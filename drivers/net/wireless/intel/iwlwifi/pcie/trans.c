// SPDX-License-Identifier: GPL-2.0 OR BSD-3-Clause
/*
 * Copyright (C) 2007-2015, 2018-2024 Intel Corporation
 * Copyright (C) 2013-2015 Intel Mobile Communications GmbH
 * Copyright (C) 2016-2017 Intel Deutschland GmbH
 */
#include <linux/pci.h>
#include <linux/interrupt.h>
#include <linux/debugfs.h>
#include <linux/sched.h>
#include <linux/bitops.h>
#include <linux/gfp.h>
#include <linux/vmalloc.h>
#include <linux/module.h>
#include <linux/wait.h>
#include <linux/seq_file.h>

#include "iwl-drv.h"
#include "iwl-trans.h"
#include "iwl-csr.h"
#include "iwl-prph.h"
#include "iwl-scd.h"
#include "iwl-agn-hw.h"
#include "fw/error-dump.h"
#include "fw/dbg.h"
#include "fw/api/tx.h"
#include "mei/iwl-mei.h"
#include "internal.h"
#include "iwl-fh.h"
#include "iwl-context-info-gen3.h"

/* extended range in FW SRAM */
#define IWL_FW_MEM_EXTENDED_START	0x40000
#define IWL_FW_MEM_EXTENDED_END		0x57FFF

void iwl_trans_pcie_dump_regs(struct iwl_trans *trans)
{
#define PCI_DUMP_SIZE		352
#define PCI_MEM_DUMP_SIZE	64
#define PCI_PARENT_DUMP_SIZE	524
#define PREFIX_LEN		32
	struct iwl_trans_pcie *trans_pcie = IWL_TRANS_GET_PCIE_TRANS(trans);
	struct pci_dev *pdev = trans_pcie->pci_dev;
	u32 i, pos, alloc_size, *ptr, *buf;
	char *prefix;

	if (trans_pcie->pcie_dbg_dumped_once)
		return;

	/* Should be a multiple of 4 */
	BUILD_BUG_ON(PCI_DUMP_SIZE > 4096 || PCI_DUMP_SIZE & 0x3);
	BUILD_BUG_ON(PCI_MEM_DUMP_SIZE > 4096 || PCI_MEM_DUMP_SIZE & 0x3);
	BUILD_BUG_ON(PCI_PARENT_DUMP_SIZE > 4096 || PCI_PARENT_DUMP_SIZE & 0x3);

	/* Alloc a max size buffer */
	alloc_size = PCI_ERR_ROOT_ERR_SRC +  4 + PREFIX_LEN;
	alloc_size = max_t(u32, alloc_size, PCI_DUMP_SIZE + PREFIX_LEN);
	alloc_size = max_t(u32, alloc_size, PCI_MEM_DUMP_SIZE + PREFIX_LEN);
	alloc_size = max_t(u32, alloc_size, PCI_PARENT_DUMP_SIZE + PREFIX_LEN);

	buf = kmalloc(alloc_size, GFP_ATOMIC);
	if (!buf)
		return;
	prefix = (char *)buf + alloc_size - PREFIX_LEN;

	IWL_ERR(trans, "iwlwifi transaction failed, dumping registers\n");

	/* Print wifi device registers */
	sprintf(prefix, "iwlwifi %s: ", pci_name(pdev));
	IWL_ERR(trans, "iwlwifi device config registers:\n");
	for (i = 0, ptr = buf; i < PCI_DUMP_SIZE; i += 4, ptr++)
		if (pci_read_config_dword(pdev, i, ptr))
			goto err_read;
	print_hex_dump(KERN_ERR, prefix, DUMP_PREFIX_OFFSET, 32, 4, buf, i, 0);

	IWL_ERR(trans, "iwlwifi device memory mapped registers:\n");
	for (i = 0, ptr = buf; i < PCI_MEM_DUMP_SIZE; i += 4, ptr++)
		*ptr = iwl_read32(trans, i);
	print_hex_dump(KERN_ERR, prefix, DUMP_PREFIX_OFFSET, 32, 4, buf, i, 0);

	pos = pci_find_ext_capability(pdev, PCI_EXT_CAP_ID_ERR);
	if (pos) {
		IWL_ERR(trans, "iwlwifi device AER capability structure:\n");
		for (i = 0, ptr = buf; i < PCI_ERR_ROOT_COMMAND; i += 4, ptr++)
			if (pci_read_config_dword(pdev, pos + i, ptr))
				goto err_read;
		print_hex_dump(KERN_ERR, prefix, DUMP_PREFIX_OFFSET,
			       32, 4, buf, i, 0);
	}

	/* Print parent device registers next */
	if (!pdev->bus->self)
		goto out;

	pdev = pdev->bus->self;
	sprintf(prefix, "iwlwifi %s: ", pci_name(pdev));

	IWL_ERR(trans, "iwlwifi parent port (%s) config registers:\n",
		pci_name(pdev));
	for (i = 0, ptr = buf; i < PCI_PARENT_DUMP_SIZE; i += 4, ptr++)
		if (pci_read_config_dword(pdev, i, ptr))
			goto err_read;
	print_hex_dump(KERN_ERR, prefix, DUMP_PREFIX_OFFSET, 32, 4, buf, i, 0);

	/* Print root port AER registers */
	pos = 0;
	pdev = pcie_find_root_port(pdev);
	if (pdev)
		pos = pci_find_ext_capability(pdev, PCI_EXT_CAP_ID_ERR);
	if (pos) {
		IWL_ERR(trans, "iwlwifi root port (%s) AER cap structure:\n",
			pci_name(pdev));
		sprintf(prefix, "iwlwifi %s: ", pci_name(pdev));
		for (i = 0, ptr = buf; i <= PCI_ERR_ROOT_ERR_SRC; i += 4, ptr++)
			if (pci_read_config_dword(pdev, pos + i, ptr))
				goto err_read;
		print_hex_dump(KERN_ERR, prefix, DUMP_PREFIX_OFFSET, 32,
			       4, buf, i, 0);
	}
	goto out;

err_read:
	print_hex_dump(KERN_ERR, prefix, DUMP_PREFIX_OFFSET, 32, 4, buf, i, 0);
	IWL_ERR(trans, "Read failed at 0x%X\n", i);
out:
	trans_pcie->pcie_dbg_dumped_once = 1;
	kfree(buf);
}

int iwl_trans_pcie_sw_reset(struct iwl_trans *trans, bool retake_ownership)
{
	/* Reset entire device - do controller reset (results in SHRD_HW_RST) */
	if (trans->trans_cfg->device_family >= IWL_DEVICE_FAMILY_BZ) {
		iwl_set_bit(trans, CSR_GP_CNTRL,
			    CSR_GP_CNTRL_REG_FLAG_SW_RESET);
		usleep_range(10000, 20000);
	} else {
		iwl_set_bit(trans, CSR_RESET,
			    CSR_RESET_REG_FLAG_SW_RESET);
		usleep_range(5000, 6000);
	}

	if (retake_ownership)
		return iwl_pcie_prepare_card_hw(trans);

	return 0;
}

static void iwl_pcie_free_fw_monitor(struct iwl_trans *trans)
{
	struct iwl_dram_data *fw_mon = &trans->dbg.fw_mon;

	if (!fw_mon->size)
		return;

	dma_free_coherent(trans->dev, fw_mon->size, fw_mon->block,
			  fw_mon->physical);

	fw_mon->block = NULL;
	fw_mon->physical = 0;
	fw_mon->size = 0;
}

static void iwl_pcie_alloc_fw_monitor_block(struct iwl_trans *trans,
					    u8 max_power)
{
	struct iwl_dram_data *fw_mon = &trans->dbg.fw_mon;
	void *block = NULL;
	dma_addr_t physical = 0;
	u32 size = 0;
	u8 power;

	if (fw_mon->size) {
		memset(fw_mon->block, 0, fw_mon->size);
		return;
	}

	/* need at least 2 KiB, so stop at 11 */
	for (power = max_power; power >= 11; power--) {
		size = BIT(power);
		block = dma_alloc_coherent(trans->dev, size, &physical,
					   GFP_KERNEL | __GFP_NOWARN);
		if (!block)
			continue;

		IWL_INFO(trans,
			 "Allocated 0x%08x bytes for firmware monitor.\n",
			 size);
		break;
	}

	if (WARN_ON_ONCE(!block))
		return;

	if (power != max_power)
		IWL_ERR(trans,
			"Sorry - debug buffer is only %luK while you requested %luK\n",
			(unsigned long)BIT(power - 10),
			(unsigned long)BIT(max_power - 10));

	fw_mon->block = block;
	fw_mon->physical = physical;
	fw_mon->size = size;
}

void iwl_pcie_alloc_fw_monitor(struct iwl_trans *trans, u8 max_power)
{
	if (!max_power) {
		/* default max_power is maximum */
		max_power = 26;
	} else {
		max_power += 11;
	}

	if (WARN(max_power > 26,
		 "External buffer size for monitor is too big %d, check the FW TLV\n",
		 max_power))
		return;

	iwl_pcie_alloc_fw_monitor_block(trans, max_power);
}

static u32 iwl_trans_pcie_read_shr(struct iwl_trans *trans, u32 reg)
{
	iwl_write32(trans, HEEP_CTRL_WRD_PCIEX_CTRL_REG,
		    ((reg & 0x0000ffff) | (2 << 28)));
	return iwl_read32(trans, HEEP_CTRL_WRD_PCIEX_DATA_REG);
}

static void iwl_trans_pcie_write_shr(struct iwl_trans *trans, u32 reg, u32 val)
{
	iwl_write32(trans, HEEP_CTRL_WRD_PCIEX_DATA_REG, val);
	iwl_write32(trans, HEEP_CTRL_WRD_PCIEX_CTRL_REG,
		    ((reg & 0x0000ffff) | (3 << 28)));
}

static void iwl_pcie_set_pwr(struct iwl_trans *trans, bool vaux)
{
	if (trans->cfg->apmg_not_supported)
		return;

	if (vaux && pci_pme_capable(to_pci_dev(trans->dev), PCI_D3cold))
		iwl_set_bits_mask_prph(trans, APMG_PS_CTRL_REG,
				       APMG_PS_CTRL_VAL_PWR_SRC_VAUX,
				       ~APMG_PS_CTRL_MSK_PWR_SRC);
	else
		iwl_set_bits_mask_prph(trans, APMG_PS_CTRL_REG,
				       APMG_PS_CTRL_VAL_PWR_SRC_VMAIN,
				       ~APMG_PS_CTRL_MSK_PWR_SRC);
}

/* PCI registers */
#define PCI_CFG_RETRY_TIMEOUT	0x041

void iwl_pcie_apm_config(struct iwl_trans *trans)
{
	struct iwl_trans_pcie *trans_pcie = IWL_TRANS_GET_PCIE_TRANS(trans);
	u16 lctl;
	u16 cap;

	/*
	 * L0S states have been found to be unstable with our devices
	 * and in newer hardware they are not officially supported at
	 * all, so we must always set the L0S_DISABLED bit.
	 */
	iwl_set_bit(trans, CSR_GIO_REG, CSR_GIO_REG_VAL_L0S_DISABLED);

	pcie_capability_read_word(trans_pcie->pci_dev, PCI_EXP_LNKCTL, &lctl);
	trans->pm_support = !(lctl & PCI_EXP_LNKCTL_ASPM_L0S);

	pcie_capability_read_word(trans_pcie->pci_dev, PCI_EXP_DEVCTL2, &cap);
	trans->ltr_enabled = cap & PCI_EXP_DEVCTL2_LTR_EN;
	IWL_DEBUG_POWER(trans, "L1 %sabled - LTR %sabled\n",
			(lctl & PCI_EXP_LNKCTL_ASPM_L1) ? "En" : "Dis",
			trans->ltr_enabled ? "En" : "Dis");
}

/*
 * Start up NIC's basic functionality after it has been reset
 * (e.g. after platform boot, or shutdown via iwl_pcie_apm_stop())
 * NOTE:  This does not load uCode nor start the embedded processor
 */
static int iwl_pcie_apm_init(struct iwl_trans *trans)
{
	int ret;

	IWL_DEBUG_INFO(trans, "Init card's basic functions\n");

	/*
	 * Use "set_bit" below rather than "write", to preserve any hardware
	 * bits already set by default after reset.
	 */

	/* Disable L0S exit timer (platform NMI Work/Around) */
	if (trans->trans_cfg->device_family < IWL_DEVICE_FAMILY_8000)
		iwl_set_bit(trans, CSR_GIO_CHICKEN_BITS,
			    CSR_GIO_CHICKEN_BITS_REG_BIT_DIS_L0S_EXIT_TIMER);

	/*
	 * Disable L0s without affecting L1;
	 *  don't wait for ICH L0s (ICH bug W/A)
	 */
	iwl_set_bit(trans, CSR_GIO_CHICKEN_BITS,
		    CSR_GIO_CHICKEN_BITS_REG_BIT_L1A_NO_L0S_RX);

	/* Set FH wait threshold to maximum (HW error during stress W/A) */
	iwl_set_bit(trans, CSR_DBG_HPET_MEM_REG, CSR_DBG_HPET_MEM_REG_VAL);

	/*
	 * Enable HAP INTA (interrupt from management bus) to
	 * wake device's PCI Express link L1a -> L0s
	 */
	iwl_set_bit(trans, CSR_HW_IF_CONFIG_REG,
		    CSR_HW_IF_CONFIG_REG_BIT_HAP_WAKE_L1A);

	iwl_pcie_apm_config(trans);

	/* Configure analog phase-lock-loop before activating to D0A */
	if (trans->trans_cfg->base_params->pll_cfg)
		iwl_set_bit(trans, CSR_ANA_PLL_CFG, CSR50_ANA_PLL_CFG_VAL);

	ret = iwl_finish_nic_init(trans);
	if (ret)
		return ret;

	if (trans->cfg->host_interrupt_operation_mode) {
		/*
		 * This is a bit of an abuse - This is needed for 7260 / 3160
		 * only check host_interrupt_operation_mode even if this is
		 * not related to host_interrupt_operation_mode.
		 *
		 * Enable the oscillator to count wake up time for L1 exit. This
		 * consumes slightly more power (100uA) - but allows to be sure
		 * that we wake up from L1 on time.
		 *
		 * This looks weird: read twice the same register, discard the
		 * value, set a bit, and yet again, read that same register
		 * just to discard the value. But that's the way the hardware
		 * seems to like it.
		 */
		iwl_read_prph(trans, OSC_CLK);
		iwl_read_prph(trans, OSC_CLK);
		iwl_set_bits_prph(trans, OSC_CLK, OSC_CLK_FORCE_CONTROL);
		iwl_read_prph(trans, OSC_CLK);
		iwl_read_prph(trans, OSC_CLK);
	}

	/*
	 * Enable DMA clock and wait for it to stabilize.
	 *
	 * Write to "CLK_EN_REG"; "1" bits enable clocks, while "0"
	 * bits do not disable clocks.  This preserves any hardware
	 * bits already set by default in "CLK_CTRL_REG" after reset.
	 */
	if (!trans->cfg->apmg_not_supported) {
		iwl_write_prph(trans, APMG_CLK_EN_REG,
			       APMG_CLK_VAL_DMA_CLK_RQT);
		udelay(20);

		/* Disable L1-Active */
		iwl_set_bits_prph(trans, APMG_PCIDEV_STT_REG,
				  APMG_PCIDEV_STT_VAL_L1_ACT_DIS);

		/* Clear the interrupt in APMG if the NIC is in RFKILL */
		iwl_write_prph(trans, APMG_RTC_INT_STT_REG,
			       APMG_RTC_INT_STT_RFKILL);
	}

	set_bit(STATUS_DEVICE_ENABLED, &trans->status);

	return 0;
}

/*
 * Enable LP XTAL to avoid HW bug where device may consume much power if
 * FW is not loaded after device reset. LP XTAL is disabled by default
 * after device HW reset. Do it only if XTAL is fed by internal source.
 * Configure device's "persistence" mode to avoid resetting XTAL again when
 * SHRD_HW_RST occurs in S3.
 */
static void iwl_pcie_apm_lp_xtal_enable(struct iwl_trans *trans)
{
	int ret;
	u32 apmg_gp1_reg;
	u32 apmg_xtal_cfg_reg;
	u32 dl_cfg_reg;

	/* Force XTAL ON */
	__iwl_trans_pcie_set_bit(trans, CSR_GP_CNTRL,
				 CSR_GP_CNTRL_REG_FLAG_XTAL_ON);

	ret = iwl_trans_pcie_sw_reset(trans, true);

	if (!ret)
		ret = iwl_finish_nic_init(trans);

	if (WARN_ON(ret)) {
		/* Release XTAL ON request */
		__iwl_trans_pcie_clear_bit(trans, CSR_GP_CNTRL,
					   CSR_GP_CNTRL_REG_FLAG_XTAL_ON);
		return;
	}

	/*
	 * Clear "disable persistence" to avoid LP XTAL resetting when
	 * SHRD_HW_RST is applied in S3.
	 */
	iwl_clear_bits_prph(trans, APMG_PCIDEV_STT_REG,
				    APMG_PCIDEV_STT_VAL_PERSIST_DIS);

	/*
	 * Force APMG XTAL to be active to prevent its disabling by HW
	 * caused by APMG idle state.
	 */
	apmg_xtal_cfg_reg = iwl_trans_pcie_read_shr(trans,
						    SHR_APMG_XTAL_CFG_REG);
	iwl_trans_pcie_write_shr(trans, SHR_APMG_XTAL_CFG_REG,
				 apmg_xtal_cfg_reg |
				 SHR_APMG_XTAL_CFG_XTAL_ON_REQ);

	ret = iwl_trans_pcie_sw_reset(trans, true);
	if (ret)
		IWL_ERR(trans,
			"iwl_pcie_apm_lp_xtal_enable: failed to retake NIC ownership\n");

	/* Enable LP XTAL by indirect access through CSR */
	apmg_gp1_reg = iwl_trans_pcie_read_shr(trans, SHR_APMG_GP1_REG);
	iwl_trans_pcie_write_shr(trans, SHR_APMG_GP1_REG, apmg_gp1_reg |
				 SHR_APMG_GP1_WF_XTAL_LP_EN |
				 SHR_APMG_GP1_CHICKEN_BIT_SELECT);

	/* Clear delay line clock power up */
	dl_cfg_reg = iwl_trans_pcie_read_shr(trans, SHR_APMG_DL_CFG_REG);
	iwl_trans_pcie_write_shr(trans, SHR_APMG_DL_CFG_REG, dl_cfg_reg &
				 ~SHR_APMG_DL_CFG_DL_CLOCK_POWER_UP);

	/*
	 * Enable persistence mode to avoid LP XTAL resetting when
	 * SHRD_HW_RST is applied in S3.
	 */
	iwl_set_bit(trans, CSR_HW_IF_CONFIG_REG,
		    CSR_HW_IF_CONFIG_REG_PERSIST_MODE);

	/*
	 * Clear "initialization complete" bit to move adapter from
	 * D0A* (powered-up Active) --> D0U* (Uninitialized) state.
	 */
	iwl_clear_bit(trans, CSR_GP_CNTRL, CSR_GP_CNTRL_REG_FLAG_INIT_DONE);

	/* Activates XTAL resources monitor */
	__iwl_trans_pcie_set_bit(trans, CSR_MONITOR_CFG_REG,
				 CSR_MONITOR_XTAL_RESOURCES);

	/* Release XTAL ON request */
	__iwl_trans_pcie_clear_bit(trans, CSR_GP_CNTRL,
				   CSR_GP_CNTRL_REG_FLAG_XTAL_ON);
	udelay(10);

	/* Release APMG XTAL */
	iwl_trans_pcie_write_shr(trans, SHR_APMG_XTAL_CFG_REG,
				 apmg_xtal_cfg_reg &
				 ~SHR_APMG_XTAL_CFG_XTAL_ON_REQ);
}

void iwl_pcie_apm_stop_master(struct iwl_trans *trans)
{
	int ret;

	/* stop device's busmaster DMA activity */

	if (trans->trans_cfg->device_family >= IWL_DEVICE_FAMILY_BZ) {
		iwl_set_bit(trans, CSR_GP_CNTRL,
			    CSR_GP_CNTRL_REG_FLAG_BUS_MASTER_DISABLE_REQ);

		ret = iwl_poll_bit(trans, CSR_GP_CNTRL,
				   CSR_GP_CNTRL_REG_FLAG_BUS_MASTER_DISABLE_STATUS,
				   CSR_GP_CNTRL_REG_FLAG_BUS_MASTER_DISABLE_STATUS,
				   100);
		usleep_range(10000, 20000);
	} else {
		iwl_set_bit(trans, CSR_RESET, CSR_RESET_REG_FLAG_STOP_MASTER);

		ret = iwl_poll_bit(trans, CSR_RESET,
				   CSR_RESET_REG_FLAG_MASTER_DISABLED,
				   CSR_RESET_REG_FLAG_MASTER_DISABLED, 100);
	}

	if (ret < 0)
		IWL_WARN(trans, "Master Disable Timed Out, 100 usec\n");

	IWL_DEBUG_INFO(trans, "stop master\n");
}

static void iwl_pcie_apm_stop(struct iwl_trans *trans, bool op_mode_leave)
{
	IWL_DEBUG_INFO(trans, "Stop card, put in low power state\n");

	if (op_mode_leave) {
		if (!test_bit(STATUS_DEVICE_ENABLED, &trans->status))
			iwl_pcie_apm_init(trans);

		/* inform ME that we are leaving */
		if (trans->trans_cfg->device_family == IWL_DEVICE_FAMILY_7000)
			iwl_set_bits_prph(trans, APMG_PCIDEV_STT_REG,
					  APMG_PCIDEV_STT_VAL_WAKE_ME);
		else if (trans->trans_cfg->device_family >=
			 IWL_DEVICE_FAMILY_8000) {
			iwl_set_bit(trans, CSR_DBG_LINK_PWR_MGMT_REG,
				    CSR_RESET_LINK_PWR_MGMT_DISABLED);
			iwl_set_bit(trans, CSR_HW_IF_CONFIG_REG,
				    CSR_HW_IF_CONFIG_REG_PREPARE |
				    CSR_HW_IF_CONFIG_REG_ENABLE_PME);
			mdelay(1);
			iwl_clear_bit(trans, CSR_DBG_LINK_PWR_MGMT_REG,
				      CSR_RESET_LINK_PWR_MGMT_DISABLED);
		}
		mdelay(5);
	}

	clear_bit(STATUS_DEVICE_ENABLED, &trans->status);

	/* Stop device's DMA activity */
	iwl_pcie_apm_stop_master(trans);

	if (trans->cfg->lp_xtal_workaround) {
		iwl_pcie_apm_lp_xtal_enable(trans);
		return;
	}

	iwl_trans_pcie_sw_reset(trans, false);

	/*
	 * Clear "initialization complete" bit to move adapter from
	 * D0A* (powered-up Active) --> D0U* (Uninitialized) state.
	 */
	iwl_clear_bit(trans, CSR_GP_CNTRL, CSR_GP_CNTRL_REG_FLAG_INIT_DONE);
}

static int iwl_pcie_nic_init(struct iwl_trans *trans)
{
	struct iwl_trans_pcie *trans_pcie = IWL_TRANS_GET_PCIE_TRANS(trans);
	int ret;

	/* nic_init */
	spin_lock_bh(&trans_pcie->irq_lock);
	ret = iwl_pcie_apm_init(trans);
	spin_unlock_bh(&trans_pcie->irq_lock);

	if (ret)
		return ret;

	iwl_pcie_set_pwr(trans, false);

	iwl_op_mode_nic_config(trans->op_mode);

	/* Allocate the RX queue, or reset if it is already allocated */
	ret = iwl_pcie_rx_init(trans);
	if (ret)
		return ret;

	/* Allocate or reset and init all Tx and Command queues */
	if (iwl_pcie_tx_init(trans)) {
		iwl_pcie_rx_free(trans);
		return -ENOMEM;
	}

	if (trans->trans_cfg->base_params->shadow_reg_enable) {
		/* enable shadow regs in HW */
		iwl_set_bit(trans, CSR_MAC_SHADOW_REG_CTRL, 0x800FFFFF);
		IWL_DEBUG_INFO(trans, "Enabling shadow registers in device\n");
	}

	return 0;
}

#define HW_READY_TIMEOUT (50)

/* Note: returns poll_bit return value, which is >= 0 if success */
static int iwl_pcie_set_hw_ready(struct iwl_trans *trans)
{
	int ret;

	iwl_set_bit(trans, CSR_HW_IF_CONFIG_REG,
		    CSR_HW_IF_CONFIG_REG_BIT_NIC_READY);

	/* See if we got it */
	ret = iwl_poll_bit(trans, CSR_HW_IF_CONFIG_REG,
			   CSR_HW_IF_CONFIG_REG_BIT_NIC_READY,
			   CSR_HW_IF_CONFIG_REG_BIT_NIC_READY,
			   HW_READY_TIMEOUT);

	if (ret >= 0)
		iwl_set_bit(trans, CSR_MBOX_SET_REG, CSR_MBOX_SET_REG_OS_ALIVE);

	IWL_DEBUG_INFO(trans, "hardware%s ready\n", ret < 0 ? " not" : "");
	return ret;
}

/* Note: returns standard 0/-ERROR code */
int iwl_pcie_prepare_card_hw(struct iwl_trans *trans)
{
	int ret;
	int iter;

	IWL_DEBUG_INFO(trans, "iwl_trans_prepare_card_hw enter\n");

	ret = iwl_pcie_set_hw_ready(trans);
	/* If the card is ready, exit 0 */
	if (ret >= 0) {
		trans->csme_own = false;
		return 0;
	}

	iwl_set_bit(trans, CSR_DBG_LINK_PWR_MGMT_REG,
		    CSR_RESET_LINK_PWR_MGMT_DISABLED);
	usleep_range(1000, 2000);

	for (iter = 0; iter < 10; iter++) {
		int t = 0;

		/* If HW is not ready, prepare the conditions to check again */
		iwl_set_bit(trans, CSR_HW_IF_CONFIG_REG,
			    CSR_HW_IF_CONFIG_REG_PREPARE);

		do {
			ret = iwl_pcie_set_hw_ready(trans);
			if (ret >= 0) {
				trans->csme_own = false;
				return 0;
			}

			if (iwl_mei_is_connected()) {
				IWL_DEBUG_INFO(trans,
					       "Couldn't prepare the card but SAP is connected\n");
				trans->csme_own = true;
				if (trans->trans_cfg->device_family !=
				    IWL_DEVICE_FAMILY_9000)
					IWL_ERR(trans,
						"SAP not supported for this NIC family\n");

				return -EBUSY;
			}

			usleep_range(200, 1000);
			t += 200;
		} while (t < 150000);
		msleep(25);
	}

	IWL_ERR(trans, "Couldn't prepare the card\n");

	return ret;
}

/*
 * ucode
 */
static void iwl_pcie_load_firmware_chunk_fh(struct iwl_trans *trans,
					    u32 dst_addr, dma_addr_t phy_addr,
					    u32 byte_cnt)
{
	iwl_write32(trans, FH_TCSR_CHNL_TX_CONFIG_REG(FH_SRVC_CHNL),
		    FH_TCSR_TX_CONFIG_REG_VAL_DMA_CHNL_PAUSE);

	iwl_write32(trans, FH_SRVC_CHNL_SRAM_ADDR_REG(FH_SRVC_CHNL),
		    dst_addr);

	iwl_write32(trans, FH_TFDIB_CTRL0_REG(FH_SRVC_CHNL),
		    phy_addr & FH_MEM_TFDIB_DRAM_ADDR_LSB_MSK);

	iwl_write32(trans, FH_TFDIB_CTRL1_REG(FH_SRVC_CHNL),
		    (iwl_get_dma_hi_addr(phy_addr)
			<< FH_MEM_TFDIB_REG1_ADDR_BITSHIFT) | byte_cnt);

	iwl_write32(trans, FH_TCSR_CHNL_TX_BUF_STS_REG(FH_SRVC_CHNL),
		    BIT(FH_TCSR_CHNL_TX_BUF_STS_REG_POS_TB_NUM) |
		    BIT(FH_TCSR_CHNL_TX_BUF_STS_REG_POS_TB_IDX) |
		    FH_TCSR_CHNL_TX_BUF_STS_REG_VAL_TFDB_VALID);

	iwl_write32(trans, FH_TCSR_CHNL_TX_CONFIG_REG(FH_SRVC_CHNL),
		    FH_TCSR_TX_CONFIG_REG_VAL_DMA_CHNL_ENABLE |
		    FH_TCSR_TX_CONFIG_REG_VAL_DMA_CREDIT_DISABLE |
		    FH_TCSR_TX_CONFIG_REG_VAL_CIRQ_HOST_ENDTFD);
}

static int iwl_pcie_load_firmware_chunk(struct iwl_trans *trans,
					u32 dst_addr, dma_addr_t phy_addr,
					u32 byte_cnt)
{
	struct iwl_trans_pcie *trans_pcie = IWL_TRANS_GET_PCIE_TRANS(trans);
	int ret;

	trans_pcie->ucode_write_complete = false;

	if (!iwl_trans_grab_nic_access(trans))
		return -EIO;

	iwl_pcie_load_firmware_chunk_fh(trans, dst_addr, phy_addr,
					byte_cnt);
	iwl_trans_release_nic_access(trans);

	ret = wait_event_timeout(trans_pcie->ucode_write_waitq,
				 trans_pcie->ucode_write_complete, 5 * HZ);
	if (!ret) {
		IWL_ERR(trans, "Failed to load firmware chunk!\n");
		iwl_trans_pcie_dump_regs(trans);
		return -ETIMEDOUT;
	}

	return 0;
}

static int iwl_pcie_load_section(struct iwl_trans *trans, u8 section_num,
			    const struct fw_desc *section)
{
	u8 *v_addr;
	dma_addr_t p_addr;
	u32 offset, chunk_sz = min_t(u32, FH_MEM_TB_MAX_LENGTH, section->len);
	int ret = 0;

	IWL_DEBUG_FW(trans, "[%d] uCode section being loaded...\n",
		     section_num);

	v_addr = dma_alloc_coherent(trans->dev, chunk_sz, &p_addr,
				    GFP_KERNEL | __GFP_NOWARN);
	if (!v_addr) {
		IWL_DEBUG_INFO(trans, "Falling back to small chunks of DMA\n");
		chunk_sz = PAGE_SIZE;
		v_addr = dma_alloc_coherent(trans->dev, chunk_sz,
					    &p_addr, GFP_KERNEL);
		if (!v_addr)
			return -ENOMEM;
	}

	for (offset = 0; offset < section->len; offset += chunk_sz) {
		u32 copy_size, dst_addr;
		bool extended_addr = false;

		copy_size = min_t(u32, chunk_sz, section->len - offset);
		dst_addr = section->offset + offset;

		if (dst_addr >= IWL_FW_MEM_EXTENDED_START &&
		    dst_addr <= IWL_FW_MEM_EXTENDED_END)
			extended_addr = true;

		if (extended_addr)
			iwl_set_bits_prph(trans, LMPM_CHICK,
					  LMPM_CHICK_EXTENDED_ADDR_SPACE);

		memcpy(v_addr, (const u8 *)section->data + offset, copy_size);
		ret = iwl_pcie_load_firmware_chunk(trans, dst_addr, p_addr,
						   copy_size);

		if (extended_addr)
			iwl_clear_bits_prph(trans, LMPM_CHICK,
					    LMPM_CHICK_EXTENDED_ADDR_SPACE);

		if (ret) {
			IWL_ERR(trans,
				"Could not load the [%d] uCode section\n",
				section_num);
			break;
		}
	}

	dma_free_coherent(trans->dev, chunk_sz, v_addr, p_addr);
	return ret;
}

static int iwl_pcie_load_cpu_sections_8000(struct iwl_trans *trans,
					   const struct fw_img *image,
					   int cpu,
					   int *first_ucode_section)
{
	int shift_param;
	int i, ret = 0, sec_num = 0x1;
	u32 val, last_read_idx = 0;

	if (cpu == 1) {
		shift_param = 0;
		*first_ucode_section = 0;
	} else {
		shift_param = 16;
		(*first_ucode_section)++;
	}

	for (i = *first_ucode_section; i < image->num_sec; i++) {
		last_read_idx = i;

		/*
		 * CPU1_CPU2_SEPARATOR_SECTION delimiter - separate between
		 * CPU1 to CPU2.
		 * PAGING_SEPARATOR_SECTION delimiter - separate between
		 * CPU2 non paged to CPU2 paging sec.
		 */
		if (!image->sec[i].data ||
		    image->sec[i].offset == CPU1_CPU2_SEPARATOR_SECTION ||
		    image->sec[i].offset == PAGING_SEPARATOR_SECTION) {
			IWL_DEBUG_FW(trans,
				     "Break since Data not valid or Empty section, sec = %d\n",
				     i);
			break;
		}

		ret = iwl_pcie_load_section(trans, i, &image->sec[i]);
		if (ret)
			return ret;

		/* Notify ucode of loaded section number and status */
		val = iwl_read_direct32(trans, FH_UCODE_LOAD_STATUS);
		val = val | (sec_num << shift_param);
		iwl_write_direct32(trans, FH_UCODE_LOAD_STATUS, val);

		sec_num = (sec_num << 1) | 0x1;
	}

	*first_ucode_section = last_read_idx;

	iwl_enable_interrupts(trans);

	if (trans->trans_cfg->gen2) {
		if (cpu == 1)
			iwl_write_prph(trans, UREG_UCODE_LOAD_STATUS,
				       0xFFFF);
		else
			iwl_write_prph(trans, UREG_UCODE_LOAD_STATUS,
				       0xFFFFFFFF);
	} else {
		if (cpu == 1)
			iwl_write_direct32(trans, FH_UCODE_LOAD_STATUS,
					   0xFFFF);
		else
			iwl_write_direct32(trans, FH_UCODE_LOAD_STATUS,
					   0xFFFFFFFF);
	}

	return 0;
}

static int iwl_pcie_load_cpu_sections(struct iwl_trans *trans,
				      const struct fw_img *image,
				      int cpu,
				      int *first_ucode_section)
{
	int i, ret = 0;
	u32 last_read_idx = 0;

	if (cpu == 1)
		*first_ucode_section = 0;
	else
		(*first_ucode_section)++;

	for (i = *first_ucode_section; i < image->num_sec; i++) {
		last_read_idx = i;

		/*
		 * CPU1_CPU2_SEPARATOR_SECTION delimiter - separate between
		 * CPU1 to CPU2.
		 * PAGING_SEPARATOR_SECTION delimiter - separate between
		 * CPU2 non paged to CPU2 paging sec.
		 */
		if (!image->sec[i].data ||
		    image->sec[i].offset == CPU1_CPU2_SEPARATOR_SECTION ||
		    image->sec[i].offset == PAGING_SEPARATOR_SECTION) {
			IWL_DEBUG_FW(trans,
				     "Break since Data not valid or Empty section, sec = %d\n",
				     i);
			break;
		}

		ret = iwl_pcie_load_section(trans, i, &image->sec[i]);
		if (ret)
			return ret;
	}

	*first_ucode_section = last_read_idx;

	return 0;
}

static void iwl_pcie_apply_destination_ini(struct iwl_trans *trans)
{
	enum iwl_fw_ini_allocation_id alloc_id = IWL_FW_INI_ALLOCATION_ID_DBGC1;
	struct iwl_fw_ini_allocation_tlv *fw_mon_cfg =
		&trans->dbg.fw_mon_cfg[alloc_id];
	struct iwl_dram_data *frag;

	if (!iwl_trans_dbg_ini_valid(trans))
		return;

	if (le32_to_cpu(fw_mon_cfg->buf_location) ==
	    IWL_FW_INI_LOCATION_SRAM_PATH) {
		IWL_DEBUG_FW(trans, "WRT: Applying SMEM buffer destination\n");
		/* set sram monitor by enabling bit 7 */
		iwl_set_bit(trans, CSR_HW_IF_CONFIG_REG,
			    CSR_HW_IF_CONFIG_REG_BIT_MONITOR_SRAM);

		return;
	}

	if (le32_to_cpu(fw_mon_cfg->buf_location) !=
	    IWL_FW_INI_LOCATION_DRAM_PATH ||
	    !trans->dbg.fw_mon_ini[alloc_id].num_frags)
		return;

	frag = &trans->dbg.fw_mon_ini[alloc_id].frags[0];

	IWL_DEBUG_FW(trans, "WRT: Applying DRAM destination (alloc_id=%u)\n",
		     alloc_id);

	iwl_write_umac_prph(trans, MON_BUFF_BASE_ADDR_VER2,
			    frag->physical >> MON_BUFF_SHIFT_VER2);
	iwl_write_umac_prph(trans, MON_BUFF_END_ADDR_VER2,
			    (frag->physical + frag->size - 256) >>
			    MON_BUFF_SHIFT_VER2);
}

void iwl_pcie_apply_destination(struct iwl_trans *trans)
{
	const struct iwl_fw_dbg_dest_tlv_v1 *dest = trans->dbg.dest_tlv;
	const struct iwl_dram_data *fw_mon = &trans->dbg.fw_mon;
	int i;

	if (iwl_trans_dbg_ini_valid(trans)) {
		iwl_pcie_apply_destination_ini(trans);
		return;
	}

	IWL_INFO(trans, "Applying debug destination %s\n",
		 get_fw_dbg_mode_string(dest->monitor_mode));

	if (dest->monitor_mode == EXTERNAL_MODE)
		iwl_pcie_alloc_fw_monitor(trans, dest->size_power);
	else
		IWL_WARN(trans, "PCI should have external buffer debug\n");

	for (i = 0; i < trans->dbg.n_dest_reg; i++) {
		u32 addr = le32_to_cpu(dest->reg_ops[i].addr);
		u32 val = le32_to_cpu(dest->reg_ops[i].val);

		switch (dest->reg_ops[i].op) {
		case CSR_ASSIGN:
			iwl_write32(trans, addr, val);
			break;
		case CSR_SETBIT:
			iwl_set_bit(trans, addr, BIT(val));
			break;
		case CSR_CLEARBIT:
			iwl_clear_bit(trans, addr, BIT(val));
			break;
		case PRPH_ASSIGN:
			iwl_write_prph(trans, addr, val);
			break;
		case PRPH_SETBIT:
			iwl_set_bits_prph(trans, addr, BIT(val));
			break;
		case PRPH_CLEARBIT:
			iwl_clear_bits_prph(trans, addr, BIT(val));
			break;
		case PRPH_BLOCKBIT:
			if (iwl_read_prph(trans, addr) & BIT(val)) {
				IWL_ERR(trans,
					"BIT(%u) in address 0x%x is 1, stopping FW configuration\n",
					val, addr);
				goto monitor;
			}
			break;
		default:
			IWL_ERR(trans, "FW debug - unknown OP %d\n",
				dest->reg_ops[i].op);
			break;
		}
	}

monitor:
	if (dest->monitor_mode == EXTERNAL_MODE && fw_mon->size) {
		iwl_write_prph(trans, le32_to_cpu(dest->base_reg),
			       fw_mon->physical >> dest->base_shift);
		if (trans->trans_cfg->device_family >= IWL_DEVICE_FAMILY_8000)
			iwl_write_prph(trans, le32_to_cpu(dest->end_reg),
				       (fw_mon->physical + fw_mon->size -
					256) >> dest->end_shift);
		else
			iwl_write_prph(trans, le32_to_cpu(dest->end_reg),
				       (fw_mon->physical + fw_mon->size) >>
				       dest->end_shift);
	}
}

static int iwl_pcie_load_given_ucode(struct iwl_trans *trans,
				const struct fw_img *image)
{
	int ret = 0;
	int first_ucode_section;

	IWL_DEBUG_FW(trans, "working with %s CPU\n",
		     image->is_dual_cpus ? "Dual" : "Single");

	/* load to FW the binary non secured sections of CPU1 */
	ret = iwl_pcie_load_cpu_sections(trans, image, 1, &first_ucode_section);
	if (ret)
		return ret;

	if (image->is_dual_cpus) {
		/* set CPU2 header address */
		iwl_write_prph(trans,
			       LMPM_SECURE_UCODE_LOAD_CPU2_HDR_ADDR,
			       LMPM_SECURE_CPU2_HDR_MEM_SPACE);

		/* load to FW the binary sections of CPU2 */
		ret = iwl_pcie_load_cpu_sections(trans, image, 2,
						 &first_ucode_section);
		if (ret)
			return ret;
	}

	if (iwl_pcie_dbg_on(trans))
		iwl_pcie_apply_destination(trans);

	iwl_enable_interrupts(trans);

	/* release CPU reset */
	iwl_write32(trans, CSR_RESET, 0);

	return 0;
}

static int iwl_pcie_load_given_ucode_8000(struct iwl_trans *trans,
					  const struct fw_img *image)
{
	int ret = 0;
	int first_ucode_section;

	IWL_DEBUG_FW(trans, "working with %s CPU\n",
		     image->is_dual_cpus ? "Dual" : "Single");

	if (iwl_pcie_dbg_on(trans))
		iwl_pcie_apply_destination(trans);

	IWL_DEBUG_POWER(trans, "Original WFPM value = 0x%08X\n",
			iwl_read_prph(trans, WFPM_GP2));

	/*
	 * Set default value. On resume reading the values that were
	 * zeored can provide debug data on the resume flow.
	 * This is for debugging only and has no functional impact.
	 */
	iwl_write_prph(trans, WFPM_GP2, 0x01010101);

	/* configure the ucode to be ready to get the secured image */
	/* release CPU reset */
	iwl_write_prph(trans, RELEASE_CPU_RESET, RELEASE_CPU_RESET_BIT);

	/* load to FW the binary Secured sections of CPU1 */
	ret = iwl_pcie_load_cpu_sections_8000(trans, image, 1,
					      &first_ucode_section);
	if (ret)
		return ret;

	/* load to FW the binary sections of CPU2 */
	return iwl_pcie_load_cpu_sections_8000(trans, image, 2,
					       &first_ucode_section);
}

bool iwl_pcie_check_hw_rf_kill(struct iwl_trans *trans)
{
	struct iwl_trans_pcie *trans_pcie =  IWL_TRANS_GET_PCIE_TRANS(trans);
	bool hw_rfkill = iwl_is_rfkill_set(trans);
	bool prev = test_bit(STATUS_RFKILL_OPMODE, &trans->status);
	bool report;

	if (hw_rfkill) {
		set_bit(STATUS_RFKILL_HW, &trans->status);
		set_bit(STATUS_RFKILL_OPMODE, &trans->status);
	} else {
		clear_bit(STATUS_RFKILL_HW, &trans->status);
		if (trans_pcie->opmode_down)
			clear_bit(STATUS_RFKILL_OPMODE, &trans->status);
	}

	report = test_bit(STATUS_RFKILL_OPMODE, &trans->status);

	if (prev != report)
		iwl_trans_pcie_rf_kill(trans, report, false);

	return hw_rfkill;
}

struct iwl_causes_list {
	u16 mask_reg;
	u8 bit;
	u8 addr;
};

#define IWL_CAUSE(reg, mask)						\
	{								\
		.mask_reg = reg,					\
		.bit = ilog2(mask),					\
		.addr = ilog2(mask) +					\
			((reg) == CSR_MSIX_FH_INT_MASK_AD ? -16 :	\
			 (reg) == CSR_MSIX_HW_INT_MASK_AD ? 16 :	\
			 0xffff),	/* causes overflow warning */	\
	}

static const struct iwl_causes_list causes_list_common[] = {
	IWL_CAUSE(CSR_MSIX_FH_INT_MASK_AD, MSIX_FH_INT_CAUSES_D2S_CH0_NUM),
	IWL_CAUSE(CSR_MSIX_FH_INT_MASK_AD, MSIX_FH_INT_CAUSES_D2S_CH1_NUM),
	IWL_CAUSE(CSR_MSIX_FH_INT_MASK_AD, MSIX_FH_INT_CAUSES_S2D),
	IWL_CAUSE(CSR_MSIX_FH_INT_MASK_AD, MSIX_FH_INT_CAUSES_FH_ERR),
	IWL_CAUSE(CSR_MSIX_HW_INT_MASK_AD, MSIX_HW_INT_CAUSES_REG_ALIVE),
	IWL_CAUSE(CSR_MSIX_HW_INT_MASK_AD, MSIX_HW_INT_CAUSES_REG_WAKEUP),
	IWL_CAUSE(CSR_MSIX_HW_INT_MASK_AD, MSIX_HW_INT_CAUSES_REG_RESET_DONE),
	IWL_CAUSE(CSR_MSIX_HW_INT_MASK_AD, MSIX_HW_INT_CAUSES_REG_TOP_FATAL_ERR),
	IWL_CAUSE(CSR_MSIX_HW_INT_MASK_AD, MSIX_HW_INT_CAUSES_REG_CT_KILL),
	IWL_CAUSE(CSR_MSIX_HW_INT_MASK_AD, MSIX_HW_INT_CAUSES_REG_RF_KILL),
	IWL_CAUSE(CSR_MSIX_HW_INT_MASK_AD, MSIX_HW_INT_CAUSES_REG_PERIODIC),
	IWL_CAUSE(CSR_MSIX_HW_INT_MASK_AD, MSIX_HW_INT_CAUSES_REG_SCD),
	IWL_CAUSE(CSR_MSIX_HW_INT_MASK_AD, MSIX_HW_INT_CAUSES_REG_FH_TX),
	IWL_CAUSE(CSR_MSIX_HW_INT_MASK_AD, MSIX_HW_INT_CAUSES_REG_HW_ERR),
	IWL_CAUSE(CSR_MSIX_HW_INT_MASK_AD, MSIX_HW_INT_CAUSES_REG_HAP),
};

static const struct iwl_causes_list causes_list_pre_bz[] = {
	IWL_CAUSE(CSR_MSIX_HW_INT_MASK_AD, MSIX_HW_INT_CAUSES_REG_SW_ERR),
};

static const struct iwl_causes_list causes_list_bz[] = {
	IWL_CAUSE(CSR_MSIX_HW_INT_MASK_AD, MSIX_HW_INT_CAUSES_REG_SW_ERR_BZ),
};

static void iwl_pcie_map_list(struct iwl_trans *trans,
			      const struct iwl_causes_list *causes,
			      int arr_size, int val)
{
	int i;

	for (i = 0; i < arr_size; i++) {
		iwl_write8(trans, CSR_MSIX_IVAR(causes[i].addr), val);
		iwl_clear_bit(trans, causes[i].mask_reg,
			      BIT(causes[i].bit));
	}
}

static void iwl_pcie_map_non_rx_causes(struct iwl_trans *trans)
{
	struct iwl_trans_pcie *trans_pcie =  IWL_TRANS_GET_PCIE_TRANS(trans);
	int val = trans_pcie->def_irq | MSIX_NON_AUTO_CLEAR_CAUSE;
	/*
	 * Access all non RX causes and map them to the default irq.
	 * In case we are missing at least one interrupt vector,
	 * the first interrupt vector will serve non-RX and FBQ causes.
	 */
	iwl_pcie_map_list(trans, causes_list_common,
			  ARRAY_SIZE(causes_list_common), val);
	if (trans->trans_cfg->device_family >= IWL_DEVICE_FAMILY_BZ)
		iwl_pcie_map_list(trans, causes_list_bz,
				  ARRAY_SIZE(causes_list_bz), val);
	else
		iwl_pcie_map_list(trans, causes_list_pre_bz,
				  ARRAY_SIZE(causes_list_pre_bz), val);
}

static void iwl_pcie_map_rx_causes(struct iwl_trans *trans)
{
	struct iwl_trans_pcie *trans_pcie = IWL_TRANS_GET_PCIE_TRANS(trans);
	u32 offset =
		trans_pcie->shared_vec_mask & IWL_SHARED_IRQ_FIRST_RSS ? 1 : 0;
	u32 val, idx;

	/*
	 * The first RX queue - fallback queue, which is designated for
	 * management frame, command responses etc, is always mapped to the
	 * first interrupt vector. The other RX queues are mapped to
	 * the other (N - 2) interrupt vectors.
	 */
	val = BIT(MSIX_FH_INT_CAUSES_Q(0));
	for (idx = 1; idx < trans->num_rx_queues; idx++) {
		iwl_write8(trans, CSR_MSIX_RX_IVAR(idx),
			   MSIX_FH_INT_CAUSES_Q(idx - offset));
		val |= BIT(MSIX_FH_INT_CAUSES_Q(idx));
	}
	iwl_write32(trans, CSR_MSIX_FH_INT_MASK_AD, ~val);

	val = MSIX_FH_INT_CAUSES_Q(0);
	if (trans_pcie->shared_vec_mask & IWL_SHARED_IRQ_NON_RX)
		val |= MSIX_NON_AUTO_CLEAR_CAUSE;
	iwl_write8(trans, CSR_MSIX_RX_IVAR(0), val);

	if (trans_pcie->shared_vec_mask & IWL_SHARED_IRQ_FIRST_RSS)
		iwl_write8(trans, CSR_MSIX_RX_IVAR(1), val);
}

void iwl_pcie_conf_msix_hw(struct iwl_trans_pcie *trans_pcie)
{
	struct iwl_trans *trans = trans_pcie->trans;

	if (!trans_pcie->msix_enabled) {
		if (trans->trans_cfg->mq_rx_supported &&
		    test_bit(STATUS_DEVICE_ENABLED, &trans->status))
			iwl_write_umac_prph(trans, UREG_CHICK,
					    UREG_CHICK_MSI_ENABLE);
		return;
	}
	/*
	 * The IVAR table needs to be configured again after reset,
	 * but if the device is disabled, we can't write to
	 * prph.
	 */
	if (test_bit(STATUS_DEVICE_ENABLED, &trans->status))
		iwl_write_umac_prph(trans, UREG_CHICK, UREG_CHICK_MSIX_ENABLE);

	/*
	 * Each cause from the causes list above and the RX causes is
	 * represented as a byte in the IVAR table. The first nibble
	 * represents the bound interrupt vector of the cause, the second
	 * represents no auto clear for this cause. This will be set if its
	 * interrupt vector is bound to serve other causes.
	 */
	iwl_pcie_map_rx_causes(trans);

	iwl_pcie_map_non_rx_causes(trans);
}

static void iwl_pcie_init_msix(struct iwl_trans_pcie *trans_pcie)
{
	struct iwl_trans *trans = trans_pcie->trans;

	iwl_pcie_conf_msix_hw(trans_pcie);

	if (!trans_pcie->msix_enabled)
		return;

	trans_pcie->fh_init_mask = ~iwl_read32(trans, CSR_MSIX_FH_INT_MASK_AD);
	trans_pcie->fh_mask = trans_pcie->fh_init_mask;
	trans_pcie->hw_init_mask = ~iwl_read32(trans, CSR_MSIX_HW_INT_MASK_AD);
	trans_pcie->hw_mask = trans_pcie->hw_init_mask;
}

static void _iwl_trans_pcie_stop_device(struct iwl_trans *trans, bool from_irq)
{
	struct iwl_trans_pcie *trans_pcie = IWL_TRANS_GET_PCIE_TRANS(trans);

	lockdep_assert_held(&trans_pcie->mutex);

	if (trans_pcie->is_down)
		return;

	trans_pcie->is_down = true;

	/* tell the device to stop sending interrupts */
	iwl_disable_interrupts(trans);

	/* device going down, Stop using ICT table */
	iwl_pcie_disable_ict(trans);

	/*
	 * If a HW restart happens during firmware loading,
	 * then the firmware loading might call this function
	 * and later it might be called again due to the
	 * restart. So don't process again if the device is
	 * already dead.
	 */
	if (test_and_clear_bit(STATUS_DEVICE_ENABLED, &trans->status)) {
		IWL_DEBUG_INFO(trans,
			       "DEVICE_ENABLED bit was set and is now cleared\n");
		if (!from_irq)
			iwl_pcie_synchronize_irqs(trans);
		iwl_pcie_rx_napi_sync(trans);
		iwl_pcie_tx_stop(trans);
		iwl_pcie_rx_stop(trans);

		/* Power-down device's busmaster DMA clocks */
		if (!trans->cfg->apmg_not_supported) {
			iwl_write_prph(trans, APMG_CLK_DIS_REG,
				       APMG_CLK_VAL_DMA_CLK_RQT);
			udelay(5);
		}
	}

	/* Make sure (redundant) we've released our request to stay awake */
	if (trans->trans_cfg->device_family >= IWL_DEVICE_FAMILY_BZ)
		iwl_clear_bit(trans, CSR_GP_CNTRL,
			      CSR_GP_CNTRL_REG_FLAG_BZ_MAC_ACCESS_REQ);
	else
		iwl_clear_bit(trans, CSR_GP_CNTRL,
			      CSR_GP_CNTRL_REG_FLAG_MAC_ACCESS_REQ);

	/* Stop the device, and put it in low power state */
	iwl_pcie_apm_stop(trans, false);

	/* re-take ownership to prevent other users from stealing the device */
	iwl_trans_pcie_sw_reset(trans, true);

	/*
	 * Upon stop, the IVAR table gets erased, so msi-x won't
	 * work. This causes a bug in RF-KILL flows, since the interrupt
	 * that enables radio won't fire on the correct irq, and the
	 * driver won't be able to handle the interrupt.
	 * Configure the IVAR table again after reset.
	 */
	iwl_pcie_conf_msix_hw(trans_pcie);

	/*
	 * Upon stop, the APM issues an interrupt if HW RF kill is set.
	 * This is a bug in certain verions of the hardware.
	 * Certain devices also keep sending HW RF kill interrupt all
	 * the time, unless the interrupt is ACKed even if the interrupt
	 * should be masked. Re-ACK all the interrupts here.
	 */
	iwl_disable_interrupts(trans);

	/* clear all status bits */
	clear_bit(STATUS_SYNC_HCMD_ACTIVE, &trans->status);
	clear_bit(STATUS_INT_ENABLED, &trans->status);
	clear_bit(STATUS_TPOWER_PMI, &trans->status);

	/*
	 * Even if we stop the HW, we still want the RF kill
	 * interrupt
	 */
	iwl_enable_rfkill_int(trans);
}

void iwl_pcie_synchronize_irqs(struct iwl_trans *trans)
{
	struct iwl_trans_pcie *trans_pcie = IWL_TRANS_GET_PCIE_TRANS(trans);

	if (trans_pcie->msix_enabled) {
		int i;

		for (i = 0; i < trans_pcie->alloc_vecs; i++)
			synchronize_irq(trans_pcie->msix_entries[i].vector);
	} else {
		synchronize_irq(trans_pcie->pci_dev->irq);
	}
}

int iwl_trans_pcie_start_fw(struct iwl_trans *trans,
			    const struct fw_img *fw, bool run_in_rfkill)
{
	struct iwl_trans_pcie *trans_pcie = IWL_TRANS_GET_PCIE_TRANS(trans);
	bool hw_rfkill;
	int ret;

	/* This may fail if AMT took ownership of the device */
	if (iwl_pcie_prepare_card_hw(trans)) {
		IWL_WARN(trans, "Exit HW not ready\n");
		return -EIO;
	}

	iwl_enable_rfkill_int(trans);

	iwl_write32(trans, CSR_INT, 0xFFFFFFFF);

	/*
	 * We enabled the RF-Kill interrupt and the handler may very
	 * well be running. Disable the interrupts to make sure no other
	 * interrupt can be fired.
	 */
	iwl_disable_interrupts(trans);

	/* Make sure it finished running */
	iwl_pcie_synchronize_irqs(trans);

	mutex_lock(&trans_pcie->mutex);

	/* If platform's RF_KILL switch is NOT set to KILL */
	hw_rfkill = iwl_pcie_check_hw_rf_kill(trans);
	if (hw_rfkill && !run_in_rfkill) {
		ret = -ERFKILL;
		goto out;
	}

	/* Someone called stop_device, don't try to start_fw */
	if (trans_pcie->is_down) {
		IWL_WARN(trans,
			 "Can't start_fw since the HW hasn't been started\n");
		ret = -EIO;
		goto out;
	}

	/* make sure rfkill handshake bits are cleared */
	iwl_write32(trans, CSR_UCODE_DRV_GP1_CLR, CSR_UCODE_SW_BIT_RFKILL);
	iwl_write32(trans, CSR_UCODE_DRV_GP1_CLR,
		    CSR_UCODE_DRV_GP1_BIT_CMD_BLOCKED);

	/* clear (again), then enable host interrupts */
	iwl_write32(trans, CSR_INT, 0xFFFFFFFF);

	ret = iwl_pcie_nic_init(trans);
	if (ret) {
		IWL_ERR(trans, "Unable to init nic\n");
		goto out;
	}

	/*
	 * Now, we load the firmware and don't want to be interrupted, even
	 * by the RF-Kill interrupt (hence mask all the interrupt besides the
	 * FH_TX interrupt which is needed to load the firmware). If the
	 * RF-Kill switch is toggled, we will find out after having loaded
	 * the firmware and return the proper value to the caller.
	 */
	iwl_enable_fw_load_int(trans);

	/* really make sure rfkill handshake bits are cleared */
	iwl_write32(trans, CSR_UCODE_DRV_GP1_CLR, CSR_UCODE_SW_BIT_RFKILL);
	iwl_write32(trans, CSR_UCODE_DRV_GP1_CLR, CSR_UCODE_SW_BIT_RFKILL);

	/* Load the given image to the HW */
	if (trans->trans_cfg->device_family >= IWL_DEVICE_FAMILY_8000)
		ret = iwl_pcie_load_given_ucode_8000(trans, fw);
	else
		ret = iwl_pcie_load_given_ucode(trans, fw);

	/* re-check RF-Kill state since we may have missed the interrupt */
	hw_rfkill = iwl_pcie_check_hw_rf_kill(trans);
	if (hw_rfkill && !run_in_rfkill)
		ret = -ERFKILL;

out:
	mutex_unlock(&trans_pcie->mutex);
	return ret;
}

void iwl_trans_pcie_fw_alive(struct iwl_trans *trans, u32 scd_addr)
{
	iwl_pcie_reset_ict(trans);
	iwl_pcie_tx_start(trans, scd_addr);
}

void iwl_trans_pcie_handle_stop_rfkill(struct iwl_trans *trans,
				       bool was_in_rfkill)
{
	bool hw_rfkill;

	/*
	 * Check again since the RF kill state may have changed while
	 * all the interrupts were disabled, in this case we couldn't
	 * receive the RF kill interrupt and update the state in the
	 * op_mode.
	 * Don't call the op_mode if the rkfill state hasn't changed.
	 * This allows the op_mode to call stop_device from the rfkill
	 * notification without endless recursion. Under very rare
	 * circumstances, we might have a small recursion if the rfkill
	 * state changed exactly now while we were called from stop_device.
	 * This is very unlikely but can happen and is supported.
	 */
	hw_rfkill = iwl_is_rfkill_set(trans);
	if (hw_rfkill) {
		set_bit(STATUS_RFKILL_HW, &trans->status);
		set_bit(STATUS_RFKILL_OPMODE, &trans->status);
	} else {
		clear_bit(STATUS_RFKILL_HW, &trans->status);
		clear_bit(STATUS_RFKILL_OPMODE, &trans->status);
	}
	if (hw_rfkill != was_in_rfkill)
		iwl_trans_pcie_rf_kill(trans, hw_rfkill, false);
}

void iwl_trans_pcie_stop_device(struct iwl_trans *trans)
{
	struct iwl_trans_pcie *trans_pcie = IWL_TRANS_GET_PCIE_TRANS(trans);
	bool was_in_rfkill;

	iwl_op_mode_time_point(trans->op_mode,
			       IWL_FW_INI_TIME_POINT_HOST_DEVICE_DISABLE,
			       NULL);

	mutex_lock(&trans_pcie->mutex);
	trans_pcie->opmode_down = true;
	was_in_rfkill = test_bit(STATUS_RFKILL_OPMODE, &trans->status);
	_iwl_trans_pcie_stop_device(trans, false);
	iwl_trans_pcie_handle_stop_rfkill(trans, was_in_rfkill);
	mutex_unlock(&trans_pcie->mutex);
}

void iwl_trans_pcie_rf_kill(struct iwl_trans *trans, bool state, bool from_irq)
{
	struct iwl_trans_pcie __maybe_unused *trans_pcie =
		IWL_TRANS_GET_PCIE_TRANS(trans);

	lockdep_assert_held(&trans_pcie->mutex);

	IWL_WARN(trans, "reporting RF_KILL (radio %s)\n",
		 state ? "disabled" : "enabled");
<<<<<<< HEAD
	if (iwl_op_mode_hw_rf_kill(trans->op_mode, state)) {
		if (trans->trans_cfg->gen2)
			_iwl_trans_pcie_gen2_stop_device(trans);
		else
			_iwl_trans_pcie_stop_device(trans, from_irq);
	}
=======
	if (iwl_op_mode_hw_rf_kill(trans->op_mode, state) &&
	    !WARN_ON(trans->trans_cfg->gen2))
		_iwl_trans_pcie_stop_device(trans, from_irq);
>>>>>>> a6ad5510
}

void iwl_pcie_d3_complete_suspend(struct iwl_trans *trans,
				  bool test, bool reset)
{
	iwl_disable_interrupts(trans);

	/*
	 * in testing mode, the host stays awake and the
	 * hardware won't be reset (not even partially)
	 */
	if (test)
		return;

	iwl_pcie_disable_ict(trans);

	iwl_pcie_synchronize_irqs(trans);

	if (trans->trans_cfg->device_family >= IWL_DEVICE_FAMILY_BZ) {
		iwl_clear_bit(trans, CSR_GP_CNTRL,
			      CSR_GP_CNTRL_REG_FLAG_BZ_MAC_ACCESS_REQ);
		iwl_clear_bit(trans, CSR_GP_CNTRL,
			      CSR_GP_CNTRL_REG_FLAG_MAC_INIT);
	} else {
		iwl_clear_bit(trans, CSR_GP_CNTRL,
			      CSR_GP_CNTRL_REG_FLAG_MAC_ACCESS_REQ);
		iwl_clear_bit(trans, CSR_GP_CNTRL,
			      CSR_GP_CNTRL_REG_FLAG_INIT_DONE);
	}

	if (reset) {
		/*
		 * reset TX queues -- some of their registers reset during S3
		 * so if we don't reset everything here the D3 image would try
		 * to execute some invalid memory upon resume
		 */
		iwl_trans_pcie_tx_reset(trans);
	}

	iwl_pcie_set_pwr(trans, true);
}

static int iwl_pcie_d3_handshake(struct iwl_trans *trans, bool suspend)
{
	struct iwl_trans_pcie *trans_pcie = IWL_TRANS_GET_PCIE_TRANS(trans);
	int ret;

	if (trans->trans_cfg->device_family == IWL_DEVICE_FAMILY_AX210)
		iwl_write_umac_prph(trans, UREG_DOORBELL_TO_ISR6,
				    suspend ? UREG_DOORBELL_TO_ISR6_SUSPEND :
					      UREG_DOORBELL_TO_ISR6_RESUME);
	else if (trans->trans_cfg->device_family >= IWL_DEVICE_FAMILY_BZ)
		iwl_write32(trans, CSR_IPC_SLEEP_CONTROL,
			    suspend ? CSR_IPC_SLEEP_CONTROL_SUSPEND :
				      CSR_IPC_SLEEP_CONTROL_RESUME);
	else
		return 0;

	ret = wait_event_timeout(trans_pcie->sx_waitq,
				 trans_pcie->sx_complete, 2 * HZ);

	/* Invalidate it toward next suspend or resume */
	trans_pcie->sx_complete = false;

	if (!ret) {
		IWL_ERR(trans, "Timeout %s D3\n",
			suspend ? "entering" : "exiting");
		return -ETIMEDOUT;
	}

	return 0;
}

int iwl_trans_pcie_d3_suspend(struct iwl_trans *trans, bool test, bool reset)
{
	int ret;

	if (!reset)
		/* Enable persistence mode to avoid reset */
		iwl_set_bit(trans, CSR_HW_IF_CONFIG_REG,
			    CSR_HW_IF_CONFIG_REG_PERSIST_MODE);

	ret = iwl_pcie_d3_handshake(trans, true);
	if (ret)
		return ret;

	iwl_pcie_d3_complete_suspend(trans, test, reset);

	return 0;
}

int iwl_trans_pcie_d3_resume(struct iwl_trans *trans,
			     enum iwl_d3_status *status,
			     bool test,  bool reset)
{
	struct iwl_trans_pcie *trans_pcie =  IWL_TRANS_GET_PCIE_TRANS(trans);
	u32 val;
	int ret;

	if (test) {
		iwl_enable_interrupts(trans);
		*status = IWL_D3_STATUS_ALIVE;
		ret = 0;
		goto out;
	}

	if (trans->trans_cfg->device_family >= IWL_DEVICE_FAMILY_BZ)
		iwl_set_bit(trans, CSR_GP_CNTRL,
			    CSR_GP_CNTRL_REG_FLAG_BZ_MAC_ACCESS_REQ);
	else
		iwl_set_bit(trans, CSR_GP_CNTRL,
			    CSR_GP_CNTRL_REG_FLAG_MAC_ACCESS_REQ);

	ret = iwl_finish_nic_init(trans);
	if (ret)
		return ret;

	/*
	 * Reconfigure IVAR table in case of MSIX or reset ict table in
	 * MSI mode since HW reset erased it.
	 * Also enables interrupts - none will happen as
	 * the device doesn't know we're waking it up, only when
	 * the opmode actually tells it after this call.
	 */
	iwl_pcie_conf_msix_hw(trans_pcie);
	if (!trans_pcie->msix_enabled)
		iwl_pcie_reset_ict(trans);
	iwl_enable_interrupts(trans);

	iwl_pcie_set_pwr(trans, false);

	if (!reset) {
		iwl_clear_bit(trans, CSR_GP_CNTRL,
			      CSR_GP_CNTRL_REG_FLAG_MAC_ACCESS_REQ);
	} else {
		iwl_trans_pcie_tx_reset(trans);

		ret = iwl_pcie_rx_init(trans);
		if (ret) {
			IWL_ERR(trans,
				"Failed to resume the device (RX reset)\n");
			return ret;
		}
	}

	IWL_DEBUG_POWER(trans, "WFPM value upon resume = 0x%08X\n",
			iwl_read_umac_prph(trans, WFPM_GP2));

	val = iwl_read32(trans, CSR_RESET);
	if (val & CSR_RESET_REG_FLAG_NEVO_RESET)
		*status = IWL_D3_STATUS_RESET;
	else
		*status = IWL_D3_STATUS_ALIVE;

out:
	if (*status == IWL_D3_STATUS_ALIVE)
		ret = iwl_pcie_d3_handshake(trans, false);
	else
		trans->state = IWL_TRANS_NO_FW;

	return ret;
}

static void
iwl_pcie_set_interrupt_capa(struct pci_dev *pdev,
			    struct iwl_trans *trans,
			    const struct iwl_cfg_trans_params *cfg_trans)
{
	struct iwl_trans_pcie *trans_pcie = IWL_TRANS_GET_PCIE_TRANS(trans);
	int max_irqs, num_irqs, i, ret;
	u16 pci_cmd;
	u32 max_rx_queues = IWL_MAX_RX_HW_QUEUES;

	if (!cfg_trans->mq_rx_supported)
		goto enable_msi;

	if (cfg_trans->device_family <= IWL_DEVICE_FAMILY_9000)
		max_rx_queues = IWL_9000_MAX_RX_HW_QUEUES;

	max_irqs = min_t(u32, num_online_cpus() + 2, max_rx_queues);
	for (i = 0; i < max_irqs; i++)
		trans_pcie->msix_entries[i].entry = i;

	num_irqs = pci_enable_msix_range(pdev, trans_pcie->msix_entries,
					 MSIX_MIN_INTERRUPT_VECTORS,
					 max_irqs);
	if (num_irqs < 0) {
		IWL_DEBUG_INFO(trans,
			       "Failed to enable msi-x mode (ret %d). Moving to msi mode.\n",
			       num_irqs);
		goto enable_msi;
	}
	trans_pcie->def_irq = (num_irqs == max_irqs) ? num_irqs - 1 : 0;

	IWL_DEBUG_INFO(trans,
		       "MSI-X enabled. %d interrupt vectors were allocated\n",
		       num_irqs);

	/*
	 * In case the OS provides fewer interrupts than requested, different
	 * causes will share the same interrupt vector as follows:
	 * One interrupt less: non rx causes shared with FBQ.
	 * Two interrupts less: non rx causes shared with FBQ and RSS.
	 * More than two interrupts: we will use fewer RSS queues.
	 */
	if (num_irqs <= max_irqs - 2) {
		trans_pcie->trans->num_rx_queues = num_irqs + 1;
		trans_pcie->shared_vec_mask = IWL_SHARED_IRQ_NON_RX |
			IWL_SHARED_IRQ_FIRST_RSS;
	} else if (num_irqs == max_irqs - 1) {
		trans_pcie->trans->num_rx_queues = num_irqs;
		trans_pcie->shared_vec_mask = IWL_SHARED_IRQ_NON_RX;
	} else {
		trans_pcie->trans->num_rx_queues = num_irqs - 1;
	}

	IWL_DEBUG_INFO(trans,
		       "MSI-X enabled with rx queues %d, vec mask 0x%x\n",
		       trans_pcie->trans->num_rx_queues, trans_pcie->shared_vec_mask);

	WARN_ON(trans_pcie->trans->num_rx_queues > IWL_MAX_RX_HW_QUEUES);

	trans_pcie->alloc_vecs = num_irqs;
	trans_pcie->msix_enabled = true;
	return;

enable_msi:
	ret = pci_enable_msi(pdev);
	if (ret) {
		dev_err(&pdev->dev, "pci_enable_msi failed - %d\n", ret);
		/* enable rfkill interrupt: hw bug w/a */
		pci_read_config_word(pdev, PCI_COMMAND, &pci_cmd);
		if (pci_cmd & PCI_COMMAND_INTX_DISABLE) {
			pci_cmd &= ~PCI_COMMAND_INTX_DISABLE;
			pci_write_config_word(pdev, PCI_COMMAND, pci_cmd);
		}
	}
}

static void iwl_pcie_irq_set_affinity(struct iwl_trans *trans)
{
#if defined(CONFIG_SMP)
	int iter_rx_q, i, ret, cpu, offset;
	struct iwl_trans_pcie *trans_pcie = IWL_TRANS_GET_PCIE_TRANS(trans);

	i = trans_pcie->shared_vec_mask & IWL_SHARED_IRQ_FIRST_RSS ? 0 : 1;
	iter_rx_q = trans_pcie->trans->num_rx_queues - 1 + i;
	offset = 1 + i;
	for (; i < iter_rx_q ; i++) {
		/*
		 * Get the cpu prior to the place to search
		 * (i.e. return will be > i - 1).
		 */
		cpu = cpumask_next(i - offset, cpu_online_mask);
		cpumask_set_cpu(cpu, &trans_pcie->affinity_mask[i]);
		ret = irq_set_affinity_hint(trans_pcie->msix_entries[i].vector,
					    &trans_pcie->affinity_mask[i]);
		if (ret)
			IWL_ERR(trans_pcie->trans,
				"Failed to set affinity mask for IRQ %d\n",
				trans_pcie->msix_entries[i].vector);
	}
#endif
}

static int iwl_pcie_init_msix_handler(struct pci_dev *pdev,
				      struct iwl_trans_pcie *trans_pcie)
{
	int i;

	for (i = 0; i < trans_pcie->alloc_vecs; i++) {
		int ret;
		struct msix_entry *msix_entry;
		const char *qname = queue_name(&pdev->dev, trans_pcie, i);

		if (!qname)
			return -ENOMEM;

		msix_entry = &trans_pcie->msix_entries[i];
		ret = devm_request_threaded_irq(&pdev->dev,
						msix_entry->vector,
						iwl_pcie_msix_isr,
						(i == trans_pcie->def_irq) ?
						iwl_pcie_irq_msix_handler :
						iwl_pcie_irq_rx_msix_handler,
						IRQF_SHARED,
						qname,
						msix_entry);
		if (ret) {
			IWL_ERR(trans_pcie->trans,
				"Error allocating IRQ %d\n", i);

			return ret;
		}
	}
	iwl_pcie_irq_set_affinity(trans_pcie->trans);

	return 0;
}

static int iwl_trans_pcie_clear_persistence_bit(struct iwl_trans *trans)
{
	u32 hpm, wprot;

	switch (trans->trans_cfg->device_family) {
	case IWL_DEVICE_FAMILY_9000:
		wprot = PREG_PRPH_WPROT_9000;
		break;
	case IWL_DEVICE_FAMILY_22000:
		wprot = PREG_PRPH_WPROT_22000;
		break;
	default:
		return 0;
	}

	hpm = iwl_read_umac_prph_no_grab(trans, HPM_DEBUG);
	if (!iwl_trans_is_hw_error_value(hpm) && (hpm & PERSISTENCE_BIT)) {
		u32 wprot_val = iwl_read_umac_prph_no_grab(trans, wprot);

		if (wprot_val & PREG_WFPM_ACCESS) {
			IWL_ERR(trans,
				"Error, can not clear persistence bit\n");
			return -EPERM;
		}
		iwl_write_umac_prph_no_grab(trans, HPM_DEBUG,
					    hpm & ~PERSISTENCE_BIT);
	}

	return 0;
}

static int iwl_pcie_gen2_force_power_gating(struct iwl_trans *trans)
{
	int ret;

	ret = iwl_finish_nic_init(trans);
	if (ret < 0)
		return ret;

	iwl_set_bits_prph(trans, HPM_HIPM_GEN_CFG,
			  HPM_HIPM_GEN_CFG_CR_FORCE_ACTIVE);
	udelay(20);
	iwl_set_bits_prph(trans, HPM_HIPM_GEN_CFG,
			  HPM_HIPM_GEN_CFG_CR_PG_EN |
			  HPM_HIPM_GEN_CFG_CR_SLP_EN);
	udelay(20);
	iwl_clear_bits_prph(trans, HPM_HIPM_GEN_CFG,
			    HPM_HIPM_GEN_CFG_CR_FORCE_ACTIVE);

	return iwl_trans_pcie_sw_reset(trans, true);
}

static int _iwl_trans_pcie_start_hw(struct iwl_trans *trans)
{
	struct iwl_trans_pcie *trans_pcie = IWL_TRANS_GET_PCIE_TRANS(trans);
	int err;

	lockdep_assert_held(&trans_pcie->mutex);

	err = iwl_pcie_prepare_card_hw(trans);
	if (err) {
		IWL_ERR(trans, "Error while preparing HW: %d\n", err);
		return err;
	}

	err = iwl_trans_pcie_clear_persistence_bit(trans);
	if (err)
		return err;

	err = iwl_trans_pcie_sw_reset(trans, true);
	if (err)
		return err;

	if (trans->trans_cfg->device_family == IWL_DEVICE_FAMILY_22000 &&
	    trans->trans_cfg->integrated) {
		err = iwl_pcie_gen2_force_power_gating(trans);
		if (err)
			return err;
	}

	err = iwl_pcie_apm_init(trans);
	if (err)
		return err;

	iwl_pcie_init_msix(trans_pcie);

	/* From now on, the op_mode will be kept updated about RF kill state */
	iwl_enable_rfkill_int(trans);

	trans_pcie->opmode_down = false;

	/* Set is_down to false here so that...*/
	trans_pcie->is_down = false;

	/* ...rfkill can call stop_device and set it false if needed */
	iwl_pcie_check_hw_rf_kill(trans);

	return 0;
}

int iwl_trans_pcie_start_hw(struct iwl_trans *trans)
{
	struct iwl_trans_pcie *trans_pcie = IWL_TRANS_GET_PCIE_TRANS(trans);
	int ret;

	mutex_lock(&trans_pcie->mutex);
	ret = _iwl_trans_pcie_start_hw(trans);
	mutex_unlock(&trans_pcie->mutex);

	return ret;
}

void iwl_trans_pcie_op_mode_leave(struct iwl_trans *trans)
{
	struct iwl_trans_pcie *trans_pcie = IWL_TRANS_GET_PCIE_TRANS(trans);

	mutex_lock(&trans_pcie->mutex);

	/* disable interrupts - don't enable HW RF kill interrupt */
	iwl_disable_interrupts(trans);

	iwl_pcie_apm_stop(trans, true);

	iwl_disable_interrupts(trans);

	iwl_pcie_disable_ict(trans);

	mutex_unlock(&trans_pcie->mutex);

	iwl_pcie_synchronize_irqs(trans);
}

void iwl_trans_pcie_write8(struct iwl_trans *trans, u32 ofs, u8 val)
{
	writeb(val, IWL_TRANS_GET_PCIE_TRANS(trans)->hw_base + ofs);
}

void iwl_trans_pcie_write32(struct iwl_trans *trans, u32 ofs, u32 val)
{
	writel(val, IWL_TRANS_GET_PCIE_TRANS(trans)->hw_base + ofs);
}

u32 iwl_trans_pcie_read32(struct iwl_trans *trans, u32 ofs)
{
	return readl(IWL_TRANS_GET_PCIE_TRANS(trans)->hw_base + ofs);
}

static u32 iwl_trans_pcie_prph_msk(struct iwl_trans *trans)
{
	if (trans->trans_cfg->device_family >= IWL_DEVICE_FAMILY_AX210)
		return 0x00FFFFFF;
	else
		return 0x000FFFFF;
}

u32 iwl_trans_pcie_read_prph(struct iwl_trans *trans, u32 reg)
{
	u32 mask = iwl_trans_pcie_prph_msk(trans);

	iwl_trans_pcie_write32(trans, HBUS_TARG_PRPH_RADDR,
			       ((reg & mask) | (3 << 24)));
	return iwl_trans_pcie_read32(trans, HBUS_TARG_PRPH_RDAT);
}

void iwl_trans_pcie_write_prph(struct iwl_trans *trans, u32 addr, u32 val)
{
	u32 mask = iwl_trans_pcie_prph_msk(trans);

	iwl_trans_pcie_write32(trans, HBUS_TARG_PRPH_WADDR,
			       ((addr & mask) | (3 << 24)));
	iwl_trans_pcie_write32(trans, HBUS_TARG_PRPH_WDAT, val);
}

void iwl_trans_pcie_configure(struct iwl_trans *trans,
			      const struct iwl_trans_config *trans_cfg)
{
	struct iwl_trans_pcie *trans_pcie = IWL_TRANS_GET_PCIE_TRANS(trans);

	/* free all first - we might be reconfigured for a different size */
	iwl_pcie_free_rbs_pool(trans);

	trans_pcie->txqs.cmd.q_id = trans_cfg->cmd_queue;
	trans_pcie->txqs.cmd.fifo = trans_cfg->cmd_fifo;
	trans_pcie->txqs.page_offs = trans_cfg->cb_data_offs;
	trans_pcie->txqs.dev_cmd_offs = trans_cfg->cb_data_offs + sizeof(void *);
	trans_pcie->txqs.queue_alloc_cmd_ver = trans_cfg->queue_alloc_cmd_ver;

	if (WARN_ON(trans_cfg->n_no_reclaim_cmds > MAX_NO_RECLAIM_CMDS))
		trans_pcie->n_no_reclaim_cmds = 0;
	else
		trans_pcie->n_no_reclaim_cmds = trans_cfg->n_no_reclaim_cmds;
	if (trans_pcie->n_no_reclaim_cmds)
		memcpy(trans_pcie->no_reclaim_cmds, trans_cfg->no_reclaim_cmds,
		       trans_pcie->n_no_reclaim_cmds * sizeof(u8));

	trans_pcie->rx_buf_size = trans_cfg->rx_buf_size;
	trans_pcie->rx_page_order =
		iwl_trans_get_rb_size_order(trans_pcie->rx_buf_size);
	trans_pcie->rx_buf_bytes =
		iwl_trans_get_rb_size(trans_pcie->rx_buf_size);
	trans_pcie->supported_dma_mask = DMA_BIT_MASK(12);
	if (trans->trans_cfg->device_family >= IWL_DEVICE_FAMILY_AX210)
		trans_pcie->supported_dma_mask = DMA_BIT_MASK(11);

	trans_pcie->txqs.bc_table_dword = trans_cfg->bc_table_dword;
	trans_pcie->scd_set_active = trans_cfg->scd_set_active;

	trans->command_groups = trans_cfg->command_groups;
	trans->command_groups_size = trans_cfg->command_groups_size;


	trans_pcie->fw_reset_handshake = trans_cfg->fw_reset_handshake;
}

void iwl_trans_pcie_free_pnvm_dram_regions(struct iwl_dram_regions *dram_regions,
					   struct device *dev)
{
	u8 i;
	struct iwl_dram_data *desc_dram = &dram_regions->prph_scratch_mem_desc;

	/* free DRAM payloads */
	for (i = 0; i < dram_regions->n_regions; i++) {
		dma_free_coherent(dev, dram_regions->drams[i].size,
				  dram_regions->drams[i].block,
				  dram_regions->drams[i].physical);
	}
	dram_regions->n_regions = 0;

	/* free DRAM addresses array */
	if (desc_dram->block) {
		dma_free_coherent(dev, desc_dram->size,
				  desc_dram->block,
				  desc_dram->physical);
	}
	memset(desc_dram, 0, sizeof(*desc_dram));
}

static void iwl_pcie_free_invalid_tx_cmd(struct iwl_trans *trans)
{
	iwl_pcie_free_dma_ptr(trans, &trans->invalid_tx_cmd);
}

static int iwl_pcie_alloc_invalid_tx_cmd(struct iwl_trans *trans)
{
	struct iwl_cmd_header_wide bad_cmd = {
		.cmd = INVALID_WR_PTR_CMD,
		.group_id = DEBUG_GROUP,
		.sequence = cpu_to_le16(0xffff),
		.length = cpu_to_le16(0),
		.version = 0,
	};
	int ret;

	ret = iwl_pcie_alloc_dma_ptr(trans, &trans->invalid_tx_cmd,
				     sizeof(bad_cmd));
	if (ret)
		return ret;
	memcpy(trans->invalid_tx_cmd.addr, &bad_cmd, sizeof(bad_cmd));
	return 0;
}

void iwl_trans_pcie_free(struct iwl_trans *trans)
{
	struct iwl_trans_pcie *trans_pcie = IWL_TRANS_GET_PCIE_TRANS(trans);
	int i;

	iwl_pcie_synchronize_irqs(trans);

	if (trans->trans_cfg->gen2)
		iwl_txq_gen2_tx_free(trans);
	else
		iwl_pcie_tx_free(trans);
	iwl_pcie_rx_free(trans);

	if (trans_pcie->rba.alloc_wq) {
		destroy_workqueue(trans_pcie->rba.alloc_wq);
		trans_pcie->rba.alloc_wq = NULL;
	}

	if (trans_pcie->msix_enabled) {
		for (i = 0; i < trans_pcie->alloc_vecs; i++) {
			irq_set_affinity_hint(
				trans_pcie->msix_entries[i].vector,
				NULL);
		}

		trans_pcie->msix_enabled = false;
	} else {
		iwl_pcie_free_ict(trans);
	}

	free_netdev(trans_pcie->napi_dev);

	iwl_pcie_free_invalid_tx_cmd(trans);

	iwl_pcie_free_fw_monitor(trans);

	iwl_trans_pcie_free_pnvm_dram_regions(&trans_pcie->pnvm_data,
					      trans->dev);
	iwl_trans_pcie_free_pnvm_dram_regions(&trans_pcie->reduced_tables_data,
					      trans->dev);

	mutex_destroy(&trans_pcie->mutex);

	if (trans_pcie->txqs.tso_hdr_page) {
		for_each_possible_cpu(i) {
			struct iwl_tso_hdr_page *p =
				per_cpu_ptr(trans_pcie->txqs.tso_hdr_page, i);

			if (p && p->page)
				__free_page(p->page);
		}

		free_percpu(trans_pcie->txqs.tso_hdr_page);
	}

	iwl_trans_free(trans);
}

struct iwl_trans_pcie_removal {
	struct pci_dev *pdev;
	struct work_struct work;
	bool rescan;
};

static void iwl_trans_pcie_removal_wk(struct work_struct *wk)
{
	struct iwl_trans_pcie_removal *removal =
		container_of(wk, struct iwl_trans_pcie_removal, work);
	struct pci_dev *pdev = removal->pdev;
	static char *prop[] = {"EVENT=INACCESSIBLE", NULL};
	struct pci_bus *bus;

	pci_lock_rescan_remove();

	bus = pdev->bus;
	/* in this case, something else already removed the device */
	if (!bus)
		goto out;

	dev_err(&pdev->dev, "Device gone - attempting removal\n");

	kobject_uevent_env(&pdev->dev.kobj, KOBJ_CHANGE, prop);

	pci_stop_and_remove_bus_device(pdev);
	pci_dev_put(pdev);

	if (removal->rescan) {
		if (bus->parent)
			bus = bus->parent;
		pci_rescan_bus(bus);
	}

out:
	pci_unlock_rescan_remove();

	kfree(removal);
	module_put(THIS_MODULE);
}

void iwl_trans_pcie_remove(struct iwl_trans *trans, bool rescan)
{
	struct iwl_trans_pcie_removal *removal;

	if (test_bit(STATUS_TRANS_DEAD, &trans->status))
		return;

	IWL_ERR(trans, "Device gone - scheduling removal!\n");
	iwl_pcie_dump_csr(trans);

	/*
	 * get a module reference to avoid doing this
	 * while unloading anyway and to avoid
	 * scheduling a work with code that's being
	 * removed.
	 */
	if (!try_module_get(THIS_MODULE)) {
		IWL_ERR(trans,
			"Module is being unloaded - abort\n");
		return;
	}

	removal = kzalloc(sizeof(*removal), GFP_ATOMIC);
	if (!removal) {
		module_put(THIS_MODULE);
		return;
	}
	/*
	 * we don't need to clear this flag, because
	 * the trans will be freed and reallocated.
	 */
	set_bit(STATUS_TRANS_DEAD, &trans->status);

	removal->pdev = to_pci_dev(trans->dev);
	removal->rescan = rescan;
	INIT_WORK(&removal->work, iwl_trans_pcie_removal_wk);
	pci_dev_get(removal->pdev);
	schedule_work(&removal->work);
}
EXPORT_SYMBOL(iwl_trans_pcie_remove);

/*
 * This version doesn't disable BHs but rather assumes they're
 * already disabled.
 */
bool __iwl_trans_pcie_grab_nic_access(struct iwl_trans *trans)
{
	int ret;
	struct iwl_trans_pcie *trans_pcie = IWL_TRANS_GET_PCIE_TRANS(trans);
	u32 write = CSR_GP_CNTRL_REG_FLAG_MAC_ACCESS_REQ;
	u32 mask = CSR_GP_CNTRL_REG_FLAG_MAC_CLOCK_READY |
		   CSR_GP_CNTRL_REG_FLAG_GOING_TO_SLEEP;
	u32 poll = CSR_GP_CNTRL_REG_VAL_MAC_ACCESS_EN;

	if (test_bit(STATUS_TRANS_DEAD, &trans->status))
		return false;

	spin_lock(&trans_pcie->reg_lock);

	if (trans_pcie->cmd_hold_nic_awake)
		goto out;

	if (trans->trans_cfg->device_family >= IWL_DEVICE_FAMILY_BZ) {
		write = CSR_GP_CNTRL_REG_FLAG_BZ_MAC_ACCESS_REQ;
		mask = CSR_GP_CNTRL_REG_FLAG_MAC_STATUS;
		poll = CSR_GP_CNTRL_REG_FLAG_MAC_STATUS;
	}

	/* this bit wakes up the NIC */
	__iwl_trans_pcie_set_bit(trans, CSR_GP_CNTRL, write);
	if (trans->trans_cfg->device_family >= IWL_DEVICE_FAMILY_8000)
		udelay(2);

	/*
	 * These bits say the device is running, and should keep running for
	 * at least a short while (at least as long as MAC_ACCESS_REQ stays 1),
	 * but they do not indicate that embedded SRAM is restored yet;
	 * HW with volatile SRAM must save/restore contents to/from
	 * host DRAM when sleeping/waking for power-saving.
	 * Each direction takes approximately 1/4 millisecond; with this
	 * overhead, it's a good idea to grab and hold MAC_ACCESS_REQUEST if a
	 * series of register accesses are expected (e.g. reading Event Log),
	 * to keep device from sleeping.
	 *
	 * CSR_UCODE_DRV_GP1 register bit MAC_SLEEP == 0 indicates that
	 * SRAM is okay/restored.  We don't check that here because this call
	 * is just for hardware register access; but GP1 MAC_SLEEP
	 * check is a good idea before accessing the SRAM of HW with
	 * volatile SRAM (e.g. reading Event Log).
	 *
	 * 5000 series and later (including 1000 series) have non-volatile SRAM,
	 * and do not save/restore SRAM when power cycling.
	 */
	ret = iwl_poll_bit(trans, CSR_GP_CNTRL, poll, mask, 15000);
	if (unlikely(ret < 0)) {
		u32 cntrl = iwl_read32(trans, CSR_GP_CNTRL);

		WARN_ONCE(1,
			  "Timeout waiting for hardware access (CSR_GP_CNTRL 0x%08x)\n",
			  cntrl);

		iwl_trans_pcie_dump_regs(trans);

		if (iwlwifi_mod_params.remove_when_gone && cntrl == ~0U)
			iwl_trans_pcie_remove(trans, false);
		else
			iwl_write32(trans, CSR_RESET,
				    CSR_RESET_REG_FLAG_FORCE_NMI);

		spin_unlock(&trans_pcie->reg_lock);
		return false;
	}

out:
	/*
	 * Fool sparse by faking we release the lock - sparse will
	 * track nic_access anyway.
	 */
	__release(&trans_pcie->reg_lock);
	return true;
}

bool iwl_trans_pcie_grab_nic_access(struct iwl_trans *trans)
{
	bool ret;

	local_bh_disable();
	ret = __iwl_trans_pcie_grab_nic_access(trans);
	if (ret) {
		/* keep BHs disabled until iwl_trans_pcie_release_nic_access */
		return ret;
	}
	local_bh_enable();
	return false;
}

void iwl_trans_pcie_release_nic_access(struct iwl_trans *trans)
{
	struct iwl_trans_pcie *trans_pcie = IWL_TRANS_GET_PCIE_TRANS(trans);

	lockdep_assert_held(&trans_pcie->reg_lock);

	/*
	 * Fool sparse by faking we acquiring the lock - sparse will
	 * track nic_access anyway.
	 */
	__acquire(&trans_pcie->reg_lock);

	if (trans_pcie->cmd_hold_nic_awake)
		goto out;
	if (trans->trans_cfg->device_family >= IWL_DEVICE_FAMILY_BZ)
		__iwl_trans_pcie_clear_bit(trans, CSR_GP_CNTRL,
					   CSR_GP_CNTRL_REG_FLAG_BZ_MAC_ACCESS_REQ);
	else
		__iwl_trans_pcie_clear_bit(trans, CSR_GP_CNTRL,
					   CSR_GP_CNTRL_REG_FLAG_MAC_ACCESS_REQ);
	/*
	 * Above we read the CSR_GP_CNTRL register, which will flush
	 * any previous writes, but we need the write that clears the
	 * MAC_ACCESS_REQ bit to be performed before any other writes
	 * scheduled on different CPUs (after we drop reg_lock).
	 */
out:
	spin_unlock_bh(&trans_pcie->reg_lock);
}

int iwl_trans_pcie_read_mem(struct iwl_trans *trans, u32 addr,
			    void *buf, int dwords)
{
#define IWL_MAX_HW_ERRS 5
	unsigned int num_consec_hw_errors = 0;
	int offs = 0;
	u32 *vals = buf;

	while (offs < dwords) {
		/* limit the time we spin here under lock to 1/2s */
		unsigned long end = jiffies + HZ / 2;
		bool resched = false;

		if (iwl_trans_grab_nic_access(trans)) {
			iwl_write32(trans, HBUS_TARG_MEM_RADDR,
				    addr + 4 * offs);

			while (offs < dwords) {
				vals[offs] = iwl_read32(trans,
							HBUS_TARG_MEM_RDAT);

				if (iwl_trans_is_hw_error_value(vals[offs]))
					num_consec_hw_errors++;
				else
					num_consec_hw_errors = 0;

				if (num_consec_hw_errors >= IWL_MAX_HW_ERRS) {
					iwl_trans_release_nic_access(trans);
					return -EIO;
				}

				offs++;

				if (time_after(jiffies, end)) {
					resched = true;
					break;
				}
			}
			iwl_trans_release_nic_access(trans);

			if (resched)
				cond_resched();
		} else {
			return -EBUSY;
		}
	}

	return 0;
}

int iwl_trans_pcie_write_mem(struct iwl_trans *trans, u32 addr,
			     const void *buf, int dwords)
{
	int offs, ret = 0;
	const u32 *vals = buf;

	if (iwl_trans_grab_nic_access(trans)) {
		iwl_write32(trans, HBUS_TARG_MEM_WADDR, addr);
		for (offs = 0; offs < dwords; offs++)
			iwl_write32(trans, HBUS_TARG_MEM_WDAT,
				    vals ? vals[offs] : 0);
		iwl_trans_release_nic_access(trans);
	} else {
		ret = -EBUSY;
	}
	return ret;
}

int iwl_trans_pcie_read_config32(struct iwl_trans *trans, u32 ofs,
				 u32 *val)
{
	return pci_read_config_dword(IWL_TRANS_GET_PCIE_TRANS(trans)->pci_dev,
				     ofs, val);
}

#define IWL_FLUSH_WAIT_MS	2000

int iwl_trans_pcie_rxq_dma_data(struct iwl_trans *trans, int queue,
				struct iwl_trans_rxq_dma_data *data)
{
	struct iwl_trans_pcie *trans_pcie = IWL_TRANS_GET_PCIE_TRANS(trans);

	if (queue >= trans->num_rx_queues || !trans_pcie->rxq)
		return -EINVAL;

	data->fr_bd_cb = trans_pcie->rxq[queue].bd_dma;
	data->urbd_stts_wrptr = trans_pcie->rxq[queue].rb_stts_dma;
	data->ur_bd_cb = trans_pcie->rxq[queue].used_bd_dma;
	data->fr_bd_wid = 0;

	return 0;
}

int iwl_trans_pcie_wait_txq_empty(struct iwl_trans *trans, int txq_idx)
{
	struct iwl_trans_pcie *trans_pcie = IWL_TRANS_GET_PCIE_TRANS(trans);
	struct iwl_txq *txq;
	unsigned long now = jiffies;
	bool overflow_tx;
	u8 wr_ptr;

	/* Make sure the NIC is still alive in the bus */
	if (test_bit(STATUS_TRANS_DEAD, &trans->status))
		return -ENODEV;

	if (!test_bit(txq_idx, trans_pcie->txqs.queue_used))
		return -EINVAL;

	IWL_DEBUG_TX_QUEUES(trans, "Emptying queue %d...\n", txq_idx);
	txq = trans_pcie->txqs.txq[txq_idx];

	spin_lock_bh(&txq->lock);
	overflow_tx = txq->overflow_tx ||
		      !skb_queue_empty(&txq->overflow_q);
	spin_unlock_bh(&txq->lock);

	wr_ptr = READ_ONCE(txq->write_ptr);

	while ((txq->read_ptr != READ_ONCE(txq->write_ptr) ||
		overflow_tx) &&
	       !time_after(jiffies,
			   now + msecs_to_jiffies(IWL_FLUSH_WAIT_MS))) {
		u8 write_ptr = READ_ONCE(txq->write_ptr);

		/*
		 * If write pointer moved during the wait, warn only
		 * if the TX came from op mode. In case TX came from
		 * trans layer (overflow TX) don't warn.
		 */
		if (WARN_ONCE(wr_ptr != write_ptr && !overflow_tx,
			      "WR pointer moved while flushing %d -> %d\n",
			      wr_ptr, write_ptr))
			return -ETIMEDOUT;
		wr_ptr = write_ptr;

		usleep_range(1000, 2000);

		spin_lock_bh(&txq->lock);
		overflow_tx = txq->overflow_tx ||
			      !skb_queue_empty(&txq->overflow_q);
		spin_unlock_bh(&txq->lock);
	}

	if (txq->read_ptr != txq->write_ptr) {
		IWL_ERR(trans,
			"fail to flush all tx fifo queues Q %d\n", txq_idx);
		iwl_txq_log_scd_error(trans, txq);
		return -ETIMEDOUT;
	}

	IWL_DEBUG_TX_QUEUES(trans, "Queue %d is now empty.\n", txq_idx);

	return 0;
}

int iwl_trans_pcie_wait_txqs_empty(struct iwl_trans *trans, u32 txq_bm)
{
	struct iwl_trans_pcie *trans_pcie = IWL_TRANS_GET_PCIE_TRANS(trans);
	int cnt;
	int ret = 0;

	/* waiting for all the tx frames complete might take a while */
	for (cnt = 0;
	     cnt < trans->trans_cfg->base_params->num_of_queues;
	     cnt++) {

		if (cnt == trans_pcie->txqs.cmd.q_id)
			continue;
		if (!test_bit(cnt, trans_pcie->txqs.queue_used))
			continue;
		if (!(BIT(cnt) & txq_bm))
			continue;

		ret = iwl_trans_pcie_wait_txq_empty(trans, cnt);
		if (ret)
			break;
	}

	return ret;
}

void iwl_trans_pcie_set_bits_mask(struct iwl_trans *trans, u32 reg,
				  u32 mask, u32 value)
{
	struct iwl_trans_pcie *trans_pcie = IWL_TRANS_GET_PCIE_TRANS(trans);

	spin_lock_bh(&trans_pcie->reg_lock);
	__iwl_trans_pcie_set_bits_mask(trans, reg, mask, value);
	spin_unlock_bh(&trans_pcie->reg_lock);
}

static const char *get_csr_string(int cmd)
{
#define IWL_CMD(x) case x: return #x
	switch (cmd) {
	IWL_CMD(CSR_HW_IF_CONFIG_REG);
	IWL_CMD(CSR_INT_COALESCING);
	IWL_CMD(CSR_INT);
	IWL_CMD(CSR_INT_MASK);
	IWL_CMD(CSR_FH_INT_STATUS);
	IWL_CMD(CSR_GPIO_IN);
	IWL_CMD(CSR_RESET);
	IWL_CMD(CSR_GP_CNTRL);
	IWL_CMD(CSR_HW_REV);
	IWL_CMD(CSR_EEPROM_REG);
	IWL_CMD(CSR_EEPROM_GP);
	IWL_CMD(CSR_OTP_GP_REG);
	IWL_CMD(CSR_GIO_REG);
	IWL_CMD(CSR_GP_UCODE_REG);
	IWL_CMD(CSR_GP_DRIVER_REG);
	IWL_CMD(CSR_UCODE_DRV_GP1);
	IWL_CMD(CSR_UCODE_DRV_GP2);
	IWL_CMD(CSR_LED_REG);
	IWL_CMD(CSR_DRAM_INT_TBL_REG);
	IWL_CMD(CSR_GIO_CHICKEN_BITS);
	IWL_CMD(CSR_ANA_PLL_CFG);
	IWL_CMD(CSR_HW_REV_WA_REG);
	IWL_CMD(CSR_MONITOR_STATUS_REG);
	IWL_CMD(CSR_DBG_HPET_MEM_REG);
	default:
		return "UNKNOWN";
	}
#undef IWL_CMD
}

void iwl_pcie_dump_csr(struct iwl_trans *trans)
{
	int i;
	static const u32 csr_tbl[] = {
		CSR_HW_IF_CONFIG_REG,
		CSR_INT_COALESCING,
		CSR_INT,
		CSR_INT_MASK,
		CSR_FH_INT_STATUS,
		CSR_GPIO_IN,
		CSR_RESET,
		CSR_GP_CNTRL,
		CSR_HW_REV,
		CSR_EEPROM_REG,
		CSR_EEPROM_GP,
		CSR_OTP_GP_REG,
		CSR_GIO_REG,
		CSR_GP_UCODE_REG,
		CSR_GP_DRIVER_REG,
		CSR_UCODE_DRV_GP1,
		CSR_UCODE_DRV_GP2,
		CSR_LED_REG,
		CSR_DRAM_INT_TBL_REG,
		CSR_GIO_CHICKEN_BITS,
		CSR_ANA_PLL_CFG,
		CSR_MONITOR_STATUS_REG,
		CSR_HW_REV_WA_REG,
		CSR_DBG_HPET_MEM_REG
	};
	IWL_ERR(trans, "CSR values:\n");
	IWL_ERR(trans, "(2nd byte of CSR_INT_COALESCING is "
		"CSR_INT_PERIODIC_REG)\n");
	for (i = 0; i <  ARRAY_SIZE(csr_tbl); i++) {
		IWL_ERR(trans, "  %25s: 0X%08x\n",
			get_csr_string(csr_tbl[i]),
			iwl_read32(trans, csr_tbl[i]));
	}
}

#ifdef CONFIG_IWLWIFI_DEBUGFS
/* create and remove of files */
#define DEBUGFS_ADD_FILE(name, parent, mode) do {			\
	debugfs_create_file(#name, mode, parent, trans,			\
			    &iwl_dbgfs_##name##_ops);			\
} while (0)

/* file operation */
#define DEBUGFS_READ_FILE_OPS(name)					\
static const struct file_operations iwl_dbgfs_##name##_ops = {		\
	.read = iwl_dbgfs_##name##_read,				\
	.open = simple_open,						\
	.llseek = generic_file_llseek,					\
};

#define DEBUGFS_WRITE_FILE_OPS(name)                                    \
static const struct file_operations iwl_dbgfs_##name##_ops = {          \
	.write = iwl_dbgfs_##name##_write,                              \
	.open = simple_open,						\
	.llseek = generic_file_llseek,					\
};

#define DEBUGFS_READ_WRITE_FILE_OPS(name)				\
static const struct file_operations iwl_dbgfs_##name##_ops = {		\
	.write = iwl_dbgfs_##name##_write,				\
	.read = iwl_dbgfs_##name##_read,				\
	.open = simple_open,						\
	.llseek = generic_file_llseek,					\
};

struct iwl_dbgfs_tx_queue_priv {
	struct iwl_trans *trans;
};

struct iwl_dbgfs_tx_queue_state {
	loff_t pos;
};

static void *iwl_dbgfs_tx_queue_seq_start(struct seq_file *seq, loff_t *pos)
{
	struct iwl_dbgfs_tx_queue_priv *priv = seq->private;
	struct iwl_dbgfs_tx_queue_state *state;

	if (*pos >= priv->trans->trans_cfg->base_params->num_of_queues)
		return NULL;

	state = kmalloc(sizeof(*state), GFP_KERNEL);
	if (!state)
		return NULL;
	state->pos = *pos;
	return state;
}

static void *iwl_dbgfs_tx_queue_seq_next(struct seq_file *seq,
					 void *v, loff_t *pos)
{
	struct iwl_dbgfs_tx_queue_priv *priv = seq->private;
	struct iwl_dbgfs_tx_queue_state *state = v;

	*pos = ++state->pos;

	if (*pos >= priv->trans->trans_cfg->base_params->num_of_queues)
		return NULL;

	return state;
}

static void iwl_dbgfs_tx_queue_seq_stop(struct seq_file *seq, void *v)
{
	kfree(v);
}

static int iwl_dbgfs_tx_queue_seq_show(struct seq_file *seq, void *v)
{
	struct iwl_dbgfs_tx_queue_priv *priv = seq->private;
	struct iwl_dbgfs_tx_queue_state *state = v;
	struct iwl_trans *trans = priv->trans;
	struct iwl_trans_pcie *trans_pcie = IWL_TRANS_GET_PCIE_TRANS(trans);
	struct iwl_txq *txq = trans_pcie->txqs.txq[state->pos];

	seq_printf(seq, "hwq %.3u: used=%d stopped=%d ",
		   (unsigned int)state->pos,
		   !!test_bit(state->pos, trans_pcie->txqs.queue_used),
		   !!test_bit(state->pos, trans_pcie->txqs.queue_stopped));
	if (txq)
		seq_printf(seq,
			   "read=%u write=%u need_update=%d frozen=%d n_window=%d ampdu=%d",
			   txq->read_ptr, txq->write_ptr,
			   txq->need_update, txq->frozen,
			   txq->n_window, txq->ampdu);
	else
		seq_puts(seq, "(unallocated)");

	if (state->pos == trans_pcie->txqs.cmd.q_id)
		seq_puts(seq, " (HCMD)");
	seq_puts(seq, "\n");

	return 0;
}

static const struct seq_operations iwl_dbgfs_tx_queue_seq_ops = {
	.start = iwl_dbgfs_tx_queue_seq_start,
	.next = iwl_dbgfs_tx_queue_seq_next,
	.stop = iwl_dbgfs_tx_queue_seq_stop,
	.show = iwl_dbgfs_tx_queue_seq_show,
};

static int iwl_dbgfs_tx_queue_open(struct inode *inode, struct file *filp)
{
	struct iwl_dbgfs_tx_queue_priv *priv;

	priv = __seq_open_private(filp, &iwl_dbgfs_tx_queue_seq_ops,
				  sizeof(*priv));

	if (!priv)
		return -ENOMEM;

	priv->trans = inode->i_private;
	return 0;
}

static ssize_t iwl_dbgfs_rx_queue_read(struct file *file,
				       char __user *user_buf,
				       size_t count, loff_t *ppos)
{
	struct iwl_trans *trans = file->private_data;
	struct iwl_trans_pcie *trans_pcie = IWL_TRANS_GET_PCIE_TRANS(trans);
	char *buf;
	int pos = 0, i, ret;
	size_t bufsz;

	bufsz = sizeof(char) * 121 * trans->num_rx_queues;

	if (!trans_pcie->rxq)
		return -EAGAIN;

	buf = kzalloc(bufsz, GFP_KERNEL);
	if (!buf)
		return -ENOMEM;

	for (i = 0; i < trans->num_rx_queues && pos < bufsz; i++) {
		struct iwl_rxq *rxq = &trans_pcie->rxq[i];

		pos += scnprintf(buf + pos, bufsz - pos, "queue#: %2d\n",
				 i);
		pos += scnprintf(buf + pos, bufsz - pos, "\tread: %u\n",
				 rxq->read);
		pos += scnprintf(buf + pos, bufsz - pos, "\twrite: %u\n",
				 rxq->write);
		pos += scnprintf(buf + pos, bufsz - pos, "\twrite_actual: %u\n",
				 rxq->write_actual);
		pos += scnprintf(buf + pos, bufsz - pos, "\tneed_update: %2d\n",
				 rxq->need_update);
		pos += scnprintf(buf + pos, bufsz - pos, "\tfree_count: %u\n",
				 rxq->free_count);
		if (rxq->rb_stts) {
			u32 r =	iwl_get_closed_rb_stts(trans, rxq);
			pos += scnprintf(buf + pos, bufsz - pos,
					 "\tclosed_rb_num: %u\n", r);
		} else {
			pos += scnprintf(buf + pos, bufsz - pos,
					 "\tclosed_rb_num: Not Allocated\n");
		}
	}
	ret = simple_read_from_buffer(user_buf, count, ppos, buf, pos);
	kfree(buf);

	return ret;
}

static ssize_t iwl_dbgfs_interrupt_read(struct file *file,
					char __user *user_buf,
					size_t count, loff_t *ppos)
{
	struct iwl_trans *trans = file->private_data;
	struct iwl_trans_pcie *trans_pcie = IWL_TRANS_GET_PCIE_TRANS(trans);
	struct isr_statistics *isr_stats = &trans_pcie->isr_stats;

	int pos = 0;
	char *buf;
	int bufsz = 24 * 64; /* 24 items * 64 char per item */
	ssize_t ret;

	buf = kzalloc(bufsz, GFP_KERNEL);
	if (!buf)
		return -ENOMEM;

	pos += scnprintf(buf + pos, bufsz - pos,
			"Interrupt Statistics Report:\n");

	pos += scnprintf(buf + pos, bufsz - pos, "HW Error:\t\t\t %u\n",
		isr_stats->hw);
	pos += scnprintf(buf + pos, bufsz - pos, "SW Error:\t\t\t %u\n",
		isr_stats->sw);
	if (isr_stats->sw || isr_stats->hw) {
		pos += scnprintf(buf + pos, bufsz - pos,
			"\tLast Restarting Code:  0x%X\n",
			isr_stats->err_code);
	}
#ifdef CONFIG_IWLWIFI_DEBUG
	pos += scnprintf(buf + pos, bufsz - pos, "Frame transmitted:\t\t %u\n",
		isr_stats->sch);
	pos += scnprintf(buf + pos, bufsz - pos, "Alive interrupt:\t\t %u\n",
		isr_stats->alive);
#endif
	pos += scnprintf(buf + pos, bufsz - pos,
		"HW RF KILL switch toggled:\t %u\n", isr_stats->rfkill);

	pos += scnprintf(buf + pos, bufsz - pos, "CT KILL:\t\t\t %u\n",
		isr_stats->ctkill);

	pos += scnprintf(buf + pos, bufsz - pos, "Wakeup Interrupt:\t\t %u\n",
		isr_stats->wakeup);

	pos += scnprintf(buf + pos, bufsz - pos,
		"Rx command responses:\t\t %u\n", isr_stats->rx);

	pos += scnprintf(buf + pos, bufsz - pos, "Tx/FH interrupt:\t\t %u\n",
		isr_stats->tx);

	pos += scnprintf(buf + pos, bufsz - pos, "Unexpected INTA:\t\t %u\n",
		isr_stats->unhandled);

	ret = simple_read_from_buffer(user_buf, count, ppos, buf, pos);
	kfree(buf);
	return ret;
}

static ssize_t iwl_dbgfs_interrupt_write(struct file *file,
					 const char __user *user_buf,
					 size_t count, loff_t *ppos)
{
	struct iwl_trans *trans = file->private_data;
	struct iwl_trans_pcie *trans_pcie = IWL_TRANS_GET_PCIE_TRANS(trans);
	struct isr_statistics *isr_stats = &trans_pcie->isr_stats;
	u32 reset_flag;
	int ret;

	ret = kstrtou32_from_user(user_buf, count, 16, &reset_flag);
	if (ret)
		return ret;
	if (reset_flag == 0)
		memset(isr_stats, 0, sizeof(*isr_stats));

	return count;
}

static ssize_t iwl_dbgfs_csr_write(struct file *file,
				   const char __user *user_buf,
				   size_t count, loff_t *ppos)
{
	struct iwl_trans *trans = file->private_data;

	iwl_pcie_dump_csr(trans);

	return count;
}

static ssize_t iwl_dbgfs_fh_reg_read(struct file *file,
				     char __user *user_buf,
				     size_t count, loff_t *ppos)
{
	struct iwl_trans *trans = file->private_data;
	char *buf = NULL;
	ssize_t ret;

	ret = iwl_dump_fh(trans, &buf);
	if (ret < 0)
		return ret;
	if (!buf)
		return -EINVAL;
	ret = simple_read_from_buffer(user_buf, count, ppos, buf, ret);
	kfree(buf);
	return ret;
}

static ssize_t iwl_dbgfs_rfkill_read(struct file *file,
				     char __user *user_buf,
				     size_t count, loff_t *ppos)
{
	struct iwl_trans *trans = file->private_data;
	struct iwl_trans_pcie *trans_pcie = IWL_TRANS_GET_PCIE_TRANS(trans);
	char buf[100];
	int pos;

	pos = scnprintf(buf, sizeof(buf), "debug: %d\nhw: %d\n",
			trans_pcie->debug_rfkill,
			!(iwl_read32(trans, CSR_GP_CNTRL) &
				CSR_GP_CNTRL_REG_FLAG_HW_RF_KILL_SW));

	return simple_read_from_buffer(user_buf, count, ppos, buf, pos);
}

static ssize_t iwl_dbgfs_rfkill_write(struct file *file,
				      const char __user *user_buf,
				      size_t count, loff_t *ppos)
{
	struct iwl_trans *trans = file->private_data;
	struct iwl_trans_pcie *trans_pcie = IWL_TRANS_GET_PCIE_TRANS(trans);
	bool new_value;
	int ret;

	ret = kstrtobool_from_user(user_buf, count, &new_value);
	if (ret)
		return ret;
	if (new_value == trans_pcie->debug_rfkill)
		return count;
	IWL_WARN(trans, "changing debug rfkill %d->%d\n",
		 trans_pcie->debug_rfkill, new_value);
	trans_pcie->debug_rfkill = new_value;
	iwl_pcie_handle_rfkill_irq(trans, false);

	return count;
}

static int iwl_dbgfs_monitor_data_open(struct inode *inode,
				       struct file *file)
{
	struct iwl_trans *trans = inode->i_private;
	struct iwl_trans_pcie *trans_pcie = IWL_TRANS_GET_PCIE_TRANS(trans);

	if (!trans->dbg.dest_tlv ||
	    trans->dbg.dest_tlv->monitor_mode != EXTERNAL_MODE) {
		IWL_ERR(trans, "Debug destination is not set to DRAM\n");
		return -ENOENT;
	}

	if (trans_pcie->fw_mon_data.state != IWL_FW_MON_DBGFS_STATE_CLOSED)
		return -EBUSY;

	trans_pcie->fw_mon_data.state = IWL_FW_MON_DBGFS_STATE_OPEN;
	return simple_open(inode, file);
}

static int iwl_dbgfs_monitor_data_release(struct inode *inode,
					  struct file *file)
{
	struct iwl_trans_pcie *trans_pcie =
		IWL_TRANS_GET_PCIE_TRANS(inode->i_private);

	if (trans_pcie->fw_mon_data.state == IWL_FW_MON_DBGFS_STATE_OPEN)
		trans_pcie->fw_mon_data.state = IWL_FW_MON_DBGFS_STATE_CLOSED;
	return 0;
}

static bool iwl_write_to_user_buf(char __user *user_buf, ssize_t count,
				  void *buf, ssize_t *size,
				  ssize_t *bytes_copied)
{
	ssize_t buf_size_left = count - *bytes_copied;

	buf_size_left = buf_size_left - (buf_size_left % sizeof(u32));
	if (*size > buf_size_left)
		*size = buf_size_left;

	*size -= copy_to_user(user_buf, buf, *size);
	*bytes_copied += *size;

	if (buf_size_left == *size)
		return true;
	return false;
}

static ssize_t iwl_dbgfs_monitor_data_read(struct file *file,
					   char __user *user_buf,
					   size_t count, loff_t *ppos)
{
	struct iwl_trans *trans = file->private_data;
	struct iwl_trans_pcie *trans_pcie = IWL_TRANS_GET_PCIE_TRANS(trans);
	u8 *cpu_addr = (void *)trans->dbg.fw_mon.block, *curr_buf;
	struct cont_rec *data = &trans_pcie->fw_mon_data;
	u32 write_ptr_addr, wrap_cnt_addr, write_ptr, wrap_cnt;
	ssize_t size, bytes_copied = 0;
	bool b_full;

	if (trans->dbg.dest_tlv) {
		write_ptr_addr =
			le32_to_cpu(trans->dbg.dest_tlv->write_ptr_reg);
		wrap_cnt_addr = le32_to_cpu(trans->dbg.dest_tlv->wrap_count);
	} else {
		write_ptr_addr = MON_BUFF_WRPTR;
		wrap_cnt_addr = MON_BUFF_CYCLE_CNT;
	}

	if (unlikely(!trans->dbg.rec_on))
		return 0;

	mutex_lock(&data->mutex);
	if (data->state ==
	    IWL_FW_MON_DBGFS_STATE_DISABLED) {
		mutex_unlock(&data->mutex);
		return 0;
	}

	/* write_ptr position in bytes rather then DW */
	write_ptr = iwl_read_prph(trans, write_ptr_addr) * sizeof(u32);
	wrap_cnt = iwl_read_prph(trans, wrap_cnt_addr);

	if (data->prev_wrap_cnt == wrap_cnt) {
		size = write_ptr - data->prev_wr_ptr;
		curr_buf = cpu_addr + data->prev_wr_ptr;
		b_full = iwl_write_to_user_buf(user_buf, count,
					       curr_buf, &size,
					       &bytes_copied);
		data->prev_wr_ptr += size;

	} else if (data->prev_wrap_cnt == wrap_cnt - 1 &&
		   write_ptr < data->prev_wr_ptr) {
		size = trans->dbg.fw_mon.size - data->prev_wr_ptr;
		curr_buf = cpu_addr + data->prev_wr_ptr;
		b_full = iwl_write_to_user_buf(user_buf, count,
					       curr_buf, &size,
					       &bytes_copied);
		data->prev_wr_ptr += size;

		if (!b_full) {
			size = write_ptr;
			b_full = iwl_write_to_user_buf(user_buf, count,
						       cpu_addr, &size,
						       &bytes_copied);
			data->prev_wr_ptr = size;
			data->prev_wrap_cnt++;
		}
	} else {
		if (data->prev_wrap_cnt == wrap_cnt - 1 &&
		    write_ptr > data->prev_wr_ptr)
			IWL_WARN(trans,
				 "write pointer passed previous write pointer, start copying from the beginning\n");
		else if (!unlikely(data->prev_wrap_cnt == 0 &&
				   data->prev_wr_ptr == 0))
			IWL_WARN(trans,
				 "monitor data is out of sync, start copying from the beginning\n");

		size = write_ptr;
		b_full = iwl_write_to_user_buf(user_buf, count,
					       cpu_addr, &size,
					       &bytes_copied);
		data->prev_wr_ptr = size;
		data->prev_wrap_cnt = wrap_cnt;
	}

	mutex_unlock(&data->mutex);

	return bytes_copied;
}

static ssize_t iwl_dbgfs_rf_read(struct file *file,
				 char __user *user_buf,
				 size_t count, loff_t *ppos)
{
	struct iwl_trans *trans = file->private_data;
	struct iwl_trans_pcie *trans_pcie = IWL_TRANS_GET_PCIE_TRANS(trans);

	if (!trans_pcie->rf_name[0])
		return -ENODEV;

	return simple_read_from_buffer(user_buf, count, ppos,
				       trans_pcie->rf_name,
				       strlen(trans_pcie->rf_name));
}

DEBUGFS_READ_WRITE_FILE_OPS(interrupt);
DEBUGFS_READ_FILE_OPS(fh_reg);
DEBUGFS_READ_FILE_OPS(rx_queue);
DEBUGFS_WRITE_FILE_OPS(csr);
DEBUGFS_READ_WRITE_FILE_OPS(rfkill);
DEBUGFS_READ_FILE_OPS(rf);

static const struct file_operations iwl_dbgfs_tx_queue_ops = {
	.owner = THIS_MODULE,
	.open = iwl_dbgfs_tx_queue_open,
	.read = seq_read,
	.llseek = seq_lseek,
	.release = seq_release_private,
};

static const struct file_operations iwl_dbgfs_monitor_data_ops = {
	.read = iwl_dbgfs_monitor_data_read,
	.open = iwl_dbgfs_monitor_data_open,
	.release = iwl_dbgfs_monitor_data_release,
};

/* Create the debugfs files and directories */
void iwl_trans_pcie_dbgfs_register(struct iwl_trans *trans)
{
	struct dentry *dir = trans->dbgfs_dir;

	DEBUGFS_ADD_FILE(rx_queue, dir, 0400);
	DEBUGFS_ADD_FILE(tx_queue, dir, 0400);
	DEBUGFS_ADD_FILE(interrupt, dir, 0600);
	DEBUGFS_ADD_FILE(csr, dir, 0200);
	DEBUGFS_ADD_FILE(fh_reg, dir, 0400);
	DEBUGFS_ADD_FILE(rfkill, dir, 0600);
	DEBUGFS_ADD_FILE(monitor_data, dir, 0400);
	DEBUGFS_ADD_FILE(rf, dir, 0400);
}

void iwl_trans_pcie_debugfs_cleanup(struct iwl_trans *trans)
{
	struct iwl_trans_pcie *trans_pcie = IWL_TRANS_GET_PCIE_TRANS(trans);
	struct cont_rec *data = &trans_pcie->fw_mon_data;

	mutex_lock(&data->mutex);
	data->state = IWL_FW_MON_DBGFS_STATE_DISABLED;
	mutex_unlock(&data->mutex);
}
#endif /*CONFIG_IWLWIFI_DEBUGFS */

static u32 iwl_trans_pcie_get_cmdlen(struct iwl_trans *trans, void *tfd)
{
	struct iwl_trans_pcie *trans_pcie = IWL_TRANS_GET_PCIE_TRANS(trans);
	u32 cmdlen = 0;
	int i;

	for (i = 0; i < trans_pcie->txqs.tfd.max_tbs; i++)
		cmdlen += iwl_txq_gen1_tfd_tb_get_len(trans, tfd, i);

	return cmdlen;
}

static u32 iwl_trans_pcie_dump_rbs(struct iwl_trans *trans,
				   struct iwl_fw_error_dump_data **data,
				   int allocated_rb_nums)
{
	struct iwl_trans_pcie *trans_pcie = IWL_TRANS_GET_PCIE_TRANS(trans);
	int max_len = trans_pcie->rx_buf_bytes;
	/* Dump RBs is supported only for pre-9000 devices (1 queue) */
	struct iwl_rxq *rxq = &trans_pcie->rxq[0];
	u32 i, r, j, rb_len = 0;

	spin_lock_bh(&rxq->lock);

	r = iwl_get_closed_rb_stts(trans, rxq);

	for (i = rxq->read, j = 0;
	     i != r && j < allocated_rb_nums;
	     i = (i + 1) & RX_QUEUE_MASK, j++) {
		struct iwl_rx_mem_buffer *rxb = rxq->queue[i];
		struct iwl_fw_error_dump_rb *rb;

		dma_sync_single_for_cpu(trans->dev, rxb->page_dma,
					max_len, DMA_FROM_DEVICE);

		rb_len += sizeof(**data) + sizeof(*rb) + max_len;

		(*data)->type = cpu_to_le32(IWL_FW_ERROR_DUMP_RB);
		(*data)->len = cpu_to_le32(sizeof(*rb) + max_len);
		rb = (void *)(*data)->data;
		rb->index = cpu_to_le32(i);
		memcpy(rb->data, page_address(rxb->page), max_len);

		*data = iwl_fw_error_next_data(*data);
	}

	spin_unlock_bh(&rxq->lock);

	return rb_len;
}
#define IWL_CSR_TO_DUMP (0x250)

static u32 iwl_trans_pcie_dump_csr(struct iwl_trans *trans,
				   struct iwl_fw_error_dump_data **data)
{
	u32 csr_len = sizeof(**data) + IWL_CSR_TO_DUMP;
	__le32 *val;
	int i;

	(*data)->type = cpu_to_le32(IWL_FW_ERROR_DUMP_CSR);
	(*data)->len = cpu_to_le32(IWL_CSR_TO_DUMP);
	val = (void *)(*data)->data;

	for (i = 0; i < IWL_CSR_TO_DUMP; i += 4)
		*val++ = cpu_to_le32(iwl_trans_pcie_read32(trans, i));

	*data = iwl_fw_error_next_data(*data);

	return csr_len;
}

static u32 iwl_trans_pcie_fh_regs_dump(struct iwl_trans *trans,
				       struct iwl_fw_error_dump_data **data)
{
	u32 fh_regs_len = FH_MEM_UPPER_BOUND - FH_MEM_LOWER_BOUND;
	__le32 *val;
	int i;

	if (!iwl_trans_grab_nic_access(trans))
		return 0;

	(*data)->type = cpu_to_le32(IWL_FW_ERROR_DUMP_FH_REGS);
	(*data)->len = cpu_to_le32(fh_regs_len);
	val = (void *)(*data)->data;

	if (!trans->trans_cfg->gen2)
		for (i = FH_MEM_LOWER_BOUND; i < FH_MEM_UPPER_BOUND;
		     i += sizeof(u32))
			*val++ = cpu_to_le32(iwl_trans_pcie_read32(trans, i));
	else
		for (i = iwl_umac_prph(trans, FH_MEM_LOWER_BOUND_GEN2);
		     i < iwl_umac_prph(trans, FH_MEM_UPPER_BOUND_GEN2);
		     i += sizeof(u32))
			*val++ = cpu_to_le32(iwl_trans_pcie_read_prph(trans,
								      i));

	iwl_trans_release_nic_access(trans);

	*data = iwl_fw_error_next_data(*data);

	return sizeof(**data) + fh_regs_len;
}

static u32
iwl_trans_pci_dump_marbh_monitor(struct iwl_trans *trans,
				 struct iwl_fw_error_dump_fw_mon *fw_mon_data,
				 u32 monitor_len)
{
	u32 buf_size_in_dwords = (monitor_len >> 2);
	u32 *buffer = (u32 *)fw_mon_data->data;
	u32 i;

	if (!iwl_trans_grab_nic_access(trans))
		return 0;

	iwl_write_umac_prph_no_grab(trans, MON_DMARB_RD_CTL_ADDR, 0x1);
	for (i = 0; i < buf_size_in_dwords; i++)
		buffer[i] = iwl_read_umac_prph_no_grab(trans,
						       MON_DMARB_RD_DATA_ADDR);
	iwl_write_umac_prph_no_grab(trans, MON_DMARB_RD_CTL_ADDR, 0x0);

	iwl_trans_release_nic_access(trans);

	return monitor_len;
}

static void
iwl_trans_pcie_dump_pointers(struct iwl_trans *trans,
			     struct iwl_fw_error_dump_fw_mon *fw_mon_data)
{
	u32 base, base_high, write_ptr, write_ptr_val, wrap_cnt;

	if (trans->trans_cfg->device_family >= IWL_DEVICE_FAMILY_AX210) {
		base = DBGC_CUR_DBGBUF_BASE_ADDR_LSB;
		base_high = DBGC_CUR_DBGBUF_BASE_ADDR_MSB;
		write_ptr = DBGC_CUR_DBGBUF_STATUS;
		wrap_cnt = DBGC_DBGBUF_WRAP_AROUND;
	} else if (trans->dbg.dest_tlv) {
		write_ptr = le32_to_cpu(trans->dbg.dest_tlv->write_ptr_reg);
		wrap_cnt = le32_to_cpu(trans->dbg.dest_tlv->wrap_count);
		base = le32_to_cpu(trans->dbg.dest_tlv->base_reg);
	} else {
		base = MON_BUFF_BASE_ADDR;
		write_ptr = MON_BUFF_WRPTR;
		wrap_cnt = MON_BUFF_CYCLE_CNT;
	}

	write_ptr_val = iwl_read_prph(trans, write_ptr);
	fw_mon_data->fw_mon_cycle_cnt =
		cpu_to_le32(iwl_read_prph(trans, wrap_cnt));
	fw_mon_data->fw_mon_base_ptr =
		cpu_to_le32(iwl_read_prph(trans, base));
	if (trans->trans_cfg->device_family >= IWL_DEVICE_FAMILY_AX210) {
		fw_mon_data->fw_mon_base_high_ptr =
			cpu_to_le32(iwl_read_prph(trans, base_high));
		write_ptr_val &= DBGC_CUR_DBGBUF_STATUS_OFFSET_MSK;
		/* convert wrtPtr to DWs, to align with all HWs */
		write_ptr_val >>= 2;
	}
	fw_mon_data->fw_mon_wr_ptr = cpu_to_le32(write_ptr_val);
}

static u32
iwl_trans_pcie_dump_monitor(struct iwl_trans *trans,
			    struct iwl_fw_error_dump_data **data,
			    u32 monitor_len)
{
	struct iwl_dram_data *fw_mon = &trans->dbg.fw_mon;
	u32 len = 0;

	if (trans->dbg.dest_tlv ||
	    (fw_mon->size &&
	     (trans->trans_cfg->device_family == IWL_DEVICE_FAMILY_7000 ||
	      trans->trans_cfg->device_family >= IWL_DEVICE_FAMILY_AX210))) {
		struct iwl_fw_error_dump_fw_mon *fw_mon_data;

		(*data)->type = cpu_to_le32(IWL_FW_ERROR_DUMP_FW_MONITOR);
		fw_mon_data = (void *)(*data)->data;

		iwl_trans_pcie_dump_pointers(trans, fw_mon_data);

		len += sizeof(**data) + sizeof(*fw_mon_data);
		if (fw_mon->size) {
			memcpy(fw_mon_data->data, fw_mon->block, fw_mon->size);
			monitor_len = fw_mon->size;
		} else if (trans->dbg.dest_tlv->monitor_mode == SMEM_MODE) {
			u32 base = le32_to_cpu(fw_mon_data->fw_mon_base_ptr);
			/*
			 * Update pointers to reflect actual values after
			 * shifting
			 */
			if (trans->dbg.dest_tlv->version) {
				base = (iwl_read_prph(trans, base) &
					IWL_LDBG_M2S_BUF_BA_MSK) <<
				       trans->dbg.dest_tlv->base_shift;
				base *= IWL_M2S_UNIT_SIZE;
				base += trans->cfg->smem_offset;
			} else {
				base = iwl_read_prph(trans, base) <<
				       trans->dbg.dest_tlv->base_shift;
			}

			iwl_trans_read_mem(trans, base, fw_mon_data->data,
					   monitor_len / sizeof(u32));
		} else if (trans->dbg.dest_tlv->monitor_mode == MARBH_MODE) {
			monitor_len =
				iwl_trans_pci_dump_marbh_monitor(trans,
								 fw_mon_data,
								 monitor_len);
		} else {
			/* Didn't match anything - output no monitor data */
			monitor_len = 0;
		}

		len += monitor_len;
		(*data)->len = cpu_to_le32(monitor_len + sizeof(*fw_mon_data));
	}

	return len;
}

static int iwl_trans_get_fw_monitor_len(struct iwl_trans *trans, u32 *len)
{
	if (trans->dbg.fw_mon.size) {
		*len += sizeof(struct iwl_fw_error_dump_data) +
			sizeof(struct iwl_fw_error_dump_fw_mon) +
			trans->dbg.fw_mon.size;
		return trans->dbg.fw_mon.size;
	} else if (trans->dbg.dest_tlv) {
		u32 base, end, cfg_reg, monitor_len;

		if (trans->dbg.dest_tlv->version == 1) {
			cfg_reg = le32_to_cpu(trans->dbg.dest_tlv->base_reg);
			cfg_reg = iwl_read_prph(trans, cfg_reg);
			base = (cfg_reg & IWL_LDBG_M2S_BUF_BA_MSK) <<
				trans->dbg.dest_tlv->base_shift;
			base *= IWL_M2S_UNIT_SIZE;
			base += trans->cfg->smem_offset;

			monitor_len =
				(cfg_reg & IWL_LDBG_M2S_BUF_SIZE_MSK) >>
				trans->dbg.dest_tlv->end_shift;
			monitor_len *= IWL_M2S_UNIT_SIZE;
		} else {
			base = le32_to_cpu(trans->dbg.dest_tlv->base_reg);
			end = le32_to_cpu(trans->dbg.dest_tlv->end_reg);

			base = iwl_read_prph(trans, base) <<
			       trans->dbg.dest_tlv->base_shift;
			end = iwl_read_prph(trans, end) <<
			      trans->dbg.dest_tlv->end_shift;

			/* Make "end" point to the actual end */
			if (trans->trans_cfg->device_family >=
			    IWL_DEVICE_FAMILY_8000 ||
			    trans->dbg.dest_tlv->monitor_mode == MARBH_MODE)
				end += (1 << trans->dbg.dest_tlv->end_shift);
			monitor_len = end - base;
		}
		*len += sizeof(struct iwl_fw_error_dump_data) +
			sizeof(struct iwl_fw_error_dump_fw_mon) +
			monitor_len;
		return monitor_len;
	}
	return 0;
}

struct iwl_trans_dump_data *
iwl_trans_pcie_dump_data(struct iwl_trans *trans, u32 dump_mask,
			 const struct iwl_dump_sanitize_ops *sanitize_ops,
			 void *sanitize_ctx)
{
	struct iwl_trans_pcie *trans_pcie = IWL_TRANS_GET_PCIE_TRANS(trans);
	struct iwl_fw_error_dump_data *data;
	struct iwl_txq *cmdq = trans_pcie->txqs.txq[trans_pcie->txqs.cmd.q_id];
	struct iwl_fw_error_dump_txcmd *txcmd;
	struct iwl_trans_dump_data *dump_data;
	u32 len, num_rbs = 0, monitor_len = 0;
	int i, ptr;
	bool dump_rbs = test_bit(STATUS_FW_ERROR, &trans->status) &&
			!trans->trans_cfg->mq_rx_supported &&
			dump_mask & BIT(IWL_FW_ERROR_DUMP_RB);

	if (!dump_mask)
		return NULL;

	/* transport dump header */
	len = sizeof(*dump_data);

	/* host commands */
	if (dump_mask & BIT(IWL_FW_ERROR_DUMP_TXCMD) && cmdq)
		len += sizeof(*data) +
			cmdq->n_window * (sizeof(*txcmd) +
					  TFD_MAX_PAYLOAD_SIZE);

	/* FW monitor */
	if (dump_mask & BIT(IWL_FW_ERROR_DUMP_FW_MONITOR))
		monitor_len = iwl_trans_get_fw_monitor_len(trans, &len);

	/* CSR registers */
	if (dump_mask & BIT(IWL_FW_ERROR_DUMP_CSR))
		len += sizeof(*data) + IWL_CSR_TO_DUMP;

	/* FH registers */
	if (dump_mask & BIT(IWL_FW_ERROR_DUMP_FH_REGS)) {
		if (trans->trans_cfg->gen2)
			len += sizeof(*data) +
			       (iwl_umac_prph(trans, FH_MEM_UPPER_BOUND_GEN2) -
				iwl_umac_prph(trans, FH_MEM_LOWER_BOUND_GEN2));
		else
			len += sizeof(*data) +
			       (FH_MEM_UPPER_BOUND -
				FH_MEM_LOWER_BOUND);
	}

	if (dump_rbs) {
		/* Dump RBs is supported only for pre-9000 devices (1 queue) */
		struct iwl_rxq *rxq = &trans_pcie->rxq[0];
		/* RBs */
		num_rbs = iwl_get_closed_rb_stts(trans, rxq);
		num_rbs = (num_rbs - rxq->read) & RX_QUEUE_MASK;
		len += num_rbs * (sizeof(*data) +
				  sizeof(struct iwl_fw_error_dump_rb) +
				  (PAGE_SIZE << trans_pcie->rx_page_order));
	}

	/* Paged memory for gen2 HW */
	if (trans->trans_cfg->gen2 && dump_mask & BIT(IWL_FW_ERROR_DUMP_PAGING))
		for (i = 0; i < trans->init_dram.paging_cnt; i++)
			len += sizeof(*data) +
			       sizeof(struct iwl_fw_error_dump_paging) +
			       trans->init_dram.paging[i].size;

	dump_data = vzalloc(len);
	if (!dump_data)
		return NULL;

	len = 0;
	data = (void *)dump_data->data;

	if (dump_mask & BIT(IWL_FW_ERROR_DUMP_TXCMD) && cmdq) {
		u16 tfd_size = trans_pcie->txqs.tfd.size;

		data->type = cpu_to_le32(IWL_FW_ERROR_DUMP_TXCMD);
		txcmd = (void *)data->data;
		spin_lock_bh(&cmdq->lock);
		ptr = cmdq->write_ptr;
		for (i = 0; i < cmdq->n_window; i++) {
			u8 idx = iwl_txq_get_cmd_index(cmdq, ptr);
			u8 tfdidx;
			u32 caplen, cmdlen;

			if (trans->trans_cfg->gen2)
				tfdidx = idx;
			else
				tfdidx = ptr;

			cmdlen = iwl_trans_pcie_get_cmdlen(trans,
							   (u8 *)cmdq->tfds +
							   tfd_size * tfdidx);
			caplen = min_t(u32, TFD_MAX_PAYLOAD_SIZE, cmdlen);

			if (cmdlen) {
				len += sizeof(*txcmd) + caplen;
				txcmd->cmdlen = cpu_to_le32(cmdlen);
				txcmd->caplen = cpu_to_le32(caplen);
				memcpy(txcmd->data, cmdq->entries[idx].cmd,
				       caplen);
				if (sanitize_ops && sanitize_ops->frob_hcmd)
					sanitize_ops->frob_hcmd(sanitize_ctx,
								txcmd->data,
								caplen);
				txcmd = (void *)((u8 *)txcmd->data + caplen);
			}

			ptr = iwl_txq_dec_wrap(trans, ptr);
		}
		spin_unlock_bh(&cmdq->lock);

		data->len = cpu_to_le32(len);
		len += sizeof(*data);
		data = iwl_fw_error_next_data(data);
	}

	if (dump_mask & BIT(IWL_FW_ERROR_DUMP_CSR))
		len += iwl_trans_pcie_dump_csr(trans, &data);
	if (dump_mask & BIT(IWL_FW_ERROR_DUMP_FH_REGS))
		len += iwl_trans_pcie_fh_regs_dump(trans, &data);
	if (dump_rbs)
		len += iwl_trans_pcie_dump_rbs(trans, &data, num_rbs);

	/* Paged memory for gen2 HW */
	if (trans->trans_cfg->gen2 &&
	    dump_mask & BIT(IWL_FW_ERROR_DUMP_PAGING)) {
		for (i = 0; i < trans->init_dram.paging_cnt; i++) {
			struct iwl_fw_error_dump_paging *paging;
			u32 page_len = trans->init_dram.paging[i].size;

			data->type = cpu_to_le32(IWL_FW_ERROR_DUMP_PAGING);
			data->len = cpu_to_le32(sizeof(*paging) + page_len);
			paging = (void *)data->data;
			paging->index = cpu_to_le32(i);
			memcpy(paging->data,
			       trans->init_dram.paging[i].block, page_len);
			data = iwl_fw_error_next_data(data);

			len += sizeof(*data) + sizeof(*paging) + page_len;
		}
	}
	if (dump_mask & BIT(IWL_FW_ERROR_DUMP_FW_MONITOR))
		len += iwl_trans_pcie_dump_monitor(trans, &data, monitor_len);

	dump_data->len = len;

	return dump_data;
}

void iwl_trans_pci_interrupts(struct iwl_trans *trans, bool enable)
{
	if (enable)
		iwl_enable_interrupts(trans);
	else
		iwl_disable_interrupts(trans);
}

void iwl_trans_pcie_sync_nmi(struct iwl_trans *trans)
{
	u32 inta_addr, sw_err_bit;
	struct iwl_trans_pcie *trans_pcie = IWL_TRANS_GET_PCIE_TRANS(trans);

	if (trans_pcie->msix_enabled) {
		inta_addr = CSR_MSIX_HW_INT_CAUSES_AD;
		if (trans->trans_cfg->device_family >= IWL_DEVICE_FAMILY_BZ)
			sw_err_bit = MSIX_HW_INT_CAUSES_REG_SW_ERR_BZ;
		else
			sw_err_bit = MSIX_HW_INT_CAUSES_REG_SW_ERR;
	} else {
		inta_addr = CSR_INT;
		sw_err_bit = CSR_INT_BIT_SW_ERR;
	}

	iwl_trans_sync_nmi_with_addr(trans, inta_addr, sw_err_bit);
}

struct iwl_trans *iwl_trans_pcie_alloc(struct pci_dev *pdev,
			       const struct pci_device_id *ent,
			       const struct iwl_cfg_trans_params *cfg_trans)
{
	struct iwl_trans_pcie *trans_pcie, **priv;
	struct iwl_trans *trans;
	int ret, addr_size;
	void __iomem * const *table;
	u32 bar0;

	/* reassign our BAR 0 if invalid due to possible runtime PM races */
	pci_read_config_dword(pdev, PCI_BASE_ADDRESS_0, &bar0);
	if (bar0 == PCI_BASE_ADDRESS_MEM_TYPE_64) {
		ret = pci_assign_resource(pdev, 0);
		if (ret)
			return ERR_PTR(ret);
	}

	ret = pcim_enable_device(pdev);
	if (ret)
		return ERR_PTR(ret);

	trans = iwl_trans_alloc(sizeof(struct iwl_trans_pcie), &pdev->dev,
				cfg_trans);
	if (!trans)
		return ERR_PTR(-ENOMEM);

	trans_pcie = IWL_TRANS_GET_PCIE_TRANS(trans);

	if (trans->trans_cfg->gen2) {
		trans_pcie->txqs.tfd.addr_size = 64;
		trans_pcie->txqs.tfd.max_tbs = IWL_TFH_NUM_TBS;
		trans_pcie->txqs.tfd.size = sizeof(struct iwl_tfh_tfd);
	} else {
		trans_pcie->txqs.tfd.addr_size = 36;
		trans_pcie->txqs.tfd.max_tbs = IWL_NUM_OF_TBS;
		trans_pcie->txqs.tfd.size = sizeof(struct iwl_tfd);
	}
	trans->max_skb_frags = IWL_TRANS_PCIE_MAX_FRAGS(trans_pcie);

	/* Set a short watchdog for the command queue */
	trans_pcie->txqs.cmd.wdg_timeout = IWL_DEF_WD_TIMEOUT;

	trans_pcie->txqs.tso_hdr_page = alloc_percpu(struct iwl_tso_hdr_page);
	if (!trans_pcie->txqs.tso_hdr_page) {
		ret = -ENOMEM;
		goto out_free_trans;
	}

	if (trans->trans_cfg->device_family >= IWL_DEVICE_FAMILY_BZ)
		trans_pcie->txqs.bc_tbl_size =
			sizeof(struct iwl_gen3_bc_tbl_entry) * TFD_QUEUE_BC_SIZE_GEN3_BZ;
	else if (trans->trans_cfg->device_family >= IWL_DEVICE_FAMILY_AX210)
		trans_pcie->txqs.bc_tbl_size =
			sizeof(struct iwl_gen3_bc_tbl_entry) * TFD_QUEUE_BC_SIZE_GEN3_AX210;
	else
		trans_pcie->txqs.bc_tbl_size = sizeof(struct iwlagn_scd_bc_tbl);
	/*
	 * For gen2 devices, we use a single allocation for each byte-count
	 * table, but they're pretty small (1k) so use a DMA pool that we
	 * allocate here.
	 */
	if (trans->trans_cfg->gen2) {
		trans_pcie->txqs.bc_pool =
			dmam_pool_create("iwlwifi:bc", trans->dev,
					 trans_pcie->txqs.bc_tbl_size,
					 256, 0);
		if (!trans_pcie->txqs.bc_pool) {
			ret = -ENOMEM;
			goto out_free_tso;
		}
	}

	/* Some things must not change even if the config does */
	WARN_ON(trans_pcie->txqs.tfd.addr_size !=
		(trans->trans_cfg->gen2 ? 64 : 36));

	/* Initialize NAPI here - it should be before registering to mac80211
	 * in the opmode but after the HW struct is allocated.
	 */
	trans_pcie->napi_dev = alloc_netdev_dummy(sizeof(struct iwl_trans_pcie *));
	if (!trans_pcie->napi_dev) {
		ret = -ENOMEM;
		goto out_free_tso;
	}
	/* The private struct in netdev is a pointer to struct iwl_trans_pcie */
	priv = netdev_priv(trans_pcie->napi_dev);
	*priv = trans_pcie;

	trans_pcie->trans = trans;
	trans_pcie->opmode_down = true;
	spin_lock_init(&trans_pcie->irq_lock);
	spin_lock_init(&trans_pcie->reg_lock);
	spin_lock_init(&trans_pcie->alloc_page_lock);
	mutex_init(&trans_pcie->mutex);
	init_waitqueue_head(&trans_pcie->ucode_write_waitq);
	init_waitqueue_head(&trans_pcie->fw_reset_waitq);
	init_waitqueue_head(&trans_pcie->imr_waitq);

	trans_pcie->rba.alloc_wq = alloc_workqueue("rb_allocator",
						   WQ_HIGHPRI | WQ_UNBOUND, 0);
	if (!trans_pcie->rba.alloc_wq) {
		ret = -ENOMEM;
		goto out_free_ndev;
	}
	INIT_WORK(&trans_pcie->rba.rx_alloc, iwl_pcie_rx_allocator_work);

	trans_pcie->debug_rfkill = -1;

	if (!cfg_trans->base_params->pcie_l1_allowed) {
		/*
		 * W/A - seems to solve weird behavior. We need to remove this
		 * if we don't want to stay in L1 all the time. This wastes a
		 * lot of power.
		 */
		pci_disable_link_state(pdev, PCIE_LINK_STATE_L0S |
				       PCIE_LINK_STATE_L1 |
				       PCIE_LINK_STATE_CLKPM);
	}

	pci_set_master(pdev);

	addr_size = trans_pcie->txqs.tfd.addr_size;
	ret = dma_set_mask_and_coherent(&pdev->dev, DMA_BIT_MASK(addr_size));
	if (ret) {
		ret = dma_set_mask_and_coherent(&pdev->dev, DMA_BIT_MASK(32));
		/* both attempts failed: */
		if (ret) {
			dev_err(&pdev->dev, "No suitable DMA available\n");
			goto out_no_pci;
		}
	}

	ret = pcim_iomap_regions_request_all(pdev, BIT(0), DRV_NAME);
	if (ret) {
		dev_err(&pdev->dev, "pcim_iomap_regions_request_all failed\n");
		goto out_no_pci;
	}

	table = pcim_iomap_table(pdev);
	if (!table) {
		dev_err(&pdev->dev, "pcim_iomap_table failed\n");
		ret = -ENOMEM;
		goto out_no_pci;
	}

	trans_pcie->hw_base = table[0];
	if (!trans_pcie->hw_base) {
		dev_err(&pdev->dev, "couldn't find IO mem in first BAR\n");
		ret = -ENODEV;
		goto out_no_pci;
	}

	/* We disable the RETRY_TIMEOUT register (0x41) to keep
	 * PCI Tx retries from interfering with C3 CPU state */
	pci_write_config_byte(pdev, PCI_CFG_RETRY_TIMEOUT, 0x00);

	trans_pcie->pci_dev = pdev;
	iwl_disable_interrupts(trans);

	trans->hw_rev = iwl_read32(trans, CSR_HW_REV);
	if (trans->hw_rev == 0xffffffff) {
		dev_err(&pdev->dev, "HW_REV=0xFFFFFFFF, PCI issues?\n");
		ret = -EIO;
		goto out_no_pci;
	}

	/*
	 * In the 8000 HW family the format of the 4 bytes of CSR_HW_REV have
	 * changed, and now the revision step also includes bit 0-1 (no more
	 * "dash" value). To keep hw_rev backwards compatible - we'll store it
	 * in the old format.
	 */
	if (cfg_trans->device_family >= IWL_DEVICE_FAMILY_8000)
		trans->hw_rev_step = trans->hw_rev & 0xF;
	else
		trans->hw_rev_step = (trans->hw_rev & 0xC) >> 2;

	IWL_DEBUG_INFO(trans, "HW REV: 0x%0x\n", trans->hw_rev);

	iwl_pcie_set_interrupt_capa(pdev, trans, cfg_trans);
	trans->hw_id = (pdev->device << 16) + pdev->subsystem_device;
	snprintf(trans->hw_id_str, sizeof(trans->hw_id_str),
		 "PCI ID: 0x%04X:0x%04X", pdev->device, pdev->subsystem_device);

	init_waitqueue_head(&trans_pcie->sx_waitq);

	ret = iwl_pcie_alloc_invalid_tx_cmd(trans);
	if (ret)
		goto out_no_pci;

	if (trans_pcie->msix_enabled) {
		ret = iwl_pcie_init_msix_handler(pdev, trans_pcie);
		if (ret)
			goto out_no_pci;
	 } else {
		ret = iwl_pcie_alloc_ict(trans);
		if (ret)
			goto out_no_pci;

		ret = devm_request_threaded_irq(&pdev->dev, pdev->irq,
						iwl_pcie_isr,
						iwl_pcie_irq_handler,
						IRQF_SHARED, DRV_NAME, trans);
		if (ret) {
			IWL_ERR(trans, "Error allocating IRQ %d\n", pdev->irq);
			goto out_free_ict;
		}
	 }

#ifdef CONFIG_IWLWIFI_DEBUGFS
	trans_pcie->fw_mon_data.state = IWL_FW_MON_DBGFS_STATE_CLOSED;
	mutex_init(&trans_pcie->fw_mon_data.mutex);
#endif

	iwl_dbg_tlv_init(trans);

	return trans;

out_free_ict:
	iwl_pcie_free_ict(trans);
out_no_pci:
	destroy_workqueue(trans_pcie->rba.alloc_wq);
out_free_ndev:
	free_netdev(trans_pcie->napi_dev);
out_free_tso:
	free_percpu(trans_pcie->txqs.tso_hdr_page);
out_free_trans:
	iwl_trans_free(trans);
	return ERR_PTR(ret);
}

void iwl_trans_pcie_copy_imr_fh(struct iwl_trans *trans,
				u32 dst_addr, u64 src_addr, u32 byte_cnt)
{
	iwl_write_prph(trans, IMR_UREG_CHICK,
		       iwl_read_prph(trans, IMR_UREG_CHICK) |
		       IMR_UREG_CHICK_HALT_UMAC_PERMANENTLY_MSK);
	iwl_write_prph(trans, IMR_TFH_SRV_DMA_CHNL0_SRAM_ADDR, dst_addr);
	iwl_write_prph(trans, IMR_TFH_SRV_DMA_CHNL0_DRAM_ADDR_LSB,
		       (u32)(src_addr & 0xFFFFFFFF));
	iwl_write_prph(trans, IMR_TFH_SRV_DMA_CHNL0_DRAM_ADDR_MSB,
		       iwl_get_dma_hi_addr(src_addr));
	iwl_write_prph(trans, IMR_TFH_SRV_DMA_CHNL0_BC, byte_cnt);
	iwl_write_prph(trans, IMR_TFH_SRV_DMA_CHNL0_CTRL,
		       IMR_TFH_SRV_DMA_CHNL0_CTRL_D2S_IRQ_TARGET_POS |
		       IMR_TFH_SRV_DMA_CHNL0_CTRL_D2S_DMA_EN_POS |
		       IMR_TFH_SRV_DMA_CHNL0_CTRL_D2S_RS_MSK);
}

int iwl_trans_pcie_copy_imr(struct iwl_trans *trans,
			    u32 dst_addr, u64 src_addr, u32 byte_cnt)
{
	struct iwl_trans_pcie *trans_pcie = IWL_TRANS_GET_PCIE_TRANS(trans);
	int ret = -1;

	trans_pcie->imr_status = IMR_D2S_REQUESTED;
	iwl_trans_pcie_copy_imr_fh(trans, dst_addr, src_addr, byte_cnt);
	ret = wait_event_timeout(trans_pcie->imr_waitq,
				 trans_pcie->imr_status !=
				 IMR_D2S_REQUESTED, 5 * HZ);
	if (!ret || trans_pcie->imr_status == IMR_D2S_ERROR) {
		IWL_ERR(trans, "Failed to copy IMR Memory chunk!\n");
		iwl_trans_pcie_dump_regs(trans);
		return -ETIMEDOUT;
	}
	trans_pcie->imr_status = IMR_D2S_IDLE;
	return 0;
}<|MERGE_RESOLUTION|>--- conflicted
+++ resolved
@@ -1483,18 +1483,9 @@
 
 	IWL_WARN(trans, "reporting RF_KILL (radio %s)\n",
 		 state ? "disabled" : "enabled");
-<<<<<<< HEAD
-	if (iwl_op_mode_hw_rf_kill(trans->op_mode, state)) {
-		if (trans->trans_cfg->gen2)
-			_iwl_trans_pcie_gen2_stop_device(trans);
-		else
-			_iwl_trans_pcie_stop_device(trans, from_irq);
-	}
-=======
 	if (iwl_op_mode_hw_rf_kill(trans->op_mode, state) &&
 	    !WARN_ON(trans->trans_cfg->gen2))
 		_iwl_trans_pcie_stop_device(trans, from_irq);
->>>>>>> a6ad5510
 }
 
 void iwl_pcie_d3_complete_suspend(struct iwl_trans *trans,
