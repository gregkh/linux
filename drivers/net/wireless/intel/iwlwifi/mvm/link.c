// SPDX-License-Identifier: GPL-2.0 OR BSD-3-Clause
/*
 * Copyright (C) 2022 - 2024 Intel Corporation
 */
#include "mvm.h"
#include "time-event.h"

#define HANDLE_ESR_REASONS(HOW)		\
	HOW(BLOCKED_PREVENTION)		\
	HOW(BLOCKED_WOWLAN)		\
	HOW(BLOCKED_TPT)		\
	HOW(BLOCKED_FW)			\
	HOW(BLOCKED_NON_BSS)		\
	HOW(BLOCKED_ROC)		\
	HOW(EXIT_MISSED_BEACON)		\
	HOW(EXIT_LOW_RSSI)		\
	HOW(EXIT_COEX)			\
	HOW(EXIT_BANDWIDTH)		\
	HOW(EXIT_CSA)			\
	HOW(EXIT_LINK_USAGE)		\
	HOW(EXIT_FAIL_ENTRY)

static const char *const iwl_mvm_esr_states_names[] = {
#define NAME_ENTRY(x) [ilog2(IWL_MVM_ESR_##x)] = #x,
	HANDLE_ESR_REASONS(NAME_ENTRY)
};

const char *iwl_get_esr_state_string(enum iwl_mvm_esr_state state)
{
	int offs = ilog2(state);

	if (offs >= ARRAY_SIZE(iwl_mvm_esr_states_names) ||
	    !iwl_mvm_esr_states_names[offs])
		return "UNKNOWN";

	return iwl_mvm_esr_states_names[offs];
}

static void iwl_mvm_print_esr_state(struct iwl_mvm *mvm, u32 mask)
{
#define NAME_FMT(x) "%s"
#define NAME_PR(x) (mask & IWL_MVM_ESR_##x) ? "[" #x "]" : "",
	IWL_DEBUG_INFO(mvm,
		       "EMLSR state = " HANDLE_ESR_REASONS(NAME_FMT)
		       " (0x%x)\n",
		       HANDLE_ESR_REASONS(NAME_PR)
		       mask);
#undef NAME_FMT
#undef NAME_PR
}

static u32 iwl_mvm_get_free_fw_link_id(struct iwl_mvm *mvm,
				       struct iwl_mvm_vif *mvm_vif)
{
	u32 i;

	lockdep_assert_held(&mvm->mutex);

	for (i = 0; i < ARRAY_SIZE(mvm->link_id_to_link_conf); i++)
		if (!rcu_access_pointer(mvm->link_id_to_link_conf[i]))
			return i;

	return IWL_MVM_FW_LINK_ID_INVALID;
}

static int iwl_mvm_link_cmd_send(struct iwl_mvm *mvm,
				 struct iwl_link_config_cmd *cmd,
				 enum iwl_ctxt_action action)
{
	int ret;

	cmd->action = cpu_to_le32(action);
	ret = iwl_mvm_send_cmd_pdu(mvm,
				   WIDE_ID(MAC_CONF_GROUP, LINK_CONFIG_CMD), 0,
				   sizeof(*cmd), cmd);
	if (ret)
		IWL_ERR(mvm, "Failed to send LINK_CONFIG_CMD (action:%d): %d\n",
			action, ret);
	return ret;
}

int iwl_mvm_set_link_mapping(struct iwl_mvm *mvm, struct ieee80211_vif *vif,
			     struct ieee80211_bss_conf *link_conf)
{
	struct iwl_mvm_vif *mvmvif = iwl_mvm_vif_from_mac80211(vif);
<<<<<<< HEAD
	unsigned int link_id = link_conf->link_id;
	struct iwl_mvm_vif_link_info *link_info = mvmvif->link[link_id];
	struct iwl_link_config_cmd cmd = {};

	if (WARN_ON_ONCE(!link_info))
		return -EINVAL;
=======
	struct iwl_mvm_vif_link_info *link_info =
		mvmvif->link[link_conf->link_id];
>>>>>>> a6ad5510

	if (link_info->fw_link_id == IWL_MVM_FW_LINK_ID_INVALID) {
		link_info->fw_link_id = iwl_mvm_get_free_fw_link_id(mvm,
								    mvmvif);
<<<<<<< HEAD
		if (link_info->fw_link_id >= ARRAY_SIZE(mvm->link_id_to_link_conf))
=======
		if (link_info->fw_link_id >=
		    ARRAY_SIZE(mvm->link_id_to_link_conf))
>>>>>>> a6ad5510
			return -EINVAL;

		rcu_assign_pointer(mvm->link_id_to_link_conf[link_info->fw_link_id],
				   link_conf);
	}

	return 0;
}

int iwl_mvm_add_link(struct iwl_mvm *mvm, struct ieee80211_vif *vif,
		     struct ieee80211_bss_conf *link_conf)
{
	struct iwl_mvm_vif *mvmvif = iwl_mvm_vif_from_mac80211(vif);
	unsigned int link_id = link_conf->link_id;
	struct iwl_mvm_vif_link_info *link_info = mvmvif->link[link_id];
	struct iwl_link_config_cmd cmd = {};
	unsigned int cmd_id = WIDE_ID(MAC_CONF_GROUP, LINK_CONFIG_CMD);
	u8 cmd_ver = iwl_fw_lookup_cmd_ver(mvm->fw, cmd_id, 1);
	int ret;

	if (WARN_ON_ONCE(!link_info))
		return -EINVAL;

	ret = iwl_mvm_set_link_mapping(mvm, vif, link_conf);
	if (ret)
		return ret;

	/* Update SF - Disable if needed. if this fails, SF might still be on
	 * while many macs are bound, which is forbidden - so fail the binding.
	 */
	if (iwl_mvm_sf_update(mvm, vif, false))
		return -EINVAL;

	cmd.link_id = cpu_to_le32(link_info->fw_link_id);
	cmd.mac_id = cpu_to_le32(mvmvif->id);
	cmd.spec_link_id = link_conf->link_id;
	WARN_ON_ONCE(link_info->phy_ctxt);
	cmd.phy_id = cpu_to_le32(FW_CTXT_INVALID);

	memcpy(cmd.local_link_addr, link_conf->addr, ETH_ALEN);

	if (vif->type == NL80211_IFTYPE_ADHOC && link_conf->bssid)
		memcpy(cmd.ibss_bssid_addr, link_conf->bssid, ETH_ALEN);

	if (cmd_ver < 2)
		cmd.listen_lmac = cpu_to_le32(link_info->listen_lmac);

	return iwl_mvm_link_cmd_send(mvm, &cmd, FW_CTXT_ACTION_ADD);
}

struct iwl_mvm_esr_iter_data {
	struct ieee80211_vif *vif;
	unsigned int link_id;
	bool lift_block;
};

static void iwl_mvm_esr_vif_iterator(void *_data, u8 *mac,
				     struct ieee80211_vif *vif)
{
	struct iwl_mvm_esr_iter_data *data = _data;
	struct iwl_mvm_vif *mvmvif = iwl_mvm_vif_from_mac80211(vif);
	int link_id;

	if (ieee80211_vif_type_p2p(vif) == NL80211_IFTYPE_STATION)
		return;

	for_each_mvm_vif_valid_link(mvmvif, link_id) {
		struct iwl_mvm_vif_link_info *link_info =
			mvmvif->link[link_id];
		if (vif == data->vif && link_id == data->link_id)
			continue;
		if (link_info->active)
			data->lift_block = false;
	}
}

int iwl_mvm_esr_non_bss_link(struct iwl_mvm *mvm, struct ieee80211_vif *vif,
			     unsigned int link_id, bool active)
{
	/* An active link of a non-station vif blocks EMLSR. Upon activation
	 * block EMLSR on the bss vif. Upon deactivation, check if this link
	 * was the last non-station link active, and if so unblock the bss vif
	 */
	struct ieee80211_vif *bss_vif = iwl_mvm_get_bss_vif(mvm);
	struct iwl_mvm_esr_iter_data data = {
		.vif = vif,
		.link_id = link_id,
		.lift_block = true,
	};

	if (IS_ERR_OR_NULL(bss_vif))
		return 0;

	if (active)
		return iwl_mvm_block_esr_sync(mvm, bss_vif,
					      IWL_MVM_ESR_BLOCKED_NON_BSS);

	ieee80211_iterate_active_interfaces(mvm->hw,
					    IEEE80211_IFACE_ITER_NORMAL,
					    iwl_mvm_esr_vif_iterator, &data);
	if (data.lift_block) {
		mutex_lock(&mvm->mutex);
		iwl_mvm_unblock_esr(mvm, bss_vif, IWL_MVM_ESR_BLOCKED_NON_BSS);
		mutex_unlock(&mvm->mutex);
	}

	return 0;
}

int iwl_mvm_link_changed(struct iwl_mvm *mvm, struct ieee80211_vif *vif,
			 struct ieee80211_bss_conf *link_conf,
			 u32 changes, bool active)
{
	struct iwl_mvm_vif *mvmvif = iwl_mvm_vif_from_mac80211(vif);
	unsigned int link_id = link_conf->link_id;
	struct iwl_mvm_vif_link_info *link_info = mvmvif->link[link_id];
	struct iwl_mvm_phy_ctxt *phyctxt;
	struct iwl_link_config_cmd cmd = {};
	u32 ht_flag, flags = 0, flags_mask = 0;
	int ret;
	unsigned int cmd_id = WIDE_ID(MAC_CONF_GROUP, LINK_CONFIG_CMD);
	u8 cmd_ver = iwl_fw_lookup_cmd_ver(mvm->fw, cmd_id, 1);

	if (WARN_ON_ONCE(!link_info ||
			 link_info->fw_link_id == IWL_MVM_FW_LINK_ID_INVALID))
		return -EINVAL;

	if (changes & LINK_CONTEXT_MODIFY_ACTIVE) {
		/* When activating a link, phy context should be valid;
		 * when deactivating a link, it also should be valid since
		 * the link was active before. So, do nothing in this case.
		 * Since a link is added first with FW_CTXT_INVALID, then we
		 * can get here in case it's removed before it was activated.
		 */
		if (!link_info->phy_ctxt)
			return 0;

		/* Catch early if driver tries to activate or deactivate a link
		 * twice.
		 */
		WARN_ON_ONCE(active == link_info->active);

		/* When deactivating a link session protection should
		 * be stopped. Also let the firmware know if we can't Tx.
		 */
		if (!active && vif->type == NL80211_IFTYPE_STATION) {
			iwl_mvm_stop_session_protection(mvm, vif);
			if (link_info->csa_block_tx) {
				cmd.block_tx = 1;
				link_info->csa_block_tx = false;
			}
		}
	}

	cmd.link_id = cpu_to_le32(link_info->fw_link_id);

	/* The phy_id, link address and listen_lmac can be modified only until
	 * the link becomes active, otherwise they will be ignored.
	 */
	phyctxt = link_info->phy_ctxt;
	if (phyctxt)
		cmd.phy_id = cpu_to_le32(phyctxt->id);
	else
		cmd.phy_id = cpu_to_le32(FW_CTXT_INVALID);
	cmd.mac_id = cpu_to_le32(mvmvif->id);

	memcpy(cmd.local_link_addr, link_conf->addr, ETH_ALEN);

	cmd.active = cpu_to_le32(active);

	if (vif->type == NL80211_IFTYPE_ADHOC && link_conf->bssid)
		memcpy(cmd.ibss_bssid_addr, link_conf->bssid, ETH_ALEN);

	iwl_mvm_set_fw_basic_rates(mvm, vif, link_info,
				   &cmd.cck_rates, &cmd.ofdm_rates);

	cmd.cck_short_preamble = cpu_to_le32(link_conf->use_short_preamble);
	cmd.short_slot = cpu_to_le32(link_conf->use_short_slot);

	/* The fw does not distinguish between ht and fat */
	ht_flag = LINK_PROT_FLG_HT_PROT | LINK_PROT_FLG_FAT_PROT;
	iwl_mvm_set_fw_protection_flags(mvm, vif, link_conf,
					&cmd.protection_flags,
					ht_flag, LINK_PROT_FLG_TGG_PROTECT);

	iwl_mvm_set_fw_qos_params(mvm, vif, link_conf, cmd.ac,
				  &cmd.qos_flags);


	cmd.bi = cpu_to_le32(link_conf->beacon_int);
	cmd.dtim_interval = cpu_to_le32(link_conf->beacon_int *
					link_conf->dtim_period);

	if (!link_conf->he_support || iwlwifi_mod_params.disable_11ax ||
	    (vif->type == NL80211_IFTYPE_STATION && !vif->cfg.assoc)) {
		changes &= ~LINK_CONTEXT_MODIFY_HE_PARAMS;
		goto send_cmd;
	}

	cmd.htc_trig_based_pkt_ext = link_conf->htc_trig_based_pkt_ext;

	if (link_conf->uora_exists) {
		cmd.rand_alloc_ecwmin =
			link_conf->uora_ocw_range & 0x7;
		cmd.rand_alloc_ecwmax =
			(link_conf->uora_ocw_range >> 3) & 0x7;
	}

	/* ap_sta may be NULL if we're disconnecting */
	if (changes & LINK_CONTEXT_MODIFY_HE_PARAMS && mvmvif->ap_sta) {
		struct ieee80211_link_sta *link_sta =
			link_sta_dereference_check(mvmvif->ap_sta, link_id);

		if (!WARN_ON(!link_sta) && link_sta->he_cap.has_he &&
		    link_sta->he_cap.he_cap_elem.mac_cap_info[5] &
		    IEEE80211_HE_MAC_CAP5_OM_CTRL_UL_MU_DATA_DIS_RX)
			cmd.ul_mu_data_disable = 1;
	}

	/* TODO  how to set ndp_fdbk_buff_th_exp? */

	if (iwl_mvm_set_fw_mu_edca_params(mvm, mvmvif->link[link_id],
					  &cmd.trig_based_txf[0])) {
		flags |= LINK_FLG_MU_EDCA_CW;
		flags_mask |= LINK_FLG_MU_EDCA_CW;
	}

	if (changes & LINK_CONTEXT_MODIFY_EHT_PARAMS) {
<<<<<<< HEAD
		if (iwlwifi_mod_params.disable_11be ||
		    !link_conf->eht_support)
			changes &= ~LINK_CONTEXT_MODIFY_EHT_PARAMS;
		else
			cmd.puncture_mask =
				cpu_to_le16(link_conf->eht_puncturing);
=======
		struct ieee80211_chanctx_conf *ctx;
		struct cfg80211_chan_def *def = NULL;

		rcu_read_lock();
		ctx = rcu_dereference(link_conf->chanctx_conf);
		if (ctx)
			def = iwl_mvm_chanctx_def(mvm, ctx);

		if (iwlwifi_mod_params.disable_11be ||
		    !link_conf->eht_support || !def ||
		    iwl_fw_lookup_cmd_ver(mvm->fw, PHY_CONTEXT_CMD, 1) >= 6)
			changes &= ~LINK_CONTEXT_MODIFY_EHT_PARAMS;
		else
			cmd.puncture_mask = cpu_to_le16(def->punctured);
		rcu_read_unlock();
>>>>>>> a6ad5510
	}

	cmd.bss_color = link_conf->he_bss_color.color;

	if (!link_conf->he_bss_color.enabled) {
		flags |= LINK_FLG_BSS_COLOR_DIS;
		flags_mask |= LINK_FLG_BSS_COLOR_DIS;
	}

	cmd.frame_time_rts_th = cpu_to_le16(link_conf->frame_time_rts_th);

	/* Block 26-tone RU OFDMA transmissions */
	if (link_info->he_ru_2mhz_block) {
		flags |= LINK_FLG_RU_2MHZ_BLOCK;
		flags_mask |= LINK_FLG_RU_2MHZ_BLOCK;
	}

	if (link_conf->nontransmitted) {
		ether_addr_copy(cmd.ref_bssid_addr,
				link_conf->transmitter_bssid);
		cmd.bssid_index = link_conf->bssid_index;
	}

send_cmd:
	cmd.modify_mask = cpu_to_le32(changes);
	cmd.flags = cpu_to_le32(flags);
	cmd.flags_mask = cpu_to_le32(flags_mask);
	cmd.spec_link_id = link_conf->link_id;
	if (cmd_ver < 2)
		cmd.listen_lmac = cpu_to_le32(link_info->listen_lmac);

	ret = iwl_mvm_link_cmd_send(mvm, &cmd, FW_CTXT_ACTION_MODIFY);
	if (!ret && (changes & LINK_CONTEXT_MODIFY_ACTIVE))
		link_info->active = active;

	return ret;
}

int iwl_mvm_unset_link_mapping(struct iwl_mvm *mvm, struct ieee80211_vif *vif,
			       struct ieee80211_bss_conf *link_conf)
{
	struct iwl_mvm_vif *mvmvif = iwl_mvm_vif_from_mac80211(vif);
	struct iwl_mvm_vif_link_info *link_info =
		mvmvif->link[link_conf->link_id];

	/* mac80211 thought we have the link, but it was never configured */
	if (WARN_ON(!link_info ||
		    link_info->fw_link_id >=
		    ARRAY_SIZE(mvm->link_id_to_link_conf)))
		return -EINVAL;

	RCU_INIT_POINTER(mvm->link_id_to_link_conf[link_info->fw_link_id],
			 NULL);
	return 0;
}

int iwl_mvm_remove_link(struct iwl_mvm *mvm, struct ieee80211_vif *vif,
			struct ieee80211_bss_conf *link_conf)
{
	struct iwl_mvm_vif *mvmvif = iwl_mvm_vif_from_mac80211(vif);
	unsigned int link_id = link_conf->link_id;
	struct iwl_mvm_vif_link_info *link_info = mvmvif->link[link_id];
	struct iwl_link_config_cmd cmd = {};
	int ret;

<<<<<<< HEAD
	if (WARN_ON(!link_info ||
		    link_info->fw_link_id >= ARRAY_SIZE(mvm->link_id_to_link_conf)))
		return -EINVAL;
=======
	ret = iwl_mvm_unset_link_mapping(mvm, vif, link_conf);
	if (ret)
		return 0;
>>>>>>> a6ad5510

	cmd.link_id = cpu_to_le32(link_info->fw_link_id);
	link_info->fw_link_id = IWL_MVM_FW_LINK_ID_INVALID;
	cmd.spec_link_id = link_conf->link_id;
	cmd.phy_id = cpu_to_le32(FW_CTXT_INVALID);

	ret = iwl_mvm_link_cmd_send(mvm, &cmd, FW_CTXT_ACTION_REMOVE);

	if (!ret)
		if (iwl_mvm_sf_update(mvm, vif, true))
			IWL_ERR(mvm, "Failed to update SF state\n");

	return ret;
}

/* link should be deactivated before removal, so in most cases we need to
 * perform these two operations together
 */
int iwl_mvm_disable_link(struct iwl_mvm *mvm, struct ieee80211_vif *vif,
			 struct ieee80211_bss_conf *link_conf)
{
	int ret;

	ret = iwl_mvm_link_changed(mvm, vif, link_conf,
				   LINK_CONTEXT_MODIFY_ACTIVE, false);
	if (ret)
		return ret;

	ret = iwl_mvm_remove_link(mvm, vif, link_conf);
	if (ret)
		return ret;

	return ret;
}

struct iwl_mvm_rssi_to_grade {
	s8 rssi[2];
	u16 grade;
};

#define RSSI_TO_GRADE_LINE(_lb, _hb_uhb, _grade) \
	{ \
		.rssi = {_lb, _hb_uhb}, \
		.grade = _grade \
	}

/*
 * This array must be sorted by increasing RSSI for proper functionality.
 * The grades are actually estimated throughput, represented as fixed-point
 * with a scale factor of 1/10.
 */
static const struct iwl_mvm_rssi_to_grade rssi_to_grade_map[] = {
	RSSI_TO_GRADE_LINE(-85, -89, 177),
	RSSI_TO_GRADE_LINE(-83, -86, 344),
	RSSI_TO_GRADE_LINE(-82, -85, 516),
	RSSI_TO_GRADE_LINE(-80, -83, 688),
	RSSI_TO_GRADE_LINE(-77, -79, 1032),
	RSSI_TO_GRADE_LINE(-73, -76, 1376),
	RSSI_TO_GRADE_LINE(-70, -74, 1548),
	RSSI_TO_GRADE_LINE(-69, -72, 1750),
	RSSI_TO_GRADE_LINE(-65, -68, 2064),
	RSSI_TO_GRADE_LINE(-61, -66, 2294),
	RSSI_TO_GRADE_LINE(-58, -61, 2580),
	RSSI_TO_GRADE_LINE(-55, -58, 2868),
	RSSI_TO_GRADE_LINE(-46, -55, 3098),
	RSSI_TO_GRADE_LINE(-43, -54, 3442)
};

#define MAX_GRADE (rssi_to_grade_map[ARRAY_SIZE(rssi_to_grade_map) - 1].grade)

#define DEFAULT_CHAN_LOAD_LB	30
#define DEFAULT_CHAN_LOAD_HB	15
#define DEFAULT_CHAN_LOAD_UHB	0

/* Factors calculation is done with fixed-point with a scaling factor of 1/256 */
#define SCALE_FACTOR 256

/* Convert a percentage from [0,100] to [0,255] */
#define NORMALIZE_PERCENT_TO_255(percentage) ((percentage) * SCALE_FACTOR / 100)

static unsigned int
iwl_mvm_get_puncturing_factor(const struct ieee80211_bss_conf *link_conf)
{
	enum nl80211_chan_width chan_width =
		link_conf->chanreq.oper.width;
	int mhz = nl80211_chan_width_to_mhz(chan_width);
	unsigned int n_subchannels, n_punctured, puncturing_penalty;

	if (WARN_ONCE(mhz < 20 || mhz > 320,
		      "Invalid channel width : (%d)\n", mhz))
		return SCALE_FACTOR;

	/* No puncturing, no penalty */
	if (mhz < 80)
		return SCALE_FACTOR;

	/* total number of subchannels */
	n_subchannels = mhz / 20;
	/* how many of these are punctured */
	n_punctured = hweight16(link_conf->chanreq.oper.punctured);

	puncturing_penalty = n_punctured * SCALE_FACTOR / n_subchannels;
	return SCALE_FACTOR - puncturing_penalty;
}

static unsigned int
iwl_mvm_get_chan_load(struct ieee80211_bss_conf *link_conf)
{
	struct ieee80211_vif *vif = link_conf->vif;
	struct iwl_mvm_vif_link_info *mvm_link =
		iwl_mvm_vif_from_mac80211(link_conf->vif)->link[link_conf->link_id];
	const struct element *bss_load_elem;
	const struct ieee80211_bss_load_elem *bss_load;
	enum nl80211_band band = link_conf->chanreq.oper.chan->band;
	const struct cfg80211_bss_ies *ies;
	unsigned int chan_load;
	u32 chan_load_by_us;

	rcu_read_lock();
	if (ieee80211_vif_link_active(vif, link_conf->link_id))
		ies = rcu_dereference(link_conf->bss->beacon_ies);
	else
		ies = rcu_dereference(link_conf->bss->ies);

	if (ies)
		bss_load_elem = cfg80211_find_elem(WLAN_EID_QBSS_LOAD,
						   ies->data, ies->len);
	else
		bss_load_elem = NULL;

	/* If there isn't BSS Load element, take the defaults */
	if (!bss_load_elem ||
	    bss_load_elem->datalen != sizeof(*bss_load)) {
		rcu_read_unlock();
		switch (band) {
		case NL80211_BAND_2GHZ:
			chan_load = DEFAULT_CHAN_LOAD_LB;
			break;
		case NL80211_BAND_5GHZ:
			chan_load = DEFAULT_CHAN_LOAD_HB;
			break;
		case NL80211_BAND_6GHZ:
			chan_load = DEFAULT_CHAN_LOAD_UHB;
			break;
		default:
			chan_load = 0;
			break;
		}
		/* The defaults are given in percentage */
		return NORMALIZE_PERCENT_TO_255(chan_load);
	}

	bss_load = (const void *)bss_load_elem->data;
	/* Channel util is in range 0-255 */
	chan_load = bss_load->channel_util;
	rcu_read_unlock();

	if (!mvm_link || !mvm_link->active)
		return chan_load;

	if (WARN_ONCE(!mvm_link->phy_ctxt,
		      "Active link (%u) without phy ctxt assigned!\n",
		      link_conf->link_id))
		return chan_load;

	/* channel load by us is given in percentage */
	chan_load_by_us =
		NORMALIZE_PERCENT_TO_255(mvm_link->phy_ctxt->channel_load_by_us);

	/* Use only values that firmware sends that can possibly be valid */
	if (chan_load_by_us <= chan_load)
		chan_load -= chan_load_by_us;

	return chan_load;
}

static unsigned int
iwl_mvm_get_chan_load_factor(struct ieee80211_bss_conf *link_conf)
{
	return SCALE_FACTOR - iwl_mvm_get_chan_load(link_conf);
}

/* This function calculates the grade of a link. Returns 0 in error case */
VISIBLE_IF_IWLWIFI_KUNIT
unsigned int iwl_mvm_get_link_grade(struct ieee80211_bss_conf *link_conf)
{
	enum nl80211_band band;
	int i, rssi_idx;
	s32 link_rssi;
	unsigned int grade = MAX_GRADE;

	if (WARN_ON_ONCE(!link_conf))
		return 0;

	band = link_conf->chanreq.oper.chan->band;
	if (WARN_ONCE(band != NL80211_BAND_2GHZ &&
		      band != NL80211_BAND_5GHZ &&
		      band != NL80211_BAND_6GHZ,
		      "Invalid band (%u)\n", band))
		return 0;

	link_rssi = MBM_TO_DBM(link_conf->bss->signal);
	/*
	 * For 6 GHz the RSSI of the beacons is lower than
	 * the RSSI of the data.
	 */
	if (band == NL80211_BAND_6GHZ)
		link_rssi += 4;

	rssi_idx = band == NL80211_BAND_2GHZ ? 0 : 1;

	/* No valid RSSI - take the lowest grade */
	if (!link_rssi)
		link_rssi = rssi_to_grade_map[0].rssi[rssi_idx];

	/* Get grade based on RSSI */
	for (i = 0; i < ARRAY_SIZE(rssi_to_grade_map); i++) {
		const struct iwl_mvm_rssi_to_grade *line =
			&rssi_to_grade_map[i];

		if (link_rssi > line->rssi[rssi_idx])
			continue;
		grade = line->grade;
		break;
	}

	/* apply the channel load and puncturing factors */
	grade = grade * iwl_mvm_get_chan_load_factor(link_conf) / SCALE_FACTOR;
	grade = grade * iwl_mvm_get_puncturing_factor(link_conf) / SCALE_FACTOR;
	return grade;
}
EXPORT_SYMBOL_IF_IWLWIFI_KUNIT(iwl_mvm_get_link_grade);

static
u8 iwl_mvm_set_link_selection_data(struct ieee80211_vif *vif,
				   struct iwl_mvm_link_sel_data *data,
				   unsigned long usable_links,
				   u8 *best_link_idx)
{
	u8 n_data = 0;
	u16 max_grade = 0;
	unsigned long link_id;

	/* TODO: don't select links that weren't discovered in the last scan */
	for_each_set_bit(link_id, &usable_links, IEEE80211_MLD_MAX_NUM_LINKS) {
		struct ieee80211_bss_conf *link_conf =
			link_conf_dereference_protected(vif, link_id);

		if (WARN_ON_ONCE(!link_conf))
			continue;

		data[n_data].link_id = link_id;
		data[n_data].chandef = &link_conf->chanreq.oper;
		data[n_data].signal = link_conf->bss->signal / 100;
		data[n_data].grade = iwl_mvm_get_link_grade(link_conf);

		if (data[n_data].grade > max_grade) {
			max_grade = data[n_data].grade;
			*best_link_idx = n_data;
		}
		n_data++;
	}

	return n_data;
}

struct iwl_mvm_bw_to_rssi_threshs {
	s8 low;
	s8 high;
};

#define BW_TO_RSSI_THRESHOLDS(_bw)				\
	[IWL_PHY_CHANNEL_MODE ## _bw] = {			\
		.low = IWL_MVM_LOW_RSSI_THRESH_##_bw##MHZ,	\
		.high = IWL_MVM_HIGH_RSSI_THRESH_##_bw##MHZ	\
	}

s8 iwl_mvm_get_esr_rssi_thresh(struct iwl_mvm *mvm,
			       const struct cfg80211_chan_def *chandef,
			       bool low)
{
	const struct iwl_mvm_bw_to_rssi_threshs bw_to_rssi_threshs_map[] = {
		BW_TO_RSSI_THRESHOLDS(20),
		BW_TO_RSSI_THRESHOLDS(40),
		BW_TO_RSSI_THRESHOLDS(80),
		BW_TO_RSSI_THRESHOLDS(160)
		/* 320 MHz has the same thresholds as 20 MHz */
	};
	const struct iwl_mvm_bw_to_rssi_threshs *threshs;
	u8 chan_width = iwl_mvm_get_channel_width(chandef);

	if (WARN_ON(chandef->chan->band != NL80211_BAND_2GHZ &&
		    chandef->chan->band != NL80211_BAND_5GHZ &&
		    chandef->chan->band != NL80211_BAND_6GHZ))
		return S8_MAX;

	/* 6 GHz will always use 20 MHz thresholds, regardless of the BW */
	if (chan_width == IWL_PHY_CHANNEL_MODE320)
		chan_width = IWL_PHY_CHANNEL_MODE20;

	threshs = &bw_to_rssi_threshs_map[chan_width];

	return low ? threshs->low : threshs->high;
}

static u32
iwl_mvm_esr_disallowed_with_link(struct iwl_mvm *mvm,
				 struct ieee80211_vif *vif,
				 const struct iwl_mvm_link_sel_data *link,
				 bool primary)
{
	struct wiphy *wiphy = mvm->hw->wiphy;
	struct ieee80211_bss_conf *conf;
	enum iwl_mvm_esr_state ret = 0;
	s8 thresh;

	conf = wiphy_dereference(wiphy, vif->link_conf[link->link_id]);
	if (WARN_ON_ONCE(!conf))
		return false;

	/* BT Coex effects eSR mode only if one of the links is on LB */
	if (link->chandef->chan->band == NL80211_BAND_2GHZ &&
	    (!iwl_mvm_bt_coex_calculate_esr_mode(mvm, vif, link->signal,
						 primary)))
		ret |= IWL_MVM_ESR_EXIT_COEX;

	thresh = iwl_mvm_get_esr_rssi_thresh(mvm, link->chandef,
					     false);

	if (link->signal < thresh)
		ret |= IWL_MVM_ESR_EXIT_LOW_RSSI;

	if (conf->csa_active)
		ret |= IWL_MVM_ESR_EXIT_CSA;

	if (ret) {
		IWL_DEBUG_INFO(mvm,
			       "Link %d is not allowed for esr\n",
			       link->link_id);
		iwl_mvm_print_esr_state(mvm, ret);
	}
	return ret;
}

VISIBLE_IF_IWLWIFI_KUNIT
bool iwl_mvm_mld_valid_link_pair(struct ieee80211_vif *vif,
				 const struct iwl_mvm_link_sel_data *a,
				 const struct iwl_mvm_link_sel_data *b)
{
	struct iwl_mvm_vif *mvmvif = iwl_mvm_vif_from_mac80211(vif);
	struct iwl_mvm *mvm = mvmvif->mvm;
	enum iwl_mvm_esr_state ret = 0;

	/* Per-link considerations */
	if (iwl_mvm_esr_disallowed_with_link(mvm, vif, a, true) ||
	    iwl_mvm_esr_disallowed_with_link(mvm, vif, b, false))
		return false;

	if (a->chandef->width != b->chandef->width ||
	    !(a->chandef->chan->band == NL80211_BAND_6GHZ &&
	      b->chandef->chan->band == NL80211_BAND_5GHZ))
		ret |= IWL_MVM_ESR_EXIT_BANDWIDTH;

	if (ret) {
		IWL_DEBUG_INFO(mvm,
			       "Links %d and %d are not a valid pair for EMLSR\n",
			       a->link_id, b->link_id);
		iwl_mvm_print_esr_state(mvm, ret);
		return false;
	}

	return true;

}
EXPORT_SYMBOL_IF_IWLWIFI_KUNIT(iwl_mvm_mld_valid_link_pair);

/*
 * Returns the combined eSR grade of two given links.
 * Returns 0 if eSR is not allowed with these 2 links.
 */
static
unsigned int iwl_mvm_get_esr_grade(struct ieee80211_vif *vif,
				   const struct iwl_mvm_link_sel_data *a,
				   const struct iwl_mvm_link_sel_data *b,
				   u8 *primary_id)
{
	struct ieee80211_bss_conf *primary_conf;
	struct wiphy *wiphy = ieee80211_vif_to_wdev(vif)->wiphy;
	unsigned int primary_load;

	lockdep_assert_wiphy(wiphy);

	/* a is always primary, b is always secondary */
	if (b->grade > a->grade)
		swap(a, b);

	*primary_id = a->link_id;

	if (!iwl_mvm_mld_valid_link_pair(vif, a, b))
		return 0;

	primary_conf = wiphy_dereference(wiphy, vif->link_conf[*primary_id]);

	if (WARN_ON_ONCE(!primary_conf))
		return 0;

	primary_load = iwl_mvm_get_chan_load(primary_conf);

	return a->grade +
		((b->grade * primary_load) / SCALE_FACTOR);
}

void iwl_mvm_select_links(struct iwl_mvm *mvm, struct ieee80211_vif *vif)
{
	struct iwl_mvm_link_sel_data data[IEEE80211_MLD_MAX_NUM_LINKS];
	struct iwl_mvm_link_sel_data *best_link;
	struct iwl_mvm_vif *mvmvif = iwl_mvm_vif_from_mac80211(vif);
	u32 max_active_links = iwl_mvm_max_active_links(mvm, vif);
	u16 usable_links = ieee80211_vif_usable_links(vif);
	u8 best, primary_link, best_in_pair, n_data;
	u16 max_esr_grade = 0, new_active_links;

	lockdep_assert_wiphy(mvm->hw->wiphy);

	if (!mvmvif->authorized || !ieee80211_vif_is_mld(vif))
		return;

	if (!IWL_MVM_AUTO_EML_ENABLE)
		return;

	/* The logic below is a simple version that doesn't suit more than 2
	 * links
	 */
	WARN_ON_ONCE(max_active_links > 2);

	n_data = iwl_mvm_set_link_selection_data(vif, data, usable_links,
						 &best);

	if (WARN(!n_data, "Couldn't find a valid grade for any link!\n"))
		return;

	best_link = &data[best];
	primary_link = best_link->link_id;
	new_active_links = BIT(best_link->link_id);

	/* eSR is not supported/blocked, or only one usable link */
	if (max_active_links == 1 || !iwl_mvm_vif_has_esr_cap(mvm, vif) ||
	    mvmvif->esr_disable_reason || n_data == 1)
		goto set_active;

	for (u8 a = 0; a < n_data; a++)
		for (u8 b = a + 1; b < n_data; b++) {
			u16 esr_grade = iwl_mvm_get_esr_grade(vif, &data[a],
							      &data[b],
							      &best_in_pair);

			if (esr_grade <= max_esr_grade)
				continue;

			max_esr_grade = esr_grade;
			primary_link = best_in_pair;
			new_active_links = BIT(data[a].link_id) |
					   BIT(data[b].link_id);
		}

	/* No valid pair was found, go with the best link */
	if (hweight16(new_active_links) <= 1)
		goto set_active;

	/* For equal grade - prefer EMLSR */
	if (best_link->grade > max_esr_grade) {
		primary_link = best_link->link_id;
		new_active_links = BIT(best_link->link_id);
	}
set_active:
	IWL_DEBUG_INFO(mvm, "Link selection result: 0x%x. Primary = %d\n",
		       new_active_links, primary_link);
	ieee80211_set_active_links_async(vif, new_active_links);
	mvmvif->link_selection_res = new_active_links;
	mvmvif->link_selection_primary = primary_link;
}

u8 iwl_mvm_get_primary_link(struct ieee80211_vif *vif)
{
	struct iwl_mvm_vif *mvmvif = iwl_mvm_vif_from_mac80211(vif);

	/* relevant data is written with both locks held, so read with either */
	lockdep_assert(lockdep_is_held(&mvmvif->mvm->mutex) ||
		       lockdep_is_held(&mvmvif->mvm->hw->wiphy->mtx));

	if (!ieee80211_vif_is_mld(vif))
		return 0;

	/* In AP mode, there is no primary link */
	if (vif->type == NL80211_IFTYPE_AP)
		return __ffs(vif->active_links);

	if (mvmvif->esr_active &&
	    !WARN_ON(!(BIT(mvmvif->primary_link) & vif->active_links)))
		return mvmvif->primary_link;

	return __ffs(vif->active_links);
}

/*
 * For non-MLO/single link, this will return the deflink/single active link,
 * respectively
 */
u8 iwl_mvm_get_other_link(struct ieee80211_vif *vif, u8 link_id)
{
	switch (hweight16(vif->active_links)) {
	case 0:
		return 0;
	default:
		WARN_ON(1);
		fallthrough;
	case 1:
		return __ffs(vif->active_links);
	case 2:
		return __ffs(vif->active_links & ~BIT(link_id));
	}
}

/* Reasons that can cause esr prevention */
#define IWL_MVM_ESR_PREVENT_REASONS	IWL_MVM_ESR_EXIT_MISSED_BEACON
#define IWL_MVM_PREVENT_ESR_TIMEOUT	(HZ * 400)
#define IWL_MVM_ESR_PREVENT_SHORT	(HZ * 300)
#define IWL_MVM_ESR_PREVENT_LONG	(HZ * 600)

static bool iwl_mvm_check_esr_prevention(struct iwl_mvm *mvm,
					 struct iwl_mvm_vif *mvmvif,
					 enum iwl_mvm_esr_state reason)
{
	bool timeout_expired = time_after(jiffies,
					  mvmvif->last_esr_exit.ts +
					  IWL_MVM_PREVENT_ESR_TIMEOUT);
	unsigned long delay;

	lockdep_assert_held(&mvm->mutex);

	/* Only handle reasons that can cause prevention */
	if (!(reason & IWL_MVM_ESR_PREVENT_REASONS))
		return false;

	/*
	 * Reset the counter if more than 400 seconds have passed between one
	 * exit and the other, or if we exited due to a different reason.
	 * Will also reset the counter after the long prevention is done.
	 */
	if (timeout_expired || mvmvif->last_esr_exit.reason != reason) {
		mvmvif->exit_same_reason_count = 1;
		return false;
	}

	mvmvif->exit_same_reason_count++;
	if (WARN_ON(mvmvif->exit_same_reason_count < 2 ||
		    mvmvif->exit_same_reason_count > 3))
		return false;

	mvmvif->esr_disable_reason |= IWL_MVM_ESR_BLOCKED_PREVENTION;

	/*
	 * For the second exit, use a short prevention, and for the third one,
	 * use a long prevention.
	 */
	delay = mvmvif->exit_same_reason_count == 2 ?
		IWL_MVM_ESR_PREVENT_SHORT :
		IWL_MVM_ESR_PREVENT_LONG;

	IWL_DEBUG_INFO(mvm,
		       "Preventing EMLSR for %ld seconds due to %u exits with the reason = %s (0x%x)\n",
		       delay / HZ, mvmvif->exit_same_reason_count,
		       iwl_get_esr_state_string(reason), reason);

	wiphy_delayed_work_queue(mvm->hw->wiphy,
				 &mvmvif->prevent_esr_done_wk, delay);
	return true;
}

#define IWL_MVM_TRIGGER_LINK_SEL_TIME (IWL_MVM_TRIGGER_LINK_SEL_TIME_SEC * HZ)

/* API to exit eSR mode */
void iwl_mvm_exit_esr(struct iwl_mvm *mvm, struct ieee80211_vif *vif,
		      enum iwl_mvm_esr_state reason,
		      u8 link_to_keep)
{
	struct iwl_mvm_vif *mvmvif = iwl_mvm_vif_from_mac80211(vif);
	u16 new_active_links;
	bool prevented;

	lockdep_assert_held(&mvm->mutex);

	if (!IWL_MVM_AUTO_EML_ENABLE)
		return;

	/* Nothing to do */
	if (!mvmvif->esr_active)
		return;

	if (WARN_ON(!ieee80211_vif_is_mld(vif) || !mvmvif->authorized))
		return;

	if (WARN_ON(!(vif->active_links & BIT(link_to_keep))))
		link_to_keep = __ffs(vif->active_links);

	new_active_links = BIT(link_to_keep);
	IWL_DEBUG_INFO(mvm,
		       "Exiting EMLSR. reason = %s (0x%x). Current active links=0x%x, new active links = 0x%x\n",
		       iwl_get_esr_state_string(reason), reason,
		       vif->active_links, new_active_links);

	ieee80211_set_active_links_async(vif, new_active_links);

	/* Prevent EMLSR if needed */
	prevented = iwl_mvm_check_esr_prevention(mvm, mvmvif, reason);

	/* Remember why and when we exited EMLSR */
	mvmvif->last_esr_exit.ts = jiffies;
	mvmvif->last_esr_exit.reason = reason;

	/*
	 * If EMLSR is prevented now - don't try to get back to EMLSR.
	 * If we exited due to a blocking event, we will try to get back to
	 * EMLSR when the corresponding unblocking event will happen.
	 */
	if (prevented || reason & IWL_MVM_BLOCK_ESR_REASONS)
		return;

	/* If EMLSR is not blocked - try enabling it again in 30 seconds */
	wiphy_delayed_work_queue(mvm->hw->wiphy,
				 &mvmvif->mlo_int_scan_wk,
				 round_jiffies_relative(IWL_MVM_TRIGGER_LINK_SEL_TIME));
}

void iwl_mvm_block_esr(struct iwl_mvm *mvm, struct ieee80211_vif *vif,
		       enum iwl_mvm_esr_state reason,
		       u8 link_to_keep)
{
	struct iwl_mvm_vif *mvmvif = iwl_mvm_vif_from_mac80211(vif);

	lockdep_assert_held(&mvm->mutex);

	if (!IWL_MVM_AUTO_EML_ENABLE)
		return;

	/* This should be called only with disable reasons */
	if (WARN_ON(!(reason & IWL_MVM_BLOCK_ESR_REASONS)))
		return;

	if (mvmvif->esr_disable_reason & reason)
		return;

	IWL_DEBUG_INFO(mvm,
		       "Blocking EMLSR mode. reason = %s (0x%x)\n",
		       iwl_get_esr_state_string(reason), reason);

	mvmvif->esr_disable_reason |= reason;

	iwl_mvm_print_esr_state(mvm, mvmvif->esr_disable_reason);

	iwl_mvm_exit_esr(mvm, vif, reason, link_to_keep);
}

int iwl_mvm_block_esr_sync(struct iwl_mvm *mvm, struct ieee80211_vif *vif,
			   enum iwl_mvm_esr_state reason)
{
	int primary_link = iwl_mvm_get_primary_link(vif);
	int ret;

	if (!IWL_MVM_AUTO_EML_ENABLE || !ieee80211_vif_is_mld(vif))
		return 0;

	/* This should be called only with blocking reasons */
	if (WARN_ON(!(reason & IWL_MVM_BLOCK_ESR_REASONS)))
		return 0;

	/* leave ESR immediately, not only async with iwl_mvm_block_esr() */
	ret = ieee80211_set_active_links(vif, BIT(primary_link));
	if (ret)
		return ret;

	mutex_lock(&mvm->mutex);
	/* only additionally block for consistency and to avoid concurrency */
	iwl_mvm_block_esr(mvm, vif, reason, primary_link);
	mutex_unlock(&mvm->mutex);

	return 0;
}

static void iwl_mvm_esr_unblocked(struct iwl_mvm *mvm,
				  struct ieee80211_vif *vif)
{
	struct iwl_mvm_vif *mvmvif = iwl_mvm_vif_from_mac80211(vif);
	bool need_new_sel = time_after(jiffies, mvmvif->last_esr_exit.ts +
						IWL_MVM_TRIGGER_LINK_SEL_TIME);

	lockdep_assert_held(&mvm->mutex);

	if (!ieee80211_vif_is_mld(vif) || !mvmvif->authorized ||
	    mvmvif->esr_active)
		return;

	IWL_DEBUG_INFO(mvm, "EMLSR is unblocked\n");

	/* If we exited due to an EXIT reason, and the exit was in less than
	 * 30 seconds, then a MLO scan was scheduled already.
	 */
	if (!need_new_sel &&
	    !(mvmvif->last_esr_exit.reason & IWL_MVM_BLOCK_ESR_REASONS)) {
		IWL_DEBUG_INFO(mvm, "Wait for MLO scan\n");
		return;
	}

	/*
	 * If EMLSR was blocked for more than 30 seconds, or the last link
	 * selection decided to not enter EMLSR, trigger a new scan.
	 */
	if (need_new_sel || hweight16(mvmvif->link_selection_res) < 2) {
		IWL_DEBUG_INFO(mvm, "Trigger MLO scan\n");
		wiphy_delayed_work_queue(mvm->hw->wiphy,
					 &mvmvif->mlo_int_scan_wk, 0);
	/*
	 * If EMLSR was blocked for less than 30 seconds, and the last link
	 * selection decided to use EMLSR, activate EMLSR using the previous
	 * link selection result.
	 */
	} else {
		IWL_DEBUG_INFO(mvm,
			       "Use the latest link selection result: 0x%x\n",
			       mvmvif->link_selection_res);
		ieee80211_set_active_links_async(vif,
						 mvmvif->link_selection_res);
	}
}

void iwl_mvm_unblock_esr(struct iwl_mvm *mvm, struct ieee80211_vif *vif,
			 enum iwl_mvm_esr_state reason)
{
	struct iwl_mvm_vif *mvmvif = iwl_mvm_vif_from_mac80211(vif);

	lockdep_assert_held(&mvm->mutex);

	if (!IWL_MVM_AUTO_EML_ENABLE)
		return;

	/* This should be called only with disable reasons */
	if (WARN_ON(!(reason & IWL_MVM_BLOCK_ESR_REASONS)))
		return;

	/* No Change */
	if (!(mvmvif->esr_disable_reason & reason))
		return;

	mvmvif->esr_disable_reason &= ~reason;

	IWL_DEBUG_INFO(mvm,
		       "Unblocking EMLSR mode. reason = %s (0x%x)\n",
		       iwl_get_esr_state_string(reason), reason);
	iwl_mvm_print_esr_state(mvm, mvmvif->esr_disable_reason);

	if (!mvmvif->esr_disable_reason)
		iwl_mvm_esr_unblocked(mvm, vif);
}<|MERGE_RESOLUTION|>--- conflicted
+++ resolved
@@ -83,27 +83,14 @@
 			     struct ieee80211_bss_conf *link_conf)
 {
 	struct iwl_mvm_vif *mvmvif = iwl_mvm_vif_from_mac80211(vif);
-<<<<<<< HEAD
-	unsigned int link_id = link_conf->link_id;
-	struct iwl_mvm_vif_link_info *link_info = mvmvif->link[link_id];
-	struct iwl_link_config_cmd cmd = {};
-
-	if (WARN_ON_ONCE(!link_info))
-		return -EINVAL;
-=======
 	struct iwl_mvm_vif_link_info *link_info =
 		mvmvif->link[link_conf->link_id];
->>>>>>> a6ad5510
 
 	if (link_info->fw_link_id == IWL_MVM_FW_LINK_ID_INVALID) {
 		link_info->fw_link_id = iwl_mvm_get_free_fw_link_id(mvm,
 								    mvmvif);
-<<<<<<< HEAD
-		if (link_info->fw_link_id >= ARRAY_SIZE(mvm->link_id_to_link_conf))
-=======
 		if (link_info->fw_link_id >=
 		    ARRAY_SIZE(mvm->link_id_to_link_conf))
->>>>>>> a6ad5510
 			return -EINVAL;
 
 		rcu_assign_pointer(mvm->link_id_to_link_conf[link_info->fw_link_id],
@@ -332,14 +319,6 @@
 	}
 
 	if (changes & LINK_CONTEXT_MODIFY_EHT_PARAMS) {
-<<<<<<< HEAD
-		if (iwlwifi_mod_params.disable_11be ||
-		    !link_conf->eht_support)
-			changes &= ~LINK_CONTEXT_MODIFY_EHT_PARAMS;
-		else
-			cmd.puncture_mask =
-				cpu_to_le16(link_conf->eht_puncturing);
-=======
 		struct ieee80211_chanctx_conf *ctx;
 		struct cfg80211_chan_def *def = NULL;
 
@@ -355,7 +334,6 @@
 		else
 			cmd.puncture_mask = cpu_to_le16(def->punctured);
 		rcu_read_unlock();
->>>>>>> a6ad5510
 	}
 
 	cmd.bss_color = link_conf->he_bss_color.color;
@@ -421,15 +399,9 @@
 	struct iwl_link_config_cmd cmd = {};
 	int ret;
 
-<<<<<<< HEAD
-	if (WARN_ON(!link_info ||
-		    link_info->fw_link_id >= ARRAY_SIZE(mvm->link_id_to_link_conf)))
-		return -EINVAL;
-=======
 	ret = iwl_mvm_unset_link_mapping(mvm, vif, link_conf);
 	if (ret)
 		return 0;
->>>>>>> a6ad5510
 
 	cmd.link_id = cpu_to_le32(link_info->fw_link_id);
 	link_info->fw_link_id = IWL_MVM_FW_LINK_ID_INVALID;
