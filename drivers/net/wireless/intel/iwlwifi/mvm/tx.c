// SPDX-License-Identifier: GPL-2.0 OR BSD-3-Clause
/*
 * Copyright (C) 2012-2014, 2018-2021 Intel Corporation
 * Copyright (C) 2013-2015 Intel Mobile Communications GmbH
 * Copyright (C) 2016-2017 Intel Deutschland GmbH
 */
#include <linux/ieee80211.h>
#include <linux/etherdevice.h>
#include <linux/tcp.h>
#include <net/ip.h>
#include <net/ipv6.h>

#include "iwl-trans.h"
#include "iwl-eeprom-parse.h"
#include "mvm.h"
#include "sta.h"

static void
iwl_mvm_bar_check_trigger(struct iwl_mvm *mvm, const u8 *addr,
			  u16 tid, u16 ssn)
{
	struct iwl_fw_dbg_trigger_tlv *trig;
	struct iwl_fw_dbg_trigger_ba *ba_trig;

	trig = iwl_fw_dbg_trigger_on(&mvm->fwrt, NULL, FW_DBG_TRIGGER_BA);
	if (!trig)
		return;

	ba_trig = (void *)trig->data;

	if (!(le16_to_cpu(ba_trig->tx_bar) & BIT(tid)))
		return;

	iwl_fw_dbg_collect_trig(&mvm->fwrt, trig,
				"BAR sent to %pM, tid %d, ssn %d",
				addr, tid, ssn);
}

#define OPT_HDR(type, skb, off) \
	(type *)(skb_network_header(skb) + (off))

static u16 iwl_mvm_tx_csum_pre_bz(struct iwl_mvm *mvm, struct sk_buff *skb,
				  struct ieee80211_tx_info *info, bool amsdu)
{
	struct ieee80211_hdr *hdr = (void *)skb->data;
	u16 offload_assist = 0;
#if IS_ENABLED(CONFIG_INET)
	u16 mh_len = ieee80211_hdrlen(hdr->frame_control);
	u8 protocol = 0;

	/* Do not compute checksum if already computed */
	if (skb->ip_summed != CHECKSUM_PARTIAL)
		goto out;

	/* We do not expect to be requested to csum stuff we do not support */
	if (WARN_ONCE(!(mvm->hw->netdev_features & IWL_TX_CSUM_NETIF_FLAGS) ||
		      (skb->protocol != htons(ETH_P_IP) &&
		       skb->protocol != htons(ETH_P_IPV6)),
		      "No support for requested checksum\n")) {
		skb_checksum_help(skb);
		goto out;
	}

	if (skb->protocol == htons(ETH_P_IP)) {
		protocol = ip_hdr(skb)->protocol;
	} else {
#if IS_ENABLED(CONFIG_IPV6)
		struct ipv6hdr *ipv6h =
			(struct ipv6hdr *)skb_network_header(skb);
		unsigned int off = sizeof(*ipv6h);

		protocol = ipv6h->nexthdr;
		while (protocol != NEXTHDR_NONE && ipv6_ext_hdr(protocol)) {
			struct ipv6_opt_hdr *hp;

			/* only supported extension headers */
			if (protocol != NEXTHDR_ROUTING &&
			    protocol != NEXTHDR_HOP &&
			    protocol != NEXTHDR_DEST) {
				skb_checksum_help(skb);
				goto out;
			}

			hp = OPT_HDR(struct ipv6_opt_hdr, skb, off);
			protocol = hp->nexthdr;
			off += ipv6_optlen(hp);
		}
		/* if we get here - protocol now should be TCP/UDP */
#endif
	}

	if (protocol != IPPROTO_TCP && protocol != IPPROTO_UDP) {
		WARN_ON_ONCE(1);
		skb_checksum_help(skb);
		goto out;
	}

	/* enable L4 csum */
	offload_assist |= BIT(TX_CMD_OFFLD_L4_EN);

	/*
	 * Set offset to IP header (snap).
	 * We don't support tunneling so no need to take care of inner header.
	 * Size is in words.
	 */
	offload_assist |= (4 << TX_CMD_OFFLD_IP_HDR);

	/* Do IPv4 csum for AMSDU only (no IP csum for Ipv6) */
	if (skb->protocol == htons(ETH_P_IP) && amsdu) {
		ip_hdr(skb)->check = 0;
		offload_assist |= BIT(TX_CMD_OFFLD_L3_EN);
	}

	/* reset UDP/TCP header csum */
	if (protocol == IPPROTO_TCP)
		tcp_hdr(skb)->check = 0;
	else
		udp_hdr(skb)->check = 0;

	/*
	 * mac header len should include IV, size is in words unless
	 * the IV is added by the firmware like in WEP.
	 * In new Tx API, the IV is always added by the firmware.
	 */
	if (!iwl_mvm_has_new_tx_api(mvm) && info->control.hw_key &&
	    info->control.hw_key->cipher != WLAN_CIPHER_SUITE_WEP40 &&
	    info->control.hw_key->cipher != WLAN_CIPHER_SUITE_WEP104)
		mh_len += info->control.hw_key->iv_len;
	mh_len /= 2;
	offload_assist |= mh_len << TX_CMD_OFFLD_MH_SIZE;

out:
#endif
	if (amsdu)
		offload_assist |= BIT(TX_CMD_OFFLD_AMSDU);
	else if (ieee80211_hdrlen(hdr->frame_control) % 4)
		/* padding is inserted later in transport */
		offload_assist |= BIT(TX_CMD_OFFLD_PAD);

	return offload_assist;
}

u32 iwl_mvm_tx_csum_bz(struct iwl_mvm *mvm, struct sk_buff *skb, bool amsdu)
{
	struct ieee80211_hdr *hdr = (void *)skb->data;
	u32 offload_assist = IWL_TX_CMD_OFFLD_BZ_PARTIAL_CSUM;
	unsigned int hdrlen = ieee80211_hdrlen(hdr->frame_control);
	unsigned int csum_start = skb_checksum_start_offset(skb);

	offload_assist |= u32_encode_bits(hdrlen / 2,
					  IWL_TX_CMD_OFFLD_BZ_MH_LEN);
	if (amsdu)
		offload_assist |= IWL_TX_CMD_OFFLD_BZ_AMSDU;
	else if (hdrlen % 4)
		/* padding is inserted later in transport */
		offload_assist |= IWL_TX_CMD_OFFLD_BZ_MH_PAD;

	if (skb->ip_summed != CHECKSUM_PARTIAL)
		return offload_assist;

	offload_assist |= IWL_TX_CMD_OFFLD_BZ_ENABLE_CSUM |
			  IWL_TX_CMD_OFFLD_BZ_ZERO2ONES;

	/*
	 * mac80211 will always calculate checksum in software for
	 * non-fast-xmit, and so we can only do offloaded checksum
	 * for fast-xmit frames. In this case, we always have the
	 * RFC 1042 header present. skb_checksum_start_offset()
	 * returns the offset from the beginning, but the hardware
	 * needs it from after the header & SNAP header.
	 */
	csum_start -= hdrlen + 8;

	offload_assist |= u32_encode_bits(csum_start,
					  IWL_TX_CMD_OFFLD_BZ_START_OFFS);
	offload_assist |= u32_encode_bits(csum_start + skb->csum_offset,
					  IWL_TX_CMD_OFFLD_BZ_RESULT_OFFS);

	return offload_assist;
}

static u32 iwl_mvm_tx_csum(struct iwl_mvm *mvm, struct sk_buff *skb,
			   struct ieee80211_tx_info *info,
			   bool amsdu)
{
	if (mvm->trans->trans_cfg->device_family < IWL_DEVICE_FAMILY_BZ)
		return iwl_mvm_tx_csum_pre_bz(mvm, skb, info, amsdu);
	return iwl_mvm_tx_csum_bz(mvm, skb, amsdu);
}

/*
 * Sets most of the Tx cmd's fields
 */
void iwl_mvm_set_tx_cmd(struct iwl_mvm *mvm, struct sk_buff *skb,
			struct iwl_tx_cmd *tx_cmd,
			struct ieee80211_tx_info *info, u8 sta_id)
{
	struct ieee80211_hdr *hdr = (void *)skb->data;
	__le16 fc = hdr->frame_control;
	u32 tx_flags = le32_to_cpu(tx_cmd->tx_flags);
	u32 len = skb->len + FCS_LEN;
	bool amsdu = false;
	u8 ac;

	if (!(info->flags & IEEE80211_TX_CTL_NO_ACK) ||
	    (ieee80211_is_probe_resp(fc) &&
	     !is_multicast_ether_addr(hdr->addr1)))
		tx_flags |= TX_CMD_FLG_ACK;
	else
		tx_flags &= ~TX_CMD_FLG_ACK;

	if (ieee80211_is_probe_resp(fc))
		tx_flags |= TX_CMD_FLG_TSF;

	if (ieee80211_has_morefrags(fc))
		tx_flags |= TX_CMD_FLG_MORE_FRAG;

	if (ieee80211_is_data_qos(fc)) {
		u8 *qc = ieee80211_get_qos_ctl(hdr);
		tx_cmd->tid_tspec = qc[0] & 0xf;
		tx_flags &= ~TX_CMD_FLG_SEQ_CTL;
		amsdu = *qc & IEEE80211_QOS_CTL_A_MSDU_PRESENT;
	} else if (ieee80211_is_back_req(fc)) {
		struct ieee80211_bar *bar = (void *)skb->data;
		u16 control = le16_to_cpu(bar->control);
		u16 ssn = le16_to_cpu(bar->start_seq_num);

		tx_flags |= TX_CMD_FLG_ACK | TX_CMD_FLG_BAR;
		tx_cmd->tid_tspec = (control &
				     IEEE80211_BAR_CTRL_TID_INFO_MASK) >>
			IEEE80211_BAR_CTRL_TID_INFO_SHIFT;
		WARN_ON_ONCE(tx_cmd->tid_tspec >= IWL_MAX_TID_COUNT);
		iwl_mvm_bar_check_trigger(mvm, bar->ra, tx_cmd->tid_tspec,
					  ssn);
	} else {
		if (ieee80211_is_data(fc))
			tx_cmd->tid_tspec = IWL_TID_NON_QOS;
		else
			tx_cmd->tid_tspec = IWL_MAX_TID_COUNT;

		if (info->flags & IEEE80211_TX_CTL_ASSIGN_SEQ)
			tx_flags |= TX_CMD_FLG_SEQ_CTL;
		else
			tx_flags &= ~TX_CMD_FLG_SEQ_CTL;
	}

	/* Default to 0 (BE) when tid_spec is set to IWL_MAX_TID_COUNT */
	if (tx_cmd->tid_tspec < IWL_MAX_TID_COUNT)
		ac = tid_to_mac80211_ac[tx_cmd->tid_tspec];
	else
		ac = tid_to_mac80211_ac[0];

	tx_flags |= iwl_mvm_bt_coex_tx_prio(mvm, hdr, info, ac) <<
			TX_CMD_FLG_BT_PRIO_POS;

	if (ieee80211_is_mgmt(fc)) {
		if (ieee80211_is_assoc_req(fc) || ieee80211_is_reassoc_req(fc))
			tx_cmd->pm_frame_timeout = cpu_to_le16(PM_FRAME_ASSOC);
		else if (ieee80211_is_action(fc))
			tx_cmd->pm_frame_timeout = cpu_to_le16(PM_FRAME_NONE);
		else
			tx_cmd->pm_frame_timeout = cpu_to_le16(PM_FRAME_MGMT);

		/* The spec allows Action frames in A-MPDU, we don't support
		 * it
		 */
		WARN_ON_ONCE(info->flags & IEEE80211_TX_CTL_AMPDU);
	} else if (info->control.flags & IEEE80211_TX_CTRL_PORT_CTRL_PROTO) {
		tx_cmd->pm_frame_timeout = cpu_to_le16(PM_FRAME_MGMT);
	} else {
		tx_cmd->pm_frame_timeout = cpu_to_le16(PM_FRAME_NONE);
	}

	if (ieee80211_is_data(fc) && len > mvm->rts_threshold &&
	    !is_multicast_ether_addr(hdr->addr1))
		tx_flags |= TX_CMD_FLG_PROT_REQUIRE;

	if (fw_has_capa(&mvm->fw->ucode_capa,
			IWL_UCODE_TLV_CAPA_TXPOWER_INSERTION_SUPPORT) &&
	    ieee80211_action_contains_tpc(skb))
		tx_flags |= TX_CMD_FLG_WRITE_TX_POWER;

	tx_cmd->tx_flags = cpu_to_le32(tx_flags);
	/* Total # bytes to be transmitted - PCIe code will adjust for A-MSDU */
	tx_cmd->len = cpu_to_le16((u16)skb->len);
	tx_cmd->life_time = cpu_to_le32(TX_CMD_LIFE_TIME_INFINITE);
	tx_cmd->sta_id = sta_id;

	tx_cmd->offload_assist =
		cpu_to_le16(iwl_mvm_tx_csum_pre_bz(mvm, skb, info, amsdu));
}

static u32 iwl_mvm_get_tx_ant(struct iwl_mvm *mvm,
			      struct ieee80211_tx_info *info,
			      struct ieee80211_sta *sta, __le16 fc)
{
	if (info->band == NL80211_BAND_2GHZ &&
	    !iwl_mvm_bt_coex_is_shared_ant_avail(mvm))
		return mvm->cfg->non_shared_ant << RATE_MCS_ANT_POS;

	if (sta && ieee80211_is_data(fc)) {
		struct iwl_mvm_sta *mvmsta = iwl_mvm_sta_from_mac80211(sta);

		return BIT(mvmsta->tx_ant) << RATE_MCS_ANT_POS;
	}

	return BIT(mvm->mgmt_last_antenna_idx) << RATE_MCS_ANT_POS;
}

static u32 iwl_mvm_get_tx_rate(struct iwl_mvm *mvm,
			       struct ieee80211_tx_info *info,
			       struct ieee80211_sta *sta, __le16 fc)
{
	int rate_idx = -1;
	u8 rate_plcp;
	u32 rate_flags = 0;
<<<<<<< HEAD
=======
	bool is_cck;
>>>>>>> d60c95ef

	/* info->control is only relevant for non HW rate control */
	if (!ieee80211_hw_check(mvm->hw, HAS_RATE_CONTROL)) {
		/* HT rate doesn't make sense for a non data frame */
		WARN_ONCE(info->control.rates[0].flags & IEEE80211_TX_RC_MCS &&
			  !ieee80211_is_data(fc),
			  "Got a HT rate (flags:0x%x/mcs:%d/fc:0x%x/state:%d) for a non data frame\n",
			  info->control.rates[0].flags,
			  info->control.rates[0].idx,
			  le16_to_cpu(fc),
			  sta ? iwl_mvm_sta_from_mac80211(sta)->sta_state : -1);

		rate_idx = info->control.rates[0].idx;
	}

	/* if the rate isn't a well known legacy rate, take the lowest one */
	if (rate_idx < 0 || rate_idx >= IWL_RATE_COUNT_LEGACY)
		rate_idx = rate_lowest_index(
				&mvm->nvm_data->bands[info->band], sta);

	/*
	 * For non 2 GHZ band, remap mac80211 rate
	 * indices into driver indices
	 */
	if (info->band != NL80211_BAND_2GHZ)
		rate_idx += IWL_FIRST_OFDM_RATE;

	/* For 2.4 GHZ band, check that there is no need to remap */
	BUILD_BUG_ON(IWL_FIRST_CCK_RATE != 0);

	/* Get PLCP rate for tx_cmd->rate_n_flags */
	rate_plcp = iwl_mvm_mac80211_idx_to_hwrate(mvm->fw, rate_idx);
	is_cck = (rate_idx >= IWL_FIRST_CCK_RATE) && (rate_idx <= IWL_LAST_CCK_RATE);

	/* Set CCK or OFDM flag */
	if (iwl_fw_lookup_cmd_ver(mvm->fw, TX_CMD, 0) > 8) {
		if (!is_cck)
			rate_flags |= RATE_MCS_LEGACY_OFDM_MSK;
		else
			rate_flags |= RATE_MCS_CCK_MSK;
	} else if (is_cck) {
		rate_flags |= RATE_MCS_CCK_MSK_V1;
	}

	return (u32)rate_plcp | rate_flags;
}

static u32 iwl_mvm_get_tx_rate_n_flags(struct iwl_mvm *mvm,
				       struct ieee80211_tx_info *info,
				       struct ieee80211_sta *sta, __le16 fc)
{
	return iwl_mvm_get_tx_rate(mvm, info, sta, fc) |
		iwl_mvm_get_tx_ant(mvm, info, sta, fc);
}

/*
 * Sets the fields in the Tx cmd that are rate related
 */
void iwl_mvm_set_tx_cmd_rate(struct iwl_mvm *mvm, struct iwl_tx_cmd *tx_cmd,
			    struct ieee80211_tx_info *info,
			    struct ieee80211_sta *sta, __le16 fc)
{
	/* Set retry limit on RTS packets */
	tx_cmd->rts_retry_limit = IWL_RTS_DFAULT_RETRY_LIMIT;

	/* Set retry limit on DATA packets and Probe Responses*/
	if (ieee80211_is_probe_resp(fc)) {
		tx_cmd->data_retry_limit = IWL_MGMT_DFAULT_RETRY_LIMIT;
		tx_cmd->rts_retry_limit =
			min(tx_cmd->data_retry_limit, tx_cmd->rts_retry_limit);
	} else if (ieee80211_is_back_req(fc)) {
		tx_cmd->data_retry_limit = IWL_BAR_DFAULT_RETRY_LIMIT;
	} else {
		tx_cmd->data_retry_limit = IWL_DEFAULT_TX_RETRY;
	}

	/*
	 * for data packets, rate info comes from the table inside the fw. This
	 * table is controlled by LINK_QUALITY commands
	 */

	if (ieee80211_is_data(fc) && sta) {
		struct iwl_mvm_sta *mvmsta = iwl_mvm_sta_from_mac80211(sta);

		if (mvmsta->sta_state >= IEEE80211_STA_AUTHORIZED) {
			tx_cmd->initial_rate_index = 0;
			tx_cmd->tx_flags |= cpu_to_le32(TX_CMD_FLG_STA_RATE);
			return;
		}
	} else if (ieee80211_is_back_req(fc)) {
		tx_cmd->tx_flags |=
			cpu_to_le32(TX_CMD_FLG_ACK | TX_CMD_FLG_BAR);
	}

	/* Set the rate in the TX cmd */
	tx_cmd->rate_n_flags =
		cpu_to_le32(iwl_mvm_get_tx_rate_n_flags(mvm, info, sta, fc));
}

static inline void iwl_mvm_set_tx_cmd_pn(struct ieee80211_tx_info *info,
					 u8 *crypto_hdr)
{
	struct ieee80211_key_conf *keyconf = info->control.hw_key;
	u64 pn;

	pn = atomic64_inc_return(&keyconf->tx_pn);
	crypto_hdr[0] = pn;
	crypto_hdr[2] = 0;
	crypto_hdr[3] = 0x20 | (keyconf->keyidx << 6);
	crypto_hdr[1] = pn >> 8;
	crypto_hdr[4] = pn >> 16;
	crypto_hdr[5] = pn >> 24;
	crypto_hdr[6] = pn >> 32;
	crypto_hdr[7] = pn >> 40;
}

/*
 * Sets the fields in the Tx cmd that are crypto related
 */
static void iwl_mvm_set_tx_cmd_crypto(struct iwl_mvm *mvm,
				      struct ieee80211_tx_info *info,
				      struct iwl_tx_cmd *tx_cmd,
				      struct sk_buff *skb_frag,
				      int hdrlen)
{
	struct ieee80211_key_conf *keyconf = info->control.hw_key;
	u8 *crypto_hdr = skb_frag->data + hdrlen;
	enum iwl_tx_cmd_sec_ctrl type = TX_CMD_SEC_CCM;
	u64 pn;

	switch (keyconf->cipher) {
	case WLAN_CIPHER_SUITE_CCMP:
		iwl_mvm_set_tx_cmd_ccmp(info, tx_cmd);
		iwl_mvm_set_tx_cmd_pn(info, crypto_hdr);
		break;

	case WLAN_CIPHER_SUITE_TKIP:
		tx_cmd->sec_ctl = TX_CMD_SEC_TKIP;
		pn = atomic64_inc_return(&keyconf->tx_pn);
		ieee80211_tkip_add_iv(crypto_hdr, keyconf, pn);
		ieee80211_get_tkip_p2k(keyconf, skb_frag, tx_cmd->key);
		break;

	case WLAN_CIPHER_SUITE_WEP104:
		tx_cmd->sec_ctl |= TX_CMD_SEC_KEY128;
		fallthrough;
	case WLAN_CIPHER_SUITE_WEP40:
		tx_cmd->sec_ctl |= TX_CMD_SEC_WEP |
			((keyconf->keyidx << TX_CMD_SEC_WEP_KEY_IDX_POS) &
			  TX_CMD_SEC_WEP_KEY_IDX_MSK);

		memcpy(&tx_cmd->key[3], keyconf->key, keyconf->keylen);
		break;
	case WLAN_CIPHER_SUITE_GCMP:
	case WLAN_CIPHER_SUITE_GCMP_256:
		type = TX_CMD_SEC_GCMP;
		fallthrough;
	case WLAN_CIPHER_SUITE_CCMP_256:
		/* TODO: Taking the key from the table might introduce a race
		 * when PTK rekeying is done, having an old packets with a PN
		 * based on the old key but the message encrypted with a new
		 * one.
		 * Need to handle this.
		 */
		tx_cmd->sec_ctl |= type | TX_CMD_SEC_KEY_FROM_TABLE;
		tx_cmd->key[0] = keyconf->hw_key_idx;
		iwl_mvm_set_tx_cmd_pn(info, crypto_hdr);
		break;
	default:
		tx_cmd->sec_ctl |= TX_CMD_SEC_EXT;
	}
}

/*
 * Allocates and sets the Tx cmd the driver data pointers in the skb
 */
static struct iwl_device_tx_cmd *
iwl_mvm_set_tx_params(struct iwl_mvm *mvm, struct sk_buff *skb,
		      struct ieee80211_tx_info *info, int hdrlen,
		      struct ieee80211_sta *sta, u8 sta_id)
{
	struct ieee80211_hdr *hdr = (struct ieee80211_hdr *)skb->data;
	struct iwl_device_tx_cmd *dev_cmd;
	struct iwl_tx_cmd *tx_cmd;

	dev_cmd = iwl_trans_alloc_tx_cmd(mvm->trans);

	if (unlikely(!dev_cmd))
		return NULL;

	dev_cmd->hdr.cmd = TX_CMD;

	if (iwl_mvm_has_new_tx_api(mvm)) {
		u32 rate_n_flags = 0;
		u16 flags = 0;
		struct iwl_mvm_sta *mvmsta = sta ?
			iwl_mvm_sta_from_mac80211(sta) : NULL;
		bool amsdu = false;

		if (ieee80211_is_data_qos(hdr->frame_control)) {
			u8 *qc = ieee80211_get_qos_ctl(hdr);

			amsdu = *qc & IEEE80211_QOS_CTL_A_MSDU_PRESENT;
		}

		if (!info->control.hw_key)
			flags |= IWL_TX_FLAGS_ENCRYPT_DIS;

		/*
		 * For data packets rate info comes from the fw. Only
		 * set rate/antenna during connection establishment or in case
		 * no station is given.
		 */
		if (!sta || !ieee80211_is_data(hdr->frame_control) ||
		    mvmsta->sta_state < IEEE80211_STA_AUTHORIZED) {
			flags |= IWL_TX_FLAGS_CMD_RATE;
			rate_n_flags =
				iwl_mvm_get_tx_rate_n_flags(mvm, info, sta,
							    hdr->frame_control);
		}

		if (mvm->trans->trans_cfg->device_family >=
		    IWL_DEVICE_FAMILY_AX210) {
			struct iwl_tx_cmd_gen3 *cmd = (void *)dev_cmd->payload;
			u32 offload_assist = iwl_mvm_tx_csum(mvm, skb,
							     info, amsdu);

			cmd->offload_assist = cpu_to_le32(offload_assist);

			/* Total # bytes to be transmitted */
			cmd->len = cpu_to_le16((u16)skb->len);

			/* Copy MAC header from skb into command buffer */
			memcpy(cmd->hdr, hdr, hdrlen);

			cmd->flags = cpu_to_le16(flags);
			cmd->rate_n_flags = cpu_to_le32(rate_n_flags);
		} else {
			struct iwl_tx_cmd_gen2 *cmd = (void *)dev_cmd->payload;
			u16 offload_assist = iwl_mvm_tx_csum_pre_bz(mvm, skb,
								    info,
								    amsdu);

			cmd->offload_assist = cpu_to_le16(offload_assist);

			/* Total # bytes to be transmitted */
			cmd->len = cpu_to_le16((u16)skb->len);

			/* Copy MAC header from skb into command buffer */
			memcpy(cmd->hdr, hdr, hdrlen);

			cmd->flags = cpu_to_le32(flags);
			cmd->rate_n_flags = cpu_to_le32(rate_n_flags);
		}
		goto out;
	}

	tx_cmd = (struct iwl_tx_cmd *)dev_cmd->payload;

	if (info->control.hw_key)
		iwl_mvm_set_tx_cmd_crypto(mvm, info, tx_cmd, skb, hdrlen);

	iwl_mvm_set_tx_cmd(mvm, skb, tx_cmd, info, sta_id);

	iwl_mvm_set_tx_cmd_rate(mvm, tx_cmd, info, sta, hdr->frame_control);

	/* Copy MAC header from skb into command buffer */
	memcpy(tx_cmd->hdr, hdr, hdrlen);

out:
	return dev_cmd;
}

static void iwl_mvm_skb_prepare_status(struct sk_buff *skb,
				       struct iwl_device_tx_cmd *cmd)
{
	struct ieee80211_tx_info *skb_info = IEEE80211_SKB_CB(skb);

	memset(&skb_info->status, 0, sizeof(skb_info->status));
	memset(skb_info->driver_data, 0, sizeof(skb_info->driver_data));

	skb_info->driver_data[1] = cmd;
}

static int iwl_mvm_get_ctrl_vif_queue(struct iwl_mvm *mvm,
				      struct ieee80211_tx_info *info,
				      struct ieee80211_hdr *hdr)
{
	struct iwl_mvm_vif *mvmvif =
		iwl_mvm_vif_from_mac80211(info->control.vif);
	__le16 fc = hdr->frame_control;

	switch (info->control.vif->type) {
	case NL80211_IFTYPE_AP:
	case NL80211_IFTYPE_ADHOC:
		/*
		 * Non-bufferable frames use the broadcast station, thus they
		 * use the probe queue.
		 * Also take care of the case where we send a deauth to a
		 * station that we don't have, or similarly an association
		 * response (with non-success status) for a station we can't
		 * accept.
		 * Also, disassociate frames might happen, particular with
		 * reason 7 ("Class 3 frame received from nonassociated STA").
		 */
		if (ieee80211_is_mgmt(fc) &&
		    (!ieee80211_is_bufferable_mmpdu(fc) ||
		     ieee80211_is_deauth(fc) || ieee80211_is_disassoc(fc)))
			return mvm->probe_queue;

		if (!ieee80211_has_order(fc) && !ieee80211_is_probe_req(fc) &&
		    is_multicast_ether_addr(hdr->addr1))
			return mvmvif->cab_queue;

		WARN_ONCE(info->control.vif->type != NL80211_IFTYPE_ADHOC,
			  "fc=0x%02x", le16_to_cpu(fc));
		return mvm->probe_queue;
	case NL80211_IFTYPE_P2P_DEVICE:
		if (ieee80211_is_mgmt(fc))
			return mvm->p2p_dev_queue;

		WARN_ON_ONCE(1);
		return mvm->p2p_dev_queue;
	default:
		WARN_ONCE(1, "Not a ctrl vif, no available queue\n");
		return -1;
	}
}

static void iwl_mvm_probe_resp_set_noa(struct iwl_mvm *mvm,
				       struct sk_buff *skb)
{
	struct ieee80211_tx_info *info = IEEE80211_SKB_CB(skb);
	struct iwl_mvm_vif *mvmvif =
		iwl_mvm_vif_from_mac80211(info->control.vif);
	struct ieee80211_mgmt *mgmt = (struct ieee80211_mgmt *)skb->data;
	int base_len = (u8 *)mgmt->u.probe_resp.variable - (u8 *)mgmt;
	struct iwl_probe_resp_data *resp_data;
	const u8 *ie;
	u8 *pos;
	u8 match[] = {
		(WLAN_OUI_WFA >> 16) & 0xff,
		(WLAN_OUI_WFA >> 8) & 0xff,
		WLAN_OUI_WFA & 0xff,
		WLAN_OUI_TYPE_WFA_P2P,
	};

	rcu_read_lock();

	resp_data = rcu_dereference(mvmvif->probe_resp_data);
	if (!resp_data)
		goto out;

	if (!resp_data->notif.noa_active)
		goto out;

	ie = cfg80211_find_ie_match(WLAN_EID_VENDOR_SPECIFIC,
				    mgmt->u.probe_resp.variable,
				    skb->len - base_len,
				    match, 4, 2);
	if (!ie) {
		IWL_DEBUG_TX(mvm, "probe resp doesn't have P2P IE\n");
		goto out;
	}

	if (skb_tailroom(skb) < resp_data->noa_len) {
		if (pskb_expand_head(skb, 0, resp_data->noa_len, GFP_ATOMIC)) {
			IWL_ERR(mvm,
				"Failed to reallocate probe resp\n");
			goto out;
		}
	}

	pos = skb_put(skb, resp_data->noa_len);

	*pos++ = WLAN_EID_VENDOR_SPECIFIC;
	/* Set length of IE body (not including ID and length itself) */
	*pos++ = resp_data->noa_len - 2;
	*pos++ = (WLAN_OUI_WFA >> 16) & 0xff;
	*pos++ = (WLAN_OUI_WFA >> 8) & 0xff;
	*pos++ = WLAN_OUI_WFA & 0xff;
	*pos++ = WLAN_OUI_TYPE_WFA_P2P;

	memcpy(pos, &resp_data->notif.noa_attr,
	       resp_data->noa_len - sizeof(struct ieee80211_vendor_ie));

out:
	rcu_read_unlock();
}

int iwl_mvm_tx_skb_non_sta(struct iwl_mvm *mvm, struct sk_buff *skb)
{
	struct ieee80211_hdr *hdr = (struct ieee80211_hdr *)skb->data;
	struct ieee80211_tx_info info;
	struct iwl_device_tx_cmd *dev_cmd;
	u8 sta_id;
	int hdrlen = ieee80211_hdrlen(hdr->frame_control);
	__le16 fc = hdr->frame_control;
	bool offchannel = IEEE80211_SKB_CB(skb)->flags &
		IEEE80211_TX_CTL_TX_OFFCHAN;
	int queue = -1;

	if (IWL_MVM_NON_TRANSMITTING_AP && ieee80211_is_probe_resp(fc))
		return -1;

	memcpy(&info, skb->cb, sizeof(info));

	if (WARN_ON_ONCE(skb->len > IEEE80211_MAX_DATA_LEN + hdrlen))
		return -1;

	if (WARN_ON_ONCE(info.flags & IEEE80211_TX_CTL_AMPDU))
		return -1;

	if (info.control.vif) {
		struct iwl_mvm_vif *mvmvif =
			iwl_mvm_vif_from_mac80211(info.control.vif);

		if (info.control.vif->type == NL80211_IFTYPE_P2P_DEVICE ||
		    info.control.vif->type == NL80211_IFTYPE_AP ||
		    info.control.vif->type == NL80211_IFTYPE_ADHOC) {
			if (!ieee80211_is_data(hdr->frame_control))
				sta_id = mvmvif->bcast_sta.sta_id;
			else
				sta_id = mvmvif->mcast_sta.sta_id;

			queue = iwl_mvm_get_ctrl_vif_queue(mvm, &info, hdr);
		} else if (info.control.vif->type == NL80211_IFTYPE_MONITOR) {
			queue = mvm->snif_queue;
			sta_id = mvm->snif_sta.sta_id;
		} else if (info.control.vif->type == NL80211_IFTYPE_STATION &&
			   offchannel) {
			/*
			 * IWL_MVM_OFFCHANNEL_QUEUE is used for ROC packets
			 * that can be used in 2 different types of vifs, P2P &
			 * STATION.
			 * P2P uses the offchannel queue.
			 * STATION (HS2.0) uses the auxiliary context of the FW,
			 * and hence needs to be sent on the aux queue.
			 */
			sta_id = mvm->aux_sta.sta_id;
			queue = mvm->aux_queue;
		}
	}

	if (queue < 0) {
		IWL_ERR(mvm, "No queue was found. Dropping TX\n");
		return -1;
	}

	if (unlikely(ieee80211_is_probe_resp(fc)))
		iwl_mvm_probe_resp_set_noa(mvm, skb);

	IWL_DEBUG_TX(mvm, "station Id %d, queue=%d\n", sta_id, queue);

	dev_cmd = iwl_mvm_set_tx_params(mvm, skb, &info, hdrlen, NULL, sta_id);
	if (!dev_cmd)
		return -1;

	/* From now on, we cannot access info->control */
	iwl_mvm_skb_prepare_status(skb, dev_cmd);

	if (iwl_trans_tx(mvm->trans, skb, dev_cmd, queue)) {
		iwl_trans_free_tx_cmd(mvm->trans, dev_cmd);
		return -1;
	}

	return 0;
}

unsigned int iwl_mvm_max_amsdu_size(struct iwl_mvm *mvm,
				    struct ieee80211_sta *sta, unsigned int tid)
{
	struct iwl_mvm_sta *mvmsta = iwl_mvm_sta_from_mac80211(sta);
	enum nl80211_band band = mvmsta->vif->bss_conf.chandef.chan->band;
	u8 ac = tid_to_mac80211_ac[tid];
	unsigned int txf;
	int lmac = iwl_mvm_get_lmac_id(mvm->fw, band);

	/* For HE redirect to trigger based fifos */
	if (sta->deflink.he_cap.has_he && !WARN_ON(!iwl_mvm_has_new_tx_api(mvm)))
		ac += 4;

	txf = iwl_mvm_mac_ac_to_tx_fifo(mvm, ac);

	/*
	 * Don't send an AMSDU that will be longer than the TXF.
	 * Add a security margin of 256 for the TX command + headers.
	 * We also want to have the start of the next packet inside the
	 * fifo to be able to send bursts.
	 */
	return min_t(unsigned int, mvmsta->max_amsdu_len,
		     mvm->fwrt.smem_cfg.lmac[lmac].txfifo_size[txf] - 256);
}

#ifdef CONFIG_INET

static int
iwl_mvm_tx_tso_segment(struct sk_buff *skb, unsigned int num_subframes,
		       netdev_features_t netdev_flags,
		       struct sk_buff_head *mpdus_skb)
{
	struct sk_buff *tmp, *next;
	struct ieee80211_hdr *hdr = (void *)skb->data;
	char cb[sizeof(skb->cb)];
	u16 i = 0;
	unsigned int tcp_payload_len;
	unsigned int mss = skb_shinfo(skb)->gso_size;
	bool ipv4 = (skb->protocol == htons(ETH_P_IP));
	bool qos = ieee80211_is_data_qos(hdr->frame_control);
	u16 ip_base_id = ipv4 ? ntohs(ip_hdr(skb)->id) : 0;

	skb_shinfo(skb)->gso_size = num_subframes * mss;
	memcpy(cb, skb->cb, sizeof(cb));

	next = skb_gso_segment(skb, netdev_flags);
	skb_shinfo(skb)->gso_size = mss;
	skb_shinfo(skb)->gso_type = ipv4 ? SKB_GSO_TCPV4 : SKB_GSO_TCPV6;
	if (WARN_ON_ONCE(IS_ERR(next)))
		return -EINVAL;
	else if (next)
		consume_skb(skb);

	skb_list_walk_safe(next, tmp, next) {
		memcpy(tmp->cb, cb, sizeof(tmp->cb));
		/*
		 * Compute the length of all the data added for the A-MSDU.
		 * This will be used to compute the length to write in the TX
		 * command. We have: SNAP + IP + TCP for n -1 subframes and
		 * ETH header for n subframes.
		 */
		tcp_payload_len = skb_tail_pointer(tmp) -
			skb_transport_header(tmp) -
			tcp_hdrlen(tmp) + tmp->data_len;

		if (ipv4)
			ip_hdr(tmp)->id = htons(ip_base_id + i * num_subframes);

		if (tcp_payload_len > mss) {
			skb_shinfo(tmp)->gso_size = mss;
			skb_shinfo(tmp)->gso_type = ipv4 ? SKB_GSO_TCPV4 :
							   SKB_GSO_TCPV6;
		} else {
			if (qos) {
				u8 *qc;

				if (ipv4)
					ip_send_check(ip_hdr(tmp));

				qc = ieee80211_get_qos_ctl((void *)tmp->data);
				*qc &= ~IEEE80211_QOS_CTL_A_MSDU_PRESENT;
			}
			skb_shinfo(tmp)->gso_size = 0;
		}

		skb_mark_not_on_list(tmp);
		__skb_queue_tail(mpdus_skb, tmp);
		i++;
	}

	return 0;
}

static int iwl_mvm_tx_tso(struct iwl_mvm *mvm, struct sk_buff *skb,
			  struct ieee80211_tx_info *info,
			  struct ieee80211_sta *sta,
			  struct sk_buff_head *mpdus_skb)
{
	struct iwl_mvm_sta *mvmsta = iwl_mvm_sta_from_mac80211(sta);
	struct ieee80211_hdr *hdr = (void *)skb->data;
	unsigned int mss = skb_shinfo(skb)->gso_size;
	unsigned int num_subframes, tcp_payload_len, subf_len, max_amsdu_len;
	u16 snap_ip_tcp, pad;
	netdev_features_t netdev_flags = NETIF_F_CSUM_MASK | NETIF_F_SG;
	u8 tid;

	snap_ip_tcp = 8 + skb_transport_header(skb) - skb_network_header(skb) +
		tcp_hdrlen(skb);

	if (!mvmsta->max_amsdu_len ||
	    !ieee80211_is_data_qos(hdr->frame_control) ||
	    !mvmsta->amsdu_enabled)
		return iwl_mvm_tx_tso_segment(skb, 1, netdev_flags, mpdus_skb);

	/*
	 * Do not build AMSDU for IPv6 with extension headers.
	 * ask stack to segment and checkum the generated MPDUs for us.
	 */
	if (skb->protocol == htons(ETH_P_IPV6) &&
	    ((struct ipv6hdr *)skb_network_header(skb))->nexthdr !=
	    IPPROTO_TCP) {
		netdev_flags &= ~NETIF_F_CSUM_MASK;
		return iwl_mvm_tx_tso_segment(skb, 1, netdev_flags, mpdus_skb);
	}

	tid = ieee80211_get_tid(hdr);
	if (WARN_ON_ONCE(tid >= IWL_MAX_TID_COUNT))
		return -EINVAL;

	/*
	 * No need to lock amsdu_in_ampdu_allowed since it can't be modified
	 * during an BA session.
	 */
	if ((info->flags & IEEE80211_TX_CTL_AMPDU &&
	     !mvmsta->tid_data[tid].amsdu_in_ampdu_allowed) ||
	    !(mvmsta->amsdu_enabled & BIT(tid)))
		return iwl_mvm_tx_tso_segment(skb, 1, netdev_flags, mpdus_skb);

	/*
	 * Take the min of ieee80211 station and mvm station
	 */
	max_amsdu_len =
		min_t(unsigned int, sta->cur->max_amsdu_len,
		      iwl_mvm_max_amsdu_size(mvm, sta, tid));

	/*
	 * Limit A-MSDU in A-MPDU to 4095 bytes when VHT is not
	 * supported. This is a spec requirement (IEEE 802.11-2015
	 * section 8.7.3 NOTE 3).
	 */
	if (info->flags & IEEE80211_TX_CTL_AMPDU &&
	    !sta->deflink.vht_cap.vht_supported)
		max_amsdu_len = min_t(unsigned int, max_amsdu_len, 4095);

	/* Sub frame header + SNAP + IP header + TCP header + MSS */
	subf_len = sizeof(struct ethhdr) + snap_ip_tcp + mss;
	pad = (4 - subf_len) & 0x3;

	/*
	 * If we have N subframes in the A-MSDU, then the A-MSDU's size is
	 * N * subf_len + (N - 1) * pad.
	 */
	num_subframes = (max_amsdu_len + pad) / (subf_len + pad);

	if (sta->max_amsdu_subframes &&
	    num_subframes > sta->max_amsdu_subframes)
		num_subframes = sta->max_amsdu_subframes;

	tcp_payload_len = skb_tail_pointer(skb) - skb_transport_header(skb) -
		tcp_hdrlen(skb) + skb->data_len;

	/*
	 * Make sure we have enough TBs for the A-MSDU:
	 *	2 for each subframe
	 *	1 more for each fragment
	 *	1 more for the potential data in the header
	 */
	if ((num_subframes * 2 + skb_shinfo(skb)->nr_frags + 1) >
	    mvm->trans->max_skb_frags)
		num_subframes = 1;

	if (num_subframes > 1)
		*ieee80211_get_qos_ctl(hdr) |= IEEE80211_QOS_CTL_A_MSDU_PRESENT;

	/* This skb fits in one single A-MSDU */
	if (num_subframes * mss >= tcp_payload_len) {
		__skb_queue_tail(mpdus_skb, skb);
		return 0;
	}

	/*
	 * Trick the segmentation function to make it
	 * create SKBs that can fit into one A-MSDU.
	 */
	return iwl_mvm_tx_tso_segment(skb, num_subframes, netdev_flags,
				      mpdus_skb);
}
#else /* CONFIG_INET */
static int iwl_mvm_tx_tso(struct iwl_mvm *mvm, struct sk_buff *skb,
			  struct ieee80211_tx_info *info,
			  struct ieee80211_sta *sta,
			  struct sk_buff_head *mpdus_skb)
{
	/* Impossible to get TSO with CONFIG_INET */
	WARN_ON(1);

	return -1;
}
#endif

/* Check if there are any timed-out TIDs on a given shared TXQ */
static bool iwl_mvm_txq_should_update(struct iwl_mvm *mvm, int txq_id)
{
	unsigned long queue_tid_bitmap = mvm->queue_info[txq_id].tid_bitmap;
	unsigned long now = jiffies;
	int tid;

	if (WARN_ON(iwl_mvm_has_new_tx_api(mvm)))
		return false;

	for_each_set_bit(tid, &queue_tid_bitmap, IWL_MAX_TID_COUNT + 1) {
		if (time_before(mvm->queue_info[txq_id].last_frame_time[tid] +
				IWL_MVM_DQA_QUEUE_TIMEOUT, now))
			return true;
	}

	return false;
}

static void iwl_mvm_tx_airtime(struct iwl_mvm *mvm,
			       struct iwl_mvm_sta *mvmsta,
			       int airtime)
{
	int mac = mvmsta->mac_id_n_color & FW_CTXT_ID_MSK;
	struct iwl_mvm_tcm_mac *mdata;

	if (mac >= NUM_MAC_INDEX_DRIVER)
		return;

	mdata = &mvm->tcm.data[mac];

	if (mvm->tcm.paused)
		return;

	if (time_after(jiffies, mvm->tcm.ts + MVM_TCM_PERIOD))
		schedule_delayed_work(&mvm->tcm.work, 0);

	mdata->tx.airtime += airtime;
}

static int iwl_mvm_tx_pkt_queued(struct iwl_mvm *mvm,
				 struct iwl_mvm_sta *mvmsta, int tid)
{
	u32 ac = tid_to_mac80211_ac[tid];
	int mac = mvmsta->mac_id_n_color & FW_CTXT_ID_MSK;
	struct iwl_mvm_tcm_mac *mdata;

	if (mac >= NUM_MAC_INDEX_DRIVER)
		return -EINVAL;

	mdata = &mvm->tcm.data[mac];

	mdata->tx.pkts[ac]++;

	return 0;
}

/*
 * Sets the fields in the Tx cmd that are crypto related.
 *
 * This function must be called with BHs disabled.
 */
static int iwl_mvm_tx_mpdu(struct iwl_mvm *mvm, struct sk_buff *skb,
			   struct ieee80211_tx_info *info,
			   struct ieee80211_sta *sta)
{
	struct ieee80211_hdr *hdr = (struct ieee80211_hdr *)skb->data;
	struct iwl_mvm_sta *mvmsta;
	struct iwl_device_tx_cmd *dev_cmd;
	__le16 fc;
	u16 seq_number = 0;
	u8 tid = IWL_MAX_TID_COUNT;
	u16 txq_id;
	bool is_ampdu = false;
	int hdrlen;

	mvmsta = iwl_mvm_sta_from_mac80211(sta);
	fc = hdr->frame_control;
	hdrlen = ieee80211_hdrlen(fc);

	if (IWL_MVM_NON_TRANSMITTING_AP && ieee80211_is_probe_resp(fc))
		return -1;

	if (WARN_ON_ONCE(!mvmsta))
		return -1;

	if (WARN_ON_ONCE(mvmsta->sta_id == IWL_MVM_INVALID_STA))
		return -1;

	if (unlikely(ieee80211_is_any_nullfunc(fc)) && sta->deflink.he_cap.has_he)
		return -1;

	if (unlikely(ieee80211_is_probe_resp(fc)))
		iwl_mvm_probe_resp_set_noa(mvm, skb);

	dev_cmd = iwl_mvm_set_tx_params(mvm, skb, info, hdrlen,
					sta, mvmsta->sta_id);
	if (!dev_cmd)
		goto drop;

	/*
	 * we handle that entirely ourselves -- for uAPSD the firmware
	 * will always send a notification, and for PS-Poll responses
	 * we'll notify mac80211 when getting frame status
	 */
	info->flags &= ~IEEE80211_TX_STATUS_EOSP;

	spin_lock(&mvmsta->lock);

	/* nullfunc frames should go to the MGMT queue regardless of QOS,
	 * the condition of !ieee80211_is_qos_nullfunc(fc) keeps the default
	 * assignment of MGMT TID
	 */
	if (ieee80211_is_data_qos(fc) && !ieee80211_is_qos_nullfunc(fc)) {
		tid = ieee80211_get_tid(hdr);
		if (WARN_ONCE(tid >= IWL_MAX_TID_COUNT, "Invalid TID %d", tid))
			goto drop_unlock_sta;

		is_ampdu = info->flags & IEEE80211_TX_CTL_AMPDU;
		if (WARN_ONCE(is_ampdu &&
			      mvmsta->tid_data[tid].state != IWL_AGG_ON,
			      "Invalid internal agg state %d for TID %d",
			       mvmsta->tid_data[tid].state, tid))
			goto drop_unlock_sta;

		seq_number = mvmsta->tid_data[tid].seq_number;
		seq_number &= IEEE80211_SCTL_SEQ;

		if (!iwl_mvm_has_new_tx_api(mvm)) {
			struct iwl_tx_cmd *tx_cmd = (void *)dev_cmd->payload;

			hdr->seq_ctrl &= cpu_to_le16(IEEE80211_SCTL_FRAG);
			hdr->seq_ctrl |= cpu_to_le16(seq_number);
			/* update the tx_cmd hdr as it was already copied */
			tx_cmd->hdr->seq_ctrl = hdr->seq_ctrl;
		}
	} else if (ieee80211_is_data(fc) && !ieee80211_is_data_qos(fc)) {
		tid = IWL_TID_NON_QOS;
	}

	txq_id = mvmsta->tid_data[tid].txq_id;

	WARN_ON_ONCE(info->flags & IEEE80211_TX_CTL_SEND_AFTER_DTIM);

	if (WARN_ONCE(txq_id == IWL_MVM_INVALID_QUEUE, "Invalid TXQ id")) {
		iwl_trans_free_tx_cmd(mvm->trans, dev_cmd);
		spin_unlock(&mvmsta->lock);
		return -1;
	}

	if (!iwl_mvm_has_new_tx_api(mvm)) {
		/* Keep track of the time of the last frame for this RA/TID */
		mvm->queue_info[txq_id].last_frame_time[tid] = jiffies;

		/*
		 * If we have timed-out TIDs - schedule the worker that will
		 * reconfig the queues and update them
		 *
		 * Note that the no lock is taken here in order to not serialize
		 * the TX flow. This isn't dangerous because scheduling
		 * mvm->add_stream_wk can't ruin the state, and if we DON'T
		 * schedule it due to some race condition then next TX we get
		 * here we will.
		 */
		if (unlikely(mvm->queue_info[txq_id].status ==
			     IWL_MVM_QUEUE_SHARED &&
			     iwl_mvm_txq_should_update(mvm, txq_id)))
			schedule_work(&mvm->add_stream_wk);
	}

	IWL_DEBUG_TX(mvm, "TX to [%d|%d] Q:%d - seq: 0x%x len %d\n",
		     mvmsta->sta_id, tid, txq_id,
		     IEEE80211_SEQ_TO_SN(seq_number), skb->len);

	/* From now on, we cannot access info->control */
	iwl_mvm_skb_prepare_status(skb, dev_cmd);

	/*
	 * The IV is introduced by the HW for new tx api, and it is not present
	 * in the skb, hence, don't tell iwl_mvm_mei_tx_copy_to_csme about the
	 * IV for those devices.
	 */
	if (ieee80211_is_data(fc))
		iwl_mvm_mei_tx_copy_to_csme(mvm, skb,
					    info->control.hw_key &&
					    !iwl_mvm_has_new_tx_api(mvm) ?
					    info->control.hw_key->iv_len : 0);

	if (iwl_trans_tx(mvm->trans, skb, dev_cmd, txq_id))
		goto drop_unlock_sta;

	if (tid < IWL_MAX_TID_COUNT && !ieee80211_has_morefrags(fc))
		mvmsta->tid_data[tid].seq_number = seq_number + 0x10;

	spin_unlock(&mvmsta->lock);

	if (iwl_mvm_tx_pkt_queued(mvm, mvmsta,
				  tid == IWL_MAX_TID_COUNT ? 0 : tid))
		goto drop;

	return 0;

drop_unlock_sta:
	iwl_trans_free_tx_cmd(mvm->trans, dev_cmd);
	spin_unlock(&mvmsta->lock);
drop:
	IWL_DEBUG_TX(mvm, "TX to [%d|%d] dropped\n", mvmsta->sta_id, tid);
	return -1;
}

int iwl_mvm_tx_skb_sta(struct iwl_mvm *mvm, struct sk_buff *skb,
		       struct ieee80211_sta *sta)
{
	struct iwl_mvm_sta *mvmsta = iwl_mvm_sta_from_mac80211(sta);
	struct ieee80211_tx_info info;
	struct sk_buff_head mpdus_skbs;
	unsigned int payload_len;
	int ret;
	struct sk_buff *orig_skb = skb;

	if (WARN_ON_ONCE(!mvmsta))
		return -1;

	if (WARN_ON_ONCE(mvmsta->sta_id == IWL_MVM_INVALID_STA))
		return -1;

	memcpy(&info, skb->cb, sizeof(info));

	if (!skb_is_gso(skb))
		return iwl_mvm_tx_mpdu(mvm, skb, &info, sta);

	payload_len = skb_tail_pointer(skb) - skb_transport_header(skb) -
		tcp_hdrlen(skb) + skb->data_len;

	if (payload_len <= skb_shinfo(skb)->gso_size)
		return iwl_mvm_tx_mpdu(mvm, skb, &info, sta);

	__skb_queue_head_init(&mpdus_skbs);

	ret = iwl_mvm_tx_tso(mvm, skb, &info, sta, &mpdus_skbs);
	if (ret)
		return ret;

	if (WARN_ON(skb_queue_empty(&mpdus_skbs)))
		return ret;

	while (!skb_queue_empty(&mpdus_skbs)) {
		skb = __skb_dequeue(&mpdus_skbs);

		ret = iwl_mvm_tx_mpdu(mvm, skb, &info, sta);
		if (ret) {
			/* Free skbs created as part of TSO logic that have not yet been dequeued */
			__skb_queue_purge(&mpdus_skbs);
			/* skb here is not necessarily same as skb that entered this method,
			 * so free it explicitly.
			 */
			if (skb == orig_skb)
				ieee80211_free_txskb(mvm->hw, skb);
			else
				kfree_skb(skb);
			/* there was error, but we consumed skb one way or another, so return 0 */
			return 0;
		}
	}

	return 0;
}

static void iwl_mvm_check_ratid_empty(struct iwl_mvm *mvm,
				      struct ieee80211_sta *sta, u8 tid)
{
	struct iwl_mvm_sta *mvmsta = iwl_mvm_sta_from_mac80211(sta);
	struct iwl_mvm_tid_data *tid_data = &mvmsta->tid_data[tid];
	struct ieee80211_vif *vif = mvmsta->vif;
	u16 normalized_ssn;

	lockdep_assert_held(&mvmsta->lock);

	if ((tid_data->state == IWL_AGG_ON ||
	     tid_data->state == IWL_EMPTYING_HW_QUEUE_DELBA) &&
	    iwl_mvm_tid_queued(mvm, tid_data) == 0) {
		/*
		 * Now that this aggregation or DQA queue is empty tell
		 * mac80211 so it knows we no longer have frames buffered for
		 * the station on this TID (for the TIM bitmap calculation.)
		 */
		ieee80211_sta_set_buffered(sta, tid, false);
	}

	/*
	 * In 22000 HW, the next_reclaimed index is only 8 bit, so we'll need
	 * to align the wrap around of ssn so we compare relevant values.
	 */
	normalized_ssn = tid_data->ssn;
	if (mvm->trans->trans_cfg->gen2)
		normalized_ssn &= 0xff;

	if (normalized_ssn != tid_data->next_reclaimed)
		return;

	switch (tid_data->state) {
	case IWL_EMPTYING_HW_QUEUE_ADDBA:
		IWL_DEBUG_TX_QUEUES(mvm,
				    "Can continue addBA flow ssn = next_recl = %d\n",
				    tid_data->next_reclaimed);
		tid_data->state = IWL_AGG_STARTING;
		ieee80211_start_tx_ba_cb_irqsafe(vif, sta->addr, tid);
		break;

	case IWL_EMPTYING_HW_QUEUE_DELBA:
		IWL_DEBUG_TX_QUEUES(mvm,
				    "Can continue DELBA flow ssn = next_recl = %d\n",
				    tid_data->next_reclaimed);
		tid_data->state = IWL_AGG_OFF;
		ieee80211_stop_tx_ba_cb_irqsafe(vif, sta->addr, tid);
		break;

	default:
		break;
	}
}

#ifdef CONFIG_IWLWIFI_DEBUG
const char *iwl_mvm_get_tx_fail_reason(u32 status)
{
#define TX_STATUS_FAIL(x) case TX_STATUS_FAIL_ ## x: return #x
#define TX_STATUS_POSTPONE(x) case TX_STATUS_POSTPONE_ ## x: return #x

	switch (status & TX_STATUS_MSK) {
	case TX_STATUS_SUCCESS:
		return "SUCCESS";
	TX_STATUS_POSTPONE(DELAY);
	TX_STATUS_POSTPONE(FEW_BYTES);
	TX_STATUS_POSTPONE(BT_PRIO);
	TX_STATUS_POSTPONE(QUIET_PERIOD);
	TX_STATUS_POSTPONE(CALC_TTAK);
	TX_STATUS_FAIL(INTERNAL_CROSSED_RETRY);
	TX_STATUS_FAIL(SHORT_LIMIT);
	TX_STATUS_FAIL(LONG_LIMIT);
	TX_STATUS_FAIL(UNDERRUN);
	TX_STATUS_FAIL(DRAIN_FLOW);
	TX_STATUS_FAIL(RFKILL_FLUSH);
	TX_STATUS_FAIL(LIFE_EXPIRE);
	TX_STATUS_FAIL(DEST_PS);
	TX_STATUS_FAIL(HOST_ABORTED);
	TX_STATUS_FAIL(BT_RETRY);
	TX_STATUS_FAIL(STA_INVALID);
	TX_STATUS_FAIL(FRAG_DROPPED);
	TX_STATUS_FAIL(TID_DISABLE);
	TX_STATUS_FAIL(FIFO_FLUSHED);
	TX_STATUS_FAIL(SMALL_CF_POLL);
	TX_STATUS_FAIL(FW_DROP);
	TX_STATUS_FAIL(STA_COLOR_MISMATCH);
	}

	return "UNKNOWN";

#undef TX_STATUS_FAIL
#undef TX_STATUS_POSTPONE
}
#endif /* CONFIG_IWLWIFI_DEBUG */

static int iwl_mvm_get_hwrate_chan_width(u32 chan_width)
{
	switch (chan_width) {
	case RATE_MCS_CHAN_WIDTH_20:
		return 0;
	case RATE_MCS_CHAN_WIDTH_40:
		return IEEE80211_TX_RC_40_MHZ_WIDTH;
	case RATE_MCS_CHAN_WIDTH_80:
		return IEEE80211_TX_RC_80_MHZ_WIDTH;
	case RATE_MCS_CHAN_WIDTH_160:
		return IEEE80211_TX_RC_160_MHZ_WIDTH;
	default:
		return 0;
	}
}

void iwl_mvm_hwrate_to_tx_rate(u32 rate_n_flags,
			       enum nl80211_band band,
			       struct ieee80211_tx_rate *r)
{
	u32 format = rate_n_flags & RATE_MCS_MOD_TYPE_MSK;
	u32 rate = format == RATE_MCS_HT_MSK ?
		RATE_HT_MCS_INDEX(rate_n_flags) :
		rate_n_flags & RATE_MCS_CODE_MSK;

	r->flags |=
		iwl_mvm_get_hwrate_chan_width(rate_n_flags &
					      RATE_MCS_CHAN_WIDTH_MSK);

	if (rate_n_flags & RATE_MCS_SGI_MSK)
		r->flags |= IEEE80211_TX_RC_SHORT_GI;
	if (format ==  RATE_MCS_HT_MSK) {
		r->flags |= IEEE80211_TX_RC_MCS;
		r->idx = rate;
	} else if (format ==  RATE_MCS_VHT_MSK) {
		ieee80211_rate_set_vht(r, rate,
				       ((rate_n_flags & RATE_MCS_NSS_MSK) >>
					RATE_MCS_NSS_POS) + 1);
		r->flags |= IEEE80211_TX_RC_VHT_MCS;
	} else if (format == RATE_MCS_HE_MSK) {
		/* mac80211 cannot do this without ieee80211_tx_status_ext()
		 * but it only matters for radiotap */
		r->idx = 0;
	} else {
		r->idx = iwl_mvm_legacy_hw_idx_to_mac80211_idx(rate_n_flags,
							       band);
	}
}

void iwl_mvm_hwrate_to_tx_rate_v1(u32 rate_n_flags,
				  enum nl80211_band band,
				  struct ieee80211_tx_rate *r)
{
	if (rate_n_flags & RATE_HT_MCS_GF_MSK)
		r->flags |= IEEE80211_TX_RC_GREEN_FIELD;

	r->flags |=
		iwl_mvm_get_hwrate_chan_width(rate_n_flags &
					      RATE_MCS_CHAN_WIDTH_MSK_V1);

	if (rate_n_flags & RATE_MCS_SGI_MSK_V1)
		r->flags |= IEEE80211_TX_RC_SHORT_GI;
	if (rate_n_flags & RATE_MCS_HT_MSK_V1) {
		r->flags |= IEEE80211_TX_RC_MCS;
		r->idx = rate_n_flags & RATE_HT_MCS_INDEX_MSK_V1;
	} else if (rate_n_flags & RATE_MCS_VHT_MSK_V1) {
		ieee80211_rate_set_vht(
			r, rate_n_flags & RATE_VHT_MCS_RATE_CODE_MSK,
			((rate_n_flags & RATE_VHT_MCS_NSS_MSK) >>
						RATE_VHT_MCS_NSS_POS) + 1);
		r->flags |= IEEE80211_TX_RC_VHT_MCS;
	} else {
		r->idx = iwl_mvm_legacy_rate_to_mac80211_idx(rate_n_flags,
							     band);
	}
}

/*
 * translate ucode response to mac80211 tx status control values
 */
static void iwl_mvm_hwrate_to_tx_status(const struct iwl_fw *fw,
					u32 rate_n_flags,
					struct ieee80211_tx_info *info)
{
	struct ieee80211_tx_rate *r = &info->status.rates[0];

	if (iwl_fw_lookup_notif_ver(fw, LONG_GROUP,
				    TX_CMD, 0) <= 6)
		rate_n_flags = iwl_new_rate_from_v1(rate_n_flags);

	info->status.antenna =
		((rate_n_flags & RATE_MCS_ANT_AB_MSK) >> RATE_MCS_ANT_POS);
	iwl_mvm_hwrate_to_tx_rate(rate_n_flags,
				  info->band, r);
}

static void iwl_mvm_tx_status_check_trigger(struct iwl_mvm *mvm,
					    u32 status, __le16 frame_control)
{
	struct iwl_fw_dbg_trigger_tlv *trig;
	struct iwl_fw_dbg_trigger_tx_status *status_trig;
	int i;

	if ((status & TX_STATUS_MSK) != TX_STATUS_SUCCESS) {
		enum iwl_fw_ini_time_point tp =
			IWL_FW_INI_TIME_POINT_TX_FAILED;

		if (ieee80211_is_action(frame_control))
			tp = IWL_FW_INI_TIME_POINT_TX_WFD_ACTION_FRAME_FAILED;

		iwl_dbg_tlv_time_point(&mvm->fwrt,
				       tp, NULL);
		return;
	}

	trig = iwl_fw_dbg_trigger_on(&mvm->fwrt, NULL,
				     FW_DBG_TRIGGER_TX_STATUS);
	if (!trig)
		return;

	status_trig = (void *)trig->data;

	for (i = 0; i < ARRAY_SIZE(status_trig->statuses); i++) {
		/* don't collect on status 0 */
		if (!status_trig->statuses[i].status)
			break;

		if (status_trig->statuses[i].status != (status & TX_STATUS_MSK))
			continue;

		iwl_fw_dbg_collect_trig(&mvm->fwrt, trig,
					"Tx status %d was received",
					status & TX_STATUS_MSK);
		break;
	}
}

/*
 * iwl_mvm_get_scd_ssn - returns the SSN of the SCD
 * @tx_resp: the Tx response from the fw (agg or non-agg)
 *
 * When the fw sends an AMPDU, it fetches the MPDUs one after the other. Since
 * it can't know that everything will go well until the end of the AMPDU, it
 * can't know in advance the number of MPDUs that will be sent in the current
 * batch. This is why it writes the agg Tx response while it fetches the MPDUs.
 * Hence, it can't know in advance what the SSN of the SCD will be at the end
 * of the batch. This is why the SSN of the SCD is written at the end of the
 * whole struct at a variable offset. This function knows how to cope with the
 * variable offset and returns the SSN of the SCD.
 */
static inline u32 iwl_mvm_get_scd_ssn(struct iwl_mvm *mvm,
				      struct iwl_mvm_tx_resp *tx_resp)
{
	return le32_to_cpup((__le32 *)iwl_mvm_get_agg_status(mvm, tx_resp) +
			    tx_resp->frame_count) & 0xfff;
}

static void iwl_mvm_rx_tx_cmd_single(struct iwl_mvm *mvm,
				     struct iwl_rx_packet *pkt)
{
	struct ieee80211_sta *sta;
	u16 sequence = le16_to_cpu(pkt->hdr.sequence);
	int txq_id = SEQ_TO_QUEUE(sequence);
	/* struct iwl_mvm_tx_resp_v3 is almost the same */
	struct iwl_mvm_tx_resp *tx_resp = (void *)pkt->data;
	int sta_id = IWL_MVM_TX_RES_GET_RA(tx_resp->ra_tid);
	int tid = IWL_MVM_TX_RES_GET_TID(tx_resp->ra_tid);
	struct agg_tx_status *agg_status =
		iwl_mvm_get_agg_status(mvm, tx_resp);
	u32 status = le16_to_cpu(agg_status->status);
	u16 ssn = iwl_mvm_get_scd_ssn(mvm, tx_resp);
	struct sk_buff_head skbs;
	u8 skb_freed = 0;
	u8 lq_color;
	u16 next_reclaimed, seq_ctl;
	bool is_ndp = false;

	__skb_queue_head_init(&skbs);

	if (iwl_mvm_has_new_tx_api(mvm))
		txq_id = le16_to_cpu(tx_resp->tx_queue);

	seq_ctl = le16_to_cpu(tx_resp->seq_ctl);

	/* we can free until ssn % q.n_bd not inclusive */
	iwl_trans_reclaim(mvm->trans, txq_id, ssn, &skbs);

	while (!skb_queue_empty(&skbs)) {
		struct sk_buff *skb = __skb_dequeue(&skbs);
		struct ieee80211_tx_info *info = IEEE80211_SKB_CB(skb);
		struct ieee80211_hdr *hdr = (void *)skb->data;
		bool flushed = false;

		skb_freed++;

		iwl_trans_free_tx_cmd(mvm->trans, info->driver_data[1]);

		memset(&info->status, 0, sizeof(info->status));

		/* inform mac80211 about what happened with the frame */
		switch (status & TX_STATUS_MSK) {
		case TX_STATUS_SUCCESS:
		case TX_STATUS_DIRECT_DONE:
			info->flags |= IEEE80211_TX_STAT_ACK;
			break;
		case TX_STATUS_FAIL_FIFO_FLUSHED:
		case TX_STATUS_FAIL_DRAIN_FLOW:
			flushed = true;
			break;
		case TX_STATUS_FAIL_DEST_PS:
			/* the FW should have stopped the queue and not
			 * return this status
			 */
			IWL_ERR_LIMIT(mvm,
				      "FW reported TX filtered, status=0x%x, FC=0x%x\n",
				      status, le16_to_cpu(hdr->frame_control));
			info->flags |= IEEE80211_TX_STAT_TX_FILTERED;
			break;
		default:
			break;
		}

		if ((status & TX_STATUS_MSK) != TX_STATUS_SUCCESS &&
		    ieee80211_is_mgmt(hdr->frame_control))
			iwl_mvm_toggle_tx_ant(mvm, &mvm->mgmt_last_antenna_idx);

		/*
		 * If we are freeing multiple frames, mark all the frames
		 * but the first one as acked, since they were acknowledged
		 * before
		 * */
		if (skb_freed > 1)
			info->flags |= IEEE80211_TX_STAT_ACK;

		iwl_mvm_tx_status_check_trigger(mvm, status, hdr->frame_control);

		info->status.rates[0].count = tx_resp->failure_frame + 1;

		iwl_mvm_hwrate_to_tx_status(mvm->fw,
					    le32_to_cpu(tx_resp->initial_rate),
					    info);

		/* Don't assign the converted initial_rate, because driver
		 * TLC uses this and doesn't support the new FW rate
		 */
		info->status.status_driver_data[1] =
			(void *)(uintptr_t)le32_to_cpu(tx_resp->initial_rate);

		/* Single frame failure in an AMPDU queue => send BAR */
		if (info->flags & IEEE80211_TX_CTL_AMPDU &&
		    !(info->flags & IEEE80211_TX_STAT_ACK) &&
		    !(info->flags & IEEE80211_TX_STAT_TX_FILTERED) && !flushed)
			info->flags |= IEEE80211_TX_STAT_AMPDU_NO_BACK;
		info->flags &= ~IEEE80211_TX_CTL_AMPDU;

		/* W/A FW bug: seq_ctl is wrong upon failure / BAR frame */
		if (ieee80211_is_back_req(hdr->frame_control))
			seq_ctl = 0;
		else if (status != TX_STATUS_SUCCESS)
			seq_ctl = le16_to_cpu(hdr->seq_ctrl);

		if (unlikely(!seq_ctl)) {
			/*
			 * If it is an NDP, we can't update next_reclaim since
			 * its sequence control is 0. Note that for that same
			 * reason, NDPs are never sent to A-MPDU'able queues
			 * so that we can never have more than one freed frame
			 * for a single Tx resonse (see WARN_ON below).
			 */
			if (ieee80211_is_qos_nullfunc(hdr->frame_control))
				is_ndp = true;
		}

		/*
		 * TODO: this is not accurate if we are freeing more than one
		 * packet.
		 */
		info->status.tx_time =
			le16_to_cpu(tx_resp->wireless_media_time);
		BUILD_BUG_ON(ARRAY_SIZE(info->status.status_driver_data) < 1);
		lq_color = TX_RES_RATE_TABLE_COL_GET(tx_resp->tlc_info);
		info->status.status_driver_data[0] =
			RS_DRV_DATA_PACK(lq_color, tx_resp->reduced_tpc);

		ieee80211_tx_status(mvm->hw, skb);
	}

	/* This is an aggregation queue or might become one, so we use
	 * the ssn since: ssn = wifi seq_num % 256.
	 * The seq_ctl is the sequence control of the packet to which
	 * this Tx response relates. But if there is a hole in the
	 * bitmap of the BA we received, this Tx response may allow to
	 * reclaim the hole and all the subsequent packets that were
	 * already acked. In that case, seq_ctl != ssn, and the next
	 * packet to be reclaimed will be ssn and not seq_ctl. In that
	 * case, several packets will be reclaimed even if
	 * frame_count = 1.
	 *
	 * The ssn is the index (% 256) of the latest packet that has
	 * treated (acked / dropped) + 1.
	 */
	next_reclaimed = ssn;

	IWL_DEBUG_TX_REPLY(mvm,
			   "TXQ %d status %s (0x%08x)\n",
			   txq_id, iwl_mvm_get_tx_fail_reason(status), status);

	IWL_DEBUG_TX_REPLY(mvm,
			   "\t\t\t\tinitial_rate 0x%x retries %d, idx=%d ssn=%d next_reclaimed=0x%x seq_ctl=0x%x\n",
			   le32_to_cpu(tx_resp->initial_rate),
			   tx_resp->failure_frame, SEQ_TO_INDEX(sequence),
			   ssn, next_reclaimed, seq_ctl);

	rcu_read_lock();

	sta = rcu_dereference(mvm->fw_id_to_mac_id[sta_id]);
	/*
	 * sta can't be NULL otherwise it'd mean that the sta has been freed in
	 * the firmware while we still have packets for it in the Tx queues.
	 */
	if (WARN_ON_ONCE(!sta))
		goto out;

	if (!IS_ERR(sta)) {
		struct iwl_mvm_sta *mvmsta = iwl_mvm_sta_from_mac80211(sta);

		iwl_mvm_tx_airtime(mvm, mvmsta,
				   le16_to_cpu(tx_resp->wireless_media_time));

		if ((status & TX_STATUS_MSK) != TX_STATUS_SUCCESS &&
		    mvmsta->sta_state < IEEE80211_STA_AUTHORIZED)
			iwl_mvm_toggle_tx_ant(mvm, &mvmsta->tx_ant);

		if (sta->wme && tid != IWL_MGMT_TID) {
			struct iwl_mvm_tid_data *tid_data =
				&mvmsta->tid_data[tid];
			bool send_eosp_ndp = false;

			spin_lock_bh(&mvmsta->lock);

			if (!is_ndp) {
				tid_data->next_reclaimed = next_reclaimed;
				IWL_DEBUG_TX_REPLY(mvm,
						   "Next reclaimed packet:%d\n",
						   next_reclaimed);
			} else {
				IWL_DEBUG_TX_REPLY(mvm,
						   "NDP - don't update next_reclaimed\n");
			}

			iwl_mvm_check_ratid_empty(mvm, sta, tid);

			if (mvmsta->sleep_tx_count) {
				mvmsta->sleep_tx_count--;
				if (mvmsta->sleep_tx_count &&
				    !iwl_mvm_tid_queued(mvm, tid_data)) {
					/*
					 * The number of frames in the queue
					 * dropped to 0 even if we sent less
					 * frames than we thought we had on the
					 * Tx queue.
					 * This means we had holes in the BA
					 * window that we just filled, ask
					 * mac80211 to send EOSP since the
					 * firmware won't know how to do that.
					 * Send NDP and the firmware will send
					 * EOSP notification that will trigger
					 * a call to ieee80211_sta_eosp().
					 */
					send_eosp_ndp = true;
				}
			}

			spin_unlock_bh(&mvmsta->lock);
			if (send_eosp_ndp) {
				iwl_mvm_sta_modify_sleep_tx_count(mvm, sta,
					IEEE80211_FRAME_RELEASE_UAPSD,
					1, tid, false, false);
				mvmsta->sleep_tx_count = 0;
				ieee80211_send_eosp_nullfunc(sta, tid);
			}
		}

		if (mvmsta->next_status_eosp) {
			mvmsta->next_status_eosp = false;
			ieee80211_sta_eosp(sta);
		}
	}
out:
	rcu_read_unlock();
}

#ifdef CONFIG_IWLWIFI_DEBUG
#define AGG_TX_STATE_(x) case AGG_TX_STATE_ ## x: return #x
static const char *iwl_get_agg_tx_status(u16 status)
{
	switch (status & AGG_TX_STATE_STATUS_MSK) {
	AGG_TX_STATE_(TRANSMITTED);
	AGG_TX_STATE_(UNDERRUN);
	AGG_TX_STATE_(BT_PRIO);
	AGG_TX_STATE_(FEW_BYTES);
	AGG_TX_STATE_(ABORT);
	AGG_TX_STATE_(TX_ON_AIR_DROP);
	AGG_TX_STATE_(LAST_SENT_TRY_CNT);
	AGG_TX_STATE_(LAST_SENT_BT_KILL);
	AGG_TX_STATE_(SCD_QUERY);
	AGG_TX_STATE_(TEST_BAD_CRC32);
	AGG_TX_STATE_(RESPONSE);
	AGG_TX_STATE_(DUMP_TX);
	AGG_TX_STATE_(DELAY_TX);
	}

	return "UNKNOWN";
}

static void iwl_mvm_rx_tx_cmd_agg_dbg(struct iwl_mvm *mvm,
				      struct iwl_rx_packet *pkt)
{
	struct iwl_mvm_tx_resp *tx_resp = (void *)pkt->data;
	struct agg_tx_status *frame_status =
		iwl_mvm_get_agg_status(mvm, tx_resp);
	int i;
	bool tirgger_timepoint = false;

	for (i = 0; i < tx_resp->frame_count; i++) {
		u16 fstatus = le16_to_cpu(frame_status[i].status);
		/* In case one frame wasn't transmitted trigger time point */
		tirgger_timepoint |= ((fstatus & AGG_TX_STATE_STATUS_MSK) !=
				      AGG_TX_STATE_TRANSMITTED);
		IWL_DEBUG_TX_REPLY(mvm,
				   "status %s (0x%04x), try-count (%d) seq (0x%x)\n",
				   iwl_get_agg_tx_status(fstatus),
				   fstatus & AGG_TX_STATE_STATUS_MSK,
				   (fstatus & AGG_TX_STATE_TRY_CNT_MSK) >>
					AGG_TX_STATE_TRY_CNT_POS,
				   le16_to_cpu(frame_status[i].sequence));
	}

	if (tirgger_timepoint)
		iwl_dbg_tlv_time_point(&mvm->fwrt,
				       IWL_FW_INI_TIME_POINT_TX_FAILED, NULL);

}
#else
static void iwl_mvm_rx_tx_cmd_agg_dbg(struct iwl_mvm *mvm,
				      struct iwl_rx_packet *pkt)
{}
#endif /* CONFIG_IWLWIFI_DEBUG */

static void iwl_mvm_rx_tx_cmd_agg(struct iwl_mvm *mvm,
				  struct iwl_rx_packet *pkt)
{
	struct iwl_mvm_tx_resp *tx_resp = (void *)pkt->data;
	int sta_id = IWL_MVM_TX_RES_GET_RA(tx_resp->ra_tid);
	int tid = IWL_MVM_TX_RES_GET_TID(tx_resp->ra_tid);
	u16 sequence = le16_to_cpu(pkt->hdr.sequence);
	struct iwl_mvm_sta *mvmsta;
	int queue = SEQ_TO_QUEUE(sequence);
	struct ieee80211_sta *sta;

	if (WARN_ON_ONCE(queue < IWL_MVM_DQA_MIN_DATA_QUEUE &&
			 (queue != IWL_MVM_DQA_BSS_CLIENT_QUEUE)))
		return;

	iwl_mvm_rx_tx_cmd_agg_dbg(mvm, pkt);

	rcu_read_lock();

	mvmsta = iwl_mvm_sta_from_staid_rcu(mvm, sta_id);

	sta = rcu_dereference(mvm->fw_id_to_mac_id[sta_id]);
	if (WARN_ON_ONCE(!sta || !sta->wme)) {
		rcu_read_unlock();
		return;
	}

	if (!WARN_ON_ONCE(!mvmsta)) {
		mvmsta->tid_data[tid].rate_n_flags =
			le32_to_cpu(tx_resp->initial_rate);
		mvmsta->tid_data[tid].tx_time =
			le16_to_cpu(tx_resp->wireless_media_time);
		mvmsta->tid_data[tid].lq_color =
			TX_RES_RATE_TABLE_COL_GET(tx_resp->tlc_info);
		iwl_mvm_tx_airtime(mvm, mvmsta,
				   le16_to_cpu(tx_resp->wireless_media_time));
	}

	rcu_read_unlock();
}

void iwl_mvm_rx_tx_cmd(struct iwl_mvm *mvm, struct iwl_rx_cmd_buffer *rxb)
{
	struct iwl_rx_packet *pkt = rxb_addr(rxb);
	struct iwl_mvm_tx_resp *tx_resp = (void *)pkt->data;

	if (tx_resp->frame_count == 1)
		iwl_mvm_rx_tx_cmd_single(mvm, pkt);
	else
		iwl_mvm_rx_tx_cmd_agg(mvm, pkt);
}

static void iwl_mvm_tx_reclaim(struct iwl_mvm *mvm, int sta_id, int tid,
			       int txq, int index,
			       struct ieee80211_tx_info *tx_info, u32 rate,
			       bool is_flush)
{
	struct sk_buff_head reclaimed_skbs;
	struct iwl_mvm_tid_data *tid_data = NULL;
	struct ieee80211_sta *sta;
	struct iwl_mvm_sta *mvmsta = NULL;
	struct sk_buff *skb;
	int freed;

	if (WARN_ONCE(sta_id >= mvm->fw->ucode_capa.num_stations ||
		      tid > IWL_MAX_TID_COUNT,
		      "sta_id %d tid %d", sta_id, tid))
		return;

	rcu_read_lock();

	sta = rcu_dereference(mvm->fw_id_to_mac_id[sta_id]);

	/* Reclaiming frames for a station that has been deleted ? */
	if (WARN_ON_ONCE(!sta)) {
		rcu_read_unlock();
		return;
	}

	__skb_queue_head_init(&reclaimed_skbs);

	/*
	 * Release all TFDs before the SSN, i.e. all TFDs in front of
	 * block-ack window (we assume that they've been successfully
	 * transmitted ... if not, it's too late anyway).
	 */
	iwl_trans_reclaim(mvm->trans, txq, index, &reclaimed_skbs);

	skb_queue_walk(&reclaimed_skbs, skb) {
		struct ieee80211_tx_info *info = IEEE80211_SKB_CB(skb);

		iwl_trans_free_tx_cmd(mvm->trans, info->driver_data[1]);

		memset(&info->status, 0, sizeof(info->status));
		/* Packet was transmitted successfully, failures come as single
		 * frames because before failing a frame the firmware transmits
		 * it without aggregation at least once.
		 */
		if (!is_flush)
			info->flags |= IEEE80211_TX_STAT_ACK;
	}

	/*
	 * It's possible to get a BA response after invalidating the rcu (rcu is
	 * invalidated in order to prevent new Tx from being sent, but there may
	 * be some frames already in-flight).
	 * In this case we just want to reclaim, and could skip all the
	 * sta-dependent stuff since it's in the middle of being removed
	 * anyways.
	 */
	if (IS_ERR(sta))
		goto out;

	mvmsta = iwl_mvm_sta_from_mac80211(sta);
	tid_data = &mvmsta->tid_data[tid];

	if (tid_data->txq_id != txq) {
		IWL_ERR(mvm,
			"invalid reclaim request: Q %d, tid %d\n",
			tid_data->txq_id, tid);
		rcu_read_unlock();
		return;
	}

	spin_lock_bh(&mvmsta->lock);

	tid_data->next_reclaimed = index;

	iwl_mvm_check_ratid_empty(mvm, sta, tid);

	freed = 0;

	/* pack lq color from tid_data along the reduced txp */
	tx_info->status.status_driver_data[0] =
		RS_DRV_DATA_PACK(tid_data->lq_color,
				 tx_info->status.status_driver_data[0]);
	tx_info->status.status_driver_data[1] = (void *)(uintptr_t)rate;

	skb_queue_walk(&reclaimed_skbs, skb) {
		struct ieee80211_hdr *hdr = (void *)skb->data;
		struct ieee80211_tx_info *info = IEEE80211_SKB_CB(skb);

		if (!is_flush) {
			if (ieee80211_is_data_qos(hdr->frame_control))
				freed++;
			else
				WARN_ON_ONCE(tid != IWL_MAX_TID_COUNT);
		}

		/* this is the first skb we deliver in this batch */
		/* put the rate scaling data there */
		if (freed == 1) {
			info->flags |= IEEE80211_TX_STAT_AMPDU;
			memcpy(&info->status, &tx_info->status,
			       sizeof(tx_info->status));
			iwl_mvm_hwrate_to_tx_status(mvm->fw, rate, info);
		}
	}

	spin_unlock_bh(&mvmsta->lock);

	/* We got a BA notif with 0 acked or scd_ssn didn't progress which is
	 * possible (i.e. first MPDU in the aggregation wasn't acked)
	 * Still it's important to update RS about sent vs. acked.
	 */
	if (!is_flush && skb_queue_empty(&reclaimed_skbs)) {
		struct ieee80211_chanctx_conf *chanctx_conf = NULL;

		if (mvmsta->vif)
			chanctx_conf =
				rcu_dereference(mvmsta->vif->bss_conf.chanctx_conf);

		if (WARN_ON_ONCE(!chanctx_conf))
			goto out;

		tx_info->band = chanctx_conf->def.chan->band;
		iwl_mvm_hwrate_to_tx_status(mvm->fw, rate, tx_info);

		if (!iwl_mvm_has_tlc_offload(mvm)) {
			IWL_DEBUG_TX_REPLY(mvm,
					   "No reclaim. Update rs directly\n");
			iwl_mvm_rs_tx_status(mvm, sta, tid, tx_info, false);
		}
	}

out:
	rcu_read_unlock();

	while (!skb_queue_empty(&reclaimed_skbs)) {
		skb = __skb_dequeue(&reclaimed_skbs);
		ieee80211_tx_status(mvm->hw, skb);
	}
}

void iwl_mvm_rx_ba_notif(struct iwl_mvm *mvm, struct iwl_rx_cmd_buffer *rxb)
{
	struct iwl_rx_packet *pkt = rxb_addr(rxb);
	unsigned int pkt_len = iwl_rx_packet_payload_len(pkt);
	int sta_id, tid, txq, index;
	struct ieee80211_tx_info ba_info = {};
	struct iwl_mvm_ba_notif *ba_notif;
	struct iwl_mvm_tid_data *tid_data;
	struct iwl_mvm_sta *mvmsta;

	ba_info.flags = IEEE80211_TX_STAT_AMPDU;

	if (iwl_mvm_has_new_tx_api(mvm)) {
		struct iwl_mvm_compressed_ba_notif *ba_res =
			(void *)pkt->data;
		u8 lq_color = TX_RES_RATE_TABLE_COL_GET(ba_res->tlc_rate_info);
		u16 tfd_cnt;
		int i;

		if (unlikely(sizeof(*ba_res) > pkt_len))
			return;

		sta_id = ba_res->sta_id;
		ba_info.status.ampdu_ack_len = (u8)le16_to_cpu(ba_res->done);
		ba_info.status.ampdu_len = (u8)le16_to_cpu(ba_res->txed);
		ba_info.status.tx_time =
			(u16)le32_to_cpu(ba_res->wireless_time);
		ba_info.status.status_driver_data[0] =
			(void *)(uintptr_t)ba_res->reduced_txp;

		tfd_cnt = le16_to_cpu(ba_res->tfd_cnt);
		if (!tfd_cnt || struct_size(ba_res, tfd, tfd_cnt) > pkt_len)
			return;

		rcu_read_lock();

		mvmsta = iwl_mvm_sta_from_staid_rcu(mvm, sta_id);
		/*
		 * It's possible to get a BA response after invalidating the rcu
		 * (rcu is invalidated in order to prevent new Tx from being
		 * sent, but there may be some frames already in-flight).
		 * In this case we just want to reclaim, and could skip all the
		 * sta-dependent stuff since it's in the middle of being removed
		 * anyways.
		 */

		/* Free per TID */
		for (i = 0; i < tfd_cnt; i++) {
			struct iwl_mvm_compressed_ba_tfd *ba_tfd =
				&ba_res->tfd[i];

			tid = ba_tfd->tid;
			if (tid == IWL_MGMT_TID)
				tid = IWL_MAX_TID_COUNT;

			if (mvmsta)
				mvmsta->tid_data[i].lq_color = lq_color;

			iwl_mvm_tx_reclaim(mvm, sta_id, tid,
					   (int)(le16_to_cpu(ba_tfd->q_num)),
					   le16_to_cpu(ba_tfd->tfd_index),
					   &ba_info,
					   le32_to_cpu(ba_res->tx_rate), false);
		}

		if (mvmsta)
			iwl_mvm_tx_airtime(mvm, mvmsta,
					   le32_to_cpu(ba_res->wireless_time));
		rcu_read_unlock();

		IWL_DEBUG_TX_REPLY(mvm,
				   "BA_NOTIFICATION Received from sta_id = %d, flags %x, sent:%d, acked:%d\n",
				   sta_id, le32_to_cpu(ba_res->flags),
				   le16_to_cpu(ba_res->txed),
				   le16_to_cpu(ba_res->done));
		return;
	}

	ba_notif = (void *)pkt->data;
	sta_id = ba_notif->sta_id;
	tid = ba_notif->tid;
	/* "flow" corresponds to Tx queue */
	txq = le16_to_cpu(ba_notif->scd_flow);
	/* "ssn" is start of block-ack Tx window, corresponds to index
	 * (in Tx queue's circular buffer) of first TFD/frame in window */
	index = le16_to_cpu(ba_notif->scd_ssn);

	rcu_read_lock();
	mvmsta = iwl_mvm_sta_from_staid_rcu(mvm, sta_id);
	if (WARN_ON_ONCE(!mvmsta)) {
		rcu_read_unlock();
		return;
	}

	tid_data = &mvmsta->tid_data[tid];

	ba_info.status.ampdu_ack_len = ba_notif->txed_2_done;
	ba_info.status.ampdu_len = ba_notif->txed;
	ba_info.status.tx_time = tid_data->tx_time;
	ba_info.status.status_driver_data[0] =
		(void *)(uintptr_t)ba_notif->reduced_txp;

	rcu_read_unlock();

	iwl_mvm_tx_reclaim(mvm, sta_id, tid, txq, index, &ba_info,
			   tid_data->rate_n_flags, false);

	IWL_DEBUG_TX_REPLY(mvm,
			   "BA_NOTIFICATION Received from %pM, sta_id = %d\n",
			   ba_notif->sta_addr, ba_notif->sta_id);

	IWL_DEBUG_TX_REPLY(mvm,
			   "TID = %d, SeqCtl = %d, bitmap = 0x%llx, scd_flow = %d, scd_ssn = %d sent:%d, acked:%d\n",
			   ba_notif->tid, le16_to_cpu(ba_notif->seq_ctl),
			   le64_to_cpu(ba_notif->bitmap), txq, index,
			   ba_notif->txed, ba_notif->txed_2_done);

	IWL_DEBUG_TX_REPLY(mvm, "reduced txp from ba notif %d\n",
			   ba_notif->reduced_txp);
}

/*
 * Note that there are transports that buffer frames before they reach
 * the firmware. This means that after flush_tx_path is called, the
 * queue might not be empty. The race-free way to handle this is to:
 * 1) set the station as draining
 * 2) flush the Tx path
 * 3) wait for the transport queues to be empty
 */
int iwl_mvm_flush_tx_path(struct iwl_mvm *mvm, u32 tfd_msk)
{
	int ret;
	struct iwl_tx_path_flush_cmd_v1 flush_cmd = {
		.queues_ctl = cpu_to_le32(tfd_msk),
		.flush_ctl = cpu_to_le16(DUMP_TX_FIFO_FLUSH),
	};

	WARN_ON(iwl_mvm_has_new_tx_api(mvm));
	ret = iwl_mvm_send_cmd_pdu(mvm, TXPATH_FLUSH, 0,
				   sizeof(flush_cmd), &flush_cmd);
	if (ret)
		IWL_ERR(mvm, "Failed to send flush command (%d)\n", ret);
	return ret;
}

int iwl_mvm_flush_sta_tids(struct iwl_mvm *mvm, u32 sta_id, u16 tids)
{
	int ret;
	struct iwl_tx_path_flush_cmd_rsp *rsp;
	struct iwl_tx_path_flush_cmd flush_cmd = {
		.sta_id = cpu_to_le32(sta_id),
		.tid_mask = cpu_to_le16(tids),
	};

	struct iwl_host_cmd cmd = {
		.id = TXPATH_FLUSH,
		.len = { sizeof(flush_cmd), },
		.data = { &flush_cmd, },
	};

	WARN_ON(!iwl_mvm_has_new_tx_api(mvm));

	if (iwl_fw_lookup_notif_ver(mvm->fw, LONG_GROUP, TXPATH_FLUSH, 0) > 0)
		cmd.flags |= CMD_WANT_SKB;

	IWL_DEBUG_TX_QUEUES(mvm, "flush for sta id %d tid mask 0x%x\n",
			    sta_id, tids);

	ret = iwl_mvm_send_cmd(mvm, &cmd);

	if (ret) {
		IWL_ERR(mvm, "Failed to send flush command (%d)\n", ret);
		return ret;
	}

	if (cmd.flags & CMD_WANT_SKB) {
		int i;
		int num_flushed_queues;

		if (WARN_ON_ONCE(iwl_rx_packet_payload_len(cmd.resp_pkt) != sizeof(*rsp))) {
			ret = -EIO;
			goto free_rsp;
		}

		rsp = (void *)cmd.resp_pkt->data;

		if (WARN_ONCE(le16_to_cpu(rsp->sta_id) != sta_id,
			      "sta_id %d != rsp_sta_id %d",
			      sta_id, le16_to_cpu(rsp->sta_id))) {
			ret = -EIO;
			goto free_rsp;
		}

		num_flushed_queues = le16_to_cpu(rsp->num_flushed_queues);
		if (WARN_ONCE(num_flushed_queues > IWL_TX_FLUSH_QUEUE_RSP,
			      "num_flushed_queues %d", num_flushed_queues)) {
			ret = -EIO;
			goto free_rsp;
		}

		for (i = 0; i < num_flushed_queues; i++) {
			struct ieee80211_tx_info tx_info = {};
			struct iwl_flush_queue_info *queue_info = &rsp->queues[i];
			int tid = le16_to_cpu(queue_info->tid);
			int read_before = le16_to_cpu(queue_info->read_before_flush);
			int read_after = le16_to_cpu(queue_info->read_after_flush);
			int queue_num = le16_to_cpu(queue_info->queue_num);

			if (tid == IWL_MGMT_TID)
				tid = IWL_MAX_TID_COUNT;

			IWL_DEBUG_TX_QUEUES(mvm,
					    "tid %d queue_id %d read-before %d read-after %d\n",
					    tid, queue_num, read_before, read_after);

			iwl_mvm_tx_reclaim(mvm, sta_id, tid, queue_num, read_after,
					   &tx_info, 0, true);
		}
free_rsp:
		iwl_free_resp(&cmd);
	}
	return ret;
}

int iwl_mvm_flush_sta(struct iwl_mvm *mvm, void *sta, bool internal)
{
	struct iwl_mvm_int_sta *int_sta = sta;
	struct iwl_mvm_sta *mvm_sta = sta;

	BUILD_BUG_ON(offsetof(struct iwl_mvm_int_sta, sta_id) !=
		     offsetof(struct iwl_mvm_sta, sta_id));

	if (iwl_mvm_has_new_tx_api(mvm))
		return iwl_mvm_flush_sta_tids(mvm, mvm_sta->sta_id, 0xffff);

	if (internal)
		return iwl_mvm_flush_tx_path(mvm, int_sta->tfd_queue_msk);

	return iwl_mvm_flush_tx_path(mvm, mvm_sta->tfd_queue_msk);
}<|MERGE_RESOLUTION|>--- conflicted
+++ resolved
@@ -314,10 +314,7 @@
 	int rate_idx = -1;
 	u8 rate_plcp;
 	u32 rate_flags = 0;
-<<<<<<< HEAD
-=======
 	bool is_cck;
->>>>>>> d60c95ef
 
 	/* info->control is only relevant for non HW rate control */
 	if (!ieee80211_hw_check(mvm->hw, HAS_RATE_CONTROL)) {
