// SPDX-License-Identifier: GPL-2.0 OR BSD-3-Clause
/*
 * Copyright (C) 2012-2014, 2018-2024 Intel Corporation
 * Copyright (C) 2013-2015 Intel Mobile Communications GmbH
 * Copyright (C) 2016-2017 Intel Deutschland GmbH
 */
#include <linux/ieee80211.h>
#include <linux/etherdevice.h>
#include <linux/tcp.h>
#include <net/gso.h>
#include <net/ip.h>
#include <net/ipv6.h>

#include "iwl-trans.h"
#include "iwl-nvm-utils.h"
#include "mvm.h"
#include "sta.h"
#include "time-sync.h"

static void
iwl_mvm_bar_check_trigger(struct iwl_mvm *mvm, const u8 *addr,
			  u16 tid, u16 ssn)
{
	struct iwl_fw_dbg_trigger_tlv *trig;
	struct iwl_fw_dbg_trigger_ba *ba_trig;

	trig = iwl_fw_dbg_trigger_on(&mvm->fwrt, NULL, FW_DBG_TRIGGER_BA);
	if (!trig)
		return;

	ba_trig = (void *)trig->data;

	if (!(le16_to_cpu(ba_trig->tx_bar) & BIT(tid)))
		return;

	iwl_fw_dbg_collect_trig(&mvm->fwrt, trig,
				"BAR sent to %pM, tid %d, ssn %d",
				addr, tid, ssn);
}

#define OPT_HDR(type, skb, off) \
	(type *)(skb_network_header(skb) + (off))

static u32 iwl_mvm_tx_csum(struct iwl_mvm *mvm, struct sk_buff *skb,
			   struct ieee80211_tx_info *info,
			   bool amsdu)
{
	struct ieee80211_hdr *hdr = (void *)skb->data;
	u16 mh_len = ieee80211_hdrlen(hdr->frame_control);
	u16 offload_assist = 0;
#if IS_ENABLED(CONFIG_INET)
	u8 protocol = 0;

	/* Do not compute checksum if already computed */
	if (skb->ip_summed != CHECKSUM_PARTIAL)
		goto out;

	/* We do not expect to be requested to csum stuff we do not support */
	if (WARN_ONCE(!(mvm->hw->netdev_features & IWL_TX_CSUM_NETIF_FLAGS) ||
		      (skb->protocol != htons(ETH_P_IP) &&
		       skb->protocol != htons(ETH_P_IPV6)),
		      "No support for requested checksum\n")) {
		skb_checksum_help(skb);
		goto out;
	}

	if (skb->protocol == htons(ETH_P_IP)) {
		protocol = ip_hdr(skb)->protocol;
	} else {
#if IS_ENABLED(CONFIG_IPV6)
		struct ipv6hdr *ipv6h =
			(struct ipv6hdr *)skb_network_header(skb);
		unsigned int off = sizeof(*ipv6h);

		protocol = ipv6h->nexthdr;
		while (protocol != NEXTHDR_NONE && ipv6_ext_hdr(protocol)) {
			struct ipv6_opt_hdr *hp;

			/* only supported extension headers */
			if (protocol != NEXTHDR_ROUTING &&
			    protocol != NEXTHDR_HOP &&
			    protocol != NEXTHDR_DEST) {
				skb_checksum_help(skb);
				goto out;
			}

			hp = OPT_HDR(struct ipv6_opt_hdr, skb, off);
			protocol = hp->nexthdr;
			off += ipv6_optlen(hp);
		}
		/* if we get here - protocol now should be TCP/UDP */
#endif
	}

	if (protocol != IPPROTO_TCP && protocol != IPPROTO_UDP) {
		WARN_ON_ONCE(1);
		skb_checksum_help(skb);
		goto out;
	}

	/* enable L4 csum */
	offload_assist |= BIT(TX_CMD_OFFLD_L4_EN);

	/*
	 * Set offset to IP header (snap).
	 * We don't support tunneling so no need to take care of inner header.
	 * Size is in words.
	 */
	offload_assist |= (4 << TX_CMD_OFFLD_IP_HDR);

	/* Do IPv4 csum for AMSDU only (no IP csum for Ipv6) */
	if (skb->protocol == htons(ETH_P_IP) && amsdu) {
		ip_hdr(skb)->check = 0;
		offload_assist |= BIT(TX_CMD_OFFLD_L3_EN);
	}

	/* reset UDP/TCP header csum */
	if (protocol == IPPROTO_TCP)
		tcp_hdr(skb)->check = 0;
	else
		udp_hdr(skb)->check = 0;

out:
#endif
	/*
	 * mac header len should include IV, size is in words unless
	 * the IV is added by the firmware like in WEP.
	 * In new Tx API, the IV is always added by the firmware.
	 */
	if (!iwl_mvm_has_new_tx_api(mvm) && info->control.hw_key &&
	    info->control.hw_key->cipher != WLAN_CIPHER_SUITE_WEP40 &&
	    info->control.hw_key->cipher != WLAN_CIPHER_SUITE_WEP104)
		mh_len += info->control.hw_key->iv_len;
	mh_len /= 2;
	offload_assist |= mh_len << TX_CMD_OFFLD_MH_SIZE;

	if (amsdu)
		offload_assist |= BIT(TX_CMD_OFFLD_AMSDU);
	else if (ieee80211_hdrlen(hdr->frame_control) % 4)
		/* padding is inserted later in transport */
		offload_assist |= BIT(TX_CMD_OFFLD_PAD);

	return offload_assist;
}

/*
 * Sets most of the Tx cmd's fields
 */
void iwl_mvm_set_tx_cmd(struct iwl_mvm *mvm, struct sk_buff *skb,
			struct iwl_tx_cmd *tx_cmd,
			struct ieee80211_tx_info *info, u8 sta_id)
{
	struct ieee80211_hdr *hdr = (void *)skb->data;
	__le16 fc = hdr->frame_control;
	u32 tx_flags = le32_to_cpu(tx_cmd->tx_flags);
	u32 len = skb->len + FCS_LEN;
	bool amsdu = false;
	u8 ac;

	if (!(info->flags & IEEE80211_TX_CTL_NO_ACK) ||
	    (ieee80211_is_probe_resp(fc) &&
	     !is_multicast_ether_addr(hdr->addr1)))
		tx_flags |= TX_CMD_FLG_ACK;
	else
		tx_flags &= ~TX_CMD_FLG_ACK;

	if (ieee80211_is_probe_resp(fc))
		tx_flags |= TX_CMD_FLG_TSF;

	if (ieee80211_has_morefrags(fc))
		tx_flags |= TX_CMD_FLG_MORE_FRAG;

	if (ieee80211_is_data_qos(fc)) {
		u8 *qc = ieee80211_get_qos_ctl(hdr);
		tx_cmd->tid_tspec = qc[0] & 0xf;
		tx_flags &= ~TX_CMD_FLG_SEQ_CTL;
		amsdu = *qc & IEEE80211_QOS_CTL_A_MSDU_PRESENT;
	} else if (ieee80211_is_back_req(fc)) {
		struct ieee80211_bar *bar = (void *)skb->data;
		u16 control = le16_to_cpu(bar->control);
		u16 ssn = le16_to_cpu(bar->start_seq_num);

		tx_flags |= TX_CMD_FLG_ACK | TX_CMD_FLG_BAR;
		tx_cmd->tid_tspec = (control &
				     IEEE80211_BAR_CTRL_TID_INFO_MASK) >>
			IEEE80211_BAR_CTRL_TID_INFO_SHIFT;
		WARN_ON_ONCE(tx_cmd->tid_tspec >= IWL_MAX_TID_COUNT);
		iwl_mvm_bar_check_trigger(mvm, bar->ra, tx_cmd->tid_tspec,
					  ssn);
	} else {
		if (ieee80211_is_data(fc))
			tx_cmd->tid_tspec = IWL_TID_NON_QOS;
		else
			tx_cmd->tid_tspec = IWL_MAX_TID_COUNT;

		if (info->flags & IEEE80211_TX_CTL_ASSIGN_SEQ)
			tx_flags |= TX_CMD_FLG_SEQ_CTL;
		else
			tx_flags &= ~TX_CMD_FLG_SEQ_CTL;
	}

	/* Default to 0 (BE) when tid_spec is set to IWL_MAX_TID_COUNT */
	if (tx_cmd->tid_tspec < IWL_MAX_TID_COUNT)
		ac = tid_to_mac80211_ac[tx_cmd->tid_tspec];
	else
		ac = tid_to_mac80211_ac[0];

	tx_flags |= iwl_mvm_bt_coex_tx_prio(mvm, hdr, info, ac) <<
			TX_CMD_FLG_BT_PRIO_POS;

	if (ieee80211_is_mgmt(fc)) {
		if (ieee80211_is_assoc_req(fc) || ieee80211_is_reassoc_req(fc))
			tx_cmd->pm_frame_timeout = cpu_to_le16(PM_FRAME_ASSOC);
		else if (ieee80211_is_action(fc))
			tx_cmd->pm_frame_timeout = cpu_to_le16(PM_FRAME_NONE);
		else
			tx_cmd->pm_frame_timeout = cpu_to_le16(PM_FRAME_MGMT);

		/* The spec allows Action frames in A-MPDU, we don't support
		 * it
		 */
		WARN_ON_ONCE(info->flags & IEEE80211_TX_CTL_AMPDU);
	} else if (info->control.flags & IEEE80211_TX_CTRL_PORT_CTRL_PROTO) {
		tx_cmd->pm_frame_timeout = cpu_to_le16(PM_FRAME_MGMT);
	} else {
		tx_cmd->pm_frame_timeout = cpu_to_le16(PM_FRAME_NONE);
	}

	if (ieee80211_is_data(fc) && len > mvm->rts_threshold &&
	    !is_multicast_ether_addr(hdr->addr1))
		tx_flags |= TX_CMD_FLG_PROT_REQUIRE;

	if (fw_has_capa(&mvm->fw->ucode_capa,
			IWL_UCODE_TLV_CAPA_TXPOWER_INSERTION_SUPPORT) &&
	    ieee80211_action_contains_tpc(skb))
		tx_flags |= TX_CMD_FLG_WRITE_TX_POWER;

	tx_cmd->tx_flags = cpu_to_le32(tx_flags);
	/* Total # bytes to be transmitted - PCIe code will adjust for A-MSDU */
	tx_cmd->len = cpu_to_le16((u16)skb->len);
	tx_cmd->life_time = cpu_to_le32(TX_CMD_LIFE_TIME_INFINITE);
	tx_cmd->sta_id = sta_id;

	tx_cmd->offload_assist =
		cpu_to_le16(iwl_mvm_tx_csum(mvm, skb, info, amsdu));
}

static u32 iwl_mvm_get_tx_ant(struct iwl_mvm *mvm,
			      struct ieee80211_tx_info *info,
			      struct ieee80211_sta *sta, __le16 fc)
{
	if (info->band == NL80211_BAND_2GHZ &&
	    !iwl_mvm_bt_coex_is_shared_ant_avail(mvm))
		return mvm->cfg->non_shared_ant << RATE_MCS_ANT_POS;

	if (sta && ieee80211_is_data(fc)) {
		struct iwl_mvm_sta *mvmsta = iwl_mvm_sta_from_mac80211(sta);

		return BIT(mvmsta->tx_ant) << RATE_MCS_ANT_POS;
	}

	return BIT(mvm->mgmt_last_antenna_idx) << RATE_MCS_ANT_POS;
}

static u32 iwl_mvm_convert_rate_idx(struct iwl_mvm *mvm,
				    struct ieee80211_tx_info *info,
				    int rate_idx)
{
	u32 rate_flags = 0;
	u8 rate_plcp;
	bool is_cck;

	/* if the rate isn't a well known legacy rate, take the lowest one */
	if (rate_idx < 0 || rate_idx >= IWL_RATE_COUNT_LEGACY)
		rate_idx = iwl_mvm_mac_ctxt_get_lowest_rate(mvm,
							    info,
							    info->control.vif);

	/* Get PLCP rate for tx_cmd->rate_n_flags */
	rate_plcp = iwl_mvm_mac80211_idx_to_hwrate(mvm->fw, rate_idx);
	is_cck = (rate_idx >= IWL_FIRST_CCK_RATE) &&
		 (rate_idx <= IWL_LAST_CCK_RATE);

	/* Set CCK or OFDM flag */
	if (iwl_fw_lookup_cmd_ver(mvm->fw, TX_CMD, 0) > 8) {
		if (!is_cck)
			rate_flags |= RATE_MCS_LEGACY_OFDM_MSK;
		else
			rate_flags |= RATE_MCS_CCK_MSK;
	} else if (is_cck) {
		rate_flags |= RATE_MCS_CCK_MSK_V1;
	}

	return (u32)rate_plcp | rate_flags;
}

static u32 iwl_mvm_get_inject_tx_rate(struct iwl_mvm *mvm,
				      struct ieee80211_tx_info *info,
				      struct ieee80211_sta *sta,
				      __le16 fc)
{
	struct ieee80211_tx_rate *rate = &info->control.rates[0];
	u32 result;

	/*
	 * we only care about legacy/HT/VHT so far, so we can
	 * build in v1 and use iwl_new_rate_from_v1()
	 */

	if (rate->flags & IEEE80211_TX_RC_VHT_MCS) {
		u8 mcs = ieee80211_rate_get_vht_mcs(rate);
		u8 nss = ieee80211_rate_get_vht_nss(rate);

		result = RATE_MCS_VHT_MSK_V1;
		result |= u32_encode_bits(mcs, RATE_VHT_MCS_RATE_CODE_MSK);
		result |= u32_encode_bits(nss, RATE_MCS_NSS_MSK);
		if (rate->flags & IEEE80211_TX_RC_SHORT_GI)
			result |= RATE_MCS_SGI_MSK_V1;
		if (rate->flags & IEEE80211_TX_RC_40_MHZ_WIDTH)
			result |= u32_encode_bits(1, RATE_MCS_CHAN_WIDTH_MSK_V1);
		else if (rate->flags & IEEE80211_TX_RC_80_MHZ_WIDTH)
			result |= u32_encode_bits(2, RATE_MCS_CHAN_WIDTH_MSK_V1);
		else if (rate->flags & IEEE80211_TX_RC_160_MHZ_WIDTH)
			result |= u32_encode_bits(3, RATE_MCS_CHAN_WIDTH_MSK_V1);

		if (iwl_fw_lookup_notif_ver(mvm->fw, LONG_GROUP, TX_CMD, 0) > 6)
			result = iwl_new_rate_from_v1(result);
	} else if (rate->flags & IEEE80211_TX_RC_MCS) {
		result = RATE_MCS_HT_MSK_V1;
		result |= u32_encode_bits(rate->idx,
					  RATE_HT_MCS_RATE_CODE_MSK_V1 |
					  RATE_HT_MCS_NSS_MSK_V1);
		if (rate->flags & IEEE80211_TX_RC_SHORT_GI)
			result |= RATE_MCS_SGI_MSK_V1;
		if (rate->flags & IEEE80211_TX_RC_40_MHZ_WIDTH)
			result |= u32_encode_bits(1, RATE_MCS_CHAN_WIDTH_MSK_V1);
		if (info->flags & IEEE80211_TX_CTL_LDPC)
			result |= RATE_MCS_LDPC_MSK_V1;
		if (u32_get_bits(info->flags, IEEE80211_TX_CTL_STBC))
			result |= RATE_MCS_STBC_MSK;

		if (iwl_fw_lookup_notif_ver(mvm->fw, LONG_GROUP, TX_CMD, 0) > 6)
			result = iwl_new_rate_from_v1(result);
	} else {
		int rate_idx = info->control.rates[0].idx;

		result = iwl_mvm_convert_rate_idx(mvm, info, rate_idx);
	}

	if (info->control.antennas)
		result |= u32_encode_bits(info->control.antennas,
					  RATE_MCS_ANT_AB_MSK);
	else
		result |= iwl_mvm_get_tx_ant(mvm, info, sta, fc);

	return result;
}

static u32 iwl_mvm_get_tx_rate(struct iwl_mvm *mvm,
			       struct ieee80211_tx_info *info,
			       struct ieee80211_sta *sta, __le16 fc)
{
	int rate_idx = -1;

	if (!ieee80211_hw_check(mvm->hw, HAS_RATE_CONTROL)) {
		/* info->control is only relevant for non HW rate control */

		/* HT rate doesn't make sense for a non data frame */
		WARN_ONCE(info->control.rates[0].flags & IEEE80211_TX_RC_MCS &&
			  !ieee80211_is_data(fc),
			  "Got a HT rate (flags:0x%x/mcs:%d/fc:0x%x/state:%d) for a non data frame\n",
			  info->control.rates[0].flags,
			  info->control.rates[0].idx,
			  le16_to_cpu(fc),
			  sta ? iwl_mvm_sta_from_mac80211(sta)->sta_state : -1);

		rate_idx = info->control.rates[0].idx;

		/* For non 2 GHZ band, remap mac80211 rate indices into driver
		 * indices.
		 */
		if (info->band != NL80211_BAND_2GHZ ||
		    (info->flags & IEEE80211_TX_CTL_NO_CCK_RATE))
			rate_idx += IWL_FIRST_OFDM_RATE;

		/* For 2.4 GHZ band, check that there is no need to remap */
		BUILD_BUG_ON(IWL_FIRST_CCK_RATE != 0);
	}

	return iwl_mvm_convert_rate_idx(mvm, info, rate_idx);
}

static u32 iwl_mvm_get_tx_rate_n_flags(struct iwl_mvm *mvm,
				       struct ieee80211_tx_info *info,
				       struct ieee80211_sta *sta, __le16 fc)
{
	if (unlikely(info->control.flags & IEEE80211_TX_CTRL_RATE_INJECT))
		return iwl_mvm_get_inject_tx_rate(mvm, info, sta, fc);

	return iwl_mvm_get_tx_rate(mvm, info, sta, fc) |
		iwl_mvm_get_tx_ant(mvm, info, sta, fc);
}

/*
 * Sets the fields in the Tx cmd that are rate related
 */
void iwl_mvm_set_tx_cmd_rate(struct iwl_mvm *mvm, struct iwl_tx_cmd *tx_cmd,
			    struct ieee80211_tx_info *info,
			    struct ieee80211_sta *sta, __le16 fc)
{
	/* Set retry limit on RTS packets */
	tx_cmd->rts_retry_limit = IWL_RTS_DFAULT_RETRY_LIMIT;

	/* Set retry limit on DATA packets and Probe Responses*/
	if (ieee80211_is_probe_resp(fc)) {
		tx_cmd->data_retry_limit = IWL_MGMT_DFAULT_RETRY_LIMIT;
		tx_cmd->rts_retry_limit =
			min(tx_cmd->data_retry_limit, tx_cmd->rts_retry_limit);
	} else if (ieee80211_is_back_req(fc)) {
		tx_cmd->data_retry_limit = IWL_BAR_DFAULT_RETRY_LIMIT;
	} else {
		tx_cmd->data_retry_limit = IWL_DEFAULT_TX_RETRY;
	}

	/*
	 * for data packets, rate info comes from the table inside the fw. This
	 * table is controlled by LINK_QUALITY commands
	 */

	if (likely(ieee80211_is_data(fc) && sta &&
		   !(info->control.flags & IEEE80211_TX_CTRL_RATE_INJECT))) {
		struct iwl_mvm_sta *mvmsta = iwl_mvm_sta_from_mac80211(sta);

		if (mvmsta->sta_state >= IEEE80211_STA_AUTHORIZED) {
			tx_cmd->initial_rate_index = 0;
			tx_cmd->tx_flags |= cpu_to_le32(TX_CMD_FLG_STA_RATE);
			return;
		}
	} else if (ieee80211_is_back_req(fc)) {
		tx_cmd->tx_flags |=
			cpu_to_le32(TX_CMD_FLG_ACK | TX_CMD_FLG_BAR);
	}

	/* Set the rate in the TX cmd */
	tx_cmd->rate_n_flags =
		cpu_to_le32(iwl_mvm_get_tx_rate_n_flags(mvm, info, sta, fc));
}

static inline void iwl_mvm_set_tx_cmd_pn(struct ieee80211_tx_info *info,
					 u8 *crypto_hdr)
{
	struct ieee80211_key_conf *keyconf = info->control.hw_key;
	u64 pn;

	pn = atomic64_inc_return(&keyconf->tx_pn);
	crypto_hdr[0] = pn;
	crypto_hdr[2] = 0;
	crypto_hdr[3] = 0x20 | (keyconf->keyidx << 6);
	crypto_hdr[1] = pn >> 8;
	crypto_hdr[4] = pn >> 16;
	crypto_hdr[5] = pn >> 24;
	crypto_hdr[6] = pn >> 32;
	crypto_hdr[7] = pn >> 40;
}

/*
 * Sets the fields in the Tx cmd that are crypto related
 */
static void iwl_mvm_set_tx_cmd_crypto(struct iwl_mvm *mvm,
				      struct ieee80211_tx_info *info,
				      struct iwl_tx_cmd *tx_cmd,
				      struct sk_buff *skb_frag,
				      int hdrlen)
{
	struct ieee80211_key_conf *keyconf = info->control.hw_key;
	u8 *crypto_hdr = skb_frag->data + hdrlen;
	enum iwl_tx_cmd_sec_ctrl type = TX_CMD_SEC_CCM;
	u64 pn;

	switch (keyconf->cipher) {
	case WLAN_CIPHER_SUITE_CCMP:
		iwl_mvm_set_tx_cmd_ccmp(info, tx_cmd);
		iwl_mvm_set_tx_cmd_pn(info, crypto_hdr);
		break;

	case WLAN_CIPHER_SUITE_TKIP:
		tx_cmd->sec_ctl = TX_CMD_SEC_TKIP;
		pn = atomic64_inc_return(&keyconf->tx_pn);
		ieee80211_tkip_add_iv(crypto_hdr, keyconf, pn);
		ieee80211_get_tkip_p2k(keyconf, skb_frag, tx_cmd->key);
		break;

	case WLAN_CIPHER_SUITE_WEP104:
		tx_cmd->sec_ctl |= TX_CMD_SEC_KEY128;
		fallthrough;
	case WLAN_CIPHER_SUITE_WEP40:
		tx_cmd->sec_ctl |= TX_CMD_SEC_WEP |
			((keyconf->keyidx << TX_CMD_SEC_WEP_KEY_IDX_POS) &
			  TX_CMD_SEC_WEP_KEY_IDX_MSK);

		memcpy(&tx_cmd->key[3], keyconf->key, keyconf->keylen);
		break;
	case WLAN_CIPHER_SUITE_GCMP:
	case WLAN_CIPHER_SUITE_GCMP_256:
		type = TX_CMD_SEC_GCMP;
		fallthrough;
	case WLAN_CIPHER_SUITE_CCMP_256:
		/* TODO: Taking the key from the table might introduce a race
		 * when PTK rekeying is done, having an old packets with a PN
		 * based on the old key but the message encrypted with a new
		 * one.
		 * Need to handle this.
		 */
		tx_cmd->sec_ctl |= type | TX_CMD_SEC_KEY_FROM_TABLE;
		tx_cmd->key[0] = keyconf->hw_key_idx;
		iwl_mvm_set_tx_cmd_pn(info, crypto_hdr);
		break;
	default:
		tx_cmd->sec_ctl |= TX_CMD_SEC_EXT;
	}
}

<<<<<<< HEAD
=======
static bool iwl_mvm_use_host_rate(struct iwl_mvm *mvm,
				  struct iwl_mvm_sta *mvmsta,
				  struct ieee80211_hdr *hdr,
				  struct ieee80211_tx_info *info)
{
	if (unlikely(!mvmsta))
		return true;

	if (unlikely(info->control.flags & IEEE80211_TX_CTRL_RATE_INJECT))
		return true;

	if (likely(ieee80211_is_data(hdr->frame_control) &&
		   mvmsta->sta_state >= IEEE80211_STA_AUTHORIZED))
		return false;

	/*
	 * Not a data frame, use host rate if on an old device that
	 * can't possibly be doing MLO (firmware may be selecting a
	 * bad rate), if we might be doing MLO we need to let FW pick
	 * (since we don't necesarily know the link), but FW rate
	 * selection was fixed.
	 */
	return mvm->trans->trans_cfg->device_family < IWL_DEVICE_FAMILY_BZ;
}

>>>>>>> a6ad5510
static void iwl_mvm_copy_hdr(void *cmd, const void *hdr, int hdrlen,
			     const u8 *addr3_override)
{
	struct ieee80211_hdr *out_hdr = cmd;

	memcpy(cmd, hdr, hdrlen);
	if (addr3_override)
		memcpy(out_hdr->addr3, addr3_override, ETH_ALEN);
}

/*
 * Allocates and sets the Tx cmd the driver data pointers in the skb
 */
static struct iwl_device_tx_cmd *
iwl_mvm_set_tx_params(struct iwl_mvm *mvm, struct sk_buff *skb,
		      struct ieee80211_tx_info *info, int hdrlen,
		      struct ieee80211_sta *sta, u8 sta_id,
		      const u8 *addr3_override)
{
	struct ieee80211_hdr *hdr = (struct ieee80211_hdr *)skb->data;
	struct iwl_device_tx_cmd *dev_cmd;
	struct iwl_tx_cmd *tx_cmd;

	dev_cmd = iwl_trans_alloc_tx_cmd(mvm->trans);

	if (unlikely(!dev_cmd))
		return NULL;

	dev_cmd->hdr.cmd = TX_CMD;

	if (iwl_mvm_has_new_tx_api(mvm)) {
		u32 rate_n_flags = 0;
		u16 flags = 0;
		struct iwl_mvm_sta *mvmsta = sta ?
			iwl_mvm_sta_from_mac80211(sta) : NULL;
		bool amsdu = false;

		if (ieee80211_is_data_qos(hdr->frame_control)) {
			u8 *qc = ieee80211_get_qos_ctl(hdr);

			amsdu = *qc & IEEE80211_QOS_CTL_A_MSDU_PRESENT;
		}

		if (!info->control.hw_key)
			flags |= IWL_TX_FLAGS_ENCRYPT_DIS;

		/*
<<<<<<< HEAD
		 * For data and mgmt packets rate info comes from the fw. Only
		 * set rate/antenna for injected frames with fixed rate, or
		 * when no sta is given.
		 */
		if (unlikely(!sta ||
			     info->control.flags & IEEE80211_TX_CTRL_RATE_INJECT)) {
=======
		 * For data and mgmt packets rate info comes from the fw (for
		 * new devices, older FW is somewhat broken for this). Only
		 * set rate/antenna for injected frames with fixed rate, or
		 * when no sta is given, or with older firmware.
		 */
		if (unlikely(iwl_mvm_use_host_rate(mvm, mvmsta, hdr, info))) {
>>>>>>> a6ad5510
			flags |= IWL_TX_FLAGS_CMD_RATE;
			rate_n_flags =
				iwl_mvm_get_tx_rate_n_flags(mvm, info, sta,
							    hdr->frame_control);
		} else if (!ieee80211_is_data(hdr->frame_control) ||
			   mvmsta->sta_state < IEEE80211_STA_AUTHORIZED) {
			/* These are important frames */
			flags |= IWL_TX_FLAGS_HIGH_PRI;
		}

		if (mvm->trans->trans_cfg->device_family >=
		    IWL_DEVICE_FAMILY_AX210) {
			struct iwl_tx_cmd_gen3 *cmd = (void *)dev_cmd->payload;
			u32 offload_assist = iwl_mvm_tx_csum(mvm, skb,
							     info, amsdu);

			cmd->offload_assist = cpu_to_le32(offload_assist);

			/* Total # bytes to be transmitted */
			cmd->len = cpu_to_le16((u16)skb->len);

			/* Copy MAC header from skb into command buffer */
			iwl_mvm_copy_hdr(cmd->hdr, hdr, hdrlen, addr3_override);

			cmd->flags = cpu_to_le16(flags);
			cmd->rate_n_flags = cpu_to_le32(rate_n_flags);
		} else {
			struct iwl_tx_cmd_gen2 *cmd = (void *)dev_cmd->payload;
			u16 offload_assist = iwl_mvm_tx_csum(mvm, skb,
							     info, amsdu);

			cmd->offload_assist = cpu_to_le16(offload_assist);

			/* Total # bytes to be transmitted */
			cmd->len = cpu_to_le16((u16)skb->len);

			/* Copy MAC header from skb into command buffer */
			iwl_mvm_copy_hdr(cmd->hdr, hdr, hdrlen, addr3_override);

			cmd->flags = cpu_to_le32(flags);
			cmd->rate_n_flags = cpu_to_le32(rate_n_flags);
		}
		goto out;
	}

	tx_cmd = (struct iwl_tx_cmd *)dev_cmd->payload;

	if (info->control.hw_key)
		iwl_mvm_set_tx_cmd_crypto(mvm, info, tx_cmd, skb, hdrlen);

	iwl_mvm_set_tx_cmd(mvm, skb, tx_cmd, info, sta_id);

	iwl_mvm_set_tx_cmd_rate(mvm, tx_cmd, info, sta, hdr->frame_control);

	/* Copy MAC header from skb into command buffer */
	iwl_mvm_copy_hdr(tx_cmd->hdr, hdr, hdrlen, addr3_override);

out:
	return dev_cmd;
}

static void iwl_mvm_skb_prepare_status(struct sk_buff *skb,
				       struct iwl_device_tx_cmd *cmd)
{
	struct ieee80211_tx_info *skb_info = IEEE80211_SKB_CB(skb);

	memset(&skb_info->status, 0, sizeof(skb_info->status));
	memset(skb_info->driver_data, 0, sizeof(skb_info->driver_data));

	skb_info->driver_data[1] = cmd;
}

static int iwl_mvm_get_ctrl_vif_queue(struct iwl_mvm *mvm,
				      struct iwl_mvm_vif_link_info *link,
				      struct ieee80211_tx_info *info,
				      struct sk_buff *skb)
{
	struct ieee80211_hdr *hdr = (void *)skb->data;
	__le16 fc = hdr->frame_control;

	switch (info->control.vif->type) {
	case NL80211_IFTYPE_AP:
	case NL80211_IFTYPE_ADHOC:
		/*
		 * Non-bufferable frames use the broadcast station, thus they
		 * use the probe queue.
		 * Also take care of the case where we send a deauth to a
		 * station that we don't have, or similarly an association
		 * response (with non-success status) for a station we can't
		 * accept.
		 * Also, disassociate frames might happen, particular with
		 * reason 7 ("Class 3 frame received from nonassociated STA").
		 */
		if (ieee80211_is_mgmt(fc) &&
		    (!ieee80211_is_bufferable_mmpdu(skb) ||
		     ieee80211_is_deauth(fc) || ieee80211_is_disassoc(fc)))
			return link->mgmt_queue;

		if (!ieee80211_has_order(fc) && !ieee80211_is_probe_req(fc) &&
		    is_multicast_ether_addr(hdr->addr1))
			return link->cab_queue;

		WARN_ONCE(info->control.vif->type != NL80211_IFTYPE_ADHOC,
			  "fc=0x%02x", le16_to_cpu(fc));
		return link->mgmt_queue;
	case NL80211_IFTYPE_P2P_DEVICE:
		if (ieee80211_is_mgmt(fc))
			return mvm->p2p_dev_queue;

		WARN_ON_ONCE(1);
		return mvm->p2p_dev_queue;
	default:
		WARN_ONCE(1, "Not a ctrl vif, no available queue\n");
		return -1;
	}
}

static void iwl_mvm_probe_resp_set_noa(struct iwl_mvm *mvm,
				       struct sk_buff *skb)
{
	struct ieee80211_tx_info *info = IEEE80211_SKB_CB(skb);
	struct iwl_mvm_vif *mvmvif =
		iwl_mvm_vif_from_mac80211(info->control.vif);
	struct ieee80211_mgmt *mgmt = (struct ieee80211_mgmt *)skb->data;
	int base_len = (u8 *)mgmt->u.probe_resp.variable - (u8 *)mgmt;
	struct iwl_probe_resp_data *resp_data;
	const u8 *ie;
	u8 *pos;
	u8 match[] = {
		(WLAN_OUI_WFA >> 16) & 0xff,
		(WLAN_OUI_WFA >> 8) & 0xff,
		WLAN_OUI_WFA & 0xff,
		WLAN_OUI_TYPE_WFA_P2P,
	};

	rcu_read_lock();

	resp_data = rcu_dereference(mvmvif->deflink.probe_resp_data);
	if (!resp_data)
		goto out;

	if (!resp_data->notif.noa_active)
		goto out;

	ie = cfg80211_find_ie_match(WLAN_EID_VENDOR_SPECIFIC,
				    mgmt->u.probe_resp.variable,
				    skb->len - base_len,
				    match, 4, 2);
	if (!ie) {
		IWL_DEBUG_TX(mvm, "probe resp doesn't have P2P IE\n");
		goto out;
	}

	if (skb_tailroom(skb) < resp_data->noa_len) {
		if (pskb_expand_head(skb, 0, resp_data->noa_len, GFP_ATOMIC)) {
			IWL_ERR(mvm,
				"Failed to reallocate probe resp\n");
			goto out;
		}
	}

	pos = skb_put(skb, resp_data->noa_len);

	*pos++ = WLAN_EID_VENDOR_SPECIFIC;
	/* Set length of IE body (not including ID and length itself) */
	*pos++ = resp_data->noa_len - 2;
	*pos++ = (WLAN_OUI_WFA >> 16) & 0xff;
	*pos++ = (WLAN_OUI_WFA >> 8) & 0xff;
	*pos++ = WLAN_OUI_WFA & 0xff;
	*pos++ = WLAN_OUI_TYPE_WFA_P2P;

	memcpy(pos, &resp_data->notif.noa_attr,
	       resp_data->noa_len - sizeof(struct ieee80211_vendor_ie));

out:
	rcu_read_unlock();
}

int iwl_mvm_tx_skb_non_sta(struct iwl_mvm *mvm, struct sk_buff *skb)
{
	struct ieee80211_hdr *hdr = (struct ieee80211_hdr *)skb->data;
	struct ieee80211_tx_info info;
	struct iwl_device_tx_cmd *dev_cmd;
	u8 sta_id;
	int hdrlen = ieee80211_hdrlen(hdr->frame_control);
	__le16 fc = hdr->frame_control;
	bool offchannel = IEEE80211_SKB_CB(skb)->flags &
		IEEE80211_TX_CTL_TX_OFFCHAN;
	int queue = -1;

	if (IWL_MVM_NON_TRANSMITTING_AP && ieee80211_is_probe_resp(fc))
		return -1;

	memcpy(&info, skb->cb, sizeof(info));

	if (WARN_ON_ONCE(skb->len > IEEE80211_MAX_DATA_LEN + hdrlen))
		return -1;

	if (WARN_ON_ONCE(info.flags & IEEE80211_TX_CTL_AMPDU))
		return -1;

	if (info.control.vif) {
		struct iwl_mvm_vif *mvmvif =
			iwl_mvm_vif_from_mac80211(info.control.vif);
		bool p2p_aux = iwl_mvm_has_p2p_over_aux(mvm);

		if ((info.control.vif->type == NL80211_IFTYPE_P2P_DEVICE &&
		     p2p_aux) ||
		    (info.control.vif->type == NL80211_IFTYPE_STATION &&
		     offchannel)) {
			/*
			 * IWL_MVM_OFFCHANNEL_QUEUE is used for ROC packets
			 * that can be used in 2 different types of vifs, P2P
			 * Device and STATION.
			 * P2P Device uses the offchannel queue.
			 * STATION (HS2.0) uses the auxiliary context of the FW,
			 * and hence needs to be sent on the aux queue.
			 * If P2P_DEV_OVER_AUX is supported (p2p_aux = true)
			 * also P2P Device uses the aux queue.
			 */
			sta_id = mvm->aux_sta.sta_id;
			queue = mvm->aux_queue;
			if (WARN_ON(queue == IWL_MVM_INVALID_QUEUE))
				return -1;
		} else if (info.control.vif->type ==
			   NL80211_IFTYPE_P2P_DEVICE ||
			   info.control.vif->type == NL80211_IFTYPE_AP ||
			   info.control.vif->type == NL80211_IFTYPE_ADHOC) {
			u32 link_id = u32_get_bits(info.control.flags,
						   IEEE80211_TX_CTRL_MLO_LINK);
			struct iwl_mvm_vif_link_info *link;

			if (link_id == IEEE80211_LINK_UNSPECIFIED) {
				if (info.control.vif->active_links)
					link_id = ffs(info.control.vif->active_links) - 1;
				else
					link_id = 0;
			}

			link = mvmvif->link[link_id];
			if (WARN_ON(!link))
				return -1;

			if (!ieee80211_is_data(hdr->frame_control))
				sta_id = link->bcast_sta.sta_id;
			else
				sta_id = link->mcast_sta.sta_id;

			queue = iwl_mvm_get_ctrl_vif_queue(mvm, link, &info,
							   skb);
		} else if (info.control.vif->type == NL80211_IFTYPE_MONITOR) {
			queue = mvm->snif_queue;
			sta_id = mvm->snif_sta.sta_id;
		}
	}

	if (queue < 0) {
		IWL_ERR(mvm, "No queue was found. Dropping TX\n");
		return -1;
	}

	if (unlikely(ieee80211_is_probe_resp(fc)))
		iwl_mvm_probe_resp_set_noa(mvm, skb);

	IWL_DEBUG_TX(mvm, "station Id %d, queue=%d\n", sta_id, queue);

	dev_cmd = iwl_mvm_set_tx_params(mvm, skb, &info, hdrlen, NULL, sta_id,
					NULL);
	if (!dev_cmd)
		return -1;

	/* From now on, we cannot access info->control */
	iwl_mvm_skb_prepare_status(skb, dev_cmd);

	if (iwl_trans_tx(mvm->trans, skb, dev_cmd, queue)) {
		iwl_trans_free_tx_cmd(mvm->trans, dev_cmd);
		return -1;
	}

	return 0;
}

unsigned int iwl_mvm_max_amsdu_size(struct iwl_mvm *mvm,
				    struct ieee80211_sta *sta, unsigned int tid)
{
	struct iwl_mvm_sta *mvmsta = iwl_mvm_sta_from_mac80211(sta);
	u8 ac = tid_to_mac80211_ac[tid];
	enum nl80211_band band;
	unsigned int txf;
	unsigned int val;
	int lmac;

	/* For HE redirect to trigger based fifos */
	if (sta->deflink.he_cap.has_he && !WARN_ON(!iwl_mvm_has_new_tx_api(mvm)))
		ac += 4;

	txf = iwl_mvm_mac_ac_to_tx_fifo(mvm, ac);

	/*
	 * Don't send an AMSDU that will be longer than the TXF.
	 * Add a security margin of 256 for the TX command + headers.
	 * We also want to have the start of the next packet inside the
	 * fifo to be able to send bursts.
	 */
	val = mvmsta->max_amsdu_len;

	if (hweight16(sta->valid_links) <= 1) {
		if (sta->valid_links) {
			struct ieee80211_bss_conf *link_conf;
			unsigned int link = ffs(sta->valid_links) - 1;

			rcu_read_lock();
			link_conf = rcu_dereference(mvmsta->vif->link_conf[link]);
			if (WARN_ON(!link_conf))
				band = NL80211_BAND_2GHZ;
			else
				band = link_conf->chanreq.oper.chan->band;
			rcu_read_unlock();
		} else {
			band = mvmsta->vif->bss_conf.chanreq.oper.chan->band;
		}

		lmac = iwl_mvm_get_lmac_id(mvm, band);
	} else if (fw_has_capa(&mvm->fw->ucode_capa,
			       IWL_UCODE_TLV_CAPA_CDB_SUPPORT)) {
		/* for real MLO restrict to both LMACs if they exist */
		lmac = IWL_LMAC_5G_INDEX;
		val = min_t(unsigned int, val,
			    mvm->fwrt.smem_cfg.lmac[lmac].txfifo_size[txf] - 256);
		lmac = IWL_LMAC_24G_INDEX;
	} else {
		lmac = IWL_LMAC_24G_INDEX;
	}

	return min_t(unsigned int, val,
		     mvm->fwrt.smem_cfg.lmac[lmac].txfifo_size[txf] - 256);
}

#ifdef CONFIG_INET

static int
iwl_mvm_tx_tso_segment(struct sk_buff *skb, unsigned int num_subframes,
		       netdev_features_t netdev_flags,
		       struct sk_buff_head *mpdus_skb)
{
	struct sk_buff *tmp, *next;
	struct ieee80211_hdr *hdr = (void *)skb->data;
	char cb[sizeof(skb->cb)];
	u16 i = 0;
	unsigned int tcp_payload_len;
	unsigned int mss = skb_shinfo(skb)->gso_size;
	bool ipv4 = (skb->protocol == htons(ETH_P_IP));
	bool qos = ieee80211_is_data_qos(hdr->frame_control);
	u16 ip_base_id = ipv4 ? ntohs(ip_hdr(skb)->id) : 0;

	skb_shinfo(skb)->gso_size = num_subframes * mss;
	memcpy(cb, skb->cb, sizeof(cb));

	next = skb_gso_segment(skb, netdev_flags);
	skb_shinfo(skb)->gso_size = mss;
	skb_shinfo(skb)->gso_type = ipv4 ? SKB_GSO_TCPV4 : SKB_GSO_TCPV6;

	if (IS_ERR(next) && PTR_ERR(next) == -ENOMEM)
		return -ENOMEM;

	if (WARN_ONCE(IS_ERR(next),
		      "skb_gso_segment error: %d\n", (int)PTR_ERR(next)))
		return PTR_ERR(next);

	if (next)
		consume_skb(skb);

	skb_list_walk_safe(next, tmp, next) {
		memcpy(tmp->cb, cb, sizeof(tmp->cb));
		/*
		 * Compute the length of all the data added for the A-MSDU.
		 * This will be used to compute the length to write in the TX
		 * command. We have: SNAP + IP + TCP for n -1 subframes and
		 * ETH header for n subframes.
		 */
		tcp_payload_len = skb_tail_pointer(tmp) -
			skb_transport_header(tmp) -
			tcp_hdrlen(tmp) + tmp->data_len;

		if (ipv4)
			ip_hdr(tmp)->id = htons(ip_base_id + i * num_subframes);

		if (tcp_payload_len > mss) {
			skb_shinfo(tmp)->gso_size = mss;
			skb_shinfo(tmp)->gso_type = ipv4 ? SKB_GSO_TCPV4 :
							   SKB_GSO_TCPV6;
		} else {
			if (qos) {
				u8 *qc;

				if (ipv4)
					ip_send_check(ip_hdr(tmp));

				qc = ieee80211_get_qos_ctl((void *)tmp->data);
				*qc &= ~IEEE80211_QOS_CTL_A_MSDU_PRESENT;
			}
			skb_shinfo(tmp)->gso_size = 0;
		}

		skb_mark_not_on_list(tmp);
		__skb_queue_tail(mpdus_skb, tmp);
		i++;
	}

	return 0;
}

static int iwl_mvm_tx_tso(struct iwl_mvm *mvm, struct sk_buff *skb,
			  struct ieee80211_tx_info *info,
			  struct ieee80211_sta *sta,
			  struct sk_buff_head *mpdus_skb)
{
	struct iwl_mvm_sta *mvmsta = iwl_mvm_sta_from_mac80211(sta);
	struct ieee80211_hdr *hdr = (void *)skb->data;
	unsigned int mss = skb_shinfo(skb)->gso_size;
	unsigned int num_subframes, tcp_payload_len, subf_len, max_amsdu_len;
	u16 snap_ip_tcp, pad;
	netdev_features_t netdev_flags = NETIF_F_CSUM_MASK | NETIF_F_SG;
	u8 tid;

	snap_ip_tcp = 8 + skb_network_header_len(skb) + tcp_hdrlen(skb);

	if (!mvmsta->max_amsdu_len ||
	    !ieee80211_is_data_qos(hdr->frame_control) ||
	    !mvmsta->amsdu_enabled)
		return iwl_mvm_tx_tso_segment(skb, 1, netdev_flags, mpdus_skb);

	/*
	 * Do not build AMSDU for IPv6 with extension headers.
	 * ask stack to segment and checkum the generated MPDUs for us.
	 */
	if (skb->protocol == htons(ETH_P_IPV6) &&
	    ((struct ipv6hdr *)skb_network_header(skb))->nexthdr !=
	    IPPROTO_TCP) {
		netdev_flags &= ~NETIF_F_CSUM_MASK;
		return iwl_mvm_tx_tso_segment(skb, 1, netdev_flags, mpdus_skb);
	}

	tid = ieee80211_get_tid(hdr);
	if (WARN_ON_ONCE(tid >= IWL_MAX_TID_COUNT))
		return -EINVAL;

	/*
	 * No need to lock amsdu_in_ampdu_allowed since it can't be modified
	 * during an BA session.
	 */
	if ((info->flags & IEEE80211_TX_CTL_AMPDU &&
	     !mvmsta->tid_data[tid].amsdu_in_ampdu_allowed) ||
	    !(mvmsta->amsdu_enabled & BIT(tid)))
		return iwl_mvm_tx_tso_segment(skb, 1, netdev_flags, mpdus_skb);

	/*
	 * Take the min of ieee80211 station and mvm station
	 */
	max_amsdu_len =
		min_t(unsigned int, sta->cur->max_amsdu_len,
		      iwl_mvm_max_amsdu_size(mvm, sta, tid));

	/*
	 * Limit A-MSDU in A-MPDU to 4095 bytes when VHT is not
	 * supported. This is a spec requirement (IEEE 802.11-2015
	 * section 8.7.3 NOTE 3).
	 */
	if (info->flags & IEEE80211_TX_CTL_AMPDU &&
	    !sta->deflink.vht_cap.vht_supported)
		max_amsdu_len = min_t(unsigned int, max_amsdu_len, 4095);

	/* Sub frame header + SNAP + IP header + TCP header + MSS */
	subf_len = sizeof(struct ethhdr) + snap_ip_tcp + mss;
	pad = (4 - subf_len) & 0x3;

	/*
	 * If we have N subframes in the A-MSDU, then the A-MSDU's size is
	 * N * subf_len + (N - 1) * pad.
	 */
	num_subframes = (max_amsdu_len + pad) / (subf_len + pad);

	if (sta->max_amsdu_subframes &&
	    num_subframes > sta->max_amsdu_subframes)
		num_subframes = sta->max_amsdu_subframes;

	tcp_payload_len = skb_tail_pointer(skb) - skb_transport_header(skb) -
		tcp_hdrlen(skb) + skb->data_len;

	/*
	 * Make sure we have enough TBs for the A-MSDU:
	 *	2 for each subframe
	 *	1 more for each fragment
	 *	1 more for the potential data in the header
	 */
	if ((num_subframes * 2 + skb_shinfo(skb)->nr_frags + 1) >
	    mvm->trans->max_skb_frags)
		num_subframes = 1;

	if (num_subframes > 1)
		*ieee80211_get_qos_ctl(hdr) |= IEEE80211_QOS_CTL_A_MSDU_PRESENT;

	/* This skb fits in one single A-MSDU */
	if (num_subframes * mss >= tcp_payload_len) {
		__skb_queue_tail(mpdus_skb, skb);
		return 0;
	}

	/*
	 * Trick the segmentation function to make it
	 * create SKBs that can fit into one A-MSDU.
	 */
	return iwl_mvm_tx_tso_segment(skb, num_subframes, netdev_flags,
				      mpdus_skb);
}
#else /* CONFIG_INET */
static int iwl_mvm_tx_tso(struct iwl_mvm *mvm, struct sk_buff *skb,
			  struct ieee80211_tx_info *info,
			  struct ieee80211_sta *sta,
			  struct sk_buff_head *mpdus_skb)
{
	/* Impossible to get TSO with CONFIG_INET */
	WARN_ON(1);

	return -1;
}
#endif

/* Check if there are any timed-out TIDs on a given shared TXQ */
static bool iwl_mvm_txq_should_update(struct iwl_mvm *mvm, int txq_id)
{
	unsigned long queue_tid_bitmap = mvm->queue_info[txq_id].tid_bitmap;
	unsigned long now = jiffies;
	int tid;

	if (WARN_ON(iwl_mvm_has_new_tx_api(mvm)))
		return false;

	for_each_set_bit(tid, &queue_tid_bitmap, IWL_MAX_TID_COUNT + 1) {
		if (time_before(mvm->queue_info[txq_id].last_frame_time[tid] +
				IWL_MVM_DQA_QUEUE_TIMEOUT, now))
			return true;
	}

	return false;
}

static void iwl_mvm_tx_airtime(struct iwl_mvm *mvm,
			       struct iwl_mvm_sta *mvmsta,
			       int airtime)
{
	int mac = mvmsta->mac_id_n_color & FW_CTXT_ID_MSK;
	struct iwl_mvm_tcm_mac *mdata;

	if (mac >= NUM_MAC_INDEX_DRIVER)
		return;

	mdata = &mvm->tcm.data[mac];

	if (mvm->tcm.paused)
		return;

	if (time_after(jiffies, mvm->tcm.ts + MVM_TCM_PERIOD))
		schedule_delayed_work(&mvm->tcm.work, 0);

	mdata->tx.airtime += airtime;
}

static int iwl_mvm_tx_pkt_queued(struct iwl_mvm *mvm,
				 struct iwl_mvm_sta *mvmsta, int tid)
{
	u32 ac = tid_to_mac80211_ac[tid];
	int mac = mvmsta->mac_id_n_color & FW_CTXT_ID_MSK;
	struct iwl_mvm_tcm_mac *mdata;

	if (mac >= NUM_MAC_INDEX_DRIVER)
		return -EINVAL;

	mdata = &mvm->tcm.data[mac];

	mdata->tx.pkts[ac]++;

	return 0;
}

/*
 * Sets the fields in the Tx cmd that are crypto related.
 *
 * This function must be called with BHs disabled.
 */
static int iwl_mvm_tx_mpdu(struct iwl_mvm *mvm, struct sk_buff *skb,
			   struct ieee80211_tx_info *info,
			   struct ieee80211_sta *sta,
			   const u8 *addr3_override)
{
	struct ieee80211_hdr *hdr = (struct ieee80211_hdr *)skb->data;
	struct iwl_mvm_sta *mvmsta;
	struct iwl_device_tx_cmd *dev_cmd;
	__le16 fc;
	u16 seq_number = 0;
	u8 tid = IWL_MAX_TID_COUNT;
	u16 txq_id;
	bool is_ampdu = false;
	int hdrlen;

	if (WARN_ON_ONCE(!sta))
		return -1;

	mvmsta = iwl_mvm_sta_from_mac80211(sta);
	fc = hdr->frame_control;
	hdrlen = ieee80211_hdrlen(fc);

	if (IWL_MVM_NON_TRANSMITTING_AP && ieee80211_is_probe_resp(fc))
		return -1;

	if (WARN_ON_ONCE(mvmsta->deflink.sta_id == IWL_MVM_INVALID_STA))
		return -1;

	if (unlikely(ieee80211_is_any_nullfunc(fc)) && sta->deflink.he_cap.has_he)
		return -1;

	if (unlikely(ieee80211_is_probe_resp(fc)))
		iwl_mvm_probe_resp_set_noa(mvm, skb);

	dev_cmd = iwl_mvm_set_tx_params(mvm, skb, info, hdrlen,
					sta, mvmsta->deflink.sta_id,
					addr3_override);
	if (!dev_cmd)
		goto drop;

	/*
	 * we handle that entirely ourselves -- for uAPSD the firmware
	 * will always send a notification, and for PS-Poll responses
	 * we'll notify mac80211 when getting frame status
	 */
	info->flags &= ~IEEE80211_TX_STATUS_EOSP;

	spin_lock(&mvmsta->lock);

	/* nullfunc frames should go to the MGMT queue regardless of QOS,
	 * the conditions of !ieee80211_is_qos_nullfunc(fc) and
	 * !ieee80211_is_data_qos(fc) keep the default assignment of MGMT TID
	 */
	if (ieee80211_is_data_qos(fc) && !ieee80211_is_qos_nullfunc(fc)) {
		tid = ieee80211_get_tid(hdr);
		if (WARN_ONCE(tid >= IWL_MAX_TID_COUNT, "Invalid TID %d", tid))
			goto drop_unlock_sta;

		is_ampdu = info->flags & IEEE80211_TX_CTL_AMPDU;
		if (WARN_ONCE(is_ampdu &&
			      mvmsta->tid_data[tid].state != IWL_AGG_ON,
			      "Invalid internal agg state %d for TID %d",
			       mvmsta->tid_data[tid].state, tid))
			goto drop_unlock_sta;

		seq_number = mvmsta->tid_data[tid].seq_number;
		seq_number &= IEEE80211_SCTL_SEQ;

		if (!iwl_mvm_has_new_tx_api(mvm)) {
			struct iwl_tx_cmd *tx_cmd = (void *)dev_cmd->payload;

			hdr->seq_ctrl &= cpu_to_le16(IEEE80211_SCTL_FRAG);
			hdr->seq_ctrl |= cpu_to_le16(seq_number);
			/* update the tx_cmd hdr as it was already copied */
			tx_cmd->hdr->seq_ctrl = hdr->seq_ctrl;
		}
	} else if (ieee80211_is_data(fc) && !ieee80211_is_data_qos(fc) &&
		   !ieee80211_is_nullfunc(fc)) {
		tid = IWL_TID_NON_QOS;
	}

	txq_id = mvmsta->tid_data[tid].txq_id;

	WARN_ON_ONCE(info->flags & IEEE80211_TX_CTL_SEND_AFTER_DTIM);

	if (WARN_ONCE(txq_id == IWL_MVM_INVALID_QUEUE, "Invalid TXQ id")) {
		iwl_trans_free_tx_cmd(mvm->trans, dev_cmd);
		spin_unlock(&mvmsta->lock);
		return -1;
	}

	if (!iwl_mvm_has_new_tx_api(mvm)) {
		/* Keep track of the time of the last frame for this RA/TID */
		mvm->queue_info[txq_id].last_frame_time[tid] = jiffies;

		/*
		 * If we have timed-out TIDs - schedule the worker that will
		 * reconfig the queues and update them
		 *
		 * Note that the no lock is taken here in order to not serialize
		 * the TX flow. This isn't dangerous because scheduling
		 * mvm->add_stream_wk can't ruin the state, and if we DON'T
		 * schedule it due to some race condition then next TX we get
		 * here we will.
		 */
		if (unlikely(mvm->queue_info[txq_id].status ==
			     IWL_MVM_QUEUE_SHARED &&
			     iwl_mvm_txq_should_update(mvm, txq_id)))
			schedule_work(&mvm->add_stream_wk);
	}

	IWL_DEBUG_TX(mvm, "TX to [%d|%d] Q:%d - seq: 0x%x len %d\n",
		     mvmsta->deflink.sta_id, tid, txq_id,
		     IEEE80211_SEQ_TO_SN(seq_number), skb->len);

	/* From now on, we cannot access info->control */
	iwl_mvm_skb_prepare_status(skb, dev_cmd);

	/*
	 * The IV is introduced by the HW for new tx api, and it is not present
	 * in the skb, hence, don't tell iwl_mvm_mei_tx_copy_to_csme about the
	 * IV for those devices.
	 */
	if (ieee80211_is_data(fc))
		iwl_mvm_mei_tx_copy_to_csme(mvm, skb,
					    info->control.hw_key &&
					    !iwl_mvm_has_new_tx_api(mvm) ?
					    info->control.hw_key->iv_len : 0);

	if (iwl_trans_tx(mvm->trans, skb, dev_cmd, txq_id))
		goto drop_unlock_sta;

	if (tid < IWL_MAX_TID_COUNT && !ieee80211_has_morefrags(fc))
		mvmsta->tid_data[tid].seq_number = seq_number + 0x10;

	spin_unlock(&mvmsta->lock);

	if (iwl_mvm_tx_pkt_queued(mvm, mvmsta,
				  tid == IWL_MAX_TID_COUNT ? 0 : tid))
		goto drop;

	return 0;

drop_unlock_sta:
	iwl_trans_free_tx_cmd(mvm->trans, dev_cmd);
	spin_unlock(&mvmsta->lock);
drop:
	IWL_DEBUG_TX(mvm, "TX to [%d|%d] dropped\n", mvmsta->deflink.sta_id,
		     tid);
	return -1;
}

int iwl_mvm_tx_skb_sta(struct iwl_mvm *mvm, struct sk_buff *skb,
		       struct ieee80211_sta *sta)
{
	struct iwl_mvm_sta *mvmsta;
	struct ieee80211_tx_info info;
	struct sk_buff_head mpdus_skbs;
	struct ieee80211_vif *vif;
	unsigned int payload_len;
	int ret;
	struct sk_buff *orig_skb = skb;
	const u8 *addr3;

	if (WARN_ON_ONCE(!sta))
		return -1;

	mvmsta = iwl_mvm_sta_from_mac80211(sta);

	if (WARN_ON_ONCE(mvmsta->deflink.sta_id == IWL_MVM_INVALID_STA))
		return -1;

	memcpy(&info, skb->cb, sizeof(info));

	if (!skb_is_gso(skb))
		return iwl_mvm_tx_mpdu(mvm, skb, &info, sta, NULL);

	payload_len = skb_tail_pointer(skb) - skb_transport_header(skb) -
		tcp_hdrlen(skb) + skb->data_len;

	if (payload_len <= skb_shinfo(skb)->gso_size)
		return iwl_mvm_tx_mpdu(mvm, skb, &info, sta, NULL);

	__skb_queue_head_init(&mpdus_skbs);

	vif = info.control.vif;
	if (!vif)
		return -1;

	ret = iwl_mvm_tx_tso(mvm, skb, &info, sta, &mpdus_skbs);
	if (ret)
		return ret;

	WARN_ON(skb_queue_empty(&mpdus_skbs));

	/*
	 * As described in IEEE sta 802.11-2020, table 9-30 (Address
	 * field contents), A-MSDU address 3 should contain the BSSID
	 * address.
	 * Pass address 3 down to iwl_mvm_tx_mpdu() and further to set it
	 * in the command header. We need to preserve the original
	 * address 3 in the skb header to correctly create all the
	 * A-MSDU subframe headers from it.
	 */
	switch (vif->type) {
	case NL80211_IFTYPE_STATION:
		addr3 = vif->cfg.ap_addr;
		break;
	case NL80211_IFTYPE_AP:
		addr3 = vif->addr;
		break;
	default:
		addr3 = NULL;
		break;
	}

	while (!skb_queue_empty(&mpdus_skbs)) {
		struct ieee80211_hdr *hdr;
		bool amsdu;

		skb = __skb_dequeue(&mpdus_skbs);
		hdr = (void *)skb->data;
		amsdu = ieee80211_is_data_qos(hdr->frame_control) &&
			(*ieee80211_get_qos_ctl(hdr) &
			 IEEE80211_QOS_CTL_A_MSDU_PRESENT);

		ret = iwl_mvm_tx_mpdu(mvm, skb, &info, sta,
				      amsdu ? addr3 : NULL);
		if (ret) {
			/* Free skbs created as part of TSO logic that have not yet been dequeued */
			__skb_queue_purge(&mpdus_skbs);
			/* skb here is not necessarily same as skb that entered this method,
			 * so free it explicitly.
			 */
			if (skb == orig_skb)
				ieee80211_free_txskb(mvm->hw, skb);
			else
				kfree_skb(skb);
			/* there was error, but we consumed skb one way or another, so return 0 */
			return 0;
		}
	}

	return 0;
}

static void iwl_mvm_check_ratid_empty(struct iwl_mvm *mvm,
				      struct ieee80211_sta *sta, u8 tid)
{
	struct iwl_mvm_sta *mvmsta = iwl_mvm_sta_from_mac80211(sta);
	struct iwl_mvm_tid_data *tid_data = &mvmsta->tid_data[tid];
	struct ieee80211_vif *vif = mvmsta->vif;
	u16 normalized_ssn;

	lockdep_assert_held(&mvmsta->lock);

	if ((tid_data->state == IWL_AGG_ON ||
	     tid_data->state == IWL_EMPTYING_HW_QUEUE_DELBA) &&
	    iwl_mvm_tid_queued(mvm, tid_data) == 0) {
		/*
		 * Now that this aggregation or DQA queue is empty tell
		 * mac80211 so it knows we no longer have frames buffered for
		 * the station on this TID (for the TIM bitmap calculation.)
		 */
		ieee80211_sta_set_buffered(sta, tid, false);
	}

	/*
	 * In 22000 HW, the next_reclaimed index is only 8 bit, so we'll need
	 * to align the wrap around of ssn so we compare relevant values.
	 */
	normalized_ssn = tid_data->ssn;
	if (mvm->trans->trans_cfg->gen2)
		normalized_ssn &= 0xff;

	if (normalized_ssn != tid_data->next_reclaimed)
		return;

	switch (tid_data->state) {
	case IWL_EMPTYING_HW_QUEUE_ADDBA:
		IWL_DEBUG_TX_QUEUES(mvm,
				    "Can continue addBA flow ssn = next_recl = %d\n",
				    tid_data->next_reclaimed);
		tid_data->state = IWL_AGG_STARTING;
		ieee80211_start_tx_ba_cb_irqsafe(vif, sta->addr, tid);
		break;

	case IWL_EMPTYING_HW_QUEUE_DELBA:
		IWL_DEBUG_TX_QUEUES(mvm,
				    "Can continue DELBA flow ssn = next_recl = %d\n",
				    tid_data->next_reclaimed);
		tid_data->state = IWL_AGG_OFF;
		ieee80211_stop_tx_ba_cb_irqsafe(vif, sta->addr, tid);
		break;

	default:
		break;
	}
}

#ifdef CONFIG_IWLWIFI_DEBUG
const char *iwl_mvm_get_tx_fail_reason(u32 status)
{
#define TX_STATUS_FAIL(x) case TX_STATUS_FAIL_ ## x: return #x
#define TX_STATUS_POSTPONE(x) case TX_STATUS_POSTPONE_ ## x: return #x

	switch (status & TX_STATUS_MSK) {
	case TX_STATUS_SUCCESS:
		return "SUCCESS";
	TX_STATUS_POSTPONE(DELAY);
	TX_STATUS_POSTPONE(FEW_BYTES);
	TX_STATUS_POSTPONE(BT_PRIO);
	TX_STATUS_POSTPONE(QUIET_PERIOD);
	TX_STATUS_POSTPONE(CALC_TTAK);
	TX_STATUS_FAIL(INTERNAL_CROSSED_RETRY);
	TX_STATUS_FAIL(SHORT_LIMIT);
	TX_STATUS_FAIL(LONG_LIMIT);
	TX_STATUS_FAIL(UNDERRUN);
	TX_STATUS_FAIL(DRAIN_FLOW);
	TX_STATUS_FAIL(RFKILL_FLUSH);
	TX_STATUS_FAIL(LIFE_EXPIRE);
	TX_STATUS_FAIL(DEST_PS);
	TX_STATUS_FAIL(HOST_ABORTED);
	TX_STATUS_FAIL(BT_RETRY);
	TX_STATUS_FAIL(STA_INVALID);
	TX_STATUS_FAIL(FRAG_DROPPED);
	TX_STATUS_FAIL(TID_DISABLE);
	TX_STATUS_FAIL(FIFO_FLUSHED);
	TX_STATUS_FAIL(SMALL_CF_POLL);
	TX_STATUS_FAIL(FW_DROP);
	TX_STATUS_FAIL(STA_COLOR_MISMATCH);
	}

	return "UNKNOWN";

#undef TX_STATUS_FAIL
#undef TX_STATUS_POSTPONE
}
#endif /* CONFIG_IWLWIFI_DEBUG */

static int iwl_mvm_get_hwrate_chan_width(u32 chan_width)
{
	switch (chan_width) {
	case RATE_MCS_CHAN_WIDTH_20:
		return 0;
	case RATE_MCS_CHAN_WIDTH_40:
		return IEEE80211_TX_RC_40_MHZ_WIDTH;
	case RATE_MCS_CHAN_WIDTH_80:
		return IEEE80211_TX_RC_80_MHZ_WIDTH;
	case RATE_MCS_CHAN_WIDTH_160:
		return IEEE80211_TX_RC_160_MHZ_WIDTH;
	default:
		return 0;
	}
}

void iwl_mvm_hwrate_to_tx_rate(u32 rate_n_flags,
			       enum nl80211_band band,
			       struct ieee80211_tx_rate *r)
{
	u32 format = rate_n_flags & RATE_MCS_MOD_TYPE_MSK;
	u32 rate = format == RATE_MCS_HT_MSK ?
		RATE_HT_MCS_INDEX(rate_n_flags) :
		rate_n_flags & RATE_MCS_CODE_MSK;

	r->flags |=
		iwl_mvm_get_hwrate_chan_width(rate_n_flags &
					      RATE_MCS_CHAN_WIDTH_MSK);

	if (rate_n_flags & RATE_MCS_SGI_MSK)
		r->flags |= IEEE80211_TX_RC_SHORT_GI;
	if (format ==  RATE_MCS_HT_MSK) {
		r->flags |= IEEE80211_TX_RC_MCS;
		r->idx = rate;
	} else if (format ==  RATE_MCS_VHT_MSK) {
		ieee80211_rate_set_vht(r, rate,
				       FIELD_GET(RATE_MCS_NSS_MSK,
						 rate_n_flags) + 1);
		r->flags |= IEEE80211_TX_RC_VHT_MCS;
	} else if (format == RATE_MCS_HE_MSK) {
		/* mac80211 cannot do this without ieee80211_tx_status_ext()
		 * but it only matters for radiotap */
		r->idx = 0;
	} else {
		r->idx = iwl_mvm_legacy_hw_idx_to_mac80211_idx(rate_n_flags,
							       band);
	}
}

void iwl_mvm_hwrate_to_tx_rate_v1(u32 rate_n_flags,
				  enum nl80211_band band,
				  struct ieee80211_tx_rate *r)
{
	if (rate_n_flags & RATE_HT_MCS_GF_MSK)
		r->flags |= IEEE80211_TX_RC_GREEN_FIELD;

	r->flags |=
		iwl_mvm_get_hwrate_chan_width(rate_n_flags &
					      RATE_MCS_CHAN_WIDTH_MSK_V1);

	if (rate_n_flags & RATE_MCS_SGI_MSK_V1)
		r->flags |= IEEE80211_TX_RC_SHORT_GI;
	if (rate_n_flags & RATE_MCS_HT_MSK_V1) {
		r->flags |= IEEE80211_TX_RC_MCS;
		r->idx = rate_n_flags & RATE_HT_MCS_INDEX_MSK_V1;
	} else if (rate_n_flags & RATE_MCS_VHT_MSK_V1) {
		ieee80211_rate_set_vht(
			r, rate_n_flags & RATE_VHT_MCS_RATE_CODE_MSK,
			FIELD_GET(RATE_MCS_NSS_MSK, rate_n_flags) + 1);
		r->flags |= IEEE80211_TX_RC_VHT_MCS;
	} else {
		r->idx = iwl_mvm_legacy_rate_to_mac80211_idx(rate_n_flags,
							     band);
	}
}

/*
 * translate ucode response to mac80211 tx status control values
 */
static void iwl_mvm_hwrate_to_tx_status(const struct iwl_fw *fw,
					u32 rate_n_flags,
					struct ieee80211_tx_info *info)
{
	struct ieee80211_tx_rate *r = &info->status.rates[0];

	if (iwl_fw_lookup_notif_ver(fw, LONG_GROUP,
				    TX_CMD, 0) <= 6)
		rate_n_flags = iwl_new_rate_from_v1(rate_n_flags);

	info->status.antenna =
		((rate_n_flags & RATE_MCS_ANT_AB_MSK) >> RATE_MCS_ANT_POS);
	iwl_mvm_hwrate_to_tx_rate(rate_n_flags,
				  info->band, r);
}

static void iwl_mvm_tx_status_check_trigger(struct iwl_mvm *mvm,
					    u32 status, __le16 frame_control)
{
	struct iwl_fw_dbg_trigger_tlv *trig;
	struct iwl_fw_dbg_trigger_tx_status *status_trig;
	int i;

	if ((status & TX_STATUS_MSK) != TX_STATUS_SUCCESS) {
		enum iwl_fw_ini_time_point tp =
			IWL_FW_INI_TIME_POINT_TX_FAILED;

		if (ieee80211_is_action(frame_control))
			tp = IWL_FW_INI_TIME_POINT_TX_WFD_ACTION_FRAME_FAILED;

		iwl_dbg_tlv_time_point(&mvm->fwrt,
				       tp, NULL);
		return;
	}

	trig = iwl_fw_dbg_trigger_on(&mvm->fwrt, NULL,
				     FW_DBG_TRIGGER_TX_STATUS);
	if (!trig)
		return;

	status_trig = (void *)trig->data;

	for (i = 0; i < ARRAY_SIZE(status_trig->statuses); i++) {
		/* don't collect on status 0 */
		if (!status_trig->statuses[i].status)
			break;

		if (status_trig->statuses[i].status != (status & TX_STATUS_MSK))
			continue;

		iwl_fw_dbg_collect_trig(&mvm->fwrt, trig,
					"Tx status %d was received",
					status & TX_STATUS_MSK);
		break;
	}
}

/*
 * iwl_mvm_get_scd_ssn - returns the SSN of the SCD
 * @tx_resp: the Tx response from the fw (agg or non-agg)
 *
 * When the fw sends an AMPDU, it fetches the MPDUs one after the other. Since
 * it can't know that everything will go well until the end of the AMPDU, it
 * can't know in advance the number of MPDUs that will be sent in the current
 * batch. This is why it writes the agg Tx response while it fetches the MPDUs.
 * Hence, it can't know in advance what the SSN of the SCD will be at the end
 * of the batch. This is why the SSN of the SCD is written at the end of the
 * whole struct at a variable offset. This function knows how to cope with the
 * variable offset and returns the SSN of the SCD.
 *
 * For 22000-series and lower, this is just 12 bits. For later, 16 bits.
 */
static inline u32 iwl_mvm_get_scd_ssn(struct iwl_mvm *mvm,
				      struct iwl_tx_resp *tx_resp)
{
	u32 val = le32_to_cpup((__le32 *)iwl_mvm_get_agg_status(mvm, tx_resp) +
			       tx_resp->frame_count);

	if (mvm->trans->trans_cfg->device_family >= IWL_DEVICE_FAMILY_AX210)
		return val & 0xFFFF;
	return val & 0xFFF;
}

static void iwl_mvm_rx_tx_cmd_single(struct iwl_mvm *mvm,
				     struct iwl_rx_packet *pkt)
{
	struct ieee80211_sta *sta;
	u16 sequence = le16_to_cpu(pkt->hdr.sequence);
	int txq_id = SEQ_TO_QUEUE(sequence);
	/* struct iwl_tx_resp_v3 is almost the same */
	struct iwl_tx_resp *tx_resp = (void *)pkt->data;
	int sta_id = IWL_MVM_TX_RES_GET_RA(tx_resp->ra_tid);
	int tid = IWL_MVM_TX_RES_GET_TID(tx_resp->ra_tid);
	struct agg_tx_status *agg_status =
		iwl_mvm_get_agg_status(mvm, tx_resp);
	u32 status = le16_to_cpu(agg_status->status);
	u16 ssn = iwl_mvm_get_scd_ssn(mvm, tx_resp);
	struct sk_buff_head skbs;
	u8 skb_freed = 0;
	u8 lq_color;
	u16 next_reclaimed, seq_ctl;
	bool is_ndp = false;

	__skb_queue_head_init(&skbs);

	if (iwl_mvm_has_new_tx_api(mvm))
		txq_id = le16_to_cpu(tx_resp->tx_queue);

	seq_ctl = le16_to_cpu(tx_resp->seq_ctl);

	/* we can free until ssn % q.n_bd not inclusive */
	iwl_trans_reclaim(mvm->trans, txq_id, ssn, &skbs, false);

	while (!skb_queue_empty(&skbs)) {
		struct sk_buff *skb = __skb_dequeue(&skbs);
		struct ieee80211_tx_info *info = IEEE80211_SKB_CB(skb);
		struct ieee80211_hdr *hdr = (void *)skb->data;
		bool flushed = false;

		skb_freed++;

		iwl_trans_free_tx_cmd(mvm->trans, info->driver_data[1]);

		memset(&info->status, 0, sizeof(info->status));
		info->flags &= ~(IEEE80211_TX_STAT_ACK | IEEE80211_TX_STAT_TX_FILTERED);

		/* inform mac80211 about what happened with the frame */
		switch (status & TX_STATUS_MSK) {
		case TX_STATUS_SUCCESS:
		case TX_STATUS_DIRECT_DONE:
			info->flags |= IEEE80211_TX_STAT_ACK;
			break;
		case TX_STATUS_FAIL_FIFO_FLUSHED:
		case TX_STATUS_FAIL_DRAIN_FLOW:
			flushed = true;
			break;
		case TX_STATUS_FAIL_DEST_PS:
			/* the FW should have stopped the queue and not
			 * return this status
			 */
			IWL_ERR_LIMIT(mvm,
				      "FW reported TX filtered, status=0x%x, FC=0x%x\n",
				      status, le16_to_cpu(hdr->frame_control));
			info->flags |= IEEE80211_TX_STAT_TX_FILTERED;
			break;
		default:
			break;
		}

		if ((status & TX_STATUS_MSK) != TX_STATUS_SUCCESS &&
		    ieee80211_is_mgmt(hdr->frame_control))
			iwl_mvm_toggle_tx_ant(mvm, &mvm->mgmt_last_antenna_idx);

		/*
		 * If we are freeing multiple frames, mark all the frames
		 * but the first one as acked, since they were acknowledged
		 * before
		 * */
		if (skb_freed > 1)
			info->flags |= IEEE80211_TX_STAT_ACK;

		iwl_mvm_tx_status_check_trigger(mvm, status, hdr->frame_control);

		info->status.rates[0].count = tx_resp->failure_frame + 1;

		iwl_mvm_hwrate_to_tx_status(mvm->fw,
					    le32_to_cpu(tx_resp->initial_rate),
					    info);

		/* Don't assign the converted initial_rate, because driver
		 * TLC uses this and doesn't support the new FW rate
		 */
		info->status.status_driver_data[1] =
			(void *)(uintptr_t)le32_to_cpu(tx_resp->initial_rate);

		/* Single frame failure in an AMPDU queue => send BAR */
		if (info->flags & IEEE80211_TX_CTL_AMPDU &&
		    !(info->flags & IEEE80211_TX_STAT_ACK) &&
		    !(info->flags & IEEE80211_TX_STAT_TX_FILTERED) && !flushed)
			info->flags |= IEEE80211_TX_STAT_AMPDU_NO_BACK;
		info->flags &= ~IEEE80211_TX_CTL_AMPDU;

		/* W/A FW bug: seq_ctl is wrong upon failure / BAR frame */
		if (ieee80211_is_back_req(hdr->frame_control))
			seq_ctl = 0;
		else if (status != TX_STATUS_SUCCESS)
			seq_ctl = le16_to_cpu(hdr->seq_ctrl);

		if (unlikely(!seq_ctl)) {
			/*
			 * If it is an NDP, we can't update next_reclaim since
			 * its sequence control is 0. Note that for that same
			 * reason, NDPs are never sent to A-MPDU'able queues
			 * so that we can never have more than one freed frame
			 * for a single Tx resonse (see WARN_ON below).
			 */
			if (ieee80211_is_qos_nullfunc(hdr->frame_control))
				is_ndp = true;
		}

		/*
		 * TODO: this is not accurate if we are freeing more than one
		 * packet.
		 */
		info->status.tx_time =
			le16_to_cpu(tx_resp->wireless_media_time);
		BUILD_BUG_ON(ARRAY_SIZE(info->status.status_driver_data) < 1);
		lq_color = TX_RES_RATE_TABLE_COL_GET(tx_resp->tlc_info);
		info->status.status_driver_data[0] =
			RS_DRV_DATA_PACK(lq_color, tx_resp->reduced_tpc);

		if (likely(!iwl_mvm_time_sync_frame(mvm, skb, hdr->addr1)))
			ieee80211_tx_status_skb(mvm->hw, skb);
	}

	/* This is an aggregation queue or might become one, so we use
	 * the ssn since: ssn = wifi seq_num % 256.
	 * The seq_ctl is the sequence control of the packet to which
	 * this Tx response relates. But if there is a hole in the
	 * bitmap of the BA we received, this Tx response may allow to
	 * reclaim the hole and all the subsequent packets that were
	 * already acked. In that case, seq_ctl != ssn, and the next
	 * packet to be reclaimed will be ssn and not seq_ctl. In that
	 * case, several packets will be reclaimed even if
	 * frame_count = 1.
	 *
	 * The ssn is the index (% 256) of the latest packet that has
	 * treated (acked / dropped) + 1.
	 */
	next_reclaimed = ssn;

	IWL_DEBUG_TX_REPLY(mvm,
			   "TXQ %d status %s (0x%08x)\n",
			   txq_id, iwl_mvm_get_tx_fail_reason(status), status);

	IWL_DEBUG_TX_REPLY(mvm,
			   "\t\t\t\tinitial_rate 0x%x retries %d, idx=%d ssn=%d next_reclaimed=0x%x seq_ctl=0x%x\n",
			   le32_to_cpu(tx_resp->initial_rate),
			   tx_resp->failure_frame, SEQ_TO_INDEX(sequence),
			   ssn, next_reclaimed, seq_ctl);

	rcu_read_lock();

	sta = rcu_dereference(mvm->fw_id_to_mac_id[sta_id]);
	/*
	 * sta can't be NULL otherwise it'd mean that the sta has been freed in
	 * the firmware while we still have packets for it in the Tx queues.
	 */
	if (WARN_ON_ONCE(!sta))
		goto out;

	if (!IS_ERR(sta)) {
		struct iwl_mvm_sta *mvmsta = iwl_mvm_sta_from_mac80211(sta);

		iwl_mvm_tx_airtime(mvm, mvmsta,
				   le16_to_cpu(tx_resp->wireless_media_time));

		if ((status & TX_STATUS_MSK) != TX_STATUS_SUCCESS &&
		    mvmsta->sta_state < IEEE80211_STA_AUTHORIZED)
			iwl_mvm_toggle_tx_ant(mvm, &mvmsta->tx_ant);

		if (sta->wme && tid != IWL_MGMT_TID) {
			struct iwl_mvm_tid_data *tid_data =
				&mvmsta->tid_data[tid];
			bool send_eosp_ndp = false;

			spin_lock_bh(&mvmsta->lock);

			if (!is_ndp) {
				tid_data->next_reclaimed = next_reclaimed;
				IWL_DEBUG_TX_REPLY(mvm,
						   "Next reclaimed packet:%d\n",
						   next_reclaimed);
				iwl_mvm_count_mpdu(mvmsta, sta_id, 1, true, 0);
			} else {
				IWL_DEBUG_TX_REPLY(mvm,
						   "NDP - don't update next_reclaimed\n");
			}

			iwl_mvm_check_ratid_empty(mvm, sta, tid);

			if (mvmsta->sleep_tx_count) {
				mvmsta->sleep_tx_count--;
				if (mvmsta->sleep_tx_count &&
				    !iwl_mvm_tid_queued(mvm, tid_data)) {
					/*
					 * The number of frames in the queue
					 * dropped to 0 even if we sent less
					 * frames than we thought we had on the
					 * Tx queue.
					 * This means we had holes in the BA
					 * window that we just filled, ask
					 * mac80211 to send EOSP since the
					 * firmware won't know how to do that.
					 * Send NDP and the firmware will send
					 * EOSP notification that will trigger
					 * a call to ieee80211_sta_eosp().
					 */
					send_eosp_ndp = true;
				}
			}

			spin_unlock_bh(&mvmsta->lock);
			if (send_eosp_ndp) {
				iwl_mvm_sta_modify_sleep_tx_count(mvm, sta,
					IEEE80211_FRAME_RELEASE_UAPSD,
					1, tid, false, false);
				mvmsta->sleep_tx_count = 0;
				ieee80211_send_eosp_nullfunc(sta, tid);
			}
		}

		if (mvmsta->next_status_eosp) {
			mvmsta->next_status_eosp = false;
			ieee80211_sta_eosp(sta);
		}
	}
out:
	rcu_read_unlock();
}

#ifdef CONFIG_IWLWIFI_DEBUG
#define AGG_TX_STATE_(x) case AGG_TX_STATE_ ## x: return #x
static const char *iwl_get_agg_tx_status(u16 status)
{
	switch (status & AGG_TX_STATE_STATUS_MSK) {
	AGG_TX_STATE_(TRANSMITTED);
	AGG_TX_STATE_(UNDERRUN);
	AGG_TX_STATE_(BT_PRIO);
	AGG_TX_STATE_(FEW_BYTES);
	AGG_TX_STATE_(ABORT);
	AGG_TX_STATE_(TX_ON_AIR_DROP);
	AGG_TX_STATE_(LAST_SENT_TRY_CNT);
	AGG_TX_STATE_(LAST_SENT_BT_KILL);
	AGG_TX_STATE_(SCD_QUERY);
	AGG_TX_STATE_(TEST_BAD_CRC32);
	AGG_TX_STATE_(RESPONSE);
	AGG_TX_STATE_(DUMP_TX);
	AGG_TX_STATE_(DELAY_TX);
	}

	return "UNKNOWN";
}

static void iwl_mvm_rx_tx_cmd_agg_dbg(struct iwl_mvm *mvm,
				      struct iwl_rx_packet *pkt)
{
	struct iwl_tx_resp *tx_resp = (void *)pkt->data;
	struct agg_tx_status *frame_status =
		iwl_mvm_get_agg_status(mvm, tx_resp);
	int i;
	bool tirgger_timepoint = false;

	for (i = 0; i < tx_resp->frame_count; i++) {
		u16 fstatus = le16_to_cpu(frame_status[i].status);
		/* In case one frame wasn't transmitted trigger time point */
		tirgger_timepoint |= ((fstatus & AGG_TX_STATE_STATUS_MSK) !=
				      AGG_TX_STATE_TRANSMITTED);
		IWL_DEBUG_TX_REPLY(mvm,
				   "status %s (0x%04x), try-count (%d) seq (0x%x)\n",
				   iwl_get_agg_tx_status(fstatus),
				   fstatus & AGG_TX_STATE_STATUS_MSK,
				   (fstatus & AGG_TX_STATE_TRY_CNT_MSK) >>
					AGG_TX_STATE_TRY_CNT_POS,
				   le16_to_cpu(frame_status[i].sequence));
	}

	if (tirgger_timepoint)
		iwl_dbg_tlv_time_point(&mvm->fwrt,
				       IWL_FW_INI_TIME_POINT_TX_FAILED, NULL);

}
#else
static void iwl_mvm_rx_tx_cmd_agg_dbg(struct iwl_mvm *mvm,
				      struct iwl_rx_packet *pkt)
{}
#endif /* CONFIG_IWLWIFI_DEBUG */

static void iwl_mvm_rx_tx_cmd_agg(struct iwl_mvm *mvm,
				  struct iwl_rx_packet *pkt)
{
	struct iwl_tx_resp *tx_resp = (void *)pkt->data;
	int sta_id = IWL_MVM_TX_RES_GET_RA(tx_resp->ra_tid);
	int tid = IWL_MVM_TX_RES_GET_TID(tx_resp->ra_tid);
	u16 sequence = le16_to_cpu(pkt->hdr.sequence);
	struct iwl_mvm_sta *mvmsta;
	int queue = SEQ_TO_QUEUE(sequence);
	struct ieee80211_sta *sta;

	if (WARN_ON_ONCE(queue < IWL_MVM_DQA_MIN_DATA_QUEUE &&
			 (queue != IWL_MVM_DQA_BSS_CLIENT_QUEUE)))
		return;

	iwl_mvm_rx_tx_cmd_agg_dbg(mvm, pkt);

	rcu_read_lock();

	mvmsta = iwl_mvm_sta_from_staid_rcu(mvm, sta_id);

	sta = rcu_dereference(mvm->fw_id_to_mac_id[sta_id]);
	if (WARN_ON_ONCE(IS_ERR_OR_NULL(sta) || !sta->wme)) {
		rcu_read_unlock();
		return;
	}

	if (!WARN_ON_ONCE(!mvmsta)) {
		mvmsta->tid_data[tid].rate_n_flags =
			le32_to_cpu(tx_resp->initial_rate);
		mvmsta->tid_data[tid].tx_time =
			le16_to_cpu(tx_resp->wireless_media_time);
		mvmsta->tid_data[tid].lq_color =
			TX_RES_RATE_TABLE_COL_GET(tx_resp->tlc_info);
		iwl_mvm_tx_airtime(mvm, mvmsta,
				   le16_to_cpu(tx_resp->wireless_media_time));
	}

	rcu_read_unlock();
}

void iwl_mvm_rx_tx_cmd(struct iwl_mvm *mvm, struct iwl_rx_cmd_buffer *rxb)
{
	struct iwl_rx_packet *pkt = rxb_addr(rxb);
	struct iwl_tx_resp *tx_resp = (void *)pkt->data;

	if (tx_resp->frame_count == 1)
		iwl_mvm_rx_tx_cmd_single(mvm, pkt);
	else
		iwl_mvm_rx_tx_cmd_agg(mvm, pkt);
}

static void iwl_mvm_tx_reclaim(struct iwl_mvm *mvm, int sta_id, int tid,
			       int txq, int index,
			       struct ieee80211_tx_info *tx_info, u32 rate,
			       bool is_flush)
{
	struct sk_buff_head reclaimed_skbs;
	struct iwl_mvm_tid_data *tid_data = NULL;
	struct ieee80211_sta *sta;
	struct iwl_mvm_sta *mvmsta = NULL;
	struct sk_buff *skb;
	int freed;

	if (WARN_ONCE(sta_id >= mvm->fw->ucode_capa.num_stations ||
		      tid > IWL_MAX_TID_COUNT,
		      "sta_id %d tid %d", sta_id, tid))
		return;

	rcu_read_lock();

	sta = rcu_dereference(mvm->fw_id_to_mac_id[sta_id]);

	/* Reclaiming frames for a station that has been deleted ? */
	if (WARN_ON_ONCE(!sta)) {
		rcu_read_unlock();
		return;
	}

	__skb_queue_head_init(&reclaimed_skbs);

	/*
	 * Release all TFDs before the SSN, i.e. all TFDs in front of
	 * block-ack window (we assume that they've been successfully
	 * transmitted ... if not, it's too late anyway).
	 */
	iwl_trans_reclaim(mvm->trans, txq, index, &reclaimed_skbs, is_flush);

	skb_queue_walk(&reclaimed_skbs, skb) {
		struct ieee80211_tx_info *info = IEEE80211_SKB_CB(skb);

		iwl_trans_free_tx_cmd(mvm->trans, info->driver_data[1]);

		memset(&info->status, 0, sizeof(info->status));
		/* Packet was transmitted successfully, failures come as single
		 * frames because before failing a frame the firmware transmits
		 * it without aggregation at least once.
		 */
		if (!is_flush)
			info->flags |= IEEE80211_TX_STAT_ACK;
		else
			info->flags &= ~IEEE80211_TX_STAT_ACK;
	}

	/*
	 * It's possible to get a BA response after invalidating the rcu (rcu is
	 * invalidated in order to prevent new Tx from being sent, but there may
	 * be some frames already in-flight).
	 * In this case we just want to reclaim, and could skip all the
	 * sta-dependent stuff since it's in the middle of being removed
	 * anyways.
	 */
	if (IS_ERR(sta))
		goto out;

	mvmsta = iwl_mvm_sta_from_mac80211(sta);
	tid_data = &mvmsta->tid_data[tid];

	if (tid_data->txq_id != txq) {
		IWL_ERR(mvm,
			"invalid reclaim request: Q %d, tid %d\n",
			tid_data->txq_id, tid);
		rcu_read_unlock();
		return;
	}

	spin_lock_bh(&mvmsta->lock);

	tid_data->next_reclaimed = index;

	iwl_mvm_check_ratid_empty(mvm, sta, tid);

	freed = 0;

	/* pack lq color from tid_data along the reduced txp */
	tx_info->status.status_driver_data[0] =
		RS_DRV_DATA_PACK(tid_data->lq_color,
				 tx_info->status.status_driver_data[0]);
	tx_info->status.status_driver_data[1] = (void *)(uintptr_t)rate;

	skb_queue_walk(&reclaimed_skbs, skb) {
		struct ieee80211_hdr *hdr = (void *)skb->data;
		struct ieee80211_tx_info *info = IEEE80211_SKB_CB(skb);

		if (!is_flush) {
			if (ieee80211_is_data_qos(hdr->frame_control))
				freed++;
			else
				WARN_ON_ONCE(tid != IWL_MAX_TID_COUNT);
		}

		/* this is the first skb we deliver in this batch */
		/* put the rate scaling data there */
		if (freed == 1) {
			info->flags |= IEEE80211_TX_STAT_AMPDU;
			memcpy(&info->status, &tx_info->status,
			       sizeof(tx_info->status));
			iwl_mvm_hwrate_to_tx_status(mvm->fw, rate, info);
		}
	}

	spin_unlock_bh(&mvmsta->lock);

	/* We got a BA notif with 0 acked or scd_ssn didn't progress which is
	 * possible (i.e. first MPDU in the aggregation wasn't acked)
	 * Still it's important to update RS about sent vs. acked.
	 */
	if (!is_flush && skb_queue_empty(&reclaimed_skbs) &&
	    !iwl_mvm_has_tlc_offload(mvm)) {
		struct ieee80211_chanctx_conf *chanctx_conf = NULL;

		/* no TLC offload, so non-MLD mode */
		if (mvmsta->vif)
			chanctx_conf =
				rcu_dereference(mvmsta->vif->bss_conf.chanctx_conf);

		if (WARN_ON_ONCE(!chanctx_conf))
			goto out;

		tx_info->band = chanctx_conf->def.chan->band;
		iwl_mvm_hwrate_to_tx_status(mvm->fw, rate, tx_info);

		IWL_DEBUG_TX_REPLY(mvm, "No reclaim. Update rs directly\n");
		iwl_mvm_rs_tx_status(mvm, sta, tid, tx_info, false);
	}

out:
	rcu_read_unlock();

	while (!skb_queue_empty(&reclaimed_skbs)) {
		skb = __skb_dequeue(&reclaimed_skbs);
		ieee80211_tx_status_skb(mvm->hw, skb);
	}
}

void iwl_mvm_rx_ba_notif(struct iwl_mvm *mvm, struct iwl_rx_cmd_buffer *rxb)
{
	struct iwl_rx_packet *pkt = rxb_addr(rxb);
	unsigned int pkt_len = iwl_rx_packet_payload_len(pkt);
	int sta_id, tid, txq, index;
	struct ieee80211_tx_info ba_info = {};
	struct iwl_mvm_ba_notif *ba_notif;
	struct iwl_mvm_tid_data *tid_data;
	struct iwl_mvm_sta *mvmsta;

	ba_info.flags = IEEE80211_TX_STAT_AMPDU;

	if (iwl_mvm_has_new_tx_api(mvm)) {
		struct iwl_mvm_compressed_ba_notif *ba_res =
			(void *)pkt->data;
		u8 lq_color = TX_RES_RATE_TABLE_COL_GET(ba_res->tlc_rate_info);
		u16 tfd_cnt;
		int i;

		if (IWL_FW_CHECK(mvm, sizeof(*ba_res) > pkt_len,
				 "short BA notification (%d)\n", pkt_len))
			return;

		sta_id = ba_res->sta_id;
		ba_info.status.ampdu_ack_len = (u8)le16_to_cpu(ba_res->done);
		ba_info.status.ampdu_len = (u8)le16_to_cpu(ba_res->txed);
		ba_info.status.tx_time =
			(u16)le32_to_cpu(ba_res->wireless_time);
		ba_info.status.status_driver_data[0] =
			(void *)(uintptr_t)ba_res->reduced_txp;

		tfd_cnt = le16_to_cpu(ba_res->tfd_cnt);
		if (!tfd_cnt)
			return;

		if (IWL_FW_CHECK(mvm,
				 struct_size(ba_res, tfd, tfd_cnt) > pkt_len,
				 "short BA notification (tfds:%d, size:%d)\n",
				 tfd_cnt, pkt_len))
			return;

		IWL_DEBUG_TX_REPLY(mvm,
				   "BA_NOTIFICATION Received from sta_id = %d, flags %x, sent:%d, acked:%d\n",
				   sta_id, le32_to_cpu(ba_res->flags),
				   le16_to_cpu(ba_res->txed),
				   le16_to_cpu(ba_res->done));

		rcu_read_lock();

		mvmsta = iwl_mvm_sta_from_staid_rcu(mvm, sta_id);
		/*
		 * It's possible to get a BA response after invalidating the rcu
		 * (rcu is invalidated in order to prevent new Tx from being
		 * sent, but there may be some frames already in-flight).
		 * In this case we just want to reclaim, and could skip all the
		 * sta-dependent stuff since it's in the middle of being removed
		 * anyways.
		 */

		/* Free per TID */
		for (i = 0; i < tfd_cnt; i++) {
			struct iwl_mvm_compressed_ba_tfd *ba_tfd =
				&ba_res->tfd[i];

			tid = ba_tfd->tid;
			if (tid == IWL_MGMT_TID)
				tid = IWL_MAX_TID_COUNT;

			if (mvmsta)
				mvmsta->tid_data[i].lq_color = lq_color;

			iwl_mvm_tx_reclaim(mvm, sta_id, tid,
					   (int)(le16_to_cpu(ba_tfd->q_num)),
					   le16_to_cpu(ba_tfd->tfd_index),
					   &ba_info,
					   le32_to_cpu(ba_res->tx_rate), false);
		}

		if (mvmsta) {
			iwl_mvm_tx_airtime(mvm, mvmsta,
					   le32_to_cpu(ba_res->wireless_time));

			iwl_mvm_count_mpdu(mvmsta, sta_id,
					   le16_to_cpu(ba_res->txed), true, 0);
		}
		rcu_read_unlock();
		return;
	}

	ba_notif = (void *)pkt->data;
	sta_id = ba_notif->sta_id;
	tid = ba_notif->tid;
	/* "flow" corresponds to Tx queue */
	txq = le16_to_cpu(ba_notif->scd_flow);
	/* "ssn" is start of block-ack Tx window, corresponds to index
	 * (in Tx queue's circular buffer) of first TFD/frame in window */
	index = le16_to_cpu(ba_notif->scd_ssn);

	rcu_read_lock();
	mvmsta = iwl_mvm_sta_from_staid_rcu(mvm, sta_id);
	if (IWL_FW_CHECK(mvm, !mvmsta,
			 "invalid STA ID %d in BA notif\n",
			 sta_id)) {
		rcu_read_unlock();
		return;
	}

	tid_data = &mvmsta->tid_data[tid];

	ba_info.status.ampdu_ack_len = ba_notif->txed_2_done;
	ba_info.status.ampdu_len = ba_notif->txed;
	ba_info.status.tx_time = tid_data->tx_time;
	ba_info.status.status_driver_data[0] =
		(void *)(uintptr_t)ba_notif->reduced_txp;

	rcu_read_unlock();

	IWL_DEBUG_TX_REPLY(mvm,
			   "BA_NOTIFICATION Received from %pM, sta_id = %d\n",
			   ba_notif->sta_addr, ba_notif->sta_id);

	IWL_DEBUG_TX_REPLY(mvm,
			   "TID = %d, SeqCtl = %d, bitmap = 0x%llx, scd_flow = %d, scd_ssn = %d sent:%d, acked:%d\n",
			   ba_notif->tid, le16_to_cpu(ba_notif->seq_ctl),
			   le64_to_cpu(ba_notif->bitmap), txq, index,
			   ba_notif->txed, ba_notif->txed_2_done);

	IWL_DEBUG_TX_REPLY(mvm, "reduced txp from ba notif %d\n",
			   ba_notif->reduced_txp);

	iwl_mvm_tx_reclaim(mvm, sta_id, tid, txq, index, &ba_info,
			   tid_data->rate_n_flags, false);
}

/*
 * Note that there are transports that buffer frames before they reach
 * the firmware. This means that after flush_tx_path is called, the
 * queue might not be empty. The race-free way to handle this is to:
 * 1) set the station as draining
 * 2) flush the Tx path
 * 3) wait for the transport queues to be empty
 */
int iwl_mvm_flush_tx_path(struct iwl_mvm *mvm, u32 tfd_msk)
{
	int ret;
	struct iwl_tx_path_flush_cmd_v1 flush_cmd = {
		.queues_ctl = cpu_to_le32(tfd_msk),
		.flush_ctl = cpu_to_le16(DUMP_TX_FIFO_FLUSH),
	};

	WARN_ON(iwl_mvm_has_new_tx_api(mvm));
	ret = iwl_mvm_send_cmd_pdu(mvm, TXPATH_FLUSH, 0,
				   sizeof(flush_cmd), &flush_cmd);
	if (ret)
		IWL_ERR(mvm, "Failed to send flush command (%d)\n", ret);
	return ret;
}

int iwl_mvm_flush_sta_tids(struct iwl_mvm *mvm, u32 sta_id, u16 tids)
{
	int ret;
	struct iwl_tx_path_flush_cmd_rsp *rsp;
	struct iwl_tx_path_flush_cmd flush_cmd = {
		.sta_id = cpu_to_le32(sta_id),
		.tid_mask = cpu_to_le16(tids),
	};

	struct iwl_host_cmd cmd = {
		.id = TXPATH_FLUSH,
		.len = { sizeof(flush_cmd), },
		.data = { &flush_cmd, },
	};

	WARN_ON(!iwl_mvm_has_new_tx_api(mvm));

	if (iwl_fw_lookup_notif_ver(mvm->fw, LONG_GROUP, TXPATH_FLUSH, 0) > 0)
		cmd.flags |= CMD_WANT_SKB | CMD_SEND_IN_RFKILL;

	IWL_DEBUG_TX_QUEUES(mvm, "flush for sta id %d tid mask 0x%x\n",
			    sta_id, tids);

	ret = iwl_mvm_send_cmd(mvm, &cmd);

	if (ret) {
		IWL_ERR(mvm, "Failed to send flush command (%d)\n", ret);
		return ret;
	}

	if (cmd.flags & CMD_WANT_SKB) {
		int i;
		int num_flushed_queues;

		if (WARN_ON_ONCE(iwl_rx_packet_payload_len(cmd.resp_pkt) != sizeof(*rsp))) {
			ret = -EIO;
			goto free_rsp;
		}

		rsp = (void *)cmd.resp_pkt->data;

		if (WARN_ONCE(le16_to_cpu(rsp->sta_id) != sta_id,
			      "sta_id %d != rsp_sta_id %d",
			      sta_id, le16_to_cpu(rsp->sta_id))) {
			ret = -EIO;
			goto free_rsp;
		}

		num_flushed_queues = le16_to_cpu(rsp->num_flushed_queues);
		if (WARN_ONCE(num_flushed_queues > IWL_TX_FLUSH_QUEUE_RSP,
			      "num_flushed_queues %d", num_flushed_queues)) {
			ret = -EIO;
			goto free_rsp;
		}

		for (i = 0; i < num_flushed_queues; i++) {
			struct ieee80211_tx_info tx_info = {};
			struct iwl_flush_queue_info *queue_info = &rsp->queues[i];
			int tid = le16_to_cpu(queue_info->tid);
			int read_before = le16_to_cpu(queue_info->read_before_flush);
			int read_after = le16_to_cpu(queue_info->read_after_flush);
			int queue_num = le16_to_cpu(queue_info->queue_num);

			if (tid == IWL_MGMT_TID)
				tid = IWL_MAX_TID_COUNT;

			IWL_DEBUG_TX_QUEUES(mvm,
					    "tid %d queue_id %d read-before %d read-after %d\n",
					    tid, queue_num, read_before, read_after);

			iwl_mvm_tx_reclaim(mvm, sta_id, tid, queue_num, read_after,
					   &tx_info, 0, true);
		}
free_rsp:
		iwl_free_resp(&cmd);
	}
	return ret;
}

int iwl_mvm_flush_sta(struct iwl_mvm *mvm, u32 sta_id, u32 tfd_queue_mask)
{
	if (iwl_mvm_has_new_tx_api(mvm))
		return iwl_mvm_flush_sta_tids(mvm, sta_id, 0xffff);

	return iwl_mvm_flush_tx_path(mvm, tfd_queue_mask);
}<|MERGE_RESOLUTION|>--- conflicted
+++ resolved
@@ -520,8 +520,6 @@
 	}
 }
 
-<<<<<<< HEAD
-=======
 static bool iwl_mvm_use_host_rate(struct iwl_mvm *mvm,
 				  struct iwl_mvm_sta *mvmsta,
 				  struct ieee80211_hdr *hdr,
@@ -547,7 +545,6 @@
 	return mvm->trans->trans_cfg->device_family < IWL_DEVICE_FAMILY_BZ;
 }
 
->>>>>>> a6ad5510
 static void iwl_mvm_copy_hdr(void *cmd, const void *hdr, int hdrlen,
 			     const u8 *addr3_override)
 {
@@ -595,21 +592,12 @@
 			flags |= IWL_TX_FLAGS_ENCRYPT_DIS;
 
 		/*
-<<<<<<< HEAD
-		 * For data and mgmt packets rate info comes from the fw. Only
-		 * set rate/antenna for injected frames with fixed rate, or
-		 * when no sta is given.
-		 */
-		if (unlikely(!sta ||
-			     info->control.flags & IEEE80211_TX_CTRL_RATE_INJECT)) {
-=======
 		 * For data and mgmt packets rate info comes from the fw (for
 		 * new devices, older FW is somewhat broken for this). Only
 		 * set rate/antenna for injected frames with fixed rate, or
 		 * when no sta is given, or with older firmware.
 		 */
 		if (unlikely(iwl_mvm_use_host_rate(mvm, mvmsta, hdr, info))) {
->>>>>>> a6ad5510
 			flags |= IWL_TX_FLAGS_CMD_RATE;
 			rate_n_flags =
 				iwl_mvm_get_tx_rate_n_flags(mvm, info, sta,
