--- conflicted
+++ resolved
@@ -1888,8 +1888,6 @@
 		break;
 	default:
 		WARN_ON(1);
-<<<<<<< HEAD
-=======
 	}
 }
 
@@ -1908,7 +1906,6 @@
 					      &seq,
 					      key->cipher);
 		ieee80211_set_key_rx_seq(key, 0, &seq);
->>>>>>> a6ad5510
 	}
 }
 
@@ -2253,17 +2250,10 @@
 
 	if (key_config->keyidx == 4 || key_config->keyidx == 5) {
 		struct iwl_mvm_vif *mvmvif = iwl_mvm_vif_from_mac80211(vif);
-<<<<<<< HEAD
-		int link_id = vif->active_links ? __ffs(vif->active_links) : 0;
-		struct iwl_mvm_vif_link_info *mvm_link =
-			mvmvif->link[link_id];
-
-=======
 		struct iwl_mvm_vif_link_info *mvm_link;
 
 		link_id = link_id < 0 ? 0 : link_id;
 		mvm_link = mvmvif->link[link_id];
->>>>>>> a6ad5510
 		mvm_link->igtk = key_config;
 	}
 
@@ -2448,8 +2438,6 @@
 	/* mac80211 expects big endian for memcmp() to work, convert */
 	for (i = 0; i < sizeof(data->ipn); i++)
 		status->igtk.ipn[i] = data->ipn[sizeof(data->ipn) - i - 1];
-<<<<<<< HEAD
-=======
 }
 
 static void iwl_mvm_convert_bigtk(struct iwl_wowlan_status_data *status,
@@ -2481,7 +2469,6 @@
 		       sizeof(data[data_idx].ipn));
 		status_idx++;
 	}
->>>>>>> a6ad5510
 }
 
 static void iwl_mvm_parse_wowlan_info_notif(struct iwl_mvm *mvm,
