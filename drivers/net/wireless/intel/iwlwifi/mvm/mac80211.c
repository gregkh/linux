/******************************************************************************
 *
 * This file is provided under a dual BSD/GPLv2 license.  When using or
 * redistributing this file, you may do so under either license.
 *
 * GPL LICENSE SUMMARY
 *
 * Copyright(c) 2012 - 2014 Intel Corporation. All rights reserved.
 * Copyright(c) 2013 - 2015 Intel Mobile Communications GmbH
 * Copyright(c) 2016 - 2017 Intel Deutschland GmbH
 * Copyright(c) 2018 - 2019 Intel Corporation
 *
 * This program is free software; you can redistribute it and/or modify
 * it under the terms of version 2 of the GNU General Public License as
 * published by the Free Software Foundation.
 *
 * This program is distributed in the hope that it will be useful, but
 * WITHOUT ANY WARRANTY; without even the implied warranty of
 * MERCHANTABILITY or FITNESS FOR A PARTICULAR PURPOSE.  See the GNU
 * General Public License for more details.
 *
 * The full GNU General Public License is included in this distribution
 * in the file called COPYING.
 *
 * Contact Information:
 *  Intel Linux Wireless <linuxwifi@intel.com>
 * Intel Corporation, 5200 N.E. Elam Young Parkway, Hillsboro, OR 97124-6497
 *
 * BSD LICENSE
 *
 * Copyright(c) 2012 - 2014 Intel Corporation. All rights reserved.
 * Copyright(c) 2013 - 2015 Intel Mobile Communications GmbH
 * Copyright(c) 2016 - 2017 Intel Deutschland GmbH
 * Copyright(c) 2018 - 2019 Intel Corporation
 * All rights reserved.
 *
 * Redistribution and use in source and binary forms, with or without
 * modification, are permitted provided that the following conditions
 * are met:
 *
 *  * Redistributions of source code must retain the above copyright
 *    notice, this list of conditions and the following disclaimer.
 *  * Redistributions in binary form must reproduce the above copyright
 *    notice, this list of conditions and the following disclaimer in
 *    the documentation and/or other materials provided with the
 *    distribution.
 *  * Neither the name Intel Corporation nor the names of its
 *    contributors may be used to endorse or promote products derived
 *    from this software without specific prior written permission.
 *
 * THIS SOFTWARE IS PROVIDED BY THE COPYRIGHT HOLDERS AND CONTRIBUTORS
 * "AS IS" AND ANY EXPRESS OR IMPLIED WARRANTIES, INCLUDING, BUT NOT
 * LIMITED TO, THE IMPLIED WARRANTIES OF MERCHANTABILITY AND FITNESS FOR
 * A PARTICULAR PURPOSE ARE DISCLAIMED. IN NO EVENT SHALL THE COPYRIGHT
 * OWNER OR CONTRIBUTORS BE LIABLE FOR ANY DIRECT, INDIRECT, INCIDENTAL,
 * SPECIAL, EXEMPLARY, OR CONSEQUENTIAL DAMAGES (INCLUDING, BUT NOT
 * LIMITED TO, PROCUREMENT OF SUBSTITUTE GOODS OR SERVICES; LOSS OF USE,
 * DATA, OR PROFITS; OR BUSINESS INTERRUPTION) HOWEVER CAUSED AND ON ANY
 * THEORY OF LIABILITY, WHETHER IN CONTRACT, STRICT LIABILITY, OR TORT
 * (INCLUDING NEGLIGENCE OR OTHERWISE) ARISING IN ANY WAY OUT OF THE USE
 * OF THIS SOFTWARE, EVEN IF ADVISED OF THE POSSIBILITY OF SUCH DAMAGE.
 *
 *****************************************************************************/
#include <linux/kernel.h>
#include <linux/slab.h>
#include <linux/skbuff.h>
#include <linux/netdevice.h>
#include <linux/etherdevice.h>
#include <linux/ip.h>
#include <linux/if_arp.h>
#include <linux/time.h>
#include <net/mac80211.h>
#include <net/ieee80211_radiotap.h>
#include <net/tcp.h>

#include "iwl-op-mode.h"
#include "iwl-io.h"
#include "mvm.h"
#include "sta.h"
#include "time-event.h"
#include "iwl-eeprom-parse.h"
#include "iwl-phy-db.h"
#include "testmode.h"
#include "fw/error-dump.h"
#include "iwl-prph.h"
#include "iwl-nvm-parse.h"

static const struct ieee80211_iface_limit iwl_mvm_limits[] = {
	{
		.max = 1,
		.types = BIT(NL80211_IFTYPE_STATION),
	},
	{
		.max = 1,
		.types = BIT(NL80211_IFTYPE_AP) |
			BIT(NL80211_IFTYPE_P2P_CLIENT) |
			BIT(NL80211_IFTYPE_P2P_GO),
	},
	{
		.max = 1,
		.types = BIT(NL80211_IFTYPE_P2P_DEVICE),
	},
};

static const struct ieee80211_iface_combination iwl_mvm_iface_combinations[] = {
	{
		.num_different_channels = 2,
		.max_interfaces = 3,
		.limits = iwl_mvm_limits,
		.n_limits = ARRAY_SIZE(iwl_mvm_limits),
	},
};

#ifdef CONFIG_IWLWIFI_BCAST_FILTERING
/*
 * Use the reserved field to indicate magic values.
 * these values will only be used internally by the driver,
 * and won't make it to the fw (reserved will be 0).
 * BC_FILTER_MAGIC_IP - configure the val of this attribute to
 *	be the vif's ip address. in case there is not a single
 *	ip address (0, or more than 1), this attribute will
 *	be skipped.
 * BC_FILTER_MAGIC_MAC - set the val of this attribute to
 *	the LSB bytes of the vif's mac address
 */
enum {
	BC_FILTER_MAGIC_NONE = 0,
	BC_FILTER_MAGIC_IP,
	BC_FILTER_MAGIC_MAC,
};

static const struct iwl_fw_bcast_filter iwl_mvm_default_bcast_filters[] = {
	{
		/* arp */
		.discard = 0,
		.frame_type = BCAST_FILTER_FRAME_TYPE_ALL,
		.attrs = {
			{
				/* frame type - arp, hw type - ethernet */
				.offset_type =
					BCAST_FILTER_OFFSET_PAYLOAD_START,
				.offset = sizeof(rfc1042_header),
				.val = cpu_to_be32(0x08060001),
				.mask = cpu_to_be32(0xffffffff),
			},
			{
				/* arp dest ip */
				.offset_type =
					BCAST_FILTER_OFFSET_PAYLOAD_START,
				.offset = sizeof(rfc1042_header) + 2 +
					  sizeof(struct arphdr) +
					  ETH_ALEN + sizeof(__be32) +
					  ETH_ALEN,
				.mask = cpu_to_be32(0xffffffff),
				/* mark it as special field */
				.reserved1 = cpu_to_le16(BC_FILTER_MAGIC_IP),
			},
		},
	},
	{
		/* dhcp offer bcast */
		.discard = 0,
		.frame_type = BCAST_FILTER_FRAME_TYPE_IPV4,
		.attrs = {
			{
				/* udp dest port - 68 (bootp client)*/
				.offset_type = BCAST_FILTER_OFFSET_IP_END,
				.offset = offsetof(struct udphdr, dest),
				.val = cpu_to_be32(0x00440000),
				.mask = cpu_to_be32(0xffff0000),
			},
			{
				/* dhcp - lsb bytes of client hw address */
				.offset_type = BCAST_FILTER_OFFSET_IP_END,
				.offset = 38,
				.mask = cpu_to_be32(0xffffffff),
				/* mark it as special field */
				.reserved1 = cpu_to_le16(BC_FILTER_MAGIC_MAC),
			},
		},
	},
	/* last filter must be empty */
	{},
};
#endif

static const struct cfg80211_pmsr_capabilities iwl_mvm_pmsr_capa = {
	.max_peers = IWL_MVM_TOF_MAX_APS,
	.report_ap_tsf = 1,
	.randomize_mac_addr = 1,

	.ftm = {
		.supported = 1,
		.asap = 1,
		.non_asap = 1,
		.request_lci = 1,
		.request_civicloc = 1,
		.max_bursts_exponent = -1, /* all supported */
		.max_ftms_per_burst = 0, /* no limits */
		.bandwidths = BIT(NL80211_CHAN_WIDTH_20_NOHT) |
			      BIT(NL80211_CHAN_WIDTH_20) |
			      BIT(NL80211_CHAN_WIDTH_40) |
			      BIT(NL80211_CHAN_WIDTH_80),
		.preambles = BIT(NL80211_PREAMBLE_LEGACY) |
			     BIT(NL80211_PREAMBLE_HT) |
			     BIT(NL80211_PREAMBLE_VHT),
	},
};

static int __iwl_mvm_mac_set_key(struct ieee80211_hw *hw,
				 enum set_key_cmd cmd,
				 struct ieee80211_vif *vif,
				 struct ieee80211_sta *sta,
				 struct ieee80211_key_conf *key);

static void iwl_mvm_reset_phy_ctxts(struct iwl_mvm *mvm)
{
	int i;

	memset(mvm->phy_ctxts, 0, sizeof(mvm->phy_ctxts));
	for (i = 0; i < NUM_PHY_CTX; i++) {
		mvm->phy_ctxts[i].id = i;
		mvm->phy_ctxts[i].ref = 0;
	}
}

struct ieee80211_regdomain *iwl_mvm_get_regdomain(struct wiphy *wiphy,
						  const char *alpha2,
						  enum iwl_mcc_source src_id,
						  bool *changed)
{
	struct ieee80211_regdomain *regd = NULL;
	struct ieee80211_hw *hw = wiphy_to_ieee80211_hw(wiphy);
	struct iwl_mvm *mvm = IWL_MAC80211_GET_MVM(hw);
	struct iwl_mcc_update_resp *resp;

	IWL_DEBUG_LAR(mvm, "Getting regdomain data for %s from FW\n", alpha2);

	lockdep_assert_held(&mvm->mutex);

	resp = iwl_mvm_update_mcc(mvm, alpha2, src_id);
	if (IS_ERR_OR_NULL(resp)) {
		IWL_DEBUG_LAR(mvm, "Could not get update from FW %d\n",
			      PTR_ERR_OR_ZERO(resp));
		goto out;
	}

	if (changed) {
		u32 status = le32_to_cpu(resp->status);

		*changed = (status == MCC_RESP_NEW_CHAN_PROFILE ||
			    status == MCC_RESP_ILLEGAL);
	}

	regd = iwl_parse_nvm_mcc_info(mvm->trans->dev, mvm->cfg,
				      __le32_to_cpu(resp->n_channels),
				      resp->channels,
				      __le16_to_cpu(resp->mcc),
				      __le16_to_cpu(resp->geo_info));
	/* Store the return source id */
	src_id = resp->source_id;
	kfree(resp);
	if (IS_ERR_OR_NULL(regd)) {
		IWL_DEBUG_LAR(mvm, "Could not get parse update from FW %d\n",
			      PTR_ERR_OR_ZERO(regd));
		goto out;
	}

	IWL_DEBUG_LAR(mvm, "setting alpha2 from FW to %s (0x%x, 0x%x) src=%d\n",
		      regd->alpha2, regd->alpha2[0], regd->alpha2[1], src_id);
	mvm->lar_regdom_set = true;
	mvm->mcc_src = src_id;

out:
	return regd;
}

void iwl_mvm_update_changed_regdom(struct iwl_mvm *mvm)
{
	bool changed;
	struct ieee80211_regdomain *regd;

	if (!iwl_mvm_is_lar_supported(mvm))
		return;

	regd = iwl_mvm_get_current_regdomain(mvm, &changed);
	if (!IS_ERR_OR_NULL(regd)) {
		/* only update the regulatory core if changed */
		if (changed)
			regulatory_set_wiphy_regd(mvm->hw->wiphy, regd);

		kfree(regd);
	}
}

struct ieee80211_regdomain *iwl_mvm_get_current_regdomain(struct iwl_mvm *mvm,
							  bool *changed)
{
	return iwl_mvm_get_regdomain(mvm->hw->wiphy, "ZZ",
				     iwl_mvm_is_wifi_mcc_supported(mvm) ?
				     MCC_SOURCE_GET_CURRENT :
				     MCC_SOURCE_OLD_FW, changed);
}

int iwl_mvm_init_fw_regd(struct iwl_mvm *mvm)
{
	enum iwl_mcc_source used_src;
	struct ieee80211_regdomain *regd;
	int ret;
	bool changed;
	const struct ieee80211_regdomain *r =
			rtnl_dereference(mvm->hw->wiphy->regd);

	if (!r)
		return -ENOENT;

	/* save the last source in case we overwrite it below */
	used_src = mvm->mcc_src;
	if (iwl_mvm_is_wifi_mcc_supported(mvm)) {
		/* Notify the firmware we support wifi location updates */
		regd = iwl_mvm_get_current_regdomain(mvm, NULL);
		if (!IS_ERR_OR_NULL(regd))
			kfree(regd);
	}

	/* Now set our last stored MCC and source */
	regd = iwl_mvm_get_regdomain(mvm->hw->wiphy, r->alpha2, used_src,
				     &changed);
	if (IS_ERR_OR_NULL(regd))
		return -EIO;

	/* update cfg80211 if the regdomain was changed */
	if (changed)
		ret = regulatory_set_wiphy_regd_sync_rtnl(mvm->hw->wiphy, regd);
	else
		ret = 0;

	kfree(regd);
	return ret;
}

const static u8 he_if_types_ext_capa_sta[] = {
	 [0] = WLAN_EXT_CAPA1_EXT_CHANNEL_SWITCHING,
	 [2] = WLAN_EXT_CAPA3_MULTI_BSSID_SUPPORT,
	 [7] = WLAN_EXT_CAPA8_OPMODE_NOTIF,
	 [9] = WLAN_EXT_CAPA10_TWT_REQUESTER_SUPPORT,
};

const static struct wiphy_iftype_ext_capab he_iftypes_ext_capa[] = {
	{
		.iftype = NL80211_IFTYPE_STATION,
		.extended_capabilities = he_if_types_ext_capa_sta,
		.extended_capabilities_mask = he_if_types_ext_capa_sta,
		.extended_capabilities_len = sizeof(he_if_types_ext_capa_sta),
	},
};

int iwl_mvm_mac_setup_register(struct iwl_mvm *mvm)
{
	struct ieee80211_hw *hw = mvm->hw;
	int num_mac, ret, i;
	static const u32 mvm_ciphers[] = {
		WLAN_CIPHER_SUITE_WEP40,
		WLAN_CIPHER_SUITE_WEP104,
		WLAN_CIPHER_SUITE_TKIP,
		WLAN_CIPHER_SUITE_CCMP,
	};
#ifdef CONFIG_PM_SLEEP
	bool unified = fw_has_capa(&mvm->fw->ucode_capa,
				   IWL_UCODE_TLV_CAPA_CNSLDTD_D3_D0_IMG);
#endif

	/* Tell mac80211 our characteristics */
	ieee80211_hw_set(hw, SIGNAL_DBM);
	ieee80211_hw_set(hw, SPECTRUM_MGMT);
	ieee80211_hw_set(hw, REPORTS_TX_ACK_STATUS);
	ieee80211_hw_set(hw, WANT_MONITOR_VIF);
	ieee80211_hw_set(hw, SUPPORTS_PS);
	ieee80211_hw_set(hw, SUPPORTS_DYNAMIC_PS);
	ieee80211_hw_set(hw, AMPDU_AGGREGATION);
	ieee80211_hw_set(hw, TIMING_BEACON_ONLY);
	ieee80211_hw_set(hw, CONNECTION_MONITOR);
	ieee80211_hw_set(hw, CHANCTX_STA_CSA);
	ieee80211_hw_set(hw, SUPPORT_FAST_XMIT);
	ieee80211_hw_set(hw, SUPPORTS_CLONED_SKBS);
	ieee80211_hw_set(hw, SUPPORTS_AMSDU_IN_AMPDU);
	ieee80211_hw_set(hw, NEEDS_UNIQUE_STA_ADDR);
	ieee80211_hw_set(hw, DEAUTH_NEED_MGD_TX_PREP);
	ieee80211_hw_set(hw, SUPPORTS_VHT_EXT_NSS_BW);
	ieee80211_hw_set(hw, BUFF_MMPDU_TXQ);
	ieee80211_hw_set(hw, STA_MMPDU_TXQ);
	/*
	 * On older devices, enabling TX A-MSDU occasionally leads to
	 * something getting messed up, the command read from the FIFO
	 * gets out of sync and isn't a TX command, so that we have an
	 * assert EDC.
	 *
	 * It's not clear where the bug is, but since we didn't used to
	 * support A-MSDU until moving the mac80211 iTXQs, just leave it
	 * for older devices. We also don't see this issue on any newer
	 * devices.
	 */
	if (mvm->trans->trans_cfg->device_family >= IWL_DEVICE_FAMILY_9000)
		ieee80211_hw_set(hw, TX_AMSDU);
	ieee80211_hw_set(hw, TX_FRAG_LIST);

	if (iwl_mvm_has_tlc_offload(mvm)) {
		ieee80211_hw_set(hw, TX_AMPDU_SETUP_IN_HW);
		ieee80211_hw_set(hw, HAS_RATE_CONTROL);
	}

	if (iwl_mvm_has_new_rx_api(mvm))
		ieee80211_hw_set(hw, SUPPORTS_REORDERING_BUFFER);

	if (fw_has_capa(&mvm->fw->ucode_capa,
			IWL_UCODE_TLV_CAPA_STA_PM_NOTIF)) {
		ieee80211_hw_set(hw, AP_LINK_PS);
	} else if (WARN_ON(iwl_mvm_has_new_tx_api(mvm))) {
		/*
		 * we absolutely need this for the new TX API since that comes
		 * with many more queues than the current code can deal with
		 * for station powersave
		 */
		return -EINVAL;
	}

	if (mvm->trans->num_rx_queues > 1)
		ieee80211_hw_set(hw, USES_RSS);

	if (mvm->trans->max_skb_frags)
		hw->netdev_features = NETIF_F_HIGHDMA | NETIF_F_SG;

	hw->queues = IEEE80211_MAX_QUEUES;
	hw->offchannel_tx_hw_queue = IWL_MVM_OFFCHANNEL_QUEUE;
	hw->radiotap_mcs_details |= IEEE80211_RADIOTAP_MCS_HAVE_FEC |
				    IEEE80211_RADIOTAP_MCS_HAVE_STBC;
	hw->radiotap_vht_details |= IEEE80211_RADIOTAP_VHT_KNOWN_STBC |
		IEEE80211_RADIOTAP_VHT_KNOWN_BEAMFORMED;

	hw->radiotap_timestamp.units_pos =
		IEEE80211_RADIOTAP_TIMESTAMP_UNIT_US |
		IEEE80211_RADIOTAP_TIMESTAMP_SPOS_PLCP_SIG_ACQ;
	/* this is the case for CCK frames, it's better (only 8) for OFDM */
	hw->radiotap_timestamp.accuracy = 22;

	if (!iwl_mvm_has_tlc_offload(mvm))
		hw->rate_control_algorithm = RS_NAME;

	hw->uapsd_queues = IWL_MVM_UAPSD_QUEUES;
	hw->uapsd_max_sp_len = IWL_UAPSD_MAX_SP;
	hw->max_tx_fragments = mvm->trans->max_skb_frags;

	BUILD_BUG_ON(ARRAY_SIZE(mvm->ciphers) < ARRAY_SIZE(mvm_ciphers) + 6);
	memcpy(mvm->ciphers, mvm_ciphers, sizeof(mvm_ciphers));
	hw->wiphy->n_cipher_suites = ARRAY_SIZE(mvm_ciphers);
	hw->wiphy->cipher_suites = mvm->ciphers;

	if (iwl_mvm_has_new_rx_api(mvm)) {
		mvm->ciphers[hw->wiphy->n_cipher_suites] =
			WLAN_CIPHER_SUITE_GCMP;
		hw->wiphy->n_cipher_suites++;
		mvm->ciphers[hw->wiphy->n_cipher_suites] =
			WLAN_CIPHER_SUITE_GCMP_256;
		hw->wiphy->n_cipher_suites++;
	}

	/* Enable 11w if software crypto is not enabled (as the
	 * firmware will interpret some mgmt packets, so enabling it
	 * with software crypto isn't safe).
	 */
	if (!iwlwifi_mod_params.swcrypto) {
		ieee80211_hw_set(hw, MFP_CAPABLE);
		mvm->ciphers[hw->wiphy->n_cipher_suites] =
			WLAN_CIPHER_SUITE_AES_CMAC;
		hw->wiphy->n_cipher_suites++;
		if (iwl_mvm_has_new_rx_api(mvm)) {
			mvm->ciphers[hw->wiphy->n_cipher_suites] =
				WLAN_CIPHER_SUITE_BIP_GMAC_128;
			hw->wiphy->n_cipher_suites++;
			mvm->ciphers[hw->wiphy->n_cipher_suites] =
				WLAN_CIPHER_SUITE_BIP_GMAC_256;
			hw->wiphy->n_cipher_suites++;
		}
	}

	/* currently FW API supports only one optional cipher scheme */
	if (mvm->fw->cs[0].cipher) {
		const struct iwl_fw_cipher_scheme *fwcs = &mvm->fw->cs[0];
		struct ieee80211_cipher_scheme *cs = &mvm->cs[0];

		mvm->hw->n_cipher_schemes = 1;

		cs->cipher = le32_to_cpu(fwcs->cipher);
		cs->iftype = BIT(NL80211_IFTYPE_STATION);
		cs->hdr_len = fwcs->hdr_len;
		cs->pn_len = fwcs->pn_len;
		cs->pn_off = fwcs->pn_off;
		cs->key_idx_off = fwcs->key_idx_off;
		cs->key_idx_mask = fwcs->key_idx_mask;
		cs->key_idx_shift = fwcs->key_idx_shift;
		cs->mic_len = fwcs->mic_len;

		mvm->hw->cipher_schemes = mvm->cs;
		mvm->ciphers[hw->wiphy->n_cipher_suites] = cs->cipher;
		hw->wiphy->n_cipher_suites++;
	}

	if (fw_has_capa(&mvm->fw->ucode_capa,
			IWL_UCODE_TLV_CAPA_FTM_CALIBRATED)) {
		wiphy_ext_feature_set(hw->wiphy,
				      NL80211_EXT_FEATURE_ENABLE_FTM_RESPONDER);
		hw->wiphy->pmsr_capa = &iwl_mvm_pmsr_capa;
	}

	ieee80211_hw_set(hw, SINGLE_SCAN_ON_ALL_BANDS);
	hw->wiphy->features |=
		NL80211_FEATURE_SCHED_SCAN_RANDOM_MAC_ADDR |
		NL80211_FEATURE_SCAN_RANDOM_MAC_ADDR |
		NL80211_FEATURE_ND_RANDOM_MAC_ADDR;

	hw->sta_data_size = sizeof(struct iwl_mvm_sta);
	hw->vif_data_size = sizeof(struct iwl_mvm_vif);
	hw->chanctx_data_size = sizeof(u16);
	hw->txq_data_size = sizeof(struct iwl_mvm_txq);

	hw->wiphy->interface_modes = BIT(NL80211_IFTYPE_STATION) |
		BIT(NL80211_IFTYPE_P2P_CLIENT) |
		BIT(NL80211_IFTYPE_AP) |
		BIT(NL80211_IFTYPE_P2P_GO) |
		BIT(NL80211_IFTYPE_P2P_DEVICE) |
		BIT(NL80211_IFTYPE_ADHOC);

	hw->wiphy->flags |= WIPHY_FLAG_IBSS_RSN;
	wiphy_ext_feature_set(hw->wiphy, NL80211_EXT_FEATURE_VHT_IBSS);
	hw->wiphy->features |= NL80211_FEATURE_HT_IBSS;

	hw->wiphy->regulatory_flags |= REGULATORY_ENABLE_RELAX_NO_IR;
	if (iwl_mvm_is_lar_supported(mvm))
		hw->wiphy->regulatory_flags |= REGULATORY_WIPHY_SELF_MANAGED;
	else
		hw->wiphy->regulatory_flags |= REGULATORY_CUSTOM_REG |
					       REGULATORY_DISABLE_BEACON_HINTS;

	hw->wiphy->flags |= WIPHY_FLAG_AP_UAPSD;
	hw->wiphy->flags |= WIPHY_FLAG_HAS_CHANNEL_SWITCH;

	hw->wiphy->iface_combinations = iwl_mvm_iface_combinations;
	hw->wiphy->n_iface_combinations =
		ARRAY_SIZE(iwl_mvm_iface_combinations);

	hw->wiphy->max_remain_on_channel_duration = 10000;
	hw->max_listen_interval = IWL_CONN_MAX_LISTEN_INTERVAL;

	/* Extract MAC address */
	memcpy(mvm->addresses[0].addr, mvm->nvm_data->hw_addr, ETH_ALEN);
	hw->wiphy->addresses = mvm->addresses;
	hw->wiphy->n_addresses = 1;

	/* Extract additional MAC addresses if available */
	num_mac = (mvm->nvm_data->n_hw_addrs > 1) ?
		min(IWL_MVM_MAX_ADDRESSES, mvm->nvm_data->n_hw_addrs) : 1;

	for (i = 1; i < num_mac; i++) {
		memcpy(mvm->addresses[i].addr, mvm->addresses[i-1].addr,
		       ETH_ALEN);
		mvm->addresses[i].addr[5]++;
		hw->wiphy->n_addresses++;
	}

	iwl_mvm_reset_phy_ctxts(mvm);

	hw->wiphy->max_scan_ie_len = iwl_mvm_max_scan_ie_len(mvm);

	hw->wiphy->max_scan_ssids = PROBE_OPTION_MAX;

	BUILD_BUG_ON(IWL_MVM_SCAN_STOPPING_MASK & IWL_MVM_SCAN_MASK);
	BUILD_BUG_ON(IWL_MVM_MAX_UMAC_SCANS > HWEIGHT32(IWL_MVM_SCAN_MASK) ||
		     IWL_MVM_MAX_LMAC_SCANS > HWEIGHT32(IWL_MVM_SCAN_MASK));

	if (fw_has_capa(&mvm->fw->ucode_capa, IWL_UCODE_TLV_CAPA_UMAC_SCAN))
		mvm->max_scans = IWL_MVM_MAX_UMAC_SCANS;
	else
		mvm->max_scans = IWL_MVM_MAX_LMAC_SCANS;

	if (mvm->nvm_data->bands[NL80211_BAND_2GHZ].n_channels)
		hw->wiphy->bands[NL80211_BAND_2GHZ] =
			&mvm->nvm_data->bands[NL80211_BAND_2GHZ];
	if (mvm->nvm_data->bands[NL80211_BAND_5GHZ].n_channels) {
		hw->wiphy->bands[NL80211_BAND_5GHZ] =
			&mvm->nvm_data->bands[NL80211_BAND_5GHZ];

		if (fw_has_capa(&mvm->fw->ucode_capa,
				IWL_UCODE_TLV_CAPA_BEAMFORMER) &&
		    fw_has_api(&mvm->fw->ucode_capa,
			       IWL_UCODE_TLV_API_LQ_SS_PARAMS))
			hw->wiphy->bands[NL80211_BAND_5GHZ]->vht_cap.cap |=
				IEEE80211_VHT_CAP_SU_BEAMFORMER_CAPABLE;
	}

	hw->wiphy->hw_version = mvm->trans->hw_id;

	if (iwlmvm_mod_params.power_scheme != IWL_POWER_SCHEME_CAM)
		hw->wiphy->flags |= WIPHY_FLAG_PS_ON_BY_DEFAULT;
	else
		hw->wiphy->flags &= ~WIPHY_FLAG_PS_ON_BY_DEFAULT;

	hw->wiphy->max_sched_scan_reqs = 1;
	hw->wiphy->max_sched_scan_ssids = PROBE_OPTION_MAX;
	hw->wiphy->max_match_sets = IWL_SCAN_MAX_PROFILES;
	/* we create the 802.11 header and zero length SSID IE. */
	hw->wiphy->max_sched_scan_ie_len =
		SCAN_OFFLOAD_PROBE_REQ_SIZE - 24 - 2;
	hw->wiphy->max_sched_scan_plans = IWL_MAX_SCHED_SCAN_PLANS;
	hw->wiphy->max_sched_scan_plan_interval = U16_MAX;

	/*
	 * the firmware uses u8 for num of iterations, but 0xff is saved for
	 * infinite loop, so the maximum number of iterations is actually 254.
	 */
	hw->wiphy->max_sched_scan_plan_iterations = 254;

	hw->wiphy->features |= NL80211_FEATURE_P2P_GO_CTWIN |
			       NL80211_FEATURE_LOW_PRIORITY_SCAN |
			       NL80211_FEATURE_P2P_GO_OPPPS |
			       NL80211_FEATURE_AP_MODE_CHAN_WIDTH_CHANGE |
			       NL80211_FEATURE_DYNAMIC_SMPS |
			       NL80211_FEATURE_STATIC_SMPS |
			       NL80211_FEATURE_SUPPORTS_WMM_ADMISSION;

	if (fw_has_capa(&mvm->fw->ucode_capa,
			IWL_UCODE_TLV_CAPA_TXPOWER_INSERTION_SUPPORT))
		hw->wiphy->features |= NL80211_FEATURE_TX_POWER_INSERTION;
	if (fw_has_capa(&mvm->fw->ucode_capa,
			IWL_UCODE_TLV_CAPA_QUIET_PERIOD_SUPPORT))
		hw->wiphy->features |= NL80211_FEATURE_QUIET;

	if (fw_has_capa(&mvm->fw->ucode_capa,
			IWL_UCODE_TLV_CAPA_DS_PARAM_SET_IE_SUPPORT))
		hw->wiphy->features |=
			NL80211_FEATURE_DS_PARAM_SET_IE_IN_PROBES;

	if (fw_has_capa(&mvm->fw->ucode_capa,
			IWL_UCODE_TLV_CAPA_WFA_TPC_REP_IE_SUPPORT))
		hw->wiphy->features |= NL80211_FEATURE_WFA_TPC_IE_IN_PROBES;

	if (fw_has_api(&mvm->fw->ucode_capa,
		       IWL_UCODE_TLV_API_SCAN_TSF_REPORT)) {
		wiphy_ext_feature_set(hw->wiphy,
				      NL80211_EXT_FEATURE_SCAN_START_TIME);
		wiphy_ext_feature_set(hw->wiphy,
				      NL80211_EXT_FEATURE_BSS_PARENT_TSF);
		wiphy_ext_feature_set(hw->wiphy,
				      NL80211_EXT_FEATURE_SET_SCAN_DWELL);
	}

	if (iwl_mvm_is_oce_supported(mvm)) {
		wiphy_ext_feature_set(hw->wiphy,
			NL80211_EXT_FEATURE_ACCEPT_BCAST_PROBE_RESP);
		wiphy_ext_feature_set(hw->wiphy,
			NL80211_EXT_FEATURE_FILS_MAX_CHANNEL_TIME);
		wiphy_ext_feature_set(hw->wiphy,
			NL80211_EXT_FEATURE_OCE_PROBE_REQ_DEFERRAL_SUPPRESSION);
		wiphy_ext_feature_set(hw->wiphy,
			NL80211_EXT_FEATURE_OCE_PROBE_REQ_HIGH_TX_RATE);
	}

	if (mvm->nvm_data->sku_cap_11ax_enable &&
	    !iwlwifi_mod_params.disable_11ax) {
		hw->wiphy->iftype_ext_capab = he_iftypes_ext_capa;
		hw->wiphy->num_iftype_ext_capab =
			ARRAY_SIZE(he_iftypes_ext_capa);

		ieee80211_hw_set(hw, SUPPORTS_MULTI_BSSID);
		ieee80211_hw_set(hw, SUPPORTS_ONLY_HE_MULTI_BSSID);
	}

	mvm->rts_threshold = IEEE80211_MAX_RTS_THRESHOLD;

#ifdef CONFIG_PM_SLEEP
	if ((unified || mvm->fw->img[IWL_UCODE_WOWLAN].num_sec) &&
	    mvm->trans->ops->d3_suspend &&
	    mvm->trans->ops->d3_resume &&
	    device_can_wakeup(mvm->trans->dev)) {
		mvm->wowlan.flags |= WIPHY_WOWLAN_MAGIC_PKT |
				     WIPHY_WOWLAN_DISCONNECT |
				     WIPHY_WOWLAN_EAP_IDENTITY_REQ |
				     WIPHY_WOWLAN_RFKILL_RELEASE |
				     WIPHY_WOWLAN_NET_DETECT;
		if (!iwlwifi_mod_params.swcrypto)
			mvm->wowlan.flags |= WIPHY_WOWLAN_SUPPORTS_GTK_REKEY |
					     WIPHY_WOWLAN_GTK_REKEY_FAILURE |
					     WIPHY_WOWLAN_4WAY_HANDSHAKE;

		mvm->wowlan.n_patterns = IWL_WOWLAN_MAX_PATTERNS;
		mvm->wowlan.pattern_min_len = IWL_WOWLAN_MIN_PATTERN_LEN;
		mvm->wowlan.pattern_max_len = IWL_WOWLAN_MAX_PATTERN_LEN;
		mvm->wowlan.max_nd_match_sets = IWL_SCAN_MAX_PROFILES;
		hw->wiphy->wowlan = &mvm->wowlan;
	}
#endif

#ifdef CONFIG_IWLWIFI_BCAST_FILTERING
	/* assign default bcast filtering configuration */
	mvm->bcast_filters = iwl_mvm_default_bcast_filters;
#endif

	ret = iwl_mvm_leds_init(mvm);
	if (ret)
		return ret;

	if (fw_has_capa(&mvm->fw->ucode_capa,
			IWL_UCODE_TLV_CAPA_TDLS_SUPPORT)) {
		IWL_DEBUG_TDLS(mvm, "TDLS supported\n");
		hw->wiphy->flags |= WIPHY_FLAG_SUPPORTS_TDLS;
		ieee80211_hw_set(hw, TDLS_WIDER_BW);
	}

	if (fw_has_capa(&mvm->fw->ucode_capa,
			IWL_UCODE_TLV_CAPA_TDLS_CHANNEL_SWITCH)) {
		IWL_DEBUG_TDLS(mvm, "TDLS channel switch supported\n");
		hw->wiphy->features |= NL80211_FEATURE_TDLS_CHANNEL_SWITCH;
	}

	hw->netdev_features |= mvm->cfg->features;
	if (!iwl_mvm_is_csum_supported(mvm)) {
		hw->netdev_features &= ~(IWL_TX_CSUM_NETIF_FLAGS |
					 NETIF_F_RXCSUM);
		/* We may support SW TX CSUM */
		if (IWL_MVM_SW_TX_CSUM_OFFLOAD)
			hw->netdev_features |= IWL_TX_CSUM_NETIF_FLAGS;
	}

	if (mvm->cfg->vht_mu_mimo_supported)
		wiphy_ext_feature_set(hw->wiphy,
				      NL80211_EXT_FEATURE_MU_MIMO_AIR_SNIFFER);

	ret = ieee80211_register_hw(mvm->hw);
	if (ret) {
		iwl_mvm_leds_exit(mvm);
	}

	return ret;
}

static void iwl_mvm_mac_tx(struct ieee80211_hw *hw,
			   struct ieee80211_tx_control *control,
			   struct sk_buff *skb)
{
	struct iwl_mvm *mvm = IWL_MAC80211_GET_MVM(hw);
	struct ieee80211_sta *sta = control->sta;
	struct ieee80211_tx_info *info = IEEE80211_SKB_CB(skb);
	struct ieee80211_hdr *hdr = (void *)skb->data;
	bool offchannel = IEEE80211_SKB_CB(skb)->flags &
		IEEE80211_TX_CTL_TX_OFFCHAN;

	if (iwl_mvm_is_radio_killed(mvm)) {
		IWL_DEBUG_DROP(mvm, "Dropping - RF/CT KILL\n");
		goto drop;
	}

	if (offchannel &&
	    !test_bit(IWL_MVM_STATUS_ROC_RUNNING, &mvm->status) &&
	    !test_bit(IWL_MVM_STATUS_ROC_AUX_RUNNING, &mvm->status))
		goto drop;

	/* treat non-bufferable MMPDUs on AP interfaces as broadcast */
	if ((info->control.vif->type == NL80211_IFTYPE_AP ||
	     info->control.vif->type == NL80211_IFTYPE_ADHOC) &&
	    ieee80211_is_mgmt(hdr->frame_control) &&
	    !ieee80211_is_bufferable_mmpdu(hdr->frame_control))
		sta = NULL;

	/* If there is no sta, and it's not offchannel - send through AP */
<<<<<<< HEAD
	if (info->control.vif->type == NL80211_IFTYPE_STATION &&
	    info->hw_queue != IWL_MVM_OFFCHANNEL_QUEUE && !sta) {
=======
	if (!sta && info->control.vif->type == NL80211_IFTYPE_STATION &&
	    !offchannel) {
>>>>>>> f7688b48
		struct iwl_mvm_vif *mvmvif =
			iwl_mvm_vif_from_mac80211(info->control.vif);
		u8 ap_sta_id = READ_ONCE(mvmvif->ap_sta_id);

		if (ap_sta_id < IWL_MVM_STATION_COUNT) {
			/* mac80211 holds rcu read lock */
			sta = rcu_dereference(mvm->fw_id_to_mac_id[ap_sta_id]);
			if (IS_ERR_OR_NULL(sta))
				goto drop;
		}
	}

	if (sta) {
		if (iwl_mvm_tx_skb(mvm, skb, sta))
			goto drop;
		return;
	}

	if (iwl_mvm_tx_skb_non_sta(mvm, skb))
		goto drop;
	return;
 drop:
	ieee80211_free_txskb(hw, skb);
}

void iwl_mvm_mac_itxq_xmit(struct ieee80211_hw *hw, struct ieee80211_txq *txq)
{
	struct iwl_mvm *mvm = IWL_MAC80211_GET_MVM(hw);
	struct iwl_mvm_txq *mvmtxq = iwl_mvm_txq_from_mac80211(txq);
	struct sk_buff *skb = NULL;

	/*
	 * No need for threads to be pending here, they can leave the first
	 * taker all the work.
	 *
	 * mvmtxq->tx_request logic:
	 *
	 * If 0, no one is currently TXing, set to 1 to indicate current thread
	 * will now start TX and other threads should quit.
	 *
	 * If 1, another thread is currently TXing, set to 2 to indicate to
	 * that thread that there was another request. Since that request may
	 * have raced with the check whether the queue is empty, the TXing
	 * thread should check the queue's status one more time before leaving.
	 * This check is done in order to not leave any TX hanging in the queue
	 * until the next TX invocation (which may not even happen).
	 *
	 * If 2, another thread is currently TXing, and it will already double
	 * check the queue, so do nothing.
	 */
	if (atomic_fetch_add_unless(&mvmtxq->tx_request, 1, 2))
		return;

	rcu_read_lock();
	do {
		while (likely(!mvmtxq->stopped &&
			      (mvm->trans->system_pm_mode ==
			       IWL_PLAT_PM_MODE_DISABLED))) {
			skb = ieee80211_tx_dequeue(hw, txq);

			if (!skb) {
				if (txq->sta)
					IWL_DEBUG_TX(mvm,
						     "TXQ of sta %pM tid %d is now empty\n",
						     txq->sta->addr,
						     txq->tid);
				break;
			}

			if (!txq->sta)
				iwl_mvm_tx_skb_non_sta(mvm, skb);
			else
				iwl_mvm_tx_skb(mvm, skb, txq->sta);
		}
	} while (atomic_dec_return(&mvmtxq->tx_request));
	rcu_read_unlock();
}

static void iwl_mvm_mac_wake_tx_queue(struct ieee80211_hw *hw,
				      struct ieee80211_txq *txq)
{
	struct iwl_mvm *mvm = IWL_MAC80211_GET_MVM(hw);
	struct iwl_mvm_txq *mvmtxq = iwl_mvm_txq_from_mac80211(txq);

	/*
	 * Please note that racing is handled very carefully here:
	 * mvmtxq->txq_id is updated during allocation, and mvmtxq->list is
	 * deleted afterwards.
	 * This means that if:
	 * mvmtxq->txq_id != INVALID_QUEUE && list_empty(&mvmtxq->list):
	 *	queue is allocated and we can TX.
	 * mvmtxq->txq_id != INVALID_QUEUE && !list_empty(&mvmtxq->list):
	 *	a race, should defer the frame.
	 * mvmtxq->txq_id == INVALID_QUEUE && list_empty(&mvmtxq->list):
	 *	need to allocate the queue and defer the frame.
	 * mvmtxq->txq_id == INVALID_QUEUE && !list_empty(&mvmtxq->list):
	 *	queue is already scheduled for allocation, no need to allocate,
	 *	should defer the frame.
	 */

	/* If the queue is allocated TX and return. */
	if (!txq->sta || mvmtxq->txq_id != IWL_MVM_INVALID_QUEUE) {
		/*
		 * Check that list is empty to avoid a race where txq_id is
		 * already updated, but the queue allocation work wasn't
		 * finished
		 */
		if (unlikely(txq->sta && !list_empty(&mvmtxq->list)))
			return;

		iwl_mvm_mac_itxq_xmit(hw, txq);
		return;
	}

	/* The list is being deleted only after the queue is fully allocated. */
	if (!list_empty(&mvmtxq->list))
		return;

	list_add_tail(&mvmtxq->list, &mvm->add_stream_txqs);
	schedule_work(&mvm->add_stream_wk);
}

#define CHECK_BA_TRIGGER(_mvm, _trig, _tid_bm, _tid, _fmt...)		\
	do {								\
		if (!(le16_to_cpu(_tid_bm) & BIT(_tid)))		\
			break;						\
		iwl_fw_dbg_collect_trig(&(_mvm)->fwrt, _trig, _fmt);	\
	} while (0)

static void
iwl_mvm_ampdu_check_trigger(struct iwl_mvm *mvm, struct ieee80211_vif *vif,
			    struct ieee80211_sta *sta, u16 tid, u16 rx_ba_ssn,
			    enum ieee80211_ampdu_mlme_action action)
{
	struct iwl_fw_dbg_trigger_tlv *trig;
	struct iwl_fw_dbg_trigger_ba *ba_trig;

	trig = iwl_fw_dbg_trigger_on(&mvm->fwrt, ieee80211_vif_to_wdev(vif),
				     FW_DBG_TRIGGER_BA);
	if (!trig)
		return;

	ba_trig = (void *)trig->data;

	switch (action) {
	case IEEE80211_AMPDU_TX_OPERATIONAL: {
		struct iwl_mvm_sta *mvmsta = iwl_mvm_sta_from_mac80211(sta);
		struct iwl_mvm_tid_data *tid_data = &mvmsta->tid_data[tid];

		CHECK_BA_TRIGGER(mvm, trig, ba_trig->tx_ba_start, tid,
				 "TX AGG START: MAC %pM tid %d ssn %d\n",
				 sta->addr, tid, tid_data->ssn);
		break;
		}
	case IEEE80211_AMPDU_TX_STOP_CONT:
		CHECK_BA_TRIGGER(mvm, trig, ba_trig->tx_ba_stop, tid,
				 "TX AGG STOP: MAC %pM tid %d\n",
				 sta->addr, tid);
		break;
	case IEEE80211_AMPDU_RX_START:
		CHECK_BA_TRIGGER(mvm, trig, ba_trig->rx_ba_start, tid,
				 "RX AGG START: MAC %pM tid %d ssn %d\n",
				 sta->addr, tid, rx_ba_ssn);
		break;
	case IEEE80211_AMPDU_RX_STOP:
		CHECK_BA_TRIGGER(mvm, trig, ba_trig->rx_ba_stop, tid,
				 "RX AGG STOP: MAC %pM tid %d\n",
				 sta->addr, tid);
		break;
	default:
		break;
	}
}

static int iwl_mvm_mac_ampdu_action(struct ieee80211_hw *hw,
				    struct ieee80211_vif *vif,
				    struct ieee80211_ampdu_params *params)
{
	struct iwl_mvm *mvm = IWL_MAC80211_GET_MVM(hw);
	int ret;
	struct ieee80211_sta *sta = params->sta;
	enum ieee80211_ampdu_mlme_action action = params->action;
	u16 tid = params->tid;
	u16 *ssn = &params->ssn;
	u16 buf_size = params->buf_size;
	bool amsdu = params->amsdu;
	u16 timeout = params->timeout;

	IWL_DEBUG_HT(mvm, "A-MPDU action on addr %pM tid %d: action %d\n",
		     sta->addr, tid, action);

	if (!(mvm->nvm_data->sku_cap_11n_enable))
		return -EACCES;

	mutex_lock(&mvm->mutex);

	switch (action) {
	case IEEE80211_AMPDU_RX_START:
		if (iwl_mvm_vif_from_mac80211(vif)->ap_sta_id ==
				iwl_mvm_sta_from_mac80211(sta)->sta_id) {
			struct iwl_mvm_vif *mvmvif;
			u16 macid = iwl_mvm_vif_from_mac80211(vif)->id;
			struct iwl_mvm_tcm_mac *mdata = &mvm->tcm.data[macid];

			mdata->opened_rx_ba_sessions = true;
			mvmvif = iwl_mvm_vif_from_mac80211(vif);
			cancel_delayed_work(&mvmvif->uapsd_nonagg_detected_wk);
		}
		if (!iwl_enable_rx_ampdu()) {
			ret = -EINVAL;
			break;
		}
		ret = iwl_mvm_sta_rx_agg(mvm, sta, tid, *ssn, true, buf_size,
					 timeout);
		break;
	case IEEE80211_AMPDU_RX_STOP:
		ret = iwl_mvm_sta_rx_agg(mvm, sta, tid, 0, false, buf_size,
					 timeout);
		break;
	case IEEE80211_AMPDU_TX_START:
		if (!iwl_enable_tx_ampdu()) {
			ret = -EINVAL;
			break;
		}
		ret = iwl_mvm_sta_tx_agg_start(mvm, vif, sta, tid, ssn);
		break;
	case IEEE80211_AMPDU_TX_STOP_CONT:
		ret = iwl_mvm_sta_tx_agg_stop(mvm, vif, sta, tid);
		break;
	case IEEE80211_AMPDU_TX_STOP_FLUSH:
	case IEEE80211_AMPDU_TX_STOP_FLUSH_CONT:
		ret = iwl_mvm_sta_tx_agg_flush(mvm, vif, sta, tid);
		break;
	case IEEE80211_AMPDU_TX_OPERATIONAL:
		ret = iwl_mvm_sta_tx_agg_oper(mvm, vif, sta, tid,
					      buf_size, amsdu);
		break;
	default:
		WARN_ON_ONCE(1);
		ret = -EINVAL;
		break;
	}

	if (!ret) {
		u16 rx_ba_ssn = 0;

		if (action == IEEE80211_AMPDU_RX_START)
			rx_ba_ssn = *ssn;

		iwl_mvm_ampdu_check_trigger(mvm, vif, sta, tid,
					    rx_ba_ssn, action);
	}
	mutex_unlock(&mvm->mutex);

	return ret;
}

static void iwl_mvm_cleanup_iterator(void *data, u8 *mac,
				     struct ieee80211_vif *vif)
{
	struct iwl_mvm *mvm = data;
	struct iwl_mvm_vif *mvmvif = iwl_mvm_vif_from_mac80211(vif);

	mvmvif->uploaded = false;
	mvmvif->ap_sta_id = IWL_MVM_INVALID_STA;

	spin_lock_bh(&mvm->time_event_lock);
	iwl_mvm_te_clear_data(mvm, &mvmvif->time_event_data);
	spin_unlock_bh(&mvm->time_event_lock);

	mvmvif->phy_ctxt = NULL;
	memset(&mvmvif->bf_data, 0, sizeof(mvmvif->bf_data));
	memset(&mvmvif->probe_resp_data, 0, sizeof(mvmvif->probe_resp_data));
}

static void iwl_mvm_restart_cleanup(struct iwl_mvm *mvm)
{
	iwl_mvm_stop_device(mvm);

	mvm->cur_aid = 0;

	mvm->scan_status = 0;
	mvm->ps_disabled = false;
	mvm->rfkill_safe_init_done = false;

	/* just in case one was running */
	iwl_mvm_cleanup_roc_te(mvm);
	ieee80211_remain_on_channel_expired(mvm->hw);

	iwl_mvm_ftm_restart(mvm);

	/*
	 * cleanup all interfaces, even inactive ones, as some might have
	 * gone down during the HW restart
	 */
	ieee80211_iterate_interfaces(mvm->hw, 0, iwl_mvm_cleanup_iterator, mvm);

	mvm->p2p_device_vif = NULL;

	iwl_mvm_reset_phy_ctxts(mvm);
	memset(mvm->fw_key_table, 0, sizeof(mvm->fw_key_table));
	memset(&mvm->last_bt_notif, 0, sizeof(mvm->last_bt_notif));
	memset(&mvm->last_bt_ci_cmd, 0, sizeof(mvm->last_bt_ci_cmd));

	ieee80211_wake_queues(mvm->hw);

	mvm->vif_count = 0;
	mvm->rx_ba_sessions = 0;
	mvm->fwrt.dump.conf = FW_DBG_INVALID;
	mvm->monitor_on = false;

	/* keep statistics ticking */
	iwl_mvm_accu_radio_stats(mvm);
}

int __iwl_mvm_mac_start(struct iwl_mvm *mvm)
{
	int ret;

	lockdep_assert_held(&mvm->mutex);

	if (test_bit(IWL_MVM_STATUS_HW_RESTART_REQUESTED, &mvm->status)) {
		/*
		 * Now convert the HW_RESTART_REQUESTED flag to IN_HW_RESTART
		 * so later code will - from now on - see that we're doing it.
		 */
		set_bit(IWL_MVM_STATUS_IN_HW_RESTART, &mvm->status);
		clear_bit(IWL_MVM_STATUS_HW_RESTART_REQUESTED, &mvm->status);
		/* Clean up some internal and mac80211 state on restart */
		iwl_mvm_restart_cleanup(mvm);
	}
	ret = iwl_mvm_up(mvm);

	iwl_dbg_tlv_time_point(&mvm->fwrt, IWL_FW_INI_TIME_POINT_POST_INIT,
			       NULL);
	iwl_dbg_tlv_time_point(&mvm->fwrt, IWL_FW_INI_TIME_POINT_PERIODIC,
			       NULL);

	if (ret && test_bit(IWL_MVM_STATUS_IN_HW_RESTART, &mvm->status)) {
		/* Something went wrong - we need to finish some cleanup
		 * that normally iwl_mvm_mac_restart_complete() below
		 * would do.
		 */
		clear_bit(IWL_MVM_STATUS_IN_HW_RESTART, &mvm->status);
	}

	return ret;
}

static int iwl_mvm_mac_start(struct ieee80211_hw *hw)
{
	struct iwl_mvm *mvm = IWL_MAC80211_GET_MVM(hw);
	int ret;

	mutex_lock(&mvm->mutex);
	ret = __iwl_mvm_mac_start(mvm);
	mutex_unlock(&mvm->mutex);

	return ret;
}

static void iwl_mvm_restart_complete(struct iwl_mvm *mvm)
{
	int ret;

	mutex_lock(&mvm->mutex);

	clear_bit(IWL_MVM_STATUS_IN_HW_RESTART, &mvm->status);

	ret = iwl_mvm_update_quotas(mvm, true, NULL);
	if (ret)
		IWL_ERR(mvm, "Failed to update quotas after restart (%d)\n",
			ret);

	iwl_mvm_send_recovery_cmd(mvm, ERROR_RECOVERY_END_OF_RECOVERY);

	/*
	 * If we have TDLS peers, remove them. We don't know the last seqno/PN
	 * of packets the FW sent out, so we must reconnect.
	 */
	iwl_mvm_teardown_tdls_peers(mvm);

	mutex_unlock(&mvm->mutex);
}

static void
iwl_mvm_mac_reconfig_complete(struct ieee80211_hw *hw,
			      enum ieee80211_reconfig_type reconfig_type)
{
	struct iwl_mvm *mvm = IWL_MAC80211_GET_MVM(hw);

	switch (reconfig_type) {
	case IEEE80211_RECONFIG_TYPE_RESTART:
		iwl_mvm_restart_complete(mvm);
		break;
	case IEEE80211_RECONFIG_TYPE_SUSPEND:
		break;
	}
}

void __iwl_mvm_mac_stop(struct iwl_mvm *mvm)
{
	lockdep_assert_held(&mvm->mutex);

	/* firmware counters are obviously reset now, but we shouldn't
	 * partially track so also clear the fw_reset_accu counters.
	 */
	memset(&mvm->accu_radio_stats, 0, sizeof(mvm->accu_radio_stats));

	/* async_handlers_wk is now blocked */

	/*
	 * The work item could be running or queued if the
	 * ROC time event stops just as we get here.
	 */
	flush_work(&mvm->roc_done_wk);

	iwl_mvm_stop_device(mvm);

	iwl_mvm_async_handlers_purge(mvm);
	/* async_handlers_list is empty and will stay empty: HW is stopped */

	/* the fw is stopped, the aux sta is dead: clean up driver state */
	iwl_mvm_del_aux_sta(mvm);

	/*
	 * Clear IN_HW_RESTART and HW_RESTART_REQUESTED flag when stopping the
	 * hw (as restart_complete() won't be called in this case) and mac80211
	 * won't execute the restart.
	 * But make sure to cleanup interfaces that have gone down before/during
	 * HW restart was requested.
	 */
	if (test_and_clear_bit(IWL_MVM_STATUS_IN_HW_RESTART, &mvm->status) ||
	    test_and_clear_bit(IWL_MVM_STATUS_HW_RESTART_REQUESTED,
			       &mvm->status))
		ieee80211_iterate_interfaces(mvm->hw, 0,
					     iwl_mvm_cleanup_iterator, mvm);

	/* We shouldn't have any UIDs still set.  Loop over all the UIDs to
	 * make sure there's nothing left there and warn if any is found.
	 */
	if (fw_has_capa(&mvm->fw->ucode_capa, IWL_UCODE_TLV_CAPA_UMAC_SCAN)) {
		int i;

		for (i = 0; i < mvm->max_scans; i++) {
			if (WARN_ONCE(mvm->scan_uid_status[i],
				      "UMAC scan UID %d status was not cleaned\n",
				      i))
				mvm->scan_uid_status[i] = 0;
		}
	}
}

static void iwl_mvm_mac_stop(struct ieee80211_hw *hw)
{
	struct iwl_mvm *mvm = IWL_MAC80211_GET_MVM(hw);

	flush_work(&mvm->async_handlers_wk);
	flush_work(&mvm->add_stream_wk);

	/*
	 * Lock and clear the firmware running bit here already, so that
	 * new commands coming in elsewhere, e.g. from debugfs, will not
	 * be able to proceed. This is important here because one of those
	 * debugfs files causes the firmware dump to be triggered, and if we
	 * don't stop debugfs accesses before canceling that it could be
	 * retriggered after we flush it but before we've cleared the bit.
	 */
	clear_bit(IWL_MVM_STATUS_FIRMWARE_RUNNING, &mvm->status);

	cancel_delayed_work_sync(&mvm->cs_tx_unblock_dwork);
	cancel_delayed_work_sync(&mvm->scan_timeout_dwork);
	iwl_fw_free_dump_desc(&mvm->fwrt);

	mutex_lock(&mvm->mutex);
	__iwl_mvm_mac_stop(mvm);
	mutex_unlock(&mvm->mutex);

	/*
	 * The worker might have been waiting for the mutex, let it run and
	 * discover that its list is now empty.
	 */
	cancel_work_sync(&mvm->async_handlers_wk);
}

static struct iwl_mvm_phy_ctxt *iwl_mvm_get_free_phy_ctxt(struct iwl_mvm *mvm)
{
	u16 i;

	lockdep_assert_held(&mvm->mutex);

	for (i = 0; i < NUM_PHY_CTX; i++)
		if (!mvm->phy_ctxts[i].ref)
			return &mvm->phy_ctxts[i];

	IWL_ERR(mvm, "No available PHY context\n");
	return NULL;
}

static int iwl_mvm_set_tx_power(struct iwl_mvm *mvm, struct ieee80211_vif *vif,
				s16 tx_power)
{
	int len;
	union {
		struct iwl_dev_tx_power_cmd v5;
		struct iwl_dev_tx_power_cmd_v4 v4;
	} cmd = {
		.v5.v3.set_mode = cpu_to_le32(IWL_TX_POWER_MODE_SET_MAC),
		.v5.v3.mac_context_id =
			cpu_to_le32(iwl_mvm_vif_from_mac80211(vif)->id),
		.v5.v3.pwr_restriction = cpu_to_le16(8 * tx_power),
	};

	if (tx_power == IWL_DEFAULT_MAX_TX_POWER)
		cmd.v5.v3.pwr_restriction = cpu_to_le16(IWL_DEV_MAX_TX_POWER);

	if (fw_has_api(&mvm->fw->ucode_capa,
		       IWL_UCODE_TLV_API_REDUCE_TX_POWER))
		len = sizeof(cmd.v5);
	else if (fw_has_capa(&mvm->fw->ucode_capa,
			     IWL_UCODE_TLV_CAPA_TX_POWER_ACK))
		len = sizeof(cmd.v4);
	else
		len = sizeof(cmd.v4.v3);

	return iwl_mvm_send_cmd_pdu(mvm, REDUCE_TX_POWER_CMD, 0, len, &cmd);
}

static int iwl_mvm_post_channel_switch(struct ieee80211_hw *hw,
				       struct ieee80211_vif *vif)
{
	struct iwl_mvm_vif *mvmvif = iwl_mvm_vif_from_mac80211(vif);
	struct iwl_mvm *mvm = IWL_MAC80211_GET_MVM(hw);
	int ret;

	mutex_lock(&mvm->mutex);

	if (mvmvif->csa_failed) {
		mvmvif->csa_failed = false;
		ret = -EIO;
		goto out_unlock;
	}

	if (vif->type == NL80211_IFTYPE_STATION) {
		struct iwl_mvm_sta *mvmsta;

		mvmvif->csa_bcn_pending = false;
		mvmsta = iwl_mvm_sta_from_staid_protected(mvm,
							  mvmvif->ap_sta_id);

		if (WARN_ON(!mvmsta)) {
			ret = -EIO;
			goto out_unlock;
		}

		if (!fw_has_capa(&mvm->fw->ucode_capa,
				 IWL_UCODE_TLV_CAPA_CHANNEL_SWITCH_CMD))
			iwl_mvm_sta_modify_disable_tx(mvm, mvmsta, false);

		iwl_mvm_mac_ctxt_changed(mvm, vif, false, NULL);

		if (!fw_has_capa(&mvm->fw->ucode_capa,
				 IWL_UCODE_TLV_CAPA_CHANNEL_SWITCH_CMD)) {
			ret = iwl_mvm_enable_beacon_filter(mvm, vif, 0);
			if (ret)
				goto out_unlock;

			iwl_mvm_stop_session_protection(mvm, vif);
		}
	}

	mvmvif->ps_disabled = false;

	ret = iwl_mvm_power_update_ps(mvm);

out_unlock:
	mutex_unlock(&mvm->mutex);

	return ret;
}

static void iwl_mvm_abort_channel_switch(struct ieee80211_hw *hw,
					 struct ieee80211_vif *vif)
{
	struct iwl_mvm *mvm = IWL_MAC80211_GET_MVM(hw);
	struct iwl_mvm_vif *mvmvif = iwl_mvm_vif_from_mac80211(vif);
	struct iwl_chan_switch_te_cmd cmd = {
		.mac_id = cpu_to_le32(FW_CMD_ID_AND_COLOR(mvmvif->id,
							  mvmvif->color)),
		.action = cpu_to_le32(FW_CTXT_ACTION_REMOVE),
	};

	IWL_DEBUG_MAC80211(mvm, "Abort CSA on mac %d\n", mvmvif->id);

	mutex_lock(&mvm->mutex);
	WARN_ON(iwl_mvm_send_cmd_pdu(mvm,
				     WIDE_ID(MAC_CONF_GROUP,
					     CHANNEL_SWITCH_TIME_EVENT_CMD),
				     0, sizeof(cmd), &cmd));
	mutex_unlock(&mvm->mutex);

	WARN_ON(iwl_mvm_post_channel_switch(hw, vif));
}

static void iwl_mvm_channel_switch_disconnect_wk(struct work_struct *wk)
{
	struct iwl_mvm *mvm;
	struct iwl_mvm_vif *mvmvif;
	struct ieee80211_vif *vif;

	mvmvif = container_of(wk, struct iwl_mvm_vif, csa_work.work);
	vif = container_of((void *)mvmvif, struct ieee80211_vif, drv_priv);
	mvm = mvmvif->mvm;

	iwl_mvm_abort_channel_switch(mvm->hw, vif);
	ieee80211_chswitch_done(vif, false);
}

static int iwl_mvm_mac_add_interface(struct ieee80211_hw *hw,
				     struct ieee80211_vif *vif)
{
	struct iwl_mvm *mvm = IWL_MAC80211_GET_MVM(hw);
	struct iwl_mvm_vif *mvmvif = iwl_mvm_vif_from_mac80211(vif);
	int ret;

	mvmvif->mvm = mvm;
	RCU_INIT_POINTER(mvmvif->probe_resp_data, NULL);

	/*
	 * Not much to do here. The stack will not allow interface
	 * types or combinations that we didn't advertise, so we
	 * don't really have to check the types.
	 */

	mutex_lock(&mvm->mutex);

	/* make sure that beacon statistics don't go backwards with FW reset */
	if (test_bit(IWL_MVM_STATUS_IN_HW_RESTART, &mvm->status))
		mvmvif->beacon_stats.accu_num_beacons +=
			mvmvif->beacon_stats.num_beacons;

	/* Allocate resources for the MAC context, and add it to the fw  */
	ret = iwl_mvm_mac_ctxt_init(mvm, vif);
	if (ret)
		goto out_unlock;

	rcu_assign_pointer(mvm->vif_id_to_mac[mvmvif->id], vif);

	/* Counting number of interfaces is needed for legacy PM */
	if (vif->type != NL80211_IFTYPE_P2P_DEVICE)
		mvm->vif_count++;

	/*
	 * The AP binding flow can be done only after the beacon
	 * template is configured (which happens only in the mac80211
	 * start_ap() flow), and adding the broadcast station can happen
	 * only after the binding.
	 * In addition, since modifying the MAC before adding a bcast
	 * station is not allowed by the FW, delay the adding of MAC context to
	 * the point where we can also add the bcast station.
	 * In short: there's not much we can do at this point, other than
	 * allocating resources :)
	 */
	if (vif->type == NL80211_IFTYPE_AP ||
	    vif->type == NL80211_IFTYPE_ADHOC) {
		ret = iwl_mvm_alloc_bcast_sta(mvm, vif);
		if (ret) {
			IWL_ERR(mvm, "Failed to allocate bcast sta\n");
			goto out_release;
		}

		/*
		 * Only queue for this station is the mcast queue,
		 * which shouldn't be in TFD mask anyway
		 */
		ret = iwl_mvm_allocate_int_sta(mvm, &mvmvif->mcast_sta,
					       0, vif->type,
					       IWL_STA_MULTICAST);
		if (ret)
			goto out_release;

		iwl_mvm_vif_dbgfs_register(mvm, vif);
		goto out_unlock;
	}

	mvmvif->features |= hw->netdev_features;

	ret = iwl_mvm_mac_ctxt_add(mvm, vif);
	if (ret)
		goto out_release;

	ret = iwl_mvm_power_update_mac(mvm);
	if (ret)
		goto out_remove_mac;

	/* beacon filtering */
	ret = iwl_mvm_disable_beacon_filter(mvm, vif, 0);
	if (ret)
		goto out_remove_mac;

	if (!mvm->bf_allowed_vif &&
	    vif->type == NL80211_IFTYPE_STATION && !vif->p2p) {
		mvm->bf_allowed_vif = mvmvif;
		vif->driver_flags |= IEEE80211_VIF_BEACON_FILTER |
				     IEEE80211_VIF_SUPPORTS_CQM_RSSI;
	}

	/*
	 * P2P_DEVICE interface does not have a channel context assigned to it,
	 * so a dedicated PHY context is allocated to it and the corresponding
	 * MAC context is bound to it at this stage.
	 */
	if (vif->type == NL80211_IFTYPE_P2P_DEVICE) {

		mvmvif->phy_ctxt = iwl_mvm_get_free_phy_ctxt(mvm);
		if (!mvmvif->phy_ctxt) {
			ret = -ENOSPC;
			goto out_free_bf;
		}

		iwl_mvm_phy_ctxt_ref(mvm, mvmvif->phy_ctxt);
		ret = iwl_mvm_binding_add_vif(mvm, vif);
		if (ret)
			goto out_unref_phy;

		ret = iwl_mvm_add_p2p_bcast_sta(mvm, vif);
		if (ret)
			goto out_unbind;

		/* Save a pointer to p2p device vif, so it can later be used to
		 * update the p2p device MAC when a GO is started/stopped */
		mvm->p2p_device_vif = vif;
	}

	iwl_mvm_tcm_add_vif(mvm, vif);
	INIT_DELAYED_WORK(&mvmvif->csa_work,
			  iwl_mvm_channel_switch_disconnect_wk);

	if (vif->type == NL80211_IFTYPE_MONITOR)
		mvm->monitor_on = true;

	iwl_mvm_vif_dbgfs_register(mvm, vif);
	goto out_unlock;

 out_unbind:
	iwl_mvm_binding_remove_vif(mvm, vif);
 out_unref_phy:
	iwl_mvm_phy_ctxt_unref(mvm, mvmvif->phy_ctxt);
 out_free_bf:
	if (mvm->bf_allowed_vif == mvmvif) {
		mvm->bf_allowed_vif = NULL;
		vif->driver_flags &= ~(IEEE80211_VIF_BEACON_FILTER |
				       IEEE80211_VIF_SUPPORTS_CQM_RSSI);
	}
 out_remove_mac:
	mvmvif->phy_ctxt = NULL;
	iwl_mvm_mac_ctxt_remove(mvm, vif);
 out_release:
	if (vif->type != NL80211_IFTYPE_P2P_DEVICE)
		mvm->vif_count--;
 out_unlock:
	mutex_unlock(&mvm->mutex);

	return ret;
}

static void iwl_mvm_prepare_mac_removal(struct iwl_mvm *mvm,
					struct ieee80211_vif *vif)
{
	if (vif->type == NL80211_IFTYPE_P2P_DEVICE) {
		/*
		 * Flush the ROC worker which will flush the OFFCHANNEL queue.
		 * We assume here that all the packets sent to the OFFCHANNEL
		 * queue are sent in ROC session.
		 */
		flush_work(&mvm->roc_done_wk);
	}
}

static void iwl_mvm_mac_remove_interface(struct ieee80211_hw *hw,
					 struct ieee80211_vif *vif)
{
	struct iwl_mvm *mvm = IWL_MAC80211_GET_MVM(hw);
	struct iwl_mvm_vif *mvmvif = iwl_mvm_vif_from_mac80211(vif);
	struct iwl_probe_resp_data *probe_data;

	iwl_mvm_prepare_mac_removal(mvm, vif);

	if (!(vif->type == NL80211_IFTYPE_AP ||
	      vif->type == NL80211_IFTYPE_ADHOC))
		iwl_mvm_tcm_rm_vif(mvm, vif);

	mutex_lock(&mvm->mutex);

	probe_data = rcu_dereference_protected(mvmvif->probe_resp_data,
					       lockdep_is_held(&mvm->mutex));
	RCU_INIT_POINTER(mvmvif->probe_resp_data, NULL);
	if (probe_data)
		kfree_rcu(probe_data, rcu_head);

	if (mvm->bf_allowed_vif == mvmvif) {
		mvm->bf_allowed_vif = NULL;
		vif->driver_flags &= ~(IEEE80211_VIF_BEACON_FILTER |
				       IEEE80211_VIF_SUPPORTS_CQM_RSSI);
	}

	if (vif->bss_conf.ftm_responder)
		memset(&mvm->ftm_resp_stats, 0, sizeof(mvm->ftm_resp_stats));

	iwl_mvm_vif_dbgfs_clean(mvm, vif);

	/*
	 * For AP/GO interface, the tear down of the resources allocated to the
	 * interface is be handled as part of the stop_ap flow.
	 */
	if (vif->type == NL80211_IFTYPE_AP ||
	    vif->type == NL80211_IFTYPE_ADHOC) {
#ifdef CONFIG_NL80211_TESTMODE
		if (vif == mvm->noa_vif) {
			mvm->noa_vif = NULL;
			mvm->noa_duration = 0;
		}
#endif
		iwl_mvm_dealloc_int_sta(mvm, &mvmvif->mcast_sta);
		iwl_mvm_dealloc_bcast_sta(mvm, vif);
		goto out_release;
	}

	if (vif->type == NL80211_IFTYPE_P2P_DEVICE) {
		mvm->p2p_device_vif = NULL;
		iwl_mvm_rm_p2p_bcast_sta(mvm, vif);
		iwl_mvm_binding_remove_vif(mvm, vif);
		iwl_mvm_phy_ctxt_unref(mvm, mvmvif->phy_ctxt);
		mvmvif->phy_ctxt = NULL;
	}

	if (mvm->vif_count && vif->type != NL80211_IFTYPE_P2P_DEVICE)
		mvm->vif_count--;

	iwl_mvm_power_update_mac(mvm);
	iwl_mvm_mac_ctxt_remove(mvm, vif);

	RCU_INIT_POINTER(mvm->vif_id_to_mac[mvmvif->id], NULL);

	if (vif->type == NL80211_IFTYPE_MONITOR)
		mvm->monitor_on = false;

out_release:
	mutex_unlock(&mvm->mutex);
}

static int iwl_mvm_mac_config(struct ieee80211_hw *hw, u32 changed)
{
	return 0;
}

struct iwl_mvm_mc_iter_data {
	struct iwl_mvm *mvm;
	int port_id;
};

static void iwl_mvm_mc_iface_iterator(void *_data, u8 *mac,
				      struct ieee80211_vif *vif)
{
	struct iwl_mvm_mc_iter_data *data = _data;
	struct iwl_mvm *mvm = data->mvm;
	struct iwl_mcast_filter_cmd *cmd = mvm->mcast_filter_cmd;
	struct iwl_host_cmd hcmd = {
		.id = MCAST_FILTER_CMD,
		.flags = CMD_ASYNC,
		.dataflags[0] = IWL_HCMD_DFL_NOCOPY,
	};
	int ret, len;

	/* if we don't have free ports, mcast frames will be dropped */
	if (WARN_ON_ONCE(data->port_id >= MAX_PORT_ID_NUM))
		return;

	if (vif->type != NL80211_IFTYPE_STATION ||
	    !vif->bss_conf.assoc)
		return;

	cmd->port_id = data->port_id++;
	memcpy(cmd->bssid, vif->bss_conf.bssid, ETH_ALEN);
	len = roundup(sizeof(*cmd) + cmd->count * ETH_ALEN, 4);

	hcmd.len[0] = len;
	hcmd.data[0] = cmd;

	ret = iwl_mvm_send_cmd(mvm, &hcmd);
	if (ret)
		IWL_ERR(mvm, "mcast filter cmd error. ret=%d\n", ret);
}

static void iwl_mvm_recalc_multicast(struct iwl_mvm *mvm)
{
	struct iwl_mvm_mc_iter_data iter_data = {
		.mvm = mvm,
	};

	lockdep_assert_held(&mvm->mutex);

	if (WARN_ON_ONCE(!mvm->mcast_filter_cmd))
		return;

	ieee80211_iterate_active_interfaces_atomic(
		mvm->hw, IEEE80211_IFACE_ITER_NORMAL,
		iwl_mvm_mc_iface_iterator, &iter_data);
}

static u64 iwl_mvm_prepare_multicast(struct ieee80211_hw *hw,
				     struct netdev_hw_addr_list *mc_list)
{
	struct iwl_mvm *mvm = IWL_MAC80211_GET_MVM(hw);
	struct iwl_mcast_filter_cmd *cmd;
	struct netdev_hw_addr *addr;
	int addr_count;
	bool pass_all;
	int len;

	addr_count = netdev_hw_addr_list_count(mc_list);
	pass_all = addr_count > MAX_MCAST_FILTERING_ADDRESSES ||
		   IWL_MVM_FW_MCAST_FILTER_PASS_ALL;
	if (pass_all)
		addr_count = 0;

	len = roundup(sizeof(*cmd) + addr_count * ETH_ALEN, 4);
	cmd = kzalloc(len, GFP_ATOMIC);
	if (!cmd)
		return 0;

	if (pass_all) {
		cmd->pass_all = 1;
		return (u64)(unsigned long)cmd;
	}

	netdev_hw_addr_list_for_each(addr, mc_list) {
		IWL_DEBUG_MAC80211(mvm, "mcast addr (%d): %pM\n",
				   cmd->count, addr->addr);
		memcpy(&cmd->addr_list[cmd->count * ETH_ALEN],
		       addr->addr, ETH_ALEN);
		cmd->count++;
	}

	return (u64)(unsigned long)cmd;
}

static void iwl_mvm_configure_filter(struct ieee80211_hw *hw,
				     unsigned int changed_flags,
				     unsigned int *total_flags,
				     u64 multicast)
{
	struct iwl_mvm *mvm = IWL_MAC80211_GET_MVM(hw);
	struct iwl_mcast_filter_cmd *cmd = (void *)(unsigned long)multicast;

	mutex_lock(&mvm->mutex);

	/* replace previous configuration */
	kfree(mvm->mcast_filter_cmd);
	mvm->mcast_filter_cmd = cmd;

	if (!cmd)
		goto out;

	if (changed_flags & FIF_ALLMULTI)
		cmd->pass_all = !!(*total_flags & FIF_ALLMULTI);

	if (cmd->pass_all)
		cmd->count = 0;

	iwl_mvm_recalc_multicast(mvm);
out:
	mutex_unlock(&mvm->mutex);
	*total_flags = 0;
}

static void iwl_mvm_config_iface_filter(struct ieee80211_hw *hw,
					struct ieee80211_vif *vif,
					unsigned int filter_flags,
					unsigned int changed_flags)
{
	struct iwl_mvm *mvm = IWL_MAC80211_GET_MVM(hw);

	/* We support only filter for probe requests */
	if (!(changed_flags & FIF_PROBE_REQ))
		return;

	/* Supported only for p2p client interfaces */
	if (vif->type != NL80211_IFTYPE_STATION || !vif->bss_conf.assoc ||
	    !vif->p2p)
		return;

	mutex_lock(&mvm->mutex);
	iwl_mvm_mac_ctxt_changed(mvm, vif, false, NULL);
	mutex_unlock(&mvm->mutex);
}

#ifdef CONFIG_IWLWIFI_BCAST_FILTERING
struct iwl_bcast_iter_data {
	struct iwl_mvm *mvm;
	struct iwl_bcast_filter_cmd *cmd;
	u8 current_filter;
};

static void
iwl_mvm_set_bcast_filter(struct ieee80211_vif *vif,
			 const struct iwl_fw_bcast_filter *in_filter,
			 struct iwl_fw_bcast_filter *out_filter)
{
	struct iwl_fw_bcast_filter_attr *attr;
	int i;

	memcpy(out_filter, in_filter, sizeof(*out_filter));

	for (i = 0; i < ARRAY_SIZE(out_filter->attrs); i++) {
		attr = &out_filter->attrs[i];

		if (!attr->mask)
			break;

		switch (attr->reserved1) {
		case cpu_to_le16(BC_FILTER_MAGIC_IP):
			if (vif->bss_conf.arp_addr_cnt != 1) {
				attr->mask = 0;
				continue;
			}

			attr->val = vif->bss_conf.arp_addr_list[0];
			break;
		case cpu_to_le16(BC_FILTER_MAGIC_MAC):
			attr->val = *(__be32 *)&vif->addr[2];
			break;
		default:
			break;
		}
		attr->reserved1 = 0;
		out_filter->num_attrs++;
	}
}

static void iwl_mvm_bcast_filter_iterator(void *_data, u8 *mac,
					  struct ieee80211_vif *vif)
{
	struct iwl_bcast_iter_data *data = _data;
	struct iwl_mvm *mvm = data->mvm;
	struct iwl_bcast_filter_cmd *cmd = data->cmd;
	struct iwl_mvm_vif *mvmvif = iwl_mvm_vif_from_mac80211(vif);
	struct iwl_fw_bcast_mac *bcast_mac;
	int i;

	if (WARN_ON(mvmvif->id >= ARRAY_SIZE(cmd->macs)))
		return;

	bcast_mac = &cmd->macs[mvmvif->id];

	/*
	 * enable filtering only for associated stations, but not for P2P
	 * Clients
	 */
	if (vif->type != NL80211_IFTYPE_STATION || vif->p2p ||
	    !vif->bss_conf.assoc)
		return;

	bcast_mac->default_discard = 1;

	/* copy all configured filters */
	for (i = 0; mvm->bcast_filters[i].attrs[0].mask; i++) {
		/*
		 * Make sure we don't exceed our filters limit.
		 * if there is still a valid filter to be configured,
		 * be on the safe side and just allow bcast for this mac.
		 */
		if (WARN_ON_ONCE(data->current_filter >=
				 ARRAY_SIZE(cmd->filters))) {
			bcast_mac->default_discard = 0;
			bcast_mac->attached_filters = 0;
			break;
		}

		iwl_mvm_set_bcast_filter(vif,
					 &mvm->bcast_filters[i],
					 &cmd->filters[data->current_filter]);

		/* skip current filter if it contains no attributes */
		if (!cmd->filters[data->current_filter].num_attrs)
			continue;

		/* attach the filter to current mac */
		bcast_mac->attached_filters |=
				cpu_to_le16(BIT(data->current_filter));

		data->current_filter++;
	}
}

bool iwl_mvm_bcast_filter_build_cmd(struct iwl_mvm *mvm,
				    struct iwl_bcast_filter_cmd *cmd)
{
	struct iwl_bcast_iter_data iter_data = {
		.mvm = mvm,
		.cmd = cmd,
	};

	if (IWL_MVM_FW_BCAST_FILTER_PASS_ALL)
		return false;

	memset(cmd, 0, sizeof(*cmd));
	cmd->max_bcast_filters = ARRAY_SIZE(cmd->filters);
	cmd->max_macs = ARRAY_SIZE(cmd->macs);

#ifdef CONFIG_IWLWIFI_DEBUGFS
	/* use debugfs filters/macs if override is configured */
	if (mvm->dbgfs_bcast_filtering.override) {
		memcpy(cmd->filters, &mvm->dbgfs_bcast_filtering.cmd.filters,
		       sizeof(cmd->filters));
		memcpy(cmd->macs, &mvm->dbgfs_bcast_filtering.cmd.macs,
		       sizeof(cmd->macs));
		return true;
	}
#endif

	/* if no filters are configured, do nothing */
	if (!mvm->bcast_filters)
		return false;

	/* configure and attach these filters for each associated sta vif */
	ieee80211_iterate_active_interfaces(
		mvm->hw, IEEE80211_IFACE_ITER_NORMAL,
		iwl_mvm_bcast_filter_iterator, &iter_data);

	return true;
}

static int iwl_mvm_configure_bcast_filter(struct iwl_mvm *mvm)
{
	struct iwl_bcast_filter_cmd cmd;

	if (!(mvm->fw->ucode_capa.flags & IWL_UCODE_TLV_FLAGS_BCAST_FILTERING))
		return 0;

	if (!iwl_mvm_bcast_filter_build_cmd(mvm, &cmd))
		return 0;

	return iwl_mvm_send_cmd_pdu(mvm, BCAST_FILTER_CMD, 0,
				    sizeof(cmd), &cmd);
}
#else
static inline int iwl_mvm_configure_bcast_filter(struct iwl_mvm *mvm)
{
	return 0;
}
#endif

static int iwl_mvm_update_mu_groups(struct iwl_mvm *mvm,
				    struct ieee80211_vif *vif)
{
	struct iwl_mu_group_mgmt_cmd cmd = {};

	memcpy(cmd.membership_status, vif->bss_conf.mu_group.membership,
	       WLAN_MEMBERSHIP_LEN);
	memcpy(cmd.user_position, vif->bss_conf.mu_group.position,
	       WLAN_USER_POSITION_LEN);

	return iwl_mvm_send_cmd_pdu(mvm,
				    WIDE_ID(DATA_PATH_GROUP,
					    UPDATE_MU_GROUPS_CMD),
				    0, sizeof(cmd), &cmd);
}

static void iwl_mvm_mu_mimo_iface_iterator(void *_data, u8 *mac,
					   struct ieee80211_vif *vif)
{
	if (vif->mu_mimo_owner) {
		struct iwl_mu_group_mgmt_notif *notif = _data;

		/*
		 * MU-MIMO Group Id action frame is little endian. We treat
		 * the data received from firmware as if it came from the
		 * action frame, so no conversion is needed.
		 */
		ieee80211_update_mu_groups(vif,
					   (u8 *)&notif->membership_status,
					   (u8 *)&notif->user_position);
	}
}

void iwl_mvm_mu_mimo_grp_notif(struct iwl_mvm *mvm,
			       struct iwl_rx_cmd_buffer *rxb)
{
	struct iwl_rx_packet *pkt = rxb_addr(rxb);
	struct iwl_mu_group_mgmt_notif *notif = (void *)pkt->data;

	ieee80211_iterate_active_interfaces_atomic(
			mvm->hw, IEEE80211_IFACE_ITER_NORMAL,
			iwl_mvm_mu_mimo_iface_iterator, notif);
}

static u8 iwl_mvm_he_get_ppe_val(u8 *ppe, u8 ppe_pos_bit)
{
	u8 byte_num = ppe_pos_bit / 8;
	u8 bit_num = ppe_pos_bit % 8;
	u8 residue_bits;
	u8 res;

	if (bit_num <= 5)
		return (ppe[byte_num] >> bit_num) &
		       (BIT(IEEE80211_PPE_THRES_INFO_PPET_SIZE) - 1);

	/*
	 * If bit_num > 5, we have to combine bits with next byte.
	 * Calculate how many bits we need to take from current byte (called
	 * here "residue_bits"), and add them to bits from next byte.
	 */

	residue_bits = 8 - bit_num;

	res = (ppe[byte_num + 1] &
	       (BIT(IEEE80211_PPE_THRES_INFO_PPET_SIZE - residue_bits) - 1)) <<
	      residue_bits;
	res += (ppe[byte_num] >> bit_num) & (BIT(residue_bits) - 1);

	return res;
}

static void iwl_mvm_cfg_he_sta(struct iwl_mvm *mvm,
			       struct ieee80211_vif *vif, u8 sta_id)
{
	struct iwl_mvm_vif *mvmvif = iwl_mvm_vif_from_mac80211(vif);
	struct iwl_he_sta_context_cmd sta_ctxt_cmd = {
		.sta_id = sta_id,
		.tid_limit = IWL_MAX_TID_COUNT,
		.bss_color = vif->bss_conf.bss_color,
		.htc_trig_based_pkt_ext = vif->bss_conf.htc_trig_based_pkt_ext,
		.frame_time_rts_th =
			cpu_to_le16(vif->bss_conf.frame_time_rts_th),
	};
	int size = fw_has_api(&mvm->fw->ucode_capa,
			      IWL_UCODE_TLV_API_MBSSID_HE) ?
		   sizeof(sta_ctxt_cmd) :
		   sizeof(struct iwl_he_sta_context_cmd_v1);
	struct ieee80211_sta *sta;
	u32 flags;
	int i;

	rcu_read_lock();

	sta = rcu_dereference(mvm->fw_id_to_mac_id[sta_ctxt_cmd.sta_id]);
	if (IS_ERR(sta)) {
		rcu_read_unlock();
		WARN(1, "Can't find STA to configure HE\n");
		return;
	}

	if (!sta->he_cap.has_he) {
		rcu_read_unlock();
		return;
	}

	flags = 0;

	/* Block 26-tone RU OFDMA transmissions */
	if (mvmvif->he_ru_2mhz_block)
		flags |= STA_CTXT_HE_RU_2MHZ_BLOCK;

	/* HTC flags */
	if (sta->he_cap.he_cap_elem.mac_cap_info[0] &
	    IEEE80211_HE_MAC_CAP0_HTC_HE)
		sta_ctxt_cmd.htc_flags |= cpu_to_le32(IWL_HE_HTC_SUPPORT);
	if ((sta->he_cap.he_cap_elem.mac_cap_info[1] &
	      IEEE80211_HE_MAC_CAP1_LINK_ADAPTATION) ||
	    (sta->he_cap.he_cap_elem.mac_cap_info[2] &
	      IEEE80211_HE_MAC_CAP2_LINK_ADAPTATION)) {
		u8 link_adap =
			((sta->he_cap.he_cap_elem.mac_cap_info[2] &
			  IEEE80211_HE_MAC_CAP2_LINK_ADAPTATION) << 1) +
			 (sta->he_cap.he_cap_elem.mac_cap_info[1] &
			  IEEE80211_HE_MAC_CAP1_LINK_ADAPTATION);

		if (link_adap == 2)
			sta_ctxt_cmd.htc_flags |=
				cpu_to_le32(IWL_HE_HTC_LINK_ADAP_UNSOLICITED);
		else if (link_adap == 3)
			sta_ctxt_cmd.htc_flags |=
				cpu_to_le32(IWL_HE_HTC_LINK_ADAP_BOTH);
	}
	if (sta->he_cap.he_cap_elem.mac_cap_info[2] & IEEE80211_HE_MAC_CAP2_BSR)
		sta_ctxt_cmd.htc_flags |= cpu_to_le32(IWL_HE_HTC_BSR_SUPP);
	if (sta->he_cap.he_cap_elem.mac_cap_info[3] &
	    IEEE80211_HE_MAC_CAP3_OMI_CONTROL)
		sta_ctxt_cmd.htc_flags |= cpu_to_le32(IWL_HE_HTC_OMI_SUPP);
	if (sta->he_cap.he_cap_elem.mac_cap_info[4] & IEEE80211_HE_MAC_CAP4_BQR)
		sta_ctxt_cmd.htc_flags |= cpu_to_le32(IWL_HE_HTC_BQR_SUPP);

	/*
	 * Initialize the PPE thresholds to "None" (7), as described in Table
	 * 9-262ac of 80211.ax/D3.0.
	 */
	memset(&sta_ctxt_cmd.pkt_ext, 7, sizeof(sta_ctxt_cmd.pkt_ext));

	/* If PPE Thresholds exist, parse them into a FW-familiar format. */
	if (sta->he_cap.he_cap_elem.phy_cap_info[6] &
	    IEEE80211_HE_PHY_CAP6_PPE_THRESHOLD_PRESENT) {
		u8 nss = (sta->he_cap.ppe_thres[0] &
			  IEEE80211_PPE_THRES_NSS_MASK) + 1;
		u8 ru_index_bitmap =
			(sta->he_cap.ppe_thres[0] &
			 IEEE80211_PPE_THRES_RU_INDEX_BITMASK_MASK) >>
			IEEE80211_PPE_THRES_RU_INDEX_BITMASK_POS;
		u8 *ppe = &sta->he_cap.ppe_thres[0];
		u8 ppe_pos_bit = 7; /* Starting after PPE header */

		/*
		 * FW currently supports only nss == MAX_HE_SUPP_NSS
		 *
		 * If nss > MAX: we can ignore values we don't support
		 * If nss < MAX: we can set zeros in other streams
		 */
		if (nss > MAX_HE_SUPP_NSS) {
			IWL_INFO(mvm, "Got NSS = %d - trimming to %d\n", nss,
				 MAX_HE_SUPP_NSS);
			nss = MAX_HE_SUPP_NSS;
		}

		for (i = 0; i < nss; i++) {
			u8 ru_index_tmp = ru_index_bitmap << 1;
			u8 bw;

			for (bw = 0; bw < MAX_HE_CHANNEL_BW_INDX; bw++) {
				ru_index_tmp >>= 1;
				if (!(ru_index_tmp & 1))
					continue;

				sta_ctxt_cmd.pkt_ext.pkt_ext_qam_th[i][bw][1] =
					iwl_mvm_he_get_ppe_val(ppe,
							       ppe_pos_bit);
				ppe_pos_bit +=
					IEEE80211_PPE_THRES_INFO_PPET_SIZE;
				sta_ctxt_cmd.pkt_ext.pkt_ext_qam_th[i][bw][0] =
					iwl_mvm_he_get_ppe_val(ppe,
							       ppe_pos_bit);
				ppe_pos_bit +=
					IEEE80211_PPE_THRES_INFO_PPET_SIZE;
			}
		}

		flags |= STA_CTXT_HE_PACKET_EXT;
	} else if ((sta->he_cap.he_cap_elem.phy_cap_info[9] &
		    IEEE80211_HE_PHY_CAP9_NOMIMAL_PKT_PADDING_MASK) !=
		  IEEE80211_HE_PHY_CAP9_NOMIMAL_PKT_PADDING_RESERVED) {
		int low_th = -1;
		int high_th = -1;

		/* Take the PPE thresholds from the nominal padding info */
		switch (sta->he_cap.he_cap_elem.phy_cap_info[9] &
			IEEE80211_HE_PHY_CAP9_NOMIMAL_PKT_PADDING_MASK) {
		case IEEE80211_HE_PHY_CAP9_NOMIMAL_PKT_PADDING_0US:
			low_th = IWL_HE_PKT_EXT_NONE;
			high_th = IWL_HE_PKT_EXT_NONE;
			break;
		case IEEE80211_HE_PHY_CAP9_NOMIMAL_PKT_PADDING_8US:
			low_th = IWL_HE_PKT_EXT_BPSK;
			high_th = IWL_HE_PKT_EXT_NONE;
			break;
		case IEEE80211_HE_PHY_CAP9_NOMIMAL_PKT_PADDING_16US:
			low_th = IWL_HE_PKT_EXT_NONE;
			high_th = IWL_HE_PKT_EXT_BPSK;
			break;
		}

		/* Set the PPE thresholds accordingly */
		if (low_th >= 0 && high_th >= 0) {
			struct iwl_he_pkt_ext *pkt_ext =
				(struct iwl_he_pkt_ext *)&sta_ctxt_cmd.pkt_ext;

			for (i = 0; i < MAX_HE_SUPP_NSS; i++) {
				u8 bw;

				for (bw = 0; bw < MAX_HE_CHANNEL_BW_INDX;
				     bw++) {
					pkt_ext->pkt_ext_qam_th[i][bw][0] =
						low_th;
					pkt_ext->pkt_ext_qam_th[i][bw][1] =
						high_th;
				}
			}

			flags |= STA_CTXT_HE_PACKET_EXT;
		}
	}
	rcu_read_unlock();

	/* Mark MU EDCA as enabled, unless none detected on some AC */
	flags |= STA_CTXT_HE_MU_EDCA_CW;
	for (i = 0; i < IEEE80211_NUM_ACS; i++) {
		struct ieee80211_he_mu_edca_param_ac_rec *mu_edca =
			&mvmvif->queue_params[i].mu_edca_param_rec;
		u8 ac = iwl_mvm_mac80211_ac_to_ucode_ac(i);

		if (!mvmvif->queue_params[i].mu_edca) {
			flags &= ~STA_CTXT_HE_MU_EDCA_CW;
			break;
		}

		sta_ctxt_cmd.trig_based_txf[ac].cwmin =
			cpu_to_le16(mu_edca->ecw_min_max & 0xf);
		sta_ctxt_cmd.trig_based_txf[ac].cwmax =
			cpu_to_le16((mu_edca->ecw_min_max & 0xf0) >> 4);
		sta_ctxt_cmd.trig_based_txf[ac].aifsn =
			cpu_to_le16(mu_edca->aifsn);
		sta_ctxt_cmd.trig_based_txf[ac].mu_time =
			cpu_to_le16(mu_edca->mu_edca_timer);
	}

	if (vif->bss_conf.multi_sta_back_32bit)
		flags |= STA_CTXT_HE_32BIT_BA_BITMAP;

	if (vif->bss_conf.ack_enabled)
		flags |= STA_CTXT_HE_ACK_ENABLED;

	if (vif->bss_conf.uora_exists) {
		flags |= STA_CTXT_HE_TRIG_RND_ALLOC;

		sta_ctxt_cmd.rand_alloc_ecwmin =
			vif->bss_conf.uora_ocw_range & 0x7;
		sta_ctxt_cmd.rand_alloc_ecwmax =
			(vif->bss_conf.uora_ocw_range >> 3) & 0x7;
	}

	if (vif->bss_conf.nontransmitted) {
		flags |= STA_CTXT_HE_REF_BSSID_VALID;
		ether_addr_copy(sta_ctxt_cmd.ref_bssid_addr,
				vif->bss_conf.transmitter_bssid);
		sta_ctxt_cmd.max_bssid_indicator =
			vif->bss_conf.bssid_indicator;
		sta_ctxt_cmd.bssid_index = vif->bss_conf.bssid_index;
		sta_ctxt_cmd.ema_ap = vif->bss_conf.ema_ap;
		sta_ctxt_cmd.profile_periodicity =
			vif->bss_conf.profile_periodicity;
	}

	sta_ctxt_cmd.flags = cpu_to_le32(flags);

	if (iwl_mvm_send_cmd_pdu(mvm, iwl_cmd_id(STA_HE_CTXT_CMD,
						 DATA_PATH_GROUP, 0),
				 0, size, &sta_ctxt_cmd))
		IWL_ERR(mvm, "Failed to config FW to work HE!\n");
}

static void iwl_mvm_bss_info_changed_station(struct iwl_mvm *mvm,
					     struct ieee80211_vif *vif,
					     struct ieee80211_bss_conf *bss_conf,
					     u32 changes)
{
	struct iwl_mvm_vif *mvmvif = iwl_mvm_vif_from_mac80211(vif);
	int ret;

	/*
	 * Re-calculate the tsf id, as the master-slave relations depend on the
	 * beacon interval, which was not known when the station interface was
	 * added.
	 */
	if (changes & BSS_CHANGED_ASSOC && bss_conf->assoc) {
		if (vif->bss_conf.he_support &&
		    !iwlwifi_mod_params.disable_11ax)
			iwl_mvm_cfg_he_sta(mvm, vif, mvmvif->ap_sta_id);

		iwl_mvm_mac_ctxt_recalc_tsf_id(mvm, vif);
	}

	/* Update MU EDCA params */
	if (changes & BSS_CHANGED_QOS && mvmvif->associated &&
	    bss_conf->assoc && vif->bss_conf.he_support &&
	    !iwlwifi_mod_params.disable_11ax)
		iwl_mvm_cfg_he_sta(mvm, vif, mvmvif->ap_sta_id);

	/*
	 * If we're not associated yet, take the (new) BSSID before associating
	 * so the firmware knows. If we're already associated, then use the old
	 * BSSID here, and we'll send a cleared one later in the CHANGED_ASSOC
	 * branch for disassociation below.
	 */
	if (changes & BSS_CHANGED_BSSID && !mvmvif->associated)
		memcpy(mvmvif->bssid, bss_conf->bssid, ETH_ALEN);

	ret = iwl_mvm_mac_ctxt_changed(mvm, vif, false, mvmvif->bssid);
	if (ret)
		IWL_ERR(mvm, "failed to update MAC %pM\n", vif->addr);

	/* after sending it once, adopt mac80211 data */
	memcpy(mvmvif->bssid, bss_conf->bssid, ETH_ALEN);
	mvmvif->associated = bss_conf->assoc;

	if (changes & BSS_CHANGED_ASSOC) {
		if (bss_conf->assoc) {
			/* clear statistics to get clean beacon counter */
			iwl_mvm_request_statistics(mvm, true);
			memset(&mvmvif->beacon_stats, 0,
			       sizeof(mvmvif->beacon_stats));

			/* add quota for this interface */
			ret = iwl_mvm_update_quotas(mvm, true, NULL);
			if (ret) {
				IWL_ERR(mvm, "failed to update quotas\n");
				return;
			}

			if (test_bit(IWL_MVM_STATUS_IN_HW_RESTART,
				     &mvm->status)) {
				/*
				 * If we're restarting then the firmware will
				 * obviously have lost synchronisation with
				 * the AP. It will attempt to synchronise by
				 * itself, but we can make it more reliable by
				 * scheduling a session protection time event.
				 *
				 * The firmware needs to receive a beacon to
				 * catch up with synchronisation, use 110% of
				 * the beacon interval.
				 *
				 * Set a large maximum delay to allow for more
				 * than a single interface.
				 */
				u32 dur = (11 * vif->bss_conf.beacon_int) / 10;
				iwl_mvm_protect_session(mvm, vif, dur, dur,
							5 * dur, false);
			}

			iwl_mvm_sf_update(mvm, vif, false);
			iwl_mvm_power_vif_assoc(mvm, vif);
			if (vif->p2p) {
				iwl_mvm_update_smps(mvm, vif,
						    IWL_MVM_SMPS_REQ_PROT,
						    IEEE80211_SMPS_DYNAMIC);
			}
		} else if (mvmvif->ap_sta_id != IWL_MVM_INVALID_STA) {
			/*
			 * If update fails - SF might be running in associated
			 * mode while disassociated - which is forbidden.
			 */
			ret = iwl_mvm_sf_update(mvm, vif, false);
			WARN_ONCE(ret &&
				  !test_bit(IWL_MVM_STATUS_HW_RESTART_REQUESTED,
					    &mvm->status),
				  "Failed to update SF upon disassociation\n");

			/*
			 * If we get an assert during the connection (after the
			 * station has been added, but before the vif is set
			 * to associated), mac80211 will re-add the station and
			 * then configure the vif. Since the vif is not
			 * associated, we would remove the station here and
			 * this would fail the recovery.
			 */
			if (!test_bit(IWL_MVM_STATUS_IN_HW_RESTART,
				      &mvm->status)) {
				/*
				 * Remove AP station now that
				 * the MAC is unassoc
				 */
				ret = iwl_mvm_rm_sta_id(mvm, vif,
							mvmvif->ap_sta_id);
				if (ret)
					IWL_ERR(mvm,
						"failed to remove AP station\n");

				mvmvif->ap_sta_id = IWL_MVM_INVALID_STA;
			}

			/* remove quota for this interface */
			ret = iwl_mvm_update_quotas(mvm, false, NULL);
			if (ret)
				IWL_ERR(mvm, "failed to update quotas\n");

			/* this will take the cleared BSSID from bss_conf */
			ret = iwl_mvm_mac_ctxt_changed(mvm, vif, false, NULL);
			if (ret)
				IWL_ERR(mvm,
					"failed to update MAC %pM (clear after unassoc)\n",
					vif->addr);
		}

		/*
		 * The firmware tracks the MU-MIMO group on its own.
		 * However, on HW restart we should restore this data.
		 */
		if (test_bit(IWL_MVM_STATUS_IN_HW_RESTART, &mvm->status) &&
		    (changes & BSS_CHANGED_MU_GROUPS) && vif->mu_mimo_owner) {
			ret = iwl_mvm_update_mu_groups(mvm, vif);
			if (ret)
				IWL_ERR(mvm,
					"failed to update VHT MU_MIMO groups\n");
		}

		iwl_mvm_recalc_multicast(mvm);
		iwl_mvm_configure_bcast_filter(mvm);

		/* reset rssi values */
		mvmvif->bf_data.ave_beacon_signal = 0;

		iwl_mvm_bt_coex_vif_change(mvm);
		iwl_mvm_update_smps(mvm, vif, IWL_MVM_SMPS_REQ_TT,
				    IEEE80211_SMPS_AUTOMATIC);
		if (fw_has_capa(&mvm->fw->ucode_capa,
				IWL_UCODE_TLV_CAPA_UMAC_SCAN))
			iwl_mvm_config_scan(mvm);
	}

	if (changes & BSS_CHANGED_BEACON_INFO) {
		/*
		 * We received a beacon from the associated AP so
		 * remove the session protection.
		 */
		iwl_mvm_stop_session_protection(mvm, vif);

		iwl_mvm_sf_update(mvm, vif, false);
		WARN_ON(iwl_mvm_enable_beacon_filter(mvm, vif, 0));
	}

	if (changes & (BSS_CHANGED_PS | BSS_CHANGED_P2P_PS | BSS_CHANGED_QOS |
		       /*
			* Send power command on every beacon change,
			* because we may have not enabled beacon abort yet.
			*/
		       BSS_CHANGED_BEACON_INFO)) {
		ret = iwl_mvm_power_update_mac(mvm);
		if (ret)
			IWL_ERR(mvm, "failed to update power mode\n");
	}

	if (changes & BSS_CHANGED_TXPOWER) {
		IWL_DEBUG_CALIB(mvm, "Changing TX Power to %d\n",
				bss_conf->txpower);
		iwl_mvm_set_tx_power(mvm, vif, bss_conf->txpower);
	}

	if (changes & BSS_CHANGED_CQM) {
		IWL_DEBUG_MAC80211(mvm, "cqm info_changed\n");
		/* reset cqm events tracking */
		mvmvif->bf_data.last_cqm_event = 0;
		if (mvmvif->bf_data.bf_enabled) {
			ret = iwl_mvm_enable_beacon_filter(mvm, vif, 0);
			if (ret)
				IWL_ERR(mvm,
					"failed to update CQM thresholds\n");
		}
	}

	if (changes & BSS_CHANGED_ARP_FILTER) {
		IWL_DEBUG_MAC80211(mvm, "arp filter changed\n");
		iwl_mvm_configure_bcast_filter(mvm);
	}
}

static int iwl_mvm_start_ap_ibss(struct ieee80211_hw *hw,
				 struct ieee80211_vif *vif)
{
	struct iwl_mvm *mvm = IWL_MAC80211_GET_MVM(hw);
	struct iwl_mvm_vif *mvmvif = iwl_mvm_vif_from_mac80211(vif);
	int ret, i;

	mutex_lock(&mvm->mutex);

	/* Send the beacon template */
	ret = iwl_mvm_mac_ctxt_beacon_changed(mvm, vif);
	if (ret)
		goto out_unlock;

	/*
	 * Re-calculate the tsf id, as the master-slave relations depend on the
	 * beacon interval, which was not known when the AP interface was added.
	 */
	if (vif->type == NL80211_IFTYPE_AP)
		iwl_mvm_mac_ctxt_recalc_tsf_id(mvm, vif);

	mvmvif->ap_assoc_sta_count = 0;

	/* Add the mac context */
	ret = iwl_mvm_mac_ctxt_add(mvm, vif);
	if (ret)
		goto out_unlock;

	/* Perform the binding */
	ret = iwl_mvm_binding_add_vif(mvm, vif);
	if (ret)
		goto out_remove;

	/*
	 * This is not very nice, but the simplest:
	 * For older FWs adding the mcast sta before the bcast station may
	 * cause assert 0x2b00.
	 * This is fixed in later FW so make the order of removal depend on
	 * the TLV
	 */
	if (fw_has_api(&mvm->fw->ucode_capa, IWL_UCODE_TLV_API_STA_TYPE)) {
		ret = iwl_mvm_add_mcast_sta(mvm, vif);
		if (ret)
			goto out_unbind;
		/*
		 * Send the bcast station. At this stage the TBTT and DTIM time
		 * events are added and applied to the scheduler
		 */
		ret = iwl_mvm_send_add_bcast_sta(mvm, vif);
		if (ret) {
			iwl_mvm_rm_mcast_sta(mvm, vif);
			goto out_unbind;
		}
	} else {
		/*
		 * Send the bcast station. At this stage the TBTT and DTIM time
		 * events are added and applied to the scheduler
		 */
		ret = iwl_mvm_send_add_bcast_sta(mvm, vif);
		if (ret)
			goto out_unbind;
		ret = iwl_mvm_add_mcast_sta(mvm, vif);
		if (ret) {
			iwl_mvm_send_rm_bcast_sta(mvm, vif);
			goto out_unbind;
		}
	}

	/* must be set before quota calculations */
	mvmvif->ap_ibss_active = true;

	/* send all the early keys to the device now */
	for (i = 0; i < ARRAY_SIZE(mvmvif->ap_early_keys); i++) {
		struct ieee80211_key_conf *key = mvmvif->ap_early_keys[i];

		if (!key)
			continue;

		mvmvif->ap_early_keys[i] = NULL;

		ret = __iwl_mvm_mac_set_key(hw, SET_KEY, vif, NULL, key);
		if (ret)
			goto out_quota_failed;
	}

	if (vif->type == NL80211_IFTYPE_AP && !vif->p2p) {
		iwl_mvm_vif_set_low_latency(mvmvif, true,
					    LOW_LATENCY_VIF_TYPE);
		iwl_mvm_send_low_latency_cmd(mvm, true, mvmvif->id);
	}

	/* power updated needs to be done before quotas */
	iwl_mvm_power_update_mac(mvm);

	ret = iwl_mvm_update_quotas(mvm, false, NULL);
	if (ret)
		goto out_quota_failed;

	/* Need to update the P2P Device MAC (only GO, IBSS is single vif) */
	if (vif->p2p && mvm->p2p_device_vif)
		iwl_mvm_mac_ctxt_changed(mvm, mvm->p2p_device_vif, false, NULL);

	iwl_mvm_bt_coex_vif_change(mvm);

	/* we don't support TDLS during DCM */
	if (iwl_mvm_phy_ctx_count(mvm) > 1)
		iwl_mvm_teardown_tdls_peers(mvm);

	iwl_mvm_ftm_restart_responder(mvm, vif);

	goto out_unlock;

out_quota_failed:
	iwl_mvm_power_update_mac(mvm);
	mvmvif->ap_ibss_active = false;
	iwl_mvm_send_rm_bcast_sta(mvm, vif);
	iwl_mvm_rm_mcast_sta(mvm, vif);
out_unbind:
	iwl_mvm_binding_remove_vif(mvm, vif);
out_remove:
	iwl_mvm_mac_ctxt_remove(mvm, vif);
out_unlock:
	mutex_unlock(&mvm->mutex);
	return ret;
}

static void iwl_mvm_stop_ap_ibss(struct ieee80211_hw *hw,
				 struct ieee80211_vif *vif)
{
	struct iwl_mvm *mvm = IWL_MAC80211_GET_MVM(hw);
	struct iwl_mvm_vif *mvmvif = iwl_mvm_vif_from_mac80211(vif);

	iwl_mvm_prepare_mac_removal(mvm, vif);

	mutex_lock(&mvm->mutex);

	/* Handle AP stop while in CSA */
	if (rcu_access_pointer(mvm->csa_vif) == vif) {
		iwl_mvm_remove_time_event(mvm, mvmvif,
					  &mvmvif->time_event_data);
		RCU_INIT_POINTER(mvm->csa_vif, NULL);
		mvmvif->csa_countdown = false;
	}

	if (rcu_access_pointer(mvm->csa_tx_blocked_vif) == vif) {
		RCU_INIT_POINTER(mvm->csa_tx_blocked_vif, NULL);
		mvm->csa_tx_block_bcn_timeout = 0;
	}

	mvmvif->ap_ibss_active = false;
	mvm->ap_last_beacon_gp2 = 0;

	if (vif->type == NL80211_IFTYPE_AP && !vif->p2p) {
		iwl_mvm_vif_set_low_latency(mvmvif, false,
					    LOW_LATENCY_VIF_TYPE);
		iwl_mvm_send_low_latency_cmd(mvm, false,  mvmvif->id);
	}

	iwl_mvm_bt_coex_vif_change(mvm);

	/* Need to update the P2P Device MAC (only GO, IBSS is single vif) */
	if (vif->p2p && mvm->p2p_device_vif)
		iwl_mvm_mac_ctxt_changed(mvm, mvm->p2p_device_vif, false, NULL);

	iwl_mvm_update_quotas(mvm, false, NULL);

	/*
	 * This is not very nice, but the simplest:
	 * For older FWs removing the mcast sta before the bcast station may
	 * cause assert 0x2b00.
	 * This is fixed in later FW (which will stop beaconing when removing
	 * bcast station).
	 * So make the order of removal depend on the TLV
	 */
	if (!fw_has_api(&mvm->fw->ucode_capa, IWL_UCODE_TLV_API_STA_TYPE))
		iwl_mvm_rm_mcast_sta(mvm, vif);
	iwl_mvm_send_rm_bcast_sta(mvm, vif);
	if (fw_has_api(&mvm->fw->ucode_capa, IWL_UCODE_TLV_API_STA_TYPE))
		iwl_mvm_rm_mcast_sta(mvm, vif);
	iwl_mvm_binding_remove_vif(mvm, vif);

	iwl_mvm_power_update_mac(mvm);

	iwl_mvm_mac_ctxt_remove(mvm, vif);

	mutex_unlock(&mvm->mutex);
}

static void
iwl_mvm_bss_info_changed_ap_ibss(struct iwl_mvm *mvm,
				 struct ieee80211_vif *vif,
				 struct ieee80211_bss_conf *bss_conf,
				 u32 changes)
{
	struct iwl_mvm_vif *mvmvif = iwl_mvm_vif_from_mac80211(vif);

	/* Changes will be applied when the AP/IBSS is started */
	if (!mvmvif->ap_ibss_active)
		return;

	if (changes & (BSS_CHANGED_ERP_CTS_PROT | BSS_CHANGED_HT |
		       BSS_CHANGED_BANDWIDTH | BSS_CHANGED_QOS) &&
	    iwl_mvm_mac_ctxt_changed(mvm, vif, false, NULL))
		IWL_ERR(mvm, "failed to update MAC %pM\n", vif->addr);

	/* Need to send a new beacon template to the FW */
	if (changes & BSS_CHANGED_BEACON &&
	    iwl_mvm_mac_ctxt_beacon_changed(mvm, vif))
		IWL_WARN(mvm, "Failed updating beacon data\n");

	if (changes & BSS_CHANGED_TXPOWER) {
		IWL_DEBUG_CALIB(mvm, "Changing TX Power to %d\n",
				bss_conf->txpower);
		iwl_mvm_set_tx_power(mvm, vif, bss_conf->txpower);
	}

	if (changes & BSS_CHANGED_FTM_RESPONDER) {
		int ret = iwl_mvm_ftm_start_responder(mvm, vif);

		if (ret)
			IWL_WARN(mvm, "Failed to enable FTM responder (%d)\n",
				 ret);
	}

}

static void iwl_mvm_bss_info_changed(struct ieee80211_hw *hw,
				     struct ieee80211_vif *vif,
				     struct ieee80211_bss_conf *bss_conf,
				     u32 changes)
{
	struct iwl_mvm *mvm = IWL_MAC80211_GET_MVM(hw);

	mutex_lock(&mvm->mutex);

	if (changes & BSS_CHANGED_IDLE && !bss_conf->idle)
		iwl_mvm_scan_stop(mvm, IWL_MVM_SCAN_SCHED, true);

	switch (vif->type) {
	case NL80211_IFTYPE_STATION:
		iwl_mvm_bss_info_changed_station(mvm, vif, bss_conf, changes);
		break;
	case NL80211_IFTYPE_AP:
	case NL80211_IFTYPE_ADHOC:
		iwl_mvm_bss_info_changed_ap_ibss(mvm, vif, bss_conf, changes);
		break;
	case NL80211_IFTYPE_MONITOR:
		if (changes & BSS_CHANGED_MU_GROUPS)
			iwl_mvm_update_mu_groups(mvm, vif);
		break;
	default:
		/* shouldn't happen */
		WARN_ON_ONCE(1);
	}

	mutex_unlock(&mvm->mutex);
}

static int iwl_mvm_mac_hw_scan(struct ieee80211_hw *hw,
			       struct ieee80211_vif *vif,
			       struct ieee80211_scan_request *hw_req)
{
	struct iwl_mvm *mvm = IWL_MAC80211_GET_MVM(hw);
	int ret;

	if (hw_req->req.n_channels == 0 ||
	    hw_req->req.n_channels > mvm->fw->ucode_capa.n_scan_channels)
		return -EINVAL;

	mutex_lock(&mvm->mutex);
	ret = iwl_mvm_reg_scan_start(mvm, vif, &hw_req->req, &hw_req->ies);
	mutex_unlock(&mvm->mutex);

	return ret;
}

static void iwl_mvm_mac_cancel_hw_scan(struct ieee80211_hw *hw,
				       struct ieee80211_vif *vif)
{
	struct iwl_mvm *mvm = IWL_MAC80211_GET_MVM(hw);

	mutex_lock(&mvm->mutex);

	/* Due to a race condition, it's possible that mac80211 asks
	 * us to stop a hw_scan when it's already stopped.  This can
	 * happen, for instance, if we stopped the scan ourselves,
	 * called ieee80211_scan_completed() and the userspace called
	 * cancel scan scan before ieee80211_scan_work() could run.
	 * To handle that, simply return if the scan is not running.
	*/
	if (mvm->scan_status & IWL_MVM_SCAN_REGULAR)
		iwl_mvm_scan_stop(mvm, IWL_MVM_SCAN_REGULAR, true);

	mutex_unlock(&mvm->mutex);
}

static void
iwl_mvm_mac_allow_buffered_frames(struct ieee80211_hw *hw,
				  struct ieee80211_sta *sta, u16 tids,
				  int num_frames,
				  enum ieee80211_frame_release_type reason,
				  bool more_data)
{
	struct iwl_mvm *mvm = IWL_MAC80211_GET_MVM(hw);

	/* Called when we need to transmit (a) frame(s) from mac80211 */

	iwl_mvm_sta_modify_sleep_tx_count(mvm, sta, reason, num_frames,
					  tids, more_data, false);
}

static void
iwl_mvm_mac_release_buffered_frames(struct ieee80211_hw *hw,
				    struct ieee80211_sta *sta, u16 tids,
				    int num_frames,
				    enum ieee80211_frame_release_type reason,
				    bool more_data)
{
	struct iwl_mvm *mvm = IWL_MAC80211_GET_MVM(hw);

	/* Called when we need to transmit (a) frame(s) from agg or dqa queue */

	iwl_mvm_sta_modify_sleep_tx_count(mvm, sta, reason, num_frames,
					  tids, more_data, true);
}

static void __iwl_mvm_mac_sta_notify(struct ieee80211_hw *hw,
				     enum sta_notify_cmd cmd,
				     struct ieee80211_sta *sta)
{
	struct iwl_mvm *mvm = IWL_MAC80211_GET_MVM(hw);
	struct iwl_mvm_sta *mvmsta = iwl_mvm_sta_from_mac80211(sta);
	unsigned long txqs = 0, tids = 0;
	int tid;

	/*
	 * If we have TVQM then we get too high queue numbers - luckily
	 * we really shouldn't get here with that because such hardware
	 * should have firmware supporting buffer station offload.
	 */
	if (WARN_ON(iwl_mvm_has_new_tx_api(mvm)))
		return;

	spin_lock_bh(&mvmsta->lock);
	for (tid = 0; tid < ARRAY_SIZE(mvmsta->tid_data); tid++) {
		struct iwl_mvm_tid_data *tid_data = &mvmsta->tid_data[tid];

		if (tid_data->txq_id == IWL_MVM_INVALID_QUEUE)
			continue;

		__set_bit(tid_data->txq_id, &txqs);

		if (iwl_mvm_tid_queued(mvm, tid_data) == 0)
			continue;

		__set_bit(tid, &tids);
	}

	switch (cmd) {
	case STA_NOTIFY_SLEEP:
		for_each_set_bit(tid, &tids, IWL_MAX_TID_COUNT)
			ieee80211_sta_set_buffered(sta, tid, true);

		if (txqs)
			iwl_trans_freeze_txq_timer(mvm->trans, txqs, true);
		/*
		 * The fw updates the STA to be asleep. Tx packets on the Tx
		 * queues to this station will not be transmitted. The fw will
		 * send a Tx response with TX_STATUS_FAIL_DEST_PS.
		 */
		break;
	case STA_NOTIFY_AWAKE:
		if (WARN_ON(mvmsta->sta_id == IWL_MVM_INVALID_STA))
			break;

		if (txqs)
			iwl_trans_freeze_txq_timer(mvm->trans, txqs, false);
		iwl_mvm_sta_modify_ps_wake(mvm, sta);
		break;
	default:
		break;
	}
	spin_unlock_bh(&mvmsta->lock);
}

static void iwl_mvm_mac_sta_notify(struct ieee80211_hw *hw,
				   struct ieee80211_vif *vif,
				   enum sta_notify_cmd cmd,
				   struct ieee80211_sta *sta)
{
	__iwl_mvm_mac_sta_notify(hw, cmd, sta);
}

void iwl_mvm_sta_pm_notif(struct iwl_mvm *mvm, struct iwl_rx_cmd_buffer *rxb)
{
	struct iwl_rx_packet *pkt = rxb_addr(rxb);
	struct iwl_mvm_pm_state_notification *notif = (void *)pkt->data;
	struct ieee80211_sta *sta;
	struct iwl_mvm_sta *mvmsta;
	bool sleeping = (notif->type != IWL_MVM_PM_EVENT_AWAKE);

	if (WARN_ON(notif->sta_id >= ARRAY_SIZE(mvm->fw_id_to_mac_id)))
		return;

	rcu_read_lock();
	sta = rcu_dereference(mvm->fw_id_to_mac_id[notif->sta_id]);
	if (WARN_ON(IS_ERR_OR_NULL(sta))) {
		rcu_read_unlock();
		return;
	}

	mvmsta = iwl_mvm_sta_from_mac80211(sta);

	if (!mvmsta->vif ||
	    mvmsta->vif->type != NL80211_IFTYPE_AP) {
		rcu_read_unlock();
		return;
	}

	if (mvmsta->sleeping != sleeping) {
		mvmsta->sleeping = sleeping;
		__iwl_mvm_mac_sta_notify(mvm->hw,
			sleeping ? STA_NOTIFY_SLEEP : STA_NOTIFY_AWAKE,
			sta);
		ieee80211_sta_ps_transition(sta, sleeping);
	}

	if (sleeping) {
		switch (notif->type) {
		case IWL_MVM_PM_EVENT_AWAKE:
		case IWL_MVM_PM_EVENT_ASLEEP:
			break;
		case IWL_MVM_PM_EVENT_UAPSD:
			ieee80211_sta_uapsd_trigger(sta, IEEE80211_NUM_TIDS);
			break;
		case IWL_MVM_PM_EVENT_PS_POLL:
			ieee80211_sta_pspoll(sta);
			break;
		default:
			break;
		}
	}

	rcu_read_unlock();
}

static void iwl_mvm_sta_pre_rcu_remove(struct ieee80211_hw *hw,
				       struct ieee80211_vif *vif,
				       struct ieee80211_sta *sta)
{
	struct iwl_mvm *mvm = IWL_MAC80211_GET_MVM(hw);
	struct iwl_mvm_sta *mvm_sta = iwl_mvm_sta_from_mac80211(sta);

	/*
	 * This is called before mac80211 does RCU synchronisation,
	 * so here we already invalidate our internal RCU-protected
	 * station pointer. The rest of the code will thus no longer
	 * be able to find the station this way, and we don't rely
	 * on further RCU synchronisation after the sta_state()
	 * callback deleted the station.
	 */
	mutex_lock(&mvm->mutex);
	if (sta == rcu_access_pointer(mvm->fw_id_to_mac_id[mvm_sta->sta_id]))
		rcu_assign_pointer(mvm->fw_id_to_mac_id[mvm_sta->sta_id],
				   ERR_PTR(-ENOENT));

	mutex_unlock(&mvm->mutex);
}

static void iwl_mvm_check_uapsd(struct iwl_mvm *mvm, struct ieee80211_vif *vif,
				const u8 *bssid)
{
	int i;

	if (!test_bit(IWL_MVM_STATUS_IN_HW_RESTART, &mvm->status)) {
		struct iwl_mvm_tcm_mac *mdata;

		mdata = &mvm->tcm.data[iwl_mvm_vif_from_mac80211(vif)->id];
		ewma_rate_init(&mdata->uapsd_nonagg_detect.rate);
		mdata->opened_rx_ba_sessions = false;
	}

	if (!(mvm->fw->ucode_capa.flags & IWL_UCODE_TLV_FLAGS_UAPSD_SUPPORT))
		return;

	if (vif->p2p && !iwl_mvm_is_p2p_scm_uapsd_supported(mvm)) {
		vif->driver_flags &= ~IEEE80211_VIF_SUPPORTS_UAPSD;
		return;
	}

	if (!vif->p2p &&
	    (iwlwifi_mod_params.uapsd_disable & IWL_DISABLE_UAPSD_BSS)) {
		vif->driver_flags &= ~IEEE80211_VIF_SUPPORTS_UAPSD;
		return;
	}

	for (i = 0; i < IWL_MVM_UAPSD_NOAGG_LIST_LEN; i++) {
		if (ether_addr_equal(mvm->uapsd_noagg_bssids[i].addr, bssid)) {
			vif->driver_flags &= ~IEEE80211_VIF_SUPPORTS_UAPSD;
			return;
		}
	}

	vif->driver_flags |= IEEE80211_VIF_SUPPORTS_UAPSD;
}

static void
iwl_mvm_tdls_check_trigger(struct iwl_mvm *mvm,
			   struct ieee80211_vif *vif, u8 *peer_addr,
			   enum nl80211_tdls_operation action)
{
	struct iwl_fw_dbg_trigger_tlv *trig;
	struct iwl_fw_dbg_trigger_tdls *tdls_trig;

	trig = iwl_fw_dbg_trigger_on(&mvm->fwrt, ieee80211_vif_to_wdev(vif),
				     FW_DBG_TRIGGER_TDLS);
	if (!trig)
		return;

	tdls_trig = (void *)trig->data;

	if (!(tdls_trig->action_bitmap & BIT(action)))
		return;

	if (tdls_trig->peer_mode &&
	    memcmp(tdls_trig->peer, peer_addr, ETH_ALEN) != 0)
		return;

	iwl_fw_dbg_collect_trig(&mvm->fwrt, trig,
				"TDLS event occurred, peer %pM, action %d",
				peer_addr, action);
}

struct iwl_mvm_he_obss_narrow_bw_ru_data {
	bool tolerated;
};

static void iwl_mvm_check_he_obss_narrow_bw_ru_iter(struct wiphy *wiphy,
						    struct cfg80211_bss *bss,
						    void *_data)
{
	struct iwl_mvm_he_obss_narrow_bw_ru_data *data = _data;
	const struct element *elem;

	elem = cfg80211_find_elem(WLAN_EID_EXT_CAPABILITY, bss->ies->data,
				  bss->ies->len);

	if (!elem || elem->datalen < 10 ||
	    !(elem->data[10] &
	      WLAN_EXT_CAPA10_OBSS_NARROW_BW_RU_TOLERANCE_SUPPORT)) {
		data->tolerated = false;
	}
}

static void iwl_mvm_check_he_obss_narrow_bw_ru(struct ieee80211_hw *hw,
					       struct ieee80211_vif *vif)
{
	struct iwl_mvm_vif *mvmvif = iwl_mvm_vif_from_mac80211(vif);
	struct iwl_mvm_he_obss_narrow_bw_ru_data iter_data = {
		.tolerated = true,
	};

	if (!(vif->bss_conf.chandef.chan->flags & IEEE80211_CHAN_RADAR)) {
		mvmvif->he_ru_2mhz_block = false;
		return;
	}

	cfg80211_bss_iter(hw->wiphy, &vif->bss_conf.chandef,
			  iwl_mvm_check_he_obss_narrow_bw_ru_iter,
			  &iter_data);

	/*
	 * If there is at least one AP on radar channel that cannot
	 * tolerate 26-tone RU UL OFDMA transmissions using HE TB PPDU.
	 */
	mvmvif->he_ru_2mhz_block = !iter_data.tolerated;
}

static int iwl_mvm_mac_sta_state(struct ieee80211_hw *hw,
				 struct ieee80211_vif *vif,
				 struct ieee80211_sta *sta,
				 enum ieee80211_sta_state old_state,
				 enum ieee80211_sta_state new_state)
{
	struct iwl_mvm *mvm = IWL_MAC80211_GET_MVM(hw);
	struct iwl_mvm_vif *mvmvif = iwl_mvm_vif_from_mac80211(vif);
	struct iwl_mvm_sta *mvm_sta = iwl_mvm_sta_from_mac80211(sta);
	int ret;

	IWL_DEBUG_MAC80211(mvm, "station %pM state change %d->%d\n",
			   sta->addr, old_state, new_state);

	/* this would be a mac80211 bug ... but don't crash */
	if (WARN_ON_ONCE(!mvmvif->phy_ctxt))
		return -EINVAL;

	/*
	 * If we are in a STA removal flow and in DQA mode:
	 *
	 * This is after the sync_rcu part, so the queues have already been
	 * flushed. No more TXs on their way in mac80211's path, and no more in
	 * the queues.
	 * Also, we won't be getting any new TX frames for this station.
	 * What we might have are deferred TX frames that need to be taken care
	 * of.
	 *
	 * Drop any still-queued deferred-frame before removing the STA, and
	 * make sure the worker is no longer handling frames for this STA.
	 */
	if (old_state == IEEE80211_STA_NONE &&
	    new_state == IEEE80211_STA_NOTEXIST) {
		flush_work(&mvm->add_stream_wk);

		/*
		 * No need to make sure deferred TX indication is off since the
		 * worker will already remove it if it was on
		 */
	}

	mutex_lock(&mvm->mutex);
	/* track whether or not the station is associated */
	mvm_sta->sta_state = new_state;

	if (old_state == IEEE80211_STA_NOTEXIST &&
	    new_state == IEEE80211_STA_NONE) {
		/*
		 * Firmware bug - it'll crash if the beacon interval is less
		 * than 16. We can't avoid connecting at all, so refuse the
		 * station state change, this will cause mac80211 to abandon
		 * attempts to connect to this AP, and eventually wpa_s will
		 * blacklist the AP...
		 */
		if (vif->type == NL80211_IFTYPE_STATION &&
		    vif->bss_conf.beacon_int < 16) {
			IWL_ERR(mvm,
				"AP %pM beacon interval is %d, refusing due to firmware bug!\n",
				sta->addr, vif->bss_conf.beacon_int);
			ret = -EINVAL;
			goto out_unlock;
		}

		if (sta->tdls &&
		    (vif->p2p ||
		     iwl_mvm_tdls_sta_count(mvm, NULL) ==
						IWL_MVM_TDLS_STA_COUNT ||
		     iwl_mvm_phy_ctx_count(mvm) > 1)) {
			IWL_DEBUG_MAC80211(mvm, "refusing TDLS sta\n");
			ret = -EBUSY;
			goto out_unlock;
		}

		ret = iwl_mvm_add_sta(mvm, vif, sta);
		if (sta->tdls && ret == 0) {
			iwl_mvm_recalc_tdls_state(mvm, vif, true);
			iwl_mvm_tdls_check_trigger(mvm, vif, sta->addr,
						   NL80211_TDLS_SETUP);
		}

		sta->max_rc_amsdu_len = 1;
	} else if (old_state == IEEE80211_STA_NONE &&
		   new_state == IEEE80211_STA_AUTH) {
		/*
		 * EBS may be disabled due to previous failures reported by FW.
		 * Reset EBS status here assuming environment has been changed.
		 */
		mvm->last_ebs_successful = true;
		iwl_mvm_check_uapsd(mvm, vif, sta->addr);
		ret = 0;
	} else if (old_state == IEEE80211_STA_AUTH &&
		   new_state == IEEE80211_STA_ASSOC) {
		if (vif->type == NL80211_IFTYPE_AP) {
			vif->bss_conf.he_support = sta->he_cap.has_he;
			mvmvif->ap_assoc_sta_count++;
			iwl_mvm_mac_ctxt_changed(mvm, vif, false, NULL);
			if (vif->bss_conf.he_support &&
			    !iwlwifi_mod_params.disable_11ax)
				iwl_mvm_cfg_he_sta(mvm, vif, mvm_sta->sta_id);
		} else if (vif->type == NL80211_IFTYPE_STATION) {
			vif->bss_conf.he_support = sta->he_cap.has_he;

			mvmvif->he_ru_2mhz_block = false;
			if (sta->he_cap.has_he)
				iwl_mvm_check_he_obss_narrow_bw_ru(hw, vif);

			iwl_mvm_mac_ctxt_changed(mvm, vif, false, NULL);
		}

		iwl_mvm_rs_rate_init(mvm, sta, mvmvif->phy_ctxt->channel->band,
				     false);
		ret = iwl_mvm_update_sta(mvm, vif, sta);
	} else if (old_state == IEEE80211_STA_ASSOC &&
		   new_state == IEEE80211_STA_AUTHORIZED) {
		ret = 0;

		/* we don't support TDLS during DCM */
		if (iwl_mvm_phy_ctx_count(mvm) > 1)
			iwl_mvm_teardown_tdls_peers(mvm);

		if (sta->tdls)
			iwl_mvm_tdls_check_trigger(mvm, vif, sta->addr,
						   NL80211_TDLS_ENABLE_LINK);

		/* enable beacon filtering */
		WARN_ON(iwl_mvm_enable_beacon_filter(mvm, vif, 0));

<<<<<<< HEAD
		iwl_mvm_rs_rate_init(mvm, sta, mvmvif->phy_ctxt->channel->band,
				     true);
=======
		/*
		 * Now that the station is authorized, i.e., keys were already
		 * installed, need to indicate to the FW that
		 * multicast data frames can be forwarded to the driver
		 */
		iwl_mvm_mac_ctxt_changed(mvm, vif, false, NULL);
>>>>>>> f7688b48

		iwl_mvm_rs_rate_init(mvm, sta, mvmvif->phy_ctxt->channel->band,
				     true);
	} else if (old_state == IEEE80211_STA_AUTHORIZED &&
		   new_state == IEEE80211_STA_ASSOC) {
		/* Multicast data frames are no longer allowed */
		iwl_mvm_mac_ctxt_changed(mvm, vif, false, NULL);

		/* disable beacon filtering */
		ret = iwl_mvm_disable_beacon_filter(mvm, vif, 0);
		WARN_ON(ret &&
			!test_bit(IWL_MVM_STATUS_HW_RESTART_REQUESTED,
				  &mvm->status));
		ret = 0;
	} else if (old_state == IEEE80211_STA_ASSOC &&
		   new_state == IEEE80211_STA_AUTH) {
		if (vif->type == NL80211_IFTYPE_AP) {
			mvmvif->ap_assoc_sta_count--;
			iwl_mvm_mac_ctxt_changed(mvm, vif, false, NULL);
		}
		ret = 0;
	} else if (old_state == IEEE80211_STA_AUTH &&
		   new_state == IEEE80211_STA_NONE) {
		ret = 0;
	} else if (old_state == IEEE80211_STA_NONE &&
		   new_state == IEEE80211_STA_NOTEXIST) {
		ret = iwl_mvm_rm_sta(mvm, vif, sta);
		if (sta->tdls) {
			iwl_mvm_recalc_tdls_state(mvm, vif, false);
			iwl_mvm_tdls_check_trigger(mvm, vif, sta->addr,
						   NL80211_TDLS_DISABLE_LINK);
		}

		if (unlikely(ret &&
			     test_bit(IWL_MVM_STATUS_HW_RESTART_REQUESTED,
				      &mvm->status)))
			ret = 0;
	} else {
		ret = -EIO;
	}
 out_unlock:
	mutex_unlock(&mvm->mutex);

	if (sta->tdls && ret == 0) {
		if (old_state == IEEE80211_STA_NOTEXIST &&
		    new_state == IEEE80211_STA_NONE)
			ieee80211_reserve_tid(sta, IWL_MVM_TDLS_FW_TID);
		else if (old_state == IEEE80211_STA_NONE &&
			 new_state == IEEE80211_STA_NOTEXIST)
			ieee80211_unreserve_tid(sta, IWL_MVM_TDLS_FW_TID);
	}

	return ret;
}

static int iwl_mvm_mac_set_rts_threshold(struct ieee80211_hw *hw, u32 value)
{
	struct iwl_mvm *mvm = IWL_MAC80211_GET_MVM(hw);

	mvm->rts_threshold = value;

	return 0;
}

static void iwl_mvm_sta_rc_update(struct ieee80211_hw *hw,
				  struct ieee80211_vif *vif,
				  struct ieee80211_sta *sta, u32 changed)
{
	struct iwl_mvm *mvm = IWL_MAC80211_GET_MVM(hw);
	struct iwl_mvm_vif *mvmvif = iwl_mvm_vif_from_mac80211(vif);

	if (changed & (IEEE80211_RC_BW_CHANGED |
		       IEEE80211_RC_SUPP_RATES_CHANGED |
		       IEEE80211_RC_NSS_CHANGED))
		iwl_mvm_rs_rate_init(mvm, sta, mvmvif->phy_ctxt->channel->band,
				     true);

	if (vif->type == NL80211_IFTYPE_STATION &&
	    changed & IEEE80211_RC_NSS_CHANGED)
		iwl_mvm_sf_update(mvm, vif, false);
}

static int iwl_mvm_mac_conf_tx(struct ieee80211_hw *hw,
			       struct ieee80211_vif *vif, u16 ac,
			       const struct ieee80211_tx_queue_params *params)
{
	struct iwl_mvm *mvm = IWL_MAC80211_GET_MVM(hw);
	struct iwl_mvm_vif *mvmvif = iwl_mvm_vif_from_mac80211(vif);

	mvmvif->queue_params[ac] = *params;

	/*
	 * No need to update right away, we'll get BSS_CHANGED_QOS
	 * The exception is P2P_DEVICE interface which needs immediate update.
	 */
	if (vif->type == NL80211_IFTYPE_P2P_DEVICE) {
		int ret;

		mutex_lock(&mvm->mutex);
		ret = iwl_mvm_mac_ctxt_changed(mvm, vif, false, NULL);
		mutex_unlock(&mvm->mutex);
		return ret;
	}
	return 0;
}

static void iwl_mvm_mac_mgd_prepare_tx(struct ieee80211_hw *hw,
				       struct ieee80211_vif *vif,
				       u16 req_duration)
{
	struct iwl_mvm *mvm = IWL_MAC80211_GET_MVM(hw);
	u32 duration = IWL_MVM_TE_SESSION_PROTECTION_MAX_TIME_MS;
	u32 min_duration = IWL_MVM_TE_SESSION_PROTECTION_MIN_TIME_MS;

	if (req_duration > duration)
		duration = req_duration;

	mutex_lock(&mvm->mutex);
	/* Try really hard to protect the session and hear a beacon */
	iwl_mvm_protect_session(mvm, vif, duration, min_duration, 500, false);
	mutex_unlock(&mvm->mutex);
}

static int iwl_mvm_mac_sched_scan_start(struct ieee80211_hw *hw,
					struct ieee80211_vif *vif,
					struct cfg80211_sched_scan_request *req,
					struct ieee80211_scan_ies *ies)
{
	struct iwl_mvm *mvm = IWL_MAC80211_GET_MVM(hw);

	int ret;

	mutex_lock(&mvm->mutex);

	if (!vif->bss_conf.idle) {
		ret = -EBUSY;
		goto out;
	}

	ret = iwl_mvm_sched_scan_start(mvm, vif, req, ies, IWL_MVM_SCAN_SCHED);

out:
	mutex_unlock(&mvm->mutex);
	return ret;
}

static int iwl_mvm_mac_sched_scan_stop(struct ieee80211_hw *hw,
				       struct ieee80211_vif *vif)
{
	struct iwl_mvm *mvm = IWL_MAC80211_GET_MVM(hw);
	int ret;

	mutex_lock(&mvm->mutex);

	/* Due to a race condition, it's possible that mac80211 asks
	 * us to stop a sched_scan when it's already stopped.  This
	 * can happen, for instance, if we stopped the scan ourselves,
	 * called ieee80211_sched_scan_stopped() and the userspace called
	 * stop sched scan scan before ieee80211_sched_scan_stopped_work()
	 * could run.  To handle this, simply return if the scan is
	 * not running.
	*/
	if (!(mvm->scan_status & IWL_MVM_SCAN_SCHED)) {
		mutex_unlock(&mvm->mutex);
		return 0;
	}

	ret = iwl_mvm_scan_stop(mvm, IWL_MVM_SCAN_SCHED, false);
	mutex_unlock(&mvm->mutex);
	iwl_mvm_wait_for_async_handlers(mvm);

	return ret;
}

static int __iwl_mvm_mac_set_key(struct ieee80211_hw *hw,
				 enum set_key_cmd cmd,
				 struct ieee80211_vif *vif,
				 struct ieee80211_sta *sta,
				 struct ieee80211_key_conf *key)
{
	struct iwl_mvm_vif *mvmvif = iwl_mvm_vif_from_mac80211(vif);
	struct iwl_mvm *mvm = IWL_MAC80211_GET_MVM(hw);
	struct iwl_mvm_sta *mvmsta;
	struct iwl_mvm_key_pn *ptk_pn;
	int keyidx = key->keyidx;
	int ret, i;
	u8 key_offset;

	if (iwlwifi_mod_params.swcrypto) {
		IWL_DEBUG_MAC80211(mvm, "leave - hwcrypto disabled\n");
		return -EOPNOTSUPP;
	}

	switch (key->cipher) {
	case WLAN_CIPHER_SUITE_TKIP:
		if (!mvm->trans->trans_cfg->gen2) {
			key->flags |= IEEE80211_KEY_FLAG_GENERATE_MMIC;
			key->flags |= IEEE80211_KEY_FLAG_PUT_IV_SPACE;
		} else if (vif->type == NL80211_IFTYPE_STATION) {
			key->flags |= IEEE80211_KEY_FLAG_PUT_MIC_SPACE;
		} else {
			IWL_DEBUG_MAC80211(mvm, "Use SW encryption for TKIP\n");
			return -EOPNOTSUPP;
		}
		break;
	case WLAN_CIPHER_SUITE_CCMP:
	case WLAN_CIPHER_SUITE_GCMP:
	case WLAN_CIPHER_SUITE_GCMP_256:
		if (!iwl_mvm_has_new_tx_api(mvm))
			key->flags |= IEEE80211_KEY_FLAG_PUT_IV_SPACE;
		break;
	case WLAN_CIPHER_SUITE_AES_CMAC:
	case WLAN_CIPHER_SUITE_BIP_GMAC_128:
	case WLAN_CIPHER_SUITE_BIP_GMAC_256:
		WARN_ON_ONCE(!ieee80211_hw_check(hw, MFP_CAPABLE));
		break;
	case WLAN_CIPHER_SUITE_WEP40:
	case WLAN_CIPHER_SUITE_WEP104:
		if (vif->type == NL80211_IFTYPE_STATION)
			break;
		if (iwl_mvm_has_new_tx_api(mvm))
			return -EOPNOTSUPP;
		/* support HW crypto on TX */
		return 0;
	default:
		/* currently FW supports only one optional cipher scheme */
		if (hw->n_cipher_schemes &&
		    hw->cipher_schemes->cipher == key->cipher)
			key->flags |= IEEE80211_KEY_FLAG_PUT_IV_SPACE;
		else
			return -EOPNOTSUPP;
	}

	switch (cmd) {
	case SET_KEY:
		if ((vif->type == NL80211_IFTYPE_ADHOC ||
		     vif->type == NL80211_IFTYPE_AP) && !sta) {
			/*
			 * GTK on AP interface is a TX-only key, return 0;
			 * on IBSS they're per-station and because we're lazy
			 * we don't support them for RX, so do the same.
			 * CMAC/GMAC in AP/IBSS modes must be done in software.
			 */
			if (key->cipher == WLAN_CIPHER_SUITE_AES_CMAC ||
			    key->cipher == WLAN_CIPHER_SUITE_BIP_GMAC_128 ||
			    key->cipher == WLAN_CIPHER_SUITE_BIP_GMAC_256)
				ret = -EOPNOTSUPP;
			else
				ret = 0;

			if (key->cipher != WLAN_CIPHER_SUITE_GCMP &&
			    key->cipher != WLAN_CIPHER_SUITE_GCMP_256 &&
			    !iwl_mvm_has_new_tx_api(mvm)) {
				key->hw_key_idx = STA_KEY_IDX_INVALID;
				break;
			}

			if (!mvmvif->ap_ibss_active) {
				for (i = 0;
				     i < ARRAY_SIZE(mvmvif->ap_early_keys);
				     i++) {
					if (!mvmvif->ap_early_keys[i]) {
						mvmvif->ap_early_keys[i] = key;
						break;
					}
				}

				if (i >= ARRAY_SIZE(mvmvif->ap_early_keys))
					ret = -ENOSPC;

				break;
			}
		}

		/* During FW restart, in order to restore the state as it was,
		 * don't try to reprogram keys we previously failed for.
		 */
		if (test_bit(IWL_MVM_STATUS_IN_HW_RESTART, &mvm->status) &&
		    key->hw_key_idx == STA_KEY_IDX_INVALID) {
			IWL_DEBUG_MAC80211(mvm,
					   "skip invalid idx key programming during restart\n");
			ret = 0;
			break;
		}

		if (!test_bit(IWL_MVM_STATUS_IN_HW_RESTART, &mvm->status) &&
		    sta && iwl_mvm_has_new_rx_api(mvm) &&
		    key->flags & IEEE80211_KEY_FLAG_PAIRWISE &&
		    (key->cipher == WLAN_CIPHER_SUITE_CCMP ||
		     key->cipher == WLAN_CIPHER_SUITE_GCMP ||
		     key->cipher == WLAN_CIPHER_SUITE_GCMP_256)) {
			struct ieee80211_key_seq seq;
			int tid, q;

			mvmsta = iwl_mvm_sta_from_mac80211(sta);
			WARN_ON(rcu_access_pointer(mvmsta->ptk_pn[keyidx]));
			ptk_pn = kzalloc(struct_size(ptk_pn, q,
						     mvm->trans->num_rx_queues),
					 GFP_KERNEL);
			if (!ptk_pn) {
				ret = -ENOMEM;
				break;
			}

			for (tid = 0; tid < IWL_MAX_TID_COUNT; tid++) {
				ieee80211_get_key_rx_seq(key, tid, &seq);
				for (q = 0; q < mvm->trans->num_rx_queues; q++)
					memcpy(ptk_pn->q[q].pn[tid],
					       seq.ccmp.pn,
					       IEEE80211_CCMP_PN_LEN);
			}

			rcu_assign_pointer(mvmsta->ptk_pn[keyidx], ptk_pn);
		}

		/* in HW restart reuse the index, otherwise request a new one */
		if (test_bit(IWL_MVM_STATUS_IN_HW_RESTART, &mvm->status))
			key_offset = key->hw_key_idx;
		else
			key_offset = STA_KEY_IDX_INVALID;

		IWL_DEBUG_MAC80211(mvm, "set hwcrypto key\n");
		ret = iwl_mvm_set_sta_key(mvm, vif, sta, key, key_offset);
		if (ret) {
			IWL_WARN(mvm, "set key failed\n");
			key->hw_key_idx = STA_KEY_IDX_INVALID;
			/*
			 * can't add key for RX, but we don't need it
			 * in the device for TX so still return 0,
			 * unless we have new TX API where we cannot
			 * put key material into the TX_CMD
			 */
			if (iwl_mvm_has_new_tx_api(mvm))
				ret = -EOPNOTSUPP;
			else
				ret = 0;
		}

		break;
	case DISABLE_KEY:
		ret = -ENOENT;
		for (i = 0; i < ARRAY_SIZE(mvmvif->ap_early_keys); i++) {
			if (mvmvif->ap_early_keys[i] == key) {
				mvmvif->ap_early_keys[i] = NULL;
				ret = 0;
			}
		}

		/* found in pending list - don't do anything else */
		if (ret == 0)
			break;

		if (key->hw_key_idx == STA_KEY_IDX_INVALID) {
			ret = 0;
			break;
		}

		if (sta && iwl_mvm_has_new_rx_api(mvm) &&
		    key->flags & IEEE80211_KEY_FLAG_PAIRWISE &&
		    (key->cipher == WLAN_CIPHER_SUITE_CCMP ||
		     key->cipher == WLAN_CIPHER_SUITE_GCMP ||
		     key->cipher == WLAN_CIPHER_SUITE_GCMP_256)) {
			mvmsta = iwl_mvm_sta_from_mac80211(sta);
			ptk_pn = rcu_dereference_protected(
						mvmsta->ptk_pn[keyidx],
						lockdep_is_held(&mvm->mutex));
			RCU_INIT_POINTER(mvmsta->ptk_pn[keyidx], NULL);
			if (ptk_pn)
				kfree_rcu(ptk_pn, rcu_head);
		}

		IWL_DEBUG_MAC80211(mvm, "disable hwcrypto key\n");
		ret = iwl_mvm_remove_sta_key(mvm, vif, sta, key);
		break;
	default:
		ret = -EINVAL;
	}

	return ret;
}

static int iwl_mvm_mac_set_key(struct ieee80211_hw *hw,
			       enum set_key_cmd cmd,
			       struct ieee80211_vif *vif,
			       struct ieee80211_sta *sta,
			       struct ieee80211_key_conf *key)
{
	struct iwl_mvm *mvm = IWL_MAC80211_GET_MVM(hw);
	int ret;

	mutex_lock(&mvm->mutex);
	ret = __iwl_mvm_mac_set_key(hw, cmd, vif, sta, key);
	mutex_unlock(&mvm->mutex);

	return ret;
}

static void iwl_mvm_mac_update_tkip_key(struct ieee80211_hw *hw,
					struct ieee80211_vif *vif,
					struct ieee80211_key_conf *keyconf,
					struct ieee80211_sta *sta,
					u32 iv32, u16 *phase1key)
{
	struct iwl_mvm *mvm = IWL_MAC80211_GET_MVM(hw);

	if (keyconf->hw_key_idx == STA_KEY_IDX_INVALID)
		return;

	iwl_mvm_update_tkip_key(mvm, vif, keyconf, sta, iv32, phase1key);
}


static bool iwl_mvm_rx_aux_roc(struct iwl_notif_wait_data *notif_wait,
			       struct iwl_rx_packet *pkt, void *data)
{
	struct iwl_mvm *mvm =
		container_of(notif_wait, struct iwl_mvm, notif_wait);
	struct iwl_hs20_roc_res *resp;
	int resp_len = iwl_rx_packet_payload_len(pkt);
	struct iwl_mvm_time_event_data *te_data = data;

	if (WARN_ON(pkt->hdr.cmd != HOT_SPOT_CMD))
		return true;

	if (WARN_ON_ONCE(resp_len != sizeof(*resp))) {
		IWL_ERR(mvm, "Invalid HOT_SPOT_CMD response\n");
		return true;
	}

	resp = (void *)pkt->data;

	IWL_DEBUG_TE(mvm,
		     "Aux ROC: Received response from ucode: status=%d uid=%d\n",
		     resp->status, resp->event_unique_id);

	te_data->uid = le32_to_cpu(resp->event_unique_id);
	IWL_DEBUG_TE(mvm, "TIME_EVENT_CMD response - UID = 0x%x\n",
		     te_data->uid);

	spin_lock_bh(&mvm->time_event_lock);
	list_add_tail(&te_data->list, &mvm->aux_roc_te_list);
	spin_unlock_bh(&mvm->time_event_lock);

	return true;
}

#define AUX_ROC_MIN_DURATION MSEC_TO_TU(100)
#define AUX_ROC_MIN_DELAY MSEC_TO_TU(200)
#define AUX_ROC_MAX_DELAY MSEC_TO_TU(600)
#define AUX_ROC_SAFETY_BUFFER MSEC_TO_TU(20)
#define AUX_ROC_MIN_SAFETY_BUFFER MSEC_TO_TU(10)
static int iwl_mvm_send_aux_roc_cmd(struct iwl_mvm *mvm,
				    struct ieee80211_channel *channel,
				    struct ieee80211_vif *vif,
				    int duration)
{
	int res;
	struct iwl_mvm_vif *mvmvif = iwl_mvm_vif_from_mac80211(vif);
	struct iwl_mvm_time_event_data *te_data = &mvmvif->hs_time_event_data;
	static const u16 time_event_response[] = { HOT_SPOT_CMD };
	struct iwl_notification_wait wait_time_event;
	u32 dtim_interval = vif->bss_conf.dtim_period *
		vif->bss_conf.beacon_int;
	u32 req_dur, delay;
	struct iwl_hs20_roc_req aux_roc_req = {
		.action = cpu_to_le32(FW_CTXT_ACTION_ADD),
		.id_and_color =
			cpu_to_le32(FW_CMD_ID_AND_COLOR(MAC_INDEX_AUX, 0)),
		.sta_id_and_color = cpu_to_le32(mvm->aux_sta.sta_id),
	};
	struct iwl_hs20_roc_req_tail *tail = iwl_mvm_chan_info_cmd_tail(mvm,
		&aux_roc_req.channel_info);
	u16 len = sizeof(aux_roc_req) - iwl_mvm_chan_info_padding(mvm);

	/* Set the channel info data */
	iwl_mvm_set_chan_info(mvm, &aux_roc_req.channel_info, channel->hw_value,
			      (channel->band == NL80211_BAND_2GHZ) ?
			       PHY_BAND_24 : PHY_BAND_5,
			      PHY_VHT_CHANNEL_MODE20,
			      0);

	/* Set the time and duration */
	tail->apply_time = cpu_to_le32(iwl_mvm_get_systime(mvm));

	delay = AUX_ROC_MIN_DELAY;
	req_dur = MSEC_TO_TU(duration);

	/*
	 * If we are associated we want the delay time to be at least one
	 * dtim interval so that the FW can wait until after the DTIM and
	 * then start the time event, this will potentially allow us to
	 * remain off-channel for the max duration.
	 * Since we want to use almost a whole dtim interval we would also
	 * like the delay to be for 2-3 dtim intervals, in case there are
	 * other time events with higher priority.
	 */
	if (vif->bss_conf.assoc) {
		delay = min_t(u32, dtim_interval * 3, AUX_ROC_MAX_DELAY);
		/* We cannot remain off-channel longer than the DTIM interval */
		if (dtim_interval <= req_dur) {
			req_dur = dtim_interval - AUX_ROC_SAFETY_BUFFER;
			if (req_dur <= AUX_ROC_MIN_DURATION)
				req_dur = dtim_interval -
					AUX_ROC_MIN_SAFETY_BUFFER;
		}
	}

	tail->duration = cpu_to_le32(req_dur);
	tail->apply_time_max_delay = cpu_to_le32(delay);

	IWL_DEBUG_TE(mvm,
		     "ROC: Requesting to remain on channel %u for %ums (requested = %ums, max_delay = %ums, dtim_interval = %ums)\n",
		     channel->hw_value, req_dur, duration, delay,
		     dtim_interval);
	/* Set the node address */
	memcpy(tail->node_addr, vif->addr, ETH_ALEN);

	lockdep_assert_held(&mvm->mutex);

	spin_lock_bh(&mvm->time_event_lock);

	if (WARN_ON(te_data->id == HOT_SPOT_CMD)) {
		spin_unlock_bh(&mvm->time_event_lock);
		return -EIO;
	}

	te_data->vif = vif;
	te_data->duration = duration;
	te_data->id = HOT_SPOT_CMD;

	spin_unlock_bh(&mvm->time_event_lock);

	/*
	 * Use a notification wait, which really just processes the
	 * command response and doesn't wait for anything, in order
	 * to be able to process the response and get the UID inside
	 * the RX path. Using CMD_WANT_SKB doesn't work because it
	 * stores the buffer and then wakes up this thread, by which
	 * time another notification (that the time event started)
	 * might already be processed unsuccessfully.
	 */
	iwl_init_notification_wait(&mvm->notif_wait, &wait_time_event,
				   time_event_response,
				   ARRAY_SIZE(time_event_response),
				   iwl_mvm_rx_aux_roc, te_data);

	res = iwl_mvm_send_cmd_pdu(mvm, HOT_SPOT_CMD, 0, len,
				   &aux_roc_req);

	if (res) {
		IWL_ERR(mvm, "Couldn't send HOT_SPOT_CMD: %d\n", res);
		iwl_remove_notification(&mvm->notif_wait, &wait_time_event);
		goto out_clear_te;
	}

	/* No need to wait for anything, so just pass 1 (0 isn't valid) */
	res = iwl_wait_notification(&mvm->notif_wait, &wait_time_event, 1);
	/* should never fail */
	WARN_ON_ONCE(res);

	if (res) {
 out_clear_te:
		spin_lock_bh(&mvm->time_event_lock);
		iwl_mvm_te_clear_data(mvm, te_data);
		spin_unlock_bh(&mvm->time_event_lock);
	}

	return res;
}

static int iwl_mvm_roc(struct ieee80211_hw *hw,
		       struct ieee80211_vif *vif,
		       struct ieee80211_channel *channel,
		       int duration,
		       enum ieee80211_roc_type type)
{
	struct iwl_mvm *mvm = IWL_MAC80211_GET_MVM(hw);
	struct iwl_mvm_vif *mvmvif = iwl_mvm_vif_from_mac80211(vif);
	struct cfg80211_chan_def chandef;
	struct iwl_mvm_phy_ctxt *phy_ctxt;
	int ret, i;

	IWL_DEBUG_MAC80211(mvm, "enter (%d, %d, %d)\n", channel->hw_value,
			   duration, type);

	/*
	 * Flush the done work, just in case it's still pending, so that
	 * the work it does can complete and we can accept new frames.
	 */
	flush_work(&mvm->roc_done_wk);

	mutex_lock(&mvm->mutex);

	switch (vif->type) {
	case NL80211_IFTYPE_STATION:
		if (fw_has_capa(&mvm->fw->ucode_capa,
				IWL_UCODE_TLV_CAPA_HOTSPOT_SUPPORT)) {
			/* Use aux roc framework (HS20) */
			ret = iwl_mvm_send_aux_roc_cmd(mvm, channel,
						       vif, duration);
			goto out_unlock;
		}
		IWL_ERR(mvm, "hotspot not supported\n");
		ret = -EINVAL;
		goto out_unlock;
	case NL80211_IFTYPE_P2P_DEVICE:
		/* handle below */
		break;
	default:
		IWL_ERR(mvm, "vif isn't P2P_DEVICE: %d\n", vif->type);
		ret = -EINVAL;
		goto out_unlock;
	}

	for (i = 0; i < NUM_PHY_CTX; i++) {
		phy_ctxt = &mvm->phy_ctxts[i];
		if (phy_ctxt->ref == 0 || mvmvif->phy_ctxt == phy_ctxt)
			continue;

		if (phy_ctxt->ref && channel == phy_ctxt->channel) {
			/*
			 * Unbind the P2P_DEVICE from the current PHY context,
			 * and if the PHY context is not used remove it.
			 */
			ret = iwl_mvm_binding_remove_vif(mvm, vif);
			if (WARN(ret, "Failed unbinding P2P_DEVICE\n"))
				goto out_unlock;

			iwl_mvm_phy_ctxt_unref(mvm, mvmvif->phy_ctxt);

			/* Bind the P2P_DEVICE to the current PHY Context */
			mvmvif->phy_ctxt = phy_ctxt;

			ret = iwl_mvm_binding_add_vif(mvm, vif);
			if (WARN(ret, "Failed binding P2P_DEVICE\n"))
				goto out_unlock;

			iwl_mvm_phy_ctxt_ref(mvm, mvmvif->phy_ctxt);
			goto schedule_time_event;
		}
	}

	/* Need to update the PHY context only if the ROC channel changed */
	if (channel == mvmvif->phy_ctxt->channel)
		goto schedule_time_event;

	cfg80211_chandef_create(&chandef, channel, NL80211_CHAN_NO_HT);

	/*
	 * Change the PHY context configuration as it is currently referenced
	 * only by the P2P Device MAC
	 */
	if (mvmvif->phy_ctxt->ref == 1) {
		ret = iwl_mvm_phy_ctxt_changed(mvm, mvmvif->phy_ctxt,
					       &chandef, 1, 1);
		if (ret)
			goto out_unlock;
	} else {
		/*
		 * The PHY context is shared with other MACs. Need to remove the
		 * P2P Device from the binding, allocate an new PHY context and
		 * create a new binding
		 */
		phy_ctxt = iwl_mvm_get_free_phy_ctxt(mvm);
		if (!phy_ctxt) {
			ret = -ENOSPC;
			goto out_unlock;
		}

		ret = iwl_mvm_phy_ctxt_changed(mvm, phy_ctxt, &chandef,
					       1, 1);
		if (ret) {
			IWL_ERR(mvm, "Failed to change PHY context\n");
			goto out_unlock;
		}

		/* Unbind the P2P_DEVICE from the current PHY context */
		ret = iwl_mvm_binding_remove_vif(mvm, vif);
		if (WARN(ret, "Failed unbinding P2P_DEVICE\n"))
			goto out_unlock;

		iwl_mvm_phy_ctxt_unref(mvm, mvmvif->phy_ctxt);

		/* Bind the P2P_DEVICE to the new allocated PHY context */
		mvmvif->phy_ctxt = phy_ctxt;

		ret = iwl_mvm_binding_add_vif(mvm, vif);
		if (WARN(ret, "Failed binding P2P_DEVICE\n"))
			goto out_unlock;

		iwl_mvm_phy_ctxt_ref(mvm, mvmvif->phy_ctxt);
	}

schedule_time_event:
	/* Schedule the time events */
	ret = iwl_mvm_start_p2p_roc(mvm, vif, duration, type);

out_unlock:
	mutex_unlock(&mvm->mutex);
	IWL_DEBUG_MAC80211(mvm, "leave\n");
	return ret;
}

static int iwl_mvm_cancel_roc(struct ieee80211_hw *hw,
			      struct ieee80211_vif *vif)
{
	struct iwl_mvm *mvm = IWL_MAC80211_GET_MVM(hw);

	IWL_DEBUG_MAC80211(mvm, "enter\n");

	mutex_lock(&mvm->mutex);
	iwl_mvm_stop_roc(mvm);
	mutex_unlock(&mvm->mutex);

	IWL_DEBUG_MAC80211(mvm, "leave\n");
	return 0;
}

struct iwl_mvm_ftm_responder_iter_data {
	bool responder;
	struct ieee80211_chanctx_conf *ctx;
};

static void iwl_mvm_ftm_responder_chanctx_iter(void *_data, u8 *mac,
					       struct ieee80211_vif *vif)
{
	struct iwl_mvm_ftm_responder_iter_data *data = _data;

	if (rcu_access_pointer(vif->chanctx_conf) == data->ctx &&
	    vif->type == NL80211_IFTYPE_AP && vif->bss_conf.ftmr_params)
		data->responder = true;
}

static bool iwl_mvm_is_ftm_responder_chanctx(struct iwl_mvm *mvm,
					     struct ieee80211_chanctx_conf *ctx)
{
	struct iwl_mvm_ftm_responder_iter_data data = {
		.responder = false,
		.ctx = ctx,
	};

	ieee80211_iterate_active_interfaces_atomic(mvm->hw,
					IEEE80211_IFACE_ITER_NORMAL,
					iwl_mvm_ftm_responder_chanctx_iter,
					&data);
	return data.responder;
}

static int __iwl_mvm_add_chanctx(struct iwl_mvm *mvm,
				 struct ieee80211_chanctx_conf *ctx)
{
	u16 *phy_ctxt_id = (u16 *)ctx->drv_priv;
	struct iwl_mvm_phy_ctxt *phy_ctxt;
	bool responder = iwl_mvm_is_ftm_responder_chanctx(mvm, ctx);
	struct cfg80211_chan_def *def = responder ? &ctx->def : &ctx->min_def;
	int ret;

	lockdep_assert_held(&mvm->mutex);

	IWL_DEBUG_MAC80211(mvm, "Add channel context\n");

	phy_ctxt = iwl_mvm_get_free_phy_ctxt(mvm);
	if (!phy_ctxt) {
		ret = -ENOSPC;
		goto out;
	}

	ret = iwl_mvm_phy_ctxt_changed(mvm, phy_ctxt, def,
				       ctx->rx_chains_static,
				       ctx->rx_chains_dynamic);
	if (ret) {
		IWL_ERR(mvm, "Failed to add PHY context\n");
		goto out;
	}

	iwl_mvm_phy_ctxt_ref(mvm, phy_ctxt);
	*phy_ctxt_id = phy_ctxt->id;
out:
	return ret;
}

static int iwl_mvm_add_chanctx(struct ieee80211_hw *hw,
			       struct ieee80211_chanctx_conf *ctx)
{
	struct iwl_mvm *mvm = IWL_MAC80211_GET_MVM(hw);
	int ret;

	mutex_lock(&mvm->mutex);
	ret = __iwl_mvm_add_chanctx(mvm, ctx);
	mutex_unlock(&mvm->mutex);

	return ret;
}

static void __iwl_mvm_remove_chanctx(struct iwl_mvm *mvm,
				     struct ieee80211_chanctx_conf *ctx)
{
	u16 *phy_ctxt_id = (u16 *)ctx->drv_priv;
	struct iwl_mvm_phy_ctxt *phy_ctxt = &mvm->phy_ctxts[*phy_ctxt_id];

	lockdep_assert_held(&mvm->mutex);

	iwl_mvm_phy_ctxt_unref(mvm, phy_ctxt);
}

static void iwl_mvm_remove_chanctx(struct ieee80211_hw *hw,
				   struct ieee80211_chanctx_conf *ctx)
{
	struct iwl_mvm *mvm = IWL_MAC80211_GET_MVM(hw);

	mutex_lock(&mvm->mutex);
	__iwl_mvm_remove_chanctx(mvm, ctx);
	mutex_unlock(&mvm->mutex);
}

static void iwl_mvm_change_chanctx(struct ieee80211_hw *hw,
				   struct ieee80211_chanctx_conf *ctx,
				   u32 changed)
{
	struct iwl_mvm *mvm = IWL_MAC80211_GET_MVM(hw);
	u16 *phy_ctxt_id = (u16 *)ctx->drv_priv;
	struct iwl_mvm_phy_ctxt *phy_ctxt = &mvm->phy_ctxts[*phy_ctxt_id];
	bool responder = iwl_mvm_is_ftm_responder_chanctx(mvm, ctx);
	struct cfg80211_chan_def *def = responder ? &ctx->def : &ctx->min_def;

	if (WARN_ONCE((phy_ctxt->ref > 1) &&
		      (changed & ~(IEEE80211_CHANCTX_CHANGE_WIDTH |
				   IEEE80211_CHANCTX_CHANGE_RX_CHAINS |
				   IEEE80211_CHANCTX_CHANGE_RADAR |
				   IEEE80211_CHANCTX_CHANGE_MIN_WIDTH)),
		      "Cannot change PHY. Ref=%d, changed=0x%X\n",
		      phy_ctxt->ref, changed))
		return;

	mutex_lock(&mvm->mutex);

	/* we are only changing the min_width, may be a noop */
	if (changed == IEEE80211_CHANCTX_CHANGE_MIN_WIDTH) {
		if (phy_ctxt->width == def->width)
			goto out_unlock;

		/* we are just toggling between 20_NOHT and 20 */
		if (phy_ctxt->width <= NL80211_CHAN_WIDTH_20 &&
		    def->width <= NL80211_CHAN_WIDTH_20)
			goto out_unlock;
	}

	iwl_mvm_bt_coex_vif_change(mvm);
	iwl_mvm_phy_ctxt_changed(mvm, phy_ctxt, def,
				 ctx->rx_chains_static,
				 ctx->rx_chains_dynamic);

out_unlock:
	mutex_unlock(&mvm->mutex);
}

static int __iwl_mvm_assign_vif_chanctx(struct iwl_mvm *mvm,
					struct ieee80211_vif *vif,
					struct ieee80211_chanctx_conf *ctx,
					bool switching_chanctx)
{
	u16 *phy_ctxt_id = (u16 *)ctx->drv_priv;
	struct iwl_mvm_phy_ctxt *phy_ctxt = &mvm->phy_ctxts[*phy_ctxt_id];
	struct iwl_mvm_vif *mvmvif = iwl_mvm_vif_from_mac80211(vif);
	int ret;

	lockdep_assert_held(&mvm->mutex);

	mvmvif->phy_ctxt = phy_ctxt;

	switch (vif->type) {
	case NL80211_IFTYPE_AP:
		/* only needed if we're switching chanctx (i.e. during CSA) */
		if (switching_chanctx) {
			mvmvif->ap_ibss_active = true;
			break;
		}
		/* fall through */
	case NL80211_IFTYPE_ADHOC:
		/*
		 * The AP binding flow is handled as part of the start_ap flow
		 * (in bss_info_changed), similarly for IBSS.
		 */
		ret = 0;
		goto out;
	case NL80211_IFTYPE_STATION:
		mvmvif->csa_bcn_pending = false;
		break;
	case NL80211_IFTYPE_MONITOR:
		/* always disable PS when a monitor interface is active */
		mvmvif->ps_disabled = true;
		break;
	default:
		ret = -EINVAL;
		goto out;
	}

	ret = iwl_mvm_binding_add_vif(mvm, vif);
	if (ret)
		goto out;

	/*
	 * Power state must be updated before quotas,
	 * otherwise fw will complain.
	 */
	iwl_mvm_power_update_mac(mvm);

	/* Setting the quota at this stage is only required for monitor
	 * interfaces. For the other types, the bss_info changed flow
	 * will handle quota settings.
	 */
	if (vif->type == NL80211_IFTYPE_MONITOR) {
		mvmvif->monitor_active = true;
		ret = iwl_mvm_update_quotas(mvm, false, NULL);
		if (ret)
			goto out_remove_binding;

		ret = iwl_mvm_add_snif_sta(mvm, vif);
		if (ret)
			goto out_remove_binding;

	}

	/* Handle binding during CSA */
	if (vif->type == NL80211_IFTYPE_AP) {
		iwl_mvm_update_quotas(mvm, false, NULL);
		iwl_mvm_mac_ctxt_changed(mvm, vif, false, NULL);
	}

	if (switching_chanctx && vif->type == NL80211_IFTYPE_STATION) {
		mvmvif->csa_bcn_pending = true;

		if (!fw_has_capa(&mvm->fw->ucode_capa,
				 IWL_UCODE_TLV_CAPA_CHANNEL_SWITCH_CMD)) {
			u32 duration = 3 * vif->bss_conf.beacon_int;

			/* Protect the session to make sure we hear the first
			 * beacon on the new channel.
			 */
			iwl_mvm_protect_session(mvm, vif, duration, duration,
						vif->bss_conf.beacon_int / 2,
						true);
		}

		iwl_mvm_update_quotas(mvm, false, NULL);
	}

	goto out;

out_remove_binding:
	iwl_mvm_binding_remove_vif(mvm, vif);
	iwl_mvm_power_update_mac(mvm);
out:
	if (ret)
		mvmvif->phy_ctxt = NULL;
	return ret;
}
static int iwl_mvm_assign_vif_chanctx(struct ieee80211_hw *hw,
				      struct ieee80211_vif *vif,
				      struct ieee80211_chanctx_conf *ctx)
{
	struct iwl_mvm *mvm = IWL_MAC80211_GET_MVM(hw);
	int ret;

	mutex_lock(&mvm->mutex);
	ret = __iwl_mvm_assign_vif_chanctx(mvm, vif, ctx, false);
	mutex_unlock(&mvm->mutex);

	return ret;
}

static void __iwl_mvm_unassign_vif_chanctx(struct iwl_mvm *mvm,
					   struct ieee80211_vif *vif,
					   struct ieee80211_chanctx_conf *ctx,
					   bool switching_chanctx)
{
	struct iwl_mvm_vif *mvmvif = iwl_mvm_vif_from_mac80211(vif);
	struct ieee80211_vif *disabled_vif = NULL;

	lockdep_assert_held(&mvm->mutex);

	iwl_mvm_remove_time_event(mvm, mvmvif, &mvmvif->time_event_data);

	switch (vif->type) {
	case NL80211_IFTYPE_ADHOC:
		goto out;
	case NL80211_IFTYPE_MONITOR:
		mvmvif->monitor_active = false;
		mvmvif->ps_disabled = false;
		iwl_mvm_rm_snif_sta(mvm, vif);
		break;
	case NL80211_IFTYPE_AP:
		/* This part is triggered only during CSA */
		if (!switching_chanctx || !mvmvif->ap_ibss_active)
			goto out;

		mvmvif->csa_countdown = false;

		/* Set CS bit on all the stations */
		iwl_mvm_modify_all_sta_disable_tx(mvm, mvmvif, true);

		/* Save blocked iface, the timeout is set on the next beacon */
		rcu_assign_pointer(mvm->csa_tx_blocked_vif, vif);

		mvmvif->ap_ibss_active = false;
		break;
	case NL80211_IFTYPE_STATION:
		if (!switching_chanctx)
			break;

		disabled_vif = vif;

		if (!fw_has_capa(&mvm->fw->ucode_capa,
				 IWL_UCODE_TLV_CAPA_CHANNEL_SWITCH_CMD))
			iwl_mvm_mac_ctxt_changed(mvm, vif, true, NULL);
		break;
	default:
		break;
	}

	iwl_mvm_update_quotas(mvm, false, disabled_vif);
	iwl_mvm_binding_remove_vif(mvm, vif);

out:
	mvmvif->phy_ctxt = NULL;
	iwl_mvm_power_update_mac(mvm);
}

static void iwl_mvm_unassign_vif_chanctx(struct ieee80211_hw *hw,
					 struct ieee80211_vif *vif,
					 struct ieee80211_chanctx_conf *ctx)
{
	struct iwl_mvm *mvm = IWL_MAC80211_GET_MVM(hw);

	mutex_lock(&mvm->mutex);
	__iwl_mvm_unassign_vif_chanctx(mvm, vif, ctx, false);
	mutex_unlock(&mvm->mutex);
}

static int
iwl_mvm_switch_vif_chanctx_swap(struct iwl_mvm *mvm,
				struct ieee80211_vif_chanctx_switch *vifs)
{
	int ret;

	mutex_lock(&mvm->mutex);
	__iwl_mvm_unassign_vif_chanctx(mvm, vifs[0].vif, vifs[0].old_ctx, true);
	__iwl_mvm_remove_chanctx(mvm, vifs[0].old_ctx);

	ret = __iwl_mvm_add_chanctx(mvm, vifs[0].new_ctx);
	if (ret) {
		IWL_ERR(mvm, "failed to add new_ctx during channel switch\n");
		goto out_reassign;
	}

	ret = __iwl_mvm_assign_vif_chanctx(mvm, vifs[0].vif, vifs[0].new_ctx,
					   true);
	if (ret) {
		IWL_ERR(mvm,
			"failed to assign new_ctx during channel switch\n");
		goto out_remove;
	}

	/* we don't support TDLS during DCM - can be caused by channel switch */
	if (iwl_mvm_phy_ctx_count(mvm) > 1)
		iwl_mvm_teardown_tdls_peers(mvm);

	goto out;

out_remove:
	__iwl_mvm_remove_chanctx(mvm, vifs[0].new_ctx);

out_reassign:
	if (__iwl_mvm_add_chanctx(mvm, vifs[0].old_ctx)) {
		IWL_ERR(mvm, "failed to add old_ctx back after failure.\n");
		goto out_restart;
	}

	if (__iwl_mvm_assign_vif_chanctx(mvm, vifs[0].vif, vifs[0].old_ctx,
					 true)) {
		IWL_ERR(mvm, "failed to reassign old_ctx after failure.\n");
		goto out_restart;
	}

	goto out;

out_restart:
	/* things keep failing, better restart the hw */
	iwl_mvm_nic_restart(mvm, false);

out:
	mutex_unlock(&mvm->mutex);

	return ret;
}

static int
iwl_mvm_switch_vif_chanctx_reassign(struct iwl_mvm *mvm,
				    struct ieee80211_vif_chanctx_switch *vifs)
{
	int ret;

	mutex_lock(&mvm->mutex);
	__iwl_mvm_unassign_vif_chanctx(mvm, vifs[0].vif, vifs[0].old_ctx, true);

	ret = __iwl_mvm_assign_vif_chanctx(mvm, vifs[0].vif, vifs[0].new_ctx,
					   true);
	if (ret) {
		IWL_ERR(mvm,
			"failed to assign new_ctx during channel switch\n");
		goto out_reassign;
	}

	goto out;

out_reassign:
	if (__iwl_mvm_assign_vif_chanctx(mvm, vifs[0].vif, vifs[0].old_ctx,
					 true)) {
		IWL_ERR(mvm, "failed to reassign old_ctx after failure.\n");
		goto out_restart;
	}

	goto out;

out_restart:
	/* things keep failing, better restart the hw */
	iwl_mvm_nic_restart(mvm, false);

out:
	mutex_unlock(&mvm->mutex);

	return ret;
}

static int iwl_mvm_switch_vif_chanctx(struct ieee80211_hw *hw,
				      struct ieee80211_vif_chanctx_switch *vifs,
				      int n_vifs,
				      enum ieee80211_chanctx_switch_mode mode)
{
	struct iwl_mvm *mvm = IWL_MAC80211_GET_MVM(hw);
	int ret;

	/* we only support a single-vif right now */
	if (n_vifs > 1)
		return -EOPNOTSUPP;

	switch (mode) {
	case CHANCTX_SWMODE_SWAP_CONTEXTS:
		ret = iwl_mvm_switch_vif_chanctx_swap(mvm, vifs);
		break;
	case CHANCTX_SWMODE_REASSIGN_VIF:
		ret = iwl_mvm_switch_vif_chanctx_reassign(mvm, vifs);
		break;
	default:
		ret = -EOPNOTSUPP;
		break;
	}

	return ret;
}

static int iwl_mvm_tx_last_beacon(struct ieee80211_hw *hw)
{
	struct iwl_mvm *mvm = IWL_MAC80211_GET_MVM(hw);

	return mvm->ibss_manager;
}

static int iwl_mvm_set_tim(struct ieee80211_hw *hw,
			   struct ieee80211_sta *sta,
			   bool set)
{
	struct iwl_mvm *mvm = IWL_MAC80211_GET_MVM(hw);
	struct iwl_mvm_sta *mvm_sta = iwl_mvm_sta_from_mac80211(sta);

	if (!mvm_sta || !mvm_sta->vif) {
		IWL_ERR(mvm, "Station is not associated to a vif\n");
		return -EINVAL;
	}

	return iwl_mvm_mac_ctxt_beacon_changed(mvm, mvm_sta->vif);
}

#ifdef CONFIG_NL80211_TESTMODE
static const struct nla_policy iwl_mvm_tm_policy[IWL_MVM_TM_ATTR_MAX + 1] = {
	[IWL_MVM_TM_ATTR_CMD] = { .type = NLA_U32 },
	[IWL_MVM_TM_ATTR_NOA_DURATION] = { .type = NLA_U32 },
	[IWL_MVM_TM_ATTR_BEACON_FILTER_STATE] = { .type = NLA_U32 },
};

static int __iwl_mvm_mac_testmode_cmd(struct iwl_mvm *mvm,
				      struct ieee80211_vif *vif,
				      void *data, int len)
{
	struct nlattr *tb[IWL_MVM_TM_ATTR_MAX + 1];
	int err;
	u32 noa_duration;

	err = nla_parse_deprecated(tb, IWL_MVM_TM_ATTR_MAX, data, len,
				   iwl_mvm_tm_policy, NULL);
	if (err)
		return err;

	if (!tb[IWL_MVM_TM_ATTR_CMD])
		return -EINVAL;

	switch (nla_get_u32(tb[IWL_MVM_TM_ATTR_CMD])) {
	case IWL_MVM_TM_CMD_SET_NOA:
		if (!vif || vif->type != NL80211_IFTYPE_AP || !vif->p2p ||
		    !vif->bss_conf.enable_beacon ||
		    !tb[IWL_MVM_TM_ATTR_NOA_DURATION])
			return -EINVAL;

		noa_duration = nla_get_u32(tb[IWL_MVM_TM_ATTR_NOA_DURATION]);
		if (noa_duration >= vif->bss_conf.beacon_int)
			return -EINVAL;

		mvm->noa_duration = noa_duration;
		mvm->noa_vif = vif;

		return iwl_mvm_update_quotas(mvm, true, NULL);
	case IWL_MVM_TM_CMD_SET_BEACON_FILTER:
		/* must be associated client vif - ignore authorized */
		if (!vif || vif->type != NL80211_IFTYPE_STATION ||
		    !vif->bss_conf.assoc || !vif->bss_conf.dtim_period ||
		    !tb[IWL_MVM_TM_ATTR_BEACON_FILTER_STATE])
			return -EINVAL;

		if (nla_get_u32(tb[IWL_MVM_TM_ATTR_BEACON_FILTER_STATE]))
			return iwl_mvm_enable_beacon_filter(mvm, vif, 0);
		return iwl_mvm_disable_beacon_filter(mvm, vif, 0);
	}

	return -EOPNOTSUPP;
}

static int iwl_mvm_mac_testmode_cmd(struct ieee80211_hw *hw,
				    struct ieee80211_vif *vif,
				    void *data, int len)
{
	struct iwl_mvm *mvm = IWL_MAC80211_GET_MVM(hw);
	int err;

	mutex_lock(&mvm->mutex);
	err = __iwl_mvm_mac_testmode_cmd(mvm, vif, data, len);
	mutex_unlock(&mvm->mutex);

	return err;
}
#endif

static void iwl_mvm_channel_switch(struct ieee80211_hw *hw,
				   struct ieee80211_vif *vif,
				   struct ieee80211_channel_switch *chsw)
{
	/* By implementing this operation, we prevent mac80211 from
	 * starting its own channel switch timer, so that we can call
	 * ieee80211_chswitch_done() ourselves at the right time
	 * (which is when the absence time event starts).
	 */

	IWL_DEBUG_MAC80211(IWL_MAC80211_GET_MVM(hw),
			   "dummy channel switch op\n");
}

static int iwl_mvm_schedule_client_csa(struct iwl_mvm *mvm,
				       struct ieee80211_vif *vif,
				       struct ieee80211_channel_switch *chsw)
{
	struct iwl_mvm_vif *mvmvif = iwl_mvm_vif_from_mac80211(vif);
	struct iwl_chan_switch_te_cmd cmd = {
		.mac_id = cpu_to_le32(FW_CMD_ID_AND_COLOR(mvmvif->id,
							  mvmvif->color)),
		.action = cpu_to_le32(FW_CTXT_ACTION_ADD),
		.tsf = cpu_to_le32(chsw->timestamp),
		.cs_count = chsw->count,
		.cs_mode = chsw->block_tx,
	};

	lockdep_assert_held(&mvm->mutex);

	if (chsw->delay)
		cmd.cs_delayed_bcn_count =
			DIV_ROUND_UP(chsw->delay, vif->bss_conf.beacon_int);

	return iwl_mvm_send_cmd_pdu(mvm,
				    WIDE_ID(MAC_CONF_GROUP,
					    CHANNEL_SWITCH_TIME_EVENT_CMD),
				    0, sizeof(cmd), &cmd);
}

static int iwl_mvm_old_pre_chan_sw_sta(struct iwl_mvm *mvm,
				       struct ieee80211_vif *vif,
				       struct ieee80211_channel_switch *chsw)
{
	struct iwl_mvm_vif *mvmvif = iwl_mvm_vif_from_mac80211(vif);
	u32 apply_time;

	/* Schedule the time event to a bit before beacon 1,
	 * to make sure we're in the new channel when the
	 * GO/AP arrives. In case count <= 1 immediately schedule the
	 * TE (this might result with some packet loss or connection
	 * loss).
	 */
	if (chsw->count <= 1)
		apply_time = 0;
	else
		apply_time = chsw->device_timestamp +
			((vif->bss_conf.beacon_int * (chsw->count - 1) -
			  IWL_MVM_CHANNEL_SWITCH_TIME_CLIENT) * 1024);

	if (chsw->block_tx)
		iwl_mvm_csa_client_absent(mvm, vif);

	if (mvmvif->bf_data.bf_enabled) {
		int ret = iwl_mvm_disable_beacon_filter(mvm, vif, 0);

		if (ret)
			return ret;
	}

	iwl_mvm_schedule_csa_period(mvm, vif, vif->bss_conf.beacon_int,
				    apply_time);

	return 0;
}

#define IWL_MAX_CSA_BLOCK_TX 1500
static int iwl_mvm_pre_channel_switch(struct ieee80211_hw *hw,
				      struct ieee80211_vif *vif,
				      struct ieee80211_channel_switch *chsw)
{
	struct iwl_mvm *mvm = IWL_MAC80211_GET_MVM(hw);
	struct ieee80211_vif *csa_vif;
	struct iwl_mvm_vif *mvmvif = iwl_mvm_vif_from_mac80211(vif);
	int ret;

	mutex_lock(&mvm->mutex);

	mvmvif->csa_failed = false;

	IWL_DEBUG_MAC80211(mvm, "pre CSA to freq %d\n",
			   chsw->chandef.center_freq1);

	iwl_fw_dbg_trigger_simple_stop(&mvm->fwrt,
				       ieee80211_vif_to_wdev(vif),
				       FW_DBG_TRIGGER_CHANNEL_SWITCH);

	switch (vif->type) {
	case NL80211_IFTYPE_AP:
		csa_vif =
			rcu_dereference_protected(mvm->csa_vif,
						  lockdep_is_held(&mvm->mutex));
		if (WARN_ONCE(csa_vif && csa_vif->csa_active,
			      "Another CSA is already in progress")) {
			ret = -EBUSY;
			goto out_unlock;
		}

		/* we still didn't unblock tx. prevent new CS meanwhile */
		if (rcu_dereference_protected(mvm->csa_tx_blocked_vif,
					      lockdep_is_held(&mvm->mutex))) {
			ret = -EBUSY;
			goto out_unlock;
		}

		rcu_assign_pointer(mvm->csa_vif, vif);

		if (WARN_ONCE(mvmvif->csa_countdown,
			      "Previous CSA countdown didn't complete")) {
			ret = -EBUSY;
			goto out_unlock;
		}

		mvmvif->csa_target_freq = chsw->chandef.chan->center_freq;

		break;
	case NL80211_IFTYPE_STATION:
		if (chsw->block_tx) {
			/*
			 * In case of undetermined / long time with immediate
			 * quiet monitor status to gracefully disconnect
			 */
			if (!chsw->count ||
			    chsw->count * vif->bss_conf.beacon_int >
			    IWL_MAX_CSA_BLOCK_TX)
				schedule_delayed_work(&mvmvif->csa_work,
						      msecs_to_jiffies(IWL_MAX_CSA_BLOCK_TX));
		}

		if (!fw_has_capa(&mvm->fw->ucode_capa,
				 IWL_UCODE_TLV_CAPA_CHANNEL_SWITCH_CMD)) {
			ret = iwl_mvm_old_pre_chan_sw_sta(mvm, vif, chsw);
			if (ret)
				goto out_unlock;
		} else {
			iwl_mvm_schedule_client_csa(mvm, vif, chsw);
		}

		mvmvif->csa_count = chsw->count;
		mvmvif->csa_misbehave = false;
		break;
	default:
		break;
	}

	mvmvif->ps_disabled = true;

	ret = iwl_mvm_power_update_ps(mvm);
	if (ret)
		goto out_unlock;

	/* we won't be on this channel any longer */
	iwl_mvm_teardown_tdls_peers(mvm);

out_unlock:
	mutex_unlock(&mvm->mutex);

	return ret;
}

static void iwl_mvm_channel_switch_rx_beacon(struct ieee80211_hw *hw,
					     struct ieee80211_vif *vif,
					     struct ieee80211_channel_switch *chsw)
{
	struct iwl_mvm *mvm = IWL_MAC80211_GET_MVM(hw);
	struct iwl_mvm_vif *mvmvif = iwl_mvm_vif_from_mac80211(vif);
	struct iwl_chan_switch_te_cmd cmd = {
		.mac_id = cpu_to_le32(FW_CMD_ID_AND_COLOR(mvmvif->id,
							  mvmvif->color)),
		.action = cpu_to_le32(FW_CTXT_ACTION_MODIFY),
		.tsf = cpu_to_le32(chsw->timestamp),
		.cs_count = chsw->count,
		.cs_mode = chsw->block_tx,
	};

	if (!fw_has_capa(&mvm->fw->ucode_capa, IWL_UCODE_TLV_CAPA_CS_MODIFY))
		return;

	if (chsw->count >= mvmvif->csa_count && chsw->block_tx) {
		if (mvmvif->csa_misbehave) {
			/* Second time, give up on this AP*/
			iwl_mvm_abort_channel_switch(hw, vif);
			ieee80211_chswitch_done(vif, false);
			mvmvif->csa_misbehave = false;
			return;
		}
		mvmvif->csa_misbehave = true;
	}
	mvmvif->csa_count = chsw->count;

	IWL_DEBUG_MAC80211(mvm, "Modify CSA on mac %d\n", mvmvif->id);

	WARN_ON(iwl_mvm_send_cmd_pdu(mvm,
				     WIDE_ID(MAC_CONF_GROUP,
					     CHANNEL_SWITCH_TIME_EVENT_CMD),
				     CMD_ASYNC, sizeof(cmd), &cmd));
}

static void iwl_mvm_flush_no_vif(struct iwl_mvm *mvm, u32 queues, bool drop)
{
	int i;

	if (!iwl_mvm_has_new_tx_api(mvm)) {
		if (drop) {
			mutex_lock(&mvm->mutex);
			iwl_mvm_flush_tx_path(mvm,
				iwl_mvm_flushable_queues(mvm) & queues, 0);
			mutex_unlock(&mvm->mutex);
		} else {
			iwl_trans_wait_tx_queues_empty(mvm->trans, queues);
		}
		return;
	}

	mutex_lock(&mvm->mutex);
	for (i = 0; i < ARRAY_SIZE(mvm->fw_id_to_mac_id); i++) {
		struct ieee80211_sta *sta;

		sta = rcu_dereference_protected(mvm->fw_id_to_mac_id[i],
						lockdep_is_held(&mvm->mutex));
		if (IS_ERR_OR_NULL(sta))
			continue;

		if (drop)
			iwl_mvm_flush_sta_tids(mvm, i, 0xFF, 0);
		else
			iwl_mvm_wait_sta_queues_empty(mvm,
					iwl_mvm_sta_from_mac80211(sta));
	}
	mutex_unlock(&mvm->mutex);
}

static void iwl_mvm_mac_flush(struct ieee80211_hw *hw,
			      struct ieee80211_vif *vif, u32 queues, bool drop)
{
	struct iwl_mvm *mvm = IWL_MAC80211_GET_MVM(hw);
	struct iwl_mvm_vif *mvmvif;
	struct iwl_mvm_sta *mvmsta;
	struct ieee80211_sta *sta;
	int i;
	u32 msk = 0;

	if (!vif) {
		iwl_mvm_flush_no_vif(mvm, queues, drop);
		return;
	}

	if (vif->type != NL80211_IFTYPE_STATION)
		return;

	/* Make sure we're done with the deferred traffic before flushing */
	flush_work(&mvm->add_stream_wk);

	mutex_lock(&mvm->mutex);
	mvmvif = iwl_mvm_vif_from_mac80211(vif);

	/* flush the AP-station and all TDLS peers */
	for (i = 0; i < ARRAY_SIZE(mvm->fw_id_to_mac_id); i++) {
		sta = rcu_dereference_protected(mvm->fw_id_to_mac_id[i],
						lockdep_is_held(&mvm->mutex));
		if (IS_ERR_OR_NULL(sta))
			continue;

		mvmsta = iwl_mvm_sta_from_mac80211(sta);
		if (mvmsta->vif != vif)
			continue;

		/* make sure only TDLS peers or the AP are flushed */
		WARN_ON(i != mvmvif->ap_sta_id && !sta->tdls);

		if (drop) {
			if (iwl_mvm_flush_sta(mvm, mvmsta, false, 0))
				IWL_ERR(mvm, "flush request fail\n");
		} else {
			msk |= mvmsta->tfd_queue_msk;
			if (iwl_mvm_has_new_tx_api(mvm))
				iwl_mvm_wait_sta_queues_empty(mvm, mvmsta);
		}
	}

	mutex_unlock(&mvm->mutex);

	/* this can take a while, and we may need/want other operations
	 * to succeed while doing this, so do it without the mutex held
	 */
	if (!drop && !iwl_mvm_has_new_tx_api(mvm))
		iwl_trans_wait_tx_queues_empty(mvm->trans, msk);
}

static int iwl_mvm_mac_get_survey(struct ieee80211_hw *hw, int idx,
				  struct survey_info *survey)
{
	struct iwl_mvm *mvm = IWL_MAC80211_GET_MVM(hw);
	int ret;

	memset(survey, 0, sizeof(*survey));

	/* only support global statistics right now */
	if (idx != 0)
		return -ENOENT;

	if (!fw_has_capa(&mvm->fw->ucode_capa,
			 IWL_UCODE_TLV_CAPA_RADIO_BEACON_STATS))
		return -ENOENT;

	mutex_lock(&mvm->mutex);

	if (iwl_mvm_firmware_running(mvm)) {
		ret = iwl_mvm_request_statistics(mvm, false);
		if (ret)
			goto out;
	}

	survey->filled = SURVEY_INFO_TIME |
			 SURVEY_INFO_TIME_RX |
			 SURVEY_INFO_TIME_TX |
			 SURVEY_INFO_TIME_SCAN;
	survey->time = mvm->accu_radio_stats.on_time_rf +
		       mvm->radio_stats.on_time_rf;
	do_div(survey->time, USEC_PER_MSEC);

	survey->time_rx = mvm->accu_radio_stats.rx_time +
			  mvm->radio_stats.rx_time;
	do_div(survey->time_rx, USEC_PER_MSEC);

	survey->time_tx = mvm->accu_radio_stats.tx_time +
			  mvm->radio_stats.tx_time;
	do_div(survey->time_tx, USEC_PER_MSEC);

	survey->time_scan = mvm->accu_radio_stats.on_time_scan +
			    mvm->radio_stats.on_time_scan;
	do_div(survey->time_scan, USEC_PER_MSEC);

	ret = 0;
 out:
	mutex_unlock(&mvm->mutex);
	return ret;
}

static void iwl_mvm_mac_sta_statistics(struct ieee80211_hw *hw,
				       struct ieee80211_vif *vif,
				       struct ieee80211_sta *sta,
				       struct station_info *sinfo)
{
	struct iwl_mvm *mvm = IWL_MAC80211_GET_MVM(hw);
	struct iwl_mvm_vif *mvmvif = iwl_mvm_vif_from_mac80211(vif);
	struct iwl_mvm_sta *mvmsta = iwl_mvm_sta_from_mac80211(sta);

	if (mvmsta->avg_energy) {
		sinfo->signal_avg = mvmsta->avg_energy;
		sinfo->filled |= BIT_ULL(NL80211_STA_INFO_SIGNAL_AVG);
	}

	/* if beacon filtering isn't on mac80211 does it anyway */
	if (!(vif->driver_flags & IEEE80211_VIF_BEACON_FILTER))
		return;

	if (!vif->bss_conf.assoc)
		return;

	mutex_lock(&mvm->mutex);

	if (mvmvif->ap_sta_id != mvmsta->sta_id)
		goto unlock;

	if (iwl_mvm_request_statistics(mvm, false))
		goto unlock;

	sinfo->rx_beacon = mvmvif->beacon_stats.num_beacons +
			   mvmvif->beacon_stats.accu_num_beacons;
	sinfo->filled |= BIT_ULL(NL80211_STA_INFO_BEACON_RX);
	if (mvmvif->beacon_stats.avg_signal) {
		/* firmware only reports a value after RXing a few beacons */
		sinfo->rx_beacon_signal_avg = mvmvif->beacon_stats.avg_signal;
		sinfo->filled |= BIT_ULL(NL80211_STA_INFO_BEACON_SIGNAL_AVG);
	}
 unlock:
	mutex_unlock(&mvm->mutex);
}

static void iwl_mvm_event_mlme_callback(struct iwl_mvm *mvm,
					struct ieee80211_vif *vif,
					const struct ieee80211_event *event)
{
#define CHECK_MLME_TRIGGER(_cnt, _fmt...)				\
	do {								\
		if ((trig_mlme->_cnt) && --(trig_mlme->_cnt))		\
			break;						\
		iwl_fw_dbg_collect_trig(&(mvm)->fwrt, trig, _fmt);	\
	} while (0)

	struct iwl_fw_dbg_trigger_tlv *trig;
	struct iwl_fw_dbg_trigger_mlme *trig_mlme;

	trig = iwl_fw_dbg_trigger_on(&mvm->fwrt, ieee80211_vif_to_wdev(vif),
				     FW_DBG_TRIGGER_MLME);
	if (!trig)
		return;

	trig_mlme = (void *)trig->data;

	if (event->u.mlme.data == ASSOC_EVENT) {
		if (event->u.mlme.status == MLME_DENIED)
			CHECK_MLME_TRIGGER(stop_assoc_denied,
					   "DENIED ASSOC: reason %d",
					    event->u.mlme.reason);
		else if (event->u.mlme.status == MLME_TIMEOUT)
			CHECK_MLME_TRIGGER(stop_assoc_timeout,
					   "ASSOC TIMEOUT");
	} else if (event->u.mlme.data == AUTH_EVENT) {
		if (event->u.mlme.status == MLME_DENIED)
			CHECK_MLME_TRIGGER(stop_auth_denied,
					   "DENIED AUTH: reason %d",
					   event->u.mlme.reason);
		else if (event->u.mlme.status == MLME_TIMEOUT)
			CHECK_MLME_TRIGGER(stop_auth_timeout,
					   "AUTH TIMEOUT");
	} else if (event->u.mlme.data == DEAUTH_RX_EVENT) {
		CHECK_MLME_TRIGGER(stop_rx_deauth,
				   "DEAUTH RX %d", event->u.mlme.reason);
	} else if (event->u.mlme.data == DEAUTH_TX_EVENT) {
		CHECK_MLME_TRIGGER(stop_tx_deauth,
				   "DEAUTH TX %d", event->u.mlme.reason);
	}
#undef CHECK_MLME_TRIGGER
}

static void iwl_mvm_event_bar_rx_callback(struct iwl_mvm *mvm,
					  struct ieee80211_vif *vif,
					  const struct ieee80211_event *event)
{
	struct iwl_fw_dbg_trigger_tlv *trig;
	struct iwl_fw_dbg_trigger_ba *ba_trig;

	trig = iwl_fw_dbg_trigger_on(&mvm->fwrt, ieee80211_vif_to_wdev(vif),
				     FW_DBG_TRIGGER_BA);
	if (!trig)
		return;

	ba_trig = (void *)trig->data;

	if (!(le16_to_cpu(ba_trig->rx_bar) & BIT(event->u.ba.tid)))
		return;

	iwl_fw_dbg_collect_trig(&mvm->fwrt, trig,
				"BAR received from %pM, tid %d, ssn %d",
				event->u.ba.sta->addr, event->u.ba.tid,
				event->u.ba.ssn);
}

static void iwl_mvm_mac_event_callback(struct ieee80211_hw *hw,
				       struct ieee80211_vif *vif,
				       const struct ieee80211_event *event)
{
	struct iwl_mvm *mvm = IWL_MAC80211_GET_MVM(hw);

	switch (event->type) {
	case MLME_EVENT:
		iwl_mvm_event_mlme_callback(mvm, vif, event);
		break;
	case BAR_RX_EVENT:
		iwl_mvm_event_bar_rx_callback(mvm, vif, event);
		break;
	case BA_FRAME_TIMEOUT:
		iwl_mvm_event_frame_timeout_callback(mvm, vif, event->u.ba.sta,
						     event->u.ba.tid);
		break;
	default:
		break;
	}
}

void iwl_mvm_sync_rx_queues_internal(struct iwl_mvm *mvm,
				     struct iwl_mvm_internal_rxq_notif *notif,
				     u32 size)
{
	u32 qmask = BIT(mvm->trans->num_rx_queues) - 1;
	int ret;


	if (!iwl_mvm_has_new_rx_api(mvm))
		return;

	if (notif->sync) {
		notif->cookie = mvm->queue_sync_cookie;
		atomic_set(&mvm->queue_sync_counter,
			   mvm->trans->num_rx_queues);
	}

	ret = iwl_mvm_notify_rx_queue(mvm, qmask, (u8 *)notif,
				      size, !notif->sync);
	if (ret) {
		IWL_ERR(mvm, "Failed to trigger RX queues sync (%d)\n", ret);
		goto out;
	}

	if (notif->sync) {
		lockdep_assert_held(&mvm->mutex);
		ret = wait_event_timeout(mvm->rx_sync_waitq,
					 atomic_read(&mvm->queue_sync_counter) == 0 ||
					 iwl_mvm_is_radio_killed(mvm),
					 HZ);
		WARN_ON_ONCE(!ret && !iwl_mvm_is_radio_killed(mvm));
	}

out:
	atomic_set(&mvm->queue_sync_counter, 0);
	if (notif->sync)
		mvm->queue_sync_cookie++;
}

static void iwl_mvm_sync_rx_queues(struct ieee80211_hw *hw)
{
	struct iwl_mvm *mvm = IWL_MAC80211_GET_MVM(hw);
	struct iwl_mvm_internal_rxq_notif data = {
		.type = IWL_MVM_RXQ_EMPTY,
		.sync = 1,
	};

	mutex_lock(&mvm->mutex);
	iwl_mvm_sync_rx_queues_internal(mvm, &data, sizeof(data));
	mutex_unlock(&mvm->mutex);
}

static int
iwl_mvm_mac_get_ftm_responder_stats(struct ieee80211_hw *hw,
				    struct ieee80211_vif *vif,
				    struct cfg80211_ftm_responder_stats *stats)
{
	struct iwl_mvm *mvm = IWL_MAC80211_GET_MVM(hw);
	struct iwl_mvm_vif *mvmvif = iwl_mvm_vif_from_mac80211(vif);

	if (vif->p2p || vif->type != NL80211_IFTYPE_AP ||
	    !mvmvif->ap_ibss_active || !vif->bss_conf.ftm_responder)
		return -EINVAL;

	mutex_lock(&mvm->mutex);
	*stats = mvm->ftm_resp_stats;
	mutex_unlock(&mvm->mutex);

	stats->filled = BIT(NL80211_FTM_STATS_SUCCESS_NUM) |
			BIT(NL80211_FTM_STATS_PARTIAL_NUM) |
			BIT(NL80211_FTM_STATS_FAILED_NUM) |
			BIT(NL80211_FTM_STATS_ASAP_NUM) |
			BIT(NL80211_FTM_STATS_NON_ASAP_NUM) |
			BIT(NL80211_FTM_STATS_TOTAL_DURATION_MSEC) |
			BIT(NL80211_FTM_STATS_UNKNOWN_TRIGGERS_NUM) |
			BIT(NL80211_FTM_STATS_RESCHEDULE_REQUESTS_NUM) |
			BIT(NL80211_FTM_STATS_OUT_OF_WINDOW_TRIGGERS_NUM);

	return 0;
}

static int iwl_mvm_start_pmsr(struct ieee80211_hw *hw,
			      struct ieee80211_vif *vif,
			      struct cfg80211_pmsr_request *request)
{
	struct iwl_mvm *mvm = IWL_MAC80211_GET_MVM(hw);
	int ret;

	mutex_lock(&mvm->mutex);
	ret = iwl_mvm_ftm_start(mvm, vif, request);
	mutex_unlock(&mvm->mutex);

	return ret;
}

static void iwl_mvm_abort_pmsr(struct ieee80211_hw *hw,
			       struct ieee80211_vif *vif,
			       struct cfg80211_pmsr_request *request)
{
	struct iwl_mvm *mvm = IWL_MAC80211_GET_MVM(hw);

	mutex_lock(&mvm->mutex);
	iwl_mvm_ftm_abort(mvm, request);
	mutex_unlock(&mvm->mutex);
}

static bool iwl_mvm_can_hw_csum(struct sk_buff *skb)
{
	u8 protocol = ip_hdr(skb)->protocol;

	if (!IS_ENABLED(CONFIG_INET))
		return false;

	return protocol == IPPROTO_TCP || protocol == IPPROTO_UDP;
}

static bool iwl_mvm_mac_can_aggregate(struct ieee80211_hw *hw,
				      struct sk_buff *head,
				      struct sk_buff *skb)
{
	struct iwl_mvm *mvm = IWL_MAC80211_GET_MVM(hw);

	/* For now don't aggregate IPv6 in AMSDU */
	if (skb->protocol != htons(ETH_P_IP))
		return false;

	if (!iwl_mvm_is_csum_supported(mvm))
		return true;

	return iwl_mvm_can_hw_csum(skb) == iwl_mvm_can_hw_csum(head);
}

const struct ieee80211_ops iwl_mvm_hw_ops = {
	.tx = iwl_mvm_mac_tx,
	.wake_tx_queue = iwl_mvm_mac_wake_tx_queue,
	.ampdu_action = iwl_mvm_mac_ampdu_action,
	.start = iwl_mvm_mac_start,
	.reconfig_complete = iwl_mvm_mac_reconfig_complete,
	.stop = iwl_mvm_mac_stop,
	.add_interface = iwl_mvm_mac_add_interface,
	.remove_interface = iwl_mvm_mac_remove_interface,
	.config = iwl_mvm_mac_config,
	.prepare_multicast = iwl_mvm_prepare_multicast,
	.configure_filter = iwl_mvm_configure_filter,
	.config_iface_filter = iwl_mvm_config_iface_filter,
	.bss_info_changed = iwl_mvm_bss_info_changed,
	.hw_scan = iwl_mvm_mac_hw_scan,
	.cancel_hw_scan = iwl_mvm_mac_cancel_hw_scan,
	.sta_pre_rcu_remove = iwl_mvm_sta_pre_rcu_remove,
	.sta_state = iwl_mvm_mac_sta_state,
	.sta_notify = iwl_mvm_mac_sta_notify,
	.allow_buffered_frames = iwl_mvm_mac_allow_buffered_frames,
	.release_buffered_frames = iwl_mvm_mac_release_buffered_frames,
	.set_rts_threshold = iwl_mvm_mac_set_rts_threshold,
	.sta_rc_update = iwl_mvm_sta_rc_update,
	.conf_tx = iwl_mvm_mac_conf_tx,
	.mgd_prepare_tx = iwl_mvm_mac_mgd_prepare_tx,
	.mgd_protect_tdls_discover = iwl_mvm_mac_mgd_protect_tdls_discover,
	.flush = iwl_mvm_mac_flush,
	.sched_scan_start = iwl_mvm_mac_sched_scan_start,
	.sched_scan_stop = iwl_mvm_mac_sched_scan_stop,
	.set_key = iwl_mvm_mac_set_key,
	.update_tkip_key = iwl_mvm_mac_update_tkip_key,
	.remain_on_channel = iwl_mvm_roc,
	.cancel_remain_on_channel = iwl_mvm_cancel_roc,
	.add_chanctx = iwl_mvm_add_chanctx,
	.remove_chanctx = iwl_mvm_remove_chanctx,
	.change_chanctx = iwl_mvm_change_chanctx,
	.assign_vif_chanctx = iwl_mvm_assign_vif_chanctx,
	.unassign_vif_chanctx = iwl_mvm_unassign_vif_chanctx,
	.switch_vif_chanctx = iwl_mvm_switch_vif_chanctx,

	.start_ap = iwl_mvm_start_ap_ibss,
	.stop_ap = iwl_mvm_stop_ap_ibss,
	.join_ibss = iwl_mvm_start_ap_ibss,
	.leave_ibss = iwl_mvm_stop_ap_ibss,

	.tx_last_beacon = iwl_mvm_tx_last_beacon,

	.set_tim = iwl_mvm_set_tim,

	.channel_switch = iwl_mvm_channel_switch,
	.pre_channel_switch = iwl_mvm_pre_channel_switch,
	.post_channel_switch = iwl_mvm_post_channel_switch,
	.abort_channel_switch = iwl_mvm_abort_channel_switch,
	.channel_switch_rx_beacon = iwl_mvm_channel_switch_rx_beacon,

	.tdls_channel_switch = iwl_mvm_tdls_channel_switch,
	.tdls_cancel_channel_switch = iwl_mvm_tdls_cancel_channel_switch,
	.tdls_recv_channel_switch = iwl_mvm_tdls_recv_channel_switch,

	.event_callback = iwl_mvm_mac_event_callback,

	.sync_rx_queues = iwl_mvm_sync_rx_queues,

	CFG80211_TESTMODE_CMD(iwl_mvm_mac_testmode_cmd)

#ifdef CONFIG_PM_SLEEP
	/* look at d3.c */
	.suspend = iwl_mvm_suspend,
	.resume = iwl_mvm_resume,
	.set_wakeup = iwl_mvm_set_wakeup,
	.set_rekey_data = iwl_mvm_set_rekey_data,
#if IS_ENABLED(CONFIG_IPV6)
	.ipv6_addr_change = iwl_mvm_ipv6_addr_change,
#endif
	.set_default_unicast_key = iwl_mvm_set_default_unicast_key,
#endif
	.get_survey = iwl_mvm_mac_get_survey,
	.sta_statistics = iwl_mvm_mac_sta_statistics,
	.get_ftm_responder_stats = iwl_mvm_mac_get_ftm_responder_stats,
	.start_pmsr = iwl_mvm_start_pmsr,
	.abort_pmsr = iwl_mvm_abort_pmsr,

	.can_aggregate_in_amsdu = iwl_mvm_mac_can_aggregate,
#ifdef CONFIG_IWLWIFI_DEBUGFS
	.sta_add_debugfs = iwl_mvm_sta_add_debugfs,
#endif
};<|MERGE_RESOLUTION|>--- conflicted
+++ resolved
@@ -771,13 +771,8 @@
 		sta = NULL;
 
 	/* If there is no sta, and it's not offchannel - send through AP */
-<<<<<<< HEAD
-	if (info->control.vif->type == NL80211_IFTYPE_STATION &&
-	    info->hw_queue != IWL_MVM_OFFCHANNEL_QUEUE && !sta) {
-=======
 	if (!sta && info->control.vif->type == NL80211_IFTYPE_STATION &&
 	    !offchannel) {
->>>>>>> f7688b48
 		struct iwl_mvm_vif *mvmvif =
 			iwl_mvm_vif_from_mac80211(info->control.vif);
 		u8 ap_sta_id = READ_ONCE(mvmvif->ap_sta_id);
@@ -3136,17 +3131,12 @@
 		/* enable beacon filtering */
 		WARN_ON(iwl_mvm_enable_beacon_filter(mvm, vif, 0));
 
-<<<<<<< HEAD
-		iwl_mvm_rs_rate_init(mvm, sta, mvmvif->phy_ctxt->channel->band,
-				     true);
-=======
 		/*
 		 * Now that the station is authorized, i.e., keys were already
 		 * installed, need to indicate to the FW that
 		 * multicast data frames can be forwarded to the driver
 		 */
 		iwl_mvm_mac_ctxt_changed(mvm, vif, false, NULL);
->>>>>>> f7688b48
 
 		iwl_mvm_rs_rate_init(mvm, sta, mvmvif->phy_ctxt->channel->band,
 				     true);
