--- conflicted
+++ resolved
@@ -6154,14 +6154,7 @@
 {
 	struct iwl_mvm *mvm = IWL_MAC80211_GET_MVM(hw);
 
-<<<<<<< HEAD
-	if (mvm->trans->trans_cfg->device_family > IWL_DEVICE_FAMILY_BZ ||
-	    (mvm->trans->trans_cfg->device_family == IWL_DEVICE_FAMILY_BZ &&
-	     !(CSR_HW_REV_TYPE(mvm->trans->hw_rev) == IWL_CFG_MAC_TYPE_GL &&
-	       mvm->trans->hw_rev_step == SILICON_A_STEP)))
-=======
 	if (iwl_mvm_has_new_tx_csum(mvm))
->>>>>>> 160f4124
 		return iwl_mvm_tx_csum_bz(mvm, head, true) ==
 		       iwl_mvm_tx_csum_bz(mvm, skb, true);
 
