--- conflicted
+++ resolved
@@ -1,11 +1,7 @@
 // SPDX-License-Identifier: GPL-2.0 OR BSD-3-Clause
 /*
  * Copyright (C) 2015-2017 Intel Deutschland GmbH
-<<<<<<< HEAD
- * Copyright (C) 2018-2023 Intel Corporation
-=======
  * Copyright (C) 2018-2024 Intel Corporation
->>>>>>> a6ad5510
  */
 #include <net/cfg80211.h>
 #include <linux/etherdevice.h>
@@ -315,13 +311,10 @@
 {
 	list_del(&sta->list);
 
-<<<<<<< HEAD
-=======
 	if (sta->keyconf.keylen)
 		iwl_mvm_sec_key_del_pasn(mvm, vif, BIT(sta->int_sta.sta_id),
 					 &sta->keyconf);
 
->>>>>>> a6ad5510
 	if (iwl_mvm_has_mld_api(mvm->fw))
 		iwl_mvm_mld_rm_sta_id(mvm, sta->int_sta.sta_id);
 	else
