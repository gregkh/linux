--- conflicted
+++ resolved
@@ -1774,15 +1774,9 @@
 			&cp->channel_config[ch_cnt];
 
 		u32 s_ssid_bitmap = 0, bssid_bitmap = 0, flags = 0;
-<<<<<<< HEAD
-		u8 k, s_max = 0, b_max = 0, n_used_bssid_entries;
-		u32 j;
-		bool force_passive, found = false, allow_passive = true,
-=======
 		u8 k, n_s_ssids = 0, n_bssids = 0;
 		u8 max_s_ssids, max_bssids;
 		bool force_passive = false, found = false, allow_passive = true,
->>>>>>> a6ad5510
 		     unsolicited_probe_on_chan = false, psc_no_listen = false;
 		s8 psd_20 = IEEE80211_RNR_TBTT_PARAMS_PSD_RESERVED;
 
