// SPDX-License-Identifier: GPL-2.0 OR BSD-3-Clause
/*
 * Copyright (C) 2012-2014, 2018-2024 Intel Corporation
 * Copyright (C) 2013-2015 Intel Mobile Communications GmbH
 * Copyright (C) 2016-2017 Intel Deutschland GmbH
 */
#include <net/mac80211.h>
#include <linux/netdevice.h>
#include <linux/dmi.h>

#include "iwl-trans.h"
#include "iwl-op-mode.h"
#include "fw/img.h"
#include "iwl-debug.h"
#include "iwl-prph.h"
#include "fw/acpi.h"
#include "fw/pnvm.h"
#include "fw/uefi.h"
#include "fw/regulatory.h"

#include "mvm.h"
#include "fw/dbg.h"
#include "iwl-phy-db.h"
#include "iwl-modparams.h"
#include "iwl-nvm-parse.h"
#include "time-sync.h"

#define MVM_UCODE_ALIVE_TIMEOUT	(2 * HZ)
#define MVM_UCODE_CALIB_TIMEOUT	(2 * HZ)

struct iwl_mvm_alive_data {
	bool valid;
	u32 scd_base_addr;
};

static int iwl_send_tx_ant_cfg(struct iwl_mvm *mvm, u8 valid_tx_ant)
{
	struct iwl_tx_ant_cfg_cmd tx_ant_cmd = {
		.valid = cpu_to_le32(valid_tx_ant),
	};

	IWL_DEBUG_FW(mvm, "select valid tx ant: %u\n", valid_tx_ant);
	return iwl_mvm_send_cmd_pdu(mvm, TX_ANT_CONFIGURATION_CMD, 0,
				    sizeof(tx_ant_cmd), &tx_ant_cmd);
}

static int iwl_send_rss_cfg_cmd(struct iwl_mvm *mvm)
{
	int i;
	struct iwl_rss_config_cmd cmd = {
		.flags = cpu_to_le32(IWL_RSS_ENABLE),
		.hash_mask = BIT(IWL_RSS_HASH_TYPE_IPV4_TCP) |
			     BIT(IWL_RSS_HASH_TYPE_IPV4_UDP) |
			     BIT(IWL_RSS_HASH_TYPE_IPV4_PAYLOAD) |
			     BIT(IWL_RSS_HASH_TYPE_IPV6_TCP) |
			     BIT(IWL_RSS_HASH_TYPE_IPV6_UDP) |
			     BIT(IWL_RSS_HASH_TYPE_IPV6_PAYLOAD),
	};

	if (mvm->trans->num_rx_queues == 1)
		return 0;

	/* Do not direct RSS traffic to Q 0 which is our fallback queue */
	for (i = 0; i < ARRAY_SIZE(cmd.indirection_table); i++)
		cmd.indirection_table[i] =
			1 + (i % (mvm->trans->num_rx_queues - 1));
	netdev_rss_key_fill(cmd.secret_key, sizeof(cmd.secret_key));

	return iwl_mvm_send_cmd_pdu(mvm, RSS_CONFIG_CMD, 0, sizeof(cmd), &cmd);
}

static int iwl_mvm_send_dqa_cmd(struct iwl_mvm *mvm)
{
	struct iwl_dqa_enable_cmd dqa_cmd = {
		.cmd_queue = cpu_to_le32(IWL_MVM_DQA_CMD_QUEUE),
	};
	u32 cmd_id = WIDE_ID(DATA_PATH_GROUP, DQA_ENABLE_CMD);
	int ret;

	ret = iwl_mvm_send_cmd_pdu(mvm, cmd_id, 0, sizeof(dqa_cmd), &dqa_cmd);
	if (ret)
		IWL_ERR(mvm, "Failed to send DQA enabling command: %d\n", ret);
	else
		IWL_DEBUG_FW(mvm, "Working in DQA mode\n");

	return ret;
}

void iwl_mvm_mfu_assert_dump_notif(struct iwl_mvm *mvm,
				   struct iwl_rx_cmd_buffer *rxb)
{
	struct iwl_rx_packet *pkt = rxb_addr(rxb);
	struct iwl_mfu_assert_dump_notif *mfu_dump_notif = (void *)pkt->data;

	if (mfu_dump_notif->index_num == 0)
		IWL_INFO(mvm, "MFUART assert id 0x%x occurred\n",
			 le32_to_cpu(mfu_dump_notif->assert_id));
}

static bool iwl_alive_fn(struct iwl_notif_wait_data *notif_wait,
			 struct iwl_rx_packet *pkt, void *data)
{
	unsigned int pkt_len = iwl_rx_packet_payload_len(pkt);
	struct iwl_mvm *mvm =
		container_of(notif_wait, struct iwl_mvm, notif_wait);
	struct iwl_mvm_alive_data *alive_data = data;
	struct iwl_umac_alive *umac;
	struct iwl_lmac_alive *lmac1;
	struct iwl_lmac_alive *lmac2 = NULL;
	u16 status;
	u32 lmac_error_event_table, umac_error_table;
	u32 version = iwl_fw_lookup_notif_ver(mvm->fw, LEGACY_GROUP,
					      UCODE_ALIVE_NTFY, 0);
	u32 i;


	if (version == 6) {
		struct iwl_alive_ntf_v6 *palive;

		if (pkt_len < sizeof(*palive))
			return false;

		palive = (void *)pkt->data;
		mvm->trans->dbg.imr_data.imr_enable =
			le32_to_cpu(palive->imr.enabled);
		mvm->trans->dbg.imr_data.imr_size =
			le32_to_cpu(palive->imr.size);
		mvm->trans->dbg.imr_data.imr2sram_remainbyte =
			mvm->trans->dbg.imr_data.imr_size;
		mvm->trans->dbg.imr_data.imr_base_addr =
			palive->imr.base_addr;
		mvm->trans->dbg.imr_data.imr_curr_addr =
			le64_to_cpu(mvm->trans->dbg.imr_data.imr_base_addr);
		IWL_DEBUG_FW(mvm, "IMR Enabled: 0x0%x  size 0x0%x Address 0x%016llx\n",
			     mvm->trans->dbg.imr_data.imr_enable,
			     mvm->trans->dbg.imr_data.imr_size,
			     le64_to_cpu(mvm->trans->dbg.imr_data.imr_base_addr));

		if (!mvm->trans->dbg.imr_data.imr_enable) {
			for (i = 0; i < ARRAY_SIZE(mvm->trans->dbg.active_regions); i++) {
				struct iwl_ucode_tlv *reg_tlv;
				struct iwl_fw_ini_region_tlv *reg;

				reg_tlv = mvm->trans->dbg.active_regions[i];
				if (!reg_tlv)
					continue;

				reg = (void *)reg_tlv->data;
				/*
				 * We have only one DRAM IMR region, so we
				 * can break as soon as we find the first
				 * one.
				 */
				if (reg->type == IWL_FW_INI_REGION_DRAM_IMR) {
					mvm->trans->dbg.unsupported_region_msk |= BIT(i);
					break;
				}
			}
		}
	}

	if (version >= 5) {
		struct iwl_alive_ntf_v5 *palive;

		if (pkt_len < sizeof(*palive))
			return false;

		palive = (void *)pkt->data;
		umac = &palive->umac_data;
		lmac1 = &palive->lmac_data[0];
		lmac2 = &palive->lmac_data[1];
		status = le16_to_cpu(palive->status);

		mvm->trans->sku_id[0] = le32_to_cpu(palive->sku_id.data[0]);
		mvm->trans->sku_id[1] = le32_to_cpu(palive->sku_id.data[1]);
		mvm->trans->sku_id[2] = le32_to_cpu(palive->sku_id.data[2]);

		IWL_DEBUG_FW(mvm, "Got sku_id: 0x0%x 0x0%x 0x0%x\n",
			     mvm->trans->sku_id[0],
			     mvm->trans->sku_id[1],
			     mvm->trans->sku_id[2]);
	} else if (iwl_rx_packet_payload_len(pkt) == sizeof(struct iwl_alive_ntf_v4)) {
		struct iwl_alive_ntf_v4 *palive;

		if (pkt_len < sizeof(*palive))
			return false;

		palive = (void *)pkt->data;
		umac = &palive->umac_data;
		lmac1 = &palive->lmac_data[0];
		lmac2 = &palive->lmac_data[1];
		status = le16_to_cpu(palive->status);
	} else if (iwl_rx_packet_payload_len(pkt) ==
		   sizeof(struct iwl_alive_ntf_v3)) {
		struct iwl_alive_ntf_v3 *palive3;

		if (pkt_len < sizeof(*palive3))
			return false;

		palive3 = (void *)pkt->data;
		umac = &palive3->umac_data;
		lmac1 = &palive3->lmac_data;
		status = le16_to_cpu(palive3->status);
	} else {
		WARN(1, "unsupported alive notification (size %d)\n",
		     iwl_rx_packet_payload_len(pkt));
		/* get timeout later */
		return false;
	}

	lmac_error_event_table =
		le32_to_cpu(lmac1->dbg_ptrs.error_event_table_ptr);
	iwl_fw_lmac1_set_alive_err_table(mvm->trans, lmac_error_event_table);

	if (lmac2)
		mvm->trans->dbg.lmac_error_event_table[1] =
			le32_to_cpu(lmac2->dbg_ptrs.error_event_table_ptr);

	umac_error_table = le32_to_cpu(umac->dbg_ptrs.error_info_addr) &
							~FW_ADDR_CACHE_CONTROL;

	if (umac_error_table) {
		if (umac_error_table >=
		    mvm->trans->cfg->min_umac_error_event_table) {
			iwl_fw_umac_set_alive_err_table(mvm->trans,
							umac_error_table);
		} else {
			IWL_ERR(mvm,
				"Not valid error log pointer 0x%08X for %s uCode\n",
				umac_error_table,
				(mvm->fwrt.cur_fw_img == IWL_UCODE_INIT) ?
				"Init" : "RT");
		}
	}

	alive_data->scd_base_addr = le32_to_cpu(lmac1->dbg_ptrs.scd_base_ptr);
	alive_data->valid = status == IWL_ALIVE_STATUS_OK;

	IWL_DEBUG_FW(mvm,
		     "Alive ucode status 0x%04x revision 0x%01X 0x%01X\n",
		     status, lmac1->ver_type, lmac1->ver_subtype);

	if (lmac2)
		IWL_DEBUG_FW(mvm, "Alive ucode CDB\n");

	IWL_DEBUG_FW(mvm,
		     "UMAC version: Major - 0x%x, Minor - 0x%x\n",
		     le32_to_cpu(umac->umac_major),
		     le32_to_cpu(umac->umac_minor));

	iwl_fwrt_update_fw_versions(&mvm->fwrt, lmac1, umac);

	return true;
}

static bool iwl_wait_init_complete(struct iwl_notif_wait_data *notif_wait,
				   struct iwl_rx_packet *pkt, void *data)
{
	WARN_ON(pkt->hdr.cmd != INIT_COMPLETE_NOTIF);

	return true;
}

static bool iwl_wait_phy_db_entry(struct iwl_notif_wait_data *notif_wait,
				  struct iwl_rx_packet *pkt, void *data)
{
	struct iwl_phy_db *phy_db = data;

	if (pkt->hdr.cmd != CALIB_RES_NOTIF_PHY_DB) {
		WARN_ON(pkt->hdr.cmd != INIT_COMPLETE_NOTIF);
		return true;
	}

	WARN_ON(iwl_phy_db_set_section(phy_db, pkt));

	return false;
}

static void iwl_mvm_print_pd_notification(struct iwl_mvm *mvm)
{
#define IWL_FW_PRINT_REG_INFO(reg_name) \
	IWL_ERR(mvm, #reg_name ": 0x%x\n", iwl_read_umac_prph(trans, reg_name))

	struct iwl_trans *trans = mvm->trans;
	enum iwl_device_family device_family = trans->trans_cfg->device_family;

	if (device_family < IWL_DEVICE_FAMILY_8000)
		return;

	if (device_family <= IWL_DEVICE_FAMILY_9000)
		IWL_FW_PRINT_REG_INFO(WFPM_ARC1_PD_NOTIFICATION);
	else
		IWL_FW_PRINT_REG_INFO(WFPM_LMAC1_PD_NOTIFICATION);

	IWL_FW_PRINT_REG_INFO(HPM_SECONDARY_DEVICE_STATE);

	/* print OPT info */
	IWL_FW_PRINT_REG_INFO(WFPM_MAC_OTP_CFG7_ADDR);
	IWL_FW_PRINT_REG_INFO(WFPM_MAC_OTP_CFG7_DATA);
}

static int iwl_mvm_load_ucode_wait_alive(struct iwl_mvm *mvm,
					 enum iwl_ucode_type ucode_type)
{
	struct iwl_notification_wait alive_wait;
	struct iwl_mvm_alive_data alive_data = {};
	const struct fw_img *fw;
	int ret;
	enum iwl_ucode_type old_type = mvm->fwrt.cur_fw_img;
	static const u16 alive_cmd[] = { UCODE_ALIVE_NTFY };
	bool run_in_rfkill =
		ucode_type == IWL_UCODE_INIT || iwl_mvm_has_unified_ucode(mvm);
	u8 count;
	struct iwl_pc_data *pc_data;

	if (ucode_type == IWL_UCODE_REGULAR &&
	    iwl_fw_dbg_conf_usniffer(mvm->fw, FW_DBG_START_FROM_ALIVE) &&
	    !(fw_has_capa(&mvm->fw->ucode_capa,
			  IWL_UCODE_TLV_CAPA_USNIFFER_UNIFIED)))
		fw = iwl_get_ucode_image(mvm->fw, IWL_UCODE_REGULAR_USNIFFER);
	else
		fw = iwl_get_ucode_image(mvm->fw, ucode_type);
	if (WARN_ON(!fw))
		return -EINVAL;
	iwl_fw_set_current_image(&mvm->fwrt, ucode_type);
	clear_bit(IWL_MVM_STATUS_FIRMWARE_RUNNING, &mvm->status);

	iwl_init_notification_wait(&mvm->notif_wait, &alive_wait,
				   alive_cmd, ARRAY_SIZE(alive_cmd),
				   iwl_alive_fn, &alive_data);

	/*
	 * We want to load the INIT firmware even in RFKILL
	 * For the unified firmware case, the ucode_type is not
	 * INIT, but we still need to run it.
	 */
	ret = iwl_trans_start_fw(mvm->trans, fw, run_in_rfkill);
	if (ret) {
		iwl_fw_set_current_image(&mvm->fwrt, old_type);
		iwl_remove_notification(&mvm->notif_wait, &alive_wait);
		return ret;
	}

	/*
	 * Some things may run in the background now, but we
	 * just wait for the ALIVE notification here.
	 */
	ret = iwl_wait_notification(&mvm->notif_wait, &alive_wait,
				    MVM_UCODE_ALIVE_TIMEOUT);

	if (mvm->trans->trans_cfg->device_family ==
	    IWL_DEVICE_FAMILY_AX210) {
		/* print these registers regardless of alive fail/success */
		IWL_INFO(mvm, "WFPM_UMAC_PD_NOTIFICATION: 0x%x\n",
			 iwl_read_umac_prph(mvm->trans, WFPM_ARC1_PD_NOTIFICATION));
		IWL_INFO(mvm, "WFPM_LMAC2_PD_NOTIFICATION: 0x%x\n",
			 iwl_read_umac_prph(mvm->trans, WFPM_LMAC2_PD_NOTIFICATION));
		IWL_INFO(mvm, "WFPM_AUTH_KEY_0: 0x%x\n",
			 iwl_read_umac_prph(mvm->trans, SB_MODIFY_CFG_FLAG));
		IWL_INFO(mvm, "CNVI_SCU_SEQ_DATA_DW9: 0x%x\n",
			 iwl_read_prph(mvm->trans, CNVI_SCU_SEQ_DATA_DW9));
	}

	if (ret) {
		struct iwl_trans *trans = mvm->trans;

		/* SecBoot info */
		if (trans->trans_cfg->device_family >=
					IWL_DEVICE_FAMILY_22000) {
			IWL_ERR(mvm,
				"SecBoot CPU1 Status: 0x%x, CPU2 Status: 0x%x\n",
				iwl_read_umac_prph(trans, UMAG_SB_CPU_1_STATUS),
				iwl_read_umac_prph(trans,
						   UMAG_SB_CPU_2_STATUS));
		} else if (trans->trans_cfg->device_family >=
			   IWL_DEVICE_FAMILY_8000) {
			IWL_ERR(mvm,
				"SecBoot CPU1 Status: 0x%x, CPU2 Status: 0x%x\n",
				iwl_read_prph(trans, SB_CPU_1_STATUS),
				iwl_read_prph(trans, SB_CPU_2_STATUS));
		}

		iwl_mvm_print_pd_notification(mvm);

		/* LMAC/UMAC PC info */
		if (trans->trans_cfg->device_family >=
					IWL_DEVICE_FAMILY_22000) {
			pc_data = trans->dbg.pc_data;
			for (count = 0; count < trans->dbg.num_pc;
			     count++, pc_data++)
				IWL_ERR(mvm, "%s: 0x%x\n",
					pc_data->pc_name,
					pc_data->pc_address);
		} else if (trans->trans_cfg->device_family >=
					IWL_DEVICE_FAMILY_9000) {
			IWL_ERR(mvm, "UMAC PC: 0x%x\n",
				iwl_read_umac_prph(trans,
						   UREG_UMAC_CURRENT_PC));
			IWL_ERR(mvm, "LMAC PC: 0x%x\n",
				iwl_read_umac_prph(trans,
						   UREG_LMAC1_CURRENT_PC));
			if (iwl_mvm_is_cdb_supported(mvm))
				IWL_ERR(mvm, "LMAC2 PC: 0x%x\n",
					iwl_read_umac_prph(trans,
						UREG_LMAC2_CURRENT_PC));
		}

		if (ret == -ETIMEDOUT && !mvm->fw_product_reset)
			iwl_fw_dbg_error_collect(&mvm->fwrt,
						 FW_DBG_TRIGGER_ALIVE_TIMEOUT);

		iwl_fw_set_current_image(&mvm->fwrt, old_type);
		return ret;
	}

	if (!alive_data.valid) {
		IWL_ERR(mvm, "Loaded ucode is not valid!\n");
		iwl_fw_set_current_image(&mvm->fwrt, old_type);
		return -EIO;
	}

	/* if reached this point, Alive notification was received */
	iwl_mei_alive_notif(true);

	ret = iwl_pnvm_load(mvm->trans, &mvm->notif_wait,
			    &mvm->fw->ucode_capa);
	if (ret) {
		IWL_ERR(mvm, "Timeout waiting for PNVM load!\n");
		iwl_fw_set_current_image(&mvm->fwrt, old_type);
		return ret;
	}

	iwl_trans_fw_alive(mvm->trans, alive_data.scd_base_addr);

	/*
	 * Note: all the queues are enabled as part of the interface
	 * initialization, but in firmware restart scenarios they
	 * could be stopped, so wake them up. In firmware restart,
	 * mac80211 will have the queues stopped as well until the
	 * reconfiguration completes. During normal startup, they
	 * will be empty.
	 */

	memset(&mvm->queue_info, 0, sizeof(mvm->queue_info));
	/*
	 * Set a 'fake' TID for the command queue, since we use the
	 * hweight() of the tid_bitmap as a refcount now. Not that
	 * we ever even consider the command queue as one we might
	 * want to reuse, but be safe nevertheless.
	 */
	mvm->queue_info[IWL_MVM_DQA_CMD_QUEUE].tid_bitmap =
		BIT(IWL_MAX_TID_COUNT + 2);

	set_bit(IWL_MVM_STATUS_FIRMWARE_RUNNING, &mvm->status);
#ifdef CONFIG_IWLWIFI_DEBUGFS
	iwl_fw_set_dbg_rec_on(&mvm->fwrt);
#endif

	/*
	 * For pre-MLD API (MLD API doesn't use the timestamps):
	 * All the BSSes in the BSS table include the GP2 in the system
	 * at the beacon Rx time, this is of course no longer relevant
	 * since we are resetting the firmware.
	 * Purge all the BSS table.
	 */
	if (!mvm->mld_api_is_used)
		cfg80211_bss_flush(mvm->hw->wiphy);

	return 0;
}

static void iwl_mvm_phy_filter_init(struct iwl_mvm *mvm,
				    struct iwl_phy_specific_cfg *phy_filters)
{
#ifdef CONFIG_ACPI
	*phy_filters = mvm->phy_filters;
#endif /* CONFIG_ACPI */
}

static void iwl_mvm_uats_init(struct iwl_mvm *mvm)
{
	u8 cmd_ver;
	int ret;
	struct iwl_host_cmd cmd = {
		.id = WIDE_ID(REGULATORY_AND_NVM_GROUP,
			      MCC_ALLOWED_AP_TYPE_CMD),
		.flags = 0,
		.data[0] = &mvm->fwrt.uats_table,
		.len[0] =  sizeof(mvm->fwrt.uats_table),
		.dataflags[0] = IWL_HCMD_DFL_NOCOPY,
	};

	if (mvm->trans->trans_cfg->device_family < IWL_DEVICE_FAMILY_AX210) {
		IWL_DEBUG_RADIO(mvm, "UATS feature is not supported\n");
		return;
	}

	cmd_ver = iwl_fw_lookup_cmd_ver(mvm->fw, cmd.id,
					IWL_FW_CMD_VER_UNKNOWN);
	if (cmd_ver != 1) {
		IWL_DEBUG_RADIO(mvm,
				"MCC_ALLOWED_AP_TYPE_CMD ver %d not supported\n",
				cmd_ver);
		return;
	}

	ret = iwl_uefi_get_uats_table(mvm->trans, &mvm->fwrt);
	if (ret < 0) {
		IWL_DEBUG_FW(mvm, "failed to read UATS table (%d)\n", ret);
		return;
	}

	ret = iwl_mvm_send_cmd(mvm, &cmd);
	if (ret < 0)
		IWL_ERR(mvm, "failed to send MCC_ALLOWED_AP_TYPE_CMD (%d)\n",
			ret);
	else
		IWL_DEBUG_RADIO(mvm, "MCC_ALLOWED_AP_TYPE_CMD sent to FW\n");
}

static int iwl_mvm_sgom_init(struct iwl_mvm *mvm)
{
	u8 cmd_ver;
	int ret;
	struct iwl_host_cmd cmd = {
		.id = WIDE_ID(REGULATORY_AND_NVM_GROUP,
			      SAR_OFFSET_MAPPING_TABLE_CMD),
		.flags = 0,
		.data[0] = &mvm->fwrt.sgom_table,
		.len[0] =  sizeof(mvm->fwrt.sgom_table),
		.dataflags[0] = IWL_HCMD_DFL_NOCOPY,
	};

	if (!mvm->fwrt.sgom_enabled) {
		IWL_DEBUG_RADIO(mvm, "SGOM table is disabled\n");
		return 0;
	}

	cmd_ver = iwl_fw_lookup_cmd_ver(mvm->fw, cmd.id,
					IWL_FW_CMD_VER_UNKNOWN);

	if (cmd_ver != 2) {
		IWL_DEBUG_RADIO(mvm, "command version is unsupported. version = %d\n",
				cmd_ver);
		return 0;
	}

	ret = iwl_mvm_send_cmd(mvm, &cmd);
	if (ret < 0)
		IWL_ERR(mvm, "failed to send SAR_OFFSET_MAPPING_CMD (%d)\n", ret);

	return ret;
}

static int iwl_send_phy_cfg_cmd(struct iwl_mvm *mvm)
{
	u32 cmd_id = PHY_CONFIGURATION_CMD;
	struct iwl_phy_cfg_cmd_v3 phy_cfg_cmd;
	enum iwl_ucode_type ucode_type = mvm->fwrt.cur_fw_img;
	u8 cmd_ver;
	size_t cmd_size;

	if (iwl_mvm_has_unified_ucode(mvm) &&
	    !mvm->trans->cfg->tx_with_siso_diversity)
		return 0;

	if (mvm->trans->cfg->tx_with_siso_diversity) {
		/*
		 * TODO: currently we don't set the antenna but letting the NIC
		 * to decide which antenna to use. This should come from BIOS.
		 */
		phy_cfg_cmd.phy_cfg =
			cpu_to_le32(FW_PHY_CFG_CHAIN_SAD_ENABLED);
	}

	/* Set parameters */
	phy_cfg_cmd.phy_cfg = cpu_to_le32(iwl_mvm_get_phy_config(mvm));

	/* set flags extra PHY configuration flags from the device's cfg */
	phy_cfg_cmd.phy_cfg |=
		cpu_to_le32(mvm->trans->trans_cfg->extra_phy_cfg_flags);

	phy_cfg_cmd.calib_control.event_trigger =
		mvm->fw->default_calib[ucode_type].event_trigger;
	phy_cfg_cmd.calib_control.flow_trigger =
		mvm->fw->default_calib[ucode_type].flow_trigger;

	cmd_ver = iwl_fw_lookup_cmd_ver(mvm->fw, cmd_id,
					IWL_FW_CMD_VER_UNKNOWN);
	if (cmd_ver >= 3)
		iwl_mvm_phy_filter_init(mvm, &phy_cfg_cmd.phy_specific_cfg);

	IWL_DEBUG_INFO(mvm, "Sending Phy CFG command: 0x%x\n",
		       phy_cfg_cmd.phy_cfg);
	cmd_size = (cmd_ver == 3) ? sizeof(struct iwl_phy_cfg_cmd_v3) :
				    sizeof(struct iwl_phy_cfg_cmd_v1);
	return iwl_mvm_send_cmd_pdu(mvm, cmd_id, 0, cmd_size, &phy_cfg_cmd);
}

static int iwl_run_unified_mvm_ucode(struct iwl_mvm *mvm)
{
	struct iwl_notification_wait init_wait;
	struct iwl_nvm_access_complete_cmd nvm_complete = {};
	struct iwl_init_extended_cfg_cmd init_cfg = {
		.init_flags = cpu_to_le32(BIT(IWL_INIT_NVM)),
	};
	static const u16 init_complete[] = {
		INIT_COMPLETE_NOTIF,
	};
	u32 sb_cfg;
	int ret;

	if (mvm->trans->cfg->tx_with_siso_diversity)
		init_cfg.init_flags |= cpu_to_le32(BIT(IWL_INIT_PHY));

	lockdep_assert_held(&mvm->mutex);

	mvm->rfkill_safe_init_done = false;

	if (mvm->trans->trans_cfg->device_family == IWL_DEVICE_FAMILY_AX210) {
		sb_cfg = iwl_read_umac_prph(mvm->trans, SB_MODIFY_CFG_FLAG);
		/* if needed, we'll reset this on our way out later */
		mvm->fw_product_reset = sb_cfg == SB_CFG_RESIDES_IN_ROM;
		if (mvm->fw_product_reset && iwl_mei_pldr_req())
			return -EBUSY;
	}

	iwl_init_notification_wait(&mvm->notif_wait,
				   &init_wait,
				   init_complete,
				   ARRAY_SIZE(init_complete),
				   iwl_wait_init_complete,
				   NULL);

	iwl_dbg_tlv_time_point(&mvm->fwrt, IWL_FW_INI_TIME_POINT_EARLY, NULL);

	/* Will also start the device */
	ret = iwl_mvm_load_ucode_wait_alive(mvm, IWL_UCODE_REGULAR);
	if (ret) {
		IWL_ERR(mvm, "Failed to start RT ucode: %d\n", ret);

		/* if we needed reset then fail here, but notify and remove */
		if (mvm->fw_product_reset) {
			iwl_mei_alive_notif(false);
			iwl_trans_pcie_remove(mvm->trans, true);
		}

		goto error;
	}
	iwl_dbg_tlv_time_point(&mvm->fwrt, IWL_FW_INI_TIME_POINT_AFTER_ALIVE,
			       NULL);

	if (mvm->trans->trans_cfg->device_family >= IWL_DEVICE_FAMILY_BZ)
		mvm->trans->step_urm = !!(iwl_read_umac_prph(mvm->trans,
							     CNVI_PMU_STEP_FLOW) &
						CNVI_PMU_STEP_FLOW_FORCE_URM);

	/* Send init config command to mark that we are sending NVM access
	 * commands
	 */
	ret = iwl_mvm_send_cmd_pdu(mvm, WIDE_ID(SYSTEM_GROUP,
						INIT_EXTENDED_CFG_CMD),
				   CMD_SEND_IN_RFKILL,
				   sizeof(init_cfg), &init_cfg);
	if (ret) {
		IWL_ERR(mvm, "Failed to run init config command: %d\n",
			ret);
		goto error;
	}

	/* Load NVM to NIC if needed */
	if (mvm->nvm_file_name) {
		ret = iwl_read_external_nvm(mvm->trans, mvm->nvm_file_name,
					    mvm->nvm_sections);
		if (ret)
			goto error;
		ret = iwl_mvm_load_nvm_to_nic(mvm);
		if (ret)
			goto error;
	}

	ret = iwl_mvm_send_cmd_pdu(mvm, WIDE_ID(REGULATORY_AND_NVM_GROUP,
						NVM_ACCESS_COMPLETE),
				   CMD_SEND_IN_RFKILL,
				   sizeof(nvm_complete), &nvm_complete);
	if (ret) {
		IWL_ERR(mvm, "Failed to run complete NVM access: %d\n",
			ret);
		goto error;
	}

	ret = iwl_send_phy_cfg_cmd(mvm);
	if (ret) {
		IWL_ERR(mvm, "Failed to run PHY configuration: %d\n",
			ret);
		goto error;
	}

	/* We wait for the INIT complete notification */
	ret = iwl_wait_notification(&mvm->notif_wait, &init_wait,
				    MVM_UCODE_ALIVE_TIMEOUT);
	if (ret)
		return ret;

	/* Read the NVM only at driver load time, no need to do this twice */
	if (!mvm->nvm_data) {
		mvm->nvm_data = iwl_get_nvm(mvm->trans, mvm->fw,
					    mvm->set_tx_ant, mvm->set_rx_ant);
		if (IS_ERR(mvm->nvm_data)) {
			ret = PTR_ERR(mvm->nvm_data);
			mvm->nvm_data = NULL;
			IWL_ERR(mvm, "Failed to read NVM: %d\n", ret);
			return ret;
		}
	}

	mvm->rfkill_safe_init_done = true;

	return 0;

error:
	iwl_remove_notification(&mvm->notif_wait, &init_wait);
	return ret;
}

int iwl_run_init_mvm_ucode(struct iwl_mvm *mvm)
{
	struct iwl_notification_wait calib_wait;
	static const u16 init_complete[] = {
		INIT_COMPLETE_NOTIF,
		CALIB_RES_NOTIF_PHY_DB
	};
	int ret;

	if (iwl_mvm_has_unified_ucode(mvm))
		return iwl_run_unified_mvm_ucode(mvm);

	lockdep_assert_held(&mvm->mutex);

	mvm->rfkill_safe_init_done = false;

	iwl_init_notification_wait(&mvm->notif_wait,
				   &calib_wait,
				   init_complete,
				   ARRAY_SIZE(init_complete),
				   iwl_wait_phy_db_entry,
				   mvm->phy_db);

	iwl_dbg_tlv_time_point(&mvm->fwrt, IWL_FW_INI_TIME_POINT_EARLY, NULL);

	/* Will also start the device */
	ret = iwl_mvm_load_ucode_wait_alive(mvm, IWL_UCODE_INIT);
	if (ret) {
		IWL_ERR(mvm, "Failed to start INIT ucode: %d\n", ret);
		goto remove_notif;
	}

	if (mvm->trans->trans_cfg->device_family < IWL_DEVICE_FAMILY_8000) {
		ret = iwl_mvm_send_bt_init_conf(mvm);
		if (ret)
			goto remove_notif;
	}

	/* Read the NVM only at driver load time, no need to do this twice */
	if (!mvm->nvm_data) {
		ret = iwl_nvm_init(mvm);
		if (ret) {
			IWL_ERR(mvm, "Failed to read NVM: %d\n", ret);
			goto remove_notif;
		}
	}

	/* In case we read the NVM from external file, load it to the NIC */
	if (mvm->nvm_file_name) {
		ret = iwl_mvm_load_nvm_to_nic(mvm);
		if (ret)
			goto remove_notif;
	}

	WARN_ONCE(mvm->nvm_data->nvm_version < mvm->trans->cfg->nvm_ver,
		  "Too old NVM version (0x%0x, required = 0x%0x)",
		  mvm->nvm_data->nvm_version, mvm->trans->cfg->nvm_ver);

	/*
	 * abort after reading the nvm in case RF Kill is on, we will complete
	 * the init seq later when RF kill will switch to off
	 */
	if (iwl_mvm_is_radio_hw_killed(mvm)) {
		IWL_DEBUG_RF_KILL(mvm,
				  "jump over all phy activities due to RF kill\n");
		goto remove_notif;
	}

	mvm->rfkill_safe_init_done = true;

	/* Send TX valid antennas before triggering calibrations */
	ret = iwl_send_tx_ant_cfg(mvm, iwl_mvm_get_valid_tx_ant(mvm));
	if (ret)
		goto remove_notif;

	ret = iwl_send_phy_cfg_cmd(mvm);
	if (ret) {
		IWL_ERR(mvm, "Failed to run INIT calibrations: %d\n",
			ret);
		goto remove_notif;
	}

	/*
	 * Some things may run in the background now, but we
	 * just wait for the calibration complete notification.
	 */
	ret = iwl_wait_notification(&mvm->notif_wait, &calib_wait,
				    MVM_UCODE_CALIB_TIMEOUT);
	if (!ret)
		goto out;

	if (iwl_mvm_is_radio_hw_killed(mvm)) {
		IWL_DEBUG_RF_KILL(mvm, "RFKILL while calibrating.\n");
		ret = 0;
	} else {
		IWL_ERR(mvm, "Failed to run INIT calibrations: %d\n",
			ret);
	}

	goto out;

remove_notif:
	iwl_remove_notification(&mvm->notif_wait, &calib_wait);
out:
	mvm->rfkill_safe_init_done = false;
	if (!mvm->nvm_data) {
		/* we want to debug INIT and we have no NVM - fake */
		mvm->nvm_data = kzalloc(sizeof(struct iwl_nvm_data) +
					sizeof(struct ieee80211_channel) +
					sizeof(struct ieee80211_rate),
					GFP_KERNEL);
		if (!mvm->nvm_data)
			return -ENOMEM;
		mvm->nvm_data->bands[0].channels = mvm->nvm_data->channels;
		mvm->nvm_data->bands[0].n_channels = 1;
		mvm->nvm_data->bands[0].n_bitrates = 1;
		mvm->nvm_data->bands[0].bitrates =
			(void *)(mvm->nvm_data->channels + 1);
		mvm->nvm_data->bands[0].bitrates->hw_value = 10;
	}

	return ret;
}

static int iwl_mvm_config_ltr(struct iwl_mvm *mvm)
{
	struct iwl_ltr_config_cmd cmd = {
		.flags = cpu_to_le32(LTR_CFG_FLAG_FEATURE_ENABLE),
	};

	if (!mvm->trans->ltr_enabled)
		return 0;

	return iwl_mvm_send_cmd_pdu(mvm, LTR_CONFIG, 0,
				    sizeof(cmd), &cmd);
}

int iwl_mvm_sar_select_profile(struct iwl_mvm *mvm, int prof_a, int prof_b)
{
	u32 cmd_id = REDUCE_TX_POWER_CMD;
	struct iwl_dev_tx_power_cmd_v3_v8 cmd = {
		.common.set_mode = cpu_to_le32(IWL_TX_POWER_MODE_SET_CHAINS),
	};
	struct iwl_dev_tx_power_cmd cmd_v9_v10 = {
		.common.set_mode = cpu_to_le32(IWL_TX_POWER_MODE_SET_CHAINS),
	};
	__le16 *per_chain;
	int ret;
	u16 len = 0;
	u32 n_subbands;
	u8 cmd_ver = iwl_fw_lookup_cmd_ver(mvm->fw, cmd_id, 3);
	void *cmd_data = &cmd;

	if (cmd_ver == 10) {
		len = sizeof(cmd_v9_v10.v10);
		n_subbands = IWL_NUM_SUB_BANDS_V2;
		per_chain = &cmd_v9_v10.v10.per_chain[0][0][0];
		cmd_v9_v10.v10.flags =
			cpu_to_le32(mvm->fwrt.reduced_power_flags);
	} else if (cmd_ver == 9) {
		len = sizeof(cmd_v9_v10.v9);
		n_subbands = IWL_NUM_SUB_BANDS_V1;
		per_chain = &cmd_v9_v10.v9.per_chain[0][0];
	} else if (cmd_ver >= 7) {
		len = sizeof(cmd.v7);
		n_subbands = IWL_NUM_SUB_BANDS_V2;
		per_chain = cmd.v7.per_chain[0][0];
		cmd.v7.flags = cpu_to_le32(mvm->fwrt.reduced_power_flags);
		if (cmd_ver == 8)
			len = sizeof(cmd.v8);
	} else if (cmd_ver == 6) {
		len = sizeof(cmd.v6);
		n_subbands = IWL_NUM_SUB_BANDS_V2;
		per_chain = cmd.v6.per_chain[0][0];
	} else if (fw_has_api(&mvm->fw->ucode_capa,
			      IWL_UCODE_TLV_API_REDUCE_TX_POWER)) {
		len = sizeof(cmd.v5);
		n_subbands = IWL_NUM_SUB_BANDS_V1;
		per_chain = cmd.v5.per_chain[0][0];
	} else if (fw_has_capa(&mvm->fw->ucode_capa,
			       IWL_UCODE_TLV_CAPA_TX_POWER_ACK)) {
		len = sizeof(cmd.v4);
		n_subbands = IWL_NUM_SUB_BANDS_V1;
		per_chain = cmd.v4.per_chain[0][0];
	} else {
		len = sizeof(cmd.v3);
		n_subbands = IWL_NUM_SUB_BANDS_V1;
		per_chain = cmd.v3.per_chain[0][0];
	}

	/* all structs have the same common part, add its length */
	len += sizeof(cmd.common);

	if (cmd_ver < 9)
		len += sizeof(cmd.per_band);
	else
		cmd_data = &cmd_v9_v10;

	ret = iwl_sar_fill_profile(&mvm->fwrt, per_chain,
				   IWL_NUM_CHAIN_TABLES,
				   n_subbands, prof_a, prof_b);

	/* return on error or if the profile is disabled (positive number) */
	if (ret)
		return ret;

	iwl_mei_set_power_limit(per_chain);

	IWL_DEBUG_RADIO(mvm, "Sending REDUCE_TX_POWER_CMD per chain\n");
	return iwl_mvm_send_cmd_pdu(mvm, cmd_id, 0, len, cmd_data);
}

int iwl_mvm_get_sar_geo_profile(struct iwl_mvm *mvm)
{
	union iwl_geo_tx_power_profiles_cmd geo_tx_cmd;
	struct iwl_geo_tx_power_profiles_resp *resp;
	u16 len;
	int ret;
	struct iwl_host_cmd cmd = {
		.id = WIDE_ID(PHY_OPS_GROUP, PER_CHAIN_LIMIT_OFFSET_CMD),
		.flags = CMD_WANT_SKB,
		.data = { &geo_tx_cmd },
	};
	u8 cmd_ver = iwl_fw_lookup_cmd_ver(mvm->fw, cmd.id,
					   IWL_FW_CMD_VER_UNKNOWN);

	/* the ops field is at the same spot for all versions, so set in v1 */
	geo_tx_cmd.v1.ops =
		cpu_to_le32(IWL_PER_CHAIN_OFFSET_GET_CURRENT_TABLE);

	if (cmd_ver == 5)
		len = sizeof(geo_tx_cmd.v5);
	else if (cmd_ver == 4)
		len = sizeof(geo_tx_cmd.v4);
	else if (cmd_ver == 3)
		len = sizeof(geo_tx_cmd.v3);
	else if (fw_has_api(&mvm->fwrt.fw->ucode_capa,
			    IWL_UCODE_TLV_API_SAR_TABLE_VER))
		len = sizeof(geo_tx_cmd.v2);
	else
		len = sizeof(geo_tx_cmd.v1);

	if (!iwl_sar_geo_support(&mvm->fwrt))
		return -EOPNOTSUPP;

	cmd.len[0] = len;

	ret = iwl_mvm_send_cmd(mvm, &cmd);
	if (ret) {
		IWL_ERR(mvm, "Failed to get geographic profile info %d\n", ret);
		return ret;
	}

	resp = (void *)cmd.resp_pkt->data;
	ret = le32_to_cpu(resp->profile_idx);

	if (WARN_ON(ret > BIOS_GEO_MAX_PROFILE_NUM))
		ret = -EIO;

	iwl_free_resp(&cmd);
	return ret;
}

static int iwl_mvm_sar_geo_init(struct iwl_mvm *mvm)
{
	u32 cmd_id = WIDE_ID(PHY_OPS_GROUP, PER_CHAIN_LIMIT_OFFSET_CMD);
	union iwl_geo_tx_power_profiles_cmd cmd;
	u16 len;
	u32 n_bands;
	u32 n_profiles;
	__le32 sk = cpu_to_le32(0);
	int ret;
	u8 cmd_ver = iwl_fw_lookup_cmd_ver(mvm->fw, cmd_id,
					   IWL_FW_CMD_VER_UNKNOWN);

	BUILD_BUG_ON(offsetof(struct iwl_geo_tx_power_profiles_cmd_v1, ops) !=
		     offsetof(struct iwl_geo_tx_power_profiles_cmd_v2, ops) ||
		     offsetof(struct iwl_geo_tx_power_profiles_cmd_v2, ops) !=
		     offsetof(struct iwl_geo_tx_power_profiles_cmd_v3, ops) ||
		     offsetof(struct iwl_geo_tx_power_profiles_cmd_v3, ops) !=
		     offsetof(struct iwl_geo_tx_power_profiles_cmd_v4, ops) ||
		     offsetof(struct iwl_geo_tx_power_profiles_cmd_v4, ops) !=
		     offsetof(struct iwl_geo_tx_power_profiles_cmd_v5, ops));

	/* the ops field is at the same spot for all versions, so set in v1 */
	cmd.v1.ops = cpu_to_le32(IWL_PER_CHAIN_OFFSET_SET_TABLES);

	/* Only set to South Korea if the table revision is 1 */
	if (mvm->fwrt.geo_rev == 1)
		sk = cpu_to_le32(1);

	if (cmd_ver == 5) {
		len = sizeof(cmd.v5);
		n_bands = ARRAY_SIZE(cmd.v5.table[0]);
		n_profiles = BIOS_GEO_MAX_PROFILE_NUM;
		cmd.v5.table_revision = sk;
	} else if (cmd_ver == 4) {
		len = sizeof(cmd.v4);
		n_bands = ARRAY_SIZE(cmd.v4.table[0]);
		n_profiles = BIOS_GEO_MAX_PROFILE_NUM;
		cmd.v4.table_revision = sk;
	} else if (cmd_ver == 3) {
		len = sizeof(cmd.v3);
		n_bands = ARRAY_SIZE(cmd.v3.table[0]);
		n_profiles = BIOS_GEO_MIN_PROFILE_NUM;
		cmd.v3.table_revision = sk;
	} else if (fw_has_api(&mvm->fwrt.fw->ucode_capa,
			      IWL_UCODE_TLV_API_SAR_TABLE_VER)) {
		len = sizeof(cmd.v2);
		n_bands = ARRAY_SIZE(cmd.v2.table[0]);
		n_profiles = BIOS_GEO_MIN_PROFILE_NUM;
		cmd.v2.table_revision = sk;
	} else {
		len = sizeof(cmd.v1);
		n_bands = ARRAY_SIZE(cmd.v1.table[0]);
		n_profiles = BIOS_GEO_MIN_PROFILE_NUM;
	}

	BUILD_BUG_ON(offsetof(struct iwl_geo_tx_power_profiles_cmd_v1, table) !=
		     offsetof(struct iwl_geo_tx_power_profiles_cmd_v2, table) ||
		     offsetof(struct iwl_geo_tx_power_profiles_cmd_v2, table) !=
		     offsetof(struct iwl_geo_tx_power_profiles_cmd_v3, table) ||
		     offsetof(struct iwl_geo_tx_power_profiles_cmd_v3, table) !=
		     offsetof(struct iwl_geo_tx_power_profiles_cmd_v4, table) ||
		     offsetof(struct iwl_geo_tx_power_profiles_cmd_v4, table) !=
		     offsetof(struct iwl_geo_tx_power_profiles_cmd_v5, table));
	/* the table is at the same position for all versions, so set use v1 */
	ret = iwl_sar_geo_fill_table(&mvm->fwrt, &cmd.v1.table[0][0],
				     n_bands, n_profiles);

	/*
	 * It is a valid scenario to not support SAR, or miss wgds table,
	 * but in that case there is no need to send the command.
	 */
	if (ret)
		return 0;

	return iwl_mvm_send_cmd_pdu(mvm, cmd_id, 0, len, &cmd);
}

int iwl_mvm_ppag_send_cmd(struct iwl_mvm *mvm)
{
	union iwl_ppag_table_cmd cmd;
	int ret, cmd_size;

	ret = iwl_fill_ppag_table(&mvm->fwrt, &cmd, &cmd_size);
	/* Not supporting PPAG table is a valid scenario */
	if (ret < 0)
		return 0;

	IWL_DEBUG_RADIO(mvm, "Sending PER_PLATFORM_ANT_GAIN_CMD\n");
	ret = iwl_mvm_send_cmd_pdu(mvm, WIDE_ID(PHY_OPS_GROUP,
						PER_PLATFORM_ANT_GAIN_CMD),
				   0, cmd_size, &cmd);
	if (ret < 0)
		IWL_ERR(mvm, "failed to send PER_PLATFORM_ANT_GAIN_CMD (%d)\n",
			ret);

	return ret;
}

static int iwl_mvm_ppag_init(struct iwl_mvm *mvm)
{
	/* no need to read the table, done in INIT stage */
	if (!(iwl_is_ppag_approved(&mvm->fwrt)))
		return 0;

	return iwl_mvm_ppag_send_cmd(mvm);
}

static bool iwl_mvm_add_to_tas_block_list(__le32 *list, __le32 *le_size, unsigned int mcc)
{
	int i;
	u32 size = le32_to_cpu(*le_size);

	/* Verify that there is room for another country */
	if (size >= IWL_WTAS_BLACK_LIST_MAX)
		return false;

	for (i = 0; i < size; i++) {
		if (list[i] == cpu_to_le32(mcc))
			return true;
	}

	list[size++] = cpu_to_le32(mcc);
	*le_size = cpu_to_le32(size);
	return true;
}

static void iwl_mvm_tas_init(struct iwl_mvm *mvm)
{
	u32 cmd_id = WIDE_ID(REGULATORY_AND_NVM_GROUP, TAS_CONFIG);
	int ret;
	struct iwl_tas_data data = {};
	struct iwl_tas_config_cmd cmd = {};
	int cmd_size, fw_ver;

	BUILD_BUG_ON(ARRAY_SIZE(data.block_list_array) !=
		     IWL_WTAS_BLACK_LIST_MAX);
	BUILD_BUG_ON(ARRAY_SIZE(cmd.common.block_list_array) !=
		     IWL_WTAS_BLACK_LIST_MAX);

	if (!fw_has_capa(&mvm->fw->ucode_capa, IWL_UCODE_TLV_CAPA_TAS_CFG)) {
		IWL_DEBUG_RADIO(mvm, "TAS not enabled in FW\n");
		return;
	}

	ret = iwl_bios_get_tas_table(&mvm->fwrt, &data);
	if (ret < 0) {
		IWL_DEBUG_RADIO(mvm,
				"TAS table invalid or unavailable. (%d)\n",
				ret);
		return;
	}

	if (ret == 0)
		return;

	if (!iwl_is_tas_approved()) {
		IWL_DEBUG_RADIO(mvm,
				"System vendor '%s' is not in the approved list, disabling TAS in US and Canada.\n",
				dmi_get_system_info(DMI_SYS_VENDOR) ?: "<unknown>");
		if ((!iwl_mvm_add_to_tas_block_list(data.block_list_array,
						    &data.block_list_size,
						    IWL_MCC_US)) ||
		    (!iwl_mvm_add_to_tas_block_list(data.block_list_array,
						    &data.block_list_size,
						    IWL_MCC_CANADA))) {
			IWL_DEBUG_RADIO(mvm,
					"Unable to add US/Canada to TAS block list, disabling TAS\n");
			return;
		}
	} else {
		IWL_DEBUG_RADIO(mvm,
				"System vendor '%s' is in the approved list.\n",
				dmi_get_system_info(DMI_SYS_VENDOR) ?: "<unknown>");
	}

	fw_ver = iwl_fw_lookup_cmd_ver(mvm->fw, cmd_id,
				       IWL_FW_CMD_VER_UNKNOWN);

	memcpy(&cmd.common, &data, sizeof(struct iwl_tas_config_cmd_common));

	/* Set v3 or v4 specific parts. will be trunctated for fw_ver < 3 */
	if (fw_ver == 4) {
		cmd.v4.override_tas_iec = data.override_tas_iec;
		cmd.v4.enable_tas_iec = data.enable_tas_iec;
		cmd.v4.usa_tas_uhb_allowed = data.usa_tas_uhb_allowed;
	} else {
		cmd.v3.override_tas_iec = cpu_to_le16(data.override_tas_iec);
		cmd.v3.enable_tas_iec = cpu_to_le16(data.enable_tas_iec);
	}

	cmd_size = sizeof(struct iwl_tas_config_cmd_common);
	if (fw_ver >= 3)
		/* v4 is the same size as v3 */
		cmd_size += sizeof(struct iwl_tas_config_cmd_v3);

	ret = iwl_mvm_send_cmd_pdu(mvm, cmd_id, 0, cmd_size, &cmd);
	if (ret < 0)
		IWL_DEBUG_RADIO(mvm, "failed to send TAS_CONFIG (%d)\n", ret);
}

static bool iwl_mvm_eval_dsm_rfi(struct iwl_mvm *mvm)
{
	u32 value = 0;
	/* default behaviour is disabled */
	bool bios_enable_rfi = false;
	int ret = iwl_bios_get_dsm(&mvm->fwrt, DSM_FUNC_RFI_CONFIG, &value);


	if (ret < 0) {
		IWL_DEBUG_RADIO(mvm, "Failed to get DSM RFI, ret=%d\n", ret);
		return bios_enable_rfi;
	}

	value &= DSM_VALUE_RFI_DISABLE;
	/* RFI BIOS CONFIG value can be 0 or 3 only.
	 * i.e 0 means DDR and DLVR enabled. 3 means DDR and DLVR disabled.
	 * 1 and 2 are invalid BIOS configurations, So, it's not possible to
	 * disable ddr/dlvr separately.
	 */
	if (!value) {
		IWL_DEBUG_RADIO(mvm, "DSM RFI is evaluated to enable\n");
		bios_enable_rfi = true;
	} else if (value == DSM_VALUE_RFI_DISABLE) {
		IWL_DEBUG_RADIO(mvm, "DSM RFI is evaluated to disable\n");
	} else {
		IWL_DEBUG_RADIO(mvm,
				"DSM RFI got invalid value, value=%d\n", value);
	}

	return bios_enable_rfi;
}

static void iwl_mvm_lari_cfg(struct iwl_mvm *mvm)
{
	struct iwl_lari_config_change_cmd cmd;
	size_t cmd_size;
	int ret;

	ret = iwl_fill_lari_config(&mvm->fwrt, &cmd, &cmd_size);
	if (!ret) {
		ret = iwl_mvm_send_cmd_pdu(mvm,
					   WIDE_ID(REGULATORY_AND_NVM_GROUP,
						   LARI_CONFIG_CHANGE),
					   0, cmd_size, &cmd);
		if (ret < 0)
			IWL_DEBUG_RADIO(mvm,
					"Failed to send LARI_CONFIG_CHANGE (%d)\n",
					ret);
	}
}

void iwl_mvm_get_bios_tables(struct iwl_mvm *mvm)
{
	int ret;

	iwl_acpi_get_guid_lock_status(&mvm->fwrt);

	/* read PPAG table */
	ret = iwl_bios_get_ppag_table(&mvm->fwrt);
	if (ret < 0) {
		IWL_DEBUG_RADIO(mvm,
				"PPAG BIOS table invalid or unavailable. (%d)\n",
				ret);
	}

	/* read SAR tables */
	ret = iwl_bios_get_wrds_table(&mvm->fwrt);
	if (ret < 0) {
		IWL_DEBUG_RADIO(mvm,
				"WRDS SAR BIOS table invalid or unavailable. (%d)\n",
				ret);
		/*
		 * If not available, don't fail and don't bother with EWRD and
		 * WGDS */

		if (!iwl_bios_get_wgds_table(&mvm->fwrt)) {
			/*
			 * If basic SAR is not available, we check for WGDS,
			 * which should *not* be available either.  If it is
			 * available, issue an error, because we can't use SAR
			 * Geo without basic SAR.
			 */
			IWL_ERR(mvm, "BIOS contains WGDS but no WRDS\n");
		}

	} else {
		ret = iwl_bios_get_ewrd_table(&mvm->fwrt);
		/* if EWRD is not available, we can still use
		* WRDS, so don't fail */
		if (ret < 0)
			IWL_DEBUG_RADIO(mvm,
					"EWRD SAR BIOS table invalid or unavailable. (%d)\n",
					ret);

		/* read geo SAR table */
		if (iwl_sar_geo_support(&mvm->fwrt)) {
			ret = iwl_bios_get_wgds_table(&mvm->fwrt);
			if (ret < 0)
				IWL_DEBUG_RADIO(mvm,
						"Geo SAR BIOS table invalid or unavailable. (%d)\n",
						ret);
				/* we don't fail if the table is not available */
		}
	}

	iwl_acpi_get_phy_filters(&mvm->fwrt, &mvm->phy_filters);

	if (iwl_bios_get_eckv(&mvm->fwrt, &mvm->ext_clock_valid))
		IWL_DEBUG_RADIO(mvm, "ECKV table doesn't exist in BIOS\n");
}

static void iwl_mvm_disconnect_iterator(void *data, u8 *mac,
					struct ieee80211_vif *vif)
{
	if (vif->type == NL80211_IFTYPE_STATION)
		ieee80211_hw_restart_disconnect(vif);
}

<<<<<<< HEAD
static int iwl_mvm_sar_geo_init(struct iwl_mvm *mvm)
{
	return 0;
}

int iwl_mvm_ppag_send_cmd(struct iwl_mvm *mvm)
{
	return -ENOENT;
}

static int iwl_mvm_ppag_init(struct iwl_mvm *mvm)
{
	return 0;
}

static void iwl_mvm_tas_init(struct iwl_mvm *mvm)
{
}

static void iwl_mvm_lari_cfg(struct iwl_mvm *mvm)
{
}

bool iwl_mvm_is_vendor_in_approved_list(void)
{
	return false;
}

static u8 iwl_mvm_eval_dsm_rfi(struct iwl_mvm *mvm)
{
	return DSM_VALUE_RFI_DISABLE;
}

void iwl_mvm_get_acpi_tables(struct iwl_mvm *mvm)
{
}

#endif /* CONFIG_ACPI */

static void iwl_mvm_disconnect_iterator(void *data, u8 *mac,
					struct ieee80211_vif *vif)
{
	if (vif->type == NL80211_IFTYPE_STATION)
		ieee80211_hw_restart_disconnect(vif);
}

=======
>>>>>>> a6ad5510
void iwl_mvm_send_recovery_cmd(struct iwl_mvm *mvm, u32 flags)
{
	u32 error_log_size = mvm->fw->ucode_capa.error_log_size;
	u32 status = 0;
	int ret;

	struct iwl_fw_error_recovery_cmd recovery_cmd = {
		.flags = cpu_to_le32(flags),
		.buf_size = 0,
	};
	struct iwl_host_cmd host_cmd = {
		.id = WIDE_ID(SYSTEM_GROUP, FW_ERROR_RECOVERY_CMD),
		.data = {&recovery_cmd, },
		.len = {sizeof(recovery_cmd), },
	};

	/* no error log was defined in TLV */
	if (!error_log_size)
		return;

	if (flags & ERROR_RECOVERY_UPDATE_DB) {
		/* no buf was allocated while HW reset */
		if (!mvm->error_recovery_buf)
			return;

		host_cmd.data[1] = mvm->error_recovery_buf;
		host_cmd.len[1] =  error_log_size;
		host_cmd.dataflags[1] = IWL_HCMD_DFL_NOCOPY;
		recovery_cmd.buf_size = cpu_to_le32(error_log_size);
	}

	ret = iwl_mvm_send_cmd_status(mvm, &host_cmd, &status);
	kfree(mvm->error_recovery_buf);
	mvm->error_recovery_buf = NULL;

	if (ret) {
		IWL_ERR(mvm, "Failed to send recovery cmd %d\n", ret);
		return;
	}

	/* skb respond is only relevant in ERROR_RECOVERY_UPDATE_DB */
	if (flags & ERROR_RECOVERY_UPDATE_DB) {
		if (status) {
			IWL_ERR(mvm,
				"Failed to send recovery cmd blob was invalid %d\n",
				status);

			ieee80211_iterate_interfaces(mvm->hw, 0,
						     iwl_mvm_disconnect_iterator,
						     mvm);
		}
	}
}

static int iwl_mvm_sar_init(struct iwl_mvm *mvm)
{
	return iwl_mvm_sar_select_profile(mvm, 1, 1);
}

static int iwl_mvm_load_rt_fw(struct iwl_mvm *mvm)
{
	int ret;

	if (iwl_mvm_has_unified_ucode(mvm))
		return iwl_run_unified_mvm_ucode(mvm);

	ret = iwl_run_init_mvm_ucode(mvm);

	if (ret) {
		IWL_ERR(mvm, "Failed to run INIT ucode: %d\n", ret);
		return ret;
	}

	iwl_fw_dbg_stop_sync(&mvm->fwrt);
	iwl_trans_stop_device(mvm->trans);
	ret = iwl_trans_start_hw(mvm->trans);
	if (ret)
		return ret;

	mvm->rfkill_safe_init_done = false;
	ret = iwl_mvm_load_ucode_wait_alive(mvm, IWL_UCODE_REGULAR);
	if (ret)
		return ret;

	mvm->rfkill_safe_init_done = true;

	iwl_dbg_tlv_time_point(&mvm->fwrt, IWL_FW_INI_TIME_POINT_AFTER_ALIVE,
			       NULL);

	return iwl_init_paging(&mvm->fwrt, mvm->fwrt.cur_fw_img);
}

int iwl_mvm_up(struct iwl_mvm *mvm)
{
	int ret, i;
	struct ieee80211_supported_band *sband = NULL;

	lockdep_assert_held(&mvm->mutex);

	ret = iwl_trans_start_hw(mvm->trans);
	if (ret)
		return ret;

	ret = iwl_mvm_load_rt_fw(mvm);
	if (ret) {
		IWL_ERR(mvm, "Failed to start RT ucode: %d\n", ret);
		if (ret != -ERFKILL && !mvm->fw_product_reset)
			iwl_fw_dbg_error_collect(&mvm->fwrt,
						 FW_DBG_TRIGGER_DRIVER);
		goto error;
	}

	/* FW loaded successfully */
	mvm->fw_product_reset = false;

	iwl_fw_disable_dbg_asserts(&mvm->fwrt);
	iwl_get_shared_mem_conf(&mvm->fwrt);

	ret = iwl_mvm_sf_update(mvm, NULL, false);
	if (ret)
		IWL_ERR(mvm, "Failed to initialize Smart Fifo\n");

	if (!iwl_trans_dbg_ini_valid(mvm->trans)) {
		mvm->fwrt.dump.conf = FW_DBG_INVALID;
		/* if we have a destination, assume EARLY START */
		if (mvm->fw->dbg.dest_tlv)
			mvm->fwrt.dump.conf = FW_DBG_START_FROM_ALIVE;
		iwl_fw_start_dbg_conf(&mvm->fwrt, FW_DBG_START_FROM_ALIVE);
	}

	ret = iwl_send_tx_ant_cfg(mvm, iwl_mvm_get_valid_tx_ant(mvm));
	if (ret)
		goto error;

	if (!iwl_mvm_has_unified_ucode(mvm)) {
		/* Send phy db control command and then phy db calibration */
		ret = iwl_send_phy_db_data(mvm->phy_db);
		if (ret)
			goto error;
		ret = iwl_send_phy_cfg_cmd(mvm);
		if (ret)
			goto error;
	}

	ret = iwl_mvm_send_bt_init_conf(mvm);
	if (ret)
		goto error;

	if (fw_has_capa(&mvm->fw->ucode_capa,
			IWL_UCODE_TLV_CAPA_SOC_LATENCY_SUPPORT)) {
		ret = iwl_set_soc_latency(&mvm->fwrt);
		if (ret)
			goto error;
	}

	iwl_mvm_lari_cfg(mvm);

	/* Init RSS configuration */
	ret = iwl_configure_rxq(&mvm->fwrt);
	if (ret)
		goto error;

	if (iwl_mvm_has_new_rx_api(mvm)) {
		ret = iwl_send_rss_cfg_cmd(mvm);
		if (ret) {
			IWL_ERR(mvm, "Failed to configure RSS queues: %d\n",
				ret);
			goto error;
		}
	}

	/* init the fw <-> mac80211 STA mapping */
	for (i = 0; i < mvm->fw->ucode_capa.num_stations; i++) {
		RCU_INIT_POINTER(mvm->fw_id_to_mac_id[i], NULL);
		RCU_INIT_POINTER(mvm->fw_id_to_link_sta[i], NULL);
	}

	for (i = 0; i < IWL_FW_MAX_LINK_ID + 1; i++)
		RCU_INIT_POINTER(mvm->link_id_to_link_conf[i], NULL);

	mvm->tdls_cs.peer.sta_id = IWL_MVM_INVALID_STA;

	/* reset quota debouncing buffer - 0xff will yield invalid data */
	memset(&mvm->last_quota_cmd, 0xff, sizeof(mvm->last_quota_cmd));

	if (fw_has_capa(&mvm->fw->ucode_capa, IWL_UCODE_TLV_CAPA_DQA_SUPPORT)) {
		ret = iwl_mvm_send_dqa_cmd(mvm);
		if (ret)
			goto error;
	}

	/*
	 * Add auxiliary station for scanning.
	 * Newer versions of this command implies that the fw uses
	 * internal aux station for all aux activities that don't
	 * requires a dedicated data queue.
	 */
	if (!iwl_mvm_has_new_station_api(mvm->fw)) {
		 /*
		  * In old version the aux station uses mac id like other
		  * station and not lmac id
		  */
		ret = iwl_mvm_add_aux_sta(mvm, MAC_INDEX_AUX);
		if (ret)
			goto error;
	}

	/* Add all the PHY contexts */
	i = 0;
	while (!sband && i < NUM_NL80211_BANDS)
		sband = mvm->hw->wiphy->bands[i++];

	if (WARN_ON_ONCE(!sband)) {
		ret = -ENODEV;
		goto error;
	}

	if (iwl_mvm_is_tt_in_fw(mvm)) {
		/* in order to give the responsibility of ct-kill and
		 * TX backoff to FW we need to send empty temperature reporting
		 * cmd during init time
		 */
		iwl_mvm_send_temp_report_ths_cmd(mvm);
	} else {
		/* Initialize tx backoffs to the minimal possible */
		iwl_mvm_tt_tx_backoff(mvm, 0);
	}

#ifdef CONFIG_THERMAL
	/* TODO: read the budget from BIOS / Platform NVM */

	/*
	 * In case there is no budget from BIOS / Platform NVM the default
	 * budget should be 2000mW (cooling state 0).
	 */
	if (iwl_mvm_is_ctdp_supported(mvm)) {
		ret = iwl_mvm_ctdp_command(mvm, CTDP_CMD_OPERATION_START,
					   mvm->cooling_dev.cur_state);
		if (ret)
			goto error;
	}
#endif

	if (!fw_has_capa(&mvm->fw->ucode_capa, IWL_UCODE_TLV_CAPA_SET_LTR_GEN2))
		WARN_ON(iwl_mvm_config_ltr(mvm));

	ret = iwl_mvm_power_update_device(mvm);
	if (ret)
		goto error;

	/*
	 * RTNL is not taken during Ct-kill, but we don't need to scan/Tx
	 * anyway, so don't init MCC.
	 */
	if (!test_bit(IWL_MVM_STATUS_HW_CTKILL, &mvm->status)) {
		ret = iwl_mvm_init_mcc(mvm);
		if (ret)
			goto error;
	}

	if (fw_has_capa(&mvm->fw->ucode_capa, IWL_UCODE_TLV_CAPA_UMAC_SCAN)) {
		mvm->scan_type = IWL_SCAN_TYPE_NOT_SET;
		mvm->hb_scan_type = IWL_SCAN_TYPE_NOT_SET;
		ret = iwl_mvm_config_scan(mvm);
		if (ret)
			goto error;
	}

	if (test_bit(IWL_MVM_STATUS_IN_HW_RESTART, &mvm->status)) {
		iwl_mvm_send_recovery_cmd(mvm, ERROR_RECOVERY_UPDATE_DB);

		if (mvm->time_sync.active)
			iwl_mvm_time_sync_config(mvm, mvm->time_sync.peer_addr,
						 IWL_TIME_SYNC_PROTOCOL_TM |
						 IWL_TIME_SYNC_PROTOCOL_FTM);
	}

	if (!mvm->ptp_data.ptp_clock)
		iwl_mvm_ptp_init(mvm);

	ret = iwl_mvm_ppag_init(mvm);
	if (ret)
		goto error;

	ret = iwl_mvm_sar_init(mvm);
	if (ret == 0)
		ret = iwl_mvm_sar_geo_init(mvm);
	if (ret < 0)
		goto error;

	ret = iwl_mvm_sgom_init(mvm);
	if (ret)
		goto error;

	iwl_mvm_tas_init(mvm);
	iwl_mvm_leds_sync(mvm);
	iwl_mvm_uats_init(mvm);

	if (iwl_rfi_supported(mvm)) {
		if (iwl_mvm_eval_dsm_rfi(mvm))
			iwl_rfi_send_config_cmd(mvm, NULL);
	}

	iwl_mvm_mei_device_state(mvm, true);

	IWL_DEBUG_INFO(mvm, "RT uCode started.\n");
	return 0;
 error:
	iwl_mvm_stop_device(mvm);
	return ret;
}

int iwl_mvm_load_d3_fw(struct iwl_mvm *mvm)
{
	int ret, i;

	lockdep_assert_held(&mvm->mutex);

	ret = iwl_trans_start_hw(mvm->trans);
	if (ret)
		return ret;

	ret = iwl_mvm_load_ucode_wait_alive(mvm, IWL_UCODE_WOWLAN);
	if (ret) {
		IWL_ERR(mvm, "Failed to start WoWLAN firmware: %d\n", ret);
		goto error;
	}

	ret = iwl_send_tx_ant_cfg(mvm, iwl_mvm_get_valid_tx_ant(mvm));
	if (ret)
		goto error;

	/* Send phy db control command and then phy db calibration*/
	ret = iwl_send_phy_db_data(mvm->phy_db);
	if (ret)
		goto error;

	ret = iwl_send_phy_cfg_cmd(mvm);
	if (ret)
		goto error;

	/* init the fw <-> mac80211 STA mapping */
	for (i = 0; i < mvm->fw->ucode_capa.num_stations; i++) {
		RCU_INIT_POINTER(mvm->fw_id_to_mac_id[i], NULL);
		RCU_INIT_POINTER(mvm->fw_id_to_link_sta[i], NULL);
	}

	if (!iwl_mvm_has_new_station_api(mvm->fw)) {
		/*
		 * Add auxiliary station for scanning.
		 * Newer versions of this command implies that the fw uses
		 * internal aux station for all aux activities that don't
		 * requires a dedicated data queue.
		 * In old version the aux station uses mac id like other
		 * station and not lmac id
		 */
		ret = iwl_mvm_add_aux_sta(mvm, MAC_INDEX_AUX);
		if (ret)
			goto error;
	}

	return 0;
 error:
	iwl_mvm_stop_device(mvm);
	return ret;
}

void iwl_mvm_rx_mfuart_notif(struct iwl_mvm *mvm,
			     struct iwl_rx_cmd_buffer *rxb)
{
	struct iwl_rx_packet *pkt = rxb_addr(rxb);
	struct iwl_mfuart_load_notif *mfuart_notif = (void *)pkt->data;

	IWL_DEBUG_INFO(mvm,
		       "MFUART: installed ver: 0x%08x, external ver: 0x%08x, status: 0x%08x, duration: 0x%08x\n",
		       le32_to_cpu(mfuart_notif->installed_ver),
		       le32_to_cpu(mfuart_notif->external_ver),
		       le32_to_cpu(mfuart_notif->status),
		       le32_to_cpu(mfuart_notif->duration));

	if (iwl_rx_packet_payload_len(pkt) == sizeof(*mfuart_notif))
		IWL_DEBUG_INFO(mvm,
			       "MFUART: image size: 0x%08x\n",
			       le32_to_cpu(mfuart_notif->image_size));
}<|MERGE_RESOLUTION|>--- conflicted
+++ resolved
@@ -1304,55 +1304,6 @@
 		ieee80211_hw_restart_disconnect(vif);
 }
 
-<<<<<<< HEAD
-static int iwl_mvm_sar_geo_init(struct iwl_mvm *mvm)
-{
-	return 0;
-}
-
-int iwl_mvm_ppag_send_cmd(struct iwl_mvm *mvm)
-{
-	return -ENOENT;
-}
-
-static int iwl_mvm_ppag_init(struct iwl_mvm *mvm)
-{
-	return 0;
-}
-
-static void iwl_mvm_tas_init(struct iwl_mvm *mvm)
-{
-}
-
-static void iwl_mvm_lari_cfg(struct iwl_mvm *mvm)
-{
-}
-
-bool iwl_mvm_is_vendor_in_approved_list(void)
-{
-	return false;
-}
-
-static u8 iwl_mvm_eval_dsm_rfi(struct iwl_mvm *mvm)
-{
-	return DSM_VALUE_RFI_DISABLE;
-}
-
-void iwl_mvm_get_acpi_tables(struct iwl_mvm *mvm)
-{
-}
-
-#endif /* CONFIG_ACPI */
-
-static void iwl_mvm_disconnect_iterator(void *data, u8 *mac,
-					struct ieee80211_vif *vif)
-{
-	if (vif->type == NL80211_IFTYPE_STATION)
-		ieee80211_hw_restart_disconnect(vif);
-}
-
-=======
->>>>>>> a6ad5510
 void iwl_mvm_send_recovery_cmd(struct iwl_mvm *mvm, u32 flags)
 {
 	u32 error_log_size = mvm->fw->ucode_capa.error_log_size;
