// SPDX-License-Identifier: GPL-2.0-only
/******************************************************************************
 *
 * Copyright(c) 2005 - 2014, 2018 - 2023 Intel Corporation. All rights reserved.
 * Copyright(c) 2025 Intel Corporation
 * Copyright(c) 2013 - 2015 Intel Mobile Communications GmbH
 * Copyright(c) 2016 - 2017 Intel Deutschland GmbH
 *****************************************************************************/
#include <linux/kernel.h>
#include <linux/skbuff.h>
#include <linux/slab.h>
#include <net/mac80211.h>

#include <linux/netdevice.h>
#include <linux/etherdevice.h>
#include <linux/delay.h>

#include <linux/workqueue.h>
#include "rs.h"
#include "fw-api.h"
#include "sta.h"
#include "iwl-op-mode.h"
#include "mvm.h"
#include "debugfs.h"

#define IWL_RATE_MAX_WINDOW		62	/* # tx in history window */

/* Calculations of success ratio are done in fixed point where 12800 is 100%.
 * Use this macro when dealing with thresholds consts set as a percentage
 */
#define RS_PERCENT(x) (128 * x)

static u8 rs_ht_to_legacy[] = {
	[IWL_RATE_MCS_0_INDEX] = IWL_RATE_6M_INDEX,
	[IWL_RATE_MCS_1_INDEX] = IWL_RATE_9M_INDEX,
	[IWL_RATE_MCS_2_INDEX] = IWL_RATE_12M_INDEX,
	[IWL_RATE_MCS_3_INDEX] = IWL_RATE_18M_INDEX,
	[IWL_RATE_MCS_4_INDEX] = IWL_RATE_24M_INDEX,
	[IWL_RATE_MCS_5_INDEX] = IWL_RATE_36M_INDEX,
	[IWL_RATE_MCS_6_INDEX] = IWL_RATE_48M_INDEX,
	[IWL_RATE_MCS_7_INDEX] = IWL_RATE_54M_INDEX,
	[IWL_RATE_MCS_8_INDEX] = IWL_RATE_54M_INDEX,
	[IWL_RATE_MCS_9_INDEX] = IWL_RATE_54M_INDEX,
};

static const u8 ant_toggle_lookup[] = {
	[ANT_NONE] = ANT_NONE,
	[ANT_A] = ANT_B,
	[ANT_B] = ANT_A,
	[ANT_AB] = ANT_AB,
};

#define IWL_DECLARE_RATE_INFO(r, s, rp, rn)			      \
	[IWL_RATE_##r##M_INDEX] = { IWL_RATE_##r##M_PLCP,	      \
				    IWL_RATE_HT_SISO_MCS_##s##_PLCP,  \
				    IWL_RATE_HT_MIMO2_MCS_##s##_PLCP, \
				    IWL_RATE_VHT_SISO_MCS_##s##_PLCP, \
				    IWL_RATE_VHT_MIMO2_MCS_##s##_PLCP,\
				    IWL_RATE_##rp##M_INDEX,	      \
				    IWL_RATE_##rn##M_INDEX }

#define IWL_DECLARE_MCS_RATE(s)						  \
	[IWL_RATE_MCS_##s##_INDEX] = { IWL_RATE_INVM_PLCP,		  \
				       IWL_RATE_HT_SISO_MCS_##s##_PLCP,	  \
				       IWL_RATE_HT_MIMO2_MCS_##s##_PLCP,  \
				       IWL_RATE_VHT_SISO_MCS_##s##_PLCP,  \
				       IWL_RATE_VHT_MIMO2_MCS_##s##_PLCP, \
				       IWL_RATE_INVM_INDEX,	          \
				       IWL_RATE_INVM_INDEX }

/*
 * Parameter order:
 *   rate, ht rate, prev rate, next rate
 *
 * If there isn't a valid next or previous rate then INV is used which
 * maps to IWL_RATE_INVALID
 *
 */
static const struct iwl_rs_rate_info iwl_rates[IWL_RATE_COUNT] = {
	IWL_DECLARE_RATE_INFO(1, INV, INV, 2),   /*  1mbps */
	IWL_DECLARE_RATE_INFO(2, INV, 1, 5),     /*  2mbps */
	IWL_DECLARE_RATE_INFO(5, INV, 2, 11),    /*5.5mbps */
	IWL_DECLARE_RATE_INFO(11, INV, 9, 12),   /* 11mbps */
	IWL_DECLARE_RATE_INFO(6, 0, 5, 11),      /*  6mbps ; MCS 0 */
	IWL_DECLARE_RATE_INFO(9, INV, 6, 11),    /*  9mbps */
	IWL_DECLARE_RATE_INFO(12, 1, 11, 18),    /* 12mbps ; MCS 1 */
	IWL_DECLARE_RATE_INFO(18, 2, 12, 24),    /* 18mbps ; MCS 2 */
	IWL_DECLARE_RATE_INFO(24, 3, 18, 36),    /* 24mbps ; MCS 3 */
	IWL_DECLARE_RATE_INFO(36, 4, 24, 48),    /* 36mbps ; MCS 4 */
	IWL_DECLARE_RATE_INFO(48, 5, 36, 54),    /* 48mbps ; MCS 5 */
	IWL_DECLARE_RATE_INFO(54, 6, 48, INV),   /* 54mbps ; MCS 6 */
	IWL_DECLARE_MCS_RATE(7),                 /* MCS 7 */
	IWL_DECLARE_MCS_RATE(8),                 /* MCS 8 */
	IWL_DECLARE_MCS_RATE(9),                 /* MCS 9 */
};

enum rs_action {
	RS_ACTION_STAY = 0,
	RS_ACTION_DOWNSCALE = -1,
	RS_ACTION_UPSCALE = 1,
};

enum rs_column_mode {
	RS_INVALID = 0,
	RS_LEGACY,
	RS_SISO,
	RS_MIMO2,
};

#define MAX_NEXT_COLUMNS 7
#define MAX_COLUMN_CHECKS 3

struct rs_tx_column;

typedef bool (*allow_column_func_t) (struct iwl_mvm *mvm,
				     struct ieee80211_sta *sta,
				     struct rs_rate *rate,
				     const struct rs_tx_column *next_col);

struct rs_tx_column {
	enum rs_column_mode mode;
	u8 ant;
	bool sgi;
	enum rs_column next_columns[MAX_NEXT_COLUMNS];
	allow_column_func_t checks[MAX_COLUMN_CHECKS];
};

static bool rs_ant_allow(struct iwl_mvm *mvm, struct ieee80211_sta *sta,
			 struct rs_rate *rate,
			 const struct rs_tx_column *next_col)
{
	return iwl_mvm_bt_coex_is_ant_avail(mvm, next_col->ant);
}

static bool rs_mimo_allow(struct iwl_mvm *mvm, struct ieee80211_sta *sta,
			  struct rs_rate *rate,
			  const struct rs_tx_column *next_col)
{
	if (!sta->deflink.ht_cap.ht_supported)
		return false;

	if (sta->deflink.smps_mode == IEEE80211_SMPS_STATIC)
		return false;

	if (num_of_ant(iwl_mvm_get_valid_tx_ant(mvm)) < 2)
		return false;

	if (!iwl_mvm_bt_coex_is_mimo_allowed(mvm, sta))
		return false;

	if (mvm->nvm_data->sku_cap_mimo_disabled)
		return false;

	return true;
}

static bool rs_siso_allow(struct iwl_mvm *mvm, struct ieee80211_sta *sta,
			  struct rs_rate *rate,
			  const struct rs_tx_column *next_col)
{
	if (!sta->deflink.ht_cap.ht_supported)
		return false;

	return true;
}

static bool rs_sgi_allow(struct iwl_mvm *mvm, struct ieee80211_sta *sta,
			 struct rs_rate *rate,
			 const struct rs_tx_column *next_col)
{
	struct ieee80211_sta_ht_cap *ht_cap = &sta->deflink.ht_cap;
	struct ieee80211_sta_vht_cap *vht_cap = &sta->deflink.vht_cap;

	if (is_ht20(rate) && (ht_cap->cap &
			     IEEE80211_HT_CAP_SGI_20))
		return true;
	if (is_ht40(rate) && (ht_cap->cap &
			     IEEE80211_HT_CAP_SGI_40))
		return true;
	if (is_ht80(rate) && (vht_cap->cap &
			     IEEE80211_VHT_CAP_SHORT_GI_80))
		return true;
	if (is_ht160(rate) && (vht_cap->cap &
			     IEEE80211_VHT_CAP_SHORT_GI_160))
		return true;

	return false;
}

static const struct rs_tx_column rs_tx_columns[] = {
	[RS_COLUMN_LEGACY_ANT_A] = {
		.mode = RS_LEGACY,
		.ant = ANT_A,
		.next_columns = {
			RS_COLUMN_LEGACY_ANT_B,
			RS_COLUMN_SISO_ANT_A,
			RS_COLUMN_MIMO2,
			RS_COLUMN_INVALID,
			RS_COLUMN_INVALID,
			RS_COLUMN_INVALID,
			RS_COLUMN_INVALID,
		},
		.checks = {
			rs_ant_allow,
		},
	},
	[RS_COLUMN_LEGACY_ANT_B] = {
		.mode = RS_LEGACY,
		.ant = ANT_B,
		.next_columns = {
			RS_COLUMN_LEGACY_ANT_A,
			RS_COLUMN_SISO_ANT_B,
			RS_COLUMN_MIMO2,
			RS_COLUMN_INVALID,
			RS_COLUMN_INVALID,
			RS_COLUMN_INVALID,
			RS_COLUMN_INVALID,
		},
		.checks = {
			rs_ant_allow,
		},
	},
	[RS_COLUMN_SISO_ANT_A] = {
		.mode = RS_SISO,
		.ant = ANT_A,
		.next_columns = {
			RS_COLUMN_SISO_ANT_B,
			RS_COLUMN_MIMO2,
			RS_COLUMN_SISO_ANT_A_SGI,
			RS_COLUMN_LEGACY_ANT_A,
			RS_COLUMN_LEGACY_ANT_B,
			RS_COLUMN_INVALID,
			RS_COLUMN_INVALID,
		},
		.checks = {
			rs_siso_allow,
			rs_ant_allow,
		},
	},
	[RS_COLUMN_SISO_ANT_B] = {
		.mode = RS_SISO,
		.ant = ANT_B,
		.next_columns = {
			RS_COLUMN_SISO_ANT_A,
			RS_COLUMN_MIMO2,
			RS_COLUMN_SISO_ANT_B_SGI,
			RS_COLUMN_LEGACY_ANT_A,
			RS_COLUMN_LEGACY_ANT_B,
			RS_COLUMN_INVALID,
			RS_COLUMN_INVALID,
		},
		.checks = {
			rs_siso_allow,
			rs_ant_allow,
		},
	},
	[RS_COLUMN_SISO_ANT_A_SGI] = {
		.mode = RS_SISO,
		.ant = ANT_A,
		.sgi = true,
		.next_columns = {
			RS_COLUMN_SISO_ANT_B_SGI,
			RS_COLUMN_MIMO2_SGI,
			RS_COLUMN_SISO_ANT_A,
			RS_COLUMN_LEGACY_ANT_A,
			RS_COLUMN_LEGACY_ANT_B,
			RS_COLUMN_INVALID,
			RS_COLUMN_INVALID,
		},
		.checks = {
			rs_siso_allow,
			rs_ant_allow,
			rs_sgi_allow,
		},
	},
	[RS_COLUMN_SISO_ANT_B_SGI] = {
		.mode = RS_SISO,
		.ant = ANT_B,
		.sgi = true,
		.next_columns = {
			RS_COLUMN_SISO_ANT_A_SGI,
			RS_COLUMN_MIMO2_SGI,
			RS_COLUMN_SISO_ANT_B,
			RS_COLUMN_LEGACY_ANT_A,
			RS_COLUMN_LEGACY_ANT_B,
			RS_COLUMN_INVALID,
			RS_COLUMN_INVALID,
		},
		.checks = {
			rs_siso_allow,
			rs_ant_allow,
			rs_sgi_allow,
		},
	},
	[RS_COLUMN_MIMO2] = {
		.mode = RS_MIMO2,
		.ant = ANT_AB,
		.next_columns = {
			RS_COLUMN_SISO_ANT_A,
			RS_COLUMN_MIMO2_SGI,
			RS_COLUMN_LEGACY_ANT_A,
			RS_COLUMN_LEGACY_ANT_B,
			RS_COLUMN_INVALID,
			RS_COLUMN_INVALID,
			RS_COLUMN_INVALID,
		},
		.checks = {
			rs_mimo_allow,
		},
	},
	[RS_COLUMN_MIMO2_SGI] = {
		.mode = RS_MIMO2,
		.ant = ANT_AB,
		.sgi = true,
		.next_columns = {
			RS_COLUMN_SISO_ANT_A_SGI,
			RS_COLUMN_MIMO2,
			RS_COLUMN_LEGACY_ANT_A,
			RS_COLUMN_LEGACY_ANT_B,
			RS_COLUMN_INVALID,
			RS_COLUMN_INVALID,
			RS_COLUMN_INVALID,
		},
		.checks = {
			rs_mimo_allow,
			rs_sgi_allow,
		},
	},
};

static inline u8 rs_extract_rate(u32 rate_n_flags)
{
	/* also works for HT because bits 7:6 are zero there */
	return (u8)(rate_n_flags & RATE_LEGACY_RATE_MSK_V1);
}

static int iwl_hwrate_to_plcp_idx(u32 rate_n_flags)
{
	int idx = 0;

	if (rate_n_flags & RATE_MCS_HT_MSK_V1) {
		idx = rate_n_flags & RATE_HT_MCS_RATE_CODE_MSK_V1;
		idx += IWL_RATE_MCS_0_INDEX;

		/* skip 9M not supported in HT*/
		if (idx >= IWL_RATE_9M_INDEX)
			idx += 1;
		if ((idx >= IWL_FIRST_HT_RATE) && (idx <= IWL_LAST_HT_RATE))
			return idx;
	} else if (rate_n_flags & RATE_MCS_VHT_MSK_V1 ||
		   rate_n_flags & RATE_MCS_HE_MSK_V1) {
		idx = rate_n_flags & RATE_VHT_MCS_RATE_CODE_MSK;
		idx += IWL_RATE_MCS_0_INDEX;

		/* skip 9M not supported in VHT*/
		if (idx >= IWL_RATE_9M_INDEX)
			idx++;
		if ((idx >= IWL_FIRST_VHT_RATE) && (idx <= IWL_LAST_VHT_RATE))
			return idx;
		if ((rate_n_flags & RATE_MCS_HE_MSK_V1) &&
		    idx <= IWL_LAST_HE_RATE)
			return idx;
	} else {
		/* legacy rate format, search for match in table */

		u8 legacy_rate = rs_extract_rate(rate_n_flags);
		for (idx = 0; idx < ARRAY_SIZE(iwl_rates); idx++)
			if (iwl_rates[idx].plcp == legacy_rate)
				return idx;
	}

	return IWL_RATE_INVALID;
}

static void rs_rate_scale_perform(struct iwl_mvm *mvm,
				  struct ieee80211_sta *sta,
				  struct iwl_lq_sta *lq_sta,
				  int tid, bool ndp);
static void rs_fill_lq_cmd(struct iwl_mvm *mvm,
			   struct ieee80211_sta *sta,
			   struct iwl_lq_sta *lq_sta,
			   const struct rs_rate *initial_rate);
static void rs_stay_in_table(struct iwl_lq_sta *lq_sta, bool force_search);

/*
 * The following tables contain the expected throughput metrics for all rates
 *
 *	1, 2, 5.5, 11, 6, 9, 12, 18, 24, 36, 48, 54, 60 MBits
 *
 * where invalid entries are zeros.
 *
 * CCK rates are only valid in legacy table and will only be used in G
 * (2.4 GHz) band.
 */
static const u16 expected_tpt_legacy[IWL_RATE_COUNT] = {
	7, 13, 35, 58, 40, 57, 72, 98, 121, 154, 177, 186, 0, 0, 0
};

/* Expected TpT tables. 4 indexes:
 * 0 - NGI, 1 - SGI, 2 - AGG+NGI, 3 - AGG+SGI
 */
static const u16 expected_tpt_siso_20MHz[4][IWL_RATE_COUNT] = {
	{0, 0, 0, 0, 42, 0,  76, 102, 124, 159, 183, 193, 202, 216, 0},
	{0, 0, 0, 0, 46, 0,  82, 110, 132, 168, 192, 202, 210, 225, 0},
	{0, 0, 0, 0, 49, 0,  97, 145, 192, 285, 375, 420, 464, 551, 0},
	{0, 0, 0, 0, 54, 0, 108, 160, 213, 315, 415, 465, 513, 608, 0},
};

static const u16 expected_tpt_siso_40MHz[4][IWL_RATE_COUNT] = {
	{0, 0, 0, 0,  77, 0, 127, 160, 184, 220, 242, 250,  257,  269,  275},
	{0, 0, 0, 0,  83, 0, 135, 169, 193, 229, 250, 257,  264,  275,  280},
	{0, 0, 0, 0, 101, 0, 199, 295, 389, 570, 744, 828,  911, 1070, 1173},
	{0, 0, 0, 0, 112, 0, 220, 326, 429, 629, 819, 912, 1000, 1173, 1284},
};

static const u16 expected_tpt_siso_80MHz[4][IWL_RATE_COUNT] = {
	{0, 0, 0, 0, 130, 0, 191, 223, 244,  273,  288,  294,  298,  305,  308},
	{0, 0, 0, 0, 138, 0, 200, 231, 251,  279,  293,  298,  302,  308,  312},
	{0, 0, 0, 0, 217, 0, 429, 634, 834, 1220, 1585, 1760, 1931, 2258, 2466},
	{0, 0, 0, 0, 241, 0, 475, 701, 921, 1343, 1741, 1931, 2117, 2468, 2691},
};

static const u16 expected_tpt_siso_160MHz[4][IWL_RATE_COUNT] = {
	{0, 0, 0, 0, 191, 0, 244, 288,  298,  308,  313,  318,  323,  328,  330},
	{0, 0, 0, 0, 200, 0, 251, 293,  302,  312,  317,  322,  327,  332,  334},
	{0, 0, 0, 0, 439, 0, 875, 1307, 1736, 2584, 3419, 3831, 4240, 5049, 5581},
	{0, 0, 0, 0, 488, 0, 972, 1451, 1925, 2864, 3785, 4240, 4691, 5581, 6165},
};

static const u16 expected_tpt_mimo2_20MHz[4][IWL_RATE_COUNT] = {
	{0, 0, 0, 0,  74, 0, 123, 155, 179, 213, 235, 243, 250,  261, 0},
	{0, 0, 0, 0,  81, 0, 131, 164, 187, 221, 242, 250, 256,  267, 0},
	{0, 0, 0, 0,  98, 0, 193, 286, 375, 550, 718, 799, 878, 1032, 0},
	{0, 0, 0, 0, 109, 0, 214, 316, 414, 607, 790, 879, 965, 1132, 0},
};

static const u16 expected_tpt_mimo2_40MHz[4][IWL_RATE_COUNT] = {
	{0, 0, 0, 0, 123, 0, 182, 214, 235,  264,  279,  285,  289,  296,  300},
	{0, 0, 0, 0, 131, 0, 191, 222, 242,  270,  284,  289,  293,  300,  303},
	{0, 0, 0, 0, 200, 0, 390, 571, 741, 1067, 1365, 1505, 1640, 1894, 2053},
	{0, 0, 0, 0, 221, 0, 430, 630, 816, 1169, 1490, 1641, 1784, 2053, 2221},
};

static const u16 expected_tpt_mimo2_80MHz[4][IWL_RATE_COUNT] = {
	{0, 0, 0, 0, 182, 0, 240,  264,  278,  299,  308,  311,  313,  317,  319},
	{0, 0, 0, 0, 190, 0, 247,  269,  282,  302,  310,  313,  315,  319,  320},
	{0, 0, 0, 0, 428, 0, 833, 1215, 1577, 2254, 2863, 3147, 3418, 3913, 4219},
	{0, 0, 0, 0, 474, 0, 920, 1338, 1732, 2464, 3116, 3418, 3705, 4225, 4545},
};

static const u16 expected_tpt_mimo2_160MHz[4][IWL_RATE_COUNT] = {
	{0, 0, 0, 0, 240, 0, 278,  308,  313,  319,  322,  324,  328,  330,   334},
	{0, 0, 0, 0, 247, 0, 282,  310,  315,  320,  323,  325,  329,  332,   338},
	{0, 0, 0, 0, 875, 0, 1735, 2582, 3414, 5043, 6619, 7389, 8147, 9629,  10592},
	{0, 0, 0, 0, 971, 0, 1925, 2861, 3779, 5574, 7304, 8147, 8976, 10592, 11640},
};

static const char *rs_pretty_lq_type(enum iwl_table_type type)
{
	static const char * const lq_types[] = {
		[LQ_NONE] = "NONE",
		[LQ_LEGACY_A] = "LEGACY_A",
		[LQ_LEGACY_G] = "LEGACY_G",
		[LQ_HT_SISO] = "HT SISO",
		[LQ_HT_MIMO2] = "HT MIMO",
		[LQ_VHT_SISO] = "VHT SISO",
		[LQ_VHT_MIMO2] = "VHT MIMO",
		[LQ_HE_SISO] = "HE SISO",
		[LQ_HE_MIMO2] = "HE MIMO",
	};

	if (type < LQ_NONE || type >= LQ_MAX)
		return "UNKNOWN";

	return lq_types[type];
}

static char *rs_pretty_rate(const struct rs_rate *rate)
{
	static char buf[40];
	static const char * const legacy_rates[] = {
		[IWL_RATE_1M_INDEX] = "1M",
		[IWL_RATE_2M_INDEX] = "2M",
		[IWL_RATE_5M_INDEX] = "5.5M",
		[IWL_RATE_11M_INDEX] = "11M",
		[IWL_RATE_6M_INDEX] = "6M",
		[IWL_RATE_9M_INDEX] = "9M",
		[IWL_RATE_12M_INDEX] = "12M",
		[IWL_RATE_18M_INDEX] = "18M",
		[IWL_RATE_24M_INDEX] = "24M",
		[IWL_RATE_36M_INDEX] = "36M",
		[IWL_RATE_48M_INDEX] = "48M",
		[IWL_RATE_54M_INDEX] = "54M",
	};
	static const char *const ht_vht_rates[] = {
		[IWL_RATE_MCS_0_INDEX] = "MCS0",
		[IWL_RATE_MCS_1_INDEX] = "MCS1",
		[IWL_RATE_MCS_2_INDEX] = "MCS2",
		[IWL_RATE_MCS_3_INDEX] = "MCS3",
		[IWL_RATE_MCS_4_INDEX] = "MCS4",
		[IWL_RATE_MCS_5_INDEX] = "MCS5",
		[IWL_RATE_MCS_6_INDEX] = "MCS6",
		[IWL_RATE_MCS_7_INDEX] = "MCS7",
		[IWL_RATE_MCS_8_INDEX] = "MCS8",
		[IWL_RATE_MCS_9_INDEX] = "MCS9",
	};
	const char *rate_str;

	if (is_type_legacy(rate->type) && (rate->index <= IWL_RATE_54M_INDEX))
		rate_str = legacy_rates[rate->index];
	else if ((is_type_ht(rate->type) || is_type_vht(rate->type)) &&
		 (rate->index >= IWL_RATE_MCS_0_INDEX) &&
		 (rate->index <= IWL_RATE_MCS_9_INDEX))
		rate_str = ht_vht_rates[rate->index];
	else
		rate_str = NULL;

	sprintf(buf, "(%s|%s|%s)", rs_pretty_lq_type(rate->type),
		iwl_rs_pretty_ant(rate->ant), rate_str ?: "BAD_RATE");
	return buf;
}

static inline void rs_dump_rate(struct iwl_mvm *mvm, const struct rs_rate *rate,
				const char *prefix)
{
	IWL_DEBUG_RATE(mvm,
		       "%s: %s BW: %d SGI: %d LDPC: %d STBC: %d\n",
		       prefix, rs_pretty_rate(rate), rate->bw,
		       rate->sgi, rate->ldpc, rate->stbc);
}

static void rs_rate_scale_clear_window(struct iwl_rate_scale_data *window)
{
	window->data = 0;
	window->success_counter = 0;
	window->success_ratio = IWL_INVALID_VALUE;
	window->counter = 0;
	window->average_tpt = IWL_INVALID_VALUE;
}

static void rs_rate_scale_clear_tbl_windows(struct iwl_mvm *mvm,
					    struct iwl_scale_tbl_info *tbl)
{
	int i;

	IWL_DEBUG_RATE(mvm, "Clearing up window stats\n");
	for (i = 0; i < IWL_RATE_COUNT; i++)
		rs_rate_scale_clear_window(&tbl->win[i]);

	for (i = 0; i < ARRAY_SIZE(tbl->tpc_win); i++)
		rs_rate_scale_clear_window(&tbl->tpc_win[i]);
}

static inline u8 rs_is_valid_ant(u8 valid_antenna, u8 ant_type)
{
	return (ant_type & valid_antenna) == ant_type;
}

static int rs_tl_turn_on_agg_for_tid(struct iwl_mvm *mvm,
				     struct iwl_lq_sta *lq_data, u8 tid,
				     struct ieee80211_sta *sta)
{
	int ret;

	IWL_DEBUG_HT(mvm, "Starting Tx agg: STA: %pM tid: %d\n",
		     sta->addr, tid);

	/* start BA session until the peer sends del BA */
	ret = ieee80211_start_tx_ba_session(sta, tid, 0);
	if (ret == -EAGAIN) {
		/*
		 * driver and mac80211 is out of sync
		 * this might be cause by reloading firmware
		 * stop the tx ba session here
		 */
		IWL_ERR(mvm, "Fail start Tx agg on tid: %d\n",
			tid);
		ieee80211_stop_tx_ba_session(sta, tid);
	}
	return ret;
}

static void rs_tl_turn_on_agg(struct iwl_mvm *mvm, struct iwl_mvm_sta *mvmsta,
			      u8 tid, struct iwl_lq_sta *lq_sta,
			      struct ieee80211_sta *sta)
{
	struct iwl_mvm_tid_data *tid_data;

	/*
	 * In AP mode, tid can be equal to IWL_MAX_TID_COUNT
	 * when the frame is not QoS
	 */
	if (WARN_ON_ONCE(tid > IWL_MAX_TID_COUNT)) {
		IWL_ERR(mvm, "tid exceeds max TID count: %d/%d\n",
			tid, IWL_MAX_TID_COUNT);
		return;
	} else if (tid == IWL_MAX_TID_COUNT) {
		return;
	}

	tid_data = &mvmsta->tid_data[tid];
	if (mvmsta->sta_state >= IEEE80211_STA_AUTHORIZED &&
	    tid_data->state == IWL_AGG_OFF &&
	    (lq_sta->tx_agg_tid_en & BIT(tid)) &&
	    tid_data->tx_count_last >= IWL_MVM_RS_AGG_START_THRESHOLD) {
		IWL_DEBUG_RATE(mvm, "try to aggregate tid %d\n", tid);
		if (rs_tl_turn_on_agg_for_tid(mvm, lq_sta, tid, sta) == 0)
			tid_data->state = IWL_AGG_QUEUED;
	}
}

static inline int get_num_of_ant_from_rate(u32 rate_n_flags)
{
	return !!(rate_n_flags & RATE_MCS_ANT_A_MSK) +
	       !!(rate_n_flags & RATE_MCS_ANT_B_MSK);
}

/*
 * Static function to get the expected throughput from an iwl_scale_tbl_info
 * that wraps a NULL pointer check
 */
static s32 get_expected_tpt(struct iwl_scale_tbl_info *tbl, int rs_index)
{
	if (tbl->expected_tpt)
		return tbl->expected_tpt[rs_index];
	return 0;
}

/*
 * rs_collect_tx_data - Update the success/failure sliding window
 *
 * We keep a sliding window of the last 62 packets transmitted
 * at this rate.  window->data contains the bitmask of successful
 * packets.
 */
static int _rs_collect_tx_data(struct iwl_mvm *mvm,
			       struct iwl_scale_tbl_info *tbl,
			       int scale_index, int attempts, int successes,
			       struct iwl_rate_scale_data *window)
{
	static const u64 mask = (((u64)1) << (IWL_RATE_MAX_WINDOW - 1));
	s32 fail_count, tpt;

	/* Get expected throughput */
	tpt = get_expected_tpt(tbl, scale_index);

	/*
	 * Keep track of only the latest 62 tx frame attempts in this rate's
	 * history window; anything older isn't really relevant any more.
	 * If we have filled up the sliding window, drop the oldest attempt;
	 * if the oldest attempt (highest bit in bitmap) shows "success",
	 * subtract "1" from the success counter (this is the main reason
	 * we keep these bitmaps!).
	 */
	while (attempts > 0) {
		if (window->counter >= IWL_RATE_MAX_WINDOW) {
			/* remove earliest */
			window->counter = IWL_RATE_MAX_WINDOW - 1;

			if (window->data & mask) {
				window->data &= ~mask;
				window->success_counter--;
			}
		}

		/* Increment frames-attempted counter */
		window->counter++;

		/* Shift bitmap by one frame to throw away oldest history */
		window->data <<= 1;

		/* Mark the most recent #successes attempts as successful */
		if (successes > 0) {
			window->success_counter++;
			window->data |= 0x1;
			successes--;
		}

		attempts--;
	}

	/* Calculate current success ratio, avoid divide-by-0! */
	if (window->counter > 0)
		window->success_ratio = 128 * (100 * window->success_counter)
					/ window->counter;
	else
		window->success_ratio = IWL_INVALID_VALUE;

	fail_count = window->counter - window->success_counter;

	/* Calculate average throughput, if we have enough history. */
	if ((fail_count >= IWL_MVM_RS_RATE_MIN_FAILURE_TH) ||
	    (window->success_counter >= IWL_MVM_RS_RATE_MIN_SUCCESS_TH))
		window->average_tpt = (window->success_ratio * tpt + 64) / 128;
	else
		window->average_tpt = IWL_INVALID_VALUE;

	return 0;
}

static int rs_collect_tpc_data(struct iwl_mvm *mvm,
			       struct iwl_lq_sta *lq_sta,
			       struct iwl_scale_tbl_info *tbl,
			       int scale_index, int attempts, int successes,
			       u8 reduced_txp)
{
	struct iwl_rate_scale_data *window = NULL;

	if (WARN_ON_ONCE(reduced_txp > TPC_MAX_REDUCTION))
		return -EINVAL;

	window = &tbl->tpc_win[reduced_txp];
	return  _rs_collect_tx_data(mvm, tbl, scale_index, attempts, successes,
				    window);
}

static void rs_update_tid_tpt_stats(struct iwl_mvm *mvm,
				    struct iwl_mvm_sta *mvmsta,
				    u8 tid, int successes)
{
	struct iwl_mvm_tid_data *tid_data;

	if (tid >= IWL_MAX_TID_COUNT)
		return;

	tid_data = &mvmsta->tid_data[tid];

	/*
	 * Measure if there're enough successful transmits per second.
	 * These statistics are used only to decide if we can start a
	 * BA session, so it should be updated only when A-MPDU is
	 * off.
	 */
	if (tid_data->state != IWL_AGG_OFF)
		return;

	if (time_is_before_jiffies(tid_data->tpt_meas_start + HZ) ||
	    (tid_data->tx_count >= IWL_MVM_RS_AGG_START_THRESHOLD)) {
		tid_data->tx_count_last = tid_data->tx_count;
		tid_data->tx_count = 0;
		tid_data->tpt_meas_start = jiffies;
	} else {
		tid_data->tx_count += successes;
	}
}

static int rs_collect_tlc_data(struct iwl_mvm *mvm,
			       struct iwl_mvm_sta *mvmsta, u8 tid,
			       struct iwl_scale_tbl_info *tbl,
			       int scale_index, int attempts, int successes)
{
	struct iwl_rate_scale_data *window = NULL;

	if (scale_index < 0 || scale_index >= IWL_RATE_COUNT)
		return -EINVAL;

	if (tbl->column != RS_COLUMN_INVALID) {
		struct lq_sta_pers *pers = &mvmsta->deflink.lq_sta.rs_drv.pers;

		pers->tx_stats[tbl->column][scale_index].total += attempts;
		pers->tx_stats[tbl->column][scale_index].success += successes;
	}

	rs_update_tid_tpt_stats(mvm, mvmsta, tid, successes);

	/* Select window for current tx bit rate */
	window = &(tbl->win[scale_index]);
	return _rs_collect_tx_data(mvm, tbl, scale_index, attempts, successes,
				   window);
}

/* Convert rs_rate object into ucode rate bitmask */
static u32 ucode_rate_from_rs_rate(struct iwl_mvm *mvm,
				  struct rs_rate *rate)
{
	u32 ucode_rate = 0;
	int index = rate->index;

	ucode_rate |= ((rate->ant << RATE_MCS_ANT_POS) &
			 RATE_MCS_ANT_AB_MSK);

	if (is_legacy(rate)) {
		ucode_rate |= iwl_rates[index].plcp;
		if (index >= IWL_FIRST_CCK_RATE && index <= IWL_LAST_CCK_RATE)
			ucode_rate |= RATE_MCS_CCK_MSK_V1;
		return ucode_rate;
	}

	/* set RTS protection for all non legacy rates
	 * This helps with congested environments reducing the conflict cost to
	 * RTS retries only, instead of the entire BA packet.
	 */
	ucode_rate |= RATE_MCS_RTS_REQUIRED_MSK;

	if (is_ht(rate)) {
		if (index < IWL_FIRST_HT_RATE || index > IWL_LAST_HT_RATE) {
			IWL_ERR(mvm, "Invalid HT rate index %d\n", index);
			index = IWL_LAST_HT_RATE;
		}
		ucode_rate |= RATE_MCS_HT_MSK_V1;

		if (is_ht_siso(rate))
			ucode_rate |= iwl_rates[index].plcp_ht_siso;
		else if (is_ht_mimo2(rate))
			ucode_rate |= iwl_rates[index].plcp_ht_mimo2;
		else
			WARN_ON_ONCE(1);
	} else if (is_vht(rate)) {
		if (index < IWL_FIRST_VHT_RATE || index > IWL_LAST_VHT_RATE) {
			IWL_ERR(mvm, "Invalid VHT rate index %d\n", index);
			index = IWL_LAST_VHT_RATE;
		}
		ucode_rate |= RATE_MCS_VHT_MSK_V1;
		if (is_vht_siso(rate))
			ucode_rate |= iwl_rates[index].plcp_vht_siso;
		else if (is_vht_mimo2(rate))
			ucode_rate |= iwl_rates[index].plcp_vht_mimo2;
		else
			WARN_ON_ONCE(1);

	} else {
		IWL_ERR(mvm, "Invalid rate->type %d\n", rate->type);
	}

	if (is_siso(rate) && rate->stbc) {
		/* To enable STBC we need to set both a flag and ANT_AB */
		ucode_rate |= RATE_MCS_ANT_AB_MSK;
		ucode_rate |= RATE_MCS_STBC_MSK;
	}

	ucode_rate |= rate->bw;
	if (rate->sgi)
		ucode_rate |= RATE_MCS_SGI_MSK_V1;
	if (rate->ldpc)
		ucode_rate |= RATE_MCS_LDPC_MSK_V1;

	return ucode_rate;
}

/* Convert a ucode rate into an rs_rate object */
static int rs_rate_from_ucode_rate(const u32 ucode_rate,
				   enum nl80211_band band,
				   struct rs_rate *rate)
{
	u32 ant_msk = ucode_rate & RATE_MCS_ANT_AB_MSK;
	u8 num_of_ant = get_num_of_ant_from_rate(ucode_rate);
	u8 nss;

	memset(rate, 0, sizeof(*rate));
	rate->index = iwl_hwrate_to_plcp_idx(ucode_rate);

	if (rate->index == IWL_RATE_INVALID)
		return -EINVAL;

	rate->ant = (ant_msk >> RATE_MCS_ANT_POS);

	/* Legacy */
	if (!(ucode_rate & RATE_MCS_HT_MSK_V1) &&
	    !(ucode_rate & RATE_MCS_VHT_MSK_V1) &&
	    !(ucode_rate & RATE_MCS_HE_MSK_V1)) {
		if (num_of_ant == 1) {
			if (band == NL80211_BAND_5GHZ)
				rate->type = LQ_LEGACY_A;
			else
				rate->type = LQ_LEGACY_G;
		}

		return 0;
	}

	/* HT, VHT or HE */
	if (ucode_rate & RATE_MCS_SGI_MSK_V1)
		rate->sgi = true;
	if (ucode_rate & RATE_MCS_LDPC_MSK_V1)
		rate->ldpc = true;
	if (ucode_rate & RATE_MCS_STBC_MSK)
		rate->stbc = true;
	if (ucode_rate & RATE_MCS_BF_MSK)
		rate->bfer = true;

	rate->bw = ucode_rate & RATE_MCS_CHAN_WIDTH_MSK_V1;

	if (ucode_rate & RATE_MCS_HT_MSK_V1) {
		nss = ((ucode_rate & RATE_HT_MCS_NSS_MSK_V1) >>
		       RATE_HT_MCS_NSS_POS_V1) + 1;

		if (nss == 1) {
			rate->type = LQ_HT_SISO;
			WARN_ONCE(!rate->stbc && !rate->bfer && num_of_ant != 1,
				  "stbc %d bfer %d",
				  rate->stbc, rate->bfer);
		} else if (nss == 2) {
			rate->type = LQ_HT_MIMO2;
			WARN_ON_ONCE(num_of_ant != 2);
		} else {
			WARN_ON_ONCE(1);
		}
	} else if (ucode_rate & RATE_MCS_VHT_MSK_V1) {
		nss = FIELD_GET(RATE_VHT_MCS_NSS_MSK, ucode_rate) + 1;

		if (nss == 1) {
			rate->type = LQ_VHT_SISO;
			WARN_ONCE(!rate->stbc && !rate->bfer && num_of_ant != 1,
				  "stbc %d bfer %d",
				  rate->stbc, rate->bfer);
		} else if (nss == 2) {
			rate->type = LQ_VHT_MIMO2;
			WARN_ON_ONCE(num_of_ant != 2);
		} else {
			WARN_ON_ONCE(1);
		}
	} else if (ucode_rate & RATE_MCS_HE_MSK_V1) {
		nss = FIELD_GET(RATE_VHT_MCS_NSS_MSK, ucode_rate) + 1;

		if (nss == 1) {
			rate->type = LQ_HE_SISO;
			WARN_ONCE(!rate->stbc && !rate->bfer && num_of_ant != 1,
				  "stbc %d bfer %d", rate->stbc, rate->bfer);
		} else if (nss == 2) {
			rate->type = LQ_HE_MIMO2;
			WARN_ON_ONCE(num_of_ant != 2);
		} else {
			WARN_ON_ONCE(1);
		}
	}

	WARN_ON_ONCE(rate->bw == RATE_MCS_CHAN_WIDTH_80 &&
		     !is_he(rate) && !is_vht(rate));

	return 0;
}

/* switch to another antenna/antennas and return 1 */
/* if no other valid antenna found, return 0 */
static int rs_toggle_antenna(u32 valid_ant, struct rs_rate *rate)
{
	u8 new_ant_type;

	if (!rs_is_valid_ant(valid_ant, rate->ant))
		return 0;

	new_ant_type = ant_toggle_lookup[rate->ant];

	while ((new_ant_type != rate->ant) &&
	       !rs_is_valid_ant(valid_ant, new_ant_type))
		new_ant_type = ant_toggle_lookup[new_ant_type];

	if (new_ant_type == rate->ant)
		return 0;

	rate->ant = new_ant_type;

	return 1;
}

static u16 rs_get_supported_rates(struct iwl_lq_sta *lq_sta,
				  struct rs_rate *rate)
{
	if (is_legacy(rate))
		return lq_sta->active_legacy_rate;
	else if (is_siso(rate))
		return lq_sta->active_siso_rate;
	else if (is_mimo2(rate))
		return lq_sta->active_mimo2_rate;

	WARN_ON_ONCE(1);
	return 0;
}

static u16 rs_get_adjacent_rate(struct iwl_mvm *mvm, u8 index, u16 rate_mask,
				int rate_type)
{
	u8 high = IWL_RATE_INVALID;
	u8 low = IWL_RATE_INVALID;

	/* 802.11A or ht walks to the next literal adjacent rate in
	 * the rate table */
	if (is_type_a_band(rate_type) || !is_type_legacy(rate_type)) {
		int i;
		u32 mask;

		/* Find the previous rate that is in the rate mask */
		i = index - 1;
		if (i >= 0)
			mask = BIT(i);
		for (; i >= 0; i--, mask >>= 1) {
			if (rate_mask & mask) {
				low = i;
				break;
			}
		}

		/* Find the next rate that is in the rate mask */
		i = index + 1;
		for (mask = (1 << i); i < IWL_RATE_COUNT; i++, mask <<= 1) {
			if (rate_mask & mask) {
				high = i;
				break;
			}
		}

		return (high << 8) | low;
	}

	low = index;
	while (low != IWL_RATE_INVALID) {
		low = iwl_rates[low].prev_rs;
		if (low == IWL_RATE_INVALID)
			break;
		if (rate_mask & (1 << low))
			break;
	}

	high = index;
	while (high != IWL_RATE_INVALID) {
		high = iwl_rates[high].next_rs;
		if (high == IWL_RATE_INVALID)
			break;
		if (rate_mask & (1 << high))
			break;
	}

	return (high << 8) | low;
}

static inline bool rs_rate_supported(struct iwl_lq_sta *lq_sta,
				     struct rs_rate *rate)
{
	return BIT(rate->index) & rs_get_supported_rates(lq_sta, rate);
}

/* Get the next supported lower rate in the current column.
 * Return true if bottom rate in the current column was reached
 */
static bool rs_get_lower_rate_in_column(struct iwl_lq_sta *lq_sta,
					struct rs_rate *rate)
{
	u8 low;
	u16 high_low;
	u16 rate_mask;
	struct iwl_mvm *mvm = lq_sta->pers.drv;

	rate_mask = rs_get_supported_rates(lq_sta, rate);
	high_low = rs_get_adjacent_rate(mvm, rate->index, rate_mask,
					rate->type);
	low = high_low & 0xff;

	/* Bottom rate of column reached */
	if (low == IWL_RATE_INVALID)
		return true;

	rate->index = low;
	return false;
}

/* Get the next rate to use following a column downgrade */
static void rs_get_lower_rate_down_column(struct iwl_lq_sta *lq_sta,
					  struct rs_rate *rate)
{
	struct iwl_mvm *mvm = lq_sta->pers.drv;

	if (is_legacy(rate)) {
		/* No column to downgrade from Legacy */
		return;
	} else if (is_siso(rate)) {
		/* Downgrade to Legacy if we were in SISO */
		if (lq_sta->band == NL80211_BAND_5GHZ)
			rate->type = LQ_LEGACY_A;
		else
			rate->type = LQ_LEGACY_G;

		rate->bw = RATE_MCS_CHAN_WIDTH_20;

		if (WARN_ON_ONCE(rate->index < IWL_RATE_MCS_0_INDEX))
			rate->index = rs_ht_to_legacy[IWL_RATE_MCS_0_INDEX];
		else if (WARN_ON_ONCE(rate->index > IWL_RATE_MCS_9_INDEX))
			rate->index = rs_ht_to_legacy[IWL_RATE_MCS_9_INDEX];
		else
			rate->index = rs_ht_to_legacy[rate->index];

		rate->ldpc = false;
	} else {
		/* Downgrade to SISO with same MCS if in MIMO  */
		rate->type = is_vht_mimo2(rate) ?
			LQ_VHT_SISO : LQ_HT_SISO;
	}

	if (num_of_ant(rate->ant) > 1)
		rate->ant = first_antenna(iwl_mvm_get_valid_tx_ant(mvm));

	/* Relevant in both switching to SISO or Legacy */
	rate->sgi = false;

	if (!rs_rate_supported(lq_sta, rate))
		rs_get_lower_rate_in_column(lq_sta, rate);
}

/* Check if both rates share the same column */
static inline bool rs_rate_column_match(struct rs_rate *a,
					struct rs_rate *b)
{
	bool ant_match;

	if (a->stbc || a->bfer)
		ant_match = (b->ant == ANT_A || b->ant == ANT_B);
	else
		ant_match = (a->ant == b->ant);

	return (a->type == b->type) && (a->bw == b->bw) && (a->sgi == b->sgi)
		&& ant_match;
}

static inline enum rs_column rs_get_column_from_rate(struct rs_rate *rate)
{
	if (is_legacy(rate)) {
		if (rate->ant == ANT_A)
			return RS_COLUMN_LEGACY_ANT_A;

		if (rate->ant == ANT_B)
			return RS_COLUMN_LEGACY_ANT_B;

		goto err;
	}

	if (is_siso(rate)) {
		if (rate->ant == ANT_A || rate->stbc || rate->bfer)
			return rate->sgi ? RS_COLUMN_SISO_ANT_A_SGI :
				RS_COLUMN_SISO_ANT_A;

		if (rate->ant == ANT_B)
			return rate->sgi ? RS_COLUMN_SISO_ANT_B_SGI :
				RS_COLUMN_SISO_ANT_B;

		goto err;
	}

	if (is_mimo(rate))
		return rate->sgi ? RS_COLUMN_MIMO2_SGI : RS_COLUMN_MIMO2;

err:
	return RS_COLUMN_INVALID;
}

static u8 rs_get_tid(struct ieee80211_hdr *hdr)
{
	u8 tid = IWL_MAX_TID_COUNT;

	if (ieee80211_is_data_qos(hdr->frame_control)) {
		u8 *qc = ieee80211_get_qos_ctl(hdr);
		tid = qc[0] & 0xf;
	}

	if (unlikely(tid > IWL_MAX_TID_COUNT))
		tid = IWL_MAX_TID_COUNT;

	return tid;
}

/*
 * mac80211 sends us Tx status
 */
static void rs_drv_mac80211_tx_status(void *mvm_r,
				      struct ieee80211_supported_band *sband,
				      struct ieee80211_sta *sta, void *priv_sta,
				      struct sk_buff *skb)
{
	struct ieee80211_hdr *hdr = (struct ieee80211_hdr *)skb->data;
	struct iwl_op_mode *op_mode = mvm_r;
	struct iwl_mvm *mvm = IWL_OP_MODE_GET_MVM(op_mode);
	struct ieee80211_tx_info *info = IEEE80211_SKB_CB(skb);
	struct iwl_mvm_sta *mvmsta = iwl_mvm_sta_from_mac80211(sta);

	if (!mvmsta->vif)
		return;

	if (!ieee80211_is_data(hdr->frame_control) ||
	    info->flags & IEEE80211_TX_CTL_NO_ACK)
		return;

	iwl_mvm_rs_tx_status(mvm, sta, rs_get_tid(hdr), info,
			     ieee80211_is_qos_nullfunc(hdr->frame_control));
}

/*
 * Begin a period of staying with a selected modulation mode.
 * Set "stay_in_tbl" flag to prevent any mode switches.
 * Set frame tx success limits according to legacy vs. high-throughput,
 * and reset overall (spanning all rates) tx success history statistics.
 * These control how long we stay using same modulation mode before
 * searching for a new mode.
 */
static void rs_set_stay_in_table(struct iwl_mvm *mvm, u8 is_legacy,
				 struct iwl_lq_sta *lq_sta)
{
	IWL_DEBUG_RATE(mvm, "Moving to RS_STATE_STAY_IN_COLUMN\n");
	lq_sta->rs_state = RS_STATE_STAY_IN_COLUMN;
	if (is_legacy) {
		lq_sta->table_count_limit = IWL_MVM_RS_LEGACY_TABLE_COUNT;
		lq_sta->max_failure_limit = IWL_MVM_RS_LEGACY_FAILURE_LIMIT;
		lq_sta->max_success_limit = IWL_MVM_RS_LEGACY_SUCCESS_LIMIT;
	} else {
		lq_sta->table_count_limit = IWL_MVM_RS_NON_LEGACY_TABLE_COUNT;
		lq_sta->max_failure_limit = IWL_MVM_RS_NON_LEGACY_FAILURE_LIMIT;
		lq_sta->max_success_limit = IWL_MVM_RS_NON_LEGACY_SUCCESS_LIMIT;
	}
	lq_sta->table_count = 0;
	lq_sta->total_failed = 0;
	lq_sta->total_success = 0;
	lq_sta->flush_timer = jiffies;
	lq_sta->visited_columns = 0;
}

static inline int rs_get_max_rate_from_mask(unsigned long rate_mask)
{
	if (rate_mask)
		return find_last_bit(&rate_mask, BITS_PER_LONG);
	return IWL_RATE_INVALID;
}

static int rs_get_max_allowed_rate(struct iwl_lq_sta *lq_sta,
				   const struct rs_tx_column *column)
{
	switch (column->mode) {
	case RS_LEGACY:
		return lq_sta->max_legacy_rate_idx;
	case RS_SISO:
		return lq_sta->max_siso_rate_idx;
	case RS_MIMO2:
		return lq_sta->max_mimo2_rate_idx;
	default:
		WARN_ON_ONCE(1);
	}

	return lq_sta->max_legacy_rate_idx;
}

static const u16 *rs_get_expected_tpt_table(struct iwl_lq_sta *lq_sta,
					    const struct rs_tx_column *column,
					    u32 bw)
{
	/* Used to choose among HT tables */
	const u16 (*ht_tbl_pointer)[IWL_RATE_COUNT];

	if (WARN_ON_ONCE(column->mode != RS_LEGACY &&
			 column->mode != RS_SISO &&
			 column->mode != RS_MIMO2))
		return expected_tpt_legacy;

	/* Legacy rates have only one table */
	if (column->mode == RS_LEGACY)
		return expected_tpt_legacy;

	ht_tbl_pointer = expected_tpt_mimo2_20MHz;
	/* Choose among many HT tables depending on number of streams
	 * (SISO/MIMO2), channel width (20/40/80), SGI, and aggregation
	 * status */
	if (column->mode == RS_SISO) {
		switch (bw) {
		case RATE_MCS_CHAN_WIDTH_20:
			ht_tbl_pointer = expected_tpt_siso_20MHz;
			break;
		case RATE_MCS_CHAN_WIDTH_40:
			ht_tbl_pointer = expected_tpt_siso_40MHz;
			break;
		case RATE_MCS_CHAN_WIDTH_80:
			ht_tbl_pointer = expected_tpt_siso_80MHz;
			break;
		case RATE_MCS_CHAN_WIDTH_160:
			ht_tbl_pointer = expected_tpt_siso_160MHz;
			break;
		default:
			WARN_ON_ONCE(1);
		}
	} else if (column->mode == RS_MIMO2) {
		switch (bw) {
		case RATE_MCS_CHAN_WIDTH_20:
			ht_tbl_pointer = expected_tpt_mimo2_20MHz;
			break;
		case RATE_MCS_CHAN_WIDTH_40:
			ht_tbl_pointer = expected_tpt_mimo2_40MHz;
			break;
		case RATE_MCS_CHAN_WIDTH_80:
			ht_tbl_pointer = expected_tpt_mimo2_80MHz;
			break;
		case RATE_MCS_CHAN_WIDTH_160:
			ht_tbl_pointer = expected_tpt_mimo2_160MHz;
			break;
		default:
			WARN_ON_ONCE(1);
		}
	} else {
		WARN_ON_ONCE(1);
	}

	if (!column->sgi && !lq_sta->is_agg)		/* Normal */
		return ht_tbl_pointer[0];
	else if (column->sgi && !lq_sta->is_agg)        /* SGI */
		return ht_tbl_pointer[1];
	else if (!column->sgi && lq_sta->is_agg)        /* AGG */
		return ht_tbl_pointer[2];
	else						/* AGG+SGI */
		return ht_tbl_pointer[3];
}

static void rs_set_expected_tpt_table(struct iwl_lq_sta *lq_sta,
				      struct iwl_scale_tbl_info *tbl)
{
	struct rs_rate *rate = &tbl->rate;
	const struct rs_tx_column *column = &rs_tx_columns[tbl->column];

	tbl->expected_tpt = rs_get_expected_tpt_table(lq_sta, column, rate->bw);
}

/* rs uses two tables, one is active and the second is for searching better
 * configuration. This function, according to the index of the currently
 * active table returns the search table, which is located at the
 * index complementary to 1 according to the active table (active = 1,
 * search = 0 or active = 0, search = 1).
 * Since lq_info is an arary of size 2, make sure index cannot be out of bounds.
 */
static inline u8 rs_search_tbl(u8 active_tbl)
{
	return (active_tbl ^ 1) & 1;
}

static s32 rs_get_best_rate(struct iwl_mvm *mvm,
			    struct iwl_lq_sta *lq_sta,
			    struct iwl_scale_tbl_info *tbl,	/* "search" */
			    unsigned long rate_mask, s8 index)
{
	struct iwl_scale_tbl_info *active_tbl =
	    &(lq_sta->lq_info[lq_sta->active_tbl]);
	s32 success_ratio = active_tbl->win[index].success_ratio;
	u16 expected_current_tpt = active_tbl->expected_tpt[index];
	const u16 *tpt_tbl = tbl->expected_tpt;
	u16 high_low;
	u32 target_tpt;
	int rate_idx;

	if (success_ratio >= RS_PERCENT(IWL_MVM_RS_SR_NO_DECREASE)) {
		target_tpt = 100 * expected_current_tpt;
		IWL_DEBUG_RATE(mvm,
			       "SR %d high. Find rate exceeding EXPECTED_CURRENT %d\n",
			       success_ratio, target_tpt);
	} else {
		target_tpt = lq_sta->last_tpt;
		IWL_DEBUG_RATE(mvm,
			       "SR %d not that good. Find rate exceeding ACTUAL_TPT %d\n",
			       success_ratio, target_tpt);
	}

	rate_idx = find_first_bit(&rate_mask, BITS_PER_LONG);

	while (rate_idx != IWL_RATE_INVALID) {
		if (target_tpt < (100 * tpt_tbl[rate_idx]))
			break;

		high_low = rs_get_adjacent_rate(mvm, rate_idx, rate_mask,
						tbl->rate.type);

		rate_idx = (high_low >> 8) & 0xff;
	}

	IWL_DEBUG_RATE(mvm, "Best rate found %d target_tp %d expected_new %d\n",
		       rate_idx, target_tpt,
		       rate_idx != IWL_RATE_INVALID ?
		       100 * tpt_tbl[rate_idx] : IWL_INVALID_VALUE);

	return rate_idx;
}

static u32 rs_bw_from_sta_bw(struct ieee80211_sta *sta)
{
	struct ieee80211_sta_vht_cap *sta_vht_cap = &sta->deflink.vht_cap;
	struct ieee80211_vht_cap vht_cap = {
		.vht_cap_info = cpu_to_le32(sta_vht_cap->cap),
		.supp_mcs = sta_vht_cap->vht_mcs,
	};

	switch (sta->deflink.bandwidth) {
	case IEEE80211_STA_RX_BW_160:
		/*
		 * Don't use 160 MHz if VHT extended NSS support
		 * says we cannot use 2 streams, we don't want to
		 * deal with this.
		 * We only check MCS 0 - they will support that if
		 * we got here at all and we don't care which MCS,
		 * we want to determine a more global state.
		 */
		if (ieee80211_get_vht_max_nss(&vht_cap,
					      IEEE80211_VHT_CHANWIDTH_160MHZ,
					      0, true,
					      sta->deflink.rx_nss) < sta->deflink.rx_nss)
			return RATE_MCS_CHAN_WIDTH_80;
		return RATE_MCS_CHAN_WIDTH_160;
	case IEEE80211_STA_RX_BW_80:
		return RATE_MCS_CHAN_WIDTH_80;
	case IEEE80211_STA_RX_BW_40:
		return RATE_MCS_CHAN_WIDTH_40;
	case IEEE80211_STA_RX_BW_20:
	default:
		return RATE_MCS_CHAN_WIDTH_20;
	}
}

/*
 * Check whether we should continue using same modulation mode, or
 * begin search for a new mode, based on:
 * 1) # tx successes or failures while using this mode
 * 2) # times calling this function
 * 3) elapsed time in this mode (not used, for now)
 */
static void rs_stay_in_table(struct iwl_lq_sta *lq_sta, bool force_search)
{
	struct iwl_scale_tbl_info *tbl;
	int active_tbl;
	int flush_interval_passed = 0;
	struct iwl_mvm *mvm;

	mvm = lq_sta->pers.drv;
	active_tbl = lq_sta->active_tbl;

	tbl = &(lq_sta->lq_info[active_tbl]);

	/* If we've been disallowing search, see if we should now allow it */
	if (lq_sta->rs_state == RS_STATE_STAY_IN_COLUMN) {
		/* Elapsed time using current modulation mode */
		if (lq_sta->flush_timer)
			flush_interval_passed =
				time_after(jiffies,
					   (unsigned long)(lq_sta->flush_timer +
							   (IWL_MVM_RS_STAY_IN_COLUMN_TIMEOUT * HZ)));

		/*
		 * Check if we should allow search for new modulation mode.
		 * If many frames have failed or succeeded, or we've used
		 * this same modulation for a long time, allow search, and
		 * reset history stats that keep track of whether we should
		 * allow a new search.  Also (below) reset all bitmaps and
		 * stats in active history.
		 */
		if (force_search ||
		    (lq_sta->total_failed > lq_sta->max_failure_limit) ||
		    (lq_sta->total_success > lq_sta->max_success_limit) ||
		    ((!lq_sta->search_better_tbl) &&
		     (lq_sta->flush_timer) && (flush_interval_passed))) {
			IWL_DEBUG_RATE(mvm,
				       "LQ: stay is expired %d %d %d\n",
				     lq_sta->total_failed,
				     lq_sta->total_success,
				     flush_interval_passed);

			/* Allow search for new mode */
			lq_sta->rs_state = RS_STATE_SEARCH_CYCLE_STARTED;
			IWL_DEBUG_RATE(mvm,
				       "Moving to RS_STATE_SEARCH_CYCLE_STARTED\n");
			lq_sta->total_failed = 0;
			lq_sta->total_success = 0;
			lq_sta->flush_timer = 0;
			/* mark the current column as visited */
			lq_sta->visited_columns = BIT(tbl->column);
		/*
		 * Else if we've used this modulation mode enough repetitions
		 * (regardless of elapsed time or success/failure), reset
		 * history bitmaps and rate-specific stats for all rates in
		 * active table.
		 */
		} else {
			lq_sta->table_count++;
			if (lq_sta->table_count >=
			    lq_sta->table_count_limit) {
				lq_sta->table_count = 0;

				IWL_DEBUG_RATE(mvm,
					       "LQ: stay in table clear win\n");
				rs_rate_scale_clear_tbl_windows(mvm, tbl);
			}
		}

		/* If transitioning to allow "search", reset all history
		 * bitmaps and stats in active table (this will become the new
		 * "search" table). */
		if (lq_sta->rs_state == RS_STATE_SEARCH_CYCLE_STARTED) {
			rs_rate_scale_clear_tbl_windows(mvm, tbl);
		}
	}
}

static void rs_set_amsdu_len(struct iwl_mvm *mvm, struct ieee80211_sta *sta,
			     struct iwl_scale_tbl_info *tbl,
			     enum rs_action scale_action)
{
	struct iwl_mvm_sta *mvmsta = iwl_mvm_sta_from_mac80211(sta);
	struct ieee80211_bss_conf *bss_conf = &mvmsta->vif->bss_conf;
	int i;

	sta->deflink.agg.max_amsdu_len =
		rs_fw_get_max_amsdu_len(sta, bss_conf, &sta->deflink);

	/*
	 * In case TLC offload is not active amsdu_enabled is either 0xFFFF
	 * or 0, since there is no per-TID alg.
	 */
	if ((!is_vht(&tbl->rate) && !is_ht(&tbl->rate)) ||
	    tbl->rate.index < IWL_RATE_MCS_5_INDEX ||
	    scale_action == RS_ACTION_DOWNSCALE)
		mvmsta->amsdu_enabled = 0;
	else
		mvmsta->amsdu_enabled = 0xFFFF;

	if (bss_conf->he_support &&
	    !iwlwifi_mod_params.disable_11ax)
		mvmsta->max_amsdu_len = sta->deflink.agg.max_amsdu_len;
	else
		mvmsta->max_amsdu_len =
			min_t(int, sta->deflink.agg.max_amsdu_len, 8500);

	sta->deflink.agg.max_rc_amsdu_len = mvmsta->max_amsdu_len;

	for (i = 0; i < IWL_MAX_TID_COUNT; i++) {
		if (mvmsta->amsdu_enabled)
			sta->deflink.agg.max_tid_amsdu_len[i] =
				iwl_mvm_max_amsdu_size(mvm, sta, i);
		else
			/*
			 * Not so elegant, but this will effectively
			 * prevent AMSDU on this TID
			 */
			sta->deflink.agg.max_tid_amsdu_len[i] = 1;
	}
}

/*
 * setup rate table in uCode
 */
static void rs_update_rate_tbl(struct iwl_mvm *mvm,
			       struct ieee80211_sta *sta,
			       struct iwl_lq_sta *lq_sta,
			       struct iwl_scale_tbl_info *tbl)
{
	rs_fill_lq_cmd(mvm, sta, lq_sta, &tbl->rate);
	iwl_mvm_send_lq_cmd(mvm, &lq_sta->lq);
}

static bool rs_tweak_rate_tbl(struct iwl_mvm *mvm,
			      struct ieee80211_sta *sta,
			      struct iwl_lq_sta *lq_sta,
			      struct iwl_scale_tbl_info *tbl,
			      enum rs_action scale_action)
{
	if (rs_bw_from_sta_bw(sta) != RATE_MCS_CHAN_WIDTH_80)
		return false;

	if (!is_vht_siso(&tbl->rate))
		return false;

	if ((tbl->rate.bw == RATE_MCS_CHAN_WIDTH_80) &&
	    (tbl->rate.index == IWL_RATE_MCS_0_INDEX) &&
	    (scale_action == RS_ACTION_DOWNSCALE)) {
		tbl->rate.bw = RATE_MCS_CHAN_WIDTH_20;
		tbl->rate.index = IWL_RATE_MCS_4_INDEX;
		IWL_DEBUG_RATE(mvm, "Switch 80Mhz SISO MCS0 -> 20Mhz MCS4\n");
		goto tweaked;
	}

	/* Go back to 80Mhz MCS1 only if we've established that 20Mhz MCS5 is
	 * sustainable, i.e. we're past the test window. We can't go back
	 * if MCS5 is just tested as this will happen always after switching
	 * to 20Mhz MCS4 because the rate stats are cleared.
	 */
	if ((tbl->rate.bw == RATE_MCS_CHAN_WIDTH_20) &&
	    (((tbl->rate.index == IWL_RATE_MCS_5_INDEX) &&
	     (scale_action == RS_ACTION_STAY)) ||
	     ((tbl->rate.index > IWL_RATE_MCS_5_INDEX) &&
	      (scale_action == RS_ACTION_UPSCALE)))) {
		tbl->rate.bw = RATE_MCS_CHAN_WIDTH_80;
		tbl->rate.index = IWL_RATE_MCS_1_INDEX;
		IWL_DEBUG_RATE(mvm, "Switch 20Mhz SISO MCS5 -> 80Mhz MCS1\n");
		goto tweaked;
	}

	return false;

tweaked:
	rs_set_expected_tpt_table(lq_sta, tbl);
	rs_rate_scale_clear_tbl_windows(mvm, tbl);
	return true;
}

static enum rs_column rs_get_next_column(struct iwl_mvm *mvm,
					 struct iwl_lq_sta *lq_sta,
					 struct ieee80211_sta *sta,
					 struct iwl_scale_tbl_info *tbl)
{
	int i, j, max_rate;
	enum rs_column next_col_id;
	const struct rs_tx_column *curr_col = &rs_tx_columns[tbl->column];
	const struct rs_tx_column *next_col;
	allow_column_func_t allow_func;
	u8 valid_ants = iwl_mvm_get_valid_tx_ant(mvm);
	const u16 *expected_tpt_tbl;
	u16 tpt, max_expected_tpt;

	for (i = 0; i < MAX_NEXT_COLUMNS; i++) {
		next_col_id = curr_col->next_columns[i];

		if (next_col_id == RS_COLUMN_INVALID)
			continue;

		if (lq_sta->visited_columns & BIT(next_col_id)) {
			IWL_DEBUG_RATE(mvm, "Skip already visited column %d\n",
				       next_col_id);
			continue;
		}

		next_col = &rs_tx_columns[next_col_id];

		if (!rs_is_valid_ant(valid_ants, next_col->ant)) {
			IWL_DEBUG_RATE(mvm,
				       "Skip column %d as ANT config isn't supported by chip. valid_ants 0x%x column ant 0x%x\n",
				       next_col_id, valid_ants, next_col->ant);
			continue;
		}

		for (j = 0; j < MAX_COLUMN_CHECKS; j++) {
			allow_func = next_col->checks[j];
			if (allow_func && !allow_func(mvm, sta, &tbl->rate,
						      next_col))
				break;
		}

		if (j != MAX_COLUMN_CHECKS) {
			IWL_DEBUG_RATE(mvm,
				       "Skip column %d: not allowed (check %d failed)\n",
				       next_col_id, j);

			continue;
		}

		tpt = lq_sta->last_tpt / 100;
		expected_tpt_tbl = rs_get_expected_tpt_table(lq_sta, next_col,
						     rs_bw_from_sta_bw(sta));
		if (WARN_ON_ONCE(!expected_tpt_tbl))
			continue;

		max_rate = rs_get_max_allowed_rate(lq_sta, next_col);
		if (max_rate == IWL_RATE_INVALID) {
			IWL_DEBUG_RATE(mvm,
				       "Skip column %d: no rate is allowed in this column\n",
				       next_col_id);
			continue;
		}

		max_expected_tpt = expected_tpt_tbl[max_rate];
		if (tpt >= max_expected_tpt) {
			IWL_DEBUG_RATE(mvm,
				       "Skip column %d: can't beat current TPT. Max expected %d current %d\n",
				       next_col_id, max_expected_tpt, tpt);
			continue;
		}

		IWL_DEBUG_RATE(mvm,
			       "Found potential column %d. Max expected %d current %d\n",
			       next_col_id, max_expected_tpt, tpt);
		break;
	}

	if (i == MAX_NEXT_COLUMNS)
		return RS_COLUMN_INVALID;

	return next_col_id;
}

static int rs_switch_to_column(struct iwl_mvm *mvm,
			       struct iwl_lq_sta *lq_sta,
			       struct ieee80211_sta *sta,
			       enum rs_column col_id)
{
	struct iwl_scale_tbl_info *tbl = &lq_sta->lq_info[lq_sta->active_tbl];
	struct iwl_scale_tbl_info *search_tbl =
		&lq_sta->lq_info[rs_search_tbl(lq_sta->active_tbl)];
	struct rs_rate *rate = &search_tbl->rate;
	const struct rs_tx_column *column = &rs_tx_columns[col_id];
	const struct rs_tx_column *curr_column = &rs_tx_columns[tbl->column];
	unsigned long rate_mask = 0;
	u32 rate_idx = 0;

	memcpy(search_tbl, tbl, offsetof(struct iwl_scale_tbl_info, win));

	rate->sgi = column->sgi;
	rate->ant = column->ant;

	if (column->mode == RS_LEGACY) {
		if (lq_sta->band == NL80211_BAND_5GHZ)
			rate->type = LQ_LEGACY_A;
		else
			rate->type = LQ_LEGACY_G;

		rate->bw = RATE_MCS_CHAN_WIDTH_20;
		rate->ldpc = false;
		rate_mask = lq_sta->active_legacy_rate;
	} else if (column->mode == RS_SISO) {
		rate->type = lq_sta->is_vht ? LQ_VHT_SISO : LQ_HT_SISO;
		rate_mask = lq_sta->active_siso_rate;
	} else if (column->mode == RS_MIMO2) {
		rate->type = lq_sta->is_vht ? LQ_VHT_MIMO2 : LQ_HT_MIMO2;
		rate_mask = lq_sta->active_mimo2_rate;
	} else {
		WARN_ONCE(1, "Bad column mode");
	}

	if (column->mode != RS_LEGACY) {
		rate->bw = rs_bw_from_sta_bw(sta);
		rate->ldpc = lq_sta->ldpc;
	}

	search_tbl->column = col_id;
	rs_set_expected_tpt_table(lq_sta, search_tbl);

	lq_sta->visited_columns |= BIT(col_id);

	/* Get the best matching rate if we're changing modes. e.g.
	 * SISO->MIMO, LEGACY->SISO, MIMO->SISO
	 */
	if (curr_column->mode != column->mode) {
		rate_idx = rs_get_best_rate(mvm, lq_sta, search_tbl,
					    rate_mask, rate->index);

		if ((rate_idx == IWL_RATE_INVALID) ||
		    !(BIT(rate_idx) & rate_mask)) {
			IWL_DEBUG_RATE(mvm,
				       "can not switch with index %d"
				       " rate mask %lx\n",
				       rate_idx, rate_mask);

			goto err;
		}

		rate->index = rate_idx;
	}

	IWL_DEBUG_RATE(mvm, "Switched to column %d: Index %d\n",
		       col_id, rate->index);

	return 0;

err:
	rate->type = LQ_NONE;
	return -1;
}

static enum rs_action rs_get_rate_action(struct iwl_mvm *mvm,
					 struct iwl_scale_tbl_info *tbl,
					 s32 sr, int low, int high,
					 int current_tpt,
					 int low_tpt, int high_tpt)
{
	enum rs_action action = RS_ACTION_STAY;

	if ((sr <= RS_PERCENT(IWL_MVM_RS_SR_FORCE_DECREASE)) ||
	    (current_tpt == 0)) {
		IWL_DEBUG_RATE(mvm,
			       "Decrease rate because of low SR\n");
		return RS_ACTION_DOWNSCALE;
	}

	if ((low_tpt == IWL_INVALID_VALUE) &&
	    (high_tpt == IWL_INVALID_VALUE) &&
	    (high != IWL_RATE_INVALID)) {
		IWL_DEBUG_RATE(mvm,
			       "No data about high/low rates. Increase rate\n");
		return RS_ACTION_UPSCALE;
	}

	if ((high_tpt == IWL_INVALID_VALUE) &&
	    (high != IWL_RATE_INVALID) &&
	    (low_tpt != IWL_INVALID_VALUE) &&
	    (low_tpt < current_tpt)) {
		IWL_DEBUG_RATE(mvm,
			       "No data about high rate and low rate is worse. Increase rate\n");
		return RS_ACTION_UPSCALE;
	}

	if ((high_tpt != IWL_INVALID_VALUE) &&
	    (high_tpt > current_tpt)) {
		IWL_DEBUG_RATE(mvm,
			       "Higher rate is better. Increase rate\n");
		return RS_ACTION_UPSCALE;
	}

	if ((low_tpt != IWL_INVALID_VALUE) &&
	    (high_tpt != IWL_INVALID_VALUE) &&
	    (low_tpt < current_tpt) &&
	    (high_tpt < current_tpt)) {
		IWL_DEBUG_RATE(mvm,
			       "Both high and low are worse. Maintain rate\n");
		return RS_ACTION_STAY;
	}

	if ((low_tpt != IWL_INVALID_VALUE) &&
	    (low_tpt > current_tpt)) {
		IWL_DEBUG_RATE(mvm,
			       "Lower rate is better\n");
		action = RS_ACTION_DOWNSCALE;
		goto out;
	}

	if ((low_tpt == IWL_INVALID_VALUE) &&
	    (low != IWL_RATE_INVALID)) {
		IWL_DEBUG_RATE(mvm,
			       "No data about lower rate\n");
		action = RS_ACTION_DOWNSCALE;
		goto out;
	}

	IWL_DEBUG_RATE(mvm, "Maintain rate\n");

out:
	if ((action == RS_ACTION_DOWNSCALE) && (low != IWL_RATE_INVALID)) {
		if (sr >= RS_PERCENT(IWL_MVM_RS_SR_NO_DECREASE)) {
			IWL_DEBUG_RATE(mvm,
				       "SR is above NO DECREASE. Avoid downscale\n");
			action = RS_ACTION_STAY;
		} else if (current_tpt > (100 * tbl->expected_tpt[low])) {
			IWL_DEBUG_RATE(mvm,
				       "Current TPT is higher than max expected in low rate. Avoid downscale\n");
			action = RS_ACTION_STAY;
		} else {
			IWL_DEBUG_RATE(mvm, "Decrease rate\n");
		}
	}

	return action;
}

static bool rs_stbc_allow(struct iwl_mvm *mvm, struct ieee80211_sta *sta,
			  struct iwl_lq_sta *lq_sta)
{
	/* Our chip supports Tx STBC and the peer is an HT/VHT STA which
	 * supports STBC of at least 1*SS
	 */
	if (!lq_sta->stbc_capable)
		return false;

	if (!iwl_mvm_bt_coex_is_mimo_allowed(mvm, sta))
		return false;

	return true;
}

static void rs_get_adjacent_txp(struct iwl_mvm *mvm, int index,
				int *weaker, int *stronger)
{
	*weaker = index + IWL_MVM_RS_TPC_TX_POWER_STEP;
	if (*weaker > TPC_MAX_REDUCTION)
		*weaker = TPC_INVALID;

	*stronger = index - IWL_MVM_RS_TPC_TX_POWER_STEP;
	if (*stronger < 0)
		*stronger = TPC_INVALID;
}

static bool rs_tpc_allowed(struct iwl_mvm *mvm, struct ieee80211_vif *vif,
			   struct rs_rate *rate, enum nl80211_band band)
{
	int index = rate->index;
	bool cam = (iwlmvm_mod_params.power_scheme == IWL_POWER_SCHEME_CAM);
	bool sta_ps_disabled = (vif->type == NL80211_IFTYPE_STATION &&
				!vif->cfg.ps);

	IWL_DEBUG_RATE(mvm, "cam: %d sta_ps_disabled %d\n",
		       cam, sta_ps_disabled);
	/*
	 * allow tpc only if power management is enabled, or bt coex
	 * activity grade allows it and we are on 2.4Ghz.
	 */
	if ((cam || sta_ps_disabled) &&
	    !iwl_mvm_bt_coex_is_tpc_allowed(mvm, band))
		return false;

	IWL_DEBUG_RATE(mvm, "check rate, table type: %d\n", rate->type);
	if (is_legacy(rate))
		return index == IWL_RATE_54M_INDEX;
	if (is_ht(rate))
		return index == IWL_RATE_MCS_7_INDEX;
	if (is_vht(rate))
		return index == IWL_RATE_MCS_9_INDEX;

	WARN_ON_ONCE(1);
	return false;
}

enum tpc_action {
	TPC_ACTION_STAY,
	TPC_ACTION_DECREASE,
	TPC_ACTION_INCREASE,
	TPC_ACTION_NO_RESTIRCTION,
};

static enum tpc_action rs_get_tpc_action(struct iwl_mvm *mvm,
					 s32 sr, int weak, int strong,
					 int current_tpt,
					 int weak_tpt, int strong_tpt)
{
	/* stay until we have valid tpt */
	if (current_tpt == IWL_INVALID_VALUE) {
		IWL_DEBUG_RATE(mvm, "no current tpt. stay.\n");
		return TPC_ACTION_STAY;
	}

	/* Too many failures, increase txp */
	if (sr <= RS_PERCENT(IWL_MVM_RS_TPC_SR_FORCE_INCREASE) ||
	    current_tpt == 0) {
		IWL_DEBUG_RATE(mvm, "increase txp because of weak SR\n");
		return TPC_ACTION_NO_RESTIRCTION;
	}

	/* try decreasing first if applicable */
	if (sr >= RS_PERCENT(IWL_MVM_RS_TPC_SR_NO_INCREASE) &&
	    weak != TPC_INVALID) {
		if (weak_tpt == IWL_INVALID_VALUE &&
		    (strong_tpt == IWL_INVALID_VALUE ||
		     current_tpt >= strong_tpt)) {
			IWL_DEBUG_RATE(mvm,
				       "no weak txp measurement. decrease txp\n");
			return TPC_ACTION_DECREASE;
		}

		if (weak_tpt > current_tpt) {
			IWL_DEBUG_RATE(mvm,
				       "lower txp has better tpt. decrease txp\n");
			return TPC_ACTION_DECREASE;
		}
	}

	/* next, increase if needed */
	if (sr < RS_PERCENT(IWL_MVM_RS_TPC_SR_NO_INCREASE) &&
	    strong != TPC_INVALID) {
		if (weak_tpt == IWL_INVALID_VALUE &&
		    strong_tpt != IWL_INVALID_VALUE &&
		    current_tpt < strong_tpt) {
			IWL_DEBUG_RATE(mvm,
				       "higher txp has better tpt. increase txp\n");
			return TPC_ACTION_INCREASE;
		}

		if (weak_tpt < current_tpt &&
		    (strong_tpt == IWL_INVALID_VALUE ||
		     strong_tpt > current_tpt)) {
			IWL_DEBUG_RATE(mvm,
				       "lower txp has worse tpt. increase txp\n");
			return TPC_ACTION_INCREASE;
		}
	}

	IWL_DEBUG_RATE(mvm, "no need to increase or decrease txp - stay\n");
	return TPC_ACTION_STAY;
}

static bool rs_tpc_perform(struct iwl_mvm *mvm,
			   struct ieee80211_sta *sta,
			   struct iwl_lq_sta *lq_sta,
			   struct iwl_scale_tbl_info *tbl)
{
	struct iwl_mvm_sta *mvm_sta = iwl_mvm_sta_from_mac80211(sta);
	struct ieee80211_vif *vif = mvm_sta->vif;
	struct ieee80211_chanctx_conf *chanctx_conf;
	enum nl80211_band band;
	struct iwl_rate_scale_data *window;
	struct rs_rate *rate = &tbl->rate;
	enum tpc_action action;
	s32 sr;
	u8 cur = lq_sta->lq.reduced_tpc;
	int current_tpt;
	int weak, strong;
	int weak_tpt = IWL_INVALID_VALUE, strong_tpt = IWL_INVALID_VALUE;

#ifdef CONFIG_MAC80211_DEBUGFS
	if (lq_sta->pers.dbg_fixed_txp_reduction <= TPC_MAX_REDUCTION) {
		IWL_DEBUG_RATE(mvm, "fixed tpc: %d\n",
			       lq_sta->pers.dbg_fixed_txp_reduction);
		lq_sta->lq.reduced_tpc = lq_sta->pers.dbg_fixed_txp_reduction;
		return cur != lq_sta->pers.dbg_fixed_txp_reduction;
	}
#endif

	rcu_read_lock();
	chanctx_conf = rcu_dereference(vif->bss_conf.chanctx_conf);
	if (WARN_ON(!chanctx_conf))
		band = NUM_NL80211_BANDS;
	else
		band = chanctx_conf->def.chan->band;
	rcu_read_unlock();

	if (!rs_tpc_allowed(mvm, vif, rate, band)) {
		IWL_DEBUG_RATE(mvm,
			       "tpc is not allowed. remove txp restrictions\n");
		lq_sta->lq.reduced_tpc = TPC_NO_REDUCTION;
		return cur != TPC_NO_REDUCTION;
	}

	rs_get_adjacent_txp(mvm, cur, &weak, &strong);

	/* Collect measured throughputs for current and adjacent rates */
	window = tbl->tpc_win;
	sr = window[cur].success_ratio;
	current_tpt = window[cur].average_tpt;
	if (weak != TPC_INVALID)
		weak_tpt = window[weak].average_tpt;
	if (strong != TPC_INVALID)
		strong_tpt = window[strong].average_tpt;

	IWL_DEBUG_RATE(mvm,
		       "(TPC: %d): cur_tpt %d SR %d weak %d strong %d weak_tpt %d strong_tpt %d\n",
		       cur, current_tpt, sr, weak, strong,
		       weak_tpt, strong_tpt);

	action = rs_get_tpc_action(mvm, sr, weak, strong,
				   current_tpt, weak_tpt, strong_tpt);

	/* override actions if we are on the edge */
	if (weak == TPC_INVALID && action == TPC_ACTION_DECREASE) {
		IWL_DEBUG_RATE(mvm, "already in lowest txp, stay\n");
		action = TPC_ACTION_STAY;
	} else if (strong == TPC_INVALID &&
		   (action == TPC_ACTION_INCREASE ||
		    action == TPC_ACTION_NO_RESTIRCTION)) {
		IWL_DEBUG_RATE(mvm, "already in highest txp, stay\n");
		action = TPC_ACTION_STAY;
	}

	switch (action) {
	case TPC_ACTION_DECREASE:
		lq_sta->lq.reduced_tpc = weak;
		return true;
	case TPC_ACTION_INCREASE:
		lq_sta->lq.reduced_tpc = strong;
		return true;
	case TPC_ACTION_NO_RESTIRCTION:
		lq_sta->lq.reduced_tpc = TPC_NO_REDUCTION;
		return true;
	case TPC_ACTION_STAY:
		/* do nothing */
		break;
	}
	return false;
}

/*
 * Do rate scaling and search for new modulation mode.
 */
static void rs_rate_scale_perform(struct iwl_mvm *mvm,
				  struct ieee80211_sta *sta,
				  struct iwl_lq_sta *lq_sta,
				  int tid, bool ndp)
{
	int low = IWL_RATE_INVALID;
	int high = IWL_RATE_INVALID;
	int index;
	struct iwl_rate_scale_data *window = NULL;
	int current_tpt = IWL_INVALID_VALUE;
	int low_tpt = IWL_INVALID_VALUE;
	int high_tpt = IWL_INVALID_VALUE;
	u32 fail_count;
	enum rs_action scale_action = RS_ACTION_STAY;
	u16 rate_mask;
	u8 update_lq = 0;
	struct iwl_scale_tbl_info *tbl, *tbl1;
	u8 active_tbl = 0;
	u8 done_search = 0;
	u16 high_low;
	s32 sr;
	u8 prev_agg = lq_sta->is_agg;
	struct iwl_mvm_sta *mvmsta = iwl_mvm_sta_from_mac80211(sta);
	struct rs_rate *rate;

	lq_sta->is_agg = !!mvmsta->agg_tids;

	/*
	 * Select rate-scale / modulation-mode table to work with in
	 * the rest of this function:  "search" if searching for better
	 * modulation mode, or "active" if doing rate scaling within a mode.
	 */
	if (!lq_sta->search_better_tbl)
		active_tbl = lq_sta->active_tbl;
	else
		active_tbl = rs_search_tbl(lq_sta->active_tbl);

	tbl = &(lq_sta->lq_info[active_tbl]);
	rate = &tbl->rate;

	if (prev_agg != lq_sta->is_agg) {
		IWL_DEBUG_RATE(mvm,
			       "Aggregation changed: prev %d current %d. Update expected TPT table\n",
			       prev_agg, lq_sta->is_agg);
		rs_set_expected_tpt_table(lq_sta, tbl);
		rs_rate_scale_clear_tbl_windows(mvm, tbl);
	}

	/* current tx rate */
	index = rate->index;

	/* rates available for this association, and for modulation mode */
	rate_mask = rs_get_supported_rates(lq_sta, rate);

	if (!(BIT(index) & rate_mask)) {
		IWL_ERR(mvm, "Current Rate is not valid\n");
		if (lq_sta->search_better_tbl) {
			/* revert to active table if search table is not valid*/
			rate->type = LQ_NONE;
			lq_sta->search_better_tbl = 0;
			tbl = &(lq_sta->lq_info[lq_sta->active_tbl]);
			rs_update_rate_tbl(mvm, sta, lq_sta, tbl);
		}
		return;
	}

	/* Get expected throughput table and history window for current rate */
	if (!tbl->expected_tpt) {
		IWL_ERR(mvm, "tbl->expected_tpt is NULL\n");
		return;
	}

	/* TODO: handle rate_idx_mask and rate_idx_mcs_mask */
	window = &(tbl->win[index]);

	/*
	 * If there is not enough history to calculate actual average
	 * throughput, keep analyzing results of more tx frames, without
	 * changing rate or mode (bypass most of the rest of this function).
	 * Set up new rate table in uCode only if old rate is not supported
	 * in current association (use new rate found above).
	 */
	fail_count = window->counter - window->success_counter;
	if ((fail_count < IWL_MVM_RS_RATE_MIN_FAILURE_TH) &&
	    (window->success_counter < IWL_MVM_RS_RATE_MIN_SUCCESS_TH)) {
		IWL_DEBUG_RATE(mvm,
			       "%s: Test Window: succ %d total %d\n",
			       rs_pretty_rate(rate),
			       window->success_counter, window->counter);

		/* Can't calculate this yet; not enough history */
		window->average_tpt = IWL_INVALID_VALUE;

		/* Should we stay with this modulation mode,
		 * or search for a new one? */
		rs_stay_in_table(lq_sta, false);

		return;
	}

	/* If we are searching for better modulation mode, check success. */
	if (lq_sta->search_better_tbl) {
		/* If good success, continue using the "search" mode;
		 * no need to send new link quality command, since we're
		 * continuing to use the setup that we've been trying. */
		if (window->average_tpt > lq_sta->last_tpt) {
			IWL_DEBUG_RATE(mvm,
				       "SWITCHING TO NEW TABLE SR: %d "
				       "cur-tpt %d old-tpt %d\n",
				       window->success_ratio,
				       window->average_tpt,
				       lq_sta->last_tpt);

			/* Swap tables; "search" becomes "active" */
			lq_sta->active_tbl = active_tbl;
			current_tpt = window->average_tpt;
		/* Else poor success; go back to mode in "active" table */
		} else {
			IWL_DEBUG_RATE(mvm,
				       "GOING BACK TO THE OLD TABLE: SR %d "
				       "cur-tpt %d old-tpt %d\n",
				       window->success_ratio,
				       window->average_tpt,
				       lq_sta->last_tpt);

			/* Nullify "search" table */
			rate->type = LQ_NONE;

			/* Revert to "active" table */
			active_tbl = lq_sta->active_tbl;
			tbl = &(lq_sta->lq_info[active_tbl]);

			/* Revert to "active" rate and throughput info */
			index = tbl->rate.index;
			current_tpt = lq_sta->last_tpt;

			/* Need to set up a new rate table in uCode */
			update_lq = 1;
		}

		/* Either way, we've made a decision; modulation mode
		 * search is done, allow rate adjustment next time. */
		lq_sta->search_better_tbl = 0;
		done_search = 1;	/* Don't switch modes below! */
		goto lq_update;
	}

	/* (Else) not in search of better modulation mode, try for better
	 * starting rate, while staying in this mode. */
	high_low = rs_get_adjacent_rate(mvm, index, rate_mask, rate->type);
	low = high_low & 0xff;
	high = (high_low >> 8) & 0xff;

	/* TODO: handle rate_idx_mask and rate_idx_mcs_mask */

	sr = window->success_ratio;

	/* Collect measured throughputs for current and adjacent rates */
	current_tpt = window->average_tpt;
	if (low != IWL_RATE_INVALID)
		low_tpt = tbl->win[low].average_tpt;
	if (high != IWL_RATE_INVALID)
		high_tpt = tbl->win[high].average_tpt;

	IWL_DEBUG_RATE(mvm,
		       "%s: cur_tpt %d SR %d low %d high %d low_tpt %d high_tpt %d\n",
		       rs_pretty_rate(rate), current_tpt, sr,
		       low, high, low_tpt, high_tpt);

	scale_action = rs_get_rate_action(mvm, tbl, sr, low, high,
					  current_tpt, low_tpt, high_tpt);

	/* Force a search in case BT doesn't like us being in MIMO */
	if (is_mimo(rate) &&
	    !iwl_mvm_bt_coex_is_mimo_allowed(mvm, sta)) {
		IWL_DEBUG_RATE(mvm,
			       "BT Coex forbids MIMO. Search for new config\n");
		rs_stay_in_table(lq_sta, true);
		goto lq_update;
	}

	switch (scale_action) {
	case RS_ACTION_DOWNSCALE:
		/* Decrease starting rate, update uCode's rate table */
		if (low != IWL_RATE_INVALID) {
			update_lq = 1;
			index = low;
		} else {
			IWL_DEBUG_RATE(mvm,
				       "At the bottom rate. Can't decrease\n");
		}

		break;
	case RS_ACTION_UPSCALE:
		/* Increase starting rate, update uCode's rate table */
		if (high != IWL_RATE_INVALID) {
			update_lq = 1;
			index = high;
		} else {
			IWL_DEBUG_RATE(mvm,
				       "At the top rate. Can't increase\n");
		}

		break;
	case RS_ACTION_STAY:
		/* No change */
		if (lq_sta->rs_state == RS_STATE_STAY_IN_COLUMN)
			update_lq = rs_tpc_perform(mvm, sta, lq_sta, tbl);
		break;
	default:
		break;
	}

lq_update:
	/* Replace uCode's rate table for the destination station. */
	if (update_lq) {
		tbl->rate.index = index;
		if (IWL_MVM_RS_80_20_FAR_RANGE_TWEAK)
			rs_tweak_rate_tbl(mvm, sta, lq_sta, tbl, scale_action);
		rs_set_amsdu_len(mvm, sta, tbl, scale_action);
		rs_update_rate_tbl(mvm, sta, lq_sta, tbl);
	}

	rs_stay_in_table(lq_sta, false);

	/*
	 * Search for new modulation mode if we're:
	 * 1)  Not changing rates right now
	 * 2)  Not just finishing up a search
	 * 3)  Allowing a new search
	 */
	if (!update_lq && !done_search &&
	    lq_sta->rs_state == RS_STATE_SEARCH_CYCLE_STARTED
	    && window->counter) {
		enum rs_column next_column;

		/* Save current throughput to compare with "search" throughput*/
		lq_sta->last_tpt = current_tpt;

		IWL_DEBUG_RATE(mvm,
			       "Start Search: update_lq %d done_search %d rs_state %d win->counter %d\n",
			       update_lq, done_search, lq_sta->rs_state,
			       window->counter);

		next_column = rs_get_next_column(mvm, lq_sta, sta, tbl);
		if (next_column != RS_COLUMN_INVALID) {
			int ret = rs_switch_to_column(mvm, lq_sta, sta,
						      next_column);
			if (!ret)
				lq_sta->search_better_tbl = 1;
		} else {
			IWL_DEBUG_RATE(mvm,
				       "No more columns to explore in search cycle. Go to RS_STATE_SEARCH_CYCLE_ENDED\n");
			lq_sta->rs_state = RS_STATE_SEARCH_CYCLE_ENDED;
		}

		/* If new "search" mode was selected, set up in uCode table */
		if (lq_sta->search_better_tbl) {
			/* Access the "search" table, clear its history. */
			tbl = &lq_sta->lq_info[rs_search_tbl(lq_sta->active_tbl)];
			rs_rate_scale_clear_tbl_windows(mvm, tbl);

			/* Use new "search" start rate */
			index = tbl->rate.index;

			rs_dump_rate(mvm, &tbl->rate,
				     "Switch to SEARCH TABLE:");
			rs_update_rate_tbl(mvm, sta, lq_sta, tbl);
		} else {
			done_search = 1;
		}
	}

	if (!ndp)
		rs_tl_turn_on_agg(mvm, mvmsta, tid, lq_sta, sta);

	if (done_search && lq_sta->rs_state == RS_STATE_SEARCH_CYCLE_ENDED) {
		tbl1 = &(lq_sta->lq_info[lq_sta->active_tbl]);
		rs_set_stay_in_table(mvm, is_legacy(&tbl1->rate), lq_sta);
	}
}

struct rs_init_rate_info {
	s8 rssi;
	u8 rate_idx;
};

static const struct rs_init_rate_info rs_optimal_rates_24ghz_legacy[] = {
	{ -60, IWL_RATE_54M_INDEX },
	{ -64, IWL_RATE_48M_INDEX },
	{ -68, IWL_RATE_36M_INDEX },
	{ -80, IWL_RATE_24M_INDEX },
	{ -84, IWL_RATE_18M_INDEX },
	{ -85, IWL_RATE_12M_INDEX },
	{ -86, IWL_RATE_11M_INDEX },
	{ -88, IWL_RATE_5M_INDEX  },
	{ -90, IWL_RATE_2M_INDEX  },
	{ S8_MIN, IWL_RATE_1M_INDEX },
};

static const struct rs_init_rate_info rs_optimal_rates_5ghz_legacy[] = {
	{ -60, IWL_RATE_54M_INDEX },
	{ -64, IWL_RATE_48M_INDEX },
	{ -72, IWL_RATE_36M_INDEX },
	{ -80, IWL_RATE_24M_INDEX },
	{ -84, IWL_RATE_18M_INDEX },
	{ -85, IWL_RATE_12M_INDEX },
	{ -87, IWL_RATE_9M_INDEX  },
	{ S8_MIN, IWL_RATE_6M_INDEX },
};

static const struct rs_init_rate_info rs_optimal_rates_ht[] = {
	{ -60, IWL_RATE_MCS_7_INDEX },
	{ -64, IWL_RATE_MCS_6_INDEX },
	{ -68, IWL_RATE_MCS_5_INDEX },
	{ -72, IWL_RATE_MCS_4_INDEX },
	{ -80, IWL_RATE_MCS_3_INDEX },
	{ -84, IWL_RATE_MCS_2_INDEX },
	{ -85, IWL_RATE_MCS_1_INDEX },
	{ S8_MIN, IWL_RATE_MCS_0_INDEX},
};

/* MCS index 9 is not valid for 20MHz VHT channel width,
 * but is ok for 40, 80 and 160MHz channels.
 */
static const struct rs_init_rate_info rs_optimal_rates_vht_20mhz[] = {
	{ -60, IWL_RATE_MCS_8_INDEX },
	{ -64, IWL_RATE_MCS_7_INDEX },
	{ -68, IWL_RATE_MCS_6_INDEX },
	{ -72, IWL_RATE_MCS_5_INDEX },
	{ -80, IWL_RATE_MCS_4_INDEX },
	{ -84, IWL_RATE_MCS_3_INDEX },
	{ -85, IWL_RATE_MCS_2_INDEX },
	{ -87, IWL_RATE_MCS_1_INDEX },
	{ S8_MIN, IWL_RATE_MCS_0_INDEX},
};

static const struct rs_init_rate_info rs_optimal_rates_vht[] = {
	{ -60, IWL_RATE_MCS_9_INDEX },
	{ -64, IWL_RATE_MCS_8_INDEX },
	{ -68, IWL_RATE_MCS_7_INDEX },
	{ -72, IWL_RATE_MCS_6_INDEX },
	{ -80, IWL_RATE_MCS_5_INDEX },
	{ -84, IWL_RATE_MCS_4_INDEX },
	{ -85, IWL_RATE_MCS_3_INDEX },
	{ -87, IWL_RATE_MCS_2_INDEX },
	{ -88, IWL_RATE_MCS_1_INDEX },
	{ S8_MIN, IWL_RATE_MCS_0_INDEX },
};

#define IWL_RS_LOW_RSSI_THRESHOLD (-76) /* dBm */

/* Init the optimal rate based on STA caps
 * This combined with rssi is used to report the last tx rate
 * to userspace when we haven't transmitted enough frames.
 */
static void rs_init_optimal_rate(struct iwl_mvm *mvm,
				 struct ieee80211_sta *sta,
				 struct iwl_lq_sta *lq_sta)
{
	struct rs_rate *rate = &lq_sta->optimal_rate;

	if (lq_sta->max_mimo2_rate_idx != IWL_RATE_INVALID)
		rate->type = lq_sta->is_vht ? LQ_VHT_MIMO2 : LQ_HT_MIMO2;
	else if (lq_sta->max_siso_rate_idx != IWL_RATE_INVALID)
		rate->type = lq_sta->is_vht ? LQ_VHT_SISO : LQ_HT_SISO;
	else if (lq_sta->band == NL80211_BAND_5GHZ)
		rate->type = LQ_LEGACY_A;
	else
		rate->type = LQ_LEGACY_G;

	rate->bw = rs_bw_from_sta_bw(sta);
	rate->sgi = rs_sgi_allow(mvm, sta, rate, NULL);

	/* ANT/LDPC/STBC aren't relevant for the rate reported to userspace */

	if (is_mimo(rate)) {
		lq_sta->optimal_rate_mask = lq_sta->active_mimo2_rate;
	} else if (is_siso(rate)) {
		lq_sta->optimal_rate_mask = lq_sta->active_siso_rate;
	} else {
		lq_sta->optimal_rate_mask = lq_sta->active_legacy_rate;

		if (lq_sta->band == NL80211_BAND_5GHZ) {
			lq_sta->optimal_rates = rs_optimal_rates_5ghz_legacy;
			lq_sta->optimal_nentries =
				ARRAY_SIZE(rs_optimal_rates_5ghz_legacy);
		} else {
			lq_sta->optimal_rates = rs_optimal_rates_24ghz_legacy;
			lq_sta->optimal_nentries =
				ARRAY_SIZE(rs_optimal_rates_24ghz_legacy);
		}
	}

	if (is_vht(rate)) {
		if (rate->bw == RATE_MCS_CHAN_WIDTH_20) {
			lq_sta->optimal_rates = rs_optimal_rates_vht_20mhz;
			lq_sta->optimal_nentries =
				ARRAY_SIZE(rs_optimal_rates_vht_20mhz);
		} else {
			lq_sta->optimal_rates = rs_optimal_rates_vht;
			lq_sta->optimal_nentries =
				ARRAY_SIZE(rs_optimal_rates_vht);
		}
	} else if (is_ht(rate)) {
		lq_sta->optimal_rates = rs_optimal_rates_ht;
		lq_sta->optimal_nentries = ARRAY_SIZE(rs_optimal_rates_ht);
	}
}

/* Compute the optimal rate index based on RSSI */
static struct rs_rate *rs_get_optimal_rate(struct iwl_mvm *mvm,
					   struct iwl_lq_sta *lq_sta)
{
	struct rs_rate *rate = &lq_sta->optimal_rate;
	int i;

	rate->index = find_first_bit(&lq_sta->optimal_rate_mask,
				     BITS_PER_LONG);

	for (i = 0; i < lq_sta->optimal_nentries; i++) {
		int rate_idx = lq_sta->optimal_rates[i].rate_idx;

		if ((lq_sta->pers.last_rssi >= lq_sta->optimal_rates[i].rssi) &&
		    (BIT(rate_idx) & lq_sta->optimal_rate_mask)) {
			rate->index = rate_idx;
			break;
		}
	}

	return rate;
}

/* Choose an initial legacy rate and antenna to use based on the RSSI
 * of last Rx
 */
static void rs_get_initial_rate(struct iwl_mvm *mvm,
				struct ieee80211_sta *sta,
				struct iwl_lq_sta *lq_sta,
				enum nl80211_band band,
				struct rs_rate *rate)
{
	struct iwl_mvm_sta *mvmsta = iwl_mvm_sta_from_mac80211(sta);
	int i, nentries;
	unsigned long active_rate;
	s8 best_rssi = S8_MIN;
	u8 best_ant = ANT_NONE;
	u8 valid_tx_ant = iwl_mvm_get_valid_tx_ant(mvm);
	const struct rs_init_rate_info *initial_rates;

	for (i = 0; i < ARRAY_SIZE(lq_sta->pers.chain_signal); i++) {
		if (!(lq_sta->pers.chains & BIT(i)))
			continue;

		if (lq_sta->pers.chain_signal[i] > best_rssi) {
			best_rssi = lq_sta->pers.chain_signal[i];
			best_ant = BIT(i);
		}
	}

	IWL_DEBUG_RATE(mvm, "Best ANT: %s Best RSSI: %d\n",
		       iwl_rs_pretty_ant(best_ant), best_rssi);

	if (best_ant != ANT_A && best_ant != ANT_B)
		rate->ant = first_antenna(valid_tx_ant);
	else
		rate->ant = best_ant;

	rate->sgi = false;
	rate->ldpc = false;
	rate->bw = RATE_MCS_CHAN_WIDTH_20;

	rate->index = find_first_bit(&lq_sta->active_legacy_rate,
				     BITS_PER_LONG);

	if (band == NL80211_BAND_5GHZ) {
		rate->type = LQ_LEGACY_A;
		initial_rates = rs_optimal_rates_5ghz_legacy;
		nentries = ARRAY_SIZE(rs_optimal_rates_5ghz_legacy);
	} else {
		rate->type = LQ_LEGACY_G;
		initial_rates = rs_optimal_rates_24ghz_legacy;
		nentries = ARRAY_SIZE(rs_optimal_rates_24ghz_legacy);
	}

	if (!IWL_MVM_RS_RSSI_BASED_INIT_RATE)
		goto out;

	/* Start from a higher rate if the corresponding debug capability
	 * is enabled. The rate is chosen according to AP capabilities.
	 * In case of VHT/HT when the rssi is low fallback to the case of
	 * legacy rates.
	 */
	if (sta->deflink.vht_cap.vht_supported &&
	    best_rssi > IWL_RS_LOW_RSSI_THRESHOLD) {
		/*
		 * In AP mode, when a new station associates, rs is initialized
		 * immediately upon association completion, before the phy
		 * context is updated with the association parameters, so the
		 * sta bandwidth might be wider than the phy context allows.
		 * To avoid this issue, always initialize rs with 20mhz
		 * bandwidth rate, and after authorization, when the phy context
		 * is already up-to-date, re-init rs with the correct bw.
		 */
		u32 bw = mvmsta->sta_state < IEEE80211_STA_AUTHORIZED ?
				RATE_MCS_CHAN_WIDTH_20 : rs_bw_from_sta_bw(sta);

		switch (bw) {
		case RATE_MCS_CHAN_WIDTH_40:
		case RATE_MCS_CHAN_WIDTH_80:
		case RATE_MCS_CHAN_WIDTH_160:
			initial_rates = rs_optimal_rates_vht;
			nentries = ARRAY_SIZE(rs_optimal_rates_vht);
			break;
		case RATE_MCS_CHAN_WIDTH_20:
			initial_rates = rs_optimal_rates_vht_20mhz;
			nentries = ARRAY_SIZE(rs_optimal_rates_vht_20mhz);
			break;
		default:
			IWL_ERR(mvm, "Invalid BW %d\n",
				sta->deflink.bandwidth);
			goto out;
		}

		active_rate = lq_sta->active_siso_rate;
		rate->type = LQ_VHT_SISO;
		rate->bw = bw;
	} else if (sta->deflink.ht_cap.ht_supported &&
		   best_rssi > IWL_RS_LOW_RSSI_THRESHOLD) {
		initial_rates = rs_optimal_rates_ht;
		nentries = ARRAY_SIZE(rs_optimal_rates_ht);
		active_rate = lq_sta->active_siso_rate;
		rate->type = LQ_HT_SISO;
	} else {
		active_rate = lq_sta->active_legacy_rate;
	}

	for (i = 0; i < nentries; i++) {
		int rate_idx = initial_rates[i].rate_idx;

		if ((best_rssi >= initial_rates[i].rssi) &&
		    (BIT(rate_idx) & active_rate)) {
			rate->index = rate_idx;
			break;
		}
	}

out:
	rs_dump_rate(mvm, rate, "INITIAL");
}

/* Save info about RSSI of last Rx */
void rs_update_last_rssi(struct iwl_mvm *mvm,
			 struct iwl_mvm_sta *mvmsta,
			 struct ieee80211_rx_status *rx_status)
{
	struct iwl_lq_sta *lq_sta = &mvmsta->deflink.lq_sta.rs_drv;
	int i;

	lq_sta->pers.chains = rx_status->chains;
	lq_sta->pers.chain_signal[0] = rx_status->chain_signal[0];
	lq_sta->pers.chain_signal[1] = rx_status->chain_signal[1];
	lq_sta->pers.last_rssi = S8_MIN;

	for (i = 0; i < ARRAY_SIZE(lq_sta->pers.chain_signal); i++) {
		if (!(lq_sta->pers.chains & BIT(i)))
			continue;

		if (lq_sta->pers.chain_signal[i] > lq_sta->pers.last_rssi)
			lq_sta->pers.last_rssi = lq_sta->pers.chain_signal[i];
	}
}

/*
 * rs_initialize_lq - Initialize a station's hardware rate table
 *
 * The uCode's station table contains a table of fallback rates
 * for automatic fallback during transmission.
 *
 * NOTE: This sets up a default set of values.  These will be replaced later
 *       if the driver's iwl-agn-rs rate scaling algorithm is used, instead of
 *       rc80211_simple.
 *
 * NOTE: Run REPLY_ADD_STA command to set up station table entry, before
 *       calling this function (which runs REPLY_TX_LINK_QUALITY_CMD,
 *       which requires station table entry to exist).
 */
static void rs_initialize_lq(struct iwl_mvm *mvm,
			     struct ieee80211_sta *sta,
			     struct iwl_lq_sta *lq_sta,
			     enum nl80211_band band)
{
	struct iwl_scale_tbl_info *tbl;
	struct rs_rate *rate;
	u8 active_tbl = 0;

	if (!sta || !lq_sta)
		return;

	if (!lq_sta->search_better_tbl)
		active_tbl = lq_sta->active_tbl;
	else
		active_tbl = rs_search_tbl(lq_sta->active_tbl);

	tbl = &(lq_sta->lq_info[active_tbl]);
	rate = &tbl->rate;

	rs_get_initial_rate(mvm, sta, lq_sta, band, rate);
	rs_init_optimal_rate(mvm, sta, lq_sta);

	WARN_ONCE(rate->ant != ANT_A && rate->ant != ANT_B,
		  "ant: 0x%x, chains 0x%x, fw tx ant: 0x%x, nvm tx ant: 0x%x\n",
		  rate->ant, lq_sta->pers.chains, mvm->fw->valid_tx_ant,
		  mvm->nvm_data ? mvm->nvm_data->valid_tx_ant : ANT_INVALID);

	tbl->column = rs_get_column_from_rate(rate);

	rs_set_expected_tpt_table(lq_sta, tbl);
	rs_fill_lq_cmd(mvm, sta, lq_sta, rate);
	/* TODO restore station should remember the lq cmd */
	iwl_mvm_send_lq_cmd(mvm, &lq_sta->lq);
}

static void rs_drv_get_rate(void *mvm_r, struct ieee80211_sta *sta,
			    void *mvm_sta,
			    struct ieee80211_tx_rate_control *txrc)
{
	struct iwl_op_mode *op_mode = mvm_r;
	struct iwl_mvm *mvm __maybe_unused = IWL_OP_MODE_GET_MVM(op_mode);
	struct sk_buff *skb = txrc->skb;
	struct ieee80211_tx_info *info = IEEE80211_SKB_CB(skb);
	struct iwl_lq_sta *lq_sta;
	struct rs_rate *optimal_rate;
	u32 last_ucode_rate;

	if (sta && !iwl_mvm_sta_from_mac80211(sta)->vif) {
		/* if vif isn't initialized mvm doesn't know about
		 * this station, so don't do anything with the it
		 */
		mvm_sta = NULL;
	}

	if (!mvm_sta)
		return;

	lq_sta = mvm_sta;

	spin_lock_bh(&lq_sta->pers.lock);
	iwl_mvm_hwrate_to_tx_rate(iwl_mvm_v3_rate_from_fw(
					cpu_to_le32(lq_sta->last_rate_n_flags),
					1),
				  info->band, &info->control.rates[0]);
	info->control.rates[0].count = 1;

	/* Report the optimal rate based on rssi and STA caps if we haven't
	 * converged yet (too little traffic) or exploring other modulations
	 */
	if (lq_sta->rs_state != RS_STATE_STAY_IN_COLUMN) {
		optimal_rate = rs_get_optimal_rate(mvm, lq_sta);
		last_ucode_rate = ucode_rate_from_rs_rate(mvm,
							  optimal_rate);
<<<<<<< HEAD
		iwl_mvm_hwrate_to_tx_rate_v1(last_ucode_rate, info->band,
					     &txrc->reported_rate);
=======
		last_ucode_rate =
			iwl_mvm_v3_rate_from_fw(cpu_to_le32(last_ucode_rate),
						1);
		iwl_mvm_hwrate_to_tx_rate(last_ucode_rate, info->band,
					  &txrc->reported_rate);
>>>>>>> 25bf10be
		txrc->reported_rate.count = 1;
	}
	spin_unlock_bh(&lq_sta->pers.lock);
}

static void *rs_drv_alloc_sta(void *mvm_rate, struct ieee80211_sta *sta,
			      gfp_t gfp)
{
	struct iwl_mvm_sta *mvmsta = iwl_mvm_sta_from_mac80211(sta);
	struct iwl_op_mode *op_mode = (struct iwl_op_mode *)mvm_rate;
	struct iwl_mvm *mvm  = IWL_OP_MODE_GET_MVM(op_mode);
	struct iwl_lq_sta *lq_sta = &mvmsta->deflink.lq_sta.rs_drv;

	IWL_DEBUG_RATE(mvm, "create station rate scale window\n");

	lq_sta->pers.drv = mvm;
#ifdef CONFIG_MAC80211_DEBUGFS
	lq_sta->pers.dbg_fixed_rate = 0;
	lq_sta->pers.dbg_fixed_txp_reduction = TPC_INVALID;
	lq_sta->pers.ss_force = RS_SS_FORCE_NONE;
#endif
	lq_sta->pers.chains = 0;
	memset(lq_sta->pers.chain_signal, 0, sizeof(lq_sta->pers.chain_signal));
	lq_sta->pers.last_rssi = S8_MIN;

	return lq_sta;
}

static int rs_vht_highest_rx_mcs_index(struct ieee80211_sta_vht_cap *vht_cap,
				       int nss)
{
	u16 rx_mcs = le16_to_cpu(vht_cap->vht_mcs.rx_mcs_map) &
		(0x3 << (2 * (nss - 1)));
	rx_mcs >>= (2 * (nss - 1));

	if (rx_mcs == IEEE80211_VHT_MCS_SUPPORT_0_7)
		return IWL_RATE_MCS_7_INDEX;
	else if (rx_mcs == IEEE80211_VHT_MCS_SUPPORT_0_8)
		return IWL_RATE_MCS_8_INDEX;
	else if (rx_mcs == IEEE80211_VHT_MCS_SUPPORT_0_9)
		return IWL_RATE_MCS_9_INDEX;

	WARN_ON_ONCE(rx_mcs != IEEE80211_VHT_MCS_NOT_SUPPORTED);
	return -1;
}

static void rs_vht_set_enabled_rates(struct ieee80211_sta *sta,
				     struct ieee80211_sta_vht_cap *vht_cap,
				     struct iwl_lq_sta *lq_sta)
{
	int i;
	int highest_mcs = rs_vht_highest_rx_mcs_index(vht_cap, 1);

	if (highest_mcs >= IWL_RATE_MCS_0_INDEX) {
		for (i = IWL_RATE_MCS_0_INDEX; i <= highest_mcs; i++) {
			if (i == IWL_RATE_9M_INDEX)
				continue;

			/* VHT MCS9 isn't valid for 20Mhz for NSS=1,2 */
			if (i == IWL_RATE_MCS_9_INDEX &&
			    sta->deflink.bandwidth == IEEE80211_STA_RX_BW_20)
				continue;

			lq_sta->active_siso_rate |= BIT(i);
		}
	}

	if (sta->deflink.rx_nss < 2)
		return;

	highest_mcs = rs_vht_highest_rx_mcs_index(vht_cap, 2);
	if (highest_mcs >= IWL_RATE_MCS_0_INDEX) {
		for (i = IWL_RATE_MCS_0_INDEX; i <= highest_mcs; i++) {
			if (i == IWL_RATE_9M_INDEX)
				continue;

			/* VHT MCS9 isn't valid for 20Mhz for NSS=1,2 */
			if (i == IWL_RATE_MCS_9_INDEX &&
			    sta->deflink.bandwidth == IEEE80211_STA_RX_BW_20)
				continue;

			lq_sta->active_mimo2_rate |= BIT(i);
		}
	}
}

static void rs_ht_init(struct iwl_mvm *mvm,
		       struct ieee80211_sta *sta,
		       struct iwl_lq_sta *lq_sta,
		       struct ieee80211_sta_ht_cap *ht_cap)
{
	/* active_siso_rate mask includes 9 MBits (bit 5),
	 * and CCK (bits 0-3), supp_rates[] does not;
	 * shift to convert format, force 9 MBits off.
	 */
	lq_sta->active_siso_rate = ht_cap->mcs.rx_mask[0] << 1;
	lq_sta->active_siso_rate |= ht_cap->mcs.rx_mask[0] & 0x1;
	lq_sta->active_siso_rate &= ~((u16)0x2);
	lq_sta->active_siso_rate <<= IWL_FIRST_OFDM_RATE;

	lq_sta->active_mimo2_rate = ht_cap->mcs.rx_mask[1] << 1;
	lq_sta->active_mimo2_rate |= ht_cap->mcs.rx_mask[1] & 0x1;
	lq_sta->active_mimo2_rate &= ~((u16)0x2);
	lq_sta->active_mimo2_rate <<= IWL_FIRST_OFDM_RATE;

	if (mvm->cfg->ht_params.ldpc &&
	    (ht_cap->cap & IEEE80211_HT_CAP_LDPC_CODING))
		lq_sta->ldpc = true;

	if (mvm->cfg->ht_params.stbc &&
	    (num_of_ant(iwl_mvm_get_valid_tx_ant(mvm)) > 1) &&
	    (ht_cap->cap & IEEE80211_HT_CAP_RX_STBC))
		lq_sta->stbc_capable = true;

	lq_sta->is_vht = false;
}

static void rs_vht_init(struct iwl_mvm *mvm,
			struct ieee80211_sta *sta,
			struct iwl_lq_sta *lq_sta,
			struct ieee80211_sta_vht_cap *vht_cap)
{
	rs_vht_set_enabled_rates(sta, vht_cap, lq_sta);

	if (mvm->cfg->ht_params.ldpc &&
	    (vht_cap->cap & IEEE80211_VHT_CAP_RXLDPC))
		lq_sta->ldpc = true;

	if (mvm->cfg->ht_params.stbc &&
	    (num_of_ant(iwl_mvm_get_valid_tx_ant(mvm)) > 1) &&
	    (vht_cap->cap & IEEE80211_VHT_CAP_RXSTBC_MASK))
		lq_sta->stbc_capable = true;

	if (fw_has_capa(&mvm->fw->ucode_capa, IWL_UCODE_TLV_CAPA_BEAMFORMER) &&
	    (num_of_ant(iwl_mvm_get_valid_tx_ant(mvm)) > 1) &&
	    (vht_cap->cap & IEEE80211_VHT_CAP_SU_BEAMFORMEE_CAPABLE))
		lq_sta->bfer_capable = true;

	lq_sta->is_vht = true;
}

#ifdef CONFIG_IWLWIFI_DEBUGFS
void iwl_mvm_reset_frame_stats(struct iwl_mvm *mvm)
{
	spin_lock_bh(&mvm->drv_stats_lock);
	memset(&mvm->drv_rx_stats, 0, sizeof(mvm->drv_rx_stats));
	spin_unlock_bh(&mvm->drv_stats_lock);
}

void iwl_mvm_update_frame_stats(struct iwl_mvm *mvm, u32 rate, bool agg)
{
	u8 nss = 0;

	spin_lock(&mvm->drv_stats_lock);

	if (agg)
		mvm->drv_rx_stats.agg_frames++;

	mvm->drv_rx_stats.success_frames++;

	switch (rate & RATE_MCS_CHAN_WIDTH_MSK_V1) {
	case RATE_MCS_CHAN_WIDTH_20:
		mvm->drv_rx_stats.bw_20_frames++;
		break;
	case RATE_MCS_CHAN_WIDTH_40:
		mvm->drv_rx_stats.bw_40_frames++;
		break;
	case RATE_MCS_CHAN_WIDTH_80:
		mvm->drv_rx_stats.bw_80_frames++;
		break;
	case RATE_MCS_CHAN_WIDTH_160:
		mvm->drv_rx_stats.bw_160_frames++;
		break;
	default:
		WARN_ONCE(1, "bad BW. rate 0x%x", rate);
	}

	if (rate & RATE_MCS_HT_MSK_V1) {
		mvm->drv_rx_stats.ht_frames++;
		nss = FIELD_GET(RATE_HT_MCS_MIMO2_MSK, rate) + 1;
	} else if (rate & RATE_MCS_VHT_MSK_V1) {
		mvm->drv_rx_stats.vht_frames++;
		nss = FIELD_GET(RATE_VHT_MCS_NSS_MSK, rate) + 1;
	} else {
		mvm->drv_rx_stats.legacy_frames++;
	}

	if (nss == 1)
		mvm->drv_rx_stats.siso_frames++;
	else if (nss == 2)
		mvm->drv_rx_stats.mimo2_frames++;

	if (rate & RATE_MCS_SGI_MSK_V1)
		mvm->drv_rx_stats.sgi_frames++;
	else
		mvm->drv_rx_stats.ngi_frames++;

	mvm->drv_rx_stats.last_rates[mvm->drv_rx_stats.last_frame_idx] = rate;
	mvm->drv_rx_stats.last_frame_idx =
		(mvm->drv_rx_stats.last_frame_idx + 1) %
			ARRAY_SIZE(mvm->drv_rx_stats.last_rates);

	spin_unlock(&mvm->drv_stats_lock);
}
#endif

/*
 * Called after adding a new station to initialize rate scaling
 */
static void rs_drv_rate_init(struct iwl_mvm *mvm, struct ieee80211_sta *sta,
			     enum nl80211_band band)
{
	int i, j;
	struct ieee80211_hw *hw = mvm->hw;
	struct ieee80211_sta_ht_cap *ht_cap = &sta->deflink.ht_cap;
	struct ieee80211_sta_vht_cap *vht_cap = &sta->deflink.vht_cap;
	struct iwl_mvm_sta *mvmsta = iwl_mvm_sta_from_mac80211(sta);
	struct iwl_lq_sta *lq_sta = &mvmsta->deflink.lq_sta.rs_drv;
	struct ieee80211_supported_band *sband;
	unsigned long supp; /* must be unsigned long for for_each_set_bit */

	lockdep_assert_held(&mvmsta->deflink.lq_sta.rs_drv.pers.lock);

	/* clear all non-persistent lq data */
	memset(lq_sta, 0, offsetof(typeof(*lq_sta), pers));

	sband = hw->wiphy->bands[band];

	lq_sta->lq.sta_id = mvmsta->deflink.sta_id;
	mvmsta->amsdu_enabled = 0;
	mvmsta->max_amsdu_len = sta->cur->max_amsdu_len;

	for (j = 0; j < LQ_SIZE; j++)
		rs_rate_scale_clear_tbl_windows(mvm, &lq_sta->lq_info[j]);

	lq_sta->flush_timer = 0;
	lq_sta->last_tx = jiffies;

	IWL_DEBUG_RATE(mvm,
		       "LQ: *** rate scale station global init for station %d ***\n",
		       mvmsta->deflink.sta_id);
	/* TODO: what is a good starting rate for STA? About middle? Maybe not
	 * the lowest or the highest rate.. Could consider using RSSI from
	 * previous packets? Need to have IEEE 802.1X auth succeed immediately
	 * after assoc.. */

	lq_sta->missed_rate_counter = IWL_MVM_RS_MISSED_RATE_MAX;
	lq_sta->band = sband->band;
	/*
	 * active legacy rates as per supported rates bitmap
	 */
	supp = sta->deflink.supp_rates[sband->band];
	lq_sta->active_legacy_rate = 0;
	for_each_set_bit(i, &supp, BITS_PER_LONG)
		lq_sta->active_legacy_rate |= BIT(sband->bitrates[i].hw_value);

	/* TODO: should probably account for rx_highest for both HT/VHT */
	if (!vht_cap || !vht_cap->vht_supported)
		rs_ht_init(mvm, sta, lq_sta, ht_cap);
	else
		rs_vht_init(mvm, sta, lq_sta, vht_cap);

	lq_sta->max_legacy_rate_idx =
		rs_get_max_rate_from_mask(lq_sta->active_legacy_rate);
	lq_sta->max_siso_rate_idx =
		rs_get_max_rate_from_mask(lq_sta->active_siso_rate);
	lq_sta->max_mimo2_rate_idx =
		rs_get_max_rate_from_mask(lq_sta->active_mimo2_rate);

	IWL_DEBUG_RATE(mvm,
		       "LEGACY=%lX SISO=%lX MIMO2=%lX VHT=%d LDPC=%d STBC=%d BFER=%d\n",
		       lq_sta->active_legacy_rate,
		       lq_sta->active_siso_rate,
		       lq_sta->active_mimo2_rate,
		       lq_sta->is_vht, lq_sta->ldpc, lq_sta->stbc_capable,
		       lq_sta->bfer_capable);
	IWL_DEBUG_RATE(mvm, "MAX RATE: LEGACY=%d SISO=%d MIMO2=%d\n",
		       lq_sta->max_legacy_rate_idx,
		       lq_sta->max_siso_rate_idx,
		       lq_sta->max_mimo2_rate_idx);

	/* These values will be overridden later */
	lq_sta->lq.single_stream_ant_msk =
		iwl_mvm_bt_coex_get_single_ant_msk(mvm, iwl_mvm_get_valid_tx_ant(mvm));
	lq_sta->lq.dual_stream_ant_msk = ANT_AB;

	/* as default allow aggregation for all tids */
	lq_sta->tx_agg_tid_en = IWL_AGG_ALL_TID;
	lq_sta->is_agg = 0;
#ifdef CONFIG_IWLWIFI_DEBUGFS
	iwl_mvm_reset_frame_stats(mvm);
#endif
	rs_initialize_lq(mvm, sta, lq_sta, band);
}

static void rs_drv_rate_update(void *mvm_r,
			       struct ieee80211_supported_band *sband,
			       struct cfg80211_chan_def *chandef,
			       struct ieee80211_sta *sta,
			       void *priv_sta, u32 changed)
{
	struct iwl_op_mode *op_mode = mvm_r;
	struct iwl_mvm_sta *mvmsta = iwl_mvm_sta_from_mac80211(sta);
	struct iwl_mvm *mvm __maybe_unused = IWL_OP_MODE_GET_MVM(op_mode);
	u8 tid;

	if (!mvmsta->vif)
		return;

	/* Stop any ongoing aggregations as rs starts off assuming no agg */
	for (tid = 0; tid < IWL_MAX_TID_COUNT; tid++)
		ieee80211_stop_tx_ba_session(sta, tid);

	iwl_mvm_rs_rate_init(mvm, mvmsta->vif, sta,
			     &mvmsta->vif->bss_conf, &sta->deflink,
			     sband->band);
}

static void __iwl_mvm_rs_tx_status(struct iwl_mvm *mvm,
				   struct ieee80211_sta *sta,
				   int tid, struct ieee80211_tx_info *info,
				   bool ndp)
{
	int legacy_success;
	int retries;
	int i;
	struct iwl_lq_cmd *table;
	u32 lq_hwrate;
	struct rs_rate lq_rate, tx_resp_rate;
	struct iwl_scale_tbl_info *curr_tbl, *other_tbl, *tmp_tbl;
	u32 tlc_info = (uintptr_t)info->status.status_driver_data[0];
	u8 reduced_txp = tlc_info & RS_DRV_DATA_TXP_MSK;
	u8 lq_color = RS_DRV_DATA_LQ_COLOR_GET(tlc_info);
	u32 tx_resp_hwrate = (uintptr_t)info->status.status_driver_data[1];
	struct iwl_mvm_sta *mvmsta = iwl_mvm_sta_from_mac80211(sta);
	struct iwl_lq_sta *lq_sta = &mvmsta->deflink.lq_sta.rs_drv;

	if (!lq_sta->pers.drv) {
		IWL_DEBUG_RATE(mvm, "Rate scaling not initialized yet.\n");
		return;
	}

	/* This packet was aggregated but doesn't carry status info */
	if ((info->flags & IEEE80211_TX_CTL_AMPDU) &&
	    !(info->flags & IEEE80211_TX_STAT_AMPDU))
		return;

	if (rs_rate_from_ucode_rate(tx_resp_hwrate, info->band,
				    &tx_resp_rate)) {
		WARN_ON_ONCE(1);
		return;
	}

#ifdef CONFIG_MAC80211_DEBUGFS
	/* Disable last tx check if we are debugging with fixed rate but
	 * update tx stats
	 */
	if (lq_sta->pers.dbg_fixed_rate) {
		int index = tx_resp_rate.index;
		enum rs_column column;
		int attempts, success;

		column = rs_get_column_from_rate(&tx_resp_rate);
		if (WARN_ONCE(column == RS_COLUMN_INVALID,
			      "Can't map rate 0x%x to column",
			      tx_resp_hwrate))
			return;

		if (info->flags & IEEE80211_TX_STAT_AMPDU) {
			attempts = info->status.ampdu_len;
			success = info->status.ampdu_ack_len;
		} else {
			attempts = info->status.rates[0].count;
			success = !!(info->flags & IEEE80211_TX_STAT_ACK);
		}

		lq_sta->pers.tx_stats[column][index].total += attempts;
		lq_sta->pers.tx_stats[column][index].success += success;

		IWL_DEBUG_RATE(mvm, "Fixed rate 0x%x success %d attempts %d\n",
			       tx_resp_hwrate, success, attempts);
		return;
	}
#endif

	if (time_after(jiffies,
		       (unsigned long)(lq_sta->last_tx +
				       (IWL_MVM_RS_IDLE_TIMEOUT * HZ)))) {
		IWL_DEBUG_RATE(mvm, "Tx idle for too long. reinit rs\n");
		/* reach here only in case of driver RS, call directly
		 * the unlocked version
		 */
		rs_drv_rate_init(mvm, sta, info->band);
		return;
	}
	lq_sta->last_tx = jiffies;

	/* Ignore this Tx frame response if its initial rate doesn't match
	 * that of latest Link Quality command.  There may be stragglers
	 * from a previous Link Quality command, but we're no longer interested
	 * in those; they're either from the "active" mode while we're trying
	 * to check "search" mode, or a prior "search" mode after we've moved
	 * to a new "search" mode (which might become the new "active" mode).
	 */
	table = &lq_sta->lq;
	lq_hwrate = le32_to_cpu(table->rs_table[0]);
	if (rs_rate_from_ucode_rate(lq_hwrate, info->band, &lq_rate)) {
		WARN_ON_ONCE(1);
		return;
	}

	/* Here we actually compare this rate to the latest LQ command */
	if (lq_color != LQ_FLAG_COLOR_GET(table->flags)) {
		IWL_DEBUG_RATE(mvm,
			       "tx resp color 0x%x does not match 0x%x\n",
			       lq_color, LQ_FLAG_COLOR_GET(table->flags));

		/* Since rates mis-match, the last LQ command may have failed.
		 * After IWL_MISSED_RATE_MAX mis-matches, resync the uCode with
		 * ... driver.
		 */
		lq_sta->missed_rate_counter++;
		if (lq_sta->missed_rate_counter > IWL_MVM_RS_MISSED_RATE_MAX) {
			lq_sta->missed_rate_counter = 0;
			IWL_DEBUG_RATE(mvm,
				       "Too many rates mismatch. Send sync LQ. rs_state %d\n",
				       lq_sta->rs_state);
			iwl_mvm_send_lq_cmd(mvm, &lq_sta->lq);
		}
		/* Regardless, ignore this status info for outdated rate */
		return;
	}

	/* Rate did match, so reset the missed_rate_counter */
	lq_sta->missed_rate_counter = 0;

	if (!lq_sta->search_better_tbl) {
		curr_tbl = &lq_sta->lq_info[lq_sta->active_tbl];
		other_tbl = &lq_sta->lq_info[rs_search_tbl(lq_sta->active_tbl)];
	} else {
		curr_tbl = &lq_sta->lq_info[rs_search_tbl(lq_sta->active_tbl)];
		other_tbl = &lq_sta->lq_info[lq_sta->active_tbl];
	}

	if (WARN_ON_ONCE(!rs_rate_column_match(&lq_rate, &curr_tbl->rate))) {
		IWL_DEBUG_RATE(mvm,
			       "Neither active nor search matches tx rate\n");
		tmp_tbl = &lq_sta->lq_info[lq_sta->active_tbl];
		rs_dump_rate(mvm, &tmp_tbl->rate, "ACTIVE");
		tmp_tbl = &lq_sta->lq_info[rs_search_tbl(lq_sta->active_tbl)];
		rs_dump_rate(mvm, &tmp_tbl->rate, "SEARCH");
		rs_dump_rate(mvm, &lq_rate, "ACTUAL");

		/* no matching table found, let's by-pass the data collection
		 * and continue to perform rate scale to find the rate table
		 */
		rs_stay_in_table(lq_sta, true);
		goto done;
	}

	/* Updating the frame history depends on whether packets were
	 * aggregated.
	 *
	 * For aggregation, all packets were transmitted at the same rate, the
	 * first index into rate scale table.
	 */
	if (info->flags & IEEE80211_TX_STAT_AMPDU) {
		rs_collect_tpc_data(mvm, lq_sta, curr_tbl, tx_resp_rate.index,
				    info->status.ampdu_len,
				    info->status.ampdu_ack_len,
				    reduced_txp);

		/* ampdu_ack_len = 0 marks no BA was received. For TLC, treat
		 * it as a single frame loss as we don't want the success ratio
		 * to dip too quickly because a BA wasn't received.
		 * For TPC, there's no need for this optimisation since we want
		 * to recover very quickly from a bad power reduction and,
		 * therefore we'd like the success ratio to get an immediate hit
		 * when failing to get a BA, so we'd switch back to a lower or
		 * zero power reduction. When FW transmits agg with a rate
		 * different from the initial rate, it will not use reduced txp
		 * and will send BA notification twice (one empty with reduced
		 * txp equal to the value from LQ and one with reduced txp 0).
		 * We need to update counters for each txp level accordingly.
		 */
		if (info->status.ampdu_ack_len == 0)
			info->status.ampdu_len = 1;

		rs_collect_tlc_data(mvm, mvmsta, tid, curr_tbl,
				    tx_resp_rate.index,
				    info->status.ampdu_len,
				    info->status.ampdu_ack_len);

		/* Update success/fail counts if not searching for new mode */
		if (lq_sta->rs_state == RS_STATE_STAY_IN_COLUMN) {
			lq_sta->total_success += info->status.ampdu_ack_len;
			lq_sta->total_failed += (info->status.ampdu_len -
					info->status.ampdu_ack_len);
		}
	} else {
		/* For legacy, update frame history with for each Tx retry. */
		retries = info->status.rates[0].count - 1;
		/* HW doesn't send more than 15 retries */
		retries = min(retries, 15);

		/* The last transmission may have been successful */
		legacy_success = !!(info->flags & IEEE80211_TX_STAT_ACK);
		/* Collect data for each rate used during failed TX attempts */
		for (i = 0; i <= retries; ++i) {
			lq_hwrate = le32_to_cpu(table->rs_table[i]);
			if (rs_rate_from_ucode_rate(lq_hwrate, info->band,
						    &lq_rate)) {
				WARN_ON_ONCE(1);
				return;
			}

			/* Only collect stats if retried rate is in the same RS
			 * table as active/search.
			 */
			if (rs_rate_column_match(&lq_rate, &curr_tbl->rate))
				tmp_tbl = curr_tbl;
			else if (rs_rate_column_match(&lq_rate,
						      &other_tbl->rate))
				tmp_tbl = other_tbl;
			else
				continue;

			rs_collect_tpc_data(mvm, lq_sta, tmp_tbl,
					    tx_resp_rate.index, 1,
					    i < retries ? 0 : legacy_success,
					    reduced_txp);
			rs_collect_tlc_data(mvm, mvmsta, tid, tmp_tbl,
					    tx_resp_rate.index, 1,
					    i < retries ? 0 : legacy_success);
		}

		/* Update success/fail counts if not searching for new mode */
		if (lq_sta->rs_state == RS_STATE_STAY_IN_COLUMN) {
			lq_sta->total_success += legacy_success;
			lq_sta->total_failed += retries + (1 - legacy_success);
		}
	}
	/* The last TX rate is cached in lq_sta; it's set in if/else above */
	lq_sta->last_rate_n_flags = lq_hwrate;
	IWL_DEBUG_RATE(mvm, "reduced txpower: %d\n", reduced_txp);
done:
	/* See if there's a better rate or modulation mode to try. */
	if (sta->deflink.supp_rates[info->band])
		rs_rate_scale_perform(mvm, sta, lq_sta, tid, ndp);
}

void iwl_mvm_rs_tx_status(struct iwl_mvm *mvm, struct ieee80211_sta *sta,
			  int tid, struct ieee80211_tx_info *info, bool ndp)
{
	struct iwl_mvm_sta *mvmsta = iwl_mvm_sta_from_mac80211(sta);

	/* If it's locked we are in middle of init flow
	 * just wait for next tx status to update the lq_sta data
	 */
	if (!spin_trylock_bh(&mvmsta->deflink.lq_sta.rs_drv.pers.lock))
		return;

	__iwl_mvm_rs_tx_status(mvm, sta, tid, info, ndp);
	spin_unlock_bh(&mvmsta->deflink.lq_sta.rs_drv.pers.lock);
}

#ifdef CONFIG_MAC80211_DEBUGFS
static void rs_build_rates_table_from_fixed(struct iwl_mvm *mvm,
					    struct iwl_lq_cmd *lq_cmd,
					    enum nl80211_band band,
					    u32 ucode_rate)
{
	struct rs_rate rate;
	int i;
	int num_rates = ARRAY_SIZE(lq_cmd->rs_table);
	__le32 ucode_rate_le32 = cpu_to_le32(ucode_rate);
	u8 ant = (ucode_rate & RATE_MCS_ANT_AB_MSK) >> RATE_MCS_ANT_POS;

	for (i = 0; i < num_rates; i++)
		lq_cmd->rs_table[i] = ucode_rate_le32;

	if (rs_rate_from_ucode_rate(ucode_rate, band, &rate)) {
		WARN_ON_ONCE(1);
		return;
	}

	if (is_mimo(&rate))
		lq_cmd->mimo_delim = num_rates - 1;
	else
		lq_cmd->mimo_delim = 0;

	lq_cmd->reduced_tpc = 0;

	if (num_of_ant(ant) == 1)
		lq_cmd->single_stream_ant_msk = ant;

	if (!mvm->trans->mac_cfg->gen2)
		lq_cmd->agg_frame_cnt_limit = LINK_QUAL_AGG_FRAME_LIMIT_DEF;
	else
		lq_cmd->agg_frame_cnt_limit =
			LINK_QUAL_AGG_FRAME_LIMIT_GEN2_DEF;
}
#endif /* CONFIG_MAC80211_DEBUGFS */

static void rs_fill_rates_for_column(struct iwl_mvm *mvm,
				     struct iwl_lq_sta *lq_sta,
				     struct rs_rate *rate,
				     __le32 *rs_table, int *rs_table_index,
				     int num_rates, int num_retries,
				     u8 valid_tx_ant, bool toggle_ant)
{
	int i, j;
	__le32 ucode_rate;
	bool bottom_reached = false;
	int prev_rate_idx = rate->index;
	int end = LINK_QUAL_MAX_RETRY_NUM;
	int index = *rs_table_index;

	for (i = 0; i < num_rates && index < end; i++) {
		for (j = 0; j < num_retries && index < end; j++, index++) {
			ucode_rate = cpu_to_le32(ucode_rate_from_rs_rate(mvm,
									 rate));
			rs_table[index] = ucode_rate;
			if (toggle_ant)
				rs_toggle_antenna(valid_tx_ant, rate);
		}

		prev_rate_idx = rate->index;
		bottom_reached = rs_get_lower_rate_in_column(lq_sta, rate);
		if (bottom_reached && !is_legacy(rate))
			break;
	}

	if (!bottom_reached && !is_legacy(rate))
		rate->index = prev_rate_idx;

	*rs_table_index = index;
}

/* Building the rate table is non trivial. When we're in MIMO2/VHT/80Mhz/SGI
 * column the rate table should look like this:
 *
 * rate[0] 0x400F019 VHT | ANT: AB BW: 80Mhz MCS: 9 NSS: 2 SGI
 * rate[1] 0x400F019 VHT | ANT: AB BW: 80Mhz MCS: 9 NSS: 2 SGI
 * rate[2] 0x400F018 VHT | ANT: AB BW: 80Mhz MCS: 8 NSS: 2 SGI
 * rate[3] 0x400F018 VHT | ANT: AB BW: 80Mhz MCS: 8 NSS: 2 SGI
 * rate[4] 0x400F017 VHT | ANT: AB BW: 80Mhz MCS: 7 NSS: 2 SGI
 * rate[5] 0x400F017 VHT | ANT: AB BW: 80Mhz MCS: 7 NSS: 2 SGI
 * rate[6] 0x4005007 VHT | ANT: A BW: 80Mhz MCS: 7 NSS: 1 NGI
 * rate[7] 0x4009006 VHT | ANT: B BW: 80Mhz MCS: 6 NSS: 1 NGI
 * rate[8] 0x4005005 VHT | ANT: A BW: 80Mhz MCS: 5 NSS: 1 NGI
 * rate[9] 0x800B Legacy | ANT: B Rate: 36 Mbps
 * rate[10] 0x4009 Legacy | ANT: A Rate: 24 Mbps
 * rate[11] 0x8007 Legacy | ANT: B Rate: 18 Mbps
 * rate[12] 0x4005 Legacy | ANT: A Rate: 12 Mbps
 * rate[13] 0x800F Legacy | ANT: B Rate: 9 Mbps
 * rate[14] 0x400D Legacy | ANT: A Rate: 6 Mbps
 * rate[15] 0x800D Legacy | ANT: B Rate: 6 Mbps
 */
static void rs_build_rates_table(struct iwl_mvm *mvm,
				 struct ieee80211_sta *sta,
				 struct iwl_lq_sta *lq_sta,
				 const struct rs_rate *initial_rate)
{
	struct rs_rate rate;
	int num_rates, num_retries, index = 0;
	u8 valid_tx_ant = 0;
	struct iwl_lq_cmd *lq_cmd = &lq_sta->lq;
	bool toggle_ant = false;
	u32 color;

	memcpy(&rate, initial_rate, sizeof(rate));

	valid_tx_ant = iwl_mvm_get_valid_tx_ant(mvm);

	/* TODO: remove old API when min FW API hits 14 */
	if (!fw_has_api(&mvm->fw->ucode_capa, IWL_UCODE_TLV_API_LQ_SS_PARAMS) &&
	    rs_stbc_allow(mvm, sta, lq_sta))
		rate.stbc = true;

	if (is_siso(&rate)) {
		num_rates = IWL_MVM_RS_INITIAL_SISO_NUM_RATES;
		num_retries = IWL_MVM_RS_HT_VHT_RETRIES_PER_RATE;
	} else if (is_mimo(&rate)) {
		num_rates = IWL_MVM_RS_INITIAL_MIMO_NUM_RATES;
		num_retries = IWL_MVM_RS_HT_VHT_RETRIES_PER_RATE;
	} else {
		num_rates = IWL_MVM_RS_INITIAL_LEGACY_NUM_RATES;
		num_retries = IWL_MVM_RS_INITIAL_LEGACY_RETRIES;
		toggle_ant = true;
	}

	rs_fill_rates_for_column(mvm, lq_sta, &rate, lq_cmd->rs_table, &index,
				 num_rates, num_retries, valid_tx_ant,
				 toggle_ant);

	rs_get_lower_rate_down_column(lq_sta, &rate);

	if (is_siso(&rate)) {
		num_rates = IWL_MVM_RS_SECONDARY_SISO_NUM_RATES;
		num_retries = IWL_MVM_RS_SECONDARY_SISO_RETRIES;
		lq_cmd->mimo_delim = index;
	} else if (is_legacy(&rate)) {
		num_rates = IWL_MVM_RS_SECONDARY_LEGACY_NUM_RATES;
		num_retries = IWL_MVM_RS_SECONDARY_LEGACY_RETRIES;
	} else {
		WARN_ON_ONCE(1);
	}

	toggle_ant = true;

	rs_fill_rates_for_column(mvm, lq_sta, &rate, lq_cmd->rs_table, &index,
				 num_rates, num_retries, valid_tx_ant,
				 toggle_ant);

	rs_get_lower_rate_down_column(lq_sta, &rate);

	num_rates = IWL_MVM_RS_SECONDARY_LEGACY_NUM_RATES;
	num_retries = IWL_MVM_RS_SECONDARY_LEGACY_RETRIES;

	rs_fill_rates_for_column(mvm, lq_sta, &rate, lq_cmd->rs_table, &index,
				 num_rates, num_retries, valid_tx_ant,
				 toggle_ant);

	/* update the color of the LQ command (as a counter at bits 1-3) */
	color = LQ_FLAGS_COLOR_INC(LQ_FLAG_COLOR_GET(lq_cmd->flags));
	lq_cmd->flags = LQ_FLAG_COLOR_SET(lq_cmd->flags, color);
}

struct rs_bfer_active_iter_data {
	struct ieee80211_sta *exclude_sta;
	struct iwl_mvm_sta *bfer_mvmsta;
};

static void rs_bfer_active_iter(void *_data,
				struct ieee80211_sta *sta)
{
	struct rs_bfer_active_iter_data *data = _data;
	struct iwl_mvm_sta *mvmsta = iwl_mvm_sta_from_mac80211(sta);
	struct iwl_lq_cmd *lq_cmd = &mvmsta->deflink.lq_sta.rs_drv.lq;
	u32 ss_params = le32_to_cpu(lq_cmd->ss_params);

	if (sta == data->exclude_sta)
		return;

	/* The current sta has BFER allowed */
	if (ss_params & LQ_SS_BFER_ALLOWED) {
		WARN_ON_ONCE(data->bfer_mvmsta != NULL);

		data->bfer_mvmsta = mvmsta;
	}
}

static int rs_bfer_priority(struct iwl_mvm_sta *sta)
{
	int prio = -1;
	enum nl80211_iftype viftype = ieee80211_vif_type_p2p(sta->vif);

	switch (viftype) {
	case NL80211_IFTYPE_AP:
	case NL80211_IFTYPE_P2P_GO:
		prio = 3;
		break;
	case NL80211_IFTYPE_P2P_CLIENT:
		prio = 2;
		break;
	case NL80211_IFTYPE_STATION:
		prio = 1;
		break;
	default:
		WARN_ONCE(true, "viftype %d sta_id %d", viftype,
			  sta->deflink.sta_id);
		prio = -1;
	}

	return prio;
}

/* Returns >0 if sta1 has a higher BFER priority compared to sta2 */
static int rs_bfer_priority_cmp(struct iwl_mvm_sta *sta1,
				struct iwl_mvm_sta *sta2)
{
	int prio1 = rs_bfer_priority(sta1);
	int prio2 = rs_bfer_priority(sta2);

	if (prio1 > prio2)
		return 1;
	if (prio1 < prio2)
		return -1;
	return 0;
}

static void rs_set_lq_ss_params(struct iwl_mvm *mvm,
				struct ieee80211_sta *sta,
				struct iwl_lq_sta *lq_sta,
				const struct rs_rate *initial_rate)
{
	struct iwl_lq_cmd *lq_cmd = &lq_sta->lq;
	struct iwl_mvm_sta *mvmsta = iwl_mvm_sta_from_mac80211(sta);
	struct rs_bfer_active_iter_data data = {
		.exclude_sta = sta,
		.bfer_mvmsta = NULL,
	};
	struct iwl_mvm_sta *bfer_mvmsta = NULL;
	u32 ss_params = LQ_SS_PARAMS_VALID;

	if (!iwl_mvm_bt_coex_is_mimo_allowed(mvm, sta))
		goto out;

#ifdef CONFIG_MAC80211_DEBUGFS
	/* Check if forcing the decision is configured.
	 * Note that SISO is forced by not allowing STBC or BFER
	 */
	if (lq_sta->pers.ss_force == RS_SS_FORCE_STBC)
		ss_params |= (LQ_SS_STBC_1SS_ALLOWED | LQ_SS_FORCE);
	else if (lq_sta->pers.ss_force == RS_SS_FORCE_BFER)
		ss_params |= (LQ_SS_BFER_ALLOWED | LQ_SS_FORCE);

	if (lq_sta->pers.ss_force != RS_SS_FORCE_NONE) {
		IWL_DEBUG_RATE(mvm, "Forcing single stream Tx decision %d\n",
			       lq_sta->pers.ss_force);
		goto out;
	}
#endif

	if (lq_sta->stbc_capable)
		ss_params |= LQ_SS_STBC_1SS_ALLOWED;

	if (!lq_sta->bfer_capable)
		goto out;

	ieee80211_iterate_stations_atomic(mvm->hw,
					  rs_bfer_active_iter,
					  &data);
	bfer_mvmsta = data.bfer_mvmsta;

	/* This code is safe as it doesn't run concurrently for different
	 * stations. This is guaranteed by the fact that calls to
	 * ieee80211_tx_status wouldn't run concurrently for a single HW.
	 */
	if (!bfer_mvmsta) {
		IWL_DEBUG_RATE(mvm, "No sta with BFER allowed found. Allow\n");

		ss_params |= LQ_SS_BFER_ALLOWED;
		goto out;
	}

	IWL_DEBUG_RATE(mvm, "Found existing sta %d with BFER activated\n",
		       bfer_mvmsta->deflink.sta_id);

	/* Disallow BFER on another STA if active and we're a higher priority */
	if (rs_bfer_priority_cmp(mvmsta, bfer_mvmsta) > 0) {
		struct iwl_lq_cmd *bfersta_lq_cmd =
			&bfer_mvmsta->deflink.lq_sta.rs_drv.lq;
		u32 bfersta_ss_params = le32_to_cpu(bfersta_lq_cmd->ss_params);

		bfersta_ss_params &= ~LQ_SS_BFER_ALLOWED;
		bfersta_lq_cmd->ss_params = cpu_to_le32(bfersta_ss_params);
		iwl_mvm_send_lq_cmd(mvm, bfersta_lq_cmd);

		ss_params |= LQ_SS_BFER_ALLOWED;
		IWL_DEBUG_RATE(mvm,
			       "Lower priority BFER sta found (%d). Switch BFER\n",
			       bfer_mvmsta->deflink.sta_id);
	}
out:
	lq_cmd->ss_params = cpu_to_le32(ss_params);
}

static void rs_fill_lq_cmd(struct iwl_mvm *mvm,
			   struct ieee80211_sta *sta,
			   struct iwl_lq_sta *lq_sta,
			   const struct rs_rate *initial_rate)
{
	struct iwl_lq_cmd *lq_cmd = &lq_sta->lq;
	struct iwl_mvm_sta *mvmsta;
	struct iwl_mvm_vif *mvmvif;

	lq_cmd->agg_disable_start_th = IWL_MVM_RS_AGG_DISABLE_START;
	lq_cmd->agg_time_limit =
		cpu_to_le16(IWL_MVM_RS_AGG_TIME_LIMIT);

#ifdef CONFIG_MAC80211_DEBUGFS
	if (lq_sta->pers.dbg_fixed_rate) {
		rs_build_rates_table_from_fixed(mvm, lq_cmd,
						lq_sta->band,
						lq_sta->pers.dbg_fixed_rate);
		return;
	}
#endif
	if (WARN_ON_ONCE(!sta || !initial_rate))
		return;

	rs_build_rates_table(mvm, sta, lq_sta, initial_rate);

	if (fw_has_api(&mvm->fw->ucode_capa, IWL_UCODE_TLV_API_LQ_SS_PARAMS))
		rs_set_lq_ss_params(mvm, sta, lq_sta, initial_rate);

	mvmsta = iwl_mvm_sta_from_mac80211(sta);
	mvmvif = iwl_mvm_vif_from_mac80211(mvmsta->vif);

	if (!fw_has_capa(&mvm->fw->ucode_capa, IWL_UCODE_TLV_CAPA_COEX_SCHEMA_2) &&
	    num_of_ant(initial_rate->ant) == 1)
		lq_cmd->single_stream_ant_msk = initial_rate->ant;

	lq_cmd->agg_frame_cnt_limit = lq_sta->pers.max_agg_bufsize;

	/*
	 * In case of low latency, tell the firmware to leave a frame in the
	 * Tx Fifo so that it can start a transaction in the same TxOP. This
	 * basically allows the firmware to send bursts.
	 */
	if (iwl_mvm_vif_low_latency(mvmvif))
		lq_cmd->agg_frame_cnt_limit--;

	if (mvmsta->vif->p2p)
		lq_cmd->flags |= LQ_FLAG_USE_RTS_MSK;

	lq_cmd->agg_time_limit =
			cpu_to_le16(iwl_mvm_coex_agg_time_limit(mvm, sta));
}

static void *rs_alloc(struct ieee80211_hw *hw)
{
	return hw->priv;
}

/* rate scale requires free function to be implemented */
static void rs_free(void *mvm_rate)
{
	return;
}

static void rs_free_sta(void *mvm_r, struct ieee80211_sta *sta, void *mvm_sta)
{
	struct iwl_op_mode *op_mode __maybe_unused = mvm_r;
	struct iwl_mvm *mvm __maybe_unused = IWL_OP_MODE_GET_MVM(op_mode);

	IWL_DEBUG_RATE(mvm, "enter\n");
	IWL_DEBUG_RATE(mvm, "leave\n");
}

int rs_pretty_print_rate_v1(char *buf, int bufsz, const u32 rate)
{

	char *type;
	u8 mcs = 0, nss = 0;
	u8 ant = (rate & RATE_MCS_ANT_AB_MSK) >> RATE_MCS_ANT_POS;
	u32 bw = (rate & RATE_MCS_CHAN_WIDTH_MSK_V1) >>
		RATE_MCS_CHAN_WIDTH_POS;

	if (!(rate & RATE_MCS_HT_MSK_V1) &&
	    !(rate & RATE_MCS_VHT_MSK_V1) &&
	    !(rate & RATE_MCS_HE_MSK_V1)) {
		int index = iwl_hwrate_to_plcp_idx(rate);

		return scnprintf(buf, bufsz, "Legacy | ANT: %s Rate: %s Mbps",
				 iwl_rs_pretty_ant(ant),
				 index == IWL_RATE_INVALID ? "BAD" :
				 iwl_rate_mcs(index)->mbps);
	}

	if (rate & RATE_MCS_VHT_MSK_V1) {
		type = "VHT";
		mcs = rate & RATE_VHT_MCS_RATE_CODE_MSK;
		nss = FIELD_GET(RATE_VHT_MCS_NSS_MSK, rate) + 1;
	} else if (rate & RATE_MCS_HT_MSK_V1) {
		type = "HT";
		mcs = rate & RATE_HT_MCS_INDEX_MSK_V1;
		nss = FIELD_GET(RATE_HT_MCS_MIMO2_MSK, rate) + 1;
	} else if (rate & RATE_MCS_HE_MSK_V1) {
		type = "HE";
		mcs = rate & RATE_VHT_MCS_RATE_CODE_MSK;
		nss = FIELD_GET(RATE_VHT_MCS_NSS_MSK, rate) + 1;
	} else {
		type = "Unknown"; /* shouldn't happen */
	}

	return scnprintf(buf, bufsz,
			 "0x%x: %s | ANT: %s BW: %s MCS: %d NSS: %d %s%s%s%s%s",
			 rate, type, iwl_rs_pretty_ant(ant), iwl_rs_pretty_bw(bw), mcs, nss,
			 (rate & RATE_MCS_SGI_MSK_V1) ? "SGI " : "NGI ",
			 (rate & RATE_MCS_STBC_MSK) ? "STBC " : "",
			 (rate & RATE_MCS_LDPC_MSK_V1) ? "LDPC " : "",
			 (rate & RATE_HE_DUAL_CARRIER_MODE_MSK) ? "DCM " : "",
			 (rate & RATE_MCS_BF_MSK) ? "BF " : "");
}

#ifdef CONFIG_MAC80211_DEBUGFS
/*
 * Program the device to use fixed rate for frame transmit
 * This is for debugging/testing only
 * once the device start use fixed rate, we need to reload the module
 * to being back the normal operation.
 */
static void rs_program_fix_rate(struct iwl_mvm *mvm,
				struct iwl_lq_sta *lq_sta)
{
	lq_sta->active_legacy_rate = 0x0FFF;	/* 1 - 54 MBits, includes CCK */
	lq_sta->active_siso_rate   = 0x1FD0;	/* 6 - 60 MBits, no 9, no CCK */
	lq_sta->active_mimo2_rate  = 0x1FD0;	/* 6 - 60 MBits, no 9, no CCK */

	IWL_DEBUG_RATE(mvm, "sta_id %d rate 0x%X\n",
		       lq_sta->lq.sta_id, lq_sta->pers.dbg_fixed_rate);

	if (lq_sta->pers.dbg_fixed_rate) {
		rs_fill_lq_cmd(mvm, NULL, lq_sta, NULL);
		iwl_mvm_send_lq_cmd(lq_sta->pers.drv, &lq_sta->lq);
	}
}

static ssize_t rs_sta_dbgfs_scale_table_write(struct file *file,
			const char __user *user_buf, size_t count, loff_t *ppos)
{
	struct iwl_lq_sta *lq_sta = file->private_data;
	struct iwl_mvm *mvm;
	char buf[64];
	size_t buf_size;
	u32 parsed_rate;

	mvm = lq_sta->pers.drv;
	memset(buf, 0, sizeof(buf));
	buf_size = min(count, sizeof(buf) -  1);
	if (copy_from_user(buf, user_buf, buf_size))
		return -EFAULT;

	if (sscanf(buf, "%x", &parsed_rate) == 1)
		lq_sta->pers.dbg_fixed_rate = parsed_rate;
	else
		lq_sta->pers.dbg_fixed_rate = 0;

	rs_program_fix_rate(mvm, lq_sta);

	return count;
}

static ssize_t rs_sta_dbgfs_scale_table_read(struct file *file,
			char __user *user_buf, size_t count, loff_t *ppos)
{
	char *buff;
	int desc = 0;
	int i = 0;
	ssize_t ret;
	static const size_t bufsz = 2048;

	struct iwl_lq_sta *lq_sta = file->private_data;
	struct iwl_mvm_sta *mvmsta =
		container_of(lq_sta, struct iwl_mvm_sta, deflink.lq_sta.rs_drv);
	struct iwl_mvm *mvm;
	struct iwl_scale_tbl_info *tbl = &(lq_sta->lq_info[lq_sta->active_tbl]);
	struct rs_rate *rate = &tbl->rate;
	u32 ss_params;

	mvm = lq_sta->pers.drv;
	buff = kmalloc(bufsz, GFP_KERNEL);
	if (!buff)
		return -ENOMEM;

	desc += scnprintf(buff + desc, bufsz - desc,
			  "sta_id %d\n", lq_sta->lq.sta_id);
	desc += scnprintf(buff + desc, bufsz - desc,
			  "failed=%d success=%d rate=0%lX\n",
			  lq_sta->total_failed, lq_sta->total_success,
			  lq_sta->active_legacy_rate);
	desc += scnprintf(buff + desc, bufsz - desc, "fixed rate 0x%X\n",
			  lq_sta->pers.dbg_fixed_rate);
	desc += scnprintf(buff + desc, bufsz - desc, "valid_tx_ant %s%s\n",
	    (iwl_mvm_get_valid_tx_ant(mvm) & ANT_A) ? "ANT_A," : "",
	    (iwl_mvm_get_valid_tx_ant(mvm) & ANT_B) ? "ANT_B," : "");
	desc += scnprintf(buff + desc, bufsz - desc, "lq type %s\n",
			  (is_legacy(rate)) ? "legacy" :
			  is_vht(rate) ? "VHT" : "HT");
	if (!is_legacy(rate)) {
		desc += scnprintf(buff + desc, bufsz - desc, " %s",
		   (is_siso(rate)) ? "SISO" : "MIMO2");
		desc += scnprintf(buff + desc, bufsz - desc, " %s",
				(is_ht20(rate)) ? "20MHz" :
				(is_ht40(rate)) ? "40MHz" :
				(is_ht80(rate)) ? "80MHz" :
				(is_ht160(rate)) ? "160MHz" : "BAD BW");
		desc += scnprintf(buff + desc, bufsz - desc, " %s %s %s %s\n",
				(rate->sgi) ? "SGI" : "NGI",
				(rate->ldpc) ? "LDPC" : "BCC",
				(lq_sta->is_agg) ? "AGG on" : "",
				(mvmsta->amsdu_enabled) ? "AMSDU on" : "");
	}
	desc += scnprintf(buff + desc, bufsz - desc, "last tx rate=0x%X\n",
			lq_sta->last_rate_n_flags);
	desc += scnprintf(buff + desc, bufsz - desc,
			"general: flags=0x%X mimo-d=%d s-ant=0x%x d-ant=0x%x\n",
			lq_sta->lq.flags,
			lq_sta->lq.mimo_delim,
			lq_sta->lq.single_stream_ant_msk,
			lq_sta->lq.dual_stream_ant_msk);

	desc += scnprintf(buff + desc, bufsz - desc,
			"agg: time_limit=%d dist_start_th=%d frame_cnt_limit=%d\n",
			le16_to_cpu(lq_sta->lq.agg_time_limit),
			lq_sta->lq.agg_disable_start_th,
			lq_sta->lq.agg_frame_cnt_limit);

	desc += scnprintf(buff + desc, bufsz - desc, "reduced tpc=%d\n",
			  lq_sta->lq.reduced_tpc);
	ss_params = le32_to_cpu(lq_sta->lq.ss_params);
	desc += scnprintf(buff + desc, bufsz - desc,
			"single stream params: %s%s%s%s\n",
			(ss_params & LQ_SS_PARAMS_VALID) ?
			"VALID" : "INVALID",
			(ss_params & LQ_SS_BFER_ALLOWED) ?
			", BFER" : "",
			(ss_params & LQ_SS_STBC_1SS_ALLOWED) ?
			", STBC" : "",
			(ss_params & LQ_SS_FORCE) ?
			", FORCE" : "");
	desc += scnprintf(buff + desc, bufsz - desc,
			"Start idx [0]=0x%x [1]=0x%x [2]=0x%x [3]=0x%x\n",
			lq_sta->lq.initial_rate_index[0],
			lq_sta->lq.initial_rate_index[1],
			lq_sta->lq.initial_rate_index[2],
			lq_sta->lq.initial_rate_index[3]);

	for (i = 0; i < LINK_QUAL_MAX_RETRY_NUM; i++) {
		u32 r = le32_to_cpu(lq_sta->lq.rs_table[i]);

		desc += scnprintf(buff + desc, bufsz - desc,
				  " rate[%d] 0x%X ", i, r);
		desc += rs_pretty_print_rate_v1(buff + desc, bufsz - desc, r);
		if (desc < bufsz - 1)
			buff[desc++] = '\n';
	}

	ret = simple_read_from_buffer(user_buf, count, ppos, buff, desc);
	kfree(buff);
	return ret;
}

static const struct file_operations rs_sta_dbgfs_scale_table_ops = {
	.write = rs_sta_dbgfs_scale_table_write,
	.read = rs_sta_dbgfs_scale_table_read,
	.open = simple_open,
	.llseek = default_llseek,
};
static ssize_t rs_sta_dbgfs_stats_table_read(struct file *file,
			char __user *user_buf, size_t count, loff_t *ppos)
{
	char *buff;
	int desc = 0;
	int i, j;
	ssize_t ret;
	struct iwl_scale_tbl_info *tbl;
	struct rs_rate *rate;
	struct iwl_lq_sta *lq_sta = file->private_data;

	buff = kmalloc(1024, GFP_KERNEL);
	if (!buff)
		return -ENOMEM;

	for (i = 0; i < LQ_SIZE; i++) {
		tbl = &(lq_sta->lq_info[i]);
		rate = &tbl->rate;
		desc += sprintf(buff+desc,
				"%s type=%d SGI=%d BW=%s DUP=0\n"
				"index=%d\n",
				lq_sta->active_tbl == i ? "*" : "x",
				rate->type,
				rate->sgi,
				is_ht20(rate) ? "20MHz" :
				is_ht40(rate) ? "40MHz" :
				is_ht80(rate) ? "80MHz" :
				is_ht160(rate) ? "160MHz" : "ERR",
				rate->index);
		for (j = 0; j < IWL_RATE_COUNT; j++) {
			desc += sprintf(buff+desc,
				"counter=%d success=%d %%=%d\n",
				tbl->win[j].counter,
				tbl->win[j].success_counter,
				tbl->win[j].success_ratio);
		}
	}
	ret = simple_read_from_buffer(user_buf, count, ppos, buff, desc);
	kfree(buff);
	return ret;
}

static const struct file_operations rs_sta_dbgfs_stats_table_ops = {
	.read = rs_sta_dbgfs_stats_table_read,
	.open = simple_open,
	.llseek = default_llseek,
};

static ssize_t rs_sta_dbgfs_drv_tx_stats_read(struct file *file,
					      char __user *user_buf,
					      size_t count, loff_t *ppos)
{
	static const char * const column_name[] = {
		[RS_COLUMN_LEGACY_ANT_A] = "LEGACY_ANT_A",
		[RS_COLUMN_LEGACY_ANT_B] = "LEGACY_ANT_B",
		[RS_COLUMN_SISO_ANT_A] = "SISO_ANT_A",
		[RS_COLUMN_SISO_ANT_B] = "SISO_ANT_B",
		[RS_COLUMN_SISO_ANT_A_SGI] = "SISO_ANT_A_SGI",
		[RS_COLUMN_SISO_ANT_B_SGI] = "SISO_ANT_B_SGI",
		[RS_COLUMN_MIMO2] = "MIMO2",
		[RS_COLUMN_MIMO2_SGI] = "MIMO2_SGI",
	};

	static const char * const rate_name[] = {
		[IWL_RATE_1M_INDEX] = "1M",
		[IWL_RATE_2M_INDEX] = "2M",
		[IWL_RATE_5M_INDEX] = "5.5M",
		[IWL_RATE_11M_INDEX] = "11M",
		[IWL_RATE_6M_INDEX] = "6M|MCS0",
		[IWL_RATE_9M_INDEX] = "9M",
		[IWL_RATE_12M_INDEX] = "12M|MCS1",
		[IWL_RATE_18M_INDEX] = "18M|MCS2",
		[IWL_RATE_24M_INDEX] = "24M|MCS3",
		[IWL_RATE_36M_INDEX] = "36M|MCS4",
		[IWL_RATE_48M_INDEX] = "48M|MCS5",
		[IWL_RATE_54M_INDEX] = "54M|MCS6",
		[IWL_RATE_MCS_7_INDEX] = "MCS7",
		[IWL_RATE_MCS_8_INDEX] = "MCS8",
		[IWL_RATE_MCS_9_INDEX] = "MCS9",
		[IWL_RATE_MCS_10_INDEX] = "MCS10",
		[IWL_RATE_MCS_11_INDEX] = "MCS11",
	};

	char *buff, *pos, *endpos;
	int col, rate;
	ssize_t ret;
	struct iwl_lq_sta *lq_sta = file->private_data;
	struct rs_rate_stats *stats;
	static const size_t bufsz = 1024;

	buff = kmalloc(bufsz, GFP_KERNEL);
	if (!buff)
		return -ENOMEM;

	pos = buff;
	endpos = pos + bufsz;

	pos += scnprintf(pos, endpos - pos, "COLUMN,");
	for (rate = 0; rate < IWL_RATE_COUNT; rate++)
		pos += scnprintf(pos, endpos - pos, "%s,", rate_name[rate]);
	pos += scnprintf(pos, endpos - pos, "\n");

	for (col = 0; col < RS_COLUMN_COUNT; col++) {
		pos += scnprintf(pos, endpos - pos,
				 "%s,", column_name[col]);

		for (rate = 0; rate < IWL_RATE_COUNT; rate++) {
			stats = &(lq_sta->pers.tx_stats[col][rate]);
			pos += scnprintf(pos, endpos - pos,
					 "%llu/%llu,",
					 stats->success,
					 stats->total);
		}
		pos += scnprintf(pos, endpos - pos, "\n");
	}

	ret = simple_read_from_buffer(user_buf, count, ppos, buff, pos - buff);
	kfree(buff);
	return ret;
}

static ssize_t rs_sta_dbgfs_drv_tx_stats_write(struct file *file,
					       const char __user *user_buf,
					       size_t count, loff_t *ppos)
{
	struct iwl_lq_sta *lq_sta = file->private_data;
	memset(lq_sta->pers.tx_stats, 0, sizeof(lq_sta->pers.tx_stats));

	return count;
}

static const struct file_operations rs_sta_dbgfs_drv_tx_stats_ops = {
	.read = rs_sta_dbgfs_drv_tx_stats_read,
	.write = rs_sta_dbgfs_drv_tx_stats_write,
	.open = simple_open,
	.llseek = default_llseek,
};

static ssize_t iwl_dbgfs_ss_force_read(struct file *file,
				       char __user *user_buf,
				       size_t count, loff_t *ppos)
{
	struct iwl_lq_sta *lq_sta = file->private_data;
	char buf[12];
	int bufsz = sizeof(buf);
	int pos = 0;
	static const char * const ss_force_name[] = {
		[RS_SS_FORCE_NONE] = "none",
		[RS_SS_FORCE_STBC] = "stbc",
		[RS_SS_FORCE_BFER] = "bfer",
		[RS_SS_FORCE_SISO] = "siso",
	};

	pos += scnprintf(buf+pos, bufsz-pos, "%s\n",
			 ss_force_name[lq_sta->pers.ss_force]);
	return simple_read_from_buffer(user_buf, count, ppos, buf, pos);
}

static ssize_t iwl_dbgfs_ss_force_write(struct iwl_lq_sta *lq_sta, char *buf,
					size_t count, loff_t *ppos)
{
	struct iwl_mvm *mvm = lq_sta->pers.drv;
	int ret = 0;

	if (!strncmp("none", buf, 4)) {
		lq_sta->pers.ss_force = RS_SS_FORCE_NONE;
	} else if (!strncmp("siso", buf, 4)) {
		lq_sta->pers.ss_force = RS_SS_FORCE_SISO;
	} else if (!strncmp("stbc", buf, 4)) {
		if (lq_sta->stbc_capable) {
			lq_sta->pers.ss_force = RS_SS_FORCE_STBC;
		} else {
			IWL_ERR(mvm,
				"can't force STBC. peer doesn't support\n");
			ret = -EINVAL;
		}
	} else if (!strncmp("bfer", buf, 4)) {
		if (lq_sta->bfer_capable) {
			lq_sta->pers.ss_force = RS_SS_FORCE_BFER;
		} else {
			IWL_ERR(mvm,
				"can't force BFER. peer doesn't support\n");
			ret = -EINVAL;
		}
	} else {
		IWL_ERR(mvm, "valid values none|siso|stbc|bfer\n");
		ret = -EINVAL;
	}
	return ret ?: count;
}

#define MVM_DEBUGFS_READ_WRITE_FILE_OPS(name, bufsz) \
	_MVM_DEBUGFS_READ_WRITE_FILE_OPS(name, bufsz, struct iwl_lq_sta)
#define MVM_DEBUGFS_ADD_FILE_RS(name, parent, mode) do {		\
		debugfs_create_file(#name, mode, parent, lq_sta,	\
				    &iwl_dbgfs_##name##_ops);		\
	} while (0)

MVM_DEBUGFS_READ_WRITE_FILE_OPS(ss_force, 32);

static void rs_drv_add_sta_debugfs(void *mvm, void *priv_sta,
				   struct dentry *dir)
{
	struct iwl_lq_sta *lq_sta = priv_sta;
	struct iwl_mvm_sta *mvmsta;

	mvmsta = container_of(lq_sta, struct iwl_mvm_sta,
			      deflink.lq_sta.rs_drv);

	if (!mvmsta->vif)
		return;

	debugfs_create_file("rate_scale_table", 0600, dir,
			    lq_sta, &rs_sta_dbgfs_scale_table_ops);
	debugfs_create_file("rate_stats_table", 0400, dir,
			    lq_sta, &rs_sta_dbgfs_stats_table_ops);
	debugfs_create_file("drv_tx_stats", 0600, dir,
			    lq_sta, &rs_sta_dbgfs_drv_tx_stats_ops);
	debugfs_create_u8("tx_agg_tid_enable", 0600, dir,
			  &lq_sta->tx_agg_tid_en);
	debugfs_create_u8("reduced_tpc", 0600, dir,
			  &lq_sta->pers.dbg_fixed_txp_reduction);

	MVM_DEBUGFS_ADD_FILE_RS(ss_force, dir, 0600);
}
#endif

/*
 * Initialization of rate scaling information is done by driver after
 * the station is added. Since mac80211 calls this function before a
 * station is added we ignore it.
 */
static void rs_rate_init_ops(void *mvm_r,
			     struct ieee80211_supported_band *sband,
			     struct cfg80211_chan_def *chandef,
			     struct ieee80211_sta *sta, void *mvm_sta)
{
}

/* ops for rate scaling implemented in the driver */
static const struct rate_control_ops rs_mvm_ops_drv = {
	.name = RS_NAME,
	.tx_status = rs_drv_mac80211_tx_status,
	.get_rate = rs_drv_get_rate,
	.rate_init = rs_rate_init_ops,
	.alloc = rs_alloc,
	.free = rs_free,
	.alloc_sta = rs_drv_alloc_sta,
	.free_sta = rs_free_sta,
	.rate_update = rs_drv_rate_update,
#ifdef CONFIG_MAC80211_DEBUGFS
	.add_sta_debugfs = rs_drv_add_sta_debugfs,
#endif
	.capa = RATE_CTRL_CAPA_VHT_EXT_NSS_BW,
};

void iwl_mvm_rs_rate_init(struct iwl_mvm *mvm,
			  struct ieee80211_vif *vif,
			  struct ieee80211_sta *sta,
			  struct ieee80211_bss_conf *link_conf,
			  struct ieee80211_link_sta *link_sta,
			  enum nl80211_band band)
{
	if (iwl_mvm_has_tlc_offload(mvm)) {
		iwl_mvm_rs_fw_rate_init(mvm, vif, sta, link_conf,
					link_sta, band);
	} else {
		struct iwl_mvm_sta *mvmsta = iwl_mvm_sta_from_mac80211(sta);

		spin_lock_bh(&mvmsta->deflink.lq_sta.rs_drv.pers.lock);
		rs_drv_rate_init(mvm, sta, band);
		spin_unlock_bh(&mvmsta->deflink.lq_sta.rs_drv.pers.lock);
	}
}

int iwl_mvm_rate_control_register(void)
{
	return ieee80211_rate_control_register(&rs_mvm_ops_drv);
}

void iwl_mvm_rate_control_unregister(void)
{
	ieee80211_rate_control_unregister(&rs_mvm_ops_drv);
}

static int rs_drv_tx_protection(struct iwl_mvm *mvm, struct iwl_mvm_sta *mvmsta,
				bool enable)
{
	struct iwl_lq_cmd *lq = &mvmsta->deflink.lq_sta.rs_drv.lq;

	lockdep_assert_held(&mvm->mutex);

	if (enable) {
		if (mvmsta->tx_protection == 0)
			lq->flags |= LQ_FLAG_USE_RTS_MSK;
		mvmsta->tx_protection++;
	} else {
		mvmsta->tx_protection--;
		if (mvmsta->tx_protection == 0)
			lq->flags &= ~LQ_FLAG_USE_RTS_MSK;
	}

	return iwl_mvm_send_lq_cmd(mvm, lq);
}

/**
 * iwl_mvm_tx_protection - ask FW to enable RTS/CTS protection
 * @mvm: The mvm component
 * @mvmsta: The station
 * @enable: Enable Tx protection?
 *
 * Returns: an error code
 */
int iwl_mvm_tx_protection(struct iwl_mvm *mvm, struct iwl_mvm_sta *mvmsta,
			  bool enable)
{
	if (iwl_mvm_has_tlc_offload(mvm))
		return rs_fw_tx_protection(mvm, mvmsta, enable);
	else
		return rs_drv_tx_protection(mvm, mvmsta, enable);
}

static u32 iwl_legacy_rate_to_fw_idx(u32 rate_n_flags)
{
	int rate = rate_n_flags & RATE_LEGACY_RATE_MSK_V1;
	int idx;
	bool ofdm = !(rate_n_flags & RATE_MCS_CCK_MSK_V1);
	int offset = ofdm ? IWL_FIRST_OFDM_RATE : 0;
	int last = ofdm ? IWL_RATE_COUNT_LEGACY : IWL_FIRST_OFDM_RATE;

	for (idx = offset; idx < last; idx++)
		if (iwl_fw_rate_idx_to_plcp(idx) == rate)
			return idx - offset;
	return IWL_RATE_INVALID;
}

u32 iwl_mvm_v3_rate_from_fw(__le32 rate, u8 rate_ver)
{
	u32 rate_v3 = 0, rate_v1;
	u32 dup = 0;

	if (rate_ver > 1)
		return iwl_v3_rate_from_v2_v3(rate, rate_ver >= 3);

	rate_v1 = le32_to_cpu(rate);
	if (rate_v1 == 0)
		return rate_v1;
	/* convert rate */
	if (rate_v1 & RATE_MCS_HT_MSK_V1) {
		u32 nss;

		rate_v3 |= RATE_MCS_MOD_TYPE_HT;
		rate_v3 |=
			rate_v1 & RATE_HT_MCS_RATE_CODE_MSK_V1;
		nss = u32_get_bits(rate_v1, RATE_HT_MCS_MIMO2_MSK);
		rate_v3 |= u32_encode_bits(nss, RATE_MCS_NSS_MSK);
	} else if (rate_v1 & RATE_MCS_VHT_MSK_V1 ||
		   rate_v1 & RATE_MCS_HE_MSK_V1) {
		u32 nss = u32_get_bits(rate_v1, RATE_VHT_MCS_NSS_MSK);

		rate_v3 |= rate_v1 & RATE_VHT_MCS_RATE_CODE_MSK;

		rate_v3 |= u32_encode_bits(nss, RATE_MCS_NSS_MSK);

		if (rate_v1 & RATE_MCS_HE_MSK_V1) {
			u32 he_type_bits = rate_v1 & RATE_MCS_HE_TYPE_MSK_V1;
			u32 he_type = he_type_bits >> RATE_MCS_HE_TYPE_POS_V1;
			u32 he_106t = (rate_v1 & RATE_MCS_HE_106T_MSK_V1) >>
				RATE_MCS_HE_106T_POS_V1;
			u32 he_gi_ltf = (rate_v1 & RATE_MCS_HE_GI_LTF_MSK_V1) >>
				RATE_MCS_HE_GI_LTF_POS;

			if ((he_type_bits == RATE_MCS_HE_TYPE_SU ||
			     he_type_bits == RATE_MCS_HE_TYPE_EXT_SU) &&
			    he_gi_ltf == RATE_MCS_HE_SU_4_LTF)
				/* the new rate have an additional bit to
				 * represent the value 4 rather then using SGI
				 * bit for this purpose - as it was done in the
				 * old rate
				 */
				he_gi_ltf += (rate_v1 & RATE_MCS_SGI_MSK_V1) >>
					RATE_MCS_SGI_POS_V1;

			rate_v3 |= he_gi_ltf << RATE_MCS_HE_GI_LTF_POS;
			rate_v3 |= he_type << RATE_MCS_HE_TYPE_POS;
			rate_v3 |= he_106t << RATE_MCS_HE_106T_POS;
			rate_v3 |= rate_v1 & RATE_HE_DUAL_CARRIER_MODE_MSK;
			rate_v3 |= RATE_MCS_MOD_TYPE_HE;
		} else {
			rate_v3 |= RATE_MCS_MOD_TYPE_VHT;
		}
	/* if legacy format */
	} else {
		u32 legacy_rate = iwl_legacy_rate_to_fw_idx(rate_v1);

		if (WARN_ON_ONCE(legacy_rate == IWL_RATE_INVALID))
			legacy_rate = (rate_v1 & RATE_MCS_CCK_MSK_V1) ?
				IWL_FIRST_CCK_RATE : IWL_FIRST_OFDM_RATE;

		rate_v3 |= legacy_rate;
		if (!(rate_v1 & RATE_MCS_CCK_MSK_V1))
			rate_v3 |= RATE_MCS_MOD_TYPE_LEGACY_OFDM;
	}

	/* convert flags */
	if (rate_v1 & RATE_MCS_LDPC_MSK_V1)
		rate_v3 |= RATE_MCS_LDPC_MSK;
	rate_v3 |= (rate_v1 & RATE_MCS_CHAN_WIDTH_MSK_V1) |
		(rate_v1 & RATE_MCS_ANT_AB_MSK) |
		(rate_v1 & RATE_MCS_STBC_MSK) |
		(rate_v1 & RATE_MCS_BF_MSK);

	dup = (rate_v1 & RATE_MCS_DUP_MSK_V1) >> RATE_MCS_DUP_POS_V1;
	if (dup) {
		rate_v3 |= RATE_MCS_DUP_MSK;
		rate_v3 |= dup << RATE_MCS_CHAN_WIDTH_POS;
	}

	if ((!(rate_v1 & RATE_MCS_HE_MSK_V1)) &&
	    (rate_v1 & RATE_MCS_SGI_MSK_V1))
		rate_v3 |= RATE_MCS_SGI_MSK;

	return rate_v3;
}

__le32 iwl_mvm_v3_rate_to_fw(u32 rate, u8 rate_ver)
{
	u32 result = 0;
	int rate_idx;

	if (rate_ver > 1)
		return iwl_v3_rate_to_v2_v3(rate, rate_ver > 2);

	switch (rate & RATE_MCS_MOD_TYPE_MSK) {
	case RATE_MCS_MOD_TYPE_CCK:
		result = RATE_MCS_CCK_MSK_V1;
		fallthrough;
	case RATE_MCS_MOD_TYPE_LEGACY_OFDM:
		rate_idx = u32_get_bits(rate, RATE_LEGACY_RATE_MSK);
		if (!(result & RATE_MCS_CCK_MSK_V1))
			rate_idx += IWL_FIRST_OFDM_RATE;
		result |= u32_encode_bits(iwl_fw_rate_idx_to_plcp(rate_idx),
					  RATE_LEGACY_RATE_MSK_V1);
		break;
	case RATE_MCS_MOD_TYPE_HT:
		result = RATE_MCS_HT_MSK_V1;
		result |= u32_encode_bits(u32_get_bits(rate,
						       RATE_HT_MCS_CODE_MSK),
					  RATE_HT_MCS_RATE_CODE_MSK_V1);
		result |= u32_encode_bits(u32_get_bits(rate,
						       RATE_MCS_NSS_MSK),
					  RATE_HT_MCS_MIMO2_MSK);
		break;
	case RATE_MCS_MOD_TYPE_VHT:
		result = RATE_MCS_VHT_MSK_V1;
		result |= u32_encode_bits(u32_get_bits(rate,
						       RATE_VHT_MCS_NSS_MSK),
					  RATE_MCS_CODE_MSK);
		result |= u32_encode_bits(u32_get_bits(rate, RATE_MCS_NSS_MSK),
					  RATE_VHT_MCS_NSS_MSK);
		break;
	case RATE_MCS_MOD_TYPE_HE: /* not generated */
	default:
		WARN_ONCE(1, "bad modulation type %d\n",
			  u32_get_bits(rate, RATE_MCS_MOD_TYPE_MSK));
		return 0;
	}

	if (rate & RATE_MCS_LDPC_MSK)
		result |= RATE_MCS_LDPC_MSK_V1;
	WARN_ON_ONCE(u32_get_bits(rate, RATE_MCS_CHAN_WIDTH_MSK) >
			RATE_MCS_CHAN_WIDTH_160_VAL);
	result |= (rate & RATE_MCS_CHAN_WIDTH_MSK_V1) |
		  (rate & RATE_MCS_ANT_AB_MSK) |
		  (rate & RATE_MCS_STBC_MSK) |
		  (rate & RATE_MCS_BF_MSK);

	/* not handling DUP since we don't use it */
	WARN_ON_ONCE(rate & RATE_MCS_DUP_MSK);

	if (rate & RATE_MCS_SGI_MSK)
		result |= RATE_MCS_SGI_MSK_V1;

	return cpu_to_le32(result);
}<|MERGE_RESOLUTION|>--- conflicted
+++ resolved
@@ -2710,16 +2710,11 @@
 		optimal_rate = rs_get_optimal_rate(mvm, lq_sta);
 		last_ucode_rate = ucode_rate_from_rs_rate(mvm,
 							  optimal_rate);
-<<<<<<< HEAD
-		iwl_mvm_hwrate_to_tx_rate_v1(last_ucode_rate, info->band,
-					     &txrc->reported_rate);
-=======
 		last_ucode_rate =
 			iwl_mvm_v3_rate_from_fw(cpu_to_le32(last_ucode_rate),
 						1);
 		iwl_mvm_hwrate_to_tx_rate(last_ucode_rate, info->band,
 					  &txrc->reported_rate);
->>>>>>> 25bf10be
 		txrc->reported_rate.count = 1;
 	}
 	spin_unlock_bh(&lq_sta->pers.lock);
