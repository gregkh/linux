--- conflicted
+++ resolved
@@ -2695,11 +2695,7 @@
 
 	lq_sta = mvm_sta;
 
-<<<<<<< HEAD
-	spin_lock(&lq_sta->pers.lock);
-=======
 	spin_lock_bh(&lq_sta->pers.lock);
->>>>>>> 98817289
 	iwl_mvm_hwrate_to_tx_rate_v1(lq_sta->last_rate_n_flags,
 				     info->band, &info->control.rates[0]);
 	info->control.rates[0].count = 1;
@@ -2714,11 +2710,7 @@
 		iwl_mvm_hwrate_to_tx_rate_v1(last_ucode_rate, info->band,
 					     &txrc->reported_rate);
 	}
-<<<<<<< HEAD
-	spin_unlock(&lq_sta->pers.lock);
-=======
 	spin_unlock_bh(&lq_sta->pers.lock);
->>>>>>> 98817289
 }
 
 static void *rs_drv_alloc_sta(void *mvm_rate, struct ieee80211_sta *sta,
