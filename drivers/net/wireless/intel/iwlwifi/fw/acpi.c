--- conflicted
+++ resolved
@@ -618,11 +618,7 @@
 	 * from index 1, so the maximum value allowed here is
 	 * ACPI_SAR_PROFILES_NUM - 1.
 	 */
-<<<<<<< HEAD
-	if (n_profiles >= ACPI_SAR_PROFILE_NUM) {
-=======
 	if (n_profiles >= BIOS_SAR_MAX_PROFILE_NUM) {
->>>>>>> a6ad5510
 		ret = -EINVAL;
 		goto out_free;
 	}
