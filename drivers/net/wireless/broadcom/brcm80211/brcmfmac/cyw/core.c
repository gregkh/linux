// SPDX-License-Identifier: ISC
/*
 * Copyright (c) 2022 Broadcom Corporation
 */
#include <linux/errno.h>
#include <linux/types.h>
#include <core.h>
#include <bus.h>
#include <fwvid.h>
#include <fwil.h>

#include "vops.h"

<<<<<<< HEAD
=======
#define BRCMF_CYW_E_LAST		197

>>>>>>> a6ad5510
static int brcmf_cyw_set_sae_pwd(struct brcmf_if *ifp,
				 struct cfg80211_crypto_settings *crypto)
{
	struct brcmf_pub *drvr = ifp->drvr;
	struct brcmf_wsec_sae_pwd_le sae_pwd;
	u16 pwd_len = crypto->sae_pwd_len;
	int err;
<<<<<<< HEAD

	if (pwd_len > BRCMF_WSEC_MAX_SAE_PASSWORD_LEN) {
		bphy_err(drvr, "sae_password must be less than %d\n",
			 BRCMF_WSEC_MAX_SAE_PASSWORD_LEN);
		return -EINVAL;
	}

	sae_pwd.key_len = cpu_to_le16(pwd_len);
	memcpy(sae_pwd.key, crypto->sae_pwd, pwd_len);

	err = brcmf_fil_iovar_data_set(ifp, "sae_password", &sae_pwd,
				       sizeof(sae_pwd));
	if (err < 0)
		bphy_err(drvr, "failed to set SAE password in firmware (len=%u)\n",
			 pwd_len);

	return err;
=======

	if (pwd_len > BRCMF_WSEC_MAX_SAE_PASSWORD_LEN) {
		bphy_err(drvr, "sae_password must be less than %d\n",
			 BRCMF_WSEC_MAX_SAE_PASSWORD_LEN);
		return -EINVAL;
	}

	sae_pwd.key_len = cpu_to_le16(pwd_len);
	memcpy(sae_pwd.key, crypto->sae_pwd, pwd_len);

	err = brcmf_fil_iovar_data_set(ifp, "sae_password", &sae_pwd,
				       sizeof(sae_pwd));
	if (err < 0)
		bphy_err(drvr, "failed to set SAE password in firmware (len=%u)\n",
			 pwd_len);

	return err;
}

static int brcmf_cyw_alloc_fweh_info(struct brcmf_pub *drvr)
{
	struct brcmf_fweh_info *fweh;

	fweh = kzalloc(struct_size(fweh, evt_handler, BRCMF_CYW_E_LAST),
		       GFP_KERNEL);
	if (!fweh)
		return -ENOMEM;

	fweh->num_event_codes = BRCMF_CYW_E_LAST;
	drvr->fweh = fweh;
	return 0;
>>>>>>> a6ad5510
}

const struct brcmf_fwvid_ops brcmf_cyw_ops = {
	.set_sae_password = brcmf_cyw_set_sae_pwd,
<<<<<<< HEAD
=======
	.alloc_fweh_info = brcmf_cyw_alloc_fweh_info,
>>>>>>> a6ad5510
};<|MERGE_RESOLUTION|>--- conflicted
+++ resolved
@@ -11,11 +11,8 @@
 
 #include "vops.h"
 
-<<<<<<< HEAD
-=======
 #define BRCMF_CYW_E_LAST		197
 
->>>>>>> a6ad5510
 static int brcmf_cyw_set_sae_pwd(struct brcmf_if *ifp,
 				 struct cfg80211_crypto_settings *crypto)
 {
@@ -23,25 +20,6 @@
 	struct brcmf_wsec_sae_pwd_le sae_pwd;
 	u16 pwd_len = crypto->sae_pwd_len;
 	int err;
-<<<<<<< HEAD
-
-	if (pwd_len > BRCMF_WSEC_MAX_SAE_PASSWORD_LEN) {
-		bphy_err(drvr, "sae_password must be less than %d\n",
-			 BRCMF_WSEC_MAX_SAE_PASSWORD_LEN);
-		return -EINVAL;
-	}
-
-	sae_pwd.key_len = cpu_to_le16(pwd_len);
-	memcpy(sae_pwd.key, crypto->sae_pwd, pwd_len);
-
-	err = brcmf_fil_iovar_data_set(ifp, "sae_password", &sae_pwd,
-				       sizeof(sae_pwd));
-	if (err < 0)
-		bphy_err(drvr, "failed to set SAE password in firmware (len=%u)\n",
-			 pwd_len);
-
-	return err;
-=======
 
 	if (pwd_len > BRCMF_WSEC_MAX_SAE_PASSWORD_LEN) {
 		bphy_err(drvr, "sae_password must be less than %d\n",
@@ -73,13 +51,9 @@
 	fweh->num_event_codes = BRCMF_CYW_E_LAST;
 	drvr->fweh = fweh;
 	return 0;
->>>>>>> a6ad5510
 }
 
 const struct brcmf_fwvid_ops brcmf_cyw_ops = {
 	.set_sae_password = brcmf_cyw_set_sae_pwd,
-<<<<<<< HEAD
-=======
 	.alloc_fweh_info = brcmf_cyw_alloc_fweh_info,
->>>>>>> a6ad5510
 };