/* SPDX-License-Identifier: GPL-2.0-only */
/*
 * NXP Wireless LAN device driver: SDIO specific definitions
 *
 * Copyright 2011-2020 NXP
 */

#ifndef	_MWIFIEX_SDIO_H
#define	_MWIFIEX_SDIO_H


#include <linux/completion.h>
#include <linux/mmc/sdio.h>
#include <linux/mmc/sdio_ids.h>
#include <linux/mmc/sdio_func.h>
#include <linux/mmc/card.h>
#include <linux/mmc/host.h>

#include "main.h"

#define SD8786_DEFAULT_FW_NAME "mrvl/sd8786_uapsta.bin"
#define SD8787_DEFAULT_FW_NAME "mrvl/sd8787_uapsta.bin"
#define SD8797_DEFAULT_FW_NAME "mrvl/sd8797_uapsta.bin"
#define SD8897_DEFAULT_FW_NAME "mrvl/sd8897_uapsta.bin"
#define SD8887_DEFAULT_FW_NAME "mrvl/sd8887_uapsta.bin"
#define SD8801_DEFAULT_FW_NAME "mrvl/sd8801_uapsta.bin"
#define SD8977_DEFAULT_FW_NAME "mrvl/sdsd8977_combo_v2.bin"
#define SD8978_SDIOUART_FW_NAME "mrvl/sdiouartiw416_combo_v0.bin"
#define SD8987_DEFAULT_FW_NAME "mrvl/sd8987_uapsta.bin"
#define SD8997_DEFAULT_FW_NAME "mrvl/sdsd8997_combo_v4.bin"
#define SD8997_SDIOUART_FW_NAME "mrvl/sdiouart8997_combo_v4.bin"

#define BLOCK_MODE	1
#define BYTE_MODE	0

#define MWIFIEX_SDIO_IO_PORT_MASK		0xfffff

#define MWIFIEX_SDIO_BYTE_MODE_MASK	0x80000000

#define MWIFIEX_MAX_FUNC2_REG_NUM	13
#define MWIFIEX_SDIO_SCRATCH_SIZE	10

#define SDIO_MPA_ADDR_BASE		0x1000
#define CTRL_PORT			0
#define CTRL_PORT_MASK			0x0001

#define CMD_PORT_UPLD_INT_MASK		(0x1U<<6)
#define CMD_PORT_DNLD_INT_MASK		(0x1U<<7)
#define HOST_TERM_CMD53			(0x1U << 2)
#define REG_PORT			0
#define MEM_PORT			0x10000

#define CMD53_NEW_MODE			(0x1U << 0)
#define CMD_PORT_RD_LEN_EN		(0x1U << 2)
#define CMD_PORT_AUTO_EN		(0x1U << 0)
#define CMD_PORT_SLCT			0x8000
#define UP_LD_CMD_PORT_HOST_INT_STATUS	(0x40U)
#define DN_LD_CMD_PORT_HOST_INT_STATUS	(0x80U)

#define MWIFIEX_MP_AGGR_BUF_SIZE_16K	(16384)
#define MWIFIEX_MP_AGGR_BUF_SIZE_32K	(32768)
/* we leave one block of 256 bytes for DMA alignment*/
#define MWIFIEX_MP_AGGR_BUF_SIZE_MAX    (65280)

/* Misc. Config Register : Auto Re-enable interrupts */
#define AUTO_RE_ENABLE_INT              BIT(4)

/* Host Control Registers : Configuration */
#define CONFIGURATION_REG		0x00
/* Host Control Registers : Host power up */
#define HOST_POWER_UP			(0x1U << 1)

/* Host Control Registers : Upload host interrupt mask */
#define UP_LD_HOST_INT_MASK		(0x1U)
/* Host Control Registers : Download host interrupt mask */
#define DN_LD_HOST_INT_MASK		(0x2U)

/* Host Control Registers : Upload host interrupt status */
#define UP_LD_HOST_INT_STATUS		(0x1U)
/* Host Control Registers : Download host interrupt status */
#define DN_LD_HOST_INT_STATUS		(0x2U)

/* Host Control Registers : Host interrupt status */
#define CARD_INT_STATUS_REG		0x28

/* Card Control Registers : Card I/O ready */
#define CARD_IO_READY                   (0x1U << 3)
/* Card Control Registers : Download card ready */
#define DN_LD_CARD_RDY                  (0x1U << 0)

/* Max retry number of CMD53 write */
#define MAX_WRITE_IOMEM_RETRY		2

/* SDIO Tx aggregation in progress ? */
#define MP_TX_AGGR_IN_PROGRESS(a) (a->mpa_tx.pkt_cnt > 0)

/* SDIO Tx aggregation buffer room for next packet ? */
#define MP_TX_AGGR_BUF_HAS_ROOM(a, len) ((a->mpa_tx.buf_len+len)	\
						<= a->mpa_tx.buf_size)

/* Copy current packet (SDIO Tx aggregation buffer) to SDIO buffer */
#define MP_TX_AGGR_BUF_PUT(a, payload, pkt_len, port) do {		\
	memmove(&a->mpa_tx.buf[a->mpa_tx.buf_len],			\
			payload, pkt_len);				\
	a->mpa_tx.buf_len += pkt_len;					\
	if (!a->mpa_tx.pkt_cnt)						\
		a->mpa_tx.start_port = port;				\
	if (a->mpa_tx.start_port <= port)				\
		a->mpa_tx.ports |= (1<<(a->mpa_tx.pkt_cnt));		\
	else								\
		a->mpa_tx.ports |= (1<<(a->mpa_tx.pkt_cnt+1+		\
						(a->max_ports -	\
						a->mp_end_port)));	\
	a->mpa_tx.pkt_cnt++;						\
} while (0)

/* SDIO Tx aggregation limit ? */
#define MP_TX_AGGR_PKT_LIMIT_REACHED(a)					\
			(a->mpa_tx.pkt_cnt == a->mpa_tx.pkt_aggr_limit)

/* Reset SDIO Tx aggregation buffer parameters */
#define MP_TX_AGGR_BUF_RESET(a) do {					\
	a->mpa_tx.pkt_cnt = 0;						\
	a->mpa_tx.buf_len = 0;						\
	a->mpa_tx.ports = 0;						\
	a->mpa_tx.start_port = 0;					\
} while (0)

/* SDIO Rx aggregation limit ? */
#define MP_RX_AGGR_PKT_LIMIT_REACHED(a)					\
			(a->mpa_rx.pkt_cnt == a->mpa_rx.pkt_aggr_limit)

/* SDIO Rx aggregation in progress ? */
#define MP_RX_AGGR_IN_PROGRESS(a) (a->mpa_rx.pkt_cnt > 0)

/* SDIO Rx aggregation buffer room for next packet ? */
#define MP_RX_AGGR_BUF_HAS_ROOM(a, rx_len)				\
			((a->mpa_rx.buf_len+rx_len) <= a->mpa_rx.buf_size)

/* Reset SDIO Rx aggregation buffer parameters */
#define MP_RX_AGGR_BUF_RESET(a) do {					\
	a->mpa_rx.pkt_cnt = 0;						\
	a->mpa_rx.buf_len = 0;						\
	a->mpa_rx.ports = 0;						\
	a->mpa_rx.start_port = 0;					\
} while (0)

/* data structure for SDIO MPA TX */
struct mwifiex_sdio_mpa_tx {
	/* multiport tx aggregation buffer pointer */
	u8 *buf;
	u32 buf_len;
	u32 pkt_cnt;
	u32 ports;
	u16 start_port;
	u8 enabled;
	u32 buf_size;
	u32 pkt_aggr_limit;
};

struct mwifiex_sdio_mpa_rx {
	u8 *buf;
	u32 buf_len;
	u32 pkt_cnt;
	u32 ports;
	u16 start_port;
	u32 *len_arr;
	u8 enabled;
	u32 buf_size;
	u32 pkt_aggr_limit;
};

int mwifiex_bus_register(void);
void mwifiex_bus_unregister(void);

struct mwifiex_sdio_card_reg {
	u8 start_rd_port;
	u8 start_wr_port;
	u8 base_0_reg;
	u8 base_1_reg;
	u8 poll_reg;
	u8 host_int_enable;
	u8 host_int_rsr_reg;
	u8 host_int_status_reg;
	u8 host_int_mask_reg;
	u8 host_strap_reg;
	u8 host_strap_mask;
	u8 host_strap_value;
	u8 status_reg_0;
	u8 status_reg_1;
	u8 sdio_int_mask;
	u32 data_port_mask;
	u8 io_port_0_reg;
	u8 io_port_1_reg;
	u8 io_port_2_reg;
	u8 max_mp_regs;
	u8 rd_bitmap_l;
	u8 rd_bitmap_u;
	u8 rd_bitmap_1l;
	u8 rd_bitmap_1u;
	u8 wr_bitmap_l;
	u8 wr_bitmap_u;
	u8 wr_bitmap_1l;
	u8 wr_bitmap_1u;
	u8 rd_len_p0_l;
	u8 rd_len_p0_u;
	u8 card_misc_cfg_reg;
	u8 card_cfg_2_1_reg;
	u8 cmd_rd_len_0;
	u8 cmd_rd_len_1;
	u8 cmd_rd_len_2;
	u8 cmd_rd_len_3;
	u8 cmd_cfg_0;
	u8 cmd_cfg_1;
	u8 cmd_cfg_2;
	u8 cmd_cfg_3;
	u8 fw_dump_host_ready;
	u8 fw_dump_ctrl;
	u8 fw_dump_start;
	u8 fw_dump_end;
	u8 func1_dump_reg_start;
	u8 func1_dump_reg_end;
	u8 func1_scratch_reg;
	u8 func1_spec_reg_num;
	u8 func1_spec_reg_table[MWIFIEX_MAX_FUNC2_REG_NUM];
};

struct sdio_mmc_card {
	struct sdio_func *func;
	struct mwifiex_adapter *adapter;

	struct completion fw_done;
	const char *firmware;
	const char *firmware_sdiouart;
	const struct mwifiex_sdio_card_reg *reg;
	u8 max_ports;
	u8 mp_agg_pkt_limit;
	u16 tx_buf_size;
	u32 mp_tx_agg_buf_size;
	u32 mp_rx_agg_buf_size;

	u32 mp_rd_bitmap;
	u32 mp_wr_bitmap;

	u16 mp_end_port;
	u32 mp_data_port_mask;

	u8 curr_rd_port;
	u8 curr_wr_port;

	u8 *mp_regs;
	bool supports_sdio_new_mode;
	bool has_control_mask;
	bool can_dump_fw;
	bool fw_dump_enh;
	bool can_auto_tdls;
	bool can_ext_scan;
	bool fw_ready_extra_delay;
<<<<<<< HEAD
=======
	bool host_mlme;
>>>>>>> a6ad5510

	struct mwifiex_sdio_mpa_tx mpa_tx;
	struct mwifiex_sdio_mpa_rx mpa_rx;

	struct work_struct work;
	unsigned long work_flags;
};

struct mwifiex_sdio_device {
	const char *firmware;
	const char *firmware_sdiouart;
	const struct mwifiex_sdio_card_reg *reg;
	u8 max_ports;
	u8 mp_agg_pkt_limit;
	u16 tx_buf_size;
	u32 mp_tx_agg_buf_size;
	u32 mp_rx_agg_buf_size;
	bool supports_sdio_new_mode;
	bool has_control_mask;
	bool can_dump_fw;
	bool fw_dump_enh;
	bool can_auto_tdls;
	bool can_ext_scan;
	bool fw_ready_extra_delay;
<<<<<<< HEAD
=======
	bool host_mlme;
>>>>>>> a6ad5510
};

/*
 * .cmdrsp_complete handler
 */
static inline int mwifiex_sdio_cmdrsp_complete(struct mwifiex_adapter *adapter,
					       struct sk_buff *skb)
{
	dev_kfree_skb_any(skb);
	return 0;
}

/*
 * .event_complete handler
 */
static inline int mwifiex_sdio_event_complete(struct mwifiex_adapter *adapter,
					      struct sk_buff *skb)
{
	dev_kfree_skb_any(skb);
	return 0;
}

static inline bool
mp_rx_aggr_port_limit_reached(struct sdio_mmc_card *card)
{
	u8 tmp;

	if (card->curr_rd_port < card->mpa_rx.start_port) {
		if (card->supports_sdio_new_mode)
			tmp = card->mp_end_port >> 1;
		else
			tmp = card->mp_agg_pkt_limit;

		if (((card->max_ports - card->mpa_rx.start_port) +
		    card->curr_rd_port) >= tmp)
			return true;
	}

	if (!card->supports_sdio_new_mode)
		return false;

	if ((card->curr_rd_port - card->mpa_rx.start_port) >=
	    (card->mp_end_port >> 1))
		return true;

	return false;
}

static inline bool
mp_tx_aggr_port_limit_reached(struct sdio_mmc_card *card)
{
	u16 tmp;

	if (card->curr_wr_port < card->mpa_tx.start_port) {
		if (card->supports_sdio_new_mode)
			tmp = card->mp_end_port >> 1;
		else
			tmp = card->mp_agg_pkt_limit;

		if (((card->max_ports - card->mpa_tx.start_port) +
		    card->curr_wr_port) >= tmp)
			return true;
	}

	if (!card->supports_sdio_new_mode)
		return false;

	if ((card->curr_wr_port - card->mpa_tx.start_port) >=
	    (card->mp_end_port >> 1))
		return true;

	return false;
}

/* Prepare to copy current packet from card to SDIO Rx aggregation buffer */
static inline void mp_rx_aggr_setup(struct sdio_mmc_card *card,
				    u16 rx_len, u8 port)
{
	card->mpa_rx.buf_len += rx_len;

	if (!card->mpa_rx.pkt_cnt)
		card->mpa_rx.start_port = port;

	if (card->supports_sdio_new_mode) {
		card->mpa_rx.ports |= (1 << port);
	} else {
		if (card->mpa_rx.start_port <= port)
			card->mpa_rx.ports |= 1 << (card->mpa_rx.pkt_cnt);
		else
			card->mpa_rx.ports |= 1 << (card->mpa_rx.pkt_cnt + 1);
	}
	card->mpa_rx.len_arr[card->mpa_rx.pkt_cnt] = rx_len;
	card->mpa_rx.pkt_cnt++;
}
#endif /* _MWIFIEX_SDIO_H */<|MERGE_RESOLUTION|>--- conflicted
+++ resolved
@@ -256,10 +256,7 @@
 	bool can_auto_tdls;
 	bool can_ext_scan;
 	bool fw_ready_extra_delay;
-<<<<<<< HEAD
-=======
 	bool host_mlme;
->>>>>>> a6ad5510
 
 	struct mwifiex_sdio_mpa_tx mpa_tx;
 	struct mwifiex_sdio_mpa_rx mpa_rx;
@@ -284,10 +281,7 @@
 	bool can_auto_tdls;
 	bool can_ext_scan;
 	bool fw_ready_extra_delay;
-<<<<<<< HEAD
-=======
 	bool host_mlme;
->>>>>>> a6ad5510
 };
 
 /*
