--- conflicted
+++ resolved
@@ -1002,12 +1002,9 @@
 	if (!wilc->initialized)
 		return 0;
 
-<<<<<<< HEAD
-=======
 	if (!IS_ERR(wilc->rtc_clk))
 		clk_prepare_enable(wilc->rtc_clk);
 
->>>>>>> fa10f348
 	wilc_sdio_init(wilc, true);
 	wilc_sdio_enable_interrupt(wilc);
 
