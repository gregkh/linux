--- conflicted
+++ resolved
@@ -846,11 +846,7 @@
 	__CFG_FW_FEAT(RTL8852C, ge, 0, 27, 56, 10, BEACON_FILTER),
 	__CFG_FW_FEAT(RTL8852C, ge, 0, 27, 80, 0, WOW_REASON_V1),
 	__CFG_FW_FEAT(RTL8852C, ge, 0, 27, 128, 0, BEACON_LOSS_COUNT_V1),
-<<<<<<< HEAD
-	__CFG_FW_FEAT(RTL8922A, ge, 0, 34, 30, 0, CRASH_TRIGGER),
-=======
 	__CFG_FW_FEAT(RTL8922A, ge, 0, 34, 30, 0, CRASH_TRIGGER_TYPE_0),
->>>>>>> 449d48b1
 	__CFG_FW_FEAT(RTL8922A, ge, 0, 34, 11, 0, MACID_PAUSE_SLEEP),
 	__CFG_FW_FEAT(RTL8922A, ge, 0, 34, 35, 0, SCAN_OFFLOAD),
 	__CFG_FW_FEAT(RTL8922A, lt, 0, 35, 21, 0, SCAN_OFFLOAD_BE_V0),
