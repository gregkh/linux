--- conflicted
+++ resolved
@@ -774,10 +774,6 @@
 	struct rtw89_dev *rtwdev = hw->priv;
 
 	wiphy_lock(wiphy);
-<<<<<<< HEAD
-	mutex_lock(&rtwdev->mutex);
-=======
->>>>>>> fc85704c
 	rtw89_leave_ps_mode(rtwdev);
 
 	if (wiphy->regd) {
@@ -793,10 +789,6 @@
 	rtw89_core_set_chip_txpwr(rtwdev);
 
 exit:
-<<<<<<< HEAD
-	mutex_unlock(&rtwdev->mutex);
-=======
->>>>>>> fc85704c
 	wiphy_unlock(wiphy);
 }
 
