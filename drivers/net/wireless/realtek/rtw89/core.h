--- conflicted
+++ resolved
@@ -1170,11 +1170,8 @@
 	enum rtw89_core_tx_type tx_type;
 
 	struct sk_buff *skb;
-<<<<<<< HEAD
-=======
 	struct ieee80211_vif *vif;
 	struct ieee80211_sta *sta;
->>>>>>> 4e3ac415
 	struct rtw89_vif_link *rtwvif_link;
 	struct rtw89_sta_link *rtwsta_link;
 	struct rtw89_tx_desc_info desc_info;
