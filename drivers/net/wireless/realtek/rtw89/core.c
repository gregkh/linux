--- conflicted
+++ resolved
@@ -708,20 +708,7 @@
 		return false;
 
 	if (!rtwsta_link)
-<<<<<<< HEAD
-=======
 		return false;
-
-	rcu_read_lock();
-
-	link_sta = rtw89_sta_rcu_dereference_link(rtwsta_link, false);
-	if (!link_sta->he_cap.has_he) {
-		rcu_read_unlock();
->>>>>>> 4e3ac415
-		return false;
-	}
-
-	rcu_read_unlock();
 
 	rcu_read_lock();
 
@@ -1096,11 +1083,8 @@
 	}
 
 	tx_req.skb = skb;
-<<<<<<< HEAD
-=======
 	tx_req.vif = vif;
 	tx_req.sta = sta;
->>>>>>> 4e3ac415
 	tx_req.rtwvif_link = rtwvif_link;
 	tx_req.rtwsta_link = rtwsta_link;
 
@@ -2575,19 +2559,11 @@
 	 */
 	rtwsta_link = rtw89_sta_get_link_inst(rtwsta, 0);
 	if (unlikely(!rtwsta_link))
-<<<<<<< HEAD
 		return;
 
 	if (mac_id != rtwsta_link->mac_id)
 		return;
 
-=======
-		return;
-
-	if (mac_id != rtwsta_link->mac_id)
-		return;
-
->>>>>>> 4e3ac415
 	rtwsta_link->rx_status = *rx_status;
 	rtwsta_link->rx_hw_rate = desc_info->data_rate;
 }
@@ -2996,7 +2972,6 @@
 
 	if (!rtwsta)
 		return false;
-<<<<<<< HEAD
 
 	rtwsta_link = rtw89_sta_get_link_inst(rtwsta, 0);
 	if (unlikely(!rtwsta_link)) {
@@ -3004,15 +2979,6 @@
 		return false;
 	}
 
-=======
-
-	rtwsta_link = rtw89_sta_get_link_inst(rtwsta, 0);
-	if (unlikely(!rtwsta_link)) {
-		rtw89_err(rtwdev, "agg wait: find no link on HW-0\n");
-		return false;
-	}
-
->>>>>>> 4e3ac415
 	if (rtwsta_link->max_agg_wait <= 0)
 		return false;
 
@@ -3222,10 +3188,7 @@
 	struct rtw89_vif_link *rtwvif_link;
 	struct cfg80211_chan_def roc_chan;
 	struct rtw89_vif *tmp_vif;
-<<<<<<< HEAD
-=======
 	u32 reg;
->>>>>>> 4e3ac415
 	int ret;
 
 	lockdep_assert_held(&rtwdev->mutex);
@@ -3279,10 +3242,7 @@
 	struct rtw89_roc *roc = &rtwvif->roc;
 	struct rtw89_vif_link *rtwvif_link;
 	struct rtw89_vif *tmp_vif;
-<<<<<<< HEAD
-=======
 	u32 reg;
->>>>>>> 4e3ac415
 	int ret;
 
 	lockdep_assert_held(&rtwdev->mutex);
@@ -3299,15 +3259,8 @@
 		return;
 	}
 
-<<<<<<< HEAD
-	rtw89_write32_mask(rtwdev,
-			   rtw89_mac_reg_by_idx(rtwdev, mac->rx_fltr, RTW89_MAC_0),
-			   B_AX_RX_FLTR_CFG_MASK,
-			   rtwdev->hal.rx_fltr);
-=======
 	reg = rtw89_mac_reg_by_idx(rtwdev, mac->rx_fltr, rtwvif_link->mac_idx);
 	rtw89_write32_mask(rtwdev, reg, B_AX_RX_FLTR_CFG_MASK, rtwdev->hal.rx_fltr);
->>>>>>> 4e3ac415
 
 	roc->state = RTW89_ROC_IDLE;
 	rtw89_config_roc_chandef(rtwdev, rtwvif_link->chanctx_idx, NULL);
@@ -3436,7 +3389,6 @@
 	struct rtw89_vif_link *rtwvif_link;
 	struct rtw89_vif *rtwvif;
 	unsigned int link_id;
-<<<<<<< HEAD
 
 	rtw89_for_each_rtwvif(rtwdev, rtwvif) {
 		if (rtwvif->tdls_peer)
@@ -3448,19 +3400,6 @@
 		    rtwvif->stats.rx_tfc_lv != RTW89_TFC_IDLE)
 			continue;
 
-=======
-
-	rtw89_for_each_rtwvif(rtwdev, rtwvif) {
-		if (rtwvif->tdls_peer)
-			continue;
-		if (rtwvif->offchan)
-			continue;
-
-		if (rtwvif->stats.tx_tfc_lv != RTW89_TFC_IDLE ||
-		    rtwvif->stats.rx_tfc_lv != RTW89_TFC_IDLE)
-			continue;
-
->>>>>>> 4e3ac415
 		rtw89_vif_for_each_link(rtwvif, rtwvif_link, link_id)
 			rtw89_vif_enter_lps(rtwdev, rtwvif_link);
 	}
@@ -4852,11 +4791,7 @@
 		rtw89_leave_ips_by_hwflags(rtwdev);
 
 	ether_addr_copy(rtwvif_link->mac_addr, mac_addr);
-<<<<<<< HEAD
-	rtw89_btc_ntfy_scan_start(rtwdev, RTW89_PHY_0, chan->band_type);
-=======
 	rtw89_btc_ntfy_scan_start(rtwdev, rtwvif_link->phy_idx, chan->band_type);
->>>>>>> 4e3ac415
 	rtw89_chip_rfk_scan(rtwdev, rtwvif_link, true);
 	rtw89_hci_recalc_int_mit(rtwdev);
 	rtw89_phy_config_edcca(rtwdev, true);
@@ -4876,15 +4811,6 @@
 
 	bss_conf = rtw89_vif_rcu_dereference_link(rtwvif_link, true);
 	ether_addr_copy(rtwvif_link->mac_addr, bss_conf->addr);
-<<<<<<< HEAD
-
-	rcu_read_unlock();
-
-	rtw89_fw_h2c_cam(rtwdev, rtwvif_link, NULL, NULL);
-
-	rtw89_chip_rfk_scan(rtwdev, rtwvif_link, false);
-	rtw89_btc_ntfy_scan_finish(rtwdev, RTW89_PHY_0);
-=======
 
 	rcu_read_unlock();
 
@@ -4892,7 +4818,6 @@
 
 	rtw89_chip_rfk_scan(rtwdev, rtwvif_link, false);
 	rtw89_btc_ntfy_scan_finish(rtwdev, rtwvif_link->phy_idx);
->>>>>>> 4e3ac415
 	rtw89_phy_config_edcca(rtwdev, false);
 
 	rtwdev->scanning = false;
