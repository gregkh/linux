// SPDX-License-Identifier: GPL-2.0 OR BSD-3-Clause
/* Copyright(c) 2019-2020  Realtek Corporation
 */

#include <linux/devcoredump.h>

#include "cam.h"
#include "chan.h"
#include "debug.h"
#include "fw.h"
#include "mac.h"
#include "ps.h"
#include "reg.h"
#include "ser.h"
#include "util.h"

#define SER_RECFG_TIMEOUT 1000

enum ser_evt {
	SER_EV_NONE,
	SER_EV_STATE_IN,
	SER_EV_STATE_OUT,
	SER_EV_L1_RESET_PREPARE, /* pre-M0 */
	SER_EV_L1_RESET, /* M1 */
	SER_EV_DO_RECOVERY, /* M3 */
	SER_EV_MAC_RESET_DONE, /* M5 */
	SER_EV_L2_RESET,
	SER_EV_L2_RECFG_DONE,
	SER_EV_L2_RECFG_TIMEOUT,
	SER_EV_M1_TIMEOUT,
	SER_EV_M3_TIMEOUT,
	SER_EV_FW_M5_TIMEOUT,
	SER_EV_L0_RESET,
	SER_EV_MAXX
};

enum ser_state {
	SER_IDLE_ST,
	SER_L1_RESET_PRE_ST,
	SER_RESET_TRX_ST,
	SER_DO_HCI_ST,
	SER_L2_RESET_ST,
	SER_ST_MAX_ST
};

struct ser_msg {
	struct list_head list;
	u8 event;
};

struct state_ent {
	u8 state;
	char *name;
	void (*st_func)(struct rtw89_ser *ser, u8 event);
};

struct event_ent {
	u8 event;
	char *name;
};

static char *ser_ev_name(struct rtw89_ser *ser, u8 event)
{
	if (event < SER_EV_MAXX)
		return ser->ev_tbl[event].name;

	return "err_ev_name";
}

static char *ser_st_name(struct rtw89_ser *ser)
{
	if (ser->state < SER_ST_MAX_ST)
		return ser->st_tbl[ser->state].name;

	return "err_st_name";
}

#define RTW89_DEF_SER_CD_TYPE(_name, _type, _size) \
struct ser_cd_ ## _name { \
	u32 type; \
	u32 type_size; \
	u64 padding; \
	u8 data[_size]; \
} __packed; \
static void ser_cd_ ## _name ## _init(struct ser_cd_ ## _name *p) \
{ \
	p->type = _type; \
	p->type_size = sizeof(p->data); \
	p->padding = 0x0123456789abcdef; \
}

enum rtw89_ser_cd_type {
	RTW89_SER_CD_FW_RSVD_PLE	= 0,
	RTW89_SER_CD_FW_BACKTRACE	= 1,
};

RTW89_DEF_SER_CD_TYPE(fw_rsvd_ple,
		      RTW89_SER_CD_FW_RSVD_PLE,
		      RTW89_FW_RSVD_PLE_SIZE);

RTW89_DEF_SER_CD_TYPE(fw_backtrace,
		      RTW89_SER_CD_FW_BACKTRACE,
		      RTW89_FW_BACKTRACE_MAX_SIZE);

struct rtw89_ser_cd_buffer {
	struct ser_cd_fw_rsvd_ple fwple;
	struct ser_cd_fw_backtrace fwbt;
} __packed;

static struct rtw89_ser_cd_buffer *rtw89_ser_cd_prep(struct rtw89_dev *rtwdev)
{
	struct rtw89_ser_cd_buffer *buf;

	buf = vzalloc(sizeof(*buf));
	if (!buf)
		return NULL;

	ser_cd_fw_rsvd_ple_init(&buf->fwple);
	ser_cd_fw_backtrace_init(&buf->fwbt);

	return buf;
}

static void rtw89_ser_cd_send(struct rtw89_dev *rtwdev,
			      struct rtw89_ser_cd_buffer *buf)
{
	rtw89_debug(rtwdev, RTW89_DBG_SER, "SER sends core dump\n");

	/* After calling dev_coredump, buf's lifetime is supposed to be
	 * handled by the device coredump framework. Note that a new dump
	 * will be discarded if a previous one hasn't been released by
	 * framework yet.
	 */
	dev_coredumpv(rtwdev->dev, buf, sizeof(*buf), GFP_KERNEL);
}

static void rtw89_ser_cd_free(struct rtw89_dev *rtwdev,
			      struct rtw89_ser_cd_buffer *buf, bool free_self)
{
	if (!free_self)
		return;

	rtw89_debug(rtwdev, RTW89_DBG_SER, "SER frees core dump by self\n");

	/* When some problems happen during filling data of core dump,
	 * we won't send it to device coredump framework. Instead, we
	 * free buf by ourselves.
	 */
	vfree(buf);
}

static void ser_state_run(struct rtw89_ser *ser, u8 evt)
{
	struct rtw89_dev *rtwdev = container_of(ser, struct rtw89_dev, ser);

	rtw89_debug(rtwdev, RTW89_DBG_SER, "ser: %s receive %s\n",
		    ser_st_name(ser), ser_ev_name(ser, evt));

	wiphy_lock(rtwdev->hw->wiphy);
<<<<<<< HEAD
	mutex_lock(&rtwdev->mutex);
	rtw89_leave_lps(rtwdev);
	mutex_unlock(&rtwdev->mutex);
=======
	rtw89_leave_lps(rtwdev);
>>>>>>> fc85704c
	wiphy_unlock(rtwdev->hw->wiphy);

	ser->st_tbl[ser->state].st_func(ser, evt);
}

static void ser_state_goto(struct rtw89_ser *ser, u8 new_state)
{
	struct rtw89_dev *rtwdev = container_of(ser, struct rtw89_dev, ser);

	if (ser->state == new_state || new_state >= SER_ST_MAX_ST)
		return;
	ser_state_run(ser, SER_EV_STATE_OUT);

	rtw89_debug(rtwdev, RTW89_DBG_SER, "ser: %s goto -> %s\n",
		    ser_st_name(ser), ser->st_tbl[new_state].name);

	ser->state = new_state;
	ser_state_run(ser, SER_EV_STATE_IN);
}

static struct ser_msg *__rtw89_ser_dequeue_msg(struct rtw89_ser *ser)
{
	struct ser_msg *msg;

	spin_lock_irq(&ser->msg_q_lock);
	msg = list_first_entry_or_null(&ser->msg_q, struct ser_msg, list);
	if (msg)
		list_del(&msg->list);
	spin_unlock_irq(&ser->msg_q_lock);

	return msg;
}

static void rtw89_ser_hdl_work(struct work_struct *work)
{
	struct ser_msg *msg;
	struct rtw89_ser *ser = container_of(work, struct rtw89_ser,
					     ser_hdl_work);

	while ((msg = __rtw89_ser_dequeue_msg(ser))) {
		ser_state_run(ser, msg->event);
		kfree(msg);
	}
}

static int ser_send_msg(struct rtw89_ser *ser, u8 event)
{
	struct rtw89_dev *rtwdev = container_of(ser, struct rtw89_dev, ser);
	struct ser_msg *msg = NULL;

	if (test_bit(RTW89_SER_DRV_STOP_RUN, ser->flags))
		return -EIO;

	msg = kmalloc(sizeof(*msg), GFP_ATOMIC);
	if (!msg)
		return -ENOMEM;

	msg->event = event;

	spin_lock_irq(&ser->msg_q_lock);
	list_add(&msg->list, &ser->msg_q);
	spin_unlock_irq(&ser->msg_q_lock);

	ieee80211_queue_work(rtwdev->hw, &ser->ser_hdl_work);
	return 0;
}

static void rtw89_ser_alarm_work(struct work_struct *work)
{
	struct rtw89_ser *ser = container_of(work, struct rtw89_ser,
					     ser_alarm_work.work);

	ser_send_msg(ser, ser->alarm_event);
	ser->alarm_event = SER_EV_NONE;
}

static void ser_set_alarm(struct rtw89_ser *ser, u32 ms, u8 event)
{
	struct rtw89_dev *rtwdev = container_of(ser, struct rtw89_dev, ser);

	if (test_bit(RTW89_SER_DRV_STOP_RUN, ser->flags))
		return;

	ser->alarm_event = event;
	ieee80211_queue_delayed_work(rtwdev->hw, &ser->ser_alarm_work,
				     msecs_to_jiffies(ms));
}

static void ser_del_alarm(struct rtw89_ser *ser)
{
	cancel_delayed_work(&ser->ser_alarm_work);
	ser->alarm_event = SER_EV_NONE;
}

/* driver function */
static void drv_stop_tx(struct rtw89_ser *ser)
{
	struct rtw89_dev *rtwdev = container_of(ser, struct rtw89_dev, ser);

	ieee80211_stop_queues(rtwdev->hw);
	set_bit(RTW89_SER_DRV_STOP_TX, ser->flags);
}

static void drv_stop_rx(struct rtw89_ser *ser)
{
	struct rtw89_dev *rtwdev = container_of(ser, struct rtw89_dev, ser);

	clear_bit(RTW89_FLAG_RUNNING, rtwdev->flags);
	set_bit(RTW89_SER_DRV_STOP_RX, ser->flags);
}

static void drv_trx_reset(struct rtw89_ser *ser)
{
	struct rtw89_dev *rtwdev = container_of(ser, struct rtw89_dev, ser);

	rtw89_hci_reset(rtwdev);
}

static void drv_resume_tx(struct rtw89_ser *ser)
{
	struct rtw89_dev *rtwdev = container_of(ser, struct rtw89_dev, ser);

	if (!test_bit(RTW89_SER_DRV_STOP_TX, ser->flags))
		return;

	ieee80211_wake_queues(rtwdev->hw);
	clear_bit(RTW89_SER_DRV_STOP_TX, ser->flags);
}

static void drv_resume_rx(struct rtw89_ser *ser)
{
	struct rtw89_dev *rtwdev = container_of(ser, struct rtw89_dev, ser);

	if (!test_bit(RTW89_SER_DRV_STOP_RX, ser->flags))
		return;

	set_bit(RTW89_FLAG_RUNNING, rtwdev->flags);
	clear_bit(RTW89_SER_DRV_STOP_RX, ser->flags);
}

static void ser_reset_vif(struct rtw89_dev *rtwdev, struct rtw89_vif *rtwvif)
{
	struct rtw89_vif_link *rtwvif_link;
	unsigned int link_id;

	rtwvif->tdls_peer = 0;

	rtw89_vif_for_each_link(rtwvif, rtwvif_link, link_id) {
		rtw89_core_release_bit_map(rtwdev->hw_port, rtwvif_link->port);
		rtwvif_link->net_type = RTW89_NET_TYPE_NO_LINK;
		rtwvif_link->trigger = false;
	}
}

static void ser_sta_deinit_cam_iter(void *data, struct ieee80211_sta *sta)
{
	struct rtw89_vif *target_rtwvif = (struct rtw89_vif *)data;
	struct rtw89_sta *rtwsta = sta_to_rtwsta(sta);
	struct rtw89_vif *rtwvif = rtwsta->rtwvif;
	struct rtw89_dev *rtwdev = rtwvif->rtwdev;
	struct rtw89_vif_link *rtwvif_link;
	struct rtw89_sta_link *rtwsta_link;
	unsigned int link_id;

	if (rtwvif != target_rtwvif)
		return;

	rtw89_sta_for_each_link(rtwsta, rtwsta_link, link_id) {
		rtwvif_link = rtwsta_link->rtwvif_link;

		if (rtwvif_link->net_type == RTW89_NET_TYPE_AP_MODE || sta->tdls)
			rtw89_cam_deinit_addr_cam(rtwdev, &rtwsta_link->addr_cam);
		if (sta->tdls)
			rtw89_cam_deinit_bssid_cam(rtwdev, &rtwsta_link->bssid_cam);

		INIT_LIST_HEAD(&rtwsta_link->ba_cam_list);
	}
}

static void ser_deinit_cam(struct rtw89_dev *rtwdev, struct rtw89_vif *rtwvif)
{
	struct rtw89_vif_link *rtwvif_link;
	unsigned int link_id;

	ieee80211_iterate_stations_atomic(rtwdev->hw,
					  ser_sta_deinit_cam_iter,
					  rtwvif);

	rtw89_vif_for_each_link(rtwvif, rtwvif_link, link_id)
		rtw89_cam_deinit(rtwdev, rtwvif_link);

	bitmap_zero(rtwdev->cam_info.ba_cam_map, RTW89_MAX_BA_CAM_NUM);
}

static void ser_reset_mac_binding(struct rtw89_dev *rtwdev)
{
	struct rtw89_vif *rtwvif;

	rtw89_cam_reset_keys(rtwdev);
	rtw89_for_each_rtwvif(rtwdev, rtwvif)
		ser_deinit_cam(rtwdev, rtwvif);

	rtw89_core_release_all_bits_map(rtwdev->mac_id_map, RTW89_MAX_MAC_ID_NUM);
	rtw89_for_each_rtwvif(rtwdev, rtwvif)
		ser_reset_vif(rtwdev, rtwvif);

	rtwdev->total_sta_assoc = 0;
	refcount_set(&rtwdev->refcount_ap_info, 0);
}

/* hal function */
static int hal_enable_dma(struct rtw89_ser *ser)
{
	struct rtw89_dev *rtwdev = container_of(ser, struct rtw89_dev, ser);
	int ret;

	if (!test_bit(RTW89_SER_HAL_STOP_DMA, ser->flags))
		return 0;

	if (!rtwdev->hci.ops->mac_lv1_rcvy)
		return -EIO;

	ret = rtwdev->hci.ops->mac_lv1_rcvy(rtwdev, RTW89_LV1_RCVY_STEP_2);
	if (!ret)
		clear_bit(RTW89_SER_HAL_STOP_DMA, ser->flags);
	else
		rtw89_debug(rtwdev, RTW89_DBG_SER,
			    "lv1 rcvy fail to start dma: %d\n", ret);

	return ret;
}

static int hal_stop_dma(struct rtw89_ser *ser)
{
	struct rtw89_dev *rtwdev = container_of(ser, struct rtw89_dev, ser);
	int ret;

	if (!rtwdev->hci.ops->mac_lv1_rcvy)
		return -EIO;

	ret = rtwdev->hci.ops->mac_lv1_rcvy(rtwdev, RTW89_LV1_RCVY_STEP_1);
	if (!ret)
		set_bit(RTW89_SER_HAL_STOP_DMA, ser->flags);
	else
		rtw89_debug(rtwdev, RTW89_DBG_SER,
			    "lv1 rcvy fail to stop dma: %d\n", ret);

	return ret;
}

static void hal_send_post_m0_event(struct rtw89_ser *ser)
{
	struct rtw89_dev *rtwdev = container_of(ser, struct rtw89_dev, ser);

	rtw89_mac_set_err_status(rtwdev, MAC_AX_ERR_L1_RESET_START_DMAC);
}

static void hal_send_m2_event(struct rtw89_ser *ser)
{
	struct rtw89_dev *rtwdev = container_of(ser, struct rtw89_dev, ser);

	rtw89_mac_set_err_status(rtwdev, MAC_AX_ERR_L1_DISABLE_EN);
}

static void hal_send_m4_event(struct rtw89_ser *ser)
{
	struct rtw89_dev *rtwdev = container_of(ser, struct rtw89_dev, ser);

	rtw89_mac_set_err_status(rtwdev, MAC_AX_ERR_L1_RCVY_EN);
}

/* state handler */
static void ser_idle_st_hdl(struct rtw89_ser *ser, u8 evt)
{
	struct rtw89_dev *rtwdev = container_of(ser, struct rtw89_dev, ser);

	switch (evt) {
	case SER_EV_STATE_IN:
		rtw89_hci_recovery_complete(rtwdev);
		clear_bit(RTW89_FLAG_SER_HANDLING, rtwdev->flags);
		clear_bit(RTW89_FLAG_CRASH_SIMULATING, rtwdev->flags);
		break;
	case SER_EV_L1_RESET_PREPARE:
		ser_state_goto(ser, SER_L1_RESET_PRE_ST);
		break;
	case SER_EV_L1_RESET:
		ser_state_goto(ser, SER_RESET_TRX_ST);
		break;
	case SER_EV_L2_RESET:
		ser_state_goto(ser, SER_L2_RESET_ST);
		break;
	case SER_EV_STATE_OUT:
		set_bit(RTW89_FLAG_SER_HANDLING, rtwdev->flags);
		rtw89_hci_recovery_start(rtwdev);
		break;
	default:
		break;
	}
}

static void ser_l1_reset_pre_st_hdl(struct rtw89_ser *ser, u8 evt)
{
	switch (evt) {
	case SER_EV_STATE_IN:
		ser->prehandle_l1 = true;
		hal_send_post_m0_event(ser);
		ser_set_alarm(ser, 1000, SER_EV_M1_TIMEOUT);
		break;
	case SER_EV_L1_RESET:
		ser_state_goto(ser, SER_RESET_TRX_ST);
		break;
	case SER_EV_M1_TIMEOUT:
		ser_state_goto(ser, SER_L2_RESET_ST);
		break;
	case SER_EV_STATE_OUT:
		ser_del_alarm(ser);
		break;
	default:
		break;
	}
}

static void ser_reset_trx_st_hdl(struct rtw89_ser *ser, u8 evt)
{
	struct rtw89_dev *rtwdev = container_of(ser, struct rtw89_dev, ser);
	struct wiphy *wiphy = rtwdev->hw->wiphy;

	switch (evt) {
	case SER_EV_STATE_IN:
		wiphy_lock(wiphy);
		wiphy_delayed_work_cancel(wiphy, &rtwdev->track_work);
		wiphy_unlock(wiphy);
		drv_stop_tx(ser);

		if (hal_stop_dma(ser)) {
			ser_state_goto(ser, SER_L2_RESET_ST);
			break;
		}

		drv_stop_rx(ser);
		drv_trx_reset(ser);

		/* wait m3 */
		hal_send_m2_event(ser);

		/* set alarm to prevent FW response timeout */
		ser_set_alarm(ser, 1000, SER_EV_M3_TIMEOUT);
		break;

	case SER_EV_DO_RECOVERY:
		ser_state_goto(ser, SER_DO_HCI_ST);
		break;

	case SER_EV_M3_TIMEOUT:
		ser_state_goto(ser, SER_L2_RESET_ST);
		break;

	case SER_EV_STATE_OUT:
		ser_del_alarm(ser);
		hal_enable_dma(ser);
		drv_resume_rx(ser);
		drv_resume_tx(ser);
		wiphy_delayed_work_queue(wiphy, &rtwdev->track_work,
					 RTW89_TRACK_WORK_PERIOD);
		break;

	default:
		break;
	}
}

static void ser_do_hci_st_hdl(struct rtw89_ser *ser, u8 evt)
{
	switch (evt) {
	case SER_EV_STATE_IN:
		/* wait m5 */
		hal_send_m4_event(ser);

		/* prevent FW response timeout */
		ser_set_alarm(ser, 1000, SER_EV_FW_M5_TIMEOUT);
		break;

	case SER_EV_FW_M5_TIMEOUT:
		ser_state_goto(ser, SER_L2_RESET_ST);
		break;

	case SER_EV_MAC_RESET_DONE:
		ser_state_goto(ser, SER_IDLE_ST);
		break;

	case SER_EV_STATE_OUT:
		ser_del_alarm(ser);
		break;

	default:
		break;
	}
}

static void ser_mac_mem_dump(struct rtw89_dev *rtwdev, u8 *buf,
			     u8 sel, u32 start_addr, u32 len)
{
	const struct rtw89_mac_gen_def *mac = rtwdev->chip->mac_def;
	u32 filter_model_addr = mac->filter_model_addr;
	u32 indir_access_addr = mac->indir_access_addr;
	u32 *ptr = (u32 *)buf;
	u32 base_addr, start_page, residue;
	u32 cnt = 0;
	u32 i;

	start_page = start_addr / MAC_MEM_DUMP_PAGE_SIZE;
	residue = start_addr % MAC_MEM_DUMP_PAGE_SIZE;
	base_addr = mac->mem_base_addrs[sel];
	base_addr += start_page * MAC_MEM_DUMP_PAGE_SIZE;

	while (cnt < len) {
		rtw89_write32(rtwdev, filter_model_addr, base_addr);

		for (i = indir_access_addr + residue;
		     i < indir_access_addr + MAC_MEM_DUMP_PAGE_SIZE;
		     i += 4, ptr++) {
			*ptr = rtw89_read32(rtwdev, i);
			cnt += 4;
			if (cnt >= len)
				break;
		}

		residue = 0;
		base_addr += MAC_MEM_DUMP_PAGE_SIZE;
	}
}

static void rtw89_ser_fw_rsvd_ple_dump(struct rtw89_dev *rtwdev, u8 *buf)
{
	u32 start_addr = rtwdev->chip->rsvd_ple_ofst;

	rtw89_debug(rtwdev, RTW89_DBG_SER,
		    "dump mem for fw rsvd payload engine (start addr: 0x%x)\n",
		    start_addr);
	ser_mac_mem_dump(rtwdev, buf, RTW89_MAC_MEM_SHARED_BUF, start_addr,
			 RTW89_FW_RSVD_PLE_SIZE);
}

struct __fw_backtrace_entry {
	u32 wcpu_addr;
	u32 size;
	u32 key;
} __packed;

struct __fw_backtrace_info {
	u32 ra;
	u32 sp;
} __packed;

static_assert(RTW89_FW_BACKTRACE_INFO_SIZE ==
	      sizeof(struct __fw_backtrace_info));

static u32 convert_addr_from_wcpu(u32 wcpu_addr)
{
	if (wcpu_addr < 0x30000000)
		return wcpu_addr;

	return wcpu_addr & GENMASK(28, 0);
}

static int rtw89_ser_fw_backtrace_dump(struct rtw89_dev *rtwdev, u8 *buf,
				       const struct __fw_backtrace_entry *ent)
{
	struct __fw_backtrace_info *ptr = (struct __fw_backtrace_info *)buf;
	const struct rtw89_mac_gen_def *mac = rtwdev->chip->mac_def;
	u32 filter_model_addr = mac->filter_model_addr;
	u32 indir_access_addr = mac->indir_access_addr;
	u32 fwbt_addr = convert_addr_from_wcpu(ent->wcpu_addr);
	u32 fwbt_size = ent->size;
	u32 fwbt_key = ent->key;
	u32 i;

	if (fwbt_addr == 0) {
		rtw89_warn(rtwdev, "FW backtrace invalid address: 0x%x\n",
			   fwbt_addr);
		return -EINVAL;
	}

	if (fwbt_key != RTW89_FW_BACKTRACE_KEY) {
		rtw89_warn(rtwdev, "FW backtrace invalid key: 0x%x\n",
			   fwbt_key);
		return -EINVAL;
	}

	if (fwbt_size == 0 || !RTW89_VALID_FW_BACKTRACE_SIZE(fwbt_size) ||
	    fwbt_size > RTW89_FW_BACKTRACE_MAX_SIZE) {
		rtw89_warn(rtwdev, "FW backtrace invalid size: 0x%x\n",
			   fwbt_size);
		return -EINVAL;
	}

	rtw89_debug(rtwdev, RTW89_DBG_SER, "dump fw backtrace start\n");
	rtw89_write32(rtwdev, filter_model_addr, fwbt_addr);

	for (i = indir_access_addr;
	     i < indir_access_addr + fwbt_size;
	     i += RTW89_FW_BACKTRACE_INFO_SIZE, ptr++) {
		*ptr = (struct __fw_backtrace_info){
			.ra = rtw89_read32(rtwdev, i),
			.sp = rtw89_read32(rtwdev, i + 4),
		};
		rtw89_debug(rtwdev, RTW89_DBG_SER,
			    "next sp: 0x%x, next ra: 0x%x\n",
			    ptr->sp, ptr->ra);
	}

	rtw89_debug(rtwdev, RTW89_DBG_SER, "dump fw backtrace end\n");
	return 0;
}

static void ser_l2_reset_st_pre_hdl(struct rtw89_ser *ser)
{
	struct rtw89_dev *rtwdev = container_of(ser, struct rtw89_dev, ser);
	struct rtw89_ser_cd_buffer *buf;
	struct __fw_backtrace_entry fwbt_ent;
	int ret = 0;

	buf = rtw89_ser_cd_prep(rtwdev);
	if (!buf) {
		ret = -ENOMEM;
		goto bottom;
	}

	rtw89_ser_fw_rsvd_ple_dump(rtwdev, buf->fwple.data);

	fwbt_ent = *(struct __fw_backtrace_entry *)buf->fwple.data;
	ret = rtw89_ser_fw_backtrace_dump(rtwdev, buf->fwbt.data, &fwbt_ent);
	if (ret)
		goto bottom;

	rtw89_ser_cd_send(rtwdev, buf);

bottom:
	rtw89_ser_cd_free(rtwdev, buf, !!ret);

	ser_reset_mac_binding(rtwdev);
	rtw89_core_stop(rtwdev);
	rtw89_entity_init(rtwdev);
	rtw89_fw_release_general_pkt_list(rtwdev, false);
	INIT_LIST_HEAD(&rtwdev->rtwvifs_list);
}

static void ser_l2_reset_st_hdl(struct rtw89_ser *ser, u8 evt)
{
	struct rtw89_dev *rtwdev = container_of(ser, struct rtw89_dev, ser);

	switch (evt) {
	case SER_EV_STATE_IN:
		wiphy_lock(rtwdev->hw->wiphy);
<<<<<<< HEAD
		mutex_lock(&rtwdev->mutex);
		ser_l2_reset_st_pre_hdl(ser);
		mutex_unlock(&rtwdev->mutex);
=======
		ser_l2_reset_st_pre_hdl(ser);
>>>>>>> fc85704c
		wiphy_unlock(rtwdev->hw->wiphy);

		ieee80211_restart_hw(rtwdev->hw);
		ser_set_alarm(ser, SER_RECFG_TIMEOUT, SER_EV_L2_RECFG_TIMEOUT);
		break;

	case SER_EV_L2_RECFG_TIMEOUT:
		rtw89_info(rtwdev, "Err: ser L2 re-config timeout\n");
		fallthrough;
	case SER_EV_L2_RECFG_DONE:
		ser_state_goto(ser, SER_IDLE_ST);
		break;

	case SER_EV_STATE_OUT:
		ser_del_alarm(ser);
		break;

	default:
		break;
	}
}

static const struct event_ent ser_ev_tbl[] = {
	{SER_EV_NONE, "SER_EV_NONE"},
	{SER_EV_STATE_IN, "SER_EV_STATE_IN"},
	{SER_EV_STATE_OUT, "SER_EV_STATE_OUT"},
	{SER_EV_L1_RESET_PREPARE, "SER_EV_L1_RESET_PREPARE pre-m0"},
	{SER_EV_L1_RESET, "SER_EV_L1_RESET m1"},
	{SER_EV_DO_RECOVERY, "SER_EV_DO_RECOVERY m3"},
	{SER_EV_MAC_RESET_DONE, "SER_EV_MAC_RESET_DONE m5"},
	{SER_EV_L2_RESET, "SER_EV_L2_RESET"},
	{SER_EV_L2_RECFG_DONE, "SER_EV_L2_RECFG_DONE"},
	{SER_EV_L2_RECFG_TIMEOUT, "SER_EV_L2_RECFG_TIMEOUT"},
	{SER_EV_M1_TIMEOUT, "SER_EV_M1_TIMEOUT"},
	{SER_EV_M3_TIMEOUT, "SER_EV_M3_TIMEOUT"},
	{SER_EV_FW_M5_TIMEOUT, "SER_EV_FW_M5_TIMEOUT"},
	{SER_EV_L0_RESET, "SER_EV_L0_RESET"},
	{SER_EV_MAXX, "SER_EV_MAX"}
};

static const struct state_ent ser_st_tbl[] = {
	{SER_IDLE_ST, "SER_IDLE_ST", ser_idle_st_hdl},
	{SER_L1_RESET_PRE_ST, "SER_L1_RESET_PRE_ST", ser_l1_reset_pre_st_hdl},
	{SER_RESET_TRX_ST, "SER_RESET_TRX_ST", ser_reset_trx_st_hdl},
	{SER_DO_HCI_ST, "SER_DO_HCI_ST", ser_do_hci_st_hdl},
	{SER_L2_RESET_ST, "SER_L2_RESET_ST", ser_l2_reset_st_hdl}
};

int rtw89_ser_init(struct rtw89_dev *rtwdev)
{
	struct rtw89_ser *ser = &rtwdev->ser;

	memset(ser, 0, sizeof(*ser));
	INIT_LIST_HEAD(&ser->msg_q);
	ser->state = SER_IDLE_ST;
	ser->st_tbl = ser_st_tbl;
	ser->ev_tbl = ser_ev_tbl;

	bitmap_zero(ser->flags, RTW89_NUM_OF_SER_FLAGS);
	spin_lock_init(&ser->msg_q_lock);
	INIT_WORK(&ser->ser_hdl_work, rtw89_ser_hdl_work);
	INIT_DELAYED_WORK(&ser->ser_alarm_work, rtw89_ser_alarm_work);
	return 0;
}

int rtw89_ser_deinit(struct rtw89_dev *rtwdev)
{
	struct rtw89_ser *ser = (struct rtw89_ser *)&rtwdev->ser;

	set_bit(RTW89_SER_DRV_STOP_RUN, ser->flags);
	cancel_delayed_work_sync(&ser->ser_alarm_work);
	cancel_work_sync(&ser->ser_hdl_work);
	clear_bit(RTW89_SER_DRV_STOP_RUN, ser->flags);
	return 0;
}

void rtw89_ser_recfg_done(struct rtw89_dev *rtwdev)
{
	ser_send_msg(&rtwdev->ser, SER_EV_L2_RECFG_DONE);
}

int rtw89_ser_notify(struct rtw89_dev *rtwdev, u32 err)
{
	u8 event = SER_EV_NONE;

	rtw89_info(rtwdev, "SER catches error: 0x%x\n", err);

	switch (err) {
	case MAC_AX_ERR_L1_PREERR_DMAC: /* pre-M0 */
		event = SER_EV_L1_RESET_PREPARE;
		break;
	case MAC_AX_ERR_L1_ERR_DMAC:
	case MAC_AX_ERR_L0_PROMOTE_TO_L1:
		event = SER_EV_L1_RESET; /* M1 */
		break;
	case MAC_AX_ERR_L1_RESET_DISABLE_DMAC_DONE:
		event = SER_EV_DO_RECOVERY; /* M3 */
		break;
	case MAC_AX_ERR_L1_RESET_RECOVERY_DONE:
		event = SER_EV_MAC_RESET_DONE; /* M5 */
		break;
	case MAC_AX_ERR_L0_ERR_CMAC0:
	case MAC_AX_ERR_L0_ERR_CMAC1:
	case MAC_AX_ERR_L0_RESET_DONE:
		event = SER_EV_L0_RESET;
		break;
	default:
		if (err == MAC_AX_ERR_L1_PROMOTE_TO_L2 ||
		    (err >= MAC_AX_ERR_L2_ERR_AH_DMA &&
		     err <= MAC_AX_GET_ERR_MAX))
			event = SER_EV_L2_RESET;
		break;
	}

	if (event == SER_EV_NONE) {
		rtw89_warn(rtwdev, "SER cannot recognize error: 0x%x\n", err);
		return -EINVAL;
	}

	ser_send_msg(&rtwdev->ser, event);
	return 0;
}
EXPORT_SYMBOL(rtw89_ser_notify);<|MERGE_RESOLUTION|>--- conflicted
+++ resolved
@@ -157,13 +157,7 @@
 		    ser_st_name(ser), ser_ev_name(ser, evt));
 
 	wiphy_lock(rtwdev->hw->wiphy);
-<<<<<<< HEAD
-	mutex_lock(&rtwdev->mutex);
 	rtw89_leave_lps(rtwdev);
-	mutex_unlock(&rtwdev->mutex);
-=======
-	rtw89_leave_lps(rtwdev);
->>>>>>> fc85704c
 	wiphy_unlock(rtwdev->hw->wiphy);
 
 	ser->st_tbl[ser->state].st_func(ser, evt);
@@ -718,13 +712,7 @@
 	switch (evt) {
 	case SER_EV_STATE_IN:
 		wiphy_lock(rtwdev->hw->wiphy);
-<<<<<<< HEAD
-		mutex_lock(&rtwdev->mutex);
 		ser_l2_reset_st_pre_hdl(ser);
-		mutex_unlock(&rtwdev->mutex);
-=======
-		ser_l2_reset_st_pre_hdl(ser);
->>>>>>> fc85704c
 		wiphy_unlock(rtwdev->hw->wiphy);
 
 		ieee80211_restart_hw(rtwdev->hw);
