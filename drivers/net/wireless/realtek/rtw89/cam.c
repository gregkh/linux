--- conflicted
+++ resolved
@@ -961,17 +961,12 @@
 					 struct rtw89_sta_link *rtwsta_link,
 					 struct rtw89_h2c_dctlinfo_ud_v2 *h2c)
 {
-<<<<<<< HEAD
-	struct rtw89_addr_cam_entry *addr_cam =
-		rtw89_get_addr_cam_of(rtwvif_link, rtwsta_link);
-=======
 	struct ieee80211_sta *sta = rtwsta_link_to_sta_safe(rtwsta_link);
 	struct ieee80211_vif *vif = rtwvif_to_vif(rtwvif_link->rtwvif);
 	struct rtw89_vif *rtwvif = rtwvif_link->rtwvif;
 	struct rtw89_addr_cam_entry *addr_cam =
 		rtw89_get_addr_cam_of(rtwvif_link, rtwsta_link);
 	bool is_mld = sta ? sta->mlo : ieee80211_vif_is_mld(vif);
->>>>>>> 4e3ac415
 	struct rtw89_wow_param *rtw_wow = &rtwdev->wow;
 	u8 *ptk_tx_iv = rtw_wow->key_info.ptk_tx_iv;
 	u8 *mld_sma, *mld_tma, *mld_bssid;
