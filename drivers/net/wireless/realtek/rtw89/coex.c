// SPDX-License-Identifier: GPL-2.0 OR BSD-3-Clause
/* Copyright(c) 2019-2020  Realtek Corporation
 */

#include "coex.h"
#include "debug.h"
#include "fw.h"
#include "mac.h"
#include "phy.h"
#include "ps.h"
#include "reg.h"

#define RTW89_COEX_VERSION 0x07000413
#define FCXDEF_STEP 50 /* MUST <= FCXMAX_STEP and match with wl fw*/
#define BTC_E2G_LIMIT_DEF 80

enum btc_fbtc_tdma_template {
	CXTD_OFF = 0x0,
	CXTD_OFF_B2,
	CXTD_OFF_EXT,
	CXTD_FIX,
	CXTD_PFIX,
	CXTD_AUTO,
	CXTD_PAUTO,
	CXTD_AUTO2,
	CXTD_PAUTO2,
	CXTD_MAX,
};

enum btc_fbtc_tdma_type {
	CXTDMA_OFF = 0x0,
	CXTDMA_FIX = 0x1,
	CXTDMA_AUTO = 0x2,
	CXTDMA_AUTO2 = 0x3,
	CXTDMA_MAX
};

enum btc_fbtc_tdma_rx_flow_ctrl {
	CXFLC_OFF = 0x0,
	CXFLC_NULLP = 0x1,
	CXFLC_QOSNULL = 0x2,
	CXFLC_CTS = 0x3,
	CXFLC_MAX
};

enum btc_fbtc_tdma_wlan_tx_pause {
	CXTPS_OFF = 0x0,  /* no wl tx pause*/
	CXTPS_ON = 0x1,
	CXTPS_MAX
};

enum btc_mlme_state {
	MLME_NO_LINK,
	MLME_LINKING,
	MLME_LINKED,
};

struct btc_fbtc_1slot {
	u8 fver;
	u8 sid; /* slot id */
	struct rtw89_btc_fbtc_slot slot;
} __packed;

static const struct rtw89_btc_fbtc_tdma t_def[] = {
	[CXTD_OFF]	= { CXTDMA_OFF,    CXFLC_OFF, CXTPS_OFF, 0, 0, 0, 0, 0},
	[CXTD_OFF_B2]	= { CXTDMA_OFF,    CXFLC_OFF, CXTPS_OFF, 0, 0, 1, 0, 0},
	[CXTD_OFF_EXT]	= { CXTDMA_OFF,    CXFLC_OFF, CXTPS_OFF, 0, 0, 2, 0, 0},
	[CXTD_FIX]	= { CXTDMA_FIX,    CXFLC_OFF, CXTPS_OFF, 0, 0, 0, 0, 0},
	[CXTD_PFIX]	= { CXTDMA_FIX,  CXFLC_NULLP,  CXTPS_ON, 0, 5, 0, 0, 0},
	[CXTD_AUTO]	= { CXTDMA_AUTO,   CXFLC_OFF, CXTPS_OFF, 0, 0, 0, 0, 0},
	[CXTD_PAUTO]	= { CXTDMA_AUTO, CXFLC_NULLP,  CXTPS_ON, 0, 5, 0, 0, 0},
	[CXTD_AUTO2]	= {CXTDMA_AUTO2,   CXFLC_OFF, CXTPS_OFF, 0, 0, 0, 0, 0},
	[CXTD_PAUTO2]	= {CXTDMA_AUTO2, CXFLC_NULLP,  CXTPS_ON, 0, 5, 0, 0, 0}
};

#define __DEF_FBTC_SLOT(__dur, __cxtbl, __cxtype) \
	{ .dur = cpu_to_le16(__dur), .cxtbl = cpu_to_le32(__cxtbl), \
	  .cxtype = cpu_to_le16(__cxtype),}

static const struct rtw89_btc_fbtc_slot s_def[] = {
	[CXST_OFF]	= __DEF_FBTC_SLOT(100, 0x55555555, SLOT_MIX),
	[CXST_B2W]	= __DEF_FBTC_SLOT(5,   0xea5a5a5a, SLOT_ISO),
	[CXST_W1]	= __DEF_FBTC_SLOT(70,  0xea5a5a5a, SLOT_ISO),
	[CXST_W2]	= __DEF_FBTC_SLOT(15,  0xea5a5a5a, SLOT_ISO),
	[CXST_W2B]	= __DEF_FBTC_SLOT(15,  0xea5a5a5a, SLOT_ISO),
	[CXST_B1]	= __DEF_FBTC_SLOT(250, 0xe5555555, SLOT_MIX),
	[CXST_B2]	= __DEF_FBTC_SLOT(7,   0xea5a5a5a, SLOT_MIX),
	[CXST_B3]	= __DEF_FBTC_SLOT(5,   0xe5555555, SLOT_MIX),
	[CXST_B4]	= __DEF_FBTC_SLOT(50,  0xe5555555, SLOT_MIX),
	[CXST_LK]	= __DEF_FBTC_SLOT(20,  0xea5a5a5a, SLOT_ISO),
	[CXST_BLK]	= __DEF_FBTC_SLOT(500, 0x55555555, SLOT_MIX),
	[CXST_E2G]	= __DEF_FBTC_SLOT(5,   0xea5a5a5a, SLOT_MIX),
	[CXST_E5G]	= __DEF_FBTC_SLOT(5,   0xffffffff, SLOT_ISO),
	[CXST_EBT]	= __DEF_FBTC_SLOT(5,   0xe5555555, SLOT_MIX),
	[CXST_ENULL]	= __DEF_FBTC_SLOT(5,   0xaaaaaaaa, SLOT_ISO),
	[CXST_WLK]	= __DEF_FBTC_SLOT(250, 0xea5a5a5a, SLOT_MIX),
	[CXST_W1FDD]	= __DEF_FBTC_SLOT(50,  0xffffffff, SLOT_ISO),
	[CXST_B1FDD]	= __DEF_FBTC_SLOT(50,  0xffffdfff, SLOT_ISO),
};

static const u32 cxtbl[] = {
	0xffffffff, /* 0 */
	0xaaaaaaaa, /* 1 */
	0xe5555555, /* 2 */
	0xee555555, /* 3 */
	0xd5555555, /* 4 */
	0x5a5a5a5a, /* 5 */
	0xfa5a5a5a, /* 6 */
	0xda5a5a5a, /* 7 */
	0xea5a5a5a, /* 8 */
	0x6a5a5aaa, /* 9 */
	0x6a5a6a5a, /* 10 */
	0x6a5a6aaa, /* 11 */
	0x6afa5afa, /* 12 */
	0xaaaa5aaa, /* 13 */
	0xaaffffaa, /* 14 */
	0xaa5555aa, /* 15 */
	0xfafafafa, /* 16 */
	0xffffddff, /* 17 */
	0xdaffdaff, /* 18 */
	0xfafadafa, /* 19 */
	0xea6a6a6a, /* 20 */
	0xea55556a, /* 21 */
	0xaafafafa, /* 22 */
	0xfafaaafa, /* 23 */
	0xfafffaff, /* 24 */
	0xea6a5a5a, /* 25 */
	0xfaff5aff, /* 26 */
	0xffffdfff, /* 27 */
	0xe6555555, /* 28 */
};

static const struct rtw89_btc_ver rtw89_btc_ver_defs[] = {
	/* firmware version must be in decreasing order for each chip */
	{RTL8852BT, RTW89_FW_VER_CODE(0, 29, 122, 0),
	 .fcxbtcrpt = 8, .fcxtdma = 7,    .fcxslots = 7, .fcxcysta = 7,
	 .fcxstep = 7,   .fcxnullsta = 7, .fcxmreg = 7,  .fcxgpiodbg = 7,
	 .fcxbtver = 7,  .fcxbtscan = 7,  .fcxbtafh = 7, .fcxbtdevinfo = 7,
	 .fwlrole = 7,   .frptmap = 3,    .fcxctrl = 7,  .fcxinit = 7,
	 .fwevntrptl = 1, .fwc2hfunc = 2, .drvinfo_type = 1, .info_buf = 1800,
	 .max_role_num = 6,
	},
	{RTL8852BT, RTW89_FW_VER_CODE(0, 29, 90, 0),
	 .fcxbtcrpt = 7, .fcxtdma = 7,    .fcxslots = 7, .fcxcysta = 7,
	 .fcxstep = 7,   .fcxnullsta = 7, .fcxmreg = 7,  .fcxgpiodbg = 7,
	 .fcxbtver = 7,  .fcxbtscan = 7,  .fcxbtafh = 7, .fcxbtdevinfo = 7,
	 .fwlrole = 7,   .frptmap = 3,    .fcxctrl = 7,  .fcxinit = 7,
	 .fwevntrptl = 1, .fwc2hfunc = 2, .drvinfo_type = 1, .info_buf = 1800,
	 .max_role_num = 6,
	},
	{RTL8922A, RTW89_FW_VER_CODE(0, 35, 8, 0),
	 .fcxbtcrpt = 8, .fcxtdma = 7,    .fcxslots = 7, .fcxcysta = 7,
	 .fcxstep = 7,   .fcxnullsta = 7, .fcxmreg = 7,  .fcxgpiodbg = 7,
	 .fcxbtver = 7,  .fcxbtscan = 7,  .fcxbtafh = 7, .fcxbtdevinfo = 7,
	 .fwlrole = 8,   .frptmap = 3,    .fcxctrl = 7,  .fcxinit = 7,
	 .fwevntrptl = 1, .fwc2hfunc = 1, .drvinfo_type = 1, .info_buf = 1800,
	 .max_role_num = 6,
	},
	{RTL8851B, RTW89_FW_VER_CODE(0, 29, 29, 0),
	 .fcxbtcrpt = 105, .fcxtdma = 3,    .fcxslots = 1, .fcxcysta = 5,
	 .fcxstep = 3,   .fcxnullsta = 2, .fcxmreg = 2,  .fcxgpiodbg = 1,
	 .fcxbtver = 1,  .fcxbtscan = 2,  .fcxbtafh = 2, .fcxbtdevinfo = 1,
	 .fwlrole = 2,   .frptmap = 3,    .fcxctrl = 1,  .fcxinit = 0,
	 .fwevntrptl = 0, .fwc2hfunc = 1, .drvinfo_type = 0, .info_buf = 1800,
	 .max_role_num = 6,
	},
	{RTL8852C, RTW89_FW_VER_CODE(0, 27, 57, 0),
	 .fcxbtcrpt = 4, .fcxtdma = 3,    .fcxslots = 1, .fcxcysta = 3,
	 .fcxstep = 3,   .fcxnullsta = 2, .fcxmreg = 1,  .fcxgpiodbg = 1,
	 .fcxbtver = 1,  .fcxbtscan = 1,  .fcxbtafh = 2, .fcxbtdevinfo = 1,
	 .fwlrole = 1,   .frptmap = 3,    .fcxctrl = 1,  .fcxinit = 0,
	 .fwevntrptl = 0, .fwc2hfunc = 1, .drvinfo_type = 0, .info_buf = 1280,
	 .max_role_num = 5,
	},
	{RTL8852C, RTW89_FW_VER_CODE(0, 27, 42, 0),
	 .fcxbtcrpt = 4, .fcxtdma = 3,    .fcxslots = 1, .fcxcysta = 3,
	 .fcxstep = 3,   .fcxnullsta = 2, .fcxmreg = 1,  .fcxgpiodbg = 1,
	 .fcxbtver = 1,  .fcxbtscan = 1,  .fcxbtafh = 2, .fcxbtdevinfo = 1,
	 .fwlrole = 1,   .frptmap = 2,    .fcxctrl = 1,  .fcxinit = 0,
	 .fwevntrptl = 0, .fwc2hfunc = 1, .drvinfo_type = 0, .info_buf = 1280,
	 .max_role_num = 5,
	},
	{RTL8852C, RTW89_FW_VER_CODE(0, 27, 0, 0),
	 .fcxbtcrpt = 4, .fcxtdma = 3,    .fcxslots = 1, .fcxcysta = 3,
	 .fcxstep = 3,   .fcxnullsta = 2, .fcxmreg = 1,  .fcxgpiodbg = 1,
	 .fcxbtver = 1,  .fcxbtscan = 1,  .fcxbtafh = 1, .fcxbtdevinfo = 1,
	 .fwlrole = 1,   .frptmap = 2,    .fcxctrl = 1,  .fcxinit = 0,
	 .fwevntrptl = 0, .fwc2hfunc = 1, .drvinfo_type = 0, .info_buf = 1280,
	 .max_role_num = 5,
	},
	{RTL8852B, RTW89_FW_VER_CODE(0, 29, 29, 0),
	 .fcxbtcrpt = 105, .fcxtdma = 3,  .fcxslots = 1, .fcxcysta = 5,
	 .fcxstep = 3,   .fcxnullsta = 2, .fcxmreg = 2,  .fcxgpiodbg = 1,
	 .fcxbtver = 1,  .fcxbtscan = 2,  .fcxbtafh = 2, .fcxbtdevinfo = 1,
	 .fwlrole = 2,   .frptmap = 3,    .fcxctrl = 1,  .fcxinit = 0,
	 .fwevntrptl = 0, .fwc2hfunc = 1, .drvinfo_type = 0, .info_buf = 1800,
	 .max_role_num = 6,
	},
	{RTL8852B, RTW89_FW_VER_CODE(0, 29, 14, 0),
	 .fcxbtcrpt = 5, .fcxtdma = 3,    .fcxslots = 1, .fcxcysta = 4,
	 .fcxstep = 3,   .fcxnullsta = 2, .fcxmreg = 1,  .fcxgpiodbg = 1,
	 .fcxbtver = 1,  .fcxbtscan = 1,  .fcxbtafh = 2, .fcxbtdevinfo = 1,
	 .fwlrole = 1,   .frptmap = 3,    .fcxctrl = 1,  .fcxinit = 0,
	 .fwevntrptl = 0, .fwc2hfunc = 1, .drvinfo_type = 0, .info_buf = 1800,
	 .max_role_num = 6,
	},
	{RTL8852B, RTW89_FW_VER_CODE(0, 27, 0, 0),
	 .fcxbtcrpt = 4, .fcxtdma = 3,    .fcxslots = 1, .fcxcysta = 3,
	 .fcxstep = 3,   .fcxnullsta = 2, .fcxmreg = 1,  .fcxgpiodbg = 1,
	 .fcxbtver = 1,  .fcxbtscan = 1,  .fcxbtafh = 1, .fcxbtdevinfo = 1,
	 .fwlrole = 1,   .frptmap = 1,    .fcxctrl = 1,  .fcxinit = 0,
	 .fwevntrptl = 0, .fwc2hfunc = 1, .drvinfo_type = 0, .info_buf = 1280,
	 .max_role_num = 5,
	},
	{RTL8852A, RTW89_FW_VER_CODE(0, 13, 37, 0),
	 .fcxbtcrpt = 4, .fcxtdma = 3,    .fcxslots = 1, .fcxcysta = 3,
	 .fcxstep = 3,   .fcxnullsta = 2, .fcxmreg = 1,  .fcxgpiodbg = 1,
	 .fcxbtver = 1,  .fcxbtscan = 1,  .fcxbtafh = 2, .fcxbtdevinfo = 1,
	 .fwlrole = 1,   .frptmap = 3,    .fcxctrl = 1,  .fcxinit = 0,
	 .fwevntrptl = 0, .fwc2hfunc = 0, .drvinfo_type = 0, .info_buf = 1280,
	 .max_role_num = 5,
	},
	{RTL8852A, RTW89_FW_VER_CODE(0, 13, 0, 0),
	 .fcxbtcrpt = 1, .fcxtdma = 1,    .fcxslots = 1, .fcxcysta = 2,
	 .fcxstep = 2,   .fcxnullsta = 1, .fcxmreg = 1,  .fcxgpiodbg = 1,
	 .fcxbtver = 1,  .fcxbtscan = 1,  .fcxbtafh = 1, .fcxbtdevinfo = 1,
	 .fwlrole = 0,   .frptmap = 0,    .fcxctrl = 0,  .fcxinit = 0,
	 .fwevntrptl = 0, .fwc2hfunc = 0, .drvinfo_type = 0, .info_buf = 1024,
	 .max_role_num = 5,
	},

	/* keep it to be the last as default entry */
	{0, RTW89_FW_VER_CODE(0, 0, 0, 0),
	 .fcxbtcrpt = 1, .fcxtdma = 1,    .fcxslots = 1, .fcxcysta = 2,
	 .fcxstep = 2,   .fcxnullsta = 1, .fcxmreg = 1,  .fcxgpiodbg = 1,
	 .fcxbtver = 1,  .fcxbtscan = 1,  .fcxbtafh = 1, .fcxbtdevinfo = 1,
	 .fwlrole = 0,   .frptmap = 0,    .fcxctrl = 0,  .fcxinit = 0,
	 .fwevntrptl = 0, .fwc2hfunc = 1, .drvinfo_type = 0, .info_buf = 1024,
	 .max_role_num = 5,
	},
};

#define RTW89_DEFAULT_BTC_VER_IDX (ARRAY_SIZE(rtw89_btc_ver_defs) - 1)

static const union rtw89_btc_wl_state_map btc_scanning_map = {
	.map = {
		.scan = 1,
		.connecting = 1,
		.roaming = 1,
		.dbccing = 1,
		._4way = 1,
	},
};

static u32 chip_id_to_bt_rom_code_id(u32 id)
{
	switch (id) {
	case RTL8852A:
	case RTL8852B:
	case RTL8852C:
	case RTL8852BT:
		return 0x8852;
	case RTL8851B:
		return 0x8851;
	case RTL8922A:
		return 0x8922;
	default:
		return 0;
	}
}

struct rtw89_btc_btf_tlv {
	u8 type;
	u8 len;
	u8 val[];
} __packed;

struct rtw89_btc_btf_tlv_v7 {
	u8 type;
	u8 ver;
	u8 len;
	u8 val[];
} __packed;

enum btc_btf_set_report_en {
	RPT_EN_TDMA,
	RPT_EN_CYCLE,
	RPT_EN_MREG,
	RPT_EN_BT_VER_INFO,
	RPT_EN_BT_SCAN_INFO,
	RPT_EN_BT_DEVICE_INFO,
	RPT_EN_BT_AFH_MAP,
	RPT_EN_BT_AFH_MAP_LE,
	RPT_EN_FW_STEP_INFO,
	RPT_EN_TEST,
	RPT_EN_WL_ALL,
	RPT_EN_BT_ALL,
	RPT_EN_ALL,
	RPT_EN_MONITER,
};

struct rtw89_btc_btf_set_report_v1 {
	u8 fver;
	__le32 enable;
	__le32 para;
} __packed;

struct rtw89_btc_btf_set_report_v8 {
	u8 type;
	u8 fver;
	u8 len;
	__le32 map;
} __packed;

union rtw89_fbtc_rtp_ctrl {
	struct rtw89_btc_btf_set_report_v1 v1;
	struct rtw89_btc_btf_set_report_v8 v8;
};

#define BTF_SET_SLOT_TABLE_VER 1
struct rtw89_btc_btf_set_slot_table {
	u8 fver;
	u8 tbl_num;
	struct rtw89_btc_fbtc_slot tbls[] __counted_by(tbl_num);
} __packed;

struct rtw89_btc_btf_set_slot_table_v7 {
	u8 type;
	u8 ver;
	u8 len;
	struct rtw89_btc_fbtc_slot_v7 v7[CXST_MAX];
} __packed;

struct rtw89_btc_btf_set_mon_reg_v1 {
	u8 fver;
	u8 reg_num;
	struct rtw89_btc_fbtc_mreg regs[] __counted_by(reg_num);
} __packed;

struct rtw89_btc_btf_set_mon_reg_v7 {
	u8 type;
	u8 fver;
	u8 len;
	struct rtw89_btc_fbtc_mreg regs[] __counted_by(len);
} __packed;

union rtw89_fbtc_set_mon_reg {
	struct rtw89_btc_btf_set_mon_reg_v1 v1;
	struct rtw89_btc_btf_set_mon_reg_v7 v7;
} __packed;

struct _wl_rinfo_now {
	u8 link_mode;
	u32 dbcc_2g_phy: 2;
};

enum btc_btf_set_cx_policy {
	CXPOLICY_TDMA = 0x0,
	CXPOLICY_SLOT = 0x1,
	CXPOLICY_TYPE = 0x2,
	CXPOLICY_MAX,
};

enum btc_b2w_scoreboard {
	BTC_BSCB_ACT = BIT(0),
	BTC_BSCB_ON = BIT(1),
	BTC_BSCB_WHQL = BIT(2),
	BTC_BSCB_BT_S1 = BIT(3),
	BTC_BSCB_A2DP_ACT = BIT(4),
	BTC_BSCB_RFK_RUN = BIT(5),
	BTC_BSCB_RFK_REQ = BIT(6),
	BTC_BSCB_LPS = BIT(7),
	BTC_BSCB_BT_LNAB0 = BIT(8),
	BTC_BSCB_BT_LNAB1 = BIT(10),
	BTC_BSCB_WLRFK = BIT(11),
	BTC_BSCB_BT_HILNA = BIT(13),
	BTC_BSCB_BT_CONNECT = BIT(16),
	BTC_BSCB_PATCH_CODE = BIT(30),
	BTC_BSCB_ALL = GENMASK(30, 0),
};

enum btc_phymap {
	BTC_PHY_0 = BIT(0),
	BTC_PHY_1 = BIT(1),
	BTC_PHY_ALL = BIT(0) | BIT(1),
};

enum btc_cx_state_map {
	BTC_WIDLE = 0,
	BTC_WBUSY_BNOSCAN,
	BTC_WBUSY_BSCAN,
	BTC_WSCAN_BNOSCAN,
	BTC_WSCAN_BSCAN,
	BTC_WLINKING
};

enum btc_ant_phase {
	BTC_ANT_WPOWERON = 0,
	BTC_ANT_WINIT,
	BTC_ANT_WONLY,
	BTC_ANT_WOFF,
	BTC_ANT_W2G,
	BTC_ANT_W5G,
	BTC_ANT_W25G,
	BTC_ANT_FREERUN,
	BTC_ANT_WRFK,
	BTC_ANT_WRFK2,
	BTC_ANT_BRFK,
	BTC_ANT_MAX
};

enum btc_plt {
	BTC_PLT_NONE = 0,
	BTC_PLT_LTE_RX = BIT(0),
	BTC_PLT_GNT_BT_TX = BIT(1),
	BTC_PLT_GNT_BT_RX = BIT(2),
	BTC_PLT_GNT_WL = BIT(3),
	BTC_PLT_BT = BIT(1) | BIT(2),
	BTC_PLT_ALL = 0xf
};

enum btc_cx_poicy_main_type {
	BTC_CXP_OFF = 0,
	BTC_CXP_OFFB,
	BTC_CXP_OFFE,
	BTC_CXP_FIX,
	BTC_CXP_PFIX,
	BTC_CXP_AUTO,
	BTC_CXP_PAUTO,
	BTC_CXP_AUTO2,
	BTC_CXP_PAUTO2,
	BTC_CXP_MANUAL,
	BTC_CXP_USERDEF0,
	BTC_CXP_MAIN_MAX
};

enum btc_cx_poicy_type {
	/* TDMA off + pri: BT > WL */
	BTC_CXP_OFF_BT = (BTC_CXP_OFF << 8) | 0,

	/* TDMA off + pri: WL > BT */
	BTC_CXP_OFF_WL = (BTC_CXP_OFF << 8) | 1,

	/* TDMA off + pri: BT = WL */
	BTC_CXP_OFF_EQ0 = (BTC_CXP_OFF << 8) | 2,

	/* TDMA off + pri: BT = WL > BT_Lo */
	BTC_CXP_OFF_EQ1 = (BTC_CXP_OFF << 8) | 3,

	/* TDMA off + pri: WL = BT, BT_Rx > WL_Lo_Tx */
	BTC_CXP_OFF_EQ2 = (BTC_CXP_OFF << 8) | 4,

	/* TDMA off + pri: WL_Rx = BT, BT_HI > WL_Tx > BT_Lo */
	BTC_CXP_OFF_EQ3 = (BTC_CXP_OFF << 8) | 5,

	/* TDMA off + pri: WL_Rx = BT, BT_HI > WL_Tx > BT_Lo */
	BTC_CXP_OFF_EQ4 = (BTC_CXP_OFF << 8) | 6,

	/* TDMA off + pri: WL_Rx = BT, BT_HI > WL_Tx > BT_Lo */
	BTC_CXP_OFF_EQ5 = (BTC_CXP_OFF << 8) | 7,

	/* TDMA off + pri: BT_Hi > WL > BT_Lo */
	BTC_CXP_OFF_BWB0 = (BTC_CXP_OFF << 8) | 8,

	/* TDMA off + pri: WL_Hi-Tx > BT_Hi_Rx, BT_Hi > WL > BT_Lo */
	BTC_CXP_OFF_BWB1 = (BTC_CXP_OFF << 8) | 9,

	/* TDMA off + pri: WL_Hi-Tx > BT, BT_Hi > other-WL > BT_Lo */
	BTC_CXP_OFF_BWB2 = (BTC_CXP_OFF << 8) | 10,

	/* TDMA off + pri: WL_Hi-Tx = BT */
	BTC_CXP_OFF_BWB3 = (BTC_CXP_OFF << 8) | 11,

	/* TDMA off + pri: WL > BT, Block-BT*/
	BTC_CXP_OFF_WL2 = (BTC_CXP_OFF << 8) | 12,

	/* TDMA off+Bcn-Protect + pri: WL_Hi-Tx > BT_Hi_Rx, BT_Hi > WL > BT_Lo*/
	BTC_CXP_OFFB_BWB0 = (BTC_CXP_OFFB << 8) | 0,

	/* TDMA off + Ext-Ctrl + pri: default */
	BTC_CXP_OFFE_DEF = (BTC_CXP_OFFE << 8) | 0,

	/* TDMA off + Ext-Ctrl + pri: E2G-slot block all BT */
	BTC_CXP_OFFE_DEF2 = (BTC_CXP_OFFE << 8) | 1,

	/* TDMA off + Ext-Ctrl + pri: default */
	BTC_CXP_OFFE_2GBWISOB = (BTC_CXP_OFFE << 8) | 2,

	/* TDMA off + Ext-Ctrl + pri: E2G-slot block all BT */
	BTC_CXP_OFFE_2GISOB = (BTC_CXP_OFFE << 8) | 3,

	/* TDMA off + Ext-Ctrl + pri: E2G-slot WL > BT */
	BTC_CXP_OFFE_2GBWMIXB = (BTC_CXP_OFFE << 8) | 4,

	/* TDMA off + Ext-Ctrl + pri: E2G/EBT-slot WL > BT */
	BTC_CXP_OFFE_WL = (BTC_CXP_OFFE << 8) | 5,

	/* TDMA off + Ext-Ctrl + pri: default */
	BTC_CXP_OFFE_2GBWMIXB2 = (BTC_CXP_OFFE << 8) | 6,

	/* TDMA Fix slot-0: W1:B1 = 30:30 */
	BTC_CXP_FIX_TD3030 = (BTC_CXP_FIX << 8) | 0,

	/* TDMA Fix slot-1: W1:B1 = 50:50 */
	BTC_CXP_FIX_TD5050 = (BTC_CXP_FIX << 8) | 1,

	/* TDMA Fix slot-2: W1:B1 = 20:30 */
	BTC_CXP_FIX_TD2030 = (BTC_CXP_FIX << 8) | 2,

	/* TDMA Fix slot-3: W1:B1 = 40:10 */
	BTC_CXP_FIX_TD4010 = (BTC_CXP_FIX << 8) | 3,

	/* TDMA Fix slot-4: W1:B1 = 70:10 */
	BTC_CXP_FIX_TD7010 = (BTC_CXP_FIX << 8) | 4,

	/* TDMA Fix slot-5: W1:B1 = 20:60 */
	BTC_CXP_FIX_TD2060 = (BTC_CXP_FIX << 8) | 5,

	/* TDMA Fix slot-6: W1:B1 = 30:60 */
	BTC_CXP_FIX_TD3060 = (BTC_CXP_FIX << 8) | 6,

	/* TDMA Fix slot-7: W1:B1 = 20:80 */
	BTC_CXP_FIX_TD2080 = (BTC_CXP_FIX << 8) | 7,

	/* TDMA Fix slot-8: W1:B1 = user-define */
	BTC_CXP_FIX_TDW1B1 = (BTC_CXP_FIX << 8) | 8,

	/* TDMA Fix slot-9: W1:B1 = 40:10 */
	BTC_CXP_FIX_TD4010ISO = (BTC_CXP_FIX << 8) | 9,

	/* TDMA Fix slot-10: W1:B1 = 40:10 */
	BTC_CXP_FIX_TD4010ISO_DL = (BTC_CXP_FIX << 8) | 10,

	/* TDMA Fix slot-11: W1:B1 = 40:10 */
	BTC_CXP_FIX_TD4010ISO_UL = (BTC_CXP_FIX << 8) | 11,

	/* PS-TDMA Fix slot-0: W1:B1 = 30:30 */
	BTC_CXP_PFIX_TD3030 = (BTC_CXP_PFIX << 8) | 0,

	/* PS-TDMA Fix slot-1: W1:B1 = 50:50 */
	BTC_CXP_PFIX_TD5050 = (BTC_CXP_PFIX << 8) | 1,

	/* PS-TDMA Fix slot-2: W1:B1 = 20:30 */
	BTC_CXP_PFIX_TD2030 = (BTC_CXP_PFIX << 8) | 2,

	/* PS-TDMA Fix slot-3: W1:B1 = 20:60 */
	BTC_CXP_PFIX_TD2060 = (BTC_CXP_PFIX << 8) | 3,

	/* PS-TDMA Fix slot-4: W1:B1 = 30:70 */
	BTC_CXP_PFIX_TD3070 = (BTC_CXP_PFIX << 8) | 4,

	/* PS-TDMA Fix slot-5: W1:B1 = 20:80 */
	BTC_CXP_PFIX_TD2080 = (BTC_CXP_PFIX << 8) | 5,

	/* PS-TDMA Fix slot-6: W1:B1 = user-define */
	BTC_CXP_PFIX_TDW1B1 = (BTC_CXP_PFIX << 8) | 6,

	/* TDMA Auto slot-0: W1:B1 = 50:200 */
	BTC_CXP_AUTO_TD50B1 = (BTC_CXP_AUTO << 8) | 0,

	/* TDMA Auto slot-1: W1:B1 = 60:200 */
	BTC_CXP_AUTO_TD60B1 = (BTC_CXP_AUTO << 8) | 1,

	/* TDMA Auto slot-2: W1:B1 = 20:200 */
	BTC_CXP_AUTO_TD20B1 = (BTC_CXP_AUTO << 8) | 2,

	/* TDMA Auto slot-3: W1:B1 = user-define */
	BTC_CXP_AUTO_TDW1B1 = (BTC_CXP_AUTO << 8) | 3,

	/* PS-TDMA Auto slot-0: W1:B1 = 50:200 */
	BTC_CXP_PAUTO_TD50B1 = (BTC_CXP_PAUTO << 8) | 0,

	/* PS-TDMA Auto slot-1: W1:B1 = 60:200 */
	BTC_CXP_PAUTO_TD60B1 = (BTC_CXP_PAUTO << 8) | 1,

	/* PS-TDMA Auto slot-2: W1:B1 = 20:200 */
	BTC_CXP_PAUTO_TD20B1 = (BTC_CXP_PAUTO << 8) | 2,

	/* PS-TDMA Auto slot-3: W1:B1 = user-define */
	BTC_CXP_PAUTO_TDW1B1 = (BTC_CXP_PAUTO << 8) | 3,

	/* TDMA Auto slot2-0: W1:B4 = 30:50 */
	BTC_CXP_AUTO2_TD3050 = (BTC_CXP_AUTO2 << 8) | 0,

	/* TDMA Auto slot2-1: W1:B4 = 30:70 */
	BTC_CXP_AUTO2_TD3070 = (BTC_CXP_AUTO2 << 8) | 1,

	/* TDMA Auto slot2-2: W1:B4 = 50:50 */
	BTC_CXP_AUTO2_TD5050 = (BTC_CXP_AUTO2 << 8) | 2,

	/* TDMA Auto slot2-3: W1:B4 = 60:60 */
	BTC_CXP_AUTO2_TD6060 = (BTC_CXP_AUTO2 << 8) | 3,

	/* TDMA Auto slot2-4: W1:B4 = 20:80 */
	BTC_CXP_AUTO2_TD2080 = (BTC_CXP_AUTO2 << 8) | 4,

	/* TDMA Auto slot2-5: W1:B4 = user-define */
	BTC_CXP_AUTO2_TDW1B4 = (BTC_CXP_AUTO2 << 8) | 5,

	/* PS-TDMA Auto slot2-0: W1:B4 = 30:50 */
	BTC_CXP_PAUTO2_TD3050 = (BTC_CXP_PAUTO2 << 8) | 0,

	/* PS-TDMA Auto slot2-1: W1:B4 = 30:70 */
	BTC_CXP_PAUTO2_TD3070 = (BTC_CXP_PAUTO2 << 8) | 1,

	/* PS-TDMA Auto slot2-2: W1:B4 = 50:50 */
	BTC_CXP_PAUTO2_TD5050 = (BTC_CXP_PAUTO2 << 8) | 2,

	/* PS-TDMA Auto slot2-3: W1:B4 = 60:60 */
	BTC_CXP_PAUTO2_TD6060 = (BTC_CXP_PAUTO2 << 8) | 3,

	/* PS-TDMA Auto slot2-4: W1:B4 = 20:80 */
	BTC_CXP_PAUTO2_TD2080 = (BTC_CXP_PAUTO2 << 8) | 4,

	/* PS-TDMA Auto slot2-5: W1:B4 = user-define */
	BTC_CXP_PAUTO2_TDW1B4 = (BTC_CXP_PAUTO2 << 8) | 5,

	BTC_CXP_MAX = 0xffff
};

enum btc_wl_rfk_result {
	BTC_WRFK_REJECT = 0,
	BTC_WRFK_ALLOW = 1,
};

enum btc_coex_info_map_en {
	BTC_COEX_INFO_CX = BIT(0),
	BTC_COEX_INFO_WL = BIT(1),
	BTC_COEX_INFO_BT = BIT(2),
	BTC_COEX_INFO_DM = BIT(3),
	BTC_COEX_INFO_MREG = BIT(4),
	BTC_COEX_INFO_SUMMARY = BIT(5),
	BTC_COEX_INFO_ALL = GENMASK(7, 0),
};

#define BTC_CXP_MASK GENMASK(15, 8)

enum btc_w2b_scoreboard {
	BTC_WSCB_ACTIVE = BIT(0),
	BTC_WSCB_ON = BIT(1),
	BTC_WSCB_SCAN = BIT(2),
	BTC_WSCB_UNDERTEST = BIT(3),
	BTC_WSCB_RXGAIN = BIT(4),
	BTC_WSCB_WLBUSY = BIT(7),
	BTC_WSCB_EXTFEM = BIT(8),
	BTC_WSCB_TDMA = BIT(9),
	BTC_WSCB_FIX2M = BIT(10),
	BTC_WSCB_WLRFK = BIT(11),
	BTC_WSCB_RXSCAN_PRI = BIT(12),
	BTC_WSCB_BT_HILNA = BIT(13),
	BTC_WSCB_BTLOG = BIT(14),
	BTC_WSCB_ALL = GENMASK(23, 0),
};

enum btc_wl_link_mode {
	BTC_WLINK_NOLINK = 0x0,
	BTC_WLINK_2G_STA,
	BTC_WLINK_2G_AP,
	BTC_WLINK_2G_GO,
	BTC_WLINK_2G_GC,
	BTC_WLINK_2G_SCC,
	BTC_WLINK_2G_MCC,
	BTC_WLINK_25G_MCC,
	BTC_WLINK_25G_DBCC,
	BTC_WLINK_5G,
	BTC_WLINK_2G_NAN,
	BTC_WLINK_OTHER,
	BTC_WLINK_MAX
};

enum btc_wl_mrole_type {
	BTC_WLMROLE_NONE = 0x0,
	BTC_WLMROLE_STA_GC,
	BTC_WLMROLE_STA_GC_NOA,
	BTC_WLMROLE_STA_GO,
	BTC_WLMROLE_STA_GO_NOA,
	BTC_WLMROLE_STA_STA,
	BTC_WLMROLE_MAX
};

enum btc_bt_hid_type {
	BTC_HID_218 = BIT(0),
	BTC_HID_418 = BIT(1),
	BTC_HID_BLE = BIT(2),
	BTC_HID_RCU = BIT(3),
	BTC_HID_RCU_VOICE = BIT(4),
	BTC_HID_OTHER_LEGACY = BIT(5)
};

enum btc_reset_module {
	BTC_RESET_CX = BIT(0),
	BTC_RESET_DM = BIT(1),
	BTC_RESET_CTRL = BIT(2),
	BTC_RESET_CXDM = BIT(0) | BIT(1),
	BTC_RESET_BTINFO = BIT(3),
	BTC_RESET_MDINFO = BIT(4),
	BTC_RESET_ALL =  GENMASK(7, 0),
};

enum btc_gnt_state {
	BTC_GNT_HW	= 0,
	BTC_GNT_SW_LO,
	BTC_GNT_SW_HI,
	BTC_GNT_MAX
};

enum btc_ctr_path {
	BTC_CTRL_BY_BT = 0,
	BTC_CTRL_BY_WL
};

enum btc_wlact_state {
	BTC_WLACT_HW = 0,
	BTC_WLACT_SW_LO,
	BTC_WLACT_SW_HI,
	BTC_WLACT_MAX,
};

enum btc_wl_max_tx_time {
	BTC_MAX_TX_TIME_L1 = 500,
	BTC_MAX_TX_TIME_L2 = 1000,
	BTC_MAX_TX_TIME_L3 = 2000,
	BTC_MAX_TX_TIME_DEF = 5280
};

enum btc_wl_max_tx_retry {
	BTC_MAX_TX_RETRY_L1 = 7,
	BTC_MAX_TX_RETRY_L2 = 15,
	BTC_MAX_TX_RETRY_DEF = 31,
};

enum btc_reason_and_action {
	BTC_RSN_NONE,
	BTC_RSN_NTFY_INIT,
	BTC_RSN_NTFY_SWBAND,
	BTC_RSN_NTFY_WL_STA,
	BTC_RSN_NTFY_RADIO_STATE,
	BTC_RSN_UPDATE_BT_SCBD,
	BTC_RSN_NTFY_WL_RFK,
	BTC_RSN_UPDATE_BT_INFO,
	BTC_RSN_NTFY_SCAN_START,
	BTC_RSN_NTFY_SCAN_FINISH,
	BTC_RSN_NTFY_SPECIFIC_PACKET,
	BTC_RSN_NTFY_POWEROFF,
	BTC_RSN_NTFY_ROLE_INFO,
	BTC_RSN_CMD_SET_COEX,
	BTC_RSN_ACT1_WORK,
	BTC_RSN_BT_DEVINFO_WORK,
	BTC_RSN_RFK_CHK_WORK,
	BTC_RSN_NUM,
	BTC_ACT_NONE = 100,
	BTC_ACT_WL_ONLY,
	BTC_ACT_WL_5G,
	BTC_ACT_WL_OTHER,
	BTC_ACT_WL_IDLE,
	BTC_ACT_WL_NC,
	BTC_ACT_WL_RFK,
	BTC_ACT_WL_INIT,
	BTC_ACT_WL_OFF,
	BTC_ACT_FREERUN,
	BTC_ACT_BT_WHQL,
	BTC_ACT_BT_RFK,
	BTC_ACT_BT_OFF,
	BTC_ACT_BT_IDLE,
	BTC_ACT_BT_HFP,
	BTC_ACT_BT_HID,
	BTC_ACT_BT_A2DP,
	BTC_ACT_BT_A2DPSINK,
	BTC_ACT_BT_PAN,
	BTC_ACT_BT_A2DP_HID,
	BTC_ACT_BT_A2DP_PAN,
	BTC_ACT_BT_PAN_HID,
	BTC_ACT_BT_A2DP_PAN_HID,
	BTC_ACT_WL_25G_MCC,
	BTC_ACT_WL_2G_MCC,
	BTC_ACT_WL_2G_SCC,
	BTC_ACT_WL_2G_AP,
	BTC_ACT_WL_2G_GO,
	BTC_ACT_WL_2G_GC,
	BTC_ACT_WL_2G_NAN,
	BTC_ACT_LAST,
	BTC_ACT_NUM = BTC_ACT_LAST - BTC_ACT_NONE,
	BTC_ACT_EXT_BIT = BIT(14),
	BTC_POLICY_EXT_BIT = BIT(15),
};

#define BTC_FREERUN_ANTISO_MIN 30
#define BTC_TDMA_BTHID_MAX 2
#define BTC_BLINK_NOCONNECT 0
#define BTC_B1_MAX 250 /* unit ms */

static void _run_coex(struct rtw89_dev *rtwdev,
		      enum btc_reason_and_action reason);
static void _write_scbd(struct rtw89_dev *rtwdev, u32 val, bool state);
static void _update_bt_scbd(struct rtw89_dev *rtwdev, bool only_update);

static int _send_fw_cmd(struct rtw89_dev *rtwdev, u8 h2c_class, u8 h2c_func,
			void *param, u16 len)
{
	struct rtw89_btc *btc = &rtwdev->btc;
	struct rtw89_btc_btf_fwinfo *pfwinfo = &btc->fwinfo;
	struct rtw89_btc_cx *cx = &btc->cx;
	struct rtw89_btc_wl_info *wl = &cx->wl;
	struct rtw89_btc_dm *dm = &btc->dm;
	int ret;

	if (len > BTC_H2C_MAXLEN || len == 0) {
		btc->fwinfo.cnt_h2c_fail++;
		dm->error.map.h2c_buffer_over = true;
		return -EINVAL;
	} else if (!wl->status.map.init_ok) {
		rtw89_debug(rtwdev, RTW89_DBG_BTC,
			    "[BTC], %s(): return by btc not init!!\n", __func__);
		pfwinfo->cnt_h2c_fail++;
		return -EINVAL;
	} else if ((wl->status.map.rf_off_pre == BTC_LPS_RF_OFF &&
		    wl->status.map.rf_off == BTC_LPS_RF_OFF) ||
		   (wl->status.map.lps_pre == BTC_LPS_RF_OFF &&
		    wl->status.map.lps == BTC_LPS_RF_OFF)) {
		rtw89_debug(rtwdev, RTW89_DBG_BTC,
			    "[BTC], %s(): return by wl off!!\n", __func__);
		pfwinfo->cnt_h2c_fail++;
		return -EINVAL;
	}

	ret = rtw89_fw_h2c_raw_with_hdr(rtwdev, h2c_class, h2c_func, param, len,
					false, true);
	if (ret)
		pfwinfo->cnt_h2c_fail++;
	else
		pfwinfo->cnt_h2c++;

	return ret;
}

static void _reset_btc_var(struct rtw89_dev *rtwdev, u8 type)
{
	struct rtw89_btc *btc = &rtwdev->btc;
	const struct rtw89_btc_ver *ver = btc->ver;
	struct rtw89_btc_cx *cx = &btc->cx;
	struct rtw89_btc_wl_info *wl = &btc->cx.wl;
	struct rtw89_btc_bt_info *bt = &btc->cx.bt;
	struct rtw89_btc_bt_link_info *bt_linfo = &bt->link_info;
	struct rtw89_btc_wl_link_info *wl_linfo;
	u8 i;

	rtw89_debug(rtwdev, RTW89_DBG_BTC, "[BTC], %s\n", __func__);

	if (type & BTC_RESET_CX)
		memset(cx, 0, sizeof(*cx));

	if (type & BTC_RESET_BTINFO) /* only for BT enable */
		memset(bt, 0, sizeof(*bt));

	if (type & BTC_RESET_CTRL) {
		memset(&btc->ctrl, 0, sizeof(btc->ctrl));
		btc->manual_ctrl = false;
		if (ver->fcxctrl != 7)
			btc->ctrl.ctrl.trace_step = FCXDEF_STEP;
	}

	/* Init Coex variables that are not zero */
	if (type & BTC_RESET_DM) {
		memset(&btc->dm, 0, sizeof(btc->dm));
		memset(bt_linfo->rssi_state, 0, sizeof(bt_linfo->rssi_state));
		for (i = 0; i < RTW89_PORT_NUM; i++) {
			if (btc->ver->fwlrole == 8)
				wl_linfo = &wl->rlink_info[i][0];
			else
				wl_linfo = &wl->link_info[i];
			memset(wl_linfo->rssi_state, 0, sizeof(wl_linfo->rssi_state));
		}

		/* set the slot_now table to original */
		btc->dm.tdma_now = t_def[CXTD_OFF];
		btc->dm.tdma = t_def[CXTD_OFF];
		if (ver->fcxslots >= 7) {
			for (i = 0; i < ARRAY_SIZE(s_def); i++) {
				btc->dm.slot.v7[i].dur = s_def[i].dur;
				btc->dm.slot.v7[i].cxtype = s_def[i].cxtype;
				btc->dm.slot.v7[i].cxtbl = s_def[i].cxtbl;
			}
			memcpy(&btc->dm.slot_now.v7, &btc->dm.slot.v7,
			       sizeof(btc->dm.slot_now.v7));
		} else {
			memcpy(&btc->dm.slot_now.v1, s_def,
			       sizeof(btc->dm.slot_now.v1));
			memcpy(&btc->dm.slot.v1, s_def,
			       sizeof(btc->dm.slot.v1));
		}

		btc->policy_len = 0;
		btc->bt_req_len = 0;

		btc->dm.coex_info_map = BTC_COEX_INFO_ALL;
		btc->dm.wl_tx_limit.tx_time = BTC_MAX_TX_TIME_DEF;
		btc->dm.wl_tx_limit.tx_retry = BTC_MAX_TX_RETRY_DEF;
		btc->dm.wl_pre_agc_rb = BTC_PREAGC_NOTFOUND;
		btc->dm.wl_btg_rx_rb = BTC_BTGCTRL_BB_GNT_NOTFOUND;
	}

	if (type & BTC_RESET_MDINFO)
		memset(&btc->mdinfo, 0, sizeof(btc->mdinfo));
}

static u8 _search_reg_index(struct rtw89_dev *rtwdev, u8 mreg_num, u16 reg_type, u32 target)
{
	const struct rtw89_chip_info *chip = rtwdev->chip;
	u8 i;

	for (i = 0; i < mreg_num; i++)
		if (le16_to_cpu(chip->mon_reg[i].type) == reg_type &&
		    le32_to_cpu(chip->mon_reg[i].offset) == target) {
			return i;
	}
	return BTC_REG_NOTFOUND;
}

static void _get_reg_status(struct rtw89_dev *rtwdev, u8 type, u8 *val)
{
	struct rtw89_btc *btc = &rtwdev->btc;
	const struct rtw89_btc_ver *ver = btc->ver;
	union rtw89_btc_module_info *md = &btc->mdinfo;
	union rtw89_btc_fbtc_mreg_val *pmreg;
	u32 pre_agc_addr = R_BTC_BB_PRE_AGC_S1;
	u32 reg_val;
	u8 idx, switch_type;

	if (ver->fcxinit == 7)
		switch_type = md->md_v7.switch_type;
	else
		switch_type = md->md.switch_type;

	if (btc->btg_pos == RF_PATH_A)
		pre_agc_addr = R_BTC_BB_PRE_AGC_S0;

	switch (type) {
	case BTC_CSTATUS_TXDIV_POS:
		if (switch_type == BTC_SWITCH_INTERNAL)
			*val = BTC_ANT_DIV_MAIN;
		break;
	case BTC_CSTATUS_RXDIV_POS:
		if (switch_type == BTC_SWITCH_INTERNAL)
			*val = BTC_ANT_DIV_MAIN;
		break;
	case BTC_CSTATUS_BB_GNT_MUX:
		reg_val = rtw89_phy_read32(rtwdev, R_BTC_BB_BTG_RX);
		*val = !(reg_val & B_BTC_BB_GNT_MUX);
		break;
	case BTC_CSTATUS_BB_GNT_MUX_MON:
		if (!btc->fwinfo.rpt_fbtc_mregval.cinfo.valid)
			return;

		pmreg = &btc->fwinfo.rpt_fbtc_mregval.finfo;
		if (ver->fcxmreg == 1) {
			idx = _search_reg_index(rtwdev, pmreg->v1.reg_num,
						REG_BB, R_BTC_BB_BTG_RX);
			if (idx == BTC_REG_NOTFOUND) {
				*val = BTC_BTGCTRL_BB_GNT_NOTFOUND;
			} else {
				reg_val = le32_to_cpu(pmreg->v1.mreg_val[idx]);
				*val = !(reg_val & B_BTC_BB_GNT_MUX);
			}
		} else if (ver->fcxmreg == 2) {
			idx = _search_reg_index(rtwdev, pmreg->v2.reg_num,
						REG_BB, R_BTC_BB_BTG_RX);
			if (idx == BTC_REG_NOTFOUND) {
				*val = BTC_BTGCTRL_BB_GNT_NOTFOUND;
			} else {
				reg_val = le32_to_cpu(pmreg->v2.mreg_val[idx]);
				*val = !(reg_val & B_BTC_BB_GNT_MUX);
			}
		}
		break;
	case BTC_CSTATUS_BB_PRE_AGC:
		reg_val = rtw89_phy_read32(rtwdev, pre_agc_addr);
		reg_val &= B_BTC_BB_PRE_AGC_MASK;
		*val = (reg_val == B_BTC_BB_PRE_AGC_VAL);
		break;
	case BTC_CSTATUS_BB_PRE_AGC_MON:
		if (!btc->fwinfo.rpt_fbtc_mregval.cinfo.valid)
			return;

		pmreg = &btc->fwinfo.rpt_fbtc_mregval.finfo;
		if (ver->fcxmreg == 1) {
			idx = _search_reg_index(rtwdev, pmreg->v1.reg_num,
						REG_BB, pre_agc_addr);
			if (idx == BTC_REG_NOTFOUND) {
				*val = BTC_PREAGC_NOTFOUND;
			} else {
				reg_val = le32_to_cpu(pmreg->v1.mreg_val[idx]) &
					  B_BTC_BB_PRE_AGC_MASK;
				*val = (reg_val == B_BTC_BB_PRE_AGC_VAL);
			}
		} else if (ver->fcxmreg == 2) {
			idx = _search_reg_index(rtwdev, pmreg->v2.reg_num,
						REG_BB, pre_agc_addr);
			if (idx == BTC_REG_NOTFOUND) {
				*val = BTC_PREAGC_NOTFOUND;
			} else {
				reg_val = le32_to_cpu(pmreg->v2.mreg_val[idx]) &
					  B_BTC_BB_PRE_AGC_MASK;
				*val = (reg_val == B_BTC_BB_PRE_AGC_VAL);
			}
		}
		break;
	default:
		break;
	}
}

#define BTC_RPT_HDR_SIZE 3
#define BTC_CHK_WLSLOT_DRIFT_MAX 15
#define BTC_CHK_BTSLOT_DRIFT_MAX 15
#define BTC_CHK_HANG_MAX 3

static void _chk_btc_err(struct rtw89_dev *rtwdev, u8 type, u32 cnt)
{
	struct rtw89_btc *btc = &rtwdev->btc;
	struct rtw89_btc_cx *cx = &btc->cx;
	struct rtw89_btc_bt_info *bt = &cx->bt;
	struct rtw89_btc_wl_info *wl = &cx->wl;
	struct rtw89_btc_dm *dm = &btc->dm;

	rtw89_debug(rtwdev, RTW89_DBG_BTC,
		    "[BTC], %s(): type:%d cnt:%d\n",
		    __func__, type, cnt);

	switch (type) {
	case BTC_DCNT_WL_FW_VER_MATCH:
		if ((wl->ver_info.fw_coex & 0xffff0000) !=
		     rtwdev->chip->wlcx_desired) {
			wl->fw_ver_mismatch = true;
			dm->error.map.wl_ver_mismatch = true;
		} else {
			wl->fw_ver_mismatch = false;
			dm->error.map.wl_ver_mismatch = false;
		}
		break;
	case BTC_DCNT_RPT_HANG:
		if (dm->cnt_dm[BTC_DCNT_RPT] == cnt && btc->fwinfo.rpt_en_map)
			dm->cnt_dm[BTC_DCNT_RPT_HANG]++;
		else
			dm->cnt_dm[BTC_DCNT_RPT_HANG] = 0;

		if (dm->cnt_dm[BTC_DCNT_RPT_HANG] >= BTC_CHK_HANG_MAX)
			dm->error.map.wl_fw_hang = true;
		else
			dm->error.map.wl_fw_hang = false;

		dm->cnt_dm[BTC_DCNT_RPT] = cnt;
		break;
	case BTC_DCNT_CYCLE_HANG:
		if (dm->cnt_dm[BTC_DCNT_CYCLE] == cnt &&
		    (dm->tdma_now.type != CXTDMA_OFF ||
		     dm->tdma_now.ext_ctrl == CXECTL_EXT))
			dm->cnt_dm[BTC_DCNT_CYCLE_HANG]++;
		else
			dm->cnt_dm[BTC_DCNT_CYCLE_HANG] = 0;

		if (dm->cnt_dm[BTC_DCNT_CYCLE_HANG] >= BTC_CHK_HANG_MAX)
			dm->error.map.cycle_hang = true;
		else
			dm->error.map.cycle_hang = false;

		dm->cnt_dm[BTC_DCNT_CYCLE] = cnt;
		break;
	case BTC_DCNT_W1_HANG:
		if (dm->cnt_dm[BTC_DCNT_W1] == cnt &&
		    dm->tdma_now.type != CXTDMA_OFF)
			dm->cnt_dm[BTC_DCNT_W1_HANG]++;
		else
			dm->cnt_dm[BTC_DCNT_W1_HANG] = 0;

		if (dm->cnt_dm[BTC_DCNT_W1_HANG] >= BTC_CHK_HANG_MAX)
			dm->error.map.w1_hang = true;
		else
			dm->error.map.w1_hang = false;

		dm->cnt_dm[BTC_DCNT_W1] = cnt;
		break;
	case BTC_DCNT_B1_HANG:
		if (dm->cnt_dm[BTC_DCNT_B1] == cnt &&
		    dm->tdma_now.type != CXTDMA_OFF)
			dm->cnt_dm[BTC_DCNT_B1_HANG]++;
		else
			dm->cnt_dm[BTC_DCNT_B1_HANG] = 0;

		if (dm->cnt_dm[BTC_DCNT_B1_HANG] >= BTC_CHK_HANG_MAX)
			dm->error.map.b1_hang = true;
		else
			dm->error.map.b1_hang = false;

		dm->cnt_dm[BTC_DCNT_B1] = cnt;
		break;
	case BTC_DCNT_E2G_HANG:
		if (dm->cnt_dm[BTC_DCNT_E2G] == cnt &&
		    dm->tdma_now.ext_ctrl == CXECTL_EXT)
			dm->cnt_dm[BTC_DCNT_E2G_HANG]++;
		else
			dm->cnt_dm[BTC_DCNT_E2G_HANG] = 0;

		if (dm->cnt_dm[BTC_DCNT_E2G_HANG] >= BTC_CHK_HANG_MAX)
			dm->error.map.wl_e2g_hang = true;
		else
			dm->error.map.wl_e2g_hang = false;

		dm->cnt_dm[BTC_DCNT_E2G] = cnt;
		break;
	case BTC_DCNT_TDMA_NONSYNC:
		if (cnt != 0) /* if tdma not sync between drv/fw  */
			dm->cnt_dm[BTC_DCNT_TDMA_NONSYNC]++;
		else
			dm->cnt_dm[BTC_DCNT_TDMA_NONSYNC] = 0;

		if (dm->cnt_dm[BTC_DCNT_TDMA_NONSYNC] >= BTC_CHK_HANG_MAX)
			dm->error.map.tdma_no_sync = true;
		else
			dm->error.map.tdma_no_sync = false;
		break;
	case BTC_DCNT_SLOT_NONSYNC:
		if (cnt != 0) /* if slot not sync between drv/fw  */
			dm->cnt_dm[BTC_DCNT_SLOT_NONSYNC]++;
		else
			dm->cnt_dm[BTC_DCNT_SLOT_NONSYNC] = 0;

		if (dm->cnt_dm[BTC_DCNT_SLOT_NONSYNC] >= BTC_CHK_HANG_MAX)
			dm->error.map.slot_no_sync = true;
		else
			dm->error.map.slot_no_sync = false;
		break;
	case BTC_DCNT_BTTX_HANG:
		cnt = cx->cnt_bt[BTC_BCNT_LOPRI_TX];

		if (cnt == 0 && bt->link_info.slave_role)
			dm->cnt_dm[BTC_DCNT_BTTX_HANG]++;
		else
			dm->cnt_dm[BTC_DCNT_BTTX_HANG] = 0;

		if (dm->cnt_dm[BTC_DCNT_BTTX_HANG] >= BTC_CHK_HANG_MAX)
			dm->error.map.bt_tx_hang = true;
		else
			dm->error.map.bt_tx_hang = false;
		break;
	case BTC_DCNT_BTCNT_HANG:
		cnt = cx->cnt_bt[BTC_BCNT_HIPRI_RX] +
		      cx->cnt_bt[BTC_BCNT_HIPRI_TX] +
		      cx->cnt_bt[BTC_BCNT_LOPRI_RX] +
		      cx->cnt_bt[BTC_BCNT_LOPRI_TX];

		if (cnt == 0)
			dm->cnt_dm[BTC_DCNT_BTCNT_HANG]++;
		else
			dm->cnt_dm[BTC_DCNT_BTCNT_HANG] = 0;

		if ((dm->cnt_dm[BTC_DCNT_BTCNT_HANG] >= BTC_CHK_HANG_MAX &&
		     bt->enable.now) || (!dm->cnt_dm[BTC_DCNT_BTCNT_HANG] &&
		     !bt->enable.now))
			_update_bt_scbd(rtwdev, false);
		break;
	case BTC_DCNT_WL_SLOT_DRIFT:
		if (cnt >= BTC_CHK_WLSLOT_DRIFT_MAX)
			dm->cnt_dm[BTC_DCNT_WL_SLOT_DRIFT]++;
		else
			dm->cnt_dm[BTC_DCNT_WL_SLOT_DRIFT] = 0;

		if (dm->cnt_dm[BTC_DCNT_WL_SLOT_DRIFT] >= BTC_CHK_HANG_MAX)
			dm->error.map.wl_slot_drift = true;
		else
			dm->error.map.wl_slot_drift = false;
		break;
	case BTC_DCNT_BT_SLOT_DRIFT:
		if (cnt >= BTC_CHK_BTSLOT_DRIFT_MAX)
			dm->cnt_dm[BTC_DCNT_BT_SLOT_DRIFT]++;
		else
			dm->cnt_dm[BTC_DCNT_BT_SLOT_DRIFT] = 0;

		if (dm->cnt_dm[BTC_DCNT_BT_SLOT_DRIFT] >= BTC_CHK_HANG_MAX)
			dm->error.map.bt_slot_drift = true;
		else
			dm->error.map.bt_slot_drift = false;

		break;
	}
}

static void _update_bt_report(struct rtw89_dev *rtwdev, u8 rpt_type, u8 *pfinfo)
{
	struct rtw89_btc *btc = &rtwdev->btc;
	const struct rtw89_btc_ver *ver = btc->ver;
	struct rtw89_btc_bt_info *bt = &btc->cx.bt;
	struct rtw89_btc_bt_link_info *bt_linfo = &bt->link_info;
	struct rtw89_btc_bt_a2dp_desc *a2dp = &bt_linfo->a2dp_desc;
	union  rtw89_btc_fbtc_btver *pver = &btc->fwinfo.rpt_fbtc_btver.finfo;
	struct rtw89_btc_fbtc_btafh_v2 *pafh_v2 = NULL;
	struct rtw89_btc_fbtc_btafh_v7 *pafh_v7 = NULL;
	struct rtw89_btc_fbtc_btdevinfo *pdev = NULL;
	struct rtw89_btc_fbtc_btafh *pafh_v1 = NULL;
	struct rtw89_btc_fbtc_btscan_v1 *pscan_v1;
	struct rtw89_btc_fbtc_btscan_v2 *pscan_v2;
	struct rtw89_btc_fbtc_btscan_v7 *pscan_v7;
	bool scan_update = true;
	int i;

	rtw89_debug(rtwdev, RTW89_DBG_BTC,
		    "[BTC], %s(): rpt_type:%d\n",
		    __func__, rpt_type);

	switch (rpt_type) {
	case BTC_RPT_TYPE_BT_VER:
		if (ver->fcxbtver == 7) {
			pver->v7 = *(struct rtw89_btc_fbtc_btver_v7 *)pfinfo;
			bt->ver_info.fw = le32_to_cpu(pver->v7.fw_ver);
			bt->ver_info.fw_coex = le32_get_bits(pver->v7.coex_ver,
							     GENMASK(7, 0));
			bt->feature = le32_to_cpu(pver->v7.feature);
		} else {
			pver->v1 = *(struct rtw89_btc_fbtc_btver_v1 *)pfinfo;
			bt->ver_info.fw = le32_to_cpu(pver->v1.fw_ver);
			bt->ver_info.fw_coex = le32_get_bits(pver->v1.coex_ver,
							     GENMASK(7, 0));
			bt->feature = le32_to_cpu(pver->v1.feature);
		}
		break;
	case BTC_RPT_TYPE_BT_SCAN:
		if (ver->fcxbtscan == 1) {
			pscan_v1 = (struct rtw89_btc_fbtc_btscan_v1 *)pfinfo;
			for (i = 0; i < BTC_SCAN_MAX1; i++) {
				bt->scan_info_v1[i] = pscan_v1->scan[i];
				if (bt->scan_info_v1[i].win == 0 &&
				    bt->scan_info_v1[i].intvl == 0)
					scan_update = false;
			}
		} else if (ver->fcxbtscan == 2) {
			pscan_v2 = (struct rtw89_btc_fbtc_btscan_v2 *)pfinfo;
			for (i = 0; i < CXSCAN_MAX; i++) {
				bt->scan_info_v2[i] = pscan_v2->para[i];
				if ((pscan_v2->type & BIT(i)) &&
				    pscan_v2->para[i].win == 0 &&
				    pscan_v2->para[i].intvl == 0)
					scan_update = false;
			}
		} else if (ver->fcxbtscan == 7) {
			pscan_v7 = (struct rtw89_btc_fbtc_btscan_v7 *)pfinfo;
			for (i = 0; i < CXSCAN_MAX; i++) {
				bt->scan_info_v2[i] = pscan_v7->para[i];
				if ((pscan_v7->type & BIT(i)) &&
				    pscan_v7->para[i].win == 0 &&
				    pscan_v7->para[i].intvl == 0)
					scan_update = false;
			}
		}
		if (scan_update)
			bt->scan_info_update = 1;
		break;
	case BTC_RPT_TYPE_BT_AFH:
		if (ver->fcxbtafh == 2) {
			pafh_v2 = (struct rtw89_btc_fbtc_btafh_v2 *)pfinfo;
			if (pafh_v2->map_type & RPT_BT_AFH_SEQ_LEGACY) {
				memcpy(&bt_linfo->afh_map[0], pafh_v2->afh_l, 4);
				memcpy(&bt_linfo->afh_map[4], pafh_v2->afh_m, 4);
				memcpy(&bt_linfo->afh_map[8], pafh_v2->afh_h, 2);
			}
			if (pafh_v2->map_type & RPT_BT_AFH_SEQ_LE) {
				memcpy(&bt_linfo->afh_map_le[0], pafh_v2->afh_le_a, 4);
				memcpy(&bt_linfo->afh_map_le[4], pafh_v2->afh_le_b, 1);
			}
		} else if (ver->fcxbtafh == 7) {
			pafh_v7 = (struct rtw89_btc_fbtc_btafh_v7 *)pfinfo;
			if (pafh_v7->map_type & RPT_BT_AFH_SEQ_LEGACY) {
				memcpy(&bt_linfo->afh_map[0], pafh_v7->afh_l, 4);
				memcpy(&bt_linfo->afh_map[4], pafh_v7->afh_m, 4);
				memcpy(&bt_linfo->afh_map[8], pafh_v7->afh_h, 2);
			}
			if (pafh_v7->map_type & RPT_BT_AFH_SEQ_LE) {
				memcpy(&bt_linfo->afh_map_le[0], pafh_v7->afh_le_a, 4);
				memcpy(&bt_linfo->afh_map_le[4], pafh_v7->afh_le_b, 1);
			}
		} else if (ver->fcxbtafh == 1) {
			pafh_v1 = (struct rtw89_btc_fbtc_btafh *)pfinfo;
			memcpy(&bt_linfo->afh_map[0], pafh_v1->afh_l, 4);
			memcpy(&bt_linfo->afh_map[4], pafh_v1->afh_m, 4);
			memcpy(&bt_linfo->afh_map[8], pafh_v1->afh_h, 2);
		}
		break;
	case BTC_RPT_TYPE_BT_DEVICE:
		pdev = (struct rtw89_btc_fbtc_btdevinfo *)pfinfo;
		a2dp->device_name = le32_to_cpu(pdev->dev_name);
		a2dp->vendor_id = le16_to_cpu(pdev->vendor_id);
		a2dp->flush_time = le32_to_cpu(pdev->flush_time);
		break;
	default:
		break;
	}
}

static void rtw89_btc_fw_rpt_evnt_ver(struct rtw89_dev *rtwdev, u8 *index)
{
	struct rtw89_btc *btc = &rtwdev->btc;
	const struct rtw89_btc_ver *ver = btc->ver;

	if (ver->fwevntrptl == 1)
		return;

	if (*index <= __BTC_RPT_TYPE_V0_SAME)
		return;
	else if (*index <= __BTC_RPT_TYPE_V0_MAX)
		(*index)++;
	else
		*index = BTC_RPT_TYPE_MAX;
}

#define BTC_LEAK_AP_TH 10
#define BTC_CYSTA_CHK_PERIOD 100

struct rtw89_btc_prpt {
	u8 type;
	__le16 len;
	u8 content[];
} __packed;

static u32 _chk_btc_report(struct rtw89_dev *rtwdev,
			   struct rtw89_btc_btf_fwinfo *pfwinfo,
			   u8 *prptbuf, u32 index)
{
	struct rtw89_btc *btc = &rtwdev->btc;
	const struct rtw89_btc_ver *ver = btc->ver;
	struct rtw89_btc_dm *dm = &btc->dm;
	struct rtw89_btc_rpt_cmn_info *pcinfo = NULL;
	struct rtw89_btc_wl_info *wl = &btc->cx.wl;
	struct rtw89_btc_bt_info *bt = &btc->cx.bt;
	union rtw89_btc_fbtc_rpt_ctrl_ver_info *prpt = NULL;
	union rtw89_btc_fbtc_cysta_info *pcysta = NULL;
	struct rtw89_btc_prpt *btc_prpt = NULL;
	void *rpt_content = NULL, *pfinfo = NULL;
	u8 rpt_type = 0;
	u16 wl_slot_set = 0, wl_slot_real = 0, val16;
	u32 trace_step = 0, rpt_len = 0, diff_t = 0;
	u32 cnt_leak_slot, bt_slot_real, bt_slot_set, cnt_rx_imr;
	u8 i, val = 0, val1, val2;

	rtw89_debug(rtwdev, RTW89_DBG_BTC,
		    "[BTC], %s(): index:%d\n",
		    __func__, index);

	if (!prptbuf) {
		pfwinfo->err[BTFRE_INVALID_INPUT]++;
		return 0;
	}

	btc_prpt = (struct rtw89_btc_prpt *)&prptbuf[index];
	rpt_type = btc_prpt->type;
	rpt_len = le16_to_cpu(btc_prpt->len);
	rpt_content = btc_prpt->content;

	rtw89_debug(rtwdev, RTW89_DBG_BTC,
		    "[BTC], %s(): rpt_type:%d\n",
		    __func__, rpt_type);

	rtw89_btc_fw_rpt_evnt_ver(rtwdev, &rpt_type);

	switch (rpt_type) {
	case BTC_RPT_TYPE_CTRL:
		pcinfo = &pfwinfo->rpt_ctrl.cinfo;
		prpt = &pfwinfo->rpt_ctrl.finfo;
		if (ver->fcxbtcrpt == 1) {
			pfinfo = &pfwinfo->rpt_ctrl.finfo.v1;
			pcinfo->req_len = sizeof(pfwinfo->rpt_ctrl.finfo.v1);
		} else if (ver->fcxbtcrpt == 4) {
			pfinfo = &pfwinfo->rpt_ctrl.finfo.v4;
			pcinfo->req_len = sizeof(pfwinfo->rpt_ctrl.finfo.v4);
		} else if (ver->fcxbtcrpt == 5) {
			pfinfo = &pfwinfo->rpt_ctrl.finfo.v5;
			pcinfo->req_len = sizeof(pfwinfo->rpt_ctrl.finfo.v5);
		} else if (ver->fcxbtcrpt == 105) {
			pfinfo = &pfwinfo->rpt_ctrl.finfo.v105;
			pcinfo->req_len = sizeof(pfwinfo->rpt_ctrl.finfo.v105);
			pcinfo->req_fver = 5;
			break;
		} else if (ver->fcxbtcrpt == 8) {
			pfinfo = &pfwinfo->rpt_ctrl.finfo.v8;
			pcinfo->req_len = sizeof(pfwinfo->rpt_ctrl.finfo.v8);
		} else if (ver->fcxbtcrpt == 7) {
			pfinfo = &pfwinfo->rpt_ctrl.finfo.v7;
			pcinfo->req_len = sizeof(pfwinfo->rpt_ctrl.finfo.v7);
		} else {
			goto err;
		}
		pcinfo->req_fver = ver->fcxbtcrpt;
		break;
	case BTC_RPT_TYPE_TDMA:
		pcinfo = &pfwinfo->rpt_fbtc_tdma.cinfo;
		if (ver->fcxtdma == 1) {
			pfinfo = &pfwinfo->rpt_fbtc_tdma.finfo.v1;
			pcinfo->req_len = sizeof(pfwinfo->rpt_fbtc_tdma.finfo.v1);
		} else if (ver->fcxtdma == 3 || ver->fcxtdma == 7) {
			pfinfo = &pfwinfo->rpt_fbtc_tdma.finfo.v3;
			pcinfo->req_len = sizeof(pfwinfo->rpt_fbtc_tdma.finfo.v3);
		} else {
			goto err;
		}
		pcinfo->req_fver = ver->fcxtdma;
		break;
	case BTC_RPT_TYPE_SLOT:
		pcinfo = &pfwinfo->rpt_fbtc_slots.cinfo;
		if (ver->fcxslots == 1) {
			pfinfo = &pfwinfo->rpt_fbtc_slots.finfo.v1;
			pcinfo->req_len = sizeof(pfwinfo->rpt_fbtc_slots.finfo.v1);
		} else if (ver->fcxslots == 7) {
			pfinfo = &pfwinfo->rpt_fbtc_slots.finfo.v7;
			pcinfo->req_len = sizeof(pfwinfo->rpt_fbtc_slots.finfo.v7);
		} else {
			goto err;
		}
		pcinfo->req_fver = ver->fcxslots;
		break;
	case BTC_RPT_TYPE_CYSTA:
		pcinfo = &pfwinfo->rpt_fbtc_cysta.cinfo;
		pcysta = &pfwinfo->rpt_fbtc_cysta.finfo;
		if (ver->fcxcysta == 2) {
			pfinfo = &pfwinfo->rpt_fbtc_cysta.finfo.v2;
			pcysta->v2 = pfwinfo->rpt_fbtc_cysta.finfo.v2;
			pcinfo->req_len = sizeof(pfwinfo->rpt_fbtc_cysta.finfo.v2);
		} else if (ver->fcxcysta == 3) {
			pfinfo = &pfwinfo->rpt_fbtc_cysta.finfo.v3;
			pcysta->v3 = pfwinfo->rpt_fbtc_cysta.finfo.v3;
			pcinfo->req_len = sizeof(pfwinfo->rpt_fbtc_cysta.finfo.v3);
		} else if (ver->fcxcysta == 4) {
			pfinfo = &pfwinfo->rpt_fbtc_cysta.finfo.v4;
			pcysta->v4 = pfwinfo->rpt_fbtc_cysta.finfo.v4;
			pcinfo->req_len = sizeof(pfwinfo->rpt_fbtc_cysta.finfo.v4);
		} else if (ver->fcxcysta == 5) {
			pfinfo = &pfwinfo->rpt_fbtc_cysta.finfo.v5;
			pcysta->v5 = pfwinfo->rpt_fbtc_cysta.finfo.v5;
			pcinfo->req_len = sizeof(pfwinfo->rpt_fbtc_cysta.finfo.v5);
		} else if (ver->fcxcysta == 7) {
			pfinfo = &pfwinfo->rpt_fbtc_cysta.finfo.v7;
			pcysta->v7 = pfwinfo->rpt_fbtc_cysta.finfo.v7;
			pcinfo->req_len = sizeof(pfwinfo->rpt_fbtc_cysta.finfo.v7);
		} else {
			goto err;
		}
		pcinfo->req_fver = ver->fcxcysta;
		break;
	case BTC_RPT_TYPE_STEP:
		pcinfo = &pfwinfo->rpt_fbtc_step.cinfo;
		if (ver->fcxctrl != 7)
			trace_step = btc->ctrl.ctrl.trace_step;

		if (ver->fcxstep == 2) {
			pfinfo = &pfwinfo->rpt_fbtc_step.finfo.v2;
			pcinfo->req_len = sizeof(pfwinfo->rpt_fbtc_step.finfo.v2.step[0]) *
					  trace_step +
					  offsetof(struct rtw89_btc_fbtc_steps_v2, step);
		} else if (ver->fcxstep == 3) {
			pfinfo = &pfwinfo->rpt_fbtc_step.finfo.v3;
			pcinfo->req_len = sizeof(pfwinfo->rpt_fbtc_step.finfo.v3.step[0]) *
					  trace_step +
					  offsetof(struct rtw89_btc_fbtc_steps_v3, step);
		} else {
			goto err;
		}
		pcinfo->req_fver = ver->fcxstep;
		break;
	case BTC_RPT_TYPE_NULLSTA:
		pcinfo = &pfwinfo->rpt_fbtc_nullsta.cinfo;
		if (ver->fcxnullsta == 1) {
			pfinfo = &pfwinfo->rpt_fbtc_nullsta.finfo.v1;
			pcinfo->req_len = sizeof(pfwinfo->rpt_fbtc_nullsta.finfo.v1);
		} else if (ver->fcxnullsta == 2) {
			pfinfo = &pfwinfo->rpt_fbtc_nullsta.finfo.v2;
			pcinfo->req_len = sizeof(pfwinfo->rpt_fbtc_nullsta.finfo.v2);
		} else if (ver->fcxnullsta == 7) {
			pfinfo = &pfwinfo->rpt_fbtc_nullsta.finfo.v7;
			pcinfo->req_len = sizeof(pfwinfo->rpt_fbtc_nullsta.finfo.v7);
		} else {
			goto err;
		}
		pcinfo->req_fver = ver->fcxnullsta;
		break;
	case BTC_RPT_TYPE_MREG:
		pcinfo = &pfwinfo->rpt_fbtc_mregval.cinfo;
		if (ver->fcxmreg == 1) {
			pfinfo = &pfwinfo->rpt_fbtc_mregval.finfo.v1;
			pcinfo->req_len = sizeof(pfwinfo->rpt_fbtc_mregval.finfo.v1);
		} else if (ver->fcxmreg == 2) {
			pfinfo = &pfwinfo->rpt_fbtc_mregval.finfo.v2;
			pcinfo->req_len = sizeof(pfwinfo->rpt_fbtc_mregval.finfo.v2);
		} else if (ver->fcxmreg == 7) {
			pfinfo = &pfwinfo->rpt_fbtc_mregval.finfo.v7;
			pcinfo->req_len = sizeof(pfwinfo->rpt_fbtc_mregval.finfo.v7);
		} else {
			goto err;
		}
		pcinfo->req_fver = ver->fcxmreg;
		break;
	case BTC_RPT_TYPE_GPIO_DBG:
		pcinfo = &pfwinfo->rpt_fbtc_gpio_dbg.cinfo;
		if (ver->fcxgpiodbg == 7) {
			pfinfo = &pfwinfo->rpt_fbtc_gpio_dbg.finfo.v7;
			pcinfo->req_len = sizeof(pfwinfo->rpt_fbtc_gpio_dbg.finfo.v7);
		} else {
			pfinfo = &pfwinfo->rpt_fbtc_gpio_dbg.finfo.v1;
			pcinfo->req_len = sizeof(pfwinfo->rpt_fbtc_gpio_dbg.finfo.v1);
		}
		pcinfo->req_fver = ver->fcxgpiodbg;
		break;
	case BTC_RPT_TYPE_BT_VER:
		pcinfo = &pfwinfo->rpt_fbtc_btver.cinfo;
		if (ver->fcxbtver == 1) {
			pfinfo = &pfwinfo->rpt_fbtc_btver.finfo.v1;
			pcinfo->req_len = sizeof(pfwinfo->rpt_fbtc_btver.finfo.v1);
		} else if (ver->fcxbtver == 7) {
			pfinfo = &pfwinfo->rpt_fbtc_btver.finfo.v7;
			pcinfo->req_len = sizeof(pfwinfo->rpt_fbtc_btver.finfo.v7);
		}
		pcinfo->req_fver = ver->fcxbtver;
		break;
	case BTC_RPT_TYPE_BT_SCAN:
		pcinfo = &pfwinfo->rpt_fbtc_btscan.cinfo;
		if (ver->fcxbtscan == 1) {
			pfinfo = &pfwinfo->rpt_fbtc_btscan.finfo.v1;
			pcinfo->req_len = sizeof(pfwinfo->rpt_fbtc_btscan.finfo.v1);
		} else if (ver->fcxbtscan == 2) {
			pfinfo = &pfwinfo->rpt_fbtc_btscan.finfo.v2;
			pcinfo->req_len = sizeof(pfwinfo->rpt_fbtc_btscan.finfo.v2);
		} else if (ver->fcxbtscan == 7) {
			pfinfo = &pfwinfo->rpt_fbtc_btscan.finfo.v7;
			pcinfo->req_len = sizeof(pfwinfo->rpt_fbtc_btscan.finfo.v7);
		} else {
			goto err;
		}
		pcinfo->req_fver = ver->fcxbtscan;
		break;
	case BTC_RPT_TYPE_BT_AFH:
		pcinfo = &pfwinfo->rpt_fbtc_btafh.cinfo;
		if (ver->fcxbtafh == 1) {
			pfinfo = &pfwinfo->rpt_fbtc_btafh.finfo.v1;
			pcinfo->req_len = sizeof(pfwinfo->rpt_fbtc_btafh.finfo.v1);
		} else if (ver->fcxbtafh == 2) {
			pfinfo = &pfwinfo->rpt_fbtc_btafh.finfo.v2;
			pcinfo->req_len = sizeof(pfwinfo->rpt_fbtc_btafh.finfo.v2);
		} else if (ver->fcxbtafh == 7) {
			pfinfo = &pfwinfo->rpt_fbtc_btafh.finfo.v7;
			pcinfo->req_len = sizeof(pfwinfo->rpt_fbtc_btafh.finfo.v7);
		} else {
			goto err;
		}
		pcinfo->req_fver = ver->fcxbtafh;
		break;
	case BTC_RPT_TYPE_BT_DEVICE:
		pcinfo = &pfwinfo->rpt_fbtc_btdev.cinfo;
		pfinfo = &pfwinfo->rpt_fbtc_btdev.finfo;
		pcinfo->req_len = sizeof(pfwinfo->rpt_fbtc_btdev.finfo);
		pcinfo->req_fver = ver->fcxbtdevinfo;
		break;
	default:
		pfwinfo->err[BTFRE_UNDEF_TYPE]++;
		return 0;
	}

	pcinfo->rx_len = rpt_len;
	pcinfo->rx_cnt++;

	if (rpt_len != pcinfo->req_len) {
		if (rpt_type < BTC_RPT_TYPE_MAX)
			pfwinfo->len_mismch |= (0x1 << rpt_type);
		else
			pfwinfo->len_mismch |= BIT(31);
		rtw89_debug(rtwdev, RTW89_DBG_BTC,
			    "[BTC], %s(): %d rpt_len:%d!=req_len:%d\n",
			    __func__, rpt_type, rpt_len, pcinfo->req_len);

		pcinfo->valid = 0;
		return 0;
	} else if (!pfinfo || !rpt_content || !pcinfo->req_len) {
		pfwinfo->err[BTFRE_EXCEPTION]++;
		pcinfo->valid = 0;
		return 0;
	}

	memcpy(pfinfo, rpt_content, pcinfo->req_len);
	pcinfo->valid = 1;

	switch (rpt_type) {
	case BTC_RPT_TYPE_CTRL:
		if (ver->fcxbtcrpt == 1) {
			prpt->v1 = pfwinfo->rpt_ctrl.finfo.v1;
			btc->fwinfo.rpt_en_map = prpt->v1.rpt_enable;
			wl->ver_info.fw_coex = prpt->v1.wl_fw_coex_ver;
			wl->ver_info.fw = prpt->v1.wl_fw_ver;
			dm->wl_fw_cx_offload = !!prpt->v1.wl_fw_cx_offload;

			_chk_btc_err(rtwdev, BTC_DCNT_RPT_HANG,
				     pfwinfo->event[BTF_EVNT_RPT]);

			/* To avoid I/O if WL LPS or power-off */
			if (wl->status.map.lps != BTC_LPS_RF_OFF &&
			    !wl->status.map.rf_off) {
				rtwdev->chip->ops->btc_update_bt_cnt(rtwdev);
				_chk_btc_err(rtwdev, BTC_DCNT_BTCNT_HANG, 0);

				btc->cx.cnt_bt[BTC_BCNT_POLUT] =
					rtw89_mac_get_plt_cnt(rtwdev,
							      RTW89_MAC_0);
			}
		} else if (ver->fcxbtcrpt == 4) {
			prpt->v4 = pfwinfo->rpt_ctrl.finfo.v4;
			btc->fwinfo.rpt_en_map = le32_to_cpu(prpt->v4.rpt_info.en);
			wl->ver_info.fw_coex = le32_to_cpu(prpt->v4.wl_fw_info.cx_ver);
			wl->ver_info.fw = le32_to_cpu(prpt->v4.wl_fw_info.fw_ver);
			dm->wl_fw_cx_offload = !!le32_to_cpu(prpt->v4.wl_fw_info.cx_offload);

			for (i = RTW89_PHY_0; i < RTW89_PHY_NUM; i++)
				memcpy(&dm->gnt.band[i], &prpt->v4.gnt_val[i],
				       sizeof(dm->gnt.band[i]));

			btc->cx.cnt_bt[BTC_BCNT_HIPRI_TX] =
				le32_to_cpu(prpt->v4.bt_cnt[BTC_BCNT_HI_TX]);
			btc->cx.cnt_bt[BTC_BCNT_HIPRI_RX] =
				le32_to_cpu(prpt->v4.bt_cnt[BTC_BCNT_HI_RX]);
			btc->cx.cnt_bt[BTC_BCNT_LOPRI_TX] =
				le32_to_cpu(prpt->v4.bt_cnt[BTC_BCNT_LO_TX]);
			btc->cx.cnt_bt[BTC_BCNT_LOPRI_RX] =
				le32_to_cpu(prpt->v4.bt_cnt[BTC_BCNT_LO_RX]);
			btc->cx.cnt_bt[BTC_BCNT_POLUT] =
				le32_to_cpu(prpt->v4.bt_cnt[BTC_BCNT_POLLUTED]);

			_chk_btc_err(rtwdev, BTC_DCNT_BTCNT_HANG, 0);
			_chk_btc_err(rtwdev, BTC_DCNT_RPT_HANG,
				     pfwinfo->event[BTF_EVNT_RPT]);

			if (le32_to_cpu(prpt->v4.bt_cnt[BTC_BCNT_RFK_TIMEOUT]) > 0)
				bt->rfk_info.map.timeout = 1;
			else
				bt->rfk_info.map.timeout = 0;

			dm->error.map.bt_rfk_timeout = bt->rfk_info.map.timeout;
		} else if (ver->fcxbtcrpt == 5) {
			prpt->v5 = pfwinfo->rpt_ctrl.finfo.v5;
			pfwinfo->rpt_en_map = le32_to_cpu(prpt->v5.rpt_info.en);
			wl->ver_info.fw_coex = le32_to_cpu(prpt->v5.rpt_info.cx_ver);
			wl->ver_info.fw = le32_to_cpu(prpt->v5.rpt_info.fw_ver);
			dm->wl_fw_cx_offload = 0;

			for (i = RTW89_PHY_0; i < RTW89_PHY_NUM; i++)
				memcpy(&dm->gnt.band[i], &prpt->v5.gnt_val[i][0],
				       sizeof(dm->gnt.band[i]));

			btc->cx.cnt_bt[BTC_BCNT_HIPRI_TX] =
				le16_to_cpu(prpt->v5.bt_cnt[BTC_BCNT_HI_TX]);
			btc->cx.cnt_bt[BTC_BCNT_HIPRI_RX] =
				le16_to_cpu(prpt->v5.bt_cnt[BTC_BCNT_HI_RX]);
			btc->cx.cnt_bt[BTC_BCNT_LOPRI_TX] =
				le16_to_cpu(prpt->v5.bt_cnt[BTC_BCNT_LO_TX]);
			btc->cx.cnt_bt[BTC_BCNT_LOPRI_RX] =
				le16_to_cpu(prpt->v5.bt_cnt[BTC_BCNT_LO_RX]);
			btc->cx.cnt_bt[BTC_BCNT_POLUT] =
				le16_to_cpu(prpt->v5.bt_cnt[BTC_BCNT_POLLUTED]);

			_chk_btc_err(rtwdev, BTC_DCNT_BTCNT_HANG, 0);
			_chk_btc_err(rtwdev, BTC_DCNT_RPT_HANG,
				     pfwinfo->event[BTF_EVNT_RPT]);

			dm->error.map.bt_rfk_timeout = bt->rfk_info.map.timeout;
		} else if (ver->fcxbtcrpt == 105) {
			prpt->v105 = pfwinfo->rpt_ctrl.finfo.v105;
			pfwinfo->rpt_en_map = le32_to_cpu(prpt->v105.rpt_info.en);
			wl->ver_info.fw_coex = le32_to_cpu(prpt->v105.rpt_info.cx_ver);
			wl->ver_info.fw = le32_to_cpu(prpt->v105.rpt_info.fw_ver);
			dm->wl_fw_cx_offload = 0;

			for (i = RTW89_PHY_0; i < RTW89_PHY_NUM; i++)
				memcpy(&dm->gnt.band[i], &prpt->v105.gnt_val[i][0],
				       sizeof(dm->gnt.band[i]));

			btc->cx.cnt_bt[BTC_BCNT_HIPRI_TX] =
				le16_to_cpu(prpt->v105.bt_cnt[BTC_BCNT_HI_TX_V105]);
			btc->cx.cnt_bt[BTC_BCNT_HIPRI_RX] =
				le16_to_cpu(prpt->v105.bt_cnt[BTC_BCNT_HI_RX_V105]);
			btc->cx.cnt_bt[BTC_BCNT_LOPRI_TX] =
				le16_to_cpu(prpt->v105.bt_cnt[BTC_BCNT_LO_TX_V105]);
			btc->cx.cnt_bt[BTC_BCNT_LOPRI_RX] =
				le16_to_cpu(prpt->v105.bt_cnt[BTC_BCNT_LO_RX_V105]);
			btc->cx.cnt_bt[BTC_BCNT_POLUT] =
				le16_to_cpu(prpt->v105.bt_cnt[BTC_BCNT_POLLUTED_V105]);

			_chk_btc_err(rtwdev, BTC_DCNT_BTCNT_HANG, 0);
			_chk_btc_err(rtwdev, BTC_DCNT_RPT_HANG,
				     pfwinfo->event[BTF_EVNT_RPT]);

			dm->error.map.bt_rfk_timeout = bt->rfk_info.map.timeout;
		} else if (ver->fcxbtcrpt == 7) {
			prpt->v7 = pfwinfo->rpt_ctrl.finfo.v7;
			pfwinfo->rpt_en_map = le32_to_cpu(prpt->v7.rpt_info.en);
			wl->ver_info.fw_coex = le32_to_cpu(prpt->v7.rpt_info.cx_ver);
			wl->ver_info.fw = le32_to_cpu(prpt->v7.rpt_info.fw_ver);

			for (i = RTW89_PHY_0; i < RTW89_PHY_NUM; i++)
				memcpy(&dm->gnt.band[i], &prpt->v7.gnt_val[i][0],
				       sizeof(dm->gnt.band[i]));

			btc->cx.cnt_bt[BTC_BCNT_HIPRI_TX] =
				le16_to_cpu(prpt->v7.bt_cnt[BTC_BCNT_HI_TX_V105]);
			btc->cx.cnt_bt[BTC_BCNT_HIPRI_RX] =
				le16_to_cpu(prpt->v7.bt_cnt[BTC_BCNT_HI_RX_V105]);
			btc->cx.cnt_bt[BTC_BCNT_LOPRI_TX] =
				le16_to_cpu(prpt->v7.bt_cnt[BTC_BCNT_LO_TX_V105]);
			btc->cx.cnt_bt[BTC_BCNT_LOPRI_RX] =
				le16_to_cpu(prpt->v7.bt_cnt[BTC_BCNT_LO_RX_V105]);

			val1 = le16_to_cpu(prpt->v7.bt_cnt[BTC_BCNT_POLLUTED_V105]);
			if (val1 > btc->cx.cnt_bt[BTC_BCNT_POLUT_NOW])
				val1 -= btc->cx.cnt_bt[BTC_BCNT_POLUT_NOW]; /* diff */

			btc->cx.cnt_bt[BTC_BCNT_POLUT_DIFF] = val1;
			btc->cx.cnt_bt[BTC_BCNT_POLUT_NOW] =
				le16_to_cpu(prpt->v7.bt_cnt[BTC_BCNT_POLLUTED_V105]);

			val1 = pfwinfo->event[BTF_EVNT_RPT];
			_chk_btc_err(rtwdev, BTC_DCNT_BTCNT_HANG, 0);
			_chk_btc_err(rtwdev, BTC_DCNT_RPT_HANG, val1);
			_chk_btc_err(rtwdev, BTC_DCNT_WL_FW_VER_MATCH, 0);
			_chk_btc_err(rtwdev, BTC_DCNT_BTTX_HANG, 0);
		} else if (ver->fcxbtcrpt == 8) {
			prpt->v8 = pfwinfo->rpt_ctrl.finfo.v8;
			pfwinfo->rpt_en_map = le32_to_cpu(prpt->v8.rpt_info.en);
			wl->ver_info.fw_coex = le32_to_cpu(prpt->v8.rpt_info.cx_ver);
			wl->ver_info.fw = le32_to_cpu(prpt->v8.rpt_info.fw_ver);

			for (i = RTW89_PHY_0; i < RTW89_PHY_NUM; i++)
				memcpy(&dm->gnt.band[i], &prpt->v8.gnt_val[i][0],
				       sizeof(dm->gnt.band[i]));

			btc->cx.cnt_bt[BTC_BCNT_HIPRI_TX] =
				le16_to_cpu(prpt->v8.bt_cnt[BTC_BCNT_HI_TX_V105]);
			btc->cx.cnt_bt[BTC_BCNT_HIPRI_RX] =
				le16_to_cpu(prpt->v8.bt_cnt[BTC_BCNT_HI_RX_V105]);
			btc->cx.cnt_bt[BTC_BCNT_LOPRI_TX] =
				le16_to_cpu(prpt->v8.bt_cnt[BTC_BCNT_LO_TX_V105]);
			btc->cx.cnt_bt[BTC_BCNT_LOPRI_RX] =
				le16_to_cpu(prpt->v8.bt_cnt[BTC_BCNT_LO_RX_V105]);

			val1 = le16_to_cpu(prpt->v8.bt_cnt[BTC_BCNT_POLLUTED_V105]);
			if (val1 > btc->cx.cnt_bt[BTC_BCNT_POLUT_NOW])
				val1 -= btc->cx.cnt_bt[BTC_BCNT_POLUT_NOW]; /* diff */

			btc->cx.cnt_bt[BTC_BCNT_POLUT_DIFF] = val1;
			btc->cx.cnt_bt[BTC_BCNT_POLUT_NOW] =
				le16_to_cpu(prpt->v8.bt_cnt[BTC_BCNT_POLLUTED_V105]);

			val1 = pfwinfo->event[BTF_EVNT_RPT];
			if (((prpt->v8.rpt_len_max_h << 8) +
			      prpt->v8.rpt_len_max_l) != ver->info_buf)
				dm->error.map.h2c_c2h_buffer_mismatch = true;
			else
				dm->error.map.h2c_c2h_buffer_mismatch = false;

			_chk_btc_err(rtwdev, BTC_DCNT_BTCNT_HANG, 0);
			_chk_btc_err(rtwdev, BTC_DCNT_RPT_HANG, val1);
			_chk_btc_err(rtwdev, BTC_DCNT_WL_FW_VER_MATCH, 0);
			_chk_btc_err(rtwdev, BTC_DCNT_BTTX_HANG, 0);
		} else {
			goto err;
		}
		break;
	case BTC_RPT_TYPE_TDMA:
		rtw89_debug(rtwdev, RTW89_DBG_BTC,
			    "[BTC], %s(): check %d %zu\n", __func__,
			    BTC_DCNT_TDMA_NONSYNC,
			    sizeof(dm->tdma_now));
		if (ver->fcxtdma == 1)
			_chk_btc_err(rtwdev, BTC_DCNT_TDMA_NONSYNC,
				     memcmp(&dm->tdma_now,
					    &pfwinfo->rpt_fbtc_tdma.finfo.v1,
					    sizeof(dm->tdma_now)));
		else if (ver->fcxtdma == 3 || ver->fcxtdma == 7)
			_chk_btc_err(rtwdev, BTC_DCNT_TDMA_NONSYNC,
				     memcmp(&dm->tdma_now,
					    &pfwinfo->rpt_fbtc_tdma.finfo.v3.tdma,
					    sizeof(dm->tdma_now)));
		else
			goto err;
		break;
	case BTC_RPT_TYPE_SLOT:
		if (ver->fcxslots == 7) {
			rtw89_debug(rtwdev, RTW89_DBG_BTC,
				    "[BTC], %s(): check %d %zu\n",
				    __func__, BTC_DCNT_SLOT_NONSYNC,
				    sizeof(dm->slot_now.v7));
			_chk_btc_err(rtwdev, BTC_DCNT_SLOT_NONSYNC,
				     memcmp(dm->slot_now.v7,
					    pfwinfo->rpt_fbtc_slots.finfo.v7.slot,
					    sizeof(dm->slot_now.v7)));
		} else if (ver->fcxslots == 1) {
			rtw89_debug(rtwdev, RTW89_DBG_BTC,
				    "[BTC], %s(): check %d %zu\n",
				    __func__, BTC_DCNT_SLOT_NONSYNC,
				    sizeof(dm->slot_now.v1));
			_chk_btc_err(rtwdev, BTC_DCNT_SLOT_NONSYNC,
				     memcmp(dm->slot_now.v1,
					    pfwinfo->rpt_fbtc_slots.finfo.v1.slot,
					    sizeof(dm->slot_now.v1)));
		}
		break;
	case BTC_RPT_TYPE_CYSTA:
		if (ver->fcxcysta == 2) {
			if (le16_to_cpu(pcysta->v2.cycles) < BTC_CYSTA_CHK_PERIOD)
				break;
			/* Check Leak-AP */
			if (le32_to_cpu(pcysta->v2.slot_cnt[CXST_LK]) != 0 &&
			    le32_to_cpu(pcysta->v2.leakrx_cnt) != 0 && dm->tdma_now.rxflctrl) {
				if (le32_to_cpu(pcysta->v2.slot_cnt[CXST_LK]) <
				    BTC_LEAK_AP_TH * le32_to_cpu(pcysta->v2.leakrx_cnt))
					dm->leak_ap = 1;
			}

			/* Check diff time between WL slot and W1/E2G slot */
			if (dm->tdma_now.type == CXTDMA_OFF &&
			    dm->tdma_now.ext_ctrl == CXECTL_EXT) {
				if (ver->fcxslots == 1)
					wl_slot_set = le16_to_cpu(dm->slot_now.v1[CXST_E2G].dur);
				else if (ver->fcxslots == 7)
					wl_slot_set = le16_to_cpu(dm->slot_now.v7[CXST_E2G].dur);
			} else {
				if (ver->fcxslots == 1)
					wl_slot_set = le16_to_cpu(dm->slot_now.v1[CXST_W1].dur);
				else if (ver->fcxslots == 7)
					wl_slot_set = le16_to_cpu(dm->slot_now.v7[CXST_W1].dur);
			}

			if (le16_to_cpu(pcysta->v2.tavg_cycle[CXT_WL]) > wl_slot_set) {
				diff_t = le16_to_cpu(pcysta->v2.tavg_cycle[CXT_WL]) - wl_slot_set;
				_chk_btc_err(rtwdev,
					     BTC_DCNT_WL_SLOT_DRIFT, diff_t);
			}

			_chk_btc_err(rtwdev, BTC_DCNT_W1_HANG,
				     le32_to_cpu(pcysta->v2.slot_cnt[CXST_W1]));
			_chk_btc_err(rtwdev, BTC_DCNT_W1_HANG,
				     le32_to_cpu(pcysta->v2.slot_cnt[CXST_B1]));
			_chk_btc_err(rtwdev, BTC_DCNT_CYCLE_HANG,
				     le16_to_cpu(pcysta->v2.cycles));
		} else if (ver->fcxcysta == 3) {
			if (le16_to_cpu(pcysta->v3.cycles) < BTC_CYSTA_CHK_PERIOD)
				break;

			cnt_leak_slot = le32_to_cpu(pcysta->v3.slot_cnt[CXST_LK]);
			cnt_rx_imr = le32_to_cpu(pcysta->v3.leak_slot.cnt_rximr);

			/* Check Leak-AP */
			if (cnt_leak_slot != 0 && cnt_rx_imr != 0 &&
			    dm->tdma_now.rxflctrl) {
				if (cnt_leak_slot < BTC_LEAK_AP_TH * cnt_rx_imr)
					dm->leak_ap = 1;
			}

			/* Check diff time between real WL slot and W1 slot */
			if (dm->tdma_now.type == CXTDMA_OFF) {
				if (ver->fcxslots == 1)
					wl_slot_set = le16_to_cpu(dm->slot_now.v1[CXST_W1].dur);
				else if (ver->fcxslots == 7)
					wl_slot_set = le16_to_cpu(dm->slot_now.v7[CXST_W1].dur);
				wl_slot_real = le16_to_cpu(pcysta->v3.cycle_time.tavg[CXT_WL]);
				if (wl_slot_real > wl_slot_set) {
					diff_t = wl_slot_real - wl_slot_set;
					_chk_btc_err(rtwdev, BTC_DCNT_WL_SLOT_DRIFT, diff_t);
				}
			}

			/* Check diff time between real BT slot and EBT/E5G slot */
			if (dm->tdma_now.type == CXTDMA_OFF &&
			    dm->tdma_now.ext_ctrl == CXECTL_EXT &&
			    btc->bt_req_len != 0) {
				bt_slot_real = le16_to_cpu(pcysta->v3.cycle_time.tavg[CXT_BT]);
				if (btc->bt_req_len > bt_slot_real) {
					diff_t = btc->bt_req_len - bt_slot_real;
					_chk_btc_err(rtwdev, BTC_DCNT_BT_SLOT_DRIFT, diff_t);
				}
			}

			_chk_btc_err(rtwdev, BTC_DCNT_W1_HANG,
				     le32_to_cpu(pcysta->v3.slot_cnt[CXST_W1]));
			_chk_btc_err(rtwdev, BTC_DCNT_B1_HANG,
				     le32_to_cpu(pcysta->v3.slot_cnt[CXST_B1]));
			_chk_btc_err(rtwdev, BTC_DCNT_CYCLE_HANG,
				     le16_to_cpu(pcysta->v3.cycles));
		} else if (ver->fcxcysta == 4) {
			if (le16_to_cpu(pcysta->v4.cycles) < BTC_CYSTA_CHK_PERIOD)
				break;

			cnt_leak_slot = le16_to_cpu(pcysta->v4.slot_cnt[CXST_LK]);
			cnt_rx_imr = le32_to_cpu(pcysta->v4.leak_slot.cnt_rximr);

			/* Check Leak-AP */
			if (cnt_leak_slot != 0 && cnt_rx_imr != 0 &&
			    dm->tdma_now.rxflctrl) {
				if (cnt_leak_slot < BTC_LEAK_AP_TH * cnt_rx_imr)
					dm->leak_ap = 1;
			}

			/* Check diff time between real WL slot and W1 slot */
			if (dm->tdma_now.type == CXTDMA_OFF) {
				if (ver->fcxslots == 1)
					wl_slot_set = le16_to_cpu(dm->slot_now.v1[CXST_W1].dur);
				else if (ver->fcxslots == 7)
					wl_slot_set = le16_to_cpu(dm->slot_now.v7[CXST_W1].dur);
				wl_slot_real = le16_to_cpu(pcysta->v4.cycle_time.tavg[CXT_WL]);
				if (wl_slot_real > wl_slot_set) {
					diff_t = wl_slot_real - wl_slot_set;
					_chk_btc_err(rtwdev, BTC_DCNT_WL_SLOT_DRIFT, diff_t);
				}
			}

			/* Check diff time between real BT slot and EBT/E5G slot */
			if (dm->tdma_now.type == CXTDMA_OFF &&
			    dm->tdma_now.ext_ctrl == CXECTL_EXT &&
			    btc->bt_req_len != 0) {
				bt_slot_real = le16_to_cpu(pcysta->v4.cycle_time.tavg[CXT_BT]);

				if (btc->bt_req_len > bt_slot_real) {
					diff_t = btc->bt_req_len - bt_slot_real;
					_chk_btc_err(rtwdev, BTC_DCNT_BT_SLOT_DRIFT, diff_t);
				}
			}

			_chk_btc_err(rtwdev, BTC_DCNT_W1_HANG,
				     le16_to_cpu(pcysta->v4.slot_cnt[CXST_W1]));
			_chk_btc_err(rtwdev, BTC_DCNT_B1_HANG,
				     le16_to_cpu(pcysta->v4.slot_cnt[CXST_B1]));
			_chk_btc_err(rtwdev, BTC_DCNT_CYCLE_HANG,
				     le16_to_cpu(pcysta->v4.cycles));
		} else if (ver->fcxcysta == 5) {
			if (dm->fddt_train == BTC_FDDT_ENABLE)
				break;
			cnt_leak_slot = le16_to_cpu(pcysta->v5.slot_cnt[CXST_LK]);
			cnt_rx_imr = le32_to_cpu(pcysta->v5.leak_slot.cnt_rximr);

			/* Check Leak-AP */
			if (cnt_leak_slot != 0 && cnt_rx_imr != 0 &&
			    dm->tdma_now.rxflctrl) {
				if (le16_to_cpu(pcysta->v5.cycles) >= BTC_CYSTA_CHK_PERIOD &&
				    cnt_leak_slot < BTC_LEAK_AP_TH * cnt_rx_imr)
					dm->leak_ap = 1;
			}

			/* Check diff time between real WL slot and W1 slot */
			if (dm->tdma_now.type == CXTDMA_OFF) {
				if (ver->fcxslots == 1)
					wl_slot_set = le16_to_cpu(dm->slot_now.v1[CXST_W1].dur);
				else if (ver->fcxslots == 7)
					wl_slot_set = le16_to_cpu(dm->slot_now.v7[CXST_W1].dur);
				wl_slot_real = le16_to_cpu(pcysta->v5.cycle_time.tavg[CXT_WL]);

				if (wl_slot_real > wl_slot_set)
					diff_t = wl_slot_real - wl_slot_set;
				else
					diff_t = wl_slot_set - wl_slot_real;
			}
			_chk_btc_err(rtwdev, BTC_DCNT_WL_SLOT_DRIFT, diff_t);

			/* Check diff time between real BT slot and EBT/E5G slot */
			bt_slot_set = btc->bt_req_len;
			bt_slot_real = le16_to_cpu(pcysta->v5.cycle_time.tavg[CXT_BT]);
			diff_t = 0;
			if (dm->tdma_now.type == CXTDMA_OFF &&
			    dm->tdma_now.ext_ctrl == CXECTL_EXT &&
			    bt_slot_set != 0) {
				if (bt_slot_set > bt_slot_real)
					diff_t = bt_slot_set - bt_slot_real;
				else
					diff_t = bt_slot_real - bt_slot_set;
			}

			_chk_btc_err(rtwdev, BTC_DCNT_BT_SLOT_DRIFT, diff_t);
			_chk_btc_err(rtwdev, BTC_DCNT_E2G_HANG,
				     le16_to_cpu(pcysta->v5.slot_cnt[CXST_E2G]));
			_chk_btc_err(rtwdev, BTC_DCNT_W1_HANG,
				     le16_to_cpu(pcysta->v5.slot_cnt[CXST_W1]));
			_chk_btc_err(rtwdev, BTC_DCNT_B1_HANG,
				     le16_to_cpu(pcysta->v5.slot_cnt[CXST_B1]));
			_chk_btc_err(rtwdev, BTC_DCNT_CYCLE_HANG,
				     le16_to_cpu(pcysta->v5.cycles));
		} else if (ver->fcxcysta == 7) {
			if (dm->fddt_train == BTC_FDDT_ENABLE)
				break;

			pcysta = &pfwinfo->rpt_fbtc_cysta.finfo;

			if (dm->tdma_now.type != CXTDMA_OFF) {
				/* Check diff time between real WL slot and W1 slot */
				val16 = le16_to_cpu(pcysta->v7.cycle_time.tavg[CXT_WL]);
				_chk_btc_err(rtwdev, BTC_DCNT_WL_SLOT_DRIFT, val16);

				/* Check Leak-AP */
				val1 = le32_to_cpu(pcysta->v7.leak_slot.cnt_rximr) *
				       BTC_LEAK_AP_TH;
				val2 = le16_to_cpu(pcysta->v7.slot_cnt[CXST_LK]);

				val16 = le16_to_cpu(pcysta->v7.cycles);
				if (dm->tdma_now.rxflctrl &&
				    val16 >= BTC_CYSTA_CHK_PERIOD && val1 > val2)
					dm->leak_ap = 1;
			} else if (dm->tdma_now.ext_ctrl == CXECTL_EXT) {
				val16 = le16_to_cpu(pcysta->v7.cycle_time.tavg[CXT_BT]);
				/* Check diff between real BT slot and EBT/E5G slot */
				_chk_btc_err(rtwdev, BTC_DCNT_BT_SLOT_DRIFT, val16);

				/* Check bt slot length for P2P mode*/
				val1 = le16_to_cpu(pcysta->v7.a2dp_ept.cnt_timeout) *
				       BTC_SLOT_REQ_TH;
				val2 = le16_to_cpu(pcysta->v7.a2dp_ept.cnt);

				val16 = le16_to_cpu(pcysta->v7.cycles);
				if (val16 >= BTC_CYSTA_CHK_PERIOD && val1 > val2)
					dm->slot_req_more = 1;
				else if (bt->link_info.status.map.connect == 0)
					dm->slot_req_more = 0;
			}

			_chk_btc_err(rtwdev, BTC_DCNT_E2G_HANG,
				     le16_to_cpu(pcysta->v7.slot_cnt[CXST_E2G]));
			_chk_btc_err(rtwdev, BTC_DCNT_W1_HANG,
				     le16_to_cpu(pcysta->v7.slot_cnt[CXST_W1]));
			_chk_btc_err(rtwdev, BTC_DCNT_B1_HANG,
				     le16_to_cpu(pcysta->v7.slot_cnt[CXST_B1]));

			/* "BT_SLOT_FLOOD" error-check MUST before "CYCLE_HANG" */
			_chk_btc_err(rtwdev, BTC_DCNT_BT_SLOT_FLOOD,
				     le16_to_cpu(pcysta->v7.cycles));
			_chk_btc_err(rtwdev, BTC_DCNT_CYCLE_HANG,
				     le16_to_cpu(pcysta->v7.cycles));
		} else {
			goto err;
		}
		break;
	case BTC_RPT_TYPE_MREG:
		if (ver->fcxmreg == 7)
			break;
		_get_reg_status(rtwdev, BTC_CSTATUS_BB_GNT_MUX_MON, &val);
		if (dm->wl_btg_rx == BTC_BTGCTRL_BB_GNT_FWCTRL)
			dm->wl_btg_rx_rb = BTC_BTGCTRL_BB_GNT_FWCTRL;
		else
			dm->wl_btg_rx_rb = val;

		_get_reg_status(rtwdev, BTC_CSTATUS_BB_PRE_AGC_MON, &val);
		if (dm->wl_pre_agc == BTC_PREAGC_BB_FWCTRL)
			dm->wl_pre_agc_rb = BTC_PREAGC_BB_FWCTRL;
		else
			dm->wl_pre_agc_rb = val;
		break;
	case BTC_RPT_TYPE_BT_VER:
	case BTC_RPT_TYPE_BT_SCAN:
	case BTC_RPT_TYPE_BT_AFH:
	case BTC_RPT_TYPE_BT_DEVICE:
		_update_bt_report(rtwdev, rpt_type, pfinfo);
		break;
	}
	return (rpt_len + BTC_RPT_HDR_SIZE);

err:
	rtw89_debug(rtwdev, RTW89_DBG_BTC,
		    "[BTC], %s(): Undefined version for type=%d\n", __func__, rpt_type);
	return 0;
}

static void _parse_btc_report(struct rtw89_dev *rtwdev,
			      struct rtw89_btc_btf_fwinfo *pfwinfo,
			      u8 *pbuf, u32 buf_len)
{
	const struct rtw89_btc_ver *ver = rtwdev->btc.ver;
	struct rtw89_btc_prpt *btc_prpt = NULL;
	u32 index = 0, rpt_len = 0;

	rtw89_debug(rtwdev, RTW89_DBG_BTC,
		    "[BTC], %s(): buf_len:%d\n",
		    __func__, buf_len);

	while (pbuf) {
		btc_prpt = (struct rtw89_btc_prpt *)&pbuf[index];
		if (index + 2 >= ver->info_buf)
			break;
		/* At least 3 bytes: type(1) & len(2) */
		rpt_len = le16_to_cpu(btc_prpt->len);
		if ((index + rpt_len + BTC_RPT_HDR_SIZE) > buf_len)
			break;

		rpt_len = _chk_btc_report(rtwdev, pfwinfo, pbuf, index);
		if (!rpt_len)
			break;
		index += rpt_len;
	}
}

#define BTC_TLV_HDR_LEN 2
#define BTC_TLV_HDR_LEN_V7 3

static void _append_tdma(struct rtw89_dev *rtwdev)
{
	struct rtw89_btc *btc = &rtwdev->btc;
	const struct rtw89_btc_ver *ver = btc->ver;
	struct rtw89_btc_dm *dm = &btc->dm;
	struct rtw89_btc_btf_tlv *tlv;
	struct rtw89_btc_btf_tlv_v7 *tlv_v7;
	struct rtw89_btc_fbtc_tdma *v;
	struct rtw89_btc_fbtc_tdma_v3 *v3;
	u16 len = btc->policy_len;

	if (!btc->update_policy_force &&
	    !memcmp(&dm->tdma, &dm->tdma_now, sizeof(dm->tdma))) {
		rtw89_debug(rtwdev,
			    RTW89_DBG_BTC, "[BTC], %s(): tdma no change!\n",
			    __func__);
		return;
	}

	tlv = (struct rtw89_btc_btf_tlv *)&btc->policy[len];
	tlv->type = CXPOLICY_TDMA;
	if (ver->fcxtdma == 1) {
		v = (struct rtw89_btc_fbtc_tdma *)&tlv->val[0];
		tlv->len = sizeof(*v);
		*v = dm->tdma;
		btc->policy_len += BTC_TLV_HDR_LEN + sizeof(*v);
	} else if (ver->fcxtdma == 7) {
		tlv_v7 = (struct rtw89_btc_btf_tlv_v7 *)&btc->policy[len];
		tlv_v7->len = sizeof(dm->tdma);
		tlv_v7->ver = ver->fcxtdma;
		tlv_v7->type = CXPOLICY_TDMA;
		memcpy(tlv_v7->val, &dm->tdma, tlv_v7->len);
		btc->policy_len += BTC_TLV_HDR_LEN_V7 + tlv_v7->len;
	} else {
		tlv->len = sizeof(*v3);
		v3 = (struct rtw89_btc_fbtc_tdma_v3 *)&tlv->val[0];
		v3->fver = ver->fcxtdma;
		v3->tdma = dm->tdma;
		btc->policy_len += BTC_TLV_HDR_LEN + sizeof(*v3);
	}

	rtw89_debug(rtwdev, RTW89_DBG_BTC,
		    "[BTC], %s(): type:%d, rxflctrl=%d, txpause=%d, wtgle_n=%d, leak_n=%d, ext_ctrl=%d\n",
		    __func__, dm->tdma.type, dm->tdma.rxflctrl,
		    dm->tdma.txpause, dm->tdma.wtgle_n, dm->tdma.leak_n,
		    dm->tdma.ext_ctrl);
}

static void _append_slot_v1(struct rtw89_dev *rtwdev)
{
	struct rtw89_btc *btc = &rtwdev->btc;
	struct rtw89_btc_dm *dm = &btc->dm;
	struct rtw89_btc_btf_tlv *tlv = NULL;
	struct btc_fbtc_1slot *v = NULL;
	u16 len = 0;
	u8 i, cnt = 0;

	rtw89_debug(rtwdev, RTW89_DBG_BTC,
		    "[BTC], %s(): A:btc->policy_len = %d\n",
		    __func__, btc->policy_len);

	for (i = 0; i < CXST_MAX; i++) {
		if (!btc->update_policy_force &&
		    !memcmp(&dm->slot.v1[i], &dm->slot_now.v1[i],
			    sizeof(dm->slot.v1[i])))
			continue;

		len = btc->policy_len;

		tlv = (struct rtw89_btc_btf_tlv *)&btc->policy[len];
		v = (struct btc_fbtc_1slot *)&tlv->val[0];
		tlv->type = CXPOLICY_SLOT;
		tlv->len = sizeof(*v);

		v->fver = btc->ver->fcxslots;
		v->sid = i;
		v->slot = dm->slot.v1[i];

		rtw89_debug(rtwdev, RTW89_DBG_BTC,
			    "[BTC], %s(): slot-%d: dur=%d, table=0x%08x, type=%d\n",
			    __func__, i, dm->slot.v1[i].dur, dm->slot.v1[i].cxtbl,
			    dm->slot.v1[i].cxtype);
		cnt++;

		btc->policy_len += BTC_TLV_HDR_LEN  + sizeof(*v);
	}

	if (cnt > 0)
		rtw89_debug(rtwdev, RTW89_DBG_BTC,
			    "[BTC], %s(): slot update (cnt=%d)!!\n",
			    __func__, cnt);
}

static void _append_slot_v7(struct rtw89_dev *rtwdev)
{
	struct rtw89_btc_btf_tlv_v7 *tlv = NULL;
	struct rtw89_btc *btc = &rtwdev->btc;
	struct rtw89_btc_dm *dm = &btc->dm;
	u8 i, cnt = 0;
	u16 len;

	for (i = 0; i < CXST_MAX; i++) {
		if (!btc->update_policy_force &&
		    !memcmp(&dm->slot.v7[i], &dm->slot_now.v7[i],
			    sizeof(dm->slot.v7[i])))
			continue;

		len = btc->policy_len;

		if (!tlv) {
			if ((len + BTC_TLV_HDR_LEN_V7) > RTW89_BTC_POLICY_MAXLEN) {
				rtw89_debug(rtwdev, RTW89_DBG_BTC,
					    "[BTC], %s(): buff overflow!\n", __func__);
				break;
			}

			tlv = (struct rtw89_btc_btf_tlv_v7 *)&btc->policy[len];
			tlv->type = CXPOLICY_SLOT;
			tlv->ver = btc->ver->fcxslots;
			tlv->len = sizeof(dm->slot.v7[0]) + BTC_TLV_SLOT_ID_LEN_V7;
			len += BTC_TLV_HDR_LEN_V7;
		}

		if ((len + (u16)tlv->len) > RTW89_BTC_POLICY_MAXLEN) {
			rtw89_debug(rtwdev, RTW89_DBG_BTC,
				    "[BTC], %s(): buff overflow!\n", __func__);
			break;
		}

		btc->policy[len] = i; /* slot-id */
		memcpy(&btc->policy[len + 1], &dm->slot.v7[i],
		       sizeof(dm->slot.v7[0]));
		len += tlv->len;

		rtw89_debug(rtwdev, RTW89_DBG_BTC,
			    "[BTC], %s: policy_len=%d, slot-%d: dur=%d, type=%d, table=0x%08x\n",
			    __func__, btc->policy_len, i, dm->slot.v7[i].dur,
			    dm->slot.v7[i].cxtype, dm->slot.v7[i].cxtbl);
		cnt++;
		btc->policy_len = len; /* update total length */
	}

	if (cnt > 0)
		rtw89_debug(rtwdev, RTW89_DBG_BTC,
			    "[BTC], %s: slot update (cnt=%d, len=%d)!!\n",
			    __func__, cnt, btc->policy_len);
}

static void _append_slot(struct rtw89_dev *rtwdev)
{
	struct rtw89_btc *btc = &rtwdev->btc;

	if (btc->ver->fcxslots == 7)
		_append_slot_v7(rtwdev);
	else
		_append_slot_v1(rtwdev);
}

static u32 rtw89_btc_fw_rpt_ver(struct rtw89_dev *rtwdev, u32 rpt_map)
{
	struct rtw89_btc *btc = &rtwdev->btc;
	const struct rtw89_btc_ver *ver = btc->ver;
	u32 bit_map = 0;

	switch (rpt_map) {
	case RPT_EN_TDMA:
		bit_map = BIT(0);
		break;
	case RPT_EN_CYCLE:
		bit_map = BIT(1);
		break;
	case RPT_EN_MREG:
		bit_map = BIT(2);
		break;
	case RPT_EN_BT_VER_INFO:
		bit_map = BIT(3);
		break;
	case RPT_EN_BT_SCAN_INFO:
		bit_map = BIT(4);
		break;
	case RPT_EN_BT_DEVICE_INFO:
		switch (ver->frptmap) {
		case 0:
		case 1:
		case 2:
			bit_map = BIT(6);
			break;
		case 3:
			bit_map = BIT(5);
			break;
		default:
			break;
		}
		break;
	case RPT_EN_BT_AFH_MAP:
		switch (ver->frptmap) {
		case 0:
		case 1:
		case 2:
			bit_map = BIT(5);
			break;
		case 3:
			bit_map = BIT(6);
			break;
		default:
			break;
		}
		break;
	case RPT_EN_BT_AFH_MAP_LE:
		switch (ver->frptmap) {
		case 2:
			bit_map = BIT(8);
			break;
		case 3:
			bit_map = BIT(7);
			break;
		default:
			break;
		}
		break;
	case RPT_EN_FW_STEP_INFO:
		switch (ver->frptmap) {
		case 1:
		case 2:
			bit_map = BIT(7);
			break;
		case 3:
			bit_map = BIT(8);
			break;
		default:
			break;
		}
		break;
	case RPT_EN_TEST:
		bit_map = BIT(31);
		break;
	case RPT_EN_WL_ALL:
		switch (ver->frptmap) {
		case 0:
		case 1:
		case 2:
			bit_map = GENMASK(2, 0);
			break;
		case 3:
			bit_map = GENMASK(2, 0) | BIT(8);
			break;
		default:
			break;
		}
		break;
	case RPT_EN_BT_ALL:
		switch (ver->frptmap) {
		case 0:
		case 1:
			bit_map = GENMASK(6, 3);
			break;
		case 2:
			bit_map = GENMASK(6, 3) | BIT(8);
			break;
		case 3:
			bit_map = GENMASK(7, 3);
			break;
		default:
			break;
		}
		break;
	case RPT_EN_ALL:
		switch (ver->frptmap) {
		case 0:
			bit_map = GENMASK(6, 0);
			break;
		case 1:
			bit_map = GENMASK(7, 0);
			break;
		case 2:
		case 3:
			bit_map = GENMASK(8, 0);
			break;
		default:
			break;
		}
		break;
	case RPT_EN_MONITER:
		switch (ver->frptmap) {
		case 0:
		case 1:
			bit_map = GENMASK(6, 2);
			break;
		case 2:
			bit_map = GENMASK(6, 2) | BIT(8);
			break;
		case 3:
			bit_map = GENMASK(8, 2);
			break;
		default:
			break;
		}
		break;
	}

	return bit_map;
}

static void rtw89_btc_fw_set_slots(struct rtw89_dev *rtwdev)
{
	struct rtw89_btc *btc = &rtwdev->btc;
	const struct rtw89_btc_ver *ver = btc->ver;
	struct rtw89_btc_btf_tlv_v7 *tlv_v7 = NULL;
	struct rtw89_btc_btf_set_slot_table *tbl;
	struct rtw89_btc_dm *dm = &btc->dm;
	u16 n, len;

	if (ver->fcxslots == 7) {
		len = sizeof(*tlv_v7) + sizeof(dm->slot.v7);
		tlv_v7 = kmalloc(len, GFP_KERNEL);
		if (!tlv_v7)
			return;

		tlv_v7->type = SET_SLOT_TABLE;
		tlv_v7->ver = ver->fcxslots;
		tlv_v7->len = ARRAY_SIZE(dm->slot.v7);
		memcpy(tlv_v7->val, dm->slot.v7, sizeof(dm->slot.v7));

		_send_fw_cmd(rtwdev, BTFC_SET, SET_SLOT_TABLE, (u8 *)tlv_v7, len);

		kfree(tlv_v7);
	} else {
		n = struct_size(tbl, tbls, CXST_MAX);
		tbl = kmalloc(n, GFP_KERNEL);
		if (!tbl)
			return;

		tbl->fver = BTF_SET_SLOT_TABLE_VER;
		tbl->tbl_num = CXST_MAX;
		memcpy(tbl->tbls, dm->slot.v1, flex_array_size(tbl, tbls, CXST_MAX));

		_send_fw_cmd(rtwdev, BTFC_SET, SET_SLOT_TABLE, tbl, n);

		kfree(tbl);
	}
}

static void rtw89_btc_fw_en_rpt(struct rtw89_dev *rtwdev,
				u32 rpt_map, bool rpt_state)
{
	struct rtw89_btc *btc = &rtwdev->btc;
	struct rtw89_btc_wl_smap *wl_smap = &btc->cx.wl.status.map;
	struct rtw89_btc_btf_fwinfo *fwinfo = &btc->fwinfo;
	union rtw89_fbtc_rtp_ctrl r;
	u32 val, bit_map;
	int ret;

	if ((wl_smap->rf_off || wl_smap->lps != BTC_LPS_OFF) && rpt_state != 0)
		return;

	bit_map = rtw89_btc_fw_rpt_ver(rtwdev, rpt_map);

	rtw89_debug(rtwdev, RTW89_DBG_BTC,
		    "[BTC], %s(): rpt_map=%x, rpt_state=%x\n",
		    __func__, rpt_map, rpt_state);

	if (rpt_state)
		val = fwinfo->rpt_en_map | bit_map;
	else
		val = fwinfo->rpt_en_map & ~bit_map;

	if (val == fwinfo->rpt_en_map)
		return;

	if (btc->ver->fcxbtcrpt == 7 || btc->ver->fcxbtcrpt == 8) {
		r.v8.type = SET_REPORT_EN;
		r.v8.fver = btc->ver->fcxbtcrpt;
		r.v8.len = sizeof(r.v8.map);
		r.v8.map = cpu_to_le32(val);
		ret = _send_fw_cmd(rtwdev, BTFC_SET, SET_REPORT_EN, &r.v8,
				   sizeof(r.v8));
	} else {
		if (btc->ver->fcxbtcrpt == 105)
			r.v1.fver = 5;
		else
			r.v1.fver = btc->ver->fcxbtcrpt;
		r.v1.enable = cpu_to_le32(val);
		r.v1.para = cpu_to_le32(rpt_state);
		ret = _send_fw_cmd(rtwdev, BTFC_SET, SET_REPORT_EN, &r.v1,
				   sizeof(r.v1));
	}

	if (!ret)
		fwinfo->rpt_en_map = val;
}

static void btc_fw_set_monreg(struct rtw89_dev *rtwdev)
{
	const struct rtw89_chip_info *chip = rtwdev->chip;
	const struct rtw89_btc_ver *ver = rtwdev->btc.ver;
	struct rtw89_btc_btf_set_mon_reg_v1 *v1 = NULL;
	struct rtw89_btc_btf_set_mon_reg_v7 *v7 = NULL;
	u8 i, n, ulen, cxmreg_max;
	u16 sz = 0;

	n = chip->mon_reg_num;
	rtw89_debug(rtwdev, RTW89_DBG_BTC,
		    "[BTC], %s(): mon_reg_num=%d\n", __func__, n);

	if (ver->fcxmreg == 1)
		cxmreg_max = CXMREG_MAX;
	else
		cxmreg_max = CXMREG_MAX_V2;

	if (n > cxmreg_max) {
		rtw89_debug(rtwdev, RTW89_DBG_BTC,
			    "[BTC], %s(): mon reg count %d > %d\n",
			    __func__, n, cxmreg_max);
		return;
	}

	ulen = sizeof(struct rtw89_btc_fbtc_mreg);

	if (ver->fcxmreg == 7) {
		sz = struct_size(v7, regs, n);
		v7 = kmalloc(sz, GFP_KERNEL);
		if (!v7)
			return;
		v7->type = RPT_EN_MREG;
		v7->fver = ver->fcxmreg;
		v7->len = n;
		for (i = 0; i < n; i++) {
			v7->regs[i].type = chip->mon_reg[i].type;
			v7->regs[i].bytes = chip->mon_reg[i].bytes;
			v7->regs[i].offset = chip->mon_reg[i].offset;
		}

		_send_fw_cmd(rtwdev, BTFC_SET, SET_MREG_TABLE, v7, sz);
		kfree(v7);
	} else {
		sz = struct_size(v1, regs, n);
		v1 = kmalloc(sz, GFP_KERNEL);
		if (!v1)
			return;
		v1->fver = ver->fcxmreg;
		v1->reg_num = n;
		memcpy(v1->regs, chip->mon_reg, flex_array_size(v1, regs, n));

		_send_fw_cmd(rtwdev, BTFC_SET, SET_MREG_TABLE, v1, sz);
		kfree(v1);
	}

	rtw89_debug(rtwdev, RTW89_DBG_BTC,
		    "[BTC], %s(): sz=%d ulen=%d n=%d\n",
		    __func__, sz, ulen, n);

	rtw89_btc_fw_en_rpt(rtwdev, RPT_EN_MREG, 1);
}

static void _update_dm_step(struct rtw89_dev *rtwdev,
			    enum btc_reason_and_action reason_or_action)
{
	struct rtw89_btc *btc = &rtwdev->btc;
	struct rtw89_btc_dm *dm = &btc->dm;

	/* use ring-structure to store dm step */
	dm->dm_step.step[dm->dm_step.step_pos] = reason_or_action;
	dm->dm_step.step_pos++;

	if (dm->dm_step.step_pos >= ARRAY_SIZE(dm->dm_step.step)) {
		dm->dm_step.step_pos = 0;
		dm->dm_step.step_ov = true;
	}
}

static void _fw_set_policy(struct rtw89_dev *rtwdev, u16 policy_type,
			   enum btc_reason_and_action action)
{
	struct rtw89_btc *btc = &rtwdev->btc;
	struct rtw89_btc_dm *dm = &btc->dm;
	int ret;

	dm->run_action = action;

	_update_dm_step(rtwdev, action | BTC_ACT_EXT_BIT);
	_update_dm_step(rtwdev, policy_type | BTC_POLICY_EXT_BIT);

	btc->policy_len = 0;
	btc->policy_type = policy_type;

	_append_tdma(rtwdev);
	_append_slot(rtwdev);

	if (btc->policy_len == 0 || btc->policy_len > RTW89_BTC_POLICY_MAXLEN)
		return;

	rtw89_debug(rtwdev, RTW89_DBG_BTC,
		    "[BTC], %s(): action = %d -> policy type/len: 0x%04x/%d\n",
		    __func__, action, policy_type, btc->policy_len);

	if (dm->tdma.rxflctrl == CXFLC_NULLP ||
	    dm->tdma.rxflctrl == CXFLC_QOSNULL)
		btc->lps = 1;
	else
		btc->lps = 0;

	if (btc->lps == 1)
		rtw89_set_coex_ctrl_lps(rtwdev, btc->lps);

	ret = _send_fw_cmd(rtwdev, BTFC_SET, SET_CX_POLICY,
			   btc->policy, btc->policy_len);
	if (!ret) {
		memcpy(&dm->tdma_now, &dm->tdma, sizeof(dm->tdma_now));
		if (btc->ver->fcxslots == 7)
			memcpy(&dm->slot_now.v7, &dm->slot.v7, sizeof(dm->slot_now.v7));
		else
			memcpy(&dm->slot_now.v1, &dm->slot.v1, sizeof(dm->slot_now.v1));
	}

	if (btc->update_policy_force)
		btc->update_policy_force = false;

	if (btc->lps == 0)
		rtw89_set_coex_ctrl_lps(rtwdev, btc->lps);
}

static void _fw_set_drv_info(struct rtw89_dev *rtwdev, u8 type)
{
	struct rtw89_btc *btc = &rtwdev->btc;
	const struct rtw89_btc_ver *ver = btc->ver;
	struct rtw89_btc_dm *dm = &btc->dm;
	struct rtw89_btc_wl_info *wl = &btc->cx.wl;
	struct rtw89_btc_rf_trx_para rf_para = dm->rf_trx_para;

	switch (type) {
	case CXDRVINFO_INIT:
		if (ver->fcxinit == 7)
			rtw89_fw_h2c_cxdrv_init_v7(rtwdev, type);
		else
			rtw89_fw_h2c_cxdrv_init(rtwdev, type);
		break;
	case CXDRVINFO_ROLE:
		if (ver->fwlrole == 0)
			rtw89_fw_h2c_cxdrv_role(rtwdev, type);
		else if (ver->fwlrole == 1)
			rtw89_fw_h2c_cxdrv_role_v1(rtwdev, type);
		else if (ver->fwlrole == 2)
			rtw89_fw_h2c_cxdrv_role_v2(rtwdev, type);
		else if (ver->fwlrole == 7)
			rtw89_fw_h2c_cxdrv_role_v7(rtwdev, type);
		else if (ver->fwlrole == 8)
			rtw89_fw_h2c_cxdrv_role_v8(rtwdev, type);
		break;
	case CXDRVINFO_CTRL:
		if (ver->drvinfo_type == 1)
			type = 2;

		if (ver->fcxctrl == 7)
			rtw89_fw_h2c_cxdrv_ctrl_v7(rtwdev, type);
		else
			rtw89_fw_h2c_cxdrv_ctrl(rtwdev, type);
		break;
	case CXDRVINFO_TRX:
		if (ver->drvinfo_type == 1)
			type = 3;

		dm->trx_info.tx_power = u32_get_bits(rf_para.wl_tx_power,
						     RTW89_BTC_WL_DEF_TX_PWR);
		dm->trx_info.rx_gain = u32_get_bits(rf_para.wl_rx_gain,
						    RTW89_BTC_WL_DEF_TX_PWR);
		dm->trx_info.bt_tx_power = u32_get_bits(rf_para.bt_tx_power,
							RTW89_BTC_WL_DEF_TX_PWR);
		dm->trx_info.bt_rx_gain = u32_get_bits(rf_para.bt_rx_gain,
						       RTW89_BTC_WL_DEF_TX_PWR);
		dm->trx_info.cn = wl->cn_report;
		dm->trx_info.nhm = wl->nhm.pwr;
		rtw89_fw_h2c_cxdrv_trx(rtwdev, type);
		break;
	case CXDRVINFO_RFK:
		if (ver->drvinfo_type == 1)
			return;

		rtw89_fw_h2c_cxdrv_rfk(rtwdev, type);
		break;
	case CXDRVINFO_TXPWR:
	case CXDRVINFO_FDDT:
	case CXDRVINFO_MLO:
	case CXDRVINFO_OSI:
	default:
		break;
	}
}

static
void btc_fw_event(struct rtw89_dev *rtwdev, u8 evt_id, void *data, u32 len)
{
	struct rtw89_btc *btc = &rtwdev->btc;
	struct rtw89_btc_btf_fwinfo *pfwinfo = &btc->fwinfo;

	rtw89_debug(rtwdev, RTW89_DBG_BTC,
		    "[BTC], %s(): evt_id:%d len:%d\n",
		    __func__, evt_id, len);

	if (!len || !data)
		return;

	switch (evt_id) {
	case BTF_EVNT_RPT:
		_parse_btc_report(rtwdev, pfwinfo, data, len);
		break;
	default:
		break;
	}
}

static void _set_gnt(struct rtw89_dev *rtwdev, u8 phy_map, u8 wl_state, u8 bt_state)
{
	struct rtw89_btc *btc = &rtwdev->btc;
	struct rtw89_btc_dm *dm = &btc->dm;
	struct rtw89_mac_ax_gnt *g = dm->gnt.band;
	u8 i;

	if (phy_map > BTC_PHY_ALL)
		return;

	for (i = 0; i < RTW89_PHY_NUM; i++) {
		if (!(phy_map & BIT(i)))
			continue;

		switch (wl_state) {
		case BTC_GNT_HW:
			g[i].gnt_wl_sw_en = 0;
			g[i].gnt_wl = 0;
			break;
		case BTC_GNT_SW_LO:
			g[i].gnt_wl_sw_en = 1;
			g[i].gnt_wl = 0;
			break;
		case BTC_GNT_SW_HI:
			g[i].gnt_wl_sw_en = 1;
			g[i].gnt_wl = 1;
			break;
		}

		switch (bt_state) {
		case BTC_GNT_HW:
			g[i].gnt_bt_sw_en = 0;
			g[i].gnt_bt = 0;
			break;
		case BTC_GNT_SW_LO:
			g[i].gnt_bt_sw_en = 1;
			g[i].gnt_bt = 0;
			break;
		case BTC_GNT_SW_HI:
			g[i].gnt_bt_sw_en = 1;
			g[i].gnt_bt = 1;
			break;
		}
	}

	rtw89_chip_mac_cfg_gnt(rtwdev, &dm->gnt);
}

static void _set_gnt_v1(struct rtw89_dev *rtwdev, u8 phy_map,
			u8 wl_state, u8 bt_state, u8 wlact_state)
{
	struct rtw89_btc *btc = &rtwdev->btc;
	struct rtw89_btc_dm *dm = &btc->dm;
	struct rtw89_mac_ax_gnt *g = dm->gnt.band;
	u8 i, bt_idx = dm->bt_select + 1;

	if (phy_map > BTC_PHY_ALL)
		return;

	for (i = 0; i < RTW89_PHY_NUM; i++) {
		if (!(phy_map & BIT(i)))
			continue;

		switch (wl_state) {
		case BTC_GNT_HW:
			g[i].gnt_wl_sw_en = 0;
			g[i].gnt_wl = 0;
			break;
		case BTC_GNT_SW_LO:
			g[i].gnt_wl_sw_en = 1;
			g[i].gnt_wl = 0;
			break;
		case BTC_GNT_SW_HI:
			g[i].gnt_wl_sw_en = 1;
			g[i].gnt_wl = 1;
			break;
		}

		switch (bt_state) {
		case BTC_GNT_HW:
			g[i].gnt_bt_sw_en = 0;
			g[i].gnt_bt = 0;
			break;
		case BTC_GNT_SW_LO:
			g[i].gnt_bt_sw_en = 1;
			g[i].gnt_bt = 0;
			break;
		case BTC_GNT_SW_HI:
			g[i].gnt_bt_sw_en = 1;
			g[i].gnt_bt = 1;
			break;
		}
	}

	if (rtwdev->chip->para_ver & BTC_FEAT_WLAN_ACT_MUX) {
		for (i = 0; i < 2; i++) {
			if (!(bt_idx & BIT(i)))
				continue;

			switch (wlact_state) {
			case BTC_WLACT_HW:
				dm->gnt.bt[i].wlan_act_en = 0;
				dm->gnt.bt[i].wlan_act = 0;
				break;
			case BTC_WLACT_SW_LO:
				dm->gnt.bt[i].wlan_act_en = 1;
				dm->gnt.bt[i].wlan_act = 0;
				break;
			case BTC_WLACT_SW_HI:
				dm->gnt.bt[i].wlan_act_en = 1;
				dm->gnt.bt[i].wlan_act = 1;
				break;
			}
		}
	}
	rtw89_mac_cfg_gnt_v2(rtwdev, &dm->gnt);
}

#define BTC_TDMA_WLROLE_MAX 3

static void _set_bt_ignore_wlan_act(struct rtw89_dev *rtwdev, u8 enable)
{
	rtw89_debug(rtwdev, RTW89_DBG_BTC,
		    "[BTC], %s(): set bt %s wlan_act\n", __func__,
		    enable ? "ignore" : "do not ignore");

	_send_fw_cmd(rtwdev, BTFC_SET, SET_BT_IGNORE_WLAN_ACT, &enable, 1);
}

#define WL_TX_POWER_NO_BTC_CTRL	GENMASK(31, 0)
#define WL_TX_POWER_ALL_TIME GENMASK(15, 0)
#define WL_TX_POWER_WITH_BT GENMASK(31, 16)
#define WL_TX_POWER_INT_PART GENMASK(8, 2)
#define WL_TX_POWER_FRA_PART GENMASK(1, 0)
#define B_BTC_WL_TX_POWER_SIGN BIT(7)
#define B_TSSI_WL_TX_POWER_SIGN BIT(8)

static void _set_wl_tx_power(struct rtw89_dev *rtwdev, u32 level)
{
	const struct rtw89_chip_info *chip = rtwdev->chip;
	struct rtw89_btc *btc = &rtwdev->btc;
	struct rtw89_btc_wl_info *wl = &btc->cx.wl;
	u32 pwr_val;

	if (wl->rf_para.tx_pwr_freerun == level)
		return;

	wl->rf_para.tx_pwr_freerun = level;
	btc->dm.rf_trx_para.wl_tx_power = level;

	rtw89_debug(rtwdev, RTW89_DBG_BTC,
		    "[BTC], %s(): level = %d\n",
		    __func__, level);

	if (level == RTW89_BTC_WL_DEF_TX_PWR) {
		pwr_val = WL_TX_POWER_NO_BTC_CTRL;
	} else { /* only apply "force tx power" */
		pwr_val = FIELD_PREP(WL_TX_POWER_INT_PART, level);
		if (pwr_val > RTW89_BTC_WL_DEF_TX_PWR)
			pwr_val = RTW89_BTC_WL_DEF_TX_PWR;

		if (level & B_BTC_WL_TX_POWER_SIGN)
			pwr_val |= B_TSSI_WL_TX_POWER_SIGN;
		pwr_val |= WL_TX_POWER_WITH_BT;
	}

	chip->ops->btc_set_wl_txpwr_ctrl(rtwdev, pwr_val);
}

static void _set_wl_rx_gain(struct rtw89_dev *rtwdev, u32 level)
{
	const struct rtw89_chip_info *chip = rtwdev->chip;
	struct rtw89_btc *btc = &rtwdev->btc;
	struct rtw89_btc_wl_info *wl = &btc->cx.wl;

	if (wl->rf_para.rx_gain_freerun == level)
		return;

	wl->rf_para.rx_gain_freerun = level;
	btc->dm.rf_trx_para.wl_rx_gain = level;

	rtw89_debug(rtwdev, RTW89_DBG_BTC,
		    "[BTC], %s(): level = %d\n",
		    __func__, level);

	chip->ops->btc_set_wl_rx_gain(rtwdev, level);
}

static void _set_bt_tx_power(struct rtw89_dev *rtwdev, u8 level)
{
	struct rtw89_btc *btc = &rtwdev->btc;
	struct rtw89_btc_bt_info *bt = &btc->cx.bt;
	int ret;
	u8 buf;

	if (btc->cx.cnt_bt[BTC_BCNT_INFOUPDATE] == 0)
		return;

	if (bt->rf_para.tx_pwr_freerun == level)
		return;

	rtw89_debug(rtwdev, RTW89_DBG_BTC,
		    "[BTC], %s(): level = %d\n",
		    __func__, level);

	buf = (s8)(-level);
	ret = _send_fw_cmd(rtwdev, BTFC_SET, SET_BT_TX_PWR, &buf, 1);
	if (!ret) {
		bt->rf_para.tx_pwr_freerun = level;
		btc->dm.rf_trx_para.bt_tx_power = level;
	}
}

#define BTC_BT_RX_NORMAL_LVL 7

static void _set_bt_rx_gain(struct rtw89_dev *rtwdev, u8 level)
{
	struct rtw89_btc *btc = &rtwdev->btc;
	struct rtw89_btc_bt_info *bt = &btc->cx.bt;

	if (btc->cx.cnt_bt[BTC_BCNT_INFOUPDATE] == 0)
		return;

	if ((bt->rf_para.rx_gain_freerun == level ||
	     level > BTC_BT_RX_NORMAL_LVL) &&
	    (!rtwdev->chip->scbd || bt->lna_constrain == level))
		return;

	bt->rf_para.rx_gain_freerun = level;
	btc->dm.rf_trx_para.bt_rx_gain = level;

	rtw89_debug(rtwdev, RTW89_DBG_BTC,
		    "[BTC], %s(): level = %d\n",
		    __func__, level);

	if (level == BTC_BT_RX_NORMAL_LVL)
		_write_scbd(rtwdev, BTC_WSCB_RXGAIN, false);
	else
		_write_scbd(rtwdev, BTC_WSCB_RXGAIN, true);

	_send_fw_cmd(rtwdev, BTFC_SET, SET_BT_LNA_CONSTRAIN, &level, sizeof(level));
}

static void _set_rf_trx_para(struct rtw89_dev *rtwdev)
{
	const struct rtw89_chip_info *chip = rtwdev->chip;
	struct rtw89_btc *btc = &rtwdev->btc;
	const struct rtw89_btc_ver *ver = btc->ver;
	struct rtw89_btc_dm *dm = &btc->dm;
	struct rtw89_btc_wl_info *wl = &btc->cx.wl;
	struct rtw89_btc_bt_info *bt = &btc->cx.bt;
	struct rtw89_btc_bt_link_info *b = &bt->link_info;
	struct rtw89_btc_wl_smap *wl_smap = &wl->status.map;
	struct rtw89_btc_rf_trx_para para;
	u32 wl_stb_chg = 0;
	u8 level_id = 0, link_mode = 0, i, dbcc_2g_phy = 0;

	if (ver->fwlrole == 0) {
		link_mode = wl->role_info.link_mode;
		for (i = 0; i < RTW89_PHY_NUM; i++) {
			if (wl->dbcc_info.real_band[i] == RTW89_BAND_2G)
				dbcc_2g_phy = i;
		}
	} else if (ver->fwlrole == 1) {
		link_mode = wl->role_info_v1.link_mode;
		dbcc_2g_phy = wl->role_info_v1.dbcc_2g_phy;
	} else if (ver->fwlrole == 2) {
		link_mode = wl->role_info_v2.link_mode;
		dbcc_2g_phy = wl->role_info_v2.dbcc_2g_phy;
	}

	/* decide trx_para_level */
	if (btc->ant_type == BTC_ANT_SHARED) {
		/* fix LNA2 + TIA gain not change by GNT_BT */
		if ((btc->dm.wl_btg_rx && b->profile_cnt.now != 0) ||
		    dm->bt_only == 1)
			dm->trx_para_level = 1; /* for better BT ACI issue */
		else
			dm->trx_para_level = 0;
	} else { /* non-shared antenna  */
		dm->trx_para_level = 5;
		/* modify trx_para if WK 2.4G-STA-DL + bt link */
		if (b->profile_cnt.now != 0 &&
		    link_mode == BTC_WLINK_2G_STA &&
		    wl->status.map.traffic_dir & BIT(RTW89_TFC_UL)) { /* uplink */
			if (wl->rssi_level == 4 && bt->rssi_level > 2)
				dm->trx_para_level = 6;
			else if (wl->rssi_level == 3 && bt->rssi_level > 3)
				dm->trx_para_level = 7;
		}
	}

	level_id = dm->trx_para_level;
	if (level_id >= chip->rf_para_dlink_num ||
	    level_id >= chip->rf_para_ulink_num) {
		rtw89_debug(rtwdev, RTW89_DBG_BTC,
			    "[BTC], %s(): invalid level_id: %d\n",
			    __func__, level_id);
		return;
	}

	if (wl->status.map.traffic_dir & BIT(RTW89_TFC_UL))
		para = chip->rf_para_ulink[level_id];
	else
		para = chip->rf_para_dlink[level_id];

	if (dm->fddt_train) {
		_set_wl_rx_gain(rtwdev, 1);
		_write_scbd(rtwdev, BTC_WSCB_RXGAIN, true);
	} else {
		_set_wl_tx_power(rtwdev, para.wl_tx_power);
		_set_wl_rx_gain(rtwdev, para.wl_rx_gain);
		_set_bt_tx_power(rtwdev, para.bt_tx_power);
		_set_bt_rx_gain(rtwdev, para.bt_rx_gain);
	}

	if (!bt->enable.now || dm->wl_only || wl_smap->rf_off ||
	    wl_smap->lps == BTC_LPS_RF_OFF ||
	    link_mode == BTC_WLINK_5G ||
	    link_mode == BTC_WLINK_NOLINK ||
	    (rtwdev->dbcc_en && dbcc_2g_phy != RTW89_PHY_1))
		wl_stb_chg = 0;
	else
		wl_stb_chg = 1;

	if (wl_stb_chg != dm->wl_stb_chg) {
		dm->wl_stb_chg = wl_stb_chg;
		chip->ops->btc_wl_s1_standby(rtwdev, dm->wl_stb_chg);
	}
}

static void _update_btc_state_map(struct rtw89_dev *rtwdev)
{
	struct rtw89_btc *btc = &rtwdev->btc;
	struct rtw89_btc_cx *cx = &btc->cx;
	struct rtw89_btc_wl_info *wl = &cx->wl;
	struct rtw89_btc_bt_info *bt = &cx->bt;
	struct rtw89_btc_bt_link_info *bt_linfo = &bt->link_info;

	if (wl->status.map.connecting || wl->status.map._4way ||
	    wl->status.map.roaming || wl->status.map.dbccing) {
		cx->state_map = BTC_WLINKING;
	} else if (wl->status.map.scan) { /* wl scan */
		if (bt_linfo->status.map.inq_pag)
			cx->state_map = BTC_WSCAN_BSCAN;
		else
			cx->state_map = BTC_WSCAN_BNOSCAN;
	} else if (wl->status.map.busy) { /* only busy */
		if (bt_linfo->status.map.inq_pag)
			cx->state_map = BTC_WBUSY_BSCAN;
		else
			cx->state_map = BTC_WBUSY_BNOSCAN;
	} else { /* wl idle */
		cx->state_map = BTC_WIDLE;
	}
}

static void _set_bt_afh_info(struct rtw89_dev *rtwdev)
{
	const struct rtw89_chip_info *chip = rtwdev->chip;
	struct rtw89_btc *btc = &rtwdev->btc;
	const struct rtw89_btc_ver *ver = btc->ver;
	struct rtw89_btc_wl_info *wl = &btc->cx.wl;
	struct rtw89_btc_bt_info *bt = &btc->cx.bt;
	struct rtw89_btc_bt_link_info *b = &bt->link_info;
	struct rtw89_btc_wl_role_info *wl_rinfo = &wl->role_info;
	struct rtw89_btc_wl_role_info_v1 *wl_rinfo_v1 = &wl->role_info_v1;
	struct rtw89_btc_wl_role_info_v2 *wl_rinfo_v2 = &wl->role_info_v2;
	struct rtw89_btc_wl_role_info_v7 *wl_rinfo_v7 = &wl->role_info_v7;
	struct rtw89_btc_wl_role_info_v8 *wl_rinfo_v8 = &wl->role_info_v8;
	struct rtw89_btc_wl_active_role *r;
	struct rtw89_btc_wl_active_role_v1 *r1;
	struct rtw89_btc_wl_active_role_v2 *r2;
	struct rtw89_btc_wl_active_role_v7 *r7;
	struct rtw89_btc_wl_rlink *rlink;
	u8 en = 0, i, ch = 0, bw = 0;
	u8 mode, connect_cnt;

	if (btc->manual_ctrl || wl->status.map.scan)
		return;

	if (ver->fwlrole == 0) {
		mode = wl_rinfo->link_mode;
		connect_cnt = wl_rinfo->connect_cnt;
	} else if (ver->fwlrole == 1) {
		mode = wl_rinfo_v1->link_mode;
		connect_cnt = wl_rinfo_v1->connect_cnt;
	} else if (ver->fwlrole == 2) {
		mode = wl_rinfo_v2->link_mode;
		connect_cnt = wl_rinfo_v2->connect_cnt;
	} else if (ver->fwlrole == 7) {
		mode = wl_rinfo_v7->link_mode;
		connect_cnt = wl_rinfo_v7->connect_cnt;
	} else if (ver->fwlrole == 8) {
		mode = wl_rinfo_v8->link_mode;
		connect_cnt = wl_rinfo_v8->connect_cnt;
	} else {
		return;
	}

	if (wl->status.map.rf_off || bt->whql_test ||
	    mode == BTC_WLINK_NOLINK || mode == BTC_WLINK_5G ||
	    connect_cnt > BTC_TDMA_WLROLE_MAX) {
		en = false;
	} else if (mode == BTC_WLINK_2G_MCC || mode == BTC_WLINK_2G_SCC) {
		en = true;
		/* get p2p channel */
		for (i = 0; i < RTW89_PORT_NUM; i++) {
			r = &wl_rinfo->active_role[i];
			r1 = &wl_rinfo_v1->active_role_v1[i];
			r2 = &wl_rinfo_v2->active_role_v2[i];
			r7 = &wl_rinfo_v7->active_role[i];
			rlink = &wl_rinfo_v8->rlink[i][0];

			if (ver->fwlrole == 0 &&
			    (r->role == RTW89_WIFI_ROLE_P2P_GO ||
			     r->role == RTW89_WIFI_ROLE_P2P_CLIENT)) {
				ch = r->ch;
				bw = r->bw;
				break;
			} else if (ver->fwlrole == 1 &&
				   (r1->role == RTW89_WIFI_ROLE_P2P_GO ||
				    r1->role == RTW89_WIFI_ROLE_P2P_CLIENT)) {
				ch = r1->ch;
				bw = r1->bw;
				break;
			} else if (ver->fwlrole == 2 &&
				   (r2->role == RTW89_WIFI_ROLE_P2P_GO ||
				    r2->role == RTW89_WIFI_ROLE_P2P_CLIENT)) {
				ch = r2->ch;
				bw = r2->bw;
				break;
			} else if (ver->fwlrole == 7 &&
				   (r7->role == RTW89_WIFI_ROLE_P2P_GO ||
				    r7->role == RTW89_WIFI_ROLE_P2P_CLIENT)) {
				ch = r7->ch;
				bw = r7->bw;
				break;
			} else if (ver->fwlrole == 8 &&
				   (rlink->role == RTW89_WIFI_ROLE_P2P_GO ||
				    rlink->role == RTW89_WIFI_ROLE_P2P_CLIENT)) {
				ch = rlink->ch;
				bw = rlink->bw;
				break;
			}
		}
	} else {
		en = true;
		/* get 2g channel  */
		for (i = 0; i < RTW89_PORT_NUM; i++) {
			r = &wl_rinfo->active_role[i];
			r1 = &wl_rinfo_v1->active_role_v1[i];
			r2 = &wl_rinfo_v2->active_role_v2[i];
			r7 = &wl_rinfo_v7->active_role[i];
			rlink = &wl_rinfo_v8->rlink[i][0];

			if (ver->fwlrole == 0 &&
			    r->connected && r->band == RTW89_BAND_2G) {
				ch = r->ch;
				bw = r->bw;
				break;
			} else if (ver->fwlrole == 1 &&
				   r1->connected && r1->band == RTW89_BAND_2G) {
				ch = r1->ch;
				bw = r1->bw;
				break;
			} else if (ver->fwlrole == 2 &&
				   r2->connected && r2->band == RTW89_BAND_2G) {
				ch = r2->ch;
				bw = r2->bw;
				break;
			} else if (ver->fwlrole == 7 &&
				   r7->connected && r7->band == RTW89_BAND_2G) {
				ch = r7->ch;
				bw = r7->bw;
				break;
			} else if (ver->fwlrole == 8 &&
				   rlink->connected && rlink->rf_band == RTW89_BAND_2G) {
				ch = rlink->ch;
				bw = rlink->bw;
				break;
			}
		}
	}

	switch (bw) {
	case RTW89_CHANNEL_WIDTH_20:
		bw = 20 + chip->afh_guard_ch * 2;
		break;
	case RTW89_CHANNEL_WIDTH_40:
		bw = 40 + chip->afh_guard_ch * 2;
		break;
	case RTW89_CHANNEL_WIDTH_5:
		bw = 5 + chip->afh_guard_ch * 2;
		break;
	case RTW89_CHANNEL_WIDTH_10:
		bw = 10 + chip->afh_guard_ch * 2;
		break;
	default:
		bw = 0;
		en = false; /* turn off AFH info if BW > 40 */
		break;
	}

	if (wl->afh_info.en == en &&
	    wl->afh_info.ch == ch &&
	    wl->afh_info.bw == bw &&
	    b->profile_cnt.last == b->profile_cnt.now) {
		rtw89_debug(rtwdev, RTW89_DBG_BTC,
			    "[BTC], %s(): return because no change!\n",
			    __func__);
		return;
	}

	wl->afh_info.en = en;
	wl->afh_info.ch = ch;
	wl->afh_info.bw = bw;

	_send_fw_cmd(rtwdev, BTFC_SET, SET_BT_WL_CH_INFO, &wl->afh_info, 3);

	rtw89_debug(rtwdev, RTW89_DBG_BTC,
		    "[BTC], %s(): en=%d, ch=%d, bw=%d\n",
		    __func__, en, ch, bw);
	btc->cx.cnt_wl[BTC_WCNT_CH_UPDATE]++;
}

static bool _check_freerun(struct rtw89_dev *rtwdev)
{
	struct rtw89_btc *btc = &rtwdev->btc;
	struct rtw89_btc_wl_info *wl = &btc->cx.wl;
	struct rtw89_btc_bt_info *bt = &btc->cx.bt;
	struct rtw89_btc_wl_role_info *wl_rinfo = &wl->role_info;
	struct rtw89_btc_wl_role_info_v1 *wl_rinfo_v1 = &wl->role_info_v1;
	struct rtw89_btc_wl_role_info_v2 *wl_rinfo_v2 = &wl->role_info_v2;
	struct rtw89_btc_wl_role_info_v7 *wl_rinfo_v7 = &wl->role_info_v7;
	struct rtw89_btc_wl_role_info_v8 *wl_rinfo_v8 = &wl->role_info_v8;
	struct rtw89_btc_bt_link_info *bt_linfo = &bt->link_info;
	struct rtw89_btc_bt_hid_desc *hid = &bt_linfo->hid_desc;
	union rtw89_btc_module_info *md = &btc->mdinfo;
	const struct rtw89_btc_ver *ver = btc->ver;
	u8 isolation, connect_cnt = 0;

	if (ver->fcxinit == 7)
		isolation = md->md_v7.ant.isolation;
	else
		isolation = md->md.ant.isolation;

	if (ver->fwlrole == 0)
		connect_cnt = wl_rinfo->connect_cnt;
	else if (ver->fwlrole == 1)
		connect_cnt = wl_rinfo_v1->connect_cnt;
	else if (ver->fwlrole == 2)
		connect_cnt = wl_rinfo_v2->connect_cnt;
	else if (ver->fwlrole == 7)
		connect_cnt = wl_rinfo_v7->connect_cnt;
	else if (ver->fwlrole == 8)
		connect_cnt = wl_rinfo_v8->connect_cnt;

	if (btc->ant_type == BTC_ANT_SHARED) {
		btc->dm.trx_para_level = 0;
		return false;
	}

	/* The below is dedicated antenna case */
	if (connect_cnt > BTC_TDMA_WLROLE_MAX) {
		btc->dm.trx_para_level = 5;
		return true;
	}

	if (bt_linfo->profile_cnt.now == 0) {
		btc->dm.trx_para_level = 5;
		return true;
	}

	if (hid->pair_cnt > BTC_TDMA_BTHID_MAX) {
		btc->dm.trx_para_level = 5;
		return true;
	}

	/* TODO get isolation by BT psd */
	if (isolation >= BTC_FREERUN_ANTISO_MIN) {
		btc->dm.trx_para_level = 5;
		return true;
	}

	if (!wl->status.map.busy) {/* wl idle -> freerun */
		btc->dm.trx_para_level = 5;
		return true;
	} else if (wl->rssi_level > 1) {/* WL rssi < 50% (-60dBm) */
		btc->dm.trx_para_level = 0;
		return false;
	} else if (wl->status.map.traffic_dir & BIT(RTW89_TFC_UL)) {
		if (wl->rssi_level == 0 && bt_linfo->rssi > 31) {
			btc->dm.trx_para_level = 6;
			return true;
		} else if (wl->rssi_level == 1 && bt_linfo->rssi > 36) {
			btc->dm.trx_para_level = 7;
			return true;
		}
		btc->dm.trx_para_level = 0;
		return false;
	} else if (wl->status.map.traffic_dir & BIT(RTW89_TFC_DL)) {
		if (bt_linfo->rssi > 28) {
			btc->dm.trx_para_level = 6;
			return true;
		}
	}

	btc->dm.trx_para_level = 0;
	return false;
}

#define _tdma_set_flctrl(btc, flc) ({(btc)->dm.tdma.rxflctrl = flc; })
#define _tdma_set_flctrl_role(btc, role) ({(btc)->dm.tdma.rxflctrl_role = role; })
#define _tdma_set_tog(btc, wtg) ({(btc)->dm.tdma.wtgle_n = wtg; })
#define _tdma_set_lek(btc, lek) ({(btc)->dm.tdma.leak_n = lek; })

struct btc_btinfo_lb2 {
	u8 connect: 1;
	u8 sco_busy: 1;
	u8 inq_pag: 1;
	u8 acl_busy: 1;
	u8 hfp: 1;
	u8 hid: 1;
	u8 a2dp: 1;
	u8 pan: 1;
};

struct btc_btinfo_lb3 {
	u8 retry: 4;
	u8 cqddr: 1;
	u8 inq: 1;
	u8 mesh_busy: 1;
	u8 pag: 1;
};

struct btc_btinfo_hb0 {
	s8 rssi;
};

struct btc_btinfo_hb1 {
	u8 ble_connect: 1;
	u8 reinit: 1;
	u8 relink: 1;
	u8 igno_wl: 1;
	u8 voice: 1;
	u8 ble_scan: 1;
	u8 role_sw: 1;
	u8 multi_link: 1;
};

struct btc_btinfo_hb2 {
	u8 pan_active: 1;
	u8 afh_update: 1;
	u8 a2dp_active: 1;
	u8 slave: 1;
	u8 hid_slot: 2;
	u8 hid_cnt: 2;
};

struct btc_btinfo_hb3 {
	u8 a2dp_bitpool: 6;
	u8 tx_3m: 1;
	u8 a2dp_sink: 1;
};

union btc_btinfo {
	u8 val;
	struct btc_btinfo_lb2 lb2;
	struct btc_btinfo_lb3 lb3;
	struct btc_btinfo_hb0 hb0;
	struct btc_btinfo_hb1 hb1;
	struct btc_btinfo_hb2 hb2;
	struct btc_btinfo_hb3 hb3;
};

static void _set_policy(struct rtw89_dev *rtwdev, u16 policy_type,
			enum btc_reason_and_action action)
{
	const struct rtw89_chip_info *chip = rtwdev->chip;

	chip->ops->btc_set_policy(rtwdev, policy_type);
	_fw_set_policy(rtwdev, policy_type, action);
}

#define BTC_B1_MAX 250 /* unit ms */
void rtw89_btc_set_policy(struct rtw89_dev *rtwdev, u16 policy_type)
{
	struct rtw89_btc *btc = &rtwdev->btc;
	struct rtw89_btc_dm *dm = &btc->dm;
	struct rtw89_btc_fbtc_tdma *t = &dm->tdma;
	struct rtw89_btc_fbtc_slot *s = dm->slot.v1;
	u8 type;
	u32 tbl_w1, tbl_b1, tbl_b4;

	if (btc->ant_type == BTC_ANT_SHARED) {
		if (btc->cx.wl.status.map._4way)
			tbl_w1 = cxtbl[1];
		else
			tbl_w1 = cxtbl[8];
		tbl_b1 = cxtbl[3];
		tbl_b4 = cxtbl[3];
	} else {
		tbl_w1 = cxtbl[16];
		tbl_b1 = cxtbl[17];
		tbl_b4 = cxtbl[17];
	}

	type = (u8)((policy_type & BTC_CXP_MASK) >> 8);
	btc->bt_req_en = false;

	switch (type) {
	case BTC_CXP_USERDEF0:
		*t = t_def[CXTD_OFF];
		s[CXST_OFF] = s_def[CXST_OFF];
		_slot_set_tbl(btc, CXST_OFF, cxtbl[2]);
		btc->update_policy_force = true;
		break;
	case BTC_CXP_OFF: /* TDMA off */
		_write_scbd(rtwdev, BTC_WSCB_TDMA, false);
		*t = t_def[CXTD_OFF];
		s[CXST_OFF] = s_def[CXST_OFF];

		switch (policy_type) {
		case BTC_CXP_OFF_BT:
			_slot_set_tbl(btc, CXST_OFF, cxtbl[2]);
			break;
		case BTC_CXP_OFF_WL:
			_slot_set_tbl(btc, CXST_OFF, cxtbl[1]);
			break;
		case BTC_CXP_OFF_EQ0:
			_slot_set_tbl(btc, CXST_OFF, cxtbl[0]);
			break;
		case BTC_CXP_OFF_EQ1:
			_slot_set_tbl(btc, CXST_OFF, cxtbl[16]);
			break;
		case BTC_CXP_OFF_EQ2:
			_slot_set_tbl(btc, CXST_OFF, cxtbl[17]);
			break;
		case BTC_CXP_OFF_EQ3:
			_slot_set_tbl(btc, CXST_OFF, cxtbl[18]);
			break;
		case BTC_CXP_OFF_BWB0:
			_slot_set_tbl(btc, CXST_OFF, cxtbl[5]);
			break;
		case BTC_CXP_OFF_BWB1:
			_slot_set_tbl(btc, CXST_OFF, cxtbl[8]);
			break;
		case BTC_CXP_OFF_BWB3:
			_slot_set_tbl(btc, CXST_OFF, cxtbl[6]);
			break;
		}
		break;
	case BTC_CXP_OFFB: /* TDMA off + beacon protect */
		_write_scbd(rtwdev, BTC_WSCB_TDMA, false);
		*t = t_def[CXTD_OFF_B2];
		s[CXST_OFF] = s_def[CXST_OFF];
		switch (policy_type) {
		case BTC_CXP_OFFB_BWB0:
			_slot_set_tbl(btc, CXST_OFF, cxtbl[8]);
			break;
		}
		break;
	case BTC_CXP_OFFE: /* TDMA off + beacon protect + Ext_control */
		btc->bt_req_en = true;
		_write_scbd(rtwdev, BTC_WSCB_TDMA, true);
		*t = t_def[CXTD_OFF_EXT];
		switch (policy_type) {
		case BTC_CXP_OFFE_DEF:
			s[CXST_E2G] = s_def[CXST_E2G];
			s[CXST_E5G] = s_def[CXST_E5G];
			s[CXST_EBT] = s_def[CXST_EBT];
			s[CXST_ENULL] = s_def[CXST_ENULL];
			break;
		case BTC_CXP_OFFE_DEF2:
			_slot_set(btc, CXST_E2G, 20, cxtbl[1], SLOT_ISO);
			s[CXST_E5G] = s_def[CXST_E5G];
			s[CXST_EBT] = s_def[CXST_EBT];
			s[CXST_ENULL] = s_def[CXST_ENULL];
			break;
		}
		break;
	case BTC_CXP_FIX: /* TDMA Fix-Slot */
		_write_scbd(rtwdev, BTC_WSCB_TDMA, true);
		*t = t_def[CXTD_FIX];
		switch (policy_type) {
		case BTC_CXP_FIX_TD3030:
			_slot_set(btc, CXST_W1, 30, tbl_w1, SLOT_ISO);
			_slot_set(btc, CXST_B1, 30, tbl_b1, SLOT_MIX);
			break;
		case BTC_CXP_FIX_TD5050:
			_slot_set(btc, CXST_W1, 50, tbl_w1, SLOT_ISO);
			_slot_set(btc, CXST_B1, 50, tbl_b1, SLOT_MIX);
			break;
		case BTC_CXP_FIX_TD2030:
			_slot_set(btc, CXST_W1, 20, tbl_w1, SLOT_ISO);
			_slot_set(btc, CXST_B1, 30, tbl_b1, SLOT_MIX);
			break;
		case BTC_CXP_FIX_TD4010:
			_slot_set(btc, CXST_W1, 40, tbl_w1, SLOT_ISO);
			_slot_set(btc, CXST_B1, 10, tbl_b1, SLOT_MIX);
			break;
		case BTC_CXP_FIX_TD4010ISO:
			_slot_set(btc, CXST_W1, 40, cxtbl[1], SLOT_ISO);
			_slot_set(btc, CXST_B1, 10, tbl_b1, SLOT_MIX);
			break;
		case BTC_CXP_FIX_TD4010ISO_DL:
			_slot_set(btc, CXST_W1, 40, cxtbl[25], SLOT_ISO);
			_slot_set(btc, CXST_B1, 10, cxtbl[25], SLOT_ISO);
			break;
		case BTC_CXP_FIX_TD4010ISO_UL:
			_slot_set(btc, CXST_W1, 40, cxtbl[20], SLOT_ISO);
			_slot_set(btc, CXST_B1, 10, cxtbl[25], SLOT_MIX);
			break;
		case BTC_CXP_FIX_TD7010:
			_slot_set(btc, CXST_W1, 70, tbl_w1, SLOT_ISO);
			_slot_set(btc, CXST_B1, 10, tbl_b1, SLOT_MIX);
			break;
		case BTC_CXP_FIX_TD2060:
			_slot_set(btc, CXST_W1, 20, tbl_w1, SLOT_ISO);
			_slot_set(btc, CXST_B1, 60, tbl_b1, SLOT_MIX);
			break;
		case BTC_CXP_FIX_TD3060:
			_slot_set(btc, CXST_W1, 30, tbl_w1, SLOT_ISO);
			_slot_set(btc, CXST_B1, 60, tbl_b1, SLOT_MIX);
			break;
		case BTC_CXP_FIX_TD2080:
			_slot_set(btc, CXST_W1, 20, tbl_w1, SLOT_ISO);
			_slot_set(btc, CXST_B1, 80, tbl_b1, SLOT_MIX);
			break;
		case BTC_CXP_FIX_TDW1B1: /* W1:B1 = user-define */
			_slot_set(btc, CXST_W1, dm->slot_dur[CXST_W1],
				  tbl_w1, SLOT_ISO);
			_slot_set(btc, CXST_B1, dm->slot_dur[CXST_B1],
				  tbl_b1, SLOT_MIX);
			break;
		}
		break;
	case BTC_CXP_PFIX: /* PS-TDMA Fix-Slot */
		_write_scbd(rtwdev, BTC_WSCB_TDMA, true);
		*t = t_def[CXTD_PFIX];
		if (btc->cx.wl.role_info.role_map.role.ap)
			_tdma_set_flctrl(btc, CXFLC_QOSNULL);

		switch (policy_type) {
		case BTC_CXP_PFIX_TD3030:
			_slot_set(btc, CXST_W1, 30, tbl_w1, SLOT_ISO);
			_slot_set(btc, CXST_B1, 30, tbl_b1, SLOT_MIX);
			break;
		case BTC_CXP_PFIX_TD5050:
			_slot_set(btc, CXST_W1, 50, tbl_w1, SLOT_ISO);
			_slot_set(btc, CXST_B1, 50, tbl_b1, SLOT_MIX);
			break;
		case BTC_CXP_PFIX_TD2030:
			_slot_set(btc, CXST_W1, 20, tbl_w1, SLOT_ISO);
			_slot_set(btc, CXST_B1, 30, tbl_b1, SLOT_MIX);
			break;
		case BTC_CXP_PFIX_TD2060:
			_slot_set(btc, CXST_W1, 20, tbl_w1, SLOT_ISO);
			_slot_set(btc, CXST_B1, 60, tbl_b1, SLOT_MIX);
			break;
		case BTC_CXP_PFIX_TD3070:
			_slot_set(btc, CXST_W1, 30, tbl_w1, SLOT_ISO);
			_slot_set(btc, CXST_B1, 60, tbl_b1, SLOT_MIX);
			break;
		case BTC_CXP_PFIX_TD2080:
			_slot_set(btc, CXST_W1, 20, tbl_w1, SLOT_ISO);
			_slot_set(btc, CXST_B1, 80, tbl_b1, SLOT_MIX);
			break;
		}
		break;
	case BTC_CXP_AUTO: /* TDMA Auto-Slot */
		_write_scbd(rtwdev, BTC_WSCB_TDMA, true);
		*t = t_def[CXTD_AUTO];
		switch (policy_type) {
		case BTC_CXP_AUTO_TD50B1:
			_slot_set(btc, CXST_W1, 50, tbl_w1, SLOT_ISO);
			_slot_set(btc, CXST_B1, BTC_B1_MAX, tbl_b1, SLOT_MIX);
			break;
		case BTC_CXP_AUTO_TD60B1:
			_slot_set(btc, CXST_W1, 60, tbl_w1, SLOT_ISO);
			_slot_set(btc, CXST_B1, BTC_B1_MAX, tbl_b1, SLOT_MIX);
			break;
		case BTC_CXP_AUTO_TD20B1:
			_slot_set(btc, CXST_W1, 20, tbl_w1, SLOT_ISO);
			_slot_set(btc, CXST_B1, BTC_B1_MAX, tbl_b1, SLOT_MIX);
			break;
		case BTC_CXP_AUTO_TDW1B1: /* W1:B1 = user-define */
			_slot_set(btc, CXST_W1, dm->slot_dur[CXST_W1],
				  tbl_w1, SLOT_ISO);
			_slot_set(btc, CXST_B1, dm->slot_dur[CXST_B1],
				  tbl_b1, SLOT_MIX);
			break;
		}
		break;
	case BTC_CXP_PAUTO: /* PS-TDMA Auto-Slot */
		_write_scbd(rtwdev, BTC_WSCB_TDMA, true);
		*t = t_def[CXTD_PAUTO];
		switch (policy_type) {
		case BTC_CXP_PAUTO_TD50B1:
			_slot_set(btc, CXST_W1, 50, tbl_w1, SLOT_ISO);
			_slot_set(btc, CXST_B1, BTC_B1_MAX, tbl_b1, SLOT_MIX);
			break;
		case BTC_CXP_PAUTO_TD60B1:
			_slot_set(btc, CXST_W1, 60, tbl_w1, SLOT_ISO);
			_slot_set(btc, CXST_B1, BTC_B1_MAX, tbl_b1, SLOT_MIX);
			break;
		case BTC_CXP_PAUTO_TD20B1:
			_slot_set(btc, CXST_W1, 20, tbl_w1, SLOT_ISO);
			_slot_set(btc, CXST_B1, BTC_B1_MAX, tbl_b1, SLOT_MIX);
			break;
		case BTC_CXP_PAUTO_TDW1B1:
			_slot_set(btc, CXST_W1, dm->slot_dur[CXST_W1],
				  tbl_w1, SLOT_ISO);
			_slot_set(btc, CXST_B1, dm->slot_dur[CXST_B1],
				  tbl_b1, SLOT_MIX);
			break;
		}
		break;
	case BTC_CXP_AUTO2: /* TDMA Auto-Slot2 */
		_write_scbd(rtwdev, BTC_WSCB_TDMA, true);
		*t = t_def[CXTD_AUTO2];
		switch (policy_type) {
		case BTC_CXP_AUTO2_TD3050:
			_slot_set(btc, CXST_W1, 30, tbl_w1, SLOT_ISO);
			_slot_set(btc, CXST_B4, 50, tbl_b4, SLOT_MIX);
			_slot_set(btc, CXST_B1, BTC_B1_MAX, tbl_b1, SLOT_MIX);
			break;
		case BTC_CXP_AUTO2_TD3070:
			_slot_set(btc, CXST_W1, 30, tbl_w1, SLOT_ISO);
			_slot_set(btc, CXST_B4, 70, tbl_b4, SLOT_MIX);
			_slot_set(btc, CXST_B1, BTC_B1_MAX, tbl_b1, SLOT_MIX);
			break;
		case BTC_CXP_AUTO2_TD5050:
			_slot_set(btc, CXST_W1, 50, tbl_w1, SLOT_ISO);
			_slot_set(btc, CXST_B4, 50, tbl_b4, SLOT_MIX);
			_slot_set(btc, CXST_B1, BTC_B1_MAX, tbl_b1, SLOT_MIX);
			break;
		case BTC_CXP_AUTO2_TD6060:
			_slot_set(btc, CXST_W1, 60, tbl_w1, SLOT_ISO);
			_slot_set(btc, CXST_B4, 60, tbl_b4, SLOT_MIX);
			_slot_set(btc, CXST_B1, BTC_B1_MAX, tbl_b1, SLOT_MIX);
			break;
		case BTC_CXP_AUTO2_TD2080:
			_slot_set(btc, CXST_W1, 20, tbl_w1, SLOT_ISO);
			_slot_set(btc, CXST_B4, 80, tbl_b4, SLOT_MIX);
			_slot_set(btc, CXST_B1, BTC_B1_MAX, tbl_b1, SLOT_MIX);
			break;
		case BTC_CXP_AUTO2_TDW1B4: /* W1:B1 = user-define */
			_slot_set(btc, CXST_W1, dm->slot_dur[CXST_W1],
				  tbl_w1, SLOT_ISO);
			_slot_set(btc, CXST_B4, dm->slot_dur[CXST_B4],
				  tbl_b4, SLOT_MIX);
			break;
		}
		break;
	case BTC_CXP_PAUTO2: /* PS-TDMA Auto-Slot2 */
		_write_scbd(rtwdev, BTC_WSCB_TDMA, true);
		*t = t_def[CXTD_PAUTO2];
		switch (policy_type) {
		case BTC_CXP_PAUTO2_TD3050:
			_slot_set(btc, CXST_W1, 30, tbl_w1, SLOT_ISO);
			_slot_set(btc, CXST_B4, 50, tbl_b4, SLOT_MIX);
			_slot_set(btc, CXST_B1, BTC_B1_MAX, tbl_b1, SLOT_MIX);
			break;
		case BTC_CXP_PAUTO2_TD3070:
			_slot_set(btc, CXST_W1, 30, tbl_w1, SLOT_ISO);
			_slot_set(btc, CXST_B4, 70, tbl_b4, SLOT_MIX);
			_slot_set(btc, CXST_B1, BTC_B1_MAX, tbl_b1, SLOT_MIX);
			break;
		case BTC_CXP_PAUTO2_TD5050:
			_slot_set(btc, CXST_W1, 50, tbl_w1, SLOT_ISO);
			_slot_set(btc, CXST_B4, 50, tbl_b4, SLOT_MIX);
			_slot_set(btc, CXST_B1, BTC_B1_MAX, tbl_b1, SLOT_MIX);
			break;
		case BTC_CXP_PAUTO2_TD6060:
			_slot_set(btc, CXST_W1, 60, tbl_w1, SLOT_ISO);
			_slot_set(btc, CXST_B4, 60, tbl_b4, SLOT_MIX);
			_slot_set(btc, CXST_B1, BTC_B1_MAX, tbl_b1, SLOT_MIX);
			break;
		case BTC_CXP_PAUTO2_TD2080:
			_slot_set(btc, CXST_W1, 20, tbl_w1, SLOT_ISO);
			_slot_set(btc, CXST_B4, 80, tbl_b4, SLOT_MIX);
			_slot_set(btc, CXST_B1, BTC_B1_MAX, tbl_b1, SLOT_MIX);
			break;
		case BTC_CXP_PAUTO2_TDW1B4: /* W1:B1 = user-define */
			_slot_set(btc, CXST_W1, dm->slot_dur[CXST_W1],
				  tbl_w1, SLOT_ISO);
			_slot_set(btc, CXST_B4, dm->slot_dur[CXST_B4],
				  tbl_b4, SLOT_MIX);
			break;
		}
		break;
	}
}
EXPORT_SYMBOL(rtw89_btc_set_policy);

void rtw89_btc_set_policy_v1(struct rtw89_dev *rtwdev, u16 policy_type)
{
	struct rtw89_btc *btc = &rtwdev->btc;
	struct rtw89_btc_dm *dm = &btc->dm;
	struct rtw89_btc_fbtc_tdma *t = &dm->tdma;
	struct rtw89_btc_wl_role_info_v1 *wl_rinfo = &btc->cx.wl.role_info_v1;
	struct rtw89_btc_bt_a2dp_desc *a2dp = &btc->cx.bt.link_info.a2dp_desc;
	struct rtw89_btc_bt_hid_desc *hid = &btc->cx.bt.link_info.hid_desc;
	struct rtw89_btc_bt_hfp_desc *hfp = &btc->cx.bt.link_info.hfp_desc;
	struct rtw89_btc_wl_info *wl = &btc->cx.wl;
	u8 type, null_role;
	u32 tbl_w1, tbl_b1, tbl_b4;
	u16 dur_2;

	type = FIELD_GET(BTC_CXP_MASK, policy_type);

	if (btc->ant_type == BTC_ANT_SHARED) {
		if (btc->cx.wl.status.map._4way)
			tbl_w1 = cxtbl[1];
		else if (hid->exist && hid->type == BTC_HID_218)
			tbl_w1 = cxtbl[7]; /* Ack/BA no break bt Hi-Pri-rx */
		else
			tbl_w1 = cxtbl[8];

		if (dm->leak_ap &&
		    (type == BTC_CXP_PFIX || type == BTC_CXP_PAUTO2)) {
			tbl_b1 = cxtbl[3];
			tbl_b4 = cxtbl[3];
		} else if (hid->exist && hid->type == BTC_HID_218) {
			tbl_b1 = cxtbl[4]; /* Ack/BA no break bt Hi-Pri-rx */
			tbl_b4 = cxtbl[4];
		} else {
			tbl_b1 = cxtbl[2];
			tbl_b4 = cxtbl[2];
		}
	} else {
		tbl_b1 = cxtbl[17];
		tbl_b4 = cxtbl[17];

		if (wl->bg_mode)
			tbl_w1 = cxtbl[8];
		else if ((wl->status.map.traffic_dir & BIT(RTW89_TFC_UL)) &&
			 hid->exist)
			tbl_w1 = cxtbl[19];
		else
			tbl_w1 = cxtbl[16];
	}

	switch (type) {
	case BTC_CXP_USERDEF0:
		btc->update_policy_force = true;
		*t = t_def[CXTD_OFF];
		_slot_set_le(btc, CXST_OFF, s_def[CXST_OFF].dur,
			     s_def[CXST_OFF].cxtbl, s_def[CXST_OFF].cxtype);
		_slot_set_tbl(btc, CXST_OFF, cxtbl[2]);
		break;
	case BTC_CXP_OFF: /* TDMA off */
		_write_scbd(rtwdev, BTC_WSCB_TDMA, false);
		*t = t_def[CXTD_OFF];
		_slot_set_le(btc, CXST_OFF, s_def[CXST_OFF].dur,
			     s_def[CXST_OFF].cxtbl, s_def[CXST_OFF].cxtype);

		switch (policy_type) {
		case BTC_CXP_OFF_BT:
			_slot_set_tbl(btc, CXST_OFF, cxtbl[2]);
			break;
		case BTC_CXP_OFF_WL:
			_slot_set_tbl(btc, CXST_OFF, cxtbl[1]);
			break;
		case BTC_CXP_OFF_WL2:
			_slot_set_tbl(btc, CXST_OFF, cxtbl[1]);
			_slot_set_type(btc, CXST_OFF, SLOT_ISO);
			break;
		case BTC_CXP_OFF_EQ0:
			_slot_set_tbl(btc, CXST_OFF, cxtbl[0]);
			_slot_set_type(btc, CXST_OFF, SLOT_ISO);
			break;
		case BTC_CXP_OFF_EQ1:
			_slot_set_tbl(btc, CXST_OFF, cxtbl[16]);
			break;
		case BTC_CXP_OFF_EQ2:
			_slot_set_tbl(btc, CXST_OFF, cxtbl[0]);
			break;
		case BTC_CXP_OFF_EQ3:
			_slot_set_tbl(btc, CXST_OFF, cxtbl[24]);
			break;
		case BTC_CXP_OFF_EQ4:
			_slot_set_tbl(btc, CXST_OFF, cxtbl[26]);
			break;
		case BTC_CXP_OFF_EQ5:
			_slot_set_tbl(btc, CXST_OFF, cxtbl[27]);
			break;
		case BTC_CXP_OFF_BWB0:
			_slot_set_tbl(btc, CXST_OFF, cxtbl[5]);
			break;
		case BTC_CXP_OFF_BWB1:
			_slot_set_tbl(btc, CXST_OFF, cxtbl[8]);
			break;
		case BTC_CXP_OFF_BWB2:
			_slot_set_tbl(btc, CXST_OFF, cxtbl[7]);
			break;
		case BTC_CXP_OFF_BWB3:
			_slot_set_tbl(btc, CXST_OFF, cxtbl[6]);
			break;
		default:
			break;
		}
		break;
	case BTC_CXP_OFFB: /* TDMA off + beacon protect */
		_write_scbd(rtwdev, BTC_WSCB_TDMA, false);
		*t = t_def[CXTD_OFF_B2];
		_slot_set_le(btc, CXST_OFF, s_def[CXST_OFF].dur,
			     s_def[CXST_OFF].cxtbl, s_def[CXST_OFF].cxtype);

		switch (policy_type) {
		case BTC_CXP_OFFB_BWB0:
			_slot_set_tbl(btc, CXST_OFF, cxtbl[8]);
			break;
		default:
			break;
		}
		break;
	case BTC_CXP_OFFE: /* TDMA off + beacon protect + Ext_control */
		_write_scbd(rtwdev, BTC_WSCB_TDMA, true);
		*t = t_def[CXTD_OFF_EXT];

		/* To avoid wl-s0 tx break by hid/hfp tx */
		if (hid->exist || hfp->exist)
			tbl_w1 = cxtbl[16];

		dur_2 = dm->e2g_slot_limit;

		switch (policy_type) {
		case BTC_CXP_OFFE_2GBWISOB: /* for normal-case */
			_slot_set(btc, CXST_E2G, 0, tbl_w1, SLOT_ISO);
			_slot_set_le(btc, CXST_EBT, s_def[CXST_EBT].dur,
				     s_def[CXST_EBT].cxtbl, s_def[CXST_EBT].cxtype);
			_slot_set_dur(btc, CXST_EBT, dur_2);
			break;
		case BTC_CXP_OFFE_2GISOB: /* for bt no-link */
			_slot_set(btc, CXST_E2G, 0, cxtbl[1], SLOT_ISO);
			_slot_set_le(btc, CXST_EBT, s_def[CXST_EBT].dur,
				     s_def[CXST_EBT].cxtbl, s_def[CXST_EBT].cxtype);
			_slot_set_dur(btc, CXST_EBT, dur_2);
			break;
		case BTC_CXP_OFFE_DEF:
			_slot_set_le(btc, CXST_E2G, s_def[CXST_E2G].dur,
				     s_def[CXST_E2G].cxtbl, s_def[CXST_E2G].cxtype);
			_slot_set_le(btc, CXST_E5G, s_def[CXST_E5G].dur,
				     s_def[CXST_E5G].cxtbl, s_def[CXST_E5G].cxtype);
			_slot_set_le(btc, CXST_EBT, s_def[CXST_EBT].dur,
				     s_def[CXST_EBT].cxtbl, s_def[CXST_EBT].cxtype);
			_slot_set_le(btc, CXST_ENULL, s_def[CXST_ENULL].dur,
				     s_def[CXST_ENULL].cxtbl, s_def[CXST_ENULL].cxtype);
			break;
		case BTC_CXP_OFFE_DEF2:
			_slot_set(btc, CXST_E2G, 20, cxtbl[1], SLOT_ISO);
			_slot_set_le(btc, CXST_E5G, s_def[CXST_E5G].dur,
				     s_def[CXST_E5G].cxtbl, s_def[CXST_E5G].cxtype);
			_slot_set_le(btc, CXST_EBT, s_def[CXST_EBT].dur,
				     s_def[CXST_EBT].cxtbl, s_def[CXST_EBT].cxtype);
			_slot_set_le(btc, CXST_ENULL, s_def[CXST_ENULL].dur,
				     s_def[CXST_ENULL].cxtbl, s_def[CXST_ENULL].cxtype);
			break;
		case BTC_CXP_OFFE_2GBWMIXB:
			if (a2dp->exist)
				_slot_set(btc, CXST_E2G, 0, cxtbl[2], SLOT_MIX);
			else
				_slot_set(btc, CXST_E2G, 0, tbl_w1, SLOT_MIX);
			_slot_set_le(btc, CXST_EBT, s_def[CXST_EBT].dur,
				     s_def[CXST_EBT].cxtbl, s_def[CXST_EBT].cxtype);
			break;
		case BTC_CXP_OFFE_WL: /* for 4-way */
			_slot_set(btc, CXST_E2G, 0, cxtbl[1], SLOT_MIX);
			_slot_set(btc, CXST_EBT, 0, cxtbl[1], SLOT_MIX);
			break;
		default:
			break;
		}
		_slot_set_le(btc, CXST_E5G, s_def[CXST_E5G].dur,
			     s_def[CXST_E5G].cxtbl, s_def[CXST_E5G].cxtype);
		_slot_set_le(btc, CXST_OFF, s_def[CXST_OFF].dur,
			     s_def[CXST_OFF].cxtbl, s_def[CXST_OFF].cxtype);
		break;
	case BTC_CXP_FIX: /* TDMA Fix-Slot */
		_write_scbd(rtwdev, BTC_WSCB_TDMA, true);
		*t = t_def[CXTD_FIX];

		switch (policy_type) {
		case BTC_CXP_FIX_TD3030:
			_slot_set(btc, CXST_W1, 30, tbl_w1, SLOT_ISO);
			_slot_set(btc, CXST_B1, 30, tbl_b1, SLOT_MIX);
			break;
		case BTC_CXP_FIX_TD5050:
			_slot_set(btc, CXST_W1, 50, tbl_w1, SLOT_ISO);
			_slot_set(btc, CXST_B1, 50, tbl_b1, SLOT_MIX);
			break;
		case BTC_CXP_FIX_TD2030:
			_slot_set(btc, CXST_W1, 20, tbl_w1, SLOT_ISO);
			_slot_set(btc, CXST_B1, 30, tbl_b1, SLOT_MIX);
			break;
		case BTC_CXP_FIX_TD4010:
			_slot_set(btc, CXST_W1, 40, tbl_w1, SLOT_ISO);
			_slot_set(btc, CXST_B1, 10, tbl_b1, SLOT_MIX);
			break;
		case BTC_CXP_FIX_TD4010ISO:
			_slot_set(btc, CXST_W1, 40, cxtbl[1], SLOT_ISO);
			_slot_set(btc, CXST_B1, 10, tbl_b1, SLOT_MIX);
			break;
		case BTC_CXP_FIX_TD4010ISO_DL:
			_slot_set(btc, CXST_W1, 40, cxtbl[25], SLOT_ISO);
			_slot_set(btc, CXST_B1, 10, cxtbl[25], SLOT_ISO);
			break;
		case BTC_CXP_FIX_TD4010ISO_UL:
			_slot_set(btc, CXST_W1, 40, cxtbl[20], SLOT_ISO);
			_slot_set(btc, CXST_B1, 10, cxtbl[25], SLOT_MIX);
			break;
		case BTC_CXP_FIX_TD7010:
			_slot_set(btc, CXST_W1, 70, tbl_w1, SLOT_ISO);
			_slot_set(btc, CXST_B1, 10, tbl_b1, SLOT_MIX);
			break;
		case BTC_CXP_FIX_TD2060:
			_slot_set(btc, CXST_W1, 20, tbl_w1, SLOT_ISO);
			_slot_set(btc, CXST_B1, 60, tbl_b1, SLOT_MIX);
			break;
		case BTC_CXP_FIX_TD3060:
			_slot_set(btc, CXST_W1, 30, tbl_w1, SLOT_ISO);
			_slot_set(btc, CXST_B1, 60, tbl_b1, SLOT_MIX);
			break;
		case BTC_CXP_FIX_TD2080:
			_slot_set(btc, CXST_W1, 20, tbl_w1, SLOT_ISO);
			_slot_set(btc, CXST_B1, 80, tbl_b1, SLOT_MIX);
			break;
		case BTC_CXP_FIX_TDW1B1: /* W1:B1 = user-define */
			_slot_set(btc, CXST_W1, dm->slot_dur[CXST_W1],
				  tbl_w1, SLOT_ISO);
			_slot_set(btc, CXST_B1, dm->slot_dur[CXST_B1],
				  tbl_b1, SLOT_MIX);
			break;
		default:
			break;
		}
		break;
	case BTC_CXP_PFIX: /* PS-TDMA Fix-Slot */
		_write_scbd(rtwdev, BTC_WSCB_TDMA, true);
		*t = t_def[CXTD_PFIX];

		switch (policy_type) {
		case BTC_CXP_PFIX_TD3030:
			_slot_set(btc, CXST_W1, 30, tbl_w1, SLOT_ISO);
			_slot_set(btc, CXST_B1, 30, tbl_b1, SLOT_MIX);
			break;
		case BTC_CXP_PFIX_TD5050:
			_slot_set(btc, CXST_W1, 50, tbl_w1, SLOT_ISO);
			_slot_set(btc, CXST_B1, 50, tbl_b1, SLOT_MIX);
			break;
		case BTC_CXP_PFIX_TD2030:
			_slot_set(btc, CXST_W1, 20, tbl_w1, SLOT_ISO);
			_slot_set(btc, CXST_B1, 30, tbl_b1, SLOT_MIX);
			break;
		case BTC_CXP_PFIX_TD2060:
			_slot_set(btc, CXST_W1, 20, tbl_w1, SLOT_ISO);
			_slot_set(btc, CXST_B1, 60, tbl_b1, SLOT_MIX);
			break;
		case BTC_CXP_PFIX_TD3070:
			_slot_set(btc, CXST_W1, 30, tbl_w1, SLOT_ISO);
			_slot_set(btc, CXST_B1, 60, tbl_b1, SLOT_MIX);
			break;
		case BTC_CXP_PFIX_TD2080:
			_slot_set(btc, CXST_W1, 20, tbl_w1, SLOT_ISO);
			_slot_set(btc, CXST_B1, 80, tbl_b1, SLOT_MIX);
			break;
		case BTC_CXP_PFIX_TDW1B1: /* W1:B1 = user-define */
			_slot_set(btc, CXST_W1, dm->slot_dur[CXST_W1],
				  tbl_w1, SLOT_ISO);
			_slot_set(btc, CXST_B1, dm->slot_dur[CXST_B1],
				  tbl_b1, SLOT_MIX);
			break;
		default:
			break;
		}
		break;
	case BTC_CXP_AUTO: /* TDMA Auto-Slot */
		_write_scbd(rtwdev, BTC_WSCB_TDMA, true);
		*t = t_def[CXTD_AUTO];

		switch (policy_type) {
		case BTC_CXP_AUTO_TD50B1:
			_slot_set(btc, CXST_W1,  50, tbl_w1, SLOT_ISO);
			_slot_set(btc, CXST_B1, BTC_B1_MAX, tbl_b1, SLOT_MIX);
			break;
		case BTC_CXP_AUTO_TD60B1:
			_slot_set(btc, CXST_W1,  60, tbl_w1, SLOT_ISO);
			_slot_set(btc, CXST_B1, BTC_B1_MAX, tbl_b1, SLOT_MIX);
			break;
		case BTC_CXP_AUTO_TD20B1:
			_slot_set(btc, CXST_W1,  20, tbl_w1, SLOT_ISO);
			_slot_set(btc, CXST_B1, BTC_B1_MAX, tbl_b1, SLOT_MIX);
			break;
		case BTC_CXP_AUTO_TDW1B1: /* W1:B1 = user-define */
			_slot_set(btc, CXST_W1, dm->slot_dur[CXST_W1],
				  tbl_w1, SLOT_ISO);
			_slot_set(btc, CXST_B1, dm->slot_dur[CXST_B1],
				  tbl_b1, SLOT_MIX);
			break;
		default:
			break;
		}
		break;
	case BTC_CXP_PAUTO: /* PS-TDMA Auto-Slot */
		_write_scbd(rtwdev, BTC_WSCB_TDMA, true);
		*t = t_def[CXTD_PAUTO];

		switch (policy_type) {
		case BTC_CXP_PAUTO_TD50B1:
			_slot_set(btc, CXST_W1,  50, tbl_w1, SLOT_ISO);
			_slot_set(btc, CXST_B1, BTC_B1_MAX, tbl_b1, SLOT_MIX);
			break;
		case BTC_CXP_PAUTO_TD60B1:
			_slot_set(btc, CXST_W1,  60, tbl_w1, SLOT_ISO);
			_slot_set(btc, CXST_B1, BTC_B1_MAX, tbl_b1, SLOT_MIX);
			break;
		case BTC_CXP_PAUTO_TD20B1:
			_slot_set(btc, CXST_W1,  20, tbl_w1, SLOT_ISO);
			_slot_set(btc, CXST_B1, BTC_B1_MAX, tbl_b1, SLOT_MIX);
			break;
		case BTC_CXP_PAUTO_TDW1B1:
			_slot_set(btc, CXST_W1, dm->slot_dur[CXST_W1],
				  tbl_w1, SLOT_ISO);
			_slot_set(btc, CXST_B1, dm->slot_dur[CXST_B1],
				  tbl_b1, SLOT_MIX);
			break;
		default:
			break;
		}
		break;
	case BTC_CXP_AUTO2: /* TDMA Auto-Slot2 */
		_write_scbd(rtwdev, BTC_WSCB_TDMA, true);
		*t = t_def[CXTD_AUTO2];

		switch (policy_type) {
		case BTC_CXP_AUTO2_TD3050:
			_slot_set(btc, CXST_W1,  30, tbl_w1, SLOT_ISO);
			_slot_set(btc, CXST_B1, BTC_B1_MAX, tbl_b1, SLOT_MIX);
			_slot_set(btc, CXST_B4,  50, tbl_b4, SLOT_MIX);
			break;
		case BTC_CXP_AUTO2_TD3070:
			_slot_set(btc, CXST_W1,  30, tbl_w1, SLOT_ISO);
			_slot_set(btc, CXST_B1, BTC_B1_MAX, tbl_b1, SLOT_MIX);
			_slot_set(btc, CXST_B4,  70, tbl_b4, SLOT_MIX);
			break;
		case BTC_CXP_AUTO2_TD5050:
			_slot_set(btc, CXST_W1,  50, tbl_w1, SLOT_ISO);
			_slot_set(btc, CXST_B1, BTC_B1_MAX, tbl_b1, SLOT_MIX);
			_slot_set(btc, CXST_B4,  50, tbl_b4, SLOT_MIX);
			break;
		case BTC_CXP_AUTO2_TD6060:
			_slot_set(btc, CXST_W1,  60, tbl_w1, SLOT_ISO);
			_slot_set(btc, CXST_B1, BTC_B1_MAX, tbl_b1, SLOT_MIX);
			_slot_set(btc, CXST_B4,  60, tbl_b4, SLOT_MIX);
			break;
		case BTC_CXP_AUTO2_TD2080:
			_slot_set(btc, CXST_W1,  20, tbl_w1, SLOT_ISO);
			_slot_set(btc, CXST_B1, BTC_B1_MAX, tbl_b1, SLOT_MIX);
			_slot_set(btc, CXST_B4,  80, tbl_b4, SLOT_MIX);
			break;
		case BTC_CXP_AUTO2_TDW1B4: /* W1:B1 = user-define */
			_slot_set(btc, CXST_W1, dm->slot_dur[CXST_W1],
				  tbl_w1, SLOT_ISO);
			_slot_set(btc, CXST_B1, dm->slot_dur[CXST_B1],
				  tbl_b1, SLOT_MIX);
			_slot_set(btc, CXST_B4, dm->slot_dur[CXST_B4],
				  tbl_b4, SLOT_MIX);
			break;
		default:
			break;
		}
		break;
	case BTC_CXP_PAUTO2: /* PS-TDMA Auto-Slot2 */
		_write_scbd(rtwdev, BTC_WSCB_TDMA, true);
		*t = t_def[CXTD_PAUTO2];

		switch (policy_type) {
		case BTC_CXP_PAUTO2_TD3050:
			_slot_set(btc, CXST_W1,  30, tbl_w1, SLOT_ISO);
			_slot_set(btc, CXST_B1, BTC_B1_MAX, tbl_b1, SLOT_MIX);
			_slot_set(btc, CXST_B4,  50, tbl_b4, SLOT_MIX);
			break;
		case BTC_CXP_PAUTO2_TD3070:
			_slot_set(btc, CXST_W1,  30, tbl_w1, SLOT_ISO);
			_slot_set(btc, CXST_B1, BTC_B1_MAX, tbl_b1, SLOT_MIX);
			_slot_set(btc, CXST_B4,  70, tbl_b4, SLOT_MIX);
			break;
		case BTC_CXP_PAUTO2_TD5050:
			_slot_set(btc, CXST_W1,  50, tbl_w1, SLOT_ISO);
			_slot_set(btc, CXST_B1, BTC_B1_MAX, tbl_b1, SLOT_MIX);
			_slot_set(btc, CXST_B4,  50, tbl_b4, SLOT_MIX);
			break;
		case BTC_CXP_PAUTO2_TD6060:
			_slot_set(btc, CXST_W1,  60, tbl_w1, SLOT_ISO);
			_slot_set(btc, CXST_B1, BTC_B1_MAX, tbl_b1, SLOT_MIX);
			_slot_set(btc, CXST_B4,  60, tbl_b4, SLOT_MIX);
			break;
		case BTC_CXP_PAUTO2_TD2080:
			_slot_set(btc, CXST_W1,  20, tbl_w1, SLOT_ISO);
			_slot_set(btc, CXST_B1, BTC_B1_MAX, tbl_b1, SLOT_MIX);
			_slot_set(btc, CXST_B4,  80, tbl_b4, SLOT_MIX);
			break;
		case BTC_CXP_PAUTO2_TDW1B4: /* W1:B1 = user-define */
			_slot_set(btc, CXST_W1, dm->slot_dur[CXST_W1],
				  tbl_w1, SLOT_ISO);
			_slot_set(btc, CXST_B1, dm->slot_dur[CXST_B1],
				  tbl_b1, SLOT_MIX);
			_slot_set(btc, CXST_B4, dm->slot_dur[CXST_B4],
				  tbl_b4, SLOT_MIX);
			break;
		default:
			break;
		}
		break;
	}

	if (wl_rinfo->link_mode == BTC_WLINK_2G_SCC && dm->tdma.rxflctrl) {
		null_role = FIELD_PREP(0x0f, dm->wl_scc.null_role1) |
			    FIELD_PREP(0xf0, dm->wl_scc.null_role2);
		_tdma_set_flctrl_role(btc, null_role);
	}

	/* enter leak_slot after each null-1 */
	if (dm->leak_ap && dm->tdma.leak_n > 1)
		_tdma_set_lek(btc, 1);

	if (dm->tdma_instant_excute) {
		btc->dm.tdma.option_ctrl |= BIT(0);
		btc->update_policy_force = true;
	}
}
EXPORT_SYMBOL(rtw89_btc_set_policy_v1);

static void _set_bt_plut(struct rtw89_dev *rtwdev, u8 phy_map,
			 u8 tx_val, u8 rx_val)
{
	struct rtw89_btc_wl_info *wl = &rtwdev->btc.cx.wl;
	struct rtw89_mac_ax_plt plt;

	plt.tx = tx_val;
	plt.rx = rx_val;

	if (rtwdev->btc.ver->fwlrole == 8) {
		plt.band = wl->pta_req_mac;
		if (wl->bt_polut_type[plt.band] == tx_val)
			return;

		wl->bt_polut_type[plt.band] = tx_val;
		rtw89_mac_cfg_plt(rtwdev, &plt);
	} else {
		plt.band = RTW89_MAC_0;

		if (phy_map & BTC_PHY_0)
			rtw89_mac_cfg_plt(rtwdev, &plt);

		if (!rtwdev->dbcc_en)
			return;

		plt.band = RTW89_MAC_1;
		if (phy_map & BTC_PHY_1)
			rtw89_mac_cfg_plt(rtwdev, &plt);
	}
}

static void _set_ant_v0(struct rtw89_dev *rtwdev, bool force_exec,
			u8 phy_map, u8 type)
{
	struct rtw89_btc *btc = &rtwdev->btc;
	struct rtw89_btc_dm *dm = &btc->dm;
	struct rtw89_btc_cx *cx = &btc->cx;
	struct rtw89_btc_wl_info *wl = &btc->cx.wl;
	struct rtw89_btc_bt_info *bt = &cx->bt;
	struct rtw89_btc_wl_dbcc_info *wl_dinfo = &wl->dbcc_info;
	u8 gnt_wl_ctrl, gnt_bt_ctrl, plt_ctrl, i, b2g = 0;
	bool dbcc_chg = false;
	u32 ant_path_type;

	ant_path_type = ((phy_map << 8) + type);

	if (btc->ver->fwlrole == 1)
		dbcc_chg = wl->role_info_v1.dbcc_chg;
	else if (btc->ver->fwlrole == 2)
		dbcc_chg = wl->role_info_v2.dbcc_chg;
	else if (btc->ver->fwlrole == 7)
		dbcc_chg = wl->role_info_v7.dbcc_chg;
	else if (btc->ver->fwlrole == 8)
		dbcc_chg = wl->role_info_v8.dbcc_chg;

	if (btc->dm.run_reason == BTC_RSN_NTFY_POWEROFF ||
	    btc->dm.run_reason == BTC_RSN_NTFY_RADIO_STATE ||
	    btc->dm.run_reason == BTC_RSN_CMD_SET_COEX || dbcc_chg)
		force_exec = FC_EXEC;

	if (!force_exec && ant_path_type == dm->set_ant_path) {
		rtw89_debug(rtwdev, RTW89_DBG_BTC,
			    "[BTC], %s(): return by no change!!\n",
			     __func__);
		return;
	} else if (bt->rfk_info.map.run) {
		rtw89_debug(rtwdev, RTW89_DBG_BTC,
			    "[BTC], %s(): return by bt rfk!!\n", __func__);
		return;
	} else if (btc->dm.run_reason != BTC_RSN_NTFY_WL_RFK &&
		   wl->rfk_info.state != BTC_WRFK_STOP) {
		rtw89_debug(rtwdev, RTW89_DBG_BTC,
			    "[BTC], %s(): return by wl rfk!!\n", __func__);
		return;
	}

	dm->set_ant_path = ant_path_type;

	rtw89_debug(rtwdev,
		    RTW89_DBG_BTC,
		    "[BTC], %s(): path=0x%x, set_type=0x%x\n",
		    __func__, phy_map, dm->set_ant_path & 0xff);

	switch (type) {
	case BTC_ANT_WPOWERON:
		rtw89_chip_cfg_ctrl_path(rtwdev, BTC_CTRL_BY_BT);
		break;
	case BTC_ANT_WINIT:
		if (bt->enable.now)
			_set_gnt(rtwdev, phy_map, BTC_GNT_SW_LO, BTC_GNT_SW_HI);
		else
			_set_gnt(rtwdev, phy_map, BTC_GNT_SW_HI, BTC_GNT_SW_LO);

		rtw89_chip_cfg_ctrl_path(rtwdev, BTC_CTRL_BY_WL);
		_set_bt_plut(rtwdev, BTC_PHY_ALL, BTC_PLT_BT, BTC_PLT_BT);
		break;
	case BTC_ANT_WONLY:
		_set_gnt(rtwdev, phy_map, BTC_GNT_SW_HI, BTC_GNT_SW_LO);
		rtw89_chip_cfg_ctrl_path(rtwdev, BTC_CTRL_BY_WL);
		_set_bt_plut(rtwdev, BTC_PHY_ALL, BTC_PLT_NONE, BTC_PLT_NONE);
		break;
	case BTC_ANT_WOFF:
		rtw89_chip_cfg_ctrl_path(rtwdev, BTC_CTRL_BY_BT);
		_set_bt_plut(rtwdev, BTC_PHY_ALL, BTC_PLT_NONE, BTC_PLT_NONE);
		break;
	case BTC_ANT_W2G:
		rtw89_chip_cfg_ctrl_path(rtwdev, BTC_CTRL_BY_WL);
		if (rtwdev->dbcc_en) {
			for (i = 0; i < RTW89_PHY_NUM; i++) {
				b2g = (wl_dinfo->real_band[i] == RTW89_BAND_2G);

				gnt_wl_ctrl = b2g ? BTC_GNT_HW : BTC_GNT_SW_HI;
				gnt_bt_ctrl = b2g ? BTC_GNT_HW : BTC_GNT_SW_HI;
				/* BT should control by GNT_BT if WL_2G at S0 */
				if (i == 1 &&
				    wl_dinfo->real_band[0] == RTW89_BAND_2G &&
				    wl_dinfo->real_band[1] == RTW89_BAND_5G)
					gnt_bt_ctrl = BTC_GNT_HW;
				_set_gnt(rtwdev, BIT(i), gnt_wl_ctrl, gnt_bt_ctrl);
				plt_ctrl = b2g ? BTC_PLT_BT : BTC_PLT_NONE;
				_set_bt_plut(rtwdev, BIT(i),
					     plt_ctrl, plt_ctrl);
			}
		} else {
			_set_gnt(rtwdev, phy_map, BTC_GNT_HW, BTC_GNT_HW);
			_set_bt_plut(rtwdev, BTC_PHY_ALL,
				     BTC_PLT_BT, BTC_PLT_BT);
		}
		break;
	case BTC_ANT_W5G:
		rtw89_chip_cfg_ctrl_path(rtwdev, BTC_CTRL_BY_WL);
		_set_gnt(rtwdev, phy_map, BTC_GNT_SW_HI, BTC_GNT_HW);
		_set_bt_plut(rtwdev, BTC_PHY_ALL, BTC_PLT_NONE, BTC_PLT_NONE);
		break;
	case BTC_ANT_W25G:
		rtw89_chip_cfg_ctrl_path(rtwdev, BTC_CTRL_BY_WL);
		_set_gnt(rtwdev, phy_map, BTC_GNT_HW, BTC_GNT_HW);
		_set_bt_plut(rtwdev, BTC_PHY_ALL,
			     BTC_PLT_GNT_WL, BTC_PLT_GNT_WL);
		break;
	case BTC_ANT_FREERUN:
		rtw89_chip_cfg_ctrl_path(rtwdev, BTC_CTRL_BY_WL);
		_set_gnt(rtwdev, phy_map, BTC_GNT_SW_HI, BTC_GNT_SW_HI);
		_set_bt_plut(rtwdev, BTC_PHY_ALL, BTC_PLT_NONE, BTC_PLT_NONE);
		break;
	case BTC_ANT_WRFK:
	case BTC_ANT_WRFK2:
		rtw89_chip_cfg_ctrl_path(rtwdev, BTC_CTRL_BY_WL);
		_set_gnt(rtwdev, phy_map, BTC_GNT_SW_HI, BTC_GNT_SW_LO);
		_set_bt_plut(rtwdev, phy_map, BTC_PLT_NONE, BTC_PLT_NONE);
		break;
	case BTC_ANT_BRFK:
		rtw89_chip_cfg_ctrl_path(rtwdev, BTC_CTRL_BY_BT);
		_set_gnt(rtwdev, phy_map, BTC_GNT_SW_LO, BTC_GNT_SW_HI);
		_set_bt_plut(rtwdev, phy_map, BTC_PLT_NONE, BTC_PLT_NONE);
		break;
	default:
		break;
	}
}

static void _set_ant_v1(struct rtw89_dev *rtwdev, bool force_exec,
			u8 phy_map, u8 type)
{
	struct rtw89_btc *btc = &rtwdev->btc;
	struct rtw89_btc_wl_info *wl = &btc->cx.wl;
	struct rtw89_btc_bt_info *bt = &btc->cx.bt;
	struct rtw89_btc_wl_role_info_v8 *wl_rinfo = &wl->role_info_v8;
	u32 ant_path_type = rtw89_get_antpath_type(phy_map, type);
	struct rtw89_btc_wl_dbcc_info *wl_dinfo = &wl->dbcc_info;
	struct rtw89_btc_dm *dm = &btc->dm;
	u8 gwl = BTC_GNT_HW;

	if (btc->dm.run_reason == BTC_RSN_NTFY_POWEROFF ||
	    btc->dm.run_reason == BTC_RSN_NTFY_RADIO_STATE ||
	    btc->dm.run_reason == BTC_RSN_CMD_SET_COEX || wl_rinfo->dbcc_chg)
		force_exec = FC_EXEC;

	if (wl_rinfo->link_mode != BTC_WLINK_25G_MCC &&
	    btc->dm.wl_btg_rx == 2)
		force_exec = FC_EXEC;

	if (!force_exec && ant_path_type == dm->set_ant_path) {
		rtw89_debug(rtwdev, RTW89_DBG_BTC,
			    "[BTC], %s(): return by no change!!\n",
			     __func__);
		return;
	} else if (bt->rfk_info.map.run) {
		rtw89_debug(rtwdev, RTW89_DBG_BTC,
			    "[BTC], %s(): return by bt rfk!!\n", __func__);
		return;
	} else if (btc->dm.run_reason != BTC_RSN_NTFY_WL_RFK &&
		   wl->rfk_info.state != BTC_WRFK_STOP) {
		rtw89_debug(rtwdev, RTW89_DBG_BTC,
			    "[BTC], %s(): return by wl rfk!!\n", __func__);
		return;
	}

	dm->set_ant_path = ant_path_type;

	rtw89_debug(rtwdev, RTW89_DBG_BTC,
		    "[BTC], %s(): path=0x%x, set_type=0x%x\n",
		    __func__, phy_map, dm->set_ant_path & 0xff);

	switch (type) {
	case BTC_ANT_WINIT:
		/* To avoid BT MP driver case (bt_enable but no mailbox) */
		if (bt->enable.now && bt->run_patch_code)
			_set_gnt_v1(rtwdev, phy_map, BTC_GNT_SW_LO, BTC_GNT_SW_HI,
				    BTC_WLACT_SW_LO);
		else
			_set_gnt_v1(rtwdev, phy_map, BTC_GNT_SW_HI, BTC_GNT_SW_LO,
				    BTC_WLACT_SW_HI);
		break;
	case BTC_ANT_WONLY:
		_set_gnt_v1(rtwdev, phy_map, BTC_GNT_SW_HI, BTC_GNT_SW_LO,
			    BTC_WLACT_SW_HI);
		break;
	case BTC_ANT_WOFF:
		_set_gnt_v1(rtwdev, phy_map, BTC_GNT_SW_LO, BTC_GNT_SW_HI,
			    BTC_WLACT_SW_LO);
		break;
	case BTC_ANT_W2G:
	case BTC_ANT_W25G:
		if (wl_rinfo->dbcc_en) {
			if (wl_dinfo->real_band[RTW89_PHY_0] == RTW89_BAND_2G)
				gwl = BTC_GNT_HW;
			else
				gwl = BTC_GNT_SW_HI;
			_set_gnt_v1(rtwdev, BTC_PHY_0, gwl, BTC_GNT_HW, BTC_WLACT_HW);

			if (wl_dinfo->real_band[RTW89_PHY_1] == RTW89_BAND_2G)
				gwl = BTC_GNT_HW;
			else
				gwl = BTC_GNT_SW_HI;
			_set_gnt_v1(rtwdev, BTC_PHY_1, gwl, BTC_GNT_HW, BTC_WLACT_HW);
		} else {
			gwl = BTC_GNT_HW;
			_set_gnt_v1(rtwdev, phy_map, gwl, BTC_GNT_HW, BTC_WLACT_HW);
		}
		break;
	case BTC_ANT_W5G:
		_set_gnt_v1(rtwdev, phy_map, BTC_GNT_SW_HI, BTC_GNT_HW, BTC_WLACT_HW);
		break;
	case BTC_ANT_FREERUN:
		_set_gnt_v1(rtwdev, phy_map, BTC_GNT_SW_HI, BTC_GNT_SW_HI,
			    BTC_WLACT_SW_LO);
		break;
	case BTC_ANT_WRFK:
		_set_gnt_v1(rtwdev, phy_map, BTC_GNT_SW_HI, BTC_GNT_SW_LO,
			    BTC_WLACT_HW);
		break;
	case BTC_ANT_WRFK2:
		_set_gnt_v1(rtwdev, phy_map, BTC_GNT_SW_HI, BTC_GNT_SW_LO,
			    BTC_WLACT_SW_HI); /* no BT-Tx */
		break;
	default:
		return;
	}

	_set_bt_plut(rtwdev, phy_map, BTC_PLT_GNT_WL, BTC_PLT_GNT_WL);
}

static void _set_ant(struct rtw89_dev *rtwdev, bool force_exec,
		     u8 phy_map, u8 type)
{
	if (rtwdev->chip->chip_id == RTL8922A)
		_set_ant_v1(rtwdev, force_exec, phy_map, type);
	else
		_set_ant_v0(rtwdev, force_exec, phy_map, type);
}

static void _action_wl_only(struct rtw89_dev *rtwdev)
{
	_set_ant(rtwdev, FC_EXEC, BTC_PHY_ALL, BTC_ANT_WONLY);
	_set_policy(rtwdev, BTC_CXP_OFF_BT, BTC_ACT_WL_ONLY);
}

static void _action_wl_init(struct rtw89_dev *rtwdev)
{
	rtw89_debug(rtwdev, RTW89_DBG_BTC, "[BTC], %s(): !!\n", __func__);

	_set_ant(rtwdev, FC_EXEC, BTC_PHY_ALL, BTC_ANT_WINIT);
	_set_policy(rtwdev, BTC_CXP_OFF_BT, BTC_ACT_WL_INIT);
}

static void _action_wl_off(struct rtw89_dev *rtwdev, u8 mode)
{
	struct rtw89_btc *btc = &rtwdev->btc;
	struct rtw89_btc_wl_info *wl = &btc->cx.wl;

	rtw89_debug(rtwdev, RTW89_DBG_BTC, "[BTC], %s(): !!\n", __func__);

	if (wl->status.map.rf_off || btc->dm.bt_only) {
		_set_ant(rtwdev, NM_EXEC, BTC_PHY_ALL, BTC_ANT_WOFF);
	} else if (wl->status.map.lps == BTC_LPS_RF_ON) {
		if (mode == BTC_WLINK_5G)
			_set_ant(rtwdev, FC_EXEC, BTC_PHY_ALL, BTC_ANT_W5G);
		else
			_set_ant(rtwdev, FC_EXEC, BTC_PHY_ALL, BTC_ANT_W2G);
	}

	if (mode == BTC_WLINK_5G) {
		_set_policy(rtwdev, BTC_CXP_OFF_EQ0, BTC_ACT_WL_OFF);
	} else if (wl->status.map.lps == BTC_LPS_RF_ON) {
		if (btc->cx.bt.link_info.a2dp_desc.active)
			_set_policy(rtwdev, BTC_CXP_OFF_BT, BTC_ACT_WL_OFF);
		else
			_set_policy(rtwdev, BTC_CXP_OFF_BWB1, BTC_ACT_WL_OFF);
	} else {
		_set_policy(rtwdev, BTC_CXP_OFF_BT, BTC_ACT_WL_OFF);
	}
}

static void _action_freerun(struct rtw89_dev *rtwdev)
{
	struct rtw89_btc *btc = &rtwdev->btc;

	rtw89_debug(rtwdev, RTW89_DBG_BTC, "[BTC], %s(): !!\n", __func__);

	_set_ant(rtwdev, FC_EXEC, BTC_PHY_ALL, BTC_ANT_FREERUN);
	_set_policy(rtwdev, BTC_CXP_OFF_BT, BTC_ACT_FREERUN);

	btc->dm.freerun = true;
}

static void _action_bt_whql(struct rtw89_dev *rtwdev)
{
	rtw89_debug(rtwdev, RTW89_DBG_BTC, "[BTC], %s(): !!\n", __func__);

	_set_ant(rtwdev, FC_EXEC, BTC_PHY_ALL, BTC_ANT_W2G);
	_set_policy(rtwdev, BTC_CXP_OFF_BT, BTC_ACT_BT_WHQL);
}

static void _action_bt_off(struct rtw89_dev *rtwdev)
{
	rtw89_debug(rtwdev, RTW89_DBG_BTC, "[BTC], %s(): !!\n", __func__);

	_set_ant(rtwdev, FC_EXEC, BTC_PHY_ALL, BTC_ANT_WONLY);
	_set_policy(rtwdev, BTC_CXP_OFF_BT, BTC_ACT_BT_OFF);
}

static void _action_bt_idle(struct rtw89_dev *rtwdev)
{
	struct rtw89_btc *btc = &rtwdev->btc;
	struct rtw89_btc_bt_link_info *b = &btc->cx.bt.link_info;
	struct rtw89_btc_wl_info *wl = &btc->cx.wl;

	_set_ant(rtwdev, NM_EXEC, BTC_PHY_ALL, BTC_ANT_W2G);

	if (btc->ant_type == BTC_ANT_SHARED) { /* shared-antenna */
		switch (btc->cx.state_map) {
		case BTC_WBUSY_BNOSCAN: /*wl-busy + bt idle*/
		case BTC_WSCAN_BNOSCAN: /* wl-scan + bt-idle */
			if (b->status.map.connect)
				_set_policy(rtwdev, BTC_CXP_FIX_TD4010, BTC_ACT_BT_IDLE);
			else if (wl->status.map.traffic_dir & BIT(RTW89_TFC_DL))
				_set_policy(rtwdev, BTC_CXP_FIX_TD4010ISO_DL, BTC_ACT_BT_IDLE);
			else
				_set_policy(rtwdev, BTC_CXP_FIX_TD4010ISO_UL, BTC_ACT_BT_IDLE);
			break;
		case BTC_WBUSY_BSCAN: /*wl-busy + bt-inq */
			_set_policy(rtwdev, BTC_CXP_PFIX_TD5050,
				    BTC_ACT_BT_IDLE);
			break;
		case BTC_WSCAN_BSCAN: /* wl-scan + bt-inq */
			_set_policy(rtwdev, BTC_CXP_FIX_TD5050,
				    BTC_ACT_BT_IDLE);
			break;
		case BTC_WLINKING: /* wl-connecting + bt-inq or bt-idle */
			_set_policy(rtwdev, BTC_CXP_FIX_TD7010,
				    BTC_ACT_BT_IDLE);
			break;
		case BTC_WIDLE:  /* wl-idle + bt-idle */
			_set_policy(rtwdev, BTC_CXP_OFF_BWB1, BTC_ACT_BT_IDLE);
			break;
		}
	} else { /* dedicated-antenna */
		_set_policy(rtwdev, BTC_CXP_OFF_EQ0, BTC_ACT_BT_IDLE);
	}
}

static void _action_bt_hfp(struct rtw89_dev *rtwdev)
{
	struct rtw89_btc *btc = &rtwdev->btc;
	struct rtw89_btc_wl_info *wl = &btc->cx.wl;

	_set_ant(rtwdev, NM_EXEC, BTC_PHY_ALL, BTC_ANT_W2G);

	if (btc->ant_type == BTC_ANT_SHARED) {
		if (btc->cx.wl.status.map._4way) {
			_set_policy(rtwdev, BTC_CXP_OFF_WL, BTC_ACT_BT_HFP);
		} else if (wl->status.map.traffic_dir & BIT(RTW89_TFC_UL)) {
			btc->cx.bt.scan_rx_low_pri = true;
			_set_policy(rtwdev, BTC_CXP_OFF_BWB2, BTC_ACT_BT_HFP);
		} else {
			_set_policy(rtwdev, BTC_CXP_OFF_BWB1, BTC_ACT_BT_HFP);
		}
	} else {
		if (wl->bg_mode)
			_set_policy(rtwdev, BTC_CXP_OFF_BWB1, BTC_ACT_BT_HFP);
		else if (wl->status.map.traffic_dir & BIT(RTW89_TFC_UL))
			_set_policy(rtwdev, BTC_CXP_OFF_EQ5, BTC_ACT_BT_HFP);
		else
			_set_policy(rtwdev, BTC_CXP_OFF_EQ2, BTC_ACT_BT_HFP);
	}
}

static void _action_bt_hid(struct rtw89_dev *rtwdev)
{
	const struct rtw89_chip_info *chip = rtwdev->chip;
	struct rtw89_btc *btc = &rtwdev->btc;
	struct rtw89_btc_wl_info *wl = &btc->cx.wl;
	struct rtw89_btc_bt_info *bt = &btc->cx.bt;
	struct rtw89_btc_bt_hid_desc *hid = &bt->link_info.hid_desc;
	u16 policy_type = BTC_CXP_OFF_BT;

	_set_ant(rtwdev, NM_EXEC, BTC_PHY_ALL, BTC_ANT_W2G);

	if (btc->ant_type == BTC_ANT_SHARED) { /* shared-antenna */
		if (wl->status.map._4way) {
			policy_type = BTC_CXP_OFF_WL;
		} else if (wl->status.map.traffic_dir & BIT(RTW89_TFC_UL)) {
			btc->cx.bt.scan_rx_low_pri = true;
			if (hid->type & BTC_HID_BLE)
				policy_type = BTC_CXP_OFF_BWB0;
			else
				policy_type = BTC_CXP_OFF_BWB2;
		} else if (hid->type == BTC_HID_218) {
			bt->scan_rx_low_pri = true;
			policy_type = BTC_CXP_OFF_BWB2;
		} else if (chip->para_ver == 0x1) {
			policy_type = BTC_CXP_OFF_BWB3;
		} else {
			policy_type = BTC_CXP_OFF_BWB1;
		}
	} else { /* dedicated-antenna */
		if (wl->bg_mode)
			policy_type = BTC_CXP_OFF_BWB1;
		else if (wl->status.map.traffic_dir & BIT(RTW89_TFC_UL))
			policy_type = BTC_CXP_OFF_EQ4;
		else
			policy_type = BTC_CXP_OFF_EQ3;
	}

	_set_policy(rtwdev, policy_type, BTC_ACT_BT_HID);
}

static void _action_bt_a2dp(struct rtw89_dev *rtwdev)
{
	struct rtw89_btc *btc = &rtwdev->btc;
	struct rtw89_btc_dm *dm = &btc->dm;

	_set_ant(rtwdev, NM_EXEC, BTC_PHY_ALL, BTC_ANT_W2G);

<<<<<<< HEAD
	if (a2dp.vendor_id == 0x4c || dm->leak_ap || bt_linfo->slave_role)
		dm->slot_dur[CXST_W1] = 20;
	else
		dm->slot_dur[CXST_W1] = 40;

=======
	dm->slot_dur[CXST_W1] = 20;
>>>>>>> fc85704c
	dm->slot_dur[CXST_B1] = BTC_B1_MAX;

	switch (btc->cx.state_map) {
	case BTC_WBUSY_BNOSCAN: /* wl-busy + bt-A2DP */
		_set_policy(rtwdev, BTC_CXP_PAUTO_TDW1B1, BTC_ACT_BT_A2DP);
		break;
	case BTC_WBUSY_BSCAN: /* wl-busy + bt-inq + bt-A2DP */
		_set_policy(rtwdev, BTC_CXP_PAUTO2_TD3050, BTC_ACT_BT_A2DP);
		break;
	case BTC_WSCAN_BSCAN: /* wl-scan + bt-inq + bt-A2DP */
		_set_policy(rtwdev, BTC_CXP_AUTO2_TD3050, BTC_ACT_BT_A2DP);
		break;
	case BTC_WSCAN_BNOSCAN: /* wl-scan + bt-A2DP */
	case BTC_WLINKING: /* wl-connecting + bt-A2DP */
		if (btc->cx.wl.rfk_info.con_rfk)
			_set_policy(rtwdev, BTC_CXP_OFF_BT, BTC_ACT_BT_A2DP);
		else
			_set_policy(rtwdev, BTC_CXP_AUTO_TDW1B1, BTC_ACT_BT_A2DP);
		break;
	case BTC_WIDLE:  /* wl-idle + bt-A2DP */
		_set_policy(rtwdev, BTC_CXP_AUTO_TD20B1, BTC_ACT_BT_A2DP);
		break;
	}
}

static void _action_bt_a2dpsink(struct rtw89_dev *rtwdev)
{
	struct rtw89_btc *btc = &rtwdev->btc;

	_set_ant(rtwdev, NM_EXEC, BTC_PHY_ALL, BTC_ANT_W2G);

	switch (btc->cx.state_map) {
	case BTC_WBUSY_BNOSCAN: /* wl-busy + bt-A2dp_Sink */
		_set_policy(rtwdev, BTC_CXP_PFIX_TD2030, BTC_ACT_BT_A2DPSINK);
		break;
	case BTC_WBUSY_BSCAN: /* wl-busy + bt-inq + bt-A2dp_Sink */
		_set_policy(rtwdev, BTC_CXP_PFIX_TD2060, BTC_ACT_BT_A2DPSINK);
		break;
	case BTC_WSCAN_BNOSCAN: /* wl-scan + bt-A2dp_Sink */
		_set_policy(rtwdev, BTC_CXP_FIX_TD2030, BTC_ACT_BT_A2DPSINK);
		break;
	case BTC_WSCAN_BSCAN: /* wl-scan + bt-inq + bt-A2dp_Sink */
		_set_policy(rtwdev, BTC_CXP_FIX_TD2060, BTC_ACT_BT_A2DPSINK);
		break;
	case BTC_WLINKING: /* wl-connecting + bt-A2dp_Sink */
		if (btc->cx.wl.rfk_info.con_rfk)
			_set_policy(rtwdev, BTC_CXP_OFF_BT, BTC_ACT_BT_A2DPSINK);
		else
			_set_policy(rtwdev, BTC_CXP_FIX_TD3030, BTC_ACT_BT_A2DPSINK);
		break;
	case BTC_WIDLE: /* wl-idle + bt-A2dp_Sink */
		_set_policy(rtwdev, BTC_CXP_FIX_TD2080, BTC_ACT_BT_A2DPSINK);
		break;
	}
}

static void _action_bt_pan(struct rtw89_dev *rtwdev)
{
	struct rtw89_btc *btc = &rtwdev->btc;
	struct rtw89_btc_bt_link_info *bt_linfo = &btc->cx.bt.link_info;
	struct rtw89_btc_bt_a2dp_desc a2dp = bt_linfo->a2dp_desc;
	struct rtw89_btc_bt_pan_desc pan = bt_linfo->pan_desc;

	_set_ant(rtwdev, NM_EXEC, BTC_PHY_ALL, BTC_ANT_W2G);

	switch (btc->cx.state_map) {
	case BTC_WBUSY_BNOSCAN: /* wl-busy + bt-PAN */
		if (a2dp.active || !pan.exist) {
			btc->dm.slot_dur[CXST_W1] = 80;
			btc->dm.slot_dur[CXST_B1] = 20;
			_set_policy(rtwdev, BTC_CXP_PFIX_TDW1B1, BTC_ACT_BT_PAN);
		} else {
			_set_policy(rtwdev, BTC_CXP_PFIX_TD5050, BTC_ACT_BT_PAN);
		}
		break;
	case BTC_WBUSY_BSCAN: /* wl-busy + bt-inq + bt-PAN */
		_set_policy(rtwdev, BTC_CXP_PFIX_TD3070, BTC_ACT_BT_PAN);
		break;
	case BTC_WSCAN_BNOSCAN: /* wl-scan + bt-PAN */
		_set_policy(rtwdev, BTC_CXP_FIX_TD3030, BTC_ACT_BT_PAN);
		break;
	case BTC_WSCAN_BSCAN: /* wl-scan + bt-inq + bt-PAN */
		_set_policy(rtwdev, BTC_CXP_FIX_TD3060, BTC_ACT_BT_PAN);
		break;
	case BTC_WLINKING: /* wl-connecting + bt-PAN */
		_set_policy(rtwdev, BTC_CXP_FIX_TD4010ISO, BTC_ACT_BT_PAN);
		break;
	case BTC_WIDLE: /* wl-idle + bt-pan */
		_set_policy(rtwdev, BTC_CXP_PFIX_TD2080, BTC_ACT_BT_PAN);
		break;
	}
}

static void _action_bt_a2dp_hid(struct rtw89_dev *rtwdev)
{
	struct rtw89_btc *btc = &rtwdev->btc;
	struct rtw89_btc_dm *dm = &btc->dm;

	_set_ant(rtwdev, NM_EXEC, BTC_PHY_ALL, BTC_ANT_W2G);

<<<<<<< HEAD
	if (a2dp.vendor_id == 0x4c || dm->leak_ap || bt_linfo->slave_role)
		dm->slot_dur[CXST_W1] = 20;
	else
		dm->slot_dur[CXST_W1] = 40;

=======
	dm->slot_dur[CXST_W1] = 20;
>>>>>>> fc85704c
	dm->slot_dur[CXST_B1] = BTC_B1_MAX;

	switch (btc->cx.state_map) {
	case BTC_WBUSY_BNOSCAN: /* wl-busy + bt-A2DP+HID */
	case BTC_WIDLE:  /* wl-idle + bt-A2DP */
		_set_policy(rtwdev, BTC_CXP_PAUTO_TDW1B1, BTC_ACT_BT_A2DP_HID);
		break;
	case BTC_WBUSY_BSCAN: /* wl-busy + bt-inq + bt-A2DP+HID */
		_set_policy(rtwdev, BTC_CXP_PAUTO2_TD3070, BTC_ACT_BT_A2DP_HID);
		break;

	case BTC_WSCAN_BSCAN: /* wl-scan + bt-inq + bt-A2DP+HID */
		_set_policy(rtwdev, BTC_CXP_AUTO2_TD3050, BTC_ACT_BT_A2DP_HID);
		break;
	case BTC_WSCAN_BNOSCAN: /* wl-scan + bt-A2DP+HID */
	case BTC_WLINKING: /* wl-connecting + bt-A2DP+HID */
		if (btc->cx.wl.rfk_info.con_rfk)
			_set_policy(rtwdev, BTC_CXP_OFF_BT, BTC_ACT_BT_A2DP_HID);
		else
			_set_policy(rtwdev, BTC_CXP_AUTO_TDW1B1, BTC_ACT_BT_A2DP_HID);
		break;
	}
}

static void _action_bt_a2dp_pan(struct rtw89_dev *rtwdev)
{
	struct rtw89_btc *btc = &rtwdev->btc;

	_set_ant(rtwdev, NM_EXEC, BTC_PHY_ALL, BTC_ANT_W2G);

	switch (btc->cx.state_map) {
	case BTC_WBUSY_BNOSCAN: /* wl-busy + bt-A2DP+PAN */
		_set_policy(rtwdev, BTC_CXP_PAUTO2_TD3070, BTC_ACT_BT_A2DP_PAN);
		break;
	case BTC_WBUSY_BSCAN: /* wl-busy + bt-inq + bt-A2DP+PAN */
		_set_policy(rtwdev, BTC_CXP_PAUTO2_TD3070, BTC_ACT_BT_A2DP_PAN);
		break;
	case BTC_WSCAN_BNOSCAN: /* wl-scan + bt-A2DP+PAN */
		_set_policy(rtwdev, BTC_CXP_AUTO2_TD5050, BTC_ACT_BT_A2DP_PAN);
		break;
	case BTC_WSCAN_BSCAN: /* wl-scan + bt-inq + bt-A2DP+PAN */
		_set_policy(rtwdev, BTC_CXP_AUTO2_TD3070, BTC_ACT_BT_A2DP_PAN);
		break;
	case BTC_WLINKING: /* wl-connecting + bt-A2DP+PAN */
		_set_policy(rtwdev, BTC_CXP_AUTO2_TD3050, BTC_ACT_BT_A2DP_PAN);
		break;
	case BTC_WIDLE:  /* wl-idle + bt-A2DP+PAN */
		_set_policy(rtwdev, BTC_CXP_PAUTO2_TD2080, BTC_ACT_BT_A2DP_PAN);
		break;
	}
}

static void _action_bt_pan_hid(struct rtw89_dev *rtwdev)
{
	struct rtw89_btc *btc = &rtwdev->btc;

	_set_ant(rtwdev, NM_EXEC, BTC_PHY_ALL, BTC_ANT_W2G);

	switch (btc->cx.state_map) {
	case BTC_WBUSY_BNOSCAN: /* wl-busy + bt-PAN+HID */
		_set_policy(rtwdev, BTC_CXP_PFIX_TD3030, BTC_ACT_BT_PAN_HID);
		break;
	case BTC_WBUSY_BSCAN: /* wl-busy + bt-inq + bt-PAN+HID */
		_set_policy(rtwdev, BTC_CXP_PFIX_TD3070, BTC_ACT_BT_PAN_HID);
		break;
	case BTC_WSCAN_BNOSCAN: /* wl-scan + bt-PAN+HID */
		_set_policy(rtwdev, BTC_CXP_FIX_TD3030, BTC_ACT_BT_PAN_HID);
		break;
	case BTC_WSCAN_BSCAN: /* wl-scan + bt-inq + bt-PAN+HID */
		_set_policy(rtwdev, BTC_CXP_FIX_TD3060, BTC_ACT_BT_PAN_HID);
		break;
	case BTC_WLINKING: /* wl-connecting + bt-PAN+HID */
		_set_policy(rtwdev, BTC_CXP_FIX_TD4010, BTC_ACT_BT_PAN_HID);
		break;
	case BTC_WIDLE: /* wl-idle + bt-PAN+HID */
		_set_policy(rtwdev, BTC_CXP_PFIX_TD2080, BTC_ACT_BT_PAN_HID);
		break;
	}
}

static void _action_bt_a2dp_pan_hid(struct rtw89_dev *rtwdev)
{
	struct rtw89_btc *btc = &rtwdev->btc;

	_set_ant(rtwdev, NM_EXEC, BTC_PHY_ALL, BTC_ANT_W2G);

	switch (btc->cx.state_map) {
	case BTC_WBUSY_BNOSCAN: /* wl-busy + bt-A2DP+PAN+HID */
		_set_policy(rtwdev, BTC_CXP_PAUTO2_TD3070,
			    BTC_ACT_BT_A2DP_PAN_HID);
		break;
	case BTC_WBUSY_BSCAN: /* wl-busy + bt-inq + bt-A2DP+PAN+HID */
		_set_policy(rtwdev, BTC_CXP_PAUTO2_TD3070,
			    BTC_ACT_BT_A2DP_PAN_HID);
		break;
	case BTC_WSCAN_BSCAN: /* wl-scan + bt-inq + bt-A2DP+PAN+HID */
		_set_policy(rtwdev, BTC_CXP_AUTO2_TD3070,
			    BTC_ACT_BT_A2DP_PAN_HID);
		break;
	case BTC_WSCAN_BNOSCAN: /* wl-scan + bt-A2DP+PAN+HID */
	case BTC_WLINKING: /* wl-connecting + bt-A2DP+PAN+HID */
		_set_policy(rtwdev, BTC_CXP_AUTO2_TD3050,
			    BTC_ACT_BT_A2DP_PAN_HID);
		break;
	case BTC_WIDLE:  /* wl-idle + bt-A2DP+PAN+HID */
		_set_policy(rtwdev, BTC_CXP_PAUTO2_TD2080,
			    BTC_ACT_BT_A2DP_PAN_HID);
		break;
	}
}

static void _action_wl_5g(struct rtw89_dev *rtwdev)
{
	_set_ant(rtwdev, NM_EXEC, BTC_PHY_ALL, BTC_ANT_W5G);
	_set_policy(rtwdev, BTC_CXP_OFF_EQ0, BTC_ACT_WL_5G);
}

static void _action_wl_other(struct rtw89_dev *rtwdev)
{
	struct rtw89_btc *btc = &rtwdev->btc;

	_set_ant(rtwdev, NM_EXEC, BTC_PHY_ALL, BTC_ANT_W2G);

	if (btc->ant_type == BTC_ANT_SHARED)
		_set_policy(rtwdev, BTC_CXP_OFFB_BWB0, BTC_ACT_WL_OTHER);
	else
		_set_policy(rtwdev, BTC_CXP_OFF_EQ0, BTC_ACT_WL_OTHER);
}

static void _action_wl_nc(struct rtw89_dev *rtwdev)
{
	_set_ant(rtwdev, NM_EXEC, BTC_PHY_ALL, BTC_ANT_W2G);
	_set_policy(rtwdev, BTC_CXP_OFF_BT, BTC_ACT_WL_NC);
}

static void _action_wl_rfk(struct rtw89_dev *rtwdev)
{
	struct rtw89_btc *btc = &rtwdev->btc;
	struct rtw89_btc_wl_rfk_info rfk = btc->cx.wl.rfk_info;

	if (rfk.state != BTC_WRFK_START)
		return;

	rtw89_debug(rtwdev, RTW89_DBG_BTC, "[BTC], %s(): band = %d\n",
		    __func__, rfk.band);

	btc->dm.tdma_instant_excute = 1;

	if (rfk.state == BTC_WRFK_ONESHOT_START ||
	    btc->ant_type == BTC_ANT_SHARED) {
		_set_ant(rtwdev, FC_EXEC, BTC_PHY_ALL, BTC_ANT_WRFK2);
		_set_policy(rtwdev, BTC_CXP_OFF_WL2, BTC_ACT_WL_RFK);
	} else {
		_set_ant(rtwdev, FC_EXEC, BTC_PHY_ALL, BTC_ANT_WRFK);
		_set_policy(rtwdev, BTC_CXP_OFF_WL, BTC_ACT_WL_RFK);
	}
}

static void _set_btg_ctrl(struct rtw89_dev *rtwdev)
{
	struct rtw89_btc *btc = &rtwdev->btc;
	struct rtw89_btc_wl_info *wl = &btc->cx.wl;
	struct rtw89_btc_wl_role_info_v1 *wl_rinfo_v1 = &wl->role_info_v1;
	struct rtw89_btc_wl_role_info_v2 *wl_rinfo_v2 = &wl->role_info_v2;
	struct rtw89_btc_wl_role_info_v7 *wl_rinfo_v7 = &wl->role_info_v7;
	struct rtw89_btc_wl_role_info_v8 *wl_rinfo_v8 = &wl->role_info_v8;
	struct rtw89_btc_wl_role_info *wl_rinfo_v0 = &wl->role_info;
	struct rtw89_btc_wl_dbcc_info *wl_dinfo = &wl->dbcc_info;
	const struct rtw89_chip_info *chip = rtwdev->chip;
	const struct rtw89_btc_ver *ver = btc->ver;
	struct rtw89_btc_bt_info *bt = &btc->cx.bt;
	struct rtw89_btc_dm *dm = &btc->dm;
	struct _wl_rinfo_now wl_rinfo;
	u32 run_reason = btc->dm.run_reason;
	u32 is_btg;
	u8 i, val;

	if (btc->manual_ctrl)
		return;

	if (ver->fwlrole == 0)
		wl_rinfo.link_mode = wl_rinfo_v0->link_mode;
	else if (ver->fwlrole == 1)
		wl_rinfo.link_mode = wl_rinfo_v1->link_mode;
	else if (ver->fwlrole == 2)
		wl_rinfo.link_mode = wl_rinfo_v2->link_mode;
	else if (ver->fwlrole == 7)
		wl_rinfo.link_mode = wl_rinfo_v7->link_mode;
	else if (ver->fwlrole == 8)
		wl_rinfo.link_mode = wl_rinfo_v8->link_mode;
	else
		return;

	if (rtwdev->dbcc_en) {
		if (ver->fwlrole == 0) {
			wl_rinfo.dbcc_2g_phy = RTW89_PHY_NUM;

			for (i = 0; i < RTW89_PHY_NUM; i++) {
				if (wl_dinfo->real_band[i] == RTW89_BAND_2G)
					wl_rinfo.dbcc_2g_phy = i;
			}
		} else if (ver->fwlrole == 1) {
			wl_rinfo.dbcc_2g_phy = wl_rinfo_v1->dbcc_2g_phy;
		} else if (ver->fwlrole == 2) {
			wl_rinfo.dbcc_2g_phy = wl_rinfo_v2->dbcc_2g_phy;
		} else if (ver->fwlrole == 7) {
			wl_rinfo.dbcc_2g_phy = wl_rinfo_v7->dbcc_2g_phy;
		} else if (ver->fwlrole == 8) {
			wl_rinfo.dbcc_2g_phy = wl_rinfo_v8->dbcc_2g_phy;
		} else {
			return;
		}
	}

	if (wl_rinfo.link_mode == BTC_WLINK_25G_MCC)
		is_btg = BTC_BTGCTRL_BB_GNT_FWCTRL;
	else if (!(bt->run_patch_code && bt->enable.now))
		is_btg = BTC_BTGCTRL_DISABLE;
	else if (wl_rinfo.link_mode == BTC_WLINK_5G)
		is_btg = BTC_BTGCTRL_DISABLE;
	else if (dm->freerun)
		is_btg = BTC_BTGCTRL_DISABLE;
	else if (rtwdev->dbcc_en && wl_rinfo.dbcc_2g_phy != RTW89_PHY_1)
		is_btg = BTC_BTGCTRL_DISABLE;
	else
		is_btg = BTC_BTGCTRL_ENABLE;

	if (dm->wl_btg_rx_rb != dm->wl_btg_rx &&
	    dm->wl_btg_rx_rb != BTC_BTGCTRL_BB_GNT_NOTFOUND) {
		_get_reg_status(rtwdev, BTC_CSTATUS_BB_GNT_MUX, &val);
		dm->wl_btg_rx_rb = val;
	}

	if (run_reason == BTC_RSN_NTFY_INIT ||
	    run_reason == BTC_RSN_NTFY_SWBAND ||
	    dm->wl_btg_rx_rb != dm->wl_btg_rx ||
	    is_btg != dm->wl_btg_rx) {

		dm->wl_btg_rx = is_btg;

		if (is_btg > BTC_BTGCTRL_ENABLE)
			return;

		chip->ops->ctrl_btg_bt_rx(rtwdev, is_btg, RTW89_PHY_0);
	}
}

static void _set_wl_preagc_ctrl(struct rtw89_dev *rtwdev)
{
	struct rtw89_btc *btc = &rtwdev->btc;
	struct rtw89_btc_bt_link_info *bt_linfo = &btc->cx.bt.link_info;
	struct rtw89_btc_wl_info *wl = &btc->cx.wl;
	struct rtw89_btc_wl_role_info_v2 *rinfo_v2 = &wl->role_info_v2;
	struct rtw89_btc_wl_role_info_v7 *rinfo_v7 = &wl->role_info_v7;
	struct rtw89_btc_wl_role_info_v8 *rinfo_v8 = &wl->role_info_v8;
	const struct rtw89_chip_info *chip = rtwdev->chip;
	struct rtw89_btc_bt_info *bt = &btc->cx.bt;
	struct rtw89_btc_dm *dm = &btc->dm;
	u8 is_preagc, val, link_mode, dbcc_2g_phy;
	u8 role_ver = rtwdev->btc.ver->fwlrole;
	bool dbcc_en;

	if (btc->manual_ctrl)
		return;

	if (role_ver == 2) {
		dbcc_en = rinfo_v2->dbcc_en;
		link_mode = rinfo_v2->link_mode;
		dbcc_2g_phy = rinfo_v2->dbcc_2g_phy;
	} else if (role_ver == 7) {
		dbcc_en = rinfo_v7->dbcc_en;
		link_mode = rinfo_v7->link_mode;
		dbcc_2g_phy = rinfo_v7->dbcc_2g_phy;
	} else if (role_ver == 8) {
		dbcc_en = rinfo_v8->dbcc_en;
		link_mode = rinfo_v8->link_mode;
		dbcc_2g_phy = rinfo_v7->dbcc_2g_phy;
	} else {
		return;
	}

	if (link_mode == BTC_WLINK_25G_MCC) {
		is_preagc = BTC_PREAGC_BB_FWCTRL;
	} else if (!(bt->run_patch_code && bt->enable.now)) {
		is_preagc = BTC_PREAGC_DISABLE;
	} else if (link_mode == BTC_WLINK_5G) {
		is_preagc = BTC_PREAGC_DISABLE;
	} else if (link_mode == BTC_WLINK_NOLINK ||
		 btc->cx.bt.link_info.profile_cnt.now == 0) {
		is_preagc = BTC_PREAGC_DISABLE;
	} else if (dm->tdma_now.type != CXTDMA_OFF &&
		 !bt_linfo->hfp_desc.exist &&
		 !bt_linfo->hid_desc.exist &&
		 dm->fddt_train == BTC_FDDT_DISABLE) {
		is_preagc = BTC_PREAGC_DISABLE;
	} else if (dbcc_en && (dbcc_2g_phy != RTW89_PHY_1)) {
		is_preagc = BTC_PREAGC_DISABLE;
	} else if (btc->ant_type == BTC_ANT_SHARED) {
		is_preagc = BTC_PREAGC_DISABLE;
	} else {
		is_preagc = BTC_PREAGC_ENABLE;
	}

	if (dm->wl_pre_agc_rb != dm->wl_pre_agc &&
	    dm->wl_pre_agc_rb != BTC_PREAGC_NOTFOUND) {
		_get_reg_status(rtwdev, BTC_CSTATUS_BB_PRE_AGC, &val);
		dm->wl_pre_agc_rb = val;
	}

	if ((wl->coex_mode == BTC_MODE_NORMAL &&
	     (dm->run_reason == BTC_RSN_NTFY_INIT ||
	      dm->run_reason == BTC_RSN_NTFY_SWBAND ||
	      dm->wl_pre_agc_rb != dm->wl_pre_agc)) ||
	    is_preagc != dm->wl_pre_agc) {
		dm->wl_pre_agc = is_preagc;

		if (is_preagc > BTC_PREAGC_ENABLE)
			return;
		chip->ops->ctrl_nbtg_bt_tx(rtwdev, dm->wl_pre_agc, RTW89_PHY_0);
	}
}

struct rtw89_txtime_data {
	struct rtw89_dev *rtwdev;
	int type;
	u32 tx_time;
	u8 tx_retry;
	u16 enable;
	bool reenable;
};

static void __rtw89_tx_time_iter(struct rtw89_vif_link *rtwvif_link,
				 struct rtw89_sta_link *rtwsta_link,
				 struct rtw89_txtime_data *iter_data)
{
	struct rtw89_dev *rtwdev = iter_data->rtwdev;
	struct rtw89_btc *btc = &rtwdev->btc;
	struct rtw89_btc_cx *cx = &btc->cx;
	struct rtw89_btc_wl_info *wl = &cx->wl;
	struct rtw89_btc_wl_link_info *plink = NULL;
	u8 port = rtwvif_link->port;
	u32 tx_time = iter_data->tx_time;
	u8 tx_retry = iter_data->tx_retry;
	u16 enable = iter_data->enable;
	bool reenable = iter_data->reenable;

	if (btc->ver->fwlrole == 8)
		plink = &wl->rlink_info[port][0];
	else
		plink = &wl->link_info[port];

	rtw89_debug(rtwdev, RTW89_DBG_BTC,
		    "[BTC], %s(): port = %d\n", __func__, port);

	if (!plink->connected) {
		rtw89_debug(rtwdev, RTW89_DBG_BTC,
			    "[BTC], %s(): connected = %d\n",
			    __func__, plink->connected);
		return;
	}

	/* backup the original tx time before tx-limit on */
	if (reenable) {
		rtw89_mac_get_tx_time(rtwdev, rtwsta_link, &plink->tx_time);
		rtw89_mac_get_tx_retry_limit(rtwdev, rtwsta_link, &plink->tx_retry);
		rtw89_debug(rtwdev, RTW89_DBG_BTC,
			    "[BTC], %s(): reenable, tx_time=%d tx_retry= %d\n",
			    __func__, plink->tx_time, plink->tx_retry);
	}

	/* restore the original tx time if no tx-limit */
	if (!enable) {
		rtw89_mac_set_tx_time(rtwdev, rtwsta_link, true, plink->tx_time);
		rtw89_mac_set_tx_retry_limit(rtwdev, rtwsta_link, true,
					     plink->tx_retry);
		rtw89_debug(rtwdev, RTW89_DBG_BTC,
			    "[BTC], %s(): restore, tx_time=%d tx_retry= %d\n",
			    __func__, plink->tx_time, plink->tx_retry);

	} else {
		rtw89_mac_set_tx_time(rtwdev, rtwsta_link, false, tx_time);
		rtw89_mac_set_tx_retry_limit(rtwdev, rtwsta_link, false, tx_retry);
		rtw89_debug(rtwdev, RTW89_DBG_BTC,
			    "[BTC], %s(): set, tx_time=%d tx_retry= %d\n",
			    __func__, tx_time, tx_retry);
	}
}

static void rtw89_tx_time_iter(void *data, struct ieee80211_sta *sta)
{
	struct rtw89_sta *rtwsta = sta_to_rtwsta(sta);
	struct rtw89_txtime_data *iter_data =
				(struct rtw89_txtime_data *)data;
	struct rtw89_vif_link *rtwvif_link;
	struct rtw89_sta_link *rtwsta_link;
	unsigned int link_id;

	rtw89_sta_for_each_link(rtwsta, rtwsta_link, link_id) {
		rtwvif_link = rtwsta_link->rtwvif_link;
		__rtw89_tx_time_iter(rtwvif_link, rtwsta_link, iter_data);
	}
}

static void _set_wl_tx_limit(struct rtw89_dev *rtwdev)
{
	struct rtw89_btc *btc = &rtwdev->btc;
	const struct rtw89_btc_ver *ver = btc->ver;
	struct rtw89_btc_cx *cx = &btc->cx;
	struct rtw89_btc_dm *dm = &btc->dm;
	struct rtw89_btc_wl_info *wl = &cx->wl;
	struct rtw89_btc_bt_info *bt = &cx->bt;
	struct rtw89_btc_bt_link_info *b = &bt->link_info;
	struct rtw89_btc_bt_hfp_desc *hfp = &b->hfp_desc;
	struct rtw89_btc_bt_hid_desc *hid = &b->hid_desc;
	struct rtw89_btc_wl_role_info *wl_rinfo = &wl->role_info;
	struct rtw89_btc_wl_role_info_v1 *wl_rinfo_v1 = &wl->role_info_v1;
	struct rtw89_btc_wl_role_info_v2 *wl_rinfo_v2 = &wl->role_info_v2;
	struct rtw89_btc_wl_role_info_v7 *wl_rinfo_v7 = &wl->role_info_v7;
	struct rtw89_btc_wl_role_info_v8 *wl_rinfo_v8 = &wl->role_info_v8;
	struct rtw89_txtime_data data = {.rtwdev = rtwdev};
	u8 mode, igno_bt, tx_retry;
	u32 tx_time;
	u16 enable;
	bool reenable = false;

	if (btc->manual_ctrl)
		return;

	if (ver->fwlrole == 0)
		mode = wl_rinfo->link_mode;
	else if (ver->fwlrole == 1)
		mode = wl_rinfo_v1->link_mode;
	else if (ver->fwlrole == 2)
		mode = wl_rinfo_v2->link_mode;
	else if (ver->fwlrole == 7)
		mode = wl_rinfo_v7->link_mode;
	else if (ver->fwlrole == 8)
		mode = wl_rinfo_v8->link_mode;
	else
		return;

	if (ver->fcxctrl == 7)
		igno_bt = btc->ctrl.ctrl_v7.igno_bt;
	else
		igno_bt = btc->ctrl.ctrl.igno_bt;

	if (btc->dm.freerun || igno_bt || b->profile_cnt.now == 0 ||
	    mode == BTC_WLINK_5G || mode == BTC_WLINK_NOLINK) {
		enable = 0;
		tx_time = BTC_MAX_TX_TIME_DEF;
		tx_retry = BTC_MAX_TX_RETRY_DEF;
	} else if ((hfp->exist && hid->exist) || hid->pair_cnt > 1) {
		enable = 1;
		tx_time = BTC_MAX_TX_TIME_L2;
		tx_retry = BTC_MAX_TX_RETRY_L1;
	} else if (hfp->exist || hid->exist) {
		enable = 1;
		tx_time = BTC_MAX_TX_TIME_L3;
		tx_retry = BTC_MAX_TX_RETRY_L1;
	} else {
		enable = 0;
		tx_time = BTC_MAX_TX_TIME_DEF;
		tx_retry = BTC_MAX_TX_RETRY_DEF;
	}

	if (dm->wl_tx_limit.enable == enable &&
	    dm->wl_tx_limit.tx_time == tx_time &&
	    dm->wl_tx_limit.tx_retry == tx_retry)
		return;

	if (!dm->wl_tx_limit.enable && enable)
		reenable = true;

	dm->wl_tx_limit.enable = enable;
	dm->wl_tx_limit.tx_time = tx_time;
	dm->wl_tx_limit.tx_retry = tx_retry;

	data.enable = enable;
	data.tx_time = tx_time;
	data.tx_retry = tx_retry;
	data.reenable = reenable;

	ieee80211_iterate_stations_atomic(rtwdev->hw,
					  rtw89_tx_time_iter,
					  &data);
}

static void _set_bt_rx_agc(struct rtw89_dev *rtwdev)
{
	struct rtw89_btc *btc = &rtwdev->btc;
	const struct rtw89_btc_ver *ver = btc->ver;
	struct rtw89_btc_wl_info *wl = &btc->cx.wl;
	struct rtw89_btc_wl_role_info *wl_rinfo = &wl->role_info;
	struct rtw89_btc_wl_role_info_v1 *wl_rinfo_v1 = &wl->role_info_v1;
	struct rtw89_btc_wl_role_info_v2 *wl_rinfo_v2 = &wl->role_info_v2;
	struct rtw89_btc_wl_role_info_v7 *wl_rinfo_v7 = &wl->role_info_v7;
	struct rtw89_btc_wl_role_info_v8 *wl_rinfo_v8 = &wl->role_info_v8;
	struct rtw89_btc_bt_info *bt = &btc->cx.bt;
	bool bt_hi_lna_rx = false;
	u8 mode;

	if (ver->fwlrole == 0)
		mode = wl_rinfo->link_mode;
	else if (ver->fwlrole == 1)
		mode = wl_rinfo_v1->link_mode;
	else if (ver->fwlrole == 2)
		mode = wl_rinfo_v2->link_mode;
	else if (ver->fwlrole == 7)
		mode = wl_rinfo_v7->link_mode;
	else if (ver->fwlrole == 8)
		mode = wl_rinfo_v8->link_mode;
	else
		return;

	if (mode != BTC_WLINK_NOLINK && btc->dm.wl_btg_rx)
		bt_hi_lna_rx = true;

	if (bt_hi_lna_rx == bt->hi_lna_rx)
		return;

	_write_scbd(rtwdev, BTC_WSCB_BT_HILNA, bt_hi_lna_rx);
}

static void _set_bt_rx_scan_pri(struct rtw89_dev *rtwdev)
{
	struct rtw89_btc *btc = &rtwdev->btc;
	struct rtw89_btc_bt_info *bt = &btc->cx.bt;

	_write_scbd(rtwdev, BTC_WSCB_RXSCAN_PRI, (bool)(!!bt->scan_rx_low_pri));
}

static void _action_common(struct rtw89_dev *rtwdev)
{
	struct rtw89_btc *btc = &rtwdev->btc;
	struct rtw89_btc_wl_info *wl = &btc->cx.wl;
	struct rtw89_btc_wl_smap *wl_smap = &wl->status.map;
	struct rtw89_btc_bt_info *bt = &btc->cx.bt;
	struct rtw89_btc_dm *dm = &btc->dm;
	u32 bt_rom_code_id, bt_fw_ver;

	_set_btg_ctrl(rtwdev);
	_set_wl_preagc_ctrl(rtwdev);
	_set_wl_tx_limit(rtwdev);
	_set_bt_afh_info(rtwdev);
	_set_bt_rx_agc(rtwdev);
	_set_rf_trx_para(rtwdev);
	_set_bt_rx_scan_pri(rtwdev);

	bt_rom_code_id = chip_id_to_bt_rom_code_id(rtwdev->btc.ver->chip_id);
	bt_fw_ver = bt->ver_info.fw & 0xffff;
	if (bt->enable.now &&
	    (bt_fw_ver == 0 ||
	     (bt_fw_ver == bt_rom_code_id && bt->run_patch_code && rtwdev->chip->scbd)))
		rtw89_btc_fw_en_rpt(rtwdev, RPT_EN_BT_VER_INFO, 1);
	else
		rtw89_btc_fw_en_rpt(rtwdev, RPT_EN_BT_VER_INFO, 0);

	if (dm->run_reason == BTC_RSN_NTFY_INIT ||
	    dm->run_reason == BTC_RSN_NTFY_RADIO_STATE ||
	    dm->run_reason == BTC_RSN_NTFY_POWEROFF) {
		_fw_set_drv_info(rtwdev, CXDRVINFO_ROLE);

		if (wl_smap->rf_off == 1 || wl_smap->lps != BTC_LPS_OFF)
			rtw89_btc_fw_en_rpt(rtwdev, RPT_EN_ALL, 0);
		else
			rtw89_btc_fw_en_rpt(rtwdev, RPT_EN_MREG, 1);
	}

	if (wl->scbd_change) {
		rtw89_mac_cfg_sb(rtwdev, wl->scbd);
		rtw89_debug(rtwdev, RTW89_DBG_BTC, "[BTC], write scbd: 0x%08x\n",
			    wl->scbd);
		wl->scbd_change = false;
		btc->cx.cnt_wl[BTC_WCNT_SCBDUPDATE]++;
	}
	btc->dm.tdma_instant_excute = 0;
}

static void _action_by_bt(struct rtw89_dev *rtwdev)
{
	struct rtw89_btc *btc = &rtwdev->btc;
	struct rtw89_btc_bt_info *bt = &btc->cx.bt;
	struct rtw89_btc_bt_link_info *bt_linfo = &bt->link_info;
	struct rtw89_btc_bt_hid_desc hid = bt_linfo->hid_desc;
	struct rtw89_btc_bt_a2dp_desc a2dp = bt_linfo->a2dp_desc;
	struct rtw89_btc_bt_pan_desc pan = bt_linfo->pan_desc;
	struct rtw89_btc_dm *dm = &btc->dm;
	u8 profile_map = 0;

	if (dm->freerun_chk) {
		_action_freerun(rtwdev);
		return;
	}

	if (bt_linfo->hfp_desc.exist)
		profile_map |= BTC_BT_HFP;

	if (bt_linfo->hid_desc.exist)
		profile_map |= BTC_BT_HID;

	if (bt_linfo->a2dp_desc.exist)
		profile_map |= BTC_BT_A2DP;

	if (bt_linfo->pan_desc.exist)
		profile_map |= BTC_BT_PAN;

	switch (profile_map) {
	case BTC_BT_NOPROFILE:
		if (pan.active)
			_action_bt_pan(rtwdev);
		else
			_action_bt_idle(rtwdev);
		break;
	case BTC_BT_HFP:
		_action_bt_hfp(rtwdev);
		break;
	case BTC_BT_HFP | BTC_BT_HID:
	case BTC_BT_HID:
		_action_bt_hid(rtwdev);
		break;
	case BTC_BT_A2DP:
		if (a2dp.sink)
			_action_bt_a2dpsink(rtwdev);
		else if (bt_linfo->multi_link.now && !hid.pair_cnt)
			_action_bt_a2dp_pan(rtwdev);
		else
			_action_bt_a2dp(rtwdev);
		break;
	case BTC_BT_PAN:
		_action_bt_pan(rtwdev);
		break;
	case BTC_BT_A2DP | BTC_BT_HFP:
	case BTC_BT_A2DP | BTC_BT_HID:
	case BTC_BT_A2DP | BTC_BT_HFP | BTC_BT_HID:
		if (a2dp.sink)
			_action_bt_a2dpsink(rtwdev);
		else if (pan.active)
			_action_bt_a2dp_pan_hid(rtwdev);
		else
			_action_bt_a2dp_hid(rtwdev);
		break;
	case BTC_BT_A2DP | BTC_BT_PAN:
		if (a2dp.sink)
			_action_bt_a2dpsink(rtwdev);
		else
			_action_bt_a2dp_pan(rtwdev);
		break;
	case BTC_BT_PAN | BTC_BT_HFP:
	case BTC_BT_PAN | BTC_BT_HID:
	case BTC_BT_PAN | BTC_BT_HFP | BTC_BT_HID:
		_action_bt_pan_hid(rtwdev);
		break;
	case BTC_BT_A2DP | BTC_BT_PAN | BTC_BT_HID:
	case BTC_BT_A2DP | BTC_BT_PAN | BTC_BT_HFP:
	default:
		if (a2dp.sink)
			_action_bt_a2dpsink(rtwdev);
		else
			_action_bt_a2dp_pan_hid(rtwdev);
		break;
	}
}

static void _action_wl_2g_sta(struct rtw89_dev *rtwdev)
{
	_action_by_bt(rtwdev);
}

static void _action_wl_25g_mcc(struct rtw89_dev *rtwdev)
{
	struct rtw89_btc *btc = &rtwdev->btc;
	u16 policy_type = BTC_CXP_OFF_BT;

	if (btc->ant_type == BTC_ANT_SHARED) {
		if (btc->cx.wl.status.map._4way)
			policy_type = BTC_CXP_OFFE_WL;
		else if (btc->cx.wl.status.val & btc_scanning_map.val)
			policy_type = BTC_CXP_OFFE_2GBWMIXB;
		else if (btc->cx.bt.link_info.status.map.connect == 0)
			policy_type = BTC_CXP_OFFE_2GISOB;
		else
			policy_type = BTC_CXP_OFFE_2GBWISOB;
	} else { /* dedicated-antenna */
		policy_type = BTC_CXP_OFF_EQ0;
	}

	btc->dm.e2g_slot_limit = BTC_E2G_LIMIT_DEF;

	_set_ant(rtwdev, NM_EXEC, BTC_PHY_ALL, BTC_ANT_W25G);
	_set_policy(rtwdev, policy_type, BTC_ACT_WL_25G_MCC);
}

static void _action_wl_scan(struct rtw89_dev *rtwdev)
{
	struct rtw89_btc *btc = &rtwdev->btc;
	struct rtw89_btc_wl_info *wl = &btc->cx.wl;
	struct rtw89_btc_wl_dbcc_info *wl_dinfo = &wl->dbcc_info;

	if (btc->cx.state_map != BTC_WLINKING &&
	    RTW89_CHK_FW_FEATURE(SCAN_OFFLOAD, &rtwdev->fw)) {
		_action_wl_25g_mcc(rtwdev);
		rtw89_debug(rtwdev, RTW89_DBG_BTC, "[BTC], Scan offload!\n");
	} else if (rtwdev->dbcc_en) {
		if (wl_dinfo->real_band[RTW89_PHY_0] != RTW89_BAND_2G &&
		    wl_dinfo->real_band[RTW89_PHY_1] != RTW89_BAND_2G)
			_action_wl_5g(rtwdev);
		else
			_action_by_bt(rtwdev);
	} else {
		if (wl->scan_info.band[RTW89_PHY_0] != RTW89_BAND_2G)
			_action_wl_5g(rtwdev);
		else
			_action_by_bt(rtwdev);
	}
}

static void _action_wl_2g_mcc(struct rtw89_dev *rtwdev)
{	struct rtw89_btc *btc = &rtwdev->btc;

	_set_ant(rtwdev, NM_EXEC, BTC_PHY_ALL, BTC_ANT_W2G);

	if (btc->ant_type == BTC_ANT_SHARED) { /* shared-antenna */
		if (btc->cx.bt.link_info.profile_cnt.now == 0)
			_set_policy(rtwdev, BTC_CXP_OFFE_DEF2,
				    BTC_ACT_WL_2G_MCC);
		else
			_set_policy(rtwdev, BTC_CXP_OFFE_DEF,
				    BTC_ACT_WL_2G_MCC);
	} else { /* dedicated-antenna */
		_set_policy(rtwdev, BTC_CXP_OFF_EQ0, BTC_ACT_WL_2G_MCC);
	}
}

static void _action_wl_2g_scc(struct rtw89_dev *rtwdev)
{
	struct rtw89_btc *btc = &rtwdev->btc;

	_set_ant(rtwdev, NM_EXEC, BTC_PHY_ALL, BTC_ANT_W2G);

	if (btc->ant_type == BTC_ANT_SHARED) { /* shared-antenna */
		if (btc->cx.bt.link_info.profile_cnt.now == 0)
			_set_policy(rtwdev,
				    BTC_CXP_OFFE_DEF2, BTC_ACT_WL_2G_SCC);
		else
			_set_policy(rtwdev,
				    BTC_CXP_OFFE_DEF, BTC_ACT_WL_2G_SCC);
	} else { /* dedicated-antenna */
		_set_policy(rtwdev, BTC_CXP_OFF_EQ0, BTC_ACT_WL_2G_SCC);
	}
}

static void _action_wl_2g_scc_v1(struct rtw89_dev *rtwdev)
{
	struct rtw89_btc *btc = &rtwdev->btc;
	struct rtw89_btc_wl_info *wl = &btc->cx.wl;
	struct rtw89_btc_bt_info *bt = &btc->cx.bt;
	struct rtw89_btc_dm *dm = &btc->dm;
	struct rtw89_btc_wl_role_info_v1 *wl_rinfo = &wl->role_info_v1;
	u16 policy_type = BTC_CXP_OFF_BT;
	u32 dur;

	if (btc->ant_type == BTC_ANT_DEDICATED) {
		policy_type = BTC_CXP_OFF_EQ0;
	} else {
		/* shared-antenna */
		switch (wl_rinfo->mrole_type) {
		case BTC_WLMROLE_STA_GC:
			dm->wl_scc.null_role1 = RTW89_WIFI_ROLE_STATION;
			dm->wl_scc.null_role2 = RTW89_WIFI_ROLE_P2P_CLIENT;
			dm->wl_scc.ebt_null = 0; /* no ext-slot-control */
			_action_by_bt(rtwdev);
			return;
		case BTC_WLMROLE_STA_STA:
			dm->wl_scc.null_role1 = RTW89_WIFI_ROLE_STATION;
			dm->wl_scc.null_role2 = RTW89_WIFI_ROLE_STATION;
			dm->wl_scc.ebt_null = 0; /* no ext-slot-control */
			_action_by_bt(rtwdev);
			return;
		case BTC_WLMROLE_STA_GC_NOA:
		case BTC_WLMROLE_STA_GO:
		case BTC_WLMROLE_STA_GO_NOA:
			dm->wl_scc.null_role1 = RTW89_WIFI_ROLE_STATION;
			dm->wl_scc.null_role2 = RTW89_WIFI_ROLE_NONE;
			dur = wl_rinfo->mrole_noa_duration;

			if (wl->status.map._4way) {
				dm->wl_scc.ebt_null = 0;
				policy_type = BTC_CXP_OFFE_WL;
			} else if (bt->link_info.status.map.connect == 0) {
				dm->wl_scc.ebt_null = 0;
				policy_type = BTC_CXP_OFFE_2GISOB;
			} else if (bt->link_info.a2dp_desc.exist &&
				   dur < btc->bt_req_len) {
				dm->wl_scc.ebt_null = 1; /* tx null at EBT */
				policy_type = BTC_CXP_OFFE_2GBWMIXB2;
			} else if (bt->link_info.a2dp_desc.exist ||
				   bt->link_info.pan_desc.exist) {
				dm->wl_scc.ebt_null = 1; /* tx null at EBT */
				policy_type = BTC_CXP_OFFE_2GBWISOB;
			} else {
				dm->wl_scc.ebt_null = 0;
				policy_type = BTC_CXP_OFFE_2GBWISOB;
			}
			break;
		default:
			break;
		}
	}

	_set_ant(rtwdev, NM_EXEC, BTC_PHY_ALL, BTC_ANT_W2G);
	_set_policy(rtwdev, policy_type, BTC_ACT_WL_2G_SCC);
}

static void _action_wl_2g_scc_v2(struct rtw89_dev *rtwdev)
{
	struct rtw89_btc *btc = &rtwdev->btc;
	struct rtw89_btc_wl_info *wl = &btc->cx.wl;
	struct rtw89_btc_bt_info *bt = &btc->cx.bt;
	struct rtw89_btc_dm *dm = &btc->dm;
	struct rtw89_btc_wl_role_info_v2 *rinfo_v2 = &wl->role_info_v2;
	struct rtw89_btc_wl_role_info_v7 *rinfo_v7 = &wl->role_info_v7;
	u32 dur, mrole_type, mrole_noa_duration;
	u16 policy_type = BTC_CXP_OFF_BT;

	if (btc->ver->fwlrole == 2) {
		mrole_type = rinfo_v2->mrole_type;
		mrole_noa_duration = rinfo_v2->mrole_noa_duration;
	} else if (btc->ver->fwlrole == 7) {
		mrole_type = rinfo_v7->mrole_type;
		mrole_noa_duration = rinfo_v7->mrole_noa_duration;
	} else {
		return;
	}

	if (btc->ant_type == BTC_ANT_DEDICATED) {
		policy_type = BTC_CXP_OFF_EQ0;
	} else {
		/* shared-antenna */
		switch (mrole_type) {
		case BTC_WLMROLE_STA_GC:
			dm->wl_scc.null_role1 = RTW89_WIFI_ROLE_STATION;
			dm->wl_scc.null_role2 = RTW89_WIFI_ROLE_P2P_CLIENT;
			dm->wl_scc.ebt_null = 0; /* no ext-slot-control */
			_action_by_bt(rtwdev);
			return;
		case BTC_WLMROLE_STA_STA:
			dm->wl_scc.null_role1 = RTW89_WIFI_ROLE_STATION;
			dm->wl_scc.null_role2 = RTW89_WIFI_ROLE_STATION;
			dm->wl_scc.ebt_null = 0; /* no ext-slot-control */
			_action_by_bt(rtwdev);
			return;
		case BTC_WLMROLE_STA_GC_NOA:
		case BTC_WLMROLE_STA_GO:
		case BTC_WLMROLE_STA_GO_NOA:
			dm->wl_scc.null_role1 = RTW89_WIFI_ROLE_STATION;
			dm->wl_scc.null_role2 = RTW89_WIFI_ROLE_NONE;
			dur = mrole_noa_duration;

			if (wl->status.map._4way) {
				dm->wl_scc.ebt_null = 0;
				policy_type = BTC_CXP_OFFE_WL;
			} else if (bt->link_info.status.map.connect == 0) {
				dm->wl_scc.ebt_null = 0;
				policy_type = BTC_CXP_OFFE_2GISOB;
			} else if (bt->link_info.a2dp_desc.exist &&
				   dur < btc->bt_req_len) {
				dm->wl_scc.ebt_null = 1; /* tx null at EBT */
				policy_type = BTC_CXP_OFFE_2GBWMIXB2;
			} else if (bt->link_info.a2dp_desc.exist ||
				   bt->link_info.pan_desc.exist) {
				dm->wl_scc.ebt_null = 1; /* tx null at EBT */
				policy_type = BTC_CXP_OFFE_2GBWISOB;
			} else {
				dm->wl_scc.ebt_null = 0;
				policy_type = BTC_CXP_OFFE_2GBWISOB;
			}
			break;
		default:
			break;
		}
	}

	_set_ant(rtwdev, NM_EXEC, BTC_PHY_ALL, BTC_ANT_W2G);
	_set_policy(rtwdev, policy_type, BTC_ACT_WL_2G_SCC);
}

static void _action_wl_2g_scc_v8(struct rtw89_dev *rtwdev)
{
	struct rtw89_btc *btc = &rtwdev->btc;
	struct rtw89_btc_wl_info *wl = &btc->cx.wl;
	struct rtw89_btc_bt_info *bt = &btc->cx.bt;
	struct rtw89_btc_dm *dm = &btc->dm;
	u16 policy_type = BTC_CXP_OFF_BT;

	if (btc->ant_type == BTC_ANT_SHARED) {
		if (wl->status.map._4way)
			policy_type = BTC_CXP_OFFE_WL;
		else if (bt->link_info.status.map.connect == 0)
			policy_type = BTC_CXP_OFFE_2GISOB;
		else
			policy_type = BTC_CXP_OFFE_2GBWISOB;
	} else {
		policy_type = BTC_CXP_OFF_EQ0;
	}

	dm->e2g_slot_limit = BTC_E2G_LIMIT_DEF;

	_set_ant(rtwdev, NM_EXEC, BTC_PHY_ALL, BTC_ANT_W2G);
	_set_policy(rtwdev, policy_type, BTC_ACT_WL_2G_SCC);
}

static void _action_wl_2g_ap(struct rtw89_dev *rtwdev)
{
	struct rtw89_btc *btc = &rtwdev->btc;

	_set_ant(rtwdev, NM_EXEC, BTC_PHY_ALL, BTC_ANT_W2G);

	if (btc->ant_type == BTC_ANT_SHARED) {
		if (btc->cx.bt.link_info.profile_cnt.now == 0)
			_set_policy(rtwdev, BTC_CXP_OFFE_DEF2,
				    BTC_ACT_WL_2G_AP);
		else
			_set_policy(rtwdev, BTC_CXP_OFFE_DEF, BTC_ACT_WL_2G_AP);
	} else {/* dedicated-antenna */
		_set_policy(rtwdev, BTC_CXP_OFF_EQ0, BTC_ACT_WL_2G_AP);
	}
}

static void _action_wl_2g_go(struct rtw89_dev *rtwdev)
{
	struct rtw89_btc *btc = &rtwdev->btc;

	_set_ant(rtwdev, NM_EXEC, BTC_PHY_ALL, BTC_ANT_W2G);

	if (btc->ant_type == BTC_ANT_SHARED) { /* shared-antenna */
		if (btc->cx.bt.link_info.profile_cnt.now == 0)
			_set_policy(rtwdev,
				    BTC_CXP_OFFE_DEF2, BTC_ACT_WL_2G_GO);
		else
			_set_policy(rtwdev,
				    BTC_CXP_OFFE_DEF, BTC_ACT_WL_2G_GO);
	} else { /* dedicated-antenna */
		_set_policy(rtwdev, BTC_CXP_OFF_EQ0, BTC_ACT_WL_2G_GO);
	}
}

static void _action_wl_2g_gc(struct rtw89_dev *rtwdev)
{
	struct rtw89_btc *btc = &rtwdev->btc;

	_set_ant(rtwdev, NM_EXEC, BTC_PHY_ALL, BTC_ANT_W2G);

	if (btc->ant_type == BTC_ANT_SHARED) { /* shared-antenna */
		_action_by_bt(rtwdev);
	} else {/* dedicated-antenna */
		_set_policy(rtwdev, BTC_CXP_OFF_EQ0, BTC_ACT_WL_2G_GC);
	}
}

static void _action_wl_2g_nan(struct rtw89_dev *rtwdev)
{
	struct rtw89_btc *btc = &rtwdev->btc;

	_set_ant(rtwdev, NM_EXEC, BTC_PHY_ALL, BTC_ANT_W2G);

	if (btc->ant_type == BTC_ANT_SHARED) { /* shared-antenna */
		if (btc->cx.bt.link_info.profile_cnt.now == 0)
			_set_policy(rtwdev,
				    BTC_CXP_OFFE_DEF2, BTC_ACT_WL_2G_NAN);
		else
			_set_policy(rtwdev,
				    BTC_CXP_OFFE_DEF, BTC_ACT_WL_2G_NAN);
	} else { /* dedicated-antenna */
		_set_policy(rtwdev, BTC_CXP_OFF_EQ0, BTC_ACT_WL_2G_NAN);
	}
}

static u32 _read_scbd(struct rtw89_dev *rtwdev)
{
	const struct rtw89_chip_info *chip = rtwdev->chip;
	struct rtw89_btc *btc = &rtwdev->btc;
	u32 scbd_val = 0;

	if (!chip->scbd)
		return 0;

	scbd_val = rtw89_mac_get_sb(rtwdev);
	rtw89_debug(rtwdev, RTW89_DBG_BTC, "[BTC], read scbd: 0x%08x\n",
		    scbd_val);

	btc->cx.cnt_bt[BTC_BCNT_SCBDREAD]++;
	return scbd_val;
}

static void _write_scbd(struct rtw89_dev *rtwdev, u32 val, bool state)
{
	const struct rtw89_chip_info *chip = rtwdev->chip;
	struct rtw89_btc *btc = &rtwdev->btc;
	struct rtw89_btc_wl_info *wl = &btc->cx.wl;
	u32 scbd_val = 0;
	u8 force_exec = false;

	if (!chip->scbd)
		return;

	scbd_val = state ? wl->scbd | val : wl->scbd & ~val;

	if (val & BTC_WSCB_ACTIVE || val & BTC_WSCB_ON)
		force_exec = true;

	if (scbd_val != wl->scbd || force_exec) {
		wl->scbd = scbd_val;
		wl->scbd_change = true;
	}
}

static u8
_update_rssi_state(struct rtw89_dev *rtwdev, u8 pre_state, u8 rssi, u8 thresh)
{
	const struct rtw89_chip_info *chip = rtwdev->chip;
	u8 next_state, tol = chip->rssi_tol;

	if (pre_state == BTC_RSSI_ST_LOW ||
	    pre_state == BTC_RSSI_ST_STAY_LOW) {
		if (rssi >= (thresh + tol))
			next_state = BTC_RSSI_ST_HIGH;
		else
			next_state = BTC_RSSI_ST_STAY_LOW;
	} else {
		if (rssi < thresh)
			next_state = BTC_RSSI_ST_LOW;
		else
			next_state = BTC_RSSI_ST_STAY_HIGH;
	}

	return next_state;
}

static void _wl_req_mac(struct rtw89_dev *rtwdev, u8 mac)
{
	if (mac == RTW89_MAC_0)
		rtw89_write32_clr(rtwdev, R_AX_BTC_CFG, B_AX_WL_SRC);
	else
		rtw89_write32_set(rtwdev, R_AX_BTC_CFG, B_AX_WL_SRC);
}

static
void _update_dbcc_band(struct rtw89_dev *rtwdev, enum rtw89_phy_idx phy_idx)
{
	struct rtw89_btc *btc = &rtwdev->btc;

	btc->cx.wl.dbcc_info.real_band[phy_idx] =
		btc->cx.wl.scan_info.phy_map & BIT(phy_idx) ?
		btc->cx.wl.dbcc_info.scan_band[phy_idx] :
		btc->cx.wl.dbcc_info.op_band[phy_idx];
}

static void _update_wl_info(struct rtw89_dev *rtwdev)
{
	struct rtw89_btc *btc = &rtwdev->btc;
	struct rtw89_btc_wl_info *wl = &btc->cx.wl;
	struct rtw89_btc_wl_link_info *wl_linfo = wl->link_info;
	struct rtw89_btc_wl_role_info *wl_rinfo = &wl->role_info;
	struct rtw89_btc_wl_dbcc_info *wl_dinfo = &wl->dbcc_info;
	u8 i, cnt_connect = 0, cnt_connecting = 0, cnt_active = 0;
	u8 cnt_2g = 0, cnt_5g = 0, phy;
	u32 wl_2g_ch[2] = {0}, wl_5g_ch[2] = {0};
	bool b2g = false, b5g = false, client_joined = false;

	memset(wl_rinfo, 0, sizeof(*wl_rinfo));

	for (i = 0; i < RTW89_PORT_NUM; i++) {
		/* check if role active? */
		if (!wl_linfo[i].active)
			continue;

		cnt_active++;
		wl_rinfo->active_role[cnt_active - 1].role = wl_linfo[i].role;
		wl_rinfo->active_role[cnt_active - 1].pid = wl_linfo[i].pid;
		wl_rinfo->active_role[cnt_active - 1].phy = wl_linfo[i].phy;
		wl_rinfo->active_role[cnt_active - 1].band = wl_linfo[i].band;
		wl_rinfo->active_role[cnt_active - 1].noa = (u8)wl_linfo[i].noa;
		wl_rinfo->active_role[cnt_active - 1].connected = 0;

		wl->port_id[wl_linfo[i].role] = wl_linfo[i].pid;

		phy = wl_linfo[i].phy;

		/* check dbcc role */
		if (rtwdev->dbcc_en && phy < RTW89_PHY_NUM) {
			wl_dinfo->role[phy] = wl_linfo[i].role;
			wl_dinfo->op_band[phy] = wl_linfo[i].band;
			_update_dbcc_band(rtwdev, phy);
			_fw_set_drv_info(rtwdev, CXDRVINFO_DBCC);
		}

		if (wl_linfo[i].connected == MLME_NO_LINK) {
			continue;
		} else if (wl_linfo[i].connected == MLME_LINKING) {
			cnt_connecting++;
		} else {
			cnt_connect++;
			if ((wl_linfo[i].role == RTW89_WIFI_ROLE_P2P_GO ||
			     wl_linfo[i].role == RTW89_WIFI_ROLE_AP) &&
			     wl_linfo[i].client_cnt > 1)
				client_joined = true;
		}

		wl_rinfo->role_map.val |= BIT(wl_linfo[i].role);
		wl_rinfo->active_role[cnt_active - 1].ch = wl_linfo[i].ch;
		wl_rinfo->active_role[cnt_active - 1].bw = wl_linfo[i].bw;
		wl_rinfo->active_role[cnt_active - 1].connected = 1;

		/* only care 2 roles + BT coex */
		if (wl_linfo[i].band != RTW89_BAND_2G) {
			if (cnt_5g <= ARRAY_SIZE(wl_5g_ch) - 1)
				wl_5g_ch[cnt_5g] = wl_linfo[i].ch;
			cnt_5g++;
			b5g = true;
		} else {
			if (cnt_2g <= ARRAY_SIZE(wl_2g_ch) - 1)
				wl_2g_ch[cnt_2g] = wl_linfo[i].ch;
			cnt_2g++;
			b2g = true;
		}
	}

	wl_rinfo->connect_cnt = cnt_connect;

	/* Be careful to change the following sequence!! */
	if (cnt_connect == 0) {
		wl_rinfo->link_mode = BTC_WLINK_NOLINK;
		wl_rinfo->role_map.role.none = 1;
	} else if (!b2g && b5g) {
		wl_rinfo->link_mode = BTC_WLINK_5G;
	} else if (wl_rinfo->role_map.role.nan) {
		wl_rinfo->link_mode = BTC_WLINK_2G_NAN;
	} else if (cnt_connect > BTC_TDMA_WLROLE_MAX) {
		wl_rinfo->link_mode = BTC_WLINK_OTHER;
	} else  if (b2g && b5g && cnt_connect == 2) {
		if (rtwdev->dbcc_en) {
			switch (wl_dinfo->role[RTW89_PHY_0]) {
			case RTW89_WIFI_ROLE_STATION:
				wl_rinfo->link_mode = BTC_WLINK_2G_STA;
				break;
			case RTW89_WIFI_ROLE_P2P_GO:
				wl_rinfo->link_mode = BTC_WLINK_2G_GO;
				break;
			case RTW89_WIFI_ROLE_P2P_CLIENT:
				wl_rinfo->link_mode = BTC_WLINK_2G_GC;
				break;
			case RTW89_WIFI_ROLE_AP:
				wl_rinfo->link_mode = BTC_WLINK_2G_AP;
				break;
			default:
				wl_rinfo->link_mode = BTC_WLINK_OTHER;
				break;
			}
		} else {
			wl_rinfo->link_mode = BTC_WLINK_25G_MCC;
		}
	} else if (!b5g && cnt_connect == 2) {
		if (wl_rinfo->role_map.role.station &&
		    (wl_rinfo->role_map.role.p2p_go ||
		    wl_rinfo->role_map.role.p2p_gc ||
		    wl_rinfo->role_map.role.ap)) {
			if (wl_2g_ch[0] == wl_2g_ch[1])
				wl_rinfo->link_mode = BTC_WLINK_2G_SCC;
			else
				wl_rinfo->link_mode = BTC_WLINK_2G_MCC;
		} else {
			wl_rinfo->link_mode = BTC_WLINK_2G_MCC;
		}
	} else if (!b5g && cnt_connect == 1) {
		if (wl_rinfo->role_map.role.station)
			wl_rinfo->link_mode = BTC_WLINK_2G_STA;
		else if (wl_rinfo->role_map.role.ap)
			wl_rinfo->link_mode = BTC_WLINK_2G_AP;
		else if (wl_rinfo->role_map.role.p2p_go)
			wl_rinfo->link_mode = BTC_WLINK_2G_GO;
		else if (wl_rinfo->role_map.role.p2p_gc)
			wl_rinfo->link_mode = BTC_WLINK_2G_GC;
		else
			wl_rinfo->link_mode = BTC_WLINK_OTHER;
	}

	/* if no client_joined, don't care P2P-GO/AP role */
	if (wl_rinfo->role_map.role.p2p_go || wl_rinfo->role_map.role.ap) {
		if (!client_joined) {
			if (wl_rinfo->link_mode == BTC_WLINK_2G_SCC ||
			    wl_rinfo->link_mode == BTC_WLINK_2G_MCC) {
				wl_rinfo->link_mode = BTC_WLINK_2G_STA;
				wl_rinfo->connect_cnt = 1;
			} else if (wl_rinfo->link_mode == BTC_WLINK_2G_GO ||
				 wl_rinfo->link_mode == BTC_WLINK_2G_AP) {
				wl_rinfo->link_mode = BTC_WLINK_NOLINK;
				wl_rinfo->connect_cnt = 0;
			}
		}
	}

	rtw89_debug(rtwdev, RTW89_DBG_BTC,
		    "[BTC], cnt_connect = %d, connecting = %d, link_mode = %d\n",
		    cnt_connect, cnt_connecting, wl_rinfo->link_mode);

	_fw_set_drv_info(rtwdev, CXDRVINFO_ROLE);
}

static void _update_wl_info_v1(struct rtw89_dev *rtwdev)
{
	struct rtw89_btc *btc = &rtwdev->btc;
	struct rtw89_btc_wl_info *wl = &btc->cx.wl;
	struct rtw89_btc_wl_link_info *wl_linfo = wl->link_info;
	struct rtw89_btc_wl_role_info_v1 *wl_rinfo = &wl->role_info_v1;
	struct rtw89_btc_wl_dbcc_info *wl_dinfo = &wl->dbcc_info;
	u8 cnt_connect = 0, cnt_connecting = 0, cnt_active = 0;
	u8 cnt_2g = 0, cnt_5g = 0, phy;
	u32 wl_2g_ch[2] = {}, wl_5g_ch[2] = {};
	bool b2g = false, b5g = false, client_joined = false;
	u8 i;

	memset(wl_rinfo, 0, sizeof(*wl_rinfo));

	for (i = 0; i < RTW89_PORT_NUM; i++) {
		if (!wl_linfo[i].active)
			continue;

		cnt_active++;
		wl_rinfo->active_role_v1[cnt_active - 1].role = wl_linfo[i].role;
		wl_rinfo->active_role_v1[cnt_active - 1].pid = wl_linfo[i].pid;
		wl_rinfo->active_role_v1[cnt_active - 1].phy = wl_linfo[i].phy;
		wl_rinfo->active_role_v1[cnt_active - 1].band = wl_linfo[i].band;
		wl_rinfo->active_role_v1[cnt_active - 1].noa = (u8)wl_linfo[i].noa;
		wl_rinfo->active_role_v1[cnt_active - 1].connected = 0;

		wl->port_id[wl_linfo[i].role] = wl_linfo[i].pid;

		phy = wl_linfo[i].phy;

		if (rtwdev->dbcc_en && phy < RTW89_PHY_NUM) {
			wl_dinfo->role[phy] = wl_linfo[i].role;
			wl_dinfo->op_band[phy] = wl_linfo[i].band;
			_update_dbcc_band(rtwdev, phy);
			_fw_set_drv_info(rtwdev, CXDRVINFO_DBCC);
		}

		if (wl_linfo[i].connected == MLME_NO_LINK) {
			continue;
		} else if (wl_linfo[i].connected == MLME_LINKING) {
			cnt_connecting++;
		} else {
			cnt_connect++;
			if ((wl_linfo[i].role == RTW89_WIFI_ROLE_P2P_GO ||
			     wl_linfo[i].role == RTW89_WIFI_ROLE_AP) &&
			     wl_linfo[i].client_cnt > 1)
				client_joined = true;
		}

		wl_rinfo->role_map.val |= BIT(wl_linfo[i].role);
		wl_rinfo->active_role_v1[cnt_active - 1].ch = wl_linfo[i].ch;
		wl_rinfo->active_role_v1[cnt_active - 1].bw = wl_linfo[i].bw;
		wl_rinfo->active_role_v1[cnt_active - 1].connected = 1;

		/* only care 2 roles + BT coex */
		if (wl_linfo[i].band != RTW89_BAND_2G) {
			if (cnt_5g <= ARRAY_SIZE(wl_5g_ch) - 1)
				wl_5g_ch[cnt_5g] = wl_linfo[i].ch;
			cnt_5g++;
			b5g = true;
		} else {
			if (cnt_2g <= ARRAY_SIZE(wl_2g_ch) - 1)
				wl_2g_ch[cnt_2g] = wl_linfo[i].ch;
			cnt_2g++;
			b2g = true;
		}
	}

	wl_rinfo->connect_cnt = cnt_connect;

	/* Be careful to change the following sequence!! */
	if (cnt_connect == 0) {
		wl_rinfo->link_mode = BTC_WLINK_NOLINK;
		wl_rinfo->role_map.role.none = 1;
	} else if (!b2g && b5g) {
		wl_rinfo->link_mode = BTC_WLINK_5G;
	} else if (wl_rinfo->role_map.role.nan) {
		wl_rinfo->link_mode = BTC_WLINK_2G_NAN;
	} else if (cnt_connect > BTC_TDMA_WLROLE_MAX) {
		wl_rinfo->link_mode = BTC_WLINK_OTHER;
	} else  if (b2g && b5g && cnt_connect == 2) {
		if (rtwdev->dbcc_en) {
			switch (wl_dinfo->role[RTW89_PHY_0]) {
			case RTW89_WIFI_ROLE_STATION:
				wl_rinfo->link_mode = BTC_WLINK_2G_STA;
				break;
			case RTW89_WIFI_ROLE_P2P_GO:
				wl_rinfo->link_mode = BTC_WLINK_2G_GO;
				break;
			case RTW89_WIFI_ROLE_P2P_CLIENT:
				wl_rinfo->link_mode = BTC_WLINK_2G_GC;
				break;
			case RTW89_WIFI_ROLE_AP:
				wl_rinfo->link_mode = BTC_WLINK_2G_AP;
				break;
			default:
				wl_rinfo->link_mode = BTC_WLINK_OTHER;
				break;
			}
		} else {
			wl_rinfo->link_mode = BTC_WLINK_25G_MCC;
		}
	} else if (!b5g && cnt_connect == 2) {
		if (wl_rinfo->role_map.role.station &&
		    (wl_rinfo->role_map.role.p2p_go ||
		    wl_rinfo->role_map.role.p2p_gc ||
		    wl_rinfo->role_map.role.ap)) {
			if (wl_2g_ch[0] == wl_2g_ch[1])
				wl_rinfo->link_mode = BTC_WLINK_2G_SCC;
			else
				wl_rinfo->link_mode = BTC_WLINK_2G_MCC;
		} else {
			wl_rinfo->link_mode = BTC_WLINK_2G_MCC;
		}
	} else if (!b5g && cnt_connect == 1) {
		if (wl_rinfo->role_map.role.station)
			wl_rinfo->link_mode = BTC_WLINK_2G_STA;
		else if (wl_rinfo->role_map.role.ap)
			wl_rinfo->link_mode = BTC_WLINK_2G_AP;
		else if (wl_rinfo->role_map.role.p2p_go)
			wl_rinfo->link_mode = BTC_WLINK_2G_GO;
		else if (wl_rinfo->role_map.role.p2p_gc)
			wl_rinfo->link_mode = BTC_WLINK_2G_GC;
		else
			wl_rinfo->link_mode = BTC_WLINK_OTHER;
	}

	/* if no client_joined, don't care P2P-GO/AP role */
	if (wl_rinfo->role_map.role.p2p_go || wl_rinfo->role_map.role.ap) {
		if (!client_joined) {
			if (wl_rinfo->link_mode == BTC_WLINK_2G_SCC ||
			    wl_rinfo->link_mode == BTC_WLINK_2G_MCC) {
				wl_rinfo->link_mode = BTC_WLINK_2G_STA;
				wl_rinfo->connect_cnt = 1;
			} else if (wl_rinfo->link_mode == BTC_WLINK_2G_GO ||
				 wl_rinfo->link_mode == BTC_WLINK_2G_AP) {
				wl_rinfo->link_mode = BTC_WLINK_NOLINK;
				wl_rinfo->connect_cnt = 0;
			}
		}
	}

	rtw89_debug(rtwdev, RTW89_DBG_BTC,
		    "[BTC], cnt_connect = %d, connecting = %d, link_mode = %d\n",
		    cnt_connect, cnt_connecting, wl_rinfo->link_mode);

	_fw_set_drv_info(rtwdev, CXDRVINFO_ROLE);
}

static void _update_wl_info_v2(struct rtw89_dev *rtwdev)
{
	struct rtw89_btc *btc = &rtwdev->btc;
	struct rtw89_btc_wl_info *wl = &btc->cx.wl;
	struct rtw89_btc_wl_link_info *wl_linfo = wl->link_info;
	struct rtw89_btc_wl_role_info_v2 *wl_rinfo = &wl->role_info_v2;
	struct rtw89_btc_wl_dbcc_info *wl_dinfo = &wl->dbcc_info;
	u8 cnt_connect = 0, cnt_connecting = 0, cnt_active = 0;
	u8 cnt_2g = 0, cnt_5g = 0, phy;
	u32 wl_2g_ch[2] = {}, wl_5g_ch[2] = {};
	bool b2g = false, b5g = false, client_joined = false;
	u8 i;

	memset(wl_rinfo, 0, sizeof(*wl_rinfo));

	for (i = 0; i < RTW89_PORT_NUM; i++) {
		if (!wl_linfo[i].active)
			continue;

		cnt_active++;
		wl_rinfo->active_role_v2[cnt_active - 1].role = wl_linfo[i].role;
		wl_rinfo->active_role_v2[cnt_active - 1].pid = wl_linfo[i].pid;
		wl_rinfo->active_role_v2[cnt_active - 1].phy = wl_linfo[i].phy;
		wl_rinfo->active_role_v2[cnt_active - 1].band = wl_linfo[i].band;
		wl_rinfo->active_role_v2[cnt_active - 1].noa = (u8)wl_linfo[i].noa;
		wl_rinfo->active_role_v2[cnt_active - 1].connected = 0;

		wl->port_id[wl_linfo[i].role] = wl_linfo[i].pid;

		phy = wl_linfo[i].phy;

		if (rtwdev->dbcc_en && phy < RTW89_PHY_NUM) {
			wl_dinfo->role[phy] = wl_linfo[i].role;
			wl_dinfo->op_band[phy] = wl_linfo[i].band;
			_update_dbcc_band(rtwdev, phy);
			_fw_set_drv_info(rtwdev, CXDRVINFO_DBCC);
		}

		if (wl_linfo[i].connected == MLME_NO_LINK) {
			continue;
		} else if (wl_linfo[i].connected == MLME_LINKING) {
			cnt_connecting++;
		} else {
			cnt_connect++;
			if ((wl_linfo[i].role == RTW89_WIFI_ROLE_P2P_GO ||
			     wl_linfo[i].role == RTW89_WIFI_ROLE_AP) &&
			     wl_linfo[i].client_cnt > 1)
				client_joined = true;
		}

		wl_rinfo->role_map.val |= BIT(wl_linfo[i].role);
		wl_rinfo->active_role_v2[cnt_active - 1].ch = wl_linfo[i].ch;
		wl_rinfo->active_role_v2[cnt_active - 1].bw = wl_linfo[i].bw;
		wl_rinfo->active_role_v2[cnt_active - 1].connected = 1;

		/* only care 2 roles + BT coex */
		if (wl_linfo[i].band != RTW89_BAND_2G) {
			if (cnt_5g <= ARRAY_SIZE(wl_5g_ch) - 1)
				wl_5g_ch[cnt_5g] = wl_linfo[i].ch;
			cnt_5g++;
			b5g = true;
		} else {
			if (cnt_2g <= ARRAY_SIZE(wl_2g_ch) - 1)
				wl_2g_ch[cnt_2g] = wl_linfo[i].ch;
			cnt_2g++;
			b2g = true;
		}
	}

	wl_rinfo->connect_cnt = cnt_connect;

	/* Be careful to change the following sequence!! */
	if (cnt_connect == 0) {
		wl_rinfo->link_mode = BTC_WLINK_NOLINK;
		wl_rinfo->role_map.role.none = 1;
	} else if (!b2g && b5g) {
		wl_rinfo->link_mode = BTC_WLINK_5G;
	} else if (wl_rinfo->role_map.role.nan) {
		wl_rinfo->link_mode = BTC_WLINK_2G_NAN;
	} else if (cnt_connect > BTC_TDMA_WLROLE_MAX) {
		wl_rinfo->link_mode = BTC_WLINK_OTHER;
	} else  if (b2g && b5g && cnt_connect == 2) {
		if (rtwdev->dbcc_en) {
			switch (wl_dinfo->role[RTW89_PHY_0]) {
			case RTW89_WIFI_ROLE_STATION:
				wl_rinfo->link_mode = BTC_WLINK_2G_STA;
				break;
			case RTW89_WIFI_ROLE_P2P_GO:
				wl_rinfo->link_mode = BTC_WLINK_2G_GO;
				break;
			case RTW89_WIFI_ROLE_P2P_CLIENT:
				wl_rinfo->link_mode = BTC_WLINK_2G_GC;
				break;
			case RTW89_WIFI_ROLE_AP:
				wl_rinfo->link_mode = BTC_WLINK_2G_AP;
				break;
			default:
				wl_rinfo->link_mode = BTC_WLINK_OTHER;
				break;
			}
		} else {
			wl_rinfo->link_mode = BTC_WLINK_25G_MCC;
		}
	} else if (!b5g && cnt_connect == 2) {
		if (wl_rinfo->role_map.role.station &&
		    (wl_rinfo->role_map.role.p2p_go ||
		    wl_rinfo->role_map.role.p2p_gc ||
		    wl_rinfo->role_map.role.ap)) {
			if (wl_2g_ch[0] == wl_2g_ch[1])
				wl_rinfo->link_mode = BTC_WLINK_2G_SCC;
			else
				wl_rinfo->link_mode = BTC_WLINK_2G_MCC;
		} else {
			wl_rinfo->link_mode = BTC_WLINK_2G_MCC;
		}
	} else if (!b5g && cnt_connect == 1) {
		if (wl_rinfo->role_map.role.station)
			wl_rinfo->link_mode = BTC_WLINK_2G_STA;
		else if (wl_rinfo->role_map.role.ap)
			wl_rinfo->link_mode = BTC_WLINK_2G_AP;
		else if (wl_rinfo->role_map.role.p2p_go)
			wl_rinfo->link_mode = BTC_WLINK_2G_GO;
		else if (wl_rinfo->role_map.role.p2p_gc)
			wl_rinfo->link_mode = BTC_WLINK_2G_GC;
		else
			wl_rinfo->link_mode = BTC_WLINK_OTHER;
	}

	/* if no client_joined, don't care P2P-GO/AP role */
	if (wl_rinfo->role_map.role.p2p_go || wl_rinfo->role_map.role.ap) {
		if (!client_joined) {
			if (wl_rinfo->link_mode == BTC_WLINK_2G_SCC ||
			    wl_rinfo->link_mode == BTC_WLINK_2G_MCC) {
				wl_rinfo->link_mode = BTC_WLINK_2G_STA;
				wl_rinfo->connect_cnt = 1;
			} else if (wl_rinfo->link_mode == BTC_WLINK_2G_GO ||
				 wl_rinfo->link_mode == BTC_WLINK_2G_AP) {
				wl_rinfo->link_mode = BTC_WLINK_NOLINK;
				wl_rinfo->connect_cnt = 0;
			}
		}
	}

	rtw89_debug(rtwdev, RTW89_DBG_BTC,
		    "[BTC], cnt_connect = %d, connecting = %d, link_mode = %d\n",
		    cnt_connect, cnt_connecting, wl_rinfo->link_mode);

	_fw_set_drv_info(rtwdev, CXDRVINFO_ROLE);
}

#define BTC_CHK_HANG_MAX 3
#define BTC_SCB_INV_VALUE GENMASK(31, 0)

static u8 _get_role_link_mode(u8 role)
{
	switch (role) {
	case RTW89_WIFI_ROLE_STATION:
		return BTC_WLINK_2G_STA;
	case RTW89_WIFI_ROLE_P2P_GO:
		return BTC_WLINK_2G_GO;
	case RTW89_WIFI_ROLE_P2P_CLIENT:
		return BTC_WLINK_2G_GC;
	case RTW89_WIFI_ROLE_AP:
		return BTC_WLINK_2G_AP;
	default:
		return BTC_WLINK_OTHER;
	}
}

static bool _chk_role_ch_group(const struct rtw89_btc_chdef *r1,
			       const struct rtw89_btc_chdef *r2)
{
	if (r1->chan != r2->chan) { /* primary ch is different */
		return false;
	} else if (r1->bw == RTW89_CHANNEL_WIDTH_40 &&
		   r2->bw == RTW89_CHANNEL_WIDTH_40) {
		if (r1->offset != r2->offset)
			return false;
	}
	return true;
}

static u8 _chk_dbcc(struct rtw89_dev *rtwdev, struct rtw89_btc_chdef *ch,
		    u8 *phy, u8 *role, u8 *dbcc_2g_phy)
{
	struct rtw89_btc_wl_info *wl = &rtwdev->btc.cx.wl;
	struct rtw89_btc_wl_role_info_v7 *rinfo_v7 = &wl->role_info_v7;
	struct rtw89_btc_wl_role_info_v8 *rinfo_v8 = &wl->role_info_v8;
	bool is_2g_ch_exist = false, is_multi_role_in_2g_phy = false;
	u8 j, k, dbcc_2g_cid, dbcc_2g_cid2, connect_cnt;

	if (rtwdev->btc.ver->fwlrole == 7)
		connect_cnt = rinfo_v7->connect_cnt;
	else if (rtwdev->btc.ver->fwlrole == 8)
		connect_cnt = rinfo_v8->connect_cnt;
	else
		return BTC_WLINK_NOLINK;

	/* find out the 2G-PHY by connect-id ->ch  */
	for (j = 0; j < connect_cnt; j++) {
		if (ch[j].center_ch <= 14) {
			is_2g_ch_exist = true;
			break;
		}
	}

	/* If no any 2G-port exist, it's impossible because 5G-exclude */
	if (!is_2g_ch_exist)
		return BTC_WLINK_OTHER;

	dbcc_2g_cid = j;
	*dbcc_2g_phy = phy[dbcc_2g_cid];

	/* connect_cnt <= 2 */
	if (connect_cnt < BTC_TDMA_WLROLE_MAX)
		return (_get_role_link_mode((role[dbcc_2g_cid])));

	/* find the other-port in the 2G-PHY, ex: PHY-0:6G, PHY1: mcc/scc */
	for (k = 0; k < connect_cnt; k++) {
		if (k == dbcc_2g_cid)
			continue;

		if (phy[k] == *dbcc_2g_phy) {
			is_multi_role_in_2g_phy = true;
			dbcc_2g_cid2 = k;
			break;
		}
	}

	/* Single-role in 2G-PHY */
	if (!is_multi_role_in_2g_phy)
		return (_get_role_link_mode(role[dbcc_2g_cid]));

	/* 2-role in 2G-PHY */
	if (ch[dbcc_2g_cid2].center_ch > 14)
		return BTC_WLINK_25G_MCC;
	else if (_chk_role_ch_group(&ch[dbcc_2g_cid], &ch[dbcc_2g_cid2]))
		return BTC_WLINK_2G_SCC;
	else
		return BTC_WLINK_2G_MCC;
}

static void _update_role_link_mode(struct rtw89_dev *rtwdev,
				   bool client_joined, u32 noa)
{
	struct rtw89_btc_wl_role_info_v8 *rinfo_v8 = &rtwdev->btc.cx.wl.role_info_v8;
	struct rtw89_btc_wl_role_info_v7 *rinfo_v7 = &rtwdev->btc.cx.wl.role_info_v7;
	u8 role_ver = rtwdev->btc.ver->fwlrole;
	u32 type = BTC_WLMROLE_NONE, dur = 0;
	u8 link_mode, connect_cnt;
	u32 wl_role;

	if (role_ver == 7) {
		wl_role = rinfo_v7->role_map;
		link_mode = rinfo_v7->link_mode;
		connect_cnt = rinfo_v7->connect_cnt;
	} else if (role_ver == 8) {
		wl_role = rinfo_v8->role_map;
		link_mode = rinfo_v8->link_mode;
		connect_cnt = rinfo_v8->connect_cnt;
	} else {
		return;
	}

	/* if no client_joined, don't care P2P-GO/AP role */
	if (((wl_role & BIT(RTW89_WIFI_ROLE_P2P_GO)) ||
	     (wl_role & BIT(RTW89_WIFI_ROLE_AP))) && !client_joined) {
		if (link_mode == BTC_WLINK_2G_SCC) {
			if (role_ver == 7) {
				rinfo_v7->link_mode = BTC_WLINK_2G_STA;
				rinfo_v7->connect_cnt--;
			} else if (role_ver == 8) {
				rinfo_v8->link_mode = BTC_WLINK_2G_STA;
				rinfo_v8->connect_cnt--;
			}
		} else if (link_mode == BTC_WLINK_2G_GO ||
			   link_mode == BTC_WLINK_2G_AP) {
			if (role_ver == 7) {
				rinfo_v7->link_mode = BTC_WLINK_NOLINK;
				rinfo_v7->connect_cnt--;
			} else if (role_ver == 8) {
				rinfo_v8->link_mode = BTC_WLINK_NOLINK;
				rinfo_v8->connect_cnt--;
			}
		}
	}

	/* Identify 2-Role type  */
	if (connect_cnt >= 2 &&
	    (link_mode == BTC_WLINK_2G_SCC ||
	     link_mode == BTC_WLINK_2G_MCC ||
	     link_mode == BTC_WLINK_25G_MCC ||
	     link_mode == BTC_WLINK_5G)) {
		if ((wl_role & BIT(RTW89_WIFI_ROLE_P2P_GO)) ||
		    (wl_role & BIT(RTW89_WIFI_ROLE_AP)))
			type = noa ? BTC_WLMROLE_STA_GO_NOA : BTC_WLMROLE_STA_GO;
		else if (wl_role & BIT(RTW89_WIFI_ROLE_P2P_CLIENT))
			type = noa ? BTC_WLMROLE_STA_GC_NOA : BTC_WLMROLE_STA_GC;
		else
			type = BTC_WLMROLE_STA_STA;

		dur = noa;
	}

	if (role_ver == 7) {
		rinfo_v7->mrole_type = type;
		rinfo_v7->mrole_noa_duration = dur;
	} else if (role_ver == 8) {
		rinfo_v8->mrole_type = type;
		rinfo_v8->mrole_noa_duration = dur;
	}
}

static void _update_wl_info_v7(struct rtw89_dev *rtwdev, u8 rid)
{
	struct rtw89_btc_chdef cid_ch[RTW89_BE_BTC_WL_MAX_ROLE_NUMBER];
	struct rtw89_btc *btc = &rtwdev->btc;
	struct rtw89_btc_wl_info *wl = &btc->cx.wl;
	struct rtw89_btc_wl_role_info_v7 *wl_rinfo = &wl->role_info_v7;
	struct rtw89_btc_wl_dbcc_info *wl_dinfo = &wl->dbcc_info;
	struct rtw89_btc_wl_link_info *wl_linfo = wl->link_info;
	struct rtw89_btc_wl_active_role_v7 *act_role = NULL;
	u8 i, mode, cnt = 0, cnt_2g = 0, cnt_5g = 0, phy_now = RTW89_PHY_NUM, phy_dbcc;
	bool b2g = false, b5g = false, client_joined = false, client_inc_2g = false;
	u8 client_cnt_last[RTW89_BE_BTC_WL_MAX_ROLE_NUMBER] = {};
	u8 cid_role[RTW89_BE_BTC_WL_MAX_ROLE_NUMBER] = {};
	u8 cid_phy[RTW89_BE_BTC_WL_MAX_ROLE_NUMBER] = {};
	u8 mac = RTW89_MAC_0, dbcc_2g_phy = RTW89_PHY_0;
	u32 noa_duration = 0;

	memset(wl_rinfo, 0, sizeof(*wl_rinfo));

	for (i = 0; i < RTW89_PORT_NUM; i++) {
		if (!wl_linfo[i].active || wl_linfo[i].phy >= RTW89_PHY_NUM)
			continue;

		act_role = &wl_rinfo->active_role[i];
		act_role->role = wl_linfo[i].role;

		/* check if role connect? */
		if (wl_linfo[i].connected == MLME_NO_LINK) {
			act_role->connected = 0;
			continue;
		} else if (wl_linfo[i].connected == MLME_LINKING) {
			continue;
		}

		cnt++;
		act_role->connected = 1;
		act_role->pid = wl_linfo[i].pid;
		act_role->phy = wl_linfo[i].phy;
		act_role->band = wl_linfo[i].band;
		act_role->ch = wl_linfo[i].ch;
		act_role->bw = wl_linfo[i].bw;
		act_role->noa = wl_linfo[i].noa;
		act_role->noa_dur = wl_linfo[i].noa_duration;
		cid_ch[cnt - 1] = wl_linfo[i].chdef;
		cid_phy[cnt - 1] = wl_linfo[i].phy;
		cid_role[cnt - 1] = wl_linfo[i].role;
		wl_rinfo->role_map |= BIT(wl_linfo[i].role);

		if (rid == i)
			phy_now = act_role->phy;

		if (wl_linfo[i].role == RTW89_WIFI_ROLE_P2P_GO ||
		    wl_linfo[i].role == RTW89_WIFI_ROLE_AP) {
			if (wl_linfo[i].client_cnt > 1)
				client_joined = true;
			if (client_cnt_last[i] < wl_linfo[i].client_cnt &&
			    wl_linfo[i].chdef.band == RTW89_BAND_2G)
				client_inc_2g = true;
			act_role->client_cnt = wl_linfo[i].client_cnt;
		} else {
			act_role->client_cnt = 0;
		}

		if (act_role->noa && act_role->noa_dur > 0)
			noa_duration = act_role->noa_dur;

		if (rtwdev->dbcc_en) {
			phy_dbcc = wl_linfo[i].phy;
			wl_dinfo->role[phy_dbcc] |= BIT(wl_linfo[i].role);
			wl_dinfo->op_band[phy_dbcc] = wl_linfo[i].chdef.band;
		}

		if (wl_linfo[i].chdef.band != RTW89_BAND_2G) {
			cnt_5g++;
			b5g = true;
		} else {
			if (((wl_linfo[i].role == RTW89_WIFI_ROLE_P2P_GO ||
			      wl_linfo[i].role == RTW89_WIFI_ROLE_AP) &&
			     client_joined) ||
			    wl_linfo[i].role == RTW89_WIFI_ROLE_P2P_CLIENT)
				wl_rinfo->p2p_2g = 1;

			if ((wl_linfo[i].mode & BIT(BTC_WL_MODE_11B)) ||
			    (wl_linfo[i].mode & BIT(BTC_WL_MODE_11G)))
				wl->bg_mode = 1;
			else if (wl_linfo[i].mode & BIT(BTC_WL_MODE_HE))
				wl->he_mode = true;

			cnt_2g++;
			b2g = true;
		}

		if (act_role->band == RTW89_BAND_5G && act_role->ch >= 100)
			wl->is_5g_hi_channel = 1;
		else
			wl->is_5g_hi_channel = 0;
	}

	wl_rinfo->connect_cnt = cnt;
	wl->client_cnt_inc_2g = client_inc_2g;

	if (cnt == 0) {
		mode = BTC_WLINK_NOLINK;
		wl_rinfo->role_map = BIT(RTW89_WIFI_ROLE_NONE);
	} else if (!b2g && b5g) {
		mode = BTC_WLINK_5G;
	} else if (wl_rinfo->role_map & BIT(RTW89_WIFI_ROLE_NAN)) {
		mode = BTC_WLINK_2G_NAN;
	} else if (cnt > BTC_TDMA_WLROLE_MAX) {
		mode = BTC_WLINK_OTHER;
	} else if (rtwdev->dbcc_en) {
		mode = _chk_dbcc(rtwdev, cid_ch, cid_phy, cid_role, &dbcc_2g_phy);

		/* correct 2G-located PHY band for gnt ctrl */
		if (dbcc_2g_phy < RTW89_PHY_NUM)
			wl_dinfo->op_band[dbcc_2g_phy] = RTW89_BAND_2G;
	} else if (b2g && b5g && cnt == 2) {
		mode = BTC_WLINK_25G_MCC;
	} else if (!b5g && cnt == 2) { /* cnt_connect = 2 */
		if (_chk_role_ch_group(&cid_ch[0], &cid_ch[cnt - 1]))
			mode = BTC_WLINK_2G_SCC;
		else
			mode = BTC_WLINK_2G_MCC;
	} else if (!b5g && cnt == 1) { /* cnt_connect = 1 */
		mode = _get_role_link_mode(cid_role[0]);
	} else {
		mode = BTC_WLINK_NOLINK;
	}

	wl_rinfo->link_mode = mode;
	_update_role_link_mode(rtwdev, client_joined, noa_duration);

	/* todo DBCC related event */
	rtw89_debug(rtwdev, RTW89_DBG_BTC, "[BTC] wl_info phy_now=%d\n", phy_now);
	rtw89_debug(rtwdev, RTW89_DBG_BTC,
		    "[BTC] rlink cnt_2g=%d cnt_5g=%d\n", cnt_2g, cnt_5g);

	if (wl_rinfo->dbcc_en != rtwdev->dbcc_en) {
		wl_rinfo->dbcc_chg = 1;
		wl_rinfo->dbcc_en = rtwdev->dbcc_en;
		btc->cx.cnt_wl[BTC_WCNT_DBCC_CHG]++;
	}

	if (rtwdev->dbcc_en) {
		wl_rinfo->dbcc_2g_phy = dbcc_2g_phy;

		if (dbcc_2g_phy == RTW89_PHY_1)
			mac = RTW89_MAC_1;

		_update_dbcc_band(rtwdev, RTW89_PHY_0);
		_update_dbcc_band(rtwdev, RTW89_PHY_1);
	}
	_wl_req_mac(rtwdev, mac);
	_fw_set_drv_info(rtwdev, CXDRVINFO_ROLE);
}

static void _update_wl_info_v8(struct rtw89_dev *rtwdev, u8 role_id, u8 rlink_id,
			       enum btc_role_state state)
{
	struct rtw89_btc *btc = &rtwdev->btc;
	struct rtw89_btc_wl_info *wl = &btc->cx.wl;
	struct rtw89_btc_chdef cid_ch[RTW89_BE_BTC_WL_MAX_ROLE_NUMBER];
	struct rtw89_btc_wl_role_info_v8 *wl_rinfo = &wl->role_info_v8;
	struct rtw89_btc_wl_dbcc_info *wl_dinfo = &wl->dbcc_info;
	bool client_joined = false, b2g = false, b5g = false;
	u8 cid_role[RTW89_BE_BTC_WL_MAX_ROLE_NUMBER] = {};
	u8 cid_phy[RTW89_BE_BTC_WL_MAX_ROLE_NUMBER] = {};
	u8 dbcc_en = 0, pta_req_band = RTW89_MAC_0;
	u8 i, j, cnt = 0, cnt_2g = 0, cnt_5g = 0;
	struct rtw89_btc_wl_link_info *wl_linfo;
	struct rtw89_btc_wl_rlink *rlink = NULL;
	u8 dbcc_2g_phy = RTW89_PHY_0;
	u8 mode = BTC_WLINK_NOLINK;
	u32 noa_dur = 0;

	if (role_id >= RTW89_BE_BTC_WL_MAX_ROLE_NUMBER || rlink_id > RTW89_MAC_1)
		return;

	/* Extract wl->link_info[role_id][rlink_id] to wl->role_info
	 * role_id: role index
	 * rlink_id: rlink index (= HW-band index)
	 * pid: port_index
	 */

	wl_linfo = &wl->rlink_info[role_id][rlink_id];
	if (wl_linfo->connected == MLME_LINKING)
		return;

	rlink = &wl_rinfo->rlink[role_id][rlink_id];
	rlink->role = wl_linfo->role;
	rlink->active = wl_linfo->active; /* Doze or not */
	rlink->pid = wl_linfo->pid;
	rlink->phy = wl_linfo->phy;
	rlink->rf_band = wl_linfo->band;
	rlink->ch = wl_linfo->ch;
	rlink->bw = wl_linfo->bw;
	rlink->noa = wl_linfo->noa;
	rlink->noa_dur = wl_linfo->noa_duration / 1000;
	rlink->client_cnt = wl_linfo->client_cnt;
	rlink->mode = wl_linfo->mode;

	switch (wl_linfo->connected) {
	case MLME_NO_LINK:
		rlink->connected = 0;
		if (rlink->role == RTW89_WIFI_ROLE_STATION)
			btc->dm.leak_ap = 0;
		break;
	case MLME_LINKED:
		rlink->connected = 1;
		break;
	default:
		return;
	}

	wl->is_5g_hi_channel = false;
	wl->bg_mode = false;
	wl_rinfo->role_map = 0;
	wl_rinfo->p2p_2g = 0;
	memset(cid_ch, 0, sizeof(cid_ch));

	for (i = 0; i < RTW89_BE_BTC_WL_MAX_ROLE_NUMBER; i++) {
		for (j = RTW89_MAC_0; j <= RTW89_MAC_1; j++) {
			rlink = &wl_rinfo->rlink[i][j];

			if (!rlink->active || !rlink->connected)
				continue;

			cnt++;
			wl_rinfo->role_map |= BIT(rlink->role);

			/* only if client connect for p2p-Go/AP */
			if ((rlink->role == RTW89_WIFI_ROLE_P2P_GO ||
			     rlink->role == RTW89_WIFI_ROLE_AP) &&
			     rlink->client_cnt > 1)
				client_joined = true;

			/* Identufy if P2P-Go (GO/GC/AP) exist at 2G band*/
			if (rlink->rf_band == RTW89_BAND_2G &&
			    (client_joined || rlink->role == RTW89_WIFI_ROLE_P2P_CLIENT))
				wl_rinfo->p2p_2g = 1;

			/* only one noa-role exist */
			if (rlink->noa && rlink->noa_dur > 0)
				noa_dur = rlink->noa_dur;

			/* for WL 5G-Rx interfered with BT issue */
			if (rlink->rf_band == RTW89_BAND_5G && rlink->ch >= 100)
				wl->is_5g_hi_channel = 1;

			if ((rlink->mode & BIT(BTC_WL_MODE_11B)) ||
			    (rlink->mode & BIT(BTC_WL_MODE_11G)))
				wl->bg_mode = 1;

			if (rtwdev->chip->para_ver & BTC_FEAT_MLO_SUPPORT)
				continue;

			cid_ch[cnt - 1] = wl_linfo->chdef;
			cid_phy[cnt - 1] = rlink->phy;
			cid_role[cnt - 1] = rlink->role;

			if (rlink->rf_band != RTW89_BAND_2G) {
				cnt_5g++;
				b5g = true;
			} else {
				cnt_2g++;
				b2g = true;
			}
		}
	}

	if (rtwdev->chip->para_ver & BTC_FEAT_MLO_SUPPORT) {
		rtw89_debug(rtwdev, RTW89_DBG_BTC,
			    "[BTC] rlink cnt_2g=%d cnt_5g=%d\n", cnt_2g, cnt_5g);
		rtw89_warn(rtwdev, "not support MLO feature yet");
	} else {
		dbcc_en = rtwdev->dbcc_en;

		/* Be careful to change the following sequence!! */
		if (cnt == 0) {
			mode = BTC_WLINK_NOLINK;
		} else if (!b2g && b5g) {
			mode = BTC_WLINK_5G;
		} else if (wl_rinfo->role_map & BIT(RTW89_WIFI_ROLE_NAN)) {
			mode = BTC_WLINK_2G_NAN;
		} else if (cnt > BTC_TDMA_WLROLE_MAX) {
			mode = BTC_WLINK_OTHER;
		} else if (dbcc_en) {
			mode = _chk_dbcc(rtwdev, cid_ch, cid_phy, cid_role,
					 &dbcc_2g_phy);
		} else if (b2g && b5g && cnt == 2) {
			mode = BTC_WLINK_25G_MCC;
		} else if (!b5g && cnt == 2) { /* cnt_connect = 2 */
			if (_chk_role_ch_group(&cid_ch[0], &cid_ch[cnt - 1]))
				mode = BTC_WLINK_2G_SCC;
			else
				mode = BTC_WLINK_2G_MCC;
		} else if (!b5g && cnt == 1) { /* cnt_connect = 1 */
			mode = _get_role_link_mode(cid_role[0]);
		}
	}

	wl_rinfo->link_mode = mode;
	wl_rinfo->connect_cnt = cnt;
	if (wl_rinfo->connect_cnt == 0)
		wl_rinfo->role_map = BIT(RTW89_WIFI_ROLE_NONE);
	_update_role_link_mode(rtwdev, client_joined, noa_dur);

	wl_rinfo->dbcc_2g_phy = dbcc_2g_phy;
	if (wl_rinfo->dbcc_en != dbcc_en) {
		wl_rinfo->dbcc_en = dbcc_en;
		wl_rinfo->dbcc_chg = 1;
		btc->cx.cnt_wl[BTC_WCNT_DBCC_CHG]++;
	} else {
		wl_rinfo->dbcc_chg = 0;
	}

	if (wl_rinfo->dbcc_en) {
		memset(wl_dinfo, 0, sizeof(struct rtw89_btc_wl_dbcc_info));

		if (mode == BTC_WLINK_5G) {
			pta_req_band = RTW89_PHY_0;
			wl_dinfo->op_band[RTW89_PHY_0] = RTW89_BAND_5G;
			wl_dinfo->op_band[RTW89_PHY_1] = RTW89_BAND_2G;
		} else if (wl_rinfo->dbcc_2g_phy == RTW89_PHY_1) {
			pta_req_band = RTW89_PHY_1;
			wl_dinfo->op_band[RTW89_PHY_0] = RTW89_BAND_5G;
			wl_dinfo->op_band[RTW89_PHY_1] = RTW89_BAND_2G;
		} else {
			pta_req_band = RTW89_PHY_0;
			wl_dinfo->op_band[RTW89_PHY_0] = RTW89_BAND_2G;
			wl_dinfo->op_band[RTW89_PHY_1] = RTW89_BAND_5G;
		}
		_update_dbcc_band(rtwdev, RTW89_PHY_0);
		_update_dbcc_band(rtwdev, RTW89_PHY_1);
	}

	wl_rinfo->pta_req_band = pta_req_band;
	_fw_set_drv_info(rtwdev, CXDRVINFO_ROLE);
}

void rtw89_coex_act1_work(struct wiphy *wiphy, struct wiphy_work *work)
{
	struct rtw89_dev *rtwdev = container_of(work, struct rtw89_dev,
						coex_act1_work.work);
	struct rtw89_btc *btc = &rtwdev->btc;
	struct rtw89_btc_dm *dm = &rtwdev->btc.dm;
	struct rtw89_btc_cx *cx = &btc->cx;
	struct rtw89_btc_wl_info *wl = &cx->wl;

	lockdep_assert_wiphy(wiphy);

	rtw89_debug(rtwdev, RTW89_DBG_BTC, "[BTC], %s(): enter\n", __func__);
	dm->cnt_notify[BTC_NCNT_TIMER]++;
	if (wl->status.map._4way)
		wl->status.map._4way = false;
	if (wl->status.map.connecting)
		wl->status.map.connecting = false;

	_run_coex(rtwdev, BTC_RSN_ACT1_WORK);
}

void rtw89_coex_bt_devinfo_work(struct wiphy *wiphy, struct wiphy_work *work)
{
	struct rtw89_dev *rtwdev = container_of(work, struct rtw89_dev,
						coex_bt_devinfo_work.work);
	struct rtw89_btc *btc = &rtwdev->btc;
	struct rtw89_btc_dm *dm = &rtwdev->btc.dm;
	struct rtw89_btc_bt_a2dp_desc *a2dp = &btc->cx.bt.link_info.a2dp_desc;

	lockdep_assert_wiphy(wiphy);

	rtw89_debug(rtwdev, RTW89_DBG_BTC, "[BTC], %s(): enter\n", __func__);
	dm->cnt_notify[BTC_NCNT_TIMER]++;
	a2dp->play_latency = 0;
	_run_coex(rtwdev, BTC_RSN_BT_DEVINFO_WORK);
}

void rtw89_coex_rfk_chk_work(struct wiphy *wiphy, struct wiphy_work *work)
{
	struct rtw89_dev *rtwdev = container_of(work, struct rtw89_dev,
						coex_rfk_chk_work.work);
	struct rtw89_btc *btc = &rtwdev->btc;
	struct rtw89_btc_dm *dm = &rtwdev->btc.dm;
	struct rtw89_btc_cx *cx = &btc->cx;
	struct rtw89_btc_wl_info *wl = &cx->wl;

	lockdep_assert_wiphy(wiphy);

	rtw89_debug(rtwdev, RTW89_DBG_BTC, "[BTC], %s(): enter\n", __func__);
	dm->cnt_notify[BTC_NCNT_TIMER]++;
	if (wl->rfk_info.state != BTC_WRFK_STOP) {
		rtw89_debug(rtwdev, RTW89_DBG_BTC,
			    "[BTC], %s(): RFK timeout\n", __func__);
		cx->cnt_wl[BTC_WCNT_RFK_TIMEOUT]++;
		dm->error.map.wl_rfk_timeout = true;
		wl->rfk_info.state = BTC_WRFK_STOP;
		_write_scbd(rtwdev, BTC_WSCB_WLRFK, false);
		_run_coex(rtwdev, BTC_RSN_RFK_CHK_WORK);
	}
}

static void _update_bt_scbd(struct rtw89_dev *rtwdev, bool only_update)
{
	const struct rtw89_chip_info *chip = rtwdev->chip;
	struct rtw89_btc *btc = &rtwdev->btc;
	struct rtw89_btc_cx *cx = &btc->cx;
	struct rtw89_btc_bt_info *bt = &btc->cx.bt;
	u32 val;
	bool status_change = false;

	if (!chip->scbd)
		return;

	rtw89_debug(rtwdev, RTW89_DBG_BTC, "[BTC], %s\n", __func__);

	val = _read_scbd(rtwdev);
	if (val == BTC_SCB_INV_VALUE) {
		rtw89_debug(rtwdev, RTW89_DBG_BTC,
			    "[BTC], %s(): return by invalid scbd value\n",
			    __func__);
		return;
	}

	if (!(val & BTC_BSCB_ON))
		bt->enable.now = 0;
	else
		bt->enable.now = 1;

	if (bt->enable.now != bt->enable.last)
		status_change = true;

	/* reset bt info if bt re-enable */
	if (bt->enable.now && !bt->enable.last) {
		_reset_btc_var(rtwdev, BTC_RESET_BTINFO);
		cx->cnt_bt[BTC_BCNT_REENABLE]++;
		bt->enable.now = 1;
	}

	bt->enable.last = bt->enable.now;
	bt->scbd = val;
	bt->mbx_avl = !!(val & BTC_BSCB_ACT);

	if (bt->whql_test != !!(val & BTC_BSCB_WHQL))
		status_change = true;

	bt->whql_test = !!(val & BTC_BSCB_WHQL);
	bt->btg_type = val & BTC_BSCB_BT_S1 ? BTC_BT_BTG : BTC_BT_ALONE;
	bt->link_info.a2dp_desc.exist = !!(val & BTC_BSCB_A2DP_ACT);

	bt->lna_constrain = !!(val & BTC_BSCB_BT_LNAB0) +
			    !!(val & BTC_BSCB_BT_LNAB1) * 2 + 4;

	/* if rfk run 1->0 */
	if (bt->rfk_info.map.run && !(val & BTC_BSCB_RFK_RUN))
		status_change = true;

	bt->rfk_info.map.run  = !!(val & BTC_BSCB_RFK_RUN);
	bt->rfk_info.map.req = !!(val & BTC_BSCB_RFK_REQ);
	bt->hi_lna_rx = !!(val & BTC_BSCB_BT_HILNA);
	bt->link_info.status.map.connect = !!(val & BTC_BSCB_BT_CONNECT);
	bt->run_patch_code = !!(val & BTC_BSCB_PATCH_CODE);

	if (!only_update && status_change)
		_run_coex(rtwdev, BTC_RSN_UPDATE_BT_SCBD);
}

static bool _chk_wl_rfk_request(struct rtw89_dev *rtwdev)
{
	struct rtw89_btc *btc = &rtwdev->btc;
	struct rtw89_btc_cx *cx = &btc->cx;
	struct rtw89_btc_bt_info *bt = &cx->bt;

	_update_bt_scbd(rtwdev, true);

	cx->cnt_wl[BTC_WCNT_RFK_REQ]++;

	if ((bt->rfk_info.map.run || bt->rfk_info.map.req) &&
	    !bt->rfk_info.map.timeout) {
		cx->cnt_wl[BTC_WCNT_RFK_REJECT]++;
	} else {
		cx->cnt_wl[BTC_WCNT_RFK_GO]++;
		return true;
	}
	return false;
}

static
void _run_coex(struct rtw89_dev *rtwdev, enum btc_reason_and_action reason)
{
	struct rtw89_btc *btc = &rtwdev->btc;
	const struct rtw89_btc_ver *ver = btc->ver;
	struct rtw89_btc_dm *dm = &rtwdev->btc.dm;
	struct rtw89_btc_cx *cx = &btc->cx;
	struct rtw89_btc_wl_info *wl = &btc->cx.wl;
	struct rtw89_btc_bt_info *bt = &btc->cx.bt;
	struct rtw89_btc_wl_role_info *wl_rinfo = &wl->role_info;
	struct rtw89_btc_wl_role_info_v1 *wl_rinfo_v1 = &wl->role_info_v1;
	struct rtw89_btc_wl_role_info_v2 *wl_rinfo_v2 = &wl->role_info_v2;
	struct rtw89_btc_wl_role_info_v7 *wl_rinfo_v7 = &wl->role_info_v7;
	struct rtw89_btc_wl_role_info_v8 *wl_rinfo_v8 = &wl->role_info_v8;
	u8 mode, igno_bt, always_freerun;

	lockdep_assert_wiphy(rtwdev->hw->wiphy);

	dm->run_reason = reason;
	_update_dm_step(rtwdev, reason);
	_update_btc_state_map(rtwdev);

	if (ver->fwlrole == 0)
		mode = wl_rinfo->link_mode;
	else if (ver->fwlrole == 1)
		mode = wl_rinfo_v1->link_mode;
	else if (ver->fwlrole == 2)
		mode = wl_rinfo_v2->link_mode;
	else if (ver->fwlrole == 7)
		mode = wl_rinfo_v7->link_mode;
	else if (ver->fwlrole == 8)
		mode = wl_rinfo_v8->link_mode;
	else
		return;

	if (ver->fcxctrl == 7) {
		igno_bt = btc->ctrl.ctrl_v7.igno_bt;
		always_freerun = btc->ctrl.ctrl_v7.always_freerun;
	} else {
		igno_bt = btc->ctrl.ctrl.igno_bt;
		always_freerun = btc->ctrl.ctrl.always_freerun;
	}

	rtw89_debug(rtwdev, RTW89_DBG_BTC, "[BTC], %s(): reason=%d, mode=%d\n",
		    __func__, reason, mode);
	rtw89_debug(rtwdev, RTW89_DBG_BTC, "[BTC], %s(): wl_only=%d, bt_only=%d\n",
		    __func__, dm->wl_only, dm->bt_only);

	/* Be careful to change the following function sequence!! */
	if (btc->manual_ctrl) {
		rtw89_debug(rtwdev, RTW89_DBG_BTC,
			    "[BTC], %s(): return for Manual CTRL!!\n",
			    __func__);
		return;
	}

	if (igno_bt &&
	    (reason == BTC_RSN_UPDATE_BT_INFO ||
	     reason == BTC_RSN_UPDATE_BT_SCBD)) {
		rtw89_debug(rtwdev, RTW89_DBG_BTC,
			    "[BTC], %s(): return for Stop Coex DM!!\n",
			    __func__);
		return;
	}

	if (!wl->status.map.init_ok) {
		rtw89_debug(rtwdev, RTW89_DBG_BTC,
			    "[BTC], %s(): return for WL init fail!!\n",
			    __func__);
		return;
	}

	if (wl->status.map.rf_off_pre == wl->status.map.rf_off &&
	    wl->status.map.lps_pre == wl->status.map.lps) {
		if (reason == BTC_RSN_NTFY_POWEROFF ||
		    reason == BTC_RSN_NTFY_RADIO_STATE) {
			rtw89_debug(rtwdev, RTW89_DBG_BTC,
				    "[BTC], %s(): return for WL rf off state no change!!\n",
				    __func__);
			return;
		}
		if (wl->status.map.rf_off == 1 ||
		    wl->status.map.lps == BTC_LPS_RF_OFF) {
			rtw89_debug(rtwdev, RTW89_DBG_BTC,
				    "[BTC], %s(): return for WL rf off state!!\n",
				    __func__);
			return;
		}
	}

	dm->freerun = false;
	dm->cnt_dm[BTC_DCNT_RUN]++;
	dm->fddt_train = BTC_FDDT_DISABLE;
	bt->scan_rx_low_pri = false;
	igno_bt = false;

	dm->freerun_chk = _check_freerun(rtwdev); /* check if meet freerun */

	if (always_freerun) {
		_action_freerun(rtwdev);
		igno_bt = true;
		goto exit;
	}

	if (dm->wl_only) {
		_action_wl_only(rtwdev);
		igno_bt = true;
		goto exit;
	}

	if (wl->status.map.rf_off || wl->status.map.lps || dm->bt_only) {
		_action_wl_off(rtwdev, mode);
		igno_bt = true;
		goto exit;
	}

	if (reason == BTC_RSN_NTFY_INIT) {
		_action_wl_init(rtwdev);
		goto exit;
	}

	if (!cx->bt.enable.now && !cx->other.type) {
		_action_bt_off(rtwdev);
		goto exit;
	}

	if (cx->bt.whql_test) {
		_action_bt_whql(rtwdev);
		goto exit;
	}

	if (wl->rfk_info.state != BTC_WRFK_STOP) {
		_action_wl_rfk(rtwdev);
		goto exit;
	}

	if (wl->status.val & btc_scanning_map.val && !wl->rfk_info.con_rfk) {
		_action_wl_scan(rtwdev);
		bt->scan_rx_low_pri = true;
		goto exit;
	}

	switch (mode) {
	case BTC_WLINK_NOLINK:
		_action_wl_nc(rtwdev);
		break;
	case BTC_WLINK_2G_STA:
		if (wl->status.map.traffic_dir & BIT(RTW89_TFC_DL))
			bt->scan_rx_low_pri = true;
		_action_wl_2g_sta(rtwdev);
		break;
	case BTC_WLINK_2G_AP:
		bt->scan_rx_low_pri = true;
		_action_wl_2g_ap(rtwdev);
		break;
	case BTC_WLINK_2G_GO:
		bt->scan_rx_low_pri = true;
		_action_wl_2g_go(rtwdev);
		break;
	case BTC_WLINK_2G_GC:
		bt->scan_rx_low_pri = true;
		_action_wl_2g_gc(rtwdev);
		break;
	case BTC_WLINK_2G_SCC:
		bt->scan_rx_low_pri = true;
		if (ver->fwlrole == 0)
			_action_wl_2g_scc(rtwdev);
		else if (ver->fwlrole == 1)
			_action_wl_2g_scc_v1(rtwdev);
		else if (ver->fwlrole == 2 || ver->fwlrole == 7)
			_action_wl_2g_scc_v2(rtwdev);
		else if (ver->fwlrole == 8)
			_action_wl_2g_scc_v8(rtwdev);
		break;
	case BTC_WLINK_2G_MCC:
		bt->scan_rx_low_pri = true;
		_action_wl_2g_mcc(rtwdev);
		break;
	case BTC_WLINK_25G_MCC:
		bt->scan_rx_low_pri = true;
		_action_wl_25g_mcc(rtwdev);
		break;
	case BTC_WLINK_5G:
		_action_wl_5g(rtwdev);
		break;
	case BTC_WLINK_2G_NAN:
		_action_wl_2g_nan(rtwdev);
		break;
	default:
		_action_wl_other(rtwdev);
		break;
	}

exit:
	rtw89_debug(rtwdev, RTW89_DBG_BTC, "[BTC], %s(): exit\n", __func__);
	if (ver->fcxctrl == 7)
		btc->ctrl.ctrl_v7.igno_bt = igno_bt;
	else
		btc->ctrl.ctrl.igno_bt = igno_bt;
	_action_common(rtwdev);
}

void rtw89_btc_ntfy_poweron(struct rtw89_dev *rtwdev)
{
	struct rtw89_btc *btc = &rtwdev->btc;

	rtw89_debug(rtwdev, RTW89_DBG_BTC, "[BTC], %s(): !!\n", __func__);
	btc->dm.cnt_notify[BTC_NCNT_POWER_ON]++;
}

void rtw89_btc_ntfy_poweroff(struct rtw89_dev *rtwdev)
{
	struct rtw89_btc *btc = &rtwdev->btc;
	struct rtw89_btc_wl_info *wl = &btc->cx.wl;

	rtw89_debug(rtwdev, RTW89_DBG_BTC, "[BTC], %s(): !!\n", __func__);
	btc->dm.cnt_notify[BTC_NCNT_POWER_OFF]++;

	btc->cx.wl.status.map.rf_off = 1;
	btc->cx.wl.status.map.busy = 0;
	wl->status.map.lps = BTC_LPS_OFF;

	_write_scbd(rtwdev, BTC_WSCB_ALL, false);
	_run_coex(rtwdev, BTC_RSN_NTFY_POWEROFF);

	rtw89_btc_fw_en_rpt(rtwdev, RPT_EN_ALL, 0);

	btc->cx.wl.status.map.rf_off_pre = btc->cx.wl.status.map.rf_off;
}

static void _set_init_info(struct rtw89_dev *rtwdev)
{
	const struct rtw89_chip_info *chip = rtwdev->chip;
	struct rtw89_btc *btc = &rtwdev->btc;
	const struct rtw89_btc_ver *ver = btc->ver;
	struct rtw89_btc_dm *dm = &btc->dm;
	struct rtw89_btc_wl_info *wl = &btc->cx.wl;

	if (ver->fcxinit == 7) {
		dm->init_info.init_v7.wl_only = (u8)dm->wl_only;
		dm->init_info.init_v7.bt_only = (u8)dm->bt_only;
		dm->init_info.init_v7.wl_init_ok = (u8)wl->status.map.init_ok;
		dm->init_info.init_v7.cx_other = btc->cx.other.type;
		dm->init_info.init_v7.wl_guard_ch = chip->afh_guard_ch;
		dm->init_info.init_v7.module = btc->mdinfo.md_v7;
	} else {
		dm->init_info.init.wl_only = (u8)dm->wl_only;
		dm->init_info.init.bt_only = (u8)dm->bt_only;
		dm->init_info.init.wl_init_ok = (u8)wl->status.map.init_ok;
		dm->init_info.init.dbcc_en = rtwdev->dbcc_en;
		dm->init_info.init.cx_other = btc->cx.other.type;
		dm->init_info.init.wl_guard_ch = chip->afh_guard_ch;
		dm->init_info.init.module = btc->mdinfo.md;
	}
}

void rtw89_btc_ntfy_init(struct rtw89_dev *rtwdev, u8 mode)
{
	struct rtw89_btc *btc = &rtwdev->btc;
	struct rtw89_btc_dm *dm = &rtwdev->btc.dm;
	struct rtw89_btc_wl_info *wl = &btc->cx.wl;
	const struct rtw89_chip_info *chip = rtwdev->chip;
	const struct rtw89_btc_ver *ver = btc->ver;

	_reset_btc_var(rtwdev, BTC_RESET_ALL);
	btc->dm.run_reason = BTC_RSN_NONE;
	btc->dm.run_action = BTC_ACT_NONE;
	if (ver->fcxctrl == 7)
		btc->ctrl.ctrl_v7.igno_bt = true;
	else
		btc->ctrl.ctrl.igno_bt = true;

	rtw89_debug(rtwdev, RTW89_DBG_BTC,
		    "[BTC], %s(): mode=%d\n", __func__, mode);

	wl->coex_mode = mode;
	dm->cnt_notify[BTC_NCNT_INIT_COEX]++;
	dm->wl_only = mode == BTC_MODE_WL ? 1 : 0;
	dm->bt_only = mode == BTC_MODE_BT ? 1 : 0;
	wl->status.map.rf_off = mode == BTC_MODE_WLOFF ? 1 : 0;

	chip->ops->btc_set_rfe(rtwdev);
	chip->ops->btc_init_cfg(rtwdev);

	if (!wl->status.map.init_ok) {
		rtw89_debug(rtwdev, RTW89_DBG_BTC,
			    "[BTC], %s(): return for WL init fail!!\n",
			    __func__);
		dm->error.map.init = true;
		return;
	}

	_write_scbd(rtwdev,
		    BTC_WSCB_ACTIVE | BTC_WSCB_ON | BTC_WSCB_BTLOG, true);
	_update_bt_scbd(rtwdev, true);
	if (rtw89_mac_get_ctrl_path(rtwdev)) {
		rtw89_debug(rtwdev, RTW89_DBG_BTC,
			    "[BTC], %s(): PTA owner warning!!\n",
			    __func__);
		dm->error.map.pta_owner = true;
	}

	_set_init_info(rtwdev);
	_set_wl_tx_power(rtwdev, RTW89_BTC_WL_DEF_TX_PWR);
	btc_fw_set_monreg(rtwdev);
	rtw89_btc_fw_set_slots(rtwdev);
	_fw_set_drv_info(rtwdev, CXDRVINFO_INIT);
	_fw_set_drv_info(rtwdev, CXDRVINFO_CTRL);

	_run_coex(rtwdev, BTC_RSN_NTFY_INIT);
}

void rtw89_btc_ntfy_scan_start(struct rtw89_dev *rtwdev, u8 phy_idx, u8 band)
{
	struct rtw89_btc *btc = &rtwdev->btc;
	struct rtw89_btc_wl_info *wl = &btc->cx.wl;

	rtw89_debug(rtwdev, RTW89_DBG_BTC,
		    "[BTC], %s(): phy_idx=%d, band=%d\n",
		    __func__, phy_idx, band);

	if (phy_idx >= RTW89_PHY_NUM)
		return;

	btc->dm.cnt_notify[BTC_NCNT_SCAN_START]++;
	wl->status.map.scan = true;
	wl->scan_info.band[phy_idx] = band;
	wl->scan_info.phy_map |= BIT(phy_idx);
	_fw_set_drv_info(rtwdev, CXDRVINFO_SCAN);

	if (rtwdev->dbcc_en) {
		wl->dbcc_info.scan_band[phy_idx] = band;
		_update_dbcc_band(rtwdev, phy_idx);
		_fw_set_drv_info(rtwdev, CXDRVINFO_DBCC);
	}

	_run_coex(rtwdev, BTC_RSN_NTFY_SCAN_START);
}

void rtw89_btc_ntfy_scan_finish(struct rtw89_dev *rtwdev, u8 phy_idx)
{
	struct rtw89_btc *btc = &rtwdev->btc;
	struct rtw89_btc_wl_info *wl = &btc->cx.wl;

	rtw89_debug(rtwdev, RTW89_DBG_BTC,
		    "[BTC], %s(): phy_idx=%d\n", __func__, phy_idx);
	btc->dm.cnt_notify[BTC_NCNT_SCAN_FINISH]++;

	wl->status.map.scan = false;
	wl->scan_info.phy_map &= ~BIT(phy_idx);
	_fw_set_drv_info(rtwdev, CXDRVINFO_SCAN);

	if (rtwdev->dbcc_en) {
		_update_dbcc_band(rtwdev, phy_idx);
		_fw_set_drv_info(rtwdev, CXDRVINFO_DBCC);
	}

	btc->dm.tdma_instant_excute = 1;

	_run_coex(rtwdev, BTC_RSN_NTFY_SCAN_FINISH);
}

void rtw89_btc_ntfy_switch_band(struct rtw89_dev *rtwdev, u8 phy_idx, u8 band)
{
	struct rtw89_btc *btc = &rtwdev->btc;
	struct rtw89_btc_wl_info *wl = &btc->cx.wl;

	rtw89_debug(rtwdev, RTW89_DBG_BTC,
		    "[BTC], %s(): phy_idx=%d, band=%d\n",
		    __func__, phy_idx, band);

	if (phy_idx >= RTW89_PHY_NUM)
		return;

	btc->dm.cnt_notify[BTC_NCNT_SWITCH_BAND]++;

	if (rtwdev->dbcc_en) {
		wl->dbcc_info.scan_band[phy_idx] = band;
		_update_dbcc_band(rtwdev, phy_idx);
		_fw_set_drv_info(rtwdev, CXDRVINFO_DBCC);
	}
	_run_coex(rtwdev, BTC_RSN_NTFY_SWBAND);
}

void rtw89_btc_ntfy_specific_packet(struct rtw89_dev *rtwdev,
				    enum btc_pkt_type pkt_type)
{
	struct rtw89_btc *btc = &rtwdev->btc;
	struct rtw89_btc_cx *cx = &btc->cx;
	struct rtw89_btc_wl_info *wl = &cx->wl;
	struct rtw89_btc_bt_link_info *b = &cx->bt.link_info;
	struct rtw89_btc_bt_hfp_desc *hfp = &b->hfp_desc;
	struct rtw89_btc_bt_hid_desc *hid = &b->hid_desc;
	u32 cnt;
	u32 delay = RTW89_COEX_ACT1_WORK_PERIOD;
	bool delay_work = false;

	switch (pkt_type) {
	case PACKET_DHCP:
		cnt = ++cx->cnt_wl[BTC_WCNT_DHCP];
		rtw89_debug(rtwdev, RTW89_DBG_BTC,
			    "[BTC], %s(): DHCP cnt=%d\n", __func__, cnt);
		wl->status.map.connecting = true;
		delay_work = true;
		break;
	case PACKET_EAPOL:
		cnt = ++cx->cnt_wl[BTC_WCNT_EAPOL];
		rtw89_debug(rtwdev, RTW89_DBG_BTC,
			    "[BTC], %s(): EAPOL cnt=%d\n", __func__, cnt);
		wl->status.map._4way = true;
		delay_work = true;
		if (hfp->exist || hid->exist)
			delay /= 2;
		break;
	case PACKET_EAPOL_END:
		cnt = ++cx->cnt_wl[BTC_WCNT_EAPOL];
		rtw89_debug(rtwdev, RTW89_DBG_BTC,
			    "[BTC], %s(): EAPOL_End cnt=%d\n",
			    __func__, cnt);
		wl->status.map._4way = false;
		wiphy_delayed_work_cancel(rtwdev->hw->wiphy, &rtwdev->coex_act1_work);
		break;
	case PACKET_ARP:
		cnt = ++cx->cnt_wl[BTC_WCNT_ARP];
		rtw89_debug(rtwdev, RTW89_DBG_BTC,
			    "[BTC], %s(): ARP cnt=%d\n", __func__, cnt);
		return;
	case PACKET_ICMP:
		rtw89_debug(rtwdev, RTW89_DBG_BTC,
			    "[BTC], %s(): ICMP pkt\n", __func__);
		return;
	default:
		rtw89_debug(rtwdev, RTW89_DBG_BTC,
			    "[BTC], %s(): unknown packet type %d\n",
			    __func__, pkt_type);
		return;
	}

	if (delay_work) {
		wiphy_delayed_work_cancel(rtwdev->hw->wiphy, &rtwdev->coex_act1_work);
		wiphy_delayed_work_queue(rtwdev->hw->wiphy,
					 &rtwdev->coex_act1_work, delay);
	}

	btc->dm.cnt_notify[BTC_NCNT_SPECIAL_PACKET]++;
	_run_coex(rtwdev, BTC_RSN_NTFY_SPECIFIC_PACKET);
}

void rtw89_btc_ntfy_eapol_packet_work(struct wiphy *wiphy, struct wiphy_work *work)
{
	struct rtw89_dev *rtwdev = container_of(work, struct rtw89_dev,
						btc.eapol_notify_work);

	lockdep_assert_wiphy(wiphy);

	rtw89_leave_ps_mode(rtwdev);
	rtw89_btc_ntfy_specific_packet(rtwdev, PACKET_EAPOL);
}

void rtw89_btc_ntfy_arp_packet_work(struct wiphy *wiphy, struct wiphy_work *work)
{
	struct rtw89_dev *rtwdev = container_of(work, struct rtw89_dev,
						btc.arp_notify_work);

	lockdep_assert_wiphy(wiphy);

	rtw89_btc_ntfy_specific_packet(rtwdev, PACKET_ARP);
}

void rtw89_btc_ntfy_dhcp_packet_work(struct wiphy *wiphy, struct wiphy_work *work)
{
	struct rtw89_dev *rtwdev = container_of(work, struct rtw89_dev,
						btc.dhcp_notify_work);

	lockdep_assert_wiphy(wiphy);

	rtw89_leave_ps_mode(rtwdev);
	rtw89_btc_ntfy_specific_packet(rtwdev, PACKET_DHCP);
}

void rtw89_btc_ntfy_icmp_packet_work(struct wiphy *wiphy, struct wiphy_work *work)
{
	struct rtw89_dev *rtwdev = container_of(work, struct rtw89_dev,
						btc.icmp_notify_work);

	lockdep_assert_wiphy(wiphy);

	rtw89_leave_ps_mode(rtwdev);
	rtw89_btc_ntfy_specific_packet(rtwdev, PACKET_ICMP);
}

static u8 _update_bt_rssi_level(struct rtw89_dev *rtwdev, u8 rssi)
{
	const struct rtw89_chip_info *chip = rtwdev->chip;
	struct rtw89_btc *btc = &rtwdev->btc;
	struct rtw89_btc_bt_info *bt = &btc->cx.bt;
	u8 *rssi_st, rssi_th, rssi_level = 0;
	u8 i;

	/* for rssi locate in which {40, 36, 31, 28}
	 * if rssi >= 40% (-60dBm) --> rssi_level = 4
	 * if 36% <= rssi < 40%    --> rssi_level = 3
	 * if 31% <= rssi < 36%    --> rssi_level = 2
	 * if 28% <= rssi < 31%    --> rssi_level = 1
	 * if rssi < 28%           --> rssi_level = 0
	 */

	/* check if rssi across bt_rssi_thres boundary */
	for (i = 0; i < BTC_BT_RSSI_THMAX; i++) {
		rssi_th = chip->bt_rssi_thres[i];
		rssi_st = &bt->link_info.rssi_state[i];

		*rssi_st = _update_rssi_state(rtwdev, *rssi_st, rssi, rssi_th);

		if (BTC_RSSI_HIGH(*rssi_st)) {
			rssi_level = BTC_BT_RSSI_THMAX - i;
			break;
		}
	}
	return rssi_level;
}

static void _update_zb_coex_tbl(struct rtw89_dev *rtwdev)
{
	u8 mode = rtwdev->btc.cx.wl.role_info.link_mode;
	u32 zb_tbl0 = 0xda5a5a5a, zb_tbl1 = 0xda5a5a5a;

	if (mode == BTC_WLINK_5G || rtwdev->btc.dm.freerun) {
		zb_tbl0 = 0xffffffff;
		zb_tbl1 = 0xffffffff;
	} else if (mode == BTC_WLINK_25G_MCC) {
		zb_tbl0 = 0xffffffff; /* for E5G slot */
		zb_tbl1 = 0xda5a5a5a; /* for E2G slot */
	}
	rtw89_write32(rtwdev, R_BTC_ZB_COEX_TBL_0, zb_tbl0);
	rtw89_write32(rtwdev, R_BTC_ZB_COEX_TBL_1, zb_tbl1);
}

#define BT_PROFILE_PROTOCOL_MASK GENMASK(7, 4)

static void _update_bt_info(struct rtw89_dev *rtwdev, u8 *buf, u32 len)
{
	const struct rtw89_chip_info *chip = rtwdev->chip;
	struct rtw89_btc *btc = &rtwdev->btc;
	struct rtw89_btc_cx *cx = &btc->cx;
	struct rtw89_btc_bt_info *bt = &cx->bt;
	struct rtw89_btc_bt_link_info *b = &bt->link_info;
	struct rtw89_btc_bt_hfp_desc *hfp = &b->hfp_desc;
	struct rtw89_btc_bt_hid_desc *hid = &b->hid_desc;
	struct rtw89_btc_bt_a2dp_desc *a2dp = &b->a2dp_desc;
	struct rtw89_btc_bt_pan_desc *pan = &b->pan_desc;
	union btc_btinfo btinfo;

	if (buf[BTC_BTINFO_L1] != 6)
		return;

	if (!memcmp(bt->raw_info, buf, BTC_BTINFO_MAX)) {
		rtw89_debug(rtwdev, RTW89_DBG_BTC,
			    "[BTC], %s(): return by bt-info duplicate!!\n",
			    __func__);
		cx->cnt_bt[BTC_BCNT_INFOSAME]++;
		return;
	}

	memcpy(bt->raw_info, buf, BTC_BTINFO_MAX);

	rtw89_debug(rtwdev, RTW89_DBG_BTC,
		    "[BTC], %s(): bt_info[2]=0x%02x\n",
		    __func__, bt->raw_info[2]);

	b->profile_cnt.last = b->profile_cnt.now;
	b->profile_cnt.now = 0;
	hid->type = 0;

	/* parse raw info low-Byte2 */
	btinfo.val = bt->raw_info[BTC_BTINFO_L2];
	b->status.map.connect = btinfo.lb2.connect;
	b->status.map.sco_busy = btinfo.lb2.sco_busy;
	b->status.map.acl_busy = btinfo.lb2.acl_busy;
	b->status.map.inq_pag = btinfo.lb2.inq_pag;
	bt->inq_pag.now = btinfo.lb2.inq_pag;
	cx->cnt_bt[BTC_BCNT_INQPAG] += !!(bt->inq_pag.now && !bt->inq_pag.last);

	hfp->exist = btinfo.lb2.hfp;
	b->profile_cnt.now += (u8)hfp->exist;
	hid->exist = btinfo.lb2.hid;
	b->profile_cnt.now += (u8)hid->exist;
	a2dp->exist = btinfo.lb2.a2dp;
	b->profile_cnt.now += (u8)a2dp->exist;
	pan->exist = btinfo.lb2.pan;
	b->profile_cnt.now += (u8)pan->exist;
	btc->dm.trx_info.bt_profile = u32_get_bits(btinfo.val, BT_PROFILE_PROTOCOL_MASK);

	/* parse raw info low-Byte3 */
	btinfo.val = bt->raw_info[BTC_BTINFO_L3];
	if (btinfo.lb3.retry != 0)
		cx->cnt_bt[BTC_BCNT_RETRY]++;
	b->cqddr = btinfo.lb3.cqddr;
	cx->cnt_bt[BTC_BCNT_INQ] += !!(btinfo.lb3.inq && !bt->inq);
	bt->inq = btinfo.lb3.inq;
	cx->cnt_bt[BTC_BCNT_PAGE] += !!(btinfo.lb3.pag && !bt->pag);
	bt->pag = btinfo.lb3.pag;

	b->status.map.mesh_busy = btinfo.lb3.mesh_busy;
	/* parse raw info high-Byte0 */
	btinfo.val = bt->raw_info[BTC_BTINFO_H0];
	/* raw val is dBm unit, translate from -100~ 0dBm to 0~100%*/
	b->rssi = chip->ops->btc_get_bt_rssi(rtwdev, btinfo.hb0.rssi);
	bt->rssi_level = _update_bt_rssi_level(rtwdev, b->rssi);
	btc->dm.trx_info.bt_rssi = bt->rssi_level;

	/* parse raw info high-Byte1 */
	btinfo.val = bt->raw_info[BTC_BTINFO_H1];
	b->status.map.ble_connect = btinfo.hb1.ble_connect;
	if (btinfo.hb1.ble_connect) {
		if (hid->exist)
			hid->type |= BTC_HID_BLE;
		else if (btinfo.hb1.voice)
			hid->type |= BTC_HID_RCU_VOICE;
		else
			hid->type |= BTC_HID_RCU;
	}

	cx->cnt_bt[BTC_BCNT_REINIT] += !!(btinfo.hb1.reinit && !bt->reinit);
	bt->reinit = btinfo.hb1.reinit;
	cx->cnt_bt[BTC_BCNT_RELINK] += !!(btinfo.hb1.relink && !b->relink.now);
	b->relink.now = btinfo.hb1.relink;
	cx->cnt_bt[BTC_BCNT_IGNOWL] += !!(btinfo.hb1.igno_wl && !bt->igno_wl);
	bt->igno_wl = btinfo.hb1.igno_wl;

	if (bt->igno_wl && !cx->wl.status.map.rf_off)
		_set_bt_ignore_wlan_act(rtwdev, false);

	bt->ble_scan_en = btinfo.hb1.ble_scan;

	cx->cnt_bt[BTC_BCNT_ROLESW] += !!(btinfo.hb1.role_sw && !b->role_sw);
	b->role_sw = btinfo.hb1.role_sw;

	b->multi_link.now = btinfo.hb1.multi_link;

	/* parse raw info high-Byte2 */
	btinfo.val = bt->raw_info[BTC_BTINFO_H2];
	pan->active = !!btinfo.hb2.pan_active;

	cx->cnt_bt[BTC_BCNT_AFH] += !!(btinfo.hb2.afh_update && !b->afh_update);
	b->afh_update = btinfo.hb2.afh_update;
	a2dp->active = btinfo.hb2.a2dp_active;
	b->slave_role = btinfo.hb2.slave;
	hid->slot_info = btinfo.hb2.hid_slot;
	hid->pair_cnt = btinfo.hb2.hid_cnt;
	if (!b->status.map.ble_connect || hid->pair_cnt > 1)
		hid->type |= (hid->slot_info == BTC_HID_218 ?
			      BTC_HID_218 : BTC_HID_418);
	/* parse raw info high-Byte3 */
	btinfo.val = bt->raw_info[BTC_BTINFO_H3];
	a2dp->bitpool = btinfo.hb3.a2dp_bitpool;

	if (b->tx_3m != (u32)btinfo.hb3.tx_3m)
		cx->cnt_bt[BTC_BCNT_RATECHG]++;
	b->tx_3m = (u32)btinfo.hb3.tx_3m;

	a2dp->sink = btinfo.hb3.a2dp_sink;

	if (!a2dp->exist_last && a2dp->exist) {
		a2dp->vendor_id = 0;
		a2dp->flush_time = 0;
		a2dp->play_latency = 1;
		wiphy_delayed_work_queue(rtwdev->hw->wiphy,
					 &rtwdev->coex_bt_devinfo_work,
					 RTW89_COEX_BT_DEVINFO_WORK_PERIOD);
	}

	_run_coex(rtwdev, BTC_RSN_UPDATE_BT_INFO);
}

void rtw89_btc_ntfy_role_info(struct rtw89_dev *rtwdev,
			      struct rtw89_vif_link *rtwvif_link,
			      struct rtw89_sta_link *rtwsta_link,
			      enum btc_role_state state)
{
	const struct rtw89_chan *chan = rtw89_chan_get(rtwdev,
						       rtwvif_link->chanctx_idx);
	struct ieee80211_vif *vif = rtwvif_link_to_vif(rtwvif_link);
	struct ieee80211_bss_conf *bss_conf;
	struct ieee80211_link_sta *link_sta;
	struct rtw89_btc *btc = &rtwdev->btc;
	const struct rtw89_btc_ver *ver = btc->ver;
	struct rtw89_btc_wl_info *wl = &btc->cx.wl;
	struct rtw89_btc_wl_link_info r = {0};
	struct rtw89_btc_wl_link_info *wlinfo = NULL;
	u8 mode = 0, rlink_id, link_mode_ori, pta_req_mac_ori, wa_type;

	rcu_read_lock();

	bss_conf = rtw89_vif_rcu_dereference_link(rtwvif_link, false);

	rtw89_debug(rtwdev, RTW89_DBG_BTC, "[BTC], state=%d\n", state);
	rtw89_debug(rtwdev, RTW89_DBG_BTC,
		    "[BTC], role is STA=%d\n",
		    vif->type == NL80211_IFTYPE_STATION);
	rtw89_debug(rtwdev, RTW89_DBG_BTC, "[BTC], port=%d\n", rtwvif_link->port);
	rtw89_debug(rtwdev, RTW89_DBG_BTC, "[BTC], band=%d ch=%d bw=%d\n",
		    chan->band_type, chan->channel, chan->band_width);
	rtw89_debug(rtwdev, RTW89_DBG_BTC, "[BTC], associated=%d\n",
		    state == BTC_ROLE_MSTS_STA_CONN_END);
	rtw89_debug(rtwdev, RTW89_DBG_BTC,
		    "[BTC], bcn_period=%d dtim_period=%d\n",
		    bss_conf->beacon_int, bss_conf->dtim_period);

	if (rtwsta_link) {
		link_sta = rtw89_sta_rcu_dereference_link(rtwsta_link, false);

		rtw89_debug(rtwdev, RTW89_DBG_BTC, "[BTC], STA mac_id=%d\n",
			    rtwsta_link->mac_id);

		rtw89_debug(rtwdev, RTW89_DBG_BTC,
			    "[BTC], STA support HE=%d VHT=%d HT=%d\n",
			    link_sta->he_cap.has_he,
			    link_sta->vht_cap.vht_supported,
			    link_sta->ht_cap.ht_supported);
		if (link_sta->he_cap.has_he)
			mode |= BIT(BTC_WL_MODE_HE);
		if (link_sta->vht_cap.vht_supported)
			mode |= BIT(BTC_WL_MODE_VHT);
		if (link_sta->ht_cap.ht_supported)
			mode |= BIT(BTC_WL_MODE_HT);

		r.mode = mode;
	}

	if (rtwvif_link->wifi_role >= RTW89_WIFI_ROLE_MLME_MAX) {
		rcu_read_unlock();
		return;
	}

	rtw89_debug(rtwdev, RTW89_DBG_BTC,
		    "[BTC], wifi_role=%d\n", rtwvif_link->wifi_role);

	r.role = rtwvif_link->wifi_role;
	r.phy = rtwvif_link->phy_idx;
	r.pid = rtwvif_link->port;
	r.active = true;
	r.connected = MLME_LINKED;
	r.bcn_period = bss_conf->beacon_int;
	r.dtim_period = bss_conf->dtim_period;
	r.band = chan->band_type;
	r.ch = chan->channel;
	r.bw = chan->band_width;
	r.chdef.band = chan->band_type;
	r.chdef.center_ch = chan->channel;
	r.chdef.bw = chan->band_width;
	r.chdef.chan = chan->primary_channel;
	ether_addr_copy(r.mac_addr, rtwvif_link->mac_addr);

	rcu_read_unlock();

	if (rtwsta_link && vif->type == NL80211_IFTYPE_STATION)
		r.mac_id = rtwsta_link->mac_id;

	btc->dm.cnt_notify[BTC_NCNT_ROLE_INFO]++;

	wlinfo = &wl->link_info[r.pid];

	rlink_id = 0; /* to do */
	if (ver->fwlrole == 0) {
		*wlinfo = r;
		_update_wl_info(rtwdev);
	} else if (ver->fwlrole == 1) {
		*wlinfo = r;
		_update_wl_info_v1(rtwdev);
	} else if (ver->fwlrole == 2) {
		*wlinfo = r;
		_update_wl_info_v2(rtwdev);
	} else if (ver->fwlrole == 7) {
		*wlinfo = r;
		_update_wl_info_v7(rtwdev, r.pid);
	} else if (ver->fwlrole == 8) {
		wlinfo = &wl->rlink_info[r.pid][rlink_id];
		*wlinfo = r;
		link_mode_ori = wl->role_info_v8.link_mode;
		pta_req_mac_ori = wl->pta_req_mac;
		_update_wl_info_v8(rtwdev, r.pid, rlink_id, state);

		if (wl->role_info_v8.link_mode != link_mode_ori) {
			wl->role_info_v8.link_mode_chg = 1;
			if (ver->fcxinit == 7)
				wa_type = btc->mdinfo.md_v7.wa_type;
			else
				wa_type = btc->mdinfo.md.wa_type;

			if (wa_type & BTC_WA_HFP_ZB)
				_update_zb_coex_tbl(rtwdev);
		}

		if (wl->pta_req_mac != pta_req_mac_ori)
			wl->pta_reg_mac_chg = 1;
	}

	if (wlinfo->role == RTW89_WIFI_ROLE_STATION &&
	    wlinfo->connected == MLME_NO_LINK)
		btc->dm.leak_ap = 0;

	if (state == BTC_ROLE_MSTS_STA_CONN_START)
		wl->status.map.connecting = 1;
	else
		wl->status.map.connecting = 0;

	if (state == BTC_ROLE_MSTS_STA_DIS_CONN ||
	    state == BTC_ROLE_MSTS_STA_CONN_END)
		wl->status.map._4way = false;

	_run_coex(rtwdev, BTC_RSN_NTFY_ROLE_INFO);
}

void rtw89_btc_ntfy_radio_state(struct rtw89_dev *rtwdev, enum btc_rfctrl rf_state)
{
	const struct rtw89_chip_info *chip = rtwdev->chip;
	struct rtw89_btc *btc = &rtwdev->btc;
	struct rtw89_btc_wl_info *wl = &btc->cx.wl;
	u32 val;

	rtw89_debug(rtwdev, RTW89_DBG_BTC, "[BTC], %s(): rf_state = %d\n",
		    __func__, rf_state);
	btc->dm.cnt_notify[BTC_NCNT_RADIO_STATE]++;

	switch (rf_state) {
	case BTC_RFCTRL_WL_OFF:
		wl->status.map.rf_off = 1;
		wl->status.map.lps = BTC_LPS_OFF;
		wl->status.map.busy = 0;
		break;
	case BTC_RFCTRL_FW_CTRL:
		wl->status.map.rf_off = 0;
		wl->status.map.lps = BTC_LPS_RF_OFF;
		wl->status.map.busy = 0;
		break;
	case BTC_RFCTRL_LPS_WL_ON: /* LPS-Protocol (RFon) */
		wl->status.map.rf_off = 0;
		wl->status.map.lps = BTC_LPS_RF_ON;
		wl->status.map.busy = 0;
		break;
	case BTC_RFCTRL_WL_ON:
	default:
		wl->status.map.rf_off = 0;
		wl->status.map.lps = BTC_LPS_OFF;
		break;
	}

	if (rf_state == BTC_RFCTRL_WL_ON) {
		rtw89_btc_fw_en_rpt(rtwdev, RPT_EN_MREG, true);
		val = BTC_WSCB_ACTIVE | BTC_WSCB_ON | BTC_WSCB_BTLOG;
		_write_scbd(rtwdev, val, true);
		_update_bt_scbd(rtwdev, true);
		chip->ops->btc_init_cfg(rtwdev);
	} else {
		rtw89_btc_fw_en_rpt(rtwdev, RPT_EN_ALL, false);
		if (rf_state == BTC_RFCTRL_FW_CTRL)
			_write_scbd(rtwdev, BTC_WSCB_ACTIVE, false);
		else if (rf_state == BTC_RFCTRL_WL_OFF)
			_write_scbd(rtwdev, BTC_WSCB_ALL, false);
		else
			_write_scbd(rtwdev, BTC_WSCB_ACTIVE, false);

		if (rf_state == BTC_RFCTRL_LPS_WL_ON &&
		    wl->status.map.lps_pre != BTC_LPS_OFF)
			_update_bt_scbd(rtwdev, true);
	}

	btc->dm.cnt_dm[BTC_DCNT_BTCNT_HANG] = 0;
	btc->dm.tdma_instant_excute = 1;

	_run_coex(rtwdev, BTC_RSN_NTFY_RADIO_STATE);
	wl->status.map.rf_off_pre = wl->status.map.rf_off;
	wl->status.map.lps_pre = wl->status.map.lps;
}

static bool _ntfy_wl_rfk(struct rtw89_dev *rtwdev, u8 phy_path,
			 enum btc_wl_rfk_type type,
			 enum btc_wl_rfk_state state)
{
	struct rtw89_btc *btc = &rtwdev->btc;
	struct rtw89_btc_cx *cx = &btc->cx;
	struct rtw89_btc_wl_info *wl = &cx->wl;
	bool result = BTC_WRFK_REJECT;

	wl->rfk_info.type = type;
	wl->rfk_info.path_map = FIELD_GET(BTC_RFK_PATH_MAP, phy_path);
	wl->rfk_info.phy_map = FIELD_GET(BTC_RFK_PHY_MAP, phy_path);
	wl->rfk_info.band = FIELD_GET(BTC_RFK_BAND_MAP, phy_path);

	rtw89_debug(rtwdev, RTW89_DBG_BTC,
		    "[BTC], %s()_start: phy=0x%x, path=0x%x, type=%d, state=%d\n",
		    __func__, wl->rfk_info.phy_map, wl->rfk_info.path_map,
		    type, state);

	switch (state) {
	case BTC_WRFK_START:
		result = _chk_wl_rfk_request(rtwdev);
		wl->rfk_info.state = result ? BTC_WRFK_START : BTC_WRFK_STOP;

		_write_scbd(rtwdev, BTC_WSCB_WLRFK, result);

		btc->dm.cnt_notify[BTC_NCNT_WL_RFK]++;
		break;
	case BTC_WRFK_ONESHOT_START:
	case BTC_WRFK_ONESHOT_STOP:
		if (wl->rfk_info.state == BTC_WRFK_STOP) {
			result = BTC_WRFK_REJECT;
		} else {
			result = BTC_WRFK_ALLOW;
			wl->rfk_info.state = state;
		}
		break;
	case BTC_WRFK_STOP:
		result = BTC_WRFK_ALLOW;
		wl->rfk_info.state = BTC_WRFK_STOP;

		_write_scbd(rtwdev, BTC_WSCB_WLRFK, false);
		wiphy_delayed_work_cancel(rtwdev->hw->wiphy, &rtwdev->coex_rfk_chk_work);
		break;
	default:
		rtw89_debug(rtwdev, RTW89_DBG_BTC,
			    "[BTC], %s() warning state=%d\n", __func__, state);
		break;
	}

	if (result == BTC_WRFK_ALLOW) {
		if (wl->rfk_info.state == BTC_WRFK_START ||
		    wl->rfk_info.state == BTC_WRFK_STOP)
			_run_coex(rtwdev, BTC_RSN_NTFY_WL_RFK);

		if (wl->rfk_info.state == BTC_WRFK_START)
			wiphy_delayed_work_queue(rtwdev->hw->wiphy,
						 &rtwdev->coex_rfk_chk_work,
						 RTW89_COEX_RFK_CHK_WORK_PERIOD);
	}

	rtw89_debug(rtwdev, RTW89_DBG_BTC,
		    "[BTC], %s()_finish: rfk_cnt=%d, result=%d\n",
		    __func__, btc->dm.cnt_notify[BTC_NCNT_WL_RFK], result);

	return result == BTC_WRFK_ALLOW;
}

void rtw89_btc_ntfy_wl_rfk(struct rtw89_dev *rtwdev, u8 phy_map,
			   enum btc_wl_rfk_type type,
			   enum btc_wl_rfk_state state)
{
	u8 band;
	bool allow;
	int ret;

	lockdep_assert_wiphy(rtwdev->hw->wiphy);

	band = FIELD_GET(BTC_RFK_BAND_MAP, phy_map);

	rtw89_debug(rtwdev, RTW89_DBG_RFK,
		    "[RFK] RFK notify (%s / PHY%u / K_type = %u / path_idx = %lu / process = %s)\n",
		    band == RTW89_BAND_2G ? "2G" :
		    band == RTW89_BAND_5G ? "5G" : "6G",
		    !!(FIELD_GET(BTC_RFK_PHY_MAP, phy_map) & BIT(RTW89_PHY_1)),
		    type,
		    FIELD_GET(BTC_RFK_PATH_MAP, phy_map),
		    state == BTC_WRFK_STOP ? "RFK_STOP" :
		    state == BTC_WRFK_START ? "RFK_START" :
		    state == BTC_WRFK_ONESHOT_START ? "ONE-SHOT_START" :
		    "ONE-SHOT_STOP");

	if (state != BTC_WRFK_START || rtwdev->is_bt_iqk_timeout) {
		_ntfy_wl_rfk(rtwdev, phy_map, type, state);
		return;
	}

	ret = read_poll_timeout(_ntfy_wl_rfk, allow, allow, 40, 100000, false,
				rtwdev, phy_map, type, state);
	if (ret) {
		rtw89_warn(rtwdev, "RFK notify timeout\n");
		rtwdev->is_bt_iqk_timeout = true;
	}
}
EXPORT_SYMBOL(rtw89_btc_ntfy_wl_rfk);

struct rtw89_btc_wl_sta_iter_data {
	struct rtw89_dev *rtwdev;
	u8 busy_all;
	u8 dir_all;
	u8 rssi_map_all;
	bool is_sta_change;
	bool is_traffic_change;
};

static
void __rtw89_btc_ntfy_wl_sta_iter(struct rtw89_vif_link *rtwvif_link,
				  struct rtw89_sta_link *rtwsta_link,
				  struct rtw89_btc_wl_sta_iter_data *iter_data)
{
	struct rtw89_vif *rtwvif = rtwvif_link->rtwvif;
	struct rtw89_dev *rtwdev = iter_data->rtwdev;
	struct rtw89_btc *btc = &rtwdev->btc;
	struct rtw89_btc_dm *dm = &btc->dm;
	const struct rtw89_btc_ver *ver = btc->ver;
	struct rtw89_btc_wl_info *wl = &btc->cx.wl;
	struct rtw89_btc_wl_link_info *link_info = NULL;
	struct rtw89_traffic_stats *link_info_t = NULL;
	struct rtw89_traffic_stats *stats = &rtwvif->stats;
	const struct rtw89_chip_info *chip = rtwdev->chip;
	struct rtw89_btc_wl_role_info *r;
	struct rtw89_btc_wl_role_info_v1 *r1;
	u32 last_tx_rate, last_rx_rate;
	u16 last_tx_lvl, last_rx_lvl;
	u8 port = rtwvif_link->port;
	u8 rssi;
	u8 busy = 0;
	u8 dir = 0;
	u8 rssi_map = 0;
	u8 i = 0;
	bool is_sta_change = false, is_traffic_change = false;

	rssi = ewma_rssi_read(&rtwsta_link->avg_rssi) >> RSSI_FACTOR;
	rtw89_debug(rtwdev, RTW89_DBG_BTC, "[BTC], rssi=%d\n", rssi);

	link_info = &wl->link_info[port];
	link_info->stat.traffic = *stats;
	link_info_t = &link_info->stat.traffic;

	if (link_info->connected == MLME_NO_LINK) {
		link_info->rx_rate_drop_cnt = 0;
		return;
	}

	link_info->stat.rssi = rssi;
	for (i = 0; i < BTC_WL_RSSI_THMAX; i++) {
		link_info->rssi_state[i] =
			_update_rssi_state(rtwdev,
					   link_info->rssi_state[i],
					   link_info->stat.rssi,
					   chip->wl_rssi_thres[i]);
		if (BTC_RSSI_LOW(link_info->rssi_state[i]))
			rssi_map |= BIT(i);

		if (btc->ant_type == BTC_ANT_DEDICATED &&
		    BTC_RSSI_CHANGE(link_info->rssi_state[i]))
			is_sta_change = true;
	}
	iter_data->rssi_map_all |= rssi_map;

	last_tx_rate = link_info_t->tx_rate;
	last_rx_rate = link_info_t->rx_rate;
	last_tx_lvl = (u16)link_info_t->tx_tfc_lv;
	last_rx_lvl = (u16)link_info_t->rx_tfc_lv;

	if (stats->tx_tfc_lv != RTW89_TFC_IDLE ||
	    stats->rx_tfc_lv != RTW89_TFC_IDLE)
		busy = 1;

	if (stats->tx_tfc_lv > stats->rx_tfc_lv)
		dir = RTW89_TFC_UL;
	else
		dir = RTW89_TFC_DL;

	link_info = &wl->link_info[port];
	if (link_info->busy != busy || link_info->dir != dir) {
		is_sta_change = true;
		link_info->busy = busy;
		link_info->dir = dir;
	}

	iter_data->busy_all |= busy;
	iter_data->dir_all |= BIT(dir);

	if (rtwsta_link->rx_hw_rate <= RTW89_HW_RATE_CCK2 &&
	    last_rx_rate > RTW89_HW_RATE_CCK2 &&
	    link_info_t->rx_tfc_lv > RTW89_TFC_IDLE)
		link_info->rx_rate_drop_cnt++;

	if (last_tx_rate != rtwsta_link->ra_report.hw_rate ||
	    last_rx_rate != rtwsta_link->rx_hw_rate ||
	    last_tx_lvl != link_info_t->tx_tfc_lv ||
	    last_rx_lvl != link_info_t->rx_tfc_lv)
		is_traffic_change = true;

	link_info_t->tx_rate = rtwsta_link->ra_report.hw_rate;
	link_info_t->rx_rate = rtwsta_link->rx_hw_rate;

	if (link_info->role == RTW89_WIFI_ROLE_STATION ||
	    link_info->role == RTW89_WIFI_ROLE_P2P_CLIENT) {
		dm->trx_info.tx_rate = link_info_t->tx_rate;
		dm->trx_info.rx_rate = link_info_t->rx_rate;
	}

	if (ver->fwlrole == 0) {
		r = &wl->role_info;
		r->active_role[port].tx_lvl = stats->tx_tfc_lv;
		r->active_role[port].rx_lvl = stats->rx_tfc_lv;
		r->active_role[port].tx_rate = rtwsta_link->ra_report.hw_rate;
		r->active_role[port].rx_rate = rtwsta_link->rx_hw_rate;
	} else if (ver->fwlrole == 1) {
		r1 = &wl->role_info_v1;
		r1->active_role_v1[port].tx_lvl = stats->tx_tfc_lv;
		r1->active_role_v1[port].rx_lvl = stats->rx_tfc_lv;
		r1->active_role_v1[port].tx_rate = rtwsta_link->ra_report.hw_rate;
		r1->active_role_v1[port].rx_rate = rtwsta_link->rx_hw_rate;
	} else if (ver->fwlrole == 2) {
		dm->trx_info.tx_lvl = stats->tx_tfc_lv;
		dm->trx_info.rx_lvl = stats->rx_tfc_lv;
		dm->trx_info.tx_rate = rtwsta_link->ra_report.hw_rate;
		dm->trx_info.rx_rate = rtwsta_link->rx_hw_rate;
	}

	dm->trx_info.tx_tp = link_info_t->tx_throughput;
	dm->trx_info.rx_tp = link_info_t->rx_throughput;

	/* Trigger coex-run if 0x10980 reg-value is diff with coex setup */
	if ((dm->wl_btg_rx_rb != dm->wl_btg_rx &&
	     dm->wl_btg_rx_rb != BTC_BTGCTRL_BB_GNT_NOTFOUND) ||
	     (dm->wl_pre_agc_rb != dm->wl_pre_agc &&
	      dm->wl_pre_agc_rb != BTC_PREAGC_NOTFOUND))
		iter_data->is_sta_change = true;

	if (is_sta_change)
		iter_data->is_sta_change = true;

	if (is_traffic_change)
		iter_data->is_traffic_change = true;
}

static void rtw89_btc_ntfy_wl_sta_iter(void *data, struct ieee80211_sta *sta)
{
	struct rtw89_sta *rtwsta = sta_to_rtwsta(sta);
	struct rtw89_btc_wl_sta_iter_data *iter_data =
				(struct rtw89_btc_wl_sta_iter_data *)data;
	struct rtw89_vif_link *rtwvif_link;
	struct rtw89_sta_link *rtwsta_link;
	unsigned int link_id;

	rtw89_sta_for_each_link(rtwsta, rtwsta_link, link_id) {
		rtwvif_link = rtwsta_link->rtwvif_link;
		__rtw89_btc_ntfy_wl_sta_iter(rtwvif_link, rtwsta_link, iter_data);
	}
}

#define BTC_NHM_CHK_INTVL 20

void rtw89_btc_ntfy_wl_sta(struct rtw89_dev *rtwdev)
{
	struct rtw89_btc *btc = &rtwdev->btc;
	struct rtw89_btc_dm *dm = &btc->dm;
	struct rtw89_btc_wl_info *wl = &btc->cx.wl;
	struct rtw89_btc_wl_sta_iter_data data = {.rtwdev = rtwdev};
	u8 i;

	ieee80211_iterate_stations_atomic(rtwdev->hw,
					  rtw89_btc_ntfy_wl_sta_iter,
					  &data);

	wl->rssi_level = 0;
	btc->dm.cnt_notify[BTC_NCNT_WL_STA]++;
	for (i = BTC_WL_RSSI_THMAX; i > 0; i--) {
		/* set RSSI level 4 ~ 0 if rssi bit map match */
		if (data.rssi_map_all & BIT(i - 1)) {
			wl->rssi_level = i;
			break;
		}
	}

	if (dm->trx_info.wl_rssi != wl->rssi_level)
		dm->trx_info.wl_rssi = wl->rssi_level;

	rtw89_debug(rtwdev, RTW89_DBG_BTC, "[BTC], %s(): busy=%d\n",
		    __func__, !!wl->status.map.busy);

	_write_scbd(rtwdev, BTC_WSCB_WLBUSY, (!!wl->status.map.busy));

	if (data.is_traffic_change)
		_fw_set_drv_info(rtwdev, CXDRVINFO_ROLE);
	if (data.is_sta_change) {
		wl->status.map.busy = data.busy_all;
		wl->status.map.traffic_dir = data.dir_all;
		_run_coex(rtwdev, BTC_RSN_NTFY_WL_STA);
	} else if (btc->dm.cnt_notify[BTC_NCNT_WL_STA] >=
		   btc->dm.cnt_dm[BTC_DCNT_WL_STA_LAST] + BTC_NHM_CHK_INTVL) {
		btc->dm.cnt_dm[BTC_DCNT_WL_STA_LAST] =
			btc->dm.cnt_notify[BTC_NCNT_WL_STA];
	} else if (btc->dm.cnt_notify[BTC_NCNT_WL_STA] <
		   btc->dm.cnt_dm[BTC_DCNT_WL_STA_LAST]) {
		btc->dm.cnt_dm[BTC_DCNT_WL_STA_LAST] =
		btc->dm.cnt_notify[BTC_NCNT_WL_STA];
	}
}

static u8 rtw89_btc_c2h_get_index_by_ver(struct rtw89_dev *rtwdev, u8 func)
{
	struct rtw89_btc *btc = &rtwdev->btc;
	const struct rtw89_btc_ver *ver = btc->ver;

	switch (func) {
	case BTF_EVNT_RPT:
	case BTF_EVNT_BT_INFO:
	case BTF_EVNT_BT_SCBD:
	case BTF_EVNT_BT_REG:
	case BTF_EVNT_CX_RUNINFO:
	case BTF_EVNT_BT_PSD:
		return func;
	case BTF_EVNT_BT_DEV_INFO:
		if (ver->fwc2hfunc == 0)
			return BTF_EVNT_BUF_OVERFLOW;
		else
			return BTF_EVNT_BT_DEV_INFO;
	case BTF_EVNT_BT_LEAUDIO_INFO:
		if (ver->fwc2hfunc == 0)
			return BTF_EVNT_C2H_LOOPBACK;
		else if (ver->fwc2hfunc == 1)
			return BTF_EVNT_BUF_OVERFLOW;
		else if (ver->fwc2hfunc == 2)
			return func;
		else
			return BTF_EVNT_MAX;
	case BTF_EVNT_BUF_OVERFLOW:
		if (ver->fwc2hfunc == 0)
			return BTF_EVNT_MAX;
		else if (ver->fwc2hfunc == 1)
			return BTF_EVNT_C2H_LOOPBACK;
		else if (ver->fwc2hfunc == 2)
			return func;
		else
			return BTF_EVNT_MAX;
	case BTF_EVNT_C2H_LOOPBACK:
		if (ver->fwc2hfunc == 2)
			return func;
		else
			return BTF_EVNT_MAX;
	case BTF_EVNT_MAX:
	default:
		return BTF_EVNT_MAX;
	}
}

void rtw89_btc_c2h_handle(struct rtw89_dev *rtwdev, struct sk_buff *skb,
			  u32 len, u8 class, u8 func)
{
	struct rtw89_btc *btc = &rtwdev->btc;
	struct rtw89_btc_btf_fwinfo *pfwinfo = &btc->fwinfo;
	u8 *buf = &skb->data[RTW89_C2H_HEADER_LEN];

	len -= RTW89_C2H_HEADER_LEN;

	rtw89_debug(rtwdev, RTW89_DBG_BTC,
		    "[BTC], %s(): C2H BT len:%d class:%d fun:%d\n",
		    __func__, len, class, func);

	if (class != BTFC_FW_EVENT)
		return;

	func = rtw89_btc_c2h_get_index_by_ver(rtwdev, func);
	pfwinfo->cnt_c2h++;

	switch (func) {
	case BTF_EVNT_BUF_OVERFLOW:
		pfwinfo->event[func]++;
		break;
	case BTF_EVNT_RPT:
		pfwinfo->event[func]++;
		/* Don't need rtw89_leave_ps_mode() */
		btc_fw_event(rtwdev, func, buf, len);
		break;
	case BTF_EVNT_BT_INFO:
		rtw89_debug(rtwdev, RTW89_DBG_BTC,
			    "[BTC], handle C2H BT INFO with data %8ph\n", buf);
		btc->cx.cnt_bt[BTC_BCNT_INFOUPDATE]++;
		_update_bt_info(rtwdev, buf, len);
		break;
	case BTF_EVNT_BT_SCBD:
		rtw89_debug(rtwdev, RTW89_DBG_BTC,
			    "[BTC], handle C2H BT SCBD with data %8ph\n", buf);
		btc->cx.cnt_bt[BTC_BCNT_SCBDUPDATE]++;
		_update_bt_scbd(rtwdev, false);
		break;
	case BTF_EVNT_BT_PSD:
		break;
	case BTF_EVNT_BT_REG:
		btc->dbg.rb_done = true;
		btc->dbg.rb_val = le32_to_cpu(*((__le32 *)buf));

		break;
	case BTF_EVNT_C2H_LOOPBACK:
		btc->dbg.rb_done = true;
		btc->dbg.rb_val = buf[0];
		break;
	case BTF_EVNT_CX_RUNINFO:
		btc->dm.cnt_dm[BTC_DCNT_CX_RUNINFO]++;
		break;
	}
}

#define BTC_CX_FW_OFFLOAD 0

static int _show_cx_info(struct rtw89_dev *rtwdev, char *buf, size_t bufsz)
{
	union rtw89_btc_module_info *md = &rtwdev->btc.mdinfo;
	const struct rtw89_chip_info *chip = rtwdev->chip;
	const struct rtw89_btc_ver *ver = rtwdev->btc.ver;
	struct rtw89_hal *hal = &rtwdev->hal;
	struct rtw89_btc *btc = &rtwdev->btc;
	struct rtw89_btc_dm *dm = &btc->dm;
	struct rtw89_btc_bt_info *bt = &btc->cx.bt;
	struct rtw89_btc_wl_info *wl = &btc->cx.wl;
	u32 ver_main = 0, ver_sub = 0, ver_hotfix = 0, id_branch = 0;
	u8 cv, rfe, iso, ant_num, ant_single_pos;
	char *p = buf, *end = buf + bufsz;

	if (!(dm->coex_info_map & BTC_COEX_INFO_CX))
		return 0;

	dm->cnt_notify[BTC_NCNT_SHOW_COEX_INFO]++;

	p += scnprintf(p, end - p,
		       "========== [BTC COEX INFO (%d)] ==========\n",
		       chip->chip_id);

	ver_main = FIELD_GET(GENMASK(31, 24), RTW89_COEX_VERSION);
	ver_sub = FIELD_GET(GENMASK(23, 16), RTW89_COEX_VERSION);
	ver_hotfix = FIELD_GET(GENMASK(15, 8), RTW89_COEX_VERSION);
	id_branch = FIELD_GET(GENMASK(7, 0), RTW89_COEX_VERSION);
	p += scnprintf(p, end - p, " %-15s : Coex:%d.%d.%d(branch:%d), ",
		       "[coex_version]", ver_main, ver_sub, ver_hotfix,
		       id_branch);

	ver_main = FIELD_GET(GENMASK(31, 24), wl->ver_info.fw_coex);
	ver_sub = FIELD_GET(GENMASK(23, 16), wl->ver_info.fw_coex);
	ver_hotfix = FIELD_GET(GENMASK(15, 8), wl->ver_info.fw_coex);
	id_branch = FIELD_GET(GENMASK(7, 0), wl->ver_info.fw_coex);
	p += scnprintf(p, end - p, "WL_FW_coex:%d.%d.%d(branch:%d)",
		       ver_main, ver_sub, ver_hotfix, id_branch);

	ver_main = FIELD_GET(GENMASK(31, 24), chip->wlcx_desired);
	ver_sub = FIELD_GET(GENMASK(23, 16), chip->wlcx_desired);
	ver_hotfix = FIELD_GET(GENMASK(15, 8), chip->wlcx_desired);
	p += scnprintf(p, end - p, "(%s, desired:%d.%d.%d), ",
		       (wl->ver_info.fw_coex >= chip->wlcx_desired ?
			"Match" : "Mismatch"), ver_main, ver_sub, ver_hotfix);

	p += scnprintf(p, end - p, "BT_FW_coex:%d(%s, desired:%d)\n",
		       bt->ver_info.fw_coex,
		       (bt->ver_info.fw_coex >= chip->btcx_desired ?
			"Match" : "Mismatch"), chip->btcx_desired);

	if (bt->enable.now && bt->ver_info.fw == 0)
		rtw89_btc_fw_en_rpt(rtwdev, RPT_EN_BT_VER_INFO, true);
	else
		rtw89_btc_fw_en_rpt(rtwdev, RPT_EN_BT_VER_INFO, false);

	ver_main = FIELD_GET(GENMASK(31, 24), wl->ver_info.fw);
	ver_sub = FIELD_GET(GENMASK(23, 16), wl->ver_info.fw);
	ver_hotfix = FIELD_GET(GENMASK(15, 8), wl->ver_info.fw);
	id_branch = FIELD_GET(GENMASK(7, 0), wl->ver_info.fw);
	p += scnprintf(p, end - p,
		       " %-15s : WL_FW:%d.%d.%d.%d, BT_FW:0x%x(%s)\n",
		       "[sub_module]",
		       ver_main, ver_sub, ver_hotfix, id_branch,
		       bt->ver_info.fw, bt->run_patch_code ? "patch" : "ROM");

	if (ver->fcxinit == 7) {
		cv = md->md_v7.kt_ver;
		rfe = md->md_v7.rfe_type;
		iso = md->md_v7.ant.isolation;
		ant_num = md->md_v7.ant.num;
		ant_single_pos = md->md_v7.ant.single_pos;
	} else {
		cv = md->md.cv;
		rfe = md->md.rfe_type;
		iso = md->md.ant.isolation;
		ant_num = md->md.ant.num;
		ant_single_pos = md->md.ant.single_pos;
	}

	p += scnprintf(p, end - p,
		       " %-15s : cv:%x, rfe_type:0x%x, ant_iso:%d, ant_pg:%d, %s",
		       "[hw_info]", cv, rfe, iso, ant_num,
		       ant_num > 1 ? "" :
		       ant_single_pos ? "1Ant_Pos:S1, " : "1Ant_Pos:S0, ");

	p += scnprintf(p, end - p,
		       "3rd_coex:%d, dbcc:%d, tx_num:%d, rx_num:%d\n",
		       btc->cx.other.type, rtwdev->dbcc_en, hal->tx_nss,
		       hal->rx_nss);

	return p - buf;
}

static int _show_wl_role_info(struct rtw89_dev *rtwdev, char *buf, size_t bufsz)
{
	struct rtw89_btc *btc = &rtwdev->btc;
	struct rtw89_btc_wl_link_info *plink = NULL;
	struct rtw89_btc_wl_info *wl = &btc->cx.wl;
	struct rtw89_btc_wl_dbcc_info *wl_dinfo = &wl->dbcc_info;
	struct rtw89_traffic_stats *t;
	char *p = buf, *end = buf + bufsz;
	u8 i;

	if (rtwdev->dbcc_en) {
		p += scnprintf(p, end - p,
			       " %-15s : PHY0_band(op:%d/scan:%d/real:%d), ",
			       "[dbcc_info]", wl_dinfo->op_band[RTW89_PHY_0],
			       wl_dinfo->scan_band[RTW89_PHY_0],
			       wl_dinfo->real_band[RTW89_PHY_0]);
		p += scnprintf(p, end - p,
			       "PHY1_band(op:%d/scan:%d/real:%d)\n",
			       wl_dinfo->op_band[RTW89_PHY_1],
			       wl_dinfo->scan_band[RTW89_PHY_1],
			       wl_dinfo->real_band[RTW89_PHY_1]);
	}

	for (i = 0; i < RTW89_PORT_NUM; i++) {
		if (btc->ver->fwlrole == 8)
			plink = &btc->cx.wl.rlink_info[i][0];
		else
			plink = &btc->cx.wl.link_info[i];

		if (!plink->active)
			continue;

		p += scnprintf(p, end - p,
			       " [port_%d]        : role=%d(phy-%d), connect=%d(client_cnt=%d), mode=%d, center_ch=%d, bw=%d",
			       plink->pid, (u32)plink->role, plink->phy,
			       (u32)plink->connected, plink->client_cnt - 1,
			       (u32)plink->mode, plink->ch, (u32)plink->bw);

		if (plink->connected == MLME_NO_LINK)
			continue;

		p += scnprintf(p, end - p,
			       ", mac_id=%d, max_tx_time=%dus, max_tx_retry=%d\n",
			       plink->mac_id, plink->tx_time, plink->tx_retry);

		p += scnprintf(p, end - p,
			       " [port_%d]        : rssi=-%ddBm(%d), busy=%d, dir=%s, ",
			       plink->pid, 110 - plink->stat.rssi,
			       plink->stat.rssi, plink->busy,
			       plink->dir == RTW89_TFC_UL ? "UL" : "DL");

		t = &plink->stat.traffic;

		p += scnprintf(p, end - p,
			       "tx[rate:%d/busy_level:%d], ",
			       (u32)t->tx_rate, t->tx_tfc_lv);

		p += scnprintf(p, end - p,
			       "rx[rate:%d/busy_level:%d/drop:%d]\n",
			       (u32)t->rx_rate,
			       t->rx_tfc_lv, plink->rx_rate_drop_cnt);
	}

	return p - buf;
}

static int _show_wl_info(struct rtw89_dev *rtwdev, char *buf, size_t bufsz)
{
	struct rtw89_btc *btc = &rtwdev->btc;
	const struct rtw89_btc_ver *ver = btc->ver;
	struct rtw89_btc_cx *cx = &btc->cx;
	struct rtw89_btc_wl_info *wl = &cx->wl;
	struct rtw89_btc_wl_role_info *wl_rinfo = &wl->role_info;
	struct rtw89_btc_wl_role_info_v1 *wl_rinfo_v1 = &wl->role_info_v1;
	struct rtw89_btc_wl_role_info_v2 *wl_rinfo_v2 = &wl->role_info_v2;
	struct rtw89_btc_wl_role_info_v7 *wl_rinfo_v7 = &wl->role_info_v7;
	struct rtw89_btc_wl_role_info_v8 *wl_rinfo_v8 = &wl->role_info_v8;
	char *p = buf, *end = buf + bufsz;
	u8 mode;

	if (!(btc->dm.coex_info_map & BTC_COEX_INFO_WL))
		return 0;

	p += scnprintf(p, end - p, "========== [WL Status] ==========\n");

	if (ver->fwlrole == 0)
		mode = wl_rinfo->link_mode;
	else if (ver->fwlrole == 1)
		mode = wl_rinfo_v1->link_mode;
	else if (ver->fwlrole == 2)
		mode = wl_rinfo_v2->link_mode;
	else if (ver->fwlrole == 7)
		mode = wl_rinfo_v7->link_mode;
	else if (ver->fwlrole == 8)
		mode = wl_rinfo_v8->link_mode;
	else
		goto out;

	p += scnprintf(p, end - p, " %-15s : link_mode:%d, ", "[status]",
		       mode);

	p += scnprintf(p, end - p,
		       "rf_off:%d, power_save:%d, scan:%s(band:%d/phy_map:0x%x), ",
		       wl->status.map.rf_off, wl->status.map.lps,
		       wl->status.map.scan ? "Y" : "N",
		       wl->scan_info.band[RTW89_PHY_0], wl->scan_info.phy_map);

	p += scnprintf(p, end - p,
		       "connecting:%s, roam:%s, 4way:%s, init_ok:%s\n",
		       wl->status.map.connecting ? "Y" : "N",
		       wl->status.map.roaming ?  "Y" : "N",
		       wl->status.map._4way ? "Y" : "N",
		       wl->status.map.init_ok ? "Y" : "N");

	p += _show_wl_role_info(rtwdev, p, end - p);

out:
	return p - buf;
}

enum btc_bt_a2dp_type {
	BTC_A2DP_LEGACY = 0,
	BTC_A2DP_TWS_SNIFF = 1,
	BTC_A2DP_TWS_RELAY = 2,
};

static int _show_bt_profile_info(struct rtw89_dev *rtwdev, char *buf, size_t bufsz)
{
	struct rtw89_btc *btc = &rtwdev->btc;
	struct rtw89_btc_bt_link_info *bt_linfo = &btc->cx.bt.link_info;
	struct rtw89_btc_bt_hfp_desc hfp = bt_linfo->hfp_desc;
	struct rtw89_btc_bt_hid_desc hid = bt_linfo->hid_desc;
	struct rtw89_btc_bt_a2dp_desc a2dp = bt_linfo->a2dp_desc;
	struct rtw89_btc_bt_pan_desc pan = bt_linfo->pan_desc;
	char *p = buf, *end = buf + bufsz;

	if (hfp.exist) {
		p += scnprintf(p, end - p,
			       " %-15s : type:%s, sut_pwr:%d, golden-rx:%d",
			       "[HFP]", (hfp.type == 0 ? "SCO" : "eSCO"),
			       bt_linfo->sut_pwr_level[0],
			       bt_linfo->golden_rx_shift[0]);
	}

	if (hid.exist) {
		p += scnprintf(p, end - p,
			       "\n\r %-15s : type:%s%s%s%s%s pair-cnt:%d, sut_pwr:%d, golden-rx:%d\n",
			       "[HID]",
			       hid.type & BTC_HID_218 ? "2/18," : "",
			       hid.type & BTC_HID_418 ? "4/18," : "",
			       hid.type & BTC_HID_BLE ? "BLE," : "",
			       hid.type & BTC_HID_RCU ? "RCU," : "",
			       hid.type & BTC_HID_RCU_VOICE ? "RCU-Voice," : "",
			       hid.pair_cnt, bt_linfo->sut_pwr_level[1],
			       bt_linfo->golden_rx_shift[1]);
	}

	if (a2dp.exist) {
		p += scnprintf(p, end - p,
			       " %-15s : type:%s, bit-pool:%d, flush-time:%d, ",
			       "[A2DP]",
			       a2dp.type == BTC_A2DP_LEGACY ? "Legacy" : "TWS",
			       a2dp.bitpool, a2dp.flush_time);

		p += scnprintf(p, end - p,
			       "vid:0x%x, Dev-name:0x%x, sut_pwr:%d, golden-rx:%d\n",
			       a2dp.vendor_id, a2dp.device_name,
			       bt_linfo->sut_pwr_level[2],
			       bt_linfo->golden_rx_shift[2]);
	}

	if (pan.exist) {
		p += scnprintf(p, end - p,
			       " %-15s : sut_pwr:%d, golden-rx:%d\n",
			       "[PAN]",
			       bt_linfo->sut_pwr_level[3],
			       bt_linfo->golden_rx_shift[3]);
	}

	return p - buf;
}

static int _show_bt_info(struct rtw89_dev *rtwdev, char *buf, size_t bufsz)
{
	struct rtw89_btc *btc = &rtwdev->btc;
	const struct rtw89_btc_ver *ver = btc->ver;
	struct rtw89_btc_cx *cx = &btc->cx;
	struct rtw89_btc_bt_info *bt = &cx->bt;
	struct rtw89_btc_wl_info *wl = &cx->wl;
	struct rtw89_btc_bt_link_info *bt_linfo = &bt->link_info;
	union rtw89_btc_module_info *md = &btc->mdinfo;
	char *p = buf, *end = buf + bufsz;
	u8 *afh = bt_linfo->afh_map;
	u8 *afh_le = bt_linfo->afh_map_le;
	u8 bt_pos;

	if (!(btc->dm.coex_info_map & BTC_COEX_INFO_BT))
		return 0;

	if (ver->fcxinit == 7)
		bt_pos = md->md_v7.bt_pos;
	else
		bt_pos = md->md.bt_pos;

	p += scnprintf(p, end - p, "========== [BT Status] ==========\n");

	p += scnprintf(p, end - p,
		       " %-15s : enable:%s, btg:%s%s, connect:%s, ",
		       "[status]", bt->enable.now ? "Y" : "N",
		       bt->btg_type ? "Y" : "N",
		       (bt->enable.now && (bt->btg_type != bt_pos) ?
			"(efuse-mismatch!!)" : ""),
		       (bt_linfo->status.map.connect ? "Y" : "N"));

	p += scnprintf(p, end - p,
		       "igno_wl:%s, mailbox_avl:%s, rfk_state:0x%x\n",
		       bt->igno_wl ? "Y" : "N",
		       bt->mbx_avl ? "Y" : "N", bt->rfk_info.val);

	p += scnprintf(p, end - p, " %-15s : profile:%s%s%s%s%s ",
		       "[profile]",
		       (bt_linfo->profile_cnt.now == 0) ? "None," : "",
		       bt_linfo->hfp_desc.exist ? "HFP," : "",
		       bt_linfo->hid_desc.exist ? "HID," : "",
		       bt_linfo->a2dp_desc.exist ?
		       (bt_linfo->a2dp_desc.sink ? "A2DP_sink," : "A2DP,") : "",
		       bt_linfo->pan_desc.exist ? "PAN," : "");

	p += scnprintf(p, end - p,
		       "multi-link:%s, role:%s, ble-connect:%s, CQDDR:%s, A2DP_active:%s, PAN_active:%s\n",
		       bt_linfo->multi_link.now ? "Y" : "N",
		       bt_linfo->slave_role ? "Slave" : "Master",
		       bt_linfo->status.map.ble_connect ? "Y" : "N",
		       bt_linfo->cqddr ? "Y" : "N",
		       bt_linfo->a2dp_desc.active ? "Y" : "N",
		       bt_linfo->pan_desc.active ? "Y" : "N");

	p += scnprintf(p, end - p,
		       " %-15s : rssi:%ddBm(lvl:%d), tx_rate:%dM, %s%s%s",
		       "[link]", bt_linfo->rssi - 100,
		       bt->rssi_level,
		       bt_linfo->tx_3m ? 3 : 2,
		       bt_linfo->status.map.inq_pag ? " inq-page!!" : "",
		       bt_linfo->status.map.acl_busy ? " acl_busy!!" : "",
		       bt_linfo->status.map.mesh_busy ? " mesh_busy!!" : "");

	p += scnprintf(p, end - p,
		       "%s afh_map[%02x%02x_%02x%02x_%02x%02x_%02x%02x_%02x%02x], ",
		       bt_linfo->relink.now ? " ReLink!!" : "",
		       afh[0], afh[1], afh[2], afh[3], afh[4],
		       afh[5], afh[6], afh[7], afh[8], afh[9]);

	if (ver->fcxbtafh == 2 && bt_linfo->status.map.ble_connect)
		p += scnprintf(p, end - p,
			       "LE[%02x%02x_%02x_%02x%02x]",
			       afh_le[0], afh_le[1], afh_le[2],
			       afh_le[3], afh_le[4]);

	p += scnprintf(p, end - p, "wl_ch_map[en:%d/ch:%d/bw:%d]\n",
		       wl->afh_info.en, wl->afh_info.ch, wl->afh_info.bw);

	p += scnprintf(p, end - p,
		       " %-15s : retry:%d, relink:%d, rate_chg:%d, reinit:%d, reenable:%d, ",
		       "[stat_cnt]", cx->cnt_bt[BTC_BCNT_RETRY],
		       cx->cnt_bt[BTC_BCNT_RELINK],
		       cx->cnt_bt[BTC_BCNT_RATECHG],
		       cx->cnt_bt[BTC_BCNT_REINIT],
		       cx->cnt_bt[BTC_BCNT_REENABLE]);

	p += scnprintf(p, end - p,
		       "role-switch:%d, afh:%d, inq_page:%d(inq:%d/page:%d), igno_wl:%d\n",
		       cx->cnt_bt[BTC_BCNT_ROLESW], cx->cnt_bt[BTC_BCNT_AFH],
		       cx->cnt_bt[BTC_BCNT_INQPAG], cx->cnt_bt[BTC_BCNT_INQ],
		       cx->cnt_bt[BTC_BCNT_PAGE], cx->cnt_bt[BTC_BCNT_IGNOWL]);

	p += _show_bt_profile_info(rtwdev, p, end - p);

	p += scnprintf(p, end - p,
		       " %-15s : raw_data[%02x %02x %02x %02x %02x %02x] (type:%s/cnt:%d/same:%d)\n",
		       "[bt_info]", bt->raw_info[2], bt->raw_info[3],
		       bt->raw_info[4], bt->raw_info[5], bt->raw_info[6],
		       bt->raw_info[7],
		       bt->raw_info[0] == BTC_BTINFO_AUTO ? "auto" : "reply",
		       cx->cnt_bt[BTC_BCNT_INFOUPDATE],
		       cx->cnt_bt[BTC_BCNT_INFOSAME]);

	p += scnprintf(p, end - p,
		       " %-15s : Hi-rx = %d, Hi-tx = %d, Lo-rx = %d, Lo-tx = %d (bt_polut_wl_tx = %d)",
		       "[trx_req_cnt]", cx->cnt_bt[BTC_BCNT_HIPRI_RX],
		       cx->cnt_bt[BTC_BCNT_HIPRI_TX],
		       cx->cnt_bt[BTC_BCNT_LOPRI_RX],
		       cx->cnt_bt[BTC_BCNT_LOPRI_TX],
		       cx->cnt_bt[BTC_BCNT_POLUT]);

	if (!bt->scan_info_update) {
		rtw89_btc_fw_en_rpt(rtwdev, RPT_EN_BT_SCAN_INFO, true);
		p += scnprintf(p, end - p, "\n");
	} else {
		rtw89_btc_fw_en_rpt(rtwdev, RPT_EN_BT_SCAN_INFO, false);
		if (ver->fcxbtscan == 1) {
			p += scnprintf(p, end - p,
				       "(INQ:%d-%d/PAGE:%d-%d/LE:%d-%d/INIT:%d-%d)",
				       le16_to_cpu(bt->scan_info_v1[BTC_SCAN_INQ].win),
				       le16_to_cpu(bt->scan_info_v1[BTC_SCAN_INQ].intvl),
				       le16_to_cpu(bt->scan_info_v1[BTC_SCAN_PAGE].win),
				       le16_to_cpu(bt->scan_info_v1[BTC_SCAN_PAGE].intvl),
				       le16_to_cpu(bt->scan_info_v1[BTC_SCAN_BLE].win),
				       le16_to_cpu(bt->scan_info_v1[BTC_SCAN_BLE].intvl),
				       le16_to_cpu(bt->scan_info_v1[BTC_SCAN_INIT].win),
				       le16_to_cpu(bt->scan_info_v1[BTC_SCAN_INIT].intvl));
		} else if (ver->fcxbtscan == 2) {
			p += scnprintf(p, end - p,
				       "(BG:%d-%d/INIT:%d-%d/LE:%d-%d)",
				       le16_to_cpu(bt->scan_info_v2[CXSCAN_BG].win),
				       le16_to_cpu(bt->scan_info_v2[CXSCAN_BG].intvl),
				       le16_to_cpu(bt->scan_info_v2[CXSCAN_INIT].win),
				       le16_to_cpu(bt->scan_info_v2[CXSCAN_INIT].intvl),
				       le16_to_cpu(bt->scan_info_v2[CXSCAN_LE].win),
				       le16_to_cpu(bt->scan_info_v2[CXSCAN_LE].intvl));
		}
		p += scnprintf(p, end - p, "\n");
	}

	if (bt_linfo->profile_cnt.now || bt_linfo->status.map.ble_connect)
		rtw89_btc_fw_en_rpt(rtwdev, RPT_EN_BT_AFH_MAP, true);
	else
		rtw89_btc_fw_en_rpt(rtwdev, RPT_EN_BT_AFH_MAP, false);

	if (ver->fcxbtafh == 2 && bt_linfo->status.map.ble_connect)
		rtw89_btc_fw_en_rpt(rtwdev, RPT_EN_BT_AFH_MAP_LE, true);
	else
		rtw89_btc_fw_en_rpt(rtwdev, RPT_EN_BT_AFH_MAP_LE, false);

	if (bt_linfo->a2dp_desc.exist &&
	    (bt_linfo->a2dp_desc.flush_time == 0 ||
	     bt_linfo->a2dp_desc.vendor_id == 0 ||
	     bt_linfo->a2dp_desc.play_latency == 1))
		rtw89_btc_fw_en_rpt(rtwdev, RPT_EN_BT_DEVICE_INFO, true);
	else
		rtw89_btc_fw_en_rpt(rtwdev, RPT_EN_BT_DEVICE_INFO, false);

	return p - buf;
}

#define CASE_BTC_RSN_STR(e) case BTC_RSN_ ## e: return #e
#define CASE_BTC_ACT_STR(e) case BTC_ACT_ ## e | BTC_ACT_EXT_BIT: return #e
#define CASE_BTC_POLICY_STR(e) \
	case BTC_CXP_ ## e | BTC_POLICY_EXT_BIT: return #e
#define CASE_BTC_SLOT_STR(e) case CXST_ ## e: return #e
#define CASE_BTC_EVT_STR(e) case CXEVNT_## e: return #e
#define CASE_BTC_INIT(e) case BTC_MODE_## e: return #e
#define CASE_BTC_ANTPATH_STR(e) case BTC_ANT_##e: return #e
#define CASE_BTC_POLUT_STR(e) case BTC_PLT_## e: return #e
#define CASE_BTC_REGTYPE_STR(e) case REG_## e: return #e
#define CASE_BTC_GDBG_STR(e) case BTC_DBG_## e: return #e

static const char *id_to_polut(u32 id)
{
	switch (id) {
	CASE_BTC_POLUT_STR(NONE);
	CASE_BTC_POLUT_STR(GNT_BT_TX);
	CASE_BTC_POLUT_STR(GNT_BT_RX);
	CASE_BTC_POLUT_STR(GNT_WL);
	CASE_BTC_POLUT_STR(BT);
	CASE_BTC_POLUT_STR(ALL);
	default:
		return "unknown";
	}
}

static const char *id_to_regtype(u32 id)
{
	switch (id) {
	CASE_BTC_REGTYPE_STR(MAC);
	CASE_BTC_REGTYPE_STR(BB);
	CASE_BTC_REGTYPE_STR(RF);
	CASE_BTC_REGTYPE_STR(BT_RF);
	CASE_BTC_REGTYPE_STR(BT_MODEM);
	CASE_BTC_REGTYPE_STR(BT_BLUEWIZE);
	CASE_BTC_REGTYPE_STR(BT_VENDOR);
	CASE_BTC_REGTYPE_STR(BT_LE);
	default:
		return "unknown";
	}
}

static const char *id_to_gdbg(u32 id)
{
	switch (id) {
	CASE_BTC_GDBG_STR(GNT_BT);
	CASE_BTC_GDBG_STR(GNT_WL);
	CASE_BTC_GDBG_STR(BCN_EARLY);
	CASE_BTC_GDBG_STR(WL_NULL0);
	CASE_BTC_GDBG_STR(WL_NULL1);
	CASE_BTC_GDBG_STR(WL_RXISR);
	CASE_BTC_GDBG_STR(TDMA_ENTRY);
	CASE_BTC_GDBG_STR(A2DP_EMPTY);
	CASE_BTC_GDBG_STR(BT_RETRY);
	CASE_BTC_GDBG_STR(BT_RELINK);
	CASE_BTC_GDBG_STR(SLOT_WL);
	CASE_BTC_GDBG_STR(SLOT_BT);
	CASE_BTC_GDBG_STR(WL_ERR);
	CASE_BTC_GDBG_STR(WL_OK);
	CASE_BTC_GDBG_STR(SLOT_B2W);
	CASE_BTC_GDBG_STR(SLOT_W1);
	CASE_BTC_GDBG_STR(SLOT_W2);
	CASE_BTC_GDBG_STR(SLOT_W2B);
	CASE_BTC_GDBG_STR(SLOT_B1);
	CASE_BTC_GDBG_STR(SLOT_B2);
	CASE_BTC_GDBG_STR(SLOT_B3);
	CASE_BTC_GDBG_STR(SLOT_B4);
	CASE_BTC_GDBG_STR(SLOT_LK);
	CASE_BTC_GDBG_STR(SLOT_E2G);
	CASE_BTC_GDBG_STR(SLOT_E5G);
	CASE_BTC_GDBG_STR(SLOT_EBT);
	CASE_BTC_GDBG_STR(SLOT_WLK);
	CASE_BTC_GDBG_STR(SLOT_B1FDD);
	CASE_BTC_GDBG_STR(BT_CHANGE);
	CASE_BTC_GDBG_STR(WL_CCA);
	CASE_BTC_GDBG_STR(BT_LEAUDIO);
	CASE_BTC_GDBG_STR(USER_DEF);
	default:
		return "unknown";
	}
}

static const char *steps_to_str(u16 step)
{
	switch (step) {
	CASE_BTC_RSN_STR(NONE);
	CASE_BTC_RSN_STR(NTFY_INIT);
	CASE_BTC_RSN_STR(NTFY_SWBAND);
	CASE_BTC_RSN_STR(NTFY_WL_STA);
	CASE_BTC_RSN_STR(NTFY_RADIO_STATE);
	CASE_BTC_RSN_STR(UPDATE_BT_SCBD);
	CASE_BTC_RSN_STR(NTFY_WL_RFK);
	CASE_BTC_RSN_STR(UPDATE_BT_INFO);
	CASE_BTC_RSN_STR(NTFY_SCAN_START);
	CASE_BTC_RSN_STR(NTFY_SCAN_FINISH);
	CASE_BTC_RSN_STR(NTFY_SPECIFIC_PACKET);
	CASE_BTC_RSN_STR(NTFY_POWEROFF);
	CASE_BTC_RSN_STR(NTFY_ROLE_INFO);
	CASE_BTC_RSN_STR(CMD_SET_COEX);
	CASE_BTC_RSN_STR(ACT1_WORK);
	CASE_BTC_RSN_STR(BT_DEVINFO_WORK);
	CASE_BTC_RSN_STR(RFK_CHK_WORK);

	CASE_BTC_ACT_STR(NONE);
	CASE_BTC_ACT_STR(WL_ONLY);
	CASE_BTC_ACT_STR(WL_5G);
	CASE_BTC_ACT_STR(WL_OTHER);
	CASE_BTC_ACT_STR(WL_IDLE);
	CASE_BTC_ACT_STR(WL_NC);
	CASE_BTC_ACT_STR(WL_RFK);
	CASE_BTC_ACT_STR(WL_INIT);
	CASE_BTC_ACT_STR(WL_OFF);
	CASE_BTC_ACT_STR(FREERUN);
	CASE_BTC_ACT_STR(BT_WHQL);
	CASE_BTC_ACT_STR(BT_RFK);
	CASE_BTC_ACT_STR(BT_OFF);
	CASE_BTC_ACT_STR(BT_IDLE);
	CASE_BTC_ACT_STR(BT_HFP);
	CASE_BTC_ACT_STR(BT_HID);
	CASE_BTC_ACT_STR(BT_A2DP);
	CASE_BTC_ACT_STR(BT_A2DPSINK);
	CASE_BTC_ACT_STR(BT_PAN);
	CASE_BTC_ACT_STR(BT_A2DP_HID);
	CASE_BTC_ACT_STR(BT_A2DP_PAN);
	CASE_BTC_ACT_STR(BT_PAN_HID);
	CASE_BTC_ACT_STR(BT_A2DP_PAN_HID);
	CASE_BTC_ACT_STR(WL_25G_MCC);
	CASE_BTC_ACT_STR(WL_2G_MCC);
	CASE_BTC_ACT_STR(WL_2G_SCC);
	CASE_BTC_ACT_STR(WL_2G_AP);
	CASE_BTC_ACT_STR(WL_2G_GO);
	CASE_BTC_ACT_STR(WL_2G_GC);
	CASE_BTC_ACT_STR(WL_2G_NAN);

	CASE_BTC_POLICY_STR(OFF_BT);
	CASE_BTC_POLICY_STR(OFF_WL);
	CASE_BTC_POLICY_STR(OFF_EQ0);
	CASE_BTC_POLICY_STR(OFF_EQ1);
	CASE_BTC_POLICY_STR(OFF_EQ2);
	CASE_BTC_POLICY_STR(OFF_EQ3);
	CASE_BTC_POLICY_STR(OFF_EQ4);
	CASE_BTC_POLICY_STR(OFF_EQ5);
	CASE_BTC_POLICY_STR(OFF_BWB0);
	CASE_BTC_POLICY_STR(OFF_BWB1);
	CASE_BTC_POLICY_STR(OFF_BWB2);
	CASE_BTC_POLICY_STR(OFF_BWB3);
	CASE_BTC_POLICY_STR(OFF_WL2);
	CASE_BTC_POLICY_STR(OFFB_BWB0);
	CASE_BTC_POLICY_STR(OFFE_DEF);
	CASE_BTC_POLICY_STR(OFFE_DEF2);
	CASE_BTC_POLICY_STR(OFFE_2GBWISOB);
	CASE_BTC_POLICY_STR(OFFE_2GISOB);
	CASE_BTC_POLICY_STR(OFFE_2GBWMIXB);
	CASE_BTC_POLICY_STR(OFFE_WL);
	CASE_BTC_POLICY_STR(OFFE_2GBWMIXB2);
	CASE_BTC_POLICY_STR(FIX_TD3030);
	CASE_BTC_POLICY_STR(FIX_TD5050);
	CASE_BTC_POLICY_STR(FIX_TD2030);
	CASE_BTC_POLICY_STR(FIX_TD4010);
	CASE_BTC_POLICY_STR(FIX_TD7010);
	CASE_BTC_POLICY_STR(FIX_TD2060);
	CASE_BTC_POLICY_STR(FIX_TD3060);
	CASE_BTC_POLICY_STR(FIX_TD2080);
	CASE_BTC_POLICY_STR(FIX_TDW1B1);
	CASE_BTC_POLICY_STR(FIX_TD4010ISO);
	CASE_BTC_POLICY_STR(FIX_TD4010ISO_DL);
	CASE_BTC_POLICY_STR(FIX_TD4010ISO_UL);
	CASE_BTC_POLICY_STR(PFIX_TD3030);
	CASE_BTC_POLICY_STR(PFIX_TD5050);
	CASE_BTC_POLICY_STR(PFIX_TD2030);
	CASE_BTC_POLICY_STR(PFIX_TD2060);
	CASE_BTC_POLICY_STR(PFIX_TD3070);
	CASE_BTC_POLICY_STR(PFIX_TD2080);
	CASE_BTC_POLICY_STR(PFIX_TDW1B1);
	CASE_BTC_POLICY_STR(AUTO_TD50B1);
	CASE_BTC_POLICY_STR(AUTO_TD60B1);
	CASE_BTC_POLICY_STR(AUTO_TD20B1);
	CASE_BTC_POLICY_STR(AUTO_TDW1B1);
	CASE_BTC_POLICY_STR(PAUTO_TD50B1);
	CASE_BTC_POLICY_STR(PAUTO_TD60B1);
	CASE_BTC_POLICY_STR(PAUTO_TD20B1);
	CASE_BTC_POLICY_STR(PAUTO_TDW1B1);
	CASE_BTC_POLICY_STR(AUTO2_TD3050);
	CASE_BTC_POLICY_STR(AUTO2_TD3070);
	CASE_BTC_POLICY_STR(AUTO2_TD5050);
	CASE_BTC_POLICY_STR(AUTO2_TD6060);
	CASE_BTC_POLICY_STR(AUTO2_TD2080);
	CASE_BTC_POLICY_STR(AUTO2_TDW1B4);
	CASE_BTC_POLICY_STR(PAUTO2_TD3050);
	CASE_BTC_POLICY_STR(PAUTO2_TD3070);
	CASE_BTC_POLICY_STR(PAUTO2_TD5050);
	CASE_BTC_POLICY_STR(PAUTO2_TD6060);
	CASE_BTC_POLICY_STR(PAUTO2_TD2080);
	CASE_BTC_POLICY_STR(PAUTO2_TDW1B4);
	default:
		return "unknown step";
	}
}

static const char *id_to_slot(u32 id)
{
	switch (id) {
	CASE_BTC_SLOT_STR(OFF);
	CASE_BTC_SLOT_STR(B2W);
	CASE_BTC_SLOT_STR(W1);
	CASE_BTC_SLOT_STR(W2);
	CASE_BTC_SLOT_STR(W2B);
	CASE_BTC_SLOT_STR(B1);
	CASE_BTC_SLOT_STR(B2);
	CASE_BTC_SLOT_STR(B3);
	CASE_BTC_SLOT_STR(B4);
	CASE_BTC_SLOT_STR(LK);
	CASE_BTC_SLOT_STR(BLK);
	CASE_BTC_SLOT_STR(E2G);
	CASE_BTC_SLOT_STR(E5G);
	CASE_BTC_SLOT_STR(EBT);
	CASE_BTC_SLOT_STR(ENULL);
	CASE_BTC_SLOT_STR(WLK);
	CASE_BTC_SLOT_STR(W1FDD);
	CASE_BTC_SLOT_STR(B1FDD);
	default:
		return "unknown";
	}
}

static const char *id_to_evt(u32 id)
{
	switch (id) {
	CASE_BTC_EVT_STR(TDMA_ENTRY);
	CASE_BTC_EVT_STR(WL_TMR);
	CASE_BTC_EVT_STR(B1_TMR);
	CASE_BTC_EVT_STR(B2_TMR);
	CASE_BTC_EVT_STR(B3_TMR);
	CASE_BTC_EVT_STR(B4_TMR);
	CASE_BTC_EVT_STR(W2B_TMR);
	CASE_BTC_EVT_STR(B2W_TMR);
	CASE_BTC_EVT_STR(BCN_EARLY);
	CASE_BTC_EVT_STR(A2DP_EMPTY);
	CASE_BTC_EVT_STR(LK_END);
	CASE_BTC_EVT_STR(RX_ISR);
	CASE_BTC_EVT_STR(RX_FC0);
	CASE_BTC_EVT_STR(RX_FC1);
	CASE_BTC_EVT_STR(BT_RELINK);
	CASE_BTC_EVT_STR(BT_RETRY);
	CASE_BTC_EVT_STR(E2G);
	CASE_BTC_EVT_STR(E5G);
	CASE_BTC_EVT_STR(EBT);
	CASE_BTC_EVT_STR(ENULL);
	CASE_BTC_EVT_STR(DRV_WLK);
	CASE_BTC_EVT_STR(BCN_OK);
	CASE_BTC_EVT_STR(BT_CHANGE);
	CASE_BTC_EVT_STR(EBT_EXTEND);
	CASE_BTC_EVT_STR(E2G_NULL1);
	CASE_BTC_EVT_STR(B1FDD_TMR);
	default:
		return "unknown";
	}
}

static const char *id_to_mode(u8 id)
{
	switch (id) {
	CASE_BTC_INIT(NORMAL);
	CASE_BTC_INIT(WL);
	CASE_BTC_INIT(BT);
	CASE_BTC_INIT(WLOFF);
	default:
		return "unknown";
	}
}

static const char *id_to_ant(u32 id)
{
	switch (id) {
	CASE_BTC_ANTPATH_STR(WPOWERON);
	CASE_BTC_ANTPATH_STR(WINIT);
	CASE_BTC_ANTPATH_STR(WONLY);
	CASE_BTC_ANTPATH_STR(WOFF);
	CASE_BTC_ANTPATH_STR(W2G);
	CASE_BTC_ANTPATH_STR(W5G);
	CASE_BTC_ANTPATH_STR(W25G);
	CASE_BTC_ANTPATH_STR(FREERUN);
	CASE_BTC_ANTPATH_STR(WRFK);
	CASE_BTC_ANTPATH_STR(BRFK);
	CASE_BTC_ANTPATH_STR(MAX);
	default:
		return "unknown";
	}
}

static
int scnprintf_segment(char *buf, size_t bufsz, const char *prefix, const u16 *data,
		      u8 len, u8 seg_len, u8 start_idx, u8 ring_len)
{
	char *p = buf, *end = buf + bufsz;
	u8 cur_index;
	u8 i;

	for (i = 0; i < len ; i++) {
		if ((i % seg_len) == 0)
			p += scnprintf(p, end - p, " %-15s : ", prefix);
		cur_index = (start_idx + i) % ring_len;
		if (i % 3 == 0)
			p += scnprintf(p, end - p, "-> %-20s",
				       steps_to_str(*(data + cur_index)));
		else if (i % 3 == 1)
			p += scnprintf(p, end - p, "-> %-15s",
				       steps_to_str(*(data + cur_index)));
		else
			p += scnprintf(p, end - p, "-> %-13s",
				       steps_to_str(*(data + cur_index)));
		if (i == (len - 1) || (i % seg_len) == (seg_len - 1))
			p += scnprintf(p, end - p, "\n");
	}

	return p - buf;
}

static int _show_dm_step(struct rtw89_dev *rtwdev, char *buf, size_t bufsz)
{
	struct rtw89_btc *btc = &rtwdev->btc;
	struct rtw89_btc_dm *dm = &btc->dm;
	char *p = buf, *end = buf + bufsz;
	u8 start_idx;
	u8 len;

	len = dm->dm_step.step_ov ? RTW89_BTC_DM_MAXSTEP : dm->dm_step.step_pos;
	start_idx = dm->dm_step.step_ov ? dm->dm_step.step_pos : 0;

	p += scnprintf_segment(p, end - p, "[dm_steps]", dm->dm_step.step, len,
			       6, start_idx, ARRAY_SIZE(dm->dm_step.step));

	return p - buf;
}

static int _show_dm_info(struct rtw89_dev *rtwdev, char *buf, size_t bufsz)
{
	struct rtw89_btc *btc = &rtwdev->btc;
	const struct rtw89_btc_ver *ver = btc->ver;
	struct rtw89_btc_dm *dm = &btc->dm;
	struct rtw89_btc_wl_info *wl = &btc->cx.wl;
	struct rtw89_btc_bt_info *bt = &btc->cx.bt;
	char *p = buf, *end = buf + bufsz;
	u8 igno_bt;

	if (!(dm->coex_info_map & BTC_COEX_INFO_DM))
		return 0;

	p += scnprintf(p, end - p,
		       "========== [Mechanism Status %s] ==========\n",
		       (btc->manual_ctrl ? "(Manual)" : "(Auto)"));

	p += scnprintf(p, end - p,
		       " %-15s : type:%s, reason:%s(), action:%s(), ant_path:%s, init_mode:%s, run_cnt:%d\n",
		       "[status]",
		       btc->ant_type == BTC_ANT_SHARED ? "shared" : "dedicated",
		       steps_to_str(dm->run_reason),
		       steps_to_str(dm->run_action | BTC_ACT_EXT_BIT),
		       id_to_ant(FIELD_GET(GENMASK(7, 0), dm->set_ant_path)),
		       id_to_mode(wl->coex_mode),
		       dm->cnt_dm[BTC_DCNT_RUN]);

	p += _show_dm_step(rtwdev, p, end - p);

	if (ver->fcxctrl == 7)
		igno_bt = btc->ctrl.ctrl_v7.igno_bt;
	else
		igno_bt = btc->ctrl.ctrl.igno_bt;

	p += scnprintf(p, end - p,
		       " %-15s : wl_only:%d, bt_only:%d, igno_bt:%d, free_run:%d, wl_ps_ctrl:%d, wl_mimo_ps:%d, ",
		       "[dm_flag]", dm->wl_only, dm->bt_only, igno_bt,
		       dm->freerun, btc->lps, dm->wl_mimo_ps);

	p += scnprintf(p, end - p, "leak_ap:%d, fw_offload:%s%s\n",
		       dm->leak_ap,
		       (BTC_CX_FW_OFFLOAD ? "Y" : "N"),
		       (dm->wl_fw_cx_offload == BTC_CX_FW_OFFLOAD ?
			"" : "(Mismatch!!)"));

	if (dm->rf_trx_para.wl_tx_power == 0xff)
		p += scnprintf(p, end - p,
			       " %-15s : wl_rssi_lvl:%d, para_lvl:%d, wl_tx_pwr:orig, ",
			       "[trx_ctrl]", wl->rssi_level,
			       dm->trx_para_level);

	else
		p += scnprintf(p, end - p,
			       " %-15s : wl_rssi_lvl:%d, para_lvl:%d, wl_tx_pwr:%d, ",
			       "[trx_ctrl]", wl->rssi_level,
			       dm->trx_para_level,
			       dm->rf_trx_para.wl_tx_power);

	p += scnprintf(p, end - p,
		       "wl_rx_lvl:%d, bt_tx_pwr_dec:%d, bt_rx_lna:%d(%s-tbl), wl_btg_rx:%d\n",
		       dm->rf_trx_para.wl_rx_gain,
		       dm->rf_trx_para.bt_tx_power,
		       dm->rf_trx_para.bt_rx_gain,
		       (bt->hi_lna_rx ? "Hi" : "Ori"), dm->wl_btg_rx);

	p += scnprintf(p, end - p,
		       " %-15s : wl_tx_limit[en:%d/max_t:%dus/max_retry:%d], bt_slot_reg:%d-TU, bt_scan_rx_low_pri:%d\n",
		       "[dm_ctrl]", dm->wl_tx_limit.enable,
		       dm->wl_tx_limit.tx_time,
		       dm->wl_tx_limit.tx_retry, btc->bt_req_len,
		       bt->scan_rx_low_pri);

	return p - buf;
}

static int _show_error(struct rtw89_dev *rtwdev, char *buf, size_t bufsz)
{
	struct rtw89_btc *btc = &rtwdev->btc;
	const struct rtw89_btc_ver *ver = btc->ver;
	struct rtw89_btc_btf_fwinfo *pfwinfo = &btc->fwinfo;
	union rtw89_btc_fbtc_cysta_info *pcysta;
	char *p = buf, *end = buf + bufsz;
	u32 except_cnt, exception_map;

	pcysta = &pfwinfo->rpt_fbtc_cysta.finfo;
	if (ver->fcxcysta == 2) {
		pcysta->v2 = pfwinfo->rpt_fbtc_cysta.finfo.v2;
		except_cnt = le32_to_cpu(pcysta->v2.except_cnt);
		exception_map = le32_to_cpu(pcysta->v2.exception);
	} else if (ver->fcxcysta == 3) {
		pcysta->v3 = pfwinfo->rpt_fbtc_cysta.finfo.v3;
		except_cnt = le32_to_cpu(pcysta->v3.except_cnt);
		exception_map = le32_to_cpu(pcysta->v3.except_map);
	} else if (ver->fcxcysta == 4) {
		pcysta->v4 = pfwinfo->rpt_fbtc_cysta.finfo.v4;
		except_cnt = pcysta->v4.except_cnt;
		exception_map = le32_to_cpu(pcysta->v4.except_map);
	} else if (ver->fcxcysta == 5) {
		pcysta->v5 = pfwinfo->rpt_fbtc_cysta.finfo.v5;
		except_cnt = pcysta->v5.except_cnt;
		exception_map = le32_to_cpu(pcysta->v5.except_map);
	} else if (ver->fcxcysta == 7) {
		pcysta->v7 = pfwinfo->rpt_fbtc_cysta.finfo.v7;
		except_cnt = pcysta->v7.except_cnt;
		exception_map = le32_to_cpu(pcysta->v7.except_map);
	} else {
		return 0;
	}

	if (pfwinfo->event[BTF_EVNT_BUF_OVERFLOW] == 0 && except_cnt == 0 &&
	    !pfwinfo->len_mismch && !pfwinfo->fver_mismch)
		return 0;

	p += scnprintf(p, end - p, " %-15s : ", "[error]");

	if (pfwinfo->event[BTF_EVNT_BUF_OVERFLOW]) {
		p += scnprintf(p, end - p,
			       "overflow-cnt: %d, ",
			       pfwinfo->event[BTF_EVNT_BUF_OVERFLOW]);
	}

	if (pfwinfo->len_mismch) {
		p += scnprintf(p, end - p,
			       "len-mismatch: 0x%x, ",
			       pfwinfo->len_mismch);
	}

	if (pfwinfo->fver_mismch) {
		p += scnprintf(p, end - p,
			       "fver-mismatch: 0x%x, ",
			       pfwinfo->fver_mismch);
	}

	/* cycle statistics exceptions */
	if (exception_map || except_cnt) {
		p += scnprintf(p, end - p,
			       "exception-type: 0x%x, exception-cnt = %d",
			       exception_map, except_cnt);
	}
	p += scnprintf(p, end - p, "\n");

	return p - buf;
}

static int _show_fbtc_tdma(struct rtw89_dev *rtwdev, char *buf, size_t bufsz)
{
	struct rtw89_btc *btc = &rtwdev->btc;
	const struct rtw89_btc_ver *ver = btc->ver;
	struct rtw89_btc_btf_fwinfo *pfwinfo = &btc->fwinfo;
	struct rtw89_btc_rpt_cmn_info *pcinfo = NULL;
	struct rtw89_btc_fbtc_tdma *t = NULL;
	char *p = buf, *end = buf + bufsz;

	pcinfo = &pfwinfo->rpt_fbtc_tdma.cinfo;
	if (!pcinfo->valid)
		return 0;

	if (ver->fcxtdma == 1)
		t = &pfwinfo->rpt_fbtc_tdma.finfo.v1;
	else
		t = &pfwinfo->rpt_fbtc_tdma.finfo.v3.tdma;

	p += scnprintf(p, end - p,
		       " %-15s : ", "[tdma_policy]");
	p += scnprintf(p, end - p,
		       "type:%d, rx_flow_ctrl:%d, tx_pause:%d, ",
		       (u32)t->type,
		       t->rxflctrl, t->txpause);

	p += scnprintf(p, end - p,
		       "wl_toggle_n:%d, leak_n:%d, ext_ctrl:%d, ",
		       t->wtgle_n, t->leak_n, t->ext_ctrl);

	p += scnprintf(p, end - p,
		       "policy_type:%d",
		       (u32)btc->policy_type);

	p += scnprintf(p, end - p, "\n");

	return p - buf;
}

static int _show_fbtc_slots(struct rtw89_dev *rtwdev, char *buf, size_t bufsz)
{
	struct rtw89_btc *btc = &rtwdev->btc;
	struct rtw89_btc_dm *dm = &btc->dm;
	char *p = buf, *end = buf + bufsz;
	u16 dur, cxtype;
	u32 tbl;
	u8 i = 0;

	for (i = 0; i < CXST_MAX; i++) {
		if (btc->ver->fcxslots == 1) {
			dur = le16_to_cpu(dm->slot_now.v1[i].dur);
			tbl = le32_to_cpu(dm->slot_now.v1[i].cxtbl);
			cxtype = le16_to_cpu(dm->slot_now.v1[i].cxtype);
		} else if (btc->ver->fcxslots == 7) {
			dur = le16_to_cpu(dm->slot_now.v7[i].dur);
			tbl = le32_to_cpu(dm->slot_now.v7[i].cxtbl);
			cxtype = le16_to_cpu(dm->slot_now.v7[i].cxtype);
		} else {
			return 0;
		}

		if (i % 5 == 0)
			p += scnprintf(p, end - p,
				       " %-15s : %5s[%03d/0x%x/%d]",
				       "[slot_list]",
				       id_to_slot((u32)i),
				       dur, tbl, cxtype);
		else
			p += scnprintf(p, end - p,
				       ", %5s[%03d/0x%x/%d]",
				       id_to_slot((u32)i),
				       dur, tbl, cxtype);

		if (i % 5 == 4)
			p += scnprintf(p, end - p, "\n");
	}
	p += scnprintf(p, end - p, "\n");

	return p - buf;
}

static int _show_fbtc_cysta_v2(struct rtw89_dev *rtwdev, char *buf, size_t bufsz)
{
	struct rtw89_btc *btc = &rtwdev->btc;
	struct rtw89_btc_btf_fwinfo *pfwinfo = &btc->fwinfo;
	struct rtw89_btc_dm *dm = &btc->dm;
	struct rtw89_btc_bt_a2dp_desc *a2dp = &btc->cx.bt.link_info.a2dp_desc;
	struct rtw89_btc_rpt_cmn_info *pcinfo = NULL;
	struct rtw89_btc_fbtc_cysta_v2 *pcysta_le32 = NULL;
	union rtw89_btc_fbtc_rxflct r;
	u16 cycle, c_begin, c_end, store_index;
	char *p = buf, *end = buf + bufsz;
	u8 i, cnt = 0, slot_pair;

	pcinfo = &pfwinfo->rpt_fbtc_cysta.cinfo;
	if (!pcinfo->valid)
		return 0;

	pcysta_le32 = &pfwinfo->rpt_fbtc_cysta.finfo.v2;
	p += scnprintf(p, end - p,
		       " %-15s : cycle:%d, bcn[all:%d/all_ok:%d/bt:%d/bt_ok:%d]",
		       "[cycle_cnt]",
		       le16_to_cpu(pcysta_le32->cycles),
		       le32_to_cpu(pcysta_le32->bcn_cnt[CXBCN_ALL]),
		       le32_to_cpu(pcysta_le32->bcn_cnt[CXBCN_ALL_OK]),
		       le32_to_cpu(pcysta_le32->bcn_cnt[CXBCN_BT_SLOT]),
		       le32_to_cpu(pcysta_le32->bcn_cnt[CXBCN_BT_OK]));

	for (i = 0; i < CXST_MAX; i++) {
		if (!le32_to_cpu(pcysta_le32->slot_cnt[i]))
			continue;
		p += scnprintf(p, end - p, ", %s:%d", id_to_slot((u32)i),
			       le32_to_cpu(pcysta_le32->slot_cnt[i]));
	}

	if (dm->tdma_now.rxflctrl) {
		p += scnprintf(p, end - p, ", leak_rx:%d",
			       le32_to_cpu(pcysta_le32->leakrx_cnt));
	}

	if (le32_to_cpu(pcysta_le32->collision_cnt)) {
		p += scnprintf(p, end - p, ", collision:%d",
			       le32_to_cpu(pcysta_le32->collision_cnt));
	}

	if (le32_to_cpu(pcysta_le32->skip_cnt)) {
		p += scnprintf(p, end - p, ", skip:%d",
			       le32_to_cpu(pcysta_le32->skip_cnt));
	}
	p += scnprintf(p, end - p, "\n");

	p += scnprintf(p, end - p, " %-15s : avg_t[wl:%d/bt:%d/lk:%d.%03d]",
		       "[cycle_time]",
		       le16_to_cpu(pcysta_le32->tavg_cycle[CXT_WL]),
		       le16_to_cpu(pcysta_le32->tavg_cycle[CXT_BT]),
		       le16_to_cpu(pcysta_le32->tavg_lk) / 1000,
		       le16_to_cpu(pcysta_le32->tavg_lk) % 1000);
	p += scnprintf(p, end - p, ", max_t[wl:%d/bt:%d/lk:%d.%03d]",
		       le16_to_cpu(pcysta_le32->tmax_cycle[CXT_WL]),
		       le16_to_cpu(pcysta_le32->tmax_cycle[CXT_BT]),
		       le16_to_cpu(pcysta_le32->tmax_lk) / 1000,
		       le16_to_cpu(pcysta_le32->tmax_lk) % 1000);
	p += scnprintf(p, end - p, ", maxdiff_t[wl:%d/bt:%d]\n",
		       le16_to_cpu(pcysta_le32->tmaxdiff_cycle[CXT_WL]),
		       le16_to_cpu(pcysta_le32->tmaxdiff_cycle[CXT_BT]));

	if (le16_to_cpu(pcysta_le32->cycles) <= 1)
		goto out;

	/* 1 cycle record 1 wl-slot and 1 bt-slot */
	slot_pair = BTC_CYCLE_SLOT_MAX / 2;

	if (le16_to_cpu(pcysta_le32->cycles) <= slot_pair)
		c_begin = 1;
	else
		c_begin = le16_to_cpu(pcysta_le32->cycles) - slot_pair + 1;

	c_end = le16_to_cpu(pcysta_le32->cycles);

	for (cycle = c_begin; cycle <= c_end; cycle++) {
		cnt++;
		store_index = ((cycle - 1) % slot_pair) * 2;

		if (cnt % (BTC_CYCLE_SLOT_MAX / 4) == 1)
			p += scnprintf(p, end - p,
				       " %-15s : ->b%02d->w%02d",
				       "[cycle_step]",
				       le16_to_cpu(pcysta_le32->tslot_cycle[store_index]),
				       le16_to_cpu(pcysta_le32->tslot_cycle[store_index + 1]));
		else
			p += scnprintf(p, end - p,
				       "->b%02d->w%02d",
				       le16_to_cpu(pcysta_le32->tslot_cycle[store_index]),
				       le16_to_cpu(pcysta_le32->tslot_cycle[store_index + 1]));
		if (cnt % (BTC_CYCLE_SLOT_MAX / 4) == 0 || cnt == c_end)
			p += scnprintf(p, end - p, "\n");
	}

	if (a2dp->exist) {
		p += scnprintf(p, end - p,
			       " %-15s : a2dp_ept:%d, a2dp_late:%d",
			       "[a2dp_t_sta]",
			       le16_to_cpu(pcysta_le32->a2dpept),
			       le16_to_cpu(pcysta_le32->a2dpeptto));

		p += scnprintf(p, end - p,
			       ", avg_t:%d, max_t:%d",
			       le16_to_cpu(pcysta_le32->tavg_a2dpept),
			       le16_to_cpu(pcysta_le32->tmax_a2dpept));
		r.val = dm->tdma_now.rxflctrl;

		if (r.type && r.tgln_n) {
			p += scnprintf(p, end - p,
				       ", cycle[PSTDMA:%d/TDMA:%d], ",
				       le16_to_cpu(pcysta_le32->cycles_a2dp[CXT_FLCTRL_ON]),
				       le16_to_cpu(pcysta_le32->cycles_a2dp[CXT_FLCTRL_OFF]));

			p += scnprintf(p, end - p,
				       "avg_t[PSTDMA:%d/TDMA:%d], ",
				       le16_to_cpu(pcysta_le32->tavg_a2dp[CXT_FLCTRL_ON]),
				       le16_to_cpu(pcysta_le32->tavg_a2dp[CXT_FLCTRL_OFF]));

			p += scnprintf(p, end - p,
				       "max_t[PSTDMA:%d/TDMA:%d]",
				       le16_to_cpu(pcysta_le32->tmax_a2dp[CXT_FLCTRL_ON]),
				       le16_to_cpu(pcysta_le32->tmax_a2dp[CXT_FLCTRL_OFF]));
		}
		p += scnprintf(p, end - p, "\n");
	}

out:
	return p - buf;
}

static int _show_fbtc_cysta_v3(struct rtw89_dev *rtwdev, char *buf, size_t bufsz)
{
	struct rtw89_btc *btc = &rtwdev->btc;
	struct rtw89_btc_bt_a2dp_desc *a2dp = &btc->cx.bt.link_info.a2dp_desc;
	struct rtw89_btc_btf_fwinfo *pfwinfo = &btc->fwinfo;
	struct rtw89_btc_dm *dm = &btc->dm;
	struct rtw89_btc_fbtc_a2dp_trx_stat *a2dp_trx;
	struct rtw89_btc_fbtc_cysta_v3 *pcysta;
	struct rtw89_btc_rpt_cmn_info *pcinfo;
	u8 i, cnt = 0, slot_pair, divide_cnt;
	u16 cycle, c_begin, c_end, store_index;
	char *p = buf, *end = buf + bufsz;

	pcinfo = &pfwinfo->rpt_fbtc_cysta.cinfo;
	if (!pcinfo->valid)
		return 0;

	pcysta = &pfwinfo->rpt_fbtc_cysta.finfo.v3;
	p += scnprintf(p, end - p,
		       " %-15s : cycle:%d, bcn[all:%d/all_ok:%d/bt:%d/bt_ok:%d]",
		       "[cycle_cnt]",
		       le16_to_cpu(pcysta->cycles),
		       le32_to_cpu(pcysta->bcn_cnt[CXBCN_ALL]),
		       le32_to_cpu(pcysta->bcn_cnt[CXBCN_ALL_OK]),
		       le32_to_cpu(pcysta->bcn_cnt[CXBCN_BT_SLOT]),
		       le32_to_cpu(pcysta->bcn_cnt[CXBCN_BT_OK]));

	for (i = 0; i < CXST_MAX; i++) {
		if (!le32_to_cpu(pcysta->slot_cnt[i]))
			continue;

		p += scnprintf(p, end - p, ", %s:%d", id_to_slot(i),
			       le32_to_cpu(pcysta->slot_cnt[i]));
	}

	if (dm->tdma_now.rxflctrl)
		p += scnprintf(p, end - p, ", leak_rx:%d",
			       le32_to_cpu(pcysta->leak_slot.cnt_rximr));

	if (le32_to_cpu(pcysta->collision_cnt))
		p += scnprintf(p, end - p, ", collision:%d",
			       le32_to_cpu(pcysta->collision_cnt));

	if (le32_to_cpu(pcysta->skip_cnt))
		p += scnprintf(p, end - p, ", skip:%d",
			       le32_to_cpu(pcysta->skip_cnt));

	p += scnprintf(p, end - p, "\n");

	p += scnprintf(p, end - p, " %-15s : avg_t[wl:%d/bt:%d/lk:%d.%03d]",
		       "[cycle_time]",
		       le16_to_cpu(pcysta->cycle_time.tavg[CXT_WL]),
		       le16_to_cpu(pcysta->cycle_time.tavg[CXT_BT]),
		       le16_to_cpu(pcysta->leak_slot.tavg) / 1000,
		       le16_to_cpu(pcysta->leak_slot.tavg) % 1000);
	p += scnprintf(p, end - p,
		       ", max_t[wl:%d/bt:%d/lk:%d.%03d]",
		       le16_to_cpu(pcysta->cycle_time.tmax[CXT_WL]),
		       le16_to_cpu(pcysta->cycle_time.tmax[CXT_BT]),
		       le16_to_cpu(pcysta->leak_slot.tmax) / 1000,
		       le16_to_cpu(pcysta->leak_slot.tmax) % 1000);
	p += scnprintf(p, end - p,
		       ", maxdiff_t[wl:%d/bt:%d]\n",
		       le16_to_cpu(pcysta->cycle_time.tmaxdiff[CXT_WL]),
		       le16_to_cpu(pcysta->cycle_time.tmaxdiff[CXT_BT]));

	cycle = le16_to_cpu(pcysta->cycles);
	if (cycle <= 1)
		goto out;

	/* 1 cycle record 1 wl-slot and 1 bt-slot */
	slot_pair = BTC_CYCLE_SLOT_MAX / 2;

	if (cycle <= slot_pair)
		c_begin = 1;
	else
		c_begin = cycle - slot_pair + 1;

	c_end = cycle;

	if (a2dp->exist)
		divide_cnt = 3;
	else
		divide_cnt = BTC_CYCLE_SLOT_MAX / 4;

	for (cycle = c_begin; cycle <= c_end; cycle++) {
		cnt++;
		store_index = ((cycle - 1) % slot_pair) * 2;

		if (cnt % divide_cnt == 1)
			p += scnprintf(p, end - p, " %-15s : ",
				       "[cycle_step]");

		p += scnprintf(p, end - p, "->b%02d",
			       le16_to_cpu(pcysta->slot_step_time[store_index]));
		if (a2dp->exist) {
			a2dp_trx = &pcysta->a2dp_trx[store_index];
			p += scnprintf(p, end - p, "(%d/%d/%dM/%d/%d/%d)",
				       a2dp_trx->empty_cnt,
				       a2dp_trx->retry_cnt,
				       a2dp_trx->tx_rate ? 3 : 2,
				       a2dp_trx->tx_cnt,
				       a2dp_trx->ack_cnt,
				       a2dp_trx->nack_cnt);
		}
		p += scnprintf(p, end - p, "->w%02d",
			       le16_to_cpu(pcysta->slot_step_time[store_index + 1]));
		if (a2dp->exist) {
			a2dp_trx = &pcysta->a2dp_trx[store_index + 1];
			p += scnprintf(p, end - p, "(%d/%d/%dM/%d/%d/%d)",
				       a2dp_trx->empty_cnt,
				       a2dp_trx->retry_cnt,
				       a2dp_trx->tx_rate ? 3 : 2,
				       a2dp_trx->tx_cnt,
				       a2dp_trx->ack_cnt,
				       a2dp_trx->nack_cnt);
		}
		if (cnt % divide_cnt == 0 || cnt == c_end)
			p += scnprintf(p, end - p, "\n");
	}

	if (a2dp->exist) {
		p += scnprintf(p, end - p,
			       " %-15s : a2dp_ept:%d, a2dp_late:%d",
			       "[a2dp_t_sta]",
			       le16_to_cpu(pcysta->a2dp_ept.cnt),
			       le16_to_cpu(pcysta->a2dp_ept.cnt_timeout));

		p += scnprintf(p, end - p, ", avg_t:%d, max_t:%d",
			       le16_to_cpu(pcysta->a2dp_ept.tavg),
			       le16_to_cpu(pcysta->a2dp_ept.tmax));

		p += scnprintf(p, end - p, "\n");
	}

out:
	return p - buf;
}

static int _show_fbtc_cysta_v4(struct rtw89_dev *rtwdev, char *buf, size_t bufsz)
{
	struct rtw89_btc *btc = &rtwdev->btc;
	struct rtw89_btc_bt_a2dp_desc *a2dp = &btc->cx.bt.link_info.a2dp_desc;
	struct rtw89_btc_btf_fwinfo *pfwinfo = &btc->fwinfo;
	struct rtw89_btc_dm *dm = &btc->dm;
	struct rtw89_btc_fbtc_a2dp_trx_stat_v4 *a2dp_trx;
	struct rtw89_btc_fbtc_cysta_v4 *pcysta;
	struct rtw89_btc_rpt_cmn_info *pcinfo;
	u8 i, cnt = 0, slot_pair, divide_cnt;
	u16 cycle, c_begin, c_end, store_index;
	char *p = buf, *end = buf + bufsz;

	pcinfo = &pfwinfo->rpt_fbtc_cysta.cinfo;
	if (!pcinfo->valid)
		return 0;

	pcysta = &pfwinfo->rpt_fbtc_cysta.finfo.v4;
	p += scnprintf(p, end - p,
		       " %-15s : cycle:%d, bcn[all:%d/all_ok:%d/bt:%d/bt_ok:%d]",
		       "[cycle_cnt]",
		       le16_to_cpu(pcysta->cycles),
		       le16_to_cpu(pcysta->bcn_cnt[CXBCN_ALL]),
		       le16_to_cpu(pcysta->bcn_cnt[CXBCN_ALL_OK]),
		       le16_to_cpu(pcysta->bcn_cnt[CXBCN_BT_SLOT]),
		       le16_to_cpu(pcysta->bcn_cnt[CXBCN_BT_OK]));

	for (i = 0; i < CXST_MAX; i++) {
		if (!le16_to_cpu(pcysta->slot_cnt[i]))
			continue;

		p += scnprintf(p, end - p, ", %s:%d", id_to_slot(i),
			       le16_to_cpu(pcysta->slot_cnt[i]));
	}

	if (dm->tdma_now.rxflctrl)
		p += scnprintf(p, end - p, ", leak_rx:%d",
			       le32_to_cpu(pcysta->leak_slot.cnt_rximr));

	if (pcysta->collision_cnt)
		p += scnprintf(p, end - p, ", collision:%d",
			       pcysta->collision_cnt);

	if (le16_to_cpu(pcysta->skip_cnt))
		p += scnprintf(p, end - p, ", skip:%d",
			       le16_to_cpu(pcysta->skip_cnt));

	p += scnprintf(p, end - p, "\n");

	p += scnprintf(p, end - p, " %-15s : avg_t[wl:%d/bt:%d/lk:%d.%03d]",
		       "[cycle_time]",
		       le16_to_cpu(pcysta->cycle_time.tavg[CXT_WL]),
		       le16_to_cpu(pcysta->cycle_time.tavg[CXT_BT]),
		       le16_to_cpu(pcysta->leak_slot.tavg) / 1000,
		       le16_to_cpu(pcysta->leak_slot.tavg) % 1000);
	p += scnprintf(p, end - p,
		       ", max_t[wl:%d/bt:%d/lk:%d.%03d]",
		       le16_to_cpu(pcysta->cycle_time.tmax[CXT_WL]),
		       le16_to_cpu(pcysta->cycle_time.tmax[CXT_BT]),
		       le16_to_cpu(pcysta->leak_slot.tmax) / 1000,
		       le16_to_cpu(pcysta->leak_slot.tmax) % 1000);
	p += scnprintf(p, end - p,
		       ", maxdiff_t[wl:%d/bt:%d]\n",
		       le16_to_cpu(pcysta->cycle_time.tmaxdiff[CXT_WL]),
		       le16_to_cpu(pcysta->cycle_time.tmaxdiff[CXT_BT]));

	cycle = le16_to_cpu(pcysta->cycles);
	if (cycle <= 1)
		goto out;

	/* 1 cycle record 1 wl-slot and 1 bt-slot */
	slot_pair = BTC_CYCLE_SLOT_MAX / 2;

	if (cycle <= slot_pair)
		c_begin = 1;
	else
		c_begin = cycle - slot_pair + 1;

	c_end = cycle;

	if (a2dp->exist)
		divide_cnt = 3;
	else
		divide_cnt = BTC_CYCLE_SLOT_MAX / 4;

	for (cycle = c_begin; cycle <= c_end; cycle++) {
		cnt++;
		store_index = ((cycle - 1) % slot_pair) * 2;

		if (cnt % divide_cnt == 1)
			p += scnprintf(p, end - p, " %-15s : ",
				       "[cycle_step]");

		p += scnprintf(p, end - p, "->b%02d",
			       le16_to_cpu(pcysta->slot_step_time[store_index]));
		if (a2dp->exist) {
			a2dp_trx = &pcysta->a2dp_trx[store_index];
			p += scnprintf(p, end - p, "(%d/%d/%dM/%d/%d/%d)",
				       a2dp_trx->empty_cnt,
				       a2dp_trx->retry_cnt,
				       a2dp_trx->tx_rate ? 3 : 2,
				       a2dp_trx->tx_cnt,
				       a2dp_trx->ack_cnt,
				       a2dp_trx->nack_cnt);
		}
		p += scnprintf(p, end - p, "->w%02d",
			       le16_to_cpu(pcysta->slot_step_time[store_index + 1]));
		if (a2dp->exist) {
			a2dp_trx = &pcysta->a2dp_trx[store_index + 1];
			p += scnprintf(p, end - p, "(%d/%d/%dM/%d/%d/%d)",
				       a2dp_trx->empty_cnt,
				       a2dp_trx->retry_cnt,
				       a2dp_trx->tx_rate ? 3 : 2,
				       a2dp_trx->tx_cnt,
				       a2dp_trx->ack_cnt,
				       a2dp_trx->nack_cnt);
		}
		if (cnt % divide_cnt == 0 || cnt == c_end)
			p += scnprintf(p, end - p, "\n");
	}

	if (a2dp->exist) {
		p += scnprintf(p, end - p,
			       " %-15s : a2dp_ept:%d, a2dp_late:%d",
			       "[a2dp_t_sta]",
			       le16_to_cpu(pcysta->a2dp_ept.cnt),
			       le16_to_cpu(pcysta->a2dp_ept.cnt_timeout));

		p += scnprintf(p, end - p, ", avg_t:%d, max_t:%d",
			       le16_to_cpu(pcysta->a2dp_ept.tavg),
			       le16_to_cpu(pcysta->a2dp_ept.tmax));

		p += scnprintf(p, end - p, "\n");
	}

out:
	return p - buf;
}

static int _show_fbtc_cysta_v5(struct rtw89_dev *rtwdev, char *buf, size_t bufsz)
{
	struct rtw89_btc *btc = &rtwdev->btc;
	struct rtw89_btc_bt_a2dp_desc *a2dp = &btc->cx.bt.link_info.a2dp_desc;
	struct rtw89_btc_btf_fwinfo *pfwinfo = &btc->fwinfo;
	struct rtw89_btc_dm *dm = &btc->dm;
	struct rtw89_btc_fbtc_a2dp_trx_stat_v4 *a2dp_trx;
	struct rtw89_btc_fbtc_cysta_v5 *pcysta;
	struct rtw89_btc_rpt_cmn_info *pcinfo;
	u8 i, cnt = 0, slot_pair, divide_cnt;
	u16 cycle, c_begin, c_end, store_index;
	char *p = buf, *end = buf + bufsz;

	pcinfo = &pfwinfo->rpt_fbtc_cysta.cinfo;
	if (!pcinfo->valid)
		return 0;

	pcysta = &pfwinfo->rpt_fbtc_cysta.finfo.v5;
	p += scnprintf(p, end - p,
		       " %-15s : cycle:%d, bcn[all:%d/all_ok:%d/bt:%d/bt_ok:%d]",
		       "[cycle_cnt]",
		       le16_to_cpu(pcysta->cycles),
		       le16_to_cpu(pcysta->bcn_cnt[CXBCN_ALL]),
		       le16_to_cpu(pcysta->bcn_cnt[CXBCN_ALL_OK]),
		       le16_to_cpu(pcysta->bcn_cnt[CXBCN_BT_SLOT]),
		       le16_to_cpu(pcysta->bcn_cnt[CXBCN_BT_OK]));

	for (i = 0; i < CXST_MAX; i++) {
		if (!le16_to_cpu(pcysta->slot_cnt[i]))
			continue;

		p += scnprintf(p, end - p, ", %s:%d", id_to_slot(i),
			       le16_to_cpu(pcysta->slot_cnt[i]));
	}

	if (dm->tdma_now.rxflctrl)
		p += scnprintf(p, end - p, ", leak_rx:%d",
			       le32_to_cpu(pcysta->leak_slot.cnt_rximr));

	if (pcysta->collision_cnt)
		p += scnprintf(p, end - p, ", collision:%d",
			       pcysta->collision_cnt);

	if (le16_to_cpu(pcysta->skip_cnt))
		p += scnprintf(p, end - p, ", skip:%d",
			       le16_to_cpu(pcysta->skip_cnt));

	p += scnprintf(p, end - p, "\n");

	p += scnprintf(p, end - p, " %-15s : avg_t[wl:%d/bt:%d/lk:%d.%03d]",
		       "[cycle_time]",
		       le16_to_cpu(pcysta->cycle_time.tavg[CXT_WL]),
		       le16_to_cpu(pcysta->cycle_time.tavg[CXT_BT]),
		       le16_to_cpu(pcysta->leak_slot.tavg) / 1000,
		       le16_to_cpu(pcysta->leak_slot.tavg) % 1000);
	p += scnprintf(p, end - p,
		       ", max_t[wl:%d/bt:%d/lk:%d.%03d]\n",
		       le16_to_cpu(pcysta->cycle_time.tmax[CXT_WL]),
		       le16_to_cpu(pcysta->cycle_time.tmax[CXT_BT]),
		       le16_to_cpu(pcysta->leak_slot.tmax) / 1000,
		       le16_to_cpu(pcysta->leak_slot.tmax) % 1000);

	cycle = le16_to_cpu(pcysta->cycles);
	if (cycle <= 1)
		goto out;

	/* 1 cycle record 1 wl-slot and 1 bt-slot */
	slot_pair = BTC_CYCLE_SLOT_MAX / 2;

	if (cycle <= slot_pair)
		c_begin = 1;
	else
		c_begin = cycle - slot_pair + 1;

	c_end = cycle;

	if (a2dp->exist)
		divide_cnt = 3;
	else
		divide_cnt = BTC_CYCLE_SLOT_MAX / 4;

	if (c_begin > c_end)
		goto out;

	for (cycle = c_begin; cycle <= c_end; cycle++) {
		cnt++;
		store_index = ((cycle - 1) % slot_pair) * 2;

		if (cnt % divide_cnt == 1)
			p += scnprintf(p, end - p, " %-15s : ",
				       "[cycle_step]");

		p += scnprintf(p, end - p, "->b%02d",
			       le16_to_cpu(pcysta->slot_step_time[store_index]));
		if (a2dp->exist) {
			a2dp_trx = &pcysta->a2dp_trx[store_index];
			p += scnprintf(p, end - p, "(%d/%d/%dM/%d/%d/%d)",
				       a2dp_trx->empty_cnt,
				       a2dp_trx->retry_cnt,
				       a2dp_trx->tx_rate ? 3 : 2,
				       a2dp_trx->tx_cnt,
				       a2dp_trx->ack_cnt,
				       a2dp_trx->nack_cnt);
		}
		p += scnprintf(p, end - p, "->w%02d",
			       le16_to_cpu(pcysta->slot_step_time[store_index + 1]));
		if (a2dp->exist) {
			a2dp_trx = &pcysta->a2dp_trx[store_index + 1];
			p += scnprintf(p, end - p, "(%d/%d/%dM/%d/%d/%d)",
				       a2dp_trx->empty_cnt,
				       a2dp_trx->retry_cnt,
				       a2dp_trx->tx_rate ? 3 : 2,
				       a2dp_trx->tx_cnt,
				       a2dp_trx->ack_cnt,
				       a2dp_trx->nack_cnt);
		}
		if (cnt % divide_cnt == 0 || cnt == c_end)
			p += scnprintf(p, end - p, "\n");
	}

	if (a2dp->exist) {
		p += scnprintf(p, end - p,
			       " %-15s : a2dp_ept:%d, a2dp_late:%d",
			       "[a2dp_t_sta]",
			       le16_to_cpu(pcysta->a2dp_ept.cnt),
			       le16_to_cpu(pcysta->a2dp_ept.cnt_timeout));

		p += scnprintf(p, end - p, ", avg_t:%d, max_t:%d",
			       le16_to_cpu(pcysta->a2dp_ept.tavg),
			       le16_to_cpu(pcysta->a2dp_ept.tmax));

		p += scnprintf(p, end - p, "\n");
	}

out:
	return p - buf;
}

static int _show_fbtc_cysta_v7(struct rtw89_dev *rtwdev, char *buf, size_t bufsz)
{
	struct rtw89_btc_bt_info *bt = &rtwdev->btc.cx.bt;
	struct rtw89_btc_bt_a2dp_desc *a2dp = &bt->link_info.a2dp_desc;
	struct rtw89_btc_btf_fwinfo *pfwinfo = &rtwdev->btc.fwinfo;
	struct rtw89_btc_fbtc_cysta_v7 *pcysta = NULL;
	struct rtw89_btc_dm *dm = &rtwdev->btc.dm;
	struct rtw89_btc_rpt_cmn_info *pcinfo;
	char *p = buf, *end = buf + bufsz;
	u16 cycle, c_begin, c_end, s_id;
	u8 i, cnt = 0, divide_cnt;
	u8 slot_pair;

	pcinfo = &pfwinfo->rpt_fbtc_cysta.cinfo;
	if (!pcinfo->valid)
		return 0;

	pcysta = &pfwinfo->rpt_fbtc_cysta.finfo.v7;
	p += scnprintf(p, end - p, "\n\r %-15s : cycle:%d", "[slot_stat]",
		       le16_to_cpu(pcysta->cycles));

	for (i = 0; i < CXST_MAX; i++) {
		if (!le16_to_cpu(pcysta->slot_cnt[i]))
			continue;
		p += scnprintf(p, end - p, ", %s:%d",
			       id_to_slot(i),
			       le16_to_cpu(pcysta->slot_cnt[i]));
	}

	if (dm->tdma_now.rxflctrl)
		p += scnprintf(p, end - p, ", leak_rx:%d",
			       le32_to_cpu(pcysta->leak_slot.cnt_rximr));

	if (pcysta->collision_cnt)
		p += scnprintf(p, end - p, ", collision:%d",
			       pcysta->collision_cnt);

	if (pcysta->skip_cnt)
		p += scnprintf(p, end - p, ", skip:%d",
			       le16_to_cpu(pcysta->skip_cnt));

	p += scnprintf(p, end - p,
		       "\n\r %-15s : avg_t[wl:%d/bt:%d/lk:%d.%03d]",
		       "[cycle_stat]",
		       le16_to_cpu(pcysta->cycle_time.tavg[CXT_WL]),
		       le16_to_cpu(pcysta->cycle_time.tavg[CXT_BT]),
		       le16_to_cpu(pcysta->leak_slot.tavg) / 1000,
		       le16_to_cpu(pcysta->leak_slot.tavg) % 1000);
	p += scnprintf(p, end - p,
		       ", max_t[wl:%d/bt:%d(>%dms:%d)/lk:%d.%03d]",
		       le16_to_cpu(pcysta->cycle_time.tmax[CXT_WL]),
		       le16_to_cpu(pcysta->cycle_time.tmax[CXT_BT]),
		       dm->bt_slot_flood, dm->cnt_dm[BTC_DCNT_BT_SLOT_FLOOD],
		       le16_to_cpu(pcysta->leak_slot.tamx) / 1000,
		       le16_to_cpu(pcysta->leak_slot.tamx) % 1000);
	p += scnprintf(p, end - p, ", bcn[all:%d/ok:%d/in_bt:%d/in_bt_ok:%d]",
		       le16_to_cpu(pcysta->bcn_cnt[CXBCN_ALL]),
		       le16_to_cpu(pcysta->bcn_cnt[CXBCN_ALL_OK]),
		       le16_to_cpu(pcysta->bcn_cnt[CXBCN_BT_SLOT]),
		       le16_to_cpu(pcysta->bcn_cnt[CXBCN_BT_OK]));

	if (a2dp->exist) {
		p += scnprintf(p, end - p,
			       "\n\r %-15s : a2dp_ept:%d, a2dp_late:%d(streak 2S:%d/max:%d)",
			       "[a2dp_stat]",
			       le16_to_cpu(pcysta->a2dp_ept.cnt),
			       le16_to_cpu(pcysta->a2dp_ept.cnt_timeout),
			       a2dp->no_empty_streak_2s,
			       a2dp->no_empty_streak_max);

		p += scnprintf(p, end - p, ", avg_t:%d, max_t:%d",
			       le16_to_cpu(pcysta->a2dp_ept.tavg),
			       le16_to_cpu(pcysta->a2dp_ept.tmax));
	}

	if (le16_to_cpu(pcysta->cycles) <= 1)
		goto out;

	/* 1 cycle = 1 wl-slot + 1 bt-slot */
	slot_pair = BTC_CYCLE_SLOT_MAX / 2;

	if (le16_to_cpu(pcysta->cycles) <= slot_pair)
		c_begin = 1;
	else
		c_begin = le16_to_cpu(pcysta->cycles) - slot_pair + 1;

	c_end = le16_to_cpu(pcysta->cycles);

	if (a2dp->exist)
		divide_cnt = 2;
	else
		divide_cnt = 6;

	if (c_begin > c_end)
		goto out;

	for (cycle = c_begin; cycle <= c_end; cycle++) {
		cnt++;
		s_id = ((cycle - 1) % slot_pair) * 2;

		if (cnt % divide_cnt == 1) {
			if (a2dp->exist)
				p += scnprintf(p, end - p, "\n\r %-15s : ",
					       "[slotT_wermtan]");
			else
				p += scnprintf(p, end - p, "\n\r %-15s : ",
					       "[slotT_rxerr]");
		}

		p += scnprintf(p, end - p, "->b%d",
			       le16_to_cpu(pcysta->slot_step_time[s_id]));

		if (a2dp->exist)
			p += scnprintf(p, end - p, "(%d/%d/%d/%dM/%d/%d/%d)",
				       pcysta->wl_rx_err_ratio[s_id],
				       pcysta->a2dp_trx[s_id].empty_cnt,
				       pcysta->a2dp_trx[s_id].retry_cnt,
				       (pcysta->a2dp_trx[s_id].tx_rate ? 3 : 2),
				       pcysta->a2dp_trx[s_id].tx_cnt,
				       pcysta->a2dp_trx[s_id].ack_cnt,
				       pcysta->a2dp_trx[s_id].nack_cnt);
		else
			p += scnprintf(p, end - p, "(%d)",
				       pcysta->wl_rx_err_ratio[s_id]);

		p += scnprintf(p, end - p, "->w%d",
			       le16_to_cpu(pcysta->slot_step_time[s_id + 1]));

		if (a2dp->exist)
			p += scnprintf(p, end - p, "(%d/%d/%d/%dM/%d/%d/%d)",
				       pcysta->wl_rx_err_ratio[s_id + 1],
				       pcysta->a2dp_trx[s_id + 1].empty_cnt,
				       pcysta->a2dp_trx[s_id + 1].retry_cnt,
				       (pcysta->a2dp_trx[s_id + 1].tx_rate ? 3 : 2),
				       pcysta->a2dp_trx[s_id + 1].tx_cnt,
				       pcysta->a2dp_trx[s_id + 1].ack_cnt,
				       pcysta->a2dp_trx[s_id + 1].nack_cnt);
		else
			p += scnprintf(p, end - p, "(%d)",
				       pcysta->wl_rx_err_ratio[s_id + 1]);
	}

out:
	return p - buf;
}

static int _show_fbtc_nullsta(struct rtw89_dev *rtwdev, char *buf, size_t bufsz)
{
	struct rtw89_btc *btc = &rtwdev->btc;
	const struct rtw89_btc_ver *ver = btc->ver;
	struct rtw89_btc_btf_fwinfo *pfwinfo = &btc->fwinfo;
	struct rtw89_btc_rpt_cmn_info *pcinfo;
	union rtw89_btc_fbtc_cynullsta_info *ns;
	char *p = buf, *end = buf + bufsz;
	u8 i = 0;

	if (!btc->dm.tdma_now.rxflctrl)
		return 0;

	pcinfo = &pfwinfo->rpt_fbtc_nullsta.cinfo;
	if (!pcinfo->valid)
		return 0;

	ns = &pfwinfo->rpt_fbtc_nullsta.finfo;
	if (ver->fcxnullsta == 1) {
		for (i = 0; i < 2; i++) {
			p += scnprintf(p, end - p, " %-15s : ", "[NULL-STA]");
			p += scnprintf(p, end - p, "null-%d", i);
			p += scnprintf(p, end - p, "[ok:%d/",
				       le32_to_cpu(ns->v1.result[i][1]));
			p += scnprintf(p, end - p, "fail:%d/",
				       le32_to_cpu(ns->v1.result[i][0]));
			p += scnprintf(p, end - p, "on_time:%d/",
				       le32_to_cpu(ns->v1.result[i][2]));
			p += scnprintf(p, end - p, "retry:%d/",
				       le32_to_cpu(ns->v1.result[i][3]));
			p += scnprintf(p, end - p, "avg_t:%d.%03d/",
				       le32_to_cpu(ns->v1.avg_t[i]) / 1000,
				       le32_to_cpu(ns->v1.avg_t[i]) % 1000);
			p += scnprintf(p, end - p, "max_t:%d.%03d]\n",
				       le32_to_cpu(ns->v1.max_t[i]) / 1000,
				       le32_to_cpu(ns->v1.max_t[i]) % 1000);
		}
	} else if (ver->fcxnullsta == 7) {
		for (i = 0; i < 2; i++) {
			p += scnprintf(p, end - p, " %-15s : ", "[NULL-STA]");
			p += scnprintf(p, end - p, "null-%d", i);
			p += scnprintf(p, end - p, "[Tx:%d/",
				       le32_to_cpu(ns->v7.result[i][4]));
			p += scnprintf(p, end - p, "[ok:%d/",
				       le32_to_cpu(ns->v7.result[i][1]));
			p += scnprintf(p, end - p, "fail:%d/",
				       le32_to_cpu(ns->v7.result[i][0]));
			p += scnprintf(p, end - p, "on_time:%d/",
				       le32_to_cpu(ns->v7.result[i][2]));
			p += scnprintf(p, end - p, "retry:%d/",
				       le32_to_cpu(ns->v7.result[i][3]));
			p += scnprintf(p, end - p, "avg_t:%d.%03d/",
				       le32_to_cpu(ns->v7.tavg[i]) / 1000,
				       le32_to_cpu(ns->v7.tavg[i]) % 1000);
			p += scnprintf(p, end - p, "max_t:%d.%03d]\n",
				       le32_to_cpu(ns->v7.tmax[i]) / 1000,
				       le32_to_cpu(ns->v7.tmax[i]) % 1000);
		}
	} else {
		for (i = 0; i < 2; i++) {
			p += scnprintf(p, end - p, " %-15s : ", "[NULL-STA]");
			p += scnprintf(p, end - p, "null-%d", i);
			p += scnprintf(p, end - p, "[Tx:%d/",
				       le32_to_cpu(ns->v2.result[i][4]));
			p += scnprintf(p, end - p, "[ok:%d/",
				       le32_to_cpu(ns->v2.result[i][1]));
			p += scnprintf(p, end - p, "fail:%d/",
				       le32_to_cpu(ns->v2.result[i][0]));
			p += scnprintf(p, end - p, "on_time:%d/",
				       le32_to_cpu(ns->v2.result[i][2]));
			p += scnprintf(p, end - p, "retry:%d/",
				       le32_to_cpu(ns->v2.result[i][3]));
			p += scnprintf(p, end - p, "avg_t:%d.%03d/",
				       le32_to_cpu(ns->v2.avg_t[i]) / 1000,
				       le32_to_cpu(ns->v2.avg_t[i]) % 1000);
			p += scnprintf(p, end - p, "max_t:%d.%03d]\n",
				       le32_to_cpu(ns->v2.max_t[i]) / 1000,
				       le32_to_cpu(ns->v2.max_t[i]) % 1000);
		}
	}

	return p - buf;
}

static int _show_fbtc_step_v2(struct rtw89_dev *rtwdev, char *buf, size_t bufsz)
{
	struct rtw89_btc *btc = &rtwdev->btc;
	struct rtw89_btc_btf_fwinfo *pfwinfo = &btc->fwinfo;
	struct rtw89_btc_rpt_cmn_info *pcinfo = NULL;
	struct rtw89_btc_fbtc_steps_v2 *pstep = NULL;
	const struct rtw89_btc_ver *ver = btc->ver;
	char *p = buf, *end = buf + bufsz;
	u8 type, val, cnt = 0, state = 0;
	bool outloop = false;
	u16 i, diff_t, n_start = 0, n_stop = 0;
	u16 pos_old, pos_new, trace_step;

	pcinfo = &pfwinfo->rpt_fbtc_step.cinfo;
	if (!pcinfo->valid)
		return 0;

	pstep = &pfwinfo->rpt_fbtc_step.finfo.v2;
	pos_old = le16_to_cpu(pstep->pos_old);
	pos_new = le16_to_cpu(pstep->pos_new);

	if (pcinfo->req_fver != pstep->fver)
		return 0;

	/* store step info by using ring instead of FIFO*/
	do {
		switch (state) {
		case 0:
			if (ver->fcxctrl == 7 || ver->fcxctrl == 1)
				trace_step = 50;
			else
				trace_step = btc->ctrl.ctrl.trace_step;

			n_start = pos_old;
			if (pos_new >=  pos_old)
				n_stop = pos_new;
			else
				n_stop = trace_step - 1;

			state = 1;
			break;
		case 1:
			for (i = n_start; i <= n_stop; i++) {
				type = pstep->step[i].type;
				val = pstep->step[i].val;
				diff_t = le16_to_cpu(pstep->step[i].difft);

				if (type == CXSTEP_NONE || type >= CXSTEP_MAX)
					continue;

				if (cnt % 10 == 0)
					p += scnprintf(p, end - p,
						       " %-15s : ", "[steps]");

				p += scnprintf(p, end - p,
					       "-> %s(%02d)(%02d)",
					       (type == CXSTEP_SLOT ? "SLT" :
						"EVT"), (u32)val, diff_t);
				if (cnt % 10 == 9)
					p += scnprintf(p, end - p, "\n");
				cnt++;
			}

			state = 2;
			break;
		case 2:
			if (pos_new <  pos_old && n_start != 0) {
				n_start = 0;
				n_stop = pos_new;
				state = 1;
			} else {
				outloop = true;
			}
			break;
		}
	} while (!outloop);

	return p - buf;
}

static int _show_fbtc_step_v3(struct rtw89_dev *rtwdev, char *buf, size_t bufsz)
{
	struct rtw89_btc *btc = &rtwdev->btc;
	struct rtw89_btc_btf_fwinfo *pfwinfo = &btc->fwinfo;
	struct rtw89_btc_rpt_cmn_info *pcinfo;
	struct rtw89_btc_fbtc_steps_v3 *pstep;
	u32 i, n_begin, n_end, array_idx, cnt = 0;
	char *p = buf, *end = buf + bufsz;
	u8 type, val;
	u16 diff_t;

	if ((pfwinfo->rpt_en_map &
	     rtw89_btc_fw_rpt_ver(rtwdev, RPT_EN_FW_STEP_INFO)) == 0)
		return 0;

	pcinfo = &pfwinfo->rpt_fbtc_step.cinfo;
	if (!pcinfo->valid)
		return 0;

	pstep = &pfwinfo->rpt_fbtc_step.finfo.v3;
	if (pcinfo->req_fver != pstep->fver)
		return 0;

	if (le32_to_cpu(pstep->cnt) <= FCXDEF_STEP)
		n_begin = 1;
	else
		n_begin = le32_to_cpu(pstep->cnt) - FCXDEF_STEP + 1;

	n_end = le32_to_cpu(pstep->cnt);

	if (n_begin > n_end)
		return 0;

	/* restore step info by using ring instead of FIFO */
	for (i = n_begin; i <= n_end; i++) {
		array_idx = (i - 1) % FCXDEF_STEP;
		type = pstep->step[array_idx].type;
		val = pstep->step[array_idx].val;
		diff_t = le16_to_cpu(pstep->step[array_idx].difft);

		if (type == CXSTEP_NONE || type >= CXSTEP_MAX)
			continue;

		if (cnt % 10 == 0)
			p += scnprintf(p, end - p, " %-15s : ", "[steps]");

		p += scnprintf(p, end - p, "-> %s(%02d)",
			       (type == CXSTEP_SLOT ?
				id_to_slot((u32)val) :
				id_to_evt((u32)val)), diff_t);

		if (cnt % 10 == 9)
			p += scnprintf(p, end - p, "\n");

		cnt++;
	}

	return p - buf;
}

static int _show_fw_dm_msg(struct rtw89_dev *rtwdev, char *buf, size_t bufsz)
{
	struct rtw89_btc *btc = &rtwdev->btc;
	const struct rtw89_btc_ver *ver = btc->ver;
	char *p = buf, *end = buf + bufsz;

	if (!(btc->dm.coex_info_map & BTC_COEX_INFO_DM))
		goto out;

	p += _show_error(rtwdev, p, end - p);
	p += _show_fbtc_tdma(rtwdev, p, end - p);
	p += _show_fbtc_slots(rtwdev, p, end - p);

	if (ver->fcxcysta == 2)
		p += _show_fbtc_cysta_v2(rtwdev, p, end - p);
	else if (ver->fcxcysta == 3)
		p += _show_fbtc_cysta_v3(rtwdev, p, end - p);
	else if (ver->fcxcysta == 4)
		p += _show_fbtc_cysta_v4(rtwdev, p, end - p);
	else if (ver->fcxcysta == 5)
		p += _show_fbtc_cysta_v5(rtwdev, p, end - p);
	else if (ver->fcxcysta == 7)
		p += _show_fbtc_cysta_v7(rtwdev, p, end - p);

	p += _show_fbtc_nullsta(rtwdev, p, end - p);

	if (ver->fcxstep == 2)
		p += _show_fbtc_step_v2(rtwdev, p, end - p);
	else if (ver->fcxstep == 3)
		p += _show_fbtc_step_v3(rtwdev, p, end - p);

out:
	return p - buf;
}

static void _get_gnt(struct rtw89_dev *rtwdev, struct rtw89_mac_ax_coex_gnt *gnt_cfg)
{
	const struct rtw89_chip_info *chip = rtwdev->chip;
	struct rtw89_mac_ax_gnt *gnt;
	u32 val, status;

	if (chip->chip_id == RTL8852A || chip->chip_id == RTL8852B ||
	    chip->chip_id == RTL8851B || chip->chip_id == RTL8852BT) {
		rtw89_mac_read_lte(rtwdev, R_AX_LTE_SW_CFG_1, &val);
		rtw89_mac_read_lte(rtwdev, R_AX_GNT_VAL, &status);

		gnt = &gnt_cfg->band[0];
		gnt->gnt_bt_sw_en = !!(val & B_AX_GNT_BT_RFC_S0_SW_CTRL);
		gnt->gnt_bt = !!(status & B_AX_GNT_BT_RFC_S0_STA);
		gnt->gnt_wl_sw_en = !!(val & B_AX_GNT_WL_RFC_S0_SW_CTRL);
		gnt->gnt_wl = !!(status & B_AX_GNT_WL_RFC_S0_STA);

		gnt = &gnt_cfg->band[1];
		gnt->gnt_bt_sw_en = !!(val & B_AX_GNT_BT_RFC_S1_SW_CTRL);
		gnt->gnt_bt = !!(status & B_AX_GNT_BT_RFC_S1_STA);
		gnt->gnt_wl_sw_en = !!(val & B_AX_GNT_WL_RFC_S1_SW_CTRL);
		gnt->gnt_wl = !!(status & B_AX_GNT_WL_RFC_S1_STA);
	} else if (chip->chip_id == RTL8852C) {
		val = rtw89_read32(rtwdev, R_AX_GNT_SW_CTRL);
		status = rtw89_read32(rtwdev, R_AX_GNT_VAL_V1);

		gnt = &gnt_cfg->band[0];
		gnt->gnt_bt_sw_en = !!(val & B_AX_GNT_BT_RFC_S0_SWCTRL);
		gnt->gnt_bt = !!(status & B_AX_GNT_BT_RFC_S0);
		gnt->gnt_wl_sw_en = !!(val & B_AX_GNT_WL_RFC_S0_SWCTRL);
		gnt->gnt_wl = !!(status & B_AX_GNT_WL_RFC_S0);

		gnt = &gnt_cfg->band[1];
		gnt->gnt_bt_sw_en = !!(val & B_AX_GNT_BT_RFC_S1_SWCTRL);
		gnt->gnt_bt = !!(status & B_AX_GNT_BT_RFC_S1);
		gnt->gnt_wl_sw_en = !!(val & B_AX_GNT_WL_RFC_S1_SWCTRL);
		gnt->gnt_wl = !!(status & B_AX_GNT_WL_RFC_S1);
	} else {
		return;
	}
}

static int _show_gpio_dbg(struct rtw89_dev *rtwdev, char *buf, size_t bufsz)
{
	struct rtw89_btc_btf_fwinfo *pfwinfo = &rtwdev->btc.fwinfo;
	const struct rtw89_btc_ver *ver = rtwdev->btc.ver;
	struct rtw89_btc_rpt_cmn_info *pcinfo = NULL;
	union rtw89_btc_fbtc_gpio_dbg *gdbg = NULL;
	char *p = buf, *end = buf + bufsz;
	u8 *gpio_map, i;
	u32 en_map;

	pcinfo = &pfwinfo->rpt_fbtc_gpio_dbg.cinfo;
	gdbg = &rtwdev->btc.fwinfo.rpt_fbtc_gpio_dbg.finfo;
	if (!pcinfo->valid) {
		rtw89_debug(rtwdev, RTW89_DBG_BTC,
			    "[BTC], %s(): stop due rpt_fbtc_gpio_dbg.cinfo\n",
			    __func__);
		p += scnprintf(p, end - p, "\n");
		goto out;
	}

	if (ver->fcxgpiodbg == 7) {
		en_map = le32_to_cpu(gdbg->v7.en_map);
		gpio_map = gdbg->v7.gpio_map;
	} else {
		en_map = le32_to_cpu(gdbg->v1.en_map);
		gpio_map = gdbg->v1.gpio_map;
	}

	if (!en_map)
		goto out;

	p += scnprintf(p, end - p, " %-15s : enable_map:0x%08x",
		       "[gpio_dbg]", en_map);

	for (i = 0; i < BTC_DBG_MAX1; i++) {
		if (!(en_map & BIT(i)))
			continue;
		p += scnprintf(p, end - p, ", %s->GPIO%d", id_to_gdbg(i),
			       gpio_map[i]);
	}
	p += scnprintf(p, end - p, "\n");

out:
	return p - buf;
}

static int _show_mreg_v1(struct rtw89_dev *rtwdev, char *buf, size_t bufsz)
{
	const struct rtw89_chip_info *chip = rtwdev->chip;
	struct rtw89_btc *btc = &rtwdev->btc;
	struct rtw89_btc_btf_fwinfo *pfwinfo = &btc->fwinfo;
	struct rtw89_btc_rpt_cmn_info *pcinfo = NULL;
	struct rtw89_btc_fbtc_mreg_val_v1 *pmreg = NULL;
	struct rtw89_btc_cx *cx = &btc->cx;
	struct rtw89_btc_wl_info *wl = &btc->cx.wl;
	struct rtw89_btc_bt_info *bt = &btc->cx.bt;
	struct rtw89_mac_ax_coex_gnt gnt_cfg = {};
	struct rtw89_mac_ax_gnt gnt;
	char *p = buf, *end = buf + bufsz;
	u8 i = 0, type = 0, cnt = 0;
	u32 val, offset;

	if (!(btc->dm.coex_info_map & BTC_COEX_INFO_MREG))
		return 0;

	p += scnprintf(p, end - p, "========== [HW Status] ==========\n");

	p += scnprintf(p, end - p,
		       " %-15s : WL->BT:0x%08x(cnt:%d), BT->WL:0x%08x(total:%d, bt_update:%d)\n",
		       "[scoreboard]", wl->scbd,
		       cx->cnt_wl[BTC_WCNT_SCBDUPDATE],
		       bt->scbd, cx->cnt_bt[BTC_BCNT_SCBDREAD],
		       cx->cnt_bt[BTC_BCNT_SCBDUPDATE]);

	btc->dm.pta_owner = rtw89_mac_get_ctrl_path(rtwdev);
	_get_gnt(rtwdev, &gnt_cfg);

	gnt = gnt_cfg.band[0];
	p += scnprintf(p, end - p,
		       " %-15s : pta_owner:%s, phy-0[gnt_wl:%s-%d/gnt_bt:%s-%d], ",
		       "[gnt_status]",
		       chip->chip_id == RTL8852C ? "HW" :
		       btc->dm.pta_owner == BTC_CTRL_BY_WL ? "WL" : "BT",
		       gnt.gnt_wl_sw_en ? "SW" : "HW", gnt.gnt_wl,
		       gnt.gnt_bt_sw_en ? "SW" : "HW", gnt.gnt_bt);

	gnt = gnt_cfg.band[1];
	p += scnprintf(p, end - p, "phy-1[gnt_wl:%s-%d/gnt_bt:%s-%d]\n",
		       gnt.gnt_wl_sw_en ? "SW" : "HW",
		       gnt.gnt_wl,
		       gnt.gnt_bt_sw_en ? "SW" : "HW",
		       gnt.gnt_bt);

	pcinfo = &pfwinfo->rpt_fbtc_mregval.cinfo;
	if (!pcinfo->valid) {
		rtw89_debug(rtwdev, RTW89_DBG_BTC,
			    "[BTC], %s(): stop due rpt_fbtc_mregval.cinfo\n",
			    __func__);
		goto out;
	}

	pmreg = &pfwinfo->rpt_fbtc_mregval.finfo.v1;
	rtw89_debug(rtwdev, RTW89_DBG_BTC,
		    "[BTC], %s(): rpt_fbtc_mregval reg_num = %d\n",
		    __func__, pmreg->reg_num);

	for (i = 0; i < pmreg->reg_num; i++) {
		type = (u8)le16_to_cpu(chip->mon_reg[i].type);
		offset = le32_to_cpu(chip->mon_reg[i].offset);
		val = le32_to_cpu(pmreg->mreg_val[i]);

		if (cnt % 6 == 0)
			p += scnprintf(p, end - p,
				       " %-15s : %d_0x%04x=0x%08x",
				       "[reg]", (u32)type, offset, val);
		else
			p += scnprintf(p, end - p, ", %d_0x%04x=0x%08x",
				       (u32)type,
				       offset, val);
		if (cnt % 6 == 5)
			p += scnprintf(p, end - p, "\n");
		cnt++;

		if (i >= pmreg->reg_num)
			p += scnprintf(p, end - p, "\n");
	}

out:
	return p - buf;
}

static int _show_mreg_v2(struct rtw89_dev *rtwdev, char *buf, size_t bufsz)
{
	const struct rtw89_chip_info *chip = rtwdev->chip;
	struct rtw89_btc *btc = &rtwdev->btc;
	struct rtw89_btc_btf_fwinfo *pfwinfo = &btc->fwinfo;
	struct rtw89_btc_rpt_cmn_info *pcinfo = NULL;
	struct rtw89_btc_fbtc_mreg_val_v2 *pmreg = NULL;
	struct rtw89_btc_cx *cx = &btc->cx;
	struct rtw89_btc_wl_info *wl = &btc->cx.wl;
	struct rtw89_btc_bt_info *bt = &btc->cx.bt;
	struct rtw89_mac_ax_coex_gnt gnt_cfg = {};
	struct rtw89_mac_ax_gnt gnt;
	char *p = buf, *end = buf + bufsz;
	u8 i = 0, type = 0, cnt = 0;
	u32 val, offset;

	if (!(btc->dm.coex_info_map & BTC_COEX_INFO_MREG))
		return 0;

	p += scnprintf(p, end - p, "========== [HW Status] ==========\n");

	p += scnprintf(p, end - p,
		       " %-15s : WL->BT:0x%08x(cnt:%d), BT->WL:0x%08x(total:%d, bt_update:%d)\n",
		       "[scoreboard]", wl->scbd,
		       cx->cnt_wl[BTC_WCNT_SCBDUPDATE],
		       bt->scbd, cx->cnt_bt[BTC_BCNT_SCBDREAD],
		       cx->cnt_bt[BTC_BCNT_SCBDUPDATE]);

	btc->dm.pta_owner = rtw89_mac_get_ctrl_path(rtwdev);
	_get_gnt(rtwdev, &gnt_cfg);

	gnt = gnt_cfg.band[0];
	p += scnprintf(p, end - p,
		       " %-15s : pta_owner:%s, phy-0[gnt_wl:%s-%d/gnt_bt:%s-%d], polut_type:%s",
		       "[gnt_status]",
		       chip->chip_id == RTL8852C ? "HW" :
		       btc->dm.pta_owner == BTC_CTRL_BY_WL ? "WL" : "BT",
		       gnt.gnt_wl_sw_en ? "SW" : "HW", gnt.gnt_wl,
		       gnt.gnt_bt_sw_en ? "SW" : "HW", gnt.gnt_bt,
		       id_to_polut(wl->bt_polut_type[wl->pta_req_mac]));

	gnt = gnt_cfg.band[1];
	p += scnprintf(p, end - p, "phy-1[gnt_wl:%s-%d/gnt_bt:%s-%d]\n",
		       gnt.gnt_wl_sw_en ? "SW" : "HW",
		       gnt.gnt_wl,
		       gnt.gnt_bt_sw_en ? "SW" : "HW",
		       gnt.gnt_bt);

	pcinfo = &pfwinfo->rpt_fbtc_mregval.cinfo;
	if (!pcinfo->valid) {
		rtw89_debug(rtwdev, RTW89_DBG_BTC,
			    "[BTC], %s(): stop due rpt_fbtc_mregval.cinfo\n",
			    __func__);
		goto out;
	}

	pmreg = &pfwinfo->rpt_fbtc_mregval.finfo.v2;
	rtw89_debug(rtwdev, RTW89_DBG_BTC,
		    "[BTC], %s(): rpt_fbtc_mregval reg_num = %d\n",
		    __func__, pmreg->reg_num);

	for (i = 0; i < pmreg->reg_num; i++) {
		type = (u8)le16_to_cpu(chip->mon_reg[i].type);
		offset = le32_to_cpu(chip->mon_reg[i].offset);
		val = le32_to_cpu(pmreg->mreg_val[i]);

		if (cnt % 6 == 0)
			p += scnprintf(p, end - p,
				       " %-15s : %d_0x%04x=0x%08x",
				       "[reg]", (u32)type, offset, val);
		else
			p += scnprintf(p, end - p, ", %d_0x%04x=0x%08x",
				       (u32)type,
				       offset, val);
		if (cnt % 6 == 5)
			p += scnprintf(p, end - p, "\n");
		cnt++;

		if (i >= pmreg->reg_num)
			p += scnprintf(p, end - p, "\n");
	}

out:
	return p - buf;
}

static int _show_mreg_v7(struct rtw89_dev *rtwdev, char *buf, size_t bufsz)
{
	struct rtw89_btc *btc = &rtwdev->btc;
	struct rtw89_btc_btf_fwinfo *pfwinfo = &btc->fwinfo;
	struct rtw89_btc_fbtc_mreg_val_v7 *pmreg = NULL;
	struct rtw89_btc_rpt_cmn_info *pcinfo = NULL;
	struct rtw89_btc_cx *cx = &btc->cx;
	struct rtw89_btc_wl_info *wl = &cx->wl;
	struct rtw89_btc_bt_info *bt = &cx->bt;
	struct rtw89_mac_ax_gnt *gnt = NULL;
	struct rtw89_btc_dm *dm = &btc->dm;
	char *p = buf, *end = buf + bufsz;
	u8 i, type, cnt = 0;
	u32 val, offset;

	if (!(dm->coex_info_map & BTC_COEX_INFO_MREG))
		return 0;

	p += scnprintf(p, end - p, "\n\r========== [HW Status] ==========");

	p += scnprintf(p, end - p,
		       "\n\r %-15s : WL->BT:0x%08x(cnt:%d), BT->WL:0x%08x(total:%d, bt_update:%d)",
		       "[scoreboard]", wl->scbd,
		       cx->cnt_wl[BTC_WCNT_SCBDUPDATE],
		       bt->scbd, cx->cnt_bt[BTC_BCNT_SCBDREAD],
		       cx->cnt_bt[BTC_BCNT_SCBDUPDATE]);

	/* To avoid I/O if WL LPS or power-off  */
	dm->pta_owner = rtw89_mac_get_ctrl_path(rtwdev);

	p += scnprintf(p, end - p,
		       "\n\r %-15s : pta_owner:%s, pta_req_mac:MAC%d, rf_gnt_source: polut_type:%s",
		       "[gnt_status]",
		       rtwdev->chip->para_ver & BTC_FEAT_PTA_ONOFF_CTRL ? "HW" :
		       dm->pta_owner == BTC_CTRL_BY_WL ? "WL" : "BT",
		       wl->pta_req_mac,
		       id_to_polut(wl->bt_polut_type[wl->pta_req_mac]));

	gnt = &dm->gnt.band[RTW89_PHY_0];

	p += scnprintf(p, end - p, ", phy-0[gnt_wl:%s-%d/gnt_bt:%s-%d]",
		       gnt->gnt_wl_sw_en ? "SW" : "HW", gnt->gnt_wl,
		       gnt->gnt_bt_sw_en ? "SW" : "HW", gnt->gnt_bt);

	if (rtwdev->dbcc_en) {
		gnt = &dm->gnt.band[RTW89_PHY_1];
		p += scnprintf(p, end - p,
			       ", phy-1[gnt_wl:%s-%d/gnt_bt:%s-%d]",
			       gnt->gnt_wl_sw_en ? "SW" : "HW", gnt->gnt_wl,
			       gnt->gnt_bt_sw_en ? "SW" : "HW", gnt->gnt_bt);
	}

	pcinfo = &pfwinfo->rpt_fbtc_mregval.cinfo;
	if (!pcinfo->valid)
		goto out;

	pmreg = &pfwinfo->rpt_fbtc_mregval.finfo.v7;

	for (i = 0; i < pmreg->reg_num; i++) {
		type = (u8)le16_to_cpu(rtwdev->chip->mon_reg[i].type);
		offset = le32_to_cpu(rtwdev->chip->mon_reg[i].offset);
		val = le32_to_cpu(pmreg->mreg_val[i]);

		if (cnt % 6 == 0)
			p += scnprintf(p, end - p,
				       "\n\r %-15s : %s_0x%x=0x%x", "[reg]",
				       id_to_regtype(type), offset, val);
		else
			p += scnprintf(p, end - p, ", %s_0x%x=0x%x",
				       id_to_regtype(type), offset, val);
		cnt++;
	}
	p += scnprintf(p, end - p, "\n");

out:
	return p - buf;
}

static int _show_summary_v1(struct rtw89_dev *rtwdev, char *buf, size_t bufsz)
{
	struct rtw89_btc *btc = &rtwdev->btc;
	struct rtw89_btc_btf_fwinfo *pfwinfo = &btc->fwinfo;
	struct rtw89_btc_rpt_cmn_info *pcinfo = NULL;
	struct rtw89_btc_fbtc_rpt_ctrl_v1 *prptctrl = NULL;
	struct rtw89_btc_cx *cx = &btc->cx;
	struct rtw89_btc_dm *dm = &btc->dm;
	struct rtw89_btc_wl_info *wl = &cx->wl;
	struct rtw89_btc_bt_info *bt = &cx->bt;
	u32 cnt_sum = 0, *cnt = btc->dm.cnt_notify;
	char *p = buf, *end = buf + bufsz;
	u8 i;

	if (!(dm->coex_info_map & BTC_COEX_INFO_SUMMARY))
		return 0;

	p += scnprintf(p, end - p, "========== [Statistics] ==========\n");

	pcinfo = &pfwinfo->rpt_ctrl.cinfo;
	if (pcinfo->valid && !wl->status.map.lps && !wl->status.map.rf_off) {
		prptctrl = &pfwinfo->rpt_ctrl.finfo.v1;

		p += scnprintf(p, end - p,
			       " %-15s : h2c_cnt=%d(fail:%d, fw_recv:%d), c2h_cnt=%d(fw_send:%d), ",
			       "[summary]", pfwinfo->cnt_h2c,
			       pfwinfo->cnt_h2c_fail, prptctrl->h2c_cnt,
			       pfwinfo->cnt_c2h, prptctrl->c2h_cnt);

		p += scnprintf(p, end - p,
			       "rpt_cnt=%d(fw_send:%d), rpt_map=0x%x, dm_error_map:0x%x",
			       pfwinfo->event[BTF_EVNT_RPT],
			       prptctrl->rpt_cnt,
			       prptctrl->rpt_enable, dm->error.val);

		if (dm->error.map.wl_fw_hang)
			p += scnprintf(p, end - p, " (WL FW Hang!!)");
		p += scnprintf(p, end - p, "\n");
		p += scnprintf(p, end - p,
			       " %-15s : send_ok:%d, send_fail:%d, recv:%d",
			       "[mailbox]", prptctrl->mb_send_ok_cnt,
			       prptctrl->mb_send_fail_cnt,
			       prptctrl->mb_recv_cnt);

		p += scnprintf(p, end - p,
			       "(A2DP_empty:%d, A2DP_flowstop:%d, A2DP_full:%d)\n",
			       prptctrl->mb_a2dp_empty_cnt,
			       prptctrl->mb_a2dp_flct_cnt,
			       prptctrl->mb_a2dp_full_cnt);

		p += scnprintf(p, end - p,
			       " %-15s : wl_rfk[req:%d/go:%d/reject:%d/timeout:%d]",
			       "[RFK]", cx->cnt_wl[BTC_WCNT_RFK_REQ],
			       cx->cnt_wl[BTC_WCNT_RFK_GO],
			       cx->cnt_wl[BTC_WCNT_RFK_REJECT],
			       cx->cnt_wl[BTC_WCNT_RFK_TIMEOUT]);

		p += scnprintf(p, end - p,
			       ", bt_rfk[req:%d/go:%d/reject:%d/timeout:%d/fail:%d]\n",
			       prptctrl->bt_rfk_cnt[BTC_BCNT_RFK_REQ],
			       prptctrl->bt_rfk_cnt[BTC_BCNT_RFK_GO],
			       prptctrl->bt_rfk_cnt[BTC_BCNT_RFK_REJECT],
			       prptctrl->bt_rfk_cnt[BTC_BCNT_RFK_TIMEOUT],
			       prptctrl->bt_rfk_cnt[BTC_BCNT_RFK_FAIL]);

		if (prptctrl->bt_rfk_cnt[BTC_BCNT_RFK_TIMEOUT] > 0)
			bt->rfk_info.map.timeout = 1;
		else
			bt->rfk_info.map.timeout = 0;

		dm->error.map.wl_rfk_timeout = bt->rfk_info.map.timeout;
	} else {
		p += scnprintf(p, end - p,
			       " %-15s : h2c_cnt=%d(fail:%d), c2h_cnt=%d, rpt_cnt=%d, rpt_map=0x%x",
			       "[summary]", pfwinfo->cnt_h2c,
			       pfwinfo->cnt_h2c_fail, pfwinfo->cnt_c2h,
			       pfwinfo->event[BTF_EVNT_RPT],
			       btc->fwinfo.rpt_en_map);
		p += scnprintf(p, end - p, " (WL FW report invalid!!)\n");
	}

	for (i = 0; i < BTC_NCNT_NUM; i++)
		cnt_sum += dm->cnt_notify[i];

	p += scnprintf(p, end - p,
		       " %-15s : total=%d, show_coex_info=%d, power_on=%d, init_coex=%d, ",
		       "[notify_cnt]", cnt_sum, cnt[BTC_NCNT_SHOW_COEX_INFO],
		       cnt[BTC_NCNT_POWER_ON], cnt[BTC_NCNT_INIT_COEX]);

	p += scnprintf(p, end - p,
		       "power_off=%d, radio_state=%d, role_info=%d, wl_rfk=%d, wl_sta=%d\n",
		       cnt[BTC_NCNT_POWER_OFF], cnt[BTC_NCNT_RADIO_STATE],
		       cnt[BTC_NCNT_ROLE_INFO], cnt[BTC_NCNT_WL_RFK],
		       cnt[BTC_NCNT_WL_STA]);

	p += scnprintf(p, end - p,
		       " %-15s : scan_start=%d, scan_finish=%d, switch_band=%d, special_pkt=%d, ",
		       "[notify_cnt]", cnt[BTC_NCNT_SCAN_START],
		       cnt[BTC_NCNT_SCAN_FINISH], cnt[BTC_NCNT_SWITCH_BAND],
		       cnt[BTC_NCNT_SPECIAL_PACKET]);

	p += scnprintf(p, end - p,
		       "timer=%d, control=%d, customerize=%d\n",
		       cnt[BTC_NCNT_TIMER], cnt[BTC_NCNT_CONTROL],
		       cnt[BTC_NCNT_CUSTOMERIZE]);

	return p - buf;
}

static int _show_summary_v4(struct rtw89_dev *rtwdev, char *buf, size_t bufsz)
{
	struct rtw89_btc *btc = &rtwdev->btc;
	struct rtw89_btc_btf_fwinfo *pfwinfo = &btc->fwinfo;
	struct rtw89_btc_fbtc_rpt_ctrl_v4 *prptctrl;
	struct rtw89_btc_rpt_cmn_info *pcinfo;
	struct rtw89_btc_cx *cx = &btc->cx;
	struct rtw89_btc_dm *dm = &btc->dm;
	struct rtw89_btc_wl_info *wl = &cx->wl;
	struct rtw89_btc_bt_info *bt = &cx->bt;
	u32 cnt_sum = 0, *cnt = btc->dm.cnt_notify;
	char *p = buf, *end = buf + bufsz;
	u8 i;

	if (!(dm->coex_info_map & BTC_COEX_INFO_SUMMARY))
		return 0;

	p += scnprintf(p, end - p, "========== [Statistics] ==========\n");

	pcinfo = &pfwinfo->rpt_ctrl.cinfo;
	if (pcinfo->valid && !wl->status.map.lps && !wl->status.map.rf_off) {
		prptctrl = &pfwinfo->rpt_ctrl.finfo.v4;

		p += scnprintf(p, end - p,
			       " %-15s : h2c_cnt=%d(fail:%d, fw_recv:%d), c2h_cnt=%d(fw_send:%d), ",
			       "[summary]", pfwinfo->cnt_h2c,
			       pfwinfo->cnt_h2c_fail,
			       le32_to_cpu(prptctrl->rpt_info.cnt_h2c),
			       pfwinfo->cnt_c2h,
			       le32_to_cpu(prptctrl->rpt_info.cnt_c2h));

		p += scnprintf(p, end - p,
			       "rpt_cnt=%d(fw_send:%d), rpt_map=0x%x, dm_error_map:0x%x",
			       pfwinfo->event[BTF_EVNT_RPT],
			       le32_to_cpu(prptctrl->rpt_info.cnt),
			       le32_to_cpu(prptctrl->rpt_info.en),
			       dm->error.val);

		if (dm->error.map.wl_fw_hang)
			p += scnprintf(p, end - p, " (WL FW Hang!!)");
		p += scnprintf(p, end - p, "\n");
		p += scnprintf(p, end - p,
			       " %-15s : send_ok:%d, send_fail:%d, recv:%d, ",
			       "[mailbox]",
			       le32_to_cpu(prptctrl->bt_mbx_info.cnt_send_ok),
			       le32_to_cpu(prptctrl->bt_mbx_info.cnt_send_fail),
			       le32_to_cpu(prptctrl->bt_mbx_info.cnt_recv));

		p += scnprintf(p, end - p,
			       "A2DP_empty:%d(stop:%d, tx:%d, ack:%d, nack:%d)\n",
			       le32_to_cpu(prptctrl->bt_mbx_info.a2dp.cnt_empty),
			       le32_to_cpu(prptctrl->bt_mbx_info.a2dp.cnt_flowctrl),
			       le32_to_cpu(prptctrl->bt_mbx_info.a2dp.cnt_tx),
			       le32_to_cpu(prptctrl->bt_mbx_info.a2dp.cnt_ack),
			       le32_to_cpu(prptctrl->bt_mbx_info.a2dp.cnt_nack));

		p += scnprintf(p, end - p,
			       " %-15s : wl_rfk[req:%d/go:%d/reject:%d/timeout:%d]",
			       "[RFK]", cx->cnt_wl[BTC_WCNT_RFK_REQ],
			       cx->cnt_wl[BTC_WCNT_RFK_GO],
			       cx->cnt_wl[BTC_WCNT_RFK_REJECT],
			       cx->cnt_wl[BTC_WCNT_RFK_TIMEOUT]);

		p += scnprintf(p, end - p,
			       ", bt_rfk[req:%d/go:%d/reject:%d/timeout:%d/fail:%d]\n",
			       le32_to_cpu(prptctrl->bt_cnt[BTC_BCNT_RFK_REQ]),
			       le32_to_cpu(prptctrl->bt_cnt[BTC_BCNT_RFK_GO]),
			       le32_to_cpu(prptctrl->bt_cnt[BTC_BCNT_RFK_REJECT]),
			       le32_to_cpu(prptctrl->bt_cnt[BTC_BCNT_RFK_TIMEOUT]),
			       le32_to_cpu(prptctrl->bt_cnt[BTC_BCNT_RFK_FAIL]));

		if (le32_to_cpu(prptctrl->bt_cnt[BTC_BCNT_RFK_TIMEOUT]) > 0)
			bt->rfk_info.map.timeout = 1;
		else
			bt->rfk_info.map.timeout = 0;

		dm->error.map.wl_rfk_timeout = bt->rfk_info.map.timeout;
	} else {
		p += scnprintf(p, end - p,
			       " %-15s : h2c_cnt=%d(fail:%d), c2h_cnt=%d, rpt_cnt=%d, rpt_map=0x%x",
			       "[summary]", pfwinfo->cnt_h2c,
			       pfwinfo->cnt_h2c_fail, pfwinfo->cnt_c2h,
			       pfwinfo->event[BTF_EVNT_RPT],
			       btc->fwinfo.rpt_en_map);
		p += scnprintf(p, end - p, " (WL FW report invalid!!)\n");
	}

	for (i = 0; i < BTC_NCNT_NUM; i++)
		cnt_sum += dm->cnt_notify[i];

	p += scnprintf(p, end - p,
		       " %-15s : total=%d, show_coex_info=%d, power_on=%d, init_coex=%d, ",
		       "[notify_cnt]", cnt_sum, cnt[BTC_NCNT_SHOW_COEX_INFO],
		       cnt[BTC_NCNT_POWER_ON], cnt[BTC_NCNT_INIT_COEX]);

	p += scnprintf(p, end - p,
		       "power_off=%d, radio_state=%d, role_info=%d, wl_rfk=%d, wl_sta=%d\n",
		       cnt[BTC_NCNT_POWER_OFF], cnt[BTC_NCNT_RADIO_STATE],
		       cnt[BTC_NCNT_ROLE_INFO], cnt[BTC_NCNT_WL_RFK],
		       cnt[BTC_NCNT_WL_STA]);

	p += scnprintf(p, end - p,
		       " %-15s : scan_start=%d, scan_finish=%d, switch_band=%d, special_pkt=%d, ",
		       "[notify_cnt]", cnt[BTC_NCNT_SCAN_START],
		       cnt[BTC_NCNT_SCAN_FINISH], cnt[BTC_NCNT_SWITCH_BAND],
		       cnt[BTC_NCNT_SPECIAL_PACKET]);

	p += scnprintf(p, end - p,
		       "timer=%d, control=%d, customerize=%d\n",
		       cnt[BTC_NCNT_TIMER], cnt[BTC_NCNT_CONTROL],
		       cnt[BTC_NCNT_CUSTOMERIZE]);

	return p - buf;
}

static int _show_summary_v5(struct rtw89_dev *rtwdev, char *buf, size_t bufsz)
{
	struct rtw89_btc *btc = &rtwdev->btc;
	struct rtw89_btc_btf_fwinfo *pfwinfo = &btc->fwinfo;
	struct rtw89_btc_fbtc_rpt_ctrl_v5 *prptctrl;
	struct rtw89_btc_rpt_cmn_info *pcinfo;
	struct rtw89_btc_cx *cx = &btc->cx;
	struct rtw89_btc_dm *dm = &btc->dm;
	struct rtw89_btc_wl_info *wl = &cx->wl;
	u32 cnt_sum = 0, *cnt = btc->dm.cnt_notify;
	char *p = buf, *end = buf + bufsz;
	u8 i;

	if (!(dm->coex_info_map & BTC_COEX_INFO_SUMMARY))
		return 0;

	p += scnprintf(p, end - p, "========== [Statistics] ==========\n");

	pcinfo = &pfwinfo->rpt_ctrl.cinfo;
	if (pcinfo->valid && !wl->status.map.lps && !wl->status.map.rf_off) {
		prptctrl = &pfwinfo->rpt_ctrl.finfo.v5;

		p += scnprintf(p, end - p,
			       " %-15s : h2c_cnt=%d(fail:%d, fw_recv:%d), c2h_cnt=%d(fw_send:%d, len:%d), ",
			       "[summary]", pfwinfo->cnt_h2c,
			       pfwinfo->cnt_h2c_fail,
			       le16_to_cpu(prptctrl->rpt_info.cnt_h2c),
			       pfwinfo->cnt_c2h,
			       le16_to_cpu(prptctrl->rpt_info.cnt_c2h),
			       le16_to_cpu(prptctrl->rpt_info.len_c2h));

		p += scnprintf(p, end - p,
			       "rpt_cnt=%d(fw_send:%d), rpt_map=0x%x",
			       pfwinfo->event[BTF_EVNT_RPT],
			       le16_to_cpu(prptctrl->rpt_info.cnt),
			       le32_to_cpu(prptctrl->rpt_info.en));

		if (dm->error.map.wl_fw_hang)
			p += scnprintf(p, end - p, " (WL FW Hang!!)");
		p += scnprintf(p, end - p, "\n");
		p += scnprintf(p, end - p,
			       " %-15s : send_ok:%d, send_fail:%d, recv:%d, ",
			       "[mailbox]",
			       le32_to_cpu(prptctrl->bt_mbx_info.cnt_send_ok),
			       le32_to_cpu(prptctrl->bt_mbx_info.cnt_send_fail),
			       le32_to_cpu(prptctrl->bt_mbx_info.cnt_recv));

		p += scnprintf(p, end - p,
			       "A2DP_empty:%d(stop:%d, tx:%d, ack:%d, nack:%d)\n",
			       le32_to_cpu(prptctrl->bt_mbx_info.a2dp.cnt_empty),
			       le32_to_cpu(prptctrl->bt_mbx_info.a2dp.cnt_flowctrl),
			       le32_to_cpu(prptctrl->bt_mbx_info.a2dp.cnt_tx),
			       le32_to_cpu(prptctrl->bt_mbx_info.a2dp.cnt_ack),
			       le32_to_cpu(prptctrl->bt_mbx_info.a2dp.cnt_nack));

		p += scnprintf(p, end - p,
			       " %-15s : wl_rfk[req:%d/go:%d/reject:%d/tout:%d]",
			       "[RFK/LPS]", cx->cnt_wl[BTC_WCNT_RFK_REQ],
			       cx->cnt_wl[BTC_WCNT_RFK_GO],
			       cx->cnt_wl[BTC_WCNT_RFK_REJECT],
			       cx->cnt_wl[BTC_WCNT_RFK_TIMEOUT]);

		p += scnprintf(p, end - p,
			       ", bt_rfk[req:%d]",
			       le16_to_cpu(prptctrl->bt_cnt[BTC_BCNT_RFK_REQ]));

		p += scnprintf(p, end - p,
			       ", AOAC[RF_on:%d/RF_off:%d]",
			       le16_to_cpu(prptctrl->rpt_info.cnt_aoac_rf_on),
			       le16_to_cpu(prptctrl->rpt_info.cnt_aoac_rf_off));
	} else {
		p += scnprintf(p, end - p,
			       " %-15s : h2c_cnt=%d(fail:%d), c2h_cnt=%d",
			       "[summary]", pfwinfo->cnt_h2c,
			       pfwinfo->cnt_h2c_fail, pfwinfo->cnt_c2h);
	}

	if (!pcinfo->valid || pfwinfo->len_mismch || pfwinfo->fver_mismch ||
	    pfwinfo->err[BTFRE_EXCEPTION]) {
		p += scnprintf(p, end - p, "\n");
		p += scnprintf(p, end - p,
			       " %-15s : WL FW rpt error!![rpt_ctrl_valid:%d/len:"
			       "0x%x/ver:0x%x/ex:%d/lps=%d/rf_off=%d]",
			       "[ERROR]", pcinfo->valid, pfwinfo->len_mismch,
			       pfwinfo->fver_mismch,
			       pfwinfo->err[BTFRE_EXCEPTION],
			       wl->status.map.lps, wl->status.map.rf_off);
	}

	for (i = 0; i < BTC_NCNT_NUM; i++)
		cnt_sum += dm->cnt_notify[i];

	p += scnprintf(p, end - p, "\n");
	p += scnprintf(p, end - p,
		       " %-15s : total=%d, show_coex_info=%d, power_on=%d, init_coex=%d, ",
		       "[notify_cnt]",
		       cnt_sum, cnt[BTC_NCNT_SHOW_COEX_INFO],
		       cnt[BTC_NCNT_POWER_ON], cnt[BTC_NCNT_INIT_COEX]);

	p += scnprintf(p, end - p,
		       "power_off=%d, radio_state=%d, role_info=%d, wl_rfk=%d, wl_sta=%d",
		       cnt[BTC_NCNT_POWER_OFF], cnt[BTC_NCNT_RADIO_STATE],
		       cnt[BTC_NCNT_ROLE_INFO], cnt[BTC_NCNT_WL_RFK],
		       cnt[BTC_NCNT_WL_STA]);

	p += scnprintf(p, end - p, "\n");
	p += scnprintf(p, end - p,
		       " %-15s : scan_start=%d, scan_finish=%d, switch_band=%d, special_pkt=%d, ",
		       "[notify_cnt]",
		       cnt[BTC_NCNT_SCAN_START], cnt[BTC_NCNT_SCAN_FINISH],
		       cnt[BTC_NCNT_SWITCH_BAND],
		       cnt[BTC_NCNT_SPECIAL_PACKET]);

	p += scnprintf(p, end - p,
		       "timer=%d, control=%d, customerize=%d",
		       cnt[BTC_NCNT_TIMER], cnt[BTC_NCNT_CONTROL],
		       cnt[BTC_NCNT_CUSTOMERIZE]);

	return p - buf;
}

static int _show_summary_v105(struct rtw89_dev *rtwdev, char *buf, size_t bufsz)
{
	struct rtw89_btc *btc = &rtwdev->btc;
	struct rtw89_btc_btf_fwinfo *pfwinfo = &btc->fwinfo;
	struct rtw89_btc_fbtc_rpt_ctrl_v105 *prptctrl;
	struct rtw89_btc_rpt_cmn_info *pcinfo;
	struct rtw89_btc_cx *cx = &btc->cx;
	struct rtw89_btc_dm *dm = &btc->dm;
	struct rtw89_btc_wl_info *wl = &cx->wl;
	u32 cnt_sum = 0, *cnt = btc->dm.cnt_notify;
	char *p = buf, *end = buf + bufsz;
	u8 i;

	if (!(dm->coex_info_map & BTC_COEX_INFO_SUMMARY))
		return 0;

	p += scnprintf(p, end - p, "========== [Statistics] ==========\n");

	pcinfo = &pfwinfo->rpt_ctrl.cinfo;
	if (pcinfo->valid && !wl->status.map.lps && !wl->status.map.rf_off) {
		prptctrl = &pfwinfo->rpt_ctrl.finfo.v105;

		p += scnprintf(p, end - p,
			       " %-15s : h2c_cnt=%d(fail:%d, fw_recv:%d), c2h_cnt=%d(fw_send:%d, len:%d), ",
			       "[summary]", pfwinfo->cnt_h2c,
			       pfwinfo->cnt_h2c_fail,
			       le16_to_cpu(prptctrl->rpt_info.cnt_h2c),
			       pfwinfo->cnt_c2h,
			       le16_to_cpu(prptctrl->rpt_info.cnt_c2h),
			       le16_to_cpu(prptctrl->rpt_info.len_c2h));

		p += scnprintf(p, end - p,
			       "rpt_cnt=%d(fw_send:%d), rpt_map=0x%x",
			       pfwinfo->event[BTF_EVNT_RPT],
			       le16_to_cpu(prptctrl->rpt_info.cnt),
			       le32_to_cpu(prptctrl->rpt_info.en));

		if (dm->error.map.wl_fw_hang)
			p += scnprintf(p, end - p, " (WL FW Hang!!)");
		p += scnprintf(p, end - p, "\n");
		p += scnprintf(p, end - p,
			       " %-15s : send_ok:%d, send_fail:%d, recv:%d, ",
			       "[mailbox]",
			       le32_to_cpu(prptctrl->bt_mbx_info.cnt_send_ok),
			       le32_to_cpu(prptctrl->bt_mbx_info.cnt_send_fail),
			       le32_to_cpu(prptctrl->bt_mbx_info.cnt_recv));

		p += scnprintf(p, end - p,
			       "A2DP_empty:%d(stop:%d, tx:%d, ack:%d, nack:%d)\n",
			       le32_to_cpu(prptctrl->bt_mbx_info.a2dp.cnt_empty),
			       le32_to_cpu(prptctrl->bt_mbx_info.a2dp.cnt_flowctrl),
			       le32_to_cpu(prptctrl->bt_mbx_info.a2dp.cnt_tx),
			       le32_to_cpu(prptctrl->bt_mbx_info.a2dp.cnt_ack),
			       le32_to_cpu(prptctrl->bt_mbx_info.a2dp.cnt_nack));

		p += scnprintf(p, end - p,
			       " %-15s : wl_rfk[req:%d/go:%d/reject:%d/tout:%d]",
			       "[RFK/LPS]", cx->cnt_wl[BTC_WCNT_RFK_REQ],
			       cx->cnt_wl[BTC_WCNT_RFK_GO],
			       cx->cnt_wl[BTC_WCNT_RFK_REJECT],
			       cx->cnt_wl[BTC_WCNT_RFK_TIMEOUT]);

		p += scnprintf(p, end - p,
			       ", bt_rfk[req:%d]",
			       le16_to_cpu(prptctrl->bt_cnt[BTC_BCNT_RFK_REQ]));

		p += scnprintf(p, end - p,
			       ", AOAC[RF_on:%d/RF_off:%d]",
			       le16_to_cpu(prptctrl->rpt_info.cnt_aoac_rf_on),
			       le16_to_cpu(prptctrl->rpt_info.cnt_aoac_rf_off));
	} else {
		p += scnprintf(p, end - p,
			       " %-15s : h2c_cnt=%d(fail:%d), c2h_cnt=%d",
			       "[summary]", pfwinfo->cnt_h2c,
			       pfwinfo->cnt_h2c_fail, pfwinfo->cnt_c2h);
	}

	if (!pcinfo->valid || pfwinfo->len_mismch || pfwinfo->fver_mismch ||
	    pfwinfo->err[BTFRE_EXCEPTION]) {
		p += scnprintf(p, end - p, "\n");
		p += scnprintf(p, end - p,
			       " %-15s : WL FW rpt error!![rpt_ctrl_valid:%d/len:"
			       "0x%x/ver:0x%x/ex:%d/lps=%d/rf_off=%d]",
			       "[ERROR]", pcinfo->valid, pfwinfo->len_mismch,
			       pfwinfo->fver_mismch,
			       pfwinfo->err[BTFRE_EXCEPTION],
			       wl->status.map.lps, wl->status.map.rf_off);
	}

	for (i = 0; i < BTC_NCNT_NUM; i++)
		cnt_sum += dm->cnt_notify[i];

	p += scnprintf(p, end - p, "\n");
	p += scnprintf(p, end - p,
		       " %-15s : total=%d, show_coex_info=%d, power_on=%d, init_coex=%d, ",
		       "[notify_cnt]",
		       cnt_sum, cnt[BTC_NCNT_SHOW_COEX_INFO],
		       cnt[BTC_NCNT_POWER_ON], cnt[BTC_NCNT_INIT_COEX]);

	p += scnprintf(p, end - p,
		       "power_off=%d, radio_state=%d, role_info=%d, wl_rfk=%d, wl_sta=%d",
		       cnt[BTC_NCNT_POWER_OFF], cnt[BTC_NCNT_RADIO_STATE],
		       cnt[BTC_NCNT_ROLE_INFO], cnt[BTC_NCNT_WL_RFK],
		       cnt[BTC_NCNT_WL_STA]);

	p += scnprintf(p, end - p, "\n");
	p += scnprintf(p, end - p,
		       " %-15s : scan_start=%d, scan_finish=%d, switch_band=%d, special_pkt=%d, ",
		       "[notify_cnt]",
		       cnt[BTC_NCNT_SCAN_START], cnt[BTC_NCNT_SCAN_FINISH],
		       cnt[BTC_NCNT_SWITCH_BAND],
		       cnt[BTC_NCNT_SPECIAL_PACKET]);

	p += scnprintf(p, end - p,
		       "timer=%d, control=%d, customerize=%d",
		       cnt[BTC_NCNT_TIMER], cnt[BTC_NCNT_CONTROL],
		       cnt[BTC_NCNT_CUSTOMERIZE]);

	return p - buf;
}

static int _show_summary_v7(struct rtw89_dev *rtwdev, char *buf, size_t bufsz)
{
	struct rtw89_btc_btf_fwinfo *pfwinfo = &rtwdev->btc.fwinfo;
	struct rtw89_btc_fbtc_rpt_ctrl_v7 *prptctrl = NULL;
	struct rtw89_btc_rpt_cmn_info *pcinfo = NULL;
	struct rtw89_btc_cx *cx = &rtwdev->btc.cx;
	struct rtw89_btc_dm *dm = &rtwdev->btc.dm;
	struct rtw89_btc_wl_info *wl = &cx->wl;
	u32 *cnt = rtwdev->btc.dm.cnt_notify;
	char *p = buf, *end = buf + bufsz;
	u32 cnt_sum = 0;
	u8 i;

	if (!(dm->coex_info_map & BTC_COEX_INFO_SUMMARY))
		return 0;

	p += scnprintf(p, end - p, "%s",
		       "\n\r========== [Statistics] ==========");

	pcinfo = &pfwinfo->rpt_ctrl.cinfo;
	if (pcinfo->valid && wl->status.map.lps != BTC_LPS_RF_OFF &&
	    !wl->status.map.rf_off) {
		prptctrl = &pfwinfo->rpt_ctrl.finfo.v7;

		p += scnprintf(p, end - p,
			       "\n\r %-15s : h2c_cnt=%d(fail:%d, fw_recv:%d),"
			       "c2h_cnt=%d(fw_send:%d, len:%d, max:%d), ",
			       "[summary]", pfwinfo->cnt_h2c,
			       pfwinfo->cnt_h2c_fail,
			       le16_to_cpu(prptctrl->rpt_info.cnt_h2c),
			       pfwinfo->cnt_c2h,
			       le16_to_cpu(prptctrl->rpt_info.cnt_c2h),
			       le16_to_cpu(prptctrl->rpt_info.len_c2h),
			       rtwdev->btc.ver->info_buf);

		p += scnprintf(p, end - p,
			       "rpt_cnt=%d(fw_send:%d), rpt_map=0x%x",
			       pfwinfo->event[BTF_EVNT_RPT],
			       le16_to_cpu(prptctrl->rpt_info.cnt),
			       le32_to_cpu(prptctrl->rpt_info.en));

		if (dm->error.map.wl_fw_hang)
			p += scnprintf(p, end - p, " (WL FW Hang!!)");

		p += scnprintf(p, end - p,
			       "\n\r %-15s : send_ok:%d, send_fail:%d, recv:%d, ",
			       "[mailbox]",
			       le32_to_cpu(prptctrl->bt_mbx_info.cnt_send_ok),
			       le32_to_cpu(prptctrl->bt_mbx_info.cnt_send_fail),
			       le32_to_cpu(prptctrl->bt_mbx_info.cnt_recv));

		p += scnprintf(p, end - p,
			       "A2DP_empty:%d(stop:%d/tx:%d/ack:%d/nack:%d)",
			       le32_to_cpu(prptctrl->bt_mbx_info.a2dp.cnt_empty),
			       le32_to_cpu(prptctrl->bt_mbx_info.a2dp.cnt_flowctrl),
			       le32_to_cpu(prptctrl->bt_mbx_info.a2dp.cnt_tx),
			       le32_to_cpu(prptctrl->bt_mbx_info.a2dp.cnt_ack),
			       le32_to_cpu(prptctrl->bt_mbx_info.a2dp.cnt_nack));

		p += scnprintf(p, end - p,
			       "\n\r %-15s : wl_rfk[req:%d/go:%d/reject:%d/tout:%d/time:%dms]",
			       "[RFK/LPS]", cx->cnt_wl[BTC_WCNT_RFK_REQ],
			       cx->cnt_wl[BTC_WCNT_RFK_GO],
			       cx->cnt_wl[BTC_WCNT_RFK_REJECT],
			       cx->cnt_wl[BTC_WCNT_RFK_TIMEOUT],
			       wl->rfk_info.proc_time);

		p += scnprintf(p, end - p, ", bt_rfk[req:%d]",
			       le16_to_cpu(prptctrl->bt_cnt[BTC_BCNT_RFK_REQ]));

		p += scnprintf(p, end - p, ", AOAC[RF_on:%d/RF_off:%d]",
			       le16_to_cpu(prptctrl->rpt_info.cnt_aoac_rf_on),
			       le16_to_cpu(prptctrl->rpt_info.cnt_aoac_rf_off));
	} else {
		p += scnprintf(p, end - p,
			       "\n\r %-15s : h2c_cnt=%d(fail:%d), c2h_cnt=%d (lps=%d/rf_off=%d)",
			       "[summary]",
			       pfwinfo->cnt_h2c, pfwinfo->cnt_h2c_fail,
			       pfwinfo->cnt_c2h,
			       wl->status.map.lps, wl->status.map.rf_off);
	}

	for (i = 0; i < BTC_NCNT_NUM; i++)
		cnt_sum += dm->cnt_notify[i];

	p += scnprintf(p, end - p,
		       "\n\r %-15s : total=%d, show_coex_info=%d, power_on=%d, init_coex=%d, ",
		       "[notify_cnt]",
		       cnt_sum, cnt[BTC_NCNT_SHOW_COEX_INFO],
		       cnt[BTC_NCNT_POWER_ON], cnt[BTC_NCNT_INIT_COEX]);

	p += scnprintf(p, end - p,
		       "power_off=%d, radio_state=%d, role_info=%d, wl_rfk=%d, wl_sta=%d",
		       cnt[BTC_NCNT_POWER_OFF], cnt[BTC_NCNT_RADIO_STATE],
		       cnt[BTC_NCNT_ROLE_INFO], cnt[BTC_NCNT_WL_RFK],
		       cnt[BTC_NCNT_WL_STA]);

	p += scnprintf(p, end - p,
		       "\n\r %-15s : scan_start=%d, scan_finish=%d, switch_band=%d, switch_chbw=%d, special_pkt=%d, ",
		       "[notify_cnt]",
		       cnt[BTC_NCNT_SCAN_START], cnt[BTC_NCNT_SCAN_FINISH],
		       cnt[BTC_NCNT_SWITCH_BAND], cnt[BTC_NCNT_SWITCH_CHBW],
		       cnt[BTC_NCNT_SPECIAL_PACKET]);

	p += scnprintf(p, end - p,
		       "timer=%d, customerize=%d, hub_msg=%d, chg_fw=%d, send_cc=%d",
		       cnt[BTC_NCNT_TIMER], cnt[BTC_NCNT_CUSTOMERIZE],
		       rtwdev->btc.hubmsg_cnt, cnt[BTC_NCNT_RESUME_DL_FW],
		       cnt[BTC_NCNT_COUNTRYCODE]);

	return p - buf;
}

static int _show_summary_v8(struct rtw89_dev *rtwdev, char *buf, size_t bufsz)
{
	struct rtw89_btc_btf_fwinfo *pfwinfo = &rtwdev->btc.fwinfo;
	struct rtw89_btc_rpt_cmn_info *pcinfo = NULL;
	struct rtw89_btc_fbtc_rpt_ctrl_v8 *prptctrl = NULL;
	struct rtw89_btc_cx *cx = &rtwdev->btc.cx;
	struct rtw89_btc_dm *dm = &rtwdev->btc.dm;
	struct rtw89_btc_wl_info *wl = &cx->wl;
	u32 *cnt = rtwdev->btc.dm.cnt_notify;
	char *p = buf, *end = buf + bufsz;
	u32 cnt_sum = 0;
	u8 i;

	if (!(dm->coex_info_map & BTC_COEX_INFO_SUMMARY))
		return 0;

	p += scnprintf(p, end - p, "%s",
		       "\n\r========== [Statistics] ==========");

	pcinfo = &pfwinfo->rpt_ctrl.cinfo;
	if (pcinfo->valid && wl->status.map.lps != BTC_LPS_RF_OFF &&
	    !wl->status.map.rf_off) {
		prptctrl = &pfwinfo->rpt_ctrl.finfo.v8;

		p += scnprintf(p, end - p,
			       "\n\r %-15s : h2c_cnt=%d(fail:%d, fw_recv:%d), c2h_cnt=%d(fw_send:%d, len:%d, max:fw-%d/drv-%d), ",
			       "[summary]", pfwinfo->cnt_h2c,
			       pfwinfo->cnt_h2c_fail,
			       le16_to_cpu(prptctrl->rpt_info.cnt_h2c),
			       pfwinfo->cnt_c2h,
			       le16_to_cpu(prptctrl->rpt_info.cnt_c2h),
			       le16_to_cpu(prptctrl->rpt_info.len_c2h),
			       (prptctrl->rpt_len_max_h << 8) + prptctrl->rpt_len_max_l,
			       rtwdev->btc.ver->info_buf);

		p += scnprintf(p, end - p,
			       "rpt_cnt=%d(fw_send:%d), rpt_map=0x%x",
			       pfwinfo->event[BTF_EVNT_RPT],
			       le16_to_cpu(prptctrl->rpt_info.cnt),
			       le32_to_cpu(prptctrl->rpt_info.en));

		if (dm->error.map.wl_fw_hang)
			p += scnprintf(p, end - p, " (WL FW Hang!!)");

		p += scnprintf(p, end - p,
			       "\n\r %-15s : send_ok:%d, send_fail:%d, recv:%d, ",
			       "[mailbox]",
			       le32_to_cpu(prptctrl->bt_mbx_info.cnt_send_ok),
			       le32_to_cpu(prptctrl->bt_mbx_info.cnt_send_fail),
			       le32_to_cpu(prptctrl->bt_mbx_info.cnt_recv));

		p += scnprintf(p, end - p,
			       "A2DP_empty:%d(stop:%d/tx:%d/ack:%d/nack:%d)",
			       le32_to_cpu(prptctrl->bt_mbx_info.a2dp.cnt_empty),
			       le32_to_cpu(prptctrl->bt_mbx_info.a2dp.cnt_flowctrl),
			       le32_to_cpu(prptctrl->bt_mbx_info.a2dp.cnt_tx),
			       le32_to_cpu(prptctrl->bt_mbx_info.a2dp.cnt_ack),
			       le32_to_cpu(prptctrl->bt_mbx_info.a2dp.cnt_nack));

		p += scnprintf(p, end - p,
			       "\n\r %-15s : wl_rfk[req:%d/go:%d/reject:%d/tout:%d/time:%dms]",
			       "[RFK/LPS]", cx->cnt_wl[BTC_WCNT_RFK_REQ],
			       cx->cnt_wl[BTC_WCNT_RFK_GO],
			       cx->cnt_wl[BTC_WCNT_RFK_REJECT],
			       cx->cnt_wl[BTC_WCNT_RFK_TIMEOUT],
			       wl->rfk_info.proc_time);

		p += scnprintf(p, end - p, ", bt_rfk[req:%d]",
			       le16_to_cpu(prptctrl->bt_cnt[BTC_BCNT_RFK_REQ]));

		p += scnprintf(p, end - p, ", AOAC[RF_on:%d/RF_off:%d]",
			       le16_to_cpu(prptctrl->rpt_info.cnt_aoac_rf_on),
			       le16_to_cpu(prptctrl->rpt_info.cnt_aoac_rf_off));
	} else {
		p += scnprintf(p, end - p,
			       "\n\r %-15s : h2c_cnt=%d(fail:%d), c2h_cnt=%d (lps=%d/rf_off=%d)",
			       "[summary]",
			       pfwinfo->cnt_h2c, pfwinfo->cnt_h2c_fail,
			       pfwinfo->cnt_c2h,
			       wl->status.map.lps, wl->status.map.rf_off);
	}

	for (i = 0; i < BTC_NCNT_NUM; i++)
		cnt_sum += dm->cnt_notify[i];

	p += scnprintf(p, end - p,
		       "\n\r %-15s : total=%d, show_coex_info=%d, power_on=%d, init_coex=%d, ",
		       "[notify_cnt]",
		       cnt_sum, cnt[BTC_NCNT_SHOW_COEX_INFO],
		       cnt[BTC_NCNT_POWER_ON], cnt[BTC_NCNT_INIT_COEX]);

	p += scnprintf(p, end - p,
		       "power_off=%d, radio_state=%d, role_info=%d, wl_rfk=%d, wl_sta=%d",
		       cnt[BTC_NCNT_POWER_OFF], cnt[BTC_NCNT_RADIO_STATE],
		       cnt[BTC_NCNT_ROLE_INFO], cnt[BTC_NCNT_WL_RFK],
		       cnt[BTC_NCNT_WL_STA]);

	p += scnprintf(p, end - p,
		       "\n\r %-15s : scan_start=%d, scan_finish=%d, switch_band=%d, switch_chbw=%d, special_pkt=%d, ",
		       "[notify_cnt]",
		       cnt[BTC_NCNT_SCAN_START], cnt[BTC_NCNT_SCAN_FINISH],
		       cnt[BTC_NCNT_SWITCH_BAND], cnt[BTC_NCNT_SWITCH_CHBW],
		       cnt[BTC_NCNT_SPECIAL_PACKET]);

	p += scnprintf(p, end - p,
		       "timer=%d, customerize=%d, hub_msg=%d, chg_fw=%d, send_cc=%d",
		       cnt[BTC_NCNT_TIMER], cnt[BTC_NCNT_CUSTOMERIZE],
		       rtwdev->btc.hubmsg_cnt, cnt[BTC_NCNT_RESUME_DL_FW],
		       cnt[BTC_NCNT_COUNTRYCODE]);

	return p - buf;
}

ssize_t rtw89_btc_dump_info(struct rtw89_dev *rtwdev, char *buf, size_t bufsz)
{
	struct rtw89_fw_suit *fw_suit = &rtwdev->fw.normal;
	struct rtw89_btc *btc = &rtwdev->btc;
	const struct rtw89_btc_ver *ver = btc->ver;
	struct rtw89_btc_cx *cx = &btc->cx;
	struct rtw89_btc_bt_info *bt = &cx->bt;
	char *p = buf, *end = buf + bufsz;

	p += scnprintf(p, end - p,
		       "=========================================\n");
	p += scnprintf(p, end - p,
		       "WL FW / BT FW		%d.%d.%d.%d / NA\n",
		       fw_suit->major_ver, fw_suit->minor_ver,
		       fw_suit->sub_ver, fw_suit->sub_idex);
	p += scnprintf(p, end - p, "manual			%d\n",
		       btc->manual_ctrl);

	p += scnprintf(p, end - p,
		       "=========================================\n");

	p += scnprintf(p, end - p,
		       "\n\r %-15s : raw_data[%02x %02x %02x %02x %02x %02x] (type:%s/cnt:%d/same:%d)",
		       "[bt_info]",
		       bt->raw_info[2], bt->raw_info[3],
		       bt->raw_info[4], bt->raw_info[5],
		       bt->raw_info[6], bt->raw_info[7],
		       bt->raw_info[0] == BTC_BTINFO_AUTO ? "auto" : "reply",
		       cx->cnt_bt[BTC_BCNT_INFOUPDATE],
		       cx->cnt_bt[BTC_BCNT_INFOSAME]);

	p += scnprintf(p, end - p,
		       "\n=========================================\n");

	p += _show_cx_info(rtwdev, p, end - p);
	p += _show_wl_info(rtwdev, p, end - p);
	p += _show_bt_info(rtwdev, p, end - p);
	p += _show_dm_info(rtwdev, p, end - p);
	p += _show_fw_dm_msg(rtwdev, p, end - p);

	if (ver->fcxmreg == 1)
		p += _show_mreg_v1(rtwdev, p, end - p);
	else if (ver->fcxmreg == 2)
		p += _show_mreg_v2(rtwdev, p, end - p);
	else if (ver->fcxmreg == 7)
		p += _show_mreg_v7(rtwdev, p, end - p);

	p += _show_gpio_dbg(rtwdev, p, end - p);

	if (ver->fcxbtcrpt == 1)
		p += _show_summary_v1(rtwdev, p, end - p);
	else if (ver->fcxbtcrpt == 4)
		p += _show_summary_v4(rtwdev, p, end - p);
	else if (ver->fcxbtcrpt == 5)
		p += _show_summary_v5(rtwdev, p, end - p);
	else if (ver->fcxbtcrpt == 105)
		p += _show_summary_v105(rtwdev, p, end - p);
	else if (ver->fcxbtcrpt == 7)
		p += _show_summary_v7(rtwdev, p, end - p);
	else if (ver->fcxbtcrpt == 8)
		p += _show_summary_v8(rtwdev, p, end - p);

	return p - buf;
}

void rtw89_coex_recognize_ver(struct rtw89_dev *rtwdev)
{
	const struct rtw89_chip_info *chip = rtwdev->chip;
	struct rtw89_btc *btc = &rtwdev->btc;
	const struct rtw89_btc_ver *btc_ver_def;
	const struct rtw89_fw_suit *fw_suit;
	u32 suit_ver_code;
	int i;

	fw_suit = rtw89_fw_suit_get(rtwdev, RTW89_FW_NORMAL);
	suit_ver_code = RTW89_FW_SUIT_VER_CODE(fw_suit);

	for (i = 0; i < ARRAY_SIZE(rtw89_btc_ver_defs); i++) {
		btc_ver_def = &rtw89_btc_ver_defs[i];

		if (chip->chip_id != btc_ver_def->chip_id)
			continue;

		if (suit_ver_code >= btc_ver_def->fw_ver_code) {
			btc->ver = btc_ver_def;
			goto out;
		}
	}

	btc->ver = &rtw89_btc_ver_defs[RTW89_DEFAULT_BTC_VER_IDX];

out:
	rtw89_debug(rtwdev, RTW89_DBG_BTC, "[BTC] use version def[%d] = 0x%08x\n",
		    (int)(btc->ver - rtw89_btc_ver_defs), btc->ver->fw_ver_code);
}

void rtw89_btc_ntfy_preserve_bt_time(struct rtw89_dev *rtwdev, u32 ms)
{
	struct rtw89_btc_bt_link_info *bt_linfo = &rtwdev->btc.cx.bt.link_info;
	struct rtw89_btc_bt_a2dp_desc a2dp = bt_linfo->a2dp_desc;

	if (test_bit(RTW89_FLAG_SER_HANDLING, rtwdev->flags))
		return;

	if (!a2dp.exist)
		return;

	fsleep(ms * 1000);
}
EXPORT_SYMBOL(rtw89_btc_ntfy_preserve_bt_time);

void rtw89_btc_ntfy_conn_rfk(struct rtw89_dev *rtwdev, bool state)
{
	rtwdev->btc.cx.wl.rfk_info.con_rfk = state;
}
EXPORT_SYMBOL(rtw89_btc_ntfy_conn_rfk);<|MERGE_RESOLUTION|>--- conflicted
+++ resolved
@@ -4596,15 +4596,7 @@
 
 	_set_ant(rtwdev, NM_EXEC, BTC_PHY_ALL, BTC_ANT_W2G);
 
-<<<<<<< HEAD
-	if (a2dp.vendor_id == 0x4c || dm->leak_ap || bt_linfo->slave_role)
-		dm->slot_dur[CXST_W1] = 20;
-	else
-		dm->slot_dur[CXST_W1] = 40;
-
-=======
 	dm->slot_dur[CXST_W1] = 20;
->>>>>>> fc85704c
 	dm->slot_dur[CXST_B1] = BTC_B1_MAX;
 
 	switch (btc->cx.state_map) {
@@ -4705,15 +4697,7 @@
 
 	_set_ant(rtwdev, NM_EXEC, BTC_PHY_ALL, BTC_ANT_W2G);
 
-<<<<<<< HEAD
-	if (a2dp.vendor_id == 0x4c || dm->leak_ap || bt_linfo->slave_role)
-		dm->slot_dur[CXST_W1] = 20;
-	else
-		dm->slot_dur[CXST_W1] = 40;
-
-=======
 	dm->slot_dur[CXST_W1] = 20;
->>>>>>> fc85704c
 	dm->slot_dur[CXST_B1] = BTC_B1_MAX;
 
 	switch (btc->cx.state_map) {
