// SPDX-License-Identifier: GPL-2.0 OR BSD-3-Clause
/* Copyright(c) 2019-2020  Realtek Corporation
 */

#include "chan.h"
#include "coex.h"
#include "debug.h"
#include "fw.h"
#include "mac.h"
#include "phy.h"
#include "ps.h"
#include "reg.h"

#define RTW89_COEX_VERSION 0x09000013
#define FCXDEF_STEP 50 /* MUST <= FCXMAX_STEP and match with wl fw*/
#define BTC_E2G_LIMIT_DEF 80

enum btc_fbtc_tdma_template {
	CXTD_OFF = 0x0,
	CXTD_OFF_B2,
	CXTD_OFF_EXT,
	CXTD_FIX,
	CXTD_PFIX,
	CXTD_AUTO,
	CXTD_PAUTO,
	CXTD_AUTO2,
	CXTD_PAUTO2,
	CXTD_MAX,
};

enum btc_fbtc_tdma_type {
	CXTDMA_OFF = 0x0,
	CXTDMA_FIX = 0x1,
	CXTDMA_AUTO = 0x2,
	CXTDMA_AUTO2 = 0x3,
	CXTDMA_MAX
};

enum btc_fbtc_tdma_rx_flow_ctrl {
	CXFLC_OFF = 0x0,
	CXFLC_NULLP = 0x1,
	CXFLC_QOSNULL = 0x2,
	CXFLC_CTS = 0x3,
	CXFLC_MAX
};

enum btc_fbtc_tdma_wlan_tx_pause {
	CXTPS_OFF = 0x0,  /* no wl tx pause*/
	CXTPS_ON = 0x1,
	CXTPS_MAX
};

enum btc_mlme_state {
	MLME_NO_LINK,
	MLME_LINKING,
	MLME_LINKED,
};

struct btc_fbtc_1slot {
	u8 fver;
	u8 sid; /* slot id */
	struct rtw89_btc_fbtc_slot slot;
} __packed;

static const struct rtw89_btc_fbtc_tdma t_def[] = {
	[CXTD_OFF]	= { CXTDMA_OFF,    CXFLC_OFF, CXTPS_OFF, 0, 0, 0, 0, 0},
	[CXTD_OFF_B2]	= { CXTDMA_OFF,    CXFLC_OFF, CXTPS_OFF, 0, 0, 1, 0, 0},
	[CXTD_OFF_EXT]	= { CXTDMA_OFF,    CXFLC_OFF, CXTPS_OFF, 0, 0, 2, 0, 0},
	[CXTD_FIX]	= { CXTDMA_FIX,    CXFLC_OFF, CXTPS_OFF, 0, 0, 0, 0, 0},
	[CXTD_PFIX]	= { CXTDMA_FIX,  CXFLC_NULLP,  CXTPS_ON, 0, 5, 0, 0, 0},
	[CXTD_AUTO]	= { CXTDMA_AUTO,   CXFLC_OFF, CXTPS_OFF, 0, 0, 0, 0, 0},
	[CXTD_PAUTO]	= { CXTDMA_AUTO, CXFLC_NULLP,  CXTPS_ON, 0, 5, 0, 0, 0},
	[CXTD_AUTO2]	= {CXTDMA_AUTO2,   CXFLC_OFF, CXTPS_OFF, 0, 0, 0, 0, 0},
	[CXTD_PAUTO2]	= {CXTDMA_AUTO2, CXFLC_NULLP,  CXTPS_ON, 0, 5, 0, 0, 0}
};

#define __DEF_FBTC_SLOT(__dur, __cxtbl, __cxtype) \
	{ .dur = cpu_to_le16(__dur), .cxtbl = cpu_to_le32(__cxtbl), \
	  .cxtype = cpu_to_le16(__cxtype),}

static const struct rtw89_btc_fbtc_slot s_def[] = {
	[CXST_OFF]	= __DEF_FBTC_SLOT(100, 0x55555555, SLOT_MIX),
	[CXST_B2W]	= __DEF_FBTC_SLOT(5,   0xea5a5a5a, SLOT_ISO),
	[CXST_W1]	= __DEF_FBTC_SLOT(70,  0xea5a5a5a, SLOT_ISO),
	[CXST_W2]	= __DEF_FBTC_SLOT(15,  0xea5a5a5a, SLOT_ISO),
	[CXST_W2B]	= __DEF_FBTC_SLOT(15,  0xea5a5a5a, SLOT_ISO),
	[CXST_B1]	= __DEF_FBTC_SLOT(250, 0xe5555555, SLOT_MIX),
	[CXST_B2]	= __DEF_FBTC_SLOT(7,   0xea5a5a5a, SLOT_MIX),
	[CXST_B3]	= __DEF_FBTC_SLOT(5,   0xe5555555, SLOT_MIX),
	[CXST_B4]	= __DEF_FBTC_SLOT(50,  0xe5555555, SLOT_MIX),
	[CXST_LK]	= __DEF_FBTC_SLOT(20,  0xea5a5a5a, SLOT_ISO),
	[CXST_BLK]	= __DEF_FBTC_SLOT(500, 0x55555555, SLOT_MIX),
	[CXST_E2G]	= __DEF_FBTC_SLOT(5,   0xea5a5a5a, SLOT_MIX),
	[CXST_E5G]	= __DEF_FBTC_SLOT(5,   0xffffffff, SLOT_ISO),
	[CXST_EBT]	= __DEF_FBTC_SLOT(5,   0xe5555555, SLOT_MIX),
	[CXST_ENULL]	= __DEF_FBTC_SLOT(5,   0xaaaaaaaa, SLOT_ISO),
	[CXST_WLK]	= __DEF_FBTC_SLOT(250, 0xea5a5a5a, SLOT_MIX),
	[CXST_W1FDD]	= __DEF_FBTC_SLOT(50,  0xffffffff, SLOT_ISO),
	[CXST_B1FDD]	= __DEF_FBTC_SLOT(50,  0xffffdfff, SLOT_ISO),
};

static const u32 cxtbl[] = {
	0xffffffff, /* 0 */
	0xaaaaaaaa, /* 1 */
	0xe5555555, /* 2 */
	0xee555555, /* 3 */
	0xd5555555, /* 4 */
	0x5a5a5a5a, /* 5 */
	0xfa5a5a5a, /* 6 */
	0xda5a5a5a, /* 7 */
	0xea5a5a5a, /* 8 */
	0x6a5a5aaa, /* 9 */
	0x6a5a6a5a, /* 10 */
	0x6a5a6aaa, /* 11 */
	0x6afa5afa, /* 12 */
	0xaaaa5aaa, /* 13 */
	0xaaffffaa, /* 14 */
	0xaa5555aa, /* 15 */
	0xfafafafa, /* 16 */
	0xffffddff, /* 17 */
	0xdaffdaff, /* 18 */
	0xfafadafa, /* 19 */
	0xea6a6a6a, /* 20 */
	0xea55556a, /* 21 */
	0xaafafafa, /* 22 */
	0xfafaaafa, /* 23 */
	0xfafffaff, /* 24 */
	0xea6a5a5a, /* 25 */
	0xfaff5aff, /* 26 */
	0xffffdfff, /* 27 */
	0xe6555555, /* 28 */
};

static const struct rtw89_btc_ver rtw89_btc_ver_defs[] = {
	/* firmware version must be in decreasing order for each chip */
	{RTL8852BT, RTW89_FW_VER_CODE(0, 29, 122, 0),
	 .fcxbtcrpt = 8, .fcxtdma = 7,    .fcxslots = 7, .fcxcysta = 7,
	 .fcxstep = 7,   .fcxnullsta = 7, .fcxmreg = 7,  .fcxgpiodbg = 7,
	 .fcxbtver = 7,  .fcxbtscan = 7,  .fcxbtafh = 7, .fcxbtdevinfo = 7,
	 .fwlrole = 7,   .frptmap = 3,    .fcxctrl = 7,  .fcxinit = 7,
	 .fwevntrptl = 1, .fwc2hfunc = 2, .drvinfo_type = 1, .info_buf = 1800,
	 .max_role_num = 6, .fcxosi = 0,  .fcxmlo = 0,   .bt_desired = 8,
	},
	{RTL8852BT, RTW89_FW_VER_CODE(0, 29, 90, 0),
	 .fcxbtcrpt = 7, .fcxtdma = 7,    .fcxslots = 7, .fcxcysta = 7,
	 .fcxstep = 7,   .fcxnullsta = 7, .fcxmreg = 7,  .fcxgpiodbg = 7,
	 .fcxbtver = 7,  .fcxbtscan = 7,  .fcxbtafh = 7, .fcxbtdevinfo = 7,
	 .fwlrole = 7,   .frptmap = 3,    .fcxctrl = 7,  .fcxinit = 7,
	 .fwevntrptl = 1, .fwc2hfunc = 2, .drvinfo_type = 1, .info_buf = 1800,
	 .max_role_num = 6, .fcxosi = 0,  .fcxmlo = 0,   .bt_desired = 8,
	},
	{RTL8922A, RTW89_FW_VER_CODE(0, 35, 71, 0),
	 .fcxbtcrpt = 8, .fcxtdma = 7,    .fcxslots = 7, .fcxcysta = 7,
	 .fcxstep = 7,   .fcxnullsta = 7, .fcxmreg = 7,  .fcxgpiodbg = 7,
	 .fcxbtver = 7,  .fcxbtscan = 7,  .fcxbtafh = 7, .fcxbtdevinfo = 7,
	 .fwlrole = 8,   .frptmap = 4,    .fcxctrl = 7,  .fcxinit = 7,
	 .fwevntrptl = 1, .fwc2hfunc = 3, .drvinfo_type = 2, .info_buf = 1800,
	 .max_role_num = 6, .fcxosi = 1,  .fcxmlo = 1,   .bt_desired = 9,
	},
	{RTL8922A, RTW89_FW_VER_CODE(0, 35, 63, 0),
	 .fcxbtcrpt = 8, .fcxtdma = 7,    .fcxslots = 7, .fcxcysta = 7,
	 .fcxstep = 7,   .fcxnullsta = 7, .fcxmreg = 7,  .fcxgpiodbg = 7,
	 .fcxbtver = 7,  .fcxbtscan = 7,  .fcxbtafh = 7, .fcxbtdevinfo = 7,
	 .fwlrole = 8,   .frptmap = 4,    .fcxctrl = 7,  .fcxinit = 7,
	 .fwevntrptl = 1, .fwc2hfunc = 3, .drvinfo_type = 2, .info_buf = 1800,
	 .max_role_num = 6, .fcxosi = 1,  .fcxmlo = 1,   .bt_desired = 9,
	},
	{RTL8922A, RTW89_FW_VER_CODE(0, 35, 8, 0),
	 .fcxbtcrpt = 8, .fcxtdma = 7,    .fcxslots = 7, .fcxcysta = 7,
	 .fcxstep = 7,   .fcxnullsta = 7, .fcxmreg = 7,  .fcxgpiodbg = 7,
	 .fcxbtver = 7,  .fcxbtscan = 7,  .fcxbtafh = 7, .fcxbtdevinfo = 7,
	 .fwlrole = 8,   .frptmap = 3,    .fcxctrl = 7,  .fcxinit = 7,
	 .fwevntrptl = 1, .fwc2hfunc = 1, .drvinfo_type = 1, .info_buf = 1800,
	 .max_role_num = 6, .fcxosi = 0,  .fcxmlo = 0,   .bt_desired = 7,
	},
	{RTL8851B, RTW89_FW_VER_CODE(0, 29, 29, 0),
	 .fcxbtcrpt = 105, .fcxtdma = 3,    .fcxslots = 1, .fcxcysta = 5,
	 .fcxstep = 3,   .fcxnullsta = 2, .fcxmreg = 2,  .fcxgpiodbg = 1,
	 .fcxbtver = 1,  .fcxbtscan = 2,  .fcxbtafh = 2, .fcxbtdevinfo = 1,
	 .fwlrole = 2,   .frptmap = 3,    .fcxctrl = 1,  .fcxinit = 0,
	 .fwevntrptl = 0, .fwc2hfunc = 1, .drvinfo_type = 0, .info_buf = 1800,
	 .max_role_num = 6, .fcxosi = 0,  .fcxmlo = 0,   .bt_desired = 7,
	},
	{RTL8852C, RTW89_FW_VER_CODE(0, 27, 57, 0),
	 .fcxbtcrpt = 4, .fcxtdma = 3,    .fcxslots = 1, .fcxcysta = 3,
	 .fcxstep = 3,   .fcxnullsta = 2, .fcxmreg = 1,  .fcxgpiodbg = 1,
	 .fcxbtver = 1,  .fcxbtscan = 1,  .fcxbtafh = 2, .fcxbtdevinfo = 1,
	 .fwlrole = 1,   .frptmap = 3,    .fcxctrl = 1,  .fcxinit = 0,
	 .fwevntrptl = 0, .fwc2hfunc = 1, .drvinfo_type = 0, .info_buf = 1280,
	 .max_role_num = 5, .fcxosi = 0,  .fcxmlo = 0,   .bt_desired = 7,
	},
	{RTL8852C, RTW89_FW_VER_CODE(0, 27, 42, 0),
	 .fcxbtcrpt = 4, .fcxtdma = 3,    .fcxslots = 1, .fcxcysta = 3,
	 .fcxstep = 3,   .fcxnullsta = 2, .fcxmreg = 1,  .fcxgpiodbg = 1,
	 .fcxbtver = 1,  .fcxbtscan = 1,  .fcxbtafh = 2, .fcxbtdevinfo = 1,
	 .fwlrole = 1,   .frptmap = 2,    .fcxctrl = 1,  .fcxinit = 0,
	 .fwevntrptl = 0, .fwc2hfunc = 1, .drvinfo_type = 0, .info_buf = 1280,
	 .max_role_num = 5, .fcxosi = 0,  .fcxmlo = 0,   .bt_desired = 7,
	},
	{RTL8852C, RTW89_FW_VER_CODE(0, 27, 0, 0),
	 .fcxbtcrpt = 4, .fcxtdma = 3,    .fcxslots = 1, .fcxcysta = 3,
	 .fcxstep = 3,   .fcxnullsta = 2, .fcxmreg = 1,  .fcxgpiodbg = 1,
	 .fcxbtver = 1,  .fcxbtscan = 1,  .fcxbtafh = 1, .fcxbtdevinfo = 1,
	 .fwlrole = 1,   .frptmap = 2,    .fcxctrl = 1,  .fcxinit = 0,
	 .fwevntrptl = 0, .fwc2hfunc = 1, .drvinfo_type = 0, .info_buf = 1280,
	 .max_role_num = 5, .fcxosi = 0,  .fcxmlo = 0,   .bt_desired = 7,
	},
	{RTL8852B, RTW89_FW_VER_CODE(0, 29, 122, 0),
	 .fcxbtcrpt = 8, .fcxtdma = 7,    .fcxslots = 7, .fcxcysta = 7,
	 .fcxstep = 7,   .fcxnullsta = 7, .fcxmreg = 7,  .fcxgpiodbg = 7,
	 .fcxbtver = 7,  .fcxbtscan = 7,  .fcxbtafh = 7, .fcxbtdevinfo = 7,
	 .fwlrole = 7,   .frptmap = 3,    .fcxctrl = 7,  .fcxinit = 7,
	 .fwevntrptl = 1, .fwc2hfunc = 2, .drvinfo_type = 1, .info_buf = 1800,
	 .max_role_num = 6, .fcxosi = 0,  .fcxmlo = 0,   .bt_desired = 8,
	},
	{RTL8852B, RTW89_FW_VER_CODE(0, 29, 29, 0),
	 .fcxbtcrpt = 105, .fcxtdma = 3,  .fcxslots = 1, .fcxcysta = 5,
	 .fcxstep = 3,   .fcxnullsta = 2, .fcxmreg = 2,  .fcxgpiodbg = 1,
	 .fcxbtver = 1,  .fcxbtscan = 2,  .fcxbtafh = 2, .fcxbtdevinfo = 1,
	 .fwlrole = 2,   .frptmap = 3,    .fcxctrl = 1,  .fcxinit = 0,
	 .fwevntrptl = 0, .fwc2hfunc = 1, .drvinfo_type = 0, .info_buf = 1800,
	 .max_role_num = 6, .fcxosi = 0,  .fcxmlo = 0,   .bt_desired = 7,
	},
	{RTL8852B, RTW89_FW_VER_CODE(0, 29, 14, 0),
	 .fcxbtcrpt = 5, .fcxtdma = 3,    .fcxslots = 1, .fcxcysta = 4,
	 .fcxstep = 3,   .fcxnullsta = 2, .fcxmreg = 1,  .fcxgpiodbg = 1,
	 .fcxbtver = 1,  .fcxbtscan = 1,  .fcxbtafh = 2, .fcxbtdevinfo = 1,
	 .fwlrole = 1,   .frptmap = 3,    .fcxctrl = 1,  .fcxinit = 0,
	 .fwevntrptl = 0, .fwc2hfunc = 1, .drvinfo_type = 0, .info_buf = 1800,
	 .max_role_num = 6, .fcxosi = 0,  .fcxmlo = 0,   .bt_desired = 7,
	},
	{RTL8852B, RTW89_FW_VER_CODE(0, 27, 0, 0),
	 .fcxbtcrpt = 4, .fcxtdma = 3,    .fcxslots = 1, .fcxcysta = 3,
	 .fcxstep = 3,   .fcxnullsta = 2, .fcxmreg = 1,  .fcxgpiodbg = 1,
	 .fcxbtver = 1,  .fcxbtscan = 1,  .fcxbtafh = 1, .fcxbtdevinfo = 1,
	 .fwlrole = 1,   .frptmap = 1,    .fcxctrl = 1,  .fcxinit = 0,
	 .fwevntrptl = 0, .fwc2hfunc = 1, .drvinfo_type = 0, .info_buf = 1280,
	 .max_role_num = 5, .fcxosi = 0,  .fcxmlo = 0,   .bt_desired = 7,
	},
	{RTL8852A, RTW89_FW_VER_CODE(0, 13, 37, 0),
	 .fcxbtcrpt = 4, .fcxtdma = 3,    .fcxslots = 1, .fcxcysta = 3,
	 .fcxstep = 3,   .fcxnullsta = 2, .fcxmreg = 1,  .fcxgpiodbg = 1,
	 .fcxbtver = 1,  .fcxbtscan = 1,  .fcxbtafh = 2, .fcxbtdevinfo = 1,
	 .fwlrole = 1,   .frptmap = 3,    .fcxctrl = 1,  .fcxinit = 0,
	 .fwevntrptl = 0, .fwc2hfunc = 0, .drvinfo_type = 0, .info_buf = 1280,
	 .max_role_num = 5, .fcxosi = 0,  .fcxmlo = 0,   .bt_desired = 7,
	},
	{RTL8852A, RTW89_FW_VER_CODE(0, 13, 0, 0),
	 .fcxbtcrpt = 1, .fcxtdma = 1,    .fcxslots = 1, .fcxcysta = 2,
	 .fcxstep = 2,   .fcxnullsta = 1, .fcxmreg = 1,  .fcxgpiodbg = 1,
	 .fcxbtver = 1,  .fcxbtscan = 1,  .fcxbtafh = 1, .fcxbtdevinfo = 1,
	 .fwlrole = 0,   .frptmap = 0,    .fcxctrl = 0,  .fcxinit = 0,
	 .fwevntrptl = 0, .fwc2hfunc = 0, .drvinfo_type = 0, .info_buf = 1024,
	 .max_role_num = 5, .fcxosi = 0,  .fcxmlo = 0,   .bt_desired = 7,
	},

	/* keep it to be the last as default entry */
	{0, RTW89_FW_VER_CODE(0, 0, 0, 0),
	 .fcxbtcrpt = 1, .fcxtdma = 1,    .fcxslots = 1, .fcxcysta = 2,
	 .fcxstep = 2,   .fcxnullsta = 1, .fcxmreg = 1,  .fcxgpiodbg = 1,
	 .fcxbtver = 1,  .fcxbtscan = 1,  .fcxbtafh = 1, .fcxbtdevinfo = 1,
	 .fwlrole = 0,   .frptmap = 0,    .fcxctrl = 0,  .fcxinit = 0,
	 .fwevntrptl = 0, .fwc2hfunc = 1, .drvinfo_type = 0, .info_buf = 1024,
	 .max_role_num = 5, .fcxosi = 0,  .fcxmlo = 0,   .bt_desired = 7,
	},
};

#define RTW89_DEFAULT_BTC_VER_IDX (ARRAY_SIZE(rtw89_btc_ver_defs) - 1)

static const union rtw89_btc_wl_state_map btc_scanning_map = {
	.map = {
		.scan = 1,
		.connecting = 1,
		.roaming = 1,
		.dbccing = 1,
		._4way = 1,
	},
};

static u32 chip_id_to_bt_rom_code_id(u32 id)
{
	switch (id) {
	case RTL8852A:
	case RTL8852B:
	case RTL8852C:
	case RTL8852BT:
		return 0x8852;
	case RTL8851B:
		return 0x8851;
	case RTL8922A:
		return 0x8922;
	default:
		return 0;
	}
}

#define CASE_BTC_MLME_STATE(e) case MLME_##e: return #e

static const char *id_to_mlme_state(u32 id)
{
	switch (id) {
	CASE_BTC_MLME_STATE(NO_LINK);
	CASE_BTC_MLME_STATE(LINKING);
	CASE_BTC_MLME_STATE(LINKED);
	default:
		return "unknown";
	}
}

static char *chip_id_str(u32 id)
{
	switch (id) {
	case RTL8852A:
		return "RTL8852A";
	case RTL8852B:
		return "RTL8852B";
	case RTL8852C:
		return "RTL8852C";
	case RTL8852BT:
		return "RTL8852BT";
	case RTL8851B:
		return "RTL8851B";
	case RTL8922A:
		return "RTL8922A";
	default:
		return "UNKNOWN";
	}
}

struct rtw89_btc_btf_tlv {
	u8 type;
	u8 len;
	u8 val[];
} __packed;

struct rtw89_btc_btf_tlv_v7 {
	u8 type;
	u8 ver;
	u8 len;
	u8 val[];
} __packed;

enum btc_btf_set_report_en {
	RPT_EN_TDMA,
	RPT_EN_CYCLE,
	RPT_EN_MREG,
	RPT_EN_BT_VER_INFO,
	RPT_EN_BT_SCAN_INFO,
	RPT_EN_BT_DEVICE_INFO,
	RPT_EN_BT_AFH_MAP,
	RPT_EN_BT_AFH_MAP_LE,
	RPT_EN_BT_TX_PWR_LVL,
	RPT_EN_FW_STEP_INFO,
	RPT_EN_TEST,
	RPT_EN_WL_ALL,
	RPT_EN_BT_ALL,
	RPT_EN_ALL,
	RPT_EN_MONITER,
};

struct rtw89_btc_btf_set_report_v1 {
	u8 fver;
	__le32 enable;
	__le32 para;
} __packed;

struct rtw89_btc_btf_set_report_v8 {
	u8 type;
	u8 fver;
	u8 len;
	__le32 map;
} __packed;

union rtw89_fbtc_rtp_ctrl {
	struct rtw89_btc_btf_set_report_v1 v1;
	struct rtw89_btc_btf_set_report_v8 v8;
};

#define BTF_SET_SLOT_TABLE_VER 1
struct rtw89_btc_btf_set_slot_table {
	u8 fver;
	u8 tbl_num;
	struct rtw89_btc_fbtc_slot tbls[] __counted_by(tbl_num);
} __packed;

struct rtw89_btc_btf_set_slot_table_v7 {
	u8 type;
	u8 ver;
	u8 len;
	struct rtw89_btc_fbtc_slot_v7 v7[CXST_MAX];
} __packed;

struct rtw89_btc_btf_set_mon_reg_v1 {
	u8 fver;
	u8 reg_num;
	struct rtw89_btc_fbtc_mreg regs[] __counted_by(reg_num);
} __packed;

struct rtw89_btc_btf_set_mon_reg_v7 {
	u8 type;
	u8 fver;
	u8 len;
	struct rtw89_btc_fbtc_mreg regs[] __counted_by(len);
} __packed;

union rtw89_fbtc_set_mon_reg {
	struct rtw89_btc_btf_set_mon_reg_v1 v1;
	struct rtw89_btc_btf_set_mon_reg_v7 v7;
} __packed;

struct _wl_rinfo_now {
	u8 link_mode;
	u32 dbcc_2g_phy: 2;
};

enum btc_btf_set_cx_policy {
	CXPOLICY_TDMA = 0x0,
	CXPOLICY_SLOT = 0x1,
	CXPOLICY_TYPE = 0x2,
	CXPOLICY_MAX,
};

enum btc_b2w_scoreboard {
	BTC_BSCB_ACT = BIT(0),
	BTC_BSCB_ON = BIT(1),
	BTC_BSCB_WHQL = BIT(2),
	BTC_BSCB_BT_S1 = BIT(3),
	BTC_BSCB_A2DP_ACT = BIT(4),
	BTC_BSCB_RFK_RUN = BIT(5),
	BTC_BSCB_RFK_REQ = BIT(6),
	BTC_BSCB_LPS = BIT(7),
	BTC_BSCB_BT_LNAB0 = BIT(8),
	BTC_BSCB_BT_LNAB1 = BIT(10),
	BTC_BSCB_WLRFK = BIT(11),
	BTC_BSCB_BT_HILNA = BIT(13),
	BTC_BSCB_BT_CONNECT = BIT(16),
	BTC_BSCB_PATCH_CODE = BIT(30),
	BTC_BSCB_ALL = GENMASK(30, 0),
};

enum btc_phymap {
	BTC_PHY_0 = BIT(0),
	BTC_PHY_1 = BIT(1),
	BTC_PHY_ALL = BIT(0) | BIT(1),
};

enum btc_cx_state_map {
	BTC_WIDLE = 0,
	BTC_WBUSY_BNOSCAN,
	BTC_WBUSY_BSCAN,
	BTC_WSCAN_BNOSCAN,
	BTC_WSCAN_BSCAN,
	BTC_WLINKING
};

enum btc_ant_phase {
	BTC_ANT_WPOWERON = 0,
	BTC_ANT_WINIT,
	BTC_ANT_WONLY,
	BTC_ANT_WOFF,
	BTC_ANT_W2G,
	BTC_ANT_W5G,
	BTC_ANT_W25G,
	BTC_ANT_FREERUN,
	BTC_ANT_WRFK,
	BTC_ANT_WRFK2,
	BTC_ANT_BRFK,
	BTC_ANT_MAX
};

enum btc_plt {
	BTC_PLT_NONE = 0,
	BTC_PLT_LTE_RX = BIT(0),
	BTC_PLT_GNT_BT_TX = BIT(1),
	BTC_PLT_GNT_BT_RX = BIT(2),
	BTC_PLT_GNT_WL = BIT(3),
	BTC_PLT_BT = BIT(1) | BIT(2),
	BTC_PLT_ALL = 0xf
};

enum btc_cx_poicy_main_type {
	BTC_CXP_OFF = 0,
	BTC_CXP_OFFB,
	BTC_CXP_OFFE,
	BTC_CXP_FIX,
	BTC_CXP_PFIX,
	BTC_CXP_AUTO,
	BTC_CXP_PAUTO,
	BTC_CXP_AUTO2,
	BTC_CXP_PAUTO2,
	BTC_CXP_MANUAL,
	BTC_CXP_USERDEF0,
	BTC_CXP_MAIN_MAX
};

enum btc_cx_poicy_type {
	/* TDMA off + pri: BT > WL */
	BTC_CXP_OFF_BT = (BTC_CXP_OFF << 8) | 0,

	/* TDMA off + pri: WL > BT */
	BTC_CXP_OFF_WL = (BTC_CXP_OFF << 8) | 1,

	/* TDMA off + pri: BT = WL */
	BTC_CXP_OFF_EQ0 = (BTC_CXP_OFF << 8) | 2,

	/* TDMA off + pri: BT = WL > BT_Lo */
	BTC_CXP_OFF_EQ1 = (BTC_CXP_OFF << 8) | 3,

	/* TDMA off + pri: WL = BT, BT_Rx > WL_Lo_Tx */
	BTC_CXP_OFF_EQ2 = (BTC_CXP_OFF << 8) | 4,

	/* TDMA off + pri: WL_Rx = BT, BT_HI > WL_Tx > BT_Lo */
	BTC_CXP_OFF_EQ3 = (BTC_CXP_OFF << 8) | 5,

	/* TDMA off + pri: WL_Rx = BT, BT_HI > WL_Tx > BT_Lo */
	BTC_CXP_OFF_EQ4 = (BTC_CXP_OFF << 8) | 6,

	/* TDMA off + pri: WL_Rx = BT, BT_HI > WL_Tx > BT_Lo */
	BTC_CXP_OFF_EQ5 = (BTC_CXP_OFF << 8) | 7,

	/* TDMA off + pri: BT_Hi > WL > BT_Lo */
	BTC_CXP_OFF_BWB0 = (BTC_CXP_OFF << 8) | 8,

	/* TDMA off + pri: WL_Hi-Tx > BT_Hi_Rx, BT_Hi > WL > BT_Lo */
	BTC_CXP_OFF_BWB1 = (BTC_CXP_OFF << 8) | 9,

	/* TDMA off + pri: WL_Hi-Tx > BT, BT_Hi > other-WL > BT_Lo */
	BTC_CXP_OFF_BWB2 = (BTC_CXP_OFF << 8) | 10,

	/* TDMA off + pri: WL_Hi-Tx = BT */
	BTC_CXP_OFF_BWB3 = (BTC_CXP_OFF << 8) | 11,

	/* TDMA off + pri: WL > BT, Block-BT*/
	BTC_CXP_OFF_WL2 = (BTC_CXP_OFF << 8) | 12,

	/* TDMA off+Bcn-Protect + pri: WL_Hi-Tx > BT_Hi_Rx, BT_Hi > WL > BT_Lo*/
	BTC_CXP_OFFB_BWB0 = (BTC_CXP_OFFB << 8) | 0,

	/* TDMA off + Ext-Ctrl + pri: default */
	BTC_CXP_OFFE_DEF = (BTC_CXP_OFFE << 8) | 0,

	/* TDMA off + Ext-Ctrl + pri: E2G-slot block all BT */
	BTC_CXP_OFFE_DEF2 = (BTC_CXP_OFFE << 8) | 1,

	/* TDMA off + Ext-Ctrl + pri: default */
	BTC_CXP_OFFE_2GBWISOB = (BTC_CXP_OFFE << 8) | 2,

	/* TDMA off + Ext-Ctrl + pri: E2G-slot block all BT */
	BTC_CXP_OFFE_2GISOB = (BTC_CXP_OFFE << 8) | 3,

	/* TDMA off + Ext-Ctrl + pri: E2G-slot WL > BT */
	BTC_CXP_OFFE_2GBWMIXB = (BTC_CXP_OFFE << 8) | 4,

	/* TDMA off + Ext-Ctrl + pri: E2G/EBT-slot WL > BT */
	BTC_CXP_OFFE_WL = (BTC_CXP_OFFE << 8) | 5,

	/* TDMA off + Ext-Ctrl + pri: default */
	BTC_CXP_OFFE_2GBWMIXB2 = (BTC_CXP_OFFE << 8) | 6,

	/* TDMA Fix slot-0: W1:B1 = 30:30 */
	BTC_CXP_FIX_TD3030 = (BTC_CXP_FIX << 8) | 0,

	/* TDMA Fix slot-1: W1:B1 = 50:50 */
	BTC_CXP_FIX_TD5050 = (BTC_CXP_FIX << 8) | 1,

	/* TDMA Fix slot-2: W1:B1 = 20:30 */
	BTC_CXP_FIX_TD2030 = (BTC_CXP_FIX << 8) | 2,

	/* TDMA Fix slot-3: W1:B1 = 40:10 */
	BTC_CXP_FIX_TD4010 = (BTC_CXP_FIX << 8) | 3,

	/* TDMA Fix slot-4: W1:B1 = 70:10 */
	BTC_CXP_FIX_TD7010 = (BTC_CXP_FIX << 8) | 4,

	/* TDMA Fix slot-5: W1:B1 = 20:60 */
	BTC_CXP_FIX_TD2060 = (BTC_CXP_FIX << 8) | 5,

	/* TDMA Fix slot-6: W1:B1 = 30:60 */
	BTC_CXP_FIX_TD3060 = (BTC_CXP_FIX << 8) | 6,

	/* TDMA Fix slot-7: W1:B1 = 20:80 */
	BTC_CXP_FIX_TD2080 = (BTC_CXP_FIX << 8) | 7,

	/* TDMA Fix slot-8: W1:B1 = user-define */
	BTC_CXP_FIX_TDW1B1 = (BTC_CXP_FIX << 8) | 8,

	/* TDMA Fix slot-9: W1:B1 = 40:10 */
	BTC_CXP_FIX_TD4010ISO = (BTC_CXP_FIX << 8) | 9,

	/* TDMA Fix slot-10: W1:B1 = 40:10 */
	BTC_CXP_FIX_TD4010ISO_DL = (BTC_CXP_FIX << 8) | 10,

	/* TDMA Fix slot-11: W1:B1 = 40:10 */
	BTC_CXP_FIX_TD4010ISO_UL = (BTC_CXP_FIX << 8) | 11,

	/* PS-TDMA Fix slot-0: W1:B1 = 30:30 */
	BTC_CXP_PFIX_TD3030 = (BTC_CXP_PFIX << 8) | 0,

	/* PS-TDMA Fix slot-1: W1:B1 = 50:50 */
	BTC_CXP_PFIX_TD5050 = (BTC_CXP_PFIX << 8) | 1,

	/* PS-TDMA Fix slot-2: W1:B1 = 20:30 */
	BTC_CXP_PFIX_TD2030 = (BTC_CXP_PFIX << 8) | 2,

	/* PS-TDMA Fix slot-3: W1:B1 = 20:60 */
	BTC_CXP_PFIX_TD2060 = (BTC_CXP_PFIX << 8) | 3,

	/* PS-TDMA Fix slot-4: W1:B1 = 30:70 */
	BTC_CXP_PFIX_TD3070 = (BTC_CXP_PFIX << 8) | 4,

	/* PS-TDMA Fix slot-5: W1:B1 = 20:80 */
	BTC_CXP_PFIX_TD2080 = (BTC_CXP_PFIX << 8) | 5,

	/* PS-TDMA Fix slot-6: W1:B1 = user-define */
	BTC_CXP_PFIX_TDW1B1 = (BTC_CXP_PFIX << 8) | 6,

	/* TDMA Auto slot-0: W1:B1 = 50:200 */
	BTC_CXP_AUTO_TD50B1 = (BTC_CXP_AUTO << 8) | 0,

	/* TDMA Auto slot-1: W1:B1 = 60:200 */
	BTC_CXP_AUTO_TD60B1 = (BTC_CXP_AUTO << 8) | 1,

	/* TDMA Auto slot-2: W1:B1 = 20:200 */
	BTC_CXP_AUTO_TD20B1 = (BTC_CXP_AUTO << 8) | 2,

	/* TDMA Auto slot-3: W1:B1 = user-define */
	BTC_CXP_AUTO_TDW1B1 = (BTC_CXP_AUTO << 8) | 3,

	/* PS-TDMA Auto slot-0: W1:B1 = 50:200 */
	BTC_CXP_PAUTO_TD50B1 = (BTC_CXP_PAUTO << 8) | 0,

	/* PS-TDMA Auto slot-1: W1:B1 = 60:200 */
	BTC_CXP_PAUTO_TD60B1 = (BTC_CXP_PAUTO << 8) | 1,

	/* PS-TDMA Auto slot-2: W1:B1 = 20:200 */
	BTC_CXP_PAUTO_TD20B1 = (BTC_CXP_PAUTO << 8) | 2,

	/* PS-TDMA Auto slot-3: W1:B1 = user-define */
	BTC_CXP_PAUTO_TDW1B1 = (BTC_CXP_PAUTO << 8) | 3,

	/* TDMA Auto slot2-0: W1:B4 = 30:50 */
	BTC_CXP_AUTO2_TD3050 = (BTC_CXP_AUTO2 << 8) | 0,

	/* TDMA Auto slot2-1: W1:B4 = 30:70 */
	BTC_CXP_AUTO2_TD3070 = (BTC_CXP_AUTO2 << 8) | 1,

	/* TDMA Auto slot2-2: W1:B4 = 50:50 */
	BTC_CXP_AUTO2_TD5050 = (BTC_CXP_AUTO2 << 8) | 2,

	/* TDMA Auto slot2-3: W1:B4 = 60:60 */
	BTC_CXP_AUTO2_TD6060 = (BTC_CXP_AUTO2 << 8) | 3,

	/* TDMA Auto slot2-4: W1:B4 = 20:80 */
	BTC_CXP_AUTO2_TD2080 = (BTC_CXP_AUTO2 << 8) | 4,

	/* TDMA Auto slot2-5: W1:B4 = user-define */
	BTC_CXP_AUTO2_TDW1B4 = (BTC_CXP_AUTO2 << 8) | 5,

	/* PS-TDMA Auto slot2-0: W1:B4 = 30:50 */
	BTC_CXP_PAUTO2_TD3050 = (BTC_CXP_PAUTO2 << 8) | 0,

	/* PS-TDMA Auto slot2-1: W1:B4 = 30:70 */
	BTC_CXP_PAUTO2_TD3070 = (BTC_CXP_PAUTO2 << 8) | 1,

	/* PS-TDMA Auto slot2-2: W1:B4 = 50:50 */
	BTC_CXP_PAUTO2_TD5050 = (BTC_CXP_PAUTO2 << 8) | 2,

	/* PS-TDMA Auto slot2-3: W1:B4 = 60:60 */
	BTC_CXP_PAUTO2_TD6060 = (BTC_CXP_PAUTO2 << 8) | 3,

	/* PS-TDMA Auto slot2-4: W1:B4 = 20:80 */
	BTC_CXP_PAUTO2_TD2080 = (BTC_CXP_PAUTO2 << 8) | 4,

	/* PS-TDMA Auto slot2-5: W1:B4 = user-define */
	BTC_CXP_PAUTO2_TDW1B4 = (BTC_CXP_PAUTO2 << 8) | 5,

	BTC_CXP_MAX = 0xffff
};

enum btc_wl_rfk_result {
	BTC_WRFK_REJECT = 0,
	BTC_WRFK_ALLOW = 1,
};

enum btc_coex_info_map_en {
	BTC_COEX_INFO_CX = BIT(0),
	BTC_COEX_INFO_WL = BIT(1),
	BTC_COEX_INFO_BT = BIT(2),
	BTC_COEX_INFO_DM = BIT(3),
	BTC_COEX_INFO_MREG = BIT(4),
	BTC_COEX_INFO_SUMMARY = BIT(5),
	BTC_COEX_INFO_ALL = GENMASK(7, 0),
};

#define BTC_CXP_MASK GENMASK(15, 8)

enum btc_w2b_scoreboard {
	BTC_WSCB_ACTIVE = BIT(0),
	BTC_WSCB_ON = BIT(1),
	BTC_WSCB_SCAN = BIT(2),
	BTC_WSCB_UNDERTEST = BIT(3),
	BTC_WSCB_RXGAIN = BIT(4),
	BTC_WSCB_WLBUSY = BIT(7),
	BTC_WSCB_EXTFEM = BIT(8),
	BTC_WSCB_TDMA = BIT(9),
	BTC_WSCB_FIX2M = BIT(10),
	BTC_WSCB_WLRFK = BIT(11),
	BTC_WSCB_RXSCAN_PRI = BIT(12),
	BTC_WSCB_BT_HILNA = BIT(13),
	BTC_WSCB_BTLOG = BIT(14),
	BTC_WSCB_ALL = GENMASK(23, 0),
};

enum btc_wl_link_mode {
	BTC_WLINK_NOLINK = 0x0,
	BTC_WLINK_2G_STA,
	BTC_WLINK_2G_AP,
	BTC_WLINK_2G_GO,
	BTC_WLINK_2G_GC,
	BTC_WLINK_2G_SCC,
	BTC_WLINK_2G_MCC,
	BTC_WLINK_25G_MCC,
	BTC_WLINK_25G_DBCC,
	BTC_WLINK_5G,
	BTC_WLINK_2G_NAN,
	BTC_WLINK_OTHER,
	BTC_WLINK_MAX
};

#define CASE_BTC_WL_LINK_MODE(e) case BTC_WLINK_## e: return #e

static const char *id_to_linkmode(u8 id)
{
	switch (id) {
	CASE_BTC_WL_LINK_MODE(NOLINK);
	CASE_BTC_WL_LINK_MODE(2G_STA);
	CASE_BTC_WL_LINK_MODE(2G_AP);
	CASE_BTC_WL_LINK_MODE(2G_GO);
	CASE_BTC_WL_LINK_MODE(2G_GC);
	CASE_BTC_WL_LINK_MODE(2G_SCC);
	CASE_BTC_WL_LINK_MODE(2G_MCC);
	CASE_BTC_WL_LINK_MODE(25G_MCC);
	CASE_BTC_WL_LINK_MODE(25G_DBCC);
	CASE_BTC_WL_LINK_MODE(5G);
	CASE_BTC_WL_LINK_MODE(OTHER);
	default:
		return "unknown";
	}
}

enum btc_wl_mrole_type {
	BTC_WLMROLE_NONE = 0x0,
	BTC_WLMROLE_STA_GC,
	BTC_WLMROLE_STA_GC_NOA,
	BTC_WLMROLE_STA_GO,
	BTC_WLMROLE_STA_GO_NOA,
	BTC_WLMROLE_STA_STA,
	BTC_WLMROLE_MAX
};

enum btc_bt_hid_type {
	BTC_HID_218 = BIT(0),
	BTC_HID_418 = BIT(1),
	BTC_HID_BLE = BIT(2),
	BTC_HID_RCU = BIT(3),
	BTC_HID_RCU_VOICE = BIT(4),
	BTC_HID_OTHER_LEGACY = BIT(5)
};

enum btc_reset_module {
	BTC_RESET_CX = BIT(0),
	BTC_RESET_DM = BIT(1),
	BTC_RESET_CTRL = BIT(2),
	BTC_RESET_CXDM = BIT(0) | BIT(1),
	BTC_RESET_BTINFO = BIT(3),
	BTC_RESET_MDINFO = BIT(4),
	BTC_RESET_ALL =  GENMASK(7, 0),
};

enum btc_gnt_state {
	BTC_GNT_HW	= 0,
	BTC_GNT_SW_LO,
	BTC_GNT_SW_HI,
	BTC_GNT_MAX
};

enum btc_ctr_path {
	BTC_CTRL_BY_BT = 0,
	BTC_CTRL_BY_WL
};

enum btc_wlact_state {
	BTC_WLACT_HW = 0,
	BTC_WLACT_SW_LO,
	BTC_WLACT_SW_HI,
	BTC_WLACT_MAX,
};

enum btc_wl_max_tx_time {
	BTC_MAX_TX_TIME_L1 = 500,
	BTC_MAX_TX_TIME_L2 = 1000,
	BTC_MAX_TX_TIME_L3 = 2000,
	BTC_MAX_TX_TIME_DEF = 5280
};

enum btc_wl_max_tx_retry {
	BTC_MAX_TX_RETRY_L1 = 7,
	BTC_MAX_TX_RETRY_L2 = 15,
	BTC_MAX_TX_RETRY_DEF = 31,
};

enum btc_reason_and_action {
	BTC_RSN_NONE,
	BTC_RSN_NTFY_INIT,
	BTC_RSN_NTFY_SWBAND,
	BTC_RSN_NTFY_WL_STA,
	BTC_RSN_NTFY_RADIO_STATE,
	BTC_RSN_UPDATE_BT_SCBD,
	BTC_RSN_NTFY_WL_RFK,
	BTC_RSN_UPDATE_BT_INFO,
	BTC_RSN_NTFY_SCAN_START,
	BTC_RSN_NTFY_SCAN_FINISH,
	BTC_RSN_NTFY_SPECIFIC_PACKET,
	BTC_RSN_NTFY_POWEROFF,
	BTC_RSN_NTFY_ROLE_INFO,
	BTC_RSN_CMD_SET_COEX,
	BTC_RSN_ACT1_WORK,
	BTC_RSN_BT_DEVINFO_WORK,
	BTC_RSN_RFK_CHK_WORK,
	BTC_RSN_NUM,
	BTC_ACT_NONE = 100,
	BTC_ACT_WL_ONLY,
	BTC_ACT_WL_5G,
	BTC_ACT_WL_OTHER,
	BTC_ACT_WL_IDLE,
	BTC_ACT_WL_NC,
	BTC_ACT_WL_RFK,
	BTC_ACT_WL_INIT,
	BTC_ACT_WL_OFF,
	BTC_ACT_FREERUN,
	BTC_ACT_BT_WHQL,
	BTC_ACT_BT_RFK,
	BTC_ACT_BT_OFF,
	BTC_ACT_BT_IDLE,
	BTC_ACT_BT_HFP,
	BTC_ACT_BT_HID,
	BTC_ACT_BT_A2DP,
	BTC_ACT_BT_A2DPSINK,
	BTC_ACT_BT_PAN,
	BTC_ACT_BT_A2DP_HID,
	BTC_ACT_BT_A2DP_PAN,
	BTC_ACT_BT_PAN_HID,
	BTC_ACT_BT_A2DP_PAN_HID,
	BTC_ACT_WL_25G_MCC,
	BTC_ACT_WL_2G_MCC,
	BTC_ACT_WL_2G_SCC,
	BTC_ACT_WL_2G_AP,
	BTC_ACT_WL_2G_GO,
	BTC_ACT_WL_2G_GC,
	BTC_ACT_WL_2G_NAN,
	BTC_ACT_LAST,
	BTC_ACT_NUM = BTC_ACT_LAST - BTC_ACT_NONE,
	BTC_ACT_EXT_BIT = BIT(14),
	BTC_POLICY_EXT_BIT = BIT(15),
};

#define BTC_FREERUN_ANTISO_MIN 30
#define BTC_TDMA_BTHID_MAX 2
#define BTC_BLINK_NOCONNECT 0
#define BTC_B1_MAX 250 /* unit ms */

static void _run_coex(struct rtw89_dev *rtwdev,
		      enum btc_reason_and_action reason);
static void _write_scbd(struct rtw89_dev *rtwdev, u32 val, bool state);
static void _update_bt_scbd(struct rtw89_dev *rtwdev, bool only_update);

static int _send_fw_cmd(struct rtw89_dev *rtwdev, u8 h2c_class, u8 h2c_func,
			void *param, u16 len)
{
	struct rtw89_btc *btc = &rtwdev->btc;
	struct rtw89_btc_btf_fwinfo *pfwinfo = &btc->fwinfo;
	struct rtw89_btc_cx *cx = &btc->cx;
	struct rtw89_btc_wl_info *wl = &cx->wl;
	struct rtw89_btc_dm *dm = &btc->dm;
	int ret;

	if (len > BTC_H2C_MAXLEN || len == 0) {
		btc->fwinfo.cnt_h2c_fail++;
		dm->error.map.h2c_buffer_over = true;
		return -EINVAL;
	} else if (!wl->status.map.init_ok) {
		rtw89_debug(rtwdev, RTW89_DBG_BTC,
			    "[BTC], %s(): return by btc not init!!\n", __func__);
		pfwinfo->cnt_h2c_fail++;
		return -EINVAL;
	} else if ((wl->status.map.rf_off_pre == BTC_LPS_RF_OFF &&
		    wl->status.map.rf_off == BTC_LPS_RF_OFF) ||
		   (wl->status.map.lps_pre == BTC_LPS_RF_OFF &&
		    wl->status.map.lps == BTC_LPS_RF_OFF)) {
		rtw89_debug(rtwdev, RTW89_DBG_BTC,
			    "[BTC], %s(): return by wl off!!\n", __func__);
		pfwinfo->cnt_h2c_fail++;
		return -EINVAL;
	}

	ret = rtw89_fw_h2c_raw_with_hdr(rtwdev, h2c_class, h2c_func, param, len,
					false, true);
	if (ret)
		pfwinfo->cnt_h2c_fail++;
	else
		pfwinfo->cnt_h2c++;

	return ret;
}

#define BTC_BT_DEF_BR_TX_PWR 4
#define BTC_BT_DEF_LE_TX_PWR 4

static void _reset_btc_var(struct rtw89_dev *rtwdev, u8 type)
{
	struct rtw89_btc *btc = &rtwdev->btc;
	const struct rtw89_btc_ver *ver = btc->ver;
	struct rtw89_btc_cx *cx = &btc->cx;
	struct rtw89_btc_wl_info *wl = &btc->cx.wl;
	struct rtw89_btc_bt_info *bt = &btc->cx.bt;
	struct rtw89_btc_bt_link_info *bt_linfo = &bt->link_info;
	struct rtw89_btc_wl_link_info *wl_linfo;
	u8 i;

	rtw89_debug(rtwdev, RTW89_DBG_BTC, "[BTC], %s\n", __func__);

	if (type & BTC_RESET_CX)
		memset(cx, 0, sizeof(*cx));

	if (type & BTC_RESET_BTINFO) /* only for BT enable */
		memset(bt, 0, sizeof(*bt));

	if (type & BTC_RESET_CTRL) {
		memset(&btc->ctrl, 0, sizeof(btc->ctrl));
		btc->manual_ctrl = false;
		if (ver->fcxctrl != 7)
			btc->ctrl.ctrl.trace_step = FCXDEF_STEP;
	}

	/* Init Coex variables that are not zero */
	if (type & BTC_RESET_DM) {
		memset(&btc->dm, 0, sizeof(btc->dm));
		memset(bt_linfo->rssi_state, 0, sizeof(bt_linfo->rssi_state));
		for (i = 0; i < RTW89_PORT_NUM; i++) {
			if (btc->ver->fwlrole == 8)
				wl_linfo = &wl->rlink_info[i][0];
			else
				wl_linfo = &wl->link_info[i];
			memset(wl_linfo->rssi_state, 0, sizeof(wl_linfo->rssi_state));
		}

		/* set the slot_now table to original */
		btc->dm.tdma_now = t_def[CXTD_OFF];
		btc->dm.tdma = t_def[CXTD_OFF];
		if (ver->fcxslots >= 7) {
			for (i = 0; i < ARRAY_SIZE(s_def); i++) {
				btc->dm.slot.v7[i].dur = s_def[i].dur;
				btc->dm.slot.v7[i].cxtype = s_def[i].cxtype;
				btc->dm.slot.v7[i].cxtbl = s_def[i].cxtbl;
			}
			memcpy(&btc->dm.slot_now.v7, &btc->dm.slot.v7,
			       sizeof(btc->dm.slot_now.v7));
		} else {
			memcpy(&btc->dm.slot_now.v1, s_def,
			       sizeof(btc->dm.slot_now.v1));
			memcpy(&btc->dm.slot.v1, s_def,
			       sizeof(btc->dm.slot.v1));
		}

		btc->policy_len = 0;
		btc->bt_req_len = 0;

		btc->dm.coex_info_map = BTC_COEX_INFO_ALL;
		btc->dm.wl_tx_limit.tx_time = BTC_MAX_TX_TIME_DEF;
		btc->dm.wl_tx_limit.tx_retry = BTC_MAX_TX_RETRY_DEF;
		btc->dm.wl_pre_agc_rb = BTC_PREAGC_NOTFOUND;
		btc->dm.wl_btg_rx_rb = BTC_BTGCTRL_BB_GNT_NOTFOUND;
	}

	if (type & BTC_RESET_MDINFO)
		memset(&btc->mdinfo, 0, sizeof(btc->mdinfo));

	bt->link_info.bt_txpwr_desc.br_dbm = BTC_BT_DEF_BR_TX_PWR;
	bt->link_info.bt_txpwr_desc.le_dbm = BTC_BT_DEF_LE_TX_PWR;
}

static u8 _search_reg_index(struct rtw89_dev *rtwdev, u8 mreg_num, u16 reg_type, u32 target)
{
	const struct rtw89_chip_info *chip = rtwdev->chip;
	u8 i;

	for (i = 0; i < mreg_num; i++)
		if (le16_to_cpu(chip->mon_reg[i].type) == reg_type &&
		    le32_to_cpu(chip->mon_reg[i].offset) == target) {
			return i;
	}
	return BTC_REG_NOTFOUND;
}

static void _get_reg_status(struct rtw89_dev *rtwdev, u8 type, u8 *val)
{
	struct rtw89_btc *btc = &rtwdev->btc;
	const struct rtw89_btc_ver *ver = btc->ver;
	union rtw89_btc_module_info *md = &btc->mdinfo;
	union rtw89_btc_fbtc_mreg_val *pmreg;
	u32 pre_agc_addr = R_BTC_BB_PRE_AGC_S1;
	u32 reg_val;
	u8 idx, switch_type;

	if (ver->fcxinit == 7)
		switch_type = md->md_v7.switch_type;
	else
		switch_type = md->md.switch_type;

	if (btc->btg_pos == RF_PATH_A)
		pre_agc_addr = R_BTC_BB_PRE_AGC_S0;

	switch (type) {
	case BTC_CSTATUS_TXDIV_POS:
		if (switch_type == BTC_SWITCH_INTERNAL)
			*val = BTC_ANT_DIV_MAIN;
		break;
	case BTC_CSTATUS_RXDIV_POS:
		if (switch_type == BTC_SWITCH_INTERNAL)
			*val = BTC_ANT_DIV_MAIN;
		break;
	case BTC_CSTATUS_BB_GNT_MUX:
		reg_val = rtw89_phy_read32(rtwdev, R_BTC_BB_BTG_RX);
		*val = !(reg_val & B_BTC_BB_GNT_MUX);
		break;
	case BTC_CSTATUS_BB_GNT_MUX_MON:
		if (!btc->fwinfo.rpt_fbtc_mregval.cinfo.valid)
			return;

		pmreg = &btc->fwinfo.rpt_fbtc_mregval.finfo;
		if (ver->fcxmreg == 1) {
			idx = _search_reg_index(rtwdev, pmreg->v1.reg_num,
						REG_BB, R_BTC_BB_BTG_RX);
			if (idx == BTC_REG_NOTFOUND) {
				*val = BTC_BTGCTRL_BB_GNT_NOTFOUND;
			} else {
				reg_val = le32_to_cpu(pmreg->v1.mreg_val[idx]);
				*val = !(reg_val & B_BTC_BB_GNT_MUX);
			}
		} else if (ver->fcxmreg == 2) {
			idx = _search_reg_index(rtwdev, pmreg->v2.reg_num,
						REG_BB, R_BTC_BB_BTG_RX);
			if (idx == BTC_REG_NOTFOUND) {
				*val = BTC_BTGCTRL_BB_GNT_NOTFOUND;
			} else {
				reg_val = le32_to_cpu(pmreg->v2.mreg_val[idx]);
				*val = !(reg_val & B_BTC_BB_GNT_MUX);
			}
		}
		break;
	case BTC_CSTATUS_BB_PRE_AGC:
		reg_val = rtw89_phy_read32(rtwdev, pre_agc_addr);
		reg_val &= B_BTC_BB_PRE_AGC_MASK;
		*val = (reg_val == B_BTC_BB_PRE_AGC_VAL);
		break;
	case BTC_CSTATUS_BB_PRE_AGC_MON:
		if (!btc->fwinfo.rpt_fbtc_mregval.cinfo.valid)
			return;

		pmreg = &btc->fwinfo.rpt_fbtc_mregval.finfo;
		if (ver->fcxmreg == 1) {
			idx = _search_reg_index(rtwdev, pmreg->v1.reg_num,
						REG_BB, pre_agc_addr);
			if (idx == BTC_REG_NOTFOUND) {
				*val = BTC_PREAGC_NOTFOUND;
			} else {
				reg_val = le32_to_cpu(pmreg->v1.mreg_val[idx]) &
					  B_BTC_BB_PRE_AGC_MASK;
				*val = (reg_val == B_BTC_BB_PRE_AGC_VAL);
			}
		} else if (ver->fcxmreg == 2) {
			idx = _search_reg_index(rtwdev, pmreg->v2.reg_num,
						REG_BB, pre_agc_addr);
			if (idx == BTC_REG_NOTFOUND) {
				*val = BTC_PREAGC_NOTFOUND;
			} else {
				reg_val = le32_to_cpu(pmreg->v2.mreg_val[idx]) &
					  B_BTC_BB_PRE_AGC_MASK;
				*val = (reg_val == B_BTC_BB_PRE_AGC_VAL);
			}
		}
		break;
	default:
		break;
	}
}

#define BTC_RPT_HDR_SIZE 3
#define BTC_CHK_WLSLOT_DRIFT_MAX 15
#define BTC_CHK_BTSLOT_DRIFT_MAX 15
#define BTC_CHK_HANG_MAX 3

static void _chk_btc_err(struct rtw89_dev *rtwdev, u8 type, u32 cnt)
{
	struct rtw89_btc *btc = &rtwdev->btc;
	struct rtw89_btc_cx *cx = &btc->cx;
	struct rtw89_btc_bt_info *bt = &cx->bt;
	struct rtw89_btc_wl_info *wl = &cx->wl;
	struct rtw89_btc_dm *dm = &btc->dm;

	rtw89_debug(rtwdev, RTW89_DBG_BTC,
		    "[BTC], %s(): type:%d cnt:%d\n",
		    __func__, type, cnt);

	switch (type) {
	case BTC_DCNT_WL_FW_VER_MATCH:
		if ((wl->ver_info.fw_coex & 0xffff0000) !=
		     rtwdev->chip->wlcx_desired) {
			wl->fw_ver_mismatch = true;
			dm->error.map.wl_ver_mismatch = true;
		} else {
			wl->fw_ver_mismatch = false;
			dm->error.map.wl_ver_mismatch = false;
		}
		break;
	case BTC_DCNT_RPT_HANG:
		if (dm->cnt_dm[BTC_DCNT_RPT] == cnt && btc->fwinfo.rpt_en_map)
			dm->cnt_dm[BTC_DCNT_RPT_HANG]++;
		else
			dm->cnt_dm[BTC_DCNT_RPT_HANG] = 0;

		if (dm->cnt_dm[BTC_DCNT_RPT_HANG] >= BTC_CHK_HANG_MAX)
			dm->error.map.wl_fw_hang = true;
		else
			dm->error.map.wl_fw_hang = false;

		dm->cnt_dm[BTC_DCNT_RPT] = cnt;
		break;
	case BTC_DCNT_CYCLE_HANG:
		if (dm->cnt_dm[BTC_DCNT_CYCLE] == cnt &&
		    (dm->tdma_now.type != CXTDMA_OFF ||
		     dm->tdma_now.ext_ctrl == CXECTL_EXT))
			dm->cnt_dm[BTC_DCNT_CYCLE_HANG]++;
		else
			dm->cnt_dm[BTC_DCNT_CYCLE_HANG] = 0;

		if (dm->cnt_dm[BTC_DCNT_CYCLE_HANG] >= BTC_CHK_HANG_MAX)
			dm->error.map.cycle_hang = true;
		else
			dm->error.map.cycle_hang = false;

		dm->cnt_dm[BTC_DCNT_CYCLE] = cnt;
		break;
	case BTC_DCNT_W1_HANG:
		if (dm->cnt_dm[BTC_DCNT_W1] == cnt &&
		    dm->tdma_now.type != CXTDMA_OFF)
			dm->cnt_dm[BTC_DCNT_W1_HANG]++;
		else
			dm->cnt_dm[BTC_DCNT_W1_HANG] = 0;

		if (dm->cnt_dm[BTC_DCNT_W1_HANG] >= BTC_CHK_HANG_MAX)
			dm->error.map.w1_hang = true;
		else
			dm->error.map.w1_hang = false;

		dm->cnt_dm[BTC_DCNT_W1] = cnt;
		break;
	case BTC_DCNT_B1_HANG:
		if (dm->cnt_dm[BTC_DCNT_B1] == cnt &&
		    dm->tdma_now.type != CXTDMA_OFF)
			dm->cnt_dm[BTC_DCNT_B1_HANG]++;
		else
			dm->cnt_dm[BTC_DCNT_B1_HANG] = 0;

		if (dm->cnt_dm[BTC_DCNT_B1_HANG] >= BTC_CHK_HANG_MAX)
			dm->error.map.b1_hang = true;
		else
			dm->error.map.b1_hang = false;

		dm->cnt_dm[BTC_DCNT_B1] = cnt;
		break;
	case BTC_DCNT_E2G_HANG:
		if (dm->cnt_dm[BTC_DCNT_E2G] == cnt &&
		    dm->tdma_now.ext_ctrl == CXECTL_EXT)
			dm->cnt_dm[BTC_DCNT_E2G_HANG]++;
		else
			dm->cnt_dm[BTC_DCNT_E2G_HANG] = 0;

		if (dm->cnt_dm[BTC_DCNT_E2G_HANG] >= BTC_CHK_HANG_MAX)
			dm->error.map.wl_e2g_hang = true;
		else
			dm->error.map.wl_e2g_hang = false;

		dm->cnt_dm[BTC_DCNT_E2G] = cnt;
		break;
	case BTC_DCNT_TDMA_NONSYNC:
		if (cnt != 0) /* if tdma not sync between drv/fw  */
			dm->cnt_dm[BTC_DCNT_TDMA_NONSYNC]++;
		else
			dm->cnt_dm[BTC_DCNT_TDMA_NONSYNC] = 0;

		if (dm->cnt_dm[BTC_DCNT_TDMA_NONSYNC] >= BTC_CHK_HANG_MAX)
			dm->error.map.tdma_no_sync = true;
		else
			dm->error.map.tdma_no_sync = false;
		break;
	case BTC_DCNT_SLOT_NONSYNC:
		if (cnt != 0) /* if slot not sync between drv/fw  */
			dm->cnt_dm[BTC_DCNT_SLOT_NONSYNC]++;
		else
			dm->cnt_dm[BTC_DCNT_SLOT_NONSYNC] = 0;

		if (dm->cnt_dm[BTC_DCNT_SLOT_NONSYNC] >= BTC_CHK_HANG_MAX)
			dm->error.map.slot_no_sync = true;
		else
			dm->error.map.slot_no_sync = false;
		break;
	case BTC_DCNT_BTTX_HANG:
		cnt = cx->cnt_bt[BTC_BCNT_LOPRI_TX];

		if (cnt == 0 && bt->link_info.slave_role)
			dm->cnt_dm[BTC_DCNT_BTTX_HANG]++;
		else
			dm->cnt_dm[BTC_DCNT_BTTX_HANG] = 0;

		if (dm->cnt_dm[BTC_DCNT_BTTX_HANG] >= BTC_CHK_HANG_MAX)
			dm->error.map.bt_tx_hang = true;
		else
			dm->error.map.bt_tx_hang = false;
		break;
	case BTC_DCNT_BTCNT_HANG:
		cnt = cx->cnt_bt[BTC_BCNT_HIPRI_RX] +
		      cx->cnt_bt[BTC_BCNT_HIPRI_TX] +
		      cx->cnt_bt[BTC_BCNT_LOPRI_RX] +
		      cx->cnt_bt[BTC_BCNT_LOPRI_TX];

		if (cnt == 0)
			dm->cnt_dm[BTC_DCNT_BTCNT_HANG]++;
		else
			dm->cnt_dm[BTC_DCNT_BTCNT_HANG] = 0;

		if ((dm->cnt_dm[BTC_DCNT_BTCNT_HANG] >= BTC_CHK_HANG_MAX &&
		     bt->enable.now) || (!dm->cnt_dm[BTC_DCNT_BTCNT_HANG] &&
		     !bt->enable.now))
			_update_bt_scbd(rtwdev, false);
		break;
	case BTC_DCNT_WL_SLOT_DRIFT:
		if (cnt >= BTC_CHK_WLSLOT_DRIFT_MAX)
			dm->cnt_dm[BTC_DCNT_WL_SLOT_DRIFT]++;
		else
			dm->cnt_dm[BTC_DCNT_WL_SLOT_DRIFT] = 0;

		if (dm->cnt_dm[BTC_DCNT_WL_SLOT_DRIFT] >= BTC_CHK_HANG_MAX)
			dm->error.map.wl_slot_drift = true;
		else
			dm->error.map.wl_slot_drift = false;
		break;
	case BTC_DCNT_BT_SLOT_DRIFT:
		if (cnt >= BTC_CHK_BTSLOT_DRIFT_MAX)
			dm->cnt_dm[BTC_DCNT_BT_SLOT_DRIFT]++;
		else
			dm->cnt_dm[BTC_DCNT_BT_SLOT_DRIFT] = 0;

		if (dm->cnt_dm[BTC_DCNT_BT_SLOT_DRIFT] >= BTC_CHK_HANG_MAX)
			dm->error.map.bt_slot_drift = true;
		else
			dm->error.map.bt_slot_drift = false;

		break;
	}
}

static void _update_bt_report(struct rtw89_dev *rtwdev, u8 rpt_type, u8 *pfinfo)
{
	struct rtw89_btc *btc = &rtwdev->btc;
	const struct rtw89_btc_ver *ver = btc->ver;
	struct rtw89_btc_bt_info *bt = &btc->cx.bt;
	struct rtw89_btc_bt_link_info *bt_linfo = &bt->link_info;
	struct rtw89_btc_bt_a2dp_desc *a2dp = &bt_linfo->a2dp_desc;
	union  rtw89_btc_fbtc_btver *pver = &btc->fwinfo.rpt_fbtc_btver.finfo;
	struct rtw89_btc_fbtc_btafh_v2 *pafh_v2 = NULL;
	struct rtw89_btc_fbtc_btafh_v7 *pafh_v7 = NULL;
	struct rtw89_btc_fbtc_btdevinfo *pdev = NULL;
	struct rtw89_btc_fbtc_btafh *pafh_v1 = NULL;
	struct rtw89_btc_fbtc_btscan_v1 *pscan_v1;
	struct rtw89_btc_fbtc_btscan_v2 *pscan_v2;
	struct rtw89_btc_fbtc_btscan_v7 *pscan_v7;
	bool scan_update = true;
	int i;

	rtw89_debug(rtwdev, RTW89_DBG_BTC,
		    "[BTC], %s(): rpt_type:%d\n",
		    __func__, rpt_type);

	switch (rpt_type) {
	case BTC_RPT_TYPE_BT_VER:
		if (ver->fcxbtver == 7) {
			pver->v7 = *(struct rtw89_btc_fbtc_btver_v7 *)pfinfo;
			bt->ver_info.fw = le32_to_cpu(pver->v7.fw_ver);
			bt->ver_info.fw_coex = le32_get_bits(pver->v7.coex_ver,
							     GENMASK(7, 0));
			bt->feature = le32_to_cpu(pver->v7.feature);
		} else {
			pver->v1 = *(struct rtw89_btc_fbtc_btver_v1 *)pfinfo;
			bt->ver_info.fw = le32_to_cpu(pver->v1.fw_ver);
			bt->ver_info.fw_coex = le32_get_bits(pver->v1.coex_ver,
							     GENMASK(7, 0));
			bt->feature = le32_to_cpu(pver->v1.feature);
		}
		break;
	case BTC_RPT_TYPE_BT_SCAN:
		if (ver->fcxbtscan == 1) {
			pscan_v1 = (struct rtw89_btc_fbtc_btscan_v1 *)pfinfo;
			for (i = 0; i < BTC_SCAN_MAX1; i++) {
				bt->scan_info_v1[i] = pscan_v1->scan[i];
				if (bt->scan_info_v1[i].win == 0 &&
				    bt->scan_info_v1[i].intvl == 0)
					scan_update = false;
			}
		} else if (ver->fcxbtscan == 2) {
			pscan_v2 = (struct rtw89_btc_fbtc_btscan_v2 *)pfinfo;
			for (i = 0; i < CXSCAN_MAX; i++) {
				bt->scan_info_v2[i] = pscan_v2->para[i];
				if ((pscan_v2->type & BIT(i)) &&
				    pscan_v2->para[i].win == 0 &&
				    pscan_v2->para[i].intvl == 0)
					scan_update = false;
			}
		} else if (ver->fcxbtscan == 7) {
			pscan_v7 = (struct rtw89_btc_fbtc_btscan_v7 *)pfinfo;
			for (i = 0; i < CXSCAN_MAX; i++) {
				bt->scan_info_v2[i] = pscan_v7->para[i];
				if ((pscan_v7->type & BIT(i)) &&
				    pscan_v7->para[i].win == 0 &&
				    pscan_v7->para[i].intvl == 0)
					scan_update = false;
			}
		}
		if (scan_update)
			bt->scan_info_update = 1;
		break;
	case BTC_RPT_TYPE_BT_AFH:
		if (ver->fcxbtafh == 2) {
			pafh_v2 = (struct rtw89_btc_fbtc_btafh_v2 *)pfinfo;
			if (pafh_v2->map_type & RPT_BT_AFH_SEQ_LEGACY) {
				memcpy(&bt_linfo->afh_map[0], pafh_v2->afh_l, 4);
				memcpy(&bt_linfo->afh_map[4], pafh_v2->afh_m, 4);
				memcpy(&bt_linfo->afh_map[8], pafh_v2->afh_h, 2);
			}
			if (pafh_v2->map_type & RPT_BT_AFH_SEQ_LE) {
				memcpy(&bt_linfo->afh_map_le[0], pafh_v2->afh_le_a, 4);
				memcpy(&bt_linfo->afh_map_le[4], pafh_v2->afh_le_b, 1);
			}
		} else if (ver->fcxbtafh == 7) {
			pafh_v7 = (struct rtw89_btc_fbtc_btafh_v7 *)pfinfo;
			if (pafh_v7->map_type & RPT_BT_AFH_SEQ_LEGACY) {
				memcpy(&bt_linfo->afh_map[0], pafh_v7->afh_l, 4);
				memcpy(&bt_linfo->afh_map[4], pafh_v7->afh_m, 4);
				memcpy(&bt_linfo->afh_map[8], pafh_v7->afh_h, 2);
			}
			if (pafh_v7->map_type & RPT_BT_AFH_SEQ_LE) {
				memcpy(&bt_linfo->afh_map_le[0], pafh_v7->afh_le_a, 4);
				memcpy(&bt_linfo->afh_map_le[4], pafh_v7->afh_le_b, 1);
			}
		} else if (ver->fcxbtafh == 1) {
			pafh_v1 = (struct rtw89_btc_fbtc_btafh *)pfinfo;
			memcpy(&bt_linfo->afh_map[0], pafh_v1->afh_l, 4);
			memcpy(&bt_linfo->afh_map[4], pafh_v1->afh_m, 4);
			memcpy(&bt_linfo->afh_map[8], pafh_v1->afh_h, 2);
		}
		break;
	case BTC_RPT_TYPE_BT_DEVICE:
		pdev = (struct rtw89_btc_fbtc_btdevinfo *)pfinfo;
		a2dp->device_name = le32_to_cpu(pdev->dev_name);
		a2dp->vendor_id = le16_to_cpu(pdev->vendor_id);
		a2dp->flush_time = le32_to_cpu(pdev->flush_time);
		break;
	default:
		break;
	}
}

static void rtw89_btc_fw_rpt_evnt_ver(struct rtw89_dev *rtwdev, u8 *index)
{
	struct rtw89_btc *btc = &rtwdev->btc;
	const struct rtw89_btc_ver *ver = btc->ver;

	if (ver->fwevntrptl == 1)
		return;

	if (*index <= __BTC_RPT_TYPE_V0_SAME)
		return;
	else if (*index <= __BTC_RPT_TYPE_V0_MAX)
		(*index)++;
	else
		*index = BTC_RPT_TYPE_MAX;
}

#define BTC_LEAK_AP_TH 10
#define BTC_CYSTA_CHK_PERIOD 100

struct rtw89_btc_prpt {
	u8 type;
	__le16 len;
	u8 content[];
} __packed;

static u32 _chk_btc_report(struct rtw89_dev *rtwdev,
			   struct rtw89_btc_btf_fwinfo *pfwinfo,
			   u8 *prptbuf, u32 index)
{
	struct rtw89_btc *btc = &rtwdev->btc;
	struct rtw89_btc_ver *fwsubver = &btc->fwinfo.fw_subver;
	const struct rtw89_btc_ver *ver = btc->ver;
	struct rtw89_btc_dm *dm = &btc->dm;
	struct rtw89_btc_rpt_cmn_info *pcinfo = NULL;
	struct rtw89_btc_wl_info *wl = &btc->cx.wl;
	struct rtw89_btc_bt_info *bt = &btc->cx.bt;
	union rtw89_btc_fbtc_rpt_ctrl_ver_info *prpt = NULL;
	union rtw89_btc_fbtc_cysta_info *pcysta = NULL;
	struct rtw89_btc_prpt *btc_prpt = NULL;
	void *rpt_content = NULL, *pfinfo = NULL;
	u8 rpt_type = 0;
	u16 wl_slot_set = 0, wl_slot_real = 0, val16;
	u32 trace_step = 0, rpt_len = 0, diff_t = 0;
	u32 cnt_leak_slot, bt_slot_real, bt_slot_set, cnt_rx_imr;
	u8 i, val = 0, val1, val2;

	rtw89_debug(rtwdev, RTW89_DBG_BTC,
		    "[BTC], %s(): index:%d\n",
		    __func__, index);

	if (!prptbuf) {
		pfwinfo->err[BTFRE_INVALID_INPUT]++;
		return 0;
	}

	btc_prpt = (struct rtw89_btc_prpt *)&prptbuf[index];
	rpt_type = btc_prpt->type;
	rpt_len = le16_to_cpu(btc_prpt->len);
	rpt_content = btc_prpt->content;

	rtw89_debug(rtwdev, RTW89_DBG_BTC,
		    "[BTC], %s(): rpt_type:%d\n",
		    __func__, rpt_type);

	rtw89_btc_fw_rpt_evnt_ver(rtwdev, &rpt_type);

	switch (rpt_type) {
	case BTC_RPT_TYPE_CTRL:
		pcinfo = &pfwinfo->rpt_ctrl.cinfo;
		prpt = &pfwinfo->rpt_ctrl.finfo;
		if (ver->fcxbtcrpt == 1) {
			pfinfo = &pfwinfo->rpt_ctrl.finfo.v1;
			pcinfo->req_len = sizeof(pfwinfo->rpt_ctrl.finfo.v1);
			fwsubver->fcxbtcrpt = pfwinfo->rpt_ctrl.finfo.v1.fver;
		} else if (ver->fcxbtcrpt == 4) {
			pfinfo = &pfwinfo->rpt_ctrl.finfo.v4;
			pcinfo->req_len = sizeof(pfwinfo->rpt_ctrl.finfo.v4);
			fwsubver->fcxbtcrpt = pfwinfo->rpt_ctrl.finfo.v4.fver;
		} else if (ver->fcxbtcrpt == 5) {
			pfinfo = &pfwinfo->rpt_ctrl.finfo.v5;
			pcinfo->req_len = sizeof(pfwinfo->rpt_ctrl.finfo.v5);
			fwsubver->fcxbtcrpt = pfwinfo->rpt_ctrl.finfo.v5.fver;
		} else if (ver->fcxbtcrpt == 105) {
			pfinfo = &pfwinfo->rpt_ctrl.finfo.v105;
			pcinfo->req_len = sizeof(pfwinfo->rpt_ctrl.finfo.v105);
			fwsubver->fcxbtcrpt = pfwinfo->rpt_ctrl.finfo.v105.fver;
			pcinfo->req_fver = 5;
			break;
		} else if (ver->fcxbtcrpt == 8) {
			pfinfo = &pfwinfo->rpt_ctrl.finfo.v8;
			pcinfo->req_len = sizeof(pfwinfo->rpt_ctrl.finfo.v8);
			fwsubver->fcxbtcrpt = pfwinfo->rpt_ctrl.finfo.v8.fver;
		} else if (ver->fcxbtcrpt == 7) {
			pfinfo = &pfwinfo->rpt_ctrl.finfo.v7;
			pcinfo->req_len = sizeof(pfwinfo->rpt_ctrl.finfo.v7);
			fwsubver->fcxbtcrpt = pfwinfo->rpt_ctrl.finfo.v7.fver;
		} else {
			goto err;
		}
		pcinfo->req_fver = ver->fcxbtcrpt;
		break;
	case BTC_RPT_TYPE_TDMA:
		pcinfo = &pfwinfo->rpt_fbtc_tdma.cinfo;
		if (ver->fcxtdma == 1) {
			pfinfo = &pfwinfo->rpt_fbtc_tdma.finfo.v1;
			pcinfo->req_len = sizeof(pfwinfo->rpt_fbtc_tdma.finfo.v1);
			fwsubver->fcxtdma = 0;
		} else if (ver->fcxtdma == 3 || ver->fcxtdma == 7) {
			pfinfo = &pfwinfo->rpt_fbtc_tdma.finfo.v3;
			pcinfo->req_len = sizeof(pfwinfo->rpt_fbtc_tdma.finfo.v3);
			fwsubver->fcxtdma = pfwinfo->rpt_fbtc_tdma.finfo.v3.fver;
		} else {
			goto err;
		}
		pcinfo->req_fver = ver->fcxtdma;
		break;
	case BTC_RPT_TYPE_SLOT:
		pcinfo = &pfwinfo->rpt_fbtc_slots.cinfo;
		if (ver->fcxslots == 1) {
			pfinfo = &pfwinfo->rpt_fbtc_slots.finfo.v1;
			pcinfo->req_len = sizeof(pfwinfo->rpt_fbtc_slots.finfo.v1);
			fwsubver->fcxslots = pfwinfo->rpt_fbtc_slots.finfo.v1.fver;
		} else if (ver->fcxslots == 7) {
			pfinfo = &pfwinfo->rpt_fbtc_slots.finfo.v7;
			pcinfo->req_len = sizeof(pfwinfo->rpt_fbtc_slots.finfo.v7);
			fwsubver->fcxslots = pfwinfo->rpt_fbtc_slots.finfo.v7.fver;
		} else {
			goto err;
		}
		pcinfo->req_fver = ver->fcxslots;
		break;
	case BTC_RPT_TYPE_CYSTA:
		pcinfo = &pfwinfo->rpt_fbtc_cysta.cinfo;
		pcysta = &pfwinfo->rpt_fbtc_cysta.finfo;
		if (ver->fcxcysta == 2) {
			pfinfo = &pfwinfo->rpt_fbtc_cysta.finfo.v2;
			pcysta->v2 = pfwinfo->rpt_fbtc_cysta.finfo.v2;
			pcinfo->req_len = sizeof(pfwinfo->rpt_fbtc_cysta.finfo.v2);
			fwsubver->fcxcysta = pfwinfo->rpt_fbtc_cysta.finfo.v2.fver;
		} else if (ver->fcxcysta == 3) {
			pfinfo = &pfwinfo->rpt_fbtc_cysta.finfo.v3;
			pcysta->v3 = pfwinfo->rpt_fbtc_cysta.finfo.v3;
			pcinfo->req_len = sizeof(pfwinfo->rpt_fbtc_cysta.finfo.v3);
			fwsubver->fcxcysta = pfwinfo->rpt_fbtc_cysta.finfo.v3.fver;
		} else if (ver->fcxcysta == 4) {
			pfinfo = &pfwinfo->rpt_fbtc_cysta.finfo.v4;
			pcysta->v4 = pfwinfo->rpt_fbtc_cysta.finfo.v4;
			pcinfo->req_len = sizeof(pfwinfo->rpt_fbtc_cysta.finfo.v4);
			fwsubver->fcxcysta = pfwinfo->rpt_fbtc_cysta.finfo.v4.fver;
		} else if (ver->fcxcysta == 5) {
			pfinfo = &pfwinfo->rpt_fbtc_cysta.finfo.v5;
			pcysta->v5 = pfwinfo->rpt_fbtc_cysta.finfo.v5;
			pcinfo->req_len = sizeof(pfwinfo->rpt_fbtc_cysta.finfo.v5);
			fwsubver->fcxcysta = pfwinfo->rpt_fbtc_cysta.finfo.v5.fver;
		} else if (ver->fcxcysta == 7) {
			pfinfo = &pfwinfo->rpt_fbtc_cysta.finfo.v7;
			pcysta->v7 = pfwinfo->rpt_fbtc_cysta.finfo.v7;
			pcinfo->req_len = sizeof(pfwinfo->rpt_fbtc_cysta.finfo.v7);
			fwsubver->fcxcysta = pfwinfo->rpt_fbtc_cysta.finfo.v7.fver;
		} else {
			goto err;
		}
		pcinfo->req_fver = ver->fcxcysta;
		break;
	case BTC_RPT_TYPE_STEP:
		pcinfo = &pfwinfo->rpt_fbtc_step.cinfo;
		if (ver->fcxctrl != 7)
			trace_step = btc->ctrl.ctrl.trace_step;

		if (ver->fcxstep == 2) {
			pfinfo = &pfwinfo->rpt_fbtc_step.finfo.v2;
			pcinfo->req_len = sizeof(pfwinfo->rpt_fbtc_step.finfo.v2.step[0]) *
					  trace_step +
					  offsetof(struct rtw89_btc_fbtc_steps_v2, step);
			fwsubver->fcxstep = pfwinfo->rpt_fbtc_step.finfo.v2.fver;
		} else if (ver->fcxstep == 3) {
			pfinfo = &pfwinfo->rpt_fbtc_step.finfo.v3;
			pcinfo->req_len = sizeof(pfwinfo->rpt_fbtc_step.finfo.v3.step[0]) *
					  trace_step +
					  offsetof(struct rtw89_btc_fbtc_steps_v3, step);
			fwsubver->fcxstep = pfwinfo->rpt_fbtc_step.finfo.v3.fver;
		} else {
			goto err;
		}
		pcinfo->req_fver = ver->fcxstep;
		break;
	case BTC_RPT_TYPE_NULLSTA:
		pcinfo = &pfwinfo->rpt_fbtc_nullsta.cinfo;
		if (ver->fcxnullsta == 1) {
			pfinfo = &pfwinfo->rpt_fbtc_nullsta.finfo.v1;
			pcinfo->req_len = sizeof(pfwinfo->rpt_fbtc_nullsta.finfo.v1);
			fwsubver->fcxnullsta = pfwinfo->rpt_fbtc_nullsta.finfo.v1.fver;
		} else if (ver->fcxnullsta == 2) {
			pfinfo = &pfwinfo->rpt_fbtc_nullsta.finfo.v2;
			pcinfo->req_len = sizeof(pfwinfo->rpt_fbtc_nullsta.finfo.v2);
			fwsubver->fcxnullsta = pfwinfo->rpt_fbtc_nullsta.finfo.v2.fver;
		} else if (ver->fcxnullsta == 7) {
			pfinfo = &pfwinfo->rpt_fbtc_nullsta.finfo.v7;
			pcinfo->req_len = sizeof(pfwinfo->rpt_fbtc_nullsta.finfo.v7);
			fwsubver->fcxnullsta = pfwinfo->rpt_fbtc_nullsta.finfo.v7.fver;
		} else {
			goto err;
		}
		pcinfo->req_fver = ver->fcxnullsta;
		break;
	case BTC_RPT_TYPE_MREG:
		pcinfo = &pfwinfo->rpt_fbtc_mregval.cinfo;
		if (ver->fcxmreg == 1) {
			pfinfo = &pfwinfo->rpt_fbtc_mregval.finfo.v1;
			pcinfo->req_len = sizeof(pfwinfo->rpt_fbtc_mregval.finfo.v1);
			fwsubver->fcxmreg = pfwinfo->rpt_fbtc_mregval.finfo.v1.fver;
		} else if (ver->fcxmreg == 2) {
			pfinfo = &pfwinfo->rpt_fbtc_mregval.finfo.v2;
			pcinfo->req_len = sizeof(pfwinfo->rpt_fbtc_mregval.finfo.v2);
			fwsubver->fcxmreg = pfwinfo->rpt_fbtc_mregval.finfo.v2.fver;
		} else if (ver->fcxmreg == 7) {
			pfinfo = &pfwinfo->rpt_fbtc_mregval.finfo.v7;
			pcinfo->req_len = sizeof(pfwinfo->rpt_fbtc_mregval.finfo.v7);
			fwsubver->fcxmreg = pfwinfo->rpt_fbtc_mregval.finfo.v7.fver;
		} else {
			goto err;
		}
		pcinfo->req_fver = ver->fcxmreg;
		break;
	case BTC_RPT_TYPE_GPIO_DBG:
		pcinfo = &pfwinfo->rpt_fbtc_gpio_dbg.cinfo;
		if (ver->fcxgpiodbg == 7) {
			pfinfo = &pfwinfo->rpt_fbtc_gpio_dbg.finfo.v7;
			pcinfo->req_len = sizeof(pfwinfo->rpt_fbtc_gpio_dbg.finfo.v7);
			fwsubver->fcxgpiodbg = pfwinfo->rpt_fbtc_gpio_dbg.finfo.v7.fver;
		} else {
			pfinfo = &pfwinfo->rpt_fbtc_gpio_dbg.finfo.v1;
			pcinfo->req_len = sizeof(pfwinfo->rpt_fbtc_gpio_dbg.finfo.v1);
			fwsubver->fcxgpiodbg = pfwinfo->rpt_fbtc_gpio_dbg.finfo.v1.fver;
		}
		pcinfo->req_fver = ver->fcxgpiodbg;
		break;
	case BTC_RPT_TYPE_BT_VER:
		pcinfo = &pfwinfo->rpt_fbtc_btver.cinfo;
		if (ver->fcxbtver == 1) {
			pfinfo = &pfwinfo->rpt_fbtc_btver.finfo.v1;
			pcinfo->req_len = sizeof(pfwinfo->rpt_fbtc_btver.finfo.v1);
			fwsubver->fcxbtver = pfwinfo->rpt_fbtc_btver.finfo.v1.fver;
		} else if (ver->fcxbtver == 7) {
			pfinfo = &pfwinfo->rpt_fbtc_btver.finfo.v7;
			pcinfo->req_len = sizeof(pfwinfo->rpt_fbtc_btver.finfo.v7);
			fwsubver->fcxbtver = pfwinfo->rpt_fbtc_btver.finfo.v7.fver;
		}
		pcinfo->req_fver = ver->fcxbtver;
		break;
	case BTC_RPT_TYPE_BT_SCAN:
		pcinfo = &pfwinfo->rpt_fbtc_btscan.cinfo;
		if (ver->fcxbtscan == 1) {
			pfinfo = &pfwinfo->rpt_fbtc_btscan.finfo.v1;
			pcinfo->req_len = sizeof(pfwinfo->rpt_fbtc_btscan.finfo.v1);
			fwsubver->fcxbtscan = pfwinfo->rpt_fbtc_btscan.finfo.v1.fver;
		} else if (ver->fcxbtscan == 2) {
			pfinfo = &pfwinfo->rpt_fbtc_btscan.finfo.v2;
			pcinfo->req_len = sizeof(pfwinfo->rpt_fbtc_btscan.finfo.v2);
			fwsubver->fcxbtscan = pfwinfo->rpt_fbtc_btscan.finfo.v2.fver;
		} else if (ver->fcxbtscan == 7) {
			pfinfo = &pfwinfo->rpt_fbtc_btscan.finfo.v7;
			pcinfo->req_len = sizeof(pfwinfo->rpt_fbtc_btscan.finfo.v7);
			fwsubver->fcxbtscan = pfwinfo->rpt_fbtc_btscan.finfo.v7.fver;
		} else {
			goto err;
		}
		pcinfo->req_fver = ver->fcxbtscan;
		break;
	case BTC_RPT_TYPE_BT_AFH:
		pcinfo = &pfwinfo->rpt_fbtc_btafh.cinfo;
		if (ver->fcxbtafh == 1) {
			pfinfo = &pfwinfo->rpt_fbtc_btafh.finfo.v1;
			pcinfo->req_len = sizeof(pfwinfo->rpt_fbtc_btafh.finfo.v1);
			fwsubver->fcxbtafh = pfwinfo->rpt_fbtc_btafh.finfo.v1.fver;
		} else if (ver->fcxbtafh == 2) {
			pfinfo = &pfwinfo->rpt_fbtc_btafh.finfo.v2;
			pcinfo->req_len = sizeof(pfwinfo->rpt_fbtc_btafh.finfo.v2);
			fwsubver->fcxbtafh = pfwinfo->rpt_fbtc_btafh.finfo.v2.fver;
		} else if (ver->fcxbtafh == 7) {
			pfinfo = &pfwinfo->rpt_fbtc_btafh.finfo.v7;
			pcinfo->req_len = sizeof(pfwinfo->rpt_fbtc_btafh.finfo.v7);
			fwsubver->fcxbtafh = pfwinfo->rpt_fbtc_btafh.finfo.v7.fver;
		} else {
			goto err;
		}
		pcinfo->req_fver = ver->fcxbtafh;
		break;
	case BTC_RPT_TYPE_BT_DEVICE:
		pcinfo = &pfwinfo->rpt_fbtc_btdev.cinfo;
		pfinfo = &pfwinfo->rpt_fbtc_btdev.finfo;
		pcinfo->req_len = sizeof(pfwinfo->rpt_fbtc_btdev.finfo);
		fwsubver->fcxbtdevinfo = pfwinfo->rpt_fbtc_btdev.finfo.fver;
		pcinfo->req_fver = ver->fcxbtdevinfo;
		break;
	default:
		pfwinfo->err[BTFRE_UNDEF_TYPE]++;
		return 0;
	}

	pcinfo->rx_len = rpt_len;
	pcinfo->rx_cnt++;

	if (rpt_len != pcinfo->req_len) {
		if (rpt_type < BTC_RPT_TYPE_MAX)
			pfwinfo->len_mismch |= (0x1 << rpt_type);
		else
			pfwinfo->len_mismch |= BIT(31);
		rtw89_debug(rtwdev, RTW89_DBG_BTC,
			    "[BTC], %s(): %d rpt_len:%d!=req_len:%d\n",
			    __func__, rpt_type, rpt_len, pcinfo->req_len);

		pcinfo->valid = 0;
		return 0;
	} else if (!pfinfo || !rpt_content || !pcinfo->req_len) {
		pfwinfo->err[BTFRE_EXCEPTION]++;
		pcinfo->valid = 0;
		return 0;
	}

	memcpy(pfinfo, rpt_content, pcinfo->req_len);
	pcinfo->valid = 1;

	switch (rpt_type) {
	case BTC_RPT_TYPE_CTRL:
		if (ver->fcxbtcrpt == 1) {
			prpt->v1 = pfwinfo->rpt_ctrl.finfo.v1;
			btc->fwinfo.rpt_en_map = prpt->v1.rpt_enable;
			wl->ver_info.fw_coex = prpt->v1.wl_fw_coex_ver;
			wl->ver_info.fw = prpt->v1.wl_fw_ver;
			dm->wl_fw_cx_offload = !!prpt->v1.wl_fw_cx_offload;

			_chk_btc_err(rtwdev, BTC_DCNT_RPT_HANG,
				     pfwinfo->event[BTF_EVNT_RPT]);

			/* To avoid I/O if WL LPS or power-off */
			if (wl->status.map.lps != BTC_LPS_RF_OFF &&
			    !wl->status.map.rf_off) {
				rtwdev->chip->ops->btc_update_bt_cnt(rtwdev);
				_chk_btc_err(rtwdev, BTC_DCNT_BTCNT_HANG, 0);

				btc->cx.cnt_bt[BTC_BCNT_POLUT] =
					rtw89_mac_get_plt_cnt(rtwdev,
							      RTW89_MAC_0);
			}
		} else if (ver->fcxbtcrpt == 4) {
			prpt->v4 = pfwinfo->rpt_ctrl.finfo.v4;
			btc->fwinfo.rpt_en_map = le32_to_cpu(prpt->v4.rpt_info.en);
			wl->ver_info.fw_coex = le32_to_cpu(prpt->v4.wl_fw_info.cx_ver);
			wl->ver_info.fw = le32_to_cpu(prpt->v4.wl_fw_info.fw_ver);
			dm->wl_fw_cx_offload = !!le32_to_cpu(prpt->v4.wl_fw_info.cx_offload);

			for (i = RTW89_PHY_0; i < RTW89_PHY_NUM; i++)
				memcpy(&dm->gnt.band[i], &prpt->v4.gnt_val[i],
				       sizeof(dm->gnt.band[i]));

			btc->cx.cnt_bt[BTC_BCNT_HIPRI_TX] =
				le32_to_cpu(prpt->v4.bt_cnt[BTC_BCNT_HI_TX]);
			btc->cx.cnt_bt[BTC_BCNT_HIPRI_RX] =
				le32_to_cpu(prpt->v4.bt_cnt[BTC_BCNT_HI_RX]);
			btc->cx.cnt_bt[BTC_BCNT_LOPRI_TX] =
				le32_to_cpu(prpt->v4.bt_cnt[BTC_BCNT_LO_TX]);
			btc->cx.cnt_bt[BTC_BCNT_LOPRI_RX] =
				le32_to_cpu(prpt->v4.bt_cnt[BTC_BCNT_LO_RX]);
			btc->cx.cnt_bt[BTC_BCNT_POLUT] =
				le32_to_cpu(prpt->v4.bt_cnt[BTC_BCNT_POLLUTED]);

			_chk_btc_err(rtwdev, BTC_DCNT_BTCNT_HANG, 0);
			_chk_btc_err(rtwdev, BTC_DCNT_RPT_HANG,
				     pfwinfo->event[BTF_EVNT_RPT]);

			if (le32_to_cpu(prpt->v4.bt_cnt[BTC_BCNT_RFK_TIMEOUT]) > 0)
				bt->rfk_info.map.timeout = 1;
			else
				bt->rfk_info.map.timeout = 0;

			dm->error.map.bt_rfk_timeout = bt->rfk_info.map.timeout;
		} else if (ver->fcxbtcrpt == 5) {
			prpt->v5 = pfwinfo->rpt_ctrl.finfo.v5;
			pfwinfo->rpt_en_map = le32_to_cpu(prpt->v5.rpt_info.en);
			wl->ver_info.fw_coex = le32_to_cpu(prpt->v5.rpt_info.cx_ver);
			wl->ver_info.fw = le32_to_cpu(prpt->v5.rpt_info.fw_ver);
			dm->wl_fw_cx_offload = 0;

			for (i = RTW89_PHY_0; i < RTW89_PHY_NUM; i++)
				memcpy(&dm->gnt.band[i], &prpt->v5.gnt_val[i][0],
				       sizeof(dm->gnt.band[i]));

			btc->cx.cnt_bt[BTC_BCNT_HIPRI_TX] =
				le16_to_cpu(prpt->v5.bt_cnt[BTC_BCNT_HI_TX]);
			btc->cx.cnt_bt[BTC_BCNT_HIPRI_RX] =
				le16_to_cpu(prpt->v5.bt_cnt[BTC_BCNT_HI_RX]);
			btc->cx.cnt_bt[BTC_BCNT_LOPRI_TX] =
				le16_to_cpu(prpt->v5.bt_cnt[BTC_BCNT_LO_TX]);
			btc->cx.cnt_bt[BTC_BCNT_LOPRI_RX] =
				le16_to_cpu(prpt->v5.bt_cnt[BTC_BCNT_LO_RX]);
			btc->cx.cnt_bt[BTC_BCNT_POLUT] =
				le16_to_cpu(prpt->v5.bt_cnt[BTC_BCNT_POLLUTED]);

			_chk_btc_err(rtwdev, BTC_DCNT_BTCNT_HANG, 0);
			_chk_btc_err(rtwdev, BTC_DCNT_RPT_HANG,
				     pfwinfo->event[BTF_EVNT_RPT]);

			dm->error.map.bt_rfk_timeout = bt->rfk_info.map.timeout;
		} else if (ver->fcxbtcrpt == 105) {
			prpt->v105 = pfwinfo->rpt_ctrl.finfo.v105;
			pfwinfo->rpt_en_map = le32_to_cpu(prpt->v105.rpt_info.en);
			wl->ver_info.fw_coex = le32_to_cpu(prpt->v105.rpt_info.cx_ver);
			wl->ver_info.fw = le32_to_cpu(prpt->v105.rpt_info.fw_ver);
			dm->wl_fw_cx_offload = 0;

			for (i = RTW89_PHY_0; i < RTW89_PHY_NUM; i++)
				memcpy(&dm->gnt.band[i], &prpt->v105.gnt_val[i][0],
				       sizeof(dm->gnt.band[i]));

			btc->cx.cnt_bt[BTC_BCNT_HIPRI_TX] =
				le16_to_cpu(prpt->v105.bt_cnt[BTC_BCNT_HI_TX_V105]);
			btc->cx.cnt_bt[BTC_BCNT_HIPRI_RX] =
				le16_to_cpu(prpt->v105.bt_cnt[BTC_BCNT_HI_RX_V105]);
			btc->cx.cnt_bt[BTC_BCNT_LOPRI_TX] =
				le16_to_cpu(prpt->v105.bt_cnt[BTC_BCNT_LO_TX_V105]);
			btc->cx.cnt_bt[BTC_BCNT_LOPRI_RX] =
				le16_to_cpu(prpt->v105.bt_cnt[BTC_BCNT_LO_RX_V105]);
			btc->cx.cnt_bt[BTC_BCNT_POLUT] =
				le16_to_cpu(prpt->v105.bt_cnt[BTC_BCNT_POLLUTED_V105]);

			_chk_btc_err(rtwdev, BTC_DCNT_BTCNT_HANG, 0);
			_chk_btc_err(rtwdev, BTC_DCNT_RPT_HANG,
				     pfwinfo->event[BTF_EVNT_RPT]);

			dm->error.map.bt_rfk_timeout = bt->rfk_info.map.timeout;
		} else if (ver->fcxbtcrpt == 7) {
			prpt->v7 = pfwinfo->rpt_ctrl.finfo.v7;
			pfwinfo->rpt_en_map = le32_to_cpu(prpt->v7.rpt_info.en);
			wl->ver_info.fw_coex = le32_to_cpu(prpt->v7.rpt_info.cx_ver);
			wl->ver_info.fw = le32_to_cpu(prpt->v7.rpt_info.fw_ver);

			for (i = RTW89_PHY_0; i < RTW89_PHY_NUM; i++)
				memcpy(&dm->gnt.band[i], &prpt->v7.gnt_val[i][0],
				       sizeof(dm->gnt.band[i]));

			btc->cx.cnt_bt[BTC_BCNT_HIPRI_TX] =
				le16_to_cpu(prpt->v7.bt_cnt[BTC_BCNT_HI_TX_V105]);
			btc->cx.cnt_bt[BTC_BCNT_HIPRI_RX] =
				le16_to_cpu(prpt->v7.bt_cnt[BTC_BCNT_HI_RX_V105]);
			btc->cx.cnt_bt[BTC_BCNT_LOPRI_TX] =
				le16_to_cpu(prpt->v7.bt_cnt[BTC_BCNT_LO_TX_V105]);
			btc->cx.cnt_bt[BTC_BCNT_LOPRI_RX] =
				le16_to_cpu(prpt->v7.bt_cnt[BTC_BCNT_LO_RX_V105]);

			val1 = le16_to_cpu(prpt->v7.bt_cnt[BTC_BCNT_POLLUTED_V105]);
			if (val1 > btc->cx.cnt_bt[BTC_BCNT_POLUT_NOW])
				val1 -= btc->cx.cnt_bt[BTC_BCNT_POLUT_NOW]; /* diff */

			btc->cx.cnt_bt[BTC_BCNT_POLUT_DIFF] = val1;
			btc->cx.cnt_bt[BTC_BCNT_POLUT_NOW] =
				le16_to_cpu(prpt->v7.bt_cnt[BTC_BCNT_POLLUTED_V105]);

			val1 = pfwinfo->event[BTF_EVNT_RPT];
			_chk_btc_err(rtwdev, BTC_DCNT_BTCNT_HANG, 0);
			_chk_btc_err(rtwdev, BTC_DCNT_RPT_HANG, val1);
			_chk_btc_err(rtwdev, BTC_DCNT_WL_FW_VER_MATCH, 0);
			_chk_btc_err(rtwdev, BTC_DCNT_BTTX_HANG, 0);
		} else if (ver->fcxbtcrpt == 8) {
			prpt->v8 = pfwinfo->rpt_ctrl.finfo.v8;
			pfwinfo->rpt_en_map = le32_to_cpu(prpt->v8.rpt_info.en);
			wl->ver_info.fw_coex = le32_to_cpu(prpt->v8.rpt_info.cx_ver);
			wl->ver_info.fw = le32_to_cpu(prpt->v8.rpt_info.fw_ver);

			for (i = RTW89_PHY_0; i < RTW89_PHY_NUM; i++)
				memcpy(&dm->gnt.band[i], &prpt->v8.gnt_val[i][0],
				       sizeof(dm->gnt.band[i]));

			btc->cx.cnt_bt[BTC_BCNT_HIPRI_TX] =
				le16_to_cpu(prpt->v8.bt_cnt[BTC_BCNT_HI_TX_V105]);
			btc->cx.cnt_bt[BTC_BCNT_HIPRI_RX] =
				le16_to_cpu(prpt->v8.bt_cnt[BTC_BCNT_HI_RX_V105]);
			btc->cx.cnt_bt[BTC_BCNT_LOPRI_TX] =
				le16_to_cpu(prpt->v8.bt_cnt[BTC_BCNT_LO_TX_V105]);
			btc->cx.cnt_bt[BTC_BCNT_LOPRI_RX] =
				le16_to_cpu(prpt->v8.bt_cnt[BTC_BCNT_LO_RX_V105]);

			val1 = le16_to_cpu(prpt->v8.bt_cnt[BTC_BCNT_POLLUTED_V105]);
			if (val1 > btc->cx.cnt_bt[BTC_BCNT_POLUT_NOW])
				val1 -= btc->cx.cnt_bt[BTC_BCNT_POLUT_NOW]; /* diff */

			btc->cx.cnt_bt[BTC_BCNT_POLUT_DIFF] = val1;
			btc->cx.cnt_bt[BTC_BCNT_POLUT_NOW] =
				le16_to_cpu(prpt->v8.bt_cnt[BTC_BCNT_POLLUTED_V105]);

			val1 = pfwinfo->event[BTF_EVNT_RPT];
			if (((prpt->v8.rpt_len_max_h << 8) +
			      prpt->v8.rpt_len_max_l) != ver->info_buf)
				dm->error.map.h2c_c2h_buffer_mismatch = true;
			else
				dm->error.map.h2c_c2h_buffer_mismatch = false;

			_chk_btc_err(rtwdev, BTC_DCNT_BTCNT_HANG, 0);
			_chk_btc_err(rtwdev, BTC_DCNT_RPT_HANG, val1);
			_chk_btc_err(rtwdev, BTC_DCNT_WL_FW_VER_MATCH, 0);
			_chk_btc_err(rtwdev, BTC_DCNT_BTTX_HANG, 0);
		} else {
			goto err;
		}
		break;
	case BTC_RPT_TYPE_TDMA:
		rtw89_debug(rtwdev, RTW89_DBG_BTC,
			    "[BTC], %s(): check %d %zu\n", __func__,
			    BTC_DCNT_TDMA_NONSYNC,
			    sizeof(dm->tdma_now));
		if (ver->fcxtdma == 1)
			_chk_btc_err(rtwdev, BTC_DCNT_TDMA_NONSYNC,
				     memcmp(&dm->tdma_now,
					    &pfwinfo->rpt_fbtc_tdma.finfo.v1,
					    sizeof(dm->tdma_now)));
		else if (ver->fcxtdma == 3 || ver->fcxtdma == 7)
			_chk_btc_err(rtwdev, BTC_DCNT_TDMA_NONSYNC,
				     memcmp(&dm->tdma_now,
					    &pfwinfo->rpt_fbtc_tdma.finfo.v3.tdma,
					    sizeof(dm->tdma_now)));
		else
			goto err;
		break;
	case BTC_RPT_TYPE_SLOT:
		if (ver->fcxslots == 7) {
			rtw89_debug(rtwdev, RTW89_DBG_BTC,
				    "[BTC], %s(): check %d %zu\n",
				    __func__, BTC_DCNT_SLOT_NONSYNC,
				    sizeof(dm->slot_now.v7));
			_chk_btc_err(rtwdev, BTC_DCNT_SLOT_NONSYNC,
				     memcmp(dm->slot_now.v7,
					    pfwinfo->rpt_fbtc_slots.finfo.v7.slot,
					    sizeof(dm->slot_now.v7)));
		} else if (ver->fcxslots == 1) {
			rtw89_debug(rtwdev, RTW89_DBG_BTC,
				    "[BTC], %s(): check %d %zu\n",
				    __func__, BTC_DCNT_SLOT_NONSYNC,
				    sizeof(dm->slot_now.v1));
			_chk_btc_err(rtwdev, BTC_DCNT_SLOT_NONSYNC,
				     memcmp(dm->slot_now.v1,
					    pfwinfo->rpt_fbtc_slots.finfo.v1.slot,
					    sizeof(dm->slot_now.v1)));
		}
		break;
	case BTC_RPT_TYPE_CYSTA:
		if (ver->fcxcysta == 2) {
			if (le16_to_cpu(pcysta->v2.cycles) < BTC_CYSTA_CHK_PERIOD)
				break;
			/* Check Leak-AP */
			if (le32_to_cpu(pcysta->v2.slot_cnt[CXST_LK]) != 0 &&
			    le32_to_cpu(pcysta->v2.leakrx_cnt) != 0 && dm->tdma_now.rxflctrl) {
				if (le32_to_cpu(pcysta->v2.slot_cnt[CXST_LK]) <
				    BTC_LEAK_AP_TH * le32_to_cpu(pcysta->v2.leakrx_cnt))
					dm->leak_ap = 1;
			}

			/* Check diff time between WL slot and W1/E2G slot */
			if (dm->tdma_now.type == CXTDMA_OFF &&
			    dm->tdma_now.ext_ctrl == CXECTL_EXT) {
				if (ver->fcxslots == 1)
					wl_slot_set = le16_to_cpu(dm->slot_now.v1[CXST_E2G].dur);
				else if (ver->fcxslots == 7)
					wl_slot_set = le16_to_cpu(dm->slot_now.v7[CXST_E2G].dur);
			} else {
				if (ver->fcxslots == 1)
					wl_slot_set = le16_to_cpu(dm->slot_now.v1[CXST_W1].dur);
				else if (ver->fcxslots == 7)
					wl_slot_set = le16_to_cpu(dm->slot_now.v7[CXST_W1].dur);
			}

			if (le16_to_cpu(pcysta->v2.tavg_cycle[CXT_WL]) > wl_slot_set) {
				diff_t = le16_to_cpu(pcysta->v2.tavg_cycle[CXT_WL]) - wl_slot_set;
				_chk_btc_err(rtwdev,
					     BTC_DCNT_WL_SLOT_DRIFT, diff_t);
			}

			_chk_btc_err(rtwdev, BTC_DCNT_W1_HANG,
				     le32_to_cpu(pcysta->v2.slot_cnt[CXST_W1]));
			_chk_btc_err(rtwdev, BTC_DCNT_W1_HANG,
				     le32_to_cpu(pcysta->v2.slot_cnt[CXST_B1]));
			_chk_btc_err(rtwdev, BTC_DCNT_CYCLE_HANG,
				     le16_to_cpu(pcysta->v2.cycles));
		} else if (ver->fcxcysta == 3) {
			if (le16_to_cpu(pcysta->v3.cycles) < BTC_CYSTA_CHK_PERIOD)
				break;

			cnt_leak_slot = le32_to_cpu(pcysta->v3.slot_cnt[CXST_LK]);
			cnt_rx_imr = le32_to_cpu(pcysta->v3.leak_slot.cnt_rximr);

			/* Check Leak-AP */
			if (cnt_leak_slot != 0 && cnt_rx_imr != 0 &&
			    dm->tdma_now.rxflctrl) {
				if (cnt_leak_slot < BTC_LEAK_AP_TH * cnt_rx_imr)
					dm->leak_ap = 1;
			}

			/* Check diff time between real WL slot and W1 slot */
			if (dm->tdma_now.type == CXTDMA_OFF) {
				if (ver->fcxslots == 1)
					wl_slot_set = le16_to_cpu(dm->slot_now.v1[CXST_W1].dur);
				else if (ver->fcxslots == 7)
					wl_slot_set = le16_to_cpu(dm->slot_now.v7[CXST_W1].dur);
				wl_slot_real = le16_to_cpu(pcysta->v3.cycle_time.tavg[CXT_WL]);
				if (wl_slot_real > wl_slot_set) {
					diff_t = wl_slot_real - wl_slot_set;
					_chk_btc_err(rtwdev, BTC_DCNT_WL_SLOT_DRIFT, diff_t);
				}
			}

			/* Check diff time between real BT slot and EBT/E5G slot */
			if (dm->tdma_now.type == CXTDMA_OFF &&
			    dm->tdma_now.ext_ctrl == CXECTL_EXT &&
			    btc->bt_req_len != 0) {
				bt_slot_real = le16_to_cpu(pcysta->v3.cycle_time.tavg[CXT_BT]);
				if (btc->bt_req_len > bt_slot_real) {
					diff_t = btc->bt_req_len - bt_slot_real;
					_chk_btc_err(rtwdev, BTC_DCNT_BT_SLOT_DRIFT, diff_t);
				}
			}

			_chk_btc_err(rtwdev, BTC_DCNT_W1_HANG,
				     le32_to_cpu(pcysta->v3.slot_cnt[CXST_W1]));
			_chk_btc_err(rtwdev, BTC_DCNT_B1_HANG,
				     le32_to_cpu(pcysta->v3.slot_cnt[CXST_B1]));
			_chk_btc_err(rtwdev, BTC_DCNT_CYCLE_HANG,
				     le16_to_cpu(pcysta->v3.cycles));
		} else if (ver->fcxcysta == 4) {
			if (le16_to_cpu(pcysta->v4.cycles) < BTC_CYSTA_CHK_PERIOD)
				break;

			cnt_leak_slot = le16_to_cpu(pcysta->v4.slot_cnt[CXST_LK]);
			cnt_rx_imr = le32_to_cpu(pcysta->v4.leak_slot.cnt_rximr);

			/* Check Leak-AP */
			if (cnt_leak_slot != 0 && cnt_rx_imr != 0 &&
			    dm->tdma_now.rxflctrl) {
				if (cnt_leak_slot < BTC_LEAK_AP_TH * cnt_rx_imr)
					dm->leak_ap = 1;
			}

			/* Check diff time between real WL slot and W1 slot */
			if (dm->tdma_now.type == CXTDMA_OFF) {
				if (ver->fcxslots == 1)
					wl_slot_set = le16_to_cpu(dm->slot_now.v1[CXST_W1].dur);
				else if (ver->fcxslots == 7)
					wl_slot_set = le16_to_cpu(dm->slot_now.v7[CXST_W1].dur);
				wl_slot_real = le16_to_cpu(pcysta->v4.cycle_time.tavg[CXT_WL]);
				if (wl_slot_real > wl_slot_set) {
					diff_t = wl_slot_real - wl_slot_set;
					_chk_btc_err(rtwdev, BTC_DCNT_WL_SLOT_DRIFT, diff_t);
				}
			}

			/* Check diff time between real BT slot and EBT/E5G slot */
			if (dm->tdma_now.type == CXTDMA_OFF &&
			    dm->tdma_now.ext_ctrl == CXECTL_EXT &&
			    btc->bt_req_len != 0) {
				bt_slot_real = le16_to_cpu(pcysta->v4.cycle_time.tavg[CXT_BT]);

				if (btc->bt_req_len > bt_slot_real) {
					diff_t = btc->bt_req_len - bt_slot_real;
					_chk_btc_err(rtwdev, BTC_DCNT_BT_SLOT_DRIFT, diff_t);
				}
			}

			_chk_btc_err(rtwdev, BTC_DCNT_W1_HANG,
				     le16_to_cpu(pcysta->v4.slot_cnt[CXST_W1]));
			_chk_btc_err(rtwdev, BTC_DCNT_B1_HANG,
				     le16_to_cpu(pcysta->v4.slot_cnt[CXST_B1]));
			_chk_btc_err(rtwdev, BTC_DCNT_CYCLE_HANG,
				     le16_to_cpu(pcysta->v4.cycles));
		} else if (ver->fcxcysta == 5) {
			if (dm->fddt_train == BTC_FDDT_ENABLE)
				break;
			cnt_leak_slot = le16_to_cpu(pcysta->v5.slot_cnt[CXST_LK]);
			cnt_rx_imr = le32_to_cpu(pcysta->v5.leak_slot.cnt_rximr);

			/* Check Leak-AP */
			if (cnt_leak_slot != 0 && cnt_rx_imr != 0 &&
			    dm->tdma_now.rxflctrl) {
				if (le16_to_cpu(pcysta->v5.cycles) >= BTC_CYSTA_CHK_PERIOD &&
				    cnt_leak_slot < BTC_LEAK_AP_TH * cnt_rx_imr)
					dm->leak_ap = 1;
			}

			/* Check diff time between real WL slot and W1 slot */
			if (dm->tdma_now.type == CXTDMA_OFF) {
				if (ver->fcxslots == 1)
					wl_slot_set = le16_to_cpu(dm->slot_now.v1[CXST_W1].dur);
				else if (ver->fcxslots == 7)
					wl_slot_set = le16_to_cpu(dm->slot_now.v7[CXST_W1].dur);
				wl_slot_real = le16_to_cpu(pcysta->v5.cycle_time.tavg[CXT_WL]);

				if (wl_slot_real > wl_slot_set)
					diff_t = wl_slot_real - wl_slot_set;
				else
					diff_t = wl_slot_set - wl_slot_real;
			}
			_chk_btc_err(rtwdev, BTC_DCNT_WL_SLOT_DRIFT, diff_t);

			/* Check diff time between real BT slot and EBT/E5G slot */
			bt_slot_set = btc->bt_req_len;
			bt_slot_real = le16_to_cpu(pcysta->v5.cycle_time.tavg[CXT_BT]);
			diff_t = 0;
			if (dm->tdma_now.type == CXTDMA_OFF &&
			    dm->tdma_now.ext_ctrl == CXECTL_EXT &&
			    bt_slot_set != 0) {
				if (bt_slot_set > bt_slot_real)
					diff_t = bt_slot_set - bt_slot_real;
				else
					diff_t = bt_slot_real - bt_slot_set;
			}

			_chk_btc_err(rtwdev, BTC_DCNT_BT_SLOT_DRIFT, diff_t);
			_chk_btc_err(rtwdev, BTC_DCNT_E2G_HANG,
				     le16_to_cpu(pcysta->v5.slot_cnt[CXST_E2G]));
			_chk_btc_err(rtwdev, BTC_DCNT_W1_HANG,
				     le16_to_cpu(pcysta->v5.slot_cnt[CXST_W1]));
			_chk_btc_err(rtwdev, BTC_DCNT_B1_HANG,
				     le16_to_cpu(pcysta->v5.slot_cnt[CXST_B1]));
			_chk_btc_err(rtwdev, BTC_DCNT_CYCLE_HANG,
				     le16_to_cpu(pcysta->v5.cycles));
		} else if (ver->fcxcysta == 7) {
			if (dm->fddt_train == BTC_FDDT_ENABLE)
				break;

			pcysta = &pfwinfo->rpt_fbtc_cysta.finfo;

			if (dm->tdma_now.type != CXTDMA_OFF) {
				/* Check diff time between real WL slot and W1 slot */
				val16 = le16_to_cpu(pcysta->v7.cycle_time.tavg[CXT_WL]);
				_chk_btc_err(rtwdev, BTC_DCNT_WL_SLOT_DRIFT, val16);

				/* Check Leak-AP */
				val1 = le32_to_cpu(pcysta->v7.leak_slot.cnt_rximr) *
				       BTC_LEAK_AP_TH;
				val2 = le16_to_cpu(pcysta->v7.slot_cnt[CXST_LK]);

				val16 = le16_to_cpu(pcysta->v7.cycles);
				if (dm->tdma_now.rxflctrl &&
				    val16 >= BTC_CYSTA_CHK_PERIOD && val1 > val2)
					dm->leak_ap = 1;
			} else if (dm->tdma_now.ext_ctrl == CXECTL_EXT) {
				val16 = le16_to_cpu(pcysta->v7.cycle_time.tavg[CXT_BT]);
				/* Check diff between real BT slot and EBT/E5G slot */
				_chk_btc_err(rtwdev, BTC_DCNT_BT_SLOT_DRIFT, val16);

				/* Check bt slot length for P2P mode*/
				val1 = le16_to_cpu(pcysta->v7.a2dp_ept.cnt_timeout) *
				       BTC_SLOT_REQ_TH;
				val2 = le16_to_cpu(pcysta->v7.a2dp_ept.cnt);

				val16 = le16_to_cpu(pcysta->v7.cycles);
				if (val16 >= BTC_CYSTA_CHK_PERIOD && val1 > val2)
					dm->slot_req_more = 1;
				else if (bt->link_info.status.map.connect == 0)
					dm->slot_req_more = 0;
			}

			_chk_btc_err(rtwdev, BTC_DCNT_E2G_HANG,
				     le16_to_cpu(pcysta->v7.slot_cnt[CXST_E2G]));
			_chk_btc_err(rtwdev, BTC_DCNT_W1_HANG,
				     le16_to_cpu(pcysta->v7.slot_cnt[CXST_W1]));
			_chk_btc_err(rtwdev, BTC_DCNT_B1_HANG,
				     le16_to_cpu(pcysta->v7.slot_cnt[CXST_B1]));

			/* "BT_SLOT_FLOOD" error-check MUST before "CYCLE_HANG" */
			_chk_btc_err(rtwdev, BTC_DCNT_BT_SLOT_FLOOD,
				     le16_to_cpu(pcysta->v7.cycles));
			_chk_btc_err(rtwdev, BTC_DCNT_CYCLE_HANG,
				     le16_to_cpu(pcysta->v7.cycles));
		} else {
			goto err;
		}
		break;
	case BTC_RPT_TYPE_MREG:
		if (ver->fcxmreg == 7)
			break;
		_get_reg_status(rtwdev, BTC_CSTATUS_BB_GNT_MUX_MON, &val);
		if (dm->wl_btg_rx == BTC_BTGCTRL_BB_GNT_FWCTRL)
			dm->wl_btg_rx_rb = BTC_BTGCTRL_BB_GNT_FWCTRL;
		else
			dm->wl_btg_rx_rb = val;

		_get_reg_status(rtwdev, BTC_CSTATUS_BB_PRE_AGC_MON, &val);
		if (dm->wl_pre_agc == BTC_PREAGC_BB_FWCTRL)
			dm->wl_pre_agc_rb = BTC_PREAGC_BB_FWCTRL;
		else
			dm->wl_pre_agc_rb = val;
		break;
	case BTC_RPT_TYPE_BT_VER:
	case BTC_RPT_TYPE_BT_SCAN:
	case BTC_RPT_TYPE_BT_AFH:
	case BTC_RPT_TYPE_BT_DEVICE:
		_update_bt_report(rtwdev, rpt_type, pfinfo);
		break;
	}
	return (rpt_len + BTC_RPT_HDR_SIZE);

err:
	rtw89_debug(rtwdev, RTW89_DBG_BTC,
		    "[BTC], %s(): Undefined version for type=%d\n", __func__, rpt_type);
	return 0;
}

static void _parse_btc_report(struct rtw89_dev *rtwdev,
			      struct rtw89_btc_btf_fwinfo *pfwinfo,
			      u8 *pbuf, u32 buf_len)
{
	const struct rtw89_btc_ver *ver = rtwdev->btc.ver;
	struct rtw89_btc_prpt *btc_prpt = NULL;
	u32 index = 0, rpt_len = 0;

	rtw89_debug(rtwdev, RTW89_DBG_BTC,
		    "[BTC], %s(): buf_len:%d\n",
		    __func__, buf_len);

	while (pbuf) {
		btc_prpt = (struct rtw89_btc_prpt *)&pbuf[index];
		if (index + 2 >= ver->info_buf)
			break;
		/* At least 3 bytes: type(1) & len(2) */
		rpt_len = le16_to_cpu(btc_prpt->len);
		if ((index + rpt_len + BTC_RPT_HDR_SIZE) > buf_len)
			break;

		rpt_len = _chk_btc_report(rtwdev, pfwinfo, pbuf, index);
		if (!rpt_len)
			break;
		index += rpt_len;
	}
}

#define BTC_TLV_HDR_LEN 2
#define BTC_TLV_HDR_LEN_V7 3

static void _append_tdma(struct rtw89_dev *rtwdev)
{
	struct rtw89_btc *btc = &rtwdev->btc;
	const struct rtw89_btc_ver *ver = btc->ver;
	struct rtw89_btc_dm *dm = &btc->dm;
	struct rtw89_btc_btf_tlv *tlv;
	struct rtw89_btc_btf_tlv_v7 *tlv_v7;
	struct rtw89_btc_fbtc_tdma *v;
	struct rtw89_btc_fbtc_tdma_v3 *v3;
	u16 len = btc->policy_len;

	if (!btc->update_policy_force &&
	    !memcmp(&dm->tdma, &dm->tdma_now, sizeof(dm->tdma))) {
		rtw89_debug(rtwdev,
			    RTW89_DBG_BTC, "[BTC], %s(): tdma no change!\n",
			    __func__);
		return;
	}

	tlv = (struct rtw89_btc_btf_tlv *)&btc->policy[len];
	tlv->type = CXPOLICY_TDMA;
	if (ver->fcxtdma == 1) {
		v = (struct rtw89_btc_fbtc_tdma *)&tlv->val[0];
		tlv->len = sizeof(*v);
		*v = dm->tdma;
		btc->policy_len += BTC_TLV_HDR_LEN + sizeof(*v);
	} else if (ver->fcxtdma == 7) {
		tlv_v7 = (struct rtw89_btc_btf_tlv_v7 *)&btc->policy[len];
		tlv_v7->len = sizeof(dm->tdma);
		tlv_v7->ver = ver->fcxtdma;
		tlv_v7->type = CXPOLICY_TDMA;
		memcpy(tlv_v7->val, &dm->tdma, tlv_v7->len);
		btc->policy_len += BTC_TLV_HDR_LEN_V7 + tlv_v7->len;
	} else {
		tlv->len = sizeof(*v3);
		v3 = (struct rtw89_btc_fbtc_tdma_v3 *)&tlv->val[0];
		v3->fver = ver->fcxtdma;
		v3->tdma = dm->tdma;
		btc->policy_len += BTC_TLV_HDR_LEN + sizeof(*v3);
	}

	rtw89_debug(rtwdev, RTW89_DBG_BTC,
		    "[BTC], %s(): type:%d, rxflctrl=%d, txpause=%d, wtgle_n=%d, leak_n=%d, ext_ctrl=%d\n",
		    __func__, dm->tdma.type, dm->tdma.rxflctrl,
		    dm->tdma.txpause, dm->tdma.wtgle_n, dm->tdma.leak_n,
		    dm->tdma.ext_ctrl);
}

static void _append_slot_v1(struct rtw89_dev *rtwdev)
{
	struct rtw89_btc *btc = &rtwdev->btc;
	struct rtw89_btc_dm *dm = &btc->dm;
	struct rtw89_btc_btf_tlv *tlv = NULL;
	struct btc_fbtc_1slot *v = NULL;
	u16 len = 0;
	u8 i, cnt = 0;

	rtw89_debug(rtwdev, RTW89_DBG_BTC,
		    "[BTC], %s(): A:btc->policy_len = %d\n",
		    __func__, btc->policy_len);

	for (i = 0; i < CXST_MAX; i++) {
		if (!btc->update_policy_force &&
		    !memcmp(&dm->slot.v1[i], &dm->slot_now.v1[i],
			    sizeof(dm->slot.v1[i])))
			continue;

		len = btc->policy_len;

		tlv = (struct rtw89_btc_btf_tlv *)&btc->policy[len];
		v = (struct btc_fbtc_1slot *)&tlv->val[0];
		tlv->type = CXPOLICY_SLOT;
		tlv->len = sizeof(*v);

		v->fver = btc->ver->fcxslots;
		v->sid = i;
		v->slot = dm->slot.v1[i];

		rtw89_debug(rtwdev, RTW89_DBG_BTC,
			    "[BTC], %s(): slot-%d: dur=%d, table=0x%08x, type=%d\n",
			    __func__, i, dm->slot.v1[i].dur, dm->slot.v1[i].cxtbl,
			    dm->slot.v1[i].cxtype);
		cnt++;

		btc->policy_len += BTC_TLV_HDR_LEN  + sizeof(*v);
	}

	if (cnt > 0)
		rtw89_debug(rtwdev, RTW89_DBG_BTC,
			    "[BTC], %s(): slot update (cnt=%d)!!\n",
			    __func__, cnt);
}

static void _append_slot_v7(struct rtw89_dev *rtwdev)
{
	struct rtw89_btc_btf_tlv_v7 *tlv = NULL;
	struct rtw89_btc *btc = &rtwdev->btc;
	struct rtw89_btc_dm *dm = &btc->dm;
	u8 i, cnt = 0;
	u16 len;

	for (i = 0; i < CXST_MAX; i++) {
		if (!btc->update_policy_force &&
		    !memcmp(&dm->slot.v7[i], &dm->slot_now.v7[i],
			    sizeof(dm->slot.v7[i])))
			continue;

		len = btc->policy_len;

		if (!tlv) {
			if ((len + BTC_TLV_HDR_LEN_V7) > RTW89_BTC_POLICY_MAXLEN) {
				rtw89_debug(rtwdev, RTW89_DBG_BTC,
					    "[BTC], %s(): buff overflow!\n", __func__);
				break;
			}

			tlv = (struct rtw89_btc_btf_tlv_v7 *)&btc->policy[len];
			tlv->type = CXPOLICY_SLOT;
			tlv->ver = btc->ver->fcxslots;
			tlv->len = sizeof(dm->slot.v7[0]) + BTC_TLV_SLOT_ID_LEN_V7;
			len += BTC_TLV_HDR_LEN_V7;
		}

		if ((len + (u16)tlv->len) > RTW89_BTC_POLICY_MAXLEN) {
			rtw89_debug(rtwdev, RTW89_DBG_BTC,
				    "[BTC], %s(): buff overflow!\n", __func__);
			break;
		}

		btc->policy[len] = i; /* slot-id */
		memcpy(&btc->policy[len + 1], &dm->slot.v7[i],
		       sizeof(dm->slot.v7[0]));
		len += tlv->len;

		rtw89_debug(rtwdev, RTW89_DBG_BTC,
			    "[BTC], %s: policy_len=%d, slot-%d: dur=%d, type=%d, table=0x%08x\n",
			    __func__, btc->policy_len, i, dm->slot.v7[i].dur,
			    dm->slot.v7[i].cxtype, dm->slot.v7[i].cxtbl);
		cnt++;
		btc->policy_len = len; /* update total length */
	}

	if (cnt > 0)
		rtw89_debug(rtwdev, RTW89_DBG_BTC,
			    "[BTC], %s: slot update (cnt=%d, len=%d)!!\n",
			    __func__, cnt, btc->policy_len);
}

static void _append_slot(struct rtw89_dev *rtwdev)
{
	struct rtw89_btc *btc = &rtwdev->btc;

	if (btc->ver->fcxslots == 7)
		_append_slot_v7(rtwdev);
	else
		_append_slot_v1(rtwdev);
}

static u32 rtw89_btc_fw_rpt_ver(struct rtw89_dev *rtwdev, u32 rpt_map)
{
	struct rtw89_btc *btc = &rtwdev->btc;
	const struct rtw89_btc_ver *ver = btc->ver;
	u32 bit_map = 0;

	switch (rpt_map) {
	case RPT_EN_TDMA:
		bit_map = BIT(0);
		break;
	case RPT_EN_CYCLE:
		bit_map = BIT(1);
		break;
	case RPT_EN_MREG:
		bit_map = BIT(2);
		break;
	case RPT_EN_BT_VER_INFO:
		bit_map = BIT(3);
		break;
	case RPT_EN_BT_SCAN_INFO:
		bit_map = BIT(4);
		break;
	case RPT_EN_BT_DEVICE_INFO:
		switch (ver->frptmap) {
		case 0:
		case 1:
		case 2:
			bit_map = BIT(6);
			break;
		case 3:
		case 4:
			bit_map = BIT(5);
			break;
		default:
			break;
		}
		break;
	case RPT_EN_BT_AFH_MAP:
		switch (ver->frptmap) {
		case 0:
		case 1:
		case 2:
			bit_map = BIT(5);
			break;
		case 3:
		case 4:
			bit_map = BIT(6);
			break;
		default:
			break;
		}
		break;
	case RPT_EN_BT_AFH_MAP_LE:
		switch (ver->frptmap) {
		case 2:
			bit_map = BIT(8);
			break;
		case 3:
		case 4:
			bit_map = BIT(7);
			break;
		default:
			break;
		}
		break;
	case RPT_EN_BT_TX_PWR_LVL:
		switch (ver->frptmap) {
		case 0:
		case 1:
		case 2:
		case 3:
			break;
		case 4:
			bit_map = BIT(8);
			break;
		default:
			break;
		}
		break;
	case RPT_EN_FW_STEP_INFO:
		switch (ver->frptmap) {
		case 1:
		case 2:
			bit_map = BIT(7);
			break;
		case 3:
			bit_map = BIT(8);
			break;
		case 4:
			bit_map = BIT(9);
			break;
		default:
			break;
		}
		break;
	case RPT_EN_TEST:
		bit_map = BIT(31);
		break;
	case RPT_EN_WL_ALL:
		switch (ver->frptmap) {
		case 0:
		case 1:
		case 2:
			bit_map = GENMASK(2, 0);
			break;
		case 3:
			bit_map = GENMASK(2, 0) | BIT(8);
			break;
		case 4:
			bit_map = GENMASK(2, 0) | BIT(9);
			break;
		default:
			break;
		}
		break;
	case RPT_EN_BT_ALL:
		switch (ver->frptmap) {
		case 0:
		case 1:
			bit_map = GENMASK(6, 3);
			break;
		case 2:
			bit_map = GENMASK(6, 3) | BIT(8);
			break;
		case 3:
			bit_map = GENMASK(7, 3);
			break;
		case 4:
			bit_map = GENMASK(8, 3);
			break;
		default:
			break;
		}
		break;
	case RPT_EN_ALL:
		switch (ver->frptmap) {
		case 0:
			bit_map = GENMASK(6, 0);
			break;
		case 1:
			bit_map = GENMASK(7, 0);
			break;
		case 2:
		case 3:
			bit_map = GENMASK(8, 0);
			break;
		case 4:
			bit_map = GENMASK(9, 0);
			break;
		default:
			break;
		}
		break;
	case RPT_EN_MONITER:
		switch (ver->frptmap) {
		case 0:
		case 1:
			bit_map = GENMASK(6, 2);
			break;
		case 2:
			bit_map = GENMASK(6, 2) | BIT(8);
			break;
		case 3:
			bit_map = GENMASK(8, 2);
			break;
		case 4:
			bit_map = GENMASK(9, 2);
			break;
		default:
			break;
		}
		break;
	}

	return bit_map;
}

static void rtw89_btc_fw_set_slots(struct rtw89_dev *rtwdev)
{
	struct rtw89_btc *btc = &rtwdev->btc;
	const struct rtw89_btc_ver *ver = btc->ver;
	struct rtw89_btc_btf_tlv_v7 *tlv_v7 = NULL;
	struct rtw89_btc_btf_set_slot_table *tbl;
	struct rtw89_btc_dm *dm = &btc->dm;
	u16 n, len;

	if (ver->fcxslots == 7) {
		len = sizeof(*tlv_v7) + sizeof(dm->slot.v7);
		tlv_v7 = kmalloc(len, GFP_KERNEL);
		if (!tlv_v7)
			return;

		tlv_v7->type = SET_SLOT_TABLE;
		tlv_v7->ver = ver->fcxslots;
		tlv_v7->len = ARRAY_SIZE(dm->slot.v7);
		memcpy(tlv_v7->val, dm->slot.v7, sizeof(dm->slot.v7));

		_send_fw_cmd(rtwdev, BTFC_SET, SET_SLOT_TABLE, (u8 *)tlv_v7, len);

		kfree(tlv_v7);
	} else {
		n = struct_size(tbl, tbls, CXST_MAX);
		tbl = kmalloc(n, GFP_KERNEL);
		if (!tbl)
			return;

		tbl->fver = BTF_SET_SLOT_TABLE_VER;
		tbl->tbl_num = CXST_MAX;
		memcpy(tbl->tbls, dm->slot.v1, flex_array_size(tbl, tbls, CXST_MAX));

		_send_fw_cmd(rtwdev, BTFC_SET, SET_SLOT_TABLE, tbl, n);

		kfree(tbl);
	}
}

static void rtw89_btc_fw_en_rpt(struct rtw89_dev *rtwdev,
				u32 rpt_map, bool rpt_state)
{
	struct rtw89_btc *btc = &rtwdev->btc;
	struct rtw89_btc_wl_smap *wl_smap = &btc->cx.wl.status.map;
	struct rtw89_btc_btf_fwinfo *fwinfo = &btc->fwinfo;
	union rtw89_fbtc_rtp_ctrl r;
	u32 val, bit_map;
	int ret;

	if ((wl_smap->rf_off || wl_smap->lps != BTC_LPS_OFF) && rpt_state != 0)
		return;

	bit_map = rtw89_btc_fw_rpt_ver(rtwdev, rpt_map);

	rtw89_debug(rtwdev, RTW89_DBG_BTC,
		    "[BTC], %s(): rpt_map=%x, rpt_state=%x\n",
		    __func__, rpt_map, rpt_state);

	if (rpt_state)
		val = fwinfo->rpt_en_map | bit_map;
	else
		val = fwinfo->rpt_en_map & ~bit_map;

	if (val == fwinfo->rpt_en_map)
		return;

	if (btc->ver->fcxbtcrpt == 7 || btc->ver->fcxbtcrpt == 8) {
		r.v8.type = SET_REPORT_EN;
		r.v8.fver = btc->ver->fcxbtcrpt;
		r.v8.len = sizeof(r.v8.map);
		r.v8.map = cpu_to_le32(val);
		ret = _send_fw_cmd(rtwdev, BTFC_SET, SET_REPORT_EN, &r.v8,
				   sizeof(r.v8));
	} else {
		if (btc->ver->fcxbtcrpt == 105)
			r.v1.fver = 5;
		else
			r.v1.fver = btc->ver->fcxbtcrpt;
		r.v1.enable = cpu_to_le32(val);
		r.v1.para = cpu_to_le32(rpt_state);
		ret = _send_fw_cmd(rtwdev, BTFC_SET, SET_REPORT_EN, &r.v1,
				   sizeof(r.v1));
	}

	if (!ret)
		fwinfo->rpt_en_map = val;
}

static void btc_fw_set_monreg(struct rtw89_dev *rtwdev)
{
	const struct rtw89_chip_info *chip = rtwdev->chip;
	const struct rtw89_btc_ver *ver = rtwdev->btc.ver;
	struct rtw89_btc_btf_set_mon_reg_v1 *v1 = NULL;
	struct rtw89_btc_btf_set_mon_reg_v7 *v7 = NULL;
	u8 i, n, ulen, cxmreg_max;
	u16 sz = 0;

	n = chip->mon_reg_num;
	rtw89_debug(rtwdev, RTW89_DBG_BTC,
		    "[BTC], %s(): mon_reg_num=%d\n", __func__, n);

	if (ver->fcxmreg == 1)
		cxmreg_max = CXMREG_MAX;
	else
		cxmreg_max = CXMREG_MAX_V2;

	if (n > cxmreg_max) {
		rtw89_debug(rtwdev, RTW89_DBG_BTC,
			    "[BTC], %s(): mon reg count %d > %d\n",
			    __func__, n, cxmreg_max);
		return;
	}

	ulen = sizeof(struct rtw89_btc_fbtc_mreg);

	if (ver->fcxmreg == 7) {
		sz = struct_size(v7, regs, n);
		v7 = kmalloc(sz, GFP_KERNEL);
		if (!v7)
			return;
		v7->type = RPT_EN_MREG;
		v7->fver = ver->fcxmreg;
		v7->len = n;
		for (i = 0; i < n; i++) {
			v7->regs[i].type = chip->mon_reg[i].type;
			v7->regs[i].bytes = chip->mon_reg[i].bytes;
			v7->regs[i].offset = chip->mon_reg[i].offset;
		}

		_send_fw_cmd(rtwdev, BTFC_SET, SET_MREG_TABLE, v7, sz);
		kfree(v7);
	} else {
		sz = struct_size(v1, regs, n);
		v1 = kmalloc(sz, GFP_KERNEL);
		if (!v1)
			return;
		v1->fver = ver->fcxmreg;
		v1->reg_num = n;
		memcpy(v1->regs, chip->mon_reg, flex_array_size(v1, regs, n));

		_send_fw_cmd(rtwdev, BTFC_SET, SET_MREG_TABLE, v1, sz);
		kfree(v1);
	}

	rtw89_debug(rtwdev, RTW89_DBG_BTC,
		    "[BTC], %s(): sz=%d ulen=%d n=%d\n",
		    __func__, sz, ulen, n);

	rtw89_btc_fw_en_rpt(rtwdev, RPT_EN_MREG, 1);
}

static void _update_dm_step(struct rtw89_dev *rtwdev,
			    enum btc_reason_and_action reason_or_action)
{
	struct rtw89_btc *btc = &rtwdev->btc;
	struct rtw89_btc_dm *dm = &btc->dm;

	/* use ring-structure to store dm step */
	dm->dm_step.step[dm->dm_step.step_pos] = reason_or_action;
	dm->dm_step.step_pos++;

	if (dm->dm_step.step_pos >= ARRAY_SIZE(dm->dm_step.step)) {
		dm->dm_step.step_pos = 0;
		dm->dm_step.step_ov = true;
	}
}

static void _fw_set_policy(struct rtw89_dev *rtwdev, u16 policy_type,
			   enum btc_reason_and_action action)
{
	struct rtw89_btc *btc = &rtwdev->btc;
	struct rtw89_btc_dm *dm = &btc->dm;
	int ret;

	dm->run_action = action;

	_update_dm_step(rtwdev, action | BTC_ACT_EXT_BIT);
	_update_dm_step(rtwdev, policy_type | BTC_POLICY_EXT_BIT);

	btc->policy_len = 0;
	btc->policy_type = policy_type;

	_append_tdma(rtwdev);
	_append_slot(rtwdev);

	if (btc->policy_len == 0 || btc->policy_len > RTW89_BTC_POLICY_MAXLEN)
		return;

	rtw89_debug(rtwdev, RTW89_DBG_BTC,
		    "[BTC], %s(): action = %d -> policy type/len: 0x%04x/%d\n",
		    __func__, action, policy_type, btc->policy_len);

	if (dm->tdma.rxflctrl == CXFLC_NULLP ||
	    dm->tdma.rxflctrl == CXFLC_QOSNULL)
		btc->lps = 1;
	else
		btc->lps = 0;

	if (btc->lps == 1)
		rtw89_set_coex_ctrl_lps(rtwdev, btc->lps);

	ret = _send_fw_cmd(rtwdev, BTFC_SET, SET_CX_POLICY,
			   btc->policy, btc->policy_len);
	if (!ret) {
		memcpy(&dm->tdma_now, &dm->tdma, sizeof(dm->tdma_now));
		if (btc->ver->fcxslots == 7)
			memcpy(&dm->slot_now.v7, &dm->slot.v7, sizeof(dm->slot_now.v7));
		else
			memcpy(&dm->slot_now.v1, &dm->slot.v1, sizeof(dm->slot_now.v1));
	}

	if (btc->update_policy_force)
		btc->update_policy_force = false;

	if (btc->lps == 0)
		rtw89_set_coex_ctrl_lps(rtwdev, btc->lps);
}

static void _fw_set_drv_info(struct rtw89_dev *rtwdev, u8 type)
{
	struct rtw89_btc *btc = &rtwdev->btc;
	const struct rtw89_btc_ver *ver = btc->ver;
	struct rtw89_btc_dm *dm = &btc->dm;
	struct rtw89_btc_wl_info *wl = &btc->cx.wl;
	struct rtw89_btc_rf_trx_para rf_para = dm->rf_trx_para;

	switch (type) {
	case CXDRVINFO_INIT:
		if (ver->fcxinit == 7)
			rtw89_fw_h2c_cxdrv_init_v7(rtwdev, type);
		else
			rtw89_fw_h2c_cxdrv_init(rtwdev, type);
		break;
	case CXDRVINFO_ROLE:
		if (ver->fwlrole == 0)
			rtw89_fw_h2c_cxdrv_role(rtwdev, type);
		else if (ver->fwlrole == 1)
			rtw89_fw_h2c_cxdrv_role_v1(rtwdev, type);
		else if (ver->fwlrole == 2)
			rtw89_fw_h2c_cxdrv_role_v2(rtwdev, type);
		else if (ver->fwlrole == 7)
			rtw89_fw_h2c_cxdrv_role_v7(rtwdev, type);
		else if (ver->fwlrole == 8)
			rtw89_fw_h2c_cxdrv_role_v8(rtwdev, type);
		break;
	case CXDRVINFO_CTRL:
		if (ver->drvinfo_type == 1)
			type = 2;

		if (ver->fcxctrl == 7)
			rtw89_fw_h2c_cxdrv_ctrl_v7(rtwdev, type);
		else
			rtw89_fw_h2c_cxdrv_ctrl(rtwdev, type);
		break;
	case CXDRVINFO_TRX:
		if (ver->drvinfo_type == 1)
			type = 3;

		dm->trx_info.tx_power = u32_get_bits(rf_para.wl_tx_power,
						     RTW89_BTC_WL_DEF_TX_PWR);
		dm->trx_info.rx_gain = u32_get_bits(rf_para.wl_rx_gain,
						    RTW89_BTC_WL_DEF_TX_PWR);
		dm->trx_info.bt_tx_power = u32_get_bits(rf_para.bt_tx_power,
							RTW89_BTC_WL_DEF_TX_PWR);
		dm->trx_info.bt_rx_gain = u32_get_bits(rf_para.bt_rx_gain,
						       RTW89_BTC_WL_DEF_TX_PWR);
		dm->trx_info.cn = wl->cn_report;
		dm->trx_info.nhm = wl->nhm.pwr;
		rtw89_fw_h2c_cxdrv_trx(rtwdev, type);
		break;
	case CXDRVINFO_RFK:
		if (ver->drvinfo_type == 1)
			return;

		rtw89_fw_h2c_cxdrv_rfk(rtwdev, type);
		break;
	case CXDRVINFO_TXPWR:
	case CXDRVINFO_FDDT:
	case CXDRVINFO_MLO:
	case CXDRVINFO_OSI:
		if (!ver->fcxosi)
			return;

		if (ver->drvinfo_type == 2)
			type = 7;
		else
			return;

		rtw89_fw_h2c_cxdrv_osi_info(rtwdev, type);
		break;
	default:
		break;
	}
}

static
void btc_fw_event(struct rtw89_dev *rtwdev, u8 evt_id, void *data, u32 len)
{
	struct rtw89_btc *btc = &rtwdev->btc;
	struct rtw89_btc_btf_fwinfo *pfwinfo = &btc->fwinfo;

	rtw89_debug(rtwdev, RTW89_DBG_BTC,
		    "[BTC], %s(): evt_id:%d len:%d\n",
		    __func__, evt_id, len);

	if (!len || !data)
		return;

	switch (evt_id) {
	case BTF_EVNT_RPT:
		_parse_btc_report(rtwdev, pfwinfo, data, len);
		break;
	default:
		break;
	}
}

static void _set_gnt(struct rtw89_dev *rtwdev, u8 phy_map, u8 wl_state, u8 bt_state)
{
	struct rtw89_btc *btc = &rtwdev->btc;
	struct rtw89_btc_dm *dm = &btc->dm;
	struct rtw89_mac_ax_gnt *g = dm->gnt.band;
	u8 i;

	if (phy_map > BTC_PHY_ALL)
		return;

	for (i = 0; i < RTW89_PHY_NUM; i++) {
		if (!(phy_map & BIT(i)))
			continue;

		switch (wl_state) {
		case BTC_GNT_HW:
			g[i].gnt_wl_sw_en = 0;
			g[i].gnt_wl = 0;
			break;
		case BTC_GNT_SW_LO:
			g[i].gnt_wl_sw_en = 1;
			g[i].gnt_wl = 0;
			break;
		case BTC_GNT_SW_HI:
			g[i].gnt_wl_sw_en = 1;
			g[i].gnt_wl = 1;
			break;
		}

		switch (bt_state) {
		case BTC_GNT_HW:
			g[i].gnt_bt_sw_en = 0;
			g[i].gnt_bt = 0;
			break;
		case BTC_GNT_SW_LO:
			g[i].gnt_bt_sw_en = 1;
			g[i].gnt_bt = 0;
			break;
		case BTC_GNT_SW_HI:
			g[i].gnt_bt_sw_en = 1;
			g[i].gnt_bt = 1;
			break;
		}
	}

	rtw89_chip_mac_cfg_gnt(rtwdev, &dm->gnt);
}

static void _set_gnt_v1(struct rtw89_dev *rtwdev, u8 phy_map,
			u8 wl_state, u8 bt_state, u8 wlact_state)
{
	struct rtw89_btc *btc = &rtwdev->btc;
	struct rtw89_btc_dm *dm = &btc->dm;
	struct rtw89_btc_fbtc_outsrc_set_info *osi = &dm->ost_info;
	struct rtw89_mac_ax_wl_act *b = dm->gnt.bt;
	struct rtw89_mac_ax_gnt *g = dm->gnt.band;
	u8 i, bt_idx = dm->bt_select + 1;

	if (phy_map > BTC_PHY_ALL)
		return;

	for (i = 0; i < RTW89_PHY_NUM; i++) {
		if (!(phy_map & BIT(i)))
			continue;

		switch (wl_state) {
		case BTC_GNT_HW:
			g[i].gnt_wl_sw_en = 0;
			g[i].gnt_wl = 0;
			break;
		case BTC_GNT_SW_LO:
			g[i].gnt_wl_sw_en = 1;
			g[i].gnt_wl = 0;
			break;
		case BTC_GNT_SW_HI:
			g[i].gnt_wl_sw_en = 1;
			g[i].gnt_wl = 1;
			break;
		}

		switch (bt_state) {
		case BTC_GNT_HW:
			g[i].gnt_bt_sw_en = 0;
			g[i].gnt_bt = 0;
			break;
		case BTC_GNT_SW_LO:
			g[i].gnt_bt_sw_en = 1;
			g[i].gnt_bt = 0;
			break;
		case BTC_GNT_SW_HI:
			g[i].gnt_bt_sw_en = 1;
			g[i].gnt_bt = 1;
			break;
		}
	}

	if (rtwdev->chip->para_ver & BTC_FEAT_WLAN_ACT_MUX) {
		for (i = 0; i < 2; i++) {
			if (!(bt_idx & BIT(i)))
				continue;

			switch (wlact_state) {
			case BTC_WLACT_HW:
				b[i].wlan_act_en = 0;
				b[i].wlan_act = 0;
				break;
			case BTC_WLACT_SW_LO:
				b[i].wlan_act_en = 1;
				b[i].wlan_act = 0;
				break;
			case BTC_WLACT_SW_HI:
				b[i].wlan_act_en = 1;
				b[i].wlan_act = 1;
				break;
			}
		}
	}

	if (!btc->ver->fcxosi) {
		rtw89_mac_cfg_gnt_v2(rtwdev, &dm->gnt);
		return;
	}

	memcpy(osi->gnt_set, dm->gnt.band, sizeof(osi->gnt_set));
	memcpy(osi->wlact_set, dm->gnt.bt, sizeof(osi->wlact_set));

	/* GBT source should be GBT_S1 in 1+1 (HWB0:5G + HWB1:2G) case */
	if (osi->rf_band[BTC_RF_S0] == 1 &&
	    osi->rf_band[BTC_RF_S1] == 0)
		osi->rf_gbt_source = BTC_RF_S1;
	else
		osi->rf_gbt_source = BTC_RF_S0;
}

#define BTC_TDMA_WLROLE_MAX 3

static void _set_bt_ignore_wlan_act(struct rtw89_dev *rtwdev, u8 enable)
{
	rtw89_debug(rtwdev, RTW89_DBG_BTC,
		    "[BTC], %s(): set bt %s wlan_act\n", __func__,
		    enable ? "ignore" : "do not ignore");

	_send_fw_cmd(rtwdev, BTFC_SET, SET_BT_IGNORE_WLAN_ACT, &enable, 1);
}

#define WL_TX_POWER_NO_BTC_CTRL	GENMASK(31, 0)
#define WL_TX_POWER_ALL_TIME GENMASK(15, 0)
#define WL_TX_POWER_WITH_BT GENMASK(31, 16)
#define WL_TX_POWER_INT_PART GENMASK(8, 2)
#define WL_TX_POWER_FRA_PART GENMASK(1, 0)
#define B_BTC_WL_TX_POWER_SIGN BIT(7)
#define B_TSSI_WL_TX_POWER_SIGN BIT(8)

static void _set_wl_tx_power(struct rtw89_dev *rtwdev, u32 level)
{
	const struct rtw89_chip_info *chip = rtwdev->chip;
	struct rtw89_btc *btc = &rtwdev->btc;
	struct rtw89_btc_wl_info *wl = &btc->cx.wl;
	u32 pwr_val;

	if (wl->rf_para.tx_pwr_freerun == level)
		return;

	wl->rf_para.tx_pwr_freerun = level;
	btc->dm.rf_trx_para.wl_tx_power = level;

	rtw89_debug(rtwdev, RTW89_DBG_BTC,
		    "[BTC], %s(): level = %d\n",
		    __func__, level);

	if (level == RTW89_BTC_WL_DEF_TX_PWR) {
		pwr_val = WL_TX_POWER_NO_BTC_CTRL;
	} else { /* only apply "force tx power" */
		pwr_val = FIELD_PREP(WL_TX_POWER_INT_PART, level);
		if (pwr_val > RTW89_BTC_WL_DEF_TX_PWR)
			pwr_val = RTW89_BTC_WL_DEF_TX_PWR;

		if (level & B_BTC_WL_TX_POWER_SIGN)
			pwr_val |= B_TSSI_WL_TX_POWER_SIGN;
		pwr_val |= WL_TX_POWER_WITH_BT;
	}

	chip->ops->btc_set_wl_txpwr_ctrl(rtwdev, pwr_val);
}

static void _set_wl_rx_gain(struct rtw89_dev *rtwdev, u32 level)
{
	const struct rtw89_chip_info *chip = rtwdev->chip;
	struct rtw89_btc *btc = &rtwdev->btc;
	struct rtw89_btc_wl_info *wl = &btc->cx.wl;

	if (wl->rf_para.rx_gain_freerun == level)
		return;

	wl->rf_para.rx_gain_freerun = level;
	btc->dm.rf_trx_para.wl_rx_gain = level;

	rtw89_debug(rtwdev, RTW89_DBG_BTC,
		    "[BTC], %s(): level = %d\n",
		    __func__, level);

	chip->ops->btc_set_wl_rx_gain(rtwdev, level);
}

static void _set_bt_tx_power(struct rtw89_dev *rtwdev, u8 level)
{
	struct rtw89_btc *btc = &rtwdev->btc;
	struct rtw89_btc_bt_info *bt = &btc->cx.bt;
	int ret;
	u8 buf;

	if (btc->cx.cnt_bt[BTC_BCNT_INFOUPDATE] == 0)
		return;

	if (bt->rf_para.tx_pwr_freerun == level)
		return;

	rtw89_debug(rtwdev, RTW89_DBG_BTC,
		    "[BTC], %s(): level = %d\n",
		    __func__, level);

	buf = (s8)(-level);
	ret = _send_fw_cmd(rtwdev, BTFC_SET, SET_BT_TX_PWR, &buf, 1);
	if (!ret) {
		bt->rf_para.tx_pwr_freerun = level;
		btc->dm.rf_trx_para.bt_tx_power = level;
	}
}

#define BTC_BT_RX_NORMAL_LVL 7

static void _set_bt_rx_gain(struct rtw89_dev *rtwdev, u8 level)
{
	struct rtw89_btc *btc = &rtwdev->btc;
	struct rtw89_btc_bt_info *bt = &btc->cx.bt;

	if (btc->cx.cnt_bt[BTC_BCNT_INFOUPDATE] == 0)
		return;

	if ((bt->rf_para.rx_gain_freerun == level ||
	     level > BTC_BT_RX_NORMAL_LVL) &&
	    (!rtwdev->chip->scbd || bt->lna_constrain == level))
		return;

	bt->rf_para.rx_gain_freerun = level;
	btc->dm.rf_trx_para.bt_rx_gain = level;

	rtw89_debug(rtwdev, RTW89_DBG_BTC,
		    "[BTC], %s(): level = %d\n",
		    __func__, level);

	if (level == BTC_BT_RX_NORMAL_LVL)
		_write_scbd(rtwdev, BTC_WSCB_RXGAIN, false);
	else
		_write_scbd(rtwdev, BTC_WSCB_RXGAIN, true);

	_send_fw_cmd(rtwdev, BTFC_SET, SET_BT_LNA_CONSTRAIN, &level, sizeof(level));
}

static void _set_rf_trx_para(struct rtw89_dev *rtwdev)
{
	const struct rtw89_chip_info *chip = rtwdev->chip;
	struct rtw89_btc *btc = &rtwdev->btc;
	const struct rtw89_btc_ver *ver = btc->ver;
	struct rtw89_btc_dm *dm = &btc->dm;
	struct rtw89_btc_wl_info *wl = &btc->cx.wl;
	struct rtw89_btc_bt_info *bt = &btc->cx.bt;
	struct rtw89_btc_bt_link_info *b = &bt->link_info;
	struct rtw89_btc_wl_smap *wl_smap = &wl->status.map;
	struct rtw89_btc_rf_trx_para para;
	u32 wl_stb_chg = 0;
	u8 level_id = 0, link_mode = 0, i, dbcc_2g_phy = 0;

	if (ver->fwlrole == 0) {
		link_mode = wl->role_info.link_mode;
		for (i = 0; i < RTW89_PHY_NUM; i++) {
			if (wl->dbcc_info.real_band[i] == RTW89_BAND_2G)
				dbcc_2g_phy = i;
		}
	} else if (ver->fwlrole == 1) {
		link_mode = wl->role_info_v1.link_mode;
		dbcc_2g_phy = wl->role_info_v1.dbcc_2g_phy;
	} else if (ver->fwlrole == 2) {
		link_mode = wl->role_info_v2.link_mode;
		dbcc_2g_phy = wl->role_info_v2.dbcc_2g_phy;
	}

	/* decide trx_para_level */
	if (btc->ant_type == BTC_ANT_SHARED) {
		/* fix LNA2 + TIA gain not change by GNT_BT */
		if ((btc->dm.wl_btg_rx && b->profile_cnt.now != 0) ||
		    dm->bt_only == 1)
			dm->trx_para_level = 1; /* for better BT ACI issue */
		else
			dm->trx_para_level = 0;
	} else { /* non-shared antenna  */
		dm->trx_para_level = 5;
		/* modify trx_para if WK 2.4G-STA-DL + bt link */
		if (b->profile_cnt.now != 0 &&
		    link_mode == BTC_WLINK_2G_STA &&
		    wl->status.map.traffic_dir & BIT(RTW89_TFC_UL)) { /* uplink */
			if (wl->rssi_level == 4 && bt->rssi_level > 2)
				dm->trx_para_level = 6;
			else if (wl->rssi_level == 3 && bt->rssi_level > 3)
				dm->trx_para_level = 7;
		}
	}

	level_id = dm->trx_para_level;
	if (level_id >= chip->rf_para_dlink_num ||
	    level_id >= chip->rf_para_ulink_num) {
		rtw89_debug(rtwdev, RTW89_DBG_BTC,
			    "[BTC], %s(): invalid level_id: %d\n",
			    __func__, level_id);
		return;
	}

	if (wl->status.map.traffic_dir & BIT(RTW89_TFC_UL))
		para = chip->rf_para_ulink[level_id];
	else
		para = chip->rf_para_dlink[level_id];

	if (dm->fddt_train) {
		_set_wl_rx_gain(rtwdev, 1);
		_write_scbd(rtwdev, BTC_WSCB_RXGAIN, true);
	} else {
		_set_wl_tx_power(rtwdev, para.wl_tx_power);
		_set_wl_rx_gain(rtwdev, para.wl_rx_gain);
		_set_bt_tx_power(rtwdev, para.bt_tx_power);
		_set_bt_rx_gain(rtwdev, para.bt_rx_gain);
	}

	if (!bt->enable.now || dm->wl_only || wl_smap->rf_off ||
	    wl_smap->lps == BTC_LPS_RF_OFF ||
	    link_mode == BTC_WLINK_5G ||
	    link_mode == BTC_WLINK_NOLINK ||
	    (rtwdev->dbcc_en && dbcc_2g_phy != RTW89_PHY_1))
		wl_stb_chg = 0;
	else
		wl_stb_chg = 1;

	if (wl_stb_chg != dm->wl_stb_chg) {
		dm->wl_stb_chg = wl_stb_chg;
		chip->ops->btc_wl_s1_standby(rtwdev, dm->wl_stb_chg);
	}
}

static void _update_btc_state_map(struct rtw89_dev *rtwdev)
{
	struct rtw89_btc *btc = &rtwdev->btc;
	struct rtw89_btc_cx *cx = &btc->cx;
	struct rtw89_btc_wl_info *wl = &cx->wl;
	struct rtw89_btc_bt_info *bt = &cx->bt;
	struct rtw89_btc_bt_link_info *bt_linfo = &bt->link_info;

	if (wl->status.map.connecting || wl->status.map._4way ||
	    wl->status.map.roaming || wl->status.map.dbccing) {
		cx->state_map = BTC_WLINKING;
	} else if (wl->status.map.scan) { /* wl scan */
		if (bt_linfo->status.map.inq_pag)
			cx->state_map = BTC_WSCAN_BSCAN;
		else
			cx->state_map = BTC_WSCAN_BNOSCAN;
	} else if (wl->status.map.busy) { /* only busy */
		if (bt_linfo->status.map.inq_pag)
			cx->state_map = BTC_WBUSY_BSCAN;
		else
			cx->state_map = BTC_WBUSY_BNOSCAN;
	} else { /* wl idle */
		cx->state_map = BTC_WIDLE;
	}
}

static void _set_bt_afh_info_v0(struct rtw89_dev *rtwdev)
{
	const struct rtw89_chip_info *chip = rtwdev->chip;
	struct rtw89_btc *btc = &rtwdev->btc;
	const struct rtw89_btc_ver *ver = btc->ver;
	struct rtw89_btc_wl_info *wl = &btc->cx.wl;
	struct rtw89_btc_bt_info *bt = &btc->cx.bt;
	struct rtw89_btc_bt_link_info *b = &bt->link_info;
	struct rtw89_btc_wl_role_info *wl_rinfo = &wl->role_info;
	struct rtw89_btc_wl_role_info_v1 *wl_rinfo_v1 = &wl->role_info_v1;
	struct rtw89_btc_wl_role_info_v2 *wl_rinfo_v2 = &wl->role_info_v2;
	struct rtw89_btc_wl_role_info_v7 *wl_rinfo_v7 = &wl->role_info_v7;
	struct rtw89_btc_wl_role_info_v8 *wl_rinfo_v8 = &wl->role_info_v8;
	struct rtw89_btc_wl_active_role *r;
	struct rtw89_btc_wl_active_role_v1 *r1;
	struct rtw89_btc_wl_active_role_v2 *r2;
	struct rtw89_btc_wl_active_role_v7 *r7;
	struct rtw89_btc_wl_rlink *rlink;
	u8 en = 0, i, ch = 0, bw = 0;
	u8 mode, connect_cnt;

	if (btc->manual_ctrl || wl->status.map.scan)
		return;

	if (ver->fwlrole == 0) {
		mode = wl_rinfo->link_mode;
		connect_cnt = wl_rinfo->connect_cnt;
	} else if (ver->fwlrole == 1) {
		mode = wl_rinfo_v1->link_mode;
		connect_cnt = wl_rinfo_v1->connect_cnt;
	} else if (ver->fwlrole == 2) {
		mode = wl_rinfo_v2->link_mode;
		connect_cnt = wl_rinfo_v2->connect_cnt;
	} else if (ver->fwlrole == 7) {
		mode = wl_rinfo_v7->link_mode;
		connect_cnt = wl_rinfo_v7->connect_cnt;
	} else if (ver->fwlrole == 8) {
		mode = wl_rinfo_v8->link_mode;
		connect_cnt = wl_rinfo_v8->connect_cnt;
	} else {
		return;
	}

	if (wl->status.map.rf_off || bt->whql_test ||
	    mode == BTC_WLINK_NOLINK || mode == BTC_WLINK_5G ||
	    connect_cnt > BTC_TDMA_WLROLE_MAX) {
		en = false;
	} else if (mode == BTC_WLINK_2G_MCC || mode == BTC_WLINK_2G_SCC) {
		en = true;
		/* get p2p channel */
		for (i = 0; i < RTW89_PORT_NUM; i++) {
			r = &wl_rinfo->active_role[i];
			r1 = &wl_rinfo_v1->active_role_v1[i];
			r2 = &wl_rinfo_v2->active_role_v2[i];
			r7 = &wl_rinfo_v7->active_role[i];
			rlink = &wl_rinfo_v8->rlink[i][0];

			if (ver->fwlrole == 0 &&
			    (r->role == RTW89_WIFI_ROLE_P2P_GO ||
			     r->role == RTW89_WIFI_ROLE_P2P_CLIENT)) {
				ch = r->ch;
				bw = r->bw;
				break;
			} else if (ver->fwlrole == 1 &&
				   (r1->role == RTW89_WIFI_ROLE_P2P_GO ||
				    r1->role == RTW89_WIFI_ROLE_P2P_CLIENT)) {
				ch = r1->ch;
				bw = r1->bw;
				break;
			} else if (ver->fwlrole == 2 &&
				   (r2->role == RTW89_WIFI_ROLE_P2P_GO ||
				    r2->role == RTW89_WIFI_ROLE_P2P_CLIENT)) {
				ch = r2->ch;
				bw = r2->bw;
				break;
			} else if (ver->fwlrole == 7 &&
				   (r7->role == RTW89_WIFI_ROLE_P2P_GO ||
				    r7->role == RTW89_WIFI_ROLE_P2P_CLIENT)) {
				ch = r7->ch;
				bw = r7->bw;
				break;
			} else if (ver->fwlrole == 8 &&
				   (rlink->role == RTW89_WIFI_ROLE_P2P_GO ||
				    rlink->role == RTW89_WIFI_ROLE_P2P_CLIENT)) {
				ch = rlink->ch;
				bw = rlink->bw;
				break;
			}
		}
	} else {
		en = true;
		/* get 2g channel  */
		for (i = 0; i < RTW89_PORT_NUM; i++) {
			r = &wl_rinfo->active_role[i];
			r1 = &wl_rinfo_v1->active_role_v1[i];
			r2 = &wl_rinfo_v2->active_role_v2[i];
			r7 = &wl_rinfo_v7->active_role[i];
			rlink = &wl_rinfo_v8->rlink[i][0];

			if (ver->fwlrole == 0 &&
			    r->connected && r->band == RTW89_BAND_2G) {
				ch = r->ch;
				bw = r->bw;
				break;
			} else if (ver->fwlrole == 1 &&
				   r1->connected && r1->band == RTW89_BAND_2G) {
				ch = r1->ch;
				bw = r1->bw;
				break;
			} else if (ver->fwlrole == 2 &&
				   r2->connected && r2->band == RTW89_BAND_2G) {
				ch = r2->ch;
				bw = r2->bw;
				break;
			} else if (ver->fwlrole == 7 &&
				   r7->connected && r7->band == RTW89_BAND_2G) {
				ch = r7->ch;
				bw = r7->bw;
				break;
			} else if (ver->fwlrole == 8 &&
				   rlink->connected && rlink->rf_band == RTW89_BAND_2G) {
				ch = rlink->ch;
				bw = rlink->bw;
				break;
			}
		}
	}

	switch (bw) {
	case RTW89_CHANNEL_WIDTH_20:
		bw = 20 + chip->afh_guard_ch * 2;
		break;
	case RTW89_CHANNEL_WIDTH_40:
		bw = 40 + chip->afh_guard_ch * 2;
		break;
	case RTW89_CHANNEL_WIDTH_5:
		bw = 5 + chip->afh_guard_ch * 2;
		break;
	case RTW89_CHANNEL_WIDTH_10:
		bw = 10 + chip->afh_guard_ch * 2;
		break;
	default:
		bw = 0;
		en = false; /* turn off AFH info if BW > 40 */
		break;
	}

	if (wl->afh_info.en == en &&
	    wl->afh_info.ch == ch &&
	    wl->afh_info.bw == bw &&
	    b->profile_cnt.last == b->profile_cnt.now) {
		rtw89_debug(rtwdev, RTW89_DBG_BTC,
			    "[BTC], %s(): return because no change!\n",
			    __func__);
		return;
	}

	wl->afh_info.en = en;
	wl->afh_info.ch = ch;
	wl->afh_info.bw = bw;

	_send_fw_cmd(rtwdev, BTFC_SET, SET_BT_WL_CH_INFO, &wl->afh_info, 3);

	rtw89_debug(rtwdev, RTW89_DBG_BTC,
		    "[BTC], %s(): en=%d, ch=%d, bw=%d\n",
		    __func__, en, ch, bw);
	btc->cx.cnt_wl[BTC_WCNT_CH_UPDATE]++;
}

static void _set_bt_afh_info_v1(struct rtw89_dev *rtwdev)
{
	const struct rtw89_chip_info *chip = rtwdev->chip;
	struct rtw89_btc *btc = &rtwdev->btc;
	struct rtw89_btc_wl_info *wl = &btc->cx.wl;
	struct rtw89_btc_wl_role_info_v8 *wl_rinfo = &wl->role_info_v8;
	struct rtw89_btc_wl_afh_info *wl_afh = &wl->afh_info;
	struct rtw89_btc_bt_info *bt = &btc->cx.bt;
	struct rtw89_btc_wl_rlink *rlink;
	u8 en = 0, ch = 0, bw = 0, buf[3] = {};
	u8 i, j, link_mode;

	if (btc->manual_ctrl || wl->status.map.scan)
		return;

	link_mode = wl_rinfo->link_mode;

	for (i = 0; i < btc->ver->max_role_num; i++) {
		for (j = RTW89_MAC_0; j < RTW89_MAC_NUM; j++) {
			if (wl->status.map.rf_off || bt->whql_test ||
			    link_mode == BTC_WLINK_NOLINK ||
			    link_mode == BTC_WLINK_5G)
				break;

			rlink = &wl_rinfo->rlink[i][j];

			/* Don't care no-connected/non-2G-band role */
			if (!rlink->connected || !rlink->active ||
			    rlink->rf_band != RTW89_BAND_2G)
				continue;

			en = 1;
			ch = rlink->ch;
			bw = rlink->bw;

			if (link_mode == BTC_WLINK_2G_MCC &&
			    (rlink->role == RTW89_WIFI_ROLE_AP ||
			     rlink->role == RTW89_WIFI_ROLE_P2P_GO ||
			     rlink->role == RTW89_WIFI_ROLE_P2P_CLIENT)) {
				/* for 2.4G MCC, take role = ap/go/gc */
				break;
			} else if (link_mode != BTC_WLINK_2G_SCC ||
				   rlink->bw == RTW89_CHANNEL_WIDTH_40) {
				/* for 2.4G scc, take bw = 40M */
				break;
			}
		}
	}

	/* default AFH channel sapn = center-ch +- 6MHz */
	switch (bw) {
	case RTW89_CHANNEL_WIDTH_20:
		if (btc->dm.freerun || btc->dm.fddt_train)
			bw = 48;
		else
			bw = 20 + chip->afh_guard_ch * 2;
		break;
	case RTW89_CHANNEL_WIDTH_40:
		if (btc->dm.freerun)
			bw = 40 + chip->afh_guard_ch * 2;
		else
			bw = 40;
		break;
	case RTW89_CHANNEL_WIDTH_5:
		bw = 5 + chip->afh_guard_ch * 2;
		break;
	case RTW89_CHANNEL_WIDTH_10:
		bw = 10 + chip->afh_guard_ch * 2;
		break;
	default:
		en = false; /* turn off AFH info if invalid BW */
		bw = 0;
		ch = 0;
		break;
	}

	if (!en || ch > 14 || ch == 0) {
		en = false;
		bw = 0;
		ch = 0;
	}

	if (wl_afh->en == en &&
	    wl_afh->ch == ch &&
	    wl_afh->bw == bw &&
	    (!bt->enable.now || bt->enable.last))
		return;

	wl_afh->en = buf[0];
	wl_afh->ch = buf[1];
	wl_afh->bw = buf[2];

	if (_send_fw_cmd(rtwdev, BTFC_SET, SET_BT_WL_CH_INFO, &wl->afh_info, 3)) {
		rtw89_debug(rtwdev, RTW89_DBG_BTC,
			    "[BTC], %s(): en=%d, ch=%d, bw=%d\n",
			    __func__, en, ch, bw);

		btc->cx.cnt_wl[BTC_WCNT_CH_UPDATE]++;
	}
}

static void _set_bt_afh_info(struct rtw89_dev *rtwdev)
{
	if (rtwdev->chip->chip_id == RTL8922A)
		_set_bt_afh_info_v1(rtwdev);
	else
		_set_bt_afh_info_v0(rtwdev);
}

static bool _check_freerun(struct rtw89_dev *rtwdev)
{
	struct rtw89_btc *btc = &rtwdev->btc;
	struct rtw89_btc_wl_info *wl = &btc->cx.wl;
	struct rtw89_btc_bt_info *bt = &btc->cx.bt;
	struct rtw89_btc_wl_role_info *wl_rinfo = &wl->role_info;
	struct rtw89_btc_wl_role_info_v1 *wl_rinfo_v1 = &wl->role_info_v1;
	struct rtw89_btc_wl_role_info_v2 *wl_rinfo_v2 = &wl->role_info_v2;
	struct rtw89_btc_wl_role_info_v7 *wl_rinfo_v7 = &wl->role_info_v7;
	struct rtw89_btc_wl_role_info_v8 *wl_rinfo_v8 = &wl->role_info_v8;
	struct rtw89_btc_bt_link_info *bt_linfo = &bt->link_info;
	struct rtw89_btc_bt_hid_desc *hid = &bt_linfo->hid_desc;
	union rtw89_btc_module_info *md = &btc->mdinfo;
	const struct rtw89_btc_ver *ver = btc->ver;
	u8 isolation, connect_cnt = 0;

	if (ver->fcxinit == 7)
		isolation = md->md_v7.ant.isolation;
	else
		isolation = md->md.ant.isolation;

	if (ver->fwlrole == 0)
		connect_cnt = wl_rinfo->connect_cnt;
	else if (ver->fwlrole == 1)
		connect_cnt = wl_rinfo_v1->connect_cnt;
	else if (ver->fwlrole == 2)
		connect_cnt = wl_rinfo_v2->connect_cnt;
	else if (ver->fwlrole == 7)
		connect_cnt = wl_rinfo_v7->connect_cnt;
	else if (ver->fwlrole == 8)
		connect_cnt = wl_rinfo_v8->connect_cnt;

	if (btc->ant_type == BTC_ANT_SHARED) {
		btc->dm.trx_para_level = 0;
		return false;
	}

	/* The below is dedicated antenna case */
	if (connect_cnt > BTC_TDMA_WLROLE_MAX) {
		btc->dm.trx_para_level = 5;
		return true;
	}

	if (bt_linfo->profile_cnt.now == 0) {
		btc->dm.trx_para_level = 5;
		return true;
	}

	if (hid->pair_cnt > BTC_TDMA_BTHID_MAX) {
		btc->dm.trx_para_level = 5;
		return true;
	}

	/* TODO get isolation by BT psd */
	if (isolation >= BTC_FREERUN_ANTISO_MIN) {
		btc->dm.trx_para_level = 5;
		return true;
	}

	if (!wl->status.map.busy) {/* wl idle -> freerun */
		btc->dm.trx_para_level = 5;
		return true;
	} else if (wl->rssi_level > 1) {/* WL rssi < 50% (-60dBm) */
		btc->dm.trx_para_level = 0;
		return false;
	} else if (wl->status.map.traffic_dir & BIT(RTW89_TFC_UL)) {
		if (wl->rssi_level == 0 && bt_linfo->rssi > 31) {
			btc->dm.trx_para_level = 6;
			return true;
		} else if (wl->rssi_level == 1 && bt_linfo->rssi > 36) {
			btc->dm.trx_para_level = 7;
			return true;
		}
		btc->dm.trx_para_level = 0;
		return false;
	} else if (wl->status.map.traffic_dir & BIT(RTW89_TFC_DL)) {
		if (bt_linfo->rssi > 28) {
			btc->dm.trx_para_level = 6;
			return true;
		}
	}

	btc->dm.trx_para_level = 0;
	return false;
}

#define _tdma_set_flctrl(btc, flc) ({(btc)->dm.tdma.rxflctrl = flc; })
#define _tdma_set_flctrl_role(btc, role) ({(btc)->dm.tdma.rxflctrl_role = role; })
#define _tdma_set_tog(btc, wtg) ({(btc)->dm.tdma.wtgle_n = wtg; })
#define _tdma_set_lek(btc, lek) ({(btc)->dm.tdma.leak_n = lek; })

struct btc_btinfo_lb2 {
	u8 connect: 1;
	u8 sco_busy: 1;
	u8 inq_pag: 1;
	u8 acl_busy: 1;
	u8 hfp: 1;
	u8 hid: 1;
	u8 a2dp: 1;
	u8 pan: 1;
};

struct btc_btinfo_lb3 {
	u8 retry: 4;
	u8 cqddr: 1;
	u8 inq: 1;
	u8 mesh_busy: 1;
	u8 pag: 1;
};

struct btc_btinfo_hb0 {
	s8 rssi;
};

struct btc_btinfo_hb1 {
	u8 ble_connect: 1;
	u8 reinit: 1;
	u8 relink: 1;
	u8 igno_wl: 1;
	u8 voice: 1;
	u8 ble_scan: 1;
	u8 role_sw: 1;
	u8 multi_link: 1;
};

struct btc_btinfo_hb2 {
	u8 pan_active: 1;
	u8 afh_update: 1;
	u8 a2dp_active: 1;
	u8 slave: 1;
	u8 hid_slot: 2;
	u8 hid_cnt: 2;
};

struct btc_btinfo_hb3 {
	u8 a2dp_bitpool: 6;
	u8 tx_3m: 1;
	u8 a2dp_sink: 1;
};

union btc_btinfo {
	u8 val;
	struct btc_btinfo_lb2 lb2;
	struct btc_btinfo_lb3 lb3;
	struct btc_btinfo_hb0 hb0;
	struct btc_btinfo_hb1 hb1;
	struct btc_btinfo_hb2 hb2;
	struct btc_btinfo_hb3 hb3;
};

static void _set_policy(struct rtw89_dev *rtwdev, u16 policy_type,
			enum btc_reason_and_action action)
{
	const struct rtw89_chip_info *chip = rtwdev->chip;

	chip->ops->btc_set_policy(rtwdev, policy_type);
	_fw_set_policy(rtwdev, policy_type, action);
}

#define BTC_B1_MAX 250 /* unit ms */
void rtw89_btc_set_policy(struct rtw89_dev *rtwdev, u16 policy_type)
{
	struct rtw89_btc *btc = &rtwdev->btc;
	struct rtw89_btc_dm *dm = &btc->dm;
	struct rtw89_btc_fbtc_tdma *t = &dm->tdma;
	struct rtw89_btc_fbtc_slot *s = dm->slot.v1;
	u8 type;
	u32 tbl_w1, tbl_b1, tbl_b4;

	if (btc->ant_type == BTC_ANT_SHARED) {
		if (btc->cx.wl.status.map._4way)
			tbl_w1 = cxtbl[1];
		else
			tbl_w1 = cxtbl[8];
		tbl_b1 = cxtbl[3];
		tbl_b4 = cxtbl[3];
	} else {
		tbl_w1 = cxtbl[16];
		tbl_b1 = cxtbl[17];
		tbl_b4 = cxtbl[17];
	}

	type = (u8)((policy_type & BTC_CXP_MASK) >> 8);
	btc->bt_req_en = false;

	switch (type) {
	case BTC_CXP_USERDEF0:
		*t = t_def[CXTD_OFF];
		s[CXST_OFF] = s_def[CXST_OFF];
		_slot_set_tbl(btc, CXST_OFF, cxtbl[2]);
		btc->update_policy_force = true;
		break;
	case BTC_CXP_OFF: /* TDMA off */
		_write_scbd(rtwdev, BTC_WSCB_TDMA, false);
		*t = t_def[CXTD_OFF];
		s[CXST_OFF] = s_def[CXST_OFF];

		switch (policy_type) {
		case BTC_CXP_OFF_BT:
			_slot_set_tbl(btc, CXST_OFF, cxtbl[2]);
			break;
		case BTC_CXP_OFF_WL:
			_slot_set_tbl(btc, CXST_OFF, cxtbl[1]);
			break;
		case BTC_CXP_OFF_EQ0:
			_slot_set_tbl(btc, CXST_OFF, cxtbl[0]);
			break;
		case BTC_CXP_OFF_EQ1:
			_slot_set_tbl(btc, CXST_OFF, cxtbl[16]);
			break;
		case BTC_CXP_OFF_EQ2:
			_slot_set_tbl(btc, CXST_OFF, cxtbl[17]);
			break;
		case BTC_CXP_OFF_EQ3:
			_slot_set_tbl(btc, CXST_OFF, cxtbl[18]);
			break;
		case BTC_CXP_OFF_BWB0:
			_slot_set_tbl(btc, CXST_OFF, cxtbl[5]);
			break;
		case BTC_CXP_OFF_BWB1:
			_slot_set_tbl(btc, CXST_OFF, cxtbl[8]);
			break;
		case BTC_CXP_OFF_BWB3:
			_slot_set_tbl(btc, CXST_OFF, cxtbl[6]);
			break;
		}
		break;
	case BTC_CXP_OFFB: /* TDMA off + beacon protect */
		_write_scbd(rtwdev, BTC_WSCB_TDMA, false);
		*t = t_def[CXTD_OFF_B2];
		s[CXST_OFF] = s_def[CXST_OFF];
		switch (policy_type) {
		case BTC_CXP_OFFB_BWB0:
			_slot_set_tbl(btc, CXST_OFF, cxtbl[8]);
			break;
		}
		break;
	case BTC_CXP_OFFE: /* TDMA off + beacon protect + Ext_control */
		btc->bt_req_en = true;
		_write_scbd(rtwdev, BTC_WSCB_TDMA, true);
		*t = t_def[CXTD_OFF_EXT];
		switch (policy_type) {
		case BTC_CXP_OFFE_DEF:
			s[CXST_E2G] = s_def[CXST_E2G];
			s[CXST_E5G] = s_def[CXST_E5G];
			s[CXST_EBT] = s_def[CXST_EBT];
			s[CXST_ENULL] = s_def[CXST_ENULL];
			break;
		case BTC_CXP_OFFE_DEF2:
			_slot_set(btc, CXST_E2G, 20, cxtbl[1], SLOT_ISO);
			s[CXST_E5G] = s_def[CXST_E5G];
			s[CXST_EBT] = s_def[CXST_EBT];
			s[CXST_ENULL] = s_def[CXST_ENULL];
			break;
		}
		break;
	case BTC_CXP_FIX: /* TDMA Fix-Slot */
		_write_scbd(rtwdev, BTC_WSCB_TDMA, true);
		*t = t_def[CXTD_FIX];
		switch (policy_type) {
		case BTC_CXP_FIX_TD3030:
			_slot_set(btc, CXST_W1, 30, tbl_w1, SLOT_ISO);
			_slot_set(btc, CXST_B1, 30, tbl_b1, SLOT_MIX);
			break;
		case BTC_CXP_FIX_TD5050:
			_slot_set(btc, CXST_W1, 50, tbl_w1, SLOT_ISO);
			_slot_set(btc, CXST_B1, 50, tbl_b1, SLOT_MIX);
			break;
		case BTC_CXP_FIX_TD2030:
			_slot_set(btc, CXST_W1, 20, tbl_w1, SLOT_ISO);
			_slot_set(btc, CXST_B1, 30, tbl_b1, SLOT_MIX);
			break;
		case BTC_CXP_FIX_TD4010:
			_slot_set(btc, CXST_W1, 40, tbl_w1, SLOT_ISO);
			_slot_set(btc, CXST_B1, 10, tbl_b1, SLOT_MIX);
			break;
		case BTC_CXP_FIX_TD4010ISO:
			_slot_set(btc, CXST_W1, 40, cxtbl[1], SLOT_ISO);
			_slot_set(btc, CXST_B1, 10, tbl_b1, SLOT_MIX);
			break;
		case BTC_CXP_FIX_TD4010ISO_DL:
			_slot_set(btc, CXST_W1, 40, cxtbl[25], SLOT_ISO);
			_slot_set(btc, CXST_B1, 10, cxtbl[25], SLOT_ISO);
			break;
		case BTC_CXP_FIX_TD4010ISO_UL:
			_slot_set(btc, CXST_W1, 40, cxtbl[20], SLOT_ISO);
			_slot_set(btc, CXST_B1, 10, cxtbl[25], SLOT_MIX);
			break;
		case BTC_CXP_FIX_TD7010:
			_slot_set(btc, CXST_W1, 70, tbl_w1, SLOT_ISO);
			_slot_set(btc, CXST_B1, 10, tbl_b1, SLOT_MIX);
			break;
		case BTC_CXP_FIX_TD2060:
			_slot_set(btc, CXST_W1, 20, tbl_w1, SLOT_ISO);
			_slot_set(btc, CXST_B1, 60, tbl_b1, SLOT_MIX);
			break;
		case BTC_CXP_FIX_TD3060:
			_slot_set(btc, CXST_W1, 30, tbl_w1, SLOT_ISO);
			_slot_set(btc, CXST_B1, 60, tbl_b1, SLOT_MIX);
			break;
		case BTC_CXP_FIX_TD2080:
			_slot_set(btc, CXST_W1, 20, tbl_w1, SLOT_ISO);
			_slot_set(btc, CXST_B1, 80, tbl_b1, SLOT_MIX);
			break;
		case BTC_CXP_FIX_TDW1B1: /* W1:B1 = user-define */
			_slot_set(btc, CXST_W1, dm->slot_dur[CXST_W1],
				  tbl_w1, SLOT_ISO);
			_slot_set(btc, CXST_B1, dm->slot_dur[CXST_B1],
				  tbl_b1, SLOT_MIX);
			break;
		}
		break;
	case BTC_CXP_PFIX: /* PS-TDMA Fix-Slot */
		_write_scbd(rtwdev, BTC_WSCB_TDMA, true);
		*t = t_def[CXTD_PFIX];
		if (btc->cx.wl.role_info.role_map.role.ap)
			_tdma_set_flctrl(btc, CXFLC_QOSNULL);

		switch (policy_type) {
		case BTC_CXP_PFIX_TD3030:
			_slot_set(btc, CXST_W1, 30, tbl_w1, SLOT_ISO);
			_slot_set(btc, CXST_B1, 30, tbl_b1, SLOT_MIX);
			break;
		case BTC_CXP_PFIX_TD5050:
			_slot_set(btc, CXST_W1, 50, tbl_w1, SLOT_ISO);
			_slot_set(btc, CXST_B1, 50, tbl_b1, SLOT_MIX);
			break;
		case BTC_CXP_PFIX_TD2030:
			_slot_set(btc, CXST_W1, 20, tbl_w1, SLOT_ISO);
			_slot_set(btc, CXST_B1, 30, tbl_b1, SLOT_MIX);
			break;
		case BTC_CXP_PFIX_TD2060:
			_slot_set(btc, CXST_W1, 20, tbl_w1, SLOT_ISO);
			_slot_set(btc, CXST_B1, 60, tbl_b1, SLOT_MIX);
			break;
		case BTC_CXP_PFIX_TD3070:
			_slot_set(btc, CXST_W1, 30, tbl_w1, SLOT_ISO);
			_slot_set(btc, CXST_B1, 60, tbl_b1, SLOT_MIX);
			break;
		case BTC_CXP_PFIX_TD2080:
			_slot_set(btc, CXST_W1, 20, tbl_w1, SLOT_ISO);
			_slot_set(btc, CXST_B1, 80, tbl_b1, SLOT_MIX);
			break;
		}
		break;
	case BTC_CXP_AUTO: /* TDMA Auto-Slot */
		_write_scbd(rtwdev, BTC_WSCB_TDMA, true);
		*t = t_def[CXTD_AUTO];
		switch (policy_type) {
		case BTC_CXP_AUTO_TD50B1:
			_slot_set(btc, CXST_W1, 50, tbl_w1, SLOT_ISO);
			_slot_set(btc, CXST_B1, BTC_B1_MAX, tbl_b1, SLOT_MIX);
			break;
		case BTC_CXP_AUTO_TD60B1:
			_slot_set(btc, CXST_W1, 60, tbl_w1, SLOT_ISO);
			_slot_set(btc, CXST_B1, BTC_B1_MAX, tbl_b1, SLOT_MIX);
			break;
		case BTC_CXP_AUTO_TD20B1:
			_slot_set(btc, CXST_W1, 20, tbl_w1, SLOT_ISO);
			_slot_set(btc, CXST_B1, BTC_B1_MAX, tbl_b1, SLOT_MIX);
			break;
		case BTC_CXP_AUTO_TDW1B1: /* W1:B1 = user-define */
			_slot_set(btc, CXST_W1, dm->slot_dur[CXST_W1],
				  tbl_w1, SLOT_ISO);
			_slot_set(btc, CXST_B1, dm->slot_dur[CXST_B1],
				  tbl_b1, SLOT_MIX);
			break;
		}
		break;
	case BTC_CXP_PAUTO: /* PS-TDMA Auto-Slot */
		_write_scbd(rtwdev, BTC_WSCB_TDMA, true);
		*t = t_def[CXTD_PAUTO];
		switch (policy_type) {
		case BTC_CXP_PAUTO_TD50B1:
			_slot_set(btc, CXST_W1, 50, tbl_w1, SLOT_ISO);
			_slot_set(btc, CXST_B1, BTC_B1_MAX, tbl_b1, SLOT_MIX);
			break;
		case BTC_CXP_PAUTO_TD60B1:
			_slot_set(btc, CXST_W1, 60, tbl_w1, SLOT_ISO);
			_slot_set(btc, CXST_B1, BTC_B1_MAX, tbl_b1, SLOT_MIX);
			break;
		case BTC_CXP_PAUTO_TD20B1:
			_slot_set(btc, CXST_W1, 20, tbl_w1, SLOT_ISO);
			_slot_set(btc, CXST_B1, BTC_B1_MAX, tbl_b1, SLOT_MIX);
			break;
		case BTC_CXP_PAUTO_TDW1B1:
			_slot_set(btc, CXST_W1, dm->slot_dur[CXST_W1],
				  tbl_w1, SLOT_ISO);
			_slot_set(btc, CXST_B1, dm->slot_dur[CXST_B1],
				  tbl_b1, SLOT_MIX);
			break;
		}
		break;
	case BTC_CXP_AUTO2: /* TDMA Auto-Slot2 */
		_write_scbd(rtwdev, BTC_WSCB_TDMA, true);
		*t = t_def[CXTD_AUTO2];
		switch (policy_type) {
		case BTC_CXP_AUTO2_TD3050:
			_slot_set(btc, CXST_W1, 30, tbl_w1, SLOT_ISO);
			_slot_set(btc, CXST_B4, 50, tbl_b4, SLOT_MIX);
			_slot_set(btc, CXST_B1, BTC_B1_MAX, tbl_b1, SLOT_MIX);
			break;
		case BTC_CXP_AUTO2_TD3070:
			_slot_set(btc, CXST_W1, 30, tbl_w1, SLOT_ISO);
			_slot_set(btc, CXST_B4, 70, tbl_b4, SLOT_MIX);
			_slot_set(btc, CXST_B1, BTC_B1_MAX, tbl_b1, SLOT_MIX);
			break;
		case BTC_CXP_AUTO2_TD5050:
			_slot_set(btc, CXST_W1, 50, tbl_w1, SLOT_ISO);
			_slot_set(btc, CXST_B4, 50, tbl_b4, SLOT_MIX);
			_slot_set(btc, CXST_B1, BTC_B1_MAX, tbl_b1, SLOT_MIX);
			break;
		case BTC_CXP_AUTO2_TD6060:
			_slot_set(btc, CXST_W1, 60, tbl_w1, SLOT_ISO);
			_slot_set(btc, CXST_B4, 60, tbl_b4, SLOT_MIX);
			_slot_set(btc, CXST_B1, BTC_B1_MAX, tbl_b1, SLOT_MIX);
			break;
		case BTC_CXP_AUTO2_TD2080:
			_slot_set(btc, CXST_W1, 20, tbl_w1, SLOT_ISO);
			_slot_set(btc, CXST_B4, 80, tbl_b4, SLOT_MIX);
			_slot_set(btc, CXST_B1, BTC_B1_MAX, tbl_b1, SLOT_MIX);
			break;
		case BTC_CXP_AUTO2_TDW1B4: /* W1:B1 = user-define */
			_slot_set(btc, CXST_W1, dm->slot_dur[CXST_W1],
				  tbl_w1, SLOT_ISO);
			_slot_set(btc, CXST_B4, dm->slot_dur[CXST_B4],
				  tbl_b4, SLOT_MIX);
			break;
		}
		break;
	case BTC_CXP_PAUTO2: /* PS-TDMA Auto-Slot2 */
		_write_scbd(rtwdev, BTC_WSCB_TDMA, true);
		*t = t_def[CXTD_PAUTO2];
		switch (policy_type) {
		case BTC_CXP_PAUTO2_TD3050:
			_slot_set(btc, CXST_W1, 30, tbl_w1, SLOT_ISO);
			_slot_set(btc, CXST_B4, 50, tbl_b4, SLOT_MIX);
			_slot_set(btc, CXST_B1, BTC_B1_MAX, tbl_b1, SLOT_MIX);
			break;
		case BTC_CXP_PAUTO2_TD3070:
			_slot_set(btc, CXST_W1, 30, tbl_w1, SLOT_ISO);
			_slot_set(btc, CXST_B4, 70, tbl_b4, SLOT_MIX);
			_slot_set(btc, CXST_B1, BTC_B1_MAX, tbl_b1, SLOT_MIX);
			break;
		case BTC_CXP_PAUTO2_TD5050:
			_slot_set(btc, CXST_W1, 50, tbl_w1, SLOT_ISO);
			_slot_set(btc, CXST_B4, 50, tbl_b4, SLOT_MIX);
			_slot_set(btc, CXST_B1, BTC_B1_MAX, tbl_b1, SLOT_MIX);
			break;
		case BTC_CXP_PAUTO2_TD6060:
			_slot_set(btc, CXST_W1, 60, tbl_w1, SLOT_ISO);
			_slot_set(btc, CXST_B4, 60, tbl_b4, SLOT_MIX);
			_slot_set(btc, CXST_B1, BTC_B1_MAX, tbl_b1, SLOT_MIX);
			break;
		case BTC_CXP_PAUTO2_TD2080:
			_slot_set(btc, CXST_W1, 20, tbl_w1, SLOT_ISO);
			_slot_set(btc, CXST_B4, 80, tbl_b4, SLOT_MIX);
			_slot_set(btc, CXST_B1, BTC_B1_MAX, tbl_b1, SLOT_MIX);
			break;
		case BTC_CXP_PAUTO2_TDW1B4: /* W1:B1 = user-define */
			_slot_set(btc, CXST_W1, dm->slot_dur[CXST_W1],
				  tbl_w1, SLOT_ISO);
			_slot_set(btc, CXST_B4, dm->slot_dur[CXST_B4],
				  tbl_b4, SLOT_MIX);
			break;
		}
		break;
	}
}
EXPORT_SYMBOL(rtw89_btc_set_policy);

void rtw89_btc_set_policy_v1(struct rtw89_dev *rtwdev, u16 policy_type)
{
	struct rtw89_btc *btc = &rtwdev->btc;
	struct rtw89_btc_dm *dm = &btc->dm;
	struct rtw89_btc_fbtc_tdma *t = &dm->tdma;
	struct rtw89_btc_wl_role_info_v1 *wl_rinfo = &btc->cx.wl.role_info_v1;
	struct rtw89_btc_bt_a2dp_desc *a2dp = &btc->cx.bt.link_info.a2dp_desc;
	struct rtw89_btc_bt_hid_desc *hid = &btc->cx.bt.link_info.hid_desc;
	struct rtw89_btc_bt_hfp_desc *hfp = &btc->cx.bt.link_info.hfp_desc;
	struct rtw89_btc_wl_info *wl = &btc->cx.wl;
	u8 type, null_role;
	u32 tbl_w1, tbl_b1, tbl_b4;
	u16 dur_2;

	if (wl->status.map.lps) {
		_slot_set_le(btc, CXST_E2G, s_def[CXST_E2G].dur,
			     s_def[CXST_E2G].cxtbl, s_def[CXST_E2G].cxtype);
		_slot_set_le(btc, CXST_E5G, s_def[CXST_E5G].dur,
			     s_def[CXST_E5G].cxtbl, s_def[CXST_E5G].cxtype);
		_slot_set_le(btc, CXST_EBT, s_def[CXST_EBT].dur,
			     s_def[CXST_EBT].cxtbl, s_def[CXST_EBT].cxtype);
	}

	type = FIELD_GET(BTC_CXP_MASK, policy_type);

	if (btc->ant_type == BTC_ANT_SHARED) {
		if (btc->cx.wl.status.map._4way)
			tbl_w1 = cxtbl[1];
		else if (hid->exist && hid->type == BTC_HID_218)
			tbl_w1 = cxtbl[7]; /* Ack/BA no break bt Hi-Pri-rx */
		else
			tbl_w1 = cxtbl[8];

		if (dm->leak_ap &&
		    (type == BTC_CXP_PFIX || type == BTC_CXP_PAUTO2)) {
			tbl_b1 = cxtbl[3];
			tbl_b4 = cxtbl[3];
		} else if (hid->exist && hid->type == BTC_HID_218) {
			tbl_b1 = cxtbl[4]; /* Ack/BA no break bt Hi-Pri-rx */
			tbl_b4 = cxtbl[4];
		} else {
			tbl_b1 = cxtbl[2];
			tbl_b4 = cxtbl[2];
		}
	} else {
		tbl_b1 = cxtbl[17];
		tbl_b4 = cxtbl[17];

		if (wl->bg_mode)
			tbl_w1 = cxtbl[8];
		else if ((wl->status.map.traffic_dir & BIT(RTW89_TFC_UL)) &&
			 hid->exist)
			tbl_w1 = cxtbl[19];
		else
			tbl_w1 = cxtbl[16];
	}

	switch (type) {
	case BTC_CXP_USERDEF0:
		btc->update_policy_force = true;
		*t = t_def[CXTD_OFF];
		_slot_set_le(btc, CXST_OFF, s_def[CXST_OFF].dur,
			     s_def[CXST_OFF].cxtbl, s_def[CXST_OFF].cxtype);
		_slot_set_tbl(btc, CXST_OFF, cxtbl[2]);
		break;
	case BTC_CXP_OFF: /* TDMA off */
		_write_scbd(rtwdev, BTC_WSCB_TDMA, false);
		*t = t_def[CXTD_OFF];
		_slot_set_le(btc, CXST_OFF, s_def[CXST_OFF].dur,
			     s_def[CXST_OFF].cxtbl, s_def[CXST_OFF].cxtype);

		switch (policy_type) {
		case BTC_CXP_OFF_BT:
			_slot_set_tbl(btc, CXST_OFF, cxtbl[2]);
			break;
		case BTC_CXP_OFF_WL:
			_slot_set_tbl(btc, CXST_OFF, cxtbl[1]);
			break;
		case BTC_CXP_OFF_WL2:
			_slot_set_tbl(btc, CXST_OFF, cxtbl[1]);
			_slot_set_type(btc, CXST_OFF, SLOT_ISO);
			break;
		case BTC_CXP_OFF_EQ0:
			_slot_set_tbl(btc, CXST_OFF, cxtbl[0]);
			_slot_set_type(btc, CXST_OFF, SLOT_ISO);
			break;
		case BTC_CXP_OFF_EQ1:
			_slot_set_tbl(btc, CXST_OFF, cxtbl[16]);
			break;
		case BTC_CXP_OFF_EQ2:
			_slot_set_tbl(btc, CXST_OFF, cxtbl[0]);
			break;
		case BTC_CXP_OFF_EQ3:
			_slot_set_tbl(btc, CXST_OFF, cxtbl[24]);
			break;
		case BTC_CXP_OFF_EQ4:
			_slot_set_tbl(btc, CXST_OFF, cxtbl[26]);
			break;
		case BTC_CXP_OFF_EQ5:
			_slot_set_tbl(btc, CXST_OFF, cxtbl[27]);
			break;
		case BTC_CXP_OFF_BWB0:
			_slot_set_tbl(btc, CXST_OFF, cxtbl[5]);
			break;
		case BTC_CXP_OFF_BWB1:
			_slot_set_tbl(btc, CXST_OFF, cxtbl[8]);
			break;
		case BTC_CXP_OFF_BWB2:
			_slot_set_tbl(btc, CXST_OFF, cxtbl[7]);
			break;
		case BTC_CXP_OFF_BWB3:
			_slot_set_tbl(btc, CXST_OFF, cxtbl[6]);
			break;
		default:
			break;
		}
		break;
	case BTC_CXP_OFFB: /* TDMA off + beacon protect */
		_write_scbd(rtwdev, BTC_WSCB_TDMA, false);
		*t = t_def[CXTD_OFF_B2];
		_slot_set_le(btc, CXST_OFF, s_def[CXST_OFF].dur,
			     s_def[CXST_OFF].cxtbl, s_def[CXST_OFF].cxtype);

		switch (policy_type) {
		case BTC_CXP_OFFB_BWB0:
			_slot_set_tbl(btc, CXST_OFF, cxtbl[8]);
			break;
		default:
			break;
		}
		break;
	case BTC_CXP_OFFE: /* TDMA off + beacon protect + Ext_control */
		_write_scbd(rtwdev, BTC_WSCB_TDMA, true);
		*t = t_def[CXTD_OFF_EXT];

		/* To avoid wl-s0 tx break by hid/hfp tx */
		if (hid->exist || hfp->exist)
			tbl_w1 = cxtbl[16];

		dur_2 = dm->e2g_slot_limit;

		switch (policy_type) {
		case BTC_CXP_OFFE_2GBWISOB: /* for normal-case */
			_slot_set(btc, CXST_E2G, 5, tbl_w1, SLOT_ISO);
			_slot_set_le(btc, CXST_EBT, s_def[CXST_EBT].dur,
				     s_def[CXST_EBT].cxtbl, s_def[CXST_EBT].cxtype);
			_slot_set_dur(btc, CXST_EBT, dur_2);
			break;
		case BTC_CXP_OFFE_2GISOB: /* for bt no-link */
			_slot_set(btc, CXST_E2G, 5, cxtbl[1], SLOT_ISO);
			_slot_set_le(btc, CXST_EBT, s_def[CXST_EBT].dur,
				     s_def[CXST_EBT].cxtbl, s_def[CXST_EBT].cxtype);
			_slot_set_dur(btc, CXST_EBT, dur_2);
			break;
		case BTC_CXP_OFFE_DEF:
			_slot_set_le(btc, CXST_E2G, s_def[CXST_E2G].dur,
				     s_def[CXST_E2G].cxtbl, s_def[CXST_E2G].cxtype);
			_slot_set_le(btc, CXST_E5G, s_def[CXST_E5G].dur,
				     s_def[CXST_E5G].cxtbl, s_def[CXST_E5G].cxtype);
			_slot_set_le(btc, CXST_EBT, s_def[CXST_EBT].dur,
				     s_def[CXST_EBT].cxtbl, s_def[CXST_EBT].cxtype);
			_slot_set_le(btc, CXST_ENULL, s_def[CXST_ENULL].dur,
				     s_def[CXST_ENULL].cxtbl, s_def[CXST_ENULL].cxtype);
			break;
		case BTC_CXP_OFFE_DEF2:
			_slot_set(btc, CXST_E2G, 20, cxtbl[1], SLOT_ISO);
			_slot_set_le(btc, CXST_E5G, s_def[CXST_E5G].dur,
				     s_def[CXST_E5G].cxtbl, s_def[CXST_E5G].cxtype);
			_slot_set_le(btc, CXST_EBT, s_def[CXST_EBT].dur,
				     s_def[CXST_EBT].cxtbl, s_def[CXST_EBT].cxtype);
			_slot_set_le(btc, CXST_ENULL, s_def[CXST_ENULL].dur,
				     s_def[CXST_ENULL].cxtbl, s_def[CXST_ENULL].cxtype);
			break;
		case BTC_CXP_OFFE_2GBWMIXB:
			if (a2dp->exist)
				_slot_set(btc, CXST_E2G, 5, cxtbl[2], SLOT_MIX);
			else
				_slot_set(btc, CXST_E2G, 5, tbl_w1, SLOT_MIX);
<<<<<<< HEAD
			_slot_set_le(btc, CXST_EBT, s_def[CXST_EBT].dur,
=======
			_slot_set_le(btc, CXST_EBT, cpu_to_le16(40),
>>>>>>> 449d48b1
				     s_def[CXST_EBT].cxtbl, s_def[CXST_EBT].cxtype);
			break;
		case BTC_CXP_OFFE_WL: /* for 4-way */
			_slot_set(btc, CXST_E2G, 5, cxtbl[1], SLOT_MIX);
			_slot_set(btc, CXST_EBT, 5, cxtbl[1], SLOT_MIX);
			break;
		default:
			break;
		}
		_slot_set_le(btc, CXST_E5G, s_def[CXST_E5G].dur,
			     s_def[CXST_E5G].cxtbl, s_def[CXST_E5G].cxtype);
		_slot_set_le(btc, CXST_OFF, s_def[CXST_OFF].dur,
			     s_def[CXST_OFF].cxtbl, s_def[CXST_OFF].cxtype);
		break;
	case BTC_CXP_FIX: /* TDMA Fix-Slot */
		_write_scbd(rtwdev, BTC_WSCB_TDMA, true);
		*t = t_def[CXTD_FIX];

		switch (policy_type) {
		case BTC_CXP_FIX_TD3030:
			_slot_set(btc, CXST_W1, 30, tbl_w1, SLOT_ISO);
			_slot_set(btc, CXST_B1, 30, tbl_b1, SLOT_MIX);
			break;
		case BTC_CXP_FIX_TD5050:
			_slot_set(btc, CXST_W1, 50, tbl_w1, SLOT_ISO);
			_slot_set(btc, CXST_B1, 50, tbl_b1, SLOT_MIX);
			break;
		case BTC_CXP_FIX_TD2030:
			_slot_set(btc, CXST_W1, 20, tbl_w1, SLOT_ISO);
			_slot_set(btc, CXST_B1, 30, tbl_b1, SLOT_MIX);
			break;
		case BTC_CXP_FIX_TD4010:
			_slot_set(btc, CXST_W1, 40, tbl_w1, SLOT_ISO);
			_slot_set(btc, CXST_B1, 10, tbl_b1, SLOT_MIX);
			break;
		case BTC_CXP_FIX_TD4010ISO:
			_slot_set(btc, CXST_W1, 40, cxtbl[1], SLOT_ISO);
			_slot_set(btc, CXST_B1, 10, tbl_b1, SLOT_MIX);
			break;
		case BTC_CXP_FIX_TD4010ISO_DL:
			_slot_set(btc, CXST_W1, 40, cxtbl[25], SLOT_ISO);
			_slot_set(btc, CXST_B1, 10, cxtbl[25], SLOT_ISO);
			break;
		case BTC_CXP_FIX_TD4010ISO_UL:
			_slot_set(btc, CXST_W1, 40, cxtbl[20], SLOT_ISO);
			_slot_set(btc, CXST_B1, 10, cxtbl[25], SLOT_MIX);
			break;
		case BTC_CXP_FIX_TD7010:
			_slot_set(btc, CXST_W1, 70, tbl_w1, SLOT_ISO);
			_slot_set(btc, CXST_B1, 10, tbl_b1, SLOT_MIX);
			break;
		case BTC_CXP_FIX_TD2060:
			_slot_set(btc, CXST_W1, 20, tbl_w1, SLOT_ISO);
			_slot_set(btc, CXST_B1, 60, tbl_b1, SLOT_MIX);
			break;
		case BTC_CXP_FIX_TD3060:
			_slot_set(btc, CXST_W1, 30, tbl_w1, SLOT_ISO);
			_slot_set(btc, CXST_B1, 60, tbl_b1, SLOT_MIX);
			break;
		case BTC_CXP_FIX_TD2080:
			_slot_set(btc, CXST_W1, 20, tbl_w1, SLOT_ISO);
			_slot_set(btc, CXST_B1, 80, tbl_b1, SLOT_MIX);
			break;
		case BTC_CXP_FIX_TDW1B1: /* W1:B1 = user-define */
			_slot_set(btc, CXST_W1, dm->slot_dur[CXST_W1],
				  tbl_w1, SLOT_ISO);
			_slot_set(btc, CXST_B1, dm->slot_dur[CXST_B1],
				  tbl_b1, SLOT_MIX);
			break;
		default:
			break;
		}
		break;
	case BTC_CXP_PFIX: /* PS-TDMA Fix-Slot */
		_write_scbd(rtwdev, BTC_WSCB_TDMA, true);
		*t = t_def[CXTD_PFIX];

		switch (policy_type) {
		case BTC_CXP_PFIX_TD3030:
			_slot_set(btc, CXST_W1, 30, tbl_w1, SLOT_ISO);
			_slot_set(btc, CXST_B1, 30, tbl_b1, SLOT_MIX);
			break;
		case BTC_CXP_PFIX_TD5050:
			_slot_set(btc, CXST_W1, 50, tbl_w1, SLOT_ISO);
			_slot_set(btc, CXST_B1, 50, tbl_b1, SLOT_MIX);
			break;
		case BTC_CXP_PFIX_TD2030:
			_slot_set(btc, CXST_W1, 20, tbl_w1, SLOT_ISO);
			_slot_set(btc, CXST_B1, 30, tbl_b1, SLOT_MIX);
			break;
		case BTC_CXP_PFIX_TD2060:
			_slot_set(btc, CXST_W1, 20, tbl_w1, SLOT_ISO);
			_slot_set(btc, CXST_B1, 60, tbl_b1, SLOT_MIX);
			break;
		case BTC_CXP_PFIX_TD3070:
			_slot_set(btc, CXST_W1, 30, tbl_w1, SLOT_ISO);
			_slot_set(btc, CXST_B1, 60, tbl_b1, SLOT_MIX);
			break;
		case BTC_CXP_PFIX_TD2080:
			_slot_set(btc, CXST_W1, 20, tbl_w1, SLOT_ISO);
			_slot_set(btc, CXST_B1, 80, tbl_b1, SLOT_MIX);
			break;
		case BTC_CXP_PFIX_TDW1B1: /* W1:B1 = user-define */
			_slot_set(btc, CXST_W1, dm->slot_dur[CXST_W1],
				  tbl_w1, SLOT_ISO);
			_slot_set(btc, CXST_B1, dm->slot_dur[CXST_B1],
				  tbl_b1, SLOT_MIX);
			break;
		default:
			break;
		}
		break;
	case BTC_CXP_AUTO: /* TDMA Auto-Slot */
		_write_scbd(rtwdev, BTC_WSCB_TDMA, true);
		*t = t_def[CXTD_AUTO];

		switch (policy_type) {
		case BTC_CXP_AUTO_TD50B1:
			_slot_set(btc, CXST_W1,  50, tbl_w1, SLOT_ISO);
			_slot_set(btc, CXST_B1, BTC_B1_MAX, tbl_b1, SLOT_MIX);
			break;
		case BTC_CXP_AUTO_TD60B1:
			_slot_set(btc, CXST_W1,  60, tbl_w1, SLOT_ISO);
			_slot_set(btc, CXST_B1, BTC_B1_MAX, tbl_b1, SLOT_MIX);
			break;
		case BTC_CXP_AUTO_TD20B1:
			_slot_set(btc, CXST_W1,  20, tbl_w1, SLOT_ISO);
			_slot_set(btc, CXST_B1, BTC_B1_MAX, tbl_b1, SLOT_MIX);
			break;
		case BTC_CXP_AUTO_TDW1B1: /* W1:B1 = user-define */
			_slot_set(btc, CXST_W1, dm->slot_dur[CXST_W1],
				  tbl_w1, SLOT_ISO);
			_slot_set(btc, CXST_B1, dm->slot_dur[CXST_B1],
				  tbl_b1, SLOT_MIX);
			break;
		default:
			break;
		}
		break;
	case BTC_CXP_PAUTO: /* PS-TDMA Auto-Slot */
		_write_scbd(rtwdev, BTC_WSCB_TDMA, true);
		*t = t_def[CXTD_PAUTO];

		switch (policy_type) {
		case BTC_CXP_PAUTO_TD50B1:
			_slot_set(btc, CXST_W1,  50, tbl_w1, SLOT_ISO);
			_slot_set(btc, CXST_B1, BTC_B1_MAX, tbl_b1, SLOT_MIX);
			break;
		case BTC_CXP_PAUTO_TD60B1:
			_slot_set(btc, CXST_W1,  60, tbl_w1, SLOT_ISO);
			_slot_set(btc, CXST_B1, BTC_B1_MAX, tbl_b1, SLOT_MIX);
			break;
		case BTC_CXP_PAUTO_TD20B1:
			_slot_set(btc, CXST_W1,  20, tbl_w1, SLOT_ISO);
			_slot_set(btc, CXST_B1, BTC_B1_MAX, tbl_b1, SLOT_MIX);
			break;
		case BTC_CXP_PAUTO_TDW1B1:
			_slot_set(btc, CXST_W1, dm->slot_dur[CXST_W1],
				  tbl_w1, SLOT_ISO);
			_slot_set(btc, CXST_B1, dm->slot_dur[CXST_B1],
				  tbl_b1, SLOT_MIX);
			break;
		default:
			break;
		}
		break;
	case BTC_CXP_AUTO2: /* TDMA Auto-Slot2 */
		_write_scbd(rtwdev, BTC_WSCB_TDMA, true);
		*t = t_def[CXTD_AUTO2];

		switch (policy_type) {
		case BTC_CXP_AUTO2_TD3050:
			_slot_set(btc, CXST_W1,  30, tbl_w1, SLOT_ISO);
			_slot_set(btc, CXST_B1, BTC_B1_MAX, tbl_b1, SLOT_MIX);
			_slot_set(btc, CXST_B4,  50, tbl_b4, SLOT_MIX);
			break;
		case BTC_CXP_AUTO2_TD3070:
			_slot_set(btc, CXST_W1,  30, tbl_w1, SLOT_ISO);
			_slot_set(btc, CXST_B1, BTC_B1_MAX, tbl_b1, SLOT_MIX);
			_slot_set(btc, CXST_B4,  70, tbl_b4, SLOT_MIX);
			break;
		case BTC_CXP_AUTO2_TD5050:
			_slot_set(btc, CXST_W1,  50, tbl_w1, SLOT_ISO);
			_slot_set(btc, CXST_B1, BTC_B1_MAX, tbl_b1, SLOT_MIX);
			_slot_set(btc, CXST_B4,  50, tbl_b4, SLOT_MIX);
			break;
		case BTC_CXP_AUTO2_TD6060:
			_slot_set(btc, CXST_W1,  60, tbl_w1, SLOT_ISO);
			_slot_set(btc, CXST_B1, BTC_B1_MAX, tbl_b1, SLOT_MIX);
			_slot_set(btc, CXST_B4,  60, tbl_b4, SLOT_MIX);
			break;
		case BTC_CXP_AUTO2_TD2080:
			_slot_set(btc, CXST_W1,  20, tbl_w1, SLOT_ISO);
			_slot_set(btc, CXST_B1, BTC_B1_MAX, tbl_b1, SLOT_MIX);
			_slot_set(btc, CXST_B4,  80, tbl_b4, SLOT_MIX);
			break;
		case BTC_CXP_AUTO2_TDW1B4: /* W1:B1 = user-define */
			_slot_set(btc, CXST_W1, dm->slot_dur[CXST_W1],
				  tbl_w1, SLOT_ISO);
			_slot_set(btc, CXST_B1, dm->slot_dur[CXST_B1],
				  tbl_b1, SLOT_MIX);
			_slot_set(btc, CXST_B4, dm->slot_dur[CXST_B4],
				  tbl_b4, SLOT_MIX);
			break;
		default:
			break;
		}
		break;
	case BTC_CXP_PAUTO2: /* PS-TDMA Auto-Slot2 */
		_write_scbd(rtwdev, BTC_WSCB_TDMA, true);
		*t = t_def[CXTD_PAUTO2];

		switch (policy_type) {
		case BTC_CXP_PAUTO2_TD3050:
			_slot_set(btc, CXST_W1,  30, tbl_w1, SLOT_ISO);
			_slot_set(btc, CXST_B1, BTC_B1_MAX, tbl_b1, SLOT_MIX);
			_slot_set(btc, CXST_B4,  50, tbl_b4, SLOT_MIX);
			break;
		case BTC_CXP_PAUTO2_TD3070:
			_slot_set(btc, CXST_W1,  30, tbl_w1, SLOT_ISO);
			_slot_set(btc, CXST_B1, BTC_B1_MAX, tbl_b1, SLOT_MIX);
			_slot_set(btc, CXST_B4,  70, tbl_b4, SLOT_MIX);
			break;
		case BTC_CXP_PAUTO2_TD5050:
			_slot_set(btc, CXST_W1,  50, tbl_w1, SLOT_ISO);
			_slot_set(btc, CXST_B1, BTC_B1_MAX, tbl_b1, SLOT_MIX);
			_slot_set(btc, CXST_B4,  50, tbl_b4, SLOT_MIX);
			break;
		case BTC_CXP_PAUTO2_TD6060:
			_slot_set(btc, CXST_W1,  60, tbl_w1, SLOT_ISO);
			_slot_set(btc, CXST_B1, BTC_B1_MAX, tbl_b1, SLOT_MIX);
			_slot_set(btc, CXST_B4,  60, tbl_b4, SLOT_MIX);
			break;
		case BTC_CXP_PAUTO2_TD2080:
			_slot_set(btc, CXST_W1,  20, tbl_w1, SLOT_ISO);
			_slot_set(btc, CXST_B1, BTC_B1_MAX, tbl_b1, SLOT_MIX);
			_slot_set(btc, CXST_B4,  80, tbl_b4, SLOT_MIX);
			break;
		case BTC_CXP_PAUTO2_TDW1B4: /* W1:B1 = user-define */
			_slot_set(btc, CXST_W1, dm->slot_dur[CXST_W1],
				  tbl_w1, SLOT_ISO);
			_slot_set(btc, CXST_B1, dm->slot_dur[CXST_B1],
				  tbl_b1, SLOT_MIX);
			_slot_set(btc, CXST_B4, dm->slot_dur[CXST_B4],
				  tbl_b4, SLOT_MIX);
			break;
		default:
			break;
		}
		break;
	}

	if (wl_rinfo->link_mode == BTC_WLINK_2G_SCC && dm->tdma.rxflctrl) {
		null_role = FIELD_PREP(0x0f, dm->wl_scc.null_role1) |
			    FIELD_PREP(0xf0, dm->wl_scc.null_role2);
		_tdma_set_flctrl_role(btc, null_role);
	}

	/* enter leak_slot after each null-1 */
	if (dm->leak_ap && dm->tdma.leak_n > 1)
		_tdma_set_lek(btc, 1);

	if (dm->tdma_instant_excute) {
		btc->dm.tdma.option_ctrl |= BIT(0);
		btc->update_policy_force = true;
	}
}
EXPORT_SYMBOL(rtw89_btc_set_policy_v1);

static void _set_bt_plut(struct rtw89_dev *rtwdev, u8 phy_map,
			 u8 tx_val, u8 rx_val)
{
	struct rtw89_btc_wl_info *wl = &rtwdev->btc.cx.wl;
	struct rtw89_mac_ax_plt plt;

	plt.tx = tx_val;
	plt.rx = rx_val;

	if (rtwdev->btc.ver->fwlrole == 8) {
		plt.band = wl->pta_req_mac;
		if (wl->bt_polut_type[plt.band] == tx_val)
			return;

		wl->bt_polut_type[plt.band] = tx_val;
		rtw89_mac_cfg_plt(rtwdev, &plt);
	} else {
		plt.band = RTW89_MAC_0;

		if (phy_map & BTC_PHY_0)
			rtw89_mac_cfg_plt(rtwdev, &plt);

		if (!rtwdev->dbcc_en)
			return;

		plt.band = RTW89_MAC_1;
		if (phy_map & BTC_PHY_1)
			rtw89_mac_cfg_plt(rtwdev, &plt);
	}
}

static void _set_ant_v0(struct rtw89_dev *rtwdev, bool force_exec,
			u8 phy_map, u8 type)
{
	struct rtw89_btc *btc = &rtwdev->btc;
	struct rtw89_btc_dm *dm = &btc->dm;
	struct rtw89_btc_cx *cx = &btc->cx;
	struct rtw89_btc_wl_info *wl = &btc->cx.wl;
	struct rtw89_btc_bt_info *bt = &cx->bt;
	struct rtw89_btc_wl_dbcc_info *wl_dinfo = &wl->dbcc_info;
	u8 gnt_wl_ctrl, gnt_bt_ctrl, plt_ctrl, i, b2g = 0;
	bool dbcc_chg = false;
	u32 ant_path_type;

	ant_path_type = ((phy_map << 8) + type);

	if (btc->ver->fwlrole == 1)
		dbcc_chg = wl->role_info_v1.dbcc_chg;
	else if (btc->ver->fwlrole == 2)
		dbcc_chg = wl->role_info_v2.dbcc_chg;
	else if (btc->ver->fwlrole == 7)
		dbcc_chg = wl->role_info_v7.dbcc_chg;
	else if (btc->ver->fwlrole == 8)
		dbcc_chg = wl->role_info_v8.dbcc_chg;

	if (btc->dm.run_reason == BTC_RSN_NTFY_POWEROFF ||
	    btc->dm.run_reason == BTC_RSN_NTFY_RADIO_STATE ||
	    btc->dm.run_reason == BTC_RSN_CMD_SET_COEX || dbcc_chg)
		force_exec = FC_EXEC;

	if (!force_exec && ant_path_type == dm->set_ant_path) {
		rtw89_debug(rtwdev, RTW89_DBG_BTC,
			    "[BTC], %s(): return by no change!!\n",
			     __func__);
		return;
	} else if (bt->rfk_info.map.run) {
		rtw89_debug(rtwdev, RTW89_DBG_BTC,
			    "[BTC], %s(): return by bt rfk!!\n", __func__);
		return;
	} else if (btc->dm.run_reason != BTC_RSN_NTFY_WL_RFK &&
		   wl->rfk_info.state != BTC_WRFK_STOP) {
		rtw89_debug(rtwdev, RTW89_DBG_BTC,
			    "[BTC], %s(): return by wl rfk!!\n", __func__);
		return;
	}

	dm->set_ant_path = ant_path_type;

	rtw89_debug(rtwdev,
		    RTW89_DBG_BTC,
		    "[BTC], %s(): path=0x%x, set_type=0x%x\n",
		    __func__, phy_map, dm->set_ant_path & 0xff);

	switch (type) {
	case BTC_ANT_WPOWERON:
		rtw89_chip_cfg_ctrl_path(rtwdev, BTC_CTRL_BY_BT);
		break;
	case BTC_ANT_WINIT:
		if (bt->enable.now)
			_set_gnt(rtwdev, phy_map, BTC_GNT_SW_LO, BTC_GNT_SW_HI);
		else
			_set_gnt(rtwdev, phy_map, BTC_GNT_SW_HI, BTC_GNT_SW_LO);

		rtw89_chip_cfg_ctrl_path(rtwdev, BTC_CTRL_BY_WL);
		_set_bt_plut(rtwdev, BTC_PHY_ALL, BTC_PLT_BT, BTC_PLT_BT);
		break;
	case BTC_ANT_WONLY:
		_set_gnt(rtwdev, phy_map, BTC_GNT_SW_HI, BTC_GNT_SW_LO);
		rtw89_chip_cfg_ctrl_path(rtwdev, BTC_CTRL_BY_WL);
		_set_bt_plut(rtwdev, BTC_PHY_ALL, BTC_PLT_NONE, BTC_PLT_NONE);
		break;
	case BTC_ANT_WOFF:
		rtw89_chip_cfg_ctrl_path(rtwdev, BTC_CTRL_BY_BT);
		_set_bt_plut(rtwdev, BTC_PHY_ALL, BTC_PLT_NONE, BTC_PLT_NONE);
		break;
	case BTC_ANT_W2G:
		rtw89_chip_cfg_ctrl_path(rtwdev, BTC_CTRL_BY_WL);
		if (rtwdev->dbcc_en) {
			for (i = 0; i < RTW89_PHY_NUM; i++) {
				b2g = (wl_dinfo->real_band[i] == RTW89_BAND_2G);

				gnt_wl_ctrl = b2g ? BTC_GNT_HW : BTC_GNT_SW_HI;
				gnt_bt_ctrl = b2g ? BTC_GNT_HW : BTC_GNT_SW_HI;
				/* BT should control by GNT_BT if WL_2G at S0 */
				if (i == 1 &&
				    wl_dinfo->real_band[0] == RTW89_BAND_2G &&
				    wl_dinfo->real_band[1] == RTW89_BAND_5G)
					gnt_bt_ctrl = BTC_GNT_HW;
				_set_gnt(rtwdev, BIT(i), gnt_wl_ctrl, gnt_bt_ctrl);
				plt_ctrl = b2g ? BTC_PLT_BT : BTC_PLT_NONE;
				_set_bt_plut(rtwdev, BIT(i),
					     plt_ctrl, plt_ctrl);
			}
		} else {
			_set_gnt(rtwdev, phy_map, BTC_GNT_HW, BTC_GNT_HW);
			_set_bt_plut(rtwdev, BTC_PHY_ALL,
				     BTC_PLT_BT, BTC_PLT_BT);
		}
		break;
	case BTC_ANT_W5G:
		rtw89_chip_cfg_ctrl_path(rtwdev, BTC_CTRL_BY_WL);
		_set_gnt(rtwdev, phy_map, BTC_GNT_SW_HI, BTC_GNT_HW);
		_set_bt_plut(rtwdev, BTC_PHY_ALL, BTC_PLT_NONE, BTC_PLT_NONE);
		break;
	case BTC_ANT_W25G:
		rtw89_chip_cfg_ctrl_path(rtwdev, BTC_CTRL_BY_WL);
		_set_gnt(rtwdev, phy_map, BTC_GNT_HW, BTC_GNT_HW);
		_set_bt_plut(rtwdev, BTC_PHY_ALL,
			     BTC_PLT_GNT_WL, BTC_PLT_GNT_WL);
		break;
	case BTC_ANT_FREERUN:
		rtw89_chip_cfg_ctrl_path(rtwdev, BTC_CTRL_BY_WL);
		_set_gnt(rtwdev, phy_map, BTC_GNT_SW_HI, BTC_GNT_SW_HI);
		_set_bt_plut(rtwdev, BTC_PHY_ALL, BTC_PLT_NONE, BTC_PLT_NONE);
		break;
	case BTC_ANT_WRFK:
	case BTC_ANT_WRFK2:
		rtw89_chip_cfg_ctrl_path(rtwdev, BTC_CTRL_BY_WL);
		_set_gnt(rtwdev, phy_map, BTC_GNT_SW_HI, BTC_GNT_SW_LO);
		_set_bt_plut(rtwdev, phy_map, BTC_PLT_NONE, BTC_PLT_NONE);
		break;
	case BTC_ANT_BRFK:
		rtw89_chip_cfg_ctrl_path(rtwdev, BTC_CTRL_BY_BT);
		_set_gnt(rtwdev, phy_map, BTC_GNT_SW_LO, BTC_GNT_SW_HI);
		_set_bt_plut(rtwdev, phy_map, BTC_PLT_NONE, BTC_PLT_NONE);
		break;
	default:
		break;
	}
}

static void _set_ant_v1(struct rtw89_dev *rtwdev, bool force_exec,
			u8 phy_map, u8 type)
{
	struct rtw89_btc *btc = &rtwdev->btc;
	struct rtw89_btc_wl_info *wl = &btc->cx.wl;
	struct rtw89_btc_bt_info *bt = &btc->cx.bt;
	struct rtw89_btc_wl_role_info_v8 *wl_rinfo = &wl->role_info_v8;
	u32 ant_path_type = rtw89_get_antpath_type(phy_map, type);
	struct rtw89_btc_wl_dbcc_info *wl_dinfo = &wl->dbcc_info;
	struct rtw89_btc_dm *dm = &btc->dm;
	u8 gwl = BTC_GNT_HW;

	if (btc->dm.run_reason == BTC_RSN_NTFY_POWEROFF ||
	    btc->dm.run_reason == BTC_RSN_NTFY_RADIO_STATE ||
	    btc->dm.run_reason == BTC_RSN_CMD_SET_COEX || wl_rinfo->dbcc_chg)
		force_exec = FC_EXEC;

	if (wl_rinfo->link_mode != BTC_WLINK_25G_MCC &&
	    btc->dm.wl_btg_rx == 2)
		force_exec = FC_EXEC;

	if (!force_exec && ant_path_type == dm->set_ant_path) {
		rtw89_debug(rtwdev, RTW89_DBG_BTC,
			    "[BTC], %s(): return by no change!!\n",
			     __func__);
		return;
	} else if (bt->rfk_info.map.run) {
		rtw89_debug(rtwdev, RTW89_DBG_BTC,
			    "[BTC], %s(): return by bt rfk!!\n", __func__);
		return;
	} else if (btc->dm.run_reason != BTC_RSN_NTFY_WL_RFK &&
		   wl->rfk_info.state != BTC_WRFK_STOP) {
		rtw89_debug(rtwdev, RTW89_DBG_BTC,
			    "[BTC], %s(): return by wl rfk!!\n", __func__);
		return;
	}

	dm->set_ant_path = ant_path_type;

	rtw89_debug(rtwdev, RTW89_DBG_BTC,
		    "[BTC], %s(): path=0x%x, set_type=0x%x\n",
		    __func__, phy_map, dm->set_ant_path & 0xff);

	switch (type) {
	case BTC_ANT_WINIT:
		/* To avoid BT MP driver case (bt_enable but no mailbox) */
		if (bt->enable.now && bt->run_patch_code)
			_set_gnt_v1(rtwdev, phy_map, BTC_GNT_SW_LO, BTC_GNT_SW_HI,
				    BTC_WLACT_SW_LO);
		else
			_set_gnt_v1(rtwdev, phy_map, BTC_GNT_SW_HI, BTC_GNT_SW_LO,
				    BTC_WLACT_SW_HI);
		break;
	case BTC_ANT_WONLY:
		_set_gnt_v1(rtwdev, phy_map, BTC_GNT_SW_HI, BTC_GNT_SW_LO,
			    BTC_WLACT_SW_HI);
		break;
	case BTC_ANT_WOFF:
		_set_gnt_v1(rtwdev, phy_map, BTC_GNT_SW_LO, BTC_GNT_SW_HI,
			    BTC_WLACT_SW_LO);
		break;
	case BTC_ANT_W2G:
	case BTC_ANT_W25G:
		if (wl_rinfo->dbcc_en) {
			if (wl_dinfo->real_band[RTW89_PHY_0] == RTW89_BAND_2G)
				gwl = BTC_GNT_HW;
			else
				gwl = BTC_GNT_SW_HI;
			_set_gnt_v1(rtwdev, BTC_PHY_0, gwl, BTC_GNT_HW, BTC_WLACT_HW);

			if (wl_dinfo->real_band[RTW89_PHY_1] == RTW89_BAND_2G)
				gwl = BTC_GNT_HW;
			else
				gwl = BTC_GNT_SW_HI;
			_set_gnt_v1(rtwdev, BTC_PHY_1, gwl, BTC_GNT_HW, BTC_WLACT_HW);
		} else {
			gwl = BTC_GNT_HW;
			_set_gnt_v1(rtwdev, phy_map, gwl, BTC_GNT_HW, BTC_WLACT_HW);
		}
		break;
	case BTC_ANT_W5G:
		_set_gnt_v1(rtwdev, phy_map, BTC_GNT_SW_HI, BTC_GNT_HW, BTC_WLACT_HW);
		break;
	case BTC_ANT_FREERUN:
		_set_gnt_v1(rtwdev, phy_map, BTC_GNT_SW_HI, BTC_GNT_SW_HI,
			    BTC_WLACT_SW_LO);
		break;
	case BTC_ANT_WRFK:
		_set_gnt_v1(rtwdev, phy_map, BTC_GNT_SW_HI, BTC_GNT_SW_LO,
			    BTC_WLACT_HW);
		break;
	case BTC_ANT_WRFK2:
		_set_gnt_v1(rtwdev, phy_map, BTC_GNT_SW_HI, BTC_GNT_SW_LO,
			    BTC_WLACT_SW_HI); /* no BT-Tx */
		break;
	default:
		return;
	}

	_set_bt_plut(rtwdev, phy_map, BTC_PLT_GNT_WL, BTC_PLT_GNT_WL);
}

static void _set_ant(struct rtw89_dev *rtwdev, bool force_exec,
		     u8 phy_map, u8 type)
{
	if (rtwdev->chip->chip_id == RTL8922A)
		_set_ant_v1(rtwdev, force_exec, phy_map, type);
	else
		_set_ant_v0(rtwdev, force_exec, phy_map, type);
}

static void _action_wl_only(struct rtw89_dev *rtwdev)
{
	_set_ant(rtwdev, FC_EXEC, BTC_PHY_ALL, BTC_ANT_WONLY);
	_set_policy(rtwdev, BTC_CXP_OFF_BT, BTC_ACT_WL_ONLY);
}

static void _action_wl_init(struct rtw89_dev *rtwdev)
{
	rtw89_debug(rtwdev, RTW89_DBG_BTC, "[BTC], %s(): !!\n", __func__);

	_set_ant(rtwdev, FC_EXEC, BTC_PHY_ALL, BTC_ANT_WINIT);
	_set_policy(rtwdev, BTC_CXP_OFF_BT, BTC_ACT_WL_INIT);
}

static void _action_wl_off(struct rtw89_dev *rtwdev, u8 mode)
{
	struct rtw89_btc *btc = &rtwdev->btc;
	struct rtw89_btc_wl_info *wl = &btc->cx.wl;

	rtw89_debug(rtwdev, RTW89_DBG_BTC, "[BTC], %s(): !!\n", __func__);

	if (wl->status.map.rf_off || btc->dm.bt_only) {
		_set_ant(rtwdev, NM_EXEC, BTC_PHY_ALL, BTC_ANT_WOFF);
	} else if (wl->status.map.lps == BTC_LPS_RF_ON) {
		if (mode == BTC_WLINK_5G)
			_set_ant(rtwdev, FC_EXEC, BTC_PHY_ALL, BTC_ANT_W5G);
		else
			_set_ant(rtwdev, FC_EXEC, BTC_PHY_ALL, BTC_ANT_W2G);
	}

	if (mode == BTC_WLINK_5G) {
		_set_policy(rtwdev, BTC_CXP_OFF_EQ0, BTC_ACT_WL_OFF);
	} else if (wl->status.map.lps == BTC_LPS_RF_ON) {
		if (btc->cx.bt.link_info.a2dp_desc.active)
			_set_policy(rtwdev, BTC_CXP_OFF_BT, BTC_ACT_WL_OFF);
		else
			_set_policy(rtwdev, BTC_CXP_OFF_BWB1, BTC_ACT_WL_OFF);
	} else {
		_set_policy(rtwdev, BTC_CXP_OFF_BT, BTC_ACT_WL_OFF);
	}
}

static void _action_freerun(struct rtw89_dev *rtwdev)
{
	struct rtw89_btc *btc = &rtwdev->btc;

	rtw89_debug(rtwdev, RTW89_DBG_BTC, "[BTC], %s(): !!\n", __func__);

	_set_ant(rtwdev, FC_EXEC, BTC_PHY_ALL, BTC_ANT_FREERUN);
	_set_policy(rtwdev, BTC_CXP_OFF_BT, BTC_ACT_FREERUN);

	btc->dm.freerun = true;
}

static void _action_bt_whql(struct rtw89_dev *rtwdev)
{
	rtw89_debug(rtwdev, RTW89_DBG_BTC, "[BTC], %s(): !!\n", __func__);

	_set_ant(rtwdev, FC_EXEC, BTC_PHY_ALL, BTC_ANT_W2G);
	_set_policy(rtwdev, BTC_CXP_OFF_BT, BTC_ACT_BT_WHQL);
}

static void _action_bt_off(struct rtw89_dev *rtwdev)
{
	rtw89_debug(rtwdev, RTW89_DBG_BTC, "[BTC], %s(): !!\n", __func__);

	_set_ant(rtwdev, FC_EXEC, BTC_PHY_ALL, BTC_ANT_WONLY);
	_set_policy(rtwdev, BTC_CXP_OFF_BT, BTC_ACT_BT_OFF);
}

static void _action_bt_idle(struct rtw89_dev *rtwdev)
{
	struct rtw89_btc *btc = &rtwdev->btc;
	struct rtw89_btc_bt_link_info *b = &btc->cx.bt.link_info;
	struct rtw89_btc_wl_info *wl = &btc->cx.wl;

	_set_ant(rtwdev, NM_EXEC, BTC_PHY_ALL, BTC_ANT_W2G);

	if (btc->ant_type == BTC_ANT_SHARED) { /* shared-antenna */
		switch (btc->cx.state_map) {
		case BTC_WBUSY_BNOSCAN: /*wl-busy + bt idle*/
		case BTC_WSCAN_BNOSCAN: /* wl-scan + bt-idle */
			if (b->status.map.connect)
				_set_policy(rtwdev, BTC_CXP_FIX_TD4010, BTC_ACT_BT_IDLE);
			else if (wl->status.map.traffic_dir & BIT(RTW89_TFC_DL))
				_set_policy(rtwdev, BTC_CXP_FIX_TD4010ISO_DL, BTC_ACT_BT_IDLE);
			else
				_set_policy(rtwdev, BTC_CXP_FIX_TD4010ISO_UL, BTC_ACT_BT_IDLE);
			break;
		case BTC_WBUSY_BSCAN: /*wl-busy + bt-inq */
			_set_policy(rtwdev, BTC_CXP_PFIX_TD5050,
				    BTC_ACT_BT_IDLE);
			break;
		case BTC_WSCAN_BSCAN: /* wl-scan + bt-inq */
			_set_policy(rtwdev, BTC_CXP_FIX_TD5050,
				    BTC_ACT_BT_IDLE);
			break;
		case BTC_WLINKING: /* wl-connecting + bt-inq or bt-idle */
			_set_policy(rtwdev, BTC_CXP_FIX_TD7010,
				    BTC_ACT_BT_IDLE);
			break;
		case BTC_WIDLE:  /* wl-idle + bt-idle */
			_set_policy(rtwdev, BTC_CXP_OFF_BWB1, BTC_ACT_BT_IDLE);
			break;
		}
	} else { /* dedicated-antenna */
		_set_policy(rtwdev, BTC_CXP_OFF_EQ0, BTC_ACT_BT_IDLE);
	}
}

static void _action_bt_hfp(struct rtw89_dev *rtwdev)
{
	struct rtw89_btc *btc = &rtwdev->btc;
	struct rtw89_btc_wl_info *wl = &btc->cx.wl;

	_set_ant(rtwdev, NM_EXEC, BTC_PHY_ALL, BTC_ANT_W2G);

	if (btc->ant_type == BTC_ANT_SHARED) {
		if (btc->cx.wl.status.map._4way) {
			_set_policy(rtwdev, BTC_CXP_OFF_WL, BTC_ACT_BT_HFP);
		} else if (wl->status.map.traffic_dir & BIT(RTW89_TFC_UL)) {
			btc->cx.bt.scan_rx_low_pri = true;
			_set_policy(rtwdev, BTC_CXP_OFF_BWB2, BTC_ACT_BT_HFP);
		} else {
			_set_policy(rtwdev, BTC_CXP_OFF_BWB1, BTC_ACT_BT_HFP);
		}
	} else {
		if (wl->bg_mode)
			_set_policy(rtwdev, BTC_CXP_OFF_BWB1, BTC_ACT_BT_HFP);
		else if (wl->status.map.traffic_dir & BIT(RTW89_TFC_UL))
			_set_policy(rtwdev, BTC_CXP_OFF_EQ5, BTC_ACT_BT_HFP);
		else
			_set_policy(rtwdev, BTC_CXP_OFF_EQ2, BTC_ACT_BT_HFP);
	}
}

static void _action_bt_hid(struct rtw89_dev *rtwdev)
{
	const struct rtw89_chip_info *chip = rtwdev->chip;
	struct rtw89_btc *btc = &rtwdev->btc;
	struct rtw89_btc_wl_info *wl = &btc->cx.wl;
	struct rtw89_btc_bt_info *bt = &btc->cx.bt;
	struct rtw89_btc_bt_hid_desc *hid = &bt->link_info.hid_desc;
	u16 policy_type = BTC_CXP_OFF_BT;

	_set_ant(rtwdev, NM_EXEC, BTC_PHY_ALL, BTC_ANT_W2G);

	if (btc->ant_type == BTC_ANT_SHARED) { /* shared-antenna */
		if (wl->status.map._4way) {
			policy_type = BTC_CXP_OFF_WL;
		} else if (wl->status.map.traffic_dir & BIT(RTW89_TFC_UL)) {
			btc->cx.bt.scan_rx_low_pri = true;
			if (hid->type & BTC_HID_BLE)
				policy_type = BTC_CXP_OFF_BWB0;
			else
				policy_type = BTC_CXP_OFF_BWB2;
		} else if (hid->type == BTC_HID_218) {
			bt->scan_rx_low_pri = true;
			policy_type = BTC_CXP_OFF_BWB2;
		} else if (chip->para_ver == 0x1) {
			policy_type = BTC_CXP_OFF_BWB3;
		} else {
			policy_type = BTC_CXP_OFF_BWB1;
		}
	} else { /* dedicated-antenna */
		if (wl->bg_mode)
			policy_type = BTC_CXP_OFF_BWB1;
		else if (wl->status.map.traffic_dir & BIT(RTW89_TFC_UL))
			policy_type = BTC_CXP_OFF_EQ4;
		else
			policy_type = BTC_CXP_OFF_EQ3;
	}

	_set_policy(rtwdev, policy_type, BTC_ACT_BT_HID);
}

static void _action_bt_a2dp(struct rtw89_dev *rtwdev)
{
	struct rtw89_btc *btc = &rtwdev->btc;
	struct rtw89_btc_dm *dm = &btc->dm;

	_set_ant(rtwdev, NM_EXEC, BTC_PHY_ALL, BTC_ANT_W2G);

	dm->slot_dur[CXST_W1] = 20;
	dm->slot_dur[CXST_B1] = BTC_B1_MAX;

	switch (btc->cx.state_map) {
	case BTC_WBUSY_BNOSCAN: /* wl-busy + bt-A2DP */
		_set_policy(rtwdev, BTC_CXP_PAUTO_TDW1B1, BTC_ACT_BT_A2DP);
		break;
	case BTC_WBUSY_BSCAN: /* wl-busy + bt-inq + bt-A2DP */
		_set_policy(rtwdev, BTC_CXP_PAUTO2_TD3050, BTC_ACT_BT_A2DP);
		break;
	case BTC_WSCAN_BSCAN: /* wl-scan + bt-inq + bt-A2DP */
		_set_policy(rtwdev, BTC_CXP_AUTO2_TD3050, BTC_ACT_BT_A2DP);
		break;
	case BTC_WSCAN_BNOSCAN: /* wl-scan + bt-A2DP */
	case BTC_WLINKING: /* wl-connecting + bt-A2DP */
		if (btc->cx.wl.rfk_info.con_rfk)
			_set_policy(rtwdev, BTC_CXP_OFF_BT, BTC_ACT_BT_A2DP);
		else
			_set_policy(rtwdev, BTC_CXP_AUTO_TDW1B1, BTC_ACT_BT_A2DP);
		break;
	case BTC_WIDLE:  /* wl-idle + bt-A2DP */
		_set_policy(rtwdev, BTC_CXP_AUTO_TD20B1, BTC_ACT_BT_A2DP);
		break;
	}
}

static void _action_bt_a2dpsink(struct rtw89_dev *rtwdev)
{
	struct rtw89_btc *btc = &rtwdev->btc;

	_set_ant(rtwdev, NM_EXEC, BTC_PHY_ALL, BTC_ANT_W2G);

	switch (btc->cx.state_map) {
	case BTC_WBUSY_BNOSCAN: /* wl-busy + bt-A2dp_Sink */
		_set_policy(rtwdev, BTC_CXP_PFIX_TD2030, BTC_ACT_BT_A2DPSINK);
		break;
	case BTC_WBUSY_BSCAN: /* wl-busy + bt-inq + bt-A2dp_Sink */
		_set_policy(rtwdev, BTC_CXP_PFIX_TD2060, BTC_ACT_BT_A2DPSINK);
		break;
	case BTC_WSCAN_BNOSCAN: /* wl-scan + bt-A2dp_Sink */
		_set_policy(rtwdev, BTC_CXP_FIX_TD2030, BTC_ACT_BT_A2DPSINK);
		break;
	case BTC_WSCAN_BSCAN: /* wl-scan + bt-inq + bt-A2dp_Sink */
		_set_policy(rtwdev, BTC_CXP_FIX_TD2060, BTC_ACT_BT_A2DPSINK);
		break;
	case BTC_WLINKING: /* wl-connecting + bt-A2dp_Sink */
		if (btc->cx.wl.rfk_info.con_rfk)
			_set_policy(rtwdev, BTC_CXP_OFF_BT, BTC_ACT_BT_A2DPSINK);
		else
			_set_policy(rtwdev, BTC_CXP_FIX_TD3030, BTC_ACT_BT_A2DPSINK);
		break;
	case BTC_WIDLE: /* wl-idle + bt-A2dp_Sink */
		_set_policy(rtwdev, BTC_CXP_FIX_TD2080, BTC_ACT_BT_A2DPSINK);
		break;
	}
}

static void _action_bt_pan(struct rtw89_dev *rtwdev)
{
	struct rtw89_btc *btc = &rtwdev->btc;
	struct rtw89_btc_bt_link_info *bt_linfo = &btc->cx.bt.link_info;
	struct rtw89_btc_bt_a2dp_desc a2dp = bt_linfo->a2dp_desc;
	struct rtw89_btc_bt_pan_desc pan = bt_linfo->pan_desc;

	_set_ant(rtwdev, NM_EXEC, BTC_PHY_ALL, BTC_ANT_W2G);

	switch (btc->cx.state_map) {
	case BTC_WBUSY_BNOSCAN: /* wl-busy + bt-PAN */
		if (a2dp.active || !pan.exist) {
			btc->dm.slot_dur[CXST_W1] = 80;
			btc->dm.slot_dur[CXST_B1] = 20;
			_set_policy(rtwdev, BTC_CXP_PFIX_TDW1B1, BTC_ACT_BT_PAN);
		} else {
			_set_policy(rtwdev, BTC_CXP_PFIX_TD5050, BTC_ACT_BT_PAN);
		}
		break;
	case BTC_WBUSY_BSCAN: /* wl-busy + bt-inq + bt-PAN */
		_set_policy(rtwdev, BTC_CXP_PFIX_TD3070, BTC_ACT_BT_PAN);
		break;
	case BTC_WSCAN_BNOSCAN: /* wl-scan + bt-PAN */
		_set_policy(rtwdev, BTC_CXP_FIX_TD3030, BTC_ACT_BT_PAN);
		break;
	case BTC_WSCAN_BSCAN: /* wl-scan + bt-inq + bt-PAN */
		_set_policy(rtwdev, BTC_CXP_FIX_TD3060, BTC_ACT_BT_PAN);
		break;
	case BTC_WLINKING: /* wl-connecting + bt-PAN */
		_set_policy(rtwdev, BTC_CXP_FIX_TD4010ISO, BTC_ACT_BT_PAN);
		break;
	case BTC_WIDLE: /* wl-idle + bt-pan */
		_set_policy(rtwdev, BTC_CXP_PFIX_TD2080, BTC_ACT_BT_PAN);
		break;
	}
}

static void _action_bt_a2dp_hid(struct rtw89_dev *rtwdev)
{
	struct rtw89_btc *btc = &rtwdev->btc;
	struct rtw89_btc_dm *dm = &btc->dm;

	_set_ant(rtwdev, NM_EXEC, BTC_PHY_ALL, BTC_ANT_W2G);

	dm->slot_dur[CXST_W1] = 20;
	dm->slot_dur[CXST_B1] = BTC_B1_MAX;

	switch (btc->cx.state_map) {
	case BTC_WBUSY_BNOSCAN: /* wl-busy + bt-A2DP+HID */
	case BTC_WIDLE:  /* wl-idle + bt-A2DP */
		_set_policy(rtwdev, BTC_CXP_PAUTO_TDW1B1, BTC_ACT_BT_A2DP_HID);
		break;
	case BTC_WBUSY_BSCAN: /* wl-busy + bt-inq + bt-A2DP+HID */
		_set_policy(rtwdev, BTC_CXP_PAUTO2_TD3070, BTC_ACT_BT_A2DP_HID);
		break;

	case BTC_WSCAN_BSCAN: /* wl-scan + bt-inq + bt-A2DP+HID */
		_set_policy(rtwdev, BTC_CXP_AUTO2_TD3050, BTC_ACT_BT_A2DP_HID);
		break;
	case BTC_WSCAN_BNOSCAN: /* wl-scan + bt-A2DP+HID */
	case BTC_WLINKING: /* wl-connecting + bt-A2DP+HID */
		if (btc->cx.wl.rfk_info.con_rfk)
			_set_policy(rtwdev, BTC_CXP_OFF_BT, BTC_ACT_BT_A2DP_HID);
		else
			_set_policy(rtwdev, BTC_CXP_AUTO_TDW1B1, BTC_ACT_BT_A2DP_HID);
		break;
	}
}

static void _action_bt_a2dp_pan(struct rtw89_dev *rtwdev)
{
	struct rtw89_btc *btc = &rtwdev->btc;

	_set_ant(rtwdev, NM_EXEC, BTC_PHY_ALL, BTC_ANT_W2G);

	switch (btc->cx.state_map) {
	case BTC_WBUSY_BNOSCAN: /* wl-busy + bt-A2DP+PAN */
		_set_policy(rtwdev, BTC_CXP_PAUTO2_TD3070, BTC_ACT_BT_A2DP_PAN);
		break;
	case BTC_WBUSY_BSCAN: /* wl-busy + bt-inq + bt-A2DP+PAN */
		_set_policy(rtwdev, BTC_CXP_PAUTO2_TD3070, BTC_ACT_BT_A2DP_PAN);
		break;
	case BTC_WSCAN_BNOSCAN: /* wl-scan + bt-A2DP+PAN */
		_set_policy(rtwdev, BTC_CXP_AUTO2_TD5050, BTC_ACT_BT_A2DP_PAN);
		break;
	case BTC_WSCAN_BSCAN: /* wl-scan + bt-inq + bt-A2DP+PAN */
		_set_policy(rtwdev, BTC_CXP_AUTO2_TD3070, BTC_ACT_BT_A2DP_PAN);
		break;
	case BTC_WLINKING: /* wl-connecting + bt-A2DP+PAN */
		_set_policy(rtwdev, BTC_CXP_AUTO2_TD3050, BTC_ACT_BT_A2DP_PAN);
		break;
	case BTC_WIDLE:  /* wl-idle + bt-A2DP+PAN */
		_set_policy(rtwdev, BTC_CXP_PAUTO2_TD2080, BTC_ACT_BT_A2DP_PAN);
		break;
	}
}

static void _action_bt_pan_hid(struct rtw89_dev *rtwdev)
{
	struct rtw89_btc *btc = &rtwdev->btc;

	_set_ant(rtwdev, NM_EXEC, BTC_PHY_ALL, BTC_ANT_W2G);

	switch (btc->cx.state_map) {
	case BTC_WBUSY_BNOSCAN: /* wl-busy + bt-PAN+HID */
		_set_policy(rtwdev, BTC_CXP_PFIX_TD3030, BTC_ACT_BT_PAN_HID);
		break;
	case BTC_WBUSY_BSCAN: /* wl-busy + bt-inq + bt-PAN+HID */
		_set_policy(rtwdev, BTC_CXP_PFIX_TD3070, BTC_ACT_BT_PAN_HID);
		break;
	case BTC_WSCAN_BNOSCAN: /* wl-scan + bt-PAN+HID */
		_set_policy(rtwdev, BTC_CXP_FIX_TD3030, BTC_ACT_BT_PAN_HID);
		break;
	case BTC_WSCAN_BSCAN: /* wl-scan + bt-inq + bt-PAN+HID */
		_set_policy(rtwdev, BTC_CXP_FIX_TD3060, BTC_ACT_BT_PAN_HID);
		break;
	case BTC_WLINKING: /* wl-connecting + bt-PAN+HID */
		_set_policy(rtwdev, BTC_CXP_FIX_TD4010, BTC_ACT_BT_PAN_HID);
		break;
	case BTC_WIDLE: /* wl-idle + bt-PAN+HID */
		_set_policy(rtwdev, BTC_CXP_PFIX_TD2080, BTC_ACT_BT_PAN_HID);
		break;
	}
}

static void _action_bt_a2dp_pan_hid(struct rtw89_dev *rtwdev)
{
	struct rtw89_btc *btc = &rtwdev->btc;

	_set_ant(rtwdev, NM_EXEC, BTC_PHY_ALL, BTC_ANT_W2G);

	switch (btc->cx.state_map) {
	case BTC_WBUSY_BNOSCAN: /* wl-busy + bt-A2DP+PAN+HID */
		_set_policy(rtwdev, BTC_CXP_PAUTO2_TD3070,
			    BTC_ACT_BT_A2DP_PAN_HID);
		break;
	case BTC_WBUSY_BSCAN: /* wl-busy + bt-inq + bt-A2DP+PAN+HID */
		_set_policy(rtwdev, BTC_CXP_PAUTO2_TD3070,
			    BTC_ACT_BT_A2DP_PAN_HID);
		break;
	case BTC_WSCAN_BSCAN: /* wl-scan + bt-inq + bt-A2DP+PAN+HID */
		_set_policy(rtwdev, BTC_CXP_AUTO2_TD3070,
			    BTC_ACT_BT_A2DP_PAN_HID);
		break;
	case BTC_WSCAN_BNOSCAN: /* wl-scan + bt-A2DP+PAN+HID */
	case BTC_WLINKING: /* wl-connecting + bt-A2DP+PAN+HID */
		_set_policy(rtwdev, BTC_CXP_AUTO2_TD3050,
			    BTC_ACT_BT_A2DP_PAN_HID);
		break;
	case BTC_WIDLE:  /* wl-idle + bt-A2DP+PAN+HID */
		_set_policy(rtwdev, BTC_CXP_PAUTO2_TD2080,
			    BTC_ACT_BT_A2DP_PAN_HID);
		break;
	}
}

static void _action_wl_5g(struct rtw89_dev *rtwdev)
{
	_set_ant(rtwdev, NM_EXEC, BTC_PHY_ALL, BTC_ANT_W5G);
	_set_policy(rtwdev, BTC_CXP_OFF_EQ0, BTC_ACT_WL_5G);
}

static void _action_wl_other(struct rtw89_dev *rtwdev)
{
	struct rtw89_btc *btc = &rtwdev->btc;

	_set_ant(rtwdev, NM_EXEC, BTC_PHY_ALL, BTC_ANT_W2G);

	if (btc->ant_type == BTC_ANT_SHARED)
		_set_policy(rtwdev, BTC_CXP_OFFB_BWB0, BTC_ACT_WL_OTHER);
	else
		_set_policy(rtwdev, BTC_CXP_OFF_EQ0, BTC_ACT_WL_OTHER);
}

static void _action_wl_nc(struct rtw89_dev *rtwdev)
{
	_set_ant(rtwdev, NM_EXEC, BTC_PHY_ALL, BTC_ANT_W2G);
	_set_policy(rtwdev, BTC_CXP_OFF_BT, BTC_ACT_WL_NC);
}

static void _action_wl_rfk(struct rtw89_dev *rtwdev)
{
	struct rtw89_btc *btc = &rtwdev->btc;
	struct rtw89_btc_wl_rfk_info rfk = btc->cx.wl.rfk_info;

	if (rfk.state != BTC_WRFK_START)
		return;

	rtw89_debug(rtwdev, RTW89_DBG_BTC, "[BTC], %s(): band = %d\n",
		    __func__, rfk.band);

	btc->dm.tdma_instant_excute = 1;

	if (rfk.state == BTC_WRFK_ONESHOT_START ||
	    btc->ant_type == BTC_ANT_SHARED) {
		_set_ant(rtwdev, FC_EXEC, BTC_PHY_ALL, BTC_ANT_WRFK2);
		_set_policy(rtwdev, BTC_CXP_OFF_WL2, BTC_ACT_WL_RFK);
	} else {
		_set_ant(rtwdev, FC_EXEC, BTC_PHY_ALL, BTC_ANT_WRFK);
		_set_policy(rtwdev, BTC_CXP_OFF_WL, BTC_ACT_WL_RFK);
	}
}

static void _set_btg_ctrl(struct rtw89_dev *rtwdev)
{
	struct rtw89_btc *btc = &rtwdev->btc;
	struct rtw89_btc_wl_info *wl = &btc->cx.wl;
	struct rtw89_btc_wl_role_info_v1 *wl_rinfo_v1 = &wl->role_info_v1;
	struct rtw89_btc_wl_role_info_v2 *wl_rinfo_v2 = &wl->role_info_v2;
	struct rtw89_btc_wl_role_info_v7 *wl_rinfo_v7 = &wl->role_info_v7;
	struct rtw89_btc_wl_role_info_v8 *wl_rinfo_v8 = &wl->role_info_v8;
	struct rtw89_btc_fbtc_outsrc_set_info *o_info = &btc->dm.ost_info;
	struct rtw89_btc_wl_role_info *wl_rinfo_v0 = &wl->role_info;
	const struct rtw89_chip_info *chip = rtwdev->chip;
	const struct rtw89_btc_ver *ver = btc->ver;
	struct rtw89_btc_bt_info *bt = &btc->cx.bt;
	struct rtw89_btc_dm *dm = &btc->dm;
	struct _wl_rinfo_now wl_rinfo;
	u32 is_btg = BTC_BTGCTRL_DISABLE;

	if (btc->manual_ctrl)
		return;

	if (ver->fwlrole == 0)
		wl_rinfo.link_mode = wl_rinfo_v0->link_mode;
	else if (ver->fwlrole == 1)
		wl_rinfo.link_mode = wl_rinfo_v1->link_mode;
	else if (ver->fwlrole == 2)
		wl_rinfo.link_mode = wl_rinfo_v2->link_mode;
	else if (ver->fwlrole == 7)
		wl_rinfo.link_mode = wl_rinfo_v7->link_mode;
	else if (ver->fwlrole == 8)
		wl_rinfo.link_mode = wl_rinfo_v8->link_mode;
	else
		return;

	/* notify halbb ignore GNT_BT or not for WL BB Rx-AGC control */
	if (btc->ant_type == BTC_ANT_SHARED) {
		if (!(bt->run_patch_code && bt->enable.now))
			is_btg = BTC_BTGCTRL_DISABLE;
		else if (wl_rinfo.link_mode != BTC_WLINK_5G)
			is_btg = BTC_BTGCTRL_ENABLE;
		else
			is_btg = BTC_BTGCTRL_DISABLE;

		/* bb call ctrl_btg() in WL FW by slot */
		if (!ver->fcxosi &&
		    wl_rinfo.link_mode == BTC_WLINK_25G_MCC)
			is_btg = BTC_BTGCTRL_BB_GNT_FWCTRL;
	}

	if (is_btg == dm->wl_btg_rx)
		return;
	else
		dm->wl_btg_rx = is_btg;

	/* skip setup if btg_ctrl set by wl fw */
	if (!ver->fcxosi && is_btg > BTC_BTGCTRL_ENABLE)
		return;

	/* Below flow is for BTC_FEAT_NEW_BBAPI_FLOW = 1 */
	if (o_info->rf_band[BTC_RF_S0] != o_info->rf_band[BTC_RF_S1]) {/* 1+1 */
		if (o_info->rf_band[BTC_RF_S0]) /* Non-2G */
			o_info->btg_rx[BTC_RF_S0] = BTC_BTGCTRL_DISABLE;
		else
			o_info->btg_rx[BTC_RF_S0] = is_btg;

		if (o_info->rf_band[BTC_RF_S1]) /* Non-2G */
			o_info->btg_rx[BTC_RF_S1] = BTC_BTGCTRL_DISABLE;
		else
			o_info->btg_rx[BTC_RF_S1] = is_btg;
	} else { /* 2+0 or 0+2 */
		o_info->btg_rx[BTC_RF_S0] = is_btg;
		o_info->btg_rx[BTC_RF_S1] = is_btg;
	}

	if (ver->fcxosi)
		return;

	chip->ops->ctrl_btg_bt_rx(rtwdev, o_info->btg_rx[BTC_RF_S0],
				  RTW89_PHY_0);
	if (chip->chip_id != RTL8922A)
		return;

	chip->ops->ctrl_btg_bt_rx(rtwdev, o_info->btg_rx[BTC_RF_S1],
				  RTW89_PHY_1);
}

static void _set_wl_preagc_ctrl(struct rtw89_dev *rtwdev)
{
	struct rtw89_btc *btc = &rtwdev->btc;
	struct rtw89_btc_fbtc_outsrc_set_info *o_info = &btc->dm.ost_info;
	struct rtw89_btc_bt_link_info *bt_linfo = &btc->cx.bt.link_info;
	struct rtw89_btc_wl_info *wl = &btc->cx.wl;
	struct rtw89_btc_wl_role_info_v2 *rinfo_v2 = &wl->role_info_v2;
	struct rtw89_btc_wl_role_info_v7 *rinfo_v7 = &wl->role_info_v7;
	struct rtw89_btc_wl_role_info_v8 *rinfo_v8 = &wl->role_info_v8;
	const struct rtw89_chip_info *chip = rtwdev->chip;
	struct rtw89_btc_bt_info *bt = &btc->cx.bt;
	struct rtw89_btc_dm *dm = &btc->dm;
	u8 is_preagc, val, link_mode, dbcc_2g_phy;
	u8 role_ver = rtwdev->btc.ver->fwlrole;
	bool dbcc_en;

	if (btc->manual_ctrl)
		return;

	if (role_ver == 2) {
		dbcc_en = rinfo_v2->dbcc_en;
		link_mode = rinfo_v2->link_mode;
		dbcc_2g_phy = rinfo_v2->dbcc_2g_phy;
	} else if (role_ver == 7) {
		dbcc_en = rinfo_v7->dbcc_en;
		link_mode = rinfo_v7->link_mode;
		dbcc_2g_phy = rinfo_v7->dbcc_2g_phy;
	} else if (role_ver == 8) {
		dbcc_en = rinfo_v8->dbcc_en;
		link_mode = rinfo_v8->link_mode;
		dbcc_2g_phy = rinfo_v7->dbcc_2g_phy;
	} else {
		return;
	}

	if (!(bt->run_patch_code && bt->enable.now)) {
		is_preagc = BTC_PREAGC_DISABLE;
	} else if (link_mode == BTC_WLINK_5G) {
		is_preagc = BTC_PREAGC_DISABLE;
	} else if (link_mode == BTC_WLINK_NOLINK ||
		 btc->cx.bt.link_info.profile_cnt.now == 0) {
		is_preagc = BTC_PREAGC_DISABLE;
	} else if (dm->tdma_now.type != CXTDMA_OFF &&
		 !bt_linfo->hfp_desc.exist &&
		 !bt_linfo->hid_desc.exist &&
		 dm->fddt_train == BTC_FDDT_DISABLE) {
		is_preagc = BTC_PREAGC_DISABLE;
	} else if (dbcc_en && (dbcc_2g_phy != RTW89_PHY_1)) {
		is_preagc = BTC_PREAGC_DISABLE;
	} else if (btc->ant_type == BTC_ANT_SHARED) {
		is_preagc = BTC_PREAGC_DISABLE;
	} else {
		is_preagc = BTC_PREAGC_ENABLE;
	}

	if (!btc->ver->fcxosi && link_mode == BTC_WLINK_25G_MCC)
		is_preagc = BTC_PREAGC_BB_FWCTRL;

	if (dm->wl_pre_agc_rb != dm->wl_pre_agc &&
	    dm->wl_pre_agc_rb != BTC_PREAGC_NOTFOUND) {
		_get_reg_status(rtwdev, BTC_CSTATUS_BB_PRE_AGC, &val);
		dm->wl_pre_agc_rb = val;
	}

	if ((wl->coex_mode == BTC_MODE_NORMAL &&
	     (dm->run_reason == BTC_RSN_NTFY_INIT ||
	      dm->run_reason == BTC_RSN_NTFY_SWBAND ||
	      dm->wl_pre_agc_rb != dm->wl_pre_agc)) ||
	    is_preagc != dm->wl_pre_agc) {
		dm->wl_pre_agc = is_preagc;

		if (!btc->ver->fcxosi && is_preagc > BTC_PREAGC_ENABLE)
			return;

		if (o_info->rf_band[BTC_RF_S0] != o_info->rf_band[BTC_RF_S1]) {/* 1+1 */
			if (o_info->rf_band[BTC_RF_S0]) /* Non-2G */
				o_info->nbtg_tx[BTC_RF_S0] = BTC_PREAGC_DISABLE;
			else
				o_info->nbtg_tx[BTC_RF_S0] = is_preagc;

			if (o_info->rf_band[BTC_RF_S1]) /* Non-2G */
				o_info->nbtg_tx[BTC_RF_S1] = BTC_PREAGC_DISABLE;
			else
				o_info->nbtg_tx[BTC_RF_S1] = is_preagc;

		} else { /* 2+0 or 0+2 */
			o_info->nbtg_tx[BTC_RF_S0] = is_preagc;
			o_info->nbtg_tx[BTC_RF_S1] = is_preagc;
		}

		if (btc->ver->fcxosi)
			return;

		chip->ops->ctrl_nbtg_bt_tx(rtwdev, o_info->nbtg_tx[BTC_RF_S0],
					   RTW89_PHY_0);
		if (chip->chip_id != RTL8922A)
			return;
		chip->ops->ctrl_nbtg_bt_tx(rtwdev, o_info->nbtg_tx[BTC_RF_S1],
					   RTW89_PHY_1);
	}
}

struct rtw89_txtime_data {
	struct rtw89_dev *rtwdev;
	int type;
	u32 tx_time;
	u8 tx_retry;
	u16 enable;
	bool reenable;
};

static void __rtw89_tx_time_iter(struct rtw89_vif_link *rtwvif_link,
				 struct rtw89_sta_link *rtwsta_link,
				 struct rtw89_txtime_data *iter_data)
{
	struct rtw89_dev *rtwdev = iter_data->rtwdev;
	struct rtw89_btc *btc = &rtwdev->btc;
	struct rtw89_btc_cx *cx = &btc->cx;
	struct rtw89_btc_wl_info *wl = &cx->wl;
	struct rtw89_btc_wl_link_info *plink = NULL;
	u8 port = rtwvif_link->port;
	u32 tx_time = iter_data->tx_time;
	u8 tx_retry = iter_data->tx_retry;
	u16 enable = iter_data->enable;
	bool reenable = iter_data->reenable;

	if (btc->ver->fwlrole == 8)
		plink = &wl->rlink_info[port][0];
	else
		plink = &wl->link_info[port];

	rtw89_debug(rtwdev, RTW89_DBG_BTC,
		    "[BTC], %s(): port = %d\n", __func__, port);

	if (!plink->connected) {
		rtw89_debug(rtwdev, RTW89_DBG_BTC,
			    "[BTC], %s(): connected = %d\n",
			    __func__, plink->connected);
		return;
	}

	/* backup the original tx time before tx-limit on */
	if (reenable) {
		rtw89_mac_get_tx_time(rtwdev, rtwsta_link, &plink->tx_time);
		rtw89_mac_get_tx_retry_limit(rtwdev, rtwsta_link, &plink->tx_retry);
		rtw89_debug(rtwdev, RTW89_DBG_BTC,
			    "[BTC], %s(): reenable, tx_time=%d tx_retry= %d\n",
			    __func__, plink->tx_time, plink->tx_retry);
	}

	/* restore the original tx time if no tx-limit */
	if (!enable) {
		rtw89_mac_set_tx_time(rtwdev, rtwsta_link, true, plink->tx_time);
		rtw89_mac_set_tx_retry_limit(rtwdev, rtwsta_link, true,
					     plink->tx_retry);
		rtw89_debug(rtwdev, RTW89_DBG_BTC,
			    "[BTC], %s(): restore, tx_time=%d tx_retry= %d\n",
			    __func__, plink->tx_time, plink->tx_retry);

	} else {
		rtw89_mac_set_tx_time(rtwdev, rtwsta_link, false, tx_time);
		rtw89_mac_set_tx_retry_limit(rtwdev, rtwsta_link, false, tx_retry);
		rtw89_debug(rtwdev, RTW89_DBG_BTC,
			    "[BTC], %s(): set, tx_time=%d tx_retry= %d\n",
			    __func__, tx_time, tx_retry);
	}
}

static void rtw89_tx_time_iter(void *data, struct ieee80211_sta *sta)
{
	struct rtw89_sta *rtwsta = sta_to_rtwsta(sta);
	struct rtw89_txtime_data *iter_data =
				(struct rtw89_txtime_data *)data;
	struct rtw89_vif_link *rtwvif_link;
	struct rtw89_sta_link *rtwsta_link;
	unsigned int link_id;

	rtw89_sta_for_each_link(rtwsta, rtwsta_link, link_id) {
		rtwvif_link = rtwsta_link->rtwvif_link;
		__rtw89_tx_time_iter(rtwvif_link, rtwsta_link, iter_data);
	}
}

static void _set_wl_tx_limit(struct rtw89_dev *rtwdev)
{
	struct rtw89_btc *btc = &rtwdev->btc;
	const struct rtw89_btc_ver *ver = btc->ver;
	struct rtw89_btc_cx *cx = &btc->cx;
	struct rtw89_btc_dm *dm = &btc->dm;
	struct rtw89_btc_wl_info *wl = &cx->wl;
	struct rtw89_btc_bt_info *bt = &cx->bt;
	struct rtw89_btc_bt_link_info *b = &bt->link_info;
	struct rtw89_btc_bt_hfp_desc *hfp = &b->hfp_desc;
	struct rtw89_btc_bt_hid_desc *hid = &b->hid_desc;
	struct rtw89_btc_wl_role_info *wl_rinfo = &wl->role_info;
	struct rtw89_btc_wl_role_info_v1 *wl_rinfo_v1 = &wl->role_info_v1;
	struct rtw89_btc_wl_role_info_v2 *wl_rinfo_v2 = &wl->role_info_v2;
	struct rtw89_btc_wl_role_info_v7 *wl_rinfo_v7 = &wl->role_info_v7;
	struct rtw89_btc_wl_role_info_v8 *wl_rinfo_v8 = &wl->role_info_v8;
	struct rtw89_txtime_data data = {.rtwdev = rtwdev};
	u8 mode, igno_bt, tx_retry;
	u32 tx_time;
	u16 enable;
	bool reenable = false;

	if (btc->manual_ctrl)
		return;

	if (ver->fwlrole == 0)
		mode = wl_rinfo->link_mode;
	else if (ver->fwlrole == 1)
		mode = wl_rinfo_v1->link_mode;
	else if (ver->fwlrole == 2)
		mode = wl_rinfo_v2->link_mode;
	else if (ver->fwlrole == 7)
		mode = wl_rinfo_v7->link_mode;
	else if (ver->fwlrole == 8)
		mode = wl_rinfo_v8->link_mode;
	else
		return;

	if (ver->fcxctrl == 7)
		igno_bt = btc->ctrl.ctrl_v7.igno_bt;
	else
		igno_bt = btc->ctrl.ctrl.igno_bt;

	if (btc->dm.freerun || igno_bt || b->profile_cnt.now == 0 ||
	    mode == BTC_WLINK_5G || mode == BTC_WLINK_NOLINK) {
		enable = 0;
		tx_time = BTC_MAX_TX_TIME_DEF;
		tx_retry = BTC_MAX_TX_RETRY_DEF;
	} else if ((hfp->exist && hid->exist) || hid->pair_cnt > 1) {
		enable = 1;
		tx_time = BTC_MAX_TX_TIME_L2;
		tx_retry = BTC_MAX_TX_RETRY_L1;
	} else if (hfp->exist || hid->exist) {
		enable = 1;
		tx_time = BTC_MAX_TX_TIME_L3;
		tx_retry = BTC_MAX_TX_RETRY_L1;
	} else {
		enable = 0;
		tx_time = BTC_MAX_TX_TIME_DEF;
		tx_retry = BTC_MAX_TX_RETRY_DEF;
	}

	if (dm->wl_tx_limit.enable == enable &&
	    dm->wl_tx_limit.tx_time == tx_time &&
	    dm->wl_tx_limit.tx_retry == tx_retry)
		return;

	if (!dm->wl_tx_limit.enable && enable)
		reenable = true;

	dm->wl_tx_limit.enable = enable;
	dm->wl_tx_limit.tx_time = tx_time;
	dm->wl_tx_limit.tx_retry = tx_retry;

	data.enable = enable;
	data.tx_time = tx_time;
	data.tx_retry = tx_retry;
	data.reenable = reenable;

	ieee80211_iterate_stations_atomic(rtwdev->hw,
					  rtw89_tx_time_iter,
					  &data);
}

static void _set_bt_rx_agc(struct rtw89_dev *rtwdev)
{
	struct rtw89_btc *btc = &rtwdev->btc;
	const struct rtw89_btc_ver *ver = btc->ver;
	struct rtw89_btc_wl_info *wl = &btc->cx.wl;
	struct rtw89_btc_wl_role_info *wl_rinfo = &wl->role_info;
	struct rtw89_btc_wl_role_info_v1 *wl_rinfo_v1 = &wl->role_info_v1;
	struct rtw89_btc_wl_role_info_v2 *wl_rinfo_v2 = &wl->role_info_v2;
	struct rtw89_btc_wl_role_info_v7 *wl_rinfo_v7 = &wl->role_info_v7;
	struct rtw89_btc_wl_role_info_v8 *wl_rinfo_v8 = &wl->role_info_v8;
	struct rtw89_btc_bt_info *bt = &btc->cx.bt;
	bool bt_hi_lna_rx = false;
	u8 mode;

	if (ver->fwlrole == 0)
		mode = wl_rinfo->link_mode;
	else if (ver->fwlrole == 1)
		mode = wl_rinfo_v1->link_mode;
	else if (ver->fwlrole == 2)
		mode = wl_rinfo_v2->link_mode;
	else if (ver->fwlrole == 7)
		mode = wl_rinfo_v7->link_mode;
	else if (ver->fwlrole == 8)
		mode = wl_rinfo_v8->link_mode;
	else
		return;

	if (mode != BTC_WLINK_NOLINK && btc->dm.wl_btg_rx)
		bt_hi_lna_rx = true;

	if (bt_hi_lna_rx == bt->hi_lna_rx)
		return;

	_write_scbd(rtwdev, BTC_WSCB_BT_HILNA, bt_hi_lna_rx);
}

static void _set_bt_rx_scan_pri(struct rtw89_dev *rtwdev)
{
	struct rtw89_btc *btc = &rtwdev->btc;
	struct rtw89_btc_bt_info *bt = &btc->cx.bt;

	_write_scbd(rtwdev, BTC_WSCB_RXSCAN_PRI, (bool)(!!bt->scan_rx_low_pri));
}

static void _wl_req_mac(struct rtw89_dev *rtwdev, u8 mac)
{
	struct rtw89_btc *btc = &rtwdev->btc;
	struct rtw89_btc_wl_info *wl = &btc->cx.wl;
	struct rtw89_btc_dm *dm = &btc->dm;
	u32 add;

	if (mac == wl->pta_req_mac)
		return;

	dm->ost_info.pta_req_hw_band = mac;
	wl->pta_req_mac = mac;
	wl->pta_reg_mac_chg = true;

	if (btc->ver->fcxosi)
		return;

	if (rtwdev->chip->chip_gen == RTW89_CHIP_BE)
		add = R_BE_BTC_CFG;
	else
		add = R_AX_BTC_CFG;

	if (mac == RTW89_MAC_0)
		rtw89_write32_clr(rtwdev, add, B_AX_WL_SRC);
	else
		rtw89_write32_set(rtwdev, add, B_AX_WL_SRC);
}

static void _action_common(struct rtw89_dev *rtwdev)
{
	struct rtw89_btc *btc = &rtwdev->btc;
	struct rtw89_btc_wl_info *wl = &btc->cx.wl;
	struct rtw89_btc_wl_role_info_v8 *rinfo_v8 = &wl->role_info_v8;
	struct rtw89_btc_wl_smap *wl_smap = &wl->status.map;
	struct rtw89_btc_bt_info *bt = &btc->cx.bt;
	struct rtw89_btc_dm *dm = &btc->dm;
	u32 bt_rom_code_id, bt_fw_ver;

	if (btc->ver->fwlrole == 8)
		_wl_req_mac(rtwdev, rinfo_v8->pta_req_band);

	_set_btg_ctrl(rtwdev);
	_set_wl_preagc_ctrl(rtwdev);
	_set_wl_tx_limit(rtwdev);
	_set_bt_afh_info(rtwdev);
	_set_bt_rx_agc(rtwdev);
	_set_rf_trx_para(rtwdev);
	_set_bt_rx_scan_pri(rtwdev);

	bt_rom_code_id = chip_id_to_bt_rom_code_id(rtwdev->btc.ver->chip_id);
	bt_fw_ver = bt->ver_info.fw & 0xffff;
	if (bt->enable.now &&
	    (bt_fw_ver == 0 ||
	     (bt_fw_ver == bt_rom_code_id && bt->run_patch_code && rtwdev->chip->scbd)))
		rtw89_btc_fw_en_rpt(rtwdev, RPT_EN_BT_VER_INFO, 1);
	else
		rtw89_btc_fw_en_rpt(rtwdev, RPT_EN_BT_VER_INFO, 0);

	if (dm->run_reason == BTC_RSN_NTFY_INIT ||
	    dm->run_reason == BTC_RSN_NTFY_RADIO_STATE ||
	    dm->run_reason == BTC_RSN_NTFY_POWEROFF) {
		_fw_set_drv_info(rtwdev, CXDRVINFO_ROLE);

		if (wl_smap->rf_off == 1 || wl_smap->lps != BTC_LPS_OFF)
			rtw89_btc_fw_en_rpt(rtwdev, RPT_EN_ALL, 0);
		else
			rtw89_btc_fw_en_rpt(rtwdev, RPT_EN_MREG, 1);
	}

	if (wl->scbd_change) {
		rtw89_mac_cfg_sb(rtwdev, wl->scbd);
		rtw89_debug(rtwdev, RTW89_DBG_BTC, "[BTC], write scbd: 0x%08x\n",
			    wl->scbd);
		wl->scbd_change = false;
		btc->cx.cnt_wl[BTC_WCNT_SCBDUPDATE]++;
	}

	if (btc->ver->fcxosi) {
		if (memcmp(&dm->ost_info_last, &dm->ost_info,
			   sizeof(dm->ost_info_last)) ||
		    dm->run_reason == BTC_RSN_NTFY_INIT ||
		    dm->run_reason == BTC_RSN_NTFY_RADIO_STATE) {
			dm->ost_info_last = dm->ost_info;
			_fw_set_drv_info(rtwdev, CXDRVINFO_OSI);
		}
	}
	btc->dm.tdma_instant_excute = 0;
	wl->pta_reg_mac_chg = false;
}

static void _action_by_bt(struct rtw89_dev *rtwdev)
{
	struct rtw89_btc *btc = &rtwdev->btc;
	struct rtw89_btc_bt_info *bt = &btc->cx.bt;
	struct rtw89_btc_bt_link_info *bt_linfo = &bt->link_info;
	struct rtw89_btc_bt_hid_desc hid = bt_linfo->hid_desc;
	struct rtw89_btc_bt_a2dp_desc a2dp = bt_linfo->a2dp_desc;
	struct rtw89_btc_bt_pan_desc pan = bt_linfo->pan_desc;
	struct rtw89_btc_dm *dm = &btc->dm;
	u8 profile_map = 0;

	if (dm->freerun_chk) {
		_action_freerun(rtwdev);
		return;
	}

	if (bt_linfo->hfp_desc.exist)
		profile_map |= BTC_BT_HFP;

	if (bt_linfo->hid_desc.exist)
		profile_map |= BTC_BT_HID;

	if (bt_linfo->a2dp_desc.exist)
		profile_map |= BTC_BT_A2DP;

	if (bt_linfo->pan_desc.exist)
		profile_map |= BTC_BT_PAN;

	switch (profile_map) {
	case BTC_BT_NOPROFILE:
		if (pan.active)
			_action_bt_pan(rtwdev);
		else
			_action_bt_idle(rtwdev);
		break;
	case BTC_BT_HFP:
		_action_bt_hfp(rtwdev);
		break;
	case BTC_BT_HFP | BTC_BT_HID:
	case BTC_BT_HID:
		_action_bt_hid(rtwdev);
		break;
	case BTC_BT_A2DP:
		if (a2dp.sink)
			_action_bt_a2dpsink(rtwdev);
		else if (bt_linfo->multi_link.now && !hid.pair_cnt)
			_action_bt_a2dp_pan(rtwdev);
		else
			_action_bt_a2dp(rtwdev);
		break;
	case BTC_BT_PAN:
		_action_bt_pan(rtwdev);
		break;
	case BTC_BT_A2DP | BTC_BT_HFP:
	case BTC_BT_A2DP | BTC_BT_HID:
	case BTC_BT_A2DP | BTC_BT_HFP | BTC_BT_HID:
		if (a2dp.sink)
			_action_bt_a2dpsink(rtwdev);
		else if (pan.active)
			_action_bt_a2dp_pan_hid(rtwdev);
		else
			_action_bt_a2dp_hid(rtwdev);
		break;
	case BTC_BT_A2DP | BTC_BT_PAN:
		if (a2dp.sink)
			_action_bt_a2dpsink(rtwdev);
		else
			_action_bt_a2dp_pan(rtwdev);
		break;
	case BTC_BT_PAN | BTC_BT_HFP:
	case BTC_BT_PAN | BTC_BT_HID:
	case BTC_BT_PAN | BTC_BT_HFP | BTC_BT_HID:
		_action_bt_pan_hid(rtwdev);
		break;
	case BTC_BT_A2DP | BTC_BT_PAN | BTC_BT_HID:
	case BTC_BT_A2DP | BTC_BT_PAN | BTC_BT_HFP:
	default:
		if (a2dp.sink)
			_action_bt_a2dpsink(rtwdev);
		else
			_action_bt_a2dp_pan_hid(rtwdev);
		break;
	}
}

static void _action_wl_2g_sta(struct rtw89_dev *rtwdev)
{
	_action_by_bt(rtwdev);
}

static void _action_wl_25g_mcc(struct rtw89_dev *rtwdev)
{
	struct rtw89_btc *btc = &rtwdev->btc;
	u16 policy_type = BTC_CXP_OFF_BT;

	if (btc->ant_type == BTC_ANT_SHARED) {
		if (btc->cx.wl.status.map._4way)
			policy_type = BTC_CXP_OFFE_WL;
		else if (btc->cx.wl.status.val & btc_scanning_map.val)
			policy_type = BTC_CXP_OFFE_2GBWMIXB;
		else if (btc->cx.bt.link_info.status.map.connect == 0)
			policy_type = BTC_CXP_OFFE_2GISOB;
		else
			policy_type = BTC_CXP_OFFE_2GBWISOB;
	} else { /* dedicated-antenna */
		policy_type = BTC_CXP_OFF_EQ0;
	}

	btc->dm.e2g_slot_limit = BTC_E2G_LIMIT_DEF;

	_set_ant(rtwdev, NM_EXEC, BTC_PHY_ALL, BTC_ANT_W25G);
	_set_policy(rtwdev, policy_type, BTC_ACT_WL_25G_MCC);
}

static void _action_wl_scan(struct rtw89_dev *rtwdev)
{
	struct rtw89_btc *btc = &rtwdev->btc;
	struct rtw89_btc_wl_info *wl = &btc->cx.wl;
	struct rtw89_btc_wl_dbcc_info *wl_dinfo = &wl->dbcc_info;

	if (btc->cx.state_map != BTC_WLINKING &&
	    RTW89_CHK_FW_FEATURE(SCAN_OFFLOAD, &rtwdev->fw)) {
		_action_wl_25g_mcc(rtwdev);
		rtw89_debug(rtwdev, RTW89_DBG_BTC, "[BTC], Scan offload!\n");
	} else if (rtwdev->dbcc_en) {
		if (wl_dinfo->real_band[RTW89_PHY_0] != RTW89_BAND_2G &&
		    wl_dinfo->real_band[RTW89_PHY_1] != RTW89_BAND_2G)
			_action_wl_5g(rtwdev);
		else
			_action_by_bt(rtwdev);
	} else {
		if (wl->scan_info.band[RTW89_PHY_0] != RTW89_BAND_2G)
			_action_wl_5g(rtwdev);
		else
			_action_by_bt(rtwdev);
	}
}

static void _action_wl_2g_mcc(struct rtw89_dev *rtwdev)
{	struct rtw89_btc *btc = &rtwdev->btc;

	_set_ant(rtwdev, NM_EXEC, BTC_PHY_ALL, BTC_ANT_W2G);

	if (btc->ant_type == BTC_ANT_SHARED) { /* shared-antenna */
		if (btc->cx.bt.link_info.profile_cnt.now == 0)
			_set_policy(rtwdev, BTC_CXP_OFFE_DEF2,
				    BTC_ACT_WL_2G_MCC);
		else
			_set_policy(rtwdev, BTC_CXP_OFFE_DEF,
				    BTC_ACT_WL_2G_MCC);
	} else { /* dedicated-antenna */
		_set_policy(rtwdev, BTC_CXP_OFF_EQ0, BTC_ACT_WL_2G_MCC);
	}
}

static void _action_wl_2g_scc(struct rtw89_dev *rtwdev)
{
	struct rtw89_btc *btc = &rtwdev->btc;

	_set_ant(rtwdev, NM_EXEC, BTC_PHY_ALL, BTC_ANT_W2G);

	if (btc->ant_type == BTC_ANT_SHARED) { /* shared-antenna */
		if (btc->cx.bt.link_info.profile_cnt.now == 0)
			_set_policy(rtwdev,
				    BTC_CXP_OFFE_DEF2, BTC_ACT_WL_2G_SCC);
		else
			_set_policy(rtwdev,
				    BTC_CXP_OFFE_DEF, BTC_ACT_WL_2G_SCC);
	} else { /* dedicated-antenna */
		_set_policy(rtwdev, BTC_CXP_OFF_EQ0, BTC_ACT_WL_2G_SCC);
	}
}

static void _action_wl_2g_scc_v1(struct rtw89_dev *rtwdev)
{
	struct rtw89_btc *btc = &rtwdev->btc;
	struct rtw89_btc_wl_info *wl = &btc->cx.wl;
	struct rtw89_btc_bt_info *bt = &btc->cx.bt;
	struct rtw89_btc_dm *dm = &btc->dm;
	struct rtw89_btc_wl_role_info_v1 *wl_rinfo = &wl->role_info_v1;
	u16 policy_type = BTC_CXP_OFF_BT;
	u32 dur;

	if (btc->ant_type == BTC_ANT_DEDICATED) {
		policy_type = BTC_CXP_OFF_EQ0;
	} else {
		/* shared-antenna */
		switch (wl_rinfo->mrole_type) {
		case BTC_WLMROLE_STA_GC:
			dm->wl_scc.null_role1 = RTW89_WIFI_ROLE_STATION;
			dm->wl_scc.null_role2 = RTW89_WIFI_ROLE_P2P_CLIENT;
			dm->wl_scc.ebt_null = 0; /* no ext-slot-control */
			_action_by_bt(rtwdev);
			return;
		case BTC_WLMROLE_STA_STA:
			dm->wl_scc.null_role1 = RTW89_WIFI_ROLE_STATION;
			dm->wl_scc.null_role2 = RTW89_WIFI_ROLE_STATION;
			dm->wl_scc.ebt_null = 0; /* no ext-slot-control */
			_action_by_bt(rtwdev);
			return;
		case BTC_WLMROLE_STA_GC_NOA:
		case BTC_WLMROLE_STA_GO:
		case BTC_WLMROLE_STA_GO_NOA:
			dm->wl_scc.null_role1 = RTW89_WIFI_ROLE_STATION;
			dm->wl_scc.null_role2 = RTW89_WIFI_ROLE_NONE;
			dur = wl_rinfo->mrole_noa_duration;

			if (wl->status.map._4way) {
				dm->wl_scc.ebt_null = 0;
				policy_type = BTC_CXP_OFFE_WL;
			} else if (bt->link_info.status.map.connect == 0) {
				dm->wl_scc.ebt_null = 0;
				policy_type = BTC_CXP_OFFE_2GISOB;
			} else if (bt->link_info.a2dp_desc.exist &&
				   dur < btc->bt_req_len) {
				dm->wl_scc.ebt_null = 1; /* tx null at EBT */
				policy_type = BTC_CXP_OFFE_2GBWMIXB2;
			} else if (bt->link_info.a2dp_desc.exist ||
				   bt->link_info.pan_desc.exist) {
				dm->wl_scc.ebt_null = 1; /* tx null at EBT */
				policy_type = BTC_CXP_OFFE_2GBWISOB;
			} else {
				dm->wl_scc.ebt_null = 0;
				policy_type = BTC_CXP_OFFE_2GBWISOB;
			}
			break;
		default:
			break;
		}
	}

	_set_ant(rtwdev, NM_EXEC, BTC_PHY_ALL, BTC_ANT_W2G);
	_set_policy(rtwdev, policy_type, BTC_ACT_WL_2G_SCC);
}

static void _action_wl_2g_scc_v2(struct rtw89_dev *rtwdev)
{
	struct rtw89_btc *btc = &rtwdev->btc;
	struct rtw89_btc_wl_info *wl = &btc->cx.wl;
	struct rtw89_btc_bt_info *bt = &btc->cx.bt;
	struct rtw89_btc_dm *dm = &btc->dm;
	struct rtw89_btc_wl_role_info_v2 *rinfo_v2 = &wl->role_info_v2;
	struct rtw89_btc_wl_role_info_v7 *rinfo_v7 = &wl->role_info_v7;
	u32 dur, mrole_type, mrole_noa_duration;
	u16 policy_type = BTC_CXP_OFF_BT;

	if (btc->ver->fwlrole == 2) {
		mrole_type = rinfo_v2->mrole_type;
		mrole_noa_duration = rinfo_v2->mrole_noa_duration;
	} else if (btc->ver->fwlrole == 7) {
		mrole_type = rinfo_v7->mrole_type;
		mrole_noa_duration = rinfo_v7->mrole_noa_duration;
	} else {
		return;
	}

	if (btc->ant_type == BTC_ANT_DEDICATED) {
		policy_type = BTC_CXP_OFF_EQ0;
	} else {
		/* shared-antenna */
		switch (mrole_type) {
		case BTC_WLMROLE_STA_GC:
			dm->wl_scc.null_role1 = RTW89_WIFI_ROLE_STATION;
			dm->wl_scc.null_role2 = RTW89_WIFI_ROLE_P2P_CLIENT;
			dm->wl_scc.ebt_null = 0; /* no ext-slot-control */
			_action_by_bt(rtwdev);
			return;
		case BTC_WLMROLE_STA_STA:
			dm->wl_scc.null_role1 = RTW89_WIFI_ROLE_STATION;
			dm->wl_scc.null_role2 = RTW89_WIFI_ROLE_STATION;
			dm->wl_scc.ebt_null = 0; /* no ext-slot-control */
			_action_by_bt(rtwdev);
			return;
		case BTC_WLMROLE_STA_GC_NOA:
		case BTC_WLMROLE_STA_GO:
		case BTC_WLMROLE_STA_GO_NOA:
			dm->wl_scc.null_role1 = RTW89_WIFI_ROLE_STATION;
			dm->wl_scc.null_role2 = RTW89_WIFI_ROLE_NONE;
			dur = mrole_noa_duration;

			if (wl->status.map._4way) {
				dm->wl_scc.ebt_null = 0;
				policy_type = BTC_CXP_OFFE_WL;
			} else if (bt->link_info.status.map.connect == 0) {
				dm->wl_scc.ebt_null = 0;
				policy_type = BTC_CXP_OFFE_2GISOB;
			} else if (bt->link_info.a2dp_desc.exist &&
				   dur < btc->bt_req_len) {
				dm->wl_scc.ebt_null = 1; /* tx null at EBT */
				policy_type = BTC_CXP_OFFE_2GBWMIXB2;
			} else if (bt->link_info.a2dp_desc.exist ||
				   bt->link_info.pan_desc.exist) {
				dm->wl_scc.ebt_null = 1; /* tx null at EBT */
				policy_type = BTC_CXP_OFFE_2GBWISOB;
			} else {
				dm->wl_scc.ebt_null = 0;
				policy_type = BTC_CXP_OFFE_2GBWISOB;
			}
			break;
		default:
			break;
		}
	}

	_set_ant(rtwdev, NM_EXEC, BTC_PHY_ALL, BTC_ANT_W2G);
	_set_policy(rtwdev, policy_type, BTC_ACT_WL_2G_SCC);
}

static void _action_wl_2g_scc_v8(struct rtw89_dev *rtwdev)
{
	struct rtw89_btc *btc = &rtwdev->btc;
	struct rtw89_btc_wl_info *wl = &btc->cx.wl;
	struct rtw89_btc_bt_info *bt = &btc->cx.bt;
	struct rtw89_btc_dm *dm = &btc->dm;
	u16 policy_type = BTC_CXP_OFF_BT;

	if (btc->ant_type == BTC_ANT_SHARED) {
		if (wl->status.map._4way)
			policy_type = BTC_CXP_OFFE_WL;
		else if (bt->link_info.status.map.connect == 0)
			policy_type = BTC_CXP_OFFE_2GISOB;
		else
			policy_type = BTC_CXP_OFFE_2GBWISOB;
	} else {
		policy_type = BTC_CXP_OFF_EQ0;
	}

	dm->e2g_slot_limit = BTC_E2G_LIMIT_DEF;

	_set_ant(rtwdev, NM_EXEC, BTC_PHY_ALL, BTC_ANT_W2G);
	_set_policy(rtwdev, policy_type, BTC_ACT_WL_2G_SCC);
}

static void _action_wl_2g_ap(struct rtw89_dev *rtwdev)
{
	struct rtw89_btc *btc = &rtwdev->btc;

	_set_ant(rtwdev, NM_EXEC, BTC_PHY_ALL, BTC_ANT_W2G);

	if (btc->ant_type == BTC_ANT_SHARED) {
		if (btc->cx.bt.link_info.profile_cnt.now == 0)
			_set_policy(rtwdev, BTC_CXP_OFFE_DEF2,
				    BTC_ACT_WL_2G_AP);
		else
			_set_policy(rtwdev, BTC_CXP_OFFE_DEF, BTC_ACT_WL_2G_AP);
	} else {/* dedicated-antenna */
		_set_policy(rtwdev, BTC_CXP_OFF_EQ0, BTC_ACT_WL_2G_AP);
	}
}

static void _action_wl_2g_go(struct rtw89_dev *rtwdev)
{
	struct rtw89_btc *btc = &rtwdev->btc;

	_set_ant(rtwdev, NM_EXEC, BTC_PHY_ALL, BTC_ANT_W2G);

	if (btc->ant_type == BTC_ANT_SHARED) { /* shared-antenna */
		if (btc->cx.bt.link_info.profile_cnt.now == 0)
			_set_policy(rtwdev,
				    BTC_CXP_OFFE_DEF2, BTC_ACT_WL_2G_GO);
		else
			_set_policy(rtwdev,
				    BTC_CXP_OFFE_DEF, BTC_ACT_WL_2G_GO);
	} else { /* dedicated-antenna */
		_set_policy(rtwdev, BTC_CXP_OFF_EQ0, BTC_ACT_WL_2G_GO);
	}
}

static void _action_wl_2g_gc(struct rtw89_dev *rtwdev)
{
	struct rtw89_btc *btc = &rtwdev->btc;

	_set_ant(rtwdev, NM_EXEC, BTC_PHY_ALL, BTC_ANT_W2G);

	if (btc->ant_type == BTC_ANT_SHARED) { /* shared-antenna */
		_action_by_bt(rtwdev);
	} else {/* dedicated-antenna */
		_set_policy(rtwdev, BTC_CXP_OFF_EQ0, BTC_ACT_WL_2G_GC);
	}
}

static void _action_wl_2g_nan(struct rtw89_dev *rtwdev)
{
	struct rtw89_btc *btc = &rtwdev->btc;

	_set_ant(rtwdev, NM_EXEC, BTC_PHY_ALL, BTC_ANT_W2G);

	if (btc->ant_type == BTC_ANT_SHARED) { /* shared-antenna */
		if (btc->cx.bt.link_info.profile_cnt.now == 0)
			_set_policy(rtwdev,
				    BTC_CXP_OFFE_DEF2, BTC_ACT_WL_2G_NAN);
		else
			_set_policy(rtwdev,
				    BTC_CXP_OFFE_DEF, BTC_ACT_WL_2G_NAN);
	} else { /* dedicated-antenna */
		_set_policy(rtwdev, BTC_CXP_OFF_EQ0, BTC_ACT_WL_2G_NAN);
	}
}

static u32 _read_scbd(struct rtw89_dev *rtwdev)
{
	const struct rtw89_chip_info *chip = rtwdev->chip;
	struct rtw89_btc *btc = &rtwdev->btc;
	u32 scbd_val = 0;

	if (!chip->scbd)
		return 0;

	scbd_val = rtw89_mac_get_sb(rtwdev);
	rtw89_debug(rtwdev, RTW89_DBG_BTC, "[BTC], read scbd: 0x%08x\n",
		    scbd_val);

	btc->cx.cnt_bt[BTC_BCNT_SCBDREAD]++;
	return scbd_val;
}

static void _write_scbd(struct rtw89_dev *rtwdev, u32 val, bool state)
{
	const struct rtw89_chip_info *chip = rtwdev->chip;
	struct rtw89_btc *btc = &rtwdev->btc;
	struct rtw89_btc_wl_info *wl = &btc->cx.wl;
	u32 scbd_val = 0;
	u8 force_exec = false;

	if (!chip->scbd)
		return;

	scbd_val = state ? wl->scbd | val : wl->scbd & ~val;

	if (val & BTC_WSCB_ACTIVE || val & BTC_WSCB_ON)
		force_exec = true;

	if (scbd_val != wl->scbd || force_exec) {
		wl->scbd = scbd_val;
		wl->scbd_change = true;
	}
}

static u8
_update_rssi_state(struct rtw89_dev *rtwdev, u8 pre_state, u8 rssi, u8 thresh)
{
	const struct rtw89_chip_info *chip = rtwdev->chip;
	u8 next_state, tol = chip->rssi_tol;

	if (pre_state == BTC_RSSI_ST_LOW ||
	    pre_state == BTC_RSSI_ST_STAY_LOW) {
		if (rssi >= (thresh + tol))
			next_state = BTC_RSSI_ST_HIGH;
		else
			next_state = BTC_RSSI_ST_STAY_LOW;
	} else {
		if (rssi < thresh)
			next_state = BTC_RSSI_ST_LOW;
		else
			next_state = BTC_RSSI_ST_STAY_HIGH;
	}

	return next_state;
}

static
void _update_dbcc_band(struct rtw89_dev *rtwdev, enum rtw89_phy_idx phy_idx)
{
	struct rtw89_btc *btc = &rtwdev->btc;

	btc->cx.wl.dbcc_info.real_band[phy_idx] =
		btc->cx.wl.scan_info.phy_map & BIT(phy_idx) ?
		btc->cx.wl.dbcc_info.scan_band[phy_idx] :
		btc->cx.wl.dbcc_info.op_band[phy_idx];
}

static void _update_wl_info(struct rtw89_dev *rtwdev)
{
	struct rtw89_btc *btc = &rtwdev->btc;
	struct rtw89_btc_wl_info *wl = &btc->cx.wl;
	struct rtw89_btc_wl_link_info *wl_linfo = wl->link_info;
	struct rtw89_btc_wl_role_info *wl_rinfo = &wl->role_info;
	struct rtw89_btc_wl_dbcc_info *wl_dinfo = &wl->dbcc_info;
	u8 i, cnt_connect = 0, cnt_connecting = 0, cnt_active = 0;
	u8 cnt_2g = 0, cnt_5g = 0, phy;
	u32 wl_2g_ch[2] = {0}, wl_5g_ch[2] = {0};
	bool b2g = false, b5g = false, client_joined = false;

	memset(wl_rinfo, 0, sizeof(*wl_rinfo));

	for (i = 0; i < RTW89_PORT_NUM; i++) {
		/* check if role active? */
		if (!wl_linfo[i].active)
			continue;

		cnt_active++;
		wl_rinfo->active_role[cnt_active - 1].role = wl_linfo[i].role;
		wl_rinfo->active_role[cnt_active - 1].pid = wl_linfo[i].pid;
		wl_rinfo->active_role[cnt_active - 1].phy = wl_linfo[i].phy;
		wl_rinfo->active_role[cnt_active - 1].band = wl_linfo[i].band;
		wl_rinfo->active_role[cnt_active - 1].noa = (u8)wl_linfo[i].noa;
		wl_rinfo->active_role[cnt_active - 1].connected = 0;

		wl->port_id[wl_linfo[i].role] = wl_linfo[i].pid;

		phy = wl_linfo[i].phy;

		/* check dbcc role */
		if (rtwdev->dbcc_en && phy < RTW89_PHY_NUM) {
			wl_dinfo->role[phy] = wl_linfo[i].role;
			wl_dinfo->op_band[phy] = wl_linfo[i].band;
			_update_dbcc_band(rtwdev, phy);
			_fw_set_drv_info(rtwdev, CXDRVINFO_DBCC);
		}

		if (wl_linfo[i].connected == MLME_NO_LINK) {
			continue;
		} else if (wl_linfo[i].connected == MLME_LINKING) {
			cnt_connecting++;
		} else {
			cnt_connect++;
			if ((wl_linfo[i].role == RTW89_WIFI_ROLE_P2P_GO ||
			     wl_linfo[i].role == RTW89_WIFI_ROLE_AP) &&
			     wl_linfo[i].client_cnt > 1)
				client_joined = true;
		}

		wl_rinfo->role_map.val |= BIT(wl_linfo[i].role);
		wl_rinfo->active_role[cnt_active - 1].ch = wl_linfo[i].ch;
		wl_rinfo->active_role[cnt_active - 1].bw = wl_linfo[i].bw;
		wl_rinfo->active_role[cnt_active - 1].connected = 1;

		/* only care 2 roles + BT coex */
		if (wl_linfo[i].band != RTW89_BAND_2G) {
			if (cnt_5g <= ARRAY_SIZE(wl_5g_ch) - 1)
				wl_5g_ch[cnt_5g] = wl_linfo[i].ch;
			cnt_5g++;
			b5g = true;
		} else {
			if (cnt_2g <= ARRAY_SIZE(wl_2g_ch) - 1)
				wl_2g_ch[cnt_2g] = wl_linfo[i].ch;
			cnt_2g++;
			b2g = true;
		}
	}

	wl_rinfo->connect_cnt = cnt_connect;

	/* Be careful to change the following sequence!! */
	if (cnt_connect == 0) {
		wl_rinfo->link_mode = BTC_WLINK_NOLINK;
		wl_rinfo->role_map.role.none = 1;
	} else if (!b2g && b5g) {
		wl_rinfo->link_mode = BTC_WLINK_5G;
	} else if (wl_rinfo->role_map.role.nan) {
		wl_rinfo->link_mode = BTC_WLINK_2G_NAN;
	} else if (cnt_connect > BTC_TDMA_WLROLE_MAX) {
		wl_rinfo->link_mode = BTC_WLINK_OTHER;
	} else  if (b2g && b5g && cnt_connect == 2) {
		if (rtwdev->dbcc_en) {
			switch (wl_dinfo->role[RTW89_PHY_0]) {
			case RTW89_WIFI_ROLE_STATION:
				wl_rinfo->link_mode = BTC_WLINK_2G_STA;
				break;
			case RTW89_WIFI_ROLE_P2P_GO:
				wl_rinfo->link_mode = BTC_WLINK_2G_GO;
				break;
			case RTW89_WIFI_ROLE_P2P_CLIENT:
				wl_rinfo->link_mode = BTC_WLINK_2G_GC;
				break;
			case RTW89_WIFI_ROLE_AP:
				wl_rinfo->link_mode = BTC_WLINK_2G_AP;
				break;
			default:
				wl_rinfo->link_mode = BTC_WLINK_OTHER;
				break;
			}
		} else {
			wl_rinfo->link_mode = BTC_WLINK_25G_MCC;
		}
	} else if (!b5g && cnt_connect == 2) {
		if (wl_rinfo->role_map.role.station &&
		    (wl_rinfo->role_map.role.p2p_go ||
		    wl_rinfo->role_map.role.p2p_gc ||
		    wl_rinfo->role_map.role.ap)) {
			if (wl_2g_ch[0] == wl_2g_ch[1])
				wl_rinfo->link_mode = BTC_WLINK_2G_SCC;
			else
				wl_rinfo->link_mode = BTC_WLINK_2G_MCC;
		} else {
			wl_rinfo->link_mode = BTC_WLINK_2G_MCC;
		}
	} else if (!b5g && cnt_connect == 1) {
		if (wl_rinfo->role_map.role.station)
			wl_rinfo->link_mode = BTC_WLINK_2G_STA;
		else if (wl_rinfo->role_map.role.ap)
			wl_rinfo->link_mode = BTC_WLINK_2G_AP;
		else if (wl_rinfo->role_map.role.p2p_go)
			wl_rinfo->link_mode = BTC_WLINK_2G_GO;
		else if (wl_rinfo->role_map.role.p2p_gc)
			wl_rinfo->link_mode = BTC_WLINK_2G_GC;
		else
			wl_rinfo->link_mode = BTC_WLINK_OTHER;
	}

	/* if no client_joined, don't care P2P-GO/AP role */
	if (wl_rinfo->role_map.role.p2p_go || wl_rinfo->role_map.role.ap) {
		if (!client_joined) {
			if (wl_rinfo->link_mode == BTC_WLINK_2G_SCC ||
			    wl_rinfo->link_mode == BTC_WLINK_2G_MCC) {
				wl_rinfo->link_mode = BTC_WLINK_2G_STA;
				wl_rinfo->connect_cnt = 1;
			} else if (wl_rinfo->link_mode == BTC_WLINK_2G_GO ||
				 wl_rinfo->link_mode == BTC_WLINK_2G_AP) {
				wl_rinfo->link_mode = BTC_WLINK_NOLINK;
				wl_rinfo->connect_cnt = 0;
			}
		}
	}

	rtw89_debug(rtwdev, RTW89_DBG_BTC,
		    "[BTC], cnt_connect = %d, connecting = %d, link_mode = %d\n",
		    cnt_connect, cnt_connecting, wl_rinfo->link_mode);

	_fw_set_drv_info(rtwdev, CXDRVINFO_ROLE);
}

static void _update_wl_info_v1(struct rtw89_dev *rtwdev)
{
	struct rtw89_btc *btc = &rtwdev->btc;
	struct rtw89_btc_wl_info *wl = &btc->cx.wl;
	struct rtw89_btc_wl_link_info *wl_linfo = wl->link_info;
	struct rtw89_btc_wl_role_info_v1 *wl_rinfo = &wl->role_info_v1;
	struct rtw89_btc_wl_dbcc_info *wl_dinfo = &wl->dbcc_info;
	u8 cnt_connect = 0, cnt_connecting = 0, cnt_active = 0;
	u8 cnt_2g = 0, cnt_5g = 0, phy;
	u32 wl_2g_ch[2] = {}, wl_5g_ch[2] = {};
	bool b2g = false, b5g = false, client_joined = false;
	u8 i;

	memset(wl_rinfo, 0, sizeof(*wl_rinfo));

	for (i = 0; i < RTW89_PORT_NUM; i++) {
		if (!wl_linfo[i].active)
			continue;

		cnt_active++;
		wl_rinfo->active_role_v1[cnt_active - 1].role = wl_linfo[i].role;
		wl_rinfo->active_role_v1[cnt_active - 1].pid = wl_linfo[i].pid;
		wl_rinfo->active_role_v1[cnt_active - 1].phy = wl_linfo[i].phy;
		wl_rinfo->active_role_v1[cnt_active - 1].band = wl_linfo[i].band;
		wl_rinfo->active_role_v1[cnt_active - 1].noa = (u8)wl_linfo[i].noa;
		wl_rinfo->active_role_v1[cnt_active - 1].connected = 0;

		wl->port_id[wl_linfo[i].role] = wl_linfo[i].pid;

		phy = wl_linfo[i].phy;

		if (rtwdev->dbcc_en && phy < RTW89_PHY_NUM) {
			wl_dinfo->role[phy] = wl_linfo[i].role;
			wl_dinfo->op_band[phy] = wl_linfo[i].band;
			_update_dbcc_band(rtwdev, phy);
			_fw_set_drv_info(rtwdev, CXDRVINFO_DBCC);
		}

		if (wl_linfo[i].connected == MLME_NO_LINK) {
			continue;
		} else if (wl_linfo[i].connected == MLME_LINKING) {
			cnt_connecting++;
		} else {
			cnt_connect++;
			if ((wl_linfo[i].role == RTW89_WIFI_ROLE_P2P_GO ||
			     wl_linfo[i].role == RTW89_WIFI_ROLE_AP) &&
			     wl_linfo[i].client_cnt > 1)
				client_joined = true;
		}

		wl_rinfo->role_map.val |= BIT(wl_linfo[i].role);
		wl_rinfo->active_role_v1[cnt_active - 1].ch = wl_linfo[i].ch;
		wl_rinfo->active_role_v1[cnt_active - 1].bw = wl_linfo[i].bw;
		wl_rinfo->active_role_v1[cnt_active - 1].connected = 1;

		/* only care 2 roles + BT coex */
		if (wl_linfo[i].band != RTW89_BAND_2G) {
			if (cnt_5g <= ARRAY_SIZE(wl_5g_ch) - 1)
				wl_5g_ch[cnt_5g] = wl_linfo[i].ch;
			cnt_5g++;
			b5g = true;
		} else {
			if (cnt_2g <= ARRAY_SIZE(wl_2g_ch) - 1)
				wl_2g_ch[cnt_2g] = wl_linfo[i].ch;
			cnt_2g++;
			b2g = true;
		}
	}

	wl_rinfo->connect_cnt = cnt_connect;

	/* Be careful to change the following sequence!! */
	if (cnt_connect == 0) {
		wl_rinfo->link_mode = BTC_WLINK_NOLINK;
		wl_rinfo->role_map.role.none = 1;
	} else if (!b2g && b5g) {
		wl_rinfo->link_mode = BTC_WLINK_5G;
	} else if (wl_rinfo->role_map.role.nan) {
		wl_rinfo->link_mode = BTC_WLINK_2G_NAN;
	} else if (cnt_connect > BTC_TDMA_WLROLE_MAX) {
		wl_rinfo->link_mode = BTC_WLINK_OTHER;
	} else  if (b2g && b5g && cnt_connect == 2) {
		if (rtwdev->dbcc_en) {
			switch (wl_dinfo->role[RTW89_PHY_0]) {
			case RTW89_WIFI_ROLE_STATION:
				wl_rinfo->link_mode = BTC_WLINK_2G_STA;
				break;
			case RTW89_WIFI_ROLE_P2P_GO:
				wl_rinfo->link_mode = BTC_WLINK_2G_GO;
				break;
			case RTW89_WIFI_ROLE_P2P_CLIENT:
				wl_rinfo->link_mode = BTC_WLINK_2G_GC;
				break;
			case RTW89_WIFI_ROLE_AP:
				wl_rinfo->link_mode = BTC_WLINK_2G_AP;
				break;
			default:
				wl_rinfo->link_mode = BTC_WLINK_OTHER;
				break;
			}
		} else {
			wl_rinfo->link_mode = BTC_WLINK_25G_MCC;
		}
	} else if (!b5g && cnt_connect == 2) {
		if (wl_rinfo->role_map.role.station &&
		    (wl_rinfo->role_map.role.p2p_go ||
		    wl_rinfo->role_map.role.p2p_gc ||
		    wl_rinfo->role_map.role.ap)) {
			if (wl_2g_ch[0] == wl_2g_ch[1])
				wl_rinfo->link_mode = BTC_WLINK_2G_SCC;
			else
				wl_rinfo->link_mode = BTC_WLINK_2G_MCC;
		} else {
			wl_rinfo->link_mode = BTC_WLINK_2G_MCC;
		}
	} else if (!b5g && cnt_connect == 1) {
		if (wl_rinfo->role_map.role.station)
			wl_rinfo->link_mode = BTC_WLINK_2G_STA;
		else if (wl_rinfo->role_map.role.ap)
			wl_rinfo->link_mode = BTC_WLINK_2G_AP;
		else if (wl_rinfo->role_map.role.p2p_go)
			wl_rinfo->link_mode = BTC_WLINK_2G_GO;
		else if (wl_rinfo->role_map.role.p2p_gc)
			wl_rinfo->link_mode = BTC_WLINK_2G_GC;
		else
			wl_rinfo->link_mode = BTC_WLINK_OTHER;
	}

	/* if no client_joined, don't care P2P-GO/AP role */
	if (wl_rinfo->role_map.role.p2p_go || wl_rinfo->role_map.role.ap) {
		if (!client_joined) {
			if (wl_rinfo->link_mode == BTC_WLINK_2G_SCC ||
			    wl_rinfo->link_mode == BTC_WLINK_2G_MCC) {
				wl_rinfo->link_mode = BTC_WLINK_2G_STA;
				wl_rinfo->connect_cnt = 1;
			} else if (wl_rinfo->link_mode == BTC_WLINK_2G_GO ||
				 wl_rinfo->link_mode == BTC_WLINK_2G_AP) {
				wl_rinfo->link_mode = BTC_WLINK_NOLINK;
				wl_rinfo->connect_cnt = 0;
			}
		}
	}

	rtw89_debug(rtwdev, RTW89_DBG_BTC,
		    "[BTC], cnt_connect = %d, connecting = %d, link_mode = %d\n",
		    cnt_connect, cnt_connecting, wl_rinfo->link_mode);

	_fw_set_drv_info(rtwdev, CXDRVINFO_ROLE);
}

static void _update_wl_info_v2(struct rtw89_dev *rtwdev)
{
	struct rtw89_btc *btc = &rtwdev->btc;
	struct rtw89_btc_wl_info *wl = &btc->cx.wl;
	struct rtw89_btc_wl_link_info *wl_linfo = wl->link_info;
	struct rtw89_btc_wl_role_info_v2 *wl_rinfo = &wl->role_info_v2;
	struct rtw89_btc_wl_dbcc_info *wl_dinfo = &wl->dbcc_info;
	u8 cnt_connect = 0, cnt_connecting = 0, cnt_active = 0;
	u8 cnt_2g = 0, cnt_5g = 0, phy;
	u32 wl_2g_ch[2] = {}, wl_5g_ch[2] = {};
	bool b2g = false, b5g = false, client_joined = false;
	u8 i;

	memset(wl_rinfo, 0, sizeof(*wl_rinfo));

	for (i = 0; i < RTW89_PORT_NUM; i++) {
		if (!wl_linfo[i].active)
			continue;

		cnt_active++;
		wl_rinfo->active_role_v2[cnt_active - 1].role = wl_linfo[i].role;
		wl_rinfo->active_role_v2[cnt_active - 1].pid = wl_linfo[i].pid;
		wl_rinfo->active_role_v2[cnt_active - 1].phy = wl_linfo[i].phy;
		wl_rinfo->active_role_v2[cnt_active - 1].band = wl_linfo[i].band;
		wl_rinfo->active_role_v2[cnt_active - 1].noa = (u8)wl_linfo[i].noa;
		wl_rinfo->active_role_v2[cnt_active - 1].connected = 0;

		wl->port_id[wl_linfo[i].role] = wl_linfo[i].pid;

		phy = wl_linfo[i].phy;

		if (rtwdev->dbcc_en && phy < RTW89_PHY_NUM) {
			wl_dinfo->role[phy] = wl_linfo[i].role;
			wl_dinfo->op_band[phy] = wl_linfo[i].band;
			_update_dbcc_band(rtwdev, phy);
			_fw_set_drv_info(rtwdev, CXDRVINFO_DBCC);
		}

		if (wl_linfo[i].connected == MLME_NO_LINK) {
			continue;
		} else if (wl_linfo[i].connected == MLME_LINKING) {
			cnt_connecting++;
		} else {
			cnt_connect++;
			if ((wl_linfo[i].role == RTW89_WIFI_ROLE_P2P_GO ||
			     wl_linfo[i].role == RTW89_WIFI_ROLE_AP) &&
			     wl_linfo[i].client_cnt > 1)
				client_joined = true;
		}

		wl_rinfo->role_map.val |= BIT(wl_linfo[i].role);
		wl_rinfo->active_role_v2[cnt_active - 1].ch = wl_linfo[i].ch;
		wl_rinfo->active_role_v2[cnt_active - 1].bw = wl_linfo[i].bw;
		wl_rinfo->active_role_v2[cnt_active - 1].connected = 1;

		/* only care 2 roles + BT coex */
		if (wl_linfo[i].band != RTW89_BAND_2G) {
			if (cnt_5g <= ARRAY_SIZE(wl_5g_ch) - 1)
				wl_5g_ch[cnt_5g] = wl_linfo[i].ch;
			cnt_5g++;
			b5g = true;
		} else {
			if (cnt_2g <= ARRAY_SIZE(wl_2g_ch) - 1)
				wl_2g_ch[cnt_2g] = wl_linfo[i].ch;
			cnt_2g++;
			b2g = true;
		}
	}

	wl_rinfo->connect_cnt = cnt_connect;

	/* Be careful to change the following sequence!! */
	if (cnt_connect == 0) {
		wl_rinfo->link_mode = BTC_WLINK_NOLINK;
		wl_rinfo->role_map.role.none = 1;
	} else if (!b2g && b5g) {
		wl_rinfo->link_mode = BTC_WLINK_5G;
	} else if (wl_rinfo->role_map.role.nan) {
		wl_rinfo->link_mode = BTC_WLINK_2G_NAN;
	} else if (cnt_connect > BTC_TDMA_WLROLE_MAX) {
		wl_rinfo->link_mode = BTC_WLINK_OTHER;
	} else  if (b2g && b5g && cnt_connect == 2) {
		if (rtwdev->dbcc_en) {
			switch (wl_dinfo->role[RTW89_PHY_0]) {
			case RTW89_WIFI_ROLE_STATION:
				wl_rinfo->link_mode = BTC_WLINK_2G_STA;
				break;
			case RTW89_WIFI_ROLE_P2P_GO:
				wl_rinfo->link_mode = BTC_WLINK_2G_GO;
				break;
			case RTW89_WIFI_ROLE_P2P_CLIENT:
				wl_rinfo->link_mode = BTC_WLINK_2G_GC;
				break;
			case RTW89_WIFI_ROLE_AP:
				wl_rinfo->link_mode = BTC_WLINK_2G_AP;
				break;
			default:
				wl_rinfo->link_mode = BTC_WLINK_OTHER;
				break;
			}
		} else {
			wl_rinfo->link_mode = BTC_WLINK_25G_MCC;
		}
	} else if (!b5g && cnt_connect == 2) {
		if (wl_rinfo->role_map.role.station &&
		    (wl_rinfo->role_map.role.p2p_go ||
		    wl_rinfo->role_map.role.p2p_gc ||
		    wl_rinfo->role_map.role.ap)) {
			if (wl_2g_ch[0] == wl_2g_ch[1])
				wl_rinfo->link_mode = BTC_WLINK_2G_SCC;
			else
				wl_rinfo->link_mode = BTC_WLINK_2G_MCC;
		} else {
			wl_rinfo->link_mode = BTC_WLINK_2G_MCC;
		}
	} else if (!b5g && cnt_connect == 1) {
		if (wl_rinfo->role_map.role.station)
			wl_rinfo->link_mode = BTC_WLINK_2G_STA;
		else if (wl_rinfo->role_map.role.ap)
			wl_rinfo->link_mode = BTC_WLINK_2G_AP;
		else if (wl_rinfo->role_map.role.p2p_go)
			wl_rinfo->link_mode = BTC_WLINK_2G_GO;
		else if (wl_rinfo->role_map.role.p2p_gc)
			wl_rinfo->link_mode = BTC_WLINK_2G_GC;
		else
			wl_rinfo->link_mode = BTC_WLINK_OTHER;
	}

	/* if no client_joined, don't care P2P-GO/AP role */
	if (wl_rinfo->role_map.role.p2p_go || wl_rinfo->role_map.role.ap) {
		if (!client_joined) {
			if (wl_rinfo->link_mode == BTC_WLINK_2G_SCC ||
			    wl_rinfo->link_mode == BTC_WLINK_2G_MCC) {
				wl_rinfo->link_mode = BTC_WLINK_2G_STA;
				wl_rinfo->connect_cnt = 1;
			} else if (wl_rinfo->link_mode == BTC_WLINK_2G_GO ||
				 wl_rinfo->link_mode == BTC_WLINK_2G_AP) {
				wl_rinfo->link_mode = BTC_WLINK_NOLINK;
				wl_rinfo->connect_cnt = 0;
			}
		}
	}

	rtw89_debug(rtwdev, RTW89_DBG_BTC,
		    "[BTC], cnt_connect = %d, connecting = %d, link_mode = %d\n",
		    cnt_connect, cnt_connecting, wl_rinfo->link_mode);

	_fw_set_drv_info(rtwdev, CXDRVINFO_ROLE);
}

#define BTC_CHK_HANG_MAX 3
#define BTC_SCB_INV_VALUE GENMASK(31, 0)

static u8 _get_role_link_mode(u8 role)
{
	switch (role) {
	case RTW89_WIFI_ROLE_STATION:
		return BTC_WLINK_2G_STA;
	case RTW89_WIFI_ROLE_P2P_GO:
		return BTC_WLINK_2G_GO;
	case RTW89_WIFI_ROLE_P2P_CLIENT:
		return BTC_WLINK_2G_GC;
	case RTW89_WIFI_ROLE_AP:
		return BTC_WLINK_2G_AP;
	default:
		return BTC_WLINK_OTHER;
	}
}

static bool _chk_role_ch_group(const struct rtw89_btc_chdef *r1,
			       const struct rtw89_btc_chdef *r2)
{
	if (r1->chan != r2->chan) { /* primary ch is different */
		return false;
	} else if (r1->bw == RTW89_CHANNEL_WIDTH_40 &&
		   r2->bw == RTW89_CHANNEL_WIDTH_40) {
		if (r1->offset != r2->offset)
			return false;
	}
	return true;
}

static u8 _chk_dbcc(struct rtw89_dev *rtwdev, struct rtw89_btc_chdef *ch,
		    u8 *phy, u8 *role, u8 link_cnt)
{
	struct rtw89_btc_wl_info *wl = &rtwdev->btc.cx.wl;
	struct rtw89_btc_wl_role_info_v7 *rinfo_v7 = &wl->role_info_v7;
	struct rtw89_btc_wl_role_info_v8 *rinfo_v8 = &wl->role_info_v8;
	bool is_2g_ch_exist = false, is_multi_role_in_2g_phy = false;
	u8 j, k, dbcc_2g_cid, dbcc_2g_cid2, dbcc_2g_phy, pta_req_band;

	/* find out the 2G-PHY by connect-id ->ch  */
	for (j = 0; j < link_cnt; j++) {
		if (ch[j].center_ch <= 14) {
			is_2g_ch_exist = true;
			break;
		}
	}

	/* If no any 2G-port exist, it's impossible because 5G-exclude */
	if (!is_2g_ch_exist)
		return BTC_WLINK_5G;

	dbcc_2g_cid = j;
	dbcc_2g_phy = phy[dbcc_2g_cid];

	if (dbcc_2g_phy == RTW89_PHY_1)
		pta_req_band = RTW89_PHY_1;
	else
		pta_req_band = RTW89_PHY_0;

	if (rtwdev->btc.ver->fwlrole == 7) {
		rinfo_v7->dbcc_2g_phy = dbcc_2g_phy;
	} else if (rtwdev->btc.ver->fwlrole == 8) {
		rinfo_v8->dbcc_2g_phy = dbcc_2g_phy;
		rinfo_v8->pta_req_band = pta_req_band;
	}

	/* connect_cnt <= 2 */
	if (link_cnt < BTC_TDMA_WLROLE_MAX)
		return (_get_role_link_mode((role[dbcc_2g_cid])));

	/* find the other-port in the 2G-PHY, ex: PHY-0:6G, PHY1: mcc/scc */
	for (k = 0; k < link_cnt; k++) {
		if (k == dbcc_2g_cid)
			continue;

		if (phy[k] == dbcc_2g_phy) {
			is_multi_role_in_2g_phy = true;
			dbcc_2g_cid2 = k;
			break;
		}
	}

	/* Single-role in 2G-PHY */
	if (!is_multi_role_in_2g_phy)
		return (_get_role_link_mode(role[dbcc_2g_cid]));

	/* 2-role in 2G-PHY */
	if (ch[dbcc_2g_cid2].center_ch > 14)
		return BTC_WLINK_25G_MCC;
	else if (_chk_role_ch_group(&ch[dbcc_2g_cid], &ch[dbcc_2g_cid2]))
		return BTC_WLINK_2G_SCC;
	else
		return BTC_WLINK_2G_MCC;
}

static void _update_role_link_mode(struct rtw89_dev *rtwdev,
				   bool client_joined, u32 noa)
{
	struct rtw89_btc_wl_role_info_v8 *rinfo_v8 = &rtwdev->btc.cx.wl.role_info_v8;
	struct rtw89_btc_wl_role_info_v7 *rinfo_v7 = &rtwdev->btc.cx.wl.role_info_v7;
	u8 role_ver = rtwdev->btc.ver->fwlrole;
	u32 type = BTC_WLMROLE_NONE, dur = 0;
	u8 link_mode, connect_cnt;
	u32 wl_role;

	if (role_ver == 7) {
		wl_role = rinfo_v7->role_map;
		link_mode = rinfo_v7->link_mode;
		connect_cnt = rinfo_v7->connect_cnt;
	} else if (role_ver == 8) {
		wl_role = rinfo_v8->role_map;
		link_mode = rinfo_v8->link_mode;
		connect_cnt = rinfo_v8->connect_cnt;
	} else {
		return;
	}

	/* if no client_joined, don't care P2P-GO/AP role */
	if (((wl_role & BIT(RTW89_WIFI_ROLE_P2P_GO)) ||
	     (wl_role & BIT(RTW89_WIFI_ROLE_AP))) && !client_joined) {
		if (link_mode == BTC_WLINK_2G_SCC) {
			if (role_ver == 7) {
				rinfo_v7->link_mode = BTC_WLINK_2G_STA;
				rinfo_v7->connect_cnt--;
			} else if (role_ver == 8) {
				rinfo_v8->link_mode = BTC_WLINK_2G_STA;
				rinfo_v8->connect_cnt--;
			}
		} else if (link_mode == BTC_WLINK_2G_GO ||
			   link_mode == BTC_WLINK_2G_AP) {
			if (role_ver == 7) {
				rinfo_v7->link_mode = BTC_WLINK_NOLINK;
				rinfo_v7->connect_cnt--;
			} else if (role_ver == 8) {
				rinfo_v8->link_mode = BTC_WLINK_NOLINK;
				rinfo_v8->connect_cnt--;
			}
		}
	}

	/* Identify 2-Role type  */
	if (connect_cnt >= 2 &&
	    (link_mode == BTC_WLINK_2G_SCC ||
	     link_mode == BTC_WLINK_2G_MCC ||
	     link_mode == BTC_WLINK_25G_MCC ||
	     link_mode == BTC_WLINK_5G)) {
		if ((wl_role & BIT(RTW89_WIFI_ROLE_P2P_GO)) ||
		    (wl_role & BIT(RTW89_WIFI_ROLE_AP)))
			type = noa ? BTC_WLMROLE_STA_GO_NOA : BTC_WLMROLE_STA_GO;
		else if (wl_role & BIT(RTW89_WIFI_ROLE_P2P_CLIENT))
			type = noa ? BTC_WLMROLE_STA_GC_NOA : BTC_WLMROLE_STA_GC;
		else
			type = BTC_WLMROLE_STA_STA;

		dur = noa;
	}

	if (role_ver == 7) {
		rinfo_v7->mrole_type = type;
		rinfo_v7->mrole_noa_duration = dur;
	} else if (role_ver == 8) {
		rinfo_v8->mrole_type = type;
		rinfo_v8->mrole_noa_duration = dur;
	}
}

static void _update_wl_info_v7(struct rtw89_dev *rtwdev, u8 rid)
{
	struct rtw89_btc_chdef cid_ch[RTW89_BE_BTC_WL_MAX_ROLE_NUMBER];
	struct rtw89_btc *btc = &rtwdev->btc;
	struct rtw89_btc_wl_info *wl = &btc->cx.wl;
	struct rtw89_btc_wl_role_info_v7 *wl_rinfo = &wl->role_info_v7;
	struct rtw89_btc_wl_dbcc_info *wl_dinfo = &wl->dbcc_info;
	struct rtw89_btc_wl_link_info *wl_linfo = wl->link_info;
	struct rtw89_btc_wl_active_role_v7 *act_role = NULL;
	u8 i, mode, cnt = 0, cnt_2g = 0, cnt_5g = 0, phy_now = RTW89_PHY_NUM, phy_dbcc;
	bool b2g = false, b5g = false, client_joined = false, client_inc_2g = false;
	u8 client_cnt_last[RTW89_BE_BTC_WL_MAX_ROLE_NUMBER] = {};
	u8 cid_role[RTW89_BE_BTC_WL_MAX_ROLE_NUMBER] = {};
	u8 cid_phy[RTW89_BE_BTC_WL_MAX_ROLE_NUMBER] = {};
	u8 mac = RTW89_MAC_0, dbcc_2g_phy = RTW89_PHY_0;
	u32 noa_duration = 0;

	memset(wl_rinfo, 0, sizeof(*wl_rinfo));

	for (i = 0; i < RTW89_PORT_NUM; i++) {
		if (!wl_linfo[i].active || wl_linfo[i].phy >= RTW89_PHY_NUM)
			continue;

		act_role = &wl_rinfo->active_role[i];
		act_role->role = wl_linfo[i].role;

		/* check if role connect? */
		if (wl_linfo[i].connected == MLME_NO_LINK) {
			act_role->connected = 0;
			continue;
		} else if (wl_linfo[i].connected == MLME_LINKING) {
			continue;
		}

		cnt++;
		act_role->connected = 1;
		act_role->pid = wl_linfo[i].pid;
		act_role->phy = wl_linfo[i].phy;
		act_role->band = wl_linfo[i].band;
		act_role->ch = wl_linfo[i].ch;
		act_role->bw = wl_linfo[i].bw;
		act_role->noa = wl_linfo[i].noa;
		act_role->noa_dur = wl_linfo[i].noa_duration;
		cid_ch[cnt - 1] = wl_linfo[i].chdef;
		cid_phy[cnt - 1] = wl_linfo[i].phy;
		cid_role[cnt - 1] = wl_linfo[i].role;
		wl_rinfo->role_map |= BIT(wl_linfo[i].role);

		if (rid == i)
			phy_now = act_role->phy;

		if (wl_linfo[i].role == RTW89_WIFI_ROLE_P2P_GO ||
		    wl_linfo[i].role == RTW89_WIFI_ROLE_AP) {
			if (wl_linfo[i].client_cnt > 1)
				client_joined = true;
			if (client_cnt_last[i] < wl_linfo[i].client_cnt &&
			    wl_linfo[i].chdef.band == RTW89_BAND_2G)
				client_inc_2g = true;
			act_role->client_cnt = wl_linfo[i].client_cnt;
		} else {
			act_role->client_cnt = 0;
		}

		if (act_role->noa && act_role->noa_dur > 0)
			noa_duration = act_role->noa_dur;

		if (rtwdev->dbcc_en) {
			phy_dbcc = wl_linfo[i].phy;
			wl_dinfo->role[phy_dbcc] |= BIT(wl_linfo[i].role);
			wl_dinfo->op_band[phy_dbcc] = wl_linfo[i].chdef.band;
		}

		if (wl_linfo[i].chdef.band != RTW89_BAND_2G) {
			cnt_5g++;
			b5g = true;
		} else {
			if (((wl_linfo[i].role == RTW89_WIFI_ROLE_P2P_GO ||
			      wl_linfo[i].role == RTW89_WIFI_ROLE_AP) &&
			     client_joined) ||
			    wl_linfo[i].role == RTW89_WIFI_ROLE_P2P_CLIENT)
				wl_rinfo->p2p_2g = 1;

			if ((wl_linfo[i].mode & BIT(BTC_WL_MODE_11B)) ||
			    (wl_linfo[i].mode & BIT(BTC_WL_MODE_11G)))
				wl->bg_mode = 1;
			else if (wl_linfo[i].mode & BIT(BTC_WL_MODE_HE))
				wl->he_mode = true;

			cnt_2g++;
			b2g = true;
		}

		if (act_role->band == RTW89_BAND_5G && act_role->ch >= 100)
			wl->is_5g_hi_channel = 1;
		else
			wl->is_5g_hi_channel = 0;
	}

	wl_rinfo->connect_cnt = cnt;
	wl->client_cnt_inc_2g = client_inc_2g;

	if (cnt == 0) {
		mode = BTC_WLINK_NOLINK;
		wl_rinfo->role_map = BIT(RTW89_WIFI_ROLE_NONE);
	} else if (!b2g && b5g) {
		mode = BTC_WLINK_5G;
	} else if (wl_rinfo->role_map & BIT(RTW89_WIFI_ROLE_NAN)) {
		mode = BTC_WLINK_2G_NAN;
	} else if (cnt > BTC_TDMA_WLROLE_MAX) {
		mode = BTC_WLINK_OTHER;
	} else if (rtwdev->dbcc_en) {
		mode = _chk_dbcc(rtwdev, cid_ch, cid_phy, cid_role, cnt);

		/* correct 2G-located PHY band for gnt ctrl */
		if (dbcc_2g_phy < RTW89_PHY_NUM)
			wl_dinfo->op_band[dbcc_2g_phy] = RTW89_BAND_2G;
	} else if (b2g && b5g && cnt == 2) {
		mode = BTC_WLINK_25G_MCC;
	} else if (!b5g && cnt == 2) { /* cnt_connect = 2 */
		if (_chk_role_ch_group(&cid_ch[0], &cid_ch[cnt - 1]))
			mode = BTC_WLINK_2G_SCC;
		else
			mode = BTC_WLINK_2G_MCC;
	} else if (!b5g && cnt == 1) { /* cnt_connect = 1 */
		mode = _get_role_link_mode(cid_role[0]);
	} else {
		mode = BTC_WLINK_NOLINK;
	}

	wl_rinfo->link_mode = mode;
	_update_role_link_mode(rtwdev, client_joined, noa_duration);

	/* todo DBCC related event */
	rtw89_debug(rtwdev, RTW89_DBG_BTC, "[BTC] wl_info phy_now=%d\n", phy_now);
	rtw89_debug(rtwdev, RTW89_DBG_BTC,
		    "[BTC] rlink cnt_2g=%d cnt_5g=%d\n", cnt_2g, cnt_5g);

	if (wl_rinfo->dbcc_en != rtwdev->dbcc_en) {
		wl_rinfo->dbcc_chg = 1;
		wl_rinfo->dbcc_en = rtwdev->dbcc_en;
		btc->cx.cnt_wl[BTC_WCNT_DBCC_CHG]++;
	}

	if (rtwdev->dbcc_en) {
		wl_rinfo->dbcc_2g_phy = dbcc_2g_phy;

		if (dbcc_2g_phy == RTW89_PHY_1)
			mac = RTW89_MAC_1;

		_update_dbcc_band(rtwdev, RTW89_PHY_0);
		_update_dbcc_band(rtwdev, RTW89_PHY_1);
	}
	_wl_req_mac(rtwdev, mac);
	_fw_set_drv_info(rtwdev, CXDRVINFO_ROLE);
}

static u8 _update_wl_link_mode(struct rtw89_dev *rtwdev, u8 hw_band, u8 type)
{
	struct rtw89_btc_wl_info *wl = &rtwdev->btc.cx.wl;
	struct rtw89_btc_wl_mlo_info *mlo_info = &wl->mlo_info;
	u8 mode = BTC_WLINK_NOLINK;

	switch (type) {
	case RTW89_MR_WTYPE_NONE: /* no-link */
		mode = BTC_WLINK_NOLINK;
		break;
	case RTW89_MR_WTYPE_NONMLD:  /* Non_MLO 1-role 2+0/0+2 */
	case RTW89_MR_WTYPE_MLD1L1R: /* MLO only-1 link 2+0/0+2 */
		if (mlo_info->hwb_rf_band[hw_band] != RTW89_BAND_2G) {
			mode = BTC_WLINK_5G;
		} else if (mlo_info->wmode[hw_band] == RTW89_MR_WMODE_1AP) {
			mode = BTC_WLINK_2G_GO;
		} else if (mlo_info->wmode[hw_band] == RTW89_MR_WMODE_1CLIENT) {
			if (wl->role_info_v8.p2p_2g)
				mode = BTC_WLINK_2G_GC;
			else
				mode = BTC_WLINK_2G_STA;
		}
		break;
	case RTW89_MR_WTYPE_NONMLD_NONMLD: /* Non_MLO 2-role 2+0/0+2 */
	case RTW89_MR_WTYPE_MLD1L1R_NONMLD: /* MLO only-1 link + P2P 2+0/0+2 */
		if (mlo_info->hwb_rf_band[hw_band] != RTW89_BAND_2G) {
			mode = BTC_WLINK_5G;
		} else if (mlo_info->ch_type[hw_band] == RTW89_MR_CTX2_2GHZ_5GHZ ||
			   mlo_info->ch_type[hw_band] == RTW89_MR_CTX2_2GHZ_6GHZ) {
			mode = BTC_WLINK_25G_MCC;
		} else if (mlo_info->ch_type[hw_band] == RTW89_MR_CTX2_2GHZ) {
			mode = BTC_WLINK_2G_MCC;
		} else if (mlo_info->ch_type[hw_band] == RTW89_MR_CTX1_2GHZ) {
			mode = BTC_WLINK_2G_SCC;
		}
		break;
	case RTW89_MR_WTYPE_MLD2L1R: /* MLO_MLSR 2+0/0+2 */
		if (mlo_info->hwb_rf_band[hw_band] != RTW89_BAND_2G)
			mode = BTC_WLINK_5G;
		else if (wl->role_info_v8.p2p_2g)
			mode = BTC_WLINK_2G_GC;
		else
			mode = BTC_WLINK_2G_STA;
		break;
	case RTW89_MR_WTYPE_MLD2L1R_NONMLD: /* MLO_MLSR + P2P 2+0/0+2 */
	case RTW89_MR_WTYPE_MLD2L2R_NONMLD: /* MLO_MLMR + P2P 1+1/2+2 */
		/* driver may doze 1-link to
		 * 2G+5G   -> TDMA slot switch by E2G/E5G
		 * 5G only -> TDMA slot switch by E5G
		 */
		mode = BTC_WLINK_25G_MCC;
		break;
	case RTW89_MR_WTYPE_MLD2L2R: /* MLO_MLMR  1+1/2+2 */
		if (mlo_info->hwb_rf_band[hw_band] != RTW89_BAND_2G) {
			mode = BTC_WLINK_5G;
		} else if (mlo_info->wmode[hw_band] == RTW89_MR_WMODE_1AP) {
			mode = BTC_WLINK_2G_GO;
		} else if (mlo_info->wmode[hw_band] == RTW89_MR_WMODE_1CLIENT) {
			if (wl->role_info_v8.p2p_2g)
				mode = BTC_WLINK_2G_GC;
			else
				mode = BTC_WLINK_2G_STA;
		}
		break;
	}
	return mode;
}

static void _update_wl_mlo_info(struct rtw89_dev *rtwdev)
{
	struct rtw89_btc_wl_info *wl = &rtwdev->btc.cx.wl;
	struct rtw89_btc_wl_role_info_v8 *wl_rinfo = &wl->role_info_v8;
	struct rtw89_btc_wl_mlo_info *mlo_info = &wl->mlo_info;
	struct rtw89_mr_chanctx_info qinfo;
	u8 track_band = RTW89_PHY_0;
	u8 rf_band = RTW89_BAND_2G;
	u8 i, type;

	/* parse MLO info form PHL API for each HW-band */
	for (i = RTW89_MAC_0; i <= RTW89_MAC_1; i++) {
		memset(&qinfo, 0, sizeof(qinfo));

		rtw89_query_mr_chanctx_info(rtwdev, i, &qinfo);
		mlo_info->wmode[i] = qinfo.wmode;
		mlo_info->ch_type[i] = qinfo.ctxtype;
		mlo_info->wtype = qinfo.wtype;

		if (mlo_info->ch_type[i] == RTW89_MR_CTX1_5GHZ ||
		    mlo_info->ch_type[i] == RTW89_MR_CTX2_5GHZ ||
		    mlo_info->ch_type[i] == RTW89_MR_CTX2_5GHZ_6GHZ)
			mlo_info->hwb_rf_band[i] = RTW89_BAND_5G;
		else if (mlo_info->ch_type[i] == RTW89_MR_CTX1_6GHZ ||
			 mlo_info->ch_type[i] == RTW89_MR_CTX2_6GHZ)
			mlo_info->hwb_rf_band[i] = RTW89_BAND_6G;
		else /* check if "2G-included" or unknown in each HW-band */
			mlo_info->hwb_rf_band[i] = RTW89_BAND_2G;
	}

	mlo_info->link_status = rtwdev->mlo_dbcc_mode;
	type = mlo_info->wtype;

	if (mlo_info->wtype == RTW89_MR_WTYPE_MLD1L1R ||
	    mlo_info->wtype == RTW89_MR_WTYPE_MLD2L1R ||
	    mlo_info->wtype == RTW89_MR_WTYPE_MLD2L2R ||
	    mlo_info->wtype == RTW89_MR_WTYPE_MLD1L1R_NONMLD ||
	    mlo_info->wtype == RTW89_MR_WTYPE_MLD2L1R_NONMLD ||
	    mlo_info->wtype == RTW89_MR_WTYPE_MLD2L2R_NONMLD)
		mlo_info->mlo_en = 1;
	else
		mlo_info->mlo_en = 0;

	if (mlo_info->ch_type[RTW89_MAC_0] != RTW89_MR_CTX_NONE &&
	    mlo_info->ch_type[RTW89_MAC_0] != RTW89_MR_CTX_UNKNOWN &&
	    mlo_info->ch_type[RTW89_MAC_1] != RTW89_MR_CTX_NONE &&
	    mlo_info->ch_type[RTW89_MAC_1] != RTW89_MR_CTX_UNKNOWN)
		mlo_info->dual_hw_band_en = 1; /* two HW-hand link exist */
	else
		mlo_info->dual_hw_band_en = 0;

	if (mlo_info->link_status == MLO_2_PLUS_0_2RF ||
	    mlo_info->link_status == MLO_0_PLUS_2_2RF ||
	    mlo_info->link_status == MLO_2_PLUS_2_2RF)
		mlo_info->mlo_adie = 2;
	else
		mlo_info->mlo_adie = 1;

	switch (mlo_info->link_status) {
	default:
	case MLO_2_PLUS_0_1RF: /* 2+0 */
	case MLO_2_PLUS_0_2RF:
		mlo_info->rf_combination = BTC_MLO_RF_2_PLUS_0;
		track_band = RTW89_MAC_0;
		rf_band = mlo_info->hwb_rf_band[RTW89_MAC_0];
		mlo_info->path_rf_band[BTC_RF_S0] = rf_band;
		mlo_info->path_rf_band[BTC_RF_S1] = rf_band;

		wl_rinfo->pta_req_band = RTW89_MAC_0;
		wl_rinfo->dbcc_2g_phy = RTW89_PHY_0;
		wl_rinfo->dbcc_en = 0;
		break;
	case MLO_0_PLUS_2_1RF: /* 0+2 */
	case MLO_0_PLUS_2_2RF:
		mlo_info->rf_combination = BTC_MLO_RF_0_PLUS_2;
		track_band = RTW89_MAC_1;
		rf_band = mlo_info->hwb_rf_band[RTW89_MAC_1];
		mlo_info->path_rf_band[BTC_RF_S0] = rf_band;
		mlo_info->path_rf_band[BTC_RF_S1] = rf_band;

		wl_rinfo->pta_req_band = RTW89_MAC_1;
		wl_rinfo->dbcc_2g_phy = RTW89_PHY_1;
		wl_rinfo->dbcc_en = 0;
		break;
	case MLO_1_PLUS_1_1RF: /* 1+1 */
	case MLO_1_PLUS_1_2RF: /* 1+1 */
	case MLO_2_PLUS_2_2RF: /* 2+2 */
	case DBCC_LEGACY: /* DBCC 1+1 */
		if (mlo_info->link_status == MLO_2_PLUS_2_2RF)
			mlo_info->rf_combination = BTC_MLO_RF_2_PLUS_2;
		else
			mlo_info->rf_combination = BTC_MLO_RF_1_PLUS_1;

		if (mlo_info->hwb_rf_band[RTW89_MAC_0] == RTW89_BAND_2G)
			track_band = RTW89_MAC_0;
		else
			track_band = RTW89_MAC_1;

		mlo_info->path_rf_band[BTC_RF_S0] =
					mlo_info->hwb_rf_band[RTW89_MAC_0];
		mlo_info->path_rf_band[BTC_RF_S1] =
					mlo_info->hwb_rf_band[RTW89_MAC_1];

		/* Check ch count from ch_type @ 2.4G HW-band, and modify type */
		if (mlo_info->ch_type[track_band] == RTW89_MR_CTX1_2GHZ)
			type = RTW89_MR_WTYPE_NONMLD; /* only 1-role at 2G */
		else
			type = RTW89_MR_WTYPE_NONMLD_NONMLD;

		if (mlo_info->hwb_rf_band[RTW89_MAC_0] == RTW89_BAND_2G) {
			wl_rinfo->pta_req_band = RTW89_MAC_0;
			wl_rinfo->dbcc_2g_phy = RTW89_PHY_0;
		} else {
			wl_rinfo->pta_req_band = RTW89_MAC_1;
			wl_rinfo->dbcc_2g_phy = RTW89_PHY_1;
		}

		if (mlo_info->wmode[RTW89_MAC_0] == RTW89_MR_WMODE_NONE &&
		    mlo_info->wmode[RTW89_MAC_1] == RTW89_MR_WMODE_NONE)
			wl_rinfo->dbcc_en = 0;
		else
			wl_rinfo->dbcc_en = 1;
		break;
	}

	wl_rinfo->link_mode = _update_wl_link_mode(rtwdev, track_band, type);

	rtw89_debug(rtwdev, RTW89_DBG_BTC, "[BTC], %s(), mode=%s, pta_band=%d",
		    __func__, id_to_linkmode(wl_rinfo->link_mode),
		    wl_rinfo->pta_req_band);
}

static void _update_wl_non_mlo_info(struct rtw89_dev *rtwdev)
{
	struct rtw89_btc_wl_info *wl = &rtwdev->btc.cx.wl;
	struct rtw89_btc_wl_rlink *rlink = NULL;
	struct rtw89_btc_wl_role_info_v8 *wl_rinfo = &wl->role_info_v8;
	struct rtw89_btc_chdef cid_ch[RTW89_BE_BTC_WL_MAX_ROLE_NUMBER] = {};
	u8 cid_role[RTW89_BE_BTC_WL_MAX_ROLE_NUMBER] = {};
	u8 cid_phy[RTW89_BE_BTC_WL_MAX_ROLE_NUMBER] = {};
	bool b2g = false, b5g = false, outloop = false;
	u8 mode = BTC_WLINK_NOLINK;
	u8 cnt_2g = 0, cnt_5g = 0;
	u8 i, j, cnt = 0;

	for (j = RTW89_PHY_0; j < RTW89_PHY_NUM; j++) {
		for (i = 0; i < RTW89_BE_BTC_WL_MAX_ROLE_NUMBER; i++) {
			rlink = &wl_rinfo->rlink[i][j];

			if (!rlink->active || !rlink->connected)
				continue;

			if (cnt >= RTW89_BE_BTC_WL_MAX_ROLE_NUMBER) {
				outloop = true;
				break;
			}

			cid_ch[cnt] = wl->rlink_info[i][j].chdef;
			cid_phy[cnt] = rlink->phy;
			cid_role[cnt] = rlink->role;
			cnt++;

			if (rlink->rf_band != RTW89_BAND_2G) {
				cnt_5g++;
				b5g = true;
			} else {
				cnt_2g++;
				b2g = true;
			}
		}
		if (outloop)
			break;
	}

	rtw89_debug(rtwdev, RTW89_DBG_BTC,
		    "[BTC], %s(): cnt_2g=%d, cnt_5g=%d\n", __func__, cnt_2g, cnt_5g);

	wl_rinfo->dbcc_en = rtwdev->dbcc_en;
	/* Be careful to change the following sequence!! */
	if (cnt == 0) {
		mode = BTC_WLINK_NOLINK;
	} else if (!b2g && b5g) {
		mode = BTC_WLINK_5G;
	} else if (wl_rinfo->dbcc_en) {
		mode = _chk_dbcc(rtwdev, cid_ch, cid_phy, cid_role, cnt);
	} else if (b2g && b5g) {
		mode = BTC_WLINK_25G_MCC;
	} else if (!b5g && cnt >= 2) {
		if (_chk_role_ch_group(&cid_ch[0], &cid_ch[1]))
			mode = BTC_WLINK_2G_SCC;
		else
			mode = BTC_WLINK_2G_MCC;
	} else if (!b5g) { /* cnt_connect = 1 */
		mode = _get_role_link_mode(cid_role[0]);
	}

	wl_rinfo->link_mode = mode;
}

static void _modify_role_link_mode(struct rtw89_dev *rtwdev)
{
	struct rtw89_btc_wl_info *wl = &rtwdev->btc.cx.wl;
	struct rtw89_btc_wl_role_info_v8 *wl_rinfo = &wl->role_info_v8;
	u8 go_cleint_exist = wl->go_client_exist;
	u8 link_mode = wl_rinfo->link_mode;
	u32 role_map = wl_rinfo->role_map;
	u8 noa_exist = wl->noa_exist;
	u32 mrole = BTC_WLMROLE_NONE;

	/* if no client_joined, don't care P2P-GO/AP role */
	if (((role_map & BIT(RTW89_WIFI_ROLE_P2P_GO)) ||
	     (role_map & BIT(RTW89_WIFI_ROLE_AP))) && !go_cleint_exist) {
		if (link_mode == BTC_WLINK_2G_SCC) {
			wl_rinfo->link_mode = BTC_WLINK_2G_STA;
		} else if (link_mode == BTC_WLINK_2G_GO ||
			   link_mode == BTC_WLINK_2G_AP) {
			wl_rinfo->link_mode = BTC_WLINK_NOLINK;
		}
	}

	/* Identify 2-Role type */
	if  (link_mode == BTC_WLINK_2G_SCC ||
	     link_mode == BTC_WLINK_2G_MCC ||
	     link_mode == BTC_WLINK_25G_MCC ||
	     link_mode == BTC_WLINK_5G) {
		if ((role_map & BIT(RTW89_WIFI_ROLE_P2P_GO)) ||
		    (role_map & BIT(RTW89_WIFI_ROLE_AP))) {
			if (noa_exist)
				mrole = BTC_WLMROLE_STA_GO_NOA;
			else
				mrole = BTC_WLMROLE_STA_GO;
		} else if (role_map & BIT(RTW89_WIFI_ROLE_P2P_CLIENT)) {
			if (noa_exist)
				mrole = BTC_WLMROLE_STA_GC_NOA;
			else
				mrole = BTC_WLMROLE_STA_GC;
		} else {
			mrole = BTC_WLMROLE_STA_STA;
		}
	}

	wl_rinfo->mrole_type = mrole;

	rtw89_debug(rtwdev, RTW89_DBG_BTC,
		    "[BTC], %s(): link_mode=%s, mrole_type=%d\n", __func__,
		    id_to_linkmode(wl_rinfo->link_mode), wl_rinfo->mrole_type);
}

static void _update_wl_info_v8(struct rtw89_dev *rtwdev, u8 role_id, u8 rlink_id,
			       enum btc_role_state state)
{
	struct rtw89_btc_wl_rlink *rlink = NULL;
	struct rtw89_btc_wl_link_info *wl_linfo;
	struct rtw89_btc *btc = &rtwdev->btc;
	struct rtw89_btc_wl_info *wl = &btc->cx.wl;
	struct rtw89_btc_wl_role_info_v8 *wl_rinfo = &wl->role_info_v8;
	bool client_joined = false, noa_exist = false, p2p_exist = false;
	bool is_5g_hi_channel = false, bg_mode = false, dbcc_en_ori;
	u8 i, j, link_mode_ori;
	u32 role_map = 0;

	if (role_id >= RTW89_BE_BTC_WL_MAX_ROLE_NUMBER || rlink_id >= RTW89_MAC_NUM)
		return;

	/* Extract wl->link_info[role_id][rlink_id] to wl->role_info
	 * role_id: role index
	 * rlink_id: rlink index (= HW-band index)
	 * pid: port_index
	 */

	wl_linfo = &wl->rlink_info[role_id][rlink_id];
	rlink = &wl_rinfo->rlink[role_id][rlink_id];

	rlink->role = wl_linfo->role;
	rlink->active = wl_linfo->active; /* Doze or not */
	rlink->pid = wl_linfo->pid;
	rlink->phy = wl_linfo->phy;
	rlink->rf_band = wl_linfo->band;
	rlink->ch = wl_linfo->ch;
	rlink->bw = wl_linfo->bw;
	rlink->noa = wl_linfo->noa;
	rlink->noa_dur = wl_linfo->noa_duration / 1000;
	rlink->client_cnt = wl_linfo->client_cnt;
	rlink->mode = wl_linfo->mode;

	switch (wl_linfo->connected) {
	case MLME_NO_LINK:
		rlink->connected = 0;
		break;
	case MLME_LINKED:
		rlink->connected = 1;
		break;
	default:
		return;
	}

	for (j = RTW89_MAC_0; j <= RTW89_MAC_1; j++) {
		for (i = 0; i < RTW89_BE_BTC_WL_MAX_ROLE_NUMBER; i++) {
			rlink = &wl_rinfo->rlink[i][j];

			if (!rlink->active || !rlink->connected)
				continue;

			role_map |= BIT(rlink->role);

			/* only one noa-role exist */
			if (rlink->noa && rlink->noa_dur > 0)
				noa_exist = true;

			/* for WL 5G-Rx interfered with BT issue */
			if (rlink->rf_band == RTW89_BAND_5G) {
				if (rlink->ch >= 100)
					is_5g_hi_channel = true;

				continue;
			}

			/* only if client connect for p2p-Go/AP */
			if ((rlink->role == RTW89_WIFI_ROLE_P2P_GO ||
			     rlink->role == RTW89_WIFI_ROLE_AP) &&
			     rlink->client_cnt > 1) {
				p2p_exist = true;
				client_joined = true;
			}

			/* Identify if P2P-Go (GO/GC/AP) exist at 2G band */
			if (rlink->role == RTW89_WIFI_ROLE_P2P_CLIENT)
				p2p_exist = true;

			if ((rlink->mode & BIT(BTC_WL_MODE_11B)) ||
			    (rlink->mode & BIT(BTC_WL_MODE_11G)))
				bg_mode = true;
		}
	}

	link_mode_ori = wl_rinfo->link_mode;
	wl->is_5g_hi_channel = is_5g_hi_channel;
	wl->bg_mode = bg_mode;
	wl->go_client_exist = client_joined;
	wl->noa_exist = noa_exist;
	wl_rinfo->p2p_2g = p2p_exist;
	wl_rinfo->role_map = role_map;

	dbcc_en_ori = wl_rinfo->dbcc_en;

	if (rtwdev->chip->para_ver & BTC_FEAT_MLO_SUPPORT) {
		/* for MLO-supported, link-mode from driver directly */
		_update_wl_mlo_info(rtwdev);
	} else {
		/* for non-MLO-supported, link-mode by BTC */
		_update_wl_non_mlo_info(rtwdev);
	}

	_modify_role_link_mode(rtwdev);

	if (link_mode_ori != wl_rinfo->link_mode)
		wl->link_mode_chg = true;

	if (wl_rinfo->dbcc_en != dbcc_en_ori) {
		wl->dbcc_chg = true;
		btc->cx.cnt_wl[BTC_WCNT_DBCC_CHG]++;
	}
}

void rtw89_coex_act1_work(struct wiphy *wiphy, struct wiphy_work *work)
{
	struct rtw89_dev *rtwdev = container_of(work, struct rtw89_dev,
						coex_act1_work.work);
	struct rtw89_btc *btc = &rtwdev->btc;
	struct rtw89_btc_dm *dm = &rtwdev->btc.dm;
	struct rtw89_btc_cx *cx = &btc->cx;
	struct rtw89_btc_wl_info *wl = &cx->wl;

	lockdep_assert_wiphy(wiphy);

	rtw89_debug(rtwdev, RTW89_DBG_BTC, "[BTC], %s(): enter\n", __func__);
	dm->cnt_notify[BTC_NCNT_TIMER]++;
	if (wl->status.map._4way)
		wl->status.map._4way = false;
	if (wl->status.map.connecting)
		wl->status.map.connecting = false;

	_run_coex(rtwdev, BTC_RSN_ACT1_WORK);
}

void rtw89_coex_bt_devinfo_work(struct wiphy *wiphy, struct wiphy_work *work)
{
	struct rtw89_dev *rtwdev = container_of(work, struct rtw89_dev,
						coex_bt_devinfo_work.work);
	struct rtw89_btc *btc = &rtwdev->btc;
	struct rtw89_btc_dm *dm = &rtwdev->btc.dm;
	struct rtw89_btc_bt_a2dp_desc *a2dp = &btc->cx.bt.link_info.a2dp_desc;

	lockdep_assert_wiphy(wiphy);

	rtw89_debug(rtwdev, RTW89_DBG_BTC, "[BTC], %s(): enter\n", __func__);
	dm->cnt_notify[BTC_NCNT_TIMER]++;
	a2dp->play_latency = 0;
	_run_coex(rtwdev, BTC_RSN_BT_DEVINFO_WORK);
}

void rtw89_coex_rfk_chk_work(struct wiphy *wiphy, struct wiphy_work *work)
{
	struct rtw89_dev *rtwdev = container_of(work, struct rtw89_dev,
						coex_rfk_chk_work.work);
	struct rtw89_btc *btc = &rtwdev->btc;
	struct rtw89_btc_dm *dm = &rtwdev->btc.dm;
	struct rtw89_btc_cx *cx = &btc->cx;
	struct rtw89_btc_wl_info *wl = &cx->wl;

	lockdep_assert_wiphy(wiphy);

	rtw89_debug(rtwdev, RTW89_DBG_BTC, "[BTC], %s(): enter\n", __func__);
	dm->cnt_notify[BTC_NCNT_TIMER]++;
	if (wl->rfk_info.state != BTC_WRFK_STOP) {
		rtw89_debug(rtwdev, RTW89_DBG_BTC,
			    "[BTC], %s(): RFK timeout\n", __func__);
		cx->cnt_wl[BTC_WCNT_RFK_TIMEOUT]++;
		dm->error.map.wl_rfk_timeout = true;
		wl->rfk_info.state = BTC_WRFK_STOP;
		_write_scbd(rtwdev, BTC_WSCB_WLRFK, false);
		_run_coex(rtwdev, BTC_RSN_RFK_CHK_WORK);
	}
}

static void _update_bt_scbd(struct rtw89_dev *rtwdev, bool only_update)
{
	const struct rtw89_chip_info *chip = rtwdev->chip;
	struct rtw89_btc *btc = &rtwdev->btc;
	struct rtw89_btc_cx *cx = &btc->cx;
	struct rtw89_btc_bt_info *bt = &btc->cx.bt;
	u32 val;
	bool status_change = false;

	if (!chip->scbd)
		return;

	rtw89_debug(rtwdev, RTW89_DBG_BTC, "[BTC], %s\n", __func__);

	val = _read_scbd(rtwdev);
	if (val == BTC_SCB_INV_VALUE) {
		rtw89_debug(rtwdev, RTW89_DBG_BTC,
			    "[BTC], %s(): return by invalid scbd value\n",
			    __func__);
		return;
	}

	if (!(val & BTC_BSCB_ON))
		bt->enable.now = 0;
	else
		bt->enable.now = 1;

	if (bt->enable.now != bt->enable.last)
		status_change = true;

	/* reset bt info if bt re-enable */
	if (bt->enable.now && !bt->enable.last) {
		_reset_btc_var(rtwdev, BTC_RESET_BTINFO);
		cx->cnt_bt[BTC_BCNT_REENABLE]++;
		bt->enable.now = 1;
	}

	bt->enable.last = bt->enable.now;
	bt->scbd = val;
	bt->mbx_avl = !!(val & BTC_BSCB_ACT);

	if (bt->whql_test != !!(val & BTC_BSCB_WHQL))
		status_change = true;

	bt->whql_test = !!(val & BTC_BSCB_WHQL);
	bt->btg_type = val & BTC_BSCB_BT_S1 ? BTC_BT_BTG : BTC_BT_ALONE;
	bt->link_info.a2dp_desc.exist = !!(val & BTC_BSCB_A2DP_ACT);

	bt->lna_constrain = !!(val & BTC_BSCB_BT_LNAB0) +
			    !!(val & BTC_BSCB_BT_LNAB1) * 2 + 4;

	/* if rfk run 1->0 */
	if (bt->rfk_info.map.run && !(val & BTC_BSCB_RFK_RUN))
		status_change = true;

	bt->rfk_info.map.run  = !!(val & BTC_BSCB_RFK_RUN);
	bt->rfk_info.map.req = !!(val & BTC_BSCB_RFK_REQ);
	bt->hi_lna_rx = !!(val & BTC_BSCB_BT_HILNA);
	bt->link_info.status.map.connect = !!(val & BTC_BSCB_BT_CONNECT);
	if (bt->run_patch_code != !!(val & BTC_BSCB_PATCH_CODE))
		status_change = true;
	bt->run_patch_code = !!(val & BTC_BSCB_PATCH_CODE);

	if (!only_update && status_change)
		_run_coex(rtwdev, BTC_RSN_UPDATE_BT_SCBD);
}

#define BTC_BTINFO_PWR_LEN 5
static void _update_bt_txpwr_info(struct rtw89_dev *rtwdev, u8 *buf, u32 len)
{
	struct rtw89_btc_bt_info *bt = &rtwdev->btc.cx.bt;
	struct rtw89_btc_bt_link_info *b = &bt->link_info;

	if (len != BTC_BTINFO_PWR_LEN)
		return;

	if (!memcmp(bt->txpwr_info, buf, sizeof(bt->txpwr_info))) {
		rtw89_debug(rtwdev, RTW89_DBG_BTC,
			    "[BTC], %s return by info duplicate!\n", __func__);
		return;
	}

	memcpy(bt->txpwr_info, buf, BTC_BTINFO_MAX);
	memcpy(&b->bt_txpwr_desc, &buf[2], sizeof(b->bt_txpwr_desc));
}

static bool _chk_wl_rfk_request(struct rtw89_dev *rtwdev)
{
	struct rtw89_btc *btc = &rtwdev->btc;
	struct rtw89_btc_cx *cx = &btc->cx;
	struct rtw89_btc_bt_info *bt = &cx->bt;

	_update_bt_scbd(rtwdev, true);

	cx->cnt_wl[BTC_WCNT_RFK_REQ]++;

	if ((bt->rfk_info.map.run || bt->rfk_info.map.req) &&
	    !bt->rfk_info.map.timeout) {
		cx->cnt_wl[BTC_WCNT_RFK_REJECT]++;
	} else {
		cx->cnt_wl[BTC_WCNT_RFK_GO]++;
		return true;
	}
	return false;
}

static
void _run_coex(struct rtw89_dev *rtwdev, enum btc_reason_and_action reason)
{
	struct rtw89_btc *btc = &rtwdev->btc;
	const struct rtw89_btc_ver *ver = btc->ver;
	struct rtw89_btc_dm *dm = &rtwdev->btc.dm;
	struct rtw89_btc_cx *cx = &btc->cx;
	struct rtw89_btc_wl_info *wl = &btc->cx.wl;
	struct rtw89_btc_bt_info *bt = &btc->cx.bt;
	struct rtw89_btc_wl_role_info *wl_rinfo = &wl->role_info;
	struct rtw89_btc_wl_role_info_v1 *wl_rinfo_v1 = &wl->role_info_v1;
	struct rtw89_btc_wl_role_info_v2 *wl_rinfo_v2 = &wl->role_info_v2;
	struct rtw89_btc_wl_role_info_v7 *wl_rinfo_v7 = &wl->role_info_v7;
	struct rtw89_btc_wl_role_info_v8 *wl_rinfo_v8 = &wl->role_info_v8;
	u8 mode, igno_bt, always_freerun;

	lockdep_assert_wiphy(rtwdev->hw->wiphy);

	dm->run_reason = reason;
	_update_dm_step(rtwdev, reason);
	_update_btc_state_map(rtwdev);

	if (ver->fwlrole == 0)
		mode = wl_rinfo->link_mode;
	else if (ver->fwlrole == 1)
		mode = wl_rinfo_v1->link_mode;
	else if (ver->fwlrole == 2)
		mode = wl_rinfo_v2->link_mode;
	else if (ver->fwlrole == 7)
		mode = wl_rinfo_v7->link_mode;
	else if (ver->fwlrole == 8)
		mode = wl_rinfo_v8->link_mode;
	else
		return;

	if (ver->fcxctrl == 7) {
		igno_bt = btc->ctrl.ctrl_v7.igno_bt;
		always_freerun = btc->ctrl.ctrl_v7.always_freerun;
	} else {
		igno_bt = btc->ctrl.ctrl.igno_bt;
		always_freerun = btc->ctrl.ctrl.always_freerun;
	}

	rtw89_debug(rtwdev, RTW89_DBG_BTC, "[BTC], %s(): reason=%d, mode=%d\n",
		    __func__, reason, mode);
	rtw89_debug(rtwdev, RTW89_DBG_BTC, "[BTC], %s(): wl_only=%d, bt_only=%d\n",
		    __func__, dm->wl_only, dm->bt_only);

	/* Be careful to change the following function sequence!! */
	if (btc->manual_ctrl) {
		rtw89_debug(rtwdev, RTW89_DBG_BTC,
			    "[BTC], %s(): return for Manual CTRL!!\n",
			    __func__);
		return;
	}

	if (igno_bt &&
	    (reason == BTC_RSN_UPDATE_BT_INFO ||
	     reason == BTC_RSN_UPDATE_BT_SCBD)) {
		rtw89_debug(rtwdev, RTW89_DBG_BTC,
			    "[BTC], %s(): return for Stop Coex DM!!\n",
			    __func__);
		return;
	}

	if (!wl->status.map.init_ok) {
		rtw89_debug(rtwdev, RTW89_DBG_BTC,
			    "[BTC], %s(): return for WL init fail!!\n",
			    __func__);
		return;
	}

	if (wl->status.map.rf_off_pre == wl->status.map.rf_off &&
	    wl->status.map.lps_pre == wl->status.map.lps) {
		if (reason == BTC_RSN_NTFY_POWEROFF ||
		    reason == BTC_RSN_NTFY_RADIO_STATE) {
			rtw89_debug(rtwdev, RTW89_DBG_BTC,
				    "[BTC], %s(): return for WL rf off state no change!!\n",
				    __func__);
			return;
		}
		if (wl->status.map.rf_off == 1 ||
		    wl->status.map.lps == BTC_LPS_RF_OFF) {
			rtw89_debug(rtwdev, RTW89_DBG_BTC,
				    "[BTC], %s(): return for WL rf off state!!\n",
				    __func__);
			return;
		}
	}

	dm->freerun = false;
	dm->cnt_dm[BTC_DCNT_RUN]++;
	dm->fddt_train = BTC_FDDT_DISABLE;
	bt->scan_rx_low_pri = false;
	igno_bt = false;

	dm->freerun_chk = _check_freerun(rtwdev); /* check if meet freerun */

	if (always_freerun) {
		_action_freerun(rtwdev);
		igno_bt = true;
		goto exit;
	}

	if (dm->wl_only) {
		_action_wl_only(rtwdev);
		igno_bt = true;
		goto exit;
	}

	if (wl->status.map.rf_off || wl->status.map.lps || dm->bt_only) {
		_action_wl_off(rtwdev, mode);
		igno_bt = true;
		goto exit;
	}

	if (reason == BTC_RSN_NTFY_INIT) {
		_action_wl_init(rtwdev);
		goto exit;
	}

	if (!cx->bt.enable.now && !cx->other.type) {
		_action_bt_off(rtwdev);
		goto exit;
	}

	if (cx->bt.whql_test) {
		_action_bt_whql(rtwdev);
		goto exit;
	}

	if (wl->rfk_info.state != BTC_WRFK_STOP) {
		_action_wl_rfk(rtwdev);
		goto exit;
	}

	if (wl->status.val & btc_scanning_map.val && !wl->rfk_info.con_rfk) {
		_action_wl_scan(rtwdev);
		bt->scan_rx_low_pri = true;
		goto exit;
	}

	switch (mode) {
	case BTC_WLINK_NOLINK:
		_action_wl_nc(rtwdev);
		break;
	case BTC_WLINK_2G_STA:
		if (wl->status.map.traffic_dir & BIT(RTW89_TFC_DL))
			bt->scan_rx_low_pri = true;
		_action_wl_2g_sta(rtwdev);
		break;
	case BTC_WLINK_2G_AP:
		bt->scan_rx_low_pri = true;
		_action_wl_2g_ap(rtwdev);
		break;
	case BTC_WLINK_2G_GO:
		bt->scan_rx_low_pri = true;
		_action_wl_2g_go(rtwdev);
		break;
	case BTC_WLINK_2G_GC:
		bt->scan_rx_low_pri = true;
		_action_wl_2g_gc(rtwdev);
		break;
	case BTC_WLINK_2G_SCC:
		bt->scan_rx_low_pri = true;
		if (ver->fwlrole == 0)
			_action_wl_2g_scc(rtwdev);
		else if (ver->fwlrole == 1)
			_action_wl_2g_scc_v1(rtwdev);
		else if (ver->fwlrole == 2 || ver->fwlrole == 7)
			_action_wl_2g_scc_v2(rtwdev);
		else if (ver->fwlrole == 8)
			_action_wl_2g_scc_v8(rtwdev);
		break;
	case BTC_WLINK_2G_MCC:
		bt->scan_rx_low_pri = true;
		_action_wl_2g_mcc(rtwdev);
		break;
	case BTC_WLINK_25G_MCC:
		bt->scan_rx_low_pri = true;
		_action_wl_25g_mcc(rtwdev);
		break;
	case BTC_WLINK_5G:
		_action_wl_5g(rtwdev);
		break;
	case BTC_WLINK_2G_NAN:
		_action_wl_2g_nan(rtwdev);
		break;
	default:
		_action_wl_other(rtwdev);
		break;
	}

exit:
	rtw89_debug(rtwdev, RTW89_DBG_BTC, "[BTC], %s(): exit\n", __func__);
	if (ver->fcxctrl == 7)
		btc->ctrl.ctrl_v7.igno_bt = igno_bt;
	else
		btc->ctrl.ctrl.igno_bt = igno_bt;
	_action_common(rtwdev);
}

void rtw89_btc_ntfy_poweron(struct rtw89_dev *rtwdev)
{
	struct rtw89_btc *btc = &rtwdev->btc;

	rtw89_debug(rtwdev, RTW89_DBG_BTC, "[BTC], %s(): !!\n", __func__);
	btc->dm.cnt_notify[BTC_NCNT_POWER_ON]++;
}

void rtw89_btc_ntfy_poweroff(struct rtw89_dev *rtwdev)
{
	struct rtw89_btc *btc = &rtwdev->btc;
	struct rtw89_btc_wl_info *wl = &btc->cx.wl;

	rtw89_debug(rtwdev, RTW89_DBG_BTC, "[BTC], %s(): !!\n", __func__);
	btc->dm.cnt_notify[BTC_NCNT_POWER_OFF]++;

	btc->cx.wl.status.map.rf_off = 1;
	btc->cx.wl.status.map.busy = 0;
	wl->status.map.lps = BTC_LPS_OFF;

	_write_scbd(rtwdev, BTC_WSCB_ALL, false);
	_run_coex(rtwdev, BTC_RSN_NTFY_POWEROFF);

	rtw89_btc_fw_en_rpt(rtwdev, RPT_EN_ALL, 0);

	btc->cx.wl.status.map.rf_off_pre = btc->cx.wl.status.map.rf_off;
}

static void _set_init_info(struct rtw89_dev *rtwdev)
{
	const struct rtw89_chip_info *chip = rtwdev->chip;
	struct rtw89_btc *btc = &rtwdev->btc;
	const struct rtw89_btc_ver *ver = btc->ver;
	struct rtw89_btc_dm *dm = &btc->dm;
	struct rtw89_btc_wl_info *wl = &btc->cx.wl;

	if (ver->fcxinit == 7) {
		dm->init_info.init_v7.wl_only = (u8)dm->wl_only;
		dm->init_info.init_v7.bt_only = (u8)dm->bt_only;
		dm->init_info.init_v7.wl_init_ok = (u8)wl->status.map.init_ok;
		dm->init_info.init_v7.cx_other = btc->cx.other.type;
		dm->init_info.init_v7.wl_guard_ch = chip->afh_guard_ch;
		dm->init_info.init_v7.module = btc->mdinfo.md_v7;
	} else {
		dm->init_info.init.wl_only = (u8)dm->wl_only;
		dm->init_info.init.bt_only = (u8)dm->bt_only;
		dm->init_info.init.wl_init_ok = (u8)wl->status.map.init_ok;
		dm->init_info.init.dbcc_en = rtwdev->dbcc_en;
		dm->init_info.init.cx_other = btc->cx.other.type;
		dm->init_info.init.wl_guard_ch = chip->afh_guard_ch;
		dm->init_info.init.module = btc->mdinfo.md;
	}
}

void rtw89_btc_ntfy_init(struct rtw89_dev *rtwdev, u8 mode)
{
	struct rtw89_btc *btc = &rtwdev->btc;
	struct rtw89_btc_dm *dm = &rtwdev->btc.dm;
	struct rtw89_btc_wl_info *wl = &btc->cx.wl;
	const struct rtw89_chip_info *chip = rtwdev->chip;
	const struct rtw89_btc_ver *ver = btc->ver;

	_reset_btc_var(rtwdev, BTC_RESET_ALL);
	btc->dm.run_reason = BTC_RSN_NONE;
	btc->dm.run_action = BTC_ACT_NONE;
	if (ver->fcxctrl == 7)
		btc->ctrl.ctrl_v7.igno_bt = true;
	else
		btc->ctrl.ctrl.igno_bt = true;

	rtw89_debug(rtwdev, RTW89_DBG_BTC,
		    "[BTC], %s(): mode=%d\n", __func__, mode);

	wl->coex_mode = mode;
	dm->cnt_notify[BTC_NCNT_INIT_COEX]++;
	dm->wl_only = mode == BTC_MODE_WL ? 1 : 0;
	dm->bt_only = mode == BTC_MODE_BT ? 1 : 0;
	wl->status.map.rf_off = mode == BTC_MODE_WLOFF ? 1 : 0;

	chip->ops->btc_set_rfe(rtwdev);
	chip->ops->btc_init_cfg(rtwdev);

	if (!wl->status.map.init_ok) {
		rtw89_debug(rtwdev, RTW89_DBG_BTC,
			    "[BTC], %s(): return for WL init fail!!\n",
			    __func__);
		dm->error.map.init = true;
		return;
	}

	_write_scbd(rtwdev,
		    BTC_WSCB_ACTIVE | BTC_WSCB_ON | BTC_WSCB_BTLOG, true);
	_update_bt_scbd(rtwdev, true);
	if (rtw89_mac_get_ctrl_path(rtwdev)) {
		rtw89_debug(rtwdev, RTW89_DBG_BTC,
			    "[BTC], %s(): PTA owner warning!!\n",
			    __func__);
		dm->error.map.pta_owner = true;
	}

	_set_init_info(rtwdev);
	_set_wl_tx_power(rtwdev, RTW89_BTC_WL_DEF_TX_PWR);
	btc_fw_set_monreg(rtwdev);
	rtw89_btc_fw_set_slots(rtwdev);
	_fw_set_drv_info(rtwdev, CXDRVINFO_INIT);
	_fw_set_drv_info(rtwdev, CXDRVINFO_CTRL);

	_run_coex(rtwdev, BTC_RSN_NTFY_INIT);
}

void rtw89_btc_ntfy_scan_start(struct rtw89_dev *rtwdev, u8 phy_idx, u8 band)
{
	struct rtw89_btc *btc = &rtwdev->btc;
	struct rtw89_btc_wl_info *wl = &btc->cx.wl;

	rtw89_debug(rtwdev, RTW89_DBG_BTC,
		    "[BTC], %s(): phy_idx=%d, band=%d\n",
		    __func__, phy_idx, band);

	if (phy_idx >= RTW89_PHY_NUM)
		return;

	btc->dm.cnt_notify[BTC_NCNT_SCAN_START]++;
	wl->status.map.scan = true;
	wl->scan_info.band[phy_idx] = band;
	wl->scan_info.phy_map |= BIT(phy_idx);
	_fw_set_drv_info(rtwdev, CXDRVINFO_SCAN);

	if (rtwdev->dbcc_en) {
		wl->dbcc_info.scan_band[phy_idx] = band;
		_update_dbcc_band(rtwdev, phy_idx);
		_fw_set_drv_info(rtwdev, CXDRVINFO_DBCC);
	}

	_run_coex(rtwdev, BTC_RSN_NTFY_SCAN_START);
}

void rtw89_btc_ntfy_scan_finish(struct rtw89_dev *rtwdev, u8 phy_idx)
{
	struct rtw89_btc *btc = &rtwdev->btc;
	struct rtw89_btc_wl_info *wl = &btc->cx.wl;

	rtw89_debug(rtwdev, RTW89_DBG_BTC,
		    "[BTC], %s(): phy_idx=%d\n", __func__, phy_idx);
	btc->dm.cnt_notify[BTC_NCNT_SCAN_FINISH]++;

	wl->status.map.scan = false;
	wl->scan_info.phy_map &= ~BIT(phy_idx);
	_fw_set_drv_info(rtwdev, CXDRVINFO_SCAN);

	if (rtwdev->dbcc_en) {
		_update_dbcc_band(rtwdev, phy_idx);
		_fw_set_drv_info(rtwdev, CXDRVINFO_DBCC);
	}

	btc->dm.tdma_instant_excute = 1;

	_run_coex(rtwdev, BTC_RSN_NTFY_SCAN_FINISH);
}

void rtw89_btc_ntfy_switch_band(struct rtw89_dev *rtwdev, u8 phy_idx, u8 band)
{
	struct rtw89_btc *btc = &rtwdev->btc;
	struct rtw89_btc_wl_info *wl = &btc->cx.wl;

	rtw89_debug(rtwdev, RTW89_DBG_BTC,
		    "[BTC], %s(): phy_idx=%d, band=%d\n",
		    __func__, phy_idx, band);

	if (phy_idx >= RTW89_PHY_NUM)
		return;

	btc->dm.cnt_notify[BTC_NCNT_SWITCH_BAND]++;

	if (rtwdev->dbcc_en) {
		wl->dbcc_info.scan_band[phy_idx] = band;
		_update_dbcc_band(rtwdev, phy_idx);
		_fw_set_drv_info(rtwdev, CXDRVINFO_DBCC);
	}
	_run_coex(rtwdev, BTC_RSN_NTFY_SWBAND);
}

void rtw89_btc_ntfy_specific_packet(struct rtw89_dev *rtwdev,
				    enum btc_pkt_type pkt_type)
{
	struct rtw89_btc *btc = &rtwdev->btc;
	struct rtw89_btc_cx *cx = &btc->cx;
	struct rtw89_btc_wl_info *wl = &cx->wl;
	struct rtw89_btc_bt_link_info *b = &cx->bt.link_info;
	struct rtw89_btc_bt_hfp_desc *hfp = &b->hfp_desc;
	struct rtw89_btc_bt_hid_desc *hid = &b->hid_desc;
	u32 cnt;
	u32 delay = RTW89_COEX_ACT1_WORK_PERIOD;
	bool delay_work = false;

	switch (pkt_type) {
	case PACKET_DHCP:
		cnt = ++cx->cnt_wl[BTC_WCNT_DHCP];
		rtw89_debug(rtwdev, RTW89_DBG_BTC,
			    "[BTC], %s(): DHCP cnt=%d\n", __func__, cnt);
		wl->status.map.connecting = true;
		delay_work = true;
		break;
	case PACKET_EAPOL:
		cnt = ++cx->cnt_wl[BTC_WCNT_EAPOL];
		rtw89_debug(rtwdev, RTW89_DBG_BTC,
			    "[BTC], %s(): EAPOL cnt=%d\n", __func__, cnt);
		wl->status.map._4way = true;
		delay_work = true;
		if (hfp->exist || hid->exist)
			delay /= 2;
		break;
	case PACKET_EAPOL_END:
		cnt = ++cx->cnt_wl[BTC_WCNT_EAPOL];
		rtw89_debug(rtwdev, RTW89_DBG_BTC,
			    "[BTC], %s(): EAPOL_End cnt=%d\n",
			    __func__, cnt);
		wl->status.map._4way = false;
		wiphy_delayed_work_cancel(rtwdev->hw->wiphy, &rtwdev->coex_act1_work);
		break;
	case PACKET_ARP:
		cnt = ++cx->cnt_wl[BTC_WCNT_ARP];
		rtw89_debug(rtwdev, RTW89_DBG_BTC,
			    "[BTC], %s(): ARP cnt=%d\n", __func__, cnt);
		return;
	case PACKET_ICMP:
		rtw89_debug(rtwdev, RTW89_DBG_BTC,
			    "[BTC], %s(): ICMP pkt\n", __func__);
		return;
	default:
		rtw89_debug(rtwdev, RTW89_DBG_BTC,
			    "[BTC], %s(): unknown packet type %d\n",
			    __func__, pkt_type);
		return;
	}

	if (delay_work) {
		wiphy_delayed_work_cancel(rtwdev->hw->wiphy, &rtwdev->coex_act1_work);
		wiphy_delayed_work_queue(rtwdev->hw->wiphy,
					 &rtwdev->coex_act1_work, delay);
	}

	btc->dm.cnt_notify[BTC_NCNT_SPECIAL_PACKET]++;
	_run_coex(rtwdev, BTC_RSN_NTFY_SPECIFIC_PACKET);
}

void rtw89_btc_ntfy_eapol_packet_work(struct wiphy *wiphy, struct wiphy_work *work)
{
	struct rtw89_dev *rtwdev = container_of(work, struct rtw89_dev,
						btc.eapol_notify_work);

	lockdep_assert_wiphy(wiphy);

	rtw89_leave_ps_mode(rtwdev);
	rtw89_btc_ntfy_specific_packet(rtwdev, PACKET_EAPOL);
}

void rtw89_btc_ntfy_arp_packet_work(struct wiphy *wiphy, struct wiphy_work *work)
{
	struct rtw89_dev *rtwdev = container_of(work, struct rtw89_dev,
						btc.arp_notify_work);

	lockdep_assert_wiphy(wiphy);

	rtw89_btc_ntfy_specific_packet(rtwdev, PACKET_ARP);
}

void rtw89_btc_ntfy_dhcp_packet_work(struct wiphy *wiphy, struct wiphy_work *work)
{
	struct rtw89_dev *rtwdev = container_of(work, struct rtw89_dev,
						btc.dhcp_notify_work);

	lockdep_assert_wiphy(wiphy);

	rtw89_leave_ps_mode(rtwdev);
	rtw89_btc_ntfy_specific_packet(rtwdev, PACKET_DHCP);
}

void rtw89_btc_ntfy_icmp_packet_work(struct wiphy *wiphy, struct wiphy_work *work)
{
	struct rtw89_dev *rtwdev = container_of(work, struct rtw89_dev,
						btc.icmp_notify_work);

	lockdep_assert_wiphy(wiphy);

	rtw89_leave_ps_mode(rtwdev);
	rtw89_btc_ntfy_specific_packet(rtwdev, PACKET_ICMP);
}

static u8 _update_bt_rssi_level(struct rtw89_dev *rtwdev, u8 rssi)
{
	const struct rtw89_chip_info *chip = rtwdev->chip;
	struct rtw89_btc *btc = &rtwdev->btc;
	struct rtw89_btc_bt_info *bt = &btc->cx.bt;
	u8 *rssi_st, rssi_th, rssi_level = 0;
	u8 i;

	/* for rssi locate in which {40, 36, 31, 28}
	 * if rssi >= 40% (-60dBm) --> rssi_level = 4
	 * if 36% <= rssi < 40%    --> rssi_level = 3
	 * if 31% <= rssi < 36%    --> rssi_level = 2
	 * if 28% <= rssi < 31%    --> rssi_level = 1
	 * if rssi < 28%           --> rssi_level = 0
	 */

	/* check if rssi across bt_rssi_thres boundary */
	for (i = 0; i < BTC_BT_RSSI_THMAX; i++) {
		rssi_th = chip->bt_rssi_thres[i];
		rssi_st = &bt->link_info.rssi_state[i];

		*rssi_st = _update_rssi_state(rtwdev, *rssi_st, rssi, rssi_th);

		if (BTC_RSSI_HIGH(*rssi_st)) {
			rssi_level = BTC_BT_RSSI_THMAX - i;
			break;
		}
	}
	return rssi_level;
}

static void _update_zb_coex_tbl(struct rtw89_dev *rtwdev)
{
	u8 mode = rtwdev->btc.cx.wl.role_info.link_mode;
	u32 zb_tbl0 = 0xda5a5a5a, zb_tbl1 = 0xda5a5a5a;

	if (mode == BTC_WLINK_5G || rtwdev->btc.dm.freerun) {
		zb_tbl0 = 0xffffffff;
		zb_tbl1 = 0xffffffff;
	} else if (mode == BTC_WLINK_25G_MCC) {
		zb_tbl0 = 0xffffffff; /* for E5G slot */
		zb_tbl1 = 0xda5a5a5a; /* for E2G slot */
	}
	rtw89_write32(rtwdev, R_BTC_ZB_COEX_TBL_0, zb_tbl0);
	rtw89_write32(rtwdev, R_BTC_ZB_COEX_TBL_1, zb_tbl1);
}

#define BT_PROFILE_PROTOCOL_MASK GENMASK(7, 4)

static void _update_bt_info(struct rtw89_dev *rtwdev, u8 *buf, u32 len)
{
	const struct rtw89_chip_info *chip = rtwdev->chip;
	struct rtw89_btc *btc = &rtwdev->btc;
	struct rtw89_btc_cx *cx = &btc->cx;
	struct rtw89_btc_bt_info *bt = &cx->bt;
	struct rtw89_btc_bt_link_info *b = &bt->link_info;
	struct rtw89_btc_bt_hfp_desc *hfp = &b->hfp_desc;
	struct rtw89_btc_bt_hid_desc *hid = &b->hid_desc;
	struct rtw89_btc_bt_a2dp_desc *a2dp = &b->a2dp_desc;
	struct rtw89_btc_bt_pan_desc *pan = &b->pan_desc;
	union btc_btinfo btinfo;

	if (buf[BTC_BTINFO_L1] != 6)
		return;

	if (!memcmp(bt->raw_info, buf, BTC_BTINFO_MAX)) {
		rtw89_debug(rtwdev, RTW89_DBG_BTC,
			    "[BTC], %s(): return by bt-info duplicate!!\n",
			    __func__);
		cx->cnt_bt[BTC_BCNT_INFOSAME]++;
		return;
	}

	memcpy(bt->raw_info, buf, BTC_BTINFO_MAX);

	rtw89_debug(rtwdev, RTW89_DBG_BTC,
		    "[BTC], %s(): bt_info[2]=0x%02x\n",
		    __func__, bt->raw_info[2]);

	b->profile_cnt.last = b->profile_cnt.now;
	b->profile_cnt.now = 0;
	hid->type = 0;

	/* parse raw info low-Byte2 */
	btinfo.val = bt->raw_info[BTC_BTINFO_L2];
	b->status.map.connect = btinfo.lb2.connect;
	b->status.map.sco_busy = btinfo.lb2.sco_busy;
	b->status.map.acl_busy = btinfo.lb2.acl_busy;
	b->status.map.inq_pag = btinfo.lb2.inq_pag;
	bt->inq_pag.now = btinfo.lb2.inq_pag;
	cx->cnt_bt[BTC_BCNT_INQPAG] += !!(bt->inq_pag.now && !bt->inq_pag.last);

	hfp->exist = btinfo.lb2.hfp;
	b->profile_cnt.now += (u8)hfp->exist;
	hid->exist = btinfo.lb2.hid;
	b->profile_cnt.now += (u8)hid->exist;
	a2dp->exist = btinfo.lb2.a2dp;
	b->profile_cnt.now += (u8)a2dp->exist;
	pan->exist = btinfo.lb2.pan;
	b->profile_cnt.now += (u8)pan->exist;
	btc->dm.trx_info.bt_profile = u32_get_bits(btinfo.val, BT_PROFILE_PROTOCOL_MASK);

	/* parse raw info low-Byte3 */
	btinfo.val = bt->raw_info[BTC_BTINFO_L3];
	if (btinfo.lb3.retry != 0)
		cx->cnt_bt[BTC_BCNT_RETRY]++;
	b->cqddr = btinfo.lb3.cqddr;
	cx->cnt_bt[BTC_BCNT_INQ] += !!(btinfo.lb3.inq && !bt->inq);
	bt->inq = btinfo.lb3.inq;
	cx->cnt_bt[BTC_BCNT_PAGE] += !!(btinfo.lb3.pag && !bt->pag);
	bt->pag = btinfo.lb3.pag;

	b->status.map.mesh_busy = btinfo.lb3.mesh_busy;
	/* parse raw info high-Byte0 */
	btinfo.val = bt->raw_info[BTC_BTINFO_H0];
	/* raw val is dBm unit, translate from -100~ 0dBm to 0~100%*/
	b->rssi = chip->ops->btc_get_bt_rssi(rtwdev, btinfo.hb0.rssi);
	bt->rssi_level = _update_bt_rssi_level(rtwdev, b->rssi);
	btc->dm.trx_info.bt_rssi = bt->rssi_level;

	/* parse raw info high-Byte1 */
	btinfo.val = bt->raw_info[BTC_BTINFO_H1];
	b->status.map.ble_connect = btinfo.hb1.ble_connect;
	if (btinfo.hb1.ble_connect) {
		if (hid->exist)
			hid->type |= BTC_HID_BLE;
		else if (btinfo.hb1.voice)
			hid->type |= BTC_HID_RCU_VOICE;
		else
			hid->type |= BTC_HID_RCU;
	}

	cx->cnt_bt[BTC_BCNT_REINIT] += !!(btinfo.hb1.reinit && !bt->reinit);
	bt->reinit = btinfo.hb1.reinit;
	cx->cnt_bt[BTC_BCNT_RELINK] += !!(btinfo.hb1.relink && !b->relink.now);
	b->relink.now = btinfo.hb1.relink;
	cx->cnt_bt[BTC_BCNT_IGNOWL] += !!(btinfo.hb1.igno_wl && !bt->igno_wl);
	bt->igno_wl = btinfo.hb1.igno_wl;

	if (bt->igno_wl && !cx->wl.status.map.rf_off)
		_set_bt_ignore_wlan_act(rtwdev, false);

	bt->ble_scan_en = btinfo.hb1.ble_scan;

	cx->cnt_bt[BTC_BCNT_ROLESW] += !!(btinfo.hb1.role_sw && !b->role_sw);
	b->role_sw = btinfo.hb1.role_sw;

	b->multi_link.now = btinfo.hb1.multi_link;

	/* parse raw info high-Byte2 */
	btinfo.val = bt->raw_info[BTC_BTINFO_H2];
	pan->active = !!btinfo.hb2.pan_active;

	cx->cnt_bt[BTC_BCNT_AFH] += !!(btinfo.hb2.afh_update && !b->afh_update);
	b->afh_update = btinfo.hb2.afh_update;
	a2dp->active = btinfo.hb2.a2dp_active;
	b->slave_role = btinfo.hb2.slave;
	hid->slot_info = btinfo.hb2.hid_slot;
	hid->pair_cnt = btinfo.hb2.hid_cnt;
	if (!b->status.map.ble_connect || hid->pair_cnt > 1)
		hid->type |= (hid->slot_info == BTC_HID_218 ?
			      BTC_HID_218 : BTC_HID_418);
	/* parse raw info high-Byte3 */
	btinfo.val = bt->raw_info[BTC_BTINFO_H3];
	a2dp->bitpool = btinfo.hb3.a2dp_bitpool;

	if (b->tx_3m != (u32)btinfo.hb3.tx_3m)
		cx->cnt_bt[BTC_BCNT_RATECHG]++;
	b->tx_3m = (u32)btinfo.hb3.tx_3m;

	a2dp->sink = btinfo.hb3.a2dp_sink;

	if (!a2dp->exist_last && a2dp->exist) {
		a2dp->vendor_id = 0;
		a2dp->flush_time = 0;
		a2dp->play_latency = 1;
		wiphy_delayed_work_queue(rtwdev->hw->wiphy,
					 &rtwdev->coex_bt_devinfo_work,
					 RTW89_COEX_BT_DEVINFO_WORK_PERIOD);
	}

	_run_coex(rtwdev, BTC_RSN_UPDATE_BT_INFO);
}

void rtw89_btc_ntfy_role_info(struct rtw89_dev *rtwdev,
			      struct rtw89_vif_link *rtwvif_link,
			      struct rtw89_sta_link *rtwsta_link,
			      enum btc_role_state state)
{
	const struct rtw89_chan *chan = rtw89_chan_get(rtwdev,
						       rtwvif_link->chanctx_idx);
	struct ieee80211_vif *vif = rtwvif_link_to_vif(rtwvif_link);
	struct ieee80211_bss_conf *bss_conf;
	struct ieee80211_link_sta *link_sta;
	struct rtw89_btc *btc = &rtwdev->btc;
	const struct rtw89_btc_ver *ver = btc->ver;
	struct rtw89_btc_wl_info *wl = &btc->cx.wl;
	struct rtw89_btc_wl_link_info r = {0};
	struct rtw89_btc_wl_link_info *wlinfo = NULL;
	u8 mode = 0, rlink_id, link_mode_ori, pta_req_mac_ori, wa_type;

	rcu_read_lock();

	bss_conf = rtw89_vif_rcu_dereference_link(rtwvif_link, false);

	rtw89_debug(rtwdev, RTW89_DBG_BTC, "[BTC], state=%d\n", state);
	rtw89_debug(rtwdev, RTW89_DBG_BTC,
		    "[BTC], role is STA=%d\n",
		    vif->type == NL80211_IFTYPE_STATION);
	rtw89_debug(rtwdev, RTW89_DBG_BTC, "[BTC], port=%d\n", rtwvif_link->port);
	rtw89_debug(rtwdev, RTW89_DBG_BTC, "[BTC], band=%d ch=%d bw=%d\n",
		    chan->band_type, chan->channel, chan->band_width);
	rtw89_debug(rtwdev, RTW89_DBG_BTC, "[BTC], associated=%d\n",
		    state == BTC_ROLE_MSTS_STA_CONN_END);
	rtw89_debug(rtwdev, RTW89_DBG_BTC,
		    "[BTC], bcn_period=%d dtim_period=%d\n",
		    bss_conf->beacon_int, bss_conf->dtim_period);

	if (rtwsta_link) {
		link_sta = rtw89_sta_rcu_dereference_link(rtwsta_link, false);

		rtw89_debug(rtwdev, RTW89_DBG_BTC, "[BTC], STA mac_id=%d\n",
			    rtwsta_link->mac_id);

		rtw89_debug(rtwdev, RTW89_DBG_BTC,
			    "[BTC], STA support HE=%d VHT=%d HT=%d\n",
			    link_sta->he_cap.has_he,
			    link_sta->vht_cap.vht_supported,
			    link_sta->ht_cap.ht_supported);
		if (link_sta->he_cap.has_he)
			mode |= BIT(BTC_WL_MODE_HE);
		if (link_sta->vht_cap.vht_supported)
			mode |= BIT(BTC_WL_MODE_VHT);
		if (link_sta->ht_cap.ht_supported)
			mode |= BIT(BTC_WL_MODE_HT);

		r.mode = mode;
	}

	if (rtwvif_link->wifi_role >= RTW89_WIFI_ROLE_MLME_MAX) {
		rcu_read_unlock();
		return;
	}

	rtw89_debug(rtwdev, RTW89_DBG_BTC,
		    "[BTC], wifi_role=%d\n", rtwvif_link->wifi_role);

	r.role = rtwvif_link->wifi_role;
	r.phy = rtwvif_link->phy_idx;
	r.pid = rtwvif_link->port;
	r.active = true;
	r.connected = MLME_LINKED;
	r.bcn_period = bss_conf->beacon_int;
	r.dtim_period = bss_conf->dtim_period;
	r.band = chan->band_type;
	r.ch = chan->channel;
	r.bw = chan->band_width;
	r.chdef.band = chan->band_type;
	r.chdef.center_ch = chan->channel;
	r.chdef.bw = chan->band_width;
	r.chdef.chan = chan->primary_channel;
	ether_addr_copy(r.mac_addr, rtwvif_link->mac_addr);

	rcu_read_unlock();

	if (rtwsta_link && vif->type == NL80211_IFTYPE_STATION)
		r.mac_id = rtwsta_link->mac_id;

	btc->dm.cnt_notify[BTC_NCNT_ROLE_INFO]++;

	wlinfo = &wl->link_info[r.pid];

	if (ver->fwlrole == 0) {
		*wlinfo = r;
		_update_wl_info(rtwdev);
	} else if (ver->fwlrole == 1) {
		*wlinfo = r;
		_update_wl_info_v1(rtwdev);
	} else if (ver->fwlrole == 2) {
		*wlinfo = r;
		_update_wl_info_v2(rtwdev);
	} else if (ver->fwlrole == 7) {
		*wlinfo = r;
		_update_wl_info_v7(rtwdev, r.pid);
	} else if (ver->fwlrole == 8) {
		rlink_id = rtwvif_link->mac_idx;
		wlinfo = &wl->rlink_info[r.pid][rlink_id];
		*wlinfo = r;
		link_mode_ori = wl->role_info_v8.link_mode;
		pta_req_mac_ori = wl->pta_req_mac;
		_update_wl_info_v8(rtwdev, r.pid, rlink_id, state);

		if (wl->role_info_v8.link_mode != link_mode_ori) {
			wl->role_info_v8.link_mode_chg = 1;
			if (ver->fcxinit == 7)
				wa_type = btc->mdinfo.md_v7.wa_type;
			else
				wa_type = btc->mdinfo.md.wa_type;

			if (wa_type & BTC_WA_HFP_ZB)
				_update_zb_coex_tbl(rtwdev);
		}

		if (wl->pta_req_mac != pta_req_mac_ori)
			wl->pta_reg_mac_chg = 1;
	}

	if (wlinfo->role == RTW89_WIFI_ROLE_STATION &&
	    wlinfo->connected == MLME_NO_LINK)
		btc->dm.leak_ap = 0;

	if (state == BTC_ROLE_MSTS_STA_CONN_START)
		wl->status.map.connecting = 1;
	else
		wl->status.map.connecting = 0;

	if (state == BTC_ROLE_MSTS_STA_DIS_CONN ||
	    state == BTC_ROLE_MSTS_STA_CONN_END)
		wl->status.map._4way = false;

	_run_coex(rtwdev, BTC_RSN_NTFY_ROLE_INFO);
}

void rtw89_btc_ntfy_radio_state(struct rtw89_dev *rtwdev, enum btc_rfctrl rf_state)
{
	const struct rtw89_chip_info *chip = rtwdev->chip;
	struct rtw89_btc *btc = &rtwdev->btc;
	struct rtw89_btc_wl_info *wl = &btc->cx.wl;
	u32 val;

	rtw89_debug(rtwdev, RTW89_DBG_BTC, "[BTC], %s(): rf_state = %d\n",
		    __func__, rf_state);
	btc->dm.cnt_notify[BTC_NCNT_RADIO_STATE]++;

	switch (rf_state) {
	case BTC_RFCTRL_WL_OFF:
		wl->status.map.rf_off = 1;
		wl->status.map.lps = BTC_LPS_OFF;
		wl->status.map.busy = 0;
		break;
	case BTC_RFCTRL_FW_CTRL:
		wl->status.map.rf_off = 0;
		wl->status.map.lps = BTC_LPS_RF_OFF;
		wl->status.map.busy = 0;
		break;
	case BTC_RFCTRL_LPS_WL_ON: /* LPS-Protocol (RFon) */
		wl->status.map.rf_off = 0;
		wl->status.map.lps = BTC_LPS_RF_ON;
		wl->status.map.busy = 0;
		break;
	case BTC_RFCTRL_WL_ON:
	default:
		wl->status.map.rf_off = 0;
		wl->status.map.lps = BTC_LPS_OFF;
		break;
	}

	if (rf_state == BTC_RFCTRL_WL_ON) {
		rtw89_btc_fw_en_rpt(rtwdev, RPT_EN_MREG, true);
		val = BTC_WSCB_ACTIVE | BTC_WSCB_ON | BTC_WSCB_BTLOG;
		_write_scbd(rtwdev, val, true);
		_update_bt_scbd(rtwdev, true);
		chip->ops->btc_init_cfg(rtwdev);
	} else {
		rtw89_btc_fw_en_rpt(rtwdev, RPT_EN_ALL, false);
		if (rf_state == BTC_RFCTRL_FW_CTRL)
			_write_scbd(rtwdev, BTC_WSCB_ACTIVE, false);
		else if (rf_state == BTC_RFCTRL_WL_OFF)
			_write_scbd(rtwdev, BTC_WSCB_ALL, false);
		else
			_write_scbd(rtwdev, BTC_WSCB_ACTIVE, false);

		if (rf_state == BTC_RFCTRL_LPS_WL_ON &&
		    wl->status.map.lps_pre != BTC_LPS_OFF)
			_update_bt_scbd(rtwdev, true);
	}

	btc->dm.cnt_dm[BTC_DCNT_BTCNT_HANG] = 0;
	btc->dm.tdma_instant_excute = 1;

	_run_coex(rtwdev, BTC_RSN_NTFY_RADIO_STATE);
	wl->status.map.rf_off_pre = wl->status.map.rf_off;
	wl->status.map.lps_pre = wl->status.map.lps;
}

static bool _ntfy_wl_rfk(struct rtw89_dev *rtwdev, u8 phy_path,
			 enum btc_wl_rfk_type type,
			 enum btc_wl_rfk_state state)
{
	struct rtw89_btc *btc = &rtwdev->btc;
	struct rtw89_btc_cx *cx = &btc->cx;
	struct rtw89_btc_wl_info *wl = &cx->wl;
	bool result = BTC_WRFK_REJECT;

	wl->rfk_info.type = type;
	wl->rfk_info.path_map = FIELD_GET(BTC_RFK_PATH_MAP, phy_path);
	wl->rfk_info.phy_map = FIELD_GET(BTC_RFK_PHY_MAP, phy_path);
	wl->rfk_info.band = FIELD_GET(BTC_RFK_BAND_MAP, phy_path);

	rtw89_debug(rtwdev, RTW89_DBG_BTC,
		    "[BTC], %s()_start: phy=0x%x, path=0x%x, type=%d, state=%d\n",
		    __func__, wl->rfk_info.phy_map, wl->rfk_info.path_map,
		    type, state);

	switch (state) {
	case BTC_WRFK_START:
		result = _chk_wl_rfk_request(rtwdev);
		wl->rfk_info.state = result ? BTC_WRFK_START : BTC_WRFK_STOP;

		_write_scbd(rtwdev, BTC_WSCB_WLRFK, result);

		btc->dm.cnt_notify[BTC_NCNT_WL_RFK]++;
		break;
	case BTC_WRFK_ONESHOT_START:
	case BTC_WRFK_ONESHOT_STOP:
		if (wl->rfk_info.state == BTC_WRFK_STOP) {
			result = BTC_WRFK_REJECT;
		} else {
			result = BTC_WRFK_ALLOW;
			wl->rfk_info.state = state;
		}
		break;
	case BTC_WRFK_STOP:
		result = BTC_WRFK_ALLOW;
		wl->rfk_info.state = BTC_WRFK_STOP;

		_write_scbd(rtwdev, BTC_WSCB_WLRFK, false);
		wiphy_delayed_work_cancel(rtwdev->hw->wiphy, &rtwdev->coex_rfk_chk_work);
		break;
	default:
		rtw89_debug(rtwdev, RTW89_DBG_BTC,
			    "[BTC], %s() warning state=%d\n", __func__, state);
		break;
	}

	if (result == BTC_WRFK_ALLOW) {
		if (wl->rfk_info.state == BTC_WRFK_START ||
		    wl->rfk_info.state == BTC_WRFK_STOP)
			_run_coex(rtwdev, BTC_RSN_NTFY_WL_RFK);

		if (wl->rfk_info.state == BTC_WRFK_START)
			wiphy_delayed_work_queue(rtwdev->hw->wiphy,
						 &rtwdev->coex_rfk_chk_work,
						 RTW89_COEX_RFK_CHK_WORK_PERIOD);
	}

	rtw89_debug(rtwdev, RTW89_DBG_BTC,
		    "[BTC], %s()_finish: rfk_cnt=%d, result=%d\n",
		    __func__, btc->dm.cnt_notify[BTC_NCNT_WL_RFK], result);

	return result == BTC_WRFK_ALLOW;
}

void rtw89_btc_ntfy_wl_rfk(struct rtw89_dev *rtwdev, u8 phy_map,
			   enum btc_wl_rfk_type type,
			   enum btc_wl_rfk_state state)
{
	u8 band;
	bool allow;
	int ret;

	lockdep_assert_wiphy(rtwdev->hw->wiphy);

	band = FIELD_GET(BTC_RFK_BAND_MAP, phy_map);

	rtw89_debug(rtwdev, RTW89_DBG_RFK,
		    "[RFK] RFK notify (%s / PHY%u / K_type = %u / path_idx = %lu / process = %s)\n",
		    band == RTW89_BAND_2G ? "2G" :
		    band == RTW89_BAND_5G ? "5G" : "6G",
		    !!(FIELD_GET(BTC_RFK_PHY_MAP, phy_map) & BIT(RTW89_PHY_1)),
		    type,
		    FIELD_GET(BTC_RFK_PATH_MAP, phy_map),
		    state == BTC_WRFK_STOP ? "RFK_STOP" :
		    state == BTC_WRFK_START ? "RFK_START" :
		    state == BTC_WRFK_ONESHOT_START ? "ONE-SHOT_START" :
		    "ONE-SHOT_STOP");

	if (state != BTC_WRFK_START || rtwdev->is_bt_iqk_timeout) {
		_ntfy_wl_rfk(rtwdev, phy_map, type, state);
		return;
	}

	ret = read_poll_timeout(_ntfy_wl_rfk, allow, allow, 40, 100000, false,
				rtwdev, phy_map, type, state);
	if (ret) {
		rtw89_warn(rtwdev, "RFK notify timeout\n");
		rtwdev->is_bt_iqk_timeout = true;
	}
}
EXPORT_SYMBOL(rtw89_btc_ntfy_wl_rfk);

struct rtw89_btc_wl_sta_iter_data {
	struct rtw89_dev *rtwdev;
	u8 busy_all;
	u8 dir_all;
	u8 rssi_map_all;
	bool is_sta_change;
	bool is_traffic_change;
};

static
void __rtw89_btc_ntfy_wl_sta_iter(struct rtw89_vif_link *rtwvif_link,
				  struct rtw89_sta_link *rtwsta_link,
				  struct rtw89_btc_wl_sta_iter_data *iter_data)
{
	struct rtw89_vif *rtwvif = rtwvif_link->rtwvif;
	struct rtw89_dev *rtwdev = iter_data->rtwdev;
	struct rtw89_btc *btc = &rtwdev->btc;
	struct rtw89_btc_dm *dm = &btc->dm;
	const struct rtw89_btc_ver *ver = btc->ver;
	struct rtw89_btc_wl_info *wl = &btc->cx.wl;
	struct rtw89_btc_wl_link_info *link_info = NULL;
	struct rtw89_traffic_stats *link_info_t = NULL;
	struct rtw89_traffic_stats *stats = &rtwvif->stats;
	const struct rtw89_chip_info *chip = rtwdev->chip;
	struct rtw89_btc_wl_role_info *r;
	struct rtw89_btc_wl_role_info_v1 *r1;
	u32 last_tx_rate, last_rx_rate;
	u16 last_tx_lvl, last_rx_lvl;
	u8 port = rtwvif_link->port;
	u8 rssi;
	u8 busy = 0;
	u8 dir = 0;
	u8 rssi_map = 0;
	u8 i = 0;
	bool is_sta_change = false, is_traffic_change = false;

	rssi = ewma_rssi_read(&rtwsta_link->avg_rssi) >> RSSI_FACTOR;
	rtw89_debug(rtwdev, RTW89_DBG_BTC, "[BTC], rssi=%d\n", rssi);

	if (btc->ver->fwlrole != 8)
		link_info = &wl->link_info[port];
	else
		link_info = &wl->rlink_info[port][rtwvif_link->mac_idx];

	link_info->stat.traffic = *stats;
	link_info_t = &link_info->stat.traffic;

	if (link_info->connected == MLME_NO_LINK) {
		link_info->rx_rate_drop_cnt = 0;
		return;
	}

	link_info->stat.rssi = rssi;
	for (i = 0; i < BTC_WL_RSSI_THMAX; i++) {
		link_info->rssi_state[i] =
			_update_rssi_state(rtwdev,
					   link_info->rssi_state[i],
					   link_info->stat.rssi,
					   chip->wl_rssi_thres[i]);
		if (BTC_RSSI_LOW(link_info->rssi_state[i]))
			rssi_map |= BIT(i);

		if (btc->ant_type == BTC_ANT_DEDICATED &&
		    BTC_RSSI_CHANGE(link_info->rssi_state[i]))
			is_sta_change = true;
	}
	iter_data->rssi_map_all |= rssi_map;

	last_tx_rate = link_info_t->tx_rate;
	last_rx_rate = link_info_t->rx_rate;
	last_tx_lvl = (u16)link_info_t->tx_tfc_lv;
	last_rx_lvl = (u16)link_info_t->rx_tfc_lv;

	if (stats->tx_tfc_lv != RTW89_TFC_IDLE ||
	    stats->rx_tfc_lv != RTW89_TFC_IDLE)
		busy = 1;

	if (stats->tx_tfc_lv > stats->rx_tfc_lv)
		dir = RTW89_TFC_UL;
	else
		dir = RTW89_TFC_DL;

	link_info = &wl->link_info[port];
	if (link_info->busy != busy || link_info->dir != dir) {
		is_sta_change = true;
		link_info->busy = busy;
		link_info->dir = dir;
	}

	iter_data->busy_all |= busy;
	iter_data->dir_all |= BIT(dir);

	if (rtwsta_link->rx_hw_rate <= RTW89_HW_RATE_CCK2 &&
	    last_rx_rate > RTW89_HW_RATE_CCK2 &&
	    link_info_t->rx_tfc_lv > RTW89_TFC_IDLE)
		link_info->rx_rate_drop_cnt++;

	if (last_tx_rate != rtwsta_link->ra_report.hw_rate ||
	    last_rx_rate != rtwsta_link->rx_hw_rate ||
	    last_tx_lvl != link_info_t->tx_tfc_lv ||
	    last_rx_lvl != link_info_t->rx_tfc_lv)
		is_traffic_change = true;

	link_info_t->tx_rate = rtwsta_link->ra_report.hw_rate;
	link_info_t->rx_rate = rtwsta_link->rx_hw_rate;

	if (link_info->role == RTW89_WIFI_ROLE_STATION ||
	    link_info->role == RTW89_WIFI_ROLE_P2P_CLIENT) {
		dm->trx_info.tx_rate = link_info_t->tx_rate;
		dm->trx_info.rx_rate = link_info_t->rx_rate;
	}

	if (ver->fwlrole == 0) {
		r = &wl->role_info;
		r->active_role[port].tx_lvl = stats->tx_tfc_lv;
		r->active_role[port].rx_lvl = stats->rx_tfc_lv;
		r->active_role[port].tx_rate = rtwsta_link->ra_report.hw_rate;
		r->active_role[port].rx_rate = rtwsta_link->rx_hw_rate;
	} else if (ver->fwlrole == 1) {
		r1 = &wl->role_info_v1;
		r1->active_role_v1[port].tx_lvl = stats->tx_tfc_lv;
		r1->active_role_v1[port].rx_lvl = stats->rx_tfc_lv;
		r1->active_role_v1[port].tx_rate = rtwsta_link->ra_report.hw_rate;
		r1->active_role_v1[port].rx_rate = rtwsta_link->rx_hw_rate;
	}

	dm->trx_info.tx_lvl = stats->tx_tfc_lv;
	dm->trx_info.rx_lvl = stats->rx_tfc_lv;
	dm->trx_info.tx_rate = rtwsta_link->ra_report.hw_rate;
	dm->trx_info.rx_rate = rtwsta_link->rx_hw_rate;
	dm->trx_info.tx_tp = link_info_t->tx_throughput;
	dm->trx_info.rx_tp = link_info_t->rx_throughput;

	/* Trigger coex-run if 0x10980 reg-value is diff with coex setup */
	if ((dm->wl_btg_rx_rb != dm->wl_btg_rx &&
	     dm->wl_btg_rx_rb != BTC_BTGCTRL_BB_GNT_NOTFOUND) ||
	     (dm->wl_pre_agc_rb != dm->wl_pre_agc &&
	      dm->wl_pre_agc_rb != BTC_PREAGC_NOTFOUND))
		iter_data->is_sta_change = true;

	if (is_sta_change)
		iter_data->is_sta_change = true;

	if (is_traffic_change)
		iter_data->is_traffic_change = true;
}

static void rtw89_btc_ntfy_wl_sta_iter(void *data, struct ieee80211_sta *sta)
{
	struct rtw89_sta *rtwsta = sta_to_rtwsta(sta);
	struct rtw89_btc_wl_sta_iter_data *iter_data =
				(struct rtw89_btc_wl_sta_iter_data *)data;
	struct rtw89_vif_link *rtwvif_link;
	struct rtw89_sta_link *rtwsta_link;
	unsigned int link_id;

	rtw89_sta_for_each_link(rtwsta, rtwsta_link, link_id) {
		rtwvif_link = rtwsta_link->rtwvif_link;
		__rtw89_btc_ntfy_wl_sta_iter(rtwvif_link, rtwsta_link, iter_data);
	}
}

#define BTC_NHM_CHK_INTVL 20

void rtw89_btc_ntfy_wl_sta(struct rtw89_dev *rtwdev)
{
	struct rtw89_btc *btc = &rtwdev->btc;
	struct rtw89_btc_dm *dm = &btc->dm;
	struct rtw89_btc_wl_info *wl = &btc->cx.wl;
	struct rtw89_btc_wl_sta_iter_data data = {.rtwdev = rtwdev};
	u8 i;

	ieee80211_iterate_stations_atomic(rtwdev->hw,
					  rtw89_btc_ntfy_wl_sta_iter,
					  &data);

	wl->rssi_level = 0;
	btc->dm.cnt_notify[BTC_NCNT_WL_STA]++;
	for (i = BTC_WL_RSSI_THMAX; i > 0; i--) {
		/* set RSSI level 4 ~ 0 if rssi bit map match */
		if (data.rssi_map_all & BIT(i - 1)) {
			wl->rssi_level = i;
			break;
		}
	}

	if (dm->trx_info.wl_rssi != wl->rssi_level)
		dm->trx_info.wl_rssi = wl->rssi_level;

	rtw89_debug(rtwdev, RTW89_DBG_BTC, "[BTC], %s(): busy=%d\n",
		    __func__, !!wl->status.map.busy);

	_write_scbd(rtwdev, BTC_WSCB_WLBUSY, (!!wl->status.map.busy));

	if (data.is_traffic_change)
		_fw_set_drv_info(rtwdev, CXDRVINFO_ROLE);
	if (data.is_sta_change) {
		wl->status.map.busy = data.busy_all;
		wl->status.map.traffic_dir = data.dir_all;
		_run_coex(rtwdev, BTC_RSN_NTFY_WL_STA);
	} else if (btc->dm.cnt_notify[BTC_NCNT_WL_STA] >=
		   btc->dm.cnt_dm[BTC_DCNT_WL_STA_LAST] + BTC_NHM_CHK_INTVL) {
		btc->dm.cnt_dm[BTC_DCNT_WL_STA_LAST] =
			btc->dm.cnt_notify[BTC_NCNT_WL_STA];
	} else if (btc->dm.cnt_notify[BTC_NCNT_WL_STA] <
		   btc->dm.cnt_dm[BTC_DCNT_WL_STA_LAST]) {
		btc->dm.cnt_dm[BTC_DCNT_WL_STA_LAST] =
		btc->dm.cnt_notify[BTC_NCNT_WL_STA];
	}
}

static u8 rtw89_btc_c2h_get_index_by_ver(struct rtw89_dev *rtwdev, u8 func)
{
	struct rtw89_btc *btc = &rtwdev->btc;
	const struct rtw89_btc_ver *ver = btc->ver;

	switch (func) {
	case BTF_EVNT_RPT:
	case BTF_EVNT_BT_INFO:
	case BTF_EVNT_BT_SCBD:
	case BTF_EVNT_BT_REG:
	case BTF_EVNT_CX_RUNINFO:
	case BTF_EVNT_BT_PSD:
		return func;
	case BTF_EVNT_BT_DEV_INFO:
		if (ver->fwc2hfunc == 0)
			return BTF_EVNT_BUF_OVERFLOW;
		else
			return BTF_EVNT_BT_DEV_INFO;
	case BTF_EVNT_BT_LEAUDIO_INFO:
		if (ver->fwc2hfunc == 0)
			return BTF_EVNT_C2H_LOOPBACK;
		else if (ver->fwc2hfunc == 1)
			return BTF_EVNT_BUF_OVERFLOW;
		else if (ver->fwc2hfunc == 2)
			return func;
		else if (ver->fwc2hfunc == 3)
			return BTF_EVNT_BUF_OVERFLOW;
		else
			return BTF_EVNT_MAX;
	case BTF_EVNT_BUF_OVERFLOW:
		if (ver->fwc2hfunc == 0)
			return BTF_EVNT_MAX;
		else if (ver->fwc2hfunc == 1)
			return BTF_EVNT_C2H_LOOPBACK;
		else if (ver->fwc2hfunc == 2)
			return func;
		else if (ver->fwc2hfunc == 3)
			return BTF_EVNT_C2H_LOOPBACK;
		else
			return BTF_EVNT_MAX;
	case BTF_EVNT_C2H_LOOPBACK:
		if (ver->fwc2hfunc == 2)
			return func;
		else if (ver->fwc2hfunc == 3)
			return BTF_EVNT_BT_LEAUDIO_INFO;
		else
			return BTF_EVNT_MAX;
	case BTF_EVNT_BT_QUERY_TXPWR:
		if (ver->fwc2hfunc == 3)
			return func;
		else
			return BTF_EVNT_MAX;
	case BTF_EVNT_MAX:
	default:
		return BTF_EVNT_MAX;
	}
}

void rtw89_btc_c2h_handle(struct rtw89_dev *rtwdev, struct sk_buff *skb,
			  u32 len, u8 class, u8 func)
{
	struct rtw89_btc *btc = &rtwdev->btc;
	struct rtw89_btc_btf_fwinfo *pfwinfo = &btc->fwinfo;
	u8 *buf = &skb->data[RTW89_C2H_HEADER_LEN];

	len -= RTW89_C2H_HEADER_LEN;

	rtw89_debug(rtwdev, RTW89_DBG_BTC,
		    "[BTC], %s(): C2H BT len:%d class:%d fun:%d\n",
		    __func__, len, class, func);

	if (class != BTFC_FW_EVENT)
		return;

	func = rtw89_btc_c2h_get_index_by_ver(rtwdev, func);
	pfwinfo->cnt_c2h++;

	switch (func) {
	case BTF_EVNT_BUF_OVERFLOW:
		pfwinfo->event[func]++;
		break;
	case BTF_EVNT_RPT:
		pfwinfo->event[func]++;
		/* Don't need rtw89_leave_ps_mode() */
		btc_fw_event(rtwdev, func, buf, len);
		break;
	case BTF_EVNT_BT_INFO:
		rtw89_debug(rtwdev, RTW89_DBG_BTC,
			    "[BTC], handle C2H BT INFO with data %8ph\n", buf);
		btc->cx.cnt_bt[BTC_BCNT_INFOUPDATE]++;
		_update_bt_info(rtwdev, buf, len);
		break;
	case BTF_EVNT_BT_SCBD:
		rtw89_debug(rtwdev, RTW89_DBG_BTC,
			    "[BTC], handle C2H BT SCBD with data %8ph\n", buf);
		btc->cx.cnt_bt[BTC_BCNT_SCBDUPDATE]++;
		_update_bt_scbd(rtwdev, false);
		break;
	case BTF_EVNT_BT_PSD:
		break;
	case BTF_EVNT_BT_REG:
		btc->dbg.rb_done = true;
		btc->dbg.rb_val = le32_to_cpu(*((__le32 *)buf));

		break;
	case BTF_EVNT_C2H_LOOPBACK:
		btc->dbg.rb_done = true;
		btc->dbg.rb_val = buf[0];
		break;
	case BTF_EVNT_CX_RUNINFO:
		btc->dm.cnt_dm[BTC_DCNT_CX_RUNINFO]++;
		break;
	case BTF_EVNT_BT_QUERY_TXPWR:
		btc->cx.cnt_bt[BTC_BCNT_BTTXPWR_UPDATE]++;
		_update_bt_txpwr_info(rtwdev, buf, len);
	}
}

#define BTC_CX_FW_OFFLOAD 0

static int _show_cx_info(struct rtw89_dev *rtwdev, char *buf, size_t bufsz)
{
	union rtw89_btc_module_info *md = &rtwdev->btc.mdinfo;
	const struct rtw89_chip_info *chip = rtwdev->chip;
	const struct rtw89_btc_ver *ver = rtwdev->btc.ver;
	struct rtw89_hal *hal = &rtwdev->hal;
	struct rtw89_btc *btc = &rtwdev->btc;
	struct rtw89_btc_dm *dm = &btc->dm;
	struct rtw89_btc_bt_info *bt = &btc->cx.bt;
	struct rtw89_btc_wl_info *wl = &btc->cx.wl;
	u32 ver_main = 0, ver_sub = 0, ver_hotfix = 0, id_branch = 0;
	u8 cv, rfe, iso, ant_num, ant_single_pos;
	char *p = buf, *end = buf + bufsz;

	if (!(dm->coex_info_map & BTC_COEX_INFO_CX))
		return 0;

	p += scnprintf(p, end - p,
		       "\n========== [BTC COEX INFO (%s)] ==========\n",
		       chip_id_str(chip->chip_id));

	ver_main = FIELD_GET(GENMASK(31, 24), RTW89_COEX_VERSION);
	ver_sub = FIELD_GET(GENMASK(23, 16), RTW89_COEX_VERSION);
	ver_hotfix = FIELD_GET(GENMASK(15, 8), RTW89_COEX_VERSION);
	id_branch = FIELD_GET(GENMASK(7, 0), RTW89_COEX_VERSION);
	p += scnprintf(p, end - p, " %-15s : Coex:%d.%d.%d(branch:%d), ",
		       "[coex_version]", ver_main, ver_sub, ver_hotfix,
		       id_branch);

	ver_main = FIELD_GET(GENMASK(31, 24), wl->ver_info.fw_coex);
	ver_sub = FIELD_GET(GENMASK(23, 16), wl->ver_info.fw_coex);
	ver_hotfix = FIELD_GET(GENMASK(15, 8), wl->ver_info.fw_coex);
	id_branch = FIELD_GET(GENMASK(7, 0), wl->ver_info.fw_coex);
	p += scnprintf(p, end - p, "WL_FW_coex:%d.%d.%d(branch:%d)",
		       ver_main, ver_sub, ver_hotfix, id_branch);

	ver_main = FIELD_GET(GENMASK(31, 24), chip->wlcx_desired);
	ver_sub = FIELD_GET(GENMASK(23, 16), chip->wlcx_desired);
	ver_hotfix = FIELD_GET(GENMASK(15, 8), chip->wlcx_desired);
	p += scnprintf(p, end - p, "(%s, desired:%d.%d.%d), ",
		       (wl->ver_info.fw_coex >= chip->wlcx_desired ?
			"Match" : "Mismatch"), ver_main, ver_sub, ver_hotfix);

	p += scnprintf(p, end - p, "BT_FW_coex:%d(%s, desired:%d)\n",
		       bt->ver_info.fw_coex,
		       (bt->ver_info.fw_coex >= ver->bt_desired ?
			"Match" : "Mismatch"), ver->bt_desired);

	if (bt->enable.now && bt->ver_info.fw == 0)
		rtw89_btc_fw_en_rpt(rtwdev, RPT_EN_BT_VER_INFO, true);
	else
		rtw89_btc_fw_en_rpt(rtwdev, RPT_EN_BT_VER_INFO, false);

	ver_main = FIELD_GET(GENMASK(31, 24), wl->ver_info.fw);
	ver_sub = FIELD_GET(GENMASK(23, 16), wl->ver_info.fw);
	ver_hotfix = FIELD_GET(GENMASK(15, 8), wl->ver_info.fw);
	id_branch = FIELD_GET(GENMASK(7, 0), wl->ver_info.fw);
	p += scnprintf(p, end - p,
		       " %-15s : WL_FW:%d.%d.%d.%d, BT_FW:0x%x(%s)\n",
		       "[sub_module]",
		       ver_main, ver_sub, ver_hotfix, id_branch,
		       bt->ver_info.fw, bt->run_patch_code ? "patch" : "ROM");

	if (ver->fcxinit == 7) {
		cv = md->md_v7.kt_ver;
		rfe = md->md_v7.rfe_type;
		iso = md->md_v7.ant.isolation;
		ant_num = md->md_v7.ant.num;
		ant_single_pos = md->md_v7.ant.single_pos;
	} else {
		cv = md->md.cv;
		rfe = md->md.rfe_type;
		iso = md->md.ant.isolation;
		ant_num = md->md.ant.num;
		ant_single_pos = md->md.ant.single_pos;
	}

	p += scnprintf(p, end - p,
		       " %-15s : cv:%x, rfe_type:0x%x, ant_iso:%d, ant_pg:%d, %s",
		       "[hw_info]", cv, rfe, iso, ant_num,
		       ant_num > 1 ? "" :
		       ant_single_pos ? "1Ant_Pos:S1, " : "1Ant_Pos:S0, ");

	p += scnprintf(p, end - p,
		       "3rd_coex:%d, dbcc:%d, tx_num:%d, rx_num:%d\n",
		       btc->cx.other.type, rtwdev->dbcc_en, hal->tx_nss,
		       hal->rx_nss);

	return p - buf;
}

static int _show_wl_role_info(struct rtw89_dev *rtwdev, char *buf, size_t bufsz)
{
	struct rtw89_btc *btc = &rtwdev->btc;
	struct rtw89_btc_wl_link_info *plink = NULL;
	struct rtw89_traffic_stats *t;
	char *p = buf, *end = buf + bufsz;
	u8 i, j;

	for (i = 0; i < btc->ver->max_role_num; i++) {
		for (j = 0; j < RTW89_MAC_NUM; j++) {
			if (btc->ver->fwlrole == 8)
				plink = &btc->cx.wl.rlink_info[i][j];
			else
				plink = &btc->cx.wl.link_info[i];

			if (!plink->active)
				continue;

			p += scnprintf(p, end - p,
				       " [port_%d]        : role=%d(phy-%d), connect=%s(client_cnt=%d), mode=%d, center_ch=%d, bw=%d",
				       plink->pid, plink->role, plink->phy,
				       id_to_mlme_state(plink->connected),
				       plink->client_cnt - 1, plink->mode,
				       plink->ch, plink->bw);

			if (plink->connected == MLME_NO_LINK)
				continue;

			p += scnprintf(p, end - p,
				       ", mac_id=%d, max_tx_time=%dus, max_tx_retry=%d\n",
				       plink->mac_id, plink->tx_time, plink->tx_retry);

			p += scnprintf(p, end - p,
				       " [port_%d]        : rssi=-%ddBm(%d), busy=%d, dir=%s, ",
				       plink->pid, 110 - plink->stat.rssi,
				       plink->stat.rssi, plink->busy,
				       plink->dir == RTW89_TFC_UL ? "UL" : "DL");

			t = &plink->stat.traffic;

			p += scnprintf(p, end - p,
				       "tx[rate:%d/busy_level:%d], ",
				       t->tx_rate, t->tx_tfc_lv);

			p += scnprintf(p, end - p,
				       "rx[rate:%d/busy_level:%d/drop:%d]\n",
				       t->rx_rate,
				       t->rx_tfc_lv, plink->rx_rate_drop_cnt);
		}
	}
	return p - buf;
}

static int _show_wl_info(struct rtw89_dev *rtwdev, char *buf, size_t bufsz)
{
	struct rtw89_btc *btc = &rtwdev->btc;
	const struct rtw89_btc_ver *ver = btc->ver;
	struct rtw89_btc_cx *cx = &btc->cx;
	struct rtw89_btc_wl_info *wl = &cx->wl;
	struct rtw89_btc_wl_role_info *wl_rinfo = &wl->role_info;
	struct rtw89_btc_wl_role_info_v1 *wl_rinfo_v1 = &wl->role_info_v1;
	struct rtw89_btc_wl_role_info_v2 *wl_rinfo_v2 = &wl->role_info_v2;
	struct rtw89_btc_wl_role_info_v7 *wl_rinfo_v7 = &wl->role_info_v7;
	struct rtw89_btc_wl_role_info_v8 *wl_rinfo_v8 = &wl->role_info_v8;
	char *p = buf, *end = buf + bufsz;
	u8 mode;

	if (!(btc->dm.coex_info_map & BTC_COEX_INFO_WL))
		return 0;

	p += scnprintf(p, end - p, "========== [WL Status] ==========\n");

	if (ver->fwlrole == 0)
		mode = wl_rinfo->link_mode;
	else if (ver->fwlrole == 1)
		mode = wl_rinfo_v1->link_mode;
	else if (ver->fwlrole == 2)
		mode = wl_rinfo_v2->link_mode;
	else if (ver->fwlrole == 7)
		mode = wl_rinfo_v7->link_mode;
	else if (ver->fwlrole == 8)
		mode = wl_rinfo_v8->link_mode;
	else
		goto out;

	p += scnprintf(p, end - p, " %-15s : link_mode:%s, ", "[status]",
		       id_to_linkmode(mode));

	p += scnprintf(p, end - p,
		       "rf_off:%d, power_save:%d, scan:%s(band:%d/phy_map:0x%x), ",
		       wl->status.map.rf_off, wl->status.map.lps,
		       wl->status.map.scan ? "Y" : "N",
		       wl->scan_info.band[RTW89_PHY_0], wl->scan_info.phy_map);

	p += scnprintf(p, end - p,
		       "connecting:%s, roam:%s, 4way:%s, init_ok:%s\n",
		       wl->status.map.connecting ? "Y" : "N",
		       wl->status.map.roaming ?  "Y" : "N",
		       wl->status.map._4way ? "Y" : "N",
		       wl->status.map.init_ok ? "Y" : "N");

	p += _show_wl_role_info(rtwdev, p, end - p);

out:
	return p - buf;
}

enum btc_bt_a2dp_type {
	BTC_A2DP_LEGACY = 0,
	BTC_A2DP_TWS_SNIFF = 1,
	BTC_A2DP_TWS_RELAY = 2,
};

static int _show_bt_profile_info(struct rtw89_dev *rtwdev, char *buf, size_t bufsz)
{
	struct rtw89_btc *btc = &rtwdev->btc;
	struct rtw89_btc_bt_link_info *bt_linfo = &btc->cx.bt.link_info;
	struct rtw89_btc_bt_hfp_desc hfp = bt_linfo->hfp_desc;
	struct rtw89_btc_bt_hid_desc hid = bt_linfo->hid_desc;
	struct rtw89_btc_bt_a2dp_desc a2dp = bt_linfo->a2dp_desc;
	struct rtw89_btc_bt_pan_desc pan = bt_linfo->pan_desc;
	char *p = buf, *end = buf + bufsz;

	if (hfp.exist) {
		p += scnprintf(p, end - p,
			       " %-15s : type:%s, sut_pwr:%d, golden-rx:%d",
			       "[HFP]", (hfp.type == 0 ? "SCO" : "eSCO"),
			       bt_linfo->sut_pwr_level[0],
			       bt_linfo->golden_rx_shift[0]);
	}

	if (hid.exist) {
		p += scnprintf(p, end - p,
			       "\n\r %-15s : type:%s%s%s%s%s pair-cnt:%d, sut_pwr:%d, golden-rx:%d\n",
			       "[HID]",
			       hid.type & BTC_HID_218 ? "2/18," : "",
			       hid.type & BTC_HID_418 ? "4/18," : "",
			       hid.type & BTC_HID_BLE ? "BLE," : "",
			       hid.type & BTC_HID_RCU ? "RCU," : "",
			       hid.type & BTC_HID_RCU_VOICE ? "RCU-Voice," : "",
			       hid.pair_cnt, bt_linfo->sut_pwr_level[1],
			       bt_linfo->golden_rx_shift[1]);
	}

	if (a2dp.exist) {
		p += scnprintf(p, end - p,
			       " %-15s : type:%s, bit-pool:%d, flush-time:%d, ",
			       "[A2DP]",
			       a2dp.type == BTC_A2DP_LEGACY ? "Legacy" : "TWS",
			       a2dp.bitpool, a2dp.flush_time);

		p += scnprintf(p, end - p,
			       "vid:0x%x, Dev-name:0x%x, sut_pwr:%d, golden-rx:%d\n",
			       a2dp.vendor_id, a2dp.device_name,
			       bt_linfo->sut_pwr_level[2],
			       bt_linfo->golden_rx_shift[2]);
	}

	if (pan.exist) {
		p += scnprintf(p, end - p,
			       " %-15s : sut_pwr:%d, golden-rx:%d\n",
			       "[PAN]",
			       bt_linfo->sut_pwr_level[3],
			       bt_linfo->golden_rx_shift[3]);
	}

	return p - buf;
}

static int _show_bt_info(struct rtw89_dev *rtwdev, char *buf, size_t bufsz)
{
	struct rtw89_btc *btc = &rtwdev->btc;
	const struct rtw89_btc_ver *ver = btc->ver;
	struct rtw89_btc_cx *cx = &btc->cx;
	struct rtw89_btc_bt_info *bt = &cx->bt;
	struct rtw89_btc_wl_info *wl = &cx->wl;
	u32 ver_main = FIELD_GET(GENMASK(31, 24), wl->ver_info.fw_coex);
	struct rtw89_btc_bt_link_info *bt_linfo = &bt->link_info;
	union rtw89_btc_module_info *md = &btc->mdinfo;
	s8 br_dbm = bt->link_info.bt_txpwr_desc.br_dbm;
	s8 le_dbm = bt->link_info.bt_txpwr_desc.le_dbm;
	char *p = buf, *end = buf + bufsz;
	u8 *afh = bt_linfo->afh_map;
	u8 *afh_le = bt_linfo->afh_map_le;
	u8 bt_pos;

	if (!(btc->dm.coex_info_map & BTC_COEX_INFO_BT))
		return 0;

	if (ver->fcxinit == 7)
		bt_pos = md->md_v7.bt_pos;
	else
		bt_pos = md->md.bt_pos;

	p += scnprintf(p, end - p, "========== [BT Status] ==========\n");

	p += scnprintf(p, end - p,
		       " %-15s : enable:%s, btg:%s%s, connect:%s, ",
		       "[status]", bt->enable.now ? "Y" : "N",
		       bt->btg_type ? "Y" : "N",
		       (bt->enable.now && (bt->btg_type != bt_pos) ?
			"(efuse-mismatch!!)" : ""),
		       (bt_linfo->status.map.connect ? "Y" : "N"));

	p += scnprintf(p, end - p,
		       "igno_wl:%s, mailbox_avl:%s, rfk_state:0x%x\n",
		       bt->igno_wl ? "Y" : "N",
		       bt->mbx_avl ? "Y" : "N", bt->rfk_info.val);

	p += scnprintf(p, end - p, " %-15s : profile:%s%s%s%s%s ",
		       "[profile]",
		       (bt_linfo->profile_cnt.now == 0) ? "None," : "",
		       bt_linfo->hfp_desc.exist ? "HFP," : "",
		       bt_linfo->hid_desc.exist ? "HID," : "",
		       bt_linfo->a2dp_desc.exist ?
		       (bt_linfo->a2dp_desc.sink ? "A2DP_sink," : "A2DP,") : "",
		       bt_linfo->pan_desc.exist ? "PAN," : "");

	p += scnprintf(p, end - p,
		       "multi-link:%s, role:%s, ble-connect:%s, CQDDR:%s, A2DP_active:%s, PAN_active:%s\n",
		       bt_linfo->multi_link.now ? "Y" : "N",
		       bt_linfo->slave_role ? "Slave" : "Master",
		       bt_linfo->status.map.ble_connect ? "Y" : "N",
		       bt_linfo->cqddr ? "Y" : "N",
		       bt_linfo->a2dp_desc.active ? "Y" : "N",
		       bt_linfo->pan_desc.active ? "Y" : "N");

	p += scnprintf(p, end - p,
		       " %-15s : rssi:%ddBm(lvl:%d), tx_rate:%dM, %s%s%s",
		       "[link]", bt_linfo->rssi - 100,
		       bt->rssi_level,
		       bt_linfo->tx_3m ? 3 : 2,
		       bt_linfo->status.map.inq_pag ? " inq-page!!" : "",
		       bt_linfo->status.map.acl_busy ? " acl_busy!!" : "",
		       bt_linfo->status.map.mesh_busy ? " mesh_busy!!" : "");

	p += scnprintf(p, end - p,
		       "%s afh_map[%02x%02x_%02x%02x_%02x%02x_%02x%02x_%02x%02x], ",
		       bt_linfo->relink.now ? " ReLink!!" : "",
		       afh[0], afh[1], afh[2], afh[3], afh[4],
		       afh[5], afh[6], afh[7], afh[8], afh[9]);

	if (ver->fcxbtafh == 2 && bt_linfo->status.map.ble_connect)
		p += scnprintf(p, end - p,
			       "LE[%02x%02x_%02x_%02x%02x]",
			       afh_le[0], afh_le[1], afh_le[2],
			       afh_le[3], afh_le[4]);

	p += scnprintf(p, end - p, "wl_ch_map[en:%d/ch:%d/bw:%d]\n",
		       wl->afh_info.en, wl->afh_info.ch, wl->afh_info.bw);

	p += scnprintf(p, end - p,
		       " %-15s : retry:%d, relink:%d, rate_chg:%d, reinit:%d, reenable:%d, ",
		       "[stat_cnt]", cx->cnt_bt[BTC_BCNT_RETRY],
		       cx->cnt_bt[BTC_BCNT_RELINK],
		       cx->cnt_bt[BTC_BCNT_RATECHG],
		       cx->cnt_bt[BTC_BCNT_REINIT],
		       cx->cnt_bt[BTC_BCNT_REENABLE]);

	p += scnprintf(p, end - p,
		       "role-switch:%d, afh:%d, inq_page:%d(inq:%d/page:%d), igno_wl:%d\n",
		       cx->cnt_bt[BTC_BCNT_ROLESW], cx->cnt_bt[BTC_BCNT_AFH],
		       cx->cnt_bt[BTC_BCNT_INQPAG], cx->cnt_bt[BTC_BCNT_INQ],
		       cx->cnt_bt[BTC_BCNT_PAGE], cx->cnt_bt[BTC_BCNT_IGNOWL]);

	p += _show_bt_profile_info(rtwdev, p, end - p);

	p += scnprintf(p, end - p,
		       " %-15s : raw_data[%02x %02x %02x %02x %02x %02x] (type:%s/cnt:%d/same:%d)\n",
		       "[bt_info]", bt->raw_info[2], bt->raw_info[3],
		       bt->raw_info[4], bt->raw_info[5], bt->raw_info[6],
		       bt->raw_info[7],
		       bt->raw_info[0] == BTC_BTINFO_AUTO ? "auto" : "reply",
		       cx->cnt_bt[BTC_BCNT_INFOUPDATE],
		       cx->cnt_bt[BTC_BCNT_INFOSAME]);

	p += scnprintf(p, end - p,
		       " %-15s : Hi-rx = %d, Hi-tx = %d, Lo-rx = %d, Lo-tx = %d (bt_polut_wl_tx = %d)",
		       "[trx_req_cnt]", cx->cnt_bt[BTC_BCNT_HIPRI_RX],
		       cx->cnt_bt[BTC_BCNT_HIPRI_TX],
		       cx->cnt_bt[BTC_BCNT_LOPRI_RX],
		       cx->cnt_bt[BTC_BCNT_LOPRI_TX],
		       cx->cnt_bt[BTC_BCNT_POLUT]);

	if (!bt->scan_info_update) {
		rtw89_btc_fw_en_rpt(rtwdev, RPT_EN_BT_SCAN_INFO, true);
		p += scnprintf(p, end - p, "\n");
	} else {
		rtw89_btc_fw_en_rpt(rtwdev, RPT_EN_BT_SCAN_INFO, false);
		if (ver->fcxbtscan == 1) {
			p += scnprintf(p, end - p,
				       "(INQ:%d-%d/PAGE:%d-%d/LE:%d-%d/INIT:%d-%d)",
				       le16_to_cpu(bt->scan_info_v1[BTC_SCAN_INQ].win),
				       le16_to_cpu(bt->scan_info_v1[BTC_SCAN_INQ].intvl),
				       le16_to_cpu(bt->scan_info_v1[BTC_SCAN_PAGE].win),
				       le16_to_cpu(bt->scan_info_v1[BTC_SCAN_PAGE].intvl),
				       le16_to_cpu(bt->scan_info_v1[BTC_SCAN_BLE].win),
				       le16_to_cpu(bt->scan_info_v1[BTC_SCAN_BLE].intvl),
				       le16_to_cpu(bt->scan_info_v1[BTC_SCAN_INIT].win),
				       le16_to_cpu(bt->scan_info_v1[BTC_SCAN_INIT].intvl));
		} else if (ver->fcxbtscan == 2) {
			p += scnprintf(p, end - p,
				       "(BG:%d-%d/INIT:%d-%d/LE:%d-%d)",
				       le16_to_cpu(bt->scan_info_v2[CXSCAN_BG].win),
				       le16_to_cpu(bt->scan_info_v2[CXSCAN_BG].intvl),
				       le16_to_cpu(bt->scan_info_v2[CXSCAN_INIT].win),
				       le16_to_cpu(bt->scan_info_v2[CXSCAN_INIT].intvl),
				       le16_to_cpu(bt->scan_info_v2[CXSCAN_LE].win),
				       le16_to_cpu(bt->scan_info_v2[CXSCAN_LE].intvl));
		}
		p += scnprintf(p, end - p, "\n");
	}

	if (ver_main >= 9 && bt_linfo->profile_cnt.now)
		rtw89_btc_fw_en_rpt(rtwdev, RPT_EN_BT_TX_PWR_LVL, true);
	else
		rtw89_btc_fw_en_rpt(rtwdev, RPT_EN_BT_TX_PWR_LVL, false);

	if (cx->cnt_bt[BTC_BCNT_BTTXPWR_UPDATE]) {
		p += scnprintf(p, end - p,
			       " %-15s : br_index:0x%x, le_index:0x%x",
			       "[bt_txpwr_lvl]",
			       bt->link_info.bt_txpwr_desc.br_gain_index,
			       bt->link_info.bt_txpwr_desc.le_gain_index);
		p += scnprintf(p, end - p, ", br_dbm:%d dBm", br_dbm);
		p += scnprintf(p, end - p, ", le_dbm:%d dBm", le_dbm);
	} else {
		p += scnprintf(p, end - p,
			       " %-15s : br_index:NA, le_index:NA, br_dbm:%d dBm[def], le_dbm:%d dBm[def]",
			       "[bt_txpwr_lvl]",
			       bt->link_info.bt_txpwr_desc.br_dbm,
			       bt->link_info.bt_txpwr_desc.le_dbm);
	}
	p += scnprintf(p, end - p, "\n");

	if (bt_linfo->profile_cnt.now || bt_linfo->status.map.ble_connect)
		rtw89_btc_fw_en_rpt(rtwdev, RPT_EN_BT_AFH_MAP, true);
	else
		rtw89_btc_fw_en_rpt(rtwdev, RPT_EN_BT_AFH_MAP, false);

	if (ver->fcxbtafh == 2 && bt_linfo->status.map.ble_connect)
		rtw89_btc_fw_en_rpt(rtwdev, RPT_EN_BT_AFH_MAP_LE, true);
	else
		rtw89_btc_fw_en_rpt(rtwdev, RPT_EN_BT_AFH_MAP_LE, false);

	if (bt_linfo->a2dp_desc.exist &&
	    (bt_linfo->a2dp_desc.flush_time == 0 ||
	     bt_linfo->a2dp_desc.vendor_id == 0 ||
	     bt_linfo->a2dp_desc.play_latency == 1))
		rtw89_btc_fw_en_rpt(rtwdev, RPT_EN_BT_DEVICE_INFO, true);
	else
		rtw89_btc_fw_en_rpt(rtwdev, RPT_EN_BT_DEVICE_INFO, false);

	return p - buf;
}

#define CASE_BTC_RSN_STR(e) case BTC_RSN_ ## e: return #e
#define CASE_BTC_ACT_STR(e) case BTC_ACT_ ## e | BTC_ACT_EXT_BIT: return #e
#define CASE_BTC_POLICY_STR(e) \
	case BTC_CXP_ ## e | BTC_POLICY_EXT_BIT: return #e
#define CASE_BTC_SLOT_STR(e) case CXST_ ## e: return #e
#define CASE_BTC_EVT_STR(e) case CXEVNT_## e: return #e
#define CASE_BTC_INIT(e) case BTC_MODE_## e: return #e
#define CASE_BTC_ANTPATH_STR(e) case BTC_ANT_##e: return #e
#define CASE_BTC_POLUT_STR(e) case BTC_PLT_## e: return #e
#define CASE_BTC_REGTYPE_STR(e) case REG_## e: return #e
#define CASE_BTC_GDBG_STR(e) case BTC_DBG_## e: return #e

static const char *id_to_polut(u32 id)
{
	switch (id) {
	CASE_BTC_POLUT_STR(NONE);
	CASE_BTC_POLUT_STR(GNT_BT_TX);
	CASE_BTC_POLUT_STR(GNT_BT_RX);
	CASE_BTC_POLUT_STR(GNT_WL);
	CASE_BTC_POLUT_STR(BT);
	CASE_BTC_POLUT_STR(ALL);
	default:
		return "unknown";
	}
}

static const char *id_to_regtype(u32 id)
{
	switch (id) {
	CASE_BTC_REGTYPE_STR(MAC);
	CASE_BTC_REGTYPE_STR(BB);
	CASE_BTC_REGTYPE_STR(RF);
	CASE_BTC_REGTYPE_STR(BT_RF);
	CASE_BTC_REGTYPE_STR(BT_MODEM);
	CASE_BTC_REGTYPE_STR(BT_BLUEWIZE);
	CASE_BTC_REGTYPE_STR(BT_VENDOR);
	CASE_BTC_REGTYPE_STR(BT_LE);
	default:
		return "unknown";
	}
}

static const char *id_to_gdbg(u32 id)
{
	switch (id) {
	CASE_BTC_GDBG_STR(GNT_BT);
	CASE_BTC_GDBG_STR(GNT_WL);
	CASE_BTC_GDBG_STR(BCN_EARLY);
	CASE_BTC_GDBG_STR(WL_NULL0);
	CASE_BTC_GDBG_STR(WL_NULL1);
	CASE_BTC_GDBG_STR(WL_RXISR);
	CASE_BTC_GDBG_STR(TDMA_ENTRY);
	CASE_BTC_GDBG_STR(A2DP_EMPTY);
	CASE_BTC_GDBG_STR(BT_RETRY);
	CASE_BTC_GDBG_STR(BT_RELINK);
	CASE_BTC_GDBG_STR(SLOT_WL);
	CASE_BTC_GDBG_STR(SLOT_BT);
	CASE_BTC_GDBG_STR(WL_ERR);
	CASE_BTC_GDBG_STR(WL_OK);
	CASE_BTC_GDBG_STR(SLOT_B2W);
	CASE_BTC_GDBG_STR(SLOT_W1);
	CASE_BTC_GDBG_STR(SLOT_W2);
	CASE_BTC_GDBG_STR(SLOT_W2B);
	CASE_BTC_GDBG_STR(SLOT_B1);
	CASE_BTC_GDBG_STR(SLOT_B2);
	CASE_BTC_GDBG_STR(SLOT_B3);
	CASE_BTC_GDBG_STR(SLOT_B4);
	CASE_BTC_GDBG_STR(SLOT_LK);
	CASE_BTC_GDBG_STR(SLOT_E2G);
	CASE_BTC_GDBG_STR(SLOT_E5G);
	CASE_BTC_GDBG_STR(SLOT_EBT);
	CASE_BTC_GDBG_STR(SLOT_WLK);
	CASE_BTC_GDBG_STR(SLOT_B1FDD);
	CASE_BTC_GDBG_STR(BT_CHANGE);
	CASE_BTC_GDBG_STR(WL_CCA);
	CASE_BTC_GDBG_STR(BT_LEAUDIO);
	CASE_BTC_GDBG_STR(USER_DEF);
	default:
		return "unknown";
	}
}

static const char *steps_to_str(u16 step)
{
	switch (step) {
	CASE_BTC_RSN_STR(NONE);
	CASE_BTC_RSN_STR(NTFY_INIT);
	CASE_BTC_RSN_STR(NTFY_SWBAND);
	CASE_BTC_RSN_STR(NTFY_WL_STA);
	CASE_BTC_RSN_STR(NTFY_RADIO_STATE);
	CASE_BTC_RSN_STR(UPDATE_BT_SCBD);
	CASE_BTC_RSN_STR(NTFY_WL_RFK);
	CASE_BTC_RSN_STR(UPDATE_BT_INFO);
	CASE_BTC_RSN_STR(NTFY_SCAN_START);
	CASE_BTC_RSN_STR(NTFY_SCAN_FINISH);
	CASE_BTC_RSN_STR(NTFY_SPECIFIC_PACKET);
	CASE_BTC_RSN_STR(NTFY_POWEROFF);
	CASE_BTC_RSN_STR(NTFY_ROLE_INFO);
	CASE_BTC_RSN_STR(CMD_SET_COEX);
	CASE_BTC_RSN_STR(ACT1_WORK);
	CASE_BTC_RSN_STR(BT_DEVINFO_WORK);
	CASE_BTC_RSN_STR(RFK_CHK_WORK);

	CASE_BTC_ACT_STR(NONE);
	CASE_BTC_ACT_STR(WL_ONLY);
	CASE_BTC_ACT_STR(WL_5G);
	CASE_BTC_ACT_STR(WL_OTHER);
	CASE_BTC_ACT_STR(WL_IDLE);
	CASE_BTC_ACT_STR(WL_NC);
	CASE_BTC_ACT_STR(WL_RFK);
	CASE_BTC_ACT_STR(WL_INIT);
	CASE_BTC_ACT_STR(WL_OFF);
	CASE_BTC_ACT_STR(FREERUN);
	CASE_BTC_ACT_STR(BT_WHQL);
	CASE_BTC_ACT_STR(BT_RFK);
	CASE_BTC_ACT_STR(BT_OFF);
	CASE_BTC_ACT_STR(BT_IDLE);
	CASE_BTC_ACT_STR(BT_HFP);
	CASE_BTC_ACT_STR(BT_HID);
	CASE_BTC_ACT_STR(BT_A2DP);
	CASE_BTC_ACT_STR(BT_A2DPSINK);
	CASE_BTC_ACT_STR(BT_PAN);
	CASE_BTC_ACT_STR(BT_A2DP_HID);
	CASE_BTC_ACT_STR(BT_A2DP_PAN);
	CASE_BTC_ACT_STR(BT_PAN_HID);
	CASE_BTC_ACT_STR(BT_A2DP_PAN_HID);
	CASE_BTC_ACT_STR(WL_25G_MCC);
	CASE_BTC_ACT_STR(WL_2G_MCC);
	CASE_BTC_ACT_STR(WL_2G_SCC);
	CASE_BTC_ACT_STR(WL_2G_AP);
	CASE_BTC_ACT_STR(WL_2G_GO);
	CASE_BTC_ACT_STR(WL_2G_GC);
	CASE_BTC_ACT_STR(WL_2G_NAN);

	CASE_BTC_POLICY_STR(OFF_BT);
	CASE_BTC_POLICY_STR(OFF_WL);
	CASE_BTC_POLICY_STR(OFF_EQ0);
	CASE_BTC_POLICY_STR(OFF_EQ1);
	CASE_BTC_POLICY_STR(OFF_EQ2);
	CASE_BTC_POLICY_STR(OFF_EQ3);
	CASE_BTC_POLICY_STR(OFF_EQ4);
	CASE_BTC_POLICY_STR(OFF_EQ5);
	CASE_BTC_POLICY_STR(OFF_BWB0);
	CASE_BTC_POLICY_STR(OFF_BWB1);
	CASE_BTC_POLICY_STR(OFF_BWB2);
	CASE_BTC_POLICY_STR(OFF_BWB3);
	CASE_BTC_POLICY_STR(OFF_WL2);
	CASE_BTC_POLICY_STR(OFFB_BWB0);
	CASE_BTC_POLICY_STR(OFFE_DEF);
	CASE_BTC_POLICY_STR(OFFE_DEF2);
	CASE_BTC_POLICY_STR(OFFE_2GBWISOB);
	CASE_BTC_POLICY_STR(OFFE_2GISOB);
	CASE_BTC_POLICY_STR(OFFE_2GBWMIXB);
	CASE_BTC_POLICY_STR(OFFE_WL);
	CASE_BTC_POLICY_STR(OFFE_2GBWMIXB2);
	CASE_BTC_POLICY_STR(FIX_TD3030);
	CASE_BTC_POLICY_STR(FIX_TD5050);
	CASE_BTC_POLICY_STR(FIX_TD2030);
	CASE_BTC_POLICY_STR(FIX_TD4010);
	CASE_BTC_POLICY_STR(FIX_TD7010);
	CASE_BTC_POLICY_STR(FIX_TD2060);
	CASE_BTC_POLICY_STR(FIX_TD3060);
	CASE_BTC_POLICY_STR(FIX_TD2080);
	CASE_BTC_POLICY_STR(FIX_TDW1B1);
	CASE_BTC_POLICY_STR(FIX_TD4010ISO);
	CASE_BTC_POLICY_STR(FIX_TD4010ISO_DL);
	CASE_BTC_POLICY_STR(FIX_TD4010ISO_UL);
	CASE_BTC_POLICY_STR(PFIX_TD3030);
	CASE_BTC_POLICY_STR(PFIX_TD5050);
	CASE_BTC_POLICY_STR(PFIX_TD2030);
	CASE_BTC_POLICY_STR(PFIX_TD2060);
	CASE_BTC_POLICY_STR(PFIX_TD3070);
	CASE_BTC_POLICY_STR(PFIX_TD2080);
	CASE_BTC_POLICY_STR(PFIX_TDW1B1);
	CASE_BTC_POLICY_STR(AUTO_TD50B1);
	CASE_BTC_POLICY_STR(AUTO_TD60B1);
	CASE_BTC_POLICY_STR(AUTO_TD20B1);
	CASE_BTC_POLICY_STR(AUTO_TDW1B1);
	CASE_BTC_POLICY_STR(PAUTO_TD50B1);
	CASE_BTC_POLICY_STR(PAUTO_TD60B1);
	CASE_BTC_POLICY_STR(PAUTO_TD20B1);
	CASE_BTC_POLICY_STR(PAUTO_TDW1B1);
	CASE_BTC_POLICY_STR(AUTO2_TD3050);
	CASE_BTC_POLICY_STR(AUTO2_TD3070);
	CASE_BTC_POLICY_STR(AUTO2_TD5050);
	CASE_BTC_POLICY_STR(AUTO2_TD6060);
	CASE_BTC_POLICY_STR(AUTO2_TD2080);
	CASE_BTC_POLICY_STR(AUTO2_TDW1B4);
	CASE_BTC_POLICY_STR(PAUTO2_TD3050);
	CASE_BTC_POLICY_STR(PAUTO2_TD3070);
	CASE_BTC_POLICY_STR(PAUTO2_TD5050);
	CASE_BTC_POLICY_STR(PAUTO2_TD6060);
	CASE_BTC_POLICY_STR(PAUTO2_TD2080);
	CASE_BTC_POLICY_STR(PAUTO2_TDW1B4);
	default:
		return "unknown step";
	}
}

static const char *id_to_slot(u32 id)
{
	switch (id) {
	CASE_BTC_SLOT_STR(OFF);
	CASE_BTC_SLOT_STR(B2W);
	CASE_BTC_SLOT_STR(W1);
	CASE_BTC_SLOT_STR(W2);
	CASE_BTC_SLOT_STR(W2B);
	CASE_BTC_SLOT_STR(B1);
	CASE_BTC_SLOT_STR(B2);
	CASE_BTC_SLOT_STR(B3);
	CASE_BTC_SLOT_STR(B4);
	CASE_BTC_SLOT_STR(LK);
	CASE_BTC_SLOT_STR(BLK);
	CASE_BTC_SLOT_STR(E2G);
	CASE_BTC_SLOT_STR(E5G);
	CASE_BTC_SLOT_STR(EBT);
	CASE_BTC_SLOT_STR(ENULL);
	CASE_BTC_SLOT_STR(WLK);
	CASE_BTC_SLOT_STR(W1FDD);
	CASE_BTC_SLOT_STR(B1FDD);
	default:
		return "unknown";
	}
}

static const char *id_to_evt(u32 id)
{
	switch (id) {
	CASE_BTC_EVT_STR(TDMA_ENTRY);
	CASE_BTC_EVT_STR(WL_TMR);
	CASE_BTC_EVT_STR(B1_TMR);
	CASE_BTC_EVT_STR(B2_TMR);
	CASE_BTC_EVT_STR(B3_TMR);
	CASE_BTC_EVT_STR(B4_TMR);
	CASE_BTC_EVT_STR(W2B_TMR);
	CASE_BTC_EVT_STR(B2W_TMR);
	CASE_BTC_EVT_STR(BCN_EARLY);
	CASE_BTC_EVT_STR(A2DP_EMPTY);
	CASE_BTC_EVT_STR(LK_END);
	CASE_BTC_EVT_STR(RX_ISR);
	CASE_BTC_EVT_STR(RX_FC0);
	CASE_BTC_EVT_STR(RX_FC1);
	CASE_BTC_EVT_STR(BT_RELINK);
	CASE_BTC_EVT_STR(BT_RETRY);
	CASE_BTC_EVT_STR(E2G);
	CASE_BTC_EVT_STR(E5G);
	CASE_BTC_EVT_STR(EBT);
	CASE_BTC_EVT_STR(ENULL);
	CASE_BTC_EVT_STR(DRV_WLK);
	CASE_BTC_EVT_STR(BCN_OK);
	CASE_BTC_EVT_STR(BT_CHANGE);
	CASE_BTC_EVT_STR(EBT_EXTEND);
	CASE_BTC_EVT_STR(E2G_NULL1);
	CASE_BTC_EVT_STR(B1FDD_TMR);
	default:
		return "unknown";
	}
}

static const char *id_to_mode(u8 id)
{
	switch (id) {
	CASE_BTC_INIT(NORMAL);
	CASE_BTC_INIT(WL);
	CASE_BTC_INIT(BT);
	CASE_BTC_INIT(WLOFF);
	default:
		return "unknown";
	}
}

static const char *id_to_ant(u32 id)
{
	switch (id) {
	CASE_BTC_ANTPATH_STR(WPOWERON);
	CASE_BTC_ANTPATH_STR(WINIT);
	CASE_BTC_ANTPATH_STR(WONLY);
	CASE_BTC_ANTPATH_STR(WOFF);
	CASE_BTC_ANTPATH_STR(W2G);
	CASE_BTC_ANTPATH_STR(W5G);
	CASE_BTC_ANTPATH_STR(W25G);
	CASE_BTC_ANTPATH_STR(FREERUN);
	CASE_BTC_ANTPATH_STR(WRFK);
	CASE_BTC_ANTPATH_STR(BRFK);
	CASE_BTC_ANTPATH_STR(MAX);
	default:
		return "unknown";
	}
}

static
int scnprintf_segment(char *buf, size_t bufsz, const char *prefix, const u16 *data,
		      u8 len, u8 seg_len, u8 start_idx, u8 ring_len)
{
	char *p = buf, *end = buf + bufsz;
	u8 cur_index;
	u8 i;

	for (i = 0; i < len ; i++) {
		if ((i % seg_len) == 0)
			p += scnprintf(p, end - p, " %-15s : ", prefix);
		cur_index = (start_idx + i) % ring_len;
		if (i % 3 == 0)
			p += scnprintf(p, end - p, "-> %-20s",
				       steps_to_str(*(data + cur_index)));
		else if (i % 3 == 1)
			p += scnprintf(p, end - p, "-> %-15s",
				       steps_to_str(*(data + cur_index)));
		else
			p += scnprintf(p, end - p, "-> %-13s",
				       steps_to_str(*(data + cur_index)));
		if (i == (len - 1) || (i % seg_len) == (seg_len - 1))
			p += scnprintf(p, end - p, "\n");
	}

	return p - buf;
}

static int _show_dm_step(struct rtw89_dev *rtwdev, char *buf, size_t bufsz)
{
	struct rtw89_btc *btc = &rtwdev->btc;
	struct rtw89_btc_dm *dm = &btc->dm;
	char *p = buf, *end = buf + bufsz;
	u8 start_idx;
	u8 len;

	len = dm->dm_step.step_ov ? RTW89_BTC_DM_MAXSTEP : dm->dm_step.step_pos;
	start_idx = dm->dm_step.step_ov ? dm->dm_step.step_pos : 0;

	p += scnprintf_segment(p, end - p, "[dm_steps]", dm->dm_step.step, len,
			       6, start_idx, ARRAY_SIZE(dm->dm_step.step));

	return p - buf;
}

static int _show_dm_info(struct rtw89_dev *rtwdev, char *buf, size_t bufsz)
{
	struct rtw89_btc *btc = &rtwdev->btc;
	const struct rtw89_btc_ver *ver = btc->ver;
	struct rtw89_btc_dm *dm = &btc->dm;
	struct rtw89_btc_wl_info *wl = &btc->cx.wl;
	struct rtw89_btc_bt_info *bt = &btc->cx.bt;
	char *p = buf, *end = buf + bufsz;
	u8 igno_bt;

	if (!(dm->coex_info_map & BTC_COEX_INFO_DM))
		return 0;

	p += scnprintf(p, end - p,
		       "========== [Mechanism Status %s] ==========\n",
		       (btc->manual_ctrl ? "(Manual)" : "(Auto)"));

	p += scnprintf(p, end - p,
		       " %-15s : type:%s, reason:%s(), action:%s(), ant_path:%s, init_mode:%s, run_cnt:%d\n",
		       "[status]",
		       btc->ant_type == BTC_ANT_SHARED ? "shared" : "dedicated",
		       steps_to_str(dm->run_reason),
		       steps_to_str(dm->run_action | BTC_ACT_EXT_BIT),
		       id_to_ant(FIELD_GET(GENMASK(7, 0), dm->set_ant_path)),
		       id_to_mode(wl->coex_mode),
		       dm->cnt_dm[BTC_DCNT_RUN]);

	p += _show_dm_step(rtwdev, p, end - p);

	if (ver->fcxctrl == 7)
		igno_bt = btc->ctrl.ctrl_v7.igno_bt;
	else
		igno_bt = btc->ctrl.ctrl.igno_bt;

	p += scnprintf(p, end - p,
		       " %-15s : wl_only:%d, bt_only:%d, igno_bt:%d, free_run:%d, wl_ps_ctrl:%d, wl_mimo_ps:%d, ",
		       "[dm_flag]", dm->wl_only, dm->bt_only, igno_bt,
		       dm->freerun, btc->lps, dm->wl_mimo_ps);

	p += scnprintf(p, end - p, "leak_ap:%d, fw_offload:%s%s\n",
		       dm->leak_ap,
		       (BTC_CX_FW_OFFLOAD ? "Y" : "N"),
		       (dm->wl_fw_cx_offload == BTC_CX_FW_OFFLOAD ?
			"" : "(Mismatch!!)"));

	if (dm->rf_trx_para.wl_tx_power == 0xff)
		p += scnprintf(p, end - p,
			       " %-15s : wl_rssi_lvl:%d, para_lvl:%d, wl_tx_pwr:orig, ",
			       "[trx_ctrl]", wl->rssi_level,
			       dm->trx_para_level);

	else
		p += scnprintf(p, end - p,
			       " %-15s : wl_rssi_lvl:%d, para_lvl:%d, wl_tx_pwr:%d, ",
			       "[trx_ctrl]", wl->rssi_level,
			       dm->trx_para_level,
			       dm->rf_trx_para.wl_tx_power);

	p += scnprintf(p, end - p,
		       "wl_rx_lvl:%d, bt_tx_pwr_dec:%d, bt_rx_lna:%d(%s-tbl), wl_btg_rx:%d\n",
		       dm->rf_trx_para.wl_rx_gain,
		       dm->rf_trx_para.bt_tx_power,
		       dm->rf_trx_para.bt_rx_gain,
		       (bt->hi_lna_rx ? "Hi" : "Ori"), dm->wl_btg_rx);

	p += scnprintf(p, end - p,
		       " %-15s : wl_tx_limit[en:%d/max_t:%dus/max_retry:%d], bt_slot_reg:%d-TU, bt_scan_rx_low_pri:%d\n",
		       "[dm_ctrl]", dm->wl_tx_limit.enable,
		       dm->wl_tx_limit.tx_time,
		       dm->wl_tx_limit.tx_retry, btc->bt_req_len,
		       bt->scan_rx_low_pri);

	return p - buf;
}

static int _show_error(struct rtw89_dev *rtwdev, char *buf, size_t bufsz)
{
	struct rtw89_btc *btc = &rtwdev->btc;
	const struct rtw89_btc_ver *ver = btc->ver;
	struct rtw89_btc_btf_fwinfo *pfwinfo = &btc->fwinfo;
	union rtw89_btc_fbtc_cysta_info *pcysta;
	char *p = buf, *end = buf + bufsz;
	u32 except_cnt, exception_map;

	pcysta = &pfwinfo->rpt_fbtc_cysta.finfo;
	if (ver->fcxcysta == 2) {
		pcysta->v2 = pfwinfo->rpt_fbtc_cysta.finfo.v2;
		except_cnt = le32_to_cpu(pcysta->v2.except_cnt);
		exception_map = le32_to_cpu(pcysta->v2.exception);
	} else if (ver->fcxcysta == 3) {
		pcysta->v3 = pfwinfo->rpt_fbtc_cysta.finfo.v3;
		except_cnt = le32_to_cpu(pcysta->v3.except_cnt);
		exception_map = le32_to_cpu(pcysta->v3.except_map);
	} else if (ver->fcxcysta == 4) {
		pcysta->v4 = pfwinfo->rpt_fbtc_cysta.finfo.v4;
		except_cnt = pcysta->v4.except_cnt;
		exception_map = le32_to_cpu(pcysta->v4.except_map);
	} else if (ver->fcxcysta == 5) {
		pcysta->v5 = pfwinfo->rpt_fbtc_cysta.finfo.v5;
		except_cnt = pcysta->v5.except_cnt;
		exception_map = le32_to_cpu(pcysta->v5.except_map);
	} else if (ver->fcxcysta == 7) {
		pcysta->v7 = pfwinfo->rpt_fbtc_cysta.finfo.v7;
		except_cnt = pcysta->v7.except_cnt;
		exception_map = le32_to_cpu(pcysta->v7.except_map);
	} else {
		return 0;
	}

	if (pfwinfo->event[BTF_EVNT_BUF_OVERFLOW] == 0 && except_cnt == 0 &&
	    !pfwinfo->len_mismch && !pfwinfo->fver_mismch)
		return 0;

	p += scnprintf(p, end - p, " %-15s : ", "[error]");

	if (pfwinfo->event[BTF_EVNT_BUF_OVERFLOW]) {
		p += scnprintf(p, end - p,
			       "overflow-cnt: %d, ",
			       pfwinfo->event[BTF_EVNT_BUF_OVERFLOW]);
	}

	if (pfwinfo->len_mismch) {
		p += scnprintf(p, end - p,
			       "len-mismatch: 0x%x, ",
			       pfwinfo->len_mismch);
	}

	if (pfwinfo->fver_mismch) {
		p += scnprintf(p, end - p,
			       "fver-mismatch: 0x%x, ",
			       pfwinfo->fver_mismch);
	}

	/* cycle statistics exceptions */
	if (exception_map || except_cnt) {
		p += scnprintf(p, end - p,
			       "exception-type: 0x%x, exception-cnt = %d",
			       exception_map, except_cnt);
	}
	p += scnprintf(p, end - p, "\n");

	return p - buf;
}

static int _show_fbtc_tdma(struct rtw89_dev *rtwdev, char *buf, size_t bufsz)
{
	struct rtw89_btc *btc = &rtwdev->btc;
	const struct rtw89_btc_ver *ver = btc->ver;
	struct rtw89_btc_btf_fwinfo *pfwinfo = &btc->fwinfo;
	struct rtw89_btc_rpt_cmn_info *pcinfo = NULL;
	struct rtw89_btc_fbtc_tdma *t = NULL;
	char *p = buf, *end = buf + bufsz;

	pcinfo = &pfwinfo->rpt_fbtc_tdma.cinfo;
	if (!pcinfo->valid)
		return 0;

	if (ver->fcxtdma == 1)
		t = &pfwinfo->rpt_fbtc_tdma.finfo.v1;
	else
		t = &pfwinfo->rpt_fbtc_tdma.finfo.v3.tdma;

	p += scnprintf(p, end - p,
		       " %-15s : ", "[tdma_policy]");
	p += scnprintf(p, end - p,
		       "type:%d, rx_flow_ctrl:%d, tx_pause:%d, ",
		       (u32)t->type,
		       t->rxflctrl, t->txpause);

	p += scnprintf(p, end - p,
		       "wl_toggle_n:%d, leak_n:%d, ext_ctrl:%d, ",
		       t->wtgle_n, t->leak_n, t->ext_ctrl);

	p += scnprintf(p, end - p,
		       "policy_type:%d",
		       (u32)btc->policy_type);

	p += scnprintf(p, end - p, "\n");

	return p - buf;
}

static int _show_fbtc_slots(struct rtw89_dev *rtwdev, char *buf, size_t bufsz)
{
	struct rtw89_btc *btc = &rtwdev->btc;
	struct rtw89_btc_dm *dm = &btc->dm;
	char *p = buf, *end = buf + bufsz;
	u16 dur, cxtype;
	u32 tbl;
	u8 i = 0;

	for (i = 0; i < CXST_MAX; i++) {
		if (btc->ver->fcxslots == 1) {
			dur = le16_to_cpu(dm->slot_now.v1[i].dur);
			tbl = le32_to_cpu(dm->slot_now.v1[i].cxtbl);
			cxtype = le16_to_cpu(dm->slot_now.v1[i].cxtype);
		} else if (btc->ver->fcxslots == 7) {
			dur = le16_to_cpu(dm->slot_now.v7[i].dur);
			tbl = le32_to_cpu(dm->slot_now.v7[i].cxtbl);
			cxtype = le16_to_cpu(dm->slot_now.v7[i].cxtype);
		} else {
			return 0;
		}

		if (i % 5 == 0)
			p += scnprintf(p, end - p,
				       " %-15s : %5s[%03d/0x%x/%d]",
				       "[slot_list]",
				       id_to_slot((u32)i),
				       dur, tbl, cxtype);
		else
			p += scnprintf(p, end - p,
				       ", %5s[%03d/0x%x/%d]",
				       id_to_slot((u32)i),
				       dur, tbl, cxtype);

		if (i % 5 == 4)
			p += scnprintf(p, end - p, "\n");
	}

	return p - buf;
}

static int _show_fbtc_cysta_v2(struct rtw89_dev *rtwdev, char *buf, size_t bufsz)
{
	struct rtw89_btc *btc = &rtwdev->btc;
	struct rtw89_btc_btf_fwinfo *pfwinfo = &btc->fwinfo;
	struct rtw89_btc_dm *dm = &btc->dm;
	struct rtw89_btc_bt_a2dp_desc *a2dp = &btc->cx.bt.link_info.a2dp_desc;
	struct rtw89_btc_rpt_cmn_info *pcinfo = NULL;
	struct rtw89_btc_fbtc_cysta_v2 *pcysta_le32 = NULL;
	union rtw89_btc_fbtc_rxflct r;
	u16 cycle, c_begin, c_end, store_index;
	char *p = buf, *end = buf + bufsz;
	u8 i, cnt = 0, slot_pair;

	pcinfo = &pfwinfo->rpt_fbtc_cysta.cinfo;
	if (!pcinfo->valid)
		return 0;

	pcysta_le32 = &pfwinfo->rpt_fbtc_cysta.finfo.v2;
	p += scnprintf(p, end - p,
		       " %-15s : cycle:%d, bcn[all:%d/all_ok:%d/bt:%d/bt_ok:%d]",
		       "[cycle_cnt]",
		       le16_to_cpu(pcysta_le32->cycles),
		       le32_to_cpu(pcysta_le32->bcn_cnt[CXBCN_ALL]),
		       le32_to_cpu(pcysta_le32->bcn_cnt[CXBCN_ALL_OK]),
		       le32_to_cpu(pcysta_le32->bcn_cnt[CXBCN_BT_SLOT]),
		       le32_to_cpu(pcysta_le32->bcn_cnt[CXBCN_BT_OK]));

	for (i = 0; i < CXST_MAX; i++) {
		if (!le32_to_cpu(pcysta_le32->slot_cnt[i]))
			continue;
		p += scnprintf(p, end - p, ", %s:%d", id_to_slot((u32)i),
			       le32_to_cpu(pcysta_le32->slot_cnt[i]));
	}

	if (dm->tdma_now.rxflctrl) {
		p += scnprintf(p, end - p, ", leak_rx:%d",
			       le32_to_cpu(pcysta_le32->leakrx_cnt));
	}

	if (le32_to_cpu(pcysta_le32->collision_cnt)) {
		p += scnprintf(p, end - p, ", collision:%d",
			       le32_to_cpu(pcysta_le32->collision_cnt));
	}

	if (le32_to_cpu(pcysta_le32->skip_cnt)) {
		p += scnprintf(p, end - p, ", skip:%d",
			       le32_to_cpu(pcysta_le32->skip_cnt));
	}
	p += scnprintf(p, end - p, "\n");

	p += scnprintf(p, end - p, " %-15s : avg_t[wl:%d/bt:%d/lk:%d.%03d]",
		       "[cycle_time]",
		       le16_to_cpu(pcysta_le32->tavg_cycle[CXT_WL]),
		       le16_to_cpu(pcysta_le32->tavg_cycle[CXT_BT]),
		       le16_to_cpu(pcysta_le32->tavg_lk) / 1000,
		       le16_to_cpu(pcysta_le32->tavg_lk) % 1000);
	p += scnprintf(p, end - p, ", max_t[wl:%d/bt:%d/lk:%d.%03d]",
		       le16_to_cpu(pcysta_le32->tmax_cycle[CXT_WL]),
		       le16_to_cpu(pcysta_le32->tmax_cycle[CXT_BT]),
		       le16_to_cpu(pcysta_le32->tmax_lk) / 1000,
		       le16_to_cpu(pcysta_le32->tmax_lk) % 1000);
	p += scnprintf(p, end - p, ", maxdiff_t[wl:%d/bt:%d]\n",
		       le16_to_cpu(pcysta_le32->tmaxdiff_cycle[CXT_WL]),
		       le16_to_cpu(pcysta_le32->tmaxdiff_cycle[CXT_BT]));

	if (le16_to_cpu(pcysta_le32->cycles) <= 1)
		goto out;

	/* 1 cycle record 1 wl-slot and 1 bt-slot */
	slot_pair = BTC_CYCLE_SLOT_MAX / 2;

	if (le16_to_cpu(pcysta_le32->cycles) <= slot_pair)
		c_begin = 1;
	else
		c_begin = le16_to_cpu(pcysta_le32->cycles) - slot_pair + 1;

	c_end = le16_to_cpu(pcysta_le32->cycles);

	for (cycle = c_begin; cycle <= c_end; cycle++) {
		cnt++;
		store_index = ((cycle - 1) % slot_pair) * 2;

		if (cnt % (BTC_CYCLE_SLOT_MAX / 4) == 1)
			p += scnprintf(p, end - p,
				       " %-15s : ->b%02d->w%02d",
				       "[cycle_step]",
				       le16_to_cpu(pcysta_le32->tslot_cycle[store_index]),
				       le16_to_cpu(pcysta_le32->tslot_cycle[store_index + 1]));
		else
			p += scnprintf(p, end - p,
				       "->b%02d->w%02d",
				       le16_to_cpu(pcysta_le32->tslot_cycle[store_index]),
				       le16_to_cpu(pcysta_le32->tslot_cycle[store_index + 1]));
		if (cnt % (BTC_CYCLE_SLOT_MAX / 4) == 0 || cnt == c_end)
			p += scnprintf(p, end - p, "\n");
	}

	if (a2dp->exist) {
		p += scnprintf(p, end - p,
			       " %-15s : a2dp_ept:%d, a2dp_late:%d",
			       "[a2dp_t_sta]",
			       le16_to_cpu(pcysta_le32->a2dpept),
			       le16_to_cpu(pcysta_le32->a2dpeptto));

		p += scnprintf(p, end - p,
			       ", avg_t:%d, max_t:%d",
			       le16_to_cpu(pcysta_le32->tavg_a2dpept),
			       le16_to_cpu(pcysta_le32->tmax_a2dpept));
		r.val = dm->tdma_now.rxflctrl;

		if (r.type && r.tgln_n) {
			p += scnprintf(p, end - p,
				       ", cycle[PSTDMA:%d/TDMA:%d], ",
				       le16_to_cpu(pcysta_le32->cycles_a2dp[CXT_FLCTRL_ON]),
				       le16_to_cpu(pcysta_le32->cycles_a2dp[CXT_FLCTRL_OFF]));

			p += scnprintf(p, end - p,
				       "avg_t[PSTDMA:%d/TDMA:%d], ",
				       le16_to_cpu(pcysta_le32->tavg_a2dp[CXT_FLCTRL_ON]),
				       le16_to_cpu(pcysta_le32->tavg_a2dp[CXT_FLCTRL_OFF]));

			p += scnprintf(p, end - p,
				       "max_t[PSTDMA:%d/TDMA:%d]",
				       le16_to_cpu(pcysta_le32->tmax_a2dp[CXT_FLCTRL_ON]),
				       le16_to_cpu(pcysta_le32->tmax_a2dp[CXT_FLCTRL_OFF]));
		}
		p += scnprintf(p, end - p, "\n");
	}

out:
	return p - buf;
}

static int _show_fbtc_cysta_v3(struct rtw89_dev *rtwdev, char *buf, size_t bufsz)
{
	struct rtw89_btc *btc = &rtwdev->btc;
	struct rtw89_btc_bt_a2dp_desc *a2dp = &btc->cx.bt.link_info.a2dp_desc;
	struct rtw89_btc_btf_fwinfo *pfwinfo = &btc->fwinfo;
	struct rtw89_btc_dm *dm = &btc->dm;
	struct rtw89_btc_fbtc_a2dp_trx_stat *a2dp_trx;
	struct rtw89_btc_fbtc_cysta_v3 *pcysta;
	struct rtw89_btc_rpt_cmn_info *pcinfo;
	u8 i, cnt = 0, slot_pair, divide_cnt;
	u16 cycle, c_begin, c_end, store_index;
	char *p = buf, *end = buf + bufsz;

	pcinfo = &pfwinfo->rpt_fbtc_cysta.cinfo;
	if (!pcinfo->valid)
		return 0;

	pcysta = &pfwinfo->rpt_fbtc_cysta.finfo.v3;
	p += scnprintf(p, end - p,
		       " %-15s : cycle:%d, bcn[all:%d/all_ok:%d/bt:%d/bt_ok:%d]",
		       "[cycle_cnt]",
		       le16_to_cpu(pcysta->cycles),
		       le32_to_cpu(pcysta->bcn_cnt[CXBCN_ALL]),
		       le32_to_cpu(pcysta->bcn_cnt[CXBCN_ALL_OK]),
		       le32_to_cpu(pcysta->bcn_cnt[CXBCN_BT_SLOT]),
		       le32_to_cpu(pcysta->bcn_cnt[CXBCN_BT_OK]));

	for (i = 0; i < CXST_MAX; i++) {
		if (!le32_to_cpu(pcysta->slot_cnt[i]))
			continue;

		p += scnprintf(p, end - p, ", %s:%d", id_to_slot(i),
			       le32_to_cpu(pcysta->slot_cnt[i]));
	}

	if (dm->tdma_now.rxflctrl)
		p += scnprintf(p, end - p, ", leak_rx:%d",
			       le32_to_cpu(pcysta->leak_slot.cnt_rximr));

	if (le32_to_cpu(pcysta->collision_cnt))
		p += scnprintf(p, end - p, ", collision:%d",
			       le32_to_cpu(pcysta->collision_cnt));

	if (le32_to_cpu(pcysta->skip_cnt))
		p += scnprintf(p, end - p, ", skip:%d",
			       le32_to_cpu(pcysta->skip_cnt));

	p += scnprintf(p, end - p, "\n");

	p += scnprintf(p, end - p, " %-15s : avg_t[wl:%d/bt:%d/lk:%d.%03d]",
		       "[cycle_time]",
		       le16_to_cpu(pcysta->cycle_time.tavg[CXT_WL]),
		       le16_to_cpu(pcysta->cycle_time.tavg[CXT_BT]),
		       le16_to_cpu(pcysta->leak_slot.tavg) / 1000,
		       le16_to_cpu(pcysta->leak_slot.tavg) % 1000);
	p += scnprintf(p, end - p,
		       ", max_t[wl:%d/bt:%d/lk:%d.%03d]",
		       le16_to_cpu(pcysta->cycle_time.tmax[CXT_WL]),
		       le16_to_cpu(pcysta->cycle_time.tmax[CXT_BT]),
		       le16_to_cpu(pcysta->leak_slot.tmax) / 1000,
		       le16_to_cpu(pcysta->leak_slot.tmax) % 1000);
	p += scnprintf(p, end - p,
		       ", maxdiff_t[wl:%d/bt:%d]\n",
		       le16_to_cpu(pcysta->cycle_time.tmaxdiff[CXT_WL]),
		       le16_to_cpu(pcysta->cycle_time.tmaxdiff[CXT_BT]));

	cycle = le16_to_cpu(pcysta->cycles);
	if (cycle <= 1)
		goto out;

	/* 1 cycle record 1 wl-slot and 1 bt-slot */
	slot_pair = BTC_CYCLE_SLOT_MAX / 2;

	if (cycle <= slot_pair)
		c_begin = 1;
	else
		c_begin = cycle - slot_pair + 1;

	c_end = cycle;

	if (a2dp->exist)
		divide_cnt = 3;
	else
		divide_cnt = BTC_CYCLE_SLOT_MAX / 4;

	for (cycle = c_begin; cycle <= c_end; cycle++) {
		cnt++;
		store_index = ((cycle - 1) % slot_pair) * 2;

		if (cnt % divide_cnt == 1)
			p += scnprintf(p, end - p, " %-15s : ",
				       "[cycle_step]");

		p += scnprintf(p, end - p, "->b%02d",
			       le16_to_cpu(pcysta->slot_step_time[store_index]));
		if (a2dp->exist) {
			a2dp_trx = &pcysta->a2dp_trx[store_index];
			p += scnprintf(p, end - p, "(%d/%d/%dM/%d/%d/%d)",
				       a2dp_trx->empty_cnt,
				       a2dp_trx->retry_cnt,
				       a2dp_trx->tx_rate ? 3 : 2,
				       a2dp_trx->tx_cnt,
				       a2dp_trx->ack_cnt,
				       a2dp_trx->nack_cnt);
		}
		p += scnprintf(p, end - p, "->w%02d",
			       le16_to_cpu(pcysta->slot_step_time[store_index + 1]));
		if (a2dp->exist) {
			a2dp_trx = &pcysta->a2dp_trx[store_index + 1];
			p += scnprintf(p, end - p, "(%d/%d/%dM/%d/%d/%d)",
				       a2dp_trx->empty_cnt,
				       a2dp_trx->retry_cnt,
				       a2dp_trx->tx_rate ? 3 : 2,
				       a2dp_trx->tx_cnt,
				       a2dp_trx->ack_cnt,
				       a2dp_trx->nack_cnt);
		}
		if (cnt % divide_cnt == 0 || cnt == c_end)
			p += scnprintf(p, end - p, "\n");
	}

	if (a2dp->exist) {
		p += scnprintf(p, end - p,
			       " %-15s : a2dp_ept:%d, a2dp_late:%d",
			       "[a2dp_t_sta]",
			       le16_to_cpu(pcysta->a2dp_ept.cnt),
			       le16_to_cpu(pcysta->a2dp_ept.cnt_timeout));

		p += scnprintf(p, end - p, ", avg_t:%d, max_t:%d",
			       le16_to_cpu(pcysta->a2dp_ept.tavg),
			       le16_to_cpu(pcysta->a2dp_ept.tmax));

		p += scnprintf(p, end - p, "\n");
	}

out:
	return p - buf;
}

static int _show_fbtc_cysta_v4(struct rtw89_dev *rtwdev, char *buf, size_t bufsz)
{
	struct rtw89_btc *btc = &rtwdev->btc;
	struct rtw89_btc_bt_a2dp_desc *a2dp = &btc->cx.bt.link_info.a2dp_desc;
	struct rtw89_btc_btf_fwinfo *pfwinfo = &btc->fwinfo;
	struct rtw89_btc_dm *dm = &btc->dm;
	struct rtw89_btc_fbtc_a2dp_trx_stat_v4 *a2dp_trx;
	struct rtw89_btc_fbtc_cysta_v4 *pcysta;
	struct rtw89_btc_rpt_cmn_info *pcinfo;
	u8 i, cnt = 0, slot_pair, divide_cnt;
	u16 cycle, c_begin, c_end, store_index;
	char *p = buf, *end = buf + bufsz;

	pcinfo = &pfwinfo->rpt_fbtc_cysta.cinfo;
	if (!pcinfo->valid)
		return 0;

	pcysta = &pfwinfo->rpt_fbtc_cysta.finfo.v4;
	p += scnprintf(p, end - p,
		       " %-15s : cycle:%d, bcn[all:%d/all_ok:%d/bt:%d/bt_ok:%d]",
		       "[cycle_cnt]",
		       le16_to_cpu(pcysta->cycles),
		       le16_to_cpu(pcysta->bcn_cnt[CXBCN_ALL]),
		       le16_to_cpu(pcysta->bcn_cnt[CXBCN_ALL_OK]),
		       le16_to_cpu(pcysta->bcn_cnt[CXBCN_BT_SLOT]),
		       le16_to_cpu(pcysta->bcn_cnt[CXBCN_BT_OK]));

	for (i = 0; i < CXST_MAX; i++) {
		if (!le16_to_cpu(pcysta->slot_cnt[i]))
			continue;

		p += scnprintf(p, end - p, ", %s:%d", id_to_slot(i),
			       le16_to_cpu(pcysta->slot_cnt[i]));
	}

	if (dm->tdma_now.rxflctrl)
		p += scnprintf(p, end - p, ", leak_rx:%d",
			       le32_to_cpu(pcysta->leak_slot.cnt_rximr));

	if (pcysta->collision_cnt)
		p += scnprintf(p, end - p, ", collision:%d",
			       pcysta->collision_cnt);

	if (le16_to_cpu(pcysta->skip_cnt))
		p += scnprintf(p, end - p, ", skip:%d",
			       le16_to_cpu(pcysta->skip_cnt));

	p += scnprintf(p, end - p, "\n");

	p += scnprintf(p, end - p, " %-15s : avg_t[wl:%d/bt:%d/lk:%d.%03d]",
		       "[cycle_time]",
		       le16_to_cpu(pcysta->cycle_time.tavg[CXT_WL]),
		       le16_to_cpu(pcysta->cycle_time.tavg[CXT_BT]),
		       le16_to_cpu(pcysta->leak_slot.tavg) / 1000,
		       le16_to_cpu(pcysta->leak_slot.tavg) % 1000);
	p += scnprintf(p, end - p,
		       ", max_t[wl:%d/bt:%d/lk:%d.%03d]",
		       le16_to_cpu(pcysta->cycle_time.tmax[CXT_WL]),
		       le16_to_cpu(pcysta->cycle_time.tmax[CXT_BT]),
		       le16_to_cpu(pcysta->leak_slot.tmax) / 1000,
		       le16_to_cpu(pcysta->leak_slot.tmax) % 1000);
	p += scnprintf(p, end - p,
		       ", maxdiff_t[wl:%d/bt:%d]\n",
		       le16_to_cpu(pcysta->cycle_time.tmaxdiff[CXT_WL]),
		       le16_to_cpu(pcysta->cycle_time.tmaxdiff[CXT_BT]));

	cycle = le16_to_cpu(pcysta->cycles);
	if (cycle <= 1)
		goto out;

	/* 1 cycle record 1 wl-slot and 1 bt-slot */
	slot_pair = BTC_CYCLE_SLOT_MAX / 2;

	if (cycle <= slot_pair)
		c_begin = 1;
	else
		c_begin = cycle - slot_pair + 1;

	c_end = cycle;

	if (a2dp->exist)
		divide_cnt = 3;
	else
		divide_cnt = BTC_CYCLE_SLOT_MAX / 4;

	for (cycle = c_begin; cycle <= c_end; cycle++) {
		cnt++;
		store_index = ((cycle - 1) % slot_pair) * 2;

		if (cnt % divide_cnt == 1)
			p += scnprintf(p, end - p, " %-15s : ",
				       "[cycle_step]");

		p += scnprintf(p, end - p, "->b%02d",
			       le16_to_cpu(pcysta->slot_step_time[store_index]));
		if (a2dp->exist) {
			a2dp_trx = &pcysta->a2dp_trx[store_index];
			p += scnprintf(p, end - p, "(%d/%d/%dM/%d/%d/%d)",
				       a2dp_trx->empty_cnt,
				       a2dp_trx->retry_cnt,
				       a2dp_trx->tx_rate ? 3 : 2,
				       a2dp_trx->tx_cnt,
				       a2dp_trx->ack_cnt,
				       a2dp_trx->nack_cnt);
		}
		p += scnprintf(p, end - p, "->w%02d",
			       le16_to_cpu(pcysta->slot_step_time[store_index + 1]));
		if (a2dp->exist) {
			a2dp_trx = &pcysta->a2dp_trx[store_index + 1];
			p += scnprintf(p, end - p, "(%d/%d/%dM/%d/%d/%d)",
				       a2dp_trx->empty_cnt,
				       a2dp_trx->retry_cnt,
				       a2dp_trx->tx_rate ? 3 : 2,
				       a2dp_trx->tx_cnt,
				       a2dp_trx->ack_cnt,
				       a2dp_trx->nack_cnt);
		}
		if (cnt % divide_cnt == 0 || cnt == c_end)
			p += scnprintf(p, end - p, "\n");
	}

	if (a2dp->exist) {
		p += scnprintf(p, end - p,
			       " %-15s : a2dp_ept:%d, a2dp_late:%d",
			       "[a2dp_t_sta]",
			       le16_to_cpu(pcysta->a2dp_ept.cnt),
			       le16_to_cpu(pcysta->a2dp_ept.cnt_timeout));

		p += scnprintf(p, end - p, ", avg_t:%d, max_t:%d",
			       le16_to_cpu(pcysta->a2dp_ept.tavg),
			       le16_to_cpu(pcysta->a2dp_ept.tmax));

		p += scnprintf(p, end - p, "\n");
	}

out:
	return p - buf;
}

static int _show_fbtc_cysta_v5(struct rtw89_dev *rtwdev, char *buf, size_t bufsz)
{
	struct rtw89_btc *btc = &rtwdev->btc;
	struct rtw89_btc_bt_a2dp_desc *a2dp = &btc->cx.bt.link_info.a2dp_desc;
	struct rtw89_btc_btf_fwinfo *pfwinfo = &btc->fwinfo;
	struct rtw89_btc_dm *dm = &btc->dm;
	struct rtw89_btc_fbtc_a2dp_trx_stat_v4 *a2dp_trx;
	struct rtw89_btc_fbtc_cysta_v5 *pcysta;
	struct rtw89_btc_rpt_cmn_info *pcinfo;
	u8 i, cnt = 0, slot_pair, divide_cnt;
	u16 cycle, c_begin, c_end, store_index;
	char *p = buf, *end = buf + bufsz;

	pcinfo = &pfwinfo->rpt_fbtc_cysta.cinfo;
	if (!pcinfo->valid)
		return 0;

	pcysta = &pfwinfo->rpt_fbtc_cysta.finfo.v5;
	p += scnprintf(p, end - p,
		       " %-15s : cycle:%d, bcn[all:%d/all_ok:%d/bt:%d/bt_ok:%d]",
		       "[cycle_cnt]",
		       le16_to_cpu(pcysta->cycles),
		       le16_to_cpu(pcysta->bcn_cnt[CXBCN_ALL]),
		       le16_to_cpu(pcysta->bcn_cnt[CXBCN_ALL_OK]),
		       le16_to_cpu(pcysta->bcn_cnt[CXBCN_BT_SLOT]),
		       le16_to_cpu(pcysta->bcn_cnt[CXBCN_BT_OK]));

	for (i = 0; i < CXST_MAX; i++) {
		if (!le16_to_cpu(pcysta->slot_cnt[i]))
			continue;

		p += scnprintf(p, end - p, ", %s:%d", id_to_slot(i),
			       le16_to_cpu(pcysta->slot_cnt[i]));
	}

	if (dm->tdma_now.rxflctrl)
		p += scnprintf(p, end - p, ", leak_rx:%d",
			       le32_to_cpu(pcysta->leak_slot.cnt_rximr));

	if (pcysta->collision_cnt)
		p += scnprintf(p, end - p, ", collision:%d",
			       pcysta->collision_cnt);

	if (le16_to_cpu(pcysta->skip_cnt))
		p += scnprintf(p, end - p, ", skip:%d",
			       le16_to_cpu(pcysta->skip_cnt));

	p += scnprintf(p, end - p, "\n");

	p += scnprintf(p, end - p, " %-15s : avg_t[wl:%d/bt:%d/lk:%d.%03d]",
		       "[cycle_time]",
		       le16_to_cpu(pcysta->cycle_time.tavg[CXT_WL]),
		       le16_to_cpu(pcysta->cycle_time.tavg[CXT_BT]),
		       le16_to_cpu(pcysta->leak_slot.tavg) / 1000,
		       le16_to_cpu(pcysta->leak_slot.tavg) % 1000);
	p += scnprintf(p, end - p,
		       ", max_t[wl:%d/bt:%d/lk:%d.%03d]\n",
		       le16_to_cpu(pcysta->cycle_time.tmax[CXT_WL]),
		       le16_to_cpu(pcysta->cycle_time.tmax[CXT_BT]),
		       le16_to_cpu(pcysta->leak_slot.tmax) / 1000,
		       le16_to_cpu(pcysta->leak_slot.tmax) % 1000);

	cycle = le16_to_cpu(pcysta->cycles);
	if (cycle <= 1)
		goto out;

	/* 1 cycle record 1 wl-slot and 1 bt-slot */
	slot_pair = BTC_CYCLE_SLOT_MAX / 2;

	if (cycle <= slot_pair)
		c_begin = 1;
	else
		c_begin = cycle - slot_pair + 1;

	c_end = cycle;

	if (a2dp->exist)
		divide_cnt = 3;
	else
		divide_cnt = BTC_CYCLE_SLOT_MAX / 4;

	if (c_begin > c_end)
		goto out;

	for (cycle = c_begin; cycle <= c_end; cycle++) {
		cnt++;
		store_index = ((cycle - 1) % slot_pair) * 2;

		if (cnt % divide_cnt == 1)
			p += scnprintf(p, end - p, " %-15s : ",
				       "[cycle_step]");

		p += scnprintf(p, end - p, "->b%02d",
			       le16_to_cpu(pcysta->slot_step_time[store_index]));
		if (a2dp->exist) {
			a2dp_trx = &pcysta->a2dp_trx[store_index];
			p += scnprintf(p, end - p, "(%d/%d/%dM/%d/%d/%d)",
				       a2dp_trx->empty_cnt,
				       a2dp_trx->retry_cnt,
				       a2dp_trx->tx_rate ? 3 : 2,
				       a2dp_trx->tx_cnt,
				       a2dp_trx->ack_cnt,
				       a2dp_trx->nack_cnt);
		}
		p += scnprintf(p, end - p, "->w%02d",
			       le16_to_cpu(pcysta->slot_step_time[store_index + 1]));
		if (a2dp->exist) {
			a2dp_trx = &pcysta->a2dp_trx[store_index + 1];
			p += scnprintf(p, end - p, "(%d/%d/%dM/%d/%d/%d)",
				       a2dp_trx->empty_cnt,
				       a2dp_trx->retry_cnt,
				       a2dp_trx->tx_rate ? 3 : 2,
				       a2dp_trx->tx_cnt,
				       a2dp_trx->ack_cnt,
				       a2dp_trx->nack_cnt);
		}
		if (cnt % divide_cnt == 0 || cnt == c_end)
			p += scnprintf(p, end - p, "\n");
	}

	if (a2dp->exist) {
		p += scnprintf(p, end - p,
			       " %-15s : a2dp_ept:%d, a2dp_late:%d",
			       "[a2dp_t_sta]",
			       le16_to_cpu(pcysta->a2dp_ept.cnt),
			       le16_to_cpu(pcysta->a2dp_ept.cnt_timeout));

		p += scnprintf(p, end - p, ", avg_t:%d, max_t:%d",
			       le16_to_cpu(pcysta->a2dp_ept.tavg),
			       le16_to_cpu(pcysta->a2dp_ept.tmax));

		p += scnprintf(p, end - p, "\n");
	}

out:
	return p - buf;
}

static int _show_fbtc_cysta_v7(struct rtw89_dev *rtwdev, char *buf, size_t bufsz)
{
	struct rtw89_btc_bt_info *bt = &rtwdev->btc.cx.bt;
	struct rtw89_btc_bt_a2dp_desc *a2dp = &bt->link_info.a2dp_desc;
	struct rtw89_btc_btf_fwinfo *pfwinfo = &rtwdev->btc.fwinfo;
	struct rtw89_btc_fbtc_cysta_v7 *pcysta = NULL;
	struct rtw89_btc_dm *dm = &rtwdev->btc.dm;
	struct rtw89_btc_rpt_cmn_info *pcinfo;
	char *p = buf, *end = buf + bufsz;
	u16 cycle, c_begin, c_end, s_id;
	u8 i, cnt = 0, divide_cnt;
	u8 slot_pair;

	pcinfo = &pfwinfo->rpt_fbtc_cysta.cinfo;
	if (!pcinfo->valid)
		return 0;

	pcysta = &pfwinfo->rpt_fbtc_cysta.finfo.v7;
	p += scnprintf(p, end - p, "\n %-15s : cycle:%d", "[slot_stat]",
		       le16_to_cpu(pcysta->cycles));

	for (i = 0; i < CXST_MAX; i++) {
		if (!le16_to_cpu(pcysta->slot_cnt[i]))
			continue;
		p += scnprintf(p, end - p, ", %s:%d",
			       id_to_slot(i),
			       le16_to_cpu(pcysta->slot_cnt[i]));
	}

	if (dm->tdma_now.rxflctrl)
		p += scnprintf(p, end - p, ", leak_rx:%d",
			       le32_to_cpu(pcysta->leak_slot.cnt_rximr));

	if (pcysta->collision_cnt)
		p += scnprintf(p, end - p, ", collision:%d",
			       pcysta->collision_cnt);

	if (pcysta->skip_cnt)
		p += scnprintf(p, end - p, ", skip:%d",
			       le16_to_cpu(pcysta->skip_cnt));

	p += scnprintf(p, end - p,
		       "\n\r %-15s : avg_t[wl:%d/bt:%d/lk:%d.%03d]",
		       "[cycle_stat]",
		       le16_to_cpu(pcysta->cycle_time.tavg[CXT_WL]),
		       le16_to_cpu(pcysta->cycle_time.tavg[CXT_BT]),
		       le16_to_cpu(pcysta->leak_slot.tavg) / 1000,
		       le16_to_cpu(pcysta->leak_slot.tavg) % 1000);
	p += scnprintf(p, end - p,
		       ", max_t[wl:%d/bt:%d(>%dms:%d)/lk:%d.%03d]",
		       le16_to_cpu(pcysta->cycle_time.tmax[CXT_WL]),
		       le16_to_cpu(pcysta->cycle_time.tmax[CXT_BT]),
		       dm->bt_slot_flood, dm->cnt_dm[BTC_DCNT_BT_SLOT_FLOOD],
		       le16_to_cpu(pcysta->leak_slot.tamx) / 1000,
		       le16_to_cpu(pcysta->leak_slot.tamx) % 1000);
	p += scnprintf(p, end - p, ", bcn[all:%d/ok:%d/in_bt:%d/in_bt_ok:%d]",
		       le16_to_cpu(pcysta->bcn_cnt[CXBCN_ALL]),
		       le16_to_cpu(pcysta->bcn_cnt[CXBCN_ALL_OK]),
		       le16_to_cpu(pcysta->bcn_cnt[CXBCN_BT_SLOT]),
		       le16_to_cpu(pcysta->bcn_cnt[CXBCN_BT_OK]));

	if (a2dp->exist) {
		p += scnprintf(p, end - p,
			       "\n\r %-15s : a2dp_ept:%d, a2dp_late:%d(streak 2S:%d/max:%d)",
			       "[a2dp_stat]",
			       le16_to_cpu(pcysta->a2dp_ept.cnt),
			       le16_to_cpu(pcysta->a2dp_ept.cnt_timeout),
			       a2dp->no_empty_streak_2s,
			       a2dp->no_empty_streak_max);

		p += scnprintf(p, end - p, ", avg_t:%d, max_t:%d",
			       le16_to_cpu(pcysta->a2dp_ept.tavg),
			       le16_to_cpu(pcysta->a2dp_ept.tmax));
	}

	if (le16_to_cpu(pcysta->cycles) <= 1)
		goto out;

	/* 1 cycle = 1 wl-slot + 1 bt-slot */
	slot_pair = BTC_CYCLE_SLOT_MAX / 2;

	if (le16_to_cpu(pcysta->cycles) <= slot_pair)
		c_begin = 1;
	else
		c_begin = le16_to_cpu(pcysta->cycles) - slot_pair + 1;

	c_end = le16_to_cpu(pcysta->cycles);

	if (a2dp->exist)
		divide_cnt = 2;
	else
		divide_cnt = 6;

	if (c_begin > c_end)
		goto out;

	for (cycle = c_begin; cycle <= c_end; cycle++) {
		cnt++;
		s_id = ((cycle - 1) % slot_pair) * 2;

		if (cnt % divide_cnt == 1) {
			if (a2dp->exist)
				p += scnprintf(p, end - p, "\n\r %-15s : ",
					       "[slotT_wermtan]");
			else
				p += scnprintf(p, end - p, "\n\r %-15s : ",
					       "[slotT_rxerr]");
		}

		p += scnprintf(p, end - p, "->b%d",
			       le16_to_cpu(pcysta->slot_step_time[s_id]));

		if (a2dp->exist)
			p += scnprintf(p, end - p, "(%d/%d/%d/%dM/%d/%d/%d)",
				       pcysta->wl_rx_err_ratio[s_id],
				       pcysta->a2dp_trx[s_id].empty_cnt,
				       pcysta->a2dp_trx[s_id].retry_cnt,
				       (pcysta->a2dp_trx[s_id].tx_rate ? 3 : 2),
				       pcysta->a2dp_trx[s_id].tx_cnt,
				       pcysta->a2dp_trx[s_id].ack_cnt,
				       pcysta->a2dp_trx[s_id].nack_cnt);
		else
			p += scnprintf(p, end - p, "(%d)",
				       pcysta->wl_rx_err_ratio[s_id]);

		p += scnprintf(p, end - p, "->w%d",
			       le16_to_cpu(pcysta->slot_step_time[s_id + 1]));

		if (a2dp->exist)
			p += scnprintf(p, end - p, "(%d/%d/%d/%dM/%d/%d/%d)",
				       pcysta->wl_rx_err_ratio[s_id + 1],
				       pcysta->a2dp_trx[s_id + 1].empty_cnt,
				       pcysta->a2dp_trx[s_id + 1].retry_cnt,
				       (pcysta->a2dp_trx[s_id + 1].tx_rate ? 3 : 2),
				       pcysta->a2dp_trx[s_id + 1].tx_cnt,
				       pcysta->a2dp_trx[s_id + 1].ack_cnt,
				       pcysta->a2dp_trx[s_id + 1].nack_cnt);
		else
			p += scnprintf(p, end - p, "(%d)",
				       pcysta->wl_rx_err_ratio[s_id + 1]);
	}

out:
	return p - buf;
}

static int _show_fbtc_nullsta(struct rtw89_dev *rtwdev, char *buf, size_t bufsz)
{
	struct rtw89_btc *btc = &rtwdev->btc;
	const struct rtw89_btc_ver *ver = btc->ver;
	struct rtw89_btc_btf_fwinfo *pfwinfo = &btc->fwinfo;
	struct rtw89_btc_rpt_cmn_info *pcinfo;
	union rtw89_btc_fbtc_cynullsta_info *ns;
	char *p = buf, *end = buf + bufsz;
	u8 i = 0;

	if (!btc->dm.tdma_now.rxflctrl)
		return 0;

	pcinfo = &pfwinfo->rpt_fbtc_nullsta.cinfo;
	if (!pcinfo->valid)
		return 0;

	ns = &pfwinfo->rpt_fbtc_nullsta.finfo;
	if (ver->fcxnullsta == 1) {
		for (i = 0; i < 2; i++) {
			p += scnprintf(p, end - p, " %-15s : ", "\n[NULL-STA]");
			p += scnprintf(p, end - p, "null-%d", i);
			p += scnprintf(p, end - p, "[ok:%d/",
				       le32_to_cpu(ns->v1.result[i][1]));
			p += scnprintf(p, end - p, "fail:%d/",
				       le32_to_cpu(ns->v1.result[i][0]));
			p += scnprintf(p, end - p, "on_time:%d/",
				       le32_to_cpu(ns->v1.result[i][2]));
			p += scnprintf(p, end - p, "retry:%d/",
				       le32_to_cpu(ns->v1.result[i][3]));
			p += scnprintf(p, end - p, "avg_t:%d.%03d/",
				       le32_to_cpu(ns->v1.avg_t[i]) / 1000,
				       le32_to_cpu(ns->v1.avg_t[i]) % 1000);
			p += scnprintf(p, end - p, "max_t:%d.%03d]",
				       le32_to_cpu(ns->v1.max_t[i]) / 1000,
				       le32_to_cpu(ns->v1.max_t[i]) % 1000);
		}
	} else if (ver->fcxnullsta == 7) {
		for (i = 0; i < 2; i++) {
			p += scnprintf(p, end - p, " %-15s : ", "\n[NULL-STA]");
			p += scnprintf(p, end - p, "null-%d", i);
			p += scnprintf(p, end - p, "[Tx:%d/",
				       le32_to_cpu(ns->v7.result[i][4]));
			p += scnprintf(p, end - p, "[ok:%d/",
				       le32_to_cpu(ns->v7.result[i][1]));
			p += scnprintf(p, end - p, "fail:%d/",
				       le32_to_cpu(ns->v7.result[i][0]));
			p += scnprintf(p, end - p, "on_time:%d/",
				       le32_to_cpu(ns->v7.result[i][2]));
			p += scnprintf(p, end - p, "retry:%d/",
				       le32_to_cpu(ns->v7.result[i][3]));
			p += scnprintf(p, end - p, "avg_t:%d.%03d/",
				       le32_to_cpu(ns->v7.tavg[i]) / 1000,
				       le32_to_cpu(ns->v7.tavg[i]) % 1000);
			p += scnprintf(p, end - p, "max_t:%d.%03d]",
				       le32_to_cpu(ns->v7.tmax[i]) / 1000,
				       le32_to_cpu(ns->v7.tmax[i]) % 1000);
		}
	} else {
		for (i = 0; i < 2; i++) {
			p += scnprintf(p, end - p, " %-15s : ", "\n[NULL-STA]");
			p += scnprintf(p, end - p, "null-%d", i);
			p += scnprintf(p, end - p, "[Tx:%d/",
				       le32_to_cpu(ns->v2.result[i][4]));
			p += scnprintf(p, end - p, "[ok:%d/",
				       le32_to_cpu(ns->v2.result[i][1]));
			p += scnprintf(p, end - p, "fail:%d/",
				       le32_to_cpu(ns->v2.result[i][0]));
			p += scnprintf(p, end - p, "on_time:%d/",
				       le32_to_cpu(ns->v2.result[i][2]));
			p += scnprintf(p, end - p, "retry:%d/",
				       le32_to_cpu(ns->v2.result[i][3]));
			p += scnprintf(p, end - p, "avg_t:%d.%03d/",
				       le32_to_cpu(ns->v2.avg_t[i]) / 1000,
				       le32_to_cpu(ns->v2.avg_t[i]) % 1000);
			p += scnprintf(p, end - p, "max_t:%d.%03d]",
				       le32_to_cpu(ns->v2.max_t[i]) / 1000,
				       le32_to_cpu(ns->v2.max_t[i]) % 1000);
		}
	}

	return p - buf;
}

static int _show_fbtc_step_v2(struct rtw89_dev *rtwdev, char *buf, size_t bufsz)
{
	struct rtw89_btc *btc = &rtwdev->btc;
	struct rtw89_btc_btf_fwinfo *pfwinfo = &btc->fwinfo;
	struct rtw89_btc_rpt_cmn_info *pcinfo = NULL;
	struct rtw89_btc_fbtc_steps_v2 *pstep = NULL;
	const struct rtw89_btc_ver *ver = btc->ver;
	char *p = buf, *end = buf + bufsz;
	u8 type, val, cnt = 0, state = 0;
	bool outloop = false;
	u16 i, diff_t, n_start = 0, n_stop = 0;
	u16 pos_old, pos_new, trace_step;

	pcinfo = &pfwinfo->rpt_fbtc_step.cinfo;
	if (!pcinfo->valid)
		return 0;

	pstep = &pfwinfo->rpt_fbtc_step.finfo.v2;
	pos_old = le16_to_cpu(pstep->pos_old);
	pos_new = le16_to_cpu(pstep->pos_new);

	if (pcinfo->req_fver != pstep->fver)
		return 0;

	/* store step info by using ring instead of FIFO*/
	do {
		switch (state) {
		case 0:
			if (ver->fcxctrl == 7 || ver->fcxctrl == 1)
				trace_step = 50;
			else
				trace_step = btc->ctrl.ctrl.trace_step;

			n_start = pos_old;
			if (pos_new >=  pos_old)
				n_stop = pos_new;
			else
				n_stop = trace_step - 1;

			state = 1;
			break;
		case 1:
			for (i = n_start; i <= n_stop; i++) {
				type = pstep->step[i].type;
				val = pstep->step[i].val;
				diff_t = le16_to_cpu(pstep->step[i].difft);

				if (type == CXSTEP_NONE || type >= CXSTEP_MAX)
					continue;

				if (cnt % 10 == 0)
					p += scnprintf(p, end - p,
						       " %-15s : ", "[steps]");

				p += scnprintf(p, end - p,
					       "-> %s(%02d)(%02d)",
					       (type == CXSTEP_SLOT ? "SLT" :
						"EVT"), (u32)val, diff_t);
				if (cnt % 10 == 9)
					p += scnprintf(p, end - p, "\n");
				cnt++;
			}

			state = 2;
			break;
		case 2:
			if (pos_new <  pos_old && n_start != 0) {
				n_start = 0;
				n_stop = pos_new;
				state = 1;
			} else {
				outloop = true;
			}
			break;
		}
	} while (!outloop);

	return p - buf;
}

static int _show_fbtc_step_v3(struct rtw89_dev *rtwdev, char *buf, size_t bufsz)
{
	struct rtw89_btc *btc = &rtwdev->btc;
	struct rtw89_btc_btf_fwinfo *pfwinfo = &btc->fwinfo;
	struct rtw89_btc_rpt_cmn_info *pcinfo;
	struct rtw89_btc_fbtc_steps_v3 *pstep;
	u32 i, n_begin, n_end, array_idx, cnt = 0;
	char *p = buf, *end = buf + bufsz;
	u8 type, val;
	u16 diff_t;

	if ((pfwinfo->rpt_en_map &
	     rtw89_btc_fw_rpt_ver(rtwdev, RPT_EN_FW_STEP_INFO)) == 0)
		return 0;

	pcinfo = &pfwinfo->rpt_fbtc_step.cinfo;
	if (!pcinfo->valid)
		return 0;

	pstep = &pfwinfo->rpt_fbtc_step.finfo.v3;
	if (pcinfo->req_fver != pstep->fver)
		return 0;

	if (le32_to_cpu(pstep->cnt) <= FCXDEF_STEP)
		n_begin = 1;
	else
		n_begin = le32_to_cpu(pstep->cnt) - FCXDEF_STEP + 1;

	n_end = le32_to_cpu(pstep->cnt);

	if (n_begin > n_end)
		return 0;

	/* restore step info by using ring instead of FIFO */
	for (i = n_begin; i <= n_end; i++) {
		array_idx = (i - 1) % FCXDEF_STEP;
		type = pstep->step[array_idx].type;
		val = pstep->step[array_idx].val;
		diff_t = le16_to_cpu(pstep->step[array_idx].difft);

		if (type == CXSTEP_NONE || type >= CXSTEP_MAX)
			continue;

		if (cnt % 10 == 0)
			p += scnprintf(p, end - p, " %-15s : ", "[steps]");

		p += scnprintf(p, end - p, "-> %s(%02d)",
			       (type == CXSTEP_SLOT ?
				id_to_slot((u32)val) :
				id_to_evt((u32)val)), diff_t);

		if (cnt % 10 == 9)
			p += scnprintf(p, end - p, "\n");

		cnt++;
	}

	return p - buf;
}

static int _show_fw_dm_msg(struct rtw89_dev *rtwdev, char *buf, size_t bufsz)
{
	struct rtw89_btc *btc = &rtwdev->btc;
	const struct rtw89_btc_ver *ver = btc->ver;
	char *p = buf, *end = buf + bufsz;

	if (!(btc->dm.coex_info_map & BTC_COEX_INFO_DM))
		goto out;

	p += _show_error(rtwdev, p, end - p);
	p += _show_fbtc_tdma(rtwdev, p, end - p);
	p += _show_fbtc_slots(rtwdev, p, end - p);

	if (ver->fcxcysta == 2)
		p += _show_fbtc_cysta_v2(rtwdev, p, end - p);
	else if (ver->fcxcysta == 3)
		p += _show_fbtc_cysta_v3(rtwdev, p, end - p);
	else if (ver->fcxcysta == 4)
		p += _show_fbtc_cysta_v4(rtwdev, p, end - p);
	else if (ver->fcxcysta == 5)
		p += _show_fbtc_cysta_v5(rtwdev, p, end - p);
	else if (ver->fcxcysta == 7)
		p += _show_fbtc_cysta_v7(rtwdev, p, end - p);

	p += _show_fbtc_nullsta(rtwdev, p, end - p);

	if (ver->fcxstep == 2)
		p += _show_fbtc_step_v2(rtwdev, p, end - p);
	else if (ver->fcxstep == 3)
		p += _show_fbtc_step_v3(rtwdev, p, end - p);

out:
	return p - buf;
}

static void _get_gnt(struct rtw89_dev *rtwdev, struct rtw89_mac_ax_coex_gnt *gnt_cfg)
{
	const struct rtw89_chip_info *chip = rtwdev->chip;
	struct rtw89_mac_ax_gnt *gnt;
	u32 val, status;

	if (chip->chip_id == RTL8852A || chip->chip_id == RTL8852B ||
	    chip->chip_id == RTL8851B || chip->chip_id == RTL8852BT) {
		rtw89_mac_read_lte(rtwdev, R_AX_LTE_SW_CFG_1, &val);
		rtw89_mac_read_lte(rtwdev, R_AX_GNT_VAL, &status);

		gnt = &gnt_cfg->band[0];
		gnt->gnt_bt_sw_en = !!(val & B_AX_GNT_BT_RFC_S0_SW_CTRL);
		gnt->gnt_bt = !!(status & B_AX_GNT_BT_RFC_S0_STA);
		gnt->gnt_wl_sw_en = !!(val & B_AX_GNT_WL_RFC_S0_SW_CTRL);
		gnt->gnt_wl = !!(status & B_AX_GNT_WL_RFC_S0_STA);

		gnt = &gnt_cfg->band[1];
		gnt->gnt_bt_sw_en = !!(val & B_AX_GNT_BT_RFC_S1_SW_CTRL);
		gnt->gnt_bt = !!(status & B_AX_GNT_BT_RFC_S1_STA);
		gnt->gnt_wl_sw_en = !!(val & B_AX_GNT_WL_RFC_S1_SW_CTRL);
		gnt->gnt_wl = !!(status & B_AX_GNT_WL_RFC_S1_STA);
	} else if (chip->chip_id == RTL8852C) {
		val = rtw89_read32(rtwdev, R_AX_GNT_SW_CTRL);
		status = rtw89_read32(rtwdev, R_AX_GNT_VAL_V1);

		gnt = &gnt_cfg->band[0];
		gnt->gnt_bt_sw_en = !!(val & B_AX_GNT_BT_RFC_S0_SWCTRL);
		gnt->gnt_bt = !!(status & B_AX_GNT_BT_RFC_S0);
		gnt->gnt_wl_sw_en = !!(val & B_AX_GNT_WL_RFC_S0_SWCTRL);
		gnt->gnt_wl = !!(status & B_AX_GNT_WL_RFC_S0);

		gnt = &gnt_cfg->band[1];
		gnt->gnt_bt_sw_en = !!(val & B_AX_GNT_BT_RFC_S1_SWCTRL);
		gnt->gnt_bt = !!(status & B_AX_GNT_BT_RFC_S1);
		gnt->gnt_wl_sw_en = !!(val & B_AX_GNT_WL_RFC_S1_SWCTRL);
		gnt->gnt_wl = !!(status & B_AX_GNT_WL_RFC_S1);
	} else {
		return;
	}
}

static int _show_gpio_dbg(struct rtw89_dev *rtwdev, char *buf, size_t bufsz)
{
	struct rtw89_btc_btf_fwinfo *pfwinfo = &rtwdev->btc.fwinfo;
	const struct rtw89_btc_ver *ver = rtwdev->btc.ver;
	struct rtw89_btc_rpt_cmn_info *pcinfo = NULL;
	union rtw89_btc_fbtc_gpio_dbg *gdbg = NULL;
	char *p = buf, *end = buf + bufsz;
	u8 *gpio_map, i;
	u32 en_map;

	pcinfo = &pfwinfo->rpt_fbtc_gpio_dbg.cinfo;
	gdbg = &rtwdev->btc.fwinfo.rpt_fbtc_gpio_dbg.finfo;
	if (!pcinfo->valid) {
		rtw89_debug(rtwdev, RTW89_DBG_BTC,
			    "[BTC], %s(): stop due rpt_fbtc_gpio_dbg.cinfo\n",
			    __func__);
		goto out;
	}

	if (ver->fcxgpiodbg == 7) {
		en_map = le32_to_cpu(gdbg->v7.en_map);
		gpio_map = gdbg->v7.gpio_map;
	} else {
		en_map = le32_to_cpu(gdbg->v1.en_map);
		gpio_map = gdbg->v1.gpio_map;
	}

	if (!en_map)
		goto out;

	p += scnprintf(p, end - p, " %-15s : enable_map:0x%08x",
		       "[gpio_dbg]", en_map);

	for (i = 0; i < BTC_DBG_MAX1; i++) {
		if (!(en_map & BIT(i)))
			continue;
		p += scnprintf(p, end - p, ", %s->GPIO%d", id_to_gdbg(i),
			       gpio_map[i]);
	}
	p += scnprintf(p, end - p, "\n");

out:
	return p - buf;
}

static int _show_mreg_v1(struct rtw89_dev *rtwdev, char *buf, size_t bufsz)
{
	const struct rtw89_chip_info *chip = rtwdev->chip;
	struct rtw89_btc *btc = &rtwdev->btc;
	struct rtw89_btc_btf_fwinfo *pfwinfo = &btc->fwinfo;
	struct rtw89_btc_rpt_cmn_info *pcinfo = NULL;
	struct rtw89_btc_fbtc_mreg_val_v1 *pmreg = NULL;
	struct rtw89_btc_cx *cx = &btc->cx;
	struct rtw89_btc_wl_info *wl = &btc->cx.wl;
	struct rtw89_btc_bt_info *bt = &btc->cx.bt;
	struct rtw89_mac_ax_coex_gnt gnt_cfg = {};
	struct rtw89_mac_ax_gnt gnt;
	char *p = buf, *end = buf + bufsz;
	u8 i = 0, type = 0, cnt = 0;
	u32 val, offset;

	if (!(btc->dm.coex_info_map & BTC_COEX_INFO_MREG))
		return 0;

	p += scnprintf(p, end - p, "========== [HW Status] ==========\n");

	p += scnprintf(p, end - p,
		       " %-15s : WL->BT:0x%08x(cnt:%d), BT->WL:0x%08x(total:%d, bt_update:%d)\n",
		       "[scoreboard]", wl->scbd,
		       cx->cnt_wl[BTC_WCNT_SCBDUPDATE],
		       bt->scbd, cx->cnt_bt[BTC_BCNT_SCBDREAD],
		       cx->cnt_bt[BTC_BCNT_SCBDUPDATE]);

	btc->dm.pta_owner = rtw89_mac_get_ctrl_path(rtwdev);
	_get_gnt(rtwdev, &gnt_cfg);

	gnt = gnt_cfg.band[0];
	p += scnprintf(p, end - p,
		       " %-15s : pta_owner:%s, phy-0[gnt_wl:%s-%d/gnt_bt:%s-%d], ",
		       "[gnt_status]",
		       chip->chip_id == RTL8852C ? "HW" :
		       btc->dm.pta_owner == BTC_CTRL_BY_WL ? "WL" : "BT",
		       gnt.gnt_wl_sw_en ? "SW" : "HW", gnt.gnt_wl,
		       gnt.gnt_bt_sw_en ? "SW" : "HW", gnt.gnt_bt);

	gnt = gnt_cfg.band[1];
	p += scnprintf(p, end - p, "phy-1[gnt_wl:%s-%d/gnt_bt:%s-%d]\n",
		       gnt.gnt_wl_sw_en ? "SW" : "HW",
		       gnt.gnt_wl,
		       gnt.gnt_bt_sw_en ? "SW" : "HW",
		       gnt.gnt_bt);

	pcinfo = &pfwinfo->rpt_fbtc_mregval.cinfo;
	if (!pcinfo->valid) {
		rtw89_debug(rtwdev, RTW89_DBG_BTC,
			    "[BTC], %s(): stop due rpt_fbtc_mregval.cinfo\n",
			    __func__);
		goto out;
	}

	pmreg = &pfwinfo->rpt_fbtc_mregval.finfo.v1;
	rtw89_debug(rtwdev, RTW89_DBG_BTC,
		    "[BTC], %s(): rpt_fbtc_mregval reg_num = %d\n",
		    __func__, pmreg->reg_num);

	for (i = 0; i < pmreg->reg_num; i++) {
		type = (u8)le16_to_cpu(chip->mon_reg[i].type);
		offset = le32_to_cpu(chip->mon_reg[i].offset);
		val = le32_to_cpu(pmreg->mreg_val[i]);

		if (cnt % 6 == 0)
			p += scnprintf(p, end - p,
				       " %-15s : %d_0x%04x=0x%08x",
				       "[reg]", (u32)type, offset, val);
		else
			p += scnprintf(p, end - p, ", %d_0x%04x=0x%08x",
				       (u32)type,
				       offset, val);
		if (cnt % 6 == 5)
			p += scnprintf(p, end - p, "\n");
		cnt++;

		if (i >= pmreg->reg_num)
			p += scnprintf(p, end - p, "\n");
	}

out:
	return p - buf;
}

static int _show_mreg_v2(struct rtw89_dev *rtwdev, char *buf, size_t bufsz)
{
	const struct rtw89_chip_info *chip = rtwdev->chip;
	struct rtw89_btc *btc = &rtwdev->btc;
	struct rtw89_btc_btf_fwinfo *pfwinfo = &btc->fwinfo;
	struct rtw89_btc_rpt_cmn_info *pcinfo = NULL;
	struct rtw89_btc_fbtc_mreg_val_v2 *pmreg = NULL;
	struct rtw89_btc_cx *cx = &btc->cx;
	struct rtw89_btc_wl_info *wl = &btc->cx.wl;
	struct rtw89_btc_bt_info *bt = &btc->cx.bt;
	struct rtw89_mac_ax_coex_gnt gnt_cfg = {};
	struct rtw89_mac_ax_gnt gnt;
	char *p = buf, *end = buf + bufsz;
	u8 i = 0, type = 0, cnt = 0;
	u32 val, offset;

	if (!(btc->dm.coex_info_map & BTC_COEX_INFO_MREG))
		return 0;

	p += scnprintf(p, end - p, "========== [HW Status] ==========\n");

	p += scnprintf(p, end - p,
		       " %-15s : WL->BT:0x%08x(cnt:%d), BT->WL:0x%08x(total:%d, bt_update:%d)\n",
		       "[scoreboard]", wl->scbd,
		       cx->cnt_wl[BTC_WCNT_SCBDUPDATE],
		       bt->scbd, cx->cnt_bt[BTC_BCNT_SCBDREAD],
		       cx->cnt_bt[BTC_BCNT_SCBDUPDATE]);

	btc->dm.pta_owner = rtw89_mac_get_ctrl_path(rtwdev);
	_get_gnt(rtwdev, &gnt_cfg);

	gnt = gnt_cfg.band[0];
	p += scnprintf(p, end - p,
		       " %-15s : pta_owner:%s, phy-0[gnt_wl:%s-%d/gnt_bt:%s-%d], polut_type:%s",
		       "[gnt_status]",
		       chip->chip_id == RTL8852C ? "HW" :
		       btc->dm.pta_owner == BTC_CTRL_BY_WL ? "WL" : "BT",
		       gnt.gnt_wl_sw_en ? "SW" : "HW", gnt.gnt_wl,
		       gnt.gnt_bt_sw_en ? "SW" : "HW", gnt.gnt_bt,
		       id_to_polut(wl->bt_polut_type[wl->pta_req_mac]));

	gnt = gnt_cfg.band[1];
	p += scnprintf(p, end - p, "phy-1[gnt_wl:%s-%d/gnt_bt:%s-%d]\n",
		       gnt.gnt_wl_sw_en ? "SW" : "HW",
		       gnt.gnt_wl,
		       gnt.gnt_bt_sw_en ? "SW" : "HW",
		       gnt.gnt_bt);

	pcinfo = &pfwinfo->rpt_fbtc_mregval.cinfo;
	if (!pcinfo->valid) {
		rtw89_debug(rtwdev, RTW89_DBG_BTC,
			    "[BTC], %s(): stop due rpt_fbtc_mregval.cinfo\n",
			    __func__);
		goto out;
	}

	pmreg = &pfwinfo->rpt_fbtc_mregval.finfo.v2;
	rtw89_debug(rtwdev, RTW89_DBG_BTC,
		    "[BTC], %s(): rpt_fbtc_mregval reg_num = %d\n",
		    __func__, pmreg->reg_num);

	for (i = 0; i < pmreg->reg_num; i++) {
		type = (u8)le16_to_cpu(chip->mon_reg[i].type);
		offset = le32_to_cpu(chip->mon_reg[i].offset);
		val = le32_to_cpu(pmreg->mreg_val[i]);

		if (cnt % 6 == 0)
			p += scnprintf(p, end - p,
				       " %-15s : %d_0x%04x=0x%08x",
				       "[reg]", (u32)type, offset, val);
		else
			p += scnprintf(p, end - p, ", %d_0x%04x=0x%08x",
				       (u32)type,
				       offset, val);
		if (cnt % 6 == 5)
			p += scnprintf(p, end - p, "\n");
		cnt++;

		if (i >= pmreg->reg_num)
			p += scnprintf(p, end - p, "\n");
	}

out:
	return p - buf;
}

static int _show_mreg_v7(struct rtw89_dev *rtwdev, char *buf, size_t bufsz)
{
	struct rtw89_btc *btc = &rtwdev->btc;
	struct rtw89_btc_btf_fwinfo *pfwinfo = &btc->fwinfo;
	struct rtw89_btc_fbtc_mreg_val_v7 *pmreg = NULL;
	struct rtw89_btc_rpt_cmn_info *pcinfo = NULL;
	struct rtw89_btc_cx *cx = &btc->cx;
	struct rtw89_btc_wl_info *wl = &cx->wl;
	struct rtw89_btc_bt_info *bt = &cx->bt;
	struct rtw89_mac_ax_gnt *gnt = NULL;
	struct rtw89_btc_dm *dm = &btc->dm;
	char *p = buf, *end = buf + bufsz;
	u8 i, type, cnt = 0;
	u32 val, offset;

	if (!(dm->coex_info_map & BTC_COEX_INFO_MREG))
		return 0;

	p += scnprintf(p, end - p, "\n\r========== [HW Status] ==========");

	p += scnprintf(p, end - p,
		       "\n\r %-15s : WL->BT:0x%08x(cnt:%d), BT->WL:0x%08x(total:%d, bt_update:%d)",
		       "[scoreboard]", wl->scbd,
		       cx->cnt_wl[BTC_WCNT_SCBDUPDATE],
		       bt->scbd, cx->cnt_bt[BTC_BCNT_SCBDREAD],
		       cx->cnt_bt[BTC_BCNT_SCBDUPDATE]);

	/* To avoid I/O if WL LPS or power-off  */
	dm->pta_owner = rtw89_mac_get_ctrl_path(rtwdev);

	p += scnprintf(p, end - p,
		       "\n\r %-15s : pta_owner:%s, pta_req_mac:MAC%d, rf_gnt_source: polut_type:%s",
		       "[gnt_status]",
		       rtwdev->chip->para_ver & BTC_FEAT_PTA_ONOFF_CTRL ? "HW" :
		       dm->pta_owner == BTC_CTRL_BY_WL ? "WL" : "BT",
		       wl->pta_req_mac,
		       id_to_polut(wl->bt_polut_type[wl->pta_req_mac]));

	gnt = &dm->gnt.band[RTW89_PHY_0];

	p += scnprintf(p, end - p, ", phy-0[gnt_wl:%s-%d/gnt_bt:%s-%d]",
		       gnt->gnt_wl_sw_en ? "SW" : "HW", gnt->gnt_wl,
		       gnt->gnt_bt_sw_en ? "SW" : "HW", gnt->gnt_bt);

	if (rtwdev->dbcc_en) {
		gnt = &dm->gnt.band[RTW89_PHY_1];
		p += scnprintf(p, end - p,
			       ", phy-1[gnt_wl:%s-%d/gnt_bt:%s-%d]",
			       gnt->gnt_wl_sw_en ? "SW" : "HW", gnt->gnt_wl,
			       gnt->gnt_bt_sw_en ? "SW" : "HW", gnt->gnt_bt);
	}

	pcinfo = &pfwinfo->rpt_fbtc_mregval.cinfo;
	if (!pcinfo->valid)
		goto out;

	pmreg = &pfwinfo->rpt_fbtc_mregval.finfo.v7;

	for (i = 0; i < pmreg->reg_num; i++) {
		type = (u8)le16_to_cpu(rtwdev->chip->mon_reg[i].type);
		offset = le32_to_cpu(rtwdev->chip->mon_reg[i].offset);
		val = le32_to_cpu(pmreg->mreg_val[i]);

		if (cnt % 6 == 0)
			p += scnprintf(p, end - p,
				       "\n\r %-15s : %s_0x%x=0x%x", "[reg]",
				       id_to_regtype(type), offset, val);
		else
			p += scnprintf(p, end - p, ", %s_0x%x=0x%x",
				       id_to_regtype(type), offset, val);
		cnt++;
	}

out:
	return p - buf;
}

static int _show_summary_v1(struct rtw89_dev *rtwdev, char *buf, size_t bufsz)
{
	struct rtw89_btc *btc = &rtwdev->btc;
	struct rtw89_btc_btf_fwinfo *pfwinfo = &btc->fwinfo;
	struct rtw89_btc_rpt_cmn_info *pcinfo = NULL;
	struct rtw89_btc_fbtc_rpt_ctrl_v1 *prptctrl = NULL;
	struct rtw89_btc_cx *cx = &btc->cx;
	struct rtw89_btc_dm *dm = &btc->dm;
	struct rtw89_btc_wl_info *wl = &cx->wl;
	struct rtw89_btc_bt_info *bt = &cx->bt;
	u32 cnt_sum = 0, *cnt = btc->dm.cnt_notify;
	char *p = buf, *end = buf + bufsz;
	u8 i;

	if (!(dm->coex_info_map & BTC_COEX_INFO_SUMMARY))
		return 0;

	p += scnprintf(p, end - p, "========== [Statistics] ==========\n");

	pcinfo = &pfwinfo->rpt_ctrl.cinfo;
	if (pcinfo->valid && !wl->status.map.lps && !wl->status.map.rf_off) {
		prptctrl = &pfwinfo->rpt_ctrl.finfo.v1;

		p += scnprintf(p, end - p,
			       " %-15s : h2c_cnt=%d(fail:%d, fw_recv:%d), c2h_cnt=%d(fw_send:%d), ",
			       "[summary]", pfwinfo->cnt_h2c,
			       pfwinfo->cnt_h2c_fail, prptctrl->h2c_cnt,
			       pfwinfo->cnt_c2h, prptctrl->c2h_cnt);

		p += scnprintf(p, end - p,
			       "rpt_cnt=%d(fw_send:%d), rpt_map=0x%x, dm_error_map:0x%x",
			       pfwinfo->event[BTF_EVNT_RPT],
			       prptctrl->rpt_cnt,
			       prptctrl->rpt_enable, dm->error.val);

		if (dm->error.map.wl_fw_hang)
			p += scnprintf(p, end - p, " (WL FW Hang!!)");
		p += scnprintf(p, end - p, "\n");
		p += scnprintf(p, end - p,
			       " %-15s : send_ok:%d, send_fail:%d, recv:%d",
			       "[mailbox]", prptctrl->mb_send_ok_cnt,
			       prptctrl->mb_send_fail_cnt,
			       prptctrl->mb_recv_cnt);

		p += scnprintf(p, end - p,
			       "(A2DP_empty:%d, A2DP_flowstop:%d, A2DP_full:%d)\n",
			       prptctrl->mb_a2dp_empty_cnt,
			       prptctrl->mb_a2dp_flct_cnt,
			       prptctrl->mb_a2dp_full_cnt);

		p += scnprintf(p, end - p,
			       " %-15s : wl_rfk[req:%d/go:%d/reject:%d/timeout:%d]",
			       "[RFK]", cx->cnt_wl[BTC_WCNT_RFK_REQ],
			       cx->cnt_wl[BTC_WCNT_RFK_GO],
			       cx->cnt_wl[BTC_WCNT_RFK_REJECT],
			       cx->cnt_wl[BTC_WCNT_RFK_TIMEOUT]);

		p += scnprintf(p, end - p,
			       ", bt_rfk[req:%d/go:%d/reject:%d/timeout:%d/fail:%d]\n",
			       prptctrl->bt_rfk_cnt[BTC_BCNT_RFK_REQ],
			       prptctrl->bt_rfk_cnt[BTC_BCNT_RFK_GO],
			       prptctrl->bt_rfk_cnt[BTC_BCNT_RFK_REJECT],
			       prptctrl->bt_rfk_cnt[BTC_BCNT_RFK_TIMEOUT],
			       prptctrl->bt_rfk_cnt[BTC_BCNT_RFK_FAIL]);

		if (prptctrl->bt_rfk_cnt[BTC_BCNT_RFK_TIMEOUT] > 0)
			bt->rfk_info.map.timeout = 1;
		else
			bt->rfk_info.map.timeout = 0;

		dm->error.map.wl_rfk_timeout = bt->rfk_info.map.timeout;
	} else {
		p += scnprintf(p, end - p,
			       " %-15s : h2c_cnt=%d(fail:%d), c2h_cnt=%d, rpt_cnt=%d, rpt_map=0x%x",
			       "[summary]", pfwinfo->cnt_h2c,
			       pfwinfo->cnt_h2c_fail, pfwinfo->cnt_c2h,
			       pfwinfo->event[BTF_EVNT_RPT],
			       btc->fwinfo.rpt_en_map);
		p += scnprintf(p, end - p, " (WL FW report invalid!!)\n");
	}

	for (i = 0; i < BTC_NCNT_NUM; i++)
		cnt_sum += dm->cnt_notify[i];

	p += scnprintf(p, end - p,
		       " %-15s : total=%d, show_coex_info=%d, power_on=%d, init_coex=%d, ",
		       "[notify_cnt]", cnt_sum, cnt[BTC_NCNT_SHOW_COEX_INFO],
		       cnt[BTC_NCNT_POWER_ON], cnt[BTC_NCNT_INIT_COEX]);

	p += scnprintf(p, end - p,
		       "power_off=%d, radio_state=%d, role_info=%d, wl_rfk=%d, wl_sta=%d\n",
		       cnt[BTC_NCNT_POWER_OFF], cnt[BTC_NCNT_RADIO_STATE],
		       cnt[BTC_NCNT_ROLE_INFO], cnt[BTC_NCNT_WL_RFK],
		       cnt[BTC_NCNT_WL_STA]);

	p += scnprintf(p, end - p,
		       " %-15s : scan_start=%d, scan_finish=%d, switch_band=%d, special_pkt=%d, ",
		       "[notify_cnt]", cnt[BTC_NCNT_SCAN_START],
		       cnt[BTC_NCNT_SCAN_FINISH], cnt[BTC_NCNT_SWITCH_BAND],
		       cnt[BTC_NCNT_SPECIAL_PACKET]);

	p += scnprintf(p, end - p,
		       "timer=%d, control=%d, customerize=%d\n",
		       cnt[BTC_NCNT_TIMER], cnt[BTC_NCNT_CONTROL],
		       cnt[BTC_NCNT_CUSTOMERIZE]);

	return p - buf;
}

static int _show_summary_v4(struct rtw89_dev *rtwdev, char *buf, size_t bufsz)
{
	struct rtw89_btc *btc = &rtwdev->btc;
	struct rtw89_btc_btf_fwinfo *pfwinfo = &btc->fwinfo;
	struct rtw89_btc_fbtc_rpt_ctrl_v4 *prptctrl;
	struct rtw89_btc_rpt_cmn_info *pcinfo;
	struct rtw89_btc_cx *cx = &btc->cx;
	struct rtw89_btc_dm *dm = &btc->dm;
	struct rtw89_btc_wl_info *wl = &cx->wl;
	struct rtw89_btc_bt_info *bt = &cx->bt;
	u32 cnt_sum = 0, *cnt = btc->dm.cnt_notify;
	char *p = buf, *end = buf + bufsz;
	u8 i;

	if (!(dm->coex_info_map & BTC_COEX_INFO_SUMMARY))
		return 0;

	p += scnprintf(p, end - p, "========== [Statistics] ==========\n");

	pcinfo = &pfwinfo->rpt_ctrl.cinfo;
	if (pcinfo->valid && !wl->status.map.lps && !wl->status.map.rf_off) {
		prptctrl = &pfwinfo->rpt_ctrl.finfo.v4;

		p += scnprintf(p, end - p,
			       " %-15s : h2c_cnt=%d(fail:%d, fw_recv:%d), c2h_cnt=%d(fw_send:%d), ",
			       "[summary]", pfwinfo->cnt_h2c,
			       pfwinfo->cnt_h2c_fail,
			       le32_to_cpu(prptctrl->rpt_info.cnt_h2c),
			       pfwinfo->cnt_c2h,
			       le32_to_cpu(prptctrl->rpt_info.cnt_c2h));

		p += scnprintf(p, end - p,
			       "rpt_cnt=%d(fw_send:%d), rpt_map=0x%x, dm_error_map:0x%x",
			       pfwinfo->event[BTF_EVNT_RPT],
			       le32_to_cpu(prptctrl->rpt_info.cnt),
			       le32_to_cpu(prptctrl->rpt_info.en),
			       dm->error.val);

		if (dm->error.map.wl_fw_hang)
			p += scnprintf(p, end - p, " (WL FW Hang!!)");
		p += scnprintf(p, end - p, "\n");
		p += scnprintf(p, end - p,
			       " %-15s : send_ok:%d, send_fail:%d, recv:%d, ",
			       "[mailbox]",
			       le32_to_cpu(prptctrl->bt_mbx_info.cnt_send_ok),
			       le32_to_cpu(prptctrl->bt_mbx_info.cnt_send_fail),
			       le32_to_cpu(prptctrl->bt_mbx_info.cnt_recv));

		p += scnprintf(p, end - p,
			       "A2DP_empty:%d(stop:%d, tx:%d, ack:%d, nack:%d)\n",
			       le32_to_cpu(prptctrl->bt_mbx_info.a2dp.cnt_empty),
			       le32_to_cpu(prptctrl->bt_mbx_info.a2dp.cnt_flowctrl),
			       le32_to_cpu(prptctrl->bt_mbx_info.a2dp.cnt_tx),
			       le32_to_cpu(prptctrl->bt_mbx_info.a2dp.cnt_ack),
			       le32_to_cpu(prptctrl->bt_mbx_info.a2dp.cnt_nack));

		p += scnprintf(p, end - p,
			       " %-15s : wl_rfk[req:%d/go:%d/reject:%d/timeout:%d]",
			       "[RFK]", cx->cnt_wl[BTC_WCNT_RFK_REQ],
			       cx->cnt_wl[BTC_WCNT_RFK_GO],
			       cx->cnt_wl[BTC_WCNT_RFK_REJECT],
			       cx->cnt_wl[BTC_WCNT_RFK_TIMEOUT]);

		p += scnprintf(p, end - p,
			       ", bt_rfk[req:%d/go:%d/reject:%d/timeout:%d/fail:%d]\n",
			       le32_to_cpu(prptctrl->bt_cnt[BTC_BCNT_RFK_REQ]),
			       le32_to_cpu(prptctrl->bt_cnt[BTC_BCNT_RFK_GO]),
			       le32_to_cpu(prptctrl->bt_cnt[BTC_BCNT_RFK_REJECT]),
			       le32_to_cpu(prptctrl->bt_cnt[BTC_BCNT_RFK_TIMEOUT]),
			       le32_to_cpu(prptctrl->bt_cnt[BTC_BCNT_RFK_FAIL]));

		if (le32_to_cpu(prptctrl->bt_cnt[BTC_BCNT_RFK_TIMEOUT]) > 0)
			bt->rfk_info.map.timeout = 1;
		else
			bt->rfk_info.map.timeout = 0;

		dm->error.map.wl_rfk_timeout = bt->rfk_info.map.timeout;
	} else {
		p += scnprintf(p, end - p,
			       " %-15s : h2c_cnt=%d(fail:%d), c2h_cnt=%d, rpt_cnt=%d, rpt_map=0x%x",
			       "[summary]", pfwinfo->cnt_h2c,
			       pfwinfo->cnt_h2c_fail, pfwinfo->cnt_c2h,
			       pfwinfo->event[BTF_EVNT_RPT],
			       btc->fwinfo.rpt_en_map);
		p += scnprintf(p, end - p, " (WL FW report invalid!!)\n");
	}

	for (i = 0; i < BTC_NCNT_NUM; i++)
		cnt_sum += dm->cnt_notify[i];

	p += scnprintf(p, end - p,
		       " %-15s : total=%d, show_coex_info=%d, power_on=%d, init_coex=%d, ",
		       "[notify_cnt]", cnt_sum, cnt[BTC_NCNT_SHOW_COEX_INFO],
		       cnt[BTC_NCNT_POWER_ON], cnt[BTC_NCNT_INIT_COEX]);

	p += scnprintf(p, end - p,
		       "power_off=%d, radio_state=%d, role_info=%d, wl_rfk=%d, wl_sta=%d\n",
		       cnt[BTC_NCNT_POWER_OFF], cnt[BTC_NCNT_RADIO_STATE],
		       cnt[BTC_NCNT_ROLE_INFO], cnt[BTC_NCNT_WL_RFK],
		       cnt[BTC_NCNT_WL_STA]);

	p += scnprintf(p, end - p,
		       " %-15s : scan_start=%d, scan_finish=%d, switch_band=%d, special_pkt=%d, ",
		       "[notify_cnt]", cnt[BTC_NCNT_SCAN_START],
		       cnt[BTC_NCNT_SCAN_FINISH], cnt[BTC_NCNT_SWITCH_BAND],
		       cnt[BTC_NCNT_SPECIAL_PACKET]);

	p += scnprintf(p, end - p,
		       "timer=%d, control=%d, customerize=%d\n",
		       cnt[BTC_NCNT_TIMER], cnt[BTC_NCNT_CONTROL],
		       cnt[BTC_NCNT_CUSTOMERIZE]);

	return p - buf;
}

static int _show_summary_v5(struct rtw89_dev *rtwdev, char *buf, size_t bufsz)
{
	struct rtw89_btc *btc = &rtwdev->btc;
	struct rtw89_btc_btf_fwinfo *pfwinfo = &btc->fwinfo;
	struct rtw89_btc_fbtc_rpt_ctrl_v5 *prptctrl;
	struct rtw89_btc_rpt_cmn_info *pcinfo;
	struct rtw89_btc_cx *cx = &btc->cx;
	struct rtw89_btc_dm *dm = &btc->dm;
	struct rtw89_btc_wl_info *wl = &cx->wl;
	u32 cnt_sum = 0, *cnt = btc->dm.cnt_notify;
	char *p = buf, *end = buf + bufsz;
	u8 i;

	if (!(dm->coex_info_map & BTC_COEX_INFO_SUMMARY))
		return 0;

	p += scnprintf(p, end - p, "========== [Statistics] ==========\n");

	pcinfo = &pfwinfo->rpt_ctrl.cinfo;
	if (pcinfo->valid && !wl->status.map.lps && !wl->status.map.rf_off) {
		prptctrl = &pfwinfo->rpt_ctrl.finfo.v5;

		p += scnprintf(p, end - p,
			       " %-15s : h2c_cnt=%d(fail:%d, fw_recv:%d), c2h_cnt=%d(fw_send:%d, len:%d), ",
			       "[summary]", pfwinfo->cnt_h2c,
			       pfwinfo->cnt_h2c_fail,
			       le16_to_cpu(prptctrl->rpt_info.cnt_h2c),
			       pfwinfo->cnt_c2h,
			       le16_to_cpu(prptctrl->rpt_info.cnt_c2h),
			       le16_to_cpu(prptctrl->rpt_info.len_c2h));

		p += scnprintf(p, end - p,
			       "rpt_cnt=%d(fw_send:%d), rpt_map=0x%x",
			       pfwinfo->event[BTF_EVNT_RPT],
			       le16_to_cpu(prptctrl->rpt_info.cnt),
			       le32_to_cpu(prptctrl->rpt_info.en));

		if (dm->error.map.wl_fw_hang)
			p += scnprintf(p, end - p, " (WL FW Hang!!)");
		p += scnprintf(p, end - p, "\n");
		p += scnprintf(p, end - p,
			       " %-15s : send_ok:%d, send_fail:%d, recv:%d, ",
			       "[mailbox]",
			       le32_to_cpu(prptctrl->bt_mbx_info.cnt_send_ok),
			       le32_to_cpu(prptctrl->bt_mbx_info.cnt_send_fail),
			       le32_to_cpu(prptctrl->bt_mbx_info.cnt_recv));

		p += scnprintf(p, end - p,
			       "A2DP_empty:%d(stop:%d, tx:%d, ack:%d, nack:%d)\n",
			       le32_to_cpu(prptctrl->bt_mbx_info.a2dp.cnt_empty),
			       le32_to_cpu(prptctrl->bt_mbx_info.a2dp.cnt_flowctrl),
			       le32_to_cpu(prptctrl->bt_mbx_info.a2dp.cnt_tx),
			       le32_to_cpu(prptctrl->bt_mbx_info.a2dp.cnt_ack),
			       le32_to_cpu(prptctrl->bt_mbx_info.a2dp.cnt_nack));

		p += scnprintf(p, end - p,
			       " %-15s : wl_rfk[req:%d/go:%d/reject:%d/tout:%d]",
			       "[RFK/LPS]", cx->cnt_wl[BTC_WCNT_RFK_REQ],
			       cx->cnt_wl[BTC_WCNT_RFK_GO],
			       cx->cnt_wl[BTC_WCNT_RFK_REJECT],
			       cx->cnt_wl[BTC_WCNT_RFK_TIMEOUT]);

		p += scnprintf(p, end - p,
			       ", bt_rfk[req:%d]",
			       le16_to_cpu(prptctrl->bt_cnt[BTC_BCNT_RFK_REQ]));

		p += scnprintf(p, end - p,
			       ", AOAC[RF_on:%d/RF_off:%d]",
			       le16_to_cpu(prptctrl->rpt_info.cnt_aoac_rf_on),
			       le16_to_cpu(prptctrl->rpt_info.cnt_aoac_rf_off));
	} else {
		p += scnprintf(p, end - p,
			       " %-15s : h2c_cnt=%d(fail:%d), c2h_cnt=%d",
			       "[summary]", pfwinfo->cnt_h2c,
			       pfwinfo->cnt_h2c_fail, pfwinfo->cnt_c2h);
	}

	if (!pcinfo->valid || pfwinfo->len_mismch || pfwinfo->fver_mismch ||
	    pfwinfo->err[BTFRE_EXCEPTION]) {
		p += scnprintf(p, end - p, "\n");
		p += scnprintf(p, end - p,
			       " %-15s : WL FW rpt error!![rpt_ctrl_valid:%d/len:"
			       "0x%x/ver:0x%x/ex:%d/lps=%d/rf_off=%d]",
			       "[ERROR]", pcinfo->valid, pfwinfo->len_mismch,
			       pfwinfo->fver_mismch,
			       pfwinfo->err[BTFRE_EXCEPTION],
			       wl->status.map.lps, wl->status.map.rf_off);
	}

	for (i = 0; i < BTC_NCNT_NUM; i++)
		cnt_sum += dm->cnt_notify[i];

	p += scnprintf(p, end - p, "\n");
	p += scnprintf(p, end - p,
		       " %-15s : total=%d, show_coex_info=%d, power_on=%d, init_coex=%d, ",
		       "[notify_cnt]",
		       cnt_sum, cnt[BTC_NCNT_SHOW_COEX_INFO],
		       cnt[BTC_NCNT_POWER_ON], cnt[BTC_NCNT_INIT_COEX]);

	p += scnprintf(p, end - p,
		       "power_off=%d, radio_state=%d, role_info=%d, wl_rfk=%d, wl_sta=%d",
		       cnt[BTC_NCNT_POWER_OFF], cnt[BTC_NCNT_RADIO_STATE],
		       cnt[BTC_NCNT_ROLE_INFO], cnt[BTC_NCNT_WL_RFK],
		       cnt[BTC_NCNT_WL_STA]);

	p += scnprintf(p, end - p, "\n");
	p += scnprintf(p, end - p,
		       " %-15s : scan_start=%d, scan_finish=%d, switch_band=%d, special_pkt=%d, ",
		       "[notify_cnt]",
		       cnt[BTC_NCNT_SCAN_START], cnt[BTC_NCNT_SCAN_FINISH],
		       cnt[BTC_NCNT_SWITCH_BAND],
		       cnt[BTC_NCNT_SPECIAL_PACKET]);

	p += scnprintf(p, end - p,
		       "timer=%d, control=%d, customerize=%d",
		       cnt[BTC_NCNT_TIMER], cnt[BTC_NCNT_CONTROL],
		       cnt[BTC_NCNT_CUSTOMERIZE]);

	return p - buf;
}

static int _show_summary_v105(struct rtw89_dev *rtwdev, char *buf, size_t bufsz)
{
	struct rtw89_btc *btc = &rtwdev->btc;
	struct rtw89_btc_btf_fwinfo *pfwinfo = &btc->fwinfo;
	struct rtw89_btc_fbtc_rpt_ctrl_v105 *prptctrl;
	struct rtw89_btc_rpt_cmn_info *pcinfo;
	struct rtw89_btc_cx *cx = &btc->cx;
	struct rtw89_btc_dm *dm = &btc->dm;
	struct rtw89_btc_wl_info *wl = &cx->wl;
	u32 cnt_sum = 0, *cnt = btc->dm.cnt_notify;
	char *p = buf, *end = buf + bufsz;
	u8 i;

	if (!(dm->coex_info_map & BTC_COEX_INFO_SUMMARY))
		return 0;

	p += scnprintf(p, end - p, "========== [Statistics] ==========\n");

	pcinfo = &pfwinfo->rpt_ctrl.cinfo;
	if (pcinfo->valid && !wl->status.map.lps && !wl->status.map.rf_off) {
		prptctrl = &pfwinfo->rpt_ctrl.finfo.v105;

		p += scnprintf(p, end - p,
			       " %-15s : h2c_cnt=%d(fail:%d, fw_recv:%d), c2h_cnt=%d(fw_send:%d, len:%d), ",
			       "[summary]", pfwinfo->cnt_h2c,
			       pfwinfo->cnt_h2c_fail,
			       le16_to_cpu(prptctrl->rpt_info.cnt_h2c),
			       pfwinfo->cnt_c2h,
			       le16_to_cpu(prptctrl->rpt_info.cnt_c2h),
			       le16_to_cpu(prptctrl->rpt_info.len_c2h));

		p += scnprintf(p, end - p,
			       "rpt_cnt=%d(fw_send:%d), rpt_map=0x%x",
			       pfwinfo->event[BTF_EVNT_RPT],
			       le16_to_cpu(prptctrl->rpt_info.cnt),
			       le32_to_cpu(prptctrl->rpt_info.en));

		if (dm->error.map.wl_fw_hang)
			p += scnprintf(p, end - p, " (WL FW Hang!!)");
		p += scnprintf(p, end - p, "\n");
		p += scnprintf(p, end - p,
			       " %-15s : send_ok:%d, send_fail:%d, recv:%d, ",
			       "[mailbox]",
			       le32_to_cpu(prptctrl->bt_mbx_info.cnt_send_ok),
			       le32_to_cpu(prptctrl->bt_mbx_info.cnt_send_fail),
			       le32_to_cpu(prptctrl->bt_mbx_info.cnt_recv));

		p += scnprintf(p, end - p,
			       "A2DP_empty:%d(stop:%d, tx:%d, ack:%d, nack:%d)\n",
			       le32_to_cpu(prptctrl->bt_mbx_info.a2dp.cnt_empty),
			       le32_to_cpu(prptctrl->bt_mbx_info.a2dp.cnt_flowctrl),
			       le32_to_cpu(prptctrl->bt_mbx_info.a2dp.cnt_tx),
			       le32_to_cpu(prptctrl->bt_mbx_info.a2dp.cnt_ack),
			       le32_to_cpu(prptctrl->bt_mbx_info.a2dp.cnt_nack));

		p += scnprintf(p, end - p,
			       " %-15s : wl_rfk[req:%d/go:%d/reject:%d/tout:%d]",
			       "[RFK/LPS]", cx->cnt_wl[BTC_WCNT_RFK_REQ],
			       cx->cnt_wl[BTC_WCNT_RFK_GO],
			       cx->cnt_wl[BTC_WCNT_RFK_REJECT],
			       cx->cnt_wl[BTC_WCNT_RFK_TIMEOUT]);

		p += scnprintf(p, end - p,
			       ", bt_rfk[req:%d]",
			       le16_to_cpu(prptctrl->bt_cnt[BTC_BCNT_RFK_REQ]));

		p += scnprintf(p, end - p,
			       ", AOAC[RF_on:%d/RF_off:%d]",
			       le16_to_cpu(prptctrl->rpt_info.cnt_aoac_rf_on),
			       le16_to_cpu(prptctrl->rpt_info.cnt_aoac_rf_off));
	} else {
		p += scnprintf(p, end - p,
			       " %-15s : h2c_cnt=%d(fail:%d), c2h_cnt=%d",
			       "[summary]", pfwinfo->cnt_h2c,
			       pfwinfo->cnt_h2c_fail, pfwinfo->cnt_c2h);
	}

	if (!pcinfo->valid || pfwinfo->len_mismch || pfwinfo->fver_mismch ||
	    pfwinfo->err[BTFRE_EXCEPTION]) {
		p += scnprintf(p, end - p, "\n");
		p += scnprintf(p, end - p,
			       " %-15s : WL FW rpt error!![rpt_ctrl_valid:%d/len:"
			       "0x%x/ver:0x%x/ex:%d/lps=%d/rf_off=%d]",
			       "[ERROR]", pcinfo->valid, pfwinfo->len_mismch,
			       pfwinfo->fver_mismch,
			       pfwinfo->err[BTFRE_EXCEPTION],
			       wl->status.map.lps, wl->status.map.rf_off);
	}

	for (i = 0; i < BTC_NCNT_NUM; i++)
		cnt_sum += dm->cnt_notify[i];

	p += scnprintf(p, end - p, "\n");
	p += scnprintf(p, end - p,
		       " %-15s : total=%d, show_coex_info=%d, power_on=%d, init_coex=%d, ",
		       "[notify_cnt]",
		       cnt_sum, cnt[BTC_NCNT_SHOW_COEX_INFO],
		       cnt[BTC_NCNT_POWER_ON], cnt[BTC_NCNT_INIT_COEX]);

	p += scnprintf(p, end - p,
		       "power_off=%d, radio_state=%d, role_info=%d, wl_rfk=%d, wl_sta=%d",
		       cnt[BTC_NCNT_POWER_OFF], cnt[BTC_NCNT_RADIO_STATE],
		       cnt[BTC_NCNT_ROLE_INFO], cnt[BTC_NCNT_WL_RFK],
		       cnt[BTC_NCNT_WL_STA]);

	p += scnprintf(p, end - p, "\n");
	p += scnprintf(p, end - p,
		       " %-15s : scan_start=%d, scan_finish=%d, switch_band=%d, special_pkt=%d, ",
		       "[notify_cnt]",
		       cnt[BTC_NCNT_SCAN_START], cnt[BTC_NCNT_SCAN_FINISH],
		       cnt[BTC_NCNT_SWITCH_BAND],
		       cnt[BTC_NCNT_SPECIAL_PACKET]);

	p += scnprintf(p, end - p,
		       "timer=%d, control=%d, customerize=%d",
		       cnt[BTC_NCNT_TIMER], cnt[BTC_NCNT_CONTROL],
		       cnt[BTC_NCNT_CUSTOMERIZE]);

	return p - buf;
}

static int _show_summary_v7(struct rtw89_dev *rtwdev, char *buf, size_t bufsz)
{
	struct rtw89_btc_btf_fwinfo *pfwinfo = &rtwdev->btc.fwinfo;
	struct rtw89_btc_fbtc_rpt_ctrl_v7 *prptctrl = NULL;
	struct rtw89_btc_rpt_cmn_info *pcinfo = NULL;
	struct rtw89_btc_cx *cx = &rtwdev->btc.cx;
	struct rtw89_btc_dm *dm = &rtwdev->btc.dm;
	struct rtw89_btc_wl_info *wl = &cx->wl;
	u32 *cnt = rtwdev->btc.dm.cnt_notify;
	char *p = buf, *end = buf + bufsz;
	u32 cnt_sum = 0;
	u8 i;

	if (!(dm->coex_info_map & BTC_COEX_INFO_SUMMARY))
		return 0;

	p += scnprintf(p, end - p, "%s",
		       "\n\r========== [Statistics] ==========");

	pcinfo = &pfwinfo->rpt_ctrl.cinfo;
	if (pcinfo->valid && wl->status.map.lps != BTC_LPS_RF_OFF &&
	    !wl->status.map.rf_off) {
		prptctrl = &pfwinfo->rpt_ctrl.finfo.v7;

		p += scnprintf(p, end - p,
			       "\n\r %-15s : h2c_cnt=%d(fail:%d, fw_recv:%d),"
			       "c2h_cnt=%d(fw_send:%d, len:%d, max:%d), ",
			       "[summary]", pfwinfo->cnt_h2c,
			       pfwinfo->cnt_h2c_fail,
			       le16_to_cpu(prptctrl->rpt_info.cnt_h2c),
			       pfwinfo->cnt_c2h,
			       le16_to_cpu(prptctrl->rpt_info.cnt_c2h),
			       le16_to_cpu(prptctrl->rpt_info.len_c2h),
			       rtwdev->btc.ver->info_buf);

		p += scnprintf(p, end - p,
			       "rpt_cnt=%d(fw_send:%d), rpt_map=0x%x",
			       pfwinfo->event[BTF_EVNT_RPT],
			       le16_to_cpu(prptctrl->rpt_info.cnt),
			       le32_to_cpu(prptctrl->rpt_info.en));

		if (dm->error.map.wl_fw_hang)
			p += scnprintf(p, end - p, " (WL FW Hang!!)");

		p += scnprintf(p, end - p,
			       "\n\r %-15s : send_ok:%d, send_fail:%d, recv:%d, ",
			       "[mailbox]",
			       le32_to_cpu(prptctrl->bt_mbx_info.cnt_send_ok),
			       le32_to_cpu(prptctrl->bt_mbx_info.cnt_send_fail),
			       le32_to_cpu(prptctrl->bt_mbx_info.cnt_recv));

		p += scnprintf(p, end - p,
			       "A2DP_empty:%d(stop:%d/tx:%d/ack:%d/nack:%d)",
			       le32_to_cpu(prptctrl->bt_mbx_info.a2dp.cnt_empty),
			       le32_to_cpu(prptctrl->bt_mbx_info.a2dp.cnt_flowctrl),
			       le32_to_cpu(prptctrl->bt_mbx_info.a2dp.cnt_tx),
			       le32_to_cpu(prptctrl->bt_mbx_info.a2dp.cnt_ack),
			       le32_to_cpu(prptctrl->bt_mbx_info.a2dp.cnt_nack));

		p += scnprintf(p, end - p,
			       "\n\r %-15s : wl_rfk[req:%d/go:%d/reject:%d/tout:%d/time:%dms]",
			       "[RFK/LPS]", cx->cnt_wl[BTC_WCNT_RFK_REQ],
			       cx->cnt_wl[BTC_WCNT_RFK_GO],
			       cx->cnt_wl[BTC_WCNT_RFK_REJECT],
			       cx->cnt_wl[BTC_WCNT_RFK_TIMEOUT],
			       wl->rfk_info.proc_time);

		p += scnprintf(p, end - p, ", bt_rfk[req:%d]",
			       le16_to_cpu(prptctrl->bt_cnt[BTC_BCNT_RFK_REQ]));

		p += scnprintf(p, end - p, ", AOAC[RF_on:%d/RF_off:%d]",
			       le16_to_cpu(prptctrl->rpt_info.cnt_aoac_rf_on),
			       le16_to_cpu(prptctrl->rpt_info.cnt_aoac_rf_off));
	} else {
		p += scnprintf(p, end - p,
			       "\n\r %-15s : h2c_cnt=%d(fail:%d), c2h_cnt=%d (lps=%d/rf_off=%d)",
			       "[summary]",
			       pfwinfo->cnt_h2c, pfwinfo->cnt_h2c_fail,
			       pfwinfo->cnt_c2h,
			       wl->status.map.lps, wl->status.map.rf_off);
	}

	for (i = 0; i < BTC_NCNT_NUM; i++)
		cnt_sum += dm->cnt_notify[i];

	p += scnprintf(p, end - p,
		       "\n\r %-15s : total=%d, show_coex_info=%d, power_on=%d, init_coex=%d, ",
		       "[notify_cnt]",
		       cnt_sum, cnt[BTC_NCNT_SHOW_COEX_INFO],
		       cnt[BTC_NCNT_POWER_ON], cnt[BTC_NCNT_INIT_COEX]);

	p += scnprintf(p, end - p,
		       "power_off=%d, radio_state=%d, role_info=%d, wl_rfk=%d, wl_sta=%d",
		       cnt[BTC_NCNT_POWER_OFF], cnt[BTC_NCNT_RADIO_STATE],
		       cnt[BTC_NCNT_ROLE_INFO], cnt[BTC_NCNT_WL_RFK],
		       cnt[BTC_NCNT_WL_STA]);

	p += scnprintf(p, end - p,
		       "\n\r %-15s : scan_start=%d, scan_finish=%d, switch_band=%d, switch_chbw=%d, special_pkt=%d, ",
		       "[notify_cnt]",
		       cnt[BTC_NCNT_SCAN_START], cnt[BTC_NCNT_SCAN_FINISH],
		       cnt[BTC_NCNT_SWITCH_BAND], cnt[BTC_NCNT_SWITCH_CHBW],
		       cnt[BTC_NCNT_SPECIAL_PACKET]);

	p += scnprintf(p, end - p,
		       "timer=%d, customerize=%d, hub_msg=%d, chg_fw=%d, send_cc=%d",
		       cnt[BTC_NCNT_TIMER], cnt[BTC_NCNT_CUSTOMERIZE],
		       rtwdev->btc.hubmsg_cnt, cnt[BTC_NCNT_RESUME_DL_FW],
		       cnt[BTC_NCNT_COUNTRYCODE]);

	return p - buf;
}

static int _show_summary_v8(struct rtw89_dev *rtwdev, char *buf, size_t bufsz)
{
	struct rtw89_btc_btf_fwinfo *pfwinfo = &rtwdev->btc.fwinfo;
	struct rtw89_btc_rpt_cmn_info *pcinfo = NULL;
	struct rtw89_btc_fbtc_rpt_ctrl_v8 *prptctrl = NULL;
	struct rtw89_btc_cx *cx = &rtwdev->btc.cx;
	struct rtw89_btc_dm *dm = &rtwdev->btc.dm;
	struct rtw89_btc_wl_info *wl = &cx->wl;
	u32 *cnt = rtwdev->btc.dm.cnt_notify;
	char *p = buf, *end = buf + bufsz;
	u32 cnt_sum = 0;
	u8 i;

	if (!(dm->coex_info_map & BTC_COEX_INFO_SUMMARY))
		return 0;

	p += scnprintf(p, end - p, "%s",
		       "\n\r========== [Statistics] ==========");

	pcinfo = &pfwinfo->rpt_ctrl.cinfo;
	if (pcinfo->valid && wl->status.map.lps != BTC_LPS_RF_OFF &&
	    !wl->status.map.rf_off) {
		prptctrl = &pfwinfo->rpt_ctrl.finfo.v8;

		p += scnprintf(p, end - p,
			       "\n\r %-15s : h2c_cnt=%d(fail:%d, fw_recv:%d), c2h_cnt=%d(fw_send:%d, len:%d, max:fw-%d/drv-%d), ",
			       "[summary]", pfwinfo->cnt_h2c,
			       pfwinfo->cnt_h2c_fail,
			       le16_to_cpu(prptctrl->rpt_info.cnt_h2c),
			       pfwinfo->cnt_c2h,
			       le16_to_cpu(prptctrl->rpt_info.cnt_c2h),
			       le16_to_cpu(prptctrl->rpt_info.len_c2h),
			       (prptctrl->rpt_len_max_h << 8) + prptctrl->rpt_len_max_l,
			       rtwdev->btc.ver->info_buf);

		p += scnprintf(p, end - p,
			       "rpt_cnt=%d(fw_send:%d), rpt_map=0x%x",
			       pfwinfo->event[BTF_EVNT_RPT],
			       le16_to_cpu(prptctrl->rpt_info.cnt),
			       le32_to_cpu(prptctrl->rpt_info.en));

		if (dm->error.map.wl_fw_hang)
			p += scnprintf(p, end - p, " (WL FW Hang!!)");

		p += scnprintf(p, end - p,
			       "\n\r %-15s : send_ok:%d, send_fail:%d, recv:%d, ",
			       "[mailbox]",
			       le32_to_cpu(prptctrl->bt_mbx_info.cnt_send_ok),
			       le32_to_cpu(prptctrl->bt_mbx_info.cnt_send_fail),
			       le32_to_cpu(prptctrl->bt_mbx_info.cnt_recv));

		p += scnprintf(p, end - p,
			       "A2DP_empty:%d(stop:%d/tx:%d/ack:%d/nack:%d)",
			       le32_to_cpu(prptctrl->bt_mbx_info.a2dp.cnt_empty),
			       le32_to_cpu(prptctrl->bt_mbx_info.a2dp.cnt_flowctrl),
			       le32_to_cpu(prptctrl->bt_mbx_info.a2dp.cnt_tx),
			       le32_to_cpu(prptctrl->bt_mbx_info.a2dp.cnt_ack),
			       le32_to_cpu(prptctrl->bt_mbx_info.a2dp.cnt_nack));

		p += scnprintf(p, end - p,
			       "\n\r %-15s : wl_rfk[req:%d/go:%d/reject:%d/tout:%d/time:%dms]",
			       "[RFK/LPS]", cx->cnt_wl[BTC_WCNT_RFK_REQ],
			       cx->cnt_wl[BTC_WCNT_RFK_GO],
			       cx->cnt_wl[BTC_WCNT_RFK_REJECT],
			       cx->cnt_wl[BTC_WCNT_RFK_TIMEOUT],
			       wl->rfk_info.proc_time);

		p += scnprintf(p, end - p, ", bt_rfk[req:%d]",
			       le16_to_cpu(prptctrl->bt_cnt[BTC_BCNT_RFK_REQ]));

		p += scnprintf(p, end - p, ", AOAC[RF_on:%d/RF_off:%d]",
			       le16_to_cpu(prptctrl->rpt_info.cnt_aoac_rf_on),
			       le16_to_cpu(prptctrl->rpt_info.cnt_aoac_rf_off));
	} else {
		p += scnprintf(p, end - p,
			       "\n\r %-15s : h2c_cnt=%d(fail:%d), c2h_cnt=%d (lps=%d/rf_off=%d)",
			       "[summary]",
			       pfwinfo->cnt_h2c, pfwinfo->cnt_h2c_fail,
			       pfwinfo->cnt_c2h,
			       wl->status.map.lps, wl->status.map.rf_off);
	}

	for (i = 0; i < BTC_NCNT_NUM; i++)
		cnt_sum += dm->cnt_notify[i];

	p += scnprintf(p, end - p,
		       "\n\r %-15s : total=%d, show_coex_info=%d, power_on=%d, init_coex=%d, ",
		       "[notify_cnt]",
		       cnt_sum, cnt[BTC_NCNT_SHOW_COEX_INFO],
		       cnt[BTC_NCNT_POWER_ON], cnt[BTC_NCNT_INIT_COEX]);

	p += scnprintf(p, end - p,
		       "power_off=%d, radio_state=%d, role_info=%d, wl_rfk=%d, wl_sta=%d",
		       cnt[BTC_NCNT_POWER_OFF], cnt[BTC_NCNT_RADIO_STATE],
		       cnt[BTC_NCNT_ROLE_INFO], cnt[BTC_NCNT_WL_RFK],
		       cnt[BTC_NCNT_WL_STA]);

	p += scnprintf(p, end - p,
		       "\n\r %-15s : scan_start=%d, scan_finish=%d, switch_band=%d, switch_chbw=%d, special_pkt=%d, ",
		       "[notify_cnt]",
		       cnt[BTC_NCNT_SCAN_START], cnt[BTC_NCNT_SCAN_FINISH],
		       cnt[BTC_NCNT_SWITCH_BAND], cnt[BTC_NCNT_SWITCH_CHBW],
		       cnt[BTC_NCNT_SPECIAL_PACKET]);

	p += scnprintf(p, end - p,
		       "timer=%d, customerize=%d, hub_msg=%d, chg_fw=%d, send_cc=%d",
		       cnt[BTC_NCNT_TIMER], cnt[BTC_NCNT_CUSTOMERIZE],
		       rtwdev->btc.hubmsg_cnt, cnt[BTC_NCNT_RESUME_DL_FW],
		       cnt[BTC_NCNT_COUNTRYCODE]);

	return p - buf;
}

ssize_t rtw89_btc_dump_info(struct rtw89_dev *rtwdev, char *buf, size_t bufsz)
{
	struct rtw89_btc *btc = &rtwdev->btc;
	struct rtw89_btc_ver *fwsubver = &btc->fwinfo.fw_subver;
	const struct rtw89_btc_ver *ver = btc->ver;
	struct rtw89_btc_dm *dm = &btc->dm;
	char *p = buf, *end = buf + bufsz;

	dm->cnt_notify[BTC_NCNT_SHOW_COEX_INFO]++;

	p += scnprintf(p, end - p,
		       "\n\n\n** Page:%3d/RunCNT:%3d **",
		       dm->cnt_notify[BTC_NCNT_SHOW_COEX_INFO],
		       dm->cnt_dm[BTC_DCNT_RUN]);
	p += scnprintf(p, end - p,
		       "\n========== [BTC FEATURE SUB VER] ==========");
	p += scnprintf(p, end - p,
		       "\n %-15s : fcxbtcrpt[%d/%d], fcxtdma[%d/%d], fcxslots[%d/%d], fcxcysta[%d/%d]",
		       "[FW/DRV]", fwsubver->fcxbtcrpt, ver->fcxbtcrpt,
		       fwsubver->fcxtdma, ver->fcxtdma, fwsubver->fcxslots,
		       ver->fcxslots, fwsubver->fcxcysta, ver->fcxcysta);
	p += scnprintf(p, end - p,
		       "\n %-15s : fcxstep[%d/%d], fcxnullsta[%d/%d], fcxmreg[%d/%d], fcxgpiodbg[%d/%d]",
		       "[FW/DRV]", fwsubver->fcxstep, ver->fcxstep,
		       fwsubver->fcxnullsta, ver->fcxnullsta, fwsubver->fcxmreg,
		       ver->fcxmreg, fwsubver->fcxgpiodbg, ver->fcxgpiodbg);
	p += scnprintf(p, end - p,
		       "\n %-15s : fcxbtver[%d/%d], fcxbtscan[%d/%d], fcxbtafh[%d/%d], fcxbtdevinfo[%d/%d]",
		       "[FW/DRV]", fwsubver->fcxbtver, ver->fcxbtver,
		       fwsubver->fcxbtscan, ver->fcxbtscan, fwsubver->fcxbtafh,
		       ver->fcxbtafh, fwsubver->fcxbtdevinfo, ver->fcxbtdevinfo);
	p += scnprintf(p, end - p,
		       "\n %-15s : fcxosi[%d/%d], fcxmlo[%d/%d],",
		       "[FW/DRV]", fwsubver->fcxosi, ver->fcxosi,
		       fwsubver->fcxmlo, ver->fcxmlo);

	p += _show_cx_info(rtwdev, p, end - p);
	p += _show_wl_info(rtwdev, p, end - p);
	p += _show_bt_info(rtwdev, p, end - p);
	p += _show_dm_info(rtwdev, p, end - p);
	p += _show_fw_dm_msg(rtwdev, p, end - p);

	if (ver->fcxmreg == 1)
		p += _show_mreg_v1(rtwdev, p, end - p);
	else if (ver->fcxmreg == 2)
		p += _show_mreg_v2(rtwdev, p, end - p);
	else if (ver->fcxmreg == 7)
		p += _show_mreg_v7(rtwdev, p, end - p);

	p += _show_gpio_dbg(rtwdev, p, end - p);

	if (ver->fcxbtcrpt == 1)
		p += _show_summary_v1(rtwdev, p, end - p);
	else if (ver->fcxbtcrpt == 4)
		p += _show_summary_v4(rtwdev, p, end - p);
	else if (ver->fcxbtcrpt == 5)
		p += _show_summary_v5(rtwdev, p, end - p);
	else if (ver->fcxbtcrpt == 105)
		p += _show_summary_v105(rtwdev, p, end - p);
	else if (ver->fcxbtcrpt == 7)
		p += _show_summary_v7(rtwdev, p, end - p);
	else if (ver->fcxbtcrpt == 8)
		p += _show_summary_v8(rtwdev, p, end - p);

	return p - buf;
}

void rtw89_coex_recognize_ver(struct rtw89_dev *rtwdev)
{
	const struct rtw89_chip_info *chip = rtwdev->chip;
	struct rtw89_btc *btc = &rtwdev->btc;
	const struct rtw89_btc_ver *btc_ver_def;
	const struct rtw89_fw_suit *fw_suit;
	u32 suit_ver_code;
	int i;

	fw_suit = rtw89_fw_suit_get(rtwdev, RTW89_FW_NORMAL);
	suit_ver_code = RTW89_FW_SUIT_VER_CODE(fw_suit);

	for (i = 0; i < ARRAY_SIZE(rtw89_btc_ver_defs); i++) {
		btc_ver_def = &rtw89_btc_ver_defs[i];

		if (chip->chip_id != btc_ver_def->chip_id)
			continue;

		if (suit_ver_code >= btc_ver_def->fw_ver_code) {
			btc->ver = btc_ver_def;
			goto out;
		}
	}

	btc->ver = &rtw89_btc_ver_defs[RTW89_DEFAULT_BTC_VER_IDX];

out:
	rtw89_debug(rtwdev, RTW89_DBG_BTC, "[BTC] use version def[%d] = 0x%08x\n",
		    (int)(btc->ver - rtw89_btc_ver_defs), btc->ver->fw_ver_code);
}

void rtw89_btc_ntfy_preserve_bt_time(struct rtw89_dev *rtwdev, u32 ms)
{
	struct rtw89_btc_bt_link_info *bt_linfo = &rtwdev->btc.cx.bt.link_info;
	struct rtw89_btc_bt_a2dp_desc a2dp = bt_linfo->a2dp_desc;

	if (test_bit(RTW89_FLAG_SER_HANDLING, rtwdev->flags))
		return;

	if (!a2dp.exist)
		return;

	fsleep(ms * 1000);
}
EXPORT_SYMBOL(rtw89_btc_ntfy_preserve_bt_time);

void rtw89_btc_ntfy_conn_rfk(struct rtw89_dev *rtwdev, bool state)
{
	rtwdev->btc.cx.wl.rfk_info.con_rfk = state;
}
EXPORT_SYMBOL(rtw89_btc_ntfy_conn_rfk);<|MERGE_RESOLUTION|>--- conflicted
+++ resolved
@@ -4168,11 +4168,7 @@
 				_slot_set(btc, CXST_E2G, 5, cxtbl[2], SLOT_MIX);
 			else
 				_slot_set(btc, CXST_E2G, 5, tbl_w1, SLOT_MIX);
-<<<<<<< HEAD
-			_slot_set_le(btc, CXST_EBT, s_def[CXST_EBT].dur,
-=======
 			_slot_set_le(btc, CXST_EBT, cpu_to_le16(40),
->>>>>>> 449d48b1
 				     s_def[CXST_EBT].cxtbl, s_def[CXST_EBT].cxtype);
 			break;
 		case BTC_CXP_OFFE_WL: /* for 4-way */
