/* SPDX-License-Identifier: GPL-2.0 OR BSD-3-Clause
 * Copyright(c) 2020-2022  Realtek Corporation
 */

#ifndef __RTW89_CHAN_H__
#define __RTW89_CHAN_H__

#include "core.h"

/* The dwell time in TU before doing rtw89_chanctx_work(). */
#define RTW89_CHANCTX_TIME_MCC_PREPARE 100
#define RTW89_CHANCTX_TIME_MCC 100

/* various MCC setting time in TU */
#define RTW89_MCC_LONG_TRIGGER_TIME 300
#define RTW89_MCC_SHORT_TRIGGER_TIME 100
#define RTW89_MCC_EARLY_TX_BCN_TIME 10
#define RTW89_MCC_EARLY_RX_BCN_TIME 5
#define RTW89_MCC_MIN_RX_BCN_TIME 10
#define RTW89_MCC_DFLT_BCN_OFST_TIME 40
#define RTW89_MCC_SWITCH_CH_TIME 3

#define RTW89_MCC_PROBE_TIMEOUT 100
#define RTW89_MCC_PROBE_MAX_TRIES 3

#define RTW89_MCC_DETECT_BCN_MAX_TRIES 2

#define RTW89_MCC_MIN_GO_DURATION \
	(RTW89_MCC_EARLY_TX_BCN_TIME + RTW89_MCC_MIN_RX_BCN_TIME)

#define RTW89_MCC_MIN_STA_DURATION \
	(RTW89_MCC_EARLY_RX_BCN_TIME + RTW89_MCC_MIN_RX_BCN_TIME)

#define RTW89_MCC_MIN_RX_BCN_WITH_SWITCH_CH_TIME \
	(RTW89_MCC_MIN_RX_BCN_TIME + RTW89_MCC_SWITCH_CH_TIME)

#define RTW89_MCC_DFLT_GROUP 0
#define RTW89_MCC_NEXT_GROUP(cur) (((cur) + 1) % 4)

#define RTW89_MCC_DFLT_TX_NULL_EARLY 7
#define RTW89_MCC_DFLT_COURTESY_SLOT 3

#define RTW89_MCC_REQ_COURTESY_TIME 5
#define RTW89_MCC_REQ_COURTESY(pattern, role)			\
({								\
	const struct rtw89_mcc_pattern *p = pattern;		\
	p->tob_ ## role <= RTW89_MCC_REQ_COURTESY_TIME ||	\
	p->toa_ ## role <= RTW89_MCC_REQ_COURTESY_TIME;		\
})

#define NUM_OF_RTW89_MCC_ROLES 2

enum rtw89_mr_wtype {
	RTW89_MR_WTYPE_NONE,
	RTW89_MR_WTYPE_NONMLD,
	RTW89_MR_WTYPE_MLD1L1R,
	RTW89_MR_WTYPE_MLD2L1R,
	RTW89_MR_WTYPE_MLD2L2R,
	RTW89_MR_WTYPE_NONMLD_NONMLD,
	RTW89_MR_WTYPE_MLD1L1R_NONMLD,
	RTW89_MR_WTYPE_MLD2L1R_NONMLD,
	RTW89_MR_WTYPE_MLD2L2R_NONMLD,
	RTW89_MR_WTYPE_UNKNOWN,
};

enum rtw89_mr_wmode {
	RTW89_MR_WMODE_NONE,
	RTW89_MR_WMODE_1CLIENT,
	RTW89_MR_WMODE_1AP,
	RTW89_MR_WMODE_1AP_1CLIENT,
	RTW89_MR_WMODE_2CLIENTS,
	RTW89_MR_WMODE_2APS,
	RTW89_MR_WMODE_UNKNOWN,
};

enum rtw89_mr_ctxtype {
	RTW89_MR_CTX_NONE,
	RTW89_MR_CTX1_2GHZ,
	RTW89_MR_CTX1_5GHZ,
	RTW89_MR_CTX1_6GHZ,
	RTW89_MR_CTX2_2GHZ,
	RTW89_MR_CTX2_5GHZ,
	RTW89_MR_CTX2_6GHZ,
	RTW89_MR_CTX2_2GHZ_5GHZ,
	RTW89_MR_CTX2_2GHZ_6GHZ,
	RTW89_MR_CTX2_5GHZ_6GHZ,
	RTW89_MR_CTX_UNKNOWN,
};

struct rtw89_mr_chanctx_info {
	enum rtw89_mr_wtype wtype;
	enum rtw89_mr_wmode wmode;
	enum rtw89_mr_ctxtype ctxtype;
};

enum rtw89_chanctx_pause_reasons {
	RTW89_CHANCTX_PAUSE_REASON_HW_SCAN,
	RTW89_CHANCTX_PAUSE_REASON_ROC,
	RTW89_CHANCTX_PAUSE_REASON_GC_BCN_LOSS,
};

struct rtw89_chanctx_pause_parm {
	const struct rtw89_vif_link *trigger;
	enum rtw89_chanctx_pause_reasons rsn;
};

struct rtw89_chanctx_cb_parm {
	int (*cb)(struct rtw89_dev *rtwdev, void *data);
	void *data;
	const char *caller;
};

struct rtw89_entity_weight {
	unsigned int registered_chanctxs;
	unsigned int active_chanctxs;
	unsigned int active_roles;
};

static inline bool rtw89_get_entity_state(struct rtw89_dev *rtwdev,
					  enum rtw89_phy_idx phy_idx)
{
	struct rtw89_hal *hal = &rtwdev->hal;

	return READ_ONCE(hal->entity_active[phy_idx]);
}

static inline void rtw89_set_entity_state(struct rtw89_dev *rtwdev,
					  enum rtw89_phy_idx phy_idx,
					  bool active)
{
	struct rtw89_hal *hal = &rtwdev->hal;

	WRITE_ONCE(hal->entity_active[phy_idx], active);
}

static inline
enum rtw89_entity_mode rtw89_get_entity_mode(struct rtw89_dev *rtwdev)
{
	struct rtw89_hal *hal = &rtwdev->hal;

	return READ_ONCE(hal->entity_mode);
}

static inline void rtw89_set_entity_mode(struct rtw89_dev *rtwdev,
					 enum rtw89_entity_mode mode)
{
	struct rtw89_hal *hal = &rtwdev->hal;

	WRITE_ONCE(hal->entity_mode, mode);
}

void rtw89_chan_create(struct rtw89_chan *chan, u8 center_chan, u8 primary_chan,
		       enum rtw89_band band, enum rtw89_bandwidth bandwidth);
bool rtw89_assign_entity_chan(struct rtw89_dev *rtwdev,
			      enum rtw89_chanctx_idx idx,
			      const struct rtw89_chan *new);
int rtw89_iterate_entity_chan(struct rtw89_dev *rtwdev,
			      int (*iterator)(const struct rtw89_chan *chan,
					      void *data),
			      void *data);
void rtw89_config_entity_chandef(struct rtw89_dev *rtwdev,
				 enum rtw89_chanctx_idx idx,
				 const struct cfg80211_chan_def *chandef);
void rtw89_config_roc_chandef(struct rtw89_dev *rtwdev,
			      struct rtw89_vif_link *rtwvif_link,
			      const struct cfg80211_chan_def *chandef);
void rtw89_entity_init(struct rtw89_dev *rtwdev);
enum rtw89_entity_mode rtw89_entity_recalc(struct rtw89_dev *rtwdev);
void rtw89_chanctx_work(struct wiphy *wiphy, struct wiphy_work *work);
void rtw89_queue_chanctx_work(struct rtw89_dev *rtwdev);
void rtw89_queue_chanctx_change(struct rtw89_dev *rtwdev,
				enum rtw89_chanctx_changes change);
void rtw89_query_mr_chanctx_info(struct rtw89_dev *rtwdev, u8 inst_idx,
				 struct rtw89_mr_chanctx_info *info);
void rtw89_chanctx_track(struct rtw89_dev *rtwdev);
void rtw89_chanctx_pause(struct rtw89_dev *rtwdev,
			 const struct rtw89_chanctx_pause_parm *parm);
void rtw89_chanctx_proceed(struct rtw89_dev *rtwdev,
			   const struct rtw89_chanctx_cb_parm *cb_parm);

const struct rtw89_chan *__rtw89_mgnt_chan_get(struct rtw89_dev *rtwdev,
					       const char *caller_message,
					       u8 link_index);

#define rtw89_mgnt_chan_get(rtwdev, link_index) \
	__rtw89_mgnt_chan_get(rtwdev, __func__, link_index)

<<<<<<< HEAD
void rtw89_mcc_prepare_done_work(struct wiphy *wiphy, struct wiphy_work *work);
=======
struct rtw89_mcc_links_info {
	struct rtw89_vif_link *links[NUM_OF_RTW89_MCC_ROLES];
};

void rtw89_mcc_get_links(struct rtw89_dev *rtwdev, struct rtw89_mcc_links_info *info);
void rtw89_mcc_prepare_done_work(struct wiphy *wiphy, struct wiphy_work *work);
void rtw89_mcc_gc_detect_beacon_work(struct wiphy *wiphy, struct wiphy_work *work);
bool rtw89_mcc_detect_go_bcn(struct rtw89_dev *rtwdev,
			     struct rtw89_vif_link *rtwvif_link);
>>>>>>> 449d48b1

int rtw89_chanctx_ops_add(struct rtw89_dev *rtwdev,
			  struct ieee80211_chanctx_conf *ctx);
void rtw89_chanctx_ops_remove(struct rtw89_dev *rtwdev,
			      struct ieee80211_chanctx_conf *ctx);
void rtw89_chanctx_ops_change(struct rtw89_dev *rtwdev,
			      struct ieee80211_chanctx_conf *ctx,
			      u32 changed);
int rtw89_chanctx_ops_assign_vif(struct rtw89_dev *rtwdev,
				 struct rtw89_vif_link *rtwvif_link,
				 struct ieee80211_chanctx_conf *ctx);
void rtw89_chanctx_ops_unassign_vif(struct rtw89_dev *rtwdev,
				    struct rtw89_vif_link *rtwvif_link,
				    struct ieee80211_chanctx_conf *ctx);
int rtw89_chanctx_ops_reassign_vif(struct rtw89_dev *rtwdev,
				   struct rtw89_vif_link *rtwvif_link,
				   struct ieee80211_chanctx_conf *old_ctx,
				   struct ieee80211_chanctx_conf *new_ctx,
				   bool replace);

#endif<|MERGE_RESOLUTION|>--- conflicted
+++ resolved
@@ -185,9 +185,6 @@
 #define rtw89_mgnt_chan_get(rtwdev, link_index) \
 	__rtw89_mgnt_chan_get(rtwdev, __func__, link_index)
 
-<<<<<<< HEAD
-void rtw89_mcc_prepare_done_work(struct wiphy *wiphy, struct wiphy_work *work);
-=======
 struct rtw89_mcc_links_info {
 	struct rtw89_vif_link *links[NUM_OF_RTW89_MCC_ROLES];
 };
@@ -197,7 +194,6 @@
 void rtw89_mcc_gc_detect_beacon_work(struct wiphy *wiphy, struct wiphy_work *work);
 bool rtw89_mcc_detect_go_bcn(struct rtw89_dev *rtwdev,
 			     struct rtw89_vif_link *rtwvif_link);
->>>>>>> 449d48b1
 
 int rtw89_chanctx_ops_add(struct rtw89_dev *rtwdev,
 			  struct ieee80211_chanctx_conf *ctx);
