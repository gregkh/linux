--- conflicted
+++ resolved
@@ -173,23 +173,11 @@
 		vif->driver_flags |= IEEE80211_VIF_BEACON_FILTER |
 				     IEEE80211_VIF_SUPPORTS_CQM_RSSI;
 
-<<<<<<< HEAD
-	rtwvif->rtwdev = rtwdev;
-	rtwvif->roc.state = RTW89_ROC_IDLE;
-	rtwvif->offchan = false;
-	if (!rtw89_rtwvif_in_list(rtwdev, rtwvif))
-		list_add_tail(&rtwvif->list, &rtwdev->rtwvifs_list);
-
-	INIT_WORK(&rtwvif->update_beacon_work, rtw89_core_update_beacon_work);
-	INIT_DELAYED_WORK(&rtwvif->roc.roc_work, rtw89_roc_work);
-	rtw89_leave_ps_mode(rtwdev);
-=======
 	mac_id = rtw89_acquire_mac_id(rtwdev);
 	if (mac_id == RTW89_MAX_MAC_ID_NUM) {
 		ret = -ENOSPC;
 		goto err;
 	}
->>>>>>> fa10f348
 
 	port = rtw89_core_acquire_bit_map(rtwdev->hw_port, RTW89_PORT_NUM);
 	if (port == RTW89_PORT_NUM) {
