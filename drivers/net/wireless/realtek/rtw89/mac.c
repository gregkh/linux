--- conflicted
+++ resolved
@@ -4275,16 +4275,10 @@
 }
 
 static void rtw89_mac_port_cfg_tx_sw(struct rtw89_dev *rtwdev,
-<<<<<<< HEAD
-				     struct rtw89_vif *rtwvif, bool en)
-{
-	const struct rtw89_port_reg *p = &rtw_port_base;
-=======
 				     struct rtw89_vif_link *rtwvif_link, bool en)
 {
 	const struct rtw89_mac_gen_def *mac = rtwdev->chip->mac_def;
 	const struct rtw89_port_reg *p = mac->port_base;
->>>>>>> a6ad5510
 
 	if (en)
 		rtw89_write32_port_set(rtwdev, rtwvif_link, p->port_cfg, B_AX_BCNTX_EN);
@@ -4311,24 +4305,6 @@
 		rtw89_vif_for_each_link(rtwvif, rtwvif_link, link_id)
 			if (rtwvif_link->net_type == RTW89_NET_TYPE_AP_MODE)
 				rtw89_mac_port_cfg_tx_sw(rtwdev, rtwvif_link, en);
-}
-
-static void rtw89_mac_port_cfg_tx_sw_by_nettype(struct rtw89_dev *rtwdev,
-						struct rtw89_vif *rtwvif)
-{
-	bool en = rtwvif->net_type == RTW89_NET_TYPE_AP_MODE ||
-		  rtwvif->net_type == RTW89_NET_TYPE_AD_HOC;
-
-	rtw89_mac_port_cfg_tx_sw(rtwdev, rtwvif, en);
-}
-
-void rtw89_mac_enable_beacon_for_ap_vifs(struct rtw89_dev *rtwdev, bool en)
-{
-	struct rtw89_vif *rtwvif;
-
-	rtw89_for_each_rtwvif(rtwdev, rtwvif)
-		if (rtwvif->net_type == RTW89_NET_TYPE_AP_MODE)
-			rtw89_mac_port_cfg_tx_sw(rtwdev, rtwvif, en);
 }
 
 static void rtw89_mac_port_cfg_bcn_intv(struct rtw89_dev *rtwdev,
@@ -4664,28 +4640,6 @@
 	if (port >= RTW89_PORT_NUM)
 		return -EINVAL;
 
-<<<<<<< HEAD
-	rtw89_mac_port_cfg_func_sw(rtwdev, rtwvif);
-	rtw89_mac_port_cfg_tx_rpt(rtwdev, rtwvif, false);
-	rtw89_mac_port_cfg_rx_rpt(rtwdev, rtwvif, false);
-	rtw89_mac_port_cfg_net_type(rtwdev, rtwvif);
-	rtw89_mac_port_cfg_bcn_prct(rtwdev, rtwvif);
-	rtw89_mac_port_cfg_rx_sw(rtwdev, rtwvif);
-	rtw89_mac_port_cfg_rx_sync(rtwdev, rtwvif);
-	rtw89_mac_port_cfg_tx_sw_by_nettype(rtwdev, rtwvif);
-	rtw89_mac_port_cfg_bcn_intv(rtwdev, rtwvif);
-	rtw89_mac_port_cfg_hiq_win(rtwdev, rtwvif);
-	rtw89_mac_port_cfg_hiq_dtim(rtwdev, rtwvif);
-	rtw89_mac_port_cfg_hiq_drop(rtwdev, rtwvif);
-	rtw89_mac_port_cfg_bcn_setup_time(rtwdev, rtwvif);
-	rtw89_mac_port_cfg_bcn_hold_time(rtwdev, rtwvif);
-	rtw89_mac_port_cfg_bcn_mask_area(rtwdev, rtwvif);
-	rtw89_mac_port_cfg_tbtt_early(rtwdev, rtwvif);
-	rtw89_mac_port_cfg_tbtt_shift(rtwdev, rtwvif);
-	rtw89_mac_port_cfg_bss_color(rtwdev, rtwvif);
-	rtw89_mac_port_cfg_mbssid(rtwdev, rtwvif);
-	rtw89_mac_port_cfg_func_en(rtwdev, rtwvif, true);
-=======
 	rtw89_mac_port_cfg_func_sw(rtwdev, rtwvif_link);
 	rtw89_mac_port_cfg_tx_rpt(rtwdev, rtwvif_link, false);
 	rtw89_mac_port_cfg_rx_rpt(rtwdev, rtwvif_link, false);
@@ -4706,7 +4660,6 @@
 	rtw89_mac_port_cfg_bss_color(rtwdev, rtwvif_link);
 	rtw89_mac_port_cfg_mbssid(rtwdev, rtwvif_link);
 	rtw89_mac_port_cfg_func_en(rtwdev, rtwvif_link, true);
->>>>>>> a6ad5510
 	rtw89_mac_port_tsf_resync_all(rtwdev);
 	fsleep(BCN_ERLY_SET_DLY);
 	rtw89_mac_port_cfg_bcn_early(rtwdev, rtwvif_link);
