--- conflicted
+++ resolved
@@ -258,10 +258,6 @@
 {
 	struct ieee80211_vif *vif, *found_vif = NULL;
 	struct rtw89_vif *rtwvif;
-<<<<<<< HEAD
-	int count = 0;
-
-=======
 	enum rtw89_entity_mode mode;
 	int count = 0;
 
@@ -269,7 +265,6 @@
 	if (mode == RTW89_ENTITY_MODE_MCC)
 		goto disable_lps;
 
->>>>>>> 98817289
 	rtw89_for_each_rtwvif(rtwdev, rtwvif) {
 		vif = rtwvif_to_vif(rtwvif);
 
@@ -284,12 +279,6 @@
 
 	if (count == 1 && found_vif->cfg.ps) {
 		rtwdev->lps_enabled = true;
-<<<<<<< HEAD
-	} else {
-		rtw89_leave_lps(rtwdev);
-		rtwdev->lps_enabled = false;
-	}
-=======
 		return;
 	}
 
@@ -357,5 +346,4 @@
 	*data = ie;
 	tail = ie->noa_desc + setter->noa_count;
 	return tail - *data;
->>>>>>> 98817289
 }