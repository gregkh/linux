// SPDX-License-Identifier: BSD-3-Clause-Clear
/*
 * Copyright (c) 2018-2019 The Linux Foundation. All rights reserved.
 * Copyright (c) 2021-2025 Qualcomm Innovation Center, Inc. All rights reserved.
 */

#include <linux/module.h>
#include <linux/slab.h>
#include <linux/remoteproc.h>
#include <linux/firmware.h>
#include <linux/of.h>

#include "core.h"
#include "dp_tx.h"
#include "dp_rx.h"
#include "debug.h"
#include "hif.h"
#include "wow.h"
#include "fw.h"

unsigned int ath11k_debug_mask;
EXPORT_SYMBOL(ath11k_debug_mask);
module_param_named(debug_mask, ath11k_debug_mask, uint, 0644);
MODULE_PARM_DESC(debug_mask, "Debugging mask");

static unsigned int ath11k_crypto_mode;
module_param_named(crypto_mode, ath11k_crypto_mode, uint, 0644);
MODULE_PARM_DESC(crypto_mode, "crypto mode: 0-hardware, 1-software");

/* frame mode values are mapped as per enum ath11k_hw_txrx_mode */
unsigned int ath11k_frame_mode = ATH11K_HW_TXRX_NATIVE_WIFI;
module_param_named(frame_mode, ath11k_frame_mode, uint, 0644);
MODULE_PARM_DESC(frame_mode,
		 "Datapath frame mode (0: raw, 1: native wifi (default), 2: ethernet)");

bool ath11k_ftm_mode;
module_param_named(ftm_mode, ath11k_ftm_mode, bool, 0444);
MODULE_PARM_DESC(ftm_mode, "Boots up in factory test mode");

static const struct ath11k_hw_params ath11k_hw_params[] = {
	{
		.hw_rev = ATH11K_HW_IPQ8074,
		.name = "ipq8074 hw2.0",
		.fw = {
			.dir = "IPQ8074/hw2.0",
			.board_size = 256 * 1024,
			.cal_offset = 128 * 1024,
		},
		.max_radios = 3,
		.bdf_addr = 0x4B0C0000,
		.hw_ops = &ipq8074_ops,
		.ring_mask = &ath11k_hw_ring_mask_ipq8074,
		.internal_sleep_clock = false,
		.regs = &ipq8074_regs,
		.qmi_service_ins_id = ATH11K_QMI_WLFW_SERVICE_INS_ID_V01_IPQ8074,
		.host_ce_config = ath11k_host_ce_config_ipq8074,
		.ce_count = 12,
		.target_ce_config = ath11k_target_ce_config_wlan_ipq8074,
		.target_ce_count = 11,
		.svc_to_ce_map = ath11k_target_service_to_ce_map_wlan_ipq8074,
		.svc_to_ce_map_len = 21,
		.ce_ie_addr = &ath11k_ce_ie_addr_ipq8074,
		.single_pdev_only = false,
		.rxdma1_enable = true,
		.num_rxdma_per_pdev = 1,
		.rx_mac_buf_ring = false,
		.vdev_start_delay = false,
		.htt_peer_map_v2 = true,

		.spectral = {
			.fft_sz = 2,
			/* HW bug, expected BIN size is 2 bytes but HW report as 4 bytes.
			 * so added pad size as 2 bytes to compensate the BIN size
			 */
			.fft_pad_sz = 2,
			.summary_pad_sz = 0,
			.fft_hdr_len = 16,
			.max_fft_bins = 512,
			.fragment_160mhz = true,
		},

		.interface_modes = BIT(NL80211_IFTYPE_STATION) |
					BIT(NL80211_IFTYPE_AP) |
					BIT(NL80211_IFTYPE_MESH_POINT),
		.supports_monitor = true,
		.full_monitor_mode = false,
		.supports_shadow_regs = false,
		.idle_ps = false,
		.supports_sta_ps = false,
		.coldboot_cal_mm = true,
		.coldboot_cal_ftm = true,
		.cbcal_restart_fw = true,
		.fw_mem_mode = 0,
		.num_vdevs = 16 + 1,
		.num_peers = 512,
		.supports_suspend = false,
		.hal_desc_sz = sizeof(struct hal_rx_desc_ipq8074),
		.supports_regdb = false,
		.fix_l1ss = true,
		.credit_flow = false,
		.max_tx_ring = DP_TCL_NUM_RING_MAX,
		.hal_params = &ath11k_hw_hal_params_ipq8074,
		.supports_dynamic_smps_6ghz = false,
		.alloc_cacheable_memory = true,
		.supports_rssi_stats = false,
		.fw_wmi_diag_event = false,
		.current_cc_support = false,
		.dbr_debug_support = true,
		.global_reset = false,
		.bios_sar_capa = NULL,
		.m3_fw_support = false,
		.fixed_bdf_addr = true,
		.fixed_mem_region = true,
		.static_window_map = false,
		.hybrid_bus_type = false,
		.fixed_fw_mem = false,
		.support_off_channel_tx = false,
		.supports_multi_bssid = false,

		.sram_dump = {},

		.tcl_ring_retry = true,
		.tx_ring_size = DP_TCL_DATA_RING_SIZE,
		.smp2p_wow_exit = false,
		.support_dual_stations = false,
		.pdev_suspend = false,
	},
	{
		.hw_rev = ATH11K_HW_IPQ6018_HW10,
		.name = "ipq6018 hw1.0",
		.fw = {
			.dir = "IPQ6018/hw1.0",
			.board_size = 256 * 1024,
			.cal_offset = 128 * 1024,
		},
		.max_radios = 2,
		.bdf_addr = 0x4ABC0000,
		.hw_ops = &ipq6018_ops,
		.ring_mask = &ath11k_hw_ring_mask_ipq8074,
		.internal_sleep_clock = false,
		.regs = &ipq8074_regs,
		.qmi_service_ins_id = ATH11K_QMI_WLFW_SERVICE_INS_ID_V01_IPQ8074,
		.host_ce_config = ath11k_host_ce_config_ipq8074,
		.ce_count = 12,
		.target_ce_config = ath11k_target_ce_config_wlan_ipq8074,
		.target_ce_count = 11,
		.svc_to_ce_map = ath11k_target_service_to_ce_map_wlan_ipq6018,
		.svc_to_ce_map_len = 19,
		.ce_ie_addr = &ath11k_ce_ie_addr_ipq8074,
		.single_pdev_only = false,
		.rxdma1_enable = true,
		.num_rxdma_per_pdev = 1,
		.rx_mac_buf_ring = false,
		.vdev_start_delay = false,
		.htt_peer_map_v2 = true,

		.spectral = {
			.fft_sz = 4,
			.fft_pad_sz = 0,
			.summary_pad_sz = 0,
			.fft_hdr_len = 16,
			.max_fft_bins = 512,
			.fragment_160mhz = true,
		},

		.interface_modes = BIT(NL80211_IFTYPE_STATION) |
					BIT(NL80211_IFTYPE_AP) |
					BIT(NL80211_IFTYPE_MESH_POINT),
		.supports_monitor = true,
		.full_monitor_mode = false,
		.supports_shadow_regs = false,
		.idle_ps = false,
		.supports_sta_ps = false,
		.coldboot_cal_mm = true,
		.coldboot_cal_ftm = true,
		.cbcal_restart_fw = true,
		.fw_mem_mode = 0,
		.num_vdevs = 16 + 1,
		.num_peers = 512,
		.supports_suspend = false,
		.hal_desc_sz = sizeof(struct hal_rx_desc_ipq8074),
		.supports_regdb = false,
		.fix_l1ss = true,
		.credit_flow = false,
		.max_tx_ring = DP_TCL_NUM_RING_MAX,
		.hal_params = &ath11k_hw_hal_params_ipq8074,
		.supports_dynamic_smps_6ghz = false,
		.alloc_cacheable_memory = true,
		.supports_rssi_stats = false,
		.fw_wmi_diag_event = false,
		.current_cc_support = false,
		.dbr_debug_support = true,
		.global_reset = false,
		.bios_sar_capa = NULL,
		.m3_fw_support = false,
		.fixed_bdf_addr = true,
		.fixed_mem_region = true,
		.static_window_map = false,
		.hybrid_bus_type = false,
		.fixed_fw_mem = false,
		.support_off_channel_tx = false,
		.supports_multi_bssid = false,

		.sram_dump = {},

		.tcl_ring_retry = true,
		.tx_ring_size = DP_TCL_DATA_RING_SIZE,
		.smp2p_wow_exit = false,
		.support_fw_mac_sequence = false,
		.support_dual_stations = false,
		.pdev_suspend = false,
	},
	{
		.name = "qca6390 hw2.0",
		.hw_rev = ATH11K_HW_QCA6390_HW20,
		.fw = {
			.dir = "QCA6390/hw2.0",
			.board_size = 256 * 1024,
			.cal_offset = 128 * 1024,
		},
		.max_radios = 3,
		.bdf_addr = 0x4B0C0000,
		.hw_ops = &qca6390_ops,
		.ring_mask = &ath11k_hw_ring_mask_qca6390,
		.internal_sleep_clock = true,
		.regs = &qca6390_regs,
		.qmi_service_ins_id = ATH11K_QMI_WLFW_SERVICE_INS_ID_V01_QCA6390,
		.host_ce_config = ath11k_host_ce_config_qca6390,
		.ce_count = 9,
		.target_ce_config = ath11k_target_ce_config_wlan_qca6390,
		.target_ce_count = 9,
		.svc_to_ce_map = ath11k_target_service_to_ce_map_wlan_qca6390,
		.svc_to_ce_map_len = 14,
		.ce_ie_addr = &ath11k_ce_ie_addr_ipq8074,
		.single_pdev_only = true,
		.rxdma1_enable = false,
		.num_rxdma_per_pdev = 2,
		.rx_mac_buf_ring = true,
		.vdev_start_delay = true,
		.htt_peer_map_v2 = false,

		.spectral = {
			.fft_sz = 0,
			.fft_pad_sz = 0,
			.summary_pad_sz = 0,
			.fft_hdr_len = 0,
			.max_fft_bins = 0,
			.fragment_160mhz = false,
		},

		.interface_modes = BIT(NL80211_IFTYPE_STATION) |
					BIT(NL80211_IFTYPE_AP) |
					BIT(NL80211_IFTYPE_P2P_DEVICE) |
					BIT(NL80211_IFTYPE_P2P_CLIENT) |
					BIT(NL80211_IFTYPE_P2P_GO),
		.supports_monitor = false,
		.full_monitor_mode = false,
		.supports_shadow_regs = true,
		.idle_ps = true,
		.supports_sta_ps = true,
		.coldboot_cal_mm = false,
		.coldboot_cal_ftm = false,
		.cbcal_restart_fw = false,
		.fw_mem_mode = 0,
		.num_vdevs = 2 + 1,
		.num_peers = 512,
		.supports_suspend = true,
		.hal_desc_sz = sizeof(struct hal_rx_desc_ipq8074),
		.supports_regdb = false,
		.fix_l1ss = true,
		.credit_flow = true,
		.max_tx_ring = DP_TCL_NUM_RING_MAX_QCA6390,
		.hal_params = &ath11k_hw_hal_params_qca6390,
		.supports_dynamic_smps_6ghz = false,
		.alloc_cacheable_memory = false,
		.supports_rssi_stats = true,
		.fw_wmi_diag_event = true,
		.current_cc_support = true,
		.dbr_debug_support = false,
		.global_reset = true,
		.bios_sar_capa = NULL,
		.m3_fw_support = true,
		.fixed_bdf_addr = false,
		.fixed_mem_region = false,
		.static_window_map = false,
		.hybrid_bus_type = false,
		.fixed_fw_mem = false,
		.support_off_channel_tx = true,
		.supports_multi_bssid = true,

		.sram_dump = {
			.start = 0x01400000,
			.end = 0x0171ffff,
		},

		.tcl_ring_retry = true,
		.tx_ring_size = DP_TCL_DATA_RING_SIZE,
		.smp2p_wow_exit = false,
		.support_fw_mac_sequence = true,
		.support_dual_stations = true,
		.pdev_suspend = false,
	},
	{
		.name = "qcn9074 hw1.0",
		.hw_rev = ATH11K_HW_QCN9074_HW10,
		.fw = {
			.dir = "QCN9074/hw1.0",
			.board_size = 256 * 1024,
			.cal_offset = 128 * 1024,
		},
		.max_radios = 1,
		.single_pdev_only = false,
		.qmi_service_ins_id = ATH11K_QMI_WLFW_SERVICE_INS_ID_V01_QCN9074,
		.hw_ops = &qcn9074_ops,
		.ring_mask = &ath11k_hw_ring_mask_qcn9074,
		.internal_sleep_clock = false,
		.regs = &qcn9074_regs,
		.host_ce_config = ath11k_host_ce_config_qcn9074,
		.ce_count = 6,
		.target_ce_config = ath11k_target_ce_config_wlan_qcn9074,
		.target_ce_count = 9,
		.svc_to_ce_map = ath11k_target_service_to_ce_map_wlan_qcn9074,
		.svc_to_ce_map_len = 18,
		.ce_ie_addr = &ath11k_ce_ie_addr_ipq8074,
		.rxdma1_enable = true,
		.num_rxdma_per_pdev = 1,
		.rx_mac_buf_ring = false,
		.vdev_start_delay = false,
		.htt_peer_map_v2 = true,

		.spectral = {
			.fft_sz = 2,
			.fft_pad_sz = 0,
			.summary_pad_sz = 16,
			.fft_hdr_len = 24,
			.max_fft_bins = 1024,
			.fragment_160mhz = false,
		},

		.interface_modes = BIT(NL80211_IFTYPE_STATION) |
					BIT(NL80211_IFTYPE_AP) |
					BIT(NL80211_IFTYPE_MESH_POINT),
		.supports_monitor = true,
		.full_monitor_mode = true,
		.supports_shadow_regs = false,
		.idle_ps = false,
		.supports_sta_ps = false,
		.coldboot_cal_mm = false,
		.coldboot_cal_ftm = true,
		.cbcal_restart_fw = true,
		.fw_mem_mode = 2,
		.num_vdevs = 8,
		.num_peers = 128,
		.supports_suspend = false,
		.hal_desc_sz = sizeof(struct hal_rx_desc_qcn9074),
		.supports_regdb = false,
		.fix_l1ss = true,
		.credit_flow = false,
		.max_tx_ring = DP_TCL_NUM_RING_MAX,
		.hal_params = &ath11k_hw_hal_params_ipq8074,
		.supports_dynamic_smps_6ghz = true,
		.alloc_cacheable_memory = true,
		.supports_rssi_stats = false,
		.fw_wmi_diag_event = false,
		.current_cc_support = false,
		.dbr_debug_support = true,
		.global_reset = false,
		.bios_sar_capa = NULL,
		.m3_fw_support = true,
		.fixed_bdf_addr = false,
		.fixed_mem_region = false,
		.static_window_map = true,
		.hybrid_bus_type = false,
		.fixed_fw_mem = false,
		.support_off_channel_tx = false,
		.supports_multi_bssid = false,

		.sram_dump = {},

		.tcl_ring_retry = true,
		.tx_ring_size = DP_TCL_DATA_RING_SIZE,
		.smp2p_wow_exit = false,
		.support_fw_mac_sequence = false,
		.support_dual_stations = false,
		.pdev_suspend = false,
	},
	{
		.name = "wcn6855 hw2.0",
		.hw_rev = ATH11K_HW_WCN6855_HW20,
		.fw = {
			.dir = "WCN6855/hw2.0",
			.board_size = 256 * 1024,
			.cal_offset = 128 * 1024,
		},
		.max_radios = 3,
		.bdf_addr = 0x4B0C0000,
		.hw_ops = &wcn6855_ops,
		.ring_mask = &ath11k_hw_ring_mask_qca6390,
		.internal_sleep_clock = true,
		.regs = &wcn6855_regs,
		.qmi_service_ins_id = ATH11K_QMI_WLFW_SERVICE_INS_ID_V01_QCA6390,
		.host_ce_config = ath11k_host_ce_config_qca6390,
		.ce_count = 9,
		.target_ce_config = ath11k_target_ce_config_wlan_qca6390,
		.target_ce_count = 9,
		.svc_to_ce_map = ath11k_target_service_to_ce_map_wlan_qca6390,
		.svc_to_ce_map_len = 14,
		.ce_ie_addr = &ath11k_ce_ie_addr_ipq8074,
		.single_pdev_only = true,
		.rxdma1_enable = false,
		.num_rxdma_per_pdev = 2,
		.rx_mac_buf_ring = true,
		.vdev_start_delay = true,
		.htt_peer_map_v2 = false,

		.spectral = {
			.fft_sz = 0,
			.fft_pad_sz = 0,
			.summary_pad_sz = 0,
			.fft_hdr_len = 0,
			.max_fft_bins = 0,
			.fragment_160mhz = false,
		},

		.interface_modes = BIT(NL80211_IFTYPE_STATION) |
					BIT(NL80211_IFTYPE_AP) |
					BIT(NL80211_IFTYPE_P2P_DEVICE) |
					BIT(NL80211_IFTYPE_P2P_CLIENT) |
					BIT(NL80211_IFTYPE_P2P_GO),
		.supports_monitor = false,
		.full_monitor_mode = false,
		.supports_shadow_regs = true,
		.idle_ps = true,
		.supports_sta_ps = true,
		.coldboot_cal_mm = false,
		.coldboot_cal_ftm = false,
		.cbcal_restart_fw = false,
		.fw_mem_mode = 0,
		.num_vdevs = 2 + 1,
		.num_peers = 512,
		.supports_suspend = true,
		.hal_desc_sz = sizeof(struct hal_rx_desc_wcn6855),
		.supports_regdb = true,
		.fix_l1ss = false,
		.credit_flow = true,
		.max_tx_ring = DP_TCL_NUM_RING_MAX_QCA6390,
		.hal_params = &ath11k_hw_hal_params_qca6390,
		.supports_dynamic_smps_6ghz = false,
		.alloc_cacheable_memory = false,
		.supports_rssi_stats = true,
		.fw_wmi_diag_event = true,
		.current_cc_support = true,
		.dbr_debug_support = false,
		.global_reset = true,
		.bios_sar_capa = &ath11k_hw_sar_capa_wcn6855,
		.m3_fw_support = true,
		.fixed_bdf_addr = false,
		.fixed_mem_region = false,
		.static_window_map = false,
		.hybrid_bus_type = false,
		.fixed_fw_mem = false,
		.support_off_channel_tx = true,
		.supports_multi_bssid = true,

		.sram_dump = {
			.start = 0x01400000,
			.end = 0x0177ffff,
		},

		.tcl_ring_retry = true,
		.tx_ring_size = DP_TCL_DATA_RING_SIZE,
		.smp2p_wow_exit = false,
		.support_fw_mac_sequence = true,
		.support_dual_stations = true,
		.pdev_suspend = false,
	},
	{
		.name = "wcn6855 hw2.1",
		.hw_rev = ATH11K_HW_WCN6855_HW21,
		.fw = {
			.dir = "WCN6855/hw2.1",
			.board_size = 256 * 1024,
			.cal_offset = 128 * 1024,
		},
		.max_radios = 3,
		.bdf_addr = 0x4B0C0000,
		.hw_ops = &wcn6855_ops,
		.ring_mask = &ath11k_hw_ring_mask_qca6390,
		.internal_sleep_clock = true,
		.regs = &wcn6855_regs,
		.qmi_service_ins_id = ATH11K_QMI_WLFW_SERVICE_INS_ID_V01_QCA6390,
		.host_ce_config = ath11k_host_ce_config_qca6390,
		.ce_count = 9,
		.target_ce_config = ath11k_target_ce_config_wlan_qca6390,
		.target_ce_count = 9,
		.svc_to_ce_map = ath11k_target_service_to_ce_map_wlan_qca6390,
		.svc_to_ce_map_len = 14,
		.single_pdev_only = true,
		.rxdma1_enable = false,
		.num_rxdma_per_pdev = 2,
		.rx_mac_buf_ring = true,
		.vdev_start_delay = true,
		.htt_peer_map_v2 = false,

		.spectral = {
			.fft_sz = 0,
			.fft_pad_sz = 0,
			.summary_pad_sz = 0,
			.fft_hdr_len = 0,
			.max_fft_bins = 0,
			.fragment_160mhz = false,
		},

		.interface_modes = BIT(NL80211_IFTYPE_STATION) |
					BIT(NL80211_IFTYPE_AP) |
					BIT(NL80211_IFTYPE_P2P_DEVICE) |
					BIT(NL80211_IFTYPE_P2P_CLIENT) |
					BIT(NL80211_IFTYPE_P2P_GO),
		.supports_monitor = false,
		.supports_shadow_regs = true,
		.idle_ps = true,
		.supports_sta_ps = true,
		.coldboot_cal_mm = false,
		.coldboot_cal_ftm = false,
		.cbcal_restart_fw = false,
		.fw_mem_mode = 0,
		.num_vdevs = 2 + 1,
		.num_peers = 512,
		.supports_suspend = true,
		.hal_desc_sz = sizeof(struct hal_rx_desc_wcn6855),
		.supports_regdb = true,
		.fix_l1ss = false,
		.credit_flow = true,
		.max_tx_ring = DP_TCL_NUM_RING_MAX_QCA6390,
		.hal_params = &ath11k_hw_hal_params_qca6390,
		.supports_dynamic_smps_6ghz = false,
		.alloc_cacheable_memory = false,
		.supports_rssi_stats = true,
		.fw_wmi_diag_event = true,
		.current_cc_support = true,
		.dbr_debug_support = false,
		.global_reset = true,
		.bios_sar_capa = &ath11k_hw_sar_capa_wcn6855,
		.m3_fw_support = true,
		.fixed_bdf_addr = false,
		.fixed_mem_region = false,
		.static_window_map = false,
		.hybrid_bus_type = false,
		.fixed_fw_mem = false,
		.support_off_channel_tx = true,
		.supports_multi_bssid = true,

		.sram_dump = {
			.start = 0x01400000,
			.end = 0x0177ffff,
		},

		.tcl_ring_retry = true,
		.tx_ring_size = DP_TCL_DATA_RING_SIZE,
		.smp2p_wow_exit = false,
		.support_fw_mac_sequence = true,
		.support_dual_stations = true,
		.pdev_suspend = false,
	},
	{
		.name = "wcn6750 hw1.0",
		.hw_rev = ATH11K_HW_WCN6750_HW10,
		.fw = {
			.dir = "WCN6750/hw1.0",
			.board_size = 256 * 1024,
			.cal_offset = 128 * 1024,
		},
		.max_radios = 1,
		.bdf_addr = 0x4B0C0000,
		.hw_ops = &wcn6750_ops,
		.ring_mask = &ath11k_hw_ring_mask_wcn6750,
		.internal_sleep_clock = false,
		.regs = &wcn6750_regs,
		.qmi_service_ins_id = ATH11K_QMI_WLFW_SERVICE_INS_ID_V01_WCN6750,
		.host_ce_config = ath11k_host_ce_config_qca6390,
		.ce_count = 9,
		.target_ce_config = ath11k_target_ce_config_wlan_qca6390,
		.target_ce_count = 9,
		.svc_to_ce_map = ath11k_target_service_to_ce_map_wlan_qca6390,
		.svc_to_ce_map_len = 14,
		.ce_ie_addr = &ath11k_ce_ie_addr_ipq8074,
		.single_pdev_only = true,
		.rxdma1_enable = false,
		.num_rxdma_per_pdev = 1,
		.rx_mac_buf_ring = true,
		.vdev_start_delay = true,
		.htt_peer_map_v2 = false,

		.spectral = {
			.fft_sz = 0,
			.fft_pad_sz = 0,
			.summary_pad_sz = 0,
			.fft_hdr_len = 0,
			.max_fft_bins = 0,
			.fragment_160mhz = false,
		},

		.interface_modes = BIT(NL80211_IFTYPE_STATION) |
					BIT(NL80211_IFTYPE_AP),
		.supports_monitor = false,
		.supports_shadow_regs = true,
		.idle_ps = true,
		.supports_sta_ps = true,
		.coldboot_cal_mm = true,
		.coldboot_cal_ftm = true,
		.cbcal_restart_fw = false,
		.fw_mem_mode = 0,
		.num_vdevs = 3,
		.num_peers = 512,
		.supports_suspend = false,
		.hal_desc_sz = sizeof(struct hal_rx_desc_qcn9074),
		.supports_regdb = true,
		.fix_l1ss = false,
		.credit_flow = true,
		.max_tx_ring = DP_TCL_NUM_RING_MAX,
		.hal_params = &ath11k_hw_hal_params_wcn6750,
		.supports_dynamic_smps_6ghz = false,
		.alloc_cacheable_memory = false,
		.supports_rssi_stats = true,
		.fw_wmi_diag_event = true,
		.current_cc_support = true,
		.dbr_debug_support = false,
		.global_reset = false,
		.bios_sar_capa = &ath11k_hw_sar_capa_wcn6855,
		.m3_fw_support = false,
		.fixed_bdf_addr = false,
		.fixed_mem_region = false,
		.static_window_map = true,
		.hybrid_bus_type = true,
		.fixed_fw_mem = true,
		.support_off_channel_tx = true,
		.supports_multi_bssid = true,

		.sram_dump = {},

		.tcl_ring_retry = false,
		.tx_ring_size = DP_TCL_DATA_RING_SIZE_WCN6750,
		.smp2p_wow_exit = true,
		.support_fw_mac_sequence = true,
		.support_dual_stations = false,
		.pdev_suspend = true,
	},
	{
		.hw_rev = ATH11K_HW_IPQ5018_HW10,
		.name = "ipq5018 hw1.0",
		.fw = {
			.dir = "IPQ5018/hw1.0",
			.board_size = 256 * 1024,
			.cal_offset = 128 * 1024,
		},
		.max_radios = MAX_RADIOS_5018,
		.bdf_addr = 0x4BA00000,
		/* hal_desc_sz and hw ops are similar to qcn9074 */
		.hal_desc_sz = sizeof(struct hal_rx_desc_qcn9074),
		.qmi_service_ins_id = ATH11K_QMI_WLFW_SERVICE_INS_ID_V01_IPQ8074,
		.ring_mask = &ath11k_hw_ring_mask_ipq8074,
		.credit_flow = false,
		.max_tx_ring = 1,
		.spectral = {
			.fft_sz = 2,
			.fft_pad_sz = 0,
			.summary_pad_sz = 16,
			.fft_hdr_len = 24,
			.max_fft_bins = 1024,
		},
		.internal_sleep_clock = false,
		.regs = &ipq5018_regs,
		.hw_ops = &ipq5018_ops,
		.host_ce_config = ath11k_host_ce_config_qcn9074,
		.ce_count = CE_CNT_5018,
		.target_ce_config = ath11k_target_ce_config_wlan_ipq5018,
		.target_ce_count = TARGET_CE_CNT_5018,
		.svc_to_ce_map = ath11k_target_service_to_ce_map_wlan_ipq5018,
		.svc_to_ce_map_len = SVC_CE_MAP_LEN_5018,
		.ce_ie_addr = &ath11k_ce_ie_addr_ipq5018,
		.ce_remap = &ath11k_ce_remap_ipq5018,
		.rxdma1_enable = true,
		.num_rxdma_per_pdev = RXDMA_PER_PDEV_5018,
		.rx_mac_buf_ring = false,
		.vdev_start_delay = false,
		.htt_peer_map_v2 = true,
		.interface_modes = BIT(NL80211_IFTYPE_STATION) |
			BIT(NL80211_IFTYPE_AP) |
			BIT(NL80211_IFTYPE_MESH_POINT),
		.supports_monitor = false,
		.supports_sta_ps = false,
		.supports_shadow_regs = false,
		.fw_mem_mode = 0,
		.num_vdevs = 16 + 1,
		.num_peers = 512,
		.supports_regdb = false,
		.idle_ps = false,
		.supports_suspend = false,
		.hal_params = &ath11k_hw_hal_params_ipq8074,
		.single_pdev_only = false,
		.coldboot_cal_mm = true,
		.coldboot_cal_ftm = true,
		.cbcal_restart_fw = true,
		.fix_l1ss = true,
		.supports_dynamic_smps_6ghz = false,
		.alloc_cacheable_memory = true,
		.supports_rssi_stats = false,
		.fw_wmi_diag_event = false,
		.current_cc_support = false,
		.dbr_debug_support = true,
		.global_reset = false,
		.bios_sar_capa = NULL,
		.m3_fw_support = false,
		.fixed_bdf_addr = true,
		.fixed_mem_region = true,
		.static_window_map = false,
		.hybrid_bus_type = false,
		.fixed_fw_mem = false,
		.support_off_channel_tx = false,
		.supports_multi_bssid = false,

		.sram_dump = {},

		.tcl_ring_retry = true,
		.tx_ring_size = DP_TCL_DATA_RING_SIZE,
		.smp2p_wow_exit = false,
		.support_fw_mac_sequence = false,
		.support_dual_stations = false,
		.pdev_suspend = false,
	},
	{
		.name = "qca2066 hw2.1",
		.hw_rev = ATH11K_HW_QCA2066_HW21,
		.fw = {
			.dir = "QCA2066/hw2.1",
			.board_size = 256 * 1024,
			.cal_offset = 128 * 1024,
		},
		.max_radios = 3,
		.bdf_addr = 0x4B0C0000,
		.hw_ops = &wcn6855_ops,
		.ring_mask = &ath11k_hw_ring_mask_qca6390,
		.internal_sleep_clock = true,
		.regs = &wcn6855_regs,
		.qmi_service_ins_id = ATH11K_QMI_WLFW_SERVICE_INS_ID_V01_QCA6390,
		.host_ce_config = ath11k_host_ce_config_qca6390,
		.ce_count = 9,
		.target_ce_config = ath11k_target_ce_config_wlan_qca6390,
		.target_ce_count = 9,
		.svc_to_ce_map = ath11k_target_service_to_ce_map_wlan_qca6390,
		.svc_to_ce_map_len = 14,
		.ce_ie_addr = &ath11k_ce_ie_addr_ipq8074,
		.single_pdev_only = true,
		.rxdma1_enable = false,
		.num_rxdma_per_pdev = 2,
		.rx_mac_buf_ring = true,
		.vdev_start_delay = true,
		.htt_peer_map_v2 = false,

		.spectral = {
			.fft_sz = 0,
			.fft_pad_sz = 0,
			.summary_pad_sz = 0,
			.fft_hdr_len = 0,
			.max_fft_bins = 0,
			.fragment_160mhz = false,
		},

		.interface_modes = BIT(NL80211_IFTYPE_STATION) |
					BIT(NL80211_IFTYPE_AP) |
					BIT(NL80211_IFTYPE_P2P_DEVICE) |
					BIT(NL80211_IFTYPE_P2P_CLIENT) |
					BIT(NL80211_IFTYPE_P2P_GO),
		.supports_monitor = false,
		.full_monitor_mode = false,
		.supports_shadow_regs = true,
		.idle_ps = true,
		.supports_sta_ps = true,
		.coldboot_cal_mm = false,
		.coldboot_cal_ftm = false,
		.cbcal_restart_fw = false,
		.fw_mem_mode = 0,
		.num_vdevs = 2 + 1,
		.num_peers = 512,
		.supports_suspend = true,
		.hal_desc_sz = sizeof(struct hal_rx_desc_wcn6855),
		.supports_regdb = true,
		.fix_l1ss = false,
		.credit_flow = true,
		.max_tx_ring = DP_TCL_NUM_RING_MAX_QCA6390,
		.hal_params = &ath11k_hw_hal_params_qca6390,
		.supports_dynamic_smps_6ghz = false,
		.alloc_cacheable_memory = false,
		.supports_rssi_stats = true,
		.fw_wmi_diag_event = true,
		.current_cc_support = true,
		.dbr_debug_support = false,
		.global_reset = true,
		.bios_sar_capa = &ath11k_hw_sar_capa_wcn6855,
		.m3_fw_support = true,
		.fixed_bdf_addr = false,
		.fixed_mem_region = false,
		.static_window_map = false,
		.hybrid_bus_type = false,
		.fixed_fw_mem = false,
		.support_off_channel_tx = true,
		.supports_multi_bssid = true,

		.sram_dump = {
			.start = 0x01400000,
			.end = 0x0177ffff,
		},

		.tcl_ring_retry = true,
		.tx_ring_size = DP_TCL_DATA_RING_SIZE,
		.smp2p_wow_exit = false,
		.support_fw_mac_sequence = true,
		.support_dual_stations = true,
	},
	{
		.name = "qca6698aq hw2.1",
		.hw_rev = ATH11K_HW_QCA6698AQ_HW21,
		.fw = {
			.dir = "QCA6698AQ/hw2.1",
			.board_size = 256 * 1024,
			.cal_offset = 128 * 1024,
		},
		.max_radios = 3,
		.bdf_addr = 0x4B0C0000,
		.hw_ops = &wcn6855_ops,
		.ring_mask = &ath11k_hw_ring_mask_qca6390,
		.internal_sleep_clock = true,
		.regs = &wcn6855_regs,
		.qmi_service_ins_id = ATH11K_QMI_WLFW_SERVICE_INS_ID_V01_QCA6390,
		.host_ce_config = ath11k_host_ce_config_qca6390,
		.ce_count = 9,
		.target_ce_config = ath11k_target_ce_config_wlan_qca6390,
		.target_ce_count = 9,
		.svc_to_ce_map = ath11k_target_service_to_ce_map_wlan_qca6390,
		.svc_to_ce_map_len = 14,
		.single_pdev_only = true,
		.rxdma1_enable = false,
		.num_rxdma_per_pdev = 2,
		.rx_mac_buf_ring = true,
		.vdev_start_delay = true,
		.htt_peer_map_v2 = false,

		.spectral = {
			.fft_sz = 0,
			.fft_pad_sz = 0,
			.summary_pad_sz = 0,
			.fft_hdr_len = 0,
			.max_fft_bins = 0,
			.fragment_160mhz = false,
		},

		.interface_modes = BIT(NL80211_IFTYPE_STATION) |
					BIT(NL80211_IFTYPE_AP) |
					BIT(NL80211_IFTYPE_P2P_DEVICE) |
					BIT(NL80211_IFTYPE_P2P_CLIENT) |
					BIT(NL80211_IFTYPE_P2P_GO),
		.supports_monitor = false,
		.supports_shadow_regs = true,
		.idle_ps = true,
		.supports_sta_ps = true,
		.coldboot_cal_mm = false,
		.coldboot_cal_ftm = false,
		.cbcal_restart_fw = false,
		.fw_mem_mode = 0,
		.num_vdevs = 2 + 1,
		.num_peers = 512,
		.supports_suspend = true,
		.hal_desc_sz = sizeof(struct hal_rx_desc_wcn6855),
		.supports_regdb = true,
		.fix_l1ss = false,
		.credit_flow = true,
		.max_tx_ring = DP_TCL_NUM_RING_MAX_QCA6390,
		.hal_params = &ath11k_hw_hal_params_qca6390,
		.supports_dynamic_smps_6ghz = false,
		.alloc_cacheable_memory = false,
		.supports_rssi_stats = true,
		.fw_wmi_diag_event = true,
		.current_cc_support = true,
		.dbr_debug_support = false,
		.global_reset = true,
		.bios_sar_capa = &ath11k_hw_sar_capa_wcn6855,
		.m3_fw_support = true,
		.fixed_bdf_addr = false,
		.fixed_mem_region = false,
		.static_window_map = false,
		.hybrid_bus_type = false,
		.fixed_fw_mem = false,
		.support_off_channel_tx = true,
		.supports_multi_bssid = true,

		.sram_dump = {
			.start = 0x01400000,
			.end = 0x0177ffff,
		},

		.tcl_ring_retry = true,
		.tx_ring_size = DP_TCL_DATA_RING_SIZE,
		.smp2p_wow_exit = false,
		.support_fw_mac_sequence = true,
		.support_dual_stations = true,
		.pdev_suspend = false,
	},
};

static const struct dmi_system_id ath11k_pm_quirk_table[] = {
	{
		.driver_data = (void *)ATH11K_PM_WOW,
		.matches = {
			DMI_MATCH(DMI_BOARD_VENDOR, "LENOVO"),
			DMI_MATCH(DMI_PRODUCT_NAME, "21J4"),
		},
	},
	{
		.driver_data = (void *)ATH11K_PM_WOW,
		.matches = {
			DMI_MATCH(DMI_BOARD_VENDOR, "LENOVO"),
			DMI_MATCH(DMI_PRODUCT_NAME, "21K4"),
		},
	},
	{
		.driver_data = (void *)ATH11K_PM_WOW,
		.matches = {
			DMI_MATCH(DMI_BOARD_VENDOR, "LENOVO"),
			DMI_MATCH(DMI_PRODUCT_NAME, "21K6"),
		},
	},
	{
		.driver_data = (void *)ATH11K_PM_WOW,
		.matches = {
			DMI_MATCH(DMI_BOARD_VENDOR, "LENOVO"),
			DMI_MATCH(DMI_PRODUCT_NAME, "21K8"),
		},
	},
	{
		.driver_data = (void *)ATH11K_PM_WOW,
		.matches = {
			DMI_MATCH(DMI_BOARD_VENDOR, "LENOVO"),
			DMI_MATCH(DMI_PRODUCT_NAME, "21KA"),
		},
	},
	{
		.driver_data = (void *)ATH11K_PM_WOW,
		.matches = {
			DMI_MATCH(DMI_BOARD_VENDOR, "LENOVO"),
			DMI_MATCH(DMI_PRODUCT_NAME, "21F9"),
		},
	},
	{}
};
<<<<<<< HEAD

static inline struct ath11k_pdev *ath11k_core_get_single_pdev(struct ath11k_base *ab)
{
	WARN_ON(!ab->hw_params.single_pdev_only);

	return &ab->pdevs[0];
}
=======
>>>>>>> 25bf10be

void ath11k_fw_stats_pdevs_free(struct list_head *head)
{
	struct ath11k_fw_stats_pdev *i, *tmp;

	list_for_each_entry_safe(i, tmp, head, list) {
		list_del(&i->list);
		kfree(i);
	}
}

void ath11k_fw_stats_vdevs_free(struct list_head *head)
{
	struct ath11k_fw_stats_vdev *i, *tmp;

	list_for_each_entry_safe(i, tmp, head, list) {
		list_del(&i->list);
		kfree(i);
	}
}

void ath11k_fw_stats_bcn_free(struct list_head *head)
{
	struct ath11k_fw_stats_bcn *i, *tmp;

	list_for_each_entry_safe(i, tmp, head, list) {
		list_del(&i->list);
		kfree(i);
	}
}

void ath11k_fw_stats_init(struct ath11k *ar)
{
	INIT_LIST_HEAD(&ar->fw_stats.pdevs);
	INIT_LIST_HEAD(&ar->fw_stats.vdevs);
	INIT_LIST_HEAD(&ar->fw_stats.bcn);

	init_completion(&ar->fw_stats_complete);
	init_completion(&ar->fw_stats_done);
}

void ath11k_fw_stats_free(struct ath11k_fw_stats *stats)
{
	ath11k_fw_stats_pdevs_free(&stats->pdevs);
	ath11k_fw_stats_vdevs_free(&stats->vdevs);
	ath11k_fw_stats_bcn_free(&stats->bcn);
}

bool ath11k_core_coldboot_cal_support(struct ath11k_base *ab)
{
	if (!ath11k_cold_boot_cal)
		return false;

	if (ath11k_ftm_mode)
		return ab->hw_params.coldboot_cal_ftm;

	else
		return ab->hw_params.coldboot_cal_mm;
}

/* Check if we need to continue with suspend/resume operation.
 * Return:
 *	a negative value: error happens and don't continue.
 *	0:  no error but don't continue.
 *	positive value: no error and do continue.
 */
static int ath11k_core_continue_suspend_resume(struct ath11k_base *ab)
{
	struct ath11k *ar;

	if (!ab->hw_params.supports_suspend)
		return -EOPNOTSUPP;

	/* so far single_pdev_only chips have supports_suspend as true
	 * so pass 0 as a dummy pdev_id here.
	 */
	ar = ab->pdevs[0].ar;
	if (!ar || ar->state != ATH11K_STATE_OFF)
		return 0;

	return 1;
}

static int ath11k_core_suspend_wow(struct ath11k_base *ab)
{
	int ret;

	ret = ath11k_dp_rx_pktlog_stop(ab, true);
	if (ret) {
		ath11k_warn(ab, "failed to stop dp rx (and timer) pktlog during suspend: %d\n",
			    ret);
		return ret;
	}

	/* So far only single_pdev_only devices can reach here,
	 * so it is valid to handle the first, and the only, pdev.
	 */
	ret = ath11k_mac_wait_tx_complete(ab->pdevs[0].ar);
	if (ret) {
		ath11k_warn(ab, "failed to wait tx complete: %d\n", ret);
		return ret;
	}

	ret = ath11k_wow_enable(ab);
	if (ret) {
		ath11k_warn(ab, "failed to enable wow during suspend: %d\n", ret);
		return ret;
	}

	ret = ath11k_dp_rx_pktlog_stop(ab, false);
	if (ret) {
		ath11k_warn(ab, "failed to stop dp rx pktlog during suspend: %d\n",
			    ret);
		return ret;
	}

	ath11k_ce_stop_shadow_timers(ab);
	ath11k_dp_stop_shadow_timers(ab);

	ath11k_hif_irq_disable(ab);
	ath11k_hif_ce_irq_disable(ab);

	ret = ath11k_hif_suspend(ab);
	if (ret) {
		ath11k_warn(ab, "failed to suspend hif: %d\n", ret);
		return ret;
	}

	return 0;
}

static int ath11k_core_suspend_default(struct ath11k_base *ab)
{
	int ret;

	ret = ath11k_dp_rx_pktlog_stop(ab, true);
	if (ret) {
		ath11k_warn(ab, "failed to stop dp rx (and timer) pktlog during suspend: %d\n",
			    ret);
		return ret;
	}

	/* So far only single_pdev_only devices can reach here,
	 * so it is valid to handle the first, and the only, pdev.
	 */
	ret = ath11k_mac_wait_tx_complete(ab->pdevs[0].ar);
	if (ret) {
		ath11k_warn(ab, "failed to wait tx complete: %d\n", ret);
		return ret;
	}

	ret = ath11k_dp_rx_pktlog_stop(ab, false);
	if (ret) {
		ath11k_warn(ab, "failed to stop dp rx pktlog during suspend: %d\n",
			    ret);
		return ret;
	}

	ath11k_ce_stop_shadow_timers(ab);
	ath11k_dp_stop_shadow_timers(ab);

	/* PM framework skips suspend_late/resume_early callbacks
	 * if other devices report errors in their suspend callbacks.
	 * However ath11k_core_resume() would still be called because
	 * here we return success thus kernel put us on dpm_suspended_list.
	 * Since we won't go through a power down/up cycle, there is
	 * no chance to call complete(&ab->restart_completed) in
	 * ath11k_core_restart(), making ath11k_core_resume() timeout.
	 * So call it here to avoid this issue. This also works in case
	 * no error happens thus suspend_late/resume_early get called,
	 * because it will be reinitialized in ath11k_core_resume_early().
	 */
	complete(&ab->restart_completed);

	return 0;
}

int ath11k_core_suspend(struct ath11k_base *ab)
{
	int ret;

	ret = ath11k_core_continue_suspend_resume(ab);
	if (ret <= 0)
		return ret;

	if (ab->actual_pm_policy == ATH11K_PM_WOW)
		return ath11k_core_suspend_wow(ab);

	return ath11k_core_suspend_default(ab);
}
EXPORT_SYMBOL(ath11k_core_suspend);

int ath11k_core_suspend_late(struct ath11k_base *ab)
{
	int ret;

	ret = ath11k_core_continue_suspend_resume(ab);
	if (ret <= 0)
		return ret;

	if (ab->actual_pm_policy == ATH11K_PM_WOW)
		return 0;

	ath11k_hif_irq_disable(ab);
	ath11k_hif_ce_irq_disable(ab);

	ath11k_hif_power_down(ab, true);

	return 0;
}
EXPORT_SYMBOL(ath11k_core_suspend_late);

int ath11k_core_resume_early(struct ath11k_base *ab)
{
	int ret;

	ret = ath11k_core_continue_suspend_resume(ab);
	if (ret <= 0)
		return ret;

	if (ab->actual_pm_policy == ATH11K_PM_WOW)
		return 0;

	reinit_completion(&ab->restart_completed);
	ret = ath11k_hif_power_up(ab);
	if (ret)
		ath11k_warn(ab, "failed to power up hif during resume: %d\n", ret);

	return ret;
}
EXPORT_SYMBOL(ath11k_core_resume_early);

static int ath11k_core_resume_default(struct ath11k_base *ab)
{
	struct ath11k *ar;
	long time_left;
	int ret;

	time_left = wait_for_completion_timeout(&ab->restart_completed,
						ATH11K_RESET_TIMEOUT_HZ);
	if (time_left == 0) {
		ath11k_warn(ab, "timeout while waiting for restart complete");
		return -ETIMEDOUT;
	}

	/* So far only single_pdev_only devices can reach here,
	 * so it is valid to handle the first, and the only, pdev.
	 */
	ar = ab->pdevs[0].ar;
	if (ab->hw_params.current_cc_support &&
	    ar->alpha2[0] != 0 && ar->alpha2[1] != 0) {
		ret = ath11k_reg_set_cc(ar);
		if (ret) {
			ath11k_warn(ab, "failed to set country code during resume: %d\n",
				    ret);
			return ret;
		}
	}

	ret = ath11k_dp_rx_pktlog_start(ab);
	if (ret)
		ath11k_warn(ab, "failed to start rx pktlog during resume: %d\n",
			    ret);

	return ret;
}

static int ath11k_core_resume_wow(struct ath11k_base *ab)
{
	int ret;

	ret = ath11k_hif_resume(ab);
	if (ret) {
		ath11k_warn(ab, "failed to resume hif during resume: %d\n", ret);
		return ret;
	}

	ath11k_hif_ce_irq_enable(ab);
	ath11k_hif_irq_enable(ab);

	ret = ath11k_dp_rx_pktlog_start(ab);
	if (ret) {
		ath11k_warn(ab, "failed to start rx pktlog during resume: %d\n",
			    ret);
		return ret;
	}

	ret = ath11k_wow_wakeup(ab);
	if (ret) {
		ath11k_warn(ab, "failed to wakeup wow during resume: %d\n", ret);
		return ret;
	}

	return 0;
}

int ath11k_core_resume(struct ath11k_base *ab)
{
	int ret;

	ret = ath11k_core_continue_suspend_resume(ab);
	if (ret <= 0)
		return ret;

	if (ab->actual_pm_policy == ATH11K_PM_WOW)
		return ath11k_core_resume_wow(ab);

	return ath11k_core_resume_default(ab);
}
EXPORT_SYMBOL(ath11k_core_resume);

static void ath11k_core_check_cc_code_bdfext(const struct dmi_header *hdr, void *data)
{
	struct ath11k_base *ab = data;
	const char *magic = ATH11K_SMBIOS_BDF_EXT_MAGIC;
	struct ath11k_smbios_bdf *smbios = (struct ath11k_smbios_bdf *)hdr;
	ssize_t copied;
	size_t len;
	int i;

	if (ab->qmi.target.bdf_ext[0] != '\0')
		return;

	if (hdr->type != ATH11K_SMBIOS_BDF_EXT_TYPE)
		return;

	if (hdr->length != ATH11K_SMBIOS_BDF_EXT_LENGTH) {
		ath11k_dbg(ab, ATH11K_DBG_BOOT,
			   "wrong smbios bdf ext type length (%d).\n",
			   hdr->length);
		return;
	}

	spin_lock_bh(&ab->base_lock);

	switch (smbios->country_code_flag) {
	case ATH11K_SMBIOS_CC_ISO:
		ab->new_alpha2[0] = (smbios->cc_code >> 8) & 0xff;
		ab->new_alpha2[1] = smbios->cc_code & 0xff;
		ath11k_dbg(ab, ATH11K_DBG_BOOT, "smbios cc_code %c%c\n",
			   ab->new_alpha2[0], ab->new_alpha2[1]);
		break;
	case ATH11K_SMBIOS_CC_WW:
		ab->new_alpha2[0] = '0';
		ab->new_alpha2[1] = '0';
		ath11k_dbg(ab, ATH11K_DBG_BOOT, "smbios worldwide regdomain\n");
		break;
	default:
		ath11k_dbg(ab, ATH11K_DBG_BOOT, "ignore smbios country code setting %d\n",
			   smbios->country_code_flag);
		break;
	}

	spin_unlock_bh(&ab->base_lock);

	if (!smbios->bdf_enabled) {
		ath11k_dbg(ab, ATH11K_DBG_BOOT, "bdf variant name not found.\n");
		return;
	}

	/* Only one string exists (per spec) */
	if (memcmp(smbios->bdf_ext, magic, strlen(magic)) != 0) {
		ath11k_dbg(ab, ATH11K_DBG_BOOT,
			   "bdf variant magic does not match.\n");
		return;
	}

	len = min_t(size_t,
		    strlen(smbios->bdf_ext), sizeof(ab->qmi.target.bdf_ext));
	for (i = 0; i < len; i++) {
		if (!isascii(smbios->bdf_ext[i]) || !isprint(smbios->bdf_ext[i])) {
			ath11k_dbg(ab, ATH11K_DBG_BOOT,
				   "bdf variant name contains non ascii chars.\n");
			return;
		}
	}

	/* Copy extension name without magic prefix */
	copied = strscpy(ab->qmi.target.bdf_ext, smbios->bdf_ext + strlen(magic),
			 sizeof(ab->qmi.target.bdf_ext));
	if (copied < 0) {
		ath11k_dbg(ab, ATH11K_DBG_BOOT,
			   "bdf variant string is longer than the buffer can accommodate\n");
		return;
	}

	ath11k_dbg(ab, ATH11K_DBG_BOOT,
		   "found and validated bdf variant smbios_type 0x%x bdf %s\n",
		   ATH11K_SMBIOS_BDF_EXT_TYPE, ab->qmi.target.bdf_ext);
}

int ath11k_core_check_smbios(struct ath11k_base *ab)
{
	ab->qmi.target.bdf_ext[0] = '\0';
	dmi_walk(ath11k_core_check_cc_code_bdfext, ab);

	if (ab->qmi.target.bdf_ext[0] == '\0')
		return -ENODATA;

	return 0;
}

int ath11k_core_check_dt(struct ath11k_base *ab)
{
	size_t max_len = sizeof(ab->qmi.target.bdf_ext);
	const char *variant = NULL;
	struct device_node *node;

	node = ab->dev->of_node;
	if (!node)
		return -ENOENT;

	of_property_read_string(node, "qcom,calibration-variant",
				&variant);
	if (!variant)
		of_property_read_string(node, "qcom,ath11k-calibration-variant",
					&variant);
	if (!variant)
		return -ENODATA;

	if (strscpy(ab->qmi.target.bdf_ext, variant, max_len) < 0)
		ath11k_dbg(ab, ATH11K_DBG_BOOT,
			   "bdf variant string is longer than the buffer can accommodate (variant: %s)\n",
			    variant);

	return 0;
}

enum ath11k_bdf_name_type {
	ATH11K_BDF_NAME_FULL,
	ATH11K_BDF_NAME_BUS_NAME,
	ATH11K_BDF_NAME_CHIP_ID,
};

static int __ath11k_core_create_board_name(struct ath11k_base *ab, char *name,
					   size_t name_len, bool with_variant,
					   enum ath11k_bdf_name_type name_type)
{
	/* strlen(',variant=') + strlen(ab->qmi.target.bdf_ext) */
	char variant[9 + ATH11K_QMI_BDF_EXT_STR_LENGTH] = { 0 };

	if (with_variant && ab->qmi.target.bdf_ext[0] != '\0')
		scnprintf(variant, sizeof(variant), ",variant=%s",
			  ab->qmi.target.bdf_ext);

	switch (ab->id.bdf_search) {
	case ATH11K_BDF_SEARCH_BUS_AND_BOARD:
		switch (name_type) {
		case ATH11K_BDF_NAME_FULL:
			scnprintf(name, name_len,
				  "bus=%s,vendor=%04x,device=%04x,subsystem-vendor=%04x,subsystem-device=%04x,qmi-chip-id=%d,qmi-board-id=%d%s",
				  ath11k_bus_str(ab->hif.bus),
				  ab->id.vendor, ab->id.device,
				  ab->id.subsystem_vendor,
				  ab->id.subsystem_device,
				  ab->qmi.target.chip_id,
				  ab->qmi.target.board_id,
				  variant);
			break;
		case ATH11K_BDF_NAME_BUS_NAME:
			scnprintf(name, name_len,
				  "bus=%s",
				  ath11k_bus_str(ab->hif.bus));
			break;
		case ATH11K_BDF_NAME_CHIP_ID:
			scnprintf(name, name_len,
				  "bus=%s,qmi-chip-id=%d",
				  ath11k_bus_str(ab->hif.bus),
				  ab->qmi.target.chip_id);
			break;
		}
		break;
	default:
		scnprintf(name, name_len,
			  "bus=%s,qmi-chip-id=%d,qmi-board-id=%d%s",
			  ath11k_bus_str(ab->hif.bus),
			  ab->qmi.target.chip_id,
			  ab->qmi.target.board_id, variant);
		break;
	}

	ath11k_dbg(ab, ATH11K_DBG_BOOT, "using board name '%s'\n", name);

	return 0;
}

static int ath11k_core_create_board_name(struct ath11k_base *ab, char *name,
					 size_t name_len)
{
	return __ath11k_core_create_board_name(ab, name, name_len, true,
					       ATH11K_BDF_NAME_FULL);
}

static int ath11k_core_create_fallback_board_name(struct ath11k_base *ab, char *name,
						  size_t name_len)
{
	return __ath11k_core_create_board_name(ab, name, name_len, false,
					       ATH11K_BDF_NAME_FULL);
}

static int ath11k_core_create_bus_type_board_name(struct ath11k_base *ab, char *name,
						  size_t name_len)
{
	return __ath11k_core_create_board_name(ab, name, name_len, false,
					       ATH11K_BDF_NAME_BUS_NAME);
}

static int ath11k_core_create_chip_id_board_name(struct ath11k_base *ab, char *name,
						 size_t name_len)
{
	return __ath11k_core_create_board_name(ab, name, name_len, false,
					       ATH11K_BDF_NAME_CHIP_ID);
}

const struct firmware *ath11k_core_firmware_request(struct ath11k_base *ab,
						    const char *file)
{
	const struct firmware *fw;
	char path[100];
	int ret;

	if (file == NULL)
		return ERR_PTR(-ENOENT);

	ath11k_core_create_firmware_path(ab, file, path, sizeof(path));

	ret = firmware_request_nowarn(&fw, path, ab->dev);
	if (ret)
		return ERR_PTR(ret);

	ath11k_dbg(ab, ATH11K_DBG_BOOT, "firmware request %s size %zu\n",
		   path, fw->size);

	return fw;
}

void ath11k_core_free_bdf(struct ath11k_base *ab, struct ath11k_board_data *bd)
{
	if (!IS_ERR(bd->fw))
		release_firmware(bd->fw);

	memset(bd, 0, sizeof(*bd));
}

static int ath11k_core_parse_bd_ie_board(struct ath11k_base *ab,
					 struct ath11k_board_data *bd,
					 const void *buf, size_t buf_len,
					 const char *boardname,
					 int ie_id,
					 int name_id,
					 int data_id)
{
	const struct ath11k_fw_ie *hdr;
	bool name_match_found;
	int ret, board_ie_id;
	size_t board_ie_len;
	const void *board_ie_data;

	name_match_found = false;

	/* go through ATH11K_BD_IE_BOARD_/ATH11K_BD_IE_REGDB_ elements */
	while (buf_len > sizeof(struct ath11k_fw_ie)) {
		hdr = buf;
		board_ie_id = le32_to_cpu(hdr->id);
		board_ie_len = le32_to_cpu(hdr->len);
		board_ie_data = hdr->data;

		buf_len -= sizeof(*hdr);
		buf += sizeof(*hdr);

		if (buf_len < ALIGN(board_ie_len, 4)) {
			ath11k_err(ab, "invalid %s length: %zu < %zu\n",
				   ath11k_bd_ie_type_str(ie_id),
				   buf_len, ALIGN(board_ie_len, 4));
			ret = -EINVAL;
			goto out;
		}

		if (board_ie_id == name_id) {
			ath11k_dbg_dump(ab, ATH11K_DBG_BOOT, "board name", "",
					board_ie_data, board_ie_len);

			if (board_ie_len != strlen(boardname))
				goto next;

			ret = memcmp(board_ie_data, boardname, strlen(boardname));
			if (ret)
				goto next;

			name_match_found = true;
			ath11k_dbg(ab, ATH11K_DBG_BOOT,
				   "found match %s for name '%s'",
				   ath11k_bd_ie_type_str(ie_id),
				   boardname);
		} else if (board_ie_id == data_id) {
			if (!name_match_found)
				/* no match found */
				goto next;

			ath11k_dbg(ab, ATH11K_DBG_BOOT,
				   "found %s for '%s'",
				   ath11k_bd_ie_type_str(ie_id),
				   boardname);

			bd->data = board_ie_data;
			bd->len = board_ie_len;

			ret = 0;
			goto out;
		} else {
			ath11k_warn(ab, "unknown %s id found: %d\n",
				    ath11k_bd_ie_type_str(ie_id),
				    board_ie_id);
		}
next:
		/* jump over the padding */
		board_ie_len = ALIGN(board_ie_len, 4);

		buf_len -= board_ie_len;
		buf += board_ie_len;
	}

	/* no match found */
	ret = -ENOENT;

out:
	return ret;
}

static int ath11k_core_fetch_board_data_api_n(struct ath11k_base *ab,
					      struct ath11k_board_data *bd,
					      const char *boardname,
					      int ie_id_match,
					      int name_id,
					      int data_id)
{
	size_t len, magic_len;
	const u8 *data;
	char *filename, filepath[100];
	size_t ie_len;
	struct ath11k_fw_ie *hdr;
	int ret, ie_id;

	filename = ATH11K_BOARD_API2_FILE;

	if (!bd->fw)
		bd->fw = ath11k_core_firmware_request(ab, filename);

	if (IS_ERR(bd->fw))
		return PTR_ERR(bd->fw);

	data = bd->fw->data;
	len = bd->fw->size;

	ath11k_core_create_firmware_path(ab, filename,
					 filepath, sizeof(filepath));

	/* magic has extra null byte padded */
	magic_len = strlen(ATH11K_BOARD_MAGIC) + 1;
	if (len < magic_len) {
		ath11k_err(ab, "failed to find magic value in %s, file too short: %zu\n",
			   filepath, len);
		ret = -EINVAL;
		goto err;
	}

	if (memcmp(data, ATH11K_BOARD_MAGIC, magic_len)) {
		ath11k_err(ab, "found invalid board magic\n");
		ret = -EINVAL;
		goto err;
	}

	/* magic is padded to 4 bytes */
	magic_len = ALIGN(magic_len, 4);
	if (len < magic_len) {
		ath11k_err(ab, "failed: %s too small to contain board data, len: %zu\n",
			   filepath, len);
		ret = -EINVAL;
		goto err;
	}

	data += magic_len;
	len -= magic_len;

	while (len > sizeof(struct ath11k_fw_ie)) {
		hdr = (struct ath11k_fw_ie *)data;
		ie_id = le32_to_cpu(hdr->id);
		ie_len = le32_to_cpu(hdr->len);

		len -= sizeof(*hdr);
		data = hdr->data;

		if (len < ALIGN(ie_len, 4)) {
			ath11k_err(ab, "invalid length for board ie_id %d ie_len %zu len %zu\n",
				   ie_id, ie_len, len);
			ret = -EINVAL;
			goto err;
		}

		if (ie_id == ie_id_match) {
			ret = ath11k_core_parse_bd_ie_board(ab, bd, data,
							    ie_len,
							    boardname,
							    ie_id_match,
							    name_id,
							    data_id);
			if (ret == -ENOENT)
				/* no match found, continue */
				goto next;
			else if (ret)
				/* there was an error, bail out */
				goto err;
			/* either found or error, so stop searching */
			goto out;
		}
next:
		/* jump over the padding */
		ie_len = ALIGN(ie_len, 4);

		len -= ie_len;
		data += ie_len;
	}

out:
	if (!bd->data || !bd->len) {
		ath11k_dbg(ab, ATH11K_DBG_BOOT,
			   "failed to fetch %s for %s from %s\n",
			   ath11k_bd_ie_type_str(ie_id_match),
			   boardname, filepath);
		ret = -ENODATA;
		goto err;
	}

	return 0;

err:
	ath11k_core_free_bdf(ab, bd);
	return ret;
}

int ath11k_core_fetch_board_data_api_1(struct ath11k_base *ab,
				       struct ath11k_board_data *bd,
				       const char *name)
{
	bd->fw = ath11k_core_firmware_request(ab, name);

	if (IS_ERR(bd->fw))
		return PTR_ERR(bd->fw);

	bd->data = bd->fw->data;
	bd->len = bd->fw->size;

	return 0;
}

#define BOARD_NAME_SIZE 200
int ath11k_core_fetch_bdf(struct ath11k_base *ab, struct ath11k_board_data *bd)
{
	char *boardname = NULL, *fallback_boardname = NULL, *chip_id_boardname = NULL;
	char *filename, filepath[100];
	int bd_api;
	int ret = 0;

	filename = ATH11K_BOARD_API2_FILE;
	boardname = kzalloc(BOARD_NAME_SIZE, GFP_KERNEL);
	if (!boardname) {
		ret = -ENOMEM;
		goto exit;
	}

	ret = ath11k_core_create_board_name(ab, boardname, BOARD_NAME_SIZE);
	if (ret) {
		ath11k_err(ab, "failed to create board name: %d", ret);
		goto exit;
	}

	bd_api = 2;
	ret = ath11k_core_fetch_board_data_api_n(ab, bd, boardname,
						 ATH11K_BD_IE_BOARD,
						 ATH11K_BD_IE_BOARD_NAME,
						 ATH11K_BD_IE_BOARD_DATA);
	if (!ret)
		goto exit;

	fallback_boardname = kzalloc(BOARD_NAME_SIZE, GFP_KERNEL);
	if (!fallback_boardname) {
		ret = -ENOMEM;
		goto exit;
	}

	ret = ath11k_core_create_fallback_board_name(ab, fallback_boardname,
						     BOARD_NAME_SIZE);
	if (ret) {
		ath11k_err(ab, "failed to create fallback board name: %d", ret);
		goto exit;
	}

	ret = ath11k_core_fetch_board_data_api_n(ab, bd, fallback_boardname,
						 ATH11K_BD_IE_BOARD,
						 ATH11K_BD_IE_BOARD_NAME,
						 ATH11K_BD_IE_BOARD_DATA);
	if (!ret)
		goto exit;

	chip_id_boardname = kzalloc(BOARD_NAME_SIZE, GFP_KERNEL);
	if (!chip_id_boardname) {
		ret = -ENOMEM;
		goto exit;
	}

	ret = ath11k_core_create_chip_id_board_name(ab, chip_id_boardname,
						    BOARD_NAME_SIZE);
	if (ret) {
		ath11k_err(ab, "failed to create chip id board name: %d", ret);
		goto exit;
	}

	ret = ath11k_core_fetch_board_data_api_n(ab, bd, chip_id_boardname,
						 ATH11K_BD_IE_BOARD,
						 ATH11K_BD_IE_BOARD_NAME,
						 ATH11K_BD_IE_BOARD_DATA);

	if (!ret)
		goto exit;

	bd_api = 1;
	ret = ath11k_core_fetch_board_data_api_1(ab, bd, ATH11K_DEFAULT_BOARD_FILE);
	if (ret) {
		ath11k_core_create_firmware_path(ab, filename,
						 filepath, sizeof(filepath));
		ath11k_err(ab, "failed to fetch board data for %s from %s\n",
			   boardname, filepath);
		if (memcmp(boardname, fallback_boardname, strlen(boardname)))
			ath11k_err(ab, "failed to fetch board data for %s from %s\n",
				   fallback_boardname, filepath);

		ath11k_err(ab, "failed to fetch board data for %s from %s\n",
			   chip_id_boardname, filepath);

		ath11k_err(ab, "failed to fetch board.bin from %s\n",
			   ab->hw_params.fw.dir);
	}

exit:
	kfree(boardname);
	kfree(fallback_boardname);
	kfree(chip_id_boardname);

	if (!ret)
		ath11k_dbg(ab, ATH11K_DBG_BOOT, "using board api %d\n", bd_api);

	return ret;
}

int ath11k_core_fetch_regdb(struct ath11k_base *ab, struct ath11k_board_data *bd)
{
	char boardname[BOARD_NAME_SIZE], default_boardname[BOARD_NAME_SIZE];
	int ret;

	ret = ath11k_core_create_board_name(ab, boardname, BOARD_NAME_SIZE);
	if (ret) {
		ath11k_dbg(ab, ATH11K_DBG_BOOT,
			   "failed to create board name for regdb: %d", ret);
		goto exit;
	}

	ret = ath11k_core_fetch_board_data_api_n(ab, bd, boardname,
						 ATH11K_BD_IE_REGDB,
						 ATH11K_BD_IE_REGDB_NAME,
						 ATH11K_BD_IE_REGDB_DATA);
	if (!ret)
		goto exit;

	ret = ath11k_core_create_bus_type_board_name(ab, default_boardname,
						     BOARD_NAME_SIZE);
	if (ret) {
		ath11k_dbg(ab, ATH11K_DBG_BOOT,
			   "failed to create default board name for regdb: %d", ret);
		goto exit;
	}

	ret = ath11k_core_fetch_board_data_api_n(ab, bd, default_boardname,
						 ATH11K_BD_IE_REGDB,
						 ATH11K_BD_IE_REGDB_NAME,
						 ATH11K_BD_IE_REGDB_DATA);
	if (!ret)
		goto exit;

	ret = ath11k_core_fetch_board_data_api_1(ab, bd, ATH11K_REGDB_FILE_NAME);
	if (ret)
		ath11k_dbg(ab, ATH11K_DBG_BOOT, "failed to fetch %s from %s\n",
			   ATH11K_REGDB_FILE_NAME, ab->hw_params.fw.dir);

exit:
	if (!ret)
		ath11k_dbg(ab, ATH11K_DBG_BOOT, "fetched regdb\n");

	return ret;
}

static void ath11k_core_stop(struct ath11k_base *ab)
{
	if (!test_bit(ATH11K_FLAG_CRASH_FLUSH, &ab->dev_flags))
		ath11k_qmi_firmware_stop(ab);

	ath11k_hif_stop(ab);
	ath11k_wmi_detach(ab);
	ath11k_dp_pdev_reo_cleanup(ab);

	/* De-Init of components as needed */
}

static int ath11k_core_soc_create(struct ath11k_base *ab)
{
	int ret;

	if (ath11k_ftm_mode) {
		ab->fw_mode = ATH11K_FIRMWARE_MODE_FTM;
		ath11k_info(ab, "Booting in factory test mode\n");
	}

	ret = ath11k_qmi_init_service(ab);
	if (ret) {
		ath11k_err(ab, "failed to initialize qmi :%d\n", ret);
		return ret;
	}

	ret = ath11k_debugfs_soc_create(ab);
	if (ret) {
		ath11k_err(ab, "failed to create ath11k debugfs\n");
		goto err_qmi_deinit;
	}

	ret = ath11k_hif_power_up(ab);
	if (ret) {
		ath11k_err(ab, "failed to power up :%d\n", ret);
		goto err_debugfs_reg;
	}

	return 0;

err_debugfs_reg:
	ath11k_debugfs_soc_destroy(ab);
err_qmi_deinit:
	ath11k_qmi_deinit_service(ab);
	return ret;
}

static void ath11k_core_soc_destroy(struct ath11k_base *ab)
{
	ath11k_debugfs_soc_destroy(ab);
	ath11k_dp_free(ab);
	ath11k_reg_free(ab);
	ath11k_qmi_deinit_service(ab);
}

static int ath11k_core_pdev_create(struct ath11k_base *ab)
{
	int ret;

	ret = ath11k_debugfs_pdev_create(ab);
	if (ret) {
		ath11k_err(ab, "failed to create core pdev debugfs: %d\n", ret);
		return ret;
	}

	ret = ath11k_dp_pdev_alloc(ab);
	if (ret) {
		ath11k_err(ab, "failed to attach DP pdev: %d\n", ret);
		goto err_pdev_debug;
	}

	ret = ath11k_mac_register(ab);
	if (ret) {
		ath11k_err(ab, "failed register the radio with mac80211: %d\n", ret);
		goto err_dp_pdev_free;
	}

	ret = ath11k_thermal_register(ab);
	if (ret) {
		ath11k_err(ab, "could not register thermal device: %d\n",
			   ret);
		goto err_mac_unregister;
	}

	ret = ath11k_spectral_init(ab);
	if (ret) {
		ath11k_err(ab, "failed to init spectral %d\n", ret);
		goto err_thermal_unregister;
	}

	return 0;

err_thermal_unregister:
	ath11k_thermal_unregister(ab);
err_mac_unregister:
	ath11k_mac_unregister(ab);
err_dp_pdev_free:
	ath11k_dp_pdev_free(ab);
err_pdev_debug:
	ath11k_debugfs_pdev_destroy(ab);

	return ret;
}

static void ath11k_core_pdev_suspend_target(struct ath11k_base *ab)
{
	struct ath11k *ar;
	struct ath11k_pdev *pdev;
	unsigned long time_left;
	int ret;
	int i;

	if (!ab->hw_params.pdev_suspend)
		return;

	for (i = 0; i < ab->num_radios; i++) {
		pdev = &ab->pdevs[i];
		ar = pdev->ar;

		reinit_completion(&ab->htc_suspend);

		ret = ath11k_wmi_pdev_suspend(ar, WMI_PDEV_SUSPEND_AND_DISABLE_INTR,
					      pdev->pdev_id);
		if (ret) {
			ath11k_warn(ab, "could not suspend target :%d\n", ret);
			/* pointless to try other pdevs */
			return;
		}

		time_left = wait_for_completion_timeout(&ab->htc_suspend, 3 * HZ);

		if (!time_left) {
			ath11k_warn(ab, "suspend timed out - target pause event never came\n");
			/* pointless to try other pdevs */
			return;
		}
	}
}

static void ath11k_core_pdev_destroy(struct ath11k_base *ab)
{
	ath11k_spectral_deinit(ab);
	ath11k_thermal_unregister(ab);
	ath11k_mac_unregister(ab);
	ath11k_core_pdev_suspend_target(ab);
	ath11k_hif_irq_disable(ab);
	ath11k_dp_pdev_free(ab);
	ath11k_debugfs_pdev_destroy(ab);
}

static int ath11k_core_start(struct ath11k_base *ab)
{
	int ret;

	ret = ath11k_wmi_attach(ab);
	if (ret) {
		ath11k_err(ab, "failed to attach wmi: %d\n", ret);
		return ret;
	}

	ret = ath11k_htc_init(ab);
	if (ret) {
		ath11k_err(ab, "failed to init htc: %d\n", ret);
		goto err_wmi_detach;
	}

	ret = ath11k_hif_start(ab);
	if (ret) {
		ath11k_err(ab, "failed to start HIF: %d\n", ret);
		goto err_wmi_detach;
	}

	ret = ath11k_htc_wait_target(&ab->htc);
	if (ret) {
		ath11k_err(ab, "failed to connect to HTC: %d\n", ret);
		goto err_hif_stop;
	}

	ret = ath11k_dp_htt_connect(&ab->dp);
	if (ret) {
		ath11k_err(ab, "failed to connect to HTT: %d\n", ret);
		goto err_hif_stop;
	}

	ret = ath11k_wmi_connect(ab);
	if (ret) {
		ath11k_err(ab, "failed to connect wmi: %d\n", ret);
		goto err_hif_stop;
	}

	ret = ath11k_htc_start(&ab->htc);
	if (ret) {
		ath11k_err(ab, "failed to start HTC: %d\n", ret);
		goto err_hif_stop;
	}

	ret = ath11k_wmi_wait_for_service_ready(ab);
	if (ret) {
		ath11k_err(ab, "failed to receive wmi service ready event: %d\n",
			   ret);
		goto err_hif_stop;
	}

	ret = ath11k_mac_allocate(ab);
	if (ret) {
		ath11k_err(ab, "failed to create new hw device with mac80211 :%d\n",
			   ret);
		goto err_hif_stop;
	}

	ath11k_dp_pdev_pre_alloc(ab);

	ret = ath11k_dp_pdev_reo_setup(ab);
	if (ret) {
		ath11k_err(ab, "failed to initialize reo destination rings: %d\n", ret);
		goto err_mac_destroy;
	}

	ret = ath11k_wmi_cmd_init(ab);
	if (ret) {
		ath11k_err(ab, "failed to send wmi init cmd: %d\n", ret);
		goto err_reo_cleanup;
	}

	ret = ath11k_wmi_wait_for_unified_ready(ab);
	if (ret) {
		ath11k_err(ab, "failed to receive wmi unified ready event: %d\n",
			   ret);
		goto err_reo_cleanup;
	}

	/* put hardware to DBS mode */
	if (ab->hw_params.single_pdev_only && ab->hw_params.num_rxdma_per_pdev > 1) {
		ret = ath11k_wmi_set_hw_mode(ab, WMI_HOST_HW_MODE_DBS);
		if (ret) {
			ath11k_err(ab, "failed to send dbs mode: %d\n", ret);
			goto err_hif_stop;
		}
	}

	ret = ath11k_dp_tx_htt_h2t_ver_req_msg(ab);
	if (ret) {
		ath11k_err(ab, "failed to send htt version request message: %d\n",
			   ret);
		goto err_reo_cleanup;
	}

	return 0;

err_reo_cleanup:
	ath11k_dp_pdev_reo_cleanup(ab);
err_mac_destroy:
	ath11k_mac_destroy(ab);
err_hif_stop:
	ath11k_hif_stop(ab);
err_wmi_detach:
	ath11k_wmi_detach(ab);

	return ret;
}

static int ath11k_core_start_firmware(struct ath11k_base *ab,
				      enum ath11k_firmware_mode mode)
{
	int ret;

	ath11k_ce_get_shadow_config(ab, &ab->qmi.ce_cfg.shadow_reg_v2,
				    &ab->qmi.ce_cfg.shadow_reg_v2_len);

	ret = ath11k_qmi_firmware_start(ab, mode);
	if (ret) {
		ath11k_err(ab, "failed to send firmware start: %d\n", ret);
		return ret;
	}

	return ret;
}

int ath11k_core_qmi_firmware_ready(struct ath11k_base *ab)
{
	int ret;

	switch (ath11k_crypto_mode) {
	case ATH11K_CRYPT_MODE_SW:
		set_bit(ATH11K_FLAG_HW_CRYPTO_DISABLED, &ab->dev_flags);
		set_bit(ATH11K_FLAG_RAW_MODE, &ab->dev_flags);
		break;
	case ATH11K_CRYPT_MODE_HW:
		clear_bit(ATH11K_FLAG_HW_CRYPTO_DISABLED, &ab->dev_flags);
		clear_bit(ATH11K_FLAG_RAW_MODE, &ab->dev_flags);
		break;
	default:
		ath11k_info(ab, "invalid crypto_mode: %d\n", ath11k_crypto_mode);
		return -EINVAL;
	}

	ret = ath11k_core_start_firmware(ab, ab->fw_mode);
	if (ret) {
		ath11k_err(ab, "failed to start firmware: %d\n", ret);
		return ret;
	}

	ret = ath11k_ce_init_pipes(ab);
	if (ret) {
		ath11k_err(ab, "failed to initialize CE: %d\n", ret);
		goto err_firmware_stop;
	}

	ret = ath11k_dp_alloc(ab);
	if (ret) {
		ath11k_err(ab, "failed to init DP: %d\n", ret);
		goto err_firmware_stop;
	}

	if (ath11k_frame_mode == ATH11K_HW_TXRX_RAW)
		set_bit(ATH11K_FLAG_RAW_MODE, &ab->dev_flags);

	mutex_lock(&ab->core_lock);
	ret = ath11k_core_start(ab);
	if (ret) {
		ath11k_err(ab, "failed to start core: %d\n", ret);
		goto err_dp_free;
	}

	ret = ath11k_core_pdev_create(ab);
	if (ret) {
		ath11k_err(ab, "failed to create pdev core: %d\n", ret);
		goto err_core_stop;
	}
	ath11k_hif_irq_enable(ab);
	mutex_unlock(&ab->core_lock);

	return 0;

err_core_stop:
	ath11k_core_stop(ab);
	ath11k_mac_destroy(ab);
err_dp_free:
	ath11k_dp_free(ab);
	mutex_unlock(&ab->core_lock);
err_firmware_stop:
	ath11k_qmi_firmware_stop(ab);

	return ret;
}

static int ath11k_core_reconfigure_on_crash(struct ath11k_base *ab)
{
	int ret;

	mutex_lock(&ab->core_lock);
	ath11k_thermal_unregister(ab);
	ath11k_dp_pdev_free(ab);
	ath11k_spectral_deinit(ab);
	ath11k_ce_cleanup_pipes(ab);
	ath11k_wmi_detach(ab);
	ath11k_dp_pdev_reo_cleanup(ab);
	mutex_unlock(&ab->core_lock);

	ath11k_dp_free(ab);
	ath11k_hal_srng_deinit(ab);

	ab->free_vdev_map = (1LL << (ab->num_radios * TARGET_NUM_VDEVS(ab))) - 1;

	ret = ath11k_hal_srng_init(ab);
	if (ret)
		return ret;

	clear_bit(ATH11K_FLAG_CRASH_FLUSH, &ab->dev_flags);

	ret = ath11k_core_qmi_firmware_ready(ab);
	if (ret)
		goto err_hal_srng_deinit;

	clear_bit(ATH11K_FLAG_RECOVERY, &ab->dev_flags);

	return 0;

err_hal_srng_deinit:
	ath11k_hal_srng_deinit(ab);
	return ret;
}

void ath11k_core_halt(struct ath11k *ar)
{
	struct ath11k_base *ab = ar->ab;
	struct list_head *pos, *n;

	lockdep_assert_held(&ar->conf_mutex);

	ar->num_created_vdevs = 0;
	ar->allocated_vdev_map = 0;

	ath11k_mac_scan_finish(ar);
	ath11k_mac_peer_cleanup_all(ar);
	cancel_delayed_work_sync(&ar->scan.timeout);
	cancel_work_sync(&ar->channel_update_work);
	cancel_work_sync(&ar->regd_update_work);
	cancel_work_sync(&ab->update_11d_work);

	rcu_assign_pointer(ab->pdevs_active[ar->pdev_idx], NULL);
	synchronize_rcu();

	spin_lock_bh(&ar->data_lock);
	list_for_each_safe(pos, n, &ar->arvifs)
		list_del_init(pos);
	spin_unlock_bh(&ar->data_lock);

	idr_init(&ar->txmgmt_idr);
}

static void ath11k_update_11d(struct work_struct *work)
{
	struct ath11k_base *ab = container_of(work, struct ath11k_base, update_11d_work);
	struct ath11k *ar;
	struct ath11k_pdev *pdev;
	int ret, i;

	for (i = 0; i < ab->num_radios; i++) {
		pdev = &ab->pdevs[i];
		ar = pdev->ar;

		spin_lock_bh(&ab->base_lock);
		memcpy(&ar->alpha2, &ab->new_alpha2, 2);
		spin_unlock_bh(&ab->base_lock);

		ath11k_dbg(ab, ATH11K_DBG_WMI, "update 11d new cc %c%c for pdev %d\n",
			   ar->alpha2[0], ar->alpha2[1], i);

		ret = ath11k_reg_set_cc(ar);
		if (ret)
			ath11k_warn(ar->ab,
				    "pdev id %d failed set current country code: %d\n",
				    i, ret);
	}
}

void ath11k_core_pre_reconfigure_recovery(struct ath11k_base *ab)
{
	struct ath11k *ar;
	struct ath11k_pdev *pdev;
	int i;

	spin_lock_bh(&ab->base_lock);
	ab->stats.fw_crash_counter++;
	spin_unlock_bh(&ab->base_lock);

	for (i = 0; i < ab->num_radios; i++) {
		pdev = &ab->pdevs[i];
		ar = pdev->ar;
		if (!ar || ar->state == ATH11K_STATE_OFF ||
		    ar->state == ATH11K_STATE_FTM)
			continue;

		ieee80211_stop_queues(ar->hw);
		ath11k_mac_drain_tx(ar);
		ar->state_11d = ATH11K_11D_IDLE;
		complete(&ar->completed_11d_scan);
		complete(&ar->scan.started);
		complete_all(&ar->scan.completed);
		complete(&ar->scan.on_channel);
		complete(&ar->peer_assoc_done);
		complete(&ar->peer_delete_done);
		complete(&ar->install_key_done);
		complete(&ar->vdev_setup_done);
		complete(&ar->vdev_delete_done);
		complete(&ar->bss_survey_done);
		complete(&ar->thermal.wmi_sync);

		wake_up(&ar->dp.tx_empty_waitq);
		idr_for_each(&ar->txmgmt_idr,
			     ath11k_mac_tx_mgmt_pending_free, ar);
		idr_destroy(&ar->txmgmt_idr);
		wake_up(&ar->txmgmt_empty_waitq);

		ar->monitor_vdev_id = -1;
		clear_bit(ATH11K_FLAG_MONITOR_STARTED, &ar->monitor_flags);
		clear_bit(ATH11K_FLAG_MONITOR_VDEV_CREATED, &ar->monitor_flags);
	}

	wake_up(&ab->wmi_ab.tx_credits_wq);
	wake_up(&ab->peer_mapping_wq);

	reinit_completion(&ab->driver_recovery);
}

static void ath11k_core_post_reconfigure_recovery(struct ath11k_base *ab)
{
	struct ath11k *ar;
	struct ath11k_pdev *pdev;
	int i;

	for (i = 0; i < ab->num_radios; i++) {
		pdev = &ab->pdevs[i];
		ar = pdev->ar;
		if (!ar || ar->state == ATH11K_STATE_OFF)
			continue;

		mutex_lock(&ar->conf_mutex);

		switch (ar->state) {
		case ATH11K_STATE_ON:
			ar->state = ATH11K_STATE_RESTARTING;
			ath11k_core_halt(ar);
			ieee80211_restart_hw(ar->hw);
			break;
		case ATH11K_STATE_OFF:
			ath11k_warn(ab,
				    "cannot restart radio %d that hasn't been started\n",
				    i);
			break;
		case ATH11K_STATE_RESTARTING:
			break;
		case ATH11K_STATE_RESTARTED:
			ar->state = ATH11K_STATE_WEDGED;
			fallthrough;
		case ATH11K_STATE_WEDGED:
			ath11k_warn(ab,
				    "device is wedged, will not restart radio %d\n", i);
			break;
		case ATH11K_STATE_FTM:
			ath11k_dbg(ab, ATH11K_DBG_TESTMODE,
				   "fw mode reset done radio %d\n", i);
			break;
		}

		mutex_unlock(&ar->conf_mutex);
	}
	complete(&ab->driver_recovery);
}

static void ath11k_core_restart(struct work_struct *work)
{
	struct ath11k_base *ab = container_of(work, struct ath11k_base, restart_work);
	int ret;

	ret = ath11k_core_reconfigure_on_crash(ab);
	if (ret) {
		ath11k_err(ab, "failed to reconfigure driver on crash recovery\n");
		return;
	}

	if (ab->is_reset)
		complete_all(&ab->reconfigure_complete);

	if (!ab->is_reset)
		ath11k_core_post_reconfigure_recovery(ab);

	complete(&ab->restart_completed);
}

static void ath11k_core_reset(struct work_struct *work)
{
	struct ath11k_base *ab = container_of(work, struct ath11k_base, reset_work);
	int reset_count, fail_cont_count;
	long time_left;

	if (!(test_bit(ATH11K_FLAG_REGISTERED, &ab->dev_flags))) {
		ath11k_warn(ab, "ignore reset dev flags 0x%lx\n", ab->dev_flags);
		return;
	}

	/* Sometimes the recovery will fail and then the next all recovery fail,
	 * this is to avoid infinite recovery since it can not recovery success.
	 */
	fail_cont_count = atomic_read(&ab->fail_cont_count);

	if (fail_cont_count >= ATH11K_RESET_MAX_FAIL_COUNT_FINAL)
		return;

	if (fail_cont_count >= ATH11K_RESET_MAX_FAIL_COUNT_FIRST &&
	    time_before(jiffies, ab->reset_fail_timeout))
		return;

	reset_count = atomic_inc_return(&ab->reset_count);

	if (reset_count > 1) {
		/* Sometimes it happened another reset worker before the previous one
		 * completed, then the second reset worker will destroy the previous one,
		 * thus below is to avoid that.
		 */
		ath11k_warn(ab, "already resetting count %d\n", reset_count);

		reinit_completion(&ab->reset_complete);
		time_left = wait_for_completion_timeout(&ab->reset_complete,
							ATH11K_RESET_TIMEOUT_HZ);

		if (time_left) {
			ath11k_dbg(ab, ATH11K_DBG_BOOT, "to skip reset\n");
			atomic_dec(&ab->reset_count);
			return;
		}

		ab->reset_fail_timeout = jiffies + ATH11K_RESET_FAIL_TIMEOUT_HZ;
		/* Record the continuous recovery fail count when recovery failed*/
		atomic_inc(&ab->fail_cont_count);
	}

	ath11k_dbg(ab, ATH11K_DBG_BOOT, "reset starting\n");

	ab->is_reset = true;
	atomic_set(&ab->recovery_count, 0);
	reinit_completion(&ab->recovery_start);
	atomic_set(&ab->recovery_start_count, 0);

	ath11k_coredump_collect(ab);
	ath11k_core_pre_reconfigure_recovery(ab);

	reinit_completion(&ab->reconfigure_complete);
	ath11k_core_post_reconfigure_recovery(ab);

	ath11k_dbg(ab, ATH11K_DBG_BOOT, "waiting recovery start...\n");

	time_left = wait_for_completion_timeout(&ab->recovery_start,
						ATH11K_RECOVER_START_TIMEOUT_HZ);

	ath11k_hif_irq_disable(ab);
	ath11k_hif_ce_irq_disable(ab);

	ath11k_hif_power_down(ab, false);
	ath11k_hif_power_up(ab);

	ath11k_dbg(ab, ATH11K_DBG_BOOT, "reset started\n");
}

static int ath11k_init_hw_params(struct ath11k_base *ab)
{
	const struct ath11k_hw_params *hw_params = NULL;
	int i;

	for (i = 0; i < ARRAY_SIZE(ath11k_hw_params); i++) {
		hw_params = &ath11k_hw_params[i];

		if (hw_params->hw_rev == ab->hw_rev)
			break;
	}

	if (i == ARRAY_SIZE(ath11k_hw_params)) {
		ath11k_err(ab, "Unsupported hardware version: 0x%x\n", ab->hw_rev);
		return -EINVAL;
	}

	ab->hw_params = *hw_params;

	ath11k_info(ab, "%s\n", ab->hw_params.name);

	return 0;
}

int ath11k_core_pre_init(struct ath11k_base *ab)
{
	int ret;

	ret = ath11k_init_hw_params(ab);
	if (ret) {
		ath11k_err(ab, "failed to get hw params: %d\n", ret);
		return ret;
	}

	ret = ath11k_fw_pre_init(ab);
	if (ret) {
		ath11k_err(ab, "failed to pre init firmware: %d", ret);
		return ret;
	}

	return 0;
}
EXPORT_SYMBOL(ath11k_core_pre_init);

static int ath11k_core_pm_notify(struct notifier_block *nb,
				 unsigned long action, void *nouse)
{
	struct ath11k_base *ab = container_of(nb, struct ath11k_base,
					      pm_nb);

	switch (action) {
	case PM_SUSPEND_PREPARE:
		ab->actual_pm_policy = ab->pm_policy;
		break;
	case PM_HIBERNATION_PREPARE:
		ab->actual_pm_policy = ATH11K_PM_DEFAULT;
		break;
	default:
		break;
	}

	return NOTIFY_OK;
}

static int ath11k_core_pm_notifier_register(struct ath11k_base *ab)
{
	ab->pm_nb.notifier_call = ath11k_core_pm_notify;
	return register_pm_notifier(&ab->pm_nb);
}

void ath11k_core_pm_notifier_unregister(struct ath11k_base *ab)
{
	int ret;

	ret = unregister_pm_notifier(&ab->pm_nb);
	if (ret)
		/* just warn here, there is nothing can be done in fail case */
		ath11k_warn(ab, "failed to unregister PM notifier %d\n", ret);
}
EXPORT_SYMBOL(ath11k_core_pm_notifier_unregister);

int ath11k_core_init(struct ath11k_base *ab)
{
	const struct dmi_system_id *dmi_id;
	int ret;

	dmi_id = dmi_first_match(ath11k_pm_quirk_table);
	if (dmi_id)
		ab->pm_policy = (kernel_ulong_t)dmi_id->driver_data;
	else
		ab->pm_policy = ATH11K_PM_DEFAULT;

	ath11k_dbg(ab, ATH11K_DBG_BOOT, "pm policy %u\n", ab->pm_policy);

<<<<<<< HEAD
=======
	ret = ath11k_core_pm_notifier_register(ab);
	if (ret) {
		ath11k_err(ab, "failed to register PM notifier: %d\n", ret);
		return ret;
	}

>>>>>>> 25bf10be
	ret = ath11k_core_soc_create(ab);
	if (ret) {
		ath11k_err(ab, "failed to create soc core: %d\n", ret);
		return ret;
	}

	return 0;
}
EXPORT_SYMBOL(ath11k_core_init);

void ath11k_core_deinit(struct ath11k_base *ab)
{
	mutex_lock(&ab->core_lock);

	ath11k_core_pdev_destroy(ab);
	ath11k_core_stop(ab);

	mutex_unlock(&ab->core_lock);

	ath11k_hif_power_down(ab, false);
	ath11k_mac_destroy(ab);
	ath11k_core_soc_destroy(ab);
	ath11k_core_pm_notifier_unregister(ab);
}
EXPORT_SYMBOL(ath11k_core_deinit);

void ath11k_core_free(struct ath11k_base *ab)
{
	destroy_workqueue(ab->workqueue_aux);
	destroy_workqueue(ab->workqueue);

	kfree(ab);
}
EXPORT_SYMBOL(ath11k_core_free);

struct ath11k_base *ath11k_core_alloc(struct device *dev, size_t priv_size,
				      enum ath11k_bus bus)
{
	struct ath11k_base *ab;

	ab = kzalloc(sizeof(*ab) + priv_size, GFP_KERNEL);
	if (!ab)
		return NULL;

	init_completion(&ab->driver_recovery);

	ab->workqueue = create_singlethread_workqueue("ath11k_wq");
	if (!ab->workqueue)
		goto err_sc_free;

	ab->workqueue_aux = create_singlethread_workqueue("ath11k_aux_wq");
	if (!ab->workqueue_aux)
		goto err_free_wq;

	mutex_init(&ab->core_lock);
	mutex_init(&ab->tbl_mtx_lock);
	spin_lock_init(&ab->base_lock);
	mutex_init(&ab->vdev_id_11d_lock);
	init_completion(&ab->reset_complete);
	init_completion(&ab->reconfigure_complete);
	init_completion(&ab->recovery_start);

	INIT_LIST_HEAD(&ab->peers);
	init_waitqueue_head(&ab->peer_mapping_wq);
	init_waitqueue_head(&ab->wmi_ab.tx_credits_wq);
	init_waitqueue_head(&ab->qmi.cold_boot_waitq);
	INIT_WORK(&ab->restart_work, ath11k_core_restart);
	INIT_WORK(&ab->update_11d_work, ath11k_update_11d);
	INIT_WORK(&ab->reset_work, ath11k_core_reset);
	INIT_WORK(&ab->dump_work, ath11k_coredump_upload);
	timer_setup(&ab->rx_replenish_retry, ath11k_ce_rx_replenish_retry, 0);
	init_completion(&ab->htc_suspend);
	init_completion(&ab->wow.wakeup_completed);
	init_completion(&ab->restart_completed);

	ab->dev = dev;
	ab->hif.bus = bus;

	return ab;

err_free_wq:
	destroy_workqueue(ab->workqueue);
err_sc_free:
	kfree(ab);
	return NULL;
}
EXPORT_SYMBOL(ath11k_core_alloc);

MODULE_DESCRIPTION("Core module for Qualcomm Atheros 802.11ax wireless LAN cards.");
MODULE_LICENSE("Dual BSD/GPL");<|MERGE_RESOLUTION|>--- conflicted
+++ resolved
@@ -952,16 +952,6 @@
 	},
 	{}
 };
-<<<<<<< HEAD
-
-static inline struct ath11k_pdev *ath11k_core_get_single_pdev(struct ath11k_base *ab)
-{
-	WARN_ON(!ab->hw_params.single_pdev_only);
-
-	return &ab->pdevs[0];
-}
-=======
->>>>>>> 25bf10be
 
 void ath11k_fw_stats_pdevs_free(struct list_head *head)
 {
@@ -2582,15 +2572,12 @@
 
 	ath11k_dbg(ab, ATH11K_DBG_BOOT, "pm policy %u\n", ab->pm_policy);
 
-<<<<<<< HEAD
-=======
 	ret = ath11k_core_pm_notifier_register(ab);
 	if (ret) {
 		ath11k_err(ab, "failed to register PM notifier: %d\n", ret);
 		return ret;
 	}
 
->>>>>>> 25bf10be
 	ret = ath11k_core_soc_create(ab);
 	if (ret) {
 		ath11k_err(ab, "failed to create soc core: %d\n", ret);
