// SPDX-License-Identifier: BSD-3-Clause-Clear
/*
 * Copyright (c) 2019-2020 The Linux Foundation. All rights reserved.
 */

#include "core.h"
#include "debug.h"

#define ATH11K_DB_MAGIC_VALUE 0xdeadbeaf

int ath11k_dbring_validate_buffer(struct ath11k *ar, void *buffer, u32 size)
{
	u32 *temp;
	int idx;

	size = size >> 2;

	for (idx = 0, temp = buffer; idx < size; idx++, temp++) {
		if (*temp == ATH11K_DB_MAGIC_VALUE)
			return -EINVAL;
	}

	return 0;
}

static void ath11k_dbring_fill_magic_value(struct ath11k *ar,
					   void *buffer, u32 size)
{
	u32 *temp;
	int idx;

	size = size >> 2;

	for (idx = 0, temp = buffer; idx < size; idx++, temp++)
		*temp++ = ATH11K_DB_MAGIC_VALUE;
}

static int ath11k_dbring_bufs_replenish(struct ath11k *ar,
					struct ath11k_dbring *ring,
<<<<<<< HEAD
					struct ath11k_dbring_element *buff)
=======
					struct ath11k_dbring_element *buff,
					enum wmi_direct_buffer_module id)
>>>>>>> d60c95ef
{
	struct ath11k_base *ab = ar->ab;
	struct hal_srng *srng;
	dma_addr_t paddr;
	void *ptr_aligned, *ptr_unaligned, *desc;
	int ret;
	int buf_id;
	u32 cookie;

	srng = &ab->hal.srng_list[ring->refill_srng.ring_id];

	lockdep_assert_held(&srng->lock);

	ath11k_hal_srng_access_begin(ab, srng);

	ptr_unaligned = buff->payload;
	ptr_aligned = PTR_ALIGN(ptr_unaligned, ring->buf_align);
	ath11k_dbring_fill_magic_value(ar, ptr_aligned, ring->buf_sz);
	paddr = dma_map_single(ab->dev, ptr_aligned, ring->buf_sz,
			       DMA_FROM_DEVICE);

	ret = dma_mapping_error(ab->dev, paddr);
	if (ret)
		goto err;

	spin_lock_bh(&ring->idr_lock);
	buf_id = idr_alloc(&ring->bufs_idr, buff, 0, ring->bufs_max, GFP_ATOMIC);
	spin_unlock_bh(&ring->idr_lock);
	if (buf_id < 0) {
		ret = -ENOBUFS;
		goto err_dma_unmap;
	}

	desc = ath11k_hal_srng_src_get_next_entry(ab, srng);
	if (!desc) {
		ret = -ENOENT;
		goto err_idr_remove;
	}

	buff->paddr = paddr;

	cookie = FIELD_PREP(DP_RXDMA_BUF_COOKIE_PDEV_ID, ar->pdev_idx) |
		 FIELD_PREP(DP_RXDMA_BUF_COOKIE_BUF_ID, buf_id);

	ath11k_hal_rx_buf_addr_info_set(desc, paddr, cookie, 0);

	ath11k_debugfs_add_dbring_entry(ar, id, ATH11K_DBG_DBR_EVENT_REPLENISH, srng);
	ath11k_hal_srng_access_end(ab, srng);

	return 0;

err_idr_remove:
	spin_lock_bh(&ring->idr_lock);
	idr_remove(&ring->bufs_idr, buf_id);
	spin_unlock_bh(&ring->idr_lock);
err_dma_unmap:
	dma_unmap_single(ab->dev, paddr, ring->buf_sz,
			 DMA_FROM_DEVICE);
err:
	ath11k_hal_srng_access_end(ab, srng);
	return ret;
}

static int ath11k_dbring_fill_bufs(struct ath11k *ar,
<<<<<<< HEAD
				   struct ath11k_dbring *ring)
=======
				   struct ath11k_dbring *ring,
				   enum wmi_direct_buffer_module id)
>>>>>>> d60c95ef
{
	struct ath11k_dbring_element *buff;
	struct hal_srng *srng;
	int num_remain, req_entries, num_free;
	u32 align;
	int size, ret;

	srng = &ar->ab->hal.srng_list[ring->refill_srng.ring_id];

	spin_lock_bh(&srng->lock);

	num_free = ath11k_hal_srng_src_num_free(ar->ab, srng, true);
	req_entries = min(num_free, ring->bufs_max);
	num_remain = req_entries;
	align = ring->buf_align;
	size = ring->buf_sz + align - 1;

	while (num_remain > 0) {
<<<<<<< HEAD
		buff = kzalloc(size, GFP_ATOMIC);
		if (!buff)
			break;

		ret = ath11k_dbring_bufs_replenish(ar, ring, buff);
=======
		buff = kzalloc(sizeof(*buff), GFP_ATOMIC);
		if (!buff)
			break;

		buff->payload = kzalloc(size, GFP_ATOMIC);
		if (!buff->payload) {
			kfree(buff);
			break;
		}
		ret = ath11k_dbring_bufs_replenish(ar, ring, buff, id);
>>>>>>> d60c95ef
		if (ret) {
			ath11k_warn(ar->ab, "failed to replenish db ring num_remain %d req_ent %d\n",
				    num_remain, req_entries);
			kfree(buff->payload);
			kfree(buff);
			break;
		}
		num_remain--;
	}

	spin_unlock_bh(&srng->lock);

	return num_remain;
}

int ath11k_dbring_wmi_cfg_setup(struct ath11k *ar,
				struct ath11k_dbring *ring,
				enum wmi_direct_buffer_module id)
{
	struct ath11k_wmi_pdev_dma_ring_cfg_req_cmd param = {0};
	int ret;

	if (id >= WMI_DIRECT_BUF_MAX)
		return -EINVAL;

	param.pdev_id		= DP_SW2HW_MACID(ring->pdev_id);
	param.module_id		= id;
	param.base_paddr_lo	= lower_32_bits(ring->refill_srng.paddr);
	param.base_paddr_hi	= upper_32_bits(ring->refill_srng.paddr);
	param.head_idx_paddr_lo	= lower_32_bits(ring->hp_addr);
	param.head_idx_paddr_hi = upper_32_bits(ring->hp_addr);
	param.tail_idx_paddr_lo = lower_32_bits(ring->tp_addr);
	param.tail_idx_paddr_hi = upper_32_bits(ring->tp_addr);
	param.num_elems		= ring->bufs_max;
	param.buf_size		= ring->buf_sz;
	param.num_resp_per_event = ring->num_resp_per_event;
	param.event_timeout_ms	= ring->event_timeout_ms;

	ret = ath11k_wmi_pdev_dma_ring_cfg(ar, &param);
	if (ret) {
		ath11k_warn(ar->ab, "failed to setup db ring cfg\n");
		return ret;
	}

	return 0;
}

int ath11k_dbring_set_cfg(struct ath11k *ar, struct ath11k_dbring *ring,
			  u32 num_resp_per_event, u32 event_timeout_ms,
			  int (*handler)(struct ath11k *,
					 struct ath11k_dbring_data *))
{
	if (WARN_ON(!ring))
		return -EINVAL;

	ring->num_resp_per_event = num_resp_per_event;
	ring->event_timeout_ms = event_timeout_ms;
	ring->handler = handler;

	return 0;
}

int ath11k_dbring_buf_setup(struct ath11k *ar,
			    struct ath11k_dbring *ring,
			    struct ath11k_dbring_cap *db_cap)
{
	struct ath11k_base *ab = ar->ab;
	struct hal_srng *srng;
	int ret;

	srng = &ab->hal.srng_list[ring->refill_srng.ring_id];
	ring->bufs_max = ring->refill_srng.size /
		ath11k_hal_srng_get_entrysize(ab, HAL_RXDMA_DIR_BUF);

	ring->buf_sz = db_cap->min_buf_sz;
	ring->buf_align = db_cap->min_buf_align;
	ring->pdev_id = db_cap->pdev_id;
	ring->hp_addr = ath11k_hal_srng_get_hp_addr(ar->ab, srng);
	ring->tp_addr = ath11k_hal_srng_get_tp_addr(ar->ab, srng);

<<<<<<< HEAD
	ret = ath11k_dbring_fill_bufs(ar, ring);
=======
	ret = ath11k_dbring_fill_bufs(ar, ring, db_cap->id);
>>>>>>> d60c95ef

	return ret;
}

int ath11k_dbring_srng_setup(struct ath11k *ar, struct ath11k_dbring *ring,
			     int ring_num, int num_entries)
{
	int ret;

	ret = ath11k_dp_srng_setup(ar->ab, &ring->refill_srng, HAL_RXDMA_DIR_BUF,
				   ring_num, ar->pdev_idx, num_entries);
	if (ret < 0) {
		ath11k_warn(ar->ab, "failed to setup srng: %d ring_id %d\n",
			    ret, ring_num);
		goto err;
	}

	return 0;
err:
	ath11k_dp_srng_cleanup(ar->ab, &ring->refill_srng);
	return ret;
}

int ath11k_dbring_get_cap(struct ath11k_base *ab,
			  u8 pdev_idx,
			  enum wmi_direct_buffer_module id,
			  struct ath11k_dbring_cap *db_cap)
{
	int i;

	if (!ab->num_db_cap || !ab->db_caps)
		return -ENOENT;

	if (id >= WMI_DIRECT_BUF_MAX)
		return -EINVAL;

	for (i = 0; i < ab->num_db_cap; i++) {
		if (pdev_idx == ab->db_caps[i].pdev_id &&
		    id == ab->db_caps[i].id) {
			*db_cap = ab->db_caps[i];

			return 0;
		}
	}

	return -ENOENT;
}

int ath11k_dbring_buffer_release_event(struct ath11k_base *ab,
				       struct ath11k_dbring_buf_release_event *ev)
{
	struct ath11k_dbring *ring;
	struct hal_srng *srng;
	struct ath11k *ar;
	struct ath11k_dbring_element *buff;
	struct ath11k_dbring_data handler_data;
	struct ath11k_buffer_addr desc;
	u8 *vaddr_unalign;
	u32 num_entry, num_buff_reaped;
	u8 pdev_idx, rbm, module_id;
	u32 cookie;
	int buf_id;
	int size;
	dma_addr_t paddr;
	int ret = 0;

	pdev_idx = ev->fixed.pdev_id;
	module_id = ev->fixed.module_id;

	if (pdev_idx >= ab->num_radios) {
		ath11k_warn(ab, "Invalid pdev id %d\n", pdev_idx);
		return -EINVAL;
	}

	if (ev->fixed.num_buf_release_entry !=
	    ev->fixed.num_meta_data_entry) {
		ath11k_warn(ab, "Buffer entry %d mismatch meta entry %d\n",
			    ev->fixed.num_buf_release_entry,
			    ev->fixed.num_meta_data_entry);
		return -EINVAL;
	}

	ar = ab->pdevs[pdev_idx].ar;

	rcu_read_lock();
	if (!rcu_dereference(ab->pdevs_active[pdev_idx])) {
		ret = -EINVAL;
		goto rcu_unlock;
	}

	switch (ev->fixed.module_id) {
	case WMI_DIRECT_BUF_SPECTRAL:
		ring = ath11k_spectral_get_dbring(ar);
		break;
	default:
		ring = NULL;
		ath11k_warn(ab, "Recv dma buffer release ev on unsupp module %d\n",
			    ev->fixed.module_id);
		break;
	}

	if (!ring) {
		ret = -EINVAL;
		goto rcu_unlock;
	}

	srng = &ab->hal.srng_list[ring->refill_srng.ring_id];
	num_entry = ev->fixed.num_buf_release_entry;
	size = ring->buf_sz + ring->buf_align - 1;
	num_buff_reaped = 0;

	spin_lock_bh(&srng->lock);

	while (num_buff_reaped < num_entry) {
		desc.info0 = ev->buf_entry[num_buff_reaped].paddr_lo;
		desc.info1 = ev->buf_entry[num_buff_reaped].paddr_hi;
		handler_data.meta = ev->meta_data[num_buff_reaped];

		num_buff_reaped++;

		ath11k_hal_rx_buf_addr_info_get(&desc, &paddr, &cookie, &rbm);

		buf_id = FIELD_GET(DP_RXDMA_BUF_COOKIE_BUF_ID, cookie);

		spin_lock_bh(&ring->idr_lock);
		buff = idr_find(&ring->bufs_idr, buf_id);
		if (!buff) {
			spin_unlock_bh(&ring->idr_lock);
			continue;
		}
		idr_remove(&ring->bufs_idr, buf_id);
		spin_unlock_bh(&ring->idr_lock);

		dma_unmap_single(ab->dev, buff->paddr, ring->buf_sz,
				 DMA_FROM_DEVICE);

		ath11k_debugfs_add_dbring_entry(ar, module_id,
						ATH11K_DBG_DBR_EVENT_RX, srng);

		if (ring->handler) {
			vaddr_unalign = buff->payload;
			handler_data.data = PTR_ALIGN(vaddr_unalign,
						      ring->buf_align);
			handler_data.data_sz = ring->buf_sz;

			ring->handler(ar, &handler_data);
		}

<<<<<<< HEAD
		memset(buff, 0, size);
		ath11k_dbring_bufs_replenish(ar, ring, buff);
=======
		buff->paddr = 0;
		memset(buff->payload, 0, size);
		ath11k_dbring_bufs_replenish(ar, ring, buff, module_id);
>>>>>>> d60c95ef
	}

	spin_unlock_bh(&srng->lock);

rcu_unlock:
	rcu_read_unlock();

	return ret;
}

void ath11k_dbring_srng_cleanup(struct ath11k *ar, struct ath11k_dbring *ring)
{
	ath11k_dp_srng_cleanup(ar->ab, &ring->refill_srng);
}

void ath11k_dbring_buf_cleanup(struct ath11k *ar, struct ath11k_dbring *ring)
{
	struct ath11k_dbring_element *buff;
	int buf_id;

	spin_lock_bh(&ring->idr_lock);
	idr_for_each_entry(&ring->bufs_idr, buff, buf_id) {
		idr_remove(&ring->bufs_idr, buf_id);
		dma_unmap_single(ar->ab->dev, buff->paddr,
				 ring->buf_sz, DMA_FROM_DEVICE);
		kfree(buff->payload);
		kfree(buff);
	}

	idr_destroy(&ring->bufs_idr);
	spin_unlock_bh(&ring->idr_lock);
}<|MERGE_RESOLUTION|>--- conflicted
+++ resolved
@@ -37,12 +37,8 @@
 
 static int ath11k_dbring_bufs_replenish(struct ath11k *ar,
 					struct ath11k_dbring *ring,
-<<<<<<< HEAD
-					struct ath11k_dbring_element *buff)
-=======
 					struct ath11k_dbring_element *buff,
 					enum wmi_direct_buffer_module id)
->>>>>>> d60c95ef
 {
 	struct ath11k_base *ab = ar->ab;
 	struct hal_srng *srng;
@@ -107,12 +103,8 @@
 }
 
 static int ath11k_dbring_fill_bufs(struct ath11k *ar,
-<<<<<<< HEAD
-				   struct ath11k_dbring *ring)
-=======
 				   struct ath11k_dbring *ring,
 				   enum wmi_direct_buffer_module id)
->>>>>>> d60c95ef
 {
 	struct ath11k_dbring_element *buff;
 	struct hal_srng *srng;
@@ -131,13 +123,6 @@
 	size = ring->buf_sz + align - 1;
 
 	while (num_remain > 0) {
-<<<<<<< HEAD
-		buff = kzalloc(size, GFP_ATOMIC);
-		if (!buff)
-			break;
-
-		ret = ath11k_dbring_bufs_replenish(ar, ring, buff);
-=======
 		buff = kzalloc(sizeof(*buff), GFP_ATOMIC);
 		if (!buff)
 			break;
@@ -148,7 +133,6 @@
 			break;
 		}
 		ret = ath11k_dbring_bufs_replenish(ar, ring, buff, id);
->>>>>>> d60c95ef
 		if (ret) {
 			ath11k_warn(ar->ab, "failed to replenish db ring num_remain %d req_ent %d\n",
 				    num_remain, req_entries);
@@ -229,11 +213,7 @@
 	ring->hp_addr = ath11k_hal_srng_get_hp_addr(ar->ab, srng);
 	ring->tp_addr = ath11k_hal_srng_get_tp_addr(ar->ab, srng);
 
-<<<<<<< HEAD
-	ret = ath11k_dbring_fill_bufs(ar, ring);
-=======
 	ret = ath11k_dbring_fill_bufs(ar, ring, db_cap->id);
->>>>>>> d60c95ef
 
 	return ret;
 }
@@ -382,14 +362,9 @@
 			ring->handler(ar, &handler_data);
 		}
 
-<<<<<<< HEAD
-		memset(buff, 0, size);
-		ath11k_dbring_bufs_replenish(ar, ring, buff);
-=======
 		buff->paddr = 0;
 		memset(buff->payload, 0, size);
 		ath11k_dbring_bufs_replenish(ar, ring, buff, module_id);
->>>>>>> d60c95ef
 	}
 
 	spin_unlock_bh(&srng->lock);
