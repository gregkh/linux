// SPDX-License-Identifier: ISC
/*
 * Copyright (c) 2005-2011 Atheros Communications Inc.
 * Copyright (c) 2011-2017 Qualcomm Atheros, Inc.
 * Copyright (c) 2018-2019, The Linux Foundation. All rights reserved.
<<<<<<< HEAD
 * Copyright (c) 2021-2023 Qualcomm Innovation Center, Inc. All rights reserved.
=======
 * Copyright (c) 2021-2024 Qualcomm Innovation Center, Inc. All rights reserved.
>>>>>>> a6ad5510
 */

#include <linux/module.h>
#include <linux/firmware.h>
#include <linux/of.h>
#include <linux/property.h>
#include <linux/dmi.h>
#include <linux/ctype.h>
#include <linux/pm_qos.h>
#include <linux/nvmem-consumer.h>
#include <asm/byteorder.h>

#include "core.h"
#include "mac.h"
#include "htc.h"
#include "hif.h"
#include "wmi.h"
#include "bmi.h"
#include "debug.h"
#include "htt.h"
#include "testmode.h"
#include "wmi-ops.h"
#include "coredump.h"
#include "leds.h"

unsigned int ath10k_debug_mask;
EXPORT_SYMBOL(ath10k_debug_mask);

static unsigned int ath10k_cryptmode_param;
static bool uart_print;
static bool skip_otp;
static bool fw_diag_log;

/* frame mode values are mapped as per enum ath10k_hw_txrx_mode */
unsigned int ath10k_frame_mode = ATH10K_HW_TXRX_NATIVE_WIFI;

unsigned long ath10k_coredump_mask = BIT(ATH10K_FW_CRASH_DUMP_REGISTERS) |
				     BIT(ATH10K_FW_CRASH_DUMP_CE_DATA);

/* FIXME: most of these should be readonly */
module_param_named(debug_mask, ath10k_debug_mask, uint, 0644);
module_param_named(cryptmode, ath10k_cryptmode_param, uint, 0644);
module_param(uart_print, bool, 0644);
module_param(skip_otp, bool, 0644);
module_param(fw_diag_log, bool, 0644);
module_param_named(frame_mode, ath10k_frame_mode, uint, 0644);
module_param_named(coredump_mask, ath10k_coredump_mask, ulong, 0444);

MODULE_PARM_DESC(debug_mask, "Debugging mask");
MODULE_PARM_DESC(uart_print, "Uart target debugging");
MODULE_PARM_DESC(skip_otp, "Skip otp failure for calibration in testmode");
MODULE_PARM_DESC(cryptmode, "Crypto mode: 0-hardware, 1-software");
MODULE_PARM_DESC(frame_mode,
		 "Datapath frame mode (0: raw, 1: native wifi (default), 2: ethernet)");
MODULE_PARM_DESC(coredump_mask, "Bitfield of what to include in firmware crash file");
MODULE_PARM_DESC(fw_diag_log, "Diag based fw log debugging");

static const struct ath10k_hw_params ath10k_hw_params_list[] = {
	{
		.id = QCA988X_HW_2_0_VERSION,
		.dev_id = QCA988X_2_0_DEVICE_ID,
		.bus = ATH10K_BUS_PCI,
		.name = "qca988x hw2.0",
		.patch_load_addr = QCA988X_HW_2_0_PATCH_LOAD_ADDR,
		.uart_pin = 7,
		.led_pin = 1,
		.cc_wraparound_type = ATH10K_HW_CC_WRAP_SHIFTED_ALL,
		.otp_exe_param = 0,
		.channel_counters_freq_hz = 88000,
		.max_probe_resp_desc_thres = 0,
		.cal_data_len = 2116,
		.fw = {
			.dir = QCA988X_HW_2_0_FW_DIR,
			.board_size = QCA988X_BOARD_DATA_SZ,
			.board_ext_size = QCA988X_BOARD_EXT_DATA_SZ,
		},
		.rx_desc_ops = &qca988x_rx_desc_ops,
		.hw_ops = &qca988x_ops,
		.decap_align_bytes = 4,
		.spectral_bin_discard = 0,
		.spectral_bin_offset = 0,
		.vht160_mcs_rx_highest = 0,
		.vht160_mcs_tx_highest = 0,
		.n_cipher_suites = 8,
		.ast_skid_limit = 0x10,
		.num_wds_entries = 0x20,
		.target_64bit = false,
		.rx_ring_fill_level = HTT_RX_RING_FILL_LEVEL,
		.shadow_reg_support = false,
		.rri_on_ddr = false,
		.hw_filter_reset_required = true,
		.fw_diag_ce_download = false,
		.credit_size_workaround = false,
		.tx_stats_over_pktlog = true,
		.dynamic_sar_support = false,
		.hw_restart_disconnect = false,
		.use_fw_tx_credits = true,
		.delay_unmap_buffer = false,
		.mcast_frame_registration = false,
	},
	{
		.id = QCA988X_HW_2_0_VERSION,
		.dev_id = QCA988X_2_0_DEVICE_ID_UBNT,
		.name = "qca988x hw2.0 ubiquiti",
		.patch_load_addr = QCA988X_HW_2_0_PATCH_LOAD_ADDR,
		.uart_pin = 7,
		.led_pin = 0,
		.cc_wraparound_type = ATH10K_HW_CC_WRAP_SHIFTED_ALL,
		.otp_exe_param = 0,
		.channel_counters_freq_hz = 88000,
		.max_probe_resp_desc_thres = 0,
		.cal_data_len = 2116,
		.fw = {
			.dir = QCA988X_HW_2_0_FW_DIR,
			.board_size = QCA988X_BOARD_DATA_SZ,
			.board_ext_size = QCA988X_BOARD_EXT_DATA_SZ,
		},
		.rx_desc_ops = &qca988x_rx_desc_ops,
		.hw_ops = &qca988x_ops,
		.decap_align_bytes = 4,
		.spectral_bin_discard = 0,
		.spectral_bin_offset = 0,
		.vht160_mcs_rx_highest = 0,
		.vht160_mcs_tx_highest = 0,
		.n_cipher_suites = 8,
		.ast_skid_limit = 0x10,
		.num_wds_entries = 0x20,
		.target_64bit = false,
		.rx_ring_fill_level = HTT_RX_RING_FILL_LEVEL,
		.shadow_reg_support = false,
		.rri_on_ddr = false,
		.hw_filter_reset_required = true,
		.fw_diag_ce_download = false,
		.credit_size_workaround = false,
		.tx_stats_over_pktlog = true,
		.dynamic_sar_support = false,
		.hw_restart_disconnect = false,
		.use_fw_tx_credits = true,
		.delay_unmap_buffer = false,
		.mcast_frame_registration = false,
	},
	{
		.id = QCA9887_HW_1_0_VERSION,
		.dev_id = QCA9887_1_0_DEVICE_ID,
		.bus = ATH10K_BUS_PCI,
		.name = "qca9887 hw1.0",
		.patch_load_addr = QCA9887_HW_1_0_PATCH_LOAD_ADDR,
		.uart_pin = 7,
		.led_pin = 1,
		.cc_wraparound_type = ATH10K_HW_CC_WRAP_SHIFTED_ALL,
		.otp_exe_param = 0,
		.channel_counters_freq_hz = 88000,
		.max_probe_resp_desc_thres = 0,
		.cal_data_len = 2116,
		.fw = {
			.dir = QCA9887_HW_1_0_FW_DIR,
			.board_size = QCA9887_BOARD_DATA_SZ,
			.board_ext_size = QCA9887_BOARD_EXT_DATA_SZ,
		},
		.rx_desc_ops = &qca988x_rx_desc_ops,
		.hw_ops = &qca988x_ops,
		.decap_align_bytes = 4,
		.spectral_bin_discard = 0,
		.spectral_bin_offset = 0,
		.vht160_mcs_rx_highest = 0,
		.vht160_mcs_tx_highest = 0,
		.n_cipher_suites = 8,
		.ast_skid_limit = 0x10,
		.num_wds_entries = 0x20,
		.target_64bit = false,
		.rx_ring_fill_level = HTT_RX_RING_FILL_LEVEL,
		.shadow_reg_support = false,
		.rri_on_ddr = false,
		.hw_filter_reset_required = true,
		.fw_diag_ce_download = false,
		.credit_size_workaround = false,
		.tx_stats_over_pktlog = false,
		.dynamic_sar_support = false,
		.hw_restart_disconnect = false,
		.use_fw_tx_credits = true,
		.delay_unmap_buffer = false,
		.mcast_frame_registration = false,
	},
	{
		.id = QCA6174_HW_3_2_VERSION,
		.dev_id = QCA6174_3_2_DEVICE_ID,
		.bus = ATH10K_BUS_SDIO,
		.name = "qca6174 hw3.2 sdio",
		.patch_load_addr = QCA6174_HW_3_0_PATCH_LOAD_ADDR,
		.uart_pin = 19,
		.led_pin = 0,
		.otp_exe_param = 0,
		.channel_counters_freq_hz = 88000,
		.max_probe_resp_desc_thres = 0,
		.cal_data_len = 0,
		.fw = {
			.dir = QCA6174_HW_3_0_FW_DIR,
			.board_size = QCA6174_BOARD_DATA_SZ,
			.board_ext_size = QCA6174_BOARD_EXT_DATA_SZ,
		},
		.rx_desc_ops = &qca988x_rx_desc_ops,
		.hw_ops = &qca6174_sdio_ops,
		.hw_clk = qca6174_clk,
		.target_cpu_freq = 176000000,
		.decap_align_bytes = 4,
		.n_cipher_suites = 8,
		.num_peers = 10,
		.ast_skid_limit = 0x10,
		.num_wds_entries = 0x20,
		.uart_pin_workaround = true,
		.tx_stats_over_pktlog = false,
		.credit_size_workaround = false,
		.bmi_large_size_download = true,
		.supports_peer_stats_info = true,
		.dynamic_sar_support = true,
		.hw_restart_disconnect = false,
		.use_fw_tx_credits = true,
		.delay_unmap_buffer = false,
		.mcast_frame_registration = false,
	},
	{
		.id = QCA6174_HW_2_1_VERSION,
		.dev_id = QCA6164_2_1_DEVICE_ID,
		.bus = ATH10K_BUS_PCI,
		.name = "qca6164 hw2.1",
		.patch_load_addr = QCA6174_HW_2_1_PATCH_LOAD_ADDR,
		.uart_pin = 6,
		.led_pin = 0,
		.otp_exe_param = 0,
		.channel_counters_freq_hz = 88000,
		.max_probe_resp_desc_thres = 0,
		.cal_data_len = 8124,
		.fw = {
			.dir = QCA6174_HW_2_1_FW_DIR,
			.board_size = QCA6174_BOARD_DATA_SZ,
			.board_ext_size = QCA6174_BOARD_EXT_DATA_SZ,
		},
		.rx_desc_ops = &qca988x_rx_desc_ops,
		.hw_ops = &qca988x_ops,
		.decap_align_bytes = 4,
		.spectral_bin_discard = 0,
		.spectral_bin_offset = 0,
		.vht160_mcs_rx_highest = 0,
		.vht160_mcs_tx_highest = 0,
		.n_cipher_suites = 8,
		.ast_skid_limit = 0x10,
		.num_wds_entries = 0x20,
		.target_64bit = false,
		.rx_ring_fill_level = HTT_RX_RING_FILL_LEVEL,
		.shadow_reg_support = false,
		.rri_on_ddr = false,
		.hw_filter_reset_required = true,
		.fw_diag_ce_download = false,
		.credit_size_workaround = false,
		.tx_stats_over_pktlog = false,
		.dynamic_sar_support = false,
		.hw_restart_disconnect = false,
		.use_fw_tx_credits = true,
		.delay_unmap_buffer = false,
		.mcast_frame_registration = false,
	},
	{
		.id = QCA6174_HW_2_1_VERSION,
		.dev_id = QCA6174_2_1_DEVICE_ID,
		.bus = ATH10K_BUS_PCI,
		.name = "qca6174 hw2.1",
		.patch_load_addr = QCA6174_HW_2_1_PATCH_LOAD_ADDR,
		.uart_pin = 6,
		.led_pin = 0,
		.otp_exe_param = 0,
		.channel_counters_freq_hz = 88000,
		.max_probe_resp_desc_thres = 0,
		.cal_data_len = 8124,
		.fw = {
			.dir = QCA6174_HW_2_1_FW_DIR,
			.board_size = QCA6174_BOARD_DATA_SZ,
			.board_ext_size = QCA6174_BOARD_EXT_DATA_SZ,
		},
		.rx_desc_ops = &qca988x_rx_desc_ops,
		.hw_ops = &qca988x_ops,
		.decap_align_bytes = 4,
		.spectral_bin_discard = 0,
		.spectral_bin_offset = 0,
		.vht160_mcs_rx_highest = 0,
		.vht160_mcs_tx_highest = 0,
		.n_cipher_suites = 8,
		.ast_skid_limit = 0x10,
		.num_wds_entries = 0x20,
		.target_64bit = false,
		.rx_ring_fill_level = HTT_RX_RING_FILL_LEVEL,
		.shadow_reg_support = false,
		.rri_on_ddr = false,
		.hw_filter_reset_required = true,
		.fw_diag_ce_download = false,
		.credit_size_workaround = false,
		.tx_stats_over_pktlog = false,
		.dynamic_sar_support = false,
		.hw_restart_disconnect = false,
		.use_fw_tx_credits = true,
		.delay_unmap_buffer = false,
		.mcast_frame_registration = false,
	},
	{
		.id = QCA6174_HW_3_0_VERSION,
		.dev_id = QCA6174_2_1_DEVICE_ID,
		.bus = ATH10K_BUS_PCI,
		.name = "qca6174 hw3.0",
		.patch_load_addr = QCA6174_HW_3_0_PATCH_LOAD_ADDR,
		.uart_pin = 6,
		.led_pin = 0,
		.otp_exe_param = 0,
		.channel_counters_freq_hz = 88000,
		.max_probe_resp_desc_thres = 0,
		.cal_data_len = 8124,
		.fw = {
			.dir = QCA6174_HW_3_0_FW_DIR,
			.board_size = QCA6174_BOARD_DATA_SZ,
			.board_ext_size = QCA6174_BOARD_EXT_DATA_SZ,
		},
		.rx_desc_ops = &qca988x_rx_desc_ops,
		.hw_ops = &qca988x_ops,
		.decap_align_bytes = 4,
		.spectral_bin_discard = 0,
		.spectral_bin_offset = 0,
		.vht160_mcs_rx_highest = 0,
		.vht160_mcs_tx_highest = 0,
		.n_cipher_suites = 8,
		.ast_skid_limit = 0x10,
		.num_wds_entries = 0x20,
		.target_64bit = false,
		.rx_ring_fill_level = HTT_RX_RING_FILL_LEVEL,
		.shadow_reg_support = false,
		.rri_on_ddr = false,
		.hw_filter_reset_required = true,
		.fw_diag_ce_download = false,
		.credit_size_workaround = false,
		.tx_stats_over_pktlog = false,
		.dynamic_sar_support = false,
		.hw_restart_disconnect = false,
		.use_fw_tx_credits = true,
		.delay_unmap_buffer = false,
		.mcast_frame_registration = false,
	},
	{
		.id = QCA6174_HW_3_2_VERSION,
		.dev_id = QCA6174_2_1_DEVICE_ID,
		.bus = ATH10K_BUS_PCI,
		.name = "qca6174 hw3.2",
		.patch_load_addr = QCA6174_HW_3_0_PATCH_LOAD_ADDR,
		.uart_pin = 6,
		.led_pin = 0,
		.otp_exe_param = 0,
		.channel_counters_freq_hz = 88000,
		.max_probe_resp_desc_thres = 0,
		.cal_data_len = 8124,
		.fw = {
			/* uses same binaries as hw3.0 */
			.dir = QCA6174_HW_3_0_FW_DIR,
			.board_size = QCA6174_BOARD_DATA_SZ,
			.board_ext_size = QCA6174_BOARD_EXT_DATA_SZ,
		},
		.rx_desc_ops = &qca988x_rx_desc_ops,
		.hw_ops = &qca6174_ops,
		.hw_clk = qca6174_clk,
		.target_cpu_freq = 176000000,
		.decap_align_bytes = 4,
		.spectral_bin_discard = 0,
		.spectral_bin_offset = 0,
		.vht160_mcs_rx_highest = 0,
		.vht160_mcs_tx_highest = 0,
		.n_cipher_suites = 8,
		.ast_skid_limit = 0x10,
		.num_wds_entries = 0x20,
		.target_64bit = false,
		.rx_ring_fill_level = HTT_RX_RING_FILL_LEVEL,
		.shadow_reg_support = false,
		.rri_on_ddr = false,
		.hw_filter_reset_required = true,
		.fw_diag_ce_download = true,
		.credit_size_workaround = false,
		.tx_stats_over_pktlog = false,
		.supports_peer_stats_info = true,
		.dynamic_sar_support = true,
		.hw_restart_disconnect = false,
		.use_fw_tx_credits = true,
		.delay_unmap_buffer = false,
		.mcast_frame_registration = true,
	},
	{
		.id = QCA99X0_HW_2_0_DEV_VERSION,
		.dev_id = QCA99X0_2_0_DEVICE_ID,
		.bus = ATH10K_BUS_PCI,
		.name = "qca99x0 hw2.0",
		.patch_load_addr = QCA99X0_HW_2_0_PATCH_LOAD_ADDR,
		.uart_pin = 7,
		.led_pin = 17,
		.otp_exe_param = 0x00000700,
		.continuous_frag_desc = true,
		.cck_rate_map_rev2 = true,
		.channel_counters_freq_hz = 150000,
		.max_probe_resp_desc_thres = 24,
		.tx_chain_mask = 0xf,
		.rx_chain_mask = 0xf,
		.max_spatial_stream = 4,
		.cal_data_len = 12064,
		.fw = {
			.dir = QCA99X0_HW_2_0_FW_DIR,
			.board_size = QCA99X0_BOARD_DATA_SZ,
			.board_ext_size = QCA99X0_BOARD_EXT_DATA_SZ,
		},
		.sw_decrypt_mcast_mgmt = true,
		.rx_desc_ops = &qca99x0_rx_desc_ops,
		.hw_ops = &qca99x0_ops,
		.decap_align_bytes = 1,
		.spectral_bin_discard = 4,
		.spectral_bin_offset = 0,
		.vht160_mcs_rx_highest = 0,
		.vht160_mcs_tx_highest = 0,
		.n_cipher_suites = 11,
		.ast_skid_limit = 0x10,
		.num_wds_entries = 0x20,
		.target_64bit = false,
		.rx_ring_fill_level = HTT_RX_RING_FILL_LEVEL,
		.shadow_reg_support = false,
		.rri_on_ddr = false,
		.hw_filter_reset_required = true,
		.fw_diag_ce_download = false,
		.credit_size_workaround = false,
		.tx_stats_over_pktlog = false,
		.dynamic_sar_support = false,
		.hw_restart_disconnect = false,
		.use_fw_tx_credits = true,
		.delay_unmap_buffer = false,
		.mcast_frame_registration = false,
	},
	{
		.id = QCA9984_HW_1_0_DEV_VERSION,
		.dev_id = QCA9984_1_0_DEVICE_ID,
		.bus = ATH10K_BUS_PCI,
		.name = "qca9984/qca9994 hw1.0",
		.patch_load_addr = QCA9984_HW_1_0_PATCH_LOAD_ADDR,
		.uart_pin = 7,
		.led_pin = 17,
		.cc_wraparound_type = ATH10K_HW_CC_WRAP_SHIFTED_EACH,
		.otp_exe_param = 0x00000700,
		.continuous_frag_desc = true,
		.cck_rate_map_rev2 = true,
		.channel_counters_freq_hz = 150000,
		.max_probe_resp_desc_thres = 24,
		.tx_chain_mask = 0xf,
		.rx_chain_mask = 0xf,
		.max_spatial_stream = 4,
		.cal_data_len = 12064,
		.fw = {
			.dir = QCA9984_HW_1_0_FW_DIR,
			.board_size = QCA99X0_BOARD_DATA_SZ,
			.board_ext_size = QCA99X0_BOARD_EXT_DATA_SZ,
			.ext_board_size = QCA99X0_EXT_BOARD_DATA_SZ,
		},
		.sw_decrypt_mcast_mgmt = true,
		.rx_desc_ops = &qca99x0_rx_desc_ops,
		.hw_ops = &qca99x0_ops,
		.decap_align_bytes = 1,
		.spectral_bin_discard = 12,
		.spectral_bin_offset = 8,

		/* Can do only 2x2 VHT160 or 80+80. 1560Mbps is 4x4 80Mhz
		 * or 2x2 160Mhz, long-guard-interval.
		 */
		.vht160_mcs_rx_highest = 1560,
		.vht160_mcs_tx_highest = 1560,
		.n_cipher_suites = 11,
		.ast_skid_limit = 0x10,
		.num_wds_entries = 0x20,
		.target_64bit = false,
		.rx_ring_fill_level = HTT_RX_RING_FILL_LEVEL,
		.shadow_reg_support = false,
		.rri_on_ddr = false,
		.hw_filter_reset_required = true,
		.fw_diag_ce_download = false,
		.credit_size_workaround = false,
		.tx_stats_over_pktlog = false,
		.dynamic_sar_support = false,
		.hw_restart_disconnect = false,
		.use_fw_tx_credits = true,
		.delay_unmap_buffer = false,
		.mcast_frame_registration = false,
	},
	{
		.id = QCA9888_HW_2_0_DEV_VERSION,
		.dev_id = QCA9888_2_0_DEVICE_ID,
		.bus = ATH10K_BUS_PCI,
		.name = "qca9888 hw2.0",
		.patch_load_addr = QCA9888_HW_2_0_PATCH_LOAD_ADDR,
		.uart_pin = 7,
		.led_pin = 17,
		.cc_wraparound_type = ATH10K_HW_CC_WRAP_SHIFTED_EACH,
		.otp_exe_param = 0x00000700,
		.continuous_frag_desc = true,
		.channel_counters_freq_hz = 150000,
		.max_probe_resp_desc_thres = 24,
		.tx_chain_mask = 3,
		.rx_chain_mask = 3,
		.max_spatial_stream = 2,
		.cal_data_len = 12064,
		.fw = {
			.dir = QCA9888_HW_2_0_FW_DIR,
			.board_size = QCA99X0_BOARD_DATA_SZ,
			.board_ext_size = QCA99X0_BOARD_EXT_DATA_SZ,
		},
		.sw_decrypt_mcast_mgmt = true,
		.rx_desc_ops = &qca99x0_rx_desc_ops,
		.hw_ops = &qca99x0_ops,
		.decap_align_bytes = 1,
		.spectral_bin_discard = 12,
		.spectral_bin_offset = 8,

		/* Can do only 1x1 VHT160 or 80+80. 780Mbps is 2x2 80Mhz or
		 * 1x1 160Mhz, long-guard-interval.
		 */
		.vht160_mcs_rx_highest = 780,
		.vht160_mcs_tx_highest = 780,
		.n_cipher_suites = 11,
		.ast_skid_limit = 0x10,
		.num_wds_entries = 0x20,
		.target_64bit = false,
		.rx_ring_fill_level = HTT_RX_RING_FILL_LEVEL,
		.shadow_reg_support = false,
		.rri_on_ddr = false,
		.hw_filter_reset_required = true,
		.fw_diag_ce_download = false,
		.credit_size_workaround = false,
		.tx_stats_over_pktlog = false,
		.dynamic_sar_support = false,
		.hw_restart_disconnect = false,
		.use_fw_tx_credits = true,
		.delay_unmap_buffer = false,
		.mcast_frame_registration = false,
	},
	{
		.id = QCA9377_HW_1_0_DEV_VERSION,
		.dev_id = QCA9377_1_0_DEVICE_ID,
		.bus = ATH10K_BUS_PCI,
		.name = "qca9377 hw1.0",
		.patch_load_addr = QCA9377_HW_1_0_PATCH_LOAD_ADDR,
		.uart_pin = 6,
		.led_pin = 0,
		.otp_exe_param = 0,
		.channel_counters_freq_hz = 88000,
		.max_probe_resp_desc_thres = 0,
		.cal_data_len = 8124,
		.fw = {
			.dir = QCA9377_HW_1_0_FW_DIR,
			.board_size = QCA9377_BOARD_DATA_SZ,
			.board_ext_size = QCA9377_BOARD_EXT_DATA_SZ,
		},
		.rx_desc_ops = &qca988x_rx_desc_ops,
		.hw_ops = &qca988x_ops,
		.decap_align_bytes = 4,
		.spectral_bin_discard = 0,
		.spectral_bin_offset = 0,
		.vht160_mcs_rx_highest = 0,
		.vht160_mcs_tx_highest = 0,
		.n_cipher_suites = 8,
		.ast_skid_limit = 0x10,
		.num_wds_entries = 0x20,
		.target_64bit = false,
		.rx_ring_fill_level = HTT_RX_RING_FILL_LEVEL,
		.shadow_reg_support = false,
		.rri_on_ddr = false,
		.hw_filter_reset_required = true,
		.fw_diag_ce_download = false,
		.credit_size_workaround = false,
		.tx_stats_over_pktlog = false,
		.dynamic_sar_support = false,
		.hw_restart_disconnect = false,
		.use_fw_tx_credits = true,
		.delay_unmap_buffer = false,
		.mcast_frame_registration = false,
	},
	{
		.id = QCA9377_HW_1_1_DEV_VERSION,
		.dev_id = QCA9377_1_0_DEVICE_ID,
		.bus = ATH10K_BUS_PCI,
		.name = "qca9377 hw1.1",
		.patch_load_addr = QCA9377_HW_1_0_PATCH_LOAD_ADDR,
		.uart_pin = 6,
		.led_pin = 0,
		.otp_exe_param = 0,
		.channel_counters_freq_hz = 88000,
		.max_probe_resp_desc_thres = 0,
		.cal_data_len = 8124,
		.fw = {
			.dir = QCA9377_HW_1_0_FW_DIR,
			.board_size = QCA9377_BOARD_DATA_SZ,
			.board_ext_size = QCA9377_BOARD_EXT_DATA_SZ,
		},
		.rx_desc_ops = &qca988x_rx_desc_ops,
		.hw_ops = &qca6174_ops,
		.hw_clk = qca6174_clk,
		.target_cpu_freq = 176000000,
		.decap_align_bytes = 4,
		.spectral_bin_discard = 0,
		.spectral_bin_offset = 0,
		.vht160_mcs_rx_highest = 0,
		.vht160_mcs_tx_highest = 0,
		.n_cipher_suites = 8,
		.ast_skid_limit = 0x10,
		.num_wds_entries = 0x20,
		.target_64bit = false,
		.rx_ring_fill_level = HTT_RX_RING_FILL_LEVEL,
		.shadow_reg_support = false,
		.rri_on_ddr = false,
		.hw_filter_reset_required = true,
		.fw_diag_ce_download = true,
		.credit_size_workaround = false,
		.tx_stats_over_pktlog = false,
		.dynamic_sar_support = false,
		.hw_restart_disconnect = false,
		.use_fw_tx_credits = true,
		.delay_unmap_buffer = false,
		.mcast_frame_registration = false,
	},
	{
		.id = QCA9377_HW_1_1_DEV_VERSION,
		.dev_id = QCA9377_1_0_DEVICE_ID,
		.bus = ATH10K_BUS_SDIO,
		.name = "qca9377 hw1.1 sdio",
		.patch_load_addr = QCA9377_HW_1_0_PATCH_LOAD_ADDR,
		.uart_pin = 19,
		.led_pin = 0,
		.otp_exe_param = 0,
		.channel_counters_freq_hz = 88000,
		.max_probe_resp_desc_thres = 0,
		.cal_data_len = 8124,
		.fw = {
			.dir = QCA9377_HW_1_0_FW_DIR,
			.board_size = QCA9377_BOARD_DATA_SZ,
			.board_ext_size = QCA9377_BOARD_EXT_DATA_SZ,
		},
		.rx_desc_ops = &qca988x_rx_desc_ops,
		.hw_ops = &qca6174_ops,
		.hw_clk = qca6174_clk,
		.target_cpu_freq = 176000000,
		.decap_align_bytes = 4,
		.n_cipher_suites = 8,
		.num_peers = TARGET_QCA9377_HL_NUM_PEERS,
		.ast_skid_limit = 0x10,
		.num_wds_entries = 0x20,
		.uart_pin_workaround = true,
		.credit_size_workaround = true,
		.dynamic_sar_support = false,
		.hw_restart_disconnect = false,
		.use_fw_tx_credits = true,
		.delay_unmap_buffer = false,
		.mcast_frame_registration = false,
	},
	{
		.id = QCA4019_HW_1_0_DEV_VERSION,
		.dev_id = 0,
		.bus = ATH10K_BUS_AHB,
		.name = "qca4019 hw1.0",
		.patch_load_addr = QCA4019_HW_1_0_PATCH_LOAD_ADDR,
		.uart_pin = 7,
		.led_pin = 0,
		.cc_wraparound_type = ATH10K_HW_CC_WRAP_SHIFTED_EACH,
		.otp_exe_param = 0x0010000,
		.continuous_frag_desc = true,
		.cck_rate_map_rev2 = true,
		.channel_counters_freq_hz = 125000,
		.max_probe_resp_desc_thres = 24,
		.tx_chain_mask = 0x3,
		.rx_chain_mask = 0x3,
		.max_spatial_stream = 2,
		.cal_data_len = 12064,
		.fw = {
			.dir = QCA4019_HW_1_0_FW_DIR,
			.board_size = QCA4019_BOARD_DATA_SZ,
			.board_ext_size = QCA4019_BOARD_EXT_DATA_SZ,
		},
		.sw_decrypt_mcast_mgmt = true,
		.rx_desc_ops = &qca99x0_rx_desc_ops,
		.hw_ops = &qca99x0_ops,
		.decap_align_bytes = 1,
		.spectral_bin_discard = 4,
		.spectral_bin_offset = 0,
		.vht160_mcs_rx_highest = 0,
		.vht160_mcs_tx_highest = 0,
		.n_cipher_suites = 11,
		.ast_skid_limit = 0x10,
		.num_wds_entries = 0x20,
		.target_64bit = false,
		.rx_ring_fill_level = HTT_RX_RING_FILL_LEVEL,
		.shadow_reg_support = false,
		.rri_on_ddr = false,
		.hw_filter_reset_required = true,
		.fw_diag_ce_download = false,
		.credit_size_workaround = false,
		.tx_stats_over_pktlog = false,
		.dynamic_sar_support = false,
		.hw_restart_disconnect = false,
		.use_fw_tx_credits = true,
		.delay_unmap_buffer = false,
		.mcast_frame_registration = false,
	},
	{
		.id = WCN3990_HW_1_0_DEV_VERSION,
		.dev_id = 0,
		.bus = ATH10K_BUS_SNOC,
		.name = "wcn3990 hw1.0",
		.led_pin = 0,
		.continuous_frag_desc = true,
		.tx_chain_mask = 0x7,
		.rx_chain_mask = 0x7,
		.max_spatial_stream = 4,
		.fw = {
			.dir = WCN3990_HW_1_0_FW_DIR,
<<<<<<< HEAD
			.board = WCN3990_HW_1_0_BOARD_DATA_FILE,
=======
>>>>>>> a6ad5510
			.board_size = WCN3990_BOARD_DATA_SZ,
			.board_ext_size = WCN3990_BOARD_EXT_DATA_SZ,
		},
		.sw_decrypt_mcast_mgmt = true,
		.rx_desc_ops = &wcn3990_rx_desc_ops,
		.hw_ops = &wcn3990_ops,
		.decap_align_bytes = 1,
		.num_peers = TARGET_HL_TLV_NUM_PEERS,
		.n_cipher_suites = 11,
		.ast_skid_limit = TARGET_HL_TLV_AST_SKID_LIMIT,
		.num_wds_entries = TARGET_HL_TLV_NUM_WDS_ENTRIES,
		.target_64bit = true,
		.rx_ring_fill_level = HTT_RX_RING_FILL_LEVEL_DUAL_MAC,
		.shadow_reg_support = true,
		.rri_on_ddr = true,
		.hw_filter_reset_required = false,
		.fw_diag_ce_download = false,
		.credit_size_workaround = false,
		.tx_stats_over_pktlog = false,
		.dynamic_sar_support = true,
		.hw_restart_disconnect = true,
		.use_fw_tx_credits = false,
		.delay_unmap_buffer = true,
		.mcast_frame_registration = false,
	},
};

static const char *const ath10k_core_fw_feature_str[] = {
	[ATH10K_FW_FEATURE_EXT_WMI_MGMT_RX] = "wmi-mgmt-rx",
	[ATH10K_FW_FEATURE_WMI_10X] = "wmi-10.x",
	[ATH10K_FW_FEATURE_HAS_WMI_MGMT_TX] = "has-wmi-mgmt-tx",
	[ATH10K_FW_FEATURE_NO_P2P] = "no-p2p",
	[ATH10K_FW_FEATURE_WMI_10_2] = "wmi-10.2",
	[ATH10K_FW_FEATURE_MULTI_VIF_PS_SUPPORT] = "multi-vif-ps",
	[ATH10K_FW_FEATURE_WOWLAN_SUPPORT] = "wowlan",
	[ATH10K_FW_FEATURE_IGNORE_OTP_RESULT] = "ignore-otp",
	[ATH10K_FW_FEATURE_NO_NWIFI_DECAP_4ADDR_PADDING] = "no-4addr-pad",
	[ATH10K_FW_FEATURE_SUPPORTS_SKIP_CLOCK_INIT] = "skip-clock-init",
	[ATH10K_FW_FEATURE_RAW_MODE_SUPPORT] = "raw-mode",
	[ATH10K_FW_FEATURE_SUPPORTS_ADAPTIVE_CCA] = "adaptive-cca",
	[ATH10K_FW_FEATURE_MFP_SUPPORT] = "mfp",
	[ATH10K_FW_FEATURE_PEER_FLOW_CONTROL] = "peer-flow-ctrl",
	[ATH10K_FW_FEATURE_BTCOEX_PARAM] = "btcoex-param",
	[ATH10K_FW_FEATURE_SKIP_NULL_FUNC_WAR] = "skip-null-func-war",
	[ATH10K_FW_FEATURE_ALLOWS_MESH_BCAST] = "allows-mesh-bcast",
	[ATH10K_FW_FEATURE_NO_PS] = "no-ps",
	[ATH10K_FW_FEATURE_MGMT_TX_BY_REF] = "mgmt-tx-by-reference",
	[ATH10K_FW_FEATURE_NON_BMI] = "non-bmi",
	[ATH10K_FW_FEATURE_SINGLE_CHAN_INFO_PER_CHANNEL] = "single-chan-info-per-channel",
	[ATH10K_FW_FEATURE_PEER_FIXED_RATE] = "peer-fixed-rate",
	[ATH10K_FW_FEATURE_IRAM_RECOVERY] = "iram-recovery",
};

static unsigned int ath10k_core_get_fw_feature_str(char *buf,
						   size_t buf_len,
						   enum ath10k_fw_features feat)
{
	/* make sure that ath10k_core_fw_feature_str[] gets updated */
	BUILD_BUG_ON(ARRAY_SIZE(ath10k_core_fw_feature_str) !=
		     ATH10K_FW_FEATURE_COUNT);

	if (feat >= ARRAY_SIZE(ath10k_core_fw_feature_str) ||
	    WARN_ON(!ath10k_core_fw_feature_str[feat])) {
		return scnprintf(buf, buf_len, "bit%d", feat);
	}

	return scnprintf(buf, buf_len, "%s", ath10k_core_fw_feature_str[feat]);
}

void ath10k_core_get_fw_features_str(struct ath10k *ar,
				     char *buf,
				     size_t buf_len)
{
	size_t len = 0;
	int i;

	for (i = 0; i < ATH10K_FW_FEATURE_COUNT; i++) {
		if (test_bit(i, ar->normal_mode_fw.fw_file.fw_features)) {
			if (len > 0)
				len += scnprintf(buf + len, buf_len - len, ",");

			len += ath10k_core_get_fw_feature_str(buf + len,
							      buf_len - len,
							      i);
		}
	}
}

static void ath10k_send_suspend_complete(struct ath10k *ar)
{
	ath10k_dbg(ar, ATH10K_DBG_BOOT, "boot suspend complete\n");

	complete(&ar->target_suspend);
}

static int ath10k_init_sdio(struct ath10k *ar, enum ath10k_firmware_mode mode)
{
	bool mtu_workaround = ar->hw_params.credit_size_workaround;
	int ret;
	u32 param = 0;

	ret = ath10k_bmi_write32(ar, hi_mbox_io_block_sz, 256);
	if (ret)
		return ret;

	ret = ath10k_bmi_write32(ar, hi_mbox_isr_yield_limit, 99);
	if (ret)
		return ret;

	ret = ath10k_bmi_read32(ar, hi_acs_flags, &param);
	if (ret)
		return ret;

	param |= HI_ACS_FLAGS_SDIO_REDUCE_TX_COMPL_SET;

	if (mode == ATH10K_FIRMWARE_MODE_NORMAL && !mtu_workaround)
		param |= HI_ACS_FLAGS_ALT_DATA_CREDIT_SIZE;
	else
		param &= ~HI_ACS_FLAGS_ALT_DATA_CREDIT_SIZE;

	if (mode == ATH10K_FIRMWARE_MODE_UTF)
		param &= ~HI_ACS_FLAGS_SDIO_SWAP_MAILBOX_SET;
	else
		param |= HI_ACS_FLAGS_SDIO_SWAP_MAILBOX_SET;

	ret = ath10k_bmi_write32(ar, hi_acs_flags, param);
	if (ret)
		return ret;

	ret = ath10k_bmi_read32(ar, hi_option_flag2, &param);
	if (ret)
		return ret;

	param |= HI_OPTION_SDIO_CRASH_DUMP_ENHANCEMENT_HOST;

	ret = ath10k_bmi_write32(ar, hi_option_flag2, param);
	if (ret)
		return ret;

	return 0;
}

static int ath10k_init_configure_target(struct ath10k *ar)
{
	u32 param_host;
	int ret;

	/* tell target which HTC version it is used*/
	ret = ath10k_bmi_write32(ar, hi_app_host_interest,
				 HTC_PROTOCOL_VERSION);
	if (ret) {
		ath10k_err(ar, "settings HTC version failed\n");
		return ret;
	}

	/* set the firmware mode to STA/IBSS/AP */
	ret = ath10k_bmi_read32(ar, hi_option_flag, &param_host);
	if (ret) {
		ath10k_err(ar, "setting firmware mode (1/2) failed\n");
		return ret;
	}

	/* TODO following parameters need to be re-visited. */
	/* num_device */
	param_host |= (1 << HI_OPTION_NUM_DEV_SHIFT);
	/* Firmware mode */
	/* FIXME: Why FW_MODE_AP ??.*/
	param_host |= (HI_OPTION_FW_MODE_AP << HI_OPTION_FW_MODE_SHIFT);
	/* mac_addr_method */
	param_host |= (1 << HI_OPTION_MAC_ADDR_METHOD_SHIFT);
	/* firmware_bridge */
	param_host |= (0 << HI_OPTION_FW_BRIDGE_SHIFT);
	/* fwsubmode */
	param_host |= (0 << HI_OPTION_FW_SUBMODE_SHIFT);

	ret = ath10k_bmi_write32(ar, hi_option_flag, param_host);
	if (ret) {
		ath10k_err(ar, "setting firmware mode (2/2) failed\n");
		return ret;
	}

	/* We do all byte-swapping on the host */
	ret = ath10k_bmi_write32(ar, hi_be, 0);
	if (ret) {
		ath10k_err(ar, "setting host CPU BE mode failed\n");
		return ret;
	}

	/* FW descriptor/Data swap flags */
	ret = ath10k_bmi_write32(ar, hi_fw_swap, 0);

	if (ret) {
		ath10k_err(ar, "setting FW data/desc swap flags failed\n");
		return ret;
	}

	/* Some devices have a special sanity check that verifies the PCI
	 * Device ID is written to this host interest var. It is known to be
	 * required to boot QCA6164.
	 */
	ret = ath10k_bmi_write32(ar, hi_hci_uart_pwr_mgmt_params_ext,
				 ar->dev_id);
	if (ret) {
		ath10k_err(ar, "failed to set pwr_mgmt_params: %d\n", ret);
		return ret;
	}

	return 0;
}

static const struct firmware *ath10k_fetch_fw_file(struct ath10k *ar,
						   const char *dir,
						   const char *file)
{
	char filename[100];
	const struct firmware *fw;
	int ret;

	if (file == NULL)
		return ERR_PTR(-ENOENT);

	if (dir == NULL)
		dir = ".";

	if (ar->board_name) {
		snprintf(filename, sizeof(filename), "%s/%s/%s",
			 dir, ar->board_name, file);
		ret = firmware_request_nowarn(&fw, filename, ar->dev);
		ath10k_dbg(ar, ATH10K_DBG_BOOT, "boot fw request '%s': %d\n",
			   filename, ret);
		if (!ret)
			return fw;
	}

	snprintf(filename, sizeof(filename), "%s/%s", dir, file);
	ret = firmware_request_nowarn(&fw, filename, ar->dev);
	ath10k_dbg(ar, ATH10K_DBG_BOOT, "boot fw request '%s': %d\n",
		   filename, ret);
	if (ret)
		return ERR_PTR(ret);

	return fw;
}

static int ath10k_push_board_ext_data(struct ath10k *ar, const void *data,
				      size_t data_len)
{
	u32 board_data_size = ar->hw_params.fw.board_size;
	u32 board_ext_data_size = ar->hw_params.fw.board_ext_size;
	u32 board_ext_data_addr;
	int ret;

	ret = ath10k_bmi_read32(ar, hi_board_ext_data, &board_ext_data_addr);
	if (ret) {
		ath10k_err(ar, "could not read board ext data addr (%d)\n",
			   ret);
		return ret;
	}

	ath10k_dbg(ar, ATH10K_DBG_BOOT,
		   "boot push board extended data addr 0x%x\n",
		   board_ext_data_addr);

	if (board_ext_data_addr == 0)
		return 0;

	if (data_len != (board_data_size + board_ext_data_size)) {
		ath10k_err(ar, "invalid board (ext) data sizes %zu != %d+%d\n",
			   data_len, board_data_size, board_ext_data_size);
		return -EINVAL;
	}

	ret = ath10k_bmi_write_memory(ar, board_ext_data_addr,
				      data + board_data_size,
				      board_ext_data_size);
	if (ret) {
		ath10k_err(ar, "could not write board ext data (%d)\n", ret);
		return ret;
	}

	ret = ath10k_bmi_write32(ar, hi_board_ext_data_config,
				 (board_ext_data_size << 16) | 1);
	if (ret) {
		ath10k_err(ar, "could not write board ext data bit (%d)\n",
			   ret);
		return ret;
	}

	return 0;
}

static int ath10k_core_get_board_id_from_otp(struct ath10k *ar)
{
	u32 result, address;
	u8 board_id, chip_id;
	bool ext_bid_support;
	int ret, bmi_board_id_param;

	address = ar->hw_params.patch_load_addr;

	if (!ar->normal_mode_fw.fw_file.otp_data ||
	    !ar->normal_mode_fw.fw_file.otp_len) {
		ath10k_warn(ar,
			    "failed to retrieve board id because of invalid otp\n");
		return -ENODATA;
	}

	if (ar->id.bmi_ids_valid) {
		ath10k_dbg(ar, ATH10K_DBG_BOOT,
			   "boot already acquired valid otp board id,skip download, board_id %d chip_id %d\n",
			   ar->id.bmi_board_id, ar->id.bmi_chip_id);
		goto skip_otp_download;
	}

	ath10k_dbg(ar, ATH10K_DBG_BOOT,
		   "boot upload otp to 0x%x len %zd for board id\n",
		   address, ar->normal_mode_fw.fw_file.otp_len);

	ret = ath10k_bmi_fast_download(ar, address,
				       ar->normal_mode_fw.fw_file.otp_data,
				       ar->normal_mode_fw.fw_file.otp_len);
	if (ret) {
		ath10k_err(ar, "could not write otp for board id check: %d\n",
			   ret);
		return ret;
	}

	if (ar->cal_mode == ATH10K_PRE_CAL_MODE_DT ||
	    ar->cal_mode == ATH10K_PRE_CAL_MODE_FILE ||
	    ar->cal_mode == ATH10K_PRE_CAL_MODE_NVMEM)
		bmi_board_id_param = BMI_PARAM_GET_FLASH_BOARD_ID;
	else
		bmi_board_id_param = BMI_PARAM_GET_EEPROM_BOARD_ID;

	ret = ath10k_bmi_execute(ar, address, bmi_board_id_param, &result);
	if (ret) {
		ath10k_err(ar, "could not execute otp for board id check: %d\n",
			   ret);
		return ret;
	}

	board_id = MS(result, ATH10K_BMI_BOARD_ID_FROM_OTP);
	chip_id = MS(result, ATH10K_BMI_CHIP_ID_FROM_OTP);
	ext_bid_support = (result & ATH10K_BMI_EXT_BOARD_ID_SUPPORT);

	ath10k_dbg(ar, ATH10K_DBG_BOOT,
		   "boot get otp board id result 0x%08x board_id %d chip_id %d ext_bid_support %d\n",
		   result, board_id, chip_id, ext_bid_support);

	ar->id.ext_bid_supported = ext_bid_support;

	if ((result & ATH10K_BMI_BOARD_ID_STATUS_MASK) != 0 ||
	    (board_id == 0)) {
		ath10k_dbg(ar, ATH10K_DBG_BOOT,
			   "board id does not exist in otp, ignore it\n");
		return -EOPNOTSUPP;
	}

	ar->id.bmi_ids_valid = true;
	ar->id.bmi_board_id = board_id;
	ar->id.bmi_chip_id = chip_id;

skip_otp_download:

	return 0;
}

static void ath10k_core_check_bdfext(const struct dmi_header *hdr, void *data)
{
	struct ath10k *ar = data;
	const char *bdf_ext;
	const char *magic = ATH10K_SMBIOS_BDF_EXT_MAGIC;
	u8 bdf_enabled;
	int i;

	if (hdr->type != ATH10K_SMBIOS_BDF_EXT_TYPE)
		return;

	if (hdr->length != ATH10K_SMBIOS_BDF_EXT_LENGTH) {
		ath10k_dbg(ar, ATH10K_DBG_BOOT,
			   "wrong smbios bdf ext type length (%d).\n",
			   hdr->length);
		return;
	}

	bdf_enabled = *((u8 *)hdr + ATH10K_SMBIOS_BDF_EXT_OFFSET);
	if (!bdf_enabled) {
		ath10k_dbg(ar, ATH10K_DBG_BOOT, "bdf variant name not found.\n");
		return;
	}

	/* Only one string exists (per spec) */
	bdf_ext = (char *)hdr + hdr->length;

	if (memcmp(bdf_ext, magic, strlen(magic)) != 0) {
		ath10k_dbg(ar, ATH10K_DBG_BOOT,
			   "bdf variant magic does not match.\n");
		return;
	}

	for (i = 0; i < strlen(bdf_ext); i++) {
		if (!isascii(bdf_ext[i]) || !isprint(bdf_ext[i])) {
			ath10k_dbg(ar, ATH10K_DBG_BOOT,
				   "bdf variant name contains non ascii chars.\n");
			return;
		}
	}

	/* Copy extension name without magic suffix */
	if (strscpy(ar->id.bdf_ext, bdf_ext + strlen(magic),
		    sizeof(ar->id.bdf_ext)) < 0) {
		ath10k_dbg(ar, ATH10K_DBG_BOOT,
			   "bdf variant string is longer than the buffer can accommodate (variant: %s)\n",
			    bdf_ext);
		return;
	}

	ath10k_dbg(ar, ATH10K_DBG_BOOT,
		   "found and validated bdf variant smbios_type 0x%x bdf %s\n",
		   ATH10K_SMBIOS_BDF_EXT_TYPE, bdf_ext);
}

static int ath10k_core_check_smbios(struct ath10k *ar)
{
	ar->id.bdf_ext[0] = '\0';
	dmi_walk(ath10k_core_check_bdfext, ar);

	if (ar->id.bdf_ext[0] == '\0')
		return -ENODATA;

	return 0;
}

int ath10k_core_check_dt(struct ath10k *ar)
{
	struct device_node *node;
	const char *variant = NULL;

	node = ar->dev->of_node;
	if (!node)
		return -ENOENT;

	of_property_read_string(node, "qcom,ath10k-calibration-variant",
				&variant);
	if (!variant)
		return -ENODATA;

	if (strscpy(ar->id.bdf_ext, variant, sizeof(ar->id.bdf_ext)) < 0)
		ath10k_dbg(ar, ATH10K_DBG_BOOT,
			   "bdf variant string is longer than the buffer can accommodate (variant: %s)\n",
			    variant);

	return 0;
}
EXPORT_SYMBOL(ath10k_core_check_dt);

static int ath10k_download_fw(struct ath10k *ar)
{
	u32 address, data_len;
	const void *data;
	int ret;
	struct pm_qos_request latency_qos;

	address = ar->hw_params.patch_load_addr;

	data = ar->running_fw->fw_file.firmware_data;
	data_len = ar->running_fw->fw_file.firmware_len;

	ret = ath10k_swap_code_seg_configure(ar, &ar->running_fw->fw_file);
	if (ret) {
		ath10k_err(ar, "failed to configure fw code swap: %d\n",
			   ret);
		return ret;
	}

	ath10k_dbg(ar, ATH10K_DBG_BOOT,
		   "boot uploading firmware image %pK len %d\n",
		   data, data_len);

	/* Check if device supports to download firmware via
	 * diag copy engine. Downloading firmware via diag CE
	 * greatly reduces the time to download firmware.
	 */
	if (ar->hw_params.fw_diag_ce_download) {
		ret = ath10k_hw_diag_fast_download(ar, address,
						   data, data_len);
		if (ret == 0)
			/* firmware upload via diag ce was successful */
			return 0;

		ath10k_warn(ar,
			    "failed to upload firmware via diag ce, trying BMI: %d",
			    ret);
	}

	memset(&latency_qos, 0, sizeof(latency_qos));
	cpu_latency_qos_add_request(&latency_qos, 0);

	ret = ath10k_bmi_fast_download(ar, address, data, data_len);

	cpu_latency_qos_remove_request(&latency_qos);

	return ret;
}

void ath10k_core_free_board_files(struct ath10k *ar)
{
	if (!IS_ERR(ar->normal_mode_fw.board))
		release_firmware(ar->normal_mode_fw.board);

	if (!IS_ERR(ar->normal_mode_fw.ext_board))
		release_firmware(ar->normal_mode_fw.ext_board);

	ar->normal_mode_fw.board = NULL;
	ar->normal_mode_fw.board_data = NULL;
	ar->normal_mode_fw.board_len = 0;
	ar->normal_mode_fw.ext_board = NULL;
	ar->normal_mode_fw.ext_board_data = NULL;
	ar->normal_mode_fw.ext_board_len = 0;
}
EXPORT_SYMBOL(ath10k_core_free_board_files);

static void ath10k_core_free_firmware_files(struct ath10k *ar)
{
	if (!IS_ERR(ar->normal_mode_fw.fw_file.firmware))
		release_firmware(ar->normal_mode_fw.fw_file.firmware);

	if (!IS_ERR(ar->cal_file))
		release_firmware(ar->cal_file);

	if (!IS_ERR(ar->pre_cal_file))
		release_firmware(ar->pre_cal_file);

	ath10k_swap_code_seg_release(ar, &ar->normal_mode_fw.fw_file);

	ar->normal_mode_fw.fw_file.otp_data = NULL;
	ar->normal_mode_fw.fw_file.otp_len = 0;

	ar->normal_mode_fw.fw_file.firmware = NULL;
	ar->normal_mode_fw.fw_file.firmware_data = NULL;
	ar->normal_mode_fw.fw_file.firmware_len = 0;

	ar->cal_file = NULL;
	ar->pre_cal_file = NULL;
}

static int ath10k_fetch_cal_file(struct ath10k *ar)
{
	char filename[100];

	/* pre-cal-<bus>-<id>.bin */
	scnprintf(filename, sizeof(filename), "pre-cal-%s-%s.bin",
		  ath10k_bus_str(ar->hif.bus), dev_name(ar->dev));

	ar->pre_cal_file = ath10k_fetch_fw_file(ar, ATH10K_FW_DIR, filename);
	if (!IS_ERR(ar->pre_cal_file))
		goto success;

	/* cal-<bus>-<id>.bin */
	scnprintf(filename, sizeof(filename), "cal-%s-%s.bin",
		  ath10k_bus_str(ar->hif.bus), dev_name(ar->dev));

	ar->cal_file = ath10k_fetch_fw_file(ar, ATH10K_FW_DIR, filename);
	if (IS_ERR(ar->cal_file))
		/* calibration file is optional, don't print any warnings */
		return PTR_ERR(ar->cal_file);
success:
	ath10k_dbg(ar, ATH10K_DBG_BOOT, "found calibration file %s/%s\n",
		   ATH10K_FW_DIR, filename);

	return 0;
}

static int ath10k_core_fetch_board_data_api_1(struct ath10k *ar, int bd_ie_type)
{
	const struct firmware *fw;
	char boardname[100];

	if (bd_ie_type == ATH10K_BD_IE_BOARD) {
		scnprintf(boardname, sizeof(boardname), "board-%s-%s.bin",
			  ath10k_bus_str(ar->hif.bus), dev_name(ar->dev));

		ar->normal_mode_fw.board = ath10k_fetch_fw_file(ar,
								ar->hw_params.fw.dir,
								boardname);
		if (IS_ERR(ar->normal_mode_fw.board)) {
			fw = ath10k_fetch_fw_file(ar,
						  ar->hw_params.fw.dir,
						  ATH10K_BOARD_DATA_FILE);
			ar->normal_mode_fw.board = fw;
		}

		if (IS_ERR(ar->normal_mode_fw.board))
			return PTR_ERR(ar->normal_mode_fw.board);

		ar->normal_mode_fw.board_data = ar->normal_mode_fw.board->data;
		ar->normal_mode_fw.board_len = ar->normal_mode_fw.board->size;
	} else if (bd_ie_type == ATH10K_BD_IE_BOARD_EXT) {
		fw = ath10k_fetch_fw_file(ar, ar->hw_params.fw.dir,
					  ATH10K_EBOARD_DATA_FILE);
		ar->normal_mode_fw.ext_board = fw;
		if (IS_ERR(ar->normal_mode_fw.ext_board))
			return PTR_ERR(ar->normal_mode_fw.ext_board);

		ar->normal_mode_fw.ext_board_data = ar->normal_mode_fw.ext_board->data;
		ar->normal_mode_fw.ext_board_len = ar->normal_mode_fw.ext_board->size;
	}

	return 0;
}

static int ath10k_core_parse_bd_ie_board(struct ath10k *ar,
					 const void *buf, size_t buf_len,
					 const char *boardname,
					 int bd_ie_type)
{
	const struct ath10k_fw_ie *hdr;
	bool name_match_found;
	int ret, board_ie_id;
	size_t board_ie_len;
	const void *board_ie_data;

	name_match_found = false;

	/* go through ATH10K_BD_IE_BOARD_ elements */
	while (buf_len > sizeof(struct ath10k_fw_ie)) {
		hdr = buf;
		board_ie_id = le32_to_cpu(hdr->id);
		board_ie_len = le32_to_cpu(hdr->len);
		board_ie_data = hdr->data;

		buf_len -= sizeof(*hdr);
		buf += sizeof(*hdr);

		if (buf_len < ALIGN(board_ie_len, 4)) {
			ath10k_err(ar, "invalid ATH10K_BD_IE_BOARD length: %zu < %zu\n",
				   buf_len, ALIGN(board_ie_len, 4));
			ret = -EINVAL;
			goto out;
		}

		switch (board_ie_id) {
		case ATH10K_BD_IE_BOARD_NAME:
			ath10k_dbg_dump(ar, ATH10K_DBG_BOOT, "board name", "",
					board_ie_data, board_ie_len);

			if (board_ie_len != strlen(boardname))
				break;

			ret = memcmp(board_ie_data, boardname, strlen(boardname));
			if (ret)
				break;

			name_match_found = true;
			ath10k_dbg(ar, ATH10K_DBG_BOOT,
				   "boot found match for name '%s'",
				   boardname);
			break;
		case ATH10K_BD_IE_BOARD_DATA:
			if (!name_match_found)
				/* no match found */
				break;

			if (bd_ie_type == ATH10K_BD_IE_BOARD) {
				ath10k_dbg(ar, ATH10K_DBG_BOOT,
					   "boot found board data for '%s'",
						boardname);

				ar->normal_mode_fw.board_data = board_ie_data;
				ar->normal_mode_fw.board_len = board_ie_len;
			} else if (bd_ie_type == ATH10K_BD_IE_BOARD_EXT) {
				ath10k_dbg(ar, ATH10K_DBG_BOOT,
					   "boot found eboard data for '%s'",
						boardname);

				ar->normal_mode_fw.ext_board_data = board_ie_data;
				ar->normal_mode_fw.ext_board_len = board_ie_len;
			}

			ret = 0;
			goto out;
		default:
			ath10k_warn(ar, "unknown ATH10K_BD_IE_BOARD found: %d\n",
				    board_ie_id);
			break;
		}

		/* jump over the padding */
		board_ie_len = ALIGN(board_ie_len, 4);

		buf_len -= board_ie_len;
		buf += board_ie_len;
	}

	/* no match found */
	ret = -ENOENT;

out:
	return ret;
}

static int ath10k_core_search_bd(struct ath10k *ar,
				 const char *boardname,
				 const u8 *data,
				 size_t len)
{
	size_t ie_len;
	struct ath10k_fw_ie *hdr;
	int ret = -ENOENT, ie_id;

	while (len > sizeof(struct ath10k_fw_ie)) {
		hdr = (struct ath10k_fw_ie *)data;
		ie_id = le32_to_cpu(hdr->id);
		ie_len = le32_to_cpu(hdr->len);

		len -= sizeof(*hdr);
		data = hdr->data;

		if (len < ALIGN(ie_len, 4)) {
			ath10k_err(ar, "invalid length for board ie_id %d ie_len %zu len %zu\n",
				   ie_id, ie_len, len);
			return -EINVAL;
		}

		switch (ie_id) {
		case ATH10K_BD_IE_BOARD:
			ret = ath10k_core_parse_bd_ie_board(ar, data, ie_len,
							    boardname,
							    ATH10K_BD_IE_BOARD);
			if (ret == -ENOENT)
				/* no match found, continue */
				break;

			/* either found or error, so stop searching */
			goto out;
		case ATH10K_BD_IE_BOARD_EXT:
			ret = ath10k_core_parse_bd_ie_board(ar, data, ie_len,
							    boardname,
							    ATH10K_BD_IE_BOARD_EXT);
			if (ret == -ENOENT)
				/* no match found, continue */
				break;

			/* either found or error, so stop searching */
			goto out;
		}

		/* jump over the padding */
		ie_len = ALIGN(ie_len, 4);

		len -= ie_len;
		data += ie_len;
	}

out:
	/* return result of parse_bd_ie_board() or -ENOENT */
	return ret;
}

static int ath10k_core_fetch_board_data_api_n(struct ath10k *ar,
					      const char *boardname,
					      const char *fallback_boardname1,
					      const char *fallback_boardname2,
					      const char *filename)
{
	size_t len, magic_len;
	const u8 *data;
	int ret;

	/* Skip if already fetched during board data download */
	if (!ar->normal_mode_fw.board)
		ar->normal_mode_fw.board = ath10k_fetch_fw_file(ar,
								ar->hw_params.fw.dir,
								filename);
	if (IS_ERR(ar->normal_mode_fw.board))
		return PTR_ERR(ar->normal_mode_fw.board);

	data = ar->normal_mode_fw.board->data;
	len = ar->normal_mode_fw.board->size;

	/* magic has extra null byte padded */
	magic_len = strlen(ATH10K_BOARD_MAGIC) + 1;
	if (len < magic_len) {
		ath10k_err(ar, "failed to find magic value in %s/%s, file too short: %zu\n",
			   ar->hw_params.fw.dir, filename, len);
		ret = -EINVAL;
		goto err;
	}

	if (memcmp(data, ATH10K_BOARD_MAGIC, magic_len)) {
		ath10k_err(ar, "found invalid board magic\n");
		ret = -EINVAL;
		goto err;
	}

	/* magic is padded to 4 bytes */
	magic_len = ALIGN(magic_len, 4);
	if (len < magic_len) {
		ath10k_err(ar, "failed: %s/%s too small to contain board data, len: %zu\n",
			   ar->hw_params.fw.dir, filename, len);
		ret = -EINVAL;
		goto err;
	}

	data += magic_len;
	len -= magic_len;

	/* attempt to find boardname in the IE list */
	ret = ath10k_core_search_bd(ar, boardname, data, len);

	/* if we didn't find it and have a fallback name, try that */
	if (ret == -ENOENT && fallback_boardname1)
		ret = ath10k_core_search_bd(ar, fallback_boardname1, data, len);

	if (ret == -ENOENT && fallback_boardname2)
		ret = ath10k_core_search_bd(ar, fallback_boardname2, data, len);

	if (ret == -ENOENT) {
		ath10k_err(ar,
			   "failed to fetch board data for %s from %s/%s\n",
			   boardname, ar->hw_params.fw.dir, filename);
		ret = -ENODATA;
	}

	if (ret)
		goto err;

	return 0;

err:
	ath10k_core_free_board_files(ar);
	return ret;
}

static int ath10k_core_create_board_name(struct ath10k *ar, char *name,
					 size_t name_len, bool with_variant,
					 bool with_chip_id)
{
	/* strlen(',variant=') + strlen(ar->id.bdf_ext) */
	char variant[9 + ATH10K_SMBIOS_BDF_EXT_STR_LENGTH] = { 0 };

	if (with_variant && ar->id.bdf_ext[0] != '\0')
		scnprintf(variant, sizeof(variant), ",variant=%s",
			  ar->id.bdf_ext);

	if (ar->id.bmi_ids_valid) {
		scnprintf(name, name_len,
			  "bus=%s,bmi-chip-id=%d,bmi-board-id=%d%s",
			  ath10k_bus_str(ar->hif.bus),
			  ar->id.bmi_chip_id,
			  ar->id.bmi_board_id, variant);
		goto out;
	}

	if (ar->id.qmi_ids_valid) {
		if (with_chip_id)
			scnprintf(name, name_len,
				  "bus=%s,qmi-board-id=%x,qmi-chip-id=%x%s",
				  ath10k_bus_str(ar->hif.bus),
				  ar->id.qmi_board_id, ar->id.qmi_chip_id,
				  variant);
		else
			scnprintf(name, name_len,
				  "bus=%s,qmi-board-id=%x",
				  ath10k_bus_str(ar->hif.bus),
				  ar->id.qmi_board_id);
		goto out;
	}

	scnprintf(name, name_len,
		  "bus=%s,vendor=%04x,device=%04x,subsystem-vendor=%04x,subsystem-device=%04x%s",
		  ath10k_bus_str(ar->hif.bus),
		  ar->id.vendor, ar->id.device,
		  ar->id.subsystem_vendor, ar->id.subsystem_device, variant);
out:
	ath10k_dbg(ar, ATH10K_DBG_BOOT, "boot using board name '%s'\n", name);

	return 0;
}

static int ath10k_core_create_eboard_name(struct ath10k *ar, char *name,
					  size_t name_len)
{
	if (ar->id.bmi_ids_valid) {
		scnprintf(name, name_len,
			  "bus=%s,bmi-chip-id=%d,bmi-eboard-id=%d",
			  ath10k_bus_str(ar->hif.bus),
			  ar->id.bmi_chip_id,
			  ar->id.bmi_eboard_id);

		ath10k_dbg(ar, ATH10K_DBG_BOOT, "boot using eboard name '%s'\n", name);
		return 0;
	}
	/* Fallback if returned board id is zero */
	return -1;
}

int ath10k_core_fetch_board_file(struct ath10k *ar, int bd_ie_type)
{
	char boardname[100], fallback_boardname1[100], fallback_boardname2[100];
	int ret;

	if (bd_ie_type == ATH10K_BD_IE_BOARD) {
		/* With variant and chip id */
		ret = ath10k_core_create_board_name(ar, boardname,
						    sizeof(boardname), true,
						    true);
		if (ret) {
			ath10k_err(ar, "failed to create board name: %d", ret);
			return ret;
		}

		/* Without variant and only chip-id */
		ret = ath10k_core_create_board_name(ar, fallback_boardname1,
						    sizeof(boardname), false,
						    true);
		if (ret) {
			ath10k_err(ar, "failed to create 1st fallback board name: %d",
				   ret);
			return ret;
		}

		/* Without variant and without chip-id */
		ret = ath10k_core_create_board_name(ar, fallback_boardname2,
						    sizeof(boardname), false,
						    false);
		if (ret) {
			ath10k_err(ar, "failed to create 2nd fallback board name: %d",
				   ret);
			return ret;
		}
	} else if (bd_ie_type == ATH10K_BD_IE_BOARD_EXT) {
		ret = ath10k_core_create_eboard_name(ar, boardname,
						     sizeof(boardname));
		if (ret) {
			ath10k_err(ar, "fallback to eboard.bin since board id 0");
			goto fallback;
		}
	}

	ar->bd_api = 2;
	ret = ath10k_core_fetch_board_data_api_n(ar, boardname,
						 fallback_boardname1,
						 fallback_boardname2,
						 ATH10K_BOARD_API2_FILE);
	if (!ret)
		goto success;

fallback:
	ar->bd_api = 1;
	ret = ath10k_core_fetch_board_data_api_1(ar, bd_ie_type);
	if (ret) {
		ath10k_err(ar, "failed to fetch board-2.bin or board.bin from %s\n",
			   ar->hw_params.fw.dir);
		return ret;
	}

success:
	ath10k_dbg(ar, ATH10K_DBG_BOOT, "using board api %d\n", ar->bd_api);
	return 0;
}
EXPORT_SYMBOL(ath10k_core_fetch_board_file);

static int ath10k_core_get_ext_board_id_from_otp(struct ath10k *ar)
{
	u32 result, address;
	u8 ext_board_id;
	int ret;

	address = ar->hw_params.patch_load_addr;

	if (!ar->normal_mode_fw.fw_file.otp_data ||
	    !ar->normal_mode_fw.fw_file.otp_len) {
		ath10k_warn(ar,
			    "failed to retrieve extended board id due to otp binary missing\n");
		return -ENODATA;
	}

	ath10k_dbg(ar, ATH10K_DBG_BOOT,
		   "boot upload otp to 0x%x len %zd for ext board id\n",
		   address, ar->normal_mode_fw.fw_file.otp_len);

	ret = ath10k_bmi_fast_download(ar, address,
				       ar->normal_mode_fw.fw_file.otp_data,
				       ar->normal_mode_fw.fw_file.otp_len);
	if (ret) {
		ath10k_err(ar, "could not write otp for ext board id check: %d\n",
			   ret);
		return ret;
	}

	ret = ath10k_bmi_execute(ar, address, BMI_PARAM_GET_EXT_BOARD_ID, &result);
	if (ret) {
		ath10k_err(ar, "could not execute otp for ext board id check: %d\n",
			   ret);
		return ret;
	}

	if (!result) {
		ath10k_dbg(ar, ATH10K_DBG_BOOT,
			   "ext board id does not exist in otp, ignore it\n");
		return -EOPNOTSUPP;
	}

	ext_board_id = result & ATH10K_BMI_EBOARD_ID_STATUS_MASK;

	ath10k_dbg(ar, ATH10K_DBG_BOOT,
		   "boot get otp ext board id result 0x%08x ext_board_id %d\n",
		   result, ext_board_id);

	ar->id.bmi_eboard_id = ext_board_id;

	return 0;
}

static int ath10k_download_board_data(struct ath10k *ar, const void *data,
				      size_t data_len)
{
	u32 board_data_size = ar->hw_params.fw.board_size;
	u32 eboard_data_size = ar->hw_params.fw.ext_board_size;
	u32 board_address;
	u32 ext_board_address;
	int ret;

	ret = ath10k_push_board_ext_data(ar, data, data_len);
	if (ret) {
		ath10k_err(ar, "could not push board ext data (%d)\n", ret);
		goto exit;
	}

	ret = ath10k_bmi_read32(ar, hi_board_data, &board_address);
	if (ret) {
		ath10k_err(ar, "could not read board data addr (%d)\n", ret);
		goto exit;
	}

	ret = ath10k_bmi_write_memory(ar, board_address, data,
				      min_t(u32, board_data_size,
					    data_len));
	if (ret) {
		ath10k_err(ar, "could not write board data (%d)\n", ret);
		goto exit;
	}

	ret = ath10k_bmi_write32(ar, hi_board_data_initialized, 1);
	if (ret) {
		ath10k_err(ar, "could not write board data bit (%d)\n", ret);
		goto exit;
	}

	if (!ar->id.ext_bid_supported)
		goto exit;

	/* Extended board data download */
	ret = ath10k_core_get_ext_board_id_from_otp(ar);
	if (ret == -EOPNOTSUPP) {
		/* Not fetching ext_board_data if ext board id is 0 */
		ath10k_dbg(ar, ATH10K_DBG_BOOT, "otp returned ext board id 0\n");
		return 0;
	} else if (ret) {
		ath10k_err(ar, "failed to get extended board id: %d\n", ret);
		goto exit;
	}

	ret = ath10k_core_fetch_board_file(ar, ATH10K_BD_IE_BOARD_EXT);
	if (ret)
		goto exit;

	if (ar->normal_mode_fw.ext_board_data) {
		ext_board_address = board_address + EXT_BOARD_ADDRESS_OFFSET;
		ath10k_dbg(ar, ATH10K_DBG_BOOT,
			   "boot writing ext board data to addr 0x%x",
			   ext_board_address);
		ret = ath10k_bmi_write_memory(ar, ext_board_address,
					      ar->normal_mode_fw.ext_board_data,
					      min_t(u32, eboard_data_size, data_len));
		if (ret)
			ath10k_err(ar, "failed to write ext board data: %d\n", ret);
	}

exit:
	return ret;
}

static int ath10k_download_and_run_otp(struct ath10k *ar)
{
	u32 result, address = ar->hw_params.patch_load_addr;
	u32 bmi_otp_exe_param = ar->hw_params.otp_exe_param;
	int ret;

	ret = ath10k_download_board_data(ar,
					 ar->running_fw->board_data,
					 ar->running_fw->board_len);
	if (ret) {
		ath10k_err(ar, "failed to download board data: %d\n", ret);
		return ret;
	}

	/* OTP is optional */

	if (!ar->running_fw->fw_file.otp_data ||
	    !ar->running_fw->fw_file.otp_len) {
		ath10k_warn(ar, "Not running otp, calibration will be incorrect (otp-data %pK otp_len %zd)!\n",
			    ar->running_fw->fw_file.otp_data,
			    ar->running_fw->fw_file.otp_len);
		return 0;
	}

	ath10k_dbg(ar, ATH10K_DBG_BOOT, "boot upload otp to 0x%x len %zd\n",
		   address, ar->running_fw->fw_file.otp_len);

	ret = ath10k_bmi_fast_download(ar, address,
				       ar->running_fw->fw_file.otp_data,
				       ar->running_fw->fw_file.otp_len);
	if (ret) {
		ath10k_err(ar, "could not write otp (%d)\n", ret);
		return ret;
	}

	/* As of now pre-cal is valid for 10_4 variants */
	if (ar->cal_mode == ATH10K_PRE_CAL_MODE_DT ||
	    ar->cal_mode == ATH10K_PRE_CAL_MODE_FILE ||
	    ar->cal_mode == ATH10K_PRE_CAL_MODE_NVMEM)
		bmi_otp_exe_param = BMI_PARAM_FLASH_SECTION_ALL;

	ret = ath10k_bmi_execute(ar, address, bmi_otp_exe_param, &result);
	if (ret) {
		ath10k_err(ar, "could not execute otp (%d)\n", ret);
		return ret;
	}

	ath10k_dbg(ar, ATH10K_DBG_BOOT, "boot otp execute result %d\n", result);

	if (!(skip_otp || test_bit(ATH10K_FW_FEATURE_IGNORE_OTP_RESULT,
				   ar->running_fw->fw_file.fw_features)) &&
	    result != 0) {
		ath10k_err(ar, "otp calibration failed: %d", result);
		return -EINVAL;
	}

	return 0;
}

static int ath10k_download_cal_file(struct ath10k *ar,
				    const struct firmware *file)
{
	int ret;

	if (!file)
		return -ENOENT;

	if (IS_ERR(file))
		return PTR_ERR(file);

	ret = ath10k_download_board_data(ar, file->data, file->size);
	if (ret) {
		ath10k_err(ar, "failed to download cal_file data: %d\n", ret);
		return ret;
	}

	ath10k_dbg(ar, ATH10K_DBG_BOOT, "boot cal file downloaded\n");

	return 0;
}

static int ath10k_download_cal_dt(struct ath10k *ar, const char *dt_name)
{
	struct device_node *node;
	int data_len;
	void *data;
	int ret;

	node = ar->dev->of_node;
	if (!node)
		/* Device Tree is optional, don't print any warnings if
		 * there's no node for ath10k.
		 */
		return -ENOENT;

	if (!of_get_property(node, dt_name, &data_len)) {
		/* The calibration data node is optional */
		return -ENOENT;
	}

	if (data_len != ar->hw_params.cal_data_len) {
		ath10k_warn(ar, "invalid calibration data length in DT: %d\n",
			    data_len);
		ret = -EMSGSIZE;
		goto out;
	}

	data = kmalloc(data_len, GFP_KERNEL);
	if (!data) {
		ret = -ENOMEM;
		goto out;
	}

	ret = of_property_read_u8_array(node, dt_name, data, data_len);
	if (ret) {
		ath10k_warn(ar, "failed to read calibration data from DT: %d\n",
			    ret);
		goto out_free;
	}

	ret = ath10k_download_board_data(ar, data, data_len);
	if (ret) {
		ath10k_warn(ar, "failed to download calibration data from Device Tree: %d\n",
			    ret);
		goto out_free;
	}

	ret = 0;

out_free:
	kfree(data);

out:
	return ret;
}

static int ath10k_download_cal_eeprom(struct ath10k *ar)
{
	size_t data_len;
	void *data = NULL;
	int ret;

	ret = ath10k_hif_fetch_cal_eeprom(ar, &data, &data_len);
	if (ret) {
		if (ret != -EOPNOTSUPP)
			ath10k_warn(ar, "failed to read calibration data from EEPROM: %d\n",
				    ret);
		goto out_free;
	}

	ret = ath10k_download_board_data(ar, data, data_len);
	if (ret) {
		ath10k_warn(ar, "failed to download calibration data from EEPROM: %d\n",
			    ret);
		goto out_free;
	}

	ret = 0;

out_free:
	kfree(data);

	return ret;
}

static int ath10k_download_cal_nvmem(struct ath10k *ar, const char *cell_name)
{
	struct nvmem_cell *cell;
	void *buf;
	size_t len;
	int ret;

	cell = devm_nvmem_cell_get(ar->dev, cell_name);
	if (IS_ERR(cell)) {
		ret = PTR_ERR(cell);
		return ret;
	}

	buf = nvmem_cell_read(cell, &len);
	if (IS_ERR(buf))
		return PTR_ERR(buf);

	if (ar->hw_params.cal_data_len != len) {
		kfree(buf);
		ath10k_warn(ar, "invalid calibration data length in nvmem-cell '%s': %zu != %u\n",
			    cell_name, len, ar->hw_params.cal_data_len);
		return -EMSGSIZE;
	}

	ret = ath10k_download_board_data(ar, buf, len);
	kfree(buf);
	if (ret)
		ath10k_warn(ar, "failed to download calibration data from nvmem-cell '%s': %d\n",
			    cell_name, ret);

	return ret;
}

int ath10k_core_fetch_firmware_api_n(struct ath10k *ar, const char *name,
				     struct ath10k_fw_file *fw_file)
{
	size_t magic_len, len, ie_len;
	int ie_id, i, index, bit, ret;
	struct ath10k_fw_ie *hdr;
	const u8 *data;
	__le32 *timestamp, *version;

	/* first fetch the firmware file (firmware-*.bin) */
	fw_file->firmware = ath10k_fetch_fw_file(ar, ar->hw_params.fw.dir,
						 name);
	if (IS_ERR(fw_file->firmware))
		return PTR_ERR(fw_file->firmware);

	data = fw_file->firmware->data;
	len = fw_file->firmware->size;

	/* magic also includes the null byte, check that as well */
	magic_len = strlen(ATH10K_FIRMWARE_MAGIC) + 1;

	if (len < magic_len) {
		ath10k_err(ar, "firmware file '%s/%s' too small to contain magic: %zu\n",
			   ar->hw_params.fw.dir, name, len);
		ret = -EINVAL;
		goto err;
	}

	if (memcmp(data, ATH10K_FIRMWARE_MAGIC, magic_len) != 0) {
		ath10k_err(ar, "invalid firmware magic\n");
		ret = -EINVAL;
		goto err;
	}

	/* jump over the padding */
	magic_len = ALIGN(magic_len, 4);

	len -= magic_len;
	data += magic_len;

	/* loop elements */
	while (len > sizeof(struct ath10k_fw_ie)) {
		hdr = (struct ath10k_fw_ie *)data;

		ie_id = le32_to_cpu(hdr->id);
		ie_len = le32_to_cpu(hdr->len);

		len -= sizeof(*hdr);
		data += sizeof(*hdr);

		if (len < ie_len) {
			ath10k_err(ar, "invalid length for FW IE %d (%zu < %zu)\n",
				   ie_id, len, ie_len);
			ret = -EINVAL;
			goto err;
		}

		switch (ie_id) {
		case ATH10K_FW_IE_FW_VERSION:
			if (ie_len > sizeof(fw_file->fw_version) - 1)
				break;

			memcpy(fw_file->fw_version, data, ie_len);
			fw_file->fw_version[ie_len] = '\0';

			ath10k_dbg(ar, ATH10K_DBG_BOOT,
				   "found fw version %s\n",
				    fw_file->fw_version);
			break;
		case ATH10K_FW_IE_TIMESTAMP:
			if (ie_len != sizeof(u32))
				break;

			timestamp = (__le32 *)data;

			ath10k_dbg(ar, ATH10K_DBG_BOOT, "found fw timestamp %d\n",
				   le32_to_cpup(timestamp));
			break;
		case ATH10K_FW_IE_FEATURES:
			ath10k_dbg(ar, ATH10K_DBG_BOOT,
				   "found firmware features ie (%zd B)\n",
				   ie_len);

			for (i = 0; i < ATH10K_FW_FEATURE_COUNT; i++) {
				index = i / 8;
				bit = i % 8;

				if (index == ie_len)
					break;

				if (data[index] & (1 << bit)) {
					ath10k_dbg(ar, ATH10K_DBG_BOOT,
						   "Enabling feature bit: %i\n",
						   i);
					__set_bit(i, fw_file->fw_features);
				}
			}

			ath10k_dbg_dump(ar, ATH10K_DBG_BOOT, "features", "",
					fw_file->fw_features,
					sizeof(fw_file->fw_features));
			break;
		case ATH10K_FW_IE_FW_IMAGE:
			ath10k_dbg(ar, ATH10K_DBG_BOOT,
				   "found fw image ie (%zd B)\n",
				   ie_len);

			fw_file->firmware_data = data;
			fw_file->firmware_len = ie_len;

			break;
		case ATH10K_FW_IE_OTP_IMAGE:
			ath10k_dbg(ar, ATH10K_DBG_BOOT,
				   "found otp image ie (%zd B)\n",
				   ie_len);

			fw_file->otp_data = data;
			fw_file->otp_len = ie_len;

			break;
		case ATH10K_FW_IE_WMI_OP_VERSION:
			if (ie_len != sizeof(u32))
				break;

			version = (__le32 *)data;

			fw_file->wmi_op_version = le32_to_cpup(version);

			ath10k_dbg(ar, ATH10K_DBG_BOOT, "found fw ie wmi op version %d\n",
				   fw_file->wmi_op_version);
			break;
		case ATH10K_FW_IE_HTT_OP_VERSION:
			if (ie_len != sizeof(u32))
				break;

			version = (__le32 *)data;

			fw_file->htt_op_version = le32_to_cpup(version);

			ath10k_dbg(ar, ATH10K_DBG_BOOT, "found fw ie htt op version %d\n",
				   fw_file->htt_op_version);
			break;
		case ATH10K_FW_IE_FW_CODE_SWAP_IMAGE:
			ath10k_dbg(ar, ATH10K_DBG_BOOT,
				   "found fw code swap image ie (%zd B)\n",
				   ie_len);
			fw_file->codeswap_data = data;
			fw_file->codeswap_len = ie_len;
			break;
		default:
			ath10k_warn(ar, "Unknown FW IE: %u\n",
				    le32_to_cpu(hdr->id));
			break;
		}

		/* jump over the padding */
		ie_len = ALIGN(ie_len, 4);

		len -= ie_len;
		data += ie_len;
	}

	if (!test_bit(ATH10K_FW_FEATURE_NON_BMI, fw_file->fw_features) &&
	    (!fw_file->firmware_data || !fw_file->firmware_len)) {
		ath10k_warn(ar, "No ATH10K_FW_IE_FW_IMAGE found from '%s/%s', skipping\n",
			    ar->hw_params.fw.dir, name);
		ret = -ENOMEDIUM;
		goto err;
	}

	return 0;

err:
	ath10k_core_free_firmware_files(ar);
	return ret;
}

static void ath10k_core_get_fw_name(struct ath10k *ar, char *fw_name,
				    size_t fw_name_len, int fw_api)
{
	switch (ar->hif.bus) {
	case ATH10K_BUS_SDIO:
	case ATH10K_BUS_USB:
		scnprintf(fw_name, fw_name_len, "%s-%s-%d.bin",
			  ATH10K_FW_FILE_BASE, ath10k_bus_str(ar->hif.bus),
			  fw_api);
		break;
	case ATH10K_BUS_PCI:
	case ATH10K_BUS_AHB:
	case ATH10K_BUS_SNOC:
		scnprintf(fw_name, fw_name_len, "%s-%d.bin",
			  ATH10K_FW_FILE_BASE, fw_api);
		break;
	}
}

static int ath10k_core_fetch_firmware_files(struct ath10k *ar)
{
	int ret, i;
	char fw_name[100];

	/* calibration file is optional, don't check for any errors */
	ath10k_fetch_cal_file(ar);

	for (i = ATH10K_FW_API_MAX; i >= ATH10K_FW_API_MIN; i--) {
		ar->fw_api = i;
		ath10k_dbg(ar, ATH10K_DBG_BOOT, "trying fw api %d\n",
			   ar->fw_api);

		ath10k_core_get_fw_name(ar, fw_name, sizeof(fw_name), ar->fw_api);
		ret = ath10k_core_fetch_firmware_api_n(ar, fw_name,
						       &ar->normal_mode_fw.fw_file);
		if (!ret)
			goto success;
	}

	/* we end up here if we couldn't fetch any firmware */

	ath10k_err(ar, "Failed to find firmware-N.bin (N between %d and %d) from %s: %d",
		   ATH10K_FW_API_MIN, ATH10K_FW_API_MAX, ar->hw_params.fw.dir,
		   ret);

	return ret;

success:
	ath10k_dbg(ar, ATH10K_DBG_BOOT, "using fw api %d\n", ar->fw_api);

	return 0;
}

static int ath10k_core_pre_cal_download(struct ath10k *ar)
{
	int ret;

	ret = ath10k_download_cal_nvmem(ar, "pre-calibration");
	if (ret == 0) {
		ar->cal_mode = ATH10K_PRE_CAL_MODE_NVMEM;
		goto success;
	} else if (ret == -EPROBE_DEFER) {
		return ret;
	}

	ath10k_dbg(ar, ATH10K_DBG_BOOT,
		   "boot did not find a pre-calibration nvmem-cell, try file next: %d\n",
		   ret);

	ret = ath10k_download_cal_file(ar, ar->pre_cal_file);
	if (ret == 0) {
		ar->cal_mode = ATH10K_PRE_CAL_MODE_FILE;
		goto success;
	}

	ath10k_dbg(ar, ATH10K_DBG_BOOT,
		   "boot did not find a pre calibration file, try DT next: %d\n",
		   ret);

	ret = ath10k_download_cal_dt(ar, "qcom,ath10k-pre-calibration-data");
	if (ret) {
		ath10k_dbg(ar, ATH10K_DBG_BOOT,
			   "unable to load pre cal data from DT: %d\n", ret);
		return ret;
	}
	ar->cal_mode = ATH10K_PRE_CAL_MODE_DT;

success:
	ath10k_dbg(ar, ATH10K_DBG_BOOT, "boot using calibration mode %s\n",
		   ath10k_cal_mode_str(ar->cal_mode));

	return 0;
}

static int ath10k_core_pre_cal_config(struct ath10k *ar)
{
	int ret;

	ret = ath10k_core_pre_cal_download(ar);
	if (ret) {
		ath10k_dbg(ar, ATH10K_DBG_BOOT,
			   "failed to load pre cal data: %d\n", ret);
		return ret;
	}

	ret = ath10k_core_get_board_id_from_otp(ar);
	if (ret) {
		ath10k_err(ar, "failed to get board id: %d\n", ret);
		return ret;
	}

	ret = ath10k_download_and_run_otp(ar);
	if (ret) {
		ath10k_err(ar, "failed to run otp: %d\n", ret);
		return ret;
	}

	ath10k_dbg(ar, ATH10K_DBG_BOOT,
		   "pre cal configuration done successfully\n");

	return 0;
}

static int ath10k_download_cal_data(struct ath10k *ar)
{
	int ret;

	ret = ath10k_core_pre_cal_config(ar);
	if (ret == 0)
		return 0;

	ath10k_dbg(ar, ATH10K_DBG_BOOT,
		   "pre cal download procedure failed, try cal file: %d\n",
		   ret);

	ret = ath10k_download_cal_nvmem(ar, "calibration");
	if (ret == 0) {
		ar->cal_mode = ATH10K_CAL_MODE_NVMEM;
		goto done;
	} else if (ret == -EPROBE_DEFER) {
		return ret;
	}

	ath10k_dbg(ar, ATH10K_DBG_BOOT,
		   "boot did not find a calibration nvmem-cell, try file next: %d\n",
		   ret);

	ret = ath10k_download_cal_file(ar, ar->cal_file);
	if (ret == 0) {
		ar->cal_mode = ATH10K_CAL_MODE_FILE;
		goto done;
	}

	ath10k_dbg(ar, ATH10K_DBG_BOOT,
		   "boot did not find a calibration file, try DT next: %d\n",
		   ret);

	ret = ath10k_download_cal_dt(ar, "qcom,ath10k-calibration-data");
	if (ret == 0) {
		ar->cal_mode = ATH10K_CAL_MODE_DT;
		goto done;
	}

	ath10k_dbg(ar, ATH10K_DBG_BOOT,
		   "boot did not find DT entry, try target EEPROM next: %d\n",
		   ret);

	ret = ath10k_download_cal_eeprom(ar);
	if (ret == 0) {
		ar->cal_mode = ATH10K_CAL_MODE_EEPROM;
		goto done;
	}

	ath10k_dbg(ar, ATH10K_DBG_BOOT,
		   "boot did not find target EEPROM entry, try OTP next: %d\n",
		   ret);

	ret = ath10k_download_and_run_otp(ar);
	if (ret) {
		ath10k_err(ar, "failed to run otp: %d\n", ret);
		return ret;
	}

	ar->cal_mode = ATH10K_CAL_MODE_OTP;

done:
	ath10k_dbg(ar, ATH10K_DBG_BOOT, "boot using calibration mode %s\n",
		   ath10k_cal_mode_str(ar->cal_mode));
	return 0;
}

static void ath10k_core_fetch_btcoex_dt(struct ath10k *ar)
{
	struct device_node *node;
	u8 coex_support = 0;
	int ret;

	node = ar->dev->of_node;
	if (!node)
		goto out;

	ret = of_property_read_u8(node, "qcom,coexist-support", &coex_support);
	if (ret) {
		ar->coex_support = true;
		goto out;
	}

	if (coex_support) {
		ar->coex_support = true;
	} else {
		ar->coex_support = false;
		ar->coex_gpio_pin = -1;
		goto out;
	}

	ret = of_property_read_u32(node, "qcom,coexist-gpio-pin",
				   &ar->coex_gpio_pin);
	if (ret)
		ar->coex_gpio_pin = -1;

out:
	ath10k_dbg(ar, ATH10K_DBG_BOOT, "boot coex_support %d coex_gpio_pin %d\n",
		   ar->coex_support, ar->coex_gpio_pin);
}

static int ath10k_init_uart(struct ath10k *ar)
{
	int ret;

	/*
	 * Explicitly setting UART prints to zero as target turns it on
	 * based on scratch registers.
	 */
	ret = ath10k_bmi_write32(ar, hi_serial_enable, 0);
	if (ret) {
		ath10k_warn(ar, "could not disable UART prints (%d)\n", ret);
		return ret;
	}

	if (!uart_print) {
		if (ar->hw_params.uart_pin_workaround) {
			ret = ath10k_bmi_write32(ar, hi_dbg_uart_txpin,
						 ar->hw_params.uart_pin);
			if (ret) {
				ath10k_warn(ar, "failed to set UART TX pin: %d",
					    ret);
				return ret;
			}
		}

		return 0;
	}

	ret = ath10k_bmi_write32(ar, hi_dbg_uart_txpin, ar->hw_params.uart_pin);
	if (ret) {
		ath10k_warn(ar, "could not enable UART prints (%d)\n", ret);
		return ret;
	}

	ret = ath10k_bmi_write32(ar, hi_serial_enable, 1);
	if (ret) {
		ath10k_warn(ar, "could not enable UART prints (%d)\n", ret);
		return ret;
	}

	/* Set the UART baud rate to 19200. */
	ret = ath10k_bmi_write32(ar, hi_desired_baud_rate, 19200);
	if (ret) {
		ath10k_warn(ar, "could not set the baud rate (%d)\n", ret);
		return ret;
	}

	ath10k_info(ar, "UART prints enabled\n");
	return 0;
}

static int ath10k_init_hw_params(struct ath10k *ar)
{
	const struct ath10k_hw_params *hw_params;
	int i;

	for (i = 0; i < ARRAY_SIZE(ath10k_hw_params_list); i++) {
		hw_params = &ath10k_hw_params_list[i];

		if (hw_params->bus == ar->hif.bus &&
		    hw_params->id == ar->target_version &&
		    hw_params->dev_id == ar->dev_id)
			break;
	}

	if (i == ARRAY_SIZE(ath10k_hw_params_list)) {
		ath10k_err(ar, "Unsupported hardware version: 0x%x\n",
			   ar->target_version);
		return -EINVAL;
	}

	ar->hw_params = *hw_params;

	ath10k_dbg(ar, ATH10K_DBG_BOOT, "Hardware name %s version 0x%x\n",
		   ar->hw_params.name, ar->target_version);

	return 0;
}

void ath10k_core_start_recovery(struct ath10k *ar)
{
	if (test_and_set_bit(ATH10K_FLAG_RESTARTING, &ar->dev_flags)) {
		ath10k_warn(ar, "already restarting\n");
		return;
	}

	queue_work(ar->workqueue, &ar->restart_work);
}
EXPORT_SYMBOL(ath10k_core_start_recovery);

void ath10k_core_napi_enable(struct ath10k *ar)
{
	lockdep_assert_held(&ar->conf_mutex);

	if (test_bit(ATH10K_FLAG_NAPI_ENABLED, &ar->dev_flags))
		return;

	napi_enable(&ar->napi);
	set_bit(ATH10K_FLAG_NAPI_ENABLED, &ar->dev_flags);
}
EXPORT_SYMBOL(ath10k_core_napi_enable);

void ath10k_core_napi_sync_disable(struct ath10k *ar)
{
	lockdep_assert_held(&ar->conf_mutex);

	if (!test_bit(ATH10K_FLAG_NAPI_ENABLED, &ar->dev_flags))
		return;

	napi_synchronize(&ar->napi);
	napi_disable(&ar->napi);
	clear_bit(ATH10K_FLAG_NAPI_ENABLED, &ar->dev_flags);
}
EXPORT_SYMBOL(ath10k_core_napi_sync_disable);

static void ath10k_core_restart(struct work_struct *work)
{
	struct ath10k *ar = container_of(work, struct ath10k, restart_work);
	int ret;

	set_bit(ATH10K_FLAG_CRASH_FLUSH, &ar->dev_flags);

	/* Place a barrier to make sure the compiler doesn't reorder
	 * CRASH_FLUSH and calling other functions.
	 */
	barrier();

	ieee80211_stop_queues(ar->hw);
	ath10k_drain_tx(ar);
	complete(&ar->scan.started);
	complete(&ar->scan.completed);
	complete(&ar->scan.on_channel);
	complete(&ar->offchan_tx_completed);
	complete(&ar->install_key_done);
	complete(&ar->vdev_setup_done);
	complete(&ar->vdev_delete_done);
	complete(&ar->thermal.wmi_sync);
	complete(&ar->bss_survey_done);
	wake_up(&ar->htt.empty_tx_wq);
	wake_up(&ar->wmi.tx_credits_wq);
	wake_up(&ar->peer_mapping_wq);

	/* TODO: We can have one instance of cancelling coverage_class_work by
	 * moving it to ath10k_halt(), so that both stop() and restart() would
	 * call that but it takes conf_mutex() and if we call cancel_work_sync()
	 * with conf_mutex it will deadlock.
	 */
	cancel_work_sync(&ar->set_coverage_class_work);

	mutex_lock(&ar->conf_mutex);

	switch (ar->state) {
	case ATH10K_STATE_ON:
		ar->state = ATH10K_STATE_RESTARTING;
		ath10k_halt(ar);
		ath10k_scan_finish(ar);
		ieee80211_restart_hw(ar->hw);
		break;
	case ATH10K_STATE_OFF:
		/* this can happen if driver is being unloaded
		 * or if the crash happens during FW probing
		 */
		ath10k_warn(ar, "cannot restart a device that hasn't been started\n");
		break;
	case ATH10K_STATE_RESTARTING:
		/* hw restart might be requested from multiple places */
		break;
	case ATH10K_STATE_RESTARTED:
		ar->state = ATH10K_STATE_WEDGED;
		fallthrough;
	case ATH10K_STATE_WEDGED:
		ath10k_warn(ar, "device is wedged, will not restart\n");
		break;
	case ATH10K_STATE_UTF:
		ath10k_warn(ar, "firmware restart in UTF mode not supported\n");
		break;
	}

	mutex_unlock(&ar->conf_mutex);

	ret = ath10k_coredump_submit(ar);
	if (ret)
		ath10k_warn(ar, "failed to send firmware crash dump via devcoredump: %d",
			    ret);

	complete(&ar->driver_recovery);
}

static void ath10k_core_set_coverage_class_work(struct work_struct *work)
{
	struct ath10k *ar = container_of(work, struct ath10k,
					 set_coverage_class_work);

	if (ar->hw_params.hw_ops->set_coverage_class)
		ar->hw_params.hw_ops->set_coverage_class(ar, -1);
}

static int ath10k_core_init_firmware_features(struct ath10k *ar)
{
	struct ath10k_fw_file *fw_file = &ar->normal_mode_fw.fw_file;
	int max_num_peers;

	if (test_bit(ATH10K_FW_FEATURE_WMI_10_2, fw_file->fw_features) &&
	    !test_bit(ATH10K_FW_FEATURE_WMI_10X, fw_file->fw_features)) {
		ath10k_err(ar, "feature bits corrupted: 10.2 feature requires 10.x feature to be set as well");
		return -EINVAL;
	}

	if (fw_file->wmi_op_version >= ATH10K_FW_WMI_OP_VERSION_MAX) {
		ath10k_err(ar, "unsupported WMI OP version (max %d): %d\n",
			   ATH10K_FW_WMI_OP_VERSION_MAX, fw_file->wmi_op_version);
		return -EINVAL;
	}

	ar->wmi.rx_decap_mode = ATH10K_HW_TXRX_NATIVE_WIFI;
	switch (ath10k_cryptmode_param) {
	case ATH10K_CRYPT_MODE_HW:
		clear_bit(ATH10K_FLAG_RAW_MODE, &ar->dev_flags);
		clear_bit(ATH10K_FLAG_HW_CRYPTO_DISABLED, &ar->dev_flags);
		break;
	case ATH10K_CRYPT_MODE_SW:
		if (!test_bit(ATH10K_FW_FEATURE_RAW_MODE_SUPPORT,
			      fw_file->fw_features)) {
			ath10k_err(ar, "cryptmode > 0 requires raw mode support from firmware");
			return -EINVAL;
		}

		set_bit(ATH10K_FLAG_RAW_MODE, &ar->dev_flags);
		set_bit(ATH10K_FLAG_HW_CRYPTO_DISABLED, &ar->dev_flags);
		break;
	default:
		ath10k_info(ar, "invalid cryptmode: %d\n",
			    ath10k_cryptmode_param);
		return -EINVAL;
	}

	ar->htt.max_num_amsdu = ATH10K_HTT_MAX_NUM_AMSDU_DEFAULT;
	ar->htt.max_num_ampdu = ATH10K_HTT_MAX_NUM_AMPDU_DEFAULT;

	if (ath10k_frame_mode == ATH10K_HW_TXRX_RAW) {
		if (!test_bit(ATH10K_FW_FEATURE_RAW_MODE_SUPPORT,
			      fw_file->fw_features)) {
			ath10k_err(ar, "rawmode = 1 requires support from firmware");
			return -EINVAL;
		}
		set_bit(ATH10K_FLAG_RAW_MODE, &ar->dev_flags);
	}

	if (test_bit(ATH10K_FLAG_RAW_MODE, &ar->dev_flags)) {
		ar->wmi.rx_decap_mode = ATH10K_HW_TXRX_RAW;

		/* Workaround:
		 *
		 * Firmware A-MSDU aggregation breaks with RAW Tx encap mode
		 * and causes enormous performance issues (malformed frames,
		 * etc).
		 *
		 * Disabling A-MSDU makes RAW mode stable with heavy traffic
		 * albeit a bit slower compared to regular operation.
		 */
		ar->htt.max_num_amsdu = 1;
	}

	/* Backwards compatibility for firmwares without
	 * ATH10K_FW_IE_WMI_OP_VERSION.
	 */
	if (fw_file->wmi_op_version == ATH10K_FW_WMI_OP_VERSION_UNSET) {
		if (test_bit(ATH10K_FW_FEATURE_WMI_10X, fw_file->fw_features)) {
			if (test_bit(ATH10K_FW_FEATURE_WMI_10_2,
				     fw_file->fw_features))
				fw_file->wmi_op_version = ATH10K_FW_WMI_OP_VERSION_10_2;
			else
				fw_file->wmi_op_version = ATH10K_FW_WMI_OP_VERSION_10_1;
		} else {
			fw_file->wmi_op_version = ATH10K_FW_WMI_OP_VERSION_MAIN;
		}
	}

	switch (fw_file->wmi_op_version) {
	case ATH10K_FW_WMI_OP_VERSION_MAIN:
		max_num_peers = TARGET_NUM_PEERS;
		ar->max_num_stations = TARGET_NUM_STATIONS;
		ar->max_num_vdevs = TARGET_NUM_VDEVS;
		ar->htt.max_num_pending_tx = TARGET_NUM_MSDU_DESC;
		ar->fw_stats_req_mask = WMI_STAT_PDEV | WMI_STAT_VDEV |
			WMI_STAT_PEER;
		ar->max_spatial_stream = WMI_MAX_SPATIAL_STREAM;
		break;
	case ATH10K_FW_WMI_OP_VERSION_10_1:
	case ATH10K_FW_WMI_OP_VERSION_10_2:
	case ATH10K_FW_WMI_OP_VERSION_10_2_4:
		if (ath10k_peer_stats_enabled(ar)) {
			max_num_peers = TARGET_10X_TX_STATS_NUM_PEERS;
			ar->max_num_stations = TARGET_10X_TX_STATS_NUM_STATIONS;
		} else {
			max_num_peers = TARGET_10X_NUM_PEERS;
			ar->max_num_stations = TARGET_10X_NUM_STATIONS;
		}
		ar->max_num_vdevs = TARGET_10X_NUM_VDEVS;
		ar->htt.max_num_pending_tx = TARGET_10X_NUM_MSDU_DESC;
		ar->fw_stats_req_mask = WMI_STAT_PEER;
		ar->max_spatial_stream = WMI_MAX_SPATIAL_STREAM;
		break;
	case ATH10K_FW_WMI_OP_VERSION_TLV:
		max_num_peers = TARGET_TLV_NUM_PEERS;
		ar->max_num_stations = TARGET_TLV_NUM_STATIONS;
		ar->max_num_vdevs = TARGET_TLV_NUM_VDEVS;
		ar->max_num_tdls_vdevs = TARGET_TLV_NUM_TDLS_VDEVS;
		if (ar->hif.bus == ATH10K_BUS_SDIO)
			ar->htt.max_num_pending_tx =
				TARGET_TLV_NUM_MSDU_DESC_HL;
		else
			ar->htt.max_num_pending_tx = TARGET_TLV_NUM_MSDU_DESC;
		ar->wow.max_num_patterns = TARGET_TLV_NUM_WOW_PATTERNS;
		ar->fw_stats_req_mask = WMI_TLV_STAT_PDEV | WMI_TLV_STAT_VDEV |
			WMI_TLV_STAT_PEER | WMI_TLV_STAT_PEER_EXTD;
		ar->max_spatial_stream = WMI_MAX_SPATIAL_STREAM;
		ar->wmi.mgmt_max_num_pending_tx = TARGET_TLV_MGMT_NUM_MSDU_DESC;
		break;
	case ATH10K_FW_WMI_OP_VERSION_10_4:
		max_num_peers = TARGET_10_4_NUM_PEERS;
		ar->max_num_stations = TARGET_10_4_NUM_STATIONS;
		ar->num_active_peers = TARGET_10_4_ACTIVE_PEERS;
		ar->max_num_vdevs = TARGET_10_4_NUM_VDEVS;
		ar->num_tids = TARGET_10_4_TGT_NUM_TIDS;
		ar->fw_stats_req_mask = WMI_10_4_STAT_PEER |
					WMI_10_4_STAT_PEER_EXTD |
					WMI_10_4_STAT_VDEV_EXTD;
		ar->max_spatial_stream = ar->hw_params.max_spatial_stream;
		ar->max_num_tdls_vdevs = TARGET_10_4_NUM_TDLS_VDEVS;

		if (test_bit(ATH10K_FW_FEATURE_PEER_FLOW_CONTROL,
			     fw_file->fw_features))
			ar->htt.max_num_pending_tx = TARGET_10_4_NUM_MSDU_DESC_PFC;
		else
			ar->htt.max_num_pending_tx = TARGET_10_4_NUM_MSDU_DESC;
		break;
	case ATH10K_FW_WMI_OP_VERSION_UNSET:
	case ATH10K_FW_WMI_OP_VERSION_MAX:
	default:
		WARN_ON(1);
		return -EINVAL;
	}

	if (ar->hw_params.num_peers)
		ar->max_num_peers = ar->hw_params.num_peers;
	else
		ar->max_num_peers = max_num_peers;

	/* Backwards compatibility for firmwares without
	 * ATH10K_FW_IE_HTT_OP_VERSION.
	 */
	if (fw_file->htt_op_version == ATH10K_FW_HTT_OP_VERSION_UNSET) {
		switch (fw_file->wmi_op_version) {
		case ATH10K_FW_WMI_OP_VERSION_MAIN:
			fw_file->htt_op_version = ATH10K_FW_HTT_OP_VERSION_MAIN;
			break;
		case ATH10K_FW_WMI_OP_VERSION_10_1:
		case ATH10K_FW_WMI_OP_VERSION_10_2:
		case ATH10K_FW_WMI_OP_VERSION_10_2_4:
			fw_file->htt_op_version = ATH10K_FW_HTT_OP_VERSION_10_1;
			break;
		case ATH10K_FW_WMI_OP_VERSION_TLV:
			fw_file->htt_op_version = ATH10K_FW_HTT_OP_VERSION_TLV;
			break;
		case ATH10K_FW_WMI_OP_VERSION_10_4:
		case ATH10K_FW_WMI_OP_VERSION_UNSET:
		case ATH10K_FW_WMI_OP_VERSION_MAX:
			ath10k_err(ar, "htt op version not found from fw meta data");
			return -EINVAL;
		}
	}

	return 0;
}

static int ath10k_core_reset_rx_filter(struct ath10k *ar)
{
	int ret;
	int vdev_id;
	int vdev_type;
	int vdev_subtype;
	const u8 *vdev_addr;

	vdev_id = 0;
	vdev_type = WMI_VDEV_TYPE_STA;
	vdev_subtype = ath10k_wmi_get_vdev_subtype(ar, WMI_VDEV_SUBTYPE_NONE);
	vdev_addr = ar->mac_addr;

	ret = ath10k_wmi_vdev_create(ar, vdev_id, vdev_type, vdev_subtype,
				     vdev_addr);
	if (ret) {
		ath10k_err(ar, "failed to create dummy vdev: %d\n", ret);
		return ret;
	}

	ret = ath10k_wmi_vdev_delete(ar, vdev_id);
	if (ret) {
		ath10k_err(ar, "failed to delete dummy vdev: %d\n", ret);
		return ret;
	}

	/* WMI and HTT may use separate HIF pipes and are not guaranteed to be
	 * serialized properly implicitly.
	 *
	 * Moreover (most) WMI commands have no explicit acknowledges. It is
	 * possible to infer it implicitly by poking firmware with echo
	 * command - getting a reply means all preceding comments have been
	 * (mostly) processed.
	 *
	 * In case of vdev create/delete this is sufficient.
	 *
	 * Without this it's possible to end up with a race when HTT Rx ring is
	 * started before vdev create/delete hack is complete allowing a short
	 * window of opportunity to receive (and Tx ACK) a bunch of frames.
	 */
	ret = ath10k_wmi_barrier(ar);
	if (ret) {
		ath10k_err(ar, "failed to ping firmware: %d\n", ret);
		return ret;
	}

	return 0;
}

static int ath10k_core_compat_services(struct ath10k *ar)
{
	struct ath10k_fw_file *fw_file = &ar->normal_mode_fw.fw_file;

	/* all 10.x firmware versions support thermal throttling but don't
	 * advertise the support via service flags so we have to hardcode
	 * it here
	 */
	switch (fw_file->wmi_op_version) {
	case ATH10K_FW_WMI_OP_VERSION_10_1:
	case ATH10K_FW_WMI_OP_VERSION_10_2:
	case ATH10K_FW_WMI_OP_VERSION_10_2_4:
	case ATH10K_FW_WMI_OP_VERSION_10_4:
		set_bit(WMI_SERVICE_THERM_THROT, ar->wmi.svc_map);
		break;
	default:
		break;
	}

	return 0;
}

#define TGT_IRAM_READ_PER_ITR (8 * 1024)

static int ath10k_core_copy_target_iram(struct ath10k *ar)
{
	const struct ath10k_hw_mem_layout *hw_mem;
	const struct ath10k_mem_region *tmp, *mem_region = NULL;
	dma_addr_t paddr;
	void *vaddr = NULL;
	u8 num_read_itr;
	int i, ret;
	u32 len, remaining_len;

	/* copy target iram feature must work also when
	 * ATH10K_FW_CRASH_DUMP_RAM_DATA is disabled, so
	 * _ath10k_coredump_get_mem_layout() to accomplist that
	 */
	hw_mem = _ath10k_coredump_get_mem_layout(ar);
	if (!hw_mem)
		/* if CONFIG_DEV_COREDUMP is disabled we get NULL, then
		 * just silently disable the feature by doing nothing
		 */
		return 0;

	for (i = 0; i < hw_mem->region_table.size; i++) {
		tmp = &hw_mem->region_table.regions[i];
		if (tmp->type == ATH10K_MEM_REGION_TYPE_REG) {
			mem_region = tmp;
			break;
		}
	}

	if (!mem_region)
		return -ENOMEM;

	for (i = 0; i < ar->wmi.num_mem_chunks; i++) {
		if (ar->wmi.mem_chunks[i].req_id ==
		    WMI_IRAM_RECOVERY_HOST_MEM_REQ_ID) {
			vaddr = ar->wmi.mem_chunks[i].vaddr;
			len = ar->wmi.mem_chunks[i].len;
			break;
		}
	}

	if (!vaddr || !len) {
		ath10k_warn(ar, "No allocated memory for IRAM back up");
		return -ENOMEM;
	}

	len = (len < mem_region->len) ? len : mem_region->len;
	paddr = mem_region->start;
	num_read_itr = len / TGT_IRAM_READ_PER_ITR;
	remaining_len = len % TGT_IRAM_READ_PER_ITR;
	for (i = 0; i < num_read_itr; i++) {
		ret = ath10k_hif_diag_read(ar, paddr, vaddr,
					   TGT_IRAM_READ_PER_ITR);
		if (ret) {
			ath10k_warn(ar, "failed to copy firmware IRAM contents: %d",
				    ret);
			return ret;
		}

		paddr += TGT_IRAM_READ_PER_ITR;
		vaddr += TGT_IRAM_READ_PER_ITR;
	}

	if (remaining_len) {
		ret = ath10k_hif_diag_read(ar, paddr, vaddr, remaining_len);
		if (ret) {
			ath10k_warn(ar, "failed to copy firmware IRAM contents: %d",
				    ret);
			return ret;
		}
	}

	ath10k_dbg(ar, ATH10K_DBG_BOOT, "target IRAM back up completed\n");

	return 0;
}

int ath10k_core_start(struct ath10k *ar, enum ath10k_firmware_mode mode,
		      const struct ath10k_fw_components *fw)
{
	int status;
	u32 val;

	lockdep_assert_held(&ar->conf_mutex);

	clear_bit(ATH10K_FLAG_CRASH_FLUSH, &ar->dev_flags);

	ar->running_fw = fw;

	if (!test_bit(ATH10K_FW_FEATURE_NON_BMI,
		      ar->running_fw->fw_file.fw_features)) {
		ath10k_bmi_start(ar);

		/* Enable hardware clock to speed up firmware download */
		if (ar->hw_params.hw_ops->enable_pll_clk) {
			status = ar->hw_params.hw_ops->enable_pll_clk(ar);
			ath10k_dbg(ar, ATH10K_DBG_BOOT, "boot enable pll ret %d\n",
				   status);
		}

		if (ath10k_init_configure_target(ar)) {
			status = -EINVAL;
			goto err;
		}

		status = ath10k_download_cal_data(ar);
		if (status)
			goto err;

		/* Some of qca988x solutions are having global reset issue
		 * during target initialization. Bypassing PLL setting before
		 * downloading firmware and letting the SoC run on REF_CLK is
		 * fixing the problem. Corresponding firmware change is also
		 * needed to set the clock source once the target is
		 * initialized.
		 */
		if (test_bit(ATH10K_FW_FEATURE_SUPPORTS_SKIP_CLOCK_INIT,
			     ar->running_fw->fw_file.fw_features)) {
			status = ath10k_bmi_write32(ar, hi_skip_clock_init, 1);
			if (status) {
				ath10k_err(ar, "could not write to skip_clock_init: %d\n",
					   status);
				goto err;
			}
		}

		status = ath10k_download_fw(ar);
		if (status)
			goto err;

		status = ath10k_init_uart(ar);
		if (status)
			goto err;

		if (ar->hif.bus == ATH10K_BUS_SDIO) {
			status = ath10k_init_sdio(ar, mode);
			if (status) {
				ath10k_err(ar, "failed to init SDIO: %d\n", status);
				goto err;
			}
		}
	}

	ar->htc.htc_ops.target_send_suspend_complete =
		ath10k_send_suspend_complete;

	status = ath10k_htc_init(ar);
	if (status) {
		ath10k_err(ar, "could not init HTC (%d)\n", status);
		goto err;
	}

	if (!test_bit(ATH10K_FW_FEATURE_NON_BMI,
		      ar->running_fw->fw_file.fw_features)) {
		status = ath10k_bmi_done(ar);
		if (status)
			goto err;
	}

	status = ath10k_wmi_attach(ar);
	if (status) {
		ath10k_err(ar, "WMI attach failed: %d\n", status);
		goto err;
	}

	status = ath10k_htt_init(ar);
	if (status) {
		ath10k_err(ar, "failed to init htt: %d\n", status);
		goto err_wmi_detach;
	}

	status = ath10k_htt_tx_start(&ar->htt);
	if (status) {
		ath10k_err(ar, "failed to alloc htt tx: %d\n", status);
		goto err_wmi_detach;
	}

	/* If firmware indicates Full Rx Reorder support it must be used in a
	 * slightly different manner. Let HTT code know.
	 */
	ar->htt.rx_ring.in_ord_rx = !!(test_bit(WMI_SERVICE_RX_FULL_REORDER,
						ar->wmi.svc_map));

	status = ath10k_htt_rx_alloc(&ar->htt);
	if (status) {
		ath10k_err(ar, "failed to alloc htt rx: %d\n", status);
		goto err_htt_tx_detach;
	}

	status = ath10k_hif_start(ar);
	if (status) {
		ath10k_err(ar, "could not start HIF: %d\n", status);
		goto err_htt_rx_detach;
	}

	status = ath10k_htc_wait_target(&ar->htc);
	if (status) {
		ath10k_err(ar, "failed to connect to HTC: %d\n", status);
		goto err_hif_stop;
	}

	status = ath10k_hif_start_post(ar);
	if (status) {
		ath10k_err(ar, "failed to swap mailbox: %d\n", status);
		goto err_hif_stop;
	}

	if (mode == ATH10K_FIRMWARE_MODE_NORMAL) {
		status = ath10k_htt_connect(&ar->htt);
		if (status) {
			ath10k_err(ar, "failed to connect htt (%d)\n", status);
			goto err_hif_stop;
		}
	}

	status = ath10k_wmi_connect(ar);
	if (status) {
		ath10k_err(ar, "could not connect wmi: %d\n", status);
		goto err_hif_stop;
	}

	status = ath10k_htc_start(&ar->htc);
	if (status) {
		ath10k_err(ar, "failed to start htc: %d\n", status);
		goto err_hif_stop;
	}

	if (mode == ATH10K_FIRMWARE_MODE_NORMAL) {
		status = ath10k_wmi_wait_for_service_ready(ar);
		if (status) {
			ath10k_warn(ar, "wmi service ready event not received");
			goto err_hif_stop;
		}
	}

	ath10k_dbg(ar, ATH10K_DBG_BOOT, "firmware %s booted\n",
		   ar->hw->wiphy->fw_version);

	if (test_bit(ATH10K_FW_FEATURE_IRAM_RECOVERY,
		     ar->running_fw->fw_file.fw_features)) {
		status = ath10k_core_copy_target_iram(ar);
		if (status) {
			ath10k_warn(ar, "failed to copy target iram contents: %d",
				    status);
			goto err_hif_stop;
		}
	}

	if (test_bit(WMI_SERVICE_EXT_RES_CFG_SUPPORT, ar->wmi.svc_map) &&
	    mode == ATH10K_FIRMWARE_MODE_NORMAL) {
		val = 0;
		if (ath10k_peer_stats_enabled(ar))
			val = WMI_10_4_PEER_STATS;

		/* Enable vdev stats by default */
		val |= WMI_10_4_VDEV_STATS;

		if (test_bit(WMI_SERVICE_BSS_CHANNEL_INFO_64, ar->wmi.svc_map))
			val |= WMI_10_4_BSS_CHANNEL_INFO_64;

		ath10k_core_fetch_btcoex_dt(ar);

		/* 10.4 firmware supports BT-Coex without reloading firmware
		 * via pdev param. To support Bluetooth coexistence pdev param,
		 * WMI_COEX_GPIO_SUPPORT of extended resource config should be
		 * enabled always.
		 *
		 * We can still enable BTCOEX if firmware has the support
		 * even though btceox_support value is
		 * ATH10K_DT_BTCOEX_NOT_FOUND
		 */

		if (test_bit(WMI_SERVICE_COEX_GPIO, ar->wmi.svc_map) &&
		    test_bit(ATH10K_FW_FEATURE_BTCOEX_PARAM,
			     ar->running_fw->fw_file.fw_features) &&
		    ar->coex_support)
			val |= WMI_10_4_COEX_GPIO_SUPPORT;

		if (test_bit(WMI_SERVICE_TDLS_EXPLICIT_MODE_ONLY,
			     ar->wmi.svc_map))
			val |= WMI_10_4_TDLS_EXPLICIT_MODE_ONLY;

		if (test_bit(WMI_SERVICE_TDLS_UAPSD_BUFFER_STA,
			     ar->wmi.svc_map))
			val |= WMI_10_4_TDLS_UAPSD_BUFFER_STA;

		if (test_bit(WMI_SERVICE_TX_DATA_ACK_RSSI,
			     ar->wmi.svc_map))
			val |= WMI_10_4_TX_DATA_ACK_RSSI;

		if (test_bit(WMI_SERVICE_REPORT_AIRTIME, ar->wmi.svc_map))
			val |= WMI_10_4_REPORT_AIRTIME;

		if (test_bit(WMI_SERVICE_EXT_PEER_TID_CONFIGS_SUPPORT,
			     ar->wmi.svc_map))
			val |= WMI_10_4_EXT_PEER_TID_CONFIGS_SUPPORT;

		status = ath10k_mac_ext_resource_config(ar, val);
		if (status) {
			ath10k_err(ar,
				   "failed to send ext resource cfg command : %d\n",
				   status);
			goto err_hif_stop;
		}
	}

	status = ath10k_wmi_cmd_init(ar);
	if (status) {
		ath10k_err(ar, "could not send WMI init command (%d)\n",
			   status);
		goto err_hif_stop;
	}

	status = ath10k_wmi_wait_for_unified_ready(ar);
	if (status) {
		ath10k_err(ar, "wmi unified ready event not received\n");
		goto err_hif_stop;
	}

	status = ath10k_core_compat_services(ar);
	if (status) {
		ath10k_err(ar, "compat services failed: %d\n", status);
		goto err_hif_stop;
	}

	status = ath10k_wmi_pdev_set_base_macaddr(ar, ar->mac_addr);
	if (status && status != -EOPNOTSUPP) {
		ath10k_err(ar,
			   "failed to set base mac address: %d\n", status);
		goto err_hif_stop;
	}

	/* Some firmware revisions do not properly set up hardware rx filter
	 * registers.
	 *
	 * A known example from QCA9880 and 10.2.4 is that MAC_PCU_ADDR1_MASK
	 * is filled with 0s instead of 1s allowing HW to respond with ACKs to
	 * any frames that matches MAC_PCU_RX_FILTER which is also
	 * misconfigured to accept anything.
	 *
	 * The ADDR1 is programmed using internal firmware structure field and
	 * can't be (easily/sanely) reached from the driver explicitly. It is
	 * possible to implicitly make it correct by creating a dummy vdev and
	 * then deleting it.
	 */
	if (ar->hw_params.hw_filter_reset_required &&
	    mode == ATH10K_FIRMWARE_MODE_NORMAL) {
		status = ath10k_core_reset_rx_filter(ar);
		if (status) {
			ath10k_err(ar,
				   "failed to reset rx filter: %d\n", status);
			goto err_hif_stop;
		}
	}

	status = ath10k_htt_rx_ring_refill(ar);
	if (status) {
		ath10k_err(ar, "failed to refill htt rx ring: %d\n", status);
		goto err_hif_stop;
	}

	if (ar->max_num_vdevs >= 64)
		ar->free_vdev_map = 0xFFFFFFFFFFFFFFFFLL;
	else
		ar->free_vdev_map = (1LL << ar->max_num_vdevs) - 1;

	INIT_LIST_HEAD(&ar->arvifs);

	/* we don't care about HTT in UTF mode */
	if (mode == ATH10K_FIRMWARE_MODE_NORMAL) {
		status = ath10k_htt_setup(&ar->htt);
		if (status) {
			ath10k_err(ar, "failed to setup htt: %d\n", status);
			goto err_hif_stop;
		}
	}

	status = ath10k_debug_start(ar);
	if (status)
		goto err_hif_stop;

	status = ath10k_hif_set_target_log_mode(ar, fw_diag_log);
	if (status && status != -EOPNOTSUPP) {
		ath10k_warn(ar, "set target log mode failed: %d\n", status);
		goto err_hif_stop;
	}

	status = ath10k_leds_start(ar);
	if (status)
		goto err_hif_stop;

	return 0;

err_hif_stop:
	ath10k_hif_stop(ar);
err_htt_rx_detach:
	ath10k_htt_rx_free(&ar->htt);
err_htt_tx_detach:
	ath10k_htt_tx_free(&ar->htt);
err_wmi_detach:
	ath10k_wmi_detach(ar);
err:
	return status;
}
EXPORT_SYMBOL(ath10k_core_start);

int ath10k_wait_for_suspend(struct ath10k *ar, u32 suspend_opt)
{
	int ret;
	unsigned long time_left;

	reinit_completion(&ar->target_suspend);

	ret = ath10k_wmi_pdev_suspend_target(ar, suspend_opt);
	if (ret) {
		ath10k_warn(ar, "could not suspend target (%d)\n", ret);
		return ret;
	}

	time_left = wait_for_completion_timeout(&ar->target_suspend, 1 * HZ);

	if (!time_left) {
		ath10k_warn(ar, "suspend timed out - target pause event never came\n");
		return -ETIMEDOUT;
	}

	return 0;
}

void ath10k_core_stop(struct ath10k *ar)
{
	lockdep_assert_held(&ar->conf_mutex);
	ath10k_debug_stop(ar);

	/* try to suspend target */
	if (ar->state != ATH10K_STATE_RESTARTING &&
	    ar->state != ATH10K_STATE_UTF)
		ath10k_wait_for_suspend(ar, WMI_PDEV_SUSPEND_AND_DISABLE_INTR);

	ath10k_hif_stop(ar);
	ath10k_htt_tx_stop(&ar->htt);
	ath10k_htt_rx_free(&ar->htt);
	ath10k_wmi_detach(ar);

	ar->id.bmi_ids_valid = false;
}
EXPORT_SYMBOL(ath10k_core_stop);

/* mac80211 manages fw/hw initialization through start/stop hooks. However in
 * order to know what hw capabilities should be advertised to mac80211 it is
 * necessary to load the firmware (and tear it down immediately since start
 * hook will try to init it again) before registering
 */
static int ath10k_core_probe_fw(struct ath10k *ar)
{
	struct bmi_target_info target_info;
	int ret = 0;

	ret = ath10k_hif_power_up(ar, ATH10K_FIRMWARE_MODE_NORMAL);
	if (ret) {
		ath10k_err(ar, "could not power on hif bus (%d)\n", ret);
		return ret;
	}

	switch (ar->hif.bus) {
	case ATH10K_BUS_SDIO:
		memset(&target_info, 0, sizeof(target_info));
		ret = ath10k_bmi_get_target_info_sdio(ar, &target_info);
		if (ret) {
			ath10k_err(ar, "could not get target info (%d)\n", ret);
			goto err_power_down;
		}
		ar->target_version = target_info.version;
		ar->hw->wiphy->hw_version = target_info.version;
		break;
	case ATH10K_BUS_PCI:
	case ATH10K_BUS_AHB:
	case ATH10K_BUS_USB:
		memset(&target_info, 0, sizeof(target_info));
		ret = ath10k_bmi_get_target_info(ar, &target_info);
		if (ret) {
			ath10k_err(ar, "could not get target info (%d)\n", ret);
			goto err_power_down;
		}
		ar->target_version = target_info.version;
		ar->hw->wiphy->hw_version = target_info.version;
		break;
	case ATH10K_BUS_SNOC:
		memset(&target_info, 0, sizeof(target_info));
		ret = ath10k_hif_get_target_info(ar, &target_info);
		if (ret) {
			ath10k_err(ar, "could not get target info (%d)\n", ret);
			goto err_power_down;
		}
		ar->target_version = target_info.version;
		ar->hw->wiphy->hw_version = target_info.version;
		break;
	default:
		ath10k_err(ar, "incorrect hif bus type: %d\n", ar->hif.bus);
	}

	ret = ath10k_init_hw_params(ar);
	if (ret) {
		ath10k_err(ar, "could not get hw params (%d)\n", ret);
		goto err_power_down;
	}

	ret = ath10k_core_fetch_firmware_files(ar);
	if (ret) {
		ath10k_err(ar, "could not fetch firmware files (%d)\n", ret);
		goto err_power_down;
	}

	BUILD_BUG_ON(sizeof(ar->hw->wiphy->fw_version) !=
		     sizeof(ar->normal_mode_fw.fw_file.fw_version));
	memcpy(ar->hw->wiphy->fw_version, ar->normal_mode_fw.fw_file.fw_version,
	       sizeof(ar->hw->wiphy->fw_version));

	ath10k_debug_print_hwfw_info(ar);

	if (!test_bit(ATH10K_FW_FEATURE_NON_BMI,
		      ar->normal_mode_fw.fw_file.fw_features)) {
		ret = ath10k_core_pre_cal_download(ar);
		if (ret) {
			/* pre calibration data download is not necessary
			 * for all the chipsets. Ignore failures and continue.
			 */
			ath10k_dbg(ar, ATH10K_DBG_BOOT,
				   "could not load pre cal data: %d\n", ret);
		}

		ret = ath10k_core_get_board_id_from_otp(ar);
		if (ret && ret != -EOPNOTSUPP) {
			ath10k_err(ar, "failed to get board id from otp: %d\n",
				   ret);
			goto err_free_firmware_files;
		}

		ret = ath10k_core_check_smbios(ar);
		if (ret)
			ath10k_dbg(ar, ATH10K_DBG_BOOT, "SMBIOS bdf variant name not set.\n");

		ret = ath10k_core_check_dt(ar);
		if (ret)
			ath10k_dbg(ar, ATH10K_DBG_BOOT, "DT bdf variant name not set.\n");

		ret = ath10k_core_fetch_board_file(ar, ATH10K_BD_IE_BOARD);
		if (ret) {
			ath10k_err(ar, "failed to fetch board file: %d\n", ret);
			goto err_free_firmware_files;
		}

		ath10k_debug_print_board_info(ar);
	}

	device_get_mac_address(ar->dev, ar->mac_addr);

	ret = ath10k_core_init_firmware_features(ar);
	if (ret) {
		ath10k_err(ar, "fatal problem with firmware features: %d\n",
			   ret);
		goto err_free_firmware_files;
	}

	if (!test_bit(ATH10K_FW_FEATURE_NON_BMI,
		      ar->normal_mode_fw.fw_file.fw_features)) {
		ret = ath10k_swap_code_seg_init(ar,
						&ar->normal_mode_fw.fw_file);
		if (ret) {
			ath10k_err(ar, "failed to initialize code swap segment: %d\n",
				   ret);
			goto err_free_firmware_files;
		}
	}

	mutex_lock(&ar->conf_mutex);

	ret = ath10k_core_start(ar, ATH10K_FIRMWARE_MODE_NORMAL,
				&ar->normal_mode_fw);
	if (ret) {
		ath10k_err(ar, "could not init core (%d)\n", ret);
		goto err_unlock;
	}

	ath10k_debug_print_boot_info(ar);
	ath10k_core_stop(ar);

	mutex_unlock(&ar->conf_mutex);

	ath10k_hif_power_down(ar);
	return 0;

err_unlock:
	mutex_unlock(&ar->conf_mutex);

err_free_firmware_files:
	ath10k_core_free_firmware_files(ar);

err_power_down:
	ath10k_hif_power_down(ar);

	return ret;
}

static void ath10k_core_register_work(struct work_struct *work)
{
	struct ath10k *ar = container_of(work, struct ath10k, register_work);
	int status;

	/* peer stats are enabled by default */
	set_bit(ATH10K_FLAG_PEER_STATS, &ar->dev_flags);

	status = ath10k_core_probe_fw(ar);
	if (status) {
		ath10k_err(ar, "could not probe fw (%d)\n", status);
		goto err;
	}

	status = ath10k_mac_register(ar);
	if (status) {
		ath10k_err(ar, "could not register to mac80211 (%d)\n", status);
		goto err_release_fw;
	}

	status = ath10k_coredump_register(ar);
	if (status) {
		ath10k_err(ar, "unable to register coredump\n");
		goto err_unregister_mac;
	}

	status = ath10k_debug_register(ar);
	if (status) {
		ath10k_err(ar, "unable to initialize debugfs\n");
		goto err_unregister_coredump;
	}

	status = ath10k_spectral_create(ar);
	if (status) {
		ath10k_err(ar, "failed to initialize spectral\n");
		goto err_debug_destroy;
	}

	status = ath10k_thermal_register(ar);
	if (status) {
		ath10k_err(ar, "could not register thermal device: %d\n",
			   status);
		goto err_spectral_destroy;
	}

	status = ath10k_leds_register(ar);
	if (status) {
		ath10k_err(ar, "could not register leds: %d\n",
			   status);
		goto err_thermal_unregister;
	}

	set_bit(ATH10K_FLAG_CORE_REGISTERED, &ar->dev_flags);
	return;

err_thermal_unregister:
	ath10k_thermal_unregister(ar);
err_spectral_destroy:
	ath10k_spectral_destroy(ar);
err_debug_destroy:
	ath10k_debug_destroy(ar);
err_unregister_coredump:
	ath10k_coredump_unregister(ar);
err_unregister_mac:
	ath10k_mac_unregister(ar);
err_release_fw:
	ath10k_core_free_firmware_files(ar);
err:
	/* TODO: It's probably a good idea to release device from the driver
	 * but calling device_release_driver() here will cause a deadlock.
	 */
	return;
}

int ath10k_core_register(struct ath10k *ar,
			 const struct ath10k_bus_params *bus_params)
{
	ar->bus_param = *bus_params;

	queue_work(ar->workqueue, &ar->register_work);

	return 0;
}
EXPORT_SYMBOL(ath10k_core_register);

void ath10k_core_unregister(struct ath10k *ar)
{
	cancel_work_sync(&ar->register_work);

	if (!test_bit(ATH10K_FLAG_CORE_REGISTERED, &ar->dev_flags))
		return;

	ath10k_leds_unregister(ar);

	ath10k_thermal_unregister(ar);
	/* Stop spectral before unregistering from mac80211 to remove the
	 * relayfs debugfs file cleanly. Otherwise the parent debugfs tree
	 * would be already be free'd recursively, leading to a double free.
	 */
	ath10k_spectral_destroy(ar);

	/* We must unregister from mac80211 before we stop HTC and HIF.
	 * Otherwise we will fail to submit commands to FW and mac80211 will be
	 * unhappy about callback failures.
	 */
	ath10k_mac_unregister(ar);

	ath10k_testmode_destroy(ar);

	ath10k_core_free_firmware_files(ar);
	ath10k_core_free_board_files(ar);

	ath10k_debug_unregister(ar);
}
EXPORT_SYMBOL(ath10k_core_unregister);

struct ath10k *ath10k_core_create(size_t priv_size, struct device *dev,
				  enum ath10k_bus bus,
				  enum ath10k_hw_rev hw_rev,
				  const struct ath10k_hif_ops *hif_ops)
{
	struct ath10k *ar;
	int ret;

	ar = ath10k_mac_create(priv_size);
	if (!ar)
		return NULL;

	ar->ath_common.priv = ar;
	ar->ath_common.hw = ar->hw;
	ar->dev = dev;
	ar->hw_rev = hw_rev;
	ar->hif.ops = hif_ops;
	ar->hif.bus = bus;

	switch (hw_rev) {
	case ATH10K_HW_QCA988X:
	case ATH10K_HW_QCA9887:
		ar->regs = &qca988x_regs;
		ar->hw_ce_regs = &qcax_ce_regs;
		ar->hw_values = &qca988x_values;
		break;
	case ATH10K_HW_QCA6174:
	case ATH10K_HW_QCA9377:
		ar->regs = &qca6174_regs;
		ar->hw_ce_regs = &qcax_ce_regs;
		ar->hw_values = &qca6174_values;
		break;
	case ATH10K_HW_QCA99X0:
	case ATH10K_HW_QCA9984:
		ar->regs = &qca99x0_regs;
		ar->hw_ce_regs = &qcax_ce_regs;
		ar->hw_values = &qca99x0_values;
		break;
	case ATH10K_HW_QCA9888:
		ar->regs = &qca99x0_regs;
		ar->hw_ce_regs = &qcax_ce_regs;
		ar->hw_values = &qca9888_values;
		break;
	case ATH10K_HW_QCA4019:
		ar->regs = &qca4019_regs;
		ar->hw_ce_regs = &qcax_ce_regs;
		ar->hw_values = &qca4019_values;
		break;
	case ATH10K_HW_WCN3990:
		ar->regs = &wcn3990_regs;
		ar->hw_ce_regs = &wcn3990_ce_regs;
		ar->hw_values = &wcn3990_values;
		break;
	default:
		ath10k_err(ar, "unsupported core hardware revision %d\n",
			   hw_rev);
		ret = -EOPNOTSUPP;
		goto err_free_mac;
	}

	init_completion(&ar->scan.started);
	init_completion(&ar->scan.completed);
	init_completion(&ar->scan.on_channel);
	init_completion(&ar->target_suspend);
	init_completion(&ar->driver_recovery);
	init_completion(&ar->wow.wakeup_completed);

	init_completion(&ar->install_key_done);
	init_completion(&ar->vdev_setup_done);
	init_completion(&ar->vdev_delete_done);
	init_completion(&ar->thermal.wmi_sync);
	init_completion(&ar->bss_survey_done);
	init_completion(&ar->peer_delete_done);
	init_completion(&ar->peer_stats_info_complete);

	INIT_DELAYED_WORK(&ar->scan.timeout, ath10k_scan_timeout_work);

	ar->workqueue = create_singlethread_workqueue("ath10k_wq");
	if (!ar->workqueue)
		goto err_free_mac;

	ar->workqueue_aux = create_singlethread_workqueue("ath10k_aux_wq");
	if (!ar->workqueue_aux)
		goto err_free_wq;

	ar->workqueue_tx_complete =
		create_singlethread_workqueue("ath10k_tx_complete_wq");
	if (!ar->workqueue_tx_complete)
		goto err_free_aux_wq;

	mutex_init(&ar->conf_mutex);
	mutex_init(&ar->dump_mutex);
	spin_lock_init(&ar->data_lock);

	for (int ac = 0; ac < IEEE80211_NUM_ACS; ac++)
		spin_lock_init(&ar->queue_lock[ac]);

	INIT_LIST_HEAD(&ar->peers);
	init_waitqueue_head(&ar->peer_mapping_wq);
	init_waitqueue_head(&ar->htt.empty_tx_wq);
	init_waitqueue_head(&ar->wmi.tx_credits_wq);

	skb_queue_head_init(&ar->htt.rx_indication_head);

	init_completion(&ar->offchan_tx_completed);
	INIT_WORK(&ar->offchan_tx_work, ath10k_offchan_tx_work);
	skb_queue_head_init(&ar->offchan_tx_queue);

	INIT_WORK(&ar->wmi_mgmt_tx_work, ath10k_mgmt_over_wmi_tx_work);
	skb_queue_head_init(&ar->wmi_mgmt_tx_queue);

	INIT_WORK(&ar->register_work, ath10k_core_register_work);
	INIT_WORK(&ar->restart_work, ath10k_core_restart);
	INIT_WORK(&ar->set_coverage_class_work,
		  ath10k_core_set_coverage_class_work);

	ar->napi_dev = alloc_netdev_dummy(0);
	if (!ar->napi_dev)
		goto err_free_tx_complete;

	ret = ath10k_coredump_create(ar);
	if (ret)
		goto err_free_netdev;

	ret = ath10k_debug_create(ar);
	if (ret)
		goto err_free_coredump;

	return ar;

err_free_coredump:
	ath10k_coredump_destroy(ar);
err_free_netdev:
	free_netdev(ar->napi_dev);
err_free_tx_complete:
	destroy_workqueue(ar->workqueue_tx_complete);
err_free_aux_wq:
	destroy_workqueue(ar->workqueue_aux);
err_free_wq:
	destroy_workqueue(ar->workqueue);
err_free_mac:
	ath10k_mac_destroy(ar);

	return NULL;
}
EXPORT_SYMBOL(ath10k_core_create);

void ath10k_core_destroy(struct ath10k *ar)
{
	destroy_workqueue(ar->workqueue);

	destroy_workqueue(ar->workqueue_aux);

	destroy_workqueue(ar->workqueue_tx_complete);

	free_netdev(ar->napi_dev);
	ath10k_debug_destroy(ar);
	ath10k_coredump_destroy(ar);
	ath10k_htt_tx_destroy(&ar->htt);
	ath10k_wmi_free_host_mem(ar);
	ath10k_mac_destroy(ar);
}
EXPORT_SYMBOL(ath10k_core_destroy);

MODULE_AUTHOR("Qualcomm Atheros");
MODULE_DESCRIPTION("Core module for Qualcomm Atheros 802.11ac wireless LAN cards.");
MODULE_LICENSE("Dual BSD/GPL");<|MERGE_RESOLUTION|>--- conflicted
+++ resolved
@@ -3,11 +3,7 @@
  * Copyright (c) 2005-2011 Atheros Communications Inc.
  * Copyright (c) 2011-2017 Qualcomm Atheros, Inc.
  * Copyright (c) 2018-2019, The Linux Foundation. All rights reserved.
-<<<<<<< HEAD
- * Copyright (c) 2021-2023 Qualcomm Innovation Center, Inc. All rights reserved.
-=======
  * Copyright (c) 2021-2024 Qualcomm Innovation Center, Inc. All rights reserved.
->>>>>>> a6ad5510
  */
 
 #include <linux/module.h>
@@ -725,10 +721,6 @@
 		.max_spatial_stream = 4,
 		.fw = {
 			.dir = WCN3990_HW_1_0_FW_DIR,
-<<<<<<< HEAD
-			.board = WCN3990_HW_1_0_BOARD_DATA_FILE,
-=======
->>>>>>> a6ad5510
 			.board_size = WCN3990_BOARD_DATA_SZ,
 			.board_ext_size = WCN3990_BOARD_EXT_DATA_SZ,
 		},
