/* SPDX-License-Identifier: ISC */
/*
 * Copyright (c) 2005-2011 Atheros Communications Inc.
 * Copyright (c) 2011-2017 Qualcomm Atheros, Inc.
 * Copyright (c) 2018, The Linux Foundation. All rights reserved.
<<<<<<< HEAD
 * Copyright (c) 2021, 2023 Qualcomm Innovation Center, Inc. All rights reserved.
=======
 * Copyright (c) 2021, 2023-2024 Qualcomm Innovation Center, Inc. All rights reserved.
>>>>>>> a6ad5510
 */

#ifndef _HTT_H_
#define _HTT_H_

#include <linux/bug.h>
#include <linux/interrupt.h>
#include <linux/dmapool.h>
#include <linux/hashtable.h>
#include <linux/kfifo.h>
#include <net/mac80211.h>

#include "htc.h"
#include "hw.h"
#include "rx_desc.h"

enum htt_dbg_stats_type {
	HTT_DBG_STATS_WAL_PDEV_TXRX = 1 << 0,
	HTT_DBG_STATS_RX_REORDER    = 1 << 1,
	HTT_DBG_STATS_RX_RATE_INFO  = 1 << 2,
	HTT_DBG_STATS_TX_PPDU_LOG   = 1 << 3,
	HTT_DBG_STATS_TX_RATE_INFO  = 1 << 4,
	/* bits 5-23 currently reserved */

	HTT_DBG_NUM_STATS /* keep this last */
};

enum htt_h2t_msg_type { /* host-to-target */
	HTT_H2T_MSG_TYPE_VERSION_REQ        = 0,
	HTT_H2T_MSG_TYPE_TX_FRM             = 1,
	HTT_H2T_MSG_TYPE_RX_RING_CFG        = 2,
	HTT_H2T_MSG_TYPE_STATS_REQ          = 3,
	HTT_H2T_MSG_TYPE_SYNC               = 4,
	HTT_H2T_MSG_TYPE_AGGR_CFG           = 5,
	HTT_H2T_MSG_TYPE_FRAG_DESC_BANK_CFG = 6,

	/* This command is used for sending management frames in HTT < 3.0.
	 * HTT >= 3.0 uses TX_FRM for everything.
	 */
	HTT_H2T_MSG_TYPE_MGMT_TX            = 7,
	HTT_H2T_MSG_TYPE_TX_FETCH_RESP      = 11,

	HTT_H2T_NUM_MSGS /* keep this last */
};

struct htt_cmd_hdr {
	u8 msg_type;
} __packed;

struct htt_ver_req {
	u8 pad[sizeof(u32) - sizeof(struct htt_cmd_hdr)];
} __packed;

/*
 * HTT tx MSDU descriptor
 *
 * The HTT tx MSDU descriptor is created by the host HTT SW for each
 * tx MSDU.  The HTT tx MSDU descriptor contains the information that
 * the target firmware needs for the FW's tx processing, particularly
 * for creating the HW msdu descriptor.
 * The same HTT tx descriptor is used for HL and LL systems, though
 * a few fields within the tx descriptor are used only by LL or
 * only by HL.
 * The HTT tx descriptor is defined in two manners: by a struct with
 * bitfields, and by a series of [dword offset, bit mask, bit shift]
 * definitions.
 * The target should use the struct def, for simplicity and clarity,
 * but the host shall use the bit-mast + bit-shift defs, to be endian-
 * neutral.  Specifically, the host shall use the get/set macros built
 * around the mask + shift defs.
 */
struct htt_data_tx_desc_frag {
	union {
		struct double_word_addr {
			__le32 paddr;
			__le32 len;
		} __packed dword_addr;
		struct triple_word_addr {
			__le32 paddr_lo;
			__le16 paddr_hi;
			__le16 len_16;
		} __packed tword_addr;
	} __packed;
} __packed;

struct htt_msdu_ext_desc {
	__le32 tso_flag[3];
	__le16 ip_identification;
	u8 flags;
	u8 reserved;
	struct htt_data_tx_desc_frag frags[6];
};

struct htt_msdu_ext_desc_64 {
	__le32 tso_flag[5];
	__le16 ip_identification;
	u8 flags;
	u8 reserved;
	struct htt_data_tx_desc_frag frags[6];
};

#define	HTT_MSDU_EXT_DESC_FLAG_IPV4_CSUM_ENABLE		BIT(0)
#define	HTT_MSDU_EXT_DESC_FLAG_UDP_IPV4_CSUM_ENABLE	BIT(1)
#define	HTT_MSDU_EXT_DESC_FLAG_UDP_IPV6_CSUM_ENABLE	BIT(2)
#define	HTT_MSDU_EXT_DESC_FLAG_TCP_IPV4_CSUM_ENABLE	BIT(3)
#define	HTT_MSDU_EXT_DESC_FLAG_TCP_IPV6_CSUM_ENABLE	BIT(4)

#define HTT_MSDU_CHECKSUM_ENABLE (HTT_MSDU_EXT_DESC_FLAG_IPV4_CSUM_ENABLE \
				 | HTT_MSDU_EXT_DESC_FLAG_UDP_IPV4_CSUM_ENABLE \
				 | HTT_MSDU_EXT_DESC_FLAG_UDP_IPV6_CSUM_ENABLE \
				 | HTT_MSDU_EXT_DESC_FLAG_TCP_IPV4_CSUM_ENABLE \
				 | HTT_MSDU_EXT_DESC_FLAG_TCP_IPV6_CSUM_ENABLE)

#define HTT_MSDU_EXT_DESC_FLAG_IPV4_CSUM_ENABLE_64		BIT(16)
#define HTT_MSDU_EXT_DESC_FLAG_UDP_IPV4_CSUM_ENABLE_64		BIT(17)
#define HTT_MSDU_EXT_DESC_FLAG_UDP_IPV6_CSUM_ENABLE_64		BIT(18)
#define HTT_MSDU_EXT_DESC_FLAG_TCP_IPV4_CSUM_ENABLE_64		BIT(19)
#define HTT_MSDU_EXT_DESC_FLAG_TCP_IPV6_CSUM_ENABLE_64		BIT(20)
#define HTT_MSDU_EXT_DESC_FLAG_PARTIAL_CSUM_ENABLE_64		BIT(21)

#define HTT_MSDU_CHECKSUM_ENABLE_64  (HTT_MSDU_EXT_DESC_FLAG_IPV4_CSUM_ENABLE_64 \
				     | HTT_MSDU_EXT_DESC_FLAG_UDP_IPV4_CSUM_ENABLE_64 \
				     | HTT_MSDU_EXT_DESC_FLAG_UDP_IPV6_CSUM_ENABLE_64 \
				     | HTT_MSDU_EXT_DESC_FLAG_TCP_IPV4_CSUM_ENABLE_64 \
				     | HTT_MSDU_EXT_DESC_FLAG_TCP_IPV6_CSUM_ENABLE_64)

enum htt_data_tx_desc_flags0 {
	HTT_DATA_TX_DESC_FLAGS0_MAC_HDR_PRESENT = 1 << 0,
	HTT_DATA_TX_DESC_FLAGS0_NO_AGGR         = 1 << 1,
	HTT_DATA_TX_DESC_FLAGS0_NO_ENCRYPT      = 1 << 2,
	HTT_DATA_TX_DESC_FLAGS0_NO_CLASSIFY     = 1 << 3,
	HTT_DATA_TX_DESC_FLAGS0_RSVD0           = 1 << 4
#define HTT_DATA_TX_DESC_FLAGS0_PKT_TYPE_MASK 0xE0
#define HTT_DATA_TX_DESC_FLAGS0_PKT_TYPE_LSB 5
};

enum htt_data_tx_desc_flags1 {
#define HTT_DATA_TX_DESC_FLAGS1_VDEV_ID_BITS 6
#define HTT_DATA_TX_DESC_FLAGS1_VDEV_ID_MASK 0x003F
#define HTT_DATA_TX_DESC_FLAGS1_VDEV_ID_LSB  0
#define HTT_DATA_TX_DESC_FLAGS1_EXT_TID_BITS 5
#define HTT_DATA_TX_DESC_FLAGS1_EXT_TID_MASK 0x07C0
#define HTT_DATA_TX_DESC_FLAGS1_EXT_TID_LSB  6
	HTT_DATA_TX_DESC_FLAGS1_POSTPONED        = 1 << 11,
	HTT_DATA_TX_DESC_FLAGS1_MORE_IN_BATCH    = 1 << 12,
	HTT_DATA_TX_DESC_FLAGS1_CKSUM_L3_OFFLOAD = 1 << 13,
	HTT_DATA_TX_DESC_FLAGS1_CKSUM_L4_OFFLOAD = 1 << 14,
	HTT_DATA_TX_DESC_FLAGS1_TX_COMPLETE      = 1 << 15
};

#define HTT_TX_CREDIT_DELTA_ABS_M      0xffff0000
#define HTT_TX_CREDIT_DELTA_ABS_S      16
#define HTT_TX_CREDIT_DELTA_ABS_GET(word) \
	    (((word) & HTT_TX_CREDIT_DELTA_ABS_M) >> HTT_TX_CREDIT_DELTA_ABS_S)

#define HTT_TX_CREDIT_SIGN_BIT_M       0x00000100
#define HTT_TX_CREDIT_SIGN_BIT_S       8
#define HTT_TX_CREDIT_SIGN_BIT_GET(word) \
	    (((word) & HTT_TX_CREDIT_SIGN_BIT_M) >> HTT_TX_CREDIT_SIGN_BIT_S)

enum htt_data_tx_ext_tid {
	HTT_DATA_TX_EXT_TID_NON_QOS_MCAST_BCAST = 16,
	HTT_DATA_TX_EXT_TID_MGMT                = 17,
	HTT_DATA_TX_EXT_TID_INVALID             = 31
};

#define HTT_INVALID_PEERID 0xFFFF

/*
 * htt_data_tx_desc - used for data tx path
 *
 * Note: vdev_id irrelevant for pkt_type == raw and no_classify == 1.
 *       ext_tid: for qos-data frames (0-15), see %HTT_DATA_TX_EXT_TID_
 *                for special kinds of tids
 *       postponed: only for HL hosts. indicates if this is a resend
 *                  (HL hosts manage queues on the host )
 *       more_in_batch: only for HL hosts. indicates if more packets are
 *                      pending. this allows target to wait and aggregate
 *       freq: 0 means home channel of given vdev. intended for offchannel
 */
struct htt_data_tx_desc {
	u8 flags0; /* %HTT_DATA_TX_DESC_FLAGS0_ */
	__le16 flags1; /* %HTT_DATA_TX_DESC_FLAGS1_ */
	__le16 len;
	__le16 id;
	__le32 frags_paddr;
	union {
		__le32 peerid;
		struct {
			__le16 peerid;
			__le16 freq;
		} __packed offchan_tx;
	} __packed;
	u8 prefetch[0]; /* start of frame, for FW classification engine */
} __packed;

struct htt_data_tx_desc_64 {
	u8 flags0; /* %HTT_DATA_TX_DESC_FLAGS0_ */
	__le16 flags1; /* %HTT_DATA_TX_DESC_FLAGS1_ */
	__le16 len;
	__le16 id;
	__le64 frags_paddr;
	union {
		__le32 peerid;
		struct {
			__le16 peerid;
			__le16 freq;
		} __packed offchan_tx;
	} __packed;
	u8 prefetch[0]; /* start of frame, for FW classification engine */
} __packed;

enum htt_rx_ring_flags {
	HTT_RX_RING_FLAGS_MAC80211_HDR = 1 << 0,
	HTT_RX_RING_FLAGS_MSDU_PAYLOAD = 1 << 1,
	HTT_RX_RING_FLAGS_PPDU_START   = 1 << 2,
	HTT_RX_RING_FLAGS_PPDU_END     = 1 << 3,
	HTT_RX_RING_FLAGS_MPDU_START   = 1 << 4,
	HTT_RX_RING_FLAGS_MPDU_END     = 1 << 5,
	HTT_RX_RING_FLAGS_MSDU_START   = 1 << 6,
	HTT_RX_RING_FLAGS_MSDU_END     = 1 << 7,
	HTT_RX_RING_FLAGS_RX_ATTENTION = 1 << 8,
	HTT_RX_RING_FLAGS_FRAG_INFO    = 1 << 9,
	HTT_RX_RING_FLAGS_UNICAST_RX   = 1 << 10,
	HTT_RX_RING_FLAGS_MULTICAST_RX = 1 << 11,
	HTT_RX_RING_FLAGS_CTRL_RX      = 1 << 12,
	HTT_RX_RING_FLAGS_MGMT_RX      = 1 << 13,
	HTT_RX_RING_FLAGS_NULL_RX      = 1 << 14,
	HTT_RX_RING_FLAGS_PHY_DATA_RX  = 1 << 15
};

#define HTT_RX_RING_SIZE_MIN 128
#define HTT_RX_RING_SIZE_MAX 2048
#define HTT_RX_RING_SIZE HTT_RX_RING_SIZE_MAX
#define HTT_RX_RING_FILL_LEVEL (((HTT_RX_RING_SIZE) / 2) - 1)
#define HTT_RX_RING_FILL_LEVEL_DUAL_MAC (HTT_RX_RING_SIZE - 1)

struct htt_rx_ring_rx_desc_offsets {
	/* the following offsets are in 4-byte units */
	__le16 mac80211_hdr_offset;
	__le16 msdu_payload_offset;
	__le16 ppdu_start_offset;
	__le16 ppdu_end_offset;
	__le16 mpdu_start_offset;
	__le16 mpdu_end_offset;
	__le16 msdu_start_offset;
	__le16 msdu_end_offset;
	__le16 rx_attention_offset;
	__le16 frag_info_offset;
} __packed;

struct htt_rx_ring_setup_ring32 {
	__le32 fw_idx_shadow_reg_paddr;
	__le32 rx_ring_base_paddr;
	__le16 rx_ring_len; /* in 4-byte words */
	__le16 rx_ring_bufsize; /* rx skb size - in bytes */
	__le16 flags; /* %HTT_RX_RING_FLAGS_ */
	__le16 fw_idx_init_val;

	struct htt_rx_ring_rx_desc_offsets offsets;
} __packed;

struct htt_rx_ring_setup_ring64 {
	__le64 fw_idx_shadow_reg_paddr;
	__le64 rx_ring_base_paddr;
	__le16 rx_ring_len; /* in 4-byte words */
	__le16 rx_ring_bufsize; /* rx skb size - in bytes */
	__le16 flags; /* %HTT_RX_RING_FLAGS_ */
	__le16 fw_idx_init_val;

	struct htt_rx_ring_rx_desc_offsets offsets;
} __packed;

struct htt_rx_ring_setup_hdr {
	u8 num_rings; /* supported values: 1, 2 */
	__le16 rsvd0;
} __packed;

struct htt_rx_ring_setup_32 {
	struct htt_rx_ring_setup_hdr hdr;
	struct htt_rx_ring_setup_ring32 rings[];
} __packed;

struct htt_rx_ring_setup_64 {
	struct htt_rx_ring_setup_hdr hdr;
	struct htt_rx_ring_setup_ring64 rings[];
} __packed;

/*
 * htt_stats_req - request target to send specified statistics
 *
 * @msg_type: hardcoded %HTT_H2T_MSG_TYPE_STATS_REQ
 * @upload_types: see %htt_dbg_stats_type. this is 24bit field actually
 *	so make sure its little-endian.
 * @reset_types: see %htt_dbg_stats_type. this is 24bit field actually
 *	so make sure its little-endian.
 * @cfg_val: stat_type specific configuration
 * @stat_type: see %htt_dbg_stats_type
 * @cookie_lsb: used for confirmation message from target->host
 * @cookie_msb: ditto as %cookie
 */
struct htt_stats_req {
	u8 upload_types[3];
	u8 rsvd0;
	u8 reset_types[3];
	struct {
		u8 mpdu_bytes;
		u8 mpdu_num_msdus;
		u8 msdu_bytes;
	} __packed;
	u8 stat_type;
	__le32 cookie_lsb;
	__le32 cookie_msb;
} __packed;

#define HTT_STATS_REQ_CFG_STAT_TYPE_INVALID 0xff
#define HTT_STATS_BIT_MASK GENMASK(16, 0)

/*
 * htt_oob_sync_req - request out-of-band sync
 *
 * The HTT SYNC tells the target to suspend processing of subsequent
 * HTT host-to-target messages until some other target agent locally
 * informs the target HTT FW that the current sync counter is equal to
 * or greater than (in a modulo sense) the sync counter specified in
 * the SYNC message.
 *
 * This allows other host-target components to synchronize their operation
 * with HTT, e.g. to ensure that tx frames don't get transmitted until a
 * security key has been downloaded to and activated by the target.
 * In the absence of any explicit synchronization counter value
 * specification, the target HTT FW will use zero as the default current
 * sync value.
 *
 * The HTT target FW will suspend its host->target message processing as long
 * as 0 < (in-band sync counter - out-of-band sync counter) & 0xff < 128.
 */
struct htt_oob_sync_req {
	u8 sync_count;
	__le16 rsvd0;
} __packed;

struct htt_aggr_conf {
	u8 max_num_ampdu_subframes;
	/* amsdu_subframes is limited by 0x1F mask */
	u8 max_num_amsdu_subframes;
} __packed;

struct htt_aggr_conf_v2 {
	u8 max_num_ampdu_subframes;
	/* amsdu_subframes is limited by 0x1F mask */
	u8 max_num_amsdu_subframes;
	u8 reserved;
} __packed;

#define HTT_MGMT_FRM_HDR_DOWNLOAD_LEN 32
struct htt_mgmt_tx_desc_qca99x0 {
	__le32 rate;
} __packed;

struct htt_mgmt_tx_desc {
	u8 pad[sizeof(u32) - sizeof(struct htt_cmd_hdr)];
	__le32 msdu_paddr;
	__le32 desc_id;
	__le32 len;
	__le32 vdev_id;
	u8 hdr[HTT_MGMT_FRM_HDR_DOWNLOAD_LEN];
	union {
		struct htt_mgmt_tx_desc_qca99x0 qca99x0;
	} __packed;
} __packed;

enum htt_mgmt_tx_status {
	HTT_MGMT_TX_STATUS_OK    = 0,
	HTT_MGMT_TX_STATUS_RETRY = 1,
	HTT_MGMT_TX_STATUS_DROP  = 2
};

/*=== target -> host messages ===============================================*/

enum htt_main_t2h_msg_type {
	HTT_MAIN_T2H_MSG_TYPE_VERSION_CONF             = 0x0,
	HTT_MAIN_T2H_MSG_TYPE_RX_IND                   = 0x1,
	HTT_MAIN_T2H_MSG_TYPE_RX_FLUSH                 = 0x2,
	HTT_MAIN_T2H_MSG_TYPE_PEER_MAP                 = 0x3,
	HTT_MAIN_T2H_MSG_TYPE_PEER_UNMAP               = 0x4,
	HTT_MAIN_T2H_MSG_TYPE_RX_ADDBA                 = 0x5,
	HTT_MAIN_T2H_MSG_TYPE_RX_DELBA                 = 0x6,
	HTT_MAIN_T2H_MSG_TYPE_TX_COMPL_IND             = 0x7,
	HTT_MAIN_T2H_MSG_TYPE_PKTLOG                   = 0x8,
	HTT_MAIN_T2H_MSG_TYPE_STATS_CONF               = 0x9,
	HTT_MAIN_T2H_MSG_TYPE_RX_FRAG_IND              = 0xa,
	HTT_MAIN_T2H_MSG_TYPE_SEC_IND                  = 0xb,
	HTT_MAIN_T2H_MSG_TYPE_TX_INSPECT_IND           = 0xd,
	HTT_MAIN_T2H_MSG_TYPE_MGMT_TX_COMPL_IND        = 0xe,
	HTT_MAIN_T2H_MSG_TYPE_TX_CREDIT_UPDATE_IND     = 0xf,
	HTT_MAIN_T2H_MSG_TYPE_RX_PN_IND                = 0x10,
	HTT_MAIN_T2H_MSG_TYPE_RX_OFFLOAD_DELIVER_IND   = 0x11,
	HTT_MAIN_T2H_MSG_TYPE_TEST,
	/* keep this last */
	HTT_MAIN_T2H_NUM_MSGS
};

enum htt_10x_t2h_msg_type {
	HTT_10X_T2H_MSG_TYPE_VERSION_CONF              = 0x0,
	HTT_10X_T2H_MSG_TYPE_RX_IND                    = 0x1,
	HTT_10X_T2H_MSG_TYPE_RX_FLUSH                  = 0x2,
	HTT_10X_T2H_MSG_TYPE_PEER_MAP                  = 0x3,
	HTT_10X_T2H_MSG_TYPE_PEER_UNMAP                = 0x4,
	HTT_10X_T2H_MSG_TYPE_RX_ADDBA                  = 0x5,
	HTT_10X_T2H_MSG_TYPE_RX_DELBA                  = 0x6,
	HTT_10X_T2H_MSG_TYPE_TX_COMPL_IND              = 0x7,
	HTT_10X_T2H_MSG_TYPE_PKTLOG                    = 0x8,
	HTT_10X_T2H_MSG_TYPE_STATS_CONF                = 0x9,
	HTT_10X_T2H_MSG_TYPE_RX_FRAG_IND               = 0xa,
	HTT_10X_T2H_MSG_TYPE_SEC_IND                   = 0xb,
	HTT_10X_T2H_MSG_TYPE_RC_UPDATE_IND             = 0xc,
	HTT_10X_T2H_MSG_TYPE_TX_INSPECT_IND            = 0xd,
	HTT_10X_T2H_MSG_TYPE_TEST                      = 0xe,
	HTT_10X_T2H_MSG_TYPE_CHAN_CHANGE               = 0xf,
	HTT_10X_T2H_MSG_TYPE_AGGR_CONF                 = 0x11,
	HTT_10X_T2H_MSG_TYPE_STATS_NOUPLOAD            = 0x12,
	HTT_10X_T2H_MSG_TYPE_MGMT_TX_COMPL_IND         = 0x13,
	/* keep this last */
	HTT_10X_T2H_NUM_MSGS
};

enum htt_tlv_t2h_msg_type {
	HTT_TLV_T2H_MSG_TYPE_VERSION_CONF              = 0x0,
	HTT_TLV_T2H_MSG_TYPE_RX_IND                    = 0x1,
	HTT_TLV_T2H_MSG_TYPE_RX_FLUSH                  = 0x2,
	HTT_TLV_T2H_MSG_TYPE_PEER_MAP                  = 0x3,
	HTT_TLV_T2H_MSG_TYPE_PEER_UNMAP                = 0x4,
	HTT_TLV_T2H_MSG_TYPE_RX_ADDBA                  = 0x5,
	HTT_TLV_T2H_MSG_TYPE_RX_DELBA                  = 0x6,
	HTT_TLV_T2H_MSG_TYPE_TX_COMPL_IND              = 0x7,
	HTT_TLV_T2H_MSG_TYPE_PKTLOG                    = 0x8,
	HTT_TLV_T2H_MSG_TYPE_STATS_CONF                = 0x9,
	HTT_TLV_T2H_MSG_TYPE_RX_FRAG_IND               = 0xa,
	HTT_TLV_T2H_MSG_TYPE_SEC_IND                   = 0xb,
	HTT_TLV_T2H_MSG_TYPE_RC_UPDATE_IND             = 0xc, /* deprecated */
	HTT_TLV_T2H_MSG_TYPE_TX_INSPECT_IND            = 0xd,
	HTT_TLV_T2H_MSG_TYPE_MGMT_TX_COMPL_IND         = 0xe,
	HTT_TLV_T2H_MSG_TYPE_TX_CREDIT_UPDATE_IND      = 0xf,
	HTT_TLV_T2H_MSG_TYPE_RX_PN_IND                 = 0x10,
	HTT_TLV_T2H_MSG_TYPE_RX_OFFLOAD_DELIVER_IND    = 0x11,
	HTT_TLV_T2H_MSG_TYPE_RX_IN_ORD_PADDR_IND       = 0x12,
	/* 0x13 reservd */
	HTT_TLV_T2H_MSG_TYPE_WDI_IPA_OP_RESPONSE       = 0x14,
	HTT_TLV_T2H_MSG_TYPE_CHAN_CHANGE               = 0x15,
	HTT_TLV_T2H_MSG_TYPE_RX_OFLD_PKT_ERR           = 0x16,
	HTT_TLV_T2H_MSG_TYPE_TEST,
	/* keep this last */
	HTT_TLV_T2H_NUM_MSGS
};

enum htt_10_4_t2h_msg_type {
	HTT_10_4_T2H_MSG_TYPE_VERSION_CONF           = 0x0,
	HTT_10_4_T2H_MSG_TYPE_RX_IND                 = 0x1,
	HTT_10_4_T2H_MSG_TYPE_RX_FLUSH               = 0x2,
	HTT_10_4_T2H_MSG_TYPE_PEER_MAP               = 0x3,
	HTT_10_4_T2H_MSG_TYPE_PEER_UNMAP             = 0x4,
	HTT_10_4_T2H_MSG_TYPE_RX_ADDBA               = 0x5,
	HTT_10_4_T2H_MSG_TYPE_RX_DELBA               = 0x6,
	HTT_10_4_T2H_MSG_TYPE_TX_COMPL_IND           = 0x7,
	HTT_10_4_T2H_MSG_TYPE_PKTLOG                 = 0x8,
	HTT_10_4_T2H_MSG_TYPE_STATS_CONF             = 0x9,
	HTT_10_4_T2H_MSG_TYPE_RX_FRAG_IND            = 0xa,
	HTT_10_4_T2H_MSG_TYPE_SEC_IND                = 0xb,
	HTT_10_4_T2H_MSG_TYPE_RC_UPDATE_IND          = 0xc,
	HTT_10_4_T2H_MSG_TYPE_TX_INSPECT_IND         = 0xd,
	HTT_10_4_T2H_MSG_TYPE_MGMT_TX_COMPL_IND      = 0xe,
	HTT_10_4_T2H_MSG_TYPE_CHAN_CHANGE            = 0xf,
	HTT_10_4_T2H_MSG_TYPE_TX_CREDIT_UPDATE_IND   = 0x10,
	HTT_10_4_T2H_MSG_TYPE_RX_PN_IND              = 0x11,
	HTT_10_4_T2H_MSG_TYPE_RX_OFFLOAD_DELIVER_IND = 0x12,
	HTT_10_4_T2H_MSG_TYPE_TEST                   = 0x13,
	HTT_10_4_T2H_MSG_TYPE_EN_STATS               = 0x14,
	HTT_10_4_T2H_MSG_TYPE_AGGR_CONF              = 0x15,
	HTT_10_4_T2H_MSG_TYPE_TX_FETCH_IND           = 0x16,
	HTT_10_4_T2H_MSG_TYPE_TX_FETCH_CONFIRM       = 0x17,
	HTT_10_4_T2H_MSG_TYPE_STATS_NOUPLOAD         = 0x18,
	/* 0x19 to 0x2f are reserved */
	HTT_10_4_T2H_MSG_TYPE_TX_MODE_SWITCH_IND     = 0x30,
	HTT_10_4_T2H_MSG_TYPE_PEER_STATS	     = 0x31,
	/* keep this last */
	HTT_10_4_T2H_NUM_MSGS
};

enum htt_t2h_msg_type {
	HTT_T2H_MSG_TYPE_VERSION_CONF,
	HTT_T2H_MSG_TYPE_RX_IND,
	HTT_T2H_MSG_TYPE_RX_FLUSH,
	HTT_T2H_MSG_TYPE_PEER_MAP,
	HTT_T2H_MSG_TYPE_PEER_UNMAP,
	HTT_T2H_MSG_TYPE_RX_ADDBA,
	HTT_T2H_MSG_TYPE_RX_DELBA,
	HTT_T2H_MSG_TYPE_TX_COMPL_IND,
	HTT_T2H_MSG_TYPE_PKTLOG,
	HTT_T2H_MSG_TYPE_STATS_CONF,
	HTT_T2H_MSG_TYPE_RX_FRAG_IND,
	HTT_T2H_MSG_TYPE_SEC_IND,
	HTT_T2H_MSG_TYPE_RC_UPDATE_IND,
	HTT_T2H_MSG_TYPE_TX_INSPECT_IND,
	HTT_T2H_MSG_TYPE_MGMT_TX_COMPLETION,
	HTT_T2H_MSG_TYPE_TX_CREDIT_UPDATE_IND,
	HTT_T2H_MSG_TYPE_RX_PN_IND,
	HTT_T2H_MSG_TYPE_RX_OFFLOAD_DELIVER_IND,
	HTT_T2H_MSG_TYPE_RX_IN_ORD_PADDR_IND,
	HTT_T2H_MSG_TYPE_WDI_IPA_OP_RESPONSE,
	HTT_T2H_MSG_TYPE_CHAN_CHANGE,
	HTT_T2H_MSG_TYPE_RX_OFLD_PKT_ERR,
	HTT_T2H_MSG_TYPE_AGGR_CONF,
	HTT_T2H_MSG_TYPE_STATS_NOUPLOAD,
	HTT_T2H_MSG_TYPE_TEST,
	HTT_T2H_MSG_TYPE_EN_STATS,
	HTT_T2H_MSG_TYPE_TX_FETCH_IND,
	HTT_T2H_MSG_TYPE_TX_FETCH_CONFIRM,
	HTT_T2H_MSG_TYPE_TX_MODE_SWITCH_IND,
	HTT_T2H_MSG_TYPE_PEER_STATS,
	/* keep this last */
	HTT_T2H_NUM_MSGS
};

/*
 * htt_resp_hdr - header for target-to-host messages
 *
 * msg_type: see htt_t2h_msg_type
 */
struct htt_resp_hdr {
	u8 msg_type;
} __packed;

#define HTT_RESP_HDR_MSG_TYPE_OFFSET 0
#define HTT_RESP_HDR_MSG_TYPE_MASK   0xff
#define HTT_RESP_HDR_MSG_TYPE_LSB    0

/* htt_ver_resp - response sent for htt_ver_req */
struct htt_ver_resp {
	u8 minor;
	u8 major;
	u8 rsvd0;
} __packed;

#define HTT_MGMT_TX_CMPL_FLAG_ACK_RSSI BIT(0)

#define HTT_MGMT_TX_CMPL_INFO_ACK_RSSI_MASK	GENMASK(7, 0)

struct htt_mgmt_tx_completion {
	u8 rsvd0;
	u8 rsvd1;
	u8 flags;
	__le32 desc_id;
	__le32 status;
	__le32 ppdu_id;
	__le32 info;
} __packed;

#define HTT_RX_INDICATION_INFO0_EXT_TID_MASK  (0x1F)
#define HTT_RX_INDICATION_INFO0_EXT_TID_LSB   (0)
#define HTT_RX_INDICATION_INFO0_FLUSH_VALID   (1 << 5)
#define HTT_RX_INDICATION_INFO0_RELEASE_VALID (1 << 6)
#define HTT_RX_INDICATION_INFO0_PPDU_DURATION BIT(7)

#define HTT_RX_INDICATION_INFO1_FLUSH_START_SEQNO_MASK   0x0000003F
#define HTT_RX_INDICATION_INFO1_FLUSH_START_SEQNO_LSB    0
#define HTT_RX_INDICATION_INFO1_FLUSH_END_SEQNO_MASK     0x00000FC0
#define HTT_RX_INDICATION_INFO1_FLUSH_END_SEQNO_LSB      6
#define HTT_RX_INDICATION_INFO1_RELEASE_START_SEQNO_MASK 0x0003F000
#define HTT_RX_INDICATION_INFO1_RELEASE_START_SEQNO_LSB  12
#define HTT_RX_INDICATION_INFO1_RELEASE_END_SEQNO_MASK   0x00FC0000
#define HTT_RX_INDICATION_INFO1_RELEASE_END_SEQNO_LSB    18
#define HTT_RX_INDICATION_INFO1_NUM_MPDU_RANGES_MASK     0xFF000000
#define HTT_RX_INDICATION_INFO1_NUM_MPDU_RANGES_LSB      24

#define HTT_TX_CMPL_FLAG_DATA_RSSI		BIT(0)
#define HTT_TX_CMPL_FLAG_PPID_PRESENT		BIT(1)
#define HTT_TX_CMPL_FLAG_PA_PRESENT		BIT(2)
#define HTT_TX_CMPL_FLAG_PPDU_DURATION_PRESENT	BIT(3)

#define HTT_TX_DATA_RSSI_ENABLE_WCN3990 BIT(3)
#define HTT_TX_DATA_APPEND_RETRIES BIT(0)
#define HTT_TX_DATA_APPEND_TIMESTAMP BIT(1)

struct htt_rx_indication_hdr {
	u8 info0; /* %HTT_RX_INDICATION_INFO0_ */
	__le16 peer_id;
	__le32 info1; /* %HTT_RX_INDICATION_INFO1_ */
} __packed;

#define HTT_RX_INDICATION_INFO0_PHY_ERR_VALID    (1 << 0)
#define HTT_RX_INDICATION_INFO0_LEGACY_RATE_MASK (0x1E)
#define HTT_RX_INDICATION_INFO0_LEGACY_RATE_LSB  (1)
#define HTT_RX_INDICATION_INFO0_LEGACY_RATE_CCK  (1 << 5)
#define HTT_RX_INDICATION_INFO0_END_VALID        (1 << 6)
#define HTT_RX_INDICATION_INFO0_START_VALID      (1 << 7)

#define HTT_RX_INDICATION_INFO1_VHT_SIG_A1_MASK    0x00FFFFFF
#define HTT_RX_INDICATION_INFO1_VHT_SIG_A1_LSB     0
#define HTT_RX_INDICATION_INFO1_PREAMBLE_TYPE_MASK 0xFF000000
#define HTT_RX_INDICATION_INFO1_PREAMBLE_TYPE_LSB  24

#define HTT_RX_INDICATION_INFO2_VHT_SIG_A1_MASK 0x00FFFFFF
#define HTT_RX_INDICATION_INFO2_VHT_SIG_A1_LSB  0
#define HTT_RX_INDICATION_INFO2_SERVICE_MASK    0xFF000000
#define HTT_RX_INDICATION_INFO2_SERVICE_LSB     24

enum htt_rx_legacy_rate {
	HTT_RX_OFDM_48 = 0,
	HTT_RX_OFDM_24 = 1,
	HTT_RX_OFDM_12,
	HTT_RX_OFDM_6,
	HTT_RX_OFDM_54,
	HTT_RX_OFDM_36,
	HTT_RX_OFDM_18,
	HTT_RX_OFDM_9,

	/* long preamble */
	HTT_RX_CCK_11_LP = 0,
	HTT_RX_CCK_5_5_LP = 1,
	HTT_RX_CCK_2_LP,
	HTT_RX_CCK_1_LP,
	/* short preamble */
	HTT_RX_CCK_11_SP,
	HTT_RX_CCK_5_5_SP,
	HTT_RX_CCK_2_SP
};

enum htt_rx_legacy_rate_type {
	HTT_RX_LEGACY_RATE_OFDM = 0,
	HTT_RX_LEGACY_RATE_CCK
};

enum htt_rx_preamble_type {
	HTT_RX_LEGACY        = 0x4,
	HTT_RX_HT            = 0x8,
	HTT_RX_HT_WITH_TXBF  = 0x9,
	HTT_RX_VHT           = 0xC,
	HTT_RX_VHT_WITH_TXBF = 0xD,
};

/*
 * Fields: phy_err_valid, phy_err_code, tsf,
 * usec_timestamp, sub_usec_timestamp
 * ..are valid only if end_valid == 1.
 *
 * Fields: rssi_chains, legacy_rate_type,
 * legacy_rate_cck, preamble_type, service,
 * vht_sig_*
 * ..are valid only if start_valid == 1;
 */
struct htt_rx_indication_ppdu {
	u8 combined_rssi;
	u8 sub_usec_timestamp;
	u8 phy_err_code;
	u8 info0; /* HTT_RX_INDICATION_INFO0_ */
	struct {
		u8 pri20_db;
		u8 ext20_db;
		u8 ext40_db;
		u8 ext80_db;
	} __packed rssi_chains[4];
	__le32 tsf;
	__le32 usec_timestamp;
	__le32 info1; /* HTT_RX_INDICATION_INFO1_ */
	__le32 info2; /* HTT_RX_INDICATION_INFO2_ */
} __packed;

enum htt_rx_mpdu_status {
	HTT_RX_IND_MPDU_STATUS_UNKNOWN = 0x0,
	HTT_RX_IND_MPDU_STATUS_OK,
	HTT_RX_IND_MPDU_STATUS_ERR_FCS,
	HTT_RX_IND_MPDU_STATUS_ERR_DUP,
	HTT_RX_IND_MPDU_STATUS_ERR_REPLAY,
	HTT_RX_IND_MPDU_STATUS_ERR_INV_PEER,
	/* only accept EAPOL frames */
	HTT_RX_IND_MPDU_STATUS_UNAUTH_PEER,
	HTT_RX_IND_MPDU_STATUS_OUT_OF_SYNC,
	/* Non-data in promiscuous mode */
	HTT_RX_IND_MPDU_STATUS_MGMT_CTRL,
	HTT_RX_IND_MPDU_STATUS_TKIP_MIC_ERR,
	HTT_RX_IND_MPDU_STATUS_DECRYPT_ERR,
	HTT_RX_IND_MPDU_STATUS_MPDU_LENGTH_ERR,
	HTT_RX_IND_MPDU_STATUS_ENCRYPT_REQUIRED_ERR,
	HTT_RX_IND_MPDU_STATUS_PRIVACY_ERR,

	/*
	 * MISC: discard for unspecified reasons.
	 * Leave this enum value last.
	 */
	HTT_RX_IND_MPDU_STATUS_ERR_MISC = 0xFF
};

struct htt_rx_indication_mpdu_range {
	u8 mpdu_count;
	u8 mpdu_range_status; /* %htt_rx_mpdu_status */
	u8 pad0;
	u8 pad1;
} __packed;

struct htt_rx_indication_prefix {
	__le16 fw_rx_desc_bytes;
	u8 pad0;
	u8 pad1;
} __packed;

struct htt_rx_indication {
	struct htt_rx_indication_hdr hdr;
	struct htt_rx_indication_ppdu ppdu;
	struct htt_rx_indication_prefix prefix;

	/*
	 * the following fields are both dynamically sized, so
	 * take care addressing them
	 */

	/* the size of this is %fw_rx_desc_bytes */
	struct fw_rx_desc_base fw_desc;

	/*
	 * %mpdu_ranges starts after &%prefix + roundup(%fw_rx_desc_bytes, 4)
	 * and has %num_mpdu_ranges elements.
	 */
	struct htt_rx_indication_mpdu_range mpdu_ranges[];
} __packed;

/* High latency version of the RX indication */
struct htt_rx_indication_hl {
	struct htt_rx_indication_hdr hdr;
	struct htt_rx_indication_ppdu ppdu;
	struct htt_rx_indication_prefix prefix;
	struct fw_rx_desc_hl fw_desc;
	struct htt_rx_indication_mpdu_range mpdu_ranges[];
} __packed;

struct htt_hl_rx_desc {
	__le32 info;
	__le32 pn_31_0;
	union {
		struct {
			__le16 pn_47_32;
			__le16 pn_63_48;
		} pn16;
		__le32 pn_63_32;
	} u0;
	__le32 pn_95_64;
	__le32 pn_127_96;
} __packed;

static inline struct htt_rx_indication_mpdu_range *
		htt_rx_ind_get_mpdu_ranges(struct htt_rx_indication *rx_ind)
{
	void *ptr = rx_ind;

	ptr += sizeof(rx_ind->hdr)
	     + sizeof(rx_ind->ppdu)
	     + sizeof(rx_ind->prefix)
	     + roundup(__le16_to_cpu(rx_ind->prefix.fw_rx_desc_bytes), 4);
	return ptr;
}

static inline struct htt_rx_indication_mpdu_range *
	htt_rx_ind_get_mpdu_ranges_hl(struct htt_rx_indication_hl *rx_ind)
{
	void *ptr = rx_ind;

	ptr += sizeof(rx_ind->hdr)
	     + sizeof(rx_ind->ppdu)
	     + sizeof(rx_ind->prefix)
	     + sizeof(rx_ind->fw_desc);
	return ptr;
}

enum htt_rx_flush_mpdu_status {
	HTT_RX_FLUSH_MPDU_DISCARD = 0,
	HTT_RX_FLUSH_MPDU_REORDER = 1,
};

/*
 * htt_rx_flush - discard or reorder given range of mpdus
 *
 * Note: host must check if all sequence numbers between
 *	[seq_num_start, seq_num_end-1] are valid.
 */
struct htt_rx_flush {
	__le16 peer_id;
	u8 tid;
	u8 rsvd0;
	u8 mpdu_status; /* %htt_rx_flush_mpdu_status */
	u8 seq_num_start; /* it is 6 LSBs of 802.11 seq no */
	u8 seq_num_end; /* it is 6 LSBs of 802.11 seq no */
};

struct htt_rx_peer_map {
	u8 vdev_id;
	__le16 peer_id;
	u8 addr[6];
	u8 rsvd0;
	u8 rsvd1;
} __packed;

struct htt_rx_peer_unmap {
	u8 rsvd0;
	__le16 peer_id;
} __packed;

enum htt_txrx_sec_cast_type {
	HTT_TXRX_SEC_MCAST = 0,
	HTT_TXRX_SEC_UCAST
};

enum htt_rx_pn_check_type {
	HTT_RX_NON_PN_CHECK = 0,
	HTT_RX_PN_CHECK
};

enum htt_rx_tkip_demic_type {
	HTT_RX_NON_TKIP_MIC = 0,
	HTT_RX_TKIP_MIC
};

enum htt_security_types {
	HTT_SECURITY_NONE,
	HTT_SECURITY_WEP128,
	HTT_SECURITY_WEP104,
	HTT_SECURITY_WEP40,
	HTT_SECURITY_TKIP,
	HTT_SECURITY_TKIP_NOMIC,
	HTT_SECURITY_AES_CCMP,
	HTT_SECURITY_WAPI,

	HTT_NUM_SECURITY_TYPES /* keep this last! */
};

#define ATH10K_HTT_TXRX_PEER_SECURITY_MAX 2
#define ATH10K_TXRX_NUM_EXT_TIDS 19
#define ATH10K_TXRX_NON_QOS_TID 16

enum htt_security_flags {
#define HTT_SECURITY_TYPE_MASK 0x7F
#define HTT_SECURITY_TYPE_LSB  0
	HTT_SECURITY_IS_UNICAST = 1 << 7
};

struct htt_security_indication {
	union {
		/* dont use bitfields; undefined behaviour */
		u8 flags; /* %htt_security_flags */
		struct {
			u8 security_type:7, /* %htt_security_types */
			   is_unicast:1;
		} __packed;
	} __packed;
	__le16 peer_id;
	u8 michael_key[8];
	u8 wapi_rsc[16];
} __packed;

#define HTT_RX_BA_INFO0_TID_MASK     0x000F
#define HTT_RX_BA_INFO0_TID_LSB      0
#define HTT_RX_BA_INFO0_PEER_ID_MASK 0xFFF0
#define HTT_RX_BA_INFO0_PEER_ID_LSB  4

struct htt_rx_addba {
	u8 window_size;
	__le16 info0; /* %HTT_RX_BA_INFO0_ */
} __packed;

struct htt_rx_delba {
	u8 rsvd0;
	__le16 info0; /* %HTT_RX_BA_INFO0_ */
} __packed;

enum htt_data_tx_status {
	HTT_DATA_TX_STATUS_OK            = 0,
	HTT_DATA_TX_STATUS_DISCARD       = 1,
	HTT_DATA_TX_STATUS_NO_ACK        = 2,
	HTT_DATA_TX_STATUS_POSTPONE      = 3 /* HL only */
};

enum htt_data_tx_flags {
#define HTT_DATA_TX_STATUS_MASK 0x07
#define HTT_DATA_TX_STATUS_LSB  0
#define HTT_DATA_TX_TID_MASK    0x78
#define HTT_DATA_TX_TID_LSB     3
	HTT_DATA_TX_TID_INVALID = 1 << 7
};

#define HTT_TX_COMPL_INV_MSDU_ID 0xFFFF

struct htt_append_retries {
	__le16 msdu_id;
	u8 tx_retries;
	u8 flag;
} __packed;

struct htt_data_tx_completion_ext {
	struct htt_append_retries a_retries;
	__le32 t_stamp;
	__le16 msdus_rssi[];
} __packed;

/*
 * @brief target -> host TX completion indication message definition
 *
 * @details
 * The following diagram shows the format of the TX completion indication sent
 * from the target to the host
 *
 *          |31 28|27|26|25|24|23        16| 15 |14 11|10   8|7          0|
 *          |-------------------------------------------------------------|
 * header:  |rsvd |A2|TP|A1|A0|     num    | t_i| tid |status|  msg_type  |
 *          |-------------------------------------------------------------|
 * payload: |            MSDU1 ID          |         MSDU0 ID             |
 *          |-------------------------------------------------------------|
 *          :            MSDU3 ID          :         MSDU2 ID             :
 *          |-------------------------------------------------------------|
 *          |          struct htt_tx_compl_ind_append_retries             |
 *          |- - - - - - - - - - - - - - - - - - - - - - - - - - - - - - -|
 *          |          struct htt_tx_compl_ind_append_tx_tstamp           |
 *          |- - - - - - - - - - - - - - - - - - - - - - - - - - - - - - -|
 *          |           MSDU1 ACK RSSI     |        MSDU0 ACK RSSI        |
 *          |-------------------------------------------------------------|
 *          :           MSDU3 ACK RSSI     :        MSDU2 ACK RSSI        :
 *          |- - - - - - - - - - - - - - - - - - - - - - - - - - - - - - -|
 *    -msg_type
 *     Bits 7:0
 *     Purpose: identifies this as HTT TX completion indication
 *    -status
 *     Bits 10:8
 *     Purpose: the TX completion status of payload fragmentations descriptors
 *     Value: could be HTT_TX_COMPL_IND_STAT_OK or HTT_TX_COMPL_IND_STAT_DISCARD
 *    -tid
 *     Bits 14:11
 *     Purpose: the tid associated with those fragmentation descriptors. It is
 *     valid or not, depending on the tid_invalid bit.
 *     Value: 0 to 15
 *    -tid_invalid
 *     Bits 15:15
 *     Purpose: this bit indicates whether the tid field is valid or not
 *     Value: 0 indicates valid, 1 indicates invalid
 *    -num
 *     Bits 23:16
 *     Purpose: the number of payload in this indication
 *     Value: 1 to 255
 *    -A0 = append
 *     Bits 24:24
 *     Purpose: append the struct htt_tx_compl_ind_append_retries which contains
 *            the number of tx retries for one MSDU at the end of this message
 *     Value: 0 indicates no appending, 1 indicates appending
 *    -A1 = append1
 *     Bits 25:25
 *     Purpose: Append the struct htt_tx_compl_ind_append_tx_tstamp which
 *            contains the timestamp info for each TX msdu id in payload.
 *     Value: 0 indicates no appending, 1 indicates appending
 *    -TP = MSDU tx power presence
 *     Bits 26:26
 *     Purpose: Indicate whether the TX_COMPL_IND includes a tx power report
 *            for each MSDU referenced by the TX_COMPL_IND message.
 *            The order of the per-MSDU tx power reports matches the order
 *            of the MSDU IDs.
 *     Value: 0 indicates not appending, 1 indicates appending
 *    -A2 = append2
 *     Bits 27:27
 *     Purpose: Indicate whether data ACK RSSI is appended for each MSDU in
 *            TX_COMP_IND message.  The order of the per-MSDU ACK RSSI report
 *            matches the order of the MSDU IDs.
 *            The ACK RSSI values are valid when status is COMPLETE_OK (and
 *            this append2 bit is set).
 *     Value: 0 indicates not appending, 1 indicates appending
 */

struct htt_data_tx_completion {
	union {
		u8 flags;
		struct {
			u8 status:3,
			   tid:4,
			   tid_invalid:1;
		} __packed;
	} __packed;
	u8 num_msdus;
	u8 flags2; /* HTT_TX_CMPL_FLAG_DATA_RSSI */
	__le16 msdus[]; /* variable length based on %num_msdus */
} __packed;

#define HTT_TX_PPDU_DUR_INFO0_PEER_ID_MASK	GENMASK(15, 0)
#define HTT_TX_PPDU_DUR_INFO0_TID_MASK		GENMASK(20, 16)

struct htt_data_tx_ppdu_dur {
	__le32 info0; /* HTT_TX_PPDU_DUR_INFO0_ */
	__le32 tx_duration; /* in usecs */
} __packed;

#define HTT_TX_COMPL_PPDU_DUR_INFO0_NUM_ENTRIES_MASK	GENMASK(7, 0)

struct htt_data_tx_compl_ppdu_dur {
	__le32 info0; /* HTT_TX_COMPL_PPDU_DUR_INFO0_ */
	struct htt_data_tx_ppdu_dur ppdu_dur[];
} __packed;

struct htt_tx_compl_ind_base {
	u32 hdr;
	u16 payload[1/*or more*/];
} __packed;

struct htt_rc_tx_done_params {
	u32 rate_code;
	u32 rate_code_flags;
	u32 flags;
	u32 num_enqued; /* 1 for non-AMPDU */
	u32 num_retries;
	u32 num_failed; /* for AMPDU */
	u32 ack_rssi;
	u32 time_stamp;
	u32 is_probe;
};

struct htt_rc_update {
	u8 vdev_id;
	__le16 peer_id;
	u8 addr[6];
	u8 num_elems;
	u8 rsvd0;
	struct htt_rc_tx_done_params params[]; /* variable length %num_elems */
} __packed;

/* see htt_rx_indication for similar fields and descriptions */
struct htt_rx_fragment_indication {
	union {
		u8 info0; /* %HTT_RX_FRAG_IND_INFO0_ */
		struct {
			u8 ext_tid:5,
			   flush_valid:1;
		} __packed;
	} __packed;
	__le16 peer_id;
	__le32 info1; /* %HTT_RX_FRAG_IND_INFO1_ */
	__le16 fw_rx_desc_bytes;
	__le16 rsvd0;

	u8 fw_msdu_rx_desc[];
} __packed;

#define ATH10K_IEEE80211_EXTIV               BIT(5)
#define ATH10K_IEEE80211_TKIP_MICLEN         8   /* trailing MIC */

#define HTT_RX_FRAG_IND_INFO0_HEADER_LEN     16

#define HTT_RX_FRAG_IND_INFO0_EXT_TID_MASK     0x1F
#define HTT_RX_FRAG_IND_INFO0_EXT_TID_LSB      0
#define HTT_RX_FRAG_IND_INFO0_FLUSH_VALID_MASK 0x20
#define HTT_RX_FRAG_IND_INFO0_FLUSH_VALID_LSB  5

#define HTT_RX_FRAG_IND_INFO1_FLUSH_SEQ_NUM_START_MASK 0x0000003F
#define HTT_RX_FRAG_IND_INFO1_FLUSH_SEQ_NUM_START_LSB  0
#define HTT_RX_FRAG_IND_INFO1_FLUSH_SEQ_NUM_END_MASK   0x00000FC0
#define HTT_RX_FRAG_IND_INFO1_FLUSH_SEQ_NUM_END_LSB    6

struct htt_rx_pn_ind {
	__le16 peer_id;
	u8 tid;
	u8 seqno_start;
	u8 seqno_end;
	u8 pn_ie_count;
	u8 reserved;
	u8 pn_ies[];
} __packed;

struct htt_rx_offload_msdu {
	__le16 msdu_len;
	__le16 peer_id;
	u8 vdev_id;
	u8 tid;
	u8 fw_desc;
	u8 payload[];
} __packed;

struct htt_rx_offload_ind {
	u8 reserved;
	__le16 msdu_count;
} __packed;

struct htt_rx_in_ord_msdu_desc {
	__le32 msdu_paddr;
	__le16 msdu_len;
	u8 fw_desc;
	u8 reserved;
} __packed;

struct htt_rx_in_ord_msdu_desc_ext {
	__le64 msdu_paddr;
	__le16 msdu_len;
	u8 fw_desc;
	u8 reserved;
} __packed;

struct htt_rx_in_ord_ind {
	u8 info;
	__le16 peer_id;
	u8 vdev_id;
	u8 reserved;
	__le16 msdu_count;
	union {
		DECLARE_FLEX_ARRAY(struct htt_rx_in_ord_msdu_desc,
				   msdu_descs32);
		DECLARE_FLEX_ARRAY(struct htt_rx_in_ord_msdu_desc_ext,
				   msdu_descs64);
	} __packed;
} __packed;

#define HTT_RX_IN_ORD_IND_INFO_TID_MASK		0x0000001f
#define HTT_RX_IN_ORD_IND_INFO_TID_LSB		0
#define HTT_RX_IN_ORD_IND_INFO_OFFLOAD_MASK	0x00000020
#define HTT_RX_IN_ORD_IND_INFO_OFFLOAD_LSB	5
#define HTT_RX_IN_ORD_IND_INFO_FRAG_MASK	0x00000040
#define HTT_RX_IN_ORD_IND_INFO_FRAG_LSB		6

/*
 * target -> host test message definition
 *
 * The following field definitions describe the format of the test
 * message sent from the target to the host.
 * The message consists of a 4-octet header, followed by a variable
 * number of 32-bit integer values, followed by a variable number
 * of 8-bit character values.
 *
 * |31                         16|15           8|7            0|
 * |-----------------------------------------------------------|
 * |          num chars          |   num ints   |   msg type   |
 * |-----------------------------------------------------------|
 * |                           int 0                           |
 * |-----------------------------------------------------------|
 * |                           int 1                           |
 * |-----------------------------------------------------------|
 * |                            ...                            |
 * |-----------------------------------------------------------|
 * |    char 3    |    char 2    |    char 1    |    char 0    |
 * |-----------------------------------------------------------|
 * |              |              |      ...     |    char 4    |
 * |-----------------------------------------------------------|
 *   - MSG_TYPE
 *     Bits 7:0
 *     Purpose: identifies this as a test message
 *     Value: HTT_MSG_TYPE_TEST
 *   - NUM_INTS
 *     Bits 15:8
 *     Purpose: indicate how many 32-bit integers follow the message header
 *   - NUM_CHARS
 *     Bits 31:16
 *     Purpose: indicate how many 8-bit characters follow the series of integers
 */
struct htt_rx_test {
	u8 num_ints;
	__le16 num_chars;

	/* payload consists of 2 lists:
	 *  a) num_ints * sizeof(__le32)
	 *  b) num_chars * sizeof(u8) aligned to 4bytes
	 */
	u8 payload[];
} __packed;

static inline __le32 *htt_rx_test_get_ints(struct htt_rx_test *rx_test)
{
	return (__le32 *)rx_test->payload;
}

static inline u8 *htt_rx_test_get_chars(struct htt_rx_test *rx_test)
{
	return rx_test->payload + (rx_test->num_ints * sizeof(__le32));
}

/*
 * target -> host packet log message
 *
 * The following field definitions describe the format of the packet log
 * message sent from the target to the host.
 * The message consists of a 4-octet header,followed by a variable number
 * of 32-bit character values.
 *
 * |31          24|23          16|15           8|7            0|
 * |-----------------------------------------------------------|
 * |              |              |              |   msg type   |
 * |-----------------------------------------------------------|
 * |                        payload                            |
 * |-----------------------------------------------------------|
 *   - MSG_TYPE
 *     Bits 7:0
 *     Purpose: identifies this as a test message
 *     Value: HTT_MSG_TYPE_PACKETLOG
 */
struct htt_pktlog_msg {
	u8 pad[3];
	u8 payload[];
} __packed;

struct htt_dbg_stats_rx_reorder_stats {
	/* Non QoS MPDUs received */
	__le32 deliver_non_qos;

	/* MPDUs received in-order */
	__le32 deliver_in_order;

	/* Flush due to reorder timer expired */
	__le32 deliver_flush_timeout;

	/* Flush due to move out of window */
	__le32 deliver_flush_oow;

	/* Flush due to DELBA */
	__le32 deliver_flush_delba;

	/* MPDUs dropped due to FCS error */
	__le32 fcs_error;

	/* MPDUs dropped due to monitor mode non-data packet */
	__le32 mgmt_ctrl;

	/* MPDUs dropped due to invalid peer */
	__le32 invalid_peer;

	/* MPDUs dropped due to duplication (non aggregation) */
	__le32 dup_non_aggr;

	/* MPDUs dropped due to processed before */
	__le32 dup_past;

	/* MPDUs dropped due to duplicate in reorder queue */
	__le32 dup_in_reorder;

	/* Reorder timeout happened */
	__le32 reorder_timeout;

	/* invalid bar ssn */
	__le32 invalid_bar_ssn;

	/* reorder reset due to bar ssn */
	__le32 ssn_reset;
};

struct htt_dbg_stats_wal_tx_stats {
	/* Num HTT cookies queued to dispatch list */
	__le32 comp_queued;

	/* Num HTT cookies dispatched */
	__le32 comp_delivered;

	/* Num MSDU queued to WAL */
	__le32 msdu_enqued;

	/* Num MPDU queue to WAL */
	__le32 mpdu_enqued;

	/* Num MSDUs dropped by WMM limit */
	__le32 wmm_drop;

	/* Num Local frames queued */
	__le32 local_enqued;

	/* Num Local frames done */
	__le32 local_freed;

	/* Num queued to HW */
	__le32 hw_queued;

	/* Num PPDU reaped from HW */
	__le32 hw_reaped;

	/* Num underruns */
	__le32 underrun;

	/* Num PPDUs cleaned up in TX abort */
	__le32 tx_abort;

	/* Num MPDUs requeued by SW */
	__le32 mpdus_requeued;

	/* excessive retries */
	__le32 tx_ko;

	/* data hw rate code */
	__le32 data_rc;

	/* Scheduler self triggers */
	__le32 self_triggers;

	/* frames dropped due to excessive sw retries */
	__le32 sw_retry_failure;

	/* illegal rate phy errors  */
	__le32 illgl_rate_phy_err;

	/* wal pdev continuous xretry */
	__le32 pdev_cont_xretry;

	/* wal pdev continuous xretry */
	__le32 pdev_tx_timeout;

	/* wal pdev resets  */
	__le32 pdev_resets;

	__le32 phy_underrun;

	/* MPDU is more than txop limit */
	__le32 txop_ovf;
} __packed;

struct htt_dbg_stats_wal_rx_stats {
	/* Cnts any change in ring routing mid-ppdu */
	__le32 mid_ppdu_route_change;

	/* Total number of statuses processed */
	__le32 status_rcvd;

	/* Extra frags on rings 0-3 */
	__le32 r0_frags;
	__le32 r1_frags;
	__le32 r2_frags;
	__le32 r3_frags;

	/* MSDUs / MPDUs delivered to HTT */
	__le32 htt_msdus;
	__le32 htt_mpdus;

	/* MSDUs / MPDUs delivered to local stack */
	__le32 loc_msdus;
	__le32 loc_mpdus;

	/* AMSDUs that have more MSDUs than the status ring size */
	__le32 oversize_amsdu;

	/* Number of PHY errors */
	__le32 phy_errs;

	/* Number of PHY errors drops */
	__le32 phy_err_drop;

	/* Number of mpdu errors - FCS, MIC, ENC etc. */
	__le32 mpdu_errs;
} __packed;

struct htt_dbg_stats_wal_peer_stats {
	__le32 dummy; /* REMOVE THIS ONCE REAL PEER STAT COUNTERS ARE ADDED */
} __packed;

struct htt_dbg_stats_wal_pdev_txrx {
	struct htt_dbg_stats_wal_tx_stats tx_stats;
	struct htt_dbg_stats_wal_rx_stats rx_stats;
	struct htt_dbg_stats_wal_peer_stats peer_stats;
} __packed;

struct htt_dbg_stats_rx_rate_info {
	__le32 mcs[10];
	__le32 sgi[10];
	__le32 nss[4];
	__le32 stbc[10];
	__le32 bw[3];
	__le32 pream[6];
	__le32 ldpc;
	__le32 txbf;
};

/*
 * htt_dbg_stats_status -
 * present -     The requested stats have been delivered in full.
 *               This indicates that either the stats information was contained
 *               in its entirety within this message, or else this message
 *               completes the delivery of the requested stats info that was
 *               partially delivered through earlier STATS_CONF messages.
 * partial -     The requested stats have been delivered in part.
 *               One or more subsequent STATS_CONF messages with the same
 *               cookie value will be sent to deliver the remainder of the
 *               information.
 * error -       The requested stats could not be delivered, for example due
 *               to a shortage of memory to construct a message holding the
 *               requested stats.
 * invalid -     The requested stat type is either not recognized, or the
 *               target is configured to not gather the stats type in question.
 * - - - - - - - - - - - - - - - - - - - - - - - - - - - - - - - - - - - - - -
 * series_done - This special value indicates that no further stats info
 *               elements are present within a series of stats info elems
 *               (within a stats upload confirmation message).
 */
enum htt_dbg_stats_status {
	HTT_DBG_STATS_STATUS_PRESENT     = 0,
	HTT_DBG_STATS_STATUS_PARTIAL     = 1,
	HTT_DBG_STATS_STATUS_ERROR       = 2,
	HTT_DBG_STATS_STATUS_INVALID     = 3,
	HTT_DBG_STATS_STATUS_SERIES_DONE = 7
};

/*
 * host -> target FRAG DESCRIPTOR/MSDU_EXT DESC bank
 *
 * The following field definitions describe the format of the HTT host
 * to target frag_desc/msdu_ext bank configuration message.
 * The message contains the based address and the min and max id of the
 * MSDU_EXT/FRAG_DESC that will be used by the HTT to map MSDU DESC and
 * MSDU_EXT/FRAG_DESC.
 * HTT will use id in HTT descriptor instead sending the frag_desc_ptr.
 * For QCA988X HW the firmware will use fragment_desc_ptr but in WIFI2.0
 * the hardware does the mapping/translation.
 *
 * Total banks that can be configured is configured to 16.
 *
 * This should be called before any TX has be initiated by the HTT
 *
 * |31                         16|15           8|7   5|4       0|
 * |------------------------------------------------------------|
 * | DESC_SIZE    |  NUM_BANKS   | RES |SWP|pdev|    msg type   |
 * |------------------------------------------------------------|
 * |                     BANK0_BASE_ADDRESS                     |
 * |------------------------------------------------------------|
 * |                            ...                             |
 * |------------------------------------------------------------|
 * |                    BANK15_BASE_ADDRESS                     |
 * |------------------------------------------------------------|
 * |       BANK0_MAX_ID          |       BANK0_MIN_ID           |
 * |------------------------------------------------------------|
 * |                            ...                             |
 * |------------------------------------------------------------|
 * |       BANK15_MAX_ID         |       BANK15_MIN_ID          |
 * |------------------------------------------------------------|
 * Header fields:
 *  - MSG_TYPE
 *    Bits 7:0
 *    Value: 0x6
 *  - BANKx_BASE_ADDRESS
 *    Bits 31:0
 *    Purpose: Provide a mechanism to specify the base address of the MSDU_EXT
 *         bank physical/bus address.
 *  - BANKx_MIN_ID
 *    Bits 15:0
 *    Purpose: Provide a mechanism to specify the min index that needs to
 *          mapped.
 *  - BANKx_MAX_ID
 *    Bits 31:16
 *    Purpose: Provide a mechanism to specify the max index that needs to
 *
 */
struct htt_frag_desc_bank_id {
	__le16 bank_min_id;
	__le16 bank_max_id;
} __packed;

/* real is 16 but it wouldn't fit in the max htt message size
 * so we use a conservatively safe value for now
 */
#define HTT_FRAG_DESC_BANK_MAX 4

#define HTT_FRAG_DESC_BANK_CFG_INFO_PDEV_ID_MASK		0x03
#define HTT_FRAG_DESC_BANK_CFG_INFO_PDEV_ID_LSB			0
#define HTT_FRAG_DESC_BANK_CFG_INFO_SWAP			BIT(2)
#define HTT_FRAG_DESC_BANK_CFG_INFO_Q_STATE_VALID		BIT(3)
#define HTT_FRAG_DESC_BANK_CFG_INFO_Q_STATE_DEPTH_TYPE_MASK	BIT(4)
#define HTT_FRAG_DESC_BANK_CFG_INFO_Q_STATE_DEPTH_TYPE_LSB	4

enum htt_q_depth_type {
	HTT_Q_DEPTH_TYPE_BYTES = 0,
	HTT_Q_DEPTH_TYPE_MSDUS = 1,
};

#define HTT_TX_Q_STATE_NUM_PEERS		(TARGET_10_4_NUM_QCACHE_PEERS_MAX + \
						 TARGET_10_4_NUM_VDEVS)
#define HTT_TX_Q_STATE_NUM_TIDS			8
#define HTT_TX_Q_STATE_ENTRY_SIZE		1
#define HTT_TX_Q_STATE_ENTRY_MULTIPLIER		0

/**
 * struct htt_q_state_conf - part of htt_frag_desc_bank_cfg for host q state config
 *
 * Defines host q state format and behavior. See htt_q_state.
 *
 * @paddr: Queue physical address
 * @num_peers: Number of supported peers
 * @num_tids: Number of supported TIDs
 * @record_size: Defines the size of each host q entry in bytes. In practice
 *	however firmware (at least 10.4.3-00191) ignores this host
 *	configuration value and uses hardcoded value of 1.
 * @record_multiplier: This is valid only when q depth type is MSDUs. It
 *	defines the exponent for the power of 2 multiplication.
 * @pad: struct padding for 32-bit alignment
 */
struct htt_q_state_conf {
	__le32 paddr;
	__le16 num_peers;
	__le16 num_tids;
	u8 record_size;
	u8 record_multiplier;
	u8 pad[2];
} __packed;

struct htt_frag_desc_bank_cfg32 {
	u8 info; /* HTT_FRAG_DESC_BANK_CFG_INFO_ */
	u8 num_banks;
	u8 desc_size;
	__le32 bank_base_addrs[HTT_FRAG_DESC_BANK_MAX];
	struct htt_frag_desc_bank_id bank_id[HTT_FRAG_DESC_BANK_MAX];
	struct htt_q_state_conf q_state;
} __packed;

struct htt_frag_desc_bank_cfg64 {
	u8 info; /* HTT_FRAG_DESC_BANK_CFG_INFO_ */
	u8 num_banks;
	u8 desc_size;
	__le64 bank_base_addrs[HTT_FRAG_DESC_BANK_MAX];
	struct htt_frag_desc_bank_id bank_id[HTT_FRAG_DESC_BANK_MAX];
	struct htt_q_state_conf q_state;
} __packed;

#define HTT_TX_Q_STATE_ENTRY_COEFFICIENT	128
#define HTT_TX_Q_STATE_ENTRY_FACTOR_MASK	0x3f
#define HTT_TX_Q_STATE_ENTRY_FACTOR_LSB		0
#define HTT_TX_Q_STATE_ENTRY_EXP_MASK		0xc0
#define HTT_TX_Q_STATE_ENTRY_EXP_LSB		6

/**
 * struct htt_q_state - shared between host and firmware via DMA
 *
 * This structure is used for the host to expose it's software queue state to
 * firmware so that its rate control can schedule fetch requests for optimized
 * performance. This is most notably used for MU-MIMO aggregation when multiple
 * MU clients are connected.
 *
 * @count: Each element defines the host queue depth. When q depth type was
 *	configured as HTT_Q_DEPTH_TYPE_BYTES then each entry is defined as:
 *	FACTOR * 128 * 8^EXP (see HTT_TX_Q_STATE_ENTRY_FACTOR_MASK and
 *	HTT_TX_Q_STATE_ENTRY_EXP_MASK). When q depth type was configured as
 *	HTT_Q_DEPTH_TYPE_MSDUS the number of packets is scaled by 2 **
 *	record_multiplier (see htt_q_state_conf).
 * @map: Used by firmware to quickly check which host queues are not empty. It
 *	is a bitmap simply saying.
 * @seq: Used by firmware to quickly check if the host queues were updated
 *	since it last checked.
 *
 * FIXME: Is the q_state map[] size calculation really correct?
 */
struct htt_q_state {
	u8 count[HTT_TX_Q_STATE_NUM_TIDS][HTT_TX_Q_STATE_NUM_PEERS];
	u32 map[HTT_TX_Q_STATE_NUM_TIDS][(HTT_TX_Q_STATE_NUM_PEERS + 31) / 32];
	__le32 seq;
} __packed;

#define HTT_TX_FETCH_RECORD_INFO_PEER_ID_MASK	0x0fff
#define HTT_TX_FETCH_RECORD_INFO_PEER_ID_LSB	0
#define HTT_TX_FETCH_RECORD_INFO_TID_MASK	0xf000
#define HTT_TX_FETCH_RECORD_INFO_TID_LSB	12

struct htt_tx_fetch_record {
	__le16 info; /* HTT_TX_FETCH_IND_RECORD_INFO_ */
	__le16 num_msdus;
	__le32 num_bytes;
} __packed;

struct htt_tx_fetch_ind {
	u8 pad0;
	__le16 fetch_seq_num;
	__le32 token;
	__le16 num_resp_ids;
	__le16 num_records;
	union {
		/* ath10k_htt_get_tx_fetch_ind_resp_ids() */
		DECLARE_FLEX_ARRAY(__le32, resp_ids);
		DECLARE_FLEX_ARRAY(struct htt_tx_fetch_record, records);
	} __packed;
} __packed;

static inline void *
ath10k_htt_get_tx_fetch_ind_resp_ids(struct htt_tx_fetch_ind *ind)
{
	return (void *)&ind->records[le16_to_cpu(ind->num_records)];
}

struct htt_tx_fetch_resp {
	u8 pad0;
	__le16 resp_id;
	__le16 fetch_seq_num;
	__le16 num_records;
	__le32 token;
	struct htt_tx_fetch_record records[];
} __packed;

struct htt_tx_fetch_confirm {
	u8 pad0;
	__le16 num_resp_ids;
	__le32 resp_ids[];
} __packed;

enum htt_tx_mode_switch_mode {
	HTT_TX_MODE_SWITCH_PUSH = 0,
	HTT_TX_MODE_SWITCH_PUSH_PULL = 1,
};

#define HTT_TX_MODE_SWITCH_IND_INFO0_ENABLE		BIT(0)
#define HTT_TX_MODE_SWITCH_IND_INFO0_NUM_RECORDS_MASK	0xfffe
#define HTT_TX_MODE_SWITCH_IND_INFO0_NUM_RECORDS_LSB	1

#define HTT_TX_MODE_SWITCH_IND_INFO1_MODE_MASK		0x0003
#define HTT_TX_MODE_SWITCH_IND_INFO1_MODE_LSB		0
#define HTT_TX_MODE_SWITCH_IND_INFO1_THRESHOLD_MASK	0xfffc
#define HTT_TX_MODE_SWITCH_IND_INFO1_THRESHOLD_LSB	2

#define HTT_TX_MODE_SWITCH_RECORD_INFO0_PEER_ID_MASK	0x0fff
#define HTT_TX_MODE_SWITCH_RECORD_INFO0_PEER_ID_LSB	0
#define HTT_TX_MODE_SWITCH_RECORD_INFO0_TID_MASK	0xf000
#define HTT_TX_MODE_SWITCH_RECORD_INFO0_TID_LSB		12

struct htt_tx_mode_switch_record {
	__le16 info0; /* HTT_TX_MODE_SWITCH_RECORD_INFO0_ */
	__le16 num_max_msdus;
} __packed;

struct htt_tx_mode_switch_ind {
	u8 pad0;
	__le16 info0; /* HTT_TX_MODE_SWITCH_IND_INFO0_ */
	__le16 info1; /* HTT_TX_MODE_SWITCH_IND_INFO1_ */
	u8 pad1[2];
	struct htt_tx_mode_switch_record records[];
} __packed;

struct htt_channel_change {
	u8 pad[3];
	__le32 freq;
	__le32 center_freq1;
	__le32 center_freq2;
	__le32 phymode;
} __packed;

struct htt_per_peer_tx_stats_ind {
	__le32	succ_bytes;
	__le32  retry_bytes;
	__le32  failed_bytes;
	u8	ratecode;
	u8	flags;
	__le16	peer_id;
	__le16  succ_pkts;
	__le16	retry_pkts;
	__le16	failed_pkts;
	__le16	tx_duration;
	__le32	reserved1;
	__le32	reserved2;
} __packed;

struct htt_peer_tx_stats {
	u8 num_ppdu;
	u8 ppdu_len;
	u8 version;
	u8 payload[];
} __packed;

#define ATH10K_10_2_TX_STATS_OFFSET	136
#define PEER_STATS_FOR_NO_OF_PPDUS	4

struct ath10k_10_2_peer_tx_stats {
	u8 ratecode[PEER_STATS_FOR_NO_OF_PPDUS];
	u8 success_pkts[PEER_STATS_FOR_NO_OF_PPDUS];
	__le16 success_bytes[PEER_STATS_FOR_NO_OF_PPDUS];
	u8 retry_pkts[PEER_STATS_FOR_NO_OF_PPDUS];
	__le16 retry_bytes[PEER_STATS_FOR_NO_OF_PPDUS];
	u8 failed_pkts[PEER_STATS_FOR_NO_OF_PPDUS];
	__le16 failed_bytes[PEER_STATS_FOR_NO_OF_PPDUS];
	u8 flags[PEER_STATS_FOR_NO_OF_PPDUS];
	__le32 tx_duration;
	u8 tx_ppdu_cnt;
	u8 peer_id;
} __packed;

union htt_rx_pn_t {
	/* WEP: 24-bit PN */
	u32 pn24;

	/* TKIP or CCMP: 48-bit PN */
	u64 pn48;

	/* WAPI: 128-bit PN */
	u64 pn128[2];
};

struct htt_cmd {
	struct htt_cmd_hdr hdr;
	union {
		struct htt_ver_req ver_req;
		struct htt_mgmt_tx_desc mgmt_tx;
		struct htt_data_tx_desc data_tx;
		struct htt_rx_ring_setup_32 rx_setup_32;
		struct htt_rx_ring_setup_64 rx_setup_64;
		struct htt_stats_req stats_req;
		struct htt_oob_sync_req oob_sync_req;
		struct htt_aggr_conf aggr_conf;
		struct htt_aggr_conf_v2 aggr_conf_v2;
		struct htt_frag_desc_bank_cfg32 frag_desc_bank_cfg32;
		struct htt_frag_desc_bank_cfg64 frag_desc_bank_cfg64;
		struct htt_tx_fetch_resp tx_fetch_resp;
	};
} __packed;

struct htt_resp {
	struct htt_resp_hdr hdr;
	union {
		struct htt_ver_resp ver_resp;
		struct htt_mgmt_tx_completion mgmt_tx_completion;
		struct htt_data_tx_completion data_tx_completion;
		struct htt_rx_indication rx_ind;
		struct htt_rx_indication_hl rx_ind_hl;
		struct htt_rx_fragment_indication rx_frag_ind;
		struct htt_rx_peer_map peer_map;
		struct htt_rx_peer_unmap peer_unmap;
		struct htt_rx_flush rx_flush;
		struct htt_rx_addba rx_addba;
		struct htt_rx_delba rx_delba;
		struct htt_security_indication security_indication;
		struct htt_rc_update rc_update;
		struct htt_rx_test rx_test;
		struct htt_pktlog_msg pktlog_msg;
		struct htt_rx_pn_ind rx_pn_ind;
		struct htt_rx_offload_ind rx_offload_ind;
		struct htt_rx_in_ord_ind rx_in_ord_ind;
		struct htt_tx_fetch_ind tx_fetch_ind;
		struct htt_tx_fetch_confirm tx_fetch_confirm;
		struct htt_tx_mode_switch_ind tx_mode_switch_ind;
		struct htt_channel_change chan_change;
		struct htt_peer_tx_stats peer_tx_stats;
	} __packed;
} __packed;

/*** host side structures follow ***/

struct htt_tx_done {
	u16 msdu_id;
	u16 status;
	u8 ack_rssi;
};

enum htt_tx_compl_state {
	HTT_TX_COMPL_STATE_NONE,
	HTT_TX_COMPL_STATE_ACK,
	HTT_TX_COMPL_STATE_NOACK,
	HTT_TX_COMPL_STATE_DISCARD,
};

struct htt_peer_map_event {
	u8 vdev_id;
	u16 peer_id;
	u8 addr[ETH_ALEN];
};

struct htt_peer_unmap_event {
	u16 peer_id;
};

struct ath10k_htt_txbuf_32 {
	struct htt_data_tx_desc_frag frags[2];
	struct ath10k_htc_hdr htc_hdr;
	struct htt_cmd_hdr cmd_hdr;
	struct htt_data_tx_desc cmd_tx;
} __packed __aligned(4);

struct ath10k_htt_txbuf_64 {
	struct htt_data_tx_desc_frag frags[2];
	struct ath10k_htc_hdr htc_hdr;
	struct htt_cmd_hdr cmd_hdr;
	struct htt_data_tx_desc_64 cmd_tx;
} __packed __aligned(4);

struct ath10k_htt {
	struct ath10k *ar;
	enum ath10k_htc_ep_id eid;

	struct sk_buff_head rx_indication_head;

	u8 target_version_major;
	u8 target_version_minor;
	struct completion target_version_received;
	u8 max_num_amsdu;
	u8 max_num_ampdu;

	const enum htt_t2h_msg_type *t2h_msg_types;
	u32 t2h_msg_types_max;

	struct {
		/*
		 * Ring of network buffer objects - This ring is
		 * used exclusively by the host SW. This ring
		 * mirrors the dev_addrs_ring that is shared
		 * between the host SW and the MAC HW. The host SW
		 * uses this netbufs ring to locate the network
		 * buffer objects whose data buffers the HW has
		 * filled.
		 */
		struct sk_buff **netbufs_ring;

		/* This is used only with firmware supporting IN_ORD_IND.
		 *
		 * With Full Rx Reorder the HTT Rx Ring is more of a temporary
		 * buffer ring from which buffer addresses are copied by the
		 * firmware to MAC Rx ring. Firmware then delivers IN_ORD_IND
		 * pointing to specific (re-ordered) buffers.
		 *
		 * FIXME: With kernel generic hashing functions there's a lot
		 * of hash collisions for sk_buffs.
		 */
		bool in_ord_rx;
		DECLARE_HASHTABLE(skb_table, 4);

		/*
		 * Ring of buffer addresses -
		 * This ring holds the "physical" device address of the
		 * rx buffers the host SW provides for the MAC HW to
		 * fill.
		 */
		union {
			__le64 *paddrs_ring_64;
			__le32 *paddrs_ring_32;
		};

		/*
		 * Base address of ring, as a "physical" device address
		 * rather than a CPU address.
		 */
		dma_addr_t base_paddr;

		/* how many elems in the ring (power of 2) */
		int size;

		/* size - 1 */
		unsigned int size_mask;

		/* how many rx buffers to keep in the ring */
		int fill_level;

		/* how many rx buffers (full+empty) are in the ring */
		int fill_cnt;

		/*
		 * alloc_idx - where HTT SW has deposited empty buffers
		 * This is allocated in consistent mem, so that the FW can
		 * read this variable, and program the HW's FW_IDX reg with
		 * the value of this shadow register.
		 */
		struct {
			__le32 *vaddr;
			dma_addr_t paddr;
		} alloc_idx;

		/* where HTT SW has processed bufs filled by rx MAC DMA */
		struct {
			unsigned int msdu_payld;
		} sw_rd_idx;

		/*
		 * refill_retry_timer - timer triggered when the ring is
		 * not refilled to the level expected
		 */
		struct timer_list refill_retry_timer;

		/* Protects access to all rx ring buffer state variables */
		spinlock_t lock;
	} rx_ring;

	unsigned int prefetch_len;

	/* Protects access to pending_tx, num_pending_tx */
	spinlock_t tx_lock;
	int max_num_pending_tx;
	int num_pending_tx;
	int num_pending_mgmt_tx;
	struct idr pending_tx;
	wait_queue_head_t empty_tx_wq;

	/* FIFO for storing tx done status {ack, no-ack, discard} and msdu id */
	DECLARE_KFIFO_PTR(txdone_fifo, struct htt_tx_done);

	/* set if host-fw communication goes haywire
	 * used to avoid further failures
	 */
	bool rx_confused;
	atomic_t num_mpdus_ready;

	/* This is used to group tx/rx completions separately and process them
	 * in batches to reduce cache stalls
	 */
	struct sk_buff_head rx_msdus_q;
	struct sk_buff_head rx_in_ord_compl_q;
	struct sk_buff_head tx_fetch_ind_q;

	/* rx_status template */
	struct ieee80211_rx_status rx_status;

	struct {
		dma_addr_t paddr;
		union {
			struct htt_msdu_ext_desc *vaddr_desc_32;
			struct htt_msdu_ext_desc_64 *vaddr_desc_64;
		};
		size_t size;
	} frag_desc;

	struct {
		dma_addr_t paddr;
		union {
			struct ath10k_htt_txbuf_32 *vaddr_txbuff_32;
			struct ath10k_htt_txbuf_64 *vaddr_txbuff_64;
		};
		size_t size;
	} txbuf;

	struct {
		bool enabled;
		struct htt_q_state *vaddr;
		dma_addr_t paddr;
		u16 num_push_allowed;
		u16 num_peers;
		u16 num_tids;
		enum htt_tx_mode_switch_mode mode;
		enum htt_q_depth_type type;
	} tx_q_state;

	bool tx_mem_allocated;
	const struct ath10k_htt_tx_ops *tx_ops;
	const struct ath10k_htt_rx_ops *rx_ops;
	bool disable_tx_comp;
	bool bundle_tx;
	struct sk_buff_head tx_req_head;
	struct sk_buff_head tx_complete_head;
};

struct ath10k_htt_tx_ops {
	int (*htt_send_rx_ring_cfg)(struct ath10k_htt *htt);
	int (*htt_send_frag_desc_bank_cfg)(struct ath10k_htt *htt);
	int (*htt_alloc_frag_desc)(struct ath10k_htt *htt);
	void (*htt_free_frag_desc)(struct ath10k_htt *htt);
	int (*htt_tx)(struct ath10k_htt *htt, enum ath10k_hw_txrx_mode txmode,
		      struct sk_buff *msdu);
	int (*htt_alloc_txbuff)(struct ath10k_htt *htt);
	void (*htt_free_txbuff)(struct ath10k_htt *htt);
	int (*htt_h2t_aggr_cfg_msg)(struct ath10k_htt *htt,
				    u8 max_subfrms_ampdu,
				    u8 max_subfrms_amsdu);
	void (*htt_flush_tx)(struct ath10k_htt *htt);
};

static inline int ath10k_htt_send_rx_ring_cfg(struct ath10k_htt *htt)
{
	if (!htt->tx_ops->htt_send_rx_ring_cfg)
		return -EOPNOTSUPP;

	return htt->tx_ops->htt_send_rx_ring_cfg(htt);
}

static inline int ath10k_htt_send_frag_desc_bank_cfg(struct ath10k_htt *htt)
{
	if (!htt->tx_ops->htt_send_frag_desc_bank_cfg)
		return -EOPNOTSUPP;

	return htt->tx_ops->htt_send_frag_desc_bank_cfg(htt);
}

static inline int ath10k_htt_alloc_frag_desc(struct ath10k_htt *htt)
{
	if (!htt->tx_ops->htt_alloc_frag_desc)
		return -EOPNOTSUPP;

	return htt->tx_ops->htt_alloc_frag_desc(htt);
}

static inline void ath10k_htt_free_frag_desc(struct ath10k_htt *htt)
{
	if (htt->tx_ops->htt_free_frag_desc)
		htt->tx_ops->htt_free_frag_desc(htt);
}

static inline int ath10k_htt_tx(struct ath10k_htt *htt,
				enum ath10k_hw_txrx_mode txmode,
				struct sk_buff *msdu)
{
	return htt->tx_ops->htt_tx(htt, txmode, msdu);
}

static inline void ath10k_htt_flush_tx(struct ath10k_htt *htt)
{
	if (htt->tx_ops->htt_flush_tx)
		htt->tx_ops->htt_flush_tx(htt);
}

static inline int ath10k_htt_alloc_txbuff(struct ath10k_htt *htt)
{
	if (!htt->tx_ops->htt_alloc_txbuff)
		return -EOPNOTSUPP;

	return htt->tx_ops->htt_alloc_txbuff(htt);
}

static inline void ath10k_htt_free_txbuff(struct ath10k_htt *htt)
{
	if (htt->tx_ops->htt_free_txbuff)
		htt->tx_ops->htt_free_txbuff(htt);
}

static inline int ath10k_htt_h2t_aggr_cfg_msg(struct ath10k_htt *htt,
					      u8 max_subfrms_ampdu,
					      u8 max_subfrms_amsdu)

{
	if (!htt->tx_ops->htt_h2t_aggr_cfg_msg)
		return -EOPNOTSUPP;

	return htt->tx_ops->htt_h2t_aggr_cfg_msg(htt,
						 max_subfrms_ampdu,
						 max_subfrms_amsdu);
}

struct ath10k_htt_rx_ops {
	size_t (*htt_get_rx_ring_size)(struct ath10k_htt *htt);
	void (*htt_config_paddrs_ring)(struct ath10k_htt *htt, void *vaddr);
	void (*htt_set_paddrs_ring)(struct ath10k_htt *htt, dma_addr_t paddr,
				    int idx);
	void* (*htt_get_vaddr_ring)(struct ath10k_htt *htt);
	void (*htt_reset_paddrs_ring)(struct ath10k_htt *htt, int idx);
	bool (*htt_rx_proc_rx_frag_ind)(struct ath10k_htt *htt,
					struct htt_rx_fragment_indication *rx,
					struct sk_buff *skb);
};

static inline size_t ath10k_htt_get_rx_ring_size(struct ath10k_htt *htt)
{
	if (!htt->rx_ops->htt_get_rx_ring_size)
		return 0;

	return htt->rx_ops->htt_get_rx_ring_size(htt);
}

static inline void ath10k_htt_config_paddrs_ring(struct ath10k_htt *htt,
						 void *vaddr)
{
	if (htt->rx_ops->htt_config_paddrs_ring)
		htt->rx_ops->htt_config_paddrs_ring(htt, vaddr);
}

static inline void ath10k_htt_set_paddrs_ring(struct ath10k_htt *htt,
					      dma_addr_t paddr,
					      int idx)
{
	if (htt->rx_ops->htt_set_paddrs_ring)
		htt->rx_ops->htt_set_paddrs_ring(htt, paddr, idx);
}

static inline void *ath10k_htt_get_vaddr_ring(struct ath10k_htt *htt)
{
	if (!htt->rx_ops->htt_get_vaddr_ring)
		return NULL;

	return htt->rx_ops->htt_get_vaddr_ring(htt);
}

static inline void ath10k_htt_reset_paddrs_ring(struct ath10k_htt *htt, int idx)
{
	if (htt->rx_ops->htt_reset_paddrs_ring)
		htt->rx_ops->htt_reset_paddrs_ring(htt, idx);
}

static inline bool ath10k_htt_rx_proc_rx_frag_ind(struct ath10k_htt *htt,
						  struct htt_rx_fragment_indication *rx,
						  struct sk_buff *skb)
{
	if (!htt->rx_ops->htt_rx_proc_rx_frag_ind)
		return true;

	return htt->rx_ops->htt_rx_proc_rx_frag_ind(htt, rx, skb);
}

/* the driver strongly assumes that the rx header status be 64 bytes long,
 * so all possible rx_desc structures must respect this assumption.
 */
#define RX_HTT_HDR_STATUS_LEN 64

/* The rx descriptor structure layout is programmed via rx ring setup
 * so that FW knows how to transfer the rx descriptor to the host.
 * Unfortunately, though, QCA6174's firmware doesn't currently behave correctly
 * when modifying the structure layout of the rx descriptor beyond what it expects
 * (even if it correctly programmed during the rx ring setup).
 * Therefore we must keep two different memory layouts, abstract the rx descriptor
 * representation and use ath10k_rx_desc_ops
 * for correctly accessing rx descriptor data.
 */

/* base struct used for abstracting the rx descriptor representation */
struct htt_rx_desc {
	union {
		/* This field is filled on the host using the msdu buffer
		 * from htt_rx_indication
		 */
		struct fw_rx_desc_base fw_desc;
		u32 pad;
	} __packed;
} __packed;

/* rx descriptor for wcn3990 and possibly extensible for newer cards
 * Buffers like this are placed on the rx ring.
 */
struct htt_rx_desc_v2 {
	struct htt_rx_desc base;
	struct {
		struct rx_attention attention;
		struct rx_frag_info frag_info;
		struct rx_mpdu_start mpdu_start;
		struct rx_msdu_start msdu_start;
		struct rx_msdu_end msdu_end;
		struct rx_mpdu_end mpdu_end;
		struct rx_ppdu_start ppdu_start;
		struct rx_ppdu_end ppdu_end;
	} __packed;
	u8 rx_hdr_status[RX_HTT_HDR_STATUS_LEN];
	u8 msdu_payload[];
};

/* QCA6174, QCA988x, QCA99x0 dedicated rx descriptor to make sure their firmware
 * works correctly. We keep a single rx descriptor for all these three
 * families of cards because from tests it seems to be the most stable solution,
 * e.g. having a rx descriptor only for QCA6174 seldom caused firmware crashes
 * during some tests.
 * Buffers like this are placed on the rx ring.
 */
struct htt_rx_desc_v1 {
	struct htt_rx_desc base;
	struct {
		struct rx_attention attention;
		struct rx_frag_info_v1 frag_info;
		struct rx_mpdu_start mpdu_start;
		struct rx_msdu_start_v1 msdu_start;
		struct rx_msdu_end_v1 msdu_end;
		struct rx_mpdu_end mpdu_end;
		struct rx_ppdu_start ppdu_start;
		struct rx_ppdu_end_v1 ppdu_end;
	} __packed;
	u8 rx_hdr_status[RX_HTT_HDR_STATUS_LEN];
	u8 msdu_payload[];
};

/* rx_desc abstraction */
struct ath10k_htt_rx_desc_ops {
	/* These fields are mandatory, they must be specified in any instance */

	/* sizeof() of the rx_desc structure used by this hw */
	size_t rx_desc_size;

	/* offset of msdu_payload inside the rx_desc structure used by this hw */
	size_t rx_desc_msdu_payload_offset;

	/* These fields are options.
	 * When a field is not provided the default implementation gets used
	 * (see the ath10k_rx_desc_* operations below for more info about the defaults)
	 */
	bool (*rx_desc_get_msdu_limit_error)(struct htt_rx_desc *rxd);
	int (*rx_desc_get_l3_pad_bytes)(struct htt_rx_desc *rxd);

	/* Safely cast from a void* buffer containing an rx descriptor
	 * to the proper rx_desc structure
	 */
	struct htt_rx_desc *(*rx_desc_from_raw_buffer)(void *buff);

	void (*rx_desc_get_offsets)(struct htt_rx_ring_rx_desc_offsets *offs);
	struct rx_attention *(*rx_desc_get_attention)(struct htt_rx_desc *rxd);
	struct rx_frag_info_common *(*rx_desc_get_frag_info)(struct htt_rx_desc *rxd);
	struct rx_mpdu_start *(*rx_desc_get_mpdu_start)(struct htt_rx_desc *rxd);
	struct rx_mpdu_end *(*rx_desc_get_mpdu_end)(struct htt_rx_desc *rxd);
	struct rx_msdu_start_common *(*rx_desc_get_msdu_start)(struct htt_rx_desc *rxd);
	struct rx_msdu_end_common *(*rx_desc_get_msdu_end)(struct htt_rx_desc *rxd);
	struct rx_ppdu_start *(*rx_desc_get_ppdu_start)(struct htt_rx_desc *rxd);
	struct rx_ppdu_end_common *(*rx_desc_get_ppdu_end)(struct htt_rx_desc *rxd);
	u8 *(*rx_desc_get_rx_hdr_status)(struct htt_rx_desc *rxd);
	u8 *(*rx_desc_get_msdu_payload)(struct htt_rx_desc *rxd);
};

extern const struct ath10k_htt_rx_desc_ops qca988x_rx_desc_ops;
extern const struct ath10k_htt_rx_desc_ops qca99x0_rx_desc_ops;
extern const struct ath10k_htt_rx_desc_ops wcn3990_rx_desc_ops;

static inline int
ath10k_htt_rx_desc_get_l3_pad_bytes(struct ath10k_hw_params *hw, struct htt_rx_desc *rxd)
{
	if (hw->rx_desc_ops->rx_desc_get_l3_pad_bytes)
		return hw->rx_desc_ops->rx_desc_get_l3_pad_bytes(rxd);
	return 0;
}

static inline bool
ath10k_htt_rx_desc_msdu_limit_error(struct ath10k_hw_params *hw, struct htt_rx_desc *rxd)
{
	if (hw->rx_desc_ops->rx_desc_get_msdu_limit_error)
		return hw->rx_desc_ops->rx_desc_get_msdu_limit_error(rxd);
	return false;
}

/* The default implementation of all these getters is using the old rx_desc,
 * so that it is easier to define the ath10k_htt_rx_desc_ops instances.
 * But probably, if new wireless cards must be supported, it would be better
 * to switch the default implementation to the new rx_desc, since this would
 * make the extension easier .
 */
static inline struct htt_rx_desc *
ath10k_htt_rx_desc_from_raw_buffer(struct ath10k_hw_params *hw,	void *buff)
{
	if (hw->rx_desc_ops->rx_desc_from_raw_buffer)
		return hw->rx_desc_ops->rx_desc_from_raw_buffer(buff);
	return &((struct htt_rx_desc_v1 *)buff)->base;
}

static inline void
ath10k_htt_rx_desc_get_offsets(struct ath10k_hw_params *hw,
			       struct htt_rx_ring_rx_desc_offsets *off)
{
	if (hw->rx_desc_ops->rx_desc_get_offsets) {
		hw->rx_desc_ops->rx_desc_get_offsets(off);
	} else {
#define	desc_offset(x) (offsetof(struct	htt_rx_desc_v1, x)	/ 4)
		off->mac80211_hdr_offset = __cpu_to_le16(desc_offset(rx_hdr_status));
		off->msdu_payload_offset = __cpu_to_le16(desc_offset(msdu_payload));
		off->ppdu_start_offset = __cpu_to_le16(desc_offset(ppdu_start));
		off->ppdu_end_offset = __cpu_to_le16(desc_offset(ppdu_end));
		off->mpdu_start_offset = __cpu_to_le16(desc_offset(mpdu_start));
		off->mpdu_end_offset = __cpu_to_le16(desc_offset(mpdu_end));
		off->msdu_start_offset = __cpu_to_le16(desc_offset(msdu_start));
		off->msdu_end_offset = __cpu_to_le16(desc_offset(msdu_end));
		off->rx_attention_offset = __cpu_to_le16(desc_offset(attention));
		off->frag_info_offset =	__cpu_to_le16(desc_offset(frag_info));
#undef desc_offset
	}
}

static inline struct rx_attention *
ath10k_htt_rx_desc_get_attention(struct	ath10k_hw_params *hw, struct htt_rx_desc *rxd)
{
	struct htt_rx_desc_v1 *rx_desc;

	if (hw->rx_desc_ops->rx_desc_get_attention)
		return hw->rx_desc_ops->rx_desc_get_attention(rxd);

	rx_desc = container_of(rxd, struct htt_rx_desc_v1, base);
	return &rx_desc->attention;
}

static inline struct rx_frag_info_common *
ath10k_htt_rx_desc_get_frag_info(struct	ath10k_hw_params *hw, struct htt_rx_desc *rxd)
{
	struct htt_rx_desc_v1 *rx_desc;

	if (hw->rx_desc_ops->rx_desc_get_frag_info)
		return hw->rx_desc_ops->rx_desc_get_frag_info(rxd);

	rx_desc = container_of(rxd, struct htt_rx_desc_v1, base);
	return &rx_desc->frag_info.common;
}

static inline struct rx_mpdu_start *
ath10k_htt_rx_desc_get_mpdu_start(struct ath10k_hw_params *hw, struct htt_rx_desc *rxd)
{
	struct htt_rx_desc_v1 *rx_desc;

	if (hw->rx_desc_ops->rx_desc_get_mpdu_start)
		return hw->rx_desc_ops->rx_desc_get_mpdu_start(rxd);

	rx_desc = container_of(rxd, struct htt_rx_desc_v1, base);
	return &rx_desc->mpdu_start;
}

static inline struct rx_mpdu_end *
ath10k_htt_rx_desc_get_mpdu_end(struct ath10k_hw_params	*hw, struct htt_rx_desc	*rxd)
{
	struct htt_rx_desc_v1 *rx_desc;

	if (hw->rx_desc_ops->rx_desc_get_mpdu_end)
		return hw->rx_desc_ops->rx_desc_get_mpdu_end(rxd);

	rx_desc = container_of(rxd, struct htt_rx_desc_v1, base);
	return &rx_desc->mpdu_end;
}

static inline struct rx_msdu_start_common *
ath10k_htt_rx_desc_get_msdu_start(struct ath10k_hw_params *hw, struct htt_rx_desc *rxd)
{
	struct htt_rx_desc_v1 *rx_desc;

	if (hw->rx_desc_ops->rx_desc_get_msdu_start)
		return hw->rx_desc_ops->rx_desc_get_msdu_start(rxd);

	rx_desc = container_of(rxd, struct htt_rx_desc_v1, base);
	return &rx_desc->msdu_start.common;
}

static inline struct rx_msdu_end_common	*
ath10k_htt_rx_desc_get_msdu_end(struct ath10k_hw_params	*hw, struct htt_rx_desc	*rxd)
{
	struct htt_rx_desc_v1 *rx_desc;

	if (hw->rx_desc_ops->rx_desc_get_msdu_end)
		return hw->rx_desc_ops->rx_desc_get_msdu_end(rxd);

	rx_desc = container_of(rxd, struct htt_rx_desc_v1, base);
	return &rx_desc->msdu_end.common;
}

static inline struct rx_ppdu_start *
ath10k_htt_rx_desc_get_ppdu_start(struct ath10k_hw_params *hw, struct htt_rx_desc *rxd)
{
	struct htt_rx_desc_v1 *rx_desc;

	if (hw->rx_desc_ops->rx_desc_get_ppdu_start)
		return hw->rx_desc_ops->rx_desc_get_ppdu_start(rxd);

	rx_desc = container_of(rxd, struct htt_rx_desc_v1, base);
	return &rx_desc->ppdu_start;
}

static inline struct rx_ppdu_end_common	*
ath10k_htt_rx_desc_get_ppdu_end(struct ath10k_hw_params	*hw, struct htt_rx_desc	*rxd)
{
	struct htt_rx_desc_v1 *rx_desc;

	if (hw->rx_desc_ops->rx_desc_get_ppdu_end)
		return hw->rx_desc_ops->rx_desc_get_ppdu_end(rxd);

	rx_desc = container_of(rxd, struct htt_rx_desc_v1, base);
	return &rx_desc->ppdu_end.common;
}

static inline u8 *
ath10k_htt_rx_desc_get_rx_hdr_status(struct ath10k_hw_params *hw, struct htt_rx_desc *rxd)
{
	struct htt_rx_desc_v1 *rx_desc;

	if (hw->rx_desc_ops->rx_desc_get_rx_hdr_status)
		return hw->rx_desc_ops->rx_desc_get_rx_hdr_status(rxd);

	rx_desc = container_of(rxd, struct htt_rx_desc_v1, base);
	return rx_desc->rx_hdr_status;
}

static inline u8 *
ath10k_htt_rx_desc_get_msdu_payload(struct ath10k_hw_params *hw, struct	htt_rx_desc *rxd)
{
	struct htt_rx_desc_v1 *rx_desc;

	if (hw->rx_desc_ops->rx_desc_get_msdu_payload)
		return hw->rx_desc_ops->rx_desc_get_msdu_payload(rxd);

	rx_desc = container_of(rxd, struct htt_rx_desc_v1, base);
	return rx_desc->msdu_payload;
}

#define HTT_RX_DESC_HL_INFO_SEQ_NUM_MASK           0x00000fff
#define HTT_RX_DESC_HL_INFO_SEQ_NUM_LSB            0
#define HTT_RX_DESC_HL_INFO_ENCRYPTED_MASK         0x00001000
#define HTT_RX_DESC_HL_INFO_ENCRYPTED_LSB          12
#define HTT_RX_DESC_HL_INFO_CHAN_INFO_PRESENT_MASK 0x00002000
#define HTT_RX_DESC_HL_INFO_CHAN_INFO_PRESENT_LSB  13
#define HTT_RX_DESC_HL_INFO_MCAST_BCAST_MASK       0x00010000
#define HTT_RX_DESC_HL_INFO_MCAST_BCAST_LSB        16
#define HTT_RX_DESC_HL_INFO_KEY_ID_OCT_MASK        0x01fe0000
#define HTT_RX_DESC_HL_INFO_KEY_ID_OCT_LSB         17

struct htt_rx_desc_base_hl {
	__le32 info; /* HTT_RX_DESC_HL_INFO_ */
};

struct htt_rx_chan_info {
	__le16 primary_chan_center_freq_mhz;
	__le16 contig_chan1_center_freq_mhz;
	__le16 contig_chan2_center_freq_mhz;
	u8 phy_mode;
	u8 reserved;
} __packed;

#define HTT_RX_DESC_ALIGN 8

#define HTT_MAC_ADDR_LEN 6

/*
 * FIX THIS
 * Should be: sizeof(struct htt_host_rx_desc) + max rx MSDU size,
 * rounded up to a cache line size.
 */
#define HTT_RX_BUF_SIZE 2048

/* The HTT_RX_MSDU_SIZE can't be statically computed anymore,
 * because it depends on the underlying device rx_desc representation
 */
static inline int ath10k_htt_rx_msdu_size(struct ath10k_hw_params *hw)
{
	return HTT_RX_BUF_SIZE - (int)hw->rx_desc_ops->rx_desc_size;
}

/* Refill a bunch of RX buffers for each refill round so that FW/HW can handle
 * aggregated traffic more nicely.
 */
#define ATH10K_HTT_MAX_NUM_REFILL 100

/*
 * DMA_MAP expects the buffer to be an integral number of cache lines.
 * Rather than checking the actual cache line size, this code makes a
 * conservative estimate of what the cache line size could be.
 */
#define HTT_LOG2_MAX_CACHE_LINE_SIZE 7	/* 2^7 = 128 */
#define HTT_MAX_CACHE_LINE_SIZE_MASK ((1 << HTT_LOG2_MAX_CACHE_LINE_SIZE) - 1)

/* These values are default in most firmware revisions and apparently are a
 * sweet spot performance wise.
 */
#define ATH10K_HTT_MAX_NUM_AMSDU_DEFAULT 3
#define ATH10K_HTT_MAX_NUM_AMPDU_DEFAULT 64

int ath10k_htt_connect(struct ath10k_htt *htt);
int ath10k_htt_init(struct ath10k *ar);
int ath10k_htt_setup(struct ath10k_htt *htt);

int ath10k_htt_tx_start(struct ath10k_htt *htt);
void ath10k_htt_tx_stop(struct ath10k_htt *htt);
void ath10k_htt_tx_destroy(struct ath10k_htt *htt);
void ath10k_htt_tx_free(struct ath10k_htt *htt);

int ath10k_htt_rx_alloc(struct ath10k_htt *htt);
int ath10k_htt_rx_ring_refill(struct ath10k *ar);
void ath10k_htt_rx_free(struct ath10k_htt *htt);

void ath10k_htt_htc_tx_complete(struct ath10k *ar, struct sk_buff *skb);
void ath10k_htt_htc_t2h_msg_handler(struct ath10k *ar, struct sk_buff *skb);
bool ath10k_htt_t2h_msg_handler(struct ath10k *ar, struct sk_buff *skb);
int ath10k_htt_h2t_ver_req_msg(struct ath10k_htt *htt);
int ath10k_htt_h2t_stats_req(struct ath10k_htt *htt, u32 mask, u32 reset_mask,
			     u64 cookie);
void ath10k_htt_hif_tx_complete(struct ath10k *ar, struct sk_buff *skb);
int ath10k_htt_tx_fetch_resp(struct ath10k *ar,
			     __le32 token,
			     __le16 fetch_seq_num,
			     struct htt_tx_fetch_record *records,
			     size_t num_records);
void ath10k_htt_op_ep_tx_credits(struct ath10k *ar);

void ath10k_htt_tx_txq_update(struct ieee80211_hw *hw,
			      struct ieee80211_txq *txq);
void ath10k_htt_tx_txq_recalc(struct ieee80211_hw *hw,
			      struct ieee80211_txq *txq);
void ath10k_htt_tx_txq_sync(struct ath10k *ar);
void ath10k_htt_tx_dec_pending(struct ath10k_htt *htt);
int ath10k_htt_tx_inc_pending(struct ath10k_htt *htt);
void ath10k_htt_tx_mgmt_dec_pending(struct ath10k_htt *htt);
int ath10k_htt_tx_mgmt_inc_pending(struct ath10k_htt *htt, bool is_mgmt,
				   bool is_presp);

int ath10k_htt_tx_alloc_msdu_id(struct ath10k_htt *htt, struct sk_buff *skb);
void ath10k_htt_tx_free_msdu_id(struct ath10k_htt *htt, u16 msdu_id);
int ath10k_htt_mgmt_tx(struct ath10k_htt *htt, struct sk_buff *msdu);
void ath10k_htt_rx_pktlog_completion_handler(struct ath10k *ar,
					     struct sk_buff *skb);
int ath10k_htt_txrx_compl_task(struct ath10k *ar, int budget);
int ath10k_htt_rx_hl_indication(struct ath10k *ar, int budget);
void ath10k_htt_set_tx_ops(struct ath10k_htt *htt);
void ath10k_htt_set_rx_ops(struct ath10k_htt *htt);
#endif<|MERGE_RESOLUTION|>--- conflicted
+++ resolved
@@ -3,11 +3,7 @@
  * Copyright (c) 2005-2011 Atheros Communications Inc.
  * Copyright (c) 2011-2017 Qualcomm Atheros, Inc.
  * Copyright (c) 2018, The Linux Foundation. All rights reserved.
-<<<<<<< HEAD
- * Copyright (c) 2021, 2023 Qualcomm Innovation Center, Inc. All rights reserved.
-=======
  * Copyright (c) 2021, 2023-2024 Qualcomm Innovation Center, Inc. All rights reserved.
->>>>>>> a6ad5510
  */
 
 #ifndef _HTT_H_
