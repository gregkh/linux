--- conflicted
+++ resolved
@@ -1732,23 +1732,16 @@
 	ret = ath10k_qmi_init(ar, msa_size);
 	if (ret) {
 		ath10k_warn(ar, "failed to register wlfw qmi client: %d\n", ret);
-<<<<<<< HEAD
-		goto err_power_off;
-=======
 		goto err_fw_deinit;
->>>>>>> d1988041
 	}
 
 	ath10k_dbg(ar, ATH10K_DBG_SNOC, "snoc probe\n");
 
 	return 0;
 
-<<<<<<< HEAD
-=======
 err_fw_deinit:
 	ath10k_fw_deinit(ar);
 
->>>>>>> d1988041
 err_power_off:
 	ath10k_hw_power_off(ar);
 
