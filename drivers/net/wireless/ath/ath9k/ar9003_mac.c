/*
 * Copyright (c) 2010-2011 Atheros Communications Inc.
 *
 * Permission to use, copy, modify, and/or distribute this software for any
 * purpose with or without fee is hereby granted, provided that the above
 * copyright notice and this permission notice appear in all copies.
 *
 * THE SOFTWARE IS PROVIDED "AS IS" AND THE AUTHOR DISCLAIMS ALL WARRANTIES
 * WITH REGARD TO THIS SOFTWARE INCLUDING ALL IMPLIED WARRANTIES OF
 * MERCHANTABILITY AND FITNESS. IN NO EVENT SHALL THE AUTHOR BE LIABLE FOR
 * ANY SPECIAL, DIRECT, INDIRECT, OR CONSEQUENTIAL DAMAGES OR ANY DAMAGES
 * WHATSOEVER RESULTING FROM LOSS OF USE, DATA OR PROFITS, WHETHER IN AN
 * ACTION OF CONTRACT, NEGLIGENCE OR OTHER TORTIOUS ACTION, ARISING OUT OF
 * OR IN CONNECTION WITH THE USE OR PERFORMANCE OF THIS SOFTWARE.
 */
#include <linux/export.h>
#include "hw.h"
#include "ar9003_mac.h"

static void ar9003_hw_rx_enable(struct ath_hw *hw)
{
	REG_WRITE(hw, AR_CR, 0);
}

static void
ar9003_set_txdesc(struct ath_hw *ah, void *ds, struct ath_tx_info *i)
{
	struct ar9003_txc *ads = ds;
	int checksum = 0;
	u32 val, ctl12, ctl17;

	val = (ATHEROS_VENDOR_ID << AR_DescId_S) |
	      (1 << AR_TxRxDesc_S) |
	      (1 << AR_CtrlStat_S) |
	      (i->qcu << AR_TxQcuNum_S) | 0x17;

	checksum += val;
	ACCESS_ONCE(ads->info) = val;

	checksum += i->link;
	ACCESS_ONCE(ads->link) = i->link;

	checksum += i->buf_addr[0];
	ACCESS_ONCE(ads->data0) = i->buf_addr[0];
	checksum += i->buf_addr[1];
	ACCESS_ONCE(ads->data1) = i->buf_addr[1];
	checksum += i->buf_addr[2];
	ACCESS_ONCE(ads->data2) = i->buf_addr[2];
	checksum += i->buf_addr[3];
	ACCESS_ONCE(ads->data3) = i->buf_addr[3];

	checksum += (val = (i->buf_len[0] << AR_BufLen_S) & AR_BufLen);
	ACCESS_ONCE(ads->ctl3) = val;
	checksum += (val = (i->buf_len[1] << AR_BufLen_S) & AR_BufLen);
	ACCESS_ONCE(ads->ctl5) = val;
	checksum += (val = (i->buf_len[2] << AR_BufLen_S) & AR_BufLen);
	ACCESS_ONCE(ads->ctl7) = val;
	checksum += (val = (i->buf_len[3] << AR_BufLen_S) & AR_BufLen);
	ACCESS_ONCE(ads->ctl9) = val;

	checksum = (u16) (((checksum & 0xffff) + (checksum >> 16)) & 0xffff);
	ACCESS_ONCE(ads->ctl10) = checksum;

	if (i->is_first || i->is_last) {
		ACCESS_ONCE(ads->ctl13) = set11nTries(i->rates, 0)
			| set11nTries(i->rates, 1)
			| set11nTries(i->rates, 2)
			| set11nTries(i->rates, 3)
			| (i->dur_update ? AR_DurUpdateEna : 0)
			| SM(0, AR_BurstDur);

		ACCESS_ONCE(ads->ctl14) = set11nRate(i->rates, 0)
			| set11nRate(i->rates, 1)
			| set11nRate(i->rates, 2)
			| set11nRate(i->rates, 3);
	} else {
		ACCESS_ONCE(ads->ctl13) = 0;
		ACCESS_ONCE(ads->ctl14) = 0;
	}

	ads->ctl20 = 0;
	ads->ctl21 = 0;
	ads->ctl22 = 0;

	ctl17 = SM(i->keytype, AR_EncrType);
	if (!i->is_first) {
		ACCESS_ONCE(ads->ctl11) = 0;
		ACCESS_ONCE(ads->ctl12) = i->is_last ? 0 : AR_TxMore;
		ACCESS_ONCE(ads->ctl15) = 0;
		ACCESS_ONCE(ads->ctl16) = 0;
		ACCESS_ONCE(ads->ctl17) = ctl17;
		ACCESS_ONCE(ads->ctl18) = 0;
		ACCESS_ONCE(ads->ctl19) = 0;
		return;
	}

	ACCESS_ONCE(ads->ctl11) = (i->pkt_len & AR_FrameLen)
		| (i->flags & ATH9K_TXDESC_VMF ? AR_VirtMoreFrag : 0)
		| SM(i->txpower, AR_XmitPower)
		| (i->flags & ATH9K_TXDESC_VEOL ? AR_VEOL : 0)
		| (i->keyix != ATH9K_TXKEYIX_INVALID ? AR_DestIdxValid : 0)
		| (i->flags & ATH9K_TXDESC_LOWRXCHAIN ? AR_LowRxChain : 0)
		| (i->flags & ATH9K_TXDESC_CLRDMASK ? AR_ClrDestMask : 0)
		| (i->flags & ATH9K_TXDESC_RTSENA ? AR_RTSEnable :
		   (i->flags & ATH9K_TXDESC_CTSENA ? AR_CTSEnable : 0));

	ctl12 = (i->keyix != ATH9K_TXKEYIX_INVALID ?
		 SM(i->keyix, AR_DestIdx) : 0)
		| SM(i->type, AR_FrameType)
		| (i->flags & ATH9K_TXDESC_NOACK ? AR_NoAck : 0)
		| (i->flags & ATH9K_TXDESC_EXT_ONLY ? AR_ExtOnly : 0)
		| (i->flags & ATH9K_TXDESC_EXT_AND_CTL ? AR_ExtAndCtl : 0);

	ctl17 |= (i->flags & ATH9K_TXDESC_LDPC ? AR_LDPC : 0);
	switch (i->aggr) {
	case AGGR_BUF_FIRST:
		ctl17 |= SM(i->aggr_len, AR_AggrLen);
		/* fall through */
	case AGGR_BUF_MIDDLE:
		ctl12 |= AR_IsAggr | AR_MoreAggr;
		ctl17 |= SM(i->ndelim, AR_PadDelim);
		break;
	case AGGR_BUF_LAST:
		ctl12 |= AR_IsAggr;
		break;
	case AGGR_BUF_NONE:
		break;
	}

	val = (i->flags & ATH9K_TXDESC_PAPRD) >> ATH9K_TXDESC_PAPRD_S;
	ctl12 |= SM(val, AR_PAPRDChainMask);

	ACCESS_ONCE(ads->ctl12) = ctl12;
	ACCESS_ONCE(ads->ctl17) = ctl17;

	ACCESS_ONCE(ads->ctl15) = set11nPktDurRTSCTS(i->rates, 0)
		| set11nPktDurRTSCTS(i->rates, 1);

	ACCESS_ONCE(ads->ctl16) = set11nPktDurRTSCTS(i->rates, 2)
		| set11nPktDurRTSCTS(i->rates, 3);

	ACCESS_ONCE(ads->ctl18) = set11nRateFlags(i->rates, 0)
		| set11nRateFlags(i->rates, 1)
		| set11nRateFlags(i->rates, 2)
		| set11nRateFlags(i->rates, 3)
		| SM(i->rtscts_rate, AR_RTSCTSRate);

	ACCESS_ONCE(ads->ctl19) = AR_Not_Sounding;
}

static u16 ar9003_calc_ptr_chksum(struct ar9003_txc *ads)
{
	int checksum;

	checksum = ads->info + ads->link
		+ ads->data0 + ads->ctl3
		+ ads->data1 + ads->ctl5
		+ ads->data2 + ads->ctl7
		+ ads->data3 + ads->ctl9;

	return ((checksum & 0xffff) + (checksum >> 16)) & AR_TxPtrChkSum;
}

static void ar9003_hw_set_desc_link(void *ds, u32 ds_link)
{
	struct ar9003_txc *ads = ds;

	ads->link = ds_link;
	ads->ctl10 &= ~AR_TxPtrChkSum;
	ads->ctl10 |= ar9003_calc_ptr_chksum(ads);
}

static bool ar9003_hw_get_isr(struct ath_hw *ah, enum ath9k_int *masked)
{
	u32 isr = 0;
	u32 mask2 = 0;
	struct ath9k_hw_capabilities *pCap = &ah->caps;
	struct ath_common *common = ath9k_hw_common(ah);
	struct ath9k_hw_mci *mci = &ah->btcoex_hw.mci;
	u32 sync_cause = 0, async_cause;

	async_cause = REG_READ(ah, AR_INTR_ASYNC_CAUSE);

	if (async_cause & (AR_INTR_MAC_IRQ | AR_INTR_ASYNC_MASK_MCI)) {
		if ((REG_READ(ah, AR_RTC_STATUS) & AR_RTC_STATUS_M)
				== AR_RTC_STATUS_ON)
			isr = REG_READ(ah, AR_ISR);
	}


	sync_cause = REG_READ(ah, AR_INTR_SYNC_CAUSE) & AR_INTR_SYNC_DEFAULT;

	*masked = 0;

	if (!isr && !sync_cause && !async_cause)
		return false;

	if (isr) {
		if (isr & AR_ISR_BCNMISC) {
			u32 isr2;
			isr2 = REG_READ(ah, AR_ISR_S2);

			mask2 |= ((isr2 & AR_ISR_S2_TIM) >>
				  MAP_ISR_S2_TIM);
			mask2 |= ((isr2 & AR_ISR_S2_DTIM) >>
				  MAP_ISR_S2_DTIM);
			mask2 |= ((isr2 & AR_ISR_S2_DTIMSYNC) >>
				  MAP_ISR_S2_DTIMSYNC);
			mask2 |= ((isr2 & AR_ISR_S2_CABEND) >>
				  MAP_ISR_S2_CABEND);
			mask2 |= ((isr2 & AR_ISR_S2_GTT) <<
				  MAP_ISR_S2_GTT);
			mask2 |= ((isr2 & AR_ISR_S2_CST) <<
				  MAP_ISR_S2_CST);
			mask2 |= ((isr2 & AR_ISR_S2_TSFOOR) >>
				  MAP_ISR_S2_TSFOOR);
			mask2 |= ((isr2 & AR_ISR_S2_BB_WATCHDOG) >>
				  MAP_ISR_S2_BB_WATCHDOG);

			if (!(pCap->hw_caps & ATH9K_HW_CAP_RAC_SUPPORTED)) {
				REG_WRITE(ah, AR_ISR_S2, isr2);
				isr &= ~AR_ISR_BCNMISC;
			}
		}

		if ((pCap->hw_caps & ATH9K_HW_CAP_RAC_SUPPORTED))
			isr = REG_READ(ah, AR_ISR_RAC);

		if (isr == 0xffffffff) {
			*masked = 0;
			return false;
		}

		*masked = isr & ATH9K_INT_COMMON;

		if (ah->config.rx_intr_mitigation)
			if (isr & (AR_ISR_RXMINTR | AR_ISR_RXINTM))
				*masked |= ATH9K_INT_RXLP;

		if (ah->config.tx_intr_mitigation)
			if (isr & (AR_ISR_TXMINTR | AR_ISR_TXINTM))
				*masked |= ATH9K_INT_TX;

		if (isr & (AR_ISR_LP_RXOK | AR_ISR_RXERR))
			*masked |= ATH9K_INT_RXLP;

		if (isr & AR_ISR_HP_RXOK)
			*masked |= ATH9K_INT_RXHP;

		if (isr & (AR_ISR_TXOK | AR_ISR_TXERR | AR_ISR_TXEOL)) {
			*masked |= ATH9K_INT_TX;

			if (!(pCap->hw_caps & ATH9K_HW_CAP_RAC_SUPPORTED)) {
				u32 s0, s1;
				s0 = REG_READ(ah, AR_ISR_S0);
				REG_WRITE(ah, AR_ISR_S0, s0);
				s1 = REG_READ(ah, AR_ISR_S1);
				REG_WRITE(ah, AR_ISR_S1, s1);

				isr &= ~(AR_ISR_TXOK | AR_ISR_TXERR |
					 AR_ISR_TXEOL);
			}
		}

		if (isr & AR_ISR_GENTMR) {
			u32 s5;

			if (pCap->hw_caps & ATH9K_HW_CAP_RAC_SUPPORTED)
				s5 = REG_READ(ah, AR_ISR_S5_S);
			else
				s5 = REG_READ(ah, AR_ISR_S5);

			ah->intr_gen_timer_trigger =
				MS(s5, AR_ISR_S5_GENTIMER_TRIG);

			ah->intr_gen_timer_thresh =
				MS(s5, AR_ISR_S5_GENTIMER_THRESH);

			if (ah->intr_gen_timer_trigger)
				*masked |= ATH9K_INT_GENTIMER;

			if (!(pCap->hw_caps & ATH9K_HW_CAP_RAC_SUPPORTED)) {
				REG_WRITE(ah, AR_ISR_S5, s5);
				isr &= ~AR_ISR_GENTMR;
			}

		}

		*masked |= mask2;

		if (!(pCap->hw_caps & ATH9K_HW_CAP_RAC_SUPPORTED)) {
			REG_WRITE(ah, AR_ISR, isr);

			(void) REG_READ(ah, AR_ISR);
		}

		if (*masked & ATH9K_INT_BB_WATCHDOG)
			ar9003_hw_bb_watchdog_read(ah);
	}

	if (async_cause & AR_INTR_ASYNC_MASK_MCI) {
		u32 raw_intr, rx_msg_intr;

		rx_msg_intr = REG_READ(ah, AR_MCI_INTERRUPT_RX_MSG_RAW);
		raw_intr = REG_READ(ah, AR_MCI_INTERRUPT_RAW);

		if ((raw_intr == 0xdeadbeef) || (rx_msg_intr == 0xdeadbeef))
<<<<<<< HEAD
			ath_dbg(common, ATH_DBG_MCI,
				"MCI gets 0xdeadbeef during MCI int processing"
				"new raw_intr=0x%08x, new rx_msg_raw=0x%08x, "
				"raw_intr=0x%08x, rx_msg_raw=0x%08x\n",
=======
			ath_dbg(common, MCI,
				"MCI gets 0xdeadbeef during MCI int processing new raw_intr=0x%08x, new rx_msg_raw=0x%08x, raw_intr=0x%08x, rx_msg_raw=0x%08x\n",
>>>>>>> dc0d633e
				raw_intr, rx_msg_intr, mci->raw_intr,
				mci->rx_msg_intr);
		else {
			mci->rx_msg_intr |= rx_msg_intr;
			mci->raw_intr |= raw_intr;
			*masked |= ATH9K_INT_MCI;

			if (rx_msg_intr & AR_MCI_INTERRUPT_RX_MSG_CONT_INFO)
				mci->cont_status =
					REG_READ(ah, AR_MCI_CONT_STATUS);

			REG_WRITE(ah, AR_MCI_INTERRUPT_RX_MSG_RAW, rx_msg_intr);
			REG_WRITE(ah, AR_MCI_INTERRUPT_RAW, raw_intr);
<<<<<<< HEAD
			ath_dbg(common, ATH_DBG_MCI, "AR_INTR_SYNC_MCI\n");
=======
			ath_dbg(common, MCI, "AR_INTR_SYNC_MCI\n");
>>>>>>> dc0d633e

		}
	}

	if (sync_cause) {
		if (sync_cause & AR_INTR_SYNC_RADM_CPL_TIMEOUT) {
			REG_WRITE(ah, AR_RC, AR_RC_HOSTIF);
			REG_WRITE(ah, AR_RC, 0);
			*masked |= ATH9K_INT_FATAL;
		}

		if (sync_cause & AR_INTR_SYNC_LOCAL_TIMEOUT)
			ath_dbg(common, INTERRUPT,
				"AR_INTR_SYNC_LOCAL_TIMEOUT\n");

		REG_WRITE(ah, AR_INTR_SYNC_CAUSE_CLR, sync_cause);
		(void) REG_READ(ah, AR_INTR_SYNC_CAUSE_CLR);

	}
	return true;
}

static int ar9003_hw_proc_txdesc(struct ath_hw *ah, void *ds,
				 struct ath_tx_status *ts)
{
	struct ar9003_txc *txc = (struct ar9003_txc *) ds;
	struct ar9003_txs *ads;
	u32 status;

	ads = &ah->ts_ring[ah->ts_tail];

	status = ACCESS_ONCE(ads->status8);
	if ((status & AR_TxDone) == 0)
		return -EINPROGRESS;

	ts->qid = MS(ads->ds_info, AR_TxQcuNum);
	if (!txc || (MS(txc->info, AR_TxQcuNum) == ts->qid))
		ah->ts_tail = (ah->ts_tail + 1) % ah->ts_size;
	else
		return -ENOENT;

	if ((MS(ads->ds_info, AR_DescId) != ATHEROS_VENDOR_ID) ||
	    (MS(ads->ds_info, AR_TxRxDesc) != 1)) {
		ath_dbg(ath9k_hw_common(ah), XMIT,
			"Tx Descriptor error %x\n", ads->ds_info);
		memset(ads, 0, sizeof(*ads));
		return -EIO;
	}

	ts->ts_rateindex = MS(status, AR_FinalTxIdx);
	ts->ts_seqnum = MS(status, AR_SeqNum);
	ts->tid = MS(status, AR_TxTid);

	ts->desc_id = MS(ads->status1, AR_TxDescId);
	ts->ts_tstamp = ads->status4;
	ts->ts_status = 0;
	ts->ts_flags  = 0;

	if (status & AR_TxOpExceeded)
		ts->ts_status |= ATH9K_TXERR_XTXOP;
	status = ACCESS_ONCE(ads->status2);
	ts->ts_rssi_ctl0 = MS(status, AR_TxRSSIAnt00);
	ts->ts_rssi_ctl1 = MS(status, AR_TxRSSIAnt01);
	ts->ts_rssi_ctl2 = MS(status, AR_TxRSSIAnt02);
	if (status & AR_TxBaStatus) {
		ts->ts_flags |= ATH9K_TX_BA;
		ts->ba_low = ads->status5;
		ts->ba_high = ads->status6;
	}

	status = ACCESS_ONCE(ads->status3);
	if (status & AR_ExcessiveRetries)
		ts->ts_status |= ATH9K_TXERR_XRETRY;
	if (status & AR_Filtered)
		ts->ts_status |= ATH9K_TXERR_FILT;
	if (status & AR_FIFOUnderrun) {
		ts->ts_status |= ATH9K_TXERR_FIFO;
		ath9k_hw_updatetxtriglevel(ah, true);
	}
	if (status & AR_TxTimerExpired)
		ts->ts_status |= ATH9K_TXERR_TIMER_EXPIRED;
	if (status & AR_DescCfgErr)
		ts->ts_flags |= ATH9K_TX_DESC_CFG_ERR;
	if (status & AR_TxDataUnderrun) {
		ts->ts_flags |= ATH9K_TX_DATA_UNDERRUN;
		ath9k_hw_updatetxtriglevel(ah, true);
	}
	if (status & AR_TxDelimUnderrun) {
		ts->ts_flags |= ATH9K_TX_DELIM_UNDERRUN;
		ath9k_hw_updatetxtriglevel(ah, true);
	}
	ts->ts_shortretry = MS(status, AR_RTSFailCnt);
	ts->ts_longretry = MS(status, AR_DataFailCnt);
	ts->ts_virtcol = MS(status, AR_VirtRetryCnt);

	status = ACCESS_ONCE(ads->status7);
	ts->ts_rssi = MS(status, AR_TxRSSICombined);
	ts->ts_rssi_ext0 = MS(status, AR_TxRSSIAnt10);
	ts->ts_rssi_ext1 = MS(status, AR_TxRSSIAnt11);
	ts->ts_rssi_ext2 = MS(status, AR_TxRSSIAnt12);

	memset(ads, 0, sizeof(*ads));

	return 0;
}

void ar9003_hw_attach_mac_ops(struct ath_hw *hw)
{
	struct ath_hw_ops *ops = ath9k_hw_ops(hw);

	ops->rx_enable = ar9003_hw_rx_enable;
	ops->set_desc_link = ar9003_hw_set_desc_link;
	ops->get_isr = ar9003_hw_get_isr;
	ops->set_txdesc = ar9003_set_txdesc;
	ops->proc_txdesc = ar9003_hw_proc_txdesc;
}

void ath9k_hw_set_rx_bufsize(struct ath_hw *ah, u16 buf_size)
{
	REG_WRITE(ah, AR_DATABUF_SIZE, buf_size & AR_DATABUF_SIZE_MASK);
}
EXPORT_SYMBOL(ath9k_hw_set_rx_bufsize);

void ath9k_hw_addrxbuf_edma(struct ath_hw *ah, u32 rxdp,
			    enum ath9k_rx_qtype qtype)
{
	if (qtype == ATH9K_RX_QUEUE_HP)
		REG_WRITE(ah, AR_HP_RXDP, rxdp);
	else
		REG_WRITE(ah, AR_LP_RXDP, rxdp);
}
EXPORT_SYMBOL(ath9k_hw_addrxbuf_edma);

int ath9k_hw_process_rxdesc_edma(struct ath_hw *ah, struct ath_rx_status *rxs,
				 void *buf_addr)
{
	struct ar9003_rxs *rxsp = (struct ar9003_rxs *) buf_addr;
	unsigned int phyerr;

	/* TODO: byte swap on big endian for ar9300_10 */

	if (!rxs) {
		if ((rxsp->status11 & AR_RxDone) == 0)
			return -EINPROGRESS;

		if (MS(rxsp->ds_info, AR_DescId) != 0x168c)
			return -EINVAL;

		if ((rxsp->ds_info & (AR_TxRxDesc | AR_CtrlStat)) != 0)
			return -EINPROGRESS;

		return 0;
	}

	rxs->rs_status = 0;
	rxs->rs_flags =  0;

	rxs->rs_datalen = rxsp->status2 & AR_DataLen;
	rxs->rs_tstamp =  rxsp->status3;

	/* XXX: Keycache */
	rxs->rs_rssi = MS(rxsp->status5, AR_RxRSSICombined);
	rxs->rs_rssi_ctl0 = MS(rxsp->status1, AR_RxRSSIAnt00);
	rxs->rs_rssi_ctl1 = MS(rxsp->status1, AR_RxRSSIAnt01);
	rxs->rs_rssi_ctl2 = MS(rxsp->status1, AR_RxRSSIAnt02);
	rxs->rs_rssi_ext0 = MS(rxsp->status5, AR_RxRSSIAnt10);
	rxs->rs_rssi_ext1 = MS(rxsp->status5, AR_RxRSSIAnt11);
	rxs->rs_rssi_ext2 = MS(rxsp->status5, AR_RxRSSIAnt12);

	if (rxsp->status11 & AR_RxKeyIdxValid)
		rxs->rs_keyix = MS(rxsp->status11, AR_KeyIdx);
	else
		rxs->rs_keyix = ATH9K_RXKEYIX_INVALID;

	rxs->rs_rate = MS(rxsp->status1, AR_RxRate);
	rxs->rs_more = (rxsp->status2 & AR_RxMore) ? 1 : 0;

	rxs->rs_isaggr = (rxsp->status11 & AR_RxAggr) ? 1 : 0;
	rxs->rs_moreaggr = (rxsp->status11 & AR_RxMoreAggr) ? 1 : 0;
	rxs->rs_antenna = (MS(rxsp->status4, AR_RxAntenna) & 0x7);
	rxs->rs_flags  = (rxsp->status4 & AR_GI) ? ATH9K_RX_GI : 0;
	rxs->rs_flags  |= (rxsp->status4 & AR_2040) ? ATH9K_RX_2040 : 0;

	rxs->evm0 = rxsp->status6;
	rxs->evm1 = rxsp->status7;
	rxs->evm2 = rxsp->status8;
	rxs->evm3 = rxsp->status9;
	rxs->evm4 = (rxsp->status10 & 0xffff);

	if (rxsp->status11 & AR_PreDelimCRCErr)
		rxs->rs_flags |= ATH9K_RX_DELIM_CRC_PRE;

	if (rxsp->status11 & AR_PostDelimCRCErr)
		rxs->rs_flags |= ATH9K_RX_DELIM_CRC_POST;

	if (rxsp->status11 & AR_DecryptBusyErr)
		rxs->rs_flags |= ATH9K_RX_DECRYPT_BUSY;

	if ((rxsp->status11 & AR_RxFrameOK) == 0) {
		/*
		 * AR_CRCErr will bet set to true if we're on the last
		 * subframe and the AR_PostDelimCRCErr is caught.
		 * In a way this also gives us a guarantee that when
		 * (!(AR_CRCErr) && (AR_PostDelimCRCErr)) we cannot
		 * possibly be reviewing the last subframe. AR_CRCErr
		 * is the CRC of the actual data.
		 */
		if (rxsp->status11 & AR_CRCErr)
			rxs->rs_status |= ATH9K_RXERR_CRC;
		else if (rxsp->status11 & AR_PHYErr) {
			phyerr = MS(rxsp->status11, AR_PHYErrCode);
			/*
			 * If we reach a point here where AR_PostDelimCRCErr is
			 * true it implies we're *not* on the last subframe. In
			 * in that case that we know already that the CRC of
			 * the frame was OK, and MAC would send an ACK for that
			 * subframe, even if we did get a phy error of type
			 * ATH9K_PHYERR_OFDM_RESTART. This is only applicable
			 * to frame that are prior to the last subframe.
			 * The AR_PostDelimCRCErr is the CRC for the MPDU
			 * delimiter, which contains the 4 reserved bits,
			 * the MPDU length (12 bits), and follows the MPDU
			 * delimiter for an A-MPDU subframe (0x4E = 'N' ASCII).
			 */
			if ((phyerr == ATH9K_PHYERR_OFDM_RESTART) &&
			    (rxsp->status11 & AR_PostDelimCRCErr)) {
				rxs->rs_phyerr = 0;
			} else {
				rxs->rs_status |= ATH9K_RXERR_PHY;
				rxs->rs_phyerr = phyerr;
			}

		} else if (rxsp->status11 & AR_DecryptCRCErr)
			rxs->rs_status |= ATH9K_RXERR_DECRYPT;
		else if (rxsp->status11 & AR_MichaelErr)
			rxs->rs_status |= ATH9K_RXERR_MIC;
		if (rxsp->status11 & AR_KeyMiss)
			rxs->rs_status |= ATH9K_RXERR_KEYMISS;
	}

	return 0;
}
EXPORT_SYMBOL(ath9k_hw_process_rxdesc_edma);

void ath9k_hw_reset_txstatus_ring(struct ath_hw *ah)
{
	ah->ts_tail = 0;

	memset((void *) ah->ts_ring, 0,
		ah->ts_size * sizeof(struct ar9003_txs));

	ath_dbg(ath9k_hw_common(ah), XMIT,
		"TS Start 0x%x End 0x%x Virt %p, Size %d\n",
		ah->ts_paddr_start, ah->ts_paddr_end,
		ah->ts_ring, ah->ts_size);

	REG_WRITE(ah, AR_Q_STATUS_RING_START, ah->ts_paddr_start);
	REG_WRITE(ah, AR_Q_STATUS_RING_END, ah->ts_paddr_end);
}

void ath9k_hw_setup_statusring(struct ath_hw *ah, void *ts_start,
			       u32 ts_paddr_start,
			       u8 size)
{

	ah->ts_paddr_start = ts_paddr_start;
	ah->ts_paddr_end = ts_paddr_start + (size * sizeof(struct ar9003_txs));
	ah->ts_size = size;
	ah->ts_ring = (struct ar9003_txs *) ts_start;

	ath9k_hw_reset_txstatus_ring(ah);
}
EXPORT_SYMBOL(ath9k_hw_setup_statusring);<|MERGE_RESOLUTION|>--- conflicted
+++ resolved
@@ -305,15 +305,8 @@
 		raw_intr = REG_READ(ah, AR_MCI_INTERRUPT_RAW);
 
 		if ((raw_intr == 0xdeadbeef) || (rx_msg_intr == 0xdeadbeef))
-<<<<<<< HEAD
-			ath_dbg(common, ATH_DBG_MCI,
-				"MCI gets 0xdeadbeef during MCI int processing"
-				"new raw_intr=0x%08x, new rx_msg_raw=0x%08x, "
-				"raw_intr=0x%08x, rx_msg_raw=0x%08x\n",
-=======
 			ath_dbg(common, MCI,
 				"MCI gets 0xdeadbeef during MCI int processing new raw_intr=0x%08x, new rx_msg_raw=0x%08x, raw_intr=0x%08x, rx_msg_raw=0x%08x\n",
->>>>>>> dc0d633e
 				raw_intr, rx_msg_intr, mci->raw_intr,
 				mci->rx_msg_intr);
 		else {
@@ -327,11 +320,7 @@
 
 			REG_WRITE(ah, AR_MCI_INTERRUPT_RX_MSG_RAW, rx_msg_intr);
 			REG_WRITE(ah, AR_MCI_INTERRUPT_RAW, raw_intr);
-<<<<<<< HEAD
-			ath_dbg(common, ATH_DBG_MCI, "AR_INTR_SYNC_MCI\n");
-=======
 			ath_dbg(common, MCI, "AR_INTR_SYNC_MCI\n");
->>>>>>> dc0d633e
 
 		}
 	}
