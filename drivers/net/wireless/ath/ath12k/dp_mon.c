--- conflicted
+++ resolved
@@ -1658,8 +1658,6 @@
 		return HAL_RX_MON_STATUS_MSDU_END;
 	case HAL_RX_MPDU_END:
 		return HAL_RX_MON_STATUS_MPDU_END;
-<<<<<<< HEAD
-=======
 	case HAL_PHYRX_GENERIC_U_SIG:
 		ath12k_dp_mon_hal_rx_parse_u_sig_hdr(tlv_data, ppdu_info);
 		break;
@@ -1678,7 +1676,6 @@
 
 		ath12k_dp_mon_hal_aggr_tlv(ppdu_info, tlv_len, tlv_data);
 		break;
->>>>>>> fc85704c
 	case HAL_DUMMY:
 		return HAL_RX_MON_STATUS_BUF_DONE;
 	case HAL_RX_PPDU_END_STATUS_DONE:
@@ -2127,13 +2124,10 @@
 		 (hal_status == HAL_RX_MON_STATUS_BUF_ADDR) ||
 		 (hal_status == HAL_RX_MON_STATUS_MPDU_END) ||
 		 (hal_status == HAL_RX_MON_STATUS_MSDU_END));
-<<<<<<< HEAD
-=======
 
 	rxcb = ATH12K_SKB_RXCB(skb);
 	if (rxcb->is_end_of_ppdu)
 		hal_status = HAL_RX_MON_STATUS_PPDU_DONE;
->>>>>>> fc85704c
 
 	return hal_status;
 }
@@ -2915,118 +2909,6 @@
 	return tlv_status;
 }
 
-<<<<<<< HEAD
-int ath12k_dp_mon_srng_process(struct ath12k *ar, int mac_id, int *budget,
-			       enum dp_monitor_mode monitor_mode,
-			       struct napi_struct *napi)
-{
-	struct hal_mon_dest_desc *mon_dst_desc;
-	struct ath12k_pdev_dp *pdev_dp = &ar->dp;
-	struct ath12k_mon_data *pmon = (struct ath12k_mon_data *)&pdev_dp->mon_data;
-	struct ath12k_base *ab = ar->ab;
-	struct ath12k_dp *dp = &ab->dp;
-	struct sk_buff *skb;
-	struct ath12k_skb_rxcb *rxcb;
-	struct dp_srng *mon_dst_ring;
-	struct hal_srng *srng;
-	struct dp_rxdma_mon_ring *buf_ring;
-	u64 cookie;
-	u32 ppdu_id;
-	int num_buffs_reaped = 0, srng_id, buf_id;
-	u8 dest_idx = 0, i;
-	bool end_of_ppdu;
-	struct hal_rx_mon_ppdu_info *ppdu_info;
-	struct ath12k_peer *peer = NULL;
-
-	ppdu_info = &pmon->mon_ppdu_info;
-	memset(ppdu_info, 0, sizeof(*ppdu_info));
-	ppdu_info->peer_id = HAL_INVALID_PEERID;
-
-	srng_id = ath12k_hw_mac_id_to_srng_id(ab->hw_params, mac_id);
-
-	if (monitor_mode == ATH12K_DP_RX_MONITOR_MODE) {
-		mon_dst_ring = &pdev_dp->rxdma_mon_dst_ring[srng_id];
-		buf_ring = &dp->rxdma_mon_buf_ring;
-	} else {
-		return 0;
-	}
-
-	srng = &ab->hal.srng_list[mon_dst_ring->ring_id];
-
-	spin_lock_bh(&srng->lock);
-	ath12k_hal_srng_access_begin(ab, srng);
-
-	while (likely(*budget)) {
-		*budget -= 1;
-		mon_dst_desc = ath12k_hal_srng_dst_peek(ab, srng);
-		if (unlikely(!mon_dst_desc))
-			break;
-
-		cookie = le32_to_cpu(mon_dst_desc->cookie);
-		buf_id = u32_get_bits(cookie, DP_RXDMA_BUF_COOKIE_BUF_ID);
-
-		spin_lock_bh(&buf_ring->idr_lock);
-		skb = idr_remove(&buf_ring->bufs_idr, buf_id);
-		spin_unlock_bh(&buf_ring->idr_lock);
-
-		if (unlikely(!skb)) {
-			ath12k_warn(ab, "monitor destination with invalid buf_id %d\n",
-				    buf_id);
-			goto move_next;
-		}
-
-		rxcb = ATH12K_SKB_RXCB(skb);
-		dma_unmap_single(ab->dev, rxcb->paddr,
-				 skb->len + skb_tailroom(skb),
-				 DMA_FROM_DEVICE);
-
-		pmon->dest_skb_q[dest_idx] = skb;
-		dest_idx++;
-		ppdu_id = le32_to_cpu(mon_dst_desc->ppdu_id);
-		end_of_ppdu = le32_get_bits(mon_dst_desc->info0,
-					    HAL_MON_DEST_INFO0_END_OF_PPDU);
-		if (!end_of_ppdu)
-			continue;
-
-		for (i = 0; i < dest_idx; i++) {
-			skb = pmon->dest_skb_q[i];
-
-			if (monitor_mode == ATH12K_DP_RX_MONITOR_MODE)
-				ath12k_dp_mon_rx_parse_mon_status(ar, pmon, mac_id,
-								  skb, napi);
-			else
-				ath12k_dp_mon_tx_parse_mon_status(ar, pmon, mac_id,
-								  skb, napi, ppdu_id);
-
-			peer = ath12k_peer_find_by_id(ab, ppdu_info->peer_id);
-
-			if (!peer || !peer->sta) {
-				ath12k_dbg(ab, ATH12K_DBG_DATA,
-					   "failed to find the peer with peer_id %d\n",
-					   ppdu_info->peer_id);
-				dev_kfree_skb_any(skb);
-				continue;
-			}
-
-			dev_kfree_skb_any(skb);
-			pmon->dest_skb_q[i] = NULL;
-		}
-
-		dest_idx = 0;
-move_next:
-		ath12k_dp_mon_buf_replenish(ab, buf_ring, 1);
-		ath12k_hal_srng_dst_get_next_entry(ab, srng);
-		num_buffs_reaped++;
-	}
-
-	ath12k_hal_srng_access_end(ab, srng);
-	spin_unlock_bh(&srng->lock);
-
-	return num_buffs_reaped;
-}
-
-=======
->>>>>>> fc85704c
 static void
 ath12k_dp_mon_rx_update_peer_rate_table_stats(struct ath12k_rx_peer_stats *rx_stats,
 					      struct hal_rx_mon_ppdu_info *ppdu_info,
