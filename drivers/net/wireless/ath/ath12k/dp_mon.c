--- conflicted
+++ resolved
@@ -1966,113 +1966,6 @@
 	skb_pull(head_msdu, total_offset);
 }
 
-static void
-ath12k_dp_mon_fill_rx_stats_info(struct ath12k *ar,
-				 struct hal_rx_mon_ppdu_info *ppdu_info,
-				 struct ieee80211_rx_status *rx_status)
-{
-	u32 center_freq = ppdu_info->freq;
-
-	rx_status->freq = center_freq;
-	rx_status->bw = ath12k_mac_bw_to_mac80211_bw(ppdu_info->bw);
-	rx_status->nss = ppdu_info->nss;
-	rx_status->rate_idx = 0;
-	rx_status->encoding = RX_ENC_LEGACY;
-	rx_status->flag |= RX_FLAG_NO_SIGNAL_VAL;
-
-	if (center_freq >= ATH12K_MIN_6GHZ_FREQ &&
-	    center_freq <= ATH12K_MAX_6GHZ_FREQ) {
-		rx_status->band = NL80211_BAND_6GHZ;
-	} else if (center_freq >= ATH12K_MIN_2GHZ_FREQ &&
-		   center_freq <= ATH12K_MAX_2GHZ_FREQ) {
-		rx_status->band = NL80211_BAND_2GHZ;
-	} else if (center_freq >= ATH12K_MIN_5GHZ_FREQ &&
-		   center_freq <= ATH12K_MAX_5GHZ_FREQ) {
-		rx_status->band = NL80211_BAND_5GHZ;
-	} else {
-		rx_status->band = NUM_NL80211_BANDS;
-	}
-}
-
-static void
-ath12k_dp_mon_fill_rx_rate(struct ath12k *ar,
-			   struct hal_rx_mon_ppdu_info *ppdu_info,
-			   struct ieee80211_rx_status *rx_status)
-{
-	struct ieee80211_supported_band *sband;
-	enum rx_msdu_start_pkt_type pkt_type;
-	u8 rate_mcs, nss, sgi;
-	bool is_cck;
-
-	pkt_type = ppdu_info->preamble_type;
-	rate_mcs = ppdu_info->rate;
-	nss = ppdu_info->nss;
-	sgi = ppdu_info->gi;
-
-	switch (pkt_type) {
-	case RX_MSDU_START_PKT_TYPE_11A:
-	case RX_MSDU_START_PKT_TYPE_11B:
-		is_cck = (pkt_type == RX_MSDU_START_PKT_TYPE_11B);
-		if (rx_status->band < NUM_NL80211_BANDS) {
-			sband = &ar->mac.sbands[rx_status->band];
-			rx_status->rate_idx = ath12k_mac_hw_rate_to_idx(sband, rate_mcs,
-									is_cck);
-		}
-		break;
-	case RX_MSDU_START_PKT_TYPE_11N:
-		rx_status->encoding = RX_ENC_HT;
-		if (rate_mcs > ATH12K_HT_MCS_MAX) {
-			ath12k_warn(ar->ab,
-				    "Received with invalid mcs in HT mode %d\n",
-				     rate_mcs);
-			break;
-		}
-		rx_status->rate_idx = rate_mcs + (8 * (nss - 1));
-		if (sgi)
-			rx_status->enc_flags |= RX_ENC_FLAG_SHORT_GI;
-		break;
-	case RX_MSDU_START_PKT_TYPE_11AC:
-		rx_status->encoding = RX_ENC_VHT;
-		rx_status->rate_idx = rate_mcs;
-		if (rate_mcs > ATH12K_VHT_MCS_MAX) {
-			ath12k_warn(ar->ab,
-				    "Received with invalid mcs in VHT mode %d\n",
-				     rate_mcs);
-			break;
-		}
-		if (sgi)
-			rx_status->enc_flags |= RX_ENC_FLAG_SHORT_GI;
-		break;
-	case RX_MSDU_START_PKT_TYPE_11AX:
-		rx_status->rate_idx = rate_mcs;
-		if (rate_mcs > ATH12K_HE_MCS_MAX) {
-			ath12k_warn(ar->ab,
-				    "Received with invalid mcs in HE mode %d\n",
-				    rate_mcs);
-			break;
-		}
-		rx_status->encoding = RX_ENC_HE;
-		rx_status->he_gi = ath12k_he_gi_to_nl80211_he_gi(sgi);
-		break;
-	case RX_MSDU_START_PKT_TYPE_11BE:
-		rx_status->rate_idx = rate_mcs;
-		if (rate_mcs > ATH12K_EHT_MCS_MAX) {
-			ath12k_warn(ar->ab,
-				    "Received with invalid mcs in EHT mode %d\n",
-				    rate_mcs);
-			break;
-		}
-		rx_status->encoding = RX_ENC_EHT;
-		rx_status->he_gi = ath12k_he_gi_to_nl80211_he_gi(sgi);
-		break;
-	default:
-		ath12k_dbg(ar->ab, ATH12K_DBG_DATA,
-			   "monitor receives invalid preamble type %d",
-			    pkt_type);
-		break;
-	}
-}
-
 static struct sk_buff *
 ath12k_dp_mon_rx_merg_msdus(struct ath12k *ar,
 			    struct dp_mon_mpdu *mon_mpdu,
@@ -2502,45 +2395,6 @@
 	return 0;
 }
 
-<<<<<<< HEAD
-static void ath12k_dp_mon_parse_rx_msdu_end_err(u32 info, u32 *errmap)
-{
-	if (info & RX_MSDU_END_INFO13_FCS_ERR)
-		*errmap |= HAL_RX_MPDU_ERR_FCS;
-
-	if (info & RX_MSDU_END_INFO13_DECRYPT_ERR)
-		*errmap |= HAL_RX_MPDU_ERR_DECRYPT;
-
-	if (info & RX_MSDU_END_INFO13_TKIP_MIC_ERR)
-		*errmap |= HAL_RX_MPDU_ERR_TKIP_MIC;
-
-	if (info & RX_MSDU_END_INFO13_A_MSDU_ERROR)
-		*errmap |= HAL_RX_MPDU_ERR_AMSDU_ERR;
-
-	if (info & RX_MSDU_END_INFO13_OVERFLOW_ERR)
-		*errmap |= HAL_RX_MPDU_ERR_OVERFLOW;
-
-	if (info & RX_MSDU_END_INFO13_MSDU_LEN_ERR)
-		*errmap |= HAL_RX_MPDU_ERR_MSDU_LEN;
-
-	if (info & RX_MSDU_END_INFO13_MPDU_LEN_ERR)
-		*errmap |= HAL_RX_MPDU_ERR_MPDU_LEN;
-}
-
-static int
-ath12k_dp_mon_parse_status_msdu_end(struct ath12k_mon_data *pmon,
-				    const struct hal_rx_msdu_end *msdu_end)
-{
-	struct dp_mon_mpdu *mon_mpdu = pmon->mon_mpdu;
-
-	ath12k_dp_mon_parse_rx_msdu_end_err(__le32_to_cpu(msdu_end->info2),
-					    &mon_mpdu->err_bitmap);
-
-	mon_mpdu->decap_format = le32_get_bits(msdu_end->info1,
-					       RX_MSDU_END_INFO11_DECAP_FORMAT);
-
-	return 0;
-=======
 /* Hardware fill buffer with 128 bytes aligned. So need to reap it
  * with 128 bytes aligned.
  */
@@ -2565,7 +2419,6 @@
 
 		*msdu_cnt -= 1;
 	}
->>>>>>> 25bf10be
 }
 
 static int
@@ -2641,13 +2494,9 @@
 		pmon->mon_mpdu = NULL;
 		break;
 	case HAL_RX_MON_STATUS_MSDU_END:
-<<<<<<< HEAD
-		return ath12k_dp_mon_parse_status_msdu_end(pmon, tlv_data);
-=======
 		pmon->mon_mpdu->decap_format = pmon->decap_format;
 		pmon->mon_mpdu->err_bitmap = pmon->err_bitmap;
 		break;
->>>>>>> 25bf10be
 	default:
 		break;
 	}
@@ -2682,11 +2531,7 @@
 
 		hal_status = ath12k_dp_mon_rx_parse_status_tlv(ar, pmon, tlv);
 
-<<<<<<< HEAD
-		if (ar->monitor_started &&
-=======
 		if (ar->monitor_started && ar->ab->hw_params->rxdma1_enable &&
->>>>>>> 25bf10be
 		    ath12k_dp_mon_parse_rx_dest_tlv(ar, pmon, hal_status, tlv->value))
 			return HAL_RX_MON_STATUS_PPDU_DONE;
 
