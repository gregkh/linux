/* SPDX-License-Identifier: BSD-3-Clause-Clear */
/*
 * Copyright (c) 2018-2021 The Linux Foundation. All rights reserved.
 * Copyright (c) 2021-2025 Qualcomm Innovation Center, Inc. All rights reserved.
 */

#ifndef ATH12K_DP_H
#define ATH12K_DP_H

#include "hal_desc.h"
#include "hal_rx.h"
#include "hw.h"

#define MAX_RXDMA_PER_PDEV     2

struct ath12k_base;
struct ath12k_peer;
struct ath12k_dp;
struct ath12k_vif;
struct ath12k_link_vif;
struct hal_tcl_status_ring;
struct ath12k_ext_irq_grp;

#define DP_MON_PURGE_TIMEOUT_MS     100
#define DP_MON_SERVICE_BUDGET       128

struct dp_srng {
	u32 *vaddr_unaligned;
	u32 *vaddr;
	dma_addr_t paddr_unaligned;
	dma_addr_t paddr;
	int size;
	u32 ring_id;
};

struct dp_rxdma_mon_ring {
	struct dp_srng refill_buf_ring;
	struct idr bufs_idr;
	/* Protects bufs_idr */
	spinlock_t idr_lock;
	int bufs_max;
};

struct dp_rxdma_ring {
	struct dp_srng refill_buf_ring;
	int bufs_max;
};

#define ATH12K_TX_COMPL_NEXT(x)	(((x) + 1) % DP_TX_COMP_RING_SIZE)

struct dp_tx_ring {
	u8 tcl_data_ring_id;
	struct dp_srng tcl_data_ring;
	struct dp_srng tcl_comp_ring;
	struct hal_wbm_completion_ring_tx *tx_status;
	int tx_status_head;
	int tx_status_tail;
};

struct ath12k_pdev_mon_stats {
	u32 status_ppdu_state;
	u32 status_ppdu_start;
	u32 status_ppdu_end;
	u32 status_ppdu_compl;
	u32 status_ppdu_start_mis;
	u32 status_ppdu_end_mis;
	u32 status_ppdu_done;
	u32 dest_ppdu_done;
	u32 dest_mpdu_done;
	u32 dest_mpdu_drop;
	u32 dup_mon_linkdesc_cnt;
	u32 dup_mon_buf_cnt;
	u32 dest_mon_stuck;
	u32 dest_mon_not_reaped;
};

enum dp_mon_status_buf_state {
	DP_MON_STATUS_MATCH,
	DP_MON_STATUS_NO_DMA,
	DP_MON_STATUS_LAG,
	DP_MON_STATUS_LEAD,
	DP_MON_STATUS_REPLINISH,
};

struct dp_link_desc_bank {
	void *vaddr_unaligned;
	void *vaddr;
	dma_addr_t paddr_unaligned;
	dma_addr_t paddr;
	u32 size;
};

/* Size to enforce scatter idle list mode */
#define DP_LINK_DESC_ALLOC_SIZE_THRESH 0x200000
#define DP_LINK_DESC_BANKS_MAX 8

#define DP_LINK_DESC_START	0x4000
#define DP_LINK_DESC_SHIFT	3

#define DP_LINK_DESC_COOKIE_SET(id, page) \
	((((id) + DP_LINK_DESC_START) << DP_LINK_DESC_SHIFT) | (page))

#define DP_LINK_DESC_BANK_MASK	GENMASK(2, 0)

#define DP_RX_DESC_COOKIE_INDEX_MAX		0x3ffff
#define DP_RX_DESC_COOKIE_POOL_ID_MAX		0x1c0000
#define DP_RX_DESC_COOKIE_MAX	\
	(DP_RX_DESC_COOKIE_INDEX_MAX | DP_RX_DESC_COOKIE_POOL_ID_MAX)
#define DP_NOT_PPDU_ID_WRAP_AROUND 20000

enum ath12k_dp_ppdu_state {
	DP_PPDU_STATUS_START,
	DP_PPDU_STATUS_DONE,
};

struct dp_mon_mpdu {
	struct list_head list;
	struct sk_buff *head;
	struct sk_buff *tail;
	u32 err_bitmap;
	u8 decap_format;
};

#define DP_MON_MAX_STATUS_BUF 32

struct ath12k_mon_data {
	struct dp_link_desc_bank link_desc_banks[DP_LINK_DESC_BANKS_MAX];
	struct hal_rx_mon_ppdu_info mon_ppdu_info;

	u32 mon_ppdu_status;
	u32 mon_last_buf_cookie;
	u64 mon_last_linkdesc_paddr;
	u16 chan_noise_floor;
	u32 err_bitmap;
	u8 decap_format;

	struct ath12k_pdev_mon_stats rx_mon_stats;
	enum dp_mon_status_buf_state buf_state;
	/* lock for monitor data */
	spinlock_t mon_lock;
	struct sk_buff_head rx_status_q;
	struct dp_mon_mpdu *mon_mpdu;
	struct list_head dp_rx_mon_mpdu_list;
	struct dp_mon_tx_ppdu_info *tx_prot_ppdu_info;
	struct dp_mon_tx_ppdu_info *tx_data_ppdu_info;
};

struct ath12k_pdev_dp {
	u32 mac_id;
	atomic_t num_tx_pending;
	wait_queue_head_t tx_empty_waitq;
	struct dp_srng rxdma_mon_dst_ring[MAX_RXDMA_PER_PDEV];
	struct dp_srng tx_mon_dst_ring[MAX_RXDMA_PER_PDEV];

	struct ieee80211_rx_status rx_status;
	struct ath12k_mon_data mon_data;
};

#define DP_NUM_CLIENTS_MAX 64
#define DP_AVG_TIDS_PER_CLIENT 2
#define DP_NUM_TIDS_MAX (DP_NUM_CLIENTS_MAX * DP_AVG_TIDS_PER_CLIENT)
#define DP_AVG_MSDUS_PER_FLOW 128
#define DP_AVG_FLOWS_PER_TID 2
#define DP_AVG_MPDUS_PER_TID_MAX 128
#define DP_AVG_MSDUS_PER_MPDU 4

#define DP_RX_HASH_ENABLE	1 /* Enable hash based Rx steering */

#define DP_BA_WIN_SZ_MAX	1024

#define DP_TCL_NUM_RING_MAX	4

#define DP_IDLE_SCATTER_BUFS_MAX 16

#define DP_WBM_RELEASE_RING_SIZE	64
#define DP_TCL_DATA_RING_SIZE		512
#define DP_TX_COMP_RING_SIZE		32768
#define DP_TX_IDR_SIZE			DP_TX_COMP_RING_SIZE
#define DP_TCL_CMD_RING_SIZE		32
#define DP_TCL_STATUS_RING_SIZE		32
#define DP_REO_DST_RING_MAX		8
#define DP_REO_DST_RING_SIZE		2048
#define DP_REO_REINJECT_RING_SIZE	32
#define DP_RX_RELEASE_RING_SIZE		1024
#define DP_REO_EXCEPTION_RING_SIZE	128
#define DP_REO_CMD_RING_SIZE		128
#define DP_REO_STATUS_RING_SIZE		2048
#define DP_RXDMA_BUF_RING_SIZE		4096
#define DP_RX_MAC_BUF_RING_SIZE		2048
#define DP_RXDMA_REFILL_RING_SIZE	2048
#define DP_RXDMA_ERR_DST_RING_SIZE	1024
#define DP_RXDMA_MON_STATUS_RING_SIZE	1024
#define DP_RXDMA_MONITOR_BUF_RING_SIZE	4096
#define DP_RXDMA_MONITOR_DST_RING_SIZE	8092
#define DP_RXDMA_MONITOR_DESC_RING_SIZE	4096
#define DP_TX_MONITOR_BUF_RING_SIZE	4096
#define DP_TX_MONITOR_DEST_RING_SIZE	2048

#define DP_TX_MONITOR_BUF_SIZE		2048
#define DP_TX_MONITOR_BUF_SIZE_MIN	48
#define DP_TX_MONITOR_BUF_SIZE_MAX	8192

#define DP_RX_BUFFER_SIZE	2048
#define DP_RX_BUFFER_SIZE_LITE	1024
#define DP_RX_BUFFER_ALIGN_SIZE	128

#define RX_MON_STATUS_BASE_BUF_SIZE	2048
#define RX_MON_STATUS_BUF_ALIGN		128
#define RX_MON_STATUS_BUF_RESERVATION	128
#define RX_MON_STATUS_BUF_SIZE		(RX_MON_STATUS_BASE_BUF_SIZE - \
				 (RX_MON_STATUS_BUF_RESERVATION + \
				  RX_MON_STATUS_BUF_ALIGN + \
				  SKB_DATA_ALIGN(sizeof(struct skb_shared_info))))

#define DP_RXDMA_BUF_COOKIE_BUF_ID	GENMASK(17, 0)
#define DP_RXDMA_BUF_COOKIE_PDEV_ID	GENMASK(19, 18)

#define DP_HW2SW_MACID(mac_id) ({ typeof(mac_id) x = (mac_id); x ? x - 1 : 0; })
#define DP_SW2HW_MACID(mac_id) ((mac_id) + 1)

#define DP_TX_DESC_ID_MAC_ID  GENMASK(1, 0)
#define DP_TX_DESC_ID_MSDU_ID GENMASK(18, 2)
#define DP_TX_DESC_ID_POOL_ID GENMASK(20, 19)

#define ATH12K_SHADOW_DP_TIMER_INTERVAL 20
#define ATH12K_SHADOW_CTRL_TIMER_INTERVAL 10

#define ATH12K_NUM_POOL_TX_DESC	32768

/* TODO: revisit this count during testing */
#define ATH12K_RX_DESC_COUNT	(12288)

#define ATH12K_PAGE_SIZE	PAGE_SIZE

/* Total 1024 entries in PPT, i.e 4K/4 considering 4K aligned
 * SPT pages which makes lower 12bits 0
 */
#define ATH12K_MAX_PPT_ENTRIES	1024

/* Total 512 entries in a SPT, i.e 4K Page/8 */
#define ATH12K_MAX_SPT_ENTRIES	512

#define ATH12K_NUM_RX_SPT_PAGES	((ATH12K_RX_DESC_COUNT) / ATH12K_MAX_SPT_ENTRIES)

#define ATH12K_TX_SPT_PAGES_PER_POOL (ATH12K_NUM_POOL_TX_DESC / \
					  ATH12K_MAX_SPT_ENTRIES)
#define ATH12K_NUM_TX_SPT_PAGES	(ATH12K_TX_SPT_PAGES_PER_POOL * ATH12K_HW_MAX_QUEUES)
#define ATH12K_NUM_SPT_PAGES	(ATH12K_NUM_RX_SPT_PAGES + ATH12K_NUM_TX_SPT_PAGES)

#define ATH12K_TX_SPT_PAGE_OFFSET 0
#define ATH12K_RX_SPT_PAGE_OFFSET ATH12K_NUM_TX_SPT_PAGES

/* The SPT pages are divided for RX and TX, first block for RX
 * and remaining for TX
 */
#define ATH12K_NUM_TX_SPT_PAGE_START ATH12K_NUM_RX_SPT_PAGES

#define ATH12K_DP_RX_DESC_MAGIC	0xBABABABA

/* 4K aligned address have last 12 bits set to 0, this check is done
 * so that two spt pages address can be stored per 8bytes
 * of CMEM (PPT)
 */
#define ATH12K_SPT_4K_ALIGN_CHECK 0xFFF
#define ATH12K_SPT_4K_ALIGN_OFFSET 12
#define ATH12K_PPT_ADDR_OFFSET(ppt_index) (4 * (ppt_index))

/* To indicate HW of CMEM address, b0-31 are cmem base received via QMI */
#define ATH12K_CMEM_ADDR_MSB 0x10

/* Of 20 bits cookie, b0-b8 is to indicate SPT offset and b9-19 for PPT */
#define ATH12K_CC_SPT_MSB 8
#define ATH12K_CC_PPT_MSB 19
#define ATH12K_CC_PPT_SHIFT 9
#define ATH12K_DP_CC_COOKIE_SPT	GENMASK(8, 0)
#define ATH12K_DP_CC_COOKIE_PPT	GENMASK(19, 9)

#define DP_REO_QREF_NUM		GENMASK(31, 16)
#define DP_MAX_PEER_ID		2047

/* Total size of the LUT is based on 2K peers, each having reference
 * for 17tids, note each entry is of type ath12k_reo_queue_ref
 * hence total size is 2048 * 17 * 8 = 278528
 */
#define DP_REOQ_LUT_SIZE	278528

/* Invalid TX Bank ID value */
#define DP_INVALID_BANK_ID -1

#define MAX_TQM_RELEASE_REASON 15
#define MAX_FW_TX_STATUS 7

struct ath12k_dp_tx_bank_profile {
	u8 is_configured;
	u32 num_users;
	u32 bank_config;
};

struct ath12k_hp_update_timer {
	struct timer_list timer;
	bool started;
	bool init;
	u32 tx_num;
	u32 timer_tx_num;
	u32 ring_id;
	u32 interval;
	struct ath12k_base *ab;
};

struct ath12k_rx_desc_info {
	struct list_head list;
	struct sk_buff *skb;
	u32 cookie;
	u32 magic;
	u8 in_use	: 1,
	   device_id	: 3,
	   reserved	: 4;
};

struct ath12k_tx_desc_info {
	struct list_head list;
	struct sk_buff *skb;
	struct sk_buff *skb_ext_desc;
	u32 desc_id; /* Cookie */
	u8 mac_id;
	u8 pool_id;
};

struct ath12k_tx_desc_params {
	struct sk_buff *skb;
	struct sk_buff *skb_ext_desc;
	u8 mac_id;
};

struct ath12k_spt_info {
	dma_addr_t paddr;
	u64 *vaddr;
};

struct ath12k_reo_queue_ref {
	u32 info0;
	u32 info1;
} __packed;

struct ath12k_reo_q_addr_lut {
	u32 *vaddr_unaligned;
	u32 *vaddr;
	dma_addr_t paddr_unaligned;
	dma_addr_t paddr;
	u32 size;
<<<<<<< HEAD
=======
};

struct ath12k_link_stats {
	u32 tx_enqueued;
	u32 tx_completed;
	u32 tx_bcast_mcast;
	u32 tx_dropped;
	u32 tx_encap_type[HAL_TCL_ENCAP_TYPE_MAX];
	u32 tx_encrypt_type[HAL_ENCRYPT_TYPE_MAX];
	u32 tx_desc_type[HAL_TCL_DESC_TYPE_MAX];
>>>>>>> 25bf10be
};

struct ath12k_dp {
	struct ath12k_base *ab;
	u32 mon_dest_ring_stuck_cnt;
	u8 num_bank_profiles;
	/* protects the access and update of bank_profiles */
	spinlock_t tx_bank_lock;
	struct ath12k_dp_tx_bank_profile *bank_profiles;
	enum ath12k_htc_ep_id eid;
	struct completion htt_tgt_version_received;
	u8 htt_tgt_ver_major;
	u8 htt_tgt_ver_minor;
	struct dp_link_desc_bank link_desc_banks[DP_LINK_DESC_BANKS_MAX];
	enum hal_rx_buf_return_buf_manager idle_link_rbm;
	struct dp_srng wbm_idle_ring;
	struct dp_srng wbm_desc_rel_ring;
	struct dp_srng reo_reinject_ring;
	struct dp_srng rx_rel_ring;
	struct dp_srng reo_except_ring;
	struct dp_srng reo_cmd_ring;
	struct dp_srng reo_status_ring;
	enum ath12k_peer_metadata_version peer_metadata_ver;
	struct dp_srng reo_dst_ring[DP_REO_DST_RING_MAX];
	struct dp_tx_ring tx_ring[DP_TCL_NUM_RING_MAX];
	struct hal_wbm_idle_scatter_list scatter_list[DP_IDLE_SCATTER_BUFS_MAX];
	struct list_head reo_cmd_list;
	struct list_head reo_cmd_cache_flush_list;
	u32 reo_cmd_cache_flush_count;

	/* protects access to below fields,
	 * - reo_cmd_list
	 * - reo_cmd_cache_flush_list
	 * - reo_cmd_cache_flush_count
	 */
	spinlock_t reo_cmd_lock;
	struct ath12k_hp_update_timer reo_cmd_timer;
	struct ath12k_hp_update_timer tx_ring_timer[DP_TCL_NUM_RING_MAX];
	struct ath12k_spt_info *spt_info;
	u32 num_spt_pages;
	u32 rx_ppt_base;
	struct ath12k_rx_desc_info *rxbaddr[ATH12K_NUM_RX_SPT_PAGES];
	struct ath12k_tx_desc_info *txbaddr[ATH12K_NUM_TX_SPT_PAGES];
	struct list_head rx_desc_free_list;
	/* protects the free desc list */
	spinlock_t rx_desc_lock;

	struct list_head tx_desc_free_list[ATH12K_HW_MAX_QUEUES];
	struct list_head tx_desc_used_list[ATH12K_HW_MAX_QUEUES];
	/* protects the free and used desc lists */
	spinlock_t tx_desc_lock[ATH12K_HW_MAX_QUEUES];

	struct dp_rxdma_ring rx_refill_buf_ring;
	struct dp_srng rx_mac_buf_ring[MAX_RXDMA_PER_PDEV];
	struct dp_srng rxdma_err_dst_ring[MAX_RXDMA_PER_PDEV];
	struct dp_rxdma_mon_ring rxdma_mon_buf_ring;
	struct dp_rxdma_mon_ring tx_mon_buf_ring;
	struct dp_rxdma_mon_ring rx_mon_status_refill_ring[MAX_RXDMA_PER_PDEV];
	struct ath12k_reo_q_addr_lut reoq_lut;
	struct ath12k_reo_q_addr_lut ml_reoq_lut;
};

/* HTT definitions */
#define HTT_TAG_TCL_METADATA_VERSION		5

#define HTT_TCL_META_DATA_TYPE			GENMASK(1, 0)
#define HTT_TCL_META_DATA_VALID_HTT		BIT(2)

/* vdev meta data */
#define HTT_TCL_META_DATA_VDEV_ID		 GENMASK(10, 3)
#define HTT_TCL_META_DATA_PDEV_ID		 GENMASK(12, 11)
#define HTT_TCL_META_DATA_HOST_INSPECTED_MISSION BIT(13)

/* peer meta data */
#define HTT_TCL_META_DATA_PEER_ID		GENMASK(15, 3)

/* Global sequence number */
#define HTT_TCL_META_DATA_TYPE_GLOBAL_SEQ_NUM		3
#define HTT_TCL_META_DATA_GLOBAL_SEQ_HOST_INSPECTED	BIT(2)
#define HTT_TCL_META_DATA_GLOBAL_SEQ_NUM		GENMASK(14, 3)
#define HTT_TX_MLO_MCAST_HOST_REINJECT_BASE_VDEV_ID	128

/* HTT tx completion is overlaid in wbm_release_ring */
#define HTT_TX_WBM_COMP_INFO0_STATUS		GENMASK(16, 13)
#define HTT_TX_WBM_COMP_INFO1_REINJECT_REASON	GENMASK(3, 0)
#define HTT_TX_WBM_COMP_INFO1_EXCEPTION_FRAME	BIT(4)

#define HTT_TX_WBM_COMP_INFO2_ACK_RSSI		GENMASK(31, 24)

struct htt_tx_wbm_completion {
	__le32 rsvd0[2];
	__le32 info0;
	__le32 info1;
	__le32 info2;
	__le32 info3;
	__le32 info4;
	__le32 rsvd1;

} __packed;

enum htt_h2t_msg_type {
	HTT_H2T_MSG_TYPE_VERSION_REQ		= 0,
	HTT_H2T_MSG_TYPE_SRING_SETUP		= 0xb,
	HTT_H2T_MSG_TYPE_RX_RING_SELECTION_CFG	= 0xc,
	HTT_H2T_MSG_TYPE_EXT_STATS_CFG		= 0x10,
	HTT_H2T_MSG_TYPE_PPDU_STATS_CFG		= 0x11,
	HTT_H2T_MSG_TYPE_VDEV_TXRX_STATS_CFG	= 0x1a,
	HTT_H2T_MSG_TYPE_TX_MONITOR_CFG		= 0x1b,
};

#define HTT_VER_REQ_INFO_MSG_ID		GENMASK(7, 0)
#define HTT_OPTION_TCL_METADATA_VER_V1	1
#define HTT_OPTION_TCL_METADATA_VER_V2	2
#define HTT_OPTION_TAG			GENMASK(7, 0)
#define HTT_OPTION_LEN			GENMASK(15, 8)
#define HTT_OPTION_VALUE		GENMASK(31, 16)
#define HTT_TCL_METADATA_VER_SZ		4

struct htt_ver_req_cmd {
	__le32 ver_reg_info;
	__le32 tcl_metadata_version;
} __packed;

enum htt_srng_ring_type {
	HTT_HW_TO_SW_RING,
	HTT_SW_TO_HW_RING,
	HTT_SW_TO_SW_RING,
};

enum htt_srng_ring_id {
	HTT_RXDMA_HOST_BUF_RING,
	HTT_RXDMA_MONITOR_STATUS_RING,
	HTT_RXDMA_MONITOR_BUF_RING,
	HTT_RXDMA_MONITOR_DESC_RING,
	HTT_RXDMA_MONITOR_DEST_RING,
	HTT_HOST1_TO_FW_RXBUF_RING,
	HTT_HOST2_TO_FW_RXBUF_RING,
	HTT_RXDMA_NON_MONITOR_DEST_RING,
	HTT_RXDMA_HOST_BUF_RING2,
	HTT_TX_MON_HOST2MON_BUF_RING,
	HTT_TX_MON_MON2HOST_DEST_RING,
	HTT_RX_MON_HOST2MON_BUF_RING,
	HTT_RX_MON_MON2HOST_DEST_RING,
};

/* host -> target  HTT_SRING_SETUP message
 *
 * After target is booted up, Host can send SRING setup message for
 * each host facing LMAC SRING. Target setups up HW registers based
 * on setup message and confirms back to Host if response_required is set.
 * Host should wait for confirmation message before sending new SRING
 * setup message
 *
 * The message would appear as follows:
 *
 * |31            24|23    20|19|18 16|15|14          8|7                0|
 * |--------------- +-----------------+----------------+------------------|
 * |    ring_type   |      ring_id    |    pdev_id     |     msg_type     |
 * |----------------------------------------------------------------------|
 * |                          ring_base_addr_lo                           |
 * |----------------------------------------------------------------------|
 * |                         ring_base_addr_hi                            |
 * |----------------------------------------------------------------------|
 * |ring_misc_cfg_flag|ring_entry_size|            ring_size              |
 * |----------------------------------------------------------------------|
 * |                         ring_head_offset32_remote_addr_lo            |
 * |----------------------------------------------------------------------|
 * |                         ring_head_offset32_remote_addr_hi            |
 * |----------------------------------------------------------------------|
 * |                         ring_tail_offset32_remote_addr_lo            |
 * |----------------------------------------------------------------------|
 * |                         ring_tail_offset32_remote_addr_hi            |
 * |----------------------------------------------------------------------|
 * |                          ring_msi_addr_lo                            |
 * |----------------------------------------------------------------------|
 * |                          ring_msi_addr_hi                            |
 * |----------------------------------------------------------------------|
 * |                          ring_msi_data                               |
 * |----------------------------------------------------------------------|
 * |         intr_timer_th            |IM|      intr_batch_counter_th     |
 * |----------------------------------------------------------------------|
 * |          reserved        |RR|PTCF|        intr_low_threshold         |
 * |----------------------------------------------------------------------|
 * Where
 *     IM = sw_intr_mode
 *     RR = response_required
 *     PTCF = prefetch_timer_cfg
 *
 * The message is interpreted as follows:
 * dword0  - b'0:7   - msg_type: This will be set to
 *                     HTT_H2T_MSG_TYPE_SRING_SETUP
 *           b'8:15  - pdev_id:
 *                     0 (for rings at SOC/UMAC level),
 *                     1/2/3 mac id (for rings at LMAC level)
 *           b'16:23 - ring_id: identify which ring is to setup,
 *                     more details can be got from enum htt_srng_ring_id
 *           b'24:31 - ring_type: identify type of host rings,
 *                     more details can be got from enum htt_srng_ring_type
 * dword1  - b'0:31  - ring_base_addr_lo: Lower 32bits of ring base address
 * dword2  - b'0:31  - ring_base_addr_hi: Upper 32bits of ring base address
 * dword3  - b'0:15  - ring_size: size of the ring in unit of 4-bytes words
 *           b'16:23 - ring_entry_size: Size of each entry in 4-byte word units
 *           b'24:31 - ring_misc_cfg_flag: Valid only for HW_TO_SW_RING and
 *                     SW_TO_HW_RING.
 *                     Refer to HTT_SRING_SETUP_RING_MISC_CFG_RING defs.
 * dword4  - b'0:31  - ring_head_off32_remote_addr_lo:
 *                     Lower 32 bits of memory address of the remote variable
 *                     storing the 4-byte word offset that identifies the head
 *                     element within the ring.
 *                     (The head offset variable has type u32.)
 *                     Valid for HW_TO_SW and SW_TO_SW rings.
 * dword5  - b'0:31  - ring_head_off32_remote_addr_hi:
 *                     Upper 32 bits of memory address of the remote variable
 *                     storing the 4-byte word offset that identifies the head
 *                     element within the ring.
 *                     (The head offset variable has type u32.)
 *                     Valid for HW_TO_SW and SW_TO_SW rings.
 * dword6  - b'0:31  - ring_tail_off32_remote_addr_lo:
 *                     Lower 32 bits of memory address of the remote variable
 *                     storing the 4-byte word offset that identifies the tail
 *                     element within the ring.
 *                     (The tail offset variable has type u32.)
 *                     Valid for HW_TO_SW and SW_TO_SW rings.
 * dword7  - b'0:31  - ring_tail_off32_remote_addr_hi:
 *                     Upper 32 bits of memory address of the remote variable
 *                     storing the 4-byte word offset that identifies the tail
 *                     element within the ring.
 *                     (The tail offset variable has type u32.)
 *                     Valid for HW_TO_SW and SW_TO_SW rings.
 * dword8  - b'0:31  - ring_msi_addr_lo: Lower 32bits of MSI cfg address
 *                     valid only for HW_TO_SW_RING and SW_TO_HW_RING
 * dword9  - b'0:31  - ring_msi_addr_hi: Upper 32bits of MSI cfg address
 *                     valid only for HW_TO_SW_RING and SW_TO_HW_RING
 * dword10 - b'0:31  - ring_msi_data: MSI data
 *                     Refer to HTT_SRING_SETUP_RING_MSC_CFG_xxx defs
 *                     valid only for HW_TO_SW_RING and SW_TO_HW_RING
 * dword11 - b'0:14  - intr_batch_counter_th:
 *                     batch counter threshold is in units of 4-byte words.
 *                     HW internally maintains and increments batch count.
 *                     (see SRING spec for detail description).
 *                     When batch count reaches threshold value, an interrupt
 *                     is generated by HW.
 *           b'15    - sw_intr_mode:
 *                     This configuration shall be static.
 *                     Only programmed at power up.
 *                     0: generate pulse style sw interrupts
 *                     1: generate level style sw interrupts
 *           b'16:31 - intr_timer_th:
 *                     The timer init value when timer is idle or is
 *                     initialized to start downcounting.
 *                     In 8us units (to cover a range of 0 to 524 ms)
 * dword12 - b'0:15  - intr_low_threshold:
 *                     Used only by Consumer ring to generate ring_sw_int_p.
 *                     Ring entries low threshold water mark, that is used
 *                     in combination with the interrupt timer as well as
 *                     the clearing of the level interrupt.
 *           b'16:18 - prefetch_timer_cfg:
 *                     Used only by Consumer ring to set timer mode to
 *                     support Application prefetch handling.
 *                     The external tail offset/pointer will be updated
 *                     at following intervals:
 *                     3'b000: (Prefetch feature disabled; used only for debug)
 *                     3'b001: 1 usec
 *                     3'b010: 4 usec
 *                     3'b011: 8 usec (default)
 *                     3'b100: 16 usec
 *                     Others: Reserved
 *           b'19    - response_required:
 *                     Host needs HTT_T2H_MSG_TYPE_SRING_SETUP_DONE as response
 *           b'20:31 - reserved:  reserved for future use
 */

#define HTT_SRNG_SETUP_CMD_INFO0_MSG_TYPE	GENMASK(7, 0)
#define HTT_SRNG_SETUP_CMD_INFO0_PDEV_ID	GENMASK(15, 8)
#define HTT_SRNG_SETUP_CMD_INFO0_RING_ID	GENMASK(23, 16)
#define HTT_SRNG_SETUP_CMD_INFO0_RING_TYPE	GENMASK(31, 24)

#define HTT_SRNG_SETUP_CMD_INFO1_RING_SIZE			GENMASK(15, 0)
#define HTT_SRNG_SETUP_CMD_INFO1_RING_ENTRY_SIZE		GENMASK(23, 16)
#define HTT_SRNG_SETUP_CMD_INFO1_RING_LOOP_CNT_DIS		BIT(25)
#define HTT_SRNG_SETUP_CMD_INFO1_RING_FLAGS_MSI_SWAP		BIT(27)
#define HTT_SRNG_SETUP_CMD_INFO1_RING_FLAGS_HOST_FW_SWAP	BIT(28)
#define HTT_SRNG_SETUP_CMD_INFO1_RING_FLAGS_TLV_SWAP		BIT(29)

#define HTT_SRNG_SETUP_CMD_INTR_INFO_BATCH_COUNTER_THRESH	GENMASK(14, 0)
#define HTT_SRNG_SETUP_CMD_INTR_INFO_SW_INTR_MODE		BIT(15)
#define HTT_SRNG_SETUP_CMD_INTR_INFO_INTR_TIMER_THRESH		GENMASK(31, 16)

#define HTT_SRNG_SETUP_CMD_INFO2_INTR_LOW_THRESH	GENMASK(15, 0)
#define HTT_SRNG_SETUP_CMD_INFO2_PRE_FETCH_TIMER_CFG	GENMASK(18, 16)
#define HTT_SRNG_SETUP_CMD_INFO2_RESPONSE_REQUIRED	BIT(19)

struct htt_srng_setup_cmd {
	__le32 info0;
	__le32 ring_base_addr_lo;
	__le32 ring_base_addr_hi;
	__le32 info1;
	__le32 ring_head_off32_remote_addr_lo;
	__le32 ring_head_off32_remote_addr_hi;
	__le32 ring_tail_off32_remote_addr_lo;
	__le32 ring_tail_off32_remote_addr_hi;
	__le32 ring_msi_addr_lo;
	__le32 ring_msi_addr_hi;
	__le32 msi_data;
	__le32 intr_info;
	__le32 info2;
} __packed;

/* host -> target FW  PPDU_STATS config message
 *
 * @details
 * The following field definitions describe the format of the HTT host
 * to target FW for PPDU_STATS_CFG msg.
 * The message allows the host to configure the PPDU_STATS_IND messages
 * produced by the target.
 *
 * |31          24|23          16|15           8|7            0|
 * |-----------------------------------------------------------|
 * |    REQ bit mask             |   pdev_mask  |   msg type   |
 * |-----------------------------------------------------------|
 * Header fields:
 *  - MSG_TYPE
 *    Bits 7:0
 *    Purpose: identifies this is a req to configure ppdu_stats_ind from target
 *    Value: 0x11
 *  - PDEV_MASK
 *    Bits 8:15
 *    Purpose: identifies which pdevs this PPDU stats configuration applies to
 *    Value: This is a overloaded field, refer to usage and interpretation of
 *           PDEV in interface document.
 *           Bit   8    :  Reserved for SOC stats
 *           Bit 9 - 15 :  Indicates PDEV_MASK in DBDC
 *                         Indicates MACID_MASK in DBS
 *  - REQ_TLV_BIT_MASK
 *    Bits 16:31
 *    Purpose: each set bit indicates the corresponding PPDU stats TLV type
 *        needs to be included in the target's PPDU_STATS_IND messages.
 *    Value: refer htt_ppdu_stats_tlv_tag_t <<<???
 *
 */

struct htt_ppdu_stats_cfg_cmd {
	__le32 msg;
} __packed;

#define HTT_PPDU_STATS_CFG_MSG_TYPE		GENMASK(7, 0)
#define HTT_PPDU_STATS_CFG_PDEV_ID		GENMASK(15, 8)
#define HTT_PPDU_STATS_CFG_TLV_TYPE_BITMASK	GENMASK(31, 16)

enum htt_ppdu_stats_tag_type {
	HTT_PPDU_STATS_TAG_COMMON,
	HTT_PPDU_STATS_TAG_USR_COMMON,
	HTT_PPDU_STATS_TAG_USR_RATE,
	HTT_PPDU_STATS_TAG_USR_MPDU_ENQ_BITMAP_64,
	HTT_PPDU_STATS_TAG_USR_MPDU_ENQ_BITMAP_256,
	HTT_PPDU_STATS_TAG_SCH_CMD_STATUS,
	HTT_PPDU_STATS_TAG_USR_COMPLTN_COMMON,
	HTT_PPDU_STATS_TAG_USR_COMPLTN_BA_BITMAP_64,
	HTT_PPDU_STATS_TAG_USR_COMPLTN_BA_BITMAP_256,
	HTT_PPDU_STATS_TAG_USR_COMPLTN_ACK_BA_STATUS,
	HTT_PPDU_STATS_TAG_USR_COMPLTN_FLUSH,
	HTT_PPDU_STATS_TAG_USR_COMMON_ARRAY,
	HTT_PPDU_STATS_TAG_INFO,
	HTT_PPDU_STATS_TAG_TX_MGMTCTRL_PAYLOAD,

	/* New TLV's are added above to this line */
	HTT_PPDU_STATS_TAG_MAX,
};

#define HTT_PPDU_STATS_TAG_DEFAULT (BIT(HTT_PPDU_STATS_TAG_COMMON) \
				   | BIT(HTT_PPDU_STATS_TAG_USR_COMMON) \
				   | BIT(HTT_PPDU_STATS_TAG_USR_RATE) \
				   | BIT(HTT_PPDU_STATS_TAG_SCH_CMD_STATUS) \
				   | BIT(HTT_PPDU_STATS_TAG_USR_COMPLTN_COMMON) \
				   | BIT(HTT_PPDU_STATS_TAG_USR_COMPLTN_ACK_BA_STATUS) \
				   | BIT(HTT_PPDU_STATS_TAG_USR_COMPLTN_FLUSH) \
				   | BIT(HTT_PPDU_STATS_TAG_USR_COMMON_ARRAY))

#define HTT_PPDU_STATS_TAG_PKTLOG  (BIT(HTT_PPDU_STATS_TAG_USR_MPDU_ENQ_BITMAP_64) | \
				    BIT(HTT_PPDU_STATS_TAG_USR_MPDU_ENQ_BITMAP_256) | \
				    BIT(HTT_PPDU_STATS_TAG_USR_COMPLTN_BA_BITMAP_64) | \
				    BIT(HTT_PPDU_STATS_TAG_USR_COMPLTN_BA_BITMAP_256) | \
				    BIT(HTT_PPDU_STATS_TAG_INFO) | \
				    BIT(HTT_PPDU_STATS_TAG_TX_MGMTCTRL_PAYLOAD) | \
				    HTT_PPDU_STATS_TAG_DEFAULT)

enum htt_stats_internal_ppdu_frametype {
	HTT_STATS_PPDU_FTYPE_CTRL,
	HTT_STATS_PPDU_FTYPE_DATA,
	HTT_STATS_PPDU_FTYPE_BAR,
	HTT_STATS_PPDU_FTYPE_MAX
};

/* HTT_H2T_MSG_TYPE_RX_RING_SELECTION_CFG Message
 *
 * details:
 *    HTT_H2T_MSG_TYPE_RX_RING_SELECTION_CFG message is sent by host to
 *    configure RXDMA rings.
 *    The configuration is per ring based and includes both packet subtypes
 *    and PPDU/MPDU TLVs.
 *
 *    The message would appear as follows:
 *
 *    |31   29|28|27|26|25|24|23       16|15             8|7             0|
 *    |-------+--+--+--+--+--+-----------+----------------+---------------|
 *    | rsvd1 |ED|DT|OV|PS|SS|  ring_id  |     pdev_id    |    msg_type   |
 *    |-------------------------------------------------------------------|
 *    |              rsvd2               |           ring_buffer_size     |
 *    |-------------------------------------------------------------------|
 *    |                        packet_type_enable_flags_0                 |
 *    |-------------------------------------------------------------------|
 *    |                        packet_type_enable_flags_1                 |
 *    |-------------------------------------------------------------------|
 *    |                        packet_type_enable_flags_2                 |
 *    |-------------------------------------------------------------------|
 *    |                        packet_type_enable_flags_3                 |
 *    |-------------------------------------------------------------------|
 *    |                         tlv_filter_in_flags                       |
 *    |-------------------------------------------------------------------|
 * Where:
 *     PS = pkt_swap
 *     SS = status_swap
 * The message is interpreted as follows:
 * dword0 - b'0:7   - msg_type: This will be set to
 *                    HTT_H2T_MSG_TYPE_RX_RING_SELECTION_CFG
 *          b'8:15  - pdev_id:
 *                    0 (for rings at SOC/UMAC level),
 *                    1/2/3 mac id (for rings at LMAC level)
 *          b'16:23 - ring_id : Identify the ring to configure.
 *                    More details can be got from enum htt_srng_ring_id
 *          b'24    - status_swap: 1 is to swap status TLV
 *          b'25    - pkt_swap:  1 is to swap packet TLV
 *          b'26    - rx_offset_valid (OV): flag to indicate rx offsets
 *		      configuration fields are valid
 *          b'27    - drop_thresh_valid (DT): flag to indicate if the
 *		      rx_drop_threshold field is valid
 *          b'28    - rx_mon_global_en: Enable/Disable global register
 *		      configuration in Rx monitor module.
 *          b'29:31 - rsvd1:  reserved for future use
 * dword1 - b'0:16  - ring_buffer_size: size of buffers referenced by rx ring,
 *                    in byte units.
 *                    Valid only for HW_TO_SW_RING and SW_TO_HW_RING
 *        - b'16:31 - rsvd2: Reserved for future use
 * dword2 - b'0:31  - packet_type_enable_flags_0:
 *                    Enable MGMT packet from 0b0000 to 0b1001
 *                    bits from low to high: FP, MD, MO - 3 bits
 *                        FP: Filter_Pass
 *                        MD: Monitor_Direct
 *                        MO: Monitor_Other
 *                    10 mgmt subtypes * 3 bits -> 30 bits
 *                    Refer to PKT_TYPE_ENABLE_FLAG0_xxx_MGMT_xxx defs
 * dword3 - b'0:31  - packet_type_enable_flags_1:
 *                    Enable MGMT packet from 0b1010 to 0b1111
 *                    bits from low to high: FP, MD, MO - 3 bits
 *                    Refer to PKT_TYPE_ENABLE_FLAG1_xxx_MGMT_xxx defs
 * dword4 - b'0:31 -  packet_type_enable_flags_2:
 *                    Enable CTRL packet from 0b0000 to 0b1001
 *                    bits from low to high: FP, MD, MO - 3 bits
 *                    Refer to PKT_TYPE_ENABLE_FLAG2_xxx_CTRL_xxx defs
 * dword5 - b'0:31  - packet_type_enable_flags_3:
 *                    Enable CTRL packet from 0b1010 to 0b1111,
 *                    MCAST_DATA, UCAST_DATA, NULL_DATA
 *                    bits from low to high: FP, MD, MO - 3 bits
 *                    Refer to PKT_TYPE_ENABLE_FLAG3_xxx_CTRL_xxx defs
 * dword6 - b'0:31 -  tlv_filter_in_flags:
 *                    Filter in Attention/MPDU/PPDU/Header/User tlvs
 *                    Refer to CFG_TLV_FILTER_IN_FLAG defs
 */

#define HTT_RX_RING_SELECTION_CFG_CMD_INFO0_MSG_TYPE	GENMASK(7, 0)
#define HTT_RX_RING_SELECTION_CFG_CMD_INFO0_PDEV_ID	GENMASK(15, 8)
#define HTT_RX_RING_SELECTION_CFG_CMD_INFO0_RING_ID	GENMASK(23, 16)
#define HTT_RX_RING_SELECTION_CFG_CMD_INFO0_SS		BIT(24)
#define HTT_RX_RING_SELECTION_CFG_CMD_INFO0_PS		BIT(25)
#define HTT_RX_RING_SELECTION_CFG_CMD_INFO0_OFFSET_VALID	BIT(26)
#define HTT_RX_RING_SELECTION_CFG_CMD_INFO0_DROP_THRES_VAL	BIT(27)
#define HTT_RX_RING_SELECTION_CFG_CMD_INFO0_EN_RXMON		BIT(28)

#define HTT_RX_RING_SELECTION_CFG_CMD_INFO1_BUF_SIZE		GENMASK(15, 0)
#define HTT_RX_RING_SELECTION_CFG_CMD_INFO1_CONF_LEN_MGMT	GENMASK(18, 16)
#define HTT_RX_RING_SELECTION_CFG_CMD_INFO1_CONF_LEN_CTRL	GENMASK(21, 19)
#define HTT_RX_RING_SELECTION_CFG_CMD_INFO1_CONF_LEN_DATA	GENMASK(24, 22)

#define HTT_RX_RING_SELECTION_CFG_CMD_INFO2_DROP_THRESHOLD	GENMASK(9, 0)
#define HTT_RX_RING_SELECTION_CFG_CMD_INFO2_EN_LOG_MGMT_TYPE	BIT(17)
#define HTT_RX_RING_SELECTION_CFG_CMD_INFO2_EN_CTRL_TYPE	BIT(18)
#define HTT_RX_RING_SELECTION_CFG_CMD_INFO2_EN_LOG_DATA_TYPE	BIT(19)

#define HTT_RX_RING_SELECTION_CFG_CMD_INFO3_EN_TLV_PKT_OFFSET	BIT(0)
#define HTT_RX_RING_SELECTION_CFG_CMD_INFO3_PKT_TLV_OFFSET	GENMASK(14, 1)

#define HTT_RX_RING_SELECTION_CFG_RX_PACKET_OFFSET      GENMASK(15, 0)
#define HTT_RX_RING_SELECTION_CFG_RX_HEADER_OFFSET      GENMASK(31, 16)
#define HTT_RX_RING_SELECTION_CFG_RX_MPDU_END_OFFSET    GENMASK(15, 0)
#define HTT_RX_RING_SELECTION_CFG_RX_MPDU_START_OFFSET  GENMASK(31, 16)
#define HTT_RX_RING_SELECTION_CFG_RX_MSDU_END_OFFSET    GENMASK(15, 0)
#define HTT_RX_RING_SELECTION_CFG_RX_MSDU_START_OFFSET  GENMASK(31, 16)
#define HTT_RX_RING_SELECTION_CFG_RX_ATTENTION_OFFSET   GENMASK(15, 0)

#define HTT_RX_RING_SELECTION_CFG_WORD_MASK_COMPACT_SET	BIT(23)
#define HTT_RX_RING_SELECTION_CFG_RX_MPDU_START_MASK	GENMASK(15, 0)
#define HTT_RX_RING_SELECTION_CFG_RX_MPDU_END_MASK	GENMASK(18, 16)
#define HTT_RX_RING_SELECTION_CFG_RX_MSDU_END_MASK	GENMASK(16, 0)

enum htt_rx_filter_tlv_flags {
	HTT_RX_FILTER_TLV_FLAGS_MPDU_START		= BIT(0),
	HTT_RX_FILTER_TLV_FLAGS_MSDU_START		= BIT(1),
	HTT_RX_FILTER_TLV_FLAGS_RX_PACKET		= BIT(2),
	HTT_RX_FILTER_TLV_FLAGS_MSDU_END		= BIT(3),
	HTT_RX_FILTER_TLV_FLAGS_MPDU_END		= BIT(4),
	HTT_RX_FILTER_TLV_FLAGS_PACKET_HEADER		= BIT(5),
	HTT_RX_FILTER_TLV_FLAGS_PER_MSDU_HEADER		= BIT(6),
	HTT_RX_FILTER_TLV_FLAGS_ATTENTION		= BIT(7),
	HTT_RX_FILTER_TLV_FLAGS_PPDU_START		= BIT(8),
	HTT_RX_FILTER_TLV_FLAGS_PPDU_END		= BIT(9),
	HTT_RX_FILTER_TLV_FLAGS_PPDU_END_USER_STATS	= BIT(10),
	HTT_RX_FILTER_TLV_FLAGS_PPDU_END_USER_STATS_EXT	= BIT(11),
	HTT_RX_FILTER_TLV_FLAGS_PPDU_END_STATUS_DONE	= BIT(12),
	HTT_RX_FILTER_TLV_FLAGS_PPDU_START_USER_INFO	= BIT(13),
};

enum htt_rx_mgmt_pkt_filter_tlv_flags0 {
	HTT_RX_FP_MGMT_PKT_FILTER_TLV_FLAGS0_ASSOC_REQ		= BIT(0),
	HTT_RX_MD_MGMT_PKT_FILTER_TLV_FLAGS0_ASSOC_REQ		= BIT(1),
	HTT_RX_MO_MGMT_PKT_FILTER_TLV_FLAGS0_ASSOC_REQ		= BIT(2),
	HTT_RX_FP_MGMT_PKT_FILTER_TLV_FLAGS0_ASSOC_RESP		= BIT(3),
	HTT_RX_MD_MGMT_PKT_FILTER_TLV_FLAGS0_ASSOC_RESP		= BIT(4),
	HTT_RX_MO_MGMT_PKT_FILTER_TLV_FLAGS0_ASSOC_RESP		= BIT(5),
	HTT_RX_FP_MGMT_PKT_FILTER_TLV_FLAGS0_REASSOC_REQ	= BIT(6),
	HTT_RX_MD_MGMT_PKT_FILTER_TLV_FLAGS0_REASSOC_REQ	= BIT(7),
	HTT_RX_MO_MGMT_PKT_FILTER_TLV_FLAGS0_REASSOC_REQ	= BIT(8),
	HTT_RX_FP_MGMT_PKT_FILTER_TLV_FLAGS0_REASSOC_RESP	= BIT(9),
	HTT_RX_MD_MGMT_PKT_FILTER_TLV_FLAGS0_REASSOC_RESP	= BIT(10),
	HTT_RX_MO_MGMT_PKT_FILTER_TLV_FLAGS0_REASSOC_RESP	= BIT(11),
	HTT_RX_FP_MGMT_PKT_FILTER_TLV_FLAGS0_PROBE_REQ		= BIT(12),
	HTT_RX_MD_MGMT_PKT_FILTER_TLV_FLAGS0_PROBE_REQ		= BIT(13),
	HTT_RX_MO_MGMT_PKT_FILTER_TLV_FLAGS0_PROBE_REQ		= BIT(14),
	HTT_RX_FP_MGMT_PKT_FILTER_TLV_FLAGS0_PROBE_RESP		= BIT(15),
	HTT_RX_MD_MGMT_PKT_FILTER_TLV_FLAGS0_PROBE_RESP		= BIT(16),
	HTT_RX_MO_MGMT_PKT_FILTER_TLV_FLAGS0_PROBE_RESP		= BIT(17),
	HTT_RX_FP_MGMT_PKT_FILTER_TLV_FLAGS0_PROBE_TIMING_ADV	= BIT(18),
	HTT_RX_MD_MGMT_PKT_FILTER_TLV_FLAGS0_PROBE_TIMING_ADV	= BIT(19),
	HTT_RX_MO_MGMT_PKT_FILTER_TLV_FLAGS0_PROBE_TIMING_ADV	= BIT(20),
	HTT_RX_FP_MGMT_PKT_FILTER_TLV_FLAGS0_RESERVED_7		= BIT(21),
	HTT_RX_MD_MGMT_PKT_FILTER_TLV_FLAGS0_RESERVED_7		= BIT(22),
	HTT_RX_MO_MGMT_PKT_FILTER_TLV_FLAGS0_RESERVED_7		= BIT(23),
	HTT_RX_FP_MGMT_PKT_FILTER_TLV_FLAGS0_BEACON		= BIT(24),
	HTT_RX_MD_MGMT_PKT_FILTER_TLV_FLAGS0_BEACON		= BIT(25),
	HTT_RX_MO_MGMT_PKT_FILTER_TLV_FLAGS0_BEACON		= BIT(26),
	HTT_RX_FP_MGMT_PKT_FILTER_TLV_FLAGS0_ATIM		= BIT(27),
	HTT_RX_MD_MGMT_PKT_FILTER_TLV_FLAGS0_ATIM		= BIT(28),
	HTT_RX_MO_MGMT_PKT_FILTER_TLV_FLAGS0_ATIM		= BIT(29),
};

enum htt_rx_mgmt_pkt_filter_tlv_flags1 {
	HTT_RX_FP_MGMT_PKT_FILTER_TLV_FLAGS1_DISASSOC		= BIT(0),
	HTT_RX_MD_MGMT_PKT_FILTER_TLV_FLAGS1_DISASSOC		= BIT(1),
	HTT_RX_MO_MGMT_PKT_FILTER_TLV_FLAGS1_DISASSOC		= BIT(2),
	HTT_RX_FP_MGMT_PKT_FILTER_TLV_FLAGS1_AUTH		= BIT(3),
	HTT_RX_MD_MGMT_PKT_FILTER_TLV_FLAGS1_AUTH		= BIT(4),
	HTT_RX_MO_MGMT_PKT_FILTER_TLV_FLAGS1_AUTH		= BIT(5),
	HTT_RX_FP_MGMT_PKT_FILTER_TLV_FLAGS1_DEAUTH		= BIT(6),
	HTT_RX_MD_MGMT_PKT_FILTER_TLV_FLAGS1_DEAUTH		= BIT(7),
	HTT_RX_MO_MGMT_PKT_FILTER_TLV_FLAGS1_DEAUTH		= BIT(8),
	HTT_RX_FP_MGMT_PKT_FILTER_TLV_FLAGS1_ACTION		= BIT(9),
	HTT_RX_MD_MGMT_PKT_FILTER_TLV_FLAGS1_ACTION		= BIT(10),
	HTT_RX_MO_MGMT_PKT_FILTER_TLV_FLAGS1_ACTION		= BIT(11),
	HTT_RX_FP_MGMT_PKT_FILTER_TLV_FLAGS1_ACTION_NOACK	= BIT(12),
	HTT_RX_MD_MGMT_PKT_FILTER_TLV_FLAGS1_ACTION_NOACK	= BIT(13),
	HTT_RX_MO_MGMT_PKT_FILTER_TLV_FLAGS1_ACTION_NOACK	= BIT(14),
	HTT_RX_FP_MGMT_PKT_FILTER_TLV_FLAGS1_RESERVED_15	= BIT(15),
	HTT_RX_MD_MGMT_PKT_FILTER_TLV_FLAGS1_RESERVED_15	= BIT(16),
	HTT_RX_MO_MGMT_PKT_FILTER_TLV_FLAGS1_RESERVED_15	= BIT(17),
};

enum htt_rx_ctrl_pkt_filter_tlv_flags2 {
	HTT_RX_FP_CTRL_PKT_FILTER_TLV_FLAGS2_CTRL_RESERVED_1	= BIT(0),
	HTT_RX_MD_CTRL_PKT_FILTER_TLV_FLAGS2_CTRL_RESERVED_1	= BIT(1),
	HTT_RX_MO_CTRL_PKT_FILTER_TLV_FLAGS2_CTRL_RESERVED_1	= BIT(2),
	HTT_RX_FP_CTRL_PKT_FILTER_TLV_FLAGS2_CTRL_RESERVED_2	= BIT(3),
	HTT_RX_MD_CTRL_PKT_FILTER_TLV_FLAGS2_CTRL_RESERVED_2	= BIT(4),
	HTT_RX_MO_CTRL_PKT_FILTER_TLV_FLAGS2_CTRL_RESERVED_2	= BIT(5),
	HTT_RX_FP_CTRL_PKT_FILTER_TLV_FLAGS2_CTRL_TRIGGER	= BIT(6),
	HTT_RX_MD_CTRL_PKT_FILTER_TLV_FLAGS2_CTRL_TRIGGER	= BIT(7),
	HTT_RX_MO_CTRL_PKT_FILTER_TLV_FLAGS2_CTRL_TRIGGER	= BIT(8),
	HTT_RX_FP_CTRL_PKT_FILTER_TLV_FLAGS2_CTRL_RESERVED_4	= BIT(9),
	HTT_RX_MD_CTRL_PKT_FILTER_TLV_FLAGS2_CTRL_RESERVED_4	= BIT(10),
	HTT_RX_MO_CTRL_PKT_FILTER_TLV_FLAGS2_CTRL_RESERVED_4	= BIT(11),
	HTT_RX_FP_CTRL_PKT_FILTER_TLV_FLAGS2_CTRL_BF_REP_POLL	= BIT(12),
	HTT_RX_MD_CTRL_PKT_FILTER_TLV_FLAGS2_CTRL_BF_REP_POLL	= BIT(13),
	HTT_RX_MO_CTRL_PKT_FILTER_TLV_FLAGS2_CTRL_BF_REP_POLL	= BIT(14),
	HTT_RX_FP_CTRL_PKT_FILTER_TLV_FLAGS2_CTRL_VHT_NDP	= BIT(15),
	HTT_RX_MD_CTRL_PKT_FILTER_TLV_FLAGS2_CTRL_VHT_NDP	= BIT(16),
	HTT_RX_MO_CTRL_PKT_FILTER_TLV_FLAGS2_CTRL_VHT_NDP	= BIT(17),
	HTT_RX_FP_CTRL_PKT_FILTER_TLV_FLAGS2_CTRL_FRAME_EXT	= BIT(18),
	HTT_RX_MD_CTRL_PKT_FILTER_TLV_FLAGS2_CTRL_FRAME_EXT	= BIT(19),
	HTT_RX_MO_CTRL_PKT_FILTER_TLV_FLAGS2_CTRL_FRAME_EXT	= BIT(20),
	HTT_RX_FP_CTRL_PKT_FILTER_TLV_FLAGS2_CTRL_WRAPPER	= BIT(21),
	HTT_RX_MD_CTRL_PKT_FILTER_TLV_FLAGS2_CTRL_WRAPPER	= BIT(22),
	HTT_RX_MO_CTRL_PKT_FILTER_TLV_FLAGS2_CTRL_WRAPPER	= BIT(23),
	HTT_RX_FP_CTRL_PKT_FILTER_TLV_FLAGS2_BAR		= BIT(24),
	HTT_RX_MD_CTRL_PKT_FILTER_TLV_FLAGS2_BAR		= BIT(25),
	HTT_RX_MO_CTRL_PKT_FILTER_TLV_FLAGS2_BAR		= BIT(26),
	HTT_RX_FP_CTRL_PKT_FILTER_TLV_FLAGS2_BA			= BIT(27),
	HTT_RX_MD_CTRL_PKT_FILTER_TLV_FLAGS2_BA			= BIT(28),
	HTT_RX_MO_CTRL_PKT_FILTER_TLV_FLAGS2_BA			= BIT(29),
};

enum htt_rx_ctrl_pkt_filter_tlv_flags3 {
	HTT_RX_FP_CTRL_PKT_FILTER_TLV_FLAGS3_PSPOLL		= BIT(0),
	HTT_RX_MD_CTRL_PKT_FILTER_TLV_FLAGS3_PSPOLL		= BIT(1),
	HTT_RX_MO_CTRL_PKT_FILTER_TLV_FLAGS3_PSPOLL		= BIT(2),
	HTT_RX_FP_CTRL_PKT_FILTER_TLV_FLAGS3_RTS		= BIT(3),
	HTT_RX_MD_CTRL_PKT_FILTER_TLV_FLAGS3_RTS		= BIT(4),
	HTT_RX_MO_CTRL_PKT_FILTER_TLV_FLAGS3_RTS		= BIT(5),
	HTT_RX_FP_CTRL_PKT_FILTER_TLV_FLAGS3_CTS		= BIT(6),
	HTT_RX_MD_CTRL_PKT_FILTER_TLV_FLAGS3_CTS		= BIT(7),
	HTT_RX_MO_CTRL_PKT_FILTER_TLV_FLAGS3_CTS		= BIT(8),
	HTT_RX_FP_CTRL_PKT_FILTER_TLV_FLAGS3_ACK		= BIT(9),
	HTT_RX_MD_CTRL_PKT_FILTER_TLV_FLAGS3_ACK		= BIT(10),
	HTT_RX_MO_CTRL_PKT_FILTER_TLV_FLAGS3_ACK		= BIT(11),
	HTT_RX_FP_CTRL_PKT_FILTER_TLV_FLAGS3_CFEND		= BIT(12),
	HTT_RX_MD_CTRL_PKT_FILTER_TLV_FLAGS3_CFEND		= BIT(13),
	HTT_RX_MO_CTRL_PKT_FILTER_TLV_FLAGS3_CFEND		= BIT(14),
	HTT_RX_FP_CTRL_PKT_FILTER_TLV_FLAGS3_CFEND_ACK		= BIT(15),
	HTT_RX_MD_CTRL_PKT_FILTER_TLV_FLAGS3_CFEND_ACK		= BIT(16),
	HTT_RX_MO_CTRL_PKT_FILTER_TLV_FLAGS3_CFEND_ACK		= BIT(17),
};

enum htt_rx_data_pkt_filter_tlv_flasg3 {
	HTT_RX_FP_DATA_PKT_FILTER_TLV_FLASG3_MCAST	= BIT(18),
	HTT_RX_MD_DATA_PKT_FILTER_TLV_FLASG3_MCAST	= BIT(19),
	HTT_RX_MO_DATA_PKT_FILTER_TLV_FLASG3_MCAST	= BIT(20),
	HTT_RX_FP_DATA_PKT_FILTER_TLV_FLASG3_UCAST	= BIT(21),
	HTT_RX_MD_DATA_PKT_FILTER_TLV_FLASG3_UCAST	= BIT(22),
	HTT_RX_MO_DATA_PKT_FILTER_TLV_FLASG3_UCAST	= BIT(23),
	HTT_RX_FP_DATA_PKT_FILTER_TLV_FLASG3_NULL_DATA	= BIT(24),
	HTT_RX_MD_DATA_PKT_FILTER_TLV_FLASG3_NULL_DATA	= BIT(25),
	HTT_RX_MO_DATA_PKT_FILTER_TLV_FLASG3_NULL_DATA	= BIT(26),
};

#define HTT_RX_FP_MGMT_FILTER_FLAGS0 \
	(HTT_RX_FP_MGMT_PKT_FILTER_TLV_FLAGS0_ASSOC_REQ \
	| HTT_RX_FP_MGMT_PKT_FILTER_TLV_FLAGS0_ASSOC_RESP \
	| HTT_RX_FP_MGMT_PKT_FILTER_TLV_FLAGS0_REASSOC_REQ \
	| HTT_RX_FP_MGMT_PKT_FILTER_TLV_FLAGS0_REASSOC_RESP \
	| HTT_RX_FP_MGMT_PKT_FILTER_TLV_FLAGS0_PROBE_REQ \
	| HTT_RX_FP_MGMT_PKT_FILTER_TLV_FLAGS0_PROBE_RESP \
	| HTT_RX_FP_MGMT_PKT_FILTER_TLV_FLAGS0_PROBE_TIMING_ADV \
	| HTT_RX_FP_MGMT_PKT_FILTER_TLV_FLAGS0_BEACON \
	| HTT_RX_FP_MGMT_PKT_FILTER_TLV_FLAGS0_ATIM)

#define HTT_RX_MD_MGMT_FILTER_FLAGS0 \
	(HTT_RX_MD_MGMT_PKT_FILTER_TLV_FLAGS0_ASSOC_REQ \
	| HTT_RX_MD_MGMT_PKT_FILTER_TLV_FLAGS0_ASSOC_RESP \
	| HTT_RX_MD_MGMT_PKT_FILTER_TLV_FLAGS0_REASSOC_REQ \
	| HTT_RX_MD_MGMT_PKT_FILTER_TLV_FLAGS0_REASSOC_RESP \
	| HTT_RX_MD_MGMT_PKT_FILTER_TLV_FLAGS0_PROBE_REQ \
	| HTT_RX_MD_MGMT_PKT_FILTER_TLV_FLAGS0_PROBE_RESP \
	| HTT_RX_MD_MGMT_PKT_FILTER_TLV_FLAGS0_PROBE_TIMING_ADV \
	| HTT_RX_MD_MGMT_PKT_FILTER_TLV_FLAGS0_BEACON \
	| HTT_RX_MD_MGMT_PKT_FILTER_TLV_FLAGS0_ATIM)

#define HTT_RX_MO_MGMT_FILTER_FLAGS0 \
	(HTT_RX_MO_MGMT_PKT_FILTER_TLV_FLAGS0_ASSOC_REQ \
	| HTT_RX_MO_MGMT_PKT_FILTER_TLV_FLAGS0_ASSOC_RESP \
	| HTT_RX_MO_MGMT_PKT_FILTER_TLV_FLAGS0_REASSOC_REQ \
	| HTT_RX_MO_MGMT_PKT_FILTER_TLV_FLAGS0_REASSOC_RESP \
	| HTT_RX_MO_MGMT_PKT_FILTER_TLV_FLAGS0_PROBE_REQ \
	| HTT_RX_MO_MGMT_PKT_FILTER_TLV_FLAGS0_PROBE_RESP \
	| HTT_RX_MO_MGMT_PKT_FILTER_TLV_FLAGS0_PROBE_TIMING_ADV \
	| HTT_RX_MO_MGMT_PKT_FILTER_TLV_FLAGS0_BEACON \
	| HTT_RX_MO_MGMT_PKT_FILTER_TLV_FLAGS0_ATIM)

#define HTT_RX_FP_MGMT_FILTER_FLAGS1 (HTT_RX_FP_MGMT_PKT_FILTER_TLV_FLAGS1_DISASSOC \
				     | HTT_RX_FP_MGMT_PKT_FILTER_TLV_FLAGS1_AUTH \
				     | HTT_RX_FP_MGMT_PKT_FILTER_TLV_FLAGS1_DEAUTH \
				     | HTT_RX_FP_MGMT_PKT_FILTER_TLV_FLAGS1_ACTION \
				     | HTT_RX_FP_MGMT_PKT_FILTER_TLV_FLAGS1_ACTION_NOACK)

#define HTT_RX_MD_MGMT_FILTER_FLAGS1 (HTT_RX_MD_MGMT_PKT_FILTER_TLV_FLAGS1_DISASSOC \
				     | HTT_RX_MD_MGMT_PKT_FILTER_TLV_FLAGS1_AUTH \
				     | HTT_RX_MD_MGMT_PKT_FILTER_TLV_FLAGS1_DEAUTH \
				     | HTT_RX_MD_MGMT_PKT_FILTER_TLV_FLAGS1_ACTION \
				     | HTT_RX_MD_MGMT_PKT_FILTER_TLV_FLAGS1_ACTION_NOACK)

#define HTT_RX_MO_MGMT_FILTER_FLAGS1 (HTT_RX_MO_MGMT_PKT_FILTER_TLV_FLAGS1_DISASSOC \
				     | HTT_RX_MO_MGMT_PKT_FILTER_TLV_FLAGS1_AUTH \
				     | HTT_RX_MO_MGMT_PKT_FILTER_TLV_FLAGS1_DEAUTH \
				     | HTT_RX_MO_MGMT_PKT_FILTER_TLV_FLAGS1_ACTION \
				     | HTT_RX_MO_MGMT_PKT_FILTER_TLV_FLAGS1_ACTION_NOACK)

#define HTT_RX_FP_CTRL_FILTER_FLASG2 (HTT_RX_FP_CTRL_PKT_FILTER_TLV_FLAGS2_CTRL_WRAPPER \
				     | HTT_RX_FP_CTRL_PKT_FILTER_TLV_FLAGS2_BAR \
				     | HTT_RX_FP_CTRL_PKT_FILTER_TLV_FLAGS2_BA)

#define HTT_RX_MD_CTRL_FILTER_FLASG2 (HTT_RX_MD_CTRL_PKT_FILTER_TLV_FLAGS2_CTRL_WRAPPER \
				     | HTT_RX_MD_CTRL_PKT_FILTER_TLV_FLAGS2_BAR \
				     | HTT_RX_MD_CTRL_PKT_FILTER_TLV_FLAGS2_BA)

#define HTT_RX_MO_CTRL_FILTER_FLASG2 (HTT_RX_MO_CTRL_PKT_FILTER_TLV_FLAGS2_CTRL_WRAPPER \
				     | HTT_RX_MO_CTRL_PKT_FILTER_TLV_FLAGS2_BAR \
				     | HTT_RX_MO_CTRL_PKT_FILTER_TLV_FLAGS2_BA)

#define HTT_RX_FP_CTRL_FILTER_FLASG3 (HTT_RX_FP_CTRL_PKT_FILTER_TLV_FLAGS3_PSPOLL \
				     | HTT_RX_FP_CTRL_PKT_FILTER_TLV_FLAGS3_RTS \
				     | HTT_RX_FP_CTRL_PKT_FILTER_TLV_FLAGS3_CTS \
				     | HTT_RX_FP_CTRL_PKT_FILTER_TLV_FLAGS3_ACK \
				     | HTT_RX_FP_CTRL_PKT_FILTER_TLV_FLAGS3_CFEND \
				     | HTT_RX_FP_CTRL_PKT_FILTER_TLV_FLAGS3_CFEND_ACK)

#define HTT_RX_MD_CTRL_FILTER_FLASG3 (HTT_RX_MD_CTRL_PKT_FILTER_TLV_FLAGS3_PSPOLL \
				     | HTT_RX_MD_CTRL_PKT_FILTER_TLV_FLAGS3_RTS \
				     | HTT_RX_MD_CTRL_PKT_FILTER_TLV_FLAGS3_CTS \
				     | HTT_RX_MD_CTRL_PKT_FILTER_TLV_FLAGS3_ACK \
				     | HTT_RX_MD_CTRL_PKT_FILTER_TLV_FLAGS3_CFEND \
				     | HTT_RX_MD_CTRL_PKT_FILTER_TLV_FLAGS3_CFEND_ACK)

#define HTT_RX_MO_CTRL_FILTER_FLASG3 (HTT_RX_MO_CTRL_PKT_FILTER_TLV_FLAGS3_PSPOLL \
				     | HTT_RX_MO_CTRL_PKT_FILTER_TLV_FLAGS3_RTS \
				     | HTT_RX_MO_CTRL_PKT_FILTER_TLV_FLAGS3_CTS \
				     | HTT_RX_MO_CTRL_PKT_FILTER_TLV_FLAGS3_ACK \
				     | HTT_RX_MO_CTRL_PKT_FILTER_TLV_FLAGS3_CFEND \
				     | HTT_RX_MO_CTRL_PKT_FILTER_TLV_FLAGS3_CFEND_ACK)

#define HTT_RX_FP_DATA_FILTER_FLASG3 (HTT_RX_FP_DATA_PKT_FILTER_TLV_FLASG3_MCAST \
				     | HTT_RX_FP_DATA_PKT_FILTER_TLV_FLASG3_UCAST \
				     | HTT_RX_FP_DATA_PKT_FILTER_TLV_FLASG3_NULL_DATA)

#define HTT_RX_MD_DATA_FILTER_FLASG3 (HTT_RX_MD_DATA_PKT_FILTER_TLV_FLASG3_MCAST \
				     | HTT_RX_MD_DATA_PKT_FILTER_TLV_FLASG3_UCAST \
				     | HTT_RX_MD_DATA_PKT_FILTER_TLV_FLASG3_NULL_DATA)

#define HTT_RX_MO_DATA_FILTER_FLASG3 (HTT_RX_MO_DATA_PKT_FILTER_TLV_FLASG3_MCAST \
				     | HTT_RX_MO_DATA_PKT_FILTER_TLV_FLASG3_UCAST \
				     | HTT_RX_MO_DATA_PKT_FILTER_TLV_FLASG3_NULL_DATA)

#define HTT_RX_MON_FP_MGMT_FILTER_FLAGS0 \
		(HTT_RX_FP_MGMT_FILTER_FLAGS0 | \
		HTT_RX_FP_MGMT_PKT_FILTER_TLV_FLAGS0_RESERVED_7)

#define HTT_RX_MON_MO_MGMT_FILTER_FLAGS0 \
		(HTT_RX_MO_MGMT_FILTER_FLAGS0 | \
		HTT_RX_MO_MGMT_PKT_FILTER_TLV_FLAGS0_RESERVED_7)

#define HTT_RX_MON_FP_MGMT_FILTER_FLAGS1 \
		(HTT_RX_FP_MGMT_FILTER_FLAGS1 | \
		HTT_RX_FP_MGMT_PKT_FILTER_TLV_FLAGS1_RESERVED_15)

#define HTT_RX_MON_MO_MGMT_FILTER_FLAGS1 \
		(HTT_RX_MO_MGMT_FILTER_FLAGS1 | \
		HTT_RX_MO_MGMT_PKT_FILTER_TLV_FLAGS1_RESERVED_15)

#define HTT_RX_MON_FP_CTRL_FILTER_FLASG2 \
		(HTT_RX_FP_CTRL_FILTER_FLASG2 | \
		HTT_RX_FP_CTRL_PKT_FILTER_TLV_FLAGS2_CTRL_RESERVED_1 | \
		HTT_RX_FP_CTRL_PKT_FILTER_TLV_FLAGS2_CTRL_RESERVED_2 | \
		HTT_RX_FP_CTRL_PKT_FILTER_TLV_FLAGS2_CTRL_TRIGGER | \
		HTT_RX_FP_CTRL_PKT_FILTER_TLV_FLAGS2_CTRL_RESERVED_4 | \
		HTT_RX_FP_CTRL_PKT_FILTER_TLV_FLAGS2_CTRL_BF_REP_POLL | \
		HTT_RX_FP_CTRL_PKT_FILTER_TLV_FLAGS2_CTRL_VHT_NDP | \
		HTT_RX_FP_CTRL_PKT_FILTER_TLV_FLAGS2_CTRL_FRAME_EXT)

#define HTT_RX_MON_MO_CTRL_FILTER_FLASG2 \
		(HTT_RX_MO_CTRL_FILTER_FLASG2 | \
		HTT_RX_MO_CTRL_PKT_FILTER_TLV_FLAGS2_CTRL_RESERVED_1 | \
		HTT_RX_MO_CTRL_PKT_FILTER_TLV_FLAGS2_CTRL_RESERVED_2 | \
		HTT_RX_MO_CTRL_PKT_FILTER_TLV_FLAGS2_CTRL_TRIGGER | \
		HTT_RX_MO_CTRL_PKT_FILTER_TLV_FLAGS2_CTRL_RESERVED_4 | \
		HTT_RX_MO_CTRL_PKT_FILTER_TLV_FLAGS2_CTRL_BF_REP_POLL | \
		HTT_RX_MO_CTRL_PKT_FILTER_TLV_FLAGS2_CTRL_VHT_NDP | \
		HTT_RX_MO_CTRL_PKT_FILTER_TLV_FLAGS2_CTRL_FRAME_EXT)

#define HTT_RX_MON_FP_CTRL_FILTER_FLASG3 HTT_RX_FP_CTRL_FILTER_FLASG3

#define HTT_RX_MON_MO_CTRL_FILTER_FLASG3 HTT_RX_MO_CTRL_FILTER_FLASG3

#define HTT_RX_MON_FP_DATA_FILTER_FLASG3 HTT_RX_FP_DATA_FILTER_FLASG3

#define HTT_RX_MON_MO_DATA_FILTER_FLASG3 HTT_RX_MO_DATA_FILTER_FLASG3

#define HTT_RX_MON_FILTER_TLV_FLAGS \
		(HTT_RX_FILTER_TLV_FLAGS_MPDU_START | \
		HTT_RX_FILTER_TLV_FLAGS_PPDU_START | \
		HTT_RX_FILTER_TLV_FLAGS_PPDU_END | \
		HTT_RX_FILTER_TLV_FLAGS_PPDU_END_USER_STATS | \
		HTT_RX_FILTER_TLV_FLAGS_PPDU_END_USER_STATS_EXT | \
		HTT_RX_FILTER_TLV_FLAGS_PPDU_END_STATUS_DONE)

#define HTT_RX_MON_FILTER_TLV_FLAGS_MON_STATUS_RING \
		(HTT_RX_FILTER_TLV_FLAGS_MPDU_START | \
		HTT_RX_FILTER_TLV_FLAGS_PPDU_START | \
		HTT_RX_FILTER_TLV_FLAGS_PPDU_END | \
		HTT_RX_FILTER_TLV_FLAGS_PPDU_END_USER_STATS | \
		HTT_RX_FILTER_TLV_FLAGS_PPDU_END_USER_STATS_EXT | \
		HTT_RX_FILTER_TLV_FLAGS_PPDU_END_STATUS_DONE)

#define HTT_RX_MON_FILTER_TLV_FLAGS_MON_BUF_RING \
		(HTT_RX_FILTER_TLV_FLAGS_MPDU_START | \
		HTT_RX_FILTER_TLV_FLAGS_MSDU_START | \
		HTT_RX_FILTER_TLV_FLAGS_RX_PACKET | \
		HTT_RX_FILTER_TLV_FLAGS_MSDU_END | \
		HTT_RX_FILTER_TLV_FLAGS_MPDU_END | \
		HTT_RX_FILTER_TLV_FLAGS_PACKET_HEADER | \
		HTT_RX_FILTER_TLV_FLAGS_PER_MSDU_HEADER | \
		HTT_RX_FILTER_TLV_FLAGS_ATTENTION)

#define HTT_RX_MON_FILTER_TLV_FLAGS_MON_DEST_RING \
	(HTT_RX_FILTER_TLV_FLAGS_MPDU_START | \
	HTT_RX_FILTER_TLV_FLAGS_MSDU_START | \
	HTT_RX_FILTER_TLV_FLAGS_RX_PACKET | \
	HTT_RX_FILTER_TLV_FLAGS_MSDU_END | \
	HTT_RX_FILTER_TLV_FLAGS_MPDU_END | \
	HTT_RX_FILTER_TLV_FLAGS_PACKET_HEADER | \
	HTT_RX_FILTER_TLV_FLAGS_PER_MSDU_HEADER | \
	HTT_RX_FILTER_TLV_FLAGS_PPDU_START | \
	HTT_RX_FILTER_TLV_FLAGS_PPDU_END | \
	HTT_RX_FILTER_TLV_FLAGS_PPDU_END_USER_STATS | \
	HTT_RX_FILTER_TLV_FLAGS_PPDU_END_USER_STATS_EXT | \
	HTT_RX_FILTER_TLV_FLAGS_PPDU_END_STATUS_DONE | \
	HTT_RX_FILTER_TLV_FLAGS_PPDU_START_USER_INFO)

/* msdu start. mpdu end, attention, rx hdr tlv's are not subscribed */
#define HTT_RX_TLV_FLAGS_RXDMA_RING \
		(HTT_RX_FILTER_TLV_FLAGS_MPDU_START | \
		HTT_RX_FILTER_TLV_FLAGS_RX_PACKET | \
		HTT_RX_FILTER_TLV_FLAGS_MSDU_END)

#define HTT_TX_RING_SELECTION_CFG_CMD_INFO0_MSG_TYPE	GENMASK(7, 0)
#define HTT_TX_RING_SELECTION_CFG_CMD_INFO0_PDEV_ID	GENMASK(15, 8)

struct htt_rx_ring_selection_cfg_cmd {
	__le32 info0;
	__le32 info1;
	__le32 pkt_type_en_flags0;
	__le32 pkt_type_en_flags1;
	__le32 pkt_type_en_flags2;
	__le32 pkt_type_en_flags3;
	__le32 rx_filter_tlv;
	__le32 rx_packet_offset;
	__le32 rx_mpdu_offset;
	__le32 rx_msdu_offset;
	__le32 rx_attn_offset;
	__le32 info2;
	__le32 reserved[2];
	__le32 rx_mpdu_start_end_mask;
	__le32 rx_msdu_end_word_mask;
	__le32 info3;
} __packed;

#define HTT_RX_RING_TLV_DROP_THRESHOLD_VALUE	32
#define HTT_RX_RING_DEFAULT_DMA_LENGTH		0x7
#define HTT_RX_RING_PKT_TLV_OFFSET		0x1

struct htt_rx_ring_tlv_filter {
	u32 rx_filter; /* see htt_rx_filter_tlv_flags */
	u32 pkt_filter_flags0; /* MGMT */
	u32 pkt_filter_flags1; /* MGMT */
	u32 pkt_filter_flags2; /* CTRL */
	u32 pkt_filter_flags3; /* DATA */
	bool offset_valid;
	u16 rx_packet_offset;
	u16 rx_header_offset;
	u16 rx_mpdu_end_offset;
	u16 rx_mpdu_start_offset;
	u16 rx_msdu_end_offset;
	u16 rx_msdu_start_offset;
	u16 rx_attn_offset;
	u16 rx_mpdu_start_wmask;
	u16 rx_mpdu_end_wmask;
	u32 rx_msdu_end_wmask;
	u32 conf_len_ctrl;
	u32 conf_len_mgmt;
	u32 conf_len_data;
	u16 rx_drop_threshold;
	bool enable_log_mgmt_type;
	bool enable_log_ctrl_type;
	bool enable_log_data_type;
	bool enable_rx_tlv_offset;
	u16 rx_tlv_offset;
	bool drop_threshold_valid;
	bool rxmon_disable;
};

#define HTT_STATS_FRAME_CTRL_TYPE_MGMT  0x0
#define HTT_STATS_FRAME_CTRL_TYPE_CTRL  0x1
#define HTT_STATS_FRAME_CTRL_TYPE_DATA  0x2
#define HTT_STATS_FRAME_CTRL_TYPE_RESV  0x3

#define HTT_TX_RING_SELECTION_CFG_CMD_INFO0_MSG_TYPE	GENMASK(7, 0)
#define HTT_TX_RING_SELECTION_CFG_CMD_INFO0_PDEV_ID	GENMASK(15, 8)
#define HTT_TX_RING_SELECTION_CFG_CMD_INFO0_RING_ID	GENMASK(23, 16)
#define HTT_TX_RING_SELECTION_CFG_CMD_INFO0_SS		BIT(24)
#define HTT_TX_RING_SELECTION_CFG_CMD_INFO0_PS		BIT(25)

#define HTT_TX_RING_SELECTION_CFG_CMD_INFO1_RING_BUFF_SIZE	GENMASK(15, 0)
#define HTT_TX_RING_SELECTION_CFG_CMD_INFO1_PKT_TYPE		GENMASK(18, 16)
#define HTT_TX_RING_SELECTION_CFG_CMD_INFO1_CONF_LEN_MGMT	GENMASK(21, 19)
#define HTT_TX_RING_SELECTION_CFG_CMD_INFO1_CONF_LEN_CTRL	GENMASK(24, 22)
#define HTT_TX_RING_SELECTION_CFG_CMD_INFO1_CONF_LEN_DATA	GENMASK(27, 25)

#define HTT_TX_RING_SELECTION_CFG_CMD_INFO2_PKT_TYPE_EN_FLAG	GENMASK(2, 0)

struct htt_tx_ring_selection_cfg_cmd {
	__le32 info0;
	__le32 info1;
	__le32 info2;
	__le32 tlv_filter_mask_in0;
	__le32 tlv_filter_mask_in1;
	__le32 tlv_filter_mask_in2;
	__le32 tlv_filter_mask_in3;
	__le32 reserved[3];
} __packed;

#define HTT_TX_RING_TLV_FILTER_MGMT_DMA_LEN	GENMASK(3, 0)
#define HTT_TX_RING_TLV_FILTER_CTRL_DMA_LEN	GENMASK(7, 4)
#define HTT_TX_RING_TLV_FILTER_DATA_DMA_LEN	GENMASK(11, 8)

#define HTT_TX_MON_FILTER_HYBRID_MODE \
		(HTT_TX_FILTER_TLV_FLAGS0_RESPONSE_START_STATUS | \
		HTT_TX_FILTER_TLV_FLAGS0_RESPONSE_END_STATUS | \
		HTT_TX_FILTER_TLV_FLAGS0_TX_FES_STATUS_START | \
		HTT_TX_FILTER_TLV_FLAGS0_TX_FES_STATUS_END | \
		HTT_TX_FILTER_TLV_FLAGS0_TX_FES_STATUS_START_PPDU | \
		HTT_TX_FILTER_TLV_FLAGS0_TX_FES_STATUS_USER_PPDU | \
		HTT_TX_FILTER_TLV_FLAGS0_TX_FES_STATUS_ACK_OR_BA | \
		HTT_TX_FILTER_TLV_FLAGS0_TX_FES_STATUS_1K_BA | \
		HTT_TX_FILTER_TLV_FLAGS0_TX_FES_STATUS_START_PROT | \
		HTT_TX_FILTER_TLV_FLAGS0_TX_FES_STATUS_PROT | \
		HTT_TX_FILTER_TLV_FLAGS0_TX_FES_STATUS_USER_RESPONSE | \
		HTT_TX_FILTER_TLV_FLAGS0_RECEIVED_RESPONSE_INFO | \
		HTT_TX_FILTER_TLV_FLAGS0_RECEIVED_RESPONSE_INFO_PART2)

struct htt_tx_ring_tlv_filter {
	u32 tx_mon_downstream_tlv_flags;
	u32 tx_mon_upstream_tlv_flags0;
	u32 tx_mon_upstream_tlv_flags1;
	u32 tx_mon_upstream_tlv_flags2;
	bool tx_mon_mgmt_filter;
	bool tx_mon_data_filter;
	bool tx_mon_ctrl_filter;
	u16 tx_mon_pkt_dma_len;
} __packed;

enum htt_tx_mon_upstream_tlv_flags0 {
	HTT_TX_FILTER_TLV_FLAGS0_RESPONSE_START_STATUS		= BIT(1),
	HTT_TX_FILTER_TLV_FLAGS0_RESPONSE_END_STATUS		= BIT(2),
	HTT_TX_FILTER_TLV_FLAGS0_TX_FES_STATUS_START		= BIT(3),
	HTT_TX_FILTER_TLV_FLAGS0_TX_FES_STATUS_END		= BIT(4),
	HTT_TX_FILTER_TLV_FLAGS0_TX_FES_STATUS_START_PPDU	= BIT(5),
	HTT_TX_FILTER_TLV_FLAGS0_TX_FES_STATUS_USER_PPDU	= BIT(6),
	HTT_TX_FILTER_TLV_FLAGS0_TX_FES_STATUS_ACK_OR_BA	= BIT(7),
	HTT_TX_FILTER_TLV_FLAGS0_TX_FES_STATUS_1K_BA		= BIT(8),
	HTT_TX_FILTER_TLV_FLAGS0_TX_FES_STATUS_START_PROT	= BIT(9),
	HTT_TX_FILTER_TLV_FLAGS0_TX_FES_STATUS_PROT		= BIT(10),
	HTT_TX_FILTER_TLV_FLAGS0_TX_FES_STATUS_USER_RESPONSE	= BIT(11),
	HTT_TX_FILTER_TLV_FLAGS0_RX_FRAME_BITMAP_ACK		= BIT(12),
	HTT_TX_FILTER_TLV_FLAGS0_RX_FRAME_1K_BITMAP_ACK		= BIT(13),
	HTT_TX_FILTER_TLV_FLAGS0_COEX_TX_STATUS			= BIT(14),
	HTT_TX_FILTER_TLV_FLAGS0_RECEIVED_RESPONSE_INFO		= BIT(15),
	HTT_TX_FILTER_TLV_FLAGS0_RECEIVED_RESPONSE_INFO_PART2	= BIT(16),
};

#define HTT_TX_FILTER_TLV_FLAGS2_TXPCU_PHYTX_OTHER_TRANSMIT_INFO32	BIT(11)

/* HTT message target->host */

enum htt_t2h_msg_type {
	HTT_T2H_MSG_TYPE_VERSION_CONF,
	HTT_T2H_MSG_TYPE_PEER_MAP	= 0x3,
	HTT_T2H_MSG_TYPE_PEER_UNMAP	= 0x4,
	HTT_T2H_MSG_TYPE_RX_ADDBA	= 0x5,
	HTT_T2H_MSG_TYPE_PKTLOG		= 0x8,
	HTT_T2H_MSG_TYPE_SEC_IND	= 0xb,
	HTT_T2H_MSG_TYPE_PEER_MAP2	= 0x1e,
	HTT_T2H_MSG_TYPE_PEER_UNMAP2	= 0x1f,
	HTT_T2H_MSG_TYPE_PPDU_STATS_IND = 0x1d,
	HTT_T2H_MSG_TYPE_EXT_STATS_CONF = 0x1c,
	HTT_T2H_MSG_TYPE_BKPRESSURE_EVENT_IND = 0x24,
	HTT_T2H_MSG_TYPE_MLO_TIMESTAMP_OFFSET_IND = 0x28,
	HTT_T2H_MSG_TYPE_PEER_MAP3	= 0x2b,
	HTT_T2H_MSG_TYPE_VDEV_TXRX_STATS_PERIODIC_IND = 0x2c,
};

#define HTT_TARGET_VERSION_MAJOR 3

#define HTT_T2H_MSG_TYPE		GENMASK(7, 0)
#define HTT_T2H_VERSION_CONF_MINOR	GENMASK(15, 8)
#define HTT_T2H_VERSION_CONF_MAJOR	GENMASK(23, 16)

struct htt_t2h_version_conf_msg {
	__le32 version;
} __packed;

#define HTT_T2H_PEER_MAP_INFO_VDEV_ID	GENMASK(15, 8)
#define HTT_T2H_PEER_MAP_INFO_PEER_ID	GENMASK(31, 16)
#define HTT_T2H_PEER_MAP_INFO1_MAC_ADDR_H16	GENMASK(15, 0)
#define HTT_T2H_PEER_MAP_INFO1_HW_PEER_ID	GENMASK(31, 16)
#define HTT_T2H_PEER_MAP_INFO2_AST_HASH_VAL	GENMASK(15, 0)
#define HTT_T2H_PEER_MAP3_INFO2_HW_PEER_ID	GENMASK(15, 0)
#define HTT_T2H_PEER_MAP3_INFO2_AST_HASH_VAL	GENMASK(31, 16)
#define HTT_T2H_PEER_MAP_INFO2_NEXT_HOP_M	BIT(16)
#define HTT_T2H_PEER_MAP_INFO2_NEXT_HOP_S	16

struct htt_t2h_peer_map_event {
	__le32 info;
	__le32 mac_addr_l32;
	__le32 info1;
	__le32 info2;
} __packed;

#define HTT_T2H_PEER_UNMAP_INFO_VDEV_ID	HTT_T2H_PEER_MAP_INFO_VDEV_ID
#define HTT_T2H_PEER_UNMAP_INFO_PEER_ID	HTT_T2H_PEER_MAP_INFO_PEER_ID
#define HTT_T2H_PEER_UNMAP_INFO1_MAC_ADDR_H16 \
					HTT_T2H_PEER_MAP_INFO1_MAC_ADDR_H16
#define HTT_T2H_PEER_MAP_INFO1_NEXT_HOP_M HTT_T2H_PEER_MAP_INFO2_NEXT_HOP_M
#define HTT_T2H_PEER_MAP_INFO1_NEXT_HOP_S HTT_T2H_PEER_MAP_INFO2_NEXT_HOP_S

struct htt_t2h_peer_unmap_event {
	__le32 info;
	__le32 mac_addr_l32;
	__le32 info1;
} __packed;

struct htt_resp_msg {
	union {
		struct htt_t2h_version_conf_msg version_msg;
		struct htt_t2h_peer_map_event peer_map_ev;
		struct htt_t2h_peer_unmap_event peer_unmap_ev;
	};
} __packed;

#define HTT_VDEV_GET_STATS_U64(msg_l32, msg_u32)\
	(((u64)__le32_to_cpu(msg_u32) << 32) | (__le32_to_cpu(msg_l32)))
#define HTT_T2H_VDEV_STATS_PERIODIC_MSG_TYPE		GENMASK(7, 0)
#define HTT_T2H_VDEV_STATS_PERIODIC_PDEV_ID		GENMASK(15, 8)
#define HTT_T2H_VDEV_STATS_PERIODIC_NUM_VDEV		GENMASK(23, 16)
#define HTT_T2H_VDEV_STATS_PERIODIC_PAYLOAD_BYTES	GENMASK(15, 0)
#define HTT_VDEV_TXRX_STATS_COMMON_TLV		0
#define HTT_VDEV_TXRX_STATS_HW_STATS_TLV	1

struct htt_t2h_vdev_txrx_stats_ind {
	__le32 vdev_id;
	__le32 rx_msdu_byte_cnt_lo;
	__le32 rx_msdu_byte_cnt_hi;
	__le32 rx_msdu_cnt_lo;
	__le32 rx_msdu_cnt_hi;
	__le32 tx_msdu_byte_cnt_lo;
	__le32 tx_msdu_byte_cnt_hi;
	__le32 tx_msdu_cnt_lo;
	__le32 tx_msdu_cnt_hi;
	__le32 tx_retry_cnt_lo;
	__le32 tx_retry_cnt_hi;
	__le32 tx_retry_byte_cnt_lo;
	__le32 tx_retry_byte_cnt_hi;
	__le32 tx_drop_cnt_lo;
	__le32 tx_drop_cnt_hi;
	__le32 tx_drop_byte_cnt_lo;
	__le32 tx_drop_byte_cnt_hi;
	__le32 msdu_ttl_cnt_lo;
	__le32 msdu_ttl_cnt_hi;
	__le32 msdu_ttl_byte_cnt_lo;
	__le32 msdu_ttl_byte_cnt_hi;
} __packed;

struct htt_t2h_vdev_common_stats_tlv {
	__le32 soc_drop_count_lo;
	__le32 soc_drop_count_hi;
} __packed;

/* ppdu stats
 *
 * @details
 * The following field definitions describe the format of the HTT target
 * to host ppdu stats indication message.
 *
 *
 * |31                         16|15   12|11   10|9      8|7            0 |
 * |----------------------------------------------------------------------|
 * |    payload_size             | rsvd  |pdev_id|mac_id  |    msg type   |
 * |----------------------------------------------------------------------|
 * |                          ppdu_id                                     |
 * |----------------------------------------------------------------------|
 * |                        Timestamp in us                               |
 * |----------------------------------------------------------------------|
 * |                          reserved                                    |
 * |----------------------------------------------------------------------|
 * |                    type-specific stats info                          |
 * |                     (see htt_ppdu_stats.h)                           |
 * |----------------------------------------------------------------------|
 * Header fields:
 *  - MSG_TYPE
 *    Bits 7:0
 *    Purpose: Identifies this is a PPDU STATS indication
 *             message.
 *    Value: 0x1d
 *  - mac_id
 *    Bits 9:8
 *    Purpose: mac_id of this ppdu_id
 *    Value: 0-3
 *  - pdev_id
 *    Bits 11:10
 *    Purpose: pdev_id of this ppdu_id
 *    Value: 0-3
 *     0 (for rings at SOC level),
 *     1/2/3 PDEV -> 0/1/2
 *  - payload_size
 *    Bits 31:16
 *    Purpose: total tlv size
 *    Value: payload_size in bytes
 */

#define HTT_T2H_PPDU_STATS_INFO_PDEV_ID GENMASK(11, 10)
#define HTT_T2H_PPDU_STATS_INFO_PAYLOAD_SIZE GENMASK(31, 16)

struct ath12k_htt_ppdu_stats_msg {
	__le32 info;
	__le32 ppdu_id;
	__le32 timestamp;
	__le32 rsvd;
	u8 data[];
} __packed;

struct htt_tlv {
	__le32 header;
	u8 value[];
} __packed;

#define HTT_TLV_TAG			GENMASK(11, 0)
#define HTT_TLV_LEN			GENMASK(23, 12)

enum HTT_PPDU_STATS_BW {
	HTT_PPDU_STATS_BANDWIDTH_5MHZ   = 0,
	HTT_PPDU_STATS_BANDWIDTH_10MHZ  = 1,
	HTT_PPDU_STATS_BANDWIDTH_20MHZ  = 2,
	HTT_PPDU_STATS_BANDWIDTH_40MHZ  = 3,
	HTT_PPDU_STATS_BANDWIDTH_80MHZ  = 4,
	HTT_PPDU_STATS_BANDWIDTH_160MHZ = 5, /* includes 80+80 */
	HTT_PPDU_STATS_BANDWIDTH_DYN    = 6,
};

#define HTT_PPDU_STATS_CMN_FLAGS_FRAME_TYPE_M	GENMASK(7, 0)
#define HTT_PPDU_STATS_CMN_FLAGS_QUEUE_TYPE_M	GENMASK(15, 8)
/* bw - HTT_PPDU_STATS_BW */
#define HTT_PPDU_STATS_CMN_FLAGS_BW_M		GENMASK(19, 16)

struct htt_ppdu_stats_common {
	__le32 ppdu_id;
	__le16 sched_cmdid;
	u8 ring_id;
	u8 num_users;
	__le32 flags; /* %HTT_PPDU_STATS_COMMON_FLAGS_*/
	__le32 chain_mask;
	__le32 fes_duration_us; /* frame exchange sequence */
	__le32 ppdu_sch_eval_start_tstmp_us;
	__le32 ppdu_sch_end_tstmp_us;
	__le32 ppdu_start_tstmp_us;
	/* BIT [15 :  0] - phy mode (WLAN_PHY_MODE) with which ppdu was transmitted
	 * BIT [31 : 16] - bandwidth (in MHz) with which ppdu was transmitted
	 */
	__le16 phy_mode;
	__le16 bw_mhz;
} __packed;

enum htt_ppdu_stats_gi {
	HTT_PPDU_STATS_SGI_0_8_US,
	HTT_PPDU_STATS_SGI_0_4_US,
	HTT_PPDU_STATS_SGI_1_6_US,
	HTT_PPDU_STATS_SGI_3_2_US,
};

#define HTT_PPDU_STATS_USER_RATE_INFO0_USER_POS_M	GENMASK(3, 0)
#define HTT_PPDU_STATS_USER_RATE_INFO0_MU_GROUP_ID_M	GENMASK(11, 4)

enum HTT_PPDU_STATS_PPDU_TYPE {
	HTT_PPDU_STATS_PPDU_TYPE_SU,
	HTT_PPDU_STATS_PPDU_TYPE_MU_MIMO,
	HTT_PPDU_STATS_PPDU_TYPE_MU_OFDMA,
	HTT_PPDU_STATS_PPDU_TYPE_MU_MIMO_OFDMA,
	HTT_PPDU_STATS_PPDU_TYPE_UL_TRIG,
	HTT_PPDU_STATS_PPDU_TYPE_BURST_BCN,
	HTT_PPDU_STATS_PPDU_TYPE_UL_BSR_RESP,
	HTT_PPDU_STATS_PPDU_TYPE_UL_BSR_TRIG,
	HTT_PPDU_STATS_PPDU_TYPE_UL_RESP,
	HTT_PPDU_STATS_PPDU_TYPE_MAX
};

#define HTT_PPDU_STATS_USER_RATE_INFO1_RESP_TYPE_VALD_M	BIT(0)
#define HTT_PPDU_STATS_USER_RATE_INFO1_PPDU_TYPE_M	GENMASK(5, 1)

#define HTT_PPDU_STATS_USER_RATE_FLAGS_LTF_SIZE_M	GENMASK(1, 0)
#define HTT_PPDU_STATS_USER_RATE_FLAGS_STBC_M		BIT(2)
#define HTT_PPDU_STATS_USER_RATE_FLAGS_HE_RE_M		BIT(3)
#define HTT_PPDU_STATS_USER_RATE_FLAGS_TXBF_M		GENMASK(7, 4)
#define HTT_PPDU_STATS_USER_RATE_FLAGS_BW_M		GENMASK(11, 8)
#define HTT_PPDU_STATS_USER_RATE_FLAGS_NSS_M		GENMASK(15, 12)
#define HTT_PPDU_STATS_USER_RATE_FLAGS_MCS_M		GENMASK(19, 16)
#define HTT_PPDU_STATS_USER_RATE_FLAGS_PREAMBLE_M	GENMASK(23, 20)
#define HTT_PPDU_STATS_USER_RATE_FLAGS_GI_M		GENMASK(27, 24)
#define HTT_PPDU_STATS_USER_RATE_FLAGS_DCM_M		BIT(28)
#define HTT_PPDU_STATS_USER_RATE_FLAGS_LDPC_M		BIT(29)

#define HTT_USR_RATE_PREAMBLE(_val) \
		le32_get_bits(_val, HTT_PPDU_STATS_USER_RATE_FLAGS_PREAMBLE_M)
#define HTT_USR_RATE_BW(_val) \
		le32_get_bits(_val, HTT_PPDU_STATS_USER_RATE_FLAGS_BW_M)
#define HTT_USR_RATE_NSS(_val) \
		le32_get_bits(_val, HTT_PPDU_STATS_USER_RATE_FLAGS_NSS_M)
#define HTT_USR_RATE_MCS(_val) \
		le32_get_bits(_val, HTT_PPDU_STATS_USER_RATE_FLAGS_MCS_M)
#define HTT_USR_RATE_GI(_val) \
		le32_get_bits(_val, HTT_PPDU_STATS_USER_RATE_FLAGS_GI_M)
#define HTT_USR_RATE_DCM(_val) \
		le32_get_bits(_val, HTT_PPDU_STATS_USER_RATE_FLAGS_DCM_M)

#define HTT_PPDU_STATS_USER_RATE_RESP_FLAGS_LTF_SIZE_M		GENMASK(1, 0)
#define HTT_PPDU_STATS_USER_RATE_RESP_FLAGS_STBC_M		BIT(2)
#define HTT_PPDU_STATS_USER_RATE_RESP_FLAGS_HE_RE_M		BIT(3)
#define HTT_PPDU_STATS_USER_RATE_RESP_FLAGS_TXBF_M		GENMASK(7, 4)
#define HTT_PPDU_STATS_USER_RATE_RESP_FLAGS_BW_M		GENMASK(11, 8)
#define HTT_PPDU_STATS_USER_RATE_RESP_FLAGS_NSS_M		GENMASK(15, 12)
#define HTT_PPDU_STATS_USER_RATE_RESP_FLAGS_MCS_M		GENMASK(19, 16)
#define HTT_PPDU_STATS_USER_RATE_RESP_FLAGS_PREAMBLE_M		GENMASK(23, 20)
#define HTT_PPDU_STATS_USER_RATE_RESP_FLAGS_GI_M		GENMASK(27, 24)
#define HTT_PPDU_STATS_USER_RATE_RESP_FLAGS_DCM_M		BIT(28)
#define HTT_PPDU_STATS_USER_RATE_RESP_FLAGS_LDPC_M		BIT(29)

struct htt_ppdu_stats_user_rate {
	u8 tid_num;
	u8 reserved0;
	__le16 sw_peer_id;
	__le32 info0; /* %HTT_PPDU_STATS_USER_RATE_INFO0_*/
	__le16 ru_end;
	__le16 ru_start;
	__le16 resp_ru_end;
	__le16 resp_ru_start;
	__le32 info1; /* %HTT_PPDU_STATS_USER_RATE_INFO1_ */
	__le32 rate_flags; /* %HTT_PPDU_STATS_USER_RATE_FLAGS_ */
	/* Note: resp_rate_info is only valid for if resp_type is UL */
	__le32 resp_rate_flags; /* %HTT_PPDU_STATS_USER_RATE_RESP_FLAGS_ */
} __packed;

#define HTT_PPDU_STATS_TX_INFO_FLAGS_RATECODE_M		GENMASK(7, 0)
#define HTT_PPDU_STATS_TX_INFO_FLAGS_IS_AMPDU_M		BIT(8)
#define HTT_PPDU_STATS_TX_INFO_FLAGS_BA_ACK_FAILED_M	GENMASK(10, 9)
#define HTT_PPDU_STATS_TX_INFO_FLAGS_BW_M		GENMASK(13, 11)
#define HTT_PPDU_STATS_TX_INFO_FLAGS_SGI_M		BIT(14)
#define HTT_PPDU_STATS_TX_INFO_FLAGS_PEERID_M		GENMASK(31, 16)

#define HTT_TX_INFO_IS_AMSDU(_flags) \
			u32_get_bits(_flags, HTT_PPDU_STATS_TX_INFO_FLAGS_IS_AMPDU_M)
#define HTT_TX_INFO_BA_ACK_FAILED(_flags) \
			u32_get_bits(_flags, HTT_PPDU_STATS_TX_INFO_FLAGS_BA_ACK_FAILED_M)
#define HTT_TX_INFO_RATECODE(_flags) \
			u32_get_bits(_flags, HTT_PPDU_STATS_TX_INFO_FLAGS_RATECODE_M)
#define HTT_TX_INFO_PEERID(_flags) \
			u32_get_bits(_flags, HTT_PPDU_STATS_TX_INFO_FLAGS_PEERID_M)

enum  htt_ppdu_stats_usr_compln_status {
	HTT_PPDU_STATS_USER_STATUS_OK,
	HTT_PPDU_STATS_USER_STATUS_FILTERED,
	HTT_PPDU_STATS_USER_STATUS_RESP_TIMEOUT,
	HTT_PPDU_STATS_USER_STATUS_RESP_MISMATCH,
	HTT_PPDU_STATS_USER_STATUS_ABORT,
};

#define HTT_PPDU_STATS_USR_CMPLTN_CMN_FLAGS_LONG_RETRY_M	GENMASK(3, 0)
#define HTT_PPDU_STATS_USR_CMPLTN_CMN_FLAGS_SHORT_RETRY_M	GENMASK(7, 4)
#define HTT_PPDU_STATS_USR_CMPLTN_CMN_FLAGS_IS_AMPDU_M		BIT(8)
#define HTT_PPDU_STATS_USR_CMPLTN_CMN_FLAGS_RESP_TYPE_M		GENMASK(12, 9)

#define HTT_USR_CMPLTN_IS_AMPDU(_val) \
	    le32_get_bits(_val, HTT_PPDU_STATS_USR_CMPLTN_CMN_FLAGS_IS_AMPDU_M)
#define HTT_USR_CMPLTN_LONG_RETRY(_val) \
	    le32_get_bits(_val, HTT_PPDU_STATS_USR_CMPLTN_CMN_FLAGS_LONG_RETRY_M)
#define HTT_USR_CMPLTN_SHORT_RETRY(_val) \
	    le32_get_bits(_val, HTT_PPDU_STATS_USR_CMPLTN_CMN_FLAGS_SHORT_RETRY_M)

struct htt_ppdu_stats_usr_cmpltn_cmn {
	u8 status;
	u8 tid_num;
	__le16 sw_peer_id;
	/* RSSI value of last ack packet (units = dB above noise floor) */
	__le32 ack_rssi;
	__le16 mpdu_tried;
	__le16 mpdu_success;
	__le32 flags; /* %HTT_PPDU_STATS_USR_CMPLTN_CMN_FLAGS_LONG_RETRIES*/
} __packed;

#define HTT_PPDU_STATS_ACK_BA_INFO_NUM_MPDU_M	GENMASK(8, 0)
#define HTT_PPDU_STATS_ACK_BA_INFO_NUM_MSDU_M	GENMASK(24, 9)
#define HTT_PPDU_STATS_ACK_BA_INFO_TID_NUM	GENMASK(31, 25)

#define HTT_PPDU_STATS_NON_QOS_TID	16

struct htt_ppdu_stats_usr_cmpltn_ack_ba_status {
	__le32 ppdu_id;
	__le16 sw_peer_id;
	__le16 reserved0;
	__le32 info; /* %HTT_PPDU_STATS_USR_CMPLTN_CMN_INFO_ */
	__le16 current_seq;
	__le16 start_seq;
	__le32 success_bytes;
} __packed;

struct htt_ppdu_user_stats {
	u16 peer_id;
	u16 delay_ba;
	u32 tlv_flags;
	bool is_valid_peer_id;
	struct htt_ppdu_stats_user_rate rate;
	struct htt_ppdu_stats_usr_cmpltn_cmn cmpltn_cmn;
	struct htt_ppdu_stats_usr_cmpltn_ack_ba_status ack_ba;
};

#define HTT_PPDU_STATS_MAX_USERS	8
#define HTT_PPDU_DESC_MAX_DEPTH	16

struct htt_ppdu_stats {
	struct htt_ppdu_stats_common common;
	struct htt_ppdu_user_stats user_stats[HTT_PPDU_STATS_MAX_USERS];
};

struct htt_ppdu_stats_info {
	u32 tlv_bitmap;
	u32 ppdu_id;
	u32 frame_type;
	u32 frame_ctrl;
	u32 delay_ba;
	u32 bar_num_users;
	struct htt_ppdu_stats ppdu_stats;
	struct list_head list;
};

/* @brief target -> host MLO offset indiciation message
 *
 * @details
 * The following field definitions describe the format of the HTT target
 * to host mlo offset indication message.
 *
 *
 * |31        29|28    |26|25  22|21 16|15  13|12     10 |9     8|7     0|
 * |---------------------------------------------------------------------|
 * |   rsvd1    | mac_freq                    |chip_id   |pdev_id|msgtype|
 * |---------------------------------------------------------------------|
 * |                           sync_timestamp_lo_us                      |
 * |---------------------------------------------------------------------|
 * |                           sync_timestamp_hi_us                      |
 * |---------------------------------------------------------------------|
 * |                           mlo_offset_lo                             |
 * |---------------------------------------------------------------------|
 * |                           mlo_offset_hi                             |
 * |---------------------------------------------------------------------|
 * |                           mlo_offset_clcks                          |
 * |---------------------------------------------------------------------|
 * |   rsvd2           | mlo_comp_clks |mlo_comp_us                      |
 * |---------------------------------------------------------------------|
 * |   rsvd3                   |mlo_comp_timer                           |
 * |---------------------------------------------------------------------|
 * Header fields
 *  - MSG_TYPE
 *    Bits 7:0
 *    Purpose: Identifies this is a MLO offset indication msg
 *  - PDEV_ID
 *    Bits 9:8
 *    Purpose: Pdev of this MLO offset
 *  - CHIP_ID
 *    Bits 12:10
 *    Purpose: chip_id of this MLO offset
 *  - MAC_FREQ
 *    Bits 28:13
 *  - SYNC_TIMESTAMP_LO_US
 *    Purpose: clock frequency of the mac HW block in MHz
 *    Bits: 31:0
 *    Purpose: lower 32 bits of the WLAN global time stamp at which
 *             last sync interrupt was received
 *  - SYNC_TIMESTAMP_HI_US
 *    Bits: 31:0
 *    Purpose: upper 32 bits of WLAN global time stamp at which
 *             last sync interrupt was received
 *  - MLO_OFFSET_LO
 *    Bits: 31:0
 *    Purpose: lower 32 bits of the MLO offset in us
 *  - MLO_OFFSET_HI
 *    Bits: 31:0
 *    Purpose: upper 32 bits of the MLO offset in us
 *  - MLO_COMP_US
 *    Bits: 15:0
 *    Purpose: MLO time stamp compensation applied in us
 *  - MLO_COMP_CLCKS
 *    Bits: 25:16
 *    Purpose: MLO time stamp compensation applied in clock ticks
 *  - MLO_COMP_TIMER
 *    Bits: 21:0
 *    Purpose: Periodic timer at which compensation is applied
 */

#define HTT_T2H_MLO_OFFSET_INFO_MSG_TYPE        GENMASK(7, 0)
#define HTT_T2H_MLO_OFFSET_INFO_PDEV_ID         GENMASK(9, 8)

struct ath12k_htt_mlo_offset_msg {
	__le32 info;
	__le32 sync_timestamp_lo_us;
	__le32 sync_timestamp_hi_us;
	__le32 mlo_offset_hi;
	__le32 mlo_offset_lo;
	__le32 mlo_offset_clks;
	__le32 mlo_comp_clks;
	__le32 mlo_comp_timer;
} __packed;

/* @brief host -> target FW extended statistics retrieve
 *
 * @details
 * The following field definitions describe the format of the HTT host
 * to target FW extended stats retrieve message.
 * The message specifies the type of stats the host wants to retrieve.
 *
 * |31          24|23          16|15           8|7            0|
 * |-----------------------------------------------------------|
 * |   reserved   | stats type   |   pdev_mask  |   msg type   |
 * |-----------------------------------------------------------|
 * |                   config param [0]                        |
 * |-----------------------------------------------------------|
 * |                   config param [1]                        |
 * |-----------------------------------------------------------|
 * |                   config param [2]                        |
 * |-----------------------------------------------------------|
 * |                   config param [3]                        |
 * |-----------------------------------------------------------|
 * |                         reserved                          |
 * |-----------------------------------------------------------|
 * |                        cookie LSBs                        |
 * |-----------------------------------------------------------|
 * |                        cookie MSBs                        |
 * |-----------------------------------------------------------|
 * Header fields:
 *  - MSG_TYPE
 *    Bits 7:0
 *    Purpose: identifies this is a extended stats upload request message
 *    Value: 0x10
 *  - PDEV_MASK
 *    Bits 8:15
 *    Purpose: identifies the mask of PDEVs to retrieve stats from
 *    Value: This is a overloaded field, refer to usage and interpretation of
 *           PDEV in interface document.
 *           Bit   8    :  Reserved for SOC stats
 *           Bit 9 - 15 :  Indicates PDEV_MASK in DBDC
 *                         Indicates MACID_MASK in DBS
 *  - STATS_TYPE
 *    Bits 23:16
 *    Purpose: identifies which FW statistics to upload
 *    Value: Defined by htt_dbg_ext_stats_type (see htt_stats.h)
 *  - Reserved
 *    Bits 31:24
 *  - CONFIG_PARAM [0]
 *    Bits 31:0
 *    Purpose: give an opaque configuration value to the specified stats type
 *    Value: stats-type specific configuration value
 *           Refer to htt_stats.h for interpretation for each stats sub_type
 *  - CONFIG_PARAM [1]
 *    Bits 31:0
 *    Purpose: give an opaque configuration value to the specified stats type
 *    Value: stats-type specific configuration value
 *           Refer to htt_stats.h for interpretation for each stats sub_type
 *  - CONFIG_PARAM [2]
 *    Bits 31:0
 *    Purpose: give an opaque configuration value to the specified stats type
 *    Value: stats-type specific configuration value
 *           Refer to htt_stats.h for interpretation for each stats sub_type
 *  - CONFIG_PARAM [3]
 *    Bits 31:0
 *    Purpose: give an opaque configuration value to the specified stats type
 *    Value: stats-type specific configuration value
 *           Refer to htt_stats.h for interpretation for each stats sub_type
 *  - Reserved [31:0] for future use.
 *  - COOKIE_LSBS
 *    Bits 31:0
 *    Purpose: Provide a mechanism to match a target->host stats confirmation
 *        message with its preceding host->target stats request message.
 *    Value: LSBs of the opaque cookie specified by the host-side requestor
 *  - COOKIE_MSBS
 *    Bits 31:0
 *    Purpose: Provide a mechanism to match a target->host stats confirmation
 *        message with its preceding host->target stats request message.
 *    Value: MSBs of the opaque cookie specified by the host-side requestor
 */

struct htt_ext_stats_cfg_hdr {
	u8 msg_type;
	u8 pdev_mask;
	u8 stats_type;
	u8 reserved;
} __packed;

struct htt_ext_stats_cfg_cmd {
	struct htt_ext_stats_cfg_hdr hdr;
	__le32 cfg_param0;
	__le32 cfg_param1;
	__le32 cfg_param2;
	__le32 cfg_param3;
	__le32 reserved;
	__le32 cookie_lsb;
	__le32 cookie_msb;
} __packed;

/* htt stats config default params */
#define HTT_STAT_DEFAULT_RESET_START_OFFSET 0
#define HTT_STAT_DEFAULT_CFG0_ALL_HWQS 0xffffffff
#define HTT_STAT_DEFAULT_CFG0_ALL_TXQS 0xffffffff
#define HTT_STAT_DEFAULT_CFG0_ALL_CMDQS 0xffff
#define HTT_STAT_DEFAULT_CFG0_ALL_RINGS 0xffff
#define HTT_STAT_DEFAULT_CFG0_ACTIVE_PEERS 0xff
#define HTT_STAT_DEFAULT_CFG0_CCA_CUMULATIVE 0x00
#define HTT_STAT_DEFAULT_CFG0_ACTIVE_VDEVS 0x00

/* HTT_DBG_EXT_STATS_PEER_INFO
 * PARAMS:
 * @config_param0:
 *  [Bit0] - [0] for sw_peer_id, [1] for mac_addr based request
 *  [Bit15 : Bit 1] htt_peer_stats_req_mode_t
 *  [Bit31 : Bit16] sw_peer_id
 * @config_param1:
 *  peer_stats_req_type_mask:32 (enum htt_peer_stats_tlv_enum)
 *   0 bit htt_peer_stats_cmn_tlv
 *   1 bit htt_peer_details_tlv
 *   2 bit htt_tx_peer_rate_stats_tlv
 *   3 bit htt_rx_peer_rate_stats_tlv
 *   4 bit htt_tx_tid_stats_tlv/htt_tx_tid_stats_v1_tlv
 *   5 bit htt_rx_tid_stats_tlv
 *   6 bit htt_msdu_flow_stats_tlv
 * @config_param2: [Bit31 : Bit0] mac_addr31to0
 * @config_param3: [Bit15 : Bit0] mac_addr47to32
 *                [Bit31 : Bit16] reserved
 */
#define HTT_STAT_PEER_INFO_MAC_ADDR BIT(0)
#define HTT_STAT_DEFAULT_PEER_REQ_TYPE 0x7f

/* Used to set different configs to the specified stats type.*/
struct htt_ext_stats_cfg_params {
	u32 cfg0;
	u32 cfg1;
	u32 cfg2;
	u32 cfg3;
};

enum vdev_stats_offload_timer_duration {
	ATH12K_STATS_TIMER_DUR_500MS = 1,
	ATH12K_STATS_TIMER_DUR_1SEC = 2,
	ATH12K_STATS_TIMER_DUR_2SEC = 3,
};

#define ATH12K_HTT_MAC_ADDR_L32_0	GENMASK(7, 0)
#define ATH12K_HTT_MAC_ADDR_L32_1	GENMASK(15, 8)
#define ATH12K_HTT_MAC_ADDR_L32_2	GENMASK(23, 16)
#define ATH12K_HTT_MAC_ADDR_L32_3	GENMASK(31, 24)
#define ATH12K_HTT_MAC_ADDR_H16_0	GENMASK(7, 0)
#define ATH12K_HTT_MAC_ADDR_H16_1	GENMASK(15, 8)

struct htt_mac_addr {
	__le32 mac_addr_l32;
	__le32 mac_addr_h16;
} __packed;

static inline void ath12k_dp_get_mac_addr(u32 addr_l32, u16 addr_h16, u8 *addr)
{
	memcpy(addr, &addr_l32, 4);
	memcpy(addr + 4, &addr_h16, ETH_ALEN - 4);
}

int ath12k_dp_service_srng(struct ath12k_base *ab,
			   struct ath12k_ext_irq_grp *irq_grp,
			   int budget);
int ath12k_dp_htt_connect(struct ath12k_dp *dp);
void ath12k_dp_vdev_tx_attach(struct ath12k *ar, struct ath12k_link_vif *arvif);
void ath12k_dp_free(struct ath12k_base *ab);
int ath12k_dp_alloc(struct ath12k_base *ab);
void ath12k_dp_cc_config(struct ath12k_base *ab);
void ath12k_dp_partner_cc_init(struct ath12k_base *ab);
int ath12k_dp_pdev_alloc(struct ath12k_base *ab);
void ath12k_dp_pdev_pre_alloc(struct ath12k *ar);
void ath12k_dp_pdev_free(struct ath12k_base *ab);
int ath12k_dp_tx_htt_srng_setup(struct ath12k_base *ab, u32 ring_id,
				int mac_id, enum hal_ring_type ring_type);
int ath12k_dp_peer_setup(struct ath12k *ar, int vdev_id, const u8 *addr);
void ath12k_dp_peer_cleanup(struct ath12k *ar, int vdev_id, const u8 *addr);
void ath12k_dp_srng_cleanup(struct ath12k_base *ab, struct dp_srng *ring);
int ath12k_dp_srng_setup(struct ath12k_base *ab, struct dp_srng *ring,
			 enum hal_ring_type type, int ring_num,
			 int mac_id, int num_entries);
void ath12k_dp_link_desc_cleanup(struct ath12k_base *ab,
				 struct dp_link_desc_bank *desc_bank,
				 u32 ring_type, struct dp_srng *ring);
int ath12k_dp_link_desc_setup(struct ath12k_base *ab,
			      struct dp_link_desc_bank *link_desc_banks,
			      u32 ring_type, struct hal_srng *srng,
			      u32 n_link_desc);
struct ath12k_rx_desc_info *ath12k_dp_get_rx_desc(struct ath12k_base *ab,
						  u32 cookie);
struct ath12k_tx_desc_info *ath12k_dp_get_tx_desc(struct ath12k_base *ab,
						  u32 desc_id);
bool ath12k_dp_wmask_compaction_rx_tlv_supported(struct ath12k_base *ab);
void ath12k_dp_hal_rx_desc_init(struct ath12k_base *ab);
#endif<|MERGE_RESOLUTION|>--- conflicted
+++ resolved
@@ -348,8 +348,6 @@
 	dma_addr_t paddr_unaligned;
 	dma_addr_t paddr;
 	u32 size;
-<<<<<<< HEAD
-=======
 };
 
 struct ath12k_link_stats {
@@ -360,7 +358,6 @@
 	u32 tx_encap_type[HAL_TCL_ENCAP_TYPE_MAX];
 	u32 tx_encrypt_type[HAL_ENCRYPT_TYPE_MAX];
 	u32 tx_desc_type[HAL_TCL_DESC_TYPE_MAX];
->>>>>>> 25bf10be
 };
 
 struct ath12k_dp {
