--- conflicted
+++ resolved
@@ -1541,16 +1541,4 @@
 #define MAX_MU_GROUP_SHOW 16
 #define MAX_MU_GROUP_LENGTH (6 * MAX_MU_GROUP_SHOW)
 
-<<<<<<< HEAD
-#define HAL_RX_RU_ALLOC_TYPE_MAX 6
-#define RU_26  1
-#define RU_52  2
-#define RU_106 4
-#define RU_242 9
-#define RU_484 18
-#define RU_996 37
-#define RU_2X996 74
-
-=======
->>>>>>> fc85704c
 #endif /* ATH12K_RX_DESC_H */