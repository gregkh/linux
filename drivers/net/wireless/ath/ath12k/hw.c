--- conflicted
+++ resolved
@@ -1046,8 +1046,6 @@
 	.hal_umac_ce1_dest_reg_base = 0x01b83000,
 
 	.gcc_gcc_pcie_hot_rst = 0x1e38338,
-<<<<<<< HEAD
-=======
 };
 
 static const struct ath12k_hw_regs ipq5332_regs = {
@@ -1136,7 +1134,6 @@
 		HAL_IPQ5332_CE_WFSS_REG_BASE,
 	.hal_umac_ce1_dest_reg_base = 0x00743000 -
 		HAL_IPQ5332_CE_WFSS_REG_BASE,
->>>>>>> 25bf10be
 };
 
 static const struct ath12k_hw_regs wcn7850_regs = {
