--- conflicted
+++ resolved
@@ -351,10 +351,7 @@
 	bool group_key_valid;
 	struct wmi_vdev_install_key_arg group_key;
 	bool pairwise_key_done;
-<<<<<<< HEAD
-=======
 	u16 num_stations;
->>>>>>> 449d48b1
 };
 
 struct ath12k_vif {
