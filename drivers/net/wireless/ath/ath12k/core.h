/* SPDX-License-Identifier: BSD-3-Clause-Clear */
/*
 * Copyright (c) 2018-2021 The Linux Foundation. All rights reserved.
 * Copyright (c) 2021-2025 Qualcomm Innovation Center, Inc. All rights reserved.
 */

#ifndef ATH12K_CORE_H
#define ATH12K_CORE_H

#include <linux/types.h>
#include <linux/interrupt.h>
#include <linux/irq.h>
#include <linux/bitfield.h>
#include <linux/dmi.h>
#include <linux/ctype.h>
#include <linux/firmware.h>
#include <linux/of_reserved_mem.h>
#include <linux/panic_notifier.h>
#include <linux/average.h>
#include <linux/of.h>
#include "qmi.h"
#include "htc.h"
#include "wmi.h"
#include "hal.h"
#include "dp.h"
#include "ce.h"
#include "mac.h"
#include "hw.h"
#include "hal_rx.h"
#include "reg.h"
#include "dbring.h"
#include "fw.h"
#include "acpi.h"
#include "wow.h"
#include "debugfs_htt_stats.h"
#include "coredump.h"

#define SM(_v, _f) (((_v) << _f##_LSB) & _f##_MASK)

#define ATH12K_TX_MGMT_NUM_PENDING_MAX	512

#define ATH12K_TX_MGMT_TARGET_MAX_SUPPORT_WMI 64

/* Pending management packets threshold for dropping probe responses */
#define ATH12K_PRB_RSP_DROP_THRESHOLD ((ATH12K_TX_MGMT_TARGET_MAX_SUPPORT_WMI * 3) / 4)

/* SMBIOS type containing Board Data File Name Extension */
#define ATH12K_SMBIOS_BDF_EXT_TYPE 0xF8

/* SMBIOS type structure length (excluding strings-set) */
#define ATH12K_SMBIOS_BDF_EXT_LENGTH 0x9

/* The magic used by QCA spec */
#define ATH12K_SMBIOS_BDF_EXT_MAGIC "BDF_"

#define ATH12K_INVALID_HW_MAC_ID	0xFF
#define ATH12K_CONNECTION_LOSS_HZ	(3 * HZ)

#define ATH12K_MON_TIMER_INTERVAL  10
#define ATH12K_RESET_TIMEOUT_HZ			(20 * HZ)
#define ATH12K_RESET_MAX_FAIL_COUNT_FIRST	3
#define ATH12K_RESET_MAX_FAIL_COUNT_FINAL	5
#define ATH12K_RESET_FAIL_TIMEOUT_HZ		(20 * HZ)
#define ATH12K_RECONFIGURE_TIMEOUT_HZ		(10 * HZ)
#define ATH12K_RECOVER_START_TIMEOUT_HZ		(20 * HZ)

#define ATH12K_MAX_DEVICES 3
#define ATH12K_GROUP_MAX_RADIO (ATH12K_MAX_DEVICES * MAX_RADIOS)
#define ATH12K_INVALID_GROUP_ID  0xFF
#define ATH12K_INVALID_DEVICE_ID 0xFF

#define ATH12K_MAX_MLO_PEERS            256
#define ATH12K_MLO_PEER_ID_INVALID      0xFFFF

enum ath12k_bdf_search {
	ATH12K_BDF_SEARCH_DEFAULT,
	ATH12K_BDF_SEARCH_BUS_AND_BOARD,
};

enum wme_ac {
	WME_AC_BE,
	WME_AC_BK,
	WME_AC_VI,
	WME_AC_VO,
	WME_NUM_AC
};

#define ATH12K_HT_MCS_MAX	7
#define ATH12K_VHT_MCS_MAX	9
#define ATH12K_HE_MCS_MAX	11
#define ATH12K_EHT_MCS_MAX	15

enum ath12k_crypt_mode {
	/* Only use hardware crypto engine */
	ATH12K_CRYPT_MODE_HW,
	/* Only use software crypto */
	ATH12K_CRYPT_MODE_SW,
};

static inline enum wme_ac ath12k_tid_to_ac(u32 tid)
{
	return (((tid == 0) || (tid == 3)) ? WME_AC_BE :
		((tid == 1) || (tid == 2)) ? WME_AC_BK :
		((tid == 4) || (tid == 5)) ? WME_AC_VI :
		WME_AC_VO);
}

static inline u64 ath12k_le32hilo_to_u64(__le32 hi, __le32 lo)
{
	u64 hi64 = le32_to_cpu(hi);
	u64 lo64 = le32_to_cpu(lo);

	return (hi64 << 32) | lo64;
}

enum ath12k_skb_flags {
	ATH12K_SKB_HW_80211_ENCAP = BIT(0),
	ATH12K_SKB_CIPHER_SET = BIT(1),
};

struct ath12k_skb_cb {
	dma_addr_t paddr;
	struct ath12k *ar;
	struct ieee80211_vif *vif;
	dma_addr_t paddr_ext_desc;
	u32 cipher;
	u8 flags;
	u8 link_id;
};

struct ath12k_skb_rxcb {
	dma_addr_t paddr;
	bool is_first_msdu;
	bool is_last_msdu;
	bool is_continuation;
	bool is_mcbc;
	bool is_eapol;
	struct hal_rx_desc *rx_desc;
	u8 err_rel_src;
	u8 err_code;
	u8 hw_link_id;
	u8 unmapped;
	u8 is_frag;
	u8 tid;
	u16 peer_id;
	bool is_end_of_ppdu;
};

enum ath12k_hw_rev {
	ATH12K_HW_QCN9274_HW10,
	ATH12K_HW_QCN9274_HW20,
	ATH12K_HW_WCN7850_HW20,
	ATH12K_HW_IPQ5332_HW10,
};

enum ath12k_firmware_mode {
	/* the default mode, standard 802.11 functionality */
	ATH12K_FIRMWARE_MODE_NORMAL,

	/* factory tests etc */
	ATH12K_FIRMWARE_MODE_FTM,
};

#define ATH12K_IRQ_NUM_MAX 57
#define ATH12K_EXT_IRQ_NUM_MAX	16
#define ATH12K_MAX_TCL_RING_NUM	3

struct ath12k_ext_irq_grp {
	struct ath12k_base *ab;
	u32 irqs[ATH12K_EXT_IRQ_NUM_MAX];
	u32 num_irq;
	u32 grp_id;
	u64 timestamp;
	bool napi_enabled;
	struct napi_struct napi;
	struct net_device *napi_ndev;
};

enum ath12k_smbios_cc_type {
	/* disable country code setting from SMBIOS */
	ATH12K_SMBIOS_CC_DISABLE = 0,

	/* set country code by ANSI country name, based on ISO3166-1 alpha2 */
	ATH12K_SMBIOS_CC_ISO = 1,

	/* worldwide regdomain */
	ATH12K_SMBIOS_CC_WW = 2,
};

struct ath12k_smbios_bdf {
	struct dmi_header hdr;
	u8 features_disabled;

	/* enum ath12k_smbios_cc_type */
	u8 country_code_flag;

	/* To set specific country, you need to set country code
	 * flag=ATH12K_SMBIOS_CC_ISO first, then if country is United
	 * States, then country code value = 0x5553 ("US",'U' = 0x55, 'S'=
	 * 0x53). To set country to INDONESIA, then country code value =
	 * 0x4944 ("IN", 'I'=0x49, 'D'=0x44). If country code flag =
	 * ATH12K_SMBIOS_CC_WW, then you can use worldwide regulatory
	 * setting.
	 */
	u16 cc_code;

	u8 bdf_enabled;
	u8 bdf_ext[];
} __packed;

#define HEHANDLE_CAP_PHYINFO_SIZE       3
#define HECAP_PHYINFO_SIZE              9
#define HECAP_MACINFO_SIZE              5
#define HECAP_TXRX_MCS_NSS_SIZE         2
#define HECAP_PPET16_PPET8_MAX_SIZE     25

#define HE_PPET16_PPET8_SIZE            8

/* 802.11ax PPE (PPDU packet Extension) threshold */
struct he_ppe_threshold {
	u32 numss_m1;
	u32 ru_mask;
	u32 ppet16_ppet8_ru3_ru0[HE_PPET16_PPET8_SIZE];
};

struct ath12k_he {
	u8 hecap_macinfo[HECAP_MACINFO_SIZE];
	u32 hecap_rxmcsnssmap;
	u32 hecap_txmcsnssmap;
	u32 hecap_phyinfo[HEHANDLE_CAP_PHYINFO_SIZE];
	struct he_ppe_threshold   hecap_ppet;
	u32 heop_param;
};

enum {
	WMI_HOST_TP_SCALE_MAX   = 0,
	WMI_HOST_TP_SCALE_50    = 1,
	WMI_HOST_TP_SCALE_25    = 2,
	WMI_HOST_TP_SCALE_12    = 3,
	WMI_HOST_TP_SCALE_MIN   = 4,
	WMI_HOST_TP_SCALE_SIZE   = 5,
};

enum ath12k_scan_state {
	ATH12K_SCAN_IDLE,
	ATH12K_SCAN_STARTING,
	ATH12K_SCAN_RUNNING,
	ATH12K_SCAN_ABORTING,
};

enum ath12k_11d_state {
	ATH12K_11D_IDLE,
	ATH12K_11D_PREPARING,
	ATH12K_11D_RUNNING,
};

enum ath12k_hw_group_flags {
	ATH12K_GROUP_FLAG_REGISTERED,
	ATH12K_GROUP_FLAG_UNREGISTER,
};

enum ath12k_dev_flags {
	ATH12K_FLAG_CAC_RUNNING,
	ATH12K_FLAG_CRASH_FLUSH,
	ATH12K_FLAG_RAW_MODE,
	ATH12K_FLAG_HW_CRYPTO_DISABLED,
	ATH12K_FLAG_RECOVERY,
	ATH12K_FLAG_UNREGISTERING,
	ATH12K_FLAG_REGISTERED,
	ATH12K_FLAG_QMI_FAIL,
	ATH12K_FLAG_HTC_SUSPEND_COMPLETE,
	ATH12K_FLAG_CE_IRQ_ENABLED,
	ATH12K_FLAG_EXT_IRQ_ENABLED,
	ATH12K_FLAG_QMI_FW_READY_COMPLETE,
	ATH12K_FLAG_FTM_SEGMENTED,
	ATH12K_FLAG_FIXED_MEM_REGION,
};

struct ath12k_tx_conf {
	bool changed;
	u16 ac;
	struct ieee80211_tx_queue_params tx_queue_params;
};

struct ath12k_key_conf {
	enum set_key_cmd cmd;
	struct list_head list;
	struct ieee80211_sta *sta;
	struct ieee80211_key_conf *key;
};

struct ath12k_vif_cache {
	struct ath12k_tx_conf tx_conf;
	struct ath12k_key_conf key_conf;
	u32 bss_conf_changed;
};

struct ath12k_rekey_data {
	u8 kck[NL80211_KCK_LEN];
	u8 kek[NL80211_KCK_LEN];
	u64 replay_ctr;
	bool enable_offload;
};

struct ath12k_link_vif {
	u32 vdev_id;
	u32 beacon_interval;
	u32 dtim_period;
	u16 ast_hash;
	u16 ast_idx;
	u16 tcl_metadata;
	u8 hal_addr_search_flags;
	u8 search_type;

	struct ath12k *ar;

	int bank_id;
	u8 vdev_id_check_en;

	struct wmi_wmm_params_all_arg wmm_params;
	struct list_head list;

	bool is_created;
	bool is_started;
	bool is_up;
	u8 bssid[ETH_ALEN];
	struct cfg80211_bitrate_mask bitrate_mask;
	struct delayed_work connection_loss_work;
	int num_legacy_stations;
	int rtscts_prot_mode;
	int txpower;
	bool rsnie_present;
	bool wpaie_present;
	u8 vdev_stats_id;
	u32 punct_bitmap;
	u8 link_id;
	struct ath12k_vif *ahvif;
	struct ath12k_rekey_data rekey_data;
	struct ath12k_link_stats link_stats;
	spinlock_t link_stats_lock; /* Protects updates to link_stats */

	u8 current_cntdown_counter;

<<<<<<< HEAD
=======
	/* only used in station mode */
	bool is_sta_assoc_link;

	struct ath12k_reg_tpc_power_info reg_tpc_info;

>>>>>>> 25bf10be
	bool group_key_valid;
	struct wmi_vdev_install_key_arg group_key;
	bool pairwise_key_done;
};

struct ath12k_vif {
	enum wmi_vdev_type vdev_type;
	enum wmi_vdev_subtype vdev_subtype;
	struct ieee80211_vif *vif;
	struct ath12k_hw *ah;

	union {
		struct {
			u32 uapsd;
		} sta;
		struct {
			/* 127 stations; wmi limit */
			u8 tim_bitmap[16];
			u8 tim_len;
			u32 ssid_len;
			u8 ssid[IEEE80211_MAX_SSID_LEN];
			bool hidden_ssid;
			/* P2P_IE with NoA attribute for P2P_GO case */
			u32 noa_len;
			u8 *noa_data;
		} ap;
	} u;

	u32 aid;
	u32 key_cipher;
	u8 tx_encap_type;
	bool ps;
	atomic_t mcbc_gsn;

	struct ath12k_link_vif deflink;
	struct ath12k_link_vif __rcu *link[ATH12K_NUM_MAX_LINKS];
	struct ath12k_vif_cache *cache[IEEE80211_MLD_MAX_NUM_LINKS];
	/* indicates bitmap of link vif created in FW */
	u16 links_map;
	u8 last_scan_link;

	/* Must be last - ends in a flexible-array member.
	 *
	 * FIXME: Driver should not copy struct ieee80211_chanctx_conf,
	 * especially because it has a flexible array. Find a better way.
	 */
	struct ieee80211_chanctx_conf chanctx;
};

struct ath12k_vif_iter {
	u32 vdev_id;
	struct ath12k *ar;
	struct ath12k_link_vif *arvif;
};

#define HAL_AST_IDX_INVALID	0xFFFF
#define HAL_RX_MAX_MCS		12
#define HAL_RX_MAX_MCS_HT	31
#define HAL_RX_MAX_MCS_VHT	9
#define HAL_RX_MAX_MCS_HE	11
#define HAL_RX_MAX_MCS_BE	15
#define HAL_RX_MAX_NSS		8
#define HAL_RX_MAX_NUM_LEGACY_RATES 12

#define ATH12K_SCAN_TIMEOUT_HZ (20 * HZ)

struct ath12k_rx_peer_rate_stats {
	u64 ht_mcs_count[HAL_RX_MAX_MCS_HT + 1];
	u64 vht_mcs_count[HAL_RX_MAX_MCS_VHT + 1];
	u64 he_mcs_count[HAL_RX_MAX_MCS_HE + 1];
	u64 be_mcs_count[HAL_RX_MAX_MCS_BE + 1];
	u64 nss_count[HAL_RX_MAX_NSS];
	u64 bw_count[HAL_RX_BW_MAX];
	u64 gi_count[HAL_RX_GI_MAX];
	u64 legacy_count[HAL_RX_MAX_NUM_LEGACY_RATES];
	u64 rx_rate[HAL_RX_BW_MAX][HAL_RX_GI_MAX][HAL_RX_MAX_NSS][HAL_RX_MAX_MCS_HT + 1];
};

struct ath12k_rx_peer_stats {
	u64 num_msdu;
	u64 num_mpdu_fcs_ok;
	u64 num_mpdu_fcs_err;
	u64 tcp_msdu_count;
	u64 udp_msdu_count;
	u64 other_msdu_count;
	u64 ampdu_msdu_count;
	u64 non_ampdu_msdu_count;
	u64 stbc_count;
	u64 beamformed_count;
	u64 coding_count[HAL_RX_SU_MU_CODING_MAX];
	u64 tid_count[IEEE80211_NUM_TIDS + 1];
	u64 pream_cnt[HAL_RX_PREAMBLE_MAX];
	u64 reception_type[HAL_RX_RECEPTION_TYPE_MAX];
	u64 rx_duration;
	u64 dcm_count;
	u64 ru_alloc_cnt[HAL_RX_RU_ALLOC_TYPE_MAX];
	struct ath12k_rx_peer_rate_stats pkt_stats;
	struct ath12k_rx_peer_rate_stats byte_stats;
};

#define ATH12K_HE_MCS_NUM       12
#define ATH12K_VHT_MCS_NUM      10
#define ATH12K_BW_NUM           5
#define ATH12K_NSS_NUM          4
#define ATH12K_LEGACY_NUM       12
#define ATH12K_GI_NUM           4
#define ATH12K_HT_MCS_NUM       32

enum ath12k_pkt_rx_err {
	ATH12K_PKT_RX_ERR_FCS,
	ATH12K_PKT_RX_ERR_TKIP,
	ATH12K_PKT_RX_ERR_CRYPT,
	ATH12K_PKT_RX_ERR_PEER_IDX_INVAL,
	ATH12K_PKT_RX_ERR_MAX,
};

enum ath12k_ampdu_subfrm_num {
	ATH12K_AMPDU_SUBFRM_NUM_10,
	ATH12K_AMPDU_SUBFRM_NUM_20,
	ATH12K_AMPDU_SUBFRM_NUM_30,
	ATH12K_AMPDU_SUBFRM_NUM_40,
	ATH12K_AMPDU_SUBFRM_NUM_50,
	ATH12K_AMPDU_SUBFRM_NUM_60,
	ATH12K_AMPDU_SUBFRM_NUM_MORE,
	ATH12K_AMPDU_SUBFRM_NUM_MAX,
};

enum ath12k_amsdu_subfrm_num {
	ATH12K_AMSDU_SUBFRM_NUM_1,
	ATH12K_AMSDU_SUBFRM_NUM_2,
	ATH12K_AMSDU_SUBFRM_NUM_3,
	ATH12K_AMSDU_SUBFRM_NUM_4,
	ATH12K_AMSDU_SUBFRM_NUM_MORE,
	ATH12K_AMSDU_SUBFRM_NUM_MAX,
};

enum ath12k_counter_type {
	ATH12K_COUNTER_TYPE_BYTES,
	ATH12K_COUNTER_TYPE_PKTS,
	ATH12K_COUNTER_TYPE_MAX,
};

enum ath12k_stats_type {
	ATH12K_STATS_TYPE_SUCC,
	ATH12K_STATS_TYPE_FAIL,
	ATH12K_STATS_TYPE_RETRY,
	ATH12K_STATS_TYPE_AMPDU,
	ATH12K_STATS_TYPE_MAX,
};

struct ath12k_htt_data_stats {
	u64 legacy[ATH12K_COUNTER_TYPE_MAX][ATH12K_LEGACY_NUM];
	u64 ht[ATH12K_COUNTER_TYPE_MAX][ATH12K_HT_MCS_NUM];
	u64 vht[ATH12K_COUNTER_TYPE_MAX][ATH12K_VHT_MCS_NUM];
	u64 he[ATH12K_COUNTER_TYPE_MAX][ATH12K_HE_MCS_NUM];
	u64 bw[ATH12K_COUNTER_TYPE_MAX][ATH12K_BW_NUM];
	u64 nss[ATH12K_COUNTER_TYPE_MAX][ATH12K_NSS_NUM];
	u64 gi[ATH12K_COUNTER_TYPE_MAX][ATH12K_GI_NUM];
	u64 transmit_type[ATH12K_COUNTER_TYPE_MAX][HAL_RX_RECEPTION_TYPE_MAX];
	u64 ru_loc[ATH12K_COUNTER_TYPE_MAX][HAL_RX_RU_ALLOC_TYPE_MAX];
};

struct ath12k_htt_tx_stats {
	struct ath12k_htt_data_stats stats[ATH12K_STATS_TYPE_MAX];
	u64 tx_duration;
	u64 ba_fails;
	u64 ack_fails;
	u16 ru_start;
	u16 ru_tones;
	u32 mu_group[MAX_MU_GROUP_ID];
};

struct ath12k_per_ppdu_tx_stats {
	u16 succ_pkts;
	u16 failed_pkts;
	u16 retry_pkts;
	u32 succ_bytes;
	u32 failed_bytes;
	u32 retry_bytes;
};

struct ath12k_wbm_tx_stats {
	u64 wbm_tx_comp_stats[HAL_WBM_REL_HTT_TX_COMP_STATUS_MAX];
};

DECLARE_EWMA(avg_rssi, 10, 8)

struct ath12k_link_sta {
	struct ath12k_link_vif *arvif;
	struct ath12k_sta *ahsta;

	/* link address similar to ieee80211_link_sta */
	u8 addr[ETH_ALEN];

	/* the following are protected by ar->data_lock */
	u32 changed; /* IEEE80211_RC_* */
	u32 bw;
	u32 nss;
	u32 smps;

	struct wiphy_work update_wk;
	struct rate_info txrate;
	struct rate_info last_txrate;
	u64 rx_duration;
	u64 tx_duration;
	u8 rssi_comb;
	struct ewma_avg_rssi avg_rssi;
	u8 link_id;
	struct ath12k_rx_peer_stats *rx_stats;
	struct ath12k_wbm_tx_stats *wbm_tx_stats;
	u32 bw_prev;
	u32 peer_nss;
	s8 rssi_beacon;

	/* For now the assoc link will be considered primary */
	bool is_assoc_link;

	 /* for firmware use only */
	u8 link_idx;
};

struct ath12k_reoq_buf {
	void *vaddr;
	dma_addr_t paddr_aligned;
	u32 size;
};

struct ath12k_sta {
	struct ath12k_vif *ahvif;
	enum hal_pn_type pn_type;
	struct ath12k_link_sta deflink;
	struct ath12k_link_sta __rcu *link[IEEE80211_MLD_MAX_NUM_LINKS];
	/* indicates bitmap of link sta created in FW */
	u16 links_map;
	u8 assoc_link_id;
	u16 ml_peer_id;
	u8 num_peer;

	enum ieee80211_sta_state state;

	struct ath12k_reoq_buf reoq_bufs[IEEE80211_NUM_TIDS + 1];
};

#define ATH12K_HALF_20MHZ_BW	10
#define ATH12K_2GHZ_MIN_CENTER	2412
#define ATH12K_2GHZ_MAX_CENTER	2484
#define ATH12K_5GHZ_MIN_CENTER	4900
#define ATH12K_5GHZ_MAX_CENTER	5920
#define ATH12K_6GHZ_MIN_CENTER	5935
#define ATH12K_6GHZ_MAX_CENTER	7115
#define ATH12K_MIN_2GHZ_FREQ	(ATH12K_2GHZ_MIN_CENTER - ATH12K_HALF_20MHZ_BW - 1)
#define ATH12K_MAX_2GHZ_FREQ	(ATH12K_2GHZ_MAX_CENTER + ATH12K_HALF_20MHZ_BW + 1)
#define ATH12K_MIN_5GHZ_FREQ	(ATH12K_5GHZ_MIN_CENTER - ATH12K_HALF_20MHZ_BW)
#define ATH12K_MAX_5GHZ_FREQ	(ATH12K_5GHZ_MAX_CENTER + ATH12K_HALF_20MHZ_BW)
#define ATH12K_MIN_6GHZ_FREQ	(ATH12K_6GHZ_MIN_CENTER - ATH12K_HALF_20MHZ_BW)
#define ATH12K_MAX_6GHZ_FREQ	(ATH12K_6GHZ_MAX_CENTER + ATH12K_HALF_20MHZ_BW)
#define ATH12K_NUM_CHANS 101
#define ATH12K_MAX_5GHZ_CHAN 173
<<<<<<< HEAD
=======

static inline bool ath12k_is_2ghz_channel_freq(u32 freq)
{
	return freq >= ATH12K_MIN_2GHZ_FREQ &&
	       freq <= ATH12K_MAX_2GHZ_FREQ;
}
>>>>>>> 25bf10be

enum ath12k_hw_state {
	ATH12K_HW_STATE_OFF,
	ATH12K_HW_STATE_ON,
	ATH12K_HW_STATE_RESTARTING,
	ATH12K_HW_STATE_RESTARTED,
	ATH12K_HW_STATE_WEDGED,
	ATH12K_HW_STATE_TM,
	/* Add other states as required */
};

/* Antenna noise floor */
#define ATH12K_DEFAULT_NOISE_FLOOR -95

struct ath12k_ftm_event_obj {
	u32 data_pos;
	u32 expected_seq;
	u8 *eventdata;
};

struct ath12k_fw_stats {
	u32 pdev_id;
	u32 stats_id;
	struct list_head pdevs;
	struct list_head vdevs;
	struct list_head bcn;
	u32 num_vdev_recvd;
	u32 num_bcn_recvd;
};

struct ath12k_dbg_htt_stats {
	enum ath12k_dbg_htt_ext_stats_type type;
	u32 cfg_param[4];
	u8 reset;
	struct debug_htt_stats_req *stats_req;
};

struct ath12k_debug {
	struct dentry *debugfs_pdev;
	struct dentry *debugfs_pdev_symlink;
	struct ath12k_dbg_htt_stats htt_stats;
	enum wmi_halphy_ctrl_path_stats_id tpc_stats_type;
	bool tpc_request;
	struct completion tpc_complete;
	struct wmi_tpc_stats_arg *tpc_stats;
	u32 rx_filter;
	bool extd_rx_stats;
};

struct ath12k_per_peer_tx_stats {
	u32 succ_bytes;
	u32 retry_bytes;
	u32 failed_bytes;
	u32 duration;
	u16 succ_pkts;
	u16 retry_pkts;
	u16 failed_pkts;
	u16 ru_start;
	u16 ru_tones;
	u8 ba_fails;
	u8 ppdu_type;
	u32 mu_grpid;
	u32 mu_pos;
	bool is_ampdu;
};

#define ATH12K_FLUSH_TIMEOUT (5 * HZ)
#define ATH12K_VDEV_DELETE_TIMEOUT_HZ (5 * HZ)

struct ath12k {
	struct ath12k_base *ab;
	struct ath12k_pdev *pdev;
	struct ath12k_hw *ah;
	struct ath12k_wmi_pdev *wmi;
	struct ath12k_pdev_dp dp;
	u8 mac_addr[ETH_ALEN];
	u32 ht_cap_info;
	u32 vht_cap_info;
	struct ath12k_he ar_he;
	bool supports_6ghz;
	struct {
		struct completion started;
		struct completion completed;
		struct completion on_channel;
		struct delayed_work timeout;
		enum ath12k_scan_state state;
		bool is_roc;
		int roc_freq;
		bool roc_notify;
		struct wiphy_work vdev_clean_wk;
		struct ath12k_link_vif *arvif;
	} scan;

	struct {
		struct ieee80211_supported_band sbands[NUM_NL80211_BANDS];
		struct ieee80211_sband_iftype_data
			iftype[NUM_NL80211_BANDS][NUM_NL80211_IFTYPES];
	} mac;

	unsigned long dev_flags;
	unsigned int filter_flags;
	u32 min_tx_power;
	u32 max_tx_power;
	u32 txpower_limit_2g;
	u32 txpower_limit_5g;
	u32 txpower_scale;
	u32 power_scale;
	u32 chan_tx_pwr;
	u32 num_stations;
	u32 max_num_stations;

	/* protects the radio specific data like debug stats, ppdu_stats_info stats,
	 * vdev_stop_status info, scan data, ath12k_sta info, ath12k_link_vif info,
	 * channel context data, survey info, test mode data, regd_channel_update_queue.
	 */
	spinlock_t data_lock;

	struct list_head arvifs;
	/* should never be NULL; needed for regular htt rx */
	struct ieee80211_channel *rx_channel;

	/* valid during scan; needed for mgmt rx during scan */
	struct ieee80211_channel *scan_channel;

	u8 cfg_tx_chainmask;
	u8 cfg_rx_chainmask;
	u8 num_rx_chains;
	u8 num_tx_chains;
	/* pdev_idx starts from 0 whereas pdev->pdev_id starts with 1 */
	u8 pdev_idx;
	u8 lmac_id;
	u8 hw_link_id;

	struct completion peer_assoc_done;
	struct completion peer_delete_done;

	int install_key_status;
	struct completion install_key_done;

	int last_wmi_vdev_start_status;
	struct completion vdev_setup_done;
	struct completion vdev_delete_done;

	int num_peers;
	int max_num_peers;
	u32 num_started_vdevs;
	u32 num_created_vdevs;
	unsigned long long allocated_vdev_map;

	struct idr txmgmt_idr;
	/* protects txmgmt_idr data */
	spinlock_t txmgmt_idr_lock;
	atomic_t num_pending_mgmt_tx;
	wait_queue_head_t txmgmt_empty_waitq;

	/* cycle count is reported twice for each visited channel during scan.
	 * access protected by data_lock
	 */
	u32 survey_last_rx_clear_count;
	u32 survey_last_cycle_count;

	/* Channel info events are expected to come in pairs without and with
	 * COMPLETE flag set respectively for each channel visit during scan.
	 *
	 * However there are deviations from this rule. This flag is used to
	 * avoid reporting garbage data.
	 */
	bool ch_info_can_report_survey;
	struct survey_info survey[ATH12K_NUM_CHANS];
	struct completion bss_survey_done;

	struct work_struct regd_update_work;
	struct work_struct regd_channel_update_work;
	struct list_head regd_channel_update_queue;

	struct wiphy_work wmi_mgmt_tx_work;
	struct sk_buff_head wmi_mgmt_tx_queue;

	struct ath12k_wow wow;
	struct completion target_suspend;
	bool target_suspend_ack;
	struct ath12k_per_peer_tx_stats peer_tx_stats;
	struct list_head ppdu_stats_info;
	u32 ppdu_stat_list_depth;

	struct ath12k_per_peer_tx_stats cached_stats;
	u32 last_ppdu_id;
	u32 cached_ppdu_id;
#ifdef CONFIG_ATH12K_DEBUGFS
	struct ath12k_debug debug;
#endif

	bool dfs_block_radar_events;
	bool monitor_vdev_created;
	bool monitor_started;
	int monitor_vdev_id;

	struct wiphy_radio_freq_range freq_range;

	bool nlo_enabled;

	/* Protected by wiphy::mtx lock. */
	u32 vdev_id_11d_scan;
	struct completion completed_11d_scan;
	enum ath12k_11d_state state_11d;
	u8 alpha2[REG_ALPHA2_LEN];
	bool regdom_set_by_user;

	struct completion fw_stats_complete;
	struct completion fw_stats_done;

	struct completion mlo_setup_done;
	u32 mlo_setup_status;
	u8 ftm_msgref;
	struct ath12k_fw_stats fw_stats;
	unsigned long last_tx_power_update;

	s8 max_allowed_tx_power;
};

struct ath12k_hw {
	struct ieee80211_hw *hw;
	struct device *dev;

	/* Protect the write operation of the hardware state ath12k_hw::state
	 * between hardware start<=>reconfigure<=>stop transitions.
	 */
	struct mutex hw_mutex;
	enum ath12k_hw_state state;
	bool regd_updated;
	bool use_6ghz_regd;

	u8 num_radio;

	DECLARE_BITMAP(free_ml_peer_id_map, ATH12K_MAX_MLO_PEERS);

	/* protected by wiphy_lock() */
	struct list_head ml_peers;

	/* Keep last */
	struct ath12k radio[] __aligned(sizeof(void *));
};

struct ath12k_band_cap {
	u32 phy_id;
	u32 max_bw_supported;
	u32 ht_cap_info;
	u32 he_cap_info[2];
	u32 he_mcs;
	u32 he_cap_phy_info[PSOC_HOST_MAX_PHY_SIZE];
	struct ath12k_wmi_ppe_threshold_arg he_ppet;
	u16 he_6ghz_capa;
	u32 eht_cap_mac_info[WMI_MAX_EHTCAP_MAC_SIZE];
	u32 eht_cap_phy_info[WMI_MAX_EHTCAP_PHY_SIZE];
	u32 eht_mcs_20_only;
	u32 eht_mcs_80;
	u32 eht_mcs_160;
	u32 eht_mcs_320;
	struct ath12k_wmi_ppe_threshold_arg eht_ppet;
	u32 eht_cap_info_internal;
};

struct ath12k_pdev_cap {
	u32 supported_bands;
	u32 ampdu_density;
	u32 vht_cap;
	u32 vht_mcs;
	u32 he_mcs;
	u32 tx_chain_mask;
	u32 rx_chain_mask;
	u32 tx_chain_mask_shift;
	u32 rx_chain_mask_shift;
	struct ath12k_band_cap band[NUM_NL80211_BANDS];
	u32 eml_cap;
	u32 mld_cap;
};

struct mlo_timestamp {
	u32 info;
	u32 sync_timestamp_lo_us;
	u32 sync_timestamp_hi_us;
	u32 mlo_offset_lo;
	u32 mlo_offset_hi;
	u32 mlo_offset_clks;
	u32 mlo_comp_clks;
	u32 mlo_comp_timer;
};

struct ath12k_pdev {
	struct ath12k *ar;
	u32 pdev_id;
	u32 hw_link_id;
	struct ath12k_pdev_cap cap;
	u8 mac_addr[ETH_ALEN];
	struct mlo_timestamp timestamp;
};

struct ath12k_fw_pdev {
	u32 pdev_id;
	u32 phy_id;
	u32 supported_bands;
};

struct ath12k_board_data {
	const struct firmware *fw;
	const void *data;
	size_t len;
};

struct ath12k_device_dp_tx_err_stats {
	/* TCL Ring Descriptor unavailable */
	u32 desc_na[DP_TCL_NUM_RING_MAX];
	/* Other failures during dp_tx due to mem allocation failure
	 * idr unavailable etc.
	 */
	atomic_t misc_fail;
};

struct ath12k_device_dp_stats {
	u32 err_ring_pkts;
	u32 invalid_rbm;
	u32 rxdma_error[HAL_REO_ENTR_RING_RXDMA_ECODE_MAX];
	u32 reo_error[HAL_REO_DEST_RING_ERROR_CODE_MAX];
	u32 hal_reo_error[DP_REO_DST_RING_MAX];
	struct ath12k_device_dp_tx_err_stats tx_err;
	u32 reo_rx[DP_REO_DST_RING_MAX][ATH12K_MAX_DEVICES];
	u32 rx_wbm_rel_source[HAL_WBM_REL_SRC_MODULE_MAX][ATH12K_MAX_DEVICES];
	u32 tqm_rel_reason[MAX_TQM_RELEASE_REASON];
	u32 fw_tx_status[MAX_FW_TX_STATUS];
	u32 tx_wbm_rel_source[HAL_WBM_REL_SRC_MODULE_MAX];
	u32 tx_enqueued[DP_TCL_NUM_RING_MAX];
	u32 tx_completed[DP_TCL_NUM_RING_MAX];
};

struct ath12k_reg_freq {
	u32 start_freq;
	u32 end_freq;
};

struct ath12k_mlo_memory {
	struct target_mem_chunk chunk[ATH12K_QMI_WLANFW_MAX_NUM_MEM_SEG_V01];
	int mlo_mem_size;
	bool init_done;
};

struct ath12k_hw_link {
	u8 device_id;
	u8 pdev_idx;
};

/* Holds info on the group of devices that are registered as a single
 * wiphy, protected with struct ath12k_hw_group::mutex.
 */
struct ath12k_hw_group {
	struct list_head list;
	u8 id;
	u8 num_devices;
	u8 num_probed;
	u8 num_started;
	unsigned long flags;
	struct ath12k_base *ab[ATH12K_MAX_DEVICES];

	/* protects access to this struct */
	struct mutex mutex;

	/* Holds information of wiphy (hw) registration.
	 *
	 * In Multi/Single Link Operation case, all pdevs are registered as
	 * a single wiphy. In other (legacy/Non-MLO) cases, each pdev is
	 * registered as separate wiphys.
	 */
	struct ath12k_hw *ah[ATH12K_GROUP_MAX_RADIO];
	u8 num_hw;
	bool mlo_capable;
	struct device_node *wsi_node[ATH12K_MAX_DEVICES];
	struct ath12k_mlo_memory mlo_mem;
	struct ath12k_hw_link hw_links[ATH12K_GROUP_MAX_RADIO];
	bool hw_link_id_init_done;
};

/* Holds WSI info specific to each device, excluding WSI group info */
struct ath12k_wsi_info {
	u32 index;
	u32 hw_link_id_base;
};

/* Master structure to hold the hw data which may be used in core module */
struct ath12k_base {
	enum ath12k_hw_rev hw_rev;
	struct platform_device *pdev;
	struct device *dev;
	struct ath12k_qmi qmi;
	struct ath12k_wmi_base wmi_ab;
	struct completion fw_ready;
	u8 device_id;
	int num_radios;
	/* HW channel counters frequency value in hertz common to all MACs */
	u32 cc_freq_hz;

	struct ath12k_dump_file_data *dump_data;
	size_t ath12k_coredump_len;
	struct work_struct dump_work;

	struct ath12k_htc htc;

	struct ath12k_dp dp;

	void __iomem *mem;
	unsigned long mem_len;

	void __iomem *mem_ce;
	u32 ce_remap_base_addr;
	bool ce_remap;

	struct {
		enum ath12k_bus bus;
		const struct ath12k_hif_ops *ops;
	} hif;

	struct {
		struct completion wakeup_completed;
		u32 wmi_conf_rx_decap_mode;
	} wow;

	struct ath12k_ce ce;
	struct timer_list rx_replenish_retry;
	struct ath12k_hal hal;
	/* To synchronize core_start/core_stop */
	struct mutex core_lock;
	/* Protects data like peers */
	spinlock_t base_lock;

	/* Single pdev device (struct ath12k_hw_params::single_pdev_only):
	 *
	 * Firmware maintains data for all bands but advertises a single
	 * phy to the host which is stored as a single element in this
	 * array.
	 *
	 * Other devices:
	 *
	 * This array will contain as many elements as the number of
	 * radios.
	 */
	struct ath12k_pdev pdevs[MAX_RADIOS];

	/* struct ath12k_hw_params::single_pdev_only devices use this to
	 * store phy specific data
	 */
	struct ath12k_fw_pdev fw_pdev[MAX_RADIOS];
	u8 fw_pdev_count;

	struct ath12k_pdev __rcu *pdevs_active[MAX_RADIOS];

	struct ath12k_wmi_hal_reg_capabilities_ext_arg hal_reg_cap[MAX_RADIOS];
	unsigned long long free_vdev_map;
	unsigned long long free_vdev_stats_id_map;
	struct list_head peers;
	wait_queue_head_t peer_mapping_wq;
	u8 mac_addr[ETH_ALEN];
	bool wmi_ready;
	u32 wlan_init_status;
	int irq_num[ATH12K_IRQ_NUM_MAX];
	struct ath12k_ext_irq_grp ext_irq_grp[ATH12K_EXT_IRQ_GRP_NUM_MAX];
	struct napi_struct *napi;
	struct ath12k_wmi_target_cap_arg target_caps;
	u32 ext_service_bitmap[WMI_SERVICE_EXT_BM_SIZE];
	bool pdevs_macaddr_valid;

	const struct ath12k_hw_params *hw_params;

	const struct firmware *cal_file;

	/* Below regd's are protected by ab->data_lock */
	/* This is the regd set for every radio
	 * by the firmware during initialization
	 */
	struct ieee80211_regdomain *default_regd[MAX_RADIOS];
	/* This regd is set during dynamic country setting
	 * This may or may not be used during the runtime
	 */
	struct ieee80211_regdomain *new_regd[MAX_RADIOS];

	struct ath12k_reg_info *reg_info[MAX_RADIOS];

	/* Current DFS Regulatory */
	enum ath12k_dfs_region dfs_region;
	struct ath12k_device_dp_stats device_stats;
#ifdef CONFIG_ATH12K_DEBUGFS
	struct dentry *debugfs_soc;
#endif

	unsigned long dev_flags;
	struct completion driver_recovery;
	struct workqueue_struct *workqueue;
	struct work_struct restart_work;
	struct workqueue_struct *workqueue_aux;
	struct work_struct reset_work;
	atomic_t reset_count;
	atomic_t recovery_count;
	bool is_reset;
	struct completion reset_complete;
	/* continuous recovery fail count */
	atomic_t fail_cont_count;
	unsigned long reset_fail_timeout;
	struct work_struct update_11d_work;
	u8 new_alpha2[2];
	struct {
		/* protected by data_lock */
		u32 fw_crash_counter;
	} stats;
	u32 pktlog_defs_checksum;

	struct ath12k_dbring_cap *db_caps;
	u32 num_db_cap;

	struct completion htc_suspend;

	u64 fw_soc_drop_count;
	bool static_window_map;

	struct work_struct rfkill_work;
	/* true means radio is on */
	bool rfkill_radio_on;

	struct {
		enum ath12k_bdf_search bdf_search;
		u32 vendor;
		u32 device;
		u32 subsystem_vendor;
		u32 subsystem_device;
	} id;

	struct {
		u32 api_version;

		const struct firmware *fw;
		const u8 *amss_data;
		size_t amss_len;
		const u8 *amss_dualmac_data;
		size_t amss_dualmac_len;
		const u8 *m3_data;
		size_t m3_len;

		DECLARE_BITMAP(fw_features, ATH12K_FW_FEATURE_COUNT);
		bool fw_features_valid;
	} fw;

	const struct hal_rx_ops *hal_rx_ops;

	struct completion restart_completed;

#ifdef CONFIG_ACPI

	struct {
		bool started;
		u32 func_bit;
		bool acpi_tas_enable;
		bool acpi_bios_sar_enable;
		bool acpi_disable_11be;
		bool acpi_disable_rfkill;
		bool acpi_cca_enable;
		bool acpi_band_edge_enable;
		bool acpi_enable_bdf;
		u32 bit_flag;
		char bdf_string[ATH12K_ACPI_BDF_MAX_LEN];
		u8 tas_cfg[ATH12K_ACPI_DSM_TAS_CFG_SIZE];
		u8 tas_sar_power_table[ATH12K_ACPI_DSM_TAS_DATA_SIZE];
		u8 bios_sar_data[ATH12K_ACPI_DSM_BIOS_SAR_DATA_SIZE];
		u8 geo_offset_data[ATH12K_ACPI_DSM_GEO_OFFSET_DATA_SIZE];
		u8 cca_data[ATH12K_ACPI_DSM_CCA_DATA_SIZE];
		u8 band_edge_power[ATH12K_ACPI_DSM_BAND_EDGE_DATA_SIZE];
	} acpi;

#endif /* CONFIG_ACPI */

	struct notifier_block panic_nb;

	struct ath12k_hw_group *ag;
	struct ath12k_wsi_info wsi_info;
	enum ath12k_firmware_mode fw_mode;
	struct ath12k_ftm_event_obj ftm_event_obj;
	bool hw_group_ref;

	/* Denote whether MLO is possible within the device */
	bool single_chip_mlo_support;

	struct ath12k_reg_freq reg_freq_2ghz;
	struct ath12k_reg_freq reg_freq_5ghz;
	struct ath12k_reg_freq reg_freq_6ghz;

	/* must be last */
	u8 drv_priv[] __aligned(sizeof(void *));
};

struct ath12k_pdev_map {
	struct ath12k_base *ab;
	u8 pdev_idx;
};

struct ath12k_fw_stats_vdev {
	struct list_head list;

	u32 vdev_id;
	u32 beacon_snr;
	u32 data_snr;
	u32 num_tx_frames[WLAN_MAX_AC];
	u32 num_rx_frames;
	u32 num_tx_frames_retries[WLAN_MAX_AC];
	u32 num_tx_frames_failures[WLAN_MAX_AC];
	u32 num_rts_fail;
	u32 num_rts_success;
	u32 num_rx_err;
	u32 num_rx_discard;
	u32 num_tx_not_acked;
	u32 tx_rate_history[MAX_TX_RATE_VALUES];
	u32 beacon_rssi_history[MAX_TX_RATE_VALUES];
};

struct ath12k_fw_stats_bcn {
	struct list_head list;

	u32 vdev_id;
	u32 tx_bcn_succ_cnt;
	u32 tx_bcn_outage_cnt;
};

struct ath12k_fw_stats_pdev {
	struct list_head list;

	/* PDEV stats */
	s32 ch_noise_floor;
	u32 tx_frame_count;
	u32 rx_frame_count;
	u32 rx_clear_count;
	u32 cycle_count;
	u32 phy_err_count;
	u32 chan_tx_power;
	u32 ack_rx_bad;
	u32 rts_bad;
	u32 rts_good;
	u32 fcs_bad;
	u32 no_beacons;
	u32 mib_int_count;

	/* PDEV TX stats */
	s32 comp_queued;
	s32 comp_delivered;
	s32 msdu_enqued;
	s32 mpdu_enqued;
	s32 wmm_drop;
	s32 local_enqued;
	s32 local_freed;
	s32 hw_queued;
	s32 hw_reaped;
	s32 underrun;
	s32 tx_abort;
	s32 mpdus_requed;
	u32 tx_ko;
	u32 data_rc;
	u32 self_triggers;
	u32 sw_retry_failure;
	u32 illgl_rate_phy_err;
	u32 pdev_cont_xretry;
	u32 pdev_tx_timeout;
	u32 pdev_resets;
	u32 stateless_tid_alloc_failure;
	u32 phy_underrun;
	u32 txop_ovf;

	/* PDEV RX stats */
	s32 mid_ppdu_route_change;
	s32 status_rcvd;
	s32 r0_frags;
	s32 r1_frags;
	s32 r2_frags;
	s32 r3_frags;
	s32 htt_msdus;
	s32 htt_mpdus;
	s32 loc_msdus;
	s32 loc_mpdus;
	s32 oversize_amsdu;
	s32 phy_errs;
	s32 phy_err_drop;
	s32 mpdu_errs;
};

int ath12k_core_qmi_firmware_ready(struct ath12k_base *ab);
void ath12k_core_hw_group_cleanup(struct ath12k_hw_group *ag);
int ath12k_core_pre_init(struct ath12k_base *ab);
int ath12k_core_init(struct ath12k_base *ath12k);
void ath12k_core_deinit(struct ath12k_base *ath12k);
struct ath12k_base *ath12k_core_alloc(struct device *dev, size_t priv_size,
				      enum ath12k_bus bus);
void ath12k_core_free(struct ath12k_base *ath12k);
int ath12k_core_fetch_board_data_api_1(struct ath12k_base *ab,
				       struct ath12k_board_data *bd,
				       char *filename);
int ath12k_core_fetch_bdf(struct ath12k_base *ath12k,
			  struct ath12k_board_data *bd);
void ath12k_core_free_bdf(struct ath12k_base *ab, struct ath12k_board_data *bd);
int ath12k_core_fetch_regdb(struct ath12k_base *ab, struct ath12k_board_data *bd);
int ath12k_core_check_dt(struct ath12k_base *ath12k);
int ath12k_core_check_smbios(struct ath12k_base *ab);
void ath12k_core_halt(struct ath12k *ar);
int ath12k_core_resume_early(struct ath12k_base *ab);
int ath12k_core_resume(struct ath12k_base *ab);
int ath12k_core_suspend(struct ath12k_base *ab);
int ath12k_core_suspend_late(struct ath12k_base *ab);
void ath12k_core_hw_group_unassign(struct ath12k_base *ab);
u8 ath12k_get_num_partner_link(struct ath12k *ar);

const struct firmware *ath12k_core_firmware_request(struct ath12k_base *ab,
						    const char *filename);
u32 ath12k_core_get_max_station_per_radio(struct ath12k_base *ab);
u32 ath12k_core_get_max_peers_per_radio(struct ath12k_base *ab);
u32 ath12k_core_get_max_num_tids(struct ath12k_base *ab);

void ath12k_core_hw_group_set_mlo_capable(struct ath12k_hw_group *ag);
void ath12k_fw_stats_init(struct ath12k *ar);
void ath12k_fw_stats_bcn_free(struct list_head *head);
void ath12k_fw_stats_free(struct ath12k_fw_stats *stats);
void ath12k_fw_stats_reset(struct ath12k *ar);
struct reserved_mem *ath12k_core_get_reserved_mem(struct ath12k_base *ab,
						  int index);

static inline const char *ath12k_scan_state_str(enum ath12k_scan_state state)
{
	switch (state) {
	case ATH12K_SCAN_IDLE:
		return "idle";
	case ATH12K_SCAN_STARTING:
		return "starting";
	case ATH12K_SCAN_RUNNING:
		return "running";
	case ATH12K_SCAN_ABORTING:
		return "aborting";
	}

	return "unknown";
}

static inline struct ath12k_skb_cb *ATH12K_SKB_CB(struct sk_buff *skb)
{
	BUILD_BUG_ON(sizeof(struct ath12k_skb_cb) >
		     IEEE80211_TX_INFO_DRIVER_DATA_SIZE);
	return (struct ath12k_skb_cb *)&IEEE80211_SKB_CB(skb)->driver_data;
}

static inline struct ath12k_skb_rxcb *ATH12K_SKB_RXCB(struct sk_buff *skb)
{
	BUILD_BUG_ON(sizeof(struct ath12k_skb_rxcb) > sizeof(skb->cb));
	return (struct ath12k_skb_rxcb *)skb->cb;
}

static inline struct ath12k_vif *ath12k_vif_to_ahvif(struct ieee80211_vif *vif)
{
	return (struct ath12k_vif *)vif->drv_priv;
}

static inline struct ath12k_sta *ath12k_sta_to_ahsta(struct ieee80211_sta *sta)
{
	return (struct ath12k_sta *)sta->drv_priv;
}

static inline struct ieee80211_sta *ath12k_ahsta_to_sta(struct ath12k_sta *ahsta)
{
	return container_of((void *)ahsta, struct ieee80211_sta, drv_priv);
}

static inline struct ieee80211_vif *ath12k_ahvif_to_vif(struct ath12k_vif *ahvif)
{
	return container_of((void *)ahvif, struct ieee80211_vif, drv_priv);
}

static inline struct ath12k *ath12k_ab_to_ar(struct ath12k_base *ab,
					     int mac_id)
{
	return ab->pdevs[ath12k_hw_mac_id_to_pdev_id(ab->hw_params, mac_id)].ar;
}

static inline void ath12k_core_create_firmware_path(struct ath12k_base *ab,
						    const char *filename,
						    void *buf, size_t buf_len)
{
	const char *fw_name = NULL;

	of_property_read_string(ab->dev->of_node, "firmware-name", &fw_name);

	if (fw_name && strncmp(filename, "board", 5))
		snprintf(buf, buf_len, "%s/%s/%s/%s", ATH12K_FW_DIR,
			 ab->hw_params->fw.dir, fw_name, filename);
	else
		snprintf(buf, buf_len, "%s/%s/%s", ATH12K_FW_DIR,
			 ab->hw_params->fw.dir, filename);
}

static inline const char *ath12k_bus_str(enum ath12k_bus bus)
{
	switch (bus) {
	case ATH12K_BUS_PCI:
		return "pci";
	case ATH12K_BUS_AHB:
		return "ahb";
	}

	return "unknown";
}

static inline struct ath12k_hw *ath12k_hw_to_ah(struct ieee80211_hw  *hw)
{
	return hw->priv;
}

static inline struct ath12k *ath12k_ah_to_ar(struct ath12k_hw *ah, u8 hw_link_id)
{
	if (WARN(hw_link_id >= ah->num_radio,
		 "bad hw link id %d, so switch to default link\n", hw_link_id))
		hw_link_id = 0;

	return &ah->radio[hw_link_id];
}

static inline struct ath12k_hw *ath12k_ar_to_ah(struct ath12k *ar)
{
	return ar->ah;
}

static inline struct ieee80211_hw *ath12k_ar_to_hw(struct ath12k *ar)
{
	return ar->ah->hw;
}

#define for_each_ar(ah, ar, index) \
	for ((index) = 0; ((index) < (ah)->num_radio && \
	     ((ar) = &(ah)->radio[(index)])); (index)++)

static inline struct ath12k_hw *ath12k_ag_to_ah(struct ath12k_hw_group *ag, int idx)
{
	return ag->ah[idx];
}

static inline void ath12k_ag_set_ah(struct ath12k_hw_group *ag, int idx,
				    struct ath12k_hw *ah)
{
	ag->ah[idx] = ah;
}

static inline struct ath12k_hw_group *ath12k_ab_to_ag(struct ath12k_base *ab)
{
	return ab->ag;
}

static inline struct ath12k_base *ath12k_ag_to_ab(struct ath12k_hw_group *ag,
						  u8 device_id)
{
	return ag->ab[device_id];
}

#endif /* _CORE_H_ */<|MERGE_RESOLUTION|>--- conflicted
+++ resolved
@@ -341,14 +341,11 @@
 
 	u8 current_cntdown_counter;
 
-<<<<<<< HEAD
-=======
 	/* only used in station mode */
 	bool is_sta_assoc_link;
 
 	struct ath12k_reg_tpc_power_info reg_tpc_info;
 
->>>>>>> 25bf10be
 	bool group_key_valid;
 	struct wmi_vdev_install_key_arg group_key;
 	bool pairwise_key_done;
@@ -607,15 +604,12 @@
 #define ATH12K_MAX_6GHZ_FREQ	(ATH12K_6GHZ_MAX_CENTER + ATH12K_HALF_20MHZ_BW)
 #define ATH12K_NUM_CHANS 101
 #define ATH12K_MAX_5GHZ_CHAN 173
-<<<<<<< HEAD
-=======
 
 static inline bool ath12k_is_2ghz_channel_freq(u32 freq)
 {
 	return freq >= ATH12K_MIN_2GHZ_FREQ &&
 	       freq <= ATH12K_MAX_2GHZ_FREQ;
 }
->>>>>>> 25bf10be
 
 enum ath12k_hw_state {
 	ATH12K_HW_STATE_OFF,
