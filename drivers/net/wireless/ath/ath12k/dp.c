// SPDX-License-Identifier: BSD-3-Clause-Clear
/*
 * Copyright (c) 2018-2021 The Linux Foundation. All rights reserved.
 * Copyright (c) 2021-2025 Qualcomm Innovation Center, Inc. All rights reserved.
 */

#include <crypto/hash.h>
#include "core.h"
#include "dp_tx.h"
#include "hal_tx.h"
#include "hif.h"
#include "debug.h"
#include "dp_rx.h"
#include "peer.h"
#include "dp_mon.h"

enum ath12k_dp_desc_type {
	ATH12K_DP_TX_DESC,
	ATH12K_DP_RX_DESC,
};

static void ath12k_dp_htt_htc_tx_complete(struct ath12k_base *ab,
					  struct sk_buff *skb)
{
	dev_kfree_skb_any(skb);
}

void ath12k_dp_peer_cleanup(struct ath12k *ar, int vdev_id, const u8 *addr)
{
	struct ath12k_base *ab = ar->ab;
	struct ath12k_peer *peer;

	/* TODO: Any other peer specific DP cleanup */

	spin_lock_bh(&ab->base_lock);
	peer = ath12k_peer_find(ab, vdev_id, addr);
	if (!peer) {
		ath12k_warn(ab, "failed to lookup peer %pM on vdev %d\n",
			    addr, vdev_id);
		spin_unlock_bh(&ab->base_lock);
		return;
	}

	if (!peer->primary_link) {
		spin_unlock_bh(&ab->base_lock);
		return;
	}

	ath12k_dp_rx_peer_tid_cleanup(ar, peer);
	crypto_free_shash(peer->tfm_mmic);
	peer->dp_setup_done = false;
	spin_unlock_bh(&ab->base_lock);
}

int ath12k_dp_peer_setup(struct ath12k *ar, int vdev_id, const u8 *addr)
{
	struct ath12k_base *ab = ar->ab;
	struct ath12k_peer *peer;
	u32 reo_dest;
	int ret = 0, tid;

	/* NOTE: reo_dest ring id starts from 1 unlike mac_id which starts from 0 */
	reo_dest = ar->dp.mac_id + 1;
	ret = ath12k_wmi_set_peer_param(ar, addr, vdev_id,
					WMI_PEER_SET_DEFAULT_ROUTING,
					DP_RX_HASH_ENABLE | (reo_dest << 1));

	if (ret) {
		ath12k_warn(ab, "failed to set default routing %d peer :%pM vdev_id :%d\n",
			    ret, addr, vdev_id);
		return ret;
	}

	for (tid = 0; tid <= IEEE80211_NUM_TIDS; tid++) {
		ret = ath12k_dp_rx_peer_tid_setup(ar, addr, vdev_id, tid, 1, 0,
						  HAL_PN_TYPE_NONE);
		if (ret) {
			ath12k_warn(ab, "failed to setup rxd tid queue for tid %d: %d\n",
				    tid, ret);
			goto peer_clean;
		}
	}

	ret = ath12k_dp_rx_peer_frag_setup(ar, addr, vdev_id);
	if (ret) {
		ath12k_warn(ab, "failed to setup rx defrag context\n");
		tid--;
		goto peer_clean;
	}

	/* TODO: Setup other peer specific resource used in data path */

	return 0;

peer_clean:
	spin_lock_bh(&ab->base_lock);

	peer = ath12k_peer_find(ab, vdev_id, addr);
	if (!peer) {
		ath12k_warn(ab, "failed to find the peer to del rx tid\n");
		spin_unlock_bh(&ab->base_lock);
		return -ENOENT;
	}

	for (tid--; tid >= 0; tid--)
		ath12k_dp_rx_peer_tid_delete(ar, peer, tid);

	spin_unlock_bh(&ab->base_lock);

	return ret;
}

void ath12k_dp_srng_cleanup(struct ath12k_base *ab, struct dp_srng *ring)
{
	if (!ring->vaddr_unaligned)
		return;

	dma_free_coherent(ab->dev, ring->size, ring->vaddr_unaligned,
			  ring->paddr_unaligned);

	ring->vaddr_unaligned = NULL;
}

static int ath12k_dp_srng_find_ring_in_mask(int ring_num, const u8 *grp_mask)
{
	int ext_group_num;
	u8 mask = 1 << ring_num;

	for (ext_group_num = 0; ext_group_num < ATH12K_EXT_IRQ_GRP_NUM_MAX;
	     ext_group_num++) {
		if (mask & grp_mask[ext_group_num])
			return ext_group_num;
	}

	return -ENOENT;
}

static int ath12k_dp_srng_calculate_msi_group(struct ath12k_base *ab,
					      enum hal_ring_type type, int ring_num)
{
	const struct ath12k_hal_tcl_to_wbm_rbm_map *map;
	const u8 *grp_mask;
	int i;

	switch (type) {
	case HAL_WBM2SW_RELEASE:
		if (ring_num == HAL_WBM2SW_REL_ERR_RING_NUM) {
			grp_mask = &ab->hw_params->ring_mask->rx_wbm_rel[0];
			ring_num = 0;
		} else {
			map = ab->hw_params->hal_ops->tcl_to_wbm_rbm_map;
			for (i = 0; i < ab->hw_params->max_tx_ring; i++) {
				if (ring_num == map[i].wbm_ring_num) {
					ring_num = i;
					break;
				}
			}

			grp_mask = &ab->hw_params->ring_mask->tx[0];
		}
		break;
	case HAL_REO_EXCEPTION:
		grp_mask = &ab->hw_params->ring_mask->rx_err[0];
		break;
	case HAL_REO_DST:
		grp_mask = &ab->hw_params->ring_mask->rx[0];
		break;
	case HAL_REO_STATUS:
		grp_mask = &ab->hw_params->ring_mask->reo_status[0];
		break;
	case HAL_RXDMA_MONITOR_STATUS:
		grp_mask = &ab->hw_params->ring_mask->rx_mon_status[0];
		break;
	case HAL_RXDMA_MONITOR_DST:
		grp_mask = &ab->hw_params->ring_mask->rx_mon_dest[0];
		break;
	case HAL_TX_MONITOR_DST:
		grp_mask = &ab->hw_params->ring_mask->tx_mon_dest[0];
		break;
	case HAL_RXDMA_BUF:
		grp_mask = &ab->hw_params->ring_mask->host2rxdma[0];
		break;
	case HAL_RXDMA_MONITOR_BUF:
	case HAL_TCL_DATA:
	case HAL_TCL_CMD:
	case HAL_REO_CMD:
	case HAL_SW2WBM_RELEASE:
	case HAL_WBM_IDLE_LINK:
	case HAL_TCL_STATUS:
	case HAL_REO_REINJECT:
	case HAL_CE_SRC:
	case HAL_CE_DST:
	case HAL_CE_DST_STATUS:
	default:
		return -ENOENT;
	}

	return ath12k_dp_srng_find_ring_in_mask(ring_num, grp_mask);
}

static void ath12k_dp_srng_msi_setup(struct ath12k_base *ab,
				     struct hal_srng_params *ring_params,
				     enum hal_ring_type type, int ring_num)
{
	int msi_group_number, msi_data_count;
	u32 msi_data_start, msi_irq_start, addr_lo, addr_hi;
	int ret;

	ret = ath12k_hif_get_user_msi_vector(ab, "DP",
					     &msi_data_count, &msi_data_start,
					     &msi_irq_start);
	if (ret)
		return;

	msi_group_number = ath12k_dp_srng_calculate_msi_group(ab, type,
							      ring_num);
	if (msi_group_number < 0) {
		ath12k_dbg(ab, ATH12K_DBG_PCI,
			   "ring not part of an ext_group; ring_type: %d,ring_num %d",
			   type, ring_num);
		ring_params->msi_addr = 0;
		ring_params->msi_data = 0;
		return;
	}

	if (msi_group_number > msi_data_count) {
		ath12k_dbg(ab, ATH12K_DBG_PCI,
			   "multiple msi_groups share one msi, msi_group_num %d",
			   msi_group_number);
	}

	ath12k_hif_get_msi_address(ab, &addr_lo, &addr_hi);

	ring_params->msi_addr = addr_lo;
	ring_params->msi_addr |= (dma_addr_t)(((uint64_t)addr_hi) << 32);
	ring_params->msi_data = (msi_group_number % msi_data_count)
		+ msi_data_start;
	ring_params->flags |= HAL_SRNG_FLAGS_MSI_INTR;
}

int ath12k_dp_srng_setup(struct ath12k_base *ab, struct dp_srng *ring,
			 enum hal_ring_type type, int ring_num,
			 int mac_id, int num_entries)
{
	struct hal_srng_params params = { 0 };
	int entry_sz = ath12k_hal_srng_get_entrysize(ab, type);
	int max_entries = ath12k_hal_srng_get_max_entries(ab, type);
	int ret;

	if (max_entries < 0 || entry_sz < 0)
		return -EINVAL;

	if (num_entries > max_entries)
		num_entries = max_entries;

	ring->size = (num_entries * entry_sz) + HAL_RING_BASE_ALIGN - 1;
	ring->vaddr_unaligned = dma_alloc_coherent(ab->dev, ring->size,
						   &ring->paddr_unaligned,
						   GFP_KERNEL);
	if (!ring->vaddr_unaligned)
		return -ENOMEM;

	ring->vaddr = PTR_ALIGN(ring->vaddr_unaligned, HAL_RING_BASE_ALIGN);
	ring->paddr = ring->paddr_unaligned + ((unsigned long)ring->vaddr -
		      (unsigned long)ring->vaddr_unaligned);

	params.ring_base_vaddr = ring->vaddr;
	params.ring_base_paddr = ring->paddr;
	params.num_entries = num_entries;
	ath12k_dp_srng_msi_setup(ab, &params, type, ring_num + mac_id);

	switch (type) {
	case HAL_REO_DST:
		params.intr_batch_cntr_thres_entries =
					HAL_SRNG_INT_BATCH_THRESHOLD_RX;
		params.intr_timer_thres_us = HAL_SRNG_INT_TIMER_THRESHOLD_RX;
		break;
	case HAL_RXDMA_BUF:
	case HAL_RXDMA_MONITOR_BUF:
		params.low_threshold = num_entries >> 3;
		params.flags |= HAL_SRNG_FLAGS_LOW_THRESH_INTR_EN;
		params.intr_batch_cntr_thres_entries = 0;
		params.intr_timer_thres_us = HAL_SRNG_INT_TIMER_THRESHOLD_RX;
		break;
	case HAL_RXDMA_MONITOR_STATUS:
		params.low_threshold = num_entries >> 3;
		params.flags |= HAL_SRNG_FLAGS_LOW_THRESH_INTR_EN;
		params.intr_batch_cntr_thres_entries = 1;
		params.intr_timer_thres_us = HAL_SRNG_INT_TIMER_THRESHOLD_RX;
		break;
	case HAL_TX_MONITOR_DST:
		params.low_threshold = DP_TX_MONITOR_BUF_SIZE_MAX >> 3;
		params.flags |= HAL_SRNG_FLAGS_LOW_THRESH_INTR_EN;
		params.intr_batch_cntr_thres_entries = 0;
		params.intr_timer_thres_us = HAL_SRNG_INT_TIMER_THRESHOLD_RX;
		break;
	case HAL_WBM2SW_RELEASE:
		if (ab->hw_params->hw_ops->dp_srng_is_tx_comp_ring(ring_num)) {
			params.intr_batch_cntr_thres_entries =
					HAL_SRNG_INT_BATCH_THRESHOLD_TX;
			params.intr_timer_thres_us =
					HAL_SRNG_INT_TIMER_THRESHOLD_TX;
			break;
		}
		/* follow through when ring_num != HAL_WBM2SW_REL_ERR_RING_NUM */
		fallthrough;
	case HAL_REO_EXCEPTION:
	case HAL_REO_REINJECT:
	case HAL_REO_CMD:
	case HAL_REO_STATUS:
	case HAL_TCL_DATA:
	case HAL_TCL_CMD:
	case HAL_TCL_STATUS:
	case HAL_WBM_IDLE_LINK:
	case HAL_SW2WBM_RELEASE:
	case HAL_RXDMA_DST:
	case HAL_RXDMA_MONITOR_DST:
	case HAL_RXDMA_MONITOR_DESC:
		params.intr_batch_cntr_thres_entries =
					HAL_SRNG_INT_BATCH_THRESHOLD_OTHER;
		params.intr_timer_thres_us = HAL_SRNG_INT_TIMER_THRESHOLD_OTHER;
		break;
	case HAL_RXDMA_DIR_BUF:
		break;
	default:
		ath12k_warn(ab, "Not a valid ring type in dp :%d\n", type);
		return -EINVAL;
	}

	ret = ath12k_hal_srng_setup(ab, type, ring_num, mac_id, &params);
	if (ret < 0) {
		ath12k_warn(ab, "failed to setup srng: %d ring_id %d\n",
			    ret, ring_num);
		return ret;
	}

	ring->ring_id = ret;

	return 0;
}

static
u32 ath12k_dp_tx_get_vdev_bank_config(struct ath12k_base *ab,
				      struct ath12k_link_vif *arvif)
{
	u32 bank_config = 0;
	struct ath12k_vif *ahvif = arvif->ahvif;

	/* Only valid for raw frames with HW crypto enabled.
	 * With SW crypto, mac80211 sets key per packet
	 */
	if (ahvif->tx_encap_type == HAL_TCL_ENCAP_TYPE_RAW &&
	    test_bit(ATH12K_FLAG_HW_CRYPTO_DISABLED, &ab->dev_flags))
		bank_config |=
			u32_encode_bits(ath12k_dp_tx_get_encrypt_type(ahvif->key_cipher),
					HAL_TX_BANK_CONFIG_ENCRYPT_TYPE);

	bank_config |= u32_encode_bits(ahvif->tx_encap_type,
					HAL_TX_BANK_CONFIG_ENCAP_TYPE);
	bank_config |= u32_encode_bits(0, HAL_TX_BANK_CONFIG_SRC_BUFFER_SWAP) |
			u32_encode_bits(0, HAL_TX_BANK_CONFIG_LINK_META_SWAP) |
			u32_encode_bits(0, HAL_TX_BANK_CONFIG_EPD);

	/* only valid if idx_lookup_override is not set in tcl_data_cmd */
	if (ahvif->vdev_type == WMI_VDEV_TYPE_STA)
		bank_config |= u32_encode_bits(1, HAL_TX_BANK_CONFIG_INDEX_LOOKUP_EN);
	else
		bank_config |= u32_encode_bits(0, HAL_TX_BANK_CONFIG_INDEX_LOOKUP_EN);

	bank_config |= u32_encode_bits(arvif->hal_addr_search_flags & HAL_TX_ADDRX_EN,
					HAL_TX_BANK_CONFIG_ADDRX_EN) |
			u32_encode_bits(!!(arvif->hal_addr_search_flags &
					HAL_TX_ADDRY_EN),
					HAL_TX_BANK_CONFIG_ADDRY_EN);

	bank_config |= u32_encode_bits(ieee80211_vif_is_mesh(ahvif->vif) ? 3 : 0,
					HAL_TX_BANK_CONFIG_MESH_EN) |
			u32_encode_bits(arvif->vdev_id_check_en,
					HAL_TX_BANK_CONFIG_VDEV_ID_CHECK_EN);

	bank_config |= u32_encode_bits(0, HAL_TX_BANK_CONFIG_DSCP_TIP_MAP_ID);

	return bank_config;
}

static int ath12k_dp_tx_get_bank_profile(struct ath12k_base *ab,
					 struct ath12k_link_vif *arvif,
					 struct ath12k_dp *dp)
{
	int bank_id = DP_INVALID_BANK_ID;
	int i;
	u32 bank_config;
	bool configure_register = false;

	/* convert vdev params into hal_tx_bank_config */
	bank_config = ath12k_dp_tx_get_vdev_bank_config(ab, arvif);

	spin_lock_bh(&dp->tx_bank_lock);
	/* TODO: implement using idr kernel framework*/
	for (i = 0; i < dp->num_bank_profiles; i++) {
		if (dp->bank_profiles[i].is_configured &&
		    (dp->bank_profiles[i].bank_config ^ bank_config) == 0) {
			bank_id = i;
			goto inc_ref_and_return;
		}
		if (!dp->bank_profiles[i].is_configured ||
		    !dp->bank_profiles[i].num_users) {
			bank_id = i;
			goto configure_and_return;
		}
	}

	if (bank_id == DP_INVALID_BANK_ID) {
		spin_unlock_bh(&dp->tx_bank_lock);
		ath12k_err(ab, "unable to find TX bank!");
		return bank_id;
	}

configure_and_return:
	dp->bank_profiles[bank_id].is_configured = true;
	dp->bank_profiles[bank_id].bank_config = bank_config;
	configure_register = true;
inc_ref_and_return:
	dp->bank_profiles[bank_id].num_users++;
	spin_unlock_bh(&dp->tx_bank_lock);

	if (configure_register)
		ath12k_hal_tx_configure_bank_register(ab, bank_config, bank_id);

	ath12k_dbg(ab, ATH12K_DBG_DP_HTT, "dp_htt tcl bank_id %d input 0x%x match 0x%x num_users %u",
		   bank_id, bank_config, dp->bank_profiles[bank_id].bank_config,
		   dp->bank_profiles[bank_id].num_users);

	return bank_id;
}

void ath12k_dp_tx_put_bank_profile(struct ath12k_dp *dp, u8 bank_id)
{
	spin_lock_bh(&dp->tx_bank_lock);
	dp->bank_profiles[bank_id].num_users--;
	spin_unlock_bh(&dp->tx_bank_lock);
}

static void ath12k_dp_deinit_bank_profiles(struct ath12k_base *ab)
{
	struct ath12k_dp *dp = &ab->dp;

	kfree(dp->bank_profiles);
	dp->bank_profiles = NULL;
}

static int ath12k_dp_init_bank_profiles(struct ath12k_base *ab)
{
	struct ath12k_dp *dp = &ab->dp;
	u32 num_tcl_banks = ab->hw_params->num_tcl_banks;
	int i;

	dp->num_bank_profiles = num_tcl_banks;
	dp->bank_profiles = kmalloc_array(num_tcl_banks,
					  sizeof(struct ath12k_dp_tx_bank_profile),
					  GFP_KERNEL);
	if (!dp->bank_profiles)
		return -ENOMEM;

	spin_lock_init(&dp->tx_bank_lock);

	for (i = 0; i < num_tcl_banks; i++) {
		dp->bank_profiles[i].is_configured = false;
		dp->bank_profiles[i].num_users = 0;
	}

	return 0;
}

static void ath12k_dp_srng_common_cleanup(struct ath12k_base *ab)
{
	struct ath12k_dp *dp = &ab->dp;
	int i;

	ath12k_dp_srng_cleanup(ab, &dp->reo_status_ring);
	ath12k_dp_srng_cleanup(ab, &dp->reo_cmd_ring);
	ath12k_dp_srng_cleanup(ab, &dp->reo_except_ring);
	ath12k_dp_srng_cleanup(ab, &dp->rx_rel_ring);
	ath12k_dp_srng_cleanup(ab, &dp->reo_reinject_ring);
	for (i = 0; i < ab->hw_params->max_tx_ring; i++) {
		ath12k_dp_srng_cleanup(ab, &dp->tx_ring[i].tcl_comp_ring);
		ath12k_dp_srng_cleanup(ab, &dp->tx_ring[i].tcl_data_ring);
	}
	ath12k_dp_srng_cleanup(ab, &dp->wbm_desc_rel_ring);
}

static int ath12k_dp_srng_common_setup(struct ath12k_base *ab)
{
	struct ath12k_dp *dp = &ab->dp;
	const struct ath12k_hal_tcl_to_wbm_rbm_map *map;
	struct hal_srng *srng;
	int i, ret, tx_comp_ring_num;
	u32 ring_hash_map;

	ret = ath12k_dp_srng_setup(ab, &dp->wbm_desc_rel_ring,
				   HAL_SW2WBM_RELEASE, 0, 0,
				   DP_WBM_RELEASE_RING_SIZE);
	if (ret) {
		ath12k_warn(ab, "failed to set up wbm2sw_release ring :%d\n",
			    ret);
		goto err;
	}

	for (i = 0; i < ab->hw_params->max_tx_ring; i++) {
		map = ab->hw_params->hal_ops->tcl_to_wbm_rbm_map;
		tx_comp_ring_num = map[i].wbm_ring_num;

		ret = ath12k_dp_srng_setup(ab, &dp->tx_ring[i].tcl_data_ring,
					   HAL_TCL_DATA, i, 0,
					   DP_TCL_DATA_RING_SIZE);
		if (ret) {
			ath12k_warn(ab, "failed to set up tcl_data ring (%d) :%d\n",
				    i, ret);
			goto err;
		}

		ret = ath12k_dp_srng_setup(ab, &dp->tx_ring[i].tcl_comp_ring,
					   HAL_WBM2SW_RELEASE, tx_comp_ring_num, 0,
					   DP_TX_COMP_RING_SIZE);
		if (ret) {
			ath12k_warn(ab, "failed to set up tcl_comp ring (%d) :%d\n",
				    tx_comp_ring_num, ret);
			goto err;
		}
	}

	ret = ath12k_dp_srng_setup(ab, &dp->reo_reinject_ring, HAL_REO_REINJECT,
				   0, 0, DP_REO_REINJECT_RING_SIZE);
	if (ret) {
		ath12k_warn(ab, "failed to set up reo_reinject ring :%d\n",
			    ret);
		goto err;
	}

	ret = ath12k_dp_srng_setup(ab, &dp->rx_rel_ring, HAL_WBM2SW_RELEASE,
				   HAL_WBM2SW_REL_ERR_RING_NUM, 0,
				   DP_RX_RELEASE_RING_SIZE);
	if (ret) {
		ath12k_warn(ab, "failed to set up rx_rel ring :%d\n", ret);
		goto err;
	}

	ret = ath12k_dp_srng_setup(ab, &dp->reo_except_ring, HAL_REO_EXCEPTION,
				   0, 0, DP_REO_EXCEPTION_RING_SIZE);
	if (ret) {
		ath12k_warn(ab, "failed to set up reo_exception ring :%d\n",
			    ret);
		goto err;
	}

	ret = ath12k_dp_srng_setup(ab, &dp->reo_cmd_ring, HAL_REO_CMD,
				   0, 0, DP_REO_CMD_RING_SIZE);
	if (ret) {
		ath12k_warn(ab, "failed to set up reo_cmd ring :%d\n", ret);
		goto err;
	}

	srng = &ab->hal.srng_list[dp->reo_cmd_ring.ring_id];
	ath12k_hal_reo_init_cmd_ring(ab, srng);

	ret = ath12k_dp_srng_setup(ab, &dp->reo_status_ring, HAL_REO_STATUS,
				   0, 0, DP_REO_STATUS_RING_SIZE);
	if (ret) {
		ath12k_warn(ab, "failed to set up reo_status ring :%d\n", ret);
		goto err;
	}

	/* When hash based routing of rx packet is enabled, 32 entries to map
	 * the hash values to the ring will be configured. Each hash entry uses
	 * four bits to map to a particular ring. The ring mapping will be
	 * 0:TCL, 1:SW1, 2:SW2, 3:SW3, 4:SW4, 5:Release, 6:FW and 7:SW5
	 * 8:SW6, 9:SW7, 10:SW8, 11:Not used.
	 */
	ring_hash_map = HAL_HASH_ROUTING_RING_SW1 |
			HAL_HASH_ROUTING_RING_SW2 << 4 |
			HAL_HASH_ROUTING_RING_SW3 << 8 |
			HAL_HASH_ROUTING_RING_SW4 << 12 |
			HAL_HASH_ROUTING_RING_SW1 << 16 |
			HAL_HASH_ROUTING_RING_SW2 << 20 |
			HAL_HASH_ROUTING_RING_SW3 << 24 |
			HAL_HASH_ROUTING_RING_SW4 << 28;

	ath12k_hal_reo_hw_setup(ab, ring_hash_map);

	return 0;

err:
	ath12k_dp_srng_common_cleanup(ab);

	return ret;
}

static void ath12k_dp_scatter_idle_link_desc_cleanup(struct ath12k_base *ab)
{
	struct ath12k_dp *dp = &ab->dp;
	struct hal_wbm_idle_scatter_list *slist = dp->scatter_list;
	int i;

	for (i = 0; i < DP_IDLE_SCATTER_BUFS_MAX; i++) {
		if (!slist[i].vaddr)
			continue;

		dma_free_coherent(ab->dev, HAL_WBM_IDLE_SCATTER_BUF_SIZE_MAX,
				  slist[i].vaddr, slist[i].paddr);
		slist[i].vaddr = NULL;
	}
}

static int ath12k_dp_scatter_idle_link_desc_setup(struct ath12k_base *ab,
						  int size,
						  u32 n_link_desc_bank,
						  u32 n_link_desc,
						  u32 last_bank_sz)
{
	struct ath12k_dp *dp = &ab->dp;
	struct dp_link_desc_bank *link_desc_banks = dp->link_desc_banks;
	struct hal_wbm_idle_scatter_list *slist = dp->scatter_list;
	u32 n_entries_per_buf;
	int num_scatter_buf, scatter_idx;
	struct hal_wbm_link_desc *scatter_buf;
	int align_bytes, n_entries;
	dma_addr_t paddr;
	int rem_entries;
	int i;
	int ret = 0;
	u32 end_offset, cookie;
	enum hal_rx_buf_return_buf_manager rbm = dp->idle_link_rbm;

	n_entries_per_buf = HAL_WBM_IDLE_SCATTER_BUF_SIZE /
		ath12k_hal_srng_get_entrysize(ab, HAL_WBM_IDLE_LINK);
	num_scatter_buf = DIV_ROUND_UP(size, HAL_WBM_IDLE_SCATTER_BUF_SIZE);

	if (num_scatter_buf > DP_IDLE_SCATTER_BUFS_MAX)
		return -EINVAL;

	for (i = 0; i < num_scatter_buf; i++) {
		slist[i].vaddr = dma_alloc_coherent(ab->dev,
						    HAL_WBM_IDLE_SCATTER_BUF_SIZE_MAX,
						    &slist[i].paddr, GFP_KERNEL);
		if (!slist[i].vaddr) {
			ret = -ENOMEM;
			goto err;
		}
	}

	scatter_idx = 0;
	scatter_buf = slist[scatter_idx].vaddr;
	rem_entries = n_entries_per_buf;

	for (i = 0; i < n_link_desc_bank; i++) {
		align_bytes = link_desc_banks[i].vaddr -
			      link_desc_banks[i].vaddr_unaligned;
		n_entries = (DP_LINK_DESC_ALLOC_SIZE_THRESH - align_bytes) /
			     HAL_LINK_DESC_SIZE;
		paddr = link_desc_banks[i].paddr;
		while (n_entries) {
			cookie = DP_LINK_DESC_COOKIE_SET(n_entries, i);
			ath12k_hal_set_link_desc_addr(scatter_buf, cookie,
						      paddr, rbm);
			n_entries--;
			paddr += HAL_LINK_DESC_SIZE;
			if (rem_entries) {
				rem_entries--;
				scatter_buf++;
				continue;
			}

			rem_entries = n_entries_per_buf;
			scatter_idx++;
			scatter_buf = slist[scatter_idx].vaddr;
		}
	}

	end_offset = (scatter_buf - slist[scatter_idx].vaddr) *
		     sizeof(struct hal_wbm_link_desc);
	ath12k_hal_setup_link_idle_list(ab, slist, num_scatter_buf,
					n_link_desc, end_offset);

	return 0;

err:
	ath12k_dp_scatter_idle_link_desc_cleanup(ab);

	return ret;
}

static void
ath12k_dp_link_desc_bank_free(struct ath12k_base *ab,
			      struct dp_link_desc_bank *link_desc_banks)
{
	int i;

	for (i = 0; i < DP_LINK_DESC_BANKS_MAX; i++) {
		if (link_desc_banks[i].vaddr_unaligned) {
			dma_free_coherent(ab->dev,
					  link_desc_banks[i].size,
					  link_desc_banks[i].vaddr_unaligned,
					  link_desc_banks[i].paddr_unaligned);
			link_desc_banks[i].vaddr_unaligned = NULL;
		}
	}
}

static int ath12k_dp_link_desc_bank_alloc(struct ath12k_base *ab,
					  struct dp_link_desc_bank *desc_bank,
					  int n_link_desc_bank,
					  int last_bank_sz)
{
	struct ath12k_dp *dp = &ab->dp;
	int i;
	int ret = 0;
	int desc_sz = DP_LINK_DESC_ALLOC_SIZE_THRESH;

	for (i = 0; i < n_link_desc_bank; i++) {
		if (i == (n_link_desc_bank - 1) && last_bank_sz)
			desc_sz = last_bank_sz;

		desc_bank[i].vaddr_unaligned =
					dma_alloc_coherent(ab->dev, desc_sz,
							   &desc_bank[i].paddr_unaligned,
							   GFP_KERNEL);
		if (!desc_bank[i].vaddr_unaligned) {
			ret = -ENOMEM;
			goto err;
		}

		desc_bank[i].vaddr = PTR_ALIGN(desc_bank[i].vaddr_unaligned,
					       HAL_LINK_DESC_ALIGN);
		desc_bank[i].paddr = desc_bank[i].paddr_unaligned +
				     ((unsigned long)desc_bank[i].vaddr -
				      (unsigned long)desc_bank[i].vaddr_unaligned);
		desc_bank[i].size = desc_sz;
	}

	return 0;

err:
	ath12k_dp_link_desc_bank_free(ab, dp->link_desc_banks);

	return ret;
}

void ath12k_dp_link_desc_cleanup(struct ath12k_base *ab,
				 struct dp_link_desc_bank *desc_bank,
				 u32 ring_type, struct dp_srng *ring)
{
	ath12k_dp_link_desc_bank_free(ab, desc_bank);

	if (ring_type != HAL_RXDMA_MONITOR_DESC) {
		ath12k_dp_srng_cleanup(ab, ring);
		ath12k_dp_scatter_idle_link_desc_cleanup(ab);
	}
}

static int ath12k_wbm_idle_ring_setup(struct ath12k_base *ab, u32 *n_link_desc)
{
	struct ath12k_dp *dp = &ab->dp;
	u32 n_mpdu_link_desc, n_mpdu_queue_desc;
	u32 n_tx_msdu_link_desc, n_rx_msdu_link_desc;
	int ret = 0;

	n_mpdu_link_desc = (DP_NUM_TIDS_MAX * DP_AVG_MPDUS_PER_TID_MAX) /
			   HAL_NUM_MPDUS_PER_LINK_DESC;

	n_mpdu_queue_desc = n_mpdu_link_desc /
			    HAL_NUM_MPDU_LINKS_PER_QUEUE_DESC;

	n_tx_msdu_link_desc = (DP_NUM_TIDS_MAX * DP_AVG_FLOWS_PER_TID *
			       DP_AVG_MSDUS_PER_FLOW) /
			      HAL_NUM_TX_MSDUS_PER_LINK_DESC;

	n_rx_msdu_link_desc = (DP_NUM_TIDS_MAX * DP_AVG_MPDUS_PER_TID_MAX *
			       DP_AVG_MSDUS_PER_MPDU) /
			      HAL_NUM_RX_MSDUS_PER_LINK_DESC;

	*n_link_desc = n_mpdu_link_desc + n_mpdu_queue_desc +
		      n_tx_msdu_link_desc + n_rx_msdu_link_desc;

	if (*n_link_desc & (*n_link_desc - 1))
		*n_link_desc = 1 << fls(*n_link_desc);

	ret = ath12k_dp_srng_setup(ab, &dp->wbm_idle_ring,
				   HAL_WBM_IDLE_LINK, 0, 0, *n_link_desc);
	if (ret) {
		ath12k_warn(ab, "failed to setup wbm_idle_ring: %d\n", ret);
		return ret;
	}
	return ret;
}

int ath12k_dp_link_desc_setup(struct ath12k_base *ab,
			      struct dp_link_desc_bank *link_desc_banks,
			      u32 ring_type, struct hal_srng *srng,
			      u32 n_link_desc)
{
	u32 tot_mem_sz;
	u32 n_link_desc_bank, last_bank_sz;
	u32 entry_sz, align_bytes, n_entries;
	struct hal_wbm_link_desc *desc;
	u32 paddr;
	int i, ret;
	u32 cookie;
	enum hal_rx_buf_return_buf_manager rbm = ab->dp.idle_link_rbm;

	tot_mem_sz = n_link_desc * HAL_LINK_DESC_SIZE;
	tot_mem_sz += HAL_LINK_DESC_ALIGN;

	if (tot_mem_sz <= DP_LINK_DESC_ALLOC_SIZE_THRESH) {
		n_link_desc_bank = 1;
		last_bank_sz = tot_mem_sz;
	} else {
		n_link_desc_bank = tot_mem_sz /
				   (DP_LINK_DESC_ALLOC_SIZE_THRESH -
				    HAL_LINK_DESC_ALIGN);
		last_bank_sz = tot_mem_sz %
			       (DP_LINK_DESC_ALLOC_SIZE_THRESH -
				HAL_LINK_DESC_ALIGN);

		if (last_bank_sz)
			n_link_desc_bank += 1;
	}

	if (n_link_desc_bank > DP_LINK_DESC_BANKS_MAX)
		return -EINVAL;

	ret = ath12k_dp_link_desc_bank_alloc(ab, link_desc_banks,
					     n_link_desc_bank, last_bank_sz);
	if (ret)
		return ret;

	/* Setup link desc idle list for HW internal usage */
	entry_sz = ath12k_hal_srng_get_entrysize(ab, ring_type);
	tot_mem_sz = entry_sz * n_link_desc;

	/* Setup scatter desc list when the total memory requirement is more */
	if (tot_mem_sz > DP_LINK_DESC_ALLOC_SIZE_THRESH &&
	    ring_type != HAL_RXDMA_MONITOR_DESC) {
		ret = ath12k_dp_scatter_idle_link_desc_setup(ab, tot_mem_sz,
							     n_link_desc_bank,
							     n_link_desc,
							     last_bank_sz);
		if (ret) {
			ath12k_warn(ab, "failed to setup scatting idle list descriptor :%d\n",
				    ret);
			goto fail_desc_bank_free;
		}

		return 0;
	}

	spin_lock_bh(&srng->lock);

	ath12k_hal_srng_access_begin(ab, srng);

	for (i = 0; i < n_link_desc_bank; i++) {
		align_bytes = link_desc_banks[i].vaddr -
			      link_desc_banks[i].vaddr_unaligned;
		n_entries = (link_desc_banks[i].size - align_bytes) /
			    HAL_LINK_DESC_SIZE;
		paddr = link_desc_banks[i].paddr;
		while (n_entries &&
		       (desc = ath12k_hal_srng_src_get_next_entry(ab, srng))) {
			cookie = DP_LINK_DESC_COOKIE_SET(n_entries, i);
			ath12k_hal_set_link_desc_addr(desc, cookie, paddr, rbm);
			n_entries--;
			paddr += HAL_LINK_DESC_SIZE;
		}
	}

	ath12k_hal_srng_access_end(ab, srng);

	spin_unlock_bh(&srng->lock);

	return 0;

fail_desc_bank_free:
	ath12k_dp_link_desc_bank_free(ab, link_desc_banks);

	return ret;
}

int ath12k_dp_service_srng(struct ath12k_base *ab,
			   struct ath12k_ext_irq_grp *irq_grp,
			   int budget)
{
	struct napi_struct *napi = &irq_grp->napi;
	int grp_id = irq_grp->grp_id;
	int work_done = 0;
	int i = 0, j;
	int tot_work_done = 0;
	enum dp_monitor_mode monitor_mode;
	u8 ring_mask;

	if (ab->hw_params->ring_mask->tx[grp_id]) {
		i = fls(ab->hw_params->ring_mask->tx[grp_id]) - 1;
		ath12k_dp_tx_completion_handler(ab, i);
	}

	if (ab->hw_params->ring_mask->rx_err[grp_id]) {
		work_done = ath12k_dp_rx_process_err(ab, napi, budget);
		budget -= work_done;
		tot_work_done += work_done;
		if (budget <= 0)
			goto done;
	}

	if (ab->hw_params->ring_mask->rx_wbm_rel[grp_id]) {
		work_done = ath12k_dp_rx_process_wbm_err(ab,
							 napi,
							 budget);
		budget -= work_done;
		tot_work_done += work_done;

		if (budget <= 0)
			goto done;
	}

	if (ab->hw_params->ring_mask->rx[grp_id]) {
		i = fls(ab->hw_params->ring_mask->rx[grp_id]) - 1;
		work_done = ath12k_dp_rx_process(ab, i, napi,
						 budget);
		budget -= work_done;
		tot_work_done += work_done;
		if (budget <= 0)
			goto done;
	}

	if (ab->hw_params->ring_mask->rx_mon_status[grp_id]) {
		ring_mask = ab->hw_params->ring_mask->rx_mon_status[grp_id];
		for (i = 0; i < ab->num_radios; i++) {
			for (j = 0; j < ab->hw_params->num_rxdma_per_pdev; j++) {
				int id = i * ab->hw_params->num_rxdma_per_pdev + j;

				if (ring_mask & BIT(id)) {
					work_done =
					ath12k_dp_mon_process_ring(ab, id, napi, budget,
								   0);
					budget -= work_done;
					tot_work_done += work_done;
					if (budget <= 0)
						goto done;
				}
			}
		}
	}

	if (ab->hw_params->ring_mask->rx_mon_dest[grp_id]) {
		monitor_mode = ATH12K_DP_RX_MONITOR_MODE;
		ring_mask = ab->hw_params->ring_mask->rx_mon_dest[grp_id];
		for (i = 0; i < ab->num_radios; i++) {
			for (j = 0; j < ab->hw_params->num_rxdma_per_pdev; j++) {
				int id = i * ab->hw_params->num_rxdma_per_pdev + j;

				if (ring_mask & BIT(id)) {
					work_done =
					ath12k_dp_mon_process_ring(ab, id, napi, budget,
								   monitor_mode);
					budget -= work_done;
					tot_work_done += work_done;

					if (budget <= 0)
						goto done;
				}
			}
		}
	}

	if (ab->hw_params->ring_mask->tx_mon_dest[grp_id]) {
		monitor_mode = ATH12K_DP_TX_MONITOR_MODE;
		ring_mask = ab->hw_params->ring_mask->tx_mon_dest[grp_id];
		for (i = 0; i < ab->num_radios; i++) {
			for (j = 0; j < ab->hw_params->num_rxdma_per_pdev; j++) {
				int id = i * ab->hw_params->num_rxdma_per_pdev + j;

				if (ring_mask & BIT(id)) {
					work_done =
					ath12k_dp_mon_process_ring(ab, id, napi, budget,
								   monitor_mode);
					budget -= work_done;
					tot_work_done += work_done;

					if (budget <= 0)
						goto done;
				}
			}
		}
	}

	if (ab->hw_params->ring_mask->reo_status[grp_id])
		ath12k_dp_rx_process_reo_status(ab);

	if (ab->hw_params->ring_mask->host2rxdma[grp_id]) {
		struct ath12k_dp *dp = &ab->dp;
		struct dp_rxdma_ring *rx_ring = &dp->rx_refill_buf_ring;
		LIST_HEAD(list);

		ath12k_dp_rx_bufs_replenish(ab, rx_ring, &list, 0);
	}

	/* TODO: Implement handler for other interrupts */

done:
	return tot_work_done;
}

void ath12k_dp_pdev_free(struct ath12k_base *ab)
{
	int i;

	for (i = 0; i < ab->num_radios; i++)
		ath12k_dp_rx_pdev_free(ab, i);
}

void ath12k_dp_pdev_pre_alloc(struct ath12k *ar)
{
	struct ath12k_pdev_dp *dp = &ar->dp;

	dp->mac_id = ar->pdev_idx;
	atomic_set(&dp->num_tx_pending, 0);
	init_waitqueue_head(&dp->tx_empty_waitq);
	/* TODO: Add any RXDMA setup required per pdev */
}

bool ath12k_dp_wmask_compaction_rx_tlv_supported(struct ath12k_base *ab)
{
	if (test_bit(WMI_TLV_SERVICE_WMSK_COMPACTION_RX_TLVS, ab->wmi_ab.svc_map) &&
	    ab->hw_params->hal_ops->rxdma_ring_wmask_rx_mpdu_start &&
	    ab->hw_params->hal_ops->rxdma_ring_wmask_rx_msdu_end &&
	    ab->hw_params->hal_ops->get_hal_rx_compact_ops) {
		return true;
	}
	return false;
}

void ath12k_dp_hal_rx_desc_init(struct ath12k_base *ab)
{
	if (ath12k_dp_wmask_compaction_rx_tlv_supported(ab)) {
		/* RX TLVS compaction is supported, hence change the hal_rx_ops
		 * to compact hal_rx_ops.
		 */
		ab->hal_rx_ops = ab->hw_params->hal_ops->get_hal_rx_compact_ops();
	}
	ab->hal.hal_desc_sz =
		ab->hal_rx_ops->rx_desc_get_desc_size();
}

int ath12k_dp_pdev_alloc(struct ath12k_base *ab)
{
	struct ath12k *ar;
	int ret;
	int i;

	ret = ath12k_dp_rx_htt_setup(ab);
	if (ret)
		goto out;

	/* TODO: Per-pdev rx ring unlike tx ring which is mapped to different AC's */
	for (i = 0; i < ab->num_radios; i++) {
		ar = ab->pdevs[i].ar;
		ret = ath12k_dp_rx_pdev_alloc(ab, i);
		if (ret) {
			ath12k_warn(ab, "failed to allocate pdev rx for pdev_id :%d\n",
				    i);
			goto err;
		}
		ret = ath12k_dp_rx_pdev_mon_attach(ar);
		if (ret) {
			ath12k_warn(ab, "failed to initialize mon pdev %d\n", i);
			goto err;
		}
	}

	return 0;
err:
	ath12k_dp_pdev_free(ab);
out:
	return ret;
}

int ath12k_dp_htt_connect(struct ath12k_dp *dp)
{
	struct ath12k_htc_svc_conn_req conn_req = {0};
	struct ath12k_htc_svc_conn_resp conn_resp = {0};
	int status;

	conn_req.ep_ops.ep_tx_complete = ath12k_dp_htt_htc_tx_complete;
	conn_req.ep_ops.ep_rx_complete = ath12k_dp_htt_htc_t2h_msg_handler;

	/* connect to control service */
	conn_req.service_id = ATH12K_HTC_SVC_ID_HTT_DATA_MSG;

	status = ath12k_htc_connect_service(&dp->ab->htc, &conn_req,
					    &conn_resp);

	if (status)
		return status;

	dp->eid = conn_resp.eid;

	return 0;
}

static void ath12k_dp_update_vdev_search(struct ath12k_link_vif *arvif)
{
	switch (arvif->ahvif->vdev_type) {
	case WMI_VDEV_TYPE_STA:
		arvif->hal_addr_search_flags = HAL_TX_ADDRY_EN;
		arvif->search_type = HAL_TX_ADDR_SEARCH_INDEX;
		break;
	case WMI_VDEV_TYPE_AP:
	case WMI_VDEV_TYPE_IBSS:
		arvif->hal_addr_search_flags = HAL_TX_ADDRX_EN;
		arvif->search_type = HAL_TX_ADDR_SEARCH_DEFAULT;
		break;
	case WMI_VDEV_TYPE_MONITOR:
	default:
		return;
	}
}

void ath12k_dp_vdev_tx_attach(struct ath12k *ar, struct ath12k_link_vif *arvif)
{
	struct ath12k_base *ab = ar->ab;

	arvif->tcl_metadata |= u32_encode_bits(1, HTT_TCL_META_DATA_TYPE) |
			       u32_encode_bits(arvif->vdev_id,
					       HTT_TCL_META_DATA_VDEV_ID) |
			       u32_encode_bits(ar->pdev->pdev_id,
					       HTT_TCL_META_DATA_PDEV_ID);

	/* set HTT extension valid bit to 0 by default */
	arvif->tcl_metadata &= ~HTT_TCL_META_DATA_VALID_HTT;

	ath12k_dp_update_vdev_search(arvif);
	arvif->vdev_id_check_en = true;
	arvif->bank_id = ath12k_dp_tx_get_bank_profile(ab, arvif, &ab->dp);

	/* TODO: error path for bank id failure */
	if (arvif->bank_id == DP_INVALID_BANK_ID) {
		ath12k_err(ar->ab, "Failed to initialize DP TX Banks");
		return;
	}
}

static void ath12k_dp_cc_cleanup(struct ath12k_base *ab)
{
	struct ath12k_rx_desc_info *desc_info;
	struct ath12k_tx_desc_info *tx_desc_info, *tmp1;
	struct ath12k_dp *dp = &ab->dp;
	struct ath12k_skb_cb *skb_cb;
	struct sk_buff *skb;
	struct ath12k *ar;
	int i, j;
	u32 pool_id, tx_spt_page;

	if (!dp->spt_info)
		return;

	/* RX Descriptor cleanup */
	spin_lock_bh(&dp->rx_desc_lock);

	for (i = 0; i < ATH12K_NUM_RX_SPT_PAGES; i++) {
		desc_info = dp->rxbaddr[i];

		for (j = 0; j < ATH12K_MAX_SPT_ENTRIES; j++) {
			if (!desc_info[j].in_use) {
				list_del(&desc_info[j].list);
				continue;
			}

			skb = desc_info[j].skb;
			if (!skb)
				continue;

			dma_unmap_single(ab->dev, ATH12K_SKB_RXCB(skb)->paddr,
					 skb->len + skb_tailroom(skb), DMA_FROM_DEVICE);
			dev_kfree_skb_any(skb);
		}
	}

	for (i = 0; i < ATH12K_NUM_RX_SPT_PAGES; i++) {
		if (!dp->rxbaddr[i])
			continue;

		kfree(dp->rxbaddr[i]);
		dp->rxbaddr[i] = NULL;
	}

	spin_unlock_bh(&dp->rx_desc_lock);

	/* TX Descriptor cleanup */
	for (i = 0; i < ATH12K_HW_MAX_QUEUES; i++) {
		spin_lock_bh(&dp->tx_desc_lock[i]);

		list_for_each_entry_safe(tx_desc_info, tmp1, &dp->tx_desc_used_list[i],
					 list) {
			list_del(&tx_desc_info->list);
			skb = tx_desc_info->skb;

			if (!skb)
				continue;

			skb_cb = ATH12K_SKB_CB(skb);
			if (skb_cb->paddr_ext_desc) {
				dma_unmap_single(ab->dev,
						 skb_cb->paddr_ext_desc,
						 tx_desc_info->skb_ext_desc->len,
						 DMA_TO_DEVICE);
				dev_kfree_skb_any(tx_desc_info->skb_ext_desc);
			}

			/* if we are unregistering, hw would've been destroyed and
			 * ar is no longer valid.
			 */
			if (!(test_bit(ATH12K_FLAG_UNREGISTERING, &ab->dev_flags))) {
				ar = skb_cb->ar;

				if (atomic_dec_and_test(&ar->dp.num_tx_pending))
					wake_up(&ar->dp.tx_empty_waitq);
			}

			dma_unmap_single(ab->dev, ATH12K_SKB_CB(skb)->paddr,
					 skb->len, DMA_TO_DEVICE);
			dev_kfree_skb_any(skb);
		}

		spin_unlock_bh(&dp->tx_desc_lock[i]);
	}

	for (pool_id = 0; pool_id < ATH12K_HW_MAX_QUEUES; pool_id++) {
		spin_lock_bh(&dp->tx_desc_lock[pool_id]);

		for (i = 0; i < ATH12K_TX_SPT_PAGES_PER_POOL; i++) {
			tx_spt_page = i + pool_id * ATH12K_TX_SPT_PAGES_PER_POOL;
			if (!dp->txbaddr[tx_spt_page])
				continue;

			kfree(dp->txbaddr[tx_spt_page]);
			dp->txbaddr[tx_spt_page] = NULL;
		}

		spin_unlock_bh(&dp->tx_desc_lock[pool_id]);
	}

	/* unmap SPT pages */
	for (i = 0; i < dp->num_spt_pages; i++) {
		if (!dp->spt_info[i].vaddr)
			continue;

		dma_free_coherent(ab->dev, ATH12K_PAGE_SIZE,
				  dp->spt_info[i].vaddr, dp->spt_info[i].paddr);
		dp->spt_info[i].vaddr = NULL;
	}

	kfree(dp->spt_info);
	dp->spt_info = NULL;
}

static void ath12k_dp_reoq_lut_cleanup(struct ath12k_base *ab)
{
	struct ath12k_dp *dp = &ab->dp;

	if (!ab->hw_params->reoq_lut_support)
		return;

	if (dp->reoq_lut.vaddr_unaligned) {
		ath12k_hif_write32(ab,
				   HAL_SEQ_WCSS_UMAC_REO_REG +
				   HAL_REO1_QDESC_LUT_BASE0(ab), 0);
		dma_free_coherent(ab->dev, dp->reoq_lut.size,
				  dp->reoq_lut.vaddr_unaligned,
				  dp->reoq_lut.paddr_unaligned);
		dp->reoq_lut.vaddr_unaligned = NULL;
	}

	if (dp->ml_reoq_lut.vaddr_unaligned) {
		ath12k_hif_write32(ab,
				   HAL_SEQ_WCSS_UMAC_REO_REG +
				   HAL_REO1_QDESC_LUT_BASE1(ab), 0);
		dma_free_coherent(ab->dev, dp->ml_reoq_lut.size,
				  dp->ml_reoq_lut.vaddr_unaligned,
				  dp->ml_reoq_lut.paddr_unaligned);
		dp->ml_reoq_lut.vaddr_unaligned = NULL;
	}
}

void ath12k_dp_free(struct ath12k_base *ab)
{
	struct ath12k_dp *dp = &ab->dp;
	int i;

	if (!dp->ab)
		return;

	ath12k_dp_link_desc_cleanup(ab, dp->link_desc_banks,
				    HAL_WBM_IDLE_LINK, &dp->wbm_idle_ring);

	ath12k_dp_cc_cleanup(ab);
	ath12k_dp_reoq_lut_cleanup(ab);
	ath12k_dp_deinit_bank_profiles(ab);
	ath12k_dp_srng_common_cleanup(ab);

	ath12k_dp_rx_reo_cmd_list_cleanup(ab);

	for (i = 0; i < ab->hw_params->max_tx_ring; i++) {
		kfree(dp->tx_ring[i].tx_status);
		dp->tx_ring[i].tx_status = NULL;
	}

	ath12k_dp_rx_free(ab);
	/* Deinit any SOC level resource */
	dp->ab = NULL;
}

void ath12k_dp_cc_config(struct ath12k_base *ab)
{
	u32 cmem_base = ab->qmi.dev_mem[ATH12K_QMI_DEVMEM_CMEM_INDEX].start;
	u32 reo_base = HAL_SEQ_WCSS_UMAC_REO_REG;
	u32 wbm_base = HAL_SEQ_WCSS_UMAC_WBM_REG;
	u32 val = 0;

	if (ath12k_ftm_mode)
		return;

	ath12k_hif_write32(ab, reo_base + HAL_REO1_SW_COOKIE_CFG0(ab), cmem_base);

	val |= u32_encode_bits(ATH12K_CMEM_ADDR_MSB,
			       HAL_REO1_SW_COOKIE_CFG_CMEM_BASE_ADDR_MSB) |
		u32_encode_bits(ATH12K_CC_PPT_MSB,
				HAL_REO1_SW_COOKIE_CFG_COOKIE_PPT_MSB) |
		u32_encode_bits(ATH12K_CC_SPT_MSB,
				HAL_REO1_SW_COOKIE_CFG_COOKIE_SPT_MSB) |
		u32_encode_bits(1, HAL_REO1_SW_COOKIE_CFG_ALIGN) |
		u32_encode_bits(1, HAL_REO1_SW_COOKIE_CFG_ENABLE) |
		u32_encode_bits(1, HAL_REO1_SW_COOKIE_CFG_GLOBAL_ENABLE);

	ath12k_hif_write32(ab, reo_base + HAL_REO1_SW_COOKIE_CFG1(ab), val);

	/* Enable HW CC for WBM */
	ath12k_hif_write32(ab, wbm_base + HAL_WBM_SW_COOKIE_CFG0, cmem_base);

	val = u32_encode_bits(ATH12K_CMEM_ADDR_MSB,
			      HAL_WBM_SW_COOKIE_CFG_CMEM_BASE_ADDR_MSB) |
		u32_encode_bits(ATH12K_CC_PPT_MSB,
				HAL_WBM_SW_COOKIE_CFG_COOKIE_PPT_MSB) |
		u32_encode_bits(ATH12K_CC_SPT_MSB,
				HAL_WBM_SW_COOKIE_CFG_COOKIE_SPT_MSB) |
		u32_encode_bits(1, HAL_WBM_SW_COOKIE_CFG_ALIGN);

	ath12k_hif_write32(ab, wbm_base + HAL_WBM_SW_COOKIE_CFG1, val);

	/* Enable conversion complete indication */
	val = ath12k_hif_read32(ab, wbm_base + HAL_WBM_SW_COOKIE_CFG2);
	val |= u32_encode_bits(1, HAL_WBM_SW_COOKIE_CFG_RELEASE_PATH_EN) |
		u32_encode_bits(1, HAL_WBM_SW_COOKIE_CFG_ERR_PATH_EN) |
		u32_encode_bits(1, HAL_WBM_SW_COOKIE_CFG_CONV_IND_EN);

	ath12k_hif_write32(ab, wbm_base + HAL_WBM_SW_COOKIE_CFG2, val);

	/* Enable Cookie conversion for WBM2SW Rings */
	val = ath12k_hif_read32(ab, wbm_base + HAL_WBM_SW_COOKIE_CONVERT_CFG);
	val |= u32_encode_bits(1, HAL_WBM_SW_COOKIE_CONV_CFG_GLOBAL_EN) |
	       ab->hw_params->hal_params->wbm2sw_cc_enable;

	ath12k_hif_write32(ab, wbm_base + HAL_WBM_SW_COOKIE_CONVERT_CFG, val);
}

static u32 ath12k_dp_cc_cookie_gen(u16 ppt_idx, u16 spt_idx)
{
	return (u32)ppt_idx << ATH12K_CC_PPT_SHIFT | spt_idx;
}

static inline void *ath12k_dp_cc_get_desc_addr_ptr(struct ath12k_base *ab,
						   u16 ppt_idx, u16 spt_idx)
{
	struct ath12k_dp *dp = &ab->dp;

	return dp->spt_info[ppt_idx].vaddr + spt_idx;
}

struct ath12k_rx_desc_info *ath12k_dp_get_rx_desc(struct ath12k_base *ab,
						  u32 cookie)
{
	struct ath12k_dp *dp = &ab->dp;
	struct ath12k_rx_desc_info **desc_addr_ptr;
	u16 start_ppt_idx, end_ppt_idx, ppt_idx, spt_idx;

	ppt_idx = u32_get_bits(cookie, ATH12K_DP_CC_COOKIE_PPT);
	spt_idx = u32_get_bits(cookie, ATH12K_DP_CC_COOKIE_SPT);

	start_ppt_idx = dp->rx_ppt_base + ATH12K_RX_SPT_PAGE_OFFSET;
	end_ppt_idx = start_ppt_idx + ATH12K_NUM_RX_SPT_PAGES;

	if (ppt_idx < start_ppt_idx ||
	    ppt_idx >= end_ppt_idx ||
	    spt_idx > ATH12K_MAX_SPT_ENTRIES)
		return NULL;

	ppt_idx = ppt_idx - dp->rx_ppt_base;
	desc_addr_ptr = ath12k_dp_cc_get_desc_addr_ptr(ab, ppt_idx, spt_idx);

	return *desc_addr_ptr;
}

struct ath12k_tx_desc_info *ath12k_dp_get_tx_desc(struct ath12k_base *ab,
						  u32 cookie)
{
	struct ath12k_tx_desc_info **desc_addr_ptr;
	u16 start_ppt_idx, end_ppt_idx, ppt_idx, spt_idx;

	ppt_idx = u32_get_bits(cookie, ATH12K_DP_CC_COOKIE_PPT);
	spt_idx = u32_get_bits(cookie, ATH12K_DP_CC_COOKIE_SPT);

	start_ppt_idx = ATH12K_TX_SPT_PAGE_OFFSET;
	end_ppt_idx = start_ppt_idx +
		      (ATH12K_TX_SPT_PAGES_PER_POOL * ATH12K_HW_MAX_QUEUES);

	if (ppt_idx < start_ppt_idx ||
	    ppt_idx >= end_ppt_idx ||
	    spt_idx > ATH12K_MAX_SPT_ENTRIES)
		return NULL;

	desc_addr_ptr = ath12k_dp_cc_get_desc_addr_ptr(ab, ppt_idx, spt_idx);

	return *desc_addr_ptr;
}

static int ath12k_dp_cc_desc_init(struct ath12k_base *ab)
{
	struct ath12k_dp *dp = &ab->dp;
	struct ath12k_rx_desc_info *rx_descs, **rx_desc_addr;
	struct ath12k_tx_desc_info *tx_descs, **tx_desc_addr;
	u32 i, j, pool_id, tx_spt_page;
	u32 ppt_idx, cookie_ppt_idx;

	spin_lock_bh(&dp->rx_desc_lock);

	/* First ATH12K_NUM_RX_SPT_PAGES of allocated SPT pages are used for RX */
	for (i = 0; i < ATH12K_NUM_RX_SPT_PAGES; i++) {
		rx_descs = kcalloc(ATH12K_MAX_SPT_ENTRIES, sizeof(*rx_descs),
				   GFP_ATOMIC);

		if (!rx_descs) {
			spin_unlock_bh(&dp->rx_desc_lock);
			return -ENOMEM;
		}

		ppt_idx = ATH12K_RX_SPT_PAGE_OFFSET + i;
		cookie_ppt_idx = dp->rx_ppt_base + ppt_idx;
		dp->rxbaddr[i] = &rx_descs[0];

		for (j = 0; j < ATH12K_MAX_SPT_ENTRIES; j++) {
			rx_descs[j].cookie = ath12k_dp_cc_cookie_gen(cookie_ppt_idx, j);
			rx_descs[j].magic = ATH12K_DP_RX_DESC_MAGIC;
			rx_descs[j].device_id = ab->device_id;
			list_add_tail(&rx_descs[j].list, &dp->rx_desc_free_list);

			/* Update descriptor VA in SPT */
			rx_desc_addr = ath12k_dp_cc_get_desc_addr_ptr(ab, ppt_idx, j);
			*rx_desc_addr = &rx_descs[j];
		}
	}

	spin_unlock_bh(&dp->rx_desc_lock);

	for (pool_id = 0; pool_id < ATH12K_HW_MAX_QUEUES; pool_id++) {
		spin_lock_bh(&dp->tx_desc_lock[pool_id]);
		for (i = 0; i < ATH12K_TX_SPT_PAGES_PER_POOL; i++) {
			tx_descs = kcalloc(ATH12K_MAX_SPT_ENTRIES, sizeof(*tx_descs),
					   GFP_ATOMIC);

			if (!tx_descs) {
				spin_unlock_bh(&dp->tx_desc_lock[pool_id]);
				/* Caller takes care of TX pending and RX desc cleanup */
				return -ENOMEM;
			}

			tx_spt_page = i + pool_id * ATH12K_TX_SPT_PAGES_PER_POOL;
			ppt_idx = ATH12K_TX_SPT_PAGE_OFFSET + tx_spt_page;

			dp->txbaddr[tx_spt_page] = &tx_descs[0];

			for (j = 0; j < ATH12K_MAX_SPT_ENTRIES; j++) {
				tx_descs[j].desc_id = ath12k_dp_cc_cookie_gen(ppt_idx, j);
				tx_descs[j].pool_id = pool_id;
				list_add_tail(&tx_descs[j].list,
					      &dp->tx_desc_free_list[pool_id]);

				/* Update descriptor VA in SPT */
				tx_desc_addr =
					ath12k_dp_cc_get_desc_addr_ptr(ab, ppt_idx, j);
				*tx_desc_addr = &tx_descs[j];
			}
		}
		spin_unlock_bh(&dp->tx_desc_lock[pool_id]);
	}
	return 0;
}

static int ath12k_dp_cmem_init(struct ath12k_base *ab,
			       struct ath12k_dp *dp,
			       enum ath12k_dp_desc_type type)
{
	u32 cmem_base;
	int i, start, end;

	cmem_base = ab->qmi.dev_mem[ATH12K_QMI_DEVMEM_CMEM_INDEX].start;

	switch (type) {
	case ATH12K_DP_TX_DESC:
		start = ATH12K_TX_SPT_PAGE_OFFSET;
		end = start + ATH12K_NUM_TX_SPT_PAGES;
		break;
	case ATH12K_DP_RX_DESC:
		cmem_base += ATH12K_PPT_ADDR_OFFSET(dp->rx_ppt_base);
		start = ATH12K_RX_SPT_PAGE_OFFSET;
		end = start + ATH12K_NUM_RX_SPT_PAGES;
		break;
	default:
		ath12k_err(ab, "invalid descriptor type %d in cmem init\n", type);
		return -EINVAL;
	}

	/* Write to PPT in CMEM */
	for (i = start; i < end; i++)
		ath12k_hif_write32(ab, cmem_base + ATH12K_PPT_ADDR_OFFSET(i),
				   dp->spt_info[i].paddr >> ATH12K_SPT_4K_ALIGN_OFFSET);

	return 0;
}

void ath12k_dp_partner_cc_init(struct ath12k_base *ab)
{
	struct ath12k_hw_group *ag = ab->ag;
	int i;

	for (i = 0; i < ag->num_devices; i++) {
		if (ag->ab[i] == ab)
			continue;

		ath12k_dp_cmem_init(ab, &ag->ab[i]->dp, ATH12K_DP_RX_DESC);
	}
}

static int ath12k_dp_cc_init(struct ath12k_base *ab)
{
	struct ath12k_dp *dp = &ab->dp;
	int i, ret = 0;

	INIT_LIST_HEAD(&dp->rx_desc_free_list);
	spin_lock_init(&dp->rx_desc_lock);

	for (i = 0; i < ATH12K_HW_MAX_QUEUES; i++) {
		INIT_LIST_HEAD(&dp->tx_desc_free_list[i]);
		INIT_LIST_HEAD(&dp->tx_desc_used_list[i]);
		spin_lock_init(&dp->tx_desc_lock[i]);
	}

	dp->num_spt_pages = ATH12K_NUM_SPT_PAGES;
	if (dp->num_spt_pages > ATH12K_MAX_PPT_ENTRIES)
		dp->num_spt_pages = ATH12K_MAX_PPT_ENTRIES;

	dp->spt_info = kcalloc(dp->num_spt_pages, sizeof(struct ath12k_spt_info),
			       GFP_KERNEL);

	if (!dp->spt_info) {
		ath12k_warn(ab, "SPT page allocation failure");
		return -ENOMEM;
	}

	dp->rx_ppt_base = ab->device_id * ATH12K_NUM_RX_SPT_PAGES;

	for (i = 0; i < dp->num_spt_pages; i++) {
		dp->spt_info[i].vaddr = dma_alloc_coherent(ab->dev,
							   ATH12K_PAGE_SIZE,
							   &dp->spt_info[i].paddr,
							   GFP_KERNEL);

		if (!dp->spt_info[i].vaddr) {
			ret = -ENOMEM;
			goto free;
		}

		if (dp->spt_info[i].paddr & ATH12K_SPT_4K_ALIGN_CHECK) {
			ath12k_warn(ab, "SPT allocated memory is not 4K aligned");
			ret = -EINVAL;
			goto free;
		}
	}

	ret = ath12k_dp_cmem_init(ab, dp, ATH12K_DP_TX_DESC);
	if (ret) {
		ath12k_warn(ab, "HW CC Tx cmem init failed %d", ret);
		goto free;
	}

	ret = ath12k_dp_cmem_init(ab, dp, ATH12K_DP_RX_DESC);
	if (ret) {
		ath12k_warn(ab, "HW CC Rx cmem init failed %d", ret);
		goto free;
	}

	ret = ath12k_dp_cc_desc_init(ab);
	if (ret) {
		ath12k_warn(ab, "HW CC desc init failed %d", ret);
		goto free;
	}

	return 0;
free:
	ath12k_dp_cc_cleanup(ab);
	return ret;
}

static int ath12k_dp_alloc_reoq_lut(struct ath12k_base *ab,
				    struct ath12k_reo_q_addr_lut *lut)
{
	lut->size =  DP_REOQ_LUT_SIZE + HAL_REO_QLUT_ADDR_ALIGN - 1;
	lut->vaddr_unaligned = dma_alloc_coherent(ab->dev, lut->size,
						  &lut->paddr_unaligned,
						  GFP_KERNEL | __GFP_ZERO);
	if (!lut->vaddr_unaligned)
		return -ENOMEM;

	lut->vaddr = PTR_ALIGN(lut->vaddr_unaligned, HAL_REO_QLUT_ADDR_ALIGN);
	lut->paddr = lut->paddr_unaligned +
		     ((unsigned long)lut->vaddr - (unsigned long)lut->vaddr_unaligned);
	return 0;
}

static int ath12k_dp_reoq_lut_setup(struct ath12k_base *ab)
{
	struct ath12k_dp *dp = &ab->dp;
	u32 val;
	int ret;

	if (!ab->hw_params->reoq_lut_support)
		return 0;

	ret = ath12k_dp_alloc_reoq_lut(ab, &dp->reoq_lut);
	if (ret) {
		ath12k_warn(ab, "failed to allocate memory for reoq table");
		return ret;
	}

	ret = ath12k_dp_alloc_reoq_lut(ab, &dp->ml_reoq_lut);
	if (ret) {
		ath12k_warn(ab, "failed to allocate memory for ML reoq table");
		dma_free_coherent(ab->dev, dp->reoq_lut.size,
				  dp->reoq_lut.vaddr_unaligned,
				  dp->reoq_lut.paddr_unaligned);
		dp->reoq_lut.vaddr_unaligned = NULL;
		return ret;
	}

	/* Bits in the register have address [39:8] LUT base address to be
	 * allocated such that LSBs are assumed to be zero. Also, current
<<<<<<< HEAD
	 * design supports paddr upto 4 GB max hence it fits in 32 bit register only
=======
	 * design supports paddr up to 4 GB max hence it fits in 32 bit
	 * register only
>>>>>>> 25bf10be
	 */

	ath12k_hif_write32(ab, HAL_SEQ_WCSS_UMAC_REO_REG + HAL_REO1_QDESC_LUT_BASE0(ab),
			   dp->reoq_lut.paddr >> 8);

	ath12k_hif_write32(ab, HAL_SEQ_WCSS_UMAC_REO_REG + HAL_REO1_QDESC_LUT_BASE1(ab),
			   dp->ml_reoq_lut.paddr >> 8);

	val = ath12k_hif_read32(ab, HAL_SEQ_WCSS_UMAC_REO_REG + HAL_REO1_QDESC_ADDR(ab));

	ath12k_hif_write32(ab, HAL_SEQ_WCSS_UMAC_REO_REG + HAL_REO1_QDESC_ADDR(ab),
			   val | HAL_REO_QDESC_ADDR_READ_LUT_ENABLE);

	ath12k_hif_write32(ab, HAL_SEQ_WCSS_UMAC_REO_REG + HAL_REO1_QDESC_MAX_PEERID(ab),
			   HAL_REO_QDESC_MAX_PEERID);

	return 0;
}

static enum hal_rx_buf_return_buf_manager
ath12k_dp_get_idle_link_rbm(struct ath12k_base *ab)
{
	switch (ab->device_id) {
	case 0:
		return HAL_RX_BUF_RBM_WBM_DEV0_IDLE_DESC_LIST;
	case 1:
		return HAL_RX_BUF_RBM_WBM_DEV1_IDLE_DESC_LIST;
	case 2:
		return HAL_RX_BUF_RBM_WBM_DEV2_IDLE_DESC_LIST;
	default:
		ath12k_warn(ab, "invalid %d device id, so choose default rbm\n",
			    ab->device_id);
		WARN_ON(1);
		return HAL_RX_BUF_RBM_WBM_DEV0_IDLE_DESC_LIST;
	}
}

int ath12k_dp_alloc(struct ath12k_base *ab)
{
	struct ath12k_dp *dp = &ab->dp;
	struct hal_srng *srng = NULL;
	size_t size = 0;
	u32 n_link_desc = 0;
	int ret;
	int i;

	dp->ab = ab;

	INIT_LIST_HEAD(&dp->reo_cmd_list);
	INIT_LIST_HEAD(&dp->reo_cmd_cache_flush_list);
	spin_lock_init(&dp->reo_cmd_lock);

	dp->reo_cmd_cache_flush_count = 0;
	dp->idle_link_rbm = ath12k_dp_get_idle_link_rbm(ab);

	ret = ath12k_wbm_idle_ring_setup(ab, &n_link_desc);
	if (ret) {
		ath12k_warn(ab, "failed to setup wbm_idle_ring: %d\n", ret);
		return ret;
	}

	srng = &ab->hal.srng_list[dp->wbm_idle_ring.ring_id];

	ret = ath12k_dp_link_desc_setup(ab, dp->link_desc_banks,
					HAL_WBM_IDLE_LINK, srng, n_link_desc);
	if (ret) {
		ath12k_warn(ab, "failed to setup link desc: %d\n", ret);
		return ret;
	}

	ret = ath12k_dp_cc_init(ab);

	if (ret) {
		ath12k_warn(ab, "failed to setup cookie converter %d\n", ret);
		goto fail_link_desc_cleanup;
	}
	ret = ath12k_dp_init_bank_profiles(ab);
	if (ret) {
		ath12k_warn(ab, "failed to setup bank profiles %d\n", ret);
		goto fail_hw_cc_cleanup;
	}

	ret = ath12k_dp_srng_common_setup(ab);
	if (ret)
		goto fail_dp_bank_profiles_cleanup;

	size = sizeof(struct hal_wbm_release_ring_tx) * DP_TX_COMP_RING_SIZE;

	ret = ath12k_dp_reoq_lut_setup(ab);
	if (ret) {
		ath12k_warn(ab, "failed to setup reoq table %d\n", ret);
		goto fail_cmn_srng_cleanup;
	}

	for (i = 0; i < ab->hw_params->max_tx_ring; i++) {
		dp->tx_ring[i].tcl_data_ring_id = i;

		dp->tx_ring[i].tx_status_head = 0;
		dp->tx_ring[i].tx_status_tail = DP_TX_COMP_RING_SIZE - 1;
		dp->tx_ring[i].tx_status = kmalloc(size, GFP_KERNEL);
		if (!dp->tx_ring[i].tx_status) {
			ret = -ENOMEM;
			/* FIXME: The allocated tx status is not freed
			 * properly here
			 */
			goto fail_cmn_reoq_cleanup;
		}
	}

	for (i = 0; i < HAL_DSCP_TID_MAP_TBL_NUM_ENTRIES_MAX; i++)
		ath12k_hal_tx_set_dscp_tid_map(ab, i);

	ret = ath12k_dp_rx_alloc(ab);
	if (ret)
		goto fail_dp_rx_free;

	/* Init any SOC level resource for DP */

	return 0;

fail_dp_rx_free:
	ath12k_dp_rx_free(ab);

fail_cmn_reoq_cleanup:
	ath12k_dp_reoq_lut_cleanup(ab);

fail_cmn_srng_cleanup:
	ath12k_dp_srng_common_cleanup(ab);

fail_dp_bank_profiles_cleanup:
	ath12k_dp_deinit_bank_profiles(ab);

fail_hw_cc_cleanup:
	ath12k_dp_cc_cleanup(ab);

fail_link_desc_cleanup:
	ath12k_dp_link_desc_cleanup(ab, dp->link_desc_banks,
				    HAL_WBM_IDLE_LINK, &dp->wbm_idle_ring);

	return ret;
}<|MERGE_RESOLUTION|>--- conflicted
+++ resolved
@@ -1660,12 +1660,8 @@
 
 	/* Bits in the register have address [39:8] LUT base address to be
 	 * allocated such that LSBs are assumed to be zero. Also, current
-<<<<<<< HEAD
-	 * design supports paddr upto 4 GB max hence it fits in 32 bit register only
-=======
 	 * design supports paddr up to 4 GB max hence it fits in 32 bit
 	 * register only
->>>>>>> 25bf10be
 	 */
 
 	ath12k_hif_write32(ab, HAL_SEQ_WCSS_UMAC_REO_REG + HAL_REO1_QDESC_LUT_BASE0(ab),
