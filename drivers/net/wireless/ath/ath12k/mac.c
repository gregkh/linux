// SPDX-License-Identifier: BSD-3-Clause-Clear
/*
 * Copyright (c) 2018-2021 The Linux Foundation. All rights reserved.
 * Copyright (c) 2021-2025 Qualcomm Innovation Center, Inc. All rights reserved.
 */

#include <net/mac80211.h>
#include <net/cfg80211.h>
#include <linux/etherdevice.h>

#include "mac.h"
#include "core.h"
#include "debug.h"
#include "wmi.h"
#include "hw.h"
#include "dp_tx.h"
#include "dp_rx.h"
#include "testmode.h"
#include "peer.h"
#include "debugfs.h"
#include "hif.h"
#include "wow.h"
#include "debugfs_sta.h"

#define CHAN2G(_channel, _freq, _flags) { \
	.band                   = NL80211_BAND_2GHZ, \
	.hw_value               = (_channel), \
	.center_freq            = (_freq), \
	.flags                  = (_flags), \
	.max_antenna_gain       = 0, \
	.max_power              = 30, \
}

#define CHAN5G(_channel, _freq, _flags) { \
	.band                   = NL80211_BAND_5GHZ, \
	.hw_value               = (_channel), \
	.center_freq            = (_freq), \
	.flags                  = (_flags), \
	.max_antenna_gain       = 0, \
	.max_power              = 30, \
}

#define CHAN6G(_channel, _freq, _flags) { \
	.band                   = NL80211_BAND_6GHZ, \
	.hw_value               = (_channel), \
	.center_freq            = (_freq), \
	.flags                  = (_flags), \
	.max_antenna_gain       = 0, \
	.max_power              = 30, \
}

static const struct ieee80211_channel ath12k_2ghz_channels[] = {
	CHAN2G(1, 2412, 0),
	CHAN2G(2, 2417, 0),
	CHAN2G(3, 2422, 0),
	CHAN2G(4, 2427, 0),
	CHAN2G(5, 2432, 0),
	CHAN2G(6, 2437, 0),
	CHAN2G(7, 2442, 0),
	CHAN2G(8, 2447, 0),
	CHAN2G(9, 2452, 0),
	CHAN2G(10, 2457, 0),
	CHAN2G(11, 2462, 0),
	CHAN2G(12, 2467, 0),
	CHAN2G(13, 2472, 0),
	CHAN2G(14, 2484, 0),
};

static const struct ieee80211_channel ath12k_5ghz_channels[] = {
	CHAN5G(36, 5180, 0),
	CHAN5G(40, 5200, 0),
	CHAN5G(44, 5220, 0),
	CHAN5G(48, 5240, 0),
	CHAN5G(52, 5260, 0),
	CHAN5G(56, 5280, 0),
	CHAN5G(60, 5300, 0),
	CHAN5G(64, 5320, 0),
	CHAN5G(100, 5500, 0),
	CHAN5G(104, 5520, 0),
	CHAN5G(108, 5540, 0),
	CHAN5G(112, 5560, 0),
	CHAN5G(116, 5580, 0),
	CHAN5G(120, 5600, 0),
	CHAN5G(124, 5620, 0),
	CHAN5G(128, 5640, 0),
	CHAN5G(132, 5660, 0),
	CHAN5G(136, 5680, 0),
	CHAN5G(140, 5700, 0),
	CHAN5G(144, 5720, 0),
	CHAN5G(149, 5745, 0),
	CHAN5G(153, 5765, 0),
	CHAN5G(157, 5785, 0),
	CHAN5G(161, 5805, 0),
	CHAN5G(165, 5825, 0),
	CHAN5G(169, 5845, 0),
	CHAN5G(173, 5865, 0),
};

static const struct ieee80211_channel ath12k_6ghz_channels[] = {
	/* Operating Class 136 */
	CHAN6G(2, 5935, 0),

	/* Operating Classes 131-135 */
	CHAN6G(1, 5955, 0),
	CHAN6G(5, 5975, 0),
	CHAN6G(9, 5995, 0),
	CHAN6G(13, 6015, 0),
	CHAN6G(17, 6035, 0),
	CHAN6G(21, 6055, 0),
	CHAN6G(25, 6075, 0),
	CHAN6G(29, 6095, 0),
	CHAN6G(33, 6115, 0),
	CHAN6G(37, 6135, 0),
	CHAN6G(41, 6155, 0),
	CHAN6G(45, 6175, 0),
	CHAN6G(49, 6195, 0),
	CHAN6G(53, 6215, 0),
	CHAN6G(57, 6235, 0),
	CHAN6G(61, 6255, 0),
	CHAN6G(65, 6275, 0),
	CHAN6G(69, 6295, 0),
	CHAN6G(73, 6315, 0),
	CHAN6G(77, 6335, 0),
	CHAN6G(81, 6355, 0),
	CHAN6G(85, 6375, 0),
	CHAN6G(89, 6395, 0),
	CHAN6G(93, 6415, 0),
	CHAN6G(97, 6435, 0),
	CHAN6G(101, 6455, 0),
	CHAN6G(105, 6475, 0),
	CHAN6G(109, 6495, 0),
	CHAN6G(113, 6515, 0),
	CHAN6G(117, 6535, 0),
	CHAN6G(121, 6555, 0),
	CHAN6G(125, 6575, 0),
	CHAN6G(129, 6595, 0),
	CHAN6G(133, 6615, 0),
	CHAN6G(137, 6635, 0),
	CHAN6G(141, 6655, 0),
	CHAN6G(145, 6675, 0),
	CHAN6G(149, 6695, 0),
	CHAN6G(153, 6715, 0),
	CHAN6G(157, 6735, 0),
	CHAN6G(161, 6755, 0),
	CHAN6G(165, 6775, 0),
	CHAN6G(169, 6795, 0),
	CHAN6G(173, 6815, 0),
	CHAN6G(177, 6835, 0),
	CHAN6G(181, 6855, 0),
	CHAN6G(185, 6875, 0),
	CHAN6G(189, 6895, 0),
	CHAN6G(193, 6915, 0),
	CHAN6G(197, 6935, 0),
	CHAN6G(201, 6955, 0),
	CHAN6G(205, 6975, 0),
	CHAN6G(209, 6995, 0),
	CHAN6G(213, 7015, 0),
	CHAN6G(217, 7035, 0),
	CHAN6G(221, 7055, 0),
	CHAN6G(225, 7075, 0),
	CHAN6G(229, 7095, 0),
	CHAN6G(233, 7115, 0),
};

static struct ieee80211_rate ath12k_legacy_rates[] = {
	{ .bitrate = 10,
	  .hw_value = ATH12K_HW_RATE_CCK_LP_1M },
	{ .bitrate = 20,
	  .hw_value = ATH12K_HW_RATE_CCK_LP_2M,
	  .hw_value_short = ATH12K_HW_RATE_CCK_SP_2M,
	  .flags = IEEE80211_RATE_SHORT_PREAMBLE },
	{ .bitrate = 55,
	  .hw_value = ATH12K_HW_RATE_CCK_LP_5_5M,
	  .hw_value_short = ATH12K_HW_RATE_CCK_SP_5_5M,
	  .flags = IEEE80211_RATE_SHORT_PREAMBLE },
	{ .bitrate = 110,
	  .hw_value = ATH12K_HW_RATE_CCK_LP_11M,
	  .hw_value_short = ATH12K_HW_RATE_CCK_SP_11M,
	  .flags = IEEE80211_RATE_SHORT_PREAMBLE },

	{ .bitrate = 60, .hw_value = ATH12K_HW_RATE_OFDM_6M },
	{ .bitrate = 90, .hw_value = ATH12K_HW_RATE_OFDM_9M },
	{ .bitrate = 120, .hw_value = ATH12K_HW_RATE_OFDM_12M },
	{ .bitrate = 180, .hw_value = ATH12K_HW_RATE_OFDM_18M },
	{ .bitrate = 240, .hw_value = ATH12K_HW_RATE_OFDM_24M },
	{ .bitrate = 360, .hw_value = ATH12K_HW_RATE_OFDM_36M },
	{ .bitrate = 480, .hw_value = ATH12K_HW_RATE_OFDM_48M },
	{ .bitrate = 540, .hw_value = ATH12K_HW_RATE_OFDM_54M },
};

static const int
ath12k_phymodes[NUM_NL80211_BANDS][ATH12K_CHAN_WIDTH_NUM] = {
	[NL80211_BAND_2GHZ] = {
			[NL80211_CHAN_WIDTH_5] = MODE_UNKNOWN,
			[NL80211_CHAN_WIDTH_10] = MODE_UNKNOWN,
			[NL80211_CHAN_WIDTH_20_NOHT] = MODE_11BE_EHT20_2G,
			[NL80211_CHAN_WIDTH_20] = MODE_11BE_EHT20_2G,
			[NL80211_CHAN_WIDTH_40] = MODE_11BE_EHT40_2G,
			[NL80211_CHAN_WIDTH_80] = MODE_UNKNOWN,
			[NL80211_CHAN_WIDTH_80P80] = MODE_UNKNOWN,
			[NL80211_CHAN_WIDTH_160] = MODE_UNKNOWN,
			[NL80211_CHAN_WIDTH_320] = MODE_UNKNOWN,
	},
	[NL80211_BAND_5GHZ] = {
			[NL80211_CHAN_WIDTH_5] = MODE_UNKNOWN,
			[NL80211_CHAN_WIDTH_10] = MODE_UNKNOWN,
			[NL80211_CHAN_WIDTH_20_NOHT] = MODE_11BE_EHT20,
			[NL80211_CHAN_WIDTH_20] = MODE_11BE_EHT20,
			[NL80211_CHAN_WIDTH_40] = MODE_11BE_EHT40,
			[NL80211_CHAN_WIDTH_80] = MODE_11BE_EHT80,
			[NL80211_CHAN_WIDTH_160] = MODE_11BE_EHT160,
			[NL80211_CHAN_WIDTH_80P80] = MODE_11BE_EHT80_80,
			[NL80211_CHAN_WIDTH_320] = MODE_11BE_EHT320,
	},
	[NL80211_BAND_6GHZ] = {
			[NL80211_CHAN_WIDTH_5] = MODE_UNKNOWN,
			[NL80211_CHAN_WIDTH_10] = MODE_UNKNOWN,
			[NL80211_CHAN_WIDTH_20_NOHT] = MODE_11BE_EHT20,
			[NL80211_CHAN_WIDTH_20] = MODE_11BE_EHT20,
			[NL80211_CHAN_WIDTH_40] = MODE_11BE_EHT40,
			[NL80211_CHAN_WIDTH_80] = MODE_11BE_EHT80,
			[NL80211_CHAN_WIDTH_160] = MODE_11BE_EHT160,
			[NL80211_CHAN_WIDTH_80P80] = MODE_11BE_EHT80_80,
			[NL80211_CHAN_WIDTH_320] = MODE_11BE_EHT320,
	},

};

const struct htt_rx_ring_tlv_filter ath12k_mac_mon_status_filter_default = {
	.rx_filter = HTT_RX_FILTER_TLV_FLAGS_MPDU_START |
		     HTT_RX_FILTER_TLV_FLAGS_PPDU_END |
		     HTT_RX_FILTER_TLV_FLAGS_PPDU_END_STATUS_DONE |
		     HTT_RX_FILTER_TLV_FLAGS_PPDU_START_USER_INFO,
	.pkt_filter_flags0 = HTT_RX_FP_MGMT_FILTER_FLAGS0,
	.pkt_filter_flags1 = HTT_RX_FP_MGMT_FILTER_FLAGS1,
	.pkt_filter_flags2 = HTT_RX_FP_CTRL_FILTER_FLASG2,
	.pkt_filter_flags3 = HTT_RX_FP_DATA_FILTER_FLASG3 |
			     HTT_RX_FP_CTRL_FILTER_FLASG3
};

#define ATH12K_MAC_FIRST_OFDM_RATE_IDX 4
#define ath12k_g_rates ath12k_legacy_rates
#define ath12k_g_rates_size (ARRAY_SIZE(ath12k_legacy_rates))
#define ath12k_a_rates (ath12k_legacy_rates + 4)
#define ath12k_a_rates_size (ARRAY_SIZE(ath12k_legacy_rates) - 4)

#define ATH12K_MAC_SCAN_TIMEOUT_MSECS 200 /* in msecs */

static const u32 ath12k_smps_map[] = {
	[WLAN_HT_CAP_SM_PS_STATIC] = WMI_PEER_SMPS_STATIC,
	[WLAN_HT_CAP_SM_PS_DYNAMIC] = WMI_PEER_SMPS_DYNAMIC,
	[WLAN_HT_CAP_SM_PS_INVALID] = WMI_PEER_SMPS_PS_NONE,
	[WLAN_HT_CAP_SM_PS_DISABLED] = WMI_PEER_SMPS_PS_NONE,
};

static int ath12k_start_vdev_delay(struct ath12k *ar,
				   struct ath12k_link_vif *arvif);
static void ath12k_mac_stop(struct ath12k *ar);
static int ath12k_mac_vdev_create(struct ath12k *ar, struct ath12k_link_vif *arvif);
static int ath12k_mac_vdev_delete(struct ath12k *ar, struct ath12k_link_vif *arvif);

static const char *ath12k_mac_phymode_str(enum wmi_phy_mode mode)
{
	switch (mode) {
	case MODE_11A:
		return "11a";
	case MODE_11G:
		return "11g";
	case MODE_11B:
		return "11b";
	case MODE_11GONLY:
		return "11gonly";
	case MODE_11NA_HT20:
		return "11na-ht20";
	case MODE_11NG_HT20:
		return "11ng-ht20";
	case MODE_11NA_HT40:
		return "11na-ht40";
	case MODE_11NG_HT40:
		return "11ng-ht40";
	case MODE_11AC_VHT20:
		return "11ac-vht20";
	case MODE_11AC_VHT40:
		return "11ac-vht40";
	case MODE_11AC_VHT80:
		return "11ac-vht80";
	case MODE_11AC_VHT160:
		return "11ac-vht160";
	case MODE_11AC_VHT80_80:
		return "11ac-vht80+80";
	case MODE_11AC_VHT20_2G:
		return "11ac-vht20-2g";
	case MODE_11AC_VHT40_2G:
		return "11ac-vht40-2g";
	case MODE_11AC_VHT80_2G:
		return "11ac-vht80-2g";
	case MODE_11AX_HE20:
		return "11ax-he20";
	case MODE_11AX_HE40:
		return "11ax-he40";
	case MODE_11AX_HE80:
		return "11ax-he80";
	case MODE_11AX_HE80_80:
		return "11ax-he80+80";
	case MODE_11AX_HE160:
		return "11ax-he160";
	case MODE_11AX_HE20_2G:
		return "11ax-he20-2g";
	case MODE_11AX_HE40_2G:
		return "11ax-he40-2g";
	case MODE_11AX_HE80_2G:
		return "11ax-he80-2g";
	case MODE_11BE_EHT20:
		return "11be-eht20";
	case MODE_11BE_EHT40:
		return "11be-eht40";
	case MODE_11BE_EHT80:
		return "11be-eht80";
	case MODE_11BE_EHT80_80:
		return "11be-eht80+80";
	case MODE_11BE_EHT160:
		return "11be-eht160";
	case MODE_11BE_EHT160_160:
		return "11be-eht160+160";
	case MODE_11BE_EHT320:
		return "11be-eht320";
	case MODE_11BE_EHT20_2G:
		return "11be-eht20-2g";
	case MODE_11BE_EHT40_2G:
		return "11be-eht40-2g";
	case MODE_UNKNOWN:
		/* skip */
		break;

		/* no default handler to allow compiler to check that the
		 * enum is fully handled
		 */
	}

	return "<unknown>";
}

u16 ath12k_mac_he_convert_tones_to_ru_tones(u16 tones)
{
	switch (tones) {
	case 26:
		return RU_26;
	case 52:
		return RU_52;
	case 106:
		return RU_106;
	case 242:
		return RU_242;
	case 484:
		return RU_484;
	case 996:
		return RU_996;
	case (996 * 2):
		return RU_2X996;
	default:
		return RU_26;
	}
}

enum nl80211_eht_gi ath12k_mac_eht_gi_to_nl80211_eht_gi(u8 sgi)
{
	switch (sgi) {
	case RX_MSDU_START_SGI_0_8_US:
		return NL80211_RATE_INFO_EHT_GI_0_8;
	case RX_MSDU_START_SGI_1_6_US:
		return NL80211_RATE_INFO_EHT_GI_1_6;
	case RX_MSDU_START_SGI_3_2_US:
		return NL80211_RATE_INFO_EHT_GI_3_2;
	default:
		return NL80211_RATE_INFO_EHT_GI_0_8;
	}
}

enum nl80211_eht_ru_alloc ath12k_mac_eht_ru_tones_to_nl80211_eht_ru_alloc(u16 ru_tones)
{
	switch (ru_tones) {
	case 26:
		return NL80211_RATE_INFO_EHT_RU_ALLOC_26;
	case 52:
		return NL80211_RATE_INFO_EHT_RU_ALLOC_52;
	case (52 + 26):
		return NL80211_RATE_INFO_EHT_RU_ALLOC_52P26;
	case 106:
		return NL80211_RATE_INFO_EHT_RU_ALLOC_106;
	case (106 + 26):
		return NL80211_RATE_INFO_EHT_RU_ALLOC_106P26;
	case 242:
		return NL80211_RATE_INFO_EHT_RU_ALLOC_242;
	case 484:
		return NL80211_RATE_INFO_EHT_RU_ALLOC_484;
	case (484 + 242):
		return NL80211_RATE_INFO_EHT_RU_ALLOC_484P242;
	case 996:
		return NL80211_RATE_INFO_EHT_RU_ALLOC_996;
	case (996 + 484):
		return NL80211_RATE_INFO_EHT_RU_ALLOC_996P484;
	case (996 + 484 + 242):
		return NL80211_RATE_INFO_EHT_RU_ALLOC_996P484P242;
	case (2 * 996):
		return NL80211_RATE_INFO_EHT_RU_ALLOC_2x996;
	case (2 * 996 + 484):
		return NL80211_RATE_INFO_EHT_RU_ALLOC_2x996P484;
	case (3 * 996):
		return NL80211_RATE_INFO_EHT_RU_ALLOC_3x996;
	case (3 * 996 + 484):
		return NL80211_RATE_INFO_EHT_RU_ALLOC_3x996P484;
	case (4 * 996):
		return NL80211_RATE_INFO_EHT_RU_ALLOC_4x996;
	default:
		return NL80211_RATE_INFO_EHT_RU_ALLOC_26;
	}
}

enum rate_info_bw
ath12k_mac_bw_to_mac80211_bw(enum ath12k_supported_bw bw)
{
	u8 ret = RATE_INFO_BW_20;

	switch (bw) {
	case ATH12K_BW_20:
		ret = RATE_INFO_BW_20;
		break;
	case ATH12K_BW_40:
		ret = RATE_INFO_BW_40;
		break;
	case ATH12K_BW_80:
		ret = RATE_INFO_BW_80;
		break;
	case ATH12K_BW_160:
		ret = RATE_INFO_BW_160;
		break;
	case ATH12K_BW_320:
		ret = RATE_INFO_BW_320;
		break;
	}

	return ret;
}

enum ath12k_supported_bw ath12k_mac_mac80211_bw_to_ath12k_bw(enum rate_info_bw bw)
{
	switch (bw) {
	case RATE_INFO_BW_20:
		return ATH12K_BW_20;
	case RATE_INFO_BW_40:
		return ATH12K_BW_40;
	case RATE_INFO_BW_80:
		return ATH12K_BW_80;
	case RATE_INFO_BW_160:
		return ATH12K_BW_160;
	case RATE_INFO_BW_320:
		return ATH12K_BW_320;
	default:
		return ATH12K_BW_20;
	}
}

int ath12k_mac_hw_ratecode_to_legacy_rate(u8 hw_rc, u8 preamble, u8 *rateidx,
					  u16 *rate)
{
	/* As default, it is OFDM rates */
	int i = ATH12K_MAC_FIRST_OFDM_RATE_IDX;
	int max_rates_idx = ath12k_g_rates_size;

	if (preamble == WMI_RATE_PREAMBLE_CCK) {
		hw_rc &= ~ATH12K_HW_RATECODE_CCK_SHORT_PREAM_MASK;
		i = 0;
		max_rates_idx = ATH12K_MAC_FIRST_OFDM_RATE_IDX;
	}

	while (i < max_rates_idx) {
		if (hw_rc == ath12k_legacy_rates[i].hw_value) {
			*rateidx = i;
			*rate = ath12k_legacy_rates[i].bitrate;
			return 0;
		}
		i++;
	}

	return -EINVAL;
}

u8 ath12k_mac_bitrate_to_idx(const struct ieee80211_supported_band *sband,
			     u32 bitrate)
{
	int i;

	for (i = 0; i < sband->n_bitrates; i++)
		if (sband->bitrates[i].bitrate == bitrate)
			return i;

	return 0;
}

static u32
ath12k_mac_max_ht_nss(const u8 *ht_mcs_mask)
{
	int nss;

	for (nss = IEEE80211_HT_MCS_MASK_LEN - 1; nss >= 0; nss--)
		if (ht_mcs_mask[nss])
			return nss + 1;

	return 1;
}

static u32
ath12k_mac_max_vht_nss(const u16 *vht_mcs_mask)
{
	int nss;

	for (nss = NL80211_VHT_NSS_MAX - 1; nss >= 0; nss--)
		if (vht_mcs_mask[nss])
			return nss + 1;

	return 1;
}

static u8 ath12k_parse_mpdudensity(u8 mpdudensity)
{
/*  From IEEE Std 802.11-2020 defined values for "Minimum MPDU Start Spacing":
 *   0 for no restriction
 *   1 for 1/4 us
 *   2 for 1/2 us
 *   3 for 1 us
 *   4 for 2 us
 *   5 for 4 us
 *   6 for 8 us
 *   7 for 16 us
 */
	switch (mpdudensity) {
	case 0:
		return 0;
	case 1:
	case 2:
	case 3:
	/* Our lower layer calculations limit our precision to
	 * 1 microsecond
	 */
		return 1;
	case 4:
		return 2;
	case 5:
		return 4;
	case 6:
		return 8;
	case 7:
		return 16;
	default:
		return 0;
	}
}

static int ath12k_mac_vif_link_chan(struct ieee80211_vif *vif, u8 link_id,
				    struct cfg80211_chan_def *def)
{
	struct ieee80211_bss_conf *link_conf;
	struct ieee80211_chanctx_conf *conf;

	rcu_read_lock();
	link_conf = rcu_dereference(vif->link_conf[link_id]);

	if (!link_conf) {
		rcu_read_unlock();
		return -ENOLINK;
	}

	conf = rcu_dereference(link_conf->chanctx_conf);
	if (!conf) {
		rcu_read_unlock();
		return -ENOENT;
	}
	*def = conf->def;
	rcu_read_unlock();

	return 0;
}

static struct ath12k_link_vif *
ath12k_mac_get_tx_arvif(struct ath12k_link_vif *arvif,
			struct ieee80211_bss_conf *link_conf)
{
	struct ieee80211_bss_conf *tx_bss_conf;
	struct ath12k *ar = arvif->ar;
	struct ath12k_vif *tx_ahvif;

	lockdep_assert_wiphy(ath12k_ar_to_hw(ar)->wiphy);

	tx_bss_conf = wiphy_dereference(ath12k_ar_to_hw(ar)->wiphy,
					link_conf->tx_bss_conf);
	if (tx_bss_conf) {
		tx_ahvif = ath12k_vif_to_ahvif(tx_bss_conf->vif);
		return wiphy_dereference(tx_ahvif->ah->hw->wiphy,
					 tx_ahvif->link[tx_bss_conf->link_id]);
	}

	return NULL;
}

static const u8 *ath12k_mac_get_tx_bssid(struct ath12k_link_vif *arvif)
{
	struct ieee80211_bss_conf *link_conf;
	struct ath12k_link_vif *tx_arvif;
	struct ath12k *ar = arvif->ar;

	lockdep_assert_wiphy(ath12k_ar_to_hw(ar)->wiphy);

	link_conf = ath12k_mac_get_link_bss_conf(arvif);
	if (!link_conf) {
		ath12k_warn(ar->ab,
			    "unable to access bss link conf for link %u required to retrieve transmitting link conf\n",
			    arvif->link_id);
		return NULL;
	}
	if (link_conf->vif->type == NL80211_IFTYPE_STATION) {
		if (link_conf->nontransmitted)
			return link_conf->transmitter_bssid;
	} else {
		tx_arvif = ath12k_mac_get_tx_arvif(arvif, link_conf);
		if (tx_arvif)
			return tx_arvif->bssid;
	}

	return NULL;
}

struct ieee80211_bss_conf *
ath12k_mac_get_link_bss_conf(struct ath12k_link_vif *arvif)
{
	struct ieee80211_vif *vif = arvif->ahvif->vif;
	struct ieee80211_bss_conf *link_conf;
	struct ath12k *ar = arvif->ar;

	lockdep_assert_wiphy(ath12k_ar_to_hw(ar)->wiphy);

	if (arvif->link_id >= IEEE80211_MLD_MAX_NUM_LINKS)
		return NULL;

	link_conf = wiphy_dereference(ath12k_ar_to_hw(ar)->wiphy,
				      vif->link_conf[arvif->link_id]);

	return link_conf;
}

static struct ieee80211_link_sta *ath12k_mac_get_link_sta(struct ath12k_link_sta *arsta)
{
	struct ath12k_sta *ahsta = arsta->ahsta;
	struct ieee80211_sta *sta = ath12k_ahsta_to_sta(ahsta);
	struct ieee80211_link_sta *link_sta;

	lockdep_assert_wiphy(ahsta->ahvif->ah->hw->wiphy);

	if (arsta->link_id >= IEEE80211_MLD_MAX_NUM_LINKS)
		return NULL;

	link_sta = wiphy_dereference(ahsta->ahvif->ah->hw->wiphy,
				     sta->link[arsta->link_id]);

	return link_sta;
}

static bool ath12k_mac_bitrate_is_cck(int bitrate)
{
	switch (bitrate) {
	case 10:
	case 20:
	case 55:
	case 110:
		return true;
	}

	return false;
}

u8 ath12k_mac_hw_rate_to_idx(const struct ieee80211_supported_band *sband,
			     u8 hw_rate, bool cck)
{
	const struct ieee80211_rate *rate;
	int i;

	for (i = 0; i < sband->n_bitrates; i++) {
		rate = &sband->bitrates[i];

		if (ath12k_mac_bitrate_is_cck(rate->bitrate) != cck)
			continue;

		if (rate->hw_value == hw_rate)
			return i;
		else if (rate->flags & IEEE80211_RATE_SHORT_PREAMBLE &&
			 rate->hw_value_short == hw_rate)
			return i;
	}

	return 0;
}

static u8 ath12k_mac_bitrate_to_rate(int bitrate)
{
	return DIV_ROUND_UP(bitrate, 5) |
	       (ath12k_mac_bitrate_is_cck(bitrate) ? BIT(7) : 0);
}

static void ath12k_get_arvif_iter(void *data, u8 *mac,
				  struct ieee80211_vif *vif)
{
	struct ath12k_vif_iter *arvif_iter = data;
	struct ath12k_vif *ahvif = ath12k_vif_to_ahvif(vif);
	unsigned long links_map = ahvif->links_map;
	struct ath12k_link_vif *arvif;
	u8 link_id;

	for_each_set_bit(link_id, &links_map, IEEE80211_MLD_MAX_NUM_LINKS) {
		arvif = rcu_dereference(ahvif->link[link_id]);

		if (WARN_ON(!arvif))
			continue;

		if (!arvif->is_created)
			continue;

		if (arvif->vdev_id == arvif_iter->vdev_id &&
		    arvif->ar == arvif_iter->ar) {
			arvif_iter->arvif = arvif;
			break;
		}
	}
}

struct ath12k_link_vif *ath12k_mac_get_arvif(struct ath12k *ar, u32 vdev_id)
{
	struct ath12k_vif_iter arvif_iter = {};
	u32 flags;

	/* To use the arvif returned, caller must have held rcu read lock.
	 */
	WARN_ON(!rcu_read_lock_any_held());
	arvif_iter.vdev_id = vdev_id;
	arvif_iter.ar = ar;

	flags = IEEE80211_IFACE_ITER_RESUME_ALL;
	ieee80211_iterate_active_interfaces_atomic(ath12k_ar_to_hw(ar),
						   flags,
						   ath12k_get_arvif_iter,
						   &arvif_iter);
	if (!arvif_iter.arvif) {
		ath12k_warn(ar->ab, "No VIF found for vdev %d\n", vdev_id);
		return NULL;
	}

	return arvif_iter.arvif;
}

struct ath12k_link_vif *ath12k_mac_get_arvif_by_vdev_id(struct ath12k_base *ab,
							u32 vdev_id)
{
	int i;
	struct ath12k_pdev *pdev;
	struct ath12k_link_vif *arvif;

	for (i = 0; i < ab->num_radios; i++) {
		pdev = rcu_dereference(ab->pdevs_active[i]);
		if (pdev && pdev->ar &&
		    (pdev->ar->allocated_vdev_map & (1LL << vdev_id))) {
			arvif = ath12k_mac_get_arvif(pdev->ar, vdev_id);
			if (arvif)
				return arvif;
		}
	}

	return NULL;
}

struct ath12k *ath12k_mac_get_ar_by_vdev_id(struct ath12k_base *ab, u32 vdev_id)
{
	int i;
	struct ath12k_pdev *pdev;

	for (i = 0; i < ab->num_radios; i++) {
		pdev = rcu_dereference(ab->pdevs_active[i]);
		if (pdev && pdev->ar) {
			if (pdev->ar->allocated_vdev_map & (1LL << vdev_id))
				return pdev->ar;
		}
	}

	return NULL;
}

struct ath12k *ath12k_mac_get_ar_by_pdev_id(struct ath12k_base *ab, u32 pdev_id)
{
	int i;
	struct ath12k_pdev *pdev;

	if (ab->hw_params->single_pdev_only) {
		pdev = rcu_dereference(ab->pdevs_active[0]);
		return pdev ? pdev->ar : NULL;
	}

	if (WARN_ON(pdev_id > ab->num_radios))
		return NULL;

	for (i = 0; i < ab->num_radios; i++) {
		if (ab->fw_mode == ATH12K_FIRMWARE_MODE_FTM)
			pdev = &ab->pdevs[i];
		else
			pdev = rcu_dereference(ab->pdevs_active[i]);

		if (pdev && pdev->pdev_id == pdev_id)
			return (pdev->ar ? pdev->ar : NULL);
	}

	return NULL;
}

static bool ath12k_mac_is_ml_arvif(struct ath12k_link_vif *arvif)
{
	struct ath12k_vif *ahvif = arvif->ahvif;

	lockdep_assert_wiphy(ahvif->ah->hw->wiphy);

	if (ahvif->vif->valid_links & BIT(arvif->link_id))
		return true;

	return false;
}

static struct ath12k *ath12k_mac_get_ar_by_chan(struct ieee80211_hw *hw,
						struct ieee80211_channel *channel)
{
	struct ath12k_hw *ah = hw->priv;
	struct ath12k *ar;
	int i;

	ar = ah->radio;

	if (ah->num_radio == 1)
		return ar;

	for_each_ar(ah, ar, i) {
		if (channel->center_freq >= KHZ_TO_MHZ(ar->freq_range.start_freq) &&
		    channel->center_freq <= KHZ_TO_MHZ(ar->freq_range.end_freq))
			return ar;
	}
	return NULL;
}

static struct ath12k *ath12k_get_ar_by_ctx(struct ieee80211_hw *hw,
					   struct ieee80211_chanctx_conf *ctx)
{
	if (!ctx)
		return NULL;

	return ath12k_mac_get_ar_by_chan(hw, ctx->def.chan);
}

struct ath12k *ath12k_get_ar_by_vif(struct ieee80211_hw *hw,
				    struct ieee80211_vif *vif,
				    u8 link_id)
{
	struct ath12k_vif *ahvif = ath12k_vif_to_ahvif(vif);
	struct ath12k_hw *ah = ath12k_hw_to_ah(hw);
	struct ath12k_link_vif *arvif;

	lockdep_assert_wiphy(hw->wiphy);

	/* If there is one pdev within ah, then we return
	 * ar directly.
	 */
	if (ah->num_radio == 1)
		return ah->radio;

	if (!(ahvif->links_map & BIT(link_id)))
		return NULL;

	arvif = wiphy_dereference(hw->wiphy, ahvif->link[link_id]);
	if (arvif && arvif->is_created)
		return arvif->ar;

	return NULL;
}

void ath12k_mac_get_any_chanctx_conf_iter(struct ieee80211_hw *hw,
					  struct ieee80211_chanctx_conf *conf,
					  void *data)
{
	struct ath12k_mac_get_any_chanctx_conf_arg *arg = data;
	struct ath12k *ctx_ar = ath12k_get_ar_by_ctx(hw, conf);

	if (ctx_ar == arg->ar)
		arg->chanctx_conf = conf;
}

static struct ath12k_link_vif *ath12k_mac_get_vif_up(struct ath12k *ar)
{
	struct ath12k_link_vif *arvif;

	lockdep_assert_wiphy(ath12k_ar_to_hw(ar)->wiphy);

	list_for_each_entry(arvif, &ar->arvifs, list) {
		if (arvif->is_up)
			return arvif;
	}

	return NULL;
}

static bool ath12k_mac_band_match(enum nl80211_band band1, enum WMI_HOST_WLAN_BAND band2)
{
	switch (band1) {
	case NL80211_BAND_2GHZ:
		if (band2 & WMI_HOST_WLAN_2GHZ_CAP)
			return true;
		break;
	case NL80211_BAND_5GHZ:
	case NL80211_BAND_6GHZ:
		if (band2 & WMI_HOST_WLAN_5GHZ_CAP)
			return true;
		break;
	default:
		return false;
	}

	return false;
}

static u8 ath12k_mac_get_target_pdev_id_from_vif(struct ath12k_link_vif *arvif)
{
	struct ath12k *ar = arvif->ar;
	struct ath12k_base *ab = ar->ab;
	struct ieee80211_vif *vif = arvif->ahvif->vif;
	struct cfg80211_chan_def def;
	enum nl80211_band band;
	u8 pdev_id = ab->fw_pdev[0].pdev_id;
	int i;

	if (WARN_ON(ath12k_mac_vif_link_chan(vif, arvif->link_id, &def)))
		return pdev_id;

	band = def.chan->band;

	for (i = 0; i < ab->fw_pdev_count; i++) {
		if (ath12k_mac_band_match(band, ab->fw_pdev[i].supported_bands))
			return ab->fw_pdev[i].pdev_id;
	}

	return pdev_id;
}

u8 ath12k_mac_get_target_pdev_id(struct ath12k *ar)
{
	struct ath12k_link_vif *arvif;
	struct ath12k_base *ab = ar->ab;

	if (!ab->hw_params->single_pdev_only)
		return ar->pdev->pdev_id;

	arvif = ath12k_mac_get_vif_up(ar);

	/* fw_pdev array has pdev ids derived from phy capability
	 * service ready event (pdev_and_hw_link_ids).
	 * If no vif is active, return default first index.
	 */
	if (!arvif)
		return ar->ab->fw_pdev[0].pdev_id;

	/* If active vif is found, return the pdev id matching chandef band */
	return ath12k_mac_get_target_pdev_id_from_vif(arvif);
}

static void ath12k_pdev_caps_update(struct ath12k *ar)
{
	struct ath12k_base *ab = ar->ab;

	ar->max_tx_power = ab->target_caps.hw_max_tx_power;

	/* FIXME: Set min_tx_power to ab->target_caps.hw_min_tx_power.
	 * But since the received value in svcrdy is same as hw_max_tx_power,
	 * we can set ar->min_tx_power to 0 currently until
	 * this is fixed in firmware
	 */
	ar->min_tx_power = 0;

	ar->txpower_limit_2g = ar->max_tx_power;
	ar->txpower_limit_5g = ar->max_tx_power;
	ar->txpower_scale = WMI_HOST_TP_SCALE_MAX;
}

static int ath12k_mac_txpower_recalc(struct ath12k *ar)
{
	struct ath12k_pdev *pdev = ar->pdev;
	struct ath12k_link_vif *arvif;
	int ret, txpower = -1;
	u32 param;

	lockdep_assert_wiphy(ath12k_ar_to_hw(ar)->wiphy);

	list_for_each_entry(arvif, &ar->arvifs, list) {
		if (arvif->txpower <= 0)
			continue;

		if (txpower == -1)
			txpower = arvif->txpower;
		else
			txpower = min(txpower, arvif->txpower);
	}

	if (txpower == -1)
		return 0;

	/* txpwr is set as 2 units per dBm in FW*/
	txpower = min_t(u32, max_t(u32, ar->min_tx_power, txpower),
			ar->max_tx_power) * 2;

	ath12k_dbg(ar->ab, ATH12K_DBG_MAC, "txpower to set in hw %d\n",
		   txpower / 2);

	if ((pdev->cap.supported_bands & WMI_HOST_WLAN_2GHZ_CAP) &&
	    ar->txpower_limit_2g != txpower) {
		param = WMI_PDEV_PARAM_TXPOWER_LIMIT2G;
		ret = ath12k_wmi_pdev_set_param(ar, param,
						txpower, ar->pdev->pdev_id);
		if (ret)
			goto fail;
		ar->txpower_limit_2g = txpower;
	}

	if ((pdev->cap.supported_bands & WMI_HOST_WLAN_5GHZ_CAP) &&
	    ar->txpower_limit_5g != txpower) {
		param = WMI_PDEV_PARAM_TXPOWER_LIMIT5G;
		ret = ath12k_wmi_pdev_set_param(ar, param,
						txpower, ar->pdev->pdev_id);
		if (ret)
			goto fail;
		ar->txpower_limit_5g = txpower;
	}

	return 0;

fail:
	ath12k_warn(ar->ab, "failed to recalc txpower limit %d using pdev param %d: %d\n",
		    txpower / 2, param, ret);
	return ret;
}

static int ath12k_recalc_rtscts_prot(struct ath12k_link_vif *arvif)
{
	struct ath12k *ar = arvif->ar;
	u32 vdev_param, rts_cts;
	int ret;

	lockdep_assert_wiphy(ath12k_ar_to_hw(ar)->wiphy);

	vdev_param = WMI_VDEV_PARAM_ENABLE_RTSCTS;

	/* Enable RTS/CTS protection for sw retries (when legacy stations
	 * are in BSS) or by default only for second rate series.
	 * TODO: Check if we need to enable CTS 2 Self in any case
	 */
	rts_cts = WMI_USE_RTS_CTS;

	if (arvif->num_legacy_stations > 0)
		rts_cts |= WMI_RTSCTS_ACROSS_SW_RETRIES << 4;
	else
		rts_cts |= WMI_RTSCTS_FOR_SECOND_RATESERIES << 4;

	/* Need not send duplicate param value to firmware */
	if (arvif->rtscts_prot_mode == rts_cts)
		return 0;

	arvif->rtscts_prot_mode = rts_cts;

	ath12k_dbg(ar->ab, ATH12K_DBG_MAC, "mac vdev %d recalc rts/cts prot %d\n",
		   arvif->vdev_id, rts_cts);

	ret = ath12k_wmi_vdev_set_param_cmd(ar, arvif->vdev_id,
					    vdev_param, rts_cts);
	if (ret)
		ath12k_warn(ar->ab, "failed to recalculate rts/cts prot for vdev %d: %d\n",
			    arvif->vdev_id, ret);

	return ret;
}

static int ath12k_mac_set_kickout(struct ath12k_link_vif *arvif)
{
	struct ath12k *ar = arvif->ar;
	u32 param;
	int ret;

	ret = ath12k_wmi_pdev_set_param(ar, WMI_PDEV_PARAM_STA_KICKOUT_TH,
					ATH12K_KICKOUT_THRESHOLD,
					ar->pdev->pdev_id);
	if (ret) {
		ath12k_warn(ar->ab, "failed to set kickout threshold on vdev %i: %d\n",
			    arvif->vdev_id, ret);
		return ret;
	}

	param = WMI_VDEV_PARAM_AP_KEEPALIVE_MIN_IDLE_INACTIVE_TIME_SECS;
	ret = ath12k_wmi_vdev_set_param_cmd(ar, arvif->vdev_id, param,
					    ATH12K_KEEPALIVE_MIN_IDLE);
	if (ret) {
		ath12k_warn(ar->ab, "failed to set keepalive minimum idle time on vdev %i: %d\n",
			    arvif->vdev_id, ret);
		return ret;
	}

	param = WMI_VDEV_PARAM_AP_KEEPALIVE_MAX_IDLE_INACTIVE_TIME_SECS;
	ret = ath12k_wmi_vdev_set_param_cmd(ar, arvif->vdev_id, param,
					    ATH12K_KEEPALIVE_MAX_IDLE);
	if (ret) {
		ath12k_warn(ar->ab, "failed to set keepalive maximum idle time on vdev %i: %d\n",
			    arvif->vdev_id, ret);
		return ret;
	}

	param = WMI_VDEV_PARAM_AP_KEEPALIVE_MAX_UNRESPONSIVE_TIME_SECS;
	ret = ath12k_wmi_vdev_set_param_cmd(ar, arvif->vdev_id, param,
					    ATH12K_KEEPALIVE_MAX_UNRESPONSIVE);
	if (ret) {
		ath12k_warn(ar->ab, "failed to set keepalive maximum unresponsive time on vdev %i: %d\n",
			    arvif->vdev_id, ret);
		return ret;
	}

	return 0;
}

void ath12k_mac_peer_cleanup_all(struct ath12k *ar)
{
	struct ath12k_peer *peer, *tmp;
	struct ath12k_base *ab = ar->ab;

	lockdep_assert_wiphy(ath12k_ar_to_hw(ar)->wiphy);

	spin_lock_bh(&ab->base_lock);
	list_for_each_entry_safe(peer, tmp, &ab->peers, list) {
		/* Skip Rx TID cleanup for self peer */
		if (peer->sta)
			ath12k_dp_rx_peer_tid_cleanup(ar, peer);

		list_del(&peer->list);
		kfree(peer);
	}
	spin_unlock_bh(&ab->base_lock);

	ar->num_peers = 0;
	ar->num_stations = 0;
}

static int ath12k_mac_vdev_setup_sync(struct ath12k *ar)
{
	lockdep_assert_wiphy(ath12k_ar_to_hw(ar)->wiphy);

	if (test_bit(ATH12K_FLAG_CRASH_FLUSH, &ar->ab->dev_flags))
		return -ESHUTDOWN;

	ath12k_dbg(ar->ab, ATH12K_DBG_MAC, "vdev setup timeout %d\n",
		   ATH12K_VDEV_SETUP_TIMEOUT_HZ);

	if (!wait_for_completion_timeout(&ar->vdev_setup_done,
					 ATH12K_VDEV_SETUP_TIMEOUT_HZ))
		return -ETIMEDOUT;

	return ar->last_wmi_vdev_start_status ? -EINVAL : 0;
}

static int ath12k_monitor_vdev_up(struct ath12k *ar, int vdev_id)
{
	struct ath12k_wmi_vdev_up_params params = {};
	int ret;

	params.vdev_id = vdev_id;
	params.bssid = ar->mac_addr;
	ret = ath12k_wmi_vdev_up(ar, &params);
	if (ret) {
		ath12k_warn(ar->ab, "failed to put up monitor vdev %i: %d\n",
			    vdev_id, ret);
		return ret;
	}

	ath12k_dbg(ar->ab, ATH12K_DBG_MAC, "mac monitor vdev %i started\n",
		   vdev_id);
	return 0;
}

static int ath12k_mac_monitor_vdev_start(struct ath12k *ar, int vdev_id,
					 struct cfg80211_chan_def *chandef)
{
	struct ieee80211_channel *channel;
	struct wmi_vdev_start_req_arg arg = {};
	struct ath12k_wmi_vdev_up_params params = {};
	int ret;

	lockdep_assert_wiphy(ath12k_ar_to_hw(ar)->wiphy);

	channel = chandef->chan;
	arg.vdev_id = vdev_id;
	arg.freq = channel->center_freq;
	arg.band_center_freq1 = chandef->center_freq1;
	arg.band_center_freq2 = chandef->center_freq2;
	arg.mode = ath12k_phymodes[chandef->chan->band][chandef->width];
	arg.chan_radar = !!(channel->flags & IEEE80211_CHAN_RADAR);

	arg.min_power = 0;
	arg.max_power = channel->max_power;
	arg.max_reg_power = channel->max_reg_power;
	arg.max_antenna_gain = channel->max_antenna_gain;

	arg.pref_tx_streams = ar->num_tx_chains;
	arg.pref_rx_streams = ar->num_rx_chains;
	arg.punct_bitmap = 0xFFFFFFFF;

	arg.passive |= !!(chandef->chan->flags & IEEE80211_CHAN_NO_IR);

	reinit_completion(&ar->vdev_setup_done);
	reinit_completion(&ar->vdev_delete_done);

	ret = ath12k_wmi_vdev_start(ar, &arg, false);
	if (ret) {
		ath12k_warn(ar->ab, "failed to request monitor vdev %i start: %d\n",
			    vdev_id, ret);
		return ret;
	}

	ret = ath12k_mac_vdev_setup_sync(ar);
	if (ret) {
		ath12k_warn(ar->ab, "failed to synchronize setup for monitor vdev %i start: %d\n",
			    vdev_id, ret);
		return ret;
	}

	params.vdev_id = vdev_id;
	params.bssid = ar->mac_addr;
	ret = ath12k_wmi_vdev_up(ar, &params);
	if (ret) {
		ath12k_warn(ar->ab, "failed to put up monitor vdev %i: %d\n",
			    vdev_id, ret);
		goto vdev_stop;
	}

	ath12k_dbg(ar->ab, ATH12K_DBG_MAC, "mac monitor vdev %i started\n",
		   vdev_id);
	return 0;

vdev_stop:
	ret = ath12k_wmi_vdev_stop(ar, vdev_id);
	if (ret)
		ath12k_warn(ar->ab, "failed to stop monitor vdev %i after start failure: %d\n",
			    vdev_id, ret);
	return ret;
}

static int ath12k_mac_monitor_vdev_stop(struct ath12k *ar)
{
	int ret;

	lockdep_assert_wiphy(ath12k_ar_to_hw(ar)->wiphy);

	reinit_completion(&ar->vdev_setup_done);

	ret = ath12k_wmi_vdev_stop(ar, ar->monitor_vdev_id);
	if (ret)
		ath12k_warn(ar->ab, "failed to request monitor vdev %i stop: %d\n",
			    ar->monitor_vdev_id, ret);

	ret = ath12k_mac_vdev_setup_sync(ar);
	if (ret)
		ath12k_warn(ar->ab, "failed to synchronize monitor vdev %i stop: %d\n",
			    ar->monitor_vdev_id, ret);

	ret = ath12k_wmi_vdev_down(ar, ar->monitor_vdev_id);
	if (ret)
		ath12k_warn(ar->ab, "failed to put down monitor vdev %i: %d\n",
			    ar->monitor_vdev_id, ret);

	ath12k_dbg(ar->ab, ATH12K_DBG_MAC, "mac monitor vdev %i stopped\n",
		   ar->monitor_vdev_id);
	return ret;
}

<<<<<<< HEAD
static int ath12k_mac_monitor_vdev_create(struct ath12k *ar)
{
	struct ath12k_pdev *pdev = ar->pdev;
	struct ath12k_wmi_vdev_create_arg arg = {};
	int bit, ret;
	u8 tmp_addr[6];

	lockdep_assert_wiphy(ath12k_ar_to_hw(ar)->wiphy);

	if (ar->monitor_vdev_created)
		return 0;

	if (ar->ab->free_vdev_map == 0) {
		ath12k_warn(ar->ab, "failed to find free vdev id for monitor vdev\n");
		return -ENOMEM;
	}

	bit = __ffs64(ar->ab->free_vdev_map);

	ar->monitor_vdev_id = bit;

	arg.if_id = ar->monitor_vdev_id;
	arg.type = WMI_VDEV_TYPE_MONITOR;
	arg.subtype = WMI_VDEV_SUBTYPE_NONE;
	arg.pdev_id = pdev->pdev_id;
	arg.if_stats_id = ATH12K_INVAL_VDEV_STATS_ID;

	if (pdev->cap.supported_bands & WMI_HOST_WLAN_2GHZ_CAP) {
		arg.chains[NL80211_BAND_2GHZ].tx = ar->num_tx_chains;
		arg.chains[NL80211_BAND_2GHZ].rx = ar->num_rx_chains;
	}

	if (pdev->cap.supported_bands & WMI_HOST_WLAN_5GHZ_CAP) {
		arg.chains[NL80211_BAND_5GHZ].tx = ar->num_tx_chains;
		arg.chains[NL80211_BAND_5GHZ].rx = ar->num_rx_chains;
	}

	ret = ath12k_wmi_vdev_create(ar, tmp_addr, &arg);
	if (ret) {
		ath12k_warn(ar->ab, "failed to request monitor vdev %i creation: %d\n",
			    ar->monitor_vdev_id, ret);
		ar->monitor_vdev_id = -1;
		return ret;
	}

	ar->allocated_vdev_map |= 1LL << ar->monitor_vdev_id;
	ar->ab->free_vdev_map &= ~(1LL << ar->monitor_vdev_id);
	ar->num_created_vdevs++;
	ar->monitor_vdev_created = true;
	ath12k_dbg(ar->ab, ATH12K_DBG_MAC, "mac monitor vdev %d created\n",
		   ar->monitor_vdev_id);

	return 0;
}

=======
>>>>>>> 25bf10be
static int ath12k_mac_monitor_vdev_delete(struct ath12k *ar)
{
	int ret;
	unsigned long time_left;

	lockdep_assert_wiphy(ath12k_ar_to_hw(ar)->wiphy);

	if (!ar->monitor_vdev_created)
		return 0;

	reinit_completion(&ar->vdev_delete_done);

	ret = ath12k_wmi_vdev_delete(ar, ar->monitor_vdev_id);
	if (ret) {
		ath12k_warn(ar->ab, "failed to request wmi monitor vdev %i removal: %d\n",
			    ar->monitor_vdev_id, ret);
		return ret;
	}

	time_left = wait_for_completion_timeout(&ar->vdev_delete_done,
						ATH12K_VDEV_DELETE_TIMEOUT_HZ);
	if (time_left == 0) {
		ath12k_warn(ar->ab, "Timeout in receiving vdev delete response\n");
	} else {
		ar->allocated_vdev_map &= ~(1LL << ar->monitor_vdev_id);
		ar->ab->free_vdev_map |= 1LL << (ar->monitor_vdev_id);
		ath12k_dbg(ar->ab, ATH12K_DBG_MAC, "mac monitor vdev %d deleted\n",
			   ar->monitor_vdev_id);
		ar->num_created_vdevs--;
		ar->monitor_vdev_id = -1;
		ar->monitor_vdev_created = false;
	}

	return ret;
}

static int ath12k_mac_monitor_start(struct ath12k *ar)
{
	struct ath12k_mac_get_any_chanctx_conf_arg arg;
	int ret;

	lockdep_assert_wiphy(ath12k_ar_to_hw(ar)->wiphy);

	if (ar->monitor_started)
		return 0;

	arg.ar = ar;
	arg.chanctx_conf = NULL;
	ieee80211_iter_chan_contexts_atomic(ath12k_ar_to_hw(ar),
					    ath12k_mac_get_any_chanctx_conf_iter,
					    &arg);
	if (!arg.chanctx_conf)
		return 0;

	ret = ath12k_mac_monitor_vdev_start(ar, ar->monitor_vdev_id,
					    &arg.chanctx_conf->def);
	if (ret) {
		ath12k_warn(ar->ab, "failed to start monitor vdev: %d\n", ret);
		return ret;
	}

	ret = ath12k_dp_tx_htt_monitor_mode_ring_config(ar, false);
	if (ret) {
		ath12k_warn(ar->ab, "fail to set monitor filter: %d\n", ret);
		return ret;
	}

	ar->monitor_started = true;
	ar->num_started_vdevs++;

	ath12k_dbg(ar->ab, ATH12K_DBG_MAC, "mac monitor started\n");

	return 0;
}

static int ath12k_mac_monitor_stop(struct ath12k *ar)
{
	int ret;

	lockdep_assert_wiphy(ath12k_ar_to_hw(ar)->wiphy);

	if (!ar->monitor_started)
		return 0;

	ret = ath12k_mac_monitor_vdev_stop(ar);
	if (ret) {
		ath12k_warn(ar->ab, "failed to stop monitor vdev: %d\n", ret);
		return ret;
	}

	ar->monitor_started = false;
	ar->num_started_vdevs--;
	ret = ath12k_dp_tx_htt_monitor_mode_ring_config(ar, true);
	ath12k_dbg(ar->ab, ATH12K_DBG_MAC, "mac monitor stopped ret %d\n", ret);
	return ret;
}

int ath12k_mac_vdev_stop(struct ath12k_link_vif *arvif)
{
	struct ath12k_vif *ahvif = arvif->ahvif;
	struct ath12k *ar = arvif->ar;
	int ret;

	lockdep_assert_wiphy(ath12k_ar_to_hw(ar)->wiphy);

	reinit_completion(&ar->vdev_setup_done);

	ret = ath12k_wmi_vdev_stop(ar, arvif->vdev_id);
	if (ret) {
		ath12k_warn(ar->ab, "failed to stop WMI vdev %i: %d\n",
			    arvif->vdev_id, ret);
		goto err;
	}

	ret = ath12k_mac_vdev_setup_sync(ar);
	if (ret) {
		ath12k_warn(ar->ab, "failed to synchronize setup for vdev %i: %d\n",
			    arvif->vdev_id, ret);
		goto err;
	}

	WARN_ON(ar->num_started_vdevs == 0);

	ar->num_started_vdevs--;
	ath12k_dbg(ar->ab, ATH12K_DBG_MAC, "vdev %pM stopped, vdev_id %d\n",
		   ahvif->vif->addr, arvif->vdev_id);

	if (test_bit(ATH12K_FLAG_CAC_RUNNING, &ar->dev_flags)) {
		clear_bit(ATH12K_FLAG_CAC_RUNNING, &ar->dev_flags);
		ath12k_dbg(ar->ab, ATH12K_DBG_MAC, "CAC Stopped for vdev %d\n",
			   arvif->vdev_id);
	}

	return 0;
err:
	return ret;
}

static int ath12k_mac_op_config(struct ieee80211_hw *hw, u32 changed)
{
	return 0;
}

static int ath12k_mac_setup_bcn_p2p_ie(struct ath12k_link_vif *arvif,
				       struct sk_buff *bcn)
{
	struct ath12k *ar = arvif->ar;
	struct ieee80211_mgmt *mgmt;
	const u8 *p2p_ie;
	int ret;

	mgmt = (void *)bcn->data;
	p2p_ie = cfg80211_find_vendor_ie(WLAN_OUI_WFA, WLAN_OUI_TYPE_WFA_P2P,
					 mgmt->u.beacon.variable,
					 bcn->len - (mgmt->u.beacon.variable -
						     bcn->data));
	if (!p2p_ie) {
		ath12k_warn(ar->ab, "no P2P ie found in beacon\n");
		return -ENOENT;
	}

	ret = ath12k_wmi_p2p_go_bcn_ie(ar, arvif->vdev_id, p2p_ie);
	if (ret) {
		ath12k_warn(ar->ab, "failed to submit P2P GO bcn ie for vdev %i: %d\n",
			    arvif->vdev_id, ret);
		return ret;
	}

	return 0;
}

static int ath12k_mac_remove_vendor_ie(struct sk_buff *skb, unsigned int oui,
				       u8 oui_type, size_t ie_offset)
{
	const u8 *next, *end;
	size_t len;
	u8 *ie;

	if (WARN_ON(skb->len < ie_offset))
		return -EINVAL;

	ie = (u8 *)cfg80211_find_vendor_ie(oui, oui_type,
					   skb->data + ie_offset,
					   skb->len - ie_offset);
	if (!ie)
		return -ENOENT;

	len = ie[1] + 2;
	end = skb->data + skb->len;
	next = ie + len;

	if (WARN_ON(next > end))
		return -EINVAL;

	memmove(ie, next, end - next);
	skb_trim(skb, skb->len - len);

	return 0;
}

static void ath12k_mac_set_arvif_ies(struct ath12k_link_vif *arvif, struct sk_buff *bcn,
				     u8 bssid_index, bool *nontx_profile_found)
{
	struct ieee80211_mgmt *mgmt = (struct ieee80211_mgmt *)bcn->data;
	const struct element *elem, *nontx, *index, *nie;
	const u8 *start, *tail;
	u16 rem_len;
	u8 i;

	start = bcn->data + ieee80211_get_hdrlen_from_skb(bcn) + sizeof(mgmt->u.beacon);
	tail = skb_tail_pointer(bcn);
	rem_len = tail - start;

	arvif->rsnie_present = false;
	arvif->wpaie_present = false;

	if (cfg80211_find_ie(WLAN_EID_RSN, start, rem_len))
		arvif->rsnie_present = true;
	if (cfg80211_find_vendor_ie(WLAN_OUI_MICROSOFT, WLAN_OUI_TYPE_MICROSOFT_WPA,
				    start, rem_len))
		arvif->wpaie_present = true;

	/* Return from here for the transmitted profile */
	if (!bssid_index)
		return;

	/* Initial rsnie_present for the nontransmitted profile is set to be same as that
	 * of the transmitted profile. It will be changed if security configurations are
	 * different.
	 */
	*nontx_profile_found = false;
	for_each_element_id(elem, WLAN_EID_MULTIPLE_BSSID, start, rem_len) {
		/* Fixed minimum MBSSID element length with at least one
		 * nontransmitted BSSID profile is 12 bytes as given below;
		 * 1 (max BSSID indicator) +
		 * 2 (Nontransmitted BSSID profile: Subelement ID + length) +
		 * 4 (Nontransmitted BSSID Capabilities: tag + length + info)
		 * 2 (Nontransmitted BSSID SSID: tag + length)
		 * 3 (Nontransmitted BSSID Index: tag + length + BSSID index
		 */
		if (elem->datalen < 12 || elem->data[0] < 1)
			continue; /* Max BSSID indicator must be >=1 */

		for_each_element(nontx, elem->data + 1, elem->datalen - 1) {
			start = nontx->data;

			if (nontx->id != 0 || nontx->datalen < 4)
				continue; /* Invalid nontransmitted profile */

			if (nontx->data[0] != WLAN_EID_NON_TX_BSSID_CAP ||
			    nontx->data[1] != 2) {
				continue; /* Missing nontransmitted BSS capabilities */
			}

			if (nontx->data[4] != WLAN_EID_SSID)
				continue; /* Missing SSID for nontransmitted BSS */

			index = cfg80211_find_elem(WLAN_EID_MULTI_BSSID_IDX,
						   start, nontx->datalen);
			if (!index || index->datalen < 1 || index->data[0] == 0)
				continue; /* Invalid MBSSID Index element */

			if (index->data[0] == bssid_index) {
				*nontx_profile_found = true;
				if (cfg80211_find_ie(WLAN_EID_RSN,
						     nontx->data,
						     nontx->datalen)) {
					arvif->rsnie_present = true;
					return;
				} else if (!arvif->rsnie_present) {
					return; /* Both tx and nontx BSS are open */
				}

				nie = cfg80211_find_ext_elem(WLAN_EID_EXT_NON_INHERITANCE,
							     nontx->data,
							     nontx->datalen);
				if (!nie || nie->datalen < 2)
					return; /* Invalid non-inheritance element */

				for (i = 1; i < nie->datalen - 1; i++) {
					if (nie->data[i] == WLAN_EID_RSN) {
						arvif->rsnie_present = false;
						break;
					}
				}

				return;
			}
		}
	}
}

static int ath12k_mac_setup_bcn_tmpl_ema(struct ath12k_link_vif *arvif,
					 struct ath12k_link_vif *tx_arvif,
					 u8 bssid_index)
{
	struct ath12k_wmi_bcn_tmpl_ema_arg ema_args;
	struct ieee80211_ema_beacons *beacons;
	bool nontx_profile_found = false;
	int ret = 0;
	u8 i;

	beacons = ieee80211_beacon_get_template_ema_list(ath12k_ar_to_hw(tx_arvif->ar),
							 tx_arvif->ahvif->vif,
							 tx_arvif->link_id);
	if (!beacons || !beacons->cnt) {
		ath12k_warn(arvif->ar->ab,
			    "failed to get ema beacon templates from mac80211\n");
		return -EPERM;
	}

	if (tx_arvif == arvif)
		ath12k_mac_set_arvif_ies(arvif, beacons->bcn[0].skb, 0, NULL);

	for (i = 0; i < beacons->cnt; i++) {
		if (tx_arvif != arvif && !nontx_profile_found)
			ath12k_mac_set_arvif_ies(arvif, beacons->bcn[i].skb,
						 bssid_index,
						 &nontx_profile_found);

		ema_args.bcn_cnt = beacons->cnt;
		ema_args.bcn_index = i;
		ret = ath12k_wmi_bcn_tmpl(tx_arvif, &beacons->bcn[i].offs,
					  beacons->bcn[i].skb, &ema_args);
		if (ret) {
			ath12k_warn(tx_arvif->ar->ab,
				    "failed to set ema beacon template id %i error %d\n",
				    i, ret);
			break;
		}
	}

	if (tx_arvif != arvif && !nontx_profile_found)
		ath12k_warn(arvif->ar->ab,
			    "nontransmitted bssid index %u not found in beacon template\n",
			    bssid_index);

	ieee80211_beacon_free_ema_list(beacons);
	return ret;
}

static int ath12k_mac_setup_bcn_tmpl(struct ath12k_link_vif *arvif)
{
	struct ath12k_vif *ahvif = arvif->ahvif;
	struct ieee80211_vif *vif = ath12k_ahvif_to_vif(ahvif);
	struct ieee80211_bss_conf *link_conf;
	struct ath12k_link_vif *tx_arvif;
	struct ath12k *ar = arvif->ar;
	struct ath12k_base *ab = ar->ab;
	struct ieee80211_mutable_offsets offs = {};
	bool nontx_profile_found = false;
	struct sk_buff *bcn;
	int ret;

	if (ahvif->vdev_type != WMI_VDEV_TYPE_AP)
		return 0;

	link_conf = ath12k_mac_get_link_bss_conf(arvif);
	if (!link_conf) {
		ath12k_warn(ar->ab, "unable to access bss link conf to set bcn tmpl for vif %pM link %u\n",
			    vif->addr, arvif->link_id);
		return -ENOLINK;
	}

	tx_arvif = ath12k_mac_get_tx_arvif(arvif, link_conf);
	if (tx_arvif) {
		if (tx_arvif != arvif && arvif->is_up)
			return 0;

		if (link_conf->ema_ap)
			return ath12k_mac_setup_bcn_tmpl_ema(arvif, tx_arvif,
							     link_conf->bssid_index);
	} else {
		tx_arvif = arvif;
	}

	bcn = ieee80211_beacon_get_template(ath12k_ar_to_hw(tx_arvif->ar),
					    tx_arvif->ahvif->vif,
					    &offs, tx_arvif->link_id);
	if (!bcn) {
		ath12k_warn(ab, "failed to get beacon template from mac80211\n");
		return -EPERM;
	}

	if (tx_arvif == arvif) {
		ath12k_mac_set_arvif_ies(arvif, bcn, 0, NULL);
	} else {
		ath12k_mac_set_arvif_ies(arvif, bcn,
					 link_conf->bssid_index,
					 &nontx_profile_found);
		if (!nontx_profile_found)
			ath12k_warn(ab,
				    "nontransmitted profile not found in beacon template\n");
	}

	if (ahvif->vif->type == NL80211_IFTYPE_AP && ahvif->vif->p2p) {
		ret = ath12k_mac_setup_bcn_p2p_ie(arvif, bcn);
		if (ret) {
			ath12k_warn(ab, "failed to setup P2P GO bcn ie: %d\n",
				    ret);
			goto free_bcn_skb;
		}

		/* P2P IE is inserted by firmware automatically (as
		 * configured above) so remove it from the base beacon
		 * template to avoid duplicate P2P IEs in beacon frames.
		 */
		ret = ath12k_mac_remove_vendor_ie(bcn, WLAN_OUI_WFA,
						  WLAN_OUI_TYPE_WFA_P2P,
						  offsetof(struct ieee80211_mgmt,
							   u.beacon.variable));
		if (ret) {
			ath12k_warn(ab, "failed to remove P2P vendor ie: %d\n",
				    ret);
			goto free_bcn_skb;
		}
	}

	ret = ath12k_wmi_bcn_tmpl(arvif, &offs, bcn, NULL);

	if (ret)
		ath12k_warn(ab, "failed to submit beacon template command: %d\n",
			    ret);

free_bcn_skb:
	kfree_skb(bcn);
	return ret;
}

static void ath12k_control_beaconing(struct ath12k_link_vif *arvif,
				     struct ieee80211_bss_conf *info)
{
	struct ath12k_wmi_vdev_up_params params = {};
	struct ath12k_vif *ahvif = arvif->ahvif;
	struct ath12k *ar = arvif->ar;
	int ret;

	lockdep_assert_wiphy(ath12k_ar_to_hw(arvif->ar)->wiphy);

	if (!info->enable_beacon) {
		ret = ath12k_wmi_vdev_down(ar, arvif->vdev_id);
		if (ret)
			ath12k_warn(ar->ab, "failed to down vdev_id %i: %d\n",
				    arvif->vdev_id, ret);

		arvif->is_up = false;
		return;
	}

	/* Install the beacon template to the FW */
	ret = ath12k_mac_setup_bcn_tmpl(arvif);
	if (ret) {
		ath12k_warn(ar->ab, "failed to update bcn tmpl during vdev up: %d\n",
			    ret);
		return;
	}

	ahvif->aid = 0;

	ether_addr_copy(arvif->bssid, info->addr);

	params.vdev_id = arvif->vdev_id;
	params.aid = ahvif->aid;
	params.bssid = arvif->bssid;
	params.tx_bssid = ath12k_mac_get_tx_bssid(arvif);
	if (params.tx_bssid) {
		params.nontx_profile_idx = info->bssid_index;
		params.nontx_profile_cnt = 1 << info->bssid_indicator;
	}
	ret = ath12k_wmi_vdev_up(arvif->ar, &params);
	if (ret) {
		ath12k_warn(ar->ab, "failed to bring up vdev %d: %i\n",
			    arvif->vdev_id, ret);
		return;
	}

	arvif->is_up = true;

	ath12k_dbg(ar->ab, ATH12K_DBG_MAC, "mac vdev %d up\n", arvif->vdev_id);
}

static void ath12k_mac_handle_beacon_iter(void *data, u8 *mac,
					  struct ieee80211_vif *vif)
{
	struct sk_buff *skb = data;
	struct ieee80211_mgmt *mgmt = (void *)skb->data;
	struct ath12k_vif *ahvif = ath12k_vif_to_ahvif(vif);
	struct ath12k_link_vif *arvif = &ahvif->deflink;

	if (vif->type != NL80211_IFTYPE_STATION || !arvif->is_created)
		return;

	if (!ether_addr_equal(mgmt->bssid, vif->bss_conf.bssid))
		return;

	cancel_delayed_work(&arvif->connection_loss_work);
}

void ath12k_mac_handle_beacon(struct ath12k *ar, struct sk_buff *skb)
{
	ieee80211_iterate_active_interfaces_atomic(ath12k_ar_to_hw(ar),
						   IEEE80211_IFACE_ITER_NORMAL,
						   ath12k_mac_handle_beacon_iter,
						   skb);
}

static void ath12k_mac_handle_beacon_miss_iter(void *data, u8 *mac,
					       struct ieee80211_vif *vif)
{
	u32 *vdev_id = data;
	struct ath12k_vif *ahvif = ath12k_vif_to_ahvif(vif);
	struct ath12k_link_vif *arvif = &ahvif->deflink;
	struct ieee80211_hw *hw;

	if (!arvif->is_created || arvif->vdev_id != *vdev_id)
		return;

	if (!arvif->is_up)
		return;

	ieee80211_beacon_loss(vif);
	hw = ath12k_ar_to_hw(arvif->ar);

	/* Firmware doesn't report beacon loss events repeatedly. If AP probe
	 * (done by mac80211) succeeds but beacons do not resume then it
	 * doesn't make sense to continue operation. Queue connection loss work
	 * which can be cancelled when beacon is received.
	 */
	ieee80211_queue_delayed_work(hw, &arvif->connection_loss_work,
				     ATH12K_CONNECTION_LOSS_HZ);
}

void ath12k_mac_handle_beacon_miss(struct ath12k *ar, u32 vdev_id)
{
	ieee80211_iterate_active_interfaces_atomic(ath12k_ar_to_hw(ar),
						   IEEE80211_IFACE_ITER_NORMAL,
						   ath12k_mac_handle_beacon_miss_iter,
						   &vdev_id);
}

static void ath12k_mac_vif_sta_connection_loss_work(struct work_struct *work)
{
	struct ath12k_link_vif *arvif = container_of(work, struct ath12k_link_vif,
						     connection_loss_work.work);
	struct ieee80211_vif *vif = arvif->ahvif->vif;

	if (!arvif->is_up)
		return;

	ieee80211_connection_loss(vif);
}

static void ath12k_peer_assoc_h_basic(struct ath12k *ar,
				      struct ath12k_link_vif *arvif,
				      struct ath12k_link_sta *arsta,
				      struct ath12k_wmi_peer_assoc_arg *arg)
{
	struct ieee80211_vif *vif = ath12k_ahvif_to_vif(arvif->ahvif);
	struct ieee80211_sta *sta = ath12k_ahsta_to_sta(arsta->ahsta);
	struct ieee80211_hw *hw = ath12k_ar_to_hw(ar);
	struct ieee80211_bss_conf *bss_conf;
	u32 aid;

	lockdep_assert_wiphy(hw->wiphy);

	if (vif->type == NL80211_IFTYPE_STATION)
		aid = vif->cfg.aid;
	else
		aid = sta->aid;

	ether_addr_copy(arg->peer_mac, arsta->addr);
	arg->vdev_id = arvif->vdev_id;
	arg->peer_associd = aid;
	arg->auth_flag = true;
	/* TODO: STA WAR in ath10k for listen interval required? */
	arg->peer_listen_intval = hw->conf.listen_interval;
	arg->peer_nss = 1;

	bss_conf = ath12k_mac_get_link_bss_conf(arvif);
	if (!bss_conf) {
		ath12k_warn(ar->ab, "unable to access bss link conf in peer assoc for vif %pM link %u\n",
			    vif->addr, arvif->link_id);
		return;
	}

	arg->peer_caps = bss_conf->assoc_capability;
}

static void ath12k_peer_assoc_h_crypto(struct ath12k *ar,
				       struct ath12k_link_vif *arvif,
				       struct ath12k_link_sta *arsta,
				       struct ath12k_wmi_peer_assoc_arg *arg)
{
	struct ieee80211_vif *vif = ath12k_ahvif_to_vif(arvif->ahvif);
	struct ieee80211_sta *sta = ath12k_ahsta_to_sta(arsta->ahsta);
	struct ieee80211_bss_conf *info;
	struct cfg80211_chan_def def;
	struct cfg80211_bss *bss;
	struct ieee80211_hw *hw = ath12k_ar_to_hw(ar);
	const u8 *rsnie = NULL;
	const u8 *wpaie = NULL;

	lockdep_assert_wiphy(hw->wiphy);

	info = ath12k_mac_get_link_bss_conf(arvif);
	if (!info) {
		ath12k_warn(ar->ab, "unable to access bss link conf for peer assoc crypto for vif %pM link %u\n",
			    vif->addr, arvif->link_id);
		return;
	}

	if (WARN_ON(ath12k_mac_vif_link_chan(vif, arvif->link_id, &def)))
		return;

	bss = cfg80211_get_bss(hw->wiphy, def.chan, info->bssid, NULL, 0,
			       IEEE80211_BSS_TYPE_ANY, IEEE80211_PRIVACY_ANY);

	if (arvif->rsnie_present || arvif->wpaie_present) {
		arg->need_ptk_4_way = true;
		if (arvif->wpaie_present)
			arg->need_gtk_2_way = true;
	} else if (bss) {
		const struct cfg80211_bss_ies *ies;

		rcu_read_lock();
		rsnie = ieee80211_bss_get_ie(bss, WLAN_EID_RSN);

		ies = rcu_dereference(bss->ies);

		wpaie = cfg80211_find_vendor_ie(WLAN_OUI_MICROSOFT,
						WLAN_OUI_TYPE_MICROSOFT_WPA,
						ies->data,
						ies->len);
		rcu_read_unlock();
		cfg80211_put_bss(hw->wiphy, bss);
	}

	/* FIXME: base on RSN IE/WPA IE is a correct idea? */
	if (rsnie || wpaie) {
		ath12k_dbg(ar->ab, ATH12K_DBG_WMI,
			   "%s: rsn ie found\n", __func__);
		arg->need_ptk_4_way = true;
	}

	if (wpaie) {
		ath12k_dbg(ar->ab, ATH12K_DBG_WMI,
			   "%s: wpa ie found\n", __func__);
		arg->need_gtk_2_way = true;
	}

	if (sta->mfp) {
		/* TODO: Need to check if FW supports PMF? */
		arg->is_pmf_enabled = true;
	}

	/* TODO: safe_mode_enabled (bypass 4-way handshake) flag req? */
}

static void ath12k_peer_assoc_h_rates(struct ath12k *ar,
				      struct ath12k_link_vif *arvif,
				      struct ath12k_link_sta *arsta,
				      struct ath12k_wmi_peer_assoc_arg *arg)
{
	struct ieee80211_vif *vif = ath12k_ahvif_to_vif(arvif->ahvif);
	struct ieee80211_sta *sta = ath12k_ahsta_to_sta(arsta->ahsta);
	struct wmi_rate_set_arg *rateset = &arg->peer_legacy_rates;
	struct ieee80211_link_sta *link_sta;
	struct cfg80211_chan_def def;
	const struct ieee80211_supported_band *sband;
	const struct ieee80211_rate *rates;
	struct ieee80211_hw *hw = ath12k_ar_to_hw(ar);
	enum nl80211_band band;
	u32 ratemask;
	u8 rate;
	int i;

	lockdep_assert_wiphy(hw->wiphy);

	if (WARN_ON(ath12k_mac_vif_link_chan(vif, arvif->link_id, &def)))
		return;

	link_sta = ath12k_mac_get_link_sta(arsta);
	if (!link_sta) {
		ath12k_warn(ar->ab, "unable to access link sta in peer assoc rates for sta %pM link %u\n",
			    sta->addr, arsta->link_id);
		return;
	}

	band = def.chan->band;
	sband = hw->wiphy->bands[band];
	ratemask = link_sta->supp_rates[band];
	ratemask &= arvif->bitrate_mask.control[band].legacy;
	rates = sband->bitrates;

	rateset->num_rates = 0;

	for (i = 0; i < 32; i++, ratemask >>= 1, rates++) {
		if (!(ratemask & 1))
			continue;

		rate = ath12k_mac_bitrate_to_rate(rates->bitrate);
		rateset->rates[rateset->num_rates] = rate;
		rateset->num_rates++;
	}
}

static bool
ath12k_peer_assoc_h_ht_masked(const u8 *ht_mcs_mask)
{
	int nss;

	for (nss = 0; nss < IEEE80211_HT_MCS_MASK_LEN; nss++)
		if (ht_mcs_mask[nss])
			return false;

	return true;
}

static bool
ath12k_peer_assoc_h_vht_masked(const u16 *vht_mcs_mask)
{
	int nss;

	for (nss = 0; nss < NL80211_VHT_NSS_MAX; nss++)
		if (vht_mcs_mask[nss])
			return false;

	return true;
}

static void ath12k_peer_assoc_h_ht(struct ath12k *ar,
				   struct ath12k_link_vif *arvif,
				   struct ath12k_link_sta *arsta,
				   struct ath12k_wmi_peer_assoc_arg *arg)
{
	struct ieee80211_vif *vif = ath12k_ahvif_to_vif(arvif->ahvif);
	struct ieee80211_sta *sta = ath12k_ahsta_to_sta(arsta->ahsta);
	const struct ieee80211_sta_ht_cap *ht_cap;
	struct ieee80211_link_sta *link_sta;
	struct cfg80211_chan_def def;
	enum nl80211_band band;
	const u8 *ht_mcs_mask;
	int i, n;
	u8 max_nss;
	u32 stbc;

	lockdep_assert_wiphy(ath12k_ar_to_hw(ar)->wiphy);

	if (WARN_ON(ath12k_mac_vif_link_chan(vif, arvif->link_id, &def)))
		return;

	link_sta = ath12k_mac_get_link_sta(arsta);
	if (!link_sta) {
		ath12k_warn(ar->ab, "unable to access link sta in peer assoc ht for sta %pM link %u\n",
			    sta->addr, arsta->link_id);
		return;
	}

	ht_cap = &link_sta->ht_cap;
	if (!ht_cap->ht_supported)
		return;

	band = def.chan->band;
	ht_mcs_mask = arvif->bitrate_mask.control[band].ht_mcs;

	if (ath12k_peer_assoc_h_ht_masked(ht_mcs_mask))
		return;

	arg->ht_flag = true;

	arg->peer_max_mpdu = (1 << (IEEE80211_HT_MAX_AMPDU_FACTOR +
				    ht_cap->ampdu_factor)) - 1;

	arg->peer_mpdu_density =
		ath12k_parse_mpdudensity(ht_cap->ampdu_density);

	arg->peer_ht_caps = ht_cap->cap;
	arg->peer_rate_caps |= WMI_HOST_RC_HT_FLAG;

	if (ht_cap->cap & IEEE80211_HT_CAP_LDPC_CODING)
		arg->ldpc_flag = true;

	if (link_sta->bandwidth >= IEEE80211_STA_RX_BW_40) {
		arg->bw_40 = true;
		arg->peer_rate_caps |= WMI_HOST_RC_CW40_FLAG;
	}

	if (arvif->bitrate_mask.control[band].gi != NL80211_TXRATE_FORCE_LGI) {
		if (ht_cap->cap & (IEEE80211_HT_CAP_SGI_20 |
		    IEEE80211_HT_CAP_SGI_40))
			arg->peer_rate_caps |= WMI_HOST_RC_SGI_FLAG;
	}

	if (ht_cap->cap & IEEE80211_HT_CAP_TX_STBC) {
		arg->peer_rate_caps |= WMI_HOST_RC_TX_STBC_FLAG;
		arg->stbc_flag = true;
	}

	if (ht_cap->cap & IEEE80211_HT_CAP_RX_STBC) {
		stbc = ht_cap->cap & IEEE80211_HT_CAP_RX_STBC;
		stbc = stbc >> IEEE80211_HT_CAP_RX_STBC_SHIFT;
		stbc = stbc << WMI_HOST_RC_RX_STBC_FLAG_S;
		arg->peer_rate_caps |= stbc;
		arg->stbc_flag = true;
	}

	if (ht_cap->mcs.rx_mask[1] && ht_cap->mcs.rx_mask[2])
		arg->peer_rate_caps |= WMI_HOST_RC_TS_FLAG;
	else if (ht_cap->mcs.rx_mask[1])
		arg->peer_rate_caps |= WMI_HOST_RC_DS_FLAG;

	for (i = 0, n = 0, max_nss = 0; i < IEEE80211_HT_MCS_MASK_LEN * 8; i++)
		if ((ht_cap->mcs.rx_mask[i / 8] & BIT(i % 8)) &&
		    (ht_mcs_mask[i / 8] & BIT(i % 8))) {
			max_nss = (i / 8) + 1;
			arg->peer_ht_rates.rates[n++] = i;
		}

	/* This is a workaround for HT-enabled STAs which break the spec
	 * and have no HT capabilities RX mask (no HT RX MCS map).
	 *
	 * As per spec, in section 20.3.5 Modulation and coding scheme (MCS),
	 * MCS 0 through 7 are mandatory in 20MHz with 800 ns GI at all STAs.
	 *
	 * Firmware asserts if such situation occurs.
	 */
	if (n == 0) {
		arg->peer_ht_rates.num_rates = 8;
		for (i = 0; i < arg->peer_ht_rates.num_rates; i++)
			arg->peer_ht_rates.rates[i] = i;
	} else {
		arg->peer_ht_rates.num_rates = n;
		arg->peer_nss = min(link_sta->rx_nss, max_nss);
	}

	ath12k_dbg(ar->ab, ATH12K_DBG_MAC, "mac ht peer %pM mcs cnt %d nss %d\n",
		   arg->peer_mac,
		   arg->peer_ht_rates.num_rates,
		   arg->peer_nss);
}

static int ath12k_mac_get_max_vht_mcs_map(u16 mcs_map, int nss)
{
	switch ((mcs_map >> (2 * nss)) & 0x3) {
	case IEEE80211_VHT_MCS_SUPPORT_0_7: return BIT(8) - 1;
	case IEEE80211_VHT_MCS_SUPPORT_0_8: return BIT(9) - 1;
	case IEEE80211_VHT_MCS_SUPPORT_0_9: return BIT(10) - 1;
	}
	return 0;
}

static u16
ath12k_peer_assoc_h_vht_limit(u16 tx_mcs_set,
			      const u16 vht_mcs_limit[NL80211_VHT_NSS_MAX])
{
	int idx_limit;
	int nss;
	u16 mcs_map;
	u16 mcs;

	for (nss = 0; nss < NL80211_VHT_NSS_MAX; nss++) {
		mcs_map = ath12k_mac_get_max_vht_mcs_map(tx_mcs_set, nss) &
			  vht_mcs_limit[nss];

		if (mcs_map)
			idx_limit = fls(mcs_map) - 1;
		else
			idx_limit = -1;

		switch (idx_limit) {
		case 0:
		case 1:
		case 2:
		case 3:
		case 4:
		case 5:
		case 6:
		case 7:
			mcs = IEEE80211_VHT_MCS_SUPPORT_0_7;
			break;
		case 8:
			mcs = IEEE80211_VHT_MCS_SUPPORT_0_8;
			break;
		case 9:
			mcs = IEEE80211_VHT_MCS_SUPPORT_0_9;
			break;
		default:
			WARN_ON(1);
			fallthrough;
		case -1:
			mcs = IEEE80211_VHT_MCS_NOT_SUPPORTED;
			break;
		}

		tx_mcs_set &= ~(0x3 << (nss * 2));
		tx_mcs_set |= mcs << (nss * 2);
	}

	return tx_mcs_set;
}

static void ath12k_peer_assoc_h_vht(struct ath12k *ar,
				    struct ath12k_link_vif *arvif,
				    struct ath12k_link_sta *arsta,
				    struct ath12k_wmi_peer_assoc_arg *arg)
{
	struct ieee80211_vif *vif = ath12k_ahvif_to_vif(arvif->ahvif);
	struct ieee80211_sta *sta = ath12k_ahsta_to_sta(arsta->ahsta);
	const struct ieee80211_sta_vht_cap *vht_cap;
	struct ieee80211_link_sta *link_sta;
	struct cfg80211_chan_def def;
	enum nl80211_band band;
	const u16 *vht_mcs_mask;
	u16 tx_mcs_map;
	u8 ampdu_factor;
	u8 max_nss, vht_mcs;
	int i;

	lockdep_assert_wiphy(ath12k_ar_to_hw(ar)->wiphy);

	if (WARN_ON(ath12k_mac_vif_link_chan(vif, arvif->link_id, &def)))
		return;

	link_sta = ath12k_mac_get_link_sta(arsta);
	if (!link_sta) {
		ath12k_warn(ar->ab, "unable to access link sta in peer assoc vht for sta %pM link %u\n",
			    sta->addr, arsta->link_id);
		return;
	}

	vht_cap = &link_sta->vht_cap;
	if (!vht_cap->vht_supported)
		return;

	band = def.chan->band;
	vht_mcs_mask = arvif->bitrate_mask.control[band].vht_mcs;

	if (ath12k_peer_assoc_h_vht_masked(vht_mcs_mask))
		return;

	arg->vht_flag = true;

	/* TODO: similar flags required? */
	arg->vht_capable = true;

	if (def.chan->band == NL80211_BAND_2GHZ)
		arg->vht_ng_flag = true;

	arg->peer_vht_caps = vht_cap->cap;

	ampdu_factor = (vht_cap->cap &
			IEEE80211_VHT_CAP_MAX_A_MPDU_LENGTH_EXPONENT_MASK) >>
		       IEEE80211_VHT_CAP_MAX_A_MPDU_LENGTH_EXPONENT_SHIFT;

	/* Workaround: Some Netgear/Linksys 11ac APs set Rx A-MPDU factor to
	 * zero in VHT IE. Using it would result in degraded throughput.
	 * arg->peer_max_mpdu at this point contains HT max_mpdu so keep
	 * it if VHT max_mpdu is smaller.
	 */
	arg->peer_max_mpdu = max(arg->peer_max_mpdu,
				 (1U << (IEEE80211_HT_MAX_AMPDU_FACTOR +
					ampdu_factor)) - 1);

	if (link_sta->bandwidth == IEEE80211_STA_RX_BW_80)
		arg->bw_80 = true;

	if (link_sta->bandwidth == IEEE80211_STA_RX_BW_160)
		arg->bw_160 = true;

	/* Calculate peer NSS capability from VHT capabilities if STA
	 * supports VHT.
	 */
	for (i = 0, max_nss = 0, vht_mcs = 0; i < NL80211_VHT_NSS_MAX; i++) {
		vht_mcs = __le16_to_cpu(vht_cap->vht_mcs.rx_mcs_map) >>
			  (2 * i) & 3;

		if (vht_mcs != IEEE80211_VHT_MCS_NOT_SUPPORTED &&
		    vht_mcs_mask[i])
			max_nss = i + 1;
	}
	arg->peer_nss = min(link_sta->rx_nss, max_nss);
	arg->rx_max_rate = __le16_to_cpu(vht_cap->vht_mcs.rx_highest);
	arg->rx_mcs_set = __le16_to_cpu(vht_cap->vht_mcs.rx_mcs_map);
	arg->tx_max_rate = __le16_to_cpu(vht_cap->vht_mcs.tx_highest);

	tx_mcs_map = __le16_to_cpu(vht_cap->vht_mcs.tx_mcs_map);
	arg->tx_mcs_set = ath12k_peer_assoc_h_vht_limit(tx_mcs_map, vht_mcs_mask);

	/* In QCN9274 platform, VHT MCS rate 10 and 11 is enabled by default.
	 * VHT MCS rate 10 and 11 is not supported in 11ac standard.
	 * so explicitly disable the VHT MCS rate 10 and 11 in 11ac mode.
	 */
	arg->tx_mcs_set &= ~IEEE80211_VHT_MCS_SUPPORT_0_11_MASK;
	arg->tx_mcs_set |= IEEE80211_DISABLE_VHT_MCS_SUPPORT_0_11;

	if ((arg->tx_mcs_set & IEEE80211_VHT_MCS_NOT_SUPPORTED) ==
			IEEE80211_VHT_MCS_NOT_SUPPORTED)
		arg->peer_vht_caps &= ~IEEE80211_VHT_CAP_MU_BEAMFORMEE_CAPABLE;

	/* TODO:  Check */
	arg->tx_max_mcs_nss = 0xFF;

	ath12k_dbg(ar->ab, ATH12K_DBG_MAC, "mac vht peer %pM max_mpdu %d flags 0x%x\n",
		   arsta->addr, arg->peer_max_mpdu, arg->peer_flags);

	/* TODO: rxnss_override */
}

static void ath12k_peer_assoc_h_he(struct ath12k *ar,
				   struct ath12k_link_vif *arvif,
				   struct ath12k_link_sta *arsta,
				   struct ath12k_wmi_peer_assoc_arg *arg)
{
	struct ieee80211_vif *vif = ath12k_ahvif_to_vif(arvif->ahvif);
	struct ieee80211_sta *sta = ath12k_ahsta_to_sta(arsta->ahsta);
	const struct ieee80211_sta_he_cap *he_cap;
	struct ieee80211_bss_conf *link_conf;
	struct ieee80211_link_sta *link_sta;
	int i;
	u8 ampdu_factor, max_nss;
	u8 rx_mcs_80 = IEEE80211_HE_MCS_NOT_SUPPORTED;
	u8 rx_mcs_160 = IEEE80211_HE_MCS_NOT_SUPPORTED;
	u16 mcs_160_map, mcs_80_map;
	bool support_160;
	u16 v;

	link_conf = ath12k_mac_get_link_bss_conf(arvif);
	if (!link_conf) {
		ath12k_warn(ar->ab, "unable to access bss link conf in peer assoc he for vif %pM link %u",
			    vif->addr, arvif->link_id);
		return;
	}

	link_sta = ath12k_mac_get_link_sta(arsta);
	if (!link_sta) {
		ath12k_warn(ar->ab, "unable to access link sta in peer assoc he for sta %pM link %u\n",
			    sta->addr, arsta->link_id);
		return;
	}

	he_cap = &link_sta->he_cap;
	if (!he_cap->has_he)
		return;

	arg->he_flag = true;

	support_160 = !!(he_cap->he_cap_elem.phy_cap_info[0] &
		  IEEE80211_HE_PHY_CAP0_CHANNEL_WIDTH_SET_160MHZ_IN_5G);

	/* Supported HE-MCS and NSS Set of peer he_cap is intersection with self he_cp */
	mcs_160_map = le16_to_cpu(he_cap->he_mcs_nss_supp.rx_mcs_160);
	mcs_80_map = le16_to_cpu(he_cap->he_mcs_nss_supp.rx_mcs_80);

	if (support_160) {
		for (i = 7; i >= 0; i--) {
			u8 mcs_160 = (mcs_160_map >> (2 * i)) & 3;

			if (mcs_160 != IEEE80211_HE_MCS_NOT_SUPPORTED) {
				rx_mcs_160 = i + 1;
				break;
			}
		}
	}

	for (i = 7; i >= 0; i--) {
		u8 mcs_80 = (mcs_80_map >> (2 * i)) & 3;

		if (mcs_80 != IEEE80211_HE_MCS_NOT_SUPPORTED) {
			rx_mcs_80 = i + 1;
			break;
		}
	}

	if (support_160)
		max_nss = min(rx_mcs_80, rx_mcs_160);
	else
		max_nss = rx_mcs_80;

	arg->peer_nss = min(link_sta->rx_nss, max_nss);

	memcpy(&arg->peer_he_cap_macinfo, he_cap->he_cap_elem.mac_cap_info,
	       sizeof(he_cap->he_cap_elem.mac_cap_info));
	memcpy(&arg->peer_he_cap_phyinfo, he_cap->he_cap_elem.phy_cap_info,
	       sizeof(he_cap->he_cap_elem.phy_cap_info));
	arg->peer_he_ops = link_conf->he_oper.params;

	/* the top most byte is used to indicate BSS color info */
	arg->peer_he_ops &= 0xffffff;

	/* As per section 26.6.1 IEEE Std 802.11ax‐2022, if the Max AMPDU
	 * Exponent Extension in HE cap is zero, use the arg->peer_max_mpdu
	 * as calculated while parsing VHT caps(if VHT caps is present)
	 * or HT caps (if VHT caps is not present).
	 *
	 * For non-zero value of Max AMPDU Exponent Extension in HE MAC caps,
	 * if a HE STA sends VHT cap and HE cap IE in assoc request then, use
	 * MAX_AMPDU_LEN_FACTOR as 20 to calculate max_ampdu length.
	 * If a HE STA that does not send VHT cap, but HE and HT cap in assoc
	 * request, then use MAX_AMPDU_LEN_FACTOR as 16 to calculate max_ampdu
	 * length.
	 */
	ampdu_factor = u8_get_bits(he_cap->he_cap_elem.mac_cap_info[3],
				   IEEE80211_HE_MAC_CAP3_MAX_AMPDU_LEN_EXP_MASK);

	if (ampdu_factor) {
		if (link_sta->vht_cap.vht_supported)
			arg->peer_max_mpdu = (1 << (IEEE80211_HE_VHT_MAX_AMPDU_FACTOR +
						    ampdu_factor)) - 1;
		else if (link_sta->ht_cap.ht_supported)
			arg->peer_max_mpdu = (1 << (IEEE80211_HE_HT_MAX_AMPDU_FACTOR +
						    ampdu_factor)) - 1;
	}

	if (he_cap->he_cap_elem.phy_cap_info[6] &
	    IEEE80211_HE_PHY_CAP6_PPE_THRESHOLD_PRESENT) {
		int bit = 7;
		int nss, ru;

		arg->peer_ppet.numss_m1 = he_cap->ppe_thres[0] &
					  IEEE80211_PPE_THRES_NSS_MASK;
		arg->peer_ppet.ru_bit_mask =
			(he_cap->ppe_thres[0] &
			 IEEE80211_PPE_THRES_RU_INDEX_BITMASK_MASK) >>
			IEEE80211_PPE_THRES_RU_INDEX_BITMASK_POS;

		for (nss = 0; nss <= arg->peer_ppet.numss_m1; nss++) {
			for (ru = 0; ru < 4; ru++) {
				u32 val = 0;
				int i;

				if ((arg->peer_ppet.ru_bit_mask & BIT(ru)) == 0)
					continue;
				for (i = 0; i < 6; i++) {
					val >>= 1;
					val |= ((he_cap->ppe_thres[bit / 8] >>
						 (bit % 8)) & 0x1) << 5;
					bit++;
				}
				arg->peer_ppet.ppet16_ppet8_ru3_ru0[nss] |=
								val << (ru * 6);
			}
		}
	}

	if (he_cap->he_cap_elem.mac_cap_info[0] & IEEE80211_HE_MAC_CAP0_TWT_RES)
		arg->twt_responder = true;
	if (he_cap->he_cap_elem.mac_cap_info[0] & IEEE80211_HE_MAC_CAP0_TWT_REQ)
		arg->twt_requester = true;

	switch (link_sta->bandwidth) {
	case IEEE80211_STA_RX_BW_160:
		if (he_cap->he_cap_elem.phy_cap_info[0] &
		    IEEE80211_HE_PHY_CAP0_CHANNEL_WIDTH_SET_80PLUS80_MHZ_IN_5G) {
			v = le16_to_cpu(he_cap->he_mcs_nss_supp.rx_mcs_80p80);
			arg->peer_he_rx_mcs_set[WMI_HECAP_TXRX_MCS_NSS_IDX_80_80] = v;

			v = le16_to_cpu(he_cap->he_mcs_nss_supp.tx_mcs_80p80);
			arg->peer_he_tx_mcs_set[WMI_HECAP_TXRX_MCS_NSS_IDX_80_80] = v;

			arg->peer_he_mcs_count++;
		}
		v = le16_to_cpu(he_cap->he_mcs_nss_supp.rx_mcs_160);
		arg->peer_he_rx_mcs_set[WMI_HECAP_TXRX_MCS_NSS_IDX_160] = v;

		v = le16_to_cpu(he_cap->he_mcs_nss_supp.tx_mcs_160);
		arg->peer_he_tx_mcs_set[WMI_HECAP_TXRX_MCS_NSS_IDX_160] = v;

		arg->peer_he_mcs_count++;
		fallthrough;

	default:
		v = le16_to_cpu(he_cap->he_mcs_nss_supp.rx_mcs_80);
		arg->peer_he_rx_mcs_set[WMI_HECAP_TXRX_MCS_NSS_IDX_80] = v;

		v = le16_to_cpu(he_cap->he_mcs_nss_supp.tx_mcs_80);
		arg->peer_he_tx_mcs_set[WMI_HECAP_TXRX_MCS_NSS_IDX_80] = v;

		arg->peer_he_mcs_count++;
		break;
	}
}

static void ath12k_peer_assoc_h_he_6ghz(struct ath12k *ar,
					struct ath12k_link_vif *arvif,
					struct ath12k_link_sta *arsta,
					struct ath12k_wmi_peer_assoc_arg *arg)
{
	struct ieee80211_vif *vif = ath12k_ahvif_to_vif(arvif->ahvif);
	struct ieee80211_sta *sta = ath12k_ahsta_to_sta(arsta->ahsta);
	const struct ieee80211_sta_he_cap *he_cap;
	struct ieee80211_link_sta *link_sta;
	struct cfg80211_chan_def def;
	enum nl80211_band band;
	u8 ampdu_factor, mpdu_density;

	if (WARN_ON(ath12k_mac_vif_link_chan(vif, arvif->link_id, &def)))
		return;

	band = def.chan->band;

	link_sta = ath12k_mac_get_link_sta(arsta);
	if (!link_sta) {
		ath12k_warn(ar->ab, "unable to access link sta in peer assoc he 6ghz for sta %pM link %u\n",
			    sta->addr, arsta->link_id);
		return;
	}

	he_cap = &link_sta->he_cap;

	if (!arg->he_flag || band != NL80211_BAND_6GHZ || !link_sta->he_6ghz_capa.capa)
		return;

	if (link_sta->bandwidth == IEEE80211_STA_RX_BW_40)
		arg->bw_40 = true;

	if (link_sta->bandwidth == IEEE80211_STA_RX_BW_80)
		arg->bw_80 = true;

	if (link_sta->bandwidth == IEEE80211_STA_RX_BW_160)
		arg->bw_160 = true;

	if (link_sta->bandwidth == IEEE80211_STA_RX_BW_320)
		arg->bw_320 = true;

	arg->peer_he_caps_6ghz = le16_to_cpu(link_sta->he_6ghz_capa.capa);

	mpdu_density = u32_get_bits(arg->peer_he_caps_6ghz,
				    IEEE80211_HE_6GHZ_CAP_MIN_MPDU_START);
	arg->peer_mpdu_density = ath12k_parse_mpdudensity(mpdu_density);

	/* From IEEE Std 802.11ax-2021 - Section 10.12.2: An HE STA shall be capable of
	 * receiving A-MPDU where the A-MPDU pre-EOF padding length is up to the value
	 * indicated by the Maximum A-MPDU Length Exponent Extension field in the HE
	 * Capabilities element and the Maximum A-MPDU Length Exponent field in HE 6 GHz
	 * Band Capabilities element in the 6 GHz band.
	 *
	 * Here, we are extracting the Max A-MPDU Exponent Extension from HE caps and
	 * factor is the Maximum A-MPDU Length Exponent from HE 6 GHZ Band capability.
	 */
	ampdu_factor = u8_get_bits(he_cap->he_cap_elem.mac_cap_info[3],
				   IEEE80211_HE_MAC_CAP3_MAX_AMPDU_LEN_EXP_MASK) +
			u32_get_bits(arg->peer_he_caps_6ghz,
				     IEEE80211_HE_6GHZ_CAP_MAX_AMPDU_LEN_EXP);

	arg->peer_max_mpdu = (1u << (IEEE80211_HE_6GHZ_MAX_AMPDU_FACTOR +
				     ampdu_factor)) - 1;
}

static int ath12k_get_smps_from_capa(const struct ieee80211_sta_ht_cap *ht_cap,
				     const struct ieee80211_he_6ghz_capa *he_6ghz_capa,
				     int *smps)
{
	if (ht_cap->ht_supported)
		*smps = u16_get_bits(ht_cap->cap, IEEE80211_HT_CAP_SM_PS);
	else
		*smps = le16_get_bits(he_6ghz_capa->capa,
				      IEEE80211_HE_6GHZ_CAP_SM_PS);

	if (*smps >= ARRAY_SIZE(ath12k_smps_map))
		return -EINVAL;

	return 0;
}

static void ath12k_peer_assoc_h_smps(struct ath12k_link_sta *arsta,
				     struct ath12k_wmi_peer_assoc_arg *arg)
{
	struct ieee80211_sta *sta = ath12k_ahsta_to_sta(arsta->ahsta);
	const struct ieee80211_he_6ghz_capa *he_6ghz_capa;
	struct ath12k_link_vif *arvif = arsta->arvif;
	const struct ieee80211_sta_ht_cap *ht_cap;
	struct ieee80211_link_sta *link_sta;
	struct ath12k *ar = arvif->ar;
	int smps;

	link_sta = ath12k_mac_get_link_sta(arsta);
	if (!link_sta) {
		ath12k_warn(ar->ab, "unable to access link sta in peer assoc he for sta %pM link %u\n",
			    sta->addr, arsta->link_id);
		return;
	}

	he_6ghz_capa = &link_sta->he_6ghz_capa;
	ht_cap = &link_sta->ht_cap;

	if (!ht_cap->ht_supported && !he_6ghz_capa->capa)
		return;

	if (ath12k_get_smps_from_capa(ht_cap, he_6ghz_capa, &smps))
		return;

	switch (smps) {
	case WLAN_HT_CAP_SM_PS_STATIC:
		arg->static_mimops_flag = true;
		break;
	case WLAN_HT_CAP_SM_PS_DYNAMIC:
		arg->dynamic_mimops_flag = true;
		break;
	case WLAN_HT_CAP_SM_PS_DISABLED:
		arg->spatial_mux_flag = true;
		break;
	default:
		break;
	}
}

static void ath12k_peer_assoc_h_qos(struct ath12k *ar,
				    struct ath12k_link_vif *arvif,
				    struct ath12k_link_sta *arsta,
				    struct ath12k_wmi_peer_assoc_arg *arg)
{
	struct ieee80211_sta *sta = ath12k_ahsta_to_sta(arsta->ahsta);

	switch (arvif->ahvif->vdev_type) {
	case WMI_VDEV_TYPE_AP:
		if (sta->wme) {
			/* TODO: Check WME vs QoS */
			arg->is_wme_set = true;
			arg->qos_flag = true;
		}

		if (sta->wme && sta->uapsd_queues) {
			/* TODO: Check WME vs QoS */
			arg->is_wme_set = true;
			arg->apsd_flag = true;
			arg->peer_rate_caps |= WMI_HOST_RC_UAPSD_FLAG;
		}
		break;
	case WMI_VDEV_TYPE_STA:
		if (sta->wme) {
			arg->is_wme_set = true;
			arg->qos_flag = true;
		}
		break;
	default:
		break;
	}

	ath12k_dbg(ar->ab, ATH12K_DBG_MAC, "mac peer %pM qos %d\n",
		   arsta->addr, arg->qos_flag);
}

static int ath12k_peer_assoc_qos_ap(struct ath12k *ar,
				    struct ath12k_link_vif *arvif,
				    struct ath12k_link_sta *arsta)
{
	struct ieee80211_sta *sta = ath12k_ahsta_to_sta(arsta->ahsta);
	struct ath12k_wmi_ap_ps_arg arg;
	u32 max_sp;
	u32 uapsd;
	int ret;

	lockdep_assert_wiphy(ath12k_ar_to_hw(ar)->wiphy);

	arg.vdev_id = arvif->vdev_id;

	ath12k_dbg(ar->ab, ATH12K_DBG_MAC, "mac uapsd_queues 0x%x max_sp %d\n",
		   sta->uapsd_queues, sta->max_sp);

	uapsd = 0;
	if (sta->uapsd_queues & IEEE80211_WMM_IE_STA_QOSINFO_AC_VO)
		uapsd |= WMI_AP_PS_UAPSD_AC3_DELIVERY_EN |
			 WMI_AP_PS_UAPSD_AC3_TRIGGER_EN;
	if (sta->uapsd_queues & IEEE80211_WMM_IE_STA_QOSINFO_AC_VI)
		uapsd |= WMI_AP_PS_UAPSD_AC2_DELIVERY_EN |
			 WMI_AP_PS_UAPSD_AC2_TRIGGER_EN;
	if (sta->uapsd_queues & IEEE80211_WMM_IE_STA_QOSINFO_AC_BK)
		uapsd |= WMI_AP_PS_UAPSD_AC1_DELIVERY_EN |
			 WMI_AP_PS_UAPSD_AC1_TRIGGER_EN;
	if (sta->uapsd_queues & IEEE80211_WMM_IE_STA_QOSINFO_AC_BE)
		uapsd |= WMI_AP_PS_UAPSD_AC0_DELIVERY_EN |
			 WMI_AP_PS_UAPSD_AC0_TRIGGER_EN;

	max_sp = 0;
	if (sta->max_sp < MAX_WMI_AP_PS_PEER_PARAM_MAX_SP)
		max_sp = sta->max_sp;

	arg.param = WMI_AP_PS_PEER_PARAM_UAPSD;
	arg.value = uapsd;
	ret = ath12k_wmi_send_set_ap_ps_param_cmd(ar, arsta->addr, &arg);
	if (ret)
		goto err;

	arg.param = WMI_AP_PS_PEER_PARAM_MAX_SP;
	arg.value = max_sp;
	ret = ath12k_wmi_send_set_ap_ps_param_cmd(ar, arsta->addr, &arg);
	if (ret)
		goto err;

	/* TODO: revisit during testing */
	arg.param = WMI_AP_PS_PEER_PARAM_SIFS_RESP_FRMTYPE;
	arg.value = DISABLE_SIFS_RESPONSE_TRIGGER;
	ret = ath12k_wmi_send_set_ap_ps_param_cmd(ar, arsta->addr, &arg);
	if (ret)
		goto err;

	arg.param = WMI_AP_PS_PEER_PARAM_SIFS_RESP_UAPSD;
	arg.value = DISABLE_SIFS_RESPONSE_TRIGGER;
	ret = ath12k_wmi_send_set_ap_ps_param_cmd(ar, arsta->addr, &arg);
	if (ret)
		goto err;

	return 0;

err:
	ath12k_warn(ar->ab, "failed to set ap ps peer param %d for vdev %i: %d\n",
		    arg.param, arvif->vdev_id, ret);
	return ret;
}

static bool ath12k_mac_sta_has_ofdm_only(struct ieee80211_link_sta *sta)
{
	return sta->supp_rates[NL80211_BAND_2GHZ] >>
	       ATH12K_MAC_FIRST_OFDM_RATE_IDX;
}

static enum wmi_phy_mode ath12k_mac_get_phymode_vht(struct ath12k *ar,
						    struct ieee80211_link_sta *link_sta)
{
	if (link_sta->bandwidth == IEEE80211_STA_RX_BW_160) {
		switch (link_sta->vht_cap.cap &
			IEEE80211_VHT_CAP_SUPP_CHAN_WIDTH_MASK) {
		case IEEE80211_VHT_CAP_SUPP_CHAN_WIDTH_160MHZ:
			return MODE_11AC_VHT160;
		case IEEE80211_VHT_CAP_SUPP_CHAN_WIDTH_160_80PLUS80MHZ:
			return MODE_11AC_VHT80_80;
		default:
			/* not sure if this is a valid case? */
			return MODE_11AC_VHT160;
		}
	}

	if (link_sta->bandwidth == IEEE80211_STA_RX_BW_80)
		return MODE_11AC_VHT80;

	if (link_sta->bandwidth == IEEE80211_STA_RX_BW_40)
		return MODE_11AC_VHT40;

	if (link_sta->bandwidth == IEEE80211_STA_RX_BW_20)
		return MODE_11AC_VHT20;

	return MODE_UNKNOWN;
}

static enum wmi_phy_mode ath12k_mac_get_phymode_he(struct ath12k *ar,
						   struct ieee80211_link_sta *link_sta)
{
	if (link_sta->bandwidth == IEEE80211_STA_RX_BW_160) {
		if (link_sta->he_cap.he_cap_elem.phy_cap_info[0] &
		     IEEE80211_HE_PHY_CAP0_CHANNEL_WIDTH_SET_160MHZ_IN_5G)
			return MODE_11AX_HE160;
		else if (link_sta->he_cap.he_cap_elem.phy_cap_info[0] &
		     IEEE80211_HE_PHY_CAP0_CHANNEL_WIDTH_SET_80PLUS80_MHZ_IN_5G)
			return MODE_11AX_HE80_80;
		/* not sure if this is a valid case? */
		return MODE_11AX_HE160;
	}

	if (link_sta->bandwidth == IEEE80211_STA_RX_BW_80)
		return MODE_11AX_HE80;

	if (link_sta->bandwidth == IEEE80211_STA_RX_BW_40)
		return MODE_11AX_HE40;

	if (link_sta->bandwidth == IEEE80211_STA_RX_BW_20)
		return MODE_11AX_HE20;

	return MODE_UNKNOWN;
}

static enum wmi_phy_mode ath12k_mac_get_phymode_eht(struct ath12k *ar,
						    struct ieee80211_link_sta *link_sta)
{
	if (link_sta->bandwidth == IEEE80211_STA_RX_BW_320)
		if (link_sta->eht_cap.eht_cap_elem.phy_cap_info[0] &
		    IEEE80211_EHT_PHY_CAP0_320MHZ_IN_6GHZ)
			return MODE_11BE_EHT320;

	if (link_sta->bandwidth == IEEE80211_STA_RX_BW_160) {
		if (link_sta->he_cap.he_cap_elem.phy_cap_info[0] &
		    IEEE80211_HE_PHY_CAP0_CHANNEL_WIDTH_SET_160MHZ_IN_5G)
			return MODE_11BE_EHT160;

		if (link_sta->he_cap.he_cap_elem.phy_cap_info[0] &
			 IEEE80211_HE_PHY_CAP0_CHANNEL_WIDTH_SET_80PLUS80_MHZ_IN_5G)
			return MODE_11BE_EHT80_80;

		ath12k_warn(ar->ab, "invalid EHT PHY capability info for 160 Mhz: %d\n",
			    link_sta->he_cap.he_cap_elem.phy_cap_info[0]);

		return MODE_11BE_EHT160;
	}

	if (link_sta->bandwidth == IEEE80211_STA_RX_BW_80)
		return MODE_11BE_EHT80;

	if (link_sta->bandwidth == IEEE80211_STA_RX_BW_40)
		return MODE_11BE_EHT40;

	if (link_sta->bandwidth == IEEE80211_STA_RX_BW_20)
		return MODE_11BE_EHT20;

	return MODE_UNKNOWN;
}

static void ath12k_peer_assoc_h_phymode(struct ath12k *ar,
					struct ath12k_link_vif *arvif,
					struct ath12k_link_sta *arsta,
					struct ath12k_wmi_peer_assoc_arg *arg)
{
	struct ieee80211_link_sta *link_sta;
	struct cfg80211_chan_def def;
	enum nl80211_band band;
	const u8 *ht_mcs_mask;
	const u16 *vht_mcs_mask;
	enum wmi_phy_mode phymode = MODE_UNKNOWN;

	lockdep_assert_wiphy(ath12k_ar_to_hw(ar)->wiphy);

	struct ieee80211_vif *vif = ath12k_ahvif_to_vif(arvif->ahvif);
	struct ieee80211_sta *sta = ath12k_ahsta_to_sta(arsta->ahsta);

	if (WARN_ON(ath12k_mac_vif_link_chan(vif, arvif->link_id, &def)))
		return;

	band = def.chan->band;
	ht_mcs_mask = arvif->bitrate_mask.control[band].ht_mcs;
	vht_mcs_mask = arvif->bitrate_mask.control[band].vht_mcs;

	link_sta = ath12k_mac_get_link_sta(arsta);
	if (!link_sta) {
		ath12k_warn(ar->ab, "unable to access link sta in peer assoc he for sta %pM link %u\n",
			    sta->addr, arsta->link_id);
		return;
	}

	switch (band) {
	case NL80211_BAND_2GHZ:
		if (link_sta->eht_cap.has_eht) {
			if (link_sta->bandwidth == IEEE80211_STA_RX_BW_40)
				phymode = MODE_11BE_EHT40_2G;
			else
				phymode = MODE_11BE_EHT20_2G;
		} else if (link_sta->he_cap.has_he) {
			if (link_sta->bandwidth == IEEE80211_STA_RX_BW_80)
				phymode = MODE_11AX_HE80_2G;
			else if (link_sta->bandwidth == IEEE80211_STA_RX_BW_40)
				phymode = MODE_11AX_HE40_2G;
			else
				phymode = MODE_11AX_HE20_2G;
		} else if (link_sta->vht_cap.vht_supported &&
		    !ath12k_peer_assoc_h_vht_masked(vht_mcs_mask)) {
			if (link_sta->bandwidth == IEEE80211_STA_RX_BW_40)
				phymode = MODE_11AC_VHT40;
			else
				phymode = MODE_11AC_VHT20;
		} else if (link_sta->ht_cap.ht_supported &&
			   !ath12k_peer_assoc_h_ht_masked(ht_mcs_mask)) {
			if (link_sta->bandwidth == IEEE80211_STA_RX_BW_40)
				phymode = MODE_11NG_HT40;
			else
				phymode = MODE_11NG_HT20;
		} else if (ath12k_mac_sta_has_ofdm_only(link_sta)) {
			phymode = MODE_11G;
		} else {
			phymode = MODE_11B;
		}
		break;
	case NL80211_BAND_5GHZ:
	case NL80211_BAND_6GHZ:
		/* Check EHT first */
		if (link_sta->eht_cap.has_eht) {
			phymode = ath12k_mac_get_phymode_eht(ar, link_sta);
		} else if (link_sta->he_cap.has_he) {
			phymode = ath12k_mac_get_phymode_he(ar, link_sta);
		} else if (link_sta->vht_cap.vht_supported &&
		    !ath12k_peer_assoc_h_vht_masked(vht_mcs_mask)) {
			phymode = ath12k_mac_get_phymode_vht(ar, link_sta);
		} else if (link_sta->ht_cap.ht_supported &&
			   !ath12k_peer_assoc_h_ht_masked(ht_mcs_mask)) {
			if (link_sta->bandwidth >= IEEE80211_STA_RX_BW_40)
				phymode = MODE_11NA_HT40;
			else
				phymode = MODE_11NA_HT20;
		} else {
			phymode = MODE_11A;
		}
		break;
	default:
		break;
	}

	ath12k_dbg(ar->ab, ATH12K_DBG_MAC, "mac peer %pM phymode %s\n",
		   arsta->addr, ath12k_mac_phymode_str(phymode));

	arg->peer_phymode = phymode;
	WARN_ON(phymode == MODE_UNKNOWN);
}

static void ath12k_mac_set_eht_mcs(u8 rx_tx_mcs7, u8 rx_tx_mcs9,
				   u8 rx_tx_mcs11, u8 rx_tx_mcs13,
				   u32 *rx_mcs, u32 *tx_mcs)
{
	*rx_mcs = 0;
	u32p_replace_bits(rx_mcs,
			  u8_get_bits(rx_tx_mcs7, IEEE80211_EHT_MCS_NSS_RX),
			  WMI_EHT_MCS_NSS_0_7);
	u32p_replace_bits(rx_mcs,
			  u8_get_bits(rx_tx_mcs9, IEEE80211_EHT_MCS_NSS_RX),
			  WMI_EHT_MCS_NSS_8_9);
	u32p_replace_bits(rx_mcs,
			  u8_get_bits(rx_tx_mcs11, IEEE80211_EHT_MCS_NSS_RX),
			  WMI_EHT_MCS_NSS_10_11);
	u32p_replace_bits(rx_mcs,
			  u8_get_bits(rx_tx_mcs13, IEEE80211_EHT_MCS_NSS_RX),
			  WMI_EHT_MCS_NSS_12_13);

	*tx_mcs = 0;
	u32p_replace_bits(tx_mcs,
			  u8_get_bits(rx_tx_mcs7, IEEE80211_EHT_MCS_NSS_TX),
			  WMI_EHT_MCS_NSS_0_7);
	u32p_replace_bits(tx_mcs,
			  u8_get_bits(rx_tx_mcs9, IEEE80211_EHT_MCS_NSS_TX),
			  WMI_EHT_MCS_NSS_8_9);
	u32p_replace_bits(tx_mcs,
			  u8_get_bits(rx_tx_mcs11, IEEE80211_EHT_MCS_NSS_TX),
			  WMI_EHT_MCS_NSS_10_11);
	u32p_replace_bits(tx_mcs,
			  u8_get_bits(rx_tx_mcs13, IEEE80211_EHT_MCS_NSS_TX),
			  WMI_EHT_MCS_NSS_12_13);
}

static void ath12k_mac_set_eht_ppe_threshold(const u8 *ppe_thres,
					     struct ath12k_wmi_ppe_threshold_arg *ppet)
{
	u32 bit_pos = IEEE80211_EHT_PPE_THRES_INFO_HEADER_SIZE, val;
	u8 nss, ru, i;
	u8 ppet_bit_len_per_ru = IEEE80211_EHT_PPE_THRES_INFO_PPET_SIZE * 2;

	ppet->numss_m1 = u8_get_bits(ppe_thres[0], IEEE80211_EHT_PPE_THRES_NSS_MASK);
	ppet->ru_bit_mask = u16_get_bits(get_unaligned_le16(ppe_thres),
					 IEEE80211_EHT_PPE_THRES_RU_INDEX_BITMASK_MASK);

	for (nss = 0; nss <= ppet->numss_m1; nss++) {
		for (ru = 0;
		     ru < hweight16(IEEE80211_EHT_PPE_THRES_RU_INDEX_BITMASK_MASK);
		     ru++) {
			if ((ppet->ru_bit_mask & BIT(ru)) == 0)
				continue;

			val = 0;
			for (i = 0; i < ppet_bit_len_per_ru; i++) {
				val |= (((ppe_thres[bit_pos / 8] >>
					  (bit_pos % 8)) & 0x1) << i);
				bit_pos++;
			}
			ppet->ppet16_ppet8_ru3_ru0[nss] |=
					(val << (ru * ppet_bit_len_per_ru));
		}
	}
}

static void ath12k_peer_assoc_h_eht(struct ath12k *ar,
				    struct ath12k_link_vif *arvif,
				    struct ath12k_link_sta *arsta,
				    struct ath12k_wmi_peer_assoc_arg *arg)
{
	struct ieee80211_sta *sta = ath12k_ahsta_to_sta(arsta->ahsta);
	const struct ieee80211_eht_mcs_nss_supp_20mhz_only *bw_20;
	const struct ieee80211_eht_mcs_nss_supp_bw *bw;
	const struct ieee80211_sta_eht_cap *eht_cap;
	const struct ieee80211_sta_he_cap *he_cap;
	struct ieee80211_link_sta *link_sta;
	struct ieee80211_bss_conf *link_conf;
	u32 *rx_mcs, *tx_mcs;

	lockdep_assert_wiphy(ath12k_ar_to_hw(ar)->wiphy);

	link_sta = ath12k_mac_get_link_sta(arsta);
	if (!link_sta) {
		ath12k_warn(ar->ab, "unable to access link sta in peer assoc eht for sta %pM link %u\n",
			    sta->addr, arsta->link_id);
		return;
	}

	link_conf = ath12k_mac_get_link_bss_conf(arvif);
	if (!link_conf) {
		ath12k_warn(ar->ab, "unable to access link_conf in peer assoc eht set\n");
		return;
	}

	eht_cap = &link_sta->eht_cap;
	he_cap = &link_sta->he_cap;
	if (!he_cap->has_he || !eht_cap->has_eht)
		return;

	arg->eht_flag = true;

	if ((eht_cap->eht_cap_elem.phy_cap_info[5] &
	     IEEE80211_EHT_PHY_CAP5_PPE_THRESHOLD_PRESENT) &&
	    eht_cap->eht_ppe_thres[0] != 0)
		ath12k_mac_set_eht_ppe_threshold(eht_cap->eht_ppe_thres,
						 &arg->peer_eht_ppet);

	memcpy(arg->peer_eht_cap_mac, eht_cap->eht_cap_elem.mac_cap_info,
	       sizeof(eht_cap->eht_cap_elem.mac_cap_info));
	memcpy(arg->peer_eht_cap_phy, eht_cap->eht_cap_elem.phy_cap_info,
	       sizeof(eht_cap->eht_cap_elem.phy_cap_info));

	rx_mcs = arg->peer_eht_rx_mcs_set;
	tx_mcs = arg->peer_eht_tx_mcs_set;

	switch (link_sta->bandwidth) {
	case IEEE80211_STA_RX_BW_320:
		bw = &eht_cap->eht_mcs_nss_supp.bw._320;
		ath12k_mac_set_eht_mcs(bw->rx_tx_mcs9_max_nss,
				       bw->rx_tx_mcs9_max_nss,
				       bw->rx_tx_mcs11_max_nss,
				       bw->rx_tx_mcs13_max_nss,
				       &rx_mcs[WMI_EHTCAP_TXRX_MCS_NSS_IDX_320],
				       &tx_mcs[WMI_EHTCAP_TXRX_MCS_NSS_IDX_320]);
		arg->peer_eht_mcs_count++;
		fallthrough;
	case IEEE80211_STA_RX_BW_160:
		bw = &eht_cap->eht_mcs_nss_supp.bw._160;
		ath12k_mac_set_eht_mcs(bw->rx_tx_mcs9_max_nss,
				       bw->rx_tx_mcs9_max_nss,
				       bw->rx_tx_mcs11_max_nss,
				       bw->rx_tx_mcs13_max_nss,
				       &rx_mcs[WMI_EHTCAP_TXRX_MCS_NSS_IDX_160],
				       &tx_mcs[WMI_EHTCAP_TXRX_MCS_NSS_IDX_160]);
		arg->peer_eht_mcs_count++;
		fallthrough;
	default:
		if ((he_cap->he_cap_elem.phy_cap_info[0] &
		     (IEEE80211_HE_PHY_CAP0_CHANNEL_WIDTH_SET_40MHZ_IN_2G |
		      IEEE80211_HE_PHY_CAP0_CHANNEL_WIDTH_SET_40MHZ_80MHZ_IN_5G |
		      IEEE80211_HE_PHY_CAP0_CHANNEL_WIDTH_SET_160MHZ_IN_5G |
		      IEEE80211_HE_PHY_CAP0_CHANNEL_WIDTH_SET_80PLUS80_MHZ_IN_5G)) == 0) {
			bw_20 = &eht_cap->eht_mcs_nss_supp.only_20mhz;

			ath12k_mac_set_eht_mcs(bw_20->rx_tx_mcs7_max_nss,
					       bw_20->rx_tx_mcs9_max_nss,
					       bw_20->rx_tx_mcs11_max_nss,
					       bw_20->rx_tx_mcs13_max_nss,
					       &rx_mcs[WMI_EHTCAP_TXRX_MCS_NSS_IDX_80],
					       &tx_mcs[WMI_EHTCAP_TXRX_MCS_NSS_IDX_80]);
		} else {
			bw = &eht_cap->eht_mcs_nss_supp.bw._80;
			ath12k_mac_set_eht_mcs(bw->rx_tx_mcs9_max_nss,
					       bw->rx_tx_mcs9_max_nss,
					       bw->rx_tx_mcs11_max_nss,
					       bw->rx_tx_mcs13_max_nss,
					       &rx_mcs[WMI_EHTCAP_TXRX_MCS_NSS_IDX_80],
					       &tx_mcs[WMI_EHTCAP_TXRX_MCS_NSS_IDX_80]);
		}

		arg->peer_eht_mcs_count++;
		break;
	}

	arg->punct_bitmap = ~arvif->punct_bitmap;
	arg->eht_disable_mcs15 = link_conf->eht_disable_mcs15;
}

static void ath12k_peer_assoc_h_mlo(struct ath12k_link_sta *arsta,
				    struct ath12k_wmi_peer_assoc_arg *arg)
{
	struct ieee80211_sta *sta = ath12k_ahsta_to_sta(arsta->ahsta);
	struct peer_assoc_mlo_params *ml = &arg->ml;
	struct ath12k_sta *ahsta = arsta->ahsta;
	struct ath12k_link_sta *arsta_p;
	struct ath12k_link_vif *arvif;
	unsigned long links;
	u8 link_id;
	int i;

	if (!sta->mlo || ahsta->ml_peer_id == ATH12K_MLO_PEER_ID_INVALID)
		return;

	ml->enabled = true;
	ml->assoc_link = arsta->is_assoc_link;

	/* For now considering the primary umac based on assoc link */
	ml->primary_umac = arsta->is_assoc_link;
	ml->peer_id_valid = true;
	ml->logical_link_idx_valid = true;

	ether_addr_copy(ml->mld_addr, sta->addr);
	ml->logical_link_idx = arsta->link_idx;
	ml->ml_peer_id = ahsta->ml_peer_id;
	ml->ieee_link_id = arsta->link_id;
	ml->num_partner_links = 0;
	ml->eml_cap = sta->eml_cap;
	links = ahsta->links_map;

	rcu_read_lock();

	i = 0;

	for_each_set_bit(link_id, &links, IEEE80211_MLD_MAX_NUM_LINKS) {
		if (i >= ATH12K_WMI_MLO_MAX_LINKS)
			break;

		arsta_p = rcu_dereference(ahsta->link[link_id]);
		arvif = rcu_dereference(ahsta->ahvif->link[link_id]);

		if (arsta_p == arsta)
			continue;

		if (!arvif->is_started)
			continue;

		ml->partner_info[i].vdev_id = arvif->vdev_id;
		ml->partner_info[i].hw_link_id = arvif->ar->pdev->hw_link_id;
		ml->partner_info[i].assoc_link = arsta_p->is_assoc_link;
		ml->partner_info[i].primary_umac = arsta_p->is_assoc_link;
		ml->partner_info[i].logical_link_idx_valid = true;
		ml->partner_info[i].logical_link_idx = arsta_p->link_idx;
		ml->num_partner_links++;

		i++;
	}

	rcu_read_unlock();
}

static void ath12k_peer_assoc_prepare(struct ath12k *ar,
				      struct ath12k_link_vif *arvif,
				      struct ath12k_link_sta *arsta,
				      struct ath12k_wmi_peer_assoc_arg *arg,
				      bool reassoc)
{
	lockdep_assert_wiphy(ath12k_ar_to_hw(ar)->wiphy);

	memset(arg, 0, sizeof(*arg));

	reinit_completion(&ar->peer_assoc_done);

	arg->peer_new_assoc = !reassoc;
	ath12k_peer_assoc_h_basic(ar, arvif, arsta, arg);
	ath12k_peer_assoc_h_crypto(ar, arvif, arsta, arg);
	ath12k_peer_assoc_h_rates(ar, arvif, arsta, arg);
	ath12k_peer_assoc_h_ht(ar, arvif, arsta, arg);
	ath12k_peer_assoc_h_vht(ar, arvif, arsta, arg);
	ath12k_peer_assoc_h_he(ar, arvif, arsta, arg);
	ath12k_peer_assoc_h_he_6ghz(ar, arvif, arsta, arg);
	ath12k_peer_assoc_h_eht(ar, arvif, arsta, arg);
	ath12k_peer_assoc_h_qos(ar, arvif, arsta, arg);
	ath12k_peer_assoc_h_phymode(ar, arvif, arsta, arg);
	ath12k_peer_assoc_h_smps(arsta, arg);
	ath12k_peer_assoc_h_mlo(arsta, arg);

	arsta->peer_nss = arg->peer_nss;
	/* TODO: amsdu_disable req? */
}

static int ath12k_setup_peer_smps(struct ath12k *ar, struct ath12k_link_vif *arvif,
				  const u8 *addr,
				  const struct ieee80211_sta_ht_cap *ht_cap,
				  const struct ieee80211_he_6ghz_capa *he_6ghz_capa)
{
	int smps, ret = 0;

	if (!ht_cap->ht_supported && !he_6ghz_capa)
		return 0;

	ret = ath12k_get_smps_from_capa(ht_cap, he_6ghz_capa, &smps);
	if (ret < 0)
		return ret;

	return ath12k_wmi_set_peer_param(ar, addr, arvif->vdev_id,
					 WMI_PEER_MIMO_PS_STATE,
					 ath12k_smps_map[smps]);
}

static u32 ath12k_mac_ieee80211_sta_bw_to_wmi(struct ath12k *ar,
					      struct ieee80211_link_sta *link_sta)
{
	u32 bw;

	switch (link_sta->bandwidth) {
	case IEEE80211_STA_RX_BW_20:
		bw = WMI_PEER_CHWIDTH_20MHZ;
		break;
	case IEEE80211_STA_RX_BW_40:
		bw = WMI_PEER_CHWIDTH_40MHZ;
		break;
	case IEEE80211_STA_RX_BW_80:
		bw = WMI_PEER_CHWIDTH_80MHZ;
		break;
	case IEEE80211_STA_RX_BW_160:
		bw = WMI_PEER_CHWIDTH_160MHZ;
		break;
	case IEEE80211_STA_RX_BW_320:
		bw = WMI_PEER_CHWIDTH_320MHZ;
		break;
	default:
		ath12k_warn(ar->ab, "Invalid bandwidth %d for link station %pM\n",
			    link_sta->bandwidth, link_sta->addr);
		bw = WMI_PEER_CHWIDTH_20MHZ;
		break;
	}

	return bw;
}

static void ath12k_bss_assoc(struct ath12k *ar,
			     struct ath12k_link_vif *arvif,
			     struct ieee80211_bss_conf *bss_conf)
{
	struct ath12k_vif *ahvif = arvif->ahvif;
	struct ieee80211_vif *vif = ath12k_ahvif_to_vif(ahvif);
	struct ath12k_wmi_vdev_up_params params = {};
	struct ieee80211_link_sta *link_sta;
	u8 link_id = bss_conf->link_id;
	struct ath12k_link_sta *arsta;
	struct ieee80211_sta *ap_sta;
	struct ath12k_sta *ahsta;
	struct ath12k_peer *peer;
	bool is_auth = false;
	int ret;

	lockdep_assert_wiphy(ath12k_ar_to_hw(ar)->wiphy);

	struct ath12k_wmi_peer_assoc_arg *peer_arg __free(kfree) =
					kzalloc(sizeof(*peer_arg), GFP_KERNEL);
	if (!peer_arg)
		return;

	ath12k_dbg(ar->ab, ATH12K_DBG_MAC,
		   "mac vdev %i link id %u assoc bssid %pM aid %d\n",
		   arvif->vdev_id, link_id, arvif->bssid, ahvif->aid);

	rcu_read_lock();

	/* During ML connection, cfg.ap_addr has the MLD address. For
	 * non-ML connection, it has the BSSID.
	 */
	ap_sta = ieee80211_find_sta(vif, vif->cfg.ap_addr);
	if (!ap_sta) {
		ath12k_warn(ar->ab, "failed to find station entry for bss %pM vdev %i\n",
			    vif->cfg.ap_addr, arvif->vdev_id);
		rcu_read_unlock();
		return;
	}

	ahsta = ath12k_sta_to_ahsta(ap_sta);

	arsta = wiphy_dereference(ath12k_ar_to_hw(ar)->wiphy,
				  ahsta->link[link_id]);
	if (WARN_ON(!arsta)) {
		rcu_read_unlock();
		return;
	}

	link_sta = ath12k_mac_get_link_sta(arsta);
	if (WARN_ON(!link_sta)) {
		rcu_read_unlock();
		return;
	}

	ath12k_peer_assoc_prepare(ar, arvif, arsta, peer_arg, false);

	rcu_read_unlock();

	peer_arg->is_assoc = true;
	ret = ath12k_wmi_send_peer_assoc_cmd(ar, peer_arg);
	if (ret) {
		ath12k_warn(ar->ab, "failed to run peer assoc for %pM vdev %i: %d\n",
			    bss_conf->bssid, arvif->vdev_id, ret);
		return;
	}

	if (!wait_for_completion_timeout(&ar->peer_assoc_done, 1 * HZ)) {
		ath12k_warn(ar->ab, "failed to get peer assoc conf event for %pM vdev %i\n",
			    bss_conf->bssid, arvif->vdev_id);
		return;
	}

	ret = ath12k_setup_peer_smps(ar, arvif, bss_conf->bssid,
				     &link_sta->ht_cap, &link_sta->he_6ghz_capa);
	if (ret) {
		ath12k_warn(ar->ab, "failed to setup peer SMPS for vdev %d: %d\n",
			    arvif->vdev_id, ret);
		return;
	}

	WARN_ON(arvif->is_up);

	ahvif->aid = vif->cfg.aid;
	ether_addr_copy(arvif->bssid, bss_conf->bssid);

	params.vdev_id = arvif->vdev_id;
	params.aid = ahvif->aid;
	params.bssid = arvif->bssid;
	params.tx_bssid = ath12k_mac_get_tx_bssid(arvif);
	if (params.tx_bssid) {
		params.nontx_profile_idx = bss_conf->bssid_index;
		params.nontx_profile_cnt = 1 << bss_conf->bssid_indicator;
	}
	ret = ath12k_wmi_vdev_up(ar, &params);
	if (ret) {
		ath12k_warn(ar->ab, "failed to set vdev %d up: %d\n",
			    arvif->vdev_id, ret);
		return;
	}

	arvif->is_up = true;
	arvif->rekey_data.enable_offload = false;

	ath12k_dbg(ar->ab, ATH12K_DBG_MAC,
		   "mac vdev %d up (associated) bssid %pM aid %d\n",
		   arvif->vdev_id, bss_conf->bssid, vif->cfg.aid);

	spin_lock_bh(&ar->ab->base_lock);

	peer = ath12k_peer_find(ar->ab, arvif->vdev_id, arvif->bssid);
	if (peer && peer->is_authorized)
		is_auth = true;

	spin_unlock_bh(&ar->ab->base_lock);

	/* Authorize BSS Peer */
	if (is_auth) {
		ret = ath12k_wmi_set_peer_param(ar, arvif->bssid,
						arvif->vdev_id,
						WMI_PEER_AUTHORIZE,
						1);
		if (ret)
			ath12k_warn(ar->ab, "Unable to authorize BSS peer: %d\n", ret);
	}

	ret = ath12k_wmi_send_obss_spr_cmd(ar, arvif->vdev_id,
					   &bss_conf->he_obss_pd);
	if (ret)
		ath12k_warn(ar->ab, "failed to set vdev %i OBSS PD parameters: %d\n",
			    arvif->vdev_id, ret);

	if (test_bit(WMI_TLV_SERVICE_11D_OFFLOAD, ar->ab->wmi_ab.svc_map) &&
	    ahvif->vdev_type == WMI_VDEV_TYPE_STA &&
	    ahvif->vdev_subtype == WMI_VDEV_SUBTYPE_NONE)
		ath12k_mac_11d_scan_stop_all(ar->ab);
}

static void ath12k_bss_disassoc(struct ath12k *ar,
				struct ath12k_link_vif *arvif)
{
	int ret;

	lockdep_assert_wiphy(ath12k_ar_to_hw(ar)->wiphy);

	ath12k_dbg(ar->ab, ATH12K_DBG_MAC, "mac vdev %i disassoc bssid %pM\n",
		   arvif->vdev_id, arvif->bssid);

	ret = ath12k_wmi_vdev_down(ar, arvif->vdev_id);
	if (ret)
		ath12k_warn(ar->ab, "failed to down vdev %i: %d\n",
			    arvif->vdev_id, ret);

	arvif->is_up = false;

	memset(&arvif->rekey_data, 0, sizeof(arvif->rekey_data));

	cancel_delayed_work(&arvif->connection_loss_work);
}

static u32 ath12k_mac_get_rate_hw_value(int bitrate)
{
	u32 preamble;
	u16 hw_value;
	int rate;
	size_t i;

	if (ath12k_mac_bitrate_is_cck(bitrate))
		preamble = WMI_RATE_PREAMBLE_CCK;
	else
		preamble = WMI_RATE_PREAMBLE_OFDM;

	for (i = 0; i < ARRAY_SIZE(ath12k_legacy_rates); i++) {
		if (ath12k_legacy_rates[i].bitrate != bitrate)
			continue;

		hw_value = ath12k_legacy_rates[i].hw_value;
		rate = ATH12K_HW_RATE_CODE(hw_value, 0, preamble);

		return rate;
	}

	return -EINVAL;
}

static void ath12k_recalculate_mgmt_rate(struct ath12k *ar,
					 struct ath12k_link_vif *arvif,
					 struct cfg80211_chan_def *def)
{
	struct ieee80211_vif *vif = ath12k_ahvif_to_vif(arvif->ahvif);
	struct ieee80211_hw *hw = ath12k_ar_to_hw(ar);
	const struct ieee80211_supported_band *sband;
	struct ieee80211_bss_conf *bss_conf;
	u8 basic_rate_idx;
	int hw_rate_code;
	u32 vdev_param;
	u16 bitrate;
	int ret;

	lockdep_assert_wiphy(hw->wiphy);

	bss_conf = ath12k_mac_get_link_bss_conf(arvif);
	if (!bss_conf) {
		ath12k_warn(ar->ab, "unable to access bss link conf in mgmt rate calc for vif %pM link %u\n",
			    vif->addr, arvif->link_id);
		return;
	}

	sband = hw->wiphy->bands[def->chan->band];
	if (bss_conf->basic_rates)
		basic_rate_idx = __ffs(bss_conf->basic_rates);
	else
		basic_rate_idx = 0;
	bitrate = sband->bitrates[basic_rate_idx].bitrate;

	hw_rate_code = ath12k_mac_get_rate_hw_value(bitrate);
	if (hw_rate_code < 0) {
		ath12k_warn(ar->ab, "bitrate not supported %d\n", bitrate);
		return;
	}

	vdev_param = WMI_VDEV_PARAM_MGMT_RATE;
	ret = ath12k_wmi_vdev_set_param_cmd(ar, arvif->vdev_id, vdev_param,
					    hw_rate_code);
	if (ret)
		ath12k_warn(ar->ab, "failed to set mgmt tx rate %d\n", ret);

	vdev_param = WMI_VDEV_PARAM_BEACON_RATE;
	ret = ath12k_wmi_vdev_set_param_cmd(ar, arvif->vdev_id, vdev_param,
					    hw_rate_code);
	if (ret)
		ath12k_warn(ar->ab, "failed to set beacon tx rate %d\n", ret);
}

static void ath12k_mac_init_arvif(struct ath12k_vif *ahvif,
				  struct ath12k_link_vif *arvif, int link_id)
{
	struct ath12k_hw *ah = ahvif->ah;
	u8 _link_id;
	int i;

	lockdep_assert_wiphy(ah->hw->wiphy);

	if (WARN_ON(!arvif))
		return;

	if (WARN_ON(link_id >= ATH12K_NUM_MAX_LINKS))
		return;

	if (link_id < 0)
		_link_id = 0;
	else
		_link_id = link_id;

	arvif->ahvif = ahvif;
	arvif->link_id = _link_id;

	/* Protects the datapath stats update on a per link basis */
	spin_lock_init(&arvif->link_stats_lock);

	INIT_LIST_HEAD(&arvif->list);
	INIT_DELAYED_WORK(&arvif->connection_loss_work,
			  ath12k_mac_vif_sta_connection_loss_work);

	for (i = 0; i < ARRAY_SIZE(arvif->bitrate_mask.control); i++) {
		arvif->bitrate_mask.control[i].legacy = 0xffffffff;
		memset(arvif->bitrate_mask.control[i].ht_mcs, 0xff,
		       sizeof(arvif->bitrate_mask.control[i].ht_mcs));
		memset(arvif->bitrate_mask.control[i].vht_mcs, 0xff,
		       sizeof(arvif->bitrate_mask.control[i].vht_mcs));
	}

	/* Handle MLO related assignments */
	if (link_id >= 0) {
		rcu_assign_pointer(ahvif->link[arvif->link_id], arvif);
		ahvif->links_map |= BIT(_link_id);
	}

	ath12k_generic_dbg(ATH12K_DBG_MAC,
			   "mac init link arvif (link_id %d%s) for vif %pM. links_map 0x%x",
			   _link_id, (link_id < 0) ? " deflink" : "", ahvif->vif->addr,
			   ahvif->links_map);
}

static void ath12k_mac_remove_link_interface(struct ieee80211_hw *hw,
					     struct ath12k_link_vif *arvif)
{
	struct ath12k_vif *ahvif = arvif->ahvif;
	struct ath12k_hw *ah = hw->priv;
	struct ath12k *ar = arvif->ar;
	int ret;

	lockdep_assert_wiphy(ah->hw->wiphy);

	cancel_delayed_work_sync(&arvif->connection_loss_work);

	ath12k_dbg(ar->ab, ATH12K_DBG_MAC, "mac remove link interface (vdev %d link id %d)",
		   arvif->vdev_id, arvif->link_id);

	if (test_bit(WMI_TLV_SERVICE_11D_OFFLOAD, ar->ab->wmi_ab.svc_map) &&
	    ahvif->vdev_type == WMI_VDEV_TYPE_STA &&
	    ahvif->vdev_subtype == WMI_VDEV_SUBTYPE_NONE)
		ath12k_mac_11d_scan_stop(ar);

	if (ahvif->vdev_type == WMI_VDEV_TYPE_AP) {
		ret = ath12k_peer_delete(ar, arvif->vdev_id, arvif->bssid);
		if (ret)
			ath12k_warn(ar->ab, "failed to submit AP self-peer removal on vdev %d link id %d: %d",
				    arvif->vdev_id, arvif->link_id, ret);
	}
	ath12k_mac_vdev_delete(ar, arvif);
}

static struct ath12k_link_vif *ath12k_mac_assign_link_vif(struct ath12k_hw *ah,
							  struct ieee80211_vif *vif,
							  u8 link_id)
{
	struct ath12k_vif *ahvif = ath12k_vif_to_ahvif(vif);
	struct ath12k_link_vif *arvif;

	lockdep_assert_wiphy(ah->hw->wiphy);

	arvif = wiphy_dereference(ah->hw->wiphy, ahvif->link[link_id]);
	if (arvif)
		return arvif;

	/* If this is the first link arvif being created for an ML VIF
	 * use the preallocated deflink memory except for scan arvifs
	 */
	if (!ahvif->links_map && link_id != ATH12K_DEFAULT_SCAN_LINK) {
		arvif = &ahvif->deflink;

		if (vif->type == NL80211_IFTYPE_STATION)
			arvif->is_sta_assoc_link = true;
	} else {
		arvif = kzalloc(sizeof(*arvif), GFP_KERNEL);
		if (!arvif)
			return NULL;
	}

	ath12k_mac_init_arvif(ahvif, arvif, link_id);

	return arvif;
}

static void ath12k_mac_unassign_link_vif(struct ath12k_link_vif *arvif)
{
	struct ath12k_vif *ahvif = arvif->ahvif;
	struct ath12k_hw *ah = ahvif->ah;

	lockdep_assert_wiphy(ah->hw->wiphy);

	rcu_assign_pointer(ahvif->link[arvif->link_id], NULL);
	synchronize_rcu();
	ahvif->links_map &= ~BIT(arvif->link_id);

	if (arvif != &ahvif->deflink)
		kfree(arvif);
	else
		memset(arvif, 0, sizeof(*arvif));
}

static int
ath12k_mac_op_change_vif_links(struct ieee80211_hw *hw,
			       struct ieee80211_vif *vif,
			       u16 old_links, u16 new_links,
			       struct ieee80211_bss_conf *ol[IEEE80211_MLD_MAX_NUM_LINKS])
{
	struct ath12k_vif *ahvif = ath12k_vif_to_ahvif(vif);
	unsigned long to_remove = old_links & ~new_links;
	unsigned long to_add = ~old_links & new_links;
	struct ath12k_hw *ah = ath12k_hw_to_ah(hw);
	struct ath12k_link_vif *arvif;
	u8 link_id;

	lockdep_assert_wiphy(hw->wiphy);

	ath12k_generic_dbg(ATH12K_DBG_MAC,
			   "mac vif link changed for MLD %pM old_links 0x%x new_links 0x%x\n",
			   vif->addr, old_links, new_links);

	for_each_set_bit(link_id, &to_add, IEEE80211_MLD_MAX_NUM_LINKS) {
		arvif = wiphy_dereference(hw->wiphy, ahvif->link[link_id]);
		/* mac80211 wants to add link but driver already has the
		 * link. This should not happen ideally.
		 */
		if (WARN_ON(arvif))
			return -EINVAL;

		arvif = ath12k_mac_assign_link_vif(ah, vif, link_id);
		if (WARN_ON(!arvif))
			return -EINVAL;
	}

	for_each_set_bit(link_id, &to_remove, IEEE80211_MLD_MAX_NUM_LINKS) {
		arvif = wiphy_dereference(hw->wiphy, ahvif->link[link_id]);
		if (WARN_ON(!arvif))
			return -EINVAL;

		if (!arvif->is_created)
			continue;

		if (WARN_ON(!arvif->ar))
			return -EINVAL;

		ath12k_mac_remove_link_interface(hw, arvif);
		ath12k_mac_unassign_link_vif(arvif);
	}

	return 0;
}

static int ath12k_mac_fils_discovery(struct ath12k_link_vif *arvif,
				     struct ieee80211_bss_conf *info)
{
	struct ieee80211_vif *vif = ath12k_ahvif_to_vif(arvif->ahvif);
	struct ath12k *ar = arvif->ar;
	struct ieee80211_hw *hw = ath12k_ar_to_hw(ar);
	struct sk_buff *tmpl;
	int ret;
	u32 interval;
	bool unsol_bcast_probe_resp_enabled = false;

	if (info->fils_discovery.max_interval) {
		interval = info->fils_discovery.max_interval;

		tmpl = ieee80211_get_fils_discovery_tmpl(hw, vif);
		if (tmpl)
			ret = ath12k_wmi_fils_discovery_tmpl(ar, arvif->vdev_id,
							     tmpl);
	} else if (info->unsol_bcast_probe_resp_interval) {
		unsol_bcast_probe_resp_enabled = 1;
		interval = info->unsol_bcast_probe_resp_interval;

		tmpl = ieee80211_get_unsol_bcast_probe_resp_tmpl(hw, vif);
		if (tmpl)
			ret = ath12k_wmi_probe_resp_tmpl(ar, arvif->vdev_id,
							 tmpl);
	} else { /* Disable */
		return ath12k_wmi_fils_discovery(ar, arvif->vdev_id, 0, false);
	}

	if (!tmpl) {
		ath12k_warn(ar->ab,
			    "mac vdev %i failed to retrieve %s template\n",
			    arvif->vdev_id, (unsol_bcast_probe_resp_enabled ?
			    "unsolicited broadcast probe response" :
			    "FILS discovery"));
		return -EPERM;
	}
	kfree_skb(tmpl);

	if (!ret)
		ret = ath12k_wmi_fils_discovery(ar, arvif->vdev_id, interval,
						unsol_bcast_probe_resp_enabled);

	return ret;
}

static void ath12k_mac_op_vif_cfg_changed(struct ieee80211_hw *hw,
					  struct ieee80211_vif *vif,
					  u64 changed)
{
	struct ath12k_vif *ahvif = ath12k_vif_to_ahvif(vif);
	unsigned long links = ahvif->links_map;
	struct ieee80211_bss_conf *info;
	struct ath12k_link_vif *arvif;
	struct ieee80211_sta *sta;
	struct ath12k_sta *ahsta;
	struct ath12k *ar;
	u8 link_id;

	lockdep_assert_wiphy(hw->wiphy);

	if (changed & BSS_CHANGED_SSID && vif->type == NL80211_IFTYPE_AP) {
		ahvif->u.ap.ssid_len = vif->cfg.ssid_len;
		if (vif->cfg.ssid_len)
			memcpy(ahvif->u.ap.ssid, vif->cfg.ssid, vif->cfg.ssid_len);
	}

	if (changed & BSS_CHANGED_ASSOC) {
		if (vif->cfg.assoc) {
			/* only in station mode we can get here, so it's safe
			 * to use ap_addr
			 */
			rcu_read_lock();
			sta = ieee80211_find_sta(vif, vif->cfg.ap_addr);
			if (!sta) {
				rcu_read_unlock();
				WARN_ONCE(1, "failed to find sta with addr %pM\n",
					  vif->cfg.ap_addr);
				return;
			}

			ahsta = ath12k_sta_to_ahsta(sta);
			arvif = wiphy_dereference(hw->wiphy,
						  ahvif->link[ahsta->assoc_link_id]);
			rcu_read_unlock();

			ar = arvif->ar;
			/* there is no reason for which an assoc link's
			 * bss info does not exist
			 */
			info = ath12k_mac_get_link_bss_conf(arvif);
			ath12k_bss_assoc(ar, arvif, info);

			/* exclude assoc link as it is done above */
			links &= ~BIT(ahsta->assoc_link_id);
		}

		for_each_set_bit(link_id, &links, IEEE80211_MLD_MAX_NUM_LINKS) {
			arvif = wiphy_dereference(hw->wiphy, ahvif->link[link_id]);
			if (!arvif || !arvif->ar)
				continue;

			ar = arvif->ar;

			if (vif->cfg.assoc) {
				info = ath12k_mac_get_link_bss_conf(arvif);
				if (!info)
					continue;

				ath12k_bss_assoc(ar, arvif, info);
			} else {
				ath12k_bss_disassoc(ar, arvif);
			}
		}
	}
}

static void ath12k_mac_vif_setup_ps(struct ath12k_link_vif *arvif)
{
	struct ath12k *ar = arvif->ar;
	struct ieee80211_vif *vif = arvif->ahvif->vif;
	struct ieee80211_conf *conf = &ath12k_ar_to_hw(ar)->conf;
	enum wmi_sta_powersave_param param;
	struct ieee80211_bss_conf *info;
	enum wmi_sta_ps_mode psmode;
	int ret;
	int timeout;
	bool enable_ps;

	lockdep_assert_wiphy(ath12k_ar_to_hw(ar)->wiphy);

	if (vif->type != NL80211_IFTYPE_STATION)
		return;

	enable_ps = arvif->ahvif->ps;
	if (enable_ps) {
		psmode = WMI_STA_PS_MODE_ENABLED;
		param = WMI_STA_PS_PARAM_INACTIVITY_TIME;

		timeout = conf->dynamic_ps_timeout;
		if (timeout == 0) {
			info = ath12k_mac_get_link_bss_conf(arvif);
			if (!info) {
				ath12k_warn(ar->ab, "unable to access bss link conf in setup ps for vif %pM link %u\n",
					    vif->addr, arvif->link_id);
				return;
			}

			/* firmware doesn't like 0 */
			timeout = ieee80211_tu_to_usec(info->beacon_int) / 1000;
		}

		ret = ath12k_wmi_set_sta_ps_param(ar, arvif->vdev_id, param,
						  timeout);
		if (ret) {
			ath12k_warn(ar->ab, "failed to set inactivity time for vdev %d: %i\n",
				    arvif->vdev_id, ret);
			return;
		}
	} else {
		psmode = WMI_STA_PS_MODE_DISABLED;
	}

	ath12k_dbg(ar->ab, ATH12K_DBG_MAC, "mac vdev %d psmode %s\n",
		   arvif->vdev_id, psmode ? "enable" : "disable");

	ret = ath12k_wmi_pdev_set_ps_mode(ar, arvif->vdev_id, psmode);
	if (ret)
		ath12k_warn(ar->ab, "failed to set sta power save mode %d for vdev %d: %d\n",
			    psmode, arvif->vdev_id, ret);
}

static bool ath12k_mac_supports_station_tpc(struct ath12k *ar,
					    struct ath12k_vif *ahvif,
					    const struct cfg80211_chan_def *chandef)
{
	return ath12k_wmi_supports_6ghz_cc_ext(ar) &&
		test_bit(WMI_TLV_SERVICE_EXT_TPC_REG_SUPPORT, ar->ab->wmi_ab.svc_map) &&
		ahvif->vdev_type == WMI_VDEV_TYPE_STA &&
		ahvif->vdev_subtype == WMI_VDEV_SUBTYPE_NONE &&
		chandef->chan &&
		chandef->chan->band == NL80211_BAND_6GHZ;
}

static void ath12k_mac_bss_info_changed(struct ath12k *ar,
					struct ath12k_link_vif *arvif,
					struct ieee80211_bss_conf *info,
					u64 changed)
{
	struct ath12k_vif *ahvif = arvif->ahvif;
	struct ieee80211_vif *vif = ath12k_ahvif_to_vif(ahvif);
	struct ieee80211_vif_cfg *vif_cfg = &vif->cfg;
	struct cfg80211_chan_def def;
	u32 param_id, param_value;
	enum nl80211_band band;
	u32 vdev_param;
	int mcast_rate;
	u32 preamble;
	u16 hw_value;
	u16 bitrate;
	int ret;
	u8 rateidx;
	u32 rate;

	lockdep_assert_wiphy(ath12k_ar_to_hw(ar)->wiphy);

	if (changed & BSS_CHANGED_BEACON_INT) {
		arvif->beacon_interval = info->beacon_int;

		param_id = WMI_VDEV_PARAM_BEACON_INTERVAL;
		ret = ath12k_wmi_vdev_set_param_cmd(ar, arvif->vdev_id,
						    param_id,
						    arvif->beacon_interval);
		if (ret)
			ath12k_warn(ar->ab, "Failed to set beacon interval for VDEV: %d\n",
				    arvif->vdev_id);
		else
			ath12k_dbg(ar->ab, ATH12K_DBG_MAC,
				   "Beacon interval: %d set for VDEV: %d\n",
				   arvif->beacon_interval, arvif->vdev_id);
	}

	if (changed & BSS_CHANGED_BEACON) {
		param_id = WMI_PDEV_PARAM_BEACON_TX_MODE;
		param_value = WMI_BEACON_BURST_MODE;
		ret = ath12k_wmi_pdev_set_param(ar, param_id,
						param_value, ar->pdev->pdev_id);
		if (ret)
			ath12k_warn(ar->ab, "Failed to set beacon mode for VDEV: %d\n",
				    arvif->vdev_id);
		else
			ath12k_dbg(ar->ab, ATH12K_DBG_MAC,
				   "Set burst beacon mode for VDEV: %d\n",
				   arvif->vdev_id);

		ret = ath12k_mac_setup_bcn_tmpl(arvif);
		if (ret)
			ath12k_warn(ar->ab, "failed to update bcn template: %d\n",
				    ret);
	}

	if (changed & (BSS_CHANGED_BEACON_INFO | BSS_CHANGED_BEACON)) {
		arvif->dtim_period = info->dtim_period;

		param_id = WMI_VDEV_PARAM_DTIM_PERIOD;
		ret = ath12k_wmi_vdev_set_param_cmd(ar, arvif->vdev_id,
						    param_id,
						    arvif->dtim_period);

		if (ret)
			ath12k_warn(ar->ab, "Failed to set dtim period for VDEV %d: %i\n",
				    arvif->vdev_id, ret);
		else
			ath12k_dbg(ar->ab, ATH12K_DBG_MAC,
				   "DTIM period: %d set for VDEV: %d\n",
				   arvif->dtim_period, arvif->vdev_id);
	}

	if (changed & BSS_CHANGED_SSID &&
	    vif->type == NL80211_IFTYPE_AP) {
		ahvif->u.ap.ssid_len = vif->cfg.ssid_len;
		if (vif->cfg.ssid_len)
			memcpy(ahvif->u.ap.ssid, vif->cfg.ssid, vif->cfg.ssid_len);
		ahvif->u.ap.hidden_ssid = info->hidden_ssid;
	}

	if (changed & BSS_CHANGED_BSSID && !is_zero_ether_addr(info->bssid))
		ether_addr_copy(arvif->bssid, info->bssid);

	if (changed & BSS_CHANGED_BEACON_ENABLED) {
		ath12k_control_beaconing(arvif, info);

		if (arvif->is_up && info->he_support &&
		    info->he_oper.params) {
			/* TODO: Extend to support 1024 BA Bitmap size */
			ret = ath12k_wmi_vdev_set_param_cmd(ar, arvif->vdev_id,
							    WMI_VDEV_PARAM_BA_MODE,
							    WMI_BA_MODE_BUFFER_SIZE_256);
			if (ret)
				ath12k_warn(ar->ab,
					    "failed to set BA BUFFER SIZE 256 for vdev: %d\n",
					    arvif->vdev_id);

			param_id = WMI_VDEV_PARAM_HEOPS_0_31;
			param_value = info->he_oper.params;
			ret = ath12k_wmi_vdev_set_param_cmd(ar, arvif->vdev_id,
							    param_id, param_value);
			ath12k_dbg(ar->ab, ATH12K_DBG_MAC,
				   "he oper param: %x set for VDEV: %d\n",
				   param_value, arvif->vdev_id);

			if (ret)
				ath12k_warn(ar->ab, "Failed to set he oper params %x for VDEV %d: %i\n",
					    param_value, arvif->vdev_id, ret);
		}
	}

	if (changed & BSS_CHANGED_ERP_CTS_PROT) {
		u32 cts_prot;

		cts_prot = !!(info->use_cts_prot);
		param_id = WMI_VDEV_PARAM_PROTECTION_MODE;

		if (arvif->is_started) {
			ret = ath12k_wmi_vdev_set_param_cmd(ar, arvif->vdev_id,
							    param_id, cts_prot);
			if (ret)
				ath12k_warn(ar->ab, "Failed to set CTS prot for VDEV: %d\n",
					    arvif->vdev_id);
			else
				ath12k_dbg(ar->ab, ATH12K_DBG_MAC, "Set CTS prot: %d for VDEV: %d\n",
					   cts_prot, arvif->vdev_id);
		} else {
			ath12k_dbg(ar->ab, ATH12K_DBG_MAC, "defer protection mode setup, vdev is not ready yet\n");
		}
	}

	if (changed & BSS_CHANGED_ERP_SLOT) {
		u32 slottime;

		if (info->use_short_slot)
			slottime = WMI_VDEV_SLOT_TIME_SHORT; /* 9us */

		else
			slottime = WMI_VDEV_SLOT_TIME_LONG; /* 20us */

		param_id = WMI_VDEV_PARAM_SLOT_TIME;
		ret = ath12k_wmi_vdev_set_param_cmd(ar, arvif->vdev_id,
						    param_id, slottime);
		if (ret)
			ath12k_warn(ar->ab, "Failed to set erp slot for VDEV: %d\n",
				    arvif->vdev_id);
		else
			ath12k_dbg(ar->ab, ATH12K_DBG_MAC,
				   "Set slottime: %d for VDEV: %d\n",
				   slottime, arvif->vdev_id);
	}

	if (changed & BSS_CHANGED_ERP_PREAMBLE) {
		u32 preamble;

		if (info->use_short_preamble)
			preamble = WMI_VDEV_PREAMBLE_SHORT;
		else
			preamble = WMI_VDEV_PREAMBLE_LONG;

		param_id = WMI_VDEV_PARAM_PREAMBLE;
		ret = ath12k_wmi_vdev_set_param_cmd(ar, arvif->vdev_id,
						    param_id, preamble);
		if (ret)
			ath12k_warn(ar->ab, "Failed to set preamble for VDEV: %d\n",
				    arvif->vdev_id);
		else
			ath12k_dbg(ar->ab, ATH12K_DBG_MAC,
				   "Set preamble: %d for VDEV: %d\n",
				   preamble, arvif->vdev_id);
	}

	if (changed & BSS_CHANGED_ASSOC) {
		if (vif->cfg.assoc)
			ath12k_bss_assoc(ar, arvif, info);
		else
			ath12k_bss_disassoc(ar, arvif);
	}

	if (changed & BSS_CHANGED_TXPOWER) {
		ath12k_dbg(ar->ab, ATH12K_DBG_MAC, "mac vdev_id %i txpower %d\n",
			   arvif->vdev_id, info->txpower);

		arvif->txpower = info->txpower;
		ath12k_mac_txpower_recalc(ar);
	}

	if (changed & BSS_CHANGED_MCAST_RATE &&
	    !ath12k_mac_vif_link_chan(vif, arvif->link_id, &def)) {
		band = def.chan->band;
		mcast_rate = info->mcast_rate[band];

		if (mcast_rate > 0) {
			rateidx = mcast_rate - 1;
		} else {
			if (info->basic_rates)
				rateidx = __ffs(info->basic_rates);
			else
				rateidx = 0;
		}

		if (ar->pdev->cap.supported_bands & WMI_HOST_WLAN_5GHZ_CAP)
			rateidx += ATH12K_MAC_FIRST_OFDM_RATE_IDX;

		bitrate = ath12k_legacy_rates[rateidx].bitrate;
		hw_value = ath12k_legacy_rates[rateidx].hw_value;

		if (ath12k_mac_bitrate_is_cck(bitrate))
			preamble = WMI_RATE_PREAMBLE_CCK;
		else
			preamble = WMI_RATE_PREAMBLE_OFDM;

		rate = ATH12K_HW_RATE_CODE(hw_value, 0, preamble);

		ath12k_dbg(ar->ab, ATH12K_DBG_MAC,
			   "mac vdev %d mcast_rate %x\n",
			   arvif->vdev_id, rate);

		vdev_param = WMI_VDEV_PARAM_MCAST_DATA_RATE;
		ret = ath12k_wmi_vdev_set_param_cmd(ar, arvif->vdev_id,
						    vdev_param, rate);
		if (ret)
			ath12k_warn(ar->ab,
				    "failed to set mcast rate on vdev %i: %d\n",
				    arvif->vdev_id,  ret);

		vdev_param = WMI_VDEV_PARAM_BCAST_DATA_RATE;
		ret = ath12k_wmi_vdev_set_param_cmd(ar, arvif->vdev_id,
						    vdev_param, rate);
		if (ret)
			ath12k_warn(ar->ab,
				    "failed to set bcast rate on vdev %i: %d\n",
				    arvif->vdev_id,  ret);
	}

	if (changed & BSS_CHANGED_BASIC_RATES &&
	    !ath12k_mac_vif_link_chan(vif, arvif->link_id, &def))
		ath12k_recalculate_mgmt_rate(ar, arvif, &def);

	if (changed & BSS_CHANGED_TWT) {
		if (info->twt_requester || info->twt_responder)
			ath12k_wmi_send_twt_enable_cmd(ar, ar->pdev->pdev_id);
		else
			ath12k_wmi_send_twt_disable_cmd(ar, ar->pdev->pdev_id);
	}

	if (changed & BSS_CHANGED_HE_OBSS_PD)
		ath12k_wmi_send_obss_spr_cmd(ar, arvif->vdev_id,
					     &info->he_obss_pd);

	if (changed & BSS_CHANGED_HE_BSS_COLOR) {
		if (vif->type == NL80211_IFTYPE_AP) {
			ret = ath12k_wmi_obss_color_cfg_cmd(ar,
							    arvif->vdev_id,
							    info->he_bss_color.color,
							    ATH12K_BSS_COLOR_AP_PERIODS,
							    info->he_bss_color.enabled);
			if (ret)
				ath12k_warn(ar->ab, "failed to set bss color collision on vdev %i: %d\n",
					    arvif->vdev_id,  ret);
		} else if (vif->type == NL80211_IFTYPE_STATION) {
			ret = ath12k_wmi_send_bss_color_change_enable_cmd(ar,
									  arvif->vdev_id,
									  1);
			if (ret)
				ath12k_warn(ar->ab, "failed to enable bss color change on vdev %i: %d\n",
					    arvif->vdev_id,  ret);
			ret = ath12k_wmi_obss_color_cfg_cmd(ar,
							    arvif->vdev_id,
							    0,
							    ATH12K_BSS_COLOR_STA_PERIODS,
							    1);
			if (ret)
				ath12k_warn(ar->ab, "failed to set bss color collision on vdev %i: %d\n",
					    arvif->vdev_id,  ret);
		}
	}

	ath12k_mac_fils_discovery(arvif, info);

	if (changed & BSS_CHANGED_PS &&
	    ar->ab->hw_params->supports_sta_ps) {
		ahvif->ps = vif_cfg->ps;
		ath12k_mac_vif_setup_ps(arvif);
	}
}

static struct ath12k_vif_cache *ath12k_ahvif_get_link_cache(struct ath12k_vif *ahvif,
							    u8 link_id)
{
	if (!ahvif->cache[link_id]) {
		ahvif->cache[link_id] = kzalloc(sizeof(*ahvif->cache[0]), GFP_KERNEL);
		if (ahvif->cache[link_id])
			INIT_LIST_HEAD(&ahvif->cache[link_id]->key_conf.list);
	}

	return ahvif->cache[link_id];
}

static void ath12k_ahvif_put_link_key_cache(struct ath12k_vif_cache *cache)
{
	struct ath12k_key_conf *key_conf, *tmp;

	if (!cache || list_empty(&cache->key_conf.list))
		return;
	list_for_each_entry_safe(key_conf, tmp, &cache->key_conf.list, list) {
		list_del(&key_conf->list);
		kfree(key_conf);
	}
}

static void ath12k_ahvif_put_link_cache(struct ath12k_vif *ahvif, u8 link_id)
{
	if (link_id >= IEEE80211_MLD_MAX_NUM_LINKS)
		return;

	ath12k_ahvif_put_link_key_cache(ahvif->cache[link_id]);
	kfree(ahvif->cache[link_id]);
	ahvif->cache[link_id] = NULL;
}

static void ath12k_mac_op_link_info_changed(struct ieee80211_hw *hw,
					    struct ieee80211_vif *vif,
					    struct ieee80211_bss_conf *info,
					    u64 changed)
{
	struct ath12k *ar;
	struct ath12k_vif *ahvif = ath12k_vif_to_ahvif(vif);
	struct ath12k_vif_cache *cache;
	struct ath12k_link_vif *arvif;
	u8 link_id = info->link_id;

	lockdep_assert_wiphy(hw->wiphy);

	arvif = wiphy_dereference(hw->wiphy, ahvif->link[link_id]);

	/* if the vdev is not created on a certain radio,
	 * cache the info to be updated later on vdev creation
	 */

	if (!arvif || !arvif->is_created) {
		cache = ath12k_ahvif_get_link_cache(ahvif, link_id);
		if (!cache)
			return;

		cache->bss_conf_changed |= changed;

		return;
	}

	ar = arvif->ar;

	ath12k_mac_bss_info_changed(ar, arvif, info, changed);
}

static struct ath12k*
ath12k_mac_select_scan_device(struct ieee80211_hw *hw,
			      struct ieee80211_vif *vif,
			      u32 center_freq)
{
	struct ath12k_hw *ah = hw->priv;
	enum nl80211_band band;
	struct ath12k *ar;
	int i;

	if (ah->num_radio == 1)
		return ah->radio;

	/* Currently mac80211 supports splitting scan requests into
	 * multiple scan requests per band.
	 * Loop through first channel and determine the scan radio
	 * TODO: There could be 5 GHz low/high channels in that case
	 * split the hw request and perform multiple scans
	 */

	if (center_freq < ATH12K_MIN_5GHZ_FREQ)
		band = NL80211_BAND_2GHZ;
	else if (center_freq < ATH12K_MIN_6GHZ_FREQ)
		band = NL80211_BAND_5GHZ;
	else
		band = NL80211_BAND_6GHZ;

	for_each_ar(ah, ar, i) {
		/* TODO 5 GHz low high split changes */
		if (ar->mac.sbands[band].channels)
			return ar;
	}

	return NULL;
}

void __ath12k_mac_scan_finish(struct ath12k *ar)
{
	struct ieee80211_hw *hw = ath12k_ar_to_hw(ar);

	lockdep_assert_held(&ar->data_lock);

	switch (ar->scan.state) {
	case ATH12K_SCAN_IDLE:
		break;
	case ATH12K_SCAN_RUNNING:
	case ATH12K_SCAN_ABORTING:
		if (ar->scan.is_roc && ar->scan.roc_notify)
			ieee80211_remain_on_channel_expired(hw);
		fallthrough;
	case ATH12K_SCAN_STARTING:
		cancel_delayed_work(&ar->scan.timeout);
		complete_all(&ar->scan.completed);
		wiphy_work_queue(ar->ah->hw->wiphy, &ar->scan.vdev_clean_wk);
		break;
	}
}

void ath12k_mac_scan_finish(struct ath12k *ar)
{
	spin_lock_bh(&ar->data_lock);
	__ath12k_mac_scan_finish(ar);
	spin_unlock_bh(&ar->data_lock);
}

static int ath12k_scan_stop(struct ath12k *ar)
{
	struct ath12k_wmi_scan_cancel_arg arg = {
		.req_type = WLAN_SCAN_CANCEL_SINGLE,
		.scan_id = ATH12K_SCAN_ID,
	};
	int ret;

	lockdep_assert_wiphy(ath12k_ar_to_hw(ar)->wiphy);

	/* TODO: Fill other STOP Params */
	arg.pdev_id = ar->pdev->pdev_id;

	ret = ath12k_wmi_send_scan_stop_cmd(ar, &arg);
	if (ret) {
		ath12k_warn(ar->ab, "failed to stop wmi scan: %d\n", ret);
		goto out;
	}

	ret = wait_for_completion_timeout(&ar->scan.completed, 3 * HZ);
	if (ret == 0) {
		ath12k_warn(ar->ab,
			    "failed to receive scan abort comple: timed out\n");
		ret = -ETIMEDOUT;
	} else if (ret > 0) {
		ret = 0;
	}

out:
	/* Scan state should be updated in scan completion worker but in
	 * case firmware fails to deliver the event (for whatever reason)
	 * it is desired to clean up scan state anyway. Firmware may have
	 * just dropped the scan completion event delivery due to transport
	 * pipe being overflown with data and/or it can recover on its own
	 * before next scan request is submitted.
	 */
	spin_lock_bh(&ar->data_lock);
	if (ret)
		__ath12k_mac_scan_finish(ar);
	spin_unlock_bh(&ar->data_lock);

	return ret;
}

static void ath12k_scan_abort(struct ath12k *ar)
{
	int ret;

	lockdep_assert_wiphy(ath12k_ar_to_hw(ar)->wiphy);

	spin_lock_bh(&ar->data_lock);

	switch (ar->scan.state) {
	case ATH12K_SCAN_IDLE:
		/* This can happen if timeout worker kicked in and called
		 * abortion while scan completion was being processed.
		 */
		break;
	case ATH12K_SCAN_STARTING:
	case ATH12K_SCAN_ABORTING:
		ath12k_warn(ar->ab, "refusing scan abortion due to invalid scan state: %d\n",
			    ar->scan.state);
		break;
	case ATH12K_SCAN_RUNNING:
		ar->scan.state = ATH12K_SCAN_ABORTING;
		spin_unlock_bh(&ar->data_lock);

		ret = ath12k_scan_stop(ar);
		if (ret)
			ath12k_warn(ar->ab, "failed to abort scan: %d\n", ret);

		spin_lock_bh(&ar->data_lock);
		break;
	}

	spin_unlock_bh(&ar->data_lock);
}

static void ath12k_scan_timeout_work(struct work_struct *work)
{
	struct ath12k *ar = container_of(work, struct ath12k,
					 scan.timeout.work);

	wiphy_lock(ath12k_ar_to_hw(ar)->wiphy);
	ath12k_scan_abort(ar);
	wiphy_unlock(ath12k_ar_to_hw(ar)->wiphy);
}

static void ath12k_scan_vdev_clean_work(struct wiphy *wiphy, struct wiphy_work *work)
{
	struct ath12k *ar = container_of(work, struct ath12k,
					 scan.vdev_clean_wk);
	struct ath12k_hw *ah = ar->ah;
	struct ath12k_link_vif *arvif;

	lockdep_assert_wiphy(wiphy);

	arvif = ar->scan.arvif;

	/* The scan vdev has already been deleted. This can occur when a
	 * new scan request is made on the same vif with a different
	 * frequency, causing the scan arvif to move from one radio to
	 * another. Or, scan was abrupted and via remove interface, the
	 * arvif is already deleted. Alternatively, if the scan vdev is not
	 * being used as an actual vdev, then do not delete it.
	 */
	if (!arvif || arvif->is_started)
		goto work_complete;

	ath12k_dbg(ar->ab, ATH12K_DBG_MAC, "mac clean scan vdev (link id %u)",
		   arvif->link_id);

	ath12k_mac_remove_link_interface(ah->hw, arvif);
	ath12k_mac_unassign_link_vif(arvif);

work_complete:
	spin_lock_bh(&ar->data_lock);
	ar->scan.arvif = NULL;
	if (!ar->scan.is_roc) {
		struct cfg80211_scan_info info = {
			.aborted = ((ar->scan.state ==
				    ATH12K_SCAN_ABORTING) ||
				    (ar->scan.state ==
				    ATH12K_SCAN_STARTING)),
		};

		ieee80211_scan_completed(ar->ah->hw, &info);
	}

	ar->scan.state = ATH12K_SCAN_IDLE;
	ar->scan_channel = NULL;
	ar->scan.roc_freq = 0;
	spin_unlock_bh(&ar->data_lock);
}

static int ath12k_start_scan(struct ath12k *ar,
			     struct ath12k_wmi_scan_req_arg *arg)
{
	int ret;

	lockdep_assert_wiphy(ath12k_ar_to_hw(ar)->wiphy);

	ret = ath12k_wmi_send_scan_start_cmd(ar, arg);
	if (ret)
		return ret;

	ret = wait_for_completion_timeout(&ar->scan.started, 1 * HZ);
	if (ret == 0) {
		ret = ath12k_scan_stop(ar);
		if (ret)
			ath12k_warn(ar->ab, "failed to stop scan: %d\n", ret);

		return -ETIMEDOUT;
	}

	/* If we failed to start the scan, return error code at
	 * this point.  This is probably due to some issue in the
	 * firmware, but no need to wedge the driver due to that...
	 */
	spin_lock_bh(&ar->data_lock);
	if (ar->scan.state == ATH12K_SCAN_IDLE) {
		spin_unlock_bh(&ar->data_lock);
		return -EINVAL;
	}
	spin_unlock_bh(&ar->data_lock);

	return 0;
}

int ath12k_mac_get_fw_stats(struct ath12k *ar,
			    struct ath12k_fw_stats_req_params *param)
{
	struct ath12k_base *ab = ar->ab;
	struct ath12k_hw *ah = ath12k_ar_to_ah(ar);
	unsigned long time_left;
	int ret;

	guard(mutex)(&ah->hw_mutex);

	if (ah->state != ATH12K_HW_STATE_ON)
		return -ENETDOWN;

	ath12k_fw_stats_reset(ar);

	reinit_completion(&ar->fw_stats_complete);
	reinit_completion(&ar->fw_stats_done);

	ret = ath12k_wmi_send_stats_request_cmd(ar, param->stats_id,
						param->vdev_id, param->pdev_id);
	if (ret) {
		ath12k_warn(ab, "failed to request fw stats: %d\n", ret);
		return ret;
	}

	ath12k_dbg(ab, ATH12K_DBG_WMI,
		   "get fw stat pdev id %d vdev id %d stats id 0x%x\n",
		   param->pdev_id, param->vdev_id, param->stats_id);

	time_left = wait_for_completion_timeout(&ar->fw_stats_complete, 1 * HZ);
	if (!time_left) {
		ath12k_warn(ab, "time out while waiting for get fw stats\n");
		return -ETIMEDOUT;
	}

	/* Firmware sends WMI_UPDATE_STATS_EVENTID back-to-back
	 * when stats data buffer limit is reached. fw_stats_complete
	 * is completed once host receives first event from firmware, but
	 * still there could be more events following. Below is to wait
	 * until firmware completes sending all the events.
	 */
	time_left = wait_for_completion_timeout(&ar->fw_stats_done, 3 * HZ);
	if (!time_left) {
		ath12k_warn(ab, "time out while waiting for fw stats done\n");
		return -ETIMEDOUT;
	}

	return 0;
}

static int ath12k_mac_op_get_txpower(struct ieee80211_hw *hw,
				     struct ieee80211_vif *vif,
				     unsigned int link_id,
				     int *dbm)
{
	struct ath12k_vif *ahvif = ath12k_vif_to_ahvif(vif);
	struct ath12k_fw_stats_req_params params = {};
	struct ath12k_fw_stats_pdev *pdev;
	struct ath12k_hw *ah = hw->priv;
	struct ath12k_link_vif *arvif;
	struct ath12k_base *ab;
	struct ath12k *ar;
	int ret;

	/* Final Tx power is minimum of Target Power, CTL power, Regulatory
	 * Power, PSD EIRP Power. We just know the Regulatory power from the
	 * regulatory rules obtained. FW knows all these power and sets the min
	 * of these. Hence, we request the FW pdev stats in which FW reports
	 * the minimum of all vdev's channel Tx power.
	 */
	lockdep_assert_wiphy(hw->wiphy);

	arvif = wiphy_dereference(ah->hw->wiphy, ahvif->link[link_id]);
	if (!arvif || !arvif->ar)
		return -EINVAL;

	ar = arvif->ar;
	ab = ar->ab;
	if (ah->state != ATH12K_HW_STATE_ON)
		goto err_fallback;

	if (test_bit(ATH12K_FLAG_CAC_RUNNING, &ar->dev_flags))
		return -EAGAIN;

	/* Limit the requests to Firmware for fetching the tx power */
	if (ar->chan_tx_pwr != ATH12K_PDEV_TX_POWER_INVALID &&
	    time_before(jiffies,
			msecs_to_jiffies(ATH12K_PDEV_TX_POWER_REFRESH_TIME_MSECS) +
					 ar->last_tx_power_update))
		goto send_tx_power;

	params.pdev_id = ar->pdev->pdev_id;
	params.vdev_id = arvif->vdev_id;
	params.stats_id = WMI_REQUEST_PDEV_STAT;
	ret = ath12k_mac_get_fw_stats(ar, &params);
	if (ret) {
		ath12k_warn(ab, "failed to request fw pdev stats: %d\n", ret);
		goto err_fallback;
	}

	spin_lock_bh(&ar->data_lock);
	pdev = list_first_entry_or_null(&ar->fw_stats.pdevs,
					struct ath12k_fw_stats_pdev, list);
	if (!pdev) {
		spin_unlock_bh(&ar->data_lock);
		goto err_fallback;
	}

	/* tx power reported by firmware is in units of 0.5 dBm */
	ar->chan_tx_pwr = pdev->chan_tx_power / 2;
	spin_unlock_bh(&ar->data_lock);
	ar->last_tx_power_update = jiffies;

send_tx_power:
	*dbm = ar->chan_tx_pwr;
	ath12k_dbg(ar->ab, ATH12K_DBG_MAC, "txpower fetched from firmware %d dBm\n",
		   *dbm);
	return 0;

err_fallback:
	/* We didn't get txpower from FW. Hence, relying on vif->bss_conf.txpower */
	*dbm = vif->bss_conf.txpower;
	ath12k_dbg(ar->ab, ATH12K_DBG_MAC, "txpower from firmware NaN, reported %d dBm\n",
		   *dbm);
	return 0;
}

static u8
ath12k_mac_find_link_id_by_ar(struct ath12k_vif *ahvif, struct ath12k *ar)
{
	struct ath12k_link_vif *arvif;
	struct ath12k_hw *ah = ahvif->ah;
	unsigned long links = ahvif->links_map;
	u8 link_id;

	lockdep_assert_wiphy(ah->hw->wiphy);

	for_each_set_bit(link_id, &links, IEEE80211_MLD_MAX_NUM_LINKS) {
		arvif = wiphy_dereference(ah->hw->wiphy, ahvif->link[link_id]);

		if (!arvif || !arvif->is_created)
			continue;

		if (ar == arvif->ar)
			return link_id;
	}

	/* input ar is not assigned to any of the links of ML VIF, use scan
	 * link (15) for scan vdev creation.
	 */
	return ATH12K_DEFAULT_SCAN_LINK;
}

static int ath12k_mac_op_hw_scan(struct ieee80211_hw *hw,
				 struct ieee80211_vif *vif,
				 struct ieee80211_scan_request *hw_req)
{
	struct ath12k_hw *ah = ath12k_hw_to_ah(hw);
	struct ath12k *ar;
	struct ath12k_vif *ahvif = ath12k_vif_to_ahvif(vif);
	struct ath12k_link_vif *arvif;
	struct cfg80211_scan_request *req = &hw_req->req;
	struct ath12k_wmi_scan_req_arg *arg = NULL;
	u8 link_id;
	int ret;
	int i;
	bool create = true;

	lockdep_assert_wiphy(hw->wiphy);

	arvif = &ahvif->deflink;

	/* Since the targeted scan device could depend on the frequency
	 * requested in the hw_req, select the corresponding radio
	 */
	ar = ath12k_mac_select_scan_device(hw, vif, hw_req->req.channels[0]->center_freq);
	if (!ar)
		return -EINVAL;

	/* check if any of the links of ML VIF is already started on
	 * radio(ar) corresponding to given scan frequency and use it,
	 * if not use scan link (link 15) for scan purpose.
	 */
	link_id = ath12k_mac_find_link_id_by_ar(ahvif, ar);
	arvif = ath12k_mac_assign_link_vif(ah, vif, link_id);

	ath12k_dbg(ar->ab, ATH12K_DBG_MAC, "mac link ID %d selected for scan",
		   arvif->link_id);

	/* If the vif is already assigned to a specific vdev of an ar,
	 * check whether its already started, vdev which is started
	 * are not allowed to switch to a new radio.
	 * If the vdev is not started, but was earlier created on a
	 * different ar, delete that vdev and create a new one. We don't
	 * delete at the scan stop as an optimization to avoid redundant
	 * delete-create vdev's for the same ar, in case the request is
	 * always on the same band for the vif
	 */
	if (arvif->is_created) {
		if (WARN_ON(!arvif->ar))
			return -EINVAL;

		if (ar != arvif->ar && arvif->is_started)
			return -EINVAL;

		if (ar != arvif->ar) {
			ath12k_mac_remove_link_interface(hw, arvif);
			ath12k_mac_unassign_link_vif(arvif);
		} else {
			create = false;
		}
	}

	if (create) {
		/* Previous arvif would've been cleared in radio switch block
		 * above, assign arvif again for create.
		 */
		arvif = ath12k_mac_assign_link_vif(ah, vif, link_id);

		ret = ath12k_mac_vdev_create(ar, arvif);
		if (ret) {
			ath12k_warn(ar->ab, "unable to create scan vdev %d\n", ret);
			return -EINVAL;
		}
	}

	spin_lock_bh(&ar->data_lock);
	switch (ar->scan.state) {
	case ATH12K_SCAN_IDLE:
		reinit_completion(&ar->scan.started);
		reinit_completion(&ar->scan.completed);
		ar->scan.state = ATH12K_SCAN_STARTING;
		ar->scan.is_roc = false;
		ar->scan.arvif = arvif;
		ret = 0;
		break;
	case ATH12K_SCAN_STARTING:
	case ATH12K_SCAN_RUNNING:
	case ATH12K_SCAN_ABORTING:
		ret = -EBUSY;
		break;
	}
	spin_unlock_bh(&ar->data_lock);

	if (ret)
		goto exit;

	arg = kzalloc(sizeof(*arg), GFP_KERNEL);
	if (!arg) {
		ret = -ENOMEM;
		goto exit;
	}

	ath12k_wmi_start_scan_init(ar, arg);
	arg->vdev_id = arvif->vdev_id;
	arg->scan_id = ATH12K_SCAN_ID;

	if (req->ie_len) {
		arg->extraie.ptr = kmemdup(req->ie, req->ie_len, GFP_KERNEL);
		if (!arg->extraie.ptr) {
			ret = -ENOMEM;
			goto exit;
		}
		arg->extraie.len = req->ie_len;
	}

	if (req->n_ssids) {
		arg->num_ssids = req->n_ssids;
		for (i = 0; i < arg->num_ssids; i++)
			arg->ssid[i] = req->ssids[i];
	} else {
		arg->scan_f_passive = 1;
	}

	if (req->n_channels) {
		arg->num_chan = req->n_channels;
		arg->chan_list = kcalloc(arg->num_chan, sizeof(*arg->chan_list),
					 GFP_KERNEL);
		if (!arg->chan_list) {
			ret = -ENOMEM;
			goto exit;
		}

		for (i = 0; i < arg->num_chan; i++)
			arg->chan_list[i] = req->channels[i]->center_freq;
	}

	ret = ath12k_start_scan(ar, arg);
	if (ret) {
		if (ret == -EBUSY)
			ath12k_dbg(ar->ab, ATH12K_DBG_MAC,
				   "scan engine is busy 11d state %d\n", ar->state_11d);
		else
			ath12k_warn(ar->ab, "failed to start hw scan: %d\n", ret);

		spin_lock_bh(&ar->data_lock);
		ar->scan.state = ATH12K_SCAN_IDLE;
		spin_unlock_bh(&ar->data_lock);
		goto exit;
	}

	ath12k_dbg(ar->ab, ATH12K_DBG_MAC, "mac scan started");

	/* As per cfg80211/mac80211 scan design, it allows only one
	 * scan at a time. Hence last_scan link id is used for
	 * tracking the link id on which the scan is been done on
	 * this vif.
	 */
	ahvif->last_scan_link = arvif->link_id;

	/* Add a margin to account for event/command processing */
	ieee80211_queue_delayed_work(ath12k_ar_to_hw(ar), &ar->scan.timeout,
				     msecs_to_jiffies(arg->max_scan_time +
						      ATH12K_MAC_SCAN_TIMEOUT_MSECS));

exit:
	if (arg) {
		kfree(arg->chan_list);
		kfree(arg->extraie.ptr);
		kfree(arg);
	}

	if (ar->state_11d == ATH12K_11D_PREPARING &&
	    ahvif->vdev_type == WMI_VDEV_TYPE_STA &&
	    ahvif->vdev_subtype == WMI_VDEV_SUBTYPE_NONE)
		ath12k_mac_11d_scan_start(ar, arvif->vdev_id);

	return ret;
}

static void ath12k_mac_op_cancel_hw_scan(struct ieee80211_hw *hw,
					 struct ieee80211_vif *vif)
{
	struct ath12k_vif *ahvif = ath12k_vif_to_ahvif(vif);
	u16 link_id = ahvif->last_scan_link;
	struct ath12k_link_vif *arvif;
	struct ath12k *ar;

	lockdep_assert_wiphy(hw->wiphy);

	arvif = wiphy_dereference(hw->wiphy, ahvif->link[link_id]);
	if (!arvif || arvif->is_started)
		return;

	ar = arvif->ar;

	ath12k_scan_abort(ar);

	cancel_delayed_work_sync(&ar->scan.timeout);
}

static int ath12k_install_key(struct ath12k_link_vif *arvif,
			      struct ieee80211_key_conf *key,
			      enum set_key_cmd cmd,
			      const u8 *macaddr, u32 flags)
{
	int ret;
	struct ath12k *ar = arvif->ar;
	struct wmi_vdev_install_key_arg arg = {
		.vdev_id = arvif->vdev_id,
		.key_idx = key->keyidx,
		.key_len = key->keylen,
		.key_data = key->key,
		.key_flags = flags,
		.ieee80211_key_cipher = key->cipher,
		.macaddr = macaddr,
	};
	struct ath12k_vif *ahvif = arvif->ahvif;

	lockdep_assert_wiphy(ath12k_ar_to_hw(ar)->wiphy);

	if (test_bit(ATH12K_FLAG_HW_CRYPTO_DISABLED, &ar->ab->dev_flags))
		return 0;

	if (cmd == DISABLE_KEY) {
		/* TODO: Check if FW expects  value other than NONE for del */
		/* arg.key_cipher = WMI_CIPHER_NONE; */
		arg.key_len = 0;
		arg.key_data = NULL;
		goto check_order;
	}

	switch (key->cipher) {
	case WLAN_CIPHER_SUITE_CCMP:
	case WLAN_CIPHER_SUITE_CCMP_256:
		arg.key_cipher = WMI_CIPHER_AES_CCM;
		key->flags |= IEEE80211_KEY_FLAG_GENERATE_IV_MGMT;
		break;
	case WLAN_CIPHER_SUITE_TKIP:
		arg.key_cipher = WMI_CIPHER_TKIP;
		arg.key_txmic_len = 8;
		arg.key_rxmic_len = 8;
		break;
	case WLAN_CIPHER_SUITE_GCMP:
	case WLAN_CIPHER_SUITE_GCMP_256:
		arg.key_cipher = WMI_CIPHER_AES_GCM;
		key->flags |= IEEE80211_KEY_FLAG_GENERATE_IV_MGMT;
		break;
	default:
		ath12k_warn(ar->ab, "cipher %d is not supported\n", key->cipher);
		return -EOPNOTSUPP;
	}

	if (test_bit(ATH12K_FLAG_RAW_MODE, &ar->ab->dev_flags))
		key->flags |= IEEE80211_KEY_FLAG_GENERATE_IV |
			      IEEE80211_KEY_FLAG_RESERVE_TAILROOM;

check_order:
	if (ahvif->vdev_type == WMI_VDEV_TYPE_STA &&
	    arg.key_flags == WMI_KEY_GROUP) {
		if (cmd == SET_KEY) {
			if (arvif->pairwise_key_done) {
				ath12k_dbg(ar->ab, ATH12K_DBG_MAC,
					   "vdev %u pairwise key done, go install group key\n",
					   arg.vdev_id);
				goto install;
			} else {
				/* WCN7850 firmware requires pairwise key to be installed
				 * before group key. In case group key comes first, cache
				 * it and return. Will revisit it once pairwise key gets
				 * installed.
				 */
				arvif->group_key = arg;
				arvif->group_key_valid = true;
				ath12k_dbg(ar->ab, ATH12K_DBG_MAC,
					   "vdev %u group key before pairwise key, cache and skip\n",
					   arg.vdev_id);

				ret = 0;
				goto out;
			}
		} else {
			arvif->group_key_valid = false;
		}
	}

install:
	reinit_completion(&ar->install_key_done);

	ret = ath12k_wmi_vdev_install_key(arvif->ar, &arg);
	if (ret)
		return ret;

	if (!wait_for_completion_timeout(&ar->install_key_done, 1 * HZ))
		return -ETIMEDOUT;

	if (ether_addr_equal(arg.macaddr, arvif->bssid))
		ahvif->key_cipher = arg.ieee80211_key_cipher;
<<<<<<< HEAD

	if (ar->install_key_status) {
		ret = -EINVAL;
		goto out;
	}

	if (ahvif->vdev_type == WMI_VDEV_TYPE_STA &&
	    arg.key_flags == WMI_KEY_PAIRWISE) {
		if (cmd == SET_KEY) {
			arvif->pairwise_key_done = true;
			if (arvif->group_key_valid) {
				/* Install cached GTK */
				arvif->group_key_valid = false;
				arg = arvif->group_key;
				ath12k_dbg(ar->ab, ATH12K_DBG_MAC,
					   "vdev %u pairwise key done, group key ready, go install\n",
					   arg.vdev_id);
				goto install;
			}
		} else {
			arvif->pairwise_key_done = false;
		}
	}

out:
	if (ret) {
		/* In case of failure userspace may not do DISABLE_KEY
		 * but triggers re-connection directly, so manually reset
		 * status here.
		 */
		arvif->group_key_valid = false;
		arvif->pairwise_key_done = false;
	}

	return ret;
}
=======

	if (ar->install_key_status) {
		ret = -EINVAL;
		goto out;
	}
>>>>>>> 25bf10be

	if (ahvif->vdev_type == WMI_VDEV_TYPE_STA &&
	    arg.key_flags == WMI_KEY_PAIRWISE) {
		if (cmd == SET_KEY) {
			arvif->pairwise_key_done = true;
			if (arvif->group_key_valid) {
				/* Install cached GTK */
				arvif->group_key_valid = false;
				arg = arvif->group_key;
				ath12k_dbg(ar->ab, ATH12K_DBG_MAC,
					   "vdev %u pairwise key done, group key ready, go install\n",
					   arg.vdev_id);
				goto install;
			}
		} else {
			arvif->pairwise_key_done = false;
		}
	}

out:
	if (ret) {
		/* In case of failure userspace may not do DISABLE_KEY
		 * but triggers re-connection directly, so manually reset
		 * status here.
		 */
		arvif->group_key_valid = false;
		arvif->pairwise_key_done = false;
	}

	return ret;
}

static int ath12k_clear_peer_keys(struct ath12k_link_vif *arvif,
				  const u8 *addr)
{
	struct ath12k *ar = arvif->ar;
	struct ath12k_base *ab = ar->ab;
	struct ath12k_peer *peer;
	int first_errno = 0;
	int ret;
	int i;
	u32 flags = 0;

	lockdep_assert_wiphy(ath12k_ar_to_hw(ar)->wiphy);

	spin_lock_bh(&ab->base_lock);
	peer = ath12k_peer_find(ab, arvif->vdev_id, addr);
	spin_unlock_bh(&ab->base_lock);

	if (!peer)
		return -ENOENT;

	for (i = 0; i < ARRAY_SIZE(peer->keys); i++) {
		if (!peer->keys[i])
			continue;

		/* key flags are not required to delete the key */
		ret = ath12k_install_key(arvif, peer->keys[i],
					 DISABLE_KEY, addr, flags);
		if (ret < 0 && first_errno == 0)
			first_errno = ret;

		if (ret < 0)
			ath12k_warn(ab, "failed to remove peer key %d: %d\n",
				    i, ret);

		spin_lock_bh(&ab->base_lock);
		peer->keys[i] = NULL;
		spin_unlock_bh(&ab->base_lock);
	}

	return first_errno;
}

static int ath12k_mac_set_key(struct ath12k *ar, enum set_key_cmd cmd,
			      struct ath12k_link_vif *arvif,
			      struct ath12k_link_sta *arsta,
			      struct ieee80211_key_conf *key)
{
	struct ieee80211_sta *sta = NULL;
	struct ath12k_base *ab = ar->ab;
	struct ath12k_peer *peer;
	struct ath12k_sta *ahsta;
	const u8 *peer_addr;
	int ret;
	u32 flags = 0;

	lockdep_assert_wiphy(ath12k_ar_to_hw(ar)->wiphy);

	if (arsta)
		sta = ath12k_ahsta_to_sta(arsta->ahsta);

	if (test_bit(ATH12K_FLAG_HW_CRYPTO_DISABLED, &ab->dev_flags))
		return 1;

	if (sta)
		peer_addr = arsta->addr;
	else
		peer_addr = arvif->bssid;

	key->hw_key_idx = key->keyidx;

	/* the peer should not disappear in mid-way (unless FW goes awry) since
	 * we already hold wiphy lock. we just make sure its there now.
	 */
	spin_lock_bh(&ab->base_lock);
	peer = ath12k_peer_find(ab, arvif->vdev_id, peer_addr);
	spin_unlock_bh(&ab->base_lock);

	if (!peer) {
		if (cmd == SET_KEY) {
			ath12k_warn(ab, "cannot install key for non-existent peer %pM\n",
				    peer_addr);
			return -EOPNOTSUPP;
		}

		/* if the peer doesn't exist there is no key to disable
		 * anymore
		 */
		return 0;
	}

	if (key->flags & IEEE80211_KEY_FLAG_PAIRWISE)
		flags |= WMI_KEY_PAIRWISE;
	else
		flags |= WMI_KEY_GROUP;

	ret = ath12k_install_key(arvif, key, cmd, peer_addr, flags);
	if (ret) {
		ath12k_warn(ab, "ath12k_install_key failed (%d)\n", ret);
		return ret;
	}

	ret = ath12k_dp_rx_peer_pn_replay_config(arvif, peer_addr, cmd, key);
	if (ret) {
		ath12k_warn(ab, "failed to offload PN replay detection %d\n", ret);
		return ret;
	}

	spin_lock_bh(&ab->base_lock);
	peer = ath12k_peer_find(ab, arvif->vdev_id, peer_addr);
	if (peer && cmd == SET_KEY) {
		peer->keys[key->keyidx] = key;
		if (key->flags & IEEE80211_KEY_FLAG_PAIRWISE) {
			peer->ucast_keyidx = key->keyidx;
			peer->sec_type = ath12k_dp_tx_get_encrypt_type(key->cipher);
		} else {
			peer->mcast_keyidx = key->keyidx;
			peer->sec_type_grp = ath12k_dp_tx_get_encrypt_type(key->cipher);
		}
	} else if (peer && cmd == DISABLE_KEY) {
		peer->keys[key->keyidx] = NULL;
		if (key->flags & IEEE80211_KEY_FLAG_PAIRWISE)
			peer->ucast_keyidx = 0;
		else
			peer->mcast_keyidx = 0;
	} else if (!peer)
		/* impossible unless FW goes crazy */
		ath12k_warn(ab, "peer %pM disappeared!\n", peer_addr);

	if (sta) {
		ahsta = ath12k_sta_to_ahsta(sta);

		switch (key->cipher) {
		case WLAN_CIPHER_SUITE_TKIP:
		case WLAN_CIPHER_SUITE_CCMP:
		case WLAN_CIPHER_SUITE_CCMP_256:
		case WLAN_CIPHER_SUITE_GCMP:
		case WLAN_CIPHER_SUITE_GCMP_256:
			if (cmd == SET_KEY)
				ahsta->pn_type = HAL_PN_TYPE_WPA;
			else
				ahsta->pn_type = HAL_PN_TYPE_NONE;
			break;
		default:
			ahsta->pn_type = HAL_PN_TYPE_NONE;
			break;
		}
	}

	spin_unlock_bh(&ab->base_lock);

	return 0;
}

static int ath12k_mac_update_key_cache(struct ath12k_vif_cache *cache,
				       enum set_key_cmd cmd,
				       struct ieee80211_sta *sta,
				       struct ieee80211_key_conf *key)
{
	struct ath12k_key_conf *key_conf, *tmp;

	list_for_each_entry_safe(key_conf, tmp, &cache->key_conf.list, list) {
		if (key_conf->key != key)
			continue;

		/* If SET key entry is already present in cache, nothing to do,
		 * just return
		 */
		if (cmd == SET_KEY)
			return 0;

		/* DEL key for an old SET key which driver hasn't flushed yet.
		 */
		list_del(&key_conf->list);
		kfree(key_conf);
	}

	if (cmd == SET_KEY) {
		key_conf = kzalloc(sizeof(*key_conf), GFP_KERNEL);

		if (!key_conf)
			return -ENOMEM;

		key_conf->cmd = cmd;
		key_conf->sta = sta;
		key_conf->key = key;
		list_add_tail(&key_conf->list,
			      &cache->key_conf.list);
	}

	return 0;
}

static int ath12k_mac_op_set_key(struct ieee80211_hw *hw, enum set_key_cmd cmd,
				 struct ieee80211_vif *vif, struct ieee80211_sta *sta,
				 struct ieee80211_key_conf *key)
{
	struct ath12k_vif *ahvif = ath12k_vif_to_ahvif(vif);
	struct ath12k_link_vif *arvif;
	struct ath12k_link_sta *arsta = NULL;
	struct ath12k_vif_cache *cache;
	struct ath12k_sta *ahsta;
	unsigned long links;
	u8 link_id;
	int ret;

	lockdep_assert_wiphy(hw->wiphy);

	/* BIP needs to be done in software */
	if (key->cipher == WLAN_CIPHER_SUITE_AES_CMAC ||
	    key->cipher == WLAN_CIPHER_SUITE_BIP_GMAC_128 ||
	    key->cipher == WLAN_CIPHER_SUITE_BIP_GMAC_256 ||
	    key->cipher == WLAN_CIPHER_SUITE_BIP_CMAC_256) {
		return 1;
	}

	if (key->keyidx > WMI_MAX_KEY_INDEX)
		return -ENOSPC;

	if (sta) {
		ahsta = ath12k_sta_to_ahsta(sta);

		/* For an ML STA Pairwise key is same for all associated link Stations,
		 * hence do set key for all link STAs which are active.
		 */
		if (sta->mlo) {
			links = ahsta->links_map;
			for_each_set_bit(link_id, &links, IEEE80211_MLD_MAX_NUM_LINKS) {
				arvif = wiphy_dereference(hw->wiphy,
							  ahvif->link[link_id]);
				arsta = wiphy_dereference(hw->wiphy,
							  ahsta->link[link_id]);

				if (WARN_ON(!arvif || !arsta))
					/* arvif and arsta are expected to be valid when
					 * STA is present.
					 */
					continue;

				ret = ath12k_mac_set_key(arvif->ar, cmd, arvif,
							 arsta, key);
				if (ret)
					break;
			}

			return 0;
		}

		arsta = &ahsta->deflink;
		arvif = arsta->arvif;
		if (WARN_ON(!arvif))
			return -EINVAL;

		ret = ath12k_mac_set_key(arvif->ar, cmd, arvif, arsta, key);
		if (ret)
			return ret;

		return 0;
	}

	if (key->link_id >= 0 && key->link_id < IEEE80211_MLD_MAX_NUM_LINKS) {
		link_id = key->link_id;
		arvif = wiphy_dereference(hw->wiphy, ahvif->link[link_id]);
	} else {
		link_id = 0;
		arvif = &ahvif->deflink;
	}

	if (!arvif || !arvif->is_created) {
		cache = ath12k_ahvif_get_link_cache(ahvif, link_id);
		if (!cache)
			return -ENOSPC;

		ret = ath12k_mac_update_key_cache(cache, cmd, sta, key);
		if (ret)
			return ret;

		return 0;
	}

	ret = ath12k_mac_set_key(arvif->ar, cmd, arvif, NULL, key);
	if (ret)
		return ret;

	return 0;
}

static int
ath12k_mac_bitrate_mask_num_vht_rates(struct ath12k *ar,
				      enum nl80211_band band,
				      const struct cfg80211_bitrate_mask *mask)
{
	int num_rates = 0;
	int i;

	for (i = 0; i < ARRAY_SIZE(mask->control[band].vht_mcs); i++)
		num_rates += hweight16(mask->control[band].vht_mcs[i]);

	return num_rates;
}

static int
ath12k_mac_set_peer_vht_fixed_rate(struct ath12k_link_vif *arvif,
				   struct ath12k_link_sta *arsta,
				   const struct cfg80211_bitrate_mask *mask,
				   enum nl80211_band band)
{
	struct ath12k *ar = arvif->ar;
	u8 vht_rate, nss;
	u32 rate_code;
	int ret, i;

	lockdep_assert_wiphy(ath12k_ar_to_hw(ar)->wiphy);

	nss = 0;

	for (i = 0; i < ARRAY_SIZE(mask->control[band].vht_mcs); i++) {
		if (hweight16(mask->control[band].vht_mcs[i]) == 1) {
			nss = i + 1;
			vht_rate = ffs(mask->control[band].vht_mcs[i]) - 1;
		}
	}

	if (!nss) {
		ath12k_warn(ar->ab, "No single VHT Fixed rate found to set for %pM",
			    arsta->addr);
		return -EINVAL;
	}

	ath12k_dbg(ar->ab, ATH12K_DBG_MAC,
		   "Setting Fixed VHT Rate for peer %pM. Device will not switch to any other selected rates",
		   arsta->addr);

	rate_code = ATH12K_HW_RATE_CODE(vht_rate, nss - 1,
					WMI_RATE_PREAMBLE_VHT);
	ret = ath12k_wmi_set_peer_param(ar, arsta->addr,
					arvif->vdev_id,
					WMI_PEER_PARAM_FIXED_RATE,
					rate_code);
	if (ret)
		ath12k_warn(ar->ab,
			    "failed to update STA %pM Fixed Rate %d: %d\n",
			     arsta->addr, rate_code, ret);

	return ret;
}

static int ath12k_mac_station_assoc(struct ath12k *ar,
				    struct ath12k_link_vif *arvif,
				    struct ath12k_link_sta *arsta,
				    bool reassoc)
{
	struct ieee80211_vif *vif = ath12k_ahvif_to_vif(arvif->ahvif);
	struct ieee80211_sta *sta = ath12k_ahsta_to_sta(arsta->ahsta);
	struct ieee80211_link_sta *link_sta;
	int ret;
	struct cfg80211_chan_def def;
	enum nl80211_band band;
	struct cfg80211_bitrate_mask *mask;
	u8 num_vht_rates;
	u8 link_id = arvif->link_id;

	lockdep_assert_wiphy(ath12k_ar_to_hw(ar)->wiphy);

	if (WARN_ON(ath12k_mac_vif_link_chan(vif, arvif->link_id, &def)))
		return -EPERM;

	if (WARN_ON(!rcu_access_pointer(sta->link[link_id])))
		return -EINVAL;

	band = def.chan->band;
	mask = &arvif->bitrate_mask;

	struct ath12k_wmi_peer_assoc_arg *peer_arg __free(kfree) =
		kzalloc(sizeof(*peer_arg), GFP_KERNEL);
	if (!peer_arg)
		return -ENOMEM;

	ath12k_peer_assoc_prepare(ar, arvif, arsta, peer_arg, reassoc);

	if (peer_arg->peer_nss < 1) {
		ath12k_warn(ar->ab,
			    "invalid peer NSS %d\n", peer_arg->peer_nss);
		return -EINVAL;
	}

	peer_arg->is_assoc = true;
	ret = ath12k_wmi_send_peer_assoc_cmd(ar, peer_arg);
	if (ret) {
		ath12k_warn(ar->ab, "failed to run peer assoc for STA %pM vdev %i: %d\n",
			    arsta->addr, arvif->vdev_id, ret);
		return ret;
	}

	if (!wait_for_completion_timeout(&ar->peer_assoc_done, 1 * HZ)) {
		ath12k_warn(ar->ab, "failed to get peer assoc conf event for %pM vdev %i\n",
			    arsta->addr, arvif->vdev_id);
		return -ETIMEDOUT;
	}

	num_vht_rates = ath12k_mac_bitrate_mask_num_vht_rates(ar, band, mask);

	/* If single VHT rate is configured (by set_bitrate_mask()),
	 * peer_assoc will disable VHT. This is now enabled by a peer specific
	 * fixed param.
	 * Note that all other rates and NSS will be disabled for this peer.
	 */
	link_sta = ath12k_mac_get_link_sta(arsta);
	if (!link_sta) {
		ath12k_warn(ar->ab, "unable to access link sta in station assoc\n");
		return -EINVAL;
	}

	spin_lock_bh(&ar->data_lock);
	arsta->bw = ath12k_mac_ieee80211_sta_bw_to_wmi(ar, link_sta);
	arsta->bw_prev = link_sta->bandwidth;
	spin_unlock_bh(&ar->data_lock);

	if (link_sta->vht_cap.vht_supported && num_vht_rates == 1) {
		ret = ath12k_mac_set_peer_vht_fixed_rate(arvif, arsta, mask,
							 band);
		if (ret)
			return ret;
	}

	/* Re-assoc is run only to update supported rates for given station. It
	 * doesn't make much sense to reconfigure the peer completely.
	 */
	if (reassoc)
		return 0;

	ret = ath12k_setup_peer_smps(ar, arvif, arsta->addr,
				     &link_sta->ht_cap, &link_sta->he_6ghz_capa);
	if (ret) {
		ath12k_warn(ar->ab, "failed to setup peer SMPS for vdev %d: %d\n",
			    arvif->vdev_id, ret);
		return ret;
	}

	if (!sta->wme) {
		arvif->num_legacy_stations++;
		ret = ath12k_recalc_rtscts_prot(arvif);
		if (ret)
			return ret;
	}

	if (sta->wme && sta->uapsd_queues) {
		ret = ath12k_peer_assoc_qos_ap(ar, arvif, arsta);
		if (ret) {
			ath12k_warn(ar->ab, "failed to set qos params for STA %pM for vdev %i: %d\n",
				    arsta->addr, arvif->vdev_id, ret);
			return ret;
		}
	}

	return 0;
}

static int ath12k_mac_station_disassoc(struct ath12k *ar,
				       struct ath12k_link_vif *arvif,
				       struct ath12k_link_sta *arsta)
{
	struct ieee80211_sta *sta = ath12k_ahsta_to_sta(arsta->ahsta);

	lockdep_assert_wiphy(ath12k_ar_to_hw(ar)->wiphy);

	if (!sta->wme) {
		arvif->num_legacy_stations--;
		return ath12k_recalc_rtscts_prot(arvif);
	}

	return 0;
}

static void ath12k_sta_rc_update_wk(struct wiphy *wiphy, struct wiphy_work *wk)
{
	struct ieee80211_link_sta *link_sta;
	struct ath12k *ar;
	struct ath12k_link_vif *arvif;
	struct ieee80211_sta *sta;
	struct cfg80211_chan_def def;
	enum nl80211_band band;
	const u8 *ht_mcs_mask;
	const u16 *vht_mcs_mask;
	u32 changed, bw, nss, smps, bw_prev;
	int err, num_vht_rates;
	const struct cfg80211_bitrate_mask *mask;
	enum wmi_phy_mode peer_phymode;
	struct ath12k_link_sta *arsta;
	struct ieee80211_vif *vif;

	lockdep_assert_wiphy(wiphy);

	arsta = container_of(wk, struct ath12k_link_sta, update_wk);
	sta = ath12k_ahsta_to_sta(arsta->ahsta);
	arvif = arsta->arvif;
	vif = ath12k_ahvif_to_vif(arvif->ahvif);
	ar = arvif->ar;

	if (WARN_ON(ath12k_mac_vif_link_chan(vif, arvif->link_id, &def)))
		return;

	band = def.chan->band;
	ht_mcs_mask = arvif->bitrate_mask.control[band].ht_mcs;
	vht_mcs_mask = arvif->bitrate_mask.control[band].vht_mcs;

	spin_lock_bh(&ar->data_lock);

	changed = arsta->changed;
	arsta->changed = 0;

	bw = arsta->bw;
	bw_prev = arsta->bw_prev;
	nss = arsta->nss;
	smps = arsta->smps;

	spin_unlock_bh(&ar->data_lock);

	nss = max_t(u32, 1, nss);
	nss = min(nss, max(ath12k_mac_max_ht_nss(ht_mcs_mask),
			   ath12k_mac_max_vht_nss(vht_mcs_mask)));

	struct ath12k_wmi_peer_assoc_arg *peer_arg __free(kfree) =
					kzalloc(sizeof(*peer_arg), GFP_KERNEL);
	if (!peer_arg)
		return;

	if (changed & IEEE80211_RC_BW_CHANGED) {
		ath12k_peer_assoc_h_phymode(ar, arvif, arsta, peer_arg);
		peer_phymode = peer_arg->peer_phymode;

		if (bw > bw_prev) {
			/* Phymode shows maximum supported channel width, if we
			 * upgrade bandwidth then due to sanity check of firmware,
			 * we have to send WMI_PEER_PHYMODE followed by
			 * WMI_PEER_CHWIDTH
			 */
			ath12k_dbg(ar->ab, ATH12K_DBG_MAC, "mac bandwidth upgrade for sta %pM new %d old %d\n",
				   arsta->addr, bw, bw_prev);
			err = ath12k_wmi_set_peer_param(ar, arsta->addr,
							arvif->vdev_id, WMI_PEER_PHYMODE,
							peer_phymode);
			if (err) {
				ath12k_warn(ar->ab, "failed to update STA %pM to peer phymode %d: %d\n",
					    arsta->addr, peer_phymode, err);
				return;
			}
			err = ath12k_wmi_set_peer_param(ar, arsta->addr,
							arvif->vdev_id, WMI_PEER_CHWIDTH,
							bw);
			if (err)
				ath12k_warn(ar->ab, "failed to update STA %pM to peer bandwidth %d: %d\n",
					    arsta->addr, bw, err);
		} else {
			/* When we downgrade bandwidth this will conflict with phymode
			 * and cause to trigger firmware crash. In this case we send
			 * WMI_PEER_CHWIDTH followed by WMI_PEER_PHYMODE
			 */
			ath12k_dbg(ar->ab, ATH12K_DBG_MAC, "mac bandwidth downgrade for sta %pM new %d old %d\n",
				   arsta->addr, bw, bw_prev);
			err = ath12k_wmi_set_peer_param(ar, arsta->addr,
							arvif->vdev_id, WMI_PEER_CHWIDTH,
							bw);
			if (err) {
				ath12k_warn(ar->ab, "failed to update STA %pM peer to bandwidth %d: %d\n",
					    arsta->addr, bw, err);
				return;
			}
			err = ath12k_wmi_set_peer_param(ar, arsta->addr,
							arvif->vdev_id, WMI_PEER_PHYMODE,
							peer_phymode);
			if (err)
				ath12k_warn(ar->ab, "failed to update STA %pM to peer phymode %d: %d\n",
					    arsta->addr, peer_phymode, err);
		}
	}

	if (changed & IEEE80211_RC_NSS_CHANGED) {
		ath12k_dbg(ar->ab, ATH12K_DBG_MAC, "mac update sta %pM nss %d\n",
			   arsta->addr, nss);

		err = ath12k_wmi_set_peer_param(ar, arsta->addr, arvif->vdev_id,
						WMI_PEER_NSS, nss);
		if (err)
			ath12k_warn(ar->ab, "failed to update STA %pM nss %d: %d\n",
				    arsta->addr, nss, err);
	}

	if (changed & IEEE80211_RC_SMPS_CHANGED) {
		ath12k_dbg(ar->ab, ATH12K_DBG_MAC, "mac update sta %pM smps %d\n",
			   arsta->addr, smps);

		err = ath12k_wmi_set_peer_param(ar, arsta->addr, arvif->vdev_id,
						WMI_PEER_MIMO_PS_STATE, smps);
		if (err)
			ath12k_warn(ar->ab, "failed to update STA %pM smps %d: %d\n",
				    arsta->addr, smps, err);
	}

	if (changed & IEEE80211_RC_SUPP_RATES_CHANGED) {
		mask = &arvif->bitrate_mask;
		num_vht_rates = ath12k_mac_bitrate_mask_num_vht_rates(ar, band,
								      mask);

		/* Peer_assoc_prepare will reject vht rates in
		 * bitrate_mask if its not available in range format and
		 * sets vht tx_rateset as unsupported. So multiple VHT MCS
		 * setting(eg. MCS 4,5,6) per peer is not supported here.
		 * But, Single rate in VHT mask can be set as per-peer
		 * fixed rate. But even if any HT rates are configured in
		 * the bitrate mask, device will not switch to those rates
		 * when per-peer Fixed rate is set.
		 * TODO: Check RATEMASK_CMDID to support auto rates selection
		 * across HT/VHT and for multiple VHT MCS support.
		 */
		link_sta = ath12k_mac_get_link_sta(arsta);
		if (!link_sta) {
			ath12k_warn(ar->ab, "unable to access link sta in peer assoc he for sta %pM link %u\n",
				    sta->addr, arsta->link_id);
			return;
		}

		if (link_sta->vht_cap.vht_supported && num_vht_rates == 1) {
			ath12k_mac_set_peer_vht_fixed_rate(arvif, arsta, mask,
							   band);
		} else {
			/* If the peer is non-VHT or no fixed VHT rate
			 * is provided in the new bitrate mask we set the
			 * other rates using peer_assoc command.
			 */
			ath12k_peer_assoc_prepare(ar, arvif, arsta,
						  peer_arg, true);

			peer_arg->is_assoc = false;
			err = ath12k_wmi_send_peer_assoc_cmd(ar, peer_arg);
			if (err)
				ath12k_warn(ar->ab, "failed to run peer assoc for STA %pM vdev %i: %d\n",
					    arsta->addr, arvif->vdev_id, err);

			if (!wait_for_completion_timeout(&ar->peer_assoc_done, 1 * HZ))
				ath12k_warn(ar->ab, "failed to get peer assoc conf event for %pM vdev %i\n",
					    arsta->addr, arvif->vdev_id);
		}
	}
}

static void ath12k_mac_free_unassign_link_sta(struct ath12k_hw *ah,
					      struct ath12k_sta *ahsta,
					      u8 link_id)
{
	struct ath12k_link_sta *arsta;

	lockdep_assert_wiphy(ah->hw->wiphy);

	if (WARN_ON(link_id >= IEEE80211_MLD_MAX_NUM_LINKS))
		return;

	arsta = wiphy_dereference(ah->hw->wiphy, ahsta->link[link_id]);
	if (WARN_ON(!arsta))
		return;

	ahsta->links_map &= ~BIT(link_id);
	rcu_assign_pointer(ahsta->link[link_id], NULL);
	synchronize_rcu();

	if (arsta == &ahsta->deflink) {
		arsta->link_id = ATH12K_INVALID_LINK_ID;
		arsta->ahsta = NULL;
		arsta->arvif = NULL;
		return;
	}

	kfree(arsta);
}

static int ath12k_mac_inc_num_stations(struct ath12k_link_vif *arvif,
				       struct ath12k_link_sta *arsta)
{
	struct ieee80211_sta *sta = ath12k_ahsta_to_sta(arsta->ahsta);
	struct ath12k *ar = arvif->ar;

	lockdep_assert_wiphy(ath12k_ar_to_hw(ar)->wiphy);

	if (arvif->ahvif->vdev_type == WMI_VDEV_TYPE_STA && !sta->tdls)
		return 0;

	if (ar->num_stations >= ar->max_num_stations)
		return -ENOBUFS;

	ar->num_stations++;

	return 0;
}

static void ath12k_mac_dec_num_stations(struct ath12k_link_vif *arvif,
					struct ath12k_link_sta *arsta)
{
	struct ieee80211_sta *sta = ath12k_ahsta_to_sta(arsta->ahsta);
	struct ath12k *ar = arvif->ar;

	lockdep_assert_wiphy(ath12k_ar_to_hw(ar)->wiphy);

	if (arvif->ahvif->vdev_type == WMI_VDEV_TYPE_STA && !sta->tdls)
		return;

	ar->num_stations--;
}

static void ath12k_mac_station_post_remove(struct ath12k *ar,
					   struct ath12k_link_vif *arvif,
					   struct ath12k_link_sta *arsta)
{
	struct ieee80211_vif *vif = ath12k_ahvif_to_vif(arvif->ahvif);
	struct ieee80211_sta *sta = ath12k_ahsta_to_sta(arsta->ahsta);
	struct ath12k_peer *peer;

	lockdep_assert_wiphy(ath12k_ar_to_hw(ar)->wiphy);

	ath12k_mac_dec_num_stations(arvif, arsta);

	spin_lock_bh(&ar->ab->base_lock);

	peer = ath12k_peer_find(ar->ab, arvif->vdev_id, arsta->addr);
	if (peer && peer->sta == sta) {
		ath12k_warn(ar->ab, "Found peer entry %pM n vdev %i after it was supposedly removed\n",
			    vif->addr, arvif->vdev_id);
		peer->sta = NULL;
		list_del(&peer->list);
		kfree(peer);
		ar->num_peers--;
	}

	spin_unlock_bh(&ar->ab->base_lock);

	kfree(arsta->rx_stats);
	arsta->rx_stats = NULL;
}

static int ath12k_mac_station_unauthorize(struct ath12k *ar,
					  struct ath12k_link_vif *arvif,
					  struct ath12k_link_sta *arsta)
{
	struct ath12k_peer *peer;
	int ret;

	lockdep_assert_wiphy(ath12k_ar_to_hw(ar)->wiphy);

	spin_lock_bh(&ar->ab->base_lock);

	peer = ath12k_peer_find(ar->ab, arvif->vdev_id, arsta->addr);
	if (peer)
		peer->is_authorized = false;

	spin_unlock_bh(&ar->ab->base_lock);

	/* Driver must clear the keys during the state change from
	 * IEEE80211_STA_AUTHORIZED to IEEE80211_STA_ASSOC, since after
	 * returning from here, mac80211 is going to delete the keys
	 * in __sta_info_destroy_part2(). This will ensure that the driver does
	 * not retain stale key references after mac80211 deletes the keys.
	 */
	ret = ath12k_clear_peer_keys(arvif, arsta->addr);
	if (ret) {
		ath12k_warn(ar->ab, "failed to clear all peer keys for vdev %i: %d\n",
			    arvif->vdev_id, ret);
		return ret;
	}

	return 0;
}

static int ath12k_mac_station_authorize(struct ath12k *ar,
					struct ath12k_link_vif *arvif,
					struct ath12k_link_sta *arsta)
{
	struct ath12k_peer *peer;
	struct ieee80211_vif *vif = ath12k_ahvif_to_vif(arvif->ahvif);
	int ret;

	lockdep_assert_wiphy(ath12k_ar_to_hw(ar)->wiphy);

	spin_lock_bh(&ar->ab->base_lock);

	peer = ath12k_peer_find(ar->ab, arvif->vdev_id, arsta->addr);
	if (peer)
		peer->is_authorized = true;

	spin_unlock_bh(&ar->ab->base_lock);

	if (vif->type == NL80211_IFTYPE_STATION && arvif->is_up) {
		ret = ath12k_wmi_set_peer_param(ar, arsta->addr,
						arvif->vdev_id,
						WMI_PEER_AUTHORIZE,
						1);
		if (ret) {
			ath12k_warn(ar->ab, "Unable to authorize peer %pM vdev %d: %d\n",
				    arsta->addr, arvif->vdev_id, ret);
			return ret;
		}
	}

	return 0;
}

static int ath12k_mac_station_remove(struct ath12k *ar,
				     struct ath12k_link_vif *arvif,
				     struct ath12k_link_sta *arsta)
{
	struct ieee80211_sta *sta = ath12k_ahsta_to_sta(arsta->ahsta);
	struct ath12k_vif *ahvif = arvif->ahvif;
	int ret = 0;

	lockdep_assert_wiphy(ath12k_ar_to_hw(ar)->wiphy);

	wiphy_work_cancel(ar->ah->hw->wiphy, &arsta->update_wk);

	if (ahvif->vdev_type == WMI_VDEV_TYPE_STA) {
		ath12k_bss_disassoc(ar, arvif);
		ret = ath12k_mac_vdev_stop(arvif);
		if (ret)
			ath12k_warn(ar->ab, "failed to stop vdev %i: %d\n",
				    arvif->vdev_id, ret);
	}

	if (sta->mlo)
		return ret;

	ath12k_dp_peer_cleanup(ar, arvif->vdev_id, arsta->addr);

	ret = ath12k_peer_delete(ar, arvif->vdev_id, arsta->addr);
	if (ret)
		ath12k_warn(ar->ab, "Failed to delete peer: %pM for VDEV: %d\n",
			    arsta->addr, arvif->vdev_id);
	else
		ath12k_dbg(ar->ab, ATH12K_DBG_MAC, "Removed peer: %pM for VDEV: %d\n",
			   arsta->addr, arvif->vdev_id);

	ath12k_mac_station_post_remove(ar, arvif, arsta);

	if (sta->valid_links)
		ath12k_mac_free_unassign_link_sta(ahvif->ah,
						  arsta->ahsta, arsta->link_id);

	return ret;
}

static int ath12k_mac_station_add(struct ath12k *ar,
				  struct ath12k_link_vif *arvif,
				  struct ath12k_link_sta *arsta)
{
	struct ath12k_base *ab = ar->ab;
	struct ieee80211_vif *vif = ath12k_ahvif_to_vif(arvif->ahvif);
	struct ieee80211_sta *sta = ath12k_ahsta_to_sta(arsta->ahsta);
	struct ath12k_wmi_peer_create_arg peer_param = {0};
	int ret;

	lockdep_assert_wiphy(ath12k_ar_to_hw(ar)->wiphy);

	ret = ath12k_mac_inc_num_stations(arvif, arsta);
	if (ret) {
		ath12k_warn(ab, "refusing to associate station: too many connected already (%d)\n",
			    ar->max_num_stations);
		goto exit;
	}

<<<<<<< HEAD
	if (!arsta->rx_stats) {
=======
	if (ath12k_debugfs_is_extd_rx_stats_enabled(ar) && !arsta->rx_stats) {
>>>>>>> 25bf10be
		arsta->rx_stats = kzalloc(sizeof(*arsta->rx_stats), GFP_KERNEL);
		if (!arsta->rx_stats) {
			ret = -ENOMEM;
			goto dec_num_station;
		}
	}

	peer_param.vdev_id = arvif->vdev_id;
	peer_param.peer_addr = arsta->addr;
	peer_param.peer_type = WMI_PEER_TYPE_DEFAULT;
	peer_param.ml_enabled = sta->mlo;

	ret = ath12k_peer_create(ar, arvif, sta, &peer_param);
	if (ret) {
		ath12k_warn(ab, "Failed to add peer: %pM for VDEV: %d\n",
			    arsta->addr, arvif->vdev_id);
		goto free_peer;
	}

	ath12k_dbg(ab, ATH12K_DBG_MAC, "Added peer: %pM for VDEV: %d\n",
		   arsta->addr, arvif->vdev_id);

	if (ieee80211_vif_is_mesh(vif)) {
		ret = ath12k_wmi_set_peer_param(ar, arsta->addr,
						arvif->vdev_id,
						WMI_PEER_USE_4ADDR, 1);
		if (ret) {
			ath12k_warn(ab, "failed to STA %pM 4addr capability: %d\n",
				    arsta->addr, ret);
			goto free_peer;
		}
	}

	ret = ath12k_dp_peer_setup(ar, arvif->vdev_id, arsta->addr);
	if (ret) {
		ath12k_warn(ab, "failed to setup dp for peer %pM on vdev %i (%d)\n",
			    arsta->addr, arvif->vdev_id, ret);
		goto free_peer;
	}

	if (ab->hw_params->vdev_start_delay &&
	    !arvif->is_started &&
	    arvif->ahvif->vdev_type != WMI_VDEV_TYPE_AP) {
		ret = ath12k_start_vdev_delay(ar, arvif);
		if (ret) {
			ath12k_warn(ab, "failed to delay vdev start: %d\n", ret);
			goto free_peer;
		}
	}

	ewma_avg_rssi_init(&arsta->avg_rssi);
	return 0;

free_peer:
	ath12k_peer_delete(ar, arvif->vdev_id, arsta->addr);
	kfree(arsta->rx_stats);
	arsta->rx_stats = NULL;
dec_num_station:
	ath12k_mac_dec_num_stations(arvif, arsta);
exit:
	return ret;
}

static int ath12k_mac_assign_link_sta(struct ath12k_hw *ah,
				      struct ath12k_sta *ahsta,
				      struct ath12k_link_sta *arsta,
				      struct ath12k_vif *ahvif,
				      u8 link_id)
{
	struct ieee80211_sta *sta = ath12k_ahsta_to_sta(ahsta);
	struct ieee80211_link_sta *link_sta;
	struct ath12k_link_vif *arvif;

	lockdep_assert_wiphy(ah->hw->wiphy);

	if (!arsta || link_id >= IEEE80211_MLD_MAX_NUM_LINKS)
		return -EINVAL;

	arvif = wiphy_dereference(ah->hw->wiphy, ahvif->link[link_id]);
	if (!arvif)
		return -EINVAL;

	memset(arsta, 0, sizeof(*arsta));

	link_sta = wiphy_dereference(ah->hw->wiphy, sta->link[link_id]);
	if (!link_sta)
		return -EINVAL;

	ether_addr_copy(arsta->addr, link_sta->addr);

	/* logical index of the link sta in order of creation */
	arsta->link_idx = ahsta->num_peer++;

	arsta->link_id = link_id;
	ahsta->links_map |= BIT(arsta->link_id);
	arsta->arvif = arvif;
	arsta->ahsta = ahsta;
	ahsta->ahvif = ahvif;

	wiphy_work_init(&arsta->update_wk, ath12k_sta_rc_update_wk);

	rcu_assign_pointer(ahsta->link[link_id], arsta);

	return 0;
}

static void ath12k_mac_ml_station_remove(struct ath12k_vif *ahvif,
					 struct ath12k_sta *ahsta)
{
	struct ieee80211_sta *sta = ath12k_ahsta_to_sta(ahsta);
	struct ath12k_hw *ah = ahvif->ah;
	struct ath12k_link_vif *arvif;
	struct ath12k_link_sta *arsta;
	unsigned long links;
	struct ath12k *ar;
	u8 link_id;

	lockdep_assert_wiphy(ah->hw->wiphy);

	ath12k_peer_mlo_link_peers_delete(ahvif, ahsta);

	/* validate link station removal and clear arsta links */
	links = ahsta->links_map;
	for_each_set_bit(link_id, &links, IEEE80211_MLD_MAX_NUM_LINKS) {
		arvif = wiphy_dereference(ah->hw->wiphy, ahvif->link[link_id]);
		arsta = wiphy_dereference(ah->hw->wiphy, ahsta->link[link_id]);
		if (!arvif || !arsta)
			continue;

		ar = arvif->ar;

		ath12k_mac_station_post_remove(ar, arvif, arsta);

		ath12k_mac_free_unassign_link_sta(ah, ahsta, link_id);
	}

	ath12k_peer_ml_delete(ah, sta);
}

static int ath12k_mac_handle_link_sta_state(struct ieee80211_hw *hw,
					    struct ath12k_link_vif *arvif,
					    struct ath12k_link_sta *arsta,
					    enum ieee80211_sta_state old_state,
					    enum ieee80211_sta_state new_state)
{
	struct ieee80211_vif *vif = ath12k_ahvif_to_vif(arvif->ahvif);
	struct ieee80211_bss_conf *link_conf;
	struct ath12k *ar = arvif->ar;
	struct ath12k_reg_info *reg_info;
	struct ath12k_base *ab = ar->ab;
	int ret = 0;

	lockdep_assert_wiphy(hw->wiphy);

	ath12k_dbg(ab, ATH12K_DBG_MAC, "mac handle link %u sta %pM state %d -> %d\n",
		   arsta->link_id, arsta->addr, old_state, new_state);

	/* IEEE80211_STA_NONE -> IEEE80211_STA_NOTEXIST: Remove the station
	 * from driver
	 */
	if ((old_state == IEEE80211_STA_NONE &&
	     new_state == IEEE80211_STA_NOTEXIST)) {
		ret = ath12k_mac_station_remove(ar, arvif, arsta);
		if (ret) {
			ath12k_warn(ab, "Failed to remove station: %pM for VDEV: %d\n",
				    arsta->addr, arvif->vdev_id);
			goto exit;
		}
	}

	/* IEEE80211_STA_NOTEXIST -> IEEE80211_STA_NONE: Add new station to driver */
	if (old_state == IEEE80211_STA_NOTEXIST &&
	    new_state == IEEE80211_STA_NONE) {
		ret = ath12k_mac_station_add(ar, arvif, arsta);
		if (ret)
			ath12k_warn(ab, "Failed to add station: %pM for VDEV: %d\n",
				    arsta->addr, arvif->vdev_id);

	/* IEEE80211_STA_AUTH -> IEEE80211_STA_ASSOC: Send station assoc command for
	 * peer associated to AP/Mesh/ADHOC vif type.
	 */
	} else if (old_state == IEEE80211_STA_AUTH &&
		   new_state == IEEE80211_STA_ASSOC &&
		   (vif->type == NL80211_IFTYPE_AP ||
		    vif->type == NL80211_IFTYPE_MESH_POINT ||
		    vif->type == NL80211_IFTYPE_ADHOC)) {
		ret = ath12k_mac_station_assoc(ar, arvif, arsta, false);
		if (ret)
			ath12k_warn(ab, "Failed to associate station: %pM\n",
				    arsta->addr);

	/* IEEE80211_STA_ASSOC -> IEEE80211_STA_AUTHORIZED: set peer status as
	 * authorized
	 */
	} else if (old_state == IEEE80211_STA_ASSOC &&
		   new_state == IEEE80211_STA_AUTHORIZED) {
		ret = ath12k_mac_station_authorize(ar, arvif, arsta);
		if (ret) {
			ath12k_warn(ab, "Failed to authorize station: %pM\n",
				    arsta->addr);
			goto exit;
		}

		if (ath12k_wmi_supports_6ghz_cc_ext(ar) &&
		    arvif->ahvif->vdev_type == WMI_VDEV_TYPE_STA) {
			link_conf = ath12k_mac_get_link_bss_conf(arvif);
			reg_info = ab->reg_info[ar->pdev_idx];
			ath12k_dbg(ab, ATH12K_DBG_MAC, "connection done, update reg rules\n");
			ath12k_hw_to_ah(hw)->regd_updated = false;
			ath12k_reg_handle_chan_list(ab, reg_info, arvif->ahvif->vdev_type,
						    link_conf->power_type);
		}

	/* IEEE80211_STA_AUTHORIZED -> IEEE80211_STA_ASSOC: station may be in removal,
	 * deauthorize it.
	 */
	} else if (old_state == IEEE80211_STA_AUTHORIZED &&
		   new_state == IEEE80211_STA_ASSOC) {
		ath12k_mac_station_unauthorize(ar, arvif, arsta);

	/* IEEE80211_STA_ASSOC -> IEEE80211_STA_AUTH: disassoc peer connected to
	 * AP/mesh/ADHOC vif type.
	 */
	} else if (old_state == IEEE80211_STA_ASSOC &&
		   new_state == IEEE80211_STA_AUTH &&
		   (vif->type == NL80211_IFTYPE_AP ||
		    vif->type == NL80211_IFTYPE_MESH_POINT ||
		    vif->type == NL80211_IFTYPE_ADHOC)) {
		ret = ath12k_mac_station_disassoc(ar, arvif, arsta);
		if (ret)
			ath12k_warn(ab, "Failed to disassociate station: %pM\n",
				    arsta->addr);
	}

exit:
	return ret;
}

static bool ath12k_mac_is_freq_on_mac(struct ath12k_hw_mode_freq_range_arg *freq_range,
				      u32 freq, u8 mac_id)
{
	return (freq >= freq_range[mac_id].low_2ghz_freq &&
		freq <= freq_range[mac_id].high_2ghz_freq) ||
	       (freq >= freq_range[mac_id].low_5ghz_freq &&
		freq <= freq_range[mac_id].high_5ghz_freq);
}

static bool
ath12k_mac_2_freq_same_mac_in_freq_range(struct ath12k_base *ab,
					 struct ath12k_hw_mode_freq_range_arg *freq_range,
					 u32 freq_link1, u32 freq_link2)
{
	u8 i;

	for (i = 0; i < MAX_RADIOS; i++) {
		if (ath12k_mac_is_freq_on_mac(freq_range, freq_link1, i) &&
		    ath12k_mac_is_freq_on_mac(freq_range, freq_link2, i))
			return true;
	}

	return false;
}

static bool ath12k_mac_is_hw_dbs_capable(struct ath12k_base *ab)
{
	return test_bit(WMI_TLV_SERVICE_DUAL_BAND_SIMULTANEOUS_SUPPORT,
			ab->wmi_ab.svc_map) &&
	       ab->wmi_ab.hw_mode_info.support_dbs;
}

static bool ath12k_mac_2_freq_same_mac_in_dbs(struct ath12k_base *ab,
					      u32 freq_link1, u32 freq_link2)
{
	struct ath12k_hw_mode_freq_range_arg *freq_range;

	if (!ath12k_mac_is_hw_dbs_capable(ab))
		return true;

	freq_range = ab->wmi_ab.hw_mode_info.freq_range_caps[ATH12K_HW_MODE_DBS];
	return ath12k_mac_2_freq_same_mac_in_freq_range(ab, freq_range,
							freq_link1, freq_link2);
}

static bool ath12k_mac_is_hw_sbs_capable(struct ath12k_base *ab)
{
	return test_bit(WMI_TLV_SERVICE_DUAL_BAND_SIMULTANEOUS_SUPPORT,
			ab->wmi_ab.svc_map) &&
	       ab->wmi_ab.hw_mode_info.support_sbs;
}

static bool ath12k_mac_2_freq_same_mac_in_sbs(struct ath12k_base *ab,
					      u32 freq_link1, u32 freq_link2)
{
	struct ath12k_hw_mode_info *info = &ab->wmi_ab.hw_mode_info;
	struct ath12k_hw_mode_freq_range_arg *sbs_uppr_share;
	struct ath12k_hw_mode_freq_range_arg *sbs_low_share;
	struct ath12k_hw_mode_freq_range_arg *sbs_range;

	if (!ath12k_mac_is_hw_sbs_capable(ab))
		return true;

	if (ab->wmi_ab.sbs_lower_band_end_freq) {
		sbs_uppr_share = info->freq_range_caps[ATH12K_HW_MODE_SBS_UPPER_SHARE];
		sbs_low_share = info->freq_range_caps[ATH12K_HW_MODE_SBS_LOWER_SHARE];

		return ath12k_mac_2_freq_same_mac_in_freq_range(ab, sbs_low_share,
								freq_link1, freq_link2) ||
		       ath12k_mac_2_freq_same_mac_in_freq_range(ab, sbs_uppr_share,
								freq_link1, freq_link2);
	}

	sbs_range = info->freq_range_caps[ATH12K_HW_MODE_SBS];
	return ath12k_mac_2_freq_same_mac_in_freq_range(ab, sbs_range,
							freq_link1, freq_link2);
}

static bool ath12k_mac_freqs_on_same_mac(struct ath12k_base *ab,
					 u32 freq_link1, u32 freq_link2)
{
	return ath12k_mac_2_freq_same_mac_in_dbs(ab, freq_link1, freq_link2) &&
	       ath12k_mac_2_freq_same_mac_in_sbs(ab, freq_link1, freq_link2);
}

static int ath12k_mac_mlo_sta_set_link_active(struct ath12k_base *ab,
					      enum wmi_mlo_link_force_reason reason,
					      enum wmi_mlo_link_force_mode mode,
					      u8 *mlo_vdev_id_lst,
					      u8 num_mlo_vdev,
					      u8 *mlo_inactive_vdev_lst,
					      u8 num_mlo_inactive_vdev)
{
	struct wmi_mlo_link_set_active_arg param = {0};
	u32 entry_idx, entry_offset, vdev_idx;
	u8 vdev_id;

	param.reason = reason;
	param.force_mode = mode;

	for (vdev_idx = 0; vdev_idx < num_mlo_vdev; vdev_idx++) {
		vdev_id = mlo_vdev_id_lst[vdev_idx];
		entry_idx = vdev_id / 32;
		entry_offset = vdev_id % 32;
		if (entry_idx >= WMI_MLO_LINK_NUM_SZ) {
			ath12k_warn(ab, "Invalid entry_idx %d num_mlo_vdev %d vdev %d",
				    entry_idx, num_mlo_vdev, vdev_id);
			return -EINVAL;
		}
		param.vdev_bitmap[entry_idx] |= 1 << entry_offset;
		/* update entry number if entry index changed */
		if (param.num_vdev_bitmap < entry_idx + 1)
			param.num_vdev_bitmap = entry_idx + 1;
	}

	ath12k_dbg(ab, ATH12K_DBG_MAC,
		   "num_vdev_bitmap %d vdev_bitmap[0] = 0x%x, vdev_bitmap[1] = 0x%x",
		   param.num_vdev_bitmap, param.vdev_bitmap[0], param.vdev_bitmap[1]);

	if (mode == WMI_MLO_LINK_FORCE_MODE_ACTIVE_INACTIVE) {
		for (vdev_idx = 0; vdev_idx < num_mlo_inactive_vdev; vdev_idx++) {
			vdev_id = mlo_inactive_vdev_lst[vdev_idx];
			entry_idx = vdev_id / 32;
			entry_offset = vdev_id % 32;
			if (entry_idx >= WMI_MLO_LINK_NUM_SZ) {
				ath12k_warn(ab, "Invalid entry_idx %d num_mlo_vdev %d vdev %d",
					    entry_idx, num_mlo_inactive_vdev, vdev_id);
				return -EINVAL;
			}
			param.inactive_vdev_bitmap[entry_idx] |= 1 << entry_offset;
			/* update entry number if entry index changed */
			if (param.num_inactive_vdev_bitmap < entry_idx + 1)
				param.num_inactive_vdev_bitmap = entry_idx + 1;
		}

		ath12k_dbg(ab, ATH12K_DBG_MAC,
			   "num_vdev_bitmap %d inactive_vdev_bitmap[0] = 0x%x, inactive_vdev_bitmap[1] = 0x%x",
			   param.num_inactive_vdev_bitmap,
			   param.inactive_vdev_bitmap[0],
			   param.inactive_vdev_bitmap[1]);
	}

	if (mode == WMI_MLO_LINK_FORCE_MODE_ACTIVE_LINK_NUM ||
	    mode == WMI_MLO_LINK_FORCE_MODE_INACTIVE_LINK_NUM) {
		param.num_link_entry = 1;
		param.link_num[0].num_of_link = num_mlo_vdev - 1;
	}

	return ath12k_wmi_send_mlo_link_set_active_cmd(ab, &param);
}

static int ath12k_mac_mlo_sta_update_link_active(struct ath12k_base *ab,
						 struct ieee80211_hw *hw,
						 struct ath12k_vif *ahvif)
{
	u8 mlo_vdev_id_lst[IEEE80211_MLD_MAX_NUM_LINKS] = {0};
	u32 mlo_freq_list[IEEE80211_MLD_MAX_NUM_LINKS] = {0};
	unsigned long links = ahvif->links_map;
	enum wmi_mlo_link_force_reason reason;
	struct ieee80211_chanctx_conf *conf;
	enum wmi_mlo_link_force_mode mode;
	struct ieee80211_bss_conf *info;
	struct ath12k_link_vif *arvif;
	u8 num_mlo_vdev = 0;
	u8 link_id;

	for_each_set_bit(link_id, &links, IEEE80211_MLD_MAX_NUM_LINKS) {
		arvif = wiphy_dereference(hw->wiphy, ahvif->link[link_id]);
		/* make sure vdev is created on this device */
		if (!arvif || !arvif->is_created || arvif->ar->ab != ab)
			continue;

		info = ath12k_mac_get_link_bss_conf(arvif);
		conf = wiphy_dereference(hw->wiphy, info->chanctx_conf);
		mlo_freq_list[num_mlo_vdev] = conf->def.chan->center_freq;

		mlo_vdev_id_lst[num_mlo_vdev] = arvif->vdev_id;
		num_mlo_vdev++;
	}

	/* It is not allowed to activate more links than a single device
	 * supported. Something goes wrong if we reach here.
	 */
	if (num_mlo_vdev > ATH12K_NUM_MAX_ACTIVE_LINKS_PER_DEVICE) {
		WARN_ON_ONCE(1);
		return -EINVAL;
	}

	/* if 2 links are established and both link channels fall on the
	 * same hardware MAC, send command to firmware to deactivate one
	 * of them.
	 */
	if (num_mlo_vdev == 2 &&
	    ath12k_mac_freqs_on_same_mac(ab, mlo_freq_list[0],
					 mlo_freq_list[1])) {
		mode = WMI_MLO_LINK_FORCE_MODE_INACTIVE_LINK_NUM;
		reason = WMI_MLO_LINK_FORCE_REASON_NEW_CONNECT;
		return ath12k_mac_mlo_sta_set_link_active(ab, reason, mode,
							  mlo_vdev_id_lst, num_mlo_vdev,
							  NULL, 0);
	}

	return 0;
}

static bool ath12k_mac_are_sbs_chan(struct ath12k_base *ab, u32 freq_1, u32 freq_2)
{
	if (!ath12k_mac_is_hw_sbs_capable(ab))
		return false;

	if (ath12k_is_2ghz_channel_freq(freq_1) ||
	    ath12k_is_2ghz_channel_freq(freq_2))
		return false;

	return !ath12k_mac_2_freq_same_mac_in_sbs(ab, freq_1, freq_2);
}

static bool ath12k_mac_are_dbs_chan(struct ath12k_base *ab, u32 freq_1, u32 freq_2)
{
	if (!ath12k_mac_is_hw_dbs_capable(ab))
		return false;

	return !ath12k_mac_2_freq_same_mac_in_dbs(ab, freq_1, freq_2);
}

static int ath12k_mac_select_links(struct ath12k_base *ab,
				   struct ieee80211_vif *vif,
				   struct ieee80211_hw *hw,
				   u16 *selected_links)
{
	unsigned long useful_links = ieee80211_vif_usable_links(vif);
	struct ath12k_vif *ahvif = ath12k_vif_to_ahvif(vif);
	u8 num_useful_links = hweight_long(useful_links);
	struct ieee80211_chanctx_conf *chanctx;
	struct ath12k_link_vif *assoc_arvif;
	u32 assoc_link_freq, partner_freq;
	u16 sbs_links = 0, dbs_links = 0;
	struct ieee80211_bss_conf *info;
	struct ieee80211_channel *chan;
	struct ieee80211_sta *sta;
	struct ath12k_sta *ahsta;
	u8 link_id;

	/* activate all useful links if less than max supported */
	if (num_useful_links <= ATH12K_NUM_MAX_ACTIVE_LINKS_PER_DEVICE) {
		*selected_links = useful_links;
		return 0;
	}

	/* only in station mode we can get here, so it's safe
	 * to use ap_addr
	 */
	rcu_read_lock();
	sta = ieee80211_find_sta(vif, vif->cfg.ap_addr);
	if (!sta) {
		rcu_read_unlock();
		ath12k_warn(ab, "failed to find sta with addr %pM\n", vif->cfg.ap_addr);
		return -EINVAL;
	}

	ahsta = ath12k_sta_to_ahsta(sta);
	assoc_arvif = wiphy_dereference(hw->wiphy, ahvif->link[ahsta->assoc_link_id]);
	info = ath12k_mac_get_link_bss_conf(assoc_arvif);
	chanctx = rcu_dereference(info->chanctx_conf);
	assoc_link_freq = chanctx->def.chan->center_freq;
	rcu_read_unlock();
	ath12k_dbg(ab, ATH12K_DBG_MAC, "assoc link %u freq %u\n",
		   assoc_arvif->link_id, assoc_link_freq);

	/* assoc link is already activated and has to be kept active,
	 * only need to select a partner link from others.
	 */
	useful_links &= ~BIT(assoc_arvif->link_id);
	for_each_set_bit(link_id, &useful_links, IEEE80211_MLD_MAX_NUM_LINKS) {
		info = wiphy_dereference(hw->wiphy, vif->link_conf[link_id]);
		if (!info) {
			ath12k_warn(ab, "failed to get link info for link: %u\n",
				    link_id);
			return -ENOLINK;
		}

		chan = info->chanreq.oper.chan;
		if (!chan) {
			ath12k_warn(ab, "failed to get chan for link: %u\n", link_id);
			return -EINVAL;
		}

		partner_freq = chan->center_freq;
		if (ath12k_mac_are_sbs_chan(ab, assoc_link_freq, partner_freq)) {
			sbs_links |= BIT(link_id);
			ath12k_dbg(ab, ATH12K_DBG_MAC, "new SBS link %u freq %u\n",
				   link_id, partner_freq);
			continue;
		}

		if (ath12k_mac_are_dbs_chan(ab, assoc_link_freq, partner_freq)) {
			dbs_links |= BIT(link_id);
			ath12k_dbg(ab, ATH12K_DBG_MAC, "new DBS link %u freq %u\n",
				   link_id, partner_freq);
			continue;
		}

		ath12k_dbg(ab, ATH12K_DBG_MAC, "non DBS/SBS link %u freq %u\n",
			   link_id, partner_freq);
	}

	/* choose the first candidate no matter how many is in the list */
	if (sbs_links)
		link_id = __ffs(sbs_links);
	else if (dbs_links)
		link_id = __ffs(dbs_links);
	else
		link_id = ffs(useful_links) - 1;

	ath12k_dbg(ab, ATH12K_DBG_MAC, "select partner link %u\n", link_id);

	*selected_links = BIT(assoc_arvif->link_id) | BIT(link_id);

	return 0;
}

static int ath12k_mac_op_sta_state(struct ieee80211_hw *hw,
				   struct ieee80211_vif *vif,
				   struct ieee80211_sta *sta,
				   enum ieee80211_sta_state old_state,
				   enum ieee80211_sta_state new_state)
{
	struct ath12k_vif *ahvif = ath12k_vif_to_ahvif(vif);
	struct ath12k_sta *ahsta = ath12k_sta_to_ahsta(sta);
	struct ath12k_hw *ah = ath12k_hw_to_ah(hw);
	struct ath12k_base *prev_ab = NULL, *ab;
	struct ath12k_link_vif *arvif;
	struct ath12k_link_sta *arsta;
	unsigned long valid_links;
	u16 selected_links = 0;
	u8 link_id = 0, i;
	struct ath12k *ar;
	int ret;

	lockdep_assert_wiphy(hw->wiphy);

	if (ieee80211_vif_is_mld(vif) && sta->valid_links) {
		WARN_ON(!sta->mlo && hweight16(sta->valid_links) != 1);
		link_id = ffs(sta->valid_links) - 1;
	}

	/* IEEE80211_STA_NOTEXIST -> IEEE80211_STA_NONE:
	 * New station add received. If this is a ML station then
	 * ahsta->links_map will be zero and sta->valid_links will be 1.
	 * Assign default link to the first link sta.
	 */
	if (old_state == IEEE80211_STA_NOTEXIST &&
	    new_state == IEEE80211_STA_NONE) {
		memset(ahsta, 0, sizeof(*ahsta));

		arsta = &ahsta->deflink;

		/* ML sta */
		if (sta->mlo && !ahsta->links_map &&
		    (hweight16(sta->valid_links) == 1)) {
			ret = ath12k_peer_ml_create(ah, sta);
			if (ret) {
				ath12k_hw_warn(ah, "unable to create ML peer for sta %pM",
					       sta->addr);
				goto exit;
			}
		}

		ret = ath12k_mac_assign_link_sta(ah, ahsta, arsta, ahvif,
						 link_id);
		if (ret) {
			ath12k_hw_warn(ah, "unable assign link %d for sta %pM",
				       link_id, sta->addr);
			goto exit;
		}

		/* above arsta will get memset, hence do this after assign
		 * link sta
		 */
		if (sta->mlo) {
			/* For station mode, arvif->is_sta_assoc_link has been set when
			 * vdev starts. Make sure the arvif/arsta pair have same setting
			 */
			if (vif->type == NL80211_IFTYPE_STATION &&
			    !arsta->arvif->is_sta_assoc_link) {
				ath12k_hw_warn(ah, "failed to verify assoc link setting with link id %u\n",
					       link_id);
				ret = -EINVAL;
				goto exit;
			}

			arsta->is_assoc_link = true;
			ahsta->assoc_link_id = link_id;
		}
	}

	/* In the ML station scenario, activate all partner links once the
	 * client is transitioning to the associated state.
	 *
	 * FIXME: Ideally, this activation should occur when the client
	 * transitions to the authorized state. However, there are some
	 * issues with handling this in the firmware. Until the firmware
	 * can manage it properly, activate the links when the client is
	 * about to move to the associated state.
	 */
	if (ieee80211_vif_is_mld(vif) && vif->type == NL80211_IFTYPE_STATION &&
	    old_state == IEEE80211_STA_AUTH && new_state == IEEE80211_STA_ASSOC) {
		/* TODO: for now only do link selection for single device
		 * MLO case. Other cases would be handled in the future.
		 */
		ab = ah->radio[0].ab;
		if (ab->ag->num_devices == 1) {
			ret = ath12k_mac_select_links(ab, vif, hw, &selected_links);
			if (ret) {
				ath12k_warn(ab,
					    "failed to get selected links: %d\n", ret);
				goto exit;
			}
		} else {
			selected_links = ieee80211_vif_usable_links(vif);
		}

		ieee80211_set_active_links(vif, selected_links);
	}

	/* Handle all the other state transitions in generic way */
	valid_links = ahsta->links_map;
	for_each_set_bit(link_id, &valid_links, IEEE80211_MLD_MAX_NUM_LINKS) {
		arvif = wiphy_dereference(hw->wiphy, ahvif->link[link_id]);
		arsta = wiphy_dereference(hw->wiphy, ahsta->link[link_id]);
		/* some assumptions went wrong! */
		if (WARN_ON(!arvif || !arsta))
			continue;

		/* vdev might be in deleted */
		if (WARN_ON(!arvif->ar))
			continue;

		ret = ath12k_mac_handle_link_sta_state(hw, arvif, arsta,
						       old_state, new_state);
		if (ret) {
			ath12k_hw_warn(ah, "unable to move link sta %d of sta %pM from state %d to %d",
				       link_id, arsta->addr, old_state, new_state);
			goto exit;
		}
	}

	if (ieee80211_vif_is_mld(vif) && vif->type == NL80211_IFTYPE_STATION &&
	    old_state == IEEE80211_STA_ASSOC && new_state == IEEE80211_STA_AUTHORIZED) {
		for_each_ar(ah, ar, i) {
			ab = ar->ab;
			if (prev_ab == ab)
				continue;

			ret = ath12k_mac_mlo_sta_update_link_active(ab, hw, ahvif);
			if (ret) {
				ath12k_warn(ab,
					    "failed to update link active state on connect %d\n",
					    ret);
				goto exit;
			}

			prev_ab = ab;
		}
	}
	/* IEEE80211_STA_NONE -> IEEE80211_STA_NOTEXIST:
	 * Remove the station from driver (handle ML sta here since that
	 * needs special handling. Normal sta will be handled in generic
	 * handler below
	 */
	if (old_state == IEEE80211_STA_NONE &&
	    new_state == IEEE80211_STA_NOTEXIST && sta->mlo)
		ath12k_mac_ml_station_remove(ahvif, ahsta);

	ret = 0;

exit:
	/* update the state if everything went well */
	if (!ret)
		ahsta->state = new_state;

	return ret;
}

static int ath12k_mac_op_sta_set_txpwr(struct ieee80211_hw *hw,
				       struct ieee80211_vif *vif,
				       struct ieee80211_sta *sta)
{
	struct ath12k_sta *ahsta = ath12k_sta_to_ahsta(sta);
	struct ath12k *ar;
	struct ath12k_vif *ahvif = ath12k_vif_to_ahvif(vif);
	struct ath12k_link_vif *arvif;
	struct ath12k_link_sta *arsta;
	u8 link_id;
	int ret;
	s16 txpwr;

	lockdep_assert_wiphy(hw->wiphy);

	/* TODO: use link id from mac80211 once that's implemented */
	link_id = 0;

	arvif = wiphy_dereference(hw->wiphy, ahvif->link[link_id]);
	arsta = wiphy_dereference(hw->wiphy, ahsta->link[link_id]);

	if (sta->deflink.txpwr.type == NL80211_TX_POWER_AUTOMATIC) {
		txpwr = 0;
	} else {
		txpwr = sta->deflink.txpwr.power;
		if (!txpwr) {
			ret = -EINVAL;
			goto out;
		}
	}

	if (txpwr > ATH12K_TX_POWER_MAX_VAL || txpwr < ATH12K_TX_POWER_MIN_VAL) {
		ret = -EINVAL;
		goto out;
	}

	ar = arvif->ar;

	ret = ath12k_wmi_set_peer_param(ar, arsta->addr, arvif->vdev_id,
					WMI_PEER_USE_FIXED_PWR, txpwr);
	if (ret) {
		ath12k_warn(ar->ab, "failed to set tx power for station ret: %d\n",
			    ret);
		goto out;
	}

out:
	return ret;
}

static void ath12k_mac_op_link_sta_rc_update(struct ieee80211_hw *hw,
					     struct ieee80211_vif *vif,
					     struct ieee80211_link_sta *link_sta,
					     u32 changed)
{
	struct ieee80211_sta *sta = link_sta->sta;
	struct ath12k *ar;
	struct ath12k_sta *ahsta = ath12k_sta_to_ahsta(sta);
	struct ath12k_vif *ahvif = ath12k_vif_to_ahvif(vif);
	struct ath12k_hw *ah = ath12k_hw_to_ah(hw);
	struct ath12k_link_sta *arsta;
	struct ath12k_link_vif *arvif;
	struct ath12k_peer *peer;
	u32 bw, smps;

	rcu_read_lock();
	arvif = rcu_dereference(ahvif->link[link_sta->link_id]);
	if (!arvif) {
		ath12k_hw_warn(ah, "mac sta rc update failed to fetch link vif on link id %u for peer %pM\n",
			       link_sta->link_id, sta->addr);
		rcu_read_unlock();
		return;
	}

	ar = arvif->ar;

	arsta = rcu_dereference(ahsta->link[link_sta->link_id]);
	if (!arsta) {
		rcu_read_unlock();
		ath12k_warn(ar->ab, "mac sta rc update failed to fetch link sta on link id %u for peer %pM\n",
			    link_sta->link_id, sta->addr);
		return;
	}
	spin_lock_bh(&ar->ab->base_lock);

	peer = ath12k_peer_find(ar->ab, arvif->vdev_id, arsta->addr);
	if (!peer) {
		spin_unlock_bh(&ar->ab->base_lock);
		rcu_read_unlock();
		ath12k_warn(ar->ab, "mac sta rc update failed to find peer %pM on vdev %i\n",
			    arsta->addr, arvif->vdev_id);
		return;
	}

	spin_unlock_bh(&ar->ab->base_lock);

	if (arsta->link_id >= IEEE80211_MLD_MAX_NUM_LINKS) {
		rcu_read_unlock();
		return;
	}

	link_sta = rcu_dereference(sta->link[arsta->link_id]);
	if (!link_sta) {
		rcu_read_unlock();
		ath12k_warn(ar->ab, "unable to access link sta in rc update for sta %pM link %u\n",
			    sta->addr, arsta->link_id);
		return;
	}

	ath12k_dbg(ar->ab, ATH12K_DBG_MAC,
		   "mac sta rc update for %pM changed %08x bw %d nss %d smps %d\n",
		   arsta->addr, changed, link_sta->bandwidth, link_sta->rx_nss,
		   link_sta->smps_mode);

	spin_lock_bh(&ar->data_lock);

	if (changed & IEEE80211_RC_BW_CHANGED) {
		bw = ath12k_mac_ieee80211_sta_bw_to_wmi(ar, link_sta);
		arsta->bw_prev = arsta->bw;
		arsta->bw = bw;
	}

	if (changed & IEEE80211_RC_NSS_CHANGED)
		arsta->nss = link_sta->rx_nss;

	if (changed & IEEE80211_RC_SMPS_CHANGED) {
		smps = WMI_PEER_SMPS_PS_NONE;

		switch (link_sta->smps_mode) {
		case IEEE80211_SMPS_AUTOMATIC:
		case IEEE80211_SMPS_OFF:
			smps = WMI_PEER_SMPS_PS_NONE;
			break;
		case IEEE80211_SMPS_STATIC:
			smps = WMI_PEER_SMPS_STATIC;
			break;
		case IEEE80211_SMPS_DYNAMIC:
			smps = WMI_PEER_SMPS_DYNAMIC;
			break;
		default:
			ath12k_warn(ar->ab, "Invalid smps %d in sta rc update for %pM link %u\n",
				    link_sta->smps_mode, arsta->addr, link_sta->link_id);
			smps = WMI_PEER_SMPS_PS_NONE;
			break;
		}

		arsta->smps = smps;
	}

	arsta->changed |= changed;

	spin_unlock_bh(&ar->data_lock);

	wiphy_work_queue(hw->wiphy, &arsta->update_wk);

	rcu_read_unlock();
}

static struct ath12k_link_sta *ath12k_mac_alloc_assign_link_sta(struct ath12k_hw *ah,
								struct ath12k_sta *ahsta,
								struct ath12k_vif *ahvif,
								u8 link_id)
{
	struct ath12k_link_sta *arsta;
	int ret;

	lockdep_assert_wiphy(ah->hw->wiphy);

	if (link_id >= IEEE80211_MLD_MAX_NUM_LINKS)
		return NULL;

	arsta = wiphy_dereference(ah->hw->wiphy, ahsta->link[link_id]);
	if (arsta)
		return NULL;

	arsta = kmalloc(sizeof(*arsta), GFP_KERNEL);
	if (!arsta)
		return NULL;

	ret = ath12k_mac_assign_link_sta(ah, ahsta, arsta, ahvif, link_id);
	if (ret) {
		kfree(arsta);
		return NULL;
	}

	return arsta;
}

static int ath12k_mac_op_change_sta_links(struct ieee80211_hw *hw,
					  struct ieee80211_vif *vif,
					  struct ieee80211_sta *sta,
					  u16 old_links, u16 new_links)
{
	struct ath12k_vif *ahvif = ath12k_vif_to_ahvif(vif);
	struct ath12k_sta *ahsta = ath12k_sta_to_ahsta(sta);
	struct ath12k_hw *ah = hw->priv;
	struct ath12k_link_vif *arvif;
	struct ath12k_link_sta *arsta;
	unsigned long valid_links;
	struct ath12k *ar;
	u8 link_id;
	int ret;

	lockdep_assert_wiphy(hw->wiphy);

	if (!sta->valid_links)
		return -EINVAL;

	/* Firmware does not support removal of one of link stas. All sta
	 * would be removed during ML STA delete in sta_state(), hence link
	 * sta removal is not handled here.
	 */
	if (new_links < old_links)
		return 0;

	if (ahsta->ml_peer_id == ATH12K_MLO_PEER_ID_INVALID) {
		ath12k_hw_warn(ah, "unable to add link for ml sta %pM", sta->addr);
		return -EINVAL;
	}

	/* this op is expected only after initial sta insertion with default link */
	if (WARN_ON(ahsta->links_map == 0))
		return -EINVAL;

	valid_links = new_links;
	for_each_set_bit(link_id, &valid_links, IEEE80211_MLD_MAX_NUM_LINKS) {
		if (ahsta->links_map & BIT(link_id))
			continue;

		arvif = wiphy_dereference(hw->wiphy, ahvif->link[link_id]);
		arsta = ath12k_mac_alloc_assign_link_sta(ah, ahsta, ahvif, link_id);

		if (!arvif || !arsta) {
			ath12k_hw_warn(ah, "Failed to alloc/assign link sta");
			continue;
		}

		ar = arvif->ar;
		if (!ar)
			continue;

		ret = ath12k_mac_station_add(ar, arvif, arsta);
		if (ret) {
			ath12k_warn(ar->ab, "Failed to add station: %pM for VDEV: %d\n",
				    arsta->addr, arvif->vdev_id);
			ath12k_mac_free_unassign_link_sta(ah, ahsta, link_id);
			return ret;
		}
	}

	return 0;
}

static bool ath12k_mac_op_can_activate_links(struct ieee80211_hw *hw,
					     struct ieee80211_vif *vif,
					     u16 active_links)
{
	/* TODO: Handle recovery case */

	return true;
}

static int ath12k_conf_tx_uapsd(struct ath12k_link_vif *arvif,
				u16 ac, bool enable)
{
	struct ath12k *ar = arvif->ar;
	struct ath12k_vif *ahvif = arvif->ahvif;
	u32 value;
	int ret;

	if (ahvif->vdev_type != WMI_VDEV_TYPE_STA)
		return 0;

	switch (ac) {
	case IEEE80211_AC_VO:
		value = WMI_STA_PS_UAPSD_AC3_DELIVERY_EN |
			WMI_STA_PS_UAPSD_AC3_TRIGGER_EN;
		break;
	case IEEE80211_AC_VI:
		value = WMI_STA_PS_UAPSD_AC2_DELIVERY_EN |
			WMI_STA_PS_UAPSD_AC2_TRIGGER_EN;
		break;
	case IEEE80211_AC_BE:
		value = WMI_STA_PS_UAPSD_AC1_DELIVERY_EN |
			WMI_STA_PS_UAPSD_AC1_TRIGGER_EN;
		break;
	case IEEE80211_AC_BK:
		value = WMI_STA_PS_UAPSD_AC0_DELIVERY_EN |
			WMI_STA_PS_UAPSD_AC0_TRIGGER_EN;
		break;
	}

	if (enable)
		ahvif->u.sta.uapsd |= value;
	else
		ahvif->u.sta.uapsd &= ~value;

	ret = ath12k_wmi_set_sta_ps_param(ar, arvif->vdev_id,
					  WMI_STA_PS_PARAM_UAPSD,
					  ahvif->u.sta.uapsd);
	if (ret) {
		ath12k_warn(ar->ab, "could not set uapsd params %d\n", ret);
		goto exit;
	}

	if (ahvif->u.sta.uapsd)
		value = WMI_STA_PS_RX_WAKE_POLICY_POLL_UAPSD;
	else
		value = WMI_STA_PS_RX_WAKE_POLICY_WAKE;

	ret = ath12k_wmi_set_sta_ps_param(ar, arvif->vdev_id,
					  WMI_STA_PS_PARAM_RX_WAKE_POLICY,
					  value);
	if (ret)
		ath12k_warn(ar->ab, "could not set rx wake param %d\n", ret);

exit:
	return ret;
}

static int ath12k_mac_conf_tx(struct ath12k_link_vif *arvif, u16 ac,
			      const struct ieee80211_tx_queue_params *params)
{
	struct wmi_wmm_params_arg *p = NULL;
	struct ath12k *ar = arvif->ar;
	struct ath12k_base *ab = ar->ab;
	int ret;

	lockdep_assert_wiphy(ath12k_ar_to_hw(ar)->wiphy);

	switch (ac) {
	case IEEE80211_AC_VO:
		p = &arvif->wmm_params.ac_vo;
		break;
	case IEEE80211_AC_VI:
		p = &arvif->wmm_params.ac_vi;
		break;
	case IEEE80211_AC_BE:
		p = &arvif->wmm_params.ac_be;
		break;
	case IEEE80211_AC_BK:
		p = &arvif->wmm_params.ac_bk;
		break;
	}

	if (WARN_ON(!p)) {
		ret = -EINVAL;
		goto exit;
	}

	p->cwmin = params->cw_min;
	p->cwmax = params->cw_max;
	p->aifs = params->aifs;
	p->txop = params->txop;

	ret = ath12k_wmi_send_wmm_update_cmd(ar, arvif->vdev_id,
					     &arvif->wmm_params);
	if (ret) {
		ath12k_warn(ab, "pdev idx %d failed to set wmm params: %d\n",
			    ar->pdev_idx, ret);
		goto exit;
	}

	ret = ath12k_conf_tx_uapsd(arvif, ac, params->uapsd);
	if (ret)
		ath12k_warn(ab, "pdev idx %d failed to set sta uapsd: %d\n",
			    ar->pdev_idx, ret);

exit:
	return ret;
}

static int ath12k_mac_op_conf_tx(struct ieee80211_hw *hw,
				 struct ieee80211_vif *vif,
				 unsigned int link_id, u16 ac,
				 const struct ieee80211_tx_queue_params *params)
{
	struct ath12k_vif *ahvif = ath12k_vif_to_ahvif(vif);
	struct ath12k_link_vif *arvif;
	struct ath12k_vif_cache *cache;
	int ret;

	lockdep_assert_wiphy(hw->wiphy);

	if (link_id >= IEEE80211_MLD_MAX_NUM_LINKS)
		return -EINVAL;

	arvif = wiphy_dereference(hw->wiphy, ahvif->link[link_id]);
	if (!arvif || !arvif->is_created) {
		cache = ath12k_ahvif_get_link_cache(ahvif, link_id);
		if (!cache)
			return -ENOSPC;

		cache->tx_conf.changed = true;
		cache->tx_conf.ac = ac;
		cache->tx_conf.tx_queue_params = *params;

		return 0;
	}

	ret = ath12k_mac_conf_tx(arvif, ac, params);

	return ret;
}

static struct ieee80211_sta_ht_cap
ath12k_create_ht_cap(struct ath12k *ar, u32 ar_ht_cap, u32 rate_cap_rx_chainmask)
{
	int i;
	struct ieee80211_sta_ht_cap ht_cap = {0};
	u32 ar_vht_cap = ar->pdev->cap.vht_cap;

	if (!(ar_ht_cap & WMI_HT_CAP_ENABLED))
		return ht_cap;

	ht_cap.ht_supported = 1;
	ht_cap.ampdu_factor = IEEE80211_HT_MAX_AMPDU_64K;
	ht_cap.ampdu_density = IEEE80211_HT_MPDU_DENSITY_NONE;
	ht_cap.cap |= IEEE80211_HT_CAP_SUP_WIDTH_20_40;
	ht_cap.cap |= IEEE80211_HT_CAP_DSSSCCK40;
	ht_cap.cap |= WLAN_HT_CAP_SM_PS_STATIC << IEEE80211_HT_CAP_SM_PS_SHIFT;

	if (ar_ht_cap & WMI_HT_CAP_HT20_SGI)
		ht_cap.cap |= IEEE80211_HT_CAP_SGI_20;

	if (ar_ht_cap & WMI_HT_CAP_HT40_SGI)
		ht_cap.cap |= IEEE80211_HT_CAP_SGI_40;

	if (ar_ht_cap & WMI_HT_CAP_DYNAMIC_SMPS) {
		u32 smps;

		smps   = WLAN_HT_CAP_SM_PS_DYNAMIC;
		smps <<= IEEE80211_HT_CAP_SM_PS_SHIFT;

		ht_cap.cap |= smps;
	}

	if (ar_ht_cap & WMI_HT_CAP_TX_STBC)
		ht_cap.cap |= IEEE80211_HT_CAP_TX_STBC;

	if (ar_ht_cap & WMI_HT_CAP_RX_STBC) {
		u32 stbc;

		stbc   = ar_ht_cap;
		stbc  &= WMI_HT_CAP_RX_STBC;
		stbc >>= WMI_HT_CAP_RX_STBC_MASK_SHIFT;
		stbc <<= IEEE80211_HT_CAP_RX_STBC_SHIFT;
		stbc  &= IEEE80211_HT_CAP_RX_STBC;

		ht_cap.cap |= stbc;
	}

	if (ar_ht_cap & WMI_HT_CAP_RX_LDPC)
		ht_cap.cap |= IEEE80211_HT_CAP_LDPC_CODING;

	if (ar_ht_cap & WMI_HT_CAP_L_SIG_TXOP_PROT)
		ht_cap.cap |= IEEE80211_HT_CAP_LSIG_TXOP_PROT;

	if (ar_vht_cap & WMI_VHT_CAP_MAX_MPDU_LEN_MASK)
		ht_cap.cap |= IEEE80211_HT_CAP_MAX_AMSDU;

	for (i = 0; i < ar->num_rx_chains; i++) {
		if (rate_cap_rx_chainmask & BIT(i))
			ht_cap.mcs.rx_mask[i] = 0xFF;
	}

	ht_cap.mcs.tx_params |= IEEE80211_HT_MCS_TX_DEFINED;

	return ht_cap;
}

static int ath12k_mac_set_txbf_conf(struct ath12k_link_vif *arvif)
{
	u32 value = 0;
	struct ath12k *ar = arvif->ar;
	struct ath12k_vif *ahvif = arvif->ahvif;
	int nsts;
	int sound_dim;
	u32 vht_cap = ar->pdev->cap.vht_cap;
	u32 vdev_param = WMI_VDEV_PARAM_TXBF;

	if (vht_cap & (IEEE80211_VHT_CAP_SU_BEAMFORMEE_CAPABLE)) {
		nsts = vht_cap & IEEE80211_VHT_CAP_BEAMFORMEE_STS_MASK;
		nsts >>= IEEE80211_VHT_CAP_BEAMFORMEE_STS_SHIFT;
		value |= SM(nsts, WMI_TXBF_STS_CAP_OFFSET);
	}

	if (vht_cap & (IEEE80211_VHT_CAP_SU_BEAMFORMER_CAPABLE)) {
		sound_dim = vht_cap &
			    IEEE80211_VHT_CAP_SOUNDING_DIMENSIONS_MASK;
		sound_dim >>= IEEE80211_VHT_CAP_SOUNDING_DIMENSIONS_SHIFT;
		if (sound_dim > (ar->num_tx_chains - 1))
			sound_dim = ar->num_tx_chains - 1;
		value |= SM(sound_dim, WMI_BF_SOUND_DIM_OFFSET);
	}

	if (!value)
		return 0;

	if (vht_cap & IEEE80211_VHT_CAP_SU_BEAMFORMER_CAPABLE) {
		value |= WMI_VDEV_PARAM_TXBF_SU_TX_BFER;

		if ((vht_cap & IEEE80211_VHT_CAP_MU_BEAMFORMER_CAPABLE) &&
		    ahvif->vdev_type == WMI_VDEV_TYPE_AP)
			value |= WMI_VDEV_PARAM_TXBF_MU_TX_BFER;
	}

	if (vht_cap & IEEE80211_VHT_CAP_SU_BEAMFORMEE_CAPABLE) {
		value |= WMI_VDEV_PARAM_TXBF_SU_TX_BFEE;

		if ((vht_cap & IEEE80211_VHT_CAP_MU_BEAMFORMEE_CAPABLE) &&
		    ahvif->vdev_type == WMI_VDEV_TYPE_STA)
			value |= WMI_VDEV_PARAM_TXBF_MU_TX_BFEE;
	}

	return ath12k_wmi_vdev_set_param_cmd(ar, arvif->vdev_id,
					     vdev_param, value);
}

static void ath12k_set_vht_txbf_cap(struct ath12k *ar, u32 *vht_cap)
{
	bool subfer, subfee;
	int sound_dim = 0;

	subfer = !!(*vht_cap & (IEEE80211_VHT_CAP_SU_BEAMFORMER_CAPABLE));
	subfee = !!(*vht_cap & (IEEE80211_VHT_CAP_SU_BEAMFORMEE_CAPABLE));

	if (ar->num_tx_chains < 2) {
		*vht_cap &= ~(IEEE80211_VHT_CAP_SU_BEAMFORMER_CAPABLE);
		subfer = false;
	}

	/* If SU Beaformer is not set, then disable MU Beamformer Capability */
	if (!subfer)
		*vht_cap &= ~(IEEE80211_VHT_CAP_MU_BEAMFORMER_CAPABLE);

	/* If SU Beaformee is not set, then disable MU Beamformee Capability */
	if (!subfee)
		*vht_cap &= ~(IEEE80211_VHT_CAP_MU_BEAMFORMEE_CAPABLE);

	sound_dim = u32_get_bits(*vht_cap,
				 IEEE80211_VHT_CAP_SOUNDING_DIMENSIONS_MASK);
	*vht_cap = u32_replace_bits(*vht_cap, 0,
				    IEEE80211_VHT_CAP_SOUNDING_DIMENSIONS_MASK);

	/* TODO: Need to check invalid STS and Sound_dim values set by FW? */

	/* Enable Sounding Dimension Field only if SU BF is enabled */
	if (subfer) {
		if (sound_dim > (ar->num_tx_chains - 1))
			sound_dim = ar->num_tx_chains - 1;

		*vht_cap = u32_replace_bits(*vht_cap, sound_dim,
					    IEEE80211_VHT_CAP_SOUNDING_DIMENSIONS_MASK);
	}

	/* Use the STS advertised by FW unless SU Beamformee is not supported*/
	if (!subfee)
		*vht_cap &= ~(IEEE80211_VHT_CAP_BEAMFORMEE_STS_MASK);
}

static struct ieee80211_sta_vht_cap
ath12k_create_vht_cap(struct ath12k *ar, u32 rate_cap_tx_chainmask,
		      u32 rate_cap_rx_chainmask)
{
	struct ieee80211_sta_vht_cap vht_cap = {0};
	u16 txmcs_map, rxmcs_map;
	int i;

	vht_cap.vht_supported = 1;
	vht_cap.cap = ar->pdev->cap.vht_cap;

	ath12k_set_vht_txbf_cap(ar, &vht_cap.cap);

	/* TODO: Enable back VHT160 mode once association issues are fixed */
	/* Disabling VHT160 and VHT80+80 modes */
	vht_cap.cap &= ~IEEE80211_VHT_CAP_SUPP_CHAN_WIDTH_MASK;
	vht_cap.cap &= ~IEEE80211_VHT_CAP_SHORT_GI_160;

	rxmcs_map = 0;
	txmcs_map = 0;
	for (i = 0; i < 8; i++) {
		if (i < ar->num_tx_chains && rate_cap_tx_chainmask & BIT(i))
			txmcs_map |= IEEE80211_VHT_MCS_SUPPORT_0_9 << (i * 2);
		else
			txmcs_map |= IEEE80211_VHT_MCS_NOT_SUPPORTED << (i * 2);

		if (i < ar->num_rx_chains && rate_cap_rx_chainmask & BIT(i))
			rxmcs_map |= IEEE80211_VHT_MCS_SUPPORT_0_9 << (i * 2);
		else
			rxmcs_map |= IEEE80211_VHT_MCS_NOT_SUPPORTED << (i * 2);
	}

	if (rate_cap_tx_chainmask <= 1)
		vht_cap.cap &= ~IEEE80211_VHT_CAP_TXSTBC;

	vht_cap.vht_mcs.rx_mcs_map = cpu_to_le16(rxmcs_map);
	vht_cap.vht_mcs.tx_mcs_map = cpu_to_le16(txmcs_map);

	return vht_cap;
}

static void ath12k_mac_setup_ht_vht_cap(struct ath12k *ar,
					struct ath12k_pdev_cap *cap,
					u32 *ht_cap_info)
{
	struct ieee80211_supported_band *band;
	u32 rate_cap_tx_chainmask;
	u32 rate_cap_rx_chainmask;
	u32 ht_cap;

	rate_cap_tx_chainmask = ar->cfg_tx_chainmask >> cap->tx_chain_mask_shift;
	rate_cap_rx_chainmask = ar->cfg_rx_chainmask >> cap->rx_chain_mask_shift;

	if (cap->supported_bands & WMI_HOST_WLAN_2GHZ_CAP) {
		band = &ar->mac.sbands[NL80211_BAND_2GHZ];
		ht_cap = cap->band[NL80211_BAND_2GHZ].ht_cap_info;
		if (ht_cap_info)
			*ht_cap_info = ht_cap;
		band->ht_cap = ath12k_create_ht_cap(ar, ht_cap,
						    rate_cap_rx_chainmask);
	}

	if (cap->supported_bands & WMI_HOST_WLAN_5GHZ_CAP &&
	    (ar->ab->hw_params->single_pdev_only ||
	     !ar->supports_6ghz)) {
		band = &ar->mac.sbands[NL80211_BAND_5GHZ];
		ht_cap = cap->band[NL80211_BAND_5GHZ].ht_cap_info;
		if (ht_cap_info)
			*ht_cap_info = ht_cap;
		band->ht_cap = ath12k_create_ht_cap(ar, ht_cap,
						    rate_cap_rx_chainmask);
		band->vht_cap = ath12k_create_vht_cap(ar, rate_cap_tx_chainmask,
						      rate_cap_rx_chainmask);
	}
}

static int ath12k_check_chain_mask(struct ath12k *ar, u32 ant, bool is_tx_ant)
{
	/* TODO: Check the request chainmask against the supported
	 * chainmask table which is advertised in extented_service_ready event
	 */

	return 0;
}

static void ath12k_gen_ppe_thresh(struct ath12k_wmi_ppe_threshold_arg *fw_ppet,
				  u8 *he_ppet)
{
	int nss, ru;
	u8 bit = 7;

	he_ppet[0] = fw_ppet->numss_m1 & IEEE80211_PPE_THRES_NSS_MASK;
	he_ppet[0] |= (fw_ppet->ru_bit_mask <<
		       IEEE80211_PPE_THRES_RU_INDEX_BITMASK_POS) &
		      IEEE80211_PPE_THRES_RU_INDEX_BITMASK_MASK;
	for (nss = 0; nss <= fw_ppet->numss_m1; nss++) {
		for (ru = 0; ru < 4; ru++) {
			u8 val;
			int i;

			if ((fw_ppet->ru_bit_mask & BIT(ru)) == 0)
				continue;
			val = (fw_ppet->ppet16_ppet8_ru3_ru0[nss] >> (ru * 6)) &
			       0x3f;
			val = ((val >> 3) & 0x7) | ((val & 0x7) << 3);
			for (i = 5; i >= 0; i--) {
				he_ppet[bit / 8] |=
					((val >> i) & 0x1) << ((bit % 8));
				bit++;
			}
		}
	}
}

static void
ath12k_mac_filter_he_cap_mesh(struct ieee80211_he_cap_elem *he_cap_elem)
{
	u8 m;

	m = IEEE80211_HE_MAC_CAP0_TWT_RES |
	    IEEE80211_HE_MAC_CAP0_TWT_REQ;
	he_cap_elem->mac_cap_info[0] &= ~m;

	m = IEEE80211_HE_MAC_CAP2_TRS |
	    IEEE80211_HE_MAC_CAP2_BCAST_TWT |
	    IEEE80211_HE_MAC_CAP2_MU_CASCADING;
	he_cap_elem->mac_cap_info[2] &= ~m;

	m = IEEE80211_HE_MAC_CAP3_FLEX_TWT_SCHED |
	    IEEE80211_HE_MAC_CAP2_BCAST_TWT |
	    IEEE80211_HE_MAC_CAP2_MU_CASCADING;
	he_cap_elem->mac_cap_info[3] &= ~m;

	m = IEEE80211_HE_MAC_CAP4_BSRP_BQRP_A_MPDU_AGG |
	    IEEE80211_HE_MAC_CAP4_BQR;
	he_cap_elem->mac_cap_info[4] &= ~m;

	m = IEEE80211_HE_MAC_CAP5_SUBCHAN_SELECTIVE_TRANSMISSION |
	    IEEE80211_HE_MAC_CAP5_UL_2x996_TONE_RU |
	    IEEE80211_HE_MAC_CAP5_PUNCTURED_SOUNDING |
	    IEEE80211_HE_MAC_CAP5_HT_VHT_TRIG_FRAME_RX;
	he_cap_elem->mac_cap_info[5] &= ~m;

	m = IEEE80211_HE_PHY_CAP2_UL_MU_FULL_MU_MIMO |
	    IEEE80211_HE_PHY_CAP2_UL_MU_PARTIAL_MU_MIMO;
	he_cap_elem->phy_cap_info[2] &= ~m;

	m = IEEE80211_HE_PHY_CAP3_RX_PARTIAL_BW_SU_IN_20MHZ_MU |
	    IEEE80211_HE_PHY_CAP3_DCM_MAX_CONST_TX_MASK |
	    IEEE80211_HE_PHY_CAP3_DCM_MAX_CONST_RX_MASK;
	he_cap_elem->phy_cap_info[3] &= ~m;

	m = IEEE80211_HE_PHY_CAP4_MU_BEAMFORMER;
	he_cap_elem->phy_cap_info[4] &= ~m;

	m = IEEE80211_HE_PHY_CAP5_NG16_MU_FEEDBACK;
	he_cap_elem->phy_cap_info[5] &= ~m;

	m = IEEE80211_HE_PHY_CAP6_CODEBOOK_SIZE_75_MU |
	    IEEE80211_HE_PHY_CAP6_TRIG_MU_BEAMFORMING_PARTIAL_BW_FB |
	    IEEE80211_HE_PHY_CAP6_TRIG_CQI_FB |
	    IEEE80211_HE_PHY_CAP6_PARTIAL_BANDWIDTH_DL_MUMIMO;
	he_cap_elem->phy_cap_info[6] &= ~m;

	m = IEEE80211_HE_PHY_CAP7_PSR_BASED_SR |
	    IEEE80211_HE_PHY_CAP7_POWER_BOOST_FACTOR_SUPP |
	    IEEE80211_HE_PHY_CAP7_STBC_TX_ABOVE_80MHZ |
	    IEEE80211_HE_PHY_CAP7_STBC_RX_ABOVE_80MHZ;
	he_cap_elem->phy_cap_info[7] &= ~m;

	m = IEEE80211_HE_PHY_CAP8_HE_ER_SU_PPDU_4XLTF_AND_08_US_GI |
	    IEEE80211_HE_PHY_CAP8_20MHZ_IN_40MHZ_HE_PPDU_IN_2G |
	    IEEE80211_HE_PHY_CAP8_20MHZ_IN_160MHZ_HE_PPDU |
	    IEEE80211_HE_PHY_CAP8_80MHZ_IN_160MHZ_HE_PPDU;
	he_cap_elem->phy_cap_info[8] &= ~m;

	m = IEEE80211_HE_PHY_CAP9_LONGER_THAN_16_SIGB_OFDM_SYM |
	    IEEE80211_HE_PHY_CAP9_NON_TRIGGERED_CQI_FEEDBACK |
	    IEEE80211_HE_PHY_CAP9_RX_1024_QAM_LESS_THAN_242_TONE_RU |
	    IEEE80211_HE_PHY_CAP9_TX_1024_QAM_LESS_THAN_242_TONE_RU |
	    IEEE80211_HE_PHY_CAP9_RX_FULL_BW_SU_USING_MU_WITH_COMP_SIGB |
	    IEEE80211_HE_PHY_CAP9_RX_FULL_BW_SU_USING_MU_WITH_NON_COMP_SIGB;
	he_cap_elem->phy_cap_info[9] &= ~m;
}

static __le16 ath12k_mac_setup_he_6ghz_cap(struct ath12k_pdev_cap *pcap,
					   struct ath12k_band_cap *bcap)
{
	u8 val;

	bcap->he_6ghz_capa = IEEE80211_HT_MPDU_DENSITY_NONE;
	if (bcap->ht_cap_info & WMI_HT_CAP_DYNAMIC_SMPS)
		bcap->he_6ghz_capa |=
			u32_encode_bits(WLAN_HT_CAP_SM_PS_DYNAMIC,
					IEEE80211_HE_6GHZ_CAP_SM_PS);
	else
		bcap->he_6ghz_capa |=
			u32_encode_bits(WLAN_HT_CAP_SM_PS_DISABLED,
					IEEE80211_HE_6GHZ_CAP_SM_PS);
	val = u32_get_bits(pcap->vht_cap,
			   IEEE80211_VHT_CAP_MAX_A_MPDU_LENGTH_EXPONENT_MASK);
	bcap->he_6ghz_capa |=
		u32_encode_bits(val, IEEE80211_HE_6GHZ_CAP_MAX_AMPDU_LEN_EXP);
	val = u32_get_bits(pcap->vht_cap,
			   IEEE80211_VHT_CAP_MAX_MPDU_MASK);
	bcap->he_6ghz_capa |=
		u32_encode_bits(val, IEEE80211_HE_6GHZ_CAP_MAX_MPDU_LEN);
	if (pcap->vht_cap & IEEE80211_VHT_CAP_RX_ANTENNA_PATTERN)
		bcap->he_6ghz_capa |= IEEE80211_HE_6GHZ_CAP_RX_ANTPAT_CONS;
	if (pcap->vht_cap & IEEE80211_VHT_CAP_TX_ANTENNA_PATTERN)
		bcap->he_6ghz_capa |= IEEE80211_HE_6GHZ_CAP_TX_ANTPAT_CONS;

	return cpu_to_le16(bcap->he_6ghz_capa);
}

static void ath12k_mac_copy_he_cap(struct ath12k_band_cap *band_cap,
				   int iftype, u8 num_tx_chains,
				   struct ieee80211_sta_he_cap *he_cap)
{
	struct ieee80211_he_cap_elem *he_cap_elem = &he_cap->he_cap_elem;
	struct ieee80211_he_mcs_nss_supp *mcs_nss = &he_cap->he_mcs_nss_supp;

	he_cap->has_he = true;
	memcpy(he_cap_elem->mac_cap_info, band_cap->he_cap_info,
	       sizeof(he_cap_elem->mac_cap_info));
	memcpy(he_cap_elem->phy_cap_info, band_cap->he_cap_phy_info,
	       sizeof(he_cap_elem->phy_cap_info));

	he_cap_elem->mac_cap_info[1] &=
		IEEE80211_HE_MAC_CAP1_TF_MAC_PAD_DUR_MASK;

	he_cap_elem->phy_cap_info[5] &=
		~IEEE80211_HE_PHY_CAP5_BEAMFORMEE_NUM_SND_DIM_UNDER_80MHZ_MASK;
	he_cap_elem->phy_cap_info[5] &=
		~IEEE80211_HE_PHY_CAP5_BEAMFORMEE_NUM_SND_DIM_ABOVE_80MHZ_MASK;
	he_cap_elem->phy_cap_info[5] |= num_tx_chains - 1;

	switch (iftype) {
	case NL80211_IFTYPE_AP:
		he_cap_elem->mac_cap_info[2] &=
			~IEEE80211_HE_MAC_CAP2_BCAST_TWT;
		he_cap_elem->phy_cap_info[3] &=
			~IEEE80211_HE_PHY_CAP3_DCM_MAX_CONST_TX_MASK;
		he_cap_elem->phy_cap_info[9] |=
			IEEE80211_HE_PHY_CAP9_RX_1024_QAM_LESS_THAN_242_TONE_RU;
		break;
	case NL80211_IFTYPE_STATION:
		he_cap_elem->mac_cap_info[0] &= ~IEEE80211_HE_MAC_CAP0_TWT_RES;
		he_cap_elem->mac_cap_info[0] |= IEEE80211_HE_MAC_CAP0_TWT_REQ;
		he_cap_elem->phy_cap_info[9] |=
			IEEE80211_HE_PHY_CAP9_TX_1024_QAM_LESS_THAN_242_TONE_RU;
		break;
	case NL80211_IFTYPE_MESH_POINT:
		ath12k_mac_filter_he_cap_mesh(he_cap_elem);
		break;
	}

	mcs_nss->rx_mcs_80 = cpu_to_le16(band_cap->he_mcs & 0xffff);
	mcs_nss->tx_mcs_80 = cpu_to_le16(band_cap->he_mcs & 0xffff);
	mcs_nss->rx_mcs_160 = cpu_to_le16((band_cap->he_mcs >> 16) & 0xffff);
	mcs_nss->tx_mcs_160 = cpu_to_le16((band_cap->he_mcs >> 16) & 0xffff);
	mcs_nss->rx_mcs_80p80 = cpu_to_le16((band_cap->he_mcs >> 16) & 0xffff);
	mcs_nss->tx_mcs_80p80 = cpu_to_le16((band_cap->he_mcs >> 16) & 0xffff);

	memset(he_cap->ppe_thres, 0, sizeof(he_cap->ppe_thres));
	if (he_cap_elem->phy_cap_info[6] &
	    IEEE80211_HE_PHY_CAP6_PPE_THRESHOLD_PRESENT)
		ath12k_gen_ppe_thresh(&band_cap->he_ppet, he_cap->ppe_thres);
}

static void
ath12k_mac_copy_eht_mcs_nss(struct ath12k_band_cap *band_cap,
			    struct ieee80211_eht_mcs_nss_supp *mcs_nss,
			    const struct ieee80211_he_cap_elem *he_cap,
			    const struct ieee80211_eht_cap_elem_fixed *eht_cap)
{
	if ((he_cap->phy_cap_info[0] &
	     (IEEE80211_HE_PHY_CAP0_CHANNEL_WIDTH_SET_40MHZ_IN_2G |
	      IEEE80211_HE_PHY_CAP0_CHANNEL_WIDTH_SET_40MHZ_80MHZ_IN_5G |
	      IEEE80211_HE_PHY_CAP0_CHANNEL_WIDTH_SET_160MHZ_IN_5G |
	      IEEE80211_HE_PHY_CAP0_CHANNEL_WIDTH_SET_80PLUS80_MHZ_IN_5G)) == 0)
		memcpy(&mcs_nss->only_20mhz, &band_cap->eht_mcs_20_only,
		       sizeof(struct ieee80211_eht_mcs_nss_supp_20mhz_only));

	if (he_cap->phy_cap_info[0] &
	    (IEEE80211_HE_PHY_CAP0_CHANNEL_WIDTH_SET_40MHZ_IN_2G |
	     IEEE80211_HE_PHY_CAP0_CHANNEL_WIDTH_SET_40MHZ_80MHZ_IN_5G))
		memcpy(&mcs_nss->bw._80, &band_cap->eht_mcs_80,
		       sizeof(struct ieee80211_eht_mcs_nss_supp_bw));

	if (he_cap->phy_cap_info[0] &
	    IEEE80211_HE_PHY_CAP0_CHANNEL_WIDTH_SET_160MHZ_IN_5G)
		memcpy(&mcs_nss->bw._160, &band_cap->eht_mcs_160,
		       sizeof(struct ieee80211_eht_mcs_nss_supp_bw));

	if (eht_cap->phy_cap_info[0] & IEEE80211_EHT_PHY_CAP0_320MHZ_IN_6GHZ)
		memcpy(&mcs_nss->bw._320, &band_cap->eht_mcs_320,
		       sizeof(struct ieee80211_eht_mcs_nss_supp_bw));
}

static void ath12k_mac_copy_eht_ppe_thresh(struct ath12k_wmi_ppe_threshold_arg *fw_ppet,
					   struct ieee80211_sta_eht_cap *cap)
{
	u16 bit = IEEE80211_EHT_PPE_THRES_INFO_HEADER_SIZE;
	u8 i, nss, ru, ppet_bit_len_per_ru = IEEE80211_EHT_PPE_THRES_INFO_PPET_SIZE * 2;

	u8p_replace_bits(&cap->eht_ppe_thres[0], fw_ppet->numss_m1,
			 IEEE80211_EHT_PPE_THRES_NSS_MASK);

	u16p_replace_bits((u16 *)&cap->eht_ppe_thres[0], fw_ppet->ru_bit_mask,
			  IEEE80211_EHT_PPE_THRES_RU_INDEX_BITMASK_MASK);

	for (nss = 0; nss <= fw_ppet->numss_m1; nss++) {
		for (ru = 0;
		     ru < hweight16(IEEE80211_EHT_PPE_THRES_RU_INDEX_BITMASK_MASK);
		     ru++) {
			u32 val = 0;

			if ((fw_ppet->ru_bit_mask & BIT(ru)) == 0)
				continue;

			u32p_replace_bits(&val, fw_ppet->ppet16_ppet8_ru3_ru0[nss] >>
						(ru * ppet_bit_len_per_ru),
					  GENMASK(ppet_bit_len_per_ru - 1, 0));

			for (i = 0; i < ppet_bit_len_per_ru; i++) {
				cap->eht_ppe_thres[bit / 8] |=
					(((val >> i) & 0x1) << ((bit % 8)));
				bit++;
			}
		}
	}
}

static void
ath12k_mac_filter_eht_cap_mesh(struct ieee80211_eht_cap_elem_fixed
			       *eht_cap_elem)
{
	u8 m;

	m = IEEE80211_EHT_MAC_CAP0_EPCS_PRIO_ACCESS;
	eht_cap_elem->mac_cap_info[0] &= ~m;

	m = IEEE80211_EHT_PHY_CAP0_PARTIAL_BW_UL_MU_MIMO;
	eht_cap_elem->phy_cap_info[0] &= ~m;

	m = IEEE80211_EHT_PHY_CAP3_NG_16_MU_FEEDBACK |
	    IEEE80211_EHT_PHY_CAP3_CODEBOOK_7_5_MU_FDBK |
	    IEEE80211_EHT_PHY_CAP3_TRIG_MU_BF_PART_BW_FDBK |
	    IEEE80211_EHT_PHY_CAP3_TRIG_CQI_FDBK;
	eht_cap_elem->phy_cap_info[3] &= ~m;

	m = IEEE80211_EHT_PHY_CAP4_PART_BW_DL_MU_MIMO |
	    IEEE80211_EHT_PHY_CAP4_PSR_SR_SUPP |
	    IEEE80211_EHT_PHY_CAP4_POWER_BOOST_FACT_SUPP |
	    IEEE80211_EHT_PHY_CAP4_EHT_MU_PPDU_4_EHT_LTF_08_GI;
	eht_cap_elem->phy_cap_info[4] &= ~m;

	m = IEEE80211_EHT_PHY_CAP5_NON_TRIG_CQI_FEEDBACK |
	    IEEE80211_EHT_PHY_CAP5_TX_LESS_242_TONE_RU_SUPP |
	    IEEE80211_EHT_PHY_CAP5_RX_LESS_242_TONE_RU_SUPP |
	    IEEE80211_EHT_PHY_CAP5_MAX_NUM_SUPP_EHT_LTF_MASK;
	eht_cap_elem->phy_cap_info[5] &= ~m;

	m = IEEE80211_EHT_PHY_CAP6_MAX_NUM_SUPP_EHT_LTF_MASK;
	eht_cap_elem->phy_cap_info[6] &= ~m;

	m = IEEE80211_EHT_PHY_CAP7_NON_OFDMA_UL_MU_MIMO_80MHZ |
	    IEEE80211_EHT_PHY_CAP7_NON_OFDMA_UL_MU_MIMO_160MHZ |
	    IEEE80211_EHT_PHY_CAP7_NON_OFDMA_UL_MU_MIMO_320MHZ |
	    IEEE80211_EHT_PHY_CAP7_MU_BEAMFORMER_80MHZ |
	    IEEE80211_EHT_PHY_CAP7_MU_BEAMFORMER_160MHZ |
	    IEEE80211_EHT_PHY_CAP7_MU_BEAMFORMER_320MHZ;
	eht_cap_elem->phy_cap_info[7] &= ~m;
}

static void ath12k_mac_copy_eht_cap(struct ath12k *ar,
				    struct ath12k_band_cap *band_cap,
				    struct ieee80211_he_cap_elem *he_cap_elem,
				    int iftype,
				    struct ieee80211_sta_eht_cap *eht_cap)
{
	struct ieee80211_eht_cap_elem_fixed *eht_cap_elem = &eht_cap->eht_cap_elem;

	memset(eht_cap, 0, sizeof(struct ieee80211_sta_eht_cap));

	if (!(test_bit(WMI_TLV_SERVICE_11BE, ar->ab->wmi_ab.svc_map)) ||
	    ath12k_acpi_get_disable_11be(ar->ab))
		return;

	eht_cap->has_eht = true;
	memcpy(eht_cap_elem->mac_cap_info, band_cap->eht_cap_mac_info,
	       sizeof(eht_cap_elem->mac_cap_info));
	memcpy(eht_cap_elem->phy_cap_info, band_cap->eht_cap_phy_info,
	       sizeof(eht_cap_elem->phy_cap_info));

	switch (iftype) {
	case NL80211_IFTYPE_AP:
		eht_cap_elem->phy_cap_info[0] &=
			~IEEE80211_EHT_PHY_CAP0_242_TONE_RU_GT20MHZ;
		eht_cap_elem->phy_cap_info[4] &=
			~IEEE80211_EHT_PHY_CAP4_PART_BW_DL_MU_MIMO;
		eht_cap_elem->phy_cap_info[5] &=
			~IEEE80211_EHT_PHY_CAP5_TX_LESS_242_TONE_RU_SUPP;
		break;
	case NL80211_IFTYPE_STATION:
		eht_cap_elem->phy_cap_info[7] &=
			~(IEEE80211_EHT_PHY_CAP7_NON_OFDMA_UL_MU_MIMO_80MHZ |
			  IEEE80211_EHT_PHY_CAP7_NON_OFDMA_UL_MU_MIMO_160MHZ |
			  IEEE80211_EHT_PHY_CAP7_NON_OFDMA_UL_MU_MIMO_320MHZ);
		eht_cap_elem->phy_cap_info[7] &=
			~(IEEE80211_EHT_PHY_CAP7_MU_BEAMFORMER_80MHZ |
			  IEEE80211_EHT_PHY_CAP7_MU_BEAMFORMER_160MHZ |
			  IEEE80211_EHT_PHY_CAP7_MU_BEAMFORMER_320MHZ);
		break;
	case NL80211_IFTYPE_MESH_POINT:
		ath12k_mac_filter_eht_cap_mesh(eht_cap_elem);
		break;
	default:
		break;
	}

	ath12k_mac_copy_eht_mcs_nss(band_cap, &eht_cap->eht_mcs_nss_supp,
				    he_cap_elem, eht_cap_elem);

	if (eht_cap_elem->phy_cap_info[5] &
	    IEEE80211_EHT_PHY_CAP5_PPE_THRESHOLD_PRESENT)
		ath12k_mac_copy_eht_ppe_thresh(&band_cap->eht_ppet, eht_cap);
}

static int ath12k_mac_copy_sband_iftype_data(struct ath12k *ar,
					     struct ath12k_pdev_cap *cap,
					     struct ieee80211_sband_iftype_data *data,
					     int band)
{
	struct ath12k_band_cap *band_cap = &cap->band[band];
	int i, idx = 0;

	for (i = 0; i < NUM_NL80211_IFTYPES; i++) {
		struct ieee80211_sta_he_cap *he_cap = &data[idx].he_cap;

		switch (i) {
		case NL80211_IFTYPE_STATION:
		case NL80211_IFTYPE_AP:
		case NL80211_IFTYPE_MESH_POINT:
			break;

		default:
			continue;
		}

		data[idx].types_mask = BIT(i);

		ath12k_mac_copy_he_cap(band_cap, i, ar->num_tx_chains, he_cap);
		if (band == NL80211_BAND_6GHZ) {
			data[idx].he_6ghz_capa.capa =
				ath12k_mac_setup_he_6ghz_cap(cap, band_cap);
		}
		ath12k_mac_copy_eht_cap(ar, band_cap, &he_cap->he_cap_elem, i,
					&data[idx].eht_cap);
		idx++;
	}

	return idx;
}

static void ath12k_mac_setup_sband_iftype_data(struct ath12k *ar,
					       struct ath12k_pdev_cap *cap)
{
	struct ieee80211_supported_band *sband;
	enum nl80211_band band;
	int count;

	if (cap->supported_bands & WMI_HOST_WLAN_2GHZ_CAP) {
		band = NL80211_BAND_2GHZ;
		count = ath12k_mac_copy_sband_iftype_data(ar, cap,
							  ar->mac.iftype[band],
							  band);
		sband = &ar->mac.sbands[band];
		_ieee80211_set_sband_iftype_data(sband, ar->mac.iftype[band],
						 count);
	}

	if (cap->supported_bands & WMI_HOST_WLAN_5GHZ_CAP) {
		band = NL80211_BAND_5GHZ;
		count = ath12k_mac_copy_sband_iftype_data(ar, cap,
							  ar->mac.iftype[band],
							  band);
		sband = &ar->mac.sbands[band];
		_ieee80211_set_sband_iftype_data(sband, ar->mac.iftype[band],
						 count);
	}

	if (cap->supported_bands & WMI_HOST_WLAN_5GHZ_CAP &&
	    ar->supports_6ghz) {
		band = NL80211_BAND_6GHZ;
		count = ath12k_mac_copy_sband_iftype_data(ar, cap,
							  ar->mac.iftype[band],
							  band);
		sband = &ar->mac.sbands[band];
		_ieee80211_set_sband_iftype_data(sband, ar->mac.iftype[band],
						 count);
	}
}

static int __ath12k_set_antenna(struct ath12k *ar, u32 tx_ant, u32 rx_ant)
{
	struct ath12k_hw *ah = ath12k_ar_to_ah(ar);
	int ret;

	lockdep_assert_wiphy(ath12k_ar_to_hw(ar)->wiphy);

	if (ath12k_check_chain_mask(ar, tx_ant, true))
		return -EINVAL;

	if (ath12k_check_chain_mask(ar, rx_ant, false))
		return -EINVAL;

	/* Since we advertised the max cap of all radios combined during wiphy
	 * registration, ensure we don't set the antenna config higher than the
	 * limits
	 */
	tx_ant = min_t(u32, tx_ant, ar->pdev->cap.tx_chain_mask);
	rx_ant = min_t(u32, rx_ant, ar->pdev->cap.rx_chain_mask);

	ar->cfg_tx_chainmask = tx_ant;
	ar->cfg_rx_chainmask = rx_ant;

	if (ah->state != ATH12K_HW_STATE_ON &&
	    ah->state != ATH12K_HW_STATE_RESTARTED)
		return 0;

	ret = ath12k_wmi_pdev_set_param(ar, WMI_PDEV_PARAM_TX_CHAIN_MASK,
					tx_ant, ar->pdev->pdev_id);
	if (ret) {
		ath12k_warn(ar->ab, "failed to set tx-chainmask: %d, req 0x%x\n",
			    ret, tx_ant);
		return ret;
	}

	ar->num_tx_chains = hweight32(tx_ant);

	ret = ath12k_wmi_pdev_set_param(ar, WMI_PDEV_PARAM_RX_CHAIN_MASK,
					rx_ant, ar->pdev->pdev_id);
	if (ret) {
		ath12k_warn(ar->ab, "failed to set rx-chainmask: %d, req 0x%x\n",
			    ret, rx_ant);
		return ret;
	}

	ar->num_rx_chains = hweight32(rx_ant);

	/* Reload HT/VHT/HE capability */
	ath12k_mac_setup_ht_vht_cap(ar, &ar->pdev->cap, NULL);
	ath12k_mac_setup_sband_iftype_data(ar, &ar->pdev->cap);

	return 0;
}

static void ath12k_mgmt_over_wmi_tx_drop(struct ath12k *ar, struct sk_buff *skb)
{
	int num_mgmt;

	lockdep_assert_wiphy(ath12k_ar_to_hw(ar)->wiphy);

	ieee80211_free_txskb(ath12k_ar_to_hw(ar), skb);

	num_mgmt = atomic_dec_if_positive(&ar->num_pending_mgmt_tx);

	if (num_mgmt < 0)
		WARN_ON_ONCE(1);

	if (!num_mgmt)
		wake_up(&ar->txmgmt_empty_waitq);
}

int ath12k_mac_tx_mgmt_pending_free(int buf_id, void *skb, void *ctx)
{
	struct sk_buff *msdu = skb;
	struct ieee80211_tx_info *info;
	struct ath12k *ar = ctx;
	struct ath12k_base *ab = ar->ab;

	spin_lock_bh(&ar->txmgmt_idr_lock);
	idr_remove(&ar->txmgmt_idr, buf_id);
	spin_unlock_bh(&ar->txmgmt_idr_lock);
	dma_unmap_single(ab->dev, ATH12K_SKB_CB(msdu)->paddr, msdu->len,
			 DMA_TO_DEVICE);

	info = IEEE80211_SKB_CB(msdu);
	memset(&info->status, 0, sizeof(info->status));

	ath12k_mgmt_over_wmi_tx_drop(ar, skb);

	return 0;
}

static int ath12k_mac_vif_txmgmt_idr_remove(int buf_id, void *skb, void *ctx)
{
	struct ieee80211_vif *vif = ctx;
	struct ath12k_skb_cb *skb_cb = ATH12K_SKB_CB(skb);
	struct sk_buff *msdu = skb;
	struct ath12k *ar = skb_cb->ar;
	struct ath12k_base *ab = ar->ab;

	if (skb_cb->vif == vif) {
		spin_lock_bh(&ar->txmgmt_idr_lock);
		idr_remove(&ar->txmgmt_idr, buf_id);
		spin_unlock_bh(&ar->txmgmt_idr_lock);
		dma_unmap_single(ab->dev, skb_cb->paddr, msdu->len,
				 DMA_TO_DEVICE);
	}

	return 0;
}

static int ath12k_mac_mgmt_tx_wmi(struct ath12k *ar, struct ath12k_link_vif *arvif,
				  struct sk_buff *skb)
{
	struct ath12k_base *ab = ar->ab;
	struct ieee80211_hdr *hdr = (struct ieee80211_hdr *)skb->data;
	struct ath12k_skb_cb *skb_cb = ATH12K_SKB_CB(skb);
	struct ieee80211_tx_info *info;
	enum hal_encrypt_type enctype;
	unsigned int mic_len;
	dma_addr_t paddr;
	int buf_id;
	int ret;

	lockdep_assert_wiphy(ath12k_ar_to_hw(ar)->wiphy);

	skb_cb->ar = ar;
	spin_lock_bh(&ar->txmgmt_idr_lock);
	buf_id = idr_alloc(&ar->txmgmt_idr, skb, 0,
			   ATH12K_TX_MGMT_NUM_PENDING_MAX, GFP_ATOMIC);
	spin_unlock_bh(&ar->txmgmt_idr_lock);
	if (buf_id < 0)
		return -ENOSPC;

	info = IEEE80211_SKB_CB(skb);
<<<<<<< HEAD
	if ((ATH12K_SKB_CB(skb)->flags & ATH12K_SKB_CIPHER_SET) &&
=======
	if ((skb_cb->flags & ATH12K_SKB_CIPHER_SET) &&
>>>>>>> 25bf10be
	    !(info->flags & IEEE80211_TX_CTL_HW_80211_ENCAP)) {
		if ((ieee80211_is_action(hdr->frame_control) ||
		     ieee80211_is_deauth(hdr->frame_control) ||
		     ieee80211_is_disassoc(hdr->frame_control)) &&
		     ieee80211_has_protected(hdr->frame_control)) {
<<<<<<< HEAD
			enctype =
			    ath12k_dp_tx_get_encrypt_type(ATH12K_SKB_CB(skb)->cipher);
=======
			enctype = ath12k_dp_tx_get_encrypt_type(skb_cb->cipher);
>>>>>>> 25bf10be
			mic_len = ath12k_dp_rx_crypto_mic_len(ar, enctype);
			skb_put(skb, mic_len);
		}
	}

	paddr = dma_map_single(ab->dev, skb->data, skb->len, DMA_TO_DEVICE);
	if (dma_mapping_error(ab->dev, paddr)) {
		ath12k_warn(ab, "failed to DMA map mgmt Tx buffer\n");
		ret = -EIO;
		goto err_free_idr;
	}

	skb_cb->paddr = paddr;

	ret = ath12k_wmi_mgmt_send(ar, arvif->vdev_id, buf_id, skb);
	if (ret) {
		ath12k_warn(ar->ab, "failed to send mgmt frame: %d\n", ret);
		goto err_unmap_buf;
	}

	return 0;

err_unmap_buf:
	dma_unmap_single(ab->dev, skb_cb->paddr,
			 skb->len, DMA_TO_DEVICE);
err_free_idr:
	spin_lock_bh(&ar->txmgmt_idr_lock);
	idr_remove(&ar->txmgmt_idr, buf_id);
	spin_unlock_bh(&ar->txmgmt_idr_lock);

	return ret;
}

static void ath12k_mgmt_over_wmi_tx_purge(struct ath12k *ar)
{
	struct sk_buff *skb;

	while ((skb = skb_dequeue(&ar->wmi_mgmt_tx_queue)) != NULL)
		ath12k_mgmt_over_wmi_tx_drop(ar, skb);
}

static void ath12k_mgmt_over_wmi_tx_work(struct wiphy *wiphy, struct wiphy_work *work)
{
	struct ath12k *ar = container_of(work, struct ath12k, wmi_mgmt_tx_work);
	struct ath12k_hw *ah = ar->ah;
	struct ath12k_skb_cb *skb_cb;
	struct ath12k_vif *ahvif;
	struct ath12k_link_vif *arvif;
	struct sk_buff *skb;
	int ret;

	lockdep_assert_wiphy(wiphy);

	while ((skb = skb_dequeue(&ar->wmi_mgmt_tx_queue)) != NULL) {
		skb_cb = ATH12K_SKB_CB(skb);
		if (!skb_cb->vif) {
			ath12k_warn(ar->ab, "no vif found for mgmt frame\n");
			ath12k_mgmt_over_wmi_tx_drop(ar, skb);
			continue;
		}

		ahvif = ath12k_vif_to_ahvif(skb_cb->vif);
		if (!(ahvif->links_map & BIT(skb_cb->link_id))) {
			ath12k_warn(ar->ab,
				    "invalid linkid %u in mgmt over wmi tx with linkmap 0x%x\n",
				    skb_cb->link_id, ahvif->links_map);
			ath12k_mgmt_over_wmi_tx_drop(ar, skb);
			continue;
		}

		arvif = wiphy_dereference(ah->hw->wiphy, ahvif->link[skb_cb->link_id]);
		if (ar->allocated_vdev_map & (1LL << arvif->vdev_id)) {
			ret = ath12k_mac_mgmt_tx_wmi(ar, arvif, skb);
			if (ret) {
				ath12k_warn(ar->ab, "failed to tx mgmt frame, vdev_id %d :%d\n",
					    arvif->vdev_id, ret);
				ath12k_mgmt_over_wmi_tx_drop(ar, skb);
			}
		} else {
			ath12k_warn(ar->ab,
				    "dropping mgmt frame for vdev %d link %u is_started %d\n",
				    arvif->vdev_id,
				    skb_cb->link_id,
				    arvif->is_started);
			ath12k_mgmt_over_wmi_tx_drop(ar, skb);
		}
	}
}

static int ath12k_mac_mgmt_tx(struct ath12k *ar, struct sk_buff *skb,
			      bool is_prb_rsp)
{
	struct sk_buff_head *q = &ar->wmi_mgmt_tx_queue;

	if (test_bit(ATH12K_FLAG_CRASH_FLUSH, &ar->ab->dev_flags))
		return -ESHUTDOWN;

	/* Drop probe response packets when the pending management tx
	 * count has reached a certain threshold, so as to prioritize
	 * other mgmt packets like auth and assoc to be sent on time
	 * for establishing successful connections.
	 */
	if (is_prb_rsp &&
	    atomic_read(&ar->num_pending_mgmt_tx) > ATH12K_PRB_RSP_DROP_THRESHOLD) {
		ath12k_warn(ar->ab,
			    "dropping probe response as pending queue is almost full\n");
		return -ENOSPC;
	}

	if (skb_queue_len_lockless(q) >= ATH12K_TX_MGMT_NUM_PENDING_MAX) {
		ath12k_warn(ar->ab, "mgmt tx queue is full\n");
		return -ENOSPC;
	}

	skb_queue_tail(q, skb);
	atomic_inc(&ar->num_pending_mgmt_tx);
	wiphy_work_queue(ath12k_ar_to_hw(ar)->wiphy, &ar->wmi_mgmt_tx_work);

	return 0;
}

static void ath12k_mac_add_p2p_noa_ie(struct ath12k *ar,
				      struct ieee80211_vif *vif,
				      struct sk_buff *skb,
				      bool is_prb_rsp)
{
	struct ath12k_vif *ahvif = ath12k_vif_to_ahvif(vif);

	if (likely(!is_prb_rsp))
		return;

	spin_lock_bh(&ar->data_lock);

	if (ahvif->u.ap.noa_data &&
	    !pskb_expand_head(skb, 0, ahvif->u.ap.noa_len,
			      GFP_ATOMIC))
		skb_put_data(skb, ahvif->u.ap.noa_data,
			     ahvif->u.ap.noa_len);

	spin_unlock_bh(&ar->data_lock);
}

/* Note: called under rcu_read_lock() */
static void ath12k_mlo_mcast_update_tx_link_address(struct ieee80211_vif *vif,
						    u8 link_id, struct sk_buff *skb,
						    u32 info_flags)
{
	struct ieee80211_hdr *hdr = (struct ieee80211_hdr *)skb->data;
	struct ieee80211_bss_conf *bss_conf;

	if (info_flags & IEEE80211_TX_CTL_HW_80211_ENCAP)
		return;

	bss_conf = rcu_dereference(vif->link_conf[link_id]);
	if (bss_conf)
		ether_addr_copy(hdr->addr2, bss_conf->addr);
}

/* Note: called under rcu_read_lock() */
static u8 ath12k_mac_get_tx_link(struct ieee80211_sta *sta, struct ieee80211_vif *vif,
				 u8 link, struct sk_buff *skb, u32 info_flags)
{
	struct ieee80211_hdr *hdr = (struct ieee80211_hdr *)skb->data;
	struct ath12k_vif *ahvif = ath12k_vif_to_ahvif(vif);
	struct ieee80211_link_sta *link_sta;
	struct ieee80211_bss_conf *bss_conf;
	struct ath12k_sta *ahsta;

	/* Use the link id passed or the default vif link */
	if (!sta) {
		if (link != IEEE80211_LINK_UNSPECIFIED)
			return link;

		return ahvif->deflink.link_id;
	}

	ahsta = ath12k_sta_to_ahsta(sta);

	/* Below translation ensures we pass proper A2 & A3 for non ML clients.
	 * Also it assumes for now support only for MLO AP in this path
	 */
	if (!sta->mlo) {
		link = ahsta->deflink.link_id;

		if (info_flags & IEEE80211_TX_CTL_HW_80211_ENCAP)
			return link;

		bss_conf = rcu_dereference(vif->link_conf[link]);
		if (bss_conf) {
			ether_addr_copy(hdr->addr2, bss_conf->addr);
			if (!ieee80211_has_tods(hdr->frame_control) &&
			    !ieee80211_has_fromds(hdr->frame_control))
				ether_addr_copy(hdr->addr3, bss_conf->addr);
		}

		return link;
	}

	/* enqueue eth enacap & data frames on primary link, FW does link
	 * selection and address translation.
	 */
	if (info_flags & IEEE80211_TX_CTL_HW_80211_ENCAP ||
	    ieee80211_is_data(hdr->frame_control))
		return ahsta->assoc_link_id;

	/* 802.11 frame cases */
	if (link == IEEE80211_LINK_UNSPECIFIED)
		link = ahsta->deflink.link_id;

	if (!ieee80211_is_mgmt(hdr->frame_control))
		return link;

	/* Perform address conversion for ML STA Tx */
	bss_conf = rcu_dereference(vif->link_conf[link]);
	link_sta = rcu_dereference(sta->link[link]);

	if (bss_conf && link_sta) {
		ether_addr_copy(hdr->addr1, link_sta->addr);
		ether_addr_copy(hdr->addr2, bss_conf->addr);

		if (vif->type == NL80211_IFTYPE_STATION && bss_conf->bssid)
			ether_addr_copy(hdr->addr3, bss_conf->bssid);
		else if (vif->type == NL80211_IFTYPE_AP)
			ether_addr_copy(hdr->addr3, bss_conf->addr);

		return link;
	}

	if (bss_conf) {
		/* In certain cases where a ML sta associated and added subset of
		 * links on which the ML AP is active, but now sends some frame
		 * (ex. Probe request) on a different link which is active in our
		 * MLD but was not added during previous association, we can
		 * still honor the Tx to that ML STA via the requested link.
		 * The control would reach here in such case only when that link
		 * address is same as the MLD address or in worst case clients
		 * used MLD address at TA wrongly which would have helped
		 * identify the ML sta object and pass it here.
		 * If the link address of that STA is different from MLD address,
		 * then the sta object would be NULL and control won't reach
		 * here but return at the start of the function itself with !sta
		 * check. Also this would not need any translation at hdr->addr1
		 * from MLD to link address since the RA is the MLD address
		 * (same as that link address ideally) already.
		 */
		ether_addr_copy(hdr->addr2, bss_conf->addr);

		if (vif->type == NL80211_IFTYPE_STATION && bss_conf->bssid)
			ether_addr_copy(hdr->addr3, bss_conf->bssid);
		else if (vif->type == NL80211_IFTYPE_AP)
			ether_addr_copy(hdr->addr3, bss_conf->addr);
	}

	return link;
}

/* Note: called under rcu_read_lock() */
static void ath12k_mac_op_tx(struct ieee80211_hw *hw,
			     struct ieee80211_tx_control *control,
			     struct sk_buff *skb)
{
	struct ath12k_skb_cb *skb_cb = ATH12K_SKB_CB(skb);
	struct ieee80211_tx_info *info = IEEE80211_SKB_CB(skb);
	struct ieee80211_vif *vif = info->control.vif;
	struct ath12k_vif *ahvif = ath12k_vif_to_ahvif(vif);
	struct ath12k_link_vif *arvif = &ahvif->deflink;
	struct ieee80211_hdr *hdr = (struct ieee80211_hdr *)skb->data;
	struct ieee80211_key_conf *key = info->control.hw_key;
	struct ieee80211_sta *sta = control->sta;
	struct ath12k_link_vif *tmp_arvif;
	u32 info_flags = info->flags;
	struct sk_buff *msdu_copied;
	struct ath12k *ar, *tmp_ar;
	struct ath12k_peer *peer;
	unsigned long links_map;
	bool is_mcast = false;
	bool is_dvlan = false;
	struct ethhdr *eth;
	bool is_prb_rsp;
	u16 mcbc_gsn;
	u8 link_id;
	int ret;

	if (ahvif->vdev_type == WMI_VDEV_TYPE_MONITOR) {
		ieee80211_free_txskb(hw, skb);
		return;
	}

	link_id = u32_get_bits(info->control.flags, IEEE80211_TX_CTRL_MLO_LINK);
	memset(skb_cb, 0, sizeof(*skb_cb));
	skb_cb->vif = vif;

	if (key) {
		skb_cb->cipher = key->cipher;
		skb_cb->flags |= ATH12K_SKB_CIPHER_SET;
	}

	/* handle only for MLO case, use deflink for non MLO case */
	if (ieee80211_vif_is_mld(vif)) {
		link_id = ath12k_mac_get_tx_link(sta, vif, link_id, skb, info_flags);
		if (link_id >= IEEE80211_MLD_MAX_NUM_LINKS) {
			ieee80211_free_txskb(hw, skb);
			return;
		}
	} else {
		link_id = 0;
	}

	arvif = rcu_dereference(ahvif->link[link_id]);
	if (!arvif || !arvif->ar) {
		ath12k_warn(ahvif->ah, "failed to find arvif link id %u for frame transmission",
			    link_id);
		ieee80211_free_txskb(hw, skb);
		return;
	}

	ar = arvif->ar;
	skb_cb->link_id = link_id;
	is_prb_rsp = ieee80211_is_probe_resp(hdr->frame_control);

	if (info_flags & IEEE80211_TX_CTL_HW_80211_ENCAP) {
		eth = (struct ethhdr *)skb->data;
		is_mcast = is_multicast_ether_addr(eth->h_dest);

		skb_cb->flags |= ATH12K_SKB_HW_80211_ENCAP;
	} else if (ieee80211_is_mgmt(hdr->frame_control)) {
		ret = ath12k_mac_mgmt_tx(ar, skb, is_prb_rsp);
		if (ret) {
			ath12k_warn(ar->ab, "failed to queue management frame %d\n",
				    ret);
			ieee80211_free_txskb(hw, skb);
		}
		return;
	}

	if (!(info_flags & IEEE80211_TX_CTL_HW_80211_ENCAP))
		is_mcast = is_multicast_ether_addr(hdr->addr1);

	/* This is case only for P2P_GO */
	if (vif->type == NL80211_IFTYPE_AP && vif->p2p)
		ath12k_mac_add_p2p_noa_ie(ar, vif, skb, is_prb_rsp);

	/* Checking if it is a DVLAN frame */
	if (!test_bit(ATH12K_FLAG_HW_CRYPTO_DISABLED, &ar->ab->dev_flags) &&
	    !(skb_cb->flags & ATH12K_SKB_HW_80211_ENCAP) &&
	    !(skb_cb->flags & ATH12K_SKB_CIPHER_SET) &&
	    ieee80211_has_protected(hdr->frame_control))
		is_dvlan = true;

	if (!vif->valid_links || !is_mcast || is_dvlan ||
	    test_bit(ATH12K_FLAG_RAW_MODE, &ar->ab->dev_flags)) {
		ret = ath12k_dp_tx(ar, arvif, skb, false, 0, is_mcast);
		if (unlikely(ret)) {
			ath12k_warn(ar->ab, "failed to transmit frame %d\n", ret);
			ieee80211_free_txskb(ar->ah->hw, skb);
			return;
		}
	} else {
		mcbc_gsn = atomic_inc_return(&ahvif->mcbc_gsn) & 0xfff;

		links_map = ahvif->links_map;
		for_each_set_bit(link_id, &links_map,
				 IEEE80211_MLD_MAX_NUM_LINKS) {
			tmp_arvif = rcu_dereference(ahvif->link[link_id]);
			if (!tmp_arvif || !tmp_arvif->is_up)
				continue;

			tmp_ar = tmp_arvif->ar;
			msdu_copied = skb_copy(skb, GFP_ATOMIC);
			if (!msdu_copied) {
				ath12k_err(ar->ab,
					   "skb copy failure link_id 0x%X vdevid 0x%X\n",
					   link_id, tmp_arvif->vdev_id);
				continue;
			}

			ath12k_mlo_mcast_update_tx_link_address(vif, link_id,
								msdu_copied,
								info_flags);

			skb_cb = ATH12K_SKB_CB(msdu_copied);
			skb_cb->link_id = link_id;

			/* For open mode, skip peer find logic */
			if (unlikely(!ahvif->key_cipher))
				goto skip_peer_find;

			spin_lock_bh(&tmp_ar->ab->base_lock);
			peer = ath12k_peer_find_by_addr(tmp_ar->ab, tmp_arvif->bssid);
			if (!peer) {
				spin_unlock_bh(&tmp_ar->ab->base_lock);
				ath12k_warn(tmp_ar->ab,
					    "failed to find peer for vdev_id 0x%X addr %pM link_map 0x%X\n",
					    tmp_arvif->vdev_id, tmp_arvif->bssid,
					    ahvif->links_map);
				dev_kfree_skb_any(msdu_copied);
				continue;
			}

			key = peer->keys[peer->mcast_keyidx];
			if (key) {
				skb_cb->cipher = key->cipher;
				skb_cb->flags |= ATH12K_SKB_CIPHER_SET;

				hdr = (struct ieee80211_hdr *)msdu_copied->data;
				if (!ieee80211_has_protected(hdr->frame_control))
					hdr->frame_control |=
						cpu_to_le16(IEEE80211_FCTL_PROTECTED);
			}
			spin_unlock_bh(&tmp_ar->ab->base_lock);

skip_peer_find:
			ret = ath12k_dp_tx(tmp_ar, tmp_arvif,
					   msdu_copied, true, mcbc_gsn, is_mcast);
			if (unlikely(ret)) {
				if (ret == -ENOMEM) {
					/* Drops are expected during heavy multicast
					 * frame flood. Print with debug log
					 * level to avoid lot of console prints
					 */
					ath12k_dbg(ar->ab, ATH12K_DBG_MAC,
						   "failed to transmit frame %d\n",
						   ret);
				} else {
					ath12k_warn(ar->ab,
						    "failed to transmit frame %d\n",
						    ret);
				}

				dev_kfree_skb_any(msdu_copied);
			}
		}
		ieee80211_free_txskb(ar->ah->hw, skb);
	}
}

void ath12k_mac_drain_tx(struct ath12k *ar)
{
	lockdep_assert_wiphy(ath12k_ar_to_hw(ar)->wiphy);

	/* make sure rcu-protected mac80211 tx path itself is drained */
	synchronize_net();

	wiphy_work_cancel(ath12k_ar_to_hw(ar)->wiphy, &ar->wmi_mgmt_tx_work);
	ath12k_mgmt_over_wmi_tx_purge(ar);
}

static int ath12k_mac_config_mon_status_default(struct ath12k *ar, bool enable)
{
	struct htt_rx_ring_tlv_filter tlv_filter = {};
	struct ath12k_base *ab = ar->ab;
	u32 ring_id, i;
	int ret = 0;

	lockdep_assert_wiphy(ath12k_ar_to_hw(ar)->wiphy);

	if (!ab->hw_params->rxdma1_enable)
		return ret;

	if (enable) {
		tlv_filter = ath12k_mac_mon_status_filter_default;

		if (ath12k_debugfs_rx_filter(ar))
			tlv_filter.rx_filter = ath12k_debugfs_rx_filter(ar);
	} else {
		tlv_filter.rxmon_disable = true;
	}

	for (i = 0; i < ab->hw_params->num_rxdma_per_pdev; i++) {
		ring_id = ar->dp.rxdma_mon_dst_ring[i].ring_id;
		ret = ath12k_dp_tx_htt_rx_filter_setup(ab, ring_id,
						       ar->dp.mac_id + i,
						       HAL_RXDMA_MONITOR_DST,
						       DP_RXDMA_REFILL_RING_SIZE,
						       &tlv_filter);
		if (ret) {
			ath12k_err(ab,
				   "failed to setup filter for monitor buf %d\n",
				   ret);
		}
	}

	return ret;
}

static int ath12k_mac_start(struct ath12k *ar)
{
	struct ath12k_hw *ah = ar->ah;
	struct ath12k_base *ab = ar->ab;
	struct ath12k_pdev *pdev = ar->pdev;
	int ret;

	lockdep_assert_held(&ah->hw_mutex);
	lockdep_assert_wiphy(ath12k_ar_to_hw(ar)->wiphy);

	ret = ath12k_wmi_pdev_set_param(ar, WMI_PDEV_PARAM_PMF_QOS,
					1, pdev->pdev_id);

	if (ret) {
		ath12k_err(ab, "failed to enable PMF QOS: %d\n", ret);
		goto err;
	}

	ret = ath12k_wmi_pdev_set_param(ar, WMI_PDEV_PARAM_DYNAMIC_BW, 1,
					pdev->pdev_id);
	if (ret) {
		ath12k_err(ab, "failed to enable dynamic bw: %d\n", ret);
		goto err;
	}

	ret = ath12k_wmi_pdev_set_param(ar, WMI_PDEV_PARAM_ARP_AC_OVERRIDE,
					0, pdev->pdev_id);
	if (ret) {
		ath12k_err(ab, "failed to set ac override for ARP: %d\n",
			   ret);
		goto err;
	}

	ret = ath12k_wmi_send_dfs_phyerr_offload_enable_cmd(ar, pdev->pdev_id);
	if (ret) {
		ath12k_err(ab, "failed to offload radar detection: %d\n",
			   ret);
		goto err;
	}

	ret = ath12k_dp_tx_htt_h2t_ppdu_stats_req(ar,
						  HTT_PPDU_STATS_TAG_DEFAULT);
	if (ret) {
		ath12k_err(ab, "failed to req ppdu stats: %d\n", ret);
		goto err;
	}

	ret = ath12k_wmi_pdev_set_param(ar, WMI_PDEV_PARAM_MESH_MCAST_ENABLE,
					1, pdev->pdev_id);

	if (ret) {
		ath12k_err(ab, "failed to enable MESH MCAST ENABLE: (%d\n", ret);
		goto err;
	}

	__ath12k_set_antenna(ar, ar->cfg_tx_chainmask, ar->cfg_rx_chainmask);

	/* TODO: Do we need to enable ANI? */

	ath12k_reg_update_chan_list(ar, false);

	ar->num_started_vdevs = 0;
	ar->num_created_vdevs = 0;
	ar->num_peers = 0;
	ar->allocated_vdev_map = 0;
	ar->chan_tx_pwr = ATH12K_PDEV_TX_POWER_INVALID;

	/* Configure monitor status ring with default rx_filter to get rx status
	 * such as rssi, rx_duration.
	 */
	ret = ath12k_mac_config_mon_status_default(ar, true);
	if (ret && (ret != -EOPNOTSUPP)) {
		ath12k_err(ab, "failed to configure monitor status ring with default rx_filter: (%d)\n",
			   ret);
		goto err;
	}

	if (ret == -EOPNOTSUPP)
		ath12k_dbg(ab, ATH12K_DBG_MAC,
			   "monitor status config is not yet supported");

	/* Configure the hash seed for hash based reo dest ring selection */
	ath12k_wmi_pdev_lro_cfg(ar, ar->pdev->pdev_id);

	/* allow device to enter IMPS */
	if (ab->hw_params->idle_ps) {
		ret = ath12k_wmi_pdev_set_param(ar, WMI_PDEV_PARAM_IDLE_PS_CONFIG,
						1, pdev->pdev_id);
		if (ret) {
			ath12k_err(ab, "failed to enable idle ps: %d\n", ret);
			goto err;
		}
	}

	rcu_assign_pointer(ab->pdevs_active[ar->pdev_idx],
			   &ab->pdevs[ar->pdev_idx]);

	return 0;
err:

	return ret;
}

static void ath12k_drain_tx(struct ath12k_hw *ah)
{
	struct ath12k *ar;
	int i;

	lockdep_assert_wiphy(ah->hw->wiphy);

	for_each_ar(ah, ar, i)
		ath12k_mac_drain_tx(ar);
}

static int ath12k_mac_op_start(struct ieee80211_hw *hw)
{
	struct ath12k_hw *ah = ath12k_hw_to_ah(hw);
	struct ath12k *ar;
	int ret, i;

	if (ath12k_ftm_mode)
		return -EPERM;

	lockdep_assert_wiphy(hw->wiphy);

	ath12k_drain_tx(ah);

	guard(mutex)(&ah->hw_mutex);

	switch (ah->state) {
	case ATH12K_HW_STATE_OFF:
		ah->state = ATH12K_HW_STATE_ON;
		break;
	case ATH12K_HW_STATE_RESTARTING:
		ah->state = ATH12K_HW_STATE_RESTARTED;
		break;
	case ATH12K_HW_STATE_RESTARTED:
	case ATH12K_HW_STATE_WEDGED:
	case ATH12K_HW_STATE_ON:
	case ATH12K_HW_STATE_TM:
		ah->state = ATH12K_HW_STATE_OFF;

		WARN_ON(1);
		return -EINVAL;
	}

	for_each_ar(ah, ar, i) {
		ret = ath12k_mac_start(ar);
		if (ret) {
			ah->state = ATH12K_HW_STATE_OFF;

			ath12k_err(ar->ab, "fail to start mac operations in pdev idx %d ret %d\n",
				   ar->pdev_idx, ret);
			goto fail_start;
		}
	}

	return 0;

fail_start:
	for (; i > 0; i--) {
		ar = ath12k_ah_to_ar(ah, i - 1);
		ath12k_mac_stop(ar);
	}

	return ret;
}

int ath12k_mac_rfkill_config(struct ath12k *ar)
{
	struct ath12k_base *ab = ar->ab;
	u32 param;
	int ret;

	if (ab->hw_params->rfkill_pin == 0)
		return -EOPNOTSUPP;

	ath12k_dbg(ab, ATH12K_DBG_MAC,
		   "mac rfkill_pin %d rfkill_cfg %d rfkill_on_level %d",
		   ab->hw_params->rfkill_pin, ab->hw_params->rfkill_cfg,
		   ab->hw_params->rfkill_on_level);

	param = u32_encode_bits(ab->hw_params->rfkill_on_level,
				WMI_RFKILL_CFG_RADIO_LEVEL) |
		u32_encode_bits(ab->hw_params->rfkill_pin,
				WMI_RFKILL_CFG_GPIO_PIN_NUM) |
		u32_encode_bits(ab->hw_params->rfkill_cfg,
				WMI_RFKILL_CFG_PIN_AS_GPIO);

	ret = ath12k_wmi_pdev_set_param(ar, WMI_PDEV_PARAM_HW_RFKILL_CONFIG,
					param, ar->pdev->pdev_id);
	if (ret) {
		ath12k_warn(ab,
			    "failed to set rfkill config 0x%x: %d\n",
			    param, ret);
		return ret;
	}

	return 0;
}

int ath12k_mac_rfkill_enable_radio(struct ath12k *ar, bool enable)
{
	enum wmi_rfkill_enable_radio param;
	int ret;

	if (enable)
		param = WMI_RFKILL_ENABLE_RADIO_ON;
	else
		param = WMI_RFKILL_ENABLE_RADIO_OFF;

	ath12k_dbg(ar->ab, ATH12K_DBG_MAC, "mac %d rfkill enable %d",
		   ar->pdev_idx, param);

	ret = ath12k_wmi_pdev_set_param(ar, WMI_PDEV_PARAM_RFKILL_ENABLE,
					param, ar->pdev->pdev_id);
	if (ret) {
		ath12k_warn(ar->ab, "failed to set rfkill enable param %d: %d\n",
			    param, ret);
		return ret;
	}

	return 0;
}

static void ath12k_mac_stop(struct ath12k *ar)
{
	struct ath12k_hw *ah = ar->ah;
	struct htt_ppdu_stats_info *ppdu_stats, *tmp;
	struct ath12k_wmi_scan_chan_list_arg *arg;
	int ret;

	lockdep_assert_held(&ah->hw_mutex);
	lockdep_assert_wiphy(ath12k_ar_to_hw(ar)->wiphy);

	ret = ath12k_mac_config_mon_status_default(ar, false);
	if (ret && (ret != -EOPNOTSUPP))
		ath12k_err(ar->ab, "failed to clear rx_filter for monitor status ring: (%d)\n",
			   ret);

	clear_bit(ATH12K_FLAG_CAC_RUNNING, &ar->dev_flags);

	cancel_delayed_work_sync(&ar->scan.timeout);
	wiphy_work_cancel(ath12k_ar_to_hw(ar)->wiphy, &ar->scan.vdev_clean_wk);
	cancel_work_sync(&ar->regd_channel_update_work);
	cancel_work_sync(&ar->regd_update_work);
	cancel_work_sync(&ar->ab->rfkill_work);
	cancel_work_sync(&ar->ab->update_11d_work);
	ar->state_11d = ATH12K_11D_IDLE;
	complete(&ar->completed_11d_scan);

	spin_lock_bh(&ar->data_lock);

	list_for_each_entry_safe(ppdu_stats, tmp, &ar->ppdu_stats_info, list) {
		list_del(&ppdu_stats->list);
		kfree(ppdu_stats);
	}

	while ((arg = list_first_entry_or_null(&ar->regd_channel_update_queue,
					       struct ath12k_wmi_scan_chan_list_arg,
					       list))) {
		list_del(&arg->list);
		kfree(arg);
	}
	spin_unlock_bh(&ar->data_lock);

	rcu_assign_pointer(ar->ab->pdevs_active[ar->pdev_idx], NULL);

	synchronize_rcu();

	atomic_set(&ar->num_pending_mgmt_tx, 0);
}

static void ath12k_mac_op_stop(struct ieee80211_hw *hw, bool suspend)
{
	struct ath12k_hw *ah = ath12k_hw_to_ah(hw);
	struct ath12k *ar;
	int i;

	lockdep_assert_wiphy(hw->wiphy);

	ath12k_drain_tx(ah);

	mutex_lock(&ah->hw_mutex);

	ah->state = ATH12K_HW_STATE_OFF;

	for_each_ar(ah, ar, i)
		ath12k_mac_stop(ar);

	mutex_unlock(&ah->hw_mutex);
}

static u8
ath12k_mac_get_vdev_stats_id(struct ath12k_link_vif *arvif)
{
	struct ath12k_base *ab = arvif->ar->ab;
	u8 vdev_stats_id = 0;

	do {
		if (ab->free_vdev_stats_id_map & (1LL << vdev_stats_id)) {
			vdev_stats_id++;
			if (vdev_stats_id >= ATH12K_MAX_VDEV_STATS_ID) {
				vdev_stats_id = ATH12K_INVAL_VDEV_STATS_ID;
				break;
			}
		} else {
			ab->free_vdev_stats_id_map |= (1LL << vdev_stats_id);
			break;
		}
	} while (vdev_stats_id);

	arvif->vdev_stats_id = vdev_stats_id;
	return vdev_stats_id;
}

static int ath12k_mac_setup_vdev_params_mbssid(struct ath12k_link_vif *arvif,
					       u32 *flags, u32 *tx_vdev_id)
{
	struct ath12k_vif *ahvif = arvif->ahvif;
	struct ieee80211_bss_conf *link_conf;
	struct ath12k *ar = arvif->ar;
	struct ath12k_link_vif *tx_arvif;

	link_conf = ath12k_mac_get_link_bss_conf(arvif);
	if (!link_conf) {
		ath12k_warn(ar->ab, "unable to access bss link conf in set mbssid params for vif %pM link %u\n",
			    ahvif->vif->addr, arvif->link_id);
		return -ENOLINK;
	}

	tx_arvif = ath12k_mac_get_tx_arvif(arvif, link_conf);
	if (!tx_arvif)
		return 0;

	if (link_conf->nontransmitted) {
		if (ath12k_ar_to_hw(ar)->wiphy !=
		    ath12k_ar_to_hw(tx_arvif->ar)->wiphy)
			return -EINVAL;

		*flags = WMI_VDEV_MBSSID_FLAGS_NON_TRANSMIT_AP;
		*tx_vdev_id = tx_arvif->vdev_id;
	} else if (tx_arvif == arvif) {
		*flags = WMI_VDEV_MBSSID_FLAGS_TRANSMIT_AP;
	} else {
		return -EINVAL;
	}

	if (link_conf->ema_ap)
		*flags |= WMI_VDEV_MBSSID_FLAGS_EMA_MODE;

	return 0;
}

static int ath12k_mac_setup_vdev_create_arg(struct ath12k_link_vif *arvif,
					    struct ath12k_wmi_vdev_create_arg *arg)
{
	struct ath12k *ar = arvif->ar;
	struct ath12k_pdev *pdev = ar->pdev;
	struct ath12k_vif *ahvif = arvif->ahvif;
	int ret;

	lockdep_assert_wiphy(ath12k_ar_to_hw(ar)->wiphy);

	arg->if_id = arvif->vdev_id;
	arg->type = ahvif->vdev_type;
	arg->subtype = ahvif->vdev_subtype;
	arg->pdev_id = pdev->pdev_id;

	arg->mbssid_flags = WMI_VDEV_MBSSID_FLAGS_NON_MBSSID_AP;
	arg->mbssid_tx_vdev_id = 0;
	if (!test_bit(WMI_TLV_SERVICE_MBSS_PARAM_IN_VDEV_START_SUPPORT,
		      ar->ab->wmi_ab.svc_map)) {
		ret = ath12k_mac_setup_vdev_params_mbssid(arvif,
							  &arg->mbssid_flags,
							  &arg->mbssid_tx_vdev_id);
		if (ret)
			return ret;
	}

	if (pdev->cap.supported_bands & WMI_HOST_WLAN_2GHZ_CAP) {
		arg->chains[NL80211_BAND_2GHZ].tx = ar->num_tx_chains;
		arg->chains[NL80211_BAND_2GHZ].rx = ar->num_rx_chains;
	}
	if (pdev->cap.supported_bands & WMI_HOST_WLAN_5GHZ_CAP) {
		arg->chains[NL80211_BAND_5GHZ].tx = ar->num_tx_chains;
		arg->chains[NL80211_BAND_5GHZ].rx = ar->num_rx_chains;
	}
	if (pdev->cap.supported_bands & WMI_HOST_WLAN_5GHZ_CAP &&
	    ar->supports_6ghz) {
		arg->chains[NL80211_BAND_6GHZ].tx = ar->num_tx_chains;
		arg->chains[NL80211_BAND_6GHZ].rx = ar->num_rx_chains;
	}

	arg->if_stats_id = ath12k_mac_get_vdev_stats_id(arvif);

	if (ath12k_mac_is_ml_arvif(arvif)) {
		if (hweight16(ahvif->vif->valid_links) > ATH12K_WMI_MLO_MAX_LINKS) {
			ath12k_warn(ar->ab, "too many MLO links during setting up vdev: %d",
				    ahvif->vif->valid_links);
			return -EINVAL;
		}

		ether_addr_copy(arg->mld_addr, ahvif->vif->addr);
	}

	return 0;
}

static u32
ath12k_mac_prepare_he_mode(struct ath12k_pdev *pdev, u32 viftype)
{
	struct ath12k_pdev_cap *pdev_cap = &pdev->cap;
	struct ath12k_band_cap *cap_band = NULL;
	u32 *hecap_phy_ptr = NULL;
	u32 hemode;

	if (pdev->cap.supported_bands & WMI_HOST_WLAN_2GHZ_CAP)
		cap_band = &pdev_cap->band[NL80211_BAND_2GHZ];
	else
		cap_band = &pdev_cap->band[NL80211_BAND_5GHZ];

	hecap_phy_ptr = &cap_band->he_cap_phy_info[0];

	hemode = u32_encode_bits(HE_SU_BFEE_ENABLE, HE_MODE_SU_TX_BFEE) |
		 u32_encode_bits(HECAP_PHY_SUBFMR_GET(hecap_phy_ptr),
				 HE_MODE_SU_TX_BFER) |
		 u32_encode_bits(HECAP_PHY_ULMUMIMO_GET(hecap_phy_ptr),
				 HE_MODE_UL_MUMIMO);

	/* TODO: WDS and other modes */
	if (viftype == NL80211_IFTYPE_AP) {
		hemode |= u32_encode_bits(HECAP_PHY_MUBFMR_GET(hecap_phy_ptr),
					  HE_MODE_MU_TX_BFER) |
			  u32_encode_bits(HE_DL_MUOFDMA_ENABLE, HE_MODE_DL_OFDMA) |
			  u32_encode_bits(HE_UL_MUOFDMA_ENABLE, HE_MODE_UL_OFDMA);
	} else {
		hemode |= u32_encode_bits(HE_MU_BFEE_ENABLE, HE_MODE_MU_TX_BFEE);
	}

	return hemode;
}

static int ath12k_set_he_mu_sounding_mode(struct ath12k *ar,
					  struct ath12k_link_vif *arvif)
{
	u32 param_id, param_value;
	struct ath12k_base *ab = ar->ab;
	struct ath12k_vif *ahvif = arvif->ahvif;
	int ret;

	param_id = WMI_VDEV_PARAM_SET_HEMU_MODE;
	param_value = ath12k_mac_prepare_he_mode(ar->pdev, ahvif->vif->type);
	ret = ath12k_wmi_vdev_set_param_cmd(ar, arvif->vdev_id,
					    param_id, param_value);
	if (ret) {
		ath12k_warn(ab, "failed to set vdev %d HE MU mode: %d param_value %x\n",
			    arvif->vdev_id, ret, param_value);
		return ret;
	}
	param_id = WMI_VDEV_PARAM_SET_HE_SOUNDING_MODE;
	param_value =
		u32_encode_bits(HE_VHT_SOUNDING_MODE_ENABLE, HE_VHT_SOUNDING_MODE) |
		u32_encode_bits(HE_TRIG_NONTRIG_SOUNDING_MODE_ENABLE,
				HE_TRIG_NONTRIG_SOUNDING_MODE);
	ret = ath12k_wmi_vdev_set_param_cmd(ar, arvif->vdev_id,
					    param_id, param_value);
	if (ret) {
		ath12k_warn(ab, "failed to set vdev %d HE MU mode: %d\n",
			    arvif->vdev_id, ret);
		return ret;
	}
	return ret;
}

static void ath12k_mac_update_vif_offload(struct ath12k_link_vif *arvif)
{
	struct ath12k_vif *ahvif = arvif->ahvif;
	struct ieee80211_vif *vif = ath12k_ahvif_to_vif(ahvif);
	struct ath12k *ar = arvif->ar;
	struct ath12k_base *ab = ar->ab;
	u32 param_id, param_value;
	int ret;

	param_id = WMI_VDEV_PARAM_TX_ENCAP_TYPE;
	if (vif->type != NL80211_IFTYPE_STATION &&
	    vif->type != NL80211_IFTYPE_AP)
		vif->offload_flags &= ~(IEEE80211_OFFLOAD_ENCAP_ENABLED |
					IEEE80211_OFFLOAD_DECAP_ENABLED);

	if (vif->offload_flags & IEEE80211_OFFLOAD_ENCAP_ENABLED)
		ahvif->tx_encap_type = ATH12K_HW_TXRX_ETHERNET;
	else if (test_bit(ATH12K_FLAG_RAW_MODE, &ab->dev_flags))
		ahvif->tx_encap_type = ATH12K_HW_TXRX_RAW;
	else
		ahvif->tx_encap_type = ATH12K_HW_TXRX_NATIVE_WIFI;

	ret = ath12k_wmi_vdev_set_param_cmd(ar, arvif->vdev_id,
					    param_id, ahvif->tx_encap_type);
	if (ret) {
		ath12k_warn(ab, "failed to set vdev %d tx encap mode: %d\n",
			    arvif->vdev_id, ret);
		vif->offload_flags &= ~IEEE80211_OFFLOAD_ENCAP_ENABLED;
	}

	param_id = WMI_VDEV_PARAM_RX_DECAP_TYPE;
	if (vif->offload_flags & IEEE80211_OFFLOAD_DECAP_ENABLED)
		param_value = ATH12K_HW_TXRX_ETHERNET;
	else if (test_bit(ATH12K_FLAG_RAW_MODE, &ab->dev_flags))
		param_value = ATH12K_HW_TXRX_RAW;
	else
		param_value = ATH12K_HW_TXRX_NATIVE_WIFI;

	ret = ath12k_wmi_vdev_set_param_cmd(ar, arvif->vdev_id,
					    param_id, param_value);
	if (ret) {
		ath12k_warn(ab, "failed to set vdev %d rx decap mode: %d\n",
			    arvif->vdev_id, ret);
		vif->offload_flags &= ~IEEE80211_OFFLOAD_DECAP_ENABLED;
	}
}

static void ath12k_mac_op_update_vif_offload(struct ieee80211_hw *hw,
					     struct ieee80211_vif *vif)
{
	struct ath12k_vif *ahvif = ath12k_vif_to_ahvif(vif);
	struct ath12k_link_vif *arvif;
	unsigned long links;
	int link_id;

	lockdep_assert_wiphy(hw->wiphy);

	if (vif->valid_links) {
		links = vif->valid_links;
		for_each_set_bit(link_id, &links, IEEE80211_MLD_MAX_NUM_LINKS) {
			arvif = wiphy_dereference(hw->wiphy, ahvif->link[link_id]);
			if (!(arvif && arvif->ar))
				continue;

			ath12k_mac_update_vif_offload(arvif);
		}

		return;
	}

	ath12k_mac_update_vif_offload(&ahvif->deflink);
}

static bool ath12k_mac_vif_ap_active_any(struct ath12k_base *ab)
{
	struct ath12k *ar;
	struct ath12k_pdev *pdev;
	struct ath12k_link_vif *arvif;
	int i;

	for (i = 0; i < ab->num_radios; i++) {
		pdev = &ab->pdevs[i];
		ar = pdev->ar;
		list_for_each_entry(arvif, &ar->arvifs, list) {
			if (arvif->is_up &&
			    arvif->ahvif->vdev_type == WMI_VDEV_TYPE_AP)
				return true;
		}
	}
	return false;
}

void ath12k_mac_11d_scan_start(struct ath12k *ar, u32 vdev_id)
{
	struct wmi_11d_scan_start_arg arg;
	int ret;

	lockdep_assert_wiphy(ath12k_ar_to_hw(ar)->wiphy);

	if (ar->regdom_set_by_user)
		goto fin;

	if (ar->vdev_id_11d_scan != ATH12K_11D_INVALID_VDEV_ID)
		goto fin;

	if (!test_bit(WMI_TLV_SERVICE_11D_OFFLOAD, ar->ab->wmi_ab.svc_map))
		goto fin;

	if (ath12k_mac_vif_ap_active_any(ar->ab))
		goto fin;

	arg.vdev_id = vdev_id;
	arg.start_interval_msec = 0;
	arg.scan_period_msec = ATH12K_SCAN_11D_INTERVAL;

	ath12k_dbg(ar->ab, ATH12K_DBG_MAC,
		   "mac start 11d scan for vdev %d\n", vdev_id);

	ret = ath12k_wmi_send_11d_scan_start_cmd(ar, &arg);
	if (ret) {
		ath12k_warn(ar->ab, "failed to start 11d scan vdev %d ret: %d\n",
			    vdev_id, ret);
	} else {
		ar->vdev_id_11d_scan = vdev_id;
		if (ar->state_11d == ATH12K_11D_PREPARING)
			ar->state_11d = ATH12K_11D_RUNNING;
	}

fin:
	if (ar->state_11d == ATH12K_11D_PREPARING) {
		ar->state_11d = ATH12K_11D_IDLE;
		complete(&ar->completed_11d_scan);
	}
}

void ath12k_mac_11d_scan_stop(struct ath12k *ar)
{
	int ret;
	u32 vdev_id;

	lockdep_assert_wiphy(ath12k_ar_to_hw(ar)->wiphy);

	if (!test_bit(WMI_TLV_SERVICE_11D_OFFLOAD, ar->ab->wmi_ab.svc_map))
		return;

	ath12k_dbg(ar->ab, ATH12K_DBG_MAC, "mac stop 11d for vdev %d\n",
		   ar->vdev_id_11d_scan);

	if (ar->state_11d == ATH12K_11D_PREPARING) {
		ar->state_11d = ATH12K_11D_IDLE;
		complete(&ar->completed_11d_scan);
	}

	if (ar->vdev_id_11d_scan != ATH12K_11D_INVALID_VDEV_ID) {
		vdev_id = ar->vdev_id_11d_scan;

		ret = ath12k_wmi_send_11d_scan_stop_cmd(ar, vdev_id);
		if (ret) {
			ath12k_warn(ar->ab,
				    "failed to stopt 11d scan vdev %d ret: %d\n",
				    vdev_id, ret);
		} else {
			ar->vdev_id_11d_scan = ATH12K_11D_INVALID_VDEV_ID;
			ar->state_11d = ATH12K_11D_IDLE;
			complete(&ar->completed_11d_scan);
		}
	}
}

void ath12k_mac_11d_scan_stop_all(struct ath12k_base *ab)
{
	struct ath12k *ar;
	struct ath12k_pdev *pdev;
	int i;

	ath12k_dbg(ab, ATH12K_DBG_MAC, "mac stop soc 11d scan\n");

	for (i = 0; i < ab->num_radios; i++) {
		pdev = &ab->pdevs[i];
		ar = pdev->ar;

		ath12k_mac_11d_scan_stop(ar);
	}
}

static void ath12k_mac_determine_vdev_type(struct ieee80211_vif *vif,
					   struct ath12k_vif *ahvif)
{
	ahvif->vdev_subtype = WMI_VDEV_SUBTYPE_NONE;

	switch (vif->type) {
	case NL80211_IFTYPE_UNSPECIFIED:
	case NL80211_IFTYPE_STATION:
		ahvif->vdev_type = WMI_VDEV_TYPE_STA;

		if (vif->p2p)
			ahvif->vdev_subtype = WMI_VDEV_SUBTYPE_P2P_CLIENT;

		break;
	case NL80211_IFTYPE_MESH_POINT:
		ahvif->vdev_subtype = WMI_VDEV_SUBTYPE_MESH_11S;
		fallthrough;
	case NL80211_IFTYPE_AP:
		ahvif->vdev_type = WMI_VDEV_TYPE_AP;

		if (vif->p2p)
			ahvif->vdev_subtype = WMI_VDEV_SUBTYPE_P2P_GO;

		break;
	case NL80211_IFTYPE_MONITOR:
		ahvif->vdev_type = WMI_VDEV_TYPE_MONITOR;
		break;
	case NL80211_IFTYPE_P2P_DEVICE:
		ahvif->vdev_type = WMI_VDEV_TYPE_STA;
		ahvif->vdev_subtype = WMI_VDEV_SUBTYPE_P2P_DEVICE;
		break;
	default:
		WARN_ON(1);
		break;
	}
}

int ath12k_mac_vdev_create(struct ath12k *ar, struct ath12k_link_vif *arvif)
{
	struct ath12k_hw *ah = ar->ah;
	struct ath12k_base *ab = ar->ab;
	struct ieee80211_hw *hw = ah->hw;
	struct ath12k_vif *ahvif = arvif->ahvif;
	struct ieee80211_vif *vif = ath12k_ahvif_to_vif(ahvif);
	struct ath12k_wmi_vdev_create_arg vdev_arg = {0};
	struct ath12k_wmi_peer_create_arg peer_param = {0};
	struct ieee80211_bss_conf *link_conf = NULL;
	u32 param_id, param_value;
	u16 nss;
	int i;
	int ret, vdev_id;
	u8 link_id;

	lockdep_assert_wiphy(hw->wiphy);

	/* In NO_VIRTUAL_MONITOR, its necessary to restrict only one monitor
	 * interface in each radio
	 */
	if (vif->type == NL80211_IFTYPE_MONITOR && ar->monitor_vdev_created)
		return -EINVAL;

	link_id = arvif->link_id;

	if (link_id < IEEE80211_MLD_MAX_NUM_LINKS) {
		link_conf = wiphy_dereference(hw->wiphy, vif->link_conf[link_id]);
		if (!link_conf) {
			ath12k_warn(ar->ab, "unable to access bss link conf in vdev create for vif %pM link %u\n",
				    vif->addr, arvif->link_id);
			return -ENOLINK;
		}
	}

	if (link_conf)
		memcpy(arvif->bssid, link_conf->addr, ETH_ALEN);
	else
		memcpy(arvif->bssid, vif->addr, ETH_ALEN);

	arvif->ar = ar;
	vdev_id = __ffs64(ab->free_vdev_map);
	arvif->vdev_id = vdev_id;
	if (vif->type == NL80211_IFTYPE_MONITOR)
		ar->monitor_vdev_id = vdev_id;

	ath12k_dbg(ar->ab, ATH12K_DBG_MAC, "mac vdev create id %d type %d subtype %d map %llx\n",
		   arvif->vdev_id, ahvif->vdev_type, ahvif->vdev_subtype,
		   ab->free_vdev_map);

	vif->cab_queue = arvif->vdev_id % (ATH12K_HW_MAX_QUEUES - 1);
	for (i = 0; i < ARRAY_SIZE(vif->hw_queue); i++)
		vif->hw_queue[i] = i % (ATH12K_HW_MAX_QUEUES - 1);

	ret = ath12k_mac_setup_vdev_create_arg(arvif, &vdev_arg);
	if (ret) {
		ath12k_warn(ab, "failed to create vdev parameters %d: %d\n",
			    arvif->vdev_id, ret);
		goto err;
	}

	ret = ath12k_wmi_vdev_create(ar, arvif->bssid, &vdev_arg);
	if (ret) {
		ath12k_warn(ab, "failed to create WMI vdev %d: %d\n",
			    arvif->vdev_id, ret);
		return ret;
	}

	ar->num_created_vdevs++;
	arvif->is_created = true;
	ath12k_dbg(ab, ATH12K_DBG_MAC, "vdev %pM created, vdev_id %d\n",
		   vif->addr, arvif->vdev_id);
	ar->allocated_vdev_map |= 1LL << arvif->vdev_id;
	ab->free_vdev_map &= ~(1LL << arvif->vdev_id);

	spin_lock_bh(&ar->data_lock);
	list_add(&arvif->list, &ar->arvifs);
	spin_unlock_bh(&ar->data_lock);

	ath12k_mac_update_vif_offload(arvif);

	nss = hweight32(ar->cfg_tx_chainmask) ? : 1;
	ret = ath12k_wmi_vdev_set_param_cmd(ar, arvif->vdev_id,
					    WMI_VDEV_PARAM_NSS, nss);
	if (ret) {
		ath12k_warn(ab, "failed to set vdev %d chainmask 0x%x, nss %d :%d\n",
			    arvif->vdev_id, ar->cfg_tx_chainmask, nss, ret);
		goto err_vdev_del;
	}

	switch (ahvif->vdev_type) {
	case WMI_VDEV_TYPE_AP:
		peer_param.vdev_id = arvif->vdev_id;
		peer_param.peer_addr = arvif->bssid;
		peer_param.peer_type = WMI_PEER_TYPE_DEFAULT;
		ret = ath12k_peer_create(ar, arvif, NULL, &peer_param);
		if (ret) {
			ath12k_warn(ab, "failed to vdev %d create peer for AP: %d\n",
				    arvif->vdev_id, ret);
			goto err_vdev_del;
		}

		ret = ath12k_mac_set_kickout(arvif);
		if (ret) {
			ath12k_warn(ar->ab, "failed to set vdev %i kickout parameters: %d\n",
				    arvif->vdev_id, ret);
			goto err_peer_del;
		}
		ath12k_mac_11d_scan_stop_all(ar->ab);
		break;
	case WMI_VDEV_TYPE_STA:
		param_id = WMI_STA_PS_PARAM_RX_WAKE_POLICY;
		param_value = WMI_STA_PS_RX_WAKE_POLICY_WAKE;
		ret = ath12k_wmi_set_sta_ps_param(ar, arvif->vdev_id,
						  param_id, param_value);
		if (ret) {
			ath12k_warn(ar->ab, "failed to set vdev %d RX wake policy: %d\n",
				    arvif->vdev_id, ret);
			goto err_peer_del;
		}

		param_id = WMI_STA_PS_PARAM_TX_WAKE_THRESHOLD;
		param_value = WMI_STA_PS_TX_WAKE_THRESHOLD_ALWAYS;
		ret = ath12k_wmi_set_sta_ps_param(ar, arvif->vdev_id,
						  param_id, param_value);
		if (ret) {
			ath12k_warn(ar->ab, "failed to set vdev %d TX wake threshold: %d\n",
				    arvif->vdev_id, ret);
			goto err_peer_del;
		}

		param_id = WMI_STA_PS_PARAM_PSPOLL_COUNT;
		param_value = WMI_STA_PS_PSPOLL_COUNT_NO_MAX;
		ret = ath12k_wmi_set_sta_ps_param(ar, arvif->vdev_id,
						  param_id, param_value);
		if (ret) {
			ath12k_warn(ar->ab, "failed to set vdev %d pspoll count: %d\n",
				    arvif->vdev_id, ret);
			goto err_peer_del;
		}

		ret = ath12k_wmi_pdev_set_ps_mode(ar, arvif->vdev_id, false);
		if (ret) {
			ath12k_warn(ar->ab, "failed to disable vdev %d ps mode: %d\n",
				    arvif->vdev_id, ret);
			goto err_peer_del;
		}

		if (test_bit(WMI_TLV_SERVICE_11D_OFFLOAD, ab->wmi_ab.svc_map) &&
		    ahvif->vdev_type == WMI_VDEV_TYPE_STA &&
		    ahvif->vdev_subtype == WMI_VDEV_SUBTYPE_NONE) {
			reinit_completion(&ar->completed_11d_scan);
			ar->state_11d = ATH12K_11D_PREPARING;
		}
		break;
	case WMI_VDEV_TYPE_MONITOR:
		ar->monitor_vdev_created = true;
		break;
	default:
		break;
	}

	if (link_conf)
		arvif->txpower = link_conf->txpower;
	else
		arvif->txpower = NL80211_TX_POWER_AUTOMATIC;

	ret = ath12k_mac_txpower_recalc(ar);
	if (ret)
		goto err_peer_del;

	param_id = WMI_VDEV_PARAM_RTS_THRESHOLD;
	param_value = hw->wiphy->rts_threshold;
	ret = ath12k_wmi_vdev_set_param_cmd(ar, arvif->vdev_id,
					    param_id, param_value);
	if (ret) {
		ath12k_warn(ar->ab, "failed to set rts threshold for vdev %d: %d\n",
			    arvif->vdev_id, ret);
	}

	ath12k_dp_vdev_tx_attach(ar, arvif);

	return ret;

err_peer_del:
	if (ahvif->vdev_type == WMI_VDEV_TYPE_AP) {
		reinit_completion(&ar->peer_delete_done);

		ret = ath12k_wmi_send_peer_delete_cmd(ar, arvif->bssid,
						      arvif->vdev_id);
		if (ret) {
			ath12k_warn(ar->ab, "failed to delete peer vdev_id %d addr %pM\n",
				    arvif->vdev_id, arvif->bssid);
			goto err;
		}

		ret = ath12k_wait_for_peer_delete_done(ar, arvif->vdev_id,
						       arvif->bssid);
		if (ret)
			goto err_vdev_del;

		ar->num_peers--;
	}

err_vdev_del:
	if (ahvif->vdev_type == WMI_VDEV_TYPE_MONITOR) {
		ar->monitor_vdev_id = -1;
		ar->monitor_vdev_created = false;
	}

	ath12k_wmi_vdev_delete(ar, arvif->vdev_id);
	ar->num_created_vdevs--;
	arvif->is_created = false;
	arvif->ar = NULL;
	ar->allocated_vdev_map &= ~(1LL << arvif->vdev_id);
	ab->free_vdev_map |= 1LL << arvif->vdev_id;
	ab->free_vdev_stats_id_map &= ~(1LL << arvif->vdev_stats_id);
	spin_lock_bh(&ar->data_lock);
	list_del(&arvif->list);
	spin_unlock_bh(&ar->data_lock);

err:
	arvif->ar = NULL;
	return ret;
}

static void ath12k_mac_vif_flush_key_cache(struct ath12k_link_vif *arvif)
{
	struct ath12k_key_conf *key_conf, *tmp;
	struct ath12k_vif *ahvif = arvif->ahvif;
	struct ath12k_hw *ah = ahvif->ah;
	struct ath12k_sta *ahsta;
	struct ath12k_link_sta *arsta;
	struct ath12k_vif_cache *cache = ahvif->cache[arvif->link_id];
	int ret;

	lockdep_assert_wiphy(ah->hw->wiphy);

	list_for_each_entry_safe(key_conf, tmp, &cache->key_conf.list, list) {
		arsta = NULL;
		if (key_conf->sta) {
			ahsta = ath12k_sta_to_ahsta(key_conf->sta);
			arsta = wiphy_dereference(ah->hw->wiphy,
						  ahsta->link[arvif->link_id]);
			if (!arsta)
				goto free_cache;
		}

		ret = ath12k_mac_set_key(arvif->ar, key_conf->cmd,
					 arvif, arsta,
					 key_conf->key);
		if (ret)
			ath12k_warn(arvif->ar->ab, "unable to apply set key param to vdev %d ret %d\n",
				    arvif->vdev_id, ret);
free_cache:
		list_del(&key_conf->list);
		kfree(key_conf);
	}
}

static void ath12k_mac_vif_cache_flush(struct ath12k *ar, struct ath12k_link_vif *arvif)
{
	struct ath12k_vif *ahvif = arvif->ahvif;
	struct ieee80211_vif *vif = ath12k_ahvif_to_vif(ahvif);
	struct ath12k_vif_cache *cache = ahvif->cache[arvif->link_id];
	struct ath12k_base *ab = ar->ab;
	struct ieee80211_bss_conf *link_conf;

	int ret;

	lockdep_assert_wiphy(ath12k_ar_to_hw(ar)->wiphy);

	if (!cache)
		return;

	if (cache->tx_conf.changed) {
		ret = ath12k_mac_conf_tx(arvif, cache->tx_conf.ac,
					 &cache->tx_conf.tx_queue_params);
		if (ret)
			ath12k_warn(ab,
				    "unable to apply tx config parameters to vdev %d\n",
				    ret);
	}

	if (cache->bss_conf_changed) {
		link_conf = ath12k_mac_get_link_bss_conf(arvif);
		if (!link_conf) {
			ath12k_warn(ar->ab, "unable to access bss link conf in cache flush for vif %pM link %u\n",
				    vif->addr, arvif->link_id);
			return;
		}
		ath12k_mac_bss_info_changed(ar, arvif, link_conf,
					    cache->bss_conf_changed);
	}

	if (!list_empty(&cache->key_conf.list))
		ath12k_mac_vif_flush_key_cache(arvif);

	ath12k_ahvif_put_link_cache(ahvif, arvif->link_id);
}

static struct ath12k *ath12k_mac_assign_vif_to_vdev(struct ieee80211_hw *hw,
						    struct ath12k_link_vif *arvif,
						    struct ieee80211_chanctx_conf *ctx)
{
	struct ath12k_vif *ahvif = arvif->ahvif;
	struct ieee80211_vif *vif = ath12k_ahvif_to_vif(ahvif);
	struct ath12k_link_vif *scan_arvif;
	struct ath12k_hw *ah = hw->priv;
	struct ath12k *ar;
	struct ath12k_base *ab;
	u8 link_id = arvif->link_id;
	int ret;

	lockdep_assert_wiphy(hw->wiphy);

	if (ah->num_radio == 1)
		ar = ah->radio;
	else if (ctx)
		ar = ath12k_get_ar_by_ctx(hw, ctx);
	else
		return NULL;

	if (!ar)
		return NULL;

	/* cleanup the scan vdev if we are done scan on that ar
	 * and now we want to create for actual usage.
	 */
	if (ieee80211_vif_is_mld(vif)) {
		scan_arvif = wiphy_dereference(hw->wiphy,
					       ahvif->link[ATH12K_DEFAULT_SCAN_LINK]);
		if (scan_arvif && scan_arvif->ar == ar) {
			ar->scan.arvif = NULL;
			ath12k_mac_remove_link_interface(hw, scan_arvif);
			ath12k_mac_unassign_link_vif(scan_arvif);
		}
	}

	if (arvif->ar) {
		/* This is not expected really */
		if (WARN_ON(!arvif->is_created)) {
			arvif->ar = NULL;
			return NULL;
		}

		if (ah->num_radio == 1)
			return arvif->ar;

		/* This can happen as scan vdev gets created during multiple scans
		 * across different radios before a vdev is brought up in
		 * a certain radio.
		 */
		if (ar != arvif->ar) {
			if (WARN_ON(arvif->is_started))
				return NULL;

			ath12k_mac_remove_link_interface(hw, arvif);
			ath12k_mac_unassign_link_vif(arvif);
		}
	}

	ab = ar->ab;

	/* Assign arvif again here since previous radio switch block
	 * would've unassigned and cleared it.
	 */
	arvif = ath12k_mac_assign_link_vif(ah, vif, link_id);
	if (vif->type == NL80211_IFTYPE_AP &&
	    ar->num_peers > (ar->max_num_peers - 1)) {
		ath12k_warn(ab, "failed to create vdev due to insufficient peer entry resource in firmware\n");
		goto unlock;
	}

	if (arvif->is_created)
		goto flush;

	if (ar->num_created_vdevs > (TARGET_NUM_VDEVS - 1)) {
		ath12k_warn(ab, "failed to create vdev, reached max vdev limit %d\n",
			    TARGET_NUM_VDEVS);
		goto unlock;
	}

	ret = ath12k_mac_vdev_create(ar, arvif);
	if (ret) {
		ath12k_warn(ab, "failed to create vdev %pM ret %d", vif->addr, ret);
		goto unlock;
	}

flush:
	/* If the vdev is created during channel assign and not during
	 * add_interface(), Apply any parameters for the vdev which were received
	 * after add_interface, corresponding to this vif.
	 */
	ath12k_mac_vif_cache_flush(ar, arvif);
unlock:
	return arvif->ar;
}

static int ath12k_mac_op_add_interface(struct ieee80211_hw *hw,
				       struct ieee80211_vif *vif)
{
	struct ath12k_hw *ah = ath12k_hw_to_ah(hw);
	struct ath12k_vif *ahvif = ath12k_vif_to_ahvif(vif);
	struct ath12k_reg_info *reg_info;
	struct ath12k_link_vif *arvif;
	struct ath12k_base *ab;
	struct ath12k *ar;
	int i;

	lockdep_assert_wiphy(hw->wiphy);

	memset(ahvif, 0, sizeof(*ahvif));

	ahvif->ah = ah;
	ahvif->vif = vif;
	arvif = &ahvif->deflink;

	ath12k_mac_init_arvif(ahvif, arvif, -1);

	/* Allocate Default Queue now and reassign during actual vdev create */
	vif->cab_queue = ATH12K_HW_DEFAULT_QUEUE;
	for (i = 0; i < ARRAY_SIZE(vif->hw_queue); i++)
		vif->hw_queue[i] = ATH12K_HW_DEFAULT_QUEUE;

	vif->driver_flags |= IEEE80211_VIF_SUPPORTS_UAPSD;

	ath12k_mac_determine_vdev_type(vif, ahvif);

	for_each_ar(ah, ar, i) {
		if (!ath12k_wmi_supports_6ghz_cc_ext(ar))
			continue;

		ab = ar->ab;
		reg_info = ab->reg_info[ar->pdev_idx];
		ath12k_dbg(ab, ATH12K_DBG_MAC, "interface added to change reg rules\n");
		ah->regd_updated = false;
		ath12k_reg_handle_chan_list(ab, reg_info, ahvif->vdev_type,
					    IEEE80211_REG_UNSET_AP);
		break;
	}

	/* Defer vdev creation until assign_chanctx or hw_scan is initiated as driver
	 * will not know if this interface is an ML vif at this point.
	 */
	return 0;
}

static void ath12k_mac_vif_unref(struct ath12k_dp *dp, struct ieee80211_vif *vif)
{
	struct ath12k_tx_desc_info *tx_desc_info;
	struct ath12k_skb_cb *skb_cb;
	struct sk_buff *skb;
	int i;

	for (i = 0; i < ATH12K_HW_MAX_QUEUES; i++) {
		spin_lock_bh(&dp->tx_desc_lock[i]);

		list_for_each_entry(tx_desc_info, &dp->tx_desc_used_list[i],
				    list) {
			skb = tx_desc_info->skb;
			if (!skb)
				continue;

			skb_cb = ATH12K_SKB_CB(skb);
			if (skb_cb->vif == vif)
				skb_cb->vif = NULL;
		}

		spin_unlock_bh(&dp->tx_desc_lock[i]);
	}
}

static int ath12k_mac_vdev_delete(struct ath12k *ar, struct ath12k_link_vif *arvif)
{
	struct ath12k_vif *ahvif = arvif->ahvif;
	struct ieee80211_vif *vif = ath12k_ahvif_to_vif(ahvif);
	struct ath12k_base *ab = ar->ab;
	unsigned long time_left;
	int ret;

	lockdep_assert_wiphy(ath12k_ar_to_hw(ar)->wiphy);

	reinit_completion(&ar->vdev_delete_done);

	ret = ath12k_wmi_vdev_delete(ar, arvif->vdev_id);
	if (ret) {
		ath12k_warn(ab, "failed to delete WMI vdev %d: %d\n",
			    arvif->vdev_id, ret);
		goto err_vdev_del;
	}

	time_left = wait_for_completion_timeout(&ar->vdev_delete_done,
						ATH12K_VDEV_DELETE_TIMEOUT_HZ);
	if (time_left == 0) {
		ath12k_warn(ab, "Timeout in receiving vdev delete response\n");
		goto err_vdev_del;
	}

	ab->free_vdev_map |= 1LL << arvif->vdev_id;
	ar->allocated_vdev_map &= ~(1LL << arvif->vdev_id);
	ar->num_created_vdevs--;

	if (ahvif->vdev_type == WMI_VDEV_TYPE_MONITOR) {
		ar->monitor_vdev_id = -1;
		ar->monitor_vdev_created = false;
	}

	ath12k_dbg(ab, ATH12K_DBG_MAC, "vdev %pM deleted, vdev_id %d\n",
		   vif->addr, arvif->vdev_id);

err_vdev_del:
	spin_lock_bh(&ar->data_lock);
	list_del(&arvif->list);
	spin_unlock_bh(&ar->data_lock);

	ath12k_peer_cleanup(ar, arvif->vdev_id);
	ath12k_ahvif_put_link_cache(ahvif, arvif->link_id);

	idr_for_each(&ar->txmgmt_idr,
		     ath12k_mac_vif_txmgmt_idr_remove, vif);

	ath12k_mac_vif_unref(&ab->dp, vif);
	ath12k_dp_tx_put_bank_profile(&ab->dp, arvif->bank_id);

	/* Recalc txpower for remaining vdev */
	ath12k_mac_txpower_recalc(ar);

	/* TODO: recal traffic pause state based on the available vdevs */
	arvif->is_created = false;
	arvif->ar = NULL;

	return ret;
}

static void ath12k_mac_op_remove_interface(struct ieee80211_hw *hw,
					   struct ieee80211_vif *vif)
{
	struct ath12k_vif *ahvif = ath12k_vif_to_ahvif(vif);
	struct ath12k_link_vif *arvif;
	struct ath12k *ar;
	u8 link_id;

	lockdep_assert_wiphy(hw->wiphy);

	for (link_id = 0; link_id < ATH12K_NUM_MAX_LINKS; link_id++) {
		/* if we cached some config but never received assign chanctx,
		 * free the allocated cache.
		 */
		ath12k_ahvif_put_link_cache(ahvif, link_id);
		arvif = wiphy_dereference(hw->wiphy, ahvif->link[link_id]);
		if (!arvif || !arvif->is_created)
			continue;

		ar = arvif->ar;

		/* Scan abortion is in progress since before this, cancel_hw_scan()
		 * is expected to be executed. Since link is anyways going to be removed
		 * now, just cancel the worker and send the scan aborted to user space
		 */
		if (ar->scan.arvif == arvif) {
			wiphy_work_cancel(hw->wiphy, &ar->scan.vdev_clean_wk);

			spin_lock_bh(&ar->data_lock);
			ar->scan.arvif = NULL;
			if (!ar->scan.is_roc) {
				struct cfg80211_scan_info info = {
					.aborted = true,
				};

				ieee80211_scan_completed(ar->ah->hw, &info);
			}

			ar->scan.state = ATH12K_SCAN_IDLE;
			ar->scan_channel = NULL;
			ar->scan.roc_freq = 0;
			spin_unlock_bh(&ar->data_lock);
		}

		ath12k_mac_remove_link_interface(hw, arvif);
		ath12k_mac_unassign_link_vif(arvif);
	}
}

/* FIXME: Has to be verified. */
#define SUPPORTED_FILTERS			\
	(FIF_ALLMULTI |				\
	FIF_CONTROL |				\
	FIF_PSPOLL |				\
	FIF_OTHER_BSS |				\
	FIF_BCN_PRBRESP_PROMISC |		\
	FIF_PROBE_REQ |				\
	FIF_FCSFAIL)

static void ath12k_mac_op_configure_filter(struct ieee80211_hw *hw,
					   unsigned int changed_flags,
					   unsigned int *total_flags,
					   u64 multicast)
{
	struct ath12k_hw *ah = ath12k_hw_to_ah(hw);
	struct ath12k *ar;

	lockdep_assert_wiphy(hw->wiphy);

	ar = ath12k_ah_to_ar(ah, 0);

	*total_flags &= SUPPORTED_FILTERS;
	ar->filter_flags = *total_flags;
}

static int ath12k_mac_op_get_antenna(struct ieee80211_hw *hw, u32 *tx_ant, u32 *rx_ant)
{
	struct ath12k_hw *ah = ath12k_hw_to_ah(hw);
	int antennas_rx = 0, antennas_tx = 0;
	struct ath12k *ar;
	int i;

	lockdep_assert_wiphy(hw->wiphy);

	for_each_ar(ah, ar, i) {
		antennas_rx = max_t(u32, antennas_rx, ar->cfg_rx_chainmask);
		antennas_tx = max_t(u32, antennas_tx, ar->cfg_tx_chainmask);
	}

	*tx_ant = antennas_tx;
	*rx_ant = antennas_rx;

	return 0;
}

static int ath12k_mac_op_set_antenna(struct ieee80211_hw *hw, u32 tx_ant, u32 rx_ant)
{
	struct ath12k_hw *ah = ath12k_hw_to_ah(hw);
	struct ath12k *ar;
	int ret = 0;
	int i;

	lockdep_assert_wiphy(hw->wiphy);

	for_each_ar(ah, ar, i) {
		ret = __ath12k_set_antenna(ar, tx_ant, rx_ant);
		if (ret)
			break;
	}

	return ret;
}

static int ath12k_mac_ampdu_action(struct ieee80211_hw *hw,
				   struct ieee80211_vif *vif,
				   struct ieee80211_ampdu_params *params,
				   u8 link_id)
{
	struct ath12k *ar;
	int ret = -EINVAL;

	lockdep_assert_wiphy(hw->wiphy);

	ar = ath12k_get_ar_by_vif(hw, vif, link_id);
	if (!ar)
		return -EINVAL;

	switch (params->action) {
	case IEEE80211_AMPDU_RX_START:
		ret = ath12k_dp_rx_ampdu_start(ar, params, link_id);
		break;
	case IEEE80211_AMPDU_RX_STOP:
		ret = ath12k_dp_rx_ampdu_stop(ar, params, link_id);
		break;
	case IEEE80211_AMPDU_TX_START:
	case IEEE80211_AMPDU_TX_STOP_CONT:
	case IEEE80211_AMPDU_TX_STOP_FLUSH:
	case IEEE80211_AMPDU_TX_STOP_FLUSH_CONT:
	case IEEE80211_AMPDU_TX_OPERATIONAL:
		/* Tx A-MPDU aggregation offloaded to hw/fw so deny mac80211
		 * Tx aggregation requests.
		 */
		ret = -EOPNOTSUPP;
		break;
	}

	if (ret)
		ath12k_warn(ar->ab, "unable to perform ampdu action %d for vif %pM link %u ret %d\n",
			    params->action, vif->addr, link_id, ret);

	return ret;
}

static int ath12k_mac_op_ampdu_action(struct ieee80211_hw *hw,
				      struct ieee80211_vif *vif,
				      struct ieee80211_ampdu_params *params)
{
	struct ieee80211_sta *sta = params->sta;
	struct ath12k_sta *ahsta = ath12k_sta_to_ahsta(sta);
	unsigned long links_map = ahsta->links_map;
	int ret = -EINVAL;
	u8 link_id;

	lockdep_assert_wiphy(hw->wiphy);

	if (WARN_ON(!links_map))
		return ret;

	for_each_set_bit(link_id, &links_map, IEEE80211_MLD_MAX_NUM_LINKS) {
		ret = ath12k_mac_ampdu_action(hw, vif, params, link_id);
		if (ret)
			return ret;
	}

	return 0;
}

static int ath12k_mac_op_add_chanctx(struct ieee80211_hw *hw,
				     struct ieee80211_chanctx_conf *ctx)
{
	struct ath12k *ar;
	struct ath12k_base *ab;

	lockdep_assert_wiphy(hw->wiphy);

	ar = ath12k_get_ar_by_ctx(hw, ctx);
	if (!ar)
		return -EINVAL;

	ab = ar->ab;

	ath12k_dbg(ab, ATH12K_DBG_MAC,
		   "mac chanctx add freq %u width %d ptr %p\n",
		   ctx->def.chan->center_freq, ctx->def.width, ctx);

	spin_lock_bh(&ar->data_lock);
	/* TODO: In case of multiple channel context, populate rx_channel from
	 * Rx PPDU desc information.
	 */
	ar->rx_channel = ctx->def.chan;
	spin_unlock_bh(&ar->data_lock);
	ar->chan_tx_pwr = ATH12K_PDEV_TX_POWER_INVALID;

	return 0;
}

static void ath12k_mac_op_remove_chanctx(struct ieee80211_hw *hw,
					 struct ieee80211_chanctx_conf *ctx)
{
	struct ath12k *ar;
	struct ath12k_base *ab;

	lockdep_assert_wiphy(hw->wiphy);

	ar = ath12k_get_ar_by_ctx(hw, ctx);
	if (!ar)
		return;

	ab = ar->ab;

	ath12k_dbg(ab, ATH12K_DBG_MAC,
		   "mac chanctx remove freq %u width %d ptr %p\n",
		   ctx->def.chan->center_freq, ctx->def.width, ctx);

	spin_lock_bh(&ar->data_lock);
	/* TODO: In case of there is one more channel context left, populate
	 * rx_channel with the channel of that remaining channel context.
	 */
	ar->rx_channel = NULL;
	spin_unlock_bh(&ar->data_lock);
	ar->chan_tx_pwr = ATH12K_PDEV_TX_POWER_INVALID;
}

static enum wmi_phy_mode
ath12k_mac_check_down_grade_phy_mode(struct ath12k *ar,
				     enum wmi_phy_mode mode,
				     enum nl80211_band band,
				     enum nl80211_iftype type)
{
	struct ieee80211_sta_eht_cap *eht_cap = NULL;
	enum wmi_phy_mode down_mode;
	int n = ar->mac.sbands[band].n_iftype_data;
	int i;
	struct ieee80211_sband_iftype_data *data;

	if (mode < MODE_11BE_EHT20)
		return mode;

	data = ar->mac.iftype[band];
	for (i = 0; i < n; i++) {
		if (data[i].types_mask & BIT(type)) {
			eht_cap = &data[i].eht_cap;
			break;
		}
	}

	if (eht_cap && eht_cap->has_eht)
		return mode;

	switch (mode) {
	case MODE_11BE_EHT20:
		down_mode = MODE_11AX_HE20;
		break;
	case MODE_11BE_EHT40:
		down_mode = MODE_11AX_HE40;
		break;
	case MODE_11BE_EHT80:
		down_mode = MODE_11AX_HE80;
		break;
	case MODE_11BE_EHT80_80:
		down_mode = MODE_11AX_HE80_80;
		break;
	case MODE_11BE_EHT160:
	case MODE_11BE_EHT160_160:
	case MODE_11BE_EHT320:
		down_mode = MODE_11AX_HE160;
		break;
	case MODE_11BE_EHT20_2G:
		down_mode = MODE_11AX_HE20_2G;
		break;
	case MODE_11BE_EHT40_2G:
		down_mode = MODE_11AX_HE40_2G;
		break;
	default:
		down_mode = mode;
		break;
	}

	ath12k_dbg(ar->ab, ATH12K_DBG_MAC,
		   "mac vdev start phymode %s downgrade to %s\n",
		   ath12k_mac_phymode_str(mode),
		   ath12k_mac_phymode_str(down_mode));

	return down_mode;
}

static void
ath12k_mac_mlo_get_vdev_args(struct ath12k_link_vif *arvif,
			     struct wmi_ml_arg *ml_arg)
{
	struct ath12k_vif *ahvif = arvif->ahvif;
	struct wmi_ml_partner_info *partner_info;
	struct ieee80211_bss_conf *link_conf;
	struct ath12k_link_vif *arvif_p;
	unsigned long links;
	u8 link_id;

	lockdep_assert_wiphy(ahvif->ah->hw->wiphy);

	if (!ath12k_mac_is_ml_arvif(arvif))
		return;

	if (hweight16(ahvif->vif->valid_links) > ATH12K_WMI_MLO_MAX_LINKS)
		return;

	ml_arg->enabled = true;

	/* Driver always add a new link via VDEV START, FW takes
	 * care of internally adding this link to existing
	 * link vdevs which are advertised as partners below
	 */
	ml_arg->link_add = true;

	ml_arg->assoc_link = arvif->is_sta_assoc_link;

	partner_info = ml_arg->partner_info;

	links = ahvif->links_map;
	for_each_set_bit(link_id, &links, IEEE80211_MLD_MAX_NUM_LINKS) {
		arvif_p = wiphy_dereference(ahvif->ah->hw->wiphy, ahvif->link[link_id]);

		if (WARN_ON(!arvif_p))
			continue;

		if (arvif == arvif_p)
			continue;

		if (!arvif_p->is_created)
			continue;

		link_conf = wiphy_dereference(ahvif->ah->hw->wiphy,
					      ahvif->vif->link_conf[arvif_p->link_id]);

		if (!link_conf)
			continue;

		partner_info->vdev_id = arvif_p->vdev_id;
		partner_info->hw_link_id = arvif_p->ar->pdev->hw_link_id;
		ether_addr_copy(partner_info->addr, link_conf->addr);
		ml_arg->num_partner_links++;
		partner_info++;
	}
}

static int
ath12k_mac_vdev_start_restart(struct ath12k_link_vif *arvif,
			      struct ieee80211_chanctx_conf *ctx,
			      bool restart)
{
	struct ath12k *ar = arvif->ar;
	struct ath12k_base *ab = ar->ab;
	struct wmi_vdev_start_req_arg arg = {};
	const struct cfg80211_chan_def *chandef = &ctx->def;
	struct ieee80211_hw *hw = ath12k_ar_to_hw(ar);
	struct ath12k_vif *ahvif = arvif->ahvif;
	struct ieee80211_bss_conf *link_conf;
	unsigned int dfs_cac_time;
	int ret;

	lockdep_assert_wiphy(hw->wiphy);

	link_conf = ath12k_mac_get_link_bss_conf(arvif);
	if (!link_conf) {
		ath12k_warn(ar->ab, "unable to access bss link conf in vdev start for vif %pM link %u\n",
			    ahvif->vif->addr, arvif->link_id);
		return -ENOLINK;
	}

	reinit_completion(&ar->vdev_setup_done);

	arg.vdev_id = arvif->vdev_id;
	arg.dtim_period = arvif->dtim_period;
	arg.bcn_intval = arvif->beacon_interval;
	arg.punct_bitmap = ~arvif->punct_bitmap;

	arg.freq = chandef->chan->center_freq;
	arg.band_center_freq1 = chandef->center_freq1;
	arg.band_center_freq2 = chandef->center_freq2;
	arg.mode = ath12k_phymodes[chandef->chan->band][chandef->width];

	arg.mode = ath12k_mac_check_down_grade_phy_mode(ar, arg.mode,
							chandef->chan->band,
							ahvif->vif->type);
	arg.min_power = 0;
	arg.max_power = chandef->chan->max_power;
	arg.max_reg_power = chandef->chan->max_reg_power;
	arg.max_antenna_gain = chandef->chan->max_antenna_gain;

	arg.pref_tx_streams = ar->num_tx_chains;
	arg.pref_rx_streams = ar->num_rx_chains;

	arg.mbssid_flags = WMI_VDEV_MBSSID_FLAGS_NON_MBSSID_AP;
	arg.mbssid_tx_vdev_id = 0;
	if (test_bit(WMI_TLV_SERVICE_MBSS_PARAM_IN_VDEV_START_SUPPORT,
		     ar->ab->wmi_ab.svc_map)) {
		ret = ath12k_mac_setup_vdev_params_mbssid(arvif,
							  &arg.mbssid_flags,
							  &arg.mbssid_tx_vdev_id);
		if (ret)
			return ret;
	}

	if (ahvif->vdev_type == WMI_VDEV_TYPE_AP) {
		arg.ssid = ahvif->u.ap.ssid;
		arg.ssid_len = ahvif->u.ap.ssid_len;
		arg.hidden_ssid = ahvif->u.ap.hidden_ssid;

		/* For now allow DFS for AP mode */
		arg.chan_radar = !!(chandef->chan->flags & IEEE80211_CHAN_RADAR);

		arg.freq2_radar = ctx->radar_enabled;

		arg.passive = arg.chan_radar;

		spin_lock_bh(&ab->base_lock);
		arg.regdomain = ar->ab->dfs_region;
		spin_unlock_bh(&ab->base_lock);

		/* TODO: Notify if secondary 80Mhz also needs radar detection */
		if (link_conf->he_support) {
			ret = ath12k_set_he_mu_sounding_mode(ar, arvif);
			if (ret) {
				ath12k_warn(ar->ab, "failed to set he mode vdev %i\n",
					    arg.vdev_id);
				return ret;
			}
		}
	}

	arg.passive |= !!(chandef->chan->flags & IEEE80211_CHAN_NO_IR);

	if (!restart)
		ath12k_mac_mlo_get_vdev_args(arvif, &arg.ml);

	ath12k_dbg(ab, ATH12K_DBG_MAC,
		   "mac vdev %d start center_freq %d phymode %s punct_bitmap 0x%x\n",
		   arg.vdev_id, arg.freq,
		   ath12k_mac_phymode_str(arg.mode), arg.punct_bitmap);

	ret = ath12k_wmi_vdev_start(ar, &arg, restart);
	if (ret) {
		ath12k_warn(ar->ab, "failed to %s WMI vdev %i\n",
			    restart ? "restart" : "start", arg.vdev_id);
		return ret;
	}

	ret = ath12k_mac_vdev_setup_sync(ar);
	if (ret) {
		ath12k_warn(ab, "failed to synchronize setup for vdev %i %s: %d\n",
			    arg.vdev_id, restart ? "restart" : "start", ret);
		return ret;
	}

	/* TODO: For now we only set TPC power here. However when
	 * channel changes, say CSA, it should be updated again.
	 */
	if (ath12k_mac_supports_station_tpc(ar, ahvif, chandef)) {
		ath12k_mac_fill_reg_tpc_info(ar, arvif, ctx);
		ath12k_wmi_send_vdev_set_tpc_power(ar, arvif->vdev_id,
						   &arvif->reg_tpc_info);
	}

	ar->num_started_vdevs++;
	ath12k_dbg(ab, ATH12K_DBG_MAC,  "vdev %pM started, vdev_id %d\n",
		   ahvif->vif->addr, arvif->vdev_id);

	/* Enable CAC Running Flag in the driver by checking all sub-channel's DFS
	 * state as NL80211_DFS_USABLE which indicates CAC needs to be
	 * done before channel usage. This flag is used to drop rx packets.
	 * during CAC.
	 */
	/* TODO: Set the flag for other interface types as required */
	if (arvif->ahvif->vdev_type == WMI_VDEV_TYPE_AP && ctx->radar_enabled &&
	    cfg80211_chandef_dfs_usable(hw->wiphy, chandef)) {
		set_bit(ATH12K_FLAG_CAC_RUNNING, &ar->dev_flags);
		dfs_cac_time = cfg80211_chandef_dfs_cac_time(hw->wiphy, chandef);

		ath12k_dbg(ab, ATH12K_DBG_MAC,
			   "CAC started dfs_cac_time %u center_freq %d center_freq1 %d for vdev %d\n",
			   dfs_cac_time, arg.freq, arg.band_center_freq1, arg.vdev_id);
	}

	ret = ath12k_mac_set_txbf_conf(arvif);
	if (ret)
		ath12k_warn(ab, "failed to set txbf conf for vdev %d: %d\n",
			    arvif->vdev_id, ret);

	return 0;
}

static int ath12k_mac_vdev_start(struct ath12k_link_vif *arvif,
				 struct ieee80211_chanctx_conf *ctx)
{
	return ath12k_mac_vdev_start_restart(arvif, ctx, false);
}

static int ath12k_mac_vdev_restart(struct ath12k_link_vif *arvif,
				   struct ieee80211_chanctx_conf *ctx)
{
	return ath12k_mac_vdev_start_restart(arvif, ctx, true);
}

struct ath12k_mac_change_chanctx_arg {
	struct ieee80211_chanctx_conf *ctx;
	struct ieee80211_vif_chanctx_switch *vifs;
	int n_vifs;
	int next_vif;
	struct ath12k *ar;
};

static void
ath12k_mac_change_chanctx_cnt_iter(void *data, u8 *mac,
				   struct ieee80211_vif *vif)
{
	struct ath12k_vif *ahvif = ath12k_vif_to_ahvif(vif);
	struct ath12k_mac_change_chanctx_arg *arg = data;
	struct ieee80211_bss_conf *link_conf;
	struct ath12k_link_vif *arvif;
	unsigned long links_map;
	u8 link_id;

	lockdep_assert_wiphy(ahvif->ah->hw->wiphy);

	links_map = ahvif->links_map;
	for_each_set_bit(link_id, &links_map, IEEE80211_MLD_MAX_NUM_LINKS) {
		arvif = wiphy_dereference(ahvif->ah->hw->wiphy, ahvif->link[link_id]);
		if (WARN_ON(!arvif))
			continue;

		if (!arvif->is_created || arvif->ar != arg->ar)
			continue;

		link_conf = wiphy_dereference(ahvif->ah->hw->wiphy,
					      vif->link_conf[link_id]);
		if (WARN_ON(!link_conf))
			continue;

		if (rcu_access_pointer(link_conf->chanctx_conf) != arg->ctx)
			continue;

		arg->n_vifs++;
	}
}

static void
ath12k_mac_change_chanctx_fill_iter(void *data, u8 *mac,
				    struct ieee80211_vif *vif)
{
	struct ath12k_vif *ahvif = ath12k_vif_to_ahvif(vif);
	struct ath12k_mac_change_chanctx_arg *arg = data;
	struct ieee80211_bss_conf *link_conf;
	struct ieee80211_chanctx_conf *ctx;
	struct ath12k_link_vif *arvif;
	unsigned long links_map;
	u8 link_id;

	lockdep_assert_wiphy(ahvif->ah->hw->wiphy);

	links_map = ahvif->links_map;
	for_each_set_bit(link_id, &links_map, IEEE80211_MLD_MAX_NUM_LINKS) {
		arvif = wiphy_dereference(ahvif->ah->hw->wiphy, ahvif->link[link_id]);
		if (WARN_ON(!arvif))
			continue;

		if (!arvif->is_created || arvif->ar != arg->ar)
			continue;

		link_conf = wiphy_dereference(ahvif->ah->hw->wiphy,
					      vif->link_conf[arvif->link_id]);
		if (WARN_ON(!link_conf))
			continue;

		ctx = rcu_access_pointer(link_conf->chanctx_conf);
		if (ctx != arg->ctx)
			continue;

		if (WARN_ON(arg->next_vif == arg->n_vifs))
			return;

		arg->vifs[arg->next_vif].vif = vif;
		arg->vifs[arg->next_vif].old_ctx = ctx;
		arg->vifs[arg->next_vif].new_ctx = ctx;
		arg->vifs[arg->next_vif].link_conf = link_conf;
		arg->next_vif++;
	}
}

static u32 ath12k_mac_nlwidth_to_wmiwidth(enum nl80211_chan_width width)
{
	switch (width) {
	case NL80211_CHAN_WIDTH_20:
		return WMI_CHAN_WIDTH_20;
	case NL80211_CHAN_WIDTH_40:
		return WMI_CHAN_WIDTH_40;
	case NL80211_CHAN_WIDTH_80:
		return WMI_CHAN_WIDTH_80;
	case NL80211_CHAN_WIDTH_160:
		return WMI_CHAN_WIDTH_160;
	case NL80211_CHAN_WIDTH_80P80:
		return WMI_CHAN_WIDTH_80P80;
	case NL80211_CHAN_WIDTH_5:
		return WMI_CHAN_WIDTH_5;
	case NL80211_CHAN_WIDTH_10:
		return WMI_CHAN_WIDTH_10;
	case NL80211_CHAN_WIDTH_320:
		return WMI_CHAN_WIDTH_320;
	default:
		WARN_ON(1);
		return WMI_CHAN_WIDTH_20;
	}
}

static int ath12k_mac_update_peer_puncturing_width(struct ath12k *ar,
						   struct ath12k_link_vif *arvif,
						   struct cfg80211_chan_def def)
{
	u32 param_id, param_value;
	int ret;

	if (arvif->ahvif->vdev_type != WMI_VDEV_TYPE_STA)
		return 0;

	param_id = WMI_PEER_CHWIDTH_PUNCTURE_20MHZ_BITMAP;
	param_value = ath12k_mac_nlwidth_to_wmiwidth(def.width) |
		u32_encode_bits((~def.punctured),
				WMI_PEER_PUNCTURE_BITMAP);

	ath12k_dbg(ar->ab, ATH12K_DBG_MAC,
		   "punctured bitmap %02x width %d vdev %d\n",
		   def.punctured, def.width, arvif->vdev_id);

	ret = ath12k_wmi_set_peer_param(ar, arvif->bssid,
					arvif->vdev_id, param_id,
					param_value);

	return ret;
}

static void
ath12k_mac_update_vif_chan(struct ath12k *ar,
			   struct ieee80211_vif_chanctx_switch *vifs,
			   int n_vifs)
{
	struct ath12k_wmi_vdev_up_params params = {};
	struct ath12k_link_vif *arvif;
	struct ieee80211_bss_conf *link_conf;
	struct ath12k_base *ab = ar->ab;
	struct ieee80211_vif *vif;
	struct ath12k_vif *ahvif;
	u8 link_id;
	int ret;
	int i;
	bool monitor_vif = false;

	lockdep_assert_wiphy(ath12k_ar_to_hw(ar)->wiphy);

	for (i = 0; i < n_vifs; i++) {
		vif = vifs[i].vif;
		ahvif = ath12k_vif_to_ahvif(vif);
		link_conf = vifs[i].link_conf;
		link_id = link_conf->link_id;
		arvif = wiphy_dereference(ath12k_ar_to_hw(ar)->wiphy,
					  ahvif->link[link_id]);

		if (vif->type == NL80211_IFTYPE_MONITOR) {
			monitor_vif = true;
			continue;
		}

		ath12k_dbg(ab, ATH12K_DBG_MAC,
			   "mac chanctx switch vdev_id %i freq %u->%u width %d->%d\n",
			   arvif->vdev_id,
			   vifs[i].old_ctx->def.chan->center_freq,
			   vifs[i].new_ctx->def.chan->center_freq,
			   vifs[i].old_ctx->def.width,
			   vifs[i].new_ctx->def.width);

		if (WARN_ON(!arvif->is_started))
			continue;

		arvif->punct_bitmap = vifs[i].new_ctx->def.punctured;

		/* Firmware expect vdev_restart only if vdev is up.
		 * If vdev is down then it expect vdev_stop->vdev_start.
		 */
		if (arvif->is_up) {
			ret = ath12k_mac_vdev_restart(arvif, vifs[i].new_ctx);
			if (ret) {
				ath12k_warn(ab, "failed to restart vdev %d: %d\n",
					    arvif->vdev_id, ret);
				continue;
			}
		} else {
			ret = ath12k_mac_vdev_stop(arvif);
			if (ret) {
				ath12k_warn(ab, "failed to stop vdev %d: %d\n",
					    arvif->vdev_id, ret);
				continue;
			}

			ret = ath12k_mac_vdev_start(arvif, vifs[i].new_ctx);
			if (ret)
				ath12k_warn(ab, "failed to start vdev %d: %d\n",
					    arvif->vdev_id, ret);
			continue;
		}

		ret = ath12k_mac_setup_bcn_tmpl(arvif);
		if (ret)
			ath12k_warn(ab, "failed to update bcn tmpl during csa: %d\n",
				    ret);

		memset(&params, 0, sizeof(params));
		params.vdev_id = arvif->vdev_id;
		params.aid = ahvif->aid;
		params.bssid = arvif->bssid;
		params.tx_bssid = ath12k_mac_get_tx_bssid(arvif);
		if (params.tx_bssid) {
			params.nontx_profile_idx = link_conf->bssid_index;
			params.nontx_profile_cnt = 1 << link_conf->bssid_indicator;
		}
		ret = ath12k_wmi_vdev_up(arvif->ar, &params);
		if (ret) {
			ath12k_warn(ab, "failed to bring vdev up %d: %d\n",
				    arvif->vdev_id, ret);
			continue;
		}

		ret = ath12k_mac_update_peer_puncturing_width(arvif->ar, arvif,
							      vifs[i].new_ctx->def);
		if (ret) {
			ath12k_warn(ar->ab,
				    "failed to update puncturing bitmap %02x and width %d: %d\n",
				    vifs[i].new_ctx->def.punctured,
				    vifs[i].new_ctx->def.width, ret);
			continue;
		}
	}

	/* Restart the internal monitor vdev on new channel */
	if (!monitor_vif && ar->monitor_vdev_created) {
		if (!ath12k_mac_monitor_stop(ar))
			ath12k_mac_monitor_start(ar);
	}
}

static void
ath12k_mac_update_active_vif_chan(struct ath12k *ar,
				  struct ieee80211_chanctx_conf *ctx)
{
	struct ath12k_mac_change_chanctx_arg arg = { .ctx = ctx, .ar = ar };
	struct ieee80211_hw *hw = ath12k_ar_to_hw(ar);

	lockdep_assert_wiphy(ath12k_ar_to_hw(ar)->wiphy);

	ieee80211_iterate_active_interfaces_atomic(hw,
						   IEEE80211_IFACE_ITER_NORMAL,
						   ath12k_mac_change_chanctx_cnt_iter,
						   &arg);
	if (arg.n_vifs == 0)
		return;

	arg.vifs = kcalloc(arg.n_vifs, sizeof(arg.vifs[0]), GFP_KERNEL);
	if (!arg.vifs)
		return;

	ieee80211_iterate_active_interfaces_atomic(hw,
						   IEEE80211_IFACE_ITER_NORMAL,
						   ath12k_mac_change_chanctx_fill_iter,
						   &arg);

	ath12k_mac_update_vif_chan(ar, arg.vifs, arg.n_vifs);

	kfree(arg.vifs);
}

static void ath12k_mac_op_change_chanctx(struct ieee80211_hw *hw,
					 struct ieee80211_chanctx_conf *ctx,
					 u32 changed)
{
	struct ath12k *ar;
	struct ath12k_base *ab;

	lockdep_assert_wiphy(hw->wiphy);

	ar = ath12k_get_ar_by_ctx(hw, ctx);
	if (!ar)
		return;

	ab = ar->ab;

	ath12k_dbg(ab, ATH12K_DBG_MAC,
		   "mac chanctx change freq %u width %d ptr %p changed %x\n",
		   ctx->def.chan->center_freq, ctx->def.width, ctx, changed);

	/* This shouldn't really happen because channel switching should use
	 * switch_vif_chanctx().
	 */
	if (WARN_ON(changed & IEEE80211_CHANCTX_CHANGE_CHANNEL))
		return;

	if (changed & IEEE80211_CHANCTX_CHANGE_WIDTH ||
	    changed & IEEE80211_CHANCTX_CHANGE_RADAR ||
	    changed & IEEE80211_CHANCTX_CHANGE_PUNCTURING)
		ath12k_mac_update_active_vif_chan(ar, ctx);

	/* TODO: Recalc radar detection */
}

static int ath12k_start_vdev_delay(struct ath12k *ar,
				   struct ath12k_link_vif *arvif)
{
	struct ath12k_base *ab = ar->ab;
	struct ath12k_vif *ahvif = arvif->ahvif;
	struct ieee80211_vif *vif = ath12k_ahvif_to_vif(arvif->ahvif);
	struct ieee80211_chanctx_conf *chanctx;
	struct ieee80211_bss_conf *link_conf;
	int ret;

	if (WARN_ON(arvif->is_started))
		return -EBUSY;

	link_conf = ath12k_mac_get_link_bss_conf(arvif);
	if (!link_conf) {
		ath12k_warn(ab, "failed to get link conf for vdev %u\n", arvif->vdev_id);
		return -EINVAL;
	}

	chanctx	= wiphy_dereference(ath12k_ar_to_hw(arvif->ar)->wiphy,
				    link_conf->chanctx_conf);
	ret = ath12k_mac_vdev_start(arvif, chanctx);
	if (ret) {
		ath12k_warn(ab, "failed to start vdev %i addr %pM on freq %d: %d\n",
			    arvif->vdev_id, vif->addr,
			    chanctx->def.chan->center_freq, ret);
		return ret;
	}

	if (ahvif->vdev_type == WMI_VDEV_TYPE_MONITOR) {
		ret = ath12k_monitor_vdev_up(ar, arvif->vdev_id);
		if (ret) {
			ath12k_warn(ab, "failed put monitor up: %d\n", ret);
			return ret;
		}
	}

	arvif->is_started = true;

	/* TODO: Setup ps and cts/rts protection */
	return 0;
}

static u8 ath12k_mac_get_num_pwr_levels(struct cfg80211_chan_def *chan_def)
{
	if (chan_def->chan->flags & IEEE80211_CHAN_PSD) {
		switch (chan_def->width) {
		case NL80211_CHAN_WIDTH_20:
			return 1;
		case NL80211_CHAN_WIDTH_40:
			return 2;
		case NL80211_CHAN_WIDTH_80:
			return 4;
		case NL80211_CHAN_WIDTH_160:
			return 8;
		case NL80211_CHAN_WIDTH_320:
			return 16;
		default:
			return 1;
		}
	} else {
		switch (chan_def->width) {
		case NL80211_CHAN_WIDTH_20:
			return 1;
		case NL80211_CHAN_WIDTH_40:
			return 2;
		case NL80211_CHAN_WIDTH_80:
			return 3;
		case NL80211_CHAN_WIDTH_160:
			return 4;
		case NL80211_CHAN_WIDTH_320:
			return 5;
		default:
			return 1;
		}
	}
}

static u16 ath12k_mac_get_6ghz_start_frequency(struct cfg80211_chan_def *chan_def)
{
	u16 diff_seq;

	/* It is to get the lowest channel number's center frequency of the chan.
	 * For example,
	 * bandwidth=40 MHz, center frequency is 5965, lowest channel is 1
	 * with center frequency 5955, its diff is 5965 - 5955 = 10.
	 * bandwidth=80 MHz, center frequency is 5985, lowest channel is 1
	 * with center frequency 5955, its diff is 5985 - 5955 = 30.
	 * bandwidth=160 MHz, center frequency is 6025, lowest channel is 1
	 * with center frequency 5955, its diff is 6025 - 5955 = 70.
	 * bandwidth=320 MHz, center frequency is 6105, lowest channel is 1
	 * with center frequency 5955, its diff is 6105 - 5955 = 70.
	 */
	switch (chan_def->width) {
	case NL80211_CHAN_WIDTH_320:
		diff_seq = 150;
		break;
	case NL80211_CHAN_WIDTH_160:
		diff_seq = 70;
		break;
	case NL80211_CHAN_WIDTH_80:
		diff_seq = 30;
		break;
	case NL80211_CHAN_WIDTH_40:
		diff_seq = 10;
		break;
	default:
		diff_seq = 0;
	}

	return chan_def->center_freq1 - diff_seq;
}

static u16 ath12k_mac_get_seg_freq(struct cfg80211_chan_def *chan_def,
				   u16 start_seq, u8 seq)
{
	u16 seg_seq;

	/* It is to get the center frequency of the specific bandwidth.
	 * start_seq means the lowest channel number's center frequency.
	 * seq 0/1/2/3 means 20 MHz/40 MHz/80 MHz/160 MHz.
	 * For example,
	 * lowest channel is 1, its center frequency 5955,
	 * center frequency is 5955 when bandwidth=20 MHz, its diff is 5955 - 5955 = 0.
	 * lowest channel is 1, its center frequency 5955,
	 * center frequency is 5965 when bandwidth=40 MHz, its diff is 5965 - 5955 = 10.
	 * lowest channel is 1, its center frequency 5955,
	 * center frequency is 5985 when bandwidth=80 MHz, its diff is 5985 - 5955 = 30.
	 * lowest channel is 1, its center frequency 5955,
	 * center frequency is 6025 when bandwidth=160 MHz, its diff is 6025 - 5955 = 70.
	 */
	seg_seq = 10 * (BIT(seq) - 1);
	return seg_seq + start_seq;
}

static void ath12k_mac_get_psd_channel(struct ath12k *ar,
				       u16 step_freq,
				       u16 *start_freq,
				       u16 *center_freq,
				       u8 i,
				       struct ieee80211_channel **temp_chan,
				       s8 *tx_power)
{
	/* It is to get the center frequency for each 20 MHz.
	 * For example, if the chan is 160 MHz and center frequency is 6025,
	 * then it include 8 channels, they are 1/5/9/13/17/21/25/29,
	 * channel number 1's center frequency is 5955, it is parameter start_freq.
	 * parameter i is the step of the 8 channels. i is 0~7 for the 8 channels.
	 * the channel 1/5/9/13/17/21/25/29 maps i=0/1/2/3/4/5/6/7,
	 * and maps its center frequency is 5955/5975/5995/6015/6035/6055/6075/6095,
	 * the gap is 20 for each channel, parameter step_freq means the gap.
	 * after get the center frequency of each channel, it is easy to find the
	 * struct ieee80211_channel of it and get the max_reg_power.
	 */
	*center_freq = *start_freq + i * step_freq;
	*temp_chan = ieee80211_get_channel(ar->ah->hw->wiphy, *center_freq);
	*tx_power = (*temp_chan)->max_reg_power;
}

static void ath12k_mac_get_eirp_power(struct ath12k *ar,
				      u16 *start_freq,
				      u16 *center_freq,
				      u8 i,
				      struct ieee80211_channel **temp_chan,
				      struct cfg80211_chan_def *def,
				      s8 *tx_power)
{
	/* It is to get the center frequency for 20 MHz/40 MHz/80 MHz/
	 * 160 MHz bandwidth, and then plus 10 to the center frequency,
	 * it is the center frequency of a channel number.
	 * For example, when configured channel number is 1.
	 * center frequency is 5965 when bandwidth=40 MHz, after plus 10, it is 5975,
	 * then it is channel number 5.
	 * center frequency is 5985 when bandwidth=80 MHz, after plus 10, it is 5995,
	 * then it is channel number 9.
	 * center frequency is 6025 when bandwidth=160 MHz, after plus 10, it is 6035,
	 * then it is channel number 17.
	 * after get the center frequency of each channel, it is easy to find the
	 * struct ieee80211_channel of it and get the max_reg_power.
	 */
	*center_freq = ath12k_mac_get_seg_freq(def, *start_freq, i);

	/* For the 20 MHz, its center frequency is same with same channel */
	if (i != 0)
		*center_freq += 10;

	*temp_chan = ieee80211_get_channel(ar->ah->hw->wiphy, *center_freq);
	*tx_power = (*temp_chan)->max_reg_power;
}

void ath12k_mac_fill_reg_tpc_info(struct ath12k *ar,
				  struct ath12k_link_vif *arvif,
				  struct ieee80211_chanctx_conf *ctx)
{
	struct ath12k_base *ab = ar->ab;
	struct ath12k_reg_tpc_power_info *reg_tpc_info = &arvif->reg_tpc_info;
	struct ieee80211_bss_conf *bss_conf = ath12k_mac_get_link_bss_conf(arvif);
	struct ieee80211_channel *chan, *temp_chan;
	u8 pwr_lvl_idx, num_pwr_levels, pwr_reduction;
	bool is_psd_power = false, is_tpe_present = false;
	s8 max_tx_power[ATH12K_NUM_PWR_LEVELS],
		psd_power, tx_power, eirp_power;
	u16 start_freq, center_freq;

	chan = ctx->def.chan;
	start_freq = ath12k_mac_get_6ghz_start_frequency(&ctx->def);
	pwr_reduction = bss_conf->pwr_reduction;

	if (arvif->reg_tpc_info.num_pwr_levels) {
		is_tpe_present = true;
		num_pwr_levels = arvif->reg_tpc_info.num_pwr_levels;
	} else {
		num_pwr_levels = ath12k_mac_get_num_pwr_levels(&ctx->def);
	}

	for (pwr_lvl_idx = 0; pwr_lvl_idx < num_pwr_levels; pwr_lvl_idx++) {
		/* STA received TPE IE*/
		if (is_tpe_present) {
			/* local power is PSD power*/
			if (chan->flags & IEEE80211_CHAN_PSD) {
				/* Connecting AP is psd power */
				if (reg_tpc_info->is_psd_power) {
					is_psd_power = true;
					ath12k_mac_get_psd_channel(ar, 20,
								   &start_freq,
								   &center_freq,
								   pwr_lvl_idx,
								   &temp_chan,
								   &tx_power);
					psd_power = temp_chan->psd;
					eirp_power = tx_power;
					max_tx_power[pwr_lvl_idx] =
						min_t(s8,
						      psd_power,
						      reg_tpc_info->tpe[pwr_lvl_idx]);
				/* Connecting AP is not psd power */
				} else {
					ath12k_mac_get_eirp_power(ar,
								  &start_freq,
								  &center_freq,
								  pwr_lvl_idx,
								  &temp_chan,
								  &ctx->def,
								  &tx_power);
					psd_power = temp_chan->psd;
					/* convert psd power to EIRP power based
					 * on channel width
					 */
					tx_power =
						min_t(s8, tx_power,
						      psd_power + 13 + pwr_lvl_idx * 3);
					max_tx_power[pwr_lvl_idx] =
						min_t(s8,
						      tx_power,
						      reg_tpc_info->tpe[pwr_lvl_idx]);
				}
			/* local power is not PSD power */
			} else {
				/* Connecting AP is psd power */
				if (reg_tpc_info->is_psd_power) {
					is_psd_power = true;
					ath12k_mac_get_psd_channel(ar, 20,
								   &start_freq,
								   &center_freq,
								   pwr_lvl_idx,
								   &temp_chan,
								   &tx_power);
					eirp_power = tx_power;
					max_tx_power[pwr_lvl_idx] =
						reg_tpc_info->tpe[pwr_lvl_idx];
				/* Connecting AP is not psd power */
				} else {
					ath12k_mac_get_eirp_power(ar,
								  &start_freq,
								  &center_freq,
								  pwr_lvl_idx,
								  &temp_chan,
								  &ctx->def,
								  &tx_power);
					max_tx_power[pwr_lvl_idx] =
						min_t(s8,
						      tx_power,
						      reg_tpc_info->tpe[pwr_lvl_idx]);
				}
			}
		/* STA not received TPE IE */
		} else {
			/* local power is PSD power*/
			if (chan->flags & IEEE80211_CHAN_PSD) {
				is_psd_power = true;
				ath12k_mac_get_psd_channel(ar, 20,
							   &start_freq,
							   &center_freq,
							   pwr_lvl_idx,
							   &temp_chan,
							   &tx_power);
				psd_power = temp_chan->psd;
				eirp_power = tx_power;
				max_tx_power[pwr_lvl_idx] = psd_power;
			} else {
				ath12k_mac_get_eirp_power(ar,
							  &start_freq,
							  &center_freq,
							  pwr_lvl_idx,
							  &temp_chan,
							  &ctx->def,
							  &tx_power);
				max_tx_power[pwr_lvl_idx] = tx_power;
			}
		}

		if (is_psd_power) {
			/* If AP local power constraint is present */
			if (pwr_reduction)
				eirp_power = eirp_power - pwr_reduction;

			/* If firmware updated max tx power is non zero, then take
			 * the min of firmware updated ap tx power
			 * and max power derived from above mentioned parameters.
			 */
			ath12k_dbg(ab, ATH12K_DBG_MAC,
				   "eirp power : %d firmware report power : %d\n",
				   eirp_power, ar->max_allowed_tx_power);
			/* Firmware reports lower max_allowed_tx_power during vdev
			 * start response. In case of 6 GHz, firmware is not aware
			 * of EIRP power unless driver sets EIRP power through WMI
			 * TPC command. So radio which does not support idle power
			 * save can set maximum calculated EIRP power directly to
			 * firmware through TPC command without min comparison with
			 * vdev start response's max_allowed_tx_power.
			 */
			if (ar->max_allowed_tx_power && ab->hw_params->idle_ps)
				eirp_power = min_t(s8,
						   eirp_power,
						   ar->max_allowed_tx_power);
		} else {
			/* If AP local power constraint is present */
			if (pwr_reduction)
				max_tx_power[pwr_lvl_idx] =
					max_tx_power[pwr_lvl_idx] - pwr_reduction;
			/* If firmware updated max tx power is non zero, then take
			 * the min of firmware updated ap tx power
			 * and max power derived from above mentioned parameters.
			 */
			if (ar->max_allowed_tx_power && ab->hw_params->idle_ps)
				max_tx_power[pwr_lvl_idx] =
					min_t(s8,
					      max_tx_power[pwr_lvl_idx],
					      ar->max_allowed_tx_power);
		}
		reg_tpc_info->chan_power_info[pwr_lvl_idx].chan_cfreq = center_freq;
		reg_tpc_info->chan_power_info[pwr_lvl_idx].tx_power =
			max_tx_power[pwr_lvl_idx];
	}

	reg_tpc_info->num_pwr_levels = num_pwr_levels;
	reg_tpc_info->is_psd_power = is_psd_power;
	reg_tpc_info->eirp_power = eirp_power;
	reg_tpc_info->ap_power_type =
		ath12k_reg_ap_pwr_convert(bss_conf->power_type);
}

static void ath12k_mac_parse_tx_pwr_env(struct ath12k *ar,
					struct ath12k_link_vif *arvif)
{
	struct ieee80211_bss_conf *bss_conf = ath12k_mac_get_link_bss_conf(arvif);
	struct ath12k_reg_tpc_power_info *tpc_info = &arvif->reg_tpc_info;
	struct ieee80211_parsed_tpe_eirp *local_non_psd, *reg_non_psd;
	struct ieee80211_parsed_tpe_psd *local_psd, *reg_psd;
	struct ieee80211_parsed_tpe *tpe = &bss_conf->tpe;
	enum wmi_reg_6g_client_type client_type;
	struct ath12k_reg_info *reg_info;
	struct ath12k_base *ab = ar->ab;
	bool psd_valid, non_psd_valid;
	int i;

	reg_info = ab->reg_info[ar->pdev_idx];
	client_type = reg_info->client_type;

	local_psd = &tpe->psd_local[client_type];
	reg_psd = &tpe->psd_reg_client[client_type];
	local_non_psd = &tpe->max_local[client_type];
	reg_non_psd = &tpe->max_reg_client[client_type];

	psd_valid = local_psd->valid | reg_psd->valid;
	non_psd_valid = local_non_psd->valid | reg_non_psd->valid;

	if (!psd_valid && !non_psd_valid) {
		ath12k_warn(ab,
			    "no transmit power envelope match client power type %d\n",
			    client_type);
		return;
	};

	if (psd_valid) {
		tpc_info->is_psd_power = true;

		tpc_info->num_pwr_levels = max(local_psd->count,
					       reg_psd->count);
		if (tpc_info->num_pwr_levels > ATH12K_NUM_PWR_LEVELS)
			tpc_info->num_pwr_levels = ATH12K_NUM_PWR_LEVELS;

		for (i = 0; i < tpc_info->num_pwr_levels; i++) {
			tpc_info->tpe[i] = min(local_psd->power[i],
					       reg_psd->power[i]) / 2;
			ath12k_dbg(ab, ATH12K_DBG_MAC,
				   "TPE PSD power[%d] : %d\n",
				   i, tpc_info->tpe[i]);
		}
	} else {
		tpc_info->is_psd_power = false;
		tpc_info->eirp_power = 0;

		tpc_info->num_pwr_levels = max(local_non_psd->count,
					       reg_non_psd->count);
		if (tpc_info->num_pwr_levels > ATH12K_NUM_PWR_LEVELS)
			tpc_info->num_pwr_levels = ATH12K_NUM_PWR_LEVELS;

		for (i = 0; i < tpc_info->num_pwr_levels; i++) {
			tpc_info->tpe[i] = min(local_non_psd->power[i],
					       reg_non_psd->power[i]) / 2;
			ath12k_dbg(ab, ATH12K_DBG_MAC,
				   "non PSD power[%d] : %d\n",
				   i, tpc_info->tpe[i]);
		}
	}
}

static int
ath12k_mac_op_assign_vif_chanctx(struct ieee80211_hw *hw,
				 struct ieee80211_vif *vif,
				 struct ieee80211_bss_conf *link_conf,
				 struct ieee80211_chanctx_conf *ctx)
{
	struct ath12k_hw *ah = ath12k_hw_to_ah(hw);
	struct ath12k *ar;
	struct ath12k_base *ab;
	struct ath12k_vif *ahvif = ath12k_vif_to_ahvif(vif);
	u8 link_id = link_conf->link_id;
	struct ath12k_link_vif *arvif;
	int ret;

	lockdep_assert_wiphy(hw->wiphy);

	/* For multi radio wiphy, the vdev was not created during add_interface
	 * create now since we have a channel ctx now to assign to a specific ar/fw
	 */
	arvif = ath12k_mac_assign_link_vif(ah, vif, link_id);
	if (!arvif) {
		WARN_ON(1);
		return -ENOMEM;
	}

	ar = ath12k_mac_assign_vif_to_vdev(hw, arvif, ctx);
	if (!ar) {
		ath12k_hw_warn(ah, "failed to assign chanctx for vif %pM link id %u link vif is already started",
			       vif->addr, link_id);
		return -EINVAL;
	}

	ab = ar->ab;

	ath12k_dbg(ab, ATH12K_DBG_MAC,
		   "mac chanctx assign ptr %p vdev_id %i\n",
		   ctx, arvif->vdev_id);

	if (ath12k_wmi_supports_6ghz_cc_ext(ar) &&
	    ctx->def.chan->band == NL80211_BAND_6GHZ &&
	    ahvif->vdev_type == WMI_VDEV_TYPE_STA)
		ath12k_mac_parse_tx_pwr_env(ar, arvif);

	arvif->punct_bitmap = ctx->def.punctured;

	/* for some targets bss peer must be created before vdev_start */
	if (ab->hw_params->vdev_start_delay &&
	    ahvif->vdev_type != WMI_VDEV_TYPE_AP &&
	    ahvif->vdev_type != WMI_VDEV_TYPE_MONITOR &&
	    !ath12k_peer_exist_by_vdev_id(ab, arvif->vdev_id)) {
		ret = 0;
		goto out;
	}

	if (WARN_ON(arvif->is_started)) {
		ret = -EBUSY;
		goto out;
	}

	if (ahvif->vdev_type == WMI_VDEV_TYPE_MONITOR) {
		ret = ath12k_mac_monitor_start(ar);
		if (ret) {
			ath12k_mac_monitor_vdev_delete(ar);
			goto out;
		}

		arvif->is_started = true;
		goto out;
	}

	ret = ath12k_mac_vdev_start(arvif, ctx);
	if (ret) {
		ath12k_warn(ab, "failed to start vdev %i addr %pM on freq %d: %d\n",
			    arvif->vdev_id, vif->addr,
			    ctx->def.chan->center_freq, ret);
		goto out;
	}

	arvif->is_started = true;

	/* TODO: Setup ps and cts/rts protection */

out:
	return ret;
}

static void
ath12k_mac_op_unassign_vif_chanctx(struct ieee80211_hw *hw,
				   struct ieee80211_vif *vif,
				   struct ieee80211_bss_conf *link_conf,
				   struct ieee80211_chanctx_conf *ctx)
{
	struct ath12k *ar;
	struct ath12k_base *ab;
	struct ath12k_vif *ahvif = ath12k_vif_to_ahvif(vif);
	struct ath12k_link_vif *arvif;
	u8 link_id = link_conf->link_id;
	int ret;

	lockdep_assert_wiphy(hw->wiphy);

	arvif = wiphy_dereference(hw->wiphy, ahvif->link[link_id]);

	/* The vif is expected to be attached to an ar's VDEV.
	 * We leave the vif/vdev in this function as is
	 * and not delete the vdev symmetric to assign_vif_chanctx()
	 * the VDEV will be deleted and unassigned either during
	 * remove_interface() or when there is a change in channel
	 * that moves the vif to a new ar
	 */
	if (!arvif || !arvif->is_created)
		return;

	ar = arvif->ar;
	ab = ar->ab;

	ath12k_dbg(ab, ATH12K_DBG_MAC,
		   "mac chanctx unassign ptr %p vdev_id %i\n",
		   ctx, arvif->vdev_id);

	WARN_ON(!arvif->is_started);

	if (ahvif->vdev_type == WMI_VDEV_TYPE_MONITOR) {
		ret = ath12k_mac_monitor_stop(ar);
		if (ret)
			return;

		arvif->is_started = false;
	}

	if (ahvif->vdev_type != WMI_VDEV_TYPE_STA &&
	    ahvif->vdev_type != WMI_VDEV_TYPE_MONITOR) {
		ath12k_bss_disassoc(ar, arvif);
		ret = ath12k_mac_vdev_stop(arvif);
		if (ret)
			ath12k_warn(ab, "failed to stop vdev %i: %d\n",
				    arvif->vdev_id, ret);
	}
	arvif->is_started = false;

	if (test_bit(WMI_TLV_SERVICE_11D_OFFLOAD, ab->wmi_ab.svc_map) &&
	    ahvif->vdev_type == WMI_VDEV_TYPE_STA &&
	    ahvif->vdev_subtype == WMI_VDEV_SUBTYPE_NONE &&
	    ar->state_11d != ATH12K_11D_PREPARING) {
		reinit_completion(&ar->completed_11d_scan);
		ar->state_11d = ATH12K_11D_PREPARING;
	}

	if (ar->scan.arvif == arvif && ar->scan.state == ATH12K_SCAN_RUNNING) {
		ath12k_scan_abort(ar);
		ar->scan.arvif = NULL;
	}
}

static int
ath12k_mac_op_switch_vif_chanctx(struct ieee80211_hw *hw,
				 struct ieee80211_vif_chanctx_switch *vifs,
				 int n_vifs,
				 enum ieee80211_chanctx_switch_mode mode)
{
	struct ath12k *ar;

	lockdep_assert_wiphy(hw->wiphy);

	ar = ath12k_get_ar_by_ctx(hw, vifs->old_ctx);
	if (!ar)
		return -EINVAL;

	/* Switching channels across radio is not allowed */
	if (ar != ath12k_get_ar_by_ctx(hw, vifs->new_ctx))
		return -EINVAL;

	ath12k_dbg(ar->ab, ATH12K_DBG_MAC,
		   "mac chanctx switch n_vifs %d mode %d\n",
		   n_vifs, mode);
	ath12k_mac_update_vif_chan(ar, vifs, n_vifs);

	return 0;
}

static int
ath12k_set_vdev_param_to_all_vifs(struct ath12k *ar, int param, u32 value)
{
	struct ath12k_link_vif *arvif;
	int ret = 0;

	lockdep_assert_wiphy(ath12k_ar_to_hw(ar)->wiphy);

	list_for_each_entry(arvif, &ar->arvifs, list) {
		ath12k_dbg(ar->ab, ATH12K_DBG_MAC, "setting mac vdev %d param %d value %d\n",
			   param, arvif->vdev_id, value);

		ret = ath12k_wmi_vdev_set_param_cmd(ar, arvif->vdev_id,
						    param, value);
		if (ret) {
			ath12k_warn(ar->ab, "failed to set param %d for vdev %d: %d\n",
				    param, arvif->vdev_id, ret);
			break;
		}
	}

	return ret;
}

/* mac80211 stores device specific RTS/Fragmentation threshold value,
 * this is set interface specific to firmware from ath12k driver
 */
static int ath12k_mac_op_set_rts_threshold(struct ieee80211_hw *hw, u32 value)
{
	struct ath12k_hw *ah = ath12k_hw_to_ah(hw);
	struct ath12k *ar;
	int param_id = WMI_VDEV_PARAM_RTS_THRESHOLD, ret = 0, i;

	lockdep_assert_wiphy(hw->wiphy);

	/* Currently we set the rts threshold value to all the vifs across
	 * all radios of the single wiphy.
	 * TODO Once support for vif specific RTS threshold in mac80211 is
	 * available, ath12k can make use of it.
	 */
	for_each_ar(ah, ar, i) {
		ret = ath12k_set_vdev_param_to_all_vifs(ar, param_id, value);
		if (ret) {
			ath12k_warn(ar->ab, "failed to set RTS config for all vdevs of pdev %d",
				    ar->pdev->pdev_id);
			break;
		}
	}

	return ret;
}

static int ath12k_mac_op_set_frag_threshold(struct ieee80211_hw *hw, u32 value)
{
	/* Even though there's a WMI vdev param for fragmentation threshold no
	 * known firmware actually implements it. Moreover it is not possible to
	 * rely frame fragmentation to mac80211 because firmware clears the
	 * "more fragments" bit in frame control making it impossible for remote
	 * devices to reassemble frames.
	 *
	 * Hence implement a dummy callback just to say fragmentation isn't
	 * supported. This effectively prevents mac80211 from doing frame
	 * fragmentation in software.
	 */

	lockdep_assert_wiphy(hw->wiphy);

	return -EOPNOTSUPP;
}

static int ath12k_mac_flush(struct ath12k *ar)
{
	long time_left;
	int ret = 0;

	time_left = wait_event_timeout(ar->dp.tx_empty_waitq,
				       (atomic_read(&ar->dp.num_tx_pending) == 0),
				       ATH12K_FLUSH_TIMEOUT);
	if (time_left == 0) {
		ath12k_warn(ar->ab,
			    "failed to flush transmit queue, data pkts pending %d\n",
			    atomic_read(&ar->dp.num_tx_pending));
		ret = -ETIMEDOUT;
	}

	time_left = wait_event_timeout(ar->txmgmt_empty_waitq,
				       (atomic_read(&ar->num_pending_mgmt_tx) == 0),
				       ATH12K_FLUSH_TIMEOUT);
	if (time_left == 0) {
		ath12k_warn(ar->ab,
			    "failed to flush mgmt transmit queue, mgmt pkts pending %d\n",
			    atomic_read(&ar->num_pending_mgmt_tx));
		ret = -ETIMEDOUT;
	}

	return ret;
}

int ath12k_mac_wait_tx_complete(struct ath12k *ar)
{
	lockdep_assert_wiphy(ath12k_ar_to_hw(ar)->wiphy);

	ath12k_mac_drain_tx(ar);
	return ath12k_mac_flush(ar);
}

static void ath12k_mac_op_flush(struct ieee80211_hw *hw, struct ieee80211_vif *vif,
				u32 queues, bool drop)
{
	struct ath12k_hw *ah = ath12k_hw_to_ah(hw);
	struct ath12k_link_vif *arvif;
	struct ath12k_vif *ahvif;
	unsigned long links;
	struct ath12k *ar;
	u8 link_id;
	int i;

	lockdep_assert_wiphy(hw->wiphy);

	if (drop)
		return;

	/* vif can be NULL when flush() is considered for hw */
	if (!vif) {
		for_each_ar(ah, ar, i)
			ath12k_mac_flush(ar);
		return;
	}

	for_each_ar(ah, ar, i)
		wiphy_work_flush(hw->wiphy, &ar->wmi_mgmt_tx_work);

	ahvif = ath12k_vif_to_ahvif(vif);
	links = ahvif->links_map;
	for_each_set_bit(link_id, &links, IEEE80211_MLD_MAX_NUM_LINKS) {
		arvif = wiphy_dereference(hw->wiphy, ahvif->link[link_id]);
		if (!(arvif && arvif->ar))
			continue;

		ath12k_mac_flush(arvif->ar);
	}
}

static int
ath12k_mac_bitrate_mask_num_ht_rates(struct ath12k *ar,
				     enum nl80211_band band,
				     const struct cfg80211_bitrate_mask *mask)
{
	int num_rates = 0;
	int i;

	for (i = 0; i < ARRAY_SIZE(mask->control[band].ht_mcs); i++)
		num_rates += hweight16(mask->control[band].ht_mcs[i]);

	return num_rates;
}

static bool
ath12k_mac_has_single_legacy_rate(struct ath12k *ar,
				  enum nl80211_band band,
				  const struct cfg80211_bitrate_mask *mask)
{
	int num_rates = 0;

	num_rates = hweight32(mask->control[band].legacy);

	if (ath12k_mac_bitrate_mask_num_ht_rates(ar, band, mask))
		return false;

	if (ath12k_mac_bitrate_mask_num_vht_rates(ar, band, mask))
		return false;

	return num_rates == 1;
}

static bool
ath12k_mac_bitrate_mask_get_single_nss(struct ath12k *ar,
				       enum nl80211_band band,
				       const struct cfg80211_bitrate_mask *mask,
				       int *nss)
{
	struct ieee80211_supported_band *sband = &ar->mac.sbands[band];
	u16 vht_mcs_map = le16_to_cpu(sband->vht_cap.vht_mcs.tx_mcs_map);
	u8 ht_nss_mask = 0;
	u8 vht_nss_mask = 0;
	int i;

	/* No need to consider legacy here. Basic rates are always present
	 * in bitrate mask
	 */

	for (i = 0; i < ARRAY_SIZE(mask->control[band].ht_mcs); i++) {
		if (mask->control[band].ht_mcs[i] == 0)
			continue;
		else if (mask->control[band].ht_mcs[i] ==
			 sband->ht_cap.mcs.rx_mask[i])
			ht_nss_mask |= BIT(i);
		else
			return false;
	}

	for (i = 0; i < ARRAY_SIZE(mask->control[band].vht_mcs); i++) {
		if (mask->control[band].vht_mcs[i] == 0)
			continue;
		else if (mask->control[band].vht_mcs[i] ==
			 ath12k_mac_get_max_vht_mcs_map(vht_mcs_map, i))
			vht_nss_mask |= BIT(i);
		else
			return false;
	}

	if (ht_nss_mask != vht_nss_mask)
		return false;

	if (ht_nss_mask == 0)
		return false;

	if (BIT(fls(ht_nss_mask)) - 1 != ht_nss_mask)
		return false;

	*nss = fls(ht_nss_mask);

	return true;
}

static int
ath12k_mac_get_single_legacy_rate(struct ath12k *ar,
				  enum nl80211_band band,
				  const struct cfg80211_bitrate_mask *mask,
				  u32 *rate, u8 *nss)
{
	int rate_idx;
	u16 bitrate;
	u8 preamble;
	u8 hw_rate;

	if (hweight32(mask->control[band].legacy) != 1)
		return -EINVAL;

	rate_idx = ffs(mask->control[band].legacy) - 1;

	if (band == NL80211_BAND_5GHZ || band == NL80211_BAND_6GHZ)
		rate_idx += ATH12K_MAC_FIRST_OFDM_RATE_IDX;

	hw_rate = ath12k_legacy_rates[rate_idx].hw_value;
	bitrate = ath12k_legacy_rates[rate_idx].bitrate;

	if (ath12k_mac_bitrate_is_cck(bitrate))
		preamble = WMI_RATE_PREAMBLE_CCK;
	else
		preamble = WMI_RATE_PREAMBLE_OFDM;

	*nss = 1;
	*rate = ATH12K_HW_RATE_CODE(hw_rate, 0, preamble);

	return 0;
}

static int ath12k_mac_set_fixed_rate_params(struct ath12k_link_vif *arvif,
					    u32 rate, u8 nss, u8 sgi, u8 ldpc)
{
	struct ath12k *ar = arvif->ar;
	u32 vdev_param;
	int ret;

	lockdep_assert_wiphy(ath12k_ar_to_hw(ar)->wiphy);

	ath12k_dbg(ar->ab, ATH12K_DBG_MAC, "mac set fixed rate params vdev %i rate 0x%02x nss %u sgi %u\n",
		   arvif->vdev_id, rate, nss, sgi);

	vdev_param = WMI_VDEV_PARAM_FIXED_RATE;
	ret = ath12k_wmi_vdev_set_param_cmd(ar, arvif->vdev_id,
					    vdev_param, rate);
	if (ret) {
		ath12k_warn(ar->ab, "failed to set fixed rate param 0x%02x: %d\n",
			    rate, ret);
		return ret;
	}

	vdev_param = WMI_VDEV_PARAM_NSS;
	ret = ath12k_wmi_vdev_set_param_cmd(ar, arvif->vdev_id,
					    vdev_param, nss);
	if (ret) {
		ath12k_warn(ar->ab, "failed to set nss param %d: %d\n",
			    nss, ret);
		return ret;
	}

	vdev_param = WMI_VDEV_PARAM_SGI;
	ret = ath12k_wmi_vdev_set_param_cmd(ar, arvif->vdev_id,
					    vdev_param, sgi);
	if (ret) {
		ath12k_warn(ar->ab, "failed to set sgi param %d: %d\n",
			    sgi, ret);
		return ret;
	}

	vdev_param = WMI_VDEV_PARAM_LDPC;
	ret = ath12k_wmi_vdev_set_param_cmd(ar, arvif->vdev_id,
					    vdev_param, ldpc);
	if (ret) {
		ath12k_warn(ar->ab, "failed to set ldpc param %d: %d\n",
			    ldpc, ret);
		return ret;
	}

	return 0;
}

static bool
ath12k_mac_vht_mcs_range_present(struct ath12k *ar,
				 enum nl80211_band band,
				 const struct cfg80211_bitrate_mask *mask)
{
	int i;
	u16 vht_mcs;

	for (i = 0; i < NL80211_VHT_NSS_MAX; i++) {
		vht_mcs = mask->control[band].vht_mcs[i];

		switch (vht_mcs) {
		case 0:
		case BIT(8) - 1:
		case BIT(9) - 1:
		case BIT(10) - 1:
			break;
		default:
			return false;
		}
	}

	return true;
}

static void ath12k_mac_set_bitrate_mask_iter(void *data,
					     struct ieee80211_sta *sta)
{
	struct ath12k_link_vif *arvif = data;
	struct ath12k_sta *ahsta = ath12k_sta_to_ahsta(sta);
	struct ath12k_link_sta *arsta;
	struct ath12k *ar = arvif->ar;

	arsta = rcu_dereference(ahsta->link[arvif->link_id]);
	if (!arsta || arsta->arvif != arvif)
		return;

	spin_lock_bh(&ar->data_lock);
	arsta->changed |= IEEE80211_RC_SUPP_RATES_CHANGED;
	spin_unlock_bh(&ar->data_lock);

	wiphy_work_queue(ath12k_ar_to_hw(ar)->wiphy, &arsta->update_wk);
}

static void ath12k_mac_disable_peer_fixed_rate(void *data,
					       struct ieee80211_sta *sta)
{
	struct ath12k_link_vif *arvif = data;
	struct ath12k_sta *ahsta = ath12k_sta_to_ahsta(sta);
	struct ath12k_link_sta *arsta;
	struct ath12k *ar = arvif->ar;
	int ret;

	lockdep_assert_wiphy(ath12k_ar_to_hw(ar)->wiphy);

	arsta = wiphy_dereference(ath12k_ar_to_hw(ar)->wiphy,
				  ahsta->link[arvif->link_id]);

	if (!arsta || arsta->arvif != arvif)
		return;

	ret = ath12k_wmi_set_peer_param(ar, arsta->addr,
					arvif->vdev_id,
					WMI_PEER_PARAM_FIXED_RATE,
					WMI_FIXED_RATE_NONE);
	if (ret)
		ath12k_warn(ar->ab,
			    "failed to disable peer fixed rate for STA %pM ret %d\n",
			    arsta->addr, ret);
}

static int
ath12k_mac_op_set_bitrate_mask(struct ieee80211_hw *hw,
			       struct ieee80211_vif *vif,
			       const struct cfg80211_bitrate_mask *mask)
{
	struct ath12k_vif *ahvif = ath12k_vif_to_ahvif(vif);
	struct ath12k_link_vif *arvif;
	struct cfg80211_chan_def def;
	struct ath12k *ar;
	enum nl80211_band band;
	const u8 *ht_mcs_mask;
	const u16 *vht_mcs_mask;
	u32 rate;
	u8 nss;
	u8 sgi;
	u8 ldpc;
	int single_nss;
	int ret;
	int num_rates;

	lockdep_assert_wiphy(hw->wiphy);

	arvif = &ahvif->deflink;

	ar = arvif->ar;
	if (ath12k_mac_vif_link_chan(vif, arvif->link_id, &def)) {
		ret = -EPERM;
		goto out;
	}

	band = def.chan->band;
	ht_mcs_mask = mask->control[band].ht_mcs;
	vht_mcs_mask = mask->control[band].vht_mcs;
	ldpc = !!(ar->ht_cap_info & WMI_HT_CAP_LDPC);

	sgi = mask->control[band].gi;
	if (sgi == NL80211_TXRATE_FORCE_LGI) {
		ret = -EINVAL;
		goto out;
	}

	/* mac80211 doesn't support sending a fixed HT/VHT MCS alone, rather it
	 * requires passing at least one of used basic rates along with them.
	 * Fixed rate setting across different preambles(legacy, HT, VHT) is
	 * not supported by the FW. Hence use of FIXED_RATE vdev param is not
	 * suitable for setting single HT/VHT rates.
	 * But, there could be a single basic rate passed from userspace which
	 * can be done through the FIXED_RATE param.
	 */
	if (ath12k_mac_has_single_legacy_rate(ar, band, mask)) {
		ret = ath12k_mac_get_single_legacy_rate(ar, band, mask, &rate,
							&nss);
		if (ret) {
			ath12k_warn(ar->ab, "failed to get single legacy rate for vdev %i: %d\n",
				    arvif->vdev_id, ret);
			goto out;
		}
		ieee80211_iterate_stations_mtx(hw,
					       ath12k_mac_disable_peer_fixed_rate,
					       arvif);
	} else if (ath12k_mac_bitrate_mask_get_single_nss(ar, band, mask,
							  &single_nss)) {
		rate = WMI_FIXED_RATE_NONE;
		nss = single_nss;
	} else {
		rate = WMI_FIXED_RATE_NONE;
		nss = min_t(u32, ar->num_tx_chains,
			    max(ath12k_mac_max_ht_nss(ht_mcs_mask),
				ath12k_mac_max_vht_nss(vht_mcs_mask)));

		/* If multiple rates across different preambles are given
		 * we can reconfigure this info with all peers using PEER_ASSOC
		 * command with the below exception cases.
		 * - Single VHT Rate : peer_assoc command accommodates only MCS
		 * range values i.e 0-7, 0-8, 0-9 for VHT. Though mac80211
		 * mandates passing basic rates along with HT/VHT rates, FW
		 * doesn't allow switching from VHT to Legacy. Hence instead of
		 * setting legacy and VHT rates using RATEMASK_CMD vdev cmd,
		 * we could set this VHT rate as peer fixed rate param, which
		 * will override FIXED rate and FW rate control algorithm.
		 * If single VHT rate is passed along with HT rates, we select
		 * the VHT rate as fixed rate for vht peers.
		 * - Multiple VHT Rates : When Multiple VHT rates are given,this
		 * can be set using RATEMASK CMD which uses FW rate-ctl alg.
		 * TODO: Setting multiple VHT MCS and replacing peer_assoc with
		 * RATEMASK_CMDID can cover all use cases of setting rates
		 * across multiple preambles and rates within same type.
		 * But requires more validation of the command at this point.
		 */

		num_rates = ath12k_mac_bitrate_mask_num_vht_rates(ar, band,
								  mask);

		if (!ath12k_mac_vht_mcs_range_present(ar, band, mask) &&
		    num_rates > 1) {
			/* TODO: Handle multiple VHT MCS values setting using
			 * RATEMASK CMD
			 */
			ath12k_warn(ar->ab,
				    "Setting more than one MCS Value in bitrate mask not supported\n");
			return -EINVAL;
		}

		ieee80211_iterate_stations_mtx(hw,
					       ath12k_mac_disable_peer_fixed_rate,
					       arvif);

		arvif->bitrate_mask = *mask;
		ieee80211_iterate_stations_mtx(hw,
					       ath12k_mac_set_bitrate_mask_iter,
					       arvif);
	}

	ret = ath12k_mac_set_fixed_rate_params(arvif, rate, nss, sgi, ldpc);
	if (ret) {
		ath12k_warn(ar->ab, "failed to set fixed rate params on vdev %i: %d\n",
			    arvif->vdev_id, ret);
	}

out:
	return ret;
}

static void
ath12k_mac_op_reconfig_complete(struct ieee80211_hw *hw,
				enum ieee80211_reconfig_type reconfig_type)
{
	struct ath12k_hw *ah = ath12k_hw_to_ah(hw);
	struct ath12k *ar;
	struct ath12k_base *ab;
	struct ath12k_vif *ahvif;
	struct ath12k_link_vif *arvif;
	int recovery_count, i;

	lockdep_assert_wiphy(hw->wiphy);

	if (reconfig_type != IEEE80211_RECONFIG_TYPE_RESTART)
		return;

	guard(mutex)(&ah->hw_mutex);

	if (ah->state != ATH12K_HW_STATE_RESTARTED)
		return;

	ah->state = ATH12K_HW_STATE_ON;
	ieee80211_wake_queues(hw);

	for_each_ar(ah, ar, i) {
		ab = ar->ab;

		ath12k_warn(ar->ab, "pdev %d successfully recovered\n",
			    ar->pdev->pdev_id);

		if (ar->ab->hw_params->current_cc_support &&
		    ar->alpha2[0] != 0 && ar->alpha2[1] != 0) {
			struct wmi_set_current_country_arg arg = {};

			memcpy(&arg.alpha2, ar->alpha2, 2);
			ath12k_wmi_send_set_current_country_cmd(ar, &arg);
		}

		if (ab->is_reset) {
			recovery_count = atomic_inc_return(&ab->recovery_count);

			ath12k_dbg(ab, ATH12K_DBG_BOOT, "recovery count %d\n",
				   recovery_count);

			/* When there are multiple radios in an SOC,
			 * the recovery has to be done for each radio
			 */
			if (recovery_count == ab->num_radios) {
				atomic_dec(&ab->reset_count);
				complete(&ab->reset_complete);
				ab->is_reset = false;
				atomic_set(&ab->fail_cont_count, 0);
				ath12k_dbg(ab, ATH12K_DBG_BOOT, "reset success\n");
			}
		}

		list_for_each_entry(arvif, &ar->arvifs, list) {
			ahvif = arvif->ahvif;
			ath12k_dbg(ab, ATH12K_DBG_BOOT,
				   "reconfig cipher %d up %d vdev type %d\n",
				   ahvif->key_cipher,
				   arvif->is_up,
				   ahvif->vdev_type);

			/* After trigger disconnect, then upper layer will
			 * trigger connect again, then the PN number of
			 * upper layer will be reset to keep up with AP
			 * side, hence PN number mismatch will not happen.
			 */
			if (arvif->is_up &&
			    ahvif->vdev_type == WMI_VDEV_TYPE_STA &&
			    ahvif->vdev_subtype == WMI_VDEV_SUBTYPE_NONE) {
				ieee80211_hw_restart_disconnect(ahvif->vif);

				ath12k_dbg(ab, ATH12K_DBG_BOOT,
					   "restart disconnect\n");
			}
		}
	}
}

static void
ath12k_mac_update_bss_chan_survey(struct ath12k *ar,
				  struct ieee80211_channel *channel)
{
	int ret;
	enum wmi_bss_chan_info_req_type type = WMI_BSS_SURVEY_REQ_TYPE_READ;

	lockdep_assert_wiphy(ath12k_ar_to_hw(ar)->wiphy);

	if (!test_bit(WMI_TLV_SERVICE_BSS_CHANNEL_INFO_64, ar->ab->wmi_ab.svc_map) ||
	    ar->rx_channel != channel)
		return;

	if (ar->scan.state != ATH12K_SCAN_IDLE) {
		ath12k_dbg(ar->ab, ATH12K_DBG_MAC,
			   "ignoring bss chan info req while scanning..\n");
		return;
	}

	reinit_completion(&ar->bss_survey_done);

	ret = ath12k_wmi_pdev_bss_chan_info_request(ar, type);
	if (ret) {
		ath12k_warn(ar->ab, "failed to send pdev bss chan info request\n");
		return;
	}

	ret = wait_for_completion_timeout(&ar->bss_survey_done, 3 * HZ);
	if (ret == 0)
		ath12k_warn(ar->ab, "bss channel survey timed out\n");
}

static int ath12k_mac_op_get_survey(struct ieee80211_hw *hw, int idx,
				    struct survey_info *survey)
{
	struct ath12k *ar;
	struct ieee80211_supported_band *sband;
	struct survey_info *ar_survey;

	lockdep_assert_wiphy(hw->wiphy);

	if (idx >= ATH12K_NUM_CHANS)
		return -ENOENT;

	sband = hw->wiphy->bands[NL80211_BAND_2GHZ];
	if (sband && idx >= sband->n_channels) {
		idx -= sband->n_channels;
		sband = NULL;
	}

	if (!sband)
		sband = hw->wiphy->bands[NL80211_BAND_5GHZ];
	if (sband && idx >= sband->n_channels) {
		idx -= sband->n_channels;
		sband = NULL;
	}

	if (!sband)
		sband = hw->wiphy->bands[NL80211_BAND_6GHZ];

	if (!sband || idx >= sband->n_channels)
		return -ENOENT;

	ar = ath12k_mac_get_ar_by_chan(hw, &sband->channels[idx]);
	if (!ar) {
		if (sband->channels[idx].flags & IEEE80211_CHAN_DISABLED) {
			memset(survey, 0, sizeof(*survey));
			return 0;
		}
		return -ENOENT;
	}

	ar_survey = &ar->survey[idx];

	ath12k_mac_update_bss_chan_survey(ar, &sband->channels[idx]);

	spin_lock_bh(&ar->data_lock);
	memcpy(survey, ar_survey, sizeof(*survey));
	spin_unlock_bh(&ar->data_lock);

	survey->channel = &sband->channels[idx];

	if (ar->rx_channel == survey->channel)
		survey->filled |= SURVEY_INFO_IN_USE;

	return 0;
}

static void ath12k_mac_op_sta_statistics(struct ieee80211_hw *hw,
					 struct ieee80211_vif *vif,
					 struct ieee80211_sta *sta,
					 struct station_info *sinfo)
{
	struct ath12k_sta *ahsta = ath12k_sta_to_ahsta(sta);
	struct ath12k_fw_stats_req_params params = {};
	struct ath12k_link_sta *arsta;
	struct ath12k *ar;
	s8 signal;
	bool db2dbm;

	lockdep_assert_wiphy(hw->wiphy);

	arsta = &ahsta->deflink;
	ar = ath12k_get_ar_by_vif(hw, vif, arsta->link_id);
	if (!ar)
		return;

	db2dbm = test_bit(WMI_TLV_SERVICE_HW_DB2DBM_CONVERSION_SUPPORT,
			  ar->ab->wmi_ab.svc_map);

	sinfo->rx_duration = arsta->rx_duration;
	sinfo->filled |= BIT_ULL(NL80211_STA_INFO_RX_DURATION);

	sinfo->tx_duration = arsta->tx_duration;
	sinfo->filled |= BIT_ULL(NL80211_STA_INFO_TX_DURATION);

	if (arsta->txrate.legacy || arsta->txrate.nss) {
		if (arsta->txrate.legacy) {
			sinfo->txrate.legacy = arsta->txrate.legacy;
		} else {
			sinfo->txrate.mcs = arsta->txrate.mcs;
			sinfo->txrate.nss = arsta->txrate.nss;
			sinfo->txrate.bw = arsta->txrate.bw;
			sinfo->txrate.he_gi = arsta->txrate.he_gi;
			sinfo->txrate.he_dcm = arsta->txrate.he_dcm;
			sinfo->txrate.he_ru_alloc = arsta->txrate.he_ru_alloc;
			sinfo->txrate.eht_gi = arsta->txrate.eht_gi;
			sinfo->txrate.eht_ru_alloc = arsta->txrate.eht_ru_alloc;
		}
		sinfo->txrate.flags = arsta->txrate.flags;
		sinfo->filled |= BIT_ULL(NL80211_STA_INFO_TX_BITRATE);
	}

	/* TODO: Use real NF instead of default one. */
	signal = arsta->rssi_comb;

	params.pdev_id = ar->pdev->pdev_id;
	params.vdev_id = 0;
	params.stats_id = WMI_REQUEST_VDEV_STAT;

	if (!signal &&
	    ahsta->ahvif->vdev_type == WMI_VDEV_TYPE_STA &&
	    !(ath12k_mac_get_fw_stats(ar, &params)))
		signal = arsta->rssi_beacon;

	if (signal) {
		sinfo->signal = db2dbm ? signal : signal + ATH12K_DEFAULT_NOISE_FLOOR;
		sinfo->filled |= BIT_ULL(NL80211_STA_INFO_SIGNAL);
	}

	sinfo->signal_avg = ewma_avg_rssi_read(&arsta->avg_rssi);

	if (!db2dbm)
		sinfo->signal_avg += ATH12K_DEFAULT_NOISE_FLOOR;

	sinfo->filled |= BIT_ULL(NL80211_STA_INFO_SIGNAL_AVG);
}

static int ath12k_mac_op_cancel_remain_on_channel(struct ieee80211_hw *hw,
						  struct ieee80211_vif *vif)
{
	struct ath12k_hw *ah = ath12k_hw_to_ah(hw);
	struct ath12k *ar;

	ar = ath12k_ah_to_ar(ah, 0);

	lockdep_assert_wiphy(hw->wiphy);

	spin_lock_bh(&ar->data_lock);
	ar->scan.roc_notify = false;
	spin_unlock_bh(&ar->data_lock);

	ath12k_scan_abort(ar);

	cancel_delayed_work_sync(&ar->scan.timeout);
	wiphy_work_cancel(hw->wiphy, &ar->scan.vdev_clean_wk);

	return 0;
}

static int ath12k_mac_op_remain_on_channel(struct ieee80211_hw *hw,
					   struct ieee80211_vif *vif,
					   struct ieee80211_channel *chan,
					   int duration,
					   enum ieee80211_roc_type type)
{
	struct ath12k_vif *ahvif = ath12k_vif_to_ahvif(vif);
	struct ath12k_hw *ah = ath12k_hw_to_ah(hw);
	struct ath12k_link_vif *arvif;
	struct ath12k *ar;
	u32 scan_time_msec;
	bool create = true;
	u8 link_id;
	int ret;

	lockdep_assert_wiphy(hw->wiphy);

	ar = ath12k_mac_select_scan_device(hw, vif, chan->center_freq);
	if (!ar)
		return -EINVAL;

	/* check if any of the links of ML VIF is already started on
	 * radio(ar) corresponding to given scan frequency and use it,
	 * if not use deflink(link 0) for scan purpose.
	 */

	link_id = ath12k_mac_find_link_id_by_ar(ahvif, ar);
	arvif = ath12k_mac_assign_link_vif(ah, vif, link_id);
	/* If the vif is already assigned to a specific vdev of an ar,
	 * check whether its already started, vdev which is started
	 * are not allowed to switch to a new radio.
	 * If the vdev is not started, but was earlier created on a
	 * different ar, delete that vdev and create a new one. We don't
	 * delete at the scan stop as an optimization to avoid redundant
	 * delete-create vdev's for the same ar, in case the request is
	 * always on the same band for the vif
	 */
	if (arvif->is_created) {
		if (WARN_ON(!arvif->ar))
			return -EINVAL;

		if (ar != arvif->ar && arvif->is_started)
			return -EBUSY;

		if (ar != arvif->ar) {
			ath12k_mac_remove_link_interface(hw, arvif);
			ath12k_mac_unassign_link_vif(arvif);
		} else {
			create = false;
		}
	}

	if (create) {
		arvif = ath12k_mac_assign_link_vif(ah, vif, link_id);

		ret = ath12k_mac_vdev_create(ar, arvif);
		if (ret) {
			ath12k_warn(ar->ab, "unable to create scan vdev for roc: %d\n",
				    ret);
			return ret;
		}
	}

	spin_lock_bh(&ar->data_lock);

	switch (ar->scan.state) {
	case ATH12K_SCAN_IDLE:
		reinit_completion(&ar->scan.started);
		reinit_completion(&ar->scan.completed);
		reinit_completion(&ar->scan.on_channel);
		ar->scan.state = ATH12K_SCAN_STARTING;
		ar->scan.is_roc = true;
		ar->scan.arvif = arvif;
		ar->scan.roc_freq = chan->center_freq;
		ar->scan.roc_notify = true;
		ret = 0;
		break;
	case ATH12K_SCAN_STARTING:
	case ATH12K_SCAN_RUNNING:
	case ATH12K_SCAN_ABORTING:
		ret = -EBUSY;
		break;
	}

	spin_unlock_bh(&ar->data_lock);

	if (ret)
		return ret;

	scan_time_msec = hw->wiphy->max_remain_on_channel_duration * 2;

	struct ath12k_wmi_scan_req_arg *arg __free(kfree) =
					kzalloc(sizeof(*arg), GFP_KERNEL);
	if (!arg)
		return -ENOMEM;

	ath12k_wmi_start_scan_init(ar, arg);
	arg->num_chan = 1;

	u32 *chan_list __free(kfree) = kcalloc(arg->num_chan, sizeof(*chan_list),
					       GFP_KERNEL);
	if (!chan_list)
		return -ENOMEM;

	arg->chan_list = chan_list;
	arg->vdev_id = arvif->vdev_id;
	arg->scan_id = ATH12K_SCAN_ID;
	arg->chan_list[0] = chan->center_freq;
	arg->dwell_time_active = scan_time_msec;
	arg->dwell_time_passive = scan_time_msec;
	arg->max_scan_time = scan_time_msec;
	arg->scan_f_passive = 1;
	arg->burst_duration = duration;

	ret = ath12k_start_scan(ar, arg);
	if (ret) {
		ath12k_warn(ar->ab, "failed to start roc scan: %d\n", ret);

		spin_lock_bh(&ar->data_lock);
		ar->scan.state = ATH12K_SCAN_IDLE;
		spin_unlock_bh(&ar->data_lock);
		return ret;
	}

	ret = wait_for_completion_timeout(&ar->scan.on_channel, 3 * HZ);
	if (ret == 0) {
		ath12k_warn(ar->ab, "failed to switch to channel for roc scan\n");
		ret = ath12k_scan_stop(ar);
		if (ret)
			ath12k_warn(ar->ab, "failed to stop scan: %d\n", ret);
		return -ETIMEDOUT;
	}

	ieee80211_queue_delayed_work(hw, &ar->scan.timeout,
				     msecs_to_jiffies(duration));

	return 0;
}

static void ath12k_mac_op_set_rekey_data(struct ieee80211_hw *hw,
					 struct ieee80211_vif *vif,
					 struct cfg80211_gtk_rekey_data *data)
{
	struct ath12k_vif *ahvif = ath12k_vif_to_ahvif(vif);
	struct ath12k_rekey_data *rekey_data;
	struct ath12k_hw *ah = ath12k_hw_to_ah(hw);
	struct ath12k *ar = ath12k_ah_to_ar(ah, 0);
	struct ath12k_link_vif *arvif;

	lockdep_assert_wiphy(hw->wiphy);

	arvif = &ahvif->deflink;
	rekey_data = &arvif->rekey_data;

	ath12k_dbg(ar->ab, ATH12K_DBG_MAC, "mac set rekey data vdev %d\n",
		   arvif->vdev_id);

	memcpy(rekey_data->kck, data->kck, NL80211_KCK_LEN);
	memcpy(rekey_data->kek, data->kek, NL80211_KEK_LEN);

	/* The supplicant works on big-endian, the firmware expects it on
	 * little endian.
	 */
	rekey_data->replay_ctr = get_unaligned_be64(data->replay_ctr);

	arvif->rekey_data.enable_offload = true;

	ath12k_dbg_dump(ar->ab, ATH12K_DBG_MAC, "kck", NULL,
			rekey_data->kck, NL80211_KCK_LEN);
	ath12k_dbg_dump(ar->ab, ATH12K_DBG_MAC, "kek", NULL,
			rekey_data->kck, NL80211_KEK_LEN);
	ath12k_dbg_dump(ar->ab, ATH12K_DBG_MAC, "replay ctr", NULL,
			&rekey_data->replay_ctr, sizeof(rekey_data->replay_ctr));
}

static const struct ieee80211_ops ath12k_ops = {
	.tx				= ath12k_mac_op_tx,
	.wake_tx_queue			= ieee80211_handle_wake_tx_queue,
	.start                          = ath12k_mac_op_start,
	.stop                           = ath12k_mac_op_stop,
	.reconfig_complete              = ath12k_mac_op_reconfig_complete,
	.add_interface                  = ath12k_mac_op_add_interface,
	.remove_interface		= ath12k_mac_op_remove_interface,
	.update_vif_offload		= ath12k_mac_op_update_vif_offload,
	.config                         = ath12k_mac_op_config,
	.link_info_changed              = ath12k_mac_op_link_info_changed,
	.vif_cfg_changed		= ath12k_mac_op_vif_cfg_changed,
	.change_vif_links               = ath12k_mac_op_change_vif_links,
	.configure_filter		= ath12k_mac_op_configure_filter,
	.hw_scan                        = ath12k_mac_op_hw_scan,
	.cancel_hw_scan                 = ath12k_mac_op_cancel_hw_scan,
	.set_key                        = ath12k_mac_op_set_key,
	.set_rekey_data	                = ath12k_mac_op_set_rekey_data,
	.sta_state                      = ath12k_mac_op_sta_state,
	.sta_set_txpwr			= ath12k_mac_op_sta_set_txpwr,
	.link_sta_rc_update		= ath12k_mac_op_link_sta_rc_update,
	.conf_tx                        = ath12k_mac_op_conf_tx,
	.set_antenna			= ath12k_mac_op_set_antenna,
	.get_antenna			= ath12k_mac_op_get_antenna,
	.ampdu_action			= ath12k_mac_op_ampdu_action,
	.add_chanctx			= ath12k_mac_op_add_chanctx,
	.remove_chanctx			= ath12k_mac_op_remove_chanctx,
	.change_chanctx			= ath12k_mac_op_change_chanctx,
	.assign_vif_chanctx		= ath12k_mac_op_assign_vif_chanctx,
	.unassign_vif_chanctx		= ath12k_mac_op_unassign_vif_chanctx,
	.switch_vif_chanctx		= ath12k_mac_op_switch_vif_chanctx,
	.get_txpower			= ath12k_mac_op_get_txpower,
	.set_rts_threshold		= ath12k_mac_op_set_rts_threshold,
	.set_frag_threshold		= ath12k_mac_op_set_frag_threshold,
	.set_bitrate_mask		= ath12k_mac_op_set_bitrate_mask,
	.get_survey			= ath12k_mac_op_get_survey,
	.flush				= ath12k_mac_op_flush,
	.sta_statistics			= ath12k_mac_op_sta_statistics,
	.remain_on_channel              = ath12k_mac_op_remain_on_channel,
	.cancel_remain_on_channel       = ath12k_mac_op_cancel_remain_on_channel,
	.change_sta_links               = ath12k_mac_op_change_sta_links,
	.can_activate_links             = ath12k_mac_op_can_activate_links,
#ifdef CONFIG_PM
	.suspend			= ath12k_wow_op_suspend,
	.resume				= ath12k_wow_op_resume,
	.set_wakeup			= ath12k_wow_op_set_wakeup,
#endif
#ifdef CONFIG_ATH12K_DEBUGFS
	.vif_add_debugfs                = ath12k_debugfs_op_vif_add,
#endif
	CFG80211_TESTMODE_CMD(ath12k_tm_cmd)
#ifdef CONFIG_ATH12K_DEBUGFS
	.link_sta_add_debugfs           = ath12k_debugfs_link_sta_op_add,
#endif
};

void ath12k_mac_update_freq_range(struct ath12k *ar,
				  u32 freq_low, u32 freq_high)
{
	if (!(freq_low && freq_high))
		return;

	if (ar->freq_range.start_freq || ar->freq_range.end_freq) {
		ar->freq_range.start_freq = min(ar->freq_range.start_freq,
						MHZ_TO_KHZ(freq_low));
		ar->freq_range.end_freq = max(ar->freq_range.end_freq,
					      MHZ_TO_KHZ(freq_high));
	} else {
		ar->freq_range.start_freq = MHZ_TO_KHZ(freq_low);
		ar->freq_range.end_freq = MHZ_TO_KHZ(freq_high);
	}

	ath12k_dbg(ar->ab, ATH12K_DBG_MAC,
		   "mac pdev %u freq limit updated. New range %u->%u MHz\n",
		   ar->pdev->pdev_id, KHZ_TO_MHZ(ar->freq_range.start_freq),
		   KHZ_TO_MHZ(ar->freq_range.end_freq));
}

static void ath12k_mac_update_ch_list(struct ath12k *ar,
				      struct ieee80211_supported_band *band,
				      u32 freq_low, u32 freq_high)
{
	int i;

	if (!(freq_low && freq_high))
		return;

	for (i = 0; i < band->n_channels; i++) {
		if (band->channels[i].center_freq < freq_low ||
		    band->channels[i].center_freq > freq_high)
			band->channels[i].flags |= IEEE80211_CHAN_DISABLED;
	}
}

static u32 ath12k_get_phy_id(struct ath12k *ar, u32 band)
{
	struct ath12k_pdev *pdev = ar->pdev;
	struct ath12k_pdev_cap *pdev_cap = &pdev->cap;

	if (band == WMI_HOST_WLAN_2GHZ_CAP)
		return pdev_cap->band[NL80211_BAND_2GHZ].phy_id;

	if (band == WMI_HOST_WLAN_5GHZ_CAP)
		return pdev_cap->band[NL80211_BAND_5GHZ].phy_id;

	ath12k_warn(ar->ab, "unsupported phy cap:%d\n", band);

	return 0;
}

static int ath12k_mac_setup_channels_rates(struct ath12k *ar,
					   u32 supported_bands,
					   struct ieee80211_supported_band *bands[])
{
	struct ieee80211_supported_band *band;
	struct ath12k_wmi_hal_reg_capabilities_ext_arg *reg_cap;
	struct ath12k_base *ab = ar->ab;
	u32 phy_id, freq_low, freq_high;
	struct ath12k_hw *ah = ar->ah;
	void *channels;

	BUILD_BUG_ON((ARRAY_SIZE(ath12k_2ghz_channels) +
		      ARRAY_SIZE(ath12k_5ghz_channels) +
		      ARRAY_SIZE(ath12k_6ghz_channels)) !=
		     ATH12K_NUM_CHANS);

	reg_cap = &ab->hal_reg_cap[ar->pdev_idx];

	if (supported_bands & WMI_HOST_WLAN_2GHZ_CAP) {
		channels = kmemdup(ath12k_2ghz_channels,
				   sizeof(ath12k_2ghz_channels),
				   GFP_KERNEL);
		if (!channels)
			return -ENOMEM;

		band = &ar->mac.sbands[NL80211_BAND_2GHZ];
		band->band = NL80211_BAND_2GHZ;
		band->n_channels = ARRAY_SIZE(ath12k_2ghz_channels);
		band->channels = channels;
		band->n_bitrates = ath12k_g_rates_size;
		band->bitrates = ath12k_g_rates;
		bands[NL80211_BAND_2GHZ] = band;

<<<<<<< HEAD
		if (ar->ab->hw_params->single_pdev_only) {
			phy_id = ath12k_get_phy_id(ar, WMI_HOST_WLAN_2GHZ_CAP);
			reg_cap = &ar->ab->hal_reg_cap[phy_id];
=======
		if (ab->hw_params->single_pdev_only) {
			phy_id = ath12k_get_phy_id(ar, WMI_HOST_WLAN_2GHZ_CAP);
			reg_cap = &ab->hal_reg_cap[phy_id];
>>>>>>> 25bf10be
		}

		freq_low = max(reg_cap->low_2ghz_chan,
			       ab->reg_freq_2ghz.start_freq);
		freq_high = min(reg_cap->high_2ghz_chan,
				ab->reg_freq_2ghz.end_freq);

		ath12k_mac_update_ch_list(ar, band,
					  reg_cap->low_2ghz_chan,
					  reg_cap->high_2ghz_chan);

		ath12k_mac_update_freq_range(ar, freq_low, freq_high);
	}

	if (supported_bands & WMI_HOST_WLAN_5GHZ_CAP) {
		if (reg_cap->high_5ghz_chan >= ATH12K_MIN_6GHZ_FREQ) {
			channels = kmemdup(ath12k_6ghz_channels,
					   sizeof(ath12k_6ghz_channels), GFP_KERNEL);
			if (!channels) {
				kfree(ar->mac.sbands[NL80211_BAND_2GHZ].channels);
				return -ENOMEM;
			}

			ar->supports_6ghz = true;
			band = &ar->mac.sbands[NL80211_BAND_6GHZ];
			band->band = NL80211_BAND_6GHZ;
			band->n_channels = ARRAY_SIZE(ath12k_6ghz_channels);
			band->channels = channels;
			band->n_bitrates = ath12k_a_rates_size;
			band->bitrates = ath12k_a_rates;
			bands[NL80211_BAND_6GHZ] = band;

			freq_low = max(reg_cap->low_5ghz_chan,
				       ab->reg_freq_6ghz.start_freq);
			freq_high = min(reg_cap->high_5ghz_chan,
					ab->reg_freq_6ghz.end_freq);

			ath12k_mac_update_ch_list(ar, band,
						  reg_cap->low_5ghz_chan,
						  reg_cap->high_5ghz_chan);

			ath12k_mac_update_freq_range(ar, freq_low, freq_high);
			ah->use_6ghz_regd = true;
		}

		if (reg_cap->low_5ghz_chan < ATH12K_MIN_6GHZ_FREQ) {
			channels = kmemdup(ath12k_5ghz_channels,
					   sizeof(ath12k_5ghz_channels),
					   GFP_KERNEL);
			if (!channels) {
				kfree(ar->mac.sbands[NL80211_BAND_2GHZ].channels);
				kfree(ar->mac.sbands[NL80211_BAND_6GHZ].channels);
				return -ENOMEM;
			}

			band = &ar->mac.sbands[NL80211_BAND_5GHZ];
			band->band = NL80211_BAND_5GHZ;
			band->n_channels = ARRAY_SIZE(ath12k_5ghz_channels);
			band->channels = channels;
			band->n_bitrates = ath12k_a_rates_size;
			band->bitrates = ath12k_a_rates;
			bands[NL80211_BAND_5GHZ] = band;

<<<<<<< HEAD
			if (ar->ab->hw_params->single_pdev_only) {
				phy_id = ath12k_get_phy_id(ar, WMI_HOST_WLAN_5GHZ_CAP);
				reg_cap = &ar->ab->hal_reg_cap[phy_id];
=======
			if (ab->hw_params->single_pdev_only) {
				phy_id = ath12k_get_phy_id(ar, WMI_HOST_WLAN_5GHZ_CAP);
				reg_cap = &ab->hal_reg_cap[phy_id];
>>>>>>> 25bf10be
			}

			freq_low = max(reg_cap->low_5ghz_chan,
				       ab->reg_freq_5ghz.start_freq);
			freq_high = min(reg_cap->high_5ghz_chan,
					ab->reg_freq_5ghz.end_freq);

			ath12k_mac_update_ch_list(ar, band,
						  reg_cap->low_5ghz_chan,
						  reg_cap->high_5ghz_chan);

			ath12k_mac_update_freq_range(ar, freq_low, freq_high);
		}
	}

	return 0;
}

static u16 ath12k_mac_get_ifmodes(struct ath12k_hw *ah)
{
	struct ath12k *ar;
	int i;
	u16 interface_modes = U16_MAX;

	for_each_ar(ah, ar, i)
		interface_modes &= ar->ab->hw_params->interface_modes;

	return interface_modes == U16_MAX ? 0 : interface_modes;
}

static bool ath12k_mac_is_iface_mode_enable(struct ath12k_hw *ah,
					    enum nl80211_iftype type)
{
	struct ath12k *ar;
	int i;
	u16 interface_modes, mode = 0;
	bool is_enable = false;

	if (type == NL80211_IFTYPE_MESH_POINT) {
		if (IS_ENABLED(CONFIG_MAC80211_MESH))
			mode = BIT(type);
	} else {
		mode = BIT(type);
	}

	for_each_ar(ah, ar, i) {
		interface_modes = ar->ab->hw_params->interface_modes;
		if (interface_modes & mode) {
			is_enable = true;
			break;
		}
	}

	return is_enable;
}

static int
ath12k_mac_setup_radio_iface_comb(struct ath12k *ar,
				  struct ieee80211_iface_combination *comb)
{
	u16 interface_modes = ar->ab->hw_params->interface_modes;
	struct ieee80211_iface_limit *limits;
	int n_limits, max_interfaces;
	bool ap, mesh, p2p;

	ap = interface_modes & BIT(NL80211_IFTYPE_AP);
	p2p = interface_modes & BIT(NL80211_IFTYPE_P2P_DEVICE);

	mesh = IS_ENABLED(CONFIG_MAC80211_MESH) &&
	       (interface_modes & BIT(NL80211_IFTYPE_MESH_POINT));

	if ((ap || mesh) && !p2p) {
		n_limits = 2;
		max_interfaces = 16;
	} else if (p2p) {
		n_limits = 3;
		if (ap || mesh)
			max_interfaces = 16;
		else
			max_interfaces = 3;
	} else {
		n_limits = 1;
		max_interfaces = 1;
	}

	limits = kcalloc(n_limits, sizeof(*limits), GFP_KERNEL);
	if (!limits)
		return -ENOMEM;

	limits[0].max = 1;
	limits[0].types |= BIT(NL80211_IFTYPE_STATION);

	if (ap || mesh || p2p)
		limits[1].max = max_interfaces;

	if (ap)
		limits[1].types |= BIT(NL80211_IFTYPE_AP);

	if (mesh)
		limits[1].types |= BIT(NL80211_IFTYPE_MESH_POINT);

	if (p2p) {
		limits[1].types |= BIT(NL80211_IFTYPE_P2P_CLIENT) |
					BIT(NL80211_IFTYPE_P2P_GO);
		limits[2].max = 1;
		limits[2].types |= BIT(NL80211_IFTYPE_P2P_DEVICE);
	}

	comb[0].limits = limits;
	comb[0].n_limits = n_limits;
	comb[0].max_interfaces = max_interfaces;
	comb[0].beacon_int_infra_match = true;
	comb[0].beacon_int_min_gcd = 100;

	if (ar->ab->hw_params->single_pdev_only) {
		comb[0].num_different_channels = 2;
	} else {
		comb[0].num_different_channels = 1;
		comb[0].radar_detect_widths = BIT(NL80211_CHAN_WIDTH_20_NOHT) |
						BIT(NL80211_CHAN_WIDTH_20) |
						BIT(NL80211_CHAN_WIDTH_40) |
						BIT(NL80211_CHAN_WIDTH_80);
	}

	return 0;
}

static int
ath12k_mac_setup_global_iface_comb(struct ath12k_hw *ah,
				   struct wiphy_radio *radio,
				   u8 n_radio,
				   struct ieee80211_iface_combination *comb)
{
	const struct ieee80211_iface_combination *iter_comb;
	struct ieee80211_iface_limit *limits;
	int i, j, n_limits;
	bool ap, mesh, p2p;

	if (!n_radio)
		return 0;

	ap = ath12k_mac_is_iface_mode_enable(ah, NL80211_IFTYPE_AP);
	p2p = ath12k_mac_is_iface_mode_enable(ah, NL80211_IFTYPE_P2P_DEVICE);
	mesh = ath12k_mac_is_iface_mode_enable(ah, NL80211_IFTYPE_MESH_POINT);

	if ((ap || mesh) && !p2p)
		n_limits = 2;
	else if (p2p)
		n_limits = 3;
	else
		n_limits = 1;

	limits = kcalloc(n_limits, sizeof(*limits), GFP_KERNEL);
	if (!limits)
		return -ENOMEM;

	for (i = 0; i < n_radio; i++) {
		iter_comb = radio[i].iface_combinations;
		for (j = 0; j < iter_comb->n_limits && j < n_limits; j++) {
			limits[j].types |= iter_comb->limits[j].types;
			limits[j].max += iter_comb->limits[j].max;
		}

		comb->max_interfaces += iter_comb->max_interfaces;
		comb->num_different_channels += iter_comb->num_different_channels;
		comb->radar_detect_widths |= iter_comb->radar_detect_widths;
	}

	comb->limits = limits;
	comb->n_limits = n_limits;
	comb->beacon_int_infra_match = true;
	comb->beacon_int_min_gcd = 100;

	return 0;
}

static
void ath12k_mac_cleanup_iface_comb(const struct ieee80211_iface_combination *iface_comb)
{
	kfree(iface_comb[0].limits);
	kfree(iface_comb);
}

static void ath12k_mac_cleanup_iface_combinations(struct ath12k_hw *ah)
{
	struct wiphy *wiphy = ah->hw->wiphy;
	const struct wiphy_radio *radio;
	int i;

	if (wiphy->n_radio > 0) {
		radio = wiphy->radio;
		for (i = 0; i < wiphy->n_radio; i++)
			ath12k_mac_cleanup_iface_comb(radio[i].iface_combinations);

		kfree(wiphy->radio);
	}

	ath12k_mac_cleanup_iface_comb(wiphy->iface_combinations);
}

static int ath12k_mac_setup_iface_combinations(struct ath12k_hw *ah)
{
	struct ieee80211_iface_combination *combinations, *comb;
	struct wiphy *wiphy = ah->hw->wiphy;
	struct wiphy_radio *radio;
	struct ath12k *ar;
	int i, ret;

	combinations = kzalloc(sizeof(*combinations), GFP_KERNEL);
	if (!combinations)
		return -ENOMEM;

	if (ah->num_radio == 1) {
		ret = ath12k_mac_setup_radio_iface_comb(&ah->radio[0],
							combinations);
		if (ret) {
			ath12k_hw_warn(ah, "failed to setup radio interface combinations for one radio: %d",
				       ret);
			goto err_free_combinations;
		}

		goto out;
	}

	/* there are multiple radios */

	radio = kcalloc(ah->num_radio, sizeof(*radio), GFP_KERNEL);
	if (!radio) {
		ret = -ENOMEM;
		goto err_free_combinations;
	}

	for_each_ar(ah, ar, i) {
		comb = kzalloc(sizeof(*comb), GFP_KERNEL);
		if (!comb) {
			ret = -ENOMEM;
			goto err_free_radios;
		}

		ret = ath12k_mac_setup_radio_iface_comb(ar, comb);
		if (ret) {
			ath12k_hw_warn(ah, "failed to setup radio interface combinations for radio %d: %d",
				       i, ret);
			kfree(comb);
			goto err_free_radios;
		}

		radio[i].freq_range = &ar->freq_range;
		radio[i].n_freq_range = 1;

		radio[i].iface_combinations = comb;
		radio[i].n_iface_combinations = 1;
	}

	ret = ath12k_mac_setup_global_iface_comb(ah, radio, ah->num_radio, combinations);
	if (ret) {
		ath12k_hw_warn(ah, "failed to setup global interface combinations: %d",
			       ret);
		goto err_free_all_radios;
	}

	wiphy->radio = radio;
	wiphy->n_radio = ah->num_radio;

out:
	wiphy->iface_combinations = combinations;
	wiphy->n_iface_combinations = 1;

	return 0;

err_free_all_radios:
	i = ah->num_radio;

err_free_radios:
	while (i--)
		ath12k_mac_cleanup_iface_comb(radio[i].iface_combinations);

	kfree(radio);

err_free_combinations:
	kfree(combinations);

	return ret;
}

static const u8 ath12k_if_types_ext_capa[] = {
	[0] = WLAN_EXT_CAPA1_EXT_CHANNEL_SWITCHING,
	[2] = WLAN_EXT_CAPA3_MULTI_BSSID_SUPPORT,
	[7] = WLAN_EXT_CAPA8_OPMODE_NOTIF,
};

static const u8 ath12k_if_types_ext_capa_sta[] = {
	[0] = WLAN_EXT_CAPA1_EXT_CHANNEL_SWITCHING,
	[2] = WLAN_EXT_CAPA3_MULTI_BSSID_SUPPORT,
	[7] = WLAN_EXT_CAPA8_OPMODE_NOTIF,
	[9] = WLAN_EXT_CAPA10_TWT_REQUESTER_SUPPORT,
};

static const u8 ath12k_if_types_ext_capa_ap[] = {
	[0] = WLAN_EXT_CAPA1_EXT_CHANNEL_SWITCHING,
	[2] = WLAN_EXT_CAPA3_MULTI_BSSID_SUPPORT,
	[7] = WLAN_EXT_CAPA8_OPMODE_NOTIF,
	[9] = WLAN_EXT_CAPA10_TWT_RESPONDER_SUPPORT,
	[10] = WLAN_EXT_CAPA11_EMA_SUPPORT,
};

static struct wiphy_iftype_ext_capab ath12k_iftypes_ext_capa[] = {
	{
		.extended_capabilities = ath12k_if_types_ext_capa,
		.extended_capabilities_mask = ath12k_if_types_ext_capa,
		.extended_capabilities_len = sizeof(ath12k_if_types_ext_capa),
	}, {
		.iftype = NL80211_IFTYPE_STATION,
		.extended_capabilities = ath12k_if_types_ext_capa_sta,
		.extended_capabilities_mask = ath12k_if_types_ext_capa_sta,
		.extended_capabilities_len =
				sizeof(ath12k_if_types_ext_capa_sta),
	}, {
		.iftype = NL80211_IFTYPE_AP,
		.extended_capabilities = ath12k_if_types_ext_capa_ap,
		.extended_capabilities_mask = ath12k_if_types_ext_capa_ap,
		.extended_capabilities_len =
				sizeof(ath12k_if_types_ext_capa_ap),
		.eml_capabilities = 0,
		.mld_capa_and_ops = 0,
	},
};

static void ath12k_mac_cleanup_unregister(struct ath12k *ar)
{
	idr_for_each(&ar->txmgmt_idr, ath12k_mac_tx_mgmt_pending_free, ar);
	idr_destroy(&ar->txmgmt_idr);

	kfree(ar->mac.sbands[NL80211_BAND_2GHZ].channels);
	kfree(ar->mac.sbands[NL80211_BAND_5GHZ].channels);
	kfree(ar->mac.sbands[NL80211_BAND_6GHZ].channels);
}

static void ath12k_mac_hw_unregister(struct ath12k_hw *ah)
{
	struct ieee80211_hw *hw = ah->hw;
	struct ath12k *ar;
	int i;

	for_each_ar(ah, ar, i) {
		cancel_work_sync(&ar->regd_channel_update_work);
		cancel_work_sync(&ar->regd_update_work);
		ath12k_debugfs_unregister(ar);
		ath12k_fw_stats_reset(ar);
	}

	ieee80211_unregister_hw(hw);

	for_each_ar(ah, ar, i)
		ath12k_mac_cleanup_unregister(ar);

	ath12k_mac_cleanup_iface_combinations(ah);

	SET_IEEE80211_DEV(hw, NULL);
}

static int ath12k_mac_setup_register(struct ath12k *ar,
				     u32 *ht_cap,
				     struct ieee80211_supported_band *bands[])
{
	struct ath12k_pdev_cap *cap = &ar->pdev->cap;
	int ret;

	init_waitqueue_head(&ar->txmgmt_empty_waitq);
	idr_init(&ar->txmgmt_idr);
	spin_lock_init(&ar->txmgmt_idr_lock);

	ath12k_pdev_caps_update(ar);

	ret = ath12k_mac_setup_channels_rates(ar,
					      cap->supported_bands,
					      bands);
	if (ret)
		return ret;

	ath12k_mac_setup_ht_vht_cap(ar, cap, ht_cap);
	ath12k_mac_setup_sband_iftype_data(ar, cap);

	ar->max_num_stations = ath12k_core_get_max_station_per_radio(ar->ab);
	ar->max_num_peers = ath12k_core_get_max_peers_per_radio(ar->ab);

	return 0;
}

static int ath12k_mac_hw_register(struct ath12k_hw *ah)
{
	struct ieee80211_hw *hw = ah->hw;
	struct wiphy *wiphy = hw->wiphy;
	struct ath12k *ar = ath12k_ah_to_ar(ah, 0);
	struct ath12k_base *ab = ar->ab;
	struct ath12k_pdev *pdev;
	struct ath12k_pdev_cap *cap;
	static const u32 cipher_suites[] = {
		WLAN_CIPHER_SUITE_TKIP,
		WLAN_CIPHER_SUITE_CCMP,
		WLAN_CIPHER_SUITE_AES_CMAC,
		WLAN_CIPHER_SUITE_BIP_CMAC_256,
		WLAN_CIPHER_SUITE_BIP_GMAC_128,
		WLAN_CIPHER_SUITE_BIP_GMAC_256,
		WLAN_CIPHER_SUITE_GCMP,
		WLAN_CIPHER_SUITE_GCMP_256,
		WLAN_CIPHER_SUITE_CCMP_256,
	};
	int ret, i, j;
	u32 ht_cap = U32_MAX, antennas_rx = 0, antennas_tx = 0;
	bool is_6ghz = false, is_raw_mode = false, is_monitor_disable = false;
	u8 *mac_addr = NULL;
	u8 mbssid_max_interfaces = 0;

	wiphy->max_ap_assoc_sta = 0;

	for_each_ar(ah, ar, i) {
		u32 ht_cap_info = 0;

		pdev = ar->pdev;
		if (ar->ab->pdevs_macaddr_valid) {
			ether_addr_copy(ar->mac_addr, pdev->mac_addr);
		} else {
			ether_addr_copy(ar->mac_addr, ar->ab->mac_addr);
			ar->mac_addr[4] += ar->pdev_idx;
		}

		ret = ath12k_mac_setup_register(ar, &ht_cap_info, hw->wiphy->bands);
		if (ret)
			goto err_cleanup_unregister;

		/* 6 GHz does not support HT Cap, hence do not consider it */
		if (!ar->supports_6ghz)
			ht_cap &= ht_cap_info;

		wiphy->max_ap_assoc_sta += ar->max_num_stations;

		/* Advertise the max antenna support of all radios, driver can handle
		 * per pdev specific antenna setting based on pdev cap when antenna
		 * changes are made
		 */
		cap = &pdev->cap;

		antennas_rx = max_t(u32, antennas_rx, cap->rx_chain_mask);
		antennas_tx = max_t(u32, antennas_tx, cap->tx_chain_mask);

		if (ar->supports_6ghz)
			is_6ghz = true;

		if (test_bit(ATH12K_FLAG_RAW_MODE, &ar->ab->dev_flags))
			is_raw_mode = true;

		if (!ar->ab->hw_params->supports_monitor)
			is_monitor_disable = true;

		if (i == 0)
			mac_addr = ar->mac_addr;
		else
			mac_addr = ab->mac_addr;

		mbssid_max_interfaces += TARGET_NUM_VDEVS;
	}

	wiphy->available_antennas_rx = antennas_rx;
	wiphy->available_antennas_tx = antennas_tx;

	SET_IEEE80211_PERM_ADDR(hw, mac_addr);
	SET_IEEE80211_DEV(hw, ab->dev);

	ret = ath12k_mac_setup_iface_combinations(ah);
	if (ret) {
		ath12k_err(ab, "failed to setup interface combinations: %d\n", ret);
		goto err_complete_cleanup_unregister;
	}

	wiphy->interface_modes = ath12k_mac_get_ifmodes(ah);

	if (ah->num_radio == 1 &&
	    wiphy->bands[NL80211_BAND_2GHZ] &&
	    wiphy->bands[NL80211_BAND_5GHZ] &&
	    wiphy->bands[NL80211_BAND_6GHZ])
		ieee80211_hw_set(hw, SINGLE_SCAN_ON_ALL_BANDS);

	ieee80211_hw_set(hw, SIGNAL_DBM);
	ieee80211_hw_set(hw, SUPPORTS_PS);
	ieee80211_hw_set(hw, SUPPORTS_DYNAMIC_PS);
	ieee80211_hw_set(hw, MFP_CAPABLE);
	ieee80211_hw_set(hw, REPORTS_TX_ACK_STATUS);
	ieee80211_hw_set(hw, HAS_RATE_CONTROL);
	ieee80211_hw_set(hw, AP_LINK_PS);
	ieee80211_hw_set(hw, SPECTRUM_MGMT);
	ieee80211_hw_set(hw, CONNECTION_MONITOR);
	ieee80211_hw_set(hw, SUPPORTS_PER_STA_GTK);
	ieee80211_hw_set(hw, CHANCTX_STA_CSA);
	ieee80211_hw_set(hw, QUEUE_CONTROL);
	ieee80211_hw_set(hw, SUPPORTS_TX_FRAG);
	ieee80211_hw_set(hw, REPORTS_LOW_ACK);
	ieee80211_hw_set(hw, NO_VIRTUAL_MONITOR);

	if ((ht_cap & WMI_HT_CAP_ENABLED) || is_6ghz) {
		ieee80211_hw_set(hw, AMPDU_AGGREGATION);
		ieee80211_hw_set(hw, TX_AMPDU_SETUP_IN_HW);
		ieee80211_hw_set(hw, SUPPORTS_REORDERING_BUFFER);
		ieee80211_hw_set(hw, SUPPORTS_AMSDU_IN_AMPDU);
		ieee80211_hw_set(hw, USES_RSS);
	}

	wiphy->features |= NL80211_FEATURE_STATIC_SMPS;
	wiphy->flags |= WIPHY_FLAG_IBSS_RSN;

	/* TODO: Check if HT capability advertised from firmware is different
	 * for each band for a dual band capable radio. It will be tricky to
	 * handle it when the ht capability different for each band.
	 */
	if (ht_cap & WMI_HT_CAP_DYNAMIC_SMPS ||
	    (is_6ghz && ab->hw_params->supports_dynamic_smps_6ghz))
		wiphy->features |= NL80211_FEATURE_DYNAMIC_SMPS;

	wiphy->max_scan_ssids = WLAN_SCAN_PARAMS_MAX_SSID;
	wiphy->max_scan_ie_len = WLAN_SCAN_PARAMS_MAX_IE_LEN;

	hw->max_listen_interval = ATH12K_MAX_HW_LISTEN_INTERVAL;

	wiphy->flags |= WIPHY_FLAG_HAS_REMAIN_ON_CHANNEL;
	wiphy->flags |= WIPHY_FLAG_HAS_CHANNEL_SWITCH;
	wiphy->max_remain_on_channel_duration = 5000;

	wiphy->flags |= WIPHY_FLAG_AP_UAPSD;
	wiphy->features |= NL80211_FEATURE_AP_MODE_CHAN_WIDTH_CHANGE |
				   NL80211_FEATURE_AP_SCAN;

	/* MLO is not yet supported so disable Wireless Extensions for now
	 * to make sure ath12k users don't use it. This flag can be removed
	 * once WIPHY_FLAG_SUPPORTS_MLO is enabled.
	 */
	wiphy->flags |= WIPHY_FLAG_DISABLE_WEXT;

	/* Copy over MLO related capabilities received from
	 * WMI_SERVICE_READY_EXT2_EVENT if single_chip_mlo_supp is set.
	 */
	if (ab->ag->mlo_capable) {
		ath12k_iftypes_ext_capa[2].eml_capabilities = cap->eml_cap;
		ath12k_iftypes_ext_capa[2].mld_capa_and_ops = cap->mld_cap;
		wiphy->flags |= WIPHY_FLAG_SUPPORTS_MLO;

		ieee80211_hw_set(hw, MLO_MCAST_MULTI_LINK_TX);
	}

	hw->queues = ATH12K_HW_MAX_QUEUES;
	wiphy->tx_queue_len = ATH12K_QUEUE_LEN;
	hw->offchannel_tx_hw_queue = ATH12K_HW_MAX_QUEUES - 1;
	hw->max_rx_aggregation_subframes = IEEE80211_MAX_AMPDU_BUF_EHT;

	hw->vif_data_size = sizeof(struct ath12k_vif);
	hw->sta_data_size = sizeof(struct ath12k_sta);
	hw->extra_tx_headroom = ab->hw_params->iova_mask;

	wiphy_ext_feature_set(wiphy, NL80211_EXT_FEATURE_CQM_RSSI_LIST);
	wiphy_ext_feature_set(wiphy, NL80211_EXT_FEATURE_STA_TX_PWR);

	wiphy->cipher_suites = cipher_suites;
	wiphy->n_cipher_suites = ARRAY_SIZE(cipher_suites);

	wiphy->iftype_ext_capab = ath12k_iftypes_ext_capa;
	wiphy->num_iftype_ext_capab = ARRAY_SIZE(ath12k_iftypes_ext_capa);

	wiphy->mbssid_max_interfaces = mbssid_max_interfaces;
	wiphy->ema_max_profile_periodicity = TARGET_EMA_MAX_PROFILE_PERIOD;
	ieee80211_hw_set(hw, SUPPORTS_MULTI_BSSID);

	if (is_6ghz) {
		wiphy_ext_feature_set(wiphy,
				      NL80211_EXT_FEATURE_FILS_DISCOVERY);
		wiphy_ext_feature_set(wiphy,
				      NL80211_EXT_FEATURE_UNSOL_BCAST_PROBE_RESP);
	}

	wiphy_ext_feature_set(wiphy, NL80211_EXT_FEATURE_PUNCT);

	ath12k_reg_init(hw);

	if (!is_raw_mode) {
		hw->netdev_features = NETIF_F_HW_CSUM;
		ieee80211_hw_set(hw, SW_CRYPTO_CONTROL);
		ieee80211_hw_set(hw, SUPPORT_FAST_XMIT);
	}

	if (test_bit(WMI_TLV_SERVICE_NLO, ar->wmi->wmi_ab->svc_map)) {
		wiphy->max_sched_scan_ssids = WMI_PNO_MAX_SUPP_NETWORKS;
		wiphy->max_match_sets = WMI_PNO_MAX_SUPP_NETWORKS;
		wiphy->max_sched_scan_ie_len = WMI_PNO_MAX_IE_LENGTH;
		wiphy->max_sched_scan_plans = WMI_PNO_MAX_SCHED_SCAN_PLANS;
		wiphy->max_sched_scan_plan_interval =
					WMI_PNO_MAX_SCHED_SCAN_PLAN_INT;
		wiphy->max_sched_scan_plan_iterations =
					WMI_PNO_MAX_SCHED_SCAN_PLAN_ITRNS;
		wiphy->features |= NL80211_FEATURE_ND_RANDOM_MAC_ADDR;
	}

	ret = ath12k_wow_init(ar);
	if (ret) {
		ath12k_warn(ar->ab, "failed to init wow: %d\n", ret);
		goto err_cleanup_if_combs;
	}

	ret = ieee80211_register_hw(hw);
	if (ret) {
		ath12k_err(ab, "ieee80211 registration failed: %d\n", ret);
		goto err_cleanup_if_combs;
	}

	if (is_monitor_disable)
		/* There's a race between calling ieee80211_register_hw()
		 * and here where the monitor mode is enabled for a little
		 * while. But that time is so short and in practise it make
		 * a difference in real life.
		 */
		wiphy->interface_modes &= ~BIT(NL80211_IFTYPE_MONITOR);

	for_each_ar(ah, ar, i) {
		/* Apply the regd received during initialization */
		ret = ath12k_regd_update(ar, true);
		if (ret) {
			ath12k_err(ar->ab, "ath12k regd update failed: %d\n", ret);
			goto err_unregister_hw;
		}

		if (ar->ab->hw_params->current_cc_support && ab->new_alpha2[0]) {
			struct wmi_set_current_country_arg current_cc = {};

			memcpy(&current_cc.alpha2, ab->new_alpha2, 2);
			memcpy(&ar->alpha2, ab->new_alpha2, 2);
			ret = ath12k_wmi_send_set_current_country_cmd(ar, &current_cc);
			if (ret)
				ath12k_warn(ar->ab,
					    "failed set cc code for mac register: %d\n",
					    ret);
		}

		ath12k_fw_stats_init(ar);
		ath12k_debugfs_register(ar);
	}

	return 0;

err_unregister_hw:
	for_each_ar(ah, ar, i)
		ath12k_debugfs_unregister(ar);

	ieee80211_unregister_hw(hw);

err_cleanup_if_combs:
	ath12k_mac_cleanup_iface_combinations(ah);

err_complete_cleanup_unregister:
	i = ah->num_radio;

err_cleanup_unregister:
	for (j = 0; j < i; j++) {
		ar = ath12k_ah_to_ar(ah, j);
		ath12k_mac_cleanup_unregister(ar);
	}

	SET_IEEE80211_DEV(hw, NULL);

	return ret;
}

static void ath12k_mac_setup(struct ath12k *ar)
{
	struct ath12k_base *ab = ar->ab;
	struct ath12k_pdev *pdev = ar->pdev;
	u8 pdev_idx = ar->pdev_idx;

	ar->lmac_id = ath12k_hw_get_mac_from_pdev_id(ab->hw_params, pdev_idx);

	ar->wmi = &ab->wmi_ab.wmi[pdev_idx];
	/* FIXME: wmi[0] is already initialized during attach,
	 * Should we do this again?
	 */
	ath12k_wmi_pdev_attach(ab, pdev_idx);

	ar->cfg_tx_chainmask = pdev->cap.tx_chain_mask;
	ar->cfg_rx_chainmask = pdev->cap.rx_chain_mask;
	ar->num_tx_chains = hweight32(pdev->cap.tx_chain_mask);
	ar->num_rx_chains = hweight32(pdev->cap.rx_chain_mask);
	ar->scan.arvif = NULL;
	ar->vdev_id_11d_scan = ATH12K_11D_INVALID_VDEV_ID;

	spin_lock_init(&ar->data_lock);
	INIT_LIST_HEAD(&ar->arvifs);
	INIT_LIST_HEAD(&ar->ppdu_stats_info);

	init_completion(&ar->vdev_setup_done);
	init_completion(&ar->vdev_delete_done);
	init_completion(&ar->peer_assoc_done);
	init_completion(&ar->peer_delete_done);
	init_completion(&ar->install_key_done);
	init_completion(&ar->bss_survey_done);
	init_completion(&ar->scan.started);
	init_completion(&ar->scan.completed);
	init_completion(&ar->scan.on_channel);
	init_completion(&ar->mlo_setup_done);
	init_completion(&ar->completed_11d_scan);

	INIT_DELAYED_WORK(&ar->scan.timeout, ath12k_scan_timeout_work);
	wiphy_work_init(&ar->scan.vdev_clean_wk, ath12k_scan_vdev_clean_work);
	INIT_WORK(&ar->regd_channel_update_work, ath12k_regd_update_chan_list_work);
	INIT_LIST_HEAD(&ar->regd_channel_update_queue);
	INIT_WORK(&ar->regd_update_work, ath12k_regd_update_work);

	wiphy_work_init(&ar->wmi_mgmt_tx_work, ath12k_mgmt_over_wmi_tx_work);
	skb_queue_head_init(&ar->wmi_mgmt_tx_queue);

	ar->monitor_vdev_id = -1;
	ar->monitor_vdev_created = false;
	ar->monitor_started = false;
}

static int __ath12k_mac_mlo_setup(struct ath12k *ar)
{
	u8 num_link = 0, partner_link_id[ATH12K_GROUP_MAX_RADIO] = {};
	struct ath12k_base *partner_ab, *ab = ar->ab;
	struct ath12k_hw_group *ag = ab->ag;
	struct wmi_mlo_setup_arg mlo = {};
	struct ath12k_pdev *pdev;
	unsigned long time_left;
	int i, j, ret;

	lockdep_assert_held(&ag->mutex);

	reinit_completion(&ar->mlo_setup_done);

	for (i = 0; i < ag->num_devices; i++) {
		partner_ab = ag->ab[i];

		for (j = 0; j < partner_ab->num_radios; j++) {
			pdev = &partner_ab->pdevs[j];

			/* Avoid the self link */
			if (ar == pdev->ar)
				continue;

			partner_link_id[num_link] = pdev->hw_link_id;
			num_link++;

			ath12k_dbg(ab, ATH12K_DBG_MAC, "device %d pdev %d hw_link_id %d num_link %d\n",
				   i, j, pdev->hw_link_id, num_link);
		}
	}

	if (num_link == 0)
		return 0;

	mlo.group_id = cpu_to_le32(ag->id);
	mlo.partner_link_id = partner_link_id;
	mlo.num_partner_links = num_link;
	ar->mlo_setup_status = 0;

	ath12k_dbg(ab, ATH12K_DBG_MAC, "group id %d num_link %d\n", ag->id, num_link);

	ret = ath12k_wmi_mlo_setup(ar, &mlo);
	if (ret) {
		ath12k_err(ab, "failed to send  setup MLO WMI command for pdev %d: %d\n",
			   ar->pdev_idx, ret);
		return ret;
	}

	time_left = wait_for_completion_timeout(&ar->mlo_setup_done,
						WMI_MLO_CMD_TIMEOUT_HZ);

	if (!time_left || ar->mlo_setup_status)
		return ar->mlo_setup_status ? : -ETIMEDOUT;

	ath12k_dbg(ab, ATH12K_DBG_MAC, "mlo setup done for pdev %d\n", ar->pdev_idx);

	return 0;
}

static int __ath12k_mac_mlo_teardown(struct ath12k *ar)
{
	struct ath12k_base *ab = ar->ab;
	int ret;
	u8 num_link;

	if (test_bit(ATH12K_FLAG_RECOVERY, &ab->dev_flags))
		return 0;

	num_link = ath12k_get_num_partner_link(ar);

	if (num_link == 0)
		return 0;

	ret = ath12k_wmi_mlo_teardown(ar);
	if (ret) {
		ath12k_warn(ab, "failed to send MLO teardown WMI command for pdev %d: %d\n",
			    ar->pdev_idx, ret);
		return ret;
	}

	ath12k_dbg(ab, ATH12K_DBG_MAC, "mlo teardown for pdev %d\n", ar->pdev_idx);

	return 0;
}

int ath12k_mac_mlo_setup(struct ath12k_hw_group *ag)
{
	struct ath12k_hw *ah;
	struct ath12k *ar;
	int ret;
	int i, j;

	for (i = 0; i < ag->num_hw; i++) {
		ah = ag->ah[i];
		if (!ah)
			continue;

		for_each_ar(ah, ar, j) {
			ar = &ah->radio[j];
			ret = __ath12k_mac_mlo_setup(ar);
			if (ret) {
				ath12k_err(ar->ab, "failed to setup MLO: %d\n", ret);
				goto err_setup;
			}
		}
	}

	return 0;

err_setup:
	for (i = i - 1; i >= 0; i--) {
		ah = ag->ah[i];
		if (!ah)
			continue;

		for (j = j - 1; j >= 0; j--) {
			ar = &ah->radio[j];
			if (!ar)
				continue;

			__ath12k_mac_mlo_teardown(ar);
		}
	}

	return ret;
}

void ath12k_mac_mlo_teardown(struct ath12k_hw_group *ag)
{
	struct ath12k_hw *ah;
	struct ath12k *ar;
	int ret, i, j;

	for (i = 0; i < ag->num_hw; i++) {
		ah = ag->ah[i];
		if (!ah)
			continue;

		for_each_ar(ah, ar, j) {
			ar = &ah->radio[j];
			ret = __ath12k_mac_mlo_teardown(ar);
			if (ret) {
				ath12k_err(ar->ab, "failed to teardown MLO: %d\n", ret);
				break;
			}
		}
	}
}

int ath12k_mac_register(struct ath12k_hw_group *ag)
{
	struct ath12k_hw *ah;
	int i;
	int ret;

	for (i = 0; i < ag->num_hw; i++) {
		ah = ath12k_ag_to_ah(ag, i);

		ret = ath12k_mac_hw_register(ah);
		if (ret)
			goto err;
	}

	return 0;

err:
	for (i = i - 1; i >= 0; i--) {
		ah = ath12k_ag_to_ah(ag, i);
		if (!ah)
			continue;

		ath12k_mac_hw_unregister(ah);
	}

	return ret;
}

void ath12k_mac_unregister(struct ath12k_hw_group *ag)
{
	struct ath12k_hw *ah;
	int i;

	for (i = ag->num_hw - 1; i >= 0; i--) {
		ah = ath12k_ag_to_ah(ag, i);
		if (!ah)
			continue;

		ath12k_mac_hw_unregister(ah);
	}
}

static void ath12k_mac_hw_destroy(struct ath12k_hw *ah)
{
	ieee80211_free_hw(ah->hw);
}

static struct ath12k_hw *ath12k_mac_hw_allocate(struct ath12k_hw_group *ag,
						struct ath12k_pdev_map *pdev_map,
						u8 num_pdev_map)
{
	struct ieee80211_hw *hw;
	struct ath12k *ar;
	struct ath12k_base *ab;
	struct ath12k_pdev *pdev;
	struct ath12k_hw *ah;
	int i;
	u8 pdev_idx;

	hw = ieee80211_alloc_hw(struct_size(ah, radio, num_pdev_map),
				&ath12k_ops);
	if (!hw)
		return NULL;

	ah = ath12k_hw_to_ah(hw);
	ah->hw = hw;
	ah->num_radio = num_pdev_map;

	mutex_init(&ah->hw_mutex);
	INIT_LIST_HEAD(&ah->ml_peers);

	for (i = 0; i < num_pdev_map; i++) {
		ab = pdev_map[i].ab;
		pdev_idx = pdev_map[i].pdev_idx;
		pdev = &ab->pdevs[pdev_idx];

		ar = ath12k_ah_to_ar(ah, i);
		ar->ah = ah;
		ar->ab = ab;
		ar->hw_link_id = pdev->hw_link_id;
		ar->pdev = pdev;
		ar->pdev_idx = pdev_idx;
		pdev->ar = ar;

		ag->hw_links[ar->hw_link_id].device_id = ab->device_id;
		ag->hw_links[ar->hw_link_id].pdev_idx = pdev_idx;

		ath12k_mac_setup(ar);
		ath12k_dp_pdev_pre_alloc(ar);
	}

	return ah;
}

void ath12k_mac_destroy(struct ath12k_hw_group *ag)
{
	struct ath12k_pdev *pdev;
	struct ath12k_base *ab = ag->ab[0];
	int i, j;
	struct ath12k_hw *ah;

	for (i = 0; i < ag->num_devices; i++) {
		ab = ag->ab[i];
		if (!ab)
			continue;

		for (j = 0; j < ab->num_radios; j++) {
			pdev = &ab->pdevs[j];
			if (!pdev->ar)
				continue;
			pdev->ar = NULL;
		}
	}

	for (i = 0; i < ag->num_hw; i++) {
		ah = ath12k_ag_to_ah(ag, i);
		if (!ah)
			continue;

		ath12k_mac_hw_destroy(ah);
		ath12k_ag_set_ah(ag, i, NULL);
	}
}

static void ath12k_mac_set_device_defaults(struct ath12k_base *ab)
{
	/* Initialize channel counters frequency value in hertz */
	ab->cc_freq_hz = 320000;
	ab->free_vdev_map = (1LL << (ab->num_radios * TARGET_NUM_VDEVS)) - 1;
}

int ath12k_mac_allocate(struct ath12k_hw_group *ag)
{
	struct ath12k_pdev_map pdev_map[ATH12K_GROUP_MAX_RADIO];
	int mac_id, device_id, total_radio, num_hw;
	struct ath12k_base *ab;
	struct ath12k_hw *ah;
	int ret, i, j;
	u8 radio_per_hw;

	total_radio = 0;
	for (i = 0; i < ag->num_devices; i++) {
		ab = ag->ab[i];
		if (!ab)
			continue;

		ath12k_debugfs_pdev_create(ab);
		ath12k_mac_set_device_defaults(ab);
		total_radio += ab->num_radios;
	}

	if (!total_radio)
		return -EINVAL;

	if (WARN_ON(total_radio > ATH12K_GROUP_MAX_RADIO))
		return -ENOSPC;

	/* All pdev get combined and register as single wiphy based on
	 * hardware group which participate in multi-link operation else
	 * each pdev get register separately.
	 */
	if (ag->mlo_capable)
		radio_per_hw = total_radio;
	else
		radio_per_hw = 1;

	num_hw = total_radio / radio_per_hw;

	ag->num_hw = 0;
	device_id = 0;
	mac_id = 0;
	for (i = 0; i < num_hw; i++) {
		for (j = 0; j < radio_per_hw; j++) {
			if (device_id >= ag->num_devices || !ag->ab[device_id]) {
				ret = -ENOSPC;
				goto err;
			}

			ab = ag->ab[device_id];
			pdev_map[j].ab = ab;
			pdev_map[j].pdev_idx = mac_id;
			mac_id++;

			/* If mac_id falls beyond the current device MACs then
			 * move to next device
			 */
			if (mac_id >= ab->num_radios) {
				mac_id = 0;
				device_id++;
			}
		}

		ab = pdev_map->ab;

		ah = ath12k_mac_hw_allocate(ag, pdev_map, radio_per_hw);
		if (!ah) {
			ath12k_warn(ab, "failed to allocate mac80211 hw device for hw_idx %d\n",
				    i);
			ret = -ENOMEM;
			goto err;
		}

		ah->dev = ab->dev;

		ag->ah[i] = ah;
		ag->num_hw++;
	}

	return 0;

err:
	for (i = i - 1; i >= 0; i--) {
		ah = ath12k_ag_to_ah(ag, i);
		if (!ah)
			continue;

		ath12k_mac_hw_destroy(ah);
		ath12k_ag_set_ah(ag, i, NULL);
	}

	return ret;
}

int ath12k_mac_vif_set_keepalive(struct ath12k_link_vif *arvif,
				 enum wmi_sta_keepalive_method method,
				 u32 interval)
{
	struct wmi_sta_keepalive_arg arg = {};
	struct ath12k *ar = arvif->ar;
	int ret;

	lockdep_assert_wiphy(ath12k_ar_to_hw(ar)->wiphy);

	if (arvif->ahvif->vdev_type != WMI_VDEV_TYPE_STA)
		return 0;

	if (!test_bit(WMI_TLV_SERVICE_STA_KEEP_ALIVE, ar->ab->wmi_ab.svc_map))
		return 0;

	arg.vdev_id = arvif->vdev_id;
	arg.enabled = 1;
	arg.method = method;
	arg.interval = interval;

	ret = ath12k_wmi_sta_keepalive(ar, &arg);
	if (ret) {
		ath12k_warn(ar->ab, "failed to set keepalive on vdev %i: %d\n",
			    arvif->vdev_id, ret);
		return ret;
	}

	return 0;
}<|MERGE_RESOLUTION|>--- conflicted
+++ resolved
@@ -1284,64 +1284,6 @@
 	return ret;
 }
 
-<<<<<<< HEAD
-static int ath12k_mac_monitor_vdev_create(struct ath12k *ar)
-{
-	struct ath12k_pdev *pdev = ar->pdev;
-	struct ath12k_wmi_vdev_create_arg arg = {};
-	int bit, ret;
-	u8 tmp_addr[6];
-
-	lockdep_assert_wiphy(ath12k_ar_to_hw(ar)->wiphy);
-
-	if (ar->monitor_vdev_created)
-		return 0;
-
-	if (ar->ab->free_vdev_map == 0) {
-		ath12k_warn(ar->ab, "failed to find free vdev id for monitor vdev\n");
-		return -ENOMEM;
-	}
-
-	bit = __ffs64(ar->ab->free_vdev_map);
-
-	ar->monitor_vdev_id = bit;
-
-	arg.if_id = ar->monitor_vdev_id;
-	arg.type = WMI_VDEV_TYPE_MONITOR;
-	arg.subtype = WMI_VDEV_SUBTYPE_NONE;
-	arg.pdev_id = pdev->pdev_id;
-	arg.if_stats_id = ATH12K_INVAL_VDEV_STATS_ID;
-
-	if (pdev->cap.supported_bands & WMI_HOST_WLAN_2GHZ_CAP) {
-		arg.chains[NL80211_BAND_2GHZ].tx = ar->num_tx_chains;
-		arg.chains[NL80211_BAND_2GHZ].rx = ar->num_rx_chains;
-	}
-
-	if (pdev->cap.supported_bands & WMI_HOST_WLAN_5GHZ_CAP) {
-		arg.chains[NL80211_BAND_5GHZ].tx = ar->num_tx_chains;
-		arg.chains[NL80211_BAND_5GHZ].rx = ar->num_rx_chains;
-	}
-
-	ret = ath12k_wmi_vdev_create(ar, tmp_addr, &arg);
-	if (ret) {
-		ath12k_warn(ar->ab, "failed to request monitor vdev %i creation: %d\n",
-			    ar->monitor_vdev_id, ret);
-		ar->monitor_vdev_id = -1;
-		return ret;
-	}
-
-	ar->allocated_vdev_map |= 1LL << ar->monitor_vdev_id;
-	ar->ab->free_vdev_map &= ~(1LL << ar->monitor_vdev_id);
-	ar->num_created_vdevs++;
-	ar->monitor_vdev_created = true;
-	ath12k_dbg(ar->ab, ATH12K_DBG_MAC, "mac monitor vdev %d created\n",
-		   ar->monitor_vdev_id);
-
-	return 0;
-}
-
-=======
->>>>>>> 25bf10be
 static int ath12k_mac_monitor_vdev_delete(struct ath12k *ar)
 {
 	int ret;
@@ -4885,50 +4827,11 @@
 
 	if (ether_addr_equal(arg.macaddr, arvif->bssid))
 		ahvif->key_cipher = arg.ieee80211_key_cipher;
-<<<<<<< HEAD
 
 	if (ar->install_key_status) {
 		ret = -EINVAL;
 		goto out;
 	}
-
-	if (ahvif->vdev_type == WMI_VDEV_TYPE_STA &&
-	    arg.key_flags == WMI_KEY_PAIRWISE) {
-		if (cmd == SET_KEY) {
-			arvif->pairwise_key_done = true;
-			if (arvif->group_key_valid) {
-				/* Install cached GTK */
-				arvif->group_key_valid = false;
-				arg = arvif->group_key;
-				ath12k_dbg(ar->ab, ATH12K_DBG_MAC,
-					   "vdev %u pairwise key done, group key ready, go install\n",
-					   arg.vdev_id);
-				goto install;
-			}
-		} else {
-			arvif->pairwise_key_done = false;
-		}
-	}
-
-out:
-	if (ret) {
-		/* In case of failure userspace may not do DISABLE_KEY
-		 * but triggers re-connection directly, so manually reset
-		 * status here.
-		 */
-		arvif->group_key_valid = false;
-		arvif->pairwise_key_done = false;
-	}
-
-	return ret;
-}
-=======
-
-	if (ar->install_key_status) {
-		ret = -EINVAL;
-		goto out;
-	}
->>>>>>> 25bf10be
 
 	if (ahvif->vdev_type == WMI_VDEV_TYPE_STA &&
 	    arg.key_flags == WMI_KEY_PAIRWISE) {
@@ -5825,11 +5728,7 @@
 		goto exit;
 	}
 
-<<<<<<< HEAD
-	if (!arsta->rx_stats) {
-=======
 	if (ath12k_debugfs_is_extd_rx_stats_enabled(ar) && !arsta->rx_stats) {
->>>>>>> 25bf10be
 		arsta->rx_stats = kzalloc(sizeof(*arsta->rx_stats), GFP_KERNEL);
 		if (!arsta->rx_stats) {
 			ret = -ENOMEM;
@@ -7753,22 +7652,13 @@
 		return -ENOSPC;
 
 	info = IEEE80211_SKB_CB(skb);
-<<<<<<< HEAD
-	if ((ATH12K_SKB_CB(skb)->flags & ATH12K_SKB_CIPHER_SET) &&
-=======
 	if ((skb_cb->flags & ATH12K_SKB_CIPHER_SET) &&
->>>>>>> 25bf10be
 	    !(info->flags & IEEE80211_TX_CTL_HW_80211_ENCAP)) {
 		if ((ieee80211_is_action(hdr->frame_control) ||
 		     ieee80211_is_deauth(hdr->frame_control) ||
 		     ieee80211_is_disassoc(hdr->frame_control)) &&
 		     ieee80211_has_protected(hdr->frame_control)) {
-<<<<<<< HEAD
-			enctype =
-			    ath12k_dp_tx_get_encrypt_type(ATH12K_SKB_CB(skb)->cipher);
-=======
 			enctype = ath12k_dp_tx_get_encrypt_type(skb_cb->cipher);
->>>>>>> 25bf10be
 			mic_len = ath12k_dp_rx_crypto_mic_len(ar, enctype);
 			skb_put(skb, mic_len);
 		}
@@ -11995,15 +11885,9 @@
 		band->bitrates = ath12k_g_rates;
 		bands[NL80211_BAND_2GHZ] = band;
 
-<<<<<<< HEAD
-		if (ar->ab->hw_params->single_pdev_only) {
-			phy_id = ath12k_get_phy_id(ar, WMI_HOST_WLAN_2GHZ_CAP);
-			reg_cap = &ar->ab->hal_reg_cap[phy_id];
-=======
 		if (ab->hw_params->single_pdev_only) {
 			phy_id = ath12k_get_phy_id(ar, WMI_HOST_WLAN_2GHZ_CAP);
 			reg_cap = &ab->hal_reg_cap[phy_id];
->>>>>>> 25bf10be
 		}
 
 		freq_low = max(reg_cap->low_2ghz_chan,
@@ -12067,15 +11951,9 @@
 			band->bitrates = ath12k_a_rates;
 			bands[NL80211_BAND_5GHZ] = band;
 
-<<<<<<< HEAD
-			if (ar->ab->hw_params->single_pdev_only) {
-				phy_id = ath12k_get_phy_id(ar, WMI_HOST_WLAN_5GHZ_CAP);
-				reg_cap = &ar->ab->hal_reg_cap[phy_id];
-=======
 			if (ab->hw_params->single_pdev_only) {
 				phy_id = ath12k_get_phy_id(ar, WMI_HOST_WLAN_5GHZ_CAP);
 				reg_cap = &ab->hal_reg_cap[phy_id];
->>>>>>> 25bf10be
 			}
 
 			freq_low = max(reg_cap->low_5ghz_chan,
