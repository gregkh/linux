--- conflicted
+++ resolved
@@ -10328,22 +10328,6 @@
 	sinfo->tx_duration = arsta->tx_duration;
 	sinfo->filled |= BIT_ULL(NL80211_STA_INFO_TX_DURATION);
 
-<<<<<<< HEAD
-	if (!arsta->txrate.legacy && !arsta->txrate.nss)
-		return;
-
-	if (arsta->txrate.legacy) {
-		sinfo->txrate.legacy = arsta->txrate.legacy;
-	} else {
-		sinfo->txrate.mcs = arsta->txrate.mcs;
-		sinfo->txrate.nss = arsta->txrate.nss;
-		sinfo->txrate.bw = arsta->txrate.bw;
-		sinfo->txrate.he_gi = arsta->txrate.he_gi;
-		sinfo->txrate.he_dcm = arsta->txrate.he_dcm;
-		sinfo->txrate.he_ru_alloc = arsta->txrate.he_ru_alloc;
-		sinfo->txrate.eht_gi = arsta->txrate.eht_gi;
-		sinfo->txrate.eht_ru_alloc = arsta->txrate.eht_ru_alloc;
-=======
 	if (arsta->txrate.legacy || arsta->txrate.nss) {
 		if (arsta->txrate.legacy) {
 			sinfo->txrate.legacy = arsta->txrate.legacy;
@@ -10359,7 +10343,6 @@
 		}
 		sinfo->txrate.flags = arsta->txrate.flags;
 		sinfo->filled |= BIT_ULL(NL80211_STA_INFO_TX_BITRATE);
->>>>>>> fc85704c
 	}
 
 	/* TODO: Use real NF instead of default one. */
