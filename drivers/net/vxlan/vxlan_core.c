--- conflicted
+++ resolved
@@ -435,17 +435,12 @@
 	struct vxlan_fdb *f;
 
 	f = __vxlan_find_mac(vxlan, mac, vni);
-<<<<<<< HEAD
-	if (f && READ_ONCE(f->used) != jiffies)
-		WRITE_ONCE(f->used, jiffies);
-=======
 	if (f) {
 		unsigned long now = jiffies;
 
 		if (READ_ONCE(f->used) != now)
 			WRITE_ONCE(f->used, now);
 	}
->>>>>>> fc85704c
 
 	return f;
 }
@@ -1019,18 +1014,10 @@
 	    !(f->flags & NTF_VXLAN_ADDED_BY_USER)) {
 		if (f->state != state) {
 			f->state = state;
-<<<<<<< HEAD
-			WRITE_ONCE(f->updated, jiffies);
-=======
->>>>>>> fc85704c
 			notify = 1;
 		}
 		if (f->flags != fdb_flags) {
 			f->flags = fdb_flags;
-<<<<<<< HEAD
-			WRITE_ONCE(f->updated, jiffies);
-=======
->>>>>>> fc85704c
 			notify = 1;
 		}
 	}
@@ -1064,11 +1051,7 @@
 	}
 
 	if (ndm_flags & NTF_USE)
-<<<<<<< HEAD
-		WRITE_ONCE(f->used, jiffies);
-=======
 		WRITE_ONCE(f->updated, jiffies);
->>>>>>> fc85704c
 
 	if (notify) {
 		if (rd == NULL)
@@ -1506,10 +1489,6 @@
 				    src_mac, &rdst->remote_ip.sa, &src_ip->sa);
 
 		rdst->remote_ip = *src_ip;
-<<<<<<< HEAD
-		WRITE_ONCE(f->updated, jiffies);
-=======
->>>>>>> fc85704c
 		vxlan_fdb_notify(vxlan, f, rdst, RTM_NEWNEIGH, true, NULL);
 	} else {
 		u32 hash_index = fdb_head_index(vxlan, src_mac, vni);
@@ -2878,11 +2857,7 @@
 			if (f->flags & NTF_EXT_LEARNED)
 				continue;
 
-<<<<<<< HEAD
-			timeout = READ_ONCE(f->used) + vxlan->cfg.age_interval * HZ;
-=======
 			timeout = READ_ONCE(f->updated) + vxlan->cfg.age_interval * HZ;
->>>>>>> fc85704c
 			if (time_before_eq(timeout, jiffies)) {
 				netdev_dbg(vxlan->dev,
 					   "garbage collect %pM\n",
