// SPDX-License-Identifier: GPL-2.0-or-later
/*
 *  linux/drivers/net/netconsole.c
 *
 *  Copyright (C) 2001  Ingo Molnar <mingo@redhat.com>
 *
 *  This file contains the implementation of an IRQ-safe, crash-safe
 *  kernel console implementation that outputs kernel messages to the
 *  network.
 *
 * Modification history:
 *
 * 2001-09-17    started by Ingo Molnar.
 * 2003-08-11    2.6 port by Matt Mackall
 *               simplified options
 *               generic card hooks
 *               works non-modular
 * 2003-09-07    rewritten with netpoll api
 */

/****************************************************************
 *
 ****************************************************************/

#define pr_fmt(fmt) KBUILD_MODNAME ": " fmt

#include <linux/mm.h>
#include <linux/init.h>
#include <linux/module.h>
#include <linux/slab.h>
#include <linux/console.h>
#include <linux/moduleparam.h>
#include <linux/kernel.h>
#include <linux/string.h>
#include <linux/netpoll.h>
#include <linux/inet.h>
#include <linux/configfs.h>
#include <linux/etherdevice.h>
#include <linux/utsname.h>
#include <linux/rtnetlink.h>

MODULE_AUTHOR("Matt Mackall <mpm@selenic.com>");
MODULE_DESCRIPTION("Console driver for network interfaces");
MODULE_LICENSE("GPL");

#define MAX_PARAM_LENGTH		256
#define MAX_USERDATA_ENTRY_LENGTH	256
#define MAX_USERDATA_VALUE_LENGTH	200
/* The number 3 comes from userdata entry format characters (' ', '=', '\n') */
#define MAX_USERDATA_NAME_LENGTH	(MAX_USERDATA_ENTRY_LENGTH - \
					MAX_USERDATA_VALUE_LENGTH - 3)
#define MAX_USERDATA_ITEMS		16
#define MAX_PRINT_CHUNK			1000

static char config[MAX_PARAM_LENGTH];
module_param_string(netconsole, config, MAX_PARAM_LENGTH, 0);
MODULE_PARM_DESC(netconsole, " netconsole=[src-port]@[src-ip]/[dev],[tgt-port]@<tgt-ip>/[tgt-macaddr]");

static bool oops_only;
module_param(oops_only, bool, 0600);
MODULE_PARM_DESC(oops_only, "Only log oops messages");

#define NETCONSOLE_PARAM_TARGET_PREFIX "cmdline"

#ifndef	MODULE
static int __init option_setup(char *opt)
{
	strscpy(config, opt, MAX_PARAM_LENGTH);
	return 1;
}
__setup("netconsole=", option_setup);
#endif	/* MODULE */

/* Linked list of all configured targets */
static LIST_HEAD(target_list);
/* target_cleanup_list is used to track targets that need to be cleaned outside
 * of target_list_lock. It should be cleaned in the same function it is
 * populated.
 */
static LIST_HEAD(target_cleanup_list);

/* This needs to be a spinlock because write_msg() cannot sleep */
static DEFINE_SPINLOCK(target_list_lock);
/* This needs to be a mutex because netpoll_cleanup might sleep */
static DEFINE_MUTEX(target_cleanup_list_lock);

/*
 * Console driver for extended netconsoles.  Registered on the first use to
 * avoid unnecessarily enabling ext message formatting.
 */
static struct console netconsole_ext;

/**
 * struct netconsole_target - Represents a configured netconsole target.
 * @list:	Links this target into the target_list.
 * @group:	Links us into the configfs subsystem hierarchy.
 * @userdata_group:	Links to the userdata configfs hierarchy
 * @userdata_complete:	Cached, formatted string of append
 * @userdata_length:	String length of userdata_complete
 * @enabled:	On / off knob to enable / disable target.
 *		Visible from userspace (read-write).
 *		We maintain a strict 1:1 correspondence between this and
 *		whether the corresponding netpoll is active or inactive.
 *		Also, other parameters of a target may be modified at
 *		runtime only when it is disabled (enabled == 0).
 * @extended:	Denotes whether console is extended or not.
 * @release:	Denotes whether kernel release version should be prepended
 *		to the message. Depends on extended console.
 * @np:		The netpoll structure for this target.
 *		Contains the other userspace visible parameters:
 *		dev_name	(read-write)
 *		local_port	(read-write)
 *		remote_port	(read-write)
 *		local_ip	(read-write)
 *		remote_ip	(read-write)
 *		local_mac	(read-only)
 *		remote_mac	(read-write)
 */
struct netconsole_target {
	struct list_head	list;
#ifdef	CONFIG_NETCONSOLE_DYNAMIC
	struct config_group	group;
	struct config_group	userdata_group;
	char userdata_complete[MAX_USERDATA_ENTRY_LENGTH * MAX_USERDATA_ITEMS];
	size_t			userdata_length;
#endif
	bool			enabled;
	bool			extended;
	bool			release;
	struct netpoll		np;
};

#ifdef	CONFIG_NETCONSOLE_DYNAMIC

static struct configfs_subsystem netconsole_subsys;
static DEFINE_MUTEX(dynamic_netconsole_mutex);

static int __init dynamic_netconsole_init(void)
{
	config_group_init(&netconsole_subsys.su_group);
	mutex_init(&netconsole_subsys.su_mutex);
	return configfs_register_subsystem(&netconsole_subsys);
}

static void __exit dynamic_netconsole_exit(void)
{
	configfs_unregister_subsystem(&netconsole_subsys);
}

/*
 * Targets that were created by parsing the boot/module option string
 * do not exist in the configfs hierarchy (and have NULL names) and will
 * never go away, so make these a no-op for them.
 */
static void netconsole_target_get(struct netconsole_target *nt)
{
	if (config_item_name(&nt->group.cg_item))
		config_group_get(&nt->group);
}

static void netconsole_target_put(struct netconsole_target *nt)
{
	if (config_item_name(&nt->group.cg_item))
		config_group_put(&nt->group);
}

#else	/* !CONFIG_NETCONSOLE_DYNAMIC */

static int __init dynamic_netconsole_init(void)
{
	return 0;
}

static void __exit dynamic_netconsole_exit(void)
{
}

/*
 * No danger of targets going away from under us when dynamic
 * reconfigurability is off.
 */
static void netconsole_target_get(struct netconsole_target *nt)
{
}

static void netconsole_target_put(struct netconsole_target *nt)
{
}

static void populate_configfs_item(struct netconsole_target *nt,
				   int cmdline_count)
{
}
#endif	/* CONFIG_NETCONSOLE_DYNAMIC */

/* Allocate and initialize with defaults.
 * Note that these targets get their config_item fields zeroed-out.
 */
static struct netconsole_target *alloc_and_init(void)
{
	struct netconsole_target *nt;

	nt = kzalloc(sizeof(*nt), GFP_KERNEL);
	if (!nt)
		return nt;

	if (IS_ENABLED(CONFIG_NETCONSOLE_EXTENDED_LOG))
		nt->extended = true;
	if (IS_ENABLED(CONFIG_NETCONSOLE_PREPEND_RELEASE))
		nt->release = true;

	nt->np.name = "netconsole";
	strscpy(nt->np.dev_name, "eth0", IFNAMSIZ);
	nt->np.local_port = 6665;
	nt->np.remote_port = 6666;
	eth_broadcast_addr(nt->np.remote_mac);

	return nt;
}

/* Clean up every target in the cleanup_list and move the clean targets back to
 * the main target_list.
 */
static void netconsole_process_cleanups_core(void)
{
	struct netconsole_target *nt, *tmp;
	unsigned long flags;

	/* The cleanup needs RTNL locked */
	ASSERT_RTNL();

	mutex_lock(&target_cleanup_list_lock);
	list_for_each_entry_safe(nt, tmp, &target_cleanup_list, list) {
		/* all entries in the cleanup_list needs to be disabled */
		WARN_ON_ONCE(nt->enabled);
		do_netpoll_cleanup(&nt->np);
		/* moved the cleaned target to target_list. Need to hold both
		 * locks
		 */
		spin_lock_irqsave(&target_list_lock, flags);
		list_move(&nt->list, &target_list);
		spin_unlock_irqrestore(&target_list_lock, flags);
	}
	WARN_ON_ONCE(!list_empty(&target_cleanup_list));
	mutex_unlock(&target_cleanup_list_lock);
}

#ifdef	CONFIG_NETCONSOLE_DYNAMIC

/*
 * Our subsystem hierarchy is:
 *
 * /sys/kernel/config/netconsole/
 *				|
 *				<target>/
 *				|	enabled
 *				|	release
 *				|	dev_name
 *				|	local_port
 *				|	remote_port
 *				|	local_ip
 *				|	remote_ip
 *				|	local_mac
 *				|	remote_mac
 *				|	userdata/
 *				|		<key>/
 *				|			value
 *				|		...
 *				|
 *				<target>/...
 */

static struct netconsole_target *to_target(struct config_item *item)
{
	struct config_group *cfg_group;

	cfg_group = to_config_group(item);
	if (!cfg_group)
		return NULL;
	return container_of(to_config_group(item),
			    struct netconsole_target, group);
}

/* Do the list cleanup with the rtnl lock hold.  rtnl lock is necessary because
 * netdev might be cleaned-up by calling __netpoll_cleanup(),
 */
static void netconsole_process_cleanups(void)
{
	/* rtnl lock is called here, because it has precedence over
	 * target_cleanup_list_lock mutex and target_cleanup_list
	 */
	rtnl_lock();
	netconsole_process_cleanups_core();
	rtnl_unlock();
}

/* Get rid of possible trailing newline, returning the new length */
static void trim_newline(char *s, size_t maxlen)
{
	size_t len;

	len = strnlen(s, maxlen);
	if (s[len - 1] == '\n')
		s[len - 1] = '\0';
}

/*
 * Attribute operations for netconsole_target.
 */

static ssize_t enabled_show(struct config_item *item, char *buf)
{
	return sysfs_emit(buf, "%d\n", to_target(item)->enabled);
}

static ssize_t extended_show(struct config_item *item, char *buf)
{
	return sysfs_emit(buf, "%d\n", to_target(item)->extended);
}

static ssize_t release_show(struct config_item *item, char *buf)
{
	return sysfs_emit(buf, "%d\n", to_target(item)->release);
}

static ssize_t dev_name_show(struct config_item *item, char *buf)
{
	return sysfs_emit(buf, "%s\n", to_target(item)->np.dev_name);
}

static ssize_t local_port_show(struct config_item *item, char *buf)
{
	return sysfs_emit(buf, "%d\n", to_target(item)->np.local_port);
}

static ssize_t remote_port_show(struct config_item *item, char *buf)
{
	return sysfs_emit(buf, "%d\n", to_target(item)->np.remote_port);
}

static ssize_t local_ip_show(struct config_item *item, char *buf)
{
	struct netconsole_target *nt = to_target(item);

	if (nt->np.ipv6)
		return sysfs_emit(buf, "%pI6c\n", &nt->np.local_ip.in6);
	else
		return sysfs_emit(buf, "%pI4\n", &nt->np.local_ip);
}

static ssize_t remote_ip_show(struct config_item *item, char *buf)
{
	struct netconsole_target *nt = to_target(item);

	if (nt->np.ipv6)
		return sysfs_emit(buf, "%pI6c\n", &nt->np.remote_ip.in6);
	else
		return sysfs_emit(buf, "%pI4\n", &nt->np.remote_ip);
}

static ssize_t local_mac_show(struct config_item *item, char *buf)
{
	struct net_device *dev = to_target(item)->np.dev;
	static const u8 bcast[ETH_ALEN] = { 0xff, 0xff, 0xff, 0xff, 0xff, 0xff };

	return sysfs_emit(buf, "%pM\n", dev ? dev->dev_addr : bcast);
}

static ssize_t remote_mac_show(struct config_item *item, char *buf)
{
	return sysfs_emit(buf, "%pM\n", to_target(item)->np.remote_mac);
}

/*
 * This one is special -- targets created through the configfs interface
 * are not enabled (and the corresponding netpoll activated) by default.
 * The user is expected to set the desired parameters first (which
 * would enable him to dynamically add new netpoll targets for new
 * network interfaces as and when they come up).
 */
static ssize_t enabled_store(struct config_item *item,
		const char *buf, size_t count)
{
	struct netconsole_target *nt = to_target(item);
	unsigned long flags;
	bool enabled;
	ssize_t ret;

	mutex_lock(&dynamic_netconsole_mutex);
	ret = kstrtobool(buf, &enabled);
	if (ret)
		goto out_unlock;

	ret = -EINVAL;
	if (enabled == nt->enabled) {
		pr_info("network logging has already %s\n",
			nt->enabled ? "started" : "stopped");
		goto out_unlock;
	}

	if (enabled) {	/* true */
		if (nt->release && !nt->extended) {
			pr_err("Not enabling netconsole. Release feature requires extended log message");
			goto out_unlock;
		}

		if (nt->extended && !console_is_registered(&netconsole_ext))
			register_console(&netconsole_ext);

		/*
		 * Skip netpoll_parse_options() -- all the attributes are
		 * already configured via configfs. Just print them out.
		 */
		netpoll_print_options(&nt->np);

		ret = netpoll_setup(&nt->np);
		if (ret)
			goto out_unlock;

		nt->enabled = true;
		pr_info("network logging started\n");
	} else {	/* false */
		/* We need to disable the netconsole before cleaning it up
		 * otherwise we might end up in write_msg() with
		 * nt->np.dev == NULL and nt->enabled == true
		 */
		mutex_lock(&target_cleanup_list_lock);
		spin_lock_irqsave(&target_list_lock, flags);
		nt->enabled = false;
		/* Remove the target from the list, while holding
		 * target_list_lock
		 */
		list_move(&nt->list, &target_cleanup_list);
		spin_unlock_irqrestore(&target_list_lock, flags);
		mutex_unlock(&target_cleanup_list_lock);
	}

	ret = strnlen(buf, count);
	/* Deferred cleanup */
	netconsole_process_cleanups();
out_unlock:
	mutex_unlock(&dynamic_netconsole_mutex);
	return ret;
}

static ssize_t release_store(struct config_item *item, const char *buf,
			     size_t count)
{
	struct netconsole_target *nt = to_target(item);
	bool release;
	ssize_t ret;

	mutex_lock(&dynamic_netconsole_mutex);
	if (nt->enabled) {
		pr_err("target (%s) is enabled, disable to update parameters\n",
		       config_item_name(&nt->group.cg_item));
		ret = -EINVAL;
		goto out_unlock;
	}

	ret = kstrtobool(buf, &release);
	if (ret)
		goto out_unlock;

	nt->release = release;

	ret = strnlen(buf, count);
out_unlock:
	mutex_unlock(&dynamic_netconsole_mutex);
	return ret;
}

static ssize_t extended_store(struct config_item *item, const char *buf,
		size_t count)
{
	struct netconsole_target *nt = to_target(item);
	bool extended;
	ssize_t ret;

	mutex_lock(&dynamic_netconsole_mutex);
	if (nt->enabled) {
		pr_err("target (%s) is enabled, disable to update parameters\n",
		       config_item_name(&nt->group.cg_item));
		ret = -EINVAL;
		goto out_unlock;
	}

	ret = kstrtobool(buf, &extended);
	if (ret)
		goto out_unlock;

	nt->extended = extended;
	ret = strnlen(buf, count);
out_unlock:
	mutex_unlock(&dynamic_netconsole_mutex);
	return ret;
}

static ssize_t dev_name_store(struct config_item *item, const char *buf,
		size_t count)
{
	struct netconsole_target *nt = to_target(item);

	mutex_lock(&dynamic_netconsole_mutex);
	if (nt->enabled) {
		pr_err("target (%s) is enabled, disable to update parameters\n",
		       config_item_name(&nt->group.cg_item));
		mutex_unlock(&dynamic_netconsole_mutex);
		return -EINVAL;
	}

	strscpy(nt->np.dev_name, buf, IFNAMSIZ);
	trim_newline(nt->np.dev_name, IFNAMSIZ);

	mutex_unlock(&dynamic_netconsole_mutex);
	return strnlen(buf, count);
}

static ssize_t local_port_store(struct config_item *item, const char *buf,
		size_t count)
{
	struct netconsole_target *nt = to_target(item);
	ssize_t ret = -EINVAL;

	mutex_lock(&dynamic_netconsole_mutex);
	if (nt->enabled) {
		pr_err("target (%s) is enabled, disable to update parameters\n",
		       config_item_name(&nt->group.cg_item));
		goto out_unlock;
	}

	ret = kstrtou16(buf, 10, &nt->np.local_port);
	if (ret < 0)
		goto out_unlock;
	ret = strnlen(buf, count);
out_unlock:
	mutex_unlock(&dynamic_netconsole_mutex);
	return ret;
}

static ssize_t remote_port_store(struct config_item *item,
		const char *buf, size_t count)
{
	struct netconsole_target *nt = to_target(item);
	ssize_t ret = -EINVAL;

	mutex_lock(&dynamic_netconsole_mutex);
	if (nt->enabled) {
		pr_err("target (%s) is enabled, disable to update parameters\n",
		       config_item_name(&nt->group.cg_item));
		goto out_unlock;
	}

	ret = kstrtou16(buf, 10, &nt->np.remote_port);
	if (ret < 0)
		goto out_unlock;
	ret = strnlen(buf, count);
out_unlock:
	mutex_unlock(&dynamic_netconsole_mutex);
	return ret;
}

static ssize_t local_ip_store(struct config_item *item, const char *buf,
		size_t count)
{
	struct netconsole_target *nt = to_target(item);
	ssize_t ret = -EINVAL;

	mutex_lock(&dynamic_netconsole_mutex);
	if (nt->enabled) {
		pr_err("target (%s) is enabled, disable to update parameters\n",
		       config_item_name(&nt->group.cg_item));
		goto out_unlock;
	}

	if (strnchr(buf, count, ':')) {
		const char *end;

		if (in6_pton(buf, count, nt->np.local_ip.in6.s6_addr, -1, &end) > 0) {
			if (*end && *end != '\n') {
				pr_err("invalid IPv6 address at: <%c>\n", *end);
				goto out_unlock;
			}
			nt->np.ipv6 = true;
		} else
			goto out_unlock;
	} else {
		if (!nt->np.ipv6)
			nt->np.local_ip.ip = in_aton(buf);
		else
			goto out_unlock;
	}

	ret = strnlen(buf, count);
out_unlock:
	mutex_unlock(&dynamic_netconsole_mutex);
	return ret;
}

static ssize_t remote_ip_store(struct config_item *item, const char *buf,
	       size_t count)
{
	struct netconsole_target *nt = to_target(item);
	ssize_t ret = -EINVAL;

	mutex_lock(&dynamic_netconsole_mutex);
	if (nt->enabled) {
		pr_err("target (%s) is enabled, disable to update parameters\n",
		       config_item_name(&nt->group.cg_item));
		goto out_unlock;
	}

	if (strnchr(buf, count, ':')) {
		const char *end;

		if (in6_pton(buf, count, nt->np.remote_ip.in6.s6_addr, -1, &end) > 0) {
			if (*end && *end != '\n') {
				pr_err("invalid IPv6 address at: <%c>\n", *end);
				goto out_unlock;
			}
			nt->np.ipv6 = true;
		} else
			goto out_unlock;
	} else {
		if (!nt->np.ipv6)
			nt->np.remote_ip.ip = in_aton(buf);
		else
			goto out_unlock;
	}

	ret = strnlen(buf, count);
out_unlock:
	mutex_unlock(&dynamic_netconsole_mutex);
	return ret;
}

static ssize_t remote_mac_store(struct config_item *item, const char *buf,
		size_t count)
{
	struct netconsole_target *nt = to_target(item);
	u8 remote_mac[ETH_ALEN];
	ssize_t ret = -EINVAL;

	mutex_lock(&dynamic_netconsole_mutex);
	if (nt->enabled) {
		pr_err("target (%s) is enabled, disable to update parameters\n",
		       config_item_name(&nt->group.cg_item));
		goto out_unlock;
	}

	if (!mac_pton(buf, remote_mac))
		goto out_unlock;
	if (buf[3 * ETH_ALEN - 1] && buf[3 * ETH_ALEN - 1] != '\n')
		goto out_unlock;
	memcpy(nt->np.remote_mac, remote_mac, ETH_ALEN);

	ret = strnlen(buf, count);
out_unlock:
	mutex_unlock(&dynamic_netconsole_mutex);
	return ret;
}

struct userdatum {
	struct config_item item;
	char value[MAX_USERDATA_VALUE_LENGTH];
};

static struct userdatum *to_userdatum(struct config_item *item)
{
	return container_of(item, struct userdatum, item);
}

struct userdata {
	struct config_group group;
};

static struct userdata *to_userdata(struct config_item *item)
{
	return container_of(to_config_group(item), struct userdata, group);
}

static struct netconsole_target *userdata_to_target(struct userdata *ud)
{
	struct config_group *netconsole_group;

	netconsole_group = to_config_group(ud->group.cg_item.ci_parent);
	return to_target(&netconsole_group->cg_item);
}

static ssize_t userdatum_value_show(struct config_item *item, char *buf)
{
	return sysfs_emit(buf, "%s\n", &(to_userdatum(item)->value[0]));
}

static void update_userdata(struct netconsole_target *nt)
{
	int complete_idx = 0, child_count = 0;
	struct list_head *entry;

	/* Clear the current string in case the last userdatum was deleted */
	nt->userdata_length = 0;
	nt->userdata_complete[0] = 0;

	list_for_each(entry, &nt->userdata_group.cg_children) {
		struct userdatum *udm_item;
		struct config_item *item;

		if (child_count >= MAX_USERDATA_ITEMS)
			break;
		child_count++;

		item = container_of(entry, struct config_item, ci_entry);
		udm_item = to_userdatum(item);

		/* Skip userdata with no value set */
		if (strnlen(udm_item->value, MAX_USERDATA_VALUE_LENGTH) == 0)
			continue;

		/* This doesn't overflow userdata_complete since it will write
		 * one entry length (1/MAX_USERDATA_ITEMS long), entry count is
		 * checked to not exceed MAX items with child_count above
		 */
		complete_idx += scnprintf(&nt->userdata_complete[complete_idx],
					  MAX_USERDATA_ENTRY_LENGTH, " %s=%s\n",
					  item->ci_name, udm_item->value);
	}
	nt->userdata_length = strnlen(nt->userdata_complete,
				      sizeof(nt->userdata_complete));
}

static ssize_t userdatum_value_store(struct config_item *item, const char *buf,
				     size_t count)
{
	struct userdatum *udm = to_userdatum(item);
	struct netconsole_target *nt;
	struct userdata *ud;
	ssize_t ret;

	if (count > MAX_USERDATA_VALUE_LENGTH)
		return -EMSGSIZE;

	mutex_lock(&dynamic_netconsole_mutex);

	ret = strscpy(udm->value, buf, sizeof(udm->value));
	if (ret < 0)
		goto out_unlock;
	trim_newline(udm->value, sizeof(udm->value));

	ud = to_userdata(item->ci_parent);
	nt = userdata_to_target(ud);
	update_userdata(nt);
	ret = count;
out_unlock:
	mutex_unlock(&dynamic_netconsole_mutex);
	return ret;
}

CONFIGFS_ATTR(userdatum_, value);

static struct configfs_attribute *userdatum_attrs[] = {
	&userdatum_attr_value,
	NULL,
};

static void userdatum_release(struct config_item *item)
{
	kfree(to_userdatum(item));
}

static struct configfs_item_operations userdatum_ops = {
	.release = userdatum_release,
};

static const struct config_item_type userdatum_type = {
	.ct_item_ops	= &userdatum_ops,
	.ct_attrs	= userdatum_attrs,
	.ct_owner	= THIS_MODULE,
};

static struct config_item *userdatum_make_item(struct config_group *group,
					       const char *name)
{
	struct netconsole_target *nt;
	struct userdatum *udm;
	struct userdata *ud;
	size_t child_count;

	if (strlen(name) > MAX_USERDATA_NAME_LENGTH)
		return ERR_PTR(-ENAMETOOLONG);

	ud = to_userdata(&group->cg_item);
	nt = userdata_to_target(ud);
	child_count = list_count_nodes(&nt->userdata_group.cg_children);
	if (child_count >= MAX_USERDATA_ITEMS)
		return ERR_PTR(-ENOSPC);

	udm = kzalloc(sizeof(*udm), GFP_KERNEL);
	if (!udm)
		return ERR_PTR(-ENOMEM);

	config_item_init_type_name(&udm->item, name, &userdatum_type);
	return &udm->item;
}

static void userdatum_drop(struct config_group *group, struct config_item *item)
{
	struct netconsole_target *nt;
	struct userdata *ud;

	ud = to_userdata(&group->cg_item);
	nt = userdata_to_target(ud);

	mutex_lock(&dynamic_netconsole_mutex);
	update_userdata(nt);
	config_item_put(item);
	mutex_unlock(&dynamic_netconsole_mutex);
}

static struct configfs_attribute *userdata_attrs[] = {
	NULL,
};

static struct configfs_group_operations userdata_ops = {
	.make_item		= userdatum_make_item,
	.drop_item		= userdatum_drop,
};

static const struct config_item_type userdata_type = {
	.ct_item_ops	= &userdatum_ops,
	.ct_group_ops	= &userdata_ops,
	.ct_attrs	= userdata_attrs,
	.ct_owner	= THIS_MODULE,
};

CONFIGFS_ATTR(, enabled);
CONFIGFS_ATTR(, extended);
CONFIGFS_ATTR(, dev_name);
CONFIGFS_ATTR(, local_port);
CONFIGFS_ATTR(, remote_port);
CONFIGFS_ATTR(, local_ip);
CONFIGFS_ATTR(, remote_ip);
CONFIGFS_ATTR_RO(, local_mac);
CONFIGFS_ATTR(, remote_mac);
CONFIGFS_ATTR(, release);

static struct configfs_attribute *netconsole_target_attrs[] = {
	&attr_enabled,
	&attr_extended,
	&attr_release,
	&attr_dev_name,
	&attr_local_port,
	&attr_remote_port,
	&attr_local_ip,
	&attr_remote_ip,
	&attr_local_mac,
	&attr_remote_mac,
	NULL,
};

/*
 * Item operations and type for netconsole_target.
 */

static void netconsole_target_release(struct config_item *item)
{
	kfree(to_target(item));
}

static struct configfs_item_operations netconsole_target_item_ops = {
	.release		= netconsole_target_release,
};

static const struct config_item_type netconsole_target_type = {
	.ct_attrs		= netconsole_target_attrs,
	.ct_item_ops		= &netconsole_target_item_ops,
	.ct_owner		= THIS_MODULE,
};

static void init_target_config_group(struct netconsole_target *nt,
				     const char *name)
{
	config_group_init_type_name(&nt->group, name, &netconsole_target_type);
	config_group_init_type_name(&nt->userdata_group, "userdata",
				    &userdata_type);
	configfs_add_default_group(&nt->userdata_group, &nt->group);
}

static struct netconsole_target *find_cmdline_target(const char *name)
{
	struct netconsole_target *nt, *ret = NULL;
	unsigned long flags;

	spin_lock_irqsave(&target_list_lock, flags);
	list_for_each_entry(nt, &target_list, list) {
		if (!strcmp(nt->group.cg_item.ci_name, name)) {
			ret = nt;
			break;
		}
	}
	spin_unlock_irqrestore(&target_list_lock, flags);

	return ret;
}

/*
 * Group operations and type for netconsole_subsys.
 */

static struct config_group *make_netconsole_target(struct config_group *group,
						   const char *name)
{
	struct netconsole_target *nt;
	unsigned long flags;

	/* Checking if a target by this name was created at boot time.  If so,
	 * attach a configfs entry to that target.  This enables dynamic
	 * control.
	 */
	if (!strncmp(name, NETCONSOLE_PARAM_TARGET_PREFIX,
		     strlen(NETCONSOLE_PARAM_TARGET_PREFIX))) {
		nt = find_cmdline_target(name);
		if (nt) {
			init_target_config_group(nt, name);
			return &nt->group;
		}
	}

	nt = alloc_and_init();
	if (!nt)
		return ERR_PTR(-ENOMEM);

	/* Initialize the config_group member */
	init_target_config_group(nt, name);

	/* Adding, but it is disabled */
	spin_lock_irqsave(&target_list_lock, flags);
	list_add(&nt->list, &target_list);
	spin_unlock_irqrestore(&target_list_lock, flags);

	return &nt->group;
}

static void drop_netconsole_target(struct config_group *group,
				   struct config_item *item)
{
	unsigned long flags;
	struct netconsole_target *nt = to_target(item);

	spin_lock_irqsave(&target_list_lock, flags);
	list_del(&nt->list);
	spin_unlock_irqrestore(&target_list_lock, flags);

	/*
	 * The target may have never been enabled, or was manually disabled
	 * before being removed so netpoll may have already been cleaned up.
	 */
	if (nt->enabled)
		netpoll_cleanup(&nt->np);

	config_item_put(&nt->group.cg_item);
}

static struct configfs_group_operations netconsole_subsys_group_ops = {
	.make_group	= make_netconsole_target,
	.drop_item	= drop_netconsole_target,
};

static const struct config_item_type netconsole_subsys_type = {
	.ct_group_ops	= &netconsole_subsys_group_ops,
	.ct_owner	= THIS_MODULE,
};

/* The netconsole configfs subsystem */
static struct configfs_subsystem netconsole_subsys = {
	.su_group	= {
		.cg_item	= {
			.ci_namebuf	= "netconsole",
			.ci_type	= &netconsole_subsys_type,
		},
	},
};

static void populate_configfs_item(struct netconsole_target *nt,
				   int cmdline_count)
{
	char target_name[16];

	snprintf(target_name, sizeof(target_name), "%s%d",
		 NETCONSOLE_PARAM_TARGET_PREFIX, cmdline_count);
	init_target_config_group(nt, target_name);
}

#endif	/* CONFIG_NETCONSOLE_DYNAMIC */

/* Handle network interface device notifications */
static int netconsole_netdev_event(struct notifier_block *this,
				   unsigned long event, void *ptr)
{
	unsigned long flags;
	struct netconsole_target *nt, *tmp;
	struct net_device *dev = netdev_notifier_info_to_dev(ptr);
	bool stopped = false;

	if (!(event == NETDEV_CHANGENAME || event == NETDEV_UNREGISTER ||
	      event == NETDEV_RELEASE || event == NETDEV_JOIN))
		goto done;

	mutex_lock(&target_cleanup_list_lock);
	spin_lock_irqsave(&target_list_lock, flags);
	list_for_each_entry_safe(nt, tmp, &target_list, list) {
		netconsole_target_get(nt);
		if (nt->np.dev == dev) {
			switch (event) {
			case NETDEV_CHANGENAME:
				strscpy(nt->np.dev_name, dev->name, IFNAMSIZ);
				break;
			case NETDEV_RELEASE:
			case NETDEV_JOIN:
			case NETDEV_UNREGISTER:
<<<<<<< HEAD
				/* rtnl_lock already held
				 * we might sleep in __netpoll_cleanup()
				 */
				nt->enabled = false;
				spin_unlock_irqrestore(&target_list_lock, flags);

				__netpoll_cleanup(&nt->np);

				spin_lock_irqsave(&target_list_lock, flags);
				netdev_put(nt->np.dev, &nt->np.dev_tracker);
				nt->np.dev = NULL;
=======
				nt->enabled = false;
				list_move(&nt->list, &target_cleanup_list);
>>>>>>> a6ad5510
				stopped = true;
			}
		}
		netconsole_target_put(nt);
	}
	spin_unlock_irqrestore(&target_list_lock, flags);
	mutex_unlock(&target_cleanup_list_lock);

	if (stopped) {
		const char *msg = "had an event";

		switch (event) {
		case NETDEV_UNREGISTER:
			msg = "unregistered";
			break;
		case NETDEV_RELEASE:
			msg = "released slaves";
			break;
		case NETDEV_JOIN:
			msg = "is joining a master device";
			break;
		}
		pr_info("network logging stopped on interface %s as it %s\n",
			dev->name, msg);
	}

	/* Process target_cleanup_list entries. By the end, target_cleanup_list
	 * should be empty
	 */
	netconsole_process_cleanups_core();

done:
	return NOTIFY_DONE;
}

static struct notifier_block netconsole_netdev_notifier = {
	.notifier_call  = netconsole_netdev_event,
};

/**
 * send_ext_msg_udp - send extended log message to target
 * @nt: target to send message to
 * @msg: extended log message to send
 * @msg_len: length of message
 *
 * Transfer extended log @msg to @nt.  If @msg is longer than
 * MAX_PRINT_CHUNK, it'll be split and transmitted in multiple chunks with
 * ncfrag header field added to identify them.
 */
static void send_ext_msg_udp(struct netconsole_target *nt, const char *msg,
			     int msg_len)
{
	static char buf[MAX_PRINT_CHUNK]; /* protected by target_list_lock */
	const char *header, *body;
	int offset = 0;
	int header_len, body_len;
	const char *msg_ready = msg;
	const char *release;
	int release_len = 0;
	int userdata_len = 0;
	char *userdata = NULL;

#ifdef CONFIG_NETCONSOLE_DYNAMIC
	userdata = nt->userdata_complete;
	userdata_len = nt->userdata_length;
#endif

	if (nt->release) {
		release = init_utsname()->release;
		release_len = strlen(release) + 1;
	}

	if (msg_len + release_len + userdata_len <= MAX_PRINT_CHUNK) {
		/* No fragmentation needed */
		if (nt->release) {
			scnprintf(buf, MAX_PRINT_CHUNK, "%s,%s", release, msg);
			msg_len += release_len;
		} else {
			memcpy(buf, msg, msg_len);
		}

		if (userdata)
			msg_len += scnprintf(&buf[msg_len],
					     MAX_PRINT_CHUNK - msg_len,
					     "%s", userdata);

		msg_ready = buf;
		netpoll_send_udp(&nt->np, msg_ready, msg_len);
		return;
	}

	/* need to insert extra header fields, detect header and body */
	header = msg;
	body = memchr(msg, ';', msg_len);
	if (WARN_ON_ONCE(!body))
		return;

	header_len = body - header;
	body_len = msg_len - header_len - 1;
	body++;

	/*
	 * Transfer multiple chunks with the following extra header.
	 * "ncfrag=<byte-offset>/<total-bytes>"
	 */
	if (nt->release)
		scnprintf(buf, MAX_PRINT_CHUNK, "%s,", release);
	memcpy(buf + release_len, header, header_len);
	header_len += release_len;

	while (offset < body_len + userdata_len) {
		int this_header = header_len;
		int this_offset = 0;
		int this_chunk = 0;

		this_header += scnprintf(buf + this_header,
					 sizeof(buf) - this_header,
					 ",ncfrag=%d/%d;", offset,
					 body_len + userdata_len);

		/* Not all body data has been written yet */
		if (offset < body_len) {
			this_chunk = min(body_len - offset,
					 MAX_PRINT_CHUNK - this_header);
			if (WARN_ON_ONCE(this_chunk <= 0))
				return;
			memcpy(buf + this_header, body + offset, this_chunk);
			this_offset += this_chunk;
		}
		/* Body is fully written and there is pending userdata to write,
		 * append userdata in this chunk
		 */
		if (offset + this_offset >= body_len &&
		    offset + this_offset < userdata_len + body_len) {
			int sent_userdata = (offset + this_offset) - body_len;
			int preceding_bytes = this_chunk + this_header;

			if (WARN_ON_ONCE(sent_userdata < 0))
				return;

			this_chunk = min(userdata_len - sent_userdata,
					 MAX_PRINT_CHUNK - preceding_bytes);
			if (WARN_ON_ONCE(this_chunk < 0))
				/* this_chunk could be zero if all the previous
				 * message used all the buffer. This is not a
				 * problem, userdata will be sent in the next
				 * iteration
				 */
				return;

			memcpy(buf + this_header + this_offset,
			       userdata + sent_userdata,
			       this_chunk);
			this_offset += this_chunk;
		}

		netpoll_send_udp(&nt->np, buf, this_header + this_offset);
		offset += this_offset;
	}
}

static void write_ext_msg(struct console *con, const char *msg,
			  unsigned int len)
{
	struct netconsole_target *nt;
	unsigned long flags;

	if ((oops_only && !oops_in_progress) || list_empty(&target_list))
		return;

	spin_lock_irqsave(&target_list_lock, flags);
	list_for_each_entry(nt, &target_list, list)
		if (nt->extended && nt->enabled && netif_running(nt->np.dev))
			send_ext_msg_udp(nt, msg, len);
	spin_unlock_irqrestore(&target_list_lock, flags);
}

static void write_msg(struct console *con, const char *msg, unsigned int len)
{
	int frag, left;
	unsigned long flags;
	struct netconsole_target *nt;
	const char *tmp;

	if (oops_only && !oops_in_progress)
		return;
	/* Avoid taking lock and disabling interrupts unnecessarily */
	if (list_empty(&target_list))
		return;

	spin_lock_irqsave(&target_list_lock, flags);
	list_for_each_entry(nt, &target_list, list) {
		if (!nt->extended && nt->enabled && netif_running(nt->np.dev)) {
			/*
			 * We nest this inside the for-each-target loop above
			 * so that we're able to get as much logging out to
			 * at least one target if we die inside here, instead
			 * of unnecessarily keeping all targets in lock-step.
			 */
			tmp = msg;
			for (left = len; left;) {
				frag = min(left, MAX_PRINT_CHUNK);
				netpoll_send_udp(&nt->np, tmp, frag);
				tmp += frag;
				left -= frag;
			}
		}
	}
	spin_unlock_irqrestore(&target_list_lock, flags);
}

/* Allocate new target (from boot/module param) and setup netpoll for it */
static struct netconsole_target *alloc_param_target(char *target_config,
						    int cmdline_count)
{
	struct netconsole_target *nt;
	int err;

	nt = alloc_and_init();
	if (!nt) {
		err = -ENOMEM;
		goto fail;
	}

	if (*target_config == '+') {
		nt->extended = true;
		target_config++;
	}

	if (*target_config == 'r') {
		if (!nt->extended) {
			pr_err("Netconsole configuration error. Release feature requires extended log message");
			err = -EINVAL;
			goto fail;
		}
		nt->release = true;
		target_config++;
	}

	/* Parse parameters and setup netpoll */
	err = netpoll_parse_options(&nt->np, target_config);
	if (err)
		goto fail;

	err = netpoll_setup(&nt->np);
	if (err) {
		pr_err("Not enabling netconsole for %s%d. Netpoll setup failed\n",
		       NETCONSOLE_PARAM_TARGET_PREFIX, cmdline_count);
		if (!IS_ENABLED(CONFIG_NETCONSOLE_DYNAMIC))
			/* only fail if dynamic reconfiguration is set,
			 * otherwise, keep the target in the list, but disabled.
			 */
			goto fail;
	} else {
		nt->enabled = true;
	}
	populate_configfs_item(nt, cmdline_count);

	return nt;

fail:
	kfree(nt);
	return ERR_PTR(err);
}

/* Cleanup netpoll for given target (from boot/module param) and free it */
static void free_param_target(struct netconsole_target *nt)
{
	netpoll_cleanup(&nt->np);
	kfree(nt);
}

static struct console netconsole_ext = {
	.name	= "netcon_ext",
	.flags	= CON_ENABLED | CON_EXTENDED,
	.write	= write_ext_msg,
};

static struct console netconsole = {
	.name	= "netcon",
	.flags	= CON_ENABLED,
	.write	= write_msg,
};

static int __init init_netconsole(void)
{
	int err;
	struct netconsole_target *nt, *tmp;
	unsigned int count = 0;
	bool extended = false;
	unsigned long flags;
	char *target_config;
	char *input = config;

	if (strnlen(input, MAX_PARAM_LENGTH)) {
		while ((target_config = strsep(&input, ";"))) {
			nt = alloc_param_target(target_config, count);
			if (IS_ERR(nt)) {
				if (IS_ENABLED(CONFIG_NETCONSOLE_DYNAMIC))
					continue;
				err = PTR_ERR(nt);
				goto fail;
			}
			/* Dump existing printks when we register */
			if (nt->extended) {
				extended = true;
				netconsole_ext.flags |= CON_PRINTBUFFER;
			} else {
				netconsole.flags |= CON_PRINTBUFFER;
			}

			spin_lock_irqsave(&target_list_lock, flags);
			list_add(&nt->list, &target_list);
			spin_unlock_irqrestore(&target_list_lock, flags);
			count++;
		}
	}

	err = register_netdevice_notifier(&netconsole_netdev_notifier);
	if (err)
		goto fail;

	err = dynamic_netconsole_init();
	if (err)
		goto undonotifier;

	if (extended)
		register_console(&netconsole_ext);
	register_console(&netconsole);
	pr_info("network logging started\n");

	return err;

undonotifier:
	unregister_netdevice_notifier(&netconsole_netdev_notifier);

fail:
	pr_err("cleaning up\n");

	/*
	 * Remove all targets and destroy them (only targets created
	 * from the boot/module option exist here). Skipping the list
	 * lock is safe here, and netpoll_cleanup() will sleep.
	 */
	list_for_each_entry_safe(nt, tmp, &target_list, list) {
		list_del(&nt->list);
		free_param_target(nt);
	}

	return err;
}

static void __exit cleanup_netconsole(void)
{
	struct netconsole_target *nt, *tmp;

	if (console_is_registered(&netconsole_ext))
		unregister_console(&netconsole_ext);
	unregister_console(&netconsole);
	dynamic_netconsole_exit();
	unregister_netdevice_notifier(&netconsole_netdev_notifier);

	/*
	 * Targets created via configfs pin references on our module
	 * and would first be rmdir(2)'ed from userspace. We reach
	 * here only when they are already destroyed, and only those
	 * created from the boot/module option are left, so remove and
	 * destroy them. Skipping the list lock is safe here, and
	 * netpoll_cleanup() will sleep.
	 */
	list_for_each_entry_safe(nt, tmp, &target_list, list) {
		list_del(&nt->list);
		free_param_target(nt);
	}
}

/*
 * Use late_initcall to ensure netconsole is
 * initialized after network device driver if built-in.
 *
 * late_initcall() and module_init() are identical if built as module.
 */
late_initcall(init_netconsole);
module_exit(cleanup_netconsole);<|MERGE_RESOLUTION|>--- conflicted
+++ resolved
@@ -1017,22 +1017,8 @@
 			case NETDEV_RELEASE:
 			case NETDEV_JOIN:
 			case NETDEV_UNREGISTER:
-<<<<<<< HEAD
-				/* rtnl_lock already held
-				 * we might sleep in __netpoll_cleanup()
-				 */
-				nt->enabled = false;
-				spin_unlock_irqrestore(&target_list_lock, flags);
-
-				__netpoll_cleanup(&nt->np);
-
-				spin_lock_irqsave(&target_list_lock, flags);
-				netdev_put(nt->np.dev, &nt->np.dev_tracker);
-				nt->np.dev = NULL;
-=======
 				nt->enabled = false;
 				list_move(&nt->list, &target_cleanup_list);
->>>>>>> a6ad5510
 				stopped = true;
 			}
 		}
