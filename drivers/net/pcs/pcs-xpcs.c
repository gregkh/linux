// SPDX-License-Identifier: GPL-2.0
/*
 * Copyright (c) 2020 Synopsys, Inc. and/or its affiliates.
 * Synopsys DesignWare XPCS helpers
 *
 * Author: Jose Abreu <Jose.Abreu@synopsys.com>
 */

#include <linux/delay.h>
#include <linux/pcs/pcs-xpcs.h>
#include <linux/mdio.h>
#include <linux/phylink.h>
#include <linux/workqueue.h>
#include "pcs-xpcs.h"

#define phylink_pcs_to_xpcs(pl_pcs) \
	container_of((pl_pcs), struct dw_xpcs, pcs)

static const int xpcs_usxgmii_features[] = {
	ETHTOOL_LINK_MODE_Pause_BIT,
	ETHTOOL_LINK_MODE_Asym_Pause_BIT,
	ETHTOOL_LINK_MODE_Autoneg_BIT,
	ETHTOOL_LINK_MODE_1000baseKX_Full_BIT,
	ETHTOOL_LINK_MODE_10000baseKX4_Full_BIT,
	ETHTOOL_LINK_MODE_10000baseKR_Full_BIT,
	ETHTOOL_LINK_MODE_2500baseX_Full_BIT,
	__ETHTOOL_LINK_MODE_MASK_NBITS,
};

static const int xpcs_10gkr_features[] = {
	ETHTOOL_LINK_MODE_Pause_BIT,
	ETHTOOL_LINK_MODE_Asym_Pause_BIT,
	ETHTOOL_LINK_MODE_10000baseKR_Full_BIT,
	__ETHTOOL_LINK_MODE_MASK_NBITS,
};

static const int xpcs_xlgmii_features[] = {
	ETHTOOL_LINK_MODE_Pause_BIT,
	ETHTOOL_LINK_MODE_Asym_Pause_BIT,
	ETHTOOL_LINK_MODE_25000baseCR_Full_BIT,
	ETHTOOL_LINK_MODE_25000baseKR_Full_BIT,
	ETHTOOL_LINK_MODE_25000baseSR_Full_BIT,
	ETHTOOL_LINK_MODE_40000baseKR4_Full_BIT,
	ETHTOOL_LINK_MODE_40000baseCR4_Full_BIT,
	ETHTOOL_LINK_MODE_40000baseSR4_Full_BIT,
	ETHTOOL_LINK_MODE_40000baseLR4_Full_BIT,
	ETHTOOL_LINK_MODE_50000baseCR2_Full_BIT,
	ETHTOOL_LINK_MODE_50000baseKR2_Full_BIT,
	ETHTOOL_LINK_MODE_50000baseSR2_Full_BIT,
	ETHTOOL_LINK_MODE_50000baseKR_Full_BIT,
	ETHTOOL_LINK_MODE_50000baseSR_Full_BIT,
	ETHTOOL_LINK_MODE_50000baseCR_Full_BIT,
	ETHTOOL_LINK_MODE_50000baseLR_ER_FR_Full_BIT,
	ETHTOOL_LINK_MODE_50000baseDR_Full_BIT,
	ETHTOOL_LINK_MODE_100000baseKR4_Full_BIT,
	ETHTOOL_LINK_MODE_100000baseSR4_Full_BIT,
	ETHTOOL_LINK_MODE_100000baseCR4_Full_BIT,
	ETHTOOL_LINK_MODE_100000baseLR4_ER4_Full_BIT,
	ETHTOOL_LINK_MODE_100000baseKR2_Full_BIT,
	ETHTOOL_LINK_MODE_100000baseSR2_Full_BIT,
	ETHTOOL_LINK_MODE_100000baseCR2_Full_BIT,
	ETHTOOL_LINK_MODE_100000baseLR2_ER2_FR2_Full_BIT,
	ETHTOOL_LINK_MODE_100000baseDR2_Full_BIT,
	__ETHTOOL_LINK_MODE_MASK_NBITS,
};

static const int xpcs_10gbaser_features[] = {
	ETHTOOL_LINK_MODE_Pause_BIT,
	ETHTOOL_LINK_MODE_Asym_Pause_BIT,
	ETHTOOL_LINK_MODE_10000baseSR_Full_BIT,
	ETHTOOL_LINK_MODE_10000baseLR_Full_BIT,
	ETHTOOL_LINK_MODE_10000baseLRM_Full_BIT,
	ETHTOOL_LINK_MODE_10000baseER_Full_BIT,
	__ETHTOOL_LINK_MODE_MASK_NBITS,
};

static const int xpcs_sgmii_features[] = {
	ETHTOOL_LINK_MODE_Pause_BIT,
	ETHTOOL_LINK_MODE_Asym_Pause_BIT,
	ETHTOOL_LINK_MODE_Autoneg_BIT,
	ETHTOOL_LINK_MODE_10baseT_Half_BIT,
	ETHTOOL_LINK_MODE_10baseT_Full_BIT,
	ETHTOOL_LINK_MODE_100baseT_Half_BIT,
	ETHTOOL_LINK_MODE_100baseT_Full_BIT,
	ETHTOOL_LINK_MODE_1000baseT_Half_BIT,
	ETHTOOL_LINK_MODE_1000baseT_Full_BIT,
	__ETHTOOL_LINK_MODE_MASK_NBITS,
};

static const int xpcs_1000basex_features[] = {
	ETHTOOL_LINK_MODE_Pause_BIT,
	ETHTOOL_LINK_MODE_Asym_Pause_BIT,
	ETHTOOL_LINK_MODE_Autoneg_BIT,
	ETHTOOL_LINK_MODE_1000baseX_Full_BIT,
	__ETHTOOL_LINK_MODE_MASK_NBITS,
};

static const int xpcs_2500basex_features[] = {
	ETHTOOL_LINK_MODE_Pause_BIT,
	ETHTOOL_LINK_MODE_Asym_Pause_BIT,
	ETHTOOL_LINK_MODE_Autoneg_BIT,
	ETHTOOL_LINK_MODE_2500baseX_Full_BIT,
	ETHTOOL_LINK_MODE_2500baseT_Full_BIT,
	__ETHTOOL_LINK_MODE_MASK_NBITS,
};

static const phy_interface_t xpcs_usxgmii_interfaces[] = {
	PHY_INTERFACE_MODE_USXGMII,
};

static const phy_interface_t xpcs_10gkr_interfaces[] = {
	PHY_INTERFACE_MODE_10GKR,
};

static const phy_interface_t xpcs_xlgmii_interfaces[] = {
	PHY_INTERFACE_MODE_XLGMII,
};

static const phy_interface_t xpcs_10gbaser_interfaces[] = {
	PHY_INTERFACE_MODE_10GBASER,
};

static const phy_interface_t xpcs_sgmii_interfaces[] = {
	PHY_INTERFACE_MODE_SGMII,
};

static const phy_interface_t xpcs_1000basex_interfaces[] = {
	PHY_INTERFACE_MODE_1000BASEX,
};

static const phy_interface_t xpcs_2500basex_interfaces[] = {
	PHY_INTERFACE_MODE_2500BASEX,
	PHY_INTERFACE_MODE_MAX,
};

enum {
	DW_XPCS_USXGMII,
	DW_XPCS_10GKR,
	DW_XPCS_XLGMII,
	DW_XPCS_10GBASER,
	DW_XPCS_SGMII,
	DW_XPCS_1000BASEX,
	DW_XPCS_2500BASEX,
	DW_XPCS_INTERFACE_MAX,
};

struct xpcs_compat {
	const int *supported;
	const phy_interface_t *interface;
	int num_interfaces;
	int an_mode;
	int (*pma_config)(struct dw_xpcs *xpcs);
};

struct xpcs_id {
	u32 id;
	u32 mask;
	const struct xpcs_compat *compat;
};

static const struct xpcs_compat *xpcs_find_compat(const struct xpcs_id *id,
						  phy_interface_t interface)
{
	int i, j;

	for (i = 0; i < DW_XPCS_INTERFACE_MAX; i++) {
		const struct xpcs_compat *compat = &id->compat[i];

		for (j = 0; j < compat->num_interfaces; j++)
			if (compat->interface[j] == interface)
				return compat;
	}

	return NULL;
}

int xpcs_get_an_mode(struct dw_xpcs *xpcs, phy_interface_t interface)
{
	const struct xpcs_compat *compat;

	compat = xpcs_find_compat(xpcs->id, interface);
	if (!compat)
		return -ENODEV;

	return compat->an_mode;
}
EXPORT_SYMBOL_GPL(xpcs_get_an_mode);

static bool __xpcs_linkmode_supported(const struct xpcs_compat *compat,
				      enum ethtool_link_mode_bit_indices linkmode)
{
	int i;

	for (i = 0; compat->supported[i] != __ETHTOOL_LINK_MODE_MASK_NBITS; i++)
		if (compat->supported[i] == linkmode)
			return true;

	return false;
}

#define xpcs_linkmode_supported(compat, mode) \
	__xpcs_linkmode_supported(compat, ETHTOOL_LINK_MODE_ ## mode ## _BIT)

int xpcs_read(struct dw_xpcs *xpcs, int dev, u32 reg)
{
	return mdiodev_c45_read(xpcs->mdiodev, dev, reg);
}

int xpcs_write(struct dw_xpcs *xpcs, int dev, u32 reg, u16 val)
{
	return mdiodev_c45_write(xpcs->mdiodev, dev, reg, val);
}

static int xpcs_modify_changed(struct dw_xpcs *xpcs, int dev, u32 reg,
			       u16 mask, u16 set)
{
	return mdiodev_c45_modify_changed(xpcs->mdiodev, dev, reg, mask, set);
}

static int xpcs_read_vendor(struct dw_xpcs *xpcs, int dev, u32 reg)
{
	return xpcs_read(xpcs, dev, DW_VENDOR | reg);
}

static int xpcs_write_vendor(struct dw_xpcs *xpcs, int dev, int reg,
			     u16 val)
{
	return xpcs_write(xpcs, dev, DW_VENDOR | reg, val);
}

int xpcs_read_vpcs(struct dw_xpcs *xpcs, int reg)
{
	return xpcs_read_vendor(xpcs, MDIO_MMD_PCS, reg);
}

int xpcs_write_vpcs(struct dw_xpcs *xpcs, int reg, u16 val)
{
	return xpcs_write_vendor(xpcs, MDIO_MMD_PCS, reg, val);
}

static int xpcs_dev_flag(struct dw_xpcs *xpcs)
{
	int ret, oui;

	ret = xpcs_read(xpcs, MDIO_MMD_PMAPMD, MDIO_DEVID1);
	if (ret < 0)
		return ret;

	oui = ret;

	ret = xpcs_read(xpcs, MDIO_MMD_PMAPMD, MDIO_DEVID2);
	if (ret < 0)
		return ret;

	ret = (ret >> 10) & 0x3F;
	oui |= ret << 16;

	if (oui == DW_OUI_WX)
		xpcs->dev_flag = DW_DEV_TXGBE;

	return 0;
}

static int xpcs_poll_reset(struct dw_xpcs *xpcs, int dev)
{
	/* Poll until the reset bit clears (50ms per retry == 0.6 sec) */
	unsigned int retries = 12;
	int ret;

	do {
		msleep(50);
		ret = xpcs_read(xpcs, dev, MDIO_CTRL1);
		if (ret < 0)
			return ret;
	} while (ret & MDIO_CTRL1_RESET && --retries);

	return (ret & MDIO_CTRL1_RESET) ? -ETIMEDOUT : 0;
}

static int xpcs_soft_reset(struct dw_xpcs *xpcs,
			   const struct xpcs_compat *compat)
{
	int ret, dev;

	switch (compat->an_mode) {
	case DW_AN_C73:
	case DW_10GBASER:
		dev = MDIO_MMD_PCS;
		break;
	case DW_AN_C37_SGMII:
	case DW_2500BASEX:
	case DW_AN_C37_1000BASEX:
		dev = MDIO_MMD_VEND2;
		break;
	default:
		return -1;
	}

	ret = xpcs_write(xpcs, dev, MDIO_CTRL1, MDIO_CTRL1_RESET);
	if (ret < 0)
		return ret;

	return xpcs_poll_reset(xpcs, dev);
}

#define xpcs_warn(__xpcs, __state, __args...) \
({ \
	if ((__state)->link) \
		dev_warn(&(__xpcs)->mdiodev->dev, ##__args); \
})

static int xpcs_read_fault_c73(struct dw_xpcs *xpcs,
			       struct phylink_link_state *state,
			       u16 pcs_stat1)
{
	int ret;

	if (pcs_stat1 & MDIO_STAT1_FAULT) {
		xpcs_warn(xpcs, state, "Link fault condition detected!\n");
		return -EFAULT;
	}

	ret = xpcs_read(xpcs, MDIO_MMD_PCS, MDIO_STAT2);
	if (ret < 0)
		return ret;

	if (ret & MDIO_STAT2_RXFAULT)
		xpcs_warn(xpcs, state, "Receiver fault detected!\n");
	if (ret & MDIO_STAT2_TXFAULT)
		xpcs_warn(xpcs, state, "Transmitter fault detected!\n");

	ret = xpcs_read_vendor(xpcs, MDIO_MMD_PCS, DW_VR_XS_PCS_DIG_STS);
	if (ret < 0)
		return ret;

	if (ret & DW_RXFIFO_ERR) {
		xpcs_warn(xpcs, state, "FIFO fault condition detected!\n");
		return -EFAULT;
	}

	ret = xpcs_read(xpcs, MDIO_MMD_PCS, MDIO_PCS_10GBRT_STAT1);
	if (ret < 0)
		return ret;

	if (!(ret & MDIO_PCS_10GBRT_STAT1_BLKLK))
		xpcs_warn(xpcs, state, "Link is not locked!\n");

	ret = xpcs_read(xpcs, MDIO_MMD_PCS, MDIO_PCS_10GBRT_STAT2);
	if (ret < 0)
		return ret;

	if (ret & MDIO_PCS_10GBRT_STAT2_ERR) {
		xpcs_warn(xpcs, state, "Link has errors!\n");
		return -EFAULT;
	}

	return 0;
}

<<<<<<< HEAD
static int xpcs_read_link_c73(struct dw_xpcs *xpcs)
{
	bool link = true;
	int ret;

	ret = xpcs_read(xpcs, MDIO_MMD_PCS, MDIO_STAT1);
	if (ret < 0)
		return ret;

	if (!(ret & MDIO_STAT1_LSTATUS))
		link = false;

	return link;
}

static int xpcs_get_max_usxgmii_speed(const unsigned long *supported)
{
	int max = SPEED_UNKNOWN;

	if (phylink_test(supported, 1000baseKX_Full))
		max = SPEED_1000;
	if (phylink_test(supported, 2500baseX_Full))
		max = SPEED_2500;
	if (phylink_test(supported, 10000baseKX4_Full))
		max = SPEED_10000;
	if (phylink_test(supported, 10000baseKR_Full))
		max = SPEED_10000;

	return max;
}

=======
>>>>>>> 98817289
static void xpcs_config_usxgmii(struct dw_xpcs *xpcs, int speed)
{
	int ret, speed_sel;

	switch (speed) {
	case SPEED_10:
		speed_sel = DW_USXGMII_10;
		break;
	case SPEED_100:
		speed_sel = DW_USXGMII_100;
		break;
	case SPEED_1000:
		speed_sel = DW_USXGMII_1000;
		break;
	case SPEED_2500:
		speed_sel = DW_USXGMII_2500;
		break;
	case SPEED_5000:
		speed_sel = DW_USXGMII_5000;
		break;
	case SPEED_10000:
		speed_sel = DW_USXGMII_10000;
		break;
	default:
		/* Nothing to do here */
		return;
	}

	ret = xpcs_read_vpcs(xpcs, MDIO_CTRL1);
	if (ret < 0)
		goto out;

	ret = xpcs_write_vpcs(xpcs, MDIO_CTRL1, ret | DW_USXGMII_EN);
	if (ret < 0)
		goto out;

	ret = xpcs_read(xpcs, MDIO_MMD_VEND2, MDIO_CTRL1);
	if (ret < 0)
		goto out;

	ret &= ~DW_USXGMII_SS_MASK;
	ret |= speed_sel | DW_USXGMII_FULL;

	ret = xpcs_write(xpcs, MDIO_MMD_VEND2, MDIO_CTRL1, ret);
	if (ret < 0)
		goto out;

	ret = xpcs_read_vpcs(xpcs, MDIO_CTRL1);
	if (ret < 0)
		goto out;

	ret = xpcs_write_vpcs(xpcs, MDIO_CTRL1, ret | DW_USXGMII_RST);
	if (ret < 0)
		goto out;

	return;

out:
	pr_err("%s: XPCS access returned %pe\n", __func__, ERR_PTR(ret));
}

static int _xpcs_config_aneg_c73(struct dw_xpcs *xpcs,
				 const struct xpcs_compat *compat)
{
	int ret, adv;

	/* By default, in USXGMII mode XPCS operates at 10G baud and
	 * replicates data to achieve lower speeds. Hereby, in this
	 * default configuration we need to advertise all supported
	 * modes and not only the ones we want to use.
	 */

	/* SR_AN_ADV3 */
	adv = 0;
	if (xpcs_linkmode_supported(compat, 2500baseX_Full))
		adv |= DW_C73_2500KX;

	/* TODO: 5000baseKR */

	ret = xpcs_write(xpcs, MDIO_MMD_AN, DW_SR_AN_ADV3, adv);
	if (ret < 0)
		return ret;

	/* SR_AN_ADV2 */
	adv = 0;
	if (xpcs_linkmode_supported(compat, 1000baseKX_Full))
		adv |= DW_C73_1000KX;
	if (xpcs_linkmode_supported(compat, 10000baseKX4_Full))
		adv |= DW_C73_10000KX4;
	if (xpcs_linkmode_supported(compat, 10000baseKR_Full))
		adv |= DW_C73_10000KR;

	ret = xpcs_write(xpcs, MDIO_MMD_AN, DW_SR_AN_ADV2, adv);
	if (ret < 0)
		return ret;

	/* SR_AN_ADV1 */
	adv = DW_C73_AN_ADV_SF;
	if (xpcs_linkmode_supported(compat, Pause))
		adv |= DW_C73_PAUSE;
	if (xpcs_linkmode_supported(compat, Asym_Pause))
		adv |= DW_C73_ASYM_PAUSE;

	return xpcs_write(xpcs, MDIO_MMD_AN, DW_SR_AN_ADV1, adv);
}

static int xpcs_config_aneg_c73(struct dw_xpcs *xpcs,
				const struct xpcs_compat *compat)
{
	int ret;

	ret = _xpcs_config_aneg_c73(xpcs, compat);
	if (ret < 0)
		return ret;

	ret = xpcs_read(xpcs, MDIO_MMD_AN, MDIO_CTRL1);
	if (ret < 0)
		return ret;

	ret |= MDIO_AN_CTRL1_ENABLE | MDIO_AN_CTRL1_RESTART;

	return xpcs_write(xpcs, MDIO_MMD_AN, MDIO_CTRL1, ret);
}

static int xpcs_aneg_done_c73(struct dw_xpcs *xpcs,
			      struct phylink_link_state *state,
			      const struct xpcs_compat *compat, u16 an_stat1)
{
	int ret;

	if (an_stat1 & MDIO_AN_STAT1_COMPLETE) {
		ret = xpcs_read(xpcs, MDIO_MMD_AN, MDIO_AN_LPA);
		if (ret < 0)
			return ret;

		/* Check if Aneg outcome is valid */
		if (!(ret & DW_C73_AN_ADV_SF)) {
			xpcs_config_aneg_c73(xpcs, compat);
			return 0;
		}

		return 1;
	}

	return 0;
}

static int xpcs_read_lpa_c73(struct dw_xpcs *xpcs,
			     struct phylink_link_state *state, u16 an_stat1)
{
	u16 lpa[3];
	int i, ret;

	if (!(an_stat1 & MDIO_AN_STAT1_LPABLE)) {
		phylink_clear(state->lp_advertising, Autoneg);
		return 0;
	}

	phylink_set(state->lp_advertising, Autoneg);

	/* Read Clause 73 link partner advertisement */
	for (i = ARRAY_SIZE(lpa); --i >= 0; ) {
		ret = xpcs_read(xpcs, MDIO_MMD_AN, MDIO_AN_LPA + i);
		if (ret < 0)
			return ret;

		lpa[i] = ret;
	}

	mii_c73_mod_linkmode(state->lp_advertising, lpa);

	return 0;
}

static int xpcs_get_max_xlgmii_speed(struct dw_xpcs *xpcs,
				     struct phylink_link_state *state)
{
	unsigned long *adv = state->advertising;
	int speed = SPEED_UNKNOWN;
	int bit;

	for_each_set_bit(bit, adv, __ETHTOOL_LINK_MODE_MASK_NBITS) {
		int new_speed = SPEED_UNKNOWN;

		switch (bit) {
		case ETHTOOL_LINK_MODE_25000baseCR_Full_BIT:
		case ETHTOOL_LINK_MODE_25000baseKR_Full_BIT:
		case ETHTOOL_LINK_MODE_25000baseSR_Full_BIT:
			new_speed = SPEED_25000;
			break;
		case ETHTOOL_LINK_MODE_40000baseKR4_Full_BIT:
		case ETHTOOL_LINK_MODE_40000baseCR4_Full_BIT:
		case ETHTOOL_LINK_MODE_40000baseSR4_Full_BIT:
		case ETHTOOL_LINK_MODE_40000baseLR4_Full_BIT:
			new_speed = SPEED_40000;
			break;
		case ETHTOOL_LINK_MODE_50000baseCR2_Full_BIT:
		case ETHTOOL_LINK_MODE_50000baseKR2_Full_BIT:
		case ETHTOOL_LINK_MODE_50000baseSR2_Full_BIT:
		case ETHTOOL_LINK_MODE_50000baseKR_Full_BIT:
		case ETHTOOL_LINK_MODE_50000baseSR_Full_BIT:
		case ETHTOOL_LINK_MODE_50000baseCR_Full_BIT:
		case ETHTOOL_LINK_MODE_50000baseLR_ER_FR_Full_BIT:
		case ETHTOOL_LINK_MODE_50000baseDR_Full_BIT:
			new_speed = SPEED_50000;
			break;
		case ETHTOOL_LINK_MODE_100000baseKR4_Full_BIT:
		case ETHTOOL_LINK_MODE_100000baseSR4_Full_BIT:
		case ETHTOOL_LINK_MODE_100000baseCR4_Full_BIT:
		case ETHTOOL_LINK_MODE_100000baseLR4_ER4_Full_BIT:
		case ETHTOOL_LINK_MODE_100000baseKR2_Full_BIT:
		case ETHTOOL_LINK_MODE_100000baseSR2_Full_BIT:
		case ETHTOOL_LINK_MODE_100000baseCR2_Full_BIT:
		case ETHTOOL_LINK_MODE_100000baseLR2_ER2_FR2_Full_BIT:
		case ETHTOOL_LINK_MODE_100000baseDR2_Full_BIT:
			new_speed = SPEED_100000;
			break;
		default:
			continue;
		}

		if (new_speed > speed)
			speed = new_speed;
	}

	return speed;
}

static void xpcs_resolve_pma(struct dw_xpcs *xpcs,
			     struct phylink_link_state *state)
{
	state->pause = MLO_PAUSE_TX | MLO_PAUSE_RX;
	state->duplex = DUPLEX_FULL;

	switch (state->interface) {
	case PHY_INTERFACE_MODE_10GKR:
		state->speed = SPEED_10000;
		break;
	case PHY_INTERFACE_MODE_XLGMII:
		state->speed = xpcs_get_max_xlgmii_speed(xpcs, state);
		break;
	default:
		state->speed = SPEED_UNKNOWN;
		break;
	}
}

static int xpcs_validate(struct phylink_pcs *pcs, unsigned long *supported,
			 const struct phylink_link_state *state)
{
	__ETHTOOL_DECLARE_LINK_MODE_MASK(xpcs_supported) = { 0, };
	const struct xpcs_compat *compat;
	struct dw_xpcs *xpcs;
	int i;

	xpcs = phylink_pcs_to_xpcs(pcs);
	compat = xpcs_find_compat(xpcs->id, state->interface);

	/* Populate the supported link modes for this PHY interface type.
	 * FIXME: what about the port modes and autoneg bit? This masks
	 * all those away.
	 */
	if (compat)
		for (i = 0; compat->supported[i] != __ETHTOOL_LINK_MODE_MASK_NBITS; i++)
			set_bit(compat->supported[i], xpcs_supported);

	linkmode_and(supported, supported, xpcs_supported);

	return 0;
}

void xpcs_get_interfaces(struct dw_xpcs *xpcs, unsigned long *interfaces)
{
	int i, j;

	for (i = 0; i < DW_XPCS_INTERFACE_MAX; i++) {
		const struct xpcs_compat *compat = &xpcs->id->compat[i];

		for (j = 0; j < compat->num_interfaces; j++)
			if (compat->interface[j] < PHY_INTERFACE_MODE_MAX)
				__set_bit(compat->interface[j], interfaces);
	}
}
EXPORT_SYMBOL_GPL(xpcs_get_interfaces);

int xpcs_config_eee(struct dw_xpcs *xpcs, int mult_fact_100ns, int enable)
{
	int ret;

	ret = xpcs_read(xpcs, MDIO_MMD_VEND2, DW_VR_MII_EEE_MCTRL0);
	if (ret < 0)
		return ret;

	if (enable) {
	/* Enable EEE */
		ret = DW_VR_MII_EEE_LTX_EN | DW_VR_MII_EEE_LRX_EN |
		      DW_VR_MII_EEE_TX_QUIET_EN | DW_VR_MII_EEE_RX_QUIET_EN |
		      DW_VR_MII_EEE_TX_EN_CTRL | DW_VR_MII_EEE_RX_EN_CTRL |
		      mult_fact_100ns << DW_VR_MII_EEE_MULT_FACT_100NS_SHIFT;
	} else {
		ret &= ~(DW_VR_MII_EEE_LTX_EN | DW_VR_MII_EEE_LRX_EN |
		       DW_VR_MII_EEE_TX_QUIET_EN | DW_VR_MII_EEE_RX_QUIET_EN |
		       DW_VR_MII_EEE_TX_EN_CTRL | DW_VR_MII_EEE_RX_EN_CTRL |
		       DW_VR_MII_EEE_MULT_FACT_100NS);
	}

	ret = xpcs_write(xpcs, MDIO_MMD_VEND2, DW_VR_MII_EEE_MCTRL0, ret);
	if (ret < 0)
		return ret;

	ret = xpcs_read(xpcs, MDIO_MMD_VEND2, DW_VR_MII_EEE_MCTRL1);
	if (ret < 0)
		return ret;

	if (enable)
		ret |= DW_VR_MII_EEE_TRN_LPI;
	else
		ret &= ~DW_VR_MII_EEE_TRN_LPI;

	return xpcs_write(xpcs, MDIO_MMD_VEND2, DW_VR_MII_EEE_MCTRL1, ret);
}
EXPORT_SYMBOL_GPL(xpcs_config_eee);

static int xpcs_config_aneg_c37_sgmii(struct dw_xpcs *xpcs,
				      unsigned int neg_mode)
{
	int ret, mdio_ctrl, tx_conf;

	if (xpcs->dev_flag == DW_DEV_TXGBE)
		xpcs_write_vpcs(xpcs, DW_VR_XS_PCS_DIG_CTRL1, DW_CL37_BP | DW_EN_VSMMD1);

	/* For AN for C37 SGMII mode, the settings are :-
	 * 1) VR_MII_MMD_CTRL Bit(12) [AN_ENABLE] = 0b (Disable SGMII AN in case
	      it is already enabled)
	 * 2) VR_MII_AN_CTRL Bit(2:1)[PCS_MODE] = 10b (SGMII AN)
	 * 3) VR_MII_AN_CTRL Bit(3) [TX_CONFIG] = 0b (MAC side SGMII)
	 *    DW xPCS used with DW EQoS MAC is always MAC side SGMII.
	 * 4) VR_MII_DIG_CTRL1 Bit(9) [MAC_AUTO_SW] = 1b (Automatic
	 *    speed/duplex mode change by HW after SGMII AN complete)
	 * 5) VR_MII_MMD_CTRL Bit(12) [AN_ENABLE] = 1b (Enable SGMII AN)
	 *
	 * Note: Since it is MAC side SGMII, there is no need to set
	 *	 SR_MII_AN_ADV. MAC side SGMII receives AN Tx Config from
	 *	 PHY about the link state change after C28 AN is completed
	 *	 between PHY and Link Partner. There is also no need to
	 *	 trigger AN restart for MAC-side SGMII.
	 */
	mdio_ctrl = xpcs_read(xpcs, MDIO_MMD_VEND2, DW_VR_MII_MMD_CTRL);
	if (mdio_ctrl < 0)
		return mdio_ctrl;

	if (mdio_ctrl & AN_CL37_EN) {
		ret = xpcs_write(xpcs, MDIO_MMD_VEND2, DW_VR_MII_MMD_CTRL,
				 mdio_ctrl & ~AN_CL37_EN);
		if (ret < 0)
			return ret;
	}

	ret = xpcs_read(xpcs, MDIO_MMD_VEND2, DW_VR_MII_AN_CTRL);
	if (ret < 0)
		return ret;

	ret &= ~(DW_VR_MII_PCS_MODE_MASK | DW_VR_MII_TX_CONFIG_MASK);
	ret |= (DW_VR_MII_PCS_MODE_C37_SGMII <<
		DW_VR_MII_AN_CTRL_PCS_MODE_SHIFT &
		DW_VR_MII_PCS_MODE_MASK);
	if (xpcs->dev_flag == DW_DEV_TXGBE) {
		ret |= DW_VR_MII_AN_CTRL_8BIT;
		/* Hardware requires it to be PHY side SGMII */
		tx_conf = DW_VR_MII_TX_CONFIG_PHY_SIDE_SGMII;
	} else {
		tx_conf = DW_VR_MII_TX_CONFIG_MAC_SIDE_SGMII;
	}
	ret |= tx_conf << DW_VR_MII_AN_CTRL_TX_CONFIG_SHIFT &
		DW_VR_MII_TX_CONFIG_MASK;
	ret = xpcs_write(xpcs, MDIO_MMD_VEND2, DW_VR_MII_AN_CTRL, ret);
	if (ret < 0)
		return ret;

	ret = xpcs_read(xpcs, MDIO_MMD_VEND2, DW_VR_MII_DIG_CTRL1);
	if (ret < 0)
		return ret;

	if (neg_mode == PHYLINK_PCS_NEG_INBAND_ENABLED)
		ret |= DW_VR_MII_DIG_CTRL1_MAC_AUTO_SW;
	else
		ret &= ~DW_VR_MII_DIG_CTRL1_MAC_AUTO_SW;

	if (xpcs->dev_flag == DW_DEV_TXGBE)
		ret |= DW_VR_MII_DIG_CTRL1_PHY_MODE_CTRL;

	ret = xpcs_write(xpcs, MDIO_MMD_VEND2, DW_VR_MII_DIG_CTRL1, ret);
	if (ret < 0)
		return ret;

	if (neg_mode == PHYLINK_PCS_NEG_INBAND_ENABLED)
		ret = xpcs_write(xpcs, MDIO_MMD_VEND2, DW_VR_MII_MMD_CTRL,
				 mdio_ctrl | AN_CL37_EN);

	return ret;
}

static int xpcs_config_aneg_c37_1000basex(struct dw_xpcs *xpcs,
					  unsigned int neg_mode,
					  const unsigned long *advertising)
{
	phy_interface_t interface = PHY_INTERFACE_MODE_1000BASEX;
	int ret, mdio_ctrl, adv;
	bool changed = 0;

	if (xpcs->dev_flag == DW_DEV_TXGBE)
		xpcs_write_vpcs(xpcs, DW_VR_XS_PCS_DIG_CTRL1, DW_CL37_BP | DW_EN_VSMMD1);

	/* According to Chap 7.12, to set 1000BASE-X C37 AN, AN must
	 * be disabled first:-
	 * 1) VR_MII_MMD_CTRL Bit(12)[AN_ENABLE] = 0b
	 * 2) VR_MII_AN_CTRL Bit(2:1)[PCS_MODE] = 00b (1000BASE-X C37)
	 */
	mdio_ctrl = xpcs_read(xpcs, MDIO_MMD_VEND2, DW_VR_MII_MMD_CTRL);
	if (mdio_ctrl < 0)
		return mdio_ctrl;

	if (mdio_ctrl & AN_CL37_EN) {
		ret = xpcs_write(xpcs, MDIO_MMD_VEND2, DW_VR_MII_MMD_CTRL,
				 mdio_ctrl & ~AN_CL37_EN);
		if (ret < 0)
			return ret;
	}

	ret = xpcs_read(xpcs, MDIO_MMD_VEND2, DW_VR_MII_AN_CTRL);
	if (ret < 0)
		return ret;

	ret &= ~DW_VR_MII_PCS_MODE_MASK;
	if (!xpcs->pcs.poll)
		ret |= DW_VR_MII_AN_INTR_EN;
	ret = xpcs_write(xpcs, MDIO_MMD_VEND2, DW_VR_MII_AN_CTRL, ret);
	if (ret < 0)
		return ret;

	/* Check for advertising changes and update the C45 MII ADV
	 * register accordingly.
	 */
	adv = phylink_mii_c22_pcs_encode_advertisement(interface,
						       advertising);
	if (adv >= 0) {
		ret = xpcs_modify_changed(xpcs, MDIO_MMD_VEND2,
					  MII_ADVERTISE, 0xffff, adv);
		if (ret < 0)
			return ret;

		changed = ret;
	}

	/* Clear CL37 AN complete status */
	ret = xpcs_write(xpcs, MDIO_MMD_VEND2, DW_VR_MII_AN_INTR_STS, 0);
	if (ret < 0)
		return ret;

	if (neg_mode == PHYLINK_PCS_NEG_INBAND_ENABLED) {
		ret = xpcs_write(xpcs, MDIO_MMD_VEND2, DW_VR_MII_MMD_CTRL,
				 mdio_ctrl | AN_CL37_EN);
		if (ret < 0)
			return ret;
	}

	return changed;
}

static int xpcs_config_2500basex(struct dw_xpcs *xpcs)
{
	int ret;

	ret = xpcs_read(xpcs, MDIO_MMD_VEND2, DW_VR_MII_DIG_CTRL1);
	if (ret < 0)
		return ret;
	ret |= DW_VR_MII_DIG_CTRL1_2G5_EN;
	ret &= ~DW_VR_MII_DIG_CTRL1_MAC_AUTO_SW;
	ret = xpcs_write(xpcs, MDIO_MMD_VEND2, DW_VR_MII_DIG_CTRL1, ret);
	if (ret < 0)
		return ret;

	ret = xpcs_read(xpcs, MDIO_MMD_VEND2, DW_VR_MII_MMD_CTRL);
	if (ret < 0)
		return ret;
	ret &= ~AN_CL37_EN;
	ret |= SGMII_SPEED_SS6;
	ret &= ~SGMII_SPEED_SS13;
	return xpcs_write(xpcs, MDIO_MMD_VEND2, DW_VR_MII_MMD_CTRL, ret);
}

int xpcs_do_config(struct dw_xpcs *xpcs, phy_interface_t interface,
		   const unsigned long *advertising, unsigned int neg_mode)
{
	const struct xpcs_compat *compat;
	int ret;

	compat = xpcs_find_compat(xpcs->id, interface);
	if (!compat)
		return -ENODEV;

	if (xpcs->dev_flag == DW_DEV_TXGBE) {
		ret = txgbe_xpcs_switch_mode(xpcs, interface);
		if (ret)
			return ret;
	}

	switch (compat->an_mode) {
	case DW_10GBASER:
		break;
	case DW_AN_C73:
<<<<<<< HEAD
		if (test_bit(ETHTOOL_LINK_MODE_Autoneg_BIT, advertising)) {
=======
		if (neg_mode == PHYLINK_PCS_NEG_INBAND_ENABLED) {
>>>>>>> 98817289
			ret = xpcs_config_aneg_c73(xpcs, compat);
			if (ret)
				return ret;
		}
		break;
	case DW_AN_C37_SGMII:
		ret = xpcs_config_aneg_c37_sgmii(xpcs, neg_mode);
		if (ret)
			return ret;
		break;
	case DW_AN_C37_1000BASEX:
		ret = xpcs_config_aneg_c37_1000basex(xpcs, neg_mode,
						     advertising);
		if (ret)
			return ret;
		break;
	case DW_2500BASEX:
		ret = xpcs_config_2500basex(xpcs);
		if (ret)
			return ret;
		break;
	default:
		return -1;
	}

	if (compat->pma_config) {
		ret = compat->pma_config(xpcs);
		if (ret)
			return ret;
	}

	return 0;
}
EXPORT_SYMBOL_GPL(xpcs_do_config);

static int xpcs_config(struct phylink_pcs *pcs, unsigned int neg_mode,
		       phy_interface_t interface,
		       const unsigned long *advertising,
		       bool permit_pause_to_mac)
{
	struct dw_xpcs *xpcs = phylink_pcs_to_xpcs(pcs);

	return xpcs_do_config(xpcs, interface, advertising, neg_mode);
}

static int xpcs_get_state_c73(struct dw_xpcs *xpcs,
			      struct phylink_link_state *state,
			      const struct xpcs_compat *compat)
{
	bool an_enabled;
	int pcs_stat1;
	int an_stat1;
	int ret;

	/* The link status bit is latching-low, so it is important to
	 * avoid unnecessary re-reads of this register to avoid missing
	 * a link-down event.
	 */
	pcs_stat1 = xpcs_read(xpcs, MDIO_MMD_PCS, MDIO_STAT1);
	if (pcs_stat1 < 0) {
		state->link = false;
		return pcs_stat1;
	}

	/* Link needs to be read first ... */
<<<<<<< HEAD
	state->link = xpcs_read_link_c73(xpcs) > 0 ? 1 : 0;
=======
	state->link = !!(pcs_stat1 & MDIO_STAT1_LSTATUS);
>>>>>>> 98817289

	/* ... and then we check the faults. */
	ret = xpcs_read_fault_c73(xpcs, state, pcs_stat1);
	if (ret) {
		ret = xpcs_soft_reset(xpcs, compat);
		if (ret)
			return ret;

		state->link = 0;

		return xpcs_do_config(xpcs, state->interface, NULL,
				      PHYLINK_PCS_NEG_INBAND_ENABLED);
	}

	/* There is no point doing anything else if the link is down. */
	if (!state->link)
		return 0;

	an_enabled = linkmode_test_bit(ETHTOOL_LINK_MODE_Autoneg_BIT,
				       state->advertising);
	if (an_enabled) {
		/* The link status bit is latching-low, so it is important to
		 * avoid unnecessary re-reads of this register to avoid missing
		 * a link-down event.
		 */
		an_stat1 = xpcs_read(xpcs, MDIO_MMD_AN, MDIO_STAT1);
		if (an_stat1 < 0) {
			state->link = false;
			return an_stat1;
		}

		state->an_complete = xpcs_aneg_done_c73(xpcs, state, compat,
							an_stat1);
		if (!state->an_complete) {
			state->link = false;
			return 0;
		}

		ret = xpcs_read_lpa_c73(xpcs, state, an_stat1);
		if (ret < 0) {
			state->link = false;
			return ret;
		}

		phylink_resolve_c73(state);
	} else {
		xpcs_resolve_pma(xpcs, state);
	}

	return 0;
}

static int xpcs_get_state_c37_sgmii(struct dw_xpcs *xpcs,
				    struct phylink_link_state *state)
{
	int ret;

	/* Reset link_state */
	state->link = false;
	state->speed = SPEED_UNKNOWN;
	state->duplex = DUPLEX_UNKNOWN;
	state->pause = 0;

	/* For C37 SGMII mode, we check DW_VR_MII_AN_INTR_STS for link
	 * status, speed and duplex.
	 */
	ret = xpcs_read(xpcs, MDIO_MMD_VEND2, DW_VR_MII_AN_INTR_STS);
	if (ret < 0)
		return ret;

	if (ret & DW_VR_MII_C37_ANSGM_SP_LNKSTS) {
		int speed_value;

		state->link = true;

		speed_value = (ret & DW_VR_MII_AN_STS_C37_ANSGM_SP) >>
			      DW_VR_MII_AN_STS_C37_ANSGM_SP_SHIFT;
		if (speed_value == DW_VR_MII_C37_ANSGM_SP_1000)
			state->speed = SPEED_1000;
		else if (speed_value == DW_VR_MII_C37_ANSGM_SP_100)
			state->speed = SPEED_100;
		else
			state->speed = SPEED_10;

		if (ret & DW_VR_MII_AN_STS_C37_ANSGM_FD)
			state->duplex = DUPLEX_FULL;
		else
			state->duplex = DUPLEX_HALF;
	} else if (ret == DW_VR_MII_AN_STS_C37_ANCMPLT_INTR) {
		int speed, duplex;

		state->link = true;

		speed = xpcs_read(xpcs, MDIO_MMD_VEND2, MDIO_CTRL1);
		if (speed < 0)
			return speed;

		speed &= SGMII_SPEED_SS13 | SGMII_SPEED_SS6;
		if (speed == SGMII_SPEED_SS6)
			state->speed = SPEED_1000;
		else if (speed == SGMII_SPEED_SS13)
			state->speed = SPEED_100;
		else if (speed == 0)
			state->speed = SPEED_10;

		duplex = xpcs_read(xpcs, MDIO_MMD_VEND2, MII_ADVERTISE);
		if (duplex < 0)
			return duplex;

		if (duplex & DW_FULL_DUPLEX)
			state->duplex = DUPLEX_FULL;
		else if (duplex & DW_HALF_DUPLEX)
			state->duplex = DUPLEX_HALF;

		xpcs_write(xpcs, MDIO_MMD_VEND2, DW_VR_MII_AN_INTR_STS, 0);
	}

	return 0;
}

static int xpcs_get_state_c37_1000basex(struct dw_xpcs *xpcs,
					struct phylink_link_state *state)
{
	int lpa, bmsr;

	if (linkmode_test_bit(ETHTOOL_LINK_MODE_Autoneg_BIT,
			      state->advertising)) {
		/* Reset link state */
		state->link = false;

		lpa = xpcs_read(xpcs, MDIO_MMD_VEND2, MII_LPA);
		if (lpa < 0 || lpa & LPA_RFAULT)
			return lpa;

		bmsr = xpcs_read(xpcs, MDIO_MMD_VEND2, MII_BMSR);
		if (bmsr < 0)
			return bmsr;

		/* Clear AN complete interrupt */
		if (!xpcs->pcs.poll) {
			int an_intr;

			an_intr = xpcs_read(xpcs, MDIO_MMD_VEND2, DW_VR_MII_AN_INTR_STS);
			if (an_intr & DW_VR_MII_AN_STS_C37_ANCMPLT_INTR) {
				an_intr &= ~DW_VR_MII_AN_STS_C37_ANCMPLT_INTR;
				xpcs_write(xpcs, MDIO_MMD_VEND2, DW_VR_MII_AN_INTR_STS, an_intr);
			}
		}

		phylink_mii_c22_pcs_decode_state(state, bmsr, lpa);
	}

	return 0;
}

static void xpcs_get_state(struct phylink_pcs *pcs,
			   struct phylink_link_state *state)
{
	struct dw_xpcs *xpcs = phylink_pcs_to_xpcs(pcs);
	const struct xpcs_compat *compat;
	int ret;

	compat = xpcs_find_compat(xpcs->id, state->interface);
	if (!compat)
		return;

	switch (compat->an_mode) {
	case DW_10GBASER:
		phylink_mii_c45_pcs_get_state(xpcs->mdiodev, state);
		break;
	case DW_AN_C73:
		ret = xpcs_get_state_c73(xpcs, state, compat);
		if (ret) {
			pr_err("xpcs_get_state_c73 returned %pe\n",
			       ERR_PTR(ret));
			return;
		}
		break;
	case DW_AN_C37_SGMII:
		ret = xpcs_get_state_c37_sgmii(xpcs, state);
		if (ret) {
			pr_err("xpcs_get_state_c37_sgmii returned %pe\n",
			       ERR_PTR(ret));
		}
		break;
	case DW_AN_C37_1000BASEX:
		ret = xpcs_get_state_c37_1000basex(xpcs, state);
		if (ret) {
			pr_err("xpcs_get_state_c37_1000basex returned %pe\n",
			       ERR_PTR(ret));
		}
		break;
	default:
		return;
	}
}

static void xpcs_link_up_sgmii(struct dw_xpcs *xpcs, unsigned int neg_mode,
			       int speed, int duplex)
{
	int val, ret;

	if (neg_mode == PHYLINK_PCS_NEG_INBAND_ENABLED)
		return;

	val = mii_bmcr_encode_fixed(speed, duplex);
	ret = xpcs_write(xpcs, MDIO_MMD_VEND2, MDIO_CTRL1, val);
	if (ret)
		pr_err("%s: xpcs_write returned %pe\n", __func__, ERR_PTR(ret));
}

static void xpcs_link_up_1000basex(struct dw_xpcs *xpcs, unsigned int neg_mode,
				   int speed, int duplex)
{
	int val, ret;

	if (neg_mode == PHYLINK_PCS_NEG_INBAND_ENABLED)
		return;

	switch (speed) {
	case SPEED_1000:
		val = BMCR_SPEED1000;
		break;
	case SPEED_100:
	case SPEED_10:
	default:
		pr_err("%s: speed = %d\n", __func__, speed);
		return;
	}

	if (duplex == DUPLEX_FULL)
		val |= BMCR_FULLDPLX;
	else
		pr_err("%s: half duplex not supported\n", __func__);

	ret = xpcs_write(xpcs, MDIO_MMD_VEND2, MDIO_CTRL1, val);
	if (ret)
		pr_err("%s: xpcs_write returned %pe\n", __func__, ERR_PTR(ret));
}

void xpcs_link_up(struct phylink_pcs *pcs, unsigned int neg_mode,
		  phy_interface_t interface, int speed, int duplex)
{
	struct dw_xpcs *xpcs = phylink_pcs_to_xpcs(pcs);

	if (interface == PHY_INTERFACE_MODE_USXGMII)
		return xpcs_config_usxgmii(xpcs, speed);
	if (interface == PHY_INTERFACE_MODE_SGMII)
		return xpcs_link_up_sgmii(xpcs, neg_mode, speed, duplex);
	if (interface == PHY_INTERFACE_MODE_1000BASEX)
		return xpcs_link_up_1000basex(xpcs, neg_mode, speed, duplex);
}
EXPORT_SYMBOL_GPL(xpcs_link_up);

static void xpcs_an_restart(struct phylink_pcs *pcs)
{
	struct dw_xpcs *xpcs = phylink_pcs_to_xpcs(pcs);
	int ret;

	ret = xpcs_read(xpcs, MDIO_MMD_VEND2, MDIO_CTRL1);
	if (ret >= 0) {
		ret |= BMCR_ANRESTART;
		xpcs_write(xpcs, MDIO_MMD_VEND2, MDIO_CTRL1, ret);
	}
}

static u32 xpcs_get_id(struct dw_xpcs *xpcs)
{
	int ret;
	u32 id;

	/* First, search C73 PCS using PCS MMD */
	ret = xpcs_read(xpcs, MDIO_MMD_PCS, MII_PHYSID1);
	if (ret < 0)
		return 0xffffffff;

	id = ret << 16;

	ret = xpcs_read(xpcs, MDIO_MMD_PCS, MII_PHYSID2);
	if (ret < 0)
		return 0xffffffff;

	/* If Device IDs are not all zeros or all ones,
	 * we found C73 AN-type device
	 */
	if ((id | ret) && (id | ret) != 0xffffffff)
		return id | ret;

	/* Next, search C37 PCS using Vendor-Specific MII MMD */
	ret = xpcs_read(xpcs, MDIO_MMD_VEND2, MII_PHYSID1);
	if (ret < 0)
		return 0xffffffff;

	id = ret << 16;

	ret = xpcs_read(xpcs, MDIO_MMD_VEND2, MII_PHYSID2);
	if (ret < 0)
		return 0xffffffff;

	/* If Device IDs are not all zeros, we found C37 AN-type device */
	if (id | ret)
		return id | ret;

	return 0xffffffff;
}

static const struct xpcs_compat synopsys_xpcs_compat[DW_XPCS_INTERFACE_MAX] = {
	[DW_XPCS_USXGMII] = {
		.supported = xpcs_usxgmii_features,
		.interface = xpcs_usxgmii_interfaces,
		.num_interfaces = ARRAY_SIZE(xpcs_usxgmii_interfaces),
		.an_mode = DW_AN_C73,
	},
	[DW_XPCS_10GKR] = {
		.supported = xpcs_10gkr_features,
		.interface = xpcs_10gkr_interfaces,
		.num_interfaces = ARRAY_SIZE(xpcs_10gkr_interfaces),
		.an_mode = DW_AN_C73,
	},
	[DW_XPCS_XLGMII] = {
		.supported = xpcs_xlgmii_features,
		.interface = xpcs_xlgmii_interfaces,
		.num_interfaces = ARRAY_SIZE(xpcs_xlgmii_interfaces),
		.an_mode = DW_AN_C73,
	},
	[DW_XPCS_10GBASER] = {
		.supported = xpcs_10gbaser_features,
		.interface = xpcs_10gbaser_interfaces,
		.num_interfaces = ARRAY_SIZE(xpcs_10gbaser_interfaces),
		.an_mode = DW_10GBASER,
	},
	[DW_XPCS_SGMII] = {
		.supported = xpcs_sgmii_features,
		.interface = xpcs_sgmii_interfaces,
		.num_interfaces = ARRAY_SIZE(xpcs_sgmii_interfaces),
		.an_mode = DW_AN_C37_SGMII,
	},
	[DW_XPCS_1000BASEX] = {
		.supported = xpcs_1000basex_features,
		.interface = xpcs_1000basex_interfaces,
		.num_interfaces = ARRAY_SIZE(xpcs_1000basex_interfaces),
		.an_mode = DW_AN_C37_1000BASEX,
	},
	[DW_XPCS_2500BASEX] = {
		.supported = xpcs_2500basex_features,
		.interface = xpcs_2500basex_interfaces,
		.num_interfaces = ARRAY_SIZE(xpcs_2500basex_interfaces),
		.an_mode = DW_2500BASEX,
	},
};

static const struct xpcs_compat nxp_sja1105_xpcs_compat[DW_XPCS_INTERFACE_MAX] = {
	[DW_XPCS_SGMII] = {
		.supported = xpcs_sgmii_features,
		.interface = xpcs_sgmii_interfaces,
		.num_interfaces = ARRAY_SIZE(xpcs_sgmii_interfaces),
		.an_mode = DW_AN_C37_SGMII,
		.pma_config = nxp_sja1105_sgmii_pma_config,
	},
};

static const struct xpcs_compat nxp_sja1110_xpcs_compat[DW_XPCS_INTERFACE_MAX] = {
	[DW_XPCS_SGMII] = {
		.supported = xpcs_sgmii_features,
		.interface = xpcs_sgmii_interfaces,
		.num_interfaces = ARRAY_SIZE(xpcs_sgmii_interfaces),
		.an_mode = DW_AN_C37_SGMII,
		.pma_config = nxp_sja1110_sgmii_pma_config,
	},
	[DW_XPCS_2500BASEX] = {
		.supported = xpcs_2500basex_features,
		.interface = xpcs_2500basex_interfaces,
		.num_interfaces = ARRAY_SIZE(xpcs_2500basex_interfaces),
		.an_mode = DW_2500BASEX,
		.pma_config = nxp_sja1110_2500basex_pma_config,
	},
};

static const struct xpcs_id xpcs_id_list[] = {
	{
		.id = SYNOPSYS_XPCS_ID,
		.mask = SYNOPSYS_XPCS_MASK,
		.compat = synopsys_xpcs_compat,
	}, {
		.id = NXP_SJA1105_XPCS_ID,
		.mask = SYNOPSYS_XPCS_MASK,
		.compat = nxp_sja1105_xpcs_compat,
	}, {
		.id = NXP_SJA1110_XPCS_ID,
		.mask = SYNOPSYS_XPCS_MASK,
		.compat = nxp_sja1110_xpcs_compat,
	},
};

static const struct phylink_pcs_ops xpcs_phylink_ops = {
	.pcs_validate = xpcs_validate,
	.pcs_config = xpcs_config,
	.pcs_get_state = xpcs_get_state,
	.pcs_an_restart = xpcs_an_restart,
	.pcs_link_up = xpcs_link_up,
};

static struct dw_xpcs *xpcs_create(struct mdio_device *mdiodev,
				   phy_interface_t interface)
{
	struct dw_xpcs *xpcs;
	u32 xpcs_id;
	int i, ret;

	xpcs = kzalloc(sizeof(*xpcs), GFP_KERNEL);
	if (!xpcs)
		return ERR_PTR(-ENOMEM);

	mdio_device_get(mdiodev);
	xpcs->mdiodev = mdiodev;

	xpcs_id = xpcs_get_id(xpcs);

	for (i = 0; i < ARRAY_SIZE(xpcs_id_list); i++) {
		const struct xpcs_id *entry = &xpcs_id_list[i];
		const struct xpcs_compat *compat;

		if ((xpcs_id & entry->mask) != entry->id)
			continue;

		xpcs->id = entry;

		compat = xpcs_find_compat(entry, interface);
		if (!compat) {
			ret = -ENODEV;
			goto out;
		}

		ret = xpcs_dev_flag(xpcs);
		if (ret)
			goto out;

		xpcs->pcs.ops = &xpcs_phylink_ops;
		xpcs->pcs.neg_mode = true;

		if (xpcs->dev_flag != DW_DEV_TXGBE) {
			xpcs->pcs.poll = true;

			ret = xpcs_soft_reset(xpcs, compat);
			if (ret)
				goto out;
		}

		return xpcs;
	}

	ret = -ENODEV;

out:
	mdio_device_put(mdiodev);
	kfree(xpcs);

	return ERR_PTR(ret);
}

void xpcs_destroy(struct dw_xpcs *xpcs)
{
	if (xpcs)
		mdio_device_put(xpcs->mdiodev);
	kfree(xpcs);
}
EXPORT_SYMBOL_GPL(xpcs_destroy);

struct dw_xpcs *xpcs_create_mdiodev(struct mii_bus *bus, int addr,
				    phy_interface_t interface)
{
	struct mdio_device *mdiodev;
	struct dw_xpcs *xpcs;

	mdiodev = mdio_device_create(bus, addr);
	if (IS_ERR(mdiodev))
		return ERR_CAST(mdiodev);

	xpcs = xpcs_create(mdiodev, interface);

	/* xpcs_create() has taken a refcount on the mdiodev if it was
	 * successful. If xpcs_create() fails, this will free the mdio
	 * device here. In any case, we don't need to hold our reference
	 * anymore, and putting it here will allow mdio_device_put() in
	 * xpcs_destroy() to automatically free the mdio device.
	 */
	mdio_device_put(mdiodev);

	return xpcs;
}
EXPORT_SYMBOL_GPL(xpcs_create_mdiodev);

MODULE_LICENSE("GPL v2");<|MERGE_RESOLUTION|>--- conflicted
+++ resolved
@@ -357,40 +357,6 @@
 	return 0;
 }
 
-<<<<<<< HEAD
-static int xpcs_read_link_c73(struct dw_xpcs *xpcs)
-{
-	bool link = true;
-	int ret;
-
-	ret = xpcs_read(xpcs, MDIO_MMD_PCS, MDIO_STAT1);
-	if (ret < 0)
-		return ret;
-
-	if (!(ret & MDIO_STAT1_LSTATUS))
-		link = false;
-
-	return link;
-}
-
-static int xpcs_get_max_usxgmii_speed(const unsigned long *supported)
-{
-	int max = SPEED_UNKNOWN;
-
-	if (phylink_test(supported, 1000baseKX_Full))
-		max = SPEED_1000;
-	if (phylink_test(supported, 2500baseX_Full))
-		max = SPEED_2500;
-	if (phylink_test(supported, 10000baseKX4_Full))
-		max = SPEED_10000;
-	if (phylink_test(supported, 10000baseKR_Full))
-		max = SPEED_10000;
-
-	return max;
-}
-
-=======
->>>>>>> 98817289
 static void xpcs_config_usxgmii(struct dw_xpcs *xpcs, int speed)
 {
 	int ret, speed_sel;
@@ -902,11 +868,7 @@
 	case DW_10GBASER:
 		break;
 	case DW_AN_C73:
-<<<<<<< HEAD
-		if (test_bit(ETHTOOL_LINK_MODE_Autoneg_BIT, advertising)) {
-=======
 		if (neg_mode == PHYLINK_PCS_NEG_INBAND_ENABLED) {
->>>>>>> 98817289
 			ret = xpcs_config_aneg_c73(xpcs, compat);
 			if (ret)
 				return ret;
@@ -972,11 +934,7 @@
 	}
 
 	/* Link needs to be read first ... */
-<<<<<<< HEAD
-	state->link = xpcs_read_link_c73(xpcs) > 0 ? 1 : 0;
-=======
 	state->link = !!(pcs_stat1 & MDIO_STAT1_LSTATUS);
->>>>>>> 98817289
 
 	/* ... and then we check the faults. */
 	ret = xpcs_read_fault_c73(xpcs, state, pcs_stat1);
