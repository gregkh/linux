/*
 * Copyright (C) 2017 Netronome Systems, Inc.
 *
 * This software is licensed under the GNU General License Version 2,
 * June 1991 as shown in the file COPYING in the top-level directory of this
 * source tree.
 *
 * THE COPYRIGHT HOLDERS AND/OR OTHER PARTIES PROVIDE THE PROGRAM "AS IS"
 * WITHOUT WARRANTY OF ANY KIND, EITHER EXPRESSED OR IMPLIED, INCLUDING,
 * BUT NOT LIMITED TO, THE IMPLIED WARRANTIES OF MERCHANTABILITY AND FITNESS
 * FOR A PARTICULAR PURPOSE. THE ENTIRE RISK AS TO THE QUALITY AND PERFORMANCE
 * OF THE PROGRAM IS WITH YOU. SHOULD THE PROGRAM PROVE DEFECTIVE, YOU ASSUME
 * THE COST OF ALL NECESSARY SERVICING, REPAIR OR CORRECTION.
 */

#include <linux/debugfs.h>
#include <linux/etherdevice.h>
#include <linux/ethtool_netlink.h>
#include <linux/kernel.h>
#include <linux/module.h>
#include <linux/netdevice.h>
#include <linux/slab.h>
#include <net/netdev_queues.h>
#include <net/netdev_rx_queue.h>
#include <net/page_pool/helpers.h>
#include <net/netlink.h>
#include <net/net_shaper.h>
#include <net/netdev_lock.h>
#include <net/pkt_cls.h>
#include <net/rtnetlink.h>
#include <net/udp_tunnel.h>

#include "netdevsim.h"

MODULE_IMPORT_NS("NETDEV_INTERNAL");

#define NSIM_RING_SIZE		256

static int nsim_napi_rx(struct nsim_rq *rq, struct sk_buff *skb)
{
	if (skb_queue_len(&rq->skb_queue) > NSIM_RING_SIZE) {
		dev_kfree_skb_any(skb);
		return NET_RX_DROP;
	}

	skb_queue_tail(&rq->skb_queue, skb);
	return NET_RX_SUCCESS;
}

static int nsim_forward_skb(struct net_device *dev, struct sk_buff *skb,
			    struct nsim_rq *rq)
{
	return __dev_forward_skb(dev, skb) ?: nsim_napi_rx(rq, skb);
}

static netdev_tx_t nsim_start_xmit(struct sk_buff *skb, struct net_device *dev)
{
	struct netdevsim *ns = netdev_priv(dev);
	struct net_device *peer_dev;
	unsigned int len = skb->len;
	struct netdevsim *peer_ns;
	struct netdev_config *cfg;
	struct nsim_rq *rq;
	int rxq;

	rcu_read_lock();
	if (!nsim_ipsec_tx(ns, skb))
		goto out_drop_free;

	peer_ns = rcu_dereference(ns->peer);
	if (!peer_ns)
		goto out_drop_free;

	peer_dev = peer_ns->netdev;
	rxq = skb_get_queue_mapping(skb);
	if (rxq >= peer_dev->num_rx_queues)
		rxq = rxq % peer_dev->num_rx_queues;
	rq = peer_ns->rq[rxq];

	cfg = peer_dev->cfg;
	if (skb_is_nonlinear(skb) &&
	    (cfg->hds_config != ETHTOOL_TCP_DATA_SPLIT_ENABLED ||
	     (cfg->hds_config == ETHTOOL_TCP_DATA_SPLIT_ENABLED &&
	      cfg->hds_thresh > len)))
		skb_linearize(skb);

	skb_tx_timestamp(skb);
	if (unlikely(nsim_forward_skb(peer_dev, skb, rq) == NET_RX_DROP))
		goto out_drop_cnt;

	if (!hrtimer_active(&rq->napi_timer))
		hrtimer_start(&rq->napi_timer, us_to_ktime(5), HRTIMER_MODE_REL);

	rcu_read_unlock();
	u64_stats_update_begin(&ns->syncp);
	ns->tx_packets++;
	ns->tx_bytes += len;
	u64_stats_update_end(&ns->syncp);
	return NETDEV_TX_OK;

out_drop_free:
	dev_kfree_skb(skb);
out_drop_cnt:
	rcu_read_unlock();
	u64_stats_update_begin(&ns->syncp);
	ns->tx_dropped++;
	u64_stats_update_end(&ns->syncp);
	return NETDEV_TX_OK;
}

static void nsim_set_rx_mode(struct net_device *dev)
{
}

static int nsim_change_mtu(struct net_device *dev, int new_mtu)
{
	struct netdevsim *ns = netdev_priv(dev);

	if (ns->xdp.prog && !ns->xdp.prog->aux->xdp_has_frags &&
	    new_mtu > NSIM_XDP_MAX_MTU)
		return -EBUSY;

	WRITE_ONCE(dev->mtu, new_mtu);

	return 0;
}

static void
nsim_get_stats64(struct net_device *dev, struct rtnl_link_stats64 *stats)
{
	struct netdevsim *ns = netdev_priv(dev);
	unsigned int start;

	do {
		start = u64_stats_fetch_begin(&ns->syncp);
		stats->tx_bytes = ns->tx_bytes;
		stats->tx_packets = ns->tx_packets;
		stats->tx_dropped = ns->tx_dropped;
	} while (u64_stats_fetch_retry(&ns->syncp, start));
}

static int
nsim_setup_tc_block_cb(enum tc_setup_type type, void *type_data, void *cb_priv)
{
	return nsim_bpf_setup_tc_block_cb(type, type_data, cb_priv);
}

static int nsim_set_vf_mac(struct net_device *dev, int vf, u8 *mac)
{
	struct netdevsim *ns = netdev_priv(dev);
	struct nsim_dev *nsim_dev = ns->nsim_dev;

	/* Only refuse multicast addresses, zero address can mean unset/any. */
	if (vf >= nsim_dev_get_vfs(nsim_dev) || is_multicast_ether_addr(mac))
		return -EINVAL;
	memcpy(nsim_dev->vfconfigs[vf].vf_mac, mac, ETH_ALEN);

	return 0;
}

static int nsim_set_vf_vlan(struct net_device *dev, int vf,
			    u16 vlan, u8 qos, __be16 vlan_proto)
{
	struct netdevsim *ns = netdev_priv(dev);
	struct nsim_dev *nsim_dev = ns->nsim_dev;

	if (vf >= nsim_dev_get_vfs(nsim_dev) || vlan > 4095 || qos > 7)
		return -EINVAL;

	nsim_dev->vfconfigs[vf].vlan = vlan;
	nsim_dev->vfconfigs[vf].qos = qos;
	nsim_dev->vfconfigs[vf].vlan_proto = vlan_proto;

	return 0;
}

static int nsim_set_vf_rate(struct net_device *dev, int vf, int min, int max)
{
	struct netdevsim *ns = netdev_priv(dev);
	struct nsim_dev *nsim_dev = ns->nsim_dev;

	if (nsim_esw_mode_is_switchdev(ns->nsim_dev)) {
		pr_err("Not supported in switchdev mode. Please use devlink API.\n");
		return -EOPNOTSUPP;
	}

	if (vf >= nsim_dev_get_vfs(nsim_dev))
		return -EINVAL;

	nsim_dev->vfconfigs[vf].min_tx_rate = min;
	nsim_dev->vfconfigs[vf].max_tx_rate = max;

	return 0;
}

static int nsim_set_vf_spoofchk(struct net_device *dev, int vf, bool val)
{
	struct netdevsim *ns = netdev_priv(dev);
	struct nsim_dev *nsim_dev = ns->nsim_dev;

	if (vf >= nsim_dev_get_vfs(nsim_dev))
		return -EINVAL;
	nsim_dev->vfconfigs[vf].spoofchk_enabled = val;

	return 0;
}

static int nsim_set_vf_rss_query_en(struct net_device *dev, int vf, bool val)
{
	struct netdevsim *ns = netdev_priv(dev);
	struct nsim_dev *nsim_dev = ns->nsim_dev;

	if (vf >= nsim_dev_get_vfs(nsim_dev))
		return -EINVAL;
	nsim_dev->vfconfigs[vf].rss_query_enabled = val;

	return 0;
}

static int nsim_set_vf_trust(struct net_device *dev, int vf, bool val)
{
	struct netdevsim *ns = netdev_priv(dev);
	struct nsim_dev *nsim_dev = ns->nsim_dev;

	if (vf >= nsim_dev_get_vfs(nsim_dev))
		return -EINVAL;
	nsim_dev->vfconfigs[vf].trusted = val;

	return 0;
}

static int
nsim_get_vf_config(struct net_device *dev, int vf, struct ifla_vf_info *ivi)
{
	struct netdevsim *ns = netdev_priv(dev);
	struct nsim_dev *nsim_dev = ns->nsim_dev;

	if (vf >= nsim_dev_get_vfs(nsim_dev))
		return -EINVAL;

	ivi->vf = vf;
	ivi->linkstate = nsim_dev->vfconfigs[vf].link_state;
	ivi->min_tx_rate = nsim_dev->vfconfigs[vf].min_tx_rate;
	ivi->max_tx_rate = nsim_dev->vfconfigs[vf].max_tx_rate;
	ivi->vlan = nsim_dev->vfconfigs[vf].vlan;
	ivi->vlan_proto = nsim_dev->vfconfigs[vf].vlan_proto;
	ivi->qos = nsim_dev->vfconfigs[vf].qos;
	memcpy(&ivi->mac, nsim_dev->vfconfigs[vf].vf_mac, ETH_ALEN);
	ivi->spoofchk = nsim_dev->vfconfigs[vf].spoofchk_enabled;
	ivi->trusted = nsim_dev->vfconfigs[vf].trusted;
	ivi->rss_query_en = nsim_dev->vfconfigs[vf].rss_query_enabled;

	return 0;
}

static int nsim_set_vf_link_state(struct net_device *dev, int vf, int state)
{
	struct netdevsim *ns = netdev_priv(dev);
	struct nsim_dev *nsim_dev = ns->nsim_dev;

	if (vf >= nsim_dev_get_vfs(nsim_dev))
		return -EINVAL;

	switch (state) {
	case IFLA_VF_LINK_STATE_AUTO:
	case IFLA_VF_LINK_STATE_ENABLE:
	case IFLA_VF_LINK_STATE_DISABLE:
		break;
	default:
		return -EINVAL;
	}

	nsim_dev->vfconfigs[vf].link_state = state;

	return 0;
}

static void nsim_taprio_stats(struct tc_taprio_qopt_stats *stats)
{
	stats->window_drops = 0;
	stats->tx_overruns = 0;
}

static int nsim_setup_tc_taprio(struct net_device *dev,
				struct tc_taprio_qopt_offload *offload)
{
	int err = 0;

	switch (offload->cmd) {
	case TAPRIO_CMD_REPLACE:
	case TAPRIO_CMD_DESTROY:
		break;
	case TAPRIO_CMD_STATS:
		nsim_taprio_stats(&offload->stats);
		break;
	default:
		err = -EOPNOTSUPP;
	}

	return err;
}

static LIST_HEAD(nsim_block_cb_list);

static int
nsim_setup_tc(struct net_device *dev, enum tc_setup_type type, void *type_data)
{
	struct netdevsim *ns = netdev_priv(dev);

	switch (type) {
	case TC_SETUP_QDISC_TAPRIO:
		return nsim_setup_tc_taprio(dev, type_data);
	case TC_SETUP_BLOCK:
		return flow_block_cb_setup_simple(type_data,
						  &nsim_block_cb_list,
						  nsim_setup_tc_block_cb,
						  ns, ns, true);
	default:
		return -EOPNOTSUPP;
	}
}

static int
nsim_set_features(struct net_device *dev, netdev_features_t features)
{
	struct netdevsim *ns = netdev_priv(dev);

	if ((dev->features & NETIF_F_HW_TC) > (features & NETIF_F_HW_TC))
		return nsim_bpf_disable_tc(ns);

	return 0;
}

static int nsim_get_iflink(const struct net_device *dev)
{
	struct netdevsim *nsim, *peer;
	int iflink;

	nsim = netdev_priv(dev);

	rcu_read_lock();
	peer = rcu_dereference(nsim->peer);
	iflink = peer ? READ_ONCE(peer->netdev->ifindex) :
			READ_ONCE(dev->ifindex);
	rcu_read_unlock();

	return iflink;
}

static int nsim_rcv(struct nsim_rq *rq, int budget)
{
	struct sk_buff *skb;
	int i;

	for (i = 0; i < budget; i++) {
		if (skb_queue_empty(&rq->skb_queue))
			break;

		skb = skb_dequeue(&rq->skb_queue);
		netif_receive_skb(skb);
	}

	return i;
}

static int nsim_poll(struct napi_struct *napi, int budget)
{
	struct nsim_rq *rq = container_of(napi, struct nsim_rq, napi);
	int done;

	done = nsim_rcv(rq, budget);
	napi_complete(napi);

	return done;
}

static int nsim_create_page_pool(struct page_pool **p, struct napi_struct *napi)
{
	struct page_pool_params params = {
		.order = 0,
		.pool_size = NSIM_RING_SIZE,
		.nid = NUMA_NO_NODE,
		.dev = &napi->dev->dev,
		.napi = napi,
		.dma_dir = DMA_BIDIRECTIONAL,
		.netdev = napi->dev,
	};
	struct page_pool *pool;

	pool = page_pool_create(&params);
	if (IS_ERR(pool))
		return PTR_ERR(pool);

	*p = pool;
	return 0;
}

static int nsim_init_napi(struct netdevsim *ns)
{
	struct net_device *dev = ns->netdev;
	struct nsim_rq *rq;
	int err, i;

	for (i = 0; i < dev->num_rx_queues; i++) {
		rq = ns->rq[i];

		netif_napi_add_config_locked(dev, &rq->napi, nsim_poll, i);
	}

	for (i = 0; i < dev->num_rx_queues; i++) {
		rq = ns->rq[i];

		err = nsim_create_page_pool(&rq->page_pool, &rq->napi);
		if (err)
			goto err_pp_destroy;
	}

	return 0;

err_pp_destroy:
	while (i--) {
		page_pool_destroy(ns->rq[i]->page_pool);
		ns->rq[i]->page_pool = NULL;
	}

	for (i = 0; i < dev->num_rx_queues; i++)
		__netif_napi_del_locked(&ns->rq[i]->napi);

	return err;
}

static enum hrtimer_restart nsim_napi_schedule(struct hrtimer *timer)
{
	struct nsim_rq *rq;

	rq = container_of(timer, struct nsim_rq, napi_timer);
	napi_schedule(&rq->napi);

	return HRTIMER_NORESTART;
}

static void nsim_rq_timer_init(struct nsim_rq *rq)
{
<<<<<<< HEAD
	hrtimer_init(&rq->napi_timer, CLOCK_MONOTONIC, HRTIMER_MODE_REL);
	rq->napi_timer.function = nsim_napi_schedule;
=======
	hrtimer_setup(&rq->napi_timer, nsim_napi_schedule, CLOCK_MONOTONIC,
		      HRTIMER_MODE_REL);
>>>>>>> fc85704c
}

static void nsim_enable_napi(struct netdevsim *ns)
{
	struct net_device *dev = ns->netdev;
	int i;

	for (i = 0; i < dev->num_rx_queues; i++) {
		struct nsim_rq *rq = ns->rq[i];

		netif_queue_set_napi(dev, i, NETDEV_QUEUE_TYPE_RX, &rq->napi);
		napi_enable_locked(&rq->napi);
	}
}

static int nsim_open(struct net_device *dev)
{
	struct netdevsim *ns = netdev_priv(dev);
	int err;

	netdev_assert_locked(dev);

	err = nsim_init_napi(ns);
	if (err)
		return err;

	nsim_enable_napi(ns);

	return 0;
}

static void nsim_del_napi(struct netdevsim *ns)
{
	struct net_device *dev = ns->netdev;
	int i;

	for (i = 0; i < dev->num_rx_queues; i++) {
		struct nsim_rq *rq = ns->rq[i];

		napi_disable_locked(&rq->napi);
		__netif_napi_del_locked(&rq->napi);
	}
	synchronize_net();

	for (i = 0; i < dev->num_rx_queues; i++) {
		page_pool_destroy(ns->rq[i]->page_pool);
		ns->rq[i]->page_pool = NULL;
	}
}

static int nsim_stop(struct net_device *dev)
{
	struct netdevsim *ns = netdev_priv(dev);
	struct netdevsim *peer;

	netdev_assert_locked(dev);

	netif_carrier_off(dev);
	peer = rtnl_dereference(ns->peer);
	if (peer)
		netif_carrier_off(peer->netdev);

	nsim_del_napi(ns);

	return 0;
}

static int nsim_shaper_set(struct net_shaper_binding *binding,
			   const struct net_shaper *shaper,
			   struct netlink_ext_ack *extack)
{
	return 0;
}

static int nsim_shaper_del(struct net_shaper_binding *binding,
			   const struct net_shaper_handle *handle,
			   struct netlink_ext_ack *extack)
{
	return 0;
}

static int nsim_shaper_group(struct net_shaper_binding *binding,
			     int leaves_count,
			     const struct net_shaper *leaves,
			     const struct net_shaper *root,
			     struct netlink_ext_ack *extack)
{
	return 0;
}

static void nsim_shaper_cap(struct net_shaper_binding *binding,
			    enum net_shaper_scope scope,
			    unsigned long *flags)
{
	*flags = ULONG_MAX;
}

static const struct net_shaper_ops nsim_shaper_ops = {
	.set			= nsim_shaper_set,
	.delete			= nsim_shaper_del,
	.group			= nsim_shaper_group,
	.capabilities		= nsim_shaper_cap,
};

static const struct net_device_ops nsim_netdev_ops = {
	.ndo_start_xmit		= nsim_start_xmit,
	.ndo_set_rx_mode	= nsim_set_rx_mode,
	.ndo_set_mac_address	= eth_mac_addr,
	.ndo_validate_addr	= eth_validate_addr,
	.ndo_change_mtu		= nsim_change_mtu,
	.ndo_get_stats64	= nsim_get_stats64,
	.ndo_set_vf_mac		= nsim_set_vf_mac,
	.ndo_set_vf_vlan	= nsim_set_vf_vlan,
	.ndo_set_vf_rate	= nsim_set_vf_rate,
	.ndo_set_vf_spoofchk	= nsim_set_vf_spoofchk,
	.ndo_set_vf_trust	= nsim_set_vf_trust,
	.ndo_get_vf_config	= nsim_get_vf_config,
	.ndo_set_vf_link_state	= nsim_set_vf_link_state,
	.ndo_set_vf_rss_query_en = nsim_set_vf_rss_query_en,
	.ndo_setup_tc		= nsim_setup_tc,
	.ndo_set_features	= nsim_set_features,
	.ndo_get_iflink		= nsim_get_iflink,
	.ndo_bpf		= nsim_bpf,
	.ndo_open		= nsim_open,
	.ndo_stop		= nsim_stop,
	.net_shaper_ops		= &nsim_shaper_ops,
};

static const struct net_device_ops nsim_vf_netdev_ops = {
	.ndo_start_xmit		= nsim_start_xmit,
	.ndo_set_rx_mode	= nsim_set_rx_mode,
	.ndo_set_mac_address	= eth_mac_addr,
	.ndo_validate_addr	= eth_validate_addr,
	.ndo_change_mtu		= nsim_change_mtu,
	.ndo_get_stats64	= nsim_get_stats64,
	.ndo_setup_tc		= nsim_setup_tc,
	.ndo_set_features	= nsim_set_features,
};

/* We don't have true per-queue stats, yet, so do some random fakery here.
 * Only report stuff for queue 0.
 */
static void nsim_get_queue_stats_rx(struct net_device *dev, int idx,
				    struct netdev_queue_stats_rx *stats)
{
	struct rtnl_link_stats64 rtstats = {};

	if (!idx)
		nsim_get_stats64(dev, &rtstats);

	stats->packets = rtstats.rx_packets - !!rtstats.rx_packets;
	stats->bytes = rtstats.rx_bytes;
}

static void nsim_get_queue_stats_tx(struct net_device *dev, int idx,
				    struct netdev_queue_stats_tx *stats)
{
	struct rtnl_link_stats64 rtstats = {};

	if (!idx)
		nsim_get_stats64(dev, &rtstats);

	stats->packets = rtstats.tx_packets - !!rtstats.tx_packets;
	stats->bytes = rtstats.tx_bytes;
}

static void nsim_get_base_stats(struct net_device *dev,
				struct netdev_queue_stats_rx *rx,
				struct netdev_queue_stats_tx *tx)
{
	struct rtnl_link_stats64 rtstats = {};

	nsim_get_stats64(dev, &rtstats);

	rx->packets = !!rtstats.rx_packets;
	rx->bytes = 0;
	tx->packets = !!rtstats.tx_packets;
	tx->bytes = 0;
}

static const struct netdev_stat_ops nsim_stat_ops = {
	.get_queue_stats_tx	= nsim_get_queue_stats_tx,
	.get_queue_stats_rx	= nsim_get_queue_stats_rx,
	.get_base_stats		= nsim_get_base_stats,
};

static struct nsim_rq *nsim_queue_alloc(void)
{
	struct nsim_rq *rq;

	rq = kzalloc(sizeof(*rq), GFP_KERNEL_ACCOUNT);
	if (!rq)
		return NULL;

	skb_queue_head_init(&rq->skb_queue);
	nsim_rq_timer_init(rq);
	return rq;
}

static void nsim_queue_free(struct nsim_rq *rq)
{
	hrtimer_cancel(&rq->napi_timer);
	skb_queue_purge_reason(&rq->skb_queue, SKB_DROP_REASON_QUEUE_PURGE);
	kfree(rq);
}

/* Queue reset mode is controlled by ns->rq_reset_mode.
 * - normal - new NAPI new pool (old NAPI enabled when new added)
 * - mode 1 - allocate new pool (NAPI is only disabled / enabled)
 * - mode 2 - new NAPI new pool (old NAPI removed before new added)
 * - mode 3 - new NAPI new pool (old NAPI disabled when new added)
 */
struct nsim_queue_mem {
	struct nsim_rq *rq;
	struct page_pool *pp;
};

static int
nsim_queue_mem_alloc(struct net_device *dev, void *per_queue_mem, int idx)
{
	struct nsim_queue_mem *qmem = per_queue_mem;
	struct netdevsim *ns = netdev_priv(dev);
	int err;

	if (ns->rq_reset_mode > 3)
		return -EINVAL;

	if (ns->rq_reset_mode == 1) {
		if (!netif_running(ns->netdev))
			return -ENETDOWN;
		return nsim_create_page_pool(&qmem->pp, &ns->rq[idx]->napi);
	}

	qmem->rq = nsim_queue_alloc();
	if (!qmem->rq)
		return -ENOMEM;

	err = nsim_create_page_pool(&qmem->rq->page_pool, &qmem->rq->napi);
	if (err)
		goto err_free;

	if (!ns->rq_reset_mode)
		netif_napi_add_config_locked(dev, &qmem->rq->napi, nsim_poll,
					     idx);

	return 0;

err_free:
	nsim_queue_free(qmem->rq);
	return err;
}

static void nsim_queue_mem_free(struct net_device *dev, void *per_queue_mem)
{
	struct nsim_queue_mem *qmem = per_queue_mem;
	struct netdevsim *ns = netdev_priv(dev);

	page_pool_destroy(qmem->pp);
	if (qmem->rq) {
		if (!ns->rq_reset_mode)
			netif_napi_del_locked(&qmem->rq->napi);
		page_pool_destroy(qmem->rq->page_pool);
		nsim_queue_free(qmem->rq);
	}
}

static int
nsim_queue_start(struct net_device *dev, void *per_queue_mem, int idx)
{
	struct nsim_queue_mem *qmem = per_queue_mem;
	struct netdevsim *ns = netdev_priv(dev);

	netdev_assert_locked(dev);

	if (ns->rq_reset_mode == 1) {
		ns->rq[idx]->page_pool = qmem->pp;
		napi_enable_locked(&ns->rq[idx]->napi);
		return 0;
	}

	/* netif_napi_add()/_del() should normally be called from alloc/free,
	 * here we want to test various call orders.
	 */
	if (ns->rq_reset_mode == 2) {
		netif_napi_del_locked(&ns->rq[idx]->napi);
		netif_napi_add_config_locked(dev, &qmem->rq->napi, nsim_poll,
					     idx);
	} else if (ns->rq_reset_mode == 3) {
		netif_napi_add_config_locked(dev, &qmem->rq->napi, nsim_poll,
					     idx);
		netif_napi_del_locked(&ns->rq[idx]->napi);
	}

	ns->rq[idx] = qmem->rq;
	napi_enable_locked(&ns->rq[idx]->napi);

	return 0;
}

static int nsim_queue_stop(struct net_device *dev, void *per_queue_mem, int idx)
{
	struct nsim_queue_mem *qmem = per_queue_mem;
	struct netdevsim *ns = netdev_priv(dev);

	netdev_assert_locked(dev);

	napi_disable_locked(&ns->rq[idx]->napi);

	if (ns->rq_reset_mode == 1) {
		qmem->pp = ns->rq[idx]->page_pool;
		page_pool_disable_direct_recycling(qmem->pp);
	} else {
		qmem->rq = ns->rq[idx];
	}

	return 0;
}

static const struct netdev_queue_mgmt_ops nsim_queue_mgmt_ops = {
	.ndo_queue_mem_size	= sizeof(struct nsim_queue_mem),
	.ndo_queue_mem_alloc	= nsim_queue_mem_alloc,
	.ndo_queue_mem_free	= nsim_queue_mem_free,
	.ndo_queue_start	= nsim_queue_start,
	.ndo_queue_stop		= nsim_queue_stop,
};

static ssize_t
nsim_qreset_write(struct file *file, const char __user *data,
		  size_t count, loff_t *ppos)
{
	struct netdevsim *ns = file->private_data;
	unsigned int queue, mode;
	char buf[32];
	ssize_t ret;

	if (count >= sizeof(buf))
		return -EINVAL;
	if (copy_from_user(buf, data, count))
		return -EFAULT;
	buf[count] = '\0';

	ret = sscanf(buf, "%u %u", &queue, &mode);
	if (ret != 2)
		return -EINVAL;

<<<<<<< HEAD
	rtnl_lock();
=======
	netdev_lock(ns->netdev);
>>>>>>> fc85704c
	if (queue >= ns->netdev->real_num_rx_queues) {
		ret = -EINVAL;
		goto exit_unlock;
	}

	ns->rq_reset_mode = mode;
	ret = netdev_rx_queue_restart(ns->netdev, queue);
	ns->rq_reset_mode = 0;
	if (ret)
		goto exit_unlock;

	ret = count;
exit_unlock:
	netdev_unlock(ns->netdev);
	return ret;
}

static const struct file_operations nsim_qreset_fops = {
	.open = simple_open,
	.write = nsim_qreset_write,
	.owner = THIS_MODULE,
};

static ssize_t
nsim_pp_hold_read(struct file *file, char __user *data,
		  size_t count, loff_t *ppos)
{
	struct netdevsim *ns = file->private_data;
	char buf[3] = "n\n";

	if (ns->page)
		buf[0] = 'y';

	return simple_read_from_buffer(data, count, ppos, buf, 2);
}

static ssize_t
nsim_pp_hold_write(struct file *file, const char __user *data,
		   size_t count, loff_t *ppos)
{
	struct netdevsim *ns = file->private_data;
	ssize_t ret;
	bool val;

	ret = kstrtobool_from_user(data, count, &val);
	if (ret)
		return ret;

	rtnl_lock();
	ret = count;
	if (val == !!ns->page)
		goto exit;

	if (!netif_running(ns->netdev) && val) {
		ret = -ENETDOWN;
	} else if (val) {
		ns->page = page_pool_dev_alloc_pages(ns->rq[0]->page_pool);
		if (!ns->page)
			ret = -ENOMEM;
	} else {
		page_pool_put_full_page(ns->page->pp, ns->page, false);
		ns->page = NULL;
	}

exit:
	rtnl_unlock();
	return ret;
}

static const struct file_operations nsim_pp_hold_fops = {
	.open = simple_open,
	.read = nsim_pp_hold_read,
	.write = nsim_pp_hold_write,
	.llseek = generic_file_llseek,
	.owner = THIS_MODULE,
};

static void nsim_setup(struct net_device *dev)
{
	ether_setup(dev);
	eth_hw_addr_random(dev);

	dev->tx_queue_len = 0;
	dev->flags &= ~IFF_MULTICAST;
	dev->priv_flags |= IFF_LIVE_ADDR_CHANGE |
			   IFF_NO_QUEUE;
	dev->features |= NETIF_F_HIGHDMA |
			 NETIF_F_SG |
			 NETIF_F_FRAGLIST |
			 NETIF_F_HW_CSUM |
			 NETIF_F_TSO;
	dev->hw_features |= NETIF_F_HW_TC |
			    NETIF_F_SG |
			    NETIF_F_FRAGLIST |
			    NETIF_F_HW_CSUM |
			    NETIF_F_TSO;
	dev->max_mtu = ETH_MAX_MTU;
	dev->xdp_features = NETDEV_XDP_ACT_HW_OFFLOAD;
}

static int nsim_queue_init(struct netdevsim *ns)
{
	struct net_device *dev = ns->netdev;
	int i;

	ns->rq = kcalloc(dev->num_rx_queues, sizeof(*ns->rq),
			 GFP_KERNEL_ACCOUNT);
	if (!ns->rq)
		return -ENOMEM;

	for (i = 0; i < dev->num_rx_queues; i++) {
		ns->rq[i] = nsim_queue_alloc();
		if (!ns->rq[i])
			goto err_free_prev;
	}

	return 0;

err_free_prev:
	while (i--)
		kfree(ns->rq[i]);
	kfree(ns->rq);
	return -ENOMEM;
}

static void nsim_queue_uninit(struct netdevsim *ns)
{
	struct net_device *dev = ns->netdev;
	int i;

	for (i = 0; i < dev->num_rx_queues; i++)
		nsim_queue_free(ns->rq[i]);

	kfree(ns->rq);
	ns->rq = NULL;
}

static int nsim_init_netdevsim(struct netdevsim *ns)
{
	struct mock_phc *phc;
	int err;

	phc = mock_phc_create(&ns->nsim_bus_dev->dev);
	if (IS_ERR(phc))
		return PTR_ERR(phc);

	ns->phc = phc;
	ns->netdev->netdev_ops = &nsim_netdev_ops;
	ns->netdev->stat_ops = &nsim_stat_ops;
	ns->netdev->queue_mgmt_ops = &nsim_queue_mgmt_ops;
	netdev_lockdep_set_classes(ns->netdev);

	err = nsim_udp_tunnels_info_create(ns->nsim_dev, ns->netdev);
	if (err)
		goto err_phc_destroy;

	rtnl_lock();
	err = nsim_queue_init(ns);
	if (err)
		goto err_utn_destroy;

	err = nsim_bpf_init(ns);
	if (err)
		goto err_rq_destroy;

	nsim_macsec_init(ns);
	nsim_ipsec_init(ns);

	err = register_netdevice(ns->netdev);
	if (err)
		goto err_ipsec_teardown;
	rtnl_unlock();

	if (IS_ENABLED(CONFIG_DEBUG_NET)) {
		ns->nb.notifier_call = netdev_debug_event;
		if (register_netdevice_notifier_dev_net(ns->netdev, &ns->nb,
							&ns->nn))
			ns->nb.notifier_call = NULL;
	}

	return 0;

err_ipsec_teardown:
	nsim_ipsec_teardown(ns);
	nsim_macsec_teardown(ns);
	nsim_bpf_uninit(ns);
err_rq_destroy:
	nsim_queue_uninit(ns);
err_utn_destroy:
	rtnl_unlock();
	nsim_udp_tunnels_info_destroy(ns->netdev);
err_phc_destroy:
	mock_phc_destroy(ns->phc);
	return err;
}

static int nsim_init_netdevsim_vf(struct netdevsim *ns)
{
	int err;

	ns->netdev->netdev_ops = &nsim_vf_netdev_ops;
	rtnl_lock();
	err = register_netdevice(ns->netdev);
	rtnl_unlock();
	return err;
}

static void nsim_exit_netdevsim(struct netdevsim *ns)
{
	nsim_udp_tunnels_info_destroy(ns->netdev);
	mock_phc_destroy(ns->phc);
}

struct netdevsim *
nsim_create(struct nsim_dev *nsim_dev, struct nsim_dev_port *nsim_dev_port)
{
	struct net_device *dev;
	struct netdevsim *ns;
	int err;

	dev = alloc_netdev_mq(sizeof(*ns), "eth%d", NET_NAME_UNKNOWN, nsim_setup,
			      nsim_dev->nsim_bus_dev->num_queues);
	if (!dev)
		return ERR_PTR(-ENOMEM);

	dev_net_set(dev, nsim_dev_net(nsim_dev));
	ns = netdev_priv(dev);
	ns->netdev = dev;
	u64_stats_init(&ns->syncp);
	ns->nsim_dev = nsim_dev;
	ns->nsim_dev_port = nsim_dev_port;
	ns->nsim_bus_dev = nsim_dev->nsim_bus_dev;
	SET_NETDEV_DEV(dev, &ns->nsim_bus_dev->dev);
	SET_NETDEV_DEVLINK_PORT(dev, &nsim_dev_port->devlink_port);
	nsim_ethtool_init(ns);
	if (nsim_dev_port_is_pf(nsim_dev_port))
		err = nsim_init_netdevsim(ns);
	else
		err = nsim_init_netdevsim_vf(ns);
	if (err)
		goto err_free_netdev;

	ns->pp_dfs = debugfs_create_file("pp_hold", 0600, nsim_dev_port->ddir,
					 ns, &nsim_pp_hold_fops);
	ns->qr_dfs = debugfs_create_file("queue_reset", 0200,
					 nsim_dev_port->ddir, ns,
					 &nsim_qreset_fops);

	return ns;

err_free_netdev:
	free_netdev(dev);
	return ERR_PTR(err);
}

void nsim_destroy(struct netdevsim *ns)
{
	struct net_device *dev = ns->netdev;
	struct netdevsim *peer;

	debugfs_remove(ns->qr_dfs);
	debugfs_remove(ns->pp_dfs);

	if (ns->nb.notifier_call)
		unregister_netdevice_notifier_dev_net(ns->netdev, &ns->nb,
						      &ns->nn);

	rtnl_lock();
	peer = rtnl_dereference(ns->peer);
	if (peer)
		RCU_INIT_POINTER(peer->peer, NULL);
	RCU_INIT_POINTER(ns->peer, NULL);
	unregister_netdevice(dev);
	if (nsim_dev_port_is_pf(ns->nsim_dev_port)) {
		nsim_macsec_teardown(ns);
		nsim_ipsec_teardown(ns);
		nsim_bpf_uninit(ns);
		nsim_queue_uninit(ns);
	}
	rtnl_unlock();
	if (nsim_dev_port_is_pf(ns->nsim_dev_port))
		nsim_exit_netdevsim(ns);

	/* Put this intentionally late to exercise the orphaning path */
	if (ns->page) {
		page_pool_put_full_page(ns->page->pp, ns->page, false);
		ns->page = NULL;
	}

	free_netdev(dev);
}

bool netdev_is_nsim(struct net_device *dev)
{
	return dev->netdev_ops == &nsim_netdev_ops;
}

static int nsim_validate(struct nlattr *tb[], struct nlattr *data[],
			 struct netlink_ext_ack *extack)
{
	NL_SET_ERR_MSG_MOD(extack,
			   "Please use: echo \"[ID] [PORT_COUNT] [NUM_QUEUES]\" > /sys/bus/netdevsim/new_device");
	return -EOPNOTSUPP;
}

static struct rtnl_link_ops nsim_link_ops __read_mostly = {
	.kind		= DRV_NAME,
	.validate	= nsim_validate,
};

static int __init nsim_module_init(void)
{
	int err;

	err = nsim_dev_init();
	if (err)
		return err;

	err = nsim_bus_init();
	if (err)
		goto err_dev_exit;

	err = rtnl_link_register(&nsim_link_ops);
	if (err)
		goto err_bus_exit;

	return 0;

err_bus_exit:
	nsim_bus_exit();
err_dev_exit:
	nsim_dev_exit();
	return err;
}

static void __exit nsim_module_exit(void)
{
	rtnl_link_unregister(&nsim_link_ops);
	nsim_bus_exit();
	nsim_dev_exit();
}

module_init(nsim_module_init);
module_exit(nsim_module_exit);
MODULE_LICENSE("GPL");
MODULE_DESCRIPTION("Simulated networking device for testing");
MODULE_ALIAS_RTNL_LINK(DRV_NAME);<|MERGE_RESOLUTION|>--- conflicted
+++ resolved
@@ -441,13 +441,8 @@
 
 static void nsim_rq_timer_init(struct nsim_rq *rq)
 {
-<<<<<<< HEAD
-	hrtimer_init(&rq->napi_timer, CLOCK_MONOTONIC, HRTIMER_MODE_REL);
-	rq->napi_timer.function = nsim_napi_schedule;
-=======
 	hrtimer_setup(&rq->napi_timer, nsim_napi_schedule, CLOCK_MONOTONIC,
 		      HRTIMER_MODE_REL);
->>>>>>> fc85704c
 }
 
 static void nsim_enable_napi(struct netdevsim *ns)
@@ -793,11 +788,7 @@
 	if (ret != 2)
 		return -EINVAL;
 
-<<<<<<< HEAD
-	rtnl_lock();
-=======
 	netdev_lock(ns->netdev);
->>>>>>> fc85704c
 	if (queue >= ns->netdev->real_num_rx_queues) {
 		ret = -EINVAL;
 		goto exit_unlock;
