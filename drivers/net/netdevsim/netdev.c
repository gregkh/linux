/*
 * Copyright (C) 2017 Netronome Systems, Inc.
 *
 * This software is licensed under the GNU General License Version 2,
 * June 1991 as shown in the file COPYING in the top-level directory of this
 * source tree.
 *
 * THE COPYRIGHT HOLDERS AND/OR OTHER PARTIES PROVIDE THE PROGRAM "AS IS"
 * WITHOUT WARRANTY OF ANY KIND, EITHER EXPRESSED OR IMPLIED, INCLUDING,
 * BUT NOT LIMITED TO, THE IMPLIED WARRANTIES OF MERCHANTABILITY AND FITNESS
 * FOR A PARTICULAR PURPOSE. THE ENTIRE RISK AS TO THE QUALITY AND PERFORMANCE
 * OF THE PROGRAM IS WITH YOU. SHOULD THE PROGRAM PROVE DEFECTIVE, YOU ASSUME
 * THE COST OF ALL NECESSARY SERVICING, REPAIR OR CORRECTION.
 */

#include <linux/debugfs.h>
#include <linux/etherdevice.h>
#include <linux/kernel.h>
#include <linux/module.h>
#include <linux/netdevice.h>
#include <linux/slab.h>
#include <net/netdev_queues.h>
#include <net/page_pool/helpers.h>
#include <net/netlink.h>
#include <net/pkt_cls.h>
#include <net/rtnetlink.h>
#include <net/udp_tunnel.h>

#include "netdevsim.h"

#define NSIM_RING_SIZE		256

static int nsim_napi_rx(struct nsim_rq *rq, struct sk_buff *skb)
{
	if (skb_queue_len(&rq->skb_queue) > NSIM_RING_SIZE) {
		dev_kfree_skb_any(skb);
		return NET_RX_DROP;
	}

	skb_queue_tail(&rq->skb_queue, skb);
	return NET_RX_SUCCESS;
}

static int nsim_forward_skb(struct net_device *dev, struct sk_buff *skb,
			    struct nsim_rq *rq)
{
	return __dev_forward_skb(dev, skb) ?: nsim_napi_rx(rq, skb);
}

static netdev_tx_t nsim_start_xmit(struct sk_buff *skb, struct net_device *dev)
{
	struct netdevsim *ns = netdev_priv(dev);
	struct net_device *peer_dev;
	unsigned int len = skb->len;
	struct netdevsim *peer_ns;
	struct nsim_rq *rq;
	int rxq;

	rcu_read_lock();
	if (!nsim_ipsec_tx(ns, skb))
		goto out_drop_free;

	peer_ns = rcu_dereference(ns->peer);
	if (!peer_ns)
		goto out_drop_free;

	peer_dev = peer_ns->netdev;
	rxq = skb_get_queue_mapping(skb);
	if (rxq >= peer_dev->num_rx_queues)
		rxq = rxq % peer_dev->num_rx_queues;
	rq = &peer_ns->rq[rxq];

	skb_tx_timestamp(skb);
	if (unlikely(nsim_forward_skb(peer_dev, skb, rq) == NET_RX_DROP))
		goto out_drop_cnt;

	napi_schedule(&rq->napi);

	rcu_read_unlock();
	u64_stats_update_begin(&ns->syncp);
	ns->tx_packets++;
	ns->tx_bytes += len;
	u64_stats_update_end(&ns->syncp);
	return NETDEV_TX_OK;

out_drop_free:
	dev_kfree_skb(skb);
out_drop_cnt:
	rcu_read_unlock();
	u64_stats_update_begin(&ns->syncp);
	ns->tx_dropped++;
	u64_stats_update_end(&ns->syncp);
	return NETDEV_TX_OK;
}

static void nsim_set_rx_mode(struct net_device *dev)
{
}

static int nsim_change_mtu(struct net_device *dev, int new_mtu)
{
	struct netdevsim *ns = netdev_priv(dev);

	if (ns->xdp.prog && new_mtu > NSIM_XDP_MAX_MTU)
		return -EBUSY;

	WRITE_ONCE(dev->mtu, new_mtu);

	return 0;
}

static void
nsim_get_stats64(struct net_device *dev, struct rtnl_link_stats64 *stats)
{
	struct netdevsim *ns = netdev_priv(dev);
	unsigned int start;

	do {
		start = u64_stats_fetch_begin(&ns->syncp);
		stats->tx_bytes = ns->tx_bytes;
		stats->tx_packets = ns->tx_packets;
		stats->tx_dropped = ns->tx_dropped;
	} while (u64_stats_fetch_retry(&ns->syncp, start));
}

static int
nsim_setup_tc_block_cb(enum tc_setup_type type, void *type_data, void *cb_priv)
{
	return nsim_bpf_setup_tc_block_cb(type, type_data, cb_priv);
}

static int nsim_set_vf_mac(struct net_device *dev, int vf, u8 *mac)
{
	struct netdevsim *ns = netdev_priv(dev);
	struct nsim_dev *nsim_dev = ns->nsim_dev;

	/* Only refuse multicast addresses, zero address can mean unset/any. */
	if (vf >= nsim_dev_get_vfs(nsim_dev) || is_multicast_ether_addr(mac))
		return -EINVAL;
	memcpy(nsim_dev->vfconfigs[vf].vf_mac, mac, ETH_ALEN);

	return 0;
}

static int nsim_set_vf_vlan(struct net_device *dev, int vf,
			    u16 vlan, u8 qos, __be16 vlan_proto)
{
	struct netdevsim *ns = netdev_priv(dev);
	struct nsim_dev *nsim_dev = ns->nsim_dev;

	if (vf >= nsim_dev_get_vfs(nsim_dev) || vlan > 4095 || qos > 7)
		return -EINVAL;

	nsim_dev->vfconfigs[vf].vlan = vlan;
	nsim_dev->vfconfigs[vf].qos = qos;
	nsim_dev->vfconfigs[vf].vlan_proto = vlan_proto;

	return 0;
}

static int nsim_set_vf_rate(struct net_device *dev, int vf, int min, int max)
{
	struct netdevsim *ns = netdev_priv(dev);
	struct nsim_dev *nsim_dev = ns->nsim_dev;

	if (nsim_esw_mode_is_switchdev(ns->nsim_dev)) {
		pr_err("Not supported in switchdev mode. Please use devlink API.\n");
		return -EOPNOTSUPP;
	}

	if (vf >= nsim_dev_get_vfs(nsim_dev))
		return -EINVAL;

	nsim_dev->vfconfigs[vf].min_tx_rate = min;
	nsim_dev->vfconfigs[vf].max_tx_rate = max;

	return 0;
}

static int nsim_set_vf_spoofchk(struct net_device *dev, int vf, bool val)
{
	struct netdevsim *ns = netdev_priv(dev);
	struct nsim_dev *nsim_dev = ns->nsim_dev;

	if (vf >= nsim_dev_get_vfs(nsim_dev))
		return -EINVAL;
	nsim_dev->vfconfigs[vf].spoofchk_enabled = val;

	return 0;
}

static int nsim_set_vf_rss_query_en(struct net_device *dev, int vf, bool val)
{
	struct netdevsim *ns = netdev_priv(dev);
	struct nsim_dev *nsim_dev = ns->nsim_dev;

	if (vf >= nsim_dev_get_vfs(nsim_dev))
		return -EINVAL;
	nsim_dev->vfconfigs[vf].rss_query_enabled = val;

	return 0;
}

static int nsim_set_vf_trust(struct net_device *dev, int vf, bool val)
{
	struct netdevsim *ns = netdev_priv(dev);
	struct nsim_dev *nsim_dev = ns->nsim_dev;

	if (vf >= nsim_dev_get_vfs(nsim_dev))
		return -EINVAL;
	nsim_dev->vfconfigs[vf].trusted = val;

	return 0;
}

static int
nsim_get_vf_config(struct net_device *dev, int vf, struct ifla_vf_info *ivi)
{
	struct netdevsim *ns = netdev_priv(dev);
	struct nsim_dev *nsim_dev = ns->nsim_dev;

	if (vf >= nsim_dev_get_vfs(nsim_dev))
		return -EINVAL;

	ivi->vf = vf;
	ivi->linkstate = nsim_dev->vfconfigs[vf].link_state;
	ivi->min_tx_rate = nsim_dev->vfconfigs[vf].min_tx_rate;
	ivi->max_tx_rate = nsim_dev->vfconfigs[vf].max_tx_rate;
	ivi->vlan = nsim_dev->vfconfigs[vf].vlan;
	ivi->vlan_proto = nsim_dev->vfconfigs[vf].vlan_proto;
	ivi->qos = nsim_dev->vfconfigs[vf].qos;
	memcpy(&ivi->mac, nsim_dev->vfconfigs[vf].vf_mac, ETH_ALEN);
	ivi->spoofchk = nsim_dev->vfconfigs[vf].spoofchk_enabled;
	ivi->trusted = nsim_dev->vfconfigs[vf].trusted;
	ivi->rss_query_en = nsim_dev->vfconfigs[vf].rss_query_enabled;

	return 0;
}

static int nsim_set_vf_link_state(struct net_device *dev, int vf, int state)
{
	struct netdevsim *ns = netdev_priv(dev);
	struct nsim_dev *nsim_dev = ns->nsim_dev;

	if (vf >= nsim_dev_get_vfs(nsim_dev))
		return -EINVAL;

	switch (state) {
	case IFLA_VF_LINK_STATE_AUTO:
	case IFLA_VF_LINK_STATE_ENABLE:
	case IFLA_VF_LINK_STATE_DISABLE:
		break;
	default:
		return -EINVAL;
	}

	nsim_dev->vfconfigs[vf].link_state = state;

	return 0;
}

static void nsim_taprio_stats(struct tc_taprio_qopt_stats *stats)
{
	stats->window_drops = 0;
	stats->tx_overruns = 0;
}

static int nsim_setup_tc_taprio(struct net_device *dev,
				struct tc_taprio_qopt_offload *offload)
{
	int err = 0;

	switch (offload->cmd) {
	case TAPRIO_CMD_REPLACE:
	case TAPRIO_CMD_DESTROY:
		break;
	case TAPRIO_CMD_STATS:
		nsim_taprio_stats(&offload->stats);
		break;
	default:
		err = -EOPNOTSUPP;
	}

	return err;
}

static LIST_HEAD(nsim_block_cb_list);

static int
nsim_setup_tc(struct net_device *dev, enum tc_setup_type type, void *type_data)
{
	struct netdevsim *ns = netdev_priv(dev);

	switch (type) {
	case TC_SETUP_QDISC_TAPRIO:
		return nsim_setup_tc_taprio(dev, type_data);
	case TC_SETUP_BLOCK:
		return flow_block_cb_setup_simple(type_data,
						  &nsim_block_cb_list,
						  nsim_setup_tc_block_cb,
						  ns, ns, true);
	default:
		return -EOPNOTSUPP;
	}
}

static int
nsim_set_features(struct net_device *dev, netdev_features_t features)
{
	struct netdevsim *ns = netdev_priv(dev);

	if ((dev->features & NETIF_F_HW_TC) > (features & NETIF_F_HW_TC))
		return nsim_bpf_disable_tc(ns);

	return 0;
}

static int nsim_get_iflink(const struct net_device *dev)
{
	struct netdevsim *nsim, *peer;
	int iflink;

	nsim = netdev_priv(dev);

	rcu_read_lock();
	peer = rcu_dereference(nsim->peer);
	iflink = peer ? READ_ONCE(peer->netdev->ifindex) :
			READ_ONCE(dev->ifindex);
	rcu_read_unlock();

	return iflink;
}

static int nsim_rcv(struct nsim_rq *rq, int budget)
{
	struct sk_buff *skb;
	int i;

	for (i = 0; i < budget; i++) {
		if (skb_queue_empty(&rq->skb_queue))
			break;

		skb = skb_dequeue(&rq->skb_queue);
		netif_receive_skb(skb);
	}

	return i;
}

static int nsim_poll(struct napi_struct *napi, int budget)
{
	struct nsim_rq *rq = container_of(napi, struct nsim_rq, napi);
	int done;

	done = nsim_rcv(rq, budget);
	napi_complete(napi);

	return done;
}

static int nsim_create_page_pool(struct nsim_rq *rq)
{
	struct page_pool_params p = {
		.order = 0,
		.pool_size = NSIM_RING_SIZE,
		.nid = NUMA_NO_NODE,
		.dev = &rq->napi.dev->dev,
		.napi = &rq->napi,
		.dma_dir = DMA_BIDIRECTIONAL,
		.netdev = rq->napi.dev,
	};

	rq->page_pool = page_pool_create(&p);
	if (IS_ERR(rq->page_pool)) {
		int err = PTR_ERR(rq->page_pool);

		rq->page_pool = NULL;
		return err;
	}
	return 0;
}

static int nsim_init_napi(struct netdevsim *ns)
{
	struct net_device *dev = ns->netdev;
	struct nsim_rq *rq;
	int err, i;

	for (i = 0; i < dev->num_rx_queues; i++) {
		rq = &ns->rq[i];

		netif_napi_add(dev, &rq->napi, nsim_poll);
	}

	for (i = 0; i < dev->num_rx_queues; i++) {
		rq = &ns->rq[i];

		err = nsim_create_page_pool(rq);
		if (err)
			goto err_pp_destroy;
	}

	return 0;

err_pp_destroy:
	while (i--) {
		page_pool_destroy(ns->rq[i].page_pool);
		ns->rq[i].page_pool = NULL;
	}

	for (i = 0; i < dev->num_rx_queues; i++)
		__netif_napi_del(&ns->rq[i].napi);

	return err;
}

static void nsim_enable_napi(struct netdevsim *ns)
{
	struct net_device *dev = ns->netdev;
	int i;

	for (i = 0; i < dev->num_rx_queues; i++) {
		struct nsim_rq *rq = &ns->rq[i];

		netif_queue_set_napi(dev, i, NETDEV_QUEUE_TYPE_RX, &rq->napi);
		napi_enable(&rq->napi);
	}
}

static int nsim_open(struct net_device *dev)
{
	struct netdevsim *ns = netdev_priv(dev);
	int err;

	err = nsim_init_napi(ns);
	if (err)
		return err;

	nsim_enable_napi(ns);

	return 0;
}

static void nsim_del_napi(struct netdevsim *ns)
{
	struct net_device *dev = ns->netdev;
	int i;

	for (i = 0; i < dev->num_rx_queues; i++) {
		struct nsim_rq *rq = &ns->rq[i];

		napi_disable(&rq->napi);
		__netif_napi_del(&rq->napi);
	}
	synchronize_net();

	for (i = 0; i < dev->num_rx_queues; i++) {
		page_pool_destroy(ns->rq[i].page_pool);
		ns->rq[i].page_pool = NULL;
	}
}

static int nsim_stop(struct net_device *dev)
{
	struct netdevsim *ns = netdev_priv(dev);
	struct netdevsim *peer;

	netif_carrier_off(dev);
	peer = rtnl_dereference(ns->peer);
	if (peer)
		netif_carrier_off(peer->netdev);

	nsim_del_napi(ns);

	return 0;
}

static const struct net_device_ops nsim_netdev_ops = {
	.ndo_start_xmit		= nsim_start_xmit,
	.ndo_set_rx_mode	= nsim_set_rx_mode,
	.ndo_set_mac_address	= eth_mac_addr,
	.ndo_validate_addr	= eth_validate_addr,
	.ndo_change_mtu		= nsim_change_mtu,
	.ndo_get_stats64	= nsim_get_stats64,
	.ndo_set_vf_mac		= nsim_set_vf_mac,
	.ndo_set_vf_vlan	= nsim_set_vf_vlan,
	.ndo_set_vf_rate	= nsim_set_vf_rate,
	.ndo_set_vf_spoofchk	= nsim_set_vf_spoofchk,
	.ndo_set_vf_trust	= nsim_set_vf_trust,
	.ndo_get_vf_config	= nsim_get_vf_config,
	.ndo_set_vf_link_state	= nsim_set_vf_link_state,
	.ndo_set_vf_rss_query_en = nsim_set_vf_rss_query_en,
	.ndo_setup_tc		= nsim_setup_tc,
	.ndo_set_features	= nsim_set_features,
	.ndo_get_iflink		= nsim_get_iflink,
	.ndo_bpf		= nsim_bpf,
	.ndo_open		= nsim_open,
	.ndo_stop		= nsim_stop,
};

static const struct net_device_ops nsim_vf_netdev_ops = {
	.ndo_start_xmit		= nsim_start_xmit,
	.ndo_set_rx_mode	= nsim_set_rx_mode,
	.ndo_set_mac_address	= eth_mac_addr,
	.ndo_validate_addr	= eth_validate_addr,
	.ndo_change_mtu		= nsim_change_mtu,
	.ndo_get_stats64	= nsim_get_stats64,
	.ndo_setup_tc		= nsim_setup_tc,
	.ndo_set_features	= nsim_set_features,
};

/* We don't have true per-queue stats, yet, so do some random fakery here.
 * Only report stuff for queue 0.
 */
static void nsim_get_queue_stats_rx(struct net_device *dev, int idx,
				    struct netdev_queue_stats_rx *stats)
{
	struct rtnl_link_stats64 rtstats = {};

	if (!idx)
		nsim_get_stats64(dev, &rtstats);

	stats->packets = rtstats.rx_packets - !!rtstats.rx_packets;
	stats->bytes = rtstats.rx_bytes;
}

static void nsim_get_queue_stats_tx(struct net_device *dev, int idx,
				    struct netdev_queue_stats_tx *stats)
{
	struct rtnl_link_stats64 rtstats = {};

	if (!idx)
		nsim_get_stats64(dev, &rtstats);

	stats->packets = rtstats.tx_packets - !!rtstats.tx_packets;
	stats->bytes = rtstats.tx_bytes;
}

static void nsim_get_base_stats(struct net_device *dev,
				struct netdev_queue_stats_rx *rx,
				struct netdev_queue_stats_tx *tx)
{
	struct rtnl_link_stats64 rtstats = {};

	nsim_get_stats64(dev, &rtstats);

	rx->packets = !!rtstats.rx_packets;
	rx->bytes = 0;
	tx->packets = !!rtstats.tx_packets;
	tx->bytes = 0;
}

static const struct netdev_stat_ops nsim_stat_ops = {
	.get_queue_stats_tx	= nsim_get_queue_stats_tx,
	.get_queue_stats_rx	= nsim_get_queue_stats_rx,
	.get_base_stats		= nsim_get_base_stats,
};

static ssize_t
nsim_pp_hold_read(struct file *file, char __user *data,
		  size_t count, loff_t *ppos)
{
	struct netdevsim *ns = file->private_data;
	char buf[3] = "n\n";

	if (ns->page)
		buf[0] = 'y';

	return simple_read_from_buffer(data, count, ppos, buf, 2);
}

static ssize_t
nsim_pp_hold_write(struct file *file, const char __user *data,
		   size_t count, loff_t *ppos)
{
	struct netdevsim *ns = file->private_data;
	ssize_t ret;
	bool val;

	ret = kstrtobool_from_user(data, count, &val);
	if (ret)
		return ret;

	rtnl_lock();
	ret = count;
	if (val == !!ns->page)
		goto exit;

	if (!netif_running(ns->netdev) && val) {
		ret = -ENETDOWN;
	} else if (val) {
		ns->page = page_pool_dev_alloc_pages(ns->rq[0].page_pool);
		if (!ns->page)
			ret = -ENOMEM;
	} else {
		page_pool_put_full_page(ns->page->pp, ns->page, false);
		ns->page = NULL;
	}

exit:
	rtnl_unlock();
	return ret;
}

static const struct file_operations nsim_pp_hold_fops = {
	.open = simple_open,
	.read = nsim_pp_hold_read,
	.write = nsim_pp_hold_write,
	.llseek = generic_file_llseek,
	.owner = THIS_MODULE,
};

static void nsim_setup(struct net_device *dev)
{
	ether_setup(dev);
	eth_hw_addr_random(dev);

	dev->tx_queue_len = 0;
	dev->flags &= ~IFF_MULTICAST;
	dev->priv_flags |= IFF_LIVE_ADDR_CHANGE |
			   IFF_NO_QUEUE;
	dev->features |= NETIF_F_HIGHDMA |
			 NETIF_F_SG |
			 NETIF_F_FRAGLIST |
			 NETIF_F_HW_CSUM |
			 NETIF_F_TSO;
	dev->hw_features |= NETIF_F_HW_TC;
	dev->max_mtu = ETH_MAX_MTU;
	dev->xdp_features = NETDEV_XDP_ACT_HW_OFFLOAD;
}

static int nsim_queue_init(struct netdevsim *ns)
{
	struct net_device *dev = ns->netdev;
	int i;

	ns->rq = kvcalloc(dev->num_rx_queues, sizeof(*ns->rq),
			  GFP_KERNEL_ACCOUNT | __GFP_RETRY_MAYFAIL);
	if (!ns->rq)
		return -ENOMEM;

	for (i = 0; i < dev->num_rx_queues; i++)
		skb_queue_head_init(&ns->rq[i].skb_queue);

	return 0;
}

static void nsim_queue_free(struct netdevsim *ns)
{
	struct net_device *dev = ns->netdev;
	int i;

	for (i = 0; i < dev->num_rx_queues; i++)
		skb_queue_purge_reason(&ns->rq[i].skb_queue,
				       SKB_DROP_REASON_QUEUE_PURGE);

	kvfree(ns->rq);
	ns->rq = NULL;
}

static int nsim_init_netdevsim(struct netdevsim *ns)
{
	struct mock_phc *phc;
	int err;

	phc = mock_phc_create(&ns->nsim_bus_dev->dev);
	if (IS_ERR(phc))
		return PTR_ERR(phc);

	ns->phc = phc;
	ns->netdev->netdev_ops = &nsim_netdev_ops;
	ns->netdev->stat_ops = &nsim_stat_ops;

	err = nsim_udp_tunnels_info_create(ns->nsim_dev, ns->netdev);
	if (err)
		goto err_phc_destroy;

	rtnl_lock();
	err = nsim_queue_init(ns);
	if (err)
		goto err_utn_destroy;

	err = nsim_bpf_init(ns);
	if (err)
		goto err_rq_destroy;

	nsim_macsec_init(ns);
	nsim_ipsec_init(ns);

	err = register_netdevice(ns->netdev);
	if (err)
		goto err_ipsec_teardown;
	rtnl_unlock();
	return 0;

err_ipsec_teardown:
	nsim_ipsec_teardown(ns);
	nsim_macsec_teardown(ns);
	nsim_bpf_uninit(ns);
err_rq_destroy:
	nsim_queue_free(ns);
err_utn_destroy:
	rtnl_unlock();
	nsim_udp_tunnels_info_destroy(ns->netdev);
err_phc_destroy:
	mock_phc_destroy(ns->phc);
	return err;
}

static int nsim_init_netdevsim_vf(struct netdevsim *ns)
{
	int err;

	ns->netdev->netdev_ops = &nsim_vf_netdev_ops;
	rtnl_lock();
	err = register_netdevice(ns->netdev);
	rtnl_unlock();
	return err;
}

static void nsim_exit_netdevsim(struct netdevsim *ns)
{
	nsim_udp_tunnels_info_destroy(ns->netdev);
	mock_phc_destroy(ns->phc);
}

struct netdevsim *
nsim_create(struct nsim_dev *nsim_dev, struct nsim_dev_port *nsim_dev_port)
{
	struct net_device *dev;
	struct netdevsim *ns;
	int err;

	dev = alloc_netdev_mq(sizeof(*ns), "eth%d", NET_NAME_UNKNOWN, nsim_setup,
			      nsim_dev->nsim_bus_dev->num_queues);
	if (!dev)
		return ERR_PTR(-ENOMEM);

	dev_net_set(dev, nsim_dev_net(nsim_dev));
	ns = netdev_priv(dev);
	ns->netdev = dev;
	u64_stats_init(&ns->syncp);
	ns->nsim_dev = nsim_dev;
	ns->nsim_dev_port = nsim_dev_port;
	ns->nsim_bus_dev = nsim_dev->nsim_bus_dev;
	SET_NETDEV_DEV(dev, &ns->nsim_bus_dev->dev);
	SET_NETDEV_DEVLINK_PORT(dev, &nsim_dev_port->devlink_port);
	nsim_ethtool_init(ns);
	if (nsim_dev_port_is_pf(nsim_dev_port))
		err = nsim_init_netdevsim(ns);
	else
		err = nsim_init_netdevsim_vf(ns);
	if (err)
		goto err_free_netdev;

	ns->pp_dfs = debugfs_create_file("pp_hold", 0600, nsim_dev_port->ddir,
					 ns, &nsim_pp_hold_fops);

	return ns;

err_free_netdev:
	free_netdev(dev);
	return ERR_PTR(err);
}

void nsim_destroy(struct netdevsim *ns)
{
	struct net_device *dev = ns->netdev;
	struct netdevsim *peer;

	debugfs_remove(ns->pp_dfs);

	rtnl_lock();
	peer = rtnl_dereference(ns->peer);
	if (peer)
		RCU_INIT_POINTER(peer->peer, NULL);
	RCU_INIT_POINTER(ns->peer, NULL);
	unregister_netdevice(dev);
	if (nsim_dev_port_is_pf(ns->nsim_dev_port)) {
		nsim_macsec_teardown(ns);
		nsim_ipsec_teardown(ns);
		nsim_bpf_uninit(ns);
		nsim_queue_free(ns);
	}
	rtnl_unlock();
	if (nsim_dev_port_is_pf(ns->nsim_dev_port))
		nsim_exit_netdevsim(ns);
<<<<<<< HEAD
=======

	/* Put this intentionally late to exercise the orphaning path */
	if (ns->page) {
		page_pool_put_full_page(ns->page->pp, ns->page, false);
		ns->page = NULL;
	}

>>>>>>> a6ad5510
	free_netdev(dev);
}

bool netdev_is_nsim(struct net_device *dev)
{
	return dev->netdev_ops == &nsim_netdev_ops;
}

static int nsim_validate(struct nlattr *tb[], struct nlattr *data[],
			 struct netlink_ext_ack *extack)
{
	NL_SET_ERR_MSG_MOD(extack,
			   "Please use: echo \"[ID] [PORT_COUNT] [NUM_QUEUES]\" > /sys/bus/netdevsim/new_device");
	return -EOPNOTSUPP;
}

static struct rtnl_link_ops nsim_link_ops __read_mostly = {
	.kind		= DRV_NAME,
	.validate	= nsim_validate,
};

static int __init nsim_module_init(void)
{
	int err;

	err = nsim_dev_init();
	if (err)
		return err;

	err = nsim_bus_init();
	if (err)
		goto err_dev_exit;

	err = rtnl_link_register(&nsim_link_ops);
	if (err)
		goto err_bus_exit;

	return 0;

err_bus_exit:
	nsim_bus_exit();
err_dev_exit:
	nsim_dev_exit();
	return err;
}

static void __exit nsim_module_exit(void)
{
	rtnl_link_unregister(&nsim_link_ops);
	nsim_bus_exit();
	nsim_dev_exit();
}

module_init(nsim_module_init);
module_exit(nsim_module_exit);
MODULE_LICENSE("GPL");
MODULE_DESCRIPTION("Simulated networking device for testing");
MODULE_ALIAS_RTNL_LINK(DRV_NAME);<|MERGE_RESOLUTION|>--- conflicted
+++ resolved
@@ -785,8 +785,6 @@
 	rtnl_unlock();
 	if (nsim_dev_port_is_pf(ns->nsim_dev_port))
 		nsim_exit_netdevsim(ns);
-<<<<<<< HEAD
-=======
 
 	/* Put this intentionally late to exercise the orphaning path */
 	if (ns->page) {
@@ -794,7 +792,6 @@
 		ns->page = NULL;
 	}
 
->>>>>>> a6ad5510
 	free_netdev(dev);
 }
 
