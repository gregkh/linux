--- conflicted
+++ resolved
@@ -118,11 +118,7 @@
 		return -EOPNOTSUPP;
 	}
 
-<<<<<<< HEAD
-	if (vf >= nsim_bus_dev->num_vfs)
-=======
-	if (vf >= nsim_dev_get_vfs(nsim_dev))
->>>>>>> df0cc57e
+	if (vf >= nsim_dev_get_vfs(nsim_dev))
 		return -EINVAL;
 
 	nsim_dev->vfconfigs[vf].min_tx_rate = min;
