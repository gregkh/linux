// SPDX-License-Identifier: GPL-2.0

/* Copyright (c) 2012-2018, The Linux Foundation. All rights reserved.
 * Copyright (C) 2019-2021 Linaro Ltd.
 */

#include <linux/types.h>
#include <linux/device.h>
#include <linux/slab.h>
#include <linux/bitfield.h>
#include <linux/dma-direction.h>

#include "gsi.h"
#include "gsi_trans.h"
#include "ipa.h"
#include "ipa_endpoint.h"
#include "ipa_table.h"
#include "ipa_cmd.h"
#include "ipa_mem.h"

/**
 * DOC:  IPA Immediate Commands
 *
 * The AP command TX endpoint is used to issue immediate commands to the IPA.
 * An immediate command is generally used to request the IPA do something
 * other than data transfer to another endpoint.
 *
 * Immediate commands are represented by GSI transactions just like other
 * transfer requests, represented by a single GSI TRE.  Each immediate
 * command has a well-defined format, having a payload of a known length.
 * This allows the transfer element's length field to be used to hold an
 * immediate command's opcode.  The payload for a command resides in DRAM
 * and is described by a single scatterlist entry in its transaction.
 * Commands do not require a transaction completion callback.  To commit
 * an immediate command transaction, either gsi_trans_commit_wait() or
 * gsi_trans_commit_wait_timeout() is used.
 */

/* Some commands can wait until indicated pipeline stages are clear */
enum pipeline_clear_options {
	pipeline_clear_hps		= 0x0,
	pipeline_clear_src_grp		= 0x1,
	pipeline_clear_full		= 0x2,
};

/* IPA_CMD_IP_V{4,6}_{FILTER,ROUTING}_INIT */

struct ipa_cmd_hw_ip_fltrt_init {
	__le64 hash_rules_addr;
	__le64 flags;
	__le64 nhash_rules_addr;
};

/* Field masks for ipa_cmd_hw_ip_fltrt_init structure fields */
#define IP_FLTRT_FLAGS_HASH_SIZE_FMASK			GENMASK_ULL(11, 0)
#define IP_FLTRT_FLAGS_HASH_ADDR_FMASK			GENMASK_ULL(27, 12)
#define IP_FLTRT_FLAGS_NHASH_SIZE_FMASK			GENMASK_ULL(39, 28)
#define IP_FLTRT_FLAGS_NHASH_ADDR_FMASK			GENMASK_ULL(55, 40)

/* IPA_CMD_HDR_INIT_LOCAL */

struct ipa_cmd_hw_hdr_init_local {
	__le64 hdr_table_addr;
	__le32 flags;
	__le32 reserved;
};

/* Field masks for ipa_cmd_hw_hdr_init_local structure fields */
#define HDR_INIT_LOCAL_FLAGS_TABLE_SIZE_FMASK		GENMASK(11, 0)
#define HDR_INIT_LOCAL_FLAGS_HDR_ADDR_FMASK		GENMASK(27, 12)

/* IPA_CMD_REGISTER_WRITE */

/* For IPA v4.0+, the pipeline clear options are encoded in the opcode */
#define REGISTER_WRITE_OPCODE_SKIP_CLEAR_FMASK		GENMASK(8, 8)
#define REGISTER_WRITE_OPCODE_CLEAR_OPTION_FMASK	GENMASK(10, 9)

struct ipa_cmd_register_write {
	__le16 flags;		/* Unused/reserved prior to IPA v4.0 */
	__le16 offset;
	__le32 value;
	__le32 value_mask;
	__le32 clear_options;	/* Unused/reserved for IPA v4.0+ */
};

/* Field masks for ipa_cmd_register_write structure fields */
/* The next field is present for IPA v4.0+ */
#define REGISTER_WRITE_FLAGS_OFFSET_HIGH_FMASK		GENMASK(14, 11)
/* The next field is not present for IPA v4.0+ */
#define REGISTER_WRITE_FLAGS_SKIP_CLEAR_FMASK		GENMASK(15, 15)

/* The next field and its values are not present for IPA v4.0+ */
#define REGISTER_WRITE_CLEAR_OPTIONS_FMASK		GENMASK(1, 0)

/* IPA_CMD_IP_PACKET_INIT */

struct ipa_cmd_ip_packet_init {
	u8 dest_endpoint;
	u8 reserved[7];
};

/* Field masks for ipa_cmd_ip_packet_init dest_endpoint field */
#define IPA_PACKET_INIT_DEST_ENDPOINT_FMASK		GENMASK(4, 0)

/* IPA_CMD_DMA_SHARED_MEM */

/* For IPA v4.0+, this opcode gets modified with pipeline clear options */

#define DMA_SHARED_MEM_OPCODE_SKIP_CLEAR_FMASK		GENMASK(8, 8)
#define DMA_SHARED_MEM_OPCODE_CLEAR_OPTION_FMASK	GENMASK(10, 9)

struct ipa_cmd_hw_dma_mem_mem {
	__le16 clear_after_read; /* 0 or DMA_SHARED_MEM_CLEAR_AFTER_READ */
	__le16 size;
	__le16 local_addr;
	__le16 flags;
	__le64 system_addr;
};

/* Flag allowing atomic clear of target region after reading data (v4.0+)*/
#define DMA_SHARED_MEM_CLEAR_AFTER_READ			GENMASK(15, 15)

/* Field masks for ipa_cmd_hw_dma_mem_mem structure fields */
#define DMA_SHARED_MEM_FLAGS_DIRECTION_FMASK		GENMASK(0, 0)
/* The next two fields are not present for IPA v4.0+ */
#define DMA_SHARED_MEM_FLAGS_SKIP_CLEAR_FMASK		GENMASK(1, 1)
#define DMA_SHARED_MEM_FLAGS_CLEAR_OPTIONS_FMASK	GENMASK(3, 2)

/* IPA_CMD_IP_PACKET_TAG_STATUS */

struct ipa_cmd_ip_packet_tag_status {
	__le64 tag;
};

#define IP_PACKET_TAG_STATUS_TAG_FMASK			GENMASK_ULL(63, 16)

/* Immediate command payload */
union ipa_cmd_payload {
	struct ipa_cmd_hw_ip_fltrt_init table_init;
	struct ipa_cmd_hw_hdr_init_local hdr_init_local;
	struct ipa_cmd_register_write register_write;
	struct ipa_cmd_ip_packet_init ip_packet_init;
	struct ipa_cmd_hw_dma_mem_mem dma_shared_mem;
	struct ipa_cmd_ip_packet_tag_status ip_packet_tag_status;
};

static void ipa_cmd_validate_build(void)
{
	/* The sizes of a filter and route tables need to fit into fields
	 * in the ipa_cmd_hw_ip_fltrt_init structure.  Although hashed tables
	 * might not be used, non-hashed and hashed tables have the same
	 * maximum size.  IPv4 and IPv6 filter tables have the same number
	 * of entries, as and IPv4 and IPv6 route tables have the same number
	 * of entries.
	 */
#define TABLE_SIZE	(TABLE_COUNT_MAX * sizeof(__le64))
#define TABLE_COUNT_MAX	max_t(u32, IPA_ROUTE_COUNT_MAX, IPA_FILTER_COUNT_MAX)
	BUILD_BUG_ON(TABLE_SIZE > field_max(IP_FLTRT_FLAGS_HASH_SIZE_FMASK));
	BUILD_BUG_ON(TABLE_SIZE > field_max(IP_FLTRT_FLAGS_NHASH_SIZE_FMASK));
#undef TABLE_COUNT_MAX
#undef TABLE_SIZE

	/* Hashed and non-hashed fields are assumed to be the same size */
	BUILD_BUG_ON(field_max(IP_FLTRT_FLAGS_HASH_SIZE_FMASK) !=
		     field_max(IP_FLTRT_FLAGS_NHASH_SIZE_FMASK));
	BUILD_BUG_ON(field_max(IP_FLTRT_FLAGS_HASH_ADDR_FMASK) !=
		     field_max(IP_FLTRT_FLAGS_NHASH_ADDR_FMASK));
<<<<<<< HEAD
=======

	/* Valid endpoint numbers must fit in the IP packet init command */
	BUILD_BUG_ON(field_max(IPA_PACKET_INIT_DEST_ENDPOINT_FMASK) <
		     IPA_ENDPOINT_MAX - 1);
>>>>>>> 3b17187f
}

/* Validate a memory region holding a table */
bool ipa_cmd_table_valid(struct ipa *ipa, const struct ipa_mem *mem, bool route)
{
	u32 offset_max = field_max(IP_FLTRT_FLAGS_NHASH_ADDR_FMASK);
	u32 size_max = field_max(IP_FLTRT_FLAGS_NHASH_SIZE_FMASK);
	const char *table = route ? "route" : "filter";
	struct device *dev = &ipa->pdev->dev;

	/* Size must fit in the immediate command field that holds it */
	if (mem->size > size_max) {
		dev_err(dev, "%s table region size too large\n", table);
		dev_err(dev, "    (0x%04x > 0x%04x)\n",
			mem->size, size_max);

		return false;
	}

	/* Offset must fit in the immediate command field that holds it */
	if (mem->offset > offset_max ||
	    ipa->mem_offset > offset_max - mem->offset) {
		dev_err(dev, "%s table region offset too large\n", table);
		dev_err(dev, "    (0x%04x + 0x%04x > 0x%04x)\n",
			ipa->mem_offset, mem->offset, offset_max);

		return false;
	}

	/* Entire memory range must fit within IPA-local memory */
	if (mem->offset > ipa->mem_size ||
	    mem->size > ipa->mem_size - mem->offset) {
		dev_err(dev, "%s table region out of range\n", table);
		dev_err(dev, "    (0x%04x + 0x%04x > 0x%04x)\n",
			mem->offset, mem->size, ipa->mem_size);

		return false;
	}

	return true;
}

#ifdef IPA_VALIDATE

/* Validate the memory region that holds headers */
static bool ipa_cmd_header_valid(struct ipa *ipa)
{
	struct device *dev = &ipa->pdev->dev;
	const struct ipa_mem *mem;
	u32 offset_max;
	u32 size_max;
	u32 offset;
	u32 size;

	/* In ipa_cmd_hdr_init_local_add() we record the offset and size of
	 * the header table memory area in an immediate command.  Make sure
	 * the offset and size fit in the fields that need to hold them, and
	 * that the entire range is within the overall IPA memory range.
	 */
	offset_max = field_max(HDR_INIT_LOCAL_FLAGS_HDR_ADDR_FMASK);
	size_max = field_max(HDR_INIT_LOCAL_FLAGS_TABLE_SIZE_FMASK);

	/* The header memory area contains both the modem and AP header
	 * regions.  The modem portion defines the address of the region.
	 */
	mem = ipa_mem_find(ipa, IPA_MEM_MODEM_HEADER);
	offset = mem->offset;
	size = mem->size;

	/* Make sure the offset fits in the IPA command */
	if (offset > offset_max || ipa->mem_offset > offset_max - offset) {
		dev_err(dev, "header table region offset too large\n");
		dev_err(dev, "    (0x%04x + 0x%04x > 0x%04x)\n",
			ipa->mem_offset, offset, offset_max);

		return false;
	}

	/* Add the size of the AP portion (if defined) to the combined size */
	mem = ipa_mem_find(ipa, IPA_MEM_AP_HEADER);
	if (mem)
		size += mem->size;

	/* Make sure the combined size fits in the IPA command */
	if (size > size_max) {
		dev_err(dev, "header table region size too large\n");
		dev_err(dev, "    (0x%04x > 0x%08x)\n", size, size_max);

		return false;
	}

	/* Make sure the entire combined area fits in IPA memory */
	if (size > ipa->mem_size || offset > ipa->mem_size - size) {
		dev_err(dev, "header table region out of range\n");
		dev_err(dev, "    (0x%04x + 0x%04x > 0x%04x)\n",
			offset, size, ipa->mem_size);

		return false;
	}

	return true;
}

/* Indicate whether an offset can be used with a register_write command */
static bool ipa_cmd_register_write_offset_valid(struct ipa *ipa,
						const char *name, u32 offset)
{
	struct ipa_cmd_register_write *payload;
	struct device *dev = &ipa->pdev->dev;
	u32 offset_max;
	u32 bit_count;

	/* The maximum offset in a register_write immediate command depends
	 * on the version of IPA.  A 16 bit offset is always supported,
	 * but starting with IPA v4.0 some additional high-order bits are
	 * allowed.
	 */
	bit_count = BITS_PER_BYTE * sizeof(payload->offset);
	if (ipa->version >= IPA_VERSION_4_0)
		bit_count += hweight32(REGISTER_WRITE_FLAGS_OFFSET_HIGH_FMASK);
	BUILD_BUG_ON(bit_count > 32);
	offset_max = ~0U >> (32 - bit_count);

	/* Make sure the offset can be represented by the field(s)
	 * that holds it.  Also make sure the offset is not outside
	 * the overall IPA memory range.
	 */
	if (offset > offset_max || ipa->mem_offset > offset_max - offset) {
		dev_err(dev, "%s offset too large 0x%04x + 0x%04x > 0x%04x)\n",
			name, ipa->mem_offset, offset, offset_max);
		return false;
	}

	return true;
}

/* Check whether offsets passed to register_write are valid */
static bool ipa_cmd_register_write_valid(struct ipa *ipa)
{
	const char *name;
	u32 offset;

	/* If hashed tables are supported, ensure the hash flush register
	 * offset will fit in a register write IPA immediate command.
	 */
	if (ipa_table_hash_support(ipa)) {
		offset = ipa_reg_filt_rout_hash_flush_offset(ipa->version);
		name = "filter/route hash flush";
		if (!ipa_cmd_register_write_offset_valid(ipa, name, offset))
			return false;
	}

	/* Each endpoint can have a status endpoint associated with it,
	 * and this is recorded in an endpoint register.  If the modem
	 * crashes, we reset the status endpoint for all modem endpoints
	 * using a register write IPA immediate command.  Make sure the
	 * worst case (highest endpoint number) offset of that endpoint
	 * fits in the register write command field(s) that must hold it.
	 */
	offset = IPA_REG_ENDP_STATUS_N_OFFSET(IPA_ENDPOINT_COUNT - 1);
	name = "maximal endpoint status";
	if (!ipa_cmd_register_write_offset_valid(ipa, name, offset))
		return false;

	return true;
}

bool ipa_cmd_data_valid(struct ipa *ipa)
{
	if (!ipa_cmd_header_valid(ipa))
		return false;

	if (!ipa_cmd_register_write_valid(ipa))
		return false;

	return true;
}


int ipa_cmd_pool_init(struct gsi_channel *channel, u32 tre_max)
{
	struct gsi_trans_info *trans_info = &channel->trans_info;
	struct device *dev = channel->gsi->dev;
	int ret;

	/* This is as good a place as any to validate build constants */
	ipa_cmd_validate_build();

	/* Even though command payloads are allocated one at a time,
	 * a single transaction can require up to tlv_count of them,
	 * so we treat them as if that many can be allocated at once.
	 */
	ret = gsi_trans_pool_init_dma(dev, &trans_info->cmd_pool,
				      sizeof(union ipa_cmd_payload),
				      tre_max, channel->tlv_count);
	if (ret)
		return ret;

	/* Each TRE needs a command info structure */
	ret = gsi_trans_pool_init(&trans_info->info_pool,
				   sizeof(struct ipa_cmd_info),
				   tre_max, channel->tlv_count);
	if (ret)
		gsi_trans_pool_exit_dma(dev, &trans_info->cmd_pool);

	return ret;
}

void ipa_cmd_pool_exit(struct gsi_channel *channel)
{
	struct gsi_trans_info *trans_info = &channel->trans_info;
	struct device *dev = channel->gsi->dev;

	gsi_trans_pool_exit(&trans_info->info_pool);
	gsi_trans_pool_exit_dma(dev, &trans_info->cmd_pool);
}

static union ipa_cmd_payload *
ipa_cmd_payload_alloc(struct ipa *ipa, dma_addr_t *addr)
{
	struct gsi_trans_info *trans_info;
	struct ipa_endpoint *endpoint;

	endpoint = ipa->name_map[IPA_ENDPOINT_AP_COMMAND_TX];
	trans_info = &ipa->gsi.channel[endpoint->channel_id].trans_info;

	return gsi_trans_pool_alloc_dma(&trans_info->cmd_pool, addr);
}

/* If hash_size is 0, hash_offset and hash_addr ignored. */
void ipa_cmd_table_init_add(struct gsi_trans *trans,
			    enum ipa_cmd_opcode opcode, u16 size, u32 offset,
			    dma_addr_t addr, u16 hash_size, u32 hash_offset,
			    dma_addr_t hash_addr)
{
	struct ipa *ipa = container_of(trans->gsi, struct ipa, gsi);
	enum dma_data_direction direction = DMA_TO_DEVICE;
	struct ipa_cmd_hw_ip_fltrt_init *payload;
	union ipa_cmd_payload *cmd_payload;
	dma_addr_t payload_addr;
	u64 val;

	/* Record the non-hash table offset and size */
	offset += ipa->mem_offset;
	val = u64_encode_bits(offset, IP_FLTRT_FLAGS_NHASH_ADDR_FMASK);
	val |= u64_encode_bits(size, IP_FLTRT_FLAGS_NHASH_SIZE_FMASK);

	/* The hash table offset and address are zero if its size is 0 */
	if (hash_size) {
		/* Record the hash table offset and size */
		hash_offset += ipa->mem_offset;
		val |= u64_encode_bits(hash_offset,
				       IP_FLTRT_FLAGS_HASH_ADDR_FMASK);
		val |= u64_encode_bits(hash_size,
				       IP_FLTRT_FLAGS_HASH_SIZE_FMASK);
	}

	cmd_payload = ipa_cmd_payload_alloc(ipa, &payload_addr);
	payload = &cmd_payload->table_init;

	/* Fill in all offsets and sizes and the non-hash table address */
	if (hash_size)
		payload->hash_rules_addr = cpu_to_le64(hash_addr);
	payload->flags = cpu_to_le64(val);
	payload->nhash_rules_addr = cpu_to_le64(addr);

	gsi_trans_cmd_add(trans, payload, sizeof(*payload), payload_addr,
			  direction, opcode);
}

/* Initialize header space in IPA-local memory */
void ipa_cmd_hdr_init_local_add(struct gsi_trans *trans, u32 offset, u16 size,
				dma_addr_t addr)
{
	struct ipa *ipa = container_of(trans->gsi, struct ipa, gsi);
	enum ipa_cmd_opcode opcode = IPA_CMD_HDR_INIT_LOCAL;
	enum dma_data_direction direction = DMA_TO_DEVICE;
	struct ipa_cmd_hw_hdr_init_local *payload;
	union ipa_cmd_payload *cmd_payload;
	dma_addr_t payload_addr;
	u32 flags;

	offset += ipa->mem_offset;

	/* With this command we tell the IPA where in its local memory the
	 * header tables reside.  The content of the buffer provided is
	 * also written via DMA into that space.  The IPA hardware owns
	 * the table, but the AP must initialize it.
	 */
	cmd_payload = ipa_cmd_payload_alloc(ipa, &payload_addr);
	payload = &cmd_payload->hdr_init_local;

	payload->hdr_table_addr = cpu_to_le64(addr);
	flags = u32_encode_bits(size, HDR_INIT_LOCAL_FLAGS_TABLE_SIZE_FMASK);
	flags |= u32_encode_bits(offset, HDR_INIT_LOCAL_FLAGS_HDR_ADDR_FMASK);
	payload->flags = cpu_to_le32(flags);

	gsi_trans_cmd_add(trans, payload, sizeof(*payload), payload_addr,
			  direction, opcode);
}

void ipa_cmd_register_write_add(struct gsi_trans *trans, u32 offset, u32 value,
				u32 mask, bool clear_full)
{
	struct ipa *ipa = container_of(trans->gsi, struct ipa, gsi);
	struct ipa_cmd_register_write *payload;
	union ipa_cmd_payload *cmd_payload;
	u32 opcode = IPA_CMD_REGISTER_WRITE;
	dma_addr_t payload_addr;
	u32 clear_option;
	u32 options;
	u16 flags;

	/* pipeline_clear_src_grp is not used */
	clear_option = clear_full ? pipeline_clear_full : pipeline_clear_hps;

	/* IPA v4.0+ represents the pipeline clear options in the opcode.  It
	 * also supports a larger offset by encoding additional high-order
	 * bits in the payload flags field.
	 */
	if (ipa->version >= IPA_VERSION_4_0) {
		u16 offset_high;
		u32 val;

		/* Opcode encodes pipeline clear options */
		/* SKIP_CLEAR is always 0 (don't skip pipeline clear) */
		val = u16_encode_bits(clear_option,
				      REGISTER_WRITE_OPCODE_CLEAR_OPTION_FMASK);
		opcode |= val;

		/* Extract the high 4 bits from the offset */
		offset_high = (u16)u32_get_bits(offset, GENMASK(19, 16));
		offset &= (1 << 16) - 1;

		/* Extract the top 4 bits and encode it into the flags field */
		flags = u16_encode_bits(offset_high,
				REGISTER_WRITE_FLAGS_OFFSET_HIGH_FMASK);
		options = 0;	/* reserved */

	} else {
		flags = 0;	/* SKIP_CLEAR flag is always 0 */
		options = u16_encode_bits(clear_option,
					  REGISTER_WRITE_CLEAR_OPTIONS_FMASK);
	}

	cmd_payload = ipa_cmd_payload_alloc(ipa, &payload_addr);
	payload = &cmd_payload->register_write;

	payload->flags = cpu_to_le16(flags);
	payload->offset = cpu_to_le16((u16)offset);
	payload->value = cpu_to_le32(value);
	payload->value_mask = cpu_to_le32(mask);
	payload->clear_options = cpu_to_le32(options);

	gsi_trans_cmd_add(trans, payload, sizeof(*payload), payload_addr,
			  DMA_NONE, opcode);
}

/* Skip IP packet processing on the next data transfer on a TX channel */
static void ipa_cmd_ip_packet_init_add(struct gsi_trans *trans, u8 endpoint_id)
{
	struct ipa *ipa = container_of(trans->gsi, struct ipa, gsi);
	enum ipa_cmd_opcode opcode = IPA_CMD_IP_PACKET_INIT;
	enum dma_data_direction direction = DMA_TO_DEVICE;
	struct ipa_cmd_ip_packet_init *payload;
	union ipa_cmd_payload *cmd_payload;
	dma_addr_t payload_addr;

	cmd_payload = ipa_cmd_payload_alloc(ipa, &payload_addr);
	payload = &cmd_payload->ip_packet_init;

	payload->dest_endpoint = u8_encode_bits(endpoint_id,
					IPA_PACKET_INIT_DEST_ENDPOINT_FMASK);

	gsi_trans_cmd_add(trans, payload, sizeof(*payload), payload_addr,
			  direction, opcode);
}

/* Use a DMA command to read or write a block of IPA-resident memory */
void ipa_cmd_dma_shared_mem_add(struct gsi_trans *trans, u32 offset, u16 size,
				dma_addr_t addr, bool toward_ipa)
{
	struct ipa *ipa = container_of(trans->gsi, struct ipa, gsi);
	enum ipa_cmd_opcode opcode = IPA_CMD_DMA_SHARED_MEM;
	struct ipa_cmd_hw_dma_mem_mem *payload;
	union ipa_cmd_payload *cmd_payload;
	enum dma_data_direction direction;
	dma_addr_t payload_addr;
	u16 flags;

	/* size and offset must fit in 16 bit fields */
	WARN_ON(!size);
	WARN_ON(size > U16_MAX);
	WARN_ON(offset > U16_MAX || ipa->mem_offset > U16_MAX - offset);

	offset += ipa->mem_offset;

	cmd_payload = ipa_cmd_payload_alloc(ipa, &payload_addr);
	payload = &cmd_payload->dma_shared_mem;

	/* payload->clear_after_read was reserved prior to IPA v4.0.  It's
	 * never needed for current code, so it's 0 regardless of version.
	 */
	payload->size = cpu_to_le16(size);
	payload->local_addr = cpu_to_le16(offset);
	/* payload->flags:
	 *   direction:		0 = write to IPA, 1 read from IPA
	 * Starting at v4.0 these are reserved; either way, all zero:
	 *   pipeline clear:	0 = wait for pipeline clear (don't skip)
	 *   clear_options:	0 = pipeline_clear_hps
	 * Instead, for v4.0+ these are encoded in the opcode.  But again
	 * since both values are 0 we won't bother OR'ing them in.
	 */
	flags = toward_ipa ? 0 : DMA_SHARED_MEM_FLAGS_DIRECTION_FMASK;
	payload->flags = cpu_to_le16(flags);
	payload->system_addr = cpu_to_le64(addr);

	direction = toward_ipa ? DMA_TO_DEVICE : DMA_FROM_DEVICE;

	gsi_trans_cmd_add(trans, payload, sizeof(*payload), payload_addr,
			  direction, opcode);
}

static void ipa_cmd_ip_tag_status_add(struct gsi_trans *trans)
{
	struct ipa *ipa = container_of(trans->gsi, struct ipa, gsi);
	enum ipa_cmd_opcode opcode = IPA_CMD_IP_PACKET_TAG_STATUS;
	enum dma_data_direction direction = DMA_TO_DEVICE;
	struct ipa_cmd_ip_packet_tag_status *payload;
	union ipa_cmd_payload *cmd_payload;
	dma_addr_t payload_addr;

	cmd_payload = ipa_cmd_payload_alloc(ipa, &payload_addr);
	payload = &cmd_payload->ip_packet_tag_status;

	payload->tag = le64_encode_bits(0, IP_PACKET_TAG_STATUS_TAG_FMASK);

	gsi_trans_cmd_add(trans, payload, sizeof(*payload), payload_addr,
			  direction, opcode);
}

/* Issue a small command TX data transfer */
static void ipa_cmd_transfer_add(struct gsi_trans *trans)
{
	struct ipa *ipa = container_of(trans->gsi, struct ipa, gsi);
	enum dma_data_direction direction = DMA_TO_DEVICE;
	enum ipa_cmd_opcode opcode = IPA_CMD_NONE;
	union ipa_cmd_payload *payload;
	dma_addr_t payload_addr;

	/* Just transfer a zero-filled payload structure */
	payload = ipa_cmd_payload_alloc(ipa, &payload_addr);

	gsi_trans_cmd_add(trans, payload, sizeof(*payload), payload_addr,
			  direction, opcode);
}

/* Add immediate commands to a transaction to clear the hardware pipeline */
void ipa_cmd_pipeline_clear_add(struct gsi_trans *trans)
{
	struct ipa *ipa = container_of(trans->gsi, struct ipa, gsi);
	struct ipa_endpoint *endpoint;

	/* This will complete when the transfer is received */
	reinit_completion(&ipa->completion);

	/* Issue a no-op register write command (mask 0 means no write) */
	ipa_cmd_register_write_add(trans, 0, 0, 0, true);

	/* Send a data packet through the IPA pipeline.  The packet_init
	 * command says to send the next packet directly to the exception
	 * endpoint without any other IPA processing.  The tag_status
	 * command requests that status be generated on completion of
	 * that transfer, and that it will be tagged with a value.
	 * Finally, the transfer command sends a small packet of data
	 * (instead of a command) using the command endpoint.
	 */
	endpoint = ipa->name_map[IPA_ENDPOINT_AP_LAN_RX];
	ipa_cmd_ip_packet_init_add(trans, endpoint->endpoint_id);
	ipa_cmd_ip_tag_status_add(trans);
	ipa_cmd_transfer_add(trans);
}

/* Returns the number of commands required to clear the pipeline */
u32 ipa_cmd_pipeline_clear_count(void)
{
	return 4;
}

void ipa_cmd_pipeline_clear_wait(struct ipa *ipa)
{
	wait_for_completion(&ipa->completion);
}

void ipa_cmd_pipeline_clear(struct ipa *ipa)
{
	u32 count = ipa_cmd_pipeline_clear_count();
	struct gsi_trans *trans;

	trans = ipa_cmd_trans_alloc(ipa, count);
	if (trans) {
		ipa_cmd_pipeline_clear_add(trans);
		gsi_trans_commit_wait(trans);
		ipa_cmd_pipeline_clear_wait(ipa);
	} else {
		dev_err(&ipa->pdev->dev,
			"error allocating %u entry tag transaction\n", count);
	}
}

static struct ipa_cmd_info *
ipa_cmd_info_alloc(struct ipa_endpoint *endpoint, u32 tre_count)
{
	struct gsi_channel *channel;

	channel = &endpoint->ipa->gsi.channel[endpoint->channel_id];

	return gsi_trans_pool_alloc(&channel->trans_info.info_pool, tre_count);
}

/* Allocate a transaction for the command TX endpoint */
struct gsi_trans *ipa_cmd_trans_alloc(struct ipa *ipa, u32 tre_count)
{
	struct ipa_endpoint *endpoint;
	struct gsi_trans *trans;

	endpoint = ipa->name_map[IPA_ENDPOINT_AP_COMMAND_TX];

	trans = gsi_channel_trans_alloc(&ipa->gsi, endpoint->channel_id,
					tre_count, DMA_NONE);
	if (trans)
		trans->info = ipa_cmd_info_alloc(endpoint, tre_count);

	return trans;
}<|MERGE_RESOLUTION|>--- conflicted
+++ resolved
@@ -165,13 +165,10 @@
 		     field_max(IP_FLTRT_FLAGS_NHASH_SIZE_FMASK));
 	BUILD_BUG_ON(field_max(IP_FLTRT_FLAGS_HASH_ADDR_FMASK) !=
 		     field_max(IP_FLTRT_FLAGS_NHASH_ADDR_FMASK));
-<<<<<<< HEAD
-=======
 
 	/* Valid endpoint numbers must fit in the IP packet init command */
 	BUILD_BUG_ON(field_max(IPA_PACKET_INIT_DEST_ENDPOINT_FMASK) <
 		     IPA_ENDPOINT_MAX - 1);
->>>>>>> 3b17187f
 }
 
 /* Validate a memory region holding a table */
@@ -213,8 +210,6 @@
 
 	return true;
 }
-
-#ifdef IPA_VALIDATE
 
 /* Validate the memory region that holds headers */
 static bool ipa_cmd_header_valid(struct ipa *ipa)
