// SPDX-License-Identifier: GPL-2.0

/* Copyright (c) 2012-2018, The Linux Foundation. All rights reserved.
 * Copyright (C) 2019-2021 Linaro Ltd.
 */

#include <linux/types.h>
#include <linux/bitfield.h>
#include <linux/bug.h>
#include <linux/dma-mapping.h>
#include <linux/iommu.h>
#include <linux/io.h>
#include <linux/soc/qcom/smem.h>

#include "ipa.h"
#include "ipa_reg.h"
#include "ipa_data.h"
#include "ipa_cmd.h"
#include "ipa_mem.h"
#include "ipa_table.h"
#include "gsi_trans.h"

/* "Canary" value placed between memory regions to detect overflow */
#define IPA_MEM_CANARY_VAL		cpu_to_le32(0xdeadbeef)

/* SMEM host id representing the modem. */
#define QCOM_SMEM_HOST_MODEM	1

const struct ipa_mem *ipa_mem_find(struct ipa *ipa, enum ipa_mem_id mem_id)
{
	u32 i;

	for (i = 0; i < ipa->mem_count; i++) {
		const struct ipa_mem *mem = &ipa->mem[i];

		if (mem->id == mem_id)
			return mem;
	}

	return NULL;
}

/* Add an immediate command to a transaction that zeroes a memory region */
static void
ipa_mem_zero_region_add(struct gsi_trans *trans, enum ipa_mem_id mem_id)
{
	struct ipa *ipa = container_of(trans->gsi, struct ipa, gsi);
	const struct ipa_mem *mem = ipa_mem_find(ipa, mem_id);
	dma_addr_t addr = ipa->zero_addr;

	if (!mem->size)
		return;

	ipa_cmd_dma_shared_mem_add(trans, mem->offset, mem->size, addr, true);
}

/**
 * ipa_mem_setup() - Set up IPA AP and modem shared memory areas
 * @ipa:	IPA pointer
 *
 * Set up the shared memory regions in IPA local memory.  This involves
 * zero-filling memory regions, and in the case of header memory, telling
 * the IPA where it's located.
 *
 * This function performs the initial setup of this memory.  If the modem
 * crashes, its regions are re-zeroed in ipa_mem_zero_modem().
 *
 * The AP informs the modem where its portions of memory are located
 * in a QMI exchange that occurs at modem startup.
 *
 * There is no need for a matching ipa_mem_teardown() function.
 *
 * Return:	0 if successful, or a negative error code
 */
int ipa_mem_setup(struct ipa *ipa)
{
	dma_addr_t addr = ipa->zero_addr;
	const struct ipa_mem *mem;
	struct gsi_trans *trans;
	u32 offset;
	u16 size;
	u32 val;

	/* Get a transaction to define the header memory region and to zero
	 * the processing context and modem memory regions.
	 */
	trans = ipa_cmd_trans_alloc(ipa, 4);
	if (!trans) {
		dev_err(&ipa->pdev->dev, "no transaction for memory setup\n");
		return -EBUSY;
	}

	/* Initialize IPA-local header memory.  The AP header region, if
	 * present, is contiguous with and follows the modem header region,
	 * and they are initialized together.
	 */
	mem = ipa_mem_find(ipa, IPA_MEM_MODEM_HEADER);
	offset = mem->offset;
	size = mem->size;
	mem = ipa_mem_find(ipa, IPA_MEM_AP_HEADER);
	if (mem)
		size += mem->size;

	ipa_cmd_hdr_init_local_add(trans, offset, size, addr);

	ipa_mem_zero_region_add(trans, IPA_MEM_MODEM_PROC_CTX);
	ipa_mem_zero_region_add(trans, IPA_MEM_AP_PROC_CTX);
	ipa_mem_zero_region_add(trans, IPA_MEM_MODEM);

	gsi_trans_commit_wait(trans);

	/* Tell the hardware where the processing context area is located */
	mem = ipa_mem_find(ipa, IPA_MEM_MODEM_PROC_CTX);
	offset = ipa->mem_offset + mem->offset;
	val = proc_cntxt_base_addr_encoded(ipa->version, offset);
	iowrite32(val, ipa->reg_virt + IPA_REG_LOCAL_PKT_PROC_CNTXT_OFFSET);

	return 0;
}

/* Is the given memory region ID is valid for the current IPA version? */
static bool ipa_mem_id_valid(struct ipa *ipa, enum ipa_mem_id mem_id)
{
	enum ipa_version version = ipa->version;

	switch (mem_id) {
	case IPA_MEM_UC_SHARED:
	case IPA_MEM_UC_INFO:
	case IPA_MEM_V4_FILTER_HASHED:
	case IPA_MEM_V4_FILTER:
	case IPA_MEM_V6_FILTER_HASHED:
	case IPA_MEM_V6_FILTER:
	case IPA_MEM_V4_ROUTE_HASHED:
	case IPA_MEM_V4_ROUTE:
	case IPA_MEM_V6_ROUTE_HASHED:
	case IPA_MEM_V6_ROUTE:
	case IPA_MEM_MODEM_HEADER:
	case IPA_MEM_AP_HEADER:
	case IPA_MEM_MODEM_PROC_CTX:
	case IPA_MEM_AP_PROC_CTX:
	case IPA_MEM_MODEM:
	case IPA_MEM_UC_EVENT_RING:
	case IPA_MEM_PDN_CONFIG:
	case IPA_MEM_STATS_QUOTA_MODEM:
	case IPA_MEM_STATS_QUOTA_AP:
	case IPA_MEM_END_MARKER:	/* pseudo region */
		break;

	case IPA_MEM_STATS_TETHERING:
	case IPA_MEM_STATS_DROP:
		if (version < IPA_VERSION_4_0)
			return false;
		break;

	case IPA_MEM_STATS_V4_FILTER:
	case IPA_MEM_STATS_V6_FILTER:
	case IPA_MEM_STATS_V4_ROUTE:
	case IPA_MEM_STATS_V6_ROUTE:
		if (version < IPA_VERSION_4_0 || version > IPA_VERSION_4_2)
			return false;
		break;

	case IPA_MEM_NAT_TABLE:
	case IPA_MEM_STATS_FILTER_ROUTE:
		if (version < IPA_VERSION_4_5)
			return false;
		break;

	default:
		return false;
	}

	return true;
}

/* Must the given memory region be present in the configuration? */
static bool ipa_mem_id_required(struct ipa *ipa, enum ipa_mem_id mem_id)
{
	switch (mem_id) {
	case IPA_MEM_UC_SHARED:
	case IPA_MEM_UC_INFO:
	case IPA_MEM_V4_FILTER_HASHED:
	case IPA_MEM_V4_FILTER:
	case IPA_MEM_V6_FILTER_HASHED:
	case IPA_MEM_V6_FILTER:
	case IPA_MEM_V4_ROUTE_HASHED:
	case IPA_MEM_V4_ROUTE:
	case IPA_MEM_V6_ROUTE_HASHED:
	case IPA_MEM_V6_ROUTE:
	case IPA_MEM_MODEM_HEADER:
	case IPA_MEM_MODEM_PROC_CTX:
	case IPA_MEM_AP_PROC_CTX:
	case IPA_MEM_MODEM:
		return true;

	case IPA_MEM_PDN_CONFIG:
	case IPA_MEM_STATS_QUOTA_MODEM:
	case IPA_MEM_STATS_TETHERING:
		return ipa->version >= IPA_VERSION_4_0;

	default:
		return false;		/* Anything else is optional */
	}
}

static bool ipa_mem_valid_one(struct ipa *ipa, const struct ipa_mem *mem)
{
	struct device *dev = &ipa->pdev->dev;
	enum ipa_mem_id mem_id = mem->id;
	u16 size_multiple;

	/* Make sure the memory region is valid for this version of IPA */
	if (!ipa_mem_id_valid(ipa, mem_id)) {
		dev_err(dev, "region id %u not valid\n", mem_id);
		return false;
	}

	if (!mem->size && !mem->canary_count) {
		dev_err(dev, "empty memory region %u\n", mem_id);
		return false;
	}

	/* Other than modem memory, sizes must be a multiple of 8 */
	size_multiple = mem_id == IPA_MEM_MODEM ? 4 : 8;
	if (mem->size % size_multiple)
		dev_err(dev, "region %u size not a multiple of %u bytes\n",
			mem_id, size_multiple);
	else if (mem->offset % 8)
		dev_err(dev, "region %u offset not 8-byte aligned\n", mem_id);
	else if (mem->offset < mem->canary_count * sizeof(__le32))
		dev_err(dev, "region %u offset too small for %hu canaries\n",
			mem_id, mem->canary_count);
	else if (mem_id == IPA_MEM_END_MARKER && mem->size)
		dev_err(dev, "non-zero end marker region size\n");
	else
		return true;

	return false;
}

/* Verify each defined memory region is valid. */
static bool ipa_mem_valid(struct ipa *ipa, const struct ipa_mem_data *mem_data)
{
	DECLARE_BITMAP(regions, IPA_MEM_COUNT) = { };
	struct device *dev = &ipa->pdev->dev;
	enum ipa_mem_id mem_id;
	u32 i;

	if (mem_data->local_count > IPA_MEM_COUNT) {
		dev_err(dev, "too many memory regions (%u > %u)\n",
			mem_data->local_count, IPA_MEM_COUNT);
		return false;
	}

	for (i = 0; i < mem_data->local_count; i++) {
		const struct ipa_mem *mem = &mem_data->local[i];

		if (__test_and_set_bit(mem->id, regions)) {
			dev_err(dev, "duplicate memory region %u\n", mem->id);
			return false;
		}

		/* Defined regions have non-zero size and/or canary count */
		if (!ipa_mem_valid_one(ipa, mem))
			return false;
	}

	/* Now see if any required regions are not defined */
	for (mem_id = find_first_zero_bit(regions, IPA_MEM_COUNT);
	     mem_id < IPA_MEM_COUNT;
	     mem_id = find_next_zero_bit(regions, IPA_MEM_COUNT, mem_id + 1)) {
		if (ipa_mem_id_required(ipa, mem_id))
			dev_err(dev, "required memory region %u missing\n",
				mem_id);
	}

	return true;
}

/* Do all memory regions fit within the IPA local memory? */
static bool ipa_mem_size_valid(struct ipa *ipa)
{
	struct device *dev = &ipa->pdev->dev;
	u32 limit = ipa->mem_size;
	u32 i;

	for (i = 0; i < ipa->mem_count; i++) {
		const struct ipa_mem *mem = &ipa->mem[i];

		if (mem->offset + mem->size <= limit)
			continue;

		dev_err(dev, "region %u ends beyond memory limit (0x%08x)\n",
			mem->id, limit);

		return false;
	}

	return true;
}

/**
 * ipa_mem_config() - Configure IPA shared memory
 * @ipa:	IPA pointer
 *
 * Return:	0 if successful, or a negative error code
 */
int ipa_mem_config(struct ipa *ipa)
{
	struct device *dev = &ipa->pdev->dev;
	const struct ipa_mem *mem;
	dma_addr_t addr;
	u32 mem_size;
	void *virt;
	u32 val;
	u32 i;

	/* Check the advertised location and size of the shared memory area */
	val = ioread32(ipa->reg_virt + IPA_REG_SHARED_MEM_SIZE_OFFSET);

	/* The fields in the register are in 8 byte units */
	ipa->mem_offset = 8 * u32_get_bits(val, SHARED_MEM_BADDR_FMASK);
	/* Make sure the end is within the region's mapped space */
	mem_size = 8 * u32_get_bits(val, SHARED_MEM_SIZE_FMASK);

	/* If the sizes don't match, issue a warning */
	if (ipa->mem_offset + mem_size < ipa->mem_size) {
		dev_warn(dev, "limiting IPA memory size to 0x%08x\n",
			 mem_size);
		ipa->mem_size = mem_size;
	} else if (ipa->mem_offset + mem_size > ipa->mem_size) {
		dev_dbg(dev, "ignoring larger reported memory size: 0x%08x\n",
			mem_size);
	}

	/* We know our memory size; make sure regions are all in range */
	if (!ipa_mem_size_valid(ipa))
		return -EINVAL;

	/* Prealloc DMA memory for zeroing regions */
	virt = dma_alloc_coherent(dev, IPA_MEM_MAX, &addr, GFP_KERNEL);
	if (!virt)
		return -ENOMEM;
	ipa->zero_addr = addr;
	ipa->zero_virt = virt;
	ipa->zero_size = IPA_MEM_MAX;

	/* For each defined region, write "canary" values in the
	 * space prior to the region's base address if indicated.
	 */
<<<<<<< HEAD
	for (mem_id = 0; mem_id < ipa->mem_count; mem_id++) {
		const struct ipa_mem *mem = &ipa->mem[mem_id];
		u16 canary_count;
=======
	for (i = 0; i < ipa->mem_count; i++) {
		u16 canary_count = ipa->mem[i].canary_count;
>>>>>>> 3b17187f
		__le32 *canary;

		if (!canary_count)
			continue;

		/* Write canary values in the space before the region */
		canary = ipa->mem_virt + ipa->mem_offset + ipa->mem[i].offset;
		do
			*--canary = IPA_MEM_CANARY_VAL;
		while (--canary_count);
	}

	/* Make sure filter and route table memory regions are valid */
	if (!ipa_table_valid(ipa))
		goto err_dma_free;

	/* Validate memory-related properties relevant to immediate commands */
	if (!ipa_cmd_data_valid(ipa))
		goto err_dma_free;

	/* Verify the microcontroller ring alignment (if defined) */
	mem = ipa_mem_find(ipa, IPA_MEM_UC_EVENT_RING);
	if (mem && mem->offset % 1024) {
		dev_err(dev, "microcontroller ring not 1024-byte aligned\n");
		goto err_dma_free;
	}

	return 0;

err_dma_free:
	dma_free_coherent(dev, IPA_MEM_MAX, ipa->zero_virt, ipa->zero_addr);

	return -EINVAL;
}

/* Inverse of ipa_mem_config() */
void ipa_mem_deconfig(struct ipa *ipa)
{
	struct device *dev = &ipa->pdev->dev;

	dma_free_coherent(dev, ipa->zero_size, ipa->zero_virt, ipa->zero_addr);
	ipa->zero_size = 0;
	ipa->zero_virt = NULL;
	ipa->zero_addr = 0;
}

/**
 * ipa_mem_zero_modem() - Zero IPA-local memory regions owned by the modem
 * @ipa:	IPA pointer
 *
 * Zero regions of IPA-local memory used by the modem.  These are configured
 * (and initially zeroed) by ipa_mem_setup(), but if the modem crashes and
 * restarts via SSR we need to re-initialize them.  A QMI message tells the
 * modem where to find regions of IPA local memory it needs to know about
 * (these included).
 */
int ipa_mem_zero_modem(struct ipa *ipa)
{
	struct gsi_trans *trans;

	/* Get a transaction to zero the modem memory, modem header,
	 * and modem processing context regions.
	 */
	trans = ipa_cmd_trans_alloc(ipa, 3);
	if (!trans) {
		dev_err(&ipa->pdev->dev,
			"no transaction to zero modem memory\n");
		return -EBUSY;
	}

	ipa_mem_zero_region_add(trans, IPA_MEM_MODEM_HEADER);
	ipa_mem_zero_region_add(trans, IPA_MEM_MODEM_PROC_CTX);
	ipa_mem_zero_region_add(trans, IPA_MEM_MODEM);

	gsi_trans_commit_wait(trans);

	return 0;
}

/**
 * ipa_imem_init() - Initialize IMEM memory used by the IPA
 * @ipa:	IPA pointer
 * @addr:	Physical address of the IPA region in IMEM
 * @size:	Size (bytes) of the IPA region in IMEM
 *
 * IMEM is a block of shared memory separate from system DRAM, and
 * a portion of this memory is available for the IPA to use.  The
 * modem accesses this memory directly, but the IPA accesses it
 * via the IOMMU, using the AP's credentials.
 *
 * If this region exists (size > 0) we map it for read/write access
 * through the IOMMU using the IPA device.
 *
 * Note: @addr and @size are not guaranteed to be page-aligned.
 */
static int ipa_imem_init(struct ipa *ipa, unsigned long addr, size_t size)
{
	struct device *dev = &ipa->pdev->dev;
	struct iommu_domain *domain;
	unsigned long iova;
	phys_addr_t phys;
	int ret;

	if (!size)
		return 0;	/* IMEM memory not used */

	domain = iommu_get_domain_for_dev(dev);
	if (!domain) {
		dev_err(dev, "no IOMMU domain found for IMEM\n");
		return -EINVAL;
	}

	/* Align the address down and the size up to page boundaries */
	phys = addr & PAGE_MASK;
	size = PAGE_ALIGN(size + addr - phys);
	iova = phys;	/* We just want a direct mapping */

	ret = iommu_map(domain, iova, phys, size, IOMMU_READ | IOMMU_WRITE);
	if (ret)
		return ret;

	ipa->imem_iova = iova;
	ipa->imem_size = size;

	return 0;
}

static void ipa_imem_exit(struct ipa *ipa)
{
	struct iommu_domain *domain;
	struct device *dev;

	if (!ipa->imem_size)
		return;

	dev = &ipa->pdev->dev;
	domain = iommu_get_domain_for_dev(dev);
	if (domain) {
		size_t size;

		size = iommu_unmap(domain, ipa->imem_iova, ipa->imem_size);
		if (size != ipa->imem_size)
			dev_warn(dev, "unmapped %zu IMEM bytes, expected %zu\n",
				 size, ipa->imem_size);
	} else {
		dev_err(dev, "couldn't get IPA IOMMU domain for IMEM\n");
	}

	ipa->imem_size = 0;
	ipa->imem_iova = 0;
}

/**
 * ipa_smem_init() - Initialize SMEM memory used by the IPA
 * @ipa:	IPA pointer
 * @item:	Item ID of SMEM memory
 * @size:	Size (bytes) of SMEM memory region
 *
 * SMEM is a managed block of shared DRAM, from which numbered "items"
 * can be allocated.  One item is designated for use by the IPA.
 *
 * The modem accesses SMEM memory directly, but the IPA accesses it
 * via the IOMMU, using the AP's credentials.
 *
 * If size provided is non-zero, we allocate it and map it for
 * access through the IOMMU.
 *
 * Note: @size and the item address are is not guaranteed to be page-aligned.
 */
static int ipa_smem_init(struct ipa *ipa, u32 item, size_t size)
{
	struct device *dev = &ipa->pdev->dev;
	struct iommu_domain *domain;
	unsigned long iova;
	phys_addr_t phys;
	phys_addr_t addr;
	size_t actual;
	void *virt;
	int ret;

	if (!size)
		return 0;	/* SMEM memory not used */

	/* SMEM is memory shared between the AP and another system entity
	 * (in this case, the modem).  An allocation from SMEM is persistent
	 * until the AP reboots; there is no way to free an allocated SMEM
	 * region.  Allocation only reserves the space; to use it you need
	 * to "get" a pointer it (this does not imply reference counting).
	 * The item might have already been allocated, in which case we
	 * use it unless the size isn't what we expect.
	 */
	ret = qcom_smem_alloc(QCOM_SMEM_HOST_MODEM, item, size);
	if (ret && ret != -EEXIST) {
		dev_err(dev, "error %d allocating size %zu SMEM item %u\n",
			ret, size, item);
		return ret;
	}

	/* Now get the address of the SMEM memory region */
	virt = qcom_smem_get(QCOM_SMEM_HOST_MODEM, item, &actual);
	if (IS_ERR(virt)) {
		ret = PTR_ERR(virt);
		dev_err(dev, "error %d getting SMEM item %u\n", ret, item);
		return ret;
	}

	/* In case the region was already allocated, verify the size */
	if (ret && actual != size) {
		dev_err(dev, "SMEM item %u has size %zu, expected %zu\n",
			item, actual, size);
		return -EINVAL;
	}

	domain = iommu_get_domain_for_dev(dev);
	if (!domain) {
		dev_err(dev, "no IOMMU domain found for SMEM\n");
		return -EINVAL;
	}

	/* Align the address down and the size up to a page boundary */
	addr = qcom_smem_virt_to_phys(virt) & PAGE_MASK;
	phys = addr & PAGE_MASK;
	size = PAGE_ALIGN(size + addr - phys);
	iova = phys;	/* We just want a direct mapping */

	ret = iommu_map(domain, iova, phys, size, IOMMU_READ | IOMMU_WRITE);
	if (ret)
		return ret;

	ipa->smem_iova = iova;
	ipa->smem_size = size;

	return 0;
}

static void ipa_smem_exit(struct ipa *ipa)
{
	struct device *dev = &ipa->pdev->dev;
	struct iommu_domain *domain;

	domain = iommu_get_domain_for_dev(dev);
	if (domain) {
		size_t size;

		size = iommu_unmap(domain, ipa->smem_iova, ipa->smem_size);
		if (size != ipa->smem_size)
			dev_warn(dev, "unmapped %zu SMEM bytes, expected %zu\n",
				 size, ipa->smem_size);

	} else {
		dev_err(dev, "couldn't get IPA IOMMU domain for SMEM\n");
	}

	ipa->smem_size = 0;
	ipa->smem_iova = 0;
}

/* Perform memory region-related initialization */
int ipa_mem_init(struct ipa *ipa, const struct ipa_mem_data *mem_data)
{
	struct device *dev = &ipa->pdev->dev;
	struct resource *res;
	int ret;

	/* Make sure the set of defined memory regions is valid */
	if (!ipa_mem_valid(ipa, mem_data))
		return -EINVAL;

	ipa->mem_count = mem_data->local_count;
	ipa->mem = mem_data->local;

	ret = dma_set_mask_and_coherent(&ipa->pdev->dev, DMA_BIT_MASK(64));
	if (ret) {
		dev_err(dev, "error %d setting DMA mask\n", ret);
		return ret;
	}

	res = platform_get_resource_byname(ipa->pdev, IORESOURCE_MEM,
					   "ipa-shared");
	if (!res) {
		dev_err(dev,
			"DT error getting \"ipa-shared\" memory property\n");
		return -ENODEV;
	}

	ipa->mem_virt = memremap(res->start, resource_size(res), MEMREMAP_WC);
	if (!ipa->mem_virt) {
		dev_err(dev, "unable to remap \"ipa-shared\" memory\n");
		return -ENOMEM;
	}

	ipa->mem_addr = res->start;
	ipa->mem_size = resource_size(res);

<<<<<<< HEAD
	/* The ipa->mem[] array is indexed by enum ipa_mem_id values */
	ipa->mem_count = mem_data->local_count;
	ipa->mem = mem_data->local;

=======
>>>>>>> 3b17187f
	ret = ipa_imem_init(ipa, mem_data->imem_addr, mem_data->imem_size);
	if (ret)
		goto err_unmap;

	ret = ipa_smem_init(ipa, mem_data->smem_id, mem_data->smem_size);
	if (ret)
		goto err_imem_exit;

	return 0;

err_imem_exit:
	ipa_imem_exit(ipa);
err_unmap:
	memunmap(ipa->mem_virt);

	return ret;
}

/* Inverse of ipa_mem_init() */
void ipa_mem_exit(struct ipa *ipa)
{
	ipa_smem_exit(ipa);
	ipa_imem_exit(ipa);
	memunmap(ipa->mem_virt);
}<|MERGE_RESOLUTION|>--- conflicted
+++ resolved
@@ -348,14 +348,8 @@
 	/* For each defined region, write "canary" values in the
 	 * space prior to the region's base address if indicated.
 	 */
-<<<<<<< HEAD
-	for (mem_id = 0; mem_id < ipa->mem_count; mem_id++) {
-		const struct ipa_mem *mem = &ipa->mem[mem_id];
-		u16 canary_count;
-=======
 	for (i = 0; i < ipa->mem_count; i++) {
 		u16 canary_count = ipa->mem[i].canary_count;
->>>>>>> 3b17187f
 		__le32 *canary;
 
 		if (!canary_count)
@@ -650,13 +644,6 @@
 	ipa->mem_addr = res->start;
 	ipa->mem_size = resource_size(res);
 
-<<<<<<< HEAD
-	/* The ipa->mem[] array is indexed by enum ipa_mem_id values */
-	ipa->mem_count = mem_data->local_count;
-	ipa->mem = mem_data->local;
-
-=======
->>>>>>> 3b17187f
 	ret = ipa_imem_init(ipa, mem_data->imem_addr, mem_data->imem_size);
 	if (ret)
 		goto err_unmap;
