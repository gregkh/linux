--- conflicted
+++ resolved
@@ -3397,8 +3397,6 @@
 		}
 		dev_kfree_skb(skb);
 	}
-<<<<<<< HEAD
-=======
 	netdev_tx_reset_queue(netdev_get_tx_queue(bp->dev, idx));
 }
 
@@ -3417,7 +3415,6 @@
 
 		bnxt_free_one_tx_ring_skbs(bp, txr, i);
 	}
->>>>>>> fc85704c
 
 	if (bp->ptp_cfg && !(bp->fw_cap & BNXT_FW_CAP_TX_TS_CMP))
 		bnxt_ptp_free_txts_skbs(bp->ptp_cfg);
@@ -15933,12 +15930,9 @@
 			goto err_reset;
 	}
 
-<<<<<<< HEAD
-=======
 	napi_enable_locked(&bnapi->napi);
 	bnxt_db_nq_arm(bp, &cpr->cp_db, cpr->cp_raw_cons);
 
->>>>>>> fc85704c
 	for (i = 0; i < bp->nr_vnics; i++) {
 		vnic = &bp->vnic_info[i];
 
