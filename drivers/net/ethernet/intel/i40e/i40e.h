/* SPDX-License-Identifier: GPL-2.0 */
/* Copyright(c) 2013 - 2021 Intel Corporation. */

#ifndef _I40E_H_
#define _I40E_H_

<<<<<<< HEAD
#include <linux/ethtool.h>
=======
#include <linux/linkmode.h>
>>>>>>> a6ad5510
#include <linux/pci.h>
#include <linux/ptp_clock_kernel.h>
#include <linux/types.h>
#include <linux/avf/virtchnl.h>
#include <linux/net/intel/i40e_client.h>
<<<<<<< HEAD
=======
#include <net/devlink.h>
>>>>>>> a6ad5510
#include <net/pkt_cls.h>
#include <net/udp_tunnel.h>
#include "i40e_dcb.h"
#include "i40e_debug.h"
<<<<<<< HEAD
=======
#include "i40e_devlink.h"
>>>>>>> a6ad5510
#include "i40e_io.h"
#include "i40e_prototype.h"
#include "i40e_register.h"
#include "i40e_txrx.h"

/* Useful i40e defaults */
#define I40E_MAX_VEB			16

#define I40E_MAX_NUM_DESCRIPTORS	4096
#define I40E_MAX_NUM_DESCRIPTORS_XL710	8160
#define I40E_MAX_CSR_SPACE		(4 * 1024 * 1024 - 64 * 1024)
#define I40E_DEFAULT_NUM_DESCRIPTORS	512
#define I40E_REQ_DESCRIPTOR_MULTIPLE	32
#define I40E_MIN_NUM_DESCRIPTORS	64
#define I40E_MIN_MSIX			2
#define I40E_DEFAULT_NUM_VMDQ_VSI	8 /* max 256 VSIs */
#define I40E_MIN_VSI_ALLOC		83 /* LAN, ATR, FCOE, 64 VF */
/* max 16 qps */
#define i40e_default_queues_per_vmdq(pf) \
	(test_bit(I40E_HW_CAP_RSS_AQ, (pf)->hw.caps) ? 4 : 1)
#define I40E_DEFAULT_QUEUES_PER_VF	4
#define I40E_MAX_VF_QUEUES		16
#define i40e_pf_get_max_q_per_tc(pf) \
	(test_bit(I40E_HW_CAP_128_QP_RSS, (pf)->hw.caps) ? 128 : 64)
#define I40E_FDIR_RING_COUNT		32
#define I40E_MAX_AQ_BUF_SIZE		4096
#define I40E_AQ_LEN			256
#define I40E_MIN_ARQ_LEN		1
#define I40E_MIN_ASQ_LEN		2
#define I40E_AQ_WORK_LIMIT		66 /* max number of VFs + a little */
#define I40E_MAX_USER_PRIORITY		8
#define I40E_DEFAULT_TRAFFIC_CLASS	BIT(0)
#define I40E_QUEUE_WAIT_RETRY_LIMIT	10
#define I40E_INT_NAME_STR_LEN		(IFNAMSIZ + 16)

#define I40E_PHY_DEBUG_ALL \
	(I40E_AQ_PHY_DEBUG_DISABLE_LINK_FW | \
	I40E_AQ_PHY_DEBUG_DISABLE_ALL_LINK_FW)

#define I40E_OEM_EETRACK_ID		0xffffffff
#define I40E_NVM_VERSION_LO_MASK	GENMASK(7, 0)
#define I40E_NVM_VERSION_HI_MASK	GENMASK(15, 12)
#define I40E_OEM_VER_BUILD_MASK		GENMASK(23, 8)
#define I40E_OEM_VER_PATCH_MASK		GENMASK(7, 0)
#define I40E_OEM_VER_MASK		GENMASK(31, 24)
#define I40E_OEM_GEN_MASK		GENMASK(31, 24)
#define I40E_OEM_SNAP_MASK		GENMASK(23, 16)
#define I40E_OEM_RELEASE_MASK		GENMASK(15, 0)

#define I40E_RX_DESC(R, i)	\
	(&(((union i40e_rx_desc *)((R)->desc))[i]))
#define I40E_TX_DESC(R, i)	\
	(&(((struct i40e_tx_desc *)((R)->desc))[i]))
#define I40E_TX_CTXTDESC(R, i)	\
	(&(((struct i40e_tx_context_desc *)((R)->desc))[i]))
#define I40E_TX_FDIRDESC(R, i)	\
	(&(((struct i40e_filter_program_desc *)((R)->desc))[i]))

/* BW rate limiting */
#define I40E_BW_CREDIT_DIVISOR		50 /* 50Mbps per BW credit */
#define I40E_BW_MBPS_DIVISOR		125000 /* rate / (1000000 / 8) Mbps */
#define I40E_MAX_BW_INACTIVE_ACCUM	4 /* accumulate 4 credits max */

/* driver state flags */
enum i40e_state {
	__I40E_TESTING,
	__I40E_CONFIG_BUSY,
	__I40E_CONFIG_DONE,
	__I40E_DOWN,
	__I40E_SERVICE_SCHED,
	__I40E_ADMINQ_EVENT_PENDING,
	__I40E_MDD_EVENT_PENDING,
	__I40E_VFLR_EVENT_PENDING,
	__I40E_RESET_RECOVERY_PENDING,
	__I40E_TIMEOUT_RECOVERY_PENDING,
	__I40E_MISC_IRQ_REQUESTED,
	__I40E_RESET_INTR_RECEIVED,
	__I40E_REINIT_REQUESTED,
	__I40E_PF_RESET_REQUESTED,
	__I40E_PF_RESET_AND_REBUILD_REQUESTED,
	__I40E_CORE_RESET_REQUESTED,
	__I40E_GLOBAL_RESET_REQUESTED,
	__I40E_EMP_RESET_INTR_RECEIVED,
	__I40E_SUSPENDED,
	__I40E_PTP_TX_IN_PROGRESS,
	__I40E_BAD_EEPROM,
	__I40E_DOWN_REQUESTED,
	__I40E_FD_FLUSH_REQUESTED,
	__I40E_FD_ATR_AUTO_DISABLED,
	__I40E_FD_SB_AUTO_DISABLED,
	__I40E_RESET_FAILED,
	__I40E_PORT_SUSPENDED,
	__I40E_VF_DISABLE,
	__I40E_MACVLAN_SYNC_PENDING,
	__I40E_TEMP_LINK_POLLING,
	__I40E_CLIENT_SERVICE_REQUESTED,
	__I40E_CLIENT_L2_CHANGE,
	__I40E_CLIENT_RESET,
	__I40E_VIRTCHNL_OP_PENDING,
	__I40E_RECOVERY_MODE,
	__I40E_VF_RESETS_DISABLED,	/* disable resets during i40e_remove */
	__I40E_IN_REMOVE,
	__I40E_VFS_RELEASING,
	/* This must be last as it determines the size of the BITMAP */
	__I40E_STATE_SIZE__,
};

#define I40E_PF_RESET_FLAG	BIT_ULL(__I40E_PF_RESET_REQUESTED)
#define I40E_PF_RESET_AND_REBUILD_FLAG	\
	BIT_ULL(__I40E_PF_RESET_AND_REBUILD_REQUESTED)

/* VSI state flags */
enum i40e_vsi_state {
	__I40E_VSI_DOWN,
	__I40E_VSI_NEEDS_RESTART,
	__I40E_VSI_SYNCING_FILTERS,
	__I40E_VSI_OVERFLOW_PROMISC,
	__I40E_VSI_REINIT_REQUESTED,
	__I40E_VSI_DOWN_REQUESTED,
	__I40E_VSI_RELEASING,
	/* This must be last as it determines the size of the BITMAP */
	__I40E_VSI_STATE_SIZE__,
};

enum i40e_pf_flags {
	I40E_FLAG_MSI_ENA,
	I40E_FLAG_MSIX_ENA,
	I40E_FLAG_RSS_ENA,
	I40E_FLAG_VMDQ_ENA,
	I40E_FLAG_SRIOV_ENA,
	I40E_FLAG_DCB_CAPABLE,
	I40E_FLAG_DCB_ENA,
	I40E_FLAG_FD_SB_ENA,
	I40E_FLAG_FD_ATR_ENA,
	I40E_FLAG_MFP_ENA,
	I40E_FLAG_HW_ATR_EVICT_ENA,
	I40E_FLAG_VEB_MODE_ENA,
	I40E_FLAG_VEB_STATS_ENA,
	I40E_FLAG_LINK_POLLING_ENA,
	I40E_FLAG_TRUE_PROMISC_ENA,
	I40E_FLAG_LEGACY_RX_ENA,
	I40E_FLAG_PTP_ENA,
	I40E_FLAG_IWARP_ENA,
	I40E_FLAG_LINK_DOWN_ON_CLOSE_ENA,
	I40E_FLAG_SOURCE_PRUNING_DIS,
	I40E_FLAG_TC_MQPRIO_ENA,
	I40E_FLAG_FD_SB_INACTIVE,
	I40E_FLAG_FD_SB_TO_CLOUD_FILTER,
	I40E_FLAG_FW_LLDP_DIS,
	I40E_FLAG_RS_FEC,
	I40E_FLAG_BASE_R_FEC,
	/* TOTAL_PORT_SHUTDOWN_ENA
	 * Allows to physically disable the link on the NIC's port.
	 * If enabled, (after link down request from the OS)
	 * no link, traffic or led activity is possible on that port.
	 *
	 * If I40E_FLAG_TOTAL_PORT_SHUTDOWN_ENA is set, the
	 * I40E_FLAG_LINK_DOWN_ON_CLOSE_ENA must be explicitly forced
	 * to true and cannot be disabled by system admin at that time.
	 * The functionalities are exclusive in terms of configuration, but
	 * they also have similar behavior (allowing to disable physical
	 * link of the port), with following differences:
	 * - LINK_DOWN_ON_CLOSE_ENA is configurable at host OS run-time and
	 *   is supported by whole family of 7xx Intel Ethernet Controllers
	 * - TOTAL_PORT_SHUTDOWN_ENA may be enabled only before OS loads
	 *   (in BIOS) only if motherboard's BIOS and NIC's FW has support of it
	 * - when LINK_DOWN_ON_CLOSE_ENABLED is used, the link is being brought
	 *   down by sending phy_type=0 to NIC's FW
	 * - when TOTAL_PORT_SHUTDOWN_ENA is used, phy_type is not altered,
	 *   instead the link is being brought down by clearing
	 *   bit (I40E_AQ_PHY_ENABLE_LINK) in abilities field of
	 *   i40e_aq_set_phy_config structure
	 */
	I40E_FLAG_TOTAL_PORT_SHUTDOWN_ENA,
	I40E_FLAG_VF_VLAN_PRUNING_ENA,
	I40E_PF_FLAGS_NBITS,		/* must be last */
};

enum i40e_interrupt_policy {
	I40E_INTERRUPT_BEST_CASE,
	I40E_INTERRUPT_MEDIUM,
	I40E_INTERRUPT_LOWEST
};

struct i40e_lump_tracking {
	u16 num_entries;
	u16 list[];
#define I40E_PILE_VALID_BIT  0x8000
#define I40E_IWARP_IRQ_PILE_ID  (I40E_PILE_VALID_BIT - 2)
};

#define I40E_DEFAULT_ATR_SAMPLE_RATE	20
#define I40E_FDIR_MAX_RAW_PACKET_SIZE	512
#define I40E_FDIR_BUFFER_FULL_MARGIN	10
#define I40E_FDIR_BUFFER_HEAD_ROOM	32
#define I40E_FDIR_BUFFER_HEAD_ROOM_FOR_ATR (I40E_FDIR_BUFFER_HEAD_ROOM * 4)

#define I40E_HKEY_ARRAY_SIZE	((I40E_PFQF_HKEY_MAX_INDEX + 1) * 4)
#define I40E_HLUT_ARRAY_SIZE	((I40E_PFQF_HLUT_MAX_INDEX + 1) * 4)
#define I40E_VF_HLUT_ARRAY_SIZE	((I40E_VFQF_HLUT1_MAX_INDEX + 1) * 4)

enum i40e_fd_stat_idx {
	I40E_FD_STAT_ATR,
	I40E_FD_STAT_SB,
	I40E_FD_STAT_ATR_TUNNEL,
	I40E_FD_STAT_PF_COUNT
};
#define I40E_FD_STAT_PF_IDX(pf_id) ((pf_id) * I40E_FD_STAT_PF_COUNT)
#define I40E_FD_ATR_STAT_IDX(pf_id) \
			(I40E_FD_STAT_PF_IDX(pf_id) + I40E_FD_STAT_ATR)
#define I40E_FD_SB_STAT_IDX(pf_id)  \
			(I40E_FD_STAT_PF_IDX(pf_id) + I40E_FD_STAT_SB)
#define I40E_FD_ATR_TUNNEL_STAT_IDX(pf_id) \
			(I40E_FD_STAT_PF_IDX(pf_id) + I40E_FD_STAT_ATR_TUNNEL)

/* The following structure contains the data parsed from the user-defined
 * field of the ethtool_rx_flow_spec structure.
 */
struct i40e_rx_flow_userdef {
	bool flex_filter;
	u16 flex_word;
	u16 flex_offset;
};

struct i40e_fdir_filter {
	struct hlist_node fdir_node;
	/* filter ipnut set */
	u8 flow_type;
	u8 ipl4_proto;
	/* TX packet view of src and dst */
	__be32 dst_ip;
	__be32 src_ip;
	__be32 dst_ip6[4];
	__be32 src_ip6[4];
	__be16 src_port;
	__be16 dst_port;
	__be32 sctp_v_tag;

	__be16 vlan_etype;
	__be16 vlan_tag;
	/* Flexible data to match within the packet payload */
	__be16 flex_word;
	u16 flex_offset;
	bool flex_filter;

	/* filter control */
	u16 q_index;
	u8  flex_off;
	u8  pctype;
	u16 dest_vsi;
	u8  dest_ctl;
	u8  fd_status;
	u16 cnt_index;
	u32 fd_id;
};

#define I40E_CLOUD_FIELD_OMAC		BIT(0)
#define I40E_CLOUD_FIELD_IMAC		BIT(1)
#define I40E_CLOUD_FIELD_IVLAN		BIT(2)
#define I40E_CLOUD_FIELD_TEN_ID		BIT(3)
#define I40E_CLOUD_FIELD_IIP		BIT(4)

#define I40E_CLOUD_FILTER_FLAGS_OMAC	I40E_CLOUD_FIELD_OMAC
#define I40E_CLOUD_FILTER_FLAGS_IMAC	I40E_CLOUD_FIELD_IMAC
#define I40E_CLOUD_FILTER_FLAGS_IMAC_IVLAN	(I40E_CLOUD_FIELD_IMAC | \
						 I40E_CLOUD_FIELD_IVLAN)
#define I40E_CLOUD_FILTER_FLAGS_IMAC_TEN_ID	(I40E_CLOUD_FIELD_IMAC | \
						 I40E_CLOUD_FIELD_TEN_ID)
#define I40E_CLOUD_FILTER_FLAGS_OMAC_TEN_ID_IMAC (I40E_CLOUD_FIELD_OMAC | \
						  I40E_CLOUD_FIELD_IMAC | \
						  I40E_CLOUD_FIELD_TEN_ID)
#define I40E_CLOUD_FILTER_FLAGS_IMAC_IVLAN_TEN_ID (I40E_CLOUD_FIELD_IMAC | \
						   I40E_CLOUD_FIELD_IVLAN | \
						   I40E_CLOUD_FIELD_TEN_ID)
#define I40E_CLOUD_FILTER_FLAGS_IIP	I40E_CLOUD_FIELD_IIP

struct i40e_cloud_filter {
	struct hlist_node cloud_node;
	unsigned long cookie;
	/* cloud filter input set follows */
	u8 dst_mac[ETH_ALEN];
	u8 src_mac[ETH_ALEN];
	__be16 vlan_id;
	u16 seid;       /* filter control */
	__be16 dst_port;
	__be16 src_port;
	u32 tenant_id;
	union {
		struct {
			struct in_addr dst_ip;
			struct in_addr src_ip;
		} v4;
		struct {
			struct in6_addr dst_ip6;
			struct in6_addr src_ip6;
		} v6;
	} ip;
#define dst_ipv6	ip.v6.dst_ip6.s6_addr32
#define src_ipv6	ip.v6.src_ip6.s6_addr32
#define dst_ipv4	ip.v4.dst_ip.s_addr
#define src_ipv4	ip.v4.src_ip.s_addr
	u16 n_proto;    /* Ethernet Protocol */
	u8 ip_proto;    /* IPPROTO value */
	u8 flags;
#define I40E_CLOUD_TNL_TYPE_NONE        0xff
	u8 tunnel_type;
};

#define I40E_DCB_PRIO_TYPE_STRICT	0
#define I40E_DCB_PRIO_TYPE_ETS		1
#define I40E_DCB_STRICT_PRIO_CREDITS	127
/* DCB per TC information data structure */
struct i40e_tc_info {
	u16	qoffset;	/* Queue offset from base queue */
	u16	qcount;		/* Total Queues */
	u8	netdev_tc;	/* Netdev TC index if netdev associated */
};

/* TC configuration data structure */
struct i40e_tc_configuration {
	u8	numtc;		/* Total number of enabled TCs */
	u8	enabled_tc;	/* TC map */
	struct i40e_tc_info tc_info[I40E_MAX_TRAFFIC_CLASS];
};

#define I40E_UDP_PORT_INDEX_UNUSED	255
struct i40e_udp_port_config {
	/* AdminQ command interface expects port number in Host byte order */
	u16 port;
	u8 type;
	u8 filter_index;
};

/* macros related to FLX_PIT */
#define I40E_FLEX_SET_FSIZE(fsize) (((fsize) << \
				    I40E_PRTQF_FLX_PIT_FSIZE_SHIFT) & \
				    I40E_PRTQF_FLX_PIT_FSIZE_MASK)
#define I40E_FLEX_SET_DST_WORD(dst) (((dst) << \
				     I40E_PRTQF_FLX_PIT_DEST_OFF_SHIFT) & \
				     I40E_PRTQF_FLX_PIT_DEST_OFF_MASK)
#define I40E_FLEX_SET_SRC_WORD(src) (((src) << \
				     I40E_PRTQF_FLX_PIT_SOURCE_OFF_SHIFT) & \
				     I40E_PRTQF_FLX_PIT_SOURCE_OFF_MASK)
#define I40E_FLEX_PREP_VAL(dst, fsize, src) (I40E_FLEX_SET_DST_WORD(dst) | \
					     I40E_FLEX_SET_FSIZE(fsize) | \
					     I40E_FLEX_SET_SRC_WORD(src))


#define I40E_MAX_FLEX_SRC_OFFSET 0x1F

/* macros related to GLQF_ORT */
#define I40E_ORT_SET_IDX(idx)		(((idx) << \
					  I40E_GLQF_ORT_PIT_INDX_SHIFT) & \
					 I40E_GLQF_ORT_PIT_INDX_MASK)

#define I40E_ORT_SET_COUNT(count)	(((count) << \
					  I40E_GLQF_ORT_FIELD_CNT_SHIFT) & \
					 I40E_GLQF_ORT_FIELD_CNT_MASK)

#define I40E_ORT_SET_PAYLOAD(payload)	(((payload) << \
					  I40E_GLQF_ORT_FLX_PAYLOAD_SHIFT) & \
					 I40E_GLQF_ORT_FLX_PAYLOAD_MASK)

#define I40E_ORT_PREP_VAL(idx, count, payload) (I40E_ORT_SET_IDX(idx) | \
						I40E_ORT_SET_COUNT(count) | \
						I40E_ORT_SET_PAYLOAD(payload))

#define I40E_L3_GLQF_ORT_IDX		34
#define I40E_L4_GLQF_ORT_IDX		35

/* Flex PIT register index */
#define I40E_FLEX_PIT_IDX_START_L3	3
#define I40E_FLEX_PIT_IDX_START_L4	6

#define I40E_FLEX_PIT_TABLE_SIZE	3

#define I40E_FLEX_DEST_UNUSED		63

#define I40E_FLEX_INDEX_ENTRIES		8

/* Flex MASK to disable all flexible entries */
#define I40E_FLEX_INPUT_MASK	(I40E_FLEX_50_MASK | I40E_FLEX_51_MASK | \
				 I40E_FLEX_52_MASK | I40E_FLEX_53_MASK | \
				 I40E_FLEX_54_MASK | I40E_FLEX_55_MASK | \
				 I40E_FLEX_56_MASK | I40E_FLEX_57_MASK)

#define I40E_QINT_TQCTL_VAL(qp, vector, nextq_type) \
	(I40E_QINT_TQCTL_CAUSE_ENA_MASK | \
	(I40E_TX_ITR << I40E_QINT_TQCTL_ITR_INDX_SHIFT) | \
	((vector) << I40E_QINT_TQCTL_MSIX_INDX_SHIFT) | \
	((qp) << I40E_QINT_TQCTL_NEXTQ_INDX_SHIFT) | \
	(I40E_QUEUE_TYPE_##nextq_type << I40E_QINT_TQCTL_NEXTQ_TYPE_SHIFT))

#define I40E_QINT_RQCTL_VAL(qp, vector, nextq_type) \
	(I40E_QINT_RQCTL_CAUSE_ENA_MASK | \
	(I40E_RX_ITR << I40E_QINT_RQCTL_ITR_INDX_SHIFT) | \
	((vector) << I40E_QINT_RQCTL_MSIX_INDX_SHIFT) | \
	((qp) << I40E_QINT_RQCTL_NEXTQ_INDX_SHIFT) | \
	(I40E_QUEUE_TYPE_##nextq_type << I40E_QINT_RQCTL_NEXTQ_TYPE_SHIFT))

struct i40e_flex_pit {
	struct list_head list;
	u16 src_offset;
	u8 pit_index;
};

struct i40e_fwd_adapter {
	struct net_device *netdev;
	int bit_no;
};

struct i40e_channel {
	struct list_head list;
	bool initialized;
	u8 type;
	u16 vsi_number; /* Assigned VSI number from AQ 'Add VSI' response */
	u16 stat_counter_idx;
	u16 base_queue;
	u16 num_queue_pairs; /* Requested by user */
	u16 seid;

	u8 enabled_tc;
	struct i40e_aqc_vsi_properties_data info;

	u64 max_tx_rate;
	struct i40e_fwd_adapter *fwd;

	/* track this channel belongs to which VSI */
	struct i40e_vsi *parent_vsi;
};

struct i40e_ptp_pins_settings;

static inline bool i40e_is_channel_macvlan(struct i40e_channel *ch)
{
	return !!ch->fwd;
}

static inline const u8 *i40e_channel_mac(struct i40e_channel *ch)
{
	if (i40e_is_channel_macvlan(ch))
		return ch->fwd->netdev->dev_addr;
	else
		return NULL;
}

/* struct that defines the Ethernet device */
struct i40e_pf {
	struct pci_dev *pdev;
	struct devlink_port devlink_port;
	struct i40e_hw hw;
	DECLARE_BITMAP(state, __I40E_STATE_SIZE__);
	struct msix_entry *msix_entries;

	u16 num_vmdq_vsis;         /* num vmdq vsis this PF has set up */
	u16 num_vmdq_qps;          /* num queue pairs per vmdq pool */
	u16 num_vmdq_msix;         /* num queue vectors per vmdq pool */
	u16 num_req_vfs;           /* num VFs requested for this PF */
	u16 num_vf_qps;            /* num queue pairs per VF */
	u16 num_lan_qps;           /* num lan queues this PF has set up */
	u16 num_lan_msix;          /* num queue vectors for the base PF vsi */
	u16 num_fdsb_msix;         /* num queue vectors for sideband Fdir */
	u16 num_iwarp_msix;        /* num of iwarp vectors for this PF */
	int iwarp_base_vector;
	int queues_left;           /* queues left unclaimed */
	u16 alloc_rss_size;        /* allocated RSS queues */
	u16 rss_size_max;          /* HW defined max RSS queues */
	u16 fdir_pf_filter_count;  /* num of guaranteed filters for this PF */
	u16 num_alloc_vsi;         /* num VSIs this driver supports */
	bool wol_en;

	struct hlist_head fdir_filter_list;
	u16 fdir_pf_active_filters;
	unsigned long fd_flush_timestamp;
	u32 fd_flush_cnt;
	u32 fd_add_err;
	u32 fd_atr_cnt;

	/* Book-keeping of side-band filter count per flow-type.
	 * This is used to detect and handle input set changes for
	 * respective flow-type.
	 */
	u16 fd_tcp4_filter_cnt;
	u16 fd_udp4_filter_cnt;
	u16 fd_sctp4_filter_cnt;
	u16 fd_ip4_filter_cnt;

	u16 fd_tcp6_filter_cnt;
	u16 fd_udp6_filter_cnt;
	u16 fd_sctp6_filter_cnt;
	u16 fd_ip6_filter_cnt;

	/* Flexible filter table values that need to be programmed into
	 * hardware, which expects L3 and L4 to be programmed separately. We
	 * need to ensure that the values are in ascended order and don't have
	 * duplicates, so we track each L3 and L4 values in separate lists.
	 */
	struct list_head l3_flex_pit_list;
	struct list_head l4_flex_pit_list;

	struct udp_tunnel_nic_shared udp_tunnel_shared;
	struct udp_tunnel_nic_info udp_tunnel_nic;

	struct hlist_head cloud_filter_list;
	u16 num_cloud_filters;

	u16 rx_itr_default;
	u16 tx_itr_default;
	u32 msg_enable;
	char int_name[I40E_INT_NAME_STR_LEN];
	unsigned long service_timer_period;
	unsigned long service_timer_previous;
	struct timer_list service_timer;
	struct work_struct service_task;

	DECLARE_BITMAP(flags, I40E_PF_FLAGS_NBITS);
	struct i40e_client_instance *cinst;
	bool stat_offsets_loaded;
	struct i40e_hw_port_stats stats;
	struct i40e_hw_port_stats stats_offsets;
	u32 tx_timeout_count;
	u32 tx_timeout_recovery_level;
	unsigned long tx_timeout_last_recovery;
	u32 hw_csum_rx_error;
	u32 led_status;
	u16 corer_count; /* Core reset count */
	u16 globr_count; /* Global reset count */
	u16 empr_count; /* EMP reset count */
	u16 pfr_count; /* PF reset count */
	u16 sw_int_count; /* SW interrupt count */

	struct mutex switch_mutex;
	u16 lan_vsi;       /* our default LAN VSI */
	u16 lan_veb;       /* initial relay, if exists */
#define I40E_NO_VEB	0xffff
#define I40E_NO_VSI	0xffff
	u16 next_vsi;      /* Next unallocated VSI - 0-based! */
	struct i40e_vsi **vsi;
	struct i40e_veb *veb[I40E_MAX_VEB];

	struct i40e_lump_tracking *qp_pile;
	struct i40e_lump_tracking *irq_pile;

	/* switch config info */
	u16 main_vsi_seid;
	u16 mac_seid;
#ifdef CONFIG_DEBUG_FS
	struct dentry *i40e_dbg_pf;
#endif /* CONFIG_DEBUG_FS */
	bool cur_promisc;

	/* sr-iov config info */
	struct i40e_vf *vf;
	int num_alloc_vfs;	/* actual number of VFs allocated */
	u32 vf_aq_requests;
	u32 arq_overflows;	/* Not fatal, possibly indicative of problems */

	/* DCBx/DCBNL capability for PF that indicates
	 * whether DCBx is managed by firmware or host
	 * based agent (LLDPAD). Also, indicates what
	 * flavor of DCBx protocol (IEEE/CEE) is supported
	 * by the device. For now we're supporting IEEE
	 * mode only.
	 */
	u16 dcbx_cap;

	struct i40e_filter_control_settings filter_settings;
	struct i40e_rx_pb_config pb_cfg; /* Current Rx packet buffer config */
	struct i40e_dcbx_config tmp_cfg;

/* GPIO defines used by PTP */
#define I40E_SDP3_2			18
#define I40E_SDP3_3			19
#define I40E_GPIO_4			20
#define I40E_LED2_0			26
#define I40E_LED2_1			27
#define I40E_LED3_0			28
#define I40E_LED3_1			29
#define I40E_GLGEN_GPIO_SET_SDP_DATA_HI \
	(1 << I40E_GLGEN_GPIO_SET_SDP_DATA_SHIFT)
#define I40E_GLGEN_GPIO_SET_DRV_SDP_DATA \
	(1 << I40E_GLGEN_GPIO_SET_DRIVE_SDP_SHIFT)
#define I40E_GLGEN_GPIO_CTL_PRT_NUM_0 \
	(0 << I40E_GLGEN_GPIO_CTL_PRT_NUM_SHIFT)
#define I40E_GLGEN_GPIO_CTL_PRT_NUM_1 \
	(1 << I40E_GLGEN_GPIO_CTL_PRT_NUM_SHIFT)
#define I40E_GLGEN_GPIO_CTL_RESERVED	BIT(2)
#define I40E_GLGEN_GPIO_CTL_PRT_NUM_NA_Z \
	(1 << I40E_GLGEN_GPIO_CTL_PRT_NUM_NA_SHIFT)
#define I40E_GLGEN_GPIO_CTL_DIR_OUT \
	(1 << I40E_GLGEN_GPIO_CTL_PIN_DIR_SHIFT)
#define I40E_GLGEN_GPIO_CTL_TRI_DRV_HI \
	(1 << I40E_GLGEN_GPIO_CTL_TRI_CTL_SHIFT)
#define I40E_GLGEN_GPIO_CTL_OUT_HI_RST \
	(1 << I40E_GLGEN_GPIO_CTL_OUT_CTL_SHIFT)
#define I40E_GLGEN_GPIO_CTL_TIMESYNC_0 \
	(3 << I40E_GLGEN_GPIO_CTL_PIN_FUNC_SHIFT)
#define I40E_GLGEN_GPIO_CTL_TIMESYNC_1 \
	(4 << I40E_GLGEN_GPIO_CTL_PIN_FUNC_SHIFT)
#define I40E_GLGEN_GPIO_CTL_NOT_FOR_PHY_CONN \
	(0x3F << I40E_GLGEN_GPIO_CTL_PHY_PIN_NAME_SHIFT)
#define I40E_GLGEN_GPIO_CTL_OUT_DEFAULT \
	(1 << I40E_GLGEN_GPIO_CTL_OUT_DEFAULT_SHIFT)
#define I40E_GLGEN_GPIO_CTL_PORT_0_IN_TIMESYNC_0 \
	(I40E_GLGEN_GPIO_CTL_NOT_FOR_PHY_CONN | \
	 I40E_GLGEN_GPIO_CTL_TIMESYNC_0 | \
	 I40E_GLGEN_GPIO_CTL_RESERVED | I40E_GLGEN_GPIO_CTL_PRT_NUM_0)
#define I40E_GLGEN_GPIO_CTL_PORT_1_IN_TIMESYNC_0 \
	(I40E_GLGEN_GPIO_CTL_NOT_FOR_PHY_CONN | \
	 I40E_GLGEN_GPIO_CTL_TIMESYNC_0 | \
	 I40E_GLGEN_GPIO_CTL_RESERVED | I40E_GLGEN_GPIO_CTL_PRT_NUM_1)
#define I40E_GLGEN_GPIO_CTL_PORT_0_OUT_TIMESYNC_1 \
	(I40E_GLGEN_GPIO_CTL_NOT_FOR_PHY_CONN | \
	 I40E_GLGEN_GPIO_CTL_TIMESYNC_1 | I40E_GLGEN_GPIO_CTL_OUT_HI_RST | \
	 I40E_GLGEN_GPIO_CTL_TRI_DRV_HI | I40E_GLGEN_GPIO_CTL_DIR_OUT | \
	 I40E_GLGEN_GPIO_CTL_RESERVED | I40E_GLGEN_GPIO_CTL_PRT_NUM_0)
#define I40E_GLGEN_GPIO_CTL_PORT_1_OUT_TIMESYNC_1 \
	(I40E_GLGEN_GPIO_CTL_NOT_FOR_PHY_CONN | \
	 I40E_GLGEN_GPIO_CTL_TIMESYNC_1 | I40E_GLGEN_GPIO_CTL_OUT_HI_RST | \
	 I40E_GLGEN_GPIO_CTL_TRI_DRV_HI | I40E_GLGEN_GPIO_CTL_DIR_OUT | \
	 I40E_GLGEN_GPIO_CTL_RESERVED | I40E_GLGEN_GPIO_CTL_PRT_NUM_1)
#define I40E_GLGEN_GPIO_CTL_LED_INIT \
	(I40E_GLGEN_GPIO_CTL_PRT_NUM_NA_Z | \
	 I40E_GLGEN_GPIO_CTL_DIR_OUT | \
	 I40E_GLGEN_GPIO_CTL_TRI_DRV_HI | \
	 I40E_GLGEN_GPIO_CTL_OUT_HI_RST | \
	 I40E_GLGEN_GPIO_CTL_OUT_DEFAULT | \
	 I40E_GLGEN_GPIO_CTL_NOT_FOR_PHY_CONN)
#define I40E_PRTTSYN_AUX_1_INSTNT \
	(1 << I40E_PRTTSYN_AUX_1_INSTNT_SHIFT)
#define I40E_PRTTSYN_AUX_0_OUT_ENABLE \
	(1 << I40E_PRTTSYN_AUX_0_OUT_ENA_SHIFT)
#define I40E_PRTTSYN_AUX_0_OUT_CLK_MOD	(3 << I40E_PRTTSYN_AUX_0_OUTMOD_SHIFT)
#define I40E_PRTTSYN_AUX_0_OUT_ENABLE_CLK_MOD \
	(I40E_PRTTSYN_AUX_0_OUT_ENABLE | I40E_PRTTSYN_AUX_0_OUT_CLK_MOD)
#define I40E_PTP_HALF_SECOND		500000000LL /* nano seconds */
#define I40E_PTP_2_SEC_DELAY		2

	struct ptp_clock *ptp_clock;
	struct ptp_clock_info ptp_caps;
	struct sk_buff *ptp_tx_skb;
	unsigned long ptp_tx_start;
	struct hwtstamp_config tstamp_config;
	struct timespec64 ptp_prev_hw_time;
	struct work_struct ptp_extts0_work;
	ktime_t ptp_reset_start;
	struct mutex tmreg_lock; /* Used to protect the SYSTIME registers. */
	u32 ptp_adj_mult;
	u32 tx_hwtstamp_timeouts;
	u32 tx_hwtstamp_skipped;
	u32 rx_hwtstamp_cleared;
	u32 latch_event_flags;
	spinlock_t ptp_rx_lock; /* Used to protect Rx timestamp registers. */
	unsigned long latch_events[4];
	bool ptp_tx;
	bool ptp_rx;
	struct i40e_ptp_pins_settings *ptp_pins;
	u16 rss_table_size; /* HW RSS table size */
	u32 max_bw;
	u32 min_bw;

	u32 ioremap_len;
	u32 fd_inv;
	u16 phy_led_val;

	u16 last_sw_conf_flags;
	u16 last_sw_conf_valid_flags;
	/* List to keep previous DDP profiles to be rolled back in the future */
	struct list_head ddp_old_prof;
};

/**
 * __i40e_pf_next_vsi - get next valid VSI
 * @pf: pointer to the PF struct
 * @idx: pointer to start position number
 *
 * Find and return next non-NULL VSI pointer in pf->vsi array and
 * updates idx position. Returns NULL if no VSI is found.
 **/
static __always_inline struct i40e_vsi *
__i40e_pf_next_vsi(struct i40e_pf *pf, int *idx)
{
	while (*idx < pf->num_alloc_vsi) {
		if (pf->vsi[*idx])
			return pf->vsi[*idx];
		(*idx)++;
	}
	return NULL;
}

#define i40e_pf_for_each_vsi(_pf, _i, _vsi)			\
	for (_i = 0, _vsi = __i40e_pf_next_vsi(_pf, &_i);	\
	     _vsi;						\
	     _i++, _vsi = __i40e_pf_next_vsi(_pf, &_i))

/**
 * __i40e_pf_next_veb - get next valid VEB
 * @pf: pointer to the PF struct
 * @idx: pointer to start position number
 *
 * Find and return next non-NULL VEB pointer in pf->veb array and
 * updates idx position. Returns NULL if no VEB is found.
 **/
static __always_inline struct i40e_veb *
__i40e_pf_next_veb(struct i40e_pf *pf, int *idx)
{
	while (*idx < I40E_MAX_VEB) {
		if (pf->veb[*idx])
			return pf->veb[*idx];
		(*idx)++;
	}
	return NULL;
}

#define i40e_pf_for_each_veb(_pf, _i, _veb)			\
	for (_i = 0, _veb = __i40e_pf_next_veb(_pf, &_i);	\
	     _veb;						\
	     _i++, _veb = __i40e_pf_next_veb(_pf, &_i))

/**
 * i40e_addr_to_hkey - Convert a 6-byte MAC Address to a u64 hash key
 * @macaddr: the MAC Address as the base key
 *
 * Simply copies the address and returns it as a u64 for hashing
 **/
static inline u64 i40e_addr_to_hkey(const u8 *macaddr)
{
	u64 key = 0;

	ether_addr_copy((u8 *)&key, macaddr);
	return key;
}

enum i40e_filter_state {
	I40E_FILTER_INVALID = 0,	/* Invalid state */
	I40E_FILTER_NEW,		/* New, not sent to FW yet */
	I40E_FILTER_ACTIVE,		/* Added to switch by FW */
	I40E_FILTER_FAILED,		/* Rejected by FW */
	I40E_FILTER_REMOVE,		/* To be removed */
	I40E_FILTER_NEW_SYNC,		/* New, not sent yet, is in i40e_sync_vsi_filters() */
/* There is no 'removed' state; the filter struct is freed */
};
struct i40e_mac_filter {
	struct hlist_node hlist;
	u8 macaddr[ETH_ALEN];
#define I40E_VLAN_ANY -1
	s16 vlan;
	enum i40e_filter_state state;
};

/* Wrapper structure to keep track of filters while we are preparing to send
 * firmware commands. We cannot send firmware commands while holding a
 * spinlock, since it might sleep. To avoid this, we wrap the added filters in
 * a separate structure, which will track the state change and update the real
 * filter while under lock. We can't simply hold the filters in a separate
 * list, as this opens a window for a race condition when adding new MAC
 * addresses to all VLANs, or when adding new VLANs to all MAC addresses.
 */
struct i40e_new_mac_filter {
	struct hlist_node hlist;
	struct i40e_mac_filter *f;

	/* Track future changes to state separately */
	enum i40e_filter_state state;
};

struct i40e_veb {
	struct i40e_pf *pf;
	u16 idx;
	u16 seid;
	u16 uplink_seid;
	u16 stats_idx;		/* index of VEB parent */
	u8  enabled_tc;
	u16 bridge_mode;	/* Bridge Mode (VEB/VEPA) */
	u16 bw_limit;
	u8  bw_max_quanta;
	bool is_abs_credits;
	u8  bw_tc_share_credits[I40E_MAX_TRAFFIC_CLASS];
	u16 bw_tc_limit_credits[I40E_MAX_TRAFFIC_CLASS];
	u8  bw_tc_max_quanta[I40E_MAX_TRAFFIC_CLASS];
	struct kobject *kobj;
	bool stat_offsets_loaded;
	struct i40e_eth_stats stats;
	struct i40e_eth_stats stats_offsets;
	struct i40e_veb_tc_stats tc_stats;
	struct i40e_veb_tc_stats tc_stats_offsets;
};

/* struct that defines a VSI, associated with a dev */
struct i40e_vsi {
	struct net_device *netdev;
	unsigned long active_vlans[BITS_TO_LONGS(VLAN_N_VID)];
	bool netdev_registered;
	bool stat_offsets_loaded;

	u32 current_netdev_flags;
	DECLARE_BITMAP(state, __I40E_VSI_STATE_SIZE__);
#define I40E_VSI_FLAG_FILTER_CHANGED	BIT(0)
#define I40E_VSI_FLAG_VEB_OWNER		BIT(1)
	unsigned long flags;

	/* Per VSI lock to protect elements/hash (MAC filter) */
	spinlock_t mac_filter_hash_lock;
	/* Fixed size hash table with 2^8 buckets for MAC filters */
	DECLARE_HASHTABLE(mac_filter_hash, 8);
	bool has_vlan_filter;

	/* VSI stats */
	struct rtnl_link_stats64 net_stats;
	struct rtnl_link_stats64 net_stats_offsets;
	struct i40e_eth_stats eth_stats;
	struct i40e_eth_stats eth_stats_offsets;
	u64 tx_restart;
	u64 tx_busy;
	u64 tx_linearize;
	u64 tx_force_wb;
	u64 tx_stopped;
	u64 rx_buf_failed;
	u64 rx_page_failed;
	u64 rx_page_reuse;
	u64 rx_page_alloc;
	u64 rx_page_waive;
	u64 rx_page_busy;

	/* These are containers of ring pointers, allocated at run-time */
	struct i40e_ring **rx_rings;
	struct i40e_ring **tx_rings;
	struct i40e_ring **xdp_rings; /* XDP Tx rings */

	u32  active_filters;
	u32  promisc_threshold;

	u16 work_limit;
	u16 int_rate_limit;	/* value in usecs */

	u16 rss_table_size;	/* HW RSS table size */
	u16 rss_size;		/* Allocated RSS queues */
	u8  *rss_hkey_user;	/* User configured hash keys */
	u8  *rss_lut_user;	/* User configured lookup table entries */


	u16 max_frame;
	u16 rx_buf_len;

	struct bpf_prog *xdp_prog;

	/* List of q_vectors allocated to this VSI */
	struct i40e_q_vector **q_vectors;
	int num_q_vectors;
	int base_vector;
	bool irqs_ready;

	u16 seid;		/* HW index of this VSI (absolute index) */
	u16 id;			/* VSI number */
	u16 uplink_seid;

	u16 base_queue;		/* vsi's first queue in hw array */
	u16 alloc_queue_pairs;	/* Allocated Tx/Rx queues */
	u16 req_queue_pairs;	/* User requested queue pairs */
	u16 num_queue_pairs;	/* Used tx and rx pairs */
	u16 num_tx_desc;
	u16 num_rx_desc;
	enum i40e_vsi_type type;  /* VSI type, e.g., LAN, FCoE, etc */
	s16 vf_id;		/* Virtual function ID for SRIOV VSIs */

	struct tc_mqprio_qopt_offload mqprio_qopt; /* queue parameters */
	struct i40e_tc_configuration tc_config;
	struct i40e_aqc_vsi_properties_data info;

	/* VSI BW limit (absolute across all TCs) */
	u16 bw_limit;		/* VSI BW Limit (0 = disabled) */
	u8  bw_max_quanta;	/* Max Quanta when BW limit is enabled */

	/* Relative TC credits across VSIs */
	u8  bw_ets_share_credits[I40E_MAX_TRAFFIC_CLASS];
	/* TC BW limit credits within VSI */
	u16  bw_ets_limit_credits[I40E_MAX_TRAFFIC_CLASS];
	/* TC BW limit max quanta within VSI */
	u8  bw_ets_max_quanta[I40E_MAX_TRAFFIC_CLASS];

	struct i40e_pf *back;	/* Backreference to associated PF */
	u16 idx;		/* index in pf->vsi[] */
	u16 veb_idx;		/* index of VEB parent */
	struct kobject *kobj;	/* sysfs object */
	bool current_isup;	/* Sync 'link up' logging */
	enum i40e_aq_link_speed current_speed;	/* Sync link speed logging */

	/* channel specific fields */
	u16 cnt_q_avail;	/* num of queues available for channel usage */
	u16 orig_rss_size;
	u16 current_rss_size;
	bool reconfig_rss;

	u16 next_base_queue;	/* next queue to be used for channel setup */

	struct list_head ch_list;
	u16 tc_seid_map[I40E_MAX_TRAFFIC_CLASS];

	/* macvlan fields */
#define I40E_MAX_MACVLANS		128 /* Max HW vectors - 1 on FVL */
#define I40E_MIN_MACVLAN_VECTORS	2   /* Min vectors to enable macvlans */
	DECLARE_BITMAP(fwd_bitmask, I40E_MAX_MACVLANS);
	struct list_head macvlan_list;
	int macvlan_cnt;

	void *priv;	/* client driver data reference. */

	/* VSI specific handlers */
	irqreturn_t (*irq_handler)(int irq, void *data);

	unsigned long *af_xdp_zc_qps; /* tracks AF_XDP ZC enabled qps */
} ____cacheline_internodealigned_in_smp;

struct i40e_netdev_priv {
	struct i40e_vsi *vsi;
};

extern struct ida i40e_client_ida;

/* struct that defines an interrupt vector */
struct i40e_q_vector {
	struct i40e_vsi *vsi;

	u16 v_idx;		/* index in the vsi->q_vector array. */
	u16 reg_idx;		/* register index of the interrupt */

	struct napi_struct napi;

	struct i40e_ring_container rx;
	struct i40e_ring_container tx;

	u8 itr_countdown;	/* when 0 should adjust adaptive ITR */
	u8 num_ringpairs;	/* total number of ring pairs in vector */

	cpumask_t affinity_mask;
	struct irq_affinity_notify affinity_notify;

	struct rcu_head rcu;	/* to avoid race with update stats on free */
	char name[I40E_INT_NAME_STR_LEN];
	bool arm_wb_state;
	bool in_busy_poll;
	int irq_num;		/* IRQ assigned to this q_vector */
} ____cacheline_internodealigned_in_smp;

/* lan device */
struct i40e_device {
	struct list_head list;
	struct i40e_pf *pf;
};

/**
 * i40e_info_nvm_ver - format the NVM version string
 * @hw: ptr to the hardware info
 * @buf: string buffer to store
 * @len: buffer size
 *
 * Formats NVM version string as:
 * <gen>.<snap>.<release> when eetrackid == I40E_OEM_EETRACK_ID
 * <nvm_major>.<nvm_minor> otherwise
 **/
static inline void i40e_info_nvm_ver(struct i40e_hw *hw, char *buf, size_t len)
{
	struct i40e_nvm_info *nvm = &hw->nvm;

	if (nvm->eetrack == I40E_OEM_EETRACK_ID) {
		u32 full_ver = nvm->oem_ver;
		u8 gen, snap;
		u16 release;

		gen = FIELD_GET(I40E_OEM_GEN_MASK, full_ver);
		snap = FIELD_GET(I40E_OEM_SNAP_MASK, full_ver);
		release = FIELD_GET(I40E_OEM_RELEASE_MASK, full_ver);
		snprintf(buf, len, "%x.%x.%x", gen, snap, release);
	} else {
		u8 major, minor;

		major = FIELD_GET(I40E_NVM_VERSION_HI_MASK, nvm->version);
		minor = FIELD_GET(I40E_NVM_VERSION_LO_MASK, nvm->version);
		snprintf(buf, len, "%x.%02x", major, minor);
	}
}

/**
 * i40e_info_eetrack - format the EETrackID string
 * @hw: ptr to the hardware info
 * @buf: string buffer to store
 * @len: buffer size
 *
 * Returns hexadecimally formated EETrackID if it is
 * different from I40E_OEM_EETRACK_ID or empty string.
 **/
static inline void i40e_info_eetrack(struct i40e_hw *hw, char *buf, size_t len)
{
	struct i40e_nvm_info *nvm = &hw->nvm;

	buf[0] = '\0';
	if (nvm->eetrack != I40E_OEM_EETRACK_ID)
		snprintf(buf, len, "0x%08x", nvm->eetrack);
}

/**
 * i40e_info_civd_ver - format the NVM version strings
 * @hw: ptr to the hardware info
 * @buf: string buffer to store
 * @len: buffer size
 *
 * Returns formated combo image version if adapter's EETrackID is
 * different from I40E_OEM_EETRACK_ID or empty string.
 **/
static inline void i40e_info_civd_ver(struct i40e_hw *hw, char *buf, size_t len)
{
	struct i40e_nvm_info *nvm = &hw->nvm;

	buf[0] = '\0';
	if (nvm->eetrack != I40E_OEM_EETRACK_ID) {
		u32 full_ver = nvm->oem_ver;
		u8 major, minor;
		u16 build;

		major = FIELD_GET(I40E_OEM_VER_MASK, full_ver);
		build = FIELD_GET(I40E_OEM_VER_BUILD_MASK, full_ver);
		minor = FIELD_GET(I40E_OEM_VER_PATCH_MASK, full_ver);
		snprintf(buf, len, "%d.%d.%d", major, build, minor);
	}
}

/**
 * i40e_nvm_version_str - format the NVM version strings
 * @hw: ptr to the hardware info
 * @buf: string buffer to store
 * @len: buffer size
 **/
static inline char *i40e_nvm_version_str(struct i40e_hw *hw, char *buf,
					 size_t len)
{
	char ver[16] = " ";

	/* Get NVM version */
	i40e_info_nvm_ver(hw, buf, len);

	/* Append EETrackID if provided */
	i40e_info_eetrack(hw, &ver[1], sizeof(ver) - 1);
	if (strlen(ver) > 1)
		strlcat(buf, ver, len);

	/* Append combo image version if provided */
	i40e_info_civd_ver(hw, &ver[1], sizeof(ver) - 1);
	if (strlen(ver) > 1)
		strlcat(buf, ver, len);

	return buf;
}

/**
 * i40e_netdev_to_pf: Retrieve the PF struct for given netdev
 * @netdev: the corresponding netdev
 *
 * Return the PF struct for the given netdev
 **/
static inline struct i40e_pf *i40e_netdev_to_pf(struct net_device *netdev)
{
	struct i40e_netdev_priv *np = netdev_priv(netdev);
	struct i40e_vsi *vsi = np->vsi;

	return vsi->back;
}

static inline void i40e_vsi_setup_irqhandler(struct i40e_vsi *vsi,
				irqreturn_t (*irq_handler)(int, void *))
{
	vsi->irq_handler = irq_handler;
}

/**
 * i40e_get_fd_cnt_all - get the total FD filter space available
 * @pf: pointer to the PF struct
 **/
static inline int i40e_get_fd_cnt_all(struct i40e_pf *pf)
{
	return pf->hw.fdir_shared_filter_count + pf->fdir_pf_filter_count;
}

/**
 * i40e_read_fd_input_set - reads value of flow director input set register
 * @pf: pointer to the PF struct
 * @addr: register addr
 *
 * This function reads value of flow director input set register
 * specified by 'addr' (which is specific to flow-type)
 **/
static inline u64 i40e_read_fd_input_set(struct i40e_pf *pf, u16 addr)
{
	u64 val;

	val = i40e_read_rx_ctl(&pf->hw, I40E_PRTQF_FD_INSET(addr, 1));
	val <<= 32;
	val += i40e_read_rx_ctl(&pf->hw, I40E_PRTQF_FD_INSET(addr, 0));

	return val;
}

/**
 * i40e_write_fd_input_set - writes value into flow director input set register
 * @pf: pointer to the PF struct
 * @addr: register addr
 * @val: value to be written
 *
 * This function writes specified value to the register specified by 'addr'.
 * This register is input set register based on flow-type.
 **/
static inline void i40e_write_fd_input_set(struct i40e_pf *pf,
					   u16 addr, u64 val)
{
	i40e_write_rx_ctl(&pf->hw, I40E_PRTQF_FD_INSET(addr, 1),
			  (u32)(val >> 32));
	i40e_write_rx_ctl(&pf->hw, I40E_PRTQF_FD_INSET(addr, 0),
			  (u32)(val & 0xFFFFFFFFULL));
}

/**
 * i40e_get_pf_count - get PCI PF count.
 * @hw: pointer to a hw.
 *
 * Reports the function number of the highest PCI physical
 * function plus 1 as it is loaded from the NVM.
 *
 * Return: PCI PF count.
 **/
static inline u32 i40e_get_pf_count(struct i40e_hw *hw)
{
	return FIELD_GET(I40E_GLGEN_PCIFCNCNT_PCIPFCNT_MASK,
			 rd32(hw, I40E_GLGEN_PCIFCNCNT));
}

/* needed by i40e_ethtool.c */
int i40e_up(struct i40e_vsi *vsi);
void i40e_down(struct i40e_vsi *vsi);
extern const char i40e_driver_name[];
void i40e_do_reset_safe(struct i40e_pf *pf, u32 reset_flags);
void i40e_do_reset(struct i40e_pf *pf, u32 reset_flags, bool lock_acquired);
int i40e_config_rss(struct i40e_vsi *vsi, u8 *seed, u8 *lut, u16 lut_size);
int i40e_get_rss(struct i40e_vsi *vsi, u8 *seed, u8 *lut, u16 lut_size);
void i40e_fill_rss_lut(struct i40e_pf *pf, u8 *lut,
		       u16 rss_table_size, u16 rss_size);
struct i40e_vsi *i40e_find_vsi_from_id(struct i40e_pf *pf, u16 id);
/**
 * i40e_find_vsi_by_type - Find and return Flow Director VSI
 * @pf: PF to search for VSI
 * @type: Value indicating type of VSI we are looking for
 **/
static inline struct i40e_vsi *
i40e_find_vsi_by_type(struct i40e_pf *pf, u16 type)
{
	struct i40e_vsi *vsi;
	int i;

	i40e_pf_for_each_vsi(pf, i, vsi)
		if (vsi->type == type)
			return vsi;

	return NULL;
}
void i40e_update_stats(struct i40e_vsi *vsi);
void i40e_update_veb_stats(struct i40e_veb *veb);
void i40e_update_eth_stats(struct i40e_vsi *vsi);
struct rtnl_link_stats64 *i40e_get_vsi_stats_struct(struct i40e_vsi *vsi);
int i40e_fetch_switch_configuration(struct i40e_pf *pf,
				    bool printconfig);

int i40e_add_del_fdir(struct i40e_vsi *vsi,
		      struct i40e_fdir_filter *input, bool add);
void i40e_fdir_check_and_reenable(struct i40e_pf *pf);
u32 i40e_get_current_fd_count(struct i40e_pf *pf);
u32 i40e_get_cur_guaranteed_fd_count(struct i40e_pf *pf);
u32 i40e_get_current_atr_cnt(struct i40e_pf *pf);
u32 i40e_get_global_fd_count(struct i40e_pf *pf);
bool i40e_set_ntuple(struct i40e_pf *pf, netdev_features_t features);
void i40e_set_ethtool_ops(struct net_device *netdev);
struct i40e_mac_filter *i40e_add_filter(struct i40e_vsi *vsi,
					const u8 *macaddr, s16 vlan);
void __i40e_del_filter(struct i40e_vsi *vsi, struct i40e_mac_filter *f);
void i40e_del_filter(struct i40e_vsi *vsi, const u8 *macaddr, s16 vlan);
int i40e_sync_vsi_filters(struct i40e_vsi *vsi);
struct i40e_vsi *i40e_vsi_setup(struct i40e_pf *pf, u8 type,
				u16 uplink, u32 param1);
int i40e_vsi_release(struct i40e_vsi *vsi);
void i40e_service_event_schedule(struct i40e_pf *pf);
void i40e_notify_client_of_vf_msg(struct i40e_vsi *vsi, u32 vf_id,
				  u8 *msg, u16 len);

int i40e_control_wait_tx_q(int seid, struct i40e_pf *pf, int pf_q, bool is_xdp,
			   bool enable);
int i40e_control_wait_rx_q(struct i40e_pf *pf, int pf_q, bool enable);
int i40e_vsi_start_rings(struct i40e_vsi *vsi);
void i40e_vsi_stop_rings(struct i40e_vsi *vsi);
void i40e_vsi_stop_rings_no_wait(struct  i40e_vsi *vsi);
int i40e_vsi_wait_queues_disabled(struct i40e_vsi *vsi);
int i40e_reconfig_rss_queues(struct i40e_pf *pf, int queue_count);
struct i40e_veb *i40e_veb_setup(struct i40e_pf *pf, u16 uplink_seid,
				u16 downlink_seid, u8 enabled_tc);
void i40e_veb_release(struct i40e_veb *veb);

int i40e_veb_config_tc(struct i40e_veb *veb, u8 enabled_tc);
int i40e_vsi_add_pvid(struct i40e_vsi *vsi, u16 vid);
void i40e_vsi_remove_pvid(struct i40e_vsi *vsi);
void i40e_vsi_reset_stats(struct i40e_vsi *vsi);
void i40e_pf_reset_stats(struct i40e_pf *pf);
#ifdef CONFIG_DEBUG_FS
void i40e_dbg_pf_init(struct i40e_pf *pf);
void i40e_dbg_pf_exit(struct i40e_pf *pf);
void i40e_dbg_init(void);
void i40e_dbg_exit(void);
#else
static inline void i40e_dbg_pf_init(struct i40e_pf *pf) {}
static inline void i40e_dbg_pf_exit(struct i40e_pf *pf) {}
static inline void i40e_dbg_init(void) {}
static inline void i40e_dbg_exit(void) {}
#endif /* CONFIG_DEBUG_FS*/
/* needed by client drivers */
int i40e_lan_add_device(struct i40e_pf *pf);
int i40e_lan_del_device(struct i40e_pf *pf);
void i40e_client_subtask(struct i40e_pf *pf);
void i40e_notify_client_of_l2_param_changes(struct i40e_pf *pf);
void i40e_notify_client_of_netdev_close(struct i40e_pf *pf, bool reset);
void i40e_notify_client_of_vf_enable(struct i40e_pf *pf, u32 num_vfs);
void i40e_notify_client_of_vf_reset(struct i40e_pf *pf, u32 vf_id);
void i40e_client_update_msix_info(struct i40e_pf *pf);
int i40e_vf_client_capable(struct i40e_pf *pf, u32 vf_id);
/**
 * i40e_irq_dynamic_enable - Enable default interrupt generation settings
 * @vsi: pointer to a vsi
 * @vector: enable a particular Hw Interrupt vector, without base_vector
 **/
static inline void i40e_irq_dynamic_enable(struct i40e_vsi *vsi, int vector)
{
	struct i40e_pf *pf = vsi->back;
	struct i40e_hw *hw = &pf->hw;
	u32 val;

	val = I40E_PFINT_DYN_CTLN_INTENA_MASK |
	      I40E_PFINT_DYN_CTLN_CLEARPBA_MASK |
	      (I40E_ITR_NONE << I40E_PFINT_DYN_CTLN_ITR_INDX_SHIFT);
	wr32(hw, I40E_PFINT_DYN_CTLN(vector + vsi->base_vector - 1), val);
	/* skip the flush */
}

void i40e_irq_dynamic_disable_icr0(struct i40e_pf *pf);
void i40e_irq_dynamic_enable_icr0(struct i40e_pf *pf);
int i40e_ioctl(struct net_device *netdev, struct ifreq *ifr, int cmd);
int i40e_open(struct net_device *netdev);
int i40e_close(struct net_device *netdev);
int i40e_vsi_open(struct i40e_vsi *vsi);
void i40e_vlan_stripping_disable(struct i40e_vsi *vsi);
int i40e_add_vlan_all_mac(struct i40e_vsi *vsi, s16 vid);
int i40e_vsi_add_vlan(struct i40e_vsi *vsi, u16 vid);
void i40e_rm_vlan_all_mac(struct i40e_vsi *vsi, s16 vid);
void i40e_vsi_kill_vlan(struct i40e_vsi *vsi, u16 vid);
struct i40e_mac_filter *i40e_add_mac_filter(struct i40e_vsi *vsi,
					    const u8 *macaddr);
int i40e_del_mac_filter(struct i40e_vsi *vsi, const u8 *macaddr);
bool i40e_is_vsi_in_vlan(struct i40e_vsi *vsi);
int i40e_count_filters(struct i40e_vsi *vsi);
struct i40e_mac_filter *i40e_find_mac(struct i40e_vsi *vsi, const u8 *macaddr);
void i40e_vlan_stripping_enable(struct i40e_vsi *vsi);
static inline bool i40e_is_sw_dcb(struct i40e_pf *pf)
{
	return test_bit(I40E_FLAG_FW_LLDP_DIS, pf->flags);
}

#ifdef CONFIG_I40E_DCB
void i40e_dcbnl_flush_apps(struct i40e_pf *pf,
			   struct i40e_dcbx_config *old_cfg,
			   struct i40e_dcbx_config *new_cfg);
void i40e_dcbnl_set_all(struct i40e_vsi *vsi);
void i40e_dcbnl_setup(struct i40e_vsi *vsi);
bool i40e_dcb_need_reconfig(struct i40e_pf *pf,
			    struct i40e_dcbx_config *old_cfg,
			    struct i40e_dcbx_config *new_cfg);
int i40e_hw_dcb_config(struct i40e_pf *pf, struct i40e_dcbx_config *new_cfg);
int i40e_dcb_sw_default_config(struct i40e_pf *pf);
#endif /* CONFIG_I40E_DCB */
void i40e_ptp_rx_hang(struct i40e_pf *pf);
void i40e_ptp_tx_hang(struct i40e_pf *pf);
void i40e_ptp_tx_hwtstamp(struct i40e_pf *pf);
void i40e_ptp_rx_hwtstamp(struct i40e_pf *pf, struct sk_buff *skb, u8 index);
void i40e_ptp_set_increment(struct i40e_pf *pf);
int i40e_ptp_set_ts_config(struct i40e_pf *pf, struct ifreq *ifr);
int i40e_ptp_get_ts_config(struct i40e_pf *pf, struct ifreq *ifr);
void i40e_ptp_save_hw_time(struct i40e_pf *pf);
void i40e_ptp_restore_hw_time(struct i40e_pf *pf);
void i40e_ptp_init(struct i40e_pf *pf);
void i40e_ptp_stop(struct i40e_pf *pf);
int i40e_ptp_alloc_pins(struct i40e_pf *pf);
int i40e_update_adq_vsi_queues(struct i40e_vsi *vsi, int vsi_offset);
int i40e_is_vsi_uplink_mode_veb(struct i40e_vsi *vsi);
int i40e_get_partition_bw_setting(struct i40e_pf *pf);
int i40e_set_partition_bw_setting(struct i40e_pf *pf);
int i40e_commit_partition_bw_setting(struct i40e_pf *pf);
void i40e_print_link_message(struct i40e_vsi *vsi, bool isup);

void i40e_set_fec_in_flags(u8 fec_cfg, unsigned long *flags);

static inline bool i40e_enabled_xdp_vsi(struct i40e_vsi *vsi)
{
	return !!READ_ONCE(vsi->xdp_prog);
}

int i40e_create_queue_channel(struct i40e_vsi *vsi, struct i40e_channel *ch);
int i40e_set_bw_limit(struct i40e_vsi *vsi, u16 seid, u64 max_tx_rate);
int i40e_add_del_cloud_filter(struct i40e_vsi *vsi,
			      struct i40e_cloud_filter *filter,
			      bool add);
int i40e_add_del_cloud_filter_big_buf(struct i40e_vsi *vsi,
				      struct i40e_cloud_filter *filter,
				      bool add);

/**
 * i40e_is_tc_mqprio_enabled - check if TC MQPRIO is enabled on PF
 * @pf: pointer to a pf.
 *
 * Check and return state of flag I40E_FLAG_TC_MQPRIO.
 *
 * Return: true/false if I40E_FLAG_TC_MQPRIO is set or not
 **/
static inline bool i40e_is_tc_mqprio_enabled(struct i40e_pf *pf)
{
	return test_bit(I40E_FLAG_TC_MQPRIO_ENA, pf->flags);
}

/**
 * i40e_hw_to_pf - get pf pointer from the hardware structure
 * @hw: pointer to the device HW structure
 **/
static inline struct i40e_pf *i40e_hw_to_pf(struct i40e_hw *hw)
{
	return container_of(hw, struct i40e_pf, hw);
}

struct device *i40e_hw_to_dev(struct i40e_hw *hw);

/**
 * i40e_pf_get_vsi_by_seid - find VSI by SEID
 * @pf: pointer to a PF
 * @seid: SEID of the VSI
 **/
static inline struct i40e_vsi *
i40e_pf_get_vsi_by_seid(struct i40e_pf *pf, u16 seid)
{
	struct i40e_vsi *vsi;
	int i;

	i40e_pf_for_each_vsi(pf, i, vsi)
		if (vsi->seid == seid)
			return vsi;

	return NULL;
}

/**
 * i40e_pf_get_main_vsi - get pointer to main VSI
 * @pf: pointer to a PF
 *
 * Return: pointer to main VSI or NULL if it does not exist
 **/
static inline struct i40e_vsi *i40e_pf_get_main_vsi(struct i40e_pf *pf)
{
	return (pf->lan_vsi != I40E_NO_VSI) ? pf->vsi[pf->lan_vsi] : NULL;
}

/**
 * i40e_pf_get_veb_by_seid - find VEB by SEID
 * @pf: pointer to a PF
 * @seid: SEID of the VSI
 **/
static inline struct i40e_veb *
i40e_pf_get_veb_by_seid(struct i40e_pf *pf, u16 seid)
{
	struct i40e_veb *veb;
	int i;

	i40e_pf_for_each_veb(pf, i, veb)
		if (veb->seid == seid)
			return veb;

	return NULL;
}

/**
 * i40e_pf_get_main_veb - get pointer to main VEB
 * @pf: pointer to a PF
 *
 * Return: pointer to main VEB or NULL if it does not exist
 **/
static inline struct i40e_veb *i40e_pf_get_main_veb(struct i40e_pf *pf)
{
	return (pf->lan_veb != I40E_NO_VEB) ? pf->veb[pf->lan_veb] : NULL;
}

/**
 * i40e_hw_to_pf - get pf pointer from the hardware structure
 * @hw: pointer to the device HW structure
 **/
static inline struct i40e_pf *i40e_hw_to_pf(struct i40e_hw *hw)
{
	return container_of(hw, struct i40e_pf, hw);
}

struct device *i40e_hw_to_dev(struct i40e_hw *hw);

#endif /* _I40E_H_ */<|MERGE_RESOLUTION|>--- conflicted
+++ resolved
@@ -4,28 +4,18 @@
 #ifndef _I40E_H_
 #define _I40E_H_
 
-<<<<<<< HEAD
-#include <linux/ethtool.h>
-=======
 #include <linux/linkmode.h>
->>>>>>> a6ad5510
 #include <linux/pci.h>
 #include <linux/ptp_clock_kernel.h>
 #include <linux/types.h>
 #include <linux/avf/virtchnl.h>
 #include <linux/net/intel/i40e_client.h>
-<<<<<<< HEAD
-=======
 #include <net/devlink.h>
->>>>>>> a6ad5510
 #include <net/pkt_cls.h>
 #include <net/udp_tunnel.h>
 #include "i40e_dcb.h"
 #include "i40e_debug.h"
-<<<<<<< HEAD
-=======
 #include "i40e_devlink.h"
->>>>>>> a6ad5510
 #include "i40e_io.h"
 #include "i40e_prototype.h"
 #include "i40e_register.h"
@@ -1424,15 +1414,4 @@
 	return (pf->lan_veb != I40E_NO_VEB) ? pf->veb[pf->lan_veb] : NULL;
 }
 
-/**
- * i40e_hw_to_pf - get pf pointer from the hardware structure
- * @hw: pointer to the device HW structure
- **/
-static inline struct i40e_pf *i40e_hw_to_pf(struct i40e_hw *hw)
-{
-	return container_of(hw, struct i40e_pf, hw);
-}
-
-struct device *i40e_hw_to_dev(struct i40e_hw *hw);
-
 #endif /* _I40E_H_ */