// SPDX-License-Identifier: GPL-2.0
/* Copyright(c) 2013 - 2021 Intel Corporation. */

#include <generated/utsrelease.h>
#include <linux/crash_dump.h>
#include <linux/if_bridge.h>
#include <linux/if_macvlan.h>
#include <linux/module.h>
#include <net/pkt_cls.h>
#include <net/xdp_sock_drv.h>

/* Local includes */
#include "i40e.h"
#include "i40e_devids.h"
#include "i40e_diag.h"
#include "i40e_lan_hmc.h"
#include "i40e_virtchnl_pf.h"
#include "i40e_xsk.h"

/* All i40e tracepoints are defined by the include below, which
 * must be included exactly once across the whole kernel with
 * CREATE_TRACE_POINTS defined
 */
#define CREATE_TRACE_POINTS
#include "i40e_trace.h"

const char i40e_driver_name[] = "i40e";
static const char i40e_driver_string[] =
			"Intel(R) Ethernet Connection XL710 Network Driver";

static const char i40e_copyright[] = "Copyright (c) 2013 - 2019 Intel Corporation.";

/* a bit of forward declarations */
static void i40e_vsi_reinit_locked(struct i40e_vsi *vsi);
static void i40e_handle_reset_warning(struct i40e_pf *pf, bool lock_acquired);
static int i40e_add_vsi(struct i40e_vsi *vsi);
static int i40e_add_veb(struct i40e_veb *veb, struct i40e_vsi *vsi);
static int i40e_setup_pf_switch(struct i40e_pf *pf, bool reinit, bool lock_acquired);
static int i40e_setup_misc_vector(struct i40e_pf *pf);
static void i40e_determine_queue_usage(struct i40e_pf *pf);
static int i40e_setup_pf_filter_control(struct i40e_pf *pf);
static void i40e_prep_for_reset(struct i40e_pf *pf);
static void i40e_reset_and_rebuild(struct i40e_pf *pf, bool reinit,
				   bool lock_acquired);
static int i40e_reset(struct i40e_pf *pf);
static void i40e_rebuild(struct i40e_pf *pf, bool reinit, bool lock_acquired);
static int i40e_setup_misc_vector_for_recovery_mode(struct i40e_pf *pf);
static int i40e_restore_interrupt_scheme(struct i40e_pf *pf);
static bool i40e_check_recovery_mode(struct i40e_pf *pf);
static int i40e_init_recovery_mode(struct i40e_pf *pf, struct i40e_hw *hw);
static void i40e_fdir_sb_setup(struct i40e_pf *pf);
static int i40e_veb_get_bw_info(struct i40e_veb *veb);
static int i40e_get_capabilities(struct i40e_pf *pf,
				 enum i40e_admin_queue_opc list_type);
static bool i40e_is_total_port_shutdown_enabled(struct i40e_pf *pf);

/* i40e_pci_tbl - PCI Device ID Table
 *
 * Last entry must be all 0s
 *
 * { Vendor ID, Device ID, SubVendor ID, SubDevice ID,
 *   Class, Class Mask, private data (not used) }
 */
static const struct pci_device_id i40e_pci_tbl[] = {
	{PCI_VDEVICE(INTEL, I40E_DEV_ID_SFP_XL710), 0},
	{PCI_VDEVICE(INTEL, I40E_DEV_ID_QEMU), 0},
	{PCI_VDEVICE(INTEL, I40E_DEV_ID_KX_B), 0},
	{PCI_VDEVICE(INTEL, I40E_DEV_ID_KX_C), 0},
	{PCI_VDEVICE(INTEL, I40E_DEV_ID_QSFP_A), 0},
	{PCI_VDEVICE(INTEL, I40E_DEV_ID_QSFP_B), 0},
	{PCI_VDEVICE(INTEL, I40E_DEV_ID_QSFP_C), 0},
	{PCI_VDEVICE(INTEL, I40E_DEV_ID_1G_BASE_T_BC), 0},
	{PCI_VDEVICE(INTEL, I40E_DEV_ID_10G_BASE_T), 0},
	{PCI_VDEVICE(INTEL, I40E_DEV_ID_10G_BASE_T4), 0},
	{PCI_VDEVICE(INTEL, I40E_DEV_ID_10G_BASE_T_BC), 0},
	{PCI_VDEVICE(INTEL, I40E_DEV_ID_10G_SFP), 0},
	{PCI_VDEVICE(INTEL, I40E_DEV_ID_10G_B), 0},
	{PCI_VDEVICE(INTEL, I40E_DEV_ID_KX_X722), 0},
	{PCI_VDEVICE(INTEL, I40E_DEV_ID_QSFP_X722), 0},
	{PCI_VDEVICE(INTEL, I40E_DEV_ID_SFP_X722), 0},
	{PCI_VDEVICE(INTEL, I40E_DEV_ID_1G_BASE_T_X722), 0},
	{PCI_VDEVICE(INTEL, I40E_DEV_ID_10G_BASE_T_X722), 0},
	{PCI_VDEVICE(INTEL, I40E_DEV_ID_SFP_I_X722), 0},
	{PCI_VDEVICE(INTEL, I40E_DEV_ID_SFP_X722_A), 0},
	{PCI_VDEVICE(INTEL, I40E_DEV_ID_20G_KR2), 0},
	{PCI_VDEVICE(INTEL, I40E_DEV_ID_20G_KR2_A), 0},
	{PCI_VDEVICE(INTEL, I40E_DEV_ID_X710_N3000), 0},
	{PCI_VDEVICE(INTEL, I40E_DEV_ID_XXV710_N3000), 0},
	{PCI_VDEVICE(INTEL, I40E_DEV_ID_25G_B), 0},
	{PCI_VDEVICE(INTEL, I40E_DEV_ID_25G_SFP28), 0},
	/* required last entry */
	{0, }
};
MODULE_DEVICE_TABLE(pci, i40e_pci_tbl);

#define I40E_MAX_VF_COUNT 128
static int debug = -1;
module_param(debug, uint, 0);
MODULE_PARM_DESC(debug, "Debug level (0=none,...,16=all), Debug mask (0x8XXXXXXX)");

MODULE_DESCRIPTION("Intel(R) Ethernet Connection XL710 Network Driver");
MODULE_IMPORT_NS(LIBIE);
MODULE_LICENSE("GPL v2");

static struct workqueue_struct *i40e_wq;

static void netdev_hw_addr_refcnt(struct i40e_mac_filter *f,
				  struct net_device *netdev, int delta)
{
	struct netdev_hw_addr_list *ha_list;
	struct netdev_hw_addr *ha;

	if (!f || !netdev)
		return;

	if (is_unicast_ether_addr(f->macaddr) || is_link_local_ether_addr(f->macaddr))
		ha_list = &netdev->uc;
	else
		ha_list = &netdev->mc;

	netdev_hw_addr_list_for_each(ha, ha_list) {
		if (ether_addr_equal(ha->addr, f->macaddr)) {
			ha->refcount += delta;
			if (ha->refcount <= 0)
				ha->refcount = 1;
			break;
		}
	}
}

/**
 * i40e_hw_to_dev - get device pointer from the hardware structure
 * @hw: pointer to the device HW structure
 **/
struct device *i40e_hw_to_dev(struct i40e_hw *hw)
{
	struct i40e_pf *pf = i40e_hw_to_pf(hw);

	return &pf->pdev->dev;
}

/**
 * i40e_allocate_dma_mem - OS specific memory alloc for shared code
 * @hw:   pointer to the HW structure
 * @mem:  ptr to mem struct to fill out
 * @size: size of memory requested
 * @alignment: what to align the allocation to
 **/
int i40e_allocate_dma_mem(struct i40e_hw *hw, struct i40e_dma_mem *mem,
			  u64 size, u32 alignment)
{
	struct i40e_pf *pf = i40e_hw_to_pf(hw);

	mem->size = ALIGN(size, alignment);
	mem->va = dma_alloc_coherent(&pf->pdev->dev, mem->size, &mem->pa,
				     GFP_KERNEL);
	if (!mem->va)
		return -ENOMEM;

	return 0;
}

/**
 * i40e_free_dma_mem - OS specific memory free for shared code
 * @hw:   pointer to the HW structure
 * @mem:  ptr to mem struct to free
 **/
int i40e_free_dma_mem(struct i40e_hw *hw, struct i40e_dma_mem *mem)
{
	struct i40e_pf *pf = i40e_hw_to_pf(hw);

	dma_free_coherent(&pf->pdev->dev, mem->size, mem->va, mem->pa);
	mem->va = NULL;
	mem->pa = 0;
	mem->size = 0;

	return 0;
}

/**
 * i40e_allocate_virt_mem - OS specific memory alloc for shared code
 * @hw:   pointer to the HW structure
 * @mem:  ptr to mem struct to fill out
 * @size: size of memory requested
 **/
int i40e_allocate_virt_mem(struct i40e_hw *hw, struct i40e_virt_mem *mem,
			   u32 size)
{
	mem->size = size;
	mem->va = kzalloc(size, GFP_KERNEL);

	if (!mem->va)
		return -ENOMEM;

	return 0;
}

/**
 * i40e_free_virt_mem - OS specific memory free for shared code
 * @hw:   pointer to the HW structure
 * @mem:  ptr to mem struct to free
 **/
int i40e_free_virt_mem(struct i40e_hw *hw, struct i40e_virt_mem *mem)
{
	/* it's ok to kfree a NULL pointer */
	kfree(mem->va);
	mem->va = NULL;
	mem->size = 0;

	return 0;
}

/**
 * i40e_get_lump - find a lump of free generic resource
 * @pf: board private structure
 * @pile: the pile of resource to search
 * @needed: the number of items needed
 * @id: an owner id to stick on the items assigned
 *
 * Returns the base item index of the lump, or negative for error
 **/
static int i40e_get_lump(struct i40e_pf *pf, struct i40e_lump_tracking *pile,
			 u16 needed, u16 id)
{
	int ret = -ENOMEM;
	int i, j;

	if (!pile || needed == 0 || id >= I40E_PILE_VALID_BIT) {
		dev_info(&pf->pdev->dev,
			 "param err: pile=%s needed=%d id=0x%04x\n",
			 pile ? "<valid>" : "<null>", needed, id);
		return -EINVAL;
	}

	/* Allocate last queue in the pile for FDIR VSI queue
	 * so it doesn't fragment the qp_pile
	 */
	if (pile == pf->qp_pile && pf->vsi[id]->type == I40E_VSI_FDIR) {
		if (pile->list[pile->num_entries - 1] & I40E_PILE_VALID_BIT) {
			dev_err(&pf->pdev->dev,
				"Cannot allocate queue %d for I40E_VSI_FDIR\n",
				pile->num_entries - 1);
			return -ENOMEM;
		}
		pile->list[pile->num_entries - 1] = id | I40E_PILE_VALID_BIT;
		return pile->num_entries - 1;
	}

	i = 0;
	while (i < pile->num_entries) {
		/* skip already allocated entries */
		if (pile->list[i] & I40E_PILE_VALID_BIT) {
			i++;
			continue;
		}

		/* do we have enough in this lump? */
		for (j = 0; (j < needed) && ((i+j) < pile->num_entries); j++) {
			if (pile->list[i+j] & I40E_PILE_VALID_BIT)
				break;
		}

		if (j == needed) {
			/* there was enough, so assign it to the requestor */
			for (j = 0; j < needed; j++)
				pile->list[i+j] = id | I40E_PILE_VALID_BIT;
			ret = i;
			break;
		}

		/* not enough, so skip over it and continue looking */
		i += j;
	}

	return ret;
}

/**
 * i40e_put_lump - return a lump of generic resource
 * @pile: the pile of resource to search
 * @index: the base item index
 * @id: the owner id of the items assigned
 *
 * Returns the count of items in the lump
 **/
static int i40e_put_lump(struct i40e_lump_tracking *pile, u16 index, u16 id)
{
	int valid_id = (id | I40E_PILE_VALID_BIT);
	int count = 0;
	u16 i;

	if (!pile || index >= pile->num_entries)
		return -EINVAL;

	for (i = index;
	     i < pile->num_entries && pile->list[i] == valid_id;
	     i++) {
		pile->list[i] = 0;
		count++;
	}


	return count;
}

/**
 * i40e_find_vsi_from_id - searches for the vsi with the given id
 * @pf: the pf structure to search for the vsi
 * @id: id of the vsi it is searching for
 **/
struct i40e_vsi *i40e_find_vsi_from_id(struct i40e_pf *pf, u16 id)
{
	struct i40e_vsi *vsi;
	int i;

	i40e_pf_for_each_vsi(pf, i, vsi)
		if (vsi->id == id)
			return vsi;

	return NULL;
}

/**
 * i40e_service_event_schedule - Schedule the service task to wake up
 * @pf: board private structure
 *
 * If not already scheduled, this puts the task into the work queue
 **/
void i40e_service_event_schedule(struct i40e_pf *pf)
{
	if ((!test_bit(__I40E_DOWN, pf->state) &&
	     !test_bit(__I40E_RESET_RECOVERY_PENDING, pf->state)) ||
	      test_bit(__I40E_RECOVERY_MODE, pf->state))
		queue_work(i40e_wq, &pf->service_task);
}

/**
 * i40e_tx_timeout - Respond to a Tx Hang
 * @netdev: network interface device structure
 * @txqueue: queue number timing out
 *
 * If any port has noticed a Tx timeout, it is likely that the whole
 * device is munged, not just the one netdev port, so go for the full
 * reset.
 **/
static void i40e_tx_timeout(struct net_device *netdev, unsigned int txqueue)
{
	struct i40e_netdev_priv *np = netdev_priv(netdev);
	struct i40e_vsi *vsi = np->vsi;
	struct i40e_pf *pf = vsi->back;
	struct i40e_ring *tx_ring = NULL;
	unsigned int i;
	u32 head, val;

	pf->tx_timeout_count++;

	/* with txqueue index, find the tx_ring struct */
	for (i = 0; i < vsi->num_queue_pairs; i++) {
		if (vsi->tx_rings[i] && vsi->tx_rings[i]->desc) {
			if (txqueue ==
			    vsi->tx_rings[i]->queue_index) {
				tx_ring = vsi->tx_rings[i];
				break;
			}
		}
	}

	if (time_after(jiffies, (pf->tx_timeout_last_recovery + HZ*20)))
		pf->tx_timeout_recovery_level = 1;  /* reset after some time */
	else if (time_before(jiffies,
		      (pf->tx_timeout_last_recovery + netdev->watchdog_timeo)))
		return;   /* don't do any new action before the next timeout */

	/* don't kick off another recovery if one is already pending */
	if (test_and_set_bit(__I40E_TIMEOUT_RECOVERY_PENDING, pf->state))
		return;

	if (tx_ring) {
		head = i40e_get_head(tx_ring);
		/* Read interrupt register */
		if (test_bit(I40E_FLAG_MSIX_ENA, pf->flags))
			val = rd32(&pf->hw,
			     I40E_PFINT_DYN_CTLN(tx_ring->q_vector->v_idx +
						tx_ring->vsi->base_vector - 1));
		else
			val = rd32(&pf->hw, I40E_PFINT_DYN_CTL0);

		netdev_info(netdev, "tx_timeout: VSI_seid: %d, Q %d, NTC: 0x%x, HWB: 0x%x, NTU: 0x%x, TAIL: 0x%x, INT: 0x%x\n",
			    vsi->seid, txqueue, tx_ring->next_to_clean,
			    head, tx_ring->next_to_use,
			    readl(tx_ring->tail), val);
	}

	pf->tx_timeout_last_recovery = jiffies;
	netdev_info(netdev, "tx_timeout recovery level %d, txqueue %d\n",
		    pf->tx_timeout_recovery_level, txqueue);

	switch (pf->tx_timeout_recovery_level) {
	case 1:
		set_bit(__I40E_PF_RESET_REQUESTED, pf->state);
		break;
	case 2:
		set_bit(__I40E_CORE_RESET_REQUESTED, pf->state);
		break;
	case 3:
		set_bit(__I40E_GLOBAL_RESET_REQUESTED, pf->state);
		break;
	default:
		netdev_err(netdev, "tx_timeout recovery unsuccessful, device is in non-recoverable state.\n");
		set_bit(__I40E_DOWN_REQUESTED, pf->state);
		set_bit(__I40E_VSI_DOWN_REQUESTED, vsi->state);
		break;
	}

	i40e_service_event_schedule(pf);
	pf->tx_timeout_recovery_level++;
}

/**
 * i40e_get_vsi_stats_struct - Get System Network Statistics
 * @vsi: the VSI we care about
 *
 * Returns the address of the device statistics structure.
 * The statistics are actually updated from the service task.
 **/
struct rtnl_link_stats64 *i40e_get_vsi_stats_struct(struct i40e_vsi *vsi)
{
	return &vsi->net_stats;
}

/**
 * i40e_get_netdev_stats_struct_tx - populate stats from a Tx ring
 * @ring: Tx ring to get statistics from
 * @stats: statistics entry to be updated
 **/
static void i40e_get_netdev_stats_struct_tx(struct i40e_ring *ring,
					    struct rtnl_link_stats64 *stats)
{
	u64 bytes, packets;
	unsigned int start;

	do {
		start = u64_stats_fetch_begin(&ring->syncp);
		packets = ring->stats.packets;
		bytes   = ring->stats.bytes;
	} while (u64_stats_fetch_retry(&ring->syncp, start));

	stats->tx_packets += packets;
	stats->tx_bytes   += bytes;
}

/**
 * i40e_get_netdev_stats_struct - Get statistics for netdev interface
 * @netdev: network interface device structure
 * @stats: data structure to store statistics
 *
 * Returns the address of the device statistics structure.
 * The statistics are actually updated from the service task.
 **/
static void i40e_get_netdev_stats_struct(struct net_device *netdev,
				  struct rtnl_link_stats64 *stats)
{
	struct i40e_netdev_priv *np = netdev_priv(netdev);
	struct i40e_vsi *vsi = np->vsi;
	struct rtnl_link_stats64 *vsi_stats = i40e_get_vsi_stats_struct(vsi);
	struct i40e_ring *ring;
	int i;

	if (test_bit(__I40E_VSI_DOWN, vsi->state))
		return;

	if (!vsi->tx_rings)
		return;

	rcu_read_lock();
	for (i = 0; i < vsi->num_queue_pairs; i++) {
		u64 bytes, packets;
		unsigned int start;

		ring = READ_ONCE(vsi->tx_rings[i]);
		if (!ring)
			continue;
		i40e_get_netdev_stats_struct_tx(ring, stats);

		if (i40e_enabled_xdp_vsi(vsi)) {
			ring = READ_ONCE(vsi->xdp_rings[i]);
			if (!ring)
				continue;
			i40e_get_netdev_stats_struct_tx(ring, stats);
		}

		ring = READ_ONCE(vsi->rx_rings[i]);
		if (!ring)
			continue;
		do {
			start   = u64_stats_fetch_begin(&ring->syncp);
			packets = ring->stats.packets;
			bytes   = ring->stats.bytes;
		} while (u64_stats_fetch_retry(&ring->syncp, start));

		stats->rx_packets += packets;
		stats->rx_bytes   += bytes;

	}
	rcu_read_unlock();

	/* following stats updated by i40e_watchdog_subtask() */
	stats->multicast	= vsi_stats->multicast;
	stats->tx_errors	= vsi_stats->tx_errors;
	stats->tx_dropped	= vsi_stats->tx_dropped;
	stats->rx_errors	= vsi_stats->rx_errors;
	stats->rx_dropped	= vsi_stats->rx_dropped;
	stats->rx_missed_errors	= vsi_stats->rx_missed_errors;
	stats->rx_crc_errors	= vsi_stats->rx_crc_errors;
	stats->rx_length_errors	= vsi_stats->rx_length_errors;
}

/**
 * i40e_vsi_reset_stats - Resets all stats of the given vsi
 * @vsi: the VSI to have its stats reset
 **/
void i40e_vsi_reset_stats(struct i40e_vsi *vsi)
{
	struct rtnl_link_stats64 *ns;
	int i;

	if (!vsi)
		return;

	ns = i40e_get_vsi_stats_struct(vsi);
	memset(ns, 0, sizeof(*ns));
	memset(&vsi->net_stats_offsets, 0, sizeof(vsi->net_stats_offsets));
	memset(&vsi->eth_stats, 0, sizeof(vsi->eth_stats));
	memset(&vsi->eth_stats_offsets, 0, sizeof(vsi->eth_stats_offsets));
	if (vsi->rx_rings && vsi->rx_rings[0]) {
		for (i = 0; i < vsi->num_queue_pairs; i++) {
			memset(&vsi->rx_rings[i]->stats, 0,
			       sizeof(vsi->rx_rings[i]->stats));
			memset(&vsi->rx_rings[i]->rx_stats, 0,
			       sizeof(vsi->rx_rings[i]->rx_stats));
			memset(&vsi->tx_rings[i]->stats, 0,
			       sizeof(vsi->tx_rings[i]->stats));
			memset(&vsi->tx_rings[i]->tx_stats, 0,
			       sizeof(vsi->tx_rings[i]->tx_stats));
		}
	}
	vsi->stat_offsets_loaded = false;
}

/**
 * i40e_pf_reset_stats - Reset all of the stats for the given PF
 * @pf: the PF to be reset
 **/
void i40e_pf_reset_stats(struct i40e_pf *pf)
{
	struct i40e_veb *veb;
	int i;

	memset(&pf->stats, 0, sizeof(pf->stats));
	memset(&pf->stats_offsets, 0, sizeof(pf->stats_offsets));
	pf->stat_offsets_loaded = false;

	i40e_pf_for_each_veb(pf, i, veb) {
		memset(&veb->stats, 0, sizeof(veb->stats));
		memset(&veb->stats_offsets, 0, sizeof(veb->stats_offsets));
		memset(&veb->tc_stats, 0, sizeof(veb->tc_stats));
		memset(&veb->tc_stats_offsets, 0, sizeof(veb->tc_stats_offsets));
		veb->stat_offsets_loaded = false;
	}
	pf->hw_csum_rx_error = 0;
}

/**
 * i40e_compute_pci_to_hw_id - compute index form PCI function.
 * @vsi: ptr to the VSI to read from.
 * @hw: ptr to the hardware info.
 **/
static u32 i40e_compute_pci_to_hw_id(struct i40e_vsi *vsi, struct i40e_hw *hw)
{
	int pf_count = i40e_get_pf_count(hw);

	if (vsi->type == I40E_VSI_SRIOV)
		return (hw->port * BIT(7)) / pf_count + vsi->vf_id;

	return hw->port + BIT(7);
}

/**
 * i40e_stat_update64 - read and update a 64 bit stat from the chip.
 * @hw: ptr to the hardware info.
 * @hireg: the high 32 bit reg to read.
 * @loreg: the low 32 bit reg to read.
 * @offset_loaded: has the initial offset been loaded yet.
 * @offset: ptr to current offset value.
 * @stat: ptr to the stat.
 *
 * Since the device stats are not reset at PFReset, they will not
 * be zeroed when the driver starts.  We'll save the first values read
 * and use them as offsets to be subtracted from the raw values in order
 * to report stats that count from zero.
 **/
static void i40e_stat_update64(struct i40e_hw *hw, u32 hireg, u32 loreg,
			       bool offset_loaded, u64 *offset, u64 *stat)
{
	u64 new_data;

	new_data = rd64(hw, loreg);

	if (!offset_loaded || new_data < *offset)
		*offset = new_data;
	*stat = new_data - *offset;
}

/**
 * i40e_stat_update48 - read and update a 48 bit stat from the chip
 * @hw: ptr to the hardware info
 * @hireg: the high 32 bit reg to read
 * @loreg: the low 32 bit reg to read
 * @offset_loaded: has the initial offset been loaded yet
 * @offset: ptr to current offset value
 * @stat: ptr to the stat
 *
 * Since the device stats are not reset at PFReset, they likely will not
 * be zeroed when the driver starts.  We'll save the first values read
 * and use them as offsets to be subtracted from the raw values in order
 * to report stats that count from zero.  In the process, we also manage
 * the potential roll-over.
 **/
static void i40e_stat_update48(struct i40e_hw *hw, u32 hireg, u32 loreg,
			       bool offset_loaded, u64 *offset, u64 *stat)
{
	u64 new_data;

	if (hw->device_id == I40E_DEV_ID_QEMU) {
		new_data = rd32(hw, loreg);
		new_data |= ((u64)(rd32(hw, hireg) & 0xFFFF)) << 32;
	} else {
		new_data = rd64(hw, loreg);
	}
	if (!offset_loaded)
		*offset = new_data;
	if (likely(new_data >= *offset))
		*stat = new_data - *offset;
	else
		*stat = (new_data + BIT_ULL(48)) - *offset;
	*stat &= 0xFFFFFFFFFFFFULL;
}

/**
 * i40e_stat_update32 - read and update a 32 bit stat from the chip
 * @hw: ptr to the hardware info
 * @reg: the hw reg to read
 * @offset_loaded: has the initial offset been loaded yet
 * @offset: ptr to current offset value
 * @stat: ptr to the stat
 **/
static void i40e_stat_update32(struct i40e_hw *hw, u32 reg,
			       bool offset_loaded, u64 *offset, u64 *stat)
{
	u32 new_data;

	new_data = rd32(hw, reg);
	if (!offset_loaded)
		*offset = new_data;
	if (likely(new_data >= *offset))
		*stat = (u32)(new_data - *offset);
	else
		*stat = (u32)((new_data + BIT_ULL(32)) - *offset);
}

/**
 * i40e_stat_update_and_clear32 - read and clear hw reg, update a 32 bit stat
 * @hw: ptr to the hardware info
 * @reg: the hw reg to read and clear
 * @stat: ptr to the stat
 **/
static void i40e_stat_update_and_clear32(struct i40e_hw *hw, u32 reg, u64 *stat)
{
	u32 new_data = rd32(hw, reg);

	wr32(hw, reg, 1); /* must write a nonzero value to clear register */
	*stat += new_data;
}

/**
 * i40e_stats_update_rx_discards - update rx_discards.
 * @vsi: ptr to the VSI to be updated.
 * @hw: ptr to the hardware info.
 * @stat_idx: VSI's stat_counter_idx.
 * @offset_loaded: ptr to the VSI's stat_offsets_loaded.
 * @stat_offset: ptr to stat_offset to store first read of specific register.
 * @stat: ptr to VSI's stat to be updated.
 **/
static void
i40e_stats_update_rx_discards(struct i40e_vsi *vsi, struct i40e_hw *hw,
			      int stat_idx, bool offset_loaded,
			      struct i40e_eth_stats *stat_offset,
			      struct i40e_eth_stats *stat)
{
	i40e_stat_update32(hw, I40E_GLV_RDPC(stat_idx), offset_loaded,
			   &stat_offset->rx_discards, &stat->rx_discards);
	i40e_stat_update64(hw,
			   I40E_GL_RXERR1H(i40e_compute_pci_to_hw_id(vsi, hw)),
			   I40E_GL_RXERR1L(i40e_compute_pci_to_hw_id(vsi, hw)),
			   offset_loaded, &stat_offset->rx_discards_other,
			   &stat->rx_discards_other);
}

/**
 * i40e_update_eth_stats - Update VSI-specific ethernet statistics counters.
 * @vsi: the VSI to be updated
 **/
void i40e_update_eth_stats(struct i40e_vsi *vsi)
{
	int stat_idx = le16_to_cpu(vsi->info.stat_counter_idx);
	struct i40e_pf *pf = vsi->back;
	struct i40e_hw *hw = &pf->hw;
	struct i40e_eth_stats *oes;
	struct i40e_eth_stats *es;     /* device's eth stats */

	es = &vsi->eth_stats;
	oes = &vsi->eth_stats_offsets;

	/* Gather up the stats that the hw collects */
	i40e_stat_update32(hw, I40E_GLV_TEPC(stat_idx),
			   vsi->stat_offsets_loaded,
			   &oes->tx_errors, &es->tx_errors);
	i40e_stat_update32(hw, I40E_GLV_RUPP(stat_idx),
			   vsi->stat_offsets_loaded,
			   &oes->rx_unknown_protocol, &es->rx_unknown_protocol);

	i40e_stat_update48(hw, I40E_GLV_GORCH(stat_idx),
			   I40E_GLV_GORCL(stat_idx),
			   vsi->stat_offsets_loaded,
			   &oes->rx_bytes, &es->rx_bytes);
	i40e_stat_update48(hw, I40E_GLV_UPRCH(stat_idx),
			   I40E_GLV_UPRCL(stat_idx),
			   vsi->stat_offsets_loaded,
			   &oes->rx_unicast, &es->rx_unicast);
	i40e_stat_update48(hw, I40E_GLV_MPRCH(stat_idx),
			   I40E_GLV_MPRCL(stat_idx),
			   vsi->stat_offsets_loaded,
			   &oes->rx_multicast, &es->rx_multicast);
	i40e_stat_update48(hw, I40E_GLV_BPRCH(stat_idx),
			   I40E_GLV_BPRCL(stat_idx),
			   vsi->stat_offsets_loaded,
			   &oes->rx_broadcast, &es->rx_broadcast);

	i40e_stat_update48(hw, I40E_GLV_GOTCH(stat_idx),
			   I40E_GLV_GOTCL(stat_idx),
			   vsi->stat_offsets_loaded,
			   &oes->tx_bytes, &es->tx_bytes);
	i40e_stat_update48(hw, I40E_GLV_UPTCH(stat_idx),
			   I40E_GLV_UPTCL(stat_idx),
			   vsi->stat_offsets_loaded,
			   &oes->tx_unicast, &es->tx_unicast);
	i40e_stat_update48(hw, I40E_GLV_MPTCH(stat_idx),
			   I40E_GLV_MPTCL(stat_idx),
			   vsi->stat_offsets_loaded,
			   &oes->tx_multicast, &es->tx_multicast);
	i40e_stat_update48(hw, I40E_GLV_BPTCH(stat_idx),
			   I40E_GLV_BPTCL(stat_idx),
			   vsi->stat_offsets_loaded,
			   &oes->tx_broadcast, &es->tx_broadcast);

	i40e_stats_update_rx_discards(vsi, hw, stat_idx,
				      vsi->stat_offsets_loaded, oes, es);

	vsi->stat_offsets_loaded = true;
}

/**
 * i40e_update_veb_stats - Update Switch component statistics
 * @veb: the VEB being updated
 **/
void i40e_update_veb_stats(struct i40e_veb *veb)
{
	struct i40e_pf *pf = veb->pf;
	struct i40e_hw *hw = &pf->hw;
	struct i40e_eth_stats *oes;
	struct i40e_eth_stats *es;     /* device's eth stats */
	struct i40e_veb_tc_stats *veb_oes;
	struct i40e_veb_tc_stats *veb_es;
	int i, idx = 0;

	idx = veb->stats_idx;
	es = &veb->stats;
	oes = &veb->stats_offsets;
	veb_es = &veb->tc_stats;
	veb_oes = &veb->tc_stats_offsets;

	/* Gather up the stats that the hw collects */
	i40e_stat_update32(hw, I40E_GLSW_TDPC(idx),
			   veb->stat_offsets_loaded,
			   &oes->tx_discards, &es->tx_discards);
	if (hw->revision_id > 0)
		i40e_stat_update32(hw, I40E_GLSW_RUPP(idx),
				   veb->stat_offsets_loaded,
				   &oes->rx_unknown_protocol,
				   &es->rx_unknown_protocol);
	i40e_stat_update48(hw, I40E_GLSW_GORCH(idx), I40E_GLSW_GORCL(idx),
			   veb->stat_offsets_loaded,
			   &oes->rx_bytes, &es->rx_bytes);
	i40e_stat_update48(hw, I40E_GLSW_UPRCH(idx), I40E_GLSW_UPRCL(idx),
			   veb->stat_offsets_loaded,
			   &oes->rx_unicast, &es->rx_unicast);
	i40e_stat_update48(hw, I40E_GLSW_MPRCH(idx), I40E_GLSW_MPRCL(idx),
			   veb->stat_offsets_loaded,
			   &oes->rx_multicast, &es->rx_multicast);
	i40e_stat_update48(hw, I40E_GLSW_BPRCH(idx), I40E_GLSW_BPRCL(idx),
			   veb->stat_offsets_loaded,
			   &oes->rx_broadcast, &es->rx_broadcast);

	i40e_stat_update48(hw, I40E_GLSW_GOTCH(idx), I40E_GLSW_GOTCL(idx),
			   veb->stat_offsets_loaded,
			   &oes->tx_bytes, &es->tx_bytes);
	i40e_stat_update48(hw, I40E_GLSW_UPTCH(idx), I40E_GLSW_UPTCL(idx),
			   veb->stat_offsets_loaded,
			   &oes->tx_unicast, &es->tx_unicast);
	i40e_stat_update48(hw, I40E_GLSW_MPTCH(idx), I40E_GLSW_MPTCL(idx),
			   veb->stat_offsets_loaded,
			   &oes->tx_multicast, &es->tx_multicast);
	i40e_stat_update48(hw, I40E_GLSW_BPTCH(idx), I40E_GLSW_BPTCL(idx),
			   veb->stat_offsets_loaded,
			   &oes->tx_broadcast, &es->tx_broadcast);
	for (i = 0; i < I40E_MAX_TRAFFIC_CLASS; i++) {
		i40e_stat_update48(hw, I40E_GLVEBTC_RPCH(i, idx),
				   I40E_GLVEBTC_RPCL(i, idx),
				   veb->stat_offsets_loaded,
				   &veb_oes->tc_rx_packets[i],
				   &veb_es->tc_rx_packets[i]);
		i40e_stat_update48(hw, I40E_GLVEBTC_RBCH(i, idx),
				   I40E_GLVEBTC_RBCL(i, idx),
				   veb->stat_offsets_loaded,
				   &veb_oes->tc_rx_bytes[i],
				   &veb_es->tc_rx_bytes[i]);
		i40e_stat_update48(hw, I40E_GLVEBTC_TPCH(i, idx),
				   I40E_GLVEBTC_TPCL(i, idx),
				   veb->stat_offsets_loaded,
				   &veb_oes->tc_tx_packets[i],
				   &veb_es->tc_tx_packets[i]);
		i40e_stat_update48(hw, I40E_GLVEBTC_TBCH(i, idx),
				   I40E_GLVEBTC_TBCL(i, idx),
				   veb->stat_offsets_loaded,
				   &veb_oes->tc_tx_bytes[i],
				   &veb_es->tc_tx_bytes[i]);
	}
	veb->stat_offsets_loaded = true;
}

/**
 * i40e_update_vsi_stats - Update the vsi statistics counters.
 * @vsi: the VSI to be updated
 *
 * There are a few instances where we store the same stat in a
 * couple of different structs.  This is partly because we have
 * the netdev stats that need to be filled out, which is slightly
 * different from the "eth_stats" defined by the chip and used in
 * VF communications.  We sort it out here.
 **/
static void i40e_update_vsi_stats(struct i40e_vsi *vsi)
{
	u64 rx_page, rx_buf, rx_reuse, rx_alloc, rx_waive, rx_busy;
	struct i40e_pf *pf = vsi->back;
	struct rtnl_link_stats64 *ons;
	struct rtnl_link_stats64 *ns;   /* netdev stats */
	struct i40e_eth_stats *oes;
	struct i40e_eth_stats *es;     /* device's eth stats */
	u64 tx_restart, tx_busy;
	struct i40e_ring *p;
	u64 bytes, packets;
	unsigned int start;
	u64 tx_linearize;
	u64 tx_force_wb;
	u64 tx_stopped;
	u64 rx_p, rx_b;
	u64 tx_p, tx_b;
	u16 q;

	if (test_bit(__I40E_VSI_DOWN, vsi->state) ||
	    test_bit(__I40E_CONFIG_BUSY, pf->state))
		return;

	ns = i40e_get_vsi_stats_struct(vsi);
	ons = &vsi->net_stats_offsets;
	es = &vsi->eth_stats;
	oes = &vsi->eth_stats_offsets;

	/* Gather up the netdev and vsi stats that the driver collects
	 * on the fly during packet processing
	 */
	rx_b = rx_p = 0;
	tx_b = tx_p = 0;
	tx_restart = tx_busy = tx_linearize = tx_force_wb = 0;
	tx_stopped = 0;
	rx_page = 0;
	rx_buf = 0;
	rx_reuse = 0;
	rx_alloc = 0;
	rx_waive = 0;
	rx_busy = 0;
	rcu_read_lock();
	for (q = 0; q < vsi->num_queue_pairs; q++) {
		/* locate Tx ring */
		p = READ_ONCE(vsi->tx_rings[q]);
		if (!p)
			continue;

		do {
			start = u64_stats_fetch_begin(&p->syncp);
			packets = p->stats.packets;
			bytes = p->stats.bytes;
		} while (u64_stats_fetch_retry(&p->syncp, start));
		tx_b += bytes;
		tx_p += packets;
		tx_restart += p->tx_stats.restart_queue;
		tx_busy += p->tx_stats.tx_busy;
		tx_linearize += p->tx_stats.tx_linearize;
		tx_force_wb += p->tx_stats.tx_force_wb;
		tx_stopped += p->tx_stats.tx_stopped;

		/* locate Rx ring */
		p = READ_ONCE(vsi->rx_rings[q]);
		if (!p)
			continue;

		do {
			start = u64_stats_fetch_begin(&p->syncp);
			packets = p->stats.packets;
			bytes = p->stats.bytes;
		} while (u64_stats_fetch_retry(&p->syncp, start));
		rx_b += bytes;
		rx_p += packets;
		rx_buf += p->rx_stats.alloc_buff_failed;
		rx_page += p->rx_stats.alloc_page_failed;
		rx_reuse += p->rx_stats.page_reuse_count;
		rx_alloc += p->rx_stats.page_alloc_count;
		rx_waive += p->rx_stats.page_waive_count;
		rx_busy += p->rx_stats.page_busy_count;

		if (i40e_enabled_xdp_vsi(vsi)) {
			/* locate XDP ring */
			p = READ_ONCE(vsi->xdp_rings[q]);
			if (!p)
				continue;

			do {
				start = u64_stats_fetch_begin(&p->syncp);
				packets = p->stats.packets;
				bytes = p->stats.bytes;
			} while (u64_stats_fetch_retry(&p->syncp, start));
			tx_b += bytes;
			tx_p += packets;
			tx_restart += p->tx_stats.restart_queue;
			tx_busy += p->tx_stats.tx_busy;
			tx_linearize += p->tx_stats.tx_linearize;
			tx_force_wb += p->tx_stats.tx_force_wb;
		}
	}
	rcu_read_unlock();
	vsi->tx_restart = tx_restart;
	vsi->tx_busy = tx_busy;
	vsi->tx_linearize = tx_linearize;
	vsi->tx_force_wb = tx_force_wb;
	vsi->tx_stopped = tx_stopped;
	vsi->rx_page_failed = rx_page;
	vsi->rx_buf_failed = rx_buf;
	vsi->rx_page_reuse = rx_reuse;
	vsi->rx_page_alloc = rx_alloc;
	vsi->rx_page_waive = rx_waive;
	vsi->rx_page_busy = rx_busy;

	ns->rx_packets = rx_p;
	ns->rx_bytes = rx_b;
	ns->tx_packets = tx_p;
	ns->tx_bytes = tx_b;

	/* update netdev stats from eth stats */
	i40e_update_eth_stats(vsi);
	ons->tx_errors = oes->tx_errors;
	ns->tx_errors = es->tx_errors;
	ons->multicast = oes->rx_multicast;
	ns->multicast = es->rx_multicast;
	ons->rx_dropped = oes->rx_discards_other;
	ns->rx_dropped = es->rx_discards_other;
	ons->rx_missed_errors = oes->rx_discards;
	ns->rx_missed_errors = es->rx_discards;
	ons->tx_dropped = oes->tx_discards;
	ns->tx_dropped = es->tx_discards;

	/* pull in a couple PF stats if this is the main vsi */
	if (vsi->type == I40E_VSI_MAIN) {
		ns->rx_crc_errors = pf->stats.crc_errors;
		ns->rx_errors = pf->stats.crc_errors + pf->stats.illegal_bytes;
		ns->rx_length_errors = pf->stats.rx_length_errors;
	}
}

/**
 * i40e_update_pf_stats - Update the PF statistics counters.
 * @pf: the PF to be updated
 **/
static void i40e_update_pf_stats(struct i40e_pf *pf)
{
	struct i40e_hw_port_stats *osd = &pf->stats_offsets;
	struct i40e_hw_port_stats *nsd = &pf->stats;
	struct i40e_hw *hw = &pf->hw;
	u32 val;
	int i;

	i40e_stat_update48(hw, I40E_GLPRT_GORCH(hw->port),
			   I40E_GLPRT_GORCL(hw->port),
			   pf->stat_offsets_loaded,
			   &osd->eth.rx_bytes, &nsd->eth.rx_bytes);
	i40e_stat_update48(hw, I40E_GLPRT_GOTCH(hw->port),
			   I40E_GLPRT_GOTCL(hw->port),
			   pf->stat_offsets_loaded,
			   &osd->eth.tx_bytes, &nsd->eth.tx_bytes);
	i40e_stat_update32(hw, I40E_GLPRT_RDPC(hw->port),
			   pf->stat_offsets_loaded,
			   &osd->eth.rx_discards,
			   &nsd->eth.rx_discards);
	i40e_stat_update48(hw, I40E_GLPRT_UPRCH(hw->port),
			   I40E_GLPRT_UPRCL(hw->port),
			   pf->stat_offsets_loaded,
			   &osd->eth.rx_unicast,
			   &nsd->eth.rx_unicast);
	i40e_stat_update48(hw, I40E_GLPRT_MPRCH(hw->port),
			   I40E_GLPRT_MPRCL(hw->port),
			   pf->stat_offsets_loaded,
			   &osd->eth.rx_multicast,
			   &nsd->eth.rx_multicast);
	i40e_stat_update48(hw, I40E_GLPRT_BPRCH(hw->port),
			   I40E_GLPRT_BPRCL(hw->port),
			   pf->stat_offsets_loaded,
			   &osd->eth.rx_broadcast,
			   &nsd->eth.rx_broadcast);
	i40e_stat_update48(hw, I40E_GLPRT_UPTCH(hw->port),
			   I40E_GLPRT_UPTCL(hw->port),
			   pf->stat_offsets_loaded,
			   &osd->eth.tx_unicast,
			   &nsd->eth.tx_unicast);
	i40e_stat_update48(hw, I40E_GLPRT_MPTCH(hw->port),
			   I40E_GLPRT_MPTCL(hw->port),
			   pf->stat_offsets_loaded,
			   &osd->eth.tx_multicast,
			   &nsd->eth.tx_multicast);
	i40e_stat_update48(hw, I40E_GLPRT_BPTCH(hw->port),
			   I40E_GLPRT_BPTCL(hw->port),
			   pf->stat_offsets_loaded,
			   &osd->eth.tx_broadcast,
			   &nsd->eth.tx_broadcast);

	i40e_stat_update32(hw, I40E_GLPRT_TDOLD(hw->port),
			   pf->stat_offsets_loaded,
			   &osd->tx_dropped_link_down,
			   &nsd->tx_dropped_link_down);

	i40e_stat_update32(hw, I40E_GLPRT_CRCERRS(hw->port),
			   pf->stat_offsets_loaded,
			   &osd->crc_errors, &nsd->crc_errors);

	i40e_stat_update32(hw, I40E_GLPRT_ILLERRC(hw->port),
			   pf->stat_offsets_loaded,
			   &osd->illegal_bytes, &nsd->illegal_bytes);

	i40e_stat_update32(hw, I40E_GLPRT_MLFC(hw->port),
			   pf->stat_offsets_loaded,
			   &osd->mac_local_faults,
			   &nsd->mac_local_faults);
	i40e_stat_update32(hw, I40E_GLPRT_MRFC(hw->port),
			   pf->stat_offsets_loaded,
			   &osd->mac_remote_faults,
			   &nsd->mac_remote_faults);

	i40e_stat_update32(hw, I40E_GLPRT_RLEC(hw->port),
			   pf->stat_offsets_loaded,
			   &osd->rx_length_errors,
			   &nsd->rx_length_errors);

	i40e_stat_update32(hw, I40E_GLPRT_LXONRXC(hw->port),
			   pf->stat_offsets_loaded,
			   &osd->link_xon_rx, &nsd->link_xon_rx);
	i40e_stat_update32(hw, I40E_GLPRT_LXONTXC(hw->port),
			   pf->stat_offsets_loaded,
			   &osd->link_xon_tx, &nsd->link_xon_tx);
	i40e_stat_update32(hw, I40E_GLPRT_LXOFFRXC(hw->port),
			   pf->stat_offsets_loaded,
			   &osd->link_xoff_rx, &nsd->link_xoff_rx);
	i40e_stat_update32(hw, I40E_GLPRT_LXOFFTXC(hw->port),
			   pf->stat_offsets_loaded,
			   &osd->link_xoff_tx, &nsd->link_xoff_tx);

	for (i = 0; i < 8; i++) {
		i40e_stat_update32(hw, I40E_GLPRT_PXOFFRXC(hw->port, i),
				   pf->stat_offsets_loaded,
				   &osd->priority_xoff_rx[i],
				   &nsd->priority_xoff_rx[i]);
		i40e_stat_update32(hw, I40E_GLPRT_PXONRXC(hw->port, i),
				   pf->stat_offsets_loaded,
				   &osd->priority_xon_rx[i],
				   &nsd->priority_xon_rx[i]);
		i40e_stat_update32(hw, I40E_GLPRT_PXONTXC(hw->port, i),
				   pf->stat_offsets_loaded,
				   &osd->priority_xon_tx[i],
				   &nsd->priority_xon_tx[i]);
		i40e_stat_update32(hw, I40E_GLPRT_PXOFFTXC(hw->port, i),
				   pf->stat_offsets_loaded,
				   &osd->priority_xoff_tx[i],
				   &nsd->priority_xoff_tx[i]);
		i40e_stat_update32(hw,
				   I40E_GLPRT_RXON2OFFCNT(hw->port, i),
				   pf->stat_offsets_loaded,
				   &osd->priority_xon_2_xoff[i],
				   &nsd->priority_xon_2_xoff[i]);
	}

	i40e_stat_update48(hw, I40E_GLPRT_PRC64H(hw->port),
			   I40E_GLPRT_PRC64L(hw->port),
			   pf->stat_offsets_loaded,
			   &osd->rx_size_64, &nsd->rx_size_64);
	i40e_stat_update48(hw, I40E_GLPRT_PRC127H(hw->port),
			   I40E_GLPRT_PRC127L(hw->port),
			   pf->stat_offsets_loaded,
			   &osd->rx_size_127, &nsd->rx_size_127);
	i40e_stat_update48(hw, I40E_GLPRT_PRC255H(hw->port),
			   I40E_GLPRT_PRC255L(hw->port),
			   pf->stat_offsets_loaded,
			   &osd->rx_size_255, &nsd->rx_size_255);
	i40e_stat_update48(hw, I40E_GLPRT_PRC511H(hw->port),
			   I40E_GLPRT_PRC511L(hw->port),
			   pf->stat_offsets_loaded,
			   &osd->rx_size_511, &nsd->rx_size_511);
	i40e_stat_update48(hw, I40E_GLPRT_PRC1023H(hw->port),
			   I40E_GLPRT_PRC1023L(hw->port),
			   pf->stat_offsets_loaded,
			   &osd->rx_size_1023, &nsd->rx_size_1023);
	i40e_stat_update48(hw, I40E_GLPRT_PRC1522H(hw->port),
			   I40E_GLPRT_PRC1522L(hw->port),
			   pf->stat_offsets_loaded,
			   &osd->rx_size_1522, &nsd->rx_size_1522);
	i40e_stat_update48(hw, I40E_GLPRT_PRC9522H(hw->port),
			   I40E_GLPRT_PRC9522L(hw->port),
			   pf->stat_offsets_loaded,
			   &osd->rx_size_big, &nsd->rx_size_big);

	i40e_stat_update48(hw, I40E_GLPRT_PTC64H(hw->port),
			   I40E_GLPRT_PTC64L(hw->port),
			   pf->stat_offsets_loaded,
			   &osd->tx_size_64, &nsd->tx_size_64);
	i40e_stat_update48(hw, I40E_GLPRT_PTC127H(hw->port),
			   I40E_GLPRT_PTC127L(hw->port),
			   pf->stat_offsets_loaded,
			   &osd->tx_size_127, &nsd->tx_size_127);
	i40e_stat_update48(hw, I40E_GLPRT_PTC255H(hw->port),
			   I40E_GLPRT_PTC255L(hw->port),
			   pf->stat_offsets_loaded,
			   &osd->tx_size_255, &nsd->tx_size_255);
	i40e_stat_update48(hw, I40E_GLPRT_PTC511H(hw->port),
			   I40E_GLPRT_PTC511L(hw->port),
			   pf->stat_offsets_loaded,
			   &osd->tx_size_511, &nsd->tx_size_511);
	i40e_stat_update48(hw, I40E_GLPRT_PTC1023H(hw->port),
			   I40E_GLPRT_PTC1023L(hw->port),
			   pf->stat_offsets_loaded,
			   &osd->tx_size_1023, &nsd->tx_size_1023);
	i40e_stat_update48(hw, I40E_GLPRT_PTC1522H(hw->port),
			   I40E_GLPRT_PTC1522L(hw->port),
			   pf->stat_offsets_loaded,
			   &osd->tx_size_1522, &nsd->tx_size_1522);
	i40e_stat_update48(hw, I40E_GLPRT_PTC9522H(hw->port),
			   I40E_GLPRT_PTC9522L(hw->port),
			   pf->stat_offsets_loaded,
			   &osd->tx_size_big, &nsd->tx_size_big);

	i40e_stat_update32(hw, I40E_GLPRT_RUC(hw->port),
			   pf->stat_offsets_loaded,
			   &osd->rx_undersize, &nsd->rx_undersize);
	i40e_stat_update32(hw, I40E_GLPRT_RFC(hw->port),
			   pf->stat_offsets_loaded,
			   &osd->rx_fragments, &nsd->rx_fragments);
	i40e_stat_update32(hw, I40E_GLPRT_ROC(hw->port),
			   pf->stat_offsets_loaded,
			   &osd->rx_oversize, &nsd->rx_oversize);
	i40e_stat_update32(hw, I40E_GLPRT_RJC(hw->port),
			   pf->stat_offsets_loaded,
			   &osd->rx_jabber, &nsd->rx_jabber);

	/* FDIR stats */
	i40e_stat_update_and_clear32(hw,
			I40E_GLQF_PCNT(I40E_FD_ATR_STAT_IDX(hw->pf_id)),
			&nsd->fd_atr_match);
	i40e_stat_update_and_clear32(hw,
			I40E_GLQF_PCNT(I40E_FD_SB_STAT_IDX(hw->pf_id)),
			&nsd->fd_sb_match);
	i40e_stat_update_and_clear32(hw,
			I40E_GLQF_PCNT(I40E_FD_ATR_TUNNEL_STAT_IDX(hw->pf_id)),
			&nsd->fd_atr_tunnel_match);

	val = rd32(hw, I40E_PRTPM_EEE_STAT);
	nsd->tx_lpi_status =
		       FIELD_GET(I40E_PRTPM_EEE_STAT_TX_LPI_STATUS_MASK, val);
	nsd->rx_lpi_status =
		       FIELD_GET(I40E_PRTPM_EEE_STAT_RX_LPI_STATUS_MASK, val);
	i40e_stat_update32(hw, I40E_PRTPM_TLPIC,
			   pf->stat_offsets_loaded,
			   &osd->tx_lpi_count, &nsd->tx_lpi_count);
	i40e_stat_update32(hw, I40E_PRTPM_RLPIC,
			   pf->stat_offsets_loaded,
			   &osd->rx_lpi_count, &nsd->rx_lpi_count);

	if (test_bit(I40E_FLAG_FD_SB_ENA, pf->flags) &&
	    !test_bit(__I40E_FD_SB_AUTO_DISABLED, pf->state))
		nsd->fd_sb_status = true;
	else
		nsd->fd_sb_status = false;

	if (test_bit(I40E_FLAG_FD_ATR_ENA, pf->flags) &&
	    !test_bit(__I40E_FD_ATR_AUTO_DISABLED, pf->state))
		nsd->fd_atr_status = true;
	else
		nsd->fd_atr_status = false;

	pf->stat_offsets_loaded = true;
}

/**
 * i40e_update_stats - Update the various statistics counters.
 * @vsi: the VSI to be updated
 *
 * Update the various stats for this VSI and its related entities.
 **/
void i40e_update_stats(struct i40e_vsi *vsi)
{
	struct i40e_pf *pf = vsi->back;

	if (vsi->type == I40E_VSI_MAIN)
		i40e_update_pf_stats(pf);

	i40e_update_vsi_stats(vsi);
}

/**
 * i40e_count_filters - counts VSI mac filters
 * @vsi: the VSI to be searched
 *
 * Returns count of mac filters
 **/
int i40e_count_filters(struct i40e_vsi *vsi)
{
	struct i40e_mac_filter *f;
	struct hlist_node *h;
	int bkt;
	int cnt = 0;

	hash_for_each_safe(vsi->mac_filter_hash, bkt, h, f, hlist) {
		if (f->state == I40E_FILTER_NEW ||
		    f->state == I40E_FILTER_NEW_SYNC ||
		    f->state == I40E_FILTER_ACTIVE)
			++cnt;
	}

	return cnt;
}

/**
 * i40e_find_filter - Search VSI filter list for specific mac/vlan filter
 * @vsi: the VSI to be searched
 * @macaddr: the MAC address
 * @vlan: the vlan
 *
 * Returns ptr to the filter object or NULL
 **/
static struct i40e_mac_filter *i40e_find_filter(struct i40e_vsi *vsi,
						const u8 *macaddr, s16 vlan)
{
	struct i40e_mac_filter *f;
	u64 key;

	if (!vsi || !macaddr)
		return NULL;

	key = i40e_addr_to_hkey(macaddr);
	hash_for_each_possible(vsi->mac_filter_hash, f, hlist, key) {
		if ((ether_addr_equal(macaddr, f->macaddr)) &&
		    (vlan == f->vlan))
			return f;
	}
	return NULL;
}

/**
 * i40e_find_mac - Find a mac addr in the macvlan filters list
 * @vsi: the VSI to be searched
 * @macaddr: the MAC address we are searching for
 *
 * Returns the first filter with the provided MAC address or NULL if
 * MAC address was not found
 **/
struct i40e_mac_filter *i40e_find_mac(struct i40e_vsi *vsi, const u8 *macaddr)
{
	struct i40e_mac_filter *f;
	u64 key;

	if (!vsi || !macaddr)
		return NULL;

	key = i40e_addr_to_hkey(macaddr);
	hash_for_each_possible(vsi->mac_filter_hash, f, hlist, key) {
		if ((ether_addr_equal(macaddr, f->macaddr)))
			return f;
	}
	return NULL;
}

/**
 * i40e_is_vsi_in_vlan - Check if VSI is in vlan mode
 * @vsi: the VSI to be searched
 *
 * Returns true if VSI is in vlan mode or false otherwise
 **/
bool i40e_is_vsi_in_vlan(struct i40e_vsi *vsi)
{
	/* If we have a PVID, always operate in VLAN mode */
	if (vsi->info.pvid)
		return true;

	/* We need to operate in VLAN mode whenever we have any filters with
	 * a VLAN other than I40E_VLAN_ALL. We could check the table each
	 * time, incurring search cost repeatedly. However, we can notice two
	 * things:
	 *
	 * 1) the only place where we can gain a VLAN filter is in
	 *    i40e_add_filter.
	 *
	 * 2) the only place where filters are actually removed is in
	 *    i40e_sync_filters_subtask.
	 *
	 * Thus, we can simply use a boolean value, has_vlan_filters which we
	 * will set to true when we add a VLAN filter in i40e_add_filter. Then
	 * we have to perform the full search after deleting filters in
	 * i40e_sync_filters_subtask, but we already have to search
	 * filters here and can perform the check at the same time. This
	 * results in avoiding embedding a loop for VLAN mode inside another
	 * loop over all the filters, and should maintain correctness as noted
	 * above.
	 */
	return vsi->has_vlan_filter;
}

/**
 * i40e_correct_mac_vlan_filters - Correct non-VLAN filters if necessary
 * @vsi: the VSI to configure
 * @tmp_add_list: list of filters ready to be added
 * @tmp_del_list: list of filters ready to be deleted
 * @vlan_filters: the number of active VLAN filters
 *
 * Update VLAN=0 and VLAN=-1 (I40E_VLAN_ANY) filters properly so that they
 * behave as expected. If we have any active VLAN filters remaining or about
 * to be added then we need to update non-VLAN filters to be marked as VLAN=0
 * so that they only match against untagged traffic. If we no longer have any
 * active VLAN filters, we need to make all non-VLAN filters marked as VLAN=-1
 * so that they match against both tagged and untagged traffic. In this way,
 * we ensure that we correctly receive the desired traffic. This ensures that
 * when we have an active VLAN we will receive only untagged traffic and
 * traffic matching active VLANs. If we have no active VLANs then we will
 * operate in non-VLAN mode and receive all traffic, tagged or untagged.
 *
 * Finally, in a similar fashion, this function also corrects filters when
 * there is an active PVID assigned to this VSI.
 *
 * In case of memory allocation failure return -ENOMEM. Otherwise, return 0.
 *
 * This function is only expected to be called from within
 * i40e_sync_vsi_filters.
 *
 * NOTE: This function expects to be called while under the
 * mac_filter_hash_lock
 */
static int i40e_correct_mac_vlan_filters(struct i40e_vsi *vsi,
					 struct hlist_head *tmp_add_list,
					 struct hlist_head *tmp_del_list,
					 int vlan_filters)
{
	s16 pvid = le16_to_cpu(vsi->info.pvid);
	struct i40e_mac_filter *f, *add_head;
	struct i40e_new_mac_filter *new;
	struct hlist_node *h;
	int bkt, new_vlan;

	/* To determine if a particular filter needs to be replaced we
	 * have the three following conditions:
	 *
	 * a) if we have a PVID assigned, then all filters which are
	 *    not marked as VLAN=PVID must be replaced with filters that
	 *    are.
	 * b) otherwise, if we have any active VLANS, all filters
	 *    which are marked as VLAN=-1 must be replaced with
	 *    filters marked as VLAN=0
	 * c) finally, if we do not have any active VLANS, all filters
	 *    which are marked as VLAN=0 must be replaced with filters
	 *    marked as VLAN=-1
	 */

	/* Update the filters about to be added in place */
	hlist_for_each_entry(new, tmp_add_list, hlist) {
		if (pvid && new->f->vlan != pvid)
			new->f->vlan = pvid;
		else if (vlan_filters && new->f->vlan == I40E_VLAN_ANY)
			new->f->vlan = 0;
		else if (!vlan_filters && new->f->vlan == 0)
			new->f->vlan = I40E_VLAN_ANY;
	}

	/* Update the remaining active filters */
	hash_for_each_safe(vsi->mac_filter_hash, bkt, h, f, hlist) {
		/* Combine the checks for whether a filter needs to be changed
		 * and then determine the new VLAN inside the if block, in
		 * order to avoid duplicating code for adding the new filter
		 * then deleting the old filter.
		 */
		if ((pvid && f->vlan != pvid) ||
		    (vlan_filters && f->vlan == I40E_VLAN_ANY) ||
		    (!vlan_filters && f->vlan == 0)) {
			/* Determine the new vlan we will be adding */
			if (pvid)
				new_vlan = pvid;
			else if (vlan_filters)
				new_vlan = 0;
			else
				new_vlan = I40E_VLAN_ANY;

			/* Create the new filter */
			add_head = i40e_add_filter(vsi, f->macaddr, new_vlan);
			if (!add_head)
				return -ENOMEM;

			/* Create a temporary i40e_new_mac_filter */
			new = kzalloc(sizeof(*new), GFP_ATOMIC);
			if (!new)
				return -ENOMEM;

			new->f = add_head;
			new->state = add_head->state;
			if (add_head->state == I40E_FILTER_NEW)
				add_head->state = I40E_FILTER_NEW_SYNC;

			/* Add the new filter to the tmp list */
			hlist_add_head(&new->hlist, tmp_add_list);

			/* Put the original filter into the delete list */
			f->state = I40E_FILTER_REMOVE;
			hash_del(&f->hlist);
			hlist_add_head(&f->hlist, tmp_del_list);
		}
	}

	vsi->has_vlan_filter = !!vlan_filters;

	return 0;
}

/**
 * i40e_get_vf_new_vlan - Get new vlan id on a vf
 * @vsi: the vsi to configure
 * @new_mac: new mac filter to be added
 * @f: existing mac filter, replaced with new_mac->f if new_mac is not NULL
 * @vlan_filters: the number of active VLAN filters
 * @trusted: flag if the VF is trusted
 *
 * Get new VLAN id based on current VLAN filters, trust, PVID
 * and vf-vlan-prune-disable flag.
 *
 * Returns the value of the new vlan filter or
 * the old value if no new filter is needed.
 */
static s16 i40e_get_vf_new_vlan(struct i40e_vsi *vsi,
				struct i40e_new_mac_filter *new_mac,
				struct i40e_mac_filter *f,
				int vlan_filters,
				bool trusted)
{
	s16 pvid = le16_to_cpu(vsi->info.pvid);
	struct i40e_pf *pf = vsi->back;
	bool is_any;

	if (new_mac)
		f = new_mac->f;

	if (pvid && f->vlan != pvid)
		return pvid;

	is_any = (trusted ||
		  !test_bit(I40E_FLAG_VF_VLAN_PRUNING_ENA, pf->flags));

	if ((vlan_filters && f->vlan == I40E_VLAN_ANY) ||
	    (!is_any && !vlan_filters && f->vlan == I40E_VLAN_ANY) ||
	    (is_any && !vlan_filters && f->vlan == 0)) {
		if (is_any)
			return I40E_VLAN_ANY;
		else
			return 0;
	}

	return f->vlan;
}

/**
 * i40e_correct_vf_mac_vlan_filters - Correct non-VLAN VF filters if necessary
 * @vsi: the vsi to configure
 * @tmp_add_list: list of filters ready to be added
 * @tmp_del_list: list of filters ready to be deleted
 * @vlan_filters: the number of active VLAN filters
 * @trusted: flag if the VF is trusted
 *
 * Correct VF VLAN filters based on current VLAN filters, trust, PVID
 * and vf-vlan-prune-disable flag.
 *
 * In case of memory allocation failure return -ENOMEM. Otherwise, return 0.
 *
 * This function is only expected to be called from within
 * i40e_sync_vsi_filters.
 *
 * NOTE: This function expects to be called while under the
 * mac_filter_hash_lock
 */
static int i40e_correct_vf_mac_vlan_filters(struct i40e_vsi *vsi,
					    struct hlist_head *tmp_add_list,
					    struct hlist_head *tmp_del_list,
					    int vlan_filters,
					    bool trusted)
{
	struct i40e_mac_filter *f, *add_head;
	struct i40e_new_mac_filter *new_mac;
	struct hlist_node *h;
	int bkt, new_vlan;

	hlist_for_each_entry(new_mac, tmp_add_list, hlist) {
		new_mac->f->vlan = i40e_get_vf_new_vlan(vsi, new_mac, NULL,
							vlan_filters, trusted);
	}

	hash_for_each_safe(vsi->mac_filter_hash, bkt, h, f, hlist) {
		new_vlan = i40e_get_vf_new_vlan(vsi, NULL, f, vlan_filters,
						trusted);
		if (new_vlan != f->vlan) {
			add_head = i40e_add_filter(vsi, f->macaddr, new_vlan);
			if (!add_head)
				return -ENOMEM;
			/* Create a temporary i40e_new_mac_filter */
			new_mac = kzalloc(sizeof(*new_mac), GFP_ATOMIC);
			if (!new_mac)
				return -ENOMEM;
			new_mac->f = add_head;
			new_mac->state = add_head->state;
			if (add_head->state == I40E_FILTER_NEW)
				add_head->state = I40E_FILTER_NEW_SYNC;

			/* Add the new filter to the tmp list */
			hlist_add_head(&new_mac->hlist, tmp_add_list);

			/* Put the original filter into the delete list */
			f->state = I40E_FILTER_REMOVE;
			hash_del(&f->hlist);
			hlist_add_head(&f->hlist, tmp_del_list);
		}
	}

	vsi->has_vlan_filter = !!vlan_filters;
	return 0;
}

/**
 * i40e_rm_default_mac_filter - Remove the default MAC filter set by NVM
 * @vsi: the PF Main VSI - inappropriate for any other VSI
 * @macaddr: the MAC address
 *
 * Remove whatever filter the firmware set up so the driver can manage
 * its own filtering intelligently.
 **/
static void i40e_rm_default_mac_filter(struct i40e_vsi *vsi, u8 *macaddr)
{
	struct i40e_aqc_remove_macvlan_element_data element;
	struct i40e_pf *pf = vsi->back;

	/* Only appropriate for the PF main VSI */
	if (vsi->type != I40E_VSI_MAIN)
		return;

	memset(&element, 0, sizeof(element));
	ether_addr_copy(element.mac_addr, macaddr);
	element.vlan_tag = 0;
	/* Ignore error returns, some firmware does it this way... */
	element.flags = I40E_AQC_MACVLAN_DEL_PERFECT_MATCH;
	i40e_aq_remove_macvlan(&pf->hw, vsi->seid, &element, 1, NULL);

	memset(&element, 0, sizeof(element));
	ether_addr_copy(element.mac_addr, macaddr);
	element.vlan_tag = 0;
	/* ...and some firmware does it this way. */
	element.flags = I40E_AQC_MACVLAN_DEL_PERFECT_MATCH |
			I40E_AQC_MACVLAN_DEL_IGNORE_VLAN;
	i40e_aq_remove_macvlan(&pf->hw, vsi->seid, &element, 1, NULL);
}

/**
 * i40e_add_filter - Add a mac/vlan filter to the VSI
 * @vsi: the VSI to be searched
 * @macaddr: the MAC address
 * @vlan: the vlan
 *
 * Returns ptr to the filter object or NULL when no memory available.
 *
 * NOTE: This function is expected to be called with mac_filter_hash_lock
 * being held.
 **/
struct i40e_mac_filter *i40e_add_filter(struct i40e_vsi *vsi,
					const u8 *macaddr, s16 vlan)
{
	struct i40e_mac_filter *f;
	u64 key;

	if (!vsi || !macaddr)
		return NULL;

	f = i40e_find_filter(vsi, macaddr, vlan);
	if (!f) {
		f = kzalloc(sizeof(*f), GFP_ATOMIC);
		if (!f)
			return NULL;

		/* Update the boolean indicating if we need to function in
		 * VLAN mode.
		 */
		if (vlan >= 0)
			vsi->has_vlan_filter = true;

		ether_addr_copy(f->macaddr, macaddr);
		f->vlan = vlan;
		f->state = I40E_FILTER_NEW;
		INIT_HLIST_NODE(&f->hlist);

		key = i40e_addr_to_hkey(macaddr);
		hash_add(vsi->mac_filter_hash, &f->hlist, key);

		vsi->flags |= I40E_VSI_FLAG_FILTER_CHANGED;
		set_bit(__I40E_MACVLAN_SYNC_PENDING, vsi->back->state);
	}

	/* If we're asked to add a filter that has been marked for removal, it
	 * is safe to simply restore it to active state. __i40e_del_filter
	 * will have simply deleted any filters which were previously marked
	 * NEW or FAILED, so if it is currently marked REMOVE it must have
	 * previously been ACTIVE. Since we haven't yet run the sync filters
	 * task, just restore this filter to the ACTIVE state so that the
	 * sync task leaves it in place
	 */
	if (f->state == I40E_FILTER_REMOVE)
		f->state = I40E_FILTER_ACTIVE;

	return f;
}

/**
 * __i40e_del_filter - Remove a specific filter from the VSI
 * @vsi: VSI to remove from
 * @f: the filter to remove from the list
 *
 * This function should be called instead of i40e_del_filter only if you know
 * the exact filter you will remove already, such as via i40e_find_filter or
 * i40e_find_mac.
 *
 * NOTE: This function is expected to be called with mac_filter_hash_lock
 * being held.
 * ANOTHER NOTE: This function MUST be called from within the context of
 * the "safe" variants of any list iterators, e.g. list_for_each_entry_safe()
 * instead of list_for_each_entry().
 **/
void __i40e_del_filter(struct i40e_vsi *vsi, struct i40e_mac_filter *f)
{
	if (!f)
		return;

	/* If the filter was never added to firmware then we can just delete it
	 * directly and we don't want to set the status to remove or else an
	 * admin queue command will unnecessarily fire.
	 */
	if ((f->state == I40E_FILTER_FAILED) ||
	    (f->state == I40E_FILTER_NEW)) {
		hash_del(&f->hlist);
		kfree(f);
	} else {
		f->state = I40E_FILTER_REMOVE;
	}

	vsi->flags |= I40E_VSI_FLAG_FILTER_CHANGED;
	set_bit(__I40E_MACVLAN_SYNC_PENDING, vsi->back->state);
}

/**
 * i40e_del_filter - Remove a MAC/VLAN filter from the VSI
 * @vsi: the VSI to be searched
 * @macaddr: the MAC address
 * @vlan: the VLAN
 *
 * NOTE: This function is expected to be called with mac_filter_hash_lock
 * being held.
 * ANOTHER NOTE: This function MUST be called from within the context of
 * the "safe" variants of any list iterators, e.g. list_for_each_entry_safe()
 * instead of list_for_each_entry().
 **/
void i40e_del_filter(struct i40e_vsi *vsi, const u8 *macaddr, s16 vlan)
{
	struct i40e_mac_filter *f;

	if (!vsi || !macaddr)
		return;

	f = i40e_find_filter(vsi, macaddr, vlan);
	__i40e_del_filter(vsi, f);
}

/**
 * i40e_add_mac_filter - Add a MAC filter for all active VLANs
 * @vsi: the VSI to be searched
 * @macaddr: the mac address to be filtered
 *
 * If we're not in VLAN mode, just add the filter to I40E_VLAN_ANY. Otherwise,
 * go through all the macvlan filters and add a macvlan filter for each
 * unique vlan that already exists. If a PVID has been assigned, instead only
 * add the macaddr to that VLAN.
 *
 * Returns last filter added on success, else NULL
 **/
struct i40e_mac_filter *i40e_add_mac_filter(struct i40e_vsi *vsi,
					    const u8 *macaddr)
{
	struct i40e_mac_filter *f, *add = NULL;
	struct hlist_node *h;
	int bkt;

	lockdep_assert_held(&vsi->mac_filter_hash_lock);
	if (vsi->info.pvid)
		return i40e_add_filter(vsi, macaddr,
				       le16_to_cpu(vsi->info.pvid));

	if (!i40e_is_vsi_in_vlan(vsi))
		return i40e_add_filter(vsi, macaddr, I40E_VLAN_ANY);

	hash_for_each_safe(vsi->mac_filter_hash, bkt, h, f, hlist) {
		if (f->state == I40E_FILTER_REMOVE)
			continue;
		add = i40e_add_filter(vsi, macaddr, f->vlan);
		if (!add)
			return NULL;
	}

	return add;
}

/**
 * i40e_del_mac_filter - Remove a MAC filter from all VLANs
 * @vsi: the VSI to be searched
 * @macaddr: the mac address to be removed
 *
 * Removes a given MAC address from a VSI regardless of what VLAN it has been
 * associated with.
 *
 * Returns 0 for success, or error
 **/
int i40e_del_mac_filter(struct i40e_vsi *vsi, const u8 *macaddr)
{
	struct i40e_mac_filter *f;
	struct hlist_node *h;
	bool found = false;
	int bkt;

	lockdep_assert_held(&vsi->mac_filter_hash_lock);
	hash_for_each_safe(vsi->mac_filter_hash, bkt, h, f, hlist) {
		if (ether_addr_equal(macaddr, f->macaddr)) {
			__i40e_del_filter(vsi, f);
			found = true;
		}
	}

	if (found)
		return 0;
	else
		return -ENOENT;
}

/**
 * i40e_set_mac - NDO callback to set mac address
 * @netdev: network interface device structure
 * @p: pointer to an address structure
 *
 * Returns 0 on success, negative on failure
 **/
static int i40e_set_mac(struct net_device *netdev, void *p)
{
	struct i40e_netdev_priv *np = netdev_priv(netdev);
	struct i40e_vsi *vsi = np->vsi;
	struct i40e_pf *pf = vsi->back;
	struct i40e_hw *hw = &pf->hw;
	struct sockaddr *addr = p;

	if (!is_valid_ether_addr(addr->sa_data))
		return -EADDRNOTAVAIL;

	if (test_bit(__I40E_DOWN, pf->state) ||
	    test_bit(__I40E_RESET_RECOVERY_PENDING, pf->state))
		return -EADDRNOTAVAIL;

	if (ether_addr_equal(hw->mac.addr, addr->sa_data))
		netdev_info(netdev, "returning to hw mac address %pM\n",
			    hw->mac.addr);
	else
		netdev_info(netdev, "set new mac address %pM\n", addr->sa_data);

	/* Copy the address first, so that we avoid a possible race with
	 * .set_rx_mode().
	 * - Remove old address from MAC filter
	 * - Copy new address
	 * - Add new address to MAC filter
	 */
	spin_lock_bh(&vsi->mac_filter_hash_lock);
	i40e_del_mac_filter(vsi, netdev->dev_addr);
	eth_hw_addr_set(netdev, addr->sa_data);
	i40e_add_mac_filter(vsi, netdev->dev_addr);
	spin_unlock_bh(&vsi->mac_filter_hash_lock);

	if (vsi->type == I40E_VSI_MAIN) {
		int ret;

		ret = i40e_aq_mac_address_write(hw, I40E_AQC_WRITE_TYPE_LAA_WOL,
						addr->sa_data, NULL);
		if (ret)
			netdev_info(netdev, "Ignoring error from firmware on LAA update, status %pe, AQ ret %s\n",
				    ERR_PTR(ret),
				    i40e_aq_str(hw, hw->aq.asq_last_status));
	}

	/* schedule our worker thread which will take care of
	 * applying the new filter changes
	 */
	i40e_service_event_schedule(pf);
	return 0;
}

/**
 * i40e_config_rss_aq - Prepare for RSS using AQ commands
 * @vsi: vsi structure
 * @seed: RSS hash seed
 * @lut: pointer to lookup table of lut_size
 * @lut_size: size of the lookup table
 **/
static int i40e_config_rss_aq(struct i40e_vsi *vsi, const u8 *seed,
			      u8 *lut, u16 lut_size)
{
	struct i40e_pf *pf = vsi->back;
	struct i40e_hw *hw = &pf->hw;
	int ret = 0;

	if (seed) {
		struct i40e_aqc_get_set_rss_key_data *seed_dw =
			(struct i40e_aqc_get_set_rss_key_data *)seed;
		ret = i40e_aq_set_rss_key(hw, vsi->id, seed_dw);
		if (ret) {
			dev_info(&pf->pdev->dev,
				 "Cannot set RSS key, err %pe aq_err %s\n",
				 ERR_PTR(ret),
				 i40e_aq_str(hw, hw->aq.asq_last_status));
			return ret;
		}
	}
	if (lut) {
		bool pf_lut = vsi->type == I40E_VSI_MAIN;

		ret = i40e_aq_set_rss_lut(hw, vsi->id, pf_lut, lut, lut_size);
		if (ret) {
			dev_info(&pf->pdev->dev,
				 "Cannot set RSS lut, err %pe aq_err %s\n",
				 ERR_PTR(ret),
				 i40e_aq_str(hw, hw->aq.asq_last_status));
			return ret;
		}
	}
	return ret;
}

/**
 * i40e_vsi_config_rss - Prepare for VSI(VMDq) RSS if used
 * @vsi: VSI structure
 **/
static int i40e_vsi_config_rss(struct i40e_vsi *vsi)
{
	struct i40e_pf *pf = vsi->back;
	u8 seed[I40E_HKEY_ARRAY_SIZE];
	u8 *lut;
	int ret;

	if (!test_bit(I40E_HW_CAP_RSS_AQ, pf->hw.caps))
		return 0;
	if (!vsi->rss_size)
		vsi->rss_size = min_t(int, pf->alloc_rss_size,
				      vsi->num_queue_pairs);
	if (!vsi->rss_size)
		return -EINVAL;
	lut = kzalloc(vsi->rss_table_size, GFP_KERNEL);
	if (!lut)
		return -ENOMEM;

	/* Use the user configured hash keys and lookup table if there is one,
	 * otherwise use default
	 */
	if (vsi->rss_lut_user)
		memcpy(lut, vsi->rss_lut_user, vsi->rss_table_size);
	else
		i40e_fill_rss_lut(pf, lut, vsi->rss_table_size, vsi->rss_size);
	if (vsi->rss_hkey_user)
		memcpy(seed, vsi->rss_hkey_user, I40E_HKEY_ARRAY_SIZE);
	else
		netdev_rss_key_fill((void *)seed, I40E_HKEY_ARRAY_SIZE);
	ret = i40e_config_rss_aq(vsi, seed, lut, vsi->rss_table_size);
	kfree(lut);
	return ret;
}

/**
 * i40e_vsi_setup_queue_map_mqprio - Prepares mqprio based tc_config
 * @vsi: the VSI being configured,
 * @ctxt: VSI context structure
 * @enabled_tc: number of traffic classes to enable
 *
 * Prepares VSI tc_config to have queue configurations based on MQPRIO options.
 **/
static int i40e_vsi_setup_queue_map_mqprio(struct i40e_vsi *vsi,
					   struct i40e_vsi_context *ctxt,
					   u8 enabled_tc)
{
	u16 qcount = 0, max_qcount, qmap, sections = 0;
	int i, override_q, pow, num_qps, ret;
	u8 netdev_tc = 0, offset = 0;

	if (vsi->type != I40E_VSI_MAIN)
		return -EINVAL;
	sections = I40E_AQ_VSI_PROP_QUEUE_MAP_VALID;
	sections |= I40E_AQ_VSI_PROP_SCHED_VALID;
	vsi->tc_config.numtc = vsi->mqprio_qopt.qopt.num_tc;
	vsi->tc_config.enabled_tc = enabled_tc ? enabled_tc : 1;
	num_qps = vsi->mqprio_qopt.qopt.count[0];

	/* find the next higher power-of-2 of num queue pairs */
	pow = ilog2(num_qps);
	if (!is_power_of_2(num_qps))
		pow++;
	qmap = (offset << I40E_AQ_VSI_TC_QUE_OFFSET_SHIFT) |
		(pow << I40E_AQ_VSI_TC_QUE_NUMBER_SHIFT);

	/* Setup queue offset/count for all TCs for given VSI */
	max_qcount = vsi->mqprio_qopt.qopt.count[0];
	for (i = 0; i < I40E_MAX_TRAFFIC_CLASS; i++) {
		/* See if the given TC is enabled for the given VSI */
		if (vsi->tc_config.enabled_tc & BIT(i)) {
			offset = vsi->mqprio_qopt.qopt.offset[i];
			qcount = vsi->mqprio_qopt.qopt.count[i];
			if (qcount > max_qcount)
				max_qcount = qcount;
			vsi->tc_config.tc_info[i].qoffset = offset;
			vsi->tc_config.tc_info[i].qcount = qcount;
			vsi->tc_config.tc_info[i].netdev_tc = netdev_tc++;
		} else {
			/* TC is not enabled so set the offset to
			 * default queue and allocate one queue
			 * for the given TC.
			 */
			vsi->tc_config.tc_info[i].qoffset = 0;
			vsi->tc_config.tc_info[i].qcount = 1;
			vsi->tc_config.tc_info[i].netdev_tc = 0;
		}
	}

	/* Set actual Tx/Rx queue pairs */
	vsi->num_queue_pairs = offset + qcount;

	/* Setup queue TC[0].qmap for given VSI context */
	ctxt->info.tc_mapping[0] = cpu_to_le16(qmap);
	ctxt->info.mapping_flags |= cpu_to_le16(I40E_AQ_VSI_QUE_MAP_CONTIG);
	ctxt->info.queue_mapping[0] = cpu_to_le16(vsi->base_queue);
	ctxt->info.valid_sections |= cpu_to_le16(sections);

	/* Reconfigure RSS for main VSI with max queue count */
	vsi->rss_size = max_qcount;
	ret = i40e_vsi_config_rss(vsi);
	if (ret) {
		dev_info(&vsi->back->pdev->dev,
			 "Failed to reconfig rss for num_queues (%u)\n",
			 max_qcount);
		return ret;
	}
	vsi->reconfig_rss = true;
	dev_dbg(&vsi->back->pdev->dev,
		"Reconfigured rss with num_queues (%u)\n", max_qcount);

	/* Find queue count available for channel VSIs and starting offset
	 * for channel VSIs
	 */
	override_q = vsi->mqprio_qopt.qopt.count[0];
	if (override_q && override_q < vsi->num_queue_pairs) {
		vsi->cnt_q_avail = vsi->num_queue_pairs - override_q;
		vsi->next_base_queue = override_q;
	}
	return 0;
}

/**
 * i40e_vsi_setup_queue_map - Setup a VSI queue map based on enabled_tc
 * @vsi: the VSI being setup
 * @ctxt: VSI context structure
 * @enabled_tc: Enabled TCs bitmap
 * @is_add: True if called before Add VSI
 *
 * Setup VSI queue mapping for enabled traffic classes.
 **/
static void i40e_vsi_setup_queue_map(struct i40e_vsi *vsi,
				     struct i40e_vsi_context *ctxt,
				     u8 enabled_tc,
				     bool is_add)
{
	struct i40e_pf *pf = vsi->back;
	u16 num_tc_qps = 0;
	u16 sections = 0;
	u8 netdev_tc = 0;
	u16 numtc = 1;
	u16 qcount;
	u8 offset;
	u16 qmap;
	int i;

	sections = I40E_AQ_VSI_PROP_QUEUE_MAP_VALID;
	offset = 0;
	/* zero out queue mapping, it will get updated on the end of the function */
	memset(ctxt->info.queue_mapping, 0, sizeof(ctxt->info.queue_mapping));

	if (vsi->type == I40E_VSI_MAIN) {
		/* This code helps add more queue to the VSI if we have
		 * more cores than RSS can support, the higher cores will
		 * be served by ATR or other filters. Furthermore, the
		 * non-zero req_queue_pairs says that user requested a new
		 * queue count via ethtool's set_channels, so use this
		 * value for queues distribution across traffic classes
		 * We need at least one queue pair for the interface
		 * to be usable as we see in else statement.
		 */
		if (vsi->req_queue_pairs > 0)
			vsi->num_queue_pairs = vsi->req_queue_pairs;
		else if (test_bit(I40E_FLAG_MSIX_ENA, pf->flags))
			vsi->num_queue_pairs = pf->num_lan_msix;
		else
			vsi->num_queue_pairs = 1;
	}

	/* Number of queues per enabled TC */
	if (vsi->type == I40E_VSI_MAIN ||
	    (vsi->type == I40E_VSI_SRIOV && vsi->num_queue_pairs != 0))
		num_tc_qps = vsi->num_queue_pairs;
	else
		num_tc_qps = vsi->alloc_queue_pairs;

	if (enabled_tc && test_bit(I40E_FLAG_DCB_ENA, vsi->back->flags)) {
		/* Find numtc from enabled TC bitmap */
		for (i = 0, numtc = 0; i < I40E_MAX_TRAFFIC_CLASS; i++) {
			if (enabled_tc & BIT(i)) /* TC is enabled */
				numtc++;
		}
		if (!numtc) {
			dev_warn(&pf->pdev->dev, "DCB is enabled but no TC enabled, forcing TC0\n");
			numtc = 1;
		}
		num_tc_qps = num_tc_qps / numtc;
		num_tc_qps = min_t(int, num_tc_qps,
				   i40e_pf_get_max_q_per_tc(pf));
	}

	vsi->tc_config.numtc = numtc;
	vsi->tc_config.enabled_tc = enabled_tc ? enabled_tc : 1;

	/* Do not allow use more TC queue pairs than MSI-X vectors exist */
	if (test_bit(I40E_FLAG_MSIX_ENA, pf->flags))
		num_tc_qps = min_t(int, num_tc_qps, pf->num_lan_msix);

	/* Setup queue offset/count for all TCs for given VSI */
	for (i = 0; i < I40E_MAX_TRAFFIC_CLASS; i++) {
		/* See if the given TC is enabled for the given VSI */
		if (vsi->tc_config.enabled_tc & BIT(i)) {
			/* TC is enabled */
			int pow, num_qps;

			switch (vsi->type) {
			case I40E_VSI_MAIN:
				if ((!test_bit(I40E_FLAG_FD_SB_ENA,
					       pf->flags) &&
				     !test_bit(I40E_FLAG_FD_ATR_ENA,
					       pf->flags)) ||
				    vsi->tc_config.enabled_tc != 1) {
					qcount = min_t(int, pf->alloc_rss_size,
						       num_tc_qps);
					break;
				}
				fallthrough;
			case I40E_VSI_FDIR:
			case I40E_VSI_SRIOV:
			case I40E_VSI_VMDQ2:
			default:
				qcount = num_tc_qps;
				WARN_ON(i != 0);
				break;
			}
			vsi->tc_config.tc_info[i].qoffset = offset;
			vsi->tc_config.tc_info[i].qcount = qcount;

			/* find the next higher power-of-2 of num queue pairs */
			num_qps = qcount;
			pow = 0;
			while (num_qps && (BIT_ULL(pow) < qcount)) {
				pow++;
				num_qps >>= 1;
			}

			vsi->tc_config.tc_info[i].netdev_tc = netdev_tc++;
			qmap =
			    (offset << I40E_AQ_VSI_TC_QUE_OFFSET_SHIFT) |
			    (pow << I40E_AQ_VSI_TC_QUE_NUMBER_SHIFT);

			offset += qcount;
		} else {
			/* TC is not enabled so set the offset to
			 * default queue and allocate one queue
			 * for the given TC.
			 */
			vsi->tc_config.tc_info[i].qoffset = 0;
			vsi->tc_config.tc_info[i].qcount = 1;
			vsi->tc_config.tc_info[i].netdev_tc = 0;

			qmap = 0;
		}
		ctxt->info.tc_mapping[i] = cpu_to_le16(qmap);
	}
	/* Do not change previously set num_queue_pairs for PFs and VFs*/
	if ((vsi->type == I40E_VSI_MAIN && numtc != 1) ||
	    (vsi->type == I40E_VSI_SRIOV && vsi->num_queue_pairs == 0) ||
	    (vsi->type != I40E_VSI_MAIN && vsi->type != I40E_VSI_SRIOV))
		vsi->num_queue_pairs = offset;

	/* Scheduler section valid can only be set for ADD VSI */
	if (is_add) {
		sections |= I40E_AQ_VSI_PROP_SCHED_VALID;

		ctxt->info.up_enable_bits = enabled_tc;
	}
	if (vsi->type == I40E_VSI_SRIOV) {
		ctxt->info.mapping_flags |=
				     cpu_to_le16(I40E_AQ_VSI_QUE_MAP_NONCONTIG);
		for (i = 0; i < vsi->num_queue_pairs; i++)
			ctxt->info.queue_mapping[i] =
					       cpu_to_le16(vsi->base_queue + i);
	} else {
		ctxt->info.mapping_flags |=
					cpu_to_le16(I40E_AQ_VSI_QUE_MAP_CONTIG);
		ctxt->info.queue_mapping[0] = cpu_to_le16(vsi->base_queue);
	}
	ctxt->info.valid_sections |= cpu_to_le16(sections);
}

/**
 * i40e_addr_sync - Callback for dev_(mc|uc)_sync to add address
 * @netdev: the netdevice
 * @addr: address to add
 *
 * Called by __dev_(mc|uc)_sync when an address needs to be added. We call
 * __dev_(uc|mc)_sync from .set_rx_mode and guarantee to hold the hash lock.
 */
static int i40e_addr_sync(struct net_device *netdev, const u8 *addr)
{
	struct i40e_netdev_priv *np = netdev_priv(netdev);
	struct i40e_vsi *vsi = np->vsi;

	if (i40e_add_mac_filter(vsi, addr))
		return 0;
	else
		return -ENOMEM;
}

/**
 * i40e_addr_unsync - Callback for dev_(mc|uc)_sync to remove address
 * @netdev: the netdevice
 * @addr: address to add
 *
 * Called by __dev_(mc|uc)_sync when an address needs to be removed. We call
 * __dev_(uc|mc)_sync from .set_rx_mode and guarantee to hold the hash lock.
 */
static int i40e_addr_unsync(struct net_device *netdev, const u8 *addr)
{
	struct i40e_netdev_priv *np = netdev_priv(netdev);
	struct i40e_vsi *vsi = np->vsi;

	/* Under some circumstances, we might receive a request to delete
	 * our own device address from our uc list. Because we store the
	 * device address in the VSI's MAC/VLAN filter list, we need to ignore
	 * such requests and not delete our device address from this list.
	 */
	if (ether_addr_equal(addr, netdev->dev_addr))
		return 0;

	i40e_del_mac_filter(vsi, addr);

	return 0;
}

/**
 * i40e_set_rx_mode - NDO callback to set the netdev filters
 * @netdev: network interface device structure
 **/
static void i40e_set_rx_mode(struct net_device *netdev)
{
	struct i40e_netdev_priv *np = netdev_priv(netdev);
	struct i40e_vsi *vsi = np->vsi;

	spin_lock_bh(&vsi->mac_filter_hash_lock);

	__dev_uc_sync(netdev, i40e_addr_sync, i40e_addr_unsync);
	__dev_mc_sync(netdev, i40e_addr_sync, i40e_addr_unsync);

	spin_unlock_bh(&vsi->mac_filter_hash_lock);

	/* check for other flag changes */
	if (vsi->current_netdev_flags != vsi->netdev->flags) {
		vsi->flags |= I40E_VSI_FLAG_FILTER_CHANGED;
		set_bit(__I40E_MACVLAN_SYNC_PENDING, vsi->back->state);
	}
}

/**
 * i40e_undo_del_filter_entries - Undo the changes made to MAC filter entries
 * @vsi: Pointer to VSI struct
 * @from: Pointer to list which contains MAC filter entries - changes to
 *        those entries needs to be undone.
 *
 * MAC filter entries from this list were slated for deletion.
 **/
static void i40e_undo_del_filter_entries(struct i40e_vsi *vsi,
					 struct hlist_head *from)
{
	struct i40e_mac_filter *f;
	struct hlist_node *h;

	hlist_for_each_entry_safe(f, h, from, hlist) {
		u64 key = i40e_addr_to_hkey(f->macaddr);

		/* Move the element back into MAC filter list*/
		hlist_del(&f->hlist);
		hash_add(vsi->mac_filter_hash, &f->hlist, key);
	}
}

/**
 * i40e_undo_add_filter_entries - Undo the changes made to MAC filter entries
 * @vsi: Pointer to vsi struct
 * @from: Pointer to list which contains MAC filter entries - changes to
 *        those entries needs to be undone.
 *
 * MAC filter entries from this list were slated for addition.
 **/
static void i40e_undo_add_filter_entries(struct i40e_vsi *vsi,
					 struct hlist_head *from)
{
	struct i40e_new_mac_filter *new;
	struct hlist_node *h;

	hlist_for_each_entry_safe(new, h, from, hlist) {
		/* We can simply free the wrapper structure */
		hlist_del(&new->hlist);
		netdev_hw_addr_refcnt(new->f, vsi->netdev, -1);
		kfree(new);
	}
}

/**
 * i40e_next_filter - Get the next non-broadcast filter from a list
 * @next: pointer to filter in list
 *
 * Returns the next non-broadcast filter in the list. Required so that we
 * ignore broadcast filters within the list, since these are not handled via
 * the normal firmware update path.
 */
static
struct i40e_new_mac_filter *i40e_next_filter(struct i40e_new_mac_filter *next)
{
	hlist_for_each_entry_continue(next, hlist) {
		if (!is_broadcast_ether_addr(next->f->macaddr))
			return next;
	}

	return NULL;
}

/**
 * i40e_update_filter_state - Update filter state based on return data
 * from firmware
 * @count: Number of filters added
 * @add_list: return data from fw
 * @add_head: pointer to first filter in current batch
 *
 * MAC filter entries from list were slated to be added to device. Returns
 * number of successful filters. Note that 0 does NOT mean success!
 **/
static int
i40e_update_filter_state(int count,
			 struct i40e_aqc_add_macvlan_element_data *add_list,
			 struct i40e_new_mac_filter *add_head)
{
	int retval = 0;
	int i;

	for (i = 0; i < count; i++) {
		/* Always check status of each filter. We don't need to check
		 * the firmware return status because we pre-set the filter
		 * status to I40E_AQC_MM_ERR_NO_RES when sending the filter
		 * request to the adminq. Thus, if it no longer matches then
		 * we know the filter is active.
		 */
		if (add_list[i].match_method == I40E_AQC_MM_ERR_NO_RES) {
			add_head->state = I40E_FILTER_FAILED;
		} else {
			add_head->state = I40E_FILTER_ACTIVE;
			retval++;
		}

		add_head = i40e_next_filter(add_head);
		if (!add_head)
			break;
	}

	return retval;
}

/**
 * i40e_aqc_del_filters - Request firmware to delete a set of filters
 * @vsi: ptr to the VSI
 * @vsi_name: name to display in messages
 * @list: the list of filters to send to firmware
 * @num_del: the number of filters to delete
 * @retval: Set to -EIO on failure to delete
 *
 * Send a request to firmware via AdminQ to delete a set of filters. Uses
 * *retval instead of a return value so that success does not force ret_val to
 * be set to 0. This ensures that a sequence of calls to this function
 * preserve the previous value of *retval on successful delete.
 */
static
void i40e_aqc_del_filters(struct i40e_vsi *vsi, const char *vsi_name,
			  struct i40e_aqc_remove_macvlan_element_data *list,
			  int num_del, int *retval)
{
	struct i40e_hw *hw = &vsi->back->hw;
	enum i40e_admin_queue_err aq_status;
	int aq_ret;

	aq_ret = i40e_aq_remove_macvlan_v2(hw, vsi->seid, list, num_del, NULL,
					   &aq_status);

	/* Explicitly ignore and do not report when firmware returns ENOENT */
	if (aq_ret && !(aq_status == I40E_AQ_RC_ENOENT)) {
		*retval = -EIO;
		dev_info(&vsi->back->pdev->dev,
			 "ignoring delete macvlan error on %s, err %pe, aq_err %s\n",
			 vsi_name, ERR_PTR(aq_ret),
			 i40e_aq_str(hw, aq_status));
	}
}

/**
 * i40e_aqc_add_filters - Request firmware to add a set of filters
 * @vsi: ptr to the VSI
 * @vsi_name: name to display in messages
 * @list: the list of filters to send to firmware
 * @add_head: Position in the add hlist
 * @num_add: the number of filters to add
 *
 * Send a request to firmware via AdminQ to add a chunk of filters. Will set
 * __I40E_VSI_OVERFLOW_PROMISC bit in vsi->state if the firmware has run out of
 * space for more filters.
 */
static
void i40e_aqc_add_filters(struct i40e_vsi *vsi, const char *vsi_name,
			  struct i40e_aqc_add_macvlan_element_data *list,
			  struct i40e_new_mac_filter *add_head,
			  int num_add)
{
	struct i40e_hw *hw = &vsi->back->hw;
	enum i40e_admin_queue_err aq_status;
	int fcnt;

	i40e_aq_add_macvlan_v2(hw, vsi->seid, list, num_add, NULL, &aq_status);
	fcnt = i40e_update_filter_state(num_add, list, add_head);

	if (fcnt != num_add) {
		if (vsi->type == I40E_VSI_MAIN) {
			set_bit(__I40E_VSI_OVERFLOW_PROMISC, vsi->state);
			dev_warn(&vsi->back->pdev->dev,
				 "Error %s adding RX filters on %s, promiscuous mode forced on\n",
				 i40e_aq_str(hw, aq_status), vsi_name);
		} else if (vsi->type == I40E_VSI_SRIOV ||
			   vsi->type == I40E_VSI_VMDQ1 ||
			   vsi->type == I40E_VSI_VMDQ2) {
			dev_warn(&vsi->back->pdev->dev,
				 "Error %s adding RX filters on %s, please set promiscuous on manually for %s\n",
				 i40e_aq_str(hw, aq_status), vsi_name,
					     vsi_name);
		} else {
			dev_warn(&vsi->back->pdev->dev,
				 "Error %s adding RX filters on %s, incorrect VSI type: %i.\n",
				 i40e_aq_str(hw, aq_status), vsi_name,
					     vsi->type);
		}
	}
}

/**
 * i40e_aqc_broadcast_filter - Set promiscuous broadcast flags
 * @vsi: pointer to the VSI
 * @vsi_name: the VSI name
 * @f: filter data
 *
 * This function sets or clears the promiscuous broadcast flags for VLAN
 * filters in order to properly receive broadcast frames. Assumes that only
 * broadcast filters are passed.
 *
 * Returns status indicating success or failure;
 **/
static int
i40e_aqc_broadcast_filter(struct i40e_vsi *vsi, const char *vsi_name,
			  struct i40e_mac_filter *f)
{
	bool enable = f->state == I40E_FILTER_NEW ||
		      f->state == I40E_FILTER_NEW_SYNC;
	struct i40e_hw *hw = &vsi->back->hw;
	int aq_ret;

	if (f->vlan == I40E_VLAN_ANY) {
		aq_ret = i40e_aq_set_vsi_broadcast(hw,
						   vsi->seid,
						   enable,
						   NULL);
	} else {
		aq_ret = i40e_aq_set_vsi_bc_promisc_on_vlan(hw,
							    vsi->seid,
							    enable,
							    f->vlan,
							    NULL);
	}

	if (aq_ret) {
		set_bit(__I40E_VSI_OVERFLOW_PROMISC, vsi->state);
		dev_warn(&vsi->back->pdev->dev,
			 "Error %s, forcing overflow promiscuous on %s\n",
			 i40e_aq_str(hw, hw->aq.asq_last_status),
			 vsi_name);
	}

	return aq_ret;
}

/**
 * i40e_set_promiscuous - set promiscuous mode
 * @pf: board private structure
 * @promisc: promisc on or off
 *
 * There are different ways of setting promiscuous mode on a PF depending on
 * what state/environment we're in.  This identifies and sets it appropriately.
 * Returns 0 on success.
 **/
static int i40e_set_promiscuous(struct i40e_pf *pf, bool promisc)
{
	struct i40e_vsi *vsi = i40e_pf_get_main_vsi(pf);
	struct i40e_hw *hw = &pf->hw;
	int aq_ret;

	if (vsi->type == I40E_VSI_MAIN &&
	    i40e_pf_get_main_veb(pf) &&
	    !test_bit(I40E_FLAG_MFP_ENA, pf->flags)) {
		/* set defport ON for Main VSI instead of true promisc
		 * this way we will get all unicast/multicast and VLAN
		 * promisc behavior but will not get VF or VMDq traffic
		 * replicated on the Main VSI.
		 */
		if (promisc)
			aq_ret = i40e_aq_set_default_vsi(hw,
							 vsi->seid,
							 NULL);
		else
			aq_ret = i40e_aq_clear_default_vsi(hw,
							   vsi->seid,
							   NULL);
		if (aq_ret) {
			dev_info(&pf->pdev->dev,
				 "Set default VSI failed, err %pe, aq_err %s\n",
				 ERR_PTR(aq_ret),
				 i40e_aq_str(hw, hw->aq.asq_last_status));
		}
	} else {
		aq_ret = i40e_aq_set_vsi_unicast_promiscuous(
						  hw,
						  vsi->seid,
						  promisc, NULL,
						  true);
		if (aq_ret) {
			dev_info(&pf->pdev->dev,
				 "set unicast promisc failed, err %pe, aq_err %s\n",
				 ERR_PTR(aq_ret),
				 i40e_aq_str(hw, hw->aq.asq_last_status));
		}
		aq_ret = i40e_aq_set_vsi_multicast_promiscuous(
						  hw,
						  vsi->seid,
						  promisc, NULL);
		if (aq_ret) {
			dev_info(&pf->pdev->dev,
				 "set multicast promisc failed, err %pe, aq_err %s\n",
				 ERR_PTR(aq_ret),
				 i40e_aq_str(hw, hw->aq.asq_last_status));
		}
	}

	if (!aq_ret)
		pf->cur_promisc = promisc;

	return aq_ret;
}

/**
 * i40e_sync_vsi_filters - Update the VSI filter list to the HW
 * @vsi: ptr to the VSI
 *
 * Push any outstanding VSI filter changes through the AdminQ.
 *
 * Returns 0 or error value
 **/
int i40e_sync_vsi_filters(struct i40e_vsi *vsi)
{
	struct hlist_head tmp_add_list, tmp_del_list;
	struct i40e_mac_filter *f;
	struct i40e_new_mac_filter *new, *add_head = NULL;
	struct i40e_hw *hw = &vsi->back->hw;
	bool old_overflow, new_overflow;
	unsigned int failed_filters = 0;
	unsigned int vlan_filters = 0;
	char vsi_name[16] = "PF";
	int filter_list_len = 0;
	u32 changed_flags = 0;
	struct hlist_node *h;
	struct i40e_pf *pf;
	int num_add = 0;
	int num_del = 0;
	int aq_ret = 0;
	int retval = 0;
	u16 cmd_flags;
	int list_size;
	int bkt;

	/* empty array typed pointers, kcalloc later */
	struct i40e_aqc_add_macvlan_element_data *add_list;
	struct i40e_aqc_remove_macvlan_element_data *del_list;

	while (test_and_set_bit(__I40E_VSI_SYNCING_FILTERS, vsi->state))
		usleep_range(1000, 2000);
	pf = vsi->back;

	old_overflow = test_bit(__I40E_VSI_OVERFLOW_PROMISC, vsi->state);

	if (vsi->netdev) {
		changed_flags = vsi->current_netdev_flags ^ vsi->netdev->flags;
		vsi->current_netdev_flags = vsi->netdev->flags;
	}

	INIT_HLIST_HEAD(&tmp_add_list);
	INIT_HLIST_HEAD(&tmp_del_list);

	if (vsi->type == I40E_VSI_SRIOV)
		snprintf(vsi_name, sizeof(vsi_name) - 1, "VF %d", vsi->vf_id);
	else if (vsi->type != I40E_VSI_MAIN)
		snprintf(vsi_name, sizeof(vsi_name) - 1, "vsi %d", vsi->seid);

	if (vsi->flags & I40E_VSI_FLAG_FILTER_CHANGED) {
		vsi->flags &= ~I40E_VSI_FLAG_FILTER_CHANGED;

		spin_lock_bh(&vsi->mac_filter_hash_lock);
		/* Create a list of filters to delete. */
		hash_for_each_safe(vsi->mac_filter_hash, bkt, h, f, hlist) {
			if (f->state == I40E_FILTER_REMOVE) {
				/* Move the element into temporary del_list */
				hash_del(&f->hlist);
				hlist_add_head(&f->hlist, &tmp_del_list);

				/* Avoid counting removed filters */
				continue;
			}
			if (f->state == I40E_FILTER_NEW) {
				/* Create a temporary i40e_new_mac_filter */
				new = kzalloc(sizeof(*new), GFP_ATOMIC);
				if (!new)
					goto err_no_memory_locked;

				/* Store pointer to the real filter */
				new->f = f;
				new->state = f->state;

				/* Add it to the hash list */
				hlist_add_head(&new->hlist, &tmp_add_list);
				f->state = I40E_FILTER_NEW_SYNC;
			}

			/* Count the number of active (current and new) VLAN
			 * filters we have now. Does not count filters which
			 * are marked for deletion.
			 */
			if (f->vlan > 0)
				vlan_filters++;
		}

		if (vsi->type != I40E_VSI_SRIOV)
			retval = i40e_correct_mac_vlan_filters
				(vsi, &tmp_add_list, &tmp_del_list,
				 vlan_filters);
		else if (pf->vf)
			retval = i40e_correct_vf_mac_vlan_filters
				(vsi, &tmp_add_list, &tmp_del_list,
				 vlan_filters, pf->vf[vsi->vf_id].trusted);

		hlist_for_each_entry(new, &tmp_add_list, hlist)
			netdev_hw_addr_refcnt(new->f, vsi->netdev, 1);

		if (retval)
			goto err_no_memory_locked;

		spin_unlock_bh(&vsi->mac_filter_hash_lock);
	}

	/* Now process 'del_list' outside the lock */
	if (!hlist_empty(&tmp_del_list)) {
		filter_list_len = hw->aq.asq_buf_size /
			    sizeof(struct i40e_aqc_remove_macvlan_element_data);
		list_size = filter_list_len *
			    sizeof(struct i40e_aqc_remove_macvlan_element_data);
		del_list = kzalloc(list_size, GFP_ATOMIC);
		if (!del_list)
			goto err_no_memory;

		hlist_for_each_entry_safe(f, h, &tmp_del_list, hlist) {
			cmd_flags = 0;

			/* handle broadcast filters by updating the broadcast
			 * promiscuous flag and release filter list.
			 */
			if (is_broadcast_ether_addr(f->macaddr)) {
				i40e_aqc_broadcast_filter(vsi, vsi_name, f);

				hlist_del(&f->hlist);
				kfree(f);
				continue;
			}

			/* add to delete list */
			ether_addr_copy(del_list[num_del].mac_addr, f->macaddr);
			if (f->vlan == I40E_VLAN_ANY) {
				del_list[num_del].vlan_tag = 0;
				cmd_flags |= I40E_AQC_MACVLAN_DEL_IGNORE_VLAN;
			} else {
				del_list[num_del].vlan_tag =
					cpu_to_le16((u16)(f->vlan));
			}

			cmd_flags |= I40E_AQC_MACVLAN_DEL_PERFECT_MATCH;
			del_list[num_del].flags = cmd_flags;
			num_del++;

			/* flush a full buffer */
			if (num_del == filter_list_len) {
				i40e_aqc_del_filters(vsi, vsi_name, del_list,
						     num_del, &retval);
				memset(del_list, 0, list_size);
				num_del = 0;
			}
			/* Release memory for MAC filter entries which were
			 * synced up with HW.
			 */
			hlist_del(&f->hlist);
			kfree(f);
		}

		if (num_del) {
			i40e_aqc_del_filters(vsi, vsi_name, del_list,
					     num_del, &retval);
		}

		kfree(del_list);
		del_list = NULL;
	}

	if (!hlist_empty(&tmp_add_list)) {
		/* Do all the adds now. */
		filter_list_len = hw->aq.asq_buf_size /
			       sizeof(struct i40e_aqc_add_macvlan_element_data);
		list_size = filter_list_len *
			       sizeof(struct i40e_aqc_add_macvlan_element_data);
		add_list = kzalloc(list_size, GFP_ATOMIC);
		if (!add_list)
			goto err_no_memory;

		num_add = 0;
		hlist_for_each_entry_safe(new, h, &tmp_add_list, hlist) {
			/* handle broadcast filters by updating the broadcast
			 * promiscuous flag instead of adding a MAC filter.
			 */
			if (is_broadcast_ether_addr(new->f->macaddr)) {
				if (i40e_aqc_broadcast_filter(vsi, vsi_name,
							      new->f))
					new->state = I40E_FILTER_FAILED;
				else
					new->state = I40E_FILTER_ACTIVE;
				continue;
			}

			/* add to add array */
			if (num_add == 0)
				add_head = new;
			cmd_flags = 0;
			ether_addr_copy(add_list[num_add].mac_addr,
					new->f->macaddr);
			if (new->f->vlan == I40E_VLAN_ANY) {
				add_list[num_add].vlan_tag = 0;
				cmd_flags |= I40E_AQC_MACVLAN_ADD_IGNORE_VLAN;
			} else {
				add_list[num_add].vlan_tag =
					cpu_to_le16((u16)(new->f->vlan));
			}
			add_list[num_add].queue_number = 0;
			/* set invalid match method for later detection */
			add_list[num_add].match_method = I40E_AQC_MM_ERR_NO_RES;
			cmd_flags |= I40E_AQC_MACVLAN_ADD_PERFECT_MATCH;
			add_list[num_add].flags = cpu_to_le16(cmd_flags);
			num_add++;

			/* flush a full buffer */
			if (num_add == filter_list_len) {
				i40e_aqc_add_filters(vsi, vsi_name, add_list,
						     add_head, num_add);
				memset(add_list, 0, list_size);
				num_add = 0;
			}
		}
		if (num_add) {
			i40e_aqc_add_filters(vsi, vsi_name, add_list, add_head,
					     num_add);
		}
		/* Now move all of the filters from the temp add list back to
		 * the VSI's list.
		 */
		spin_lock_bh(&vsi->mac_filter_hash_lock);
		hlist_for_each_entry_safe(new, h, &tmp_add_list, hlist) {
			/* Only update the state if we're still NEW */
			if (new->f->state == I40E_FILTER_NEW ||
			    new->f->state == I40E_FILTER_NEW_SYNC)
				new->f->state = new->state;
			hlist_del(&new->hlist);
			netdev_hw_addr_refcnt(new->f, vsi->netdev, -1);
			kfree(new);
		}
		spin_unlock_bh(&vsi->mac_filter_hash_lock);
		kfree(add_list);
		add_list = NULL;
	}

	/* Determine the number of active and failed filters. */
	spin_lock_bh(&vsi->mac_filter_hash_lock);
	vsi->active_filters = 0;
	hash_for_each(vsi->mac_filter_hash, bkt, f, hlist) {
		if (f->state == I40E_FILTER_ACTIVE)
			vsi->active_filters++;
		else if (f->state == I40E_FILTER_FAILED)
			failed_filters++;
	}
	spin_unlock_bh(&vsi->mac_filter_hash_lock);

	/* Check if we are able to exit overflow promiscuous mode. We can
	 * safely exit if we didn't just enter, we no longer have any failed
	 * filters, and we have reduced filters below the threshold value.
	 */
	if (old_overflow && !failed_filters &&
	    vsi->active_filters < vsi->promisc_threshold) {
		dev_info(&pf->pdev->dev,
			 "filter logjam cleared on %s, leaving overflow promiscuous mode\n",
			 vsi_name);
		clear_bit(__I40E_VSI_OVERFLOW_PROMISC, vsi->state);
		vsi->promisc_threshold = 0;
	}

	/* if the VF is not trusted do not do promisc */
	if (vsi->type == I40E_VSI_SRIOV && pf->vf &&
	    !pf->vf[vsi->vf_id].trusted) {
		clear_bit(__I40E_VSI_OVERFLOW_PROMISC, vsi->state);
		goto out;
	}

	new_overflow = test_bit(__I40E_VSI_OVERFLOW_PROMISC, vsi->state);

	/* If we are entering overflow promiscuous, we need to calculate a new
	 * threshold for when we are safe to exit
	 */
	if (!old_overflow && new_overflow)
		vsi->promisc_threshold = (vsi->active_filters * 3) / 4;

	/* check for changes in promiscuous modes */
	if (changed_flags & IFF_ALLMULTI) {
		bool cur_multipromisc;

		cur_multipromisc = !!(vsi->current_netdev_flags & IFF_ALLMULTI);
		aq_ret = i40e_aq_set_vsi_multicast_promiscuous(&vsi->back->hw,
							       vsi->seid,
							       cur_multipromisc,
							       NULL);
		if (aq_ret) {
			retval = i40e_aq_rc_to_posix(aq_ret,
						     hw->aq.asq_last_status);
			dev_info(&pf->pdev->dev,
				 "set multi promisc failed on %s, err %pe aq_err %s\n",
				 vsi_name,
				 ERR_PTR(aq_ret),
				 i40e_aq_str(hw, hw->aq.asq_last_status));
		} else {
			dev_info(&pf->pdev->dev, "%s allmulti mode.\n",
				 cur_multipromisc ? "entering" : "leaving");
		}
	}

	if ((changed_flags & IFF_PROMISC) || old_overflow != new_overflow) {
		bool cur_promisc;

		cur_promisc = (!!(vsi->current_netdev_flags & IFF_PROMISC) ||
			       new_overflow);
		aq_ret = i40e_set_promiscuous(pf, cur_promisc);
		if (aq_ret) {
			retval = i40e_aq_rc_to_posix(aq_ret,
						     hw->aq.asq_last_status);
			dev_info(&pf->pdev->dev,
				 "Setting promiscuous %s failed on %s, err %pe aq_err %s\n",
				 cur_promisc ? "on" : "off",
				 vsi_name,
				 ERR_PTR(aq_ret),
				 i40e_aq_str(hw, hw->aq.asq_last_status));
		}
	}
out:
	/* if something went wrong then set the changed flag so we try again */
	if (retval)
		vsi->flags |= I40E_VSI_FLAG_FILTER_CHANGED;

	clear_bit(__I40E_VSI_SYNCING_FILTERS, vsi->state);
	return retval;

err_no_memory:
	/* Restore elements on the temporary add and delete lists */
	spin_lock_bh(&vsi->mac_filter_hash_lock);
err_no_memory_locked:
	i40e_undo_del_filter_entries(vsi, &tmp_del_list);
	i40e_undo_add_filter_entries(vsi, &tmp_add_list);
	spin_unlock_bh(&vsi->mac_filter_hash_lock);

	vsi->flags |= I40E_VSI_FLAG_FILTER_CHANGED;
	clear_bit(__I40E_VSI_SYNCING_FILTERS, vsi->state);
	return -ENOMEM;
}

/**
 * i40e_sync_filters_subtask - Sync the VSI filter list with HW
 * @pf: board private structure
 **/
static void i40e_sync_filters_subtask(struct i40e_pf *pf)
{
	struct i40e_vsi *vsi;
	int v;

	if (!pf)
		return;
	if (!test_and_clear_bit(__I40E_MACVLAN_SYNC_PENDING, pf->state))
		return;
	if (test_bit(__I40E_VF_DISABLE, pf->state)) {
		set_bit(__I40E_MACVLAN_SYNC_PENDING, pf->state);
		return;
	}

	i40e_pf_for_each_vsi(pf, v, vsi) {
		if ((vsi->flags & I40E_VSI_FLAG_FILTER_CHANGED) &&
		    !test_bit(__I40E_VSI_RELEASING, vsi->state)) {
			int ret = i40e_sync_vsi_filters(vsi);

			if (ret) {
				/* come back and try again later */
				set_bit(__I40E_MACVLAN_SYNC_PENDING,
					pf->state);
				break;
			}
		}
	}
}

/**
 * i40e_calculate_vsi_rx_buf_len - Calculates buffer length
 *
 * @vsi: VSI to calculate rx_buf_len from
 */
static u16 i40e_calculate_vsi_rx_buf_len(struct i40e_vsi *vsi)
{
	if (!vsi->netdev || test_bit(I40E_FLAG_LEGACY_RX_ENA, vsi->back->flags))
		return SKB_WITH_OVERHEAD(I40E_RXBUFFER_2048);

	return PAGE_SIZE < 8192 ? I40E_RXBUFFER_3072 : I40E_RXBUFFER_2048;
}

/**
 * i40e_max_vsi_frame_size - returns the maximum allowed frame size for VSI
 * @vsi: the vsi
 * @xdp_prog: XDP program
 **/
static int i40e_max_vsi_frame_size(struct i40e_vsi *vsi,
				   struct bpf_prog *xdp_prog)
{
	u16 rx_buf_len = i40e_calculate_vsi_rx_buf_len(vsi);
	u16 chain_len;

	if (xdp_prog && !xdp_prog->aux->xdp_has_frags)
		chain_len = 1;
	else
		chain_len = I40E_MAX_CHAINED_RX_BUFFERS;

	return min_t(u16, rx_buf_len * chain_len, I40E_MAX_RXBUFFER);
}

/**
 * i40e_change_mtu - NDO callback to change the Maximum Transfer Unit
 * @netdev: network interface device structure
 * @new_mtu: new value for maximum frame size
 *
 * Returns 0 on success, negative on failure
 **/
static int i40e_change_mtu(struct net_device *netdev, int new_mtu)
{
	struct i40e_netdev_priv *np = netdev_priv(netdev);
	struct i40e_vsi *vsi = np->vsi;
	struct i40e_pf *pf = vsi->back;
	int frame_size;

	frame_size = i40e_max_vsi_frame_size(vsi, vsi->xdp_prog);
	if (new_mtu > frame_size - I40E_PACKET_HDR_PAD) {
		netdev_err(netdev, "Error changing mtu to %d, Max is %d\n",
			   new_mtu, frame_size - I40E_PACKET_HDR_PAD);
		return -EINVAL;
	}

	netdev_dbg(netdev, "changing MTU from %d to %d\n",
		   netdev->mtu, new_mtu);
	WRITE_ONCE(netdev->mtu, new_mtu);
	if (netif_running(netdev))
		i40e_vsi_reinit_locked(vsi);
	set_bit(__I40E_CLIENT_SERVICE_REQUESTED, pf->state);
	set_bit(__I40E_CLIENT_L2_CHANGE, pf->state);
	return 0;
}

/**
 * i40e_ioctl - Access the hwtstamp interface
 * @netdev: network interface device structure
 * @ifr: interface request data
 * @cmd: ioctl command
 **/
int i40e_ioctl(struct net_device *netdev, struct ifreq *ifr, int cmd)
{
	struct i40e_netdev_priv *np = netdev_priv(netdev);
	struct i40e_pf *pf = np->vsi->back;

	switch (cmd) {
	case SIOCGHWTSTAMP:
		return i40e_ptp_get_ts_config(pf, ifr);
	case SIOCSHWTSTAMP:
		return i40e_ptp_set_ts_config(pf, ifr);
	default:
		return -EOPNOTSUPP;
	}
}

/**
 * i40e_vlan_stripping_enable - Turn on vlan stripping for the VSI
 * @vsi: the vsi being adjusted
 **/
void i40e_vlan_stripping_enable(struct i40e_vsi *vsi)
{
	struct i40e_vsi_context ctxt;
	int ret;

	/* Don't modify stripping options if a port VLAN is active */
	if (vsi->info.pvid)
		return;

	if ((vsi->info.valid_sections &
	     cpu_to_le16(I40E_AQ_VSI_PROP_VLAN_VALID)) &&
	    ((vsi->info.port_vlan_flags & I40E_AQ_VSI_PVLAN_MODE_MASK) == 0))
		return;  /* already enabled */

	vsi->info.valid_sections = cpu_to_le16(I40E_AQ_VSI_PROP_VLAN_VALID);
	vsi->info.port_vlan_flags = I40E_AQ_VSI_PVLAN_MODE_ALL |
				    I40E_AQ_VSI_PVLAN_EMOD_STR_BOTH;

	ctxt.seid = vsi->seid;
	ctxt.info = vsi->info;
	ret = i40e_aq_update_vsi_params(&vsi->back->hw, &ctxt, NULL);
	if (ret) {
		dev_info(&vsi->back->pdev->dev,
			 "update vlan stripping failed, err %pe aq_err %s\n",
			 ERR_PTR(ret),
			 i40e_aq_str(&vsi->back->hw,
				     vsi->back->hw.aq.asq_last_status));
	}
}

/**
 * i40e_vlan_stripping_disable - Turn off vlan stripping for the VSI
 * @vsi: the vsi being adjusted
 **/
void i40e_vlan_stripping_disable(struct i40e_vsi *vsi)
{
	struct i40e_vsi_context ctxt;
	int ret;

	/* Don't modify stripping options if a port VLAN is active */
	if (vsi->info.pvid)
		return;

	if ((vsi->info.valid_sections &
	     cpu_to_le16(I40E_AQ_VSI_PROP_VLAN_VALID)) &&
	    ((vsi->info.port_vlan_flags & I40E_AQ_VSI_PVLAN_EMOD_MASK) ==
	     I40E_AQ_VSI_PVLAN_EMOD_MASK))
		return;  /* already disabled */

	vsi->info.valid_sections = cpu_to_le16(I40E_AQ_VSI_PROP_VLAN_VALID);
	vsi->info.port_vlan_flags = I40E_AQ_VSI_PVLAN_MODE_ALL |
				    I40E_AQ_VSI_PVLAN_EMOD_NOTHING;

	ctxt.seid = vsi->seid;
	ctxt.info = vsi->info;
	ret = i40e_aq_update_vsi_params(&vsi->back->hw, &ctxt, NULL);
	if (ret) {
		dev_info(&vsi->back->pdev->dev,
			 "update vlan stripping failed, err %pe aq_err %s\n",
			 ERR_PTR(ret),
			 i40e_aq_str(&vsi->back->hw,
				     vsi->back->hw.aq.asq_last_status));
	}
}

/**
 * i40e_add_vlan_all_mac - Add a MAC/VLAN filter for each existing MAC address
 * @vsi: the vsi being configured
 * @vid: vlan id to be added (0 = untagged only , -1 = any)
 *
 * This is a helper function for adding a new MAC/VLAN filter with the
 * specified VLAN for each existing MAC address already in the hash table.
 * This function does *not* perform any accounting to update filters based on
 * VLAN mode.
 *
 * NOTE: this function expects to be called while under the
 * mac_filter_hash_lock
 **/
int i40e_add_vlan_all_mac(struct i40e_vsi *vsi, s16 vid)
{
	struct i40e_mac_filter *f, *add_f;
	struct hlist_node *h;
	int bkt;

	hash_for_each_safe(vsi->mac_filter_hash, bkt, h, f, hlist) {
		/* If we're asked to add a filter that has been marked for
		 * removal, it is safe to simply restore it to active state.
		 * __i40e_del_filter will have simply deleted any filters which
		 * were previously marked NEW or FAILED, so if it is currently
		 * marked REMOVE it must have previously been ACTIVE. Since we
		 * haven't yet run the sync filters task, just restore this
		 * filter to the ACTIVE state so that the sync task leaves it
		 * in place.
		 */
		if (f->state == I40E_FILTER_REMOVE && f->vlan == vid) {
			f->state = I40E_FILTER_ACTIVE;
			continue;
		} else if (f->state == I40E_FILTER_REMOVE) {
			continue;
		}
		add_f = i40e_add_filter(vsi, f->macaddr, vid);
		if (!add_f) {
			dev_info(&vsi->back->pdev->dev,
				 "Could not add vlan filter %d for %pM\n",
				 vid, f->macaddr);
			return -ENOMEM;
		}
	}

	return 0;
}

/**
 * i40e_vsi_add_vlan - Add VSI membership for given VLAN
 * @vsi: the VSI being configured
 * @vid: VLAN id to be added
 **/
int i40e_vsi_add_vlan(struct i40e_vsi *vsi, u16 vid)
{
	int err;

	if (vsi->info.pvid)
		return -EINVAL;

	/* The network stack will attempt to add VID=0, with the intention to
	 * receive priority tagged packets with a VLAN of 0. Our HW receives
	 * these packets by default when configured to receive untagged
	 * packets, so we don't need to add a filter for this case.
	 * Additionally, HW interprets adding a VID=0 filter as meaning to
	 * receive *only* tagged traffic and stops receiving untagged traffic.
	 * Thus, we do not want to actually add a filter for VID=0
	 */
	if (!vid)
		return 0;

	/* Locked once because all functions invoked below iterates list*/
	spin_lock_bh(&vsi->mac_filter_hash_lock);
	err = i40e_add_vlan_all_mac(vsi, vid);
	spin_unlock_bh(&vsi->mac_filter_hash_lock);
	if (err)
		return err;

	/* schedule our worker thread which will take care of
	 * applying the new filter changes
	 */
	i40e_service_event_schedule(vsi->back);
	return 0;
}

/**
 * i40e_rm_vlan_all_mac - Remove MAC/VLAN pair for all MAC with the given VLAN
 * @vsi: the vsi being configured
 * @vid: vlan id to be removed (0 = untagged only , -1 = any)
 *
 * This function should be used to remove all VLAN filters which match the
 * given VID. It does not schedule the service event and does not take the
 * mac_filter_hash_lock so it may be combined with other operations under
 * a single invocation of the mac_filter_hash_lock.
 *
 * NOTE: this function expects to be called while under the
 * mac_filter_hash_lock
 */
void i40e_rm_vlan_all_mac(struct i40e_vsi *vsi, s16 vid)
{
	struct i40e_mac_filter *f;
	struct hlist_node *h;
	int bkt;

	hash_for_each_safe(vsi->mac_filter_hash, bkt, h, f, hlist) {
		if (f->vlan == vid)
			__i40e_del_filter(vsi, f);
	}
}

/**
 * i40e_vsi_kill_vlan - Remove VSI membership for given VLAN
 * @vsi: the VSI being configured
 * @vid: VLAN id to be removed
 **/
void i40e_vsi_kill_vlan(struct i40e_vsi *vsi, u16 vid)
{
	if (!vid || vsi->info.pvid)
		return;

	spin_lock_bh(&vsi->mac_filter_hash_lock);
	i40e_rm_vlan_all_mac(vsi, vid);
	spin_unlock_bh(&vsi->mac_filter_hash_lock);

	/* schedule our worker thread which will take care of
	 * applying the new filter changes
	 */
	i40e_service_event_schedule(vsi->back);
}

/**
 * i40e_vlan_rx_add_vid - Add a vlan id filter to HW offload
 * @netdev: network interface to be adjusted
 * @proto: unused protocol value
 * @vid: vlan id to be added
 *
 * net_device_ops implementation for adding vlan ids
 **/
static int i40e_vlan_rx_add_vid(struct net_device *netdev,
				__always_unused __be16 proto, u16 vid)
{
	struct i40e_netdev_priv *np = netdev_priv(netdev);
	struct i40e_vsi *vsi = np->vsi;
	int ret = 0;

	if (vid >= VLAN_N_VID)
		return -EINVAL;

	ret = i40e_vsi_add_vlan(vsi, vid);
	if (!ret)
		set_bit(vid, vsi->active_vlans);

	return ret;
}

/**
 * i40e_vlan_rx_add_vid_up - Add a vlan id filter to HW offload in UP path
 * @netdev: network interface to be adjusted
 * @proto: unused protocol value
 * @vid: vlan id to be added
 **/
static void i40e_vlan_rx_add_vid_up(struct net_device *netdev,
				    __always_unused __be16 proto, u16 vid)
{
	struct i40e_netdev_priv *np = netdev_priv(netdev);
	struct i40e_vsi *vsi = np->vsi;

	if (vid >= VLAN_N_VID)
		return;
	set_bit(vid, vsi->active_vlans);
}

/**
 * i40e_vlan_rx_kill_vid - Remove a vlan id filter from HW offload
 * @netdev: network interface to be adjusted
 * @proto: unused protocol value
 * @vid: vlan id to be removed
 *
 * net_device_ops implementation for removing vlan ids
 **/
static int i40e_vlan_rx_kill_vid(struct net_device *netdev,
				 __always_unused __be16 proto, u16 vid)
{
	struct i40e_netdev_priv *np = netdev_priv(netdev);
	struct i40e_vsi *vsi = np->vsi;

	/* return code is ignored as there is nothing a user
	 * can do about failure to remove and a log message was
	 * already printed from the other function
	 */
	i40e_vsi_kill_vlan(vsi, vid);

	clear_bit(vid, vsi->active_vlans);

	return 0;
}

/**
 * i40e_restore_vlan - Reinstate vlans when vsi/netdev comes back up
 * @vsi: the vsi being brought back up
 **/
static void i40e_restore_vlan(struct i40e_vsi *vsi)
{
	u16 vid;

	if (!vsi->netdev)
		return;

	if (vsi->netdev->features & NETIF_F_HW_VLAN_CTAG_RX)
		i40e_vlan_stripping_enable(vsi);
	else
		i40e_vlan_stripping_disable(vsi);

	for_each_set_bit(vid, vsi->active_vlans, VLAN_N_VID)
		i40e_vlan_rx_add_vid_up(vsi->netdev, htons(ETH_P_8021Q),
					vid);
}

/**
 * i40e_vsi_add_pvid - Add pvid for the VSI
 * @vsi: the vsi being adjusted
 * @vid: the vlan id to set as a PVID
 **/
int i40e_vsi_add_pvid(struct i40e_vsi *vsi, u16 vid)
{
	struct i40e_vsi_context ctxt;
	int ret;

	vsi->info.valid_sections = cpu_to_le16(I40E_AQ_VSI_PROP_VLAN_VALID);
	vsi->info.pvid = cpu_to_le16(vid);
	vsi->info.port_vlan_flags = I40E_AQ_VSI_PVLAN_MODE_TAGGED |
				    I40E_AQ_VSI_PVLAN_INSERT_PVID |
				    I40E_AQ_VSI_PVLAN_EMOD_STR;

	ctxt.seid = vsi->seid;
	ctxt.info = vsi->info;
	ret = i40e_aq_update_vsi_params(&vsi->back->hw, &ctxt, NULL);
	if (ret) {
		dev_info(&vsi->back->pdev->dev,
			 "add pvid failed, err %pe aq_err %s\n",
			 ERR_PTR(ret),
			 i40e_aq_str(&vsi->back->hw,
				     vsi->back->hw.aq.asq_last_status));
		return -ENOENT;
	}

	return 0;
}

/**
 * i40e_vsi_remove_pvid - Remove the pvid from the VSI
 * @vsi: the vsi being adjusted
 *
 * Just use the vlan_rx_register() service to put it back to normal
 **/
void i40e_vsi_remove_pvid(struct i40e_vsi *vsi)
{
	vsi->info.pvid = 0;

	i40e_vlan_stripping_disable(vsi);
}

/**
 * i40e_vsi_setup_tx_resources - Allocate VSI Tx queue resources
 * @vsi: ptr to the VSI
 *
 * If this function returns with an error, then it's possible one or
 * more of the rings is populated (while the rest are not).  It is the
 * callers duty to clean those orphaned rings.
 *
 * Return 0 on success, negative on failure
 **/
static int i40e_vsi_setup_tx_resources(struct i40e_vsi *vsi)
{
	int i, err = 0;

	for (i = 0; i < vsi->num_queue_pairs && !err; i++)
		err = i40e_setup_tx_descriptors(vsi->tx_rings[i]);

	if (!i40e_enabled_xdp_vsi(vsi))
		return err;

	for (i = 0; i < vsi->num_queue_pairs && !err; i++)
		err = i40e_setup_tx_descriptors(vsi->xdp_rings[i]);

	return err;
}

/**
 * i40e_vsi_free_tx_resources - Free Tx resources for VSI queues
 * @vsi: ptr to the VSI
 *
 * Free VSI's transmit software resources
 **/
static void i40e_vsi_free_tx_resources(struct i40e_vsi *vsi)
{
	int i;

	if (vsi->tx_rings) {
		for (i = 0; i < vsi->num_queue_pairs; i++)
			if (vsi->tx_rings[i] && vsi->tx_rings[i]->desc)
				i40e_free_tx_resources(vsi->tx_rings[i]);
	}

	if (vsi->xdp_rings) {
		for (i = 0; i < vsi->num_queue_pairs; i++)
			if (vsi->xdp_rings[i] && vsi->xdp_rings[i]->desc)
				i40e_free_tx_resources(vsi->xdp_rings[i]);
	}
}

/**
 * i40e_vsi_setup_rx_resources - Allocate VSI queues Rx resources
 * @vsi: ptr to the VSI
 *
 * If this function returns with an error, then it's possible one or
 * more of the rings is populated (while the rest are not).  It is the
 * callers duty to clean those orphaned rings.
 *
 * Return 0 on success, negative on failure
 **/
static int i40e_vsi_setup_rx_resources(struct i40e_vsi *vsi)
{
	int i, err = 0;

	for (i = 0; i < vsi->num_queue_pairs && !err; i++)
		err = i40e_setup_rx_descriptors(vsi->rx_rings[i]);
	return err;
}

/**
 * i40e_vsi_free_rx_resources - Free Rx Resources for VSI queues
 * @vsi: ptr to the VSI
 *
 * Free all receive software resources
 **/
static void i40e_vsi_free_rx_resources(struct i40e_vsi *vsi)
{
	int i;

	if (!vsi->rx_rings)
		return;

	for (i = 0; i < vsi->num_queue_pairs; i++)
		if (vsi->rx_rings[i] && vsi->rx_rings[i]->desc)
			i40e_free_rx_resources(vsi->rx_rings[i]);
}

/**
 * i40e_config_xps_tx_ring - Configure XPS for a Tx ring
 * @ring: The Tx ring to configure
 *
 * This enables/disables XPS for a given Tx descriptor ring
 * based on the TCs enabled for the VSI that ring belongs to.
 **/
static void i40e_config_xps_tx_ring(struct i40e_ring *ring)
{
	int cpu;

	if (!ring->q_vector || !ring->netdev || ring->ch)
		return;

	/* We only initialize XPS once, so as not to overwrite user settings */
	if (test_and_set_bit(__I40E_TX_XPS_INIT_DONE, ring->state))
		return;

	cpu = cpumask_local_spread(ring->q_vector->v_idx, -1);
	netif_set_xps_queue(ring->netdev, get_cpu_mask(cpu),
			    ring->queue_index);
}

/**
 * i40e_xsk_pool - Retrieve the AF_XDP buffer pool if XDP and ZC is enabled
 * @ring: The Tx or Rx ring
 *
 * Returns the AF_XDP buffer pool or NULL.
 **/
static struct xsk_buff_pool *i40e_xsk_pool(struct i40e_ring *ring)
{
	bool xdp_on = i40e_enabled_xdp_vsi(ring->vsi);
	int qid = ring->queue_index;

	if (ring_is_xdp(ring))
		qid -= ring->vsi->alloc_queue_pairs;

	if (!xdp_on || !test_bit(qid, ring->vsi->af_xdp_zc_qps))
		return NULL;

	return xsk_get_pool_from_qid(ring->vsi->netdev, qid);
}

/**
 * i40e_configure_tx_ring - Configure a transmit ring context and rest
 * @ring: The Tx ring to configure
 *
 * Configure the Tx descriptor ring in the HMC context.
 **/
static int i40e_configure_tx_ring(struct i40e_ring *ring)
{
	struct i40e_vsi *vsi = ring->vsi;
	u16 pf_q = vsi->base_queue + ring->queue_index;
	struct i40e_hw *hw = &vsi->back->hw;
	struct i40e_hmc_obj_txq tx_ctx;
	u32 qtx_ctl = 0;
	int err = 0;

	if (ring_is_xdp(ring))
		ring->xsk_pool = i40e_xsk_pool(ring);

	/* some ATR related tx ring init */
	if (test_bit(I40E_FLAG_FD_ATR_ENA, vsi->back->flags)) {
		ring->atr_sample_rate = I40E_DEFAULT_ATR_SAMPLE_RATE;
		ring->atr_count = 0;
	} else {
		ring->atr_sample_rate = 0;
	}

	/* configure XPS */
	i40e_config_xps_tx_ring(ring);

	/* clear the context structure first */
	memset(&tx_ctx, 0, sizeof(tx_ctx));

	tx_ctx.new_context = 1;
	tx_ctx.base = (ring->dma / 128);
	tx_ctx.qlen = ring->count;
	if (test_bit(I40E_FLAG_FD_SB_ENA, vsi->back->flags) ||
	    test_bit(I40E_FLAG_FD_ATR_ENA, vsi->back->flags))
		tx_ctx.fd_ena = 1;
	if (test_bit(I40E_FLAG_PTP_ENA, vsi->back->flags))
		tx_ctx.timesync_ena = 1;
	/* FDIR VSI tx ring can still use RS bit and writebacks */
	if (vsi->type != I40E_VSI_FDIR)
		tx_ctx.head_wb_ena = 1;
	tx_ctx.head_wb_addr = ring->dma +
			      (ring->count * sizeof(struct i40e_tx_desc));

	/* As part of VSI creation/update, FW allocates certain
	 * Tx arbitration queue sets for each TC enabled for
	 * the VSI. The FW returns the handles to these queue
	 * sets as part of the response buffer to Add VSI,
	 * Update VSI, etc. AQ commands. It is expected that
	 * these queue set handles be associated with the Tx
	 * queues by the driver as part of the TX queue context
	 * initialization. This has to be done regardless of
	 * DCB as by default everything is mapped to TC0.
	 */

	if (ring->ch)
		tx_ctx.rdylist =
			le16_to_cpu(ring->ch->info.qs_handle[ring->dcb_tc]);

	else
		tx_ctx.rdylist = le16_to_cpu(vsi->info.qs_handle[ring->dcb_tc]);

	tx_ctx.rdylist_act = 0;

	/* clear the context in the HMC */
	err = i40e_clear_lan_tx_queue_context(hw, pf_q);
	if (err) {
		dev_info(&vsi->back->pdev->dev,
			 "Failed to clear LAN Tx queue context on Tx ring %d (pf_q %d), error: %d\n",
			 ring->queue_index, pf_q, err);
		return -ENOMEM;
	}

	/* set the context in the HMC */
	err = i40e_set_lan_tx_queue_context(hw, pf_q, &tx_ctx);
	if (err) {
		dev_info(&vsi->back->pdev->dev,
			 "Failed to set LAN Tx queue context on Tx ring %d (pf_q %d, error: %d\n",
			 ring->queue_index, pf_q, err);
		return -ENOMEM;
	}

	/* Now associate this queue with this PCI function */
	if (ring->ch) {
		if (ring->ch->type == I40E_VSI_VMDQ2)
			qtx_ctl = I40E_QTX_CTL_VM_QUEUE;
		else
			return -EINVAL;

		qtx_ctl |= FIELD_PREP(I40E_QTX_CTL_VFVM_INDX_MASK,
				      ring->ch->vsi_number);
	} else {
		if (vsi->type == I40E_VSI_VMDQ2) {
			qtx_ctl = I40E_QTX_CTL_VM_QUEUE;
			qtx_ctl |= FIELD_PREP(I40E_QTX_CTL_VFVM_INDX_MASK,
					      vsi->id);
		} else {
			qtx_ctl = I40E_QTX_CTL_PF_QUEUE;
		}
	}

	qtx_ctl |= FIELD_PREP(I40E_QTX_CTL_PF_INDX_MASK, hw->pf_id);
	wr32(hw, I40E_QTX_CTL(pf_q), qtx_ctl);
	i40e_flush(hw);

	/* cache tail off for easier writes later */
	ring->tail = hw->hw_addr + I40E_QTX_TAIL(pf_q);

	return 0;
}

/**
 * i40e_rx_offset - Return expected offset into page to access data
 * @rx_ring: Ring we are requesting offset of
 *
 * Returns the offset value for ring into the data buffer.
 */
static unsigned int i40e_rx_offset(struct i40e_ring *rx_ring)
{
	return ring_uses_build_skb(rx_ring) ? I40E_SKB_PAD : 0;
}

/**
 * i40e_configure_rx_ring - Configure a receive ring context
 * @ring: The Rx ring to configure
 *
 * Configure the Rx descriptor ring in the HMC context.
 **/
static int i40e_configure_rx_ring(struct i40e_ring *ring)
{
	struct i40e_vsi *vsi = ring->vsi;
	u32 chain_len = vsi->back->hw.func_caps.rx_buf_chain_len;
	u16 pf_q = vsi->base_queue + ring->queue_index;
	struct i40e_hw *hw = &vsi->back->hw;
	struct i40e_hmc_obj_rxq rx_ctx;
	int err = 0;
	bool ok;

	bitmap_zero(ring->state, __I40E_RING_STATE_NBITS);

	/* clear the context structure first */
	memset(&rx_ctx, 0, sizeof(rx_ctx));

	ring->rx_buf_len = vsi->rx_buf_len;

	/* XDP RX-queue info only needed for RX rings exposed to XDP */
	if (ring->vsi->type != I40E_VSI_MAIN)
		goto skip;

	if (!xdp_rxq_info_is_reg(&ring->xdp_rxq)) {
		err = __xdp_rxq_info_reg(&ring->xdp_rxq, ring->netdev,
					 ring->queue_index,
					 ring->q_vector->napi.napi_id,
					 ring->rx_buf_len);
		if (err)
			return err;
	}

	ring->xsk_pool = i40e_xsk_pool(ring);
	if (ring->xsk_pool) {
		xdp_rxq_info_unreg(&ring->xdp_rxq);
		ring->rx_buf_len = xsk_pool_get_rx_frame_size(ring->xsk_pool);
		err = __xdp_rxq_info_reg(&ring->xdp_rxq, ring->netdev,
					 ring->queue_index,
					 ring->q_vector->napi.napi_id,
					 ring->rx_buf_len);
		if (err)
			return err;
		err = xdp_rxq_info_reg_mem_model(&ring->xdp_rxq,
						 MEM_TYPE_XSK_BUFF_POOL,
						 NULL);
		if (err)
			return err;
		dev_info(&vsi->back->pdev->dev,
			 "Registered XDP mem model MEM_TYPE_XSK_BUFF_POOL on Rx ring %d\n",
			 ring->queue_index);

	} else {
		err = xdp_rxq_info_reg_mem_model(&ring->xdp_rxq,
						 MEM_TYPE_PAGE_SHARED,
						 NULL);
		if (err)
			return err;
	}

skip:
	xdp_init_buff(&ring->xdp, i40e_rx_pg_size(ring) / 2, &ring->xdp_rxq);

	rx_ctx.dbuff = DIV_ROUND_UP(ring->rx_buf_len,
				    BIT_ULL(I40E_RXQ_CTX_DBUFF_SHIFT));

	rx_ctx.base = (ring->dma / 128);
	rx_ctx.qlen = ring->count;

	/* use 16 byte descriptors */
	rx_ctx.dsize = 0;

	/* descriptor type is always zero
	 * rx_ctx.dtype = 0;
	 */
	rx_ctx.hsplit_0 = 0;

	rx_ctx.rxmax = min_t(u16, vsi->max_frame, chain_len * ring->rx_buf_len);
	if (hw->revision_id == 0)
		rx_ctx.lrxqthresh = 0;
	else
		rx_ctx.lrxqthresh = 1;
	rx_ctx.crcstrip = 1;
	rx_ctx.l2tsel = 1;
	/* this controls whether VLAN is stripped from inner headers */
	rx_ctx.showiv = 0;
	/* set the prefena field to 1 because the manual says to */
	rx_ctx.prefena = 1;

	/* clear the context in the HMC */
	err = i40e_clear_lan_rx_queue_context(hw, pf_q);
	if (err) {
		dev_info(&vsi->back->pdev->dev,
			 "Failed to clear LAN Rx queue context on Rx ring %d (pf_q %d), error: %d\n",
			 ring->queue_index, pf_q, err);
		return -ENOMEM;
	}

	/* set the context in the HMC */
	err = i40e_set_lan_rx_queue_context(hw, pf_q, &rx_ctx);
	if (err) {
		dev_info(&vsi->back->pdev->dev,
			 "Failed to set LAN Rx queue context on Rx ring %d (pf_q %d), error: %d\n",
			 ring->queue_index, pf_q, err);
		return -ENOMEM;
	}

	/* configure Rx buffer alignment */
	if (!vsi->netdev || test_bit(I40E_FLAG_LEGACY_RX_ENA, vsi->back->flags)) {
		if (I40E_2K_TOO_SMALL_WITH_PADDING) {
			dev_info(&vsi->back->pdev->dev,
				 "2k Rx buffer is too small to fit standard MTU and skb_shared_info\n");
			return -EOPNOTSUPP;
		}
		clear_ring_build_skb_enabled(ring);
	} else {
		set_ring_build_skb_enabled(ring);
	}

	ring->rx_offset = i40e_rx_offset(ring);

	/* cache tail for quicker writes, and clear the reg before use */
	ring->tail = hw->hw_addr + I40E_QRX_TAIL(pf_q);
	writel(0, ring->tail);

	if (ring->xsk_pool) {
		xsk_pool_set_rxq_info(ring->xsk_pool, &ring->xdp_rxq);
		ok = i40e_alloc_rx_buffers_zc(ring, I40E_DESC_UNUSED(ring));
	} else {
		ok = !i40e_alloc_rx_buffers(ring, I40E_DESC_UNUSED(ring));
	}
	if (!ok) {
		/* Log this in case the user has forgotten to give the kernel
		 * any buffers, even later in the application.
		 */
		dev_info(&vsi->back->pdev->dev,
			 "Failed to allocate some buffers on %sRx ring %d (pf_q %d)\n",
			 ring->xsk_pool ? "AF_XDP ZC enabled " : "",
			 ring->queue_index, pf_q);
	}

	return 0;
}

/**
 * i40e_vsi_configure_tx - Configure the VSI for Tx
 * @vsi: VSI structure describing this set of rings and resources
 *
 * Configure the Tx VSI for operation.
 **/
static int i40e_vsi_configure_tx(struct i40e_vsi *vsi)
{
	int err = 0;
	u16 i;

	for (i = 0; (i < vsi->num_queue_pairs) && !err; i++)
		err = i40e_configure_tx_ring(vsi->tx_rings[i]);

	if (err || !i40e_enabled_xdp_vsi(vsi))
		return err;

	for (i = 0; (i < vsi->num_queue_pairs) && !err; i++)
		err = i40e_configure_tx_ring(vsi->xdp_rings[i]);

	return err;
}

/**
 * i40e_vsi_configure_rx - Configure the VSI for Rx
 * @vsi: the VSI being configured
 *
 * Configure the Rx VSI for operation.
 **/
static int i40e_vsi_configure_rx(struct i40e_vsi *vsi)
{
	int err = 0;
	u16 i;

	vsi->max_frame = i40e_max_vsi_frame_size(vsi, vsi->xdp_prog);
	vsi->rx_buf_len = i40e_calculate_vsi_rx_buf_len(vsi);

#if (PAGE_SIZE < 8192)
	if (vsi->netdev && !I40E_2K_TOO_SMALL_WITH_PADDING &&
	    vsi->netdev->mtu <= ETH_DATA_LEN) {
		vsi->rx_buf_len = I40E_RXBUFFER_1536 - NET_IP_ALIGN;
		vsi->max_frame = vsi->rx_buf_len;
	}
#endif

	/* set up individual rings */
	for (i = 0; i < vsi->num_queue_pairs && !err; i++)
		err = i40e_configure_rx_ring(vsi->rx_rings[i]);

	return err;
}

/**
 * i40e_vsi_config_dcb_rings - Update rings to reflect DCB TC
 * @vsi: ptr to the VSI
 **/
static void i40e_vsi_config_dcb_rings(struct i40e_vsi *vsi)
{
	struct i40e_ring *tx_ring, *rx_ring;
	u16 qoffset, qcount;
	int i, n;

	if (!test_bit(I40E_FLAG_DCB_ENA, vsi->back->flags)) {
		/* Reset the TC information */
		for (i = 0; i < vsi->num_queue_pairs; i++) {
			rx_ring = vsi->rx_rings[i];
			tx_ring = vsi->tx_rings[i];
			rx_ring->dcb_tc = 0;
			tx_ring->dcb_tc = 0;
		}
		return;
	}

	for (n = 0; n < I40E_MAX_TRAFFIC_CLASS; n++) {
		if (!(vsi->tc_config.enabled_tc & BIT_ULL(n)))
			continue;

		qoffset = vsi->tc_config.tc_info[n].qoffset;
		qcount = vsi->tc_config.tc_info[n].qcount;
		for (i = qoffset; i < (qoffset + qcount); i++) {
			rx_ring = vsi->rx_rings[i];
			tx_ring = vsi->tx_rings[i];
			rx_ring->dcb_tc = n;
			tx_ring->dcb_tc = n;
		}
	}
}

/**
 * i40e_set_vsi_rx_mode - Call set_rx_mode on a VSI
 * @vsi: ptr to the VSI
 **/
static void i40e_set_vsi_rx_mode(struct i40e_vsi *vsi)
{
	if (vsi->netdev)
		i40e_set_rx_mode(vsi->netdev);
}

/**
 * i40e_reset_fdir_filter_cnt - Reset flow director filter counters
 * @pf: Pointer to the targeted PF
 *
 * Set all flow director counters to 0.
 */
static void i40e_reset_fdir_filter_cnt(struct i40e_pf *pf)
{
	pf->fd_tcp4_filter_cnt = 0;
	pf->fd_udp4_filter_cnt = 0;
	pf->fd_sctp4_filter_cnt = 0;
	pf->fd_ip4_filter_cnt = 0;
	pf->fd_tcp6_filter_cnt = 0;
	pf->fd_udp6_filter_cnt = 0;
	pf->fd_sctp6_filter_cnt = 0;
	pf->fd_ip6_filter_cnt = 0;
}

/**
 * i40e_fdir_filter_restore - Restore the Sideband Flow Director filters
 * @vsi: Pointer to the targeted VSI
 *
 * This function replays the hlist on the hw where all the SB Flow Director
 * filters were saved.
 **/
static void i40e_fdir_filter_restore(struct i40e_vsi *vsi)
{
	struct i40e_fdir_filter *filter;
	struct i40e_pf *pf = vsi->back;
	struct hlist_node *node;

	if (!test_bit(I40E_FLAG_FD_SB_ENA, pf->flags))
		return;

	/* Reset FDir counters as we're replaying all existing filters */
	i40e_reset_fdir_filter_cnt(pf);

	hlist_for_each_entry_safe(filter, node,
				  &pf->fdir_filter_list, fdir_node) {
		i40e_add_del_fdir(vsi, filter, true);
	}
}

/**
 * i40e_vsi_configure - Set up the VSI for action
 * @vsi: the VSI being configured
 **/
static int i40e_vsi_configure(struct i40e_vsi *vsi)
{
	int err;

	i40e_set_vsi_rx_mode(vsi);
	i40e_restore_vlan(vsi);
	i40e_vsi_config_dcb_rings(vsi);
	err = i40e_vsi_configure_tx(vsi);
	if (!err)
		err = i40e_vsi_configure_rx(vsi);

	return err;
}

/**
 * i40e_vsi_configure_msix - MSIX mode Interrupt Config in the HW
 * @vsi: the VSI being configured
 **/
static void i40e_vsi_configure_msix(struct i40e_vsi *vsi)
{
	bool has_xdp = i40e_enabled_xdp_vsi(vsi);
	struct i40e_pf *pf = vsi->back;
	struct i40e_hw *hw = &pf->hw;
	u16 vector;
	int i, q;
	u32 qp;

	/* The interrupt indexing is offset by 1 in the PFINT_ITRn
	 * and PFINT_LNKLSTn registers, e.g.:
	 *   PFINT_ITRn[0..n-1] gets msix-1..msix-n  (qpair interrupts)
	 */
	qp = vsi->base_queue;
	vector = vsi->base_vector;
	for (i = 0; i < vsi->num_q_vectors; i++, vector++) {
		struct i40e_q_vector *q_vector = vsi->q_vectors[i];

		q_vector->rx.next_update = jiffies + 1;
		q_vector->rx.target_itr =
			ITR_TO_REG(vsi->rx_rings[i]->itr_setting);
		wr32(hw, I40E_PFINT_ITRN(I40E_RX_ITR, vector - 1),
		     q_vector->rx.target_itr >> 1);
		q_vector->rx.current_itr = q_vector->rx.target_itr;

		q_vector->tx.next_update = jiffies + 1;
		q_vector->tx.target_itr =
			ITR_TO_REG(vsi->tx_rings[i]->itr_setting);
		wr32(hw, I40E_PFINT_ITRN(I40E_TX_ITR, vector - 1),
		     q_vector->tx.target_itr >> 1);
		q_vector->tx.current_itr = q_vector->tx.target_itr;

		/* Set ITR for software interrupts triggered after exiting
		 * busy-loop polling.
		 */
		wr32(hw, I40E_PFINT_ITRN(I40E_SW_ITR, vector - 1),
		     I40E_ITR_20K);

		wr32(hw, I40E_PFINT_RATEN(vector - 1),
		     i40e_intrl_usec_to_reg(vsi->int_rate_limit));

		/* begin of linked list for RX queue assigned to this vector */
		wr32(hw, I40E_PFINT_LNKLSTN(vector - 1), qp);
		for (q = 0; q < q_vector->num_ringpairs; q++) {
			u32 nextqp = has_xdp ? qp + vsi->alloc_queue_pairs : qp;
			u32 val;

			val = I40E_QINT_RQCTL_CAUSE_ENA_MASK |
			      (I40E_RX_ITR << I40E_QINT_RQCTL_ITR_INDX_SHIFT) |
			      (vector << I40E_QINT_RQCTL_MSIX_INDX_SHIFT) |
			      (nextqp << I40E_QINT_RQCTL_NEXTQ_INDX_SHIFT) |
			      (I40E_QUEUE_TYPE_TX <<
			       I40E_QINT_RQCTL_NEXTQ_TYPE_SHIFT);

			wr32(hw, I40E_QINT_RQCTL(qp), val);

			if (has_xdp) {
				/* TX queue with next queue set to TX */
				val = I40E_QINT_TQCTL_CAUSE_ENA_MASK |
				      (I40E_TX_ITR << I40E_QINT_TQCTL_ITR_INDX_SHIFT) |
				      (vector << I40E_QINT_TQCTL_MSIX_INDX_SHIFT) |
				      (qp << I40E_QINT_TQCTL_NEXTQ_INDX_SHIFT) |
				      (I40E_QUEUE_TYPE_TX <<
				       I40E_QINT_TQCTL_NEXTQ_TYPE_SHIFT);

				wr32(hw, I40E_QINT_TQCTL(nextqp), val);
			}
			/* TX queue with next RX or end of linked list */
			val = I40E_QINT_TQCTL_CAUSE_ENA_MASK |
			      (I40E_TX_ITR << I40E_QINT_TQCTL_ITR_INDX_SHIFT) |
			      (vector << I40E_QINT_TQCTL_MSIX_INDX_SHIFT) |
			      ((qp + 1) << I40E_QINT_TQCTL_NEXTQ_INDX_SHIFT) |
			      (I40E_QUEUE_TYPE_RX <<
			       I40E_QINT_TQCTL_NEXTQ_TYPE_SHIFT);

			/* Terminate the linked list */
			if (q == (q_vector->num_ringpairs - 1))
				val |= (I40E_QUEUE_END_OF_LIST <<
					I40E_QINT_TQCTL_NEXTQ_INDX_SHIFT);

			wr32(hw, I40E_QINT_TQCTL(qp), val);
			qp++;
		}
	}

	i40e_flush(hw);
}

/**
 * i40e_enable_misc_int_causes - enable the non-queue interrupts
 * @pf: pointer to private device data structure
 **/
static void i40e_enable_misc_int_causes(struct i40e_pf *pf)
{
	struct i40e_hw *hw = &pf->hw;
	u32 val;

	/* clear things first */
	wr32(hw, I40E_PFINT_ICR0_ENA, 0);  /* disable all */
	rd32(hw, I40E_PFINT_ICR0);         /* read to clear */

	val = I40E_PFINT_ICR0_ENA_ECC_ERR_MASK       |
	      I40E_PFINT_ICR0_ENA_MAL_DETECT_MASK    |
	      I40E_PFINT_ICR0_ENA_GRST_MASK          |
	      I40E_PFINT_ICR0_ENA_PCI_EXCEPTION_MASK |
	      I40E_PFINT_ICR0_ENA_GPIO_MASK          |
	      I40E_PFINT_ICR0_ENA_HMC_ERR_MASK       |
	      I40E_PFINT_ICR0_ENA_VFLR_MASK          |
	      I40E_PFINT_ICR0_ENA_ADMINQ_MASK;

	if (test_bit(I40E_FLAG_IWARP_ENA, pf->flags))
		val |= I40E_PFINT_ICR0_ENA_PE_CRITERR_MASK;

	if (test_bit(I40E_FLAG_PTP_ENA, pf->flags))
		val |= I40E_PFINT_ICR0_ENA_TIMESYNC_MASK;

	wr32(hw, I40E_PFINT_ICR0_ENA, val);

	/* SW_ITR_IDX = 0, but don't change INTENA */
	wr32(hw, I40E_PFINT_DYN_CTL0, I40E_PFINT_DYN_CTL0_SW_ITR_INDX_MASK |
					I40E_PFINT_DYN_CTL0_INTENA_MSK_MASK);

	/* OTHER_ITR_IDX = 0 */
	wr32(hw, I40E_PFINT_STAT_CTL0, 0);
}

/**
 * i40e_configure_msi_and_legacy - Legacy mode interrupt config in the HW
 * @vsi: the VSI being configured
 **/
static void i40e_configure_msi_and_legacy(struct i40e_vsi *vsi)
{
	u32 nextqp = i40e_enabled_xdp_vsi(vsi) ? vsi->alloc_queue_pairs : 0;
	struct i40e_q_vector *q_vector = vsi->q_vectors[0];
	struct i40e_pf *pf = vsi->back;
	struct i40e_hw *hw = &pf->hw;

	/* set the ITR configuration */
	q_vector->rx.next_update = jiffies + 1;
	q_vector->rx.target_itr = ITR_TO_REG(vsi->rx_rings[0]->itr_setting);
	wr32(hw, I40E_PFINT_ITR0(I40E_RX_ITR), q_vector->rx.target_itr >> 1);
	q_vector->rx.current_itr = q_vector->rx.target_itr;
	q_vector->tx.next_update = jiffies + 1;
	q_vector->tx.target_itr = ITR_TO_REG(vsi->tx_rings[0]->itr_setting);
	wr32(hw, I40E_PFINT_ITR0(I40E_TX_ITR), q_vector->tx.target_itr >> 1);
	q_vector->tx.current_itr = q_vector->tx.target_itr;

	i40e_enable_misc_int_causes(pf);

	/* FIRSTQ_INDX = 0, FIRSTQ_TYPE = 0 (rx) */
	wr32(hw, I40E_PFINT_LNKLST0, 0);

	/* Associate the queue pair to the vector and enable the queue
	 * interrupt RX queue in linked list with next queue set to TX
	 */
	wr32(hw, I40E_QINT_RQCTL(0), I40E_QINT_RQCTL_VAL(nextqp, 0, TX));

	if (i40e_enabled_xdp_vsi(vsi)) {
		/* TX queue in linked list with next queue set to TX */
		wr32(hw, I40E_QINT_TQCTL(nextqp),
		     I40E_QINT_TQCTL_VAL(nextqp, 0, TX));
	}

	/* last TX queue so the next RX queue doesn't matter */
	wr32(hw, I40E_QINT_TQCTL(0),
	     I40E_QINT_TQCTL_VAL(I40E_QUEUE_END_OF_LIST, 0, RX));
	i40e_flush(hw);
}

/**
 * i40e_irq_dynamic_disable_icr0 - Disable default interrupt generation for icr0
 * @pf: board private structure
 **/
void i40e_irq_dynamic_disable_icr0(struct i40e_pf *pf)
{
	struct i40e_hw *hw = &pf->hw;

	wr32(hw, I40E_PFINT_DYN_CTL0,
	     I40E_ITR_NONE << I40E_PFINT_DYN_CTLN_ITR_INDX_SHIFT);
	i40e_flush(hw);
}

/**
 * i40e_irq_dynamic_enable_icr0 - Enable default interrupt generation for icr0
 * @pf: board private structure
 **/
void i40e_irq_dynamic_enable_icr0(struct i40e_pf *pf)
{
	struct i40e_hw *hw = &pf->hw;
	u32 val;

	val = I40E_PFINT_DYN_CTL0_INTENA_MASK   |
	      I40E_PFINT_DYN_CTL0_CLEARPBA_MASK |
	      (I40E_ITR_NONE << I40E_PFINT_DYN_CTL0_ITR_INDX_SHIFT);

	wr32(hw, I40E_PFINT_DYN_CTL0, val);
	i40e_flush(hw);
}

/**
 * i40e_msix_clean_rings - MSIX mode Interrupt Handler
 * @irq: interrupt number
 * @data: pointer to a q_vector
 **/
static irqreturn_t i40e_msix_clean_rings(int irq, void *data)
{
	struct i40e_q_vector *q_vector = data;

	if (!q_vector->tx.ring && !q_vector->rx.ring)
		return IRQ_HANDLED;

	napi_schedule_irqoff(&q_vector->napi);

	return IRQ_HANDLED;
}

/**
 * i40e_irq_affinity_notify - Callback for affinity changes
 * @notify: context as to what irq was changed
 * @mask: the new affinity mask
 *
 * This is a callback function used by the irq_set_affinity_notifier function
 * so that we may register to receive changes to the irq affinity masks.
 **/
static void i40e_irq_affinity_notify(struct irq_affinity_notify *notify,
				     const cpumask_t *mask)
{
	struct i40e_q_vector *q_vector =
		container_of(notify, struct i40e_q_vector, affinity_notify);

	cpumask_copy(&q_vector->affinity_mask, mask);
}

/**
 * i40e_irq_affinity_release - Callback for affinity notifier release
 * @ref: internal core kernel usage
 *
 * This is a callback function used by the irq_set_affinity_notifier function
 * to inform the current notification subscriber that they will no longer
 * receive notifications.
 **/
static void i40e_irq_affinity_release(struct kref *ref) {}

/**
 * i40e_vsi_request_irq_msix - Initialize MSI-X interrupts
 * @vsi: the VSI being configured
 * @basename: name for the vector
 *
 * Allocates MSI-X vectors and requests interrupts from the kernel.
 **/
static int i40e_vsi_request_irq_msix(struct i40e_vsi *vsi, char *basename)
{
	int q_vectors = vsi->num_q_vectors;
	struct i40e_pf *pf = vsi->back;
	int base = vsi->base_vector;
	int rx_int_idx = 0;
	int tx_int_idx = 0;
	int vector, err;
	int irq_num;
	int cpu;

	for (vector = 0; vector < q_vectors; vector++) {
		struct i40e_q_vector *q_vector = vsi->q_vectors[vector];

		irq_num = pf->msix_entries[base + vector].vector;

		if (q_vector->tx.ring && q_vector->rx.ring) {
			snprintf(q_vector->name, sizeof(q_vector->name) - 1,
				 "%s-%s-%d", basename, "TxRx", rx_int_idx++);
			tx_int_idx++;
		} else if (q_vector->rx.ring) {
			snprintf(q_vector->name, sizeof(q_vector->name) - 1,
				 "%s-%s-%d", basename, "rx", rx_int_idx++);
		} else if (q_vector->tx.ring) {
			snprintf(q_vector->name, sizeof(q_vector->name) - 1,
				 "%s-%s-%d", basename, "tx", tx_int_idx++);
		} else {
			/* skip this unused q_vector */
			continue;
		}
		err = request_irq(irq_num,
				  vsi->irq_handler,
				  0,
				  q_vector->name,
				  q_vector);
		if (err) {
			dev_info(&pf->pdev->dev,
				 "MSIX request_irq failed, error: %d\n", err);
			goto free_queue_irqs;
		}

		/* register for affinity change notifications */
		q_vector->irq_num = irq_num;
		q_vector->affinity_notify.notify = i40e_irq_affinity_notify;
		q_vector->affinity_notify.release = i40e_irq_affinity_release;
		irq_set_affinity_notifier(irq_num, &q_vector->affinity_notify);
		/* Spread affinity hints out across online CPUs.
		 *
		 * get_cpu_mask returns a static constant mask with
		 * a permanent lifetime so it's ok to pass to
		 * irq_update_affinity_hint without making a copy.
		 */
		cpu = cpumask_local_spread(q_vector->v_idx, -1);
		irq_update_affinity_hint(irq_num, get_cpu_mask(cpu));
	}

	vsi->irqs_ready = true;
	return 0;

free_queue_irqs:
	while (vector) {
		vector--;
		irq_num = pf->msix_entries[base + vector].vector;
		irq_set_affinity_notifier(irq_num, NULL);
		irq_update_affinity_hint(irq_num, NULL);
		free_irq(irq_num, &vsi->q_vectors[vector]);
	}
	return err;
}

/**
 * i40e_vsi_disable_irq - Mask off queue interrupt generation on the VSI
 * @vsi: the VSI being un-configured
 **/
static void i40e_vsi_disable_irq(struct i40e_vsi *vsi)
{
	struct i40e_pf *pf = vsi->back;
	struct i40e_hw *hw = &pf->hw;
	int base = vsi->base_vector;
	int i;

	/* disable interrupt causation from each queue */
	for (i = 0; i < vsi->num_queue_pairs; i++) {
		u32 val;

		val = rd32(hw, I40E_QINT_TQCTL(vsi->tx_rings[i]->reg_idx));
		val &= ~I40E_QINT_TQCTL_CAUSE_ENA_MASK;
		wr32(hw, I40E_QINT_TQCTL(vsi->tx_rings[i]->reg_idx), val);

		val = rd32(hw, I40E_QINT_RQCTL(vsi->rx_rings[i]->reg_idx));
		val &= ~I40E_QINT_RQCTL_CAUSE_ENA_MASK;
		wr32(hw, I40E_QINT_RQCTL(vsi->rx_rings[i]->reg_idx), val);

		if (!i40e_enabled_xdp_vsi(vsi))
			continue;
		wr32(hw, I40E_QINT_TQCTL(vsi->xdp_rings[i]->reg_idx), 0);
	}

	/* disable each interrupt */
	if (test_bit(I40E_FLAG_MSIX_ENA, pf->flags)) {
		for (i = vsi->base_vector;
		     i < (vsi->num_q_vectors + vsi->base_vector); i++)
			wr32(hw, I40E_PFINT_DYN_CTLN(i - 1), 0);

		i40e_flush(hw);
		for (i = 0; i < vsi->num_q_vectors; i++)
			synchronize_irq(pf->msix_entries[i + base].vector);
	} else {
		/* Legacy and MSI mode - this stops all interrupt handling */
		wr32(hw, I40E_PFINT_ICR0_ENA, 0);
		wr32(hw, I40E_PFINT_DYN_CTL0, 0);
		i40e_flush(hw);
		synchronize_irq(pf->pdev->irq);
	}
}

/**
 * i40e_vsi_enable_irq - Enable IRQ for the given VSI
 * @vsi: the VSI being configured
 **/
static int i40e_vsi_enable_irq(struct i40e_vsi *vsi)
{
	struct i40e_pf *pf = vsi->back;
	int i;

	if (test_bit(I40E_FLAG_MSIX_ENA, pf->flags)) {
		for (i = 0; i < vsi->num_q_vectors; i++)
			i40e_irq_dynamic_enable(vsi, i);
	} else {
		i40e_irq_dynamic_enable_icr0(pf);
	}

	i40e_flush(&pf->hw);
	return 0;
}

/**
 * i40e_free_misc_vector - Free the vector that handles non-queue events
 * @pf: board private structure
 **/
static void i40e_free_misc_vector(struct i40e_pf *pf)
{
	/* Disable ICR 0 */
	wr32(&pf->hw, I40E_PFINT_ICR0_ENA, 0);
	i40e_flush(&pf->hw);

	if (test_bit(I40E_FLAG_MSIX_ENA, pf->flags) && pf->msix_entries) {
		free_irq(pf->msix_entries[0].vector, pf);
		clear_bit(__I40E_MISC_IRQ_REQUESTED, pf->state);
	}
}

/**
 * i40e_intr - MSI/Legacy and non-queue interrupt handler
 * @irq: interrupt number
 * @data: pointer to a q_vector
 *
 * This is the handler used for all MSI/Legacy interrupts, and deals
 * with both queue and non-queue interrupts.  This is also used in
 * MSIX mode to handle the non-queue interrupts.
 **/
static irqreturn_t i40e_intr(int irq, void *data)
{
	struct i40e_pf *pf = (struct i40e_pf *)data;
	struct i40e_hw *hw = &pf->hw;
	irqreturn_t ret = IRQ_NONE;
	u32 icr0, icr0_remaining;
	u32 val, ena_mask;

	icr0 = rd32(hw, I40E_PFINT_ICR0);
	ena_mask = rd32(hw, I40E_PFINT_ICR0_ENA);

	/* if sharing a legacy IRQ, we might get called w/o an intr pending */
	if ((icr0 & I40E_PFINT_ICR0_INTEVENT_MASK) == 0)
		goto enable_intr;

	/* if interrupt but no bits showing, must be SWINT */
	if (((icr0 & ~I40E_PFINT_ICR0_INTEVENT_MASK) == 0) ||
	    (icr0 & I40E_PFINT_ICR0_SWINT_MASK))
		pf->sw_int_count++;

	if (test_bit(I40E_FLAG_IWARP_ENA, pf->flags) &&
	    (icr0 & I40E_PFINT_ICR0_ENA_PE_CRITERR_MASK)) {
		ena_mask &= ~I40E_PFINT_ICR0_ENA_PE_CRITERR_MASK;
		dev_dbg(&pf->pdev->dev, "cleared PE_CRITERR\n");
		set_bit(__I40E_CORE_RESET_REQUESTED, pf->state);
	}

	/* only q0 is used in MSI/Legacy mode, and none are used in MSIX */
	if (icr0 & I40E_PFINT_ICR0_QUEUE_0_MASK) {
		struct i40e_vsi *vsi = i40e_pf_get_main_vsi(pf);
		struct i40e_q_vector *q_vector = vsi->q_vectors[0];

		/* We do not have a way to disarm Queue causes while leaving
		 * interrupt enabled for all other causes, ideally
		 * interrupt should be disabled while we are in NAPI but
		 * this is not a performance path and napi_schedule()
		 * can deal with rescheduling.
		 */
		if (!test_bit(__I40E_DOWN, pf->state))
			napi_schedule_irqoff(&q_vector->napi);
	}

	if (icr0 & I40E_PFINT_ICR0_ADMINQ_MASK) {
		ena_mask &= ~I40E_PFINT_ICR0_ENA_ADMINQ_MASK;
		set_bit(__I40E_ADMINQ_EVENT_PENDING, pf->state);
		i40e_debug(&pf->hw, I40E_DEBUG_NVM, "AdminQ event\n");
	}

	if (icr0 & I40E_PFINT_ICR0_MAL_DETECT_MASK) {
		ena_mask &= ~I40E_PFINT_ICR0_ENA_MAL_DETECT_MASK;
		set_bit(__I40E_MDD_EVENT_PENDING, pf->state);
	}

	if (icr0 & I40E_PFINT_ICR0_VFLR_MASK) {
		/* disable any further VFLR event notifications */
		if (test_bit(__I40E_VF_RESETS_DISABLED, pf->state)) {
			u32 reg = rd32(hw, I40E_PFINT_ICR0_ENA);

			reg &= ~I40E_PFINT_ICR0_VFLR_MASK;
			wr32(hw, I40E_PFINT_ICR0_ENA, reg);
		} else {
			ena_mask &= ~I40E_PFINT_ICR0_ENA_VFLR_MASK;
			set_bit(__I40E_VFLR_EVENT_PENDING, pf->state);
		}
	}

	if (icr0 & I40E_PFINT_ICR0_GRST_MASK) {
		if (!test_bit(__I40E_RESET_RECOVERY_PENDING, pf->state))
			set_bit(__I40E_RESET_INTR_RECEIVED, pf->state);
		ena_mask &= ~I40E_PFINT_ICR0_ENA_GRST_MASK;
		val = rd32(hw, I40E_GLGEN_RSTAT);
		val = FIELD_GET(I40E_GLGEN_RSTAT_RESET_TYPE_MASK, val);
		if (val == I40E_RESET_CORER) {
			pf->corer_count++;
		} else if (val == I40E_RESET_GLOBR) {
			pf->globr_count++;
		} else if (val == I40E_RESET_EMPR) {
			pf->empr_count++;
			set_bit(__I40E_EMP_RESET_INTR_RECEIVED, pf->state);
		}
	}

	if (icr0 & I40E_PFINT_ICR0_HMC_ERR_MASK) {
		icr0 &= ~I40E_PFINT_ICR0_HMC_ERR_MASK;
		dev_info(&pf->pdev->dev, "HMC error interrupt\n");
		dev_info(&pf->pdev->dev, "HMC error info 0x%x, HMC error data 0x%x\n",
			 rd32(hw, I40E_PFHMC_ERRORINFO),
			 rd32(hw, I40E_PFHMC_ERRORDATA));
	}

	if (icr0 & I40E_PFINT_ICR0_TIMESYNC_MASK) {
		u32 prttsyn_stat = rd32(hw, I40E_PRTTSYN_STAT_0);

		if (prttsyn_stat & I40E_PRTTSYN_STAT_0_EVENT0_MASK)
			schedule_work(&pf->ptp_extts0_work);

		if (prttsyn_stat & I40E_PRTTSYN_STAT_0_TXTIME_MASK)
			i40e_ptp_tx_hwtstamp(pf);

		icr0 &= ~I40E_PFINT_ICR0_ENA_TIMESYNC_MASK;
	}

	/* If a critical error is pending we have no choice but to reset the
	 * device.
	 * Report and mask out any remaining unexpected interrupts.
	 */
	icr0_remaining = icr0 & ena_mask;
	if (icr0_remaining) {
		dev_info(&pf->pdev->dev, "unhandled interrupt icr0=0x%08x\n",
			 icr0_remaining);
		if ((icr0_remaining & I40E_PFINT_ICR0_PE_CRITERR_MASK) ||
		    (icr0_remaining & I40E_PFINT_ICR0_PCI_EXCEPTION_MASK) ||
		    (icr0_remaining & I40E_PFINT_ICR0_ECC_ERR_MASK)) {
			dev_info(&pf->pdev->dev, "device will be reset\n");
			set_bit(__I40E_PF_RESET_REQUESTED, pf->state);
			i40e_service_event_schedule(pf);
		}
		ena_mask &= ~icr0_remaining;
	}
	ret = IRQ_HANDLED;

enable_intr:
	/* re-enable interrupt causes */
	wr32(hw, I40E_PFINT_ICR0_ENA, ena_mask);
	if (!test_bit(__I40E_DOWN, pf->state) ||
	    test_bit(__I40E_RECOVERY_MODE, pf->state)) {
		i40e_service_event_schedule(pf);
		i40e_irq_dynamic_enable_icr0(pf);
	}

	return ret;
}

/**
 * i40e_clean_fdir_tx_irq - Reclaim resources after transmit completes
 * @tx_ring:  tx ring to clean
 * @budget:   how many cleans we're allowed
 *
 * Returns true if there's any budget left (e.g. the clean is finished)
 **/
static bool i40e_clean_fdir_tx_irq(struct i40e_ring *tx_ring, int budget)
{
	struct i40e_vsi *vsi = tx_ring->vsi;
	u16 i = tx_ring->next_to_clean;
	struct i40e_tx_buffer *tx_buf;
	struct i40e_tx_desc *tx_desc;

	tx_buf = &tx_ring->tx_bi[i];
	tx_desc = I40E_TX_DESC(tx_ring, i);
	i -= tx_ring->count;

	do {
		struct i40e_tx_desc *eop_desc = tx_buf->next_to_watch;

		/* if next_to_watch is not set then there is no work pending */
		if (!eop_desc)
			break;

		/* prevent any other reads prior to eop_desc */
		smp_rmb();

		/* if the descriptor isn't done, no work yet to do */
		if (!(eop_desc->cmd_type_offset_bsz &
		      cpu_to_le64(I40E_TX_DESC_DTYPE_DESC_DONE)))
			break;

		/* clear next_to_watch to prevent false hangs */
		tx_buf->next_to_watch = NULL;

		tx_desc->buffer_addr = 0;
		tx_desc->cmd_type_offset_bsz = 0;
		/* move past filter desc */
		tx_buf++;
		tx_desc++;
		i++;
		if (unlikely(!i)) {
			i -= tx_ring->count;
			tx_buf = tx_ring->tx_bi;
			tx_desc = I40E_TX_DESC(tx_ring, 0);
		}
		/* unmap skb header data */
		dma_unmap_single(tx_ring->dev,
				 dma_unmap_addr(tx_buf, dma),
				 dma_unmap_len(tx_buf, len),
				 DMA_TO_DEVICE);
		if (tx_buf->tx_flags & I40E_TX_FLAGS_FD_SB)
			kfree(tx_buf->raw_buf);

		tx_buf->raw_buf = NULL;
		tx_buf->tx_flags = 0;
		tx_buf->next_to_watch = NULL;
		dma_unmap_len_set(tx_buf, len, 0);
		tx_desc->buffer_addr = 0;
		tx_desc->cmd_type_offset_bsz = 0;

		/* move us past the eop_desc for start of next FD desc */
		tx_buf++;
		tx_desc++;
		i++;
		if (unlikely(!i)) {
			i -= tx_ring->count;
			tx_buf = tx_ring->tx_bi;
			tx_desc = I40E_TX_DESC(tx_ring, 0);
		}

		/* update budget accounting */
		budget--;
	} while (likely(budget));

	i += tx_ring->count;
	tx_ring->next_to_clean = i;

	if (test_bit(I40E_FLAG_MSIX_ENA, vsi->back->flags))
		i40e_irq_dynamic_enable(vsi, tx_ring->q_vector->v_idx);

	return budget > 0;
}

/**
 * i40e_fdir_clean_ring - Interrupt Handler for FDIR SB ring
 * @irq: interrupt number
 * @data: pointer to a q_vector
 **/
static irqreturn_t i40e_fdir_clean_ring(int irq, void *data)
{
	struct i40e_q_vector *q_vector = data;
	struct i40e_vsi *vsi;

	if (!q_vector->tx.ring)
		return IRQ_HANDLED;

	vsi = q_vector->tx.ring->vsi;
	i40e_clean_fdir_tx_irq(q_vector->tx.ring, vsi->work_limit);

	return IRQ_HANDLED;
}

/**
 * i40e_map_vector_to_qp - Assigns the queue pair to the vector
 * @vsi: the VSI being configured
 * @v_idx: vector index
 * @qp_idx: queue pair index
 **/
static void i40e_map_vector_to_qp(struct i40e_vsi *vsi, int v_idx, int qp_idx)
{
	struct i40e_q_vector *q_vector = vsi->q_vectors[v_idx];
	struct i40e_ring *tx_ring = vsi->tx_rings[qp_idx];
	struct i40e_ring *rx_ring = vsi->rx_rings[qp_idx];

	tx_ring->q_vector = q_vector;
	tx_ring->next = q_vector->tx.ring;
	q_vector->tx.ring = tx_ring;
	q_vector->tx.count++;

	/* Place XDP Tx ring in the same q_vector ring list as regular Tx */
	if (i40e_enabled_xdp_vsi(vsi)) {
		struct i40e_ring *xdp_ring = vsi->xdp_rings[qp_idx];

		xdp_ring->q_vector = q_vector;
		xdp_ring->next = q_vector->tx.ring;
		q_vector->tx.ring = xdp_ring;
		q_vector->tx.count++;
	}

	rx_ring->q_vector = q_vector;
	rx_ring->next = q_vector->rx.ring;
	q_vector->rx.ring = rx_ring;
	q_vector->rx.count++;
}

/**
 * i40e_vsi_map_rings_to_vectors - Maps descriptor rings to vectors
 * @vsi: the VSI being configured
 *
 * This function maps descriptor rings to the queue-specific vectors
 * we were allotted through the MSI-X enabling code.  Ideally, we'd have
 * one vector per queue pair, but on a constrained vector budget, we
 * group the queue pairs as "efficiently" as possible.
 **/
static void i40e_vsi_map_rings_to_vectors(struct i40e_vsi *vsi)
{
	int qp_remaining = vsi->num_queue_pairs;
	int q_vectors = vsi->num_q_vectors;
	int num_ringpairs;
	int v_start = 0;
	int qp_idx = 0;

	/* If we don't have enough vectors for a 1-to-1 mapping, we'll have to
	 * group them so there are multiple queues per vector.
	 * It is also important to go through all the vectors available to be
	 * sure that if we don't use all the vectors, that the remaining vectors
	 * are cleared. This is especially important when decreasing the
	 * number of queues in use.
	 */
	for (; v_start < q_vectors; v_start++) {
		struct i40e_q_vector *q_vector = vsi->q_vectors[v_start];

		num_ringpairs = DIV_ROUND_UP(qp_remaining, q_vectors - v_start);

		q_vector->num_ringpairs = num_ringpairs;
		q_vector->reg_idx = q_vector->v_idx + vsi->base_vector - 1;

		q_vector->rx.count = 0;
		q_vector->tx.count = 0;
		q_vector->rx.ring = NULL;
		q_vector->tx.ring = NULL;

		while (num_ringpairs--) {
			i40e_map_vector_to_qp(vsi, v_start, qp_idx);
			qp_idx++;
			qp_remaining--;
		}
	}
}

/**
 * i40e_vsi_request_irq - Request IRQ from the OS
 * @vsi: the VSI being configured
 * @basename: name for the vector
 **/
static int i40e_vsi_request_irq(struct i40e_vsi *vsi, char *basename)
{
	struct i40e_pf *pf = vsi->back;
	int err;

	if (test_bit(I40E_FLAG_MSIX_ENA, pf->flags))
		err = i40e_vsi_request_irq_msix(vsi, basename);
	else if (test_bit(I40E_FLAG_MSI_ENA, pf->flags))
		err = request_irq(pf->pdev->irq, i40e_intr, 0,
				  pf->int_name, pf);
	else
		err = request_irq(pf->pdev->irq, i40e_intr, IRQF_SHARED,
				  pf->int_name, pf);

	if (err)
		dev_info(&pf->pdev->dev, "request_irq failed, Error %d\n", err);

	return err;
}

#ifdef CONFIG_NET_POLL_CONTROLLER
/**
 * i40e_netpoll - A Polling 'interrupt' handler
 * @netdev: network interface device structure
 *
 * This is used by netconsole to send skbs without having to re-enable
 * interrupts.  It's not called while the normal interrupt routine is executing.
 **/
static void i40e_netpoll(struct net_device *netdev)
{
	struct i40e_netdev_priv *np = netdev_priv(netdev);
	struct i40e_vsi *vsi = np->vsi;
	struct i40e_pf *pf = vsi->back;
	int i;

	/* if interface is down do nothing */
	if (test_bit(__I40E_VSI_DOWN, vsi->state))
		return;

	if (test_bit(I40E_FLAG_MSIX_ENA, pf->flags)) {
		for (i = 0; i < vsi->num_q_vectors; i++)
			i40e_msix_clean_rings(0, vsi->q_vectors[i]);
	} else {
		i40e_intr(pf->pdev->irq, netdev);
	}
}
#endif

#define I40E_QTX_ENA_WAIT_COUNT 50

/**
 * i40e_pf_txq_wait - Wait for a PF's Tx queue to be enabled or disabled
 * @pf: the PF being configured
 * @pf_q: the PF queue
 * @enable: enable or disable state of the queue
 *
 * This routine will wait for the given Tx queue of the PF to reach the
 * enabled or disabled state.
 * Returns -ETIMEDOUT in case of failing to reach the requested state after
 * multiple retries; else will return 0 in case of success.
 **/
static int i40e_pf_txq_wait(struct i40e_pf *pf, int pf_q, bool enable)
{
	int i;
	u32 tx_reg;

	for (i = 0; i < I40E_QUEUE_WAIT_RETRY_LIMIT; i++) {
		tx_reg = rd32(&pf->hw, I40E_QTX_ENA(pf_q));
		if (enable == !!(tx_reg & I40E_QTX_ENA_QENA_STAT_MASK))
			break;

		usleep_range(10, 20);
	}
	if (i >= I40E_QUEUE_WAIT_RETRY_LIMIT)
		return -ETIMEDOUT;

	return 0;
}

/**
 * i40e_control_tx_q - Start or stop a particular Tx queue
 * @pf: the PF structure
 * @pf_q: the PF queue to configure
 * @enable: start or stop the queue
 *
 * This function enables or disables a single queue. Note that any delay
 * required after the operation is expected to be handled by the caller of
 * this function.
 **/
static void i40e_control_tx_q(struct i40e_pf *pf, int pf_q, bool enable)
{
	struct i40e_hw *hw = &pf->hw;
	u32 tx_reg;
	int i;

	/* warn the TX unit of coming changes */
	i40e_pre_tx_queue_cfg(&pf->hw, pf_q, enable);
	if (!enable)
		usleep_range(10, 20);

	for (i = 0; i < I40E_QTX_ENA_WAIT_COUNT; i++) {
		tx_reg = rd32(hw, I40E_QTX_ENA(pf_q));
		if (((tx_reg >> I40E_QTX_ENA_QENA_REQ_SHIFT) & 1) ==
		    ((tx_reg >> I40E_QTX_ENA_QENA_STAT_SHIFT) & 1))
			break;
		usleep_range(1000, 2000);
	}

	/* Skip if the queue is already in the requested state */
	if (enable == !!(tx_reg & I40E_QTX_ENA_QENA_STAT_MASK))
		return;

	/* turn on/off the queue */
	if (enable) {
		wr32(hw, I40E_QTX_HEAD(pf_q), 0);
		tx_reg |= I40E_QTX_ENA_QENA_REQ_MASK;
	} else {
		tx_reg &= ~I40E_QTX_ENA_QENA_REQ_MASK;
	}

	wr32(hw, I40E_QTX_ENA(pf_q), tx_reg);
}

/**
 * i40e_control_wait_tx_q - Start/stop Tx queue and wait for completion
 * @seid: VSI SEID
 * @pf: the PF structure
 * @pf_q: the PF queue to configure
 * @is_xdp: true if the queue is used for XDP
 * @enable: start or stop the queue
 **/
int i40e_control_wait_tx_q(int seid, struct i40e_pf *pf, int pf_q,
			   bool is_xdp, bool enable)
{
	int ret;

	i40e_control_tx_q(pf, pf_q, enable);

	/* wait for the change to finish */
	ret = i40e_pf_txq_wait(pf, pf_q, enable);
	if (ret) {
		dev_info(&pf->pdev->dev,
			 "VSI seid %d %sTx ring %d %sable timeout\n",
			 seid, (is_xdp ? "XDP " : ""), pf_q,
			 (enable ? "en" : "dis"));
	}

	return ret;
}

/**
 * i40e_vsi_enable_tx - Start a VSI's rings
 * @vsi: the VSI being configured
 **/
static int i40e_vsi_enable_tx(struct i40e_vsi *vsi)
{
	struct i40e_pf *pf = vsi->back;
	int i, pf_q, ret = 0;

	pf_q = vsi->base_queue;
	for (i = 0; i < vsi->num_queue_pairs; i++, pf_q++) {
		ret = i40e_control_wait_tx_q(vsi->seid, pf,
					     pf_q,
					     false /*is xdp*/, true);
		if (ret)
			break;

		if (!i40e_enabled_xdp_vsi(vsi))
			continue;

		ret = i40e_control_wait_tx_q(vsi->seid, pf,
					     pf_q + vsi->alloc_queue_pairs,
					     true /*is xdp*/, true);
		if (ret)
			break;
	}
	return ret;
}

/**
 * i40e_pf_rxq_wait - Wait for a PF's Rx queue to be enabled or disabled
 * @pf: the PF being configured
 * @pf_q: the PF queue
 * @enable: enable or disable state of the queue
 *
 * This routine will wait for the given Rx queue of the PF to reach the
 * enabled or disabled state.
 * Returns -ETIMEDOUT in case of failing to reach the requested state after
 * multiple retries; else will return 0 in case of success.
 **/
static int i40e_pf_rxq_wait(struct i40e_pf *pf, int pf_q, bool enable)
{
	int i;
	u32 rx_reg;

	for (i = 0; i < I40E_QUEUE_WAIT_RETRY_LIMIT; i++) {
		rx_reg = rd32(&pf->hw, I40E_QRX_ENA(pf_q));
		if (enable == !!(rx_reg & I40E_QRX_ENA_QENA_STAT_MASK))
			break;

		usleep_range(10, 20);
	}
	if (i >= I40E_QUEUE_WAIT_RETRY_LIMIT)
		return -ETIMEDOUT;

	return 0;
}

/**
 * i40e_control_rx_q - Start or stop a particular Rx queue
 * @pf: the PF structure
 * @pf_q: the PF queue to configure
 * @enable: start or stop the queue
 *
 * This function enables or disables a single queue. Note that
 * any delay required after the operation is expected to be
 * handled by the caller of this function.
 **/
static void i40e_control_rx_q(struct i40e_pf *pf, int pf_q, bool enable)
{
	struct i40e_hw *hw = &pf->hw;
	u32 rx_reg;
	int i;

	for (i = 0; i < I40E_QTX_ENA_WAIT_COUNT; i++) {
		rx_reg = rd32(hw, I40E_QRX_ENA(pf_q));
		if (((rx_reg >> I40E_QRX_ENA_QENA_REQ_SHIFT) & 1) ==
		    ((rx_reg >> I40E_QRX_ENA_QENA_STAT_SHIFT) & 1))
			break;
		usleep_range(1000, 2000);
	}

	/* Skip if the queue is already in the requested state */
	if (enable == !!(rx_reg & I40E_QRX_ENA_QENA_STAT_MASK))
		return;

	/* turn on/off the queue */
	if (enable)
		rx_reg |= I40E_QRX_ENA_QENA_REQ_MASK;
	else
		rx_reg &= ~I40E_QRX_ENA_QENA_REQ_MASK;

	wr32(hw, I40E_QRX_ENA(pf_q), rx_reg);
}

/**
 * i40e_control_wait_rx_q
 * @pf: the PF structure
 * @pf_q: queue being configured
 * @enable: start or stop the rings
 *
 * This function enables or disables a single queue along with waiting
 * for the change to finish. The caller of this function should handle
 * the delays needed in the case of disabling queues.
 **/
int i40e_control_wait_rx_q(struct i40e_pf *pf, int pf_q, bool enable)
{
	int ret = 0;

	i40e_control_rx_q(pf, pf_q, enable);

	/* wait for the change to finish */
	ret = i40e_pf_rxq_wait(pf, pf_q, enable);
	if (ret)
		return ret;

	return ret;
}

/**
 * i40e_vsi_enable_rx - Start a VSI's rings
 * @vsi: the VSI being configured
 **/
static int i40e_vsi_enable_rx(struct i40e_vsi *vsi)
{
	struct i40e_pf *pf = vsi->back;
	int i, pf_q, ret = 0;

	pf_q = vsi->base_queue;
	for (i = 0; i < vsi->num_queue_pairs; i++, pf_q++) {
		ret = i40e_control_wait_rx_q(pf, pf_q, true);
		if (ret) {
			dev_info(&pf->pdev->dev,
				 "VSI seid %d Rx ring %d enable timeout\n",
				 vsi->seid, pf_q);
			break;
		}
	}

	return ret;
}

/**
 * i40e_vsi_start_rings - Start a VSI's rings
 * @vsi: the VSI being configured
 **/
int i40e_vsi_start_rings(struct i40e_vsi *vsi)
{
	int ret = 0;

	/* do rx first for enable and last for disable */
	ret = i40e_vsi_enable_rx(vsi);
	if (ret)
		return ret;
	ret = i40e_vsi_enable_tx(vsi);

	return ret;
}

#define I40E_DISABLE_TX_GAP_MSEC	50

/**
 * i40e_vsi_stop_rings - Stop a VSI's rings
 * @vsi: the VSI being configured
 **/
void i40e_vsi_stop_rings(struct i40e_vsi *vsi)
{
	struct i40e_pf *pf = vsi->back;
	u32 pf_q, tx_q_end, rx_q_end;

	/* When port TX is suspended, don't wait */
	if (test_bit(__I40E_PORT_SUSPENDED, vsi->back->state))
		return i40e_vsi_stop_rings_no_wait(vsi);

	tx_q_end = vsi->base_queue +
		vsi->alloc_queue_pairs * (i40e_enabled_xdp_vsi(vsi) ? 2 : 1);
	for (pf_q = vsi->base_queue; pf_q < tx_q_end; pf_q++)
		i40e_pre_tx_queue_cfg(&pf->hw, pf_q, false);

	rx_q_end = vsi->base_queue + vsi->num_queue_pairs;
	for (pf_q = vsi->base_queue; pf_q < rx_q_end; pf_q++)
		i40e_control_rx_q(pf, pf_q, false);

	msleep(I40E_DISABLE_TX_GAP_MSEC);
	for (pf_q = vsi->base_queue; pf_q < tx_q_end; pf_q++)
		wr32(&pf->hw, I40E_QTX_ENA(pf_q), 0);

	i40e_vsi_wait_queues_disabled(vsi);
}

/**
 * i40e_vsi_stop_rings_no_wait - Stop a VSI's rings and do not delay
 * @vsi: the VSI being shutdown
 *
 * This function stops all the rings for a VSI but does not delay to verify
 * that rings have been disabled. It is expected that the caller is shutting
 * down multiple VSIs at once and will delay together for all the VSIs after
 * initiating the shutdown. This is particularly useful for shutting down lots
 * of VFs together. Otherwise, a large delay can be incurred while configuring
 * each VSI in serial.
 **/
void i40e_vsi_stop_rings_no_wait(struct i40e_vsi *vsi)
{
	struct i40e_pf *pf = vsi->back;
	int i, pf_q;

	pf_q = vsi->base_queue;
	for (i = 0; i < vsi->num_queue_pairs; i++, pf_q++) {
		i40e_control_tx_q(pf, pf_q, false);
		i40e_control_rx_q(pf, pf_q, false);
	}
}

/**
 * i40e_vsi_free_irq - Free the irq association with the OS
 * @vsi: the VSI being configured
 **/
static void i40e_vsi_free_irq(struct i40e_vsi *vsi)
{
	struct i40e_pf *pf = vsi->back;
	struct i40e_hw *hw = &pf->hw;
	int base = vsi->base_vector;
	u32 val, qp;
	int i;

	if (test_bit(I40E_FLAG_MSIX_ENA, pf->flags)) {
		if (!vsi->q_vectors)
			return;

		if (!vsi->irqs_ready)
			return;

		vsi->irqs_ready = false;
		for (i = 0; i < vsi->num_q_vectors; i++) {
			int irq_num;
			u16 vector;

			vector = i + base;
			irq_num = pf->msix_entries[vector].vector;

			/* free only the irqs that were actually requested */
			if (!vsi->q_vectors[i] ||
			    !vsi->q_vectors[i]->num_ringpairs)
				continue;

			/* clear the affinity notifier in the IRQ descriptor */
			irq_set_affinity_notifier(irq_num, NULL);
			/* remove our suggested affinity mask for this IRQ */
			irq_update_affinity_hint(irq_num, NULL);
			free_irq(irq_num, vsi->q_vectors[i]);

			/* Tear down the interrupt queue link list
			 *
			 * We know that they come in pairs and always
			 * the Rx first, then the Tx.  To clear the
			 * link list, stick the EOL value into the
			 * next_q field of the registers.
			 */
			val = rd32(hw, I40E_PFINT_LNKLSTN(vector - 1));
			qp = FIELD_GET(I40E_PFINT_LNKLSTN_FIRSTQ_INDX_MASK,
				       val);
			val |= I40E_QUEUE_END_OF_LIST
				<< I40E_PFINT_LNKLSTN_FIRSTQ_INDX_SHIFT;
			wr32(hw, I40E_PFINT_LNKLSTN(vector - 1), val);

			while (qp != I40E_QUEUE_END_OF_LIST) {
				u32 next;

				val = rd32(hw, I40E_QINT_RQCTL(qp));

				val &= ~(I40E_QINT_RQCTL_MSIX_INDX_MASK  |
					 I40E_QINT_RQCTL_MSIX0_INDX_MASK |
					 I40E_QINT_RQCTL_CAUSE_ENA_MASK  |
					 I40E_QINT_RQCTL_INTEVENT_MASK);

				val |= (I40E_QINT_RQCTL_ITR_INDX_MASK |
					 I40E_QINT_RQCTL_NEXTQ_INDX_MASK);

				wr32(hw, I40E_QINT_RQCTL(qp), val);

				val = rd32(hw, I40E_QINT_TQCTL(qp));

				next = FIELD_GET(I40E_QINT_TQCTL_NEXTQ_INDX_MASK,
						 val);

				val &= ~(I40E_QINT_TQCTL_MSIX_INDX_MASK  |
					 I40E_QINT_TQCTL_MSIX0_INDX_MASK |
					 I40E_QINT_TQCTL_CAUSE_ENA_MASK  |
					 I40E_QINT_TQCTL_INTEVENT_MASK);

				val |= (I40E_QINT_TQCTL_ITR_INDX_MASK |
					 I40E_QINT_TQCTL_NEXTQ_INDX_MASK);

				wr32(hw, I40E_QINT_TQCTL(qp), val);
				qp = next;
			}
		}
	} else {
		free_irq(pf->pdev->irq, pf);

		val = rd32(hw, I40E_PFINT_LNKLST0);
		qp = FIELD_GET(I40E_PFINT_LNKLSTN_FIRSTQ_INDX_MASK, val);
		val |= I40E_QUEUE_END_OF_LIST
			<< I40E_PFINT_LNKLST0_FIRSTQ_INDX_SHIFT;
		wr32(hw, I40E_PFINT_LNKLST0, val);

		val = rd32(hw, I40E_QINT_RQCTL(qp));
		val &= ~(I40E_QINT_RQCTL_MSIX_INDX_MASK  |
			 I40E_QINT_RQCTL_MSIX0_INDX_MASK |
			 I40E_QINT_RQCTL_CAUSE_ENA_MASK  |
			 I40E_QINT_RQCTL_INTEVENT_MASK);

		val |= (I40E_QINT_RQCTL_ITR_INDX_MASK |
			I40E_QINT_RQCTL_NEXTQ_INDX_MASK);

		wr32(hw, I40E_QINT_RQCTL(qp), val);

		val = rd32(hw, I40E_QINT_TQCTL(qp));

		val &= ~(I40E_QINT_TQCTL_MSIX_INDX_MASK  |
			 I40E_QINT_TQCTL_MSIX0_INDX_MASK |
			 I40E_QINT_TQCTL_CAUSE_ENA_MASK  |
			 I40E_QINT_TQCTL_INTEVENT_MASK);

		val |= (I40E_QINT_TQCTL_ITR_INDX_MASK |
			I40E_QINT_TQCTL_NEXTQ_INDX_MASK);

		wr32(hw, I40E_QINT_TQCTL(qp), val);
	}
}

/**
 * i40e_free_q_vector - Free memory allocated for specific interrupt vector
 * @vsi: the VSI being configured
 * @v_idx: Index of vector to be freed
 *
 * This function frees the memory allocated to the q_vector.  In addition if
 * NAPI is enabled it will delete any references to the NAPI struct prior
 * to freeing the q_vector.
 **/
static void i40e_free_q_vector(struct i40e_vsi *vsi, int v_idx)
{
	struct i40e_q_vector *q_vector = vsi->q_vectors[v_idx];
	struct i40e_ring *ring;

	if (!q_vector)
		return;

	/* disassociate q_vector from rings */
	i40e_for_each_ring(ring, q_vector->tx)
		ring->q_vector = NULL;

	i40e_for_each_ring(ring, q_vector->rx)
		ring->q_vector = NULL;

	/* only VSI w/ an associated netdev is set up w/ NAPI */
	if (vsi->netdev)
		netif_napi_del(&q_vector->napi);

	vsi->q_vectors[v_idx] = NULL;

	kfree_rcu(q_vector, rcu);
}

/**
 * i40e_vsi_free_q_vectors - Free memory allocated for interrupt vectors
 * @vsi: the VSI being un-configured
 *
 * This frees the memory allocated to the q_vectors and
 * deletes references to the NAPI struct.
 **/
static void i40e_vsi_free_q_vectors(struct i40e_vsi *vsi)
{
	int v_idx;

	for (v_idx = 0; v_idx < vsi->num_q_vectors; v_idx++)
		i40e_free_q_vector(vsi, v_idx);
}

/**
 * i40e_reset_interrupt_capability - Disable interrupt setup in OS
 * @pf: board private structure
 **/
static void i40e_reset_interrupt_capability(struct i40e_pf *pf)
{
	/* If we're in Legacy mode, the interrupt was cleaned in vsi_close */
	if (test_bit(I40E_FLAG_MSIX_ENA, pf->flags)) {
		pci_disable_msix(pf->pdev);
		kfree(pf->msix_entries);
		pf->msix_entries = NULL;
		kfree(pf->irq_pile);
		pf->irq_pile = NULL;
	} else if (test_bit(I40E_FLAG_MSI_ENA, pf->flags)) {
		pci_disable_msi(pf->pdev);
	}
	clear_bit(I40E_FLAG_MSI_ENA, pf->flags);
	clear_bit(I40E_FLAG_MSIX_ENA, pf->flags);
}

/**
 * i40e_clear_interrupt_scheme - Clear the current interrupt scheme settings
 * @pf: board private structure
 *
 * We go through and clear interrupt specific resources and reset the structure
 * to pre-load conditions
 **/
static void i40e_clear_interrupt_scheme(struct i40e_pf *pf)
{
	struct i40e_vsi *vsi;
	int i;

	if (test_bit(__I40E_MISC_IRQ_REQUESTED, pf->state))
		i40e_free_misc_vector(pf);

	i40e_put_lump(pf->irq_pile, pf->iwarp_base_vector,
		      I40E_IWARP_IRQ_PILE_ID);

	i40e_put_lump(pf->irq_pile, 0, I40E_PILE_VALID_BIT-1);

	i40e_pf_for_each_vsi(pf, i, vsi)
		i40e_vsi_free_q_vectors(vsi);

	i40e_reset_interrupt_capability(pf);
}

/**
 * i40e_napi_enable_all - Enable NAPI for all q_vectors in the VSI
 * @vsi: the VSI being configured
 **/
static void i40e_napi_enable_all(struct i40e_vsi *vsi)
{
	int q_idx;

	if (!vsi->netdev)
		return;

	for (q_idx = 0; q_idx < vsi->num_q_vectors; q_idx++) {
		struct i40e_q_vector *q_vector = vsi->q_vectors[q_idx];

		if (q_vector->rx.ring || q_vector->tx.ring)
			napi_enable(&q_vector->napi);
	}
}

/**
 * i40e_napi_disable_all - Disable NAPI for all q_vectors in the VSI
 * @vsi: the VSI being configured
 **/
static void i40e_napi_disable_all(struct i40e_vsi *vsi)
{
	int q_idx;

	if (!vsi->netdev)
		return;

	for (q_idx = 0; q_idx < vsi->num_q_vectors; q_idx++) {
		struct i40e_q_vector *q_vector = vsi->q_vectors[q_idx];

		if (q_vector->rx.ring || q_vector->tx.ring)
			napi_disable(&q_vector->napi);
	}
}

/**
 * i40e_vsi_close - Shut down a VSI
 * @vsi: the vsi to be quelled
 **/
static void i40e_vsi_close(struct i40e_vsi *vsi)
{
	struct i40e_pf *pf = vsi->back;
	if (!test_and_set_bit(__I40E_VSI_DOWN, vsi->state))
		i40e_down(vsi);
	i40e_vsi_free_irq(vsi);
	i40e_vsi_free_tx_resources(vsi);
	i40e_vsi_free_rx_resources(vsi);
	vsi->current_netdev_flags = 0;
	set_bit(__I40E_CLIENT_SERVICE_REQUESTED, pf->state);
	if (test_bit(__I40E_RESET_RECOVERY_PENDING, pf->state))
		set_bit(__I40E_CLIENT_RESET, pf->state);
}

/**
 * i40e_quiesce_vsi - Pause a given VSI
 * @vsi: the VSI being paused
 **/
static void i40e_quiesce_vsi(struct i40e_vsi *vsi)
{
	if (test_bit(__I40E_VSI_DOWN, vsi->state))
		return;

	set_bit(__I40E_VSI_NEEDS_RESTART, vsi->state);
	if (vsi->netdev && netif_running(vsi->netdev))
		vsi->netdev->netdev_ops->ndo_stop(vsi->netdev);
	else
		i40e_vsi_close(vsi);
}

/**
 * i40e_unquiesce_vsi - Resume a given VSI
 * @vsi: the VSI being resumed
 **/
static void i40e_unquiesce_vsi(struct i40e_vsi *vsi)
{
	if (!test_and_clear_bit(__I40E_VSI_NEEDS_RESTART, vsi->state))
		return;

	if (vsi->netdev && netif_running(vsi->netdev))
		vsi->netdev->netdev_ops->ndo_open(vsi->netdev);
	else
		i40e_vsi_open(vsi);   /* this clears the DOWN bit */
}

/**
 * i40e_pf_quiesce_all_vsi - Pause all VSIs on a PF
 * @pf: the PF
 **/
static void i40e_pf_quiesce_all_vsi(struct i40e_pf *pf)
{
	struct i40e_vsi *vsi;
	int v;

	i40e_pf_for_each_vsi(pf, v, vsi)
		i40e_quiesce_vsi(vsi);
}

/**
 * i40e_pf_unquiesce_all_vsi - Resume all VSIs on a PF
 * @pf: the PF
 **/
static void i40e_pf_unquiesce_all_vsi(struct i40e_pf *pf)
{
	struct i40e_vsi *vsi;
	int v;

	i40e_pf_for_each_vsi(pf, v, vsi)
		i40e_unquiesce_vsi(vsi);
}

/**
 * i40e_vsi_wait_queues_disabled - Wait for VSI's queues to be disabled
 * @vsi: the VSI being configured
 *
 * Wait until all queues on a given VSI have been disabled.
 **/
int i40e_vsi_wait_queues_disabled(struct i40e_vsi *vsi)
{
	struct i40e_pf *pf = vsi->back;
	int i, pf_q, ret;

	pf_q = vsi->base_queue;
	for (i = 0; i < vsi->num_queue_pairs; i++, pf_q++) {
		/* Check and wait for the Tx queue */
		ret = i40e_pf_txq_wait(pf, pf_q, false);
		if (ret) {
			dev_info(&pf->pdev->dev,
				 "VSI seid %d Tx ring %d disable timeout\n",
				 vsi->seid, pf_q);
			return ret;
		}

		if (!i40e_enabled_xdp_vsi(vsi))
			goto wait_rx;

		/* Check and wait for the XDP Tx queue */
		ret = i40e_pf_txq_wait(pf, pf_q + vsi->alloc_queue_pairs,
				       false);
		if (ret) {
			dev_info(&pf->pdev->dev,
				 "VSI seid %d XDP Tx ring %d disable timeout\n",
				 vsi->seid, pf_q);
			return ret;
		}
wait_rx:
		/* Check and wait for the Rx queue */
		ret = i40e_pf_rxq_wait(pf, pf_q, false);
		if (ret) {
			dev_info(&pf->pdev->dev,
				 "VSI seid %d Rx ring %d disable timeout\n",
				 vsi->seid, pf_q);
			return ret;
		}
	}

	return 0;
}

#ifdef CONFIG_I40E_DCB
/**
 * i40e_pf_wait_queues_disabled - Wait for all queues of PF VSIs to be disabled
 * @pf: the PF
 *
 * This function waits for the queues to be in disabled state for all the
 * VSIs that are managed by this PF.
 **/
static int i40e_pf_wait_queues_disabled(struct i40e_pf *pf)
{
	struct i40e_vsi *vsi;
	int v, ret = 0;

<<<<<<< HEAD
	for (v = 0; v < pf->num_alloc_vsi; v++) {
		if (pf->vsi[v]) {
			ret = i40e_vsi_wait_queues_disabled(pf->vsi[v]);
			if (ret)
				break;
		}
=======
	i40e_pf_for_each_vsi(pf, v, vsi) {
		ret = i40e_vsi_wait_queues_disabled(vsi);
		if (ret)
			break;
>>>>>>> a6ad5510
	}

	return ret;
}

#endif

/**
 * i40e_get_iscsi_tc_map - Return TC map for iSCSI APP
 * @pf: pointer to PF
 *
 * Get TC map for ISCSI PF type that will include iSCSI TC
 * and LAN TC.
 **/
static u8 i40e_get_iscsi_tc_map(struct i40e_pf *pf)
{
	struct i40e_dcb_app_priority_table app;
	struct i40e_hw *hw = &pf->hw;
	u8 enabled_tc = 1; /* TC0 is always enabled */
	u8 tc, i;
	/* Get the iSCSI APP TLV */
	struct i40e_dcbx_config *dcbcfg = &hw->local_dcbx_config;

	for (i = 0; i < dcbcfg->numapps; i++) {
		app = dcbcfg->app[i];
		if (app.selector == I40E_APP_SEL_TCPIP &&
		    app.protocolid == I40E_APP_PROTOID_ISCSI) {
			tc = dcbcfg->etscfg.prioritytable[app.priority];
			enabled_tc |= BIT(tc);
			break;
		}
	}

	return enabled_tc;
}

/**
 * i40e_dcb_get_num_tc -  Get the number of TCs from DCBx config
 * @dcbcfg: the corresponding DCBx configuration structure
 *
 * Return the number of TCs from given DCBx configuration
 **/
static u8 i40e_dcb_get_num_tc(struct i40e_dcbx_config *dcbcfg)
{
	int i, tc_unused = 0;
	u8 num_tc = 0;
	u8 ret = 0;

	/* Scan the ETS Config Priority Table to find
	 * traffic class enabled for a given priority
	 * and create a bitmask of enabled TCs
	 */
	for (i = 0; i < I40E_MAX_USER_PRIORITY; i++)
		num_tc |= BIT(dcbcfg->etscfg.prioritytable[i]);

	/* Now scan the bitmask to check for
	 * contiguous TCs starting with TC0
	 */
	for (i = 0; i < I40E_MAX_TRAFFIC_CLASS; i++) {
		if (num_tc & BIT(i)) {
			if (!tc_unused) {
				ret++;
			} else {
				pr_err("Non-contiguous TC - Disabling DCB\n");
				return 1;
			}
		} else {
			tc_unused = 1;
		}
	}

	/* There is always at least TC0 */
	if (!ret)
		ret = 1;

	return ret;
}

/**
 * i40e_dcb_get_enabled_tc - Get enabled traffic classes
 * @dcbcfg: the corresponding DCBx configuration structure
 *
 * Query the current DCB configuration and return the number of
 * traffic classes enabled from the given DCBX config
 **/
static u8 i40e_dcb_get_enabled_tc(struct i40e_dcbx_config *dcbcfg)
{
	u8 num_tc = i40e_dcb_get_num_tc(dcbcfg);
	u8 enabled_tc = 1;
	u8 i;

	for (i = 0; i < num_tc; i++)
		enabled_tc |= BIT(i);

	return enabled_tc;
}

/**
 * i40e_mqprio_get_enabled_tc - Get enabled traffic classes
 * @pf: PF being queried
 *
 * Query the current MQPRIO configuration and return the number of
 * traffic classes enabled.
 **/
static u8 i40e_mqprio_get_enabled_tc(struct i40e_pf *pf)
{
	struct i40e_vsi *vsi = i40e_pf_get_main_vsi(pf);
	u8 num_tc = vsi->mqprio_qopt.qopt.num_tc;
	u8 enabled_tc = 1, i;

	for (i = 1; i < num_tc; i++)
		enabled_tc |= BIT(i);
	return enabled_tc;
}

/**
 * i40e_pf_get_num_tc - Get enabled traffic classes for PF
 * @pf: PF being queried
 *
 * Return number of traffic classes enabled for the given PF
 **/
static u8 i40e_pf_get_num_tc(struct i40e_pf *pf)
{
	u8 i, enabled_tc = 1;
	u8 num_tc = 0;

	if (i40e_is_tc_mqprio_enabled(pf)) {
		struct i40e_vsi *vsi = i40e_pf_get_main_vsi(pf);

		return vsi->mqprio_qopt.qopt.num_tc;
	}

	/* If neither MQPRIO nor DCB is enabled, then always use single TC */
	if (!test_bit(I40E_FLAG_DCB_ENA, pf->flags))
		return 1;

	/* SFP mode will be enabled for all TCs on port */
	if (!test_bit(I40E_FLAG_MFP_ENA, pf->flags))
		return i40e_dcb_get_num_tc(&pf->hw.local_dcbx_config);

	/* MFP mode return count of enabled TCs for this PF */
	if (pf->hw.func_caps.iscsi)
		enabled_tc =  i40e_get_iscsi_tc_map(pf);
	else
		return 1; /* Only TC0 */

	for (i = 0; i < I40E_MAX_TRAFFIC_CLASS; i++) {
		if (enabled_tc & BIT(i))
			num_tc++;
	}
	return num_tc;
}

/**
 * i40e_pf_get_tc_map - Get bitmap for enabled traffic classes
 * @pf: PF being queried
 *
 * Return a bitmap for enabled traffic classes for this PF.
 **/
static u8 i40e_pf_get_tc_map(struct i40e_pf *pf)
{
	if (i40e_is_tc_mqprio_enabled(pf))
		return i40e_mqprio_get_enabled_tc(pf);

	/* If neither MQPRIO nor DCB is enabled for this PF then just return
	 * default TC
	 */
	if (!test_bit(I40E_FLAG_DCB_ENA, pf->flags))
		return I40E_DEFAULT_TRAFFIC_CLASS;

	/* SFP mode we want PF to be enabled for all TCs */
	if (!test_bit(I40E_FLAG_MFP_ENA, pf->flags))
		return i40e_dcb_get_enabled_tc(&pf->hw.local_dcbx_config);

	/* MFP enabled and iSCSI PF type */
	if (pf->hw.func_caps.iscsi)
		return i40e_get_iscsi_tc_map(pf);
	else
		return I40E_DEFAULT_TRAFFIC_CLASS;
}

/**
 * i40e_vsi_get_bw_info - Query VSI BW Information
 * @vsi: the VSI being queried
 *
 * Returns 0 on success, negative value on failure
 **/
static int i40e_vsi_get_bw_info(struct i40e_vsi *vsi)
{
	struct i40e_aqc_query_vsi_ets_sla_config_resp bw_ets_config = {0};
	struct i40e_aqc_query_vsi_bw_config_resp bw_config = {0};
	struct i40e_pf *pf = vsi->back;
	struct i40e_hw *hw = &pf->hw;
	u32 tc_bw_max;
	int ret;
	int i;

	/* Get the VSI level BW configuration */
	ret = i40e_aq_query_vsi_bw_config(hw, vsi->seid, &bw_config, NULL);
	if (ret) {
		dev_info(&pf->pdev->dev,
			 "couldn't get PF vsi bw config, err %pe aq_err %s\n",
			 ERR_PTR(ret),
			 i40e_aq_str(&pf->hw, pf->hw.aq.asq_last_status));
		return -EINVAL;
	}

	/* Get the VSI level BW configuration per TC */
	ret = i40e_aq_query_vsi_ets_sla_config(hw, vsi->seid, &bw_ets_config,
					       NULL);
	if (ret) {
		dev_info(&pf->pdev->dev,
			 "couldn't get PF vsi ets bw config, err %pe aq_err %s\n",
			 ERR_PTR(ret),
			 i40e_aq_str(&pf->hw, pf->hw.aq.asq_last_status));
		return -EINVAL;
	}

	if (bw_config.tc_valid_bits != bw_ets_config.tc_valid_bits) {
		dev_info(&pf->pdev->dev,
			 "Enabled TCs mismatch from querying VSI BW info 0x%08x 0x%08x\n",
			 bw_config.tc_valid_bits,
			 bw_ets_config.tc_valid_bits);
		/* Still continuing */
	}

	vsi->bw_limit = le16_to_cpu(bw_config.port_bw_limit);
	vsi->bw_max_quanta = bw_config.max_bw;
	tc_bw_max = le16_to_cpu(bw_ets_config.tc_bw_max[0]) |
		    (le16_to_cpu(bw_ets_config.tc_bw_max[1]) << 16);
	for (i = 0; i < I40E_MAX_TRAFFIC_CLASS; i++) {
		vsi->bw_ets_share_credits[i] = bw_ets_config.share_credits[i];
		vsi->bw_ets_limit_credits[i] =
					le16_to_cpu(bw_ets_config.credits[i]);
		/* 3 bits out of 4 for each TC */
		vsi->bw_ets_max_quanta[i] = (u8)((tc_bw_max >> (i*4)) & 0x7);
	}

	return 0;
}

/**
 * i40e_vsi_configure_bw_alloc - Configure VSI BW allocation per TC
 * @vsi: the VSI being configured
 * @enabled_tc: TC bitmap
 * @bw_share: BW shared credits per TC
 *
 * Returns 0 on success, negative value on failure
 **/
static int i40e_vsi_configure_bw_alloc(struct i40e_vsi *vsi, u8 enabled_tc,
				       u8 *bw_share)
{
	struct i40e_aqc_configure_vsi_tc_bw_data bw_data;
	struct i40e_pf *pf = vsi->back;
	int ret;
	int i;

	/* There is no need to reset BW when mqprio mode is on.  */
	if (i40e_is_tc_mqprio_enabled(pf))
		return 0;
	if (!vsi->mqprio_qopt.qopt.hw && !test_bit(I40E_FLAG_DCB_ENA, pf->flags)) {
		ret = i40e_set_bw_limit(vsi, vsi->seid, 0);
		if (ret)
			dev_info(&pf->pdev->dev,
				 "Failed to reset tx rate for vsi->seid %u\n",
				 vsi->seid);
		return ret;
	}
	memset(&bw_data, 0, sizeof(bw_data));
	bw_data.tc_valid_bits = enabled_tc;
	for (i = 0; i < I40E_MAX_TRAFFIC_CLASS; i++)
		bw_data.tc_bw_credits[i] = bw_share[i];

	ret = i40e_aq_config_vsi_tc_bw(&pf->hw, vsi->seid, &bw_data, NULL);
	if (ret) {
		dev_info(&pf->pdev->dev,
			 "AQ command Config VSI BW allocation per TC failed = %d\n",
			 pf->hw.aq.asq_last_status);
		return -EINVAL;
	}

	for (i = 0; i < I40E_MAX_TRAFFIC_CLASS; i++)
		vsi->info.qs_handle[i] = bw_data.qs_handles[i];

	return 0;
}

/**
 * i40e_vsi_config_netdev_tc - Setup the netdev TC configuration
 * @vsi: the VSI being configured
 * @enabled_tc: TC map to be enabled
 *
 **/
static void i40e_vsi_config_netdev_tc(struct i40e_vsi *vsi, u8 enabled_tc)
{
	struct net_device *netdev = vsi->netdev;
	struct i40e_pf *pf = vsi->back;
	struct i40e_hw *hw = &pf->hw;
	u8 netdev_tc = 0;
	int i;
	struct i40e_dcbx_config *dcbcfg = &hw->local_dcbx_config;

	if (!netdev)
		return;

	if (!enabled_tc) {
		netdev_reset_tc(netdev);
		return;
	}

	/* Set up actual enabled TCs on the VSI */
	if (netdev_set_num_tc(netdev, vsi->tc_config.numtc))
		return;

	/* set per TC queues for the VSI */
	for (i = 0; i < I40E_MAX_TRAFFIC_CLASS; i++) {
		/* Only set TC queues for enabled tcs
		 *
		 * e.g. For a VSI that has TC0 and TC3 enabled the
		 * enabled_tc bitmap would be 0x00001001; the driver
		 * will set the numtc for netdev as 2 that will be
		 * referenced by the netdev layer as TC 0 and 1.
		 */
		if (vsi->tc_config.enabled_tc & BIT(i))
			netdev_set_tc_queue(netdev,
					vsi->tc_config.tc_info[i].netdev_tc,
					vsi->tc_config.tc_info[i].qcount,
					vsi->tc_config.tc_info[i].qoffset);
	}

	if (i40e_is_tc_mqprio_enabled(pf))
		return;

	/* Assign UP2TC map for the VSI */
	for (i = 0; i < I40E_MAX_USER_PRIORITY; i++) {
		/* Get the actual TC# for the UP */
		u8 ets_tc = dcbcfg->etscfg.prioritytable[i];
		/* Get the mapped netdev TC# for the UP */
		netdev_tc =  vsi->tc_config.tc_info[ets_tc].netdev_tc;
		netdev_set_prio_tc_map(netdev, i, netdev_tc);
	}
}

/**
 * i40e_vsi_update_queue_map - Update our copy of VSi info with new queue map
 * @vsi: the VSI being configured
 * @ctxt: the ctxt buffer returned from AQ VSI update param command
 **/
static void i40e_vsi_update_queue_map(struct i40e_vsi *vsi,
				      struct i40e_vsi_context *ctxt)
{
	/* copy just the sections touched not the entire info
	 * since not all sections are valid as returned by
	 * update vsi params
	 */
	vsi->info.mapping_flags = ctxt->info.mapping_flags;
	memcpy(&vsi->info.queue_mapping,
	       &ctxt->info.queue_mapping, sizeof(vsi->info.queue_mapping));
	memcpy(&vsi->info.tc_mapping, ctxt->info.tc_mapping,
	       sizeof(vsi->info.tc_mapping));
}

/**
 * i40e_update_adq_vsi_queues - update queue mapping for ADq VSI
 * @vsi: the VSI being reconfigured
 * @vsi_offset: offset from main VF VSI
 */
int i40e_update_adq_vsi_queues(struct i40e_vsi *vsi, int vsi_offset)
{
	struct i40e_vsi_context ctxt = {};
	struct i40e_pf *pf;
	struct i40e_hw *hw;
	int ret;

	if (!vsi)
		return -EINVAL;
	pf = vsi->back;
	hw = &pf->hw;

	ctxt.seid = vsi->seid;
	ctxt.pf_num = hw->pf_id;
	ctxt.vf_num = vsi->vf_id + hw->func_caps.vf_base_id + vsi_offset;
	ctxt.uplink_seid = vsi->uplink_seid;
	ctxt.connection_type = I40E_AQ_VSI_CONN_TYPE_NORMAL;
	ctxt.flags = I40E_AQ_VSI_TYPE_VF;
	ctxt.info = vsi->info;

	i40e_vsi_setup_queue_map(vsi, &ctxt, vsi->tc_config.enabled_tc,
				 false);
	if (vsi->reconfig_rss) {
		vsi->rss_size = min_t(int, pf->alloc_rss_size,
				      vsi->num_queue_pairs);
		ret = i40e_vsi_config_rss(vsi);
		if (ret) {
			dev_info(&pf->pdev->dev, "Failed to reconfig rss for num_queues\n");
			return ret;
		}
		vsi->reconfig_rss = false;
	}

	ret = i40e_aq_update_vsi_params(hw, &ctxt, NULL);
	if (ret) {
		dev_info(&pf->pdev->dev, "Update vsi config failed, err %pe aq_err %s\n",
			 ERR_PTR(ret),
			 i40e_aq_str(hw, hw->aq.asq_last_status));
		return ret;
	}
	/* update the local VSI info with updated queue map */
	i40e_vsi_update_queue_map(vsi, &ctxt);
	vsi->info.valid_sections = 0;

	return ret;
}

/**
 * i40e_vsi_config_tc - Configure VSI Tx Scheduler for given TC map
 * @vsi: VSI to be configured
 * @enabled_tc: TC bitmap
 *
 * This configures a particular VSI for TCs that are mapped to the
 * given TC bitmap. It uses default bandwidth share for TCs across
 * VSIs to configure TC for a particular VSI.
 *
 * NOTE:
 * It is expected that the VSI queues have been quisced before calling
 * this function.
 **/
static int i40e_vsi_config_tc(struct i40e_vsi *vsi, u8 enabled_tc)
{
	u8 bw_share[I40E_MAX_TRAFFIC_CLASS] = {0};
	struct i40e_pf *pf = vsi->back;
	struct i40e_hw *hw = &pf->hw;
	struct i40e_vsi_context ctxt;
	int ret = 0;
	int i;

	/* Check if enabled_tc is same as existing or new TCs */
	if (vsi->tc_config.enabled_tc == enabled_tc &&
	    vsi->mqprio_qopt.mode != TC_MQPRIO_MODE_CHANNEL)
		return ret;

	/* Enable ETS TCs with equal BW Share for now across all VSIs */
	for (i = 0; i < I40E_MAX_TRAFFIC_CLASS; i++) {
		if (enabled_tc & BIT(i))
			bw_share[i] = 1;
	}

	ret = i40e_vsi_configure_bw_alloc(vsi, enabled_tc, bw_share);
	if (ret) {
		struct i40e_aqc_query_vsi_bw_config_resp bw_config = {0};

		dev_info(&pf->pdev->dev,
			 "Failed configuring TC map %d for VSI %d\n",
			 enabled_tc, vsi->seid);
		ret = i40e_aq_query_vsi_bw_config(hw, vsi->seid,
						  &bw_config, NULL);
		if (ret) {
			dev_info(&pf->pdev->dev,
				 "Failed querying vsi bw info, err %pe aq_err %s\n",
				 ERR_PTR(ret),
				 i40e_aq_str(hw, hw->aq.asq_last_status));
			goto out;
		}
		if ((bw_config.tc_valid_bits & enabled_tc) != enabled_tc) {
			u8 valid_tc = bw_config.tc_valid_bits & enabled_tc;

			if (!valid_tc)
				valid_tc = bw_config.tc_valid_bits;
			/* Always enable TC0, no matter what */
			valid_tc |= 1;
			dev_info(&pf->pdev->dev,
				 "Requested tc 0x%x, but FW reports 0x%x as valid. Attempting to use 0x%x.\n",
				 enabled_tc, bw_config.tc_valid_bits, valid_tc);
			enabled_tc = valid_tc;
		}

		ret = i40e_vsi_configure_bw_alloc(vsi, enabled_tc, bw_share);
		if (ret) {
			dev_err(&pf->pdev->dev,
				"Unable to  configure TC map %d for VSI %d\n",
				enabled_tc, vsi->seid);
			goto out;
		}
	}

	/* Update Queue Pairs Mapping for currently enabled UPs */
	ctxt.seid = vsi->seid;
	ctxt.pf_num = vsi->back->hw.pf_id;
	ctxt.vf_num = 0;
	ctxt.uplink_seid = vsi->uplink_seid;
	ctxt.info = vsi->info;
	if (i40e_is_tc_mqprio_enabled(pf)) {
		ret = i40e_vsi_setup_queue_map_mqprio(vsi, &ctxt, enabled_tc);
		if (ret)
			goto out;
	} else {
		i40e_vsi_setup_queue_map(vsi, &ctxt, enabled_tc, false);
	}

	/* On destroying the qdisc, reset vsi->rss_size, as number of enabled
	 * queues changed.
	 */
	if (!vsi->mqprio_qopt.qopt.hw && vsi->reconfig_rss) {
		vsi->rss_size = min_t(int, vsi->back->alloc_rss_size,
				      vsi->num_queue_pairs);
		ret = i40e_vsi_config_rss(vsi);
		if (ret) {
			dev_info(&vsi->back->pdev->dev,
				 "Failed to reconfig rss for num_queues\n");
			return ret;
		}
		vsi->reconfig_rss = false;
	}
	if (test_bit(I40E_FLAG_IWARP_ENA, vsi->back->flags)) {
		ctxt.info.valid_sections |=
				cpu_to_le16(I40E_AQ_VSI_PROP_QUEUE_OPT_VALID);
		ctxt.info.queueing_opt_flags |= I40E_AQ_VSI_QUE_OPT_TCP_ENA;
	}

	/* Update the VSI after updating the VSI queue-mapping
	 * information
	 */
	ret = i40e_aq_update_vsi_params(hw, &ctxt, NULL);
	if (ret) {
		dev_info(&pf->pdev->dev,
			 "Update vsi tc config failed, err %pe aq_err %s\n",
			 ERR_PTR(ret),
			 i40e_aq_str(hw, hw->aq.asq_last_status));
		goto out;
	}
	/* update the local VSI info with updated queue map */
	i40e_vsi_update_queue_map(vsi, &ctxt);
	vsi->info.valid_sections = 0;

	/* Update current VSI BW information */
	ret = i40e_vsi_get_bw_info(vsi);
	if (ret) {
		dev_info(&pf->pdev->dev,
			 "Failed updating vsi bw info, err %pe aq_err %s\n",
			 ERR_PTR(ret),
			 i40e_aq_str(hw, hw->aq.asq_last_status));
		goto out;
	}

	/* Update the netdev TC setup */
	i40e_vsi_config_netdev_tc(vsi, enabled_tc);
out:
	return ret;
}

/**
 * i40e_vsi_reconfig_tc - Reconfigure VSI Tx Scheduler for stored TC map
 * @vsi: VSI to be reconfigured
 *
 * This reconfigures a particular VSI for TCs that are mapped to the
 * TC bitmap stored previously for the VSI.
 *
 * Context: It is expected that the VSI queues have been quisced before
 *          calling this function.
 *
 * Return: 0 on success, negative value on failure
 **/
static int i40e_vsi_reconfig_tc(struct i40e_vsi *vsi)
{
	u8 enabled_tc;

	enabled_tc = vsi->tc_config.enabled_tc;
	vsi->tc_config.enabled_tc = 0;

	return i40e_vsi_config_tc(vsi, enabled_tc);
}

/**
 * i40e_get_link_speed - Returns link speed for the interface
 * @vsi: VSI to be configured
 *
 **/
static int i40e_get_link_speed(struct i40e_vsi *vsi)
{
	struct i40e_pf *pf = vsi->back;

	switch (pf->hw.phy.link_info.link_speed) {
	case I40E_LINK_SPEED_40GB:
		return 40000;
	case I40E_LINK_SPEED_25GB:
		return 25000;
	case I40E_LINK_SPEED_20GB:
		return 20000;
	case I40E_LINK_SPEED_10GB:
		return 10000;
	case I40E_LINK_SPEED_1GB:
		return 1000;
	default:
		return -EINVAL;
	}
}

/**
 * i40e_bw_bytes_to_mbits - Convert max_tx_rate from bytes to mbits
 * @vsi: Pointer to vsi structure
 * @max_tx_rate: max TX rate in bytes to be converted into Mbits
 *
 * Helper function to convert units before send to set BW limit
 **/
static u64 i40e_bw_bytes_to_mbits(struct i40e_vsi *vsi, u64 max_tx_rate)
{
	if (max_tx_rate < I40E_BW_MBPS_DIVISOR) {
		dev_warn(&vsi->back->pdev->dev,
			 "Setting max tx rate to minimum usable value of 50Mbps.\n");
		max_tx_rate = I40E_BW_CREDIT_DIVISOR;
	} else {
		do_div(max_tx_rate, I40E_BW_MBPS_DIVISOR);
	}

	return max_tx_rate;
}

/**
 * i40e_set_bw_limit - setup BW limit for Tx traffic based on max_tx_rate
 * @vsi: VSI to be configured
 * @seid: seid of the channel/VSI
 * @max_tx_rate: max TX rate to be configured as BW limit
 *
 * Helper function to set BW limit for a given VSI
 **/
int i40e_set_bw_limit(struct i40e_vsi *vsi, u16 seid, u64 max_tx_rate)
{
	struct i40e_pf *pf = vsi->back;
	u64 credits = 0;
	int speed = 0;
	int ret = 0;

	speed = i40e_get_link_speed(vsi);
	if (max_tx_rate > speed) {
		dev_err(&pf->pdev->dev,
			"Invalid max tx rate %llu specified for VSI seid %d.",
			max_tx_rate, seid);
		return -EINVAL;
	}
	if (max_tx_rate && max_tx_rate < I40E_BW_CREDIT_DIVISOR) {
		dev_warn(&pf->pdev->dev,
			 "Setting max tx rate to minimum usable value of 50Mbps.\n");
		max_tx_rate = I40E_BW_CREDIT_DIVISOR;
	}

	/* Tx rate credits are in values of 50Mbps, 0 is disabled */
	credits = max_tx_rate;
	do_div(credits, I40E_BW_CREDIT_DIVISOR);
	ret = i40e_aq_config_vsi_bw_limit(&pf->hw, seid, credits,
					  I40E_MAX_BW_INACTIVE_ACCUM, NULL);
	if (ret)
		dev_err(&pf->pdev->dev,
			"Failed set tx rate (%llu Mbps) for vsi->seid %u, err %pe aq_err %s\n",
			max_tx_rate, seid, ERR_PTR(ret),
			i40e_aq_str(&pf->hw, pf->hw.aq.asq_last_status));
	return ret;
}

/**
 * i40e_remove_queue_channels - Remove queue channels for the TCs
 * @vsi: VSI to be configured
 *
 * Remove queue channels for the TCs
 **/
static void i40e_remove_queue_channels(struct i40e_vsi *vsi)
{
	enum i40e_admin_queue_err last_aq_status;
	struct i40e_cloud_filter *cfilter;
	struct i40e_channel *ch, *ch_tmp;
	struct i40e_pf *pf = vsi->back;
	struct hlist_node *node;
	int ret, i;

	/* Reset rss size that was stored when reconfiguring rss for
	 * channel VSIs with non-power-of-2 queue count.
	 */
	vsi->current_rss_size = 0;

	/* perform cleanup for channels if they exist */
	if (list_empty(&vsi->ch_list))
		return;

	list_for_each_entry_safe(ch, ch_tmp, &vsi->ch_list, list) {
		struct i40e_vsi *p_vsi;

		list_del(&ch->list);
		p_vsi = ch->parent_vsi;
		if (!p_vsi || !ch->initialized) {
			kfree(ch);
			continue;
		}
		/* Reset queue contexts */
		for (i = 0; i < ch->num_queue_pairs; i++) {
			struct i40e_ring *tx_ring, *rx_ring;
			u16 pf_q;

			pf_q = ch->base_queue + i;
			tx_ring = vsi->tx_rings[pf_q];
			tx_ring->ch = NULL;

			rx_ring = vsi->rx_rings[pf_q];
			rx_ring->ch = NULL;
		}

		/* Reset BW configured for this VSI via mqprio */
		ret = i40e_set_bw_limit(vsi, ch->seid, 0);
		if (ret)
			dev_info(&vsi->back->pdev->dev,
				 "Failed to reset tx rate for ch->seid %u\n",
				 ch->seid);

		/* delete cloud filters associated with this channel */
		hlist_for_each_entry_safe(cfilter, node,
					  &pf->cloud_filter_list, cloud_node) {
			if (cfilter->seid != ch->seid)
				continue;

			hash_del(&cfilter->cloud_node);
			if (cfilter->dst_port)
				ret = i40e_add_del_cloud_filter_big_buf(vsi,
									cfilter,
									false);
			else
				ret = i40e_add_del_cloud_filter(vsi, cfilter,
								false);
			last_aq_status = pf->hw.aq.asq_last_status;
			if (ret)
				dev_info(&pf->pdev->dev,
					 "Failed to delete cloud filter, err %pe aq_err %s\n",
					 ERR_PTR(ret),
					 i40e_aq_str(&pf->hw, last_aq_status));
			kfree(cfilter);
		}

		/* delete VSI from FW */
		ret = i40e_aq_delete_element(&vsi->back->hw, ch->seid,
					     NULL);
		if (ret)
			dev_err(&vsi->back->pdev->dev,
				"unable to remove channel (%d) for parent VSI(%d)\n",
				ch->seid, p_vsi->seid);
		kfree(ch);
	}
	INIT_LIST_HEAD(&vsi->ch_list);
}

/**
 * i40e_get_max_queues_for_channel
 * @vsi: ptr to VSI to which channels are associated with
 *
 * Helper function which returns max value among the queue counts set on the
 * channels/TCs created.
 **/
static int i40e_get_max_queues_for_channel(struct i40e_vsi *vsi)
{
	struct i40e_channel *ch, *ch_tmp;
	int max = 0;

	list_for_each_entry_safe(ch, ch_tmp, &vsi->ch_list, list) {
		if (!ch->initialized)
			continue;
		if (ch->num_queue_pairs > max)
			max = ch->num_queue_pairs;
	}

	return max;
}

/**
 * i40e_validate_num_queues - validate num_queues w.r.t channel
 * @pf: ptr to PF device
 * @num_queues: number of queues
 * @vsi: the parent VSI
 * @reconfig_rss: indicates should the RSS be reconfigured or not
 *
 * This function validates number of queues in the context of new channel
 * which is being established and determines if RSS should be reconfigured
 * or not for parent VSI.
 **/
static int i40e_validate_num_queues(struct i40e_pf *pf, int num_queues,
				    struct i40e_vsi *vsi, bool *reconfig_rss)
{
	int max_ch_queues;

	if (!reconfig_rss)
		return -EINVAL;

	*reconfig_rss = false;
	if (vsi->current_rss_size) {
		if (num_queues > vsi->current_rss_size) {
			dev_dbg(&pf->pdev->dev,
				"Error: num_queues (%d) > vsi's current_size(%d)\n",
				num_queues, vsi->current_rss_size);
			return -EINVAL;
		} else if ((num_queues < vsi->current_rss_size) &&
			   (!is_power_of_2(num_queues))) {
			dev_dbg(&pf->pdev->dev,
				"Error: num_queues (%d) < vsi's current_size(%d), but not power of 2\n",
				num_queues, vsi->current_rss_size);
			return -EINVAL;
		}
	}

	if (!is_power_of_2(num_queues)) {
		/* Find the max num_queues configured for channel if channel
		 * exist.
		 * if channel exist, then enforce 'num_queues' to be more than
		 * max ever queues configured for channel.
		 */
		max_ch_queues = i40e_get_max_queues_for_channel(vsi);
		if (num_queues < max_ch_queues) {
			dev_dbg(&pf->pdev->dev,
				"Error: num_queues (%d) < max queues configured for channel(%d)\n",
				num_queues, max_ch_queues);
			return -EINVAL;
		}
		*reconfig_rss = true;
	}

	return 0;
}

/**
 * i40e_vsi_reconfig_rss - reconfig RSS based on specified rss_size
 * @vsi: the VSI being setup
 * @rss_size: size of RSS, accordingly LUT gets reprogrammed
 *
 * This function reconfigures RSS by reprogramming LUTs using 'rss_size'
 **/
static int i40e_vsi_reconfig_rss(struct i40e_vsi *vsi, u16 rss_size)
{
	struct i40e_pf *pf = vsi->back;
	u8 seed[I40E_HKEY_ARRAY_SIZE];
	struct i40e_hw *hw = &pf->hw;
	int local_rss_size;
	u8 *lut;
	int ret;

	if (!vsi->rss_size)
		return -EINVAL;

	if (rss_size > vsi->rss_size)
		return -EINVAL;

	local_rss_size = min_t(int, vsi->rss_size, rss_size);
	lut = kzalloc(vsi->rss_table_size, GFP_KERNEL);
	if (!lut)
		return -ENOMEM;

	/* Ignoring user configured lut if there is one */
	i40e_fill_rss_lut(pf, lut, vsi->rss_table_size, local_rss_size);

	/* Use user configured hash key if there is one, otherwise
	 * use default.
	 */
	if (vsi->rss_hkey_user)
		memcpy(seed, vsi->rss_hkey_user, I40E_HKEY_ARRAY_SIZE);
	else
		netdev_rss_key_fill((void *)seed, I40E_HKEY_ARRAY_SIZE);

	ret = i40e_config_rss(vsi, seed, lut, vsi->rss_table_size);
	if (ret) {
		dev_info(&pf->pdev->dev,
			 "Cannot set RSS lut, err %pe aq_err %s\n",
			 ERR_PTR(ret),
			 i40e_aq_str(hw, hw->aq.asq_last_status));
		kfree(lut);
		return ret;
	}
	kfree(lut);

	/* Do the update w.r.t. storing rss_size */
	if (!vsi->orig_rss_size)
		vsi->orig_rss_size = vsi->rss_size;
	vsi->current_rss_size = local_rss_size;

	return ret;
}

/**
 * i40e_channel_setup_queue_map - Setup a channel queue map
 * @pf: ptr to PF device
 * @ctxt: VSI context structure
 * @ch: ptr to channel structure
 *
 * Setup queue map for a specific channel
 **/
static void i40e_channel_setup_queue_map(struct i40e_pf *pf,
					 struct i40e_vsi_context *ctxt,
					 struct i40e_channel *ch)
{
	u16 qcount, qmap, sections = 0;
	u8 offset = 0;
	int pow;

	sections = I40E_AQ_VSI_PROP_QUEUE_MAP_VALID;
	sections |= I40E_AQ_VSI_PROP_SCHED_VALID;

	qcount = min_t(int, ch->num_queue_pairs, pf->num_lan_msix);
	ch->num_queue_pairs = qcount;

	/* find the next higher power-of-2 of num queue pairs */
	pow = ilog2(qcount);
	if (!is_power_of_2(qcount))
		pow++;

	qmap = (offset << I40E_AQ_VSI_TC_QUE_OFFSET_SHIFT) |
		(pow << I40E_AQ_VSI_TC_QUE_NUMBER_SHIFT);

	/* Setup queue TC[0].qmap for given VSI context */
	ctxt->info.tc_mapping[0] = cpu_to_le16(qmap);

	ctxt->info.up_enable_bits = 0x1; /* TC0 enabled */
	ctxt->info.mapping_flags |= cpu_to_le16(I40E_AQ_VSI_QUE_MAP_CONTIG);
	ctxt->info.queue_mapping[0] = cpu_to_le16(ch->base_queue);
	ctxt->info.valid_sections |= cpu_to_le16(sections);
}

/**
 * i40e_add_channel - add a channel by adding VSI
 * @pf: ptr to PF device
 * @uplink_seid: underlying HW switching element (VEB) ID
 * @ch: ptr to channel structure
 *
 * Add a channel (VSI) using add_vsi and queue_map
 **/
static int i40e_add_channel(struct i40e_pf *pf, u16 uplink_seid,
			    struct i40e_channel *ch)
{
	struct i40e_hw *hw = &pf->hw;
	struct i40e_vsi_context ctxt;
	u8 enabled_tc = 0x1; /* TC0 enabled */
	int ret;

	if (ch->type != I40E_VSI_VMDQ2) {
		dev_info(&pf->pdev->dev,
			 "add new vsi failed, ch->type %d\n", ch->type);
		return -EINVAL;
	}

	memset(&ctxt, 0, sizeof(ctxt));
	ctxt.pf_num = hw->pf_id;
	ctxt.vf_num = 0;
	ctxt.uplink_seid = uplink_seid;
	ctxt.connection_type = I40E_AQ_VSI_CONN_TYPE_NORMAL;
	if (ch->type == I40E_VSI_VMDQ2)
		ctxt.flags = I40E_AQ_VSI_TYPE_VMDQ2;

	if (test_bit(I40E_FLAG_VEB_MODE_ENA, pf->flags)) {
		ctxt.info.valid_sections |=
		     cpu_to_le16(I40E_AQ_VSI_PROP_SWITCH_VALID);
		ctxt.info.switch_id =
		   cpu_to_le16(I40E_AQ_VSI_SW_ID_FLAG_ALLOW_LB);
	}

	/* Set queue map for a given VSI context */
	i40e_channel_setup_queue_map(pf, &ctxt, ch);

	/* Now time to create VSI */
	ret = i40e_aq_add_vsi(hw, &ctxt, NULL);
	if (ret) {
		dev_info(&pf->pdev->dev,
			 "add new vsi failed, err %pe aq_err %s\n",
			 ERR_PTR(ret),
			 i40e_aq_str(&pf->hw,
				     pf->hw.aq.asq_last_status));
		return -ENOENT;
	}

	/* Success, update channel, set enabled_tc only if the channel
	 * is not a macvlan
	 */
	ch->enabled_tc = !i40e_is_channel_macvlan(ch) && enabled_tc;
	ch->seid = ctxt.seid;
	ch->vsi_number = ctxt.vsi_number;
	ch->stat_counter_idx = le16_to_cpu(ctxt.info.stat_counter_idx);

	/* copy just the sections touched not the entire info
	 * since not all sections are valid as returned by
	 * update vsi params
	 */
	ch->info.mapping_flags = ctxt.info.mapping_flags;
	memcpy(&ch->info.queue_mapping,
	       &ctxt.info.queue_mapping, sizeof(ctxt.info.queue_mapping));
	memcpy(&ch->info.tc_mapping, ctxt.info.tc_mapping,
	       sizeof(ctxt.info.tc_mapping));

	return 0;
}

static int i40e_channel_config_bw(struct i40e_vsi *vsi, struct i40e_channel *ch,
				  u8 *bw_share)
{
	struct i40e_aqc_configure_vsi_tc_bw_data bw_data;
	int ret;
	int i;

	memset(&bw_data, 0, sizeof(bw_data));
	bw_data.tc_valid_bits = ch->enabled_tc;
	for (i = 0; i < I40E_MAX_TRAFFIC_CLASS; i++)
		bw_data.tc_bw_credits[i] = bw_share[i];

	ret = i40e_aq_config_vsi_tc_bw(&vsi->back->hw, ch->seid,
				       &bw_data, NULL);
	if (ret) {
		dev_info(&vsi->back->pdev->dev,
			 "Config VSI BW allocation per TC failed, aq_err: %d for new_vsi->seid %u\n",
			 vsi->back->hw.aq.asq_last_status, ch->seid);
		return -EINVAL;
	}

	for (i = 0; i < I40E_MAX_TRAFFIC_CLASS; i++)
		ch->info.qs_handle[i] = bw_data.qs_handles[i];

	return 0;
}

/**
 * i40e_channel_config_tx_ring - config TX ring associated with new channel
 * @pf: ptr to PF device
 * @vsi: the VSI being setup
 * @ch: ptr to channel structure
 *
 * Configure TX rings associated with channel (VSI) since queues are being
 * from parent VSI.
 **/
static int i40e_channel_config_tx_ring(struct i40e_pf *pf,
				       struct i40e_vsi *vsi,
				       struct i40e_channel *ch)
{
	u8 bw_share[I40E_MAX_TRAFFIC_CLASS] = {0};
	int ret;
	int i;

	/* Enable ETS TCs with equal BW Share for now across all VSIs */
	for (i = 0; i < I40E_MAX_TRAFFIC_CLASS; i++) {
		if (ch->enabled_tc & BIT(i))
			bw_share[i] = 1;
	}

	/* configure BW for new VSI */
	ret = i40e_channel_config_bw(vsi, ch, bw_share);
	if (ret) {
		dev_info(&vsi->back->pdev->dev,
			 "Failed configuring TC map %d for channel (seid %u)\n",
			 ch->enabled_tc, ch->seid);
		return ret;
	}

	for (i = 0; i < ch->num_queue_pairs; i++) {
		struct i40e_ring *tx_ring, *rx_ring;
		u16 pf_q;

		pf_q = ch->base_queue + i;

		/* Get to TX ring ptr of main VSI, for re-setup TX queue
		 * context
		 */
		tx_ring = vsi->tx_rings[pf_q];
		tx_ring->ch = ch;

		/* Get the RX ring ptr */
		rx_ring = vsi->rx_rings[pf_q];
		rx_ring->ch = ch;
	}

	return 0;
}

/**
 * i40e_setup_hw_channel - setup new channel
 * @pf: ptr to PF device
 * @vsi: the VSI being setup
 * @ch: ptr to channel structure
 * @uplink_seid: underlying HW switching element (VEB) ID
 * @type: type of channel to be created (VMDq2/VF)
 *
 * Setup new channel (VSI) based on specified type (VMDq2/VF)
 * and configures TX rings accordingly
 **/
static inline int i40e_setup_hw_channel(struct i40e_pf *pf,
					struct i40e_vsi *vsi,
					struct i40e_channel *ch,
					u16 uplink_seid, u8 type)
{
	int ret;

	ch->initialized = false;
	ch->base_queue = vsi->next_base_queue;
	ch->type = type;

	/* Proceed with creation of channel (VMDq2) VSI */
	ret = i40e_add_channel(pf, uplink_seid, ch);
	if (ret) {
		dev_info(&pf->pdev->dev,
			 "failed to add_channel using uplink_seid %u\n",
			 uplink_seid);
		return ret;
	}

	/* Mark the successful creation of channel */
	ch->initialized = true;

	/* Reconfigure TX queues using QTX_CTL register */
	ret = i40e_channel_config_tx_ring(pf, vsi, ch);
	if (ret) {
		dev_info(&pf->pdev->dev,
			 "failed to configure TX rings for channel %u\n",
			 ch->seid);
		return ret;
	}

	/* update 'next_base_queue' */
	vsi->next_base_queue = vsi->next_base_queue + ch->num_queue_pairs;
	dev_dbg(&pf->pdev->dev,
		"Added channel: vsi_seid %u, vsi_number %u, stat_counter_idx %u, num_queue_pairs %u, pf->next_base_queue %d\n",
		ch->seid, ch->vsi_number, ch->stat_counter_idx,
		ch->num_queue_pairs,
		vsi->next_base_queue);
	return ret;
}

/**
 * i40e_setup_channel - setup new channel using uplink element
 * @pf: ptr to PF device
 * @vsi: pointer to the VSI to set up the channel within
 * @ch: ptr to channel structure
 *
 * Setup new channel (VSI) based on specified type (VMDq2/VF)
 * and uplink switching element (uplink_seid)
 **/
static bool i40e_setup_channel(struct i40e_pf *pf, struct i40e_vsi *vsi,
			       struct i40e_channel *ch)
{
	struct i40e_vsi *main_vsi;
	u8 vsi_type;
	u16 seid;
	int ret;

	if (vsi->type == I40E_VSI_MAIN) {
		vsi_type = I40E_VSI_VMDQ2;
	} else {
		dev_err(&pf->pdev->dev, "unsupported parent vsi type(%d)\n",
			vsi->type);
		return false;
	}

	/* underlying switching element */
	main_vsi = i40e_pf_get_main_vsi(pf);
	seid = main_vsi->uplink_seid;

	/* create channel (VSI), configure TX rings */
	ret = i40e_setup_hw_channel(pf, vsi, ch, seid, vsi_type);
	if (ret) {
		dev_err(&pf->pdev->dev, "failed to setup hw_channel\n");
		return false;
	}

	return ch->initialized ? true : false;
}

/**
 * i40e_validate_and_set_switch_mode - sets up switch mode correctly
 * @vsi: ptr to VSI which has PF backing
 *
 * Sets up switch mode correctly if it needs to be changed and perform
 * what are allowed modes.
 **/
static int i40e_validate_and_set_switch_mode(struct i40e_vsi *vsi)
{
	u8 mode;
	struct i40e_pf *pf = vsi->back;
	struct i40e_hw *hw = &pf->hw;
	int ret;

	ret = i40e_get_capabilities(pf, i40e_aqc_opc_list_dev_capabilities);
	if (ret)
		return -EINVAL;

	if (hw->dev_caps.switch_mode) {
		/* if switch mode is set, support mode2 (non-tunneled for
		 * cloud filter) for now
		 */
		u32 switch_mode = hw->dev_caps.switch_mode &
				  I40E_SWITCH_MODE_MASK;
		if (switch_mode >= I40E_CLOUD_FILTER_MODE1) {
			if (switch_mode == I40E_CLOUD_FILTER_MODE2)
				return 0;
			dev_err(&pf->pdev->dev,
				"Invalid switch_mode (%d), only non-tunneled mode for cloud filter is supported\n",
				hw->dev_caps.switch_mode);
			return -EINVAL;
		}
	}

	/* Set Bit 7 to be valid */
	mode = I40E_AQ_SET_SWITCH_BIT7_VALID;

	/* Set L4type for TCP support */
	mode |= I40E_AQ_SET_SWITCH_L4_TYPE_TCP;

	/* Set cloud filter mode */
	mode |= I40E_AQ_SET_SWITCH_MODE_NON_TUNNEL;

	/* Prep mode field for set_switch_config */
	ret = i40e_aq_set_switch_config(hw, pf->last_sw_conf_flags,
					pf->last_sw_conf_valid_flags,
					mode, NULL);
	if (ret && hw->aq.asq_last_status != I40E_AQ_RC_ESRCH)
		dev_err(&pf->pdev->dev,
			"couldn't set switch config bits, err %pe aq_err %s\n",
			ERR_PTR(ret),
			i40e_aq_str(hw,
				    hw->aq.asq_last_status));

	return ret;
}

/**
 * i40e_create_queue_channel - function to create channel
 * @vsi: VSI to be configured
 * @ch: ptr to channel (it contains channel specific params)
 *
 * This function creates channel (VSI) using num_queues specified by user,
 * reconfigs RSS if needed.
 **/
int i40e_create_queue_channel(struct i40e_vsi *vsi,
			      struct i40e_channel *ch)
{
	struct i40e_pf *pf = vsi->back;
	bool reconfig_rss;
	int err;

	if (!ch)
		return -EINVAL;

	if (!ch->num_queue_pairs) {
		dev_err(&pf->pdev->dev, "Invalid num_queues requested: %d\n",
			ch->num_queue_pairs);
		return -EINVAL;
	}

	/* validate user requested num_queues for channel */
	err = i40e_validate_num_queues(pf, ch->num_queue_pairs, vsi,
				       &reconfig_rss);
	if (err) {
		dev_info(&pf->pdev->dev, "Failed to validate num_queues (%d)\n",
			 ch->num_queue_pairs);
		return -EINVAL;
	}

	/* By default we are in VEPA mode, if this is the first VF/VMDq
	 * VSI to be added switch to VEB mode.
	 */

	if (!test_bit(I40E_FLAG_VEB_MODE_ENA, pf->flags)) {
		set_bit(I40E_FLAG_VEB_MODE_ENA, pf->flags);

		if (vsi->type == I40E_VSI_MAIN) {
			if (i40e_is_tc_mqprio_enabled(pf))
				i40e_do_reset(pf, I40E_PF_RESET_FLAG, true);
			else
				i40e_do_reset_safe(pf, I40E_PF_RESET_FLAG);
		}
		/* now onwards for main VSI, number of queues will be value
		 * of TC0's queue count
		 */
	}

	/* By this time, vsi->cnt_q_avail shall be set to non-zero and
	 * it should be more than num_queues
	 */
	if (!vsi->cnt_q_avail || vsi->cnt_q_avail < ch->num_queue_pairs) {
		dev_dbg(&pf->pdev->dev,
			"Error: cnt_q_avail (%u) less than num_queues %d\n",
			vsi->cnt_q_avail, ch->num_queue_pairs);
		return -EINVAL;
	}

	/* reconfig_rss only if vsi type is MAIN_VSI */
	if (reconfig_rss && (vsi->type == I40E_VSI_MAIN)) {
		err = i40e_vsi_reconfig_rss(vsi, ch->num_queue_pairs);
		if (err) {
			dev_info(&pf->pdev->dev,
				 "Error: unable to reconfig rss for num_queues (%u)\n",
				 ch->num_queue_pairs);
			return -EINVAL;
		}
	}

	if (!i40e_setup_channel(pf, vsi, ch)) {
		dev_info(&pf->pdev->dev, "Failed to setup channel\n");
		return -EINVAL;
	}

	dev_info(&pf->pdev->dev,
		 "Setup channel (id:%u) utilizing num_queues %d\n",
		 ch->seid, ch->num_queue_pairs);

	/* configure VSI for BW limit */
	if (ch->max_tx_rate) {
		u64 credits = ch->max_tx_rate;

		if (i40e_set_bw_limit(vsi, ch->seid, ch->max_tx_rate))
			return -EINVAL;

		do_div(credits, I40E_BW_CREDIT_DIVISOR);
		dev_dbg(&pf->pdev->dev,
			"Set tx rate of %llu Mbps (count of 50Mbps %llu) for vsi->seid %u\n",
			ch->max_tx_rate,
			credits,
			ch->seid);
	}

	/* in case of VF, this will be main SRIOV VSI */
	ch->parent_vsi = vsi;

	/* and update main_vsi's count for queue_available to use */
	vsi->cnt_q_avail -= ch->num_queue_pairs;

	return 0;
}

/**
 * i40e_configure_queue_channels - Add queue channel for the given TCs
 * @vsi: VSI to be configured
 *
 * Configures queue channel mapping to the given TCs
 **/
static int i40e_configure_queue_channels(struct i40e_vsi *vsi)
{
	struct i40e_channel *ch;
	u64 max_rate = 0;
	int ret = 0, i;

	/* Create app vsi with the TCs. Main VSI with TC0 is already set up */
	vsi->tc_seid_map[0] = vsi->seid;
	for (i = 1; i < I40E_MAX_TRAFFIC_CLASS; i++) {
		if (vsi->tc_config.enabled_tc & BIT(i)) {
			ch = kzalloc(sizeof(*ch), GFP_KERNEL);
			if (!ch) {
				ret = -ENOMEM;
				goto err_free;
			}

			INIT_LIST_HEAD(&ch->list);
			ch->num_queue_pairs =
				vsi->tc_config.tc_info[i].qcount;
			ch->base_queue =
				vsi->tc_config.tc_info[i].qoffset;

			/* Bandwidth limit through tc interface is in bytes/s,
			 * change to Mbit/s
			 */
			max_rate = vsi->mqprio_qopt.max_rate[i];
			do_div(max_rate, I40E_BW_MBPS_DIVISOR);
			ch->max_tx_rate = max_rate;

			list_add_tail(&ch->list, &vsi->ch_list);

			ret = i40e_create_queue_channel(vsi, ch);
			if (ret) {
				dev_err(&vsi->back->pdev->dev,
					"Failed creating queue channel with TC%d: queues %d\n",
					i, ch->num_queue_pairs);
				goto err_free;
			}
			vsi->tc_seid_map[i] = ch->seid;
		}
	}

	/* reset to reconfigure TX queue contexts */
	i40e_do_reset(vsi->back, I40E_PF_RESET_FLAG, true);
	return ret;

err_free:
	i40e_remove_queue_channels(vsi);
	return ret;
}

/**
 * i40e_veb_config_tc - Configure TCs for given VEB
 * @veb: given VEB
 * @enabled_tc: TC bitmap
 *
 * Configures given TC bitmap for VEB (switching) element
 **/
int i40e_veb_config_tc(struct i40e_veb *veb, u8 enabled_tc)
{
	struct i40e_aqc_configure_switching_comp_bw_config_data bw_data = {0};
	struct i40e_pf *pf = veb->pf;
	int ret = 0;
	int i;

	/* No TCs or already enabled TCs just return */
	if (!enabled_tc || veb->enabled_tc == enabled_tc)
		return ret;

	bw_data.tc_valid_bits = enabled_tc;
	/* bw_data.absolute_credits is not set (relative) */

	/* Enable ETS TCs with equal BW Share for now */
	for (i = 0; i < I40E_MAX_TRAFFIC_CLASS; i++) {
		if (enabled_tc & BIT(i))
			bw_data.tc_bw_share_credits[i] = 1;
	}

	ret = i40e_aq_config_switch_comp_bw_config(&pf->hw, veb->seid,
						   &bw_data, NULL);
	if (ret) {
		dev_info(&pf->pdev->dev,
			 "VEB bw config failed, err %pe aq_err %s\n",
			 ERR_PTR(ret),
			 i40e_aq_str(&pf->hw, pf->hw.aq.asq_last_status));
		goto out;
	}

	/* Update the BW information */
	ret = i40e_veb_get_bw_info(veb);
	if (ret) {
		dev_info(&pf->pdev->dev,
			 "Failed getting veb bw config, err %pe aq_err %s\n",
			 ERR_PTR(ret),
			 i40e_aq_str(&pf->hw, pf->hw.aq.asq_last_status));
	}

out:
	return ret;
}

#ifdef CONFIG_I40E_DCB
/**
 * i40e_dcb_reconfigure - Reconfigure all VEBs and VSIs
 * @pf: PF struct
 *
 * Reconfigure VEB/VSIs on a given PF; it is assumed that
 * the caller would've quiesce all the VSIs before calling
 * this function
 **/
static void i40e_dcb_reconfigure(struct i40e_pf *pf)
{
	struct i40e_vsi *vsi;
	struct i40e_veb *veb;
	u8 tc_map = 0;
	int ret;
	int v;

	/* Enable the TCs available on PF to all VEBs */
	tc_map = i40e_pf_get_tc_map(pf);
	if (tc_map == I40E_DEFAULT_TRAFFIC_CLASS)
		return;

	i40e_pf_for_each_veb(pf, v, veb) {
		ret = i40e_veb_config_tc(veb, tc_map);
		if (ret) {
			dev_info(&pf->pdev->dev,
				 "Failed configuring TC for VEB seid=%d\n",
				 veb->seid);
			/* Will try to configure as many components */
		}
	}

	/* Update each VSI */
	i40e_pf_for_each_vsi(pf, v, vsi) {
		/* - Enable all TCs for the LAN VSI
		 * - For all others keep them at TC0 for now
		 */
		if (vsi->type == I40E_VSI_MAIN)
			tc_map = i40e_pf_get_tc_map(pf);
		else
			tc_map = I40E_DEFAULT_TRAFFIC_CLASS;

		ret = i40e_vsi_config_tc(vsi, tc_map);
		if (ret) {
			dev_info(&pf->pdev->dev,
				 "Failed configuring TC for VSI seid=%d\n",
				 vsi->seid);
			/* Will try to configure as many components */
		} else {
			/* Re-configure VSI vectors based on updated TC map */
			i40e_vsi_map_rings_to_vectors(vsi);
			if (vsi->netdev)
				i40e_dcbnl_set_all(vsi);
		}
	}
}

/**
 * i40e_resume_port_tx - Resume port Tx
 * @pf: PF struct
 *
 * Resume a port's Tx and issue a PF reset in case of failure to
 * resume.
 **/
static int i40e_resume_port_tx(struct i40e_pf *pf)
{
	struct i40e_hw *hw = &pf->hw;
	int ret;

	ret = i40e_aq_resume_port_tx(hw, NULL);
	if (ret) {
		dev_info(&pf->pdev->dev,
			 "Resume Port Tx failed, err %pe aq_err %s\n",
			  ERR_PTR(ret),
			  i40e_aq_str(&pf->hw, pf->hw.aq.asq_last_status));
		/* Schedule PF reset to recover */
		set_bit(__I40E_PF_RESET_REQUESTED, pf->state);
		i40e_service_event_schedule(pf);
	}

	return ret;
}

/**
 * i40e_suspend_port_tx - Suspend port Tx
 * @pf: PF struct
 *
 * Suspend a port's Tx and issue a PF reset in case of failure.
 **/
static int i40e_suspend_port_tx(struct i40e_pf *pf)
{
	struct i40e_hw *hw = &pf->hw;
	int ret;

	ret = i40e_aq_suspend_port_tx(hw, pf->mac_seid, NULL);
	if (ret) {
		dev_info(&pf->pdev->dev,
			 "Suspend Port Tx failed, err %pe aq_err %s\n",
			 ERR_PTR(ret),
			 i40e_aq_str(&pf->hw, pf->hw.aq.asq_last_status));
		/* Schedule PF reset to recover */
		set_bit(__I40E_PF_RESET_REQUESTED, pf->state);
		i40e_service_event_schedule(pf);
	}

	return ret;
}

/**
 * i40e_hw_set_dcb_config - Program new DCBX settings into HW
 * @pf: PF being configured
 * @new_cfg: New DCBX configuration
 *
 * Program DCB settings into HW and reconfigure VEB/VSIs on
 * given PF. Uses "Set LLDP MIB" AQC to program the hardware.
 **/
static int i40e_hw_set_dcb_config(struct i40e_pf *pf,
				  struct i40e_dcbx_config *new_cfg)
{
	struct i40e_dcbx_config *old_cfg = &pf->hw.local_dcbx_config;
	int ret;

	/* Check if need reconfiguration */
	if (!memcmp(&new_cfg, &old_cfg, sizeof(new_cfg))) {
		dev_dbg(&pf->pdev->dev, "No Change in DCB Config required.\n");
		return 0;
	}

	/* Config change disable all VSIs */
	i40e_pf_quiesce_all_vsi(pf);

	/* Copy the new config to the current config */
	*old_cfg = *new_cfg;
	old_cfg->etsrec = old_cfg->etscfg;
	ret = i40e_set_dcb_config(&pf->hw);
	if (ret) {
		dev_info(&pf->pdev->dev,
			 "Set DCB Config failed, err %pe aq_err %s\n",
			 ERR_PTR(ret),
			 i40e_aq_str(&pf->hw, pf->hw.aq.asq_last_status));
		goto out;
	}

	/* Changes in configuration update VEB/VSI */
	i40e_dcb_reconfigure(pf);
out:
	/* In case of reset do not try to resume anything */
	if (!test_bit(__I40E_RESET_RECOVERY_PENDING, pf->state)) {
		/* Re-start the VSIs if disabled */
		ret = i40e_resume_port_tx(pf);
		/* In case of error no point in resuming VSIs */
		if (ret)
			goto err;
		i40e_pf_unquiesce_all_vsi(pf);
	}
err:
	return ret;
}

/**
 * i40e_hw_dcb_config - Program new DCBX settings into HW
 * @pf: PF being configured
 * @new_cfg: New DCBX configuration
 *
 * Program DCB settings into HW and reconfigure VEB/VSIs on
 * given PF
 **/
int i40e_hw_dcb_config(struct i40e_pf *pf, struct i40e_dcbx_config *new_cfg)
{
	struct i40e_aqc_configure_switching_comp_ets_data ets_data;
	u8 prio_type[I40E_MAX_TRAFFIC_CLASS] = {0};
	u32 mfs_tc[I40E_MAX_TRAFFIC_CLASS];
	struct i40e_dcbx_config *old_cfg;
	u8 mode[I40E_MAX_TRAFFIC_CLASS];
	struct i40e_rx_pb_config pb_cfg;
	struct i40e_hw *hw = &pf->hw;
	u8 num_ports = hw->num_ports;
	bool need_reconfig;
	int ret = -EINVAL;
	u8 lltc_map = 0;
	u8 tc_map = 0;
	u8 new_numtc;
	u8 i;

	dev_dbg(&pf->pdev->dev, "Configuring DCB registers directly\n");
	/* Un-pack information to Program ETS HW via shared API
	 * numtc, tcmap
	 * LLTC map
	 * ETS/NON-ETS arbiter mode
	 * max exponent (credit refills)
	 * Total number of ports
	 * PFC priority bit-map
	 * Priority Table
	 * BW % per TC
	 * Arbiter mode between UPs sharing same TC
	 * TSA table (ETS or non-ETS)
	 * EEE enabled or not
	 * MFS TC table
	 */

	new_numtc = i40e_dcb_get_num_tc(new_cfg);

	memset(&ets_data, 0, sizeof(ets_data));
	for (i = 0; i < new_numtc; i++) {
		tc_map |= BIT(i);
		switch (new_cfg->etscfg.tsatable[i]) {
		case I40E_IEEE_TSA_ETS:
			prio_type[i] = I40E_DCB_PRIO_TYPE_ETS;
			ets_data.tc_bw_share_credits[i] =
					new_cfg->etscfg.tcbwtable[i];
			break;
		case I40E_IEEE_TSA_STRICT:
			prio_type[i] = I40E_DCB_PRIO_TYPE_STRICT;
			lltc_map |= BIT(i);
			ets_data.tc_bw_share_credits[i] =
					I40E_DCB_STRICT_PRIO_CREDITS;
			break;
		default:
			/* Invalid TSA type */
			need_reconfig = false;
			goto out;
		}
	}

	old_cfg = &hw->local_dcbx_config;
	/* Check if need reconfiguration */
	need_reconfig = i40e_dcb_need_reconfig(pf, old_cfg, new_cfg);

	/* If needed, enable/disable frame tagging, disable all VSIs
	 * and suspend port tx
	 */
	if (need_reconfig) {
		/* Enable DCB tagging only when more than one TC */
		if (new_numtc > 1)
			set_bit(I40E_FLAG_DCB_ENA, pf->flags);
		else
			clear_bit(I40E_FLAG_DCB_ENA, pf->flags);

		set_bit(__I40E_PORT_SUSPENDED, pf->state);
		/* Reconfiguration needed quiesce all VSIs */
		i40e_pf_quiesce_all_vsi(pf);
		ret = i40e_suspend_port_tx(pf);
		if (ret)
			goto err;
	}

	/* Configure Port ETS Tx Scheduler */
	ets_data.tc_valid_bits = tc_map;
	ets_data.tc_strict_priority_flags = lltc_map;
	ret = i40e_aq_config_switch_comp_ets
		(hw, pf->mac_seid, &ets_data,
		 i40e_aqc_opc_modify_switching_comp_ets, NULL);
	if (ret) {
		dev_info(&pf->pdev->dev,
			 "Modify Port ETS failed, err %pe aq_err %s\n",
			 ERR_PTR(ret),
			 i40e_aq_str(&pf->hw, pf->hw.aq.asq_last_status));
		goto out;
	}

	/* Configure Rx ETS HW */
	memset(&mode, I40E_DCB_ARB_MODE_ROUND_ROBIN, sizeof(mode));
	i40e_dcb_hw_set_num_tc(hw, new_numtc);
	i40e_dcb_hw_rx_fifo_config(hw, I40E_DCB_ARB_MODE_ROUND_ROBIN,
				   I40E_DCB_ARB_MODE_STRICT_PRIORITY,
				   I40E_DCB_DEFAULT_MAX_EXPONENT,
				   lltc_map);
	i40e_dcb_hw_rx_cmd_monitor_config(hw, new_numtc, num_ports);
	i40e_dcb_hw_rx_ets_bw_config(hw, new_cfg->etscfg.tcbwtable, mode,
				     prio_type);
	i40e_dcb_hw_pfc_config(hw, new_cfg->pfc.pfcenable,
			       new_cfg->etscfg.prioritytable);
	i40e_dcb_hw_rx_up2tc_config(hw, new_cfg->etscfg.prioritytable);

	/* Configure Rx Packet Buffers in HW */
	for (i = 0; i < I40E_MAX_TRAFFIC_CLASS; i++) {
		struct i40e_vsi *main_vsi = i40e_pf_get_main_vsi(pf);

		mfs_tc[i] = main_vsi->netdev->mtu;
		mfs_tc[i] += I40E_PACKET_HDR_PAD;
	}

	i40e_dcb_hw_calculate_pool_sizes(hw, num_ports,
					 false, new_cfg->pfc.pfcenable,
					 mfs_tc, &pb_cfg);
	i40e_dcb_hw_rx_pb_config(hw, &pf->pb_cfg, &pb_cfg);

	/* Update the local Rx Packet buffer config */
	pf->pb_cfg = pb_cfg;

	/* Inform the FW about changes to DCB configuration */
	ret = i40e_aq_dcb_updated(&pf->hw, NULL);
	if (ret) {
		dev_info(&pf->pdev->dev,
			 "DCB Updated failed, err %pe aq_err %s\n",
			 ERR_PTR(ret),
			 i40e_aq_str(&pf->hw, pf->hw.aq.asq_last_status));
		goto out;
	}

	/* Update the port DCBx configuration */
	*old_cfg = *new_cfg;

	/* Changes in configuration update VEB/VSI */
	i40e_dcb_reconfigure(pf);
out:
	/* Re-start the VSIs if disabled */
	if (need_reconfig) {
		ret = i40e_resume_port_tx(pf);

		clear_bit(__I40E_PORT_SUSPENDED, pf->state);
		/* In case of error no point in resuming VSIs */
		if (ret)
			goto err;

		/* Wait for the PF's queues to be disabled */
		ret = i40e_pf_wait_queues_disabled(pf);
		if (ret) {
			/* Schedule PF reset to recover */
			set_bit(__I40E_PF_RESET_REQUESTED, pf->state);
			i40e_service_event_schedule(pf);
			goto err;
		} else {
			i40e_pf_unquiesce_all_vsi(pf);
			set_bit(__I40E_CLIENT_SERVICE_REQUESTED, pf->state);
			set_bit(__I40E_CLIENT_L2_CHANGE, pf->state);
		}
		/* registers are set, lets apply */
		if (test_bit(I40E_HW_CAP_USE_SET_LLDP_MIB, pf->hw.caps))
			ret = i40e_hw_set_dcb_config(pf, new_cfg);
	}

err:
	return ret;
}

/**
 * i40e_dcb_sw_default_config - Set default DCB configuration when DCB in SW
 * @pf: PF being queried
 *
 * Set default DCB configuration in case DCB is to be done in SW.
 **/
int i40e_dcb_sw_default_config(struct i40e_pf *pf)
{
	struct i40e_dcbx_config *dcb_cfg = &pf->hw.local_dcbx_config;
	struct i40e_aqc_configure_switching_comp_ets_data ets_data;
	struct i40e_hw *hw = &pf->hw;
	int err;

	if (test_bit(I40E_HW_CAP_USE_SET_LLDP_MIB, pf->hw.caps)) {
		/* Update the local cached instance with TC0 ETS */
		memset(&pf->tmp_cfg, 0, sizeof(struct i40e_dcbx_config));
		pf->tmp_cfg.etscfg.willing = I40E_IEEE_DEFAULT_ETS_WILLING;
		pf->tmp_cfg.etscfg.maxtcs = 0;
		pf->tmp_cfg.etscfg.tcbwtable[0] = I40E_IEEE_DEFAULT_ETS_TCBW;
		pf->tmp_cfg.etscfg.tsatable[0] = I40E_IEEE_TSA_ETS;
		pf->tmp_cfg.pfc.willing = I40E_IEEE_DEFAULT_PFC_WILLING;
		pf->tmp_cfg.pfc.pfccap = I40E_MAX_TRAFFIC_CLASS;
		/* FW needs one App to configure HW */
		pf->tmp_cfg.numapps = I40E_IEEE_DEFAULT_NUM_APPS;
		pf->tmp_cfg.app[0].selector = I40E_APP_SEL_ETHTYPE;
		pf->tmp_cfg.app[0].priority = I40E_IEEE_DEFAULT_APP_PRIO;
		pf->tmp_cfg.app[0].protocolid = I40E_APP_PROTOID_FCOE;

		return i40e_hw_set_dcb_config(pf, &pf->tmp_cfg);
	}

	memset(&ets_data, 0, sizeof(ets_data));
	ets_data.tc_valid_bits = I40E_DEFAULT_TRAFFIC_CLASS; /* TC0 only */
	ets_data.tc_strict_priority_flags = 0; /* ETS */
	ets_data.tc_bw_share_credits[0] = I40E_IEEE_DEFAULT_ETS_TCBW; /* 100% to TC0 */

	/* Enable ETS on the Physical port */
	err = i40e_aq_config_switch_comp_ets
		(hw, pf->mac_seid, &ets_data,
		 i40e_aqc_opc_enable_switching_comp_ets, NULL);
	if (err) {
		dev_info(&pf->pdev->dev,
			 "Enable Port ETS failed, err %pe aq_err %s\n",
			 ERR_PTR(err),
			 i40e_aq_str(&pf->hw, pf->hw.aq.asq_last_status));
		err = -ENOENT;
		goto out;
	}

	/* Update the local cached instance with TC0 ETS */
	dcb_cfg->etscfg.willing = I40E_IEEE_DEFAULT_ETS_WILLING;
	dcb_cfg->etscfg.cbs = 0;
	dcb_cfg->etscfg.maxtcs = I40E_MAX_TRAFFIC_CLASS;
	dcb_cfg->etscfg.tcbwtable[0] = I40E_IEEE_DEFAULT_ETS_TCBW;

out:
	return err;
}

/**
 * i40e_init_pf_dcb - Initialize DCB configuration
 * @pf: PF being configured
 *
 * Query the current DCB configuration and cache it
 * in the hardware structure
 **/
static int i40e_init_pf_dcb(struct i40e_pf *pf)
{
	struct i40e_hw *hw = &pf->hw;
	int err;

	/* Do not enable DCB for SW1 and SW2 images even if the FW is capable
	 * Also do not enable DCBx if FW LLDP agent is disabled
	 */
	if (test_bit(I40E_HW_CAP_NO_DCB_SUPPORT, pf->hw.caps)) {
		dev_info(&pf->pdev->dev, "DCB is not supported.\n");
		err = -EOPNOTSUPP;
		goto out;
	}
	if (test_bit(I40E_FLAG_FW_LLDP_DIS, pf->flags)) {
		dev_info(&pf->pdev->dev, "FW LLDP is disabled, attempting SW DCB\n");
		err = i40e_dcb_sw_default_config(pf);
		if (err) {
			dev_info(&pf->pdev->dev, "Could not initialize SW DCB\n");
			goto out;
		}
		dev_info(&pf->pdev->dev, "SW DCB initialization succeeded.\n");
		pf->dcbx_cap = DCB_CAP_DCBX_HOST |
			       DCB_CAP_DCBX_VER_IEEE;
		/* at init capable but disabled */
		set_bit(I40E_FLAG_DCB_CAPABLE, pf->flags);
		clear_bit(I40E_FLAG_DCB_ENA, pf->flags);
		goto out;
	}
	err = i40e_init_dcb(hw, true);
	if (!err) {
		/* Device/Function is not DCBX capable */
		if ((!hw->func_caps.dcb) ||
		    (hw->dcbx_status == I40E_DCBX_STATUS_DISABLED)) {
			dev_info(&pf->pdev->dev,
				 "DCBX offload is not supported or is disabled for this PF.\n");
		} else {
			/* When status is not DISABLED then DCBX in FW */
			pf->dcbx_cap = DCB_CAP_DCBX_LLD_MANAGED |
				       DCB_CAP_DCBX_VER_IEEE;

			set_bit(I40E_FLAG_DCB_CAPABLE, pf->flags);
			/* Enable DCB tagging only when more than one TC
			 * or explicitly disable if only one TC
			 */
			if (i40e_dcb_get_num_tc(&hw->local_dcbx_config) > 1)
				set_bit(I40E_FLAG_DCB_ENA, pf->flags);
			else
				clear_bit(I40E_FLAG_DCB_ENA, pf->flags);
			dev_dbg(&pf->pdev->dev,
				"DCBX offload is supported for this PF.\n");
		}
	} else if (pf->hw.aq.asq_last_status == I40E_AQ_RC_EPERM) {
		dev_info(&pf->pdev->dev, "FW LLDP disabled for this PF.\n");
		set_bit(I40E_FLAG_FW_LLDP_DIS, pf->flags);
	} else {
		dev_info(&pf->pdev->dev,
			 "Query for DCB configuration failed, err %pe aq_err %s\n",
			 ERR_PTR(err),
			 i40e_aq_str(&pf->hw, pf->hw.aq.asq_last_status));
	}

out:
	return err;
}
#endif /* CONFIG_I40E_DCB */

static void i40e_print_link_message_eee(struct i40e_vsi *vsi,
					const char *speed, const char *fc)
{
	struct ethtool_keee kedata;

	memzero_explicit(&kedata, sizeof(kedata));
	if (vsi->netdev->ethtool_ops->get_eee)
		vsi->netdev->ethtool_ops->get_eee(vsi->netdev, &kedata);

	if (!linkmode_empty(kedata.supported))
		netdev_info(vsi->netdev,
			    "NIC Link is Up, %sbps Full Duplex, Flow Control: %s, EEE: %s\n",
			    speed, fc,
			    kedata.eee_enabled ? "Enabled" : "Disabled");
	else
		netdev_info(vsi->netdev,
			    "NIC Link is Up, %sbps Full Duplex, Flow Control: %s\n",
			    speed, fc);
}

/**
 * i40e_print_link_message - print link up or down
 * @vsi: the VSI for which link needs a message
 * @isup: true of link is up, false otherwise
 */
void i40e_print_link_message(struct i40e_vsi *vsi, bool isup)
{
	enum i40e_aq_link_speed new_speed;
	struct i40e_pf *pf = vsi->back;
	char *speed = "Unknown";
	char *fc = "Unknown";
	char *fec = "";
	char *req_fec = "";
	char *an = "";

	if (isup)
		new_speed = pf->hw.phy.link_info.link_speed;
	else
		new_speed = I40E_LINK_SPEED_UNKNOWN;

	if ((vsi->current_isup == isup) && (vsi->current_speed == new_speed))
		return;
	vsi->current_isup = isup;
	vsi->current_speed = new_speed;
	if (!isup) {
		netdev_info(vsi->netdev, "NIC Link is Down\n");
		return;
	}

	/* Warn user if link speed on NPAR enabled partition is not at
	 * least 10GB
	 */
	if (pf->hw.func_caps.npar_enable &&
	    (pf->hw.phy.link_info.link_speed == I40E_LINK_SPEED_1GB ||
	     pf->hw.phy.link_info.link_speed == I40E_LINK_SPEED_100MB))
		netdev_warn(vsi->netdev,
			    "The partition detected link speed that is less than 10Gbps\n");

	switch (pf->hw.phy.link_info.link_speed) {
	case I40E_LINK_SPEED_40GB:
		speed = "40 G";
		break;
	case I40E_LINK_SPEED_20GB:
		speed = "20 G";
		break;
	case I40E_LINK_SPEED_25GB:
		speed = "25 G";
		break;
	case I40E_LINK_SPEED_10GB:
		speed = "10 G";
		break;
	case I40E_LINK_SPEED_5GB:
		speed = "5 G";
		break;
	case I40E_LINK_SPEED_2_5GB:
		speed = "2.5 G";
		break;
	case I40E_LINK_SPEED_1GB:
		speed = "1000 M";
		break;
	case I40E_LINK_SPEED_100MB:
		speed = "100 M";
		break;
	default:
		break;
	}

	switch (pf->hw.fc.current_mode) {
	case I40E_FC_FULL:
		fc = "RX/TX";
		break;
	case I40E_FC_TX_PAUSE:
		fc = "TX";
		break;
	case I40E_FC_RX_PAUSE:
		fc = "RX";
		break;
	default:
		fc = "None";
		break;
	}

	if (pf->hw.phy.link_info.link_speed == I40E_LINK_SPEED_25GB) {
		req_fec = "None";
		fec = "None";
		an = "False";

		if (pf->hw.phy.link_info.an_info & I40E_AQ_AN_COMPLETED)
			an = "True";

		if (pf->hw.phy.link_info.fec_info &
		    I40E_AQ_CONFIG_FEC_KR_ENA)
			fec = "CL74 FC-FEC/BASE-R";
		else if (pf->hw.phy.link_info.fec_info &
			 I40E_AQ_CONFIG_FEC_RS_ENA)
			fec = "CL108 RS-FEC";

		/* 'CL108 RS-FEC' should be displayed when RS is requested, or
		 * both RS and FC are requested
		 */
		if (vsi->back->hw.phy.link_info.req_fec_info &
		    (I40E_AQ_REQUEST_FEC_KR | I40E_AQ_REQUEST_FEC_RS)) {
			if (vsi->back->hw.phy.link_info.req_fec_info &
			    I40E_AQ_REQUEST_FEC_RS)
				req_fec = "CL108 RS-FEC";
			else
				req_fec = "CL74 FC-FEC/BASE-R";
		}
		netdev_info(vsi->netdev,
			    "NIC Link is Up, %sbps Full Duplex, Requested FEC: %s, Negotiated FEC: %s, Autoneg: %s, Flow Control: %s\n",
			    speed, req_fec, fec, an, fc);
	} else if (pf->hw.device_id == I40E_DEV_ID_KX_X722) {
		req_fec = "None";
		fec = "None";
		an = "False";

		if (pf->hw.phy.link_info.an_info & I40E_AQ_AN_COMPLETED)
			an = "True";

		if (pf->hw.phy.link_info.fec_info &
		    I40E_AQ_CONFIG_FEC_KR_ENA)
			fec = "CL74 FC-FEC/BASE-R";

		if (pf->hw.phy.link_info.req_fec_info &
		    I40E_AQ_REQUEST_FEC_KR)
			req_fec = "CL74 FC-FEC/BASE-R";

		netdev_info(vsi->netdev,
			    "NIC Link is Up, %sbps Full Duplex, Requested FEC: %s, Negotiated FEC: %s, Autoneg: %s, Flow Control: %s\n",
			    speed, req_fec, fec, an, fc);
	} else {
		i40e_print_link_message_eee(vsi, speed, fc);
	}

}

/**
 * i40e_up_complete - Finish the last steps of bringing up a connection
 * @vsi: the VSI being configured
 **/
static int i40e_up_complete(struct i40e_vsi *vsi)
{
	struct i40e_pf *pf = vsi->back;
	int err;

	if (test_bit(I40E_FLAG_MSIX_ENA, pf->flags))
		i40e_vsi_configure_msix(vsi);
	else
		i40e_configure_msi_and_legacy(vsi);

	/* start rings */
	err = i40e_vsi_start_rings(vsi);
	if (err)
		return err;

	clear_bit(__I40E_VSI_DOWN, vsi->state);
	i40e_napi_enable_all(vsi);
	i40e_vsi_enable_irq(vsi);

	if ((pf->hw.phy.link_info.link_info & I40E_AQ_LINK_UP) &&
	    (vsi->netdev)) {
		i40e_print_link_message(vsi, true);
		netif_tx_start_all_queues(vsi->netdev);
		netif_carrier_on(vsi->netdev);
	}

	/* replay FDIR SB filters */
	if (vsi->type == I40E_VSI_FDIR) {
		/* reset fd counters */
		pf->fd_add_err = 0;
		pf->fd_atr_cnt = 0;
		i40e_fdir_filter_restore(vsi);
	}

	/* On the next run of the service_task, notify any clients of the new
	 * opened netdev
	 */
	set_bit(__I40E_CLIENT_SERVICE_REQUESTED, pf->state);
	i40e_service_event_schedule(pf);

	return 0;
}

/**
 * i40e_vsi_reinit_locked - Reset the VSI
 * @vsi: the VSI being configured
 *
 * Rebuild the ring structs after some configuration
 * has changed, e.g. MTU size.
 **/
static void i40e_vsi_reinit_locked(struct i40e_vsi *vsi)
{
	struct i40e_pf *pf = vsi->back;

	while (test_and_set_bit(__I40E_CONFIG_BUSY, pf->state))
		usleep_range(1000, 2000);
	i40e_down(vsi);

	i40e_up(vsi);
	clear_bit(__I40E_CONFIG_BUSY, pf->state);
}

/**
 * i40e_force_link_state - Force the link status
 * @pf: board private structure
 * @is_up: whether the link state should be forced up or down
 **/
static int i40e_force_link_state(struct i40e_pf *pf, bool is_up)
{
	struct i40e_aq_get_phy_abilities_resp abilities;
	struct i40e_aq_set_phy_config config = {0};
	bool non_zero_phy_type = is_up;
	struct i40e_hw *hw = &pf->hw;
	u64 mask;
	u8 speed;
	int err;

	/* Card might've been put in an unstable state by other drivers
	 * and applications, which causes incorrect speed values being
	 * set on startup. In order to clear speed registers, we call
	 * get_phy_capabilities twice, once to get initial state of
	 * available speeds, and once to get current PHY config.
	 */
	err = i40e_aq_get_phy_capabilities(hw, false, true, &abilities,
					   NULL);
	if (err) {
		dev_err(&pf->pdev->dev,
			"failed to get phy cap., ret =  %pe last_status =  %s\n",
			ERR_PTR(err),
			i40e_aq_str(hw, hw->aq.asq_last_status));
		return err;
	}
	speed = abilities.link_speed;

	/* Get the current phy config */
	err = i40e_aq_get_phy_capabilities(hw, false, false, &abilities,
					   NULL);
	if (err) {
		dev_err(&pf->pdev->dev,
			"failed to get phy cap., ret =  %pe last_status =  %s\n",
			ERR_PTR(err),
			i40e_aq_str(hw, hw->aq.asq_last_status));
		return err;
	}

	/* If link needs to go up, but was not forced to go down,
	 * and its speed values are OK, no need for a flap
	 * if non_zero_phy_type was set, still need to force up
	 */
	if (test_bit(I40E_FLAG_TOTAL_PORT_SHUTDOWN_ENA, pf->flags))
		non_zero_phy_type = true;
	else if (is_up && abilities.phy_type != 0 && abilities.link_speed != 0)
		return 0;

	/* To force link we need to set bits for all supported PHY types,
	 * but there are now more than 32, so we need to split the bitmap
	 * across two fields.
	 */
	mask = I40E_PHY_TYPES_BITMASK;
	config.phy_type =
		non_zero_phy_type ? cpu_to_le32((u32)(mask & 0xffffffff)) : 0;
	config.phy_type_ext =
		non_zero_phy_type ? (u8)((mask >> 32) & 0xff) : 0;
	/* Copy the old settings, except of phy_type */
	config.abilities = abilities.abilities;
	if (test_bit(I40E_FLAG_TOTAL_PORT_SHUTDOWN_ENA, pf->flags)) {
		if (is_up)
			config.abilities |= I40E_AQ_PHY_ENABLE_LINK;
		else
			config.abilities &= ~(I40E_AQ_PHY_ENABLE_LINK);
	}
	if (abilities.link_speed != 0)
		config.link_speed = abilities.link_speed;
	else
		config.link_speed = speed;
	config.eee_capability = abilities.eee_capability;
	config.eeer = abilities.eeer_val;
	config.low_power_ctrl = abilities.d3_lpan;
	config.fec_config = abilities.fec_cfg_curr_mod_ext_info &
			    I40E_AQ_PHY_FEC_CONFIG_MASK;
	err = i40e_aq_set_phy_config(hw, &config, NULL);

	if (err) {
		dev_err(&pf->pdev->dev,
			"set phy config ret =  %pe last_status =  %s\n",
			ERR_PTR(err),
			i40e_aq_str(&pf->hw, pf->hw.aq.asq_last_status));
		return err;
	}

	/* Update the link info */
	err = i40e_update_link_info(hw);
	if (err) {
		/* Wait a little bit (on 40G cards it sometimes takes a really
		 * long time for link to come back from the atomic reset)
		 * and try once more
		 */
		msleep(1000);
		i40e_update_link_info(hw);
	}

	i40e_aq_set_link_restart_an(hw, is_up, NULL);

	return 0;
}

/**
 * i40e_up - Bring the connection back up after being down
 * @vsi: the VSI being configured
 **/
int i40e_up(struct i40e_vsi *vsi)
{
	int err;

	if (vsi->type == I40E_VSI_MAIN &&
	    (test_bit(I40E_FLAG_LINK_DOWN_ON_CLOSE_ENA, vsi->back->flags) ||
	     test_bit(I40E_FLAG_TOTAL_PORT_SHUTDOWN_ENA, vsi->back->flags)))
		i40e_force_link_state(vsi->back, true);

	err = i40e_vsi_configure(vsi);
	if (!err)
		err = i40e_up_complete(vsi);

	return err;
}

/**
 * i40e_down - Shutdown the connection processing
 * @vsi: the VSI being stopped
 **/
void i40e_down(struct i40e_vsi *vsi)
{
	int i;

	/* It is assumed that the caller of this function
	 * sets the vsi->state __I40E_VSI_DOWN bit.
	 */
	if (vsi->netdev) {
		netif_carrier_off(vsi->netdev);
		netif_tx_disable(vsi->netdev);
	}
	i40e_vsi_disable_irq(vsi);
	i40e_vsi_stop_rings(vsi);
	if (vsi->type == I40E_VSI_MAIN &&
	   (test_bit(I40E_FLAG_LINK_DOWN_ON_CLOSE_ENA, vsi->back->flags) ||
	    test_bit(I40E_FLAG_TOTAL_PORT_SHUTDOWN_ENA, vsi->back->flags)))
		i40e_force_link_state(vsi->back, false);
	i40e_napi_disable_all(vsi);

	for (i = 0; i < vsi->num_queue_pairs; i++) {
		i40e_clean_tx_ring(vsi->tx_rings[i]);
		if (i40e_enabled_xdp_vsi(vsi)) {
			/* Make sure that in-progress ndo_xdp_xmit and
			 * ndo_xsk_wakeup calls are completed.
			 */
			synchronize_rcu();
			i40e_clean_tx_ring(vsi->xdp_rings[i]);
		}
		i40e_clean_rx_ring(vsi->rx_rings[i]);
	}

}

/**
 * i40e_validate_mqprio_qopt- validate queue mapping info
 * @vsi: the VSI being configured
 * @mqprio_qopt: queue parametrs
 **/
static int i40e_validate_mqprio_qopt(struct i40e_vsi *vsi,
				     struct tc_mqprio_qopt_offload *mqprio_qopt)
{
	u64 sum_max_rate = 0;
	u64 max_rate = 0;
	int i;

	if (mqprio_qopt->qopt.offset[0] != 0 ||
	    mqprio_qopt->qopt.num_tc < 1 ||
	    mqprio_qopt->qopt.num_tc > I40E_MAX_TRAFFIC_CLASS)
		return -EINVAL;
	for (i = 0; ; i++) {
		if (!mqprio_qopt->qopt.count[i])
			return -EINVAL;
		if (mqprio_qopt->min_rate[i]) {
			dev_err(&vsi->back->pdev->dev,
				"Invalid min tx rate (greater than 0) specified\n");
			return -EINVAL;
		}
		max_rate = mqprio_qopt->max_rate[i];
		do_div(max_rate, I40E_BW_MBPS_DIVISOR);
		sum_max_rate += max_rate;

		if (i >= mqprio_qopt->qopt.num_tc - 1)
			break;
		if (mqprio_qopt->qopt.offset[i + 1] !=
		    (mqprio_qopt->qopt.offset[i] + mqprio_qopt->qopt.count[i]))
			return -EINVAL;
	}
	if (vsi->num_queue_pairs <
	    (mqprio_qopt->qopt.offset[i] + mqprio_qopt->qopt.count[i])) {
		dev_err(&vsi->back->pdev->dev,
			"Failed to create traffic channel, insufficient number of queues.\n");
		return -EINVAL;
	}
	if (sum_max_rate > i40e_get_link_speed(vsi)) {
		dev_err(&vsi->back->pdev->dev,
			"Invalid max tx rate specified\n");
		return -EINVAL;
	}
	return 0;
}

/**
 * i40e_vsi_set_default_tc_config - set default values for tc configuration
 * @vsi: the VSI being configured
 **/
static void i40e_vsi_set_default_tc_config(struct i40e_vsi *vsi)
{
	u16 qcount;
	int i;

	/* Only TC0 is enabled */
	vsi->tc_config.numtc = 1;
	vsi->tc_config.enabled_tc = 1;
	qcount = min_t(int, vsi->alloc_queue_pairs,
		       i40e_pf_get_max_q_per_tc(vsi->back));
	for (i = 0; i < I40E_MAX_TRAFFIC_CLASS; i++) {
		/* For the TC that is not enabled set the offset to default
		 * queue and allocate one queue for the given TC.
		 */
		vsi->tc_config.tc_info[i].qoffset = 0;
		if (i == 0)
			vsi->tc_config.tc_info[i].qcount = qcount;
		else
			vsi->tc_config.tc_info[i].qcount = 1;
		vsi->tc_config.tc_info[i].netdev_tc = 0;
	}
}

/**
 * i40e_del_macvlan_filter
 * @hw: pointer to the HW structure
 * @seid: seid of the channel VSI
 * @macaddr: the mac address to apply as a filter
 * @aq_err: store the admin Q error
 *
 * This function deletes a mac filter on the channel VSI which serves as the
 * macvlan. Returns 0 on success.
 **/
static int i40e_del_macvlan_filter(struct i40e_hw *hw, u16 seid,
				   const u8 *macaddr, int *aq_err)
{
	struct i40e_aqc_remove_macvlan_element_data element;
	int status;

	memset(&element, 0, sizeof(element));
	ether_addr_copy(element.mac_addr, macaddr);
	element.vlan_tag = 0;
	element.flags = I40E_AQC_MACVLAN_DEL_PERFECT_MATCH;
	status = i40e_aq_remove_macvlan(hw, seid, &element, 1, NULL);
	*aq_err = hw->aq.asq_last_status;

	return status;
}

/**
 * i40e_add_macvlan_filter
 * @hw: pointer to the HW structure
 * @seid: seid of the channel VSI
 * @macaddr: the mac address to apply as a filter
 * @aq_err: store the admin Q error
 *
 * This function adds a mac filter on the channel VSI which serves as the
 * macvlan. Returns 0 on success.
 **/
static int i40e_add_macvlan_filter(struct i40e_hw *hw, u16 seid,
				   const u8 *macaddr, int *aq_err)
{
	struct i40e_aqc_add_macvlan_element_data element;
	u16 cmd_flags = 0;
	int status;

	ether_addr_copy(element.mac_addr, macaddr);
	element.vlan_tag = 0;
	element.queue_number = 0;
	element.match_method = I40E_AQC_MM_ERR_NO_RES;
	cmd_flags |= I40E_AQC_MACVLAN_ADD_PERFECT_MATCH;
	element.flags = cpu_to_le16(cmd_flags);
	status = i40e_aq_add_macvlan(hw, seid, &element, 1, NULL);
	*aq_err = hw->aq.asq_last_status;

	return status;
}

/**
 * i40e_reset_ch_rings - Reset the queue contexts in a channel
 * @vsi: the VSI we want to access
 * @ch: the channel we want to access
 */
static void i40e_reset_ch_rings(struct i40e_vsi *vsi, struct i40e_channel *ch)
{
	struct i40e_ring *tx_ring, *rx_ring;
	u16 pf_q;
	int i;

	for (i = 0; i < ch->num_queue_pairs; i++) {
		pf_q = ch->base_queue + i;
		tx_ring = vsi->tx_rings[pf_q];
		tx_ring->ch = NULL;
		rx_ring = vsi->rx_rings[pf_q];
		rx_ring->ch = NULL;
	}
}

/**
 * i40e_free_macvlan_channels
 * @vsi: the VSI we want to access
 *
 * This function frees the Qs of the channel VSI from
 * the stack and also deletes the channel VSIs which
 * serve as macvlans.
 */
static void i40e_free_macvlan_channels(struct i40e_vsi *vsi)
{
	struct i40e_channel *ch, *ch_tmp;
	int ret;

	if (list_empty(&vsi->macvlan_list))
		return;

	list_for_each_entry_safe(ch, ch_tmp, &vsi->macvlan_list, list) {
		struct i40e_vsi *parent_vsi;

		if (i40e_is_channel_macvlan(ch)) {
			i40e_reset_ch_rings(vsi, ch);
			clear_bit(ch->fwd->bit_no, vsi->fwd_bitmask);
			netdev_unbind_sb_channel(vsi->netdev, ch->fwd->netdev);
			netdev_set_sb_channel(ch->fwd->netdev, 0);
			kfree(ch->fwd);
			ch->fwd = NULL;
		}

		list_del(&ch->list);
		parent_vsi = ch->parent_vsi;
		if (!parent_vsi || !ch->initialized) {
			kfree(ch);
			continue;
		}

		/* remove the VSI */
		ret = i40e_aq_delete_element(&vsi->back->hw, ch->seid,
					     NULL);
		if (ret)
			dev_err(&vsi->back->pdev->dev,
				"unable to remove channel (%d) for parent VSI(%d)\n",
				ch->seid, parent_vsi->seid);
		kfree(ch);
	}
	vsi->macvlan_cnt = 0;
}

/**
 * i40e_fwd_ring_up - bring the macvlan device up
 * @vsi: the VSI we want to access
 * @vdev: macvlan netdevice
 * @fwd: the private fwd structure
 */
static int i40e_fwd_ring_up(struct i40e_vsi *vsi, struct net_device *vdev,
			    struct i40e_fwd_adapter *fwd)
{
	struct i40e_channel *ch = NULL, *ch_tmp, *iter;
	int ret = 0, num_tc = 1,  i, aq_err;
	struct i40e_pf *pf = vsi->back;
	struct i40e_hw *hw = &pf->hw;

	/* Go through the list and find an available channel */
	list_for_each_entry_safe(iter, ch_tmp, &vsi->macvlan_list, list) {
		if (!i40e_is_channel_macvlan(iter)) {
			iter->fwd = fwd;
			/* record configuration for macvlan interface in vdev */
			for (i = 0; i < num_tc; i++)
				netdev_bind_sb_channel_queue(vsi->netdev, vdev,
							     i,
							     iter->num_queue_pairs,
							     iter->base_queue);
			for (i = 0; i < iter->num_queue_pairs; i++) {
				struct i40e_ring *tx_ring, *rx_ring;
				u16 pf_q;

				pf_q = iter->base_queue + i;

				/* Get to TX ring ptr */
				tx_ring = vsi->tx_rings[pf_q];
				tx_ring->ch = iter;

				/* Get the RX ring ptr */
				rx_ring = vsi->rx_rings[pf_q];
				rx_ring->ch = iter;
			}
			ch = iter;
			break;
		}
	}

	if (!ch)
		return -EINVAL;

	/* Guarantee all rings are updated before we update the
	 * MAC address filter.
	 */
	wmb();

	/* Add a mac filter */
	ret = i40e_add_macvlan_filter(hw, ch->seid, vdev->dev_addr, &aq_err);
	if (ret) {
		/* if we cannot add the MAC rule then disable the offload */
		macvlan_release_l2fw_offload(vdev);
		for (i = 0; i < ch->num_queue_pairs; i++) {
			struct i40e_ring *rx_ring;
			u16 pf_q;

			pf_q = ch->base_queue + i;
			rx_ring = vsi->rx_rings[pf_q];
			rx_ring->netdev = NULL;
		}
		dev_info(&pf->pdev->dev,
			 "Error adding mac filter on macvlan err %pe, aq_err %s\n",
			  ERR_PTR(ret),
			  i40e_aq_str(hw, aq_err));
		netdev_err(vdev, "L2fwd offload disabled to L2 filter error\n");
	}

	return ret;
}

/**
 * i40e_setup_macvlans - create the channels which will be macvlans
 * @vsi: the VSI we want to access
 * @macvlan_cnt: no. of macvlans to be setup
 * @qcnt: no. of Qs per macvlan
 * @vdev: macvlan netdevice
 */
static int i40e_setup_macvlans(struct i40e_vsi *vsi, u16 macvlan_cnt, u16 qcnt,
			       struct net_device *vdev)
{
	struct i40e_pf *pf = vsi->back;
	struct i40e_hw *hw = &pf->hw;
	struct i40e_vsi_context ctxt;
	u16 sections, qmap, num_qps;
	struct i40e_channel *ch;
	int i, pow, ret = 0;
	u8 offset = 0;

	if (vsi->type != I40E_VSI_MAIN || !macvlan_cnt)
		return -EINVAL;

	num_qps = vsi->num_queue_pairs - (macvlan_cnt * qcnt);

	/* find the next higher power-of-2 of num queue pairs */
	pow = fls(roundup_pow_of_two(num_qps) - 1);

	qmap = (offset << I40E_AQ_VSI_TC_QUE_OFFSET_SHIFT) |
		(pow << I40E_AQ_VSI_TC_QUE_NUMBER_SHIFT);

	/* Setup context bits for the main VSI */
	sections = I40E_AQ_VSI_PROP_QUEUE_MAP_VALID;
	sections |= I40E_AQ_VSI_PROP_SCHED_VALID;
	memset(&ctxt, 0, sizeof(ctxt));
	ctxt.seid = vsi->seid;
	ctxt.pf_num = vsi->back->hw.pf_id;
	ctxt.vf_num = 0;
	ctxt.uplink_seid = vsi->uplink_seid;
	ctxt.info = vsi->info;
	ctxt.info.tc_mapping[0] = cpu_to_le16(qmap);
	ctxt.info.mapping_flags |= cpu_to_le16(I40E_AQ_VSI_QUE_MAP_CONTIG);
	ctxt.info.queue_mapping[0] = cpu_to_le16(vsi->base_queue);
	ctxt.info.valid_sections |= cpu_to_le16(sections);

	/* Reconfigure RSS for main VSI with new max queue count */
	vsi->rss_size = max_t(u16, num_qps, qcnt);
	ret = i40e_vsi_config_rss(vsi);
	if (ret) {
		dev_info(&pf->pdev->dev,
			 "Failed to reconfig RSS for num_queues (%u)\n",
			 vsi->rss_size);
		return ret;
	}
	vsi->reconfig_rss = true;
	dev_dbg(&vsi->back->pdev->dev,
		"Reconfigured RSS with num_queues (%u)\n", vsi->rss_size);
	vsi->next_base_queue = num_qps;
	vsi->cnt_q_avail = vsi->num_queue_pairs - num_qps;

	/* Update the VSI after updating the VSI queue-mapping
	 * information
	 */
	ret = i40e_aq_update_vsi_params(hw, &ctxt, NULL);
	if (ret) {
		dev_info(&pf->pdev->dev,
			 "Update vsi tc config failed, err %pe aq_err %s\n",
			 ERR_PTR(ret),
			 i40e_aq_str(hw, hw->aq.asq_last_status));
		return ret;
	}
	/* update the local VSI info with updated queue map */
	i40e_vsi_update_queue_map(vsi, &ctxt);
	vsi->info.valid_sections = 0;

	/* Create channels for macvlans */
	INIT_LIST_HEAD(&vsi->macvlan_list);
	for (i = 0; i < macvlan_cnt; i++) {
		ch = kzalloc(sizeof(*ch), GFP_KERNEL);
		if (!ch) {
			ret = -ENOMEM;
			goto err_free;
		}
		INIT_LIST_HEAD(&ch->list);
		ch->num_queue_pairs = qcnt;
		if (!i40e_setup_channel(pf, vsi, ch)) {
			ret = -EINVAL;
			kfree(ch);
			goto err_free;
		}
		ch->parent_vsi = vsi;
		vsi->cnt_q_avail -= ch->num_queue_pairs;
		vsi->macvlan_cnt++;
		list_add_tail(&ch->list, &vsi->macvlan_list);
	}

	return ret;

err_free:
	dev_info(&pf->pdev->dev, "Failed to setup macvlans\n");
	i40e_free_macvlan_channels(vsi);

	return ret;
}

/**
 * i40e_fwd_add - configure macvlans
 * @netdev: net device to configure
 * @vdev: macvlan netdevice
 **/
static void *i40e_fwd_add(struct net_device *netdev, struct net_device *vdev)
{
	struct i40e_netdev_priv *np = netdev_priv(netdev);
	u16 q_per_macvlan = 0, macvlan_cnt = 0, vectors;
	struct i40e_vsi *vsi = np->vsi;
	struct i40e_pf *pf = vsi->back;
	struct i40e_fwd_adapter *fwd;
	int avail_macvlan, ret;

	if (test_bit(I40E_FLAG_DCB_ENA, pf->flags)) {
		netdev_info(netdev, "Macvlans are not supported when DCB is enabled\n");
		return ERR_PTR(-EINVAL);
	}
	if (i40e_is_tc_mqprio_enabled(pf)) {
		netdev_info(netdev, "Macvlans are not supported when HW TC offload is on\n");
		return ERR_PTR(-EINVAL);
	}
	if (pf->num_lan_msix < I40E_MIN_MACVLAN_VECTORS) {
		netdev_info(netdev, "Not enough vectors available to support macvlans\n");
		return ERR_PTR(-EINVAL);
	}

	/* The macvlan device has to be a single Q device so that the
	 * tc_to_txq field can be reused to pick the tx queue.
	 */
	if (netif_is_multiqueue(vdev))
		return ERR_PTR(-ERANGE);

	if (!vsi->macvlan_cnt) {
		/* reserve bit 0 for the pf device */
		set_bit(0, vsi->fwd_bitmask);

		/* Try to reserve as many queues as possible for macvlans. First
		 * reserve 3/4th of max vectors, then half, then quarter and
		 * calculate Qs per macvlan as you go
		 */
		vectors = pf->num_lan_msix;
		if (vectors <= I40E_MAX_MACVLANS && vectors > 64) {
			/* allocate 4 Qs per macvlan and 32 Qs to the PF*/
			q_per_macvlan = 4;
			macvlan_cnt = (vectors - 32) / 4;
		} else if (vectors <= 64 && vectors > 32) {
			/* allocate 2 Qs per macvlan and 16 Qs to the PF*/
			q_per_macvlan = 2;
			macvlan_cnt = (vectors - 16) / 2;
		} else if (vectors <= 32 && vectors > 16) {
			/* allocate 1 Q per macvlan and 16 Qs to the PF*/
			q_per_macvlan = 1;
			macvlan_cnt = vectors - 16;
		} else if (vectors <= 16 && vectors > 8) {
			/* allocate 1 Q per macvlan and 8 Qs to the PF */
			q_per_macvlan = 1;
			macvlan_cnt = vectors - 8;
		} else {
			/* allocate 1 Q per macvlan and 1 Q to the PF */
			q_per_macvlan = 1;
			macvlan_cnt = vectors - 1;
		}

		if (macvlan_cnt == 0)
			return ERR_PTR(-EBUSY);

		/* Quiesce VSI queues */
		i40e_quiesce_vsi(vsi);

		/* sets up the macvlans but does not "enable" them */
		ret = i40e_setup_macvlans(vsi, macvlan_cnt, q_per_macvlan,
					  vdev);
		if (ret)
			return ERR_PTR(ret);

		/* Unquiesce VSI */
		i40e_unquiesce_vsi(vsi);
	}
	avail_macvlan = find_first_zero_bit(vsi->fwd_bitmask,
					    vsi->macvlan_cnt);
	if (avail_macvlan >= I40E_MAX_MACVLANS)
		return ERR_PTR(-EBUSY);

	/* create the fwd struct */
	fwd = kzalloc(sizeof(*fwd), GFP_KERNEL);
	if (!fwd)
		return ERR_PTR(-ENOMEM);

	set_bit(avail_macvlan, vsi->fwd_bitmask);
	fwd->bit_no = avail_macvlan;
	netdev_set_sb_channel(vdev, avail_macvlan);
	fwd->netdev = vdev;

	if (!netif_running(netdev))
		return fwd;

	/* Set fwd ring up */
	ret = i40e_fwd_ring_up(vsi, vdev, fwd);
	if (ret) {
		/* unbind the queues and drop the subordinate channel config */
		netdev_unbind_sb_channel(netdev, vdev);
		netdev_set_sb_channel(vdev, 0);

		kfree(fwd);
		return ERR_PTR(-EINVAL);
	}

	return fwd;
}

/**
 * i40e_del_all_macvlans - Delete all the mac filters on the channels
 * @vsi: the VSI we want to access
 */
static void i40e_del_all_macvlans(struct i40e_vsi *vsi)
{
	struct i40e_channel *ch, *ch_tmp;
	struct i40e_pf *pf = vsi->back;
	struct i40e_hw *hw = &pf->hw;
	int aq_err, ret = 0;

	if (list_empty(&vsi->macvlan_list))
		return;

	list_for_each_entry_safe(ch, ch_tmp, &vsi->macvlan_list, list) {
		if (i40e_is_channel_macvlan(ch)) {
			ret = i40e_del_macvlan_filter(hw, ch->seid,
						      i40e_channel_mac(ch),
						      &aq_err);
			if (!ret) {
				/* Reset queue contexts */
				i40e_reset_ch_rings(vsi, ch);
				clear_bit(ch->fwd->bit_no, vsi->fwd_bitmask);
				netdev_unbind_sb_channel(vsi->netdev,
							 ch->fwd->netdev);
				netdev_set_sb_channel(ch->fwd->netdev, 0);
				kfree(ch->fwd);
				ch->fwd = NULL;
			}
		}
	}
}

/**
 * i40e_fwd_del - delete macvlan interfaces
 * @netdev: net device to configure
 * @vdev: macvlan netdevice
 */
static void i40e_fwd_del(struct net_device *netdev, void *vdev)
{
	struct i40e_netdev_priv *np = netdev_priv(netdev);
	struct i40e_fwd_adapter *fwd = vdev;
	struct i40e_channel *ch, *ch_tmp;
	struct i40e_vsi *vsi = np->vsi;
	struct i40e_pf *pf = vsi->back;
	struct i40e_hw *hw = &pf->hw;
	int aq_err, ret = 0;

	/* Find the channel associated with the macvlan and del mac filter */
	list_for_each_entry_safe(ch, ch_tmp, &vsi->macvlan_list, list) {
		if (i40e_is_channel_macvlan(ch) &&
		    ether_addr_equal(i40e_channel_mac(ch),
				     fwd->netdev->dev_addr)) {
			ret = i40e_del_macvlan_filter(hw, ch->seid,
						      i40e_channel_mac(ch),
						      &aq_err);
			if (!ret) {
				/* Reset queue contexts */
				i40e_reset_ch_rings(vsi, ch);
				clear_bit(ch->fwd->bit_no, vsi->fwd_bitmask);
				netdev_unbind_sb_channel(netdev, fwd->netdev);
				netdev_set_sb_channel(fwd->netdev, 0);
				kfree(ch->fwd);
				ch->fwd = NULL;
			} else {
				dev_info(&pf->pdev->dev,
					 "Error deleting mac filter on macvlan err %pe, aq_err %s\n",
					  ERR_PTR(ret),
					  i40e_aq_str(hw, aq_err));
			}
			break;
		}
	}
}

/**
 * i40e_setup_tc - configure multiple traffic classes
 * @netdev: net device to configure
 * @type_data: tc offload data
 **/
static int i40e_setup_tc(struct net_device *netdev, void *type_data)
{
	struct tc_mqprio_qopt_offload *mqprio_qopt = type_data;
	struct i40e_netdev_priv *np = netdev_priv(netdev);
	struct i40e_vsi *vsi = np->vsi;
	struct i40e_pf *pf = vsi->back;
	u8 enabled_tc = 0, num_tc, hw;
	bool need_reset = false;
	int old_queue_pairs;
	int ret = -EINVAL;
	u16 mode;
	int i;

	old_queue_pairs = vsi->num_queue_pairs;
	num_tc = mqprio_qopt->qopt.num_tc;
	hw = mqprio_qopt->qopt.hw;
	mode = mqprio_qopt->mode;
	if (!hw) {
		clear_bit(I40E_FLAG_TC_MQPRIO_ENA, pf->flags);
		memcpy(&vsi->mqprio_qopt, mqprio_qopt, sizeof(*mqprio_qopt));
		goto config_tc;
	}

	/* Check if MFP enabled */
	if (test_bit(I40E_FLAG_MFP_ENA, pf->flags)) {
		netdev_info(netdev,
			    "Configuring TC not supported in MFP mode\n");
		return ret;
	}
	switch (mode) {
	case TC_MQPRIO_MODE_DCB:
		clear_bit(I40E_FLAG_TC_MQPRIO_ENA, pf->flags);

		/* Check if DCB enabled to continue */
		if (!test_bit(I40E_FLAG_DCB_ENA, pf->flags)) {
			netdev_info(netdev,
				    "DCB is not enabled for adapter\n");
			return ret;
		}

		/* Check whether tc count is within enabled limit */
		if (num_tc > i40e_pf_get_num_tc(pf)) {
			netdev_info(netdev,
				    "TC count greater than enabled on link for adapter\n");
			return ret;
		}
		break;
	case TC_MQPRIO_MODE_CHANNEL:
		if (test_bit(I40E_FLAG_DCB_ENA, pf->flags)) {
			netdev_info(netdev,
				    "Full offload of TC Mqprio options is not supported when DCB is enabled\n");
			return ret;
		}
		if (!test_bit(I40E_FLAG_MSIX_ENA, pf->flags))
			return ret;
		ret = i40e_validate_mqprio_qopt(vsi, mqprio_qopt);
		if (ret)
			return ret;
		memcpy(&vsi->mqprio_qopt, mqprio_qopt,
		       sizeof(*mqprio_qopt));
		set_bit(I40E_FLAG_TC_MQPRIO_ENA, pf->flags);
		clear_bit(I40E_FLAG_DCB_ENA, pf->flags);
		break;
	default:
		return -EINVAL;
	}

config_tc:
	/* Generate TC map for number of tc requested */
	for (i = 0; i < num_tc; i++)
		enabled_tc |= BIT(i);

	/* Requesting same TC configuration as already enabled */
	if (enabled_tc == vsi->tc_config.enabled_tc &&
	    mode != TC_MQPRIO_MODE_CHANNEL)
		return 0;

	/* Quiesce VSI queues */
	i40e_quiesce_vsi(vsi);

	if (!hw && !i40e_is_tc_mqprio_enabled(pf))
		i40e_remove_queue_channels(vsi);

	/* Configure VSI for enabled TCs */
	ret = i40e_vsi_config_tc(vsi, enabled_tc);
	if (ret) {
		netdev_info(netdev, "Failed configuring TC for VSI seid=%d\n",
			    vsi->seid);
		need_reset = true;
		goto exit;
	} else if (enabled_tc &&
		   (!is_power_of_2(vsi->tc_config.tc_info[0].qcount))) {
		netdev_info(netdev,
			    "Failed to create channel. Override queues (%u) not power of 2\n",
			    vsi->tc_config.tc_info[0].qcount);
		ret = -EINVAL;
		need_reset = true;
		goto exit;
	}

	dev_info(&vsi->back->pdev->dev,
		 "Setup channel (id:%u) utilizing num_queues %d\n",
		 vsi->seid, vsi->tc_config.tc_info[0].qcount);

	if (i40e_is_tc_mqprio_enabled(pf)) {
		if (vsi->mqprio_qopt.max_rate[0]) {
			u64 max_tx_rate = i40e_bw_bytes_to_mbits(vsi,
						  vsi->mqprio_qopt.max_rate[0]);

			ret = i40e_set_bw_limit(vsi, vsi->seid, max_tx_rate);
			if (!ret) {
				u64 credits = max_tx_rate;

				do_div(credits, I40E_BW_CREDIT_DIVISOR);
				dev_dbg(&vsi->back->pdev->dev,
					"Set tx rate of %llu Mbps (count of 50Mbps %llu) for vsi->seid %u\n",
					max_tx_rate,
					credits,
					vsi->seid);
			} else {
				need_reset = true;
				goto exit;
			}
		}
		ret = i40e_configure_queue_channels(vsi);
		if (ret) {
			vsi->num_queue_pairs = old_queue_pairs;
			netdev_info(netdev,
				    "Failed configuring queue channels\n");
			need_reset = true;
			goto exit;
		}
	}

exit:
	/* Reset the configuration data to defaults, only TC0 is enabled */
	if (need_reset) {
		i40e_vsi_set_default_tc_config(vsi);
		need_reset = false;
	}

	/* Unquiesce VSI */
	i40e_unquiesce_vsi(vsi);
	return ret;
}

/**
 * i40e_set_cld_element - sets cloud filter element data
 * @filter: cloud filter rule
 * @cld: ptr to cloud filter element data
 *
 * This is helper function to copy data into cloud filter element
 **/
static inline void
i40e_set_cld_element(struct i40e_cloud_filter *filter,
		     struct i40e_aqc_cloud_filters_element_data *cld)
{
	u32 ipa;
	int i;

	memset(cld, 0, sizeof(*cld));
	ether_addr_copy(cld->outer_mac, filter->dst_mac);
	ether_addr_copy(cld->inner_mac, filter->src_mac);

	if (filter->n_proto != ETH_P_IP && filter->n_proto != ETH_P_IPV6)
		return;

	if (filter->n_proto == ETH_P_IPV6) {
#define IPV6_MAX_INDEX	(ARRAY_SIZE(filter->dst_ipv6) - 1)
		for (i = 0; i < ARRAY_SIZE(filter->dst_ipv6); i++) {
			ipa = be32_to_cpu(filter->dst_ipv6[IPV6_MAX_INDEX - i]);

			*(__le32 *)&cld->ipaddr.raw_v6.data[i * 2] = cpu_to_le32(ipa);
		}
	} else {
		ipa = be32_to_cpu(filter->dst_ipv4);

		memcpy(&cld->ipaddr.v4.data, &ipa, sizeof(ipa));
	}

	cld->inner_vlan = cpu_to_le16(ntohs(filter->vlan_id));

	/* tenant_id is not supported by FW now, once the support is enabled
	 * fill the cld->tenant_id with cpu_to_le32(filter->tenant_id)
	 */
	if (filter->tenant_id)
		return;
}

/**
 * i40e_add_del_cloud_filter - Add/del cloud filter
 * @vsi: pointer to VSI
 * @filter: cloud filter rule
 * @add: if true, add, if false, delete
 *
 * Add or delete a cloud filter for a specific flow spec.
 * Returns 0 if the filter were successfully added.
 **/
int i40e_add_del_cloud_filter(struct i40e_vsi *vsi,
			      struct i40e_cloud_filter *filter, bool add)
{
	struct i40e_aqc_cloud_filters_element_data cld_filter;
	struct i40e_pf *pf = vsi->back;
	int ret;
	static const u16 flag_table[128] = {
		[I40E_CLOUD_FILTER_FLAGS_OMAC]  =
			I40E_AQC_ADD_CLOUD_FILTER_OMAC,
		[I40E_CLOUD_FILTER_FLAGS_IMAC]  =
			I40E_AQC_ADD_CLOUD_FILTER_IMAC,
		[I40E_CLOUD_FILTER_FLAGS_IMAC_IVLAN]  =
			I40E_AQC_ADD_CLOUD_FILTER_IMAC_IVLAN,
		[I40E_CLOUD_FILTER_FLAGS_IMAC_TEN_ID] =
			I40E_AQC_ADD_CLOUD_FILTER_IMAC_TEN_ID,
		[I40E_CLOUD_FILTER_FLAGS_OMAC_TEN_ID_IMAC] =
			I40E_AQC_ADD_CLOUD_FILTER_OMAC_TEN_ID_IMAC,
		[I40E_CLOUD_FILTER_FLAGS_IMAC_IVLAN_TEN_ID] =
			I40E_AQC_ADD_CLOUD_FILTER_IMAC_IVLAN_TEN_ID,
		[I40E_CLOUD_FILTER_FLAGS_IIP] =
			I40E_AQC_ADD_CLOUD_FILTER_IIP,
	};

	if (filter->flags >= ARRAY_SIZE(flag_table))
		return -EIO;

	memset(&cld_filter, 0, sizeof(cld_filter));

	/* copy element needed to add cloud filter from filter */
	i40e_set_cld_element(filter, &cld_filter);

	if (filter->tunnel_type != I40E_CLOUD_TNL_TYPE_NONE)
		cld_filter.flags = cpu_to_le16(filter->tunnel_type <<
					     I40E_AQC_ADD_CLOUD_TNL_TYPE_SHIFT);

	if (filter->n_proto == ETH_P_IPV6)
		cld_filter.flags |= cpu_to_le16(flag_table[filter->flags] |
						I40E_AQC_ADD_CLOUD_FLAGS_IPV6);
	else
		cld_filter.flags |= cpu_to_le16(flag_table[filter->flags] |
						I40E_AQC_ADD_CLOUD_FLAGS_IPV4);

	if (add)
		ret = i40e_aq_add_cloud_filters(&pf->hw, filter->seid,
						&cld_filter, 1);
	else
		ret = i40e_aq_rem_cloud_filters(&pf->hw, filter->seid,
						&cld_filter, 1);
	if (ret)
		dev_dbg(&pf->pdev->dev,
			"Failed to %s cloud filter using l4 port %u, err %d aq_err %d\n",
			add ? "add" : "delete", filter->dst_port, ret,
			pf->hw.aq.asq_last_status);
	else
		dev_info(&pf->pdev->dev,
			 "%s cloud filter for VSI: %d\n",
			 add ? "Added" : "Deleted", filter->seid);
	return ret;
}

/**
 * i40e_add_del_cloud_filter_big_buf - Add/del cloud filter using big_buf
 * @vsi: pointer to VSI
 * @filter: cloud filter rule
 * @add: if true, add, if false, delete
 *
 * Add or delete a cloud filter for a specific flow spec using big buffer.
 * Returns 0 if the filter were successfully added.
 **/
int i40e_add_del_cloud_filter_big_buf(struct i40e_vsi *vsi,
				      struct i40e_cloud_filter *filter,
				      bool add)
{
	struct i40e_aqc_cloud_filters_element_bb cld_filter;
	struct i40e_pf *pf = vsi->back;
	int ret;

	/* Both (src/dst) valid mac_addr are not supported */
	if ((is_valid_ether_addr(filter->dst_mac) &&
	     is_valid_ether_addr(filter->src_mac)) ||
	    (is_multicast_ether_addr(filter->dst_mac) &&
	     is_multicast_ether_addr(filter->src_mac)))
		return -EOPNOTSUPP;

	/* Big buffer cloud filter needs 'L4 port' to be non-zero. Also, UDP
	 * ports are not supported via big buffer now.
	 */
	if (!filter->dst_port || filter->ip_proto == IPPROTO_UDP)
		return -EOPNOTSUPP;

	/* adding filter using src_port/src_ip is not supported at this stage */
	if (filter->src_port ||
	    (filter->src_ipv4 && filter->n_proto != ETH_P_IPV6) ||
	    !ipv6_addr_any(&filter->ip.v6.src_ip6))
		return -EOPNOTSUPP;

	memset(&cld_filter, 0, sizeof(cld_filter));

	/* copy element needed to add cloud filter from filter */
	i40e_set_cld_element(filter, &cld_filter.element);

	if (is_valid_ether_addr(filter->dst_mac) ||
	    is_valid_ether_addr(filter->src_mac) ||
	    is_multicast_ether_addr(filter->dst_mac) ||
	    is_multicast_ether_addr(filter->src_mac)) {
		/* MAC + IP : unsupported mode */
		if (filter->dst_ipv4)
			return -EOPNOTSUPP;

		/* since we validated that L4 port must be valid before
		 * we get here, start with respective "flags" value
		 * and update if vlan is present or not
		 */
		cld_filter.element.flags =
			cpu_to_le16(I40E_AQC_ADD_CLOUD_FILTER_MAC_PORT);

		if (filter->vlan_id) {
			cld_filter.element.flags =
			cpu_to_le16(I40E_AQC_ADD_CLOUD_FILTER_MAC_VLAN_PORT);
		}

	} else if ((filter->dst_ipv4 && filter->n_proto != ETH_P_IPV6) ||
		   !ipv6_addr_any(&filter->ip.v6.dst_ip6)) {
		cld_filter.element.flags =
				cpu_to_le16(I40E_AQC_ADD_CLOUD_FILTER_IP_PORT);
		if (filter->n_proto == ETH_P_IPV6)
			cld_filter.element.flags |=
				cpu_to_le16(I40E_AQC_ADD_CLOUD_FLAGS_IPV6);
		else
			cld_filter.element.flags |=
				cpu_to_le16(I40E_AQC_ADD_CLOUD_FLAGS_IPV4);
	} else {
		dev_err(&pf->pdev->dev,
			"either mac or ip has to be valid for cloud filter\n");
		return -EINVAL;
	}

	/* Now copy L4 port in Byte 6..7 in general fields */
	cld_filter.general_fields[I40E_AQC_ADD_CLOUD_FV_FLU_0X16_WORD0] =
						be16_to_cpu(filter->dst_port);

	if (add) {
		/* Validate current device switch mode, change if necessary */
		ret = i40e_validate_and_set_switch_mode(vsi);
		if (ret) {
			dev_err(&pf->pdev->dev,
				"failed to set switch mode, ret %d\n",
				ret);
			return ret;
		}

		ret = i40e_aq_add_cloud_filters_bb(&pf->hw, filter->seid,
						   &cld_filter, 1);
	} else {
		ret = i40e_aq_rem_cloud_filters_bb(&pf->hw, filter->seid,
						   &cld_filter, 1);
	}

	if (ret)
		dev_dbg(&pf->pdev->dev,
			"Failed to %s cloud filter(big buffer) err %d aq_err %d\n",
			add ? "add" : "delete", ret, pf->hw.aq.asq_last_status);
	else
		dev_info(&pf->pdev->dev,
			 "%s cloud filter for VSI: %d, L4 port: %d\n",
			 add ? "add" : "delete", filter->seid,
			 ntohs(filter->dst_port));
	return ret;
}

/**
 * i40e_parse_cls_flower - Parse tc flower filters provided by kernel
 * @vsi: Pointer to VSI
 * @f: Pointer to struct flow_cls_offload
 * @filter: Pointer to cloud filter structure
 *
 **/
static int i40e_parse_cls_flower(struct i40e_vsi *vsi,
				 struct flow_cls_offload *f,
				 struct i40e_cloud_filter *filter)
{
	struct flow_rule *rule = flow_cls_offload_flow_rule(f);
	struct flow_dissector *dissector = rule->match.dissector;
	u16 n_proto_mask = 0, n_proto_key = 0, addr_type = 0;
	struct i40e_pf *pf = vsi->back;
	u8 field_flags = 0;

	if (dissector->used_keys &
	    ~(BIT_ULL(FLOW_DISSECTOR_KEY_CONTROL) |
	      BIT_ULL(FLOW_DISSECTOR_KEY_BASIC) |
	      BIT_ULL(FLOW_DISSECTOR_KEY_ETH_ADDRS) |
	      BIT_ULL(FLOW_DISSECTOR_KEY_VLAN) |
	      BIT_ULL(FLOW_DISSECTOR_KEY_IPV4_ADDRS) |
	      BIT_ULL(FLOW_DISSECTOR_KEY_IPV6_ADDRS) |
	      BIT_ULL(FLOW_DISSECTOR_KEY_PORTS) |
	      BIT_ULL(FLOW_DISSECTOR_KEY_ENC_KEYID))) {
		dev_err(&pf->pdev->dev, "Unsupported key used: 0x%llx\n",
			dissector->used_keys);
		return -EOPNOTSUPP;
	}

	if (flow_rule_match_key(rule, FLOW_DISSECTOR_KEY_ENC_KEYID)) {
		struct flow_match_enc_keyid match;

		flow_rule_match_enc_keyid(rule, &match);
		if (match.mask->keyid != 0)
			field_flags |= I40E_CLOUD_FIELD_TEN_ID;

		filter->tenant_id = be32_to_cpu(match.key->keyid);
	}

	if (flow_rule_match_key(rule, FLOW_DISSECTOR_KEY_BASIC)) {
		struct flow_match_basic match;

		flow_rule_match_basic(rule, &match);
		n_proto_key = ntohs(match.key->n_proto);
		n_proto_mask = ntohs(match.mask->n_proto);

		if (n_proto_key == ETH_P_ALL) {
			n_proto_key = 0;
			n_proto_mask = 0;
		}
		filter->n_proto = n_proto_key & n_proto_mask;
		filter->ip_proto = match.key->ip_proto;
	}

	if (flow_rule_match_key(rule, FLOW_DISSECTOR_KEY_ETH_ADDRS)) {
		struct flow_match_eth_addrs match;

		flow_rule_match_eth_addrs(rule, &match);

		/* use is_broadcast and is_zero to check for all 0xf or 0 */
		if (!is_zero_ether_addr(match.mask->dst)) {
			if (is_broadcast_ether_addr(match.mask->dst)) {
				field_flags |= I40E_CLOUD_FIELD_OMAC;
			} else {
				dev_err(&pf->pdev->dev, "Bad ether dest mask %pM\n",
					match.mask->dst);
				return -EIO;
			}
		}

		if (!is_zero_ether_addr(match.mask->src)) {
			if (is_broadcast_ether_addr(match.mask->src)) {
				field_flags |= I40E_CLOUD_FIELD_IMAC;
			} else {
				dev_err(&pf->pdev->dev, "Bad ether src mask %pM\n",
					match.mask->src);
				return -EIO;
			}
		}
		ether_addr_copy(filter->dst_mac, match.key->dst);
		ether_addr_copy(filter->src_mac, match.key->src);
	}

	if (flow_rule_match_key(rule, FLOW_DISSECTOR_KEY_VLAN)) {
		struct flow_match_vlan match;

		flow_rule_match_vlan(rule, &match);
		if (match.mask->vlan_id) {
			if (match.mask->vlan_id == VLAN_VID_MASK) {
				field_flags |= I40E_CLOUD_FIELD_IVLAN;

			} else {
				dev_err(&pf->pdev->dev, "Bad vlan mask 0x%04x\n",
					match.mask->vlan_id);
				return -EIO;
			}
		}

		filter->vlan_id = cpu_to_be16(match.key->vlan_id);
	}

	if (flow_rule_match_key(rule, FLOW_DISSECTOR_KEY_CONTROL)) {
		struct flow_match_control match;

		flow_rule_match_control(rule, &match);
		addr_type = match.key->addr_type;

		if (flow_rule_has_control_flags(match.mask->flags,
						f->common.extack))
			return -EOPNOTSUPP;
	}

	if (addr_type == FLOW_DISSECTOR_KEY_IPV4_ADDRS) {
		struct flow_match_ipv4_addrs match;

		flow_rule_match_ipv4_addrs(rule, &match);
		if (match.mask->dst) {
			if (match.mask->dst == cpu_to_be32(0xffffffff)) {
				field_flags |= I40E_CLOUD_FIELD_IIP;
			} else {
				dev_err(&pf->pdev->dev, "Bad ip dst mask %pI4b\n",
					&match.mask->dst);
				return -EIO;
			}
		}

		if (match.mask->src) {
			if (match.mask->src == cpu_to_be32(0xffffffff)) {
				field_flags |= I40E_CLOUD_FIELD_IIP;
			} else {
				dev_err(&pf->pdev->dev, "Bad ip src mask %pI4b\n",
					&match.mask->src);
				return -EIO;
			}
		}

		if (field_flags & I40E_CLOUD_FIELD_TEN_ID) {
			dev_err(&pf->pdev->dev, "Tenant id not allowed for ip filter\n");
			return -EIO;
		}
		filter->dst_ipv4 = match.key->dst;
		filter->src_ipv4 = match.key->src;
	}

	if (addr_type == FLOW_DISSECTOR_KEY_IPV6_ADDRS) {
		struct flow_match_ipv6_addrs match;

		flow_rule_match_ipv6_addrs(rule, &match);

		/* src and dest IPV6 address should not be LOOPBACK
		 * (0:0:0:0:0:0:0:1), which can be represented as ::1
		 */
		if (ipv6_addr_loopback(&match.key->dst) ||
		    ipv6_addr_loopback(&match.key->src)) {
			dev_err(&pf->pdev->dev,
				"Bad ipv6, addr is LOOPBACK\n");
			return -EIO;
		}
		if (!ipv6_addr_any(&match.mask->dst) ||
		    !ipv6_addr_any(&match.mask->src))
			field_flags |= I40E_CLOUD_FIELD_IIP;

		memcpy(&filter->src_ipv6, &match.key->src.s6_addr32,
		       sizeof(filter->src_ipv6));
		memcpy(&filter->dst_ipv6, &match.key->dst.s6_addr32,
		       sizeof(filter->dst_ipv6));
	}

	if (flow_rule_match_key(rule, FLOW_DISSECTOR_KEY_PORTS)) {
		struct flow_match_ports match;

		flow_rule_match_ports(rule, &match);
		if (match.mask->src) {
			if (match.mask->src == cpu_to_be16(0xffff)) {
				field_flags |= I40E_CLOUD_FIELD_IIP;
			} else {
				dev_err(&pf->pdev->dev, "Bad src port mask 0x%04x\n",
					be16_to_cpu(match.mask->src));
				return -EIO;
			}
		}

		if (match.mask->dst) {
			if (match.mask->dst == cpu_to_be16(0xffff)) {
				field_flags |= I40E_CLOUD_FIELD_IIP;
			} else {
				dev_err(&pf->pdev->dev, "Bad dst port mask 0x%04x\n",
					be16_to_cpu(match.mask->dst));
				return -EIO;
			}
		}

		filter->dst_port = match.key->dst;
		filter->src_port = match.key->src;

		switch (filter->ip_proto) {
		case IPPROTO_TCP:
		case IPPROTO_UDP:
			break;
		default:
			dev_err(&pf->pdev->dev,
				"Only UDP and TCP transport are supported\n");
			return -EINVAL;
		}
	}
	filter->flags = field_flags;
	return 0;
}

/**
 * i40e_handle_tclass: Forward to a traffic class on the device
 * @vsi: Pointer to VSI
 * @tc: traffic class index on the device
 * @filter: Pointer to cloud filter structure
 *
 **/
static int i40e_handle_tclass(struct i40e_vsi *vsi, u32 tc,
			      struct i40e_cloud_filter *filter)
{
	struct i40e_channel *ch, *ch_tmp;

	/* direct to a traffic class on the same device */
	if (tc == 0) {
		filter->seid = vsi->seid;
		return 0;
	} else if (vsi->tc_config.enabled_tc & BIT(tc)) {
		if (!filter->dst_port) {
			dev_err(&vsi->back->pdev->dev,
				"Specify destination port to direct to traffic class that is not default\n");
			return -EINVAL;
		}
		if (list_empty(&vsi->ch_list))
			return -EINVAL;
		list_for_each_entry_safe(ch, ch_tmp, &vsi->ch_list,
					 list) {
			if (ch->seid == vsi->tc_seid_map[tc])
				filter->seid = ch->seid;
		}
		return 0;
	}
	dev_err(&vsi->back->pdev->dev, "TC is not enabled\n");
	return -EINVAL;
}

/**
 * i40e_configure_clsflower - Configure tc flower filters
 * @vsi: Pointer to VSI
 * @cls_flower: Pointer to struct flow_cls_offload
 *
 **/
static int i40e_configure_clsflower(struct i40e_vsi *vsi,
				    struct flow_cls_offload *cls_flower)
{
	int tc = tc_classid_to_hwtc(vsi->netdev, cls_flower->classid);
	struct i40e_cloud_filter *filter = NULL;
	struct i40e_pf *pf = vsi->back;
	int err = 0;

	if (tc < 0) {
		dev_err(&vsi->back->pdev->dev, "Invalid traffic class\n");
		return -EOPNOTSUPP;
	}

	if (!tc) {
		dev_err(&pf->pdev->dev, "Unable to add filter because of invalid destination");
		return -EINVAL;
	}

	if (test_bit(__I40E_RESET_RECOVERY_PENDING, pf->state) ||
	    test_bit(__I40E_RESET_INTR_RECEIVED, pf->state))
		return -EBUSY;

	if (pf->fdir_pf_active_filters ||
	    (!hlist_empty(&pf->fdir_filter_list))) {
		dev_err(&vsi->back->pdev->dev,
			"Flow Director Sideband filters exists, turn ntuple off to configure cloud filters\n");
		return -EINVAL;
	}

	if (test_bit(I40E_FLAG_FD_SB_ENA, vsi->back->flags)) {
		dev_err(&vsi->back->pdev->dev,
			"Disable Flow Director Sideband, configuring Cloud filters via tc-flower\n");
		clear_bit(I40E_FLAG_FD_SB_ENA, vsi->back->flags);
		clear_bit(I40E_FLAG_FD_SB_TO_CLOUD_FILTER, vsi->back->flags);
	}

	filter = kzalloc(sizeof(*filter), GFP_KERNEL);
	if (!filter)
		return -ENOMEM;

	filter->cookie = cls_flower->cookie;

	err = i40e_parse_cls_flower(vsi, cls_flower, filter);
	if (err < 0)
		goto err;

	err = i40e_handle_tclass(vsi, tc, filter);
	if (err < 0)
		goto err;

	/* Add cloud filter */
	if (filter->dst_port)
		err = i40e_add_del_cloud_filter_big_buf(vsi, filter, true);
	else
		err = i40e_add_del_cloud_filter(vsi, filter, true);

	if (err) {
		dev_err(&pf->pdev->dev, "Failed to add cloud filter, err %d\n",
			err);
		goto err;
	}

	/* add filter to the ordered list */
	INIT_HLIST_NODE(&filter->cloud_node);

	hlist_add_head(&filter->cloud_node, &pf->cloud_filter_list);

	pf->num_cloud_filters++;

	return err;
err:
	kfree(filter);
	return err;
}

/**
 * i40e_find_cloud_filter - Find the could filter in the list
 * @vsi: Pointer to VSI
 * @cookie: filter specific cookie
 *
 **/
static struct i40e_cloud_filter *i40e_find_cloud_filter(struct i40e_vsi *vsi,
							unsigned long *cookie)
{
	struct i40e_cloud_filter *filter = NULL;
	struct hlist_node *node2;

	hlist_for_each_entry_safe(filter, node2,
				  &vsi->back->cloud_filter_list, cloud_node)
		if (!memcmp(cookie, &filter->cookie, sizeof(filter->cookie)))
			return filter;
	return NULL;
}

/**
 * i40e_delete_clsflower - Remove tc flower filters
 * @vsi: Pointer to VSI
 * @cls_flower: Pointer to struct flow_cls_offload
 *
 **/
static int i40e_delete_clsflower(struct i40e_vsi *vsi,
				 struct flow_cls_offload *cls_flower)
{
	struct i40e_cloud_filter *filter = NULL;
	struct i40e_pf *pf = vsi->back;
	int err = 0;

	filter = i40e_find_cloud_filter(vsi, &cls_flower->cookie);

	if (!filter)
		return -EINVAL;

	hash_del(&filter->cloud_node);

	if (filter->dst_port)
		err = i40e_add_del_cloud_filter_big_buf(vsi, filter, false);
	else
		err = i40e_add_del_cloud_filter(vsi, filter, false);

	kfree(filter);
	if (err) {
		dev_err(&pf->pdev->dev,
			"Failed to delete cloud filter, err %pe\n",
			ERR_PTR(err));
		return i40e_aq_rc_to_posix(err, pf->hw.aq.asq_last_status);
	}

	pf->num_cloud_filters--;
	if (!pf->num_cloud_filters)
		if (test_bit(I40E_FLAG_FD_SB_TO_CLOUD_FILTER, pf->flags) &&
		    !test_bit(I40E_FLAG_FD_SB_INACTIVE, pf->flags)) {
			set_bit(I40E_FLAG_FD_SB_ENA, pf->flags);
			clear_bit(I40E_FLAG_FD_SB_TO_CLOUD_FILTER, pf->flags);
			clear_bit(I40E_FLAG_FD_SB_INACTIVE, pf->flags);
		}
	return 0;
}

/**
 * i40e_setup_tc_cls_flower - flower classifier offloads
 * @np: net device to configure
 * @cls_flower: offload data
 **/
static int i40e_setup_tc_cls_flower(struct i40e_netdev_priv *np,
				    struct flow_cls_offload *cls_flower)
{
	struct i40e_vsi *vsi = np->vsi;

	switch (cls_flower->command) {
	case FLOW_CLS_REPLACE:
		return i40e_configure_clsflower(vsi, cls_flower);
	case FLOW_CLS_DESTROY:
		return i40e_delete_clsflower(vsi, cls_flower);
	case FLOW_CLS_STATS:
		return -EOPNOTSUPP;
	default:
		return -EOPNOTSUPP;
	}
}

static int i40e_setup_tc_block_cb(enum tc_setup_type type, void *type_data,
				  void *cb_priv)
{
	struct i40e_netdev_priv *np = cb_priv;

	if (!tc_cls_can_offload_and_chain0(np->vsi->netdev, type_data))
		return -EOPNOTSUPP;

	switch (type) {
	case TC_SETUP_CLSFLOWER:
		return i40e_setup_tc_cls_flower(np, type_data);

	default:
		return -EOPNOTSUPP;
	}
}

static LIST_HEAD(i40e_block_cb_list);

static int __i40e_setup_tc(struct net_device *netdev, enum tc_setup_type type,
			   void *type_data)
{
	struct i40e_netdev_priv *np = netdev_priv(netdev);

	switch (type) {
	case TC_SETUP_QDISC_MQPRIO:
		return i40e_setup_tc(netdev, type_data);
	case TC_SETUP_BLOCK:
		return flow_block_cb_setup_simple(type_data,
						  &i40e_block_cb_list,
						  i40e_setup_tc_block_cb,
						  np, np, true);
	default:
		return -EOPNOTSUPP;
	}
}

/**
 * i40e_open - Called when a network interface is made active
 * @netdev: network interface device structure
 *
 * The open entry point is called when a network interface is made
 * active by the system (IFF_UP).  At this point all resources needed
 * for transmit and receive operations are allocated, the interrupt
 * handler is registered with the OS, the netdev watchdog subtask is
 * enabled, and the stack is notified that the interface is ready.
 *
 * Returns 0 on success, negative value on failure
 **/
int i40e_open(struct net_device *netdev)
{
	struct i40e_netdev_priv *np = netdev_priv(netdev);
	struct i40e_vsi *vsi = np->vsi;
	struct i40e_pf *pf = vsi->back;
	int err;

	/* disallow open during test or if eeprom is broken */
	if (test_bit(__I40E_TESTING, pf->state) ||
	    test_bit(__I40E_BAD_EEPROM, pf->state))
		return -EBUSY;

	netif_carrier_off(netdev);

	if (i40e_force_link_state(pf, true))
		return -EAGAIN;

	err = i40e_vsi_open(vsi);
	if (err)
		return err;

	/* configure global TSO hardware offload settings */
	wr32(&pf->hw, I40E_GLLAN_TSOMSK_F, be32_to_cpu(TCP_FLAG_PSH |
						       TCP_FLAG_FIN) >> 16);
	wr32(&pf->hw, I40E_GLLAN_TSOMSK_M, be32_to_cpu(TCP_FLAG_PSH |
						       TCP_FLAG_FIN |
						       TCP_FLAG_CWR) >> 16);
	wr32(&pf->hw, I40E_GLLAN_TSOMSK_L, be32_to_cpu(TCP_FLAG_CWR) >> 16);
	udp_tunnel_get_rx_info(netdev);

	return 0;
}

/**
 * i40e_netif_set_realnum_tx_rx_queues - Update number of tx/rx queues
 * @vsi: vsi structure
 *
 * This updates netdev's number of tx/rx queues
 *
 * Returns status of setting tx/rx queues
 **/
static int i40e_netif_set_realnum_tx_rx_queues(struct i40e_vsi *vsi)
{
	int ret;

	ret = netif_set_real_num_rx_queues(vsi->netdev,
					   vsi->num_queue_pairs);
	if (ret)
		return ret;

	return netif_set_real_num_tx_queues(vsi->netdev,
					    vsi->num_queue_pairs);
}

/**
 * i40e_vsi_open -
 * @vsi: the VSI to open
 *
 * Finish initialization of the VSI.
 *
 * Returns 0 on success, negative value on failure
 *
 * Note: expects to be called while under rtnl_lock()
 **/
int i40e_vsi_open(struct i40e_vsi *vsi)
{
	struct i40e_pf *pf = vsi->back;
	char int_name[I40E_INT_NAME_STR_LEN];
	int err;

	/* allocate descriptors */
	err = i40e_vsi_setup_tx_resources(vsi);
	if (err)
		goto err_setup_tx;
	err = i40e_vsi_setup_rx_resources(vsi);
	if (err)
		goto err_setup_rx;

	err = i40e_vsi_configure(vsi);
	if (err)
		goto err_setup_rx;

	if (vsi->netdev) {
		snprintf(int_name, sizeof(int_name) - 1, "%s-%s",
			 dev_driver_string(&pf->pdev->dev), vsi->netdev->name);
		err = i40e_vsi_request_irq(vsi, int_name);
		if (err)
			goto err_setup_rx;

		/* Notify the stack of the actual queue counts. */
		err = i40e_netif_set_realnum_tx_rx_queues(vsi);
		if (err)
			goto err_set_queues;

	} else if (vsi->type == I40E_VSI_FDIR) {
		snprintf(int_name, sizeof(int_name) - 1, "%s-%s:fdir",
			 dev_driver_string(&pf->pdev->dev),
			 dev_name(&pf->pdev->dev));
		err = i40e_vsi_request_irq(vsi, int_name);
		if (err)
			goto err_setup_rx;

	} else {
		err = -EINVAL;
		goto err_setup_rx;
	}

	err = i40e_up_complete(vsi);
	if (err)
		goto err_up_complete;

	return 0;

err_up_complete:
	i40e_down(vsi);
err_set_queues:
	i40e_vsi_free_irq(vsi);
err_setup_rx:
	i40e_vsi_free_rx_resources(vsi);
err_setup_tx:
	i40e_vsi_free_tx_resources(vsi);
	if (vsi->type == I40E_VSI_MAIN)
		i40e_do_reset(pf, I40E_PF_RESET_FLAG, true);

	return err;
}

/**
 * i40e_fdir_filter_exit - Cleans up the Flow Director accounting
 * @pf: Pointer to PF
 *
 * This function destroys the hlist where all the Flow Director
 * filters were saved.
 **/
static void i40e_fdir_filter_exit(struct i40e_pf *pf)
{
	struct i40e_fdir_filter *filter;
	struct i40e_flex_pit *pit_entry, *tmp;
	struct hlist_node *node2;

	hlist_for_each_entry_safe(filter, node2,
				  &pf->fdir_filter_list, fdir_node) {
		hlist_del(&filter->fdir_node);
		kfree(filter);
	}

	list_for_each_entry_safe(pit_entry, tmp, &pf->l3_flex_pit_list, list) {
		list_del(&pit_entry->list);
		kfree(pit_entry);
	}
	INIT_LIST_HEAD(&pf->l3_flex_pit_list);

	list_for_each_entry_safe(pit_entry, tmp, &pf->l4_flex_pit_list, list) {
		list_del(&pit_entry->list);
		kfree(pit_entry);
	}
	INIT_LIST_HEAD(&pf->l4_flex_pit_list);

	pf->fdir_pf_active_filters = 0;
	i40e_reset_fdir_filter_cnt(pf);

	/* Reprogram the default input set for TCP/IPv4 */
	i40e_write_fd_input_set(pf, I40E_FILTER_PCTYPE_NONF_IPV4_TCP,
				I40E_L3_SRC_MASK | I40E_L3_DST_MASK |
				I40E_L4_SRC_MASK | I40E_L4_DST_MASK);

	/* Reprogram the default input set for TCP/IPv6 */
	i40e_write_fd_input_set(pf, I40E_FILTER_PCTYPE_NONF_IPV6_TCP,
				I40E_L3_V6_SRC_MASK | I40E_L3_V6_DST_MASK |
				I40E_L4_SRC_MASK | I40E_L4_DST_MASK);

	/* Reprogram the default input set for UDP/IPv4 */
	i40e_write_fd_input_set(pf, I40E_FILTER_PCTYPE_NONF_IPV4_UDP,
				I40E_L3_SRC_MASK | I40E_L3_DST_MASK |
				I40E_L4_SRC_MASK | I40E_L4_DST_MASK);

	/* Reprogram the default input set for UDP/IPv6 */
	i40e_write_fd_input_set(pf, I40E_FILTER_PCTYPE_NONF_IPV6_UDP,
				I40E_L3_V6_SRC_MASK | I40E_L3_V6_DST_MASK |
				I40E_L4_SRC_MASK | I40E_L4_DST_MASK);

	/* Reprogram the default input set for SCTP/IPv4 */
	i40e_write_fd_input_set(pf, I40E_FILTER_PCTYPE_NONF_IPV4_SCTP,
				I40E_L3_SRC_MASK | I40E_L3_DST_MASK |
				I40E_L4_SRC_MASK | I40E_L4_DST_MASK);

	/* Reprogram the default input set for SCTP/IPv6 */
	i40e_write_fd_input_set(pf, I40E_FILTER_PCTYPE_NONF_IPV6_SCTP,
				I40E_L3_V6_SRC_MASK | I40E_L3_V6_DST_MASK |
				I40E_L4_SRC_MASK | I40E_L4_DST_MASK);

	/* Reprogram the default input set for Other/IPv4 */
	i40e_write_fd_input_set(pf, I40E_FILTER_PCTYPE_NONF_IPV4_OTHER,
				I40E_L3_SRC_MASK | I40E_L3_DST_MASK);

	i40e_write_fd_input_set(pf, I40E_FILTER_PCTYPE_FRAG_IPV4,
				I40E_L3_SRC_MASK | I40E_L3_DST_MASK);

	/* Reprogram the default input set for Other/IPv6 */
	i40e_write_fd_input_set(pf, I40E_FILTER_PCTYPE_NONF_IPV6_OTHER,
				I40E_L3_SRC_MASK | I40E_L3_DST_MASK);

	i40e_write_fd_input_set(pf, I40E_FILTER_PCTYPE_FRAG_IPV6,
				I40E_L3_SRC_MASK | I40E_L3_DST_MASK);
}

/**
 * i40e_cloud_filter_exit - Cleans up the cloud filters
 * @pf: Pointer to PF
 *
 * This function destroys the hlist where all the cloud filters
 * were saved.
 **/
static void i40e_cloud_filter_exit(struct i40e_pf *pf)
{
	struct i40e_cloud_filter *cfilter;
	struct hlist_node *node;

	hlist_for_each_entry_safe(cfilter, node,
				  &pf->cloud_filter_list, cloud_node) {
		hlist_del(&cfilter->cloud_node);
		kfree(cfilter);
	}
	pf->num_cloud_filters = 0;

	if (test_bit(I40E_FLAG_FD_SB_TO_CLOUD_FILTER, pf->flags) &&
	    !test_bit(I40E_FLAG_FD_SB_INACTIVE, pf->flags)) {
		set_bit(I40E_FLAG_FD_SB_ENA, pf->flags);
		clear_bit(I40E_FLAG_FD_SB_TO_CLOUD_FILTER, pf->flags);
		clear_bit(I40E_FLAG_FD_SB_INACTIVE, pf->flags);
	}
}

/**
 * i40e_close - Disables a network interface
 * @netdev: network interface device structure
 *
 * The close entry point is called when an interface is de-activated
 * by the OS.  The hardware is still under the driver's control, but
 * this netdev interface is disabled.
 *
 * Returns 0, this is not allowed to fail
 **/
int i40e_close(struct net_device *netdev)
{
	struct i40e_netdev_priv *np = netdev_priv(netdev);
	struct i40e_vsi *vsi = np->vsi;

	i40e_vsi_close(vsi);

	return 0;
}

/**
 * i40e_do_reset - Start a PF or Core Reset sequence
 * @pf: board private structure
 * @reset_flags: which reset is requested
 * @lock_acquired: indicates whether or not the lock has been acquired
 * before this function was called.
 *
 * The essential difference in resets is that the PF Reset
 * doesn't clear the packet buffers, doesn't reset the PE
 * firmware, and doesn't bother the other PFs on the chip.
 **/
void i40e_do_reset(struct i40e_pf *pf, u32 reset_flags, bool lock_acquired)
{
	struct i40e_vsi *vsi;
	u32 val;
	int i;

	/* do the biggest reset indicated */
	if (reset_flags & BIT_ULL(__I40E_GLOBAL_RESET_REQUESTED)) {

		/* Request a Global Reset
		 *
		 * This will start the chip's countdown to the actual full
		 * chip reset event, and a warning interrupt to be sent
		 * to all PFs, including the requestor.  Our handler
		 * for the warning interrupt will deal with the shutdown
		 * and recovery of the switch setup.
		 */
		dev_dbg(&pf->pdev->dev, "GlobalR requested\n");
		val = rd32(&pf->hw, I40E_GLGEN_RTRIG);
		val |= I40E_GLGEN_RTRIG_GLOBR_MASK;
		wr32(&pf->hw, I40E_GLGEN_RTRIG, val);

	} else if (reset_flags & BIT_ULL(__I40E_CORE_RESET_REQUESTED)) {

		/* Request a Core Reset
		 *
		 * Same as Global Reset, except does *not* include the MAC/PHY
		 */
		dev_dbg(&pf->pdev->dev, "CoreR requested\n");
		val = rd32(&pf->hw, I40E_GLGEN_RTRIG);
		val |= I40E_GLGEN_RTRIG_CORER_MASK;
		wr32(&pf->hw, I40E_GLGEN_RTRIG, val);
		i40e_flush(&pf->hw);

	} else if (reset_flags & I40E_PF_RESET_FLAG) {

		/* Request a PF Reset
		 *
		 * Resets only the PF-specific registers
		 *
		 * This goes directly to the tear-down and rebuild of
		 * the switch, since we need to do all the recovery as
		 * for the Core Reset.
		 */
		dev_dbg(&pf->pdev->dev, "PFR requested\n");
		i40e_handle_reset_warning(pf, lock_acquired);

	} else if (reset_flags & I40E_PF_RESET_AND_REBUILD_FLAG) {
		/* Request a PF Reset
		 *
		 * Resets PF and reinitializes PFs VSI.
		 */
		i40e_prep_for_reset(pf);
		i40e_reset_and_rebuild(pf, true, lock_acquired);
		dev_info(&pf->pdev->dev,
			 test_bit(I40E_FLAG_FW_LLDP_DIS, pf->flags) ?
			 "FW LLDP is disabled\n" :
			 "FW LLDP is enabled\n");

	} else if (reset_flags & BIT_ULL(__I40E_REINIT_REQUESTED)) {
		/* Find the VSI(s) that requested a re-init */
		dev_info(&pf->pdev->dev, "VSI reinit requested\n");

		i40e_pf_for_each_vsi(pf, i, vsi) {
			if (test_and_clear_bit(__I40E_VSI_REINIT_REQUESTED,
					       vsi->state))
				i40e_vsi_reinit_locked(vsi);
		}
	} else if (reset_flags & BIT_ULL(__I40E_DOWN_REQUESTED)) {
		/* Find the VSI(s) that needs to be brought down */
		dev_info(&pf->pdev->dev, "VSI down requested\n");

		i40e_pf_for_each_vsi(pf, i, vsi) {
			if (test_and_clear_bit(__I40E_VSI_DOWN_REQUESTED,
					       vsi->state)) {
				set_bit(__I40E_VSI_DOWN, vsi->state);
				i40e_down(vsi);
			}
		}
	} else {
		dev_info(&pf->pdev->dev,
			 "bad reset request 0x%08x\n", reset_flags);
	}
}

#ifdef CONFIG_I40E_DCB
/**
 * i40e_dcb_need_reconfig - Check if DCB needs reconfig
 * @pf: board private structure
 * @old_cfg: current DCB config
 * @new_cfg: new DCB config
 **/
bool i40e_dcb_need_reconfig(struct i40e_pf *pf,
			    struct i40e_dcbx_config *old_cfg,
			    struct i40e_dcbx_config *new_cfg)
{
	bool need_reconfig = false;

	/* Check if ETS configuration has changed */
	if (memcmp(&new_cfg->etscfg,
		   &old_cfg->etscfg,
		   sizeof(new_cfg->etscfg))) {
		/* If Priority Table has changed reconfig is needed */
		if (memcmp(&new_cfg->etscfg.prioritytable,
			   &old_cfg->etscfg.prioritytable,
			   sizeof(new_cfg->etscfg.prioritytable))) {
			need_reconfig = true;
			dev_dbg(&pf->pdev->dev, "ETS UP2TC changed.\n");
		}

		if (memcmp(&new_cfg->etscfg.tcbwtable,
			   &old_cfg->etscfg.tcbwtable,
			   sizeof(new_cfg->etscfg.tcbwtable)))
			dev_dbg(&pf->pdev->dev, "ETS TC BW Table changed.\n");

		if (memcmp(&new_cfg->etscfg.tsatable,
			   &old_cfg->etscfg.tsatable,
			   sizeof(new_cfg->etscfg.tsatable)))
			dev_dbg(&pf->pdev->dev, "ETS TSA Table changed.\n");
	}

	/* Check if PFC configuration has changed */
	if (memcmp(&new_cfg->pfc,
		   &old_cfg->pfc,
		   sizeof(new_cfg->pfc))) {
		need_reconfig = true;
		dev_dbg(&pf->pdev->dev, "PFC config change detected.\n");
	}

	/* Check if APP Table has changed */
	if (memcmp(&new_cfg->app,
		   &old_cfg->app,
		   sizeof(new_cfg->app))) {
		need_reconfig = true;
		dev_dbg(&pf->pdev->dev, "APP Table change detected.\n");
	}

	dev_dbg(&pf->pdev->dev, "dcb need_reconfig=%d\n", need_reconfig);
	return need_reconfig;
}

/**
 * i40e_handle_lldp_event - Handle LLDP Change MIB event
 * @pf: board private structure
 * @e: event info posted on ARQ
 **/
static int i40e_handle_lldp_event(struct i40e_pf *pf,
				  struct i40e_arq_event_info *e)
{
	struct i40e_aqc_lldp_get_mib *mib =
		(struct i40e_aqc_lldp_get_mib *)&e->desc.params.raw;
	struct i40e_hw *hw = &pf->hw;
	struct i40e_dcbx_config tmp_dcbx_cfg;
	bool need_reconfig = false;
	int ret = 0;
	u8 type;

	/* X710-T*L 2.5G and 5G speeds don't support DCB */
	if (I40E_IS_X710TL_DEVICE(hw->device_id) &&
	    (hw->phy.link_info.link_speed &
	     ~(I40E_LINK_SPEED_2_5GB | I40E_LINK_SPEED_5GB)) &&
	     !test_bit(I40E_FLAG_DCB_CAPABLE, pf->flags))
		/* let firmware decide if the DCB should be disabled */
		set_bit(I40E_FLAG_DCB_CAPABLE, pf->flags);

	/* Not DCB capable or capability disabled */
	if (!test_bit(I40E_FLAG_DCB_CAPABLE, pf->flags))
		return ret;

	/* Ignore if event is not for Nearest Bridge */
	type = ((mib->type >> I40E_AQ_LLDP_BRIDGE_TYPE_SHIFT)
		& I40E_AQ_LLDP_BRIDGE_TYPE_MASK);
	dev_dbg(&pf->pdev->dev, "LLDP event mib bridge type 0x%x\n", type);
	if (type != I40E_AQ_LLDP_BRIDGE_TYPE_NEAREST_BRIDGE)
		return ret;

	/* Check MIB Type and return if event for Remote MIB update */
	type = mib->type & I40E_AQ_LLDP_MIB_TYPE_MASK;
	dev_dbg(&pf->pdev->dev,
		"LLDP event mib type %s\n", type ? "remote" : "local");
	if (type == I40E_AQ_LLDP_MIB_REMOTE) {
		/* Update the remote cached instance and return */
		ret = i40e_aq_get_dcb_config(hw, I40E_AQ_LLDP_MIB_REMOTE,
				I40E_AQ_LLDP_BRIDGE_TYPE_NEAREST_BRIDGE,
				&hw->remote_dcbx_config);
		goto exit;
	}

	/* Store the old configuration */
	tmp_dcbx_cfg = hw->local_dcbx_config;

	/* Reset the old DCBx configuration data */
	memset(&hw->local_dcbx_config, 0, sizeof(hw->local_dcbx_config));
	/* Get updated DCBX data from firmware */
	ret = i40e_get_dcb_config(&pf->hw);
	if (ret) {
		/* X710-T*L 2.5G and 5G speeds don't support DCB */
		if (I40E_IS_X710TL_DEVICE(hw->device_id) &&
		    (hw->phy.link_info.link_speed &
		     (I40E_LINK_SPEED_2_5GB | I40E_LINK_SPEED_5GB))) {
			dev_warn(&pf->pdev->dev,
				 "DCB is not supported for X710-T*L 2.5/5G speeds\n");
			clear_bit(I40E_FLAG_DCB_CAPABLE, pf->flags);
		} else {
			dev_info(&pf->pdev->dev,
				 "Failed querying DCB configuration data from firmware, err %pe aq_err %s\n",
				 ERR_PTR(ret),
				 i40e_aq_str(&pf->hw,
					     pf->hw.aq.asq_last_status));
		}
		goto exit;
	}

	/* No change detected in DCBX configs */
	if (!memcmp(&tmp_dcbx_cfg, &hw->local_dcbx_config,
		    sizeof(tmp_dcbx_cfg))) {
		dev_dbg(&pf->pdev->dev, "No change detected in DCBX configuration.\n");
		goto exit;
	}

	need_reconfig = i40e_dcb_need_reconfig(pf, &tmp_dcbx_cfg,
					       &hw->local_dcbx_config);

	i40e_dcbnl_flush_apps(pf, &tmp_dcbx_cfg, &hw->local_dcbx_config);

	if (!need_reconfig)
		goto exit;

	/* Enable DCB tagging only when more than one TC */
	if (i40e_dcb_get_num_tc(&hw->local_dcbx_config) > 1)
		set_bit(I40E_FLAG_DCB_ENA, pf->flags);
	else
		clear_bit(I40E_FLAG_DCB_ENA, pf->flags);

	set_bit(__I40E_PORT_SUSPENDED, pf->state);
	/* Reconfiguration needed quiesce all VSIs */
	i40e_pf_quiesce_all_vsi(pf);

	/* Changes in configuration update VEB/VSI */
	i40e_dcb_reconfigure(pf);

	ret = i40e_resume_port_tx(pf);

	clear_bit(__I40E_PORT_SUSPENDED, pf->state);
	/* In case of error no point in resuming VSIs */
	if (ret)
		goto exit;

	/* Wait for the PF's queues to be disabled */
	ret = i40e_pf_wait_queues_disabled(pf);
	if (ret) {
		/* Schedule PF reset to recover */
		set_bit(__I40E_PF_RESET_REQUESTED, pf->state);
		i40e_service_event_schedule(pf);
	} else {
		i40e_pf_unquiesce_all_vsi(pf);
		set_bit(__I40E_CLIENT_SERVICE_REQUESTED, pf->state);
		set_bit(__I40E_CLIENT_L2_CHANGE, pf->state);
	}

exit:
	return ret;
}
#endif /* CONFIG_I40E_DCB */

/**
 * i40e_do_reset_safe - Protected reset path for userland calls.
 * @pf: board private structure
 * @reset_flags: which reset is requested
 *
 **/
void i40e_do_reset_safe(struct i40e_pf *pf, u32 reset_flags)
{
	rtnl_lock();
	i40e_do_reset(pf, reset_flags, true);
	rtnl_unlock();
}

/**
 * i40e_handle_lan_overflow_event - Handler for LAN queue overflow event
 * @pf: board private structure
 * @e: event info posted on ARQ
 *
 * Handler for LAN Queue Overflow Event generated by the firmware for PF
 * and VF queues
 **/
static void i40e_handle_lan_overflow_event(struct i40e_pf *pf,
					   struct i40e_arq_event_info *e)
{
	struct i40e_aqc_lan_overflow *data =
		(struct i40e_aqc_lan_overflow *)&e->desc.params.raw;
	u32 queue = le32_to_cpu(data->prtdcb_rupto);
	u32 qtx_ctl = le32_to_cpu(data->otx_ctl);
	struct i40e_hw *hw = &pf->hw;
	struct i40e_vf *vf;
	u16 vf_id;

	dev_dbg(&pf->pdev->dev, "overflow Rx Queue Number = %d QTX_CTL=0x%08x\n",
		queue, qtx_ctl);

	if (FIELD_GET(I40E_QTX_CTL_PFVF_Q_MASK, qtx_ctl) !=
	    I40E_QTX_CTL_VF_QUEUE)
		return;

	/* Queue belongs to VF, find the VF and issue VF reset */
	vf_id = FIELD_GET(I40E_QTX_CTL_VFVM_INDX_MASK, qtx_ctl);
	vf_id -= hw->func_caps.vf_base_id;
	vf = &pf->vf[vf_id];
	i40e_vc_notify_vf_reset(vf);
	/* Allow VF to process pending reset notification */
	msleep(20);
	i40e_reset_vf(vf, false);
}

/**
 * i40e_get_cur_guaranteed_fd_count - Get the consumed guaranteed FD filters
 * @pf: board private structure
 **/
u32 i40e_get_cur_guaranteed_fd_count(struct i40e_pf *pf)
{
	u32 val, fcnt_prog;

	val = rd32(&pf->hw, I40E_PFQF_FDSTAT);
	fcnt_prog = (val & I40E_PFQF_FDSTAT_GUARANT_CNT_MASK);
	return fcnt_prog;
}

/**
 * i40e_get_current_fd_count - Get total FD filters programmed for this PF
 * @pf: board private structure
 **/
u32 i40e_get_current_fd_count(struct i40e_pf *pf)
{
	u32 val, fcnt_prog;

	val = rd32(&pf->hw, I40E_PFQF_FDSTAT);
	fcnt_prog = (val & I40E_PFQF_FDSTAT_GUARANT_CNT_MASK) +
		    FIELD_GET(I40E_PFQF_FDSTAT_BEST_CNT_MASK, val);
	return fcnt_prog;
}

/**
 * i40e_get_global_fd_count - Get total FD filters programmed on device
 * @pf: board private structure
 **/
u32 i40e_get_global_fd_count(struct i40e_pf *pf)
{
	u32 val, fcnt_prog;

	val = rd32(&pf->hw, I40E_GLQF_FDCNT_0);
	fcnt_prog = (val & I40E_GLQF_FDCNT_0_GUARANT_CNT_MASK) +
		    FIELD_GET(I40E_GLQF_FDCNT_0_BESTCNT_MASK, val);
	return fcnt_prog;
}

/**
 * i40e_reenable_fdir_sb - Restore FDir SB capability
 * @pf: board private structure
 **/
static void i40e_reenable_fdir_sb(struct i40e_pf *pf)
{
	if (test_and_clear_bit(__I40E_FD_SB_AUTO_DISABLED, pf->state))
		if (test_bit(I40E_FLAG_FD_SB_ENA, pf->flags) &&
		    (I40E_DEBUG_FD & pf->hw.debug_mask))
			dev_info(&pf->pdev->dev, "FD Sideband/ntuple is being enabled since we have space in the table now\n");
}

/**
 * i40e_reenable_fdir_atr - Restore FDir ATR capability
 * @pf: board private structure
 **/
static void i40e_reenable_fdir_atr(struct i40e_pf *pf)
{
	if (test_and_clear_bit(__I40E_FD_ATR_AUTO_DISABLED, pf->state)) {
		/* ATR uses the same filtering logic as SB rules. It only
		 * functions properly if the input set mask is at the default
		 * settings. It is safe to restore the default input set
		 * because there are no active TCPv4 filter rules.
		 */
		i40e_write_fd_input_set(pf, I40E_FILTER_PCTYPE_NONF_IPV4_TCP,
					I40E_L3_SRC_MASK | I40E_L3_DST_MASK |
					I40E_L4_SRC_MASK | I40E_L4_DST_MASK);

		if (test_bit(I40E_FLAG_FD_ATR_ENA, pf->flags) &&
		    (I40E_DEBUG_FD & pf->hw.debug_mask))
			dev_info(&pf->pdev->dev, "ATR is being enabled since we have space in the table and there are no conflicting ntuple rules\n");
	}
}

/**
 * i40e_delete_invalid_filter - Delete an invalid FDIR filter
 * @pf: board private structure
 * @filter: FDir filter to remove
 */
static void i40e_delete_invalid_filter(struct i40e_pf *pf,
				       struct i40e_fdir_filter *filter)
{
	/* Update counters */
	pf->fdir_pf_active_filters--;
	pf->fd_inv = 0;

	switch (filter->flow_type) {
	case TCP_V4_FLOW:
		pf->fd_tcp4_filter_cnt--;
		break;
	case UDP_V4_FLOW:
		pf->fd_udp4_filter_cnt--;
		break;
	case SCTP_V4_FLOW:
		pf->fd_sctp4_filter_cnt--;
		break;
	case TCP_V6_FLOW:
		pf->fd_tcp6_filter_cnt--;
		break;
	case UDP_V6_FLOW:
		pf->fd_udp6_filter_cnt--;
		break;
	case SCTP_V6_FLOW:
		pf->fd_udp6_filter_cnt--;
		break;
	case IP_USER_FLOW:
		switch (filter->ipl4_proto) {
		case IPPROTO_TCP:
			pf->fd_tcp4_filter_cnt--;
			break;
		case IPPROTO_UDP:
			pf->fd_udp4_filter_cnt--;
			break;
		case IPPROTO_SCTP:
			pf->fd_sctp4_filter_cnt--;
			break;
		case IPPROTO_IP:
			pf->fd_ip4_filter_cnt--;
			break;
		}
		break;
	case IPV6_USER_FLOW:
		switch (filter->ipl4_proto) {
		case IPPROTO_TCP:
			pf->fd_tcp6_filter_cnt--;
			break;
		case IPPROTO_UDP:
			pf->fd_udp6_filter_cnt--;
			break;
		case IPPROTO_SCTP:
			pf->fd_sctp6_filter_cnt--;
			break;
		case IPPROTO_IP:
			pf->fd_ip6_filter_cnt--;
			break;
		}
		break;
	}

	/* Remove the filter from the list and free memory */
	hlist_del(&filter->fdir_node);
	kfree(filter);
}

/**
 * i40e_fdir_check_and_reenable - Function to reenabe FD ATR or SB if disabled
 * @pf: board private structure
 **/
void i40e_fdir_check_and_reenable(struct i40e_pf *pf)
{
	struct i40e_fdir_filter *filter;
	u32 fcnt_prog, fcnt_avail;
	struct hlist_node *node;

	if (test_bit(__I40E_FD_FLUSH_REQUESTED, pf->state))
		return;

	/* Check if we have enough room to re-enable FDir SB capability. */
	fcnt_prog = i40e_get_global_fd_count(pf);
	fcnt_avail = pf->fdir_pf_filter_count;
	if ((fcnt_prog < (fcnt_avail - I40E_FDIR_BUFFER_HEAD_ROOM)) ||
	    (pf->fd_add_err == 0) ||
	    (i40e_get_current_atr_cnt(pf) < pf->fd_atr_cnt))
		i40e_reenable_fdir_sb(pf);

	/* We should wait for even more space before re-enabling ATR.
	 * Additionally, we cannot enable ATR as long as we still have TCP SB
	 * rules active.
	 */
	if ((fcnt_prog < (fcnt_avail - I40E_FDIR_BUFFER_HEAD_ROOM_FOR_ATR)) &&
	    pf->fd_tcp4_filter_cnt == 0 && pf->fd_tcp6_filter_cnt == 0)
		i40e_reenable_fdir_atr(pf);

	/* if hw had a problem adding a filter, delete it */
	if (pf->fd_inv > 0) {
		hlist_for_each_entry_safe(filter, node,
					  &pf->fdir_filter_list, fdir_node)
			if (filter->fd_id == pf->fd_inv)
				i40e_delete_invalid_filter(pf, filter);
	}
}

#define I40E_MIN_FD_FLUSH_INTERVAL 10
#define I40E_MIN_FD_FLUSH_SB_ATR_UNSTABLE 30
/**
 * i40e_fdir_flush_and_replay - Function to flush all FD filters and replay SB
 * @pf: board private structure
 **/
static void i40e_fdir_flush_and_replay(struct i40e_pf *pf)
{
	unsigned long min_flush_time;
	int flush_wait_retry = 50;
	bool disable_atr = false;
	int fd_room;
	int reg;

	if (!time_after(jiffies, pf->fd_flush_timestamp +
				 (I40E_MIN_FD_FLUSH_INTERVAL * HZ)))
		return;

	/* If the flush is happening too quick and we have mostly SB rules we
	 * should not re-enable ATR for some time.
	 */
	min_flush_time = pf->fd_flush_timestamp +
			 (I40E_MIN_FD_FLUSH_SB_ATR_UNSTABLE * HZ);
	fd_room = pf->fdir_pf_filter_count - pf->fdir_pf_active_filters;

	if (!(time_after(jiffies, min_flush_time)) &&
	    (fd_room < I40E_FDIR_BUFFER_HEAD_ROOM_FOR_ATR)) {
		if (I40E_DEBUG_FD & pf->hw.debug_mask)
			dev_info(&pf->pdev->dev, "ATR disabled, not enough FD filter space.\n");
		disable_atr = true;
	}

	pf->fd_flush_timestamp = jiffies;
	set_bit(__I40E_FD_ATR_AUTO_DISABLED, pf->state);
	/* flush all filters */
	wr32(&pf->hw, I40E_PFQF_CTL_1,
	     I40E_PFQF_CTL_1_CLEARFDTABLE_MASK);
	i40e_flush(&pf->hw);
	pf->fd_flush_cnt++;
	pf->fd_add_err = 0;
	do {
		/* Check FD flush status every 5-6msec */
		usleep_range(5000, 6000);
		reg = rd32(&pf->hw, I40E_PFQF_CTL_1);
		if (!(reg & I40E_PFQF_CTL_1_CLEARFDTABLE_MASK))
			break;
	} while (flush_wait_retry--);
	if (reg & I40E_PFQF_CTL_1_CLEARFDTABLE_MASK) {
		dev_warn(&pf->pdev->dev, "FD table did not flush, needs more time\n");
	} else {
		/* replay sideband filters */
		i40e_fdir_filter_restore(i40e_pf_get_main_vsi(pf));
		if (!disable_atr && !pf->fd_tcp4_filter_cnt)
			clear_bit(__I40E_FD_ATR_AUTO_DISABLED, pf->state);
		clear_bit(__I40E_FD_FLUSH_REQUESTED, pf->state);
		if (I40E_DEBUG_FD & pf->hw.debug_mask)
			dev_info(&pf->pdev->dev, "FD Filter table flushed and FD-SB replayed.\n");
	}
}

/**
 * i40e_get_current_atr_cnt - Get the count of total FD ATR filters programmed
 * @pf: board private structure
 **/
u32 i40e_get_current_atr_cnt(struct i40e_pf *pf)
{
	return i40e_get_current_fd_count(pf) - pf->fdir_pf_active_filters;
}

/**
 * i40e_fdir_reinit_subtask - Worker thread to reinit FDIR filter table
 * @pf: board private structure
 **/
static void i40e_fdir_reinit_subtask(struct i40e_pf *pf)
{

	/* if interface is down do nothing */
	if (test_bit(__I40E_DOWN, pf->state))
		return;

	if (test_bit(__I40E_FD_FLUSH_REQUESTED, pf->state))
		i40e_fdir_flush_and_replay(pf);

	i40e_fdir_check_and_reenable(pf);

}

/**
 * i40e_vsi_link_event - notify VSI of a link event
 * @vsi: vsi to be notified
 * @link_up: link up or down
 **/
static void i40e_vsi_link_event(struct i40e_vsi *vsi, bool link_up)
{
	if (!vsi || test_bit(__I40E_VSI_DOWN, vsi->state))
		return;

	switch (vsi->type) {
	case I40E_VSI_MAIN:
		if (!vsi->netdev || !vsi->netdev_registered)
			break;

		if (link_up) {
			netif_carrier_on(vsi->netdev);
			netif_tx_wake_all_queues(vsi->netdev);
		} else {
			netif_carrier_off(vsi->netdev);
			netif_tx_stop_all_queues(vsi->netdev);
		}
		break;

	case I40E_VSI_SRIOV:
	case I40E_VSI_VMDQ2:
	case I40E_VSI_CTRL:
	case I40E_VSI_IWARP:
	case I40E_VSI_MIRROR:
	default:
		/* there is no notification for other VSIs */
		break;
	}
}

/**
 * i40e_veb_link_event - notify elements on the veb of a link event
 * @veb: veb to be notified
 * @link_up: link up or down
 **/
static void i40e_veb_link_event(struct i40e_veb *veb, bool link_up)
{
	struct i40e_vsi *vsi;
	struct i40e_pf *pf;
	int i;

	if (!veb || !veb->pf)
		return;
	pf = veb->pf;

	/* Send link event to contained VSIs */
	i40e_pf_for_each_vsi(pf, i, vsi)
		if (vsi->uplink_seid == veb->seid)
			i40e_vsi_link_event(vsi, link_up);
}

/**
 * i40e_link_event - Update netif_carrier status
 * @pf: board private structure
 **/
static void i40e_link_event(struct i40e_pf *pf)
{
	struct i40e_vsi *vsi = i40e_pf_get_main_vsi(pf);
	struct i40e_veb *veb = i40e_pf_get_main_veb(pf);
	u8 new_link_speed, old_link_speed;
	bool new_link, old_link;
	int status;
#ifdef CONFIG_I40E_DCB
	int err;
#endif /* CONFIG_I40E_DCB */

	/* set this to force the get_link_status call to refresh state */
	pf->hw.phy.get_link_info = true;
	old_link = (pf->hw.phy.link_info_old.link_info & I40E_AQ_LINK_UP);
	status = i40e_get_link_status(&pf->hw, &new_link);

	/* On success, disable temp link polling */
	if (status == 0) {
		clear_bit(__I40E_TEMP_LINK_POLLING, pf->state);
	} else {
		/* Enable link polling temporarily until i40e_get_link_status
		 * returns 0
		 */
		set_bit(__I40E_TEMP_LINK_POLLING, pf->state);
		dev_dbg(&pf->pdev->dev, "couldn't get link state, status: %d\n",
			status);
		return;
	}

	old_link_speed = pf->hw.phy.link_info_old.link_speed;
	new_link_speed = pf->hw.phy.link_info.link_speed;

	if (new_link == old_link &&
	    new_link_speed == old_link_speed &&
	    (test_bit(__I40E_VSI_DOWN, vsi->state) ||
	     new_link == netif_carrier_ok(vsi->netdev)))
		return;

	i40e_print_link_message(vsi, new_link);

	/* Notify the base of the switch tree connected to
	 * the link.  Floating VEBs are not notified.
	 */
	if (veb)
		i40e_veb_link_event(veb, new_link);
	else
		i40e_vsi_link_event(vsi, new_link);

	if (pf->vf)
		i40e_vc_notify_link_state(pf);

	if (test_bit(I40E_FLAG_PTP_ENA, pf->flags))
		i40e_ptp_set_increment(pf);
#ifdef CONFIG_I40E_DCB
	if (new_link == old_link)
		return;
	/* Not SW DCB so firmware will take care of default settings */
	if (pf->dcbx_cap & DCB_CAP_DCBX_LLD_MANAGED)
		return;

	/* We cover here only link down, as after link up in case of SW DCB
	 * SW LLDP agent will take care of setting it up
	 */
	if (!new_link) {
		dev_dbg(&pf->pdev->dev, "Reconfig DCB to single TC as result of Link Down\n");
		memset(&pf->tmp_cfg, 0, sizeof(pf->tmp_cfg));
		err = i40e_dcb_sw_default_config(pf);
		if (err) {
			clear_bit(I40E_FLAG_DCB_CAPABLE, pf->flags);
			clear_bit(I40E_FLAG_DCB_ENA, pf->flags);
		} else {
			pf->dcbx_cap = DCB_CAP_DCBX_HOST |
				       DCB_CAP_DCBX_VER_IEEE;
			set_bit(I40E_FLAG_DCB_CAPABLE, pf->flags);
			clear_bit(I40E_FLAG_DCB_ENA, pf->flags);
		}
	}
#endif /* CONFIG_I40E_DCB */
}

/**
 * i40e_watchdog_subtask - periodic checks not using event driven response
 * @pf: board private structure
 **/
static void i40e_watchdog_subtask(struct i40e_pf *pf)
{
	struct i40e_vsi *vsi;
	struct i40e_veb *veb;
	int i;

	/* if interface is down do nothing */
	if (test_bit(__I40E_DOWN, pf->state) ||
	    test_bit(__I40E_CONFIG_BUSY, pf->state))
		return;

	/* make sure we don't do these things too often */
	if (time_before(jiffies, (pf->service_timer_previous +
				  pf->service_timer_period)))
		return;
	pf->service_timer_previous = jiffies;

	if (test_bit(I40E_FLAG_LINK_POLLING_ENA, pf->flags) ||
	    test_bit(__I40E_TEMP_LINK_POLLING, pf->state))
		i40e_link_event(pf);

	/* Update the stats for active netdevs so the network stack
	 * can look at updated numbers whenever it cares to
	 */
	i40e_pf_for_each_vsi(pf, i, vsi)
		if (vsi->netdev)
			i40e_update_stats(vsi);

	if (test_bit(I40E_FLAG_VEB_STATS_ENA, pf->flags)) {
		/* Update the stats for the active switching components */
		i40e_pf_for_each_veb(pf, i, veb)
			i40e_update_veb_stats(veb);
	}

	i40e_ptp_rx_hang(pf);
	i40e_ptp_tx_hang(pf);
}

/**
 * i40e_reset_subtask - Set up for resetting the device and driver
 * @pf: board private structure
 **/
static void i40e_reset_subtask(struct i40e_pf *pf)
{
	u32 reset_flags = 0;

	if (test_bit(__I40E_REINIT_REQUESTED, pf->state)) {
		reset_flags |= BIT(__I40E_REINIT_REQUESTED);
		clear_bit(__I40E_REINIT_REQUESTED, pf->state);
	}
	if (test_bit(__I40E_PF_RESET_REQUESTED, pf->state)) {
		reset_flags |= BIT(__I40E_PF_RESET_REQUESTED);
		clear_bit(__I40E_PF_RESET_REQUESTED, pf->state);
	}
	if (test_bit(__I40E_CORE_RESET_REQUESTED, pf->state)) {
		reset_flags |= BIT(__I40E_CORE_RESET_REQUESTED);
		clear_bit(__I40E_CORE_RESET_REQUESTED, pf->state);
	}
	if (test_bit(__I40E_GLOBAL_RESET_REQUESTED, pf->state)) {
		reset_flags |= BIT(__I40E_GLOBAL_RESET_REQUESTED);
		clear_bit(__I40E_GLOBAL_RESET_REQUESTED, pf->state);
	}
	if (test_bit(__I40E_DOWN_REQUESTED, pf->state)) {
		reset_flags |= BIT(__I40E_DOWN_REQUESTED);
		clear_bit(__I40E_DOWN_REQUESTED, pf->state);
	}

	/* If there's a recovery already waiting, it takes
	 * precedence before starting a new reset sequence.
	 */
	if (test_bit(__I40E_RESET_INTR_RECEIVED, pf->state)) {
		i40e_prep_for_reset(pf);
		i40e_reset(pf);
		i40e_rebuild(pf, false, false);
	}

	/* If we're already down or resetting, just bail */
	if (reset_flags &&
	    !test_bit(__I40E_DOWN, pf->state) &&
	    !test_bit(__I40E_CONFIG_BUSY, pf->state)) {
		i40e_do_reset(pf, reset_flags, false);
	}
}

/**
 * i40e_handle_link_event - Handle link event
 * @pf: board private structure
 * @e: event info posted on ARQ
 **/
static void i40e_handle_link_event(struct i40e_pf *pf,
				   struct i40e_arq_event_info *e)
{
	struct i40e_aqc_get_link_status *status =
		(struct i40e_aqc_get_link_status *)&e->desc.params.raw;

	/* Do a new status request to re-enable LSE reporting
	 * and load new status information into the hw struct
	 * This completely ignores any state information
	 * in the ARQ event info, instead choosing to always
	 * issue the AQ update link status command.
	 */
	i40e_link_event(pf);

	/* Check if module meets thermal requirements */
	if (status->phy_type == I40E_PHY_TYPE_NOT_SUPPORTED_HIGH_TEMP) {
		dev_err(&pf->pdev->dev,
			"Rx/Tx is disabled on this device because the module does not meet thermal requirements.\n");
		dev_err(&pf->pdev->dev,
			"Refer to the Intel(R) Ethernet Adapters and Devices User Guide for a list of supported modules.\n");
	} else {
		/* check for unqualified module, if link is down, suppress
		 * the message if link was forced to be down.
		 */
		if ((status->link_info & I40E_AQ_MEDIA_AVAILABLE) &&
		    (!(status->an_info & I40E_AQ_QUALIFIED_MODULE)) &&
		    (!(status->link_info & I40E_AQ_LINK_UP)) &&
		    (!test_bit(I40E_FLAG_LINK_DOWN_ON_CLOSE_ENA, pf->flags))) {
			dev_err(&pf->pdev->dev,
				"Rx/Tx is disabled on this device because an unsupported SFP module type was detected.\n");
			dev_err(&pf->pdev->dev,
				"Refer to the Intel(R) Ethernet Adapters and Devices User Guide for a list of supported modules.\n");
		}
	}
}

/**
 * i40e_clean_adminq_subtask - Clean the AdminQ rings
 * @pf: board private structure
 **/
static void i40e_clean_adminq_subtask(struct i40e_pf *pf)
{
	struct i40e_arq_event_info event;
	struct i40e_hw *hw = &pf->hw;
	u16 pending, i = 0;
	u16 opcode;
	u32 oldval;
	int ret;
	u32 val;

	/* Do not run clean AQ when PF reset fails */
	if (test_bit(__I40E_RESET_FAILED, pf->state))
		return;

	/* check for error indications */
	val = rd32(&pf->hw, I40E_PF_ARQLEN);
	oldval = val;
	if (val & I40E_PF_ARQLEN_ARQVFE_MASK) {
		if (hw->debug_mask & I40E_DEBUG_AQ)
			dev_info(&pf->pdev->dev, "ARQ VF Error detected\n");
		val &= ~I40E_PF_ARQLEN_ARQVFE_MASK;
	}
	if (val & I40E_PF_ARQLEN_ARQOVFL_MASK) {
		if (hw->debug_mask & I40E_DEBUG_AQ)
			dev_info(&pf->pdev->dev, "ARQ Overflow Error detected\n");
		val &= ~I40E_PF_ARQLEN_ARQOVFL_MASK;
		pf->arq_overflows++;
	}
	if (val & I40E_PF_ARQLEN_ARQCRIT_MASK) {
		if (hw->debug_mask & I40E_DEBUG_AQ)
			dev_info(&pf->pdev->dev, "ARQ Critical Error detected\n");
		val &= ~I40E_PF_ARQLEN_ARQCRIT_MASK;
	}
	if (oldval != val)
		wr32(&pf->hw, I40E_PF_ARQLEN, val);

	val = rd32(&pf->hw, I40E_PF_ATQLEN);
	oldval = val;
	if (val & I40E_PF_ATQLEN_ATQVFE_MASK) {
		if (pf->hw.debug_mask & I40E_DEBUG_AQ)
			dev_info(&pf->pdev->dev, "ASQ VF Error detected\n");
		val &= ~I40E_PF_ATQLEN_ATQVFE_MASK;
	}
	if (val & I40E_PF_ATQLEN_ATQOVFL_MASK) {
		if (pf->hw.debug_mask & I40E_DEBUG_AQ)
			dev_info(&pf->pdev->dev, "ASQ Overflow Error detected\n");
		val &= ~I40E_PF_ATQLEN_ATQOVFL_MASK;
	}
	if (val & I40E_PF_ATQLEN_ATQCRIT_MASK) {
		if (pf->hw.debug_mask & I40E_DEBUG_AQ)
			dev_info(&pf->pdev->dev, "ASQ Critical Error detected\n");
		val &= ~I40E_PF_ATQLEN_ATQCRIT_MASK;
	}
	if (oldval != val)
		wr32(&pf->hw, I40E_PF_ATQLEN, val);

	event.buf_len = I40E_MAX_AQ_BUF_SIZE;
	event.msg_buf = kzalloc(event.buf_len, GFP_KERNEL);
	if (!event.msg_buf)
		return;

	do {
		ret = i40e_clean_arq_element(hw, &event, &pending);
		if (ret == -EALREADY)
			break;
		else if (ret) {
			dev_info(&pf->pdev->dev, "ARQ event error %d\n", ret);
			break;
		}

		opcode = le16_to_cpu(event.desc.opcode);
		switch (opcode) {

		case i40e_aqc_opc_get_link_status:
			rtnl_lock();
			i40e_handle_link_event(pf, &event);
			rtnl_unlock();
			break;
		case i40e_aqc_opc_send_msg_to_pf:
			ret = i40e_vc_process_vf_msg(pf,
					le16_to_cpu(event.desc.retval),
					le32_to_cpu(event.desc.cookie_high),
					le32_to_cpu(event.desc.cookie_low),
					event.msg_buf,
					event.msg_len);
			break;
		case i40e_aqc_opc_lldp_update_mib:
			dev_dbg(&pf->pdev->dev, "ARQ: Update LLDP MIB event received\n");
#ifdef CONFIG_I40E_DCB
			rtnl_lock();
			i40e_handle_lldp_event(pf, &event);
			rtnl_unlock();
#endif /* CONFIG_I40E_DCB */
			break;
		case i40e_aqc_opc_event_lan_overflow:
			dev_dbg(&pf->pdev->dev, "ARQ LAN queue overflow event received\n");
			i40e_handle_lan_overflow_event(pf, &event);
			break;
		case i40e_aqc_opc_send_msg_to_peer:
			dev_info(&pf->pdev->dev, "ARQ: Msg from other pf\n");
			break;
		case i40e_aqc_opc_nvm_erase:
		case i40e_aqc_opc_nvm_update:
		case i40e_aqc_opc_oem_post_update:
			i40e_debug(&pf->hw, I40E_DEBUG_NVM,
				   "ARQ NVM operation 0x%04x completed\n",
				   opcode);
			break;
		default:
			dev_info(&pf->pdev->dev,
				 "ARQ: Unknown event 0x%04x ignored\n",
				 opcode);
			break;
		}
	} while (i++ < I40E_AQ_WORK_LIMIT);

	if (i < I40E_AQ_WORK_LIMIT)
		clear_bit(__I40E_ADMINQ_EVENT_PENDING, pf->state);

	/* re-enable Admin queue interrupt cause */
	val = rd32(hw, I40E_PFINT_ICR0_ENA);
	val |=  I40E_PFINT_ICR0_ENA_ADMINQ_MASK;
	wr32(hw, I40E_PFINT_ICR0_ENA, val);
	i40e_flush(hw);

	kfree(event.msg_buf);
}

/**
 * i40e_verify_eeprom - make sure eeprom is good to use
 * @pf: board private structure
 **/
static void i40e_verify_eeprom(struct i40e_pf *pf)
{
	int err;

	err = i40e_diag_eeprom_test(&pf->hw);
	if (err) {
		/* retry in case of garbage read */
		err = i40e_diag_eeprom_test(&pf->hw);
		if (err) {
			dev_info(&pf->pdev->dev, "eeprom check failed (%d), Tx/Rx traffic disabled\n",
				 err);
			set_bit(__I40E_BAD_EEPROM, pf->state);
		}
	}

	if (!err && test_bit(__I40E_BAD_EEPROM, pf->state)) {
		dev_info(&pf->pdev->dev, "eeprom check passed, Tx/Rx traffic enabled\n");
		clear_bit(__I40E_BAD_EEPROM, pf->state);
	}
}

/**
 * i40e_enable_pf_switch_lb
 * @pf: pointer to the PF structure
 *
 * enable switch loop back or die - no point in a return value
 **/
static void i40e_enable_pf_switch_lb(struct i40e_pf *pf)
{
	struct i40e_vsi *vsi = i40e_pf_get_main_vsi(pf);
	struct i40e_vsi_context ctxt;
	int ret;

	ctxt.seid = pf->main_vsi_seid;
	ctxt.pf_num = pf->hw.pf_id;
	ctxt.vf_num = 0;
	ret = i40e_aq_get_vsi_params(&pf->hw, &ctxt, NULL);
	if (ret) {
		dev_info(&pf->pdev->dev,
			 "couldn't get PF vsi config, err %pe aq_err %s\n",
			 ERR_PTR(ret),
			 i40e_aq_str(&pf->hw, pf->hw.aq.asq_last_status));
		return;
	}
	ctxt.flags = I40E_AQ_VSI_TYPE_PF;
	ctxt.info.valid_sections = cpu_to_le16(I40E_AQ_VSI_PROP_SWITCH_VALID);
	ctxt.info.switch_id |= cpu_to_le16(I40E_AQ_VSI_SW_ID_FLAG_ALLOW_LB);

	ret = i40e_aq_update_vsi_params(&vsi->back->hw, &ctxt, NULL);
	if (ret) {
		dev_info(&pf->pdev->dev,
			 "update vsi switch failed, err %pe aq_err %s\n",
			 ERR_PTR(ret),
			 i40e_aq_str(&pf->hw, pf->hw.aq.asq_last_status));
	}
}

/**
 * i40e_disable_pf_switch_lb
 * @pf: pointer to the PF structure
 *
 * disable switch loop back or die - no point in a return value
 **/
static void i40e_disable_pf_switch_lb(struct i40e_pf *pf)
{
	struct i40e_vsi *vsi = i40e_pf_get_main_vsi(pf);
	struct i40e_vsi_context ctxt;
	int ret;

	ctxt.seid = pf->main_vsi_seid;
	ctxt.pf_num = pf->hw.pf_id;
	ctxt.vf_num = 0;
	ret = i40e_aq_get_vsi_params(&pf->hw, &ctxt, NULL);
	if (ret) {
		dev_info(&pf->pdev->dev,
			 "couldn't get PF vsi config, err %pe aq_err %s\n",
			 ERR_PTR(ret),
			 i40e_aq_str(&pf->hw, pf->hw.aq.asq_last_status));
		return;
	}
	ctxt.flags = I40E_AQ_VSI_TYPE_PF;
	ctxt.info.valid_sections = cpu_to_le16(I40E_AQ_VSI_PROP_SWITCH_VALID);
	ctxt.info.switch_id &= ~cpu_to_le16(I40E_AQ_VSI_SW_ID_FLAG_ALLOW_LB);

	ret = i40e_aq_update_vsi_params(&vsi->back->hw, &ctxt, NULL);
	if (ret) {
		dev_info(&pf->pdev->dev,
			 "update vsi switch failed, err %pe aq_err %s\n",
			 ERR_PTR(ret),
			 i40e_aq_str(&pf->hw, pf->hw.aq.asq_last_status));
	}
}

/**
 * i40e_config_bridge_mode - Configure the HW bridge mode
 * @veb: pointer to the bridge instance
 *
 * Configure the loop back mode for the LAN VSI that is downlink to the
 * specified HW bridge instance. It is expected this function is called
 * when a new HW bridge is instantiated.
 **/
static void i40e_config_bridge_mode(struct i40e_veb *veb)
{
	struct i40e_pf *pf = veb->pf;

	if (pf->hw.debug_mask & I40E_DEBUG_LAN)
		dev_info(&pf->pdev->dev, "enabling bridge mode: %s\n",
			 veb->bridge_mode == BRIDGE_MODE_VEPA ? "VEPA" : "VEB");
	if (veb->bridge_mode & BRIDGE_MODE_VEPA)
		i40e_disable_pf_switch_lb(pf);
	else
		i40e_enable_pf_switch_lb(pf);
}

/**
 * i40e_reconstitute_veb - rebuild the VEB and VSIs connected to it
 * @veb: pointer to the VEB instance
 *
 * This is a function that builds the attached VSIs. We track the connections
 * through our own index numbers because the seid's from the HW could change
 * across the reset.
 **/
static int i40e_reconstitute_veb(struct i40e_veb *veb)
{
	struct i40e_vsi *ctl_vsi = NULL;
	struct i40e_pf *pf = veb->pf;
	struct i40e_vsi *vsi;
	int v, ret;

	/* As we do not maintain PV (port virtualizer) switch element then
	 * there can be only one non-floating VEB that have uplink to MAC SEID
	 * and its control VSI is the main one.
	 */
	if (WARN_ON(veb->uplink_seid && veb->uplink_seid != pf->mac_seid)) {
		dev_err(&pf->pdev->dev,
			"Invalid uplink SEID for VEB %d\n", veb->idx);
		return -ENOENT;
	}

	if (veb->uplink_seid == pf->mac_seid) {
		/* Check that the LAN VSI has VEB owning flag set */
		ctl_vsi = i40e_pf_get_main_vsi(pf);

		if (WARN_ON(ctl_vsi->veb_idx != veb->idx ||
			    !(ctl_vsi->flags & I40E_VSI_FLAG_VEB_OWNER))) {
			dev_err(&pf->pdev->dev,
				"Invalid control VSI for VEB %d\n", veb->idx);
			return -ENOENT;
		}

		/* Add the control VSI to switch */
		ret = i40e_add_vsi(ctl_vsi);
		if (ret) {
			dev_err(&pf->pdev->dev,
				"Rebuild of owner VSI for VEB %d failed: %d\n",
				veb->idx, ret);
			return ret;
		}

		i40e_vsi_reset_stats(ctl_vsi);
	}

	/* create the VEB in the switch and move the VSI onto the VEB */
	ret = i40e_add_veb(veb, ctl_vsi);
	if (ret)
		return ret;

	if (veb->uplink_seid) {
		if (test_bit(I40E_FLAG_VEB_MODE_ENA, pf->flags))
			veb->bridge_mode = BRIDGE_MODE_VEB;
		else
			veb->bridge_mode = BRIDGE_MODE_VEPA;
		i40e_config_bridge_mode(veb);
	}

	/* create the remaining VSIs attached to this VEB */
	i40e_pf_for_each_vsi(pf, v, vsi) {
		if (vsi == ctl_vsi)
			continue;

		if (vsi->veb_idx == veb->idx) {
			vsi->uplink_seid = veb->seid;
			ret = i40e_add_vsi(vsi);
			if (ret) {
				dev_info(&pf->pdev->dev,
					 "rebuild of vsi_idx %d failed: %d\n",
					 v, ret);
				return ret;
			}
			i40e_vsi_reset_stats(vsi);
		}
	}

	return ret;
}

/**
 * i40e_get_capabilities - get info about the HW
 * @pf: the PF struct
 * @list_type: AQ capability to be queried
 **/
static int i40e_get_capabilities(struct i40e_pf *pf,
				 enum i40e_admin_queue_opc list_type)
{
	struct i40e_aqc_list_capabilities_element_resp *cap_buf;
	u16 data_size;
	int buf_len;
	int err;

	buf_len = 40 * sizeof(struct i40e_aqc_list_capabilities_element_resp);
	do {
		cap_buf = kzalloc(buf_len, GFP_KERNEL);
		if (!cap_buf)
			return -ENOMEM;

		/* this loads the data into the hw struct for us */
		err = i40e_aq_discover_capabilities(&pf->hw, cap_buf, buf_len,
						    &data_size, list_type,
						    NULL);
		/* data loaded, buffer no longer needed */
		kfree(cap_buf);

		if (pf->hw.aq.asq_last_status == I40E_AQ_RC_ENOMEM) {
			/* retry with a larger buffer */
			buf_len = data_size;
		} else if (pf->hw.aq.asq_last_status != I40E_AQ_RC_OK || err) {
			dev_info(&pf->pdev->dev,
				 "capability discovery failed, err %pe aq_err %s\n",
				 ERR_PTR(err),
				 i40e_aq_str(&pf->hw,
					     pf->hw.aq.asq_last_status));
			return -ENODEV;
		}
	} while (err);

	if (pf->hw.debug_mask & I40E_DEBUG_USER) {
		if (list_type == i40e_aqc_opc_list_func_capabilities) {
			dev_info(&pf->pdev->dev,
				 "pf=%d, num_vfs=%d, msix_pf=%d, msix_vf=%d, fd_g=%d, fd_b=%d, pf_max_q=%d num_vsi=%d\n",
				 pf->hw.pf_id, pf->hw.func_caps.num_vfs,
				 pf->hw.func_caps.num_msix_vectors,
				 pf->hw.func_caps.num_msix_vectors_vf,
				 pf->hw.func_caps.fd_filters_guaranteed,
				 pf->hw.func_caps.fd_filters_best_effort,
				 pf->hw.func_caps.num_tx_qp,
				 pf->hw.func_caps.num_vsis);
		} else if (list_type == i40e_aqc_opc_list_dev_capabilities) {
			dev_info(&pf->pdev->dev,
				 "switch_mode=0x%04x, function_valid=0x%08x\n",
				 pf->hw.dev_caps.switch_mode,
				 pf->hw.dev_caps.valid_functions);
			dev_info(&pf->pdev->dev,
				 "SR-IOV=%d, num_vfs for all function=%u\n",
				 pf->hw.dev_caps.sr_iov_1_1,
				 pf->hw.dev_caps.num_vfs);
			dev_info(&pf->pdev->dev,
				 "num_vsis=%u, num_rx:%u, num_tx=%u\n",
				 pf->hw.dev_caps.num_vsis,
				 pf->hw.dev_caps.num_rx_qp,
				 pf->hw.dev_caps.num_tx_qp);
		}
	}
	if (list_type == i40e_aqc_opc_list_func_capabilities) {
#define DEF_NUM_VSI (1 + (pf->hw.func_caps.fcoe ? 1 : 0) \
		       + pf->hw.func_caps.num_vfs)
		if (pf->hw.revision_id == 0 &&
		    pf->hw.func_caps.num_vsis < DEF_NUM_VSI) {
			dev_info(&pf->pdev->dev,
				 "got num_vsis %d, setting num_vsis to %d\n",
				 pf->hw.func_caps.num_vsis, DEF_NUM_VSI);
			pf->hw.func_caps.num_vsis = DEF_NUM_VSI;
		}
	}
	return 0;
}

static int i40e_vsi_clear(struct i40e_vsi *vsi);

/**
 * i40e_fdir_sb_setup - initialize the Flow Director resources for Sideband
 * @pf: board private structure
 **/
static void i40e_fdir_sb_setup(struct i40e_pf *pf)
{
	struct i40e_vsi *main_vsi, *vsi;

	/* quick workaround for an NVM issue that leaves a critical register
	 * uninitialized
	 */
	if (!rd32(&pf->hw, I40E_GLQF_HKEY(0))) {
		static const u32 hkey[] = {
			0xe640d33f, 0xcdfe98ab, 0x73fa7161, 0x0d7a7d36,
			0xeacb7d61, 0xaa4f05b6, 0x9c5c89ed, 0xfc425ddb,
			0xa4654832, 0xfc7461d4, 0x8f827619, 0xf5c63c21,
			0x95b3a76d};
		int i;

		for (i = 0; i <= I40E_GLQF_HKEY_MAX_INDEX; i++)
			wr32(&pf->hw, I40E_GLQF_HKEY(i), hkey[i]);
	}

	if (!test_bit(I40E_FLAG_FD_SB_ENA, pf->flags))
		return;

	/* find existing VSI and see if it needs configuring */
	vsi = i40e_find_vsi_by_type(pf, I40E_VSI_FDIR);

	/* create a new VSI if none exists */
	if (!vsi) {
		main_vsi = i40e_pf_get_main_vsi(pf);
		vsi = i40e_vsi_setup(pf, I40E_VSI_FDIR, main_vsi->seid, 0);
		if (!vsi) {
			dev_info(&pf->pdev->dev, "Couldn't create FDir VSI\n");
			clear_bit(I40E_FLAG_FD_SB_ENA, pf->flags);
			set_bit(I40E_FLAG_FD_SB_INACTIVE, pf->flags);
			return;
		}
	}

	i40e_vsi_setup_irqhandler(vsi, i40e_fdir_clean_ring);
}

/**
 * i40e_fdir_teardown - release the Flow Director resources
 * @pf: board private structure
 **/
static void i40e_fdir_teardown(struct i40e_pf *pf)
{
	struct i40e_vsi *vsi;

	i40e_fdir_filter_exit(pf);
	vsi = i40e_find_vsi_by_type(pf, I40E_VSI_FDIR);
	if (vsi)
		i40e_vsi_release(vsi);
}

/**
 * i40e_rebuild_cloud_filters - Rebuilds cloud filters for VSIs
 * @vsi: PF main vsi
 * @seid: seid of main or channel VSIs
 *
 * Rebuilds cloud filters associated with main VSI and channel VSIs if they
 * existed before reset
 **/
static int i40e_rebuild_cloud_filters(struct i40e_vsi *vsi, u16 seid)
{
	struct i40e_cloud_filter *cfilter;
	struct i40e_pf *pf = vsi->back;
	struct hlist_node *node;
	int ret;

	/* Add cloud filters back if they exist */
	hlist_for_each_entry_safe(cfilter, node, &pf->cloud_filter_list,
				  cloud_node) {
		if (cfilter->seid != seid)
			continue;

		if (cfilter->dst_port)
			ret = i40e_add_del_cloud_filter_big_buf(vsi, cfilter,
								true);
		else
			ret = i40e_add_del_cloud_filter(vsi, cfilter, true);

		if (ret) {
			dev_dbg(&pf->pdev->dev,
				"Failed to rebuild cloud filter, err %pe aq_err %s\n",
				ERR_PTR(ret),
				i40e_aq_str(&pf->hw,
					    pf->hw.aq.asq_last_status));
			return ret;
		}
	}
	return 0;
}

/**
 * i40e_rebuild_channels - Rebuilds channel VSIs if they existed before reset
 * @vsi: PF main vsi
 *
 * Rebuilds channel VSIs if they existed before reset
 **/
static int i40e_rebuild_channels(struct i40e_vsi *vsi)
{
	struct i40e_channel *ch, *ch_tmp;
	int ret;

	if (list_empty(&vsi->ch_list))
		return 0;

	list_for_each_entry_safe(ch, ch_tmp, &vsi->ch_list, list) {
		if (!ch->initialized)
			break;
		/* Proceed with creation of channel (VMDq2) VSI */
		ret = i40e_add_channel(vsi->back, vsi->uplink_seid, ch);
		if (ret) {
			dev_info(&vsi->back->pdev->dev,
				 "failed to rebuild channels using uplink_seid %u\n",
				 vsi->uplink_seid);
			return ret;
		}
		/* Reconfigure TX queues using QTX_CTL register */
		ret = i40e_channel_config_tx_ring(vsi->back, vsi, ch);
		if (ret) {
			dev_info(&vsi->back->pdev->dev,
				 "failed to configure TX rings for channel %u\n",
				 ch->seid);
			return ret;
		}
		/* update 'next_base_queue' */
		vsi->next_base_queue = vsi->next_base_queue +
							ch->num_queue_pairs;
		if (ch->max_tx_rate) {
			u64 credits = ch->max_tx_rate;

			if (i40e_set_bw_limit(vsi, ch->seid,
					      ch->max_tx_rate))
				return -EINVAL;

			do_div(credits, I40E_BW_CREDIT_DIVISOR);
			dev_dbg(&vsi->back->pdev->dev,
				"Set tx rate of %llu Mbps (count of 50Mbps %llu) for vsi->seid %u\n",
				ch->max_tx_rate,
				credits,
				ch->seid);
		}
		ret = i40e_rebuild_cloud_filters(vsi, ch->seid);
		if (ret) {
			dev_dbg(&vsi->back->pdev->dev,
				"Failed to rebuild cloud filters for channel VSI %u\n",
				ch->seid);
			return ret;
		}
	}
	return 0;
}

/**
 * i40e_clean_xps_state - clean xps state for every tx_ring
 * @vsi: ptr to the VSI
 **/
static void i40e_clean_xps_state(struct i40e_vsi *vsi)
{
	int i;

	if (vsi->tx_rings)
		for (i = 0; i < vsi->num_queue_pairs; i++)
			if (vsi->tx_rings[i])
				clear_bit(__I40E_TX_XPS_INIT_DONE,
					  vsi->tx_rings[i]->state);
}

/**
 * i40e_prep_for_reset - prep for the core to reset
 * @pf: board private structure
 *
 * Close up the VFs and other things in prep for PF Reset.
  **/
static void i40e_prep_for_reset(struct i40e_pf *pf)
{
	struct i40e_hw *hw = &pf->hw;
	struct i40e_vsi *vsi;
	int ret = 0;
	u32 v;

	clear_bit(__I40E_RESET_INTR_RECEIVED, pf->state);
	if (test_and_set_bit(__I40E_RESET_RECOVERY_PENDING, pf->state))
		return;
	if (i40e_check_asq_alive(&pf->hw))
		i40e_vc_notify_reset(pf);

	dev_dbg(&pf->pdev->dev, "Tearing down internal switch for reset\n");

	/* quiesce the VSIs and their queues that are not already DOWN */
	i40e_pf_quiesce_all_vsi(pf);

	i40e_pf_for_each_vsi(pf, v, vsi) {
		i40e_clean_xps_state(vsi);
		vsi->seid = 0;
	}

	i40e_shutdown_adminq(&pf->hw);

	/* call shutdown HMC */
	if (hw->hmc.hmc_obj) {
		ret = i40e_shutdown_lan_hmc(hw);
		if (ret)
			dev_warn(&pf->pdev->dev,
				 "shutdown_lan_hmc failed: %d\n", ret);
	}

	/* Save the current PTP time so that we can restore the time after the
	 * reset completes.
	 */
	i40e_ptp_save_hw_time(pf);
}

/**
 * i40e_send_version - update firmware with driver version
 * @pf: PF struct
 */
static void i40e_send_version(struct i40e_pf *pf)
{
	struct i40e_driver_version dv;

	dv.major_version = 0xff;
	dv.minor_version = 0xff;
	dv.build_version = 0xff;
	dv.subbuild_version = 0;
	strscpy(dv.driver_string, UTS_RELEASE, sizeof(dv.driver_string));
	i40e_aq_send_driver_version(&pf->hw, &dv, NULL);
}

/**
 * i40e_get_oem_version - get OEM specific version information
 * @hw: pointer to the hardware structure
 **/
static void i40e_get_oem_version(struct i40e_hw *hw)
{
	u16 block_offset = 0xffff;
	u16 block_length = 0;
	u16 capabilities = 0;
	u16 gen_snap = 0;
	u16 release = 0;

#define I40E_SR_NVM_OEM_VERSION_PTR		0x1B
#define I40E_NVM_OEM_LENGTH_OFFSET		0x00
#define I40E_NVM_OEM_CAPABILITIES_OFFSET	0x01
#define I40E_NVM_OEM_GEN_OFFSET			0x02
#define I40E_NVM_OEM_RELEASE_OFFSET		0x03
#define I40E_NVM_OEM_CAPABILITIES_MASK		0x000F
#define I40E_NVM_OEM_LENGTH			3

	/* Check if pointer to OEM version block is valid. */
	i40e_read_nvm_word(hw, I40E_SR_NVM_OEM_VERSION_PTR, &block_offset);
	if (block_offset == 0xffff)
		return;

	/* Check if OEM version block has correct length. */
	i40e_read_nvm_word(hw, block_offset + I40E_NVM_OEM_LENGTH_OFFSET,
			   &block_length);
	if (block_length < I40E_NVM_OEM_LENGTH)
		return;

	/* Check if OEM version format is as expected. */
	i40e_read_nvm_word(hw, block_offset + I40E_NVM_OEM_CAPABILITIES_OFFSET,
			   &capabilities);
	if ((capabilities & I40E_NVM_OEM_CAPABILITIES_MASK) != 0)
		return;

	i40e_read_nvm_word(hw, block_offset + I40E_NVM_OEM_GEN_OFFSET,
			   &gen_snap);
	i40e_read_nvm_word(hw, block_offset + I40E_NVM_OEM_RELEASE_OFFSET,
			   &release);
	hw->nvm.oem_ver =
		FIELD_PREP(I40E_OEM_GEN_MASK | I40E_OEM_SNAP_MASK, gen_snap) |
		FIELD_PREP(I40E_OEM_RELEASE_MASK, release);
	hw->nvm.eetrack = I40E_OEM_EETRACK_ID;
}

/**
 * i40e_reset - wait for core reset to finish reset, reset pf if corer not seen
 * @pf: board private structure
 **/
static int i40e_reset(struct i40e_pf *pf)
{
	struct i40e_hw *hw = &pf->hw;
	int ret;

	ret = i40e_pf_reset(hw);
	if (ret) {
		dev_info(&pf->pdev->dev, "PF reset failed, %d\n", ret);
		set_bit(__I40E_RESET_FAILED, pf->state);
		clear_bit(__I40E_RESET_RECOVERY_PENDING, pf->state);
	} else {
		pf->pfr_count++;
	}
	return ret;
}

/**
 * i40e_rebuild - rebuild using a saved config
 * @pf: board private structure
 * @reinit: if the Main VSI needs to re-initialized.
 * @lock_acquired: indicates whether or not the lock has been acquired
 * before this function was called.
 **/
static void i40e_rebuild(struct i40e_pf *pf, bool reinit, bool lock_acquired)
{
	const bool is_recovery_mode_reported = i40e_check_recovery_mode(pf);
	struct i40e_vsi *vsi = i40e_pf_get_main_vsi(pf);
	struct i40e_hw *hw = &pf->hw;
	struct i40e_veb *veb;
	int ret;
	u32 val;
	int v;

	if (test_bit(__I40E_EMP_RESET_INTR_RECEIVED, pf->state) &&
	    is_recovery_mode_reported)
		i40e_set_ethtool_ops(vsi->netdev);

	if (test_bit(__I40E_DOWN, pf->state) &&
	    !test_bit(__I40E_RECOVERY_MODE, pf->state))
		goto clear_recovery;
	dev_dbg(&pf->pdev->dev, "Rebuilding internal switch\n");

	/* rebuild the basics for the AdminQ, HMC, and initial HW switch */
	ret = i40e_init_adminq(&pf->hw);
	if (ret) {
		dev_info(&pf->pdev->dev, "Rebuild AdminQ failed, err %pe aq_err %s\n",
			 ERR_PTR(ret),
			 i40e_aq_str(&pf->hw, pf->hw.aq.asq_last_status));
		goto clear_recovery;
	}
	i40e_get_oem_version(&pf->hw);

	if (test_and_clear_bit(__I40E_EMP_RESET_INTR_RECEIVED, pf->state)) {
		/* The following delay is necessary for firmware update. */
		mdelay(1000);
	}

	/* re-verify the eeprom if we just had an EMP reset */
	if (test_and_clear_bit(__I40E_EMP_RESET_INTR_RECEIVED, pf->state))
		i40e_verify_eeprom(pf);

	/* if we are going out of or into recovery mode we have to act
	 * accordingly with regard to resources initialization
	 * and deinitialization
	 */
	if (test_bit(__I40E_RECOVERY_MODE, pf->state)) {
		if (i40e_get_capabilities(pf,
					  i40e_aqc_opc_list_func_capabilities))
			goto end_unlock;

		if (is_recovery_mode_reported) {
			/* we're staying in recovery mode so we'll reinitialize
			 * misc vector here
			 */
			if (i40e_setup_misc_vector_for_recovery_mode(pf))
				goto end_unlock;
		} else {
			if (!lock_acquired)
				rtnl_lock();
			/* we're going out of recovery mode so we'll free
			 * the IRQ allocated specifically for recovery mode
			 * and restore the interrupt scheme
			 */
			free_irq(pf->pdev->irq, pf);
			i40e_clear_interrupt_scheme(pf);
			if (i40e_restore_interrupt_scheme(pf))
				goto end_unlock;
		}

		/* tell the firmware that we're starting */
		i40e_send_version(pf);

		/* bail out in case recovery mode was detected, as there is
		 * no need for further configuration.
		 */
		goto end_unlock;
	}

	i40e_clear_pxe_mode(hw);
	ret = i40e_get_capabilities(pf, i40e_aqc_opc_list_func_capabilities);
	if (ret)
		goto end_core_reset;

	ret = i40e_init_lan_hmc(hw, hw->func_caps.num_tx_qp,
				hw->func_caps.num_rx_qp, 0, 0);
	if (ret) {
		dev_info(&pf->pdev->dev, "init_lan_hmc failed: %d\n", ret);
		goto end_core_reset;
	}
	ret = i40e_configure_lan_hmc(hw, I40E_HMC_MODEL_DIRECT_ONLY);
	if (ret) {
		dev_info(&pf->pdev->dev, "configure_lan_hmc failed: %d\n", ret);
		goto end_core_reset;
	}

#ifdef CONFIG_I40E_DCB
	/* Enable FW to write a default DCB config on link-up
	 * unless I40E_FLAG_TC_MQPRIO was enabled or DCB
	 * is not supported with new link speed
	 */
	if (i40e_is_tc_mqprio_enabled(pf)) {
		i40e_aq_set_dcb_parameters(hw, false, NULL);
	} else {
		if (I40E_IS_X710TL_DEVICE(hw->device_id) &&
		    (hw->phy.link_info.link_speed &
		     (I40E_LINK_SPEED_2_5GB | I40E_LINK_SPEED_5GB))) {
			i40e_aq_set_dcb_parameters(hw, false, NULL);
			dev_warn(&pf->pdev->dev,
				 "DCB is not supported for X710-T*L 2.5/5G speeds\n");
			clear_bit(I40E_FLAG_DCB_CAPABLE, pf->flags);
		} else {
			i40e_aq_set_dcb_parameters(hw, true, NULL);
			ret = i40e_init_pf_dcb(pf);
			if (ret) {
				dev_info(&pf->pdev->dev, "DCB init failed %d, disabled\n",
					 ret);
				clear_bit(I40E_FLAG_DCB_CAPABLE, pf->flags);
				/* Continue without DCB enabled */
			}
		}
	}

#endif /* CONFIG_I40E_DCB */
	if (!lock_acquired)
		rtnl_lock();
	ret = i40e_setup_pf_switch(pf, reinit, true);
	if (ret)
		goto end_unlock;

	/* The driver only wants link up/down and module qualification
	 * reports from firmware.  Note the negative logic.
	 */
	ret = i40e_aq_set_phy_int_mask(&pf->hw,
				       ~(I40E_AQ_EVENT_LINK_UPDOWN |
					 I40E_AQ_EVENT_MEDIA_NA |
					 I40E_AQ_EVENT_MODULE_QUAL_FAIL), NULL);
	if (ret)
		dev_info(&pf->pdev->dev, "set phy mask fail, err %pe aq_err %s\n",
			 ERR_PTR(ret),
			 i40e_aq_str(&pf->hw, pf->hw.aq.asq_last_status));

	/* Rebuild the VSIs and VEBs that existed before reset.
	 * They are still in our local switch element arrays, so only
	 * need to rebuild the switch model in the HW.
	 *
	 * If there were VEBs but the reconstitution failed, we'll try
	 * to recover minimal use by getting the basic PF VSI working.
	 */
	if (vsi->uplink_seid != pf->mac_seid) {
		dev_dbg(&pf->pdev->dev, "attempting to rebuild switch\n");

		/* Rebuild VEBs */
		i40e_pf_for_each_veb(pf, v, veb) {
			ret = i40e_reconstitute_veb(veb);
			if (!ret)
				continue;

			/* If Main VEB failed, we're in deep doodoo,
			 * so give up rebuilding the switch and set up
			 * for minimal rebuild of PF VSI.
			 * If orphan failed, we'll report the error
			 * but try to keep going.
			 */
			if (veb->uplink_seid == pf->mac_seid) {
				dev_info(&pf->pdev->dev,
					 "rebuild of switch failed: %d, will try to set up simple PF connection\n",
					 ret);
				vsi->uplink_seid = pf->mac_seid;
				break;
			} else if (veb->uplink_seid == 0) {
				dev_info(&pf->pdev->dev,
					 "rebuild of orphan VEB failed: %d\n",
					 ret);
			}
		}
	}

	if (vsi->uplink_seid == pf->mac_seid) {
		dev_dbg(&pf->pdev->dev, "attempting to rebuild PF VSI\n");
		/* no VEB, so rebuild only the Main VSI */
		ret = i40e_add_vsi(vsi);
		if (ret) {
			dev_info(&pf->pdev->dev,
				 "rebuild of Main VSI failed: %d\n", ret);
			goto end_unlock;
		}
	}

	if (vsi->mqprio_qopt.max_rate[0]) {
		u64 max_tx_rate = i40e_bw_bytes_to_mbits(vsi,
						  vsi->mqprio_qopt.max_rate[0]);
		u64 credits = 0;

		ret = i40e_set_bw_limit(vsi, vsi->seid, max_tx_rate);
		if (ret)
			goto end_unlock;

		credits = max_tx_rate;
		do_div(credits, I40E_BW_CREDIT_DIVISOR);
		dev_dbg(&vsi->back->pdev->dev,
			"Set tx rate of %llu Mbps (count of 50Mbps %llu) for vsi->seid %u\n",
			max_tx_rate,
			credits,
			vsi->seid);
	}

	ret = i40e_rebuild_cloud_filters(vsi, vsi->seid);
	if (ret)
		goto end_unlock;

	/* PF Main VSI is rebuild by now, go ahead and rebuild channel VSIs
	 * for this main VSI if they exist
	 */
	ret = i40e_rebuild_channels(vsi);
	if (ret)
		goto end_unlock;

	/* Reconfigure hardware for allowing smaller MSS in the case
	 * of TSO, so that we avoid the MDD being fired and causing
	 * a reset in the case of small MSS+TSO.
	 */
#define I40E_REG_MSS          0x000E64DC
#define I40E_REG_MSS_MIN_MASK 0x3FF0000
#define I40E_64BYTE_MSS       0x400000
	val = rd32(hw, I40E_REG_MSS);
	if ((val & I40E_REG_MSS_MIN_MASK) > I40E_64BYTE_MSS) {
		val &= ~I40E_REG_MSS_MIN_MASK;
		val |= I40E_64BYTE_MSS;
		wr32(hw, I40E_REG_MSS, val);
	}

	if (test_bit(I40E_HW_CAP_RESTART_AUTONEG, pf->hw.caps)) {
		msleep(75);
		ret = i40e_aq_set_link_restart_an(&pf->hw, true, NULL);
		if (ret)
			dev_info(&pf->pdev->dev, "link restart failed, err %pe aq_err %s\n",
				 ERR_PTR(ret),
				 i40e_aq_str(&pf->hw,
					     pf->hw.aq.asq_last_status));
	}
	/* reinit the misc interrupt */
	if (test_bit(I40E_FLAG_MSIX_ENA, pf->flags)) {
		ret = i40e_setup_misc_vector(pf);
		if (ret)
			goto end_unlock;
	}

	/* Add a filter to drop all Flow control frames from any VSI from being
	 * transmitted. By doing so we stop a malicious VF from sending out
	 * PAUSE or PFC frames and potentially controlling traffic for other
	 * PF/VF VSIs.
	 * The FW can still send Flow control frames if enabled.
	 */
	i40e_add_filter_to_drop_tx_flow_control_frames(&pf->hw,
						       pf->main_vsi_seid);

	/* restart the VSIs that were rebuilt and running before the reset */
	i40e_pf_unquiesce_all_vsi(pf);

	/* Release the RTNL lock before we start resetting VFs */
	if (!lock_acquired)
		rtnl_unlock();

	/* Restore promiscuous settings */
	ret = i40e_set_promiscuous(pf, pf->cur_promisc);
	if (ret)
		dev_warn(&pf->pdev->dev,
			 "Failed to restore promiscuous setting: %s, err %pe aq_err %s\n",
			 pf->cur_promisc ? "on" : "off",
			 ERR_PTR(ret),
			 i40e_aq_str(&pf->hw, pf->hw.aq.asq_last_status));

	i40e_reset_all_vfs(pf, true);

	/* tell the firmware that we're starting */
	i40e_send_version(pf);

	/* We've already released the lock, so don't do it again */
	goto end_core_reset;

end_unlock:
	if (!lock_acquired)
		rtnl_unlock();
end_core_reset:
	clear_bit(__I40E_RESET_FAILED, pf->state);
clear_recovery:
	clear_bit(__I40E_RESET_RECOVERY_PENDING, pf->state);
	clear_bit(__I40E_TIMEOUT_RECOVERY_PENDING, pf->state);
}

/**
 * i40e_reset_and_rebuild - reset and rebuild using a saved config
 * @pf: board private structure
 * @reinit: if the Main VSI needs to re-initialized.
 * @lock_acquired: indicates whether or not the lock has been acquired
 * before this function was called.
 **/
static void i40e_reset_and_rebuild(struct i40e_pf *pf, bool reinit,
				   bool lock_acquired)
{
	int ret;

	if (test_bit(__I40E_IN_REMOVE, pf->state))
		return;
	/* Now we wait for GRST to settle out.
	 * We don't have to delete the VEBs or VSIs from the hw switch
	 * because the reset will make them disappear.
	 */
	ret = i40e_reset(pf);
	if (!ret)
		i40e_rebuild(pf, reinit, lock_acquired);
	else
		dev_err(&pf->pdev->dev, "%s: i40e_reset() FAILED", __func__);
}

/**
 * i40e_handle_reset_warning - prep for the PF to reset, reset and rebuild
 * @pf: board private structure
 *
 * Close up the VFs and other things in prep for a Core Reset,
 * then get ready to rebuild the world.
 * @lock_acquired: indicates whether or not the lock has been acquired
 * before this function was called.
 **/
static void i40e_handle_reset_warning(struct i40e_pf *pf, bool lock_acquired)
{
	i40e_prep_for_reset(pf);
	i40e_reset_and_rebuild(pf, false, lock_acquired);
}

/**
 * i40e_handle_mdd_event
 * @pf: pointer to the PF structure
 *
 * Called from the MDD irq handler to identify possibly malicious vfs
 **/
static void i40e_handle_mdd_event(struct i40e_pf *pf)
{
	struct i40e_hw *hw = &pf->hw;
	bool mdd_detected = false;
	struct i40e_vf *vf;
	u32 reg;
	int i;

	if (!test_bit(__I40E_MDD_EVENT_PENDING, pf->state))
		return;

	/* find what triggered the MDD event */
	reg = rd32(hw, I40E_GL_MDET_TX);
	if (reg & I40E_GL_MDET_TX_VALID_MASK) {
		u8 pf_num = FIELD_GET(I40E_GL_MDET_TX_PF_NUM_MASK, reg);
		u16 vf_num = FIELD_GET(I40E_GL_MDET_TX_VF_NUM_MASK, reg);
		u8 event = FIELD_GET(I40E_GL_MDET_TX_EVENT_MASK, reg);
		u16 queue = FIELD_GET(I40E_GL_MDET_TX_QUEUE_MASK, reg) -
				pf->hw.func_caps.base_queue;
		if (netif_msg_tx_err(pf))
			dev_info(&pf->pdev->dev, "Malicious Driver Detection event 0x%02x on TX queue %d PF number 0x%02x VF number 0x%02x\n",
				 event, queue, pf_num, vf_num);
		wr32(hw, I40E_GL_MDET_TX, 0xffffffff);
		mdd_detected = true;
	}
	reg = rd32(hw, I40E_GL_MDET_RX);
	if (reg & I40E_GL_MDET_RX_VALID_MASK) {
		u8 func = FIELD_GET(I40E_GL_MDET_RX_FUNCTION_MASK, reg);
		u8 event = FIELD_GET(I40E_GL_MDET_RX_EVENT_MASK, reg);
		u16 queue = FIELD_GET(I40E_GL_MDET_RX_QUEUE_MASK, reg) -
				pf->hw.func_caps.base_queue;
		if (netif_msg_rx_err(pf))
			dev_info(&pf->pdev->dev, "Malicious Driver Detection event 0x%02x on RX queue %d of function 0x%02x\n",
				 event, queue, func);
		wr32(hw, I40E_GL_MDET_RX, 0xffffffff);
		mdd_detected = true;
	}

	if (mdd_detected) {
		reg = rd32(hw, I40E_PF_MDET_TX);
		if (reg & I40E_PF_MDET_TX_VALID_MASK) {
			wr32(hw, I40E_PF_MDET_TX, 0xFFFF);
			dev_dbg(&pf->pdev->dev, "TX driver issue detected on PF\n");
		}
		reg = rd32(hw, I40E_PF_MDET_RX);
		if (reg & I40E_PF_MDET_RX_VALID_MASK) {
			wr32(hw, I40E_PF_MDET_RX, 0xFFFF);
			dev_dbg(&pf->pdev->dev, "RX driver issue detected on PF\n");
		}
	}

	/* see if one of the VFs needs its hand slapped */
	for (i = 0; i < pf->num_alloc_vfs && mdd_detected; i++) {
		vf = &(pf->vf[i]);
		reg = rd32(hw, I40E_VP_MDET_TX(i));
		if (reg & I40E_VP_MDET_TX_VALID_MASK) {
			wr32(hw, I40E_VP_MDET_TX(i), 0xFFFF);
			vf->num_mdd_events++;
			dev_info(&pf->pdev->dev, "TX driver issue detected on VF %d\n",
				 i);
			dev_info(&pf->pdev->dev,
				 "Use PF Control I/F to re-enable the VF\n");
			set_bit(I40E_VF_STATE_DISABLED, &vf->vf_states);
		}

		reg = rd32(hw, I40E_VP_MDET_RX(i));
		if (reg & I40E_VP_MDET_RX_VALID_MASK) {
			wr32(hw, I40E_VP_MDET_RX(i), 0xFFFF);
			vf->num_mdd_events++;
			dev_info(&pf->pdev->dev, "RX driver issue detected on VF %d\n",
				 i);
			dev_info(&pf->pdev->dev,
				 "Use PF Control I/F to re-enable the VF\n");
			set_bit(I40E_VF_STATE_DISABLED, &vf->vf_states);
		}
	}

	/* re-enable mdd interrupt cause */
	clear_bit(__I40E_MDD_EVENT_PENDING, pf->state);
	reg = rd32(hw, I40E_PFINT_ICR0_ENA);
	reg |=  I40E_PFINT_ICR0_ENA_MAL_DETECT_MASK;
	wr32(hw, I40E_PFINT_ICR0_ENA, reg);
	i40e_flush(hw);
}

/**
 * i40e_service_task - Run the driver's async subtasks
 * @work: pointer to work_struct containing our data
 **/
static void i40e_service_task(struct work_struct *work)
{
	struct i40e_pf *pf = container_of(work,
					  struct i40e_pf,
					  service_task);
	unsigned long start_time = jiffies;

	/* don't bother with service tasks if a reset is in progress */
	if (test_bit(__I40E_RESET_RECOVERY_PENDING, pf->state) ||
	    test_bit(__I40E_SUSPENDED, pf->state))
		return;

	if (test_and_set_bit(__I40E_SERVICE_SCHED, pf->state))
		return;

	if (!test_bit(__I40E_RECOVERY_MODE, pf->state)) {
		i40e_detect_recover_hung(pf);
		i40e_sync_filters_subtask(pf);
		i40e_reset_subtask(pf);
		i40e_handle_mdd_event(pf);
		i40e_vc_process_vflr_event(pf);
		i40e_watchdog_subtask(pf);
		i40e_fdir_reinit_subtask(pf);
		if (test_and_clear_bit(__I40E_CLIENT_RESET, pf->state)) {
			/* Client subtask will reopen next time through. */
			i40e_notify_client_of_netdev_close(pf, true);
		} else {
			i40e_client_subtask(pf);
			if (test_and_clear_bit(__I40E_CLIENT_L2_CHANGE,
					       pf->state))
				i40e_notify_client_of_l2_param_changes(pf);
		}
		i40e_sync_filters_subtask(pf);
	} else {
		i40e_reset_subtask(pf);
	}

	i40e_clean_adminq_subtask(pf);

	/* flush memory to make sure state is correct before next watchdog */
	smp_mb__before_atomic();
	clear_bit(__I40E_SERVICE_SCHED, pf->state);

	/* If the tasks have taken longer than one timer cycle or there
	 * is more work to be done, reschedule the service task now
	 * rather than wait for the timer to tick again.
	 */
	if (time_after(jiffies, (start_time + pf->service_timer_period)) ||
	    test_bit(__I40E_ADMINQ_EVENT_PENDING, pf->state)		 ||
	    test_bit(__I40E_MDD_EVENT_PENDING, pf->state)		 ||
	    test_bit(__I40E_VFLR_EVENT_PENDING, pf->state))
		i40e_service_event_schedule(pf);
}

/**
 * i40e_service_timer - timer callback
 * @t: timer list pointer
 **/
static void i40e_service_timer(struct timer_list *t)
{
	struct i40e_pf *pf = from_timer(pf, t, service_timer);

	mod_timer(&pf->service_timer,
		  round_jiffies(jiffies + pf->service_timer_period));
	i40e_service_event_schedule(pf);
}

/**
 * i40e_set_num_rings_in_vsi - Determine number of rings in the VSI
 * @vsi: the VSI being configured
 **/
static int i40e_set_num_rings_in_vsi(struct i40e_vsi *vsi)
{
	struct i40e_pf *pf = vsi->back;

	switch (vsi->type) {
	case I40E_VSI_MAIN:
		vsi->alloc_queue_pairs = pf->num_lan_qps;
		if (!vsi->num_tx_desc)
			vsi->num_tx_desc = ALIGN(I40E_DEFAULT_NUM_DESCRIPTORS,
						 I40E_REQ_DESCRIPTOR_MULTIPLE);
		if (!vsi->num_rx_desc)
			vsi->num_rx_desc = ALIGN(I40E_DEFAULT_NUM_DESCRIPTORS,
						 I40E_REQ_DESCRIPTOR_MULTIPLE);
		if (test_bit(I40E_FLAG_MSIX_ENA, pf->flags))
			vsi->num_q_vectors = pf->num_lan_msix;
		else
			vsi->num_q_vectors = 1;

		break;

	case I40E_VSI_FDIR:
		vsi->alloc_queue_pairs = 1;
		vsi->num_tx_desc = ALIGN(I40E_FDIR_RING_COUNT,
					 I40E_REQ_DESCRIPTOR_MULTIPLE);
		vsi->num_rx_desc = ALIGN(I40E_FDIR_RING_COUNT,
					 I40E_REQ_DESCRIPTOR_MULTIPLE);
		vsi->num_q_vectors = pf->num_fdsb_msix;
		break;

	case I40E_VSI_VMDQ2:
		vsi->alloc_queue_pairs = pf->num_vmdq_qps;
		if (!vsi->num_tx_desc)
			vsi->num_tx_desc = ALIGN(I40E_DEFAULT_NUM_DESCRIPTORS,
						 I40E_REQ_DESCRIPTOR_MULTIPLE);
		if (!vsi->num_rx_desc)
			vsi->num_rx_desc = ALIGN(I40E_DEFAULT_NUM_DESCRIPTORS,
						 I40E_REQ_DESCRIPTOR_MULTIPLE);
		vsi->num_q_vectors = pf->num_vmdq_msix;
		break;

	case I40E_VSI_SRIOV:
		vsi->alloc_queue_pairs = pf->num_vf_qps;
		if (!vsi->num_tx_desc)
			vsi->num_tx_desc = ALIGN(I40E_DEFAULT_NUM_DESCRIPTORS,
						 I40E_REQ_DESCRIPTOR_MULTIPLE);
		if (!vsi->num_rx_desc)
			vsi->num_rx_desc = ALIGN(I40E_DEFAULT_NUM_DESCRIPTORS,
						 I40E_REQ_DESCRIPTOR_MULTIPLE);
		break;

	default:
		WARN_ON(1);
		return -ENODATA;
	}

	if (is_kdump_kernel()) {
		vsi->num_tx_desc = I40E_MIN_NUM_DESCRIPTORS;
		vsi->num_rx_desc = I40E_MIN_NUM_DESCRIPTORS;
	}

	return 0;
}

/**
 * i40e_vsi_alloc_arrays - Allocate queue and vector pointer arrays for the vsi
 * @vsi: VSI pointer
 * @alloc_qvectors: a bool to specify if q_vectors need to be allocated.
 *
 * On error: returns error code (negative)
 * On success: returns 0
 **/
static int i40e_vsi_alloc_arrays(struct i40e_vsi *vsi, bool alloc_qvectors)
{
	struct i40e_ring **next_rings;
	int size;
	int ret = 0;

	/* allocate memory for both Tx, XDP Tx and Rx ring pointers */
	size = sizeof(struct i40e_ring *) * vsi->alloc_queue_pairs *
	       (i40e_enabled_xdp_vsi(vsi) ? 3 : 2);
	vsi->tx_rings = kzalloc(size, GFP_KERNEL);
	if (!vsi->tx_rings)
		return -ENOMEM;
	next_rings = vsi->tx_rings + vsi->alloc_queue_pairs;
	if (i40e_enabled_xdp_vsi(vsi)) {
		vsi->xdp_rings = next_rings;
		next_rings += vsi->alloc_queue_pairs;
	}
	vsi->rx_rings = next_rings;

	if (alloc_qvectors) {
		/* allocate memory for q_vector pointers */
		size = sizeof(struct i40e_q_vector *) * vsi->num_q_vectors;
		vsi->q_vectors = kzalloc(size, GFP_KERNEL);
		if (!vsi->q_vectors) {
			ret = -ENOMEM;
			goto err_vectors;
		}
	}
	return ret;

err_vectors:
	kfree(vsi->tx_rings);
	return ret;
}

/**
 * i40e_vsi_mem_alloc - Allocates the next available struct vsi in the PF
 * @pf: board private structure
 * @type: type of VSI
 *
 * On error: returns error code (negative)
 * On success: returns vsi index in PF (positive)
 **/
static int i40e_vsi_mem_alloc(struct i40e_pf *pf, enum i40e_vsi_type type)
{
	int ret = -ENODEV;
	struct i40e_vsi *vsi;
	int vsi_idx;
	int i;

	/* Need to protect the allocation of the VSIs at the PF level */
	mutex_lock(&pf->switch_mutex);

	/* VSI list may be fragmented if VSI creation/destruction has
	 * been happening.  We can afford to do a quick scan to look
	 * for any free VSIs in the list.
	 *
	 * find next empty vsi slot, looping back around if necessary
	 */
	i = pf->next_vsi;
	while (i < pf->num_alloc_vsi && pf->vsi[i])
		i++;
	if (i >= pf->num_alloc_vsi) {
		i = 0;
		while (i < pf->next_vsi && pf->vsi[i])
			i++;
	}

	if (i < pf->num_alloc_vsi && !pf->vsi[i]) {
		vsi_idx = i;             /* Found one! */
	} else {
		ret = -ENODEV;
		goto unlock_pf;  /* out of VSI slots! */
	}
	pf->next_vsi = ++i;

	vsi = kzalloc(sizeof(*vsi), GFP_KERNEL);
	if (!vsi) {
		ret = -ENOMEM;
		goto unlock_pf;
	}
	vsi->type = type;
	vsi->back = pf;
	set_bit(__I40E_VSI_DOWN, vsi->state);
	vsi->flags = 0;
	vsi->idx = vsi_idx;
	vsi->int_rate_limit = 0;
	vsi->rss_table_size = (vsi->type == I40E_VSI_MAIN) ?
				pf->rss_table_size : 64;
	vsi->netdev_registered = false;
	vsi->work_limit = I40E_DEFAULT_IRQ_WORK;
	hash_init(vsi->mac_filter_hash);
	vsi->irqs_ready = false;

	if (type == I40E_VSI_MAIN) {
		vsi->af_xdp_zc_qps = bitmap_zalloc(pf->num_lan_qps, GFP_KERNEL);
		if (!vsi->af_xdp_zc_qps)
			goto err_rings;
	}

	ret = i40e_set_num_rings_in_vsi(vsi);
	if (ret)
		goto err_rings;

	ret = i40e_vsi_alloc_arrays(vsi, true);
	if (ret)
		goto err_rings;

	/* Setup default MSIX irq handler for VSI */
	i40e_vsi_setup_irqhandler(vsi, i40e_msix_clean_rings);

	/* Initialize VSI lock */
	spin_lock_init(&vsi->mac_filter_hash_lock);
	pf->vsi[vsi_idx] = vsi;
	ret = vsi_idx;
	goto unlock_pf;

err_rings:
	bitmap_free(vsi->af_xdp_zc_qps);
	pf->next_vsi = i - 1;
	kfree(vsi);
unlock_pf:
	mutex_unlock(&pf->switch_mutex);
	return ret;
}

/**
 * i40e_vsi_free_arrays - Free queue and vector pointer arrays for the VSI
 * @vsi: VSI pointer
 * @free_qvectors: a bool to specify if q_vectors need to be freed.
 *
 * On error: returns error code (negative)
 * On success: returns 0
 **/
static void i40e_vsi_free_arrays(struct i40e_vsi *vsi, bool free_qvectors)
{
	/* free the ring and vector containers */
	if (free_qvectors) {
		kfree(vsi->q_vectors);
		vsi->q_vectors = NULL;
	}
	kfree(vsi->tx_rings);
	vsi->tx_rings = NULL;
	vsi->rx_rings = NULL;
	vsi->xdp_rings = NULL;
}

/**
 * i40e_clear_rss_config_user - clear the user configured RSS hash keys
 * and lookup table
 * @vsi: Pointer to VSI structure
 */
static void i40e_clear_rss_config_user(struct i40e_vsi *vsi)
{
	if (!vsi)
		return;

	kfree(vsi->rss_hkey_user);
	vsi->rss_hkey_user = NULL;

	kfree(vsi->rss_lut_user);
	vsi->rss_lut_user = NULL;
}

/**
 * i40e_vsi_clear - Deallocate the VSI provided
 * @vsi: the VSI being un-configured
 **/
static int i40e_vsi_clear(struct i40e_vsi *vsi)
{
	struct i40e_pf *pf;

	if (!vsi)
		return 0;

	if (!vsi->back)
		goto free_vsi;
	pf = vsi->back;

	mutex_lock(&pf->switch_mutex);
	if (!pf->vsi[vsi->idx]) {
		dev_err(&pf->pdev->dev, "pf->vsi[%d] is NULL, just free vsi[%d](type %d)\n",
			vsi->idx, vsi->idx, vsi->type);
		goto unlock_vsi;
	}

	if (pf->vsi[vsi->idx] != vsi) {
		dev_err(&pf->pdev->dev,
			"pf->vsi[%d](type %d) != vsi[%d](type %d): no free!\n",
			pf->vsi[vsi->idx]->idx,
			pf->vsi[vsi->idx]->type,
			vsi->idx, vsi->type);
		goto unlock_vsi;
	}

	/* updates the PF for this cleared vsi */
	i40e_put_lump(pf->qp_pile, vsi->base_queue, vsi->idx);
	i40e_put_lump(pf->irq_pile, vsi->base_vector, vsi->idx);

	bitmap_free(vsi->af_xdp_zc_qps);
	i40e_vsi_free_arrays(vsi, true);
	i40e_clear_rss_config_user(vsi);

	pf->vsi[vsi->idx] = NULL;
	if (vsi->idx < pf->next_vsi)
		pf->next_vsi = vsi->idx;

unlock_vsi:
	mutex_unlock(&pf->switch_mutex);
free_vsi:
	kfree(vsi);

	return 0;
}

/**
 * i40e_vsi_clear_rings - Deallocates the Rx and Tx rings for the provided VSI
 * @vsi: the VSI being cleaned
 **/
static void i40e_vsi_clear_rings(struct i40e_vsi *vsi)
{
	int i;

	if (vsi->tx_rings && vsi->tx_rings[0]) {
		for (i = 0; i < vsi->alloc_queue_pairs; i++) {
			kfree_rcu(vsi->tx_rings[i], rcu);
			WRITE_ONCE(vsi->tx_rings[i], NULL);
			WRITE_ONCE(vsi->rx_rings[i], NULL);
			if (vsi->xdp_rings)
				WRITE_ONCE(vsi->xdp_rings[i], NULL);
		}
	}
}

/**
 * i40e_alloc_rings - Allocates the Rx and Tx rings for the provided VSI
 * @vsi: the VSI being configured
 **/
static int i40e_alloc_rings(struct i40e_vsi *vsi)
{
	int i, qpv = i40e_enabled_xdp_vsi(vsi) ? 3 : 2;
	struct i40e_pf *pf = vsi->back;
	struct i40e_ring *ring;

	/* Set basic values in the rings to be used later during open() */
	for (i = 0; i < vsi->alloc_queue_pairs; i++) {
		/* allocate space for both Tx and Rx in one shot */
		ring = kcalloc(qpv, sizeof(struct i40e_ring), GFP_KERNEL);
		if (!ring)
			goto err_out;

		ring->queue_index = i;
		ring->reg_idx = vsi->base_queue + i;
		ring->ring_active = false;
		ring->vsi = vsi;
		ring->netdev = vsi->netdev;
		ring->dev = &pf->pdev->dev;
		ring->count = vsi->num_tx_desc;
		ring->size = 0;
		ring->dcb_tc = 0;
		if (test_bit(I40E_HW_CAP_WB_ON_ITR, vsi->back->hw.caps))
			ring->flags = I40E_TXR_FLAGS_WB_ON_ITR;
		ring->itr_setting = pf->tx_itr_default;
		WRITE_ONCE(vsi->tx_rings[i], ring++);

		if (!i40e_enabled_xdp_vsi(vsi))
			goto setup_rx;

		ring->queue_index = vsi->alloc_queue_pairs + i;
		ring->reg_idx = vsi->base_queue + ring->queue_index;
		ring->ring_active = false;
		ring->vsi = vsi;
		ring->netdev = NULL;
		ring->dev = &pf->pdev->dev;
		ring->count = vsi->num_tx_desc;
		ring->size = 0;
		ring->dcb_tc = 0;
		if (test_bit(I40E_HW_CAP_WB_ON_ITR, vsi->back->hw.caps))
			ring->flags = I40E_TXR_FLAGS_WB_ON_ITR;
		set_ring_xdp(ring);
		ring->itr_setting = pf->tx_itr_default;
		WRITE_ONCE(vsi->xdp_rings[i], ring++);

setup_rx:
		ring->queue_index = i;
		ring->reg_idx = vsi->base_queue + i;
		ring->ring_active = false;
		ring->vsi = vsi;
		ring->netdev = vsi->netdev;
		ring->dev = &pf->pdev->dev;
		ring->count = vsi->num_rx_desc;
		ring->size = 0;
		ring->dcb_tc = 0;
		ring->itr_setting = pf->rx_itr_default;
		WRITE_ONCE(vsi->rx_rings[i], ring);
	}

	return 0;

err_out:
	i40e_vsi_clear_rings(vsi);
	return -ENOMEM;
}

/**
 * i40e_reserve_msix_vectors - Reserve MSI-X vectors in the kernel
 * @pf: board private structure
 * @vectors: the number of MSI-X vectors to request
 *
 * Returns the number of vectors reserved, or error
 **/
static int i40e_reserve_msix_vectors(struct i40e_pf *pf, int vectors)
{
	vectors = pci_enable_msix_range(pf->pdev, pf->msix_entries,
					I40E_MIN_MSIX, vectors);
	if (vectors < 0) {
		dev_info(&pf->pdev->dev,
			 "MSI-X vector reservation failed: %d\n", vectors);
		vectors = 0;
	}

	return vectors;
}

/**
 * i40e_init_msix - Setup the MSIX capability
 * @pf: board private structure
 *
 * Work with the OS to set up the MSIX vectors needed.
 *
 * Returns the number of vectors reserved or negative on failure
 **/
static int i40e_init_msix(struct i40e_pf *pf)
{
	struct i40e_hw *hw = &pf->hw;
	int cpus, extra_vectors;
	int vectors_left;
	int v_budget, i;
	int v_actual;
	int iwarp_requested = 0;

	if (!test_bit(I40E_FLAG_MSIX_ENA, pf->flags))
		return -ENODEV;

	/* The number of vectors we'll request will be comprised of:
	 *   - Add 1 for "other" cause for Admin Queue events, etc.
	 *   - The number of LAN queue pairs
	 *	- Queues being used for RSS.
	 *		We don't need as many as max_rss_size vectors.
	 *		use rss_size instead in the calculation since that
	 *		is governed by number of cpus in the system.
	 *	- assumes symmetric Tx/Rx pairing
	 *   - The number of VMDq pairs
	 *   - The CPU count within the NUMA node if iWARP is enabled
	 * Once we count this up, try the request.
	 *
	 * If we can't get what we want, we'll simplify to nearly nothing
	 * and try again.  If that still fails, we punt.
	 */
	vectors_left = hw->func_caps.num_msix_vectors;
	v_budget = 0;

	/* reserve one vector for miscellaneous handler */
	if (vectors_left) {
		v_budget++;
		vectors_left--;
	}

	/* reserve some vectors for the main PF traffic queues. Initially we
	 * only reserve at most 50% of the available vectors, in the case that
	 * the number of online CPUs is large. This ensures that we can enable
	 * extra features as well. Once we've enabled the other features, we
	 * will use any remaining vectors to reach as close as we can to the
	 * number of online CPUs.
	 */
	cpus = num_online_cpus();
	pf->num_lan_msix = min_t(int, cpus, vectors_left / 2);
	vectors_left -= pf->num_lan_msix;

	/* reserve one vector for sideband flow director */
	if (test_bit(I40E_FLAG_FD_SB_ENA, pf->flags)) {
		if (vectors_left) {
			pf->num_fdsb_msix = 1;
			v_budget++;
			vectors_left--;
		} else {
			pf->num_fdsb_msix = 0;
		}
	}

	/* can we reserve enough for iWARP? */
	if (test_bit(I40E_FLAG_IWARP_ENA, pf->flags)) {
		iwarp_requested = pf->num_iwarp_msix;

		if (!vectors_left)
			pf->num_iwarp_msix = 0;
		else if (vectors_left < pf->num_iwarp_msix)
			pf->num_iwarp_msix = 1;
		v_budget += pf->num_iwarp_msix;
		vectors_left -= pf->num_iwarp_msix;
	}

	/* any vectors left over go for VMDq support */
	if (test_bit(I40E_FLAG_VMDQ_ENA, pf->flags)) {
		if (!vectors_left) {
			pf->num_vmdq_msix = 0;
			pf->num_vmdq_qps = 0;
		} else {
			int vmdq_vecs_wanted =
				pf->num_vmdq_vsis * pf->num_vmdq_qps;
			int vmdq_vecs =
				min_t(int, vectors_left, vmdq_vecs_wanted);

			/* if we're short on vectors for what's desired, we limit
			 * the queues per vmdq.  If this is still more than are
			 * available, the user will need to change the number of
			 * queues/vectors used by the PF later with the ethtool
			 * channels command
			 */
			if (vectors_left < vmdq_vecs_wanted) {
				pf->num_vmdq_qps = 1;
				vmdq_vecs_wanted = pf->num_vmdq_vsis;
				vmdq_vecs = min_t(int,
						  vectors_left,
						  vmdq_vecs_wanted);
			}
			pf->num_vmdq_msix = pf->num_vmdq_qps;

			v_budget += vmdq_vecs;
			vectors_left -= vmdq_vecs;
		}
	}

	/* On systems with a large number of SMP cores, we previously limited
	 * the number of vectors for num_lan_msix to be at most 50% of the
	 * available vectors, to allow for other features. Now, we add back
	 * the remaining vectors. However, we ensure that the total
	 * num_lan_msix will not exceed num_online_cpus(). To do this, we
	 * calculate the number of vectors we can add without going over the
	 * cap of CPUs. For systems with a small number of CPUs this will be
	 * zero.
	 */
	extra_vectors = min_t(int, cpus - pf->num_lan_msix, vectors_left);
	pf->num_lan_msix += extra_vectors;
	vectors_left -= extra_vectors;

	WARN(vectors_left < 0,
	     "Calculation of remaining vectors underflowed. This is an accounting bug when determining total MSI-X vectors.\n");

	v_budget += pf->num_lan_msix;
	pf->msix_entries = kcalloc(v_budget, sizeof(struct msix_entry),
				   GFP_KERNEL);
	if (!pf->msix_entries)
		return -ENOMEM;

	for (i = 0; i < v_budget; i++)
		pf->msix_entries[i].entry = i;
	v_actual = i40e_reserve_msix_vectors(pf, v_budget);

	if (v_actual < I40E_MIN_MSIX) {
		clear_bit(I40E_FLAG_MSIX_ENA, pf->flags);
		kfree(pf->msix_entries);
		pf->msix_entries = NULL;
		pci_disable_msix(pf->pdev);
		return -ENODEV;

	} else if (v_actual == I40E_MIN_MSIX) {
		/* Adjust for minimal MSIX use */
		pf->num_vmdq_vsis = 0;
		pf->num_vmdq_qps = 0;
		pf->num_lan_qps = 1;
		pf->num_lan_msix = 1;

	} else if (v_actual != v_budget) {
		/* If we have limited resources, we will start with no vectors
		 * for the special features and then allocate vectors to some
		 * of these features based on the policy and at the end disable
		 * the features that did not get any vectors.
		 */
		int vec;

		dev_info(&pf->pdev->dev,
			 "MSI-X vector limit reached with %d, wanted %d, attempting to redistribute vectors\n",
			 v_actual, v_budget);
		/* reserve the misc vector */
		vec = v_actual - 1;

		/* Scale vector usage down */
		pf->num_vmdq_msix = 1;    /* force VMDqs to only one vector */
		pf->num_vmdq_vsis = 1;
		pf->num_vmdq_qps = 1;

		/* partition out the remaining vectors */
		switch (vec) {
		case 2:
			pf->num_lan_msix = 1;
			break;
		case 3:
			if (test_bit(I40E_FLAG_IWARP_ENA, pf->flags)) {
				pf->num_lan_msix = 1;
				pf->num_iwarp_msix = 1;
			} else {
				pf->num_lan_msix = 2;
			}
			break;
		default:
			if (test_bit(I40E_FLAG_IWARP_ENA, pf->flags)) {
				pf->num_iwarp_msix = min_t(int, (vec / 3),
						 iwarp_requested);
				pf->num_vmdq_vsis = min_t(int, (vec / 3),
						  I40E_DEFAULT_NUM_VMDQ_VSI);
			} else {
				pf->num_vmdq_vsis = min_t(int, (vec / 2),
						  I40E_DEFAULT_NUM_VMDQ_VSI);
			}
			if (test_bit(I40E_FLAG_FD_SB_ENA, pf->flags)) {
				pf->num_fdsb_msix = 1;
				vec--;
			}
			pf->num_lan_msix = min_t(int,
			       (vec - (pf->num_iwarp_msix + pf->num_vmdq_vsis)),
							      pf->num_lan_msix);
			pf->num_lan_qps = pf->num_lan_msix;
			break;
		}
	}

	if (test_bit(I40E_FLAG_FD_SB_ENA, pf->flags) && pf->num_fdsb_msix == 0) {
		dev_info(&pf->pdev->dev, "Sideband Flowdir disabled, not enough MSI-X vectors\n");
		clear_bit(I40E_FLAG_FD_SB_ENA, pf->flags);
		set_bit(I40E_FLAG_FD_SB_INACTIVE, pf->flags);
	}
	if (test_bit(I40E_FLAG_VMDQ_ENA, pf->flags) && pf->num_vmdq_msix == 0) {
		dev_info(&pf->pdev->dev, "VMDq disabled, not enough MSI-X vectors\n");
		clear_bit(I40E_FLAG_VMDQ_ENA, pf->flags);
	}

	if (test_bit(I40E_FLAG_IWARP_ENA, pf->flags) &&
	    pf->num_iwarp_msix == 0) {
		dev_info(&pf->pdev->dev, "IWARP disabled, not enough MSI-X vectors\n");
		clear_bit(I40E_FLAG_IWARP_ENA, pf->flags);
	}
	i40e_debug(&pf->hw, I40E_DEBUG_INIT,
		   "MSI-X vector distribution: PF %d, VMDq %d, FDSB %d, iWARP %d\n",
		   pf->num_lan_msix,
		   pf->num_vmdq_msix * pf->num_vmdq_vsis,
		   pf->num_fdsb_msix,
		   pf->num_iwarp_msix);

	return v_actual;
}

/**
 * i40e_vsi_alloc_q_vector - Allocate memory for a single interrupt vector
 * @vsi: the VSI being configured
 * @v_idx: index of the vector in the vsi struct
 *
 * We allocate one q_vector.  If allocation fails we return -ENOMEM.
 **/
static int i40e_vsi_alloc_q_vector(struct i40e_vsi *vsi, int v_idx)
{
	struct i40e_q_vector *q_vector;

	/* allocate q_vector */
	q_vector = kzalloc(sizeof(struct i40e_q_vector), GFP_KERNEL);
	if (!q_vector)
		return -ENOMEM;

	q_vector->vsi = vsi;
	q_vector->v_idx = v_idx;
	cpumask_copy(&q_vector->affinity_mask, cpu_possible_mask);

	if (vsi->netdev)
		netif_napi_add(vsi->netdev, &q_vector->napi, i40e_napi_poll);

	/* tie q_vector and vsi together */
	vsi->q_vectors[v_idx] = q_vector;

	return 0;
}

/**
 * i40e_vsi_alloc_q_vectors - Allocate memory for interrupt vectors
 * @vsi: the VSI being configured
 *
 * We allocate one q_vector per queue interrupt.  If allocation fails we
 * return -ENOMEM.
 **/
static int i40e_vsi_alloc_q_vectors(struct i40e_vsi *vsi)
{
	struct i40e_pf *pf = vsi->back;
	int err, v_idx, num_q_vectors;

	/* if not MSIX, give the one vector only to the LAN VSI */
	if (test_bit(I40E_FLAG_MSIX_ENA, pf->flags))
		num_q_vectors = vsi->num_q_vectors;
	else if (vsi->type == I40E_VSI_MAIN)
		num_q_vectors = 1;
	else
		return -EINVAL;

	for (v_idx = 0; v_idx < num_q_vectors; v_idx++) {
		err = i40e_vsi_alloc_q_vector(vsi, v_idx);
		if (err)
			goto err_out;
	}

	return 0;

err_out:
	while (v_idx--)
		i40e_free_q_vector(vsi, v_idx);

	return err;
}

/**
 * i40e_init_interrupt_scheme - Determine proper interrupt scheme
 * @pf: board private structure to initialize
 **/
static int i40e_init_interrupt_scheme(struct i40e_pf *pf)
{
	int vectors = 0;
	ssize_t size;

	if (test_bit(I40E_FLAG_MSIX_ENA, pf->flags)) {
		vectors = i40e_init_msix(pf);
		if (vectors < 0) {
			clear_bit(I40E_FLAG_MSIX_ENA, pf->flags);
			clear_bit(I40E_FLAG_IWARP_ENA, pf->flags);
			clear_bit(I40E_FLAG_RSS_ENA, pf->flags);
			clear_bit(I40E_FLAG_DCB_CAPABLE, pf->flags);
			clear_bit(I40E_FLAG_DCB_ENA, pf->flags);
			clear_bit(I40E_FLAG_SRIOV_ENA, pf->flags);
			clear_bit(I40E_FLAG_FD_SB_ENA, pf->flags);
			clear_bit(I40E_FLAG_FD_ATR_ENA, pf->flags);
			clear_bit(I40E_FLAG_VMDQ_ENA, pf->flags);
			set_bit(I40E_FLAG_FD_SB_INACTIVE, pf->flags);

			/* rework the queue expectations without MSIX */
			i40e_determine_queue_usage(pf);
		}
	}

	if (!test_bit(I40E_FLAG_MSIX_ENA, pf->flags) &&
	    test_bit(I40E_FLAG_MSI_ENA, pf->flags)) {
		dev_info(&pf->pdev->dev, "MSI-X not available, trying MSI\n");
		vectors = pci_enable_msi(pf->pdev);
		if (vectors < 0) {
			dev_info(&pf->pdev->dev, "MSI init failed - %d\n",
				 vectors);
			clear_bit(I40E_FLAG_MSI_ENA, pf->flags);
		}
		vectors = 1;  /* one MSI or Legacy vector */
	}

	if (!test_bit(I40E_FLAG_MSI_ENA, pf->flags) &&
	    !test_bit(I40E_FLAG_MSIX_ENA, pf->flags))
		dev_info(&pf->pdev->dev, "MSI-X and MSI not available, falling back to Legacy IRQ\n");

	/* set up vector assignment tracking */
	size = sizeof(struct i40e_lump_tracking) + (sizeof(u16) * vectors);
	pf->irq_pile = kzalloc(size, GFP_KERNEL);
	if (!pf->irq_pile)
		return -ENOMEM;

	pf->irq_pile->num_entries = vectors;

	/* track first vector for misc interrupts, ignore return */
	(void)i40e_get_lump(pf, pf->irq_pile, 1, I40E_PILE_VALID_BIT - 1);

	return 0;
}

/**
 * i40e_restore_interrupt_scheme - Restore the interrupt scheme
 * @pf: private board data structure
 *
 * Restore the interrupt scheme that was cleared when we suspended the
 * device. This should be called during resume to re-allocate the q_vectors
 * and reacquire IRQs.
 */
static int i40e_restore_interrupt_scheme(struct i40e_pf *pf)
{
	struct i40e_vsi *vsi;
	int err, i;

	/* We cleared the MSI and MSI-X flags when disabling the old interrupt
	 * scheme. We need to re-enabled them here in order to attempt to
	 * re-acquire the MSI or MSI-X vectors
	 */
	set_bit(I40E_FLAG_MSI_ENA, pf->flags);
	set_bit(I40E_FLAG_MSIX_ENA, pf->flags);

	err = i40e_init_interrupt_scheme(pf);
	if (err)
		return err;

	/* Now that we've re-acquired IRQs, we need to remap the vectors and
	 * rings together again.
	 */
	i40e_pf_for_each_vsi(pf, i, vsi) {
		err = i40e_vsi_alloc_q_vectors(vsi);
		if (err)
			goto err_unwind;

		i40e_vsi_map_rings_to_vectors(vsi);
	}

	err = i40e_setup_misc_vector(pf);
	if (err)
		goto err_unwind;

	if (test_bit(I40E_FLAG_IWARP_ENA, pf->flags))
		i40e_client_update_msix_info(pf);

	return 0;

err_unwind:
	while (i--) {
		if (pf->vsi[i])
			i40e_vsi_free_q_vectors(pf->vsi[i]);
	}

	return err;
}

/**
 * i40e_setup_misc_vector_for_recovery_mode - Setup the misc vector to handle
 * non queue events in recovery mode
 * @pf: board private structure
 *
 * This sets up the handler for MSIX 0 or MSI/legacy, which is used to manage
 * the non-queue interrupts, e.g. AdminQ and errors in recovery mode.
 * This is handled differently than in recovery mode since no Tx/Rx resources
 * are being allocated.
 **/
static int i40e_setup_misc_vector_for_recovery_mode(struct i40e_pf *pf)
{
	int err;

	if (test_bit(I40E_FLAG_MSIX_ENA, pf->flags)) {
		err = i40e_setup_misc_vector(pf);

		if (err) {
			dev_info(&pf->pdev->dev,
				 "MSI-X misc vector request failed, error %d\n",
				 err);
			return err;
		}
	} else {
		u32 flags = test_bit(I40E_FLAG_MSI_ENA, pf->flags) ? 0 : IRQF_SHARED;

		err = request_irq(pf->pdev->irq, i40e_intr, flags,
				  pf->int_name, pf);

		if (err) {
			dev_info(&pf->pdev->dev,
				 "MSI/legacy misc vector request failed, error %d\n",
				 err);
			return err;
		}
		i40e_enable_misc_int_causes(pf);
		i40e_irq_dynamic_enable_icr0(pf);
	}

	return 0;
}

/**
 * i40e_setup_misc_vector - Setup the misc vector to handle non queue events
 * @pf: board private structure
 *
 * This sets up the handler for MSIX 0, which is used to manage the
 * non-queue interrupts, e.g. AdminQ and errors.  This is not used
 * when in MSI or Legacy interrupt mode.
 **/
static int i40e_setup_misc_vector(struct i40e_pf *pf)
{
	struct i40e_hw *hw = &pf->hw;
	int err = 0;

	/* Only request the IRQ once, the first time through. */
	if (!test_and_set_bit(__I40E_MISC_IRQ_REQUESTED, pf->state)) {
		err = request_irq(pf->msix_entries[0].vector,
				  i40e_intr, 0, pf->int_name, pf);
		if (err) {
			clear_bit(__I40E_MISC_IRQ_REQUESTED, pf->state);
			dev_info(&pf->pdev->dev,
				 "request_irq for %s failed: %d\n",
				 pf->int_name, err);
			return -EFAULT;
		}
	}

	i40e_enable_misc_int_causes(pf);

	/* associate no queues to the misc vector */
	wr32(hw, I40E_PFINT_LNKLST0, I40E_QUEUE_END_OF_LIST);
	wr32(hw, I40E_PFINT_ITR0(I40E_RX_ITR), I40E_ITR_8K >> 1);

	i40e_flush(hw);

	i40e_irq_dynamic_enable_icr0(pf);

	return err;
}

/**
 * i40e_get_rss_aq - Get RSS keys and lut by using AQ commands
 * @vsi: Pointer to vsi structure
 * @seed: Buffter to store the hash keys
 * @lut: Buffer to store the lookup table entries
 * @lut_size: Size of buffer to store the lookup table entries
 *
 * Return 0 on success, negative on failure
 */
static int i40e_get_rss_aq(struct i40e_vsi *vsi, const u8 *seed,
			   u8 *lut, u16 lut_size)
{
	struct i40e_pf *pf = vsi->back;
	struct i40e_hw *hw = &pf->hw;
	int ret = 0;

	if (seed) {
		ret = i40e_aq_get_rss_key(hw, vsi->id,
			(struct i40e_aqc_get_set_rss_key_data *)seed);
		if (ret) {
			dev_info(&pf->pdev->dev,
				 "Cannot get RSS key, err %pe aq_err %s\n",
				 ERR_PTR(ret),
				 i40e_aq_str(&pf->hw,
					     pf->hw.aq.asq_last_status));
			return ret;
		}
	}

	if (lut) {
		bool pf_lut = vsi->type == I40E_VSI_MAIN;

		ret = i40e_aq_get_rss_lut(hw, vsi->id, pf_lut, lut, lut_size);
		if (ret) {
			dev_info(&pf->pdev->dev,
				 "Cannot get RSS lut, err %pe aq_err %s\n",
				 ERR_PTR(ret),
				 i40e_aq_str(&pf->hw,
					     pf->hw.aq.asq_last_status));
			return ret;
		}
	}

	return ret;
}

/**
 * i40e_config_rss_reg - Configure RSS keys and lut by writing registers
 * @vsi: Pointer to vsi structure
 * @seed: RSS hash seed
 * @lut: Lookup table
 * @lut_size: Lookup table size
 *
 * Returns 0 on success, negative on failure
 **/
static int i40e_config_rss_reg(struct i40e_vsi *vsi, const u8 *seed,
			       const u8 *lut, u16 lut_size)
{
	struct i40e_pf *pf = vsi->back;
	struct i40e_hw *hw = &pf->hw;
	u16 vf_id = vsi->vf_id;
	u8 i;

	/* Fill out hash function seed */
	if (seed) {
		u32 *seed_dw = (u32 *)seed;

		if (vsi->type == I40E_VSI_MAIN) {
			for (i = 0; i <= I40E_PFQF_HKEY_MAX_INDEX; i++)
				wr32(hw, I40E_PFQF_HKEY(i), seed_dw[i]);
		} else if (vsi->type == I40E_VSI_SRIOV) {
			for (i = 0; i <= I40E_VFQF_HKEY1_MAX_INDEX; i++)
				wr32(hw, I40E_VFQF_HKEY1(i, vf_id), seed_dw[i]);
		} else {
			dev_err(&pf->pdev->dev, "Cannot set RSS seed - invalid VSI type\n");
		}
	}

	if (lut) {
		u32 *lut_dw = (u32 *)lut;

		if (vsi->type == I40E_VSI_MAIN) {
			if (lut_size != I40E_HLUT_ARRAY_SIZE)
				return -EINVAL;
			for (i = 0; i <= I40E_PFQF_HLUT_MAX_INDEX; i++)
				wr32(hw, I40E_PFQF_HLUT(i), lut_dw[i]);
		} else if (vsi->type == I40E_VSI_SRIOV) {
			if (lut_size != I40E_VF_HLUT_ARRAY_SIZE)
				return -EINVAL;
			for (i = 0; i <= I40E_VFQF_HLUT_MAX_INDEX; i++)
				wr32(hw, I40E_VFQF_HLUT1(i, vf_id), lut_dw[i]);
		} else {
			dev_err(&pf->pdev->dev, "Cannot set RSS LUT - invalid VSI type\n");
		}
	}
	i40e_flush(hw);

	return 0;
}

/**
 * i40e_get_rss_reg - Get the RSS keys and lut by reading registers
 * @vsi: Pointer to VSI structure
 * @seed: Buffer to store the keys
 * @lut: Buffer to store the lookup table entries
 * @lut_size: Size of buffer to store the lookup table entries
 *
 * Returns 0 on success, negative on failure
 */
static int i40e_get_rss_reg(struct i40e_vsi *vsi, u8 *seed,
			    u8 *lut, u16 lut_size)
{
	struct i40e_pf *pf = vsi->back;
	struct i40e_hw *hw = &pf->hw;
	u16 i;

	if (seed) {
		u32 *seed_dw = (u32 *)seed;

		for (i = 0; i <= I40E_PFQF_HKEY_MAX_INDEX; i++)
			seed_dw[i] = i40e_read_rx_ctl(hw, I40E_PFQF_HKEY(i));
	}
	if (lut) {
		u32 *lut_dw = (u32 *)lut;

		if (lut_size != I40E_HLUT_ARRAY_SIZE)
			return -EINVAL;
		for (i = 0; i <= I40E_PFQF_HLUT_MAX_INDEX; i++)
			lut_dw[i] = rd32(hw, I40E_PFQF_HLUT(i));
	}

	return 0;
}

/**
 * i40e_config_rss - Configure RSS keys and lut
 * @vsi: Pointer to VSI structure
 * @seed: RSS hash seed
 * @lut: Lookup table
 * @lut_size: Lookup table size
 *
 * Returns 0 on success, negative on failure
 */
int i40e_config_rss(struct i40e_vsi *vsi, u8 *seed, u8 *lut, u16 lut_size)
{
	struct i40e_pf *pf = vsi->back;

	if (test_bit(I40E_HW_CAP_RSS_AQ, pf->hw.caps))
		return i40e_config_rss_aq(vsi, seed, lut, lut_size);
	else
		return i40e_config_rss_reg(vsi, seed, lut, lut_size);
}

/**
 * i40e_get_rss - Get RSS keys and lut
 * @vsi: Pointer to VSI structure
 * @seed: Buffer to store the keys
 * @lut: Buffer to store the lookup table entries
 * @lut_size: Size of buffer to store the lookup table entries
 *
 * Returns 0 on success, negative on failure
 */
int i40e_get_rss(struct i40e_vsi *vsi, u8 *seed, u8 *lut, u16 lut_size)
{
	struct i40e_pf *pf = vsi->back;

	if (test_bit(I40E_HW_CAP_RSS_AQ, pf->hw.caps))
		return i40e_get_rss_aq(vsi, seed, lut, lut_size);
	else
		return i40e_get_rss_reg(vsi, seed, lut, lut_size);
}

/**
 * i40e_fill_rss_lut - Fill the RSS lookup table with default values
 * @pf: Pointer to board private structure
 * @lut: Lookup table
 * @rss_table_size: Lookup table size
 * @rss_size: Range of queue number for hashing
 */
void i40e_fill_rss_lut(struct i40e_pf *pf, u8 *lut,
		       u16 rss_table_size, u16 rss_size)
{
	u16 i;

	for (i = 0; i < rss_table_size; i++)
		lut[i] = i % rss_size;
}

/**
 * i40e_pf_config_rss - Prepare for RSS if used
 * @pf: board private structure
 **/
static int i40e_pf_config_rss(struct i40e_pf *pf)
{
	struct i40e_vsi *vsi = i40e_pf_get_main_vsi(pf);
	u8 seed[I40E_HKEY_ARRAY_SIZE];
	u8 *lut;
	struct i40e_hw *hw = &pf->hw;
	u32 reg_val;
	u64 hena;
	int ret;

	/* By default we enable TCP/UDP with IPv4/IPv6 ptypes */
	hena = (u64)i40e_read_rx_ctl(hw, I40E_PFQF_HENA(0)) |
		((u64)i40e_read_rx_ctl(hw, I40E_PFQF_HENA(1)) << 32);
	hena |= i40e_pf_get_default_rss_hena(pf);

	i40e_write_rx_ctl(hw, I40E_PFQF_HENA(0), (u32)hena);
	i40e_write_rx_ctl(hw, I40E_PFQF_HENA(1), (u32)(hena >> 32));

	/* Determine the RSS table size based on the hardware capabilities */
	reg_val = i40e_read_rx_ctl(hw, I40E_PFQF_CTL_0);
	reg_val = (pf->rss_table_size == 512) ?
			(reg_val | I40E_PFQF_CTL_0_HASHLUTSIZE_512) :
			(reg_val & ~I40E_PFQF_CTL_0_HASHLUTSIZE_512);
	i40e_write_rx_ctl(hw, I40E_PFQF_CTL_0, reg_val);

	/* Determine the RSS size of the VSI */
	if (!vsi->rss_size) {
		u16 qcount;
		/* If the firmware does something weird during VSI init, we
		 * could end up with zero TCs. Check for that to avoid
		 * divide-by-zero. It probably won't pass traffic, but it also
		 * won't panic.
		 */
		qcount = vsi->num_queue_pairs /
			 (vsi->tc_config.numtc ? vsi->tc_config.numtc : 1);
		vsi->rss_size = min_t(int, pf->alloc_rss_size, qcount);
	}
	if (!vsi->rss_size)
		return -EINVAL;

	lut = kzalloc(vsi->rss_table_size, GFP_KERNEL);
	if (!lut)
		return -ENOMEM;

	/* Use user configured lut if there is one, otherwise use default */
	if (vsi->rss_lut_user)
		memcpy(lut, vsi->rss_lut_user, vsi->rss_table_size);
	else
		i40e_fill_rss_lut(pf, lut, vsi->rss_table_size, vsi->rss_size);

	/* Use user configured hash key if there is one, otherwise
	 * use default.
	 */
	if (vsi->rss_hkey_user)
		memcpy(seed, vsi->rss_hkey_user, I40E_HKEY_ARRAY_SIZE);
	else
		netdev_rss_key_fill((void *)seed, I40E_HKEY_ARRAY_SIZE);
	ret = i40e_config_rss(vsi, seed, lut, vsi->rss_table_size);
	kfree(lut);

	return ret;
}

/**
 * i40e_reconfig_rss_queues - change number of queues for rss and rebuild
 * @pf: board private structure
 * @queue_count: the requested queue count for rss.
 *
 * returns 0 if rss is not enabled, if enabled returns the final rss queue
 * count which may be different from the requested queue count.
 * Note: expects to be called while under rtnl_lock()
 **/
int i40e_reconfig_rss_queues(struct i40e_pf *pf, int queue_count)
{
	struct i40e_vsi *vsi = i40e_pf_get_main_vsi(pf);
	int new_rss_size;

	if (!test_bit(I40E_FLAG_RSS_ENA, pf->flags))
		return 0;

	queue_count = min_t(int, queue_count, num_online_cpus());
	new_rss_size = min_t(int, queue_count, pf->rss_size_max);

	if (queue_count != vsi->num_queue_pairs) {
		u16 qcount;

		vsi->req_queue_pairs = queue_count;
		i40e_prep_for_reset(pf);
		if (test_bit(__I40E_IN_REMOVE, pf->state))
			return pf->alloc_rss_size;

		pf->alloc_rss_size = new_rss_size;

		i40e_reset_and_rebuild(pf, true, true);

		/* Discard the user configured hash keys and lut, if less
		 * queues are enabled.
		 */
		if (queue_count < vsi->rss_size) {
			i40e_clear_rss_config_user(vsi);
			dev_dbg(&pf->pdev->dev,
				"discard user configured hash keys and lut\n");
		}

		/* Reset vsi->rss_size, as number of enabled queues changed */
		qcount = vsi->num_queue_pairs / vsi->tc_config.numtc;
		vsi->rss_size = min_t(int, pf->alloc_rss_size, qcount);

		i40e_pf_config_rss(pf);
	}
	dev_info(&pf->pdev->dev, "User requested queue count/HW max RSS count:  %d/%d\n",
		 vsi->req_queue_pairs, pf->rss_size_max);
	return pf->alloc_rss_size;
}

/**
 * i40e_get_partition_bw_setting - Retrieve BW settings for this PF partition
 * @pf: board private structure
 **/
int i40e_get_partition_bw_setting(struct i40e_pf *pf)
{
	bool min_valid, max_valid;
	u32 max_bw, min_bw;
	int status;

	status = i40e_read_bw_from_alt_ram(&pf->hw, &max_bw, &min_bw,
					   &min_valid, &max_valid);

	if (!status) {
		if (min_valid)
			pf->min_bw = min_bw;
		if (max_valid)
			pf->max_bw = max_bw;
	}

	return status;
}

/**
 * i40e_set_partition_bw_setting - Set BW settings for this PF partition
 * @pf: board private structure
 **/
int i40e_set_partition_bw_setting(struct i40e_pf *pf)
{
	struct i40e_aqc_configure_partition_bw_data bw_data;
	int status;

	memset(&bw_data, 0, sizeof(bw_data));

	/* Set the valid bit for this PF */
	bw_data.pf_valid_bits = cpu_to_le16(BIT(pf->hw.pf_id));
	bw_data.max_bw[pf->hw.pf_id] = pf->max_bw & I40E_ALT_BW_VALUE_MASK;
	bw_data.min_bw[pf->hw.pf_id] = pf->min_bw & I40E_ALT_BW_VALUE_MASK;

	/* Set the new bandwidths */
	status = i40e_aq_configure_partition_bw(&pf->hw, &bw_data, NULL);

	return status;
}

/**
 * i40e_commit_partition_bw_setting - Commit BW settings for this PF partition
 * @pf: board private structure
 **/
int i40e_commit_partition_bw_setting(struct i40e_pf *pf)
{
	/* Commit temporary BW setting to permanent NVM image */
	enum i40e_admin_queue_err last_aq_status;
	u16 nvm_word;
	int ret;

	if (pf->hw.partition_id != 1) {
		dev_info(&pf->pdev->dev,
			 "Commit BW only works on partition 1! This is partition %d",
			 pf->hw.partition_id);
		ret = -EOPNOTSUPP;
		goto bw_commit_out;
	}

	/* Acquire NVM for read access */
	ret = i40e_acquire_nvm(&pf->hw, I40E_RESOURCE_READ);
	last_aq_status = pf->hw.aq.asq_last_status;
	if (ret) {
		dev_info(&pf->pdev->dev,
			 "Cannot acquire NVM for read access, err %pe aq_err %s\n",
			 ERR_PTR(ret),
			 i40e_aq_str(&pf->hw, last_aq_status));
		goto bw_commit_out;
	}

	/* Read word 0x10 of NVM - SW compatibility word 1 */
	ret = i40e_aq_read_nvm(&pf->hw,
			       I40E_SR_NVM_CONTROL_WORD,
			       0x10, sizeof(nvm_word), &nvm_word,
			       false, NULL);
	/* Save off last admin queue command status before releasing
	 * the NVM
	 */
	last_aq_status = pf->hw.aq.asq_last_status;
	i40e_release_nvm(&pf->hw);
	if (ret) {
		dev_info(&pf->pdev->dev, "NVM read error, err %pe aq_err %s\n",
			 ERR_PTR(ret),
			 i40e_aq_str(&pf->hw, last_aq_status));
		goto bw_commit_out;
	}

	/* Wait a bit for NVM release to complete */
	msleep(50);

	/* Acquire NVM for write access */
	ret = i40e_acquire_nvm(&pf->hw, I40E_RESOURCE_WRITE);
	last_aq_status = pf->hw.aq.asq_last_status;
	if (ret) {
		dev_info(&pf->pdev->dev,
			 "Cannot acquire NVM for write access, err %pe aq_err %s\n",
			 ERR_PTR(ret),
			 i40e_aq_str(&pf->hw, last_aq_status));
		goto bw_commit_out;
	}
	/* Write it back out unchanged to initiate update NVM,
	 * which will force a write of the shadow (alt) RAM to
	 * the NVM - thus storing the bandwidth values permanently.
	 */
	ret = i40e_aq_update_nvm(&pf->hw,
				 I40E_SR_NVM_CONTROL_WORD,
				 0x10, sizeof(nvm_word),
				 &nvm_word, true, 0, NULL);
	/* Save off last admin queue command status before releasing
	 * the NVM
	 */
	last_aq_status = pf->hw.aq.asq_last_status;
	i40e_release_nvm(&pf->hw);
	if (ret)
		dev_info(&pf->pdev->dev,
			 "BW settings NOT SAVED, err %pe aq_err %s\n",
			 ERR_PTR(ret),
			 i40e_aq_str(&pf->hw, last_aq_status));
bw_commit_out:

	return ret;
}

/**
 * i40e_is_total_port_shutdown_enabled - read NVM and return value
 * if total port shutdown feature is enabled for this PF
 * @pf: board private structure
 **/
static bool i40e_is_total_port_shutdown_enabled(struct i40e_pf *pf)
{
#define I40E_TOTAL_PORT_SHUTDOWN_ENABLED	BIT(4)
#define I40E_FEATURES_ENABLE_PTR		0x2A
#define I40E_CURRENT_SETTING_PTR		0x2B
#define I40E_LINK_BEHAVIOR_WORD_OFFSET		0x2D
#define I40E_LINK_BEHAVIOR_WORD_LENGTH		0x1
#define I40E_LINK_BEHAVIOR_OS_FORCED_ENABLED	BIT(0)
#define I40E_LINK_BEHAVIOR_PORT_BIT_LENGTH	4
	u16 sr_emp_sr_settings_ptr = 0;
	u16 features_enable = 0;
	u16 link_behavior = 0;
	int read_status = 0;
	bool ret = false;

	read_status = i40e_read_nvm_word(&pf->hw,
					 I40E_SR_EMP_SR_SETTINGS_PTR,
					 &sr_emp_sr_settings_ptr);
	if (read_status)
		goto err_nvm;
	read_status = i40e_read_nvm_word(&pf->hw,
					 sr_emp_sr_settings_ptr +
					 I40E_FEATURES_ENABLE_PTR,
					 &features_enable);
	if (read_status)
		goto err_nvm;
	if (I40E_TOTAL_PORT_SHUTDOWN_ENABLED & features_enable) {
		read_status = i40e_read_nvm_module_data(&pf->hw,
							I40E_SR_EMP_SR_SETTINGS_PTR,
							I40E_CURRENT_SETTING_PTR,
							I40E_LINK_BEHAVIOR_WORD_OFFSET,
							I40E_LINK_BEHAVIOR_WORD_LENGTH,
							&link_behavior);
		if (read_status)
			goto err_nvm;
		link_behavior >>= (pf->hw.port * I40E_LINK_BEHAVIOR_PORT_BIT_LENGTH);
		ret = I40E_LINK_BEHAVIOR_OS_FORCED_ENABLED & link_behavior;
	}
	return ret;

err_nvm:
	dev_warn(&pf->pdev->dev,
		 "total-port-shutdown feature is off due to read nvm error: %pe\n",
		 ERR_PTR(read_status));
	return ret;
}

/**
 * i40e_sw_init - Initialize general software structures (struct i40e_pf)
 * @pf: board private structure to initialize
 *
 * i40e_sw_init initializes the Adapter private data structure.
 * Fields are initialized based on PCI device information and
 * OS network device settings (MTU size).
 **/
static int i40e_sw_init(struct i40e_pf *pf)
{
	int err = 0;
	int size;
	u16 pow;

	/* Set default capability flags */
	bitmap_zero(pf->flags, I40E_PF_FLAGS_NBITS);
	set_bit(I40E_FLAG_MSI_ENA, pf->flags);
	set_bit(I40E_FLAG_MSIX_ENA, pf->flags);

	/* Set default ITR */
	pf->rx_itr_default = I40E_ITR_RX_DEF;
	pf->tx_itr_default = I40E_ITR_TX_DEF;

	/* Depending on PF configurations, it is possible that the RSS
	 * maximum might end up larger than the available queues
	 */
	pf->rss_size_max = BIT(pf->hw.func_caps.rss_table_entry_width);
	pf->alloc_rss_size = 1;
	pf->rss_table_size = pf->hw.func_caps.rss_table_size;
	pf->rss_size_max = min_t(int, pf->rss_size_max,
				 pf->hw.func_caps.num_tx_qp);

	/* find the next higher power-of-2 of num cpus */
	pow = roundup_pow_of_two(num_online_cpus());
	pf->rss_size_max = min_t(int, pf->rss_size_max, pow);

	if (pf->hw.func_caps.rss) {
		set_bit(I40E_FLAG_RSS_ENA, pf->flags);
		pf->alloc_rss_size = min_t(int, pf->rss_size_max,
					   num_online_cpus());
	}

	/* MFP mode enabled */
	if (pf->hw.func_caps.npar_enable || pf->hw.func_caps.flex10_enable) {
		set_bit(I40E_FLAG_MFP_ENA, pf->flags);
		dev_info(&pf->pdev->dev, "MFP mode Enabled\n");
		if (i40e_get_partition_bw_setting(pf)) {
			dev_warn(&pf->pdev->dev,
				 "Could not get partition bw settings\n");
		} else {
			dev_info(&pf->pdev->dev,
				 "Partition BW Min = %8.8x, Max = %8.8x\n",
				 pf->min_bw, pf->max_bw);

			/* nudge the Tx scheduler */
			i40e_set_partition_bw_setting(pf);
		}
	}

	if ((pf->hw.func_caps.fd_filters_guaranteed > 0) ||
	    (pf->hw.func_caps.fd_filters_best_effort > 0)) {
		set_bit(I40E_FLAG_FD_ATR_ENA, pf->flags);
		if (test_bit(I40E_FLAG_MFP_ENA, pf->flags) &&
		    pf->hw.num_partitions > 1)
			dev_info(&pf->pdev->dev,
				 "Flow Director Sideband mode Disabled in MFP mode\n");
		else
			set_bit(I40E_FLAG_FD_SB_ENA, pf->flags);
		pf->fdir_pf_filter_count =
				 pf->hw.func_caps.fd_filters_guaranteed;
		pf->hw.fdir_shared_filter_count =
				 pf->hw.func_caps.fd_filters_best_effort;
	}

	/* Enable HW ATR eviction if possible */
	if (test_bit(I40E_HW_CAP_ATR_EVICT, pf->hw.caps))
		set_bit(I40E_FLAG_HW_ATR_EVICT_ENA, pf->flags);

	if (pf->hw.func_caps.vmdq && num_online_cpus() != 1) {
		pf->num_vmdq_vsis = I40E_DEFAULT_NUM_VMDQ_VSI;
		set_bit(I40E_FLAG_VMDQ_ENA, pf->flags);
		pf->num_vmdq_qps = i40e_default_queues_per_vmdq(pf);
	}

	if (pf->hw.func_caps.iwarp && num_online_cpus() != 1) {
		set_bit(I40E_FLAG_IWARP_ENA, pf->flags);
		/* IWARP needs one extra vector for CQP just like MISC.*/
		pf->num_iwarp_msix = (int)num_online_cpus() + 1;
	}
	/* Stopping FW LLDP engine is supported on XL710 and X722
	 * starting from FW versions determined in i40e_init_adminq.
	 * Stopping the FW LLDP engine is not supported on XL710
	 * if NPAR is functioning so unset this hw flag in this case.
	 */
	if (pf->hw.mac.type == I40E_MAC_XL710 &&
	    pf->hw.func_caps.npar_enable)
		clear_bit(I40E_HW_CAP_FW_LLDP_STOPPABLE, pf->hw.caps);

#ifdef CONFIG_PCI_IOV
	if (pf->hw.func_caps.num_vfs && pf->hw.partition_id == 1) {
		pf->num_vf_qps = I40E_DEFAULT_QUEUES_PER_VF;
		set_bit(I40E_FLAG_SRIOV_ENA, pf->flags);
		pf->num_req_vfs = min_t(int,
					pf->hw.func_caps.num_vfs,
					I40E_MAX_VF_COUNT);
	}
#endif /* CONFIG_PCI_IOV */
	pf->lan_veb = I40E_NO_VEB;
	pf->lan_vsi = I40E_NO_VSI;

	/* By default FW has this off for performance reasons */
	clear_bit(I40E_FLAG_VEB_STATS_ENA, pf->flags);

	/* set up queue assignment tracking */
	size = sizeof(struct i40e_lump_tracking)
		+ (sizeof(u16) * pf->hw.func_caps.num_tx_qp);
	pf->qp_pile = kzalloc(size, GFP_KERNEL);
	if (!pf->qp_pile) {
		err = -ENOMEM;
		goto sw_init_done;
	}
	pf->qp_pile->num_entries = pf->hw.func_caps.num_tx_qp;

	pf->tx_timeout_recovery_level = 1;

	if (pf->hw.mac.type != I40E_MAC_X722 &&
	    i40e_is_total_port_shutdown_enabled(pf)) {
		/* Link down on close must be on when total port shutdown
		 * is enabled for a given port
		 */
		set_bit(I40E_FLAG_TOTAL_PORT_SHUTDOWN_ENA, pf->flags);
		set_bit(I40E_FLAG_LINK_DOWN_ON_CLOSE_ENA, pf->flags);
		dev_info(&pf->pdev->dev,
			 "total-port-shutdown was enabled, link-down-on-close is forced on\n");
	}
	mutex_init(&pf->switch_mutex);

sw_init_done:
	return err;
}

/**
 * i40e_set_ntuple - set the ntuple feature flag and take action
 * @pf: board private structure to initialize
 * @features: the feature set that the stack is suggesting
 *
 * returns a bool to indicate if reset needs to happen
 **/
bool i40e_set_ntuple(struct i40e_pf *pf, netdev_features_t features)
{
	bool need_reset = false;

	/* Check if Flow Director n-tuple support was enabled or disabled.  If
	 * the state changed, we need to reset.
	 */
	if (features & NETIF_F_NTUPLE) {
		/* Enable filters and mark for reset */
		if (!test_bit(I40E_FLAG_FD_SB_ENA, pf->flags))
			need_reset = true;
		/* enable FD_SB only if there is MSI-X vector and no cloud
		 * filters exist
		 */
		if (pf->num_fdsb_msix > 0 && !pf->num_cloud_filters) {
			set_bit(I40E_FLAG_FD_SB_ENA, pf->flags);
			clear_bit(I40E_FLAG_FD_SB_INACTIVE, pf->flags);
		}
	} else {
		/* turn off filters, mark for reset and clear SW filter list */
		if (test_bit(I40E_FLAG_FD_SB_ENA, pf->flags)) {
			need_reset = true;
			i40e_fdir_filter_exit(pf);
		}
		clear_bit(I40E_FLAG_FD_SB_ENA, pf->flags);
		clear_bit(__I40E_FD_SB_AUTO_DISABLED, pf->state);
		set_bit(I40E_FLAG_FD_SB_INACTIVE, pf->flags);

		/* reset fd counters */
		pf->fd_add_err = 0;
		pf->fd_atr_cnt = 0;
		/* if ATR was auto disabled it can be re-enabled. */
		if (test_and_clear_bit(__I40E_FD_ATR_AUTO_DISABLED, pf->state))
			if (test_bit(I40E_FLAG_FD_ATR_ENA, pf->flags) &&
			    (I40E_DEBUG_FD & pf->hw.debug_mask))
				dev_info(&pf->pdev->dev, "ATR re-enabled.\n");
	}
	return need_reset;
}

/**
 * i40e_clear_rss_lut - clear the rx hash lookup table
 * @vsi: the VSI being configured
 **/
static void i40e_clear_rss_lut(struct i40e_vsi *vsi)
{
	struct i40e_pf *pf = vsi->back;
	struct i40e_hw *hw = &pf->hw;
	u16 vf_id = vsi->vf_id;
	u8 i;

	if (vsi->type == I40E_VSI_MAIN) {
		for (i = 0; i <= I40E_PFQF_HLUT_MAX_INDEX; i++)
			wr32(hw, I40E_PFQF_HLUT(i), 0);
	} else if (vsi->type == I40E_VSI_SRIOV) {
		for (i = 0; i <= I40E_VFQF_HLUT_MAX_INDEX; i++)
			i40e_write_rx_ctl(hw, I40E_VFQF_HLUT1(i, vf_id), 0);
	} else {
		dev_err(&pf->pdev->dev, "Cannot set RSS LUT - invalid VSI type\n");
	}
}

/**
 * i40e_set_loopback - turn on/off loopback mode on underlying PF
 * @vsi: ptr to VSI
 * @ena: flag to indicate the on/off setting
 */
static int i40e_set_loopback(struct i40e_vsi *vsi, bool ena)
{
	bool if_running = netif_running(vsi->netdev) &&
			  !test_and_set_bit(__I40E_VSI_DOWN, vsi->state);
	int ret;

	if (if_running)
		i40e_down(vsi);

	ret = i40e_aq_set_mac_loopback(&vsi->back->hw, ena, NULL);
	if (ret)
		netdev_err(vsi->netdev, "Failed to toggle loopback state\n");
	if (if_running)
		i40e_up(vsi);

	return ret;
}

/**
 * i40e_set_features - set the netdev feature flags
 * @netdev: ptr to the netdev being adjusted
 * @features: the feature set that the stack is suggesting
 * Note: expects to be called while under rtnl_lock()
 **/
static int i40e_set_features(struct net_device *netdev,
			     netdev_features_t features)
{
	struct i40e_netdev_priv *np = netdev_priv(netdev);
	struct i40e_vsi *vsi = np->vsi;
	struct i40e_pf *pf = vsi->back;
	bool need_reset;

	if (features & NETIF_F_RXHASH && !(netdev->features & NETIF_F_RXHASH))
		i40e_pf_config_rss(pf);
	else if (!(features & NETIF_F_RXHASH) &&
		 netdev->features & NETIF_F_RXHASH)
		i40e_clear_rss_lut(vsi);

	if (features & NETIF_F_HW_VLAN_CTAG_RX)
		i40e_vlan_stripping_enable(vsi);
	else
		i40e_vlan_stripping_disable(vsi);

	if (!(features & NETIF_F_HW_TC) &&
	    (netdev->features & NETIF_F_HW_TC) && pf->num_cloud_filters) {
		dev_err(&pf->pdev->dev,
			"Offloaded tc filters active, can't turn hw_tc_offload off");
		return -EINVAL;
	}

	if (!(features & NETIF_F_HW_L2FW_DOFFLOAD) && vsi->macvlan_cnt)
		i40e_del_all_macvlans(vsi);

	need_reset = i40e_set_ntuple(pf, features);

	if (need_reset)
		i40e_do_reset(pf, I40E_PF_RESET_FLAG, true);

	if ((features ^ netdev->features) & NETIF_F_LOOPBACK)
		return i40e_set_loopback(vsi, !!(features & NETIF_F_LOOPBACK));

	return 0;
}

static int i40e_udp_tunnel_set_port(struct net_device *netdev,
				    unsigned int table, unsigned int idx,
				    struct udp_tunnel_info *ti)
{
	struct i40e_netdev_priv *np = netdev_priv(netdev);
	struct i40e_hw *hw = &np->vsi->back->hw;
	u8 type, filter_index;
	int ret;

	type = ti->type == UDP_TUNNEL_TYPE_VXLAN ? I40E_AQC_TUNNEL_TYPE_VXLAN :
						   I40E_AQC_TUNNEL_TYPE_NGE;

	ret = i40e_aq_add_udp_tunnel(hw, ntohs(ti->port), type, &filter_index,
				     NULL);
	if (ret) {
		netdev_info(netdev, "add UDP port failed, err %pe aq_err %s\n",
			    ERR_PTR(ret),
			    i40e_aq_str(hw, hw->aq.asq_last_status));
		return -EIO;
	}

	udp_tunnel_nic_set_port_priv(netdev, table, idx, filter_index);
	return 0;
}

static int i40e_udp_tunnel_unset_port(struct net_device *netdev,
				      unsigned int table, unsigned int idx,
				      struct udp_tunnel_info *ti)
{
	struct i40e_netdev_priv *np = netdev_priv(netdev);
	struct i40e_hw *hw = &np->vsi->back->hw;
	int ret;

	ret = i40e_aq_del_udp_tunnel(hw, ti->hw_priv, NULL);
	if (ret) {
		netdev_info(netdev, "delete UDP port failed, err %pe aq_err %s\n",
			    ERR_PTR(ret),
			    i40e_aq_str(hw, hw->aq.asq_last_status));
		return -EIO;
	}

	return 0;
}

static int i40e_get_phys_port_id(struct net_device *netdev,
				 struct netdev_phys_item_id *ppid)
{
	struct i40e_netdev_priv *np = netdev_priv(netdev);
	struct i40e_pf *pf = np->vsi->back;
	struct i40e_hw *hw = &pf->hw;

	if (!test_bit(I40E_HW_CAP_PORT_ID_VALID, pf->hw.caps))
		return -EOPNOTSUPP;

	ppid->id_len = min_t(int, sizeof(hw->mac.port_addr), sizeof(ppid->id));
	memcpy(ppid->id, hw->mac.port_addr, ppid->id_len);

	return 0;
}

/**
 * i40e_ndo_fdb_add - add an entry to the hardware database
 * @ndm: the input from the stack
 * @tb: pointer to array of nladdr (unused)
 * @dev: the net device pointer
 * @addr: the MAC address entry being added
 * @vid: VLAN ID
 * @flags: instructions from stack about fdb operation
 * @extack: netlink extended ack, unused currently
 */
static int i40e_ndo_fdb_add(struct ndmsg *ndm, struct nlattr *tb[],
			    struct net_device *dev,
			    const unsigned char *addr, u16 vid,
			    u16 flags,
			    struct netlink_ext_ack *extack)
{
	struct i40e_netdev_priv *np = netdev_priv(dev);
	struct i40e_pf *pf = np->vsi->back;
	int err = 0;

	if (!test_bit(I40E_FLAG_SRIOV_ENA, pf->flags))
		return -EOPNOTSUPP;

	if (vid) {
		pr_info("%s: vlans aren't supported yet for dev_uc|mc_add()\n", dev->name);
		return -EINVAL;
	}

	/* Hardware does not support aging addresses so if a
	 * ndm_state is given only allow permanent addresses
	 */
	if (ndm->ndm_state && !(ndm->ndm_state & NUD_PERMANENT)) {
		netdev_info(dev, "FDB only supports static addresses\n");
		return -EINVAL;
	}

	if (is_unicast_ether_addr(addr) || is_link_local_ether_addr(addr))
		err = dev_uc_add_excl(dev, addr);
	else if (is_multicast_ether_addr(addr))
		err = dev_mc_add_excl(dev, addr);
	else
		err = -EINVAL;

	/* Only return duplicate errors if NLM_F_EXCL is set */
	if (err == -EEXIST && !(flags & NLM_F_EXCL))
		err = 0;

	return err;
}

/**
 * i40e_ndo_bridge_setlink - Set the hardware bridge mode
 * @dev: the netdev being configured
 * @nlh: RTNL message
 * @flags: bridge flags
 * @extack: netlink extended ack
 *
 * Inserts a new hardware bridge if not already created and
 * enables the bridging mode requested (VEB or VEPA). If the
 * hardware bridge has already been inserted and the request
 * is to change the mode then that requires a PF reset to
 * allow rebuild of the components with required hardware
 * bridge mode enabled.
 *
 * Note: expects to be called while under rtnl_lock()
 **/
static int i40e_ndo_bridge_setlink(struct net_device *dev,
				   struct nlmsghdr *nlh,
				   u16 flags,
				   struct netlink_ext_ack *extack)
{
	struct i40e_netdev_priv *np = netdev_priv(dev);
	struct i40e_vsi *vsi = np->vsi;
	struct i40e_pf *pf = vsi->back;
	struct nlattr *attr, *br_spec;
	struct i40e_veb *veb;
	int rem;

	/* Only for PF VSI for now */
	if (vsi->type != I40E_VSI_MAIN)
		return -EOPNOTSUPP;

	/* Find the HW bridge for PF VSI */
	veb = i40e_pf_get_veb_by_seid(pf, vsi->uplink_seid);

	br_spec = nlmsg_find_attr(nlh, sizeof(struct ifinfomsg), IFLA_AF_SPEC);
	if (!br_spec)
		return -EINVAL;

	nla_for_each_nested_type(attr, IFLA_BRIDGE_MODE, br_spec, rem) {
		__u16 mode = nla_get_u16(attr);

		if ((mode != BRIDGE_MODE_VEPA) &&
		    (mode != BRIDGE_MODE_VEB))
			return -EINVAL;

		/* Insert a new HW bridge */
		if (!veb) {
			veb = i40e_veb_setup(pf, vsi->uplink_seid, vsi->seid,
					     vsi->tc_config.enabled_tc);
			if (veb) {
				veb->bridge_mode = mode;
				i40e_config_bridge_mode(veb);
			} else {
				/* No Bridge HW offload available */
				return -ENOENT;
			}
			break;
		} else if (mode != veb->bridge_mode) {
			/* Existing HW bridge but different mode needs reset */
			veb->bridge_mode = mode;
			/* TODO: If no VFs or VMDq VSIs, disallow VEB mode */
			if (mode == BRIDGE_MODE_VEB)
				set_bit(I40E_FLAG_VEB_MODE_ENA, pf->flags);
			else
				clear_bit(I40E_FLAG_VEB_MODE_ENA, pf->flags);
			i40e_do_reset(pf, I40E_PF_RESET_FLAG, true);
			break;
		}
	}

	return 0;
}

/**
 * i40e_ndo_bridge_getlink - Get the hardware bridge mode
 * @skb: skb buff
 * @pid: process id
 * @seq: RTNL message seq #
 * @dev: the netdev being configured
 * @filter_mask: unused
 * @nlflags: netlink flags passed in
 *
 * Return the mode in which the hardware bridge is operating in
 * i.e VEB or VEPA.
 **/
static int i40e_ndo_bridge_getlink(struct sk_buff *skb, u32 pid, u32 seq,
				   struct net_device *dev,
				   u32 __always_unused filter_mask,
				   int nlflags)
{
	struct i40e_netdev_priv *np = netdev_priv(dev);
	struct i40e_vsi *vsi = np->vsi;
	struct i40e_pf *pf = vsi->back;
	struct i40e_veb *veb;

	/* Only for PF VSI for now */
	if (vsi->type != I40E_VSI_MAIN)
		return -EOPNOTSUPP;

	/* Find the HW bridge for the PF VSI */
	veb = i40e_pf_get_veb_by_seid(pf, vsi->uplink_seid);
	if (!veb)
		return 0;

	return ndo_dflt_bridge_getlink(skb, pid, seq, dev, veb->bridge_mode,
				       0, 0, nlflags, filter_mask, NULL);
}

/**
 * i40e_features_check - Validate encapsulated packet conforms to limits
 * @skb: skb buff
 * @dev: This physical port's netdev
 * @features: Offload features that the stack believes apply
 **/
static netdev_features_t i40e_features_check(struct sk_buff *skb,
					     struct net_device *dev,
					     netdev_features_t features)
{
	size_t len;

	/* No point in doing any of this if neither checksum nor GSO are
	 * being requested for this frame.  We can rule out both by just
	 * checking for CHECKSUM_PARTIAL
	 */
	if (skb->ip_summed != CHECKSUM_PARTIAL)
		return features;

	/* We cannot support GSO if the MSS is going to be less than
	 * 64 bytes.  If it is then we need to drop support for GSO.
	 */
	if (skb_is_gso(skb) && (skb_shinfo(skb)->gso_size < 64))
		features &= ~NETIF_F_GSO_MASK;

	/* MACLEN can support at most 63 words */
	len = skb_network_offset(skb);
	if (len & ~(63 * 2))
		goto out_err;

	/* IPLEN and EIPLEN can support at most 127 dwords */
	len = skb_network_header_len(skb);
	if (len & ~(127 * 4))
		goto out_err;

	if (skb->encapsulation) {
		/* L4TUNLEN can support 127 words */
		len = skb_inner_network_header(skb) - skb_transport_header(skb);
		if (len & ~(127 * 2))
			goto out_err;

		/* IPLEN can support at most 127 dwords */
		len = skb_inner_transport_header(skb) -
		      skb_inner_network_header(skb);
		if (len & ~(127 * 4))
			goto out_err;
	}

	/* No need to validate L4LEN as TCP is the only protocol with a
	 * flexible value and we support all possible values supported
	 * by TCP, which is at most 15 dwords
	 */

	return features;
out_err:
	return features & ~(NETIF_F_CSUM_MASK | NETIF_F_GSO_MASK);
}

/**
 * i40e_xdp_setup - add/remove an XDP program
 * @vsi: VSI to changed
 * @prog: XDP program
 * @extack: netlink extended ack
 **/
static int i40e_xdp_setup(struct i40e_vsi *vsi, struct bpf_prog *prog,
			  struct netlink_ext_ack *extack)
{
	int frame_size = i40e_max_vsi_frame_size(vsi, prog);
	struct i40e_pf *pf = vsi->back;
	struct bpf_prog *old_prog;
	bool need_reset;
	int i;

	/* VSI shall be deleted in a moment, block loading new programs */
	if (prog && test_bit(__I40E_IN_REMOVE, pf->state))
		return -EINVAL;

	/* Don't allow frames that span over multiple buffers */
	if (vsi->netdev->mtu > frame_size - I40E_PACKET_HDR_PAD) {
		NL_SET_ERR_MSG_MOD(extack, "MTU too large for linear frames and XDP prog does not support frags");
		return -EINVAL;
	}

	/* When turning XDP on->off/off->on we reset and rebuild the rings. */
	need_reset = (i40e_enabled_xdp_vsi(vsi) != !!prog);
	if (need_reset)
		i40e_prep_for_reset(pf);

	old_prog = xchg(&vsi->xdp_prog, prog);

	if (need_reset) {
		if (!prog) {
			xdp_features_clear_redirect_target(vsi->netdev);
			/* Wait until ndo_xsk_wakeup completes. */
			synchronize_rcu();
		}
		i40e_reset_and_rebuild(pf, true, true);
	}

	if (!i40e_enabled_xdp_vsi(vsi) && prog) {
		if (i40e_realloc_rx_bi_zc(vsi, true))
			return -ENOMEM;
	} else if (i40e_enabled_xdp_vsi(vsi) && !prog) {
		if (i40e_realloc_rx_bi_zc(vsi, false))
			return -ENOMEM;
	}

	for (i = 0; i < vsi->num_queue_pairs; i++)
		WRITE_ONCE(vsi->rx_rings[i]->xdp_prog, vsi->xdp_prog);

	if (old_prog)
		bpf_prog_put(old_prog);

	/* Kick start the NAPI context if there is an AF_XDP socket open
	 * on that queue id. This so that receiving will start.
	 */
	if (need_reset && prog) {
		for (i = 0; i < vsi->num_queue_pairs; i++)
			if (vsi->xdp_rings[i]->xsk_pool)
				(void)i40e_xsk_wakeup(vsi->netdev, i,
						      XDP_WAKEUP_RX);
		xdp_features_set_redirect_target(vsi->netdev, true);
	}

	return 0;
}

/**
 * i40e_enter_busy_conf - Enters busy config state
 * @vsi: vsi
 *
 * Returns 0 on success, <0 for failure.
 **/
static int i40e_enter_busy_conf(struct i40e_vsi *vsi)
{
	struct i40e_pf *pf = vsi->back;
	int timeout = 50;

	while (test_and_set_bit(__I40E_CONFIG_BUSY, pf->state)) {
		timeout--;
		if (!timeout)
			return -EBUSY;
		usleep_range(1000, 2000);
	}

	return 0;
}

/**
 * i40e_exit_busy_conf - Exits busy config state
 * @vsi: vsi
 **/
static void i40e_exit_busy_conf(struct i40e_vsi *vsi)
{
	struct i40e_pf *pf = vsi->back;

	clear_bit(__I40E_CONFIG_BUSY, pf->state);
}

/**
 * i40e_queue_pair_reset_stats - Resets all statistics for a queue pair
 * @vsi: vsi
 * @queue_pair: queue pair
 **/
static void i40e_queue_pair_reset_stats(struct i40e_vsi *vsi, int queue_pair)
{
	memset(&vsi->rx_rings[queue_pair]->rx_stats, 0,
	       sizeof(vsi->rx_rings[queue_pair]->rx_stats));
	memset(&vsi->tx_rings[queue_pair]->stats, 0,
	       sizeof(vsi->tx_rings[queue_pair]->stats));
	if (i40e_enabled_xdp_vsi(vsi)) {
		memset(&vsi->xdp_rings[queue_pair]->stats, 0,
		       sizeof(vsi->xdp_rings[queue_pair]->stats));
	}
}

/**
 * i40e_queue_pair_clean_rings - Cleans all the rings of a queue pair
 * @vsi: vsi
 * @queue_pair: queue pair
 **/
static void i40e_queue_pair_clean_rings(struct i40e_vsi *vsi, int queue_pair)
{
	i40e_clean_tx_ring(vsi->tx_rings[queue_pair]);
	if (i40e_enabled_xdp_vsi(vsi)) {
		/* Make sure that in-progress ndo_xdp_xmit calls are
		 * completed.
		 */
		synchronize_rcu();
		i40e_clean_tx_ring(vsi->xdp_rings[queue_pair]);
	}
	i40e_clean_rx_ring(vsi->rx_rings[queue_pair]);
}

/**
 * i40e_queue_pair_toggle_napi - Enables/disables NAPI for a queue pair
 * @vsi: vsi
 * @queue_pair: queue pair
 * @enable: true for enable, false for disable
 **/
static void i40e_queue_pair_toggle_napi(struct i40e_vsi *vsi, int queue_pair,
					bool enable)
{
	struct i40e_ring *rxr = vsi->rx_rings[queue_pair];
	struct i40e_q_vector *q_vector = rxr->q_vector;

	if (!vsi->netdev)
		return;

	/* All rings in a qp belong to the same qvector. */
	if (q_vector->rx.ring || q_vector->tx.ring) {
		if (enable)
			napi_enable(&q_vector->napi);
		else
			napi_disable(&q_vector->napi);
	}
}

/**
 * i40e_queue_pair_toggle_rings - Enables/disables all rings for a queue pair
 * @vsi: vsi
 * @queue_pair: queue pair
 * @enable: true for enable, false for disable
 *
 * Returns 0 on success, <0 on failure.
 **/
static int i40e_queue_pair_toggle_rings(struct i40e_vsi *vsi, int queue_pair,
					bool enable)
{
	struct i40e_pf *pf = vsi->back;
	int pf_q, ret = 0;

	pf_q = vsi->base_queue + queue_pair;
	ret = i40e_control_wait_tx_q(vsi->seid, pf, pf_q,
				     false /*is xdp*/, enable);
	if (ret) {
		dev_info(&pf->pdev->dev,
			 "VSI seid %d Tx ring %d %sable timeout\n",
			 vsi->seid, pf_q, (enable ? "en" : "dis"));
		return ret;
	}

	i40e_control_rx_q(pf, pf_q, enable);
	ret = i40e_pf_rxq_wait(pf, pf_q, enable);
	if (ret) {
		dev_info(&pf->pdev->dev,
			 "VSI seid %d Rx ring %d %sable timeout\n",
			 vsi->seid, pf_q, (enable ? "en" : "dis"));
		return ret;
	}

	/* Due to HW errata, on Rx disable only, the register can
	 * indicate done before it really is. Needs 50ms to be sure
	 */
	if (!enable)
		mdelay(50);

	if (!i40e_enabled_xdp_vsi(vsi))
		return ret;

	ret = i40e_control_wait_tx_q(vsi->seid, pf,
				     pf_q + vsi->alloc_queue_pairs,
				     true /*is xdp*/, enable);
	if (ret) {
		dev_info(&pf->pdev->dev,
			 "VSI seid %d XDP Tx ring %d %sable timeout\n",
			 vsi->seid, pf_q, (enable ? "en" : "dis"));
	}

	return ret;
}

/**
 * i40e_queue_pair_enable_irq - Enables interrupts for a queue pair
 * @vsi: vsi
 * @queue_pair: queue_pair
 **/
static void i40e_queue_pair_enable_irq(struct i40e_vsi *vsi, int queue_pair)
{
	struct i40e_ring *rxr = vsi->rx_rings[queue_pair];
	struct i40e_pf *pf = vsi->back;
	struct i40e_hw *hw = &pf->hw;

	/* All rings in a qp belong to the same qvector. */
	if (test_bit(I40E_FLAG_MSIX_ENA, pf->flags))
		i40e_irq_dynamic_enable(vsi, rxr->q_vector->v_idx);
	else
		i40e_irq_dynamic_enable_icr0(pf);

	i40e_flush(hw);
}

/**
 * i40e_queue_pair_disable_irq - Disables interrupts for a queue pair
 * @vsi: vsi
 * @queue_pair: queue_pair
 **/
static void i40e_queue_pair_disable_irq(struct i40e_vsi *vsi, int queue_pair)
{
	struct i40e_ring *rxr = vsi->rx_rings[queue_pair];
	struct i40e_pf *pf = vsi->back;
	struct i40e_hw *hw = &pf->hw;

	/* For simplicity, instead of removing the qp interrupt causes
	 * from the interrupt linked list, we simply disable the interrupt, and
	 * leave the list intact.
	 *
	 * All rings in a qp belong to the same qvector.
	 */
	if (test_bit(I40E_FLAG_MSIX_ENA, pf->flags)) {
		u32 intpf = vsi->base_vector + rxr->q_vector->v_idx;

		wr32(hw, I40E_PFINT_DYN_CTLN(intpf - 1), 0);
		i40e_flush(hw);
		synchronize_irq(pf->msix_entries[intpf].vector);
	} else {
		/* Legacy and MSI mode - this stops all interrupt handling */
		wr32(hw, I40E_PFINT_ICR0_ENA, 0);
		wr32(hw, I40E_PFINT_DYN_CTL0, 0);
		i40e_flush(hw);
		synchronize_irq(pf->pdev->irq);
	}
}

/**
 * i40e_queue_pair_disable - Disables a queue pair
 * @vsi: vsi
 * @queue_pair: queue pair
 *
 * Returns 0 on success, <0 on failure.
 **/
int i40e_queue_pair_disable(struct i40e_vsi *vsi, int queue_pair)
{
	int err;

	err = i40e_enter_busy_conf(vsi);
	if (err)
		return err;

	i40e_queue_pair_disable_irq(vsi, queue_pair);
	i40e_queue_pair_toggle_napi(vsi, queue_pair, false /* off */);
	err = i40e_queue_pair_toggle_rings(vsi, queue_pair, false /* off */);
	i40e_clean_rx_ring(vsi->rx_rings[queue_pair]);
	i40e_queue_pair_clean_rings(vsi, queue_pair);
	i40e_queue_pair_reset_stats(vsi, queue_pair);

	return err;
}

/**
 * i40e_queue_pair_enable - Enables a queue pair
 * @vsi: vsi
 * @queue_pair: queue pair
 *
 * Returns 0 on success, <0 on failure.
 **/
int i40e_queue_pair_enable(struct i40e_vsi *vsi, int queue_pair)
{
	int err;

	err = i40e_configure_tx_ring(vsi->tx_rings[queue_pair]);
	if (err)
		return err;

	if (i40e_enabled_xdp_vsi(vsi)) {
		err = i40e_configure_tx_ring(vsi->xdp_rings[queue_pair]);
		if (err)
			return err;
	}

	err = i40e_configure_rx_ring(vsi->rx_rings[queue_pair]);
	if (err)
		return err;

	err = i40e_queue_pair_toggle_rings(vsi, queue_pair, true /* on */);
	i40e_queue_pair_toggle_napi(vsi, queue_pair, true /* on */);
	i40e_queue_pair_enable_irq(vsi, queue_pair);

	i40e_exit_busy_conf(vsi);

	return err;
}

/**
 * i40e_xdp - implements ndo_bpf for i40e
 * @dev: netdevice
 * @xdp: XDP command
 **/
static int i40e_xdp(struct net_device *dev,
		    struct netdev_bpf *xdp)
{
	struct i40e_netdev_priv *np = netdev_priv(dev);
	struct i40e_vsi *vsi = np->vsi;

	if (vsi->type != I40E_VSI_MAIN)
		return -EINVAL;

	switch (xdp->command) {
	case XDP_SETUP_PROG:
		return i40e_xdp_setup(vsi, xdp->prog, xdp->extack);
	case XDP_SETUP_XSK_POOL:
		return i40e_xsk_pool_setup(vsi, xdp->xsk.pool,
					   xdp->xsk.queue_id);
	default:
		return -EINVAL;
	}
}

static const struct net_device_ops i40e_netdev_ops = {
	.ndo_open		= i40e_open,
	.ndo_stop		= i40e_close,
	.ndo_start_xmit		= i40e_lan_xmit_frame,
	.ndo_get_stats64	= i40e_get_netdev_stats_struct,
	.ndo_set_rx_mode	= i40e_set_rx_mode,
	.ndo_validate_addr	= eth_validate_addr,
	.ndo_set_mac_address	= i40e_set_mac,
	.ndo_change_mtu		= i40e_change_mtu,
	.ndo_eth_ioctl		= i40e_ioctl,
	.ndo_tx_timeout		= i40e_tx_timeout,
	.ndo_vlan_rx_add_vid	= i40e_vlan_rx_add_vid,
	.ndo_vlan_rx_kill_vid	= i40e_vlan_rx_kill_vid,
#ifdef CONFIG_NET_POLL_CONTROLLER
	.ndo_poll_controller	= i40e_netpoll,
#endif
	.ndo_setup_tc		= __i40e_setup_tc,
	.ndo_select_queue	= i40e_lan_select_queue,
	.ndo_set_features	= i40e_set_features,
	.ndo_set_vf_mac		= i40e_ndo_set_vf_mac,
	.ndo_set_vf_vlan	= i40e_ndo_set_vf_port_vlan,
	.ndo_get_vf_stats	= i40e_get_vf_stats,
	.ndo_set_vf_rate	= i40e_ndo_set_vf_bw,
	.ndo_get_vf_config	= i40e_ndo_get_vf_config,
	.ndo_set_vf_link_state	= i40e_ndo_set_vf_link_state,
	.ndo_set_vf_spoofchk	= i40e_ndo_set_vf_spoofchk,
	.ndo_set_vf_trust	= i40e_ndo_set_vf_trust,
	.ndo_get_phys_port_id	= i40e_get_phys_port_id,
	.ndo_fdb_add		= i40e_ndo_fdb_add,
	.ndo_features_check	= i40e_features_check,
	.ndo_bridge_getlink	= i40e_ndo_bridge_getlink,
	.ndo_bridge_setlink	= i40e_ndo_bridge_setlink,
	.ndo_bpf		= i40e_xdp,
	.ndo_xdp_xmit		= i40e_xdp_xmit,
	.ndo_xsk_wakeup	        = i40e_xsk_wakeup,
	.ndo_dfwd_add_station	= i40e_fwd_add,
	.ndo_dfwd_del_station	= i40e_fwd_del,
};

/**
 * i40e_config_netdev - Setup the netdev flags
 * @vsi: the VSI being configured
 *
 * Returns 0 on success, negative value on failure
 **/
static int i40e_config_netdev(struct i40e_vsi *vsi)
{
	struct i40e_pf *pf = vsi->back;
	struct i40e_hw *hw = &pf->hw;
	struct i40e_netdev_priv *np;
	struct net_device *netdev;
	u8 broadcast[ETH_ALEN];
	u8 mac_addr[ETH_ALEN];
	int etherdev_size;
	netdev_features_t hw_enc_features;
	netdev_features_t hw_features;

	etherdev_size = sizeof(struct i40e_netdev_priv);
	netdev = alloc_etherdev_mq(etherdev_size, vsi->alloc_queue_pairs);
	if (!netdev)
		return -ENOMEM;

	vsi->netdev = netdev;
	np = netdev_priv(netdev);
	np->vsi = vsi;

	hw_enc_features = NETIF_F_SG			|
			  NETIF_F_HW_CSUM		|
			  NETIF_F_HIGHDMA		|
			  NETIF_F_SOFT_FEATURES		|
			  NETIF_F_TSO			|
			  NETIF_F_TSO_ECN		|
			  NETIF_F_TSO6			|
			  NETIF_F_GSO_GRE		|
			  NETIF_F_GSO_GRE_CSUM		|
			  NETIF_F_GSO_PARTIAL		|
			  NETIF_F_GSO_IPXIP4		|
			  NETIF_F_GSO_IPXIP6		|
			  NETIF_F_GSO_UDP_TUNNEL	|
			  NETIF_F_GSO_UDP_TUNNEL_CSUM	|
			  NETIF_F_GSO_UDP_L4		|
			  NETIF_F_SCTP_CRC		|
			  NETIF_F_RXHASH		|
			  NETIF_F_RXCSUM		|
			  0;

	if (!test_bit(I40E_HW_CAP_OUTER_UDP_CSUM, pf->hw.caps))
		netdev->gso_partial_features |= NETIF_F_GSO_UDP_TUNNEL_CSUM;

	netdev->udp_tunnel_nic_info = &pf->udp_tunnel_nic;

	netdev->gso_partial_features |= NETIF_F_GSO_GRE_CSUM;

	netdev->hw_enc_features |= hw_enc_features;

	/* record features VLANs can make use of */
	netdev->vlan_features |= hw_enc_features | NETIF_F_TSO_MANGLEID;

#define I40E_GSO_PARTIAL_FEATURES (NETIF_F_GSO_GRE |		\
				   NETIF_F_GSO_GRE_CSUM |	\
				   NETIF_F_GSO_IPXIP4 |		\
				   NETIF_F_GSO_IPXIP6 |		\
				   NETIF_F_GSO_UDP_TUNNEL |	\
				   NETIF_F_GSO_UDP_TUNNEL_CSUM)

	netdev->gso_partial_features = I40E_GSO_PARTIAL_FEATURES;
	netdev->features |= NETIF_F_GSO_PARTIAL |
			    I40E_GSO_PARTIAL_FEATURES;

	netdev->mpls_features |= NETIF_F_SG;
	netdev->mpls_features |= NETIF_F_HW_CSUM;
	netdev->mpls_features |= NETIF_F_TSO;
	netdev->mpls_features |= NETIF_F_TSO6;
	netdev->mpls_features |= I40E_GSO_PARTIAL_FEATURES;

	/* enable macvlan offloads */
	netdev->hw_features |= NETIF_F_HW_L2FW_DOFFLOAD;

	hw_features = hw_enc_features		|
		      NETIF_F_HW_VLAN_CTAG_TX	|
		      NETIF_F_HW_VLAN_CTAG_RX;

	if (!test_bit(I40E_FLAG_MFP_ENA, pf->flags))
		hw_features |= NETIF_F_NTUPLE | NETIF_F_HW_TC;

	netdev->hw_features |= hw_features | NETIF_F_LOOPBACK;

	netdev->features |= hw_features | NETIF_F_HW_VLAN_CTAG_FILTER;
	netdev->hw_enc_features |= NETIF_F_TSO_MANGLEID;

	netdev->features &= ~NETIF_F_HW_TC;

	if (vsi->type == I40E_VSI_MAIN) {
		SET_NETDEV_DEV(netdev, &pf->pdev->dev);
		ether_addr_copy(mac_addr, hw->mac.perm_addr);
		/* The following steps are necessary for two reasons. First,
		 * some older NVM configurations load a default MAC-VLAN
		 * filter that will accept any tagged packet, and we want to
		 * replace this with a normal filter. Additionally, it is
		 * possible our MAC address was provided by the platform using
		 * Open Firmware or similar.
		 *
		 * Thus, we need to remove the default filter and install one
		 * specific to the MAC address.
		 */
		i40e_rm_default_mac_filter(vsi, mac_addr);
		spin_lock_bh(&vsi->mac_filter_hash_lock);
		i40e_add_mac_filter(vsi, mac_addr);
		spin_unlock_bh(&vsi->mac_filter_hash_lock);

		netdev->xdp_features = NETDEV_XDP_ACT_BASIC |
				       NETDEV_XDP_ACT_REDIRECT |
				       NETDEV_XDP_ACT_XSK_ZEROCOPY |
				       NETDEV_XDP_ACT_RX_SG;
		netdev->xdp_zc_max_segs = I40E_MAX_BUFFER_TXD;
	} else {
		/* Relate the VSI_VMDQ name to the VSI_MAIN name. Note that we
		 * are still limited by IFNAMSIZ, but we're adding 'v%d\0' to
		 * the end, which is 4 bytes long, so force truncation of the
		 * original name by IFNAMSIZ - 4
		 */
		struct i40e_vsi *main_vsi = i40e_pf_get_main_vsi(pf);

		snprintf(netdev->name, IFNAMSIZ, "%.*sv%%d", IFNAMSIZ - 4,
			 main_vsi->netdev->name);
		eth_random_addr(mac_addr);

		spin_lock_bh(&vsi->mac_filter_hash_lock);
		i40e_add_mac_filter(vsi, mac_addr);
		spin_unlock_bh(&vsi->mac_filter_hash_lock);
	}

	/* Add the broadcast filter so that we initially will receive
	 * broadcast packets. Note that when a new VLAN is first added the
	 * driver will convert all filters marked I40E_VLAN_ANY into VLAN
	 * specific filters as part of transitioning into "vlan" operation.
	 * When more VLANs are added, the driver will copy each existing MAC
	 * filter and add it for the new VLAN.
	 *
	 * Broadcast filters are handled specially by
	 * i40e_sync_filters_subtask, as the driver must to set the broadcast
	 * promiscuous bit instead of adding this directly as a MAC/VLAN
	 * filter. The subtask will update the correct broadcast promiscuous
	 * bits as VLANs become active or inactive.
	 */
	eth_broadcast_addr(broadcast);
	spin_lock_bh(&vsi->mac_filter_hash_lock);
	i40e_add_mac_filter(vsi, broadcast);
	spin_unlock_bh(&vsi->mac_filter_hash_lock);

	eth_hw_addr_set(netdev, mac_addr);
	ether_addr_copy(netdev->perm_addr, mac_addr);

	/* i40iw_net_event() reads 16 bytes from neigh->primary_key */
	netdev->neigh_priv_len = sizeof(u32) * 4;

	netdev->priv_flags |= IFF_UNICAST_FLT;
	netdev->priv_flags |= IFF_SUPP_NOFCS;
	/* Setup netdev TC information */
	i40e_vsi_config_netdev_tc(vsi, vsi->tc_config.enabled_tc);

	netdev->netdev_ops = &i40e_netdev_ops;
	netdev->watchdog_timeo = 5 * HZ;
	i40e_set_ethtool_ops(netdev);

	/* MTU range: 68 - 9706 */
	netdev->min_mtu = ETH_MIN_MTU;
	netdev->max_mtu = I40E_MAX_RXBUFFER - I40E_PACKET_HDR_PAD;

	return 0;
}

/**
 * i40e_vsi_delete - Delete a VSI from the switch
 * @vsi: the VSI being removed
 *
 * Returns 0 on success, negative value on failure
 **/
static void i40e_vsi_delete(struct i40e_vsi *vsi)
{
	/* remove default VSI is not allowed */
	if (vsi == vsi->back->vsi[vsi->back->lan_vsi])
		return;

	i40e_aq_delete_element(&vsi->back->hw, vsi->seid, NULL);
}

/**
 * i40e_is_vsi_uplink_mode_veb - Check if the VSI's uplink bridge mode is VEB
 * @vsi: the VSI being queried
 *
 * Returns 1 if HW bridge mode is VEB and return 0 in case of VEPA mode
 **/
int i40e_is_vsi_uplink_mode_veb(struct i40e_vsi *vsi)
{
	struct i40e_veb *veb;
	struct i40e_pf *pf = vsi->back;

	/* Uplink is not a bridge so default to VEB */
	if (vsi->veb_idx >= I40E_MAX_VEB)
		return 1;

	veb = pf->veb[vsi->veb_idx];
	if (!veb) {
		dev_info(&pf->pdev->dev,
			 "There is no veb associated with the bridge\n");
		return -ENOENT;
	}

	/* Uplink is a bridge in VEPA mode */
	if (veb->bridge_mode & BRIDGE_MODE_VEPA) {
		return 0;
	} else {
		/* Uplink is a bridge in VEB mode */
		return 1;
	}

	/* VEPA is now default bridge, so return 0 */
	return 0;
}

/**
 * i40e_add_vsi - Add a VSI to the switch
 * @vsi: the VSI being configured
 *
 * This initializes a VSI context depending on the VSI type to be added and
 * passes it down to the add_vsi aq command.
 **/
static int i40e_add_vsi(struct i40e_vsi *vsi)
{
	int ret = -ENODEV;
	struct i40e_pf *pf = vsi->back;
	struct i40e_hw *hw = &pf->hw;
	struct i40e_vsi_context ctxt;
	struct i40e_mac_filter *f;
	struct hlist_node *h;
	int bkt;

	u8 enabled_tc = 0x1; /* TC0 enabled */
	int f_count = 0;

	memset(&ctxt, 0, sizeof(ctxt));
	switch (vsi->type) {
	case I40E_VSI_MAIN:
		/* The PF's main VSI is already setup as part of the
		 * device initialization, so we'll not bother with
		 * the add_vsi call, but we will retrieve the current
		 * VSI context.
		 */
		ctxt.seid = pf->main_vsi_seid;
		ctxt.pf_num = pf->hw.pf_id;
		ctxt.vf_num = 0;
		ret = i40e_aq_get_vsi_params(&pf->hw, &ctxt, NULL);
		ctxt.flags = I40E_AQ_VSI_TYPE_PF;
		if (ret) {
			dev_info(&pf->pdev->dev,
				 "couldn't get PF vsi config, err %pe aq_err %s\n",
				 ERR_PTR(ret),
				 i40e_aq_str(&pf->hw,
					     pf->hw.aq.asq_last_status));
			return -ENOENT;
		}
		vsi->info = ctxt.info;
		vsi->info.valid_sections = 0;

		vsi->seid = ctxt.seid;
		vsi->id = ctxt.vsi_number;

		enabled_tc = i40e_pf_get_tc_map(pf);

		/* Source pruning is enabled by default, so the flag is
		 * negative logic - if it's set, we need to fiddle with
		 * the VSI to disable source pruning.
		 */
		if (test_bit(I40E_FLAG_SOURCE_PRUNING_DIS, pf->flags)) {
			memset(&ctxt, 0, sizeof(ctxt));
			ctxt.seid = pf->main_vsi_seid;
			ctxt.pf_num = pf->hw.pf_id;
			ctxt.vf_num = 0;
			ctxt.info.valid_sections |=
				     cpu_to_le16(I40E_AQ_VSI_PROP_SWITCH_VALID);
			ctxt.info.switch_id =
				   cpu_to_le16(I40E_AQ_VSI_SW_ID_FLAG_LOCAL_LB);
			ret = i40e_aq_update_vsi_params(hw, &ctxt, NULL);
			if (ret) {
				dev_info(&pf->pdev->dev,
					 "update vsi failed, err %d aq_err %s\n",
					 ret,
					 i40e_aq_str(&pf->hw,
						     pf->hw.aq.asq_last_status));
				ret = -ENOENT;
				goto err;
			}
		}

		/* MFP mode setup queue map and update VSI */
		if (test_bit(I40E_FLAG_MFP_ENA, pf->flags) &&
		    !(pf->hw.func_caps.iscsi)) { /* NIC type PF */
			memset(&ctxt, 0, sizeof(ctxt));
			ctxt.seid = pf->main_vsi_seid;
			ctxt.pf_num = pf->hw.pf_id;
			ctxt.vf_num = 0;
			i40e_vsi_setup_queue_map(vsi, &ctxt, enabled_tc, false);
			ret = i40e_aq_update_vsi_params(hw, &ctxt, NULL);
			if (ret) {
				dev_info(&pf->pdev->dev,
					 "update vsi failed, err %pe aq_err %s\n",
					 ERR_PTR(ret),
					 i40e_aq_str(&pf->hw,
						    pf->hw.aq.asq_last_status));
				ret = -ENOENT;
				goto err;
			}
			/* update the local VSI info queue map */
			i40e_vsi_update_queue_map(vsi, &ctxt);
			vsi->info.valid_sections = 0;
		} else {
			/* Default/Main VSI is only enabled for TC0
			 * reconfigure it to enable all TCs that are
			 * available on the port in SFP mode.
			 * For MFP case the iSCSI PF would use this
			 * flow to enable LAN+iSCSI TC.
			 */
			ret = i40e_vsi_config_tc(vsi, enabled_tc);
			if (ret) {
				/* Single TC condition is not fatal,
				 * message and continue
				 */
				dev_info(&pf->pdev->dev,
					 "failed to configure TCs for main VSI tc_map 0x%08x, err %pe aq_err %s\n",
					 enabled_tc,
					 ERR_PTR(ret),
					 i40e_aq_str(&pf->hw,
						    pf->hw.aq.asq_last_status));
			}
		}
		break;

	case I40E_VSI_FDIR:
		ctxt.pf_num = hw->pf_id;
		ctxt.vf_num = 0;
		ctxt.uplink_seid = vsi->uplink_seid;
		ctxt.connection_type = I40E_AQ_VSI_CONN_TYPE_NORMAL;
		ctxt.flags = I40E_AQ_VSI_TYPE_PF;
		if (test_bit(I40E_FLAG_VEB_MODE_ENA, pf->flags) &&
		    (i40e_is_vsi_uplink_mode_veb(vsi))) {
			ctxt.info.valid_sections |=
			     cpu_to_le16(I40E_AQ_VSI_PROP_SWITCH_VALID);
			ctxt.info.switch_id =
			   cpu_to_le16(I40E_AQ_VSI_SW_ID_FLAG_ALLOW_LB);
		}
		i40e_vsi_setup_queue_map(vsi, &ctxt, enabled_tc, true);
		break;

	case I40E_VSI_VMDQ2:
		ctxt.pf_num = hw->pf_id;
		ctxt.vf_num = 0;
		ctxt.uplink_seid = vsi->uplink_seid;
		ctxt.connection_type = I40E_AQ_VSI_CONN_TYPE_NORMAL;
		ctxt.flags = I40E_AQ_VSI_TYPE_VMDQ2;

		/* This VSI is connected to VEB so the switch_id
		 * should be set to zero by default.
		 */
		if (i40e_is_vsi_uplink_mode_veb(vsi)) {
			ctxt.info.valid_sections |=
				cpu_to_le16(I40E_AQ_VSI_PROP_SWITCH_VALID);
			ctxt.info.switch_id =
				cpu_to_le16(I40E_AQ_VSI_SW_ID_FLAG_ALLOW_LB);
		}

		/* Setup the VSI tx/rx queue map for TC0 only for now */
		i40e_vsi_setup_queue_map(vsi, &ctxt, enabled_tc, true);
		break;

	case I40E_VSI_SRIOV:
		ctxt.pf_num = hw->pf_id;
		ctxt.vf_num = vsi->vf_id + hw->func_caps.vf_base_id;
		ctxt.uplink_seid = vsi->uplink_seid;
		ctxt.connection_type = I40E_AQ_VSI_CONN_TYPE_NORMAL;
		ctxt.flags = I40E_AQ_VSI_TYPE_VF;

		/* This VSI is connected to VEB so the switch_id
		 * should be set to zero by default.
		 */
		if (i40e_is_vsi_uplink_mode_veb(vsi)) {
			ctxt.info.valid_sections |=
				cpu_to_le16(I40E_AQ_VSI_PROP_SWITCH_VALID);
			ctxt.info.switch_id =
				cpu_to_le16(I40E_AQ_VSI_SW_ID_FLAG_ALLOW_LB);
		}

		if (test_bit(I40E_FLAG_IWARP_ENA, vsi->back->flags)) {
			ctxt.info.valid_sections |=
				cpu_to_le16(I40E_AQ_VSI_PROP_QUEUE_OPT_VALID);
			ctxt.info.queueing_opt_flags |=
				(I40E_AQ_VSI_QUE_OPT_TCP_ENA |
				 I40E_AQ_VSI_QUE_OPT_RSS_LUT_VSI);
		}

		ctxt.info.valid_sections |= cpu_to_le16(I40E_AQ_VSI_PROP_VLAN_VALID);
		ctxt.info.port_vlan_flags |= I40E_AQ_VSI_PVLAN_MODE_ALL;
		if (pf->vf[vsi->vf_id].spoofchk) {
			ctxt.info.valid_sections |=
				cpu_to_le16(I40E_AQ_VSI_PROP_SECURITY_VALID);
			ctxt.info.sec_flags |=
				(I40E_AQ_VSI_SEC_FLAG_ENABLE_VLAN_CHK |
				 I40E_AQ_VSI_SEC_FLAG_ENABLE_MAC_CHK);
		}
		/* Setup the VSI tx/rx queue map for TC0 only for now */
		i40e_vsi_setup_queue_map(vsi, &ctxt, enabled_tc, true);
		break;

	case I40E_VSI_IWARP:
		/* send down message to iWARP */
		break;

	default:
		return -ENODEV;
	}

	if (vsi->type != I40E_VSI_MAIN) {
		ret = i40e_aq_add_vsi(hw, &ctxt, NULL);
		if (ret) {
			dev_info(&vsi->back->pdev->dev,
				 "add vsi failed, err %pe aq_err %s\n",
				 ERR_PTR(ret),
				 i40e_aq_str(&pf->hw,
					     pf->hw.aq.asq_last_status));
			ret = -ENOENT;
			goto err;
		}
		vsi->info = ctxt.info;
		vsi->info.valid_sections = 0;
		vsi->seid = ctxt.seid;
		vsi->id = ctxt.vsi_number;
	}

	spin_lock_bh(&vsi->mac_filter_hash_lock);
	vsi->active_filters = 0;
	/* If macvlan filters already exist, force them to get loaded */
	hash_for_each_safe(vsi->mac_filter_hash, bkt, h, f, hlist) {
		f->state = I40E_FILTER_NEW;
		f_count++;
	}
	spin_unlock_bh(&vsi->mac_filter_hash_lock);
	clear_bit(__I40E_VSI_OVERFLOW_PROMISC, vsi->state);

	if (f_count) {
		vsi->flags |= I40E_VSI_FLAG_FILTER_CHANGED;
		set_bit(__I40E_MACVLAN_SYNC_PENDING, pf->state);
	}

	/* Update VSI BW information */
	ret = i40e_vsi_get_bw_info(vsi);
	if (ret) {
		dev_info(&pf->pdev->dev,
			 "couldn't get vsi bw info, err %pe aq_err %s\n",
			 ERR_PTR(ret),
			 i40e_aq_str(&pf->hw, pf->hw.aq.asq_last_status));
		/* VSI is already added so not tearing that up */
		ret = 0;
	}

err:
	return ret;
}

/**
 * i40e_vsi_release - Delete a VSI and free its resources
 * @vsi: the VSI being removed
 *
 * Returns 0 on success or < 0 on error
 **/
int i40e_vsi_release(struct i40e_vsi *vsi)
{
	struct i40e_mac_filter *f;
	struct hlist_node *h;
	struct i40e_veb *veb;
	struct i40e_pf *pf;
	u16 uplink_seid;
	int i, n, bkt;

	pf = vsi->back;

	/* release of a VEB-owner or last VSI is not allowed */
	if (vsi->flags & I40E_VSI_FLAG_VEB_OWNER) {
		dev_info(&pf->pdev->dev, "VSI %d has existing VEB %d\n",
			 vsi->seid, vsi->uplink_seid);
		return -ENODEV;
	}
	if (vsi->type == I40E_VSI_MAIN && !test_bit(__I40E_DOWN, pf->state)) {
		dev_info(&pf->pdev->dev, "Can't remove PF VSI\n");
		return -ENODEV;
	}
	set_bit(__I40E_VSI_RELEASING, vsi->state);
	uplink_seid = vsi->uplink_seid;

	if (vsi->type != I40E_VSI_SRIOV) {
		if (vsi->netdev_registered) {
			vsi->netdev_registered = false;
			if (vsi->netdev) {
				/* results in a call to i40e_close() */
				unregister_netdev(vsi->netdev);
			}
		} else {
			i40e_vsi_close(vsi);
		}
		i40e_vsi_disable_irq(vsi);
	}

	if (vsi->type == I40E_VSI_MAIN)
		i40e_devlink_destroy_port(pf);

	spin_lock_bh(&vsi->mac_filter_hash_lock);

	/* clear the sync flag on all filters */
	if (vsi->netdev) {
		__dev_uc_unsync(vsi->netdev, NULL);
		__dev_mc_unsync(vsi->netdev, NULL);
	}

	/* make sure any remaining filters are marked for deletion */
	hash_for_each_safe(vsi->mac_filter_hash, bkt, h, f, hlist)
		__i40e_del_filter(vsi, f);

	spin_unlock_bh(&vsi->mac_filter_hash_lock);

	i40e_sync_vsi_filters(vsi);

	i40e_vsi_delete(vsi);
	i40e_vsi_free_q_vectors(vsi);
	if (vsi->netdev) {
		free_netdev(vsi->netdev);
		vsi->netdev = NULL;
	}
	i40e_vsi_clear_rings(vsi);
	i40e_vsi_clear(vsi);

	/* If this was the last thing on the VEB, except for the
	 * controlling VSI, remove the VEB, which puts the controlling
	 * VSI onto the uplink port.
	 *
	 * Well, okay, there's one more exception here: don't remove
	 * the floating VEBs yet.  We'll wait for an explicit remove request
	 * from up the network stack.
	 */
	veb = i40e_pf_get_veb_by_seid(pf, uplink_seid);
	if (veb && veb->uplink_seid) {
		n = 0;

		/* Count non-controlling VSIs present on  the VEB */
		i40e_pf_for_each_vsi(pf, i, vsi)
			if (vsi->uplink_seid == uplink_seid &&
			    (vsi->flags & I40E_VSI_FLAG_VEB_OWNER) == 0)
				n++;

		/* If there is no VSI except the control one then release
		 * the VEB and put the control VSI onto VEB uplink.
		 */
		if (!n)
			i40e_veb_release(veb);
	}

	return 0;
}

/**
 * i40e_vsi_setup_vectors - Set up the q_vectors for the given VSI
 * @vsi: ptr to the VSI
 *
 * This should only be called after i40e_vsi_mem_alloc() which allocates the
 * corresponding SW VSI structure and initializes num_queue_pairs for the
 * newly allocated VSI.
 *
 * Returns 0 on success or negative on failure
 **/
static int i40e_vsi_setup_vectors(struct i40e_vsi *vsi)
{
	int ret = -ENOENT;
	struct i40e_pf *pf = vsi->back;

	if (vsi->q_vectors[0]) {
		dev_info(&pf->pdev->dev, "VSI %d has existing q_vectors\n",
			 vsi->seid);
		return -EEXIST;
	}

	if (vsi->base_vector) {
		dev_info(&pf->pdev->dev, "VSI %d has non-zero base vector %d\n",
			 vsi->seid, vsi->base_vector);
		return -EEXIST;
	}

	ret = i40e_vsi_alloc_q_vectors(vsi);
	if (ret) {
		dev_info(&pf->pdev->dev,
			 "failed to allocate %d q_vector for VSI %d, ret=%d\n",
			 vsi->num_q_vectors, vsi->seid, ret);
		vsi->num_q_vectors = 0;
		goto vector_setup_out;
	}

	/* In Legacy mode, we do not have to get any other vector since we
	 * piggyback on the misc/ICR0 for queue interrupts.
	*/
	if (!test_bit(I40E_FLAG_MSIX_ENA, pf->flags))
		return ret;
	if (vsi->num_q_vectors)
		vsi->base_vector = i40e_get_lump(pf, pf->irq_pile,
						 vsi->num_q_vectors, vsi->idx);
	if (vsi->base_vector < 0) {
		dev_info(&pf->pdev->dev,
			 "failed to get tracking for %d vectors for VSI %d, err=%d\n",
			 vsi->num_q_vectors, vsi->seid, vsi->base_vector);
		i40e_vsi_free_q_vectors(vsi);
		ret = -ENOENT;
		goto vector_setup_out;
	}

vector_setup_out:
	return ret;
}

/**
 * i40e_vsi_reinit_setup - return and reallocate resources for a VSI
 * @vsi: pointer to the vsi.
 *
 * This re-allocates a vsi's queue resources.
 *
 * Returns pointer to the successfully allocated and configured VSI sw struct
 * on success, otherwise returns NULL on failure.
 **/
static struct i40e_vsi *i40e_vsi_reinit_setup(struct i40e_vsi *vsi)
{
	struct i40e_vsi *main_vsi;
	u16 alloc_queue_pairs;
	struct i40e_pf *pf;
	int ret;

	if (!vsi)
		return NULL;

	pf = vsi->back;

	i40e_put_lump(pf->qp_pile, vsi->base_queue, vsi->idx);
	i40e_vsi_clear_rings(vsi);

	i40e_vsi_free_arrays(vsi, false);
	i40e_set_num_rings_in_vsi(vsi);
	ret = i40e_vsi_alloc_arrays(vsi, false);
	if (ret)
		goto err_vsi;

	alloc_queue_pairs = vsi->alloc_queue_pairs *
			    (i40e_enabled_xdp_vsi(vsi) ? 2 : 1);

	ret = i40e_get_lump(pf, pf->qp_pile, alloc_queue_pairs, vsi->idx);
	if (ret < 0) {
		dev_info(&pf->pdev->dev,
			 "failed to get tracking for %d queues for VSI %d err %d\n",
			 alloc_queue_pairs, vsi->seid, ret);
		goto err_vsi;
	}
	vsi->base_queue = ret;

	/* Update the FW view of the VSI. Force a reset of TC and queue
	 * layout configurations.
	 */
	main_vsi = i40e_pf_get_main_vsi(pf);
	main_vsi->seid = pf->main_vsi_seid;
	i40e_vsi_reconfig_tc(main_vsi);

	if (vsi->type == I40E_VSI_MAIN)
		i40e_rm_default_mac_filter(vsi, pf->hw.mac.perm_addr);

	/* assign it some queues */
	ret = i40e_alloc_rings(vsi);
	if (ret)
		goto err_rings;

	/* map all of the rings to the q_vectors */
	i40e_vsi_map_rings_to_vectors(vsi);
	return vsi;

err_rings:
	i40e_vsi_free_q_vectors(vsi);
	if (vsi->netdev_registered) {
		vsi->netdev_registered = false;
		unregister_netdev(vsi->netdev);
		free_netdev(vsi->netdev);
		vsi->netdev = NULL;
	}
	if (vsi->type == I40E_VSI_MAIN)
		i40e_devlink_destroy_port(pf);
	i40e_aq_delete_element(&pf->hw, vsi->seid, NULL);
err_vsi:
	i40e_vsi_clear(vsi);
	return NULL;
}

/**
 * i40e_vsi_setup - Set up a VSI by a given type
 * @pf: board private structure
 * @type: VSI type
 * @uplink_seid: the switch element to link to
 * @param1: usage depends upon VSI type. For VF types, indicates VF id
 *
 * This allocates the sw VSI structure and its queue resources, then add a VSI
 * to the identified VEB.
 *
 * Returns pointer to the successfully allocated and configure VSI sw struct on
 * success, otherwise returns NULL on failure.
 **/
struct i40e_vsi *i40e_vsi_setup(struct i40e_pf *pf, u8 type,
				u16 uplink_seid, u32 param1)
{
	struct i40e_vsi *vsi = NULL;
	struct i40e_veb *veb = NULL;
	u16 alloc_queue_pairs;
	int v_idx;
	int ret;

	/* The requested uplink_seid must be either
	 *     - the PF's port seid
	 *              no VEB is needed because this is the PF
	 *              or this is a Flow Director special case VSI
	 *     - seid of an existing VEB
	 *     - seid of a VSI that owns an existing VEB
	 *     - seid of a VSI that doesn't own a VEB
	 *              a new VEB is created and the VSI becomes the owner
	 *     - seid of the PF VSI, which is what creates the first VEB
	 *              this is a special case of the previous
	 *
	 * Find which uplink_seid we were given and create a new VEB if needed
	 */
	veb = i40e_pf_get_veb_by_seid(pf, uplink_seid);
	if (!veb && uplink_seid != pf->mac_seid) {
		vsi = i40e_pf_get_vsi_by_seid(pf, uplink_seid);
		if (!vsi) {
			dev_info(&pf->pdev->dev, "no such uplink_seid %d\n",
				 uplink_seid);
			return NULL;
		}

		if (vsi->uplink_seid == pf->mac_seid)
			veb = i40e_veb_setup(pf, pf->mac_seid, vsi->seid,
					     vsi->tc_config.enabled_tc);
		else if ((vsi->flags & I40E_VSI_FLAG_VEB_OWNER) == 0)
			veb = i40e_veb_setup(pf, vsi->uplink_seid, vsi->seid,
					     vsi->tc_config.enabled_tc);
		if (veb) {
			if (vsi->type != I40E_VSI_MAIN) {
				dev_info(&vsi->back->pdev->dev,
					 "New VSI creation error, uplink seid of LAN VSI expected.\n");
				return NULL;
			}
			/* We come up by default in VEPA mode if SRIOV is not
			 * already enabled, in which case we can't force VEPA
			 * mode.
			 */
			if (!test_bit(I40E_FLAG_VEB_MODE_ENA, pf->flags)) {
				veb->bridge_mode = BRIDGE_MODE_VEPA;
				clear_bit(I40E_FLAG_VEB_MODE_ENA, pf->flags);
			}
			i40e_config_bridge_mode(veb);
		}
		veb = i40e_pf_get_veb_by_seid(pf, vsi->uplink_seid);
		if (!veb) {
			dev_info(&pf->pdev->dev, "couldn't add VEB\n");
			return NULL;
		}

		vsi->flags |= I40E_VSI_FLAG_VEB_OWNER;
		uplink_seid = veb->seid;
	}

	/* get vsi sw struct */
	v_idx = i40e_vsi_mem_alloc(pf, type);
	if (v_idx < 0)
		goto err_alloc;
	vsi = pf->vsi[v_idx];
	if (!vsi)
		goto err_alloc;
	vsi->type = type;
	vsi->veb_idx = (veb ? veb->idx : I40E_NO_VEB);

	if (type == I40E_VSI_MAIN)
		pf->lan_vsi = v_idx;
	else if (type == I40E_VSI_SRIOV)
		vsi->vf_id = param1;
	/* assign it some queues */
	alloc_queue_pairs = vsi->alloc_queue_pairs *
			    (i40e_enabled_xdp_vsi(vsi) ? 2 : 1);

	ret = i40e_get_lump(pf, pf->qp_pile, alloc_queue_pairs, vsi->idx);
	if (ret < 0) {
		dev_info(&pf->pdev->dev,
			 "failed to get tracking for %d queues for VSI %d err=%d\n",
			 alloc_queue_pairs, vsi->seid, ret);
		goto err_vsi;
	}
	vsi->base_queue = ret;

	/* get a VSI from the hardware */
	vsi->uplink_seid = uplink_seid;
	ret = i40e_add_vsi(vsi);
	if (ret)
		goto err_vsi;

	switch (vsi->type) {
	/* setup the netdev if needed */
	case I40E_VSI_MAIN:
	case I40E_VSI_VMDQ2:
		ret = i40e_config_netdev(vsi);
		if (ret)
			goto err_netdev;
		ret = i40e_netif_set_realnum_tx_rx_queues(vsi);
		if (ret)
			goto err_netdev;
		if (vsi->type == I40E_VSI_MAIN) {
			ret = i40e_devlink_create_port(pf);
			if (ret)
				goto err_netdev;
			SET_NETDEV_DEVLINK_PORT(vsi->netdev, &pf->devlink_port);
		}
		ret = register_netdev(vsi->netdev);
		if (ret)
			goto err_dl_port;
		vsi->netdev_registered = true;
		netif_carrier_off(vsi->netdev);
#ifdef CONFIG_I40E_DCB
		/* Setup DCB netlink interface */
		i40e_dcbnl_setup(vsi);
#endif /* CONFIG_I40E_DCB */
		fallthrough;
	case I40E_VSI_FDIR:
		/* set up vectors and rings if needed */
		ret = i40e_vsi_setup_vectors(vsi);
		if (ret)
			goto err_msix;

		ret = i40e_alloc_rings(vsi);
		if (ret)
			goto err_rings;

		/* map all of the rings to the q_vectors */
		i40e_vsi_map_rings_to_vectors(vsi);

		i40e_vsi_reset_stats(vsi);
		break;
	default:
		/* no netdev or rings for the other VSI types */
		break;
	}

	if (test_bit(I40E_HW_CAP_RSS_AQ, pf->hw.caps) &&
	    vsi->type == I40E_VSI_VMDQ2) {
		ret = i40e_vsi_config_rss(vsi);
		if (ret)
			goto err_config;
	}
	return vsi;

err_config:
	i40e_vsi_clear_rings(vsi);
err_rings:
	i40e_vsi_free_q_vectors(vsi);
err_msix:
	if (vsi->netdev_registered) {
		vsi->netdev_registered = false;
		unregister_netdev(vsi->netdev);
		free_netdev(vsi->netdev);
		vsi->netdev = NULL;
	}
err_dl_port:
	if (vsi->type == I40E_VSI_MAIN)
		i40e_devlink_destroy_port(pf);
err_netdev:
	i40e_aq_delete_element(&pf->hw, vsi->seid, NULL);
err_vsi:
	i40e_vsi_clear(vsi);
err_alloc:
	return NULL;
}

/**
 * i40e_veb_get_bw_info - Query VEB BW information
 * @veb: the veb to query
 *
 * Query the Tx scheduler BW configuration data for given VEB
 **/
static int i40e_veb_get_bw_info(struct i40e_veb *veb)
{
	struct i40e_aqc_query_switching_comp_ets_config_resp ets_data;
	struct i40e_aqc_query_switching_comp_bw_config_resp bw_data;
	struct i40e_pf *pf = veb->pf;
	struct i40e_hw *hw = &pf->hw;
	u32 tc_bw_max;
	int ret = 0;
	int i;

	ret = i40e_aq_query_switch_comp_bw_config(hw, veb->seid,
						  &bw_data, NULL);
	if (ret) {
		dev_info(&pf->pdev->dev,
			 "query veb bw config failed, err %pe aq_err %s\n",
			 ERR_PTR(ret),
			 i40e_aq_str(&pf->hw, hw->aq.asq_last_status));
		goto out;
	}

	ret = i40e_aq_query_switch_comp_ets_config(hw, veb->seid,
						   &ets_data, NULL);
	if (ret) {
		dev_info(&pf->pdev->dev,
			 "query veb bw ets config failed, err %pe aq_err %s\n",
			 ERR_PTR(ret),
			 i40e_aq_str(&pf->hw, hw->aq.asq_last_status));
		goto out;
	}

	veb->bw_limit = le16_to_cpu(ets_data.port_bw_limit);
	veb->bw_max_quanta = ets_data.tc_bw_max;
	veb->is_abs_credits = bw_data.absolute_credits_enable;
	veb->enabled_tc = ets_data.tc_valid_bits;
	tc_bw_max = le16_to_cpu(bw_data.tc_bw_max[0]) |
		    (le16_to_cpu(bw_data.tc_bw_max[1]) << 16);
	for (i = 0; i < I40E_MAX_TRAFFIC_CLASS; i++) {
		veb->bw_tc_share_credits[i] = bw_data.tc_bw_share_credits[i];
		veb->bw_tc_limit_credits[i] =
					le16_to_cpu(bw_data.tc_bw_limits[i]);
		veb->bw_tc_max_quanta[i] = ((tc_bw_max >> (i*4)) & 0x7);
	}

out:
	return ret;
}

/**
 * i40e_veb_mem_alloc - Allocates the next available struct veb in the PF
 * @pf: board private structure
 *
 * On error: returns error code (negative)
 * On success: returns vsi index in PF (positive)
 **/
static int i40e_veb_mem_alloc(struct i40e_pf *pf)
{
	int ret = -ENOENT;
	struct i40e_veb *veb;
	int i;

	/* Need to protect the allocation of switch elements at the PF level */
	mutex_lock(&pf->switch_mutex);

	/* VEB list may be fragmented if VEB creation/destruction has
	 * been happening.  We can afford to do a quick scan to look
	 * for any free slots in the list.
	 *
	 * find next empty veb slot, looping back around if necessary
	 */
	i = 0;
	while ((i < I40E_MAX_VEB) && (pf->veb[i] != NULL))
		i++;
	if (i >= I40E_MAX_VEB) {
		ret = -ENOMEM;
		goto err_alloc_veb;  /* out of VEB slots! */
	}

	veb = kzalloc(sizeof(*veb), GFP_KERNEL);
	if (!veb) {
		ret = -ENOMEM;
		goto err_alloc_veb;
	}
	veb->pf = pf;
	veb->idx = i;
	veb->enabled_tc = 1;

	pf->veb[i] = veb;
	ret = i;
err_alloc_veb:
	mutex_unlock(&pf->switch_mutex);
	return ret;
}

/**
 * i40e_switch_branch_release - Delete a branch of the switch tree
 * @branch: where to start deleting
 *
 * This uses recursion to find the tips of the branch to be
 * removed, deleting until we get back to and can delete this VEB.
 **/
static void i40e_switch_branch_release(struct i40e_veb *branch)
{
	struct i40e_pf *pf = branch->pf;
	u16 branch_seid = branch->seid;
	u16 veb_idx = branch->idx;
	struct i40e_vsi *vsi;
	struct i40e_veb *veb;
	int i;

	/* release any VEBs on this VEB - RECURSION */
	i40e_pf_for_each_veb(pf, i, veb)
		if (veb->uplink_seid == branch->seid)
			i40e_switch_branch_release(veb);

	/* Release the VSIs on this VEB, but not the owner VSI.
	 *
	 * NOTE: Removing the last VSI on a VEB has the SIDE EFFECT of removing
	 *       the VEB itself, so don't use (*branch) after this loop.
	 */
	i40e_pf_for_each_vsi(pf, i, vsi)
		if (vsi->uplink_seid == branch_seid &&
		    (vsi->flags & I40E_VSI_FLAG_VEB_OWNER) == 0)
			i40e_vsi_release(vsi);

	/* There's one corner case where the VEB might not have been
	 * removed, so double check it here and remove it if needed.
	 * This case happens if the veb was created from the debugfs
	 * commands and no VSIs were added to it.
	 */
	if (pf->veb[veb_idx])
		i40e_veb_release(pf->veb[veb_idx]);
}

/**
 * i40e_veb_clear - remove veb struct
 * @veb: the veb to remove
 **/
static void i40e_veb_clear(struct i40e_veb *veb)
{
	if (!veb)
		return;

	if (veb->pf) {
		struct i40e_pf *pf = veb->pf;

		mutex_lock(&pf->switch_mutex);
		if (pf->veb[veb->idx] == veb)
			pf->veb[veb->idx] = NULL;
		mutex_unlock(&pf->switch_mutex);
	}

	kfree(veb);
}

/**
 * i40e_veb_release - Delete a VEB and free its resources
 * @veb: the VEB being removed
 **/
void i40e_veb_release(struct i40e_veb *veb)
{
	struct i40e_vsi *vsi, *vsi_it;
	struct i40e_pf *pf;
	int i, n = 0;

	pf = veb->pf;

	/* find the remaining VSI and check for extras */
	i40e_pf_for_each_vsi(pf, i, vsi_it)
		if (vsi_it->uplink_seid == veb->seid) {
			if (vsi_it->flags & I40E_VSI_FLAG_VEB_OWNER)
				vsi = vsi_it;
			n++;
		}

	/* Floating VEB has to be empty and regular one must have
	 * single owner VSI.
	 */
	if ((veb->uplink_seid && n != 1) || (!veb->uplink_seid && n != 0)) {
		dev_info(&pf->pdev->dev,
			 "can't remove VEB %d with %d VSIs left\n",
			 veb->seid, n);
		return;
	}

	/* For regular VEB move the owner VSI to uplink port */
	if (veb->uplink_seid) {
		vsi->flags &= ~I40E_VSI_FLAG_VEB_OWNER;
		vsi->uplink_seid = veb->uplink_seid;
		vsi->veb_idx = I40E_NO_VEB;
	}

	i40e_aq_delete_element(&pf->hw, veb->seid, NULL);
	i40e_veb_clear(veb);
}

/**
 * i40e_add_veb - create the VEB in the switch
 * @veb: the VEB to be instantiated
 * @vsi: the controlling VSI
 **/
static int i40e_add_veb(struct i40e_veb *veb, struct i40e_vsi *vsi)
{
	struct i40e_pf *pf = veb->pf;
	bool enable_stats = !!test_bit(I40E_FLAG_VEB_STATS_ENA, pf->flags);
	int ret;

	ret = i40e_aq_add_veb(&pf->hw, veb->uplink_seid, vsi ? vsi->seid : 0,
			      veb->enabled_tc, vsi ? false : true,
			      &veb->seid, enable_stats, NULL);

	/* get a VEB from the hardware */
	if (ret) {
		dev_info(&pf->pdev->dev,
			 "couldn't add VEB, err %pe aq_err %s\n",
			 ERR_PTR(ret),
			 i40e_aq_str(&pf->hw, pf->hw.aq.asq_last_status));
		return -EPERM;
	}

	/* get statistics counter */
	ret = i40e_aq_get_veb_parameters(&pf->hw, veb->seid, NULL, NULL,
					 &veb->stats_idx, NULL, NULL, NULL);
	if (ret) {
		dev_info(&pf->pdev->dev,
			 "couldn't get VEB statistics idx, err %pe aq_err %s\n",
			 ERR_PTR(ret),
			 i40e_aq_str(&pf->hw, pf->hw.aq.asq_last_status));
		return -EPERM;
	}
	ret = i40e_veb_get_bw_info(veb);
	if (ret) {
		dev_info(&pf->pdev->dev,
			 "couldn't get VEB bw info, err %pe aq_err %s\n",
			 ERR_PTR(ret),
			 i40e_aq_str(&pf->hw, pf->hw.aq.asq_last_status));
		i40e_aq_delete_element(&pf->hw, veb->seid, NULL);
		return -ENOENT;
	}

	if (vsi) {
		vsi->uplink_seid = veb->seid;
		vsi->veb_idx = veb->idx;
		vsi->flags |= I40E_VSI_FLAG_VEB_OWNER;
	}

	return 0;
}

/**
 * i40e_veb_setup - Set up a VEB
 * @pf: board private structure
 * @uplink_seid: the switch element to link to
 * @vsi_seid: the initial VSI seid
 * @enabled_tc: Enabled TC bit-map
 *
 * This allocates the sw VEB structure and links it into the switch
 * It is possible and legal for this to be a duplicate of an already
 * existing VEB.  It is also possible for both uplink and vsi seids
 * to be zero, in order to create a floating VEB.
 *
 * Returns pointer to the successfully allocated VEB sw struct on
 * success, otherwise returns NULL on failure.
 **/
struct i40e_veb *i40e_veb_setup(struct i40e_pf *pf, u16 uplink_seid,
				u16 vsi_seid, u8 enabled_tc)
{
	struct i40e_vsi *vsi = NULL;
	struct i40e_veb *veb;
	int veb_idx;
	int ret;

	/* if one seid is 0, the other must be 0 to create a floating relay */
	if ((uplink_seid == 0 || vsi_seid == 0) &&
	    (uplink_seid + vsi_seid != 0)) {
		dev_info(&pf->pdev->dev,
			 "one, not both seid's are 0: uplink=%d vsi=%d\n",
			 uplink_seid, vsi_seid);
		return NULL;
	}

	/* make sure there is such a vsi and uplink */
	if (vsi_seid) {
		vsi = i40e_pf_get_vsi_by_seid(pf, vsi_seid);
		if (!vsi) {
			dev_err(&pf->pdev->dev, "vsi seid %d not found\n",
				vsi_seid);
			return NULL;
		}
	}

	/* get veb sw struct */
	veb_idx = i40e_veb_mem_alloc(pf);
	if (veb_idx < 0)
		goto err_alloc;
	veb = pf->veb[veb_idx];
	veb->uplink_seid = uplink_seid;
	veb->enabled_tc = (enabled_tc ? enabled_tc : 0x1);

	/* create the VEB in the switch */
	ret = i40e_add_veb(veb, vsi);
	if (ret)
		goto err_veb;

	if (vsi && vsi->idx == pf->lan_vsi)
		pf->lan_veb = veb->idx;

	return veb;

err_veb:
	i40e_veb_clear(veb);
err_alloc:
	return NULL;
}

/**
 * i40e_setup_pf_switch_element - set PF vars based on switch type
 * @pf: board private structure
 * @ele: element we are building info from
 * @num_reported: total number of elements
 * @printconfig: should we print the contents
 *
 * helper function to assist in extracting a few useful SEID values.
 **/
static void i40e_setup_pf_switch_element(struct i40e_pf *pf,
				struct i40e_aqc_switch_config_element_resp *ele,
				u16 num_reported, bool printconfig)
{
	u16 downlink_seid = le16_to_cpu(ele->downlink_seid);
	u16 uplink_seid = le16_to_cpu(ele->uplink_seid);
	u8 element_type = ele->element_type;
	u16 seid = le16_to_cpu(ele->seid);
	struct i40e_veb *veb;

	if (printconfig)
		dev_info(&pf->pdev->dev,
			 "type=%d seid=%d uplink=%d downlink=%d\n",
			 element_type, seid, uplink_seid, downlink_seid);

	switch (element_type) {
	case I40E_SWITCH_ELEMENT_TYPE_MAC:
		pf->mac_seid = seid;
		break;
	case I40E_SWITCH_ELEMENT_TYPE_VEB:
		/* Main VEB? */
		if (uplink_seid != pf->mac_seid)
			break;
		veb = i40e_pf_get_main_veb(pf);
		if (!veb) {
			int v;

			/* find existing or else empty VEB */
			veb = i40e_pf_get_veb_by_seid(pf, seid);
			if (veb) {
				pf->lan_veb = veb->idx;
			} else {
				v = i40e_veb_mem_alloc(pf);
				if (v < 0)
					break;
				pf->lan_veb = v;
			}
		}

		/* Try to get again main VEB as pf->lan_veb may have changed */
		veb = i40e_pf_get_main_veb(pf);
		if (!veb)
			break;

		veb->seid = seid;
		veb->uplink_seid = pf->mac_seid;
		veb->pf = pf;
		break;
	case I40E_SWITCH_ELEMENT_TYPE_VSI:
		if (num_reported != 1)
			break;
		/* This is immediately after a reset so we can assume this is
		 * the PF's VSI
		 */
		pf->mac_seid = uplink_seid;
		pf->main_vsi_seid = seid;
		if (printconfig)
			dev_info(&pf->pdev->dev,
				 "pf_seid=%d main_vsi_seid=%d\n",
				 downlink_seid, pf->main_vsi_seid);
		break;
	case I40E_SWITCH_ELEMENT_TYPE_PF:
	case I40E_SWITCH_ELEMENT_TYPE_VF:
	case I40E_SWITCH_ELEMENT_TYPE_EMP:
	case I40E_SWITCH_ELEMENT_TYPE_BMC:
	case I40E_SWITCH_ELEMENT_TYPE_PE:
	case I40E_SWITCH_ELEMENT_TYPE_PA:
		/* ignore these for now */
		break;
	default:
		dev_info(&pf->pdev->dev, "unknown element type=%d seid=%d\n",
			 element_type, seid);
		break;
	}
}

/**
 * i40e_fetch_switch_configuration - Get switch config from firmware
 * @pf: board private structure
 * @printconfig: should we print the contents
 *
 * Get the current switch configuration from the device and
 * extract a few useful SEID values.
 **/
int i40e_fetch_switch_configuration(struct i40e_pf *pf, bool printconfig)
{
	struct i40e_aqc_get_switch_config_resp *sw_config;
	u16 next_seid = 0;
	int ret = 0;
	u8 *aq_buf;
	int i;

	aq_buf = kzalloc(I40E_AQ_LARGE_BUF, GFP_KERNEL);
	if (!aq_buf)
		return -ENOMEM;

	sw_config = (struct i40e_aqc_get_switch_config_resp *)aq_buf;
	do {
		u16 num_reported, num_total;

		ret = i40e_aq_get_switch_config(&pf->hw, sw_config,
						I40E_AQ_LARGE_BUF,
						&next_seid, NULL);
		if (ret) {
			dev_info(&pf->pdev->dev,
				 "get switch config failed err %d aq_err %s\n",
				 ret,
				 i40e_aq_str(&pf->hw,
					     pf->hw.aq.asq_last_status));
			kfree(aq_buf);
			return -ENOENT;
		}

		num_reported = le16_to_cpu(sw_config->header.num_reported);
		num_total = le16_to_cpu(sw_config->header.num_total);

		if (printconfig)
			dev_info(&pf->pdev->dev,
				 "header: %d reported %d total\n",
				 num_reported, num_total);

		for (i = 0; i < num_reported; i++) {
			struct i40e_aqc_switch_config_element_resp *ele =
				&sw_config->element[i];

			i40e_setup_pf_switch_element(pf, ele, num_reported,
						     printconfig);
		}
	} while (next_seid != 0);

	kfree(aq_buf);
	return ret;
}

/**
 * i40e_setup_pf_switch - Setup the HW switch on startup or after reset
 * @pf: board private structure
 * @reinit: if the Main VSI needs to re-initialized.
 * @lock_acquired: indicates whether or not the lock has been acquired
 *
 * Returns 0 on success, negative value on failure
 **/
static int i40e_setup_pf_switch(struct i40e_pf *pf, bool reinit, bool lock_acquired)
{
	struct i40e_vsi *main_vsi;
	u16 flags = 0;
	int ret;

	/* find out what's out there already */
	ret = i40e_fetch_switch_configuration(pf, false);
	if (ret) {
		dev_info(&pf->pdev->dev,
			 "couldn't fetch switch config, err %pe aq_err %s\n",
			 ERR_PTR(ret),
			 i40e_aq_str(&pf->hw, pf->hw.aq.asq_last_status));
		return ret;
	}
	i40e_pf_reset_stats(pf);

	/* set the switch config bit for the whole device to
	 * support limited promisc or true promisc
	 * when user requests promisc. The default is limited
	 * promisc.
	*/

	if ((pf->hw.pf_id == 0) &&
	    !test_bit(I40E_FLAG_TRUE_PROMISC_ENA, pf->flags)) {
		flags = I40E_AQ_SET_SWITCH_CFG_PROMISC;
		pf->last_sw_conf_flags = flags;
	}

	if (pf->hw.pf_id == 0) {
		u16 valid_flags;

		valid_flags = I40E_AQ_SET_SWITCH_CFG_PROMISC;
		ret = i40e_aq_set_switch_config(&pf->hw, flags, valid_flags, 0,
						NULL);
		if (ret && pf->hw.aq.asq_last_status != I40E_AQ_RC_ESRCH) {
			dev_info(&pf->pdev->dev,
				 "couldn't set switch config bits, err %pe aq_err %s\n",
				 ERR_PTR(ret),
				 i40e_aq_str(&pf->hw,
					     pf->hw.aq.asq_last_status));
			/* not a fatal problem, just keep going */
		}
		pf->last_sw_conf_valid_flags = valid_flags;
	}

	/* first time setup */
	main_vsi = i40e_pf_get_main_vsi(pf);
	if (!main_vsi || reinit) {
		struct i40e_veb *veb;
		u16 uplink_seid;

		/* Set up the PF VSI associated with the PF's main VSI
		 * that is already in the HW switch
		 */
		veb = i40e_pf_get_main_veb(pf);
		if (veb)
			uplink_seid = veb->seid;
		else
			uplink_seid = pf->mac_seid;
		if (!main_vsi)
			main_vsi = i40e_vsi_setup(pf, I40E_VSI_MAIN,
						  uplink_seid, 0);
		else if (reinit)
			main_vsi = i40e_vsi_reinit_setup(main_vsi);
		if (!main_vsi) {
			dev_info(&pf->pdev->dev, "setup of MAIN VSI failed\n");
			i40e_cloud_filter_exit(pf);
			i40e_fdir_teardown(pf);
			return -EAGAIN;
		}
	} else {
		/* force a reset of TC and queue layout configurations */
		main_vsi->seid = pf->main_vsi_seid;
		i40e_vsi_reconfig_tc(main_vsi);
	}
	i40e_vlan_stripping_disable(main_vsi);

	i40e_fdir_sb_setup(pf);

	/* Setup static PF queue filter control settings */
	ret = i40e_setup_pf_filter_control(pf);
	if (ret) {
		dev_info(&pf->pdev->dev, "setup_pf_filter_control failed: %d\n",
			 ret);
		/* Failure here should not stop continuing other steps */
	}

	/* enable RSS in the HW, even for only one queue, as the stack can use
	 * the hash
	 */
	if (test_bit(I40E_FLAG_RSS_ENA, pf->flags))
		i40e_pf_config_rss(pf);

	/* fill in link information and enable LSE reporting */
	i40e_link_event(pf);

	i40e_ptp_init(pf);

	if (!lock_acquired)
		rtnl_lock();

	/* repopulate tunnel port filters */
	udp_tunnel_nic_reset_ntf(main_vsi->netdev);

	if (!lock_acquired)
		rtnl_unlock();

	return ret;
}

/**
 * i40e_determine_queue_usage - Work out queue distribution
 * @pf: board private structure
 **/
static void i40e_determine_queue_usage(struct i40e_pf *pf)
{
	int queues_left;
	int q_max;

	pf->num_lan_qps = 0;

	/* Find the max queues to be put into basic use.  We'll always be
	 * using TC0, whether or not DCB is running, and TC0 will get the
	 * big RSS set.
	 */
	queues_left = pf->hw.func_caps.num_tx_qp;

	if ((queues_left == 1) ||
	    !test_bit(I40E_FLAG_MSIX_ENA, pf->flags)) {
		/* one qp for PF, no queues for anything else */
		queues_left = 0;
		pf->alloc_rss_size = pf->num_lan_qps = 1;

		/* make sure all the fancies are disabled */
		clear_bit(I40E_FLAG_RSS_ENA, pf->flags);
		clear_bit(I40E_FLAG_IWARP_ENA, pf->flags);
		clear_bit(I40E_FLAG_FD_SB_ENA, pf->flags);
		clear_bit(I40E_FLAG_FD_ATR_ENA, pf->flags);
		clear_bit(I40E_FLAG_DCB_CAPABLE, pf->flags);
		clear_bit(I40E_FLAG_DCB_ENA, pf->flags);
		clear_bit(I40E_FLAG_SRIOV_ENA, pf->flags);
		clear_bit(I40E_FLAG_VMDQ_ENA, pf->flags);
		set_bit(I40E_FLAG_FD_SB_INACTIVE, pf->flags);
	} else if (!test_bit(I40E_FLAG_RSS_ENA, pf->flags) &&
		   !test_bit(I40E_FLAG_FD_SB_ENA, pf->flags) &&
		   !test_bit(I40E_FLAG_FD_ATR_ENA, pf->flags) &&
		   !test_bit(I40E_FLAG_DCB_CAPABLE, pf->flags)) {
		/* one qp for PF */
		pf->alloc_rss_size = pf->num_lan_qps = 1;
		queues_left -= pf->num_lan_qps;

		clear_bit(I40E_FLAG_RSS_ENA, pf->flags);
		clear_bit(I40E_FLAG_IWARP_ENA, pf->flags);
		clear_bit(I40E_FLAG_FD_SB_ENA, pf->flags);
		clear_bit(I40E_FLAG_FD_ATR_ENA, pf->flags);
		clear_bit(I40E_FLAG_DCB_ENA, pf->flags);
		clear_bit(I40E_FLAG_VMDQ_ENA, pf->flags);
		set_bit(I40E_FLAG_FD_SB_INACTIVE, pf->flags);
	} else {
		/* Not enough queues for all TCs */
		if (test_bit(I40E_FLAG_DCB_CAPABLE, pf->flags) &&
		    queues_left < I40E_MAX_TRAFFIC_CLASS) {
			clear_bit(I40E_FLAG_DCB_CAPABLE, pf->flags);
			clear_bit(I40E_FLAG_DCB_ENA, pf->flags);
			dev_info(&pf->pdev->dev, "not enough queues for DCB. DCB is disabled.\n");
		}

		/* limit lan qps to the smaller of qps, cpus or msix */
		q_max = max_t(int, pf->rss_size_max, num_online_cpus());
		q_max = min_t(int, q_max, pf->hw.func_caps.num_tx_qp);
		q_max = min_t(int, q_max, pf->hw.func_caps.num_msix_vectors);
		pf->num_lan_qps = q_max;

		queues_left -= pf->num_lan_qps;
	}

	if (test_bit(I40E_FLAG_FD_SB_ENA, pf->flags)) {
		if (queues_left > 1) {
			queues_left -= 1; /* save 1 queue for FD */
		} else {
			clear_bit(I40E_FLAG_FD_SB_ENA, pf->flags);
			set_bit(I40E_FLAG_FD_SB_INACTIVE, pf->flags);
			dev_info(&pf->pdev->dev, "not enough queues for Flow Director. Flow Director feature is disabled\n");
		}
	}

	if (test_bit(I40E_FLAG_SRIOV_ENA, pf->flags) &&
	    pf->num_vf_qps && pf->num_req_vfs && queues_left) {
		pf->num_req_vfs = min_t(int, pf->num_req_vfs,
					(queues_left / pf->num_vf_qps));
		queues_left -= (pf->num_req_vfs * pf->num_vf_qps);
	}

	if (test_bit(I40E_FLAG_VMDQ_ENA, pf->flags) &&
	    pf->num_vmdq_vsis && pf->num_vmdq_qps && queues_left) {
		pf->num_vmdq_vsis = min_t(int, pf->num_vmdq_vsis,
					  (queues_left / pf->num_vmdq_qps));
		queues_left -= (pf->num_vmdq_vsis * pf->num_vmdq_qps);
	}

	pf->queues_left = queues_left;
	dev_dbg(&pf->pdev->dev,
		"qs_avail=%d FD SB=%d lan_qs=%d lan_tc0=%d vf=%d*%d vmdq=%d*%d, remaining=%d\n",
		pf->hw.func_caps.num_tx_qp,
		!!test_bit(I40E_FLAG_FD_SB_ENA, pf->flags),
		pf->num_lan_qps, pf->alloc_rss_size, pf->num_req_vfs,
		pf->num_vf_qps, pf->num_vmdq_vsis, pf->num_vmdq_qps,
		queues_left);
}

/**
 * i40e_setup_pf_filter_control - Setup PF static filter control
 * @pf: PF to be setup
 *
 * i40e_setup_pf_filter_control sets up a PF's initial filter control
 * settings. If PE/FCoE are enabled then it will also set the per PF
 * based filter sizes required for them. It also enables Flow director,
 * ethertype and macvlan type filter settings for the pf.
 *
 * Returns 0 on success, negative on failure
 **/
static int i40e_setup_pf_filter_control(struct i40e_pf *pf)
{
	struct i40e_filter_control_settings *settings = &pf->filter_settings;

	settings->hash_lut_size = I40E_HASH_LUT_SIZE_128;

	/* Flow Director is enabled */
	if (test_bit(I40E_FLAG_FD_SB_ENA, pf->flags) ||
	    test_bit(I40E_FLAG_FD_ATR_ENA, pf->flags))
		settings->enable_fdir = true;

	/* Ethtype and MACVLAN filters enabled for PF */
	settings->enable_ethtype = true;
	settings->enable_macvlan = true;

	if (i40e_set_filter_control(&pf->hw, settings))
		return -ENOENT;

	return 0;
}

#define INFO_STRING_LEN 255
#define REMAIN(__x) (INFO_STRING_LEN - (__x))
static void i40e_print_features(struct i40e_pf *pf)
{
	struct i40e_vsi *main_vsi = i40e_pf_get_main_vsi(pf);
	struct i40e_hw *hw = &pf->hw;
	char *buf;
	int i;

	buf = kmalloc(INFO_STRING_LEN, GFP_KERNEL);
	if (!buf)
		return;

	i = snprintf(buf, INFO_STRING_LEN, "Features: PF-id[%d]", hw->pf_id);
#ifdef CONFIG_PCI_IOV
	i += scnprintf(&buf[i], REMAIN(i), " VFs: %d", pf->num_req_vfs);
#endif
	i += scnprintf(&buf[i], REMAIN(i), " VSIs: %d QP: %d",
		       pf->hw.func_caps.num_vsis, main_vsi->num_queue_pairs);
	if (test_bit(I40E_FLAG_RSS_ENA, pf->flags))
		i += scnprintf(&buf[i], REMAIN(i), " RSS");
	if (test_bit(I40E_FLAG_FD_ATR_ENA, pf->flags))
		i += scnprintf(&buf[i], REMAIN(i), " FD_ATR");
	if (test_bit(I40E_FLAG_FD_SB_ENA, pf->flags)) {
		i += scnprintf(&buf[i], REMAIN(i), " FD_SB");
		i += scnprintf(&buf[i], REMAIN(i), " NTUPLE");
	}
	if (test_bit(I40E_FLAG_DCB_CAPABLE, pf->flags))
		i += scnprintf(&buf[i], REMAIN(i), " DCB");
	i += scnprintf(&buf[i], REMAIN(i), " VxLAN");
	i += scnprintf(&buf[i], REMAIN(i), " Geneve");
	if (test_bit(I40E_FLAG_PTP_ENA, pf->flags))
		i += scnprintf(&buf[i], REMAIN(i), " PTP");
	if (test_bit(I40E_FLAG_VEB_MODE_ENA, pf->flags))
		i += scnprintf(&buf[i], REMAIN(i), " VEB");
	else
		i += scnprintf(&buf[i], REMAIN(i), " VEPA");

	dev_info(&pf->pdev->dev, "%s\n", buf);
	kfree(buf);
	WARN_ON(i > INFO_STRING_LEN);
}

/**
 * i40e_get_platform_mac_addr - get platform-specific MAC address
 * @pdev: PCI device information struct
 * @pf: board private structure
 *
 * Look up the MAC address for the device. First we'll try
 * eth_platform_get_mac_address, which will check Open Firmware, or arch
 * specific fallback. Otherwise, we'll default to the stored value in
 * firmware.
 **/
static void i40e_get_platform_mac_addr(struct pci_dev *pdev, struct i40e_pf *pf)
{
	if (eth_platform_get_mac_address(&pdev->dev, pf->hw.mac.addr))
		i40e_get_mac_addr(&pf->hw, pf->hw.mac.addr);
}

/**
 * i40e_set_fec_in_flags - helper function for setting FEC options in flags
 * @fec_cfg: FEC option to set in flags
 * @flags: ptr to flags in which we set FEC option
 **/
void i40e_set_fec_in_flags(u8 fec_cfg, unsigned long *flags)
{
	if (fec_cfg & I40E_AQ_SET_FEC_AUTO) {
		set_bit(I40E_FLAG_RS_FEC, flags);
		set_bit(I40E_FLAG_BASE_R_FEC, flags);
	}
	if ((fec_cfg & I40E_AQ_SET_FEC_REQUEST_RS) ||
	    (fec_cfg & I40E_AQ_SET_FEC_ABILITY_RS)) {
		set_bit(I40E_FLAG_RS_FEC, flags);
		clear_bit(I40E_FLAG_BASE_R_FEC, flags);
	}
	if ((fec_cfg & I40E_AQ_SET_FEC_REQUEST_KR) ||
	    (fec_cfg & I40E_AQ_SET_FEC_ABILITY_KR)) {
		set_bit(I40E_FLAG_BASE_R_FEC, flags);
		clear_bit(I40E_FLAG_RS_FEC, flags);
	}
	if (fec_cfg == 0) {
		clear_bit(I40E_FLAG_RS_FEC, flags);
		clear_bit(I40E_FLAG_BASE_R_FEC, flags);
	}
}

/**
 * i40e_check_recovery_mode - check if we are running transition firmware
 * @pf: board private structure
 *
 * Check registers indicating the firmware runs in recovery mode. Sets the
 * appropriate driver state.
 *
 * Returns true if the recovery mode was detected, false otherwise
 **/
static bool i40e_check_recovery_mode(struct i40e_pf *pf)
{
	u32 val = rd32(&pf->hw, I40E_GL_FWSTS);

	if (val & I40E_GL_FWSTS_FWS1B_MASK) {
		dev_crit(&pf->pdev->dev, "Firmware recovery mode detected. Limiting functionality.\n");
		dev_crit(&pf->pdev->dev, "Refer to the Intel(R) Ethernet Adapters and Devices User Guide for details on firmware recovery mode.\n");
		set_bit(__I40E_RECOVERY_MODE, pf->state);

		return true;
	}
	if (test_bit(__I40E_RECOVERY_MODE, pf->state))
		dev_info(&pf->pdev->dev, "Please do Power-On Reset to initialize adapter in normal mode with full functionality.\n");

	return false;
}

/**
 * i40e_pf_loop_reset - perform reset in a loop.
 * @pf: board private structure
 *
 * This function is useful when a NIC is about to enter recovery mode.
 * When a NIC's internal data structures are corrupted the NIC's
 * firmware is going to enter recovery mode.
 * Right after a POR it takes about 7 minutes for firmware to enter
 * recovery mode. Until that time a NIC is in some kind of intermediate
 * state. After that time period the NIC almost surely enters
 * recovery mode. The only way for a driver to detect intermediate
 * state is to issue a series of pf-resets and check a return value.
 * If a PF reset returns success then the firmware could be in recovery
 * mode so the caller of this code needs to check for recovery mode
 * if this function returns success. There is a little chance that
 * firmware will hang in intermediate state forever.
 * Since waiting 7 minutes is quite a lot of time this function waits
 * 10 seconds and then gives up by returning an error.
 *
 * Return 0 on success, negative on failure.
 **/
static int i40e_pf_loop_reset(struct i40e_pf *pf)
{
	/* wait max 10 seconds for PF reset to succeed */
	const unsigned long time_end = jiffies + 10 * HZ;
	struct i40e_hw *hw = &pf->hw;
	int ret;

	ret = i40e_pf_reset(hw);
	while (ret != 0 && time_before(jiffies, time_end)) {
		usleep_range(10000, 20000);
		ret = i40e_pf_reset(hw);
	}

	if (ret == 0)
		pf->pfr_count++;
	else
		dev_info(&pf->pdev->dev, "PF reset failed: %d\n", ret);

	return ret;
}

/**
 * i40e_check_fw_empr - check if FW issued unexpected EMP Reset
 * @pf: board private structure
 *
 * Check FW registers to determine if FW issued unexpected EMP Reset.
 * Every time when unexpected EMP Reset occurs the FW increments
 * a counter of unexpected EMP Resets. When the counter reaches 10
 * the FW should enter the Recovery mode
 *
 * Returns true if FW issued unexpected EMP Reset
 **/
static bool i40e_check_fw_empr(struct i40e_pf *pf)
{
	const u32 fw_sts = rd32(&pf->hw, I40E_GL_FWSTS) &
			   I40E_GL_FWSTS_FWS1B_MASK;
	return (fw_sts > I40E_GL_FWSTS_FWS1B_EMPR_0) &&
	       (fw_sts <= I40E_GL_FWSTS_FWS1B_EMPR_10);
}

/**
 * i40e_handle_resets - handle EMP resets and PF resets
 * @pf: board private structure
 *
 * Handle both EMP resets and PF resets and conclude whether there are
 * any issues regarding these resets. If there are any issues then
 * generate log entry.
 *
 * Return 0 if NIC is healthy or negative value when there are issues
 * with resets
 **/
static int i40e_handle_resets(struct i40e_pf *pf)
{
	const int pfr = i40e_pf_loop_reset(pf);
	const bool is_empr = i40e_check_fw_empr(pf);

	if (is_empr || pfr != 0)
		dev_crit(&pf->pdev->dev, "Entering recovery mode due to repeated FW resets. This may take several minutes. Refer to the Intel(R) Ethernet Adapters and Devices User Guide.\n");

	return is_empr ? -EIO : pfr;
}

/**
 * i40e_init_recovery_mode - initialize subsystems needed in recovery mode
 * @pf: board private structure
 * @hw: ptr to the hardware info
 *
 * This function does a minimal setup of all subsystems needed for running
 * recovery mode.
 *
 * Returns 0 on success, negative on failure
 **/
static int i40e_init_recovery_mode(struct i40e_pf *pf, struct i40e_hw *hw)
{
	struct i40e_vsi *vsi;
	int err;
	int v_idx;

	pci_set_drvdata(pf->pdev, pf);
	pci_save_state(pf->pdev);

	/* set up periodic task facility */
	timer_setup(&pf->service_timer, i40e_service_timer, 0);
	pf->service_timer_period = HZ;

	INIT_WORK(&pf->service_task, i40e_service_task);
	clear_bit(__I40E_SERVICE_SCHED, pf->state);

	err = i40e_init_interrupt_scheme(pf);
	if (err)
		goto err_switch_setup;

	/* The number of VSIs reported by the FW is the minimum guaranteed
	 * to us; HW supports far more and we share the remaining pool with
	 * the other PFs. We allocate space for more than the guarantee with
	 * the understanding that we might not get them all later.
	 */
	if (pf->hw.func_caps.num_vsis < I40E_MIN_VSI_ALLOC)
		pf->num_alloc_vsi = I40E_MIN_VSI_ALLOC;
	else
		pf->num_alloc_vsi = pf->hw.func_caps.num_vsis;

	/* Set up the vsi struct and our local tracking of the MAIN PF vsi. */
	pf->vsi = kcalloc(pf->num_alloc_vsi, sizeof(struct i40e_vsi *),
			  GFP_KERNEL);
	if (!pf->vsi) {
		err = -ENOMEM;
		goto err_switch_setup;
	}

	/* We allocate one VSI which is needed as absolute minimum
	 * in order to register the netdev
	 */
	v_idx = i40e_vsi_mem_alloc(pf, I40E_VSI_MAIN);
	if (v_idx < 0) {
		err = v_idx;
		goto err_switch_setup;
	}
	pf->lan_vsi = v_idx;
	vsi = pf->vsi[v_idx];
	if (!vsi) {
		err = -EFAULT;
		goto err_switch_setup;
	}
	vsi->alloc_queue_pairs = 1;
	err = i40e_config_netdev(vsi);
	if (err)
		goto err_switch_setup;
	err = register_netdev(vsi->netdev);
	if (err)
		goto err_switch_setup;
	vsi->netdev_registered = true;
	i40e_dbg_pf_init(pf);

	err = i40e_setup_misc_vector_for_recovery_mode(pf);
	if (err)
		goto err_switch_setup;

	/* tell the firmware that we're starting */
	i40e_send_version(pf);

	/* since everything's happy, start the service_task timer */
	mod_timer(&pf->service_timer,
		  round_jiffies(jiffies + pf->service_timer_period));

	return 0;

err_switch_setup:
	i40e_reset_interrupt_capability(pf);
	timer_shutdown_sync(&pf->service_timer);
	i40e_shutdown_adminq(hw);
	iounmap(hw->hw_addr);
	pci_release_mem_regions(pf->pdev);
	pci_disable_device(pf->pdev);
	i40e_free_pf(pf);

	return err;
}

/**
 * i40e_set_subsystem_device_id - set subsystem device id
 * @hw: pointer to the hardware info
 *
 * Set PCI subsystem device id either from a pci_dev structure or
 * a specific FW register.
 **/
static inline void i40e_set_subsystem_device_id(struct i40e_hw *hw)
{
	struct i40e_pf *pf = i40e_hw_to_pf(hw);

	hw->subsystem_device_id = pf->pdev->subsystem_device ?
		pf->pdev->subsystem_device :
		(ushort)(rd32(hw, I40E_PFPCI_SUBSYSID) & USHRT_MAX);
}

/**
 * i40e_probe - Device initialization routine
 * @pdev: PCI device information struct
 * @ent: entry in i40e_pci_tbl
 *
 * i40e_probe initializes a PF identified by a pci_dev structure.
 * The OS initialization, configuring of the PF private structure,
 * and a hardware reset occur.
 *
 * Returns 0 on success, negative on failure
 **/
static int i40e_probe(struct pci_dev *pdev, const struct pci_device_id *ent)
{
	struct i40e_aq_get_phy_abilities_resp abilities;
#ifdef CONFIG_I40E_DCB
	enum i40e_get_fw_lldp_status_resp lldp_status;
#endif /* CONFIG_I40E_DCB */
	struct i40e_vsi *vsi;
	struct i40e_pf *pf;
	struct i40e_hw *hw;
	u16 wol_nvm_bits;
	char nvm_ver[32];
	u16 link_status;
#ifdef CONFIG_I40E_DCB
	int status;
#endif /* CONFIG_I40E_DCB */
	int err;
	u32 val;

	err = pci_enable_device_mem(pdev);
	if (err)
		return err;

	/* set up for high or low dma */
	err = dma_set_mask_and_coherent(&pdev->dev, DMA_BIT_MASK(64));
	if (err) {
		dev_err(&pdev->dev,
			"DMA configuration failed: 0x%x\n", err);
		goto err_dma;
	}

	/* set up pci connections */
	err = pci_request_mem_regions(pdev, i40e_driver_name);
	if (err) {
		dev_info(&pdev->dev,
			 "pci_request_selected_regions failed %d\n", err);
		goto err_pci_reg;
	}

	pci_set_master(pdev);

	/* Now that we have a PCI connection, we need to do the
	 * low level device setup.  This is primarily setting up
	 * the Admin Queue structures and then querying for the
	 * device's current profile information.
	 */
	pf = i40e_alloc_pf(&pdev->dev);
	if (!pf) {
		err = -ENOMEM;
		goto err_pf_alloc;
	}
	pf->next_vsi = 0;
	pf->pdev = pdev;
	set_bit(__I40E_DOWN, pf->state);

	hw = &pf->hw;

	pf->ioremap_len = min_t(int, pci_resource_len(pdev, 0),
				I40E_MAX_CSR_SPACE);
	/* We believe that the highest register to read is
	 * I40E_GLGEN_STAT_CLEAR, so we check if the BAR size
	 * is not less than that before mapping to prevent a
	 * kernel panic.
	 */
	if (pf->ioremap_len < I40E_GLGEN_STAT_CLEAR) {
		dev_err(&pdev->dev, "Cannot map registers, bar size 0x%X too small, aborting\n",
			pf->ioremap_len);
		err = -ENOMEM;
		goto err_ioremap;
	}
	hw->hw_addr = ioremap(pci_resource_start(pdev, 0), pf->ioremap_len);
	if (!hw->hw_addr) {
		err = -EIO;
		dev_info(&pdev->dev, "ioremap(0x%04x, 0x%04x) failed: 0x%x\n",
			 (unsigned int)pci_resource_start(pdev, 0),
			 pf->ioremap_len, err);
		goto err_ioremap;
	}
	hw->vendor_id = pdev->vendor;
	hw->device_id = pdev->device;
	pci_read_config_byte(pdev, PCI_REVISION_ID, &hw->revision_id);
	hw->subsystem_vendor_id = pdev->subsystem_vendor;
	i40e_set_subsystem_device_id(hw);
	hw->bus.device = PCI_SLOT(pdev->devfn);
	hw->bus.func = PCI_FUNC(pdev->devfn);
	hw->bus.bus_id = pdev->bus->number;

	/* Select something other than the 802.1ad ethertype for the
	 * switch to use internally and drop on ingress.
	 */
	hw->switch_tag = 0xffff;
	hw->first_tag = ETH_P_8021AD;
	hw->second_tag = ETH_P_8021Q;

	INIT_LIST_HEAD(&pf->l3_flex_pit_list);
	INIT_LIST_HEAD(&pf->l4_flex_pit_list);
	INIT_LIST_HEAD(&pf->ddp_old_prof);

	/* set up the locks for the AQ, do this only once in probe
	 * and destroy them only once in remove
	 */
	mutex_init(&hw->aq.asq_mutex);
	mutex_init(&hw->aq.arq_mutex);

	pf->msg_enable = netif_msg_init(debug,
					NETIF_MSG_DRV |
					NETIF_MSG_PROBE |
					NETIF_MSG_LINK);
	if (debug < -1)
		pf->hw.debug_mask = debug;

	/* do a special CORER for clearing PXE mode once at init */
	if (hw->revision_id == 0 &&
	    (rd32(hw, I40E_GLLAN_RCTL_0) & I40E_GLLAN_RCTL_0_PXE_MODE_MASK)) {
		wr32(hw, I40E_GLGEN_RTRIG, I40E_GLGEN_RTRIG_CORER_MASK);
		i40e_flush(hw);
		msleep(200);
		pf->corer_count++;

		i40e_clear_pxe_mode(hw);
	}

	/* Reset here to make sure all is clean and to define PF 'n' */
	i40e_clear_hw(hw);

	err = i40e_set_mac_type(hw);
	if (err) {
		dev_warn(&pdev->dev, "unidentified MAC or BLANK NVM: %d\n",
			 err);
		goto err_pf_reset;
	}

	err = i40e_handle_resets(pf);
	if (err)
		goto err_pf_reset;

	i40e_check_recovery_mode(pf);

	if (is_kdump_kernel()) {
		hw->aq.num_arq_entries = I40E_MIN_ARQ_LEN;
		hw->aq.num_asq_entries = I40E_MIN_ASQ_LEN;
	} else {
		hw->aq.num_arq_entries = I40E_AQ_LEN;
		hw->aq.num_asq_entries = I40E_AQ_LEN;
	}
	hw->aq.arq_buf_size = I40E_MAX_AQ_BUF_SIZE;
	hw->aq.asq_buf_size = I40E_MAX_AQ_BUF_SIZE;

	snprintf(pf->int_name, sizeof(pf->int_name) - 1,
		 "%s-%s:misc",
		 dev_driver_string(&pf->pdev->dev), dev_name(&pdev->dev));

	err = i40e_init_shared_code(hw);
	if (err) {
		dev_warn(&pdev->dev, "unidentified MAC or BLANK NVM: %d\n",
			 err);
		goto err_pf_reset;
	}

	/* set up a default setting for link flow control */
	pf->hw.fc.requested_mode = I40E_FC_NONE;

	err = i40e_init_adminq(hw);
	if (err) {
		if (err == -EIO)
			dev_info(&pdev->dev,
				 "The driver for the device stopped because the NVM image v%u.%u is newer than expected v%u.%u. You must install the most recent version of the network driver.\n",
				 hw->aq.api_maj_ver,
				 hw->aq.api_min_ver,
				 I40E_FW_API_VERSION_MAJOR,
				 I40E_FW_MINOR_VERSION(hw));
		else
			dev_info(&pdev->dev,
				 "The driver for the device stopped because the device firmware failed to init. Try updating your NVM image.\n");

		goto err_pf_reset;
	}
	i40e_get_oem_version(hw);
	i40e_get_pba_string(hw);

	/* provide nvm, fw, api versions, vendor:device id, subsys vendor:device id */
	i40e_nvm_version_str(hw, nvm_ver, sizeof(nvm_ver));
	dev_info(&pdev->dev, "fw %d.%d.%05d api %d.%d nvm %s [%04x:%04x] [%04x:%04x]\n",
		 hw->aq.fw_maj_ver, hw->aq.fw_min_ver, hw->aq.fw_build,
		 hw->aq.api_maj_ver, hw->aq.api_min_ver, nvm_ver,
		 hw->vendor_id, hw->device_id, hw->subsystem_vendor_id,
		 hw->subsystem_device_id);

	if (i40e_is_aq_api_ver_ge(hw, I40E_FW_API_VERSION_MAJOR,
				  I40E_FW_MINOR_VERSION(hw) + 1))
		dev_dbg(&pdev->dev,
			"The driver for the device detected a newer version of the NVM image v%u.%u than v%u.%u.\n",
			 hw->aq.api_maj_ver,
			 hw->aq.api_min_ver,
			 I40E_FW_API_VERSION_MAJOR,
			 I40E_FW_MINOR_VERSION(hw));
	else if (i40e_is_aq_api_ver_lt(hw, 1, 4))
		dev_info(&pdev->dev,
			 "The driver for the device detected an older version of the NVM image v%u.%u than expected v%u.%u. Please update the NVM image.\n",
			 hw->aq.api_maj_ver,
			 hw->aq.api_min_ver,
			 I40E_FW_API_VERSION_MAJOR,
			 I40E_FW_MINOR_VERSION(hw));

	i40e_verify_eeprom(pf);

	/* Rev 0 hardware was never productized */
	if (hw->revision_id < 1)
		dev_warn(&pdev->dev, "This device is a pre-production adapter/LOM. Please be aware there may be issues with your hardware. If you are experiencing problems please contact your Intel or hardware representative who provided you with this hardware.\n");

	i40e_clear_pxe_mode(hw);

	err = i40e_get_capabilities(pf, i40e_aqc_opc_list_func_capabilities);
	if (err)
		goto err_adminq_setup;

	err = i40e_sw_init(pf);
	if (err) {
		dev_info(&pdev->dev, "sw_init failed: %d\n", err);
		goto err_sw_init;
	}

	if (test_bit(__I40E_RECOVERY_MODE, pf->state))
		return i40e_init_recovery_mode(pf, hw);

	err = i40e_init_lan_hmc(hw, hw->func_caps.num_tx_qp,
				hw->func_caps.num_rx_qp, 0, 0);
	if (err) {
		dev_info(&pdev->dev, "init_lan_hmc failed: %d\n", err);
		goto err_init_lan_hmc;
	}

	err = i40e_configure_lan_hmc(hw, I40E_HMC_MODEL_DIRECT_ONLY);
	if (err) {
		dev_info(&pdev->dev, "configure_lan_hmc failed: %d\n", err);
		err = -ENOENT;
		goto err_configure_lan_hmc;
	}

	/* Disable LLDP for NICs that have firmware versions lower than v4.3.
	 * Ignore error return codes because if it was already disabled via
	 * hardware settings this will fail
	 */
	if (test_bit(I40E_HW_CAP_STOP_FW_LLDP, pf->hw.caps)) {
		dev_info(&pdev->dev, "Stopping firmware LLDP agent.\n");
		i40e_aq_stop_lldp(hw, true, false, NULL);
	}

	/* allow a platform config to override the HW addr */
	i40e_get_platform_mac_addr(pdev, pf);

	if (!is_valid_ether_addr(hw->mac.addr)) {
		dev_info(&pdev->dev, "invalid MAC address %pM\n", hw->mac.addr);
		err = -EIO;
		goto err_mac_addr;
	}
	dev_info(&pdev->dev, "MAC address: %pM\n", hw->mac.addr);
	ether_addr_copy(hw->mac.perm_addr, hw->mac.addr);
	i40e_get_port_mac_addr(hw, hw->mac.port_addr);
	if (is_valid_ether_addr(hw->mac.port_addr))
		set_bit(I40E_HW_CAP_PORT_ID_VALID, pf->hw.caps);

	i40e_ptp_alloc_pins(pf);
	pci_set_drvdata(pdev, pf);
	pci_save_state(pdev);

#ifdef CONFIG_I40E_DCB
	status = i40e_get_fw_lldp_status(&pf->hw, &lldp_status);
	(!status &&
	 lldp_status == I40E_GET_FW_LLDP_STATUS_ENABLED) ?
		(clear_bit(I40E_FLAG_FW_LLDP_DIS, pf->flags)) :
		(set_bit(I40E_FLAG_FW_LLDP_DIS, pf->flags));
	dev_info(&pdev->dev,
		 test_bit(I40E_FLAG_FW_LLDP_DIS, pf->flags) ?
			"FW LLDP is disabled\n" :
			"FW LLDP is enabled\n");

	/* Enable FW to write default DCB config on link-up */
	i40e_aq_set_dcb_parameters(hw, true, NULL);

	err = i40e_init_pf_dcb(pf);
	if (err) {
		dev_info(&pdev->dev, "DCB init failed %d, disabled\n", err);
		clear_bit(I40E_FLAG_DCB_CAPABLE, pf->flags);
		clear_bit(I40E_FLAG_DCB_ENA, pf->flags);
		/* Continue without DCB enabled */
	}
#endif /* CONFIG_I40E_DCB */

	/* set up periodic task facility */
	timer_setup(&pf->service_timer, i40e_service_timer, 0);
	pf->service_timer_period = HZ;

	INIT_WORK(&pf->service_task, i40e_service_task);
	clear_bit(__I40E_SERVICE_SCHED, pf->state);

	/* NVM bit on means WoL disabled for the port */
	i40e_read_nvm_word(hw, I40E_SR_NVM_WAKE_ON_LAN, &wol_nvm_bits);
	if (BIT (hw->port) & wol_nvm_bits || hw->partition_id != 1)
		pf->wol_en = false;
	else
		pf->wol_en = true;
	device_set_wakeup_enable(&pf->pdev->dev, pf->wol_en);

	/* set up the main switch operations */
	i40e_determine_queue_usage(pf);
	err = i40e_init_interrupt_scheme(pf);
	if (err)
		goto err_switch_setup;

	/* Reduce Tx and Rx pairs for kdump
	 * When MSI-X is enabled, it's not allowed to use more TC queue
	 * pairs than MSI-X vectors (pf->num_lan_msix) exist. Thus
	 * vsi->num_queue_pairs will be equal to pf->num_lan_msix, i.e., 1.
	 */
	if (is_kdump_kernel())
		pf->num_lan_msix = 1;

	pf->udp_tunnel_nic.set_port = i40e_udp_tunnel_set_port;
	pf->udp_tunnel_nic.unset_port = i40e_udp_tunnel_unset_port;
	pf->udp_tunnel_nic.flags = UDP_TUNNEL_NIC_INFO_MAY_SLEEP;
	pf->udp_tunnel_nic.shared = &pf->udp_tunnel_shared;
	pf->udp_tunnel_nic.tables[0].n_entries = I40E_MAX_PF_UDP_OFFLOAD_PORTS;
	pf->udp_tunnel_nic.tables[0].tunnel_types = UDP_TUNNEL_TYPE_VXLAN |
						    UDP_TUNNEL_TYPE_GENEVE;

	/* The number of VSIs reported by the FW is the minimum guaranteed
	 * to us; HW supports far more and we share the remaining pool with
	 * the other PFs. We allocate space for more than the guarantee with
	 * the understanding that we might not get them all later.
	 */
	if (pf->hw.func_caps.num_vsis < I40E_MIN_VSI_ALLOC)
		pf->num_alloc_vsi = I40E_MIN_VSI_ALLOC;
	else
		pf->num_alloc_vsi = pf->hw.func_caps.num_vsis;
	if (pf->num_alloc_vsi > UDP_TUNNEL_NIC_MAX_SHARING_DEVICES) {
		dev_warn(&pf->pdev->dev,
			 "limiting the VSI count due to UDP tunnel limitation %d > %d\n",
			 pf->num_alloc_vsi, UDP_TUNNEL_NIC_MAX_SHARING_DEVICES);
		pf->num_alloc_vsi = UDP_TUNNEL_NIC_MAX_SHARING_DEVICES;
	}

	/* Set up the *vsi struct and our local tracking of the MAIN PF vsi. */
	pf->vsi = kcalloc(pf->num_alloc_vsi, sizeof(struct i40e_vsi *),
			  GFP_KERNEL);
	if (!pf->vsi) {
		err = -ENOMEM;
		goto err_switch_setup;
	}

#ifdef CONFIG_PCI_IOV
	/* prep for VF support */
	if (test_bit(I40E_FLAG_SRIOV_ENA, pf->flags) &&
	    test_bit(I40E_FLAG_MSIX_ENA, pf->flags) &&
	    !test_bit(__I40E_BAD_EEPROM, pf->state)) {
		if (pci_num_vf(pdev))
			set_bit(I40E_FLAG_VEB_MODE_ENA, pf->flags);
	}
#endif
	err = i40e_setup_pf_switch(pf, false, false);
	if (err) {
		dev_info(&pdev->dev, "setup_pf_switch failed: %d\n", err);
		goto err_vsis;
	}

	vsi = i40e_pf_get_main_vsi(pf);
	INIT_LIST_HEAD(&vsi->ch_list);

	/* if FDIR VSI was set up, start it now */
	vsi = i40e_find_vsi_by_type(pf, I40E_VSI_FDIR);
	if (vsi)
		i40e_vsi_open(vsi);

	/* The driver only wants link up/down and module qualification
	 * reports from firmware.  Note the negative logic.
	 */
	err = i40e_aq_set_phy_int_mask(&pf->hw,
				       ~(I40E_AQ_EVENT_LINK_UPDOWN |
					 I40E_AQ_EVENT_MEDIA_NA |
					 I40E_AQ_EVENT_MODULE_QUAL_FAIL), NULL);
	if (err)
		dev_info(&pf->pdev->dev, "set phy mask fail, err %pe aq_err %s\n",
			 ERR_PTR(err),
			 i40e_aq_str(&pf->hw, pf->hw.aq.asq_last_status));

	/* Reconfigure hardware for allowing smaller MSS in the case
	 * of TSO, so that we avoid the MDD being fired and causing
	 * a reset in the case of small MSS+TSO.
	 */
	val = rd32(hw, I40E_REG_MSS);
	if ((val & I40E_REG_MSS_MIN_MASK) > I40E_64BYTE_MSS) {
		val &= ~I40E_REG_MSS_MIN_MASK;
		val |= I40E_64BYTE_MSS;
		wr32(hw, I40E_REG_MSS, val);
	}

	if (test_bit(I40E_HW_CAP_RESTART_AUTONEG, pf->hw.caps)) {
		msleep(75);
		err = i40e_aq_set_link_restart_an(&pf->hw, true, NULL);
		if (err)
			dev_info(&pf->pdev->dev, "link restart failed, err %pe aq_err %s\n",
				 ERR_PTR(err),
				 i40e_aq_str(&pf->hw,
					     pf->hw.aq.asq_last_status));
	}
	/* The main driver is (mostly) up and happy. We need to set this state
	 * before setting up the misc vector or we get a race and the vector
	 * ends up disabled forever.
	 */
	clear_bit(__I40E_DOWN, pf->state);

	/* In case of MSIX we are going to setup the misc vector right here
	 * to handle admin queue events etc. In case of legacy and MSI
	 * the misc functionality and queue processing is combined in
	 * the same vector and that gets setup at open.
	 */
	if (test_bit(I40E_FLAG_MSIX_ENA, pf->flags)) {
		err = i40e_setup_misc_vector(pf);
		if (err) {
			dev_info(&pdev->dev,
				 "setup of misc vector failed: %d\n", err);
			i40e_cloud_filter_exit(pf);
			i40e_fdir_teardown(pf);
			goto err_vsis;
		}
	}

#ifdef CONFIG_PCI_IOV
	/* prep for VF support */
	if (test_bit(I40E_FLAG_SRIOV_ENA, pf->flags) &&
	    test_bit(I40E_FLAG_MSIX_ENA, pf->flags) &&
	    !test_bit(__I40E_BAD_EEPROM, pf->state)) {
		/* disable link interrupts for VFs */
		val = rd32(hw, I40E_PFGEN_PORTMDIO_NUM);
		val &= ~I40E_PFGEN_PORTMDIO_NUM_VFLINK_STAT_ENA_MASK;
		wr32(hw, I40E_PFGEN_PORTMDIO_NUM, val);
		i40e_flush(hw);

		if (pci_num_vf(pdev)) {
			dev_info(&pdev->dev,
				 "Active VFs found, allocating resources.\n");
			err = i40e_alloc_vfs(pf, pci_num_vf(pdev));
			if (err)
				dev_info(&pdev->dev,
					 "Error %d allocating resources for existing VFs\n",
					 err);
		}
	}
#endif /* CONFIG_PCI_IOV */

	if (test_bit(I40E_FLAG_IWARP_ENA, pf->flags)) {
		pf->iwarp_base_vector = i40e_get_lump(pf, pf->irq_pile,
						      pf->num_iwarp_msix,
						      I40E_IWARP_IRQ_PILE_ID);
		if (pf->iwarp_base_vector < 0) {
			dev_info(&pdev->dev,
				 "failed to get tracking for %d vectors for IWARP err=%d\n",
				 pf->num_iwarp_msix, pf->iwarp_base_vector);
			clear_bit(I40E_FLAG_IWARP_ENA, pf->flags);
		}
	}

	i40e_dbg_pf_init(pf);

	/* tell the firmware that we're starting */
	i40e_send_version(pf);

	/* since everything's happy, start the service_task timer */
	mod_timer(&pf->service_timer,
		  round_jiffies(jiffies + pf->service_timer_period));

	/* add this PF to client device list and launch a client service task */
	if (test_bit(I40E_FLAG_IWARP_ENA, pf->flags)) {
		err = i40e_lan_add_device(pf);
		if (err)
			dev_info(&pdev->dev, "Failed to add PF to client API service list: %d\n",
				 err);
	}

#define PCI_SPEED_SIZE 8
#define PCI_WIDTH_SIZE 8
	/* Devices on the IOSF bus do not have this information
	 * and will report PCI Gen 1 x 1 by default so don't bother
	 * checking them.
	 */
	if (!test_bit(I40E_HW_CAP_NO_PCI_LINK_CHECK, pf->hw.caps)) {
		char speed[PCI_SPEED_SIZE] = "Unknown";
		char width[PCI_WIDTH_SIZE] = "Unknown";

		/* Get the negotiated link width and speed from PCI config
		 * space
		 */
		pcie_capability_read_word(pf->pdev, PCI_EXP_LNKSTA,
					  &link_status);

		i40e_set_pci_config_data(hw, link_status);

		switch (hw->bus.speed) {
		case i40e_bus_speed_8000:
			strscpy(speed, "8.0", PCI_SPEED_SIZE); break;
		case i40e_bus_speed_5000:
			strscpy(speed, "5.0", PCI_SPEED_SIZE); break;
		case i40e_bus_speed_2500:
			strscpy(speed, "2.5", PCI_SPEED_SIZE); break;
		default:
			break;
		}
		switch (hw->bus.width) {
		case i40e_bus_width_pcie_x8:
			strscpy(width, "8", PCI_WIDTH_SIZE); break;
		case i40e_bus_width_pcie_x4:
			strscpy(width, "4", PCI_WIDTH_SIZE); break;
		case i40e_bus_width_pcie_x2:
			strscpy(width, "2", PCI_WIDTH_SIZE); break;
		case i40e_bus_width_pcie_x1:
			strscpy(width, "1", PCI_WIDTH_SIZE); break;
		default:
			break;
		}

		dev_info(&pdev->dev, "PCI-Express: Speed %sGT/s Width x%s\n",
			 speed, width);

		if (hw->bus.width < i40e_bus_width_pcie_x8 ||
		    hw->bus.speed < i40e_bus_speed_8000) {
			dev_warn(&pdev->dev, "PCI-Express bandwidth available for this device may be insufficient for optimal performance.\n");
			dev_warn(&pdev->dev, "Please move the device to a different PCI-e link with more lanes and/or higher transfer rate.\n");
		}
	}

	/* get the requested speeds from the fw */
	err = i40e_aq_get_phy_capabilities(hw, false, false, &abilities, NULL);
	if (err)
		dev_dbg(&pf->pdev->dev, "get requested speeds ret =  %pe last_status =  %s\n",
			ERR_PTR(err),
			i40e_aq_str(&pf->hw, pf->hw.aq.asq_last_status));
	pf->hw.phy.link_info.requested_speeds = abilities.link_speed;

	/* set the FEC config due to the board capabilities */
	i40e_set_fec_in_flags(abilities.fec_cfg_curr_mod_ext_info, pf->flags);

	/* get the supported phy types from the fw */
	err = i40e_aq_get_phy_capabilities(hw, false, true, &abilities, NULL);
	if (err)
		dev_dbg(&pf->pdev->dev, "get supported phy types ret =  %pe last_status =  %s\n",
			ERR_PTR(err),
			i40e_aq_str(&pf->hw, pf->hw.aq.asq_last_status));

	/* make sure the MFS hasn't been set lower than the default */
#define MAX_FRAME_SIZE_DEFAULT 0x2600
	val = FIELD_GET(I40E_PRTGL_SAH_MFS_MASK,
			rd32(&pf->hw, I40E_PRTGL_SAH));
	if (val < MAX_FRAME_SIZE_DEFAULT)
		dev_warn(&pdev->dev, "MFS for port %x (%d) has been set below the default (%d)\n",
			 pf->hw.port, val, MAX_FRAME_SIZE_DEFAULT);

	/* Add a filter to drop all Flow control frames from any VSI from being
	 * transmitted. By doing so we stop a malicious VF from sending out
	 * PAUSE or PFC frames and potentially controlling traffic for other
	 * PF/VF VSIs.
	 * The FW can still send Flow control frames if enabled.
	 */
	i40e_add_filter_to_drop_tx_flow_control_frames(&pf->hw,
						       pf->main_vsi_seid);

	if ((pf->hw.device_id == I40E_DEV_ID_10G_BASE_T) ||
	    (pf->hw.device_id == I40E_DEV_ID_10G_BASE_T4))
		set_bit(I40E_HW_CAP_PHY_CONTROLS_LEDS, pf->hw.caps);
	if (pf->hw.device_id == I40E_DEV_ID_SFP_I_X722)
		set_bit(I40E_HW_CAP_CRT_RETIMER, pf->hw.caps);
	/* print a string summarizing features */
	i40e_print_features(pf);

	i40e_devlink_register(pf);

	return 0;

	/* Unwind what we've done if something failed in the setup */
err_vsis:
	set_bit(__I40E_DOWN, pf->state);
	i40e_clear_interrupt_scheme(pf);
	kfree(pf->vsi);
err_switch_setup:
	i40e_reset_interrupt_capability(pf);
	timer_shutdown_sync(&pf->service_timer);
err_mac_addr:
err_configure_lan_hmc:
	(void)i40e_shutdown_lan_hmc(hw);
err_init_lan_hmc:
	kfree(pf->qp_pile);
err_sw_init:
err_adminq_setup:
err_pf_reset:
	iounmap(hw->hw_addr);
err_ioremap:
	i40e_free_pf(pf);
err_pf_alloc:
	pci_release_mem_regions(pdev);
err_pci_reg:
err_dma:
	pci_disable_device(pdev);
	return err;
}

/**
 * i40e_remove - Device removal routine
 * @pdev: PCI device information struct
 *
 * i40e_remove is called by the PCI subsystem to alert the driver
 * that is should release a PCI device.  This could be caused by a
 * Hot-Plug event, or because the driver is going to be removed from
 * memory.
 **/
static void i40e_remove(struct pci_dev *pdev)
{
	struct i40e_pf *pf = pci_get_drvdata(pdev);
	struct i40e_hw *hw = &pf->hw;
	struct i40e_vsi *vsi;
	struct i40e_veb *veb;
	int ret_code;
	int i;

	i40e_devlink_unregister(pf);

	i40e_dbg_pf_exit(pf);

	i40e_ptp_stop(pf);

	/* Disable RSS in hw */
	i40e_write_rx_ctl(hw, I40E_PFQF_HENA(0), 0);
	i40e_write_rx_ctl(hw, I40E_PFQF_HENA(1), 0);

	/* Grab __I40E_RESET_RECOVERY_PENDING and set __I40E_IN_REMOVE
	 * flags, once they are set, i40e_rebuild should not be called as
	 * i40e_prep_for_reset always returns early.
	 */
	while (test_and_set_bit(__I40E_RESET_RECOVERY_PENDING, pf->state))
		usleep_range(1000, 2000);
	set_bit(__I40E_IN_REMOVE, pf->state);

	if (test_bit(I40E_FLAG_SRIOV_ENA, pf->flags)) {
		set_bit(__I40E_VF_RESETS_DISABLED, pf->state);
		i40e_free_vfs(pf);
		clear_bit(I40E_FLAG_SRIOV_ENA, pf->flags);
	}
	/* no more scheduling of any task */
	set_bit(__I40E_SUSPENDED, pf->state);
	set_bit(__I40E_DOWN, pf->state);
	if (pf->service_timer.function)
		timer_shutdown_sync(&pf->service_timer);
	if (pf->service_task.func)
		cancel_work_sync(&pf->service_task);

	if (test_bit(__I40E_RECOVERY_MODE, pf->state)) {
		struct i40e_vsi *vsi = pf->vsi[0];

		/* We know that we have allocated only one vsi for this PF,
		 * it was just for registering netdevice, so the interface
		 * could be visible in the 'ifconfig' output
		 */
		unregister_netdev(vsi->netdev);
		free_netdev(vsi->netdev);

		goto unmap;
	}

	/* Client close must be called explicitly here because the timer
	 * has been stopped.
	 */
	i40e_notify_client_of_netdev_close(pf, false);

	i40e_fdir_teardown(pf);

	/* If there is a switch structure or any orphans, remove them.
	 * This will leave only the PF's VSI remaining.
	 */
	i40e_pf_for_each_veb(pf, i, veb)
		if (veb->uplink_seid == pf->mac_seid ||
		    veb->uplink_seid == 0)
			i40e_switch_branch_release(veb);

<<<<<<< HEAD
		if (pf->veb[i]->uplink_seid == pf->mac_seid ||
		    pf->veb[i]->uplink_seid == 0)
			i40e_switch_branch_release(pf->veb[i]);
	}

	/* Now we can shutdown the PF's VSIs, just before we kill
	 * adminq and hmc.
	 */
	for (i = pf->num_alloc_vsi; i--;)
		if (pf->vsi[i]) {
			i40e_vsi_close(pf->vsi[i]);
			i40e_vsi_release(pf->vsi[i]);
			pf->vsi[i] = NULL;
		}
=======
	/* Now we can shutdown the PF's VSIs, just before we kill
	 * adminq and hmc.
	 */
	i40e_pf_for_each_vsi(pf, i, vsi) {
		i40e_vsi_close(vsi);
		i40e_vsi_release(vsi);
		pf->vsi[i] = NULL;
	}
>>>>>>> a6ad5510

	i40e_cloud_filter_exit(pf);

	/* remove attached clients */
	if (test_bit(I40E_FLAG_IWARP_ENA, pf->flags)) {
		ret_code = i40e_lan_del_device(pf);
		if (ret_code)
			dev_warn(&pdev->dev, "Failed to delete client device: %d\n",
				 ret_code);
	}

	/* shutdown and destroy the HMC */
	if (hw->hmc.hmc_obj) {
		ret_code = i40e_shutdown_lan_hmc(hw);
		if (ret_code)
			dev_warn(&pdev->dev,
				 "Failed to destroy the HMC resources: %d\n",
				 ret_code);
	}

unmap:
	/* Free MSI/legacy interrupt 0 when in recovery mode. */
	if (test_bit(__I40E_RECOVERY_MODE, pf->state) &&
	    !test_bit(I40E_FLAG_MSIX_ENA, pf->flags))
		free_irq(pf->pdev->irq, pf);

	/* shutdown the adminq */
	i40e_shutdown_adminq(hw);

	/* destroy the locks only once, here */
	mutex_destroy(&hw->aq.arq_mutex);
	mutex_destroy(&hw->aq.asq_mutex);

	/* Clear all dynamic memory lists of rings, q_vectors, and VSIs */
	rtnl_lock();
	i40e_clear_interrupt_scheme(pf);
	i40e_pf_for_each_vsi(pf, i, vsi) {
		if (!test_bit(__I40E_RECOVERY_MODE, pf->state))
			i40e_vsi_clear_rings(vsi);

		i40e_vsi_clear(vsi);
		pf->vsi[i] = NULL;
	}
	rtnl_unlock();

	i40e_pf_for_each_veb(pf, i, veb) {
		kfree(veb);
		pf->veb[i] = NULL;
	}

	kfree(pf->qp_pile);
	kfree(pf->vsi);

	iounmap(hw->hw_addr);
	i40e_free_pf(pf);
	pci_release_mem_regions(pdev);

	pci_disable_device(pdev);
}

/**
 * i40e_enable_mc_magic_wake - enable multicast magic packet wake up
 * using the mac_address_write admin q function
 * @pf: pointer to i40e_pf struct
 **/
static void i40e_enable_mc_magic_wake(struct i40e_pf *pf)
{
	struct i40e_vsi *main_vsi = i40e_pf_get_main_vsi(pf);
	struct i40e_hw *hw = &pf->hw;
	u8 mac_addr[6];
	u16 flags = 0;
	int ret;

	/* Get current MAC address in case it's an LAA */
	if (main_vsi && main_vsi->netdev) {
		ether_addr_copy(mac_addr, main_vsi->netdev->dev_addr);
	} else {
		dev_err(&pf->pdev->dev,
			"Failed to retrieve MAC address; using default\n");
		ether_addr_copy(mac_addr, hw->mac.addr);
	}

	/* The FW expects the mac address write cmd to first be called with
	 * one of these flags before calling it again with the multicast
	 * enable flags.
	 */
	flags = I40E_AQC_WRITE_TYPE_LAA_WOL;

	if (hw->func_caps.flex10_enable && hw->partition_id != 1)
		flags = I40E_AQC_WRITE_TYPE_LAA_ONLY;

	ret = i40e_aq_mac_address_write(hw, flags, mac_addr, NULL);
	if (ret) {
		dev_err(&pf->pdev->dev,
			"Failed to update MAC address registers; cannot enable Multicast Magic packet wake up");
		return;
	}

	flags = I40E_AQC_MC_MAG_EN
			| I40E_AQC_WOL_PRESERVE_ON_PFR
			| I40E_AQC_WRITE_TYPE_UPDATE_MC_MAG;
	ret = i40e_aq_mac_address_write(hw, flags, mac_addr, NULL);
	if (ret)
		dev_err(&pf->pdev->dev,
			"Failed to enable Multicast Magic Packet wake up\n");
}

/**
 * i40e_io_suspend - suspend all IO operations
 * @pf: pointer to i40e_pf struct
 *
 **/
static int i40e_io_suspend(struct i40e_pf *pf)
{
	struct i40e_hw *hw = &pf->hw;

	set_bit(__I40E_DOWN, pf->state);

	/* Ensure service task will not be running */
	del_timer_sync(&pf->service_timer);
	cancel_work_sync(&pf->service_task);

	/* Client close must be called explicitly here because the timer
	 * has been stopped.
	 */
	i40e_notify_client_of_netdev_close(pf, false);

	if (test_bit(I40E_HW_CAP_WOL_MC_MAGIC_PKT_WAKE, pf->hw.caps) &&
	    pf->wol_en)
		i40e_enable_mc_magic_wake(pf);

	/* Since we're going to destroy queues during the
	 * i40e_clear_interrupt_scheme() we should hold the RTNL lock for this
	 * whole section
	 */
	rtnl_lock();

	i40e_prep_for_reset(pf);

	wr32(hw, I40E_PFPM_APM, (pf->wol_en ? I40E_PFPM_APM_APME_MASK : 0));
	wr32(hw, I40E_PFPM_WUFC, (pf->wol_en ? I40E_PFPM_WUFC_MAG_MASK : 0));

	/* Clear the interrupt scheme and release our IRQs so that the system
	 * can safely hibernate even when there are a large number of CPUs.
	 * Otherwise hibernation might fail when mapping all the vectors back
	 * to CPU0.
	 */
	i40e_clear_interrupt_scheme(pf);

	rtnl_unlock();

	return 0;
}

/**
 * i40e_io_resume - resume IO operations
 * @pf: pointer to i40e_pf struct
 *
 **/
static int i40e_io_resume(struct i40e_pf *pf)
{
	struct device *dev = &pf->pdev->dev;
	int err;

	/* We need to hold the RTNL lock prior to restoring interrupt schemes,
	 * since we're going to be restoring queues
	 */
	rtnl_lock();

	/* We cleared the interrupt scheme when we suspended, so we need to
	 * restore it now to resume device functionality.
	 */
	err = i40e_restore_interrupt_scheme(pf);
	if (err) {
		dev_err(dev, "Cannot restore interrupt scheme: %d\n",
			err);
	}

	clear_bit(__I40E_DOWN, pf->state);
	i40e_reset_and_rebuild(pf, false, true);

	rtnl_unlock();

	/* Clear suspended state last after everything is recovered */
	clear_bit(__I40E_SUSPENDED, pf->state);

	/* Restart the service task */
	mod_timer(&pf->service_timer,
		  round_jiffies(jiffies + pf->service_timer_period));

	return 0;
}

/**
 * i40e_pci_error_detected - warning that something funky happened in PCI land
 * @pdev: PCI device information struct
 * @error: the type of PCI error
 *
 * Called to warn that something happened and the error handling steps
 * are in progress.  Allows the driver to quiesce things, be ready for
 * remediation.
 **/
static pci_ers_result_t i40e_pci_error_detected(struct pci_dev *pdev,
						pci_channel_state_t error)
{
	struct i40e_pf *pf = pci_get_drvdata(pdev);

	dev_info(&pdev->dev, "%s: error %d\n", __func__, error);

	if (!pf) {
		dev_info(&pdev->dev,
			 "Cannot recover - error happened during device probe\n");
		return PCI_ERS_RESULT_DISCONNECT;
	}

	/* shutdown all operations */
	if (!test_bit(__I40E_SUSPENDED, pf->state))
		i40e_io_suspend(pf);

	/* Request a slot reset */
	return PCI_ERS_RESULT_NEED_RESET;
}

/**
 * i40e_pci_error_slot_reset - a PCI slot reset just happened
 * @pdev: PCI device information struct
 *
 * Called to find if the driver can work with the device now that
 * the pci slot has been reset.  If a basic connection seems good
 * (registers are readable and have sane content) then return a
 * happy little PCI_ERS_RESULT_xxx.
 **/
static pci_ers_result_t i40e_pci_error_slot_reset(struct pci_dev *pdev)
{
	struct i40e_pf *pf = pci_get_drvdata(pdev);
	pci_ers_result_t result;
	u32 reg;

	dev_dbg(&pdev->dev, "%s\n", __func__);
	/* enable I/O and memory of the device  */
	if (pci_enable_device(pdev)) {
		dev_info(&pdev->dev,
			 "Cannot re-enable PCI device after reset.\n");
		result = PCI_ERS_RESULT_DISCONNECT;
	} else {
		pci_set_master(pdev);
		pci_restore_state(pdev);
		pci_save_state(pdev);
		pci_wake_from_d3(pdev, false);

		reg = rd32(&pf->hw, I40E_GLGEN_RTRIG);
		if (reg == 0)
			result = PCI_ERS_RESULT_RECOVERED;
		else
			result = PCI_ERS_RESULT_DISCONNECT;
	}

	return result;
}

/**
 * i40e_pci_error_reset_prepare - prepare device driver for pci reset
 * @pdev: PCI device information struct
 */
static void i40e_pci_error_reset_prepare(struct pci_dev *pdev)
{
	struct i40e_pf *pf = pci_get_drvdata(pdev);

	i40e_prep_for_reset(pf);
}

/**
 * i40e_pci_error_reset_done - pci reset done, device driver reset can begin
 * @pdev: PCI device information struct
 */
static void i40e_pci_error_reset_done(struct pci_dev *pdev)
{
	struct i40e_pf *pf = pci_get_drvdata(pdev);

	if (test_bit(__I40E_IN_REMOVE, pf->state))
		return;

	i40e_reset_and_rebuild(pf, false, false);
#ifdef CONFIG_PCI_IOV
	i40e_restore_all_vfs_msi_state(pdev);
#endif /* CONFIG_PCI_IOV */
}

/**
 * i40e_pci_error_resume - restart operations after PCI error recovery
 * @pdev: PCI device information struct
 *
 * Called to allow the driver to bring things back up after PCI error
 * and/or reset recovery has finished.
 **/
static void i40e_pci_error_resume(struct pci_dev *pdev)
{
	struct i40e_pf *pf = pci_get_drvdata(pdev);

	dev_dbg(&pdev->dev, "%s\n", __func__);
	if (test_bit(__I40E_SUSPENDED, pf->state))
		return;

	i40e_io_resume(pf);
}

/**
 * i40e_shutdown - PCI callback for shutting down
 * @pdev: PCI device information struct
 **/
static void i40e_shutdown(struct pci_dev *pdev)
{
	struct i40e_pf *pf = pci_get_drvdata(pdev);
	struct i40e_hw *hw = &pf->hw;

	set_bit(__I40E_SUSPENDED, pf->state);
	set_bit(__I40E_DOWN, pf->state);

	del_timer_sync(&pf->service_timer);
	cancel_work_sync(&pf->service_task);
	i40e_cloud_filter_exit(pf);
	i40e_fdir_teardown(pf);

	/* Client close must be called explicitly here because the timer
	 * has been stopped.
	 */
	i40e_notify_client_of_netdev_close(pf, false);

	if (test_bit(I40E_HW_CAP_WOL_MC_MAGIC_PKT_WAKE, pf->hw.caps) &&
	    pf->wol_en)
		i40e_enable_mc_magic_wake(pf);

	i40e_prep_for_reset(pf);

	wr32(hw, I40E_PFPM_APM,
	     (pf->wol_en ? I40E_PFPM_APM_APME_MASK : 0));
	wr32(hw, I40E_PFPM_WUFC,
	     (pf->wol_en ? I40E_PFPM_WUFC_MAG_MASK : 0));

	/* Free MSI/legacy interrupt 0 when in recovery mode. */
	if (test_bit(__I40E_RECOVERY_MODE, pf->state) &&
	    !test_bit(I40E_FLAG_MSIX_ENA, pf->flags))
		free_irq(pf->pdev->irq, pf);

	/* Since we're going to destroy queues during the
	 * i40e_clear_interrupt_scheme() we should hold the RTNL lock for this
	 * whole section
	 */
	rtnl_lock();
	i40e_clear_interrupt_scheme(pf);
	rtnl_unlock();

	if (system_state == SYSTEM_POWER_OFF) {
		pci_wake_from_d3(pdev, pf->wol_en);
		pci_set_power_state(pdev, PCI_D3hot);
	}
}

/**
 * i40e_suspend - PM callback for moving to D3
 * @dev: generic device information structure
 **/
static int i40e_suspend(struct device *dev)
{
	struct i40e_pf *pf = dev_get_drvdata(dev);

	/* If we're already suspended, then there is nothing to do */
	if (test_and_set_bit(__I40E_SUSPENDED, pf->state))
		return 0;
	return i40e_io_suspend(pf);
}

/**
 * i40e_resume - PM callback for waking up from D3
 * @dev: generic device information structure
 **/
static int i40e_resume(struct device *dev)
{
	struct i40e_pf *pf = dev_get_drvdata(dev);

	/* If we're not suspended, then there is nothing to do */
	if (!test_bit(__I40E_SUSPENDED, pf->state))
		return 0;
	return i40e_io_resume(pf);
}

static const struct pci_error_handlers i40e_err_handler = {
	.error_detected = i40e_pci_error_detected,
	.slot_reset = i40e_pci_error_slot_reset,
	.reset_prepare = i40e_pci_error_reset_prepare,
	.reset_done = i40e_pci_error_reset_done,
	.resume = i40e_pci_error_resume,
};

static DEFINE_SIMPLE_DEV_PM_OPS(i40e_pm_ops, i40e_suspend, i40e_resume);

static struct pci_driver i40e_driver = {
	.name     = i40e_driver_name,
	.id_table = i40e_pci_tbl,
	.probe    = i40e_probe,
	.remove   = i40e_remove,
	.driver.pm = pm_sleep_ptr(&i40e_pm_ops),
	.shutdown = i40e_shutdown,
	.err_handler = &i40e_err_handler,
	.sriov_configure = i40e_pci_sriov_configure,
};

/**
 * i40e_init_module - Driver registration routine
 *
 * i40e_init_module is the first routine called when the driver is
 * loaded. All it does is register with the PCI subsystem.
 **/
static int __init i40e_init_module(void)
{
	int err;

	pr_info("%s: %s\n", i40e_driver_name, i40e_driver_string);
	pr_info("%s: %s\n", i40e_driver_name, i40e_copyright);

	/* There is no need to throttle the number of active tasks because
	 * each device limits its own task using a state bit for scheduling
	 * the service task, and the device tasks do not interfere with each
	 * other, so we don't set a max task limit. We must set WQ_MEM_RECLAIM
	 * since we need to be able to guarantee forward progress even under
	 * memory pressure.
	 */
	i40e_wq = alloc_workqueue("%s", 0, 0, i40e_driver_name);
	if (!i40e_wq) {
		pr_err("%s: Failed to create workqueue\n", i40e_driver_name);
		return -ENOMEM;
	}

	i40e_dbg_init();
	err = pci_register_driver(&i40e_driver);
	if (err) {
		destroy_workqueue(i40e_wq);
		i40e_dbg_exit();
		return err;
	}

	return 0;
}
module_init(i40e_init_module);

/**
 * i40e_exit_module - Driver exit cleanup routine
 *
 * i40e_exit_module is called just before the driver is removed
 * from memory.
 **/
static void __exit i40e_exit_module(void)
{
	pci_unregister_driver(&i40e_driver);
	destroy_workqueue(i40e_wq);
	ida_destroy(&i40e_client_ida);
	i40e_dbg_exit();
}
module_exit(i40e_exit_module);<|MERGE_RESOLUTION|>--- conflicted
+++ resolved
@@ -5371,19 +5371,10 @@
 	struct i40e_vsi *vsi;
 	int v, ret = 0;
 
-<<<<<<< HEAD
-	for (v = 0; v < pf->num_alloc_vsi; v++) {
-		if (pf->vsi[v]) {
-			ret = i40e_vsi_wait_queues_disabled(pf->vsi[v]);
-			if (ret)
-				break;
-		}
-=======
 	i40e_pf_for_each_vsi(pf, v, vsi) {
 		ret = i40e_vsi_wait_queues_disabled(vsi);
 		if (ret)
 			break;
->>>>>>> a6ad5510
 	}
 
 	return ret;
@@ -16302,22 +16293,6 @@
 		    veb->uplink_seid == 0)
 			i40e_switch_branch_release(veb);
 
-<<<<<<< HEAD
-		if (pf->veb[i]->uplink_seid == pf->mac_seid ||
-		    pf->veb[i]->uplink_seid == 0)
-			i40e_switch_branch_release(pf->veb[i]);
-	}
-
-	/* Now we can shutdown the PF's VSIs, just before we kill
-	 * adminq and hmc.
-	 */
-	for (i = pf->num_alloc_vsi; i--;)
-		if (pf->vsi[i]) {
-			i40e_vsi_close(pf->vsi[i]);
-			i40e_vsi_release(pf->vsi[i]);
-			pf->vsi[i] = NULL;
-		}
-=======
 	/* Now we can shutdown the PF's VSIs, just before we kill
 	 * adminq and hmc.
 	 */
@@ -16326,7 +16301,6 @@
 		i40e_vsi_release(vsi);
 		pf->vsi[i] = NULL;
 	}
->>>>>>> a6ad5510
 
 	i40e_cloud_filter_exit(pf);
 
