// SPDX-License-Identifier: GPL-2.0
/* Copyright(c) 1999 - 2018 Intel Corporation. */

#include "ixgbe_x540.h"
#include "ixgbe_type.h"
#include "ixgbe_common.h"
#include "ixgbe_phy.h"

static int ixgbe_setup_kr_speed_x550em(struct ixgbe_hw *, ixgbe_link_speed);
static int ixgbe_setup_fc_x550em(struct ixgbe_hw *);
static void ixgbe_fc_autoneg_fiber_x550em_a(struct ixgbe_hw *);
static void ixgbe_fc_autoneg_backplane_x550em_a(struct ixgbe_hw *);
static int ixgbe_setup_fc_backplane_x550em_a(struct ixgbe_hw *);

static int ixgbe_get_invariants_X550_x(struct ixgbe_hw *hw)
{
	struct ixgbe_mac_info *mac = &hw->mac;
	struct ixgbe_phy_info *phy = &hw->phy;
	struct ixgbe_link_info *link = &hw->link;

	/* Start with X540 invariants, since so simular */
	ixgbe_get_invariants_X540(hw);

	if (mac->ops.get_media_type(hw) != ixgbe_media_type_copper)
		phy->ops.set_phy_power = NULL;

	link->addr = IXGBE_CS4227;

	return 0;
}

static int ixgbe_get_invariants_X550_x_fw(struct ixgbe_hw *hw)
{
	struct ixgbe_phy_info *phy = &hw->phy;

	/* Start with X540 invariants, since so similar */
	ixgbe_get_invariants_X540(hw);

	phy->ops.set_phy_power = NULL;

	return 0;
}

static int ixgbe_get_invariants_X550_a(struct ixgbe_hw *hw)
{
	struct ixgbe_mac_info *mac = &hw->mac;
	struct ixgbe_phy_info *phy = &hw->phy;

	/* Start with X540 invariants, since so simular */
	ixgbe_get_invariants_X540(hw);

	if (mac->ops.get_media_type(hw) != ixgbe_media_type_copper)
		phy->ops.set_phy_power = NULL;

	return 0;
}

static int ixgbe_get_invariants_X550_a_fw(struct ixgbe_hw *hw)
{
	struct ixgbe_phy_info *phy = &hw->phy;

	/* Start with X540 invariants, since so similar */
	ixgbe_get_invariants_X540(hw);

	phy->ops.set_phy_power = NULL;

	return 0;
}

/** ixgbe_setup_mux_ctl - Setup ESDP register for I2C mux control
 *  @hw: pointer to hardware structure
 **/
static void ixgbe_setup_mux_ctl(struct ixgbe_hw *hw)
{
	u32 esdp = IXGBE_READ_REG(hw, IXGBE_ESDP);

	if (hw->bus.lan_id) {
		esdp &= ~(IXGBE_ESDP_SDP1_NATIVE | IXGBE_ESDP_SDP1);
		esdp |= IXGBE_ESDP_SDP1_DIR;
	}
	esdp &= ~(IXGBE_ESDP_SDP0_NATIVE | IXGBE_ESDP_SDP0_DIR);
	IXGBE_WRITE_REG(hw, IXGBE_ESDP, esdp);
	IXGBE_WRITE_FLUSH(hw);
}

/**
 * ixgbe_read_cs4227 - Read CS4227 register
 * @hw: pointer to hardware structure
 * @reg: register number to write
 * @value: pointer to receive value read
 *
 * Returns status code
 */
static int ixgbe_read_cs4227(struct ixgbe_hw *hw, u16 reg, u16 *value)
{
	return hw->link.ops.read_link_unlocked(hw, hw->link.addr, reg, value);
}

/**
 * ixgbe_write_cs4227 - Write CS4227 register
 * @hw: pointer to hardware structure
 * @reg: register number to write
 * @value: value to write to register
 *
 * Returns status code
 */
static int ixgbe_write_cs4227(struct ixgbe_hw *hw, u16 reg, u16 value)
{
	return hw->link.ops.write_link_unlocked(hw, hw->link.addr, reg, value);
}

/**
 * ixgbe_read_pe - Read register from port expander
 * @hw: pointer to hardware structure
 * @reg: register number to read
 * @value: pointer to receive read value
 *
 * Returns status code
 */
static int ixgbe_read_pe(struct ixgbe_hw *hw, u8 reg, u8 *value)
{
	int status;

	status = ixgbe_read_i2c_byte_generic_unlocked(hw, reg, IXGBE_PE, value);
	if (status)
		hw_err(hw, "port expander access failed with %d\n", status);
	return status;
}

/**
 * ixgbe_write_pe - Write register to port expander
 * @hw: pointer to hardware structure
 * @reg: register number to write
 * @value: value to write
 *
 * Returns status code
 */
static int ixgbe_write_pe(struct ixgbe_hw *hw, u8 reg, u8 value)
{
	int status;

	status = ixgbe_write_i2c_byte_generic_unlocked(hw, reg, IXGBE_PE,
						       value);
	if (status)
		hw_err(hw, "port expander access failed with %d\n", status);
	return status;
}

/**
 * ixgbe_reset_cs4227 - Reset CS4227 using port expander
 * @hw: pointer to hardware structure
 *
 * This function assumes that the caller has acquired the proper semaphore.
 * Returns error code
 */
static int ixgbe_reset_cs4227(struct ixgbe_hw *hw)
{
	int status;
	u32 retry;
	u16 value;
	u8 reg;

	/* Trigger hard reset. */
	status = ixgbe_read_pe(hw, IXGBE_PE_OUTPUT, &reg);
	if (status)
		return status;
	reg |= IXGBE_PE_BIT1;
	status = ixgbe_write_pe(hw, IXGBE_PE_OUTPUT, reg);
	if (status)
		return status;

	status = ixgbe_read_pe(hw, IXGBE_PE_CONFIG, &reg);
	if (status)
		return status;
	reg &= ~IXGBE_PE_BIT1;
	status = ixgbe_write_pe(hw, IXGBE_PE_CONFIG, reg);
	if (status)
		return status;

	status = ixgbe_read_pe(hw, IXGBE_PE_OUTPUT, &reg);
	if (status)
		return status;
	reg &= ~IXGBE_PE_BIT1;
	status = ixgbe_write_pe(hw, IXGBE_PE_OUTPUT, reg);
	if (status)
		return status;

	usleep_range(IXGBE_CS4227_RESET_HOLD, IXGBE_CS4227_RESET_HOLD + 100);

	status = ixgbe_read_pe(hw, IXGBE_PE_OUTPUT, &reg);
	if (status)
		return status;
	reg |= IXGBE_PE_BIT1;
	status = ixgbe_write_pe(hw, IXGBE_PE_OUTPUT, reg);
	if (status)
		return status;

	/* Wait for the reset to complete. */
	msleep(IXGBE_CS4227_RESET_DELAY);
	for (retry = 0; retry < IXGBE_CS4227_RETRIES; retry++) {
		status = ixgbe_read_cs4227(hw, IXGBE_CS4227_EFUSE_STATUS,
					   &value);
		if (!status && value == IXGBE_CS4227_EEPROM_LOAD_OK)
			break;
		msleep(IXGBE_CS4227_CHECK_DELAY);
	}
	if (retry == IXGBE_CS4227_RETRIES) {
		hw_err(hw, "CS4227 reset did not complete\n");
		return -EIO;
	}

	status = ixgbe_read_cs4227(hw, IXGBE_CS4227_EEPROM_STATUS, &value);
	if (status || !(value & IXGBE_CS4227_EEPROM_LOAD_OK)) {
		hw_err(hw, "CS4227 EEPROM did not load successfully\n");
		return -EIO;
	}

	return 0;
}

/**
 * ixgbe_check_cs4227 - Check CS4227 and reset as needed
 * @hw: pointer to hardware structure
 */
static void ixgbe_check_cs4227(struct ixgbe_hw *hw)
{
	u32 swfw_mask = hw->phy.phy_semaphore_mask;
	int status;
	u16 value;
	u8 retry;

	for (retry = 0; retry < IXGBE_CS4227_RETRIES; retry++) {
		status = hw->mac.ops.acquire_swfw_sync(hw, swfw_mask);
		if (status) {
			hw_err(hw, "semaphore failed with %d\n", status);
			msleep(IXGBE_CS4227_CHECK_DELAY);
			continue;
		}

		/* Get status of reset flow. */
		status = ixgbe_read_cs4227(hw, IXGBE_CS4227_SCRATCH, &value);
		if (!status && value == IXGBE_CS4227_RESET_COMPLETE)
			goto out;

		if (status || value != IXGBE_CS4227_RESET_PENDING)
			break;

		/* Reset is pending. Wait and check again. */
		hw->mac.ops.release_swfw_sync(hw, swfw_mask);
		msleep(IXGBE_CS4227_CHECK_DELAY);
	}
	/* If still pending, assume other instance failed. */
	if (retry == IXGBE_CS4227_RETRIES) {
		status = hw->mac.ops.acquire_swfw_sync(hw, swfw_mask);
		if (status) {
			hw_err(hw, "semaphore failed with %d\n", status);
			return;
		}
	}

	/* Reset the CS4227. */
	status = ixgbe_reset_cs4227(hw);
	if (status) {
		hw_err(hw, "CS4227 reset failed: %d", status);
		goto out;
	}

	/* Reset takes so long, temporarily release semaphore in case the
	 * other driver instance is waiting for the reset indication.
	 */
	ixgbe_write_cs4227(hw, IXGBE_CS4227_SCRATCH,
			   IXGBE_CS4227_RESET_PENDING);
	hw->mac.ops.release_swfw_sync(hw, swfw_mask);
	usleep_range(10000, 12000);
	status = hw->mac.ops.acquire_swfw_sync(hw, swfw_mask);
	if (status) {
		hw_err(hw, "semaphore failed with %d", status);
		return;
	}

	/* Record completion for next time. */
	status = ixgbe_write_cs4227(hw, IXGBE_CS4227_SCRATCH,
				    IXGBE_CS4227_RESET_COMPLETE);

out:
	hw->mac.ops.release_swfw_sync(hw, swfw_mask);
	msleep(hw->eeprom.semaphore_delay);
}

/** ixgbe_identify_phy_x550em - Get PHY type based on device id
 *  @hw: pointer to hardware structure
 *
 *  Returns error code
 */
static int ixgbe_identify_phy_x550em(struct ixgbe_hw *hw)
{
	switch (hw->device_id) {
	case IXGBE_DEV_ID_X550EM_A_SFP:
		if (hw->bus.lan_id)
			hw->phy.phy_semaphore_mask = IXGBE_GSSR_PHY1_SM;
		else
			hw->phy.phy_semaphore_mask = IXGBE_GSSR_PHY0_SM;
		return ixgbe_identify_module_generic(hw);
	case IXGBE_DEV_ID_X550EM_X_SFP:
		/* set up for CS4227 usage */
		hw->phy.phy_semaphore_mask = IXGBE_GSSR_SHARED_I2C_SM;
		ixgbe_setup_mux_ctl(hw);
		ixgbe_check_cs4227(hw);
		fallthrough;
	case IXGBE_DEV_ID_X550EM_A_SFP_N:
		return ixgbe_identify_module_generic(hw);
	case IXGBE_DEV_ID_X550EM_X_KX4:
		hw->phy.type = ixgbe_phy_x550em_kx4;
		break;
	case IXGBE_DEV_ID_X550EM_X_XFI:
		hw->phy.type = ixgbe_phy_x550em_xfi;
		break;
	case IXGBE_DEV_ID_X550EM_X_KR:
	case IXGBE_DEV_ID_X550EM_A_KR:
	case IXGBE_DEV_ID_X550EM_A_KR_L:
		hw->phy.type = ixgbe_phy_x550em_kr;
		break;
	case IXGBE_DEV_ID_X550EM_A_10G_T:
		if (hw->bus.lan_id)
			hw->phy.phy_semaphore_mask = IXGBE_GSSR_PHY1_SM;
		else
			hw->phy.phy_semaphore_mask = IXGBE_GSSR_PHY0_SM;
		fallthrough;
	case IXGBE_DEV_ID_X550EM_X_10G_T:
		return ixgbe_identify_phy_generic(hw);
	case IXGBE_DEV_ID_X550EM_X_1G_T:
		hw->phy.type = ixgbe_phy_ext_1g_t;
		break;
	case IXGBE_DEV_ID_X550EM_A_1G_T:
	case IXGBE_DEV_ID_X550EM_A_1G_T_L:
		hw->phy.type = ixgbe_phy_fw;
		hw->phy.ops.read_reg = NULL;
		hw->phy.ops.write_reg = NULL;
		if (hw->bus.lan_id)
			hw->phy.phy_semaphore_mask |= IXGBE_GSSR_PHY1_SM;
		else
			hw->phy.phy_semaphore_mask |= IXGBE_GSSR_PHY0_SM;
		break;
	default:
		break;
	}
	return 0;
}

static int ixgbe_read_phy_reg_x550em(struct ixgbe_hw *hw, u32 reg_addr,
				     u32 device_type, u16 *phy_data)
{
	return -EOPNOTSUPP;
}

static int ixgbe_write_phy_reg_x550em(struct ixgbe_hw *hw, u32 reg_addr,
				      u32 device_type, u16 phy_data)
{
	return -EOPNOTSUPP;
}

/**
 * ixgbe_read_i2c_combined_generic - Perform I2C read combined operation
 * @hw: pointer to the hardware structure
 * @addr: I2C bus address to read from
 * @reg: I2C device register to read from
 * @val: pointer to location to receive read value
 *
 * Returns an error code on error.
 **/
static int ixgbe_read_i2c_combined_generic(struct ixgbe_hw *hw, u8 addr,
					   u16 reg, u16 *val)
{
	return ixgbe_read_i2c_combined_generic_int(hw, addr, reg, val, true);
}

/**
 * ixgbe_read_i2c_combined_generic_unlocked - Do I2C read combined operation
 * @hw: pointer to the hardware structure
 * @addr: I2C bus address to read from
 * @reg: I2C device register to read from
 * @val: pointer to location to receive read value
 *
 * Returns an error code on error.
 **/
static int
ixgbe_read_i2c_combined_generic_unlocked(struct ixgbe_hw *hw, u8 addr,
					 u16 reg, u16 *val)
{
	return ixgbe_read_i2c_combined_generic_int(hw, addr, reg, val, false);
}

/**
 * ixgbe_write_i2c_combined_generic - Perform I2C write combined operation
 * @hw: pointer to the hardware structure
 * @addr: I2C bus address to write to
 * @reg: I2C device register to write to
 * @val: value to write
 *
 * Returns an error code on error.
 **/
static int ixgbe_write_i2c_combined_generic(struct ixgbe_hw *hw,
					    u8 addr, u16 reg, u16 val)
{
	return ixgbe_write_i2c_combined_generic_int(hw, addr, reg, val, true);
}

/**
 * ixgbe_write_i2c_combined_generic_unlocked - Do I2C write combined operation
 * @hw: pointer to the hardware structure
 * @addr: I2C bus address to write to
 * @reg: I2C device register to write to
 * @val: value to write
 *
 * Returns an error code on error.
 **/
static int
ixgbe_write_i2c_combined_generic_unlocked(struct ixgbe_hw *hw,
					  u8 addr, u16 reg, u16 val)
{
	return ixgbe_write_i2c_combined_generic_int(hw, addr, reg, val, false);
}

/**
 * ixgbe_fw_phy_activity - Perform an activity on a PHY
 * @hw: pointer to hardware structure
 * @activity: activity to perform
 * @data: Pointer to 4 32-bit words of data
 */
int ixgbe_fw_phy_activity(struct ixgbe_hw *hw, u16 activity,
			  u32 (*data)[FW_PHY_ACT_DATA_COUNT])
{
	union {
		struct ixgbe_hic_phy_activity_req cmd;
		struct ixgbe_hic_phy_activity_resp rsp;
	} hic;
	u16 retries = FW_PHY_ACT_RETRIES;
	int rc;
	u32 i;

	do {
		memset(&hic, 0, sizeof(hic));
		hic.cmd.hdr.cmd = FW_PHY_ACT_REQ_CMD;
		hic.cmd.hdr.buf_len = FW_PHY_ACT_REQ_LEN;
		hic.cmd.hdr.checksum = FW_DEFAULT_CHECKSUM;
		hic.cmd.port_number = hw->bus.lan_id;
		hic.cmd.activity_id = cpu_to_le16(activity);
		for (i = 0; i < ARRAY_SIZE(hic.cmd.data); ++i)
			hic.cmd.data[i] = cpu_to_be32((*data)[i]);

		rc = ixgbe_host_interface_command(hw, &hic.cmd, sizeof(hic.cmd),
						  IXGBE_HI_COMMAND_TIMEOUT,
						  true);
		if (rc)
			return rc;
		if (hic.rsp.hdr.cmd_or_resp.ret_status ==
		    FW_CEM_RESP_STATUS_SUCCESS) {
			for (i = 0; i < FW_PHY_ACT_DATA_COUNT; ++i)
				(*data)[i] = be32_to_cpu(hic.rsp.data[i]);
			return 0;
		}
		usleep_range(20, 30);
		--retries;
	} while (retries > 0);

	return -EIO;
}

static const struct {
	u16 fw_speed;
	ixgbe_link_speed phy_speed;
} ixgbe_fw_map[] = {
	{ FW_PHY_ACT_LINK_SPEED_10, IXGBE_LINK_SPEED_10_FULL },
	{ FW_PHY_ACT_LINK_SPEED_100, IXGBE_LINK_SPEED_100_FULL },
	{ FW_PHY_ACT_LINK_SPEED_1G, IXGBE_LINK_SPEED_1GB_FULL },
	{ FW_PHY_ACT_LINK_SPEED_2_5G, IXGBE_LINK_SPEED_2_5GB_FULL },
	{ FW_PHY_ACT_LINK_SPEED_5G, IXGBE_LINK_SPEED_5GB_FULL },
	{ FW_PHY_ACT_LINK_SPEED_10G, IXGBE_LINK_SPEED_10GB_FULL },
};

/**
 * ixgbe_get_phy_id_fw - Get the phy ID via firmware command
 * @hw: pointer to hardware structure
 *
 * Returns error code
 */
static int ixgbe_get_phy_id_fw(struct ixgbe_hw *hw)
{
	u32 info[FW_PHY_ACT_DATA_COUNT] = { 0 };
	u16 phy_speeds;
	u16 phy_id_lo;
	int rc;
	u16 i;

	if (hw->phy.id)
		return 0;

	rc = ixgbe_fw_phy_activity(hw, FW_PHY_ACT_GET_PHY_INFO, &info);
	if (rc)
		return rc;

	hw->phy.speeds_supported = 0;
	phy_speeds = info[0] & FW_PHY_INFO_SPEED_MASK;
	for (i = 0; i < ARRAY_SIZE(ixgbe_fw_map); ++i) {
		if (phy_speeds & ixgbe_fw_map[i].fw_speed)
			hw->phy.speeds_supported |= ixgbe_fw_map[i].phy_speed;
	}

	hw->phy.id = info[0] & FW_PHY_INFO_ID_HI_MASK;
	phy_id_lo = info[1] & FW_PHY_INFO_ID_LO_MASK;
	hw->phy.id |= phy_id_lo & IXGBE_PHY_REVISION_MASK;
	hw->phy.revision = phy_id_lo & ~IXGBE_PHY_REVISION_MASK;
	if (!hw->phy.id || hw->phy.id == IXGBE_PHY_REVISION_MASK)
		return -EFAULT;

	hw->phy.autoneg_advertised = hw->phy.speeds_supported;
	hw->phy.eee_speeds_supported = IXGBE_LINK_SPEED_100_FULL |
				       IXGBE_LINK_SPEED_1GB_FULL;
	hw->phy.eee_speeds_advertised = hw->phy.eee_speeds_supported;
	return 0;
}

/**
 * ixgbe_identify_phy_fw - Get PHY type based on firmware command
 * @hw: pointer to hardware structure
 *
 * Returns error code
 */
static int ixgbe_identify_phy_fw(struct ixgbe_hw *hw)
{
	if (hw->bus.lan_id)
		hw->phy.phy_semaphore_mask = IXGBE_GSSR_PHY1_SM;
	else
		hw->phy.phy_semaphore_mask = IXGBE_GSSR_PHY0_SM;

	hw->phy.type = ixgbe_phy_fw;
	hw->phy.ops.read_reg = NULL;
	hw->phy.ops.write_reg = NULL;
	return ixgbe_get_phy_id_fw(hw);
}

/**
 * ixgbe_shutdown_fw_phy - Shutdown a firmware-controlled PHY
 * @hw: pointer to hardware structure
 *
 * Returns error code
 */
static int ixgbe_shutdown_fw_phy(struct ixgbe_hw *hw)
{
	u32 setup[FW_PHY_ACT_DATA_COUNT] = { 0 };

	setup[0] = FW_PHY_ACT_FORCE_LINK_DOWN_OFF;
	return ixgbe_fw_phy_activity(hw, FW_PHY_ACT_FORCE_LINK_DOWN, &setup);
}

/**
 * ixgbe_setup_fw_link - Setup firmware-controlled PHYs
 * @hw: pointer to hardware structure
 */
static int ixgbe_setup_fw_link(struct ixgbe_hw *hw)
{
	u32 setup[FW_PHY_ACT_DATA_COUNT] = { 0 };
	int rc;
	u16 i;

	if (hw->phy.reset_disable || ixgbe_check_reset_blocked(hw))
		return 0;

	if (hw->fc.strict_ieee && hw->fc.requested_mode == ixgbe_fc_rx_pause) {
		hw_err(hw, "rx_pause not valid in strict IEEE mode\n");
		return -EINVAL;
	}

	switch (hw->fc.requested_mode) {
	case ixgbe_fc_full:
		setup[0] |= FW_PHY_ACT_SETUP_LINK_PAUSE_RXTX <<
			    FW_PHY_ACT_SETUP_LINK_PAUSE_SHIFT;
		break;
	case ixgbe_fc_rx_pause:
		setup[0] |= FW_PHY_ACT_SETUP_LINK_PAUSE_RX <<
			    FW_PHY_ACT_SETUP_LINK_PAUSE_SHIFT;
		break;
	case ixgbe_fc_tx_pause:
		setup[0] |= FW_PHY_ACT_SETUP_LINK_PAUSE_TX <<
			    FW_PHY_ACT_SETUP_LINK_PAUSE_SHIFT;
		break;
	default:
		break;
	}

	for (i = 0; i < ARRAY_SIZE(ixgbe_fw_map); ++i) {
		if (hw->phy.autoneg_advertised & ixgbe_fw_map[i].phy_speed)
			setup[0] |= ixgbe_fw_map[i].fw_speed;
	}
	setup[0] |= FW_PHY_ACT_SETUP_LINK_HP | FW_PHY_ACT_SETUP_LINK_AN;

	if (hw->phy.eee_speeds_advertised)
		setup[0] |= FW_PHY_ACT_SETUP_LINK_EEE;

	rc = ixgbe_fw_phy_activity(hw, FW_PHY_ACT_SETUP_LINK, &setup);
	if (rc)
		return rc;

	if (setup[0] == FW_PHY_ACT_SETUP_LINK_RSP_DOWN)
		return -EIO;

	return 0;
}

/**
 * ixgbe_fc_autoneg_fw - Set up flow control for FW-controlled PHYs
 * @hw: pointer to hardware structure
 *
 * Called at init time to set up flow control.
 */
static int ixgbe_fc_autoneg_fw(struct ixgbe_hw *hw)
{
	if (hw->fc.requested_mode == ixgbe_fc_default)
		hw->fc.requested_mode = ixgbe_fc_full;

	return ixgbe_setup_fw_link(hw);
}

/** ixgbe_init_eeprom_params_X550 - Initialize EEPROM params
 *  @hw: pointer to hardware structure
 *
 *  Initializes the EEPROM parameters ixgbe_eeprom_info within the
 *  ixgbe_hw struct in order to set up EEPROM access.
 **/
static int ixgbe_init_eeprom_params_X550(struct ixgbe_hw *hw)
{
	struct ixgbe_eeprom_info *eeprom = &hw->eeprom;

	if (eeprom->type == ixgbe_eeprom_uninitialized) {
		u16 eeprom_size;
		u32 eec;

		eeprom->semaphore_delay = 10;
		eeprom->type = ixgbe_flash;

		eec = IXGBE_READ_REG(hw, IXGBE_EEC(hw));
		eeprom_size = FIELD_GET(IXGBE_EEC_SIZE, eec);
		eeprom->word_size = BIT(eeprom_size +
					IXGBE_EEPROM_WORD_SIZE_SHIFT);

		hw_dbg(hw, "Eeprom params: type = %d, size = %d\n",
		       eeprom->type, eeprom->word_size);
	}

	return 0;
}

/**
 * ixgbe_iosf_wait - Wait for IOSF command completion
 * @hw: pointer to hardware structure
 * @ctrl: pointer to location to receive final IOSF control value
 *
 * Return: failing status on timeout
 *
 * Note: ctrl can be NULL if the IOSF control register value is not needed
 */
static int ixgbe_iosf_wait(struct ixgbe_hw *hw, u32 *ctrl)
{
	u32 i, command;

	/* Check every 10 usec to see if the address cycle completed.
	 * The SB IOSF BUSY bit will clear when the operation is
	 * complete.
	 */
	for (i = 0; i < IXGBE_MDIO_COMMAND_TIMEOUT; i++) {
		command = IXGBE_READ_REG(hw, IXGBE_SB_IOSF_INDIRECT_CTRL);
		if (!(command & IXGBE_SB_IOSF_CTRL_BUSY))
			break;
		udelay(10);
	}
	if (ctrl)
		*ctrl = command;
	if (i == IXGBE_MDIO_COMMAND_TIMEOUT) {
		hw_dbg(hw, "IOSF wait timed out\n");
		return -EIO;
	}

	return 0;
}

/** ixgbe_read_iosf_sb_reg_x550 - Writes a value to specified register of the
 *  IOSF device
 *  @hw: pointer to hardware structure
 *  @reg_addr: 32 bit PHY register to write
 *  @device_type: 3 bit device type
 *  @phy_data: Pointer to read data from the register
 **/
static int ixgbe_read_iosf_sb_reg_x550(struct ixgbe_hw *hw, u32 reg_addr,
				       u32 device_type, u32 *data)
{
	u32 gssr = IXGBE_GSSR_PHY1_SM | IXGBE_GSSR_PHY0_SM;
	u32 command, error;
	int ret;

	ret = hw->mac.ops.acquire_swfw_sync(hw, gssr);
	if (ret)
		return ret;

	ret = ixgbe_iosf_wait(hw, NULL);
	if (ret)
		goto out;

	command = ((reg_addr << IXGBE_SB_IOSF_CTRL_ADDR_SHIFT) |
		   (device_type << IXGBE_SB_IOSF_CTRL_TARGET_SELECT_SHIFT));

	/* Write IOSF control register */
	IXGBE_WRITE_REG(hw, IXGBE_SB_IOSF_INDIRECT_CTRL, command);

	ret = ixgbe_iosf_wait(hw, &command);

	if ((command & IXGBE_SB_IOSF_CTRL_RESP_STAT_MASK) != 0) {
		error = FIELD_GET(IXGBE_SB_IOSF_CTRL_CMPL_ERR_MASK, command);
		hw_dbg(hw, "Failed to read, error %x\n", error);
		ret = -EIO;
		goto out;
	}

	if (!ret)
		*data = IXGBE_READ_REG(hw, IXGBE_SB_IOSF_INDIRECT_DATA);

out:
	hw->mac.ops.release_swfw_sync(hw, gssr);
	return ret;
}

/**
 * ixgbe_get_phy_token - Get the token for shared PHY access
 * @hw: Pointer to hardware structure
 */
static int ixgbe_get_phy_token(struct ixgbe_hw *hw)
{
	struct ixgbe_hic_phy_token_req token_cmd;
	int status;

	token_cmd.hdr.cmd = FW_PHY_TOKEN_REQ_CMD;
	token_cmd.hdr.buf_len = FW_PHY_TOKEN_REQ_LEN;
	token_cmd.hdr.cmd_or_resp.cmd_resv = 0;
	token_cmd.hdr.checksum = FW_DEFAULT_CHECKSUM;
	token_cmd.port_number = hw->bus.lan_id;
	token_cmd.command_type = FW_PHY_TOKEN_REQ;
	token_cmd.pad = 0;
	status = ixgbe_host_interface_command(hw, &token_cmd, sizeof(token_cmd),
					      IXGBE_HI_COMMAND_TIMEOUT,
					      true);
	if (status)
		return status;
	if (token_cmd.hdr.cmd_or_resp.ret_status == FW_PHY_TOKEN_OK)
		return 0;
	if (token_cmd.hdr.cmd_or_resp.ret_status != FW_PHY_TOKEN_RETRY)
		return -EIO;

	return -EAGAIN;
}

/**
 * ixgbe_put_phy_token - Put the token for shared PHY access
 * @hw: Pointer to hardware structure
 */
static int ixgbe_put_phy_token(struct ixgbe_hw *hw)
{
	struct ixgbe_hic_phy_token_req token_cmd;
	int status;

	token_cmd.hdr.cmd = FW_PHY_TOKEN_REQ_CMD;
	token_cmd.hdr.buf_len = FW_PHY_TOKEN_REQ_LEN;
	token_cmd.hdr.cmd_or_resp.cmd_resv = 0;
	token_cmd.hdr.checksum = FW_DEFAULT_CHECKSUM;
	token_cmd.port_number = hw->bus.lan_id;
	token_cmd.command_type = FW_PHY_TOKEN_REL;
	token_cmd.pad = 0;
	status = ixgbe_host_interface_command(hw, &token_cmd, sizeof(token_cmd),
					      IXGBE_HI_COMMAND_TIMEOUT,
					      true);
	if (status)
		return status;
	if (token_cmd.hdr.cmd_or_resp.ret_status == FW_PHY_TOKEN_OK)
		return 0;
	return -EIO;
}

/**
 *  ixgbe_write_iosf_sb_reg_x550a - Write to IOSF PHY register
 *  @hw: pointer to hardware structure
 *  @reg_addr: 32 bit PHY register to write
 *  @device_type: 3 bit device type
 *  @data: Data to write to the register
 **/
static int ixgbe_write_iosf_sb_reg_x550a(struct ixgbe_hw *hw, u32 reg_addr,
					 __always_unused u32 device_type,
					 u32 data)
{
	struct ixgbe_hic_internal_phy_req write_cmd;

	memset(&write_cmd, 0, sizeof(write_cmd));
	write_cmd.hdr.cmd = FW_INT_PHY_REQ_CMD;
	write_cmd.hdr.buf_len = FW_INT_PHY_REQ_LEN;
	write_cmd.hdr.checksum = FW_DEFAULT_CHECKSUM;
	write_cmd.port_number = hw->bus.lan_id;
	write_cmd.command_type = FW_INT_PHY_REQ_WRITE;
	write_cmd.address = cpu_to_be16(reg_addr);
	write_cmd.write_data = cpu_to_be32(data);

	return ixgbe_host_interface_command(hw, &write_cmd, sizeof(write_cmd),
					    IXGBE_HI_COMMAND_TIMEOUT, false);
}

/**
 *  ixgbe_read_iosf_sb_reg_x550a - Read from IOSF PHY register
 *  @hw: pointer to hardware structure
 *  @reg_addr: 32 bit PHY register to write
 *  @device_type: 3 bit device type
 *  @data: Pointer to read data from the register
 **/
static int ixgbe_read_iosf_sb_reg_x550a(struct ixgbe_hw *hw, u32 reg_addr,
					__always_unused u32 device_type,
					u32 *data)
{
	union {
		struct ixgbe_hic_internal_phy_req cmd;
		struct ixgbe_hic_internal_phy_resp rsp;
	} hic;
	int status;

	memset(&hic, 0, sizeof(hic));
	hic.cmd.hdr.cmd = FW_INT_PHY_REQ_CMD;
	hic.cmd.hdr.buf_len = FW_INT_PHY_REQ_LEN;
	hic.cmd.hdr.checksum = FW_DEFAULT_CHECKSUM;
	hic.cmd.port_number = hw->bus.lan_id;
	hic.cmd.command_type = FW_INT_PHY_REQ_READ;
	hic.cmd.address = cpu_to_be16(reg_addr);

	status = ixgbe_host_interface_command(hw, &hic.cmd, sizeof(hic.cmd),
					      IXGBE_HI_COMMAND_TIMEOUT, true);

	/* Extract the register value from the response. */
	*data = be32_to_cpu(hic.rsp.read_data);

	return status;
}

/** ixgbe_read_ee_hostif_buffer_X550- Read EEPROM word(s) using hostif
 *  @hw: pointer to hardware structure
 *  @offset: offset of  word in the EEPROM to read
 *  @words: number of words
 *  @data: word(s) read from the EEPROM
 *
 *  Reads a 16 bit word(s) from the EEPROM using the hostif.
 **/
static int ixgbe_read_ee_hostif_buffer_X550(struct ixgbe_hw *hw,
					    u16 offset, u16 words, u16 *data)
{
	const u32 mask = IXGBE_GSSR_SW_MNG_SM | IXGBE_GSSR_EEP_SM;
	struct ixgbe_hic_read_shadow_ram buffer;
	u32 current_word = 0;
	u16 words_to_read;
	int status;
	u32 i;

	/* Take semaphore for the entire operation. */
	status = hw->mac.ops.acquire_swfw_sync(hw, mask);
	if (status) {
		hw_dbg(hw, "EEPROM read buffer - semaphore failed\n");
		return status;
	}

	while (words) {
		if (words > FW_MAX_READ_BUFFER_SIZE / 2)
			words_to_read = FW_MAX_READ_BUFFER_SIZE / 2;
		else
			words_to_read = words;

		buffer.hdr.req.cmd = FW_READ_SHADOW_RAM_CMD;
		buffer.hdr.req.buf_lenh = 0;
		buffer.hdr.req.buf_lenl = FW_READ_SHADOW_RAM_LEN;
		buffer.hdr.req.checksum = FW_DEFAULT_CHECKSUM;

		/* convert offset from words to bytes */
		buffer.address = (__force u32)cpu_to_be32((offset +
							   current_word) * 2);
		buffer.length = (__force u16)cpu_to_be16(words_to_read * 2);
		buffer.pad2 = 0;
		buffer.pad3 = 0;

		status = ixgbe_hic_unlocked(hw, (u32 *)&buffer, sizeof(buffer),
					    IXGBE_HI_COMMAND_TIMEOUT);
		if (status) {
			hw_dbg(hw, "Host interface command failed\n");
			goto out;
		}

		for (i = 0; i < words_to_read; i++) {
			u32 reg = IXGBE_FLEX_MNG + (FW_NVM_DATA_OFFSET << 2) +
				  2 * i;
			u32 value = IXGBE_READ_REG(hw, reg);

			data[current_word] = (u16)(value & 0xffff);
			current_word++;
			i++;
			if (i < words_to_read) {
				value >>= 16;
				data[current_word] = (u16)(value & 0xffff);
				current_word++;
			}
		}
		words -= words_to_read;
	}

out:
	hw->mac.ops.release_swfw_sync(hw, mask);
	return status;
}

/** ixgbe_checksum_ptr_x550 - Checksum one pointer region
 *  @hw: pointer to hardware structure
 *  @ptr: pointer offset in eeprom
 *  @size: size of section pointed by ptr, if 0 first word will be used as size
 *  @csum: address of checksum to update
 *
 *  Returns error status for any failure
 **/
static int ixgbe_checksum_ptr_x550(struct ixgbe_hw *hw, u16 ptr,
				   u16 size, u16 *csum, u16 *buffer,
				   u32 buffer_size)
{
	u16 length, bufsz, i, start;
	u16 *local_buffer;
	u16 buf[256];
	int status;

	bufsz = ARRAY_SIZE(buf);

	/* Read a chunk at the pointer location */
	if (!buffer) {
		status = ixgbe_read_ee_hostif_buffer_X550(hw, ptr, bufsz, buf);
		if (status) {
			hw_dbg(hw, "Failed to read EEPROM image\n");
			return status;
		}
		local_buffer = buf;
	} else {
		if (buffer_size < ptr)
			return  -EINVAL;
		local_buffer = &buffer[ptr];
	}

	if (size) {
		start = 0;
		length = size;
	} else {
		start = 1;
		length = local_buffer[0];

		/* Skip pointer section if length is invalid. */
		if (length == 0xFFFF || length == 0 ||
		    (ptr + length) >= hw->eeprom.word_size)
			return 0;
	}

	if (buffer && ((u32)start + (u32)length > buffer_size))
		return -EINVAL;

	for (i = start; length; i++, length--) {
		if (i == bufsz && !buffer) {
			ptr += bufsz;
			i = 0;
			if (length < bufsz)
				bufsz = length;

			/* Read a chunk at the pointer location */
			status = ixgbe_read_ee_hostif_buffer_X550(hw, ptr,
								  bufsz, buf);
			if (status) {
				hw_dbg(hw, "Failed to read EEPROM image\n");
				return status;
			}
		}
		*csum += local_buffer[i];
	}
	return 0;
}

/** ixgbe_calc_checksum_X550 - Calculates and returns the checksum
 *  @hw: pointer to hardware structure
 *  @buffer: pointer to buffer containing calculated checksum
 *  @buffer_size: size of buffer
 *
 *  Returns a negative error code on error, or the 16-bit checksum
 **/
static int ixgbe_calc_checksum_X550(struct ixgbe_hw *hw, u16 *buffer,
				    u32 buffer_size)
{
	u16 eeprom_ptrs[IXGBE_EEPROM_LAST_WORD + 1];
	u16 pointer, i, size;
	u16 *local_buffer;
	u16 checksum = 0;
	int status;

	hw->eeprom.ops.init_params(hw);

	if (!buffer) {
		/* Read pointer area */
		status = ixgbe_read_ee_hostif_buffer_X550(hw, 0,
						IXGBE_EEPROM_LAST_WORD + 1,
						eeprom_ptrs);
		if (status) {
			hw_dbg(hw, "Failed to read EEPROM image\n");
			return status;
		}
		local_buffer = eeprom_ptrs;
	} else {
		if (buffer_size < IXGBE_EEPROM_LAST_WORD)
			return -EINVAL;
		local_buffer = buffer;
	}

	/* For X550 hardware include 0x0-0x41 in the checksum, skip the
	 * checksum word itself
	 */
	for (i = 0; i <= IXGBE_EEPROM_LAST_WORD; i++)
		if (i != IXGBE_EEPROM_CHECKSUM)
			checksum += local_buffer[i];

	/* Include all data from pointers 0x3, 0x6-0xE.  This excludes the
	 * FW, PHY module, and PCIe Expansion/Option ROM pointers.
	 */
	for (i = IXGBE_PCIE_ANALOG_PTR_X550; i < IXGBE_FW_PTR; i++) {
		if (i == IXGBE_PHY_PTR || i == IXGBE_OPTION_ROM_PTR)
			continue;

		pointer = local_buffer[i];

		/* Skip pointer section if the pointer is invalid. */
		if (pointer == 0xFFFF || pointer == 0 ||
		    pointer >= hw->eeprom.word_size)
			continue;

		switch (i) {
		case IXGBE_PCIE_GENERAL_PTR:
			size = IXGBE_IXGBE_PCIE_GENERAL_SIZE;
			break;
		case IXGBE_PCIE_CONFIG0_PTR:
		case IXGBE_PCIE_CONFIG1_PTR:
			size = IXGBE_PCIE_CONFIG_SIZE;
			break;
		default:
			size = 0;
			break;
		}

		status = ixgbe_checksum_ptr_x550(hw, pointer, size, &checksum,
						 buffer, buffer_size);
		if (status)
			return status;
	}

	checksum = (u16)IXGBE_EEPROM_SUM - checksum;

	return (int)checksum;
}

/** ixgbe_calc_eeprom_checksum_X550 - Calculates and returns the checksum
 *  @hw: pointer to hardware structure
 *
 *  Returns a negative error code on error, or the 16-bit checksum
 **/
static int ixgbe_calc_eeprom_checksum_X550(struct ixgbe_hw *hw)
{
	return ixgbe_calc_checksum_X550(hw, NULL, 0);
}

/** ixgbe_read_ee_hostif_X550 - Read EEPROM word using a host interface command
 *  @hw: pointer to hardware structure
 *  @offset: offset of  word in the EEPROM to read
 *  @data: word read from the EEPROM
 *
 *   Reads a 16 bit word from the EEPROM using the hostif.
 **/
static int ixgbe_read_ee_hostif_X550(struct ixgbe_hw *hw, u16 offset, u16 *data)
{
	const u32 mask = IXGBE_GSSR_SW_MNG_SM | IXGBE_GSSR_EEP_SM;
	struct ixgbe_hic_read_shadow_ram buffer;
	int status;

	buffer.hdr.req.cmd = FW_READ_SHADOW_RAM_CMD;
	buffer.hdr.req.buf_lenh = 0;
	buffer.hdr.req.buf_lenl = FW_READ_SHADOW_RAM_LEN;
	buffer.hdr.req.checksum = FW_DEFAULT_CHECKSUM;

	/* convert offset from words to bytes */
	buffer.address = (__force u32)cpu_to_be32(offset * 2);
	/* one word */
	buffer.length = (__force u16)cpu_to_be16(sizeof(u16));

	status = hw->mac.ops.acquire_swfw_sync(hw, mask);
	if (status)
		return status;

	status = ixgbe_hic_unlocked(hw, (u32 *)&buffer, sizeof(buffer),
				    IXGBE_HI_COMMAND_TIMEOUT);
	if (!status) {
		*data = (u16)IXGBE_READ_REG_ARRAY(hw, IXGBE_FLEX_MNG,
						  FW_NVM_DATA_OFFSET);
	}

	hw->mac.ops.release_swfw_sync(hw, mask);
	return status;
}

/** ixgbe_validate_eeprom_checksum_X550 - Validate EEPROM checksum
 *  @hw: pointer to hardware structure
 *  @checksum_val: calculated checksum
 *
 *  Performs checksum calculation and validates the EEPROM checksum.  If the
 *  caller does not need checksum_val, the value can be NULL.
 **/
static int ixgbe_validate_eeprom_checksum_X550(struct ixgbe_hw *hw,
					       u16 *checksum_val)
{
	u16 read_checksum = 0;
	u16 checksum;
	int status;

	/* Read the first word from the EEPROM. If this times out or fails, do
	 * not continue or we could be in for a very long wait while every
	 * EEPROM read fails
	 */
	status = hw->eeprom.ops.read(hw, 0, &checksum);
	if (status) {
		hw_dbg(hw, "EEPROM read failed\n");
		return status;
	}

	status = hw->eeprom.ops.calc_checksum(hw);
	if (status < 0)
		return status;

	checksum = (u16)(status & 0xffff);

	status = ixgbe_read_ee_hostif_X550(hw, IXGBE_EEPROM_CHECKSUM,
					   &read_checksum);
	if (status)
		return status;

	/* Verify read checksum from EEPROM is the same as
	 * calculated checksum
	 */
	if (read_checksum != checksum) {
		status = -EIO;
		hw_dbg(hw, "Invalid EEPROM checksum");
	}

	/* If the user cares, return the calculated checksum */
	if (checksum_val)
		*checksum_val = checksum;

	return status;
}

/** ixgbe_write_ee_hostif_X550 - Write EEPROM word using hostif
 *  @hw: pointer to hardware structure
 *  @offset: offset of  word in the EEPROM to write
 *  @data: word write to the EEPROM
 *
 *  Write a 16 bit word to the EEPROM using the hostif.
 **/
static int ixgbe_write_ee_hostif_data_X550(struct ixgbe_hw *hw, u16 offset,
					   u16 data)
{
	struct ixgbe_hic_write_shadow_ram buffer;
	int status;

	buffer.hdr.req.cmd = FW_WRITE_SHADOW_RAM_CMD;
	buffer.hdr.req.buf_lenh = 0;
	buffer.hdr.req.buf_lenl = FW_WRITE_SHADOW_RAM_LEN;
	buffer.hdr.req.checksum = FW_DEFAULT_CHECKSUM;

	/* one word */
	buffer.length = cpu_to_be16(sizeof(u16));
	buffer.data = data;
	buffer.address = cpu_to_be32(offset * 2);

	status = ixgbe_host_interface_command(hw, &buffer, sizeof(buffer),
					      IXGBE_HI_COMMAND_TIMEOUT, false);
	return status;
}

/** ixgbe_write_ee_hostif_X550 - Write EEPROM word using hostif
 *  @hw: pointer to hardware structure
 *  @offset: offset of  word in the EEPROM to write
 *  @data: word write to the EEPROM
 *
 *  Write a 16 bit word to the EEPROM using the hostif.
 **/
static int ixgbe_write_ee_hostif_X550(struct ixgbe_hw *hw, u16 offset, u16 data)
{
	int status = 0;

	if (hw->mac.ops.acquire_swfw_sync(hw, IXGBE_GSSR_EEP_SM) == 0) {
		status = ixgbe_write_ee_hostif_data_X550(hw, offset, data);
		hw->mac.ops.release_swfw_sync(hw, IXGBE_GSSR_EEP_SM);
	} else {
		hw_dbg(hw, "write ee hostif failed to get semaphore");
		status = -EBUSY;
	}

	return status;
}

/** ixgbe_update_flash_X550 - Instruct HW to copy EEPROM to Flash device
 *  @hw: pointer to hardware structure
 *
 *  Issue a shadow RAM dump to FW to copy EEPROM from shadow RAM to the flash.
 **/
static int ixgbe_update_flash_X550(struct ixgbe_hw *hw)
{
	union ixgbe_hic_hdr2 buffer;
	int status = 0;

	buffer.req.cmd = FW_SHADOW_RAM_DUMP_CMD;
	buffer.req.buf_lenh = 0;
	buffer.req.buf_lenl = FW_SHADOW_RAM_DUMP_LEN;
	buffer.req.checksum = FW_DEFAULT_CHECKSUM;

	status = ixgbe_host_interface_command(hw, &buffer, sizeof(buffer),
					      IXGBE_HI_COMMAND_TIMEOUT, false);
	return status;
}

/**
 * ixgbe_get_bus_info_X550em - Set PCI bus info
 * @hw: pointer to hardware structure
 *
 * Sets bus link width and speed to unknown because X550em is
 * not a PCI device.
 **/
static int ixgbe_get_bus_info_X550em(struct ixgbe_hw *hw)
{
	hw->bus.type  = ixgbe_bus_type_internal;
	hw->bus.width = ixgbe_bus_width_unknown;
	hw->bus.speed = ixgbe_bus_speed_unknown;

	hw->mac.ops.set_lan_id(hw);

	return 0;
}

/**
 * ixgbe_fw_recovery_mode_X550 - Check FW NVM recovery mode
 * @hw: pointer t hardware structure
 *
 * Returns true if in FW NVM recovery mode.
 */
static bool ixgbe_fw_recovery_mode_X550(struct ixgbe_hw *hw)
{
	u32 fwsm;

	fwsm = IXGBE_READ_REG(hw, IXGBE_FWSM(hw));
	return !!(fwsm & IXGBE_FWSM_FW_NVM_RECOVERY_MODE);
}

/** ixgbe_disable_rx_x550 - Disable RX unit
 *
 *  Enables the Rx DMA unit for x550
 **/
static void ixgbe_disable_rx_x550(struct ixgbe_hw *hw)
{
	struct ixgbe_hic_disable_rxen fw_cmd;
	u32 rxctrl, pfdtxgswc;
	int status;

	rxctrl = IXGBE_READ_REG(hw, IXGBE_RXCTRL);
	if (rxctrl & IXGBE_RXCTRL_RXEN) {
		pfdtxgswc = IXGBE_READ_REG(hw, IXGBE_PFDTXGSWC);
		if (pfdtxgswc & IXGBE_PFDTXGSWC_VT_LBEN) {
			pfdtxgswc &= ~IXGBE_PFDTXGSWC_VT_LBEN;
			IXGBE_WRITE_REG(hw, IXGBE_PFDTXGSWC, pfdtxgswc);
			hw->mac.set_lben = true;
		} else {
			hw->mac.set_lben = false;
		}

		fw_cmd.hdr.cmd = FW_DISABLE_RXEN_CMD;
		fw_cmd.hdr.buf_len = FW_DISABLE_RXEN_LEN;
		fw_cmd.hdr.checksum = FW_DEFAULT_CHECKSUM;
		fw_cmd.port_number = hw->bus.lan_id;

		status = ixgbe_host_interface_command(hw, &fw_cmd,
					sizeof(struct ixgbe_hic_disable_rxen),
					IXGBE_HI_COMMAND_TIMEOUT, true);

		/* If we fail - disable RX using register write */
		if (status) {
			rxctrl = IXGBE_READ_REG(hw, IXGBE_RXCTRL);
			if (rxctrl & IXGBE_RXCTRL_RXEN) {
				rxctrl &= ~IXGBE_RXCTRL_RXEN;
				IXGBE_WRITE_REG(hw, IXGBE_RXCTRL, rxctrl);
			}
		}
	}
}

/** ixgbe_update_eeprom_checksum_X550 - Updates the EEPROM checksum and flash
 *  @hw: pointer to hardware structure
 *
 *  After writing EEPROM to shadow RAM using EEWR register, software calculates
 *  checksum and updates the EEPROM and instructs the hardware to update
 *  the flash.
 **/
static int ixgbe_update_eeprom_checksum_X550(struct ixgbe_hw *hw)
{
	u16 checksum = 0;
	int status;

	/* Read the first word from the EEPROM. If this times out or fails, do
	 * not continue or we could be in for a very long wait while every
	 * EEPROM read fails
	 */
	status = ixgbe_read_ee_hostif_X550(hw, 0, &checksum);
	if (status) {
		hw_dbg(hw, "EEPROM read failed\n");
		return status;
	}

	status = ixgbe_calc_eeprom_checksum_X550(hw);
	if (status < 0)
		return status;

	checksum = (u16)(status & 0xffff);

	status = ixgbe_write_ee_hostif_X550(hw, IXGBE_EEPROM_CHECKSUM,
					    checksum);
	if (status)
		return status;

	status = ixgbe_update_flash_X550(hw);

	return status;
}

/** ixgbe_write_ee_hostif_buffer_X550 - Write EEPROM word(s) using hostif
 *  @hw: pointer to hardware structure
 *  @offset: offset of  word in the EEPROM to write
 *  @words: number of words
 *  @data: word(s) write to the EEPROM
 *
 *
 *  Write a 16 bit word(s) to the EEPROM using the hostif.
 **/
static int ixgbe_write_ee_hostif_buffer_X550(struct ixgbe_hw *hw,
					     u16 offset, u16 words,
					     u16 *data)
{
	int status = 0;
	u32 i = 0;

	/* Take semaphore for the entire operation. */
	status = hw->mac.ops.acquire_swfw_sync(hw, IXGBE_GSSR_EEP_SM);
	if (status) {
		hw_dbg(hw, "EEPROM write buffer - semaphore failed\n");
		return status;
	}

	for (i = 0; i < words; i++) {
		status = ixgbe_write_ee_hostif_data_X550(hw, offset + i,
							 data[i]);
		if (status) {
			hw_dbg(hw, "Eeprom buffered write failed\n");
			break;
		}
	}

	hw->mac.ops.release_swfw_sync(hw, IXGBE_GSSR_EEP_SM);

	return status;
}

/** ixgbe_write_iosf_sb_reg_x550 - Writes a value to specified register of the
 *  IOSF device
 *
 *  @hw: pointer to hardware structure
 *  @reg_addr: 32 bit PHY register to write
 *  @device_type: 3 bit device type
 *  @data: Data to write to the register
 **/
static int ixgbe_write_iosf_sb_reg_x550(struct ixgbe_hw *hw, u32 reg_addr,
					u32 device_type, u32 data)
{
	u32 gssr = IXGBE_GSSR_PHY1_SM | IXGBE_GSSR_PHY0_SM;
	u32 command, error;
	int ret;

	ret = hw->mac.ops.acquire_swfw_sync(hw, gssr);
	if (ret)
		return ret;

	ret = ixgbe_iosf_wait(hw, NULL);
	if (ret)
		goto out;

	command = ((reg_addr << IXGBE_SB_IOSF_CTRL_ADDR_SHIFT) |
		   (device_type << IXGBE_SB_IOSF_CTRL_TARGET_SELECT_SHIFT));

	/* Write IOSF control register */
	IXGBE_WRITE_REG(hw, IXGBE_SB_IOSF_INDIRECT_CTRL, command);

	/* Write IOSF data register */
	IXGBE_WRITE_REG(hw, IXGBE_SB_IOSF_INDIRECT_DATA, data);

	ret = ixgbe_iosf_wait(hw, &command);

	if ((command & IXGBE_SB_IOSF_CTRL_RESP_STAT_MASK) != 0) {
		error = FIELD_GET(IXGBE_SB_IOSF_CTRL_CMPL_ERR_MASK, command);
		hw_dbg(hw, "Failed to write, error %x\n", error);
		return -EIO;
	}

out:
	hw->mac.ops.release_swfw_sync(hw, gssr);
	return ret;
}

/**
 *  ixgbe_setup_ixfi_x550em_x - MAC specific iXFI configuration
 *  @hw: pointer to hardware structure
 *
 *  iXfI configuration needed for ixgbe_mac_X550EM_x devices.
 **/
static int ixgbe_setup_ixfi_x550em_x(struct ixgbe_hw *hw)
{
	u32 reg_val;
	int status;

	/* Disable training protocol FSM. */
	status = ixgbe_read_iosf_sb_reg_x550(hw,
				IXGBE_KRM_RX_TRN_LINKUP_CTRL(hw->bus.lan_id),
				IXGBE_SB_IOSF_TARGET_KR_PHY, &reg_val);
	if (status)
		return status;

	reg_val |= IXGBE_KRM_RX_TRN_LINKUP_CTRL_CONV_WO_PROTOCOL;
	status = ixgbe_write_iosf_sb_reg_x550(hw,
				IXGBE_KRM_RX_TRN_LINKUP_CTRL(hw->bus.lan_id),
				IXGBE_SB_IOSF_TARGET_KR_PHY, reg_val);
	if (status)
		return status;

	/* Disable Flex from training TXFFE. */
	status = ixgbe_read_iosf_sb_reg_x550(hw,
				IXGBE_KRM_DSP_TXFFE_STATE_4(hw->bus.lan_id),
				IXGBE_SB_IOSF_TARGET_KR_PHY, &reg_val);
	if (status)
		return status;

	reg_val &= ~IXGBE_KRM_DSP_TXFFE_STATE_C0_EN;
	reg_val &= ~IXGBE_KRM_DSP_TXFFE_STATE_CP1_CN1_EN;
	reg_val &= ~IXGBE_KRM_DSP_TXFFE_STATE_CO_ADAPT_EN;
	status = ixgbe_write_iosf_sb_reg_x550(hw,
				IXGBE_KRM_DSP_TXFFE_STATE_4(hw->bus.lan_id),
				IXGBE_SB_IOSF_TARGET_KR_PHY, reg_val);
	if (status)
		return status;

	status = ixgbe_read_iosf_sb_reg_x550(hw,
				IXGBE_KRM_DSP_TXFFE_STATE_5(hw->bus.lan_id),
				IXGBE_SB_IOSF_TARGET_KR_PHY, &reg_val);
	if (status)
		return status;

	reg_val &= ~IXGBE_KRM_DSP_TXFFE_STATE_C0_EN;
	reg_val &= ~IXGBE_KRM_DSP_TXFFE_STATE_CP1_CN1_EN;
	reg_val &= ~IXGBE_KRM_DSP_TXFFE_STATE_CO_ADAPT_EN;
	status = ixgbe_write_iosf_sb_reg_x550(hw,
				IXGBE_KRM_DSP_TXFFE_STATE_5(hw->bus.lan_id),
				IXGBE_SB_IOSF_TARGET_KR_PHY, reg_val);
	if (status)
		return status;

	/* Enable override for coefficients. */
	status = ixgbe_read_iosf_sb_reg_x550(hw,
				IXGBE_KRM_TX_COEFF_CTRL_1(hw->bus.lan_id),
				IXGBE_SB_IOSF_TARGET_KR_PHY, &reg_val);
	if (status)
		return status;

	reg_val |= IXGBE_KRM_TX_COEFF_CTRL_1_OVRRD_EN;
	reg_val |= IXGBE_KRM_TX_COEFF_CTRL_1_CZERO_EN;
	reg_val |= IXGBE_KRM_TX_COEFF_CTRL_1_CPLUS1_OVRRD_EN;
	reg_val |= IXGBE_KRM_TX_COEFF_CTRL_1_CMINUS1_OVRRD_EN;
	status = ixgbe_write_iosf_sb_reg_x550(hw,
				IXGBE_KRM_TX_COEFF_CTRL_1(hw->bus.lan_id),
				IXGBE_SB_IOSF_TARGET_KR_PHY, reg_val);
	return status;
}

/**
 *  ixgbe_restart_an_internal_phy_x550em - restart autonegotiation for the
 *  internal PHY
 *  @hw: pointer to hardware structure
 **/
static int ixgbe_restart_an_internal_phy_x550em(struct ixgbe_hw *hw)
{
	u32 link_ctrl;
	int status;

	/* Restart auto-negotiation. */
	status = hw->mac.ops.read_iosf_sb_reg(hw,
				IXGBE_KRM_LINK_CTRL_1(hw->bus.lan_id),
				IXGBE_SB_IOSF_TARGET_KR_PHY, &link_ctrl);

	if (status) {
		hw_dbg(hw, "Auto-negotiation did not complete\n");
		return status;
	}

	link_ctrl |= IXGBE_KRM_LINK_CTRL_1_TETH_AN_RESTART;
	status = hw->mac.ops.write_iosf_sb_reg(hw,
				IXGBE_KRM_LINK_CTRL_1(hw->bus.lan_id),
				IXGBE_SB_IOSF_TARGET_KR_PHY, link_ctrl);

	if (hw->mac.type == ixgbe_mac_x550em_a) {
		u32 flx_mask_st20;

		/* Indicate to FW that AN restart has been asserted */
		status = hw->mac.ops.read_iosf_sb_reg(hw,
				IXGBE_KRM_PMD_FLX_MASK_ST20(hw->bus.lan_id),
				IXGBE_SB_IOSF_TARGET_KR_PHY, &flx_mask_st20);

		if (status) {
			hw_dbg(hw, "Auto-negotiation did not complete\n");
			return status;
		}

		flx_mask_st20 |= IXGBE_KRM_PMD_FLX_MASK_ST20_FW_AN_RESTART;
		status = hw->mac.ops.write_iosf_sb_reg(hw,
				IXGBE_KRM_PMD_FLX_MASK_ST20(hw->bus.lan_id),
				IXGBE_SB_IOSF_TARGET_KR_PHY, flx_mask_st20);
	}

	return status;
}

/** ixgbe_setup_ixfi_x550em - Configure the KR PHY for iXFI mode.
 *  @hw: pointer to hardware structure
 *  @speed: the link speed to force
 *
 *  Configures the integrated KR PHY to use iXFI mode. Used to connect an
 *  internal and external PHY at a specific speed, without autonegotiation.
 **/
static int ixgbe_setup_ixfi_x550em(struct ixgbe_hw *hw, ixgbe_link_speed *speed)
{
	struct ixgbe_mac_info *mac = &hw->mac;
	u32 reg_val;
	int status;

	/* iXFI is only supported with X552 */
	if (mac->type != ixgbe_mac_X550EM_x)
		return -EIO;

	/* Disable AN and force speed to 10G Serial. */
	status = ixgbe_read_iosf_sb_reg_x550(hw,
					IXGBE_KRM_LINK_CTRL_1(hw->bus.lan_id),
					IXGBE_SB_IOSF_TARGET_KR_PHY, &reg_val);
	if (status)
		return status;

	reg_val &= ~IXGBE_KRM_LINK_CTRL_1_TETH_AN_ENABLE;
	reg_val &= ~IXGBE_KRM_LINK_CTRL_1_TETH_FORCE_SPEED_MASK;

	/* Select forced link speed for internal PHY. */
	switch (*speed) {
	case IXGBE_LINK_SPEED_10GB_FULL:
		reg_val |= IXGBE_KRM_LINK_CTRL_1_TETH_FORCE_SPEED_10G;
		break;
	case IXGBE_LINK_SPEED_1GB_FULL:
		reg_val |= IXGBE_KRM_LINK_CTRL_1_TETH_FORCE_SPEED_1G;
		break;
	default:
		/* Other link speeds are not supported by internal KR PHY. */
		return -EINVAL;
	}

	status = ixgbe_write_iosf_sb_reg_x550(hw,
				IXGBE_KRM_LINK_CTRL_1(hw->bus.lan_id),
				IXGBE_SB_IOSF_TARGET_KR_PHY, reg_val);
	if (status)
		return status;

	/* Additional configuration needed for x550em_x */
	if (hw->mac.type == ixgbe_mac_X550EM_x) {
		status = ixgbe_setup_ixfi_x550em_x(hw);
		if (status)
			return status;
	}

	/* Toggle port SW reset by AN reset. */
	status = ixgbe_restart_an_internal_phy_x550em(hw);

	return status;
}

/**
 *  ixgbe_supported_sfp_modules_X550em - Check if SFP module type is supported
 *  @hw: pointer to hardware structure
 *  @linear: true if SFP module is linear
 */
static int ixgbe_supported_sfp_modules_X550em(struct ixgbe_hw *hw, bool *linear)
{
	switch (hw->phy.sfp_type) {
	case ixgbe_sfp_type_not_present:
		return -ENOENT;
	case ixgbe_sfp_type_da_cu_core0:
	case ixgbe_sfp_type_da_cu_core1:
		*linear = true;
		break;
	case ixgbe_sfp_type_srlr_core0:
	case ixgbe_sfp_type_srlr_core1:
	case ixgbe_sfp_type_da_act_lmt_core0:
	case ixgbe_sfp_type_da_act_lmt_core1:
	case ixgbe_sfp_type_1g_sx_core0:
	case ixgbe_sfp_type_1g_sx_core1:
	case ixgbe_sfp_type_1g_lx_core0:
	case ixgbe_sfp_type_1g_lx_core1:
		*linear = false;
		break;
	case ixgbe_sfp_type_unknown:
	case ixgbe_sfp_type_1g_cu_core0:
	case ixgbe_sfp_type_1g_cu_core1:
	default:
		return -EOPNOTSUPP;
	}

	return 0;
}

/**
 * ixgbe_setup_mac_link_sfp_x550em - Configure the KR PHY for SFP.
 * @hw: pointer to hardware structure
 * @speed: the link speed to force
 * @autoneg_wait_to_complete: unused
 *
 * Configures the extern PHY and the integrated KR PHY for SFP support.
 */
static int
ixgbe_setup_mac_link_sfp_x550em(struct ixgbe_hw *hw,
				ixgbe_link_speed speed,
				__always_unused bool autoneg_wait_to_complete)
{
	bool setup_linear = false;
	u16 reg_slice, reg_val;
	int status;

	/* Check if SFP module is supported and linear */
	status = ixgbe_supported_sfp_modules_X550em(hw, &setup_linear);

	/* If no SFP module present, then return success. Return success since
	 * there is no reason to configure CS4227 and SFP not present error is
	 * not accepted in the setup MAC link flow.
	 */
	if (status == -ENOENT)
		return 0;

	if (status)
		return status;

	/* Configure internal PHY for KR/KX. */
	ixgbe_setup_kr_speed_x550em(hw, speed);

	/* Configure CS4227 LINE side to proper mode. */
	reg_slice = IXGBE_CS4227_LINE_SPARE24_LSB + (hw->bus.lan_id << 12);
	if (setup_linear)
		reg_val = (IXGBE_CS4227_EDC_MODE_CX1 << 1) | 0x1;
	else
		reg_val = (IXGBE_CS4227_EDC_MODE_SR << 1) | 0x1;

	status = hw->link.ops.write_link(hw, hw->link.addr, reg_slice,
					 reg_val);

	return status;
}

/**
 * ixgbe_setup_sfi_x550a - Configure the internal PHY for native SFI mode
 * @hw: pointer to hardware structure
 * @speed: the link speed to force
 *
 * Configures the integrated PHY for native SFI mode. Used to connect the
 * internal PHY directly to an SFP cage, without autonegotiation.
 **/
static int ixgbe_setup_sfi_x550a(struct ixgbe_hw *hw, ixgbe_link_speed *speed)
{
	struct ixgbe_mac_info *mac = &hw->mac;
	u32 reg_val;
	int status;

	/* Disable all AN and force speed to 10G Serial. */
	status = mac->ops.read_iosf_sb_reg(hw,
				IXGBE_KRM_PMD_FLX_MASK_ST20(hw->bus.lan_id),
				IXGBE_SB_IOSF_TARGET_KR_PHY, &reg_val);
	if (status)
		return status;

	reg_val &= ~IXGBE_KRM_PMD_FLX_MASK_ST20_AN_EN;
	reg_val &= ~IXGBE_KRM_PMD_FLX_MASK_ST20_AN37_EN;
	reg_val &= ~IXGBE_KRM_PMD_FLX_MASK_ST20_SGMII_EN;
	reg_val &= ~IXGBE_KRM_PMD_FLX_MASK_ST20_SPEED_MASK;

	/* Select forced link speed for internal PHY. */
	switch (*speed) {
	case IXGBE_LINK_SPEED_10GB_FULL:
		reg_val |= IXGBE_KRM_PMD_FLX_MASK_ST20_SPEED_10G;
		break;
	case IXGBE_LINK_SPEED_1GB_FULL:
		reg_val |= IXGBE_KRM_PMD_FLX_MASK_ST20_SPEED_1G;
		break;
	default:
		/* Other link speeds are not supported by internal PHY. */
		return -EINVAL;
	}

	status = mac->ops.write_iosf_sb_reg(hw,
				IXGBE_KRM_PMD_FLX_MASK_ST20(hw->bus.lan_id),
				IXGBE_SB_IOSF_TARGET_KR_PHY, reg_val);

	/* Toggle port SW reset by AN reset. */
	status = ixgbe_restart_an_internal_phy_x550em(hw);

	return status;
}

/**
 * ixgbe_setup_mac_link_sfp_n - Setup internal PHY for native SFP
 * @hw: pointer to hardware structure
 * @speed: link speed
 * @autoneg_wait_to_complete: unused
 *
 * Configure the integrated PHY for native SFP support.
 */
static int
ixgbe_setup_mac_link_sfp_n(struct ixgbe_hw *hw, ixgbe_link_speed speed,
			   __always_unused bool autoneg_wait_to_complete)
{
	bool setup_linear = false;
	u32 reg_phy_int;
	int ret_val;

	/* Check if SFP module is supported and linear */
	ret_val = ixgbe_supported_sfp_modules_X550em(hw, &setup_linear);

	/* If no SFP module present, then return success. Return success since
	 * SFP not present error is not excepted in the setup MAC link flow.
	 */
	if (ret_val == -ENOENT)
		return 0;

	if (ret_val)
		return ret_val;

	/* Configure internal PHY for native SFI based on module type */
	ret_val = hw->mac.ops.read_iosf_sb_reg(hw,
				IXGBE_KRM_PMD_FLX_MASK_ST20(hw->bus.lan_id),
				IXGBE_SB_IOSF_TARGET_KR_PHY, &reg_phy_int);
	if (ret_val)
		return ret_val;

	reg_phy_int &= IXGBE_KRM_PMD_FLX_MASK_ST20_SFI_10G_DA;
	if (!setup_linear)
		reg_phy_int |= IXGBE_KRM_PMD_FLX_MASK_ST20_SFI_10G_SR;

	ret_val = hw->mac.ops.write_iosf_sb_reg(hw,
				IXGBE_KRM_PMD_FLX_MASK_ST20(hw->bus.lan_id),
				IXGBE_SB_IOSF_TARGET_KR_PHY, reg_phy_int);
	if (ret_val)
		return ret_val;

	/* Setup SFI internal link. */
	return ixgbe_setup_sfi_x550a(hw, &speed);
}

/**
 * ixgbe_setup_mac_link_sfp_x550a - Setup internal PHY for SFP
 * @hw: pointer to hardware structure
 * @speed: link speed
 * @autoneg_wait_to_complete: unused
 *
 * Configure the integrated PHY for SFP support.
 */
static int
ixgbe_setup_mac_link_sfp_x550a(struct ixgbe_hw *hw, ixgbe_link_speed speed,
			       __always_unused bool autoneg_wait_to_complete)
{
	u32 reg_slice, slice_offset;
	bool setup_linear = false;
	u16 reg_phy_ext;
	int ret_val;

	/* Check if SFP module is supported and linear */
	ret_val = ixgbe_supported_sfp_modules_X550em(hw, &setup_linear);

	/* If no SFP module present, then return success. Return success since
	 * SFP not present error is not excepted in the setup MAC link flow.
	 */
	if (ret_val == -ENOENT)
		return 0;

	if (ret_val)
		return ret_val;

	/* Configure internal PHY for KR/KX. */
	ixgbe_setup_kr_speed_x550em(hw, speed);

	if (hw->phy.mdio.prtad == MDIO_PRTAD_NONE)
		return -EFAULT;

	/* Get external PHY SKU id */
	ret_val = hw->phy.ops.read_reg(hw, IXGBE_CS4227_EFUSE_PDF_SKU,
				       IXGBE_MDIO_ZERO_DEV_TYPE, &reg_phy_ext);
	if (ret_val)
		return ret_val;

	/* When configuring quad port CS4223, the MAC instance is part
	 * of the slice offset.
	 */
	if (reg_phy_ext == IXGBE_CS4223_SKU_ID)
		slice_offset = (hw->bus.lan_id +
				(hw->bus.instance_id << 1)) << 12;
	else
		slice_offset = hw->bus.lan_id << 12;

	/* Configure CS4227/CS4223 LINE side to proper mode. */
	reg_slice = IXGBE_CS4227_LINE_SPARE24_LSB + slice_offset;

	ret_val = hw->phy.ops.read_reg(hw, reg_slice,
				       IXGBE_MDIO_ZERO_DEV_TYPE, &reg_phy_ext);
	if (ret_val)
		return ret_val;

	reg_phy_ext &= ~((IXGBE_CS4227_EDC_MODE_CX1 << 1) |
			 (IXGBE_CS4227_EDC_MODE_SR << 1));

	if (setup_linear)
		reg_phy_ext |= (IXGBE_CS4227_EDC_MODE_CX1 << 1) | 1;
	else
		reg_phy_ext |= (IXGBE_CS4227_EDC_MODE_SR << 1) | 1;

	ret_val = hw->phy.ops.write_reg(hw, reg_slice,
					IXGBE_MDIO_ZERO_DEV_TYPE, reg_phy_ext);
	if (ret_val)
		return ret_val;

	/* Flush previous write with a read */
	return hw->phy.ops.read_reg(hw, reg_slice,
				    IXGBE_MDIO_ZERO_DEV_TYPE, &reg_phy_ext);
}

/**
 * ixgbe_setup_mac_link_t_X550em - Sets the auto advertised link speed
 * @hw: pointer to hardware structure
 * @speed: new link speed
 * @autoneg_wait: true when waiting for completion is needed
 *
 * Setup internal/external PHY link speed based on link speed, then set
 * external PHY auto advertised link speed.
 *
 * Returns error status for any failure
 **/
static int ixgbe_setup_mac_link_t_X550em(struct ixgbe_hw *hw,
					 ixgbe_link_speed speed,
					 bool autoneg_wait)
{
	ixgbe_link_speed force_speed;
	int status;

	/* Setup internal/external PHY link speed to iXFI (10G), unless
	 * only 1G is auto advertised then setup KX link.
	 */
	if (speed & IXGBE_LINK_SPEED_10GB_FULL)
		force_speed = IXGBE_LINK_SPEED_10GB_FULL;
	else
		force_speed = IXGBE_LINK_SPEED_1GB_FULL;

	/* If X552 and internal link mode is XFI, then setup XFI internal link.
	 */
	if (hw->mac.type == ixgbe_mac_X550EM_x &&
	    !(hw->phy.nw_mng_if_sel & IXGBE_NW_MNG_IF_SEL_INT_PHY_MODE)) {
		status = ixgbe_setup_ixfi_x550em(hw, &force_speed);

		if (status)
			return status;
	}

	return hw->phy.ops.setup_link_speed(hw, speed, autoneg_wait);
}

/** ixgbe_check_link_t_X550em - Determine link and speed status
  * @hw: pointer to hardware structure
  * @speed: pointer to link speed
  * @link_up: true when link is up
  * @link_up_wait_to_complete: bool used to wait for link up or not
  *
  * Check that both the MAC and X557 external PHY have link.
  **/
static int ixgbe_check_link_t_X550em(struct ixgbe_hw *hw,
				     ixgbe_link_speed *speed,
				     bool *link_up,
				     bool link_up_wait_to_complete)
{
	u32 status;
	u16 i, autoneg_status;

	if (hw->mac.ops.get_media_type(hw) != ixgbe_media_type_copper)
		return -EIO;

	status = ixgbe_check_mac_link_generic(hw, speed, link_up,
					      link_up_wait_to_complete);

	/* If check link fails or MAC link is not up, then return */
	if (status || !(*link_up))
		return status;

	/* MAC link is up, so check external PHY link.
	 * Link status is latching low, and can only be used to detect link
	 * drop, and not the current status of the link without performing
	 * back-to-back reads.
	 */
	for (i = 0; i < 2; i++) {
		status = hw->phy.ops.read_reg(hw, MDIO_STAT1, MDIO_MMD_AN,
					      &autoneg_status);

		if (status)
			return status;
	}

	/* If external PHY link is not up, then indicate link not up */
	if (!(autoneg_status & IXGBE_MDIO_AUTO_NEG_LINK_STATUS))
		*link_up = false;

	return 0;
}

/**
 * ixgbe_setup_sgmii - Set up link for sgmii
 * @hw: pointer to hardware structure
 * @speed: unused
 * @autoneg_wait_to_complete: unused
 */
static int
ixgbe_setup_sgmii(struct ixgbe_hw *hw, __always_unused ixgbe_link_speed speed,
		  __always_unused bool autoneg_wait_to_complete)
{
	struct ixgbe_mac_info *mac = &hw->mac;
	u32 lval, sval, flx_val;
	int rc;

	rc = mac->ops.read_iosf_sb_reg(hw,
				       IXGBE_KRM_LINK_CTRL_1(hw->bus.lan_id),
				       IXGBE_SB_IOSF_TARGET_KR_PHY, &lval);
	if (rc)
		return rc;

	lval &= ~IXGBE_KRM_LINK_CTRL_1_TETH_AN_ENABLE;
	lval &= ~IXGBE_KRM_LINK_CTRL_1_TETH_FORCE_SPEED_MASK;
	lval |= IXGBE_KRM_LINK_CTRL_1_TETH_AN_SGMII_EN;
	lval |= IXGBE_KRM_LINK_CTRL_1_TETH_AN_CLAUSE_37_EN;
	lval |= IXGBE_KRM_LINK_CTRL_1_TETH_FORCE_SPEED_1G;
	rc = mac->ops.write_iosf_sb_reg(hw,
					IXGBE_KRM_LINK_CTRL_1(hw->bus.lan_id),
					IXGBE_SB_IOSF_TARGET_KR_PHY, lval);
	if (rc)
		return rc;

	rc = mac->ops.read_iosf_sb_reg(hw,
				       IXGBE_KRM_SGMII_CTRL(hw->bus.lan_id),
				       IXGBE_SB_IOSF_TARGET_KR_PHY, &sval);
	if (rc)
		return rc;

	sval |= IXGBE_KRM_SGMII_CTRL_MAC_TAR_FORCE_10_D;
	sval |= IXGBE_KRM_SGMII_CTRL_MAC_TAR_FORCE_100_D;
	rc = mac->ops.write_iosf_sb_reg(hw,
					IXGBE_KRM_SGMII_CTRL(hw->bus.lan_id),
					IXGBE_SB_IOSF_TARGET_KR_PHY, sval);
	if (rc)
		return rc;

	rc = mac->ops.read_iosf_sb_reg(hw,
				IXGBE_KRM_PMD_FLX_MASK_ST20(hw->bus.lan_id),
				IXGBE_SB_IOSF_TARGET_KR_PHY, &flx_val);
	if (rc)
		return rc;

	rc = mac->ops.read_iosf_sb_reg(hw,
				IXGBE_KRM_PMD_FLX_MASK_ST20(hw->bus.lan_id),
				IXGBE_SB_IOSF_TARGET_KR_PHY, &flx_val);
	if (rc)
		return rc;

	flx_val &= ~IXGBE_KRM_PMD_FLX_MASK_ST20_SPEED_MASK;
	flx_val |= IXGBE_KRM_PMD_FLX_MASK_ST20_SPEED_1G;
	flx_val &= ~IXGBE_KRM_PMD_FLX_MASK_ST20_AN_EN;
	flx_val |= IXGBE_KRM_PMD_FLX_MASK_ST20_SGMII_EN;
	flx_val |= IXGBE_KRM_PMD_FLX_MASK_ST20_AN37_EN;

	rc = mac->ops.write_iosf_sb_reg(hw,
				IXGBE_KRM_PMD_FLX_MASK_ST20(hw->bus.lan_id),
				IXGBE_SB_IOSF_TARGET_KR_PHY, flx_val);
	if (rc)
		return rc;

	rc = ixgbe_restart_an_internal_phy_x550em(hw);
	return rc;
}

/**
 * ixgbe_setup_sgmii_fw - Set up link for sgmii with firmware-controlled PHYs
 * @hw: pointer to hardware structure
 * @speed: the link speed to force
 * @autoneg_wait: true when waiting for completion is needed
 */
static int ixgbe_setup_sgmii_fw(struct ixgbe_hw *hw, ixgbe_link_speed speed,
				bool autoneg_wait)
{
	struct ixgbe_mac_info *mac = &hw->mac;
	u32 lval, sval, flx_val;
	int rc;

	rc = mac->ops.read_iosf_sb_reg(hw,
				       IXGBE_KRM_LINK_CTRL_1(hw->bus.lan_id),
				       IXGBE_SB_IOSF_TARGET_KR_PHY, &lval);
	if (rc)
		return rc;

	lval &= ~IXGBE_KRM_LINK_CTRL_1_TETH_AN_ENABLE;
	lval &= ~IXGBE_KRM_LINK_CTRL_1_TETH_FORCE_SPEED_MASK;
	lval |= IXGBE_KRM_LINK_CTRL_1_TETH_AN_SGMII_EN;
	lval |= IXGBE_KRM_LINK_CTRL_1_TETH_AN_CLAUSE_37_EN;
	lval &= ~IXGBE_KRM_LINK_CTRL_1_TETH_FORCE_SPEED_1G;
	rc = mac->ops.write_iosf_sb_reg(hw,
					IXGBE_KRM_LINK_CTRL_1(hw->bus.lan_id),
					IXGBE_SB_IOSF_TARGET_KR_PHY, lval);
	if (rc)
		return rc;

	rc = mac->ops.read_iosf_sb_reg(hw,
				       IXGBE_KRM_SGMII_CTRL(hw->bus.lan_id),
				       IXGBE_SB_IOSF_TARGET_KR_PHY, &sval);
	if (rc)
		return rc;

	sval &= ~IXGBE_KRM_SGMII_CTRL_MAC_TAR_FORCE_10_D;
	sval &= ~IXGBE_KRM_SGMII_CTRL_MAC_TAR_FORCE_100_D;
	rc = mac->ops.write_iosf_sb_reg(hw,
					IXGBE_KRM_SGMII_CTRL(hw->bus.lan_id),
					IXGBE_SB_IOSF_TARGET_KR_PHY, sval);
	if (rc)
		return rc;

	rc = mac->ops.write_iosf_sb_reg(hw,
					IXGBE_KRM_LINK_CTRL_1(hw->bus.lan_id),
					IXGBE_SB_IOSF_TARGET_KR_PHY, lval);
	if (rc)
		return rc;

	rc = mac->ops.read_iosf_sb_reg(hw,
				    IXGBE_KRM_PMD_FLX_MASK_ST20(hw->bus.lan_id),
				    IXGBE_SB_IOSF_TARGET_KR_PHY, &flx_val);
	if (rc)
		return rc;

	flx_val &= ~IXGBE_KRM_PMD_FLX_MASK_ST20_SPEED_MASK;
	flx_val |= IXGBE_KRM_PMD_FLX_MASK_ST20_SPEED_AN;
	flx_val &= ~IXGBE_KRM_PMD_FLX_MASK_ST20_AN_EN;
	flx_val |= IXGBE_KRM_PMD_FLX_MASK_ST20_SGMII_EN;
	flx_val |= IXGBE_KRM_PMD_FLX_MASK_ST20_AN37_EN;

	rc = mac->ops.write_iosf_sb_reg(hw,
				    IXGBE_KRM_PMD_FLX_MASK_ST20(hw->bus.lan_id),
				    IXGBE_SB_IOSF_TARGET_KR_PHY, flx_val);
	if (rc)
		return rc;

	ixgbe_restart_an_internal_phy_x550em(hw);

	return hw->phy.ops.setup_link_speed(hw, speed, autoneg_wait);
}

/**
 * ixgbe_fc_autoneg_sgmii_x550em_a - Enable flow control IEEE clause 37
 * @hw: pointer to hardware structure
 *
 * Enable flow control according to IEEE clause 37.
 */
static void ixgbe_fc_autoneg_sgmii_x550em_a(struct ixgbe_hw *hw)
{
	u32 info[FW_PHY_ACT_DATA_COUNT] = { 0 };
	ixgbe_link_speed speed;
<<<<<<< HEAD
	s32 status = -EIO;
=======
	int status = -EIO;
>>>>>>> a6ad5510
	bool link_up;

	/* AN should have completed when the cable was plugged in.
	 * Look for reasons to bail out.  Bail out if:
	 * - FC autoneg is disabled, or if
	 * - link is not up.
	 */
	if (hw->fc.disable_fc_autoneg)
		goto out;

	hw->mac.ops.check_link(hw, &speed, &link_up, false);
	if (!link_up)
		goto out;

	/* Check if auto-negotiation has completed */
	status = ixgbe_fw_phy_activity(hw, FW_PHY_ACT_GET_LINK_INFO, &info);
	if (status || !(info[0] & FW_PHY_ACT_GET_LINK_INFO_AN_COMPLETE)) {
		status = -EIO;
		goto out;
	}

	/* Negotiate the flow control */
	status = ixgbe_negotiate_fc(hw, info[0], info[0],
				    FW_PHY_ACT_GET_LINK_INFO_FC_RX,
				    FW_PHY_ACT_GET_LINK_INFO_FC_TX,
				    FW_PHY_ACT_GET_LINK_INFO_LP_FC_RX,
				    FW_PHY_ACT_GET_LINK_INFO_LP_FC_TX);

out:
	if (!status) {
		hw->fc.fc_was_autonegged = true;
	} else {
		hw->fc.fc_was_autonegged = false;
		hw->fc.current_mode = hw->fc.requested_mode;
	}
}

/** ixgbe_init_mac_link_ops_X550em_a - Init mac link function pointers
 *  @hw: pointer to hardware structure
 **/
static void ixgbe_init_mac_link_ops_X550em_a(struct ixgbe_hw *hw)
{
	struct ixgbe_mac_info *mac = &hw->mac;

	switch (mac->ops.get_media_type(hw)) {
	case ixgbe_media_type_fiber:
		mac->ops.setup_fc = NULL;
		mac->ops.fc_autoneg = ixgbe_fc_autoneg_fiber_x550em_a;
		break;
	case ixgbe_media_type_copper:
		if (hw->device_id != IXGBE_DEV_ID_X550EM_A_1G_T &&
		    hw->device_id != IXGBE_DEV_ID_X550EM_A_1G_T_L) {
			mac->ops.setup_link = ixgbe_setup_mac_link_t_X550em;
			break;
		}
		mac->ops.fc_autoneg = ixgbe_fc_autoneg_sgmii_x550em_a;
		mac->ops.setup_fc = ixgbe_fc_autoneg_fw;
		mac->ops.setup_link = ixgbe_setup_sgmii_fw;
		mac->ops.check_link = ixgbe_check_mac_link_generic;
		break;
	case ixgbe_media_type_backplane:
		mac->ops.fc_autoneg = ixgbe_fc_autoneg_backplane_x550em_a;
		mac->ops.setup_fc = ixgbe_setup_fc_backplane_x550em_a;
		break;
	default:
		break;
	}
}

/** ixgbe_init_mac_link_ops_X550em - init mac link function pointers
 *  @hw: pointer to hardware structure
 **/
static void ixgbe_init_mac_link_ops_X550em(struct ixgbe_hw *hw)
{
	struct ixgbe_mac_info *mac = &hw->mac;

	mac->ops.setup_fc = ixgbe_setup_fc_x550em;

	switch (mac->ops.get_media_type(hw)) {
	case ixgbe_media_type_fiber:
		/* CS4227 does not support autoneg, so disable the laser control
		 * functions for SFP+ fiber
		 */
		mac->ops.disable_tx_laser = NULL;
		mac->ops.enable_tx_laser = NULL;
		mac->ops.flap_tx_laser = NULL;
		mac->ops.setup_link = ixgbe_setup_mac_link_multispeed_fiber;
		switch (hw->device_id) {
		case IXGBE_DEV_ID_X550EM_A_SFP_N:
			mac->ops.setup_mac_link = ixgbe_setup_mac_link_sfp_n;
			break;
		case IXGBE_DEV_ID_X550EM_A_SFP:
			mac->ops.setup_mac_link =
						ixgbe_setup_mac_link_sfp_x550a;
			break;
		default:
			mac->ops.setup_mac_link =
						ixgbe_setup_mac_link_sfp_x550em;
			break;
		}
		mac->ops.set_rate_select_speed =
					ixgbe_set_soft_rate_select_speed;
		break;
	case ixgbe_media_type_copper:
		if (hw->device_id == IXGBE_DEV_ID_X550EM_X_1G_T)
			break;
		mac->ops.setup_link = ixgbe_setup_mac_link_t_X550em;
		mac->ops.setup_fc = ixgbe_setup_fc_generic;
		mac->ops.check_link = ixgbe_check_link_t_X550em;
		break;
	case ixgbe_media_type_backplane:
		if (hw->device_id == IXGBE_DEV_ID_X550EM_A_SGMII ||
		    hw->device_id == IXGBE_DEV_ID_X550EM_A_SGMII_L)
			mac->ops.setup_link = ixgbe_setup_sgmii;
		break;
	default:
		break;
	}

	/* Additional modification for X550em_a devices */
	if (hw->mac.type == ixgbe_mac_x550em_a)
		ixgbe_init_mac_link_ops_X550em_a(hw);
}

/** ixgbe_setup_sfp_modules_X550em - Setup SFP module
 * @hw: pointer to hardware structure
 */
static int ixgbe_setup_sfp_modules_X550em(struct ixgbe_hw *hw)
{
	bool linear;
	int status;

	/* Check if SFP module is supported */
	status = ixgbe_supported_sfp_modules_X550em(hw, &linear);
	if (status)
		return status;

	ixgbe_init_mac_link_ops_X550em(hw);
	hw->phy.ops.reset = NULL;

	return 0;
}

/** ixgbe_get_link_capabilities_x550em - Determines link capabilities
 * @hw: pointer to hardware structure
 * @speed: pointer to link speed
 * @autoneg: true when autoneg or autotry is enabled
 **/
static int ixgbe_get_link_capabilities_X550em(struct ixgbe_hw *hw,
					      ixgbe_link_speed *speed,
					      bool *autoneg)
{
	if (hw->phy.type == ixgbe_phy_fw) {
		*autoneg = true;
		*speed = hw->phy.speeds_supported;
		return 0;
	}

	/* SFP */
	if (hw->phy.media_type == ixgbe_media_type_fiber) {
		/* CS4227 SFP must not enable auto-negotiation */
		*autoneg = false;

		if (hw->phy.sfp_type == ixgbe_sfp_type_1g_sx_core0 ||
		    hw->phy.sfp_type == ixgbe_sfp_type_1g_sx_core1 ||
		    hw->phy.sfp_type == ixgbe_sfp_type_1g_lx_core0 ||
		    hw->phy.sfp_type == ixgbe_sfp_type_1g_lx_core1) {
			*speed = IXGBE_LINK_SPEED_1GB_FULL;
			return 0;
		}

		/* Link capabilities are based on SFP */
		if (hw->phy.multispeed_fiber)
			*speed = IXGBE_LINK_SPEED_10GB_FULL |
				 IXGBE_LINK_SPEED_1GB_FULL;
		else
			*speed = IXGBE_LINK_SPEED_10GB_FULL;
	} else {
		switch (hw->phy.type) {
		case ixgbe_phy_x550em_kx4:
			*speed = IXGBE_LINK_SPEED_1GB_FULL |
				 IXGBE_LINK_SPEED_2_5GB_FULL |
				 IXGBE_LINK_SPEED_10GB_FULL;
			break;
		case ixgbe_phy_x550em_xfi:
			*speed = IXGBE_LINK_SPEED_1GB_FULL |
				 IXGBE_LINK_SPEED_10GB_FULL;
			break;
		case ixgbe_phy_ext_1g_t:
		case ixgbe_phy_sgmii:
			*speed = IXGBE_LINK_SPEED_1GB_FULL;
			break;
		case ixgbe_phy_x550em_kr:
			if (hw->mac.type == ixgbe_mac_x550em_a) {
				/* check different backplane modes */
				if (hw->phy.nw_mng_if_sel &
				    IXGBE_NW_MNG_IF_SEL_PHY_SPEED_2_5G) {
					*speed = IXGBE_LINK_SPEED_2_5GB_FULL;
					break;
				} else if (hw->device_id ==
					   IXGBE_DEV_ID_X550EM_A_KR_L) {
					*speed = IXGBE_LINK_SPEED_1GB_FULL;
					break;
				}
			}
			fallthrough;
		default:
			*speed = IXGBE_LINK_SPEED_10GB_FULL |
				 IXGBE_LINK_SPEED_1GB_FULL;
			break;
		}
		*autoneg = true;
	}
	return 0;
}

/**
 * ixgbe_get_lasi_ext_t_x550em - Determime external Base T PHY interrupt cause
 * @hw: pointer to hardware structure
 * @lsc: pointer to boolean flag which indicates whether external Base T
 *	 PHY interrupt is lsc
 * @is_overtemp: indicate whether an overtemp event encountered
 *
 * Determime if external Base T PHY interrupt cause is high temperature
 * failure alarm or link status change.
 **/
<<<<<<< HEAD
static s32 ixgbe_get_lasi_ext_t_x550em(struct ixgbe_hw *hw, bool *lsc,
=======
static int ixgbe_get_lasi_ext_t_x550em(struct ixgbe_hw *hw, bool *lsc,
>>>>>>> a6ad5510
				       bool *is_overtemp)
{
	u32 status;
	u16 reg;

	*is_overtemp = false;
	*lsc = false;

	/* Vendor alarm triggered */
	status = hw->phy.ops.read_reg(hw, IXGBE_MDIO_GLOBAL_CHIP_STD_INT_FLAG,
				      MDIO_MMD_VEND1,
				      &reg);

	if (status || !(reg & IXGBE_MDIO_GLOBAL_VEN_ALM_INT_EN))
		return status;

	/* Vendor Auto-Neg alarm triggered or Global alarm 1 triggered */
	status = hw->phy.ops.read_reg(hw, IXGBE_MDIO_GLOBAL_INT_CHIP_VEN_FLAG,
				      MDIO_MMD_VEND1,
				      &reg);

	if (status || !(reg & (IXGBE_MDIO_GLOBAL_AN_VEN_ALM_INT_EN |
				IXGBE_MDIO_GLOBAL_ALARM_1_INT)))
		return status;

	/* Global alarm triggered */
	status = hw->phy.ops.read_reg(hw, IXGBE_MDIO_GLOBAL_ALARM_1,
				      MDIO_MMD_VEND1,
				      &reg);

	if (status)
		return status;

	/* If high temperature failure, then return over temp error and exit */
	if (reg & IXGBE_MDIO_GLOBAL_ALM_1_HI_TMP_FAIL) {
		/* power down the PHY in case the PHY FW didn't already */
		ixgbe_set_copper_phy_power(hw, false);
		*is_overtemp = true;
		return -EIO;
	}
	if (reg & IXGBE_MDIO_GLOBAL_ALM_1_DEV_FAULT) {
		/*  device fault alarm triggered */
		status = hw->phy.ops.read_reg(hw, IXGBE_MDIO_GLOBAL_FAULT_MSG,
					  MDIO_MMD_VEND1,
					  &reg);
		if (status)
			return status;

		/* if device fault was due to high temp alarm handle and exit */
		if (reg == IXGBE_MDIO_GLOBAL_FAULT_MSG_HI_TMP) {
			/* power down the PHY in case the PHY FW didn't */
			ixgbe_set_copper_phy_power(hw, false);
			*is_overtemp = true;
			return -EIO;
		}
	}

	/* Vendor alarm 2 triggered */
	status = hw->phy.ops.read_reg(hw, IXGBE_MDIO_GLOBAL_CHIP_STD_INT_FLAG,
				      MDIO_MMD_AN, &reg);

	if (status || !(reg & IXGBE_MDIO_GLOBAL_STD_ALM2_INT))
		return status;

	/* link connect/disconnect event occurred */
	status = hw->phy.ops.read_reg(hw, IXGBE_MDIO_AUTO_NEG_VENDOR_TX_ALARM2,
				      MDIO_MMD_AN, &reg);

	if (status)
		return status;

	/* Indicate LSC */
	if (reg & IXGBE_MDIO_AUTO_NEG_VEN_LSC)
		*lsc = true;

	return 0;
}

/**
 * ixgbe_enable_lasi_ext_t_x550em - Enable external Base T PHY interrupts
 * @hw: pointer to hardware structure
 *
 * Enable link status change and temperature failure alarm for the external
 * Base T PHY
 *
 * Returns PHY access status
 **/
static int ixgbe_enable_lasi_ext_t_x550em(struct ixgbe_hw *hw)
{
	bool lsc, overtemp;
	u32 status;
	u16 reg;

	/* Clear interrupt flags */
	status = ixgbe_get_lasi_ext_t_x550em(hw, &lsc, &overtemp);

	/* Enable link status change alarm */

	/* Enable the LASI interrupts on X552 devices to receive notifications
	 * of the link configurations of the external PHY and correspondingly
	 * support the configuration of the internal iXFI link, since iXFI does
	 * not support auto-negotiation. This is not required for X553 devices
	 * having KR support, which performs auto-negotiations and which is used
	 * as the internal link to the external PHY. Hence adding a check here
	 * to avoid enabling LASI interrupts for X553 devices.
	 */
	if (hw->mac.type != ixgbe_mac_x550em_a) {
		status = hw->phy.ops.read_reg(hw,
					    IXGBE_MDIO_PMA_TX_VEN_LASI_INT_MASK,
					    MDIO_MMD_AN, &reg);
		if (status)
			return status;

		reg |= IXGBE_MDIO_PMA_TX_VEN_LASI_INT_EN;

		status = hw->phy.ops.write_reg(hw,
					    IXGBE_MDIO_PMA_TX_VEN_LASI_INT_MASK,
					    MDIO_MMD_AN, reg);
		if (status)
			return status;
	}

	/* Enable high temperature failure and global fault alarms */
	status = hw->phy.ops.read_reg(hw, IXGBE_MDIO_GLOBAL_INT_MASK,
				      MDIO_MMD_VEND1,
				      &reg);
	if (status)
		return status;

	reg |= (IXGBE_MDIO_GLOBAL_INT_HI_TEMP_EN |
		IXGBE_MDIO_GLOBAL_INT_DEV_FAULT_EN);

	status = hw->phy.ops.write_reg(hw, IXGBE_MDIO_GLOBAL_INT_MASK,
				       MDIO_MMD_VEND1,
				       reg);
	if (status)
		return status;

	/* Enable vendor Auto-Neg alarm and Global Interrupt Mask 1 alarm */
	status = hw->phy.ops.read_reg(hw, IXGBE_MDIO_GLOBAL_INT_CHIP_VEN_MASK,
				      MDIO_MMD_VEND1,
				      &reg);
	if (status)
		return status;

	reg |= (IXGBE_MDIO_GLOBAL_AN_VEN_ALM_INT_EN |
		IXGBE_MDIO_GLOBAL_ALARM_1_INT);

	status = hw->phy.ops.write_reg(hw, IXGBE_MDIO_GLOBAL_INT_CHIP_VEN_MASK,
				       MDIO_MMD_VEND1,
				       reg);
	if (status)
		return status;

	/* Enable chip-wide vendor alarm */
	status = hw->phy.ops.read_reg(hw, IXGBE_MDIO_GLOBAL_INT_CHIP_STD_MASK,
				      MDIO_MMD_VEND1,
				      &reg);
	if (status)
		return status;

	reg |= IXGBE_MDIO_GLOBAL_VEN_ALM_INT_EN;

	status = hw->phy.ops.write_reg(hw, IXGBE_MDIO_GLOBAL_INT_CHIP_STD_MASK,
				       MDIO_MMD_VEND1,
				       reg);

	return status;
}

/**
 * ixgbe_handle_lasi_ext_t_x550em - Handle external Base T PHY interrupt
 * @hw: pointer to hardware structure
 * @is_overtemp: indicate whether an overtemp event encountered
 *
 * Handle external Base T PHY interrupt. If high temperature
 * failure alarm then return error, else if link status change
 * then setup internal/external PHY link
 **/
<<<<<<< HEAD
static s32 ixgbe_handle_lasi_ext_t_x550em(struct ixgbe_hw *hw,
=======
static int ixgbe_handle_lasi_ext_t_x550em(struct ixgbe_hw *hw,
>>>>>>> a6ad5510
					  bool *is_overtemp)
{
	struct ixgbe_phy_info *phy = &hw->phy;
	bool lsc;
	u32 status;

	status = ixgbe_get_lasi_ext_t_x550em(hw, &lsc, is_overtemp);
	if (status)
		return status;

	if (lsc && phy->ops.setup_internal_link)
		return phy->ops.setup_internal_link(hw);

	return 0;
}

/**
 * ixgbe_setup_kr_speed_x550em - Configure the KR PHY for link speed.
 * @hw: pointer to hardware structure
 * @speed: link speed
 *
 * Configures the integrated KR PHY.
 **/
static int ixgbe_setup_kr_speed_x550em(struct ixgbe_hw *hw,
				       ixgbe_link_speed speed)
{
	u32 reg_val;
	int status;

	status = hw->mac.ops.read_iosf_sb_reg(hw,
					IXGBE_KRM_LINK_CTRL_1(hw->bus.lan_id),
					IXGBE_SB_IOSF_TARGET_KR_PHY, &reg_val);
	if (status)
		return status;

	reg_val |= IXGBE_KRM_LINK_CTRL_1_TETH_AN_ENABLE;
	reg_val &= ~(IXGBE_KRM_LINK_CTRL_1_TETH_AN_CAP_KR |
		     IXGBE_KRM_LINK_CTRL_1_TETH_AN_CAP_KX);

	/* Advertise 10G support. */
	if (speed & IXGBE_LINK_SPEED_10GB_FULL)
		reg_val |= IXGBE_KRM_LINK_CTRL_1_TETH_AN_CAP_KR;

	/* Advertise 1G support. */
	if (speed & IXGBE_LINK_SPEED_1GB_FULL)
		reg_val |= IXGBE_KRM_LINK_CTRL_1_TETH_AN_CAP_KX;

	status = hw->mac.ops.write_iosf_sb_reg(hw,
					IXGBE_KRM_LINK_CTRL_1(hw->bus.lan_id),
					IXGBE_SB_IOSF_TARGET_KR_PHY, reg_val);

	if (hw->mac.type == ixgbe_mac_x550em_a) {
		/* Set lane mode  to KR auto negotiation */
		status = hw->mac.ops.read_iosf_sb_reg(hw,
				IXGBE_KRM_PMD_FLX_MASK_ST20(hw->bus.lan_id),
				IXGBE_SB_IOSF_TARGET_KR_PHY, &reg_val);

		if (status)
			return status;

		reg_val &= ~IXGBE_KRM_PMD_FLX_MASK_ST20_SPEED_MASK;
		reg_val |= IXGBE_KRM_PMD_FLX_MASK_ST20_SPEED_AN;
		reg_val |= IXGBE_KRM_PMD_FLX_MASK_ST20_AN_EN;
		reg_val &= ~IXGBE_KRM_PMD_FLX_MASK_ST20_AN37_EN;
		reg_val &= ~IXGBE_KRM_PMD_FLX_MASK_ST20_SGMII_EN;

		status = hw->mac.ops.write_iosf_sb_reg(hw,
				IXGBE_KRM_PMD_FLX_MASK_ST20(hw->bus.lan_id),
				IXGBE_SB_IOSF_TARGET_KR_PHY, reg_val);
	}

	return ixgbe_restart_an_internal_phy_x550em(hw);
}

/**
 * ixgbe_setup_kr_x550em - Configure the KR PHY
 * @hw: pointer to hardware structure
 **/
static int ixgbe_setup_kr_x550em(struct ixgbe_hw *hw)
{
	/* leave link alone for 2.5G */
	if (hw->phy.autoneg_advertised & IXGBE_LINK_SPEED_2_5GB_FULL)
		return 0;

	if (ixgbe_check_reset_blocked(hw))
		return 0;

	return ixgbe_setup_kr_speed_x550em(hw, hw->phy.autoneg_advertised);
}

/** ixgbe_ext_phy_t_x550em_get_link - Get ext phy link status
 *  @hw: address of hardware structure
 *  @link_up: address of boolean to indicate link status
 *
 *  Returns error code if unable to get link status.
 **/
static int ixgbe_ext_phy_t_x550em_get_link(struct ixgbe_hw *hw, bool *link_up)
{
	u32 ret;
	u16 autoneg_status;

	*link_up = false;

	/* read this twice back to back to indicate current status */
	ret = hw->phy.ops.read_reg(hw, MDIO_STAT1, MDIO_MMD_AN,
				   &autoneg_status);
	if (ret)
		return ret;

	ret = hw->phy.ops.read_reg(hw, MDIO_STAT1, MDIO_MMD_AN,
				   &autoneg_status);
	if (ret)
		return ret;

	*link_up = !!(autoneg_status & IXGBE_MDIO_AUTO_NEG_LINK_STATUS);

	return 0;
}

/** ixgbe_setup_internal_phy_t_x550em - Configure KR PHY to X557 link
 *  @hw: point to hardware structure
 *
 *  Configures the link between the integrated KR PHY and the external X557 PHY
 *  The driver will call this function when it gets a link status change
 *  interrupt from the X557 PHY. This function configures the link speed
 *  between the PHYs to match the link speed of the BASE-T link.
 *
 * A return of a non-zero value indicates an error, and the base driver should
 * not report link up.
 **/
static int ixgbe_setup_internal_phy_t_x550em(struct ixgbe_hw *hw)
{
	ixgbe_link_speed force_speed;
	bool link_up;
	u32 status;
	u16 speed;

	if (hw->mac.ops.get_media_type(hw) != ixgbe_media_type_copper)
		return -EIO;

	if (!(hw->mac.type == ixgbe_mac_X550EM_x &&
	      !(hw->phy.nw_mng_if_sel & IXGBE_NW_MNG_IF_SEL_INT_PHY_MODE))) {
		speed = IXGBE_LINK_SPEED_10GB_FULL |
			IXGBE_LINK_SPEED_1GB_FULL;
		return ixgbe_setup_kr_speed_x550em(hw, speed);
	}

	/* If link is not up, then there is no setup necessary so return  */
	status = ixgbe_ext_phy_t_x550em_get_link(hw, &link_up);
	if (status)
		return status;

	if (!link_up)
		return 0;

	status = hw->phy.ops.read_reg(hw, IXGBE_MDIO_AUTO_NEG_VENDOR_STAT,
				      MDIO_MMD_AN,
				      &speed);
	if (status)
		return status;

	/* If link is not still up, then no setup is necessary so return */
	status = ixgbe_ext_phy_t_x550em_get_link(hw, &link_up);
	if (status)
		return status;

	if (!link_up)
		return 0;

	/* clear everything but the speed and duplex bits */
	speed &= IXGBE_MDIO_AUTO_NEG_VENDOR_STATUS_MASK;

	switch (speed) {
	case IXGBE_MDIO_AUTO_NEG_VENDOR_STATUS_10GB_FULL:
		force_speed = IXGBE_LINK_SPEED_10GB_FULL;
		break;
	case IXGBE_MDIO_AUTO_NEG_VENDOR_STATUS_1GB_FULL:
		force_speed = IXGBE_LINK_SPEED_1GB_FULL;
		break;
	default:
		/* Internal PHY does not support anything else */
		return -EINVAL;
	}

	return ixgbe_setup_ixfi_x550em(hw, &force_speed);
}

/** ixgbe_reset_phy_t_X550em - Performs X557 PHY reset and enables LASI
 *  @hw: pointer to hardware structure
 **/
static int ixgbe_reset_phy_t_X550em(struct ixgbe_hw *hw)
{
	int status;

	status = ixgbe_reset_phy_generic(hw);

	if (status)
		return status;

	/* Configure Link Status Alarm and Temperature Threshold interrupts */
	return ixgbe_enable_lasi_ext_t_x550em(hw);
}

/**
 *  ixgbe_led_on_t_x550em - Turns on the software controllable LEDs.
 *  @hw: pointer to hardware structure
 *  @led_idx: led number to turn on
 **/
static int ixgbe_led_on_t_x550em(struct ixgbe_hw *hw, u32 led_idx)
{
	u16 phy_data;

	if (led_idx >= IXGBE_X557_MAX_LED_INDEX)
		return -EINVAL;

	/* To turn on the LED, set mode to ON. */
	hw->phy.ops.read_reg(hw, IXGBE_X557_LED_PROVISIONING + led_idx,
			     MDIO_MMD_VEND1, &phy_data);
	phy_data |= IXGBE_X557_LED_MANUAL_SET_MASK;
	hw->phy.ops.write_reg(hw, IXGBE_X557_LED_PROVISIONING + led_idx,
			      MDIO_MMD_VEND1, phy_data);

	return 0;
}

/**
 *  ixgbe_led_off_t_x550em - Turns off the software controllable LEDs.
 *  @hw: pointer to hardware structure
 *  @led_idx: led number to turn off
 **/
static int ixgbe_led_off_t_x550em(struct ixgbe_hw *hw, u32 led_idx)
{
	u16 phy_data;

	if (led_idx >= IXGBE_X557_MAX_LED_INDEX)
		return -EINVAL;

	/* To turn on the LED, set mode to ON. */
	hw->phy.ops.read_reg(hw, IXGBE_X557_LED_PROVISIONING + led_idx,
			     MDIO_MMD_VEND1, &phy_data);
	phy_data &= ~IXGBE_X557_LED_MANUAL_SET_MASK;
	hw->phy.ops.write_reg(hw, IXGBE_X557_LED_PROVISIONING + led_idx,
			      MDIO_MMD_VEND1, phy_data);

	return 0;
}

/**
 *  ixgbe_set_fw_drv_ver_x550 - Sends driver version to firmware
 *  @hw: pointer to the HW structure
 *  @maj: driver version major number
 *  @min: driver version minor number
 *  @build: driver version build number
 *  @sub: driver version sub build number
 *  @len: length of driver_ver string
 *  @driver_ver: driver string
 *
 *  Sends driver version number to firmware through the manageability
 *  block.  On success return 0
 *  else returns -EBUSY when encountering an error acquiring
 *  semaphore, -EIO when command fails or -ENIVAL when incorrect
 *  params passed.
 **/
static int ixgbe_set_fw_drv_ver_x550(struct ixgbe_hw *hw, u8 maj, u8 min,
				     u8 build, u8 sub, u16 len,
				     const char *driver_ver)
{
	struct ixgbe_hic_drv_info2 fw_cmd;
	int ret_val;
	int i;

	if (!len || !driver_ver || (len > sizeof(fw_cmd.driver_string)))
		return -EINVAL;

	fw_cmd.hdr.cmd = FW_CEM_CMD_DRIVER_INFO;
	fw_cmd.hdr.buf_len = FW_CEM_CMD_DRIVER_INFO_LEN + len;
	fw_cmd.hdr.cmd_or_resp.cmd_resv = FW_CEM_CMD_RESERVED;
	fw_cmd.port_num = (u8)hw->bus.func;
	fw_cmd.ver_maj = maj;
	fw_cmd.ver_min = min;
	fw_cmd.ver_build = build;
	fw_cmd.ver_sub = sub;
	fw_cmd.hdr.checksum = 0;
	memcpy(fw_cmd.driver_string, driver_ver, len);
	fw_cmd.hdr.checksum = ixgbe_calculate_checksum((u8 *)&fw_cmd,
			      (FW_CEM_HDR_LEN + fw_cmd.hdr.buf_len));

	for (i = 0; i <= FW_CEM_MAX_RETRIES; i++) {
		ret_val = ixgbe_host_interface_command(hw, (u32 *)&fw_cmd,
						       sizeof(fw_cmd),
						       IXGBE_HI_COMMAND_TIMEOUT,
						       true);
		if (ret_val)
			continue;

		if (fw_cmd.hdr.cmd_or_resp.ret_status !=
		    FW_CEM_RESP_STATUS_SUCCESS)
			return -EIO;
		return 0;
	}

	return ret_val;
}

/** ixgbe_get_lcd_x550em - Determine lowest common denominator
 *  @hw: pointer to hardware structure
 *  @lcd_speed: pointer to lowest common link speed
 *
 *  Determine lowest common link speed with link partner.
 **/
static int ixgbe_get_lcd_t_x550em(struct ixgbe_hw *hw,
				  ixgbe_link_speed *lcd_speed)
{
	u16 word = hw->eeprom.ctrl_word_3;
	u16 an_lp_status;
	int status;

	*lcd_speed = IXGBE_LINK_SPEED_UNKNOWN;

	status = hw->phy.ops.read_reg(hw, IXGBE_AUTO_NEG_LP_STATUS,
				      MDIO_MMD_AN,
				      &an_lp_status);
	if (status)
		return status;

	/* If link partner advertised 1G, return 1G */
	if (an_lp_status & IXGBE_AUTO_NEG_LP_1000BASE_CAP) {
		*lcd_speed = IXGBE_LINK_SPEED_1GB_FULL;
		return 0;
	}

	/* If 10G disabled for LPLU via NVM D10GMP, then return no valid LCD */
	if ((hw->bus.lan_id && (word & NVM_INIT_CTRL_3_D10GMP_PORT1)) ||
	    (word & NVM_INIT_CTRL_3_D10GMP_PORT0))
		return 0;

	/* Link partner not capable of lower speeds, return 10G */
	*lcd_speed = IXGBE_LINK_SPEED_10GB_FULL;
	return 0;
}

/**
 * ixgbe_setup_fc_x550em - Set up flow control
 * @hw: pointer to hardware structure
 */
static int ixgbe_setup_fc_x550em(struct ixgbe_hw *hw)
{
	bool pause, asm_dir;
	u32 reg_val;
	int rc = 0;

	/* Validate the requested mode */
	if (hw->fc.strict_ieee && hw->fc.requested_mode == ixgbe_fc_rx_pause) {
		hw_err(hw, "ixgbe_fc_rx_pause not valid in strict IEEE mode\n");
		return -EINVAL;
	}

	/* 10gig parts do not have a word in the EEPROM to determine the
	 * default flow control setting, so we explicitly set it to full.
	 */
	if (hw->fc.requested_mode == ixgbe_fc_default)
		hw->fc.requested_mode = ixgbe_fc_full;

	/* Determine PAUSE and ASM_DIR bits. */
	switch (hw->fc.requested_mode) {
	case ixgbe_fc_none:
		pause = false;
		asm_dir = false;
		break;
	case ixgbe_fc_tx_pause:
		pause = false;
		asm_dir = true;
		break;
	case ixgbe_fc_rx_pause:
		/* Rx Flow control is enabled and Tx Flow control is
		 * disabled by software override. Since there really
		 * isn't a way to advertise that we are capable of RX
		 * Pause ONLY, we will advertise that we support both
		 * symmetric and asymmetric Rx PAUSE, as such we fall
		 * through to the fc_full statement.  Later, we will
		 * disable the adapter's ability to send PAUSE frames.
		 */
		fallthrough;
	case ixgbe_fc_full:
		pause = true;
		asm_dir = true;
		break;
	default:
		hw_err(hw, "Flow control param set incorrectly\n");
		return -EIO;
	}

	switch (hw->device_id) {
	case IXGBE_DEV_ID_X550EM_X_KR:
	case IXGBE_DEV_ID_X550EM_A_KR:
	case IXGBE_DEV_ID_X550EM_A_KR_L:
		rc = hw->mac.ops.read_iosf_sb_reg(hw,
					    IXGBE_KRM_AN_CNTL_1(hw->bus.lan_id),
					    IXGBE_SB_IOSF_TARGET_KR_PHY,
					    &reg_val);
		if (rc)
			return rc;

		reg_val &= ~(IXGBE_KRM_AN_CNTL_1_SYM_PAUSE |
			     IXGBE_KRM_AN_CNTL_1_ASM_PAUSE);
		if (pause)
			reg_val |= IXGBE_KRM_AN_CNTL_1_SYM_PAUSE;
		if (asm_dir)
			reg_val |= IXGBE_KRM_AN_CNTL_1_ASM_PAUSE;
		rc = hw->mac.ops.write_iosf_sb_reg(hw,
					    IXGBE_KRM_AN_CNTL_1(hw->bus.lan_id),
					    IXGBE_SB_IOSF_TARGET_KR_PHY,
					    reg_val);

		/* This device does not fully support AN. */
		hw->fc.disable_fc_autoneg = true;
		break;
	case IXGBE_DEV_ID_X550EM_X_XFI:
		hw->fc.disable_fc_autoneg = true;
		break;
	default:
		break;
	}
	return rc;
}

/**
 *  ixgbe_fc_autoneg_backplane_x550em_a - Enable flow control IEEE clause 37
 *  @hw: pointer to hardware structure
 **/
static void ixgbe_fc_autoneg_backplane_x550em_a(struct ixgbe_hw *hw)
{
	u32 link_s1, lp_an_page_low, an_cntl_1;
	ixgbe_link_speed speed;
<<<<<<< HEAD
	s32 status = -EIO;
=======
	int status = -EIO;
>>>>>>> a6ad5510
	bool link_up;

	/* AN should have completed when the cable was plugged in.
	 * Look for reasons to bail out.  Bail out if:
	 * - FC autoneg is disabled, or if
	 * - link is not up.
	 */
	if (hw->fc.disable_fc_autoneg) {
		hw_err(hw, "Flow control autoneg is disabled");
		goto out;
	}

	hw->mac.ops.check_link(hw, &speed, &link_up, false);
	if (!link_up) {
		hw_err(hw, "The link is down");
		goto out;
	}

	/* Check at auto-negotiation has completed */
	status = hw->mac.ops.read_iosf_sb_reg(hw,
					IXGBE_KRM_LINK_S1(hw->bus.lan_id),
					IXGBE_SB_IOSF_TARGET_KR_PHY, &link_s1);

	if (status || (link_s1 & IXGBE_KRM_LINK_S1_MAC_AN_COMPLETE) == 0) {
		hw_dbg(hw, "Auto-Negotiation did not complete\n");
		status = -EIO;
		goto out;
	}

	/* Read the 10g AN autoc and LP ability registers and resolve
	 * local flow control settings accordingly
	 */
	status = hw->mac.ops.read_iosf_sb_reg(hw,
				IXGBE_KRM_AN_CNTL_1(hw->bus.lan_id),
				IXGBE_SB_IOSF_TARGET_KR_PHY, &an_cntl_1);

	if (status) {
		hw_dbg(hw, "Auto-Negotiation did not complete\n");
		goto out;
	}

	status = hw->mac.ops.read_iosf_sb_reg(hw,
				IXGBE_KRM_LP_BASE_PAGE_HIGH(hw->bus.lan_id),
				IXGBE_SB_IOSF_TARGET_KR_PHY, &lp_an_page_low);

	if (status) {
		hw_dbg(hw, "Auto-Negotiation did not complete\n");
		goto out;
	}

	status = ixgbe_negotiate_fc(hw, an_cntl_1, lp_an_page_low,
				    IXGBE_KRM_AN_CNTL_1_SYM_PAUSE,
				    IXGBE_KRM_AN_CNTL_1_ASM_PAUSE,
				    IXGBE_KRM_LP_BASE_PAGE_HIGH_SYM_PAUSE,
				    IXGBE_KRM_LP_BASE_PAGE_HIGH_ASM_PAUSE);

out:
	if (!status) {
		hw->fc.fc_was_autonegged = true;
	} else {
		hw->fc.fc_was_autonegged = false;
		hw->fc.current_mode = hw->fc.requested_mode;
	}
}

/**
 *  ixgbe_fc_autoneg_fiber_x550em_a - passthrough FC settings
 *  @hw: pointer to hardware structure
 **/
static void ixgbe_fc_autoneg_fiber_x550em_a(struct ixgbe_hw *hw)
{
	hw->fc.fc_was_autonegged = false;
	hw->fc.current_mode = hw->fc.requested_mode;
}

/** ixgbe_enter_lplu_x550em - Transition to low power states
 *  @hw: pointer to hardware structure
 *
 *  Configures Low Power Link Up on transition to low power states
 *  (from D0 to non-D0). Link is required to enter LPLU so avoid resetting
 *  the X557 PHY immediately prior to entering LPLU.
 **/
static int ixgbe_enter_lplu_t_x550em(struct ixgbe_hw *hw)
{
	u16 an_10g_cntl_reg, autoneg_reg, speed;
	ixgbe_link_speed lcd_speed;
	u32 save_autoneg;
	bool link_up;
	int status;

	/* If blocked by MNG FW, then don't restart AN */
	if (ixgbe_check_reset_blocked(hw))
		return 0;

	status = ixgbe_ext_phy_t_x550em_get_link(hw, &link_up);
	if (status)
		return status;

	status = hw->eeprom.ops.read(hw, NVM_INIT_CTRL_3,
				     &hw->eeprom.ctrl_word_3);
	if (status)
		return status;

	/* If link is down, LPLU disabled in NVM, WoL disabled, or
	 * manageability disabled, then force link down by entering
	 * low power mode.
	 */
	if (!link_up || !(hw->eeprom.ctrl_word_3 & NVM_INIT_CTRL_3_LPLU) ||
	    !(hw->wol_enabled || ixgbe_mng_present(hw)))
		return ixgbe_set_copper_phy_power(hw, false);

	/* Determine LCD */
	status = ixgbe_get_lcd_t_x550em(hw, &lcd_speed);
	if (status)
		return status;

	/* If no valid LCD link speed, then force link down and exit. */
	if (lcd_speed == IXGBE_LINK_SPEED_UNKNOWN)
		return ixgbe_set_copper_phy_power(hw, false);

	status = hw->phy.ops.read_reg(hw, IXGBE_MDIO_AUTO_NEG_VENDOR_STAT,
				      MDIO_MMD_AN,
				      &speed);
	if (status)
		return status;

	/* If no link now, speed is invalid so take link down */
	status = ixgbe_ext_phy_t_x550em_get_link(hw, &link_up);
	if (status)
		return ixgbe_set_copper_phy_power(hw, false);

	/* clear everything but the speed bits */
	speed &= IXGBE_MDIO_AUTO_NEG_VEN_STAT_SPEED_MASK;

	/* If current speed is already LCD, then exit. */
	if (((speed == IXGBE_MDIO_AUTO_NEG_VENDOR_STATUS_1GB) &&
	     (lcd_speed == IXGBE_LINK_SPEED_1GB_FULL)) ||
	    ((speed == IXGBE_MDIO_AUTO_NEG_VENDOR_STATUS_10GB) &&
	     (lcd_speed == IXGBE_LINK_SPEED_10GB_FULL)))
		return 0;

	/* Clear AN completed indication */
	status = hw->phy.ops.read_reg(hw, IXGBE_MDIO_AUTO_NEG_VENDOR_TX_ALARM,
				      MDIO_MMD_AN,
				      &autoneg_reg);
	if (status)
		return status;

	status = hw->phy.ops.read_reg(hw, MDIO_AN_10GBT_CTRL,
				      MDIO_MMD_AN,
				      &an_10g_cntl_reg);
	if (status)
		return status;

	status = hw->phy.ops.read_reg(hw,
				      IXGBE_MII_AUTONEG_VENDOR_PROVISION_1_REG,
				      MDIO_MMD_AN,
				      &autoneg_reg);
	if (status)
		return status;

	save_autoneg = hw->phy.autoneg_advertised;

	/* Setup link at least common link speed */
	status = hw->mac.ops.setup_link(hw, lcd_speed, false);

	/* restore autoneg from before setting lplu speed */
	hw->phy.autoneg_advertised = save_autoneg;

	return status;
}

/**
 * ixgbe_reset_phy_fw - Reset firmware-controlled PHYs
 * @hw: pointer to hardware structure
 */
static int ixgbe_reset_phy_fw(struct ixgbe_hw *hw)
{
	u32 store[FW_PHY_ACT_DATA_COUNT] = { 0 };
	int rc;

	if (hw->phy.reset_disable || ixgbe_check_reset_blocked(hw))
		return 0;

	rc = ixgbe_fw_phy_activity(hw, FW_PHY_ACT_PHY_SW_RESET, &store);
	if (rc)
		return rc;
	memset(store, 0, sizeof(store));

	rc = ixgbe_fw_phy_activity(hw, FW_PHY_ACT_INIT_PHY, &store);
	if (rc)
		return rc;

	return ixgbe_setup_fw_link(hw);
}

/**
 * ixgbe_check_overtemp_fw - Check firmware-controlled PHYs for overtemp
 * @hw: pointer to hardware structure
 *
 * Return true when an overtemp event detected, otherwise false.
 */
static bool ixgbe_check_overtemp_fw(struct ixgbe_hw *hw)
{
	u32 store[FW_PHY_ACT_DATA_COUNT] = { 0 };
	int rc;

	rc = ixgbe_fw_phy_activity(hw, FW_PHY_ACT_GET_LINK_INFO, &store);
	if (rc)
		return false;

	if (store[0] & FW_PHY_ACT_GET_LINK_INFO_TEMP) {
		ixgbe_shutdown_fw_phy(hw);
		return true;
	}
	return false;
}

/**
 * ixgbe_read_mng_if_sel_x550em - Read NW_MNG_IF_SEL register
 * @hw: pointer to hardware structure
 *
 * Read NW_MNG_IF_SEL register and save field values.
 */
static void ixgbe_read_mng_if_sel_x550em(struct ixgbe_hw *hw)
{
	/* Save NW management interface connected on board. This is used
	 * to determine internal PHY mode.
	 */
	hw->phy.nw_mng_if_sel = IXGBE_READ_REG(hw, IXGBE_NW_MNG_IF_SEL);

	/* If X552 (X550EM_a) and MDIO is connected to external PHY, then set
	 * PHY address. This register field was has only been used for X552.
	 */
	if (hw->mac.type == ixgbe_mac_x550em_a &&
	    hw->phy.nw_mng_if_sel & IXGBE_NW_MNG_IF_SEL_MDIO_ACT) {
		hw->phy.mdio.prtad = FIELD_GET(IXGBE_NW_MNG_IF_SEL_MDIO_PHY_ADD,
					       hw->phy.nw_mng_if_sel);
	}
}

/** ixgbe_init_phy_ops_X550em - PHY/SFP specific init
 *  @hw: pointer to hardware structure
 *
 *  Initialize any function pointers that were not able to be
 *  set during init_shared_code because the PHY/SFP type was
 *  not known.  Perform the SFP init if necessary.
 **/
static int ixgbe_init_phy_ops_X550em(struct ixgbe_hw *hw)
{
	struct ixgbe_phy_info *phy = &hw->phy;
	int ret_val;

	hw->mac.ops.set_lan_id(hw);

	ixgbe_read_mng_if_sel_x550em(hw);

	if (hw->mac.ops.get_media_type(hw) == ixgbe_media_type_fiber) {
		phy->phy_semaphore_mask = IXGBE_GSSR_SHARED_I2C_SM;
		ixgbe_setup_mux_ctl(hw);
	}

	/* Identify the PHY or SFP module */
	ret_val = phy->ops.identify(hw);
	if (ret_val == -EOPNOTSUPP || ret_val == -EFAULT)
		return ret_val;

	/* Setup function pointers based on detected hardware */
	ixgbe_init_mac_link_ops_X550em(hw);
	if (phy->sfp_type != ixgbe_sfp_type_unknown)
		phy->ops.reset = NULL;

	/* Set functions pointers based on phy type */
	switch (hw->phy.type) {
	case ixgbe_phy_x550em_kx4:
		phy->ops.setup_link = NULL;
		phy->ops.read_reg = ixgbe_read_phy_reg_x550em;
		phy->ops.write_reg = ixgbe_write_phy_reg_x550em;
		break;
	case ixgbe_phy_x550em_kr:
		phy->ops.setup_link = ixgbe_setup_kr_x550em;
		phy->ops.read_reg = ixgbe_read_phy_reg_x550em;
		phy->ops.write_reg = ixgbe_write_phy_reg_x550em;
		break;
	case ixgbe_phy_x550em_xfi:
		/* link is managed by HW */
		phy->ops.setup_link = NULL;
		phy->ops.read_reg = ixgbe_read_phy_reg_x550em;
		phy->ops.write_reg = ixgbe_write_phy_reg_x550em;
		break;
	case ixgbe_phy_x550em_ext_t:
		/* Save NW management interface connected on board. This is used
		 * to determine internal PHY mode
		 */
		phy->nw_mng_if_sel = IXGBE_READ_REG(hw, IXGBE_NW_MNG_IF_SEL);

		/* If internal link mode is XFI, then setup iXFI internal link,
		 * else setup KR now.
		 */
		phy->ops.setup_internal_link =
					      ixgbe_setup_internal_phy_t_x550em;

		/* setup SW LPLU only for first revision */
		if (hw->mac.type == ixgbe_mac_X550EM_x &&
		    !(IXGBE_READ_REG(hw, IXGBE_FUSES0_GROUP(0)) &
		      IXGBE_FUSES0_REV_MASK))
			phy->ops.enter_lplu = ixgbe_enter_lplu_t_x550em;

		phy->ops.handle_lasi = ixgbe_handle_lasi_ext_t_x550em;
		phy->ops.reset = ixgbe_reset_phy_t_X550em;
		break;
	case ixgbe_phy_sgmii:
		phy->ops.setup_link = NULL;
		break;
	case ixgbe_phy_fw:
		phy->ops.setup_link = ixgbe_setup_fw_link;
		phy->ops.reset = ixgbe_reset_phy_fw;
		break;
	case ixgbe_phy_ext_1g_t:
		phy->ops.setup_link = NULL;
		phy->ops.read_reg = NULL;
		phy->ops.write_reg = NULL;
		phy->ops.reset = NULL;
		break;
	default:
		break;
	}

	return ret_val;
}

/** ixgbe_get_media_type_X550em - Get media type
 *  @hw: pointer to hardware structure
 *
 *  Returns the media type (fiber, copper, backplane)
 *
 */
static enum ixgbe_media_type ixgbe_get_media_type_X550em(struct ixgbe_hw *hw)
{
	enum ixgbe_media_type media_type;

	/* Detect if there is a copper PHY attached. */
	switch (hw->device_id) {
	case IXGBE_DEV_ID_X550EM_A_SGMII:
	case IXGBE_DEV_ID_X550EM_A_SGMII_L:
		hw->phy.type = ixgbe_phy_sgmii;
		fallthrough;
	case IXGBE_DEV_ID_X550EM_X_KR:
	case IXGBE_DEV_ID_X550EM_X_KX4:
	case IXGBE_DEV_ID_X550EM_X_XFI:
	case IXGBE_DEV_ID_X550EM_A_KR:
	case IXGBE_DEV_ID_X550EM_A_KR_L:
		media_type = ixgbe_media_type_backplane;
		break;
	case IXGBE_DEV_ID_X550EM_X_SFP:
	case IXGBE_DEV_ID_X550EM_A_SFP:
	case IXGBE_DEV_ID_X550EM_A_SFP_N:
		media_type = ixgbe_media_type_fiber;
		break;
	case IXGBE_DEV_ID_X550EM_X_1G_T:
	case IXGBE_DEV_ID_X550EM_X_10G_T:
	case IXGBE_DEV_ID_X550EM_A_10G_T:
	case IXGBE_DEV_ID_X550EM_A_1G_T:
	case IXGBE_DEV_ID_X550EM_A_1G_T_L:
		media_type = ixgbe_media_type_copper;
		break;
	default:
		media_type = ixgbe_media_type_unknown;
		break;
	}
	return media_type;
}

/** ixgbe_init_ext_t_x550em - Start (unstall) the external Base T PHY.
 ** @hw: pointer to hardware structure
 **/
static int ixgbe_init_ext_t_x550em(struct ixgbe_hw *hw)
{
	int status;
	u16 reg;

	status = hw->phy.ops.read_reg(hw,
				      IXGBE_MDIO_TX_VENDOR_ALARMS_3,
				      MDIO_MMD_PMAPMD,
				      &reg);
	if (status)
		return status;

	/* If PHY FW reset completed bit is set then this is the first
	 * SW instance after a power on so the PHY FW must be un-stalled.
	 */
	if (reg & IXGBE_MDIO_TX_VENDOR_ALARMS_3_RST_MASK) {
		status = hw->phy.ops.read_reg(hw,
					IXGBE_MDIO_GLOBAL_RES_PR_10,
					MDIO_MMD_VEND1,
					&reg);
		if (status)
			return status;

		reg &= ~IXGBE_MDIO_POWER_UP_STALL;

		status = hw->phy.ops.write_reg(hw,
					IXGBE_MDIO_GLOBAL_RES_PR_10,
					MDIO_MMD_VEND1,
					reg);
		if (status)
			return status;
	}

	return status;
}

/**
 * ixgbe_set_mdio_speed - Set MDIO clock speed
 * @hw: pointer to hardware structure
 */
static void ixgbe_set_mdio_speed(struct ixgbe_hw *hw)
{
	u32 hlreg0;

	switch (hw->device_id) {
	case IXGBE_DEV_ID_X550EM_X_10G_T:
	case IXGBE_DEV_ID_X550EM_A_SGMII:
	case IXGBE_DEV_ID_X550EM_A_SGMII_L:
	case IXGBE_DEV_ID_X550EM_A_10G_T:
	case IXGBE_DEV_ID_X550EM_A_SFP:
		/* Config MDIO clock speed before the first MDIO PHY access */
		hlreg0 = IXGBE_READ_REG(hw, IXGBE_HLREG0);
		hlreg0 &= ~IXGBE_HLREG0_MDCSPD;
		IXGBE_WRITE_REG(hw, IXGBE_HLREG0, hlreg0);
		break;
	case IXGBE_DEV_ID_X550EM_A_1G_T:
	case IXGBE_DEV_ID_X550EM_A_1G_T_L:
		/* Select fast MDIO clock speed for these devices */
		hlreg0 = IXGBE_READ_REG(hw, IXGBE_HLREG0);
		hlreg0 |= IXGBE_HLREG0_MDCSPD;
		IXGBE_WRITE_REG(hw, IXGBE_HLREG0, hlreg0);
		break;
	default:
		break;
	}
}

/**  ixgbe_reset_hw_X550em - Perform hardware reset
 **  @hw: pointer to hardware structure
 **
 **  Resets the hardware by resetting the transmit and receive units, masks
 **  and clears all interrupts, perform a PHY reset, and perform a link (MAC)
 **  reset.
 **/
static int ixgbe_reset_hw_X550em(struct ixgbe_hw *hw)
{
	u32 swfw_mask = hw->phy.phy_semaphore_mask;
	ixgbe_link_speed link_speed;
	bool link_up = false;
	u32 ctrl = 0;
	int status;
	u32 i;

	/* Call adapter stop to disable Tx/Rx and clear interrupts */
	status = hw->mac.ops.stop_adapter(hw);
	if (status)
		return status;

	/* flush pending Tx transactions */
	ixgbe_clear_tx_pending(hw);

	/* set MDIO speed before talking to the PHY in case it's the 1st time */
	ixgbe_set_mdio_speed(hw);

	/* PHY ops must be identified and initialized prior to reset */
	status = hw->phy.ops.init(hw);
	if (status == -EOPNOTSUPP || status == -EFAULT)
		return status;

	/* start the external PHY */
	if (hw->phy.type == ixgbe_phy_x550em_ext_t) {
		status = ixgbe_init_ext_t_x550em(hw);
		if (status)
			return status;
	}

	/* Setup SFP module if there is one present. */
	if (hw->phy.sfp_setup_needed) {
		status = hw->mac.ops.setup_sfp(hw);
		hw->phy.sfp_setup_needed = false;
	}

	if (status == -EOPNOTSUPP)
		return status;

	/* Reset PHY */
	if (!hw->phy.reset_disable && hw->phy.ops.reset)
		hw->phy.ops.reset(hw);

mac_reset_top:
	/* Issue global reset to the MAC.  Needs to be SW reset if link is up.
	 * If link reset is used when link is up, it might reset the PHY when
	 * mng is using it.  If link is down or the flag to force full link
	 * reset is set, then perform link reset.
	 */
	ctrl = IXGBE_CTRL_LNK_RST;

	if (!hw->force_full_reset) {
		hw->mac.ops.check_link(hw, &link_speed, &link_up, false);
		if (link_up)
			ctrl = IXGBE_CTRL_RST;
	}

	status = hw->mac.ops.acquire_swfw_sync(hw, swfw_mask);
	if (status) {
		hw_dbg(hw, "semaphore failed with %d", status);
		return -EBUSY;
	}

	ctrl |= IXGBE_READ_REG(hw, IXGBE_CTRL);
	IXGBE_WRITE_REG(hw, IXGBE_CTRL, ctrl);
	IXGBE_WRITE_FLUSH(hw);
	hw->mac.ops.release_swfw_sync(hw, swfw_mask);
	usleep_range(1000, 1200);

	/* Poll for reset bit to self-clear meaning reset is complete */
	for (i = 0; i < 10; i++) {
		ctrl = IXGBE_READ_REG(hw, IXGBE_CTRL);
		if (!(ctrl & IXGBE_CTRL_RST_MASK))
			break;
		udelay(1);
	}

	if (ctrl & IXGBE_CTRL_RST_MASK) {
		status = -EIO;
		hw_dbg(hw, "Reset polling failed to complete.\n");
	}

	msleep(50);

	/* Double resets are required for recovery from certain error
	 * clear the multicast table.  Also reset num_rar_entries to 128,
	 * since we modify this value when programming the SAN MAC address.
	 */
	if (hw->mac.flags & IXGBE_FLAGS_DOUBLE_RESET_REQUIRED) {
		hw->mac.flags &= ~IXGBE_FLAGS_DOUBLE_RESET_REQUIRED;
		goto mac_reset_top;
	}

	/* Store the permanent mac address */
	hw->mac.ops.get_mac_addr(hw, hw->mac.perm_addr);

	/* Store MAC address from RAR0, clear receive address registers, and
	 * clear the multicast table.  Also reset num_rar_entries to 128,
	 * since we modify this value when programming the SAN MAC address.
	 */
	hw->mac.num_rar_entries = 128;
	hw->mac.ops.init_rx_addrs(hw);

	ixgbe_set_mdio_speed(hw);

	if (hw->device_id == IXGBE_DEV_ID_X550EM_X_SFP)
		ixgbe_setup_mux_ctl(hw);

	return status;
}

/** ixgbe_set_ethertype_anti_spoofing_X550 - Enable/Disable Ethertype
 *	anti-spoofing
 *  @hw:  pointer to hardware structure
 *  @enable: enable or disable switch for Ethertype anti-spoofing
 *  @vf: Virtual Function pool - VF Pool to set for Ethertype anti-spoofing
 **/
static void ixgbe_set_ethertype_anti_spoofing_X550(struct ixgbe_hw *hw,
						   bool enable, int vf)
{
	int vf_target_reg = vf >> 3;
	int vf_target_shift = vf % 8 + IXGBE_SPOOF_ETHERTYPEAS_SHIFT;
	u32 pfvfspoof;

	pfvfspoof = IXGBE_READ_REG(hw, IXGBE_PFVFSPOOF(vf_target_reg));
	if (enable)
		pfvfspoof |= BIT(vf_target_shift);
	else
		pfvfspoof &= ~BIT(vf_target_shift);

	IXGBE_WRITE_REG(hw, IXGBE_PFVFSPOOF(vf_target_reg), pfvfspoof);
}

/** ixgbe_set_source_address_pruning_X550 - Enable/Disbale src address pruning
 *  @hw: pointer to hardware structure
 *  @enable: enable or disable source address pruning
 *  @pool: Rx pool to set source address pruning for
 **/
static void ixgbe_set_source_address_pruning_X550(struct ixgbe_hw *hw,
						  bool enable,
						  unsigned int pool)
{
	u64 pfflp;

	/* max rx pool is 63 */
	if (pool > 63)
		return;

	pfflp = (u64)IXGBE_READ_REG(hw, IXGBE_PFFLPL);
	pfflp |= (u64)IXGBE_READ_REG(hw, IXGBE_PFFLPH) << 32;

	if (enable)
		pfflp |= (1ULL << pool);
	else
		pfflp &= ~(1ULL << pool);

	IXGBE_WRITE_REG(hw, IXGBE_PFFLPL, (u32)pfflp);
	IXGBE_WRITE_REG(hw, IXGBE_PFFLPH, (u32)(pfflp >> 32));
}

/**
 *  ixgbe_setup_fc_backplane_x550em_a - Set up flow control
 *  @hw: pointer to hardware structure
 *
 *  Called at init time to set up flow control.
 **/
static int ixgbe_setup_fc_backplane_x550em_a(struct ixgbe_hw *hw)
{
	u32 an_cntl = 0;
	int status = 0;

	/* Validate the requested mode */
	if (hw->fc.strict_ieee && hw->fc.requested_mode == ixgbe_fc_rx_pause) {
		hw_err(hw, "ixgbe_fc_rx_pause not valid in strict IEEE mode\n");
		return -EINVAL;
	}

	if (hw->fc.requested_mode == ixgbe_fc_default)
		hw->fc.requested_mode = ixgbe_fc_full;

	/* Set up the 1G and 10G flow control advertisement registers so the
	 * HW will be able to do FC autoneg once the cable is plugged in.  If
	 * we link at 10G, the 1G advertisement is harmless and vice versa.
	 */
	status = hw->mac.ops.read_iosf_sb_reg(hw,
					IXGBE_KRM_AN_CNTL_1(hw->bus.lan_id),
					IXGBE_SB_IOSF_TARGET_KR_PHY, &an_cntl);

	if (status) {
		hw_dbg(hw, "Auto-Negotiation did not complete\n");
		return status;
	}

	/* The possible values of fc.requested_mode are:
	 * 0: Flow control is completely disabled
	 * 1: Rx flow control is enabled (we can receive pause frames,
	 *    but not send pause frames).
	 * 2: Tx flow control is enabled (we can send pause frames but
	 *    we do not support receiving pause frames).
	 * 3: Both Rx and Tx flow control (symmetric) are enabled.
	 * other: Invalid.
	 */
	switch (hw->fc.requested_mode) {
	case ixgbe_fc_none:
		/* Flow control completely disabled by software override. */
		an_cntl &= ~(IXGBE_KRM_AN_CNTL_1_SYM_PAUSE |
			     IXGBE_KRM_AN_CNTL_1_ASM_PAUSE);
		break;
	case ixgbe_fc_tx_pause:
		/* Tx Flow control is enabled, and Rx Flow control is
		 * disabled by software override.
		 */
		an_cntl |= IXGBE_KRM_AN_CNTL_1_ASM_PAUSE;
		an_cntl &= ~IXGBE_KRM_AN_CNTL_1_SYM_PAUSE;
		break;
	case ixgbe_fc_rx_pause:
		/* Rx Flow control is enabled and Tx Flow control is
		 * disabled by software override. Since there really
		 * isn't a way to advertise that we are capable of RX
		 * Pause ONLY, we will advertise that we support both
		 * symmetric and asymmetric Rx PAUSE, as such we fall
		 * through to the fc_full statement.  Later, we will
		 * disable the adapter's ability to send PAUSE frames.
		 */
	case ixgbe_fc_full:
		/* Flow control (both Rx and Tx) is enabled by SW override. */
		an_cntl |= IXGBE_KRM_AN_CNTL_1_SYM_PAUSE |
			   IXGBE_KRM_AN_CNTL_1_ASM_PAUSE;
		break;
	default:
		hw_err(hw, "Flow control param set incorrectly\n");
		return -EIO;
	}

	status = hw->mac.ops.write_iosf_sb_reg(hw,
					IXGBE_KRM_AN_CNTL_1(hw->bus.lan_id),
					IXGBE_SB_IOSF_TARGET_KR_PHY, an_cntl);

	/* Restart auto-negotiation. */
	status = ixgbe_restart_an_internal_phy_x550em(hw);

	return status;
}

/**
 * ixgbe_set_mux - Set mux for port 1 access with CS4227
 * @hw: pointer to hardware structure
 * @state: set mux if 1, clear if 0
 */
static void ixgbe_set_mux(struct ixgbe_hw *hw, u8 state)
{
	u32 esdp;

	if (!hw->bus.lan_id)
		return;
	esdp = IXGBE_READ_REG(hw, IXGBE_ESDP);
	if (state)
		esdp |= IXGBE_ESDP_SDP1;
	else
		esdp &= ~IXGBE_ESDP_SDP1;
	IXGBE_WRITE_REG(hw, IXGBE_ESDP, esdp);
	IXGBE_WRITE_FLUSH(hw);
}

/**
 * ixgbe_acquire_swfw_sync_X550em - Acquire SWFW semaphore
 * @hw: pointer to hardware structure
 * @mask: Mask to specify which semaphore to acquire
 *
 * Acquires the SWFW semaphore and sets the I2C MUX
 */
static int ixgbe_acquire_swfw_sync_X550em(struct ixgbe_hw *hw, u32 mask)
{
	int status;

	status = ixgbe_acquire_swfw_sync_X540(hw, mask);
	if (status)
		return status;

	if (mask & IXGBE_GSSR_I2C_MASK)
		ixgbe_set_mux(hw, 1);

	return 0;
}

/**
 * ixgbe_release_swfw_sync_X550em - Release SWFW semaphore
 * @hw: pointer to hardware structure
 * @mask: Mask to specify which semaphore to release
 *
 * Releases the SWFW semaphore and sets the I2C MUX
 */
static void ixgbe_release_swfw_sync_X550em(struct ixgbe_hw *hw, u32 mask)
{
	if (mask & IXGBE_GSSR_I2C_MASK)
		ixgbe_set_mux(hw, 0);

	ixgbe_release_swfw_sync_X540(hw, mask);
}

/**
 * ixgbe_acquire_swfw_sync_x550em_a - Acquire SWFW semaphore
 * @hw: pointer to hardware structure
 * @mask: Mask to specify which semaphore to acquire
 *
 * Acquires the SWFW semaphore and get the shared PHY token as needed
 */
static int ixgbe_acquire_swfw_sync_x550em_a(struct ixgbe_hw *hw, u32 mask)
{
	u32 hmask = mask & ~IXGBE_GSSR_TOKEN_SM;
	int retries = FW_PHY_TOKEN_RETRIES;
	int status;

	while (--retries) {
		status = 0;
		if (hmask)
			status = ixgbe_acquire_swfw_sync_X540(hw, hmask);
		if (status)
			return status;
		if (!(mask & IXGBE_GSSR_TOKEN_SM))
			return 0;

		status = ixgbe_get_phy_token(hw);
		if (!status)
			return 0;
		if (hmask)
			ixgbe_release_swfw_sync_X540(hw, hmask);
		if (status != -EAGAIN)
			return status;
		msleep(FW_PHY_TOKEN_DELAY);
	}

	return status;
}

/**
 * ixgbe_release_swfw_sync_x550em_a - Release SWFW semaphore
 * @hw: pointer to hardware structure
 * @mask: Mask to specify which semaphore to release
 *
 * Release the SWFW semaphore and puts the shared PHY token as needed
 */
static void ixgbe_release_swfw_sync_x550em_a(struct ixgbe_hw *hw, u32 mask)
{
	u32 hmask = mask & ~IXGBE_GSSR_TOKEN_SM;

	if (mask & IXGBE_GSSR_TOKEN_SM)
		ixgbe_put_phy_token(hw);

	if (hmask)
		ixgbe_release_swfw_sync_X540(hw, hmask);
}

/**
 * ixgbe_read_phy_reg_x550a - Reads specified PHY register
 * @hw: pointer to hardware structure
 * @reg_addr: 32 bit address of PHY register to read
 * @device_type: 5 bit device type
 * @phy_data: Pointer to read data from PHY register
 *
 * Reads a value from a specified PHY register using the SWFW lock and PHY
 * Token. The PHY Token is needed since the MDIO is shared between to MAC
 * instances.
 */
static int ixgbe_read_phy_reg_x550a(struct ixgbe_hw *hw, u32 reg_addr,
				    u32 device_type, u16 *phy_data)
{
	u32 mask = hw->phy.phy_semaphore_mask | IXGBE_GSSR_TOKEN_SM;
	int status;

	if (hw->mac.ops.acquire_swfw_sync(hw, mask))
		return -EBUSY;

	status = hw->phy.ops.read_reg_mdi(hw, reg_addr, device_type, phy_data);

	hw->mac.ops.release_swfw_sync(hw, mask);

	return status;
}

/**
 * ixgbe_write_phy_reg_x550a - Writes specified PHY register
 * @hw: pointer to hardware structure
 * @reg_addr: 32 bit PHY register to write
 * @device_type: 5 bit device type
 * @phy_data: Data to write to the PHY register
 *
 * Writes a value to specified PHY register using the SWFW lock and PHY Token.
 * The PHY Token is needed since the MDIO is shared between to MAC instances.
 */
static int ixgbe_write_phy_reg_x550a(struct ixgbe_hw *hw, u32 reg_addr,
				     u32 device_type, u16 phy_data)
{
	u32 mask = hw->phy.phy_semaphore_mask | IXGBE_GSSR_TOKEN_SM;
	int status;

	if (hw->mac.ops.acquire_swfw_sync(hw, mask))
		return -EBUSY;

	status = ixgbe_write_phy_reg_mdi(hw, reg_addr, device_type, phy_data);
	hw->mac.ops.release_swfw_sync(hw, mask);

	return status;
}

#define X550_COMMON_MAC \
	.init_hw			= &ixgbe_init_hw_generic, \
	.start_hw			= &ixgbe_start_hw_X540, \
	.clear_hw_cntrs			= &ixgbe_clear_hw_cntrs_generic, \
	.enable_rx_dma			= &ixgbe_enable_rx_dma_generic, \
	.get_mac_addr			= &ixgbe_get_mac_addr_generic, \
	.get_device_caps		= &ixgbe_get_device_caps_generic, \
	.stop_adapter			= &ixgbe_stop_adapter_generic, \
	.set_lan_id			= &ixgbe_set_lan_id_multi_port_pcie, \
	.read_analog_reg8		= NULL, \
	.write_analog_reg8		= NULL, \
	.set_rxpba			= &ixgbe_set_rxpba_generic, \
	.check_link			= &ixgbe_check_mac_link_generic, \
	.blink_led_start		= &ixgbe_blink_led_start_X540, \
	.blink_led_stop			= &ixgbe_blink_led_stop_X540, \
	.set_rar			= &ixgbe_set_rar_generic, \
	.clear_rar			= &ixgbe_clear_rar_generic, \
	.set_vmdq			= &ixgbe_set_vmdq_generic, \
	.set_vmdq_san_mac		= &ixgbe_set_vmdq_san_mac_generic, \
	.clear_vmdq			= &ixgbe_clear_vmdq_generic, \
	.init_rx_addrs			= &ixgbe_init_rx_addrs_generic, \
	.update_mc_addr_list		= &ixgbe_update_mc_addr_list_generic, \
	.enable_mc			= &ixgbe_enable_mc_generic, \
	.disable_mc			= &ixgbe_disable_mc_generic, \
	.clear_vfta			= &ixgbe_clear_vfta_generic, \
	.set_vfta			= &ixgbe_set_vfta_generic, \
	.fc_enable			= &ixgbe_fc_enable_generic, \
	.set_fw_drv_ver			= &ixgbe_set_fw_drv_ver_x550, \
	.init_uta_tables		= &ixgbe_init_uta_tables_generic, \
	.set_mac_anti_spoofing		= &ixgbe_set_mac_anti_spoofing, \
	.set_vlan_anti_spoofing		= &ixgbe_set_vlan_anti_spoofing, \
	.set_source_address_pruning	= \
				&ixgbe_set_source_address_pruning_X550, \
	.set_ethertype_anti_spoofing	= \
				&ixgbe_set_ethertype_anti_spoofing_X550, \
	.disable_rx_buff		= &ixgbe_disable_rx_buff_generic, \
	.enable_rx_buff			= &ixgbe_enable_rx_buff_generic, \
	.get_thermal_sensor_data	= NULL, \
	.init_thermal_sensor_thresh	= NULL, \
	.fw_recovery_mode		= &ixgbe_fw_recovery_mode_X550, \
	.enable_rx			= &ixgbe_enable_rx_generic, \
	.disable_rx			= &ixgbe_disable_rx_x550, \

static const struct ixgbe_mac_operations mac_ops_X550 = {
	X550_COMMON_MAC
	.led_on			= ixgbe_led_on_generic,
	.led_off		= ixgbe_led_off_generic,
	.init_led_link_act	= ixgbe_init_led_link_act_generic,
	.reset_hw		= &ixgbe_reset_hw_X540,
	.get_media_type		= &ixgbe_get_media_type_X540,
	.get_san_mac_addr	= &ixgbe_get_san_mac_addr_generic,
	.get_wwn_prefix		= &ixgbe_get_wwn_prefix_generic,
	.setup_link		= &ixgbe_setup_mac_link_X540,
	.get_link_capabilities	= &ixgbe_get_copper_link_capabilities_generic,
	.get_bus_info		= &ixgbe_get_bus_info_generic,
	.setup_sfp		= NULL,
	.acquire_swfw_sync	= &ixgbe_acquire_swfw_sync_X540,
	.release_swfw_sync	= &ixgbe_release_swfw_sync_X540,
	.init_swfw_sync		= &ixgbe_init_swfw_sync_X540,
	.prot_autoc_read	= prot_autoc_read_generic,
	.prot_autoc_write	= prot_autoc_write_generic,
	.setup_fc		= ixgbe_setup_fc_generic,
	.fc_autoneg		= ixgbe_fc_autoneg,
};

static const struct ixgbe_mac_operations mac_ops_X550EM_x = {
	X550_COMMON_MAC
	.led_on			= ixgbe_led_on_t_x550em,
	.led_off		= ixgbe_led_off_t_x550em,
	.init_led_link_act	= ixgbe_init_led_link_act_generic,
	.reset_hw		= &ixgbe_reset_hw_X550em,
	.get_media_type		= &ixgbe_get_media_type_X550em,
	.get_san_mac_addr	= NULL,
	.get_wwn_prefix		= NULL,
	.setup_link		= &ixgbe_setup_mac_link_X540,
	.get_link_capabilities	= &ixgbe_get_link_capabilities_X550em,
	.get_bus_info		= &ixgbe_get_bus_info_X550em,
	.setup_sfp		= ixgbe_setup_sfp_modules_X550em,
	.acquire_swfw_sync	= &ixgbe_acquire_swfw_sync_X550em,
	.release_swfw_sync	= &ixgbe_release_swfw_sync_X550em,
	.init_swfw_sync		= &ixgbe_init_swfw_sync_X540,
	.setup_fc		= NULL, /* defined later */
	.fc_autoneg		= ixgbe_fc_autoneg,
	.read_iosf_sb_reg	= ixgbe_read_iosf_sb_reg_x550,
	.write_iosf_sb_reg	= ixgbe_write_iosf_sb_reg_x550,
};

static const struct ixgbe_mac_operations mac_ops_X550EM_x_fw = {
	X550_COMMON_MAC
	.led_on			= NULL,
	.led_off		= NULL,
	.init_led_link_act	= NULL,
	.reset_hw		= &ixgbe_reset_hw_X550em,
	.get_media_type		= &ixgbe_get_media_type_X550em,
	.get_san_mac_addr	= NULL,
	.get_wwn_prefix		= NULL,
	.setup_link		= &ixgbe_setup_mac_link_X540,
	.get_link_capabilities	= &ixgbe_get_link_capabilities_X550em,
	.get_bus_info		= &ixgbe_get_bus_info_X550em,
	.setup_sfp		= ixgbe_setup_sfp_modules_X550em,
	.acquire_swfw_sync	= &ixgbe_acquire_swfw_sync_X550em,
	.release_swfw_sync	= &ixgbe_release_swfw_sync_X550em,
	.init_swfw_sync		= &ixgbe_init_swfw_sync_X540,
	.setup_fc		= NULL,
	.fc_autoneg		= ixgbe_fc_autoneg,
	.read_iosf_sb_reg	= ixgbe_read_iosf_sb_reg_x550,
	.write_iosf_sb_reg	= ixgbe_write_iosf_sb_reg_x550,
};

static const struct ixgbe_mac_operations mac_ops_x550em_a = {
	X550_COMMON_MAC
	.led_on			= ixgbe_led_on_t_x550em,
	.led_off		= ixgbe_led_off_t_x550em,
	.init_led_link_act	= ixgbe_init_led_link_act_generic,
	.reset_hw		= ixgbe_reset_hw_X550em,
	.get_media_type		= ixgbe_get_media_type_X550em,
	.get_san_mac_addr	= NULL,
	.get_wwn_prefix		= NULL,
	.setup_link		= &ixgbe_setup_mac_link_X540,
	.get_link_capabilities	= ixgbe_get_link_capabilities_X550em,
	.get_bus_info		= ixgbe_get_bus_info_X550em,
	.setup_sfp		= ixgbe_setup_sfp_modules_X550em,
	.acquire_swfw_sync	= ixgbe_acquire_swfw_sync_x550em_a,
	.release_swfw_sync	= ixgbe_release_swfw_sync_x550em_a,
	.setup_fc		= ixgbe_setup_fc_x550em,
	.fc_autoneg		= ixgbe_fc_autoneg,
	.read_iosf_sb_reg	= ixgbe_read_iosf_sb_reg_x550a,
	.write_iosf_sb_reg	= ixgbe_write_iosf_sb_reg_x550a,
};

static const struct ixgbe_mac_operations mac_ops_x550em_a_fw = {
	X550_COMMON_MAC
	.led_on			= ixgbe_led_on_generic,
	.led_off		= ixgbe_led_off_generic,
	.init_led_link_act	= ixgbe_init_led_link_act_generic,
	.reset_hw		= ixgbe_reset_hw_X550em,
	.get_media_type		= ixgbe_get_media_type_X550em,
	.get_san_mac_addr	= NULL,
	.get_wwn_prefix		= NULL,
	.setup_link		= NULL, /* defined later */
	.get_link_capabilities	= ixgbe_get_link_capabilities_X550em,
	.get_bus_info		= ixgbe_get_bus_info_X550em,
	.setup_sfp		= ixgbe_setup_sfp_modules_X550em,
	.acquire_swfw_sync	= ixgbe_acquire_swfw_sync_x550em_a,
	.release_swfw_sync	= ixgbe_release_swfw_sync_x550em_a,
	.setup_fc		= ixgbe_setup_fc_x550em,
	.fc_autoneg		= ixgbe_fc_autoneg,
	.read_iosf_sb_reg	= ixgbe_read_iosf_sb_reg_x550a,
	.write_iosf_sb_reg	= ixgbe_write_iosf_sb_reg_x550a,
};

#define X550_COMMON_EEP \
	.read			= &ixgbe_read_ee_hostif_X550, \
	.read_buffer		= &ixgbe_read_ee_hostif_buffer_X550, \
	.write			= &ixgbe_write_ee_hostif_X550, \
	.write_buffer		= &ixgbe_write_ee_hostif_buffer_X550, \
	.validate_checksum	= &ixgbe_validate_eeprom_checksum_X550, \
	.update_checksum	= &ixgbe_update_eeprom_checksum_X550, \
	.calc_checksum		= &ixgbe_calc_eeprom_checksum_X550, \

static const struct ixgbe_eeprom_operations eeprom_ops_X550 = {
	X550_COMMON_EEP
	.init_params		= &ixgbe_init_eeprom_params_X550,
};

static const struct ixgbe_eeprom_operations eeprom_ops_X550EM_x = {
	X550_COMMON_EEP
	.init_params		= &ixgbe_init_eeprom_params_X540,
};

#define X550_COMMON_PHY	\
	.identify_sfp		= &ixgbe_identify_module_generic, \
	.reset			= NULL, \
	.setup_link_speed	= &ixgbe_setup_phy_link_speed_generic, \
	.read_i2c_byte		= &ixgbe_read_i2c_byte_generic, \
	.write_i2c_byte		= &ixgbe_write_i2c_byte_generic, \
	.read_i2c_sff8472	= &ixgbe_read_i2c_sff8472_generic, \
	.read_i2c_eeprom	= &ixgbe_read_i2c_eeprom_generic, \
	.write_i2c_eeprom	= &ixgbe_write_i2c_eeprom_generic, \
	.setup_link		= &ixgbe_setup_phy_link_generic, \
	.set_phy_power		= NULL,

static const struct ixgbe_phy_operations phy_ops_X550 = {
	X550_COMMON_PHY
	.check_overtemp		= &ixgbe_tn_check_overtemp,
	.init			= NULL,
	.identify		= &ixgbe_identify_phy_generic,
	.read_reg		= &ixgbe_read_phy_reg_generic,
	.write_reg		= &ixgbe_write_phy_reg_generic,
};

static const struct ixgbe_phy_operations phy_ops_X550EM_x = {
	X550_COMMON_PHY
	.check_overtemp		= &ixgbe_tn_check_overtemp,
	.init			= &ixgbe_init_phy_ops_X550em,
	.identify		= &ixgbe_identify_phy_x550em,
	.read_reg		= &ixgbe_read_phy_reg_generic,
	.write_reg		= &ixgbe_write_phy_reg_generic,
};

static const struct ixgbe_phy_operations phy_ops_x550em_x_fw = {
	X550_COMMON_PHY
	.check_overtemp		= NULL,
	.init			= ixgbe_init_phy_ops_X550em,
	.identify		= ixgbe_identify_phy_x550em,
	.read_reg		= NULL,
	.write_reg		= NULL,
	.read_reg_mdi		= NULL,
	.write_reg_mdi		= NULL,
};

static const struct ixgbe_phy_operations phy_ops_x550em_a = {
	X550_COMMON_PHY
	.check_overtemp		= &ixgbe_tn_check_overtemp,
	.init			= &ixgbe_init_phy_ops_X550em,
	.identify		= &ixgbe_identify_phy_x550em,
	.read_reg		= &ixgbe_read_phy_reg_x550a,
	.write_reg		= &ixgbe_write_phy_reg_x550a,
	.read_reg_mdi		= &ixgbe_read_phy_reg_mdi,
	.write_reg_mdi		= &ixgbe_write_phy_reg_mdi,
};

static const struct ixgbe_phy_operations phy_ops_x550em_a_fw = {
	X550_COMMON_PHY
	.check_overtemp		= ixgbe_check_overtemp_fw,
	.init			= ixgbe_init_phy_ops_X550em,
	.identify		= ixgbe_identify_phy_fw,
	.read_reg		= NULL,
	.write_reg		= NULL,
	.read_reg_mdi		= NULL,
	.write_reg_mdi		= NULL,
};

static const struct ixgbe_link_operations link_ops_x550em_x = {
	.read_link		= &ixgbe_read_i2c_combined_generic,
	.read_link_unlocked	= &ixgbe_read_i2c_combined_generic_unlocked,
	.write_link		= &ixgbe_write_i2c_combined_generic,
	.write_link_unlocked	= &ixgbe_write_i2c_combined_generic_unlocked,
};

static const u32 ixgbe_mvals_X550[IXGBE_MVALS_IDX_LIMIT] = {
	IXGBE_MVALS_INIT(X550)
};

static const u32 ixgbe_mvals_X550EM_x[IXGBE_MVALS_IDX_LIMIT] = {
	IXGBE_MVALS_INIT(X550EM_x)
};

static const u32 ixgbe_mvals_x550em_a[IXGBE_MVALS_IDX_LIMIT] = {
	IXGBE_MVALS_INIT(X550EM_a)
};

const struct ixgbe_info ixgbe_X550_info = {
	.mac			= ixgbe_mac_X550,
	.get_invariants		= &ixgbe_get_invariants_X540,
	.mac_ops		= &mac_ops_X550,
	.eeprom_ops		= &eeprom_ops_X550,
	.phy_ops		= &phy_ops_X550,
	.mbx_ops		= &mbx_ops_generic,
	.mvals			= ixgbe_mvals_X550,
};

const struct ixgbe_info ixgbe_X550EM_x_info = {
	.mac			= ixgbe_mac_X550EM_x,
	.get_invariants		= &ixgbe_get_invariants_X550_x,
	.mac_ops		= &mac_ops_X550EM_x,
	.eeprom_ops		= &eeprom_ops_X550EM_x,
	.phy_ops		= &phy_ops_X550EM_x,
	.mbx_ops		= &mbx_ops_generic,
	.mvals			= ixgbe_mvals_X550EM_x,
	.link_ops		= &link_ops_x550em_x,
};

const struct ixgbe_info ixgbe_x550em_x_fw_info = {
	.mac			= ixgbe_mac_X550EM_x,
	.get_invariants		= ixgbe_get_invariants_X550_x_fw,
	.mac_ops		= &mac_ops_X550EM_x_fw,
	.eeprom_ops		= &eeprom_ops_X550EM_x,
	.phy_ops		= &phy_ops_x550em_x_fw,
	.mbx_ops		= &mbx_ops_generic,
	.mvals			= ixgbe_mvals_X550EM_x,
};

const struct ixgbe_info ixgbe_x550em_a_info = {
	.mac			= ixgbe_mac_x550em_a,
	.get_invariants		= &ixgbe_get_invariants_X550_a,
	.mac_ops		= &mac_ops_x550em_a,
	.eeprom_ops		= &eeprom_ops_X550EM_x,
	.phy_ops		= &phy_ops_x550em_a,
	.mbx_ops		= &mbx_ops_generic,
	.mvals			= ixgbe_mvals_x550em_a,
};

const struct ixgbe_info ixgbe_x550em_a_fw_info = {
	.mac			= ixgbe_mac_x550em_a,
	.get_invariants		= ixgbe_get_invariants_X550_a_fw,
	.mac_ops		= &mac_ops_x550em_a_fw,
	.eeprom_ops		= &eeprom_ops_X550EM_x,
	.phy_ops		= &phy_ops_x550em_a_fw,
	.mbx_ops		= &mbx_ops_generic,
	.mvals			= ixgbe_mvals_x550em_a,
};<|MERGE_RESOLUTION|>--- conflicted
+++ resolved
@@ -2098,11 +2098,7 @@
 {
 	u32 info[FW_PHY_ACT_DATA_COUNT] = { 0 };
 	ixgbe_link_speed speed;
-<<<<<<< HEAD
-	s32 status = -EIO;
-=======
 	int status = -EIO;
->>>>>>> a6ad5510
 	bool link_up;
 
 	/* AN should have completed when the cable was plugged in.
@@ -2329,11 +2325,7 @@
  * Determime if external Base T PHY interrupt cause is high temperature
  * failure alarm or link status change.
  **/
-<<<<<<< HEAD
-static s32 ixgbe_get_lasi_ext_t_x550em(struct ixgbe_hw *hw, bool *lsc,
-=======
 static int ixgbe_get_lasi_ext_t_x550em(struct ixgbe_hw *hw, bool *lsc,
->>>>>>> a6ad5510
 				       bool *is_overtemp)
 {
 	u32 status;
@@ -2513,11 +2505,7 @@
  * failure alarm then return error, else if link status change
  * then setup internal/external PHY link
  **/
-<<<<<<< HEAD
-static s32 ixgbe_handle_lasi_ext_t_x550em(struct ixgbe_hw *hw,
-=======
 static int ixgbe_handle_lasi_ext_t_x550em(struct ixgbe_hw *hw,
->>>>>>> a6ad5510
 					  bool *is_overtemp)
 {
 	struct ixgbe_phy_info *phy = &hw->phy;
@@ -2952,11 +2940,7 @@
 {
 	u32 link_s1, lp_an_page_low, an_cntl_1;
 	ixgbe_link_speed speed;
-<<<<<<< HEAD
-	s32 status = -EIO;
-=======
 	int status = -EIO;
->>>>>>> a6ad5510
 	bool link_up;
 
 	/* AN should have completed when the cable was plugged in.
