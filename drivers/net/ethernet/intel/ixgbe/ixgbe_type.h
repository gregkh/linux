--- conflicted
+++ resolved
@@ -3494,30 +3494,6 @@
 };
 
 struct ixgbe_phy_operations {
-<<<<<<< HEAD
-	s32 (*identify)(struct ixgbe_hw *);
-	s32 (*identify_sfp)(struct ixgbe_hw *);
-	s32 (*init)(struct ixgbe_hw *);
-	s32 (*reset)(struct ixgbe_hw *);
-	s32 (*read_reg)(struct ixgbe_hw *, u32, u32, u16 *);
-	s32 (*write_reg)(struct ixgbe_hw *, u32, u32, u16);
-	s32 (*read_reg_mdi)(struct ixgbe_hw *, u32, u32, u16 *);
-	s32 (*write_reg_mdi)(struct ixgbe_hw *, u32, u32, u16);
-	s32 (*setup_link)(struct ixgbe_hw *);
-	s32 (*setup_internal_link)(struct ixgbe_hw *);
-	s32 (*setup_link_speed)(struct ixgbe_hw *, ixgbe_link_speed, bool);
-	s32 (*check_link)(struct ixgbe_hw *, ixgbe_link_speed *, bool *);
-	s32 (*read_i2c_byte)(struct ixgbe_hw *, u8, u8, u8 *);
-	s32 (*write_i2c_byte)(struct ixgbe_hw *, u8, u8, u8);
-	s32 (*read_i2c_sff8472)(struct ixgbe_hw *, u8 , u8 *);
-	s32 (*read_i2c_eeprom)(struct ixgbe_hw *, u8 , u8 *);
-	s32 (*write_i2c_eeprom)(struct ixgbe_hw *, u8, u8);
-	bool (*check_overtemp)(struct ixgbe_hw *);
-	s32 (*set_phy_power)(struct ixgbe_hw *, bool on);
-	s32 (*enter_lplu)(struct ixgbe_hw *);
-	s32 (*handle_lasi)(struct ixgbe_hw *hw, bool *);
-	s32 (*read_i2c_byte_unlocked)(struct ixgbe_hw *, u8 offset, u8 addr,
-=======
 	int (*identify)(struct ixgbe_hw *);
 	int (*identify_sfp)(struct ixgbe_hw *);
 	int (*init)(struct ixgbe_hw *);
@@ -3540,7 +3516,6 @@
 	int (*enter_lplu)(struct ixgbe_hw *);
 	int (*handle_lasi)(struct ixgbe_hw *hw, bool *);
 	int (*read_i2c_byte_unlocked)(struct ixgbe_hw *, u8 offset, u8 addr,
->>>>>>> a6ad5510
 				      u8 *value);
 	int (*write_i2c_byte_unlocked)(struct ixgbe_hw *, u8 offset, u8 addr,
 				       u8 value);
