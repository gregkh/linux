// SPDX-License-Identifier: GPL-2.0-only
/* Copyright (C) 2023 Intel Corporation */

#include <net/libeth/rx.h>

#include "idpf.h"
#include "idpf_virtchnl.h"

static bool idpf_chk_linearize(struct sk_buff *skb, unsigned int max_bufs,
			       unsigned int count);

/**
 * idpf_buf_lifo_push - push a buffer pointer onto stack
 * @stack: pointer to stack struct
 * @buf: pointer to buf to push
 *
 * Returns 0 on success, negative on failure
 **/
static int idpf_buf_lifo_push(struct idpf_buf_lifo *stack,
			      struct idpf_tx_stash *buf)
{
	if (unlikely(stack->top == stack->size))
		return -ENOSPC;

	stack->bufs[stack->top++] = buf;

	return 0;
}

/**
 * idpf_buf_lifo_pop - pop a buffer pointer from stack
 * @stack: pointer to stack struct
 **/
static struct idpf_tx_stash *idpf_buf_lifo_pop(struct idpf_buf_lifo *stack)
{
	if (unlikely(!stack->top))
		return NULL;

	return stack->bufs[--stack->top];
}

/**
 * idpf_tx_timeout - Respond to a Tx Hang
 * @netdev: network interface device structure
 * @txqueue: TX queue
 */
void idpf_tx_timeout(struct net_device *netdev, unsigned int txqueue)
{
	struct idpf_adapter *adapter = idpf_netdev_to_adapter(netdev);

	adapter->tx_timeout_count++;

	netdev_err(netdev, "Detected Tx timeout: Count %d, Queue %d\n",
		   adapter->tx_timeout_count, txqueue);
	if (!idpf_is_reset_in_prog(adapter)) {
		set_bit(IDPF_HR_FUNC_RESET, adapter->flags);
		queue_delayed_work(adapter->vc_event_wq,
				   &adapter->vc_event_task,
				   msecs_to_jiffies(10));
	}
}

/**
 * idpf_tx_buf_rel - Release a Tx buffer
 * @tx_q: the queue that owns the buffer
 * @tx_buf: the buffer to free
 */
static void idpf_tx_buf_rel(struct idpf_tx_queue *tx_q,
			    struct idpf_tx_buf *tx_buf)
{
	if (tx_buf->skb) {
		if (dma_unmap_len(tx_buf, len))
			dma_unmap_single(tx_q->dev,
					 dma_unmap_addr(tx_buf, dma),
					 dma_unmap_len(tx_buf, len),
					 DMA_TO_DEVICE);
		dev_kfree_skb_any(tx_buf->skb);
	} else if (dma_unmap_len(tx_buf, len)) {
		dma_unmap_page(tx_q->dev,
			       dma_unmap_addr(tx_buf, dma),
			       dma_unmap_len(tx_buf, len),
			       DMA_TO_DEVICE);
	}

	tx_buf->next_to_watch = NULL;
	tx_buf->skb = NULL;
	tx_buf->compl_tag = IDPF_SPLITQ_TX_INVAL_COMPL_TAG;
	dma_unmap_len_set(tx_buf, len, 0);
}

/**
 * idpf_tx_buf_rel_all - Free any empty Tx buffers
 * @txq: queue to be cleaned
 */
static void idpf_tx_buf_rel_all(struct idpf_tx_queue *txq)
{
	struct idpf_buf_lifo *buf_stack;
	u16 i;

	/* Buffers already cleared, nothing to do */
	if (!txq->tx_buf)
		return;

	/* Free all the Tx buffer sk_buffs */
	for (i = 0; i < txq->desc_count; i++)
		idpf_tx_buf_rel(txq, &txq->tx_buf[i]);

	kfree(txq->tx_buf);
	txq->tx_buf = NULL;

	if (!idpf_queue_has(FLOW_SCH_EN, txq))
<<<<<<< HEAD
		return;

	buf_stack = &txq->stash->buf_stack;
	if (!buf_stack->bufs)
		return;

	for (i = 0; i < buf_stack->size; i++)
		kfree(buf_stack->bufs[i]);

=======
		return;

	buf_stack = &txq->stash->buf_stack;
	if (!buf_stack->bufs)
		return;

	for (i = 0; i < buf_stack->size; i++)
		kfree(buf_stack->bufs[i]);

>>>>>>> 7aa21fec
	kfree(buf_stack->bufs);
	buf_stack->bufs = NULL;
}

/**
 * idpf_tx_desc_rel - Free Tx resources per queue
 * @txq: Tx descriptor ring for a specific queue
 *
 * Free all transmit software resources
 */
static void idpf_tx_desc_rel(struct idpf_tx_queue *txq)
{
	idpf_tx_buf_rel_all(txq);

	if (!txq->desc_ring)
		return;

	dmam_free_coherent(txq->dev, txq->size, txq->desc_ring, txq->dma);
	txq->desc_ring = NULL;
	txq->next_to_use = 0;
	txq->next_to_clean = 0;
}

/**
 * idpf_compl_desc_rel - Free completion resources per queue
 * @complq: completion queue
 *
 * Free all completion software resources.
 */
static void idpf_compl_desc_rel(struct idpf_compl_queue *complq)
{
	if (!complq->comp)
		return;

	dma_free_coherent(complq->netdev->dev.parent, complq->size,
			  complq->comp, complq->dma);
	complq->comp = NULL;
	complq->next_to_use = 0;
	complq->next_to_clean = 0;
}

/**
 * idpf_tx_desc_rel_all - Free Tx Resources for All Queues
 * @vport: virtual port structure
 *
 * Free all transmit software resources
 */
static void idpf_tx_desc_rel_all(struct idpf_vport *vport)
{
	int i, j;

	if (!vport->txq_grps)
		return;

	for (i = 0; i < vport->num_txq_grp; i++) {
		struct idpf_txq_group *txq_grp = &vport->txq_grps[i];

		for (j = 0; j < txq_grp->num_txq; j++)
			idpf_tx_desc_rel(txq_grp->txqs[j]);

		if (idpf_is_queue_model_split(vport->txq_model))
			idpf_compl_desc_rel(txq_grp->complq);
	}
}

/**
 * idpf_tx_buf_alloc_all - Allocate memory for all buffer resources
 * @tx_q: queue for which the buffers are allocated
 *
 * Returns 0 on success, negative on failure
 */
static int idpf_tx_buf_alloc_all(struct idpf_tx_queue *tx_q)
{
	struct idpf_buf_lifo *buf_stack;
	int buf_size;
	int i;

	/* Allocate book keeping buffers only. Buffers to be supplied to HW
	 * are allocated by kernel network stack and received as part of skb
	 */
	buf_size = sizeof(struct idpf_tx_buf) * tx_q->desc_count;
	tx_q->tx_buf = kzalloc(buf_size, GFP_KERNEL);
	if (!tx_q->tx_buf)
		return -ENOMEM;

	/* Initialize tx_bufs with invalid completion tags */
	for (i = 0; i < tx_q->desc_count; i++)
		tx_q->tx_buf[i].compl_tag = IDPF_SPLITQ_TX_INVAL_COMPL_TAG;

	if (!idpf_queue_has(FLOW_SCH_EN, tx_q))
		return 0;

	buf_stack = &tx_q->stash->buf_stack;

	/* Initialize tx buf stack for out-of-order completions if
	 * flow scheduling offload is enabled
	 */
	buf_stack->bufs = kcalloc(tx_q->desc_count, sizeof(*buf_stack->bufs),
				  GFP_KERNEL);
	if (!buf_stack->bufs)
		return -ENOMEM;

	buf_stack->size = tx_q->desc_count;
	buf_stack->top = tx_q->desc_count;

	for (i = 0; i < tx_q->desc_count; i++) {
		buf_stack->bufs[i] = kzalloc(sizeof(*buf_stack->bufs[i]),
					     GFP_KERNEL);
		if (!buf_stack->bufs[i])
			return -ENOMEM;
	}

	return 0;
}

/**
 * idpf_tx_desc_alloc - Allocate the Tx descriptors
 * @vport: vport to allocate resources for
 * @tx_q: the tx ring to set up
 *
 * Returns 0 on success, negative on failure
 */
static int idpf_tx_desc_alloc(const struct idpf_vport *vport,
			      struct idpf_tx_queue *tx_q)
{
	struct device *dev = tx_q->dev;
	int err;

	err = idpf_tx_buf_alloc_all(tx_q);
	if (err)
		goto err_alloc;

	tx_q->size = tx_q->desc_count * sizeof(*tx_q->base_tx);

	/* Allocate descriptors also round up to nearest 4K */
	tx_q->size = ALIGN(tx_q->size, 4096);
	tx_q->desc_ring = dmam_alloc_coherent(dev, tx_q->size, &tx_q->dma,
					      GFP_KERNEL);
	if (!tx_q->desc_ring) {
		dev_err(dev, "Unable to allocate memory for the Tx descriptor ring, size=%d\n",
			tx_q->size);
		err = -ENOMEM;
		goto err_alloc;
	}

	tx_q->next_to_use = 0;
	tx_q->next_to_clean = 0;
	idpf_queue_set(GEN_CHK, tx_q);

	return 0;

err_alloc:
	idpf_tx_desc_rel(tx_q);

	return err;
}

/**
 * idpf_compl_desc_alloc - allocate completion descriptors
 * @vport: vport to allocate resources for
 * @complq: completion queue to set up
 *
 * Return: 0 on success, -errno on failure.
 */
static int idpf_compl_desc_alloc(const struct idpf_vport *vport,
				 struct idpf_compl_queue *complq)
{
	complq->size = array_size(complq->desc_count, sizeof(*complq->comp));

	complq->comp = dma_alloc_coherent(complq->netdev->dev.parent,
					  complq->size, &complq->dma,
					  GFP_KERNEL);
	if (!complq->comp)
		return -ENOMEM;

	complq->next_to_use = 0;
	complq->next_to_clean = 0;
	idpf_queue_set(GEN_CHK, complq);

	return 0;
}

/**
 * idpf_tx_desc_alloc_all - allocate all queues Tx resources
 * @vport: virtual port private structure
 *
 * Returns 0 on success, negative on failure
 */
static int idpf_tx_desc_alloc_all(struct idpf_vport *vport)
{
	int err = 0;
	int i, j;

	/* Setup buffer queues. In single queue model buffer queues and
	 * completion queues will be same
	 */
	for (i = 0; i < vport->num_txq_grp; i++) {
		for (j = 0; j < vport->txq_grps[i].num_txq; j++) {
			struct idpf_tx_queue *txq = vport->txq_grps[i].txqs[j];
			u8 gen_bits = 0;
			u16 bufidx_mask;

			err = idpf_tx_desc_alloc(vport, txq);
			if (err) {
				pci_err(vport->adapter->pdev,
					"Allocation for Tx Queue %u failed\n",
					i);
				goto err_out;
			}

			if (!idpf_is_queue_model_split(vport->txq_model))
				continue;

			txq->compl_tag_cur_gen = 0;

			/* Determine the number of bits in the bufid
			 * mask and add one to get the start of the
			 * generation bits
			 */
			bufidx_mask = txq->desc_count - 1;
			while (bufidx_mask >> 1) {
				txq->compl_tag_gen_s++;
				bufidx_mask = bufidx_mask >> 1;
			}
			txq->compl_tag_gen_s++;

			gen_bits = IDPF_TX_SPLITQ_COMPL_TAG_WIDTH -
							txq->compl_tag_gen_s;
			txq->compl_tag_gen_max = GETMAXVAL(gen_bits);

			/* Set bufid mask based on location of first
			 * gen bit; it cannot simply be the descriptor
			 * ring size-1 since we can have size values
			 * where not all of those bits are set.
			 */
			txq->compl_tag_bufid_m =
				GETMAXVAL(txq->compl_tag_gen_s);
		}

		if (!idpf_is_queue_model_split(vport->txq_model))
			continue;

		/* Setup completion queues */
		err = idpf_compl_desc_alloc(vport, vport->txq_grps[i].complq);
		if (err) {
			pci_err(vport->adapter->pdev,
				"Allocation for Tx Completion Queue %u failed\n",
				i);
			goto err_out;
		}
	}

err_out:
	if (err)
		idpf_tx_desc_rel_all(vport);

	return err;
}

/**
 * idpf_rx_page_rel - Release an rx buffer page
 * @rx_buf: the buffer to free
 */
<<<<<<< HEAD
static void idpf_rx_page_rel(struct idpf_rx_buf *rx_buf)
=======
static void idpf_rx_page_rel(struct libeth_fqe *rx_buf)
>>>>>>> 7aa21fec
{
	if (unlikely(!rx_buf->page))
		return;

	page_pool_put_full_page(rx_buf->page->pp, rx_buf->page, false);

	rx_buf->page = NULL;
	rx_buf->offset = 0;
}

/**
 * idpf_rx_hdr_buf_rel_all - Release header buffer memory
 * @bufq: queue to use
<<<<<<< HEAD
 * @dev: device to free DMA memory
 */
static void idpf_rx_hdr_buf_rel_all(struct idpf_buf_queue *bufq,
				    struct device *dev)
{
	dma_free_coherent(dev, bufq->desc_count * IDPF_HDR_BUF_SIZE,
			  bufq->rx_buf.hdr_buf_va, bufq->rx_buf.hdr_buf_pa);
	bufq->rx_buf.hdr_buf_va = NULL;
=======
 */
static void idpf_rx_hdr_buf_rel_all(struct idpf_buf_queue *bufq)
{
	struct libeth_fq fq = {
		.fqes	= bufq->hdr_buf,
		.pp	= bufq->hdr_pp,
	};

	for (u32 i = 0; i < bufq->desc_count; i++)
		idpf_rx_page_rel(&bufq->hdr_buf[i]);

	libeth_rx_fq_destroy(&fq);
	bufq->hdr_buf = NULL;
	bufq->hdr_pp = NULL;
>>>>>>> 7aa21fec
}

/**
 * idpf_rx_buf_rel_bufq - Free all Rx buffer resources for a buffer queue
 * @bufq: queue to be cleaned
<<<<<<< HEAD
 * @dev: device to free DMA memory
 */
static void idpf_rx_buf_rel_bufq(struct idpf_buf_queue *bufq,
				 struct device *dev)
{
	/* queue already cleared, nothing to do */
	if (!bufq->rx_buf.buf)
=======
 */
static void idpf_rx_buf_rel_bufq(struct idpf_buf_queue *bufq)
{
	struct libeth_fq fq = {
		.fqes	= bufq->buf,
		.pp	= bufq->pp,
	};

	/* queue already cleared, nothing to do */
	if (!bufq->buf)
>>>>>>> 7aa21fec
		return;

	/* Free all the bufs allocated and given to hw on Rx queue */
	for (u32 i = 0; i < bufq->desc_count; i++)
<<<<<<< HEAD
		idpf_rx_page_rel(&bufq->rx_buf.buf[i]);

	if (idpf_queue_has(HSPLIT_EN, bufq))
		idpf_rx_hdr_buf_rel_all(bufq, dev);

	page_pool_destroy(bufq->pp);
	bufq->pp = NULL;

	kfree(bufq->rx_buf.buf);
	bufq->rx_buf.buf = NULL;
}

/**
 * idpf_rx_buf_rel_all - Free all Rx buffer resources for a receive queue
 * @rxq: queue to be cleaned
 */
static void idpf_rx_buf_rel_all(struct idpf_rx_queue *rxq)
{
	if (!rxq->rx_buf)
		return;

	for (u32 i = 0; i < rxq->desc_count; i++)
		idpf_rx_page_rel(&rxq->rx_buf[i]);
=======
		idpf_rx_page_rel(&bufq->buf[i]);

	if (idpf_queue_has(HSPLIT_EN, bufq))
		idpf_rx_hdr_buf_rel_all(bufq);
>>>>>>> 7aa21fec

	libeth_rx_fq_destroy(&fq);
	bufq->buf = NULL;
	bufq->pp = NULL;
}

/**
 * idpf_rx_buf_rel_all - Free all Rx buffer resources for a receive queue
 * @rxq: queue to be cleaned
 */
static void idpf_rx_buf_rel_all(struct idpf_rx_queue *rxq)
{
	struct libeth_fq fq = {
		.fqes	= rxq->rx_buf,
		.pp	= rxq->pp,
	};

	if (!rxq->rx_buf)
		return;

<<<<<<< HEAD
	kfree(rxq->rx_buf);
	rxq->rx_buf = NULL;
=======
	for (u32 i = 0; i < rxq->desc_count; i++)
		idpf_rx_page_rel(&rxq->rx_buf[i]);

	libeth_rx_fq_destroy(&fq);
	rxq->rx_buf = NULL;
	rxq->pp = NULL;
>>>>>>> 7aa21fec
}

/**
 * idpf_rx_desc_rel - Free a specific Rx q resources
 * @rxq: queue to clean the resources from
 * @dev: device to free DMA memory
 * @model: single or split queue model
 *
 * Free a specific rx queue resources
 */
static void idpf_rx_desc_rel(struct idpf_rx_queue *rxq, struct device *dev,
			     u32 model)
{
	if (!rxq)
		return;

	if (rxq->skb) {
		dev_kfree_skb_any(rxq->skb);
		rxq->skb = NULL;
	}

	if (!idpf_is_queue_model_split(model))
		idpf_rx_buf_rel_all(rxq);

	rxq->next_to_alloc = 0;
	rxq->next_to_clean = 0;
	rxq->next_to_use = 0;
	if (!rxq->desc_ring)
		return;

	dmam_free_coherent(dev, rxq->size, rxq->desc_ring, rxq->dma);
	rxq->desc_ring = NULL;
}

/**
 * idpf_rx_desc_rel_bufq - free buffer queue resources
 * @bufq: buffer queue to clean the resources from
 * @dev: device to free DMA memory
 */
static void idpf_rx_desc_rel_bufq(struct idpf_buf_queue *bufq,
				  struct device *dev)
{
	if (!bufq)
		return;

<<<<<<< HEAD
	idpf_rx_buf_rel_bufq(bufq, dev);
=======
	idpf_rx_buf_rel_bufq(bufq);
>>>>>>> 7aa21fec

	bufq->next_to_alloc = 0;
	bufq->next_to_clean = 0;
	bufq->next_to_use = 0;

	if (!bufq->split_buf)
		return;

	dma_free_coherent(dev, bufq->size, bufq->split_buf, bufq->dma);
	bufq->split_buf = NULL;
}

/**
 * idpf_rx_desc_rel_all - Free Rx Resources for All Queues
 * @vport: virtual port structure
 *
 * Free all rx queues resources
 */
static void idpf_rx_desc_rel_all(struct idpf_vport *vport)
{
	struct device *dev = &vport->adapter->pdev->dev;
	struct idpf_rxq_group *rx_qgrp;
	u16 num_rxq;
	int i, j;

	if (!vport->rxq_grps)
		return;

	for (i = 0; i < vport->num_rxq_grp; i++) {
		rx_qgrp = &vport->rxq_grps[i];

		if (!idpf_is_queue_model_split(vport->rxq_model)) {
			for (j = 0; j < rx_qgrp->singleq.num_rxq; j++)
				idpf_rx_desc_rel(rx_qgrp->singleq.rxqs[j], dev,
						 VIRTCHNL2_QUEUE_MODEL_SINGLE);
			continue;
		}

		num_rxq = rx_qgrp->splitq.num_rxq_sets;
		for (j = 0; j < num_rxq; j++)
			idpf_rx_desc_rel(&rx_qgrp->splitq.rxq_sets[j]->rxq,
					 dev, VIRTCHNL2_QUEUE_MODEL_SPLIT);

		if (!rx_qgrp->splitq.bufq_sets)
			continue;

		for (j = 0; j < vport->num_bufqs_per_qgrp; j++) {
			struct idpf_bufq_set *bufq_set =
				&rx_qgrp->splitq.bufq_sets[j];

			idpf_rx_desc_rel_bufq(&bufq_set->bufq, dev);
		}
	}
}

/**
 * idpf_rx_buf_hw_update - Store the new tail and head values
 * @bufq: queue to bump
 * @val: new head index
 */
static void idpf_rx_buf_hw_update(struct idpf_buf_queue *bufq, u32 val)
{
	bufq->next_to_use = val;

	if (unlikely(!bufq->tail))
		return;

	/* writel has an implicit memory barrier */
	writel(val, bufq->tail);
}

/**
 * idpf_rx_hdr_buf_alloc_all - Allocate memory for header buffers
 * @bufq: ring to use
 *
 * Returns 0 on success, negative on failure.
 */
static int idpf_rx_hdr_buf_alloc_all(struct idpf_buf_queue *bufq)
{
<<<<<<< HEAD
	bufq->rx_buf.hdr_buf_va =
		dma_alloc_coherent(bufq->q_vector->vport->netdev->dev.parent,
				   IDPF_HDR_BUF_SIZE * bufq->desc_count,
				   &bufq->rx_buf.hdr_buf_pa, GFP_KERNEL);
	if (!bufq->rx_buf.hdr_buf_va)
		return -ENOMEM;
=======
	struct libeth_fq fq = {
		.count	= bufq->desc_count,
		.type	= LIBETH_FQE_HDR,
		.nid	= idpf_q_vector_to_mem(bufq->q_vector),
	};
	int ret;

	ret = libeth_rx_fq_create(&fq, &bufq->q_vector->napi);
	if (ret)
		return ret;

	bufq->hdr_pp = fq.pp;
	bufq->hdr_buf = fq.fqes;
	bufq->hdr_truesize = fq.truesize;
	bufq->rx_hbuf_size = fq.buf_len;
>>>>>>> 7aa21fec

	return 0;
}

/**
 * idpf_rx_post_buf_refill - Post buffer id to refill queue
 * @refillq: refill queue to post to
 * @buf_id: buffer id to post
 */
static void idpf_rx_post_buf_refill(struct idpf_sw_queue *refillq, u16 buf_id)
{
	u32 nta = refillq->next_to_use;

	/* store the buffer ID and the SW maintained GEN bit to the refillq */
	refillq->ring[nta] =
		FIELD_PREP(IDPF_RX_BI_BUFID_M, buf_id) |
		FIELD_PREP(IDPF_RX_BI_GEN_M,
			   idpf_queue_has(GEN_CHK, refillq));

	if (unlikely(++nta == refillq->desc_count)) {
		nta = 0;
		idpf_queue_change(GEN_CHK, refillq);
	}

	refillq->next_to_use = nta;
}

/**
 * idpf_rx_post_buf_desc - Post buffer to bufq descriptor ring
 * @bufq: buffer queue to post to
 * @buf_id: buffer id to post
 *
 * Returns false if buffer could not be allocated, true otherwise.
 */
static bool idpf_rx_post_buf_desc(struct idpf_buf_queue *bufq, u16 buf_id)
{
	struct virtchnl2_splitq_rx_buf_desc *splitq_rx_desc = NULL;
	struct libeth_fq_fp fq = {
		.count	= bufq->desc_count,
	};
	u16 nta = bufq->next_to_alloc;
	dma_addr_t addr;

	splitq_rx_desc = &bufq->split_buf[nta];
<<<<<<< HEAD
	buf = &bufq->rx_buf.buf[buf_id];

	if (idpf_queue_has(HSPLIT_EN, bufq))
		splitq_rx_desc->hdr_addr =
			cpu_to_le64(bufq->rx_buf.hdr_buf_pa +
				    (u32)buf_id * IDPF_HDR_BUF_SIZE);
=======

	if (idpf_queue_has(HSPLIT_EN, bufq)) {
		fq.pp = bufq->hdr_pp;
		fq.fqes = bufq->hdr_buf;
		fq.truesize = bufq->hdr_truesize;

		addr = libeth_rx_alloc(&fq, buf_id);
		if (addr == DMA_MAPPING_ERROR)
			return false;

		splitq_rx_desc->hdr_addr = cpu_to_le64(addr);
	}
>>>>>>> 7aa21fec

	fq.pp = bufq->pp;
	fq.fqes = bufq->buf;
	fq.truesize = bufq->truesize;

	addr = libeth_rx_alloc(&fq, buf_id);
	if (addr == DMA_MAPPING_ERROR)
		return false;

	splitq_rx_desc->pkt_addr = cpu_to_le64(addr);
	splitq_rx_desc->qword0.buf_id = cpu_to_le16(buf_id);

	nta++;
	if (unlikely(nta == bufq->desc_count))
		nta = 0;
	bufq->next_to_alloc = nta;

	return true;
}

/**
 * idpf_rx_post_init_bufs - Post initial buffers to bufq
 * @bufq: buffer queue to post working set to
 * @working_set: number of buffers to put in working set
 *
 * Returns true if @working_set bufs were posted successfully, false otherwise.
 */
static bool idpf_rx_post_init_bufs(struct idpf_buf_queue *bufq,
				   u16 working_set)
{
	int i;

	for (i = 0; i < working_set; i++) {
		if (!idpf_rx_post_buf_desc(bufq, i))
			return false;
	}

	idpf_rx_buf_hw_update(bufq, ALIGN_DOWN(bufq->next_to_alloc,
					       IDPF_RX_BUF_STRIDE));

	return true;
}

/**
<<<<<<< HEAD
 * idpf_rx_create_page_pool - Create a page pool
 * @napi: NAPI of the associated queue vector
 * @count: queue descriptor count
=======
 * idpf_rx_buf_alloc_singleq - Allocate memory for all buffer resources
 * @rxq: queue for which the buffers are allocated
 *
 * Return: 0 on success, -ENOMEM on failure.
 */
static int idpf_rx_buf_alloc_singleq(struct idpf_rx_queue *rxq)
{
	if (idpf_rx_singleq_buf_hw_alloc_all(rxq, rxq->desc_count - 1))
		goto err;

	return 0;

err:
	idpf_rx_buf_rel_all(rxq);

	return -ENOMEM;
}

/**
 * idpf_rx_bufs_init_singleq - Initialize page pool and allocate Rx bufs
 * @rxq: buffer queue to create page pool for
>>>>>>> 7aa21fec
 *
 * Return: 0 on success, -errno on failure.
 */
<<<<<<< HEAD
static struct page_pool *idpf_rx_create_page_pool(struct napi_struct *napi,
						  u32 count)
{
	struct page_pool_params pp = {
		.flags		= PP_FLAG_DMA_MAP | PP_FLAG_DMA_SYNC_DEV,
		.order		= 0,
		.pool_size	= count,
		.nid		= NUMA_NO_NODE,
		.dev		= napi->dev->dev.parent,
		.max_len	= PAGE_SIZE,
		.dma_dir	= DMA_FROM_DEVICE,
		.offset		= 0,
=======
static int idpf_rx_bufs_init_singleq(struct idpf_rx_queue *rxq)
{
	struct libeth_fq fq = {
		.count	= rxq->desc_count,
		.type	= LIBETH_FQE_MTU,
		.nid	= idpf_q_vector_to_mem(rxq->q_vector),
>>>>>>> 7aa21fec
	};
	int ret;

	ret = libeth_rx_fq_create(&fq, &rxq->q_vector->napi);
	if (ret)
		return ret;

	rxq->pp = fq.pp;
	rxq->rx_buf = fq.fqes;
	rxq->truesize = fq.truesize;
	rxq->rx_buf_size = fq.buf_len;

	return idpf_rx_buf_alloc_singleq(rxq);
}

/**
 * idpf_rx_buf_alloc_singleq - Allocate memory for all buffer resources
 * @rxq: queue for which the buffers are allocated
 *
 * Return: 0 on success, -ENOMEM on failure.
 */
static int idpf_rx_buf_alloc_singleq(struct idpf_rx_queue *rxq)
{
	rxq->rx_buf = kcalloc(rxq->desc_count, sizeof(*rxq->rx_buf),
			      GFP_KERNEL);
	if (!rxq->rx_buf)
		return -ENOMEM;

	if (idpf_rx_singleq_buf_hw_alloc_all(rxq, rxq->desc_count - 1))
		goto err;

	return 0;

err:
	idpf_rx_buf_rel_all(rxq);

	return -ENOMEM;
}

/**
 * idpf_rx_bufs_init_singleq - Initialize page pool and allocate Rx bufs
 * @rxq: buffer queue to create page pool for
 *
 * Return: 0 on success, -errno on failure.
 */
static int idpf_rx_bufs_init_singleq(struct idpf_rx_queue *rxq)
{
	struct page_pool *pool;

	pool = idpf_rx_create_page_pool(&rxq->q_vector->napi, rxq->desc_count);
	if (IS_ERR(pool))
		return PTR_ERR(pool);

	rxq->pp = pool;

	return idpf_rx_buf_alloc_singleq(rxq);
}

/**
 * idpf_rx_buf_alloc_all - Allocate memory for all buffer resources
 * @rxbufq: queue for which the buffers are allocated
 *
 * Returns 0 on success, negative on failure
 */
static int idpf_rx_buf_alloc_all(struct idpf_buf_queue *rxbufq)
{
	struct device *dev = rxbufq->q_vector->vport->netdev->dev.parent;
	int err = 0;

<<<<<<< HEAD
	/* Allocate book keeping buffers */
	rxbufq->rx_buf.buf = kcalloc(rxbufq->desc_count,
				     sizeof(struct idpf_rx_buf), GFP_KERNEL);
	if (!rxbufq->rx_buf.buf) {
		err = -ENOMEM;
		goto rx_buf_alloc_all_out;
	}

=======
>>>>>>> 7aa21fec
	if (idpf_queue_has(HSPLIT_EN, rxbufq)) {
		err = idpf_rx_hdr_buf_alloc_all(rxbufq);
		if (err)
			goto rx_buf_alloc_all_out;
	}

	/* Allocate buffers to be given to HW.	 */
	if (!idpf_rx_post_init_bufs(rxbufq, IDPF_RX_BUFQ_WORKING_SET(rxbufq)))
		err = -ENOMEM;

rx_buf_alloc_all_out:
	if (err)
<<<<<<< HEAD
		idpf_rx_buf_rel_bufq(rxbufq, dev);
=======
		idpf_rx_buf_rel_bufq(rxbufq);
>>>>>>> 7aa21fec

	return err;
}

/**
 * idpf_rx_bufs_init - Initialize page pool, allocate rx bufs, and post to HW
 * @bufq: buffer queue to create page pool for
<<<<<<< HEAD
 *
 * Returns 0 on success, negative on failure
 */
static int idpf_rx_bufs_init(struct idpf_buf_queue *bufq)
=======
 * @type: type of Rx buffers to allocate
 *
 * Returns 0 on success, negative on failure
 */
static int idpf_rx_bufs_init(struct idpf_buf_queue *bufq,
			     enum libeth_fqe_type type)
>>>>>>> 7aa21fec
{
	struct libeth_fq fq = {
		.truesize	= bufq->truesize,
		.count		= bufq->desc_count,
		.type		= type,
		.hsplit		= idpf_queue_has(HSPLIT_EN, bufq),
		.nid		= idpf_q_vector_to_mem(bufq->q_vector),
	};
	int ret;

<<<<<<< HEAD
	pool = idpf_rx_create_page_pool(&bufq->q_vector->napi,
					bufq->desc_count);
	if (IS_ERR(pool))
		return PTR_ERR(pool);

	bufq->pp = pool;
=======
	ret = libeth_rx_fq_create(&fq, &bufq->q_vector->napi);
	if (ret)
		return ret;

	bufq->pp = fq.pp;
	bufq->buf = fq.fqes;
	bufq->truesize = fq.truesize;
	bufq->rx_buf_size = fq.buf_len;
>>>>>>> 7aa21fec

	return idpf_rx_buf_alloc_all(bufq);
}

/**
 * idpf_rx_bufs_init_all - Initialize all RX bufs
 * @vport: virtual port struct
 *
 * Returns 0 on success, negative on failure
 */
int idpf_rx_bufs_init_all(struct idpf_vport *vport)
{
<<<<<<< HEAD
	struct idpf_rxq_group *rx_qgrp;
=======
	bool split = idpf_is_queue_model_split(vport->rxq_model);
>>>>>>> 7aa21fec
	int i, j, err;

	for (i = 0; i < vport->num_rxq_grp; i++) {
		struct idpf_rxq_group *rx_qgrp = &vport->rxq_grps[i];
		u32 truesize = 0;

		/* Allocate bufs for the rxq itself in singleq */
		if (!split) {
			int num_rxq = rx_qgrp->singleq.num_rxq;

			for (j = 0; j < num_rxq; j++) {
				struct idpf_rx_queue *q;

				q = rx_qgrp->singleq.rxqs[j];
				err = idpf_rx_bufs_init_singleq(q);
				if (err)
					return err;
			}

			continue;
		}

		/* Otherwise, allocate bufs for the buffer queues */
		for (j = 0; j < vport->num_bufqs_per_qgrp; j++) {
<<<<<<< HEAD
=======
			enum libeth_fqe_type type;
>>>>>>> 7aa21fec
			struct idpf_buf_queue *q;

			q = &rx_qgrp->splitq.bufq_sets[j].bufq;
			q->truesize = truesize;

			type = truesize ? LIBETH_FQE_SHORT : LIBETH_FQE_MTU;

			err = idpf_rx_bufs_init(q, type);
			if (err)
				return err;

			truesize = q->truesize >> 1;
		}
	}

	return 0;
}

/**
 * idpf_rx_desc_alloc - Allocate queue Rx resources
 * @vport: vport to allocate resources for
 * @rxq: Rx queue for which the resources are setup
 *
 * Returns 0 on success, negative on failure
 */
static int idpf_rx_desc_alloc(const struct idpf_vport *vport,
			      struct idpf_rx_queue *rxq)
{
	struct device *dev = &vport->adapter->pdev->dev;

	rxq->size = rxq->desc_count * sizeof(union virtchnl2_rx_desc);

	/* Allocate descriptors and also round up to nearest 4K */
	rxq->size = ALIGN(rxq->size, 4096);
	rxq->desc_ring = dmam_alloc_coherent(dev, rxq->size,
					     &rxq->dma, GFP_KERNEL);
	if (!rxq->desc_ring) {
		dev_err(dev, "Unable to allocate memory for the Rx descriptor ring, size=%d\n",
			rxq->size);
		return -ENOMEM;
	}

	rxq->next_to_alloc = 0;
	rxq->next_to_clean = 0;
	rxq->next_to_use = 0;
	idpf_queue_set(GEN_CHK, rxq);

	return 0;
}

/**
 * idpf_bufq_desc_alloc - Allocate buffer queue descriptor ring
 * @vport: vport to allocate resources for
 * @bufq: buffer queue for which the resources are set up
 *
 * Return: 0 on success, -ENOMEM on failure.
 */
static int idpf_bufq_desc_alloc(const struct idpf_vport *vport,
				struct idpf_buf_queue *bufq)
{
	struct device *dev = &vport->adapter->pdev->dev;

	bufq->size = array_size(bufq->desc_count, sizeof(*bufq->split_buf));

	bufq->split_buf = dma_alloc_coherent(dev, bufq->size, &bufq->dma,
					     GFP_KERNEL);
	if (!bufq->split_buf)
		return -ENOMEM;

	bufq->next_to_alloc = 0;
	bufq->next_to_clean = 0;
	bufq->next_to_use = 0;

	idpf_queue_set(GEN_CHK, bufq);

	return 0;
}

/**
 * idpf_rx_desc_alloc_all - allocate all RX queues resources
 * @vport: virtual port structure
 *
 * Returns 0 on success, negative on failure
 */
static int idpf_rx_desc_alloc_all(struct idpf_vport *vport)
{
	struct idpf_rxq_group *rx_qgrp;
	int i, j, err;
	u16 num_rxq;

	for (i = 0; i < vport->num_rxq_grp; i++) {
		rx_qgrp = &vport->rxq_grps[i];
		if (idpf_is_queue_model_split(vport->rxq_model))
			num_rxq = rx_qgrp->splitq.num_rxq_sets;
		else
			num_rxq = rx_qgrp->singleq.num_rxq;

		for (j = 0; j < num_rxq; j++) {
			struct idpf_rx_queue *q;

			if (idpf_is_queue_model_split(vport->rxq_model))
				q = &rx_qgrp->splitq.rxq_sets[j]->rxq;
			else
				q = rx_qgrp->singleq.rxqs[j];

			err = idpf_rx_desc_alloc(vport, q);
			if (err) {
				pci_err(vport->adapter->pdev,
					"Memory allocation for Rx Queue %u failed\n",
					i);
				goto err_out;
			}
		}

		if (!idpf_is_queue_model_split(vport->rxq_model))
			continue;

		for (j = 0; j < vport->num_bufqs_per_qgrp; j++) {
			struct idpf_buf_queue *q;

			q = &rx_qgrp->splitq.bufq_sets[j].bufq;

			err = idpf_bufq_desc_alloc(vport, q);
			if (err) {
				pci_err(vport->adapter->pdev,
					"Memory allocation for Rx Buffer Queue %u failed\n",
					i);
				goto err_out;
			}
		}
	}

	return 0;

err_out:
	idpf_rx_desc_rel_all(vport);

	return err;
}

/**
 * idpf_txq_group_rel - Release all resources for txq groups
 * @vport: vport to release txq groups on
 */
static void idpf_txq_group_rel(struct idpf_vport *vport)
{
	bool split, flow_sch_en;
	int i, j;

	if (!vport->txq_grps)
		return;

	split = idpf_is_queue_model_split(vport->txq_model);
	flow_sch_en = !idpf_is_cap_ena(vport->adapter, IDPF_OTHER_CAPS,
				       VIRTCHNL2_CAP_SPLITQ_QSCHED);

	for (i = 0; i < vport->num_txq_grp; i++) {
		struct idpf_txq_group *txq_grp = &vport->txq_grps[i];

		for (j = 0; j < txq_grp->num_txq; j++) {
			kfree(txq_grp->txqs[j]);
			txq_grp->txqs[j] = NULL;
		}

		if (!split)
			continue;

		kfree(txq_grp->complq);
		txq_grp->complq = NULL;

		if (flow_sch_en)
			kfree(txq_grp->stashes);
	}
	kfree(vport->txq_grps);
	vport->txq_grps = NULL;
}

/**
 * idpf_rxq_sw_queue_rel - Release software queue resources
 * @rx_qgrp: rx queue group with software queues
 */
static void idpf_rxq_sw_queue_rel(struct idpf_rxq_group *rx_qgrp)
{
	int i, j;

	for (i = 0; i < rx_qgrp->vport->num_bufqs_per_qgrp; i++) {
		struct idpf_bufq_set *bufq_set = &rx_qgrp->splitq.bufq_sets[i];

		for (j = 0; j < bufq_set->num_refillqs; j++) {
			kfree(bufq_set->refillqs[j].ring);
			bufq_set->refillqs[j].ring = NULL;
		}
		kfree(bufq_set->refillqs);
		bufq_set->refillqs = NULL;
	}
}

/**
 * idpf_rxq_group_rel - Release all resources for rxq groups
 * @vport: vport to release rxq groups on
 */
static void idpf_rxq_group_rel(struct idpf_vport *vport)
{
	int i;

	if (!vport->rxq_grps)
		return;

	for (i = 0; i < vport->num_rxq_grp; i++) {
		struct idpf_rxq_group *rx_qgrp = &vport->rxq_grps[i];
		u16 num_rxq;
		int j;

		if (idpf_is_queue_model_split(vport->rxq_model)) {
			num_rxq = rx_qgrp->splitq.num_rxq_sets;
			for (j = 0; j < num_rxq; j++) {
				kfree(rx_qgrp->splitq.rxq_sets[j]);
				rx_qgrp->splitq.rxq_sets[j] = NULL;
			}

			idpf_rxq_sw_queue_rel(rx_qgrp);
			kfree(rx_qgrp->splitq.bufq_sets);
			rx_qgrp->splitq.bufq_sets = NULL;
		} else {
			num_rxq = rx_qgrp->singleq.num_rxq;
			for (j = 0; j < num_rxq; j++) {
				kfree(rx_qgrp->singleq.rxqs[j]);
				rx_qgrp->singleq.rxqs[j] = NULL;
			}
		}
	}
	kfree(vport->rxq_grps);
	vport->rxq_grps = NULL;
}

/**
 * idpf_vport_queue_grp_rel_all - Release all queue groups
 * @vport: vport to release queue groups for
 */
static void idpf_vport_queue_grp_rel_all(struct idpf_vport *vport)
{
	idpf_txq_group_rel(vport);
	idpf_rxq_group_rel(vport);
}

/**
 * idpf_vport_queues_rel - Free memory for all queues
 * @vport: virtual port
 *
 * Free the memory allocated for queues associated to a vport
 */
void idpf_vport_queues_rel(struct idpf_vport *vport)
{
	idpf_tx_desc_rel_all(vport);
	idpf_rx_desc_rel_all(vport);
	idpf_vport_queue_grp_rel_all(vport);

	kfree(vport->txqs);
	vport->txqs = NULL;
}

/**
 * idpf_vport_init_fast_path_txqs - Initialize fast path txq array
 * @vport: vport to init txqs on
 *
 * We get a queue index from skb->queue_mapping and we need a fast way to
 * dereference the queue from queue groups.  This allows us to quickly pull a
 * txq based on a queue index.
 *
 * Returns 0 on success, negative on failure
 */
static int idpf_vport_init_fast_path_txqs(struct idpf_vport *vport)
{
	int i, j, k = 0;

	vport->txqs = kcalloc(vport->num_txq, sizeof(*vport->txqs),
			      GFP_KERNEL);

	if (!vport->txqs)
		return -ENOMEM;

	for (i = 0; i < vport->num_txq_grp; i++) {
		struct idpf_txq_group *tx_grp = &vport->txq_grps[i];

		for (j = 0; j < tx_grp->num_txq; j++, k++) {
			vport->txqs[k] = tx_grp->txqs[j];
			vport->txqs[k]->idx = k;
		}
	}

	return 0;
}

/**
 * idpf_vport_init_num_qs - Initialize number of queues
 * @vport: vport to initialize queues
 * @vport_msg: data to be filled into vport
 */
void idpf_vport_init_num_qs(struct idpf_vport *vport,
			    struct virtchnl2_create_vport *vport_msg)
{
	struct idpf_vport_user_config_data *config_data;
	u16 idx = vport->idx;

	config_data = &vport->adapter->vport_config[idx]->user_config;
	vport->num_txq = le16_to_cpu(vport_msg->num_tx_q);
	vport->num_rxq = le16_to_cpu(vport_msg->num_rx_q);
	/* number of txqs and rxqs in config data will be zeros only in the
	 * driver load path and we dont update them there after
	 */
	if (!config_data->num_req_tx_qs && !config_data->num_req_rx_qs) {
		config_data->num_req_tx_qs = le16_to_cpu(vport_msg->num_tx_q);
		config_data->num_req_rx_qs = le16_to_cpu(vport_msg->num_rx_q);
	}

	if (idpf_is_queue_model_split(vport->txq_model))
		vport->num_complq = le16_to_cpu(vport_msg->num_tx_complq);
	if (idpf_is_queue_model_split(vport->rxq_model))
		vport->num_bufq = le16_to_cpu(vport_msg->num_rx_bufq);

	/* Adjust number of buffer queues per Rx queue group. */
	if (!idpf_is_queue_model_split(vport->rxq_model)) {
		vport->num_bufqs_per_qgrp = 0;

		return;
	}

	vport->num_bufqs_per_qgrp = IDPF_MAX_BUFQS_PER_RXQ_GRP;
}

/**
 * idpf_vport_calc_num_q_desc - Calculate number of queue groups
 * @vport: vport to calculate q groups for
 */
void idpf_vport_calc_num_q_desc(struct idpf_vport *vport)
{
	struct idpf_vport_user_config_data *config_data;
	int num_bufqs = vport->num_bufqs_per_qgrp;
	u32 num_req_txq_desc, num_req_rxq_desc;
	u16 idx = vport->idx;
	int i;

	config_data =  &vport->adapter->vport_config[idx]->user_config;
	num_req_txq_desc = config_data->num_req_txq_desc;
	num_req_rxq_desc = config_data->num_req_rxq_desc;

	vport->complq_desc_count = 0;
	if (num_req_txq_desc) {
		vport->txq_desc_count = num_req_txq_desc;
		if (idpf_is_queue_model_split(vport->txq_model)) {
			vport->complq_desc_count = num_req_txq_desc;
			if (vport->complq_desc_count < IDPF_MIN_TXQ_COMPLQ_DESC)
				vport->complq_desc_count =
					IDPF_MIN_TXQ_COMPLQ_DESC;
		}
	} else {
		vport->txq_desc_count =	IDPF_DFLT_TX_Q_DESC_COUNT;
		if (idpf_is_queue_model_split(vport->txq_model))
			vport->complq_desc_count =
				IDPF_DFLT_TX_COMPLQ_DESC_COUNT;
	}

	if (num_req_rxq_desc)
		vport->rxq_desc_count = num_req_rxq_desc;
	else
		vport->rxq_desc_count = IDPF_DFLT_RX_Q_DESC_COUNT;

	for (i = 0; i < num_bufqs; i++) {
		if (!vport->bufq_desc_count[i])
			vport->bufq_desc_count[i] =
				IDPF_RX_BUFQ_DESC_COUNT(vport->rxq_desc_count,
							num_bufqs);
	}
}

/**
 * idpf_vport_calc_total_qs - Calculate total number of queues
 * @adapter: private data struct
 * @vport_idx: vport idx to retrieve vport pointer
 * @vport_msg: message to fill with data
 * @max_q: vport max queue info
 *
 * Return 0 on success, error value on failure.
 */
int idpf_vport_calc_total_qs(struct idpf_adapter *adapter, u16 vport_idx,
			     struct virtchnl2_create_vport *vport_msg,
			     struct idpf_vport_max_q *max_q)
{
	int dflt_splitq_txq_grps = 0, dflt_singleq_txqs = 0;
	int dflt_splitq_rxq_grps = 0, dflt_singleq_rxqs = 0;
	u16 num_req_tx_qs = 0, num_req_rx_qs = 0;
	struct idpf_vport_config *vport_config;
	u16 num_txq_grps, num_rxq_grps;
	u32 num_qs;

	vport_config = adapter->vport_config[vport_idx];
	if (vport_config) {
		num_req_tx_qs = vport_config->user_config.num_req_tx_qs;
		num_req_rx_qs = vport_config->user_config.num_req_rx_qs;
	} else {
		int num_cpus;

		/* Restrict num of queues to cpus online as a default
		 * configuration to give best performance. User can always
		 * override to a max number of queues via ethtool.
		 */
		num_cpus = num_online_cpus();

		dflt_splitq_txq_grps = min_t(int, max_q->max_txq, num_cpus);
		dflt_singleq_txqs = min_t(int, max_q->max_txq, num_cpus);
		dflt_splitq_rxq_grps = min_t(int, max_q->max_rxq, num_cpus);
		dflt_singleq_rxqs = min_t(int, max_q->max_rxq, num_cpus);
	}

	if (idpf_is_queue_model_split(le16_to_cpu(vport_msg->txq_model))) {
		num_txq_grps = num_req_tx_qs ? num_req_tx_qs : dflt_splitq_txq_grps;
		vport_msg->num_tx_complq = cpu_to_le16(num_txq_grps *
						       IDPF_COMPLQ_PER_GROUP);
		vport_msg->num_tx_q = cpu_to_le16(num_txq_grps *
						  IDPF_DFLT_SPLITQ_TXQ_PER_GROUP);
	} else {
		num_txq_grps = IDPF_DFLT_SINGLEQ_TX_Q_GROUPS;
		num_qs = num_txq_grps * (num_req_tx_qs ? num_req_tx_qs :
					 dflt_singleq_txqs);
		vport_msg->num_tx_q = cpu_to_le16(num_qs);
		vport_msg->num_tx_complq = 0;
	}
	if (idpf_is_queue_model_split(le16_to_cpu(vport_msg->rxq_model))) {
		num_rxq_grps = num_req_rx_qs ? num_req_rx_qs : dflt_splitq_rxq_grps;
		vport_msg->num_rx_bufq = cpu_to_le16(num_rxq_grps *
						     IDPF_MAX_BUFQS_PER_RXQ_GRP);
		vport_msg->num_rx_q = cpu_to_le16(num_rxq_grps *
						  IDPF_DFLT_SPLITQ_RXQ_PER_GROUP);
	} else {
		num_rxq_grps = IDPF_DFLT_SINGLEQ_RX_Q_GROUPS;
		num_qs = num_rxq_grps * (num_req_rx_qs ? num_req_rx_qs :
					 dflt_singleq_rxqs);
		vport_msg->num_rx_q = cpu_to_le16(num_qs);
		vport_msg->num_rx_bufq = 0;
	}

	return 0;
}

/**
 * idpf_vport_calc_num_q_groups - Calculate number of queue groups
 * @vport: vport to calculate q groups for
 */
void idpf_vport_calc_num_q_groups(struct idpf_vport *vport)
{
	if (idpf_is_queue_model_split(vport->txq_model))
		vport->num_txq_grp = vport->num_txq;
	else
		vport->num_txq_grp = IDPF_DFLT_SINGLEQ_TX_Q_GROUPS;

	if (idpf_is_queue_model_split(vport->rxq_model))
		vport->num_rxq_grp = vport->num_rxq;
	else
		vport->num_rxq_grp = IDPF_DFLT_SINGLEQ_RX_Q_GROUPS;
}

/**
 * idpf_vport_calc_numq_per_grp - Calculate number of queues per group
 * @vport: vport to calculate queues for
 * @num_txq: return parameter for number of TX queues
 * @num_rxq: return parameter for number of RX queues
 */
static void idpf_vport_calc_numq_per_grp(struct idpf_vport *vport,
					 u16 *num_txq, u16 *num_rxq)
{
	if (idpf_is_queue_model_split(vport->txq_model))
		*num_txq = IDPF_DFLT_SPLITQ_TXQ_PER_GROUP;
	else
		*num_txq = vport->num_txq;

	if (idpf_is_queue_model_split(vport->rxq_model))
		*num_rxq = IDPF_DFLT_SPLITQ_RXQ_PER_GROUP;
	else
		*num_rxq = vport->num_rxq;
}

/**
 * idpf_rxq_set_descids - set the descids supported by this queue
 * @vport: virtual port data structure
 * @q: rx queue for which descids are set
 *
 */
static void idpf_rxq_set_descids(const struct idpf_vport *vport,
				 struct idpf_rx_queue *q)
{
	if (idpf_is_queue_model_split(vport->rxq_model)) {
		q->rxdids = VIRTCHNL2_RXDID_2_FLEX_SPLITQ_M;
	} else {
		if (vport->base_rxd)
			q->rxdids = VIRTCHNL2_RXDID_1_32B_BASE_M;
		else
			q->rxdids = VIRTCHNL2_RXDID_2_FLEX_SQ_NIC_M;
	}
}

/**
 * idpf_txq_group_alloc - Allocate all txq group resources
 * @vport: vport to allocate txq groups for
 * @num_txq: number of txqs to allocate for each group
 *
 * Returns 0 on success, negative on failure
 */
static int idpf_txq_group_alloc(struct idpf_vport *vport, u16 num_txq)
{
	bool split, flow_sch_en;
	int i;

	vport->txq_grps = kcalloc(vport->num_txq_grp,
				  sizeof(*vport->txq_grps), GFP_KERNEL);
	if (!vport->txq_grps)
		return -ENOMEM;

	split = idpf_is_queue_model_split(vport->txq_model);
	flow_sch_en = !idpf_is_cap_ena(vport->adapter, IDPF_OTHER_CAPS,
				       VIRTCHNL2_CAP_SPLITQ_QSCHED);

	for (i = 0; i < vport->num_txq_grp; i++) {
		struct idpf_txq_group *tx_qgrp = &vport->txq_grps[i];
		struct idpf_adapter *adapter = vport->adapter;
		struct idpf_txq_stash *stashes;
		int j;

		tx_qgrp->vport = vport;
		tx_qgrp->num_txq = num_txq;

		for (j = 0; j < tx_qgrp->num_txq; j++) {
			tx_qgrp->txqs[j] = kzalloc(sizeof(*tx_qgrp->txqs[j]),
						   GFP_KERNEL);
			if (!tx_qgrp->txqs[j])
				goto err_alloc;
		}

		if (split && flow_sch_en) {
			stashes = kcalloc(num_txq, sizeof(*stashes),
					  GFP_KERNEL);
			if (!stashes)
				goto err_alloc;

			tx_qgrp->stashes = stashes;
		}

		for (j = 0; j < tx_qgrp->num_txq; j++) {
			struct idpf_tx_queue *q = tx_qgrp->txqs[j];

			q->dev = &adapter->pdev->dev;
			q->desc_count = vport->txq_desc_count;
			q->tx_max_bufs = idpf_get_max_tx_bufs(adapter);
			q->tx_min_pkt_len = idpf_get_min_tx_pkt_len(adapter);
			q->netdev = vport->netdev;
			q->txq_grp = tx_qgrp;

			if (!split) {
				q->clean_budget = vport->compln_clean_budget;
				idpf_queue_assign(CRC_EN, q,
						  vport->crc_enable);
			}

			if (!flow_sch_en)
				continue;

			if (split) {
				q->stash = &stashes[j];
				hash_init(q->stash->sched_buf_hash);
			}

			idpf_queue_set(FLOW_SCH_EN, q);
		}

		if (!split)
			continue;

		tx_qgrp->complq = kcalloc(IDPF_COMPLQ_PER_GROUP,
					  sizeof(*tx_qgrp->complq),
					  GFP_KERNEL);
		if (!tx_qgrp->complq)
			goto err_alloc;

		tx_qgrp->complq->desc_count = vport->complq_desc_count;
		tx_qgrp->complq->txq_grp = tx_qgrp;
		tx_qgrp->complq->netdev = vport->netdev;
		tx_qgrp->complq->clean_budget = vport->compln_clean_budget;

		if (flow_sch_en)
			idpf_queue_set(FLOW_SCH_EN, tx_qgrp->complq);
	}

	return 0;

err_alloc:
	idpf_txq_group_rel(vport);

	return -ENOMEM;
}

/**
 * idpf_rxq_group_alloc - Allocate all rxq group resources
 * @vport: vport to allocate rxq groups for
 * @num_rxq: number of rxqs to allocate for each group
 *
 * Returns 0 on success, negative on failure
 */
static int idpf_rxq_group_alloc(struct idpf_vport *vport, u16 num_rxq)
{
	int i, k, err = 0;
	bool hs;

	vport->rxq_grps = kcalloc(vport->num_rxq_grp,
				  sizeof(struct idpf_rxq_group), GFP_KERNEL);
	if (!vport->rxq_grps)
		return -ENOMEM;

	hs = idpf_vport_get_hsplit(vport) == ETHTOOL_TCP_DATA_SPLIT_ENABLED;

	for (i = 0; i < vport->num_rxq_grp; i++) {
		struct idpf_rxq_group *rx_qgrp = &vport->rxq_grps[i];
		int j;

		rx_qgrp->vport = vport;
		if (!idpf_is_queue_model_split(vport->rxq_model)) {
			rx_qgrp->singleq.num_rxq = num_rxq;
			for (j = 0; j < num_rxq; j++) {
				rx_qgrp->singleq.rxqs[j] =
						kzalloc(sizeof(*rx_qgrp->singleq.rxqs[j]),
							GFP_KERNEL);
				if (!rx_qgrp->singleq.rxqs[j]) {
					err = -ENOMEM;
					goto err_alloc;
				}
			}
			goto skip_splitq_rx_init;
		}
		rx_qgrp->splitq.num_rxq_sets = num_rxq;

		for (j = 0; j < num_rxq; j++) {
			rx_qgrp->splitq.rxq_sets[j] =
				kzalloc(sizeof(struct idpf_rxq_set),
					GFP_KERNEL);
			if (!rx_qgrp->splitq.rxq_sets[j]) {
				err = -ENOMEM;
				goto err_alloc;
			}
		}

		rx_qgrp->splitq.bufq_sets = kcalloc(vport->num_bufqs_per_qgrp,
						    sizeof(struct idpf_bufq_set),
						    GFP_KERNEL);
		if (!rx_qgrp->splitq.bufq_sets) {
			err = -ENOMEM;
			goto err_alloc;
		}

		for (j = 0; j < vport->num_bufqs_per_qgrp; j++) {
			struct idpf_bufq_set *bufq_set =
				&rx_qgrp->splitq.bufq_sets[j];
			int swq_size = sizeof(struct idpf_sw_queue);
			struct idpf_buf_queue *q;

			q = &rx_qgrp->splitq.bufq_sets[j].bufq;
			q->desc_count = vport->bufq_desc_count[j];
<<<<<<< HEAD
			q->rx_buf_size = vport->bufq_size[j];
			q->rx_buffer_low_watermark = IDPF_LOW_WATERMARK;

			idpf_queue_assign(HSPLIT_EN, q, hs);
			q->rx_hbuf_size = hs ? IDPF_HDR_BUF_SIZE : 0;
=======
			q->rx_buffer_low_watermark = IDPF_LOW_WATERMARK;

			idpf_queue_assign(HSPLIT_EN, q, hs);
>>>>>>> 7aa21fec

			bufq_set->num_refillqs = num_rxq;
			bufq_set->refillqs = kcalloc(num_rxq, swq_size,
						     GFP_KERNEL);
			if (!bufq_set->refillqs) {
				err = -ENOMEM;
				goto err_alloc;
			}
			for (k = 0; k < bufq_set->num_refillqs; k++) {
				struct idpf_sw_queue *refillq =
					&bufq_set->refillqs[k];

				refillq->desc_count =
					vport->bufq_desc_count[j];
				idpf_queue_set(GEN_CHK, refillq);
				idpf_queue_set(RFL_GEN_CHK, refillq);
				refillq->ring = kcalloc(refillq->desc_count,
							sizeof(*refillq->ring),
							GFP_KERNEL);
				if (!refillq->ring) {
					err = -ENOMEM;
					goto err_alloc;
				}
			}
		}

skip_splitq_rx_init:
		for (j = 0; j < num_rxq; j++) {
			struct idpf_rx_queue *q;

			if (!idpf_is_queue_model_split(vport->rxq_model)) {
				q = rx_qgrp->singleq.rxqs[j];
				goto setup_rxq;
			}
			q = &rx_qgrp->splitq.rxq_sets[j]->rxq;
			rx_qgrp->splitq.rxq_sets[j]->refillq[0] =
			      &rx_qgrp->splitq.bufq_sets[0].refillqs[j];
			if (vport->num_bufqs_per_qgrp > IDPF_SINGLE_BUFQ_PER_RXQ_GRP)
				rx_qgrp->splitq.rxq_sets[j]->refillq[1] =
				      &rx_qgrp->splitq.bufq_sets[1].refillqs[j];

			idpf_queue_assign(HSPLIT_EN, q, hs);
<<<<<<< HEAD
			q->rx_hbuf_size = hs ? IDPF_HDR_BUF_SIZE : 0;
=======
>>>>>>> 7aa21fec

setup_rxq:
			q->desc_count = vport->rxq_desc_count;
			q->rx_ptype_lkup = vport->rx_ptype_lkup;
			q->netdev = vport->netdev;
			q->bufq_sets = rx_qgrp->splitq.bufq_sets;
			q->idx = (i * num_rxq) + j;
			q->rx_buffer_low_watermark = IDPF_LOW_WATERMARK;
			q->rx_max_pkt_size = vport->netdev->mtu +
							LIBETH_RX_LL_LEN;
			idpf_rxq_set_descids(vport, q);
		}
	}

err_alloc:
	if (err)
		idpf_rxq_group_rel(vport);

	return err;
}

/**
 * idpf_vport_queue_grp_alloc_all - Allocate all queue groups/resources
 * @vport: vport with qgrps to allocate
 *
 * Returns 0 on success, negative on failure
 */
static int idpf_vport_queue_grp_alloc_all(struct idpf_vport *vport)
{
	u16 num_txq, num_rxq;
	int err;

	idpf_vport_calc_numq_per_grp(vport, &num_txq, &num_rxq);

	err = idpf_txq_group_alloc(vport, num_txq);
	if (err)
		goto err_out;

	err = idpf_rxq_group_alloc(vport, num_rxq);
	if (err)
		goto err_out;

	return 0;

err_out:
	idpf_vport_queue_grp_rel_all(vport);

	return err;
}

/**
 * idpf_vport_queues_alloc - Allocate memory for all queues
 * @vport: virtual port
 *
 * Allocate memory for queues associated with a vport.  Returns 0 on success,
 * negative on failure.
 */
int idpf_vport_queues_alloc(struct idpf_vport *vport)
{
	int err;

	err = idpf_vport_queue_grp_alloc_all(vport);
	if (err)
		goto err_out;

	err = idpf_tx_desc_alloc_all(vport);
	if (err)
		goto err_out;

	err = idpf_rx_desc_alloc_all(vport);
	if (err)
		goto err_out;

	err = idpf_vport_init_fast_path_txqs(vport);
	if (err)
		goto err_out;

	return 0;

err_out:
	idpf_vport_queues_rel(vport);

	return err;
}

/**
 * idpf_tx_handle_sw_marker - Handle queue marker packet
 * @tx_q: tx queue to handle software marker
 */
static void idpf_tx_handle_sw_marker(struct idpf_tx_queue *tx_q)
{
	struct idpf_netdev_priv *priv = netdev_priv(tx_q->netdev);
	struct idpf_vport *vport = priv->vport;
	int i;

	idpf_queue_clear(SW_MARKER, tx_q);
	/* Hardware must write marker packets to all queues associated with
	 * completion queues. So check if all queues received marker packets
	 */
	for (i = 0; i < vport->num_txq; i++)
		/* If we're still waiting on any other TXQ marker completions,
		 * just return now since we cannot wake up the marker_wq yet.
		 */
		if (idpf_queue_has(SW_MARKER, vport->txqs[i]))
			return;

	/* Drain complete */
	set_bit(IDPF_VPORT_SW_MARKER, vport->flags);
	wake_up(&vport->sw_marker_wq);
}

/**
 * idpf_tx_splitq_clean_hdr - Clean TX buffer resources for header portion of
 * packet
 * @tx_q: tx queue to clean buffer from
 * @tx_buf: buffer to be cleaned
 * @cleaned: pointer to stats struct to track cleaned packets/bytes
 * @napi_budget: Used to determine if we are in netpoll
 */
static void idpf_tx_splitq_clean_hdr(struct idpf_tx_queue *tx_q,
				     struct idpf_tx_buf *tx_buf,
				     struct idpf_cleaned_stats *cleaned,
				     int napi_budget)
{
	napi_consume_skb(tx_buf->skb, napi_budget);

	if (dma_unmap_len(tx_buf, len)) {
		dma_unmap_single(tx_q->dev,
				 dma_unmap_addr(tx_buf, dma),
				 dma_unmap_len(tx_buf, len),
				 DMA_TO_DEVICE);

		dma_unmap_len_set(tx_buf, len, 0);
	}

	/* clear tx_buf data */
	tx_buf->skb = NULL;

	cleaned->bytes += tx_buf->bytecount;
	cleaned->packets += tx_buf->gso_segs;
}

/**
 * idpf_tx_clean_stashed_bufs - clean bufs that were stored for
 * out of order completions
 * @txq: queue to clean
 * @compl_tag: completion tag of packet to clean (from completion descriptor)
 * @cleaned: pointer to stats struct to track cleaned packets/bytes
 * @budget: Used to determine if we are in netpoll
 */
static void idpf_tx_clean_stashed_bufs(struct idpf_tx_queue *txq,
				       u16 compl_tag,
				       struct idpf_cleaned_stats *cleaned,
				       int budget)
{
	struct idpf_tx_stash *stash;
	struct hlist_node *tmp_buf;

	/* Buffer completion */
	hash_for_each_possible_safe(txq->stash->sched_buf_hash, stash, tmp_buf,
				    hlist, compl_tag) {
		if (unlikely(stash->buf.compl_tag != (int)compl_tag))
			continue;

		if (stash->buf.skb) {
			idpf_tx_splitq_clean_hdr(txq, &stash->buf, cleaned,
						 budget);
		} else if (dma_unmap_len(&stash->buf, len)) {
			dma_unmap_page(txq->dev,
				       dma_unmap_addr(&stash->buf, dma),
				       dma_unmap_len(&stash->buf, len),
				       DMA_TO_DEVICE);
			dma_unmap_len_set(&stash->buf, len, 0);
		}

		/* Push shadow buf back onto stack */
		idpf_buf_lifo_push(&txq->stash->buf_stack, stash);

		hash_del(&stash->hlist);
	}
}

/**
 * idpf_stash_flow_sch_buffers - store buffer parameters info to be freed at a
 * later time (only relevant for flow scheduling mode)
 * @txq: Tx queue to clean
 * @tx_buf: buffer to store
 */
static int idpf_stash_flow_sch_buffers(struct idpf_tx_queue *txq,
				       struct idpf_tx_buf *tx_buf)
{
	struct idpf_tx_stash *stash;

	if (unlikely(!dma_unmap_addr(tx_buf, dma) &&
		     !dma_unmap_len(tx_buf, len)))
		return 0;

	stash = idpf_buf_lifo_pop(&txq->stash->buf_stack);
	if (unlikely(!stash)) {
		net_err_ratelimited("%s: No out-of-order TX buffers left!\n",
				    netdev_name(txq->netdev));

		return -ENOMEM;
	}

	/* Store buffer params in shadow buffer */
	stash->buf.skb = tx_buf->skb;
	stash->buf.bytecount = tx_buf->bytecount;
	stash->buf.gso_segs = tx_buf->gso_segs;
	dma_unmap_addr_set(&stash->buf, dma, dma_unmap_addr(tx_buf, dma));
	dma_unmap_len_set(&stash->buf, len, dma_unmap_len(tx_buf, len));
	stash->buf.compl_tag = tx_buf->compl_tag;

	/* Add buffer to buf_hash table to be freed later */
	hash_add(txq->stash->sched_buf_hash, &stash->hlist,
		 stash->buf.compl_tag);

	memset(tx_buf, 0, sizeof(struct idpf_tx_buf));

	/* Reinitialize buf_id portion of tag */
	tx_buf->compl_tag = IDPF_SPLITQ_TX_INVAL_COMPL_TAG;

	return 0;
}

#define idpf_tx_splitq_clean_bump_ntc(txq, ntc, desc, buf)	\
do {								\
	(ntc)++;						\
	if (unlikely(!(ntc))) {					\
		ntc -= (txq)->desc_count;			\
		buf = (txq)->tx_buf;				\
		desc = &(txq)->flex_tx[0];			\
	} else {						\
		(buf)++;					\
		(desc)++;					\
	}							\
} while (0)

/**
 * idpf_tx_splitq_clean - Reclaim resources from buffer queue
 * @tx_q: Tx queue to clean
 * @end: queue index until which it should be cleaned
 * @napi_budget: Used to determine if we are in netpoll
 * @cleaned: pointer to stats struct to track cleaned packets/bytes
 * @descs_only: true if queue is using flow-based scheduling and should
 * not clean buffers at this time
 *
 * Cleans the queue descriptor ring. If the queue is using queue-based
 * scheduling, the buffers will be cleaned as well. If the queue is using
 * flow-based scheduling, only the descriptors are cleaned at this time.
 * Separate packet completion events will be reported on the completion queue,
 * and the buffers will be cleaned separately. The stats are not updated from
 * this function when using flow-based scheduling.
 */
static void idpf_tx_splitq_clean(struct idpf_tx_queue *tx_q, u16 end,
				 int napi_budget,
				 struct idpf_cleaned_stats *cleaned,
				 bool descs_only)
{
	union idpf_tx_flex_desc *next_pending_desc = NULL;
	union idpf_tx_flex_desc *tx_desc;
	s16 ntc = tx_q->next_to_clean;
	struct idpf_tx_buf *tx_buf;

	tx_desc = &tx_q->flex_tx[ntc];
	next_pending_desc = &tx_q->flex_tx[end];
	tx_buf = &tx_q->tx_buf[ntc];
	ntc -= tx_q->desc_count;

	while (tx_desc != next_pending_desc) {
		union idpf_tx_flex_desc *eop_desc;

		/* If this entry in the ring was used as a context descriptor,
		 * it's corresponding entry in the buffer ring will have an
		 * invalid completion tag since no buffer was used.  We can
		 * skip this descriptor since there is no buffer to clean.
		 */
		if (unlikely(tx_buf->compl_tag == IDPF_SPLITQ_TX_INVAL_COMPL_TAG))
			goto fetch_next_txq_desc;

		eop_desc = (union idpf_tx_flex_desc *)tx_buf->next_to_watch;

		/* clear next_to_watch to prevent false hangs */
		tx_buf->next_to_watch = NULL;

		if (descs_only) {
			if (idpf_stash_flow_sch_buffers(tx_q, tx_buf))
				goto tx_splitq_clean_out;

			while (tx_desc != eop_desc) {
				idpf_tx_splitq_clean_bump_ntc(tx_q, ntc,
							      tx_desc, tx_buf);

				if (dma_unmap_len(tx_buf, len)) {
					if (idpf_stash_flow_sch_buffers(tx_q,
									tx_buf))
						goto tx_splitq_clean_out;
				}
			}
		} else {
			idpf_tx_splitq_clean_hdr(tx_q, tx_buf, cleaned,
						 napi_budget);

			/* unmap remaining buffers */
			while (tx_desc != eop_desc) {
				idpf_tx_splitq_clean_bump_ntc(tx_q, ntc,
							      tx_desc, tx_buf);

				/* unmap any remaining paged data */
				if (dma_unmap_len(tx_buf, len)) {
					dma_unmap_page(tx_q->dev,
						       dma_unmap_addr(tx_buf, dma),
						       dma_unmap_len(tx_buf, len),
						       DMA_TO_DEVICE);
					dma_unmap_len_set(tx_buf, len, 0);
				}
			}
		}

fetch_next_txq_desc:
		idpf_tx_splitq_clean_bump_ntc(tx_q, ntc, tx_desc, tx_buf);
	}

tx_splitq_clean_out:
	ntc += tx_q->desc_count;
	tx_q->next_to_clean = ntc;
}

#define idpf_tx_clean_buf_ring_bump_ntc(txq, ntc, buf)	\
do {							\
	(buf)++;					\
	(ntc)++;					\
	if (unlikely((ntc) == (txq)->desc_count)) {	\
		buf = (txq)->tx_buf;			\
		ntc = 0;				\
	}						\
} while (0)

/**
 * idpf_tx_clean_buf_ring - clean flow scheduling TX queue buffers
 * @txq: queue to clean
 * @compl_tag: completion tag of packet to clean (from completion descriptor)
 * @cleaned: pointer to stats struct to track cleaned packets/bytes
 * @budget: Used to determine if we are in netpoll
 *
 * Cleans all buffers associated with the input completion tag either from the
 * TX buffer ring or from the hash table if the buffers were previously
 * stashed. Returns the byte/segment count for the cleaned packet associated
 * this completion tag.
 */
static bool idpf_tx_clean_buf_ring(struct idpf_tx_queue *txq, u16 compl_tag,
				   struct idpf_cleaned_stats *cleaned,
				   int budget)
{
	u16 idx = compl_tag & txq->compl_tag_bufid_m;
	struct idpf_tx_buf *tx_buf = NULL;
	u16 ntc = txq->next_to_clean;
	u16 num_descs_cleaned = 0;
	u16 orig_idx = idx;

	tx_buf = &txq->tx_buf[idx];

	while (tx_buf->compl_tag == (int)compl_tag) {
		if (tx_buf->skb) {
			idpf_tx_splitq_clean_hdr(txq, tx_buf, cleaned, budget);
		} else if (dma_unmap_len(tx_buf, len)) {
			dma_unmap_page(txq->dev,
				       dma_unmap_addr(tx_buf, dma),
				       dma_unmap_len(tx_buf, len),
				       DMA_TO_DEVICE);
			dma_unmap_len_set(tx_buf, len, 0);
		}

		memset(tx_buf, 0, sizeof(struct idpf_tx_buf));
		tx_buf->compl_tag = IDPF_SPLITQ_TX_INVAL_COMPL_TAG;

		num_descs_cleaned++;
		idpf_tx_clean_buf_ring_bump_ntc(txq, idx, tx_buf);
	}

	/* If we didn't clean anything on the ring for this completion, there's
	 * nothing more to do.
	 */
	if (unlikely(!num_descs_cleaned))
		return false;

	/* Otherwise, if we did clean a packet on the ring directly, it's safe
	 * to assume that the descriptors starting from the original
	 * next_to_clean up until the previously cleaned packet can be reused.
	 * Therefore, we will go back in the ring and stash any buffers still
	 * in the ring into the hash table to be cleaned later.
	 */
	tx_buf = &txq->tx_buf[ntc];
	while (tx_buf != &txq->tx_buf[orig_idx]) {
		idpf_stash_flow_sch_buffers(txq, tx_buf);
		idpf_tx_clean_buf_ring_bump_ntc(txq, ntc, tx_buf);
	}

	/* Finally, update next_to_clean to reflect the work that was just done
	 * on the ring, if any. If the packet was only cleaned from the hash
	 * table, the ring will not be impacted, therefore we should not touch
	 * next_to_clean. The updated idx is used here
	 */
	txq->next_to_clean = idx;

	return true;
}

/**
 * idpf_tx_handle_rs_completion - clean a single packet and all of its buffers
 * whether on the buffer ring or in the hash table
 * @txq: Tx ring to clean
 * @desc: pointer to completion queue descriptor to extract completion
 * information from
 * @cleaned: pointer to stats struct to track cleaned packets/bytes
 * @budget: Used to determine if we are in netpoll
 *
 * Returns bytes/packets cleaned
 */
static void idpf_tx_handle_rs_completion(struct idpf_tx_queue *txq,
					 struct idpf_splitq_tx_compl_desc *desc,
					 struct idpf_cleaned_stats *cleaned,
					 int budget)
{
	u16 compl_tag;

	if (!idpf_queue_has(FLOW_SCH_EN, txq)) {
		u16 head = le16_to_cpu(desc->q_head_compl_tag.q_head);

		return idpf_tx_splitq_clean(txq, head, budget, cleaned, false);
	}

	compl_tag = le16_to_cpu(desc->q_head_compl_tag.compl_tag);

	/* If we didn't clean anything on the ring, this packet must be
	 * in the hash table. Go clean it there.
	 */
	if (!idpf_tx_clean_buf_ring(txq, compl_tag, cleaned, budget))
		idpf_tx_clean_stashed_bufs(txq, compl_tag, cleaned, budget);
}

/**
 * idpf_tx_clean_complq - Reclaim resources on completion queue
 * @complq: Tx ring to clean
 * @budget: Used to determine if we are in netpoll
 * @cleaned: returns number of packets cleaned
 *
 * Returns true if there's any budget left (e.g. the clean is finished)
 */
static bool idpf_tx_clean_complq(struct idpf_compl_queue *complq, int budget,
				 int *cleaned)
{
	struct idpf_splitq_tx_compl_desc *tx_desc;
	s16 ntc = complq->next_to_clean;
	struct idpf_netdev_priv *np;
	unsigned int complq_budget;
	bool complq_ok = true;
	int i;

	complq_budget = complq->clean_budget;
	tx_desc = &complq->comp[ntc];
	ntc -= complq->desc_count;

	do {
		struct idpf_cleaned_stats cleaned_stats = { };
		struct idpf_tx_queue *tx_q;
		int rel_tx_qid;
		u16 hw_head;
		u8 ctype;	/* completion type */
		u16 gen;

		/* if the descriptor isn't done, no work yet to do */
		gen = le16_get_bits(tx_desc->qid_comptype_gen,
				    IDPF_TXD_COMPLQ_GEN_M);
		if (idpf_queue_has(GEN_CHK, complq) != gen)
			break;

		/* Find necessary info of TX queue to clean buffers */
		rel_tx_qid = le16_get_bits(tx_desc->qid_comptype_gen,
					   IDPF_TXD_COMPLQ_QID_M);
		if (rel_tx_qid >= complq->txq_grp->num_txq ||
		    !complq->txq_grp->txqs[rel_tx_qid]) {
			netdev_err(complq->netdev, "TxQ not found\n");
			goto fetch_next_desc;
		}
		tx_q = complq->txq_grp->txqs[rel_tx_qid];

		/* Determine completion type */
		ctype = le16_get_bits(tx_desc->qid_comptype_gen,
				      IDPF_TXD_COMPLQ_COMPL_TYPE_M);
		switch (ctype) {
		case IDPF_TXD_COMPLT_RE:
			hw_head = le16_to_cpu(tx_desc->q_head_compl_tag.q_head);

			idpf_tx_splitq_clean(tx_q, hw_head, budget,
					     &cleaned_stats, true);
			break;
		case IDPF_TXD_COMPLT_RS:
			idpf_tx_handle_rs_completion(tx_q, tx_desc,
						     &cleaned_stats, budget);
			break;
		case IDPF_TXD_COMPLT_SW_MARKER:
			idpf_tx_handle_sw_marker(tx_q);
			break;
		default:
			netdev_err(tx_q->netdev,
				   "Unknown TX completion type: %d\n", ctype);
			goto fetch_next_desc;
		}

		u64_stats_update_begin(&tx_q->stats_sync);
		u64_stats_add(&tx_q->q_stats.packets, cleaned_stats.packets);
		u64_stats_add(&tx_q->q_stats.bytes, cleaned_stats.bytes);
		tx_q->cleaned_pkts += cleaned_stats.packets;
		tx_q->cleaned_bytes += cleaned_stats.bytes;
		complq->num_completions++;
		u64_stats_update_end(&tx_q->stats_sync);

fetch_next_desc:
		tx_desc++;
		ntc++;
		if (unlikely(!ntc)) {
			ntc -= complq->desc_count;
			tx_desc = &complq->comp[0];
			idpf_queue_change(GEN_CHK, complq);
		}

		prefetch(tx_desc);

		/* update budget accounting */
		complq_budget--;
	} while (likely(complq_budget));

	/* Store the state of the complq to be used later in deciding if a
	 * TXQ can be started again
	 */
	if (unlikely(IDPF_TX_COMPLQ_PENDING(complq->txq_grp) >
		     IDPF_TX_COMPLQ_OVERFLOW_THRESH(complq)))
		complq_ok = false;

	np = netdev_priv(complq->netdev);
	for (i = 0; i < complq->txq_grp->num_txq; ++i) {
		struct idpf_tx_queue *tx_q = complq->txq_grp->txqs[i];
		struct netdev_queue *nq;
		bool dont_wake;

		/* We didn't clean anything on this queue, move along */
		if (!tx_q->cleaned_bytes)
			continue;

		*cleaned += tx_q->cleaned_pkts;

		/* Update BQL */
		nq = netdev_get_tx_queue(tx_q->netdev, tx_q->idx);

		dont_wake = !complq_ok || IDPF_TX_BUF_RSV_LOW(tx_q) ||
			    np->state != __IDPF_VPORT_UP ||
			    !netif_carrier_ok(tx_q->netdev);
		/* Check if the TXQ needs to and can be restarted */
		__netif_txq_completed_wake(nq, tx_q->cleaned_pkts, tx_q->cleaned_bytes,
					   IDPF_DESC_UNUSED(tx_q), IDPF_TX_WAKE_THRESH,
					   dont_wake);

		/* Reset cleaned stats for the next time this queue is
		 * cleaned
		 */
		tx_q->cleaned_bytes = 0;
		tx_q->cleaned_pkts = 0;
	}

	ntc += complq->desc_count;
	complq->next_to_clean = ntc;

	return !!complq_budget;
}

/**
 * idpf_tx_splitq_build_ctb - populate command tag and size for queue
 * based scheduling descriptors
 * @desc: descriptor to populate
 * @params: pointer to tx params struct
 * @td_cmd: command to be filled in desc
 * @size: size of buffer
 */
void idpf_tx_splitq_build_ctb(union idpf_tx_flex_desc *desc,
			      struct idpf_tx_splitq_params *params,
			      u16 td_cmd, u16 size)
{
	desc->q.qw1.cmd_dtype =
		le16_encode_bits(params->dtype, IDPF_FLEX_TXD_QW1_DTYPE_M);
	desc->q.qw1.cmd_dtype |=
		le16_encode_bits(td_cmd, IDPF_FLEX_TXD_QW1_CMD_M);
	desc->q.qw1.buf_size = cpu_to_le16(size);
	desc->q.qw1.l2tags.l2tag1 = cpu_to_le16(params->td_tag);
}

/**
 * idpf_tx_splitq_build_flow_desc - populate command tag and size for flow
 * scheduling descriptors
 * @desc: descriptor to populate
 * @params: pointer to tx params struct
 * @td_cmd: command to be filled in desc
 * @size: size of buffer
 */
void idpf_tx_splitq_build_flow_desc(union idpf_tx_flex_desc *desc,
				    struct idpf_tx_splitq_params *params,
				    u16 td_cmd, u16 size)
{
	desc->flow.qw1.cmd_dtype = (u16)params->dtype | td_cmd;
	desc->flow.qw1.rxr_bufsize = cpu_to_le16((u16)size);
	desc->flow.qw1.compl_tag = cpu_to_le16(params->compl_tag);
}

/**
 * idpf_tx_maybe_stop_splitq - 1st level check for Tx splitq stop conditions
 * @tx_q: the queue to be checked
 * @descs_needed: number of descriptors required for this packet
 *
 * Returns 0 if stop is not needed
 */
static int idpf_tx_maybe_stop_splitq(struct idpf_tx_queue *tx_q,
				     unsigned int descs_needed)
{
	if (idpf_tx_maybe_stop_common(tx_q, descs_needed))
		goto out;

	/* If there are too many outstanding completions expected on the
	 * completion queue, stop the TX queue to give the device some time to
	 * catch up
	 */
	if (unlikely(IDPF_TX_COMPLQ_PENDING(tx_q->txq_grp) >
		     IDPF_TX_COMPLQ_OVERFLOW_THRESH(tx_q->txq_grp->complq)))
		goto splitq_stop;

	/* Also check for available book keeping buffers; if we are low, stop
	 * the queue to wait for more completions
	 */
	if (unlikely(IDPF_TX_BUF_RSV_LOW(tx_q)))
		goto splitq_stop;

	return 0;

splitq_stop:
	netif_stop_subqueue(tx_q->netdev, tx_q->idx);

out:
	u64_stats_update_begin(&tx_q->stats_sync);
	u64_stats_inc(&tx_q->q_stats.q_busy);
	u64_stats_update_end(&tx_q->stats_sync);

	return -EBUSY;
}

/**
 * idpf_tx_buf_hw_update - Store the new tail value
 * @tx_q: queue to bump
 * @val: new tail index
 * @xmit_more: more skb's pending
 *
 * The naming here is special in that 'hw' signals that this function is about
 * to do a register write to update our queue status. We know this can only
 * mean tail here as HW should be owning head for TX.
 */
void idpf_tx_buf_hw_update(struct idpf_tx_queue *tx_q, u32 val,
			   bool xmit_more)
{
	struct netdev_queue *nq;

	nq = netdev_get_tx_queue(tx_q->netdev, tx_q->idx);
	tx_q->next_to_use = val;

	if (idpf_tx_maybe_stop_common(tx_q, IDPF_TX_DESC_NEEDED)) {
		u64_stats_update_begin(&tx_q->stats_sync);
		u64_stats_inc(&tx_q->q_stats.q_busy);
		u64_stats_update_end(&tx_q->stats_sync);
	}

	/* Force memory writes to complete before letting h/w
	 * know there are new descriptors to fetch.  (Only
	 * applicable for weak-ordered memory model archs,
	 * such as IA-64).
	 */
	wmb();

	/* notify HW of packet */
	if (netif_xmit_stopped(nq) || !xmit_more)
		writel(val, tx_q->tail);
}

/**
 * idpf_tx_desc_count_required - calculate number of Tx descriptors needed
 * @txq: queue to send buffer on
 * @skb: send buffer
 *
 * Returns number of data descriptors needed for this skb.
 */
unsigned int idpf_tx_desc_count_required(struct idpf_tx_queue *txq,
					 struct sk_buff *skb)
{
	const struct skb_shared_info *shinfo;
	unsigned int count = 0, i;

	count += !!skb_headlen(skb);

	if (!skb_is_nonlinear(skb))
		return count;

	shinfo = skb_shinfo(skb);
	for (i = 0; i < shinfo->nr_frags; i++) {
		unsigned int size;

		size = skb_frag_size(&shinfo->frags[i]);

		/* We only need to use the idpf_size_to_txd_count check if the
		 * fragment is going to span multiple descriptors,
		 * i.e. size >= 16K.
		 */
		if (size >= SZ_16K)
			count += idpf_size_to_txd_count(size);
		else
			count++;
	}

	if (idpf_chk_linearize(skb, txq->tx_max_bufs, count)) {
		if (__skb_linearize(skb))
			return 0;

		count = idpf_size_to_txd_count(skb->len);
		u64_stats_update_begin(&txq->stats_sync);
		u64_stats_inc(&txq->q_stats.linearize);
		u64_stats_update_end(&txq->stats_sync);
	}

	return count;
}

/**
 * idpf_tx_dma_map_error - handle TX DMA map errors
 * @txq: queue to send buffer on
 * @skb: send buffer
 * @first: original first buffer info buffer for packet
 * @idx: starting point on ring to unwind
 */
void idpf_tx_dma_map_error(struct idpf_tx_queue *txq, struct sk_buff *skb,
			   struct idpf_tx_buf *first, u16 idx)
{
	u64_stats_update_begin(&txq->stats_sync);
	u64_stats_inc(&txq->q_stats.dma_map_errs);
	u64_stats_update_end(&txq->stats_sync);

	/* clear dma mappings for failed tx_buf map */
	for (;;) {
		struct idpf_tx_buf *tx_buf;

		tx_buf = &txq->tx_buf[idx];
		idpf_tx_buf_rel(txq, tx_buf);
		if (tx_buf == first)
			break;
		if (idx == 0)
			idx = txq->desc_count;
		idx--;
	}

	if (skb_is_gso(skb)) {
		union idpf_tx_flex_desc *tx_desc;

		/* If we failed a DMA mapping for a TSO packet, we will have
		 * used one additional descriptor for a context
		 * descriptor. Reset that here.
		 */
		tx_desc = &txq->flex_tx[idx];
		memset(tx_desc, 0, sizeof(struct idpf_flex_tx_ctx_desc));
		if (idx == 0)
			idx = txq->desc_count;
		idx--;
	}

	/* Update tail in case netdev_xmit_more was previously true */
	idpf_tx_buf_hw_update(txq, idx, false);
}

/**
 * idpf_tx_splitq_bump_ntu - adjust NTU and generation
 * @txq: the tx ring to wrap
 * @ntu: ring index to bump
 */
static unsigned int idpf_tx_splitq_bump_ntu(struct idpf_tx_queue *txq, u16 ntu)
{
	ntu++;

	if (ntu == txq->desc_count) {
		ntu = 0;
		txq->compl_tag_cur_gen = IDPF_TX_ADJ_COMPL_TAG_GEN(txq);
	}

	return ntu;
}

/**
 * idpf_tx_splitq_map - Build the Tx flex descriptor
 * @tx_q: queue to send buffer on
 * @params: pointer to splitq params struct
 * @first: first buffer info buffer to use
 *
 * This function loops over the skb data pointed to by *first
 * and gets a physical address for each memory location and programs
 * it and the length into the transmit flex descriptor.
 */
static void idpf_tx_splitq_map(struct idpf_tx_queue *tx_q,
			       struct idpf_tx_splitq_params *params,
			       struct idpf_tx_buf *first)
{
	union idpf_tx_flex_desc *tx_desc;
	unsigned int data_len, size;
	struct idpf_tx_buf *tx_buf;
	u16 i = tx_q->next_to_use;
	struct netdev_queue *nq;
	struct sk_buff *skb;
	skb_frag_t *frag;
	u16 td_cmd = 0;
	dma_addr_t dma;

	skb = first->skb;

	td_cmd = params->offload.td_cmd;

	data_len = skb->data_len;
	size = skb_headlen(skb);

	tx_desc = &tx_q->flex_tx[i];

	dma = dma_map_single(tx_q->dev, skb->data, size, DMA_TO_DEVICE);

	tx_buf = first;

	params->compl_tag =
		(tx_q->compl_tag_cur_gen << tx_q->compl_tag_gen_s) | i;

	for (frag = &skb_shinfo(skb)->frags[0];; frag++) {
		unsigned int max_data = IDPF_TX_MAX_DESC_DATA_ALIGNED;

		if (dma_mapping_error(tx_q->dev, dma))
			return idpf_tx_dma_map_error(tx_q, skb, first, i);

		tx_buf->compl_tag = params->compl_tag;

		/* record length, and DMA address */
		dma_unmap_len_set(tx_buf, len, size);
		dma_unmap_addr_set(tx_buf, dma, dma);

		/* buf_addr is in same location for both desc types */
		tx_desc->q.buf_addr = cpu_to_le64(dma);

		/* The stack can send us fragments that are too large for a
		 * single descriptor i.e. frag size > 16K-1. We will need to
		 * split the fragment across multiple descriptors in this case.
		 * To adhere to HW alignment restrictions, the fragment needs
		 * to be split such that the first chunk ends on a 4K boundary
		 * and all subsequent chunks start on a 4K boundary. We still
		 * want to send as much data as possible though, so our
		 * intermediate descriptor chunk size will be 12K.
		 *
		 * For example, consider a 32K fragment mapped to DMA addr 2600.
		 * ------------------------------------------------------------
		 * |                    frag_size = 32K                       |
		 * ------------------------------------------------------------
		 * |2600		  |16384	    |28672
		 *
		 * 3 descriptors will be used for this fragment. The HW expects
		 * the descriptors to contain the following:
		 * ------------------------------------------------------------
		 * | size = 13784         | size = 12K      | size = 6696     |
		 * | dma = 2600           | dma = 16384     | dma = 28672     |
		 * ------------------------------------------------------------
		 *
		 * We need to first adjust the max_data for the first chunk so
		 * that it ends on a 4K boundary. By negating the value of the
		 * DMA address and taking only the low order bits, we're
		 * effectively calculating
		 *	4K - (DMA addr lower order bits) =
		 *				bytes to next boundary.
		 *
		 * Add that to our base aligned max_data (12K) and we have
		 * our first chunk size. In the example above,
		 *	13784 = 12K + (4096-2600)
		 *
		 * After guaranteeing the first chunk ends on a 4K boundary, we
		 * will give the intermediate descriptors 12K chunks and
		 * whatever is left to the final descriptor. This ensures that
		 * all descriptors used for the remaining chunks of the
		 * fragment start on a 4K boundary and we use as few
		 * descriptors as possible.
		 */
		max_data += -dma & (IDPF_TX_MAX_READ_REQ_SIZE - 1);
		while (unlikely(size > IDPF_TX_MAX_DESC_DATA)) {
			idpf_tx_splitq_build_desc(tx_desc, params, td_cmd,
						  max_data);

			tx_desc++;
			i++;

			if (i == tx_q->desc_count) {
				tx_desc = &tx_q->flex_tx[0];
				i = 0;
				tx_q->compl_tag_cur_gen =
					IDPF_TX_ADJ_COMPL_TAG_GEN(tx_q);
			}

			/* Since this packet has a buffer that is going to span
			 * multiple descriptors, it's going to leave holes in
			 * to the TX buffer ring. To ensure these holes do not
			 * cause issues in the cleaning routines, we will clear
			 * them of any stale data and assign them the same
			 * completion tag as the current packet. Then when the
			 * packet is being cleaned, the cleaning routines will
			 * simply pass over these holes and finish cleaning the
			 * rest of the packet.
			 */
			memset(&tx_q->tx_buf[i], 0, sizeof(struct idpf_tx_buf));
			tx_q->tx_buf[i].compl_tag = params->compl_tag;

			/* Adjust the DMA offset and the remaining size of the
			 * fragment.  On the first iteration of this loop,
			 * max_data will be >= 12K and <= 16K-1.  On any
			 * subsequent iteration of this loop, max_data will
			 * always be 12K.
			 */
			dma += max_data;
			size -= max_data;

			/* Reset max_data since remaining chunks will be 12K
			 * at most
			 */
			max_data = IDPF_TX_MAX_DESC_DATA_ALIGNED;

			/* buf_addr is in same location for both desc types */
			tx_desc->q.buf_addr = cpu_to_le64(dma);
		}

		if (!data_len)
			break;

		idpf_tx_splitq_build_desc(tx_desc, params, td_cmd, size);
		tx_desc++;
		i++;

		if (i == tx_q->desc_count) {
			tx_desc = &tx_q->flex_tx[0];
			i = 0;
			tx_q->compl_tag_cur_gen = IDPF_TX_ADJ_COMPL_TAG_GEN(tx_q);
		}

		size = skb_frag_size(frag);
		data_len -= size;

		dma = skb_frag_dma_map(tx_q->dev, frag, 0, size,
				       DMA_TO_DEVICE);

		tx_buf = &tx_q->tx_buf[i];
	}

	/* record SW timestamp if HW timestamp is not available */
	skb_tx_timestamp(skb);

	/* write last descriptor with RS and EOP bits */
	td_cmd |= params->eop_cmd;
	idpf_tx_splitq_build_desc(tx_desc, params, td_cmd, size);
	i = idpf_tx_splitq_bump_ntu(tx_q, i);

	/* set next_to_watch value indicating a packet is present */
	first->next_to_watch = tx_desc;

	tx_q->txq_grp->num_completions_pending++;

	/* record bytecount for BQL */
	nq = netdev_get_tx_queue(tx_q->netdev, tx_q->idx);
	netdev_tx_sent_queue(nq, first->bytecount);

	idpf_tx_buf_hw_update(tx_q, i, netdev_xmit_more());
}

/**
 * idpf_tso - computes mss and TSO length to prepare for TSO
 * @skb: pointer to skb
 * @off: pointer to struct that holds offload parameters
 *
 * Returns error (negative) if TSO was requested but cannot be applied to the
 * given skb, 0 if TSO does not apply to the given skb, or 1 otherwise.
 */
int idpf_tso(struct sk_buff *skb, struct idpf_tx_offload_params *off)
{
	const struct skb_shared_info *shinfo;
	union {
		struct iphdr *v4;
		struct ipv6hdr *v6;
		unsigned char *hdr;
	} ip;
	union {
		struct tcphdr *tcp;
		struct udphdr *udp;
		unsigned char *hdr;
	} l4;
	u32 paylen, l4_start;
	int err;

	if (!skb_is_gso(skb))
		return 0;

	err = skb_cow_head(skb, 0);
	if (err < 0)
		return err;

	shinfo = skb_shinfo(skb);

	ip.hdr = skb_network_header(skb);
	l4.hdr = skb_transport_header(skb);

	/* initialize outer IP header fields */
	if (ip.v4->version == 4) {
		ip.v4->tot_len = 0;
		ip.v4->check = 0;
	} else if (ip.v6->version == 6) {
		ip.v6->payload_len = 0;
	}

	l4_start = skb_transport_offset(skb);

	/* remove payload length from checksum */
	paylen = skb->len - l4_start;

	switch (shinfo->gso_type & ~SKB_GSO_DODGY) {
	case SKB_GSO_TCPV4:
	case SKB_GSO_TCPV6:
		csum_replace_by_diff(&l4.tcp->check,
				     (__force __wsum)htonl(paylen));
		off->tso_hdr_len = __tcp_hdrlen(l4.tcp) + l4_start;
		break;
	case SKB_GSO_UDP_L4:
		csum_replace_by_diff(&l4.udp->check,
				     (__force __wsum)htonl(paylen));
		/* compute length of segmentation header */
		off->tso_hdr_len = sizeof(struct udphdr) + l4_start;
		l4.udp->len = htons(shinfo->gso_size + sizeof(struct udphdr));
		break;
	default:
		return -EINVAL;
	}

	off->tso_len = skb->len - off->tso_hdr_len;
	off->mss = shinfo->gso_size;
	off->tso_segs = shinfo->gso_segs;

	off->tx_flags |= IDPF_TX_FLAGS_TSO;

	return 1;
}

/**
 * __idpf_chk_linearize - Check skb is not using too many buffers
 * @skb: send buffer
 * @max_bufs: maximum number of buffers
 *
 * For TSO we need to count the TSO header and segment payload separately.  As
 * such we need to check cases where we have max_bufs-1 fragments or more as we
 * can potentially require max_bufs+1 DMA transactions, 1 for the TSO header, 1
 * for the segment payload in the first descriptor, and another max_buf-1 for
 * the fragments.
 */
static bool __idpf_chk_linearize(struct sk_buff *skb, unsigned int max_bufs)
{
	const struct skb_shared_info *shinfo = skb_shinfo(skb);
	const skb_frag_t *frag, *stale;
	int nr_frags, sum;

	/* no need to check if number of frags is less than max_bufs - 1 */
	nr_frags = shinfo->nr_frags;
	if (nr_frags < (max_bufs - 1))
		return false;

	/* We need to walk through the list and validate that each group
	 * of max_bufs-2 fragments totals at least gso_size.
	 */
	nr_frags -= max_bufs - 2;
	frag = &shinfo->frags[0];

	/* Initialize size to the negative value of gso_size minus 1.  We use
	 * this as the worst case scenario in which the frag ahead of us only
	 * provides one byte which is why we are limited to max_bufs-2
	 * descriptors for a single transmit as the header and previous
	 * fragment are already consuming 2 descriptors.
	 */
	sum = 1 - shinfo->gso_size;

	/* Add size of frags 0 through 4 to create our initial sum */
	sum += skb_frag_size(frag++);
	sum += skb_frag_size(frag++);
	sum += skb_frag_size(frag++);
	sum += skb_frag_size(frag++);
	sum += skb_frag_size(frag++);

	/* Walk through fragments adding latest fragment, testing it, and
	 * then removing stale fragments from the sum.
	 */
	for (stale = &shinfo->frags[0];; stale++) {
		int stale_size = skb_frag_size(stale);

		sum += skb_frag_size(frag++);

		/* The stale fragment may present us with a smaller
		 * descriptor than the actual fragment size. To account
		 * for that we need to remove all the data on the front and
		 * figure out what the remainder would be in the last
		 * descriptor associated with the fragment.
		 */
		if (stale_size > IDPF_TX_MAX_DESC_DATA) {
			int align_pad = -(skb_frag_off(stale)) &
					(IDPF_TX_MAX_READ_REQ_SIZE - 1);

			sum -= align_pad;
			stale_size -= align_pad;

			do {
				sum -= IDPF_TX_MAX_DESC_DATA_ALIGNED;
				stale_size -= IDPF_TX_MAX_DESC_DATA_ALIGNED;
			} while (stale_size > IDPF_TX_MAX_DESC_DATA);
		}

		/* if sum is negative we failed to make sufficient progress */
		if (sum < 0)
			return true;

		if (!nr_frags--)
			break;

		sum -= stale_size;
	}

	return false;
}

/**
 * idpf_chk_linearize - Check if skb exceeds max descriptors per packet
 * @skb: send buffer
 * @max_bufs: maximum scatter gather buffers for single packet
 * @count: number of buffers this packet needs
 *
 * Make sure we don't exceed maximum scatter gather buffers for a single
 * packet. We have to do some special checking around the boundary (max_bufs-1)
 * if TSO is on since we need count the TSO header and payload separately.
 * E.g.: a packet with 7 fragments can require 9 DMA transactions; 1 for TSO
 * header, 1 for segment payload, and then 7 for the fragments.
 */
static bool idpf_chk_linearize(struct sk_buff *skb, unsigned int max_bufs,
			       unsigned int count)
{
	if (likely(count < max_bufs))
		return false;
	if (skb_is_gso(skb))
		return __idpf_chk_linearize(skb, max_bufs);

	return count > max_bufs;
}

/**
 * idpf_tx_splitq_get_ctx_desc - grab next desc and update buffer ring
 * @txq: queue to put context descriptor on
 *
 * Since the TX buffer rings mimics the descriptor ring, update the tx buffer
 * ring entry to reflect that this index is a context descriptor
 */
static struct idpf_flex_tx_ctx_desc *
idpf_tx_splitq_get_ctx_desc(struct idpf_tx_queue *txq)
{
	struct idpf_flex_tx_ctx_desc *desc;
	int i = txq->next_to_use;

	memset(&txq->tx_buf[i], 0, sizeof(struct idpf_tx_buf));
	txq->tx_buf[i].compl_tag = IDPF_SPLITQ_TX_INVAL_COMPL_TAG;

	/* grab the next descriptor */
	desc = &txq->flex_ctx[i];
	txq->next_to_use = idpf_tx_splitq_bump_ntu(txq, i);

	return desc;
}

/**
 * idpf_tx_drop_skb - free the SKB and bump tail if necessary
 * @tx_q: queue to send buffer on
 * @skb: pointer to skb
 */
netdev_tx_t idpf_tx_drop_skb(struct idpf_tx_queue *tx_q, struct sk_buff *skb)
{
	u64_stats_update_begin(&tx_q->stats_sync);
	u64_stats_inc(&tx_q->q_stats.skb_drops);
	u64_stats_update_end(&tx_q->stats_sync);

	idpf_tx_buf_hw_update(tx_q, tx_q->next_to_use, false);

	dev_kfree_skb(skb);

	return NETDEV_TX_OK;
}

/**
 * idpf_tx_splitq_frame - Sends buffer on Tx ring using flex descriptors
 * @skb: send buffer
 * @tx_q: queue to send buffer on
 *
 * Returns NETDEV_TX_OK if sent, else an error code
 */
static netdev_tx_t idpf_tx_splitq_frame(struct sk_buff *skb,
					struct idpf_tx_queue *tx_q)
{
	struct idpf_tx_splitq_params tx_params = { };
	struct idpf_tx_buf *first;
	unsigned int count;
	int tso;

	count = idpf_tx_desc_count_required(tx_q, skb);
	if (unlikely(!count))
		return idpf_tx_drop_skb(tx_q, skb);

	tso = idpf_tso(skb, &tx_params.offload);
	if (unlikely(tso < 0))
		return idpf_tx_drop_skb(tx_q, skb);

	/* Check for splitq specific TX resources */
	count += (IDPF_TX_DESCS_PER_CACHE_LINE + tso);
	if (idpf_tx_maybe_stop_splitq(tx_q, count)) {
		idpf_tx_buf_hw_update(tx_q, tx_q->next_to_use, false);

		return NETDEV_TX_BUSY;
	}

	if (tso) {
		/* If tso is needed, set up context desc */
		struct idpf_flex_tx_ctx_desc *ctx_desc =
			idpf_tx_splitq_get_ctx_desc(tx_q);

		ctx_desc->tso.qw1.cmd_dtype =
				cpu_to_le16(IDPF_TX_DESC_DTYPE_FLEX_TSO_CTX |
					    IDPF_TX_FLEX_CTX_DESC_CMD_TSO);
		ctx_desc->tso.qw0.flex_tlen =
				cpu_to_le32(tx_params.offload.tso_len &
					    IDPF_TXD_FLEX_CTX_TLEN_M);
		ctx_desc->tso.qw0.mss_rt =
				cpu_to_le16(tx_params.offload.mss &
					    IDPF_TXD_FLEX_CTX_MSS_RT_M);
		ctx_desc->tso.qw0.hdr_len = tx_params.offload.tso_hdr_len;

		u64_stats_update_begin(&tx_q->stats_sync);
		u64_stats_inc(&tx_q->q_stats.lso_pkts);
		u64_stats_update_end(&tx_q->stats_sync);
	}

	/* record the location of the first descriptor for this packet */
	first = &tx_q->tx_buf[tx_q->next_to_use];
	first->skb = skb;

	if (tso) {
		first->gso_segs = tx_params.offload.tso_segs;
		first->bytecount = skb->len +
			((first->gso_segs - 1) * tx_params.offload.tso_hdr_len);
	} else {
		first->gso_segs = 1;
		first->bytecount = max_t(unsigned int, skb->len, ETH_ZLEN);
	}

	if (idpf_queue_has(FLOW_SCH_EN, tx_q)) {
		tx_params.dtype = IDPF_TX_DESC_DTYPE_FLEX_FLOW_SCHE;
		tx_params.eop_cmd = IDPF_TXD_FLEX_FLOW_CMD_EOP;
		/* Set the RE bit to catch any packets that may have not been
		 * stashed during RS completion cleaning. MIN_GAP is set to
		 * MIN_RING size to ensure it will be set at least once each
		 * time around the ring.
		 */
		if (!(tx_q->next_to_use % IDPF_TX_SPLITQ_RE_MIN_GAP)) {
			tx_params.eop_cmd |= IDPF_TXD_FLEX_FLOW_CMD_RE;
			tx_q->txq_grp->num_completions_pending++;
		}

		if (skb->ip_summed == CHECKSUM_PARTIAL)
			tx_params.offload.td_cmd |= IDPF_TXD_FLEX_FLOW_CMD_CS_EN;

	} else {
		tx_params.dtype = IDPF_TX_DESC_DTYPE_FLEX_L2TAG1_L2TAG2;
		tx_params.eop_cmd = IDPF_TXD_LAST_DESC_CMD;

		if (skb->ip_summed == CHECKSUM_PARTIAL)
			tx_params.offload.td_cmd |= IDPF_TX_FLEX_DESC_CMD_CS_EN;
	}

	idpf_tx_splitq_map(tx_q, &tx_params, first);

	return NETDEV_TX_OK;
}

/**
 * idpf_tx_start - Selects the right Tx queue to send buffer
 * @skb: send buffer
 * @netdev: network interface device structure
 *
 * Returns NETDEV_TX_OK if sent, else an error code
 */
netdev_tx_t idpf_tx_start(struct sk_buff *skb, struct net_device *netdev)
{
	struct idpf_vport *vport = idpf_netdev_to_vport(netdev);
	struct idpf_tx_queue *tx_q;

	if (unlikely(skb_get_queue_mapping(skb) >= vport->num_txq)) {
		dev_kfree_skb_any(skb);

		return NETDEV_TX_OK;
	}

	tx_q = vport->txqs[skb_get_queue_mapping(skb)];

	/* hardware can't handle really short frames, hardware padding works
	 * beyond this point
	 */
	if (skb_put_padto(skb, tx_q->tx_min_pkt_len)) {
		idpf_tx_buf_hw_update(tx_q, tx_q->next_to_use, false);

		return NETDEV_TX_OK;
	}

	if (idpf_is_queue_model_split(vport->txq_model))
		return idpf_tx_splitq_frame(skb, tx_q);
	else
		return idpf_tx_singleq_frame(skb, tx_q);
<<<<<<< HEAD
}

/**
 * idpf_ptype_to_htype - get a hash type
 * @decoded: Decoded Rx packet type related fields
 *
 * Returns appropriate hash type (such as PKT_HASH_TYPE_L2/L3/L4) to be used by
 * skb_set_hash based on PTYPE as parsed by HW Rx pipeline and is part of
 * Rx desc.
 */
enum pkt_hash_types idpf_ptype_to_htype(const struct idpf_rx_ptype_decoded *decoded)
{
	if (!decoded->known)
		return PKT_HASH_TYPE_NONE;
	if (decoded->payload_layer == IDPF_RX_PTYPE_PAYLOAD_LAYER_PAY2 &&
	    decoded->inner_prot)
		return PKT_HASH_TYPE_L4;
	if (decoded->payload_layer == IDPF_RX_PTYPE_PAYLOAD_LAYER_PAY2 &&
	    decoded->outer_ip)
		return PKT_HASH_TYPE_L3;
	if (decoded->outer_ip == IDPF_RX_PTYPE_OUTER_L2)
		return PKT_HASH_TYPE_L2;

	return PKT_HASH_TYPE_NONE;
=======
>>>>>>> 7aa21fec
}

/**
 * idpf_rx_hash - set the hash value in the skb
 * @rxq: Rx descriptor ring packet is being transacted on
 * @skb: pointer to current skb being populated
 * @rx_desc: Receive descriptor
 * @decoded: Decoded Rx packet type related fields
 */
static void
idpf_rx_hash(const struct idpf_rx_queue *rxq, struct sk_buff *skb,
	     const struct virtchnl2_rx_flex_desc_adv_nic_3 *rx_desc,
<<<<<<< HEAD
	     struct idpf_rx_ptype_decoded *decoded)
{
	u32 hash;

	if (unlikely(!(rxq->netdev->features & NETIF_F_RXHASH)))
=======
	     struct libeth_rx_pt decoded)
{
	u32 hash;

	if (!libeth_rx_pt_has_hash(rxq->netdev, decoded))
>>>>>>> 7aa21fec
		return;

	hash = le16_to_cpu(rx_desc->hash1) |
	       (rx_desc->ff2_mirrid_hash2.hash2 << 16) |
	       (rx_desc->hash3 << 24);

	libeth_rx_pt_set_hash(skb, hash, decoded);
}

/**
 * idpf_rx_csum - Indicate in skb if checksum is good
 * @rxq: Rx descriptor ring packet is being transacted on
 * @skb: pointer to current skb being populated
 * @csum_bits: checksum fields extracted from the descriptor
 * @decoded: Decoded Rx packet type related fields
 *
 * skb->protocol must be set before this function is called
 */
static void idpf_rx_csum(struct idpf_rx_queue *rxq, struct sk_buff *skb,
<<<<<<< HEAD
			 struct idpf_rx_csum_decoded *csum_bits,
			 struct idpf_rx_ptype_decoded *decoded)
=======
			 struct idpf_rx_csum_decoded csum_bits,
			 struct libeth_rx_pt decoded)
>>>>>>> 7aa21fec
{
	bool ipv4, ipv6;

	/* check if Rx checksum is enabled */
<<<<<<< HEAD
	if (unlikely(!(rxq->netdev->features & NETIF_F_RXCSUM)))
=======
	if (!libeth_rx_pt_has_checksum(rxq->netdev, decoded))
>>>>>>> 7aa21fec
		return;

	/* check if HW has decoded the packet and checksum */
	if (unlikely(!csum_bits.l3l4p))
		return;

	ipv4 = libeth_rx_pt_get_ip_ver(decoded) == LIBETH_RX_PT_OUTER_IPV4;
	ipv6 = libeth_rx_pt_get_ip_ver(decoded) == LIBETH_RX_PT_OUTER_IPV6;

	if (unlikely(ipv4 && (csum_bits.ipe || csum_bits.eipe)))
		goto checksum_fail;

	if (unlikely(ipv6 && csum_bits.ipv6exadd))
		return;

	/* check for L4 errors and handle packets that were not able to be
	 * checksummed
	 */
	if (unlikely(csum_bits.l4e))
		goto checksum_fail;

	if (csum_bits.raw_csum_inv ||
	    decoded.inner_prot == LIBETH_RX_PT_INNER_SCTP) {
		skb->ip_summed = CHECKSUM_UNNECESSARY;
		return;
	}

	skb->csum = csum_unfold((__force __sum16)~swab16(csum_bits.raw_csum));
	skb->ip_summed = CHECKSUM_COMPLETE;

	return;

checksum_fail:
	u64_stats_update_begin(&rxq->stats_sync);
	u64_stats_inc(&rxq->q_stats.hw_csum_err);
	u64_stats_update_end(&rxq->stats_sync);
}

/**
 * idpf_rx_splitq_extract_csum_bits - Extract checksum bits from descriptor
 * @rx_desc: receive descriptor
 *
 * Return: parsed checksum status.
 **/
<<<<<<< HEAD
static void
idpf_rx_splitq_extract_csum_bits(const struct virtchnl2_rx_flex_desc_adv_nic_3 *rx_desc,
				 struct idpf_rx_csum_decoded *csum)
=======
static struct idpf_rx_csum_decoded
idpf_rx_splitq_extract_csum_bits(const struct virtchnl2_rx_flex_desc_adv_nic_3 *rx_desc)
>>>>>>> 7aa21fec
{
	struct idpf_rx_csum_decoded csum = { };
	u8 qword0, qword1;

	qword0 = rx_desc->status_err0_qw0;
	qword1 = rx_desc->status_err0_qw1;

	csum.ipe = FIELD_GET(VIRTCHNL2_RX_FLEX_DESC_ADV_STATUS0_XSUM_IPE_M,
			     qword1);
	csum.eipe = FIELD_GET(VIRTCHNL2_RX_FLEX_DESC_ADV_STATUS0_XSUM_EIPE_M,
			      qword1);
	csum.l4e = FIELD_GET(VIRTCHNL2_RX_FLEX_DESC_ADV_STATUS0_XSUM_L4E_M,
			     qword1);
	csum.l3l4p = FIELD_GET(VIRTCHNL2_RX_FLEX_DESC_ADV_STATUS0_L3L4P_M,
			       qword1);
	csum.ipv6exadd = FIELD_GET(VIRTCHNL2_RX_FLEX_DESC_ADV_STATUS0_IPV6EXADD_M,
				   qword0);
	csum.raw_csum_inv =
		le16_get_bits(rx_desc->ptype_err_fflags0,
			      VIRTCHNL2_RX_FLEX_DESC_ADV_RAW_CSUM_INV_M);
	csum.raw_csum = le16_to_cpu(rx_desc->misc.raw_cs);

	return csum;
}

/**
 * idpf_rx_rsc - Set the RSC fields in the skb
 * @rxq : Rx descriptor ring packet is being transacted on
 * @skb : pointer to current skb being populated
 * @rx_desc: Receive descriptor
 * @decoded: Decoded Rx packet type related fields
 *
 * Return 0 on success and error code on failure
 *
 * Populate the skb fields with the total number of RSC segments, RSC payload
 * length and packet type.
 */
static int idpf_rx_rsc(struct idpf_rx_queue *rxq, struct sk_buff *skb,
		       const struct virtchnl2_rx_flex_desc_adv_nic_3 *rx_desc,
<<<<<<< HEAD
		       struct idpf_rx_ptype_decoded *decoded)
=======
		       struct libeth_rx_pt decoded)
>>>>>>> 7aa21fec
{
	u16 rsc_segments, rsc_seg_len;
	bool ipv4, ipv6;
	int len;

	if (unlikely(libeth_rx_pt_get_ip_ver(decoded) ==
		     LIBETH_RX_PT_OUTER_L2))
		return -EINVAL;

	rsc_seg_len = le16_to_cpu(rx_desc->misc.rscseglen);
	if (unlikely(!rsc_seg_len))
		return -EINVAL;

	ipv4 = libeth_rx_pt_get_ip_ver(decoded) == LIBETH_RX_PT_OUTER_IPV4;
	ipv6 = libeth_rx_pt_get_ip_ver(decoded) == LIBETH_RX_PT_OUTER_IPV6;

	if (unlikely(!(ipv4 ^ ipv6)))
		return -EINVAL;

	rsc_segments = DIV_ROUND_UP(skb->data_len, rsc_seg_len);
	if (unlikely(rsc_segments == 1))
		return 0;

	NAPI_GRO_CB(skb)->count = rsc_segments;
	skb_shinfo(skb)->gso_size = rsc_seg_len;

	skb_reset_network_header(skb);
	len = skb->len - skb_transport_offset(skb);

	if (ipv4) {
		struct iphdr *ipv4h = ip_hdr(skb);

		skb_shinfo(skb)->gso_type = SKB_GSO_TCPV4;

		/* Reset and set transport header offset in skb */
		skb_set_transport_header(skb, sizeof(struct iphdr));

		/* Compute the TCP pseudo header checksum*/
		tcp_hdr(skb)->check =
			~tcp_v4_check(len, ipv4h->saddr, ipv4h->daddr, 0);
	} else {
		struct ipv6hdr *ipv6h = ipv6_hdr(skb);

		skb_shinfo(skb)->gso_type = SKB_GSO_TCPV6;
		skb_set_transport_header(skb, sizeof(struct ipv6hdr));
		tcp_hdr(skb)->check =
			~tcp_v6_check(len, &ipv6h->saddr, &ipv6h->daddr, 0);
	}

	tcp_gro_complete(skb);

	u64_stats_update_begin(&rxq->stats_sync);
	u64_stats_inc(&rxq->q_stats.rsc_pkts);
	u64_stats_update_end(&rxq->stats_sync);

	return 0;
}

/**
 * idpf_rx_process_skb_fields - Populate skb header fields from Rx descriptor
 * @rxq: Rx descriptor ring packet is being transacted on
 * @skb: pointer to current skb being populated
 * @rx_desc: Receive descriptor
 *
 * This function checks the ring, descriptor, and packet information in
 * order to populate the hash, checksum, protocol, and
 * other fields within the skb.
 */
static int
idpf_rx_process_skb_fields(struct idpf_rx_queue *rxq, struct sk_buff *skb,
			   const struct virtchnl2_rx_flex_desc_adv_nic_3 *rx_desc)
{
	struct idpf_rx_csum_decoded csum_bits;
	struct libeth_rx_pt decoded;
	u16 rx_ptype;

	rx_ptype = le16_get_bits(rx_desc->ptype_err_fflags0,
				 VIRTCHNL2_RX_FLEX_DESC_ADV_PTYPE_M);
	decoded = rxq->rx_ptype_lkup[rx_ptype];

	/* process RSS/hash */
	idpf_rx_hash(rxq, skb, rx_desc, decoded);

	skb->protocol = eth_type_trans(skb, rxq->netdev);

	skb->protocol = eth_type_trans(skb, rxq->netdev);

	if (le16_get_bits(rx_desc->hdrlen_flags,
			  VIRTCHNL2_RX_FLEX_DESC_ADV_RSC_M))
		return idpf_rx_rsc(rxq, skb, rx_desc, decoded);

	csum_bits = idpf_rx_splitq_extract_csum_bits(rx_desc);
	idpf_rx_csum(rxq, skb, csum_bits, decoded);

	skb_record_rx_queue(skb, rxq->idx);

	return 0;
}

/**
 * idpf_rx_add_frag - Add contents of Rx buffer to sk_buff as a frag
 * @rx_buf: buffer containing page to add
 * @skb: sk_buff to place the data into
 * @size: packet length from rx_desc
 *
 * This function will add the data contained in rx_buf->page to the skb.
 * It will just attach the page as a frag to the skb.
 * The function will then update the page offset.
 */
void idpf_rx_add_frag(struct idpf_rx_buf *rx_buf, struct sk_buff *skb,
		      unsigned int size)
{
	u32 hr = rx_buf->page->pp->p.offset;

	skb_add_rx_frag(skb, skb_shinfo(skb)->nr_frags, rx_buf->page,
			rx_buf->offset + hr, size, rx_buf->truesize);
}

/**
 * idpf_rx_hsplit_wa - handle header buffer overflows and split errors
 * @hdr: Rx buffer for the headers
 * @buf: Rx buffer for the payload
 * @data_len: number of bytes received to the payload buffer
 *
 * When a header buffer overflow occurs or the HW was unable do parse the
 * packet type to perform header split, the whole frame gets placed to the
 * payload buffer. We can't build a valid skb around a payload buffer when
 * the header split is active since it doesn't reserve any head- or tailroom.
 * In that case, copy either the whole frame when it's short or just the
 * Ethernet header to the header buffer to be able to build an skb and adjust
 * the data offset in the payload buffer, IOW emulate the header split.
 *
 * Return: number of bytes copied to the header buffer.
 */
<<<<<<< HEAD
struct sk_buff *idpf_rx_construct_skb(const struct idpf_rx_queue *rxq,
				      struct idpf_rx_buf *rx_buf,
				      unsigned int size)
{
	unsigned int headlen;
	struct sk_buff *skb;
	void *va;

	va = page_address(rx_buf->page) + rx_buf->page_offset;

	/* prefetch first cache line of first page */
	net_prefetch(va);
	/* allocate a skb to store the frags */
	skb = napi_alloc_skb(rxq->napi, IDPF_RX_HDR_SIZE);
	if (unlikely(!skb)) {
		idpf_rx_put_page(rx_buf);

		return NULL;
	}
=======
static u32 idpf_rx_hsplit_wa(const struct libeth_fqe *hdr,
			     struct libeth_fqe *buf, u32 data_len)
{
	u32 copy = data_len <= L1_CACHE_BYTES ? data_len : ETH_HLEN;
	const void *src;
	void *dst;
>>>>>>> 7aa21fec

	if (!libeth_rx_sync_for_cpu(buf, copy))
		return 0;

	dst = page_address(hdr->page) + hdr->offset + hdr->page->pp->p.offset;
	src = page_address(buf->page) + buf->offset + buf->page->pp->p.offset;
	memcpy(dst, src, LARGEST_ALIGN(copy));

	buf->offset += copy;

	return copy;
}

/**
 * idpf_rx_build_skb - Allocate skb and populate it from header buffer
 * @buf: Rx buffer to pull data from
 * @size: the length of the packet
 *
 * This function allocates an skb. It then populates it with the page data from
 * the current receive descriptor, taking care to set up the skb correctly.
 */
<<<<<<< HEAD
static struct sk_buff *
idpf_rx_hdr_construct_skb(const struct idpf_rx_queue *rxq, const void *va,
			  unsigned int size)
=======
struct sk_buff *idpf_rx_build_skb(const struct libeth_fqe *buf, u32 size)
>>>>>>> 7aa21fec
{
	u32 hr = buf->page->pp->p.offset;
	struct sk_buff *skb;
	void *va;

	va = page_address(buf->page) + buf->offset;
	prefetch(va + hr);

<<<<<<< HEAD
	/* allocate a skb to store the frags */
	skb = napi_alloc_skb(rxq->napi, size);
=======
	skb = napi_build_skb(va, buf->truesize);
>>>>>>> 7aa21fec
	if (unlikely(!skb))
		return NULL;

	skb_mark_for_recycle(skb);

	skb_reserve(skb, hr);
	__skb_put(skb, size);

	return skb;
}

/**
 * idpf_rx_splitq_test_staterr - tests bits in Rx descriptor
 * status and error fields
 * @stat_err_field: field from descriptor to test bits in
 * @stat_err_bits: value to mask
 *
 */
static bool idpf_rx_splitq_test_staterr(const u8 stat_err_field,
					const u8 stat_err_bits)
{
	return !!(stat_err_field & stat_err_bits);
}

/**
 * idpf_rx_splitq_is_eop - process handling of EOP buffers
 * @rx_desc: Rx descriptor for current buffer
 *
 * If the buffer is an EOP buffer, this function exits returning true,
 * otherwise return false indicating that this is in fact a non-EOP buffer.
 */
static bool idpf_rx_splitq_is_eop(struct virtchnl2_rx_flex_desc_adv_nic_3 *rx_desc)
{
	/* if we are the last buffer then there is nothing else to do */
	return likely(idpf_rx_splitq_test_staterr(rx_desc->status_err0_qw1,
						  IDPF_RXD_EOF_SPLITQ));
}

/**
 * idpf_rx_splitq_clean - Clean completed descriptors from Rx queue
 * @rxq: Rx descriptor queue to retrieve receive buffer queue
 * @budget: Total limit on number of packets to process
 *
 * This function provides a "bounce buffer" approach to Rx interrupt
 * processing. The advantage to this is that on systems that have
 * expensive overhead for IOMMU access this provides a means of avoiding
 * it by maintaining the mapping of the page to the system.
 *
 * Returns amount of work completed
 */
static int idpf_rx_splitq_clean(struct idpf_rx_queue *rxq, int budget)
{
	int total_rx_bytes = 0, total_rx_pkts = 0;
	struct idpf_buf_queue *rx_bufq = NULL;
	struct sk_buff *skb = rxq->skb;
	u16 ntc = rxq->next_to_clean;

	/* Process Rx packets bounded by budget */
	while (likely(total_rx_pkts < budget)) {
		struct virtchnl2_rx_flex_desc_adv_nic_3 *rx_desc;
		struct libeth_fqe *hdr, *rx_buf = NULL;
		struct idpf_sw_queue *refillq = NULL;
		struct idpf_rxq_set *rxq_set = NULL;
<<<<<<< HEAD
		struct idpf_rx_buf *rx_buf = NULL;
=======
>>>>>>> 7aa21fec
		unsigned int pkt_len = 0;
		unsigned int hdr_len = 0;
		u16 gen_id, buf_id = 0;
		int bufq_id;
		u8 rxdid;

		/* get the Rx desc from Rx queue based on 'next_to_clean' */
		rx_desc = &rxq->rx[ntc].flex_adv_nic_3_wb;

		/* This memory barrier is needed to keep us from reading
		 * any other fields out of the rx_desc
		 */
		dma_rmb();

		/* if the descriptor isn't done, no work yet to do */
		gen_id = le16_get_bits(rx_desc->pktlen_gen_bufq_id,
				       VIRTCHNL2_RX_FLEX_DESC_ADV_GEN_M);

		if (idpf_queue_has(GEN_CHK, rxq) != gen_id)
			break;

		rxdid = FIELD_GET(VIRTCHNL2_RX_FLEX_DESC_ADV_RXDID_M,
				  rx_desc->rxdid_ucast);
		if (rxdid != VIRTCHNL2_RXDID_2_FLEX_SPLITQ) {
			IDPF_RX_BUMP_NTC(rxq, ntc);
			u64_stats_update_begin(&rxq->stats_sync);
			u64_stats_inc(&rxq->q_stats.bad_descs);
			u64_stats_update_end(&rxq->stats_sync);
			continue;
		}

		pkt_len = le16_get_bits(rx_desc->pktlen_gen_bufq_id,
					VIRTCHNL2_RX_FLEX_DESC_ADV_LEN_PBUF_M);

<<<<<<< HEAD
		hbo = FIELD_GET(VIRTCHNL2_RX_FLEX_DESC_ADV_STATUS0_HBO_M,
				rx_desc->status_err0_qw1);

		if (unlikely(hbo)) {
			/* If a header buffer overflow, occurs, i.e. header is
			 * too large to fit in the header split buffer, HW will
			 * put the entire packet, including headers, in the
			 * data/payload buffer.
			 */
			u64_stats_update_begin(&rxq->stats_sync);
			u64_stats_inc(&rxq->q_stats.hsplit_buf_ovf);
			u64_stats_update_end(&rxq->stats_sync);
			goto bypass_hsplit;
		}

		hdr_len = le16_get_bits(rx_desc->hdrlen_flags,
					VIRTCHNL2_RX_FLEX_DESC_ADV_LEN_HDR_M);

bypass_hsplit:
=======
>>>>>>> 7aa21fec
		bufq_id = le16_get_bits(rx_desc->pktlen_gen_bufq_id,
					VIRTCHNL2_RX_FLEX_DESC_ADV_BUFQ_ID_M);

		rxq_set = container_of(rxq, struct idpf_rxq_set, rxq);
		refillq = rxq_set->refillq[bufq_id];

		/* retrieve buffer from the rxq */
		rx_bufq = &rxq->bufq_sets[bufq_id].bufq;

		buf_id = le16_to_cpu(rx_desc->buf_id);

		rx_buf = &rx_bufq->buf[buf_id];

		if (!rx_bufq->hdr_pp)
			goto payload;

#define __HBO_BIT	VIRTCHNL2_RX_FLEX_DESC_ADV_STATUS0_HBO_M
#define __HDR_LEN_MASK	VIRTCHNL2_RX_FLEX_DESC_ADV_LEN_HDR_M
		if (likely(!(rx_desc->status_err0_qw1 & __HBO_BIT)))
			/* If a header buffer overflow, occurs, i.e. header is
			 * too large to fit in the header split buffer, HW will
			 * put the entire packet, including headers, in the
			 * data/payload buffer.
			 */
			hdr_len = le16_get_bits(rx_desc->hdrlen_flags,
						__HDR_LEN_MASK);
#undef __HDR_LEN_MASK
#undef __HBO_BIT

		hdr = &rx_bufq->hdr_buf[buf_id];

		if (unlikely(!hdr_len && !skb)) {
			hdr_len = idpf_rx_hsplit_wa(hdr, rx_buf, pkt_len);
			pkt_len -= hdr_len;

			u64_stats_update_begin(&rxq->stats_sync);
<<<<<<< HEAD
			u64_stats_inc(&rxq->q_stats.hsplit_pkts);
=======
			u64_stats_inc(&rxq->q_stats.hsplit_buf_ovf);
>>>>>>> 7aa21fec
			u64_stats_update_end(&rxq->stats_sync);
		}

		if (libeth_rx_sync_for_cpu(hdr, hdr_len)) {
			skb = idpf_rx_build_skb(hdr, hdr_len);
			if (!skb)
				break;

			u64_stats_update_begin(&rxq->stats_sync);
			u64_stats_inc(&rxq->q_stats.hsplit_pkts);
			u64_stats_update_end(&rxq->stats_sync);
		}

		hdr->page = NULL;

payload:
		if (!libeth_rx_sync_for_cpu(rx_buf, pkt_len))
			goto skip_data;

		if (skb)
			idpf_rx_add_frag(rx_buf, skb, pkt_len);
		else
			skb = idpf_rx_build_skb(rx_buf, pkt_len);

		/* exit if we failed to retrieve a buffer */
		if (!skb)
			break;

skip_data:
		rx_buf->page = NULL;

		idpf_rx_post_buf_refill(refillq, buf_id);
		IDPF_RX_BUMP_NTC(rxq, ntc);

		/* skip if it is non EOP desc */
		if (!idpf_rx_splitq_is_eop(rx_desc) || unlikely(!skb))
			continue;

		/* pad skb if needed (to make valid ethernet frame) */
		if (eth_skb_pad(skb)) {
			skb = NULL;
			continue;
		}

		/* probably a little skewed due to removing CRC */
		total_rx_bytes += skb->len;

		/* protocol */
		if (unlikely(idpf_rx_process_skb_fields(rxq, skb, rx_desc))) {
			dev_kfree_skb_any(skb);
			skb = NULL;
			continue;
		}

		/* send completed skb up the stack */
		napi_gro_receive(rxq->napi, skb);
		skb = NULL;

		/* update budget accounting */
		total_rx_pkts++;
	}

	rxq->next_to_clean = ntc;

	rxq->skb = skb;
	u64_stats_update_begin(&rxq->stats_sync);
	u64_stats_add(&rxq->q_stats.packets, total_rx_pkts);
	u64_stats_add(&rxq->q_stats.bytes, total_rx_bytes);
	u64_stats_update_end(&rxq->stats_sync);

	/* guarantee a trip back through this routine if there was a failure */
	return total_rx_pkts;
}

/**
 * idpf_rx_update_bufq_desc - Update buffer queue descriptor
 * @bufq: Pointer to the buffer queue
 * @buf_id: buffer ID
 * @buf_desc: Buffer queue descriptor
 *
 * Return 0 on success and negative on failure.
 */
static int idpf_rx_update_bufq_desc(struct idpf_buf_queue *bufq, u32 buf_id,
				    struct virtchnl2_splitq_rx_buf_desc *buf_desc)
{
	struct libeth_fq_fp fq = {
		.pp		= bufq->pp,
		.fqes		= bufq->buf,
		.truesize	= bufq->truesize,
		.count		= bufq->desc_count,
	};
	dma_addr_t addr;
<<<<<<< HEAD

	buf = &bufq->rx_buf.buf[buf_id];
=======
>>>>>>> 7aa21fec

	addr = libeth_rx_alloc(&fq, buf_id);
	if (addr == DMA_MAPPING_ERROR)
		return -ENOMEM;

	buf_desc->pkt_addr = cpu_to_le64(addr);
	buf_desc->qword0.buf_id = cpu_to_le16(buf_id);

	if (!idpf_queue_has(HSPLIT_EN, bufq))
		return 0;

	fq.pp = bufq->hdr_pp;
	fq.fqes = bufq->hdr_buf;
	fq.truesize = bufq->hdr_truesize;

	addr = libeth_rx_alloc(&fq, buf_id);
	if (addr == DMA_MAPPING_ERROR)
		return -ENOMEM;

	buf_desc->hdr_addr = cpu_to_le64(addr);

	return 0;
}

/**
 * idpf_rx_clean_refillq - Clean refill queue buffers
 * @bufq: buffer queue to post buffers back to
 * @refillq: refill queue to clean
 *
 * This function takes care of the buffer refill management
 */
static void idpf_rx_clean_refillq(struct idpf_buf_queue *bufq,
				  struct idpf_sw_queue *refillq)
{
	struct virtchnl2_splitq_rx_buf_desc *buf_desc;
	u16 bufq_nta = bufq->next_to_alloc;
	u16 ntc = refillq->next_to_clean;
	int cleaned = 0;

	buf_desc = &bufq->split_buf[bufq_nta];

	/* make sure we stop at ring wrap in the unlikely case ring is full */
	while (likely(cleaned < refillq->desc_count)) {
		u32 buf_id, refill_desc = refillq->ring[ntc];
		bool failure;

		if (idpf_queue_has(RFL_GEN_CHK, refillq) !=
		    !!(refill_desc & IDPF_RX_BI_GEN_M))
			break;

		buf_id = FIELD_GET(IDPF_RX_BI_BUFID_M, refill_desc);
		failure = idpf_rx_update_bufq_desc(bufq, buf_id, buf_desc);
		if (failure)
			break;

		if (unlikely(++ntc == refillq->desc_count)) {
			idpf_queue_change(RFL_GEN_CHK, refillq);
			ntc = 0;
		}

		if (unlikely(++bufq_nta == bufq->desc_count)) {
			buf_desc = &bufq->split_buf[0];
			bufq_nta = 0;
		} else {
			buf_desc++;
		}

		cleaned++;
	}

	if (!cleaned)
		return;

	/* We want to limit how many transactions on the bus we trigger with
	 * tail writes so we only do it in strides. It's also important we
	 * align the write to a multiple of 8 as required by HW.
	 */
	if (((bufq->next_to_use <= bufq_nta ? 0 : bufq->desc_count) +
	    bufq_nta - bufq->next_to_use) >= IDPF_RX_BUF_POST_STRIDE)
		idpf_rx_buf_hw_update(bufq, ALIGN_DOWN(bufq_nta,
						       IDPF_RX_BUF_POST_STRIDE));

	/* update next to alloc since we have filled the ring */
	refillq->next_to_clean = ntc;
	bufq->next_to_alloc = bufq_nta;
}

/**
 * idpf_rx_clean_refillq_all - Clean all refill queues
 * @bufq: buffer queue with refill queues
 * @nid: ID of the closest NUMA node with memory
 *
 * Iterates through all refill queues assigned to the buffer queue assigned to
 * this vector.  Returns true if clean is complete within budget, false
 * otherwise.
 */
<<<<<<< HEAD
static void idpf_rx_clean_refillq_all(struct idpf_buf_queue *bufq)
=======
static void idpf_rx_clean_refillq_all(struct idpf_buf_queue *bufq, int nid)
>>>>>>> 7aa21fec
{
	struct idpf_bufq_set *bufq_set;
	int i;

	page_pool_nid_changed(bufq->pp, nid);
	if (bufq->hdr_pp)
		page_pool_nid_changed(bufq->hdr_pp, nid);

	bufq_set = container_of(bufq, struct idpf_bufq_set, bufq);
	for (i = 0; i < bufq_set->num_refillqs; i++)
		idpf_rx_clean_refillq(bufq, &bufq_set->refillqs[i]);
}

/**
 * idpf_vport_intr_clean_queues - MSIX mode Interrupt Handler
 * @irq: interrupt number
 * @data: pointer to a q_vector
 *
 */
static irqreturn_t idpf_vport_intr_clean_queues(int __always_unused irq,
						void *data)
{
	struct idpf_q_vector *q_vector = (struct idpf_q_vector *)data;

	q_vector->total_events++;
	napi_schedule(&q_vector->napi);

	return IRQ_HANDLED;
}

/**
 * idpf_vport_intr_napi_del_all - Unregister napi for all q_vectors in vport
 * @vport: virtual port structure
 *
 */
static void idpf_vport_intr_napi_del_all(struct idpf_vport *vport)
{
	u16 v_idx;

	for (v_idx = 0; v_idx < vport->num_q_vectors; v_idx++)
		netif_napi_del(&vport->q_vectors[v_idx].napi);
}

/**
 * idpf_vport_intr_napi_dis_all - Disable NAPI for all q_vectors in the vport
 * @vport: main vport structure
 */
static void idpf_vport_intr_napi_dis_all(struct idpf_vport *vport)
{
	int v_idx;

	for (v_idx = 0; v_idx < vport->num_q_vectors; v_idx++)
		napi_disable(&vport->q_vectors[v_idx].napi);
}

/**
 * idpf_vport_intr_rel - Free memory allocated for interrupt vectors
 * @vport: virtual port
 *
 * Free the memory allocated for interrupt vectors  associated to a vport
 */
void idpf_vport_intr_rel(struct idpf_vport *vport)
{
	for (u32 v_idx = 0; v_idx < vport->num_q_vectors; v_idx++) {
		struct idpf_q_vector *q_vector = &vport->q_vectors[v_idx];

		kfree(q_vector->complq);
		q_vector->complq = NULL;
		kfree(q_vector->bufq);
		q_vector->bufq = NULL;
		kfree(q_vector->tx);
		q_vector->tx = NULL;
		kfree(q_vector->rx);
		q_vector->rx = NULL;

<<<<<<< HEAD
=======
		free_cpumask_var(q_vector->affinity_mask);
	}

>>>>>>> 7aa21fec
	kfree(vport->q_vectors);
	vport->q_vectors = NULL;
}

/**
 * idpf_vport_intr_rel_irq - Free the IRQ association with the OS
 * @vport: main vport structure
 */
static void idpf_vport_intr_rel_irq(struct idpf_vport *vport)
{
	struct idpf_adapter *adapter = vport->adapter;
	int vector;

	for (vector = 0; vector < vport->num_q_vectors; vector++) {
		struct idpf_q_vector *q_vector = &vport->q_vectors[vector];
		int irq_num, vidx;

		/* free only the irqs that were actually requested */
		if (!q_vector)
			continue;

		vidx = vport->q_vector_idxs[vector];
		irq_num = adapter->msix_entries[vidx].vector;

		/* clear the affinity_mask in the IRQ descriptor */
		irq_set_affinity_hint(irq_num, NULL);
		kfree(free_irq(irq_num, q_vector));
	}
}

/**
 * idpf_vport_intr_dis_irq_all - Disable all interrupt
 * @vport: main vport structure
 */
static void idpf_vport_intr_dis_irq_all(struct idpf_vport *vport)
{
	struct idpf_q_vector *q_vector = vport->q_vectors;
	int q_idx;

	for (q_idx = 0; q_idx < vport->num_q_vectors; q_idx++)
		writel(0, q_vector[q_idx].intr_reg.dyn_ctl);
}

/**
 * idpf_vport_intr_buildreg_itr - Enable default interrupt generation settings
 * @q_vector: pointer to q_vector
 * @type: itr index
 * @itr: itr value
 */
static u32 idpf_vport_intr_buildreg_itr(struct idpf_q_vector *q_vector,
					const int type, u16 itr)
{
	u32 itr_val;

	itr &= IDPF_ITR_MASK;
	/* Don't clear PBA because that can cause lost interrupts that
	 * came in while we were cleaning/polling
	 */
	itr_val = q_vector->intr_reg.dyn_ctl_intena_m |
		  (type << q_vector->intr_reg.dyn_ctl_itridx_s) |
		  (itr << (q_vector->intr_reg.dyn_ctl_intrvl_s - 1));

	return itr_val;
}

/**
 * idpf_update_dim_sample - Update dim sample with packets and bytes
 * @q_vector: the vector associated with the interrupt
 * @dim_sample: dim sample to update
 * @dim: dim instance structure
 * @packets: total packets
 * @bytes: total bytes
 *
 * Update the dim sample with the packets and bytes which are passed to this
 * function. Set the dim state appropriately if the dim settings gets stale.
 */
static void idpf_update_dim_sample(struct idpf_q_vector *q_vector,
				   struct dim_sample *dim_sample,
				   struct dim *dim, u64 packets, u64 bytes)
{
	dim_update_sample(q_vector->total_events, packets, bytes, dim_sample);
	dim_sample->comp_ctr = 0;

	/* if dim settings get stale, like when not updated for 1 second or
	 * longer, force it to start again. This addresses the frequent case
	 * of an idle queue being switched to by the scheduler.
	 */
	if (ktime_ms_delta(dim_sample->time, dim->start_sample.time) >= HZ)
		dim->state = DIM_START_MEASURE;
}

/**
 * idpf_net_dim - Update net DIM algorithm
 * @q_vector: the vector associated with the interrupt
 *
 * Create a DIM sample and notify net_dim() so that it can possibly decide
 * a new ITR value based on incoming packets, bytes, and interrupts.
 *
 * This function is a no-op if the queue is not configured to dynamic ITR.
 */
static void idpf_net_dim(struct idpf_q_vector *q_vector)
{
	struct dim_sample dim_sample = { };
	u64 packets, bytes;
	u32 i;

	if (!IDPF_ITR_IS_DYNAMIC(q_vector->tx_intr_mode))
		goto check_rx_itr;

	for (i = 0, packets = 0, bytes = 0; i < q_vector->num_txq; i++) {
		struct idpf_tx_queue *txq = q_vector->tx[i];
		unsigned int start;

		do {
			start = u64_stats_fetch_begin(&txq->stats_sync);
			packets += u64_stats_read(&txq->q_stats.packets);
			bytes += u64_stats_read(&txq->q_stats.bytes);
		} while (u64_stats_fetch_retry(&txq->stats_sync, start));
	}

	idpf_update_dim_sample(q_vector, &dim_sample, &q_vector->tx_dim,
			       packets, bytes);
	net_dim(&q_vector->tx_dim, dim_sample);

check_rx_itr:
	if (!IDPF_ITR_IS_DYNAMIC(q_vector->rx_intr_mode))
		return;

	for (i = 0, packets = 0, bytes = 0; i < q_vector->num_rxq; i++) {
		struct idpf_rx_queue *rxq = q_vector->rx[i];
		unsigned int start;

		do {
			start = u64_stats_fetch_begin(&rxq->stats_sync);
			packets += u64_stats_read(&rxq->q_stats.packets);
			bytes += u64_stats_read(&rxq->q_stats.bytes);
		} while (u64_stats_fetch_retry(&rxq->stats_sync, start));
	}

	idpf_update_dim_sample(q_vector, &dim_sample, &q_vector->rx_dim,
			       packets, bytes);
	net_dim(&q_vector->rx_dim, dim_sample);
}

/**
 * idpf_vport_intr_update_itr_ena_irq - Update itr and re-enable MSIX interrupt
 * @q_vector: q_vector for which itr is being updated and interrupt enabled
 *
 * Update the net_dim() algorithm and re-enable the interrupt associated with
 * this vector.
 */
void idpf_vport_intr_update_itr_ena_irq(struct idpf_q_vector *q_vector)
{
	u32 intval;

	/* net_dim() updates ITR out-of-band using a work item */
	idpf_net_dim(q_vector);

	intval = idpf_vport_intr_buildreg_itr(q_vector,
					      IDPF_NO_ITR_UPDATE_IDX, 0);

	writel(intval, q_vector->intr_reg.dyn_ctl);
}

/**
 * idpf_vport_intr_req_irq - get MSI-X vectors from the OS for the vport
 * @vport: main vport structure
 */
static int idpf_vport_intr_req_irq(struct idpf_vport *vport)
{
	struct idpf_adapter *adapter = vport->adapter;
	const char *drv_name, *if_name, *vec_name;
	int vector, err, irq_num, vidx;

	drv_name = dev_driver_string(&adapter->pdev->dev);
	if_name = netdev_name(vport->netdev);

	for (vector = 0; vector < vport->num_q_vectors; vector++) {
		struct idpf_q_vector *q_vector = &vport->q_vectors[vector];
		char *name;

		vidx = vport->q_vector_idxs[vector];
		irq_num = adapter->msix_entries[vidx].vector;

		if (q_vector->num_rxq && q_vector->num_txq)
			vec_name = "TxRx";
		else if (q_vector->num_rxq)
			vec_name = "Rx";
		else if (q_vector->num_txq)
			vec_name = "Tx";
		else
			continue;

<<<<<<< HEAD
		q_vector->name = kasprintf(GFP_KERNEL, "%s-%s-%s-%d", drv_name,
					   if_name, vec_name, vidx);
=======
		name = kasprintf(GFP_KERNEL, "%s-%s-%s-%d", drv_name, if_name,
				 vec_name, vidx);
>>>>>>> 7aa21fec

		err = request_irq(irq_num, idpf_vport_intr_clean_queues, 0,
				  name, q_vector);
		if (err) {
			netdev_err(vport->netdev,
				   "Request_irq failed, error: %d\n", err);
			goto free_q_irqs;
		}
		/* assign the mask for this irq */
		irq_set_affinity_hint(irq_num, q_vector->affinity_mask);
	}

	return 0;

free_q_irqs:
	while (--vector >= 0) {
		vidx = vport->q_vector_idxs[vector];
		irq_num = adapter->msix_entries[vidx].vector;
		kfree(free_irq(irq_num, &vport->q_vectors[vector]));
	}

	return err;
}

/**
 * idpf_vport_intr_write_itr - Write ITR value to the ITR register
 * @q_vector: q_vector structure
 * @itr: Interrupt throttling rate
 * @tx: Tx or Rx ITR
 */
void idpf_vport_intr_write_itr(struct idpf_q_vector *q_vector, u16 itr, bool tx)
{
	struct idpf_intr_reg *intr_reg;

	if (tx && !q_vector->tx)
		return;
	else if (!tx && !q_vector->rx)
		return;

	intr_reg = &q_vector->intr_reg;
	writel(ITR_REG_ALIGN(itr) >> IDPF_ITR_GRAN_S,
	       tx ? intr_reg->tx_itr : intr_reg->rx_itr);
}

/**
 * idpf_vport_intr_ena_irq_all - Enable IRQ for the given vport
 * @vport: main vport structure
 */
static void idpf_vport_intr_ena_irq_all(struct idpf_vport *vport)
{
	bool dynamic;
	int q_idx;
	u16 itr;

	for (q_idx = 0; q_idx < vport->num_q_vectors; q_idx++) {
		struct idpf_q_vector *qv = &vport->q_vectors[q_idx];

		/* Set the initial ITR values */
		if (qv->num_txq) {
			dynamic = IDPF_ITR_IS_DYNAMIC(qv->tx_intr_mode);
			itr = vport->tx_itr_profile[qv->tx_dim.profile_ix];
			idpf_vport_intr_write_itr(qv, dynamic ?
						  itr : qv->tx_itr_value,
						  true);
		}

		if (qv->num_rxq) {
			dynamic = IDPF_ITR_IS_DYNAMIC(qv->rx_intr_mode);
			itr = vport->rx_itr_profile[qv->rx_dim.profile_ix];
			idpf_vport_intr_write_itr(qv, dynamic ?
						  itr : qv->rx_itr_value,
						  false);
		}

		if (qv->num_txq || qv->num_rxq)
			idpf_vport_intr_update_itr_ena_irq(qv);
	}
}

/**
 * idpf_vport_intr_deinit - Release all vector associations for the vport
 * @vport: main vport structure
 */
void idpf_vport_intr_deinit(struct idpf_vport *vport)
{
	idpf_vport_intr_dis_irq_all(vport);
	idpf_vport_intr_napi_dis_all(vport);
	idpf_vport_intr_napi_del_all(vport);
	idpf_vport_intr_rel_irq(vport);
}

/**
 * idpf_tx_dim_work - Call back from the stack
 * @work: work queue structure
 */
static void idpf_tx_dim_work(struct work_struct *work)
{
	struct idpf_q_vector *q_vector;
	struct idpf_vport *vport;
	struct dim *dim;
	u16 itr;

	dim = container_of(work, struct dim, work);
	q_vector = container_of(dim, struct idpf_q_vector, tx_dim);
	vport = q_vector->vport;

	if (dim->profile_ix >= ARRAY_SIZE(vport->tx_itr_profile))
		dim->profile_ix = ARRAY_SIZE(vport->tx_itr_profile) - 1;

	/* look up the values in our local table */
	itr = vport->tx_itr_profile[dim->profile_ix];

	idpf_vport_intr_write_itr(q_vector, itr, true);

	dim->state = DIM_START_MEASURE;
}

/**
 * idpf_rx_dim_work - Call back from the stack
 * @work: work queue structure
 */
static void idpf_rx_dim_work(struct work_struct *work)
{
	struct idpf_q_vector *q_vector;
	struct idpf_vport *vport;
	struct dim *dim;
	u16 itr;

	dim = container_of(work, struct dim, work);
	q_vector = container_of(dim, struct idpf_q_vector, rx_dim);
	vport = q_vector->vport;

	if (dim->profile_ix >= ARRAY_SIZE(vport->rx_itr_profile))
		dim->profile_ix = ARRAY_SIZE(vport->rx_itr_profile) - 1;

	/* look up the values in our local table */
	itr = vport->rx_itr_profile[dim->profile_ix];

	idpf_vport_intr_write_itr(q_vector, itr, false);

	dim->state = DIM_START_MEASURE;
}

/**
 * idpf_init_dim - Set up dynamic interrupt moderation
 * @qv: q_vector structure
 */
static void idpf_init_dim(struct idpf_q_vector *qv)
{
	INIT_WORK(&qv->tx_dim.work, idpf_tx_dim_work);
	qv->tx_dim.mode = DIM_CQ_PERIOD_MODE_START_FROM_EQE;
	qv->tx_dim.profile_ix = IDPF_DIM_DEFAULT_PROFILE_IX;

	INIT_WORK(&qv->rx_dim.work, idpf_rx_dim_work);
	qv->rx_dim.mode = DIM_CQ_PERIOD_MODE_START_FROM_EQE;
	qv->rx_dim.profile_ix = IDPF_DIM_DEFAULT_PROFILE_IX;
}

/**
 * idpf_vport_intr_napi_ena_all - Enable NAPI for all q_vectors in the vport
 * @vport: main vport structure
 */
static void idpf_vport_intr_napi_ena_all(struct idpf_vport *vport)
{
	int q_idx;

	for (q_idx = 0; q_idx < vport->num_q_vectors; q_idx++) {
		struct idpf_q_vector *q_vector = &vport->q_vectors[q_idx];

		idpf_init_dim(q_vector);
		napi_enable(&q_vector->napi);
	}
}

/**
 * idpf_tx_splitq_clean_all- Clean completion queues
 * @q_vec: queue vector
 * @budget: Used to determine if we are in netpoll
 * @cleaned: returns number of packets cleaned
 *
 * Returns false if clean is not complete else returns true
 */
static bool idpf_tx_splitq_clean_all(struct idpf_q_vector *q_vec,
				     int budget, int *cleaned)
{
	u16 num_complq = q_vec->num_complq;
	bool clean_complete = true;
	int i, budget_per_q;

	if (unlikely(!num_complq))
		return true;

	budget_per_q = DIV_ROUND_UP(budget, num_complq);

	for (i = 0; i < num_complq; i++)
		clean_complete &= idpf_tx_clean_complq(q_vec->complq[i],
						       budget_per_q, cleaned);

	return clean_complete;
}

/**
 * idpf_rx_splitq_clean_all- Clean completion queues
 * @q_vec: queue vector
 * @budget: Used to determine if we are in netpoll
 * @cleaned: returns number of packets cleaned
 *
 * Returns false if clean is not complete else returns true
 */
static bool idpf_rx_splitq_clean_all(struct idpf_q_vector *q_vec, int budget,
				     int *cleaned)
{
	u16 num_rxq = q_vec->num_rxq;
	bool clean_complete = true;
	int pkts_cleaned = 0;
	int i, budget_per_q;
	int nid;

	/* We attempt to distribute budget to each Rx queue fairly, but don't
	 * allow the budget to go below 1 because that would exit polling early.
	 */
	budget_per_q = num_rxq ? max(budget / num_rxq, 1) : 0;
	for (i = 0; i < num_rxq; i++) {
		struct idpf_rx_queue *rxq = q_vec->rx[i];
		int pkts_cleaned_per_q;

		pkts_cleaned_per_q = idpf_rx_splitq_clean(rxq, budget_per_q);
		/* if we clean as many as budgeted, we must not be done */
		if (pkts_cleaned_per_q >= budget_per_q)
			clean_complete = false;
		pkts_cleaned += pkts_cleaned_per_q;
	}
	*cleaned = pkts_cleaned;

	nid = numa_mem_id();

	for (i = 0; i < q_vec->num_bufq; i++)
		idpf_rx_clean_refillq_all(q_vec->bufq[i], nid);

	return clean_complete;
}

/**
 * idpf_vport_splitq_napi_poll - NAPI handler
 * @napi: struct from which you get q_vector
 * @budget: budget provided by stack
 */
static int idpf_vport_splitq_napi_poll(struct napi_struct *napi, int budget)
{
	struct idpf_q_vector *q_vector =
				container_of(napi, struct idpf_q_vector, napi);
	bool clean_complete;
	int work_done = 0;

	/* Handle case where we are called by netpoll with a budget of 0 */
	if (unlikely(!budget)) {
		idpf_tx_splitq_clean_all(q_vector, budget, &work_done);

		return 0;
	}

	clean_complete = idpf_rx_splitq_clean_all(q_vector, budget, &work_done);
	clean_complete &= idpf_tx_splitq_clean_all(q_vector, budget, &work_done);

	/* If work not completed, return budget and polling will return */
	if (!clean_complete)
		return budget;

	work_done = min_t(int, work_done, budget - 1);

	/* Exit the polling mode, but don't re-enable interrupts if stack might
	 * poll us due to busy-polling
	 */
	if (likely(napi_complete_done(napi, work_done)))
		idpf_vport_intr_update_itr_ena_irq(q_vector);

	/* Switch to poll mode in the tear-down path after sending disable
	 * queues virtchnl message, as the interrupts will be disabled after
	 * that
	 */
	if (unlikely(q_vector->num_txq && idpf_queue_has(POLL_MODE,
							 q_vector->tx[0])))
		return budget;
	else
		return work_done;
}

/**
 * idpf_vport_intr_map_vector_to_qs - Map vectors to queues
 * @vport: virtual port
 *
 * Mapping for vectors to queues
 */
static void idpf_vport_intr_map_vector_to_qs(struct idpf_vport *vport)
{
	bool split = idpf_is_queue_model_split(vport->rxq_model);
	u16 num_txq_grp = vport->num_txq_grp;
	struct idpf_rxq_group *rx_qgrp;
	struct idpf_txq_group *tx_qgrp;
	u32 i, qv_idx, q_index;

	for (i = 0, qv_idx = 0; i < vport->num_rxq_grp; i++) {
		u16 num_rxq;

		if (qv_idx >= vport->num_q_vectors)
			qv_idx = 0;

		rx_qgrp = &vport->rxq_grps[i];
		if (split)
			num_rxq = rx_qgrp->splitq.num_rxq_sets;
		else
			num_rxq = rx_qgrp->singleq.num_rxq;

		for (u32 j = 0; j < num_rxq; j++) {
			struct idpf_rx_queue *q;

			if (split)
				q = &rx_qgrp->splitq.rxq_sets[j]->rxq;
			else
				q = rx_qgrp->singleq.rxqs[j];
			q->q_vector = &vport->q_vectors[qv_idx];
			q_index = q->q_vector->num_rxq;
			q->q_vector->rx[q_index] = q;
			q->q_vector->num_rxq++;

			if (split)
				q->napi = &q->q_vector->napi;
		}

		if (split) {
			for (u32 j = 0; j < vport->num_bufqs_per_qgrp; j++) {
				struct idpf_buf_queue *bufq;

				bufq = &rx_qgrp->splitq.bufq_sets[j].bufq;
				bufq->q_vector = &vport->q_vectors[qv_idx];
				q_index = bufq->q_vector->num_bufq;
				bufq->q_vector->bufq[q_index] = bufq;
				bufq->q_vector->num_bufq++;
			}
		}

		qv_idx++;
	}

	split = idpf_is_queue_model_split(vport->txq_model);

	for (i = 0, qv_idx = 0; i < num_txq_grp; i++) {
		u16 num_txq;

		if (qv_idx >= vport->num_q_vectors)
			qv_idx = 0;

		tx_qgrp = &vport->txq_grps[i];
		num_txq = tx_qgrp->num_txq;

		for (u32 j = 0; j < num_txq; j++) {
			struct idpf_tx_queue *q;

			q = tx_qgrp->txqs[j];
			q->q_vector = &vport->q_vectors[qv_idx];
			q->q_vector->tx[q->q_vector->num_txq++] = q;
		}

		if (split) {
			struct idpf_compl_queue *q = tx_qgrp->complq;

			q->q_vector = &vport->q_vectors[qv_idx];
			q->q_vector->complq[q->q_vector->num_complq++] = q;
		}

		qv_idx++;
	}
}

/**
 * idpf_vport_intr_init_vec_idx - Initialize the vector indexes
 * @vport: virtual port
 *
 * Initialize vector indexes with values returened over mailbox
 */
static int idpf_vport_intr_init_vec_idx(struct idpf_vport *vport)
{
	struct idpf_adapter *adapter = vport->adapter;
	struct virtchnl2_alloc_vectors *ac;
	u16 *vecids, total_vecs;
	int i;

	ac = adapter->req_vec_chunks;
	if (!ac) {
		for (i = 0; i < vport->num_q_vectors; i++)
			vport->q_vectors[i].v_idx = vport->q_vector_idxs[i];

		return 0;
	}

	total_vecs = idpf_get_reserved_vecs(adapter);
	vecids = kcalloc(total_vecs, sizeof(u16), GFP_KERNEL);
	if (!vecids)
		return -ENOMEM;

	idpf_get_vec_ids(adapter, vecids, total_vecs, &ac->vchunks);

	for (i = 0; i < vport->num_q_vectors; i++)
		vport->q_vectors[i].v_idx = vecids[vport->q_vector_idxs[i]];

	kfree(vecids);

	return 0;
}

/**
 * idpf_vport_intr_napi_add_all- Register napi handler for all qvectors
 * @vport: virtual port structure
 */
static void idpf_vport_intr_napi_add_all(struct idpf_vport *vport)
{
	int (*napi_poll)(struct napi_struct *napi, int budget);
	u16 v_idx;

	if (idpf_is_queue_model_split(vport->txq_model))
		napi_poll = idpf_vport_splitq_napi_poll;
	else
		napi_poll = idpf_vport_singleq_napi_poll;

	for (v_idx = 0; v_idx < vport->num_q_vectors; v_idx++) {
		struct idpf_q_vector *q_vector = &vport->q_vectors[v_idx];

		netif_napi_add(vport->netdev, &q_vector->napi, napi_poll);

		/* only set affinity_mask if the CPU is online */
		if (cpu_online(v_idx))
			cpumask_set_cpu(v_idx, q_vector->affinity_mask);
	}
}

/**
 * idpf_vport_intr_alloc - Allocate memory for interrupt vectors
 * @vport: virtual port
 *
 * We allocate one q_vector per queue interrupt. If allocation fails we
 * return -ENOMEM.
 */
int idpf_vport_intr_alloc(struct idpf_vport *vport)
{
	u16 txqs_per_vector, rxqs_per_vector, bufqs_per_vector;
	struct idpf_q_vector *q_vector;
	u32 complqs_per_vector, v_idx;

	vport->q_vectors = kcalloc(vport->num_q_vectors,
				   sizeof(struct idpf_q_vector), GFP_KERNEL);
	if (!vport->q_vectors)
		return -ENOMEM;

	txqs_per_vector = DIV_ROUND_UP(vport->num_txq_grp,
				       vport->num_q_vectors);
	rxqs_per_vector = DIV_ROUND_UP(vport->num_rxq_grp,
				       vport->num_q_vectors);
	bufqs_per_vector = vport->num_bufqs_per_qgrp *
			   DIV_ROUND_UP(vport->num_rxq_grp,
					vport->num_q_vectors);
	complqs_per_vector = DIV_ROUND_UP(vport->num_txq_grp,
					  vport->num_q_vectors);

	for (v_idx = 0; v_idx < vport->num_q_vectors; v_idx++) {
		q_vector = &vport->q_vectors[v_idx];
		q_vector->vport = vport;

		q_vector->tx_itr_value = IDPF_ITR_TX_DEF;
		q_vector->tx_intr_mode = IDPF_ITR_DYNAMIC;
		q_vector->tx_itr_idx = VIRTCHNL2_ITR_IDX_1;

		q_vector->rx_itr_value = IDPF_ITR_RX_DEF;
		q_vector->rx_intr_mode = IDPF_ITR_DYNAMIC;
		q_vector->rx_itr_idx = VIRTCHNL2_ITR_IDX_0;

<<<<<<< HEAD
=======
		if (!zalloc_cpumask_var(&q_vector->affinity_mask, GFP_KERNEL))
			goto error;

>>>>>>> 7aa21fec
		q_vector->tx = kcalloc(txqs_per_vector, sizeof(*q_vector->tx),
				       GFP_KERNEL);
		if (!q_vector->tx)
			goto error;

		q_vector->rx = kcalloc(rxqs_per_vector, sizeof(*q_vector->rx),
				       GFP_KERNEL);
		if (!q_vector->rx)
			goto error;

		if (!idpf_is_queue_model_split(vport->rxq_model))
			continue;

		q_vector->bufq = kcalloc(bufqs_per_vector,
					 sizeof(*q_vector->bufq),
					 GFP_KERNEL);
		if (!q_vector->bufq)
			goto error;

		q_vector->complq = kcalloc(complqs_per_vector,
					   sizeof(*q_vector->complq),
					   GFP_KERNEL);
		if (!q_vector->complq)
			goto error;
	}

	return 0;

error:
	idpf_vport_intr_rel(vport);

	return -ENOMEM;
}

/**
 * idpf_vport_intr_init - Setup all vectors for the given vport
 * @vport: virtual port
 *
 * Returns 0 on success or negative on failure
 */
int idpf_vport_intr_init(struct idpf_vport *vport)
{
	int err;

	err = idpf_vport_intr_init_vec_idx(vport);
	if (err)
		return err;

	idpf_vport_intr_map_vector_to_qs(vport);
	idpf_vport_intr_napi_add_all(vport);

	err = vport->adapter->dev_ops.reg_ops.intr_reg_init(vport);
	if (err)
		goto unroll_vectors_alloc;

	err = idpf_vport_intr_req_irq(vport);
	if (err)
		goto unroll_vectors_alloc;

	return 0;

unroll_vectors_alloc:
	idpf_vport_intr_napi_del_all(vport);

	return err;
}

void idpf_vport_intr_ena(struct idpf_vport *vport)
{
	idpf_vport_intr_napi_ena_all(vport);
	idpf_vport_intr_ena_irq_all(vport);
}

/**
 * idpf_config_rss - Send virtchnl messages to configure RSS
 * @vport: virtual port
 *
 * Return 0 on success, negative on failure
 */
int idpf_config_rss(struct idpf_vport *vport)
{
	int err;

	err = idpf_send_get_set_rss_key_msg(vport, false);
	if (err)
		return err;

	return idpf_send_get_set_rss_lut_msg(vport, false);
}

/**
 * idpf_fill_dflt_rss_lut - Fill the indirection table with the default values
 * @vport: virtual port structure
 */
static void idpf_fill_dflt_rss_lut(struct idpf_vport *vport)
{
	struct idpf_adapter *adapter = vport->adapter;
	u16 num_active_rxq = vport->num_rxq;
	struct idpf_rss_data *rss_data;
	int i;

	rss_data = &adapter->vport_config[vport->idx]->user_config.rss_data;

	for (i = 0; i < rss_data->rss_lut_size; i++) {
		rss_data->rss_lut[i] = i % num_active_rxq;
		rss_data->cached_lut[i] = rss_data->rss_lut[i];
	}
}

/**
 * idpf_init_rss - Allocate and initialize RSS resources
 * @vport: virtual port
 *
 * Return 0 on success, negative on failure
 */
int idpf_init_rss(struct idpf_vport *vport)
{
	struct idpf_adapter *adapter = vport->adapter;
	struct idpf_rss_data *rss_data;
	u32 lut_size;

	rss_data = &adapter->vport_config[vport->idx]->user_config.rss_data;

	lut_size = rss_data->rss_lut_size * sizeof(u32);
	rss_data->rss_lut = kzalloc(lut_size, GFP_KERNEL);
	if (!rss_data->rss_lut)
		return -ENOMEM;

	rss_data->cached_lut = kzalloc(lut_size, GFP_KERNEL);
	if (!rss_data->cached_lut) {
		kfree(rss_data->rss_lut);
		rss_data->rss_lut = NULL;

		return -ENOMEM;
	}

	/* Fill the default RSS lut values */
	idpf_fill_dflt_rss_lut(vport);

	return idpf_config_rss(vport);
}

/**
 * idpf_deinit_rss - Release RSS resources
 * @vport: virtual port
 */
void idpf_deinit_rss(struct idpf_vport *vport)
{
	struct idpf_adapter *adapter = vport->adapter;
	struct idpf_rss_data *rss_data;

	rss_data = &adapter->vport_config[vport->idx]->user_config.rss_data;
	kfree(rss_data->cached_lut);
	rss_data->cached_lut = NULL;
	kfree(rss_data->rss_lut);
	rss_data->rss_lut = NULL;
}<|MERGE_RESOLUTION|>--- conflicted
+++ resolved
@@ -109,7 +109,6 @@
 	txq->tx_buf = NULL;
 
 	if (!idpf_queue_has(FLOW_SCH_EN, txq))
-<<<<<<< HEAD
 		return;
 
 	buf_stack = &txq->stash->buf_stack;
@@ -119,17 +118,6 @@
 	for (i = 0; i < buf_stack->size; i++)
 		kfree(buf_stack->bufs[i]);
 
-=======
-		return;
-
-	buf_stack = &txq->stash->buf_stack;
-	if (!buf_stack->bufs)
-		return;
-
-	for (i = 0; i < buf_stack->size; i++)
-		kfree(buf_stack->bufs[i]);
-
->>>>>>> 7aa21fec
 	kfree(buf_stack->bufs);
 	buf_stack->bufs = NULL;
 }
@@ -393,11 +381,7 @@
  * idpf_rx_page_rel - Release an rx buffer page
  * @rx_buf: the buffer to free
  */
-<<<<<<< HEAD
-static void idpf_rx_page_rel(struct idpf_rx_buf *rx_buf)
-=======
 static void idpf_rx_page_rel(struct libeth_fqe *rx_buf)
->>>>>>> 7aa21fec
 {
 	if (unlikely(!rx_buf->page))
 		return;
@@ -411,16 +395,6 @@
 /**
  * idpf_rx_hdr_buf_rel_all - Release header buffer memory
  * @bufq: queue to use
-<<<<<<< HEAD
- * @dev: device to free DMA memory
- */
-static void idpf_rx_hdr_buf_rel_all(struct idpf_buf_queue *bufq,
-				    struct device *dev)
-{
-	dma_free_coherent(dev, bufq->desc_count * IDPF_HDR_BUF_SIZE,
-			  bufq->rx_buf.hdr_buf_va, bufq->rx_buf.hdr_buf_pa);
-	bufq->rx_buf.hdr_buf_va = NULL;
-=======
  */
 static void idpf_rx_hdr_buf_rel_all(struct idpf_buf_queue *bufq)
 {
@@ -435,21 +409,11 @@
 	libeth_rx_fq_destroy(&fq);
 	bufq->hdr_buf = NULL;
 	bufq->hdr_pp = NULL;
->>>>>>> 7aa21fec
 }
 
 /**
  * idpf_rx_buf_rel_bufq - Free all Rx buffer resources for a buffer queue
  * @bufq: queue to be cleaned
-<<<<<<< HEAD
- * @dev: device to free DMA memory
- */
-static void idpf_rx_buf_rel_bufq(struct idpf_buf_queue *bufq,
-				 struct device *dev)
-{
-	/* queue already cleared, nothing to do */
-	if (!bufq->rx_buf.buf)
-=======
  */
 static void idpf_rx_buf_rel_bufq(struct idpf_buf_queue *bufq)
 {
@@ -460,41 +424,14 @@
 
 	/* queue already cleared, nothing to do */
 	if (!bufq->buf)
->>>>>>> 7aa21fec
 		return;
 
 	/* Free all the bufs allocated and given to hw on Rx queue */
 	for (u32 i = 0; i < bufq->desc_count; i++)
-<<<<<<< HEAD
-		idpf_rx_page_rel(&bufq->rx_buf.buf[i]);
-
-	if (idpf_queue_has(HSPLIT_EN, bufq))
-		idpf_rx_hdr_buf_rel_all(bufq, dev);
-
-	page_pool_destroy(bufq->pp);
-	bufq->pp = NULL;
-
-	kfree(bufq->rx_buf.buf);
-	bufq->rx_buf.buf = NULL;
-}
-
-/**
- * idpf_rx_buf_rel_all - Free all Rx buffer resources for a receive queue
- * @rxq: queue to be cleaned
- */
-static void idpf_rx_buf_rel_all(struct idpf_rx_queue *rxq)
-{
-	if (!rxq->rx_buf)
-		return;
-
-	for (u32 i = 0; i < rxq->desc_count; i++)
-		idpf_rx_page_rel(&rxq->rx_buf[i]);
-=======
 		idpf_rx_page_rel(&bufq->buf[i]);
 
 	if (idpf_queue_has(HSPLIT_EN, bufq))
 		idpf_rx_hdr_buf_rel_all(bufq);
->>>>>>> 7aa21fec
 
 	libeth_rx_fq_destroy(&fq);
 	bufq->buf = NULL;
@@ -515,17 +452,12 @@
 	if (!rxq->rx_buf)
 		return;
 
-<<<<<<< HEAD
-	kfree(rxq->rx_buf);
-	rxq->rx_buf = NULL;
-=======
 	for (u32 i = 0; i < rxq->desc_count; i++)
 		idpf_rx_page_rel(&rxq->rx_buf[i]);
 
 	libeth_rx_fq_destroy(&fq);
 	rxq->rx_buf = NULL;
 	rxq->pp = NULL;
->>>>>>> 7aa21fec
 }
 
 /**
@@ -571,11 +503,7 @@
 	if (!bufq)
 		return;
 
-<<<<<<< HEAD
-	idpf_rx_buf_rel_bufq(bufq, dev);
-=======
 	idpf_rx_buf_rel_bufq(bufq);
->>>>>>> 7aa21fec
 
 	bufq->next_to_alloc = 0;
 	bufq->next_to_clean = 0;
@@ -655,14 +583,6 @@
  */
 static int idpf_rx_hdr_buf_alloc_all(struct idpf_buf_queue *bufq)
 {
-<<<<<<< HEAD
-	bufq->rx_buf.hdr_buf_va =
-		dma_alloc_coherent(bufq->q_vector->vport->netdev->dev.parent,
-				   IDPF_HDR_BUF_SIZE * bufq->desc_count,
-				   &bufq->rx_buf.hdr_buf_pa, GFP_KERNEL);
-	if (!bufq->rx_buf.hdr_buf_va)
-		return -ENOMEM;
-=======
 	struct libeth_fq fq = {
 		.count	= bufq->desc_count,
 		.type	= LIBETH_FQE_HDR,
@@ -678,7 +598,6 @@
 	bufq->hdr_buf = fq.fqes;
 	bufq->hdr_truesize = fq.truesize;
 	bufq->rx_hbuf_size = fq.buf_len;
->>>>>>> 7aa21fec
 
 	return 0;
 }
@@ -723,14 +642,6 @@
 	dma_addr_t addr;
 
 	splitq_rx_desc = &bufq->split_buf[nta];
-<<<<<<< HEAD
-	buf = &bufq->rx_buf.buf[buf_id];
-
-	if (idpf_queue_has(HSPLIT_EN, bufq))
-		splitq_rx_desc->hdr_addr =
-			cpu_to_le64(bufq->rx_buf.hdr_buf_pa +
-				    (u32)buf_id * IDPF_HDR_BUF_SIZE);
-=======
 
 	if (idpf_queue_has(HSPLIT_EN, bufq)) {
 		fq.pp = bufq->hdr_pp;
@@ -743,7 +654,6 @@
 
 		splitq_rx_desc->hdr_addr = cpu_to_le64(addr);
 	}
->>>>>>> 7aa21fec
 
 	fq.pp = bufq->pp;
 	fq.fqes = bufq->buf;
@@ -788,11 +698,6 @@
 }
 
 /**
-<<<<<<< HEAD
- * idpf_rx_create_page_pool - Create a page pool
- * @napi: NAPI of the associated queue vector
- * @count: queue descriptor count
-=======
  * idpf_rx_buf_alloc_singleq - Allocate memory for all buffer resources
  * @rxq: queue for which the buffers are allocated
  *
@@ -814,31 +719,15 @@
 /**
  * idpf_rx_bufs_init_singleq - Initialize page pool and allocate Rx bufs
  * @rxq: buffer queue to create page pool for
->>>>>>> 7aa21fec
  *
  * Return: 0 on success, -errno on failure.
  */
-<<<<<<< HEAD
-static struct page_pool *idpf_rx_create_page_pool(struct napi_struct *napi,
-						  u32 count)
-{
-	struct page_pool_params pp = {
-		.flags		= PP_FLAG_DMA_MAP | PP_FLAG_DMA_SYNC_DEV,
-		.order		= 0,
-		.pool_size	= count,
-		.nid		= NUMA_NO_NODE,
-		.dev		= napi->dev->dev.parent,
-		.max_len	= PAGE_SIZE,
-		.dma_dir	= DMA_FROM_DEVICE,
-		.offset		= 0,
-=======
 static int idpf_rx_bufs_init_singleq(struct idpf_rx_queue *rxq)
 {
 	struct libeth_fq fq = {
 		.count	= rxq->desc_count,
 		.type	= LIBETH_FQE_MTU,
 		.nid	= idpf_q_vector_to_mem(rxq->q_vector),
->>>>>>> 7aa21fec
 	};
 	int ret;
 
@@ -855,49 +744,6 @@
 }
 
 /**
- * idpf_rx_buf_alloc_singleq - Allocate memory for all buffer resources
- * @rxq: queue for which the buffers are allocated
- *
- * Return: 0 on success, -ENOMEM on failure.
- */
-static int idpf_rx_buf_alloc_singleq(struct idpf_rx_queue *rxq)
-{
-	rxq->rx_buf = kcalloc(rxq->desc_count, sizeof(*rxq->rx_buf),
-			      GFP_KERNEL);
-	if (!rxq->rx_buf)
-		return -ENOMEM;
-
-	if (idpf_rx_singleq_buf_hw_alloc_all(rxq, rxq->desc_count - 1))
-		goto err;
-
-	return 0;
-
-err:
-	idpf_rx_buf_rel_all(rxq);
-
-	return -ENOMEM;
-}
-
-/**
- * idpf_rx_bufs_init_singleq - Initialize page pool and allocate Rx bufs
- * @rxq: buffer queue to create page pool for
- *
- * Return: 0 on success, -errno on failure.
- */
-static int idpf_rx_bufs_init_singleq(struct idpf_rx_queue *rxq)
-{
-	struct page_pool *pool;
-
-	pool = idpf_rx_create_page_pool(&rxq->q_vector->napi, rxq->desc_count);
-	if (IS_ERR(pool))
-		return PTR_ERR(pool);
-
-	rxq->pp = pool;
-
-	return idpf_rx_buf_alloc_singleq(rxq);
-}
-
-/**
  * idpf_rx_buf_alloc_all - Allocate memory for all buffer resources
  * @rxbufq: queue for which the buffers are allocated
  *
@@ -905,20 +751,8 @@
  */
 static int idpf_rx_buf_alloc_all(struct idpf_buf_queue *rxbufq)
 {
-	struct device *dev = rxbufq->q_vector->vport->netdev->dev.parent;
 	int err = 0;
 
-<<<<<<< HEAD
-	/* Allocate book keeping buffers */
-	rxbufq->rx_buf.buf = kcalloc(rxbufq->desc_count,
-				     sizeof(struct idpf_rx_buf), GFP_KERNEL);
-	if (!rxbufq->rx_buf.buf) {
-		err = -ENOMEM;
-		goto rx_buf_alloc_all_out;
-	}
-
-=======
->>>>>>> 7aa21fec
 	if (idpf_queue_has(HSPLIT_EN, rxbufq)) {
 		err = idpf_rx_hdr_buf_alloc_all(rxbufq);
 		if (err)
@@ -931,11 +765,7 @@
 
 rx_buf_alloc_all_out:
 	if (err)
-<<<<<<< HEAD
-		idpf_rx_buf_rel_bufq(rxbufq, dev);
-=======
 		idpf_rx_buf_rel_bufq(rxbufq);
->>>>>>> 7aa21fec
 
 	return err;
 }
@@ -943,19 +773,12 @@
 /**
  * idpf_rx_bufs_init - Initialize page pool, allocate rx bufs, and post to HW
  * @bufq: buffer queue to create page pool for
-<<<<<<< HEAD
- *
- * Returns 0 on success, negative on failure
- */
-static int idpf_rx_bufs_init(struct idpf_buf_queue *bufq)
-=======
  * @type: type of Rx buffers to allocate
  *
  * Returns 0 on success, negative on failure
  */
 static int idpf_rx_bufs_init(struct idpf_buf_queue *bufq,
 			     enum libeth_fqe_type type)
->>>>>>> 7aa21fec
 {
 	struct libeth_fq fq = {
 		.truesize	= bufq->truesize,
@@ -966,14 +789,6 @@
 	};
 	int ret;
 
-<<<<<<< HEAD
-	pool = idpf_rx_create_page_pool(&bufq->q_vector->napi,
-					bufq->desc_count);
-	if (IS_ERR(pool))
-		return PTR_ERR(pool);
-
-	bufq->pp = pool;
-=======
 	ret = libeth_rx_fq_create(&fq, &bufq->q_vector->napi);
 	if (ret)
 		return ret;
@@ -982,7 +797,6 @@
 	bufq->buf = fq.fqes;
 	bufq->truesize = fq.truesize;
 	bufq->rx_buf_size = fq.buf_len;
->>>>>>> 7aa21fec
 
 	return idpf_rx_buf_alloc_all(bufq);
 }
@@ -995,11 +809,7 @@
  */
 int idpf_rx_bufs_init_all(struct idpf_vport *vport)
 {
-<<<<<<< HEAD
-	struct idpf_rxq_group *rx_qgrp;
-=======
 	bool split = idpf_is_queue_model_split(vport->rxq_model);
->>>>>>> 7aa21fec
 	int i, j, err;
 
 	for (i = 0; i < vport->num_rxq_grp; i++) {
@@ -1024,10 +834,7 @@
 
 		/* Otherwise, allocate bufs for the buffer queues */
 		for (j = 0; j < vport->num_bufqs_per_qgrp; j++) {
-<<<<<<< HEAD
-=======
 			enum libeth_fqe_type type;
->>>>>>> 7aa21fec
 			struct idpf_buf_queue *q;
 
 			q = &rx_qgrp->splitq.bufq_sets[j].bufq;
@@ -1692,17 +1499,9 @@
 
 			q = &rx_qgrp->splitq.bufq_sets[j].bufq;
 			q->desc_count = vport->bufq_desc_count[j];
-<<<<<<< HEAD
-			q->rx_buf_size = vport->bufq_size[j];
 			q->rx_buffer_low_watermark = IDPF_LOW_WATERMARK;
 
 			idpf_queue_assign(HSPLIT_EN, q, hs);
-			q->rx_hbuf_size = hs ? IDPF_HDR_BUF_SIZE : 0;
-=======
-			q->rx_buffer_low_watermark = IDPF_LOW_WATERMARK;
-
-			idpf_queue_assign(HSPLIT_EN, q, hs);
->>>>>>> 7aa21fec
 
 			bufq_set->num_refillqs = num_rxq;
 			bufq_set->refillqs = kcalloc(num_rxq, swq_size,
@@ -1745,10 +1544,6 @@
 				      &rx_qgrp->splitq.bufq_sets[1].refillqs[j];
 
 			idpf_queue_assign(HSPLIT_EN, q, hs);
-<<<<<<< HEAD
-			q->rx_hbuf_size = hs ? IDPF_HDR_BUF_SIZE : 0;
-=======
->>>>>>> 7aa21fec
 
 setup_rxq:
 			q->desc_count = vport->rxq_desc_count;
@@ -3080,33 +2875,6 @@
 		return idpf_tx_splitq_frame(skb, tx_q);
 	else
 		return idpf_tx_singleq_frame(skb, tx_q);
-<<<<<<< HEAD
-}
-
-/**
- * idpf_ptype_to_htype - get a hash type
- * @decoded: Decoded Rx packet type related fields
- *
- * Returns appropriate hash type (such as PKT_HASH_TYPE_L2/L3/L4) to be used by
- * skb_set_hash based on PTYPE as parsed by HW Rx pipeline and is part of
- * Rx desc.
- */
-enum pkt_hash_types idpf_ptype_to_htype(const struct idpf_rx_ptype_decoded *decoded)
-{
-	if (!decoded->known)
-		return PKT_HASH_TYPE_NONE;
-	if (decoded->payload_layer == IDPF_RX_PTYPE_PAYLOAD_LAYER_PAY2 &&
-	    decoded->inner_prot)
-		return PKT_HASH_TYPE_L4;
-	if (decoded->payload_layer == IDPF_RX_PTYPE_PAYLOAD_LAYER_PAY2 &&
-	    decoded->outer_ip)
-		return PKT_HASH_TYPE_L3;
-	if (decoded->outer_ip == IDPF_RX_PTYPE_OUTER_L2)
-		return PKT_HASH_TYPE_L2;
-
-	return PKT_HASH_TYPE_NONE;
-=======
->>>>>>> 7aa21fec
 }
 
 /**
@@ -3119,19 +2887,11 @@
 static void
 idpf_rx_hash(const struct idpf_rx_queue *rxq, struct sk_buff *skb,
 	     const struct virtchnl2_rx_flex_desc_adv_nic_3 *rx_desc,
-<<<<<<< HEAD
-	     struct idpf_rx_ptype_decoded *decoded)
+	     struct libeth_rx_pt decoded)
 {
 	u32 hash;
 
-	if (unlikely(!(rxq->netdev->features & NETIF_F_RXHASH)))
-=======
-	     struct libeth_rx_pt decoded)
-{
-	u32 hash;
-
 	if (!libeth_rx_pt_has_hash(rxq->netdev, decoded))
->>>>>>> 7aa21fec
 		return;
 
 	hash = le16_to_cpu(rx_desc->hash1) |
@@ -3151,22 +2911,13 @@
  * skb->protocol must be set before this function is called
  */
 static void idpf_rx_csum(struct idpf_rx_queue *rxq, struct sk_buff *skb,
-<<<<<<< HEAD
-			 struct idpf_rx_csum_decoded *csum_bits,
-			 struct idpf_rx_ptype_decoded *decoded)
-=======
 			 struct idpf_rx_csum_decoded csum_bits,
 			 struct libeth_rx_pt decoded)
->>>>>>> 7aa21fec
 {
 	bool ipv4, ipv6;
 
 	/* check if Rx checksum is enabled */
-<<<<<<< HEAD
-	if (unlikely(!(rxq->netdev->features & NETIF_F_RXCSUM)))
-=======
 	if (!libeth_rx_pt_has_checksum(rxq->netdev, decoded))
->>>>>>> 7aa21fec
 		return;
 
 	/* check if HW has decoded the packet and checksum */
@@ -3211,14 +2962,8 @@
  *
  * Return: parsed checksum status.
  **/
-<<<<<<< HEAD
-static void
-idpf_rx_splitq_extract_csum_bits(const struct virtchnl2_rx_flex_desc_adv_nic_3 *rx_desc,
-				 struct idpf_rx_csum_decoded *csum)
-=======
 static struct idpf_rx_csum_decoded
 idpf_rx_splitq_extract_csum_bits(const struct virtchnl2_rx_flex_desc_adv_nic_3 *rx_desc)
->>>>>>> 7aa21fec
 {
 	struct idpf_rx_csum_decoded csum = { };
 	u8 qword0, qword1;
@@ -3258,11 +3003,7 @@
  */
 static int idpf_rx_rsc(struct idpf_rx_queue *rxq, struct sk_buff *skb,
 		       const struct virtchnl2_rx_flex_desc_adv_nic_3 *rx_desc,
-<<<<<<< HEAD
-		       struct idpf_rx_ptype_decoded *decoded)
-=======
 		       struct libeth_rx_pt decoded)
->>>>>>> 7aa21fec
 {
 	u16 rsc_segments, rsc_seg_len;
 	bool ipv4, ipv6;
@@ -3345,8 +3086,6 @@
 
 	/* process RSS/hash */
 	idpf_rx_hash(rxq, skb, rx_desc, decoded);
-
-	skb->protocol = eth_type_trans(skb, rxq->netdev);
 
 	skb->protocol = eth_type_trans(skb, rxq->netdev);
 
@@ -3397,34 +3136,12 @@
  *
  * Return: number of bytes copied to the header buffer.
  */
-<<<<<<< HEAD
-struct sk_buff *idpf_rx_construct_skb(const struct idpf_rx_queue *rxq,
-				      struct idpf_rx_buf *rx_buf,
-				      unsigned int size)
-{
-	unsigned int headlen;
-	struct sk_buff *skb;
-	void *va;
-
-	va = page_address(rx_buf->page) + rx_buf->page_offset;
-
-	/* prefetch first cache line of first page */
-	net_prefetch(va);
-	/* allocate a skb to store the frags */
-	skb = napi_alloc_skb(rxq->napi, IDPF_RX_HDR_SIZE);
-	if (unlikely(!skb)) {
-		idpf_rx_put_page(rx_buf);
-
-		return NULL;
-	}
-=======
 static u32 idpf_rx_hsplit_wa(const struct libeth_fqe *hdr,
 			     struct libeth_fqe *buf, u32 data_len)
 {
 	u32 copy = data_len <= L1_CACHE_BYTES ? data_len : ETH_HLEN;
 	const void *src;
 	void *dst;
->>>>>>> 7aa21fec
 
 	if (!libeth_rx_sync_for_cpu(buf, copy))
 		return 0;
@@ -3446,13 +3163,7 @@
  * This function allocates an skb. It then populates it with the page data from
  * the current receive descriptor, taking care to set up the skb correctly.
  */
-<<<<<<< HEAD
-static struct sk_buff *
-idpf_rx_hdr_construct_skb(const struct idpf_rx_queue *rxq, const void *va,
-			  unsigned int size)
-=======
 struct sk_buff *idpf_rx_build_skb(const struct libeth_fqe *buf, u32 size)
->>>>>>> 7aa21fec
 {
 	u32 hr = buf->page->pp->p.offset;
 	struct sk_buff *skb;
@@ -3461,12 +3172,7 @@
 	va = page_address(buf->page) + buf->offset;
 	prefetch(va + hr);
 
-<<<<<<< HEAD
-	/* allocate a skb to store the frags */
-	skb = napi_alloc_skb(rxq->napi, size);
-=======
 	skb = napi_build_skb(va, buf->truesize);
->>>>>>> 7aa21fec
 	if (unlikely(!skb))
 		return NULL;
 
@@ -3530,10 +3236,6 @@
 		struct libeth_fqe *hdr, *rx_buf = NULL;
 		struct idpf_sw_queue *refillq = NULL;
 		struct idpf_rxq_set *rxq_set = NULL;
-<<<<<<< HEAD
-		struct idpf_rx_buf *rx_buf = NULL;
-=======
->>>>>>> 7aa21fec
 		unsigned int pkt_len = 0;
 		unsigned int hdr_len = 0;
 		u16 gen_id, buf_id = 0;
@@ -3568,28 +3270,6 @@
 		pkt_len = le16_get_bits(rx_desc->pktlen_gen_bufq_id,
 					VIRTCHNL2_RX_FLEX_DESC_ADV_LEN_PBUF_M);
 
-<<<<<<< HEAD
-		hbo = FIELD_GET(VIRTCHNL2_RX_FLEX_DESC_ADV_STATUS0_HBO_M,
-				rx_desc->status_err0_qw1);
-
-		if (unlikely(hbo)) {
-			/* If a header buffer overflow, occurs, i.e. header is
-			 * too large to fit in the header split buffer, HW will
-			 * put the entire packet, including headers, in the
-			 * data/payload buffer.
-			 */
-			u64_stats_update_begin(&rxq->stats_sync);
-			u64_stats_inc(&rxq->q_stats.hsplit_buf_ovf);
-			u64_stats_update_end(&rxq->stats_sync);
-			goto bypass_hsplit;
-		}
-
-		hdr_len = le16_get_bits(rx_desc->hdrlen_flags,
-					VIRTCHNL2_RX_FLEX_DESC_ADV_LEN_HDR_M);
-
-bypass_hsplit:
-=======
->>>>>>> 7aa21fec
 		bufq_id = le16_get_bits(rx_desc->pktlen_gen_bufq_id,
 					VIRTCHNL2_RX_FLEX_DESC_ADV_BUFQ_ID_M);
 
@@ -3626,11 +3306,7 @@
 			pkt_len -= hdr_len;
 
 			u64_stats_update_begin(&rxq->stats_sync);
-<<<<<<< HEAD
-			u64_stats_inc(&rxq->q_stats.hsplit_pkts);
-=======
 			u64_stats_inc(&rxq->q_stats.hsplit_buf_ovf);
->>>>>>> 7aa21fec
 			u64_stats_update_end(&rxq->stats_sync);
 		}
 
@@ -3723,11 +3399,6 @@
 		.count		= bufq->desc_count,
 	};
 	dma_addr_t addr;
-<<<<<<< HEAD
-
-	buf = &bufq->rx_buf.buf[buf_id];
-=======
->>>>>>> 7aa21fec
 
 	addr = libeth_rx_alloc(&fq, buf_id);
 	if (addr == DMA_MAPPING_ERROR)
@@ -3824,11 +3495,7 @@
  * this vector.  Returns true if clean is complete within budget, false
  * otherwise.
  */
-<<<<<<< HEAD
-static void idpf_rx_clean_refillq_all(struct idpf_buf_queue *bufq)
-=======
 static void idpf_rx_clean_refillq_all(struct idpf_buf_queue *bufq, int nid)
->>>>>>> 7aa21fec
 {
 	struct idpf_bufq_set *bufq_set;
 	int i;
@@ -3904,12 +3571,9 @@
 		kfree(q_vector->rx);
 		q_vector->rx = NULL;
 
-<<<<<<< HEAD
-=======
 		free_cpumask_var(q_vector->affinity_mask);
 	}
 
->>>>>>> 7aa21fec
 	kfree(vport->q_vectors);
 	vport->q_vectors = NULL;
 }
@@ -4103,13 +3767,8 @@
 		else
 			continue;
 
-<<<<<<< HEAD
-		q_vector->name = kasprintf(GFP_KERNEL, "%s-%s-%s-%d", drv_name,
-					   if_name, vec_name, vidx);
-=======
 		name = kasprintf(GFP_KERNEL, "%s-%s-%s-%d", drv_name, if_name,
 				 vec_name, vidx);
->>>>>>> 7aa21fec
 
 		err = request_irq(irq_num, idpf_vport_intr_clean_queues, 0,
 				  name, q_vector);
@@ -4585,12 +4244,9 @@
 		q_vector->rx_intr_mode = IDPF_ITR_DYNAMIC;
 		q_vector->rx_itr_idx = VIRTCHNL2_ITR_IDX_0;
 
-<<<<<<< HEAD
-=======
 		if (!zalloc_cpumask_var(&q_vector->affinity_mask, GFP_KERNEL))
 			goto error;
 
->>>>>>> 7aa21fec
 		q_vector->tx = kcalloc(txqs_per_vector, sizeof(*q_vector->tx),
 				       GFP_KERNEL);
 		if (!q_vector->tx)
