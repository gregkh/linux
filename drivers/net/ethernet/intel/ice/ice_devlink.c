// SPDX-License-Identifier: GPL-2.0
/* Copyright (c) 2020, Intel Corporation. */

#include <linux/vmalloc.h>

#include "ice.h"
#include "ice_lib.h"
#include "ice_devlink.h"
#include "ice_eswitch.h"
#include "ice_fw_update.h"

static int ice_active_port_option = -1;

/* context for devlink info version reporting */
struct ice_info_ctx {
	char buf[128];
	struct ice_orom_info pending_orom;
	struct ice_nvm_info pending_nvm;
	struct ice_netlist_info pending_netlist;
	struct ice_hw_dev_caps dev_caps;
};

/* The following functions are used to format specific strings for various
 * devlink info versions. The ctx parameter is used to provide the storage
 * buffer, as well as any ancillary information calculated when the info
 * request was made.
 *
 * If a version does not exist, for example when attempting to get the
 * inactive version of flash when there is no pending update, the function
 * should leave the buffer in the ctx structure empty.
 */

static void ice_info_get_dsn(struct ice_pf *pf, struct ice_info_ctx *ctx)
{
	u8 dsn[8];

	/* Copy the DSN into an array in Big Endian format */
	put_unaligned_be64(pci_get_dsn(pf->pdev), dsn);

	snprintf(ctx->buf, sizeof(ctx->buf), "%8phD", dsn);
}

static void ice_info_pba(struct ice_pf *pf, struct ice_info_ctx *ctx)
{
	struct ice_hw *hw = &pf->hw;
	int status;

	status = ice_read_pba_string(hw, (u8 *)ctx->buf, sizeof(ctx->buf));
	if (status)
		/* We failed to locate the PBA, so just skip this entry */
		dev_dbg(ice_pf_to_dev(pf), "Failed to read Product Board Assembly string, status %d\n",
			status);
}

static void ice_info_fw_mgmt(struct ice_pf *pf, struct ice_info_ctx *ctx)
{
	struct ice_hw *hw = &pf->hw;

	snprintf(ctx->buf, sizeof(ctx->buf), "%u.%u.%u",
		 hw->fw_maj_ver, hw->fw_min_ver, hw->fw_patch);
}

static void ice_info_fw_api(struct ice_pf *pf, struct ice_info_ctx *ctx)
{
	struct ice_hw *hw = &pf->hw;

	snprintf(ctx->buf, sizeof(ctx->buf), "%u.%u.%u", hw->api_maj_ver,
		 hw->api_min_ver, hw->api_patch);
}

static void ice_info_fw_build(struct ice_pf *pf, struct ice_info_ctx *ctx)
{
	struct ice_hw *hw = &pf->hw;

	snprintf(ctx->buf, sizeof(ctx->buf), "0x%08x", hw->fw_build);
}

static void ice_info_orom_ver(struct ice_pf *pf, struct ice_info_ctx *ctx)
{
	struct ice_orom_info *orom = &pf->hw.flash.orom;

	snprintf(ctx->buf, sizeof(ctx->buf), "%u.%u.%u",
		 orom->major, orom->build, orom->patch);
}

static void
ice_info_pending_orom_ver(struct ice_pf __always_unused *pf,
			  struct ice_info_ctx *ctx)
{
	struct ice_orom_info *orom = &ctx->pending_orom;

	if (ctx->dev_caps.common_cap.nvm_update_pending_orom)
		snprintf(ctx->buf, sizeof(ctx->buf), "%u.%u.%u",
			 orom->major, orom->build, orom->patch);
}

static void ice_info_nvm_ver(struct ice_pf *pf, struct ice_info_ctx *ctx)
{
	struct ice_nvm_info *nvm = &pf->hw.flash.nvm;

	snprintf(ctx->buf, sizeof(ctx->buf), "%x.%02x", nvm->major, nvm->minor);
}

static void
ice_info_pending_nvm_ver(struct ice_pf __always_unused *pf,
			 struct ice_info_ctx *ctx)
{
	struct ice_nvm_info *nvm = &ctx->pending_nvm;

	if (ctx->dev_caps.common_cap.nvm_update_pending_nvm)
		snprintf(ctx->buf, sizeof(ctx->buf), "%x.%02x",
			 nvm->major, nvm->minor);
}

static void ice_info_eetrack(struct ice_pf *pf, struct ice_info_ctx *ctx)
{
	struct ice_nvm_info *nvm = &pf->hw.flash.nvm;

	snprintf(ctx->buf, sizeof(ctx->buf), "0x%08x", nvm->eetrack);
}

static void
ice_info_pending_eetrack(struct ice_pf *pf, struct ice_info_ctx *ctx)
{
	struct ice_nvm_info *nvm = &ctx->pending_nvm;

	if (ctx->dev_caps.common_cap.nvm_update_pending_nvm)
		snprintf(ctx->buf, sizeof(ctx->buf), "0x%08x", nvm->eetrack);
}

static void ice_info_ddp_pkg_name(struct ice_pf *pf, struct ice_info_ctx *ctx)
{
	struct ice_hw *hw = &pf->hw;

	snprintf(ctx->buf, sizeof(ctx->buf), "%s", hw->active_pkg_name);
}

static void
ice_info_ddp_pkg_version(struct ice_pf *pf, struct ice_info_ctx *ctx)
{
	struct ice_pkg_ver *pkg = &pf->hw.active_pkg_ver;

	snprintf(ctx->buf, sizeof(ctx->buf), "%u.%u.%u.%u",
		 pkg->major, pkg->minor, pkg->update, pkg->draft);
}

static void
ice_info_ddp_pkg_bundle_id(struct ice_pf *pf, struct ice_info_ctx *ctx)
{
	snprintf(ctx->buf, sizeof(ctx->buf), "0x%08x", pf->hw.active_track_id);
}

static void ice_info_netlist_ver(struct ice_pf *pf, struct ice_info_ctx *ctx)
{
	struct ice_netlist_info *netlist = &pf->hw.flash.netlist;

	/* The netlist version fields are BCD formatted */
	snprintf(ctx->buf, sizeof(ctx->buf), "%x.%x.%x-%x.%x.%x",
		 netlist->major, netlist->minor,
		 netlist->type >> 16, netlist->type & 0xFFFF,
		 netlist->rev, netlist->cust_ver);
}

static void ice_info_netlist_build(struct ice_pf *pf, struct ice_info_ctx *ctx)
{
	struct ice_netlist_info *netlist = &pf->hw.flash.netlist;

	snprintf(ctx->buf, sizeof(ctx->buf), "0x%08x", netlist->hash);
}

static void
ice_info_pending_netlist_ver(struct ice_pf __always_unused *pf,
			     struct ice_info_ctx *ctx)
{
	struct ice_netlist_info *netlist = &ctx->pending_netlist;

	/* The netlist version fields are BCD formatted */
	if (ctx->dev_caps.common_cap.nvm_update_pending_netlist)
		snprintf(ctx->buf, sizeof(ctx->buf), "%x.%x.%x-%x.%x.%x",
			 netlist->major, netlist->minor,
			 netlist->type >> 16, netlist->type & 0xFFFF,
			 netlist->rev, netlist->cust_ver);
}

static void
ice_info_pending_netlist_build(struct ice_pf __always_unused *pf,
			       struct ice_info_ctx *ctx)
{
	struct ice_netlist_info *netlist = &ctx->pending_netlist;

	if (ctx->dev_caps.common_cap.nvm_update_pending_netlist)
		snprintf(ctx->buf, sizeof(ctx->buf), "0x%08x", netlist->hash);
}

#define fixed(key, getter) { ICE_VERSION_FIXED, key, getter, NULL }
#define running(key, getter) { ICE_VERSION_RUNNING, key, getter, NULL }
#define stored(key, getter, fallback) { ICE_VERSION_STORED, key, getter, fallback }

/* The combined() macro inserts both the running entry as well as a stored
 * entry. The running entry will always report the version from the active
 * handler. The stored entry will first try the pending handler, and fallback
 * to the active handler if the pending function does not report a version.
 * The pending handler should check the status of a pending update for the
 * relevant flash component. It should only fill in the buffer in the case
 * where a valid pending version is available. This ensures that the related
 * stored and running versions remain in sync, and that stored versions are
 * correctly reported as expected.
 */
#define combined(key, active, pending) \
	running(key, active), \
	stored(key, pending, active)

enum ice_version_type {
	ICE_VERSION_FIXED,
	ICE_VERSION_RUNNING,
	ICE_VERSION_STORED,
};

static const struct ice_devlink_version {
	enum ice_version_type type;
	const char *key;
	void (*getter)(struct ice_pf *pf, struct ice_info_ctx *ctx);
	void (*fallback)(struct ice_pf *pf, struct ice_info_ctx *ctx);
} ice_devlink_versions[] = {
	fixed(DEVLINK_INFO_VERSION_GENERIC_BOARD_ID, ice_info_pba),
	running(DEVLINK_INFO_VERSION_GENERIC_FW_MGMT, ice_info_fw_mgmt),
	running("fw.mgmt.api", ice_info_fw_api),
	running("fw.mgmt.build", ice_info_fw_build),
	combined(DEVLINK_INFO_VERSION_GENERIC_FW_UNDI, ice_info_orom_ver, ice_info_pending_orom_ver),
	combined("fw.psid.api", ice_info_nvm_ver, ice_info_pending_nvm_ver),
	combined(DEVLINK_INFO_VERSION_GENERIC_FW_BUNDLE_ID, ice_info_eetrack, ice_info_pending_eetrack),
	running("fw.app.name", ice_info_ddp_pkg_name),
	running(DEVLINK_INFO_VERSION_GENERIC_FW_APP, ice_info_ddp_pkg_version),
	running("fw.app.bundle_id", ice_info_ddp_pkg_bundle_id),
	combined("fw.netlist", ice_info_netlist_ver, ice_info_pending_netlist_ver),
	combined("fw.netlist.build", ice_info_netlist_build, ice_info_pending_netlist_build),
};

/**
 * ice_devlink_info_get - .info_get devlink handler
 * @devlink: devlink instance structure
 * @req: the devlink info request
 * @extack: extended netdev ack structure
 *
 * Callback for the devlink .info_get operation. Reports information about the
 * device.
 *
 * Return: zero on success or an error code on failure.
 */
static int ice_devlink_info_get(struct devlink *devlink,
				struct devlink_info_req *req,
				struct netlink_ext_ack *extack)
{
	struct ice_pf *pf = devlink_priv(devlink);
	struct device *dev = ice_pf_to_dev(pf);
	struct ice_hw *hw = &pf->hw;
	struct ice_info_ctx *ctx;
	size_t i;
	int err;

	err = ice_wait_for_reset(pf, 10 * HZ);
	if (err) {
		NL_SET_ERR_MSG_MOD(extack, "Device is busy resetting");
		return err;
	}

	ctx = kzalloc(sizeof(*ctx), GFP_KERNEL);
	if (!ctx)
		return -ENOMEM;

	/* discover capabilities first */
	err = ice_discover_dev_caps(hw, &ctx->dev_caps);
	if (err) {
		dev_dbg(dev, "Failed to discover device capabilities, status %d aq_err %s\n",
			err, ice_aq_str(hw->adminq.sq_last_status));
		NL_SET_ERR_MSG_MOD(extack, "Unable to discover device capabilities");
		goto out_free_ctx;
	}

	if (ctx->dev_caps.common_cap.nvm_update_pending_orom) {
		err = ice_get_inactive_orom_ver(hw, &ctx->pending_orom);
		if (err) {
			dev_dbg(dev, "Unable to read inactive Option ROM version data, status %d aq_err %s\n",
				err, ice_aq_str(hw->adminq.sq_last_status));

			/* disable display of pending Option ROM */
			ctx->dev_caps.common_cap.nvm_update_pending_orom = false;
		}
	}

	if (ctx->dev_caps.common_cap.nvm_update_pending_nvm) {
		err = ice_get_inactive_nvm_ver(hw, &ctx->pending_nvm);
		if (err) {
			dev_dbg(dev, "Unable to read inactive NVM version data, status %d aq_err %s\n",
				err, ice_aq_str(hw->adminq.sq_last_status));

			/* disable display of pending Option ROM */
			ctx->dev_caps.common_cap.nvm_update_pending_nvm = false;
		}
	}

	if (ctx->dev_caps.common_cap.nvm_update_pending_netlist) {
		err = ice_get_inactive_netlist_ver(hw, &ctx->pending_netlist);
		if (err) {
			dev_dbg(dev, "Unable to read inactive Netlist version data, status %d aq_err %s\n",
				err, ice_aq_str(hw->adminq.sq_last_status));

			/* disable display of pending Option ROM */
			ctx->dev_caps.common_cap.nvm_update_pending_netlist = false;
		}
	}

	err = devlink_info_driver_name_put(req, KBUILD_MODNAME);
	if (err) {
		NL_SET_ERR_MSG_MOD(extack, "Unable to set driver name");
		goto out_free_ctx;
	}

	ice_info_get_dsn(pf, ctx);

	err = devlink_info_serial_number_put(req, ctx->buf);
	if (err) {
		NL_SET_ERR_MSG_MOD(extack, "Unable to set serial number");
		goto out_free_ctx;
	}

	for (i = 0; i < ARRAY_SIZE(ice_devlink_versions); i++) {
		enum ice_version_type type = ice_devlink_versions[i].type;
		const char *key = ice_devlink_versions[i].key;

		memset(ctx->buf, 0, sizeof(ctx->buf));

		ice_devlink_versions[i].getter(pf, ctx);

		/* If the default getter doesn't report a version, use the
		 * fallback function. This is primarily useful in the case of
		 * "stored" versions that want to report the same value as the
		 * running version in the normal case of no pending update.
		 */
		if (ctx->buf[0] == '\0' && ice_devlink_versions[i].fallback)
			ice_devlink_versions[i].fallback(pf, ctx);

		/* Do not report missing versions */
		if (ctx->buf[0] == '\0')
			continue;

		switch (type) {
		case ICE_VERSION_FIXED:
			err = devlink_info_version_fixed_put(req, key, ctx->buf);
			if (err) {
				NL_SET_ERR_MSG_MOD(extack, "Unable to set fixed version");
				goto out_free_ctx;
			}
			break;
		case ICE_VERSION_RUNNING:
			err = devlink_info_version_running_put(req, key, ctx->buf);
			if (err) {
				NL_SET_ERR_MSG_MOD(extack, "Unable to set running version");
				goto out_free_ctx;
			}
			break;
		case ICE_VERSION_STORED:
			err = devlink_info_version_stored_put(req, key, ctx->buf);
			if (err) {
				NL_SET_ERR_MSG_MOD(extack, "Unable to set stored version");
				goto out_free_ctx;
			}
			break;
		}
	}

out_free_ctx:
	kfree(ctx);
	return err;
}

/**
 * ice_devlink_reload_empr_start - Start EMP reset to activate new firmware
 * @devlink: pointer to the devlink instance to reload
 * @netns_change: if true, the network namespace is changing
 * @action: the action to perform. Must be DEVLINK_RELOAD_ACTION_FW_ACTIVATE
 * @limit: limits on what reload should do, such as not resetting
 * @extack: netlink extended ACK structure
 *
 * Allow user to activate new Embedded Management Processor firmware by
 * issuing device specific EMP reset. Called in response to
 * a DEVLINK_CMD_RELOAD with the DEVLINK_RELOAD_ACTION_FW_ACTIVATE.
 *
 * Note that teardown and rebuild of the driver state happens automatically as
 * part of an interrupt and watchdog task. This is because all physical
 * functions on the device must be able to reset when an EMP reset occurs from
 * any source.
 */
static int
ice_devlink_reload_empr_start(struct devlink *devlink, bool netns_change,
			      enum devlink_reload_action action,
			      enum devlink_reload_limit limit,
			      struct netlink_ext_ack *extack)
{
	struct ice_pf *pf = devlink_priv(devlink);
	struct device *dev = ice_pf_to_dev(pf);
	struct ice_hw *hw = &pf->hw;
	u8 pending;
	int err;

	err = ice_get_pending_updates(pf, &pending, extack);
	if (err)
		return err;

	/* pending is a bitmask of which flash banks have a pending update,
	 * including the main NVM bank, the Option ROM bank, and the netlist
	 * bank. If any of these bits are set, then there is a pending update
	 * waiting to be activated.
	 */
	if (!pending) {
		NL_SET_ERR_MSG_MOD(extack, "No pending firmware update");
		return -ECANCELED;
	}

	if (pf->fw_emp_reset_disabled) {
		NL_SET_ERR_MSG_MOD(extack, "EMP reset is not available. To activate firmware, a reboot or power cycle is needed");
		return -ECANCELED;
	}

	dev_dbg(dev, "Issuing device EMP reset to activate firmware\n");

	err = ice_aq_nvm_update_empr(hw);
	if (err) {
		dev_err(dev, "Failed to trigger EMP device reset to reload firmware, err %d aq_err %s\n",
			err, ice_aq_str(hw->adminq.sq_last_status));
		NL_SET_ERR_MSG_MOD(extack, "Failed to trigger EMP device reset to reload firmware");
		return err;
	}

	return 0;
}

/**
 * ice_devlink_reload_empr_finish - Wait for EMP reset to finish
 * @devlink: pointer to the devlink instance reloading
 * @action: the action requested
 * @limit: limits imposed by userspace, such as not resetting
 * @actions_performed: on return, indicate what actions actually performed
 * @extack: netlink extended ACK structure
 *
 * Wait for driver to finish rebuilding after EMP reset is completed. This
 * includes time to wait for both the actual device reset as well as the time
 * for the driver's rebuild to complete.
 */
static int
ice_devlink_reload_empr_finish(struct devlink *devlink,
			       enum devlink_reload_action action,
			       enum devlink_reload_limit limit,
			       u32 *actions_performed,
			       struct netlink_ext_ack *extack)
{
	struct ice_pf *pf = devlink_priv(devlink);
	int err;

	*actions_performed = BIT(DEVLINK_RELOAD_ACTION_FW_ACTIVATE);

	err = ice_wait_for_reset(pf, 60 * HZ);
	if (err) {
		NL_SET_ERR_MSG_MOD(extack, "Device still resetting after 1 minute");
		return err;
	}

	return 0;
}

/**
 * ice_devlink_port_opt_speed_str - convert speed to a string
 * @speed: speed value
 */
static const char *ice_devlink_port_opt_speed_str(u8 speed)
{
	switch (speed & ICE_AQC_PORT_OPT_MAX_LANE_M) {
	case ICE_AQC_PORT_OPT_MAX_LANE_100M:
		return "0.1";
	case ICE_AQC_PORT_OPT_MAX_LANE_1G:
		return "1";
	case ICE_AQC_PORT_OPT_MAX_LANE_2500M:
		return "2.5";
	case ICE_AQC_PORT_OPT_MAX_LANE_5G:
		return "5";
	case ICE_AQC_PORT_OPT_MAX_LANE_10G:
		return "10";
	case ICE_AQC_PORT_OPT_MAX_LANE_25G:
		return "25";
	case ICE_AQC_PORT_OPT_MAX_LANE_50G:
		return "50";
	case ICE_AQC_PORT_OPT_MAX_LANE_100G:
		return "100";
	}

	return "-";
}

#define ICE_PORT_OPT_DESC_LEN	50
/**
 * ice_devlink_port_options_print - Print available port split options
 * @pf: the PF to print split port options
 *
 * Prints a table with available port split options and max port speeds
 */
static void ice_devlink_port_options_print(struct ice_pf *pf)
{
	u8 i, j, options_count, cnt, speed, pending_idx, active_idx;
	struct ice_aqc_get_port_options_elem *options, *opt;
	struct device *dev = ice_pf_to_dev(pf);
	bool active_valid, pending_valid;
	char desc[ICE_PORT_OPT_DESC_LEN];
	const char *str;
	int status;

	options = kcalloc(ICE_AQC_PORT_OPT_MAX * ICE_MAX_PORT_PER_PCI_DEV,
			  sizeof(*options), GFP_KERNEL);
	if (!options)
		return;

	for (i = 0; i < ICE_MAX_PORT_PER_PCI_DEV; i++) {
		opt = options + i * ICE_AQC_PORT_OPT_MAX;
		options_count = ICE_AQC_PORT_OPT_MAX;
		active_valid = 0;

		status = ice_aq_get_port_options(&pf->hw, opt, &options_count,
						 i, true, &active_idx,
						 &active_valid, &pending_idx,
						 &pending_valid);
		if (status) {
			dev_dbg(dev, "Couldn't read port option for port %d, err %d\n",
				i, status);
			goto err;
		}
	}

	dev_dbg(dev, "Available port split options and max port speeds (Gbps):\n");
	dev_dbg(dev, "Status  Split      Quad 0          Quad 1\n");
	dev_dbg(dev, "        count  L0  L1  L2  L3  L4  L5  L6  L7\n");

	for (i = 0; i < options_count; i++) {
		cnt = 0;

		if (i == ice_active_port_option)
			str = "Active";
		else if ((i == pending_idx) && pending_valid)
			str = "Pending";
		else
			str = "";

		cnt += snprintf(&desc[cnt], ICE_PORT_OPT_DESC_LEN - cnt,
				"%-8s", str);

		cnt += snprintf(&desc[cnt], ICE_PORT_OPT_DESC_LEN - cnt,
				"%-6u", options[i].pmd);

		for (j = 0; j < ICE_MAX_PORT_PER_PCI_DEV; ++j) {
			speed = options[i + j * ICE_AQC_PORT_OPT_MAX].max_lane_speed;
			str = ice_devlink_port_opt_speed_str(speed);
			cnt += snprintf(&desc[cnt], ICE_PORT_OPT_DESC_LEN - cnt,
					"%3s ", str);
		}

		dev_dbg(dev, "%s\n", desc);
	}

err:
	kfree(options);
}

/**
 * ice_devlink_aq_set_port_option - Send set port option admin queue command
 * @pf: the PF to print split port options
 * @option_idx: selected port option
 * @extack: extended netdev ack structure
 *
 * Sends set port option admin queue command with selected port option and
 * calls NVM write activate.
 */
static int
ice_devlink_aq_set_port_option(struct ice_pf *pf, u8 option_idx,
			       struct netlink_ext_ack *extack)
{
	struct device *dev = ice_pf_to_dev(pf);
	int status;

	status = ice_aq_set_port_option(&pf->hw, 0, true, option_idx);
	if (status) {
		dev_dbg(dev, "ice_aq_set_port_option, err %d aq_err %d\n",
			status, pf->hw.adminq.sq_last_status);
		NL_SET_ERR_MSG_MOD(extack, "Port split request failed");
		return -EIO;
	}

	status = ice_acquire_nvm(&pf->hw, ICE_RES_WRITE);
	if (status) {
		dev_dbg(dev, "ice_acquire_nvm failed, err %d aq_err %d\n",
			status, pf->hw.adminq.sq_last_status);
		NL_SET_ERR_MSG_MOD(extack, "Failed to acquire NVM semaphore");
		return -EIO;
	}

	status = ice_nvm_write_activate(&pf->hw, ICE_AQC_NVM_ACTIV_REQ_EMPR, NULL);
	if (status) {
		dev_dbg(dev, "ice_nvm_write_activate failed, err %d aq_err %d\n",
			status, pf->hw.adminq.sq_last_status);
		NL_SET_ERR_MSG_MOD(extack, "Port split request failed to save data");
		ice_release_nvm(&pf->hw);
		return -EIO;
	}

	ice_release_nvm(&pf->hw);

	NL_SET_ERR_MSG_MOD(extack, "Reboot required to finish port split");
	return 0;
}

/**
 * ice_devlink_port_split - .port_split devlink handler
 * @devlink: devlink instance structure
 * @port: devlink port structure
 * @count: number of ports to split to
 * @extack: extended netdev ack structure
 *
 * Callback for the devlink .port_split operation.
 *
 * Unfortunately, the devlink expression of available options is limited
 * to just a number, so search for an FW port option which supports
 * the specified number. As there could be multiple FW port options with
 * the same port split count, allow switching between them. When the same
 * port split count request is issued again, switch to the next FW port
 * option with the same port split count.
 *
 * Return: zero on success or an error code on failure.
 */
static int
ice_devlink_port_split(struct devlink *devlink, struct devlink_port *port,
		       unsigned int count, struct netlink_ext_ack *extack)
{
	struct ice_aqc_get_port_options_elem options[ICE_AQC_PORT_OPT_MAX];
	u8 i, j, active_idx, pending_idx, new_option;
	struct ice_pf *pf = devlink_priv(devlink);
	u8 option_count = ICE_AQC_PORT_OPT_MAX;
	struct device *dev = ice_pf_to_dev(pf);
	bool active_valid, pending_valid;
	int status;

	status = ice_aq_get_port_options(&pf->hw, options, &option_count,
					 0, true, &active_idx, &active_valid,
					 &pending_idx, &pending_valid);
	if (status) {
		dev_dbg(dev, "Couldn't read port split options, err = %d\n",
			status);
		NL_SET_ERR_MSG_MOD(extack, "Failed to get available port split options");
		return -EIO;
	}

	new_option = ICE_AQC_PORT_OPT_MAX;
	active_idx = pending_valid ? pending_idx : active_idx;
	for (i = 1; i <= option_count; i++) {
		/* In order to allow switching between FW port options with
		 * the same port split count, search for a new option starting
		 * from the active/pending option (with array wrap around).
		 */
		j = (active_idx + i) % option_count;

		if (count == options[j].pmd) {
			new_option = j;
			break;
		}
	}

	if (new_option == active_idx) {
		dev_dbg(dev, "request to split: count: %u is already set and there are no other options\n",
			count);
		NL_SET_ERR_MSG_MOD(extack, "Requested split count is already set");
		ice_devlink_port_options_print(pf);
		return -EINVAL;
	}

	if (new_option == ICE_AQC_PORT_OPT_MAX) {
		dev_dbg(dev, "request to split: count: %u not found\n", count);
		NL_SET_ERR_MSG_MOD(extack, "Port split requested unsupported port config");
		ice_devlink_port_options_print(pf);
		return -EINVAL;
	}

	status = ice_devlink_aq_set_port_option(pf, new_option, extack);
	if (status)
		return status;

	ice_devlink_port_options_print(pf);

	return 0;
}

/**
 * ice_devlink_port_unsplit - .port_unsplit devlink handler
 * @devlink: devlink instance structure
 * @port: devlink port structure
 * @extack: extended netdev ack structure
 *
 * Callback for the devlink .port_unsplit operation.
 * Calls ice_devlink_port_split with split count set to 1.
 * There could be no FW option available with split count 1.
 *
 * Return: zero on success or an error code on failure.
 */
static int
ice_devlink_port_unsplit(struct devlink *devlink, struct devlink_port *port,
			 struct netlink_ext_ack *extack)
{
	return ice_devlink_port_split(devlink, port, 1, extack);
}

static const struct devlink_ops ice_devlink_ops = {
	.supported_flash_update_params = DEVLINK_SUPPORT_FLASH_UPDATE_OVERWRITE_MASK,
	.reload_actions = BIT(DEVLINK_RELOAD_ACTION_FW_ACTIVATE),
	/* The ice driver currently does not support driver reinit */
	.reload_down = ice_devlink_reload_empr_start,
	.reload_up = ice_devlink_reload_empr_finish,
	.port_split = ice_devlink_port_split,
	.port_unsplit = ice_devlink_port_unsplit,
	.eswitch_mode_get = ice_eswitch_mode_get,
	.eswitch_mode_set = ice_eswitch_mode_set,
	.info_get = ice_devlink_info_get,
	.flash_update = ice_devlink_flash_update,
};

static int
ice_devlink_enable_roce_get(struct devlink *devlink, u32 id,
			    struct devlink_param_gset_ctx *ctx)
{
	struct ice_pf *pf = devlink_priv(devlink);

	ctx->val.vbool = pf->rdma_mode & IIDC_RDMA_PROTOCOL_ROCEV2 ? true : false;

	return 0;
}

static int
ice_devlink_enable_roce_set(struct devlink *devlink, u32 id,
			    struct devlink_param_gset_ctx *ctx)
{
	struct ice_pf *pf = devlink_priv(devlink);
	bool roce_ena = ctx->val.vbool;
	int ret;

	if (!roce_ena) {
		ice_unplug_aux_dev(pf);
		pf->rdma_mode &= ~IIDC_RDMA_PROTOCOL_ROCEV2;
		return 0;
	}

	pf->rdma_mode |= IIDC_RDMA_PROTOCOL_ROCEV2;
	ret = ice_plug_aux_dev(pf);
	if (ret)
		pf->rdma_mode &= ~IIDC_RDMA_PROTOCOL_ROCEV2;

	return ret;
}

static int
ice_devlink_enable_roce_validate(struct devlink *devlink, u32 id,
				 union devlink_param_value val,
				 struct netlink_ext_ack *extack)
{
	struct ice_pf *pf = devlink_priv(devlink);

	if (!test_bit(ICE_FLAG_RDMA_ENA, pf->flags))
		return -EOPNOTSUPP;

	if (pf->rdma_mode & IIDC_RDMA_PROTOCOL_IWARP) {
		NL_SET_ERR_MSG_MOD(extack, "iWARP is currently enabled. This device cannot enable iWARP and RoCEv2 simultaneously");
		return -EOPNOTSUPP;
	}

	return 0;
}

static int
ice_devlink_enable_iw_get(struct devlink *devlink, u32 id,
			  struct devlink_param_gset_ctx *ctx)
{
	struct ice_pf *pf = devlink_priv(devlink);

	ctx->val.vbool = pf->rdma_mode & IIDC_RDMA_PROTOCOL_IWARP;

	return 0;
}

static int
ice_devlink_enable_iw_set(struct devlink *devlink, u32 id,
			  struct devlink_param_gset_ctx *ctx)
{
	struct ice_pf *pf = devlink_priv(devlink);
	bool iw_ena = ctx->val.vbool;
	int ret;

	if (!iw_ena) {
		ice_unplug_aux_dev(pf);
		pf->rdma_mode &= ~IIDC_RDMA_PROTOCOL_IWARP;
		return 0;
	}

	pf->rdma_mode |= IIDC_RDMA_PROTOCOL_IWARP;
	ret = ice_plug_aux_dev(pf);
	if (ret)
		pf->rdma_mode &= ~IIDC_RDMA_PROTOCOL_IWARP;

	return ret;
}

static int
ice_devlink_enable_iw_validate(struct devlink *devlink, u32 id,
			       union devlink_param_value val,
			       struct netlink_ext_ack *extack)
{
	struct ice_pf *pf = devlink_priv(devlink);

	if (!test_bit(ICE_FLAG_RDMA_ENA, pf->flags))
		return -EOPNOTSUPP;

	if (pf->rdma_mode & IIDC_RDMA_PROTOCOL_ROCEV2) {
		NL_SET_ERR_MSG_MOD(extack, "RoCEv2 is currently enabled. This device cannot enable iWARP and RoCEv2 simultaneously");
		return -EOPNOTSUPP;
	}

	return 0;
}

static const struct devlink_param ice_devlink_params[] = {
	DEVLINK_PARAM_GENERIC(ENABLE_ROCE, BIT(DEVLINK_PARAM_CMODE_RUNTIME),
			      ice_devlink_enable_roce_get,
			      ice_devlink_enable_roce_set,
			      ice_devlink_enable_roce_validate),
	DEVLINK_PARAM_GENERIC(ENABLE_IWARP, BIT(DEVLINK_PARAM_CMODE_RUNTIME),
			      ice_devlink_enable_iw_get,
			      ice_devlink_enable_iw_set,
			      ice_devlink_enable_iw_validate),

};

static void ice_devlink_free(void *devlink_ptr)
{
	devlink_free((struct devlink *)devlink_ptr);
}

/**
 * ice_allocate_pf - Allocate devlink and return PF structure pointer
 * @dev: the device to allocate for
 *
 * Allocate a devlink instance for this device and return the private area as
 * the PF structure. The devlink memory is kept track of through devres by
 * adding an action to remove it when unwinding.
 */
struct ice_pf *ice_allocate_pf(struct device *dev)
{
	struct devlink *devlink;

	devlink = devlink_alloc(&ice_devlink_ops, sizeof(struct ice_pf), dev);
	if (!devlink)
		return NULL;

	/* Add an action to teardown the devlink when unwinding the driver */
	if (devm_add_action_or_reset(dev, ice_devlink_free, devlink))
		return NULL;

	return devlink_priv(devlink);
}

/**
 * ice_devlink_register - Register devlink interface for this PF
 * @pf: the PF to register the devlink for.
 *
 * Register the devlink instance associated with this physical function.
 *
 * Return: zero on success or an error code on failure.
 */
void ice_devlink_register(struct ice_pf *pf)
{
	struct devlink *devlink = priv_to_devlink(pf);

	devlink_set_features(devlink, DEVLINK_F_RELOAD);
	devlink_register(devlink);
}

/**
 * ice_devlink_unregister - Unregister devlink resources for this PF.
 * @pf: the PF structure to cleanup
 *
 * Releases resources used by devlink and cleans up associated memory.
 */
void ice_devlink_unregister(struct ice_pf *pf)
{
	devlink_unregister(priv_to_devlink(pf));
}

/**
 * ice_devlink_set_switch_id - Set unique switch id based on pci dsn
 * @pf: the PF to create a devlink port for
 * @ppid: struct with switch id information
 */
static void
ice_devlink_set_switch_id(struct ice_pf *pf, struct netdev_phys_item_id *ppid)
{
	struct pci_dev *pdev = pf->pdev;
	u64 id;

	id = pci_get_dsn(pdev);

	ppid->id_len = sizeof(id);
	put_unaligned_be64(id, &ppid->id);
}

int ice_devlink_register_params(struct ice_pf *pf)
{
	struct devlink *devlink = priv_to_devlink(pf);
	union devlink_param_value value;
	int err;

	err = devlink_params_register(devlink, ice_devlink_params,
				      ARRAY_SIZE(ice_devlink_params));
	if (err)
		return err;

	value.vbool = false;
	devlink_param_driverinit_value_set(devlink,
					   DEVLINK_PARAM_GENERIC_ID_ENABLE_IWARP,
					   value);

	value.vbool = test_bit(ICE_FLAG_RDMA_ENA, pf->flags) ? true : false;
	devlink_param_driverinit_value_set(devlink,
					   DEVLINK_PARAM_GENERIC_ID_ENABLE_ROCE,
					   value);

	return 0;
}

void ice_devlink_unregister_params(struct ice_pf *pf)
{
	devlink_params_unregister(priv_to_devlink(pf), ice_devlink_params,
				  ARRAY_SIZE(ice_devlink_params));
}

/**
 * ice_devlink_set_port_split_options - Set port split options
 * @pf: the PF to set port split options
 * @attrs: devlink attributes
 *
 * Sets devlink port split options based on available FW port options
 */
static void
ice_devlink_set_port_split_options(struct ice_pf *pf,
				   struct devlink_port_attrs *attrs)
{
	struct ice_aqc_get_port_options_elem options[ICE_AQC_PORT_OPT_MAX];
	u8 i, active_idx, pending_idx, option_count = ICE_AQC_PORT_OPT_MAX;
	bool active_valid, pending_valid;
	int status;

	status = ice_aq_get_port_options(&pf->hw, options, &option_count,
					 0, true, &active_idx, &active_valid,
					 &pending_idx, &pending_valid);
	if (status) {
		dev_dbg(ice_pf_to_dev(pf), "Couldn't read port split options, err = %d\n",
			status);
		return;
	}

	/* find the biggest available port split count */
	for (i = 0; i < option_count; i++)
		attrs->lanes = max_t(int, attrs->lanes, options[i].pmd);

	attrs->splittable = attrs->lanes ? 1 : 0;
	ice_active_port_option = active_idx;
}

/**
 * ice_devlink_create_pf_port - Create a devlink port for this PF
 * @pf: the PF to create a devlink port for
 *
 * Create and register a devlink_port for this PF.
 *
 * Return: zero on success or an error code on failure.
 */
int ice_devlink_create_pf_port(struct ice_pf *pf)
{
	struct devlink_port_attrs attrs = {};
	struct devlink_port *devlink_port;
	struct devlink *devlink;
	struct ice_vsi *vsi;
	struct device *dev;
	int err;

	dev = ice_pf_to_dev(pf);

	devlink_port = &pf->devlink_port;

	vsi = ice_get_main_vsi(pf);
	if (!vsi)
		return -EIO;

	attrs.flavour = DEVLINK_PORT_FLAVOUR_PHYSICAL;
	attrs.phys.port_number = pf->hw.bus.func;

	/* As FW supports only port split options for whole device,
	 * set port split options only for first PF.
	 */
	if (pf->hw.pf_id == 0)
		ice_devlink_set_port_split_options(pf, &attrs);

	ice_devlink_set_switch_id(pf, &attrs.switch_id);

	devlink_port_attrs_set(devlink_port, &attrs);
	devlink = priv_to_devlink(pf);

	err = devlink_port_register(devlink, devlink_port, vsi->idx);
	if (err) {
		dev_err(dev, "Failed to create devlink port for PF %d, error %d\n",
			pf->hw.pf_id, err);
		return err;
	}

	return 0;
}

/**
 * ice_devlink_destroy_pf_port - Destroy the devlink_port for this PF
 * @pf: the PF to cleanup
 *
 * Unregisters the devlink_port structure associated with this PF.
 */
void ice_devlink_destroy_pf_port(struct ice_pf *pf)
{
	struct devlink_port *devlink_port;

	devlink_port = &pf->devlink_port;

	devlink_port_type_clear(devlink_port);
	devlink_port_unregister(devlink_port);
}

/**
<<<<<<< HEAD
 * ice_devlink_create_pf_port - Create a devlink port for this PF
 * @pf: the PF to create a devlink port for
 *
 * Create and register a devlink_port for this PF.
 *
 * Return: zero on success or an error code on failure.
 */
int ice_devlink_create_pf_port(struct ice_pf *pf)
=======
 * ice_devlink_create_vf_port - Create a devlink port for this VF
 * @vf: the VF to create a port for
 *
 * Create and register a devlink_port for this VF.
 *
 * Return: zero on success or an error code on failure.
 */
int ice_devlink_create_vf_port(struct ice_vf *vf)
>>>>>>> d60c95ef
{
	struct devlink_port_attrs attrs = {};
	struct devlink_port *devlink_port;
	struct devlink *devlink;
	struct ice_vsi *vsi;
	struct device *dev;
	int err;

<<<<<<< HEAD
	dev = ice_pf_to_dev(pf);

	devlink_port = &pf->devlink_port;

	vsi = ice_get_main_vsi(pf);
	if (!vsi)
		return -EIO;

	attrs.flavour = DEVLINK_PORT_FLAVOUR_PHYSICAL;
	attrs.phys.port_number = pf->hw.bus.func;
	devlink_port_attrs_set(devlink_port, &attrs);
	devlink = priv_to_devlink(pf);

	err = devlink_port_register(devlink, devlink_port, vsi->idx);
	if (err) {
		dev_err(dev, "Failed to create devlink port for PF %d, error %d\n",
			pf->hw.pf_id, err);
		return err;
	}

	return 0;
}

/**
 * ice_devlink_destroy_pf_port - Destroy the devlink_port for this PF
 * @pf: the PF to cleanup
 *
 * Unregisters the devlink_port structure associated with this PF.
 */
void ice_devlink_destroy_pf_port(struct ice_pf *pf)
{
	struct devlink_port *devlink_port;

	devlink_port = &pf->devlink_port;

	devlink_port_type_clear(devlink_port);
	devlink_port_unregister(devlink_port);
}

/**
 * ice_devlink_create_vf_port - Create a devlink port for this VF
 * @vf: the VF to create a port for
 *
 * Create and register a devlink_port for this VF.
 *
 * Return: zero on success or an error code on failure.
 */
int ice_devlink_create_vf_port(struct ice_vf *vf)
{
	struct devlink_port_attrs attrs = {};
	struct devlink_port *devlink_port;
	struct devlink *devlink;
	struct ice_vsi *vsi;
	struct device *dev;
	struct ice_pf *pf;
	int err;

	pf = vf->pf;
	dev = ice_pf_to_dev(pf);
	vsi = ice_get_vf_vsi(vf);
	devlink_port = &vf->devlink_port;

	attrs.flavour = DEVLINK_PORT_FLAVOUR_PCI_VF;
	attrs.pci_vf.pf = pf->hw.bus.func;
	attrs.pci_vf.vf = vf->vf_id;

	devlink_port_attrs_set(devlink_port, &attrs);
	devlink = priv_to_devlink(pf);

	err = devlink_port_register(devlink, devlink_port, vsi->idx);
	if (err) {
		dev_err(dev, "Failed to create devlink port for VF %d, error %d\n",
			vf->vf_id, err);
		return err;
	}

=======
	pf = vf->pf;
	dev = ice_pf_to_dev(pf);
	devlink_port = &vf->devlink_port;

	vsi = ice_get_vf_vsi(vf);
	if (!vsi)
		return -EINVAL;

	attrs.flavour = DEVLINK_PORT_FLAVOUR_PCI_VF;
	attrs.pci_vf.pf = pf->hw.bus.func;
	attrs.pci_vf.vf = vf->vf_id;

	ice_devlink_set_switch_id(pf, &attrs.switch_id);

	devlink_port_attrs_set(devlink_port, &attrs);
	devlink = priv_to_devlink(pf);

	err = devlink_port_register(devlink, devlink_port, vsi->idx);
	if (err) {
		dev_err(dev, "Failed to create devlink port for VF %d, error %d\n",
			vf->vf_id, err);
		return err;
	}

>>>>>>> d60c95ef
	return 0;
}

/**
 * ice_devlink_destroy_vf_port - Destroy the devlink_port for this VF
 * @vf: the VF to cleanup
 *
 * Unregisters the devlink_port structure associated with this VF.
 */
void ice_devlink_destroy_vf_port(struct ice_vf *vf)
{
	struct devlink_port *devlink_port;

	devlink_port = &vf->devlink_port;

	devlink_port_type_clear(devlink_port);
	devlink_port_unregister(devlink_port);
}

#define ICE_DEVLINK_READ_BLK_SIZE (1024 * 1024)

/**
 * ice_devlink_nvm_snapshot - Capture a snapshot of the NVM flash contents
 * @devlink: the devlink instance
 * @ops: the devlink region being snapshotted
 * @extack: extended ACK response structure
 * @data: on exit points to snapshot data buffer
 *
 * This function is called in response to the DEVLINK_CMD_REGION_TRIGGER for
 * the nvm-flash devlink region. It captures a snapshot of the full NVM flash
 * contents, including both banks of flash. This snapshot can later be viewed
 * via the devlink-region interface.
 *
 * It captures the flash using the FLASH_ONLY bit set when reading via
 * firmware, so it does not read the current Shadow RAM contents. For that,
 * use the shadow-ram region.
 *
 * @returns zero on success, and updates the data pointer. Returns a non-zero
 * error code on failure.
 */
static int ice_devlink_nvm_snapshot(struct devlink *devlink,
				    const struct devlink_region_ops *ops,
				    struct netlink_ext_ack *extack, u8 **data)
{
	struct ice_pf *pf = devlink_priv(devlink);
	struct device *dev = ice_pf_to_dev(pf);
	struct ice_hw *hw = &pf->hw;
	u8 *nvm_data, *tmp, i;
	u32 nvm_size, left;
	s8 num_blks;
	int status;

	nvm_size = hw->flash.flash_size;
	nvm_data = vzalloc(nvm_size);
	if (!nvm_data)
		return -ENOMEM;


	num_blks = DIV_ROUND_UP(nvm_size, ICE_DEVLINK_READ_BLK_SIZE);
	tmp = nvm_data;
	left = nvm_size;

	/* Some systems take longer to read the NVM than others which causes the
	 * FW to reclaim the NVM lock before the entire NVM has been read. Fix
	 * this by breaking the reads of the NVM into smaller chunks that will
	 * probably not take as long. This has some overhead since we are
	 * increasing the number of AQ commands, but it should always work
	 */
	for (i = 0; i < num_blks; i++) {
		u32 read_sz = min_t(u32, ICE_DEVLINK_READ_BLK_SIZE, left);

		status = ice_acquire_nvm(hw, ICE_RES_READ);
		if (status) {
			dev_dbg(dev, "ice_acquire_nvm failed, err %d aq_err %d\n",
				status, hw->adminq.sq_last_status);
			NL_SET_ERR_MSG_MOD(extack, "Failed to acquire NVM semaphore");
			vfree(nvm_data);
			return -EIO;
		}

		status = ice_read_flat_nvm(hw, i * ICE_DEVLINK_READ_BLK_SIZE,
					   &read_sz, tmp, false);
		if (status) {
			dev_dbg(dev, "ice_read_flat_nvm failed after reading %u bytes, err %d aq_err %d\n",
				read_sz, status, hw->adminq.sq_last_status);
			NL_SET_ERR_MSG_MOD(extack, "Failed to read NVM contents");
			ice_release_nvm(hw);
			vfree(nvm_data);
			return -EIO;
		}
		ice_release_nvm(hw);

		tmp += read_sz;
		left -= read_sz;
	}

	*data = nvm_data;

	return 0;
}

/**
 * ice_devlink_sram_snapshot - Capture a snapshot of the Shadow RAM contents
 * @devlink: the devlink instance
 * @ops: the devlink region being snapshotted
 * @extack: extended ACK response structure
 * @data: on exit points to snapshot data buffer
 *
 * This function is called in response to the DEVLINK_CMD_REGION_TRIGGER for
 * the shadow-ram devlink region. It captures a snapshot of the shadow ram
 * contents. This snapshot can later be viewed via the devlink-region
 * interface.
 *
 * @returns zero on success, and updates the data pointer. Returns a non-zero
 * error code on failure.
 */
static int
ice_devlink_sram_snapshot(struct devlink *devlink,
			  const struct devlink_region_ops __always_unused *ops,
			  struct netlink_ext_ack *extack, u8 **data)
{
	struct ice_pf *pf = devlink_priv(devlink);
	struct device *dev = ice_pf_to_dev(pf);
	struct ice_hw *hw = &pf->hw;
	u8 *sram_data;
	u32 sram_size;
	int err;

	sram_size = hw->flash.sr_words * 2u;
	sram_data = vzalloc(sram_size);
	if (!sram_data)
		return -ENOMEM;

	err = ice_acquire_nvm(hw, ICE_RES_READ);
	if (err) {
		dev_dbg(dev, "ice_acquire_nvm failed, err %d aq_err %d\n",
			err, hw->adminq.sq_last_status);
		NL_SET_ERR_MSG_MOD(extack, "Failed to acquire NVM semaphore");
		vfree(sram_data);
		return err;
	}

	/* Read from the Shadow RAM, rather than directly from NVM */
	err = ice_read_flat_nvm(hw, 0, &sram_size, sram_data, true);
	if (err) {
		dev_dbg(dev, "ice_read_flat_nvm failed after reading %u bytes, err %d aq_err %d\n",
			sram_size, err, hw->adminq.sq_last_status);
		NL_SET_ERR_MSG_MOD(extack,
				   "Failed to read Shadow RAM contents");
		ice_release_nvm(hw);
		vfree(sram_data);
		return err;
	}

	ice_release_nvm(hw);

	*data = sram_data;

	return 0;
}

/**
 * ice_devlink_devcaps_snapshot - Capture snapshot of device capabilities
 * @devlink: the devlink instance
 * @ops: the devlink region being snapshotted
 * @extack: extended ACK response structure
 * @data: on exit points to snapshot data buffer
 *
 * This function is called in response to the DEVLINK_CMD_REGION_TRIGGER for
 * the device-caps devlink region. It captures a snapshot of the device
 * capabilities reported by firmware.
 *
 * @returns zero on success, and updates the data pointer. Returns a non-zero
 * error code on failure.
 */
static int
ice_devlink_devcaps_snapshot(struct devlink *devlink,
			     const struct devlink_region_ops *ops,
			     struct netlink_ext_ack *extack, u8 **data)
{
	struct ice_pf *pf = devlink_priv(devlink);
	struct device *dev = ice_pf_to_dev(pf);
	struct ice_hw *hw = &pf->hw;
	void *devcaps;
	int status;

	devcaps = vzalloc(ICE_AQ_MAX_BUF_LEN);
	if (!devcaps)
		return -ENOMEM;

	status = ice_aq_list_caps(hw, devcaps, ICE_AQ_MAX_BUF_LEN, NULL,
				  ice_aqc_opc_list_dev_caps, NULL);
	if (status) {
		dev_dbg(dev, "ice_aq_list_caps: failed to read device capabilities, err %d aq_err %d\n",
			status, hw->adminq.sq_last_status);
		NL_SET_ERR_MSG_MOD(extack, "Failed to read device capabilities");
		vfree(devcaps);
		return status;
	}

	*data = (u8 *)devcaps;

	return 0;
}

static const struct devlink_region_ops ice_nvm_region_ops = {
	.name = "nvm-flash",
	.destructor = vfree,
	.snapshot = ice_devlink_nvm_snapshot,
};

static const struct devlink_region_ops ice_sram_region_ops = {
	.name = "shadow-ram",
	.destructor = vfree,
	.snapshot = ice_devlink_sram_snapshot,
};

static const struct devlink_region_ops ice_devcaps_region_ops = {
	.name = "device-caps",
	.destructor = vfree,
	.snapshot = ice_devlink_devcaps_snapshot,
};

/**
 * ice_devlink_init_regions - Initialize devlink regions
 * @pf: the PF device structure
 *
 * Create devlink regions used to enable access to dump the contents of the
 * flash memory on the device.
 */
void ice_devlink_init_regions(struct ice_pf *pf)
{
	struct devlink *devlink = priv_to_devlink(pf);
	struct device *dev = ice_pf_to_dev(pf);
	u64 nvm_size, sram_size;

	nvm_size = pf->hw.flash.flash_size;
	pf->nvm_region = devlink_region_create(devlink, &ice_nvm_region_ops, 1,
					       nvm_size);
	if (IS_ERR(pf->nvm_region)) {
		dev_err(dev, "failed to create NVM devlink region, err %ld\n",
			PTR_ERR(pf->nvm_region));
		pf->nvm_region = NULL;
	}

	sram_size = pf->hw.flash.sr_words * 2u;
	pf->sram_region = devlink_region_create(devlink, &ice_sram_region_ops,
						1, sram_size);
	if (IS_ERR(pf->sram_region)) {
		dev_err(dev, "failed to create shadow-ram devlink region, err %ld\n",
			PTR_ERR(pf->sram_region));
		pf->sram_region = NULL;
	}

	pf->devcaps_region = devlink_region_create(devlink,
						   &ice_devcaps_region_ops, 10,
						   ICE_AQ_MAX_BUF_LEN);
	if (IS_ERR(pf->devcaps_region)) {
		dev_err(dev, "failed to create device-caps devlink region, err %ld\n",
			PTR_ERR(pf->devcaps_region));
		pf->devcaps_region = NULL;
	}
}

/**
 * ice_devlink_destroy_regions - Destroy devlink regions
 * @pf: the PF device structure
 *
 * Remove previously created regions for this PF.
 */
void ice_devlink_destroy_regions(struct ice_pf *pf)
{
	if (pf->nvm_region)
		devlink_region_destroy(pf->nvm_region);

	if (pf->sram_region)
		devlink_region_destroy(pf->sram_region);

	if (pf->devcaps_region)
		devlink_region_destroy(pf->devcaps_region);
}<|MERGE_RESOLUTION|>--- conflicted
+++ resolved
@@ -1042,74 +1042,6 @@
 }
 
 /**
-<<<<<<< HEAD
- * ice_devlink_create_pf_port - Create a devlink port for this PF
- * @pf: the PF to create a devlink port for
- *
- * Create and register a devlink_port for this PF.
- *
- * Return: zero on success or an error code on failure.
- */
-int ice_devlink_create_pf_port(struct ice_pf *pf)
-=======
- * ice_devlink_create_vf_port - Create a devlink port for this VF
- * @vf: the VF to create a port for
- *
- * Create and register a devlink_port for this VF.
- *
- * Return: zero on success or an error code on failure.
- */
-int ice_devlink_create_vf_port(struct ice_vf *vf)
->>>>>>> d60c95ef
-{
-	struct devlink_port_attrs attrs = {};
-	struct devlink_port *devlink_port;
-	struct devlink *devlink;
-	struct ice_vsi *vsi;
-	struct device *dev;
-	int err;
-
-<<<<<<< HEAD
-	dev = ice_pf_to_dev(pf);
-
-	devlink_port = &pf->devlink_port;
-
-	vsi = ice_get_main_vsi(pf);
-	if (!vsi)
-		return -EIO;
-
-	attrs.flavour = DEVLINK_PORT_FLAVOUR_PHYSICAL;
-	attrs.phys.port_number = pf->hw.bus.func;
-	devlink_port_attrs_set(devlink_port, &attrs);
-	devlink = priv_to_devlink(pf);
-
-	err = devlink_port_register(devlink, devlink_port, vsi->idx);
-	if (err) {
-		dev_err(dev, "Failed to create devlink port for PF %d, error %d\n",
-			pf->hw.pf_id, err);
-		return err;
-	}
-
-	return 0;
-}
-
-/**
- * ice_devlink_destroy_pf_port - Destroy the devlink_port for this PF
- * @pf: the PF to cleanup
- *
- * Unregisters the devlink_port structure associated with this PF.
- */
-void ice_devlink_destroy_pf_port(struct ice_pf *pf)
-{
-	struct devlink_port *devlink_port;
-
-	devlink_port = &pf->devlink_port;
-
-	devlink_port_type_clear(devlink_port);
-	devlink_port_unregister(devlink_port);
-}
-
-/**
  * ice_devlink_create_vf_port - Create a devlink port for this VF
  * @vf: the VF to create a port for
  *
@@ -1129,12 +1061,17 @@
 
 	pf = vf->pf;
 	dev = ice_pf_to_dev(pf);
+	devlink_port = &vf->devlink_port;
+
 	vsi = ice_get_vf_vsi(vf);
-	devlink_port = &vf->devlink_port;
+	if (!vsi)
+		return -EINVAL;
 
 	attrs.flavour = DEVLINK_PORT_FLAVOUR_PCI_VF;
 	attrs.pci_vf.pf = pf->hw.bus.func;
 	attrs.pci_vf.vf = vf->vf_id;
+
+	ice_devlink_set_switch_id(pf, &attrs.switch_id);
 
 	devlink_port_attrs_set(devlink_port, &attrs);
 	devlink = priv_to_devlink(pf);
@@ -1146,32 +1083,6 @@
 		return err;
 	}
 
-=======
-	pf = vf->pf;
-	dev = ice_pf_to_dev(pf);
-	devlink_port = &vf->devlink_port;
-
-	vsi = ice_get_vf_vsi(vf);
-	if (!vsi)
-		return -EINVAL;
-
-	attrs.flavour = DEVLINK_PORT_FLAVOUR_PCI_VF;
-	attrs.pci_vf.pf = pf->hw.bus.func;
-	attrs.pci_vf.vf = vf->vf_id;
-
-	ice_devlink_set_switch_id(pf, &attrs.switch_id);
-
-	devlink_port_attrs_set(devlink_port, &attrs);
-	devlink = priv_to_devlink(pf);
-
-	err = devlink_port_register(devlink, devlink_port, vsi->idx);
-	if (err) {
-		dev_err(dev, "Failed to create devlink port for VF %d, error %d\n",
-			vf->vf_id, err);
-		return err;
-	}
-
->>>>>>> d60c95ef
 	return 0;
 }
 
