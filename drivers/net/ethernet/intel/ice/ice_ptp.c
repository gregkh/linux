// SPDX-License-Identifier: GPL-2.0
/* Copyright (C) 2021, Intel Corporation. */

#include "ice.h"
#include "ice_lib.h"
#include "ice_trace.h"
#include "ice_cgu_regs.h"

static const char ice_pin_names[][64] = {
	"SDP0",
	"SDP1",
	"SDP2",
	"SDP3",
	"TIME_SYNC",
	"1PPS"
};

static const struct ice_ptp_pin_desc ice_pin_desc_e82x[] = {
	/* name,        gpio */
	{  TIME_SYNC, {  4, -1 }},
	{  ONE_PPS,   { -1,  5 }},
};

static const struct ice_ptp_pin_desc ice_pin_desc_e825c[] = {
	/* name,        gpio */
	{  SDP0,      {  0,  0 }},
	{  SDP1,      {  1,  1 }},
	{  SDP2,      {  2,  2 }},
	{  SDP3,      {  3,  3 }},
	{  TIME_SYNC, {  4, -1 }},
	{  ONE_PPS,   { -1,  5 }},
};

<<<<<<< HEAD
static struct ice_pf *ice_get_ctrl_pf(struct ice_pf *pf)
{
	return !pf->adapter ? NULL : pf->adapter->ctrl_pf;
}

static struct ice_ptp *ice_get_ctrl_ptp(struct ice_pf *pf)
{
	struct ice_pf *ctrl_pf = ice_get_ctrl_pf(pf);

	return !ctrl_pf ? NULL : &ctrl_pf->ptp;
}

/**
 * ice_get_sma_config_e810t
 * @hw: pointer to the hw struct
 * @ptp_pins: pointer to the ptp_pin_desc struture
 *
 * Read the configuration of the SMA control logic and put it into the
 * ptp_pin_desc structure
 */
static int
ice_get_sma_config_e810t(struct ice_hw *hw, struct ptp_pin_desc *ptp_pins)
{
	u8 data, i;
	int status;
=======
static const struct ice_ptp_pin_desc ice_pin_desc_e810[] = {
	/* name,      gpio */
	{  SDP0,    {  0, 0 }},
	{  SDP1,    {  1, 1 }},
	{  SDP2,    {  2, 2 }},
	{  SDP3,    {  3, 3 }},
	{  ONE_PPS, { -1, 5 }},
};
>>>>>>> 4e3ac415

static const char ice_pin_names_nvm[][64] = {
	"GNSS",
	"SMA1",
	"U.FL1",
	"SMA2",
	"U.FL2",
};

static const struct ice_ptp_pin_desc ice_pin_desc_e810_sma[] = {
	/* name,   gpio */
	{  GNSS, {  1, -1 }},
	{  SMA1, {  1,  0 }},
	{  UFL1, { -1,  0 }},
	{  SMA2, {  3,  2 }},
	{  UFL2, {  3, -1 }},
};

static struct ice_pf *ice_get_ctrl_pf(struct ice_pf *pf)
{
	return !pf->adapter ? NULL : pf->adapter->ctrl_pf;
}

static struct ice_ptp *ice_get_ctrl_ptp(struct ice_pf *pf)
{
	struct ice_pf *ctrl_pf = ice_get_ctrl_pf(pf);

	return !ctrl_pf ? NULL : &ctrl_pf->ptp;
}

/**
 * ice_ptp_find_pin_idx - Find pin index in ptp_pin_desc
 * @pf: Board private structure
 * @func: Pin function
 * @chan: GPIO channel
 *
 * Return: positive pin number when pin is present, -1 otherwise
 */
static int ice_ptp_find_pin_idx(struct ice_pf *pf, enum ptp_pin_function func,
				unsigned int chan)
{
	const struct ptp_clock_info *info = &pf->ptp.info;
	int i;

	for (i = 0; i < info->n_pins; i++) {
		if (info->pin_config[i].func == func &&
		    info->pin_config[i].chan == chan)
			return i;
	}

	return -1;
}

/**
 * ice_ptp_update_sma_data - update SMA pins data according to pins setup
 * @pf: Board private structure
 * @sma_pins: parsed SMA pins status
 * @data: SMA data to update
 */
static void ice_ptp_update_sma_data(struct ice_pf *pf, unsigned int sma_pins[],
				    u8 *data)
{
	const char *state1, *state2;

	/* Set the right state based on the desired configuration.
	 * When bit is set, functionality is disabled.
	 */
	*data &= ~ICE_ALL_SMA_MASK;
	if (!sma_pins[UFL1 - 1]) {
		if (sma_pins[SMA1 - 1] == PTP_PF_EXTTS) {
			state1 = "SMA1 Rx, U.FL1 disabled";
			*data |= ICE_SMA1_TX_EN;
		} else if (sma_pins[SMA1 - 1] == PTP_PF_PEROUT) {
			state1 = "SMA1 Tx U.FL1 disabled";
			*data |= ICE_SMA1_DIR_EN;
		} else {
			state1 = "SMA1 disabled, U.FL1 disabled";
			*data |= ICE_SMA1_MASK;
		}
	} else {
		/* U.FL1 Tx will always enable SMA1 Rx */
		state1 = "SMA1 Rx, U.FL1 Tx";
	}

	if (!sma_pins[UFL2 - 1]) {
		if (sma_pins[SMA2 - 1] == PTP_PF_EXTTS) {
			state2 = "SMA2 Rx, U.FL2 disabled";
			*data |= ICE_SMA2_TX_EN | ICE_SMA2_UFL2_RX_DIS;
		} else if (sma_pins[SMA2 - 1] == PTP_PF_PEROUT) {
			state2 = "SMA2 Tx, U.FL2 disabled";
			*data |= ICE_SMA2_DIR_EN | ICE_SMA2_UFL2_RX_DIS;
		} else {
			state2 = "SMA2 disabled, U.FL2 disabled";
			*data |= ICE_SMA2_MASK;
		}
	} else {
		if (!sma_pins[SMA2 - 1]) {
			state2 = "SMA2 disabled, U.FL2 Rx";
			*data |= ICE_SMA2_DIR_EN | ICE_SMA2_TX_EN;
		} else {
			state2 = "SMA2 Tx, U.FL2 Rx";
			*data |= ICE_SMA2_DIR_EN;
		}
	}

	dev_dbg(ice_pf_to_dev(pf), "%s, %s\n", state1, state2);
}

/**
 * ice_ptp_set_sma_cfg - set the configuration of the SMA control logic
 * @pf: Board private structure
 *
 * Return: 0 on success, negative error code otherwise
 */
static int ice_ptp_set_sma_cfg(struct ice_pf *pf)
{
	const struct ice_ptp_pin_desc *ice_pins = pf->ptp.ice_pin_desc;
	struct ptp_pin_desc *pins = pf->ptp.pin_desc;
	unsigned int sma_pins[ICE_SMA_PINS_NUM] = {};
	int err;
	u8 data;

	/* Read initial pin state value */
	err = ice_read_sma_ctrl(&pf->hw, &data);
	if (err)
		return err;

	/* Get SMA/U.FL pins states */
	for (int i = 0; i < pf->ptp.info.n_pins; i++)
		if (pins[i].func) {
			int name_idx = ice_pins[i].name_idx;

			switch (name_idx) {
			case SMA1:
			case UFL1:
			case SMA2:
			case UFL2:
				sma_pins[name_idx - 1] = pins[i].func;
				break;
			default:
				continue;
			}
		}

	ice_ptp_update_sma_data(pf, sma_pins, &data);
	return ice_write_sma_ctrl(&pf->hw, data);
}

/**
 * ice_ptp_cfg_tx_interrupt - Configure Tx timestamp interrupt for the device
 * @pf: Board private structure
 *
 * Program the device to respond appropriately to the Tx timestamp interrupt
 * cause.
 */
static void ice_ptp_cfg_tx_interrupt(struct ice_pf *pf)
{
	struct ice_hw *hw = &pf->hw;
	bool enable;
	u32 val;

	switch (pf->ptp.tx_interrupt_mode) {
	case ICE_PTP_TX_INTERRUPT_ALL:
		/* React to interrupts across all quads. */
		wr32(hw, PFINT_TSYN_MSK + (0x4 * hw->pf_id), (u32)0x1f);
		enable = true;
		break;
	case ICE_PTP_TX_INTERRUPT_NONE:
		/* Do not react to interrupts on any quad. */
		wr32(hw, PFINT_TSYN_MSK + (0x4 * hw->pf_id), (u32)0x0);
		enable = false;
		break;
	case ICE_PTP_TX_INTERRUPT_SELF:
	default:
		enable = pf->ptp.tstamp_config.tx_type == HWTSTAMP_TX_ON;
		break;
	}

	/* Configure the Tx timestamp interrupt */
	val = rd32(hw, PFINT_OICR_ENA);
	if (enable)
		val |= PFINT_OICR_TSYN_TX_M;
	else
		val &= ~PFINT_OICR_TSYN_TX_M;
	wr32(hw, PFINT_OICR_ENA, val);
}

/**
 * ice_set_rx_tstamp - Enable or disable Rx timestamping
 * @pf: The PF pointer to search in
 * @on: bool value for whether timestamps are enabled or disabled
 */
static void ice_set_rx_tstamp(struct ice_pf *pf, bool on)
{
	struct ice_vsi *vsi;
	u16 i;

	vsi = ice_get_main_vsi(pf);
	if (!vsi || !vsi->rx_rings)
		return;

	/* Set the timestamp flag for all the Rx rings */
	ice_for_each_rxq(vsi, i) {
		if (!vsi->rx_rings[i])
			continue;
		vsi->rx_rings[i]->ptp_rx = on;
	}
}

/**
 * ice_ptp_disable_timestamp_mode - Disable current timestamp mode
 * @pf: Board private structure
 *
 * Called during preparation for reset to temporarily disable timestamping on
 * the device. Called during remove to disable timestamping while cleaning up
 * driver resources.
 */
static void ice_ptp_disable_timestamp_mode(struct ice_pf *pf)
{
	struct ice_hw *hw = &pf->hw;
	u32 val;

	val = rd32(hw, PFINT_OICR_ENA);
	val &= ~PFINT_OICR_TSYN_TX_M;
	wr32(hw, PFINT_OICR_ENA, val);

	ice_set_rx_tstamp(pf, false);
}

/**
 * ice_ptp_restore_timestamp_mode - Restore timestamp configuration
 * @pf: Board private structure
 *
 * Called at the end of rebuild to restore timestamp configuration after
 * a device reset.
 */
void ice_ptp_restore_timestamp_mode(struct ice_pf *pf)
{
	struct ice_hw *hw = &pf->hw;
	bool enable_rx;

	ice_ptp_cfg_tx_interrupt(pf);

	enable_rx = pf->ptp.tstamp_config.rx_filter == HWTSTAMP_FILTER_ALL;
	ice_set_rx_tstamp(pf, enable_rx);

	/* Trigger an immediate software interrupt to ensure that timestamps
	 * which occurred during reset are handled now.
	 */
	wr32(hw, PFINT_OICR, PFINT_OICR_TSYN_TX_M);
	ice_flush(hw);
}

/**
 * ice_ptp_read_src_clk_reg - Read the source clock register
 * @pf: Board private structure
 * @sts: Optional parameter for holding a pair of system timestamps from
 *       the system clock. Will be ignored if NULL is given.
 */
static u64
ice_ptp_read_src_clk_reg(struct ice_pf *pf, struct ptp_system_timestamp *sts)
{
	struct ice_hw *hw = &pf->hw;
	u32 hi, lo, lo2;
	u8 tmr_idx;

	tmr_idx = ice_get_ptp_src_clock_index(hw);
	guard(spinlock)(&pf->adapter->ptp_gltsyn_time_lock);
	/* Read the system timestamp pre PHC read */
	ptp_read_system_prets(sts);

	lo = rd32(hw, GLTSYN_TIME_L(tmr_idx));

	/* Read the system timestamp post PHC read */
	ptp_read_system_postts(sts);

	hi = rd32(hw, GLTSYN_TIME_H(tmr_idx));
	lo2 = rd32(hw, GLTSYN_TIME_L(tmr_idx));

	if (lo2 < lo) {
		/* if TIME_L rolled over read TIME_L again and update
		 * system timestamps
		 */
		ptp_read_system_prets(sts);
		lo = rd32(hw, GLTSYN_TIME_L(tmr_idx));
		ptp_read_system_postts(sts);
		hi = rd32(hw, GLTSYN_TIME_H(tmr_idx));
	}

	return ((u64)hi << 32) | lo;
}

/**
 * ice_ptp_extend_32b_ts - Convert a 32b nanoseconds timestamp to 64b
 * @cached_phc_time: recently cached copy of PHC time
 * @in_tstamp: Ingress/egress 32b nanoseconds timestamp value
 *
 * Hardware captures timestamps which contain only 32 bits of nominal
 * nanoseconds, as opposed to the 64bit timestamps that the stack expects.
 * Note that the captured timestamp values may be 40 bits, but the lower
 * 8 bits are sub-nanoseconds and generally discarded.
 *
 * Extend the 32bit nanosecond timestamp using the following algorithm and
 * assumptions:
 *
 * 1) have a recently cached copy of the PHC time
 * 2) assume that the in_tstamp was captured 2^31 nanoseconds (~2.1
 *    seconds) before or after the PHC time was captured.
 * 3) calculate the delta between the cached time and the timestamp
 * 4) if the delta is smaller than 2^31 nanoseconds, then the timestamp was
 *    captured after the PHC time. In this case, the full timestamp is just
 *    the cached PHC time plus the delta.
 * 5) otherwise, if the delta is larger than 2^31 nanoseconds, then the
 *    timestamp was captured *before* the PHC time, i.e. because the PHC
 *    cache was updated after the timestamp was captured by hardware. In this
 *    case, the full timestamp is the cached time minus the inverse delta.
 *
 * This algorithm works even if the PHC time was updated after a Tx timestamp
 * was requested, but before the Tx timestamp event was reported from
 * hardware.
 *
 * This calculation primarily relies on keeping the cached PHC time up to
 * date. If the timestamp was captured more than 2^31 nanoseconds after the
 * PHC time, it is possible that the lower 32bits of PHC time have
 * overflowed more than once, and we might generate an incorrect timestamp.
 *
 * This is prevented by (a) periodically updating the cached PHC time once
 * a second, and (b) discarding any Tx timestamp packet if it has waited for
 * a timestamp for more than one second.
 */
static u64 ice_ptp_extend_32b_ts(u64 cached_phc_time, u32 in_tstamp)
{
	u32 delta, phc_time_lo;
	u64 ns;

	/* Extract the lower 32 bits of the PHC time */
	phc_time_lo = (u32)cached_phc_time;

	/* Calculate the delta between the lower 32bits of the cached PHC
	 * time and the in_tstamp value
	 */
	delta = (in_tstamp - phc_time_lo);

	/* Do not assume that the in_tstamp is always more recent than the
	 * cached PHC time. If the delta is large, it indicates that the
	 * in_tstamp was taken in the past, and should be converted
	 * forward.
	 */
	if (delta > (U32_MAX / 2)) {
		/* reverse the delta calculation here */
		delta = (phc_time_lo - in_tstamp);
		ns = cached_phc_time - delta;
	} else {
		ns = cached_phc_time + delta;
	}

	return ns;
}

/**
 * ice_ptp_extend_40b_ts - Convert a 40b timestamp to 64b nanoseconds
 * @pf: Board private structure
 * @in_tstamp: Ingress/egress 40b timestamp value
 *
 * The Tx and Rx timestamps are 40 bits wide, including 32 bits of nominal
 * nanoseconds, 7 bits of sub-nanoseconds, and a valid bit.
 *
 *  *--------------------------------------------------------------*
 *  | 32 bits of nanoseconds | 7 high bits of sub ns underflow | v |
 *  *--------------------------------------------------------------*
 *
 * The low bit is an indicator of whether the timestamp is valid. The next
 * 7 bits are a capture of the upper 7 bits of the sub-nanosecond underflow,
 * and the remaining 32 bits are the lower 32 bits of the PHC timer.
 *
 * It is assumed that the caller verifies the timestamp is valid prior to
 * calling this function.
 *
 * Extract the 32bit nominal nanoseconds and extend them. Use the cached PHC
 * time stored in the device private PTP structure as the basis for timestamp
 * extension.
 *
 * See ice_ptp_extend_32b_ts for a detailed explanation of the extension
 * algorithm.
 */
static u64 ice_ptp_extend_40b_ts(struct ice_pf *pf, u64 in_tstamp)
{
	const u64 mask = GENMASK_ULL(31, 0);
	unsigned long discard_time;

	/* Discard the hardware timestamp if the cached PHC time is too old */
	discard_time = pf->ptp.cached_phc_jiffies + msecs_to_jiffies(2000);
	if (time_is_before_jiffies(discard_time)) {
		pf->ptp.tx_hwtstamp_discarded++;
		return 0;
	}

	return ice_ptp_extend_32b_ts(pf->ptp.cached_phc_time,
				     (in_tstamp >> 8) & mask);
}

/**
 * ice_ptp_is_tx_tracker_up - Check if Tx tracker is ready for new timestamps
 * @tx: the PTP Tx timestamp tracker to check
 *
 * Check that a given PTP Tx timestamp tracker is up, i.e. that it is ready
 * to accept new timestamp requests.
 *
 * Assumes the tx->lock spinlock is already held.
 */
static bool
ice_ptp_is_tx_tracker_up(struct ice_ptp_tx *tx)
{
	lockdep_assert_held(&tx->lock);

	return tx->init && !tx->calibrating;
}

/**
 * ice_ptp_req_tx_single_tstamp - Request Tx timestamp for a port from FW
 * @tx: the PTP Tx timestamp tracker
 * @idx: index of the timestamp to request
 */
void ice_ptp_req_tx_single_tstamp(struct ice_ptp_tx *tx, u8 idx)
{
	struct ice_ptp_port *ptp_port;
	struct sk_buff *skb;
	struct ice_pf *pf;

	if (!tx->init)
		return;

	ptp_port = container_of(tx, struct ice_ptp_port, tx);
	pf = ptp_port_to_pf(ptp_port);

	/* Drop packets which have waited for more than 2 seconds */
	if (time_is_before_jiffies(tx->tstamps[idx].start + 2 * HZ)) {
		/* Count the number of Tx timestamps that timed out */
		pf->ptp.tx_hwtstamp_timeouts++;

		skb = tx->tstamps[idx].skb;
		tx->tstamps[idx].skb = NULL;
		clear_bit(idx, tx->in_use);

		dev_kfree_skb_any(skb);
		return;
	}

	ice_trace(tx_tstamp_fw_req, tx->tstamps[idx].skb, idx);

	/* Write TS index to read to the PF register so the FW can read it */
	wr32(&pf->hw, PF_SB_ATQBAL,
	     TS_LL_READ_TS_INTR | FIELD_PREP(TS_LL_READ_TS_IDX, idx) |
	     TS_LL_READ_TS);
	tx->last_ll_ts_idx_read = idx;
}

/**
 * ice_ptp_complete_tx_single_tstamp - Complete Tx timestamp for a port
 * @tx: the PTP Tx timestamp tracker
 */
void ice_ptp_complete_tx_single_tstamp(struct ice_ptp_tx *tx)
{
	struct skb_shared_hwtstamps shhwtstamps = {};
	u8 idx = tx->last_ll_ts_idx_read;
	struct ice_ptp_port *ptp_port;
	u64 raw_tstamp, tstamp;
	bool drop_ts = false;
	struct sk_buff *skb;
	struct ice_pf *pf;
	u32 val;

	if (!tx->init || tx->last_ll_ts_idx_read < 0)
		return;

	ptp_port = container_of(tx, struct ice_ptp_port, tx);
	pf = ptp_port_to_pf(ptp_port);

	ice_trace(tx_tstamp_fw_done, tx->tstamps[idx].skb, idx);

	val = rd32(&pf->hw, PF_SB_ATQBAL);

	/* When the bit is cleared, the TS is ready in the register */
	if (val & TS_LL_READ_TS) {
		dev_err(ice_pf_to_dev(pf), "Failed to get the Tx tstamp - FW not ready");
		return;
	}

	/* High 8 bit value of the TS is on the bits 16:23 */
	raw_tstamp = FIELD_GET(TS_LL_READ_TS_HIGH, val);
	raw_tstamp <<= 32;

	/* Read the low 32 bit value */
	raw_tstamp |= (u64)rd32(&pf->hw, PF_SB_ATQBAH);

	/* Devices using this interface always verify the timestamp differs
	 * relative to the last cached timestamp value.
	 */
	if (raw_tstamp == tx->tstamps[idx].cached_tstamp)
		return;

	tx->tstamps[idx].cached_tstamp = raw_tstamp;
	clear_bit(idx, tx->in_use);
	skb = tx->tstamps[idx].skb;
	tx->tstamps[idx].skb = NULL;
	if (test_and_clear_bit(idx, tx->stale))
		drop_ts = true;

	if (!skb)
		return;

	if (drop_ts) {
		dev_kfree_skb_any(skb);
		return;
	}

	/* Extend the timestamp using cached PHC time */
	tstamp = ice_ptp_extend_40b_ts(pf, raw_tstamp);
	if (tstamp) {
		shhwtstamps.hwtstamp = ns_to_ktime(tstamp);
		ice_trace(tx_tstamp_complete, skb, idx);
	}

	skb_tstamp_tx(skb, &shhwtstamps);
	dev_kfree_skb_any(skb);
}

/**
 * ice_ptp_process_tx_tstamp - Process Tx timestamps for a port
 * @tx: the PTP Tx timestamp tracker
 *
 * Process timestamps captured by the PHY associated with this port. To do
 * this, loop over each index with a waiting skb.
 *
 * If a given index has a valid timestamp, perform the following steps:
 *
 * 1) check that the timestamp request is not stale
 * 2) check that a timestamp is ready and available in the PHY memory bank
 * 3) read and copy the timestamp out of the PHY register
 * 4) unlock the index by clearing the associated in_use bit
 * 5) check if the timestamp is stale, and discard if so
 * 6) extend the 40 bit timestamp value to get a 64 bit timestamp value
 * 7) send this 64 bit timestamp to the stack
 *
 * Note that we do not hold the tracking lock while reading the Tx timestamp.
 * This is because reading the timestamp requires taking a mutex that might
 * sleep.
 *
 * The only place where we set in_use is when a new timestamp is initiated
 * with a slot index. This is only called in the hard xmit routine where an
 * SKB has a request flag set. The only places where we clear this bit is this
 * function, or during teardown when the Tx timestamp tracker is being
 * removed. A timestamp index will never be re-used until the in_use bit for
 * that index is cleared.
 *
 * If a Tx thread starts a new timestamp, we might not begin processing it
 * right away but we will notice it at the end when we re-queue the task.
 *
 * If a Tx thread starts a new timestamp just after this function exits, the
 * interrupt for that timestamp should re-trigger this function once
 * a timestamp is ready.
 *
 * In cases where the PTP hardware clock was directly adjusted, some
 * timestamps may not be able to safely use the timestamp extension math. In
 * this case, software will set the stale bit for any outstanding Tx
 * timestamps when the clock is adjusted. Then this function will discard
 * those captured timestamps instead of sending them to the stack.
 *
 * If a Tx packet has been waiting for more than 2 seconds, it is not possible
 * to correctly extend the timestamp using the cached PHC time. It is
 * extremely unlikely that a packet will ever take this long to timestamp. If
 * we detect a Tx timestamp request that has waited for this long we assume
 * the packet will never be sent by hardware and discard it without reading
 * the timestamp register.
 */
static void ice_ptp_process_tx_tstamp(struct ice_ptp_tx *tx)
{
	struct ice_ptp_port *ptp_port;
	unsigned long flags;
	struct ice_pf *pf;
	struct ice_hw *hw;
	u64 tstamp_ready;
	bool link_up;
	int err;
	u8 idx;

	ptp_port = container_of(tx, struct ice_ptp_port, tx);
	pf = ptp_port_to_pf(ptp_port);
	hw = &pf->hw;

	/* Read the Tx ready status first */
	if (tx->has_ready_bitmap) {
		err = ice_get_phy_tx_tstamp_ready(hw, tx->block, &tstamp_ready);
		if (err)
			return;
	}

	/* Drop packets if the link went down */
	link_up = ptp_port->link_up;

	for_each_set_bit(idx, tx->in_use, tx->len) {
		struct skb_shared_hwtstamps shhwtstamps = {};
		u8 phy_idx = idx + tx->offset;
		u64 raw_tstamp = 0, tstamp;
		bool drop_ts = !link_up;
		struct sk_buff *skb;

		/* Drop packets which have waited for more than 2 seconds */
		if (time_is_before_jiffies(tx->tstamps[idx].start + 2 * HZ)) {
			drop_ts = true;

			/* Count the number of Tx timestamps that timed out */
			pf->ptp.tx_hwtstamp_timeouts++;
		}

		/* Only read a timestamp from the PHY if its marked as ready
		 * by the tstamp_ready register. This avoids unnecessary
		 * reading of timestamps which are not yet valid. This is
		 * important as we must read all timestamps which are valid
		 * and only timestamps which are valid during each interrupt.
		 * If we do not, the hardware logic for generating a new
		 * interrupt can get stuck on some devices.
		 */
		if (tx->has_ready_bitmap &&
		    !(tstamp_ready & BIT_ULL(phy_idx))) {
			if (drop_ts)
				goto skip_ts_read;

			continue;
		}

		ice_trace(tx_tstamp_fw_req, tx->tstamps[idx].skb, idx);

		err = ice_read_phy_tstamp(hw, tx->block, phy_idx, &raw_tstamp);
		if (err && !drop_ts)
			continue;

		ice_trace(tx_tstamp_fw_done, tx->tstamps[idx].skb, idx);

		/* For PHYs which don't implement a proper timestamp ready
		 * bitmap, verify that the timestamp value is different
		 * from the last cached timestamp. If it is not, skip this for
		 * now assuming it hasn't yet been captured by hardware.
		 */
		if (!drop_ts && !tx->has_ready_bitmap &&
		    raw_tstamp == tx->tstamps[idx].cached_tstamp)
			continue;

		/* Discard any timestamp value without the valid bit set */
		if (!(raw_tstamp & ICE_PTP_TS_VALID))
			drop_ts = true;

skip_ts_read:
		spin_lock_irqsave(&tx->lock, flags);
		if (!tx->has_ready_bitmap && raw_tstamp)
			tx->tstamps[idx].cached_tstamp = raw_tstamp;
		clear_bit(idx, tx->in_use);
		skb = tx->tstamps[idx].skb;
		tx->tstamps[idx].skb = NULL;
		if (test_and_clear_bit(idx, tx->stale))
			drop_ts = true;
		spin_unlock_irqrestore(&tx->lock, flags);

		/* It is unlikely but possible that the SKB will have been
		 * flushed at this point due to link change or teardown.
		 */
		if (!skb)
			continue;

		if (drop_ts) {
			dev_kfree_skb_any(skb);
			continue;
		}

		/* Extend the timestamp using cached PHC time */
		tstamp = ice_ptp_extend_40b_ts(pf, raw_tstamp);
		if (tstamp) {
			shhwtstamps.hwtstamp = ns_to_ktime(tstamp);
			ice_trace(tx_tstamp_complete, skb, idx);
		}

		skb_tstamp_tx(skb, &shhwtstamps);
		dev_kfree_skb_any(skb);
	}
}

/**
 * ice_ptp_tx_tstamp_owner - Process Tx timestamps for all ports on the device
 * @pf: Board private structure
 */
static enum ice_tx_tstamp_work ice_ptp_tx_tstamp_owner(struct ice_pf *pf)
{
	struct ice_ptp_port *port;
	unsigned int i;

	mutex_lock(&pf->adapter->ports.lock);
	list_for_each_entry(port, &pf->adapter->ports.ports, list_node) {
		struct ice_ptp_tx *tx = &port->tx;

		if (!tx || !tx->init)
			continue;

		ice_ptp_process_tx_tstamp(tx);
	}
	mutex_unlock(&pf->adapter->ports.lock);

	for (i = 0; i < ICE_GET_QUAD_NUM(pf->hw.ptp.num_lports); i++) {
		u64 tstamp_ready;
		int err;

		/* Read the Tx ready status first */
		err = ice_get_phy_tx_tstamp_ready(&pf->hw, i, &tstamp_ready);
		if (err)
			break;
		else if (tstamp_ready)
			return ICE_TX_TSTAMP_WORK_PENDING;
	}

	return ICE_TX_TSTAMP_WORK_DONE;
}

/**
 * ice_ptp_tx_tstamp - Process Tx timestamps for this function.
 * @tx: Tx tracking structure to initialize
 *
 * Returns: ICE_TX_TSTAMP_WORK_PENDING if there are any outstanding incomplete
 * Tx timestamps, or ICE_TX_TSTAMP_WORK_DONE otherwise.
 */
static enum ice_tx_tstamp_work ice_ptp_tx_tstamp(struct ice_ptp_tx *tx)
{
	bool more_timestamps;
	unsigned long flags;

	if (!tx->init)
		return ICE_TX_TSTAMP_WORK_DONE;

	/* Process the Tx timestamp tracker */
	ice_ptp_process_tx_tstamp(tx);

	/* Check if there are outstanding Tx timestamps */
	spin_lock_irqsave(&tx->lock, flags);
	more_timestamps = tx->init && !bitmap_empty(tx->in_use, tx->len);
	spin_unlock_irqrestore(&tx->lock, flags);

	if (more_timestamps)
		return ICE_TX_TSTAMP_WORK_PENDING;

	return ICE_TX_TSTAMP_WORK_DONE;
}

/**
 * ice_ptp_alloc_tx_tracker - Initialize tracking for Tx timestamps
 * @tx: Tx tracking structure to initialize
 *
 * Assumes that the length has already been initialized. Do not call directly,
 * use the ice_ptp_init_tx_* instead.
 */
static int
ice_ptp_alloc_tx_tracker(struct ice_ptp_tx *tx)
{
	unsigned long *in_use, *stale;
	struct ice_tx_tstamp *tstamps;

	tstamps = kcalloc(tx->len, sizeof(*tstamps), GFP_KERNEL);
	in_use = bitmap_zalloc(tx->len, GFP_KERNEL);
	stale = bitmap_zalloc(tx->len, GFP_KERNEL);

	if (!tstamps || !in_use || !stale) {
		kfree(tstamps);
		bitmap_free(in_use);
		bitmap_free(stale);

		return -ENOMEM;
	}

	tx->tstamps = tstamps;
	tx->in_use = in_use;
	tx->stale = stale;
	tx->init = 1;
	tx->last_ll_ts_idx_read = -1;

	spin_lock_init(&tx->lock);

	return 0;
}

/**
 * ice_ptp_flush_tx_tracker - Flush any remaining timestamps from the tracker
 * @pf: Board private structure
 * @tx: the tracker to flush
 *
 * Called during teardown when a Tx tracker is being removed.
 */
static void
ice_ptp_flush_tx_tracker(struct ice_pf *pf, struct ice_ptp_tx *tx)
{
	struct ice_hw *hw = &pf->hw;
	unsigned long flags;
	u64 tstamp_ready;
	int err;
	u8 idx;

	err = ice_get_phy_tx_tstamp_ready(hw, tx->block, &tstamp_ready);
	if (err) {
		dev_dbg(ice_pf_to_dev(pf), "Failed to get the Tx tstamp ready bitmap for block %u, err %d\n",
			tx->block, err);

		/* If we fail to read the Tx timestamp ready bitmap just
		 * skip clearing the PHY timestamps.
		 */
		tstamp_ready = 0;
	}

	for_each_set_bit(idx, tx->in_use, tx->len) {
		u8 phy_idx = idx + tx->offset;
		struct sk_buff *skb;

		/* In case this timestamp is ready, we need to clear it. */
		if (!hw->reset_ongoing && (tstamp_ready & BIT_ULL(phy_idx)))
			ice_clear_phy_tstamp(hw, tx->block, phy_idx);

		spin_lock_irqsave(&tx->lock, flags);
		skb = tx->tstamps[idx].skb;
		tx->tstamps[idx].skb = NULL;
		clear_bit(idx, tx->in_use);
		clear_bit(idx, tx->stale);
		spin_unlock_irqrestore(&tx->lock, flags);

		/* Count the number of Tx timestamps flushed */
		pf->ptp.tx_hwtstamp_flushed++;

		/* Free the SKB after we've cleared the bit */
		dev_kfree_skb_any(skb);
	}
}

/**
 * ice_ptp_mark_tx_tracker_stale - Mark unfinished timestamps as stale
 * @tx: the tracker to mark
 *
 * Mark currently outstanding Tx timestamps as stale. This prevents sending
 * their timestamp value to the stack. This is required to prevent extending
 * the 40bit hardware timestamp incorrectly.
 *
 * This should be called when the PTP clock is modified such as after a set
 * time request.
 */
static void
ice_ptp_mark_tx_tracker_stale(struct ice_ptp_tx *tx)
{
	unsigned long flags;

	spin_lock_irqsave(&tx->lock, flags);
	bitmap_or(tx->stale, tx->stale, tx->in_use, tx->len);
	spin_unlock_irqrestore(&tx->lock, flags);
}

/**
 * ice_ptp_flush_all_tx_tracker - Flush all timestamp trackers on this clock
 * @pf: Board private structure
 *
 * Called by the clock owner to flush all the Tx timestamp trackers associated
 * with the clock.
 */
static void
ice_ptp_flush_all_tx_tracker(struct ice_pf *pf)
{
	struct ice_ptp_port *port;

	list_for_each_entry(port, &pf->adapter->ports.ports, list_node)
		ice_ptp_flush_tx_tracker(ptp_port_to_pf(port), &port->tx);
}

/**
 * ice_ptp_release_tx_tracker - Release allocated memory for Tx tracker
 * @pf: Board private structure
 * @tx: Tx tracking structure to release
 *
 * Free memory associated with the Tx timestamp tracker.
 */
static void
ice_ptp_release_tx_tracker(struct ice_pf *pf, struct ice_ptp_tx *tx)
{
	unsigned long flags;

	spin_lock_irqsave(&tx->lock, flags);
	tx->init = 0;
	spin_unlock_irqrestore(&tx->lock, flags);

	/* wait for potentially outstanding interrupt to complete */
	synchronize_irq(pf->oicr_irq.virq);

	ice_ptp_flush_tx_tracker(pf, tx);

	kfree(tx->tstamps);
	tx->tstamps = NULL;

	bitmap_free(tx->in_use);
	tx->in_use = NULL;

	bitmap_free(tx->stale);
	tx->stale = NULL;

	tx->len = 0;
}

/**
 * ice_ptp_init_tx_eth56g - Initialize tracking for Tx timestamps
 * @pf: Board private structure
 * @tx: the Tx tracking structure to initialize
 * @port: the port this structure tracks
 *
 * Initialize the Tx timestamp tracker for this port. ETH56G PHYs
 * have independent memory blocks for all ports.
 *
 * Return: 0 for success, -ENOMEM when failed to allocate Tx tracker
 */
static int ice_ptp_init_tx_eth56g(struct ice_pf *pf, struct ice_ptp_tx *tx,
				  u8 port)
{
	tx->block = port;
	tx->offset = 0;
	tx->len = INDEX_PER_PORT_ETH56G;
	tx->has_ready_bitmap = 1;

	return ice_ptp_alloc_tx_tracker(tx);
}

/**
 * ice_ptp_init_tx_e82x - Initialize tracking for Tx timestamps
 * @pf: Board private structure
 * @tx: the Tx tracking structure to initialize
 * @port: the port this structure tracks
 *
 * Initialize the Tx timestamp tracker for this port. For generic MAC devices,
 * the timestamp block is shared for all ports in the same quad. To avoid
 * ports using the same timestamp index, logically break the block of
 * registers into chunks based on the port number.
 */
static int
ice_ptp_init_tx_e82x(struct ice_pf *pf, struct ice_ptp_tx *tx, u8 port)
{
	tx->block = ICE_GET_QUAD_NUM(port);
	tx->offset = (port % ICE_PORTS_PER_QUAD) * INDEX_PER_PORT_E82X;
	tx->len = INDEX_PER_PORT_E82X;
	tx->has_ready_bitmap = 1;

	return ice_ptp_alloc_tx_tracker(tx);
}

/**
 * ice_ptp_init_tx_e810 - Initialize tracking for Tx timestamps
 * @pf: Board private structure
 * @tx: the Tx tracking structure to initialize
 *
 * Initialize the Tx timestamp tracker for this PF. For E810 devices, each
 * port has its own block of timestamps, independent of the other ports.
 */
static int
ice_ptp_init_tx_e810(struct ice_pf *pf, struct ice_ptp_tx *tx)
{
	tx->block = pf->hw.port_info->lport;
	tx->offset = 0;
	tx->len = INDEX_PER_PORT_E810;
	/* The E810 PHY does not provide a timestamp ready bitmap. Instead,
	 * verify new timestamps against cached copy of the last read
	 * timestamp.
	 */
	tx->has_ready_bitmap = 0;

	return ice_ptp_alloc_tx_tracker(tx);
}

/**
 * ice_ptp_update_cached_phctime - Update the cached PHC time values
 * @pf: Board specific private structure
 *
 * This function updates the system time values which are cached in the PF
 * structure and the Rx rings.
 *
 * This function must be called periodically to ensure that the cached value
 * is never more than 2 seconds old.
 *
 * Note that the cached copy in the PF PTP structure is always updated, even
 * if we can't update the copy in the Rx rings.
 *
 * Return:
 * * 0 - OK, successfully updated
 * * -EAGAIN - PF was busy, need to reschedule the update
 */
static int ice_ptp_update_cached_phctime(struct ice_pf *pf)
{
	struct device *dev = ice_pf_to_dev(pf);
	unsigned long update_before;
	u64 systime;
	int i;

	update_before = pf->ptp.cached_phc_jiffies + msecs_to_jiffies(2000);
	if (pf->ptp.cached_phc_time &&
	    time_is_before_jiffies(update_before)) {
		unsigned long time_taken = jiffies - pf->ptp.cached_phc_jiffies;

		dev_warn(dev, "%u msecs passed between update to cached PHC time\n",
			 jiffies_to_msecs(time_taken));
		pf->ptp.late_cached_phc_updates++;
	}

	/* Read the current PHC time */
	systime = ice_ptp_read_src_clk_reg(pf, NULL);

	/* Update the cached PHC time stored in the PF structure */
	WRITE_ONCE(pf->ptp.cached_phc_time, systime);
	WRITE_ONCE(pf->ptp.cached_phc_jiffies, jiffies);

	if (test_and_set_bit(ICE_CFG_BUSY, pf->state))
		return -EAGAIN;

	ice_for_each_vsi(pf, i) {
		struct ice_vsi *vsi = pf->vsi[i];
		int j;

		if (!vsi)
			continue;

		if (vsi->type != ICE_VSI_PF)
			continue;

		ice_for_each_rxq(vsi, j) {
			if (!vsi->rx_rings[j])
				continue;
			WRITE_ONCE(vsi->rx_rings[j]->cached_phctime, systime);
		}
	}
	clear_bit(ICE_CFG_BUSY, pf->state);

	return 0;
}

/**
 * ice_ptp_reset_cached_phctime - Reset cached PHC time after an update
 * @pf: Board specific private structure
 *
 * This function must be called when the cached PHC time is no longer valid,
 * such as after a time adjustment. It marks any currently outstanding Tx
 * timestamps as stale and updates the cached PHC time for both the PF and Rx
 * rings.
 *
 * If updating the PHC time cannot be done immediately, a warning message is
 * logged and the work item is scheduled immediately to minimize the window
 * with a wrong cached timestamp.
 */
static void ice_ptp_reset_cached_phctime(struct ice_pf *pf)
{
	struct device *dev = ice_pf_to_dev(pf);
	int err;

	/* Update the cached PHC time immediately if possible, otherwise
	 * schedule the work item to execute soon.
	 */
	err = ice_ptp_update_cached_phctime(pf);
	if (err) {
		/* If another thread is updating the Rx rings, we won't
		 * properly reset them here. This could lead to reporting of
		 * invalid timestamps, but there isn't much we can do.
		 */
		dev_warn(dev, "%s: ICE_CFG_BUSY, unable to immediately update cached PHC time\n",
			 __func__);

		/* Queue the work item to update the Rx rings when possible */
		kthread_queue_delayed_work(pf->ptp.kworker, &pf->ptp.work,
					   msecs_to_jiffies(10));
	}

	/* Mark any outstanding timestamps as stale, since they might have
	 * been captured in hardware before the time update. This could lead
	 * to us extending them with the wrong cached value resulting in
	 * incorrect timestamp values.
	 */
	ice_ptp_mark_tx_tracker_stale(&pf->ptp.port.tx);
}

/**
 * ice_ptp_write_init - Set PHC time to provided value
 * @pf: Board private structure
 * @ts: timespec structure that holds the new time value
 *
 * Set the PHC time to the specified time provided in the timespec.
 */
static int ice_ptp_write_init(struct ice_pf *pf, struct timespec64 *ts)
{
	u64 ns = timespec64_to_ns(ts);
	struct ice_hw *hw = &pf->hw;

	return ice_ptp_init_time(hw, ns);
}

/**
 * ice_ptp_write_adj - Adjust PHC clock time atomically
 * @pf: Board private structure
 * @adj: Adjustment in nanoseconds
 *
 * Perform an atomic adjustment of the PHC time by the specified number of
 * nanoseconds.
 */
static int ice_ptp_write_adj(struct ice_pf *pf, s32 adj)
{
	struct ice_hw *hw = &pf->hw;

	return ice_ptp_adj_clock(hw, adj);
}

/**
 * ice_base_incval - Get base timer increment value
 * @pf: Board private structure
 *
 * Look up the base timer increment value for this device. The base increment
 * value is used to define the nominal clock tick rate. This increment value
 * is programmed during device initialization. It is also used as the basis
 * for calculating adjustments using scaled_ppm.
 */
static u64 ice_base_incval(struct ice_pf *pf)
{
	struct ice_hw *hw = &pf->hw;
	u64 incval;

	incval = ice_get_base_incval(hw);

	dev_dbg(ice_pf_to_dev(pf), "PTP: using base increment value of 0x%016llx\n",
		incval);

	return incval;
}

/**
 * ice_ptp_check_tx_fifo - Check whether Tx FIFO is in an OK state
 * @port: PTP port for which Tx FIFO is checked
 */
static int ice_ptp_check_tx_fifo(struct ice_ptp_port *port)
{
	int offs = port->port_num % ICE_PORTS_PER_QUAD;
	int quad = ICE_GET_QUAD_NUM(port->port_num);
	struct ice_pf *pf;
	struct ice_hw *hw;
	u32 val, phy_sts;
	int err;

	pf = ptp_port_to_pf(port);
	hw = &pf->hw;

	if (port->tx_fifo_busy_cnt == FIFO_OK)
		return 0;

	/* need to read FIFO state */
	if (offs == 0 || offs == 1)
		err = ice_read_quad_reg_e82x(hw, quad, Q_REG_FIFO01_STATUS,
					     &val);
	else
		err = ice_read_quad_reg_e82x(hw, quad, Q_REG_FIFO23_STATUS,
					     &val);

	if (err) {
		dev_err(ice_pf_to_dev(pf), "PTP failed to check port %d Tx FIFO, err %d\n",
			port->port_num, err);
		return err;
	}

	if (offs & 0x1)
		phy_sts = FIELD_GET(Q_REG_FIFO13_M, val);
	else
		phy_sts = FIELD_GET(Q_REG_FIFO02_M, val);

	if (phy_sts & FIFO_EMPTY) {
		port->tx_fifo_busy_cnt = FIFO_OK;
		return 0;
	}

	port->tx_fifo_busy_cnt++;

	dev_dbg(ice_pf_to_dev(pf), "Try %d, port %d FIFO not empty\n",
		port->tx_fifo_busy_cnt, port->port_num);

	if (port->tx_fifo_busy_cnt == ICE_PTP_FIFO_NUM_CHECKS) {
		dev_dbg(ice_pf_to_dev(pf),
			"Port %d Tx FIFO still not empty; resetting quad %d\n",
			port->port_num, quad);
		ice_ptp_reset_ts_memory_quad_e82x(hw, quad);
		port->tx_fifo_busy_cnt = FIFO_OK;
		return 0;
	}

	return -EAGAIN;
}

/**
 * ice_ptp_wait_for_offsets - Check for valid Tx and Rx offsets
 * @work: Pointer to the kthread_work structure for this task
 *
 * Check whether hardware has completed measuring the Tx and Rx offset values
 * used to configure and enable vernier timestamp calibration.
 *
 * Once the offset in either direction is measured, configure the associated
 * registers with the calibrated offset values and enable timestamping. The Tx
 * and Rx directions are configured independently as soon as their associated
 * offsets are known.
 *
 * This function reschedules itself until both Tx and Rx calibration have
 * completed.
 */
static void ice_ptp_wait_for_offsets(struct kthread_work *work)
{
	struct ice_ptp_port *port;
	struct ice_pf *pf;
	struct ice_hw *hw;
	int tx_err;
	int rx_err;

	port = container_of(work, struct ice_ptp_port, ov_work.work);
	pf = ptp_port_to_pf(port);
	hw = &pf->hw;

	if (ice_is_reset_in_progress(pf->state)) {
		/* wait for device driver to complete reset */
		kthread_queue_delayed_work(pf->ptp.kworker,
					   &port->ov_work,
					   msecs_to_jiffies(100));
		return;
	}

	tx_err = ice_ptp_check_tx_fifo(port);
	if (!tx_err)
		tx_err = ice_phy_cfg_tx_offset_e82x(hw, port->port_num);
	rx_err = ice_phy_cfg_rx_offset_e82x(hw, port->port_num);
	if (tx_err || rx_err) {
		/* Tx and/or Rx offset not yet configured, try again later */
		kthread_queue_delayed_work(pf->ptp.kworker,
					   &port->ov_work,
					   msecs_to_jiffies(100));
		return;
	}
}

/**
 * ice_ptp_port_phy_stop - Stop timestamping for a PHY port
 * @ptp_port: PTP port to stop
 */
static int
ice_ptp_port_phy_stop(struct ice_ptp_port *ptp_port)
{
	struct ice_pf *pf = ptp_port_to_pf(ptp_port);
	u8 port = ptp_port->port_num;
	struct ice_hw *hw = &pf->hw;
	int err;

	if (ice_is_e810(hw))
		return 0;

	mutex_lock(&ptp_port->ps_lock);

	switch (ice_get_phy_model(hw)) {
	case ICE_PHY_ETH56G:
		err = ice_stop_phy_timer_eth56g(hw, port, true);
		break;
	case ICE_PHY_E82X:
		kthread_cancel_delayed_work_sync(&ptp_port->ov_work);

		err = ice_stop_phy_timer_e82x(hw, port, true);
		break;
	default:
		err = -ENODEV;
	}
	if (err && err != -EBUSY)
		dev_err(ice_pf_to_dev(pf), "PTP failed to set PHY port %d down, err %d\n",
			port, err);

	mutex_unlock(&ptp_port->ps_lock);

	return err;
}

/**
 * ice_ptp_port_phy_restart - (Re)start and calibrate PHY timestamping
 * @ptp_port: PTP port for which the PHY start is set
 *
 * Start the PHY timestamping block, and initiate Vernier timestamping
 * calibration. If timestamping cannot be calibrated (such as if link is down)
 * then disable the timestamping block instead.
 */
static int
ice_ptp_port_phy_restart(struct ice_ptp_port *ptp_port)
{
	struct ice_pf *pf = ptp_port_to_pf(ptp_port);
	u8 port = ptp_port->port_num;
	struct ice_hw *hw = &pf->hw;
	unsigned long flags;
	int err;

	if (ice_is_e810(hw))
		return 0;

	if (!ptp_port->link_up)
		return ice_ptp_port_phy_stop(ptp_port);

	mutex_lock(&ptp_port->ps_lock);

	switch (ice_get_phy_model(hw)) {
	case ICE_PHY_ETH56G:
		err = ice_start_phy_timer_eth56g(hw, port);
		break;
	case ICE_PHY_E82X:
		/* Start the PHY timer in Vernier mode */
		kthread_cancel_delayed_work_sync(&ptp_port->ov_work);

		/* temporarily disable Tx timestamps while calibrating
		 * PHY offset
		 */
		spin_lock_irqsave(&ptp_port->tx.lock, flags);
		ptp_port->tx.calibrating = true;
		spin_unlock_irqrestore(&ptp_port->tx.lock, flags);
		ptp_port->tx_fifo_busy_cnt = 0;

		/* Start the PHY timer in Vernier mode */
		err = ice_start_phy_timer_e82x(hw, port);
		if (err)
			break;

		/* Enable Tx timestamps right away */
		spin_lock_irqsave(&ptp_port->tx.lock, flags);
		ptp_port->tx.calibrating = false;
		spin_unlock_irqrestore(&ptp_port->tx.lock, flags);

		kthread_queue_delayed_work(pf->ptp.kworker, &ptp_port->ov_work,
					   0);
		break;
	default:
		err = -ENODEV;
	}

	if (err)
		dev_err(ice_pf_to_dev(pf), "PTP failed to set PHY port %d up, err %d\n",
			port, err);

	mutex_unlock(&ptp_port->ps_lock);

	return err;
}

/**
 * ice_ptp_link_change - Reconfigure PTP after link status change
 * @pf: Board private structure
 * @linkup: Link is up or down
 */
void ice_ptp_link_change(struct ice_pf *pf, bool linkup)
{
	struct ice_ptp_port *ptp_port;
	struct ice_hw *hw = &pf->hw;

	if (pf->ptp.state != ICE_PTP_READY)
		return;

	ptp_port = &pf->ptp.port;

	/* Update cached link status for this port immediately */
	ptp_port->link_up = linkup;

	/* Skip HW writes if reset is in progress */
	if (pf->hw.reset_ongoing)
		return;
	switch (ice_get_phy_model(hw)) {
	case ICE_PHY_E810:
		/* Do not reconfigure E810 PHY */
		return;
	case ICE_PHY_ETH56G:
	case ICE_PHY_E82X:
		ice_ptp_port_phy_restart(ptp_port);
		return;
	default:
		dev_warn(ice_pf_to_dev(pf), "%s: Unknown PHY type\n", __func__);
	}
}

/**
 * ice_ptp_cfg_phy_interrupt - Configure PHY interrupt settings
 * @pf: PF private structure
 * @ena: bool value to enable or disable interrupt
 * @threshold: Minimum number of packets at which intr is triggered
 *
 * Utility function to configure all the PHY interrupt settings, including
 * whether the PHY interrupt is enabled, and what threshold to use. Also
 * configures The E82X timestamp owner to react to interrupts from all PHYs.
 *
 * Return: 0 on success, -EOPNOTSUPP when PHY model incorrect, other error codes
 * when failed to configure PHY interrupt for E82X
 */
static int ice_ptp_cfg_phy_interrupt(struct ice_pf *pf, bool ena, u32 threshold)
{
	struct device *dev = ice_pf_to_dev(pf);
	struct ice_hw *hw = &pf->hw;

	ice_ptp_reset_ts_memory(hw);

	switch (ice_get_phy_model(hw)) {
	case ICE_PHY_ETH56G: {
		int port;

		for (port = 0; port < hw->ptp.num_lports; port++) {
			int err;

			err = ice_phy_cfg_intr_eth56g(hw, port, ena, threshold);
			if (err) {
				dev_err(dev, "Failed to configure PHY interrupt for port %d, err %d\n",
					port, err);
				return err;
			}
		}

		return 0;
	}
	case ICE_PHY_E82X: {
		int quad;

		for (quad = 0; quad < ICE_GET_QUAD_NUM(hw->ptp.num_lports);
		     quad++) {
			int err;

			err = ice_phy_cfg_intr_e82x(hw, quad, ena, threshold);
			if (err) {
				dev_err(dev, "Failed to configure PHY interrupt for quad %d, err %d\n",
					quad, err);
				return err;
			}
		}

		return 0;
	}
	case ICE_PHY_E810:
		return 0;
	case ICE_PHY_UNSUP:
	default:
		dev_warn(dev, "%s: Unexpected PHY model %d\n", __func__,
			 ice_get_phy_model(hw));
		return -EOPNOTSUPP;
	}
}

/**
 * ice_ptp_reset_phy_timestamping - Reset PHY timestamping block
 * @pf: Board private structure
 */
static void ice_ptp_reset_phy_timestamping(struct ice_pf *pf)
{
	ice_ptp_port_phy_restart(&pf->ptp.port);
}

/**
 * ice_ptp_restart_all_phy - Restart all PHYs to recalibrate timestamping
 * @pf: Board private structure
 */
static void ice_ptp_restart_all_phy(struct ice_pf *pf)
{
	struct list_head *entry;

	list_for_each(entry, &pf->adapter->ports.ports) {
		struct ice_ptp_port *port = list_entry(entry,
						       struct ice_ptp_port,
						       list_node);

		if (port->link_up)
			ice_ptp_port_phy_restart(port);
	}
}

/**
 * ice_ptp_adjfine - Adjust clock increment rate
 * @info: the driver's PTP info structure
 * @scaled_ppm: Parts per million with 16-bit fractional field
 *
 * Adjust the frequency of the clock by the indicated scaled ppm from the
 * base frequency.
 */
static int ice_ptp_adjfine(struct ptp_clock_info *info, long scaled_ppm)
{
	struct ice_pf *pf = ptp_info_to_pf(info);
	struct ice_hw *hw = &pf->hw;
	u64 incval;
	int err;

	incval = adjust_by_scaled_ppm(ice_base_incval(pf), scaled_ppm);
	err = ice_ptp_write_incval_locked(hw, incval);
	if (err) {
		dev_err(ice_pf_to_dev(pf), "PTP failed to set incval, err %d\n",
			err);
		return -EIO;
	}

	return 0;
}

/**
 * ice_ptp_extts_event - Process PTP external clock event
 * @pf: Board private structure
 */
void ice_ptp_extts_event(struct ice_pf *pf)
{
	struct ptp_clock_event event;
	struct ice_hw *hw = &pf->hw;
	u8 chan, tmr_idx;
	u32 hi, lo;

	/* Don't process timestamp events if PTP is not ready */
	if (pf->ptp.state != ICE_PTP_READY)
		return;

	tmr_idx = hw->func_caps.ts_func_info.tmr_index_owned;
	/* Event time is captured by one of the two matched registers
	 *      GLTSYN_EVNT_L: 32 LSB of sampled time event
	 *      GLTSYN_EVNT_H: 32 MSB of sampled time event
	 * Event is defined in GLTSYN_EVNT_0 register
	 */
	for (chan = 0; chan < GLTSYN_EVNT_H_IDX_MAX; chan++) {
		/* Check if channel is enabled */
		if (pf->ptp.ext_ts_irq & (1 << chan)) {
			lo = rd32(hw, GLTSYN_EVNT_L(chan, tmr_idx));
			hi = rd32(hw, GLTSYN_EVNT_H(chan, tmr_idx));
			event.timestamp = (((u64)hi) << 32) | lo;
			event.type = PTP_CLOCK_EXTTS;
			event.index = chan;

			/* Fire event */
			ptp_clock_event(pf->ptp.clock, &event);
			pf->ptp.ext_ts_irq &= ~(1 << chan);
		}
	}
}

/**
 * ice_ptp_cfg_extts - Configure EXTTS pin and channel
 * @pf: Board private structure
 * @rq: External timestamp request
 * @on: Enable/disable flag
 *
 * Configure an external timestamp event on the requested channel.
 *
 * Return: 0 on success, negative error code otherwise
 */
static int ice_ptp_cfg_extts(struct ice_pf *pf, struct ptp_extts_request *rq,
			     int on)
{
	u32 aux_reg, gpio_reg, irq_reg;
	struct ice_hw *hw = &pf->hw;
	unsigned int chan, gpio_pin;
	int pin_desc_idx;
	u8 tmr_idx;

	/* Reject requests with unsupported flags */

	if (rq->flags & ~(PTP_ENABLE_FEATURE |
			  PTP_RISING_EDGE |
			  PTP_FALLING_EDGE |
			  PTP_STRICT_FLAGS))
		return -EOPNOTSUPP;

	tmr_idx = hw->func_caps.ts_func_info.tmr_index_owned;
	chan = rq->index;

	pin_desc_idx = ice_ptp_find_pin_idx(pf, PTP_PF_EXTTS, chan);
	if (pin_desc_idx < 0)
		return -EIO;

	gpio_pin = pf->ptp.ice_pin_desc[pin_desc_idx].gpio[0];
	irq_reg = rd32(hw, PFINT_OICR_ENA);

	if (on) {
		/* Enable the interrupt */
		irq_reg |= PFINT_OICR_TSYN_EVNT_M;
		aux_reg = GLTSYN_AUX_IN_0_INT_ENA_M;

#define GLTSYN_AUX_IN_0_EVNTLVL_RISING_EDGE	BIT(0)
#define GLTSYN_AUX_IN_0_EVNTLVL_FALLING_EDGE	BIT(1)

		/* set event level to requested edge */
		if (rq->flags & PTP_FALLING_EDGE)
			aux_reg |= GLTSYN_AUX_IN_0_EVNTLVL_FALLING_EDGE;
		if (rq->flags & PTP_RISING_EDGE)
			aux_reg |= GLTSYN_AUX_IN_0_EVNTLVL_RISING_EDGE;

		/* Write GPIO CTL reg.
		 * 0x1 is input sampled by EVENT register(channel)
		 * + num_in_channels * tmr_idx
		 */
		gpio_reg = FIELD_PREP(GLGEN_GPIO_CTL_PIN_FUNC_M,
				      1 + chan + (tmr_idx * 3));
	} else {
		bool last_enabled = true;

		/* clear the values we set to reset defaults */
		aux_reg = 0;
		gpio_reg = 0;

		for (unsigned int i = 0; i < pf->ptp.info.n_ext_ts; i++)
			if ((pf->ptp.extts_rqs[i].flags &
			     PTP_ENABLE_FEATURE) &&
			    i != chan) {
				last_enabled = false;
			}

		if (last_enabled)
			irq_reg &= ~PFINT_OICR_TSYN_EVNT_M;
	}

	wr32(hw, PFINT_OICR_ENA, irq_reg);
	wr32(hw, GLTSYN_AUX_IN(chan, tmr_idx), aux_reg);
	wr32(hw, GLGEN_GPIO_CTL(gpio_pin), gpio_reg);

	return 0;
}

/**
 * ice_ptp_disable_all_extts - Disable all EXTTS channels
 * @pf: Board private structure
 */
static void ice_ptp_disable_all_extts(struct ice_pf *pf)
{
	for (unsigned int i = 0; i < pf->ptp.info.n_ext_ts ; i++)
		if (pf->ptp.extts_rqs[i].flags & PTP_ENABLE_FEATURE)
			ice_ptp_cfg_extts(pf, &pf->ptp.extts_rqs[i],
					  false);

	synchronize_irq(pf->oicr_irq.virq);
}

/**
 * ice_ptp_enable_all_extts - Enable all EXTTS channels
 * @pf: Board private structure
 *
 * Called during reset to restore user configuration.
 */
static void ice_ptp_enable_all_extts(struct ice_pf *pf)
{
	for (unsigned int i = 0; i < pf->ptp.info.n_ext_ts ; i++)
		if (pf->ptp.extts_rqs[i].flags & PTP_ENABLE_FEATURE)
			ice_ptp_cfg_extts(pf, &pf->ptp.extts_rqs[i],
					  true);
}

/**
 * ice_ptp_write_perout - Write periodic wave parameters to HW
 * @hw: pointer to the HW struct
 * @chan: target channel
 * @gpio_pin: target GPIO pin
 * @start: target time to start periodic output
 * @period: target period
 *
 * Return: 0 on success, negative error code otherwise
 */
static int ice_ptp_write_perout(struct ice_hw *hw, unsigned int chan,
				unsigned int gpio_pin, u64 start, u64 period)
{

	u8 tmr_idx = hw->func_caps.ts_func_info.tmr_index_owned;
	u32 val = 0;

	/* 0. Reset mode & out_en in AUX_OUT */
	wr32(hw, GLTSYN_AUX_OUT(chan, tmr_idx), 0);

	if (ice_is_e825c(hw)) {
		int err;

		/* Enable/disable CGU 1PPS output for E825C */
		err = ice_cgu_cfg_pps_out(hw, !!period);
		if (err)
			return err;
	}

	/* 1. Write perout with half of required period value.
	 * HW toggles output when source clock hits the TGT and then adds
	 * GLTSYN_CLKO value to the target, so it ends up with 50% duty cycle.
	 */
	period >>= 1;

	/* For proper operation, GLTSYN_CLKO must be larger than clock tick and
	 * period has to fit in 32 bit register.
	 */
#define MIN_PULSE 3
	if (!!period && (period <= MIN_PULSE || period > U32_MAX)) {
		dev_err(ice_hw_to_dev(hw), "CLK period ticks must be >= %d && <= 2^32",
			MIN_PULSE);
		return -EIO;
	}

	wr32(hw, GLTSYN_CLKO(chan, tmr_idx), lower_32_bits(period));

	/* 2. Write TARGET time */
	wr32(hw, GLTSYN_TGT_L(chan, tmr_idx), lower_32_bits(start));
	wr32(hw, GLTSYN_TGT_H(chan, tmr_idx), upper_32_bits(start));

	/* 3. Write AUX_OUT register */
	if (!!period)
		val = GLTSYN_AUX_OUT_0_OUT_ENA_M | GLTSYN_AUX_OUT_0_OUTMOD_M;
	wr32(hw, GLTSYN_AUX_OUT(chan, tmr_idx), val);

	/* 4. write GPIO CTL reg */
	val = GLGEN_GPIO_CTL_PIN_DIR_M;
	if (!!period)
		val |= FIELD_PREP(GLGEN_GPIO_CTL_PIN_FUNC_M,
				  8 + chan + (tmr_idx * 4));

	wr32(hw, GLGEN_GPIO_CTL(gpio_pin), val);

	return 0;
}

/**
 * ice_ptp_cfg_perout - Configure clock to generate periodic wave
 * @pf: Board private structure
 * @rq: Periodic output request
 * @on: Enable/disable flag
 *
 * Configure the internal clock generator modules to generate the clock wave of
 * specified period.
 *
 * Return: 0 on success, negative error code otherwise
 */
static int ice_ptp_cfg_perout(struct ice_pf *pf, struct ptp_perout_request *rq,
			      int on)
{
	u64 clk, period, start, phase;
	struct ice_hw *hw = &pf->hw;
	unsigned int gpio_pin;
	int pin_desc_idx;

	if (rq->flags & ~PTP_PEROUT_PHASE)
		return -EOPNOTSUPP;

	pin_desc_idx = ice_ptp_find_pin_idx(pf, PTP_PF_PEROUT, rq->index);
	if (pin_desc_idx < 0)
		return -EIO;

	gpio_pin = pf->ptp.ice_pin_desc[pin_desc_idx].gpio[1];
	period = rq->period.sec * NSEC_PER_SEC + rq->period.nsec;

	/* If we're disabling the output or period is 0, clear out CLKO and TGT
	 * and keep output level low.
	 */
	if (!on || !period)
		return ice_ptp_write_perout(hw, rq->index, gpio_pin, 0, 0);

	if (strncmp(pf->ptp.pin_desc[pin_desc_idx].name, "1PPS", 64) == 0 &&
	    period != NSEC_PER_SEC && hw->ptp.phy_model == ICE_PHY_E82X) {
		dev_err(ice_pf_to_dev(pf), "1PPS pin supports only 1 s period\n");
		return -EOPNOTSUPP;
	}

	if (period & 0x1) {
		dev_err(ice_pf_to_dev(pf), "CLK Period must be an even value\n");
		return -EIO;
	}

	start = rq->start.sec * NSEC_PER_SEC + rq->start.nsec;

	/* If PTP_PEROUT_PHASE is set, rq has phase instead of start time */
	if (rq->flags & PTP_PEROUT_PHASE)
		phase = start;
	else
		div64_u64_rem(start, period, &phase);

	/* If we have only phase or start time is in the past, start the timer
	 * at the next multiple of period, maintaining phase.
	 */
	clk = ice_ptp_read_src_clk_reg(pf, NULL);
	if (rq->flags & PTP_PEROUT_PHASE || start <= clk - ice_prop_delay(hw))
		start = div64_u64(clk + period - 1, period) * period + phase;

	/* Compensate for propagation delay from the generator to the pin. */
	start -= ice_prop_delay(hw);

	return ice_ptp_write_perout(hw, rq->index, gpio_pin, start, period);
}

/**
 * ice_ptp_disable_all_perout - Disable all currently configured outputs
 * @pf: Board private structure
 *
 * Disable all currently configured clock outputs. This is necessary before
 * certain changes to the PTP hardware clock. Use ice_ptp_enable_all_perout to
 * re-enable the clocks again.
 */
static void ice_ptp_disable_all_perout(struct ice_pf *pf)
{
	for (unsigned int i = 0; i < pf->ptp.info.n_per_out; i++)
		if (pf->ptp.perout_rqs[i].period.sec ||
		    pf->ptp.perout_rqs[i].period.nsec)
			ice_ptp_cfg_perout(pf, &pf->ptp.perout_rqs[i],
					   false);
}

/**
 * ice_ptp_enable_all_perout - Enable all configured periodic clock outputs
 * @pf: Board private structure
 *
 * Enable all currently configured clock outputs. Use this after
 * ice_ptp_disable_all_perout to reconfigure the output signals according to
 * their configuration.
 */
static void ice_ptp_enable_all_perout(struct ice_pf *pf)
{
	for (unsigned int i = 0; i < pf->ptp.info.n_per_out; i++)
		if (pf->ptp.perout_rqs[i].period.sec ||
		    pf->ptp.perout_rqs[i].period.nsec)
			ice_ptp_cfg_perout(pf, &pf->ptp.perout_rqs[i],
					   true);
}

/**
 * ice_ptp_disable_shared_pin - Disable enabled pin that shares GPIO
 * @pf: Board private structure
 * @pin: Pin index
 * @func: Assigned function
 *
 * Return: 0 on success, negative error code otherwise
 */
static int ice_ptp_disable_shared_pin(struct ice_pf *pf, unsigned int pin,
				      enum ptp_pin_function func)
{
	unsigned int gpio_pin;

	switch (func) {
	case PTP_PF_PEROUT:
		gpio_pin = pf->ptp.ice_pin_desc[pin].gpio[1];
		break;
	case PTP_PF_EXTTS:
		gpio_pin = pf->ptp.ice_pin_desc[pin].gpio[0];
		break;
	default:
		return -EOPNOTSUPP;
	}

	for (unsigned int i = 0; i < pf->ptp.info.n_pins; i++) {
		struct ptp_pin_desc *pin_desc = &pf->ptp.pin_desc[i];
		unsigned int chan = pin_desc->chan;

		/* Skip pin idx from the request */
		if (i == pin)
			continue;

		if (pin_desc->func == PTP_PF_PEROUT &&
		    pf->ptp.ice_pin_desc[i].gpio[1] == gpio_pin) {
			pf->ptp.perout_rqs[chan].period.sec = 0;
			pf->ptp.perout_rqs[chan].period.nsec = 0;
			pin_desc->func = PTP_PF_NONE;
			pin_desc->chan = 0;
			dev_dbg(ice_pf_to_dev(pf), "Disabling pin %u with shared output GPIO pin %u\n",
				i, gpio_pin);
			return ice_ptp_cfg_perout(pf, &pf->ptp.perout_rqs[chan],
						  false);
		} else if (pf->ptp.pin_desc->func == PTP_PF_EXTTS &&
			   pf->ptp.ice_pin_desc[i].gpio[0] == gpio_pin) {
			pf->ptp.extts_rqs[chan].flags &= ~PTP_ENABLE_FEATURE;
			pin_desc->func = PTP_PF_NONE;
			pin_desc->chan = 0;
			dev_dbg(ice_pf_to_dev(pf), "Disabling pin %u with shared input GPIO pin %u\n",
				i, gpio_pin);
			return ice_ptp_cfg_extts(pf, &pf->ptp.extts_rqs[chan],
						 false);
		}
	}

	return 0;
}

/**
 * ice_verify_pin - verify if pin supports requested pin function
 * @info: the driver's PTP info structure
 * @pin: Pin index
 * @func: Assigned function
 * @chan: Assigned channel
 *
 * Return: 0 on success, -EOPNOTSUPP when function is not supported.
 */
static int ice_verify_pin(struct ptp_clock_info *info, unsigned int pin,
			  enum ptp_pin_function func, unsigned int chan)
{
	struct ice_pf *pf = ptp_info_to_pf(info);
	const struct ice_ptp_pin_desc *pin_desc;

	pin_desc = &pf->ptp.ice_pin_desc[pin];

	/* Is assigned function allowed? */
	switch (func) {
	case PTP_PF_EXTTS:
		if (pin_desc->gpio[0] < 0)
			return -EOPNOTSUPP;
		break;
	case PTP_PF_PEROUT:
		if (pin_desc->gpio[1] < 0)
			return -EOPNOTSUPP;
		break;
	case PTP_PF_NONE:
		break;
	case PTP_PF_PHYSYNC:
	default:
		return -EOPNOTSUPP;
	}

	/* On adapters with SMA_CTRL disable other pins that share same GPIO */
	if (ice_is_feature_supported(pf, ICE_F_SMA_CTRL)) {
		ice_ptp_disable_shared_pin(pf, pin, func);
		pf->ptp.pin_desc[pin].func = func;
		pf->ptp.pin_desc[pin].chan = chan;
		return ice_ptp_set_sma_cfg(pf);
	}

	return 0;
}

/**
 * ice_ptp_gpio_enable - Enable/disable ancillary features of PHC
 * @info: The driver's PTP info structure
 * @rq: The requested feature to change
 * @on: Enable/disable flag
 *
 * Return: 0 on success, negative error code otherwise
 */
static int ice_ptp_gpio_enable(struct ptp_clock_info *info,
			       struct ptp_clock_request *rq, int on)
{
	struct ice_pf *pf = ptp_info_to_pf(info);
	int err;

	switch (rq->type) {
	case PTP_CLK_REQ_PEROUT:
	{
		struct ptp_perout_request *cached =
			&pf->ptp.perout_rqs[rq->perout.index];

		err = ice_ptp_cfg_perout(pf, &rq->perout, on);
		if (!err) {
			*cached = rq->perout;
		} else {
			cached->period.sec = 0;
			cached->period.nsec = 0;
		}
		return err;
	}
	case PTP_CLK_REQ_EXTTS:
	{
		struct ptp_extts_request *cached =
			&pf->ptp.extts_rqs[rq->extts.index];

		err = ice_ptp_cfg_extts(pf, &rq->extts, on);
		if (!err)
			*cached = rq->extts;
		else
			cached->flags &= ~PTP_ENABLE_FEATURE;
		return err;
	}
	default:
		return -EOPNOTSUPP;
	}
}

/**
 * ice_ptp_gettimex64 - Get the time of the clock
 * @info: the driver's PTP info structure
 * @ts: timespec64 structure to hold the current time value
 * @sts: Optional parameter for holding a pair of system timestamps from
 *       the system clock. Will be ignored if NULL is given.
 *
 * Read the device clock and return the correct value on ns, after converting it
 * into a timespec struct.
 */
static int
ice_ptp_gettimex64(struct ptp_clock_info *info, struct timespec64 *ts,
		   struct ptp_system_timestamp *sts)
{
	struct ice_pf *pf = ptp_info_to_pf(info);
	u64 time_ns;

	time_ns = ice_ptp_read_src_clk_reg(pf, sts);
	*ts = ns_to_timespec64(time_ns);
	return 0;
}

/**
 * ice_ptp_settime64 - Set the time of the clock
 * @info: the driver's PTP info structure
 * @ts: timespec64 structure that holds the new time value
 *
 * Set the device clock to the user input value. The conversion from timespec
 * to ns happens in the write function.
 */
static int
ice_ptp_settime64(struct ptp_clock_info *info, const struct timespec64 *ts)
{
	struct ice_pf *pf = ptp_info_to_pf(info);
	struct timespec64 ts64 = *ts;
	struct ice_hw *hw = &pf->hw;
	int err;

	/* For Vernier mode on E82X, we need to recalibrate after new settime.
	 * Start with marking timestamps as invalid.
	 */
	if (ice_get_phy_model(hw) == ICE_PHY_E82X) {
		err = ice_ptp_clear_phy_offset_ready_e82x(hw);
		if (err)
			dev_warn(ice_pf_to_dev(pf), "Failed to mark timestamps as invalid before settime\n");
	}

	if (!ice_ptp_lock(hw)) {
		err = -EBUSY;
		goto exit;
	}

	/* Disable periodic outputs */
	ice_ptp_disable_all_perout(pf);

	err = ice_ptp_write_init(pf, &ts64);
	ice_ptp_unlock(hw);

	if (!err)
		ice_ptp_reset_cached_phctime(pf);

	/* Reenable periodic outputs */
	ice_ptp_enable_all_perout(pf);

	/* Recalibrate and re-enable timestamp blocks for E822/E823 */
	if (ice_get_phy_model(hw) == ICE_PHY_E82X)
		ice_ptp_restart_all_phy(pf);
exit:
	if (err) {
		dev_err(ice_pf_to_dev(pf), "PTP failed to set time %d\n", err);
		return err;
	}

	return 0;
}

/**
 * ice_ptp_adjtime_nonatomic - Do a non-atomic clock adjustment
 * @info: the driver's PTP info structure
 * @delta: Offset in nanoseconds to adjust the time by
 */
static int ice_ptp_adjtime_nonatomic(struct ptp_clock_info *info, s64 delta)
{
	struct timespec64 now, then;
	int ret;

	then = ns_to_timespec64(delta);
	ret = ice_ptp_gettimex64(info, &now, NULL);
	if (ret)
		return ret;
	now = timespec64_add(now, then);

	return ice_ptp_settime64(info, (const struct timespec64 *)&now);
}

/**
 * ice_ptp_adjtime - Adjust the time of the clock by the indicated delta
 * @info: the driver's PTP info structure
 * @delta: Offset in nanoseconds to adjust the time by
 */
static int ice_ptp_adjtime(struct ptp_clock_info *info, s64 delta)
{
	struct ice_pf *pf = ptp_info_to_pf(info);
	struct ice_hw *hw = &pf->hw;
	struct device *dev;
	int err;

	dev = ice_pf_to_dev(pf);

	/* Hardware only supports atomic adjustments using signed 32-bit
	 * integers. For any adjustment outside this range, perform
	 * a non-atomic get->adjust->set flow.
	 */
	if (delta > S32_MAX || delta < S32_MIN) {
		dev_dbg(dev, "delta = %lld, adjtime non-atomic\n", delta);
		return ice_ptp_adjtime_nonatomic(info, delta);
	}

	if (!ice_ptp_lock(hw)) {
		dev_err(dev, "PTP failed to acquire semaphore in adjtime\n");
		return -EBUSY;
	}

	/* Disable periodic outputs */
	ice_ptp_disable_all_perout(pf);

	err = ice_ptp_write_adj(pf, delta);

	/* Reenable periodic outputs */
	ice_ptp_enable_all_perout(pf);

	ice_ptp_unlock(hw);

	if (err) {
		dev_err(dev, "PTP failed to adjust time, err %d\n", err);
		return err;
	}

	ice_ptp_reset_cached_phctime(pf);

	return 0;
}

#ifdef CONFIG_ICE_HWTS
/**
 * ice_ptp_get_syncdevicetime - Get the cross time stamp info
 * @device: Current device time
 * @system: System counter value read synchronously with device time
 * @ctx: Context provided by timekeeping code
 *
 * Read device and system (ART) clock simultaneously and return the corrected
 * clock values in ns.
 */
static int
ice_ptp_get_syncdevicetime(ktime_t *device,
			   struct system_counterval_t *system,
			   void *ctx)
{
	struct ice_pf *pf = (struct ice_pf *)ctx;
	struct ice_hw *hw = &pf->hw;
	u32 hh_lock, hh_art_ctl;
	int i;

#define MAX_HH_HW_LOCK_TRIES	5
#define MAX_HH_CTL_LOCK_TRIES	100

	for (i = 0; i < MAX_HH_HW_LOCK_TRIES; i++) {
		/* Get the HW lock */
		hh_lock = rd32(hw, PFHH_SEM + (PFTSYN_SEM_BYTES * hw->pf_id));
		if (hh_lock & PFHH_SEM_BUSY_M) {
			usleep_range(10000, 15000);
			continue;
		}
		break;
	}
	if (hh_lock & PFHH_SEM_BUSY_M) {
		dev_err(ice_pf_to_dev(pf), "PTP failed to get hh lock\n");
		return -EBUSY;
	}

	/* Program cmd to master timer */
	ice_ptp_src_cmd(hw, ICE_PTP_READ_TIME);

	/* Start the ART and device clock sync sequence */
	hh_art_ctl = rd32(hw, GLHH_ART_CTL);
	hh_art_ctl = hh_art_ctl | GLHH_ART_CTL_ACTIVE_M;
	wr32(hw, GLHH_ART_CTL, hh_art_ctl);

	for (i = 0; i < MAX_HH_CTL_LOCK_TRIES; i++) {
		/* Wait for sync to complete */
		hh_art_ctl = rd32(hw, GLHH_ART_CTL);
		if (hh_art_ctl & GLHH_ART_CTL_ACTIVE_M) {
			udelay(1);
			continue;
		} else {
			u32 hh_ts_lo, hh_ts_hi, tmr_idx;
			u64 hh_ts;

			tmr_idx = hw->func_caps.ts_func_info.tmr_index_assoc;
			/* Read ART time */
			hh_ts_lo = rd32(hw, GLHH_ART_TIME_L);
			hh_ts_hi = rd32(hw, GLHH_ART_TIME_H);
			hh_ts = ((u64)hh_ts_hi << 32) | hh_ts_lo;
			system->cycles = hh_ts;
			system->cs_id = CSID_X86_ART;
			/* Read Device source clock time */
			hh_ts_lo = rd32(hw, GLTSYN_HHTIME_L(tmr_idx));
			hh_ts_hi = rd32(hw, GLTSYN_HHTIME_H(tmr_idx));
			hh_ts = ((u64)hh_ts_hi << 32) | hh_ts_lo;
			*device = ns_to_ktime(hh_ts);
			break;
		}
	}

	/* Clear the master timer */
	ice_ptp_src_cmd(hw, ICE_PTP_NOP);

	/* Release HW lock */
	hh_lock = rd32(hw, PFHH_SEM + (PFTSYN_SEM_BYTES * hw->pf_id));
	hh_lock = hh_lock & ~PFHH_SEM_BUSY_M;
	wr32(hw, PFHH_SEM + (PFTSYN_SEM_BYTES * hw->pf_id), hh_lock);

	if (i == MAX_HH_CTL_LOCK_TRIES)
		return -ETIMEDOUT;

	return 0;
}

/**
 * ice_ptp_getcrosststamp_e82x - Capture a device cross timestamp
 * @info: the driver's PTP info structure
 * @cts: The memory to fill the cross timestamp info
 *
 * Capture a cross timestamp between the ART and the device PTP hardware
 * clock. Fill the cross timestamp information and report it back to the
 * caller.
 *
 * This is only valid for E822 and E823 devices which have support for
 * generating the cross timestamp via PCIe PTM.
 *
 * In order to correctly correlate the ART timestamp back to the TSC time, the
 * CPU must have X86_FEATURE_TSC_KNOWN_FREQ.
 */
static int
ice_ptp_getcrosststamp_e82x(struct ptp_clock_info *info,
			    struct system_device_crosststamp *cts)
{
	struct ice_pf *pf = ptp_info_to_pf(info);

	return get_device_system_crosststamp(ice_ptp_get_syncdevicetime,
					     pf, NULL, cts);
}
#endif /* CONFIG_ICE_HWTS */

/**
 * ice_ptp_get_ts_config - ioctl interface to read the timestamping config
 * @pf: Board private structure
 * @ifr: ioctl data
 *
 * Copy the timestamping config to user buffer
 */
int ice_ptp_get_ts_config(struct ice_pf *pf, struct ifreq *ifr)
{
	struct hwtstamp_config *config;

	if (pf->ptp.state != ICE_PTP_READY)
		return -EIO;

	config = &pf->ptp.tstamp_config;

	return copy_to_user(ifr->ifr_data, config, sizeof(*config)) ?
		-EFAULT : 0;
}

/**
 * ice_ptp_set_timestamp_mode - Setup driver for requested timestamp mode
 * @pf: Board private structure
 * @config: hwtstamp settings requested or saved
 */
static int
ice_ptp_set_timestamp_mode(struct ice_pf *pf, struct hwtstamp_config *config)
{
	switch (config->tx_type) {
	case HWTSTAMP_TX_OFF:
		pf->ptp.tstamp_config.tx_type = HWTSTAMP_TX_OFF;
		break;
	case HWTSTAMP_TX_ON:
		pf->ptp.tstamp_config.tx_type = HWTSTAMP_TX_ON;
		break;
	default:
		return -ERANGE;
	}

	switch (config->rx_filter) {
	case HWTSTAMP_FILTER_NONE:
		pf->ptp.tstamp_config.rx_filter = HWTSTAMP_FILTER_NONE;
		break;
	case HWTSTAMP_FILTER_PTP_V1_L4_EVENT:
	case HWTSTAMP_FILTER_PTP_V1_L4_SYNC:
	case HWTSTAMP_FILTER_PTP_V1_L4_DELAY_REQ:
	case HWTSTAMP_FILTER_PTP_V2_EVENT:
	case HWTSTAMP_FILTER_PTP_V2_L2_EVENT:
	case HWTSTAMP_FILTER_PTP_V2_L4_EVENT:
	case HWTSTAMP_FILTER_PTP_V2_SYNC:
	case HWTSTAMP_FILTER_PTP_V2_L2_SYNC:
	case HWTSTAMP_FILTER_PTP_V2_L4_SYNC:
	case HWTSTAMP_FILTER_PTP_V2_DELAY_REQ:
	case HWTSTAMP_FILTER_PTP_V2_L2_DELAY_REQ:
	case HWTSTAMP_FILTER_PTP_V2_L4_DELAY_REQ:
	case HWTSTAMP_FILTER_NTP_ALL:
	case HWTSTAMP_FILTER_ALL:
		pf->ptp.tstamp_config.rx_filter = HWTSTAMP_FILTER_ALL;
		break;
	default:
		return -ERANGE;
	}

	/* Immediately update the device timestamping mode */
	ice_ptp_restore_timestamp_mode(pf);

	return 0;
}

/**
 * ice_ptp_set_ts_config - ioctl interface to control the timestamping
 * @pf: Board private structure
 * @ifr: ioctl data
 *
 * Get the user config and store it
 */
int ice_ptp_set_ts_config(struct ice_pf *pf, struct ifreq *ifr)
{
	struct hwtstamp_config config;
	int err;

	if (pf->ptp.state != ICE_PTP_READY)
		return -EAGAIN;

	if (copy_from_user(&config, ifr->ifr_data, sizeof(config)))
		return -EFAULT;

	err = ice_ptp_set_timestamp_mode(pf, &config);
	if (err)
		return err;

	/* Return the actual configuration set */
	config = pf->ptp.tstamp_config;

	return copy_to_user(ifr->ifr_data, &config, sizeof(config)) ?
		-EFAULT : 0;
}

/**
 * ice_ptp_get_rx_hwts - Get packet Rx timestamp in ns
 * @rx_desc: Receive descriptor
 * @pkt_ctx: Packet context to get the cached time
 *
 * The driver receives a notification in the receive descriptor with timestamp.
 */
u64 ice_ptp_get_rx_hwts(const union ice_32b_rx_flex_desc *rx_desc,
			const struct ice_pkt_ctx *pkt_ctx)
{
	u64 ts_ns, cached_time;
	u32 ts_high;

	if (!(rx_desc->wb.time_stamp_low & ICE_PTP_TS_VALID))
		return 0;

	cached_time = READ_ONCE(pkt_ctx->cached_phctime);

	/* Do not report a timestamp if we don't have a cached PHC time */
	if (!cached_time)
		return 0;

	/* Use ice_ptp_extend_32b_ts directly, using the ring-specific cached
	 * PHC value, rather than accessing the PF. This also allows us to
	 * simply pass the upper 32bits of nanoseconds directly. Calling
	 * ice_ptp_extend_40b_ts is unnecessary as it would just discard these
	 * bits itself.
	 */
	ts_high = le32_to_cpu(rx_desc->wb.flex_ts.ts_high);
	ts_ns = ice_ptp_extend_32b_ts(cached_time, ts_high);

	return ts_ns;
}

/**
 * ice_ptp_setup_pin_cfg - setup PTP pin_config structure
 * @pf: Board private structure
 */
static void ice_ptp_setup_pin_cfg(struct ice_pf *pf)
{
	for (unsigned int i = 0; i < pf->ptp.info.n_pins; i++) {
		const struct ice_ptp_pin_desc *desc = &pf->ptp.ice_pin_desc[i];
		struct ptp_pin_desc *pin = &pf->ptp.pin_desc[i];
		const char *name = NULL;

		if (!ice_is_feature_supported(pf, ICE_F_SMA_CTRL))
			name = ice_pin_names[desc->name_idx];
		else if (desc->name_idx != GPIO_NA)
			name = ice_pin_names_nvm[desc->name_idx];
		if (name)
			strscpy(pin->name, name, sizeof(pin->name));

		pin->index = i;
	}

	pf->ptp.info.pin_config = pf->ptp.pin_desc;
}

/**
 * ice_ptp_disable_pins - Disable PTP pins
 * @pf: pointer to the PF structure
 *
 * Disable the OS access to the SMA pins. Called to clear out the OS
 * indications of pin support when we fail to setup the SMA control register.
 */
static void ice_ptp_disable_pins(struct ice_pf *pf)
{
	struct ptp_clock_info *info = &pf->ptp.info;

	dev_warn(ice_pf_to_dev(pf), "Failed to configure PTP pin control\n");

	info->enable = NULL;
	info->verify = NULL;
	info->n_pins = 0;
	info->n_ext_ts = 0;
	info->n_per_out = 0;
}

/**
 * ice_ptp_parse_sdp_entries - update ice_ptp_pin_desc structure from NVM
 * @pf: pointer to the PF structure
 * @entries: SDP connection section from NVM
 * @num_entries: number of valid entries in sdp_entries
 * @pins: PTP pins array to update
 *
 * Return: 0 on success, negative error code otherwise.
 */
static int ice_ptp_parse_sdp_entries(struct ice_pf *pf, __le16 *entries,
				     unsigned int num_entries,
				     struct ice_ptp_pin_desc *pins)
{
	unsigned int n_pins = 0;
	unsigned int i;

	/* Setup ice_pin_desc array */
	for (i = 0; i < ICE_N_PINS_MAX; i++) {
		pins[i].name_idx = -1;
		pins[i].gpio[0] = -1;
		pins[i].gpio[1] = -1;
	}

	for (i = 0; i < num_entries; i++) {
		u16 entry = le16_to_cpu(entries[i]);
		DECLARE_BITMAP(bitmap, GPIO_NA);
		unsigned int bitmap_idx;
		bool dir;
		u16 gpio;

		*bitmap = FIELD_GET(ICE_AQC_NVM_SDP_AC_PIN_M, entry);
		dir = !!FIELD_GET(ICE_AQC_NVM_SDP_AC_DIR_M, entry);
		gpio = FIELD_GET(ICE_AQC_NVM_SDP_AC_SDP_NUM_M, entry);
		for_each_set_bit(bitmap_idx, bitmap, GPIO_NA + 1) {
			unsigned int idx;

			/* Check if entry's pin bit is valid */
			if (bitmap_idx >= NUM_PTP_PINS_NVM &&
			    bitmap_idx != GPIO_NA)
				continue;

			/* Check if pin already exists */
			for (idx = 0; idx < ICE_N_PINS_MAX; idx++)
				if (pins[idx].name_idx == bitmap_idx)
					break;

			if (idx == ICE_N_PINS_MAX) {
				/* Pin not found, setup its entry and name */
				idx = n_pins++;
				pins[idx].name_idx = bitmap_idx;
				if (bitmap_idx == GPIO_NA)
					strscpy(pf->ptp.pin_desc[idx].name,
						ice_pin_names[gpio],
						sizeof(pf->ptp.pin_desc[idx]
							       .name));
			}

			/* Setup in/out GPIO number */
			pins[idx].gpio[dir] = gpio;
		}
	}

	for (i = 0; i < n_pins; i++) {
		dev_dbg(ice_pf_to_dev(pf),
			"NVM pin entry[%d] : name_idx %d gpio_out %d gpio_in %d\n",
			i, pins[i].name_idx, pins[i].gpio[1], pins[i].gpio[0]);
	}

	pf->ptp.info.n_pins = n_pins;
	return 0;
}

/**
 * ice_ptp_set_funcs_e82x - Set specialized functions for E82X support
 * @pf: Board private structure
 *
 * Assign functions to the PTP capabilities structure for E82X devices.
 * Functions which operate across all device families should be set directly
 * in ice_ptp_set_caps. Only add functions here which are distinct for E82X
 * devices.
 */
static void ice_ptp_set_funcs_e82x(struct ice_pf *pf)
{
#ifdef CONFIG_ICE_HWTS
	if (boot_cpu_has(X86_FEATURE_ART) &&
	    boot_cpu_has(X86_FEATURE_TSC_KNOWN_FREQ))
		pf->ptp.info.getcrosststamp = ice_ptp_getcrosststamp_e82x;

#endif /* CONFIG_ICE_HWTS */
	if (ice_is_e825c(&pf->hw)) {
		pf->ptp.ice_pin_desc = ice_pin_desc_e825c;
		pf->ptp.info.n_pins = ICE_PIN_DESC_ARR_LEN(ice_pin_desc_e825c);
	} else {
		pf->ptp.ice_pin_desc = ice_pin_desc_e82x;
		pf->ptp.info.n_pins = ICE_PIN_DESC_ARR_LEN(ice_pin_desc_e82x);
	}
	ice_ptp_setup_pin_cfg(pf);
}

/**
 * ice_ptp_set_funcs_e810 - Set specialized functions for E810 support
 * @pf: Board private structure
 *
 * Assign functions to the PTP capabiltiies structure for E810 devices.
 * Functions which operate across all device families should be set directly
 * in ice_ptp_set_caps. Only add functions here which are distinct for E810
 * devices.
 */
static void ice_ptp_set_funcs_e810(struct ice_pf *pf)
{
	__le16 entries[ICE_AQC_NVM_SDP_AC_MAX_SIZE];
	struct ice_ptp_pin_desc *desc = NULL;
	struct ice_ptp *ptp = &pf->ptp;
	unsigned int num_entries;
	int err;

	err = ice_ptp_read_sdp_ac(&pf->hw, entries, &num_entries);
	if (err) {
		/* SDP section does not exist in NVM or is corrupted */
		if (ice_is_feature_supported(pf, ICE_F_SMA_CTRL)) {
			ptp->ice_pin_desc = ice_pin_desc_e810_sma;
			ptp->info.n_pins =
				ICE_PIN_DESC_ARR_LEN(ice_pin_desc_e810_sma);
		} else {
			pf->ptp.ice_pin_desc = ice_pin_desc_e810;
			pf->ptp.info.n_pins =
				ICE_PIN_DESC_ARR_LEN(ice_pin_desc_e810);
			err = 0;
		}
	} else {
		desc = devm_kcalloc(ice_pf_to_dev(pf), ICE_N_PINS_MAX,
				    sizeof(struct ice_ptp_pin_desc),
				    GFP_KERNEL);
		if (!desc)
			goto err;

		err = ice_ptp_parse_sdp_entries(pf, entries, num_entries, desc);
		if (err)
			goto err;

		ptp->ice_pin_desc = (const struct ice_ptp_pin_desc *)desc;
	}

	ptp->info.pin_config = ptp->pin_desc;
	ice_ptp_setup_pin_cfg(pf);

	if (ice_is_feature_supported(pf, ICE_F_SMA_CTRL))
		err = ice_ptp_set_sma_cfg(pf);
err:
	if (err) {
		devm_kfree(ice_pf_to_dev(pf), desc);
		ice_ptp_disable_pins(pf);
	}
}

/**
 * ice_ptp_set_caps - Set PTP capabilities
 * @pf: Board private structure
 */
static void ice_ptp_set_caps(struct ice_pf *pf)
{
	struct ptp_clock_info *info = &pf->ptp.info;
	struct device *dev = ice_pf_to_dev(pf);

	snprintf(info->name, sizeof(info->name) - 1, "%s-%s-clk",
		 dev_driver_string(dev), dev_name(dev));
	info->owner = THIS_MODULE;
	info->max_adj = 100000000;
	info->adjtime = ice_ptp_adjtime;
	info->adjfine = ice_ptp_adjfine;
	info->gettimex64 = ice_ptp_gettimex64;
	info->settime64 = ice_ptp_settime64;
	info->n_per_out = GLTSYN_TGT_H_IDX_MAX;
	info->n_ext_ts = GLTSYN_EVNT_H_IDX_MAX;
	info->enable = ice_ptp_gpio_enable;
	info->verify = ice_verify_pin;

	if (ice_is_e810(&pf->hw))
		ice_ptp_set_funcs_e810(pf);
	else
		ice_ptp_set_funcs_e82x(pf);
}

/**
 * ice_ptp_create_clock - Create PTP clock device for userspace
 * @pf: Board private structure
 *
 * This function creates a new PTP clock device. It only creates one if we
 * don't already have one. Will return error if it can't create one, but success
 * if we already have a device. Should be used by ice_ptp_init to create clock
 * initially, and prevent global resets from creating new clock devices.
 */
static long ice_ptp_create_clock(struct ice_pf *pf)
{
	struct ptp_clock_info *info;
	struct device *dev;

	/* No need to create a clock device if we already have one */
	if (pf->ptp.clock)
		return 0;

	ice_ptp_set_caps(pf);

	info = &pf->ptp.info;
	dev = ice_pf_to_dev(pf);

	/* Attempt to register the clock before enabling the hardware. */
	pf->ptp.clock = ptp_clock_register(info, dev);
	if (IS_ERR(pf->ptp.clock)) {
		dev_err(ice_pf_to_dev(pf), "Failed to register PTP clock device");
		return PTR_ERR(pf->ptp.clock);
	}

	return 0;
}

/**
 * ice_ptp_request_ts - Request an available Tx timestamp index
 * @tx: the PTP Tx timestamp tracker to request from
 * @skb: the SKB to associate with this timestamp request
 */
s8 ice_ptp_request_ts(struct ice_ptp_tx *tx, struct sk_buff *skb)
{
	unsigned long flags;
	u8 idx;

	spin_lock_irqsave(&tx->lock, flags);

	/* Check that this tracker is accepting new timestamp requests */
	if (!ice_ptp_is_tx_tracker_up(tx)) {
		spin_unlock_irqrestore(&tx->lock, flags);
		return -1;
	}

	/* Find and set the first available index */
	idx = find_next_zero_bit(tx->in_use, tx->len,
				 tx->last_ll_ts_idx_read + 1);
	if (idx == tx->len)
		idx = find_first_zero_bit(tx->in_use, tx->len);

	if (idx < tx->len) {
		/* We got a valid index that no other thread could have set. Store
		 * a reference to the skb and the start time to allow discarding old
		 * requests.
		 */
		set_bit(idx, tx->in_use);
		clear_bit(idx, tx->stale);
		tx->tstamps[idx].start = jiffies;
		tx->tstamps[idx].skb = skb_get(skb);
		skb_shinfo(skb)->tx_flags |= SKBTX_IN_PROGRESS;
		ice_trace(tx_tstamp_request, skb, idx);
	}

	spin_unlock_irqrestore(&tx->lock, flags);

	/* return the appropriate PHY timestamp register index, -1 if no
	 * indexes were available.
	 */
	if (idx >= tx->len)
		return -1;
	else
		return idx + tx->offset;
}

/**
 * ice_ptp_process_ts - Process the PTP Tx timestamps
 * @pf: Board private structure
 *
 * Returns: ICE_TX_TSTAMP_WORK_PENDING if there are any outstanding Tx
 * timestamps that need processing, and ICE_TX_TSTAMP_WORK_DONE otherwise.
 */
enum ice_tx_tstamp_work ice_ptp_process_ts(struct ice_pf *pf)
{
	switch (pf->ptp.tx_interrupt_mode) {
	case ICE_PTP_TX_INTERRUPT_NONE:
		/* This device has the clock owner handle timestamps for it */
		return ICE_TX_TSTAMP_WORK_DONE;
	case ICE_PTP_TX_INTERRUPT_SELF:
		/* This device handles its own timestamps */
		return ice_ptp_tx_tstamp(&pf->ptp.port.tx);
	case ICE_PTP_TX_INTERRUPT_ALL:
		/* This device handles timestamps for all ports */
		return ice_ptp_tx_tstamp_owner(pf);
	default:
		WARN_ONCE(1, "Unexpected Tx timestamp interrupt mode %u\n",
			  pf->ptp.tx_interrupt_mode);
		return ICE_TX_TSTAMP_WORK_DONE;
	}
}

/**
 * ice_ptp_maybe_trigger_tx_interrupt - Trigger Tx timstamp interrupt
 * @pf: Board private structure
 *
 * The device PHY issues Tx timestamp interrupts to the driver for processing
 * timestamp data from the PHY. It will not interrupt again until all
 * current timestamp data is read. In rare circumstances, it is possible that
 * the driver fails to read all outstanding data.
 *
 * To avoid getting permanently stuck, periodically check if the PHY has
 * outstanding timestamp data. If so, trigger an interrupt from software to
 * process this data.
 */
static void ice_ptp_maybe_trigger_tx_interrupt(struct ice_pf *pf)
{
	struct device *dev = ice_pf_to_dev(pf);
	struct ice_hw *hw = &pf->hw;
	bool trigger_oicr = false;
	unsigned int i;

	if (ice_is_e810(hw))
		return;

	if (!ice_pf_src_tmr_owned(pf))
		return;

	for (i = 0; i < ICE_GET_QUAD_NUM(hw->ptp.num_lports); i++) {
		u64 tstamp_ready;
		int err;

		err = ice_get_phy_tx_tstamp_ready(&pf->hw, i, &tstamp_ready);
		if (!err && tstamp_ready) {
			trigger_oicr = true;
			break;
		}
	}

	if (trigger_oicr) {
		/* Trigger a software interrupt, to ensure this data
		 * gets processed.
		 */
		dev_dbg(dev, "PTP periodic task detected waiting timestamps. Triggering Tx timestamp interrupt now.\n");

		wr32(hw, PFINT_OICR, PFINT_OICR_TSYN_TX_M);
		ice_flush(hw);
	}
}

static void ice_ptp_periodic_work(struct kthread_work *work)
{
	struct ice_ptp *ptp = container_of(work, struct ice_ptp, work.work);
	struct ice_pf *pf = container_of(ptp, struct ice_pf, ptp);
	int err;

	if (pf->ptp.state != ICE_PTP_READY)
		return;

	err = ice_ptp_update_cached_phctime(pf);

	ice_ptp_maybe_trigger_tx_interrupt(pf);

	/* Run twice a second or reschedule if phc update failed */
	kthread_queue_delayed_work(ptp->kworker, &ptp->work,
				   msecs_to_jiffies(err ? 10 : 500));
}

/**
 * ice_ptp_prepare_for_reset - Prepare PTP for reset
 * @pf: Board private structure
 * @reset_type: the reset type being performed
 */
void ice_ptp_prepare_for_reset(struct ice_pf *pf, enum ice_reset_req reset_type)
{
	struct ice_ptp *ptp = &pf->ptp;
	u8 src_tmr;

	if (ptp->state != ICE_PTP_READY)
		return;

	ptp->state = ICE_PTP_RESETTING;

	/* Disable timestamping for both Tx and Rx */
	ice_ptp_disable_timestamp_mode(pf);

	kthread_cancel_delayed_work_sync(&ptp->work);

	if (reset_type == ICE_RESET_PFR)
		return;

	ice_ptp_release_tx_tracker(pf, &pf->ptp.port.tx);

	/* Disable periodic outputs */
	ice_ptp_disable_all_perout(pf);

	src_tmr = ice_get_ptp_src_clock_index(&pf->hw);

	/* Disable source clock */
	wr32(&pf->hw, GLTSYN_ENA(src_tmr), (u32)~GLTSYN_ENA_TSYN_ENA_M);

	/* Acquire PHC and system timer to restore after reset */
	ptp->reset_time = ktime_get_real_ns();
}

/**
 * ice_ptp_rebuild_owner - Initialize PTP clock owner after reset
 * @pf: Board private structure
 *
 * Companion function for ice_ptp_rebuild() which handles tasks that only the
 * PTP clock owner instance should perform.
 */
static int ice_ptp_rebuild_owner(struct ice_pf *pf)
{
	struct ice_ptp *ptp = &pf->ptp;
	struct ice_hw *hw = &pf->hw;
	struct timespec64 ts;
	u64 time_diff;
	int err;

	err = ice_ptp_init_phc(hw);
	if (err)
		return err;

	/* Acquire the global hardware lock */
	if (!ice_ptp_lock(hw)) {
		err = -EBUSY;
		return err;
	}

	/* Write the increment time value to PHY and LAN */
	err = ice_ptp_write_incval(hw, ice_base_incval(pf));
	if (err)
		goto err_unlock;

	/* Write the initial Time value to PHY and LAN using the cached PHC
	 * time before the reset and time difference between stopping and
	 * starting the clock.
	 */
	if (ptp->cached_phc_time) {
		time_diff = ktime_get_real_ns() - ptp->reset_time;
		ts = ns_to_timespec64(ptp->cached_phc_time + time_diff);
	} else {
		ts = ktime_to_timespec64(ktime_get_real());
	}
	err = ice_ptp_write_init(pf, &ts);
	if (err)
		goto err_unlock;

	/* Release the global hardware lock */
	ice_ptp_unlock(hw);

	/* Flush software tracking of any outstanding timestamps since we're
	 * about to flush the PHY timestamp block.
	 */
	ice_ptp_flush_all_tx_tracker(pf);

	if (!ice_is_e810(hw)) {
		/* Enable quad interrupts */
		err = ice_ptp_cfg_phy_interrupt(pf, true, 1);
		if (err)
			return err;

		ice_ptp_restart_all_phy(pf);
	}

	/* Re-enable all periodic outputs and external timestamp events */
	ice_ptp_enable_all_perout(pf);
	ice_ptp_enable_all_extts(pf);

	return 0;

err_unlock:
	ice_ptp_unlock(hw);
	return err;
}

/**
 * ice_ptp_rebuild - Initialize PTP hardware clock support after reset
 * @pf: Board private structure
 * @reset_type: the reset type being performed
 */
void ice_ptp_rebuild(struct ice_pf *pf, enum ice_reset_req reset_type)
{
	struct ice_ptp *ptp = &pf->ptp;
	int err;

	if (ptp->state == ICE_PTP_READY) {
		ice_ptp_prepare_for_reset(pf, reset_type);
	} else if (ptp->state != ICE_PTP_RESETTING) {
		err = -EINVAL;
		dev_err(ice_pf_to_dev(pf), "PTP was not initialized\n");
		goto err;
	}

	if (ice_pf_src_tmr_owned(pf) && reset_type != ICE_RESET_PFR) {
		err = ice_ptp_rebuild_owner(pf);
		if (err)
			goto err;
	}

	ptp->state = ICE_PTP_READY;

	/* Start periodic work going */
	kthread_queue_delayed_work(ptp->kworker, &ptp->work, 0);

	dev_info(ice_pf_to_dev(pf), "PTP reset successful\n");
	return;

err:
	ptp->state = ICE_PTP_ERROR;
	dev_err(ice_pf_to_dev(pf), "PTP reset failed %d\n", err);
}

static bool ice_is_primary(struct ice_hw *hw)
<<<<<<< HEAD
{
	return ice_is_e825c(hw) && ice_is_dual(hw) ?
		!!(hw->dev_caps.nac_topo.mode & ICE_NAC_TOPO_PRIMARY_M) : true;
}

static int ice_ptp_setup_adapter(struct ice_pf *pf)
{
	if (!ice_pf_src_tmr_owned(pf) || !ice_is_primary(&pf->hw))
		return -EPERM;

	pf->adapter->ctrl_pf = pf;

	return 0;
}

static int ice_ptp_setup_pf(struct ice_pf *pf)
{
	struct ice_ptp *ctrl_ptp = ice_get_ctrl_ptp(pf);
	struct ice_ptp *ptp = &pf->ptp;

	if (WARN_ON(!ctrl_ptp) || ice_get_phy_model(&pf->hw) == ICE_PHY_UNSUP)
		return -ENODEV;

	INIT_LIST_HEAD(&ptp->port.list_node);
	mutex_lock(&pf->adapter->ports.lock);

	list_add(&ptp->port.list_node,
		 &pf->adapter->ports.ports);
	mutex_unlock(&pf->adapter->ports.lock);

	return 0;
}

static void ice_ptp_cleanup_pf(struct ice_pf *pf)
{
	struct ice_ptp *ptp = &pf->ptp;

	if (ice_get_phy_model(&pf->hw) != ICE_PHY_UNSUP) {
		mutex_lock(&pf->adapter->ports.lock);
		list_del(&ptp->port.list_node);
		mutex_unlock(&pf->adapter->ports.lock);
	}
}
/**
 * ice_ptp_aux_dev_to_aux_pf - Get auxiliary PF handle for the auxiliary device
 * @aux_dev: auxiliary device to get the auxiliary PF for
 */
static struct ice_pf *
ice_ptp_aux_dev_to_aux_pf(struct auxiliary_device *aux_dev)
=======
>>>>>>> 4e3ac415
{
	return ice_is_e825c(hw) && ice_is_dual(hw) ?
		!!(hw->dev_caps.nac_topo.mode & ICE_NAC_TOPO_PRIMARY_M) : true;
}

static int ice_ptp_setup_adapter(struct ice_pf *pf)
{
	if (!ice_pf_src_tmr_owned(pf) || !ice_is_primary(&pf->hw))
		return -EPERM;

<<<<<<< HEAD
	if (WARN_ON(!owner_pf))
		return -ENODEV;

	INIT_LIST_HEAD(&aux_pf->ptp.port.list_node);
	mutex_lock(&owner_pf->ptp.ports_owner.lock);
	list_add(&aux_pf->ptp.port.list_node,
		 &owner_pf->ptp.ports_owner.ports);
	mutex_unlock(&owner_pf->ptp.ports_owner.lock);
=======
	pf->adapter->ctrl_pf = pf;
>>>>>>> 4e3ac415

	return 0;
}

static int ice_ptp_setup_pf(struct ice_pf *pf)
{
	struct ice_ptp *ctrl_ptp = ice_get_ctrl_ptp(pf);
	struct ice_ptp *ptp = &pf->ptp;

<<<<<<< HEAD
	mutex_lock(&owner_pf->ptp.ports_owner.lock);
	list_del(&aux_pf->ptp.port.list_node);
	mutex_unlock(&owner_pf->ptp.ports_owner.lock);
}
=======
	if (WARN_ON(!ctrl_ptp) || ice_get_phy_model(&pf->hw) == ICE_PHY_UNSUP)
		return -ENODEV;
>>>>>>> 4e3ac415

	INIT_LIST_HEAD(&ptp->port.list_node);
	mutex_lock(&pf->adapter->ports.lock);

	list_add(&ptp->port.list_node,
		 &pf->adapter->ports.ports);
	mutex_unlock(&pf->adapter->ports.lock);

	return 0;
}

<<<<<<< HEAD
/**
 * ice_ptp_auxbus_create_id_table - Create auxiliary device ID table
 * @pf: Board private structure
 * @name: auxiliary bus driver name
 */
static struct auxiliary_device_id *
ice_ptp_auxbus_create_id_table(struct ice_pf *pf, const char *name)
{
	struct auxiliary_device_id *ids;

	/* Second id left empty to terminate the array */
	ids = devm_kcalloc(ice_pf_to_dev(pf), 2,
			   sizeof(struct auxiliary_device_id), GFP_KERNEL);
	if (!ids)
		return NULL;

	snprintf(ids[0].name, sizeof(ids[0].name), "ice.%s", name);

	return ids;
}

/**
 * ice_ptp_register_auxbus_driver - Register PTP auxiliary bus driver
 * @pf: Board private structure
 */
static int __always_unused ice_ptp_register_auxbus_driver(struct ice_pf *pf)
=======
static void ice_ptp_cleanup_pf(struct ice_pf *pf)
>>>>>>> 4e3ac415
{
	struct ice_ptp *ptp = &pf->ptp;

	if (ice_get_phy_model(&pf->hw) != ICE_PHY_UNSUP) {
		mutex_lock(&pf->adapter->ports.lock);
		list_del(&ptp->port.list_node);
		mutex_unlock(&pf->adapter->ports.lock);
	}
<<<<<<< HEAD

	return err;
}

/**
 * ice_ptp_unregister_auxbus_driver - Unregister PTP auxiliary bus driver
 * @pf: Board private structure
 */
static void __always_unused ice_ptp_unregister_auxbus_driver(struct ice_pf *pf)
{
	struct auxiliary_driver *aux_driver = &pf->ptp.ports_owner.aux_driver;

	auxiliary_driver_unregister(aux_driver);
	devm_kfree(ice_pf_to_dev(pf), aux_driver->id_table);

	mutex_destroy(&pf->ptp.ports_owner.lock);
=======
>>>>>>> 4e3ac415
}

/**
 * ice_ptp_clock_index - Get the PTP clock index for this device
 * @pf: Board private structure
 *
 * Returns: the PTP clock index associated with this PF, or -1 if no PTP clock
 * is associated.
 */
int ice_ptp_clock_index(struct ice_pf *pf)
{
	struct ice_ptp *ctrl_ptp = ice_get_ctrl_ptp(pf);
	struct ptp_clock *clock;

	if (!ctrl_ptp)
		return -1;
	clock = ctrl_ptp->clock;

	return clock ? ptp_clock_index(clock) : -1;
}

/**
 * ice_ptp_init_owner - Initialize PTP_1588_CLOCK device
 * @pf: Board private structure
 *
 * Setup and initialize a PTP clock device that represents the device hardware
 * clock. Save the clock index for other functions connected to the same
 * hardware resource.
 */
static int ice_ptp_init_owner(struct ice_pf *pf)
{
	struct ice_hw *hw = &pf->hw;
	struct timespec64 ts;
	int err;

	err = ice_ptp_init_phc(hw);
	if (err) {
		dev_err(ice_pf_to_dev(pf), "Failed to initialize PHC, err %d\n",
			err);
		return err;
	}

	/* Acquire the global hardware lock */
	if (!ice_ptp_lock(hw)) {
		err = -EBUSY;
		goto err_exit;
	}

	/* Write the increment time value to PHY and LAN */
	err = ice_ptp_write_incval(hw, ice_base_incval(pf));
	if (err)
		goto err_unlock;

	ts = ktime_to_timespec64(ktime_get_real());
	/* Write the initial Time value to PHY and LAN */
	err = ice_ptp_write_init(pf, &ts);
	if (err)
		goto err_unlock;

	/* Release the global hardware lock */
	ice_ptp_unlock(hw);

	/* Configure PHY interrupt settings */
	err = ice_ptp_cfg_phy_interrupt(pf, true, 1);
	if (err)
		goto err_exit;

	/* Ensure we have a clock device */
	err = ice_ptp_create_clock(pf);
	if (err)
		goto err_clk;

	return 0;
err_clk:
	pf->ptp.clock = NULL;
err_exit:
	return err;

err_unlock:
	ice_ptp_unlock(hw);
	return err;
}

/**
 * ice_ptp_init_work - Initialize PTP work threads
 * @pf: Board private structure
 * @ptp: PF PTP structure
 */
static int ice_ptp_init_work(struct ice_pf *pf, struct ice_ptp *ptp)
{
	struct kthread_worker *kworker;

	/* Initialize work functions */
	kthread_init_delayed_work(&ptp->work, ice_ptp_periodic_work);

	/* Allocate a kworker for handling work required for the ports
	 * connected to the PTP hardware clock.
	 */
	kworker = kthread_create_worker(0, "ice-ptp-%s",
					dev_name(ice_pf_to_dev(pf)));
	if (IS_ERR(kworker))
		return PTR_ERR(kworker);

	ptp->kworker = kworker;

	/* Start periodic work going */
	kthread_queue_delayed_work(ptp->kworker, &ptp->work, 0);

	return 0;
}

/**
 * ice_ptp_init_port - Initialize PTP port structure
 * @pf: Board private structure
 * @ptp_port: PTP port structure
 */
static int ice_ptp_init_port(struct ice_pf *pf, struct ice_ptp_port *ptp_port)
{
	struct ice_hw *hw = &pf->hw;

	mutex_init(&ptp_port->ps_lock);

	switch (ice_get_phy_model(hw)) {
	case ICE_PHY_ETH56G:
		return ice_ptp_init_tx_eth56g(pf, &ptp_port->tx,
					      ptp_port->port_num);
	case ICE_PHY_E810:
		return ice_ptp_init_tx_e810(pf, &ptp_port->tx);
	case ICE_PHY_E82X:
		kthread_init_delayed_work(&ptp_port->ov_work,
					  ice_ptp_wait_for_offsets);

		return ice_ptp_init_tx_e82x(pf, &ptp_port->tx,
					    ptp_port->port_num);
	default:
		return -ENODEV;
	}
}

/**
<<<<<<< HEAD
 * ice_ptp_release_auxbus_device
 * @dev: device that utilizes the auxbus
 */
static void ice_ptp_release_auxbus_device(struct device *dev)
{
	/* Doing nothing here, but handle to auxbux device must be satisfied */
}

/**
 * ice_ptp_create_auxbus_device - Create PTP auxiliary bus device
 * @pf: Board private structure
 */
static __always_unused int ice_ptp_create_auxbus_device(struct ice_pf *pf)
{
	struct auxiliary_device *aux_dev;
	struct ice_ptp *ptp;
	struct device *dev;
	char *name;
	int err;
	u32 id;

	ptp = &pf->ptp;
	id = ptp->port.port_num;
	dev = ice_pf_to_dev(pf);

	aux_dev = &ptp->port.aux_dev;

	name = devm_kasprintf(dev, GFP_KERNEL, "ptp_aux_dev_%u_%u_clk%u",
			      pf->pdev->bus->number, PCI_SLOT(pf->pdev->devfn),
			      ice_get_ptp_src_clock_index(&pf->hw));
	if (!name)
		return -ENOMEM;

	aux_dev->name = name;
	aux_dev->id = id;
	aux_dev->dev.release = ice_ptp_release_auxbus_device;
	aux_dev->dev.parent = dev;

	err = auxiliary_device_init(aux_dev);
	if (err)
		goto aux_err;

	err = auxiliary_device_add(aux_dev);
	if (err) {
		auxiliary_device_uninit(aux_dev);
		goto aux_err;
	}

	return 0;
aux_err:
	dev_err(dev, "Failed to create PTP auxiliary bus device <%s>\n", name);
	devm_kfree(dev, name);
	return err;
}

/**
 * ice_ptp_remove_auxbus_device - Remove PTP auxiliary bus device
 * @pf: Board private structure
 */
static __always_unused void ice_ptp_remove_auxbus_device(struct ice_pf *pf)
{
	struct auxiliary_device *aux_dev = &pf->ptp.port.aux_dev;

	auxiliary_device_delete(aux_dev);
	auxiliary_device_uninit(aux_dev);

	memset(aux_dev, 0, sizeof(*aux_dev));
}

/**
=======
>>>>>>> 4e3ac415
 * ice_ptp_init_tx_interrupt_mode - Initialize device Tx interrupt mode
 * @pf: Board private structure
 *
 * Initialize the Tx timestamp interrupt mode for this device. For most device
 * types, each PF processes the interrupt and manages its own timestamps. For
 * E822-based devices, only the clock owner processes the timestamps. Other
 * PFs disable the interrupt and do not process their own timestamps.
 */
static void ice_ptp_init_tx_interrupt_mode(struct ice_pf *pf)
{
	switch (ice_get_phy_model(&pf->hw)) {
	case ICE_PHY_E82X:
		/* E822 based PHY has the clock owner process the interrupt
		 * for all ports.
		 */
		if (ice_pf_src_tmr_owned(pf))
			pf->ptp.tx_interrupt_mode = ICE_PTP_TX_INTERRUPT_ALL;
		else
			pf->ptp.tx_interrupt_mode = ICE_PTP_TX_INTERRUPT_NONE;
		break;
	default:
		/* other PHY types handle their own Tx interrupt */
		pf->ptp.tx_interrupt_mode = ICE_PTP_TX_INTERRUPT_SELF;
	}
}

/**
 * ice_ptp_init - Initialize PTP hardware clock support
 * @pf: Board private structure
 *
 * Set up the device for interacting with the PTP hardware clock for all
 * functions, both the function that owns the clock hardware, and the
 * functions connected to the clock hardware.
 *
 * The clock owner will allocate and register a ptp_clock with the
 * PTP_1588_CLOCK infrastructure. All functions allocate a kthread and work
 * items used for asynchronous work such as Tx timestamps and periodic work.
 */
void ice_ptp_init(struct ice_pf *pf)
{
	struct ice_ptp *ptp = &pf->ptp;
	struct ice_hw *hw = &pf->hw;
	int lane_num, err;

	ptp->state = ICE_PTP_INITIALIZING;

	lane_num = ice_get_phy_lane_number(hw);
	if (lane_num < 0) {
		err = lane_num;
		goto err_exit;
	}

	ptp->port.port_num = (u8)lane_num;
	ice_ptp_init_hw(hw);

	ice_ptp_init_tx_interrupt_mode(pf);

	/* If this function owns the clock hardware, it must allocate and
	 * configure the PTP clock device to represent it.
	 */
	if (ice_pf_src_tmr_owned(pf) && ice_is_primary(hw)) {
		err = ice_ptp_setup_adapter(pf);
		if (err)
			goto err_exit;
		err = ice_ptp_init_owner(pf);
		if (err)
			goto err_exit;
	}

	err = ice_ptp_setup_pf(pf);
	if (err)
		goto err_exit;

	err = ice_ptp_init_port(pf, &ptp->port);
	if (err)
		goto err_exit;

	/* Start the PHY timestamping block */
	ice_ptp_reset_phy_timestamping(pf);

	/* Configure initial Tx interrupt settings */
	ice_ptp_cfg_tx_interrupt(pf);

	ptp->state = ICE_PTP_READY;

	err = ice_ptp_init_work(pf, ptp);
	if (err)
		goto err_exit;

	dev_info(ice_pf_to_dev(pf), "PTP init successful\n");
	return;

err_exit:
	/* If we registered a PTP clock, release it */
	if (pf->ptp.clock) {
		ptp_clock_unregister(ptp->clock);
		pf->ptp.clock = NULL;
	}
	ptp->state = ICE_PTP_ERROR;
	dev_err(ice_pf_to_dev(pf), "PTP failed %d\n", err);
}

/**
 * ice_ptp_release - Disable the driver/HW support and unregister the clock
 * @pf: Board private structure
 *
 * This function handles the cleanup work required from the initialization by
 * clearing out the important information and unregistering the clock
 */
void ice_ptp_release(struct ice_pf *pf)
{
	if (pf->ptp.state != ICE_PTP_READY)
		return;

	pf->ptp.state = ICE_PTP_UNINIT;

	/* Disable timestamping for both Tx and Rx */
	ice_ptp_disable_timestamp_mode(pf);

	ice_ptp_cleanup_pf(pf);

	ice_ptp_release_tx_tracker(pf, &pf->ptp.port.tx);

	ice_ptp_disable_all_extts(pf);

	kthread_cancel_delayed_work_sync(&pf->ptp.work);

	ice_ptp_port_phy_stop(&pf->ptp.port);
	mutex_destroy(&pf->ptp.port.ps_lock);
	if (pf->ptp.kworker) {
		kthread_destroy_worker(pf->ptp.kworker);
		pf->ptp.kworker = NULL;
	}

	if (!pf->ptp.clock)
		return;

	/* Disable periodic outputs */
	ice_ptp_disable_all_perout(pf);

	ptp_clock_unregister(pf->ptp.clock);
	pf->ptp.clock = NULL;

	dev_info(ice_pf_to_dev(pf), "Removed PTP clock\n");
}<|MERGE_RESOLUTION|>--- conflicted
+++ resolved
@@ -31,33 +31,6 @@
 	{  ONE_PPS,   { -1,  5 }},
 };
 
-<<<<<<< HEAD
-static struct ice_pf *ice_get_ctrl_pf(struct ice_pf *pf)
-{
-	return !pf->adapter ? NULL : pf->adapter->ctrl_pf;
-}
-
-static struct ice_ptp *ice_get_ctrl_ptp(struct ice_pf *pf)
-{
-	struct ice_pf *ctrl_pf = ice_get_ctrl_pf(pf);
-
-	return !ctrl_pf ? NULL : &ctrl_pf->ptp;
-}
-
-/**
- * ice_get_sma_config_e810t
- * @hw: pointer to the hw struct
- * @ptp_pins: pointer to the ptp_pin_desc struture
- *
- * Read the configuration of the SMA control logic and put it into the
- * ptp_pin_desc structure
- */
-static int
-ice_get_sma_config_e810t(struct ice_hw *hw, struct ptp_pin_desc *ptp_pins)
-{
-	u8 data, i;
-	int status;
-=======
 static const struct ice_ptp_pin_desc ice_pin_desc_e810[] = {
 	/* name,      gpio */
 	{  SDP0,    {  0, 0 }},
@@ -66,7 +39,6 @@
 	{  SDP3,    {  3, 3 }},
 	{  ONE_PPS, { -1, 5 }},
 };
->>>>>>> 4e3ac415
 
 static const char ice_pin_names_nvm[][64] = {
 	"GNSS",
@@ -2960,7 +2932,6 @@
 }
 
 static bool ice_is_primary(struct ice_hw *hw)
-<<<<<<< HEAD
 {
 	return ice_is_e825c(hw) && ice_is_dual(hw) ?
 		!!(hw->dev_caps.nac_topo.mode & ICE_NAC_TOPO_PRIMARY_M) : true;
@@ -3003,123 +2974,6 @@
 		list_del(&ptp->port.list_node);
 		mutex_unlock(&pf->adapter->ports.lock);
 	}
-}
-/**
- * ice_ptp_aux_dev_to_aux_pf - Get auxiliary PF handle for the auxiliary device
- * @aux_dev: auxiliary device to get the auxiliary PF for
- */
-static struct ice_pf *
-ice_ptp_aux_dev_to_aux_pf(struct auxiliary_device *aux_dev)
-=======
->>>>>>> 4e3ac415
-{
-	return ice_is_e825c(hw) && ice_is_dual(hw) ?
-		!!(hw->dev_caps.nac_topo.mode & ICE_NAC_TOPO_PRIMARY_M) : true;
-}
-
-static int ice_ptp_setup_adapter(struct ice_pf *pf)
-{
-	if (!ice_pf_src_tmr_owned(pf) || !ice_is_primary(&pf->hw))
-		return -EPERM;
-
-<<<<<<< HEAD
-	if (WARN_ON(!owner_pf))
-		return -ENODEV;
-
-	INIT_LIST_HEAD(&aux_pf->ptp.port.list_node);
-	mutex_lock(&owner_pf->ptp.ports_owner.lock);
-	list_add(&aux_pf->ptp.port.list_node,
-		 &owner_pf->ptp.ports_owner.ports);
-	mutex_unlock(&owner_pf->ptp.ports_owner.lock);
-=======
-	pf->adapter->ctrl_pf = pf;
->>>>>>> 4e3ac415
-
-	return 0;
-}
-
-static int ice_ptp_setup_pf(struct ice_pf *pf)
-{
-	struct ice_ptp *ctrl_ptp = ice_get_ctrl_ptp(pf);
-	struct ice_ptp *ptp = &pf->ptp;
-
-<<<<<<< HEAD
-	mutex_lock(&owner_pf->ptp.ports_owner.lock);
-	list_del(&aux_pf->ptp.port.list_node);
-	mutex_unlock(&owner_pf->ptp.ports_owner.lock);
-}
-=======
-	if (WARN_ON(!ctrl_ptp) || ice_get_phy_model(&pf->hw) == ICE_PHY_UNSUP)
-		return -ENODEV;
->>>>>>> 4e3ac415
-
-	INIT_LIST_HEAD(&ptp->port.list_node);
-	mutex_lock(&pf->adapter->ports.lock);
-
-	list_add(&ptp->port.list_node,
-		 &pf->adapter->ports.ports);
-	mutex_unlock(&pf->adapter->ports.lock);
-
-	return 0;
-}
-
-<<<<<<< HEAD
-/**
- * ice_ptp_auxbus_create_id_table - Create auxiliary device ID table
- * @pf: Board private structure
- * @name: auxiliary bus driver name
- */
-static struct auxiliary_device_id *
-ice_ptp_auxbus_create_id_table(struct ice_pf *pf, const char *name)
-{
-	struct auxiliary_device_id *ids;
-
-	/* Second id left empty to terminate the array */
-	ids = devm_kcalloc(ice_pf_to_dev(pf), 2,
-			   sizeof(struct auxiliary_device_id), GFP_KERNEL);
-	if (!ids)
-		return NULL;
-
-	snprintf(ids[0].name, sizeof(ids[0].name), "ice.%s", name);
-
-	return ids;
-}
-
-/**
- * ice_ptp_register_auxbus_driver - Register PTP auxiliary bus driver
- * @pf: Board private structure
- */
-static int __always_unused ice_ptp_register_auxbus_driver(struct ice_pf *pf)
-=======
-static void ice_ptp_cleanup_pf(struct ice_pf *pf)
->>>>>>> 4e3ac415
-{
-	struct ice_ptp *ptp = &pf->ptp;
-
-	if (ice_get_phy_model(&pf->hw) != ICE_PHY_UNSUP) {
-		mutex_lock(&pf->adapter->ports.lock);
-		list_del(&ptp->port.list_node);
-		mutex_unlock(&pf->adapter->ports.lock);
-	}
-<<<<<<< HEAD
-
-	return err;
-}
-
-/**
- * ice_ptp_unregister_auxbus_driver - Unregister PTP auxiliary bus driver
- * @pf: Board private structure
- */
-static void __always_unused ice_ptp_unregister_auxbus_driver(struct ice_pf *pf)
-{
-	struct auxiliary_driver *aux_driver = &pf->ptp.ports_owner.aux_driver;
-
-	auxiliary_driver_unregister(aux_driver);
-	devm_kfree(ice_pf_to_dev(pf), aux_driver->id_table);
-
-	mutex_destroy(&pf->ptp.ports_owner.lock);
-=======
->>>>>>> 4e3ac415
 }
 
 /**
@@ -3260,79 +3114,6 @@
 }
 
 /**
-<<<<<<< HEAD
- * ice_ptp_release_auxbus_device
- * @dev: device that utilizes the auxbus
- */
-static void ice_ptp_release_auxbus_device(struct device *dev)
-{
-	/* Doing nothing here, but handle to auxbux device must be satisfied */
-}
-
-/**
- * ice_ptp_create_auxbus_device - Create PTP auxiliary bus device
- * @pf: Board private structure
- */
-static __always_unused int ice_ptp_create_auxbus_device(struct ice_pf *pf)
-{
-	struct auxiliary_device *aux_dev;
-	struct ice_ptp *ptp;
-	struct device *dev;
-	char *name;
-	int err;
-	u32 id;
-
-	ptp = &pf->ptp;
-	id = ptp->port.port_num;
-	dev = ice_pf_to_dev(pf);
-
-	aux_dev = &ptp->port.aux_dev;
-
-	name = devm_kasprintf(dev, GFP_KERNEL, "ptp_aux_dev_%u_%u_clk%u",
-			      pf->pdev->bus->number, PCI_SLOT(pf->pdev->devfn),
-			      ice_get_ptp_src_clock_index(&pf->hw));
-	if (!name)
-		return -ENOMEM;
-
-	aux_dev->name = name;
-	aux_dev->id = id;
-	aux_dev->dev.release = ice_ptp_release_auxbus_device;
-	aux_dev->dev.parent = dev;
-
-	err = auxiliary_device_init(aux_dev);
-	if (err)
-		goto aux_err;
-
-	err = auxiliary_device_add(aux_dev);
-	if (err) {
-		auxiliary_device_uninit(aux_dev);
-		goto aux_err;
-	}
-
-	return 0;
-aux_err:
-	dev_err(dev, "Failed to create PTP auxiliary bus device <%s>\n", name);
-	devm_kfree(dev, name);
-	return err;
-}
-
-/**
- * ice_ptp_remove_auxbus_device - Remove PTP auxiliary bus device
- * @pf: Board private structure
- */
-static __always_unused void ice_ptp_remove_auxbus_device(struct ice_pf *pf)
-{
-	struct auxiliary_device *aux_dev = &pf->ptp.port.aux_dev;
-
-	auxiliary_device_delete(aux_dev);
-	auxiliary_device_uninit(aux_dev);
-
-	memset(aux_dev, 0, sizeof(*aux_dev));
-}
-
-/**
-=======
->>>>>>> 4e3ac415
  * ice_ptp_init_tx_interrupt_mode - Initialize device Tx interrupt mode
  * @pf: Board private structure
  *
