// SPDX-License-Identifier: GPL-2.0
/* Copyright (c) 2018, Intel Corporation. */

/* Intel(R) Ethernet Connection E800 Series Linux Driver */

#define pr_fmt(fmt) KBUILD_MODNAME ": " fmt

#include <generated/utsrelease.h>
#include "ice.h"
#include "ice_base.h"
#include "ice_lib.h"
#include "ice_fltr.h"
#include "ice_dcb_lib.h"
#include "ice_dcb_nl.h"
#include "ice_devlink.h"
/* Including ice_trace.h with CREATE_TRACE_POINTS defined will generate the
 * ice tracepoint functions. This must be done exactly once across the
 * ice driver.
 */
#define CREATE_TRACE_POINTS
#include "ice_trace.h"

#define DRV_SUMMARY	"Intel(R) Ethernet Connection E800 Series Linux Driver"
static const char ice_driver_string[] = DRV_SUMMARY;
static const char ice_copyright[] = "Copyright (c) 2018, Intel Corporation.";

/* DDP Package file located in firmware search paths (e.g. /lib/firmware/) */
#define ICE_DDP_PKG_PATH	"intel/ice/ddp/"
#define ICE_DDP_PKG_FILE	ICE_DDP_PKG_PATH "ice.pkg"

MODULE_AUTHOR("Intel Corporation, <linux.nics@intel.com>");
MODULE_DESCRIPTION(DRV_SUMMARY);
MODULE_LICENSE("GPL v2");
MODULE_FIRMWARE(ICE_DDP_PKG_FILE);

static int debug = -1;
module_param(debug, int, 0644);
#ifndef CONFIG_DYNAMIC_DEBUG
MODULE_PARM_DESC(debug, "netif level (0=none,...,16=all), hw debug_mask (0x8XXXXXXX)");
#else
MODULE_PARM_DESC(debug, "netif level (0=none,...,16=all)");
#endif /* !CONFIG_DYNAMIC_DEBUG */

static DEFINE_IDA(ice_aux_ida);

static struct workqueue_struct *ice_wq;
static const struct net_device_ops ice_netdev_safe_mode_ops;
static const struct net_device_ops ice_netdev_ops;
static int ice_vsi_open(struct ice_vsi *vsi);

static void ice_rebuild(struct ice_pf *pf, enum ice_reset_req reset_type);

static void ice_vsi_release_all(struct ice_pf *pf);

bool netif_is_ice(struct net_device *dev)
{
	return dev && (dev->netdev_ops == &ice_netdev_ops);
}

/**
 * ice_get_tx_pending - returns number of Tx descriptors not processed
 * @ring: the ring of descriptors
 */
static u16 ice_get_tx_pending(struct ice_ring *ring)
{
	u16 head, tail;

	head = ring->next_to_clean;
	tail = ring->next_to_use;

	if (head != tail)
		return (head < tail) ?
			tail - head : (tail + ring->count - head);
	return 0;
}

/**
 * ice_check_for_hang_subtask - check for and recover hung queues
 * @pf: pointer to PF struct
 */
static void ice_check_for_hang_subtask(struct ice_pf *pf)
{
	struct ice_vsi *vsi = NULL;
	struct ice_hw *hw;
	unsigned int i;
	int packets;
	u32 v;

	ice_for_each_vsi(pf, v)
		if (pf->vsi[v] && pf->vsi[v]->type == ICE_VSI_PF) {
			vsi = pf->vsi[v];
			break;
		}

	if (!vsi || test_bit(ICE_VSI_DOWN, vsi->state))
		return;

	if (!(vsi->netdev && netif_carrier_ok(vsi->netdev)))
		return;

	hw = &vsi->back->hw;

	for (i = 0; i < vsi->num_txq; i++) {
		struct ice_ring *tx_ring = vsi->tx_rings[i];

		if (tx_ring && tx_ring->desc) {
			/* If packet counter has not changed the queue is
			 * likely stalled, so force an interrupt for this
			 * queue.
			 *
			 * prev_pkt would be negative if there was no
			 * pending work.
			 */
			packets = tx_ring->stats.pkts & INT_MAX;
			if (tx_ring->tx_stats.prev_pkt == packets) {
				/* Trigger sw interrupt to revive the queue */
				ice_trigger_sw_intr(hw, tx_ring->q_vector);
				continue;
			}

			/* Memory barrier between read of packet count and call
			 * to ice_get_tx_pending()
			 */
			smp_rmb();
			tx_ring->tx_stats.prev_pkt =
			    ice_get_tx_pending(tx_ring) ? packets : -1;
		}
	}
}

/**
 * ice_init_mac_fltr - Set initial MAC filters
 * @pf: board private structure
 *
 * Set initial set of MAC filters for PF VSI; configure filters for permanent
 * address and broadcast address. If an error is encountered, netdevice will be
 * unregistered.
 */
static int ice_init_mac_fltr(struct ice_pf *pf)
{
	enum ice_status status;
	struct ice_vsi *vsi;
	u8 *perm_addr;

	vsi = ice_get_main_vsi(pf);
	if (!vsi)
		return -EINVAL;

	perm_addr = vsi->port_info->mac.perm_addr;
	status = ice_fltr_add_mac_and_broadcast(vsi, perm_addr, ICE_FWD_TO_VSI);
	if (status)
		return -EIO;

	return 0;
}

/**
 * ice_add_mac_to_sync_list - creates list of MAC addresses to be synced
 * @netdev: the net device on which the sync is happening
 * @addr: MAC address to sync
 *
 * This is a callback function which is called by the in kernel device sync
 * functions (like __dev_uc_sync, __dev_mc_sync, etc). This function only
 * populates the tmp_sync_list, which is later used by ice_add_mac to add the
 * MAC filters from the hardware.
 */
static int ice_add_mac_to_sync_list(struct net_device *netdev, const u8 *addr)
{
	struct ice_netdev_priv *np = netdev_priv(netdev);
	struct ice_vsi *vsi = np->vsi;

	if (ice_fltr_add_mac_to_list(vsi, &vsi->tmp_sync_list, addr,
				     ICE_FWD_TO_VSI))
		return -EINVAL;

	return 0;
}

/**
 * ice_add_mac_to_unsync_list - creates list of MAC addresses to be unsynced
 * @netdev: the net device on which the unsync is happening
 * @addr: MAC address to unsync
 *
 * This is a callback function which is called by the in kernel device unsync
 * functions (like __dev_uc_unsync, __dev_mc_unsync, etc). This function only
 * populates the tmp_unsync_list, which is later used by ice_remove_mac to
 * delete the MAC filters from the hardware.
 */
static int ice_add_mac_to_unsync_list(struct net_device *netdev, const u8 *addr)
{
	struct ice_netdev_priv *np = netdev_priv(netdev);
	struct ice_vsi *vsi = np->vsi;

	/* Under some circumstances, we might receive a request to delete our
	 * own device address from our uc list. Because we store the device
	 * address in the VSI's MAC filter list, we need to ignore such
	 * requests and not delete our device address from this list.
	 */
	if (ether_addr_equal(addr, netdev->dev_addr))
		return 0;

	if (ice_fltr_add_mac_to_list(vsi, &vsi->tmp_unsync_list, addr,
				     ICE_FWD_TO_VSI))
		return -EINVAL;

	return 0;
}

/**
 * ice_vsi_fltr_changed - check if filter state changed
 * @vsi: VSI to be checked
 *
 * returns true if filter state has changed, false otherwise.
 */
static bool ice_vsi_fltr_changed(struct ice_vsi *vsi)
{
	return test_bit(ICE_VSI_UMAC_FLTR_CHANGED, vsi->state) ||
	       test_bit(ICE_VSI_MMAC_FLTR_CHANGED, vsi->state) ||
	       test_bit(ICE_VSI_VLAN_FLTR_CHANGED, vsi->state);
}

/**
 * ice_cfg_promisc - Enable or disable promiscuous mode for a given PF
 * @vsi: the VSI being configured
 * @promisc_m: mask of promiscuous config bits
 * @set_promisc: enable or disable promisc flag request
 *
 */
static int ice_cfg_promisc(struct ice_vsi *vsi, u8 promisc_m, bool set_promisc)
{
	struct ice_hw *hw = &vsi->back->hw;
	enum ice_status status = 0;

	if (vsi->type != ICE_VSI_PF)
		return 0;

	if (vsi->num_vlan > 1) {
		status = ice_set_vlan_vsi_promisc(hw, vsi->idx, promisc_m,
						  set_promisc);
	} else {
		if (set_promisc)
			status = ice_set_vsi_promisc(hw, vsi->idx, promisc_m,
						     0);
		else
			status = ice_clear_vsi_promisc(hw, vsi->idx, promisc_m,
						       0);
	}

	if (status)
		return -EIO;

	return 0;
}

/**
 * ice_vsi_sync_fltr - Update the VSI filter list to the HW
 * @vsi: ptr to the VSI
 *
 * Push any outstanding VSI filter changes through the AdminQ.
 */
static int ice_vsi_sync_fltr(struct ice_vsi *vsi)
{
	struct device *dev = ice_pf_to_dev(vsi->back);
	struct net_device *netdev = vsi->netdev;
	bool promisc_forced_on = false;
	struct ice_pf *pf = vsi->back;
	struct ice_hw *hw = &pf->hw;
	enum ice_status status = 0;
	u32 changed_flags = 0;
	u8 promisc_m;
	int err = 0;

	if (!vsi->netdev)
		return -EINVAL;

	while (test_and_set_bit(ICE_CFG_BUSY, vsi->state))
		usleep_range(1000, 2000);

	changed_flags = vsi->current_netdev_flags ^ vsi->netdev->flags;
	vsi->current_netdev_flags = vsi->netdev->flags;

	INIT_LIST_HEAD(&vsi->tmp_sync_list);
	INIT_LIST_HEAD(&vsi->tmp_unsync_list);

	if (ice_vsi_fltr_changed(vsi)) {
		clear_bit(ICE_VSI_UMAC_FLTR_CHANGED, vsi->state);
		clear_bit(ICE_VSI_MMAC_FLTR_CHANGED, vsi->state);
		clear_bit(ICE_VSI_VLAN_FLTR_CHANGED, vsi->state);

		/* grab the netdev's addr_list_lock */
		netif_addr_lock_bh(netdev);
		__dev_uc_sync(netdev, ice_add_mac_to_sync_list,
			      ice_add_mac_to_unsync_list);
		__dev_mc_sync(netdev, ice_add_mac_to_sync_list,
			      ice_add_mac_to_unsync_list);
		/* our temp lists are populated. release lock */
		netif_addr_unlock_bh(netdev);
	}

	/* Remove MAC addresses in the unsync list */
	status = ice_fltr_remove_mac_list(vsi, &vsi->tmp_unsync_list);
	ice_fltr_free_list(dev, &vsi->tmp_unsync_list);
	if (status) {
		netdev_err(netdev, "Failed to delete MAC filters\n");
		/* if we failed because of alloc failures, just bail */
		if (status == ICE_ERR_NO_MEMORY) {
			err = -ENOMEM;
			goto out;
		}
	}

	/* Add MAC addresses in the sync list */
	status = ice_fltr_add_mac_list(vsi, &vsi->tmp_sync_list);
	ice_fltr_free_list(dev, &vsi->tmp_sync_list);
	/* If filter is added successfully or already exists, do not go into
	 * 'if' condition and report it as error. Instead continue processing
	 * rest of the function.
	 */
	if (status && status != ICE_ERR_ALREADY_EXISTS) {
		netdev_err(netdev, "Failed to add MAC filters\n");
		/* If there is no more space for new umac filters, VSI
		 * should go into promiscuous mode. There should be some
		 * space reserved for promiscuous filters.
		 */
		if (hw->adminq.sq_last_status == ICE_AQ_RC_ENOSPC &&
		    !test_and_set_bit(ICE_FLTR_OVERFLOW_PROMISC,
				      vsi->state)) {
			promisc_forced_on = true;
			netdev_warn(netdev, "Reached MAC filter limit, forcing promisc mode on VSI %d\n",
				    vsi->vsi_num);
		} else {
			err = -EIO;
			goto out;
		}
	}
	/* check for changes in promiscuous modes */
	if (changed_flags & IFF_ALLMULTI) {
		if (vsi->current_netdev_flags & IFF_ALLMULTI) {
			if (vsi->num_vlan > 1)
				promisc_m = ICE_MCAST_VLAN_PROMISC_BITS;
			else
				promisc_m = ICE_MCAST_PROMISC_BITS;

			err = ice_cfg_promisc(vsi, promisc_m, true);
			if (err) {
				netdev_err(netdev, "Error setting Multicast promiscuous mode on VSI %i\n",
					   vsi->vsi_num);
				vsi->current_netdev_flags &= ~IFF_ALLMULTI;
				goto out_promisc;
			}
		} else {
			/* !(vsi->current_netdev_flags & IFF_ALLMULTI) */
			if (vsi->num_vlan > 1)
				promisc_m = ICE_MCAST_VLAN_PROMISC_BITS;
			else
				promisc_m = ICE_MCAST_PROMISC_BITS;

			err = ice_cfg_promisc(vsi, promisc_m, false);
			if (err) {
				netdev_err(netdev, "Error clearing Multicast promiscuous mode on VSI %i\n",
					   vsi->vsi_num);
				vsi->current_netdev_flags |= IFF_ALLMULTI;
				goto out_promisc;
			}
		}
	}

	if (((changed_flags & IFF_PROMISC) || promisc_forced_on) ||
	    test_bit(ICE_VSI_PROMISC_CHANGED, vsi->state)) {
		clear_bit(ICE_VSI_PROMISC_CHANGED, vsi->state);
		if (vsi->current_netdev_flags & IFF_PROMISC) {
			/* Apply Rx filter rule to get traffic from wire */
			if (!ice_is_dflt_vsi_in_use(pf->first_sw)) {
				err = ice_set_dflt_vsi(pf->first_sw, vsi);
				if (err && err != -EEXIST) {
					netdev_err(netdev, "Error %d setting default VSI %i Rx rule\n",
						   err, vsi->vsi_num);
					vsi->current_netdev_flags &=
						~IFF_PROMISC;
					goto out_promisc;
				}
				ice_cfg_vlan_pruning(vsi, false, false);
			}
		} else {
			/* Clear Rx filter to remove traffic from wire */
			if (ice_is_vsi_dflt_vsi(pf->first_sw, vsi)) {
				err = ice_clear_dflt_vsi(pf->first_sw);
				if (err) {
					netdev_err(netdev, "Error %d clearing default VSI %i Rx rule\n",
						   err, vsi->vsi_num);
					vsi->current_netdev_flags |=
						IFF_PROMISC;
					goto out_promisc;
				}
				if (vsi->num_vlan > 1)
					ice_cfg_vlan_pruning(vsi, true, false);
			}
		}
	}
	goto exit;

out_promisc:
	set_bit(ICE_VSI_PROMISC_CHANGED, vsi->state);
	goto exit;
out:
	/* if something went wrong then set the changed flag so we try again */
	set_bit(ICE_VSI_UMAC_FLTR_CHANGED, vsi->state);
	set_bit(ICE_VSI_MMAC_FLTR_CHANGED, vsi->state);
exit:
	clear_bit(ICE_CFG_BUSY, vsi->state);
	return err;
}

/**
 * ice_sync_fltr_subtask - Sync the VSI filter list with HW
 * @pf: board private structure
 */
static void ice_sync_fltr_subtask(struct ice_pf *pf)
{
	int v;

	if (!pf || !(test_bit(ICE_FLAG_FLTR_SYNC, pf->flags)))
		return;

	clear_bit(ICE_FLAG_FLTR_SYNC, pf->flags);

	ice_for_each_vsi(pf, v)
		if (pf->vsi[v] && ice_vsi_fltr_changed(pf->vsi[v]) &&
		    ice_vsi_sync_fltr(pf->vsi[v])) {
			/* come back and try again later */
			set_bit(ICE_FLAG_FLTR_SYNC, pf->flags);
			break;
		}
}

/**
 * ice_pf_dis_all_vsi - Pause all VSIs on a PF
 * @pf: the PF
 * @locked: is the rtnl_lock already held
 */
static void ice_pf_dis_all_vsi(struct ice_pf *pf, bool locked)
{
	int node;
	int v;

	ice_for_each_vsi(pf, v)
		if (pf->vsi[v])
			ice_dis_vsi(pf->vsi[v], locked);

	for (node = 0; node < ICE_MAX_PF_AGG_NODES; node++)
		pf->pf_agg_node[node].num_vsis = 0;

	for (node = 0; node < ICE_MAX_VF_AGG_NODES; node++)
		pf->vf_agg_node[node].num_vsis = 0;
}

/**
 * ice_prepare_for_reset - prep for the core to reset
 * @pf: board private structure
 *
 * Inform or close all dependent features in prep for reset.
 */
static void
ice_prepare_for_reset(struct ice_pf *pf)
{
	struct ice_hw *hw = &pf->hw;
	unsigned int i;

	/* already prepared for reset */
	if (test_bit(ICE_PREPARED_FOR_RESET, pf->state))
		return;

	ice_unplug_aux_dev(pf);

	/* Notify VFs of impending reset */
	if (ice_check_sq_alive(hw, &hw->mailboxq))
		ice_vc_notify_reset(pf);

	/* Disable VFs until reset is completed */
	ice_for_each_vf(pf, i)
		ice_set_vf_state_qs_dis(&pf->vf[i]);

	/* clear SW filtering DB */
	ice_clear_hw_tbls(hw);
	/* disable the VSIs and their queues that are not already DOWN */
	ice_pf_dis_all_vsi(pf, false);

	if (test_bit(ICE_FLAG_PTP_SUPPORTED, pf->flags))
		ice_ptp_release(pf);

	if (hw->port_info)
		ice_sched_clear_port(hw->port_info);

	ice_shutdown_all_ctrlq(hw);

	set_bit(ICE_PREPARED_FOR_RESET, pf->state);
}

/**
 * ice_do_reset - Initiate one of many types of resets
 * @pf: board private structure
 * @reset_type: reset type requested
 * before this function was called.
 */
static void ice_do_reset(struct ice_pf *pf, enum ice_reset_req reset_type)
{
	struct device *dev = ice_pf_to_dev(pf);
	struct ice_hw *hw = &pf->hw;

	dev_dbg(dev, "reset_type 0x%x requested\n", reset_type);

	ice_prepare_for_reset(pf);

	/* trigger the reset */
	if (ice_reset(hw, reset_type)) {
		dev_err(dev, "reset %d failed\n", reset_type);
		set_bit(ICE_RESET_FAILED, pf->state);
		clear_bit(ICE_RESET_OICR_RECV, pf->state);
		clear_bit(ICE_PREPARED_FOR_RESET, pf->state);
		clear_bit(ICE_PFR_REQ, pf->state);
		clear_bit(ICE_CORER_REQ, pf->state);
		clear_bit(ICE_GLOBR_REQ, pf->state);
		wake_up(&pf->reset_wait_queue);
		return;
	}

	/* PFR is a bit of a special case because it doesn't result in an OICR
	 * interrupt. So for PFR, rebuild after the reset and clear the reset-
	 * associated state bits.
	 */
	if (reset_type == ICE_RESET_PFR) {
		pf->pfr_count++;
		ice_rebuild(pf, reset_type);
		clear_bit(ICE_PREPARED_FOR_RESET, pf->state);
		clear_bit(ICE_PFR_REQ, pf->state);
		wake_up(&pf->reset_wait_queue);
		ice_reset_all_vfs(pf, true);
	}
}

/**
 * ice_reset_subtask - Set up for resetting the device and driver
 * @pf: board private structure
 */
static void ice_reset_subtask(struct ice_pf *pf)
{
	enum ice_reset_req reset_type = ICE_RESET_INVAL;

	/* When a CORER/GLOBR/EMPR is about to happen, the hardware triggers an
	 * OICR interrupt. The OICR handler (ice_misc_intr) determines what type
	 * of reset is pending and sets bits in pf->state indicating the reset
	 * type and ICE_RESET_OICR_RECV. So, if the latter bit is set
	 * prepare for pending reset if not already (for PF software-initiated
	 * global resets the software should already be prepared for it as
	 * indicated by ICE_PREPARED_FOR_RESET; for global resets initiated
	 * by firmware or software on other PFs, that bit is not set so prepare
	 * for the reset now), poll for reset done, rebuild and return.
	 */
	if (test_bit(ICE_RESET_OICR_RECV, pf->state)) {
		/* Perform the largest reset requested */
		if (test_and_clear_bit(ICE_CORER_RECV, pf->state))
			reset_type = ICE_RESET_CORER;
		if (test_and_clear_bit(ICE_GLOBR_RECV, pf->state))
			reset_type = ICE_RESET_GLOBR;
		if (test_and_clear_bit(ICE_EMPR_RECV, pf->state))
			reset_type = ICE_RESET_EMPR;
		/* return if no valid reset type requested */
		if (reset_type == ICE_RESET_INVAL)
			return;
		ice_prepare_for_reset(pf);

		/* make sure we are ready to rebuild */
		if (ice_check_reset(&pf->hw)) {
			set_bit(ICE_RESET_FAILED, pf->state);
		} else {
			/* done with reset. start rebuild */
			pf->hw.reset_ongoing = false;
			ice_rebuild(pf, reset_type);
			/* clear bit to resume normal operations, but
			 * ICE_NEEDS_RESTART bit is set in case rebuild failed
			 */
			clear_bit(ICE_RESET_OICR_RECV, pf->state);
			clear_bit(ICE_PREPARED_FOR_RESET, pf->state);
			clear_bit(ICE_PFR_REQ, pf->state);
			clear_bit(ICE_CORER_REQ, pf->state);
			clear_bit(ICE_GLOBR_REQ, pf->state);
			wake_up(&pf->reset_wait_queue);
			ice_reset_all_vfs(pf, true);
		}

		return;
	}

	/* No pending resets to finish processing. Check for new resets */
	if (test_bit(ICE_PFR_REQ, pf->state))
		reset_type = ICE_RESET_PFR;
	if (test_bit(ICE_CORER_REQ, pf->state))
		reset_type = ICE_RESET_CORER;
	if (test_bit(ICE_GLOBR_REQ, pf->state))
		reset_type = ICE_RESET_GLOBR;
	/* If no valid reset type requested just return */
	if (reset_type == ICE_RESET_INVAL)
		return;

	/* reset if not already down or busy */
	if (!test_bit(ICE_DOWN, pf->state) &&
	    !test_bit(ICE_CFG_BUSY, pf->state)) {
		ice_do_reset(pf, reset_type);
	}
}

/**
 * ice_print_topo_conflict - print topology conflict message
 * @vsi: the VSI whose topology status is being checked
 */
static void ice_print_topo_conflict(struct ice_vsi *vsi)
{
	switch (vsi->port_info->phy.link_info.topo_media_conflict) {
	case ICE_AQ_LINK_TOPO_CONFLICT:
	case ICE_AQ_LINK_MEDIA_CONFLICT:
	case ICE_AQ_LINK_TOPO_UNREACH_PRT:
	case ICE_AQ_LINK_TOPO_UNDRUTIL_PRT:
	case ICE_AQ_LINK_TOPO_UNDRUTIL_MEDIA:
		netdev_info(vsi->netdev, "Potential misconfiguration of the Ethernet port detected. If it was not intended, please use the Intel (R) Ethernet Port Configuration Tool to address the issue.\n");
		break;
	case ICE_AQ_LINK_TOPO_UNSUPP_MEDIA:
		netdev_info(vsi->netdev, "Rx/Tx is disabled on this device because an unsupported module type was detected. Refer to the Intel(R) Ethernet Adapters and Devices User Guide for a list of supported modules.\n");
		break;
	default:
		break;
	}
}

/**
 * ice_print_link_msg - print link up or down message
 * @vsi: the VSI whose link status is being queried
 * @isup: boolean for if the link is now up or down
 */
void ice_print_link_msg(struct ice_vsi *vsi, bool isup)
{
	struct ice_aqc_get_phy_caps_data *caps;
	const char *an_advertised;
	enum ice_status status;
	const char *fec_req;
	const char *speed;
	const char *fec;
	const char *fc;
	const char *an;

	if (!vsi)
		return;

	if (vsi->current_isup == isup)
		return;

	vsi->current_isup = isup;

	if (!isup) {
		netdev_info(vsi->netdev, "NIC Link is Down\n");
		return;
	}

	switch (vsi->port_info->phy.link_info.link_speed) {
	case ICE_AQ_LINK_SPEED_100GB:
		speed = "100 G";
		break;
	case ICE_AQ_LINK_SPEED_50GB:
		speed = "50 G";
		break;
	case ICE_AQ_LINK_SPEED_40GB:
		speed = "40 G";
		break;
	case ICE_AQ_LINK_SPEED_25GB:
		speed = "25 G";
		break;
	case ICE_AQ_LINK_SPEED_20GB:
		speed = "20 G";
		break;
	case ICE_AQ_LINK_SPEED_10GB:
		speed = "10 G";
		break;
	case ICE_AQ_LINK_SPEED_5GB:
		speed = "5 G";
		break;
	case ICE_AQ_LINK_SPEED_2500MB:
		speed = "2.5 G";
		break;
	case ICE_AQ_LINK_SPEED_1000MB:
		speed = "1 G";
		break;
	case ICE_AQ_LINK_SPEED_100MB:
		speed = "100 M";
		break;
	default:
		speed = "Unknown ";
		break;
	}

	switch (vsi->port_info->fc.current_mode) {
	case ICE_FC_FULL:
		fc = "Rx/Tx";
		break;
	case ICE_FC_TX_PAUSE:
		fc = "Tx";
		break;
	case ICE_FC_RX_PAUSE:
		fc = "Rx";
		break;
	case ICE_FC_NONE:
		fc = "None";
		break;
	default:
		fc = "Unknown";
		break;
	}

	/* Get FEC mode based on negotiated link info */
	switch (vsi->port_info->phy.link_info.fec_info) {
	case ICE_AQ_LINK_25G_RS_528_FEC_EN:
	case ICE_AQ_LINK_25G_RS_544_FEC_EN:
		fec = "RS-FEC";
		break;
	case ICE_AQ_LINK_25G_KR_FEC_EN:
		fec = "FC-FEC/BASE-R";
		break;
	default:
		fec = "NONE";
		break;
	}

	/* check if autoneg completed, might be false due to not supported */
	if (vsi->port_info->phy.link_info.an_info & ICE_AQ_AN_COMPLETED)
		an = "True";
	else
		an = "False";

	/* Get FEC mode requested based on PHY caps last SW configuration */
	caps = kzalloc(sizeof(*caps), GFP_KERNEL);
	if (!caps) {
		fec_req = "Unknown";
		an_advertised = "Unknown";
		goto done;
	}

	status = ice_aq_get_phy_caps(vsi->port_info, false,
				     ICE_AQC_REPORT_ACTIVE_CFG, caps, NULL);
	if (status)
		netdev_info(vsi->netdev, "Get phy capability failed.\n");

	an_advertised = ice_is_phy_caps_an_enabled(caps) ? "On" : "Off";

	if (caps->link_fec_options & ICE_AQC_PHY_FEC_25G_RS_528_REQ ||
	    caps->link_fec_options & ICE_AQC_PHY_FEC_25G_RS_544_REQ)
		fec_req = "RS-FEC";
	else if (caps->link_fec_options & ICE_AQC_PHY_FEC_10G_KR_40G_KR4_REQ ||
		 caps->link_fec_options & ICE_AQC_PHY_FEC_25G_KR_REQ)
		fec_req = "FC-FEC/BASE-R";
	else
		fec_req = "NONE";

	kfree(caps);

done:
	netdev_info(vsi->netdev, "NIC Link is up %sbps Full Duplex, Requested FEC: %s, Negotiated FEC: %s, Autoneg Advertised: %s, Autoneg Negotiated: %s, Flow Control: %s\n",
		    speed, fec_req, fec, an_advertised, an, fc);
	ice_print_topo_conflict(vsi);
}

/**
 * ice_vsi_link_event - update the VSI's netdev
 * @vsi: the VSI on which the link event occurred
 * @link_up: whether or not the VSI needs to be set up or down
 */
static void ice_vsi_link_event(struct ice_vsi *vsi, bool link_up)
{
	if (!vsi)
		return;

	if (test_bit(ICE_VSI_DOWN, vsi->state) || !vsi->netdev)
		return;

	if (vsi->type == ICE_VSI_PF) {
		if (link_up == netif_carrier_ok(vsi->netdev))
			return;

		if (link_up) {
			netif_carrier_on(vsi->netdev);
			netif_tx_wake_all_queues(vsi->netdev);
		} else {
			netif_carrier_off(vsi->netdev);
			netif_tx_stop_all_queues(vsi->netdev);
		}
	}
}

/**
 * ice_set_dflt_mib - send a default config MIB to the FW
 * @pf: private PF struct
 *
 * This function sends a default configuration MIB to the FW.
 *
 * If this function errors out at any point, the driver is still able to
 * function.  The main impact is that LFC may not operate as expected.
 * Therefore an error state in this function should be treated with a DBG
 * message and continue on with driver rebuild/reenable.
 */
static void ice_set_dflt_mib(struct ice_pf *pf)
{
	struct device *dev = ice_pf_to_dev(pf);
	u8 mib_type, *buf, *lldpmib = NULL;
	u16 len, typelen, offset = 0;
	struct ice_lldp_org_tlv *tlv;
	struct ice_hw *hw = &pf->hw;
	u32 ouisubtype;

	mib_type = SET_LOCAL_MIB_TYPE_LOCAL_MIB;
	lldpmib = kzalloc(ICE_LLDPDU_SIZE, GFP_KERNEL);
	if (!lldpmib) {
		dev_dbg(dev, "%s Failed to allocate MIB memory\n",
			__func__);
		return;
	}

	/* Add ETS CFG TLV */
	tlv = (struct ice_lldp_org_tlv *)lldpmib;
	typelen = ((ICE_TLV_TYPE_ORG << ICE_LLDP_TLV_TYPE_S) |
		   ICE_IEEE_ETS_TLV_LEN);
	tlv->typelen = htons(typelen);
	ouisubtype = ((ICE_IEEE_8021QAZ_OUI << ICE_LLDP_TLV_OUI_S) |
		      ICE_IEEE_SUBTYPE_ETS_CFG);
	tlv->ouisubtype = htonl(ouisubtype);

	buf = tlv->tlvinfo;
	buf[0] = 0;

	/* ETS CFG all UPs map to TC 0. Next 4 (1 - 4) Octets = 0.
	 * Octets 5 - 12 are BW values, set octet 5 to 100% BW.
	 * Octets 13 - 20 are TSA values - leave as zeros
	 */
	buf[5] = 0x64;
	len = (typelen & ICE_LLDP_TLV_LEN_M) >> ICE_LLDP_TLV_LEN_S;
	offset += len + 2;
	tlv = (struct ice_lldp_org_tlv *)
		((char *)tlv + sizeof(tlv->typelen) + len);

	/* Add ETS REC TLV */
	buf = tlv->tlvinfo;
	tlv->typelen = htons(typelen);

	ouisubtype = ((ICE_IEEE_8021QAZ_OUI << ICE_LLDP_TLV_OUI_S) |
		      ICE_IEEE_SUBTYPE_ETS_REC);
	tlv->ouisubtype = htonl(ouisubtype);

	/* First octet of buf is reserved
	 * Octets 1 - 4 map UP to TC - all UPs map to zero
	 * Octets 5 - 12 are BW values - set TC 0 to 100%.
	 * Octets 13 - 20 are TSA value - leave as zeros
	 */
	buf[5] = 0x64;
	offset += len + 2;
	tlv = (struct ice_lldp_org_tlv *)
		((char *)tlv + sizeof(tlv->typelen) + len);

	/* Add PFC CFG TLV */
	typelen = ((ICE_TLV_TYPE_ORG << ICE_LLDP_TLV_TYPE_S) |
		   ICE_IEEE_PFC_TLV_LEN);
	tlv->typelen = htons(typelen);

	ouisubtype = ((ICE_IEEE_8021QAZ_OUI << ICE_LLDP_TLV_OUI_S) |
		      ICE_IEEE_SUBTYPE_PFC_CFG);
	tlv->ouisubtype = htonl(ouisubtype);

	/* Octet 1 left as all zeros - PFC disabled */
	buf[0] = 0x08;
	len = (typelen & ICE_LLDP_TLV_LEN_M) >> ICE_LLDP_TLV_LEN_S;
	offset += len + 2;

	if (ice_aq_set_lldp_mib(hw, mib_type, (void *)lldpmib, offset, NULL))
		dev_dbg(dev, "%s Failed to set default LLDP MIB\n", __func__);

	kfree(lldpmib);
}

/**
 * ice_check_module_power
 * @pf: pointer to PF struct
 * @link_cfg_err: bitmap from the link info structure
 *
 * check module power level returned by a previous call to aq_get_link_info
 * and print error messages if module power level is not supported
 */
static void ice_check_module_power(struct ice_pf *pf, u8 link_cfg_err)
{
	/* if module power level is supported, clear the flag */
	if (!(link_cfg_err & (ICE_AQ_LINK_INVAL_MAX_POWER_LIMIT |
			      ICE_AQ_LINK_MODULE_POWER_UNSUPPORTED))) {
		clear_bit(ICE_FLAG_MOD_POWER_UNSUPPORTED, pf->flags);
		return;
	}

	/* if ICE_FLAG_MOD_POWER_UNSUPPORTED was previously set and the
	 * above block didn't clear this bit, there's nothing to do
	 */
	if (test_bit(ICE_FLAG_MOD_POWER_UNSUPPORTED, pf->flags))
		return;

	if (link_cfg_err & ICE_AQ_LINK_INVAL_MAX_POWER_LIMIT) {
		dev_err(ice_pf_to_dev(pf), "The installed module is incompatible with the device's NVM image. Cannot start link\n");
		set_bit(ICE_FLAG_MOD_POWER_UNSUPPORTED, pf->flags);
	} else if (link_cfg_err & ICE_AQ_LINK_MODULE_POWER_UNSUPPORTED) {
		dev_err(ice_pf_to_dev(pf), "The module's power requirements exceed the device's power supply. Cannot start link\n");
		set_bit(ICE_FLAG_MOD_POWER_UNSUPPORTED, pf->flags);
	}
}

/**
 * ice_link_event - process the link event
 * @pf: PF that the link event is associated with
 * @pi: port_info for the port that the link event is associated with
 * @link_up: true if the physical link is up and false if it is down
 * @link_speed: current link speed received from the link event
 *
 * Returns 0 on success and negative on failure
 */
static int
ice_link_event(struct ice_pf *pf, struct ice_port_info *pi, bool link_up,
	       u16 link_speed)
{
	struct device *dev = ice_pf_to_dev(pf);
	struct ice_phy_info *phy_info;
	enum ice_status status;
	struct ice_vsi *vsi;
	u16 old_link_speed;
	bool old_link;

	phy_info = &pi->phy;
	phy_info->link_info_old = phy_info->link_info;

	old_link = !!(phy_info->link_info_old.link_info & ICE_AQ_LINK_UP);
	old_link_speed = phy_info->link_info_old.link_speed;

	/* update the link info structures and re-enable link events,
	 * don't bail on failure due to other book keeping needed
	 */
	status = ice_update_link_info(pi);
	if (status)
		dev_dbg(dev, "Failed to update link status on port %d, err %s aq_err %s\n",
			pi->lport, ice_stat_str(status),
			ice_aq_str(pi->hw->adminq.sq_last_status));

	ice_check_module_power(pf, pi->phy.link_info.link_cfg_err);

	/* Check if the link state is up after updating link info, and treat
	 * this event as an UP event since the link is actually UP now.
	 */
	if (phy_info->link_info.link_info & ICE_AQ_LINK_UP)
		link_up = true;

	vsi = ice_get_main_vsi(pf);
	if (!vsi || !vsi->port_info)
		return -EINVAL;

	/* turn off PHY if media was removed */
	if (!test_bit(ICE_FLAG_NO_MEDIA, pf->flags) &&
	    !(pi->phy.link_info.link_info & ICE_AQ_MEDIA_AVAILABLE)) {
		set_bit(ICE_FLAG_NO_MEDIA, pf->flags);
		ice_set_link(vsi, false);
	}

	/* if the old link up/down and speed is the same as the new */
	if (link_up == old_link && link_speed == old_link_speed)
		return 0;

	if (ice_is_dcb_active(pf)) {
		if (test_bit(ICE_FLAG_DCB_ENA, pf->flags))
			ice_dcb_rebuild(pf);
	} else {
		if (link_up)
			ice_set_dflt_mib(pf);
	}
	ice_vsi_link_event(vsi, link_up);
	ice_print_link_msg(vsi, link_up);

	ice_vc_notify_link_state(pf);

	return 0;
}

/**
 * ice_watchdog_subtask - periodic tasks not using event driven scheduling
 * @pf: board private structure
 */
static void ice_watchdog_subtask(struct ice_pf *pf)
{
	int i;

	/* if interface is down do nothing */
	if (test_bit(ICE_DOWN, pf->state) ||
	    test_bit(ICE_CFG_BUSY, pf->state))
		return;

	/* make sure we don't do these things too often */
	if (time_before(jiffies,
			pf->serv_tmr_prev + pf->serv_tmr_period))
		return;

	pf->serv_tmr_prev = jiffies;

	/* Update the stats for active netdevs so the network stack
	 * can look at updated numbers whenever it cares to
	 */
	ice_update_pf_stats(pf);
	ice_for_each_vsi(pf, i)
		if (pf->vsi[i] && pf->vsi[i]->netdev)
			ice_update_vsi_stats(pf->vsi[i]);
}

/**
 * ice_init_link_events - enable/initialize link events
 * @pi: pointer to the port_info instance
 *
 * Returns -EIO on failure, 0 on success
 */
static int ice_init_link_events(struct ice_port_info *pi)
{
	u16 mask;

	mask = ~((u16)(ICE_AQ_LINK_EVENT_UPDOWN | ICE_AQ_LINK_EVENT_MEDIA_NA |
		       ICE_AQ_LINK_EVENT_MODULE_QUAL_FAIL));

	if (ice_aq_set_event_mask(pi->hw, pi->lport, mask, NULL)) {
		dev_dbg(ice_hw_to_dev(pi->hw), "Failed to set link event mask for port %d\n",
			pi->lport);
		return -EIO;
	}

	if (ice_aq_get_link_info(pi, true, NULL, NULL)) {
		dev_dbg(ice_hw_to_dev(pi->hw), "Failed to enable link events for port %d\n",
			pi->lport);
		return -EIO;
	}

	return 0;
}

/**
 * ice_handle_link_event - handle link event via ARQ
 * @pf: PF that the link event is associated with
 * @event: event structure containing link status info
 */
static int
ice_handle_link_event(struct ice_pf *pf, struct ice_rq_event_info *event)
{
	struct ice_aqc_get_link_status_data *link_data;
	struct ice_port_info *port_info;
	int status;

	link_data = (struct ice_aqc_get_link_status_data *)event->msg_buf;
	port_info = pf->hw.port_info;
	if (!port_info)
		return -EINVAL;

	status = ice_link_event(pf, port_info,
				!!(link_data->link_info & ICE_AQ_LINK_UP),
				le16_to_cpu(link_data->link_speed));
	if (status)
		dev_dbg(ice_pf_to_dev(pf), "Could not process link event, error %d\n",
			status);

	return status;
}

enum ice_aq_task_state {
	ICE_AQ_TASK_WAITING = 0,
	ICE_AQ_TASK_COMPLETE,
	ICE_AQ_TASK_CANCELED,
};

struct ice_aq_task {
	struct hlist_node entry;

	u16 opcode;
	struct ice_rq_event_info *event;
	enum ice_aq_task_state state;
};

/**
 * ice_aq_wait_for_event - Wait for an AdminQ event from firmware
 * @pf: pointer to the PF private structure
 * @opcode: the opcode to wait for
 * @timeout: how long to wait, in jiffies
 * @event: storage for the event info
 *
 * Waits for a specific AdminQ completion event on the ARQ for a given PF. The
 * current thread will be put to sleep until the specified event occurs or
 * until the given timeout is reached.
 *
 * To obtain only the descriptor contents, pass an event without an allocated
 * msg_buf. If the complete data buffer is desired, allocate the
 * event->msg_buf with enough space ahead of time.
 *
 * Returns: zero on success, or a negative error code on failure.
 */
int ice_aq_wait_for_event(struct ice_pf *pf, u16 opcode, unsigned long timeout,
			  struct ice_rq_event_info *event)
{
	struct device *dev = ice_pf_to_dev(pf);
	struct ice_aq_task *task;
	unsigned long start;
	long ret;
	int err;

	task = kzalloc(sizeof(*task), GFP_KERNEL);
	if (!task)
		return -ENOMEM;

	INIT_HLIST_NODE(&task->entry);
	task->opcode = opcode;
	task->event = event;
	task->state = ICE_AQ_TASK_WAITING;

	spin_lock_bh(&pf->aq_wait_lock);
	hlist_add_head(&task->entry, &pf->aq_wait_list);
	spin_unlock_bh(&pf->aq_wait_lock);

	start = jiffies;

	ret = wait_event_interruptible_timeout(pf->aq_wait_queue, task->state,
					       timeout);
	switch (task->state) {
	case ICE_AQ_TASK_WAITING:
		err = ret < 0 ? ret : -ETIMEDOUT;
		break;
	case ICE_AQ_TASK_CANCELED:
		err = ret < 0 ? ret : -ECANCELED;
		break;
	case ICE_AQ_TASK_COMPLETE:
		err = ret < 0 ? ret : 0;
		break;
	default:
		WARN(1, "Unexpected AdminQ wait task state %u", task->state);
		err = -EINVAL;
		break;
	}

	dev_dbg(dev, "Waited %u msecs (max %u msecs) for firmware response to op 0x%04x\n",
		jiffies_to_msecs(jiffies - start),
		jiffies_to_msecs(timeout),
		opcode);

	spin_lock_bh(&pf->aq_wait_lock);
	hlist_del(&task->entry);
	spin_unlock_bh(&pf->aq_wait_lock);
	kfree(task);

	return err;
}

/**
 * ice_aq_check_events - Check if any thread is waiting for an AdminQ event
 * @pf: pointer to the PF private structure
 * @opcode: the opcode of the event
 * @event: the event to check
 *
 * Loops over the current list of pending threads waiting for an AdminQ event.
 * For each matching task, copy the contents of the event into the task
 * structure and wake up the thread.
 *
 * If multiple threads wait for the same opcode, they will all be woken up.
 *
 * Note that event->msg_buf will only be duplicated if the event has a buffer
 * with enough space already allocated. Otherwise, only the descriptor and
 * message length will be copied.
 *
 * Returns: true if an event was found, false otherwise
 */
static void ice_aq_check_events(struct ice_pf *pf, u16 opcode,
				struct ice_rq_event_info *event)
{
	struct ice_aq_task *task;
	bool found = false;

	spin_lock_bh(&pf->aq_wait_lock);
	hlist_for_each_entry(task, &pf->aq_wait_list, entry) {
		if (task->state || task->opcode != opcode)
			continue;

		memcpy(&task->event->desc, &event->desc, sizeof(event->desc));
		task->event->msg_len = event->msg_len;

		/* Only copy the data buffer if a destination was set */
		if (task->event->msg_buf &&
		    task->event->buf_len > event->buf_len) {
			memcpy(task->event->msg_buf, event->msg_buf,
			       event->buf_len);
			task->event->buf_len = event->buf_len;
		}

		task->state = ICE_AQ_TASK_COMPLETE;
		found = true;
	}
	spin_unlock_bh(&pf->aq_wait_lock);

	if (found)
		wake_up(&pf->aq_wait_queue);
}

/**
 * ice_aq_cancel_waiting_tasks - Immediately cancel all waiting tasks
 * @pf: the PF private structure
 *
 * Set all waiting tasks to ICE_AQ_TASK_CANCELED, and wake up their threads.
 * This will then cause ice_aq_wait_for_event to exit with -ECANCELED.
 */
static void ice_aq_cancel_waiting_tasks(struct ice_pf *pf)
{
	struct ice_aq_task *task;

	spin_lock_bh(&pf->aq_wait_lock);
	hlist_for_each_entry(task, &pf->aq_wait_list, entry)
		task->state = ICE_AQ_TASK_CANCELED;
	spin_unlock_bh(&pf->aq_wait_lock);

	wake_up(&pf->aq_wait_queue);
}

/**
 * __ice_clean_ctrlq - helper function to clean controlq rings
 * @pf: ptr to struct ice_pf
 * @q_type: specific Control queue type
 */
static int __ice_clean_ctrlq(struct ice_pf *pf, enum ice_ctl_q q_type)
{
	struct device *dev = ice_pf_to_dev(pf);
	struct ice_rq_event_info event;
	struct ice_hw *hw = &pf->hw;
	struct ice_ctl_q_info *cq;
	u16 pending, i = 0;
	const char *qtype;
	u32 oldval, val;

	/* Do not clean control queue if/when PF reset fails */
	if (test_bit(ICE_RESET_FAILED, pf->state))
		return 0;

	switch (q_type) {
	case ICE_CTL_Q_ADMIN:
		cq = &hw->adminq;
		qtype = "Admin";
		break;
	case ICE_CTL_Q_SB:
		cq = &hw->sbq;
		qtype = "Sideband";
		break;
	case ICE_CTL_Q_MAILBOX:
		cq = &hw->mailboxq;
		qtype = "Mailbox";
		/* we are going to try to detect a malicious VF, so set the
		 * state to begin detection
		 */
		hw->mbx_snapshot.mbx_buf.state = ICE_MAL_VF_DETECT_STATE_NEW_SNAPSHOT;
		break;
	default:
		dev_warn(dev, "Unknown control queue type 0x%x\n", q_type);
		return 0;
	}

	/* check for error indications - PF_xx_AxQLEN register layout for
	 * FW/MBX/SB are identical so just use defines for PF_FW_AxQLEN.
	 */
	val = rd32(hw, cq->rq.len);
	if (val & (PF_FW_ARQLEN_ARQVFE_M | PF_FW_ARQLEN_ARQOVFL_M |
		   PF_FW_ARQLEN_ARQCRIT_M)) {
		oldval = val;
		if (val & PF_FW_ARQLEN_ARQVFE_M)
			dev_dbg(dev, "%s Receive Queue VF Error detected\n",
				qtype);
		if (val & PF_FW_ARQLEN_ARQOVFL_M) {
			dev_dbg(dev, "%s Receive Queue Overflow Error detected\n",
				qtype);
		}
		if (val & PF_FW_ARQLEN_ARQCRIT_M)
			dev_dbg(dev, "%s Receive Queue Critical Error detected\n",
				qtype);
		val &= ~(PF_FW_ARQLEN_ARQVFE_M | PF_FW_ARQLEN_ARQOVFL_M |
			 PF_FW_ARQLEN_ARQCRIT_M);
		if (oldval != val)
			wr32(hw, cq->rq.len, val);
	}

	val = rd32(hw, cq->sq.len);
	if (val & (PF_FW_ATQLEN_ATQVFE_M | PF_FW_ATQLEN_ATQOVFL_M |
		   PF_FW_ATQLEN_ATQCRIT_M)) {
		oldval = val;
		if (val & PF_FW_ATQLEN_ATQVFE_M)
			dev_dbg(dev, "%s Send Queue VF Error detected\n",
				qtype);
		if (val & PF_FW_ATQLEN_ATQOVFL_M) {
			dev_dbg(dev, "%s Send Queue Overflow Error detected\n",
				qtype);
		}
		if (val & PF_FW_ATQLEN_ATQCRIT_M)
			dev_dbg(dev, "%s Send Queue Critical Error detected\n",
				qtype);
		val &= ~(PF_FW_ATQLEN_ATQVFE_M | PF_FW_ATQLEN_ATQOVFL_M |
			 PF_FW_ATQLEN_ATQCRIT_M);
		if (oldval != val)
			wr32(hw, cq->sq.len, val);
	}

	event.buf_len = cq->rq_buf_size;
	event.msg_buf = kzalloc(event.buf_len, GFP_KERNEL);
	if (!event.msg_buf)
		return 0;

	do {
		enum ice_status ret;
		u16 opcode;

		ret = ice_clean_rq_elem(hw, cq, &event, &pending);
		if (ret == ICE_ERR_AQ_NO_WORK)
			break;
		if (ret) {
			dev_err(dev, "%s Receive Queue event error %s\n", qtype,
				ice_stat_str(ret));
			break;
		}

		opcode = le16_to_cpu(event.desc.opcode);

		/* Notify any thread that might be waiting for this event */
		ice_aq_check_events(pf, opcode, &event);

		switch (opcode) {
		case ice_aqc_opc_get_link_status:
			if (ice_handle_link_event(pf, &event))
				dev_err(dev, "Could not handle link event\n");
			break;
		case ice_aqc_opc_event_lan_overflow:
			ice_vf_lan_overflow_event(pf, &event);
			break;
		case ice_mbx_opc_send_msg_to_pf:
			if (!ice_is_malicious_vf(pf, &event, i, pending))
				ice_vc_process_vf_msg(pf, &event);
			break;
		case ice_aqc_opc_fw_logging:
			ice_output_fw_log(hw, &event.desc, event.msg_buf);
			break;
		case ice_aqc_opc_lldp_set_mib_change:
			ice_dcb_process_lldp_set_mib_change(pf, &event);
			break;
		default:
			dev_dbg(dev, "%s Receive Queue unknown event 0x%04x ignored\n",
				qtype, opcode);
			break;
		}
	} while (pending && (i++ < ICE_DFLT_IRQ_WORK));

	kfree(event.msg_buf);

	return pending && (i == ICE_DFLT_IRQ_WORK);
}

/**
 * ice_ctrlq_pending - check if there is a difference between ntc and ntu
 * @hw: pointer to hardware info
 * @cq: control queue information
 *
 * returns true if there are pending messages in a queue, false if there aren't
 */
static bool ice_ctrlq_pending(struct ice_hw *hw, struct ice_ctl_q_info *cq)
{
	u16 ntu;

	ntu = (u16)(rd32(hw, cq->rq.head) & cq->rq.head_mask);
	return cq->rq.next_to_clean != ntu;
}

/**
 * ice_clean_adminq_subtask - clean the AdminQ rings
 * @pf: board private structure
 */
static void ice_clean_adminq_subtask(struct ice_pf *pf)
{
	struct ice_hw *hw = &pf->hw;

	if (!test_bit(ICE_ADMINQ_EVENT_PENDING, pf->state))
		return;

	if (__ice_clean_ctrlq(pf, ICE_CTL_Q_ADMIN))
		return;

	clear_bit(ICE_ADMINQ_EVENT_PENDING, pf->state);

	/* There might be a situation where new messages arrive to a control
	 * queue between processing the last message and clearing the
	 * EVENT_PENDING bit. So before exiting, check queue head again (using
	 * ice_ctrlq_pending) and process new messages if any.
	 */
	if (ice_ctrlq_pending(hw, &hw->adminq))
		__ice_clean_ctrlq(pf, ICE_CTL_Q_ADMIN);

	ice_flush(hw);
}

/**
 * ice_clean_mailboxq_subtask - clean the MailboxQ rings
 * @pf: board private structure
 */
static void ice_clean_mailboxq_subtask(struct ice_pf *pf)
{
	struct ice_hw *hw = &pf->hw;

	if (!test_bit(ICE_MAILBOXQ_EVENT_PENDING, pf->state))
		return;

	if (__ice_clean_ctrlq(pf, ICE_CTL_Q_MAILBOX))
		return;

	clear_bit(ICE_MAILBOXQ_EVENT_PENDING, pf->state);

	if (ice_ctrlq_pending(hw, &hw->mailboxq))
		__ice_clean_ctrlq(pf, ICE_CTL_Q_MAILBOX);

	ice_flush(hw);
}

/**
 * ice_clean_sbq_subtask - clean the Sideband Queue rings
 * @pf: board private structure
 */
static void ice_clean_sbq_subtask(struct ice_pf *pf)
{
	struct ice_hw *hw = &pf->hw;

	/* Nothing to do here if sideband queue is not supported */
	if (!ice_is_sbq_supported(hw)) {
		clear_bit(ICE_SIDEBANDQ_EVENT_PENDING, pf->state);
		return;
	}

	if (!test_bit(ICE_SIDEBANDQ_EVENT_PENDING, pf->state))
		return;

	if (__ice_clean_ctrlq(pf, ICE_CTL_Q_SB))
		return;

	clear_bit(ICE_SIDEBANDQ_EVENT_PENDING, pf->state);

	if (ice_ctrlq_pending(hw, &hw->sbq))
		__ice_clean_ctrlq(pf, ICE_CTL_Q_SB);

	ice_flush(hw);
}

/**
 * ice_service_task_schedule - schedule the service task to wake up
 * @pf: board private structure
 *
 * If not already scheduled, this puts the task into the work queue.
 */
void ice_service_task_schedule(struct ice_pf *pf)
{
	if (!test_bit(ICE_SERVICE_DIS, pf->state) &&
	    !test_and_set_bit(ICE_SERVICE_SCHED, pf->state) &&
	    !test_bit(ICE_NEEDS_RESTART, pf->state))
		queue_work(ice_wq, &pf->serv_task);
}

/**
 * ice_service_task_complete - finish up the service task
 * @pf: board private structure
 */
static void ice_service_task_complete(struct ice_pf *pf)
{
	WARN_ON(!test_bit(ICE_SERVICE_SCHED, pf->state));

	/* force memory (pf->state) to sync before next service task */
	smp_mb__before_atomic();
	clear_bit(ICE_SERVICE_SCHED, pf->state);
}

/**
 * ice_service_task_stop - stop service task and cancel works
 * @pf: board private structure
 *
 * Return 0 if the ICE_SERVICE_DIS bit was not already set,
 * 1 otherwise.
 */
static int ice_service_task_stop(struct ice_pf *pf)
{
	int ret;

	ret = test_and_set_bit(ICE_SERVICE_DIS, pf->state);

	if (pf->serv_tmr.function)
		del_timer_sync(&pf->serv_tmr);
	if (pf->serv_task.func)
		cancel_work_sync(&pf->serv_task);

	clear_bit(ICE_SERVICE_SCHED, pf->state);
	return ret;
}

/**
 * ice_service_task_restart - restart service task and schedule works
 * @pf: board private structure
 *
 * This function is needed for suspend and resume works (e.g WoL scenario)
 */
static void ice_service_task_restart(struct ice_pf *pf)
{
	clear_bit(ICE_SERVICE_DIS, pf->state);
	ice_service_task_schedule(pf);
}

/**
 * ice_service_timer - timer callback to schedule service task
 * @t: pointer to timer_list
 */
static void ice_service_timer(struct timer_list *t)
{
	struct ice_pf *pf = from_timer(pf, t, serv_tmr);

	mod_timer(&pf->serv_tmr, round_jiffies(pf->serv_tmr_period + jiffies));
	ice_service_task_schedule(pf);
}

/**
 * ice_handle_mdd_event - handle malicious driver detect event
 * @pf: pointer to the PF structure
 *
 * Called from service task. OICR interrupt handler indicates MDD event.
 * VF MDD logging is guarded by net_ratelimit. Additional PF and VF log
 * messages are wrapped by netif_msg_[rx|tx]_err. Since VF Rx MDD events
 * disable the queue, the PF can be configured to reset the VF using ethtool
 * private flag mdd-auto-reset-vf.
 */
static void ice_handle_mdd_event(struct ice_pf *pf)
{
	struct device *dev = ice_pf_to_dev(pf);
	struct ice_hw *hw = &pf->hw;
	unsigned int i;
	u32 reg;

	if (!test_and_clear_bit(ICE_MDD_EVENT_PENDING, pf->state)) {
		/* Since the VF MDD event logging is rate limited, check if
		 * there are pending MDD events.
		 */
		ice_print_vfs_mdd_events(pf);
		return;
	}

	/* find what triggered an MDD event */
	reg = rd32(hw, GL_MDET_TX_PQM);
	if (reg & GL_MDET_TX_PQM_VALID_M) {
		u8 pf_num = (reg & GL_MDET_TX_PQM_PF_NUM_M) >>
				GL_MDET_TX_PQM_PF_NUM_S;
		u16 vf_num = (reg & GL_MDET_TX_PQM_VF_NUM_M) >>
				GL_MDET_TX_PQM_VF_NUM_S;
		u8 event = (reg & GL_MDET_TX_PQM_MAL_TYPE_M) >>
				GL_MDET_TX_PQM_MAL_TYPE_S;
		u16 queue = ((reg & GL_MDET_TX_PQM_QNUM_M) >>
				GL_MDET_TX_PQM_QNUM_S);

		if (netif_msg_tx_err(pf))
			dev_info(dev, "Malicious Driver Detection event %d on TX queue %d PF# %d VF# %d\n",
				 event, queue, pf_num, vf_num);
		wr32(hw, GL_MDET_TX_PQM, 0xffffffff);
	}

	reg = rd32(hw, GL_MDET_TX_TCLAN);
	if (reg & GL_MDET_TX_TCLAN_VALID_M) {
		u8 pf_num = (reg & GL_MDET_TX_TCLAN_PF_NUM_M) >>
				GL_MDET_TX_TCLAN_PF_NUM_S;
		u16 vf_num = (reg & GL_MDET_TX_TCLAN_VF_NUM_M) >>
				GL_MDET_TX_TCLAN_VF_NUM_S;
		u8 event = (reg & GL_MDET_TX_TCLAN_MAL_TYPE_M) >>
				GL_MDET_TX_TCLAN_MAL_TYPE_S;
		u16 queue = ((reg & GL_MDET_TX_TCLAN_QNUM_M) >>
				GL_MDET_TX_TCLAN_QNUM_S);

		if (netif_msg_tx_err(pf))
			dev_info(dev, "Malicious Driver Detection event %d on TX queue %d PF# %d VF# %d\n",
				 event, queue, pf_num, vf_num);
		wr32(hw, GL_MDET_TX_TCLAN, 0xffffffff);
	}

	reg = rd32(hw, GL_MDET_RX);
	if (reg & GL_MDET_RX_VALID_M) {
		u8 pf_num = (reg & GL_MDET_RX_PF_NUM_M) >>
				GL_MDET_RX_PF_NUM_S;
		u16 vf_num = (reg & GL_MDET_RX_VF_NUM_M) >>
				GL_MDET_RX_VF_NUM_S;
		u8 event = (reg & GL_MDET_RX_MAL_TYPE_M) >>
				GL_MDET_RX_MAL_TYPE_S;
		u16 queue = ((reg & GL_MDET_RX_QNUM_M) >>
				GL_MDET_RX_QNUM_S);

		if (netif_msg_rx_err(pf))
			dev_info(dev, "Malicious Driver Detection event %d on RX queue %d PF# %d VF# %d\n",
				 event, queue, pf_num, vf_num);
		wr32(hw, GL_MDET_RX, 0xffffffff);
	}

	/* check to see if this PF caused an MDD event */
	reg = rd32(hw, PF_MDET_TX_PQM);
	if (reg & PF_MDET_TX_PQM_VALID_M) {
		wr32(hw, PF_MDET_TX_PQM, 0xFFFF);
		if (netif_msg_tx_err(pf))
			dev_info(dev, "Malicious Driver Detection event TX_PQM detected on PF\n");
	}

	reg = rd32(hw, PF_MDET_TX_TCLAN);
	if (reg & PF_MDET_TX_TCLAN_VALID_M) {
		wr32(hw, PF_MDET_TX_TCLAN, 0xFFFF);
		if (netif_msg_tx_err(pf))
			dev_info(dev, "Malicious Driver Detection event TX_TCLAN detected on PF\n");
	}

	reg = rd32(hw, PF_MDET_RX);
	if (reg & PF_MDET_RX_VALID_M) {
		wr32(hw, PF_MDET_RX, 0xFFFF);
		if (netif_msg_rx_err(pf))
			dev_info(dev, "Malicious Driver Detection event RX detected on PF\n");
	}

	/* Check to see if one of the VFs caused an MDD event, and then
	 * increment counters and set print pending
	 */
	ice_for_each_vf(pf, i) {
		struct ice_vf *vf = &pf->vf[i];

		reg = rd32(hw, VP_MDET_TX_PQM(i));
		if (reg & VP_MDET_TX_PQM_VALID_M) {
			wr32(hw, VP_MDET_TX_PQM(i), 0xFFFF);
			vf->mdd_tx_events.count++;
			set_bit(ICE_MDD_VF_PRINT_PENDING, pf->state);
			if (netif_msg_tx_err(pf))
				dev_info(dev, "Malicious Driver Detection event TX_PQM detected on VF %d\n",
					 i);
		}

		reg = rd32(hw, VP_MDET_TX_TCLAN(i));
		if (reg & VP_MDET_TX_TCLAN_VALID_M) {
			wr32(hw, VP_MDET_TX_TCLAN(i), 0xFFFF);
			vf->mdd_tx_events.count++;
			set_bit(ICE_MDD_VF_PRINT_PENDING, pf->state);
			if (netif_msg_tx_err(pf))
				dev_info(dev, "Malicious Driver Detection event TX_TCLAN detected on VF %d\n",
					 i);
		}

		reg = rd32(hw, VP_MDET_TX_TDPU(i));
		if (reg & VP_MDET_TX_TDPU_VALID_M) {
			wr32(hw, VP_MDET_TX_TDPU(i), 0xFFFF);
			vf->mdd_tx_events.count++;
			set_bit(ICE_MDD_VF_PRINT_PENDING, pf->state);
			if (netif_msg_tx_err(pf))
				dev_info(dev, "Malicious Driver Detection event TX_TDPU detected on VF %d\n",
					 i);
		}

		reg = rd32(hw, VP_MDET_RX(i));
		if (reg & VP_MDET_RX_VALID_M) {
			wr32(hw, VP_MDET_RX(i), 0xFFFF);
			vf->mdd_rx_events.count++;
			set_bit(ICE_MDD_VF_PRINT_PENDING, pf->state);
			if (netif_msg_rx_err(pf))
				dev_info(dev, "Malicious Driver Detection event RX detected on VF %d\n",
					 i);

			/* Since the queue is disabled on VF Rx MDD events, the
			 * PF can be configured to reset the VF through ethtool
			 * private flag mdd-auto-reset-vf.
			 */
			if (test_bit(ICE_FLAG_MDD_AUTO_RESET_VF, pf->flags)) {
				/* VF MDD event counters will be cleared by
				 * reset, so print the event prior to reset.
				 */
				ice_print_vf_rx_mdd_event(vf);
				ice_reset_vf(&pf->vf[i], false);
			}
		}
	}

	ice_print_vfs_mdd_events(pf);
}

/**
 * ice_force_phys_link_state - Force the physical link state
 * @vsi: VSI to force the physical link state to up/down
 * @link_up: true/false indicates to set the physical link to up/down
 *
 * Force the physical link state by getting the current PHY capabilities from
 * hardware and setting the PHY config based on the determined capabilities. If
 * link changes a link event will be triggered because both the Enable Automatic
 * Link Update and LESM Enable bits are set when setting the PHY capabilities.
 *
 * Returns 0 on success, negative on failure
 */
static int ice_force_phys_link_state(struct ice_vsi *vsi, bool link_up)
{
	struct ice_aqc_get_phy_caps_data *pcaps;
	struct ice_aqc_set_phy_cfg_data *cfg;
	struct ice_port_info *pi;
	struct device *dev;
	int retcode;

	if (!vsi || !vsi->port_info || !vsi->back)
		return -EINVAL;
	if (vsi->type != ICE_VSI_PF)
		return 0;

	dev = ice_pf_to_dev(vsi->back);

	pi = vsi->port_info;

	pcaps = kzalloc(sizeof(*pcaps), GFP_KERNEL);
	if (!pcaps)
		return -ENOMEM;

	retcode = ice_aq_get_phy_caps(pi, false, ICE_AQC_REPORT_ACTIVE_CFG, pcaps,
				      NULL);
	if (retcode) {
		dev_err(dev, "Failed to get phy capabilities, VSI %d error %d\n",
			vsi->vsi_num, retcode);
		retcode = -EIO;
		goto out;
	}

	/* No change in link */
	if (link_up == !!(pcaps->caps & ICE_AQC_PHY_EN_LINK) &&
	    link_up == !!(pi->phy.link_info.link_info & ICE_AQ_LINK_UP))
		goto out;

	/* Use the current user PHY configuration. The current user PHY
	 * configuration is initialized during probe from PHY capabilities
	 * software mode, and updated on set PHY configuration.
	 */
	cfg = kmemdup(&pi->phy.curr_user_phy_cfg, sizeof(*cfg), GFP_KERNEL);
	if (!cfg) {
		retcode = -ENOMEM;
		goto out;
	}

	cfg->caps |= ICE_AQ_PHY_ENA_AUTO_LINK_UPDT;
	if (link_up)
		cfg->caps |= ICE_AQ_PHY_ENA_LINK;
	else
		cfg->caps &= ~ICE_AQ_PHY_ENA_LINK;

	retcode = ice_aq_set_phy_cfg(&vsi->back->hw, pi, cfg, NULL);
	if (retcode) {
		dev_err(dev, "Failed to set phy config, VSI %d error %d\n",
			vsi->vsi_num, retcode);
		retcode = -EIO;
	}

	kfree(cfg);
out:
	kfree(pcaps);
	return retcode;
}

/**
 * ice_init_nvm_phy_type - Initialize the NVM PHY type
 * @pi: port info structure
 *
 * Initialize nvm_phy_type_[low|high] for link lenient mode support
 */
static int ice_init_nvm_phy_type(struct ice_port_info *pi)
{
	struct ice_aqc_get_phy_caps_data *pcaps;
	struct ice_pf *pf = pi->hw->back;
	enum ice_status status;
	int err = 0;

	pcaps = kzalloc(sizeof(*pcaps), GFP_KERNEL);
	if (!pcaps)
		return -ENOMEM;

	status = ice_aq_get_phy_caps(pi, false, ICE_AQC_REPORT_TOPO_CAP_NO_MEDIA, pcaps,
				     NULL);

	if (status) {
		dev_err(ice_pf_to_dev(pf), "Get PHY capability failed.\n");
		err = -EIO;
		goto out;
	}

	pf->nvm_phy_type_hi = pcaps->phy_type_high;
	pf->nvm_phy_type_lo = pcaps->phy_type_low;

out:
	kfree(pcaps);
	return err;
}

/**
 * ice_init_link_dflt_override - Initialize link default override
 * @pi: port info structure
 *
 * Initialize link default override and PHY total port shutdown during probe
 */
static void ice_init_link_dflt_override(struct ice_port_info *pi)
{
	struct ice_link_default_override_tlv *ldo;
	struct ice_pf *pf = pi->hw->back;

	ldo = &pf->link_dflt_override;
	if (ice_get_link_default_override(ldo, pi))
		return;

	if (!(ldo->options & ICE_LINK_OVERRIDE_PORT_DIS))
		return;

	/* Enable Total Port Shutdown (override/replace link-down-on-close
	 * ethtool private flag) for ports with Port Disable bit set.
	 */
	set_bit(ICE_FLAG_TOTAL_PORT_SHUTDOWN_ENA, pf->flags);
	set_bit(ICE_FLAG_LINK_DOWN_ON_CLOSE_ENA, pf->flags);
}

/**
 * ice_init_phy_cfg_dflt_override - Initialize PHY cfg default override settings
 * @pi: port info structure
 *
 * If default override is enabled, initialize the user PHY cfg speed and FEC
 * settings using the default override mask from the NVM.
 *
 * The PHY should only be configured with the default override settings the
 * first time media is available. The ICE_LINK_DEFAULT_OVERRIDE_PENDING state
 * is used to indicate that the user PHY cfg default override is initialized
 * and the PHY has not been configured with the default override settings. The
 * state is set here, and cleared in ice_configure_phy the first time the PHY is
 * configured.
 *
 * This function should be called only if the FW doesn't support default
 * configuration mode, as reported by ice_fw_supports_report_dflt_cfg.
 */
static void ice_init_phy_cfg_dflt_override(struct ice_port_info *pi)
{
	struct ice_link_default_override_tlv *ldo;
	struct ice_aqc_set_phy_cfg_data *cfg;
	struct ice_phy_info *phy = &pi->phy;
	struct ice_pf *pf = pi->hw->back;

	ldo = &pf->link_dflt_override;

	/* If link default override is enabled, use to mask NVM PHY capabilities
	 * for speed and FEC default configuration.
	 */
	cfg = &phy->curr_user_phy_cfg;

	if (ldo->phy_type_low || ldo->phy_type_high) {
		cfg->phy_type_low = pf->nvm_phy_type_lo &
				    cpu_to_le64(ldo->phy_type_low);
		cfg->phy_type_high = pf->nvm_phy_type_hi &
				     cpu_to_le64(ldo->phy_type_high);
	}
	cfg->link_fec_opt = ldo->fec_options;
	phy->curr_user_fec_req = ICE_FEC_AUTO;

	set_bit(ICE_LINK_DEFAULT_OVERRIDE_PENDING, pf->state);
}

/**
 * ice_init_phy_user_cfg - Initialize the PHY user configuration
 * @pi: port info structure
 *
 * Initialize the current user PHY configuration, speed, FEC, and FC requested
 * mode to default. The PHY defaults are from get PHY capabilities topology
 * with media so call when media is first available. An error is returned if
 * called when media is not available. The PHY initialization completed state is
 * set here.
 *
 * These configurations are used when setting PHY
 * configuration. The user PHY configuration is updated on set PHY
 * configuration. Returns 0 on success, negative on failure
 */
static int ice_init_phy_user_cfg(struct ice_port_info *pi)
{
	struct ice_aqc_get_phy_caps_data *pcaps;
	struct ice_phy_info *phy = &pi->phy;
	struct ice_pf *pf = pi->hw->back;
	enum ice_status status;
	int err = 0;

	if (!(phy->link_info.link_info & ICE_AQ_MEDIA_AVAILABLE))
		return -EIO;

	pcaps = kzalloc(sizeof(*pcaps), GFP_KERNEL);
	if (!pcaps)
		return -ENOMEM;

	if (ice_fw_supports_report_dflt_cfg(pi->hw))
		status = ice_aq_get_phy_caps(pi, false, ICE_AQC_REPORT_DFLT_CFG,
					     pcaps, NULL);
	else
		status = ice_aq_get_phy_caps(pi, false, ICE_AQC_REPORT_TOPO_CAP_MEDIA,
					     pcaps, NULL);
	if (status) {
		dev_err(ice_pf_to_dev(pf), "Get PHY capability failed.\n");
		err = -EIO;
		goto err_out;
	}

	ice_copy_phy_caps_to_cfg(pi, pcaps, &pi->phy.curr_user_phy_cfg);

	/* check if lenient mode is supported and enabled */
	if (ice_fw_supports_link_override(pi->hw) &&
	    !(pcaps->module_compliance_enforcement &
	      ICE_AQC_MOD_ENFORCE_STRICT_MODE)) {
		set_bit(ICE_FLAG_LINK_LENIENT_MODE_ENA, pf->flags);

		/* if the FW supports default PHY configuration mode, then the driver
		 * does not have to apply link override settings. If not,
		 * initialize user PHY configuration with link override values
		 */
		if (!ice_fw_supports_report_dflt_cfg(pi->hw) &&
		    (pf->link_dflt_override.options & ICE_LINK_OVERRIDE_EN)) {
			ice_init_phy_cfg_dflt_override(pi);
			goto out;
		}
	}

	/* if link default override is not enabled, set user flow control and
	 * FEC settings based on what get_phy_caps returned
	 */
	phy->curr_user_fec_req = ice_caps_to_fec_mode(pcaps->caps,
						      pcaps->link_fec_options);
	phy->curr_user_fc_req = ice_caps_to_fc_mode(pcaps->caps);

out:
	phy->curr_user_speed_req = ICE_AQ_LINK_SPEED_M;
	set_bit(ICE_PHY_INIT_COMPLETE, pf->state);
err_out:
	kfree(pcaps);
	return err;
}

/**
 * ice_configure_phy - configure PHY
 * @vsi: VSI of PHY
 *
 * Set the PHY configuration. If the current PHY configuration is the same as
 * the curr_user_phy_cfg, then do nothing to avoid link flap. Otherwise
 * configure the based get PHY capabilities for topology with media.
 */
static int ice_configure_phy(struct ice_vsi *vsi)
{
	struct device *dev = ice_pf_to_dev(vsi->back);
	struct ice_port_info *pi = vsi->port_info;
	struct ice_aqc_get_phy_caps_data *pcaps;
	struct ice_aqc_set_phy_cfg_data *cfg;
	struct ice_phy_info *phy = &pi->phy;
	struct ice_pf *pf = vsi->back;
	enum ice_status status;
	int err = 0;

	/* Ensure we have media as we cannot configure a medialess port */
	if (!(phy->link_info.link_info & ICE_AQ_MEDIA_AVAILABLE))
		return -EPERM;

	ice_print_topo_conflict(vsi);

	if (phy->link_info.topo_media_conflict == ICE_AQ_LINK_TOPO_UNSUPP_MEDIA)
		return -EPERM;

	if (test_bit(ICE_FLAG_LINK_DOWN_ON_CLOSE_ENA, pf->flags))
		return ice_force_phys_link_state(vsi, true);

	pcaps = kzalloc(sizeof(*pcaps), GFP_KERNEL);
	if (!pcaps)
		return -ENOMEM;

	/* Get current PHY config */
	status = ice_aq_get_phy_caps(pi, false, ICE_AQC_REPORT_ACTIVE_CFG, pcaps,
				     NULL);
	if (status) {
		dev_err(dev, "Failed to get PHY configuration, VSI %d error %s\n",
			vsi->vsi_num, ice_stat_str(status));
		err = -EIO;
		goto done;
	}

	/* If PHY enable link is configured and configuration has not changed,
	 * there's nothing to do
	 */
	if (pcaps->caps & ICE_AQC_PHY_EN_LINK &&
	    ice_phy_caps_equals_cfg(pcaps, &phy->curr_user_phy_cfg))
		goto done;

	/* Use PHY topology as baseline for configuration */
	memset(pcaps, 0, sizeof(*pcaps));
	if (ice_fw_supports_report_dflt_cfg(pi->hw))
		status = ice_aq_get_phy_caps(pi, false, ICE_AQC_REPORT_DFLT_CFG,
					     pcaps, NULL);
	else
		status = ice_aq_get_phy_caps(pi, false, ICE_AQC_REPORT_TOPO_CAP_MEDIA,
					     pcaps, NULL);
	if (status) {
		dev_err(dev, "Failed to get PHY caps, VSI %d error %s\n",
			vsi->vsi_num, ice_stat_str(status));
		err = -EIO;
		goto done;
	}

	cfg = kzalloc(sizeof(*cfg), GFP_KERNEL);
	if (!cfg) {
		err = -ENOMEM;
		goto done;
	}

	ice_copy_phy_caps_to_cfg(pi, pcaps, cfg);

	/* Speed - If default override pending, use curr_user_phy_cfg set in
	 * ice_init_phy_user_cfg_ldo.
	 */
	if (test_and_clear_bit(ICE_LINK_DEFAULT_OVERRIDE_PENDING,
			       vsi->back->state)) {
		cfg->phy_type_low = phy->curr_user_phy_cfg.phy_type_low;
		cfg->phy_type_high = phy->curr_user_phy_cfg.phy_type_high;
	} else {
		u64 phy_low = 0, phy_high = 0;

		ice_update_phy_type(&phy_low, &phy_high,
				    pi->phy.curr_user_speed_req);
		cfg->phy_type_low = pcaps->phy_type_low & cpu_to_le64(phy_low);
		cfg->phy_type_high = pcaps->phy_type_high &
				     cpu_to_le64(phy_high);
	}

	/* Can't provide what was requested; use PHY capabilities */
	if (!cfg->phy_type_low && !cfg->phy_type_high) {
		cfg->phy_type_low = pcaps->phy_type_low;
		cfg->phy_type_high = pcaps->phy_type_high;
	}

	/* FEC */
	ice_cfg_phy_fec(pi, cfg, phy->curr_user_fec_req);

	/* Can't provide what was requested; use PHY capabilities */
	if (cfg->link_fec_opt !=
	    (cfg->link_fec_opt & pcaps->link_fec_options)) {
		cfg->caps |= pcaps->caps & ICE_AQC_PHY_EN_AUTO_FEC;
		cfg->link_fec_opt = pcaps->link_fec_options;
	}

	/* Flow Control - always supported; no need to check against
	 * capabilities
	 */
	ice_cfg_phy_fc(pi, cfg, phy->curr_user_fc_req);

	/* Enable link and link update */
	cfg->caps |= ICE_AQ_PHY_ENA_AUTO_LINK_UPDT | ICE_AQ_PHY_ENA_LINK;

	status = ice_aq_set_phy_cfg(&pf->hw, pi, cfg, NULL);
	if (status) {
		dev_err(dev, "Failed to set phy config, VSI %d error %s\n",
			vsi->vsi_num, ice_stat_str(status));
		err = -EIO;
	}

	kfree(cfg);
done:
	kfree(pcaps);
	return err;
}

/**
 * ice_check_media_subtask - Check for media
 * @pf: pointer to PF struct
 *
 * If media is available, then initialize PHY user configuration if it is not
 * been, and configure the PHY if the interface is up.
 */
static void ice_check_media_subtask(struct ice_pf *pf)
{
	struct ice_port_info *pi;
	struct ice_vsi *vsi;
	int err;

	/* No need to check for media if it's already present */
	if (!test_bit(ICE_FLAG_NO_MEDIA, pf->flags))
		return;

	vsi = ice_get_main_vsi(pf);
	if (!vsi)
		return;

	/* Refresh link info and check if media is present */
	pi = vsi->port_info;
	err = ice_update_link_info(pi);
	if (err)
		return;

	ice_check_module_power(pf, pi->phy.link_info.link_cfg_err);

	if (pi->phy.link_info.link_info & ICE_AQ_MEDIA_AVAILABLE) {
		if (!test_bit(ICE_PHY_INIT_COMPLETE, pf->state))
			ice_init_phy_user_cfg(pi);

		/* PHY settings are reset on media insertion, reconfigure
		 * PHY to preserve settings.
		 */
		if (test_bit(ICE_VSI_DOWN, vsi->state) &&
		    test_bit(ICE_FLAG_LINK_DOWN_ON_CLOSE_ENA, vsi->back->flags))
			return;

		err = ice_configure_phy(vsi);
		if (!err)
			clear_bit(ICE_FLAG_NO_MEDIA, pf->flags);

		/* A Link Status Event will be generated; the event handler
		 * will complete bringing the interface up
		 */
	}
}

/**
 * ice_service_task - manage and run subtasks
 * @work: pointer to work_struct contained by the PF struct
 */
static void ice_service_task(struct work_struct *work)
{
	struct ice_pf *pf = container_of(work, struct ice_pf, serv_task);
	unsigned long start_time = jiffies;

	/* subtasks */

	/* process reset requests first */
	ice_reset_subtask(pf);

	/* bail if a reset/recovery cycle is pending or rebuild failed */
	if (ice_is_reset_in_progress(pf->state) ||
	    test_bit(ICE_SUSPENDED, pf->state) ||
	    test_bit(ICE_NEEDS_RESTART, pf->state)) {
		ice_service_task_complete(pf);
		return;
	}

	ice_clean_adminq_subtask(pf);
	ice_check_media_subtask(pf);
	ice_check_for_hang_subtask(pf);
	ice_sync_fltr_subtask(pf);
	ice_handle_mdd_event(pf);
	ice_watchdog_subtask(pf);

	if (ice_is_safe_mode(pf)) {
		ice_service_task_complete(pf);
		return;
	}

	ice_process_vflr_event(pf);
	ice_clean_mailboxq_subtask(pf);
	ice_clean_sbq_subtask(pf);
	ice_sync_arfs_fltrs(pf);
	ice_flush_fdir_ctx(pf);

	/* Clear ICE_SERVICE_SCHED flag to allow scheduling next event */
	ice_service_task_complete(pf);

	/* If the tasks have taken longer than one service timer period
	 * or there is more work to be done, reset the service timer to
	 * schedule the service task now.
	 */
	if (time_after(jiffies, (start_time + pf->serv_tmr_period)) ||
	    test_bit(ICE_MDD_EVENT_PENDING, pf->state) ||
	    test_bit(ICE_VFLR_EVENT_PENDING, pf->state) ||
	    test_bit(ICE_MAILBOXQ_EVENT_PENDING, pf->state) ||
	    test_bit(ICE_FD_VF_FLUSH_CTX, pf->state) ||
	    test_bit(ICE_SIDEBANDQ_EVENT_PENDING, pf->state) ||
	    test_bit(ICE_ADMINQ_EVENT_PENDING, pf->state))
		mod_timer(&pf->serv_tmr, jiffies);
}

/**
 * ice_set_ctrlq_len - helper function to set controlq length
 * @hw: pointer to the HW instance
 */
static void ice_set_ctrlq_len(struct ice_hw *hw)
{
	hw->adminq.num_rq_entries = ICE_AQ_LEN;
	hw->adminq.num_sq_entries = ICE_AQ_LEN;
	hw->adminq.rq_buf_size = ICE_AQ_MAX_BUF_LEN;
	hw->adminq.sq_buf_size = ICE_AQ_MAX_BUF_LEN;
	hw->mailboxq.num_rq_entries = PF_MBX_ARQLEN_ARQLEN_M;
	hw->mailboxq.num_sq_entries = ICE_MBXSQ_LEN;
	hw->mailboxq.rq_buf_size = ICE_MBXQ_MAX_BUF_LEN;
	hw->mailboxq.sq_buf_size = ICE_MBXQ_MAX_BUF_LEN;
	hw->sbq.num_rq_entries = ICE_SBQ_LEN;
	hw->sbq.num_sq_entries = ICE_SBQ_LEN;
	hw->sbq.rq_buf_size = ICE_SBQ_MAX_BUF_LEN;
	hw->sbq.sq_buf_size = ICE_SBQ_MAX_BUF_LEN;
}

/**
 * ice_schedule_reset - schedule a reset
 * @pf: board private structure
 * @reset: reset being requested
 */
int ice_schedule_reset(struct ice_pf *pf, enum ice_reset_req reset)
{
	struct device *dev = ice_pf_to_dev(pf);

	/* bail out if earlier reset has failed */
	if (test_bit(ICE_RESET_FAILED, pf->state)) {
		dev_dbg(dev, "earlier reset has failed\n");
		return -EIO;
	}
	/* bail if reset/recovery already in progress */
	if (ice_is_reset_in_progress(pf->state)) {
		dev_dbg(dev, "Reset already in progress\n");
		return -EBUSY;
	}

	ice_unplug_aux_dev(pf);

	switch (reset) {
	case ICE_RESET_PFR:
		set_bit(ICE_PFR_REQ, pf->state);
		break;
	case ICE_RESET_CORER:
		set_bit(ICE_CORER_REQ, pf->state);
		break;
	case ICE_RESET_GLOBR:
		set_bit(ICE_GLOBR_REQ, pf->state);
		break;
	default:
		return -EINVAL;
	}

	ice_service_task_schedule(pf);
	return 0;
}

/**
 * ice_irq_affinity_notify - Callback for affinity changes
 * @notify: context as to what irq was changed
 * @mask: the new affinity mask
 *
 * This is a callback function used by the irq_set_affinity_notifier function
 * so that we may register to receive changes to the irq affinity masks.
 */
static void
ice_irq_affinity_notify(struct irq_affinity_notify *notify,
			const cpumask_t *mask)
{
	struct ice_q_vector *q_vector =
		container_of(notify, struct ice_q_vector, affinity_notify);

	cpumask_copy(&q_vector->affinity_mask, mask);
}

/**
 * ice_irq_affinity_release - Callback for affinity notifier release
 * @ref: internal core kernel usage
 *
 * This is a callback function used by the irq_set_affinity_notifier function
 * to inform the current notification subscriber that they will no longer
 * receive notifications.
 */
static void ice_irq_affinity_release(struct kref __always_unused *ref) {}

/**
 * ice_vsi_ena_irq - Enable IRQ for the given VSI
 * @vsi: the VSI being configured
 */
static int ice_vsi_ena_irq(struct ice_vsi *vsi)
{
	struct ice_hw *hw = &vsi->back->hw;
	int i;

	ice_for_each_q_vector(vsi, i)
		ice_irq_dynamic_ena(hw, vsi, vsi->q_vectors[i]);

	ice_flush(hw);
	return 0;
}

/**
 * ice_vsi_req_irq_msix - get MSI-X vectors from the OS for the VSI
 * @vsi: the VSI being configured
 * @basename: name for the vector
 */
static int ice_vsi_req_irq_msix(struct ice_vsi *vsi, char *basename)
{
	int q_vectors = vsi->num_q_vectors;
	struct ice_pf *pf = vsi->back;
	int base = vsi->base_vector;
	struct device *dev;
	int rx_int_idx = 0;
	int tx_int_idx = 0;
	int vector, err;
	int irq_num;

	dev = ice_pf_to_dev(pf);
	for (vector = 0; vector < q_vectors; vector++) {
		struct ice_q_vector *q_vector = vsi->q_vectors[vector];

		irq_num = pf->msix_entries[base + vector].vector;

		if (q_vector->tx.ring && q_vector->rx.ring) {
			snprintf(q_vector->name, sizeof(q_vector->name) - 1,
				 "%s-%s-%d", basename, "TxRx", rx_int_idx++);
			tx_int_idx++;
		} else if (q_vector->rx.ring) {
			snprintf(q_vector->name, sizeof(q_vector->name) - 1,
				 "%s-%s-%d", basename, "rx", rx_int_idx++);
		} else if (q_vector->tx.ring) {
			snprintf(q_vector->name, sizeof(q_vector->name) - 1,
				 "%s-%s-%d", basename, "tx", tx_int_idx++);
		} else {
			/* skip this unused q_vector */
			continue;
		}
		if (vsi->type == ICE_VSI_CTRL && vsi->vf_id != ICE_INVAL_VFID)
			err = devm_request_irq(dev, irq_num, vsi->irq_handler,
					       IRQF_SHARED, q_vector->name,
					       q_vector);
		else
			err = devm_request_irq(dev, irq_num, vsi->irq_handler,
					       0, q_vector->name, q_vector);
		if (err) {
			netdev_err(vsi->netdev, "MSIX request_irq failed, error: %d\n",
				   err);
			goto free_q_irqs;
		}

		/* register for affinity change notifications */
		if (!IS_ENABLED(CONFIG_RFS_ACCEL)) {
			struct irq_affinity_notify *affinity_notify;

			affinity_notify = &q_vector->affinity_notify;
			affinity_notify->notify = ice_irq_affinity_notify;
			affinity_notify->release = ice_irq_affinity_release;
			irq_set_affinity_notifier(irq_num, affinity_notify);
		}

		/* assign the mask for this irq */
		irq_set_affinity_hint(irq_num, &q_vector->affinity_mask);
	}

	vsi->irqs_ready = true;
	return 0;

free_q_irqs:
	while (vector) {
		vector--;
		irq_num = pf->msix_entries[base + vector].vector;
		if (!IS_ENABLED(CONFIG_RFS_ACCEL))
			irq_set_affinity_notifier(irq_num, NULL);
		irq_set_affinity_hint(irq_num, NULL);
		devm_free_irq(dev, irq_num, &vsi->q_vectors[vector]);
	}
	return err;
}

/**
 * ice_xdp_alloc_setup_rings - Allocate and setup Tx rings for XDP
 * @vsi: VSI to setup Tx rings used by XDP
 *
 * Return 0 on success and negative value on error
 */
static int ice_xdp_alloc_setup_rings(struct ice_vsi *vsi)
{
	struct device *dev = ice_pf_to_dev(vsi->back);
	int i;

	for (i = 0; i < vsi->num_xdp_txq; i++) {
		u16 xdp_q_idx = vsi->alloc_txq + i;
		struct ice_ring *xdp_ring;

		xdp_ring = kzalloc(sizeof(*xdp_ring), GFP_KERNEL);

		if (!xdp_ring)
			goto free_xdp_rings;

		xdp_ring->q_index = xdp_q_idx;
		xdp_ring->reg_idx = vsi->txq_map[xdp_q_idx];
		xdp_ring->ring_active = false;
		xdp_ring->vsi = vsi;
		xdp_ring->netdev = NULL;
		xdp_ring->dev = dev;
		xdp_ring->count = vsi->num_tx_desc;
		WRITE_ONCE(vsi->xdp_rings[i], xdp_ring);
		if (ice_setup_tx_ring(xdp_ring))
			goto free_xdp_rings;
		ice_set_ring_xdp(xdp_ring);
		xdp_ring->xsk_pool = ice_xsk_pool(xdp_ring);
	}

	return 0;

free_xdp_rings:
	for (; i >= 0; i--)
		if (vsi->xdp_rings[i] && vsi->xdp_rings[i]->desc)
			ice_free_tx_ring(vsi->xdp_rings[i]);
	return -ENOMEM;
}

/**
 * ice_vsi_assign_bpf_prog - set or clear bpf prog pointer on VSI
 * @vsi: VSI to set the bpf prog on
 * @prog: the bpf prog pointer
 */
static void ice_vsi_assign_bpf_prog(struct ice_vsi *vsi, struct bpf_prog *prog)
{
	struct bpf_prog *old_prog;
	int i;

	old_prog = xchg(&vsi->xdp_prog, prog);
	if (old_prog)
		bpf_prog_put(old_prog);

	ice_for_each_rxq(vsi, i)
		WRITE_ONCE(vsi->rx_rings[i]->xdp_prog, vsi->xdp_prog);
}

/**
 * ice_prepare_xdp_rings - Allocate, configure and setup Tx rings for XDP
 * @vsi: VSI to bring up Tx rings used by XDP
 * @prog: bpf program that will be assigned to VSI
 *
 * Return 0 on success and negative value on error
 */
int ice_prepare_xdp_rings(struct ice_vsi *vsi, struct bpf_prog *prog)
{
	u16 max_txqs[ICE_MAX_TRAFFIC_CLASS] = { 0 };
	int xdp_rings_rem = vsi->num_xdp_txq;
	struct ice_pf *pf = vsi->back;
	struct ice_qs_cfg xdp_qs_cfg = {
		.qs_mutex = &pf->avail_q_mutex,
		.pf_map = pf->avail_txqs,
		.pf_map_size = pf->max_pf_txqs,
		.q_count = vsi->num_xdp_txq,
		.scatter_count = ICE_MAX_SCATTER_TXQS,
		.vsi_map = vsi->txq_map,
		.vsi_map_offset = vsi->alloc_txq,
		.mapping_mode = ICE_VSI_MAP_CONTIG
	};
	enum ice_status status;
	struct device *dev;
	int i, v_idx;

	dev = ice_pf_to_dev(pf);
	vsi->xdp_rings = devm_kcalloc(dev, vsi->num_xdp_txq,
				      sizeof(*vsi->xdp_rings), GFP_KERNEL);
	if (!vsi->xdp_rings)
		return -ENOMEM;

	vsi->xdp_mapping_mode = xdp_qs_cfg.mapping_mode;
	if (__ice_vsi_get_qs(&xdp_qs_cfg))
		goto err_map_xdp;

	if (ice_xdp_alloc_setup_rings(vsi))
		goto clear_xdp_rings;

	/* follow the logic from ice_vsi_map_rings_to_vectors */
	ice_for_each_q_vector(vsi, v_idx) {
		struct ice_q_vector *q_vector = vsi->q_vectors[v_idx];
		int xdp_rings_per_v, q_id, q_base;

		xdp_rings_per_v = DIV_ROUND_UP(xdp_rings_rem,
					       vsi->num_q_vectors - v_idx);
		q_base = vsi->num_xdp_txq - xdp_rings_rem;

		for (q_id = q_base; q_id < (q_base + xdp_rings_per_v); q_id++) {
			struct ice_ring *xdp_ring = vsi->xdp_rings[q_id];

			xdp_ring->q_vector = q_vector;
			xdp_ring->next = q_vector->tx.ring;
			q_vector->tx.ring = xdp_ring;
		}
		xdp_rings_rem -= xdp_rings_per_v;
	}

	/* omit the scheduler update if in reset path; XDP queues will be
	 * taken into account at the end of ice_vsi_rebuild, where
	 * ice_cfg_vsi_lan is being called
	 */
	if (ice_is_reset_in_progress(pf->state))
		return 0;

	/* tell the Tx scheduler that right now we have
	 * additional queues
	 */
	for (i = 0; i < vsi->tc_cfg.numtc; i++)
		max_txqs[i] = vsi->num_txq + vsi->num_xdp_txq;

	status = ice_cfg_vsi_lan(vsi->port_info, vsi->idx, vsi->tc_cfg.ena_tc,
				 max_txqs);
	if (status) {
		dev_err(dev, "Failed VSI LAN queue config for XDP, error: %s\n",
			ice_stat_str(status));
		goto clear_xdp_rings;
	}
	ice_vsi_assign_bpf_prog(vsi, prog);

	return 0;
clear_xdp_rings:
	for (i = 0; i < vsi->num_xdp_txq; i++)
		if (vsi->xdp_rings[i]) {
			kfree_rcu(vsi->xdp_rings[i], rcu);
			vsi->xdp_rings[i] = NULL;
		}

err_map_xdp:
	mutex_lock(&pf->avail_q_mutex);
	for (i = 0; i < vsi->num_xdp_txq; i++) {
		clear_bit(vsi->txq_map[i + vsi->alloc_txq], pf->avail_txqs);
		vsi->txq_map[i + vsi->alloc_txq] = ICE_INVAL_Q_INDEX;
	}
	mutex_unlock(&pf->avail_q_mutex);

	devm_kfree(dev, vsi->xdp_rings);
	return -ENOMEM;
}

/**
 * ice_destroy_xdp_rings - undo the configuration made by ice_prepare_xdp_rings
 * @vsi: VSI to remove XDP rings
 *
 * Detach XDP rings from irq vectors, clean up the PF bitmap and free
 * resources
 */
int ice_destroy_xdp_rings(struct ice_vsi *vsi)
{
	u16 max_txqs[ICE_MAX_TRAFFIC_CLASS] = { 0 };
	struct ice_pf *pf = vsi->back;
	int i, v_idx;

	/* q_vectors are freed in reset path so there's no point in detaching
	 * rings; in case of rebuild being triggered not from reset bits
	 * in pf->state won't be set, so additionally check first q_vector
	 * against NULL
	 */
	if (ice_is_reset_in_progress(pf->state) || !vsi->q_vectors[0])
		goto free_qmap;

	ice_for_each_q_vector(vsi, v_idx) {
		struct ice_q_vector *q_vector = vsi->q_vectors[v_idx];
		struct ice_ring *ring;

		ice_for_each_ring(ring, q_vector->tx)
			if (!ring->tx_buf || !ice_ring_is_xdp(ring))
				break;

		/* restore the value of last node prior to XDP setup */
		q_vector->tx.ring = ring;
	}

free_qmap:
	mutex_lock(&pf->avail_q_mutex);
	for (i = 0; i < vsi->num_xdp_txq; i++) {
		clear_bit(vsi->txq_map[i + vsi->alloc_txq], pf->avail_txqs);
		vsi->txq_map[i + vsi->alloc_txq] = ICE_INVAL_Q_INDEX;
	}
	mutex_unlock(&pf->avail_q_mutex);

	for (i = 0; i < vsi->num_xdp_txq; i++)
		if (vsi->xdp_rings[i]) {
			if (vsi->xdp_rings[i]->desc)
				ice_free_tx_ring(vsi->xdp_rings[i]);
			kfree_rcu(vsi->xdp_rings[i], rcu);
			vsi->xdp_rings[i] = NULL;
		}

	devm_kfree(ice_pf_to_dev(pf), vsi->xdp_rings);
	vsi->xdp_rings = NULL;

	if (ice_is_reset_in_progress(pf->state) || !vsi->q_vectors[0])
		return 0;

	ice_vsi_assign_bpf_prog(vsi, NULL);

	/* notify Tx scheduler that we destroyed XDP queues and bring
	 * back the old number of child nodes
	 */
	for (i = 0; i < vsi->tc_cfg.numtc; i++)
		max_txqs[i] = vsi->num_txq;

	/* change number of XDP Tx queues to 0 */
	vsi->num_xdp_txq = 0;

	return ice_cfg_vsi_lan(vsi->port_info, vsi->idx, vsi->tc_cfg.ena_tc,
			       max_txqs);
}

/**
 * ice_vsi_rx_napi_schedule - Schedule napi on RX queues from VSI
 * @vsi: VSI to schedule napi on
 */
static void ice_vsi_rx_napi_schedule(struct ice_vsi *vsi)
{
	int i;

	ice_for_each_rxq(vsi, i) {
		struct ice_ring *rx_ring = vsi->rx_rings[i];

		if (rx_ring->xsk_pool)
			napi_schedule(&rx_ring->q_vector->napi);
	}
}

/**
 * ice_xdp_setup_prog - Add or remove XDP eBPF program
 * @vsi: VSI to setup XDP for
 * @prog: XDP program
 * @extack: netlink extended ack
 */
static int
ice_xdp_setup_prog(struct ice_vsi *vsi, struct bpf_prog *prog,
		   struct netlink_ext_ack *extack)
{
	int frame_size = vsi->netdev->mtu + ICE_ETH_PKT_HDR_PAD;
	bool if_running = netif_running(vsi->netdev);
	int ret = 0, xdp_ring_err = 0;

	if (frame_size > vsi->rx_buf_len) {
		NL_SET_ERR_MSG_MOD(extack, "MTU too large for loading XDP");
		return -EOPNOTSUPP;
	}

	/* need to stop netdev while setting up the program for Rx rings */
	if (if_running && !test_and_set_bit(ICE_VSI_DOWN, vsi->state)) {
		ret = ice_down(vsi);
		if (ret) {
			NL_SET_ERR_MSG_MOD(extack, "Preparing device for XDP attach failed");
			return ret;
		}
	}

	if (!ice_is_xdp_ena_vsi(vsi) && prog) {
		vsi->num_xdp_txq = vsi->alloc_rxq;
		xdp_ring_err = ice_prepare_xdp_rings(vsi, prog);
		if (xdp_ring_err)
			NL_SET_ERR_MSG_MOD(extack, "Setting up XDP Tx resources failed");
	} else if (ice_is_xdp_ena_vsi(vsi) && !prog) {
		xdp_ring_err = ice_destroy_xdp_rings(vsi);
		if (xdp_ring_err)
			NL_SET_ERR_MSG_MOD(extack, "Freeing XDP Tx resources failed");
	} else {
		ice_vsi_assign_bpf_prog(vsi, prog);
	}

	if (if_running)
		ret = ice_up(vsi);

	if (!ret && prog)
		ice_vsi_rx_napi_schedule(vsi);

	return (ret || xdp_ring_err) ? -ENOMEM : 0;
}

/**
 * ice_xdp_safe_mode - XDP handler for safe mode
 * @dev: netdevice
 * @xdp: XDP command
 */
static int ice_xdp_safe_mode(struct net_device __always_unused *dev,
			     struct netdev_bpf *xdp)
{
	NL_SET_ERR_MSG_MOD(xdp->extack,
			   "Please provide working DDP firmware package in order to use XDP\n"
			   "Refer to Documentation/networking/device_drivers/ethernet/intel/ice.rst");
	return -EOPNOTSUPP;
}

/**
 * ice_xdp - implements XDP handler
 * @dev: netdevice
 * @xdp: XDP command
 */
static int ice_xdp(struct net_device *dev, struct netdev_bpf *xdp)
{
	struct ice_netdev_priv *np = netdev_priv(dev);
	struct ice_vsi *vsi = np->vsi;

	if (vsi->type != ICE_VSI_PF) {
		NL_SET_ERR_MSG_MOD(xdp->extack, "XDP can be loaded only on PF VSI");
		return -EINVAL;
	}

	switch (xdp->command) {
	case XDP_SETUP_PROG:
		return ice_xdp_setup_prog(vsi, xdp->prog, xdp->extack);
	case XDP_SETUP_XSK_POOL:
		return ice_xsk_pool_setup(vsi, xdp->xsk.pool,
					  xdp->xsk.queue_id);
	default:
		return -EINVAL;
	}
}

/**
 * ice_ena_misc_vector - enable the non-queue interrupts
 * @pf: board private structure
 */
static void ice_ena_misc_vector(struct ice_pf *pf)
{
	struct ice_hw *hw = &pf->hw;
	u32 val;

	/* Disable anti-spoof detection interrupt to prevent spurious event
	 * interrupts during a function reset. Anti-spoof functionally is
	 * still supported.
	 */
	val = rd32(hw, GL_MDCK_TX_TDPU);
	val |= GL_MDCK_TX_TDPU_RCU_ANTISPOOF_ITR_DIS_M;
	wr32(hw, GL_MDCK_TX_TDPU, val);

	/* clear things first */
	wr32(hw, PFINT_OICR_ENA, 0);	/* disable all */
	rd32(hw, PFINT_OICR);		/* read to clear */

	val = (PFINT_OICR_ECC_ERR_M |
	       PFINT_OICR_MAL_DETECT_M |
	       PFINT_OICR_GRST_M |
	       PFINT_OICR_PCI_EXCEPTION_M |
	       PFINT_OICR_VFLR_M |
	       PFINT_OICR_HMC_ERR_M |
	       PFINT_OICR_PE_PUSH_M |
	       PFINT_OICR_PE_CRITERR_M);

	wr32(hw, PFINT_OICR_ENA, val);

	/* SW_ITR_IDX = 0, but don't change INTENA */
	wr32(hw, GLINT_DYN_CTL(pf->oicr_idx),
	     GLINT_DYN_CTL_SW_ITR_INDX_M | GLINT_DYN_CTL_INTENA_MSK_M);
}

/**
 * ice_misc_intr - misc interrupt handler
 * @irq: interrupt number
 * @data: pointer to a q_vector
 */
static irqreturn_t ice_misc_intr(int __always_unused irq, void *data)
{
	struct ice_pf *pf = (struct ice_pf *)data;
	struct ice_hw *hw = &pf->hw;
	irqreturn_t ret = IRQ_NONE;
	struct device *dev;
	u32 oicr, ena_mask;

	dev = ice_pf_to_dev(pf);
	set_bit(ICE_ADMINQ_EVENT_PENDING, pf->state);
	set_bit(ICE_MAILBOXQ_EVENT_PENDING, pf->state);
	set_bit(ICE_SIDEBANDQ_EVENT_PENDING, pf->state);

	oicr = rd32(hw, PFINT_OICR);
	ena_mask = rd32(hw, PFINT_OICR_ENA);

	if (oicr & PFINT_OICR_SWINT_M) {
		ena_mask &= ~PFINT_OICR_SWINT_M;
		pf->sw_int_count++;
	}

	if (oicr & PFINT_OICR_MAL_DETECT_M) {
		ena_mask &= ~PFINT_OICR_MAL_DETECT_M;
		set_bit(ICE_MDD_EVENT_PENDING, pf->state);
	}
	if (oicr & PFINT_OICR_VFLR_M) {
		/* disable any further VFLR event notifications */
		if (test_bit(ICE_VF_RESETS_DISABLED, pf->state)) {
			u32 reg = rd32(hw, PFINT_OICR_ENA);

			reg &= ~PFINT_OICR_VFLR_M;
			wr32(hw, PFINT_OICR_ENA, reg);
		} else {
			ena_mask &= ~PFINT_OICR_VFLR_M;
			set_bit(ICE_VFLR_EVENT_PENDING, pf->state);
		}
	}

	if (oicr & PFINT_OICR_GRST_M) {
		u32 reset;

		/* we have a reset warning */
		ena_mask &= ~PFINT_OICR_GRST_M;
		reset = (rd32(hw, GLGEN_RSTAT) & GLGEN_RSTAT_RESET_TYPE_M) >>
			GLGEN_RSTAT_RESET_TYPE_S;

		if (reset == ICE_RESET_CORER)
			pf->corer_count++;
		else if (reset == ICE_RESET_GLOBR)
			pf->globr_count++;
		else if (reset == ICE_RESET_EMPR)
			pf->empr_count++;
		else
			dev_dbg(dev, "Invalid reset type %d\n", reset);

		/* If a reset cycle isn't already in progress, we set a bit in
		 * pf->state so that the service task can start a reset/rebuild.
		 */
		if (!test_and_set_bit(ICE_RESET_OICR_RECV, pf->state)) {
			if (reset == ICE_RESET_CORER)
				set_bit(ICE_CORER_RECV, pf->state);
			else if (reset == ICE_RESET_GLOBR)
				set_bit(ICE_GLOBR_RECV, pf->state);
			else
				set_bit(ICE_EMPR_RECV, pf->state);

			/* There are couple of different bits at play here.
			 * hw->reset_ongoing indicates whether the hardware is
			 * in reset. This is set to true when a reset interrupt
			 * is received and set back to false after the driver
			 * has determined that the hardware is out of reset.
			 *
			 * ICE_RESET_OICR_RECV in pf->state indicates
			 * that a post reset rebuild is required before the
			 * driver is operational again. This is set above.
			 *
			 * As this is the start of the reset/rebuild cycle, set
			 * both to indicate that.
			 */
			hw->reset_ongoing = true;
		}
	}

	if (oicr & PFINT_OICR_TSYN_TX_M) {
		ena_mask &= ~PFINT_OICR_TSYN_TX_M;
		ice_ptp_process_ts(pf);
	}

	if (oicr & PFINT_OICR_TSYN_EVNT_M) {
		u8 tmr_idx = hw->func_caps.ts_func_info.tmr_index_owned;
		u32 gltsyn_stat = rd32(hw, GLTSYN_STAT(tmr_idx));

		/* Save EVENTs from GTSYN register */
		pf->ptp.ext_ts_irq |= gltsyn_stat & (GLTSYN_STAT_EVENT0_M |
						     GLTSYN_STAT_EVENT1_M |
						     GLTSYN_STAT_EVENT2_M);
		ena_mask &= ~PFINT_OICR_TSYN_EVNT_M;
		kthread_queue_work(pf->ptp.kworker, &pf->ptp.extts_work);
	}

#define ICE_AUX_CRIT_ERR (PFINT_OICR_PE_CRITERR_M | PFINT_OICR_HMC_ERR_M | PFINT_OICR_PE_PUSH_M)
	if (oicr & ICE_AUX_CRIT_ERR) {
		struct iidc_event *event;

		ena_mask &= ~ICE_AUX_CRIT_ERR;
		event = kzalloc(sizeof(*event), GFP_KERNEL);
		if (event) {
			set_bit(IIDC_EVENT_CRIT_ERR, event->type);
			/* report the entire OICR value to AUX driver */
			event->reg = oicr;
			ice_send_event_to_aux(pf, event);
			kfree(event);
		}
	}

	/* Report any remaining unexpected interrupts */
	oicr &= ena_mask;
	if (oicr) {
		dev_dbg(dev, "unhandled interrupt oicr=0x%08x\n", oicr);
		/* If a critical error is pending there is no choice but to
		 * reset the device.
		 */
		if (oicr & (PFINT_OICR_PCI_EXCEPTION_M |
			    PFINT_OICR_ECC_ERR_M)) {
			set_bit(ICE_PFR_REQ, pf->state);
			ice_service_task_schedule(pf);
		}
	}
	ret = IRQ_HANDLED;

	ice_service_task_schedule(pf);
	ice_irq_dynamic_ena(hw, NULL, NULL);

	return ret;
}

/**
 * ice_dis_ctrlq_interrupts - disable control queue interrupts
 * @hw: pointer to HW structure
 */
static void ice_dis_ctrlq_interrupts(struct ice_hw *hw)
{
	/* disable Admin queue Interrupt causes */
	wr32(hw, PFINT_FW_CTL,
	     rd32(hw, PFINT_FW_CTL) & ~PFINT_FW_CTL_CAUSE_ENA_M);

	/* disable Mailbox queue Interrupt causes */
	wr32(hw, PFINT_MBX_CTL,
	     rd32(hw, PFINT_MBX_CTL) & ~PFINT_MBX_CTL_CAUSE_ENA_M);

	wr32(hw, PFINT_SB_CTL,
	     rd32(hw, PFINT_SB_CTL) & ~PFINT_SB_CTL_CAUSE_ENA_M);

	/* disable Control queue Interrupt causes */
	wr32(hw, PFINT_OICR_CTL,
	     rd32(hw, PFINT_OICR_CTL) & ~PFINT_OICR_CTL_CAUSE_ENA_M);

	ice_flush(hw);
}

/**
 * ice_free_irq_msix_misc - Unroll misc vector setup
 * @pf: board private structure
 */
static void ice_free_irq_msix_misc(struct ice_pf *pf)
{
	struct ice_hw *hw = &pf->hw;

	ice_dis_ctrlq_interrupts(hw);

	/* disable OICR interrupt */
	wr32(hw, PFINT_OICR_ENA, 0);
	ice_flush(hw);

	if (pf->msix_entries) {
		synchronize_irq(pf->msix_entries[pf->oicr_idx].vector);
		devm_free_irq(ice_pf_to_dev(pf),
			      pf->msix_entries[pf->oicr_idx].vector, pf);
	}

	pf->num_avail_sw_msix += 1;
	ice_free_res(pf->irq_tracker, pf->oicr_idx, ICE_RES_MISC_VEC_ID);
}

/**
 * ice_ena_ctrlq_interrupts - enable control queue interrupts
 * @hw: pointer to HW structure
 * @reg_idx: HW vector index to associate the control queue interrupts with
 */
static void ice_ena_ctrlq_interrupts(struct ice_hw *hw, u16 reg_idx)
{
	u32 val;

	val = ((reg_idx & PFINT_OICR_CTL_MSIX_INDX_M) |
	       PFINT_OICR_CTL_CAUSE_ENA_M);
	wr32(hw, PFINT_OICR_CTL, val);

	/* enable Admin queue Interrupt causes */
	val = ((reg_idx & PFINT_FW_CTL_MSIX_INDX_M) |
	       PFINT_FW_CTL_CAUSE_ENA_M);
	wr32(hw, PFINT_FW_CTL, val);

	/* enable Mailbox queue Interrupt causes */
	val = ((reg_idx & PFINT_MBX_CTL_MSIX_INDX_M) |
	       PFINT_MBX_CTL_CAUSE_ENA_M);
	wr32(hw, PFINT_MBX_CTL, val);

	/* This enables Sideband queue Interrupt causes */
	val = ((reg_idx & PFINT_SB_CTL_MSIX_INDX_M) |
	       PFINT_SB_CTL_CAUSE_ENA_M);
	wr32(hw, PFINT_SB_CTL, val);

	ice_flush(hw);
}

/**
 * ice_req_irq_msix_misc - Setup the misc vector to handle non queue events
 * @pf: board private structure
 *
 * This sets up the handler for MSIX 0, which is used to manage the
 * non-queue interrupts, e.g. AdminQ and errors. This is not used
 * when in MSI or Legacy interrupt mode.
 */
static int ice_req_irq_msix_misc(struct ice_pf *pf)
{
	struct device *dev = ice_pf_to_dev(pf);
	struct ice_hw *hw = &pf->hw;
	int oicr_idx, err = 0;

	if (!pf->int_name[0])
		snprintf(pf->int_name, sizeof(pf->int_name) - 1, "%s-%s:misc",
			 dev_driver_string(dev), dev_name(dev));

	/* Do not request IRQ but do enable OICR interrupt since settings are
	 * lost during reset. Note that this function is called only during
	 * rebuild path and not while reset is in progress.
	 */
	if (ice_is_reset_in_progress(pf->state))
		goto skip_req_irq;

	/* reserve one vector in irq_tracker for misc interrupts */
	oicr_idx = ice_get_res(pf, pf->irq_tracker, 1, ICE_RES_MISC_VEC_ID);
	if (oicr_idx < 0)
		return oicr_idx;

	pf->num_avail_sw_msix -= 1;
	pf->oicr_idx = (u16)oicr_idx;

	err = devm_request_irq(dev, pf->msix_entries[pf->oicr_idx].vector,
			       ice_misc_intr, 0, pf->int_name, pf);
	if (err) {
		dev_err(dev, "devm_request_irq for %s failed: %d\n",
			pf->int_name, err);
		ice_free_res(pf->irq_tracker, 1, ICE_RES_MISC_VEC_ID);
		pf->num_avail_sw_msix += 1;
		return err;
	}

skip_req_irq:
	ice_ena_misc_vector(pf);

	ice_ena_ctrlq_interrupts(hw, pf->oicr_idx);
	wr32(hw, GLINT_ITR(ICE_RX_ITR, pf->oicr_idx),
	     ITR_REG_ALIGN(ICE_ITR_8K) >> ICE_ITR_GRAN_S);

	ice_flush(hw);
	ice_irq_dynamic_ena(hw, NULL, NULL);

	return 0;
}

/**
 * ice_napi_add - register NAPI handler for the VSI
 * @vsi: VSI for which NAPI handler is to be registered
 *
 * This function is only called in the driver's load path. Registering the NAPI
 * handler is done in ice_vsi_alloc_q_vector() for all other cases (i.e. resume,
 * reset/rebuild, etc.)
 */
static void ice_napi_add(struct ice_vsi *vsi)
{
	int v_idx;

	if (!vsi->netdev)
		return;

	ice_for_each_q_vector(vsi, v_idx)
		netif_napi_add(vsi->netdev, &vsi->q_vectors[v_idx]->napi,
			       ice_napi_poll, NAPI_POLL_WEIGHT);
}

/**
 * ice_set_ops - set netdev and ethtools ops for the given netdev
 * @netdev: netdev instance
 */
static void ice_set_ops(struct net_device *netdev)
{
	struct ice_pf *pf = ice_netdev_to_pf(netdev);

	if (ice_is_safe_mode(pf)) {
		netdev->netdev_ops = &ice_netdev_safe_mode_ops;
		ice_set_ethtool_safe_mode_ops(netdev);
		return;
	}

	netdev->netdev_ops = &ice_netdev_ops;
	netdev->udp_tunnel_nic_info = &pf->hw.udp_tunnel_nic;
	ice_set_ethtool_ops(netdev);
}

/**
 * ice_set_netdev_features - set features for the given netdev
 * @netdev: netdev instance
 */
static void ice_set_netdev_features(struct net_device *netdev)
{
	struct ice_pf *pf = ice_netdev_to_pf(netdev);
	netdev_features_t csumo_features;
	netdev_features_t vlano_features;
	netdev_features_t dflt_features;
	netdev_features_t tso_features;

	if (ice_is_safe_mode(pf)) {
		/* safe mode */
		netdev->features = NETIF_F_SG | NETIF_F_HIGHDMA;
		netdev->hw_features = netdev->features;
		return;
	}

	dflt_features = NETIF_F_SG	|
			NETIF_F_HIGHDMA	|
			NETIF_F_NTUPLE	|
			NETIF_F_RXHASH;

	csumo_features = NETIF_F_RXCSUM	  |
			 NETIF_F_IP_CSUM  |
			 NETIF_F_SCTP_CRC |
			 NETIF_F_IPV6_CSUM;

	vlano_features = NETIF_F_HW_VLAN_CTAG_FILTER |
			 NETIF_F_HW_VLAN_CTAG_TX     |
			 NETIF_F_HW_VLAN_CTAG_RX;

	tso_features = NETIF_F_TSO			|
		       NETIF_F_TSO_ECN			|
		       NETIF_F_TSO6			|
		       NETIF_F_GSO_GRE			|
		       NETIF_F_GSO_UDP_TUNNEL		|
		       NETIF_F_GSO_GRE_CSUM		|
		       NETIF_F_GSO_UDP_TUNNEL_CSUM	|
		       NETIF_F_GSO_PARTIAL		|
		       NETIF_F_GSO_IPXIP4		|
		       NETIF_F_GSO_IPXIP6		|
		       NETIF_F_GSO_UDP_L4;

	netdev->gso_partial_features |= NETIF_F_GSO_UDP_TUNNEL_CSUM |
					NETIF_F_GSO_GRE_CSUM;
	/* set features that user can change */
	netdev->hw_features = dflt_features | csumo_features |
			      vlano_features | tso_features;

	/* add support for HW_CSUM on packets with MPLS header */
	netdev->mpls_features =  NETIF_F_HW_CSUM;

	/* enable features */
	netdev->features |= netdev->hw_features;
	/* encap and VLAN devices inherit default, csumo and tso features */
	netdev->hw_enc_features |= dflt_features | csumo_features |
				   tso_features;
	netdev->vlan_features |= dflt_features | csumo_features |
				 tso_features;
}

/**
 * ice_cfg_netdev - Allocate, configure and register a netdev
 * @vsi: the VSI associated with the new netdev
 *
 * Returns 0 on success, negative value on failure
 */
static int ice_cfg_netdev(struct ice_vsi *vsi)
{
	struct ice_netdev_priv *np;
	struct net_device *netdev;
	u8 mac_addr[ETH_ALEN];

	netdev = alloc_etherdev_mqs(sizeof(*np), vsi->alloc_txq,
				    vsi->alloc_rxq);
	if (!netdev)
		return -ENOMEM;

	set_bit(ICE_VSI_NETDEV_ALLOCD, vsi->state);
	vsi->netdev = netdev;
	np = netdev_priv(netdev);
	np->vsi = vsi;

	ice_set_netdev_features(netdev);

	ice_set_ops(netdev);

	if (vsi->type == ICE_VSI_PF) {
		SET_NETDEV_DEV(netdev, ice_pf_to_dev(vsi->back));
		ether_addr_copy(mac_addr, vsi->port_info->mac.perm_addr);
		ether_addr_copy(netdev->dev_addr, mac_addr);
		ether_addr_copy(netdev->perm_addr, mac_addr);
	}

	netdev->priv_flags |= IFF_UNICAST_FLT;

	/* Setup netdev TC information */
	ice_vsi_cfg_netdev_tc(vsi, vsi->tc_cfg.ena_tc);

	/* setup watchdog timeout value to be 5 second */
	netdev->watchdog_timeo = 5 * HZ;

	netdev->min_mtu = ETH_MIN_MTU;
	netdev->max_mtu = ICE_MAX_MTU;

	return 0;
}

/**
 * ice_fill_rss_lut - Fill the RSS lookup table with default values
 * @lut: Lookup table
 * @rss_table_size: Lookup table size
 * @rss_size: Range of queue number for hashing
 */
void ice_fill_rss_lut(u8 *lut, u16 rss_table_size, u16 rss_size)
{
	u16 i;

	for (i = 0; i < rss_table_size; i++)
		lut[i] = i % rss_size;
}

/**
 * ice_pf_vsi_setup - Set up a PF VSI
 * @pf: board private structure
 * @pi: pointer to the port_info instance
 *
 * Returns pointer to the successfully allocated VSI software struct
 * on success, otherwise returns NULL on failure.
 */
static struct ice_vsi *
ice_pf_vsi_setup(struct ice_pf *pf, struct ice_port_info *pi)
{
	return ice_vsi_setup(pf, pi, ICE_VSI_PF, ICE_INVAL_VFID);
}

/**
 * ice_ctrl_vsi_setup - Set up a control VSI
 * @pf: board private structure
 * @pi: pointer to the port_info instance
 *
 * Returns pointer to the successfully allocated VSI software struct
 * on success, otherwise returns NULL on failure.
 */
static struct ice_vsi *
ice_ctrl_vsi_setup(struct ice_pf *pf, struct ice_port_info *pi)
{
	return ice_vsi_setup(pf, pi, ICE_VSI_CTRL, ICE_INVAL_VFID);
}

/**
 * ice_lb_vsi_setup - Set up a loopback VSI
 * @pf: board private structure
 * @pi: pointer to the port_info instance
 *
 * Returns pointer to the successfully allocated VSI software struct
 * on success, otherwise returns NULL on failure.
 */
struct ice_vsi *
ice_lb_vsi_setup(struct ice_pf *pf, struct ice_port_info *pi)
{
	return ice_vsi_setup(pf, pi, ICE_VSI_LB, ICE_INVAL_VFID);
}

/**
 * ice_vlan_rx_add_vid - Add a VLAN ID filter to HW offload
 * @netdev: network interface to be adjusted
 * @proto: unused protocol
 * @vid: VLAN ID to be added
 *
 * net_device_ops implementation for adding VLAN IDs
 */
static int
ice_vlan_rx_add_vid(struct net_device *netdev, __always_unused __be16 proto,
		    u16 vid)
{
	struct ice_netdev_priv *np = netdev_priv(netdev);
	struct ice_vsi *vsi = np->vsi;
	int ret;

	/* VLAN 0 is added by default during load/reset */
	if (!vid)
		return 0;

	/* Enable VLAN pruning when a VLAN other than 0 is added */
	if (!ice_vsi_is_vlan_pruning_ena(vsi)) {
		ret = ice_cfg_vlan_pruning(vsi, true, false);
		if (ret)
			return ret;
	}

	/* Add a switch rule for this VLAN ID so its corresponding VLAN tagged
	 * packets aren't pruned by the device's internal switch on Rx
	 */
	ret = ice_vsi_add_vlan(vsi, vid, ICE_FWD_TO_VSI);
	if (!ret)
		set_bit(ICE_VSI_VLAN_FLTR_CHANGED, vsi->state);

	return ret;
}

/**
 * ice_vlan_rx_kill_vid - Remove a VLAN ID filter from HW offload
 * @netdev: network interface to be adjusted
 * @proto: unused protocol
 * @vid: VLAN ID to be removed
 *
 * net_device_ops implementation for removing VLAN IDs
 */
static int
ice_vlan_rx_kill_vid(struct net_device *netdev, __always_unused __be16 proto,
		     u16 vid)
{
	struct ice_netdev_priv *np = netdev_priv(netdev);
	struct ice_vsi *vsi = np->vsi;
	int ret;

	/* don't allow removal of VLAN 0 */
	if (!vid)
		return 0;

	/* Make sure ice_vsi_kill_vlan is successful before updating VLAN
	 * information
	 */
	ret = ice_vsi_kill_vlan(vsi, vid);
	if (ret)
		return ret;

	/* Disable pruning when VLAN 0 is the only VLAN rule */
	if (vsi->num_vlan == 1 && ice_vsi_is_vlan_pruning_ena(vsi))
		ret = ice_cfg_vlan_pruning(vsi, false, false);

	set_bit(ICE_VSI_VLAN_FLTR_CHANGED, vsi->state);
	return ret;
}

/**
 * ice_setup_pf_sw - Setup the HW switch on startup or after reset
 * @pf: board private structure
 *
 * Returns 0 on success, negative value on failure
 */
static int ice_setup_pf_sw(struct ice_pf *pf)
{
	struct ice_vsi *vsi;
	int status = 0;

	if (ice_is_reset_in_progress(pf->state))
		return -EBUSY;

	vsi = ice_pf_vsi_setup(pf, pf->hw.port_info);
	if (!vsi)
		return -ENOMEM;

	status = ice_cfg_netdev(vsi);
	if (status) {
		status = -ENODEV;
		goto unroll_vsi_setup;
	}
	/* netdev has to be configured before setting frame size */
	ice_vsi_cfg_frame_size(vsi);

	/* Setup DCB netlink interface */
	ice_dcbnl_setup(vsi);

	/* registering the NAPI handler requires both the queues and
	 * netdev to be created, which are done in ice_pf_vsi_setup()
	 * and ice_cfg_netdev() respectively
	 */
	ice_napi_add(vsi);

	status = ice_set_cpu_rx_rmap(vsi);
	if (status) {
		dev_err(ice_pf_to_dev(pf), "Failed to set CPU Rx map VSI %d error %d\n",
			vsi->vsi_num, status);
		status = -EINVAL;
		goto unroll_napi_add;
	}
	status = ice_init_mac_fltr(pf);
	if (status)
		goto free_cpu_rx_map;

	return status;

free_cpu_rx_map:
	ice_free_cpu_rx_rmap(vsi);

unroll_napi_add:
	if (vsi) {
		ice_napi_del(vsi);
		if (vsi->netdev) {
			clear_bit(ICE_VSI_NETDEV_ALLOCD, vsi->state);
			free_netdev(vsi->netdev);
			vsi->netdev = NULL;
		}
	}

unroll_vsi_setup:
	ice_vsi_release(vsi);
	return status;
}

/**
 * ice_get_avail_q_count - Get count of queues in use
 * @pf_qmap: bitmap to get queue use count from
 * @lock: pointer to a mutex that protects access to pf_qmap
 * @size: size of the bitmap
 */
static u16
ice_get_avail_q_count(unsigned long *pf_qmap, struct mutex *lock, u16 size)
{
	unsigned long bit;
	u16 count = 0;

	mutex_lock(lock);
	for_each_clear_bit(bit, pf_qmap, size)
		count++;
	mutex_unlock(lock);

	return count;
}

/**
 * ice_get_avail_txq_count - Get count of Tx queues in use
 * @pf: pointer to an ice_pf instance
 */
u16 ice_get_avail_txq_count(struct ice_pf *pf)
{
	return ice_get_avail_q_count(pf->avail_txqs, &pf->avail_q_mutex,
				     pf->max_pf_txqs);
}

/**
 * ice_get_avail_rxq_count - Get count of Rx queues in use
 * @pf: pointer to an ice_pf instance
 */
u16 ice_get_avail_rxq_count(struct ice_pf *pf)
{
	return ice_get_avail_q_count(pf->avail_rxqs, &pf->avail_q_mutex,
				     pf->max_pf_rxqs);
}

/**
 * ice_deinit_pf - Unrolls initialziations done by ice_init_pf
 * @pf: board private structure to initialize
 */
static void ice_deinit_pf(struct ice_pf *pf)
{
	ice_service_task_stop(pf);
	mutex_destroy(&pf->sw_mutex);
	mutex_destroy(&pf->tc_mutex);
	mutex_destroy(&pf->avail_q_mutex);

	if (pf->avail_txqs) {
		bitmap_free(pf->avail_txqs);
		pf->avail_txqs = NULL;
	}

	if (pf->avail_rxqs) {
		bitmap_free(pf->avail_rxqs);
		pf->avail_rxqs = NULL;
	}

	if (pf->ptp.clock)
		ptp_clock_unregister(pf->ptp.clock);
}

/**
 * ice_set_pf_caps - set PFs capability flags
 * @pf: pointer to the PF instance
 */
static void ice_set_pf_caps(struct ice_pf *pf)
{
	struct ice_hw_func_caps *func_caps = &pf->hw.func_caps;

	clear_bit(ICE_FLAG_RDMA_ENA, pf->flags);
	clear_bit(ICE_FLAG_AUX_ENA, pf->flags);
	if (func_caps->common_cap.rdma) {
		set_bit(ICE_FLAG_RDMA_ENA, pf->flags);
		set_bit(ICE_FLAG_AUX_ENA, pf->flags);
	}
	clear_bit(ICE_FLAG_DCB_CAPABLE, pf->flags);
	if (func_caps->common_cap.dcb)
		set_bit(ICE_FLAG_DCB_CAPABLE, pf->flags);
	clear_bit(ICE_FLAG_SRIOV_CAPABLE, pf->flags);
	if (func_caps->common_cap.sr_iov_1_1) {
		set_bit(ICE_FLAG_SRIOV_CAPABLE, pf->flags);
		pf->num_vfs_supported = min_t(int, func_caps->num_allocd_vfs,
					      ICE_MAX_VF_COUNT);
	}
	clear_bit(ICE_FLAG_RSS_ENA, pf->flags);
	if (func_caps->common_cap.rss_table_size)
		set_bit(ICE_FLAG_RSS_ENA, pf->flags);

	clear_bit(ICE_FLAG_FD_ENA, pf->flags);
	if (func_caps->fd_fltr_guar > 0 || func_caps->fd_fltr_best_effort > 0) {
		u16 unused;

		/* ctrl_vsi_idx will be set to a valid value when flow director
		 * is setup by ice_init_fdir
		 */
		pf->ctrl_vsi_idx = ICE_NO_VSI;
		set_bit(ICE_FLAG_FD_ENA, pf->flags);
		/* force guaranteed filter pool for PF */
		ice_alloc_fd_guar_item(&pf->hw, &unused,
				       func_caps->fd_fltr_guar);
		/* force shared filter pool for PF */
		ice_alloc_fd_shrd_item(&pf->hw, &unused,
				       func_caps->fd_fltr_best_effort);
	}

	clear_bit(ICE_FLAG_PTP_SUPPORTED, pf->flags);
	if (func_caps->common_cap.ieee_1588)
		set_bit(ICE_FLAG_PTP_SUPPORTED, pf->flags);

	pf->max_pf_txqs = func_caps->common_cap.num_txq;
	pf->max_pf_rxqs = func_caps->common_cap.num_rxq;
}

/**
 * ice_init_pf - Initialize general software structures (struct ice_pf)
 * @pf: board private structure to initialize
 */
static int ice_init_pf(struct ice_pf *pf)
{
	ice_set_pf_caps(pf);

	mutex_init(&pf->sw_mutex);
	mutex_init(&pf->tc_mutex);

	INIT_HLIST_HEAD(&pf->aq_wait_list);
	spin_lock_init(&pf->aq_wait_lock);
	init_waitqueue_head(&pf->aq_wait_queue);

	init_waitqueue_head(&pf->reset_wait_queue);

	/* setup service timer and periodic service task */
	timer_setup(&pf->serv_tmr, ice_service_timer, 0);
	pf->serv_tmr_period = HZ;
	INIT_WORK(&pf->serv_task, ice_service_task);
	clear_bit(ICE_SERVICE_SCHED, pf->state);

	mutex_init(&pf->avail_q_mutex);
	pf->avail_txqs = bitmap_zalloc(pf->max_pf_txqs, GFP_KERNEL);
	if (!pf->avail_txqs)
		return -ENOMEM;

	pf->avail_rxqs = bitmap_zalloc(pf->max_pf_rxqs, GFP_KERNEL);
	if (!pf->avail_rxqs) {
		devm_kfree(ice_pf_to_dev(pf), pf->avail_txqs);
		pf->avail_txqs = NULL;
		return -ENOMEM;
	}

	return 0;
}

/**
 * ice_ena_msix_range - Request a range of MSIX vectors from the OS
 * @pf: board private structure
 *
 * compute the number of MSIX vectors required (v_budget) and request from
 * the OS. Return the number of vectors reserved or negative on failure
 */
static int ice_ena_msix_range(struct ice_pf *pf)
{
	int num_cpus, v_left, v_actual, v_other, v_budget = 0;
	struct device *dev = ice_pf_to_dev(pf);
	int needed, err, i;

	v_left = pf->hw.func_caps.common_cap.num_msix_vectors;
	num_cpus = num_online_cpus();

	/* reserve for LAN miscellaneous handler */
	needed = ICE_MIN_LAN_OICR_MSIX;
	if (v_left < needed)
		goto no_hw_vecs_left_err;
	v_budget += needed;
	v_left -= needed;

	/* reserve for flow director */
	if (test_bit(ICE_FLAG_FD_ENA, pf->flags)) {
		needed = ICE_FDIR_MSIX;
		if (v_left < needed)
			goto no_hw_vecs_left_err;
		v_budget += needed;
		v_left -= needed;
	}

	/* total used for non-traffic vectors */
	v_other = v_budget;

	/* reserve vectors for LAN traffic */
	needed = num_cpus;
	if (v_left < needed)
		goto no_hw_vecs_left_err;
	pf->num_lan_msix = needed;
	v_budget += needed;
	v_left -= needed;

	/* reserve vectors for RDMA auxiliary driver */
	if (test_bit(ICE_FLAG_RDMA_ENA, pf->flags)) {
		needed = num_cpus + ICE_RDMA_NUM_AEQ_MSIX;
		if (v_left < needed)
			goto no_hw_vecs_left_err;
		pf->num_rdma_msix = needed;
		v_budget += needed;
		v_left -= needed;
	}

	pf->msix_entries = devm_kcalloc(dev, v_budget,
					sizeof(*pf->msix_entries), GFP_KERNEL);
	if (!pf->msix_entries) {
		err = -ENOMEM;
		goto exit_err;
	}

	for (i = 0; i < v_budget; i++)
		pf->msix_entries[i].entry = i;

	/* actually reserve the vectors */
	v_actual = pci_enable_msix_range(pf->pdev, pf->msix_entries,
					 ICE_MIN_MSIX, v_budget);
	if (v_actual < 0) {
		dev_err(dev, "unable to reserve MSI-X vectors\n");
		err = v_actual;
		goto msix_err;
	}

	if (v_actual < v_budget) {
		dev_warn(dev, "not enough OS MSI-X vectors. requested = %d, obtained = %d\n",
			 v_budget, v_actual);

		if (v_actual < ICE_MIN_MSIX) {
			/* error if we can't get minimum vectors */
			pci_disable_msix(pf->pdev);
			err = -ERANGE;
			goto msix_err;
		} else {
<<<<<<< HEAD
			pf->num_lan_msix = ICE_MIN_LAN_TXRX_MSIX;
=======
			int v_remain = v_actual - v_other;
			int v_rdma = 0, v_min_rdma = 0;

			if (test_bit(ICE_FLAG_RDMA_ENA, pf->flags)) {
				/* Need at least 1 interrupt in addition to
				 * AEQ MSIX
				 */
				v_rdma = ICE_RDMA_NUM_AEQ_MSIX + 1;
				v_min_rdma = ICE_MIN_RDMA_MSIX;
			}

			if (v_actual == ICE_MIN_MSIX ||
			    v_remain < ICE_MIN_LAN_TXRX_MSIX + v_min_rdma) {
				dev_warn(dev, "Not enough MSI-X vectors to support RDMA.\n");
				clear_bit(ICE_FLAG_RDMA_ENA, pf->flags);

				pf->num_rdma_msix = 0;
				pf->num_lan_msix = ICE_MIN_LAN_TXRX_MSIX;
			} else if ((v_remain < ICE_MIN_LAN_TXRX_MSIX + v_rdma) ||
				   (v_remain - v_rdma < v_rdma)) {
				/* Support minimum RDMA and give remaining
				 * vectors to LAN MSIX
				 */
				pf->num_rdma_msix = v_min_rdma;
				pf->num_lan_msix = v_remain - v_min_rdma;
			} else {
				/* Split remaining MSIX with RDMA after
				 * accounting for AEQ MSIX
				 */
				pf->num_rdma_msix = (v_remain - ICE_RDMA_NUM_AEQ_MSIX) / 2 +
						    ICE_RDMA_NUM_AEQ_MSIX;
				pf->num_lan_msix = v_remain - pf->num_rdma_msix;
			}

			dev_notice(dev, "Enabled %d MSI-X vectors for LAN traffic.\n",
				   pf->num_lan_msix);

			if (test_bit(ICE_FLAG_RDMA_ENA, pf->flags))
				dev_notice(dev, "Enabled %d MSI-X vectors for RDMA.\n",
					   pf->num_rdma_msix);
>>>>>>> 3b17187f
		}
	}

	return v_actual;

msix_err:
	devm_kfree(dev, pf->msix_entries);
	goto exit_err;

no_hw_vecs_left_err:
	dev_err(dev, "not enough device MSI-X vectors. requested = %d, available = %d\n",
		needed, v_left);
	err = -ERANGE;
exit_err:
	pf->num_rdma_msix = 0;
	pf->num_lan_msix = 0;
	return err;
}

/**
 * ice_dis_msix - Disable MSI-X interrupt setup in OS
 * @pf: board private structure
 */
static void ice_dis_msix(struct ice_pf *pf)
{
	pci_disable_msix(pf->pdev);
	devm_kfree(ice_pf_to_dev(pf), pf->msix_entries);
	pf->msix_entries = NULL;
}

/**
 * ice_clear_interrupt_scheme - Undo things done by ice_init_interrupt_scheme
 * @pf: board private structure
 */
static void ice_clear_interrupt_scheme(struct ice_pf *pf)
{
	ice_dis_msix(pf);

	if (pf->irq_tracker) {
		devm_kfree(ice_pf_to_dev(pf), pf->irq_tracker);
		pf->irq_tracker = NULL;
	}
}

/**
 * ice_init_interrupt_scheme - Determine proper interrupt scheme
 * @pf: board private structure to initialize
 */
static int ice_init_interrupt_scheme(struct ice_pf *pf)
{
	int vectors;

	vectors = ice_ena_msix_range(pf);

	if (vectors < 0)
		return vectors;

	/* set up vector assignment tracking */
	pf->irq_tracker = devm_kzalloc(ice_pf_to_dev(pf),
				       struct_size(pf->irq_tracker, list, vectors),
				       GFP_KERNEL);
	if (!pf->irq_tracker) {
		ice_dis_msix(pf);
		return -ENOMEM;
	}

	/* populate SW interrupts pool with number of OS granted IRQs. */
	pf->num_avail_sw_msix = (u16)vectors;
	pf->irq_tracker->num_entries = (u16)vectors;
	pf->irq_tracker->end = pf->irq_tracker->num_entries;

	return 0;
}

/**
 * ice_is_wol_supported - check if WoL is supported
 * @hw: pointer to hardware info
 *
 * Check if WoL is supported based on the HW configuration.
 * Returns true if NVM supports and enables WoL for this port, false otherwise
 */
bool ice_is_wol_supported(struct ice_hw *hw)
{
	u16 wol_ctrl;

	/* A bit set to 1 in the NVM Software Reserved Word 2 (WoL control
	 * word) indicates WoL is not supported on the corresponding PF ID.
	 */
	if (ice_read_sr_word(hw, ICE_SR_NVM_WOL_CFG, &wol_ctrl))
		return false;

	return !(BIT(hw->port_info->lport) & wol_ctrl);
}

/**
 * ice_vsi_recfg_qs - Change the number of queues on a VSI
 * @vsi: VSI being changed
 * @new_rx: new number of Rx queues
 * @new_tx: new number of Tx queues
 *
 * Only change the number of queues if new_tx, or new_rx is non-0.
 *
 * Returns 0 on success.
 */
int ice_vsi_recfg_qs(struct ice_vsi *vsi, int new_rx, int new_tx)
{
	struct ice_pf *pf = vsi->back;
	int err = 0, timeout = 50;

	if (!new_rx && !new_tx)
		return -EINVAL;

	while (test_and_set_bit(ICE_CFG_BUSY, pf->state)) {
		timeout--;
		if (!timeout)
			return -EBUSY;
		usleep_range(1000, 2000);
	}

	if (new_tx)
		vsi->req_txq = (u16)new_tx;
	if (new_rx)
		vsi->req_rxq = (u16)new_rx;

	/* set for the next time the netdev is started */
	if (!netif_running(vsi->netdev)) {
		ice_vsi_rebuild(vsi, false);
		dev_dbg(ice_pf_to_dev(pf), "Link is down, queue count change happens when link is brought up\n");
		goto done;
	}

	ice_vsi_close(vsi);
	ice_vsi_rebuild(vsi, false);
	ice_pf_dcb_recfg(pf);
	ice_vsi_open(vsi);
done:
	clear_bit(ICE_CFG_BUSY, pf->state);
	return err;
}

/**
 * ice_set_safe_mode_vlan_cfg - configure PF VSI to allow all VLANs in safe mode
 * @pf: PF to configure
 *
 * No VLAN offloads/filtering are advertised in safe mode so make sure the PF
 * VSI can still Tx/Rx VLAN tagged packets.
 */
static void ice_set_safe_mode_vlan_cfg(struct ice_pf *pf)
{
	struct ice_vsi *vsi = ice_get_main_vsi(pf);
	struct ice_vsi_ctx *ctxt;
	enum ice_status status;
	struct ice_hw *hw;

	if (!vsi)
		return;

	ctxt = kzalloc(sizeof(*ctxt), GFP_KERNEL);
	if (!ctxt)
		return;

	hw = &pf->hw;
	ctxt->info = vsi->info;

	ctxt->info.valid_sections =
		cpu_to_le16(ICE_AQ_VSI_PROP_VLAN_VALID |
			    ICE_AQ_VSI_PROP_SECURITY_VALID |
			    ICE_AQ_VSI_PROP_SW_VALID);

	/* disable VLAN anti-spoof */
	ctxt->info.sec_flags &= ~(ICE_AQ_VSI_SEC_TX_VLAN_PRUNE_ENA <<
				  ICE_AQ_VSI_SEC_TX_PRUNE_ENA_S);

	/* disable VLAN pruning and keep all other settings */
	ctxt->info.sw_flags2 &= ~ICE_AQ_VSI_SW_FLAG_RX_VLAN_PRUNE_ENA;

	/* allow all VLANs on Tx and don't strip on Rx */
	ctxt->info.vlan_flags = ICE_AQ_VSI_VLAN_MODE_ALL |
		ICE_AQ_VSI_VLAN_EMOD_NOTHING;

	status = ice_update_vsi(hw, vsi->idx, ctxt, NULL);
	if (status) {
		dev_err(ice_pf_to_dev(vsi->back), "Failed to update VSI for safe mode VLANs, err %s aq_err %s\n",
			ice_stat_str(status),
			ice_aq_str(hw->adminq.sq_last_status));
	} else {
		vsi->info.sec_flags = ctxt->info.sec_flags;
		vsi->info.sw_flags2 = ctxt->info.sw_flags2;
		vsi->info.vlan_flags = ctxt->info.vlan_flags;
	}

	kfree(ctxt);
}

/**
 * ice_log_pkg_init - log result of DDP package load
 * @hw: pointer to hardware info
 * @status: status of package load
 */
static void
ice_log_pkg_init(struct ice_hw *hw, enum ice_status *status)
{
	struct ice_pf *pf = (struct ice_pf *)hw->back;
	struct device *dev = ice_pf_to_dev(pf);

	switch (*status) {
	case ICE_SUCCESS:
		/* The package download AdminQ command returned success because
		 * this download succeeded or ICE_ERR_AQ_NO_WORK since there is
		 * already a package loaded on the device.
		 */
		if (hw->pkg_ver.major == hw->active_pkg_ver.major &&
		    hw->pkg_ver.minor == hw->active_pkg_ver.minor &&
		    hw->pkg_ver.update == hw->active_pkg_ver.update &&
		    hw->pkg_ver.draft == hw->active_pkg_ver.draft &&
		    !memcmp(hw->pkg_name, hw->active_pkg_name,
			    sizeof(hw->pkg_name))) {
			if (hw->pkg_dwnld_status == ICE_AQ_RC_EEXIST)
				dev_info(dev, "DDP package already present on device: %s version %d.%d.%d.%d\n",
					 hw->active_pkg_name,
					 hw->active_pkg_ver.major,
					 hw->active_pkg_ver.minor,
					 hw->active_pkg_ver.update,
					 hw->active_pkg_ver.draft);
			else
				dev_info(dev, "The DDP package was successfully loaded: %s version %d.%d.%d.%d\n",
					 hw->active_pkg_name,
					 hw->active_pkg_ver.major,
					 hw->active_pkg_ver.minor,
					 hw->active_pkg_ver.update,
					 hw->active_pkg_ver.draft);
		} else if (hw->active_pkg_ver.major != ICE_PKG_SUPP_VER_MAJ ||
			   hw->active_pkg_ver.minor != ICE_PKG_SUPP_VER_MNR) {
			dev_err(dev, "The device has a DDP package that is not supported by the driver.  The device has package '%s' version %d.%d.x.x.  The driver requires version %d.%d.x.x.  Entering Safe Mode.\n",
				hw->active_pkg_name,
				hw->active_pkg_ver.major,
				hw->active_pkg_ver.minor,
				ICE_PKG_SUPP_VER_MAJ, ICE_PKG_SUPP_VER_MNR);
			*status = ICE_ERR_NOT_SUPPORTED;
		} else if (hw->active_pkg_ver.major == ICE_PKG_SUPP_VER_MAJ &&
			   hw->active_pkg_ver.minor == ICE_PKG_SUPP_VER_MNR) {
			dev_info(dev, "The driver could not load the DDP package file because a compatible DDP package is already present on the device.  The device has package '%s' version %d.%d.%d.%d.  The package file found by the driver: '%s' version %d.%d.%d.%d.\n",
				 hw->active_pkg_name,
				 hw->active_pkg_ver.major,
				 hw->active_pkg_ver.minor,
				 hw->active_pkg_ver.update,
				 hw->active_pkg_ver.draft,
				 hw->pkg_name,
				 hw->pkg_ver.major,
				 hw->pkg_ver.minor,
				 hw->pkg_ver.update,
				 hw->pkg_ver.draft);
		} else {
			dev_err(dev, "An unknown error occurred when loading the DDP package, please reboot the system.  If the problem persists, update the NVM.  Entering Safe Mode.\n");
			*status = ICE_ERR_NOT_SUPPORTED;
		}
		break;
	case ICE_ERR_FW_DDP_MISMATCH:
		dev_err(dev, "The firmware loaded on the device is not compatible with the DDP package.  Please update the device's NVM.  Entering safe mode.\n");
		break;
	case ICE_ERR_BUF_TOO_SHORT:
	case ICE_ERR_CFG:
		dev_err(dev, "The DDP package file is invalid. Entering Safe Mode.\n");
		break;
	case ICE_ERR_NOT_SUPPORTED:
		/* Package File version not supported */
		if (hw->pkg_ver.major > ICE_PKG_SUPP_VER_MAJ ||
		    (hw->pkg_ver.major == ICE_PKG_SUPP_VER_MAJ &&
		     hw->pkg_ver.minor > ICE_PKG_SUPP_VER_MNR))
			dev_err(dev, "The DDP package file version is higher than the driver supports.  Please use an updated driver.  Entering Safe Mode.\n");
		else if (hw->pkg_ver.major < ICE_PKG_SUPP_VER_MAJ ||
			 (hw->pkg_ver.major == ICE_PKG_SUPP_VER_MAJ &&
			  hw->pkg_ver.minor < ICE_PKG_SUPP_VER_MNR))
			dev_err(dev, "The DDP package file version is lower than the driver supports.  The driver requires version %d.%d.x.x.  Please use an updated DDP Package file.  Entering Safe Mode.\n",
				ICE_PKG_SUPP_VER_MAJ, ICE_PKG_SUPP_VER_MNR);
		break;
	case ICE_ERR_AQ_ERROR:
		switch (hw->pkg_dwnld_status) {
		case ICE_AQ_RC_ENOSEC:
		case ICE_AQ_RC_EBADSIG:
			dev_err(dev, "The DDP package could not be loaded because its signature is not valid.  Please use a valid DDP Package.  Entering Safe Mode.\n");
			return;
		case ICE_AQ_RC_ESVN:
			dev_err(dev, "The DDP Package could not be loaded because its security revision is too low.  Please use an updated DDP Package.  Entering Safe Mode.\n");
			return;
		case ICE_AQ_RC_EBADMAN:
		case ICE_AQ_RC_EBADBUF:
			dev_err(dev, "An error occurred on the device while loading the DDP package.  The device will be reset.\n");
			/* poll for reset to complete */
			if (ice_check_reset(hw))
				dev_err(dev, "Error resetting device. Please reload the driver\n");
			return;
		default:
			break;
		}
		fallthrough;
	default:
		dev_err(dev, "An unknown error (%d) occurred when loading the DDP package.  Entering Safe Mode.\n",
			*status);
		break;
	}
}

/**
 * ice_load_pkg - load/reload the DDP Package file
 * @firmware: firmware structure when firmware requested or NULL for reload
 * @pf: pointer to the PF instance
 *
 * Called on probe and post CORER/GLOBR rebuild to load DDP Package and
 * initialize HW tables.
 */
static void
ice_load_pkg(const struct firmware *firmware, struct ice_pf *pf)
{
	enum ice_status status = ICE_ERR_PARAM;
	struct device *dev = ice_pf_to_dev(pf);
	struct ice_hw *hw = &pf->hw;

	/* Load DDP Package */
	if (firmware && !hw->pkg_copy) {
		status = ice_copy_and_init_pkg(hw, firmware->data,
					       firmware->size);
		ice_log_pkg_init(hw, &status);
	} else if (!firmware && hw->pkg_copy) {
		/* Reload package during rebuild after CORER/GLOBR reset */
		status = ice_init_pkg(hw, hw->pkg_copy, hw->pkg_size);
		ice_log_pkg_init(hw, &status);
	} else {
		dev_err(dev, "The DDP package file failed to load. Entering Safe Mode.\n");
	}

	if (status) {
		/* Safe Mode */
		clear_bit(ICE_FLAG_ADV_FEATURES, pf->flags);
		return;
	}

	/* Successful download package is the precondition for advanced
	 * features, hence setting the ICE_FLAG_ADV_FEATURES flag
	 */
	set_bit(ICE_FLAG_ADV_FEATURES, pf->flags);
}

/**
 * ice_verify_cacheline_size - verify driver's assumption of 64 Byte cache lines
 * @pf: pointer to the PF structure
 *
 * There is no error returned here because the driver should be able to handle
 * 128 Byte cache lines, so we only print a warning in case issues are seen,
 * specifically with Tx.
 */
static void ice_verify_cacheline_size(struct ice_pf *pf)
{
	if (rd32(&pf->hw, GLPCI_CNF2) & GLPCI_CNF2_CACHELINE_SIZE_M)
		dev_warn(ice_pf_to_dev(pf), "%d Byte cache line assumption is invalid, driver may have Tx timeouts!\n",
			 ICE_CACHE_LINE_BYTES);
}

/**
 * ice_send_version - update firmware with driver version
 * @pf: PF struct
 *
 * Returns ICE_SUCCESS on success, else error code
 */
static enum ice_status ice_send_version(struct ice_pf *pf)
{
	struct ice_driver_ver dv;

	dv.major_ver = 0xff;
	dv.minor_ver = 0xff;
	dv.build_ver = 0xff;
	dv.subbuild_ver = 0;
	strscpy((char *)dv.driver_string, UTS_RELEASE,
		sizeof(dv.driver_string));
	return ice_aq_send_driver_ver(&pf->hw, &dv, NULL);
}

/**
 * ice_init_fdir - Initialize flow director VSI and configuration
 * @pf: pointer to the PF instance
 *
 * returns 0 on success, negative on error
 */
static int ice_init_fdir(struct ice_pf *pf)
{
	struct device *dev = ice_pf_to_dev(pf);
	struct ice_vsi *ctrl_vsi;
	int err;

	/* Side Band Flow Director needs to have a control VSI.
	 * Allocate it and store it in the PF.
	 */
	ctrl_vsi = ice_ctrl_vsi_setup(pf, pf->hw.port_info);
	if (!ctrl_vsi) {
		dev_dbg(dev, "could not create control VSI\n");
		return -ENOMEM;
	}

	err = ice_vsi_open_ctrl(ctrl_vsi);
	if (err) {
		dev_dbg(dev, "could not open control VSI\n");
		goto err_vsi_open;
	}

	mutex_init(&pf->hw.fdir_fltr_lock);

	err = ice_fdir_create_dflt_rules(pf);
	if (err)
		goto err_fdir_rule;

	return 0;

err_fdir_rule:
	ice_fdir_release_flows(&pf->hw);
	ice_vsi_close(ctrl_vsi);
err_vsi_open:
	ice_vsi_release(ctrl_vsi);
	if (pf->ctrl_vsi_idx != ICE_NO_VSI) {
		pf->vsi[pf->ctrl_vsi_idx] = NULL;
		pf->ctrl_vsi_idx = ICE_NO_VSI;
	}
	return err;
}

/**
 * ice_get_opt_fw_name - return optional firmware file name or NULL
 * @pf: pointer to the PF instance
 */
static char *ice_get_opt_fw_name(struct ice_pf *pf)
{
	/* Optional firmware name same as default with additional dash
	 * followed by a EUI-64 identifier (PCIe Device Serial Number)
	 */
	struct pci_dev *pdev = pf->pdev;
	char *opt_fw_filename;
	u64 dsn;

	/* Determine the name of the optional file using the DSN (two
	 * dwords following the start of the DSN Capability).
	 */
	dsn = pci_get_dsn(pdev);
	if (!dsn)
		return NULL;

	opt_fw_filename = kzalloc(NAME_MAX, GFP_KERNEL);
	if (!opt_fw_filename)
		return NULL;

	snprintf(opt_fw_filename, NAME_MAX, "%sice-%016llx.pkg",
		 ICE_DDP_PKG_PATH, dsn);

	return opt_fw_filename;
}

/**
 * ice_request_fw - Device initialization routine
 * @pf: pointer to the PF instance
 */
static void ice_request_fw(struct ice_pf *pf)
{
	char *opt_fw_filename = ice_get_opt_fw_name(pf);
	const struct firmware *firmware = NULL;
	struct device *dev = ice_pf_to_dev(pf);
	int err = 0;

	/* optional device-specific DDP (if present) overrides the default DDP
	 * package file. kernel logs a debug message if the file doesn't exist,
	 * and warning messages for other errors.
	 */
	if (opt_fw_filename) {
		err = firmware_request_nowarn(&firmware, opt_fw_filename, dev);
		if (err) {
			kfree(opt_fw_filename);
			goto dflt_pkg_load;
		}

		/* request for firmware was successful. Download to device */
		ice_load_pkg(firmware, pf);
		kfree(opt_fw_filename);
		release_firmware(firmware);
		return;
	}

dflt_pkg_load:
	err = request_firmware(&firmware, ICE_DDP_PKG_FILE, dev);
	if (err) {
		dev_err(dev, "The DDP package file was not found or could not be read. Entering Safe Mode\n");
		return;
	}

	/* request for firmware was successful. Download to device */
	ice_load_pkg(firmware, pf);
	release_firmware(firmware);
}

/**
 * ice_print_wake_reason - show the wake up cause in the log
 * @pf: pointer to the PF struct
 */
static void ice_print_wake_reason(struct ice_pf *pf)
{
	u32 wus = pf->wakeup_reason;
	const char *wake_str;

	/* if no wake event, nothing to print */
	if (!wus)
		return;

	if (wus & PFPM_WUS_LNKC_M)
		wake_str = "Link\n";
	else if (wus & PFPM_WUS_MAG_M)
		wake_str = "Magic Packet\n";
	else if (wus & PFPM_WUS_MNG_M)
		wake_str = "Management\n";
	else if (wus & PFPM_WUS_FW_RST_WK_M)
		wake_str = "Firmware Reset\n";
	else
		wake_str = "Unknown\n";

	dev_info(ice_pf_to_dev(pf), "Wake reason: %s", wake_str);
}

/**
 * ice_register_netdev - register netdev and devlink port
 * @pf: pointer to the PF struct
 */
static int ice_register_netdev(struct ice_pf *pf)
{
	struct ice_vsi *vsi;
	int err = 0;

	vsi = ice_get_main_vsi(pf);
	if (!vsi || !vsi->netdev)
		return -EIO;

	err = register_netdev(vsi->netdev);
	if (err)
		goto err_register_netdev;

	set_bit(ICE_VSI_NETDEV_REGISTERED, vsi->state);
	netif_carrier_off(vsi->netdev);
	netif_tx_stop_all_queues(vsi->netdev);
	err = ice_devlink_create_pf_port(pf);
	if (err)
		goto err_devlink_create;

	devlink_port_type_eth_set(&pf->devlink_port, vsi->netdev);

	return 0;
err_devlink_create:
	unregister_netdev(vsi->netdev);
	clear_bit(ICE_VSI_NETDEV_REGISTERED, vsi->state);
err_register_netdev:
	free_netdev(vsi->netdev);
	vsi->netdev = NULL;
	clear_bit(ICE_VSI_NETDEV_ALLOCD, vsi->state);
	return err;
}

/**
 * ice_probe - Device initialization routine
 * @pdev: PCI device information struct
 * @ent: entry in ice_pci_tbl
 *
 * Returns 0 on success, negative on failure
 */
static int
ice_probe(struct pci_dev *pdev, const struct pci_device_id __always_unused *ent)
{
	struct device *dev = &pdev->dev;
	struct ice_pf *pf;
	struct ice_hw *hw;
	int i, err;

	if (pdev->is_virtfn) {
		dev_err(dev, "can't probe a virtual function\n");
		return -EINVAL;
	}

	/* this driver uses devres, see
	 * Documentation/driver-api/driver-model/devres.rst
	 */
	err = pcim_enable_device(pdev);
	if (err)
		return err;

	err = pcim_iomap_regions(pdev, BIT(ICE_BAR0), dev_driver_string(dev));
	if (err) {
		dev_err(dev, "BAR0 I/O map error %d\n", err);
		return err;
	}

	pf = ice_allocate_pf(dev);
	if (!pf)
		return -ENOMEM;

	/* initialize Auxiliary index to invalid value */
	pf->aux_idx = -1;

	/* set up for high or low DMA */
	err = dma_set_mask_and_coherent(dev, DMA_BIT_MASK(64));
	if (err)
		err = dma_set_mask_and_coherent(dev, DMA_BIT_MASK(32));
	if (err) {
		dev_err(dev, "DMA configuration failed: 0x%x\n", err);
		return err;
	}

	pci_enable_pcie_error_reporting(pdev);
	pci_set_master(pdev);

	pf->pdev = pdev;
	pci_set_drvdata(pdev, pf);
	set_bit(ICE_DOWN, pf->state);
	/* Disable service task until DOWN bit is cleared */
	set_bit(ICE_SERVICE_DIS, pf->state);

	hw = &pf->hw;
	hw->hw_addr = pcim_iomap_table(pdev)[ICE_BAR0];
	pci_save_state(pdev);

	hw->back = pf;
	hw->vendor_id = pdev->vendor;
	hw->device_id = pdev->device;
	pci_read_config_byte(pdev, PCI_REVISION_ID, &hw->revision_id);
	hw->subsystem_vendor_id = pdev->subsystem_vendor;
	hw->subsystem_device_id = pdev->subsystem_device;
	hw->bus.device = PCI_SLOT(pdev->devfn);
	hw->bus.func = PCI_FUNC(pdev->devfn);
	ice_set_ctrlq_len(hw);

	pf->msg_enable = netif_msg_init(debug, ICE_DFLT_NETIF_M);

	err = ice_devlink_register(pf);
	if (err) {
		dev_err(dev, "ice_devlink_register failed: %d\n", err);
		goto err_exit_unroll;
	}

#ifndef CONFIG_DYNAMIC_DEBUG
	if (debug < -1)
		hw->debug_mask = debug;
#endif

	err = ice_init_hw(hw);
	if (err) {
		dev_err(dev, "ice_init_hw failed: %d\n", err);
		err = -EIO;
		goto err_exit_unroll;
	}

	ice_request_fw(pf);

	/* if ice_request_fw fails, ICE_FLAG_ADV_FEATURES bit won't be
	 * set in pf->state, which will cause ice_is_safe_mode to return
	 * true
	 */
	if (ice_is_safe_mode(pf)) {
		dev_err(dev, "Package download failed. Advanced features disabled - Device now in Safe Mode\n");
		/* we already got function/device capabilities but these don't
		 * reflect what the driver needs to do in safe mode. Instead of
		 * adding conditional logic everywhere to ignore these
		 * device/function capabilities, override them.
		 */
		ice_set_safe_mode_caps(hw);
	}

	err = ice_init_pf(pf);
	if (err) {
		dev_err(dev, "ice_init_pf failed: %d\n", err);
		goto err_init_pf_unroll;
	}

	ice_devlink_init_regions(pf);

	pf->hw.udp_tunnel_nic.set_port = ice_udp_tunnel_set_port;
	pf->hw.udp_tunnel_nic.unset_port = ice_udp_tunnel_unset_port;
	pf->hw.udp_tunnel_nic.flags = UDP_TUNNEL_NIC_INFO_MAY_SLEEP;
	pf->hw.udp_tunnel_nic.shared = &pf->hw.udp_tunnel_shared;
	i = 0;
	if (pf->hw.tnl.valid_count[TNL_VXLAN]) {
		pf->hw.udp_tunnel_nic.tables[i].n_entries =
			pf->hw.tnl.valid_count[TNL_VXLAN];
		pf->hw.udp_tunnel_nic.tables[i].tunnel_types =
			UDP_TUNNEL_TYPE_VXLAN;
		i++;
	}
	if (pf->hw.tnl.valid_count[TNL_GENEVE]) {
		pf->hw.udp_tunnel_nic.tables[i].n_entries =
			pf->hw.tnl.valid_count[TNL_GENEVE];
		pf->hw.udp_tunnel_nic.tables[i].tunnel_types =
			UDP_TUNNEL_TYPE_GENEVE;
		i++;
	}

	pf->num_alloc_vsi = hw->func_caps.guar_num_vsi;
	if (!pf->num_alloc_vsi) {
		err = -EIO;
		goto err_init_pf_unroll;
	}
	if (pf->num_alloc_vsi > UDP_TUNNEL_NIC_MAX_SHARING_DEVICES) {
		dev_warn(&pf->pdev->dev,
			 "limiting the VSI count due to UDP tunnel limitation %d > %d\n",
			 pf->num_alloc_vsi, UDP_TUNNEL_NIC_MAX_SHARING_DEVICES);
		pf->num_alloc_vsi = UDP_TUNNEL_NIC_MAX_SHARING_DEVICES;
	}

	pf->vsi = devm_kcalloc(dev, pf->num_alloc_vsi, sizeof(*pf->vsi),
			       GFP_KERNEL);
	if (!pf->vsi) {
		err = -ENOMEM;
		goto err_init_pf_unroll;
	}

	err = ice_init_interrupt_scheme(pf);
	if (err) {
		dev_err(dev, "ice_init_interrupt_scheme failed: %d\n", err);
		err = -EIO;
		goto err_init_vsi_unroll;
	}

	/* In case of MSIX we are going to setup the misc vector right here
	 * to handle admin queue events etc. In case of legacy and MSI
	 * the misc functionality and queue processing is combined in
	 * the same vector and that gets setup at open.
	 */
	err = ice_req_irq_msix_misc(pf);
	if (err) {
		dev_err(dev, "setup of misc vector failed: %d\n", err);
		goto err_init_interrupt_unroll;
	}

	/* create switch struct for the switch element created by FW on boot */
	pf->first_sw = devm_kzalloc(dev, sizeof(*pf->first_sw), GFP_KERNEL);
	if (!pf->first_sw) {
		err = -ENOMEM;
		goto err_msix_misc_unroll;
	}

	if (hw->evb_veb)
		pf->first_sw->bridge_mode = BRIDGE_MODE_VEB;
	else
		pf->first_sw->bridge_mode = BRIDGE_MODE_VEPA;

	pf->first_sw->pf = pf;

	/* record the sw_id available for later use */
	pf->first_sw->sw_id = hw->port_info->sw_id;

	err = ice_setup_pf_sw(pf);
	if (err) {
		dev_err(dev, "probe failed due to setup PF switch: %d\n", err);
		goto err_alloc_sw_unroll;
	}

	clear_bit(ICE_SERVICE_DIS, pf->state);

	/* tell the firmware we are up */
	err = ice_send_version(pf);
	if (err) {
		dev_err(dev, "probe failed sending driver version %s. error: %d\n",
			UTS_RELEASE, err);
		goto err_send_version_unroll;
	}

	/* since everything is good, start the service timer */
	mod_timer(&pf->serv_tmr, round_jiffies(jiffies + pf->serv_tmr_period));

	err = ice_init_link_events(pf->hw.port_info);
	if (err) {
		dev_err(dev, "ice_init_link_events failed: %d\n", err);
		goto err_send_version_unroll;
	}

	/* not a fatal error if this fails */
	err = ice_init_nvm_phy_type(pf->hw.port_info);
	if (err)
		dev_err(dev, "ice_init_nvm_phy_type failed: %d\n", err);

	/* not a fatal error if this fails */
	err = ice_update_link_info(pf->hw.port_info);
	if (err)
		dev_err(dev, "ice_update_link_info failed: %d\n", err);

	ice_init_link_dflt_override(pf->hw.port_info);

	ice_check_module_power(pf, pf->hw.port_info->phy.link_info.link_cfg_err);

	/* if media available, initialize PHY settings */
	if (pf->hw.port_info->phy.link_info.link_info &
	    ICE_AQ_MEDIA_AVAILABLE) {
		/* not a fatal error if this fails */
		err = ice_init_phy_user_cfg(pf->hw.port_info);
		if (err)
			dev_err(dev, "ice_init_phy_user_cfg failed: %d\n", err);

		if (!test_bit(ICE_FLAG_LINK_DOWN_ON_CLOSE_ENA, pf->flags)) {
			struct ice_vsi *vsi = ice_get_main_vsi(pf);

			if (vsi)
				ice_configure_phy(vsi);
		}
	} else {
		set_bit(ICE_FLAG_NO_MEDIA, pf->flags);
	}

	ice_verify_cacheline_size(pf);

	/* Save wakeup reason register for later use */
	pf->wakeup_reason = rd32(hw, PFPM_WUS);

	/* check for a power management event */
	ice_print_wake_reason(pf);

	/* clear wake status, all bits */
	wr32(hw, PFPM_WUS, U32_MAX);

	/* Disable WoL at init, wait for user to enable */
	device_set_wakeup_enable(dev, false);

	if (ice_is_safe_mode(pf)) {
		ice_set_safe_mode_vlan_cfg(pf);
		goto probe_done;
	}

	/* initialize DDP driven features */
	if (test_bit(ICE_FLAG_PTP_SUPPORTED, pf->flags))
		ice_ptp_init(pf);

	/* Note: Flow director init failure is non-fatal to load */
	if (ice_init_fdir(pf))
		dev_err(dev, "could not initialize flow director\n");

	/* Note: DCB init failure is non-fatal to load */
	if (ice_init_pf_dcb(pf, false)) {
		clear_bit(ICE_FLAG_DCB_CAPABLE, pf->flags);
		clear_bit(ICE_FLAG_DCB_ENA, pf->flags);
	} else {
		ice_cfg_lldp_mib_change(&pf->hw, true);
	}

	if (ice_init_lag(pf))
		dev_warn(dev, "Failed to init link aggregation support\n");

	/* print PCI link speed and width */
	pcie_print_link_status(pf->pdev);

probe_done:
	err = ice_register_netdev(pf);
	if (err)
		goto err_netdev_reg;

	/* ready to go, so clear down state bit */
	clear_bit(ICE_DOWN, pf->state);
	if (ice_is_aux_ena(pf)) {
		pf->aux_idx = ida_alloc(&ice_aux_ida, GFP_KERNEL);
		if (pf->aux_idx < 0) {
			dev_err(dev, "Failed to allocate device ID for AUX driver\n");
			err = -ENOMEM;
			goto err_netdev_reg;
		}

		err = ice_init_rdma(pf);
		if (err) {
			dev_err(dev, "Failed to initialize RDMA: %d\n", err);
			err = -EIO;
			goto err_init_aux_unroll;
		}
	} else {
		dev_warn(dev, "RDMA is not supported on this device\n");
	}

	return 0;

err_init_aux_unroll:
	pf->adev = NULL;
	ida_free(&ice_aux_ida, pf->aux_idx);
err_netdev_reg:
err_send_version_unroll:
	ice_vsi_release_all(pf);
err_alloc_sw_unroll:
	set_bit(ICE_SERVICE_DIS, pf->state);
	set_bit(ICE_DOWN, pf->state);
	devm_kfree(dev, pf->first_sw);
err_msix_misc_unroll:
	ice_free_irq_msix_misc(pf);
err_init_interrupt_unroll:
	ice_clear_interrupt_scheme(pf);
err_init_vsi_unroll:
	devm_kfree(dev, pf->vsi);
err_init_pf_unroll:
	ice_deinit_pf(pf);
	ice_devlink_destroy_regions(pf);
	ice_deinit_hw(hw);
err_exit_unroll:
	ice_devlink_unregister(pf);
	pci_disable_pcie_error_reporting(pdev);
	pci_disable_device(pdev);
	return err;
}

/**
 * ice_set_wake - enable or disable Wake on LAN
 * @pf: pointer to the PF struct
 *
 * Simple helper for WoL control
 */
static void ice_set_wake(struct ice_pf *pf)
{
	struct ice_hw *hw = &pf->hw;
	bool wol = pf->wol_ena;

	/* clear wake state, otherwise new wake events won't fire */
	wr32(hw, PFPM_WUS, U32_MAX);

	/* enable / disable APM wake up, no RMW needed */
	wr32(hw, PFPM_APM, wol ? PFPM_APM_APME_M : 0);

	/* set magic packet filter enabled */
	wr32(hw, PFPM_WUFC, wol ? PFPM_WUFC_MAG_M : 0);
}

/**
 * ice_setup_mc_magic_wake - setup device to wake on multicast magic packet
 * @pf: pointer to the PF struct
 *
 * Issue firmware command to enable multicast magic wake, making
 * sure that any locally administered address (LAA) is used for
 * wake, and that PF reset doesn't undo the LAA.
 */
static void ice_setup_mc_magic_wake(struct ice_pf *pf)
{
	struct device *dev = ice_pf_to_dev(pf);
	struct ice_hw *hw = &pf->hw;
	enum ice_status status;
	u8 mac_addr[ETH_ALEN];
	struct ice_vsi *vsi;
	u8 flags;

	if (!pf->wol_ena)
		return;

	vsi = ice_get_main_vsi(pf);
	if (!vsi)
		return;

	/* Get current MAC address in case it's an LAA */
	if (vsi->netdev)
		ether_addr_copy(mac_addr, vsi->netdev->dev_addr);
	else
		ether_addr_copy(mac_addr, vsi->port_info->mac.perm_addr);

	flags = ICE_AQC_MAN_MAC_WR_MC_MAG_EN |
		ICE_AQC_MAN_MAC_UPDATE_LAA_WOL |
		ICE_AQC_MAN_MAC_WR_WOL_LAA_PFR_KEEP;

	status = ice_aq_manage_mac_write(hw, mac_addr, flags, NULL);
	if (status)
		dev_err(dev, "Failed to enable Multicast Magic Packet wake, err %s aq_err %s\n",
			ice_stat_str(status),
			ice_aq_str(hw->adminq.sq_last_status));
}

/**
 * ice_remove - Device removal routine
 * @pdev: PCI device information struct
 */
static void ice_remove(struct pci_dev *pdev)
{
	struct ice_pf *pf = pci_get_drvdata(pdev);
	int i;

	if (!pf)
		return;

	for (i = 0; i < ICE_MAX_RESET_WAIT; i++) {
		if (!ice_is_reset_in_progress(pf->state))
			break;
		msleep(100);
	}

	if (test_bit(ICE_FLAG_SRIOV_ENA, pf->flags)) {
		set_bit(ICE_VF_RESETS_DISABLED, pf->state);
		ice_free_vfs(pf);
	}

	ice_service_task_stop(pf);

	ice_aq_cancel_waiting_tasks(pf);
	ice_unplug_aux_dev(pf);
	if (pf->aux_idx >= 0)
		ida_free(&ice_aux_ida, pf->aux_idx);
	set_bit(ICE_DOWN, pf->state);

	mutex_destroy(&(&pf->hw)->fdir_fltr_lock);
	ice_deinit_lag(pf);
	if (test_bit(ICE_FLAG_PTP_SUPPORTED, pf->flags))
		ice_ptp_release(pf);
	if (!ice_is_safe_mode(pf))
		ice_remove_arfs(pf);
	ice_setup_mc_magic_wake(pf);
	ice_vsi_release_all(pf);
	ice_set_wake(pf);
	ice_free_irq_msix_misc(pf);
	ice_for_each_vsi(pf, i) {
		if (!pf->vsi[i])
			continue;
		ice_vsi_free_q_vectors(pf->vsi[i]);
	}
	ice_deinit_pf(pf);
	ice_devlink_destroy_regions(pf);
	ice_deinit_hw(&pf->hw);
	ice_devlink_unregister(pf);

	/* Issue a PFR as part of the prescribed driver unload flow.  Do not
	 * do it via ice_schedule_reset() since there is no need to rebuild
	 * and the service task is already stopped.
	 */
	ice_reset(&pf->hw, ICE_RESET_PFR);
	pci_wait_for_pending_transaction(pdev);
	ice_clear_interrupt_scheme(pf);
	pci_disable_pcie_error_reporting(pdev);
	pci_disable_device(pdev);
}

/**
 * ice_shutdown - PCI callback for shutting down device
 * @pdev: PCI device information struct
 */
static void ice_shutdown(struct pci_dev *pdev)
{
	struct ice_pf *pf = pci_get_drvdata(pdev);

	ice_remove(pdev);

	if (system_state == SYSTEM_POWER_OFF) {
		pci_wake_from_d3(pdev, pf->wol_ena);
		pci_set_power_state(pdev, PCI_D3hot);
	}
}

#ifdef CONFIG_PM
/**
 * ice_prepare_for_shutdown - prep for PCI shutdown
 * @pf: board private structure
 *
 * Inform or close all dependent features in prep for PCI device shutdown
 */
static void ice_prepare_for_shutdown(struct ice_pf *pf)
{
	struct ice_hw *hw = &pf->hw;
	u32 v;

	/* Notify VFs of impending reset */
	if (ice_check_sq_alive(hw, &hw->mailboxq))
		ice_vc_notify_reset(pf);

	dev_dbg(ice_pf_to_dev(pf), "Tearing down internal switch for shutdown\n");

	/* disable the VSIs and their queues that are not already DOWN */
	ice_pf_dis_all_vsi(pf, false);

	ice_for_each_vsi(pf, v)
		if (pf->vsi[v])
			pf->vsi[v]->vsi_num = 0;

	ice_shutdown_all_ctrlq(hw);
}

/**
 * ice_reinit_interrupt_scheme - Reinitialize interrupt scheme
 * @pf: board private structure to reinitialize
 *
 * This routine reinitialize interrupt scheme that was cleared during
 * power management suspend callback.
 *
 * This should be called during resume routine to re-allocate the q_vectors
 * and reacquire interrupts.
 */
static int ice_reinit_interrupt_scheme(struct ice_pf *pf)
{
	struct device *dev = ice_pf_to_dev(pf);
	int ret, v;

	/* Since we clear MSIX flag during suspend, we need to
	 * set it back during resume...
	 */

	ret = ice_init_interrupt_scheme(pf);
	if (ret) {
		dev_err(dev, "Failed to re-initialize interrupt %d\n", ret);
		return ret;
	}

	/* Remap vectors and rings, after successful re-init interrupts */
	ice_for_each_vsi(pf, v) {
		if (!pf->vsi[v])
			continue;

		ret = ice_vsi_alloc_q_vectors(pf->vsi[v]);
		if (ret)
			goto err_reinit;
		ice_vsi_map_rings_to_vectors(pf->vsi[v]);
	}

	ret = ice_req_irq_msix_misc(pf);
	if (ret) {
		dev_err(dev, "Setting up misc vector failed after device suspend %d\n",
			ret);
		goto err_reinit;
	}

	return 0;

err_reinit:
	while (v--)
		if (pf->vsi[v])
			ice_vsi_free_q_vectors(pf->vsi[v]);

	return ret;
}

/**
 * ice_suspend
 * @dev: generic device information structure
 *
 * Power Management callback to quiesce the device and prepare
 * for D3 transition.
 */
static int __maybe_unused ice_suspend(struct device *dev)
{
	struct pci_dev *pdev = to_pci_dev(dev);
	struct ice_pf *pf;
	int disabled, v;

	pf = pci_get_drvdata(pdev);

	if (!ice_pf_state_is_nominal(pf)) {
		dev_err(dev, "Device is not ready, no need to suspend it\n");
		return -EBUSY;
	}

	/* Stop watchdog tasks until resume completion.
	 * Even though it is most likely that the service task is
	 * disabled if the device is suspended or down, the service task's
	 * state is controlled by a different state bit, and we should
	 * store and honor whatever state that bit is in at this point.
	 */
	disabled = ice_service_task_stop(pf);

	ice_unplug_aux_dev(pf);

	/* Already suspended?, then there is nothing to do */
	if (test_and_set_bit(ICE_SUSPENDED, pf->state)) {
		if (!disabled)
			ice_service_task_restart(pf);
		return 0;
	}

	if (test_bit(ICE_DOWN, pf->state) ||
	    ice_is_reset_in_progress(pf->state)) {
		dev_err(dev, "can't suspend device in reset or already down\n");
		if (!disabled)
			ice_service_task_restart(pf);
		return 0;
	}

	ice_setup_mc_magic_wake(pf);

	ice_prepare_for_shutdown(pf);

	ice_set_wake(pf);

	/* Free vectors, clear the interrupt scheme and release IRQs
	 * for proper hibernation, especially with large number of CPUs.
	 * Otherwise hibernation might fail when mapping all the vectors back
	 * to CPU0.
	 */
	ice_free_irq_msix_misc(pf);
	ice_for_each_vsi(pf, v) {
		if (!pf->vsi[v])
			continue;
		ice_vsi_free_q_vectors(pf->vsi[v]);
	}
	ice_free_cpu_rx_rmap(ice_get_main_vsi(pf));
	ice_clear_interrupt_scheme(pf);

	pci_save_state(pdev);
	pci_wake_from_d3(pdev, pf->wol_ena);
	pci_set_power_state(pdev, PCI_D3hot);
	return 0;
}

/**
 * ice_resume - PM callback for waking up from D3
 * @dev: generic device information structure
 */
static int __maybe_unused ice_resume(struct device *dev)
{
	struct pci_dev *pdev = to_pci_dev(dev);
	enum ice_reset_req reset_type;
	struct ice_pf *pf;
	struct ice_hw *hw;
	int ret;

	pci_set_power_state(pdev, PCI_D0);
	pci_restore_state(pdev);
	pci_save_state(pdev);

	if (!pci_device_is_present(pdev))
		return -ENODEV;

	ret = pci_enable_device_mem(pdev);
	if (ret) {
		dev_err(dev, "Cannot enable device after suspend\n");
		return ret;
	}

	pf = pci_get_drvdata(pdev);
	hw = &pf->hw;

	pf->wakeup_reason = rd32(hw, PFPM_WUS);
	ice_print_wake_reason(pf);

	/* We cleared the interrupt scheme when we suspended, so we need to
	 * restore it now to resume device functionality.
	 */
	ret = ice_reinit_interrupt_scheme(pf);
	if (ret)
		dev_err(dev, "Cannot restore interrupt scheme: %d\n", ret);

	clear_bit(ICE_DOWN, pf->state);
	/* Now perform PF reset and rebuild */
	reset_type = ICE_RESET_PFR;
	/* re-enable service task for reset, but allow reset to schedule it */
	clear_bit(ICE_SERVICE_DIS, pf->state);

	if (ice_schedule_reset(pf, reset_type))
		dev_err(dev, "Reset during resume failed.\n");

	clear_bit(ICE_SUSPENDED, pf->state);
	ice_service_task_restart(pf);

	/* Restart the service task */
	mod_timer(&pf->serv_tmr, round_jiffies(jiffies + pf->serv_tmr_period));

	return 0;
}
#endif /* CONFIG_PM */

/**
 * ice_pci_err_detected - warning that PCI error has been detected
 * @pdev: PCI device information struct
 * @err: the type of PCI error
 *
 * Called to warn that something happened on the PCI bus and the error handling
 * is in progress.  Allows the driver to gracefully prepare/handle PCI errors.
 */
static pci_ers_result_t
ice_pci_err_detected(struct pci_dev *pdev, pci_channel_state_t err)
{
	struct ice_pf *pf = pci_get_drvdata(pdev);

	if (!pf) {
		dev_err(&pdev->dev, "%s: unrecoverable device error %d\n",
			__func__, err);
		return PCI_ERS_RESULT_DISCONNECT;
	}

	if (!test_bit(ICE_SUSPENDED, pf->state)) {
		ice_service_task_stop(pf);

		if (!test_bit(ICE_PREPARED_FOR_RESET, pf->state)) {
			set_bit(ICE_PFR_REQ, pf->state);
			ice_prepare_for_reset(pf);
		}
	}

	return PCI_ERS_RESULT_NEED_RESET;
}

/**
 * ice_pci_err_slot_reset - a PCI slot reset has just happened
 * @pdev: PCI device information struct
 *
 * Called to determine if the driver can recover from the PCI slot reset by
 * using a register read to determine if the device is recoverable.
 */
static pci_ers_result_t ice_pci_err_slot_reset(struct pci_dev *pdev)
{
	struct ice_pf *pf = pci_get_drvdata(pdev);
	pci_ers_result_t result;
	int err;
	u32 reg;

	err = pci_enable_device_mem(pdev);
	if (err) {
		dev_err(&pdev->dev, "Cannot re-enable PCI device after reset, error %d\n",
			err);
		result = PCI_ERS_RESULT_DISCONNECT;
	} else {
		pci_set_master(pdev);
		pci_restore_state(pdev);
		pci_save_state(pdev);
		pci_wake_from_d3(pdev, false);

		/* Check for life */
		reg = rd32(&pf->hw, GLGEN_RTRIG);
		if (!reg)
			result = PCI_ERS_RESULT_RECOVERED;
		else
			result = PCI_ERS_RESULT_DISCONNECT;
	}

	err = pci_aer_clear_nonfatal_status(pdev);
	if (err)
		dev_dbg(&pdev->dev, "pci_aer_clear_nonfatal_status() failed, error %d\n",
			err);
		/* non-fatal, continue */

	return result;
}

/**
 * ice_pci_err_resume - restart operations after PCI error recovery
 * @pdev: PCI device information struct
 *
 * Called to allow the driver to bring things back up after PCI error and/or
 * reset recovery have finished
 */
static void ice_pci_err_resume(struct pci_dev *pdev)
{
	struct ice_pf *pf = pci_get_drvdata(pdev);

	if (!pf) {
		dev_err(&pdev->dev, "%s failed, device is unrecoverable\n",
			__func__);
		return;
	}

	if (test_bit(ICE_SUSPENDED, pf->state)) {
		dev_dbg(&pdev->dev, "%s failed to resume normal operations!\n",
			__func__);
		return;
	}

	ice_restore_all_vfs_msi_state(pdev);

	ice_do_reset(pf, ICE_RESET_PFR);
	ice_service_task_restart(pf);
	mod_timer(&pf->serv_tmr, round_jiffies(jiffies + pf->serv_tmr_period));
}

/**
 * ice_pci_err_reset_prepare - prepare device driver for PCI reset
 * @pdev: PCI device information struct
 */
static void ice_pci_err_reset_prepare(struct pci_dev *pdev)
{
	struct ice_pf *pf = pci_get_drvdata(pdev);

	if (!test_bit(ICE_SUSPENDED, pf->state)) {
		ice_service_task_stop(pf);

		if (!test_bit(ICE_PREPARED_FOR_RESET, pf->state)) {
			set_bit(ICE_PFR_REQ, pf->state);
			ice_prepare_for_reset(pf);
		}
	}
}

/**
 * ice_pci_err_reset_done - PCI reset done, device driver reset can begin
 * @pdev: PCI device information struct
 */
static void ice_pci_err_reset_done(struct pci_dev *pdev)
{
	ice_pci_err_resume(pdev);
}

/* ice_pci_tbl - PCI Device ID Table
 *
 * Wildcard entries (PCI_ANY_ID) should come last
 * Last entry must be all 0s
 *
 * { Vendor ID, Device ID, SubVendor ID, SubDevice ID,
 *   Class, Class Mask, private data (not used) }
 */
static const struct pci_device_id ice_pci_tbl[] = {
	{ PCI_VDEVICE(INTEL, ICE_DEV_ID_E810C_BACKPLANE), 0 },
	{ PCI_VDEVICE(INTEL, ICE_DEV_ID_E810C_QSFP), 0 },
	{ PCI_VDEVICE(INTEL, ICE_DEV_ID_E810C_SFP), 0 },
	{ PCI_VDEVICE(INTEL, ICE_DEV_ID_E810_XXV_BACKPLANE), 0 },
	{ PCI_VDEVICE(INTEL, ICE_DEV_ID_E810_XXV_QSFP), 0 },
	{ PCI_VDEVICE(INTEL, ICE_DEV_ID_E810_XXV_SFP), 0 },
	{ PCI_VDEVICE(INTEL, ICE_DEV_ID_E823C_BACKPLANE), 0 },
	{ PCI_VDEVICE(INTEL, ICE_DEV_ID_E823C_QSFP), 0 },
	{ PCI_VDEVICE(INTEL, ICE_DEV_ID_E823C_SFP), 0 },
	{ PCI_VDEVICE(INTEL, ICE_DEV_ID_E823C_10G_BASE_T), 0 },
	{ PCI_VDEVICE(INTEL, ICE_DEV_ID_E823C_SGMII), 0 },
	{ PCI_VDEVICE(INTEL, ICE_DEV_ID_E822C_BACKPLANE), 0 },
	{ PCI_VDEVICE(INTEL, ICE_DEV_ID_E822C_QSFP), 0 },
	{ PCI_VDEVICE(INTEL, ICE_DEV_ID_E822C_SFP), 0 },
	{ PCI_VDEVICE(INTEL, ICE_DEV_ID_E822C_10G_BASE_T), 0 },
	{ PCI_VDEVICE(INTEL, ICE_DEV_ID_E822C_SGMII), 0 },
	{ PCI_VDEVICE(INTEL, ICE_DEV_ID_E822L_BACKPLANE), 0 },
	{ PCI_VDEVICE(INTEL, ICE_DEV_ID_E822L_SFP), 0 },
	{ PCI_VDEVICE(INTEL, ICE_DEV_ID_E822L_10G_BASE_T), 0 },
	{ PCI_VDEVICE(INTEL, ICE_DEV_ID_E822L_SGMII), 0 },
	{ PCI_VDEVICE(INTEL, ICE_DEV_ID_E823L_BACKPLANE), 0 },
	{ PCI_VDEVICE(INTEL, ICE_DEV_ID_E823L_SFP), 0 },
	{ PCI_VDEVICE(INTEL, ICE_DEV_ID_E823L_10G_BASE_T), 0 },
	{ PCI_VDEVICE(INTEL, ICE_DEV_ID_E823L_1GBE), 0 },
	{ PCI_VDEVICE(INTEL, ICE_DEV_ID_E823L_QSFP), 0 },
	/* required last entry */
	{ 0, }
};
MODULE_DEVICE_TABLE(pci, ice_pci_tbl);

static __maybe_unused SIMPLE_DEV_PM_OPS(ice_pm_ops, ice_suspend, ice_resume);

static const struct pci_error_handlers ice_pci_err_handler = {
	.error_detected = ice_pci_err_detected,
	.slot_reset = ice_pci_err_slot_reset,
	.reset_prepare = ice_pci_err_reset_prepare,
	.reset_done = ice_pci_err_reset_done,
	.resume = ice_pci_err_resume
};

static struct pci_driver ice_driver = {
	.name = KBUILD_MODNAME,
	.id_table = ice_pci_tbl,
	.probe = ice_probe,
	.remove = ice_remove,
#ifdef CONFIG_PM
	.driver.pm = &ice_pm_ops,
#endif /* CONFIG_PM */
	.shutdown = ice_shutdown,
	.sriov_configure = ice_sriov_configure,
	.err_handler = &ice_pci_err_handler
};

/**
 * ice_module_init - Driver registration routine
 *
 * ice_module_init is the first routine called when the driver is
 * loaded. All it does is register with the PCI subsystem.
 */
static int __init ice_module_init(void)
{
	int status;

	pr_info("%s\n", ice_driver_string);
	pr_info("%s\n", ice_copyright);

	ice_wq = alloc_workqueue("%s", WQ_MEM_RECLAIM, 0, KBUILD_MODNAME);
	if (!ice_wq) {
		pr_err("Failed to create workqueue\n");
		return -ENOMEM;
	}

	status = pci_register_driver(&ice_driver);
	if (status) {
		pr_err("failed to register PCI driver, err %d\n", status);
		destroy_workqueue(ice_wq);
	}

	return status;
}
module_init(ice_module_init);

/**
 * ice_module_exit - Driver exit cleanup routine
 *
 * ice_module_exit is called just before the driver is removed
 * from memory.
 */
static void __exit ice_module_exit(void)
{
	pci_unregister_driver(&ice_driver);
	destroy_workqueue(ice_wq);
	pr_info("module unloaded\n");
}
module_exit(ice_module_exit);

/**
 * ice_set_mac_address - NDO callback to set MAC address
 * @netdev: network interface device structure
 * @pi: pointer to an address structure
 *
 * Returns 0 on success, negative on failure
 */
static int ice_set_mac_address(struct net_device *netdev, void *pi)
{
	struct ice_netdev_priv *np = netdev_priv(netdev);
	struct ice_vsi *vsi = np->vsi;
	struct ice_pf *pf = vsi->back;
	struct ice_hw *hw = &pf->hw;
	struct sockaddr *addr = pi;
	enum ice_status status;
	u8 old_mac[ETH_ALEN];
	u8 flags = 0;
	int err = 0;
	u8 *mac;

	mac = (u8 *)addr->sa_data;

	if (!is_valid_ether_addr(mac))
		return -EADDRNOTAVAIL;

	if (ether_addr_equal(netdev->dev_addr, mac)) {
		netdev_dbg(netdev, "already using mac %pM\n", mac);
		return 0;
	}

	if (test_bit(ICE_DOWN, pf->state) ||
	    ice_is_reset_in_progress(pf->state)) {
		netdev_err(netdev, "can't set mac %pM. device not ready\n",
			   mac);
		return -EBUSY;
	}

	netif_addr_lock_bh(netdev);
	ether_addr_copy(old_mac, netdev->dev_addr);
	/* change the netdev's MAC address */
	memcpy(netdev->dev_addr, mac, netdev->addr_len);
	netif_addr_unlock_bh(netdev);

	/* Clean up old MAC filter. Not an error if old filter doesn't exist */
	status = ice_fltr_remove_mac(vsi, old_mac, ICE_FWD_TO_VSI);
	if (status && status != ICE_ERR_DOES_NOT_EXIST) {
		err = -EADDRNOTAVAIL;
		goto err_update_filters;
	}

	/* Add filter for new MAC. If filter exists, return success */
	status = ice_fltr_add_mac(vsi, mac, ICE_FWD_TO_VSI);
	if (status == ICE_ERR_ALREADY_EXISTS)
		/* Although this MAC filter is already present in hardware it's
		 * possible in some cases (e.g. bonding) that dev_addr was
		 * modified outside of the driver and needs to be restored back
		 * to this value.
		 */
		netdev_dbg(netdev, "filter for MAC %pM already exists\n", mac);
	else if (status)
		/* error if the new filter addition failed */
		err = -EADDRNOTAVAIL;

err_update_filters:
	if (err) {
		netdev_err(netdev, "can't set MAC %pM. filter update failed\n",
			   mac);
		netif_addr_lock_bh(netdev);
		ether_addr_copy(netdev->dev_addr, old_mac);
		netif_addr_unlock_bh(netdev);
		return err;
	}

	netdev_dbg(vsi->netdev, "updated MAC address to %pM\n",
		   netdev->dev_addr);

	/* write new MAC address to the firmware */
	flags = ICE_AQC_MAN_MAC_UPDATE_LAA_WOL;
	status = ice_aq_manage_mac_write(hw, mac, flags, NULL);
	if (status) {
		netdev_err(netdev, "can't set MAC %pM. write to firmware failed error %s\n",
			   mac, ice_stat_str(status));
	}
	return 0;
}

/**
 * ice_set_rx_mode - NDO callback to set the netdev filters
 * @netdev: network interface device structure
 */
static void ice_set_rx_mode(struct net_device *netdev)
{
	struct ice_netdev_priv *np = netdev_priv(netdev);
	struct ice_vsi *vsi = np->vsi;

	if (!vsi)
		return;

	/* Set the flags to synchronize filters
	 * ndo_set_rx_mode may be triggered even without a change in netdev
	 * flags
	 */
	set_bit(ICE_VSI_UMAC_FLTR_CHANGED, vsi->state);
	set_bit(ICE_VSI_MMAC_FLTR_CHANGED, vsi->state);
	set_bit(ICE_FLAG_FLTR_SYNC, vsi->back->flags);

	/* schedule our worker thread which will take care of
	 * applying the new filter changes
	 */
	ice_service_task_schedule(vsi->back);
}

/**
 * ice_set_tx_maxrate - NDO callback to set the maximum per-queue bitrate
 * @netdev: network interface device structure
 * @queue_index: Queue ID
 * @maxrate: maximum bandwidth in Mbps
 */
static int
ice_set_tx_maxrate(struct net_device *netdev, int queue_index, u32 maxrate)
{
	struct ice_netdev_priv *np = netdev_priv(netdev);
	struct ice_vsi *vsi = np->vsi;
	enum ice_status status;
	u16 q_handle;
	u8 tc;

	/* Validate maxrate requested is within permitted range */
	if (maxrate && (maxrate > (ICE_SCHED_MAX_BW / 1000))) {
		netdev_err(netdev, "Invalid max rate %d specified for the queue %d\n",
			   maxrate, queue_index);
		return -EINVAL;
	}

	q_handle = vsi->tx_rings[queue_index]->q_handle;
	tc = ice_dcb_get_tc(vsi, queue_index);

	/* Set BW back to default, when user set maxrate to 0 */
	if (!maxrate)
		status = ice_cfg_q_bw_dflt_lmt(vsi->port_info, vsi->idx, tc,
					       q_handle, ICE_MAX_BW);
	else
		status = ice_cfg_q_bw_lmt(vsi->port_info, vsi->idx, tc,
					  q_handle, ICE_MAX_BW, maxrate * 1000);
	if (status) {
		netdev_err(netdev, "Unable to set Tx max rate, error %s\n",
			   ice_stat_str(status));
		return -EIO;
	}

	return 0;
}

/**
 * ice_fdb_add - add an entry to the hardware database
 * @ndm: the input from the stack
 * @tb: pointer to array of nladdr (unused)
 * @dev: the net device pointer
 * @addr: the MAC address entry being added
 * @vid: VLAN ID
 * @flags: instructions from stack about fdb operation
 * @extack: netlink extended ack
 */
static int
ice_fdb_add(struct ndmsg *ndm, struct nlattr __always_unused *tb[],
	    struct net_device *dev, const unsigned char *addr, u16 vid,
	    u16 flags, struct netlink_ext_ack __always_unused *extack)
{
	int err;

	if (vid) {
		netdev_err(dev, "VLANs aren't supported yet for dev_uc|mc_add()\n");
		return -EINVAL;
	}
	if (ndm->ndm_state && !(ndm->ndm_state & NUD_PERMANENT)) {
		netdev_err(dev, "FDB only supports static addresses\n");
		return -EINVAL;
	}

	if (is_unicast_ether_addr(addr) || is_link_local_ether_addr(addr))
		err = dev_uc_add_excl(dev, addr);
	else if (is_multicast_ether_addr(addr))
		err = dev_mc_add_excl(dev, addr);
	else
		err = -EINVAL;

	/* Only return duplicate errors if NLM_F_EXCL is set */
	if (err == -EEXIST && !(flags & NLM_F_EXCL))
		err = 0;

	return err;
}

/**
 * ice_fdb_del - delete an entry from the hardware database
 * @ndm: the input from the stack
 * @tb: pointer to array of nladdr (unused)
 * @dev: the net device pointer
 * @addr: the MAC address entry being added
 * @vid: VLAN ID
 */
static int
ice_fdb_del(struct ndmsg *ndm, __always_unused struct nlattr *tb[],
	    struct net_device *dev, const unsigned char *addr,
	    __always_unused u16 vid)
{
	int err;

	if (ndm->ndm_state & NUD_PERMANENT) {
		netdev_err(dev, "FDB only supports static addresses\n");
		return -EINVAL;
	}

	if (is_unicast_ether_addr(addr))
		err = dev_uc_del(dev, addr);
	else if (is_multicast_ether_addr(addr))
		err = dev_mc_del(dev, addr);
	else
		err = -EINVAL;

	return err;
}

/**
 * ice_set_features - set the netdev feature flags
 * @netdev: ptr to the netdev being adjusted
 * @features: the feature set that the stack is suggesting
 */
static int
ice_set_features(struct net_device *netdev, netdev_features_t features)
{
	struct ice_netdev_priv *np = netdev_priv(netdev);
	struct ice_vsi *vsi = np->vsi;
	struct ice_pf *pf = vsi->back;
	int ret = 0;

	/* Don't set any netdev advanced features with device in Safe Mode */
	if (ice_is_safe_mode(vsi->back)) {
		dev_err(ice_pf_to_dev(vsi->back), "Device is in Safe Mode - not enabling advanced netdev features\n");
		return ret;
	}

	/* Do not change setting during reset */
	if (ice_is_reset_in_progress(pf->state)) {
		dev_err(ice_pf_to_dev(vsi->back), "Device is resetting, changing advanced netdev features temporarily unavailable.\n");
		return -EBUSY;
	}

	/* Multiple features can be changed in one call so keep features in
	 * separate if/else statements to guarantee each feature is checked
	 */
	if (features & NETIF_F_RXHASH && !(netdev->features & NETIF_F_RXHASH))
		ice_vsi_manage_rss_lut(vsi, true);
	else if (!(features & NETIF_F_RXHASH) &&
		 netdev->features & NETIF_F_RXHASH)
		ice_vsi_manage_rss_lut(vsi, false);

	if ((features & NETIF_F_HW_VLAN_CTAG_RX) &&
	    !(netdev->features & NETIF_F_HW_VLAN_CTAG_RX))
		ret = ice_vsi_manage_vlan_stripping(vsi, true);
	else if (!(features & NETIF_F_HW_VLAN_CTAG_RX) &&
		 (netdev->features & NETIF_F_HW_VLAN_CTAG_RX))
		ret = ice_vsi_manage_vlan_stripping(vsi, false);

	if ((features & NETIF_F_HW_VLAN_CTAG_TX) &&
	    !(netdev->features & NETIF_F_HW_VLAN_CTAG_TX))
		ret = ice_vsi_manage_vlan_insertion(vsi);
	else if (!(features & NETIF_F_HW_VLAN_CTAG_TX) &&
		 (netdev->features & NETIF_F_HW_VLAN_CTAG_TX))
		ret = ice_vsi_manage_vlan_insertion(vsi);

	if ((features & NETIF_F_HW_VLAN_CTAG_FILTER) &&
	    !(netdev->features & NETIF_F_HW_VLAN_CTAG_FILTER))
		ret = ice_cfg_vlan_pruning(vsi, true, false);
	else if (!(features & NETIF_F_HW_VLAN_CTAG_FILTER) &&
		 (netdev->features & NETIF_F_HW_VLAN_CTAG_FILTER))
		ret = ice_cfg_vlan_pruning(vsi, false, false);

	if ((features & NETIF_F_NTUPLE) &&
	    !(netdev->features & NETIF_F_NTUPLE)) {
		ice_vsi_manage_fdir(vsi, true);
		ice_init_arfs(vsi);
	} else if (!(features & NETIF_F_NTUPLE) &&
		 (netdev->features & NETIF_F_NTUPLE)) {
		ice_vsi_manage_fdir(vsi, false);
		ice_clear_arfs(vsi);
	}

	return ret;
}

/**
 * ice_vsi_vlan_setup - Setup VLAN offload properties on a VSI
 * @vsi: VSI to setup VLAN properties for
 */
static int ice_vsi_vlan_setup(struct ice_vsi *vsi)
{
	int ret = 0;

	if (vsi->netdev->features & NETIF_F_HW_VLAN_CTAG_RX)
		ret = ice_vsi_manage_vlan_stripping(vsi, true);
	if (vsi->netdev->features & NETIF_F_HW_VLAN_CTAG_TX)
		ret = ice_vsi_manage_vlan_insertion(vsi);

	return ret;
}

/**
 * ice_vsi_cfg - Setup the VSI
 * @vsi: the VSI being configured
 *
 * Return 0 on success and negative value on error
 */
int ice_vsi_cfg(struct ice_vsi *vsi)
{
	int err;

	if (vsi->netdev) {
		ice_set_rx_mode(vsi->netdev);

		err = ice_vsi_vlan_setup(vsi);

		if (err)
			return err;
	}
	ice_vsi_cfg_dcb_rings(vsi);

	err = ice_vsi_cfg_lan_txqs(vsi);
	if (!err && ice_is_xdp_ena_vsi(vsi))
		err = ice_vsi_cfg_xdp_txqs(vsi);
	if (!err)
		err = ice_vsi_cfg_rxqs(vsi);

	return err;
}

/* THEORY OF MODERATION:
 * The below code creates custom DIM profiles for use by this driver, because
 * the ice driver hardware works differently than the hardware that DIMLIB was
 * originally made for. ice hardware doesn't have packet count limits that
 * can trigger an interrupt, but it *does* have interrupt rate limit support,
 * and this code adds that capability to be used by the driver when it's using
 * DIMLIB. The DIMLIB code was always designed to be a suggestion to the driver
 * for how to "respond" to traffic and interrupts, so this driver uses a
 * slightly different set of moderation parameters to get best performance.
 */
struct ice_dim {
	/* the throttle rate for interrupts, basically worst case delay before
	 * an initial interrupt fires, value is stored in microseconds.
	 */
	u16 itr;
	/* the rate limit for interrupts, which can cap a delay from a small
	 * ITR at a certain amount of interrupts per second. f.e. a 2us ITR
	 * could yield as much as 500,000 interrupts per second, but with a
	 * 10us rate limit, it limits to 100,000 interrupts per second. Value
	 * is stored in microseconds.
	 */
	u16 intrl;
};

/* Make a different profile for Rx that doesn't allow quite so aggressive
 * moderation at the high end (it maxes out at 128us or about 8k interrupts a
 * second. The INTRL/rate parameters here are only useful to cap small ITR
 * values, which is why for larger ITR's - like 128, which can only generate
 * 8k interrupts per second, there is no point to rate limit and the values
 * are set to zero. The rate limit values do affect latency, and so must
 * be reasonably small so to not impact latency sensitive tests.
 */
static const struct ice_dim rx_profile[] = {
	{2, 10},
	{8, 16},
	{32, 0},
	{96, 0},
	{128, 0}
};

/* The transmit profile, which has the same sorts of values
 * as the previous struct
 */
static const struct ice_dim tx_profile[] = {
	{2, 10},
	{8, 16},
	{64, 0},
	{128, 0},
	{256, 0}
};

static void ice_tx_dim_work(struct work_struct *work)
{
	struct ice_ring_container *rc;
	struct ice_q_vector *q_vector;
	struct dim *dim;
	u16 itr, intrl;

	dim = container_of(work, struct dim, work);
	rc = container_of(dim, struct ice_ring_container, dim);
	q_vector = container_of(rc, struct ice_q_vector, tx);

	if (dim->profile_ix >= ARRAY_SIZE(tx_profile))
		dim->profile_ix = ARRAY_SIZE(tx_profile) - 1;

	/* look up the values in our local table */
	itr = tx_profile[dim->profile_ix].itr;
	intrl = tx_profile[dim->profile_ix].intrl;

	ice_trace(tx_dim_work, q_vector, dim);
	ice_write_itr(rc, itr);
	ice_write_intrl(q_vector, intrl);

	dim->state = DIM_START_MEASURE;
}

static void ice_rx_dim_work(struct work_struct *work)
{
	struct ice_ring_container *rc;
	struct ice_q_vector *q_vector;
	struct dim *dim;
	u16 itr, intrl;

	dim = container_of(work, struct dim, work);
	rc = container_of(dim, struct ice_ring_container, dim);
	q_vector = container_of(rc, struct ice_q_vector, rx);

	if (dim->profile_ix >= ARRAY_SIZE(rx_profile))
		dim->profile_ix = ARRAY_SIZE(rx_profile) - 1;

	/* look up the values in our local table */
	itr = rx_profile[dim->profile_ix].itr;
	intrl = rx_profile[dim->profile_ix].intrl;

	ice_trace(rx_dim_work, q_vector, dim);
	ice_write_itr(rc, itr);
	ice_write_intrl(q_vector, intrl);

	dim->state = DIM_START_MEASURE;
}

/**
 * ice_napi_enable_all - Enable NAPI for all q_vectors in the VSI
 * @vsi: the VSI being configured
 */
static void ice_napi_enable_all(struct ice_vsi *vsi)
{
	int q_idx;

	if (!vsi->netdev)
		return;

	ice_for_each_q_vector(vsi, q_idx) {
		struct ice_q_vector *q_vector = vsi->q_vectors[q_idx];

		INIT_WORK(&q_vector->tx.dim.work, ice_tx_dim_work);
		q_vector->tx.dim.mode = DIM_CQ_PERIOD_MODE_START_FROM_EQE;

		INIT_WORK(&q_vector->rx.dim.work, ice_rx_dim_work);
		q_vector->rx.dim.mode = DIM_CQ_PERIOD_MODE_START_FROM_EQE;

		if (q_vector->rx.ring || q_vector->tx.ring)
			napi_enable(&q_vector->napi);
	}
}

/**
 * ice_up_complete - Finish the last steps of bringing up a connection
 * @vsi: The VSI being configured
 *
 * Return 0 on success and negative value on error
 */
static int ice_up_complete(struct ice_vsi *vsi)
{
	struct ice_pf *pf = vsi->back;
	int err;

	ice_vsi_cfg_msix(vsi);

	/* Enable only Rx rings, Tx rings were enabled by the FW when the
	 * Tx queue group list was configured and the context bits were
	 * programmed using ice_vsi_cfg_txqs
	 */
	err = ice_vsi_start_all_rx_rings(vsi);
	if (err)
		return err;

	clear_bit(ICE_VSI_DOWN, vsi->state);
	ice_napi_enable_all(vsi);
	ice_vsi_ena_irq(vsi);

	if (vsi->port_info &&
	    (vsi->port_info->phy.link_info.link_info & ICE_AQ_LINK_UP) &&
	    vsi->netdev) {
		ice_print_link_msg(vsi, true);
		netif_tx_start_all_queues(vsi->netdev);
		netif_carrier_on(vsi->netdev);
	}

	ice_service_task_schedule(pf);

	return 0;
}

/**
 * ice_up - Bring the connection back up after being down
 * @vsi: VSI being configured
 */
int ice_up(struct ice_vsi *vsi)
{
	int err;

	err = ice_vsi_cfg(vsi);
	if (!err)
		err = ice_up_complete(vsi);

	return err;
}

/**
 * ice_fetch_u64_stats_per_ring - get packets and bytes stats per ring
 * @ring: Tx or Rx ring to read stats from
 * @pkts: packets stats counter
 * @bytes: bytes stats counter
 *
 * This function fetches stats from the ring considering the atomic operations
 * that needs to be performed to read u64 values in 32 bit machine.
 */
static void
ice_fetch_u64_stats_per_ring(struct ice_ring *ring, u64 *pkts, u64 *bytes)
{
	unsigned int start;
	*pkts = 0;
	*bytes = 0;

	if (!ring)
		return;
	do {
		start = u64_stats_fetch_begin_irq(&ring->syncp);
		*pkts = ring->stats.pkts;
		*bytes = ring->stats.bytes;
	} while (u64_stats_fetch_retry_irq(&ring->syncp, start));
}

/**
 * ice_update_vsi_tx_ring_stats - Update VSI Tx ring stats counters
 * @vsi: the VSI to be updated
 * @rings: rings to work on
 * @count: number of rings
 */
static void
ice_update_vsi_tx_ring_stats(struct ice_vsi *vsi, struct ice_ring **rings,
			     u16 count)
{
	struct rtnl_link_stats64 *vsi_stats = &vsi->net_stats;
	u16 i;

	for (i = 0; i < count; i++) {
		struct ice_ring *ring;
		u64 pkts, bytes;

		ring = READ_ONCE(rings[i]);
		ice_fetch_u64_stats_per_ring(ring, &pkts, &bytes);
		vsi_stats->tx_packets += pkts;
		vsi_stats->tx_bytes += bytes;
		vsi->tx_restart += ring->tx_stats.restart_q;
		vsi->tx_busy += ring->tx_stats.tx_busy;
		vsi->tx_linearize += ring->tx_stats.tx_linearize;
	}
}

/**
 * ice_update_vsi_ring_stats - Update VSI stats counters
 * @vsi: the VSI to be updated
 */
static void ice_update_vsi_ring_stats(struct ice_vsi *vsi)
{
	struct rtnl_link_stats64 *vsi_stats = &vsi->net_stats;
	u64 pkts, bytes;
	int i;

	/* reset netdev stats */
	vsi_stats->tx_packets = 0;
	vsi_stats->tx_bytes = 0;
	vsi_stats->rx_packets = 0;
	vsi_stats->rx_bytes = 0;

	/* reset non-netdev (extended) stats */
	vsi->tx_restart = 0;
	vsi->tx_busy = 0;
	vsi->tx_linearize = 0;
	vsi->rx_buf_failed = 0;
	vsi->rx_page_failed = 0;

	rcu_read_lock();

	/* update Tx rings counters */
	ice_update_vsi_tx_ring_stats(vsi, vsi->tx_rings, vsi->num_txq);

	/* update Rx rings counters */
	ice_for_each_rxq(vsi, i) {
		struct ice_ring *ring = READ_ONCE(vsi->rx_rings[i]);

		ice_fetch_u64_stats_per_ring(ring, &pkts, &bytes);
		vsi_stats->rx_packets += pkts;
		vsi_stats->rx_bytes += bytes;
		vsi->rx_buf_failed += ring->rx_stats.alloc_buf_failed;
		vsi->rx_page_failed += ring->rx_stats.alloc_page_failed;
	}

	/* update XDP Tx rings counters */
	if (ice_is_xdp_ena_vsi(vsi))
		ice_update_vsi_tx_ring_stats(vsi, vsi->xdp_rings,
					     vsi->num_xdp_txq);

	rcu_read_unlock();
}

/**
 * ice_update_vsi_stats - Update VSI stats counters
 * @vsi: the VSI to be updated
 */
void ice_update_vsi_stats(struct ice_vsi *vsi)
{
	struct rtnl_link_stats64 *cur_ns = &vsi->net_stats;
	struct ice_eth_stats *cur_es = &vsi->eth_stats;
	struct ice_pf *pf = vsi->back;

	if (test_bit(ICE_VSI_DOWN, vsi->state) ||
	    test_bit(ICE_CFG_BUSY, pf->state))
		return;

	/* get stats as recorded by Tx/Rx rings */
	ice_update_vsi_ring_stats(vsi);

	/* get VSI stats as recorded by the hardware */
	ice_update_eth_stats(vsi);

	cur_ns->tx_errors = cur_es->tx_errors;
	cur_ns->rx_dropped = cur_es->rx_discards;
	cur_ns->tx_dropped = cur_es->tx_discards;
	cur_ns->multicast = cur_es->rx_multicast;

	/* update some more netdev stats if this is main VSI */
	if (vsi->type == ICE_VSI_PF) {
		cur_ns->rx_crc_errors = pf->stats.crc_errors;
		cur_ns->rx_errors = pf->stats.crc_errors +
				    pf->stats.illegal_bytes +
				    pf->stats.rx_len_errors +
				    pf->stats.rx_undersize +
				    pf->hw_csum_rx_error +
				    pf->stats.rx_jabber +
				    pf->stats.rx_fragments +
				    pf->stats.rx_oversize;
		cur_ns->rx_length_errors = pf->stats.rx_len_errors;
		/* record drops from the port level */
		cur_ns->rx_missed_errors = pf->stats.eth.rx_discards;
	}
}

/**
 * ice_update_pf_stats - Update PF port stats counters
 * @pf: PF whose stats needs to be updated
 */
void ice_update_pf_stats(struct ice_pf *pf)
{
	struct ice_hw_port_stats *prev_ps, *cur_ps;
	struct ice_hw *hw = &pf->hw;
	u16 fd_ctr_base;
	u8 port;

	port = hw->port_info->lport;
	prev_ps = &pf->stats_prev;
	cur_ps = &pf->stats;

	ice_stat_update40(hw, GLPRT_GORCL(port), pf->stat_prev_loaded,
			  &prev_ps->eth.rx_bytes,
			  &cur_ps->eth.rx_bytes);

	ice_stat_update40(hw, GLPRT_UPRCL(port), pf->stat_prev_loaded,
			  &prev_ps->eth.rx_unicast,
			  &cur_ps->eth.rx_unicast);

	ice_stat_update40(hw, GLPRT_MPRCL(port), pf->stat_prev_loaded,
			  &prev_ps->eth.rx_multicast,
			  &cur_ps->eth.rx_multicast);

	ice_stat_update40(hw, GLPRT_BPRCL(port), pf->stat_prev_loaded,
			  &prev_ps->eth.rx_broadcast,
			  &cur_ps->eth.rx_broadcast);

	ice_stat_update32(hw, PRTRPB_RDPC, pf->stat_prev_loaded,
			  &prev_ps->eth.rx_discards,
			  &cur_ps->eth.rx_discards);

	ice_stat_update40(hw, GLPRT_GOTCL(port), pf->stat_prev_loaded,
			  &prev_ps->eth.tx_bytes,
			  &cur_ps->eth.tx_bytes);

	ice_stat_update40(hw, GLPRT_UPTCL(port), pf->stat_prev_loaded,
			  &prev_ps->eth.tx_unicast,
			  &cur_ps->eth.tx_unicast);

	ice_stat_update40(hw, GLPRT_MPTCL(port), pf->stat_prev_loaded,
			  &prev_ps->eth.tx_multicast,
			  &cur_ps->eth.tx_multicast);

	ice_stat_update40(hw, GLPRT_BPTCL(port), pf->stat_prev_loaded,
			  &prev_ps->eth.tx_broadcast,
			  &cur_ps->eth.tx_broadcast);

	ice_stat_update32(hw, GLPRT_TDOLD(port), pf->stat_prev_loaded,
			  &prev_ps->tx_dropped_link_down,
			  &cur_ps->tx_dropped_link_down);

	ice_stat_update40(hw, GLPRT_PRC64L(port), pf->stat_prev_loaded,
			  &prev_ps->rx_size_64, &cur_ps->rx_size_64);

	ice_stat_update40(hw, GLPRT_PRC127L(port), pf->stat_prev_loaded,
			  &prev_ps->rx_size_127, &cur_ps->rx_size_127);

	ice_stat_update40(hw, GLPRT_PRC255L(port), pf->stat_prev_loaded,
			  &prev_ps->rx_size_255, &cur_ps->rx_size_255);

	ice_stat_update40(hw, GLPRT_PRC511L(port), pf->stat_prev_loaded,
			  &prev_ps->rx_size_511, &cur_ps->rx_size_511);

	ice_stat_update40(hw, GLPRT_PRC1023L(port), pf->stat_prev_loaded,
			  &prev_ps->rx_size_1023, &cur_ps->rx_size_1023);

	ice_stat_update40(hw, GLPRT_PRC1522L(port), pf->stat_prev_loaded,
			  &prev_ps->rx_size_1522, &cur_ps->rx_size_1522);

	ice_stat_update40(hw, GLPRT_PRC9522L(port), pf->stat_prev_loaded,
			  &prev_ps->rx_size_big, &cur_ps->rx_size_big);

	ice_stat_update40(hw, GLPRT_PTC64L(port), pf->stat_prev_loaded,
			  &prev_ps->tx_size_64, &cur_ps->tx_size_64);

	ice_stat_update40(hw, GLPRT_PTC127L(port), pf->stat_prev_loaded,
			  &prev_ps->tx_size_127, &cur_ps->tx_size_127);

	ice_stat_update40(hw, GLPRT_PTC255L(port), pf->stat_prev_loaded,
			  &prev_ps->tx_size_255, &cur_ps->tx_size_255);

	ice_stat_update40(hw, GLPRT_PTC511L(port), pf->stat_prev_loaded,
			  &prev_ps->tx_size_511, &cur_ps->tx_size_511);

	ice_stat_update40(hw, GLPRT_PTC1023L(port), pf->stat_prev_loaded,
			  &prev_ps->tx_size_1023, &cur_ps->tx_size_1023);

	ice_stat_update40(hw, GLPRT_PTC1522L(port), pf->stat_prev_loaded,
			  &prev_ps->tx_size_1522, &cur_ps->tx_size_1522);

	ice_stat_update40(hw, GLPRT_PTC9522L(port), pf->stat_prev_loaded,
			  &prev_ps->tx_size_big, &cur_ps->tx_size_big);

	fd_ctr_base = hw->fd_ctr_base;

	ice_stat_update40(hw,
			  GLSTAT_FD_CNT0L(ICE_FD_SB_STAT_IDX(fd_ctr_base)),
			  pf->stat_prev_loaded, &prev_ps->fd_sb_match,
			  &cur_ps->fd_sb_match);
	ice_stat_update32(hw, GLPRT_LXONRXC(port), pf->stat_prev_loaded,
			  &prev_ps->link_xon_rx, &cur_ps->link_xon_rx);

	ice_stat_update32(hw, GLPRT_LXOFFRXC(port), pf->stat_prev_loaded,
			  &prev_ps->link_xoff_rx, &cur_ps->link_xoff_rx);

	ice_stat_update32(hw, GLPRT_LXONTXC(port), pf->stat_prev_loaded,
			  &prev_ps->link_xon_tx, &cur_ps->link_xon_tx);

	ice_stat_update32(hw, GLPRT_LXOFFTXC(port), pf->stat_prev_loaded,
			  &prev_ps->link_xoff_tx, &cur_ps->link_xoff_tx);

	ice_update_dcb_stats(pf);

	ice_stat_update32(hw, GLPRT_CRCERRS(port), pf->stat_prev_loaded,
			  &prev_ps->crc_errors, &cur_ps->crc_errors);

	ice_stat_update32(hw, GLPRT_ILLERRC(port), pf->stat_prev_loaded,
			  &prev_ps->illegal_bytes, &cur_ps->illegal_bytes);

	ice_stat_update32(hw, GLPRT_MLFC(port), pf->stat_prev_loaded,
			  &prev_ps->mac_local_faults,
			  &cur_ps->mac_local_faults);

	ice_stat_update32(hw, GLPRT_MRFC(port), pf->stat_prev_loaded,
			  &prev_ps->mac_remote_faults,
			  &cur_ps->mac_remote_faults);

	ice_stat_update32(hw, GLPRT_RLEC(port), pf->stat_prev_loaded,
			  &prev_ps->rx_len_errors, &cur_ps->rx_len_errors);

	ice_stat_update32(hw, GLPRT_RUC(port), pf->stat_prev_loaded,
			  &prev_ps->rx_undersize, &cur_ps->rx_undersize);

	ice_stat_update32(hw, GLPRT_RFC(port), pf->stat_prev_loaded,
			  &prev_ps->rx_fragments, &cur_ps->rx_fragments);

	ice_stat_update32(hw, GLPRT_ROC(port), pf->stat_prev_loaded,
			  &prev_ps->rx_oversize, &cur_ps->rx_oversize);

	ice_stat_update32(hw, GLPRT_RJC(port), pf->stat_prev_loaded,
			  &prev_ps->rx_jabber, &cur_ps->rx_jabber);

	cur_ps->fd_sb_status = test_bit(ICE_FLAG_FD_ENA, pf->flags) ? 1 : 0;

	pf->stat_prev_loaded = true;
}

/**
 * ice_get_stats64 - get statistics for network device structure
 * @netdev: network interface device structure
 * @stats: main device statistics structure
 */
static
void ice_get_stats64(struct net_device *netdev, struct rtnl_link_stats64 *stats)
{
	struct ice_netdev_priv *np = netdev_priv(netdev);
	struct rtnl_link_stats64 *vsi_stats;
	struct ice_vsi *vsi = np->vsi;

	vsi_stats = &vsi->net_stats;

	if (!vsi->num_txq || !vsi->num_rxq)
		return;

	/* netdev packet/byte stats come from ring counter. These are obtained
	 * by summing up ring counters (done by ice_update_vsi_ring_stats).
	 * But, only call the update routine and read the registers if VSI is
	 * not down.
	 */
	if (!test_bit(ICE_VSI_DOWN, vsi->state))
		ice_update_vsi_ring_stats(vsi);
	stats->tx_packets = vsi_stats->tx_packets;
	stats->tx_bytes = vsi_stats->tx_bytes;
	stats->rx_packets = vsi_stats->rx_packets;
	stats->rx_bytes = vsi_stats->rx_bytes;

	/* The rest of the stats can be read from the hardware but instead we
	 * just return values that the watchdog task has already obtained from
	 * the hardware.
	 */
	stats->multicast = vsi_stats->multicast;
	stats->tx_errors = vsi_stats->tx_errors;
	stats->tx_dropped = vsi_stats->tx_dropped;
	stats->rx_errors = vsi_stats->rx_errors;
	stats->rx_dropped = vsi_stats->rx_dropped;
	stats->rx_crc_errors = vsi_stats->rx_crc_errors;
	stats->rx_length_errors = vsi_stats->rx_length_errors;
}

/**
 * ice_napi_disable_all - Disable NAPI for all q_vectors in the VSI
 * @vsi: VSI having NAPI disabled
 */
static void ice_napi_disable_all(struct ice_vsi *vsi)
{
	int q_idx;

	if (!vsi->netdev)
		return;

	ice_for_each_q_vector(vsi, q_idx) {
		struct ice_q_vector *q_vector = vsi->q_vectors[q_idx];

		if (q_vector->rx.ring || q_vector->tx.ring)
			napi_disable(&q_vector->napi);

		cancel_work_sync(&q_vector->tx.dim.work);
		cancel_work_sync(&q_vector->rx.dim.work);
	}
}

/**
 * ice_down - Shutdown the connection
 * @vsi: The VSI being stopped
 */
int ice_down(struct ice_vsi *vsi)
{
	int i, tx_err, rx_err, link_err = 0;

	/* Caller of this function is expected to set the
	 * vsi->state ICE_DOWN bit
	 */
	if (vsi->netdev) {
		netif_carrier_off(vsi->netdev);
		netif_tx_disable(vsi->netdev);
	}

	ice_vsi_dis_irq(vsi);

	tx_err = ice_vsi_stop_lan_tx_rings(vsi, ICE_NO_RESET, 0);
	if (tx_err)
		netdev_err(vsi->netdev, "Failed stop Tx rings, VSI %d error %d\n",
			   vsi->vsi_num, tx_err);
	if (!tx_err && ice_is_xdp_ena_vsi(vsi)) {
		tx_err = ice_vsi_stop_xdp_tx_rings(vsi);
		if (tx_err)
			netdev_err(vsi->netdev, "Failed stop XDP rings, VSI %d error %d\n",
				   vsi->vsi_num, tx_err);
	}

	rx_err = ice_vsi_stop_all_rx_rings(vsi);
	if (rx_err)
		netdev_err(vsi->netdev, "Failed stop Rx rings, VSI %d error %d\n",
			   vsi->vsi_num, rx_err);

	ice_napi_disable_all(vsi);

	if (test_bit(ICE_FLAG_LINK_DOWN_ON_CLOSE_ENA, vsi->back->flags)) {
		link_err = ice_force_phys_link_state(vsi, false);
		if (link_err)
			netdev_err(vsi->netdev, "Failed to set physical link down, VSI %d error %d\n",
				   vsi->vsi_num, link_err);
	}

	ice_for_each_txq(vsi, i)
		ice_clean_tx_ring(vsi->tx_rings[i]);

	ice_for_each_rxq(vsi, i)
		ice_clean_rx_ring(vsi->rx_rings[i]);

	if (tx_err || rx_err || link_err) {
		netdev_err(vsi->netdev, "Failed to close VSI 0x%04X on switch 0x%04X\n",
			   vsi->vsi_num, vsi->vsw->sw_id);
		return -EIO;
	}

	return 0;
}

/**
 * ice_vsi_setup_tx_rings - Allocate VSI Tx queue resources
 * @vsi: VSI having resources allocated
 *
 * Return 0 on success, negative on failure
 */
int ice_vsi_setup_tx_rings(struct ice_vsi *vsi)
{
	int i, err = 0;

	if (!vsi->num_txq) {
		dev_err(ice_pf_to_dev(vsi->back), "VSI %d has 0 Tx queues\n",
			vsi->vsi_num);
		return -EINVAL;
	}

	ice_for_each_txq(vsi, i) {
		struct ice_ring *ring = vsi->tx_rings[i];

		if (!ring)
			return -EINVAL;

		ring->netdev = vsi->netdev;
		err = ice_setup_tx_ring(ring);
		if (err)
			break;
	}

	return err;
}

/**
 * ice_vsi_setup_rx_rings - Allocate VSI Rx queue resources
 * @vsi: VSI having resources allocated
 *
 * Return 0 on success, negative on failure
 */
int ice_vsi_setup_rx_rings(struct ice_vsi *vsi)
{
	int i, err = 0;

	if (!vsi->num_rxq) {
		dev_err(ice_pf_to_dev(vsi->back), "VSI %d has 0 Rx queues\n",
			vsi->vsi_num);
		return -EINVAL;
	}

	ice_for_each_rxq(vsi, i) {
		struct ice_ring *ring = vsi->rx_rings[i];

		if (!ring)
			return -EINVAL;

		ring->netdev = vsi->netdev;
		err = ice_setup_rx_ring(ring);
		if (err)
			break;
	}

	return err;
}

/**
 * ice_vsi_open_ctrl - open control VSI for use
 * @vsi: the VSI to open
 *
 * Initialization of the Control VSI
 *
 * Returns 0 on success, negative value on error
 */
int ice_vsi_open_ctrl(struct ice_vsi *vsi)
{
	char int_name[ICE_INT_NAME_STR_LEN];
	struct ice_pf *pf = vsi->back;
	struct device *dev;
	int err;

	dev = ice_pf_to_dev(pf);
	/* allocate descriptors */
	err = ice_vsi_setup_tx_rings(vsi);
	if (err)
		goto err_setup_tx;

	err = ice_vsi_setup_rx_rings(vsi);
	if (err)
		goto err_setup_rx;

	err = ice_vsi_cfg(vsi);
	if (err)
		goto err_setup_rx;

	snprintf(int_name, sizeof(int_name) - 1, "%s-%s:ctrl",
		 dev_driver_string(dev), dev_name(dev));
	err = ice_vsi_req_irq_msix(vsi, int_name);
	if (err)
		goto err_setup_rx;

	ice_vsi_cfg_msix(vsi);

	err = ice_vsi_start_all_rx_rings(vsi);
	if (err)
		goto err_up_complete;

	clear_bit(ICE_VSI_DOWN, vsi->state);
	ice_vsi_ena_irq(vsi);

	return 0;

err_up_complete:
	ice_down(vsi);
err_setup_rx:
	ice_vsi_free_rx_rings(vsi);
err_setup_tx:
	ice_vsi_free_tx_rings(vsi);

	return err;
}

/**
 * ice_vsi_open - Called when a network interface is made active
 * @vsi: the VSI to open
 *
 * Initialization of the VSI
 *
 * Returns 0 on success, negative value on error
 */
static int ice_vsi_open(struct ice_vsi *vsi)
{
	char int_name[ICE_INT_NAME_STR_LEN];
	struct ice_pf *pf = vsi->back;
	int err;

	/* allocate descriptors */
	err = ice_vsi_setup_tx_rings(vsi);
	if (err)
		goto err_setup_tx;

	err = ice_vsi_setup_rx_rings(vsi);
	if (err)
		goto err_setup_rx;

	err = ice_vsi_cfg(vsi);
	if (err)
		goto err_setup_rx;

	snprintf(int_name, sizeof(int_name) - 1, "%s-%s",
		 dev_driver_string(ice_pf_to_dev(pf)), vsi->netdev->name);
	err = ice_vsi_req_irq_msix(vsi, int_name);
	if (err)
		goto err_setup_rx;

	/* Notify the stack of the actual queue counts. */
	err = netif_set_real_num_tx_queues(vsi->netdev, vsi->num_txq);
	if (err)
		goto err_set_qs;

	err = netif_set_real_num_rx_queues(vsi->netdev, vsi->num_rxq);
	if (err)
		goto err_set_qs;

	err = ice_up_complete(vsi);
	if (err)
		goto err_up_complete;

	return 0;

err_up_complete:
	ice_down(vsi);
err_set_qs:
	ice_vsi_free_irq(vsi);
err_setup_rx:
	ice_vsi_free_rx_rings(vsi);
err_setup_tx:
	ice_vsi_free_tx_rings(vsi);

	return err;
}

/**
 * ice_vsi_release_all - Delete all VSIs
 * @pf: PF from which all VSIs are being removed
 */
static void ice_vsi_release_all(struct ice_pf *pf)
{
	int err, i;

	if (!pf->vsi)
		return;

	ice_for_each_vsi(pf, i) {
		if (!pf->vsi[i])
			continue;

		err = ice_vsi_release(pf->vsi[i]);
		if (err)
			dev_dbg(ice_pf_to_dev(pf), "Failed to release pf->vsi[%d], err %d, vsi_num = %d\n",
				i, err, pf->vsi[i]->vsi_num);
	}
}

/**
 * ice_vsi_rebuild_by_type - Rebuild VSI of a given type
 * @pf: pointer to the PF instance
 * @type: VSI type to rebuild
 *
 * Iterates through the pf->vsi array and rebuilds VSIs of the requested type
 */
static int ice_vsi_rebuild_by_type(struct ice_pf *pf, enum ice_vsi_type type)
{
	struct device *dev = ice_pf_to_dev(pf);
	enum ice_status status;
	int i, err;

	ice_for_each_vsi(pf, i) {
		struct ice_vsi *vsi = pf->vsi[i];

		if (!vsi || vsi->type != type)
			continue;

		/* rebuild the VSI */
		err = ice_vsi_rebuild(vsi, true);
		if (err) {
			dev_err(dev, "rebuild VSI failed, err %d, VSI index %d, type %s\n",
				err, vsi->idx, ice_vsi_type_str(type));
			return err;
		}

		/* replay filters for the VSI */
		status = ice_replay_vsi(&pf->hw, vsi->idx);
		if (status) {
			dev_err(dev, "replay VSI failed, status %s, VSI index %d, type %s\n",
				ice_stat_str(status), vsi->idx,
				ice_vsi_type_str(type));
			return -EIO;
		}

		/* Re-map HW VSI number, using VSI handle that has been
		 * previously validated in ice_replay_vsi() call above
		 */
		vsi->vsi_num = ice_get_hw_vsi_num(&pf->hw, vsi->idx);

		/* enable the VSI */
		err = ice_ena_vsi(vsi, false);
		if (err) {
			dev_err(dev, "enable VSI failed, err %d, VSI index %d, type %s\n",
				err, vsi->idx, ice_vsi_type_str(type));
			return err;
		}

		dev_info(dev, "VSI rebuilt. VSI index %d, type %s\n", vsi->idx,
			 ice_vsi_type_str(type));
	}

	return 0;
}

/**
 * ice_update_pf_netdev_link - Update PF netdev link status
 * @pf: pointer to the PF instance
 */
static void ice_update_pf_netdev_link(struct ice_pf *pf)
{
	bool link_up;
	int i;

	ice_for_each_vsi(pf, i) {
		struct ice_vsi *vsi = pf->vsi[i];

		if (!vsi || vsi->type != ICE_VSI_PF)
			return;

		ice_get_link_status(pf->vsi[i]->port_info, &link_up);
		if (link_up) {
			netif_carrier_on(pf->vsi[i]->netdev);
			netif_tx_wake_all_queues(pf->vsi[i]->netdev);
		} else {
			netif_carrier_off(pf->vsi[i]->netdev);
			netif_tx_stop_all_queues(pf->vsi[i]->netdev);
		}
	}
}

/**
 * ice_rebuild - rebuild after reset
 * @pf: PF to rebuild
 * @reset_type: type of reset
 *
 * Do not rebuild VF VSI in this flow because that is already handled via
 * ice_reset_all_vfs(). This is because requirements for resetting a VF after a
 * PFR/CORER/GLOBER/etc. are different than the normal flow. Also, we don't want
 * to reset/rebuild all the VF VSI twice.
 */
static void ice_rebuild(struct ice_pf *pf, enum ice_reset_req reset_type)
{
	struct device *dev = ice_pf_to_dev(pf);
	struct ice_hw *hw = &pf->hw;
	enum ice_status ret;
	int err;

	if (test_bit(ICE_DOWN, pf->state))
		goto clear_recovery;

	dev_dbg(dev, "rebuilding PF after reset_type=%d\n", reset_type);

	ret = ice_init_all_ctrlq(hw);
	if (ret) {
		dev_err(dev, "control queues init failed %s\n",
			ice_stat_str(ret));
		goto err_init_ctrlq;
	}

	/* if DDP was previously loaded successfully */
	if (!ice_is_safe_mode(pf)) {
		/* reload the SW DB of filter tables */
		if (reset_type == ICE_RESET_PFR)
			ice_fill_blk_tbls(hw);
		else
			/* Reload DDP Package after CORER/GLOBR reset */
			ice_load_pkg(NULL, pf);
	}

	ret = ice_clear_pf_cfg(hw);
	if (ret) {
		dev_err(dev, "clear PF configuration failed %s\n",
			ice_stat_str(ret));
		goto err_init_ctrlq;
	}

	if (pf->first_sw->dflt_vsi_ena)
		dev_info(dev, "Clearing default VSI, re-enable after reset completes\n");
	/* clear the default VSI configuration if it exists */
	pf->first_sw->dflt_vsi = NULL;
	pf->first_sw->dflt_vsi_ena = false;

	ice_clear_pxe_mode(hw);

	ret = ice_init_nvm(hw);
	if (ret) {
		dev_err(dev, "ice_init_nvm failed %s\n", ice_stat_str(ret));
		goto err_init_ctrlq;
	}

	ret = ice_get_caps(hw);
	if (ret) {
		dev_err(dev, "ice_get_caps failed %s\n", ice_stat_str(ret));
		goto err_init_ctrlq;
	}

	ret = ice_aq_set_mac_cfg(hw, ICE_AQ_SET_MAC_FRAME_SIZE_MAX, NULL);
	if (ret) {
		dev_err(dev, "set_mac_cfg failed %s\n", ice_stat_str(ret));
		goto err_init_ctrlq;
	}

	err = ice_sched_init_port(hw->port_info);
	if (err)
		goto err_sched_init_port;

	/* start misc vector */
	err = ice_req_irq_msix_misc(pf);
	if (err) {
		dev_err(dev, "misc vector setup failed: %d\n", err);
		goto err_sched_init_port;
	}

	if (test_bit(ICE_FLAG_FD_ENA, pf->flags)) {
		wr32(hw, PFQF_FD_ENA, PFQF_FD_ENA_FD_ENA_M);
		if (!rd32(hw, PFQF_FD_SIZE)) {
			u16 unused, guar, b_effort;

			guar = hw->func_caps.fd_fltr_guar;
			b_effort = hw->func_caps.fd_fltr_best_effort;

			/* force guaranteed filter pool for PF */
			ice_alloc_fd_guar_item(hw, &unused, guar);
			/* force shared filter pool for PF */
			ice_alloc_fd_shrd_item(hw, &unused, b_effort);
		}
	}

	if (test_bit(ICE_FLAG_DCB_ENA, pf->flags))
		ice_dcb_rebuild(pf);

	/* If the PF previously had enabled PTP, PTP init needs to happen before
	 * the VSI rebuild. If not, this causes the PTP link status events to
	 * fail.
	 */
	if (test_bit(ICE_FLAG_PTP_SUPPORTED, pf->flags))
		ice_ptp_init(pf);

	/* rebuild PF VSI */
	err = ice_vsi_rebuild_by_type(pf, ICE_VSI_PF);
	if (err) {
		dev_err(dev, "PF VSI rebuild failed: %d\n", err);
		goto err_vsi_rebuild;
	}

	/* If Flow Director is active */
	if (test_bit(ICE_FLAG_FD_ENA, pf->flags)) {
		err = ice_vsi_rebuild_by_type(pf, ICE_VSI_CTRL);
		if (err) {
			dev_err(dev, "control VSI rebuild failed: %d\n", err);
			goto err_vsi_rebuild;
		}

		/* replay HW Flow Director recipes */
		if (hw->fdir_prof)
			ice_fdir_replay_flows(hw);

		/* replay Flow Director filters */
		ice_fdir_replay_fltrs(pf);

		ice_rebuild_arfs(pf);
	}

	ice_update_pf_netdev_link(pf);

	/* tell the firmware we are up */
	ret = ice_send_version(pf);
	if (ret) {
		dev_err(dev, "Rebuild failed due to error sending driver version: %s\n",
			ice_stat_str(ret));
		goto err_vsi_rebuild;
	}

	ice_replay_post(hw);

	/* if we get here, reset flow is successful */
	clear_bit(ICE_RESET_FAILED, pf->state);

	ice_plug_aux_dev(pf);
	return;

err_vsi_rebuild:
err_sched_init_port:
	ice_sched_cleanup_all(hw);
err_init_ctrlq:
	ice_shutdown_all_ctrlq(hw);
	set_bit(ICE_RESET_FAILED, pf->state);
clear_recovery:
	/* set this bit in PF state to control service task scheduling */
	set_bit(ICE_NEEDS_RESTART, pf->state);
	dev_err(dev, "Rebuild failed, unload and reload driver\n");
}

/**
 * ice_max_xdp_frame_size - returns the maximum allowed frame size for XDP
 * @vsi: Pointer to VSI structure
 */
static int ice_max_xdp_frame_size(struct ice_vsi *vsi)
{
	if (PAGE_SIZE >= 8192 || test_bit(ICE_FLAG_LEGACY_RX, vsi->back->flags))
		return ICE_RXBUF_2048 - XDP_PACKET_HEADROOM;
	else
		return ICE_RXBUF_3072;
}

/**
 * ice_change_mtu - NDO callback to change the MTU
 * @netdev: network interface device structure
 * @new_mtu: new value for maximum frame size
 *
 * Returns 0 on success, negative on failure
 */
static int ice_change_mtu(struct net_device *netdev, int new_mtu)
{
	struct ice_netdev_priv *np = netdev_priv(netdev);
	struct ice_vsi *vsi = np->vsi;
	struct ice_pf *pf = vsi->back;
	struct iidc_event *event;
	u8 count = 0;
	int err = 0;

	if (new_mtu == (int)netdev->mtu) {
		netdev_warn(netdev, "MTU is already %u\n", netdev->mtu);
		return 0;
	}

	if (ice_is_xdp_ena_vsi(vsi)) {
		int frame_size = ice_max_xdp_frame_size(vsi);

		if (new_mtu + ICE_ETH_PKT_HDR_PAD > frame_size) {
			netdev_err(netdev, "max MTU for XDP usage is %d\n",
				   frame_size - ICE_ETH_PKT_HDR_PAD);
			return -EINVAL;
		}
	}

	/* if a reset is in progress, wait for some time for it to complete */
	do {
		if (ice_is_reset_in_progress(pf->state)) {
			count++;
			usleep_range(1000, 2000);
		} else {
			break;
		}

	} while (count < 100);

	if (count == 100) {
		netdev_err(netdev, "can't change MTU. Device is busy\n");
		return -EBUSY;
	}

	event = kzalloc(sizeof(*event), GFP_KERNEL);
	if (!event)
		return -ENOMEM;

	set_bit(IIDC_EVENT_BEFORE_MTU_CHANGE, event->type);
	ice_send_event_to_aux(pf, event);
	clear_bit(IIDC_EVENT_BEFORE_MTU_CHANGE, event->type);

	netdev->mtu = (unsigned int)new_mtu;

	/* if VSI is up, bring it down and then back up */
	if (!test_and_set_bit(ICE_VSI_DOWN, vsi->state)) {
		err = ice_down(vsi);
		if (err) {
			netdev_err(netdev, "change MTU if_down err %d\n", err);
			goto event_after;
		}

		err = ice_up(vsi);
		if (err) {
			netdev_err(netdev, "change MTU if_up err %d\n", err);
			goto event_after;
		}
	}

	netdev_dbg(netdev, "changed MTU to %d\n", new_mtu);
event_after:
	set_bit(IIDC_EVENT_AFTER_MTU_CHANGE, event->type);
	ice_send_event_to_aux(pf, event);
	kfree(event);

	return err;
}

/**
 * ice_eth_ioctl - Access the hwtstamp interface
 * @netdev: network interface device structure
 * @ifr: interface request data
 * @cmd: ioctl command
 */
static int ice_eth_ioctl(struct net_device *netdev, struct ifreq *ifr, int cmd)
{
	struct ice_netdev_priv *np = netdev_priv(netdev);
	struct ice_pf *pf = np->vsi->back;

	switch (cmd) {
	case SIOCGHWTSTAMP:
		return ice_ptp_get_ts_config(pf, ifr);
	case SIOCSHWTSTAMP:
		return ice_ptp_set_ts_config(pf, ifr);
	default:
		return -EOPNOTSUPP;
	}
}

/**
 * ice_aq_str - convert AQ err code to a string
 * @aq_err: the AQ error code to convert
 */
const char *ice_aq_str(enum ice_aq_err aq_err)
{
	switch (aq_err) {
	case ICE_AQ_RC_OK:
		return "OK";
	case ICE_AQ_RC_EPERM:
		return "ICE_AQ_RC_EPERM";
	case ICE_AQ_RC_ENOENT:
		return "ICE_AQ_RC_ENOENT";
	case ICE_AQ_RC_ENOMEM:
		return "ICE_AQ_RC_ENOMEM";
	case ICE_AQ_RC_EBUSY:
		return "ICE_AQ_RC_EBUSY";
	case ICE_AQ_RC_EEXIST:
		return "ICE_AQ_RC_EEXIST";
	case ICE_AQ_RC_EINVAL:
		return "ICE_AQ_RC_EINVAL";
	case ICE_AQ_RC_ENOSPC:
		return "ICE_AQ_RC_ENOSPC";
	case ICE_AQ_RC_ENOSYS:
		return "ICE_AQ_RC_ENOSYS";
	case ICE_AQ_RC_EMODE:
		return "ICE_AQ_RC_EMODE";
	case ICE_AQ_RC_ENOSEC:
		return "ICE_AQ_RC_ENOSEC";
	case ICE_AQ_RC_EBADSIG:
		return "ICE_AQ_RC_EBADSIG";
	case ICE_AQ_RC_ESVN:
		return "ICE_AQ_RC_ESVN";
	case ICE_AQ_RC_EBADMAN:
		return "ICE_AQ_RC_EBADMAN";
	case ICE_AQ_RC_EBADBUF:
		return "ICE_AQ_RC_EBADBUF";
	}

	return "ICE_AQ_RC_UNKNOWN";
}

/**
 * ice_stat_str - convert status err code to a string
 * @stat_err: the status error code to convert
 */
const char *ice_stat_str(enum ice_status stat_err)
{
	switch (stat_err) {
	case ICE_SUCCESS:
		return "OK";
	case ICE_ERR_PARAM:
		return "ICE_ERR_PARAM";
	case ICE_ERR_NOT_IMPL:
		return "ICE_ERR_NOT_IMPL";
	case ICE_ERR_NOT_READY:
		return "ICE_ERR_NOT_READY";
	case ICE_ERR_NOT_SUPPORTED:
		return "ICE_ERR_NOT_SUPPORTED";
	case ICE_ERR_BAD_PTR:
		return "ICE_ERR_BAD_PTR";
	case ICE_ERR_INVAL_SIZE:
		return "ICE_ERR_INVAL_SIZE";
	case ICE_ERR_DEVICE_NOT_SUPPORTED:
		return "ICE_ERR_DEVICE_NOT_SUPPORTED";
	case ICE_ERR_RESET_FAILED:
		return "ICE_ERR_RESET_FAILED";
	case ICE_ERR_FW_API_VER:
		return "ICE_ERR_FW_API_VER";
	case ICE_ERR_NO_MEMORY:
		return "ICE_ERR_NO_MEMORY";
	case ICE_ERR_CFG:
		return "ICE_ERR_CFG";
	case ICE_ERR_OUT_OF_RANGE:
		return "ICE_ERR_OUT_OF_RANGE";
	case ICE_ERR_ALREADY_EXISTS:
		return "ICE_ERR_ALREADY_EXISTS";
	case ICE_ERR_NVM:
		return "ICE_ERR_NVM";
	case ICE_ERR_NVM_CHECKSUM:
		return "ICE_ERR_NVM_CHECKSUM";
	case ICE_ERR_BUF_TOO_SHORT:
		return "ICE_ERR_BUF_TOO_SHORT";
	case ICE_ERR_NVM_BLANK_MODE:
		return "ICE_ERR_NVM_BLANK_MODE";
	case ICE_ERR_IN_USE:
		return "ICE_ERR_IN_USE";
	case ICE_ERR_MAX_LIMIT:
		return "ICE_ERR_MAX_LIMIT";
	case ICE_ERR_RESET_ONGOING:
		return "ICE_ERR_RESET_ONGOING";
	case ICE_ERR_HW_TABLE:
		return "ICE_ERR_HW_TABLE";
	case ICE_ERR_DOES_NOT_EXIST:
		return "ICE_ERR_DOES_NOT_EXIST";
	case ICE_ERR_FW_DDP_MISMATCH:
		return "ICE_ERR_FW_DDP_MISMATCH";
	case ICE_ERR_AQ_ERROR:
		return "ICE_ERR_AQ_ERROR";
	case ICE_ERR_AQ_TIMEOUT:
		return "ICE_ERR_AQ_TIMEOUT";
	case ICE_ERR_AQ_FULL:
		return "ICE_ERR_AQ_FULL";
	case ICE_ERR_AQ_NO_WORK:
		return "ICE_ERR_AQ_NO_WORK";
	case ICE_ERR_AQ_EMPTY:
		return "ICE_ERR_AQ_EMPTY";
	case ICE_ERR_AQ_FW_CRITICAL:
		return "ICE_ERR_AQ_FW_CRITICAL";
	}

	return "ICE_ERR_UNKNOWN";
}

/**
 * ice_set_rss_lut - Set RSS LUT
 * @vsi: Pointer to VSI structure
 * @lut: Lookup table
 * @lut_size: Lookup table size
 *
 * Returns 0 on success, negative on failure
 */
int ice_set_rss_lut(struct ice_vsi *vsi, u8 *lut, u16 lut_size)
{
	struct ice_aq_get_set_rss_lut_params params = {};
	struct ice_hw *hw = &vsi->back->hw;
	enum ice_status status;

	if (!lut)
		return -EINVAL;

	params.vsi_handle = vsi->idx;
	params.lut_size = lut_size;
	params.lut_type = vsi->rss_lut_type;
	params.lut = lut;

	status = ice_aq_set_rss_lut(hw, &params);
	if (status) {
		dev_err(ice_pf_to_dev(vsi->back), "Cannot set RSS lut, err %s aq_err %s\n",
			ice_stat_str(status),
			ice_aq_str(hw->adminq.sq_last_status));
		return -EIO;
	}

	return 0;
}

/**
 * ice_set_rss_key - Set RSS key
 * @vsi: Pointer to the VSI structure
 * @seed: RSS hash seed
 *
 * Returns 0 on success, negative on failure
 */
int ice_set_rss_key(struct ice_vsi *vsi, u8 *seed)
{
	struct ice_hw *hw = &vsi->back->hw;
	enum ice_status status;

	if (!seed)
		return -EINVAL;

	status = ice_aq_set_rss_key(hw, vsi->idx, (struct ice_aqc_get_set_rss_keys *)seed);
	if (status) {
		dev_err(ice_pf_to_dev(vsi->back), "Cannot set RSS key, err %s aq_err %s\n",
			ice_stat_str(status),
			ice_aq_str(hw->adminq.sq_last_status));
		return -EIO;
	}

	return 0;
}

/**
 * ice_get_rss_lut - Get RSS LUT
 * @vsi: Pointer to VSI structure
 * @lut: Buffer to store the lookup table entries
 * @lut_size: Size of buffer to store the lookup table entries
 *
 * Returns 0 on success, negative on failure
 */
int ice_get_rss_lut(struct ice_vsi *vsi, u8 *lut, u16 lut_size)
{
	struct ice_aq_get_set_rss_lut_params params = {};
	struct ice_hw *hw = &vsi->back->hw;
	enum ice_status status;

	if (!lut)
		return -EINVAL;

	params.vsi_handle = vsi->idx;
	params.lut_size = lut_size;
	params.lut_type = vsi->rss_lut_type;
	params.lut = lut;

	status = ice_aq_get_rss_lut(hw, &params);
	if (status) {
		dev_err(ice_pf_to_dev(vsi->back), "Cannot get RSS lut, err %s aq_err %s\n",
			ice_stat_str(status),
			ice_aq_str(hw->adminq.sq_last_status));
		return -EIO;
	}

	return 0;
}

/**
 * ice_get_rss_key - Get RSS key
 * @vsi: Pointer to VSI structure
 * @seed: Buffer to store the key in
 *
 * Returns 0 on success, negative on failure
 */
int ice_get_rss_key(struct ice_vsi *vsi, u8 *seed)
{
	struct ice_hw *hw = &vsi->back->hw;
	enum ice_status status;

	if (!seed)
		return -EINVAL;

	status = ice_aq_get_rss_key(hw, vsi->idx, (struct ice_aqc_get_set_rss_keys *)seed);
	if (status) {
		dev_err(ice_pf_to_dev(vsi->back), "Cannot get RSS key, err %s aq_err %s\n",
			ice_stat_str(status),
			ice_aq_str(hw->adminq.sq_last_status));
		return -EIO;
	}

	return 0;
}

/**
 * ice_bridge_getlink - Get the hardware bridge mode
 * @skb: skb buff
 * @pid: process ID
 * @seq: RTNL message seq
 * @dev: the netdev being configured
 * @filter_mask: filter mask passed in
 * @nlflags: netlink flags passed in
 *
 * Return the bridge mode (VEB/VEPA)
 */
static int
ice_bridge_getlink(struct sk_buff *skb, u32 pid, u32 seq,
		   struct net_device *dev, u32 filter_mask, int nlflags)
{
	struct ice_netdev_priv *np = netdev_priv(dev);
	struct ice_vsi *vsi = np->vsi;
	struct ice_pf *pf = vsi->back;
	u16 bmode;

	bmode = pf->first_sw->bridge_mode;

	return ndo_dflt_bridge_getlink(skb, pid, seq, dev, bmode, 0, 0, nlflags,
				       filter_mask, NULL);
}

/**
 * ice_vsi_update_bridge_mode - Update VSI for switching bridge mode (VEB/VEPA)
 * @vsi: Pointer to VSI structure
 * @bmode: Hardware bridge mode (VEB/VEPA)
 *
 * Returns 0 on success, negative on failure
 */
static int ice_vsi_update_bridge_mode(struct ice_vsi *vsi, u16 bmode)
{
	struct ice_aqc_vsi_props *vsi_props;
	struct ice_hw *hw = &vsi->back->hw;
	struct ice_vsi_ctx *ctxt;
	enum ice_status status;
	int ret = 0;

	vsi_props = &vsi->info;

	ctxt = kzalloc(sizeof(*ctxt), GFP_KERNEL);
	if (!ctxt)
		return -ENOMEM;

	ctxt->info = vsi->info;

	if (bmode == BRIDGE_MODE_VEB)
		/* change from VEPA to VEB mode */
		ctxt->info.sw_flags |= ICE_AQ_VSI_SW_FLAG_ALLOW_LB;
	else
		/* change from VEB to VEPA mode */
		ctxt->info.sw_flags &= ~ICE_AQ_VSI_SW_FLAG_ALLOW_LB;
	ctxt->info.valid_sections = cpu_to_le16(ICE_AQ_VSI_PROP_SW_VALID);

	status = ice_update_vsi(hw, vsi->idx, ctxt, NULL);
	if (status) {
		dev_err(ice_pf_to_dev(vsi->back), "update VSI for bridge mode failed, bmode = %d err %s aq_err %s\n",
			bmode, ice_stat_str(status),
			ice_aq_str(hw->adminq.sq_last_status));
		ret = -EIO;
		goto out;
	}
	/* Update sw flags for book keeping */
	vsi_props->sw_flags = ctxt->info.sw_flags;

out:
	kfree(ctxt);
	return ret;
}

/**
 * ice_bridge_setlink - Set the hardware bridge mode
 * @dev: the netdev being configured
 * @nlh: RTNL message
 * @flags: bridge setlink flags
 * @extack: netlink extended ack
 *
 * Sets the bridge mode (VEB/VEPA) of the switch to which the netdev (VSI) is
 * hooked up to. Iterates through the PF VSI list and sets the loopback mode (if
 * not already set for all VSIs connected to this switch. And also update the
 * unicast switch filter rules for the corresponding switch of the netdev.
 */
static int
ice_bridge_setlink(struct net_device *dev, struct nlmsghdr *nlh,
		   u16 __always_unused flags,
		   struct netlink_ext_ack __always_unused *extack)
{
	struct ice_netdev_priv *np = netdev_priv(dev);
	struct ice_pf *pf = np->vsi->back;
	struct nlattr *attr, *br_spec;
	struct ice_hw *hw = &pf->hw;
	enum ice_status status;
	struct ice_sw *pf_sw;
	int rem, v, err = 0;

	pf_sw = pf->first_sw;
	/* find the attribute in the netlink message */
	br_spec = nlmsg_find_attr(nlh, sizeof(struct ifinfomsg), IFLA_AF_SPEC);

	nla_for_each_nested(attr, br_spec, rem) {
		__u16 mode;

		if (nla_type(attr) != IFLA_BRIDGE_MODE)
			continue;
		mode = nla_get_u16(attr);
		if (mode != BRIDGE_MODE_VEPA && mode != BRIDGE_MODE_VEB)
			return -EINVAL;
		/* Continue  if bridge mode is not being flipped */
		if (mode == pf_sw->bridge_mode)
			continue;
		/* Iterates through the PF VSI list and update the loopback
		 * mode of the VSI
		 */
		ice_for_each_vsi(pf, v) {
			if (!pf->vsi[v])
				continue;
			err = ice_vsi_update_bridge_mode(pf->vsi[v], mode);
			if (err)
				return err;
		}

		hw->evb_veb = (mode == BRIDGE_MODE_VEB);
		/* Update the unicast switch filter rules for the corresponding
		 * switch of the netdev
		 */
		status = ice_update_sw_rule_bridge_mode(hw);
		if (status) {
			netdev_err(dev, "switch rule update failed, mode = %d err %s aq_err %s\n",
				   mode, ice_stat_str(status),
				   ice_aq_str(hw->adminq.sq_last_status));
			/* revert hw->evb_veb */
			hw->evb_veb = (pf_sw->bridge_mode == BRIDGE_MODE_VEB);
			return -EIO;
		}

		pf_sw->bridge_mode = mode;
	}

	return 0;
}

/**
 * ice_tx_timeout - Respond to a Tx Hang
 * @netdev: network interface device structure
 * @txqueue: Tx queue
 */
static void ice_tx_timeout(struct net_device *netdev, unsigned int txqueue)
{
	struct ice_netdev_priv *np = netdev_priv(netdev);
	struct ice_ring *tx_ring = NULL;
	struct ice_vsi *vsi = np->vsi;
	struct ice_pf *pf = vsi->back;
	u32 i;

	pf->tx_timeout_count++;

	/* Check if PFC is enabled for the TC to which the queue belongs
	 * to. If yes then Tx timeout is not caused by a hung queue, no
	 * need to reset and rebuild
	 */
	if (ice_is_pfc_causing_hung_q(pf, txqueue)) {
		dev_info(ice_pf_to_dev(pf), "Fake Tx hang detected on queue %u, timeout caused by PFC storm\n",
			 txqueue);
		return;
	}

	/* now that we have an index, find the tx_ring struct */
	for (i = 0; i < vsi->num_txq; i++)
		if (vsi->tx_rings[i] && vsi->tx_rings[i]->desc)
			if (txqueue == vsi->tx_rings[i]->q_index) {
				tx_ring = vsi->tx_rings[i];
				break;
			}

	/* Reset recovery level if enough time has elapsed after last timeout.
	 * Also ensure no new reset action happens before next timeout period.
	 */
	if (time_after(jiffies, (pf->tx_timeout_last_recovery + HZ * 20)))
		pf->tx_timeout_recovery_level = 1;
	else if (time_before(jiffies, (pf->tx_timeout_last_recovery +
				       netdev->watchdog_timeo)))
		return;

	if (tx_ring) {
		struct ice_hw *hw = &pf->hw;
		u32 head, val = 0;

		head = (rd32(hw, QTX_COMM_HEAD(vsi->txq_map[txqueue])) &
			QTX_COMM_HEAD_HEAD_M) >> QTX_COMM_HEAD_HEAD_S;
		/* Read interrupt register */
		val = rd32(hw, GLINT_DYN_CTL(tx_ring->q_vector->reg_idx));

		netdev_info(netdev, "tx_timeout: VSI_num: %d, Q %u, NTC: 0x%x, HW_HEAD: 0x%x, NTU: 0x%x, INT: 0x%x\n",
			    vsi->vsi_num, txqueue, tx_ring->next_to_clean,
			    head, tx_ring->next_to_use, val);
	}

	pf->tx_timeout_last_recovery = jiffies;
	netdev_info(netdev, "tx_timeout recovery level %d, txqueue %u\n",
		    pf->tx_timeout_recovery_level, txqueue);

	switch (pf->tx_timeout_recovery_level) {
	case 1:
		set_bit(ICE_PFR_REQ, pf->state);
		break;
	case 2:
		set_bit(ICE_CORER_REQ, pf->state);
		break;
	case 3:
		set_bit(ICE_GLOBR_REQ, pf->state);
		break;
	default:
		netdev_err(netdev, "tx_timeout recovery unsuccessful, device is in unrecoverable state.\n");
		set_bit(ICE_DOWN, pf->state);
		set_bit(ICE_VSI_NEEDS_RESTART, vsi->state);
		set_bit(ICE_SERVICE_DIS, pf->state);
		break;
	}

	ice_service_task_schedule(pf);
	pf->tx_timeout_recovery_level++;
}

/**
 * ice_open - Called when a network interface becomes active
 * @netdev: network interface device structure
 *
 * The open entry point is called when a network interface is made
 * active by the system (IFF_UP). At this point all resources needed
 * for transmit and receive operations are allocated, the interrupt
 * handler is registered with the OS, the netdev watchdog is enabled,
 * and the stack is notified that the interface is ready.
 *
 * Returns 0 on success, negative value on failure
 */
int ice_open(struct net_device *netdev)
{
	struct ice_netdev_priv *np = netdev_priv(netdev);
	struct ice_pf *pf = np->vsi->back;

	if (ice_is_reset_in_progress(pf->state)) {
		netdev_err(netdev, "can't open net device while reset is in progress");
		return -EBUSY;
	}

	return ice_open_internal(netdev);
}

/**
 * ice_open_internal - Called when a network interface becomes active
 * @netdev: network interface device structure
 *
 * Internal ice_open implementation. Should not be used directly except for ice_open and reset
 * handling routine
 *
 * Returns 0 on success, negative value on failure
 */
int ice_open_internal(struct net_device *netdev)
{
	struct ice_netdev_priv *np = netdev_priv(netdev);
	struct ice_vsi *vsi = np->vsi;
	struct ice_pf *pf = vsi->back;
	struct ice_port_info *pi;
	enum ice_status status;
	int err;

	if (test_bit(ICE_NEEDS_RESTART, pf->state)) {
		netdev_err(netdev, "driver needs to be unloaded and reloaded\n");
		return -EIO;
	}

	netif_carrier_off(netdev);

	pi = vsi->port_info;
	status = ice_update_link_info(pi);
	if (status) {
		netdev_err(netdev, "Failed to get link info, error %s\n",
			   ice_stat_str(status));
		return -EIO;
	}

	ice_check_module_power(pf, pi->phy.link_info.link_cfg_err);

	/* Set PHY if there is media, otherwise, turn off PHY */
	if (pi->phy.link_info.link_info & ICE_AQ_MEDIA_AVAILABLE) {
		clear_bit(ICE_FLAG_NO_MEDIA, pf->flags);
		if (!test_bit(ICE_PHY_INIT_COMPLETE, pf->state)) {
			err = ice_init_phy_user_cfg(pi);
			if (err) {
				netdev_err(netdev, "Failed to initialize PHY settings, error %d\n",
					   err);
				return err;
			}
		}

		err = ice_configure_phy(vsi);
		if (err) {
			netdev_err(netdev, "Failed to set physical link up, error %d\n",
				   err);
			return err;
		}
	} else {
		set_bit(ICE_FLAG_NO_MEDIA, pf->flags);
		ice_set_link(vsi, false);
	}

	err = ice_vsi_open(vsi);
	if (err)
		netdev_err(netdev, "Failed to open VSI 0x%04X on switch 0x%04X\n",
			   vsi->vsi_num, vsi->vsw->sw_id);

	/* Update existing tunnels information */
	udp_tunnel_get_rx_info(netdev);

	return err;
}

/**
 * ice_stop - Disables a network interface
 * @netdev: network interface device structure
 *
 * The stop entry point is called when an interface is de-activated by the OS,
 * and the netdevice enters the DOWN state. The hardware is still under the
 * driver's control, but the netdev interface is disabled.
 *
 * Returns success only - not allowed to fail
 */
int ice_stop(struct net_device *netdev)
{
	struct ice_netdev_priv *np = netdev_priv(netdev);
	struct ice_vsi *vsi = np->vsi;
	struct ice_pf *pf = vsi->back;

	if (ice_is_reset_in_progress(pf->state)) {
		netdev_err(netdev, "can't stop net device while reset is in progress");
		return -EBUSY;
	}

	ice_vsi_close(vsi);

	return 0;
}

/**
 * ice_features_check - Validate encapsulated packet conforms to limits
 * @skb: skb buffer
 * @netdev: This port's netdev
 * @features: Offload features that the stack believes apply
 */
static netdev_features_t
ice_features_check(struct sk_buff *skb,
		   struct net_device __always_unused *netdev,
		   netdev_features_t features)
{
	size_t len;

	/* No point in doing any of this if neither checksum nor GSO are
	 * being requested for this frame. We can rule out both by just
	 * checking for CHECKSUM_PARTIAL
	 */
	if (skb->ip_summed != CHECKSUM_PARTIAL)
		return features;

	/* We cannot support GSO if the MSS is going to be less than
	 * 64 bytes. If it is then we need to drop support for GSO.
	 */
	if (skb_is_gso(skb) && (skb_shinfo(skb)->gso_size < 64))
		features &= ~NETIF_F_GSO_MASK;

	len = skb_network_header(skb) - skb->data;
	if (len > ICE_TXD_MACLEN_MAX || len & 0x1)
		goto out_rm_features;

	len = skb_transport_header(skb) - skb_network_header(skb);
	if (len > ICE_TXD_IPLEN_MAX || len & 0x1)
		goto out_rm_features;

	if (skb->encapsulation) {
		len = skb_inner_network_header(skb) - skb_transport_header(skb);
		if (len > ICE_TXD_L4LEN_MAX || len & 0x1)
			goto out_rm_features;

		len = skb_inner_transport_header(skb) -
		      skb_inner_network_header(skb);
		if (len > ICE_TXD_IPLEN_MAX || len & 0x1)
			goto out_rm_features;
	}

	return features;
out_rm_features:
	return features & ~(NETIF_F_CSUM_MASK | NETIF_F_GSO_MASK);
}

static const struct net_device_ops ice_netdev_safe_mode_ops = {
	.ndo_open = ice_open,
	.ndo_stop = ice_stop,
	.ndo_start_xmit = ice_start_xmit,
	.ndo_set_mac_address = ice_set_mac_address,
	.ndo_validate_addr = eth_validate_addr,
	.ndo_change_mtu = ice_change_mtu,
	.ndo_get_stats64 = ice_get_stats64,
	.ndo_tx_timeout = ice_tx_timeout,
	.ndo_bpf = ice_xdp_safe_mode,
};

static const struct net_device_ops ice_netdev_ops = {
	.ndo_open = ice_open,
	.ndo_stop = ice_stop,
	.ndo_start_xmit = ice_start_xmit,
	.ndo_features_check = ice_features_check,
	.ndo_set_rx_mode = ice_set_rx_mode,
	.ndo_set_mac_address = ice_set_mac_address,
	.ndo_validate_addr = eth_validate_addr,
	.ndo_change_mtu = ice_change_mtu,
	.ndo_get_stats64 = ice_get_stats64,
	.ndo_set_tx_maxrate = ice_set_tx_maxrate,
	.ndo_eth_ioctl = ice_eth_ioctl,
	.ndo_set_vf_spoofchk = ice_set_vf_spoofchk,
	.ndo_set_vf_mac = ice_set_vf_mac,
	.ndo_get_vf_config = ice_get_vf_cfg,
	.ndo_set_vf_trust = ice_set_vf_trust,
	.ndo_set_vf_vlan = ice_set_vf_port_vlan,
	.ndo_set_vf_link_state = ice_set_vf_link_state,
	.ndo_get_vf_stats = ice_get_vf_stats,
	.ndo_vlan_rx_add_vid = ice_vlan_rx_add_vid,
	.ndo_vlan_rx_kill_vid = ice_vlan_rx_kill_vid,
	.ndo_set_features = ice_set_features,
	.ndo_bridge_getlink = ice_bridge_getlink,
	.ndo_bridge_setlink = ice_bridge_setlink,
	.ndo_fdb_add = ice_fdb_add,
	.ndo_fdb_del = ice_fdb_del,
#ifdef CONFIG_RFS_ACCEL
	.ndo_rx_flow_steer = ice_rx_flow_steer,
#endif
	.ndo_tx_timeout = ice_tx_timeout,
	.ndo_bpf = ice_xdp,
	.ndo_xdp_xmit = ice_xdp_xmit,
	.ndo_xsk_wakeup = ice_xsk_wakeup,
};<|MERGE_RESOLUTION|>--- conflicted
+++ resolved
@@ -3588,9 +3588,6 @@
 			err = -ERANGE;
 			goto msix_err;
 		} else {
-<<<<<<< HEAD
-			pf->num_lan_msix = ICE_MIN_LAN_TXRX_MSIX;
-=======
 			int v_remain = v_actual - v_other;
 			int v_rdma = 0, v_min_rdma = 0;
 
@@ -3631,7 +3628,6 @@
 			if (test_bit(ICE_FLAG_RDMA_ENA, pf->flags))
 				dev_notice(dev, "Enabled %d MSI-X vectors for RDMA.\n",
 					   pf->num_rdma_msix);
->>>>>>> 3b17187f
 		}
 	}
 
