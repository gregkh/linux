--- conflicted
+++ resolved
@@ -532,10 +532,6 @@
 };
 
 struct ice_eswitch {
-<<<<<<< HEAD
-	struct ice_vsi *control_vsi;
-=======
->>>>>>> a6ad5510
 	struct ice_vsi *uplink_vsi;
 	struct ice_esw_br_offloads *br_offloads;
 	struct xarray reprs;
@@ -779,11 +775,7 @@
 }
 
 /**
-<<<<<<< HEAD
- * ice_xsk_pool - get XSK buffer pool bound to a ring
-=======
  * ice_rx_xsk_pool - assign XSK buff pool to Rx ring
->>>>>>> a6ad5510
  * @ring: Rx ring to use
  *
  * Sets XSK buff pool pointer on Rx ring.
@@ -793,11 +785,7 @@
 	struct ice_vsi *vsi = ring->vsi;
 	u16 qid = ring->q_index;
 
-<<<<<<< HEAD
-	return ice_get_xp_from_qid(vsi, qid);
-=======
 	WRITE_ONCE(ring->xsk_pool, ice_get_xp_from_qid(vsi, qid));
->>>>>>> a6ad5510
 }
 
 /**
@@ -822,11 +810,7 @@
 	if (!ring)
 		return;
 
-<<<<<<< HEAD
-	ring->xsk_pool = ice_get_xp_from_qid(vsi, qid);
-=======
 	WRITE_ONCE(ring->xsk_pool, ice_get_xp_from_qid(vsi, qid));
->>>>>>> a6ad5510
 }
 
 /**
@@ -966,10 +950,7 @@
 int ice_prepare_xdp_rings(struct ice_vsi *vsi, struct bpf_prog *prog,
 			  enum ice_xdp_cfg cfg_type);
 int ice_destroy_xdp_rings(struct ice_vsi *vsi, enum ice_xdp_cfg cfg_type);
-<<<<<<< HEAD
-=======
 void ice_map_xdp_rings(struct ice_vsi *vsi);
->>>>>>> a6ad5510
 int
 ice_xdp_xmit(struct net_device *dev, int n, struct xdp_frame **frames,
 	     u32 flags);
