// SPDX-License-Identifier: GPL-2.0
/* Copyright (c) 2018, Intel Corporation. */

#include "ice_lib.h"
#include "ice_switch.h"

#define ICE_ETH_DA_OFFSET		0
#define ICE_ETH_ETHTYPE_OFFSET		12
#define ICE_ETH_VLAN_TCI_OFFSET		14
#define ICE_MAX_VLAN_ID			0xFFF
#define ICE_IPV6_ETHER_ID		0x86DD

/* Dummy ethernet header needed in the ice_aqc_sw_rules_elem
 * struct to configure any switch filter rules.
 * {DA (6 bytes), SA(6 bytes),
 * Ether type (2 bytes for header without VLAN tag) OR
 * VLAN tag (4 bytes for header with VLAN tag) }
 *
 * Word on Hardcoded values
 * byte 0 = 0x2: to identify it as locally administered DA MAC
 * byte 6 = 0x2: to identify it as locally administered SA MAC
 * byte 12 = 0x81 & byte 13 = 0x00:
 *      In case of VLAN filter first two bytes defines ether type (0x8100)
 *      and remaining two bytes are placeholder for programming a given VLAN ID
 *      In case of Ether type filter it is treated as header without VLAN tag
 *      and byte 12 and 13 is used to program a given Ether type instead
 */
static const u8 dummy_eth_header[DUMMY_ETH_HDR_LEN] = { 0x2, 0, 0, 0, 0, 0,
							0x2, 0, 0, 0, 0, 0,
							0x81, 0, 0, 0};

enum {
	ICE_PKT_OUTER_IPV6	= BIT(0),
	ICE_PKT_TUN_GTPC	= BIT(1),
	ICE_PKT_TUN_GTPU	= BIT(2),
	ICE_PKT_TUN_NVGRE	= BIT(3),
	ICE_PKT_TUN_UDP		= BIT(4),
	ICE_PKT_INNER_IPV6	= BIT(5),
	ICE_PKT_INNER_TCP	= BIT(6),
	ICE_PKT_INNER_UDP	= BIT(7),
	ICE_PKT_GTP_NOPAY	= BIT(8),
	ICE_PKT_KMALLOC		= BIT(9),
	ICE_PKT_PPPOE		= BIT(10),
	ICE_PKT_L2TPV3		= BIT(11),
};

struct ice_dummy_pkt_offsets {
	enum ice_protocol_type type;
	u16 offset; /* ICE_PROTOCOL_LAST indicates end of list */
};

struct ice_dummy_pkt_profile {
	const struct ice_dummy_pkt_offsets *offsets;
	const u8 *pkt;
	u32 match;
	u16 pkt_len;
	u16 offsets_len;
};

#define ICE_DECLARE_PKT_OFFSETS(type)					\
	static const struct ice_dummy_pkt_offsets			\
	ice_dummy_##type##_packet_offsets[]

#define ICE_DECLARE_PKT_TEMPLATE(type)					\
	static const u8 ice_dummy_##type##_packet[]

#define ICE_PKT_PROFILE(type, m) {					\
	.match		= (m),						\
	.pkt		= ice_dummy_##type##_packet,			\
	.pkt_len	= sizeof(ice_dummy_##type##_packet),		\
	.offsets	= ice_dummy_##type##_packet_offsets,		\
	.offsets_len	= sizeof(ice_dummy_##type##_packet_offsets),	\
}

ICE_DECLARE_PKT_OFFSETS(vlan) = {
	{ ICE_VLAN_OFOS,        12 },
};

ICE_DECLARE_PKT_TEMPLATE(vlan) = {
	0x81, 0x00, 0x00, 0x00, /* ICE_VLAN_OFOS 12 */
};

ICE_DECLARE_PKT_OFFSETS(qinq) = {
	{ ICE_VLAN_EX,          12 },
	{ ICE_VLAN_IN,          16 },
};

ICE_DECLARE_PKT_TEMPLATE(qinq) = {
	0x91, 0x00, 0x00, 0x00, /* ICE_VLAN_EX 12 */
	0x81, 0x00, 0x00, 0x00, /* ICE_VLAN_IN 16 */
};

ICE_DECLARE_PKT_OFFSETS(gre_tcp) = {
	{ ICE_MAC_OFOS,		0 },
	{ ICE_ETYPE_OL,		12 },
	{ ICE_IPV4_OFOS,	14 },
	{ ICE_NVGRE,		34 },
	{ ICE_MAC_IL,		42 },
	{ ICE_ETYPE_IL,		54 },
	{ ICE_IPV4_IL,		56 },
	{ ICE_TCP_IL,		76 },
	{ ICE_PROTOCOL_LAST,	0 },
};

ICE_DECLARE_PKT_TEMPLATE(gre_tcp) = {
	0x00, 0x00, 0x00, 0x00,	/* ICE_MAC_OFOS 0 */
	0x00, 0x00, 0x00, 0x00,
	0x00, 0x00, 0x00, 0x00,

	0x08, 0x00,		/* ICE_ETYPE_OL 12 */

	0x45, 0x00, 0x00, 0x3E,	/* ICE_IPV4_OFOS 14 */
	0x00, 0x00, 0x00, 0x00,
	0x00, 0x2F, 0x00, 0x00,
	0x00, 0x00, 0x00, 0x00,
	0x00, 0x00, 0x00, 0x00,

	0x80, 0x00, 0x65, 0x58,	/* ICE_NVGRE 34 */
	0x00, 0x00, 0x00, 0x00,

	0x00, 0x00, 0x00, 0x00,	/* ICE_MAC_IL 42 */
	0x00, 0x00, 0x00, 0x00,
	0x00, 0x00, 0x00, 0x00,

	0x08, 0x00,		/* ICE_ETYPE_IL 54 */

	0x45, 0x00, 0x00, 0x14,	/* ICE_IPV4_IL 56 */
	0x00, 0x00, 0x00, 0x00,
	0x00, 0x06, 0x00, 0x00,
	0x00, 0x00, 0x00, 0x00,
	0x00, 0x00, 0x00, 0x00,

	0x00, 0x00, 0x00, 0x00,	/* ICE_TCP_IL 76 */
	0x00, 0x00, 0x00, 0x00,
	0x00, 0x00, 0x00, 0x00,
	0x50, 0x02, 0x20, 0x00,
	0x00, 0x00, 0x00, 0x00
};

ICE_DECLARE_PKT_OFFSETS(gre_udp) = {
	{ ICE_MAC_OFOS,		0 },
	{ ICE_ETYPE_OL,		12 },
	{ ICE_IPV4_OFOS,	14 },
	{ ICE_NVGRE,		34 },
	{ ICE_MAC_IL,		42 },
	{ ICE_ETYPE_IL,		54 },
	{ ICE_IPV4_IL,		56 },
	{ ICE_UDP_ILOS,		76 },
	{ ICE_PROTOCOL_LAST,	0 },
};

ICE_DECLARE_PKT_TEMPLATE(gre_udp) = {
	0x00, 0x00, 0x00, 0x00,	/* ICE_MAC_OFOS 0 */
	0x00, 0x00, 0x00, 0x00,
	0x00, 0x00, 0x00, 0x00,

	0x08, 0x00,		/* ICE_ETYPE_OL 12 */

	0x45, 0x00, 0x00, 0x3E,	/* ICE_IPV4_OFOS 14 */
	0x00, 0x00, 0x00, 0x00,
	0x00, 0x2F, 0x00, 0x00,
	0x00, 0x00, 0x00, 0x00,
	0x00, 0x00, 0x00, 0x00,

	0x80, 0x00, 0x65, 0x58,	/* ICE_NVGRE 34 */
	0x00, 0x00, 0x00, 0x00,

	0x00, 0x00, 0x00, 0x00,	/* ICE_MAC_IL 42 */
	0x00, 0x00, 0x00, 0x00,
	0x00, 0x00, 0x00, 0x00,

	0x08, 0x00,		/* ICE_ETYPE_IL 54 */

	0x45, 0x00, 0x00, 0x14,	/* ICE_IPV4_IL 56 */
	0x00, 0x00, 0x00, 0x00,
	0x00, 0x11, 0x00, 0x00,
	0x00, 0x00, 0x00, 0x00,
	0x00, 0x00, 0x00, 0x00,

	0x00, 0x00, 0x00, 0x00,	/* ICE_UDP_ILOS 76 */
	0x00, 0x08, 0x00, 0x00,
};

ICE_DECLARE_PKT_OFFSETS(udp_tun_tcp) = {
	{ ICE_MAC_OFOS,		0 },
	{ ICE_ETYPE_OL,		12 },
	{ ICE_IPV4_OFOS,	14 },
	{ ICE_UDP_OF,		34 },
	{ ICE_VXLAN,		42 },
	{ ICE_GENEVE,		42 },
	{ ICE_VXLAN_GPE,	42 },
	{ ICE_MAC_IL,		50 },
	{ ICE_ETYPE_IL,		62 },
	{ ICE_IPV4_IL,		64 },
	{ ICE_TCP_IL,		84 },
	{ ICE_PROTOCOL_LAST,	0 },
};

ICE_DECLARE_PKT_TEMPLATE(udp_tun_tcp) = {
	0x00, 0x00, 0x00, 0x00,  /* ICE_MAC_OFOS 0 */
	0x00, 0x00, 0x00, 0x00,
	0x00, 0x00, 0x00, 0x00,

	0x08, 0x00,		/* ICE_ETYPE_OL 12 */

	0x45, 0x00, 0x00, 0x5a, /* ICE_IPV4_OFOS 14 */
	0x00, 0x01, 0x00, 0x00,
	0x40, 0x11, 0x00, 0x00,
	0x00, 0x00, 0x00, 0x00,
	0x00, 0x00, 0x00, 0x00,

	0x00, 0x00, 0x12, 0xb5, /* ICE_UDP_OF 34 */
	0x00, 0x46, 0x00, 0x00,

	0x00, 0x00, 0x65, 0x58, /* ICE_VXLAN 42 */
	0x00, 0x00, 0x00, 0x00,

	0x00, 0x00, 0x00, 0x00, /* ICE_MAC_IL 50 */
	0x00, 0x00, 0x00, 0x00,
	0x00, 0x00, 0x00, 0x00,

	0x08, 0x00,		/* ICE_ETYPE_IL 62 */

	0x45, 0x00, 0x00, 0x28, /* ICE_IPV4_IL 64 */
	0x00, 0x01, 0x00, 0x00,
	0x40, 0x06, 0x00, 0x00,
	0x00, 0x00, 0x00, 0x00,
	0x00, 0x00, 0x00, 0x00,

	0x00, 0x00, 0x00, 0x00, /* ICE_TCP_IL 84 */
	0x00, 0x00, 0x00, 0x00,
	0x00, 0x00, 0x00, 0x00,
	0x50, 0x02, 0x20, 0x00,
	0x00, 0x00, 0x00, 0x00
};

ICE_DECLARE_PKT_OFFSETS(udp_tun_udp) = {
	{ ICE_MAC_OFOS,		0 },
	{ ICE_ETYPE_OL,		12 },
	{ ICE_IPV4_OFOS,	14 },
	{ ICE_UDP_OF,		34 },
	{ ICE_VXLAN,		42 },
	{ ICE_GENEVE,		42 },
	{ ICE_VXLAN_GPE,	42 },
	{ ICE_MAC_IL,		50 },
	{ ICE_ETYPE_IL,		62 },
	{ ICE_IPV4_IL,		64 },
	{ ICE_UDP_ILOS,		84 },
	{ ICE_PROTOCOL_LAST,	0 },
};

ICE_DECLARE_PKT_TEMPLATE(udp_tun_udp) = {
	0x00, 0x00, 0x00, 0x00,  /* ICE_MAC_OFOS 0 */
	0x00, 0x00, 0x00, 0x00,
	0x00, 0x00, 0x00, 0x00,

	0x08, 0x00,		/* ICE_ETYPE_OL 12 */

	0x45, 0x00, 0x00, 0x4e, /* ICE_IPV4_OFOS 14 */
	0x00, 0x01, 0x00, 0x00,
	0x00, 0x11, 0x00, 0x00,
	0x00, 0x00, 0x00, 0x00,
	0x00, 0x00, 0x00, 0x00,

	0x00, 0x00, 0x12, 0xb5, /* ICE_UDP_OF 34 */
	0x00, 0x3a, 0x00, 0x00,

	0x00, 0x00, 0x65, 0x58, /* ICE_VXLAN 42 */
	0x00, 0x00, 0x00, 0x00,

	0x00, 0x00, 0x00, 0x00, /* ICE_MAC_IL 50 */
	0x00, 0x00, 0x00, 0x00,
	0x00, 0x00, 0x00, 0x00,

	0x08, 0x00,		/* ICE_ETYPE_IL 62 */

	0x45, 0x00, 0x00, 0x1c, /* ICE_IPV4_IL 64 */
	0x00, 0x01, 0x00, 0x00,
	0x00, 0x11, 0x00, 0x00,
	0x00, 0x00, 0x00, 0x00,
	0x00, 0x00, 0x00, 0x00,

	0x00, 0x00, 0x00, 0x00, /* ICE_UDP_ILOS 84 */
	0x00, 0x08, 0x00, 0x00,
};

ICE_DECLARE_PKT_OFFSETS(gre_ipv6_tcp) = {
	{ ICE_MAC_OFOS,		0 },
	{ ICE_ETYPE_OL,		12 },
	{ ICE_IPV4_OFOS,	14 },
	{ ICE_NVGRE,		34 },
	{ ICE_MAC_IL,		42 },
	{ ICE_ETYPE_IL,		54 },
	{ ICE_IPV6_IL,		56 },
	{ ICE_TCP_IL,		96 },
	{ ICE_PROTOCOL_LAST,	0 },
};

ICE_DECLARE_PKT_TEMPLATE(gre_ipv6_tcp) = {
	0x00, 0x00, 0x00, 0x00, /* ICE_MAC_OFOS 0 */
	0x00, 0x00, 0x00, 0x00,
	0x00, 0x00, 0x00, 0x00,

	0x08, 0x00,		/* ICE_ETYPE_OL 12 */

	0x45, 0x00, 0x00, 0x66, /* ICE_IPV4_OFOS 14 */
	0x00, 0x00, 0x00, 0x00,
	0x00, 0x2F, 0x00, 0x00,
	0x00, 0x00, 0x00, 0x00,
	0x00, 0x00, 0x00, 0x00,

	0x80, 0x00, 0x65, 0x58, /* ICE_NVGRE 34 */
	0x00, 0x00, 0x00, 0x00,

	0x00, 0x00, 0x00, 0x00, /* ICE_MAC_IL 42 */
	0x00, 0x00, 0x00, 0x00,
	0x00, 0x00, 0x00, 0x00,

	0x86, 0xdd,		/* ICE_ETYPE_IL 54 */

	0x60, 0x00, 0x00, 0x00, /* ICE_IPV6_IL 56 */
	0x00, 0x08, 0x06, 0x40,
	0x00, 0x00, 0x00, 0x00,
	0x00, 0x00, 0x00, 0x00,
	0x00, 0x00, 0x00, 0x00,
	0x00, 0x00, 0x00, 0x00,
	0x00, 0x00, 0x00, 0x00,
	0x00, 0x00, 0x00, 0x00,
	0x00, 0x00, 0x00, 0x00,
	0x00, 0x00, 0x00, 0x00,

	0x00, 0x00, 0x00, 0x00, /* ICE_TCP_IL 96 */
	0x00, 0x00, 0x00, 0x00,
	0x00, 0x00, 0x00, 0x00,
	0x50, 0x02, 0x20, 0x00,
	0x00, 0x00, 0x00, 0x00
};

ICE_DECLARE_PKT_OFFSETS(gre_ipv6_udp) = {
	{ ICE_MAC_OFOS,		0 },
	{ ICE_ETYPE_OL,		12 },
	{ ICE_IPV4_OFOS,	14 },
	{ ICE_NVGRE,		34 },
	{ ICE_MAC_IL,		42 },
	{ ICE_ETYPE_IL,		54 },
	{ ICE_IPV6_IL,		56 },
	{ ICE_UDP_ILOS,		96 },
	{ ICE_PROTOCOL_LAST,	0 },
};

ICE_DECLARE_PKT_TEMPLATE(gre_ipv6_udp) = {
	0x00, 0x00, 0x00, 0x00, /* ICE_MAC_OFOS 0 */
	0x00, 0x00, 0x00, 0x00,
	0x00, 0x00, 0x00, 0x00,

	0x08, 0x00,		/* ICE_ETYPE_OL 12 */

	0x45, 0x00, 0x00, 0x5a, /* ICE_IPV4_OFOS 14 */
	0x00, 0x00, 0x00, 0x00,
	0x00, 0x2F, 0x00, 0x00,
	0x00, 0x00, 0x00, 0x00,
	0x00, 0x00, 0x00, 0x00,

	0x80, 0x00, 0x65, 0x58, /* ICE_NVGRE 34 */
	0x00, 0x00, 0x00, 0x00,

	0x00, 0x00, 0x00, 0x00, /* ICE_MAC_IL 42 */
	0x00, 0x00, 0x00, 0x00,
	0x00, 0x00, 0x00, 0x00,

	0x86, 0xdd,		/* ICE_ETYPE_IL 54 */

	0x60, 0x00, 0x00, 0x00, /* ICE_IPV6_IL 56 */
	0x00, 0x08, 0x11, 0x40,
	0x00, 0x00, 0x00, 0x00,
	0x00, 0x00, 0x00, 0x00,
	0x00, 0x00, 0x00, 0x00,
	0x00, 0x00, 0x00, 0x00,
	0x00, 0x00, 0x00, 0x00,
	0x00, 0x00, 0x00, 0x00,
	0x00, 0x00, 0x00, 0x00,
	0x00, 0x00, 0x00, 0x00,

	0x00, 0x00, 0x00, 0x00, /* ICE_UDP_ILOS 96 */
	0x00, 0x08, 0x00, 0x00,
};

ICE_DECLARE_PKT_OFFSETS(udp_tun_ipv6_tcp) = {
	{ ICE_MAC_OFOS,		0 },
	{ ICE_ETYPE_OL,		12 },
	{ ICE_IPV4_OFOS,	14 },
	{ ICE_UDP_OF,		34 },
	{ ICE_VXLAN,		42 },
	{ ICE_GENEVE,		42 },
	{ ICE_VXLAN_GPE,	42 },
	{ ICE_MAC_IL,		50 },
	{ ICE_ETYPE_IL,		62 },
	{ ICE_IPV6_IL,		64 },
	{ ICE_TCP_IL,		104 },
	{ ICE_PROTOCOL_LAST,	0 },
};

ICE_DECLARE_PKT_TEMPLATE(udp_tun_ipv6_tcp) = {
	0x00, 0x00, 0x00, 0x00,  /* ICE_MAC_OFOS 0 */
	0x00, 0x00, 0x00, 0x00,
	0x00, 0x00, 0x00, 0x00,

	0x08, 0x00,		/* ICE_ETYPE_OL 12 */

	0x45, 0x00, 0x00, 0x6e, /* ICE_IPV4_OFOS 14 */
	0x00, 0x01, 0x00, 0x00,
	0x40, 0x11, 0x00, 0x00,
	0x00, 0x00, 0x00, 0x00,
	0x00, 0x00, 0x00, 0x00,

	0x00, 0x00, 0x12, 0xb5, /* ICE_UDP_OF 34 */
	0x00, 0x5a, 0x00, 0x00,

	0x00, 0x00, 0x65, 0x58, /* ICE_VXLAN 42 */
	0x00, 0x00, 0x00, 0x00,

	0x00, 0x00, 0x00, 0x00, /* ICE_MAC_IL 50 */
	0x00, 0x00, 0x00, 0x00,
	0x00, 0x00, 0x00, 0x00,

	0x86, 0xdd,		/* ICE_ETYPE_IL 62 */

	0x60, 0x00, 0x00, 0x00, /* ICE_IPV6_IL 64 */
	0x00, 0x08, 0x06, 0x40,
	0x00, 0x00, 0x00, 0x00,
	0x00, 0x00, 0x00, 0x00,
	0x00, 0x00, 0x00, 0x00,
	0x00, 0x00, 0x00, 0x00,
	0x00, 0x00, 0x00, 0x00,
	0x00, 0x00, 0x00, 0x00,
	0x00, 0x00, 0x00, 0x00,
	0x00, 0x00, 0x00, 0x00,

	0x00, 0x00, 0x00, 0x00, /* ICE_TCP_IL 104 */
	0x00, 0x00, 0x00, 0x00,
	0x00, 0x00, 0x00, 0x00,
	0x50, 0x02, 0x20, 0x00,
	0x00, 0x00, 0x00, 0x00
};

ICE_DECLARE_PKT_OFFSETS(udp_tun_ipv6_udp) = {
	{ ICE_MAC_OFOS,		0 },
	{ ICE_ETYPE_OL,		12 },
	{ ICE_IPV4_OFOS,	14 },
	{ ICE_UDP_OF,		34 },
	{ ICE_VXLAN,		42 },
	{ ICE_GENEVE,		42 },
	{ ICE_VXLAN_GPE,	42 },
	{ ICE_MAC_IL,		50 },
	{ ICE_ETYPE_IL,		62 },
	{ ICE_IPV6_IL,		64 },
	{ ICE_UDP_ILOS,		104 },
	{ ICE_PROTOCOL_LAST,	0 },
};

ICE_DECLARE_PKT_TEMPLATE(udp_tun_ipv6_udp) = {
	0x00, 0x00, 0x00, 0x00,  /* ICE_MAC_OFOS 0 */
	0x00, 0x00, 0x00, 0x00,
	0x00, 0x00, 0x00, 0x00,

	0x08, 0x00,		/* ICE_ETYPE_OL 12 */

	0x45, 0x00, 0x00, 0x62, /* ICE_IPV4_OFOS 14 */
	0x00, 0x01, 0x00, 0x00,
	0x00, 0x11, 0x00, 0x00,
	0x00, 0x00, 0x00, 0x00,
	0x00, 0x00, 0x00, 0x00,

	0x00, 0x00, 0x12, 0xb5, /* ICE_UDP_OF 34 */
	0x00, 0x4e, 0x00, 0x00,

	0x00, 0x00, 0x65, 0x58, /* ICE_VXLAN 42 */
	0x00, 0x00, 0x00, 0x00,

	0x00, 0x00, 0x00, 0x00, /* ICE_MAC_IL 50 */
	0x00, 0x00, 0x00, 0x00,
	0x00, 0x00, 0x00, 0x00,

	0x86, 0xdd,		/* ICE_ETYPE_IL 62 */

	0x60, 0x00, 0x00, 0x00, /* ICE_IPV6_IL 64 */
	0x00, 0x08, 0x11, 0x40,
	0x00, 0x00, 0x00, 0x00,
	0x00, 0x00, 0x00, 0x00,
	0x00, 0x00, 0x00, 0x00,
	0x00, 0x00, 0x00, 0x00,
	0x00, 0x00, 0x00, 0x00,
	0x00, 0x00, 0x00, 0x00,
	0x00, 0x00, 0x00, 0x00,
	0x00, 0x00, 0x00, 0x00,

	0x00, 0x00, 0x00, 0x00, /* ICE_UDP_ILOS 104 */
	0x00, 0x08, 0x00, 0x00,
};

/* offset info for MAC + IPv4 + UDP dummy packet */
ICE_DECLARE_PKT_OFFSETS(udp) = {
	{ ICE_MAC_OFOS,		0 },
	{ ICE_ETYPE_OL,		12 },
	{ ICE_IPV4_OFOS,	14 },
	{ ICE_UDP_ILOS,		34 },
	{ ICE_PROTOCOL_LAST,	0 },
};

/* Dummy packet for MAC + IPv4 + UDP */
ICE_DECLARE_PKT_TEMPLATE(udp) = {
	0x00, 0x00, 0x00, 0x00, /* ICE_MAC_OFOS 0 */
	0x00, 0x00, 0x00, 0x00,
	0x00, 0x00, 0x00, 0x00,

	0x08, 0x00,		/* ICE_ETYPE_OL 12 */

	0x45, 0x00, 0x00, 0x1c, /* ICE_IPV4_OFOS 14 */
	0x00, 0x01, 0x00, 0x00,
	0x00, 0x11, 0x00, 0x00,
	0x00, 0x00, 0x00, 0x00,
	0x00, 0x00, 0x00, 0x00,

	0x00, 0x00, 0x00, 0x00, /* ICE_UDP_ILOS 34 */
	0x00, 0x08, 0x00, 0x00,

	0x00, 0x00,	/* 2 bytes for 4 byte alignment */
};

/* offset info for MAC + IPv4 + TCP dummy packet */
ICE_DECLARE_PKT_OFFSETS(tcp) = {
	{ ICE_MAC_OFOS,		0 },
	{ ICE_ETYPE_OL,		12 },
	{ ICE_IPV4_OFOS,	14 },
	{ ICE_TCP_IL,		34 },
	{ ICE_PROTOCOL_LAST,	0 },
};

/* Dummy packet for MAC + IPv4 + TCP */
ICE_DECLARE_PKT_TEMPLATE(tcp) = {
	0x00, 0x00, 0x00, 0x00, /* ICE_MAC_OFOS 0 */
	0x00, 0x00, 0x00, 0x00,
	0x00, 0x00, 0x00, 0x00,

	0x08, 0x00,		/* ICE_ETYPE_OL 12 */

	0x45, 0x00, 0x00, 0x28, /* ICE_IPV4_OFOS 14 */
	0x00, 0x01, 0x00, 0x00,
	0x00, 0x06, 0x00, 0x00,
	0x00, 0x00, 0x00, 0x00,
	0x00, 0x00, 0x00, 0x00,

	0x00, 0x00, 0x00, 0x00, /* ICE_TCP_IL 34 */
	0x00, 0x00, 0x00, 0x00,
	0x00, 0x00, 0x00, 0x00,
	0x50, 0x00, 0x00, 0x00,
	0x00, 0x00, 0x00, 0x00,

	0x00, 0x00,	/* 2 bytes for 4 byte alignment */
};

ICE_DECLARE_PKT_OFFSETS(tcp_ipv6) = {
	{ ICE_MAC_OFOS,		0 },
	{ ICE_ETYPE_OL,		12 },
	{ ICE_IPV6_OFOS,	14 },
	{ ICE_TCP_IL,		54 },
	{ ICE_PROTOCOL_LAST,	0 },
};

ICE_DECLARE_PKT_TEMPLATE(tcp_ipv6) = {
	0x00, 0x00, 0x00, 0x00, /* ICE_MAC_OFOS 0 */
	0x00, 0x00, 0x00, 0x00,
	0x00, 0x00, 0x00, 0x00,

	0x86, 0xDD,		/* ICE_ETYPE_OL 12 */

	0x60, 0x00, 0x00, 0x00, /* ICE_IPV6_OFOS 40 */
	0x00, 0x14, 0x06, 0x00, /* Next header is TCP */
	0x00, 0x00, 0x00, 0x00,
	0x00, 0x00, 0x00, 0x00,
	0x00, 0x00, 0x00, 0x00,
	0x00, 0x00, 0x00, 0x00,
	0x00, 0x00, 0x00, 0x00,
	0x00, 0x00, 0x00, 0x00,
	0x00, 0x00, 0x00, 0x00,
	0x00, 0x00, 0x00, 0x00,

	0x00, 0x00, 0x00, 0x00, /* ICE_TCP_IL 54 */
	0x00, 0x00, 0x00, 0x00,
	0x00, 0x00, 0x00, 0x00,
	0x50, 0x00, 0x00, 0x00,
	0x00, 0x00, 0x00, 0x00,

	0x00, 0x00, /* 2 bytes for 4 byte alignment */
};

/* IPv6 + UDP */
ICE_DECLARE_PKT_OFFSETS(udp_ipv6) = {
	{ ICE_MAC_OFOS,		0 },
	{ ICE_ETYPE_OL,		12 },
	{ ICE_IPV6_OFOS,	14 },
	{ ICE_UDP_ILOS,		54 },
	{ ICE_PROTOCOL_LAST,	0 },
};

/* IPv6 + UDP dummy packet */
ICE_DECLARE_PKT_TEMPLATE(udp_ipv6) = {
	0x00, 0x00, 0x00, 0x00, /* ICE_MAC_OFOS 0 */
	0x00, 0x00, 0x00, 0x00,
	0x00, 0x00, 0x00, 0x00,

	0x86, 0xDD,		/* ICE_ETYPE_OL 12 */

	0x60, 0x00, 0x00, 0x00, /* ICE_IPV6_OFOS 40 */
	0x00, 0x10, 0x11, 0x00, /* Next header UDP */
	0x00, 0x00, 0x00, 0x00,
	0x00, 0x00, 0x00, 0x00,
	0x00, 0x00, 0x00, 0x00,
	0x00, 0x00, 0x00, 0x00,
	0x00, 0x00, 0x00, 0x00,
	0x00, 0x00, 0x00, 0x00,
	0x00, 0x00, 0x00, 0x00,
	0x00, 0x00, 0x00, 0x00,

	0x00, 0x00, 0x00, 0x00, /* ICE_UDP_ILOS 54 */
	0x00, 0x10, 0x00, 0x00,

	0x00, 0x00, 0x00, 0x00, /* needed for ESP packets */
	0x00, 0x00, 0x00, 0x00,

	0x00, 0x00, /* 2 bytes for 4 byte alignment */
};

/* Outer IPv4 + Outer UDP + GTP + Inner IPv4 + Inner TCP */
ICE_DECLARE_PKT_OFFSETS(ipv4_gtpu_ipv4_tcp) = {
	{ ICE_MAC_OFOS,		0 },
	{ ICE_IPV4_OFOS,	14 },
	{ ICE_UDP_OF,		34 },
	{ ICE_GTP,		42 },
	{ ICE_IPV4_IL,		62 },
	{ ICE_TCP_IL,		82 },
	{ ICE_PROTOCOL_LAST,	0 },
};

ICE_DECLARE_PKT_TEMPLATE(ipv4_gtpu_ipv4_tcp) = {
	0x00, 0x00, 0x00, 0x00, /* Ethernet 0 */
	0x00, 0x00, 0x00, 0x00,
	0x00, 0x00, 0x00, 0x00,
	0x08, 0x00,

	0x45, 0x00, 0x00, 0x58, /* IP 14 */
	0x00, 0x00, 0x00, 0x00,
	0x00, 0x11, 0x00, 0x00,
	0x00, 0x00, 0x00, 0x00,
	0x00, 0x00, 0x00, 0x00,

	0x00, 0x00, 0x08, 0x68, /* UDP 34 */
	0x00, 0x44, 0x00, 0x00,

	0x34, 0xff, 0x00, 0x34, /* ICE_GTP Header 42 */
	0x00, 0x00, 0x00, 0x00,
	0x00, 0x00, 0x00, 0x85,

	0x02, 0x00, 0x00, 0x00, /* GTP_PDUSession_ExtensionHeader 54 */
	0x00, 0x00, 0x00, 0x00,

	0x45, 0x00, 0x00, 0x28, /* IP 62 */
	0x00, 0x00, 0x00, 0x00,
	0x00, 0x06, 0x00, 0x00,
	0x00, 0x00, 0x00, 0x00,
	0x00, 0x00, 0x00, 0x00,

	0x00, 0x00, 0x00, 0x00, /* TCP 82 */
	0x00, 0x00, 0x00, 0x00,
	0x00, 0x00, 0x00, 0x00,
	0x50, 0x00, 0x00, 0x00,
	0x00, 0x00, 0x00, 0x00,

	0x00, 0x00, /* 2 bytes for 4 byte alignment */
};

/* Outer IPv4 + Outer UDP + GTP + Inner IPv4 + Inner UDP */
ICE_DECLARE_PKT_OFFSETS(ipv4_gtpu_ipv4_udp) = {
	{ ICE_MAC_OFOS,		0 },
	{ ICE_IPV4_OFOS,	14 },
	{ ICE_UDP_OF,		34 },
	{ ICE_GTP,		42 },
	{ ICE_IPV4_IL,		62 },
	{ ICE_UDP_ILOS,		82 },
	{ ICE_PROTOCOL_LAST,	0 },
};

ICE_DECLARE_PKT_TEMPLATE(ipv4_gtpu_ipv4_udp) = {
	0x00, 0x00, 0x00, 0x00, /* Ethernet 0 */
	0x00, 0x00, 0x00, 0x00,
	0x00, 0x00, 0x00, 0x00,
	0x08, 0x00,

	0x45, 0x00, 0x00, 0x4c, /* IP 14 */
	0x00, 0x00, 0x00, 0x00,
	0x00, 0x11, 0x00, 0x00,
	0x00, 0x00, 0x00, 0x00,
	0x00, 0x00, 0x00, 0x00,

	0x00, 0x00, 0x08, 0x68, /* UDP 34 */
	0x00, 0x38, 0x00, 0x00,

	0x34, 0xff, 0x00, 0x28, /* ICE_GTP Header 42 */
	0x00, 0x00, 0x00, 0x00,
	0x00, 0x00, 0x00, 0x85,

	0x02, 0x00, 0x00, 0x00, /* GTP_PDUSession_ExtensionHeader 54 */
	0x00, 0x00, 0x00, 0x00,

	0x45, 0x00, 0x00, 0x1c, /* IP 62 */
	0x00, 0x00, 0x00, 0x00,
	0x00, 0x11, 0x00, 0x00,
	0x00, 0x00, 0x00, 0x00,
	0x00, 0x00, 0x00, 0x00,

	0x00, 0x00, 0x00, 0x00, /* UDP 82 */
	0x00, 0x08, 0x00, 0x00,

	0x00, 0x00, /* 2 bytes for 4 byte alignment */
};

/* Outer IPv6 + Outer UDP + GTP + Inner IPv4 + Inner TCP */
ICE_DECLARE_PKT_OFFSETS(ipv4_gtpu_ipv6_tcp) = {
	{ ICE_MAC_OFOS,		0 },
	{ ICE_IPV4_OFOS,	14 },
	{ ICE_UDP_OF,		34 },
	{ ICE_GTP,		42 },
	{ ICE_IPV6_IL,		62 },
	{ ICE_TCP_IL,		102 },
	{ ICE_PROTOCOL_LAST,	0 },
};

ICE_DECLARE_PKT_TEMPLATE(ipv4_gtpu_ipv6_tcp) = {
	0x00, 0x00, 0x00, 0x00, /* Ethernet 0 */
	0x00, 0x00, 0x00, 0x00,
	0x00, 0x00, 0x00, 0x00,
	0x08, 0x00,

	0x45, 0x00, 0x00, 0x6c, /* IP 14 */
	0x00, 0x00, 0x00, 0x00,
	0x00, 0x11, 0x00, 0x00,
	0x00, 0x00, 0x00, 0x00,
	0x00, 0x00, 0x00, 0x00,

	0x00, 0x00, 0x08, 0x68, /* UDP 34 */
	0x00, 0x58, 0x00, 0x00,

	0x34, 0xff, 0x00, 0x48, /* ICE_GTP Header 42 */
	0x00, 0x00, 0x00, 0x00,
	0x00, 0x00, 0x00, 0x85,

	0x02, 0x00, 0x00, 0x00, /* GTP_PDUSession_ExtensionHeader 54 */
	0x00, 0x00, 0x00, 0x00,

	0x60, 0x00, 0x00, 0x00, /* IPv6 62 */
	0x00, 0x14, 0x06, 0x00,
	0x00, 0x00, 0x00, 0x00,
	0x00, 0x00, 0x00, 0x00,
	0x00, 0x00, 0x00, 0x00,
	0x00, 0x00, 0x00, 0x00,
	0x00, 0x00, 0x00, 0x00,
	0x00, 0x00, 0x00, 0x00,
	0x00, 0x00, 0x00, 0x00,
	0x00, 0x00, 0x00, 0x00,

	0x00, 0x00, 0x00, 0x00, /* TCP 102 */
	0x00, 0x00, 0x00, 0x00,
	0x00, 0x00, 0x00, 0x00,
	0x50, 0x00, 0x00, 0x00,
	0x00, 0x00, 0x00, 0x00,

	0x00, 0x00, /* 2 bytes for 4 byte alignment */
};

ICE_DECLARE_PKT_OFFSETS(ipv4_gtpu_ipv6_udp) = {
	{ ICE_MAC_OFOS,		0 },
	{ ICE_IPV4_OFOS,	14 },
	{ ICE_UDP_OF,		34 },
	{ ICE_GTP,		42 },
	{ ICE_IPV6_IL,		62 },
	{ ICE_UDP_ILOS,		102 },
	{ ICE_PROTOCOL_LAST,	0 },
};

ICE_DECLARE_PKT_TEMPLATE(ipv4_gtpu_ipv6_udp) = {
	0x00, 0x00, 0x00, 0x00, /* Ethernet 0 */
	0x00, 0x00, 0x00, 0x00,
	0x00, 0x00, 0x00, 0x00,
	0x08, 0x00,

	0x45, 0x00, 0x00, 0x60, /* IP 14 */
	0x00, 0x00, 0x00, 0x00,
	0x00, 0x11, 0x00, 0x00,
	0x00, 0x00, 0x00, 0x00,
	0x00, 0x00, 0x00, 0x00,

	0x00, 0x00, 0x08, 0x68, /* UDP 34 */
	0x00, 0x4c, 0x00, 0x00,

	0x34, 0xff, 0x00, 0x3c, /* ICE_GTP Header 42 */
	0x00, 0x00, 0x00, 0x00,
	0x00, 0x00, 0x00, 0x85,

	0x02, 0x00, 0x00, 0x00, /* GTP_PDUSession_ExtensionHeader 54 */
	0x00, 0x00, 0x00, 0x00,

	0x60, 0x00, 0x00, 0x00, /* IPv6 62 */
	0x00, 0x08, 0x11, 0x00,
	0x00, 0x00, 0x00, 0x00,
	0x00, 0x00, 0x00, 0x00,
	0x00, 0x00, 0x00, 0x00,
	0x00, 0x00, 0x00, 0x00,
	0x00, 0x00, 0x00, 0x00,
	0x00, 0x00, 0x00, 0x00,
	0x00, 0x00, 0x00, 0x00,
	0x00, 0x00, 0x00, 0x00,

	0x00, 0x00, 0x00, 0x00, /* UDP 102 */
	0x00, 0x08, 0x00, 0x00,

	0x00, 0x00, /* 2 bytes for 4 byte alignment */
};

ICE_DECLARE_PKT_OFFSETS(ipv6_gtpu_ipv4_tcp) = {
	{ ICE_MAC_OFOS,		0 },
	{ ICE_IPV6_OFOS,	14 },
	{ ICE_UDP_OF,		54 },
	{ ICE_GTP,		62 },
	{ ICE_IPV4_IL,		82 },
	{ ICE_TCP_IL,		102 },
	{ ICE_PROTOCOL_LAST,	0 },
};

ICE_DECLARE_PKT_TEMPLATE(ipv6_gtpu_ipv4_tcp) = {
	0x00, 0x00, 0x00, 0x00, /* Ethernet 0 */
	0x00, 0x00, 0x00, 0x00,
	0x00, 0x00, 0x00, 0x00,
	0x86, 0xdd,

	0x60, 0x00, 0x00, 0x00, /* IPv6 14 */
	0x00, 0x44, 0x11, 0x00,
	0x00, 0x00, 0x00, 0x00,
	0x00, 0x00, 0x00, 0x00,
	0x00, 0x00, 0x00, 0x00,
	0x00, 0x00, 0x00, 0x00,
	0x00, 0x00, 0x00, 0x00,
	0x00, 0x00, 0x00, 0x00,
	0x00, 0x00, 0x00, 0x00,
	0x00, 0x00, 0x00, 0x00,

	0x00, 0x00, 0x08, 0x68, /* UDP 54 */
	0x00, 0x44, 0x00, 0x00,

	0x34, 0xff, 0x00, 0x34, /* ICE_GTP Header 62 */
	0x00, 0x00, 0x00, 0x00,
	0x00, 0x00, 0x00, 0x85,

	0x02, 0x00, 0x00, 0x00, /* GTP_PDUSession_ExtensionHeader 74 */
	0x00, 0x00, 0x00, 0x00,

	0x45, 0x00, 0x00, 0x28, /* IP 82 */
	0x00, 0x00, 0x00, 0x00,
	0x00, 0x06, 0x00, 0x00,
	0x00, 0x00, 0x00, 0x00,
	0x00, 0x00, 0x00, 0x00,

	0x00, 0x00, 0x00, 0x00, /* TCP 102 */
	0x00, 0x00, 0x00, 0x00,
	0x00, 0x00, 0x00, 0x00,
	0x50, 0x00, 0x00, 0x00,
	0x00, 0x00, 0x00, 0x00,

	0x00, 0x00, /* 2 bytes for 4 byte alignment */
};

ICE_DECLARE_PKT_OFFSETS(ipv6_gtpu_ipv4_udp) = {
	{ ICE_MAC_OFOS,		0 },
	{ ICE_IPV6_OFOS,	14 },
	{ ICE_UDP_OF,		54 },
	{ ICE_GTP,		62 },
	{ ICE_IPV4_IL,		82 },
	{ ICE_UDP_ILOS,		102 },
	{ ICE_PROTOCOL_LAST,	0 },
};

ICE_DECLARE_PKT_TEMPLATE(ipv6_gtpu_ipv4_udp) = {
	0x00, 0x00, 0x00, 0x00, /* Ethernet 0 */
	0x00, 0x00, 0x00, 0x00,
	0x00, 0x00, 0x00, 0x00,
	0x86, 0xdd,

	0x60, 0x00, 0x00, 0x00, /* IPv6 14 */
	0x00, 0x38, 0x11, 0x00,
	0x00, 0x00, 0x00, 0x00,
	0x00, 0x00, 0x00, 0x00,
	0x00, 0x00, 0x00, 0x00,
	0x00, 0x00, 0x00, 0x00,
	0x00, 0x00, 0x00, 0x00,
	0x00, 0x00, 0x00, 0x00,
	0x00, 0x00, 0x00, 0x00,
	0x00, 0x00, 0x00, 0x00,

	0x00, 0x00, 0x08, 0x68, /* UDP 54 */
	0x00, 0x38, 0x00, 0x00,

	0x34, 0xff, 0x00, 0x28, /* ICE_GTP Header 62 */
	0x00, 0x00, 0x00, 0x00,
	0x00, 0x00, 0x00, 0x85,

	0x02, 0x00, 0x00, 0x00, /* GTP_PDUSession_ExtensionHeader 74 */
	0x00, 0x00, 0x00, 0x00,

	0x45, 0x00, 0x00, 0x1c, /* IP 82 */
	0x00, 0x00, 0x00, 0x00,
	0x00, 0x11, 0x00, 0x00,
	0x00, 0x00, 0x00, 0x00,
	0x00, 0x00, 0x00, 0x00,

	0x00, 0x00, 0x00, 0x00, /* UDP 102 */
	0x00, 0x08, 0x00, 0x00,

	0x00, 0x00, /* 2 bytes for 4 byte alignment */
};

ICE_DECLARE_PKT_OFFSETS(ipv6_gtpu_ipv6_tcp) = {
	{ ICE_MAC_OFOS,		0 },
	{ ICE_IPV6_OFOS,	14 },
	{ ICE_UDP_OF,		54 },
	{ ICE_GTP,		62 },
	{ ICE_IPV6_IL,		82 },
	{ ICE_TCP_IL,		122 },
	{ ICE_PROTOCOL_LAST,	0 },
};

ICE_DECLARE_PKT_TEMPLATE(ipv6_gtpu_ipv6_tcp) = {
	0x00, 0x00, 0x00, 0x00, /* Ethernet 0 */
	0x00, 0x00, 0x00, 0x00,
	0x00, 0x00, 0x00, 0x00,
	0x86, 0xdd,

	0x60, 0x00, 0x00, 0x00, /* IPv6 14 */
	0x00, 0x58, 0x11, 0x00,
	0x00, 0x00, 0x00, 0x00,
	0x00, 0x00, 0x00, 0x00,
	0x00, 0x00, 0x00, 0x00,
	0x00, 0x00, 0x00, 0x00,
	0x00, 0x00, 0x00, 0x00,
	0x00, 0x00, 0x00, 0x00,
	0x00, 0x00, 0x00, 0x00,
	0x00, 0x00, 0x00, 0x00,

	0x00, 0x00, 0x08, 0x68, /* UDP 54 */
	0x00, 0x58, 0x00, 0x00,

	0x34, 0xff, 0x00, 0x48, /* ICE_GTP Header 62 */
	0x00, 0x00, 0x00, 0x00,
	0x00, 0x00, 0x00, 0x85,

	0x02, 0x00, 0x00, 0x00, /* GTP_PDUSession_ExtensionHeader 74 */
	0x00, 0x00, 0x00, 0x00,

	0x60, 0x00, 0x00, 0x00, /* IPv6 82 */
	0x00, 0x14, 0x06, 0x00,
	0x00, 0x00, 0x00, 0x00,
	0x00, 0x00, 0x00, 0x00,
	0x00, 0x00, 0x00, 0x00,
	0x00, 0x00, 0x00, 0x00,
	0x00, 0x00, 0x00, 0x00,
	0x00, 0x00, 0x00, 0x00,
	0x00, 0x00, 0x00, 0x00,
	0x00, 0x00, 0x00, 0x00,

	0x00, 0x00, 0x00, 0x00, /* TCP 122 */
	0x00, 0x00, 0x00, 0x00,
	0x00, 0x00, 0x00, 0x00,
	0x50, 0x00, 0x00, 0x00,
	0x00, 0x00, 0x00, 0x00,

	0x00, 0x00, /* 2 bytes for 4 byte alignment */
};

ICE_DECLARE_PKT_OFFSETS(ipv6_gtpu_ipv6_udp) = {
	{ ICE_MAC_OFOS,		0 },
	{ ICE_IPV6_OFOS,	14 },
	{ ICE_UDP_OF,		54 },
	{ ICE_GTP,		62 },
	{ ICE_IPV6_IL,		82 },
	{ ICE_UDP_ILOS,		122 },
	{ ICE_PROTOCOL_LAST,	0 },
};

ICE_DECLARE_PKT_TEMPLATE(ipv6_gtpu_ipv6_udp) = {
	0x00, 0x00, 0x00, 0x00, /* Ethernet 0 */
	0x00, 0x00, 0x00, 0x00,
	0x00, 0x00, 0x00, 0x00,
	0x86, 0xdd,

	0x60, 0x00, 0x00, 0x00, /* IPv6 14 */
	0x00, 0x4c, 0x11, 0x00,
	0x00, 0x00, 0x00, 0x00,
	0x00, 0x00, 0x00, 0x00,
	0x00, 0x00, 0x00, 0x00,
	0x00, 0x00, 0x00, 0x00,
	0x00, 0x00, 0x00, 0x00,
	0x00, 0x00, 0x00, 0x00,
	0x00, 0x00, 0x00, 0x00,
	0x00, 0x00, 0x00, 0x00,

	0x00, 0x00, 0x08, 0x68, /* UDP 54 */
	0x00, 0x4c, 0x00, 0x00,

	0x34, 0xff, 0x00, 0x3c, /* ICE_GTP Header 62 */
	0x00, 0x00, 0x00, 0x00,
	0x00, 0x00, 0x00, 0x85,

	0x02, 0x00, 0x00, 0x00, /* GTP_PDUSession_ExtensionHeader 74 */
	0x00, 0x00, 0x00, 0x00,

	0x60, 0x00, 0x00, 0x00, /* IPv6 82 */
	0x00, 0x08, 0x11, 0x00,
	0x00, 0x00, 0x00, 0x00,
	0x00, 0x00, 0x00, 0x00,
	0x00, 0x00, 0x00, 0x00,
	0x00, 0x00, 0x00, 0x00,
	0x00, 0x00, 0x00, 0x00,
	0x00, 0x00, 0x00, 0x00,
	0x00, 0x00, 0x00, 0x00,
	0x00, 0x00, 0x00, 0x00,

	0x00, 0x00, 0x00, 0x00, /* UDP 122 */
	0x00, 0x08, 0x00, 0x00,

	0x00, 0x00, /* 2 bytes for 4 byte alignment */
};

ICE_DECLARE_PKT_OFFSETS(ipv4_gtpu_ipv4) = {
	{ ICE_MAC_OFOS,		0 },
	{ ICE_IPV4_OFOS,	14 },
	{ ICE_UDP_OF,		34 },
	{ ICE_GTP_NO_PAY,	42 },
	{ ICE_PROTOCOL_LAST,	0 },
};

ICE_DECLARE_PKT_TEMPLATE(ipv4_gtpu_ipv4) = {
	0x00, 0x00, 0x00, 0x00, /* ICE_MAC_OFOS 0 */
	0x00, 0x00, 0x00, 0x00,
	0x00, 0x00, 0x00, 0x00,
	0x08, 0x00,

	0x45, 0x00, 0x00, 0x44, /* ICE_IPV4_OFOS 14 */
	0x00, 0x00, 0x40, 0x00,
	0x40, 0x11, 0x00, 0x00,
	0x00, 0x00, 0x00, 0x00,
	0x00, 0x00, 0x00, 0x00,

	0x08, 0x68, 0x08, 0x68, /* ICE_UDP_OF 34 */
	0x00, 0x00, 0x00, 0x00,

	0x34, 0xff, 0x00, 0x28, /* ICE_GTP 42 */
	0x00, 0x00, 0x00, 0x00,
	0x00, 0x00, 0x00, 0x85,

	0x02, 0x00, 0x00, 0x00, /* PDU Session extension header */
	0x00, 0x00, 0x00, 0x00,

	0x45, 0x00, 0x00, 0x14, /* ICE_IPV4_IL 62 */
	0x00, 0x00, 0x40, 0x00,
	0x40, 0x00, 0x00, 0x00,
	0x00, 0x00, 0x00, 0x00,
	0x00, 0x00, 0x00, 0x00,
	0x00, 0x00,
};

ICE_DECLARE_PKT_OFFSETS(ipv6_gtp) = {
	{ ICE_MAC_OFOS,		0 },
	{ ICE_IPV6_OFOS,	14 },
	{ ICE_UDP_OF,		54 },
	{ ICE_GTP_NO_PAY,	62 },
	{ ICE_PROTOCOL_LAST,	0 },
};

ICE_DECLARE_PKT_TEMPLATE(ipv6_gtp) = {
	0x00, 0x00, 0x00, 0x00, /* ICE_MAC_OFOS 0 */
	0x00, 0x00, 0x00, 0x00,
	0x00, 0x00, 0x00, 0x00,
	0x86, 0xdd,

	0x60, 0x00, 0x00, 0x00, /* ICE_IPV6_OFOS 14 */
	0x00, 0x6c, 0x11, 0x00, /* Next header UDP*/
	0x00, 0x00, 0x00, 0x00,
	0x00, 0x00, 0x00, 0x00,
	0x00, 0x00, 0x00, 0x00,
	0x00, 0x00, 0x00, 0x00,
	0x00, 0x00, 0x00, 0x00,
	0x00, 0x00, 0x00, 0x00,
	0x00, 0x00, 0x00, 0x00,
	0x00, 0x00, 0x00, 0x00,

	0x08, 0x68, 0x08, 0x68, /* ICE_UDP_OF 54 */
	0x00, 0x00, 0x00, 0x00,

	0x30, 0x00, 0x00, 0x28, /* ICE_GTP 62 */
	0x00, 0x00, 0x00, 0x00,

	0x00, 0x00,
};

ICE_DECLARE_PKT_OFFSETS(pppoe_ipv4_tcp) = {
	{ ICE_MAC_OFOS,		0 },
	{ ICE_ETYPE_OL,		12 },
	{ ICE_PPPOE,		14 },
	{ ICE_IPV4_OFOS,	22 },
	{ ICE_TCP_IL,		42 },
	{ ICE_PROTOCOL_LAST,	0 },
};

ICE_DECLARE_PKT_TEMPLATE(pppoe_ipv4_tcp) = {
	0x00, 0x00, 0x00, 0x00, /* ICE_MAC_OFOS 0 */
	0x00, 0x00, 0x00, 0x00,
	0x00, 0x00, 0x00, 0x00,

	0x88, 0x64,		/* ICE_ETYPE_OL 12 */

	0x11, 0x00, 0x00, 0x00, /* ICE_PPPOE 14 */
	0x00, 0x16,

	0x00, 0x21,		/* PPP Link Layer 20 */

	0x45, 0x00, 0x00, 0x28, /* ICE_IPV4_OFOS 22 */
	0x00, 0x01, 0x00, 0x00,
	0x00, 0x06, 0x00, 0x00,
	0x00, 0x00, 0x00, 0x00,
	0x00, 0x00, 0x00, 0x00,

	0x00, 0x00, 0x00, 0x00, /* ICE_TCP_IL 42 */
	0x00, 0x00, 0x00, 0x00,
	0x00, 0x00, 0x00, 0x00,
	0x50, 0x00, 0x00, 0x00,
	0x00, 0x00, 0x00, 0x00,

	0x00, 0x00,		/* 2 bytes for 4 bytes alignment */
};

ICE_DECLARE_PKT_OFFSETS(pppoe_ipv4_udp) = {
	{ ICE_MAC_OFOS,		0 },
	{ ICE_ETYPE_OL,		12 },
	{ ICE_PPPOE,		14 },
	{ ICE_IPV4_OFOS,	22 },
	{ ICE_UDP_ILOS,		42 },
	{ ICE_PROTOCOL_LAST,	0 },
};

ICE_DECLARE_PKT_TEMPLATE(pppoe_ipv4_udp) = {
	0x00, 0x00, 0x00, 0x00, /* ICE_MAC_OFOS 0 */
	0x00, 0x00, 0x00, 0x00,
	0x00, 0x00, 0x00, 0x00,

	0x88, 0x64,		/* ICE_ETYPE_OL 12 */

	0x11, 0x00, 0x00, 0x00, /* ICE_PPPOE 14 */
	0x00, 0x16,

	0x00, 0x21,		/* PPP Link Layer 20 */

	0x45, 0x00, 0x00, 0x1c, /* ICE_IPV4_OFOS 22 */
	0x00, 0x01, 0x00, 0x00,
	0x00, 0x11, 0x00, 0x00,
	0x00, 0x00, 0x00, 0x00,
	0x00, 0x00, 0x00, 0x00,

	0x00, 0x00, 0x00, 0x00, /* ICE_UDP_ILOS 42 */
	0x00, 0x08, 0x00, 0x00,

	0x00, 0x00,		/* 2 bytes for 4 bytes alignment */
};

ICE_DECLARE_PKT_OFFSETS(pppoe_ipv6_tcp) = {
	{ ICE_MAC_OFOS,		0 },
	{ ICE_ETYPE_OL,		12 },
	{ ICE_PPPOE,		14 },
	{ ICE_IPV6_OFOS,	22 },
	{ ICE_TCP_IL,		62 },
	{ ICE_PROTOCOL_LAST,	0 },
};

ICE_DECLARE_PKT_TEMPLATE(pppoe_ipv6_tcp) = {
	0x00, 0x00, 0x00, 0x00, /* ICE_MAC_OFOS 0 */
	0x00, 0x00, 0x00, 0x00,
	0x00, 0x00, 0x00, 0x00,

	0x88, 0x64,		/* ICE_ETYPE_OL 12 */

	0x11, 0x00, 0x00, 0x00, /* ICE_PPPOE 14 */
	0x00, 0x2a,

	0x00, 0x57,		/* PPP Link Layer 20 */

	0x60, 0x00, 0x00, 0x00, /* ICE_IPV6_OFOS 22 */
	0x00, 0x14, 0x06, 0x00, /* Next header is TCP */
	0x00, 0x00, 0x00, 0x00,
	0x00, 0x00, 0x00, 0x00,
	0x00, 0x00, 0x00, 0x00,
	0x00, 0x00, 0x00, 0x00,
	0x00, 0x00, 0x00, 0x00,
	0x00, 0x00, 0x00, 0x00,
	0x00, 0x00, 0x00, 0x00,
	0x00, 0x00, 0x00, 0x00,

	0x00, 0x00, 0x00, 0x00, /* ICE_TCP_IL 62 */
	0x00, 0x00, 0x00, 0x00,
	0x00, 0x00, 0x00, 0x00,
	0x50, 0x00, 0x00, 0x00,
	0x00, 0x00, 0x00, 0x00,

	0x00, 0x00,		/* 2 bytes for 4 bytes alignment */
};

ICE_DECLARE_PKT_OFFSETS(pppoe_ipv6_udp) = {
	{ ICE_MAC_OFOS,		0 },
	{ ICE_ETYPE_OL,		12 },
	{ ICE_PPPOE,		14 },
	{ ICE_IPV6_OFOS,	22 },
	{ ICE_UDP_ILOS,		62 },
	{ ICE_PROTOCOL_LAST,	0 },
};

ICE_DECLARE_PKT_TEMPLATE(pppoe_ipv6_udp) = {
	0x00, 0x00, 0x00, 0x00, /* ICE_MAC_OFOS 0 */
	0x00, 0x00, 0x00, 0x00,
	0x00, 0x00, 0x00, 0x00,

	0x88, 0x64,		/* ICE_ETYPE_OL 12 */

	0x11, 0x00, 0x00, 0x00, /* ICE_PPPOE 14 */
	0x00, 0x2a,

	0x00, 0x57,		/* PPP Link Layer 20 */

	0x60, 0x00, 0x00, 0x00, /* ICE_IPV6_OFOS 22 */
	0x00, 0x08, 0x11, 0x00, /* Next header UDP*/
	0x00, 0x00, 0x00, 0x00,
	0x00, 0x00, 0x00, 0x00,
	0x00, 0x00, 0x00, 0x00,
	0x00, 0x00, 0x00, 0x00,
	0x00, 0x00, 0x00, 0x00,
	0x00, 0x00, 0x00, 0x00,
	0x00, 0x00, 0x00, 0x00,
	0x00, 0x00, 0x00, 0x00,

	0x00, 0x00, 0x00, 0x00, /* ICE_UDP_ILOS 62 */
	0x00, 0x08, 0x00, 0x00,

	0x00, 0x00,		/* 2 bytes for 4 bytes alignment */
};

ICE_DECLARE_PKT_OFFSETS(ipv4_l2tpv3) = {
	{ ICE_MAC_OFOS,		0 },
	{ ICE_ETYPE_OL,		12 },
	{ ICE_IPV4_OFOS,	14 },
	{ ICE_L2TPV3,		34 },
	{ ICE_PROTOCOL_LAST,	0 },
};

ICE_DECLARE_PKT_TEMPLATE(ipv4_l2tpv3) = {
	0x00, 0x00, 0x00, 0x00, /* ICE_MAC_OFOS 0 */
	0x00, 0x00, 0x00, 0x00,
	0x00, 0x00, 0x00, 0x00,

	0x08, 0x00,		/* ICE_ETYPE_OL 12 */

	0x45, 0x00, 0x00, 0x20, /* ICE_IPV4_IL 14 */
	0x00, 0x00, 0x40, 0x00,
	0x40, 0x73, 0x00, 0x00,
	0x00, 0x00, 0x00, 0x00,
	0x00, 0x00, 0x00, 0x00,

	0x00, 0x00, 0x00, 0x00, /* ICE_L2TPV3 34 */
	0x00, 0x00, 0x00, 0x00,
	0x00, 0x00, 0x00, 0x00,
	0x00, 0x00,		/* 2 bytes for 4 bytes alignment */
};

ICE_DECLARE_PKT_OFFSETS(ipv6_l2tpv3) = {
	{ ICE_MAC_OFOS,		0 },
	{ ICE_ETYPE_OL,		12 },
	{ ICE_IPV6_OFOS,	14 },
	{ ICE_L2TPV3,		54 },
	{ ICE_PROTOCOL_LAST,	0 },
};

ICE_DECLARE_PKT_TEMPLATE(ipv6_l2tpv3) = {
	0x00, 0x00, 0x00, 0x00, /* ICE_MAC_OFOS 0 */
	0x00, 0x00, 0x00, 0x00,
	0x00, 0x00, 0x00, 0x00,

	0x86, 0xDD,		/* ICE_ETYPE_OL 12 */

	0x60, 0x00, 0x00, 0x00, /* ICE_IPV6_IL 14 */
	0x00, 0x0c, 0x73, 0x40,
	0x00, 0x00, 0x00, 0x00,
	0x00, 0x00, 0x00, 0x00,
	0x00, 0x00, 0x00, 0x00,
	0x00, 0x00, 0x00, 0x00,
	0x00, 0x00, 0x00, 0x00,
	0x00, 0x00, 0x00, 0x00,
	0x00, 0x00, 0x00, 0x00,
	0x00, 0x00, 0x00, 0x00,

	0x00, 0x00, 0x00, 0x00, /* ICE_L2TPV3 54 */
	0x00, 0x00, 0x00, 0x00,
	0x00, 0x00, 0x00, 0x00,
	0x00, 0x00,		/* 2 bytes for 4 bytes alignment */
};

static const struct ice_dummy_pkt_profile ice_dummy_pkt_profiles[] = {
	ICE_PKT_PROFILE(ipv6_gtp, ICE_PKT_TUN_GTPU | ICE_PKT_OUTER_IPV6 |
				  ICE_PKT_GTP_NOPAY),
	ICE_PKT_PROFILE(ipv6_gtpu_ipv6_udp, ICE_PKT_TUN_GTPU |
					    ICE_PKT_OUTER_IPV6 |
					    ICE_PKT_INNER_IPV6 |
					    ICE_PKT_INNER_UDP),
	ICE_PKT_PROFILE(ipv6_gtpu_ipv6_tcp, ICE_PKT_TUN_GTPU |
					    ICE_PKT_OUTER_IPV6 |
					    ICE_PKT_INNER_IPV6),
	ICE_PKT_PROFILE(ipv6_gtpu_ipv4_udp, ICE_PKT_TUN_GTPU |
					    ICE_PKT_OUTER_IPV6 |
					    ICE_PKT_INNER_UDP),
	ICE_PKT_PROFILE(ipv6_gtpu_ipv4_tcp, ICE_PKT_TUN_GTPU |
					    ICE_PKT_OUTER_IPV6),
	ICE_PKT_PROFILE(ipv4_gtpu_ipv4, ICE_PKT_TUN_GTPU | ICE_PKT_GTP_NOPAY),
	ICE_PKT_PROFILE(ipv4_gtpu_ipv6_udp, ICE_PKT_TUN_GTPU |
					    ICE_PKT_INNER_IPV6 |
					    ICE_PKT_INNER_UDP),
	ICE_PKT_PROFILE(ipv4_gtpu_ipv6_tcp, ICE_PKT_TUN_GTPU |
					    ICE_PKT_INNER_IPV6),
	ICE_PKT_PROFILE(ipv4_gtpu_ipv4_udp, ICE_PKT_TUN_GTPU |
					    ICE_PKT_INNER_UDP),
	ICE_PKT_PROFILE(ipv4_gtpu_ipv4_tcp, ICE_PKT_TUN_GTPU),
	ICE_PKT_PROFILE(ipv6_gtp, ICE_PKT_TUN_GTPC | ICE_PKT_OUTER_IPV6),
	ICE_PKT_PROFILE(ipv4_gtpu_ipv4, ICE_PKT_TUN_GTPC),
	ICE_PKT_PROFILE(pppoe_ipv6_udp, ICE_PKT_PPPOE | ICE_PKT_OUTER_IPV6 |
					ICE_PKT_INNER_UDP),
	ICE_PKT_PROFILE(pppoe_ipv6_tcp, ICE_PKT_PPPOE | ICE_PKT_OUTER_IPV6),
	ICE_PKT_PROFILE(pppoe_ipv4_udp, ICE_PKT_PPPOE | ICE_PKT_INNER_UDP),
	ICE_PKT_PROFILE(pppoe_ipv4_tcp, ICE_PKT_PPPOE),
	ICE_PKT_PROFILE(gre_ipv6_tcp, ICE_PKT_TUN_NVGRE | ICE_PKT_INNER_IPV6 |
				      ICE_PKT_INNER_TCP),
	ICE_PKT_PROFILE(gre_tcp, ICE_PKT_TUN_NVGRE | ICE_PKT_INNER_TCP),
	ICE_PKT_PROFILE(gre_ipv6_udp, ICE_PKT_TUN_NVGRE | ICE_PKT_INNER_IPV6),
	ICE_PKT_PROFILE(gre_udp, ICE_PKT_TUN_NVGRE),
	ICE_PKT_PROFILE(udp_tun_ipv6_tcp, ICE_PKT_TUN_UDP |
					  ICE_PKT_INNER_IPV6 |
					  ICE_PKT_INNER_TCP),
	ICE_PKT_PROFILE(ipv6_l2tpv3, ICE_PKT_L2TPV3 | ICE_PKT_OUTER_IPV6),
	ICE_PKT_PROFILE(ipv4_l2tpv3, ICE_PKT_L2TPV3),
	ICE_PKT_PROFILE(udp_tun_tcp, ICE_PKT_TUN_UDP | ICE_PKT_INNER_TCP),
	ICE_PKT_PROFILE(udp_tun_ipv6_udp, ICE_PKT_TUN_UDP |
					  ICE_PKT_INNER_IPV6),
	ICE_PKT_PROFILE(udp_tun_udp, ICE_PKT_TUN_UDP),
	ICE_PKT_PROFILE(udp_ipv6, ICE_PKT_OUTER_IPV6 | ICE_PKT_INNER_UDP),
	ICE_PKT_PROFILE(udp, ICE_PKT_INNER_UDP),
	ICE_PKT_PROFILE(tcp_ipv6, ICE_PKT_OUTER_IPV6),
	ICE_PKT_PROFILE(tcp, 0),
};

/* this is a recipe to profile association bitmap */
static DECLARE_BITMAP(recipe_to_profile[ICE_MAX_NUM_RECIPES],
			  ICE_MAX_NUM_PROFILES);

/* this is a profile to recipe association bitmap */
static DECLARE_BITMAP(profile_to_recipe[ICE_MAX_NUM_PROFILES],
			  ICE_MAX_NUM_RECIPES);

/**
 * ice_init_def_sw_recp - initialize the recipe book keeping tables
 * @hw: pointer to the HW struct
 *
 * Allocate memory for the entire recipe table and initialize the structures/
 * entries corresponding to basic recipes.
 */
int ice_init_def_sw_recp(struct ice_hw *hw)
{
	struct ice_sw_recipe *recps;
	u8 i;

	recps = devm_kcalloc(ice_hw_to_dev(hw), ICE_MAX_NUM_RECIPES,
			     sizeof(*recps), GFP_KERNEL);
	if (!recps)
		return -ENOMEM;

	for (i = 0; i < ICE_MAX_NUM_RECIPES; i++) {
		recps[i].root_rid = i;
		INIT_LIST_HEAD(&recps[i].filt_rules);
		INIT_LIST_HEAD(&recps[i].filt_replay_rules);
		INIT_LIST_HEAD(&recps[i].rg_list);
		mutex_init(&recps[i].filt_rule_lock);
	}

	hw->switch_info->recp_list = recps;

	return 0;
}

/**
 * ice_aq_get_sw_cfg - get switch configuration
 * @hw: pointer to the hardware structure
 * @buf: pointer to the result buffer
 * @buf_size: length of the buffer available for response
 * @req_desc: pointer to requested descriptor
 * @num_elems: pointer to number of elements
 * @cd: pointer to command details structure or NULL
 *
 * Get switch configuration (0x0200) to be placed in buf.
 * This admin command returns information such as initial VSI/port number
 * and switch ID it belongs to.
 *
 * NOTE: *req_desc is both an input/output parameter.
 * The caller of this function first calls this function with *request_desc set
 * to 0. If the response from f/w has *req_desc set to 0, all the switch
 * configuration information has been returned; if non-zero (meaning not all
 * the information was returned), the caller should call this function again
 * with *req_desc set to the previous value returned by f/w to get the
 * next block of switch configuration information.
 *
 * *num_elems is output only parameter. This reflects the number of elements
 * in response buffer. The caller of this function to use *num_elems while
 * parsing the response buffer.
 */
static int
ice_aq_get_sw_cfg(struct ice_hw *hw, struct ice_aqc_get_sw_cfg_resp_elem *buf,
		  u16 buf_size, u16 *req_desc, u16 *num_elems,
		  struct ice_sq_cd *cd)
{
	struct ice_aqc_get_sw_cfg *cmd;
	struct ice_aq_desc desc;
	int status;

	ice_fill_dflt_direct_cmd_desc(&desc, ice_aqc_opc_get_sw_cfg);
	cmd = &desc.params.get_sw_conf;
	cmd->element = cpu_to_le16(*req_desc);

	status = ice_aq_send_cmd(hw, &desc, buf, buf_size, cd);
	if (!status) {
		*req_desc = le16_to_cpu(cmd->element);
		*num_elems = le16_to_cpu(cmd->num_elems);
	}

	return status;
}

/**
 * ice_aq_add_vsi
 * @hw: pointer to the HW struct
 * @vsi_ctx: pointer to a VSI context struct
 * @cd: pointer to command details structure or NULL
 *
 * Add a VSI context to the hardware (0x0210)
 */
static int
ice_aq_add_vsi(struct ice_hw *hw, struct ice_vsi_ctx *vsi_ctx,
	       struct ice_sq_cd *cd)
{
	struct ice_aqc_add_update_free_vsi_resp *res;
	struct ice_aqc_add_get_update_free_vsi *cmd;
	struct ice_aq_desc desc;
	int status;

	cmd = &desc.params.vsi_cmd;
	res = &desc.params.add_update_free_vsi_res;

	ice_fill_dflt_direct_cmd_desc(&desc, ice_aqc_opc_add_vsi);

	if (!vsi_ctx->alloc_from_pool)
		cmd->vsi_num = cpu_to_le16(vsi_ctx->vsi_num |
					   ICE_AQ_VSI_IS_VALID);
	cmd->vf_id = vsi_ctx->vf_num;

	cmd->vsi_flags = cpu_to_le16(vsi_ctx->flags);

	desc.flags |= cpu_to_le16(ICE_AQ_FLAG_RD);

	status = ice_aq_send_cmd(hw, &desc, &vsi_ctx->info,
				 sizeof(vsi_ctx->info), cd);

	if (!status) {
		vsi_ctx->vsi_num = le16_to_cpu(res->vsi_num) & ICE_AQ_VSI_NUM_M;
		vsi_ctx->vsis_allocd = le16_to_cpu(res->vsi_used);
		vsi_ctx->vsis_unallocated = le16_to_cpu(res->vsi_free);
	}

	return status;
}

/**
 * ice_aq_free_vsi
 * @hw: pointer to the HW struct
 * @vsi_ctx: pointer to a VSI context struct
 * @keep_vsi_alloc: keep VSI allocation as part of this PF's resources
 * @cd: pointer to command details structure or NULL
 *
 * Free VSI context info from hardware (0x0213)
 */
static int
ice_aq_free_vsi(struct ice_hw *hw, struct ice_vsi_ctx *vsi_ctx,
		bool keep_vsi_alloc, struct ice_sq_cd *cd)
{
	struct ice_aqc_add_update_free_vsi_resp *resp;
	struct ice_aqc_add_get_update_free_vsi *cmd;
	struct ice_aq_desc desc;
	int status;

	cmd = &desc.params.vsi_cmd;
	resp = &desc.params.add_update_free_vsi_res;

	ice_fill_dflt_direct_cmd_desc(&desc, ice_aqc_opc_free_vsi);

	cmd->vsi_num = cpu_to_le16(vsi_ctx->vsi_num | ICE_AQ_VSI_IS_VALID);
	if (keep_vsi_alloc)
		cmd->cmd_flags = cpu_to_le16(ICE_AQ_VSI_KEEP_ALLOC);

	status = ice_aq_send_cmd(hw, &desc, NULL, 0, cd);
	if (!status) {
		vsi_ctx->vsis_allocd = le16_to_cpu(resp->vsi_used);
		vsi_ctx->vsis_unallocated = le16_to_cpu(resp->vsi_free);
	}

	return status;
}

/**
 * ice_aq_update_vsi
 * @hw: pointer to the HW struct
 * @vsi_ctx: pointer to a VSI context struct
 * @cd: pointer to command details structure or NULL
 *
 * Update VSI context in the hardware (0x0211)
 */
static int
ice_aq_update_vsi(struct ice_hw *hw, struct ice_vsi_ctx *vsi_ctx,
		  struct ice_sq_cd *cd)
{
	struct ice_aqc_add_update_free_vsi_resp *resp;
	struct ice_aqc_add_get_update_free_vsi *cmd;
	struct ice_aq_desc desc;
	int status;

	cmd = &desc.params.vsi_cmd;
	resp = &desc.params.add_update_free_vsi_res;

	ice_fill_dflt_direct_cmd_desc(&desc, ice_aqc_opc_update_vsi);

	cmd->vsi_num = cpu_to_le16(vsi_ctx->vsi_num | ICE_AQ_VSI_IS_VALID);

	desc.flags |= cpu_to_le16(ICE_AQ_FLAG_RD);

	status = ice_aq_send_cmd(hw, &desc, &vsi_ctx->info,
				 sizeof(vsi_ctx->info), cd);

	if (!status) {
		vsi_ctx->vsis_allocd = le16_to_cpu(resp->vsi_used);
		vsi_ctx->vsis_unallocated = le16_to_cpu(resp->vsi_free);
	}

	return status;
}

/**
 * ice_is_vsi_valid - check whether the VSI is valid or not
 * @hw: pointer to the HW struct
 * @vsi_handle: VSI handle
 *
 * check whether the VSI is valid or not
 */
bool ice_is_vsi_valid(struct ice_hw *hw, u16 vsi_handle)
{
	return vsi_handle < ICE_MAX_VSI && hw->vsi_ctx[vsi_handle];
}

/**
 * ice_get_hw_vsi_num - return the HW VSI number
 * @hw: pointer to the HW struct
 * @vsi_handle: VSI handle
 *
 * return the HW VSI number
 * Caution: call this function only if VSI is valid (ice_is_vsi_valid)
 */
u16 ice_get_hw_vsi_num(struct ice_hw *hw, u16 vsi_handle)
{
	return hw->vsi_ctx[vsi_handle]->vsi_num;
}

/**
 * ice_get_vsi_ctx - return the VSI context entry for a given VSI handle
 * @hw: pointer to the HW struct
 * @vsi_handle: VSI handle
 *
 * return the VSI context entry for a given VSI handle
 */
struct ice_vsi_ctx *ice_get_vsi_ctx(struct ice_hw *hw, u16 vsi_handle)
{
	return (vsi_handle >= ICE_MAX_VSI) ? NULL : hw->vsi_ctx[vsi_handle];
}

/**
 * ice_save_vsi_ctx - save the VSI context for a given VSI handle
 * @hw: pointer to the HW struct
 * @vsi_handle: VSI handle
 * @vsi: VSI context pointer
 *
 * save the VSI context entry for a given VSI handle
 */
static void
ice_save_vsi_ctx(struct ice_hw *hw, u16 vsi_handle, struct ice_vsi_ctx *vsi)
{
	hw->vsi_ctx[vsi_handle] = vsi;
}

/**
 * ice_clear_vsi_q_ctx - clear VSI queue contexts for all TCs
 * @hw: pointer to the HW struct
 * @vsi_handle: VSI handle
 */
static void ice_clear_vsi_q_ctx(struct ice_hw *hw, u16 vsi_handle)
{
	struct ice_vsi_ctx *vsi = ice_get_vsi_ctx(hw, vsi_handle);
	u8 i;

	if (!vsi)
		return;
	ice_for_each_traffic_class(i) {
		devm_kfree(ice_hw_to_dev(hw), vsi->lan_q_ctx[i]);
		vsi->lan_q_ctx[i] = NULL;
		devm_kfree(ice_hw_to_dev(hw), vsi->rdma_q_ctx[i]);
		vsi->rdma_q_ctx[i] = NULL;
	}
}

/**
 * ice_clear_vsi_ctx - clear the VSI context entry
 * @hw: pointer to the HW struct
 * @vsi_handle: VSI handle
 *
 * clear the VSI context entry
 */
static void ice_clear_vsi_ctx(struct ice_hw *hw, u16 vsi_handle)
{
	struct ice_vsi_ctx *vsi;

	vsi = ice_get_vsi_ctx(hw, vsi_handle);
	if (vsi) {
		ice_clear_vsi_q_ctx(hw, vsi_handle);
		devm_kfree(ice_hw_to_dev(hw), vsi);
		hw->vsi_ctx[vsi_handle] = NULL;
	}
}

/**
 * ice_clear_all_vsi_ctx - clear all the VSI context entries
 * @hw: pointer to the HW struct
 */
void ice_clear_all_vsi_ctx(struct ice_hw *hw)
{
	u16 i;

	for (i = 0; i < ICE_MAX_VSI; i++)
		ice_clear_vsi_ctx(hw, i);
}

/**
 * ice_add_vsi - add VSI context to the hardware and VSI handle list
 * @hw: pointer to the HW struct
 * @vsi_handle: unique VSI handle provided by drivers
 * @vsi_ctx: pointer to a VSI context struct
 * @cd: pointer to command details structure or NULL
 *
 * Add a VSI context to the hardware also add it into the VSI handle list.
 * If this function gets called after reset for existing VSIs then update
 * with the new HW VSI number in the corresponding VSI handle list entry.
 */
int
ice_add_vsi(struct ice_hw *hw, u16 vsi_handle, struct ice_vsi_ctx *vsi_ctx,
	    struct ice_sq_cd *cd)
{
	struct ice_vsi_ctx *tmp_vsi_ctx;
	int status;

	if (vsi_handle >= ICE_MAX_VSI)
		return -EINVAL;
	status = ice_aq_add_vsi(hw, vsi_ctx, cd);
	if (status)
		return status;
	tmp_vsi_ctx = ice_get_vsi_ctx(hw, vsi_handle);
	if (!tmp_vsi_ctx) {
		/* Create a new VSI context */
		tmp_vsi_ctx = devm_kzalloc(ice_hw_to_dev(hw),
					   sizeof(*tmp_vsi_ctx), GFP_KERNEL);
		if (!tmp_vsi_ctx) {
			ice_aq_free_vsi(hw, vsi_ctx, false, cd);
			return -ENOMEM;
		}
		*tmp_vsi_ctx = *vsi_ctx;
		ice_save_vsi_ctx(hw, vsi_handle, tmp_vsi_ctx);
	} else {
		/* update with new HW VSI num */
		tmp_vsi_ctx->vsi_num = vsi_ctx->vsi_num;
	}

	return 0;
}

/**
 * ice_free_vsi- free VSI context from hardware and VSI handle list
 * @hw: pointer to the HW struct
 * @vsi_handle: unique VSI handle
 * @vsi_ctx: pointer to a VSI context struct
 * @keep_vsi_alloc: keep VSI allocation as part of this PF's resources
 * @cd: pointer to command details structure or NULL
 *
 * Free VSI context info from hardware as well as from VSI handle list
 */
int
ice_free_vsi(struct ice_hw *hw, u16 vsi_handle, struct ice_vsi_ctx *vsi_ctx,
	     bool keep_vsi_alloc, struct ice_sq_cd *cd)
{
	int status;

	if (!ice_is_vsi_valid(hw, vsi_handle))
		return -EINVAL;
	vsi_ctx->vsi_num = ice_get_hw_vsi_num(hw, vsi_handle);
	status = ice_aq_free_vsi(hw, vsi_ctx, keep_vsi_alloc, cd);
	if (!status)
		ice_clear_vsi_ctx(hw, vsi_handle);
	return status;
}

/**
 * ice_update_vsi
 * @hw: pointer to the HW struct
 * @vsi_handle: unique VSI handle
 * @vsi_ctx: pointer to a VSI context struct
 * @cd: pointer to command details structure or NULL
 *
 * Update VSI context in the hardware
 */
int
ice_update_vsi(struct ice_hw *hw, u16 vsi_handle, struct ice_vsi_ctx *vsi_ctx,
	       struct ice_sq_cd *cd)
{
	if (!ice_is_vsi_valid(hw, vsi_handle))
		return -EINVAL;
	vsi_ctx->vsi_num = ice_get_hw_vsi_num(hw, vsi_handle);
	return ice_aq_update_vsi(hw, vsi_ctx, cd);
}

/**
 * ice_cfg_rdma_fltr - enable/disable RDMA filtering on VSI
 * @hw: pointer to HW struct
 * @vsi_handle: VSI SW index
 * @enable: boolean for enable/disable
 */
int
ice_cfg_rdma_fltr(struct ice_hw *hw, u16 vsi_handle, bool enable)
{
	struct ice_vsi_ctx *ctx, *cached_ctx;
	int status;

	cached_ctx = ice_get_vsi_ctx(hw, vsi_handle);
	if (!cached_ctx)
		return -ENOENT;

	ctx = kzalloc(sizeof(*ctx), GFP_KERNEL);
	if (!ctx)
		return -ENOMEM;

	ctx->info.q_opt_rss = cached_ctx->info.q_opt_rss;
	ctx->info.q_opt_tc = cached_ctx->info.q_opt_tc;
	ctx->info.q_opt_flags = cached_ctx->info.q_opt_flags;

	ctx->info.valid_sections = cpu_to_le16(ICE_AQ_VSI_PROP_Q_OPT_VALID);

	if (enable)
		ctx->info.q_opt_flags |= ICE_AQ_VSI_Q_OPT_PE_FLTR_EN;
	else
		ctx->info.q_opt_flags &= ~ICE_AQ_VSI_Q_OPT_PE_FLTR_EN;

	status = ice_update_vsi(hw, vsi_handle, ctx, NULL);
	if (!status) {
		cached_ctx->info.q_opt_flags = ctx->info.q_opt_flags;
		cached_ctx->info.valid_sections |= ctx->info.valid_sections;
	}

	kfree(ctx);
	return status;
}

/**
 * ice_aq_alloc_free_vsi_list
 * @hw: pointer to the HW struct
 * @vsi_list_id: VSI list ID returned or used for lookup
 * @lkup_type: switch rule filter lookup type
 * @opc: switch rules population command type - pass in the command opcode
 *
 * allocates or free a VSI list resource
 */
static int
ice_aq_alloc_free_vsi_list(struct ice_hw *hw, u16 *vsi_list_id,
			   enum ice_sw_lkup_type lkup_type,
			   enum ice_adminq_opc opc)
{
	struct ice_aqc_alloc_free_res_elem *sw_buf;
	struct ice_aqc_res_elem *vsi_ele;
	u16 buf_len;
	int status;

	buf_len = struct_size(sw_buf, elem, 1);
	sw_buf = devm_kzalloc(ice_hw_to_dev(hw), buf_len, GFP_KERNEL);
	if (!sw_buf)
		return -ENOMEM;
	sw_buf->num_elems = cpu_to_le16(1);

	if (lkup_type == ICE_SW_LKUP_MAC ||
	    lkup_type == ICE_SW_LKUP_MAC_VLAN ||
	    lkup_type == ICE_SW_LKUP_ETHERTYPE ||
	    lkup_type == ICE_SW_LKUP_ETHERTYPE_MAC ||
	    lkup_type == ICE_SW_LKUP_PROMISC ||
	    lkup_type == ICE_SW_LKUP_PROMISC_VLAN ||
	    lkup_type == ICE_SW_LKUP_DFLT) {
		sw_buf->res_type = cpu_to_le16(ICE_AQC_RES_TYPE_VSI_LIST_REP);
	} else if (lkup_type == ICE_SW_LKUP_VLAN) {
		if (opc == ice_aqc_opc_alloc_res)
			sw_buf->res_type =
				cpu_to_le16(ICE_AQC_RES_TYPE_VSI_LIST_PRUNE |
					    ICE_AQC_RES_TYPE_FLAG_SHARED);
		else
			sw_buf->res_type =
				cpu_to_le16(ICE_AQC_RES_TYPE_VSI_LIST_PRUNE);
	} else {
		status = -EINVAL;
		goto ice_aq_alloc_free_vsi_list_exit;
	}

	if (opc == ice_aqc_opc_free_res)
		sw_buf->elem[0].e.sw_resp = cpu_to_le16(*vsi_list_id);

	status = ice_aq_alloc_free_res(hw, sw_buf, buf_len, opc);
	if (status)
		goto ice_aq_alloc_free_vsi_list_exit;

	if (opc == ice_aqc_opc_alloc_res) {
		vsi_ele = &sw_buf->elem[0];
		*vsi_list_id = le16_to_cpu(vsi_ele->e.sw_resp);
	}

ice_aq_alloc_free_vsi_list_exit:
	devm_kfree(ice_hw_to_dev(hw), sw_buf);
	return status;
}

/**
 * ice_aq_sw_rules - add/update/remove switch rules
 * @hw: pointer to the HW struct
 * @rule_list: pointer to switch rule population list
 * @rule_list_sz: total size of the rule list in bytes
 * @num_rules: number of switch rules in the rule_list
 * @opc: switch rules population command type - pass in the command opcode
 * @cd: pointer to command details structure or NULL
 *
 * Add(0x02a0)/Update(0x02a1)/Remove(0x02a2) switch rules commands to firmware
 */
int
ice_aq_sw_rules(struct ice_hw *hw, void *rule_list, u16 rule_list_sz,
		u8 num_rules, enum ice_adminq_opc opc, struct ice_sq_cd *cd)
{
	struct ice_aq_desc desc;
	int status;

	if (opc != ice_aqc_opc_add_sw_rules &&
	    opc != ice_aqc_opc_update_sw_rules &&
	    opc != ice_aqc_opc_remove_sw_rules)
		return -EINVAL;

	ice_fill_dflt_direct_cmd_desc(&desc, opc);

	desc.flags |= cpu_to_le16(ICE_AQ_FLAG_RD);
	desc.params.sw_rules.num_rules_fltr_entry_index =
		cpu_to_le16(num_rules);
	status = ice_aq_send_cmd(hw, &desc, rule_list, rule_list_sz, cd);
	if (opc != ice_aqc_opc_add_sw_rules &&
	    hw->adminq.sq_last_status == ICE_AQ_RC_ENOENT)
		status = -ENOENT;

	return status;
}

/**
 * ice_aq_add_recipe - add switch recipe
 * @hw: pointer to the HW struct
 * @s_recipe_list: pointer to switch rule population list
 * @num_recipes: number of switch recipes in the list
 * @cd: pointer to command details structure or NULL
 *
 * Add(0x0290)
 */
int
ice_aq_add_recipe(struct ice_hw *hw,
		  struct ice_aqc_recipe_data_elem *s_recipe_list,
		  u16 num_recipes, struct ice_sq_cd *cd)
{
	struct ice_aqc_add_get_recipe *cmd;
	struct ice_aq_desc desc;
	u16 buf_size;

	cmd = &desc.params.add_get_recipe;
	ice_fill_dflt_direct_cmd_desc(&desc, ice_aqc_opc_add_recipe);

	cmd->num_sub_recipes = cpu_to_le16(num_recipes);
	desc.flags |= cpu_to_le16(ICE_AQ_FLAG_RD);

	buf_size = num_recipes * sizeof(*s_recipe_list);

	return ice_aq_send_cmd(hw, &desc, s_recipe_list, buf_size, cd);
}

/**
 * ice_aq_get_recipe - get switch recipe
 * @hw: pointer to the HW struct
 * @s_recipe_list: pointer to switch rule population list
 * @num_recipes: pointer to the number of recipes (input and output)
 * @recipe_root: root recipe number of recipe(s) to retrieve
 * @cd: pointer to command details structure or NULL
 *
 * Get(0x0292)
 *
 * On input, *num_recipes should equal the number of entries in s_recipe_list.
 * On output, *num_recipes will equal the number of entries returned in
 * s_recipe_list.
 *
 * The caller must supply enough space in s_recipe_list to hold all possible
 * recipes and *num_recipes must equal ICE_MAX_NUM_RECIPES.
 */
int
ice_aq_get_recipe(struct ice_hw *hw,
		  struct ice_aqc_recipe_data_elem *s_recipe_list,
		  u16 *num_recipes, u16 recipe_root, struct ice_sq_cd *cd)
{
	struct ice_aqc_add_get_recipe *cmd;
	struct ice_aq_desc desc;
	u16 buf_size;
	int status;

	if (*num_recipes != ICE_MAX_NUM_RECIPES)
		return -EINVAL;

	cmd = &desc.params.add_get_recipe;
	ice_fill_dflt_direct_cmd_desc(&desc, ice_aqc_opc_get_recipe);

	cmd->return_index = cpu_to_le16(recipe_root);
	cmd->num_sub_recipes = 0;

	buf_size = *num_recipes * sizeof(*s_recipe_list);

	status = ice_aq_send_cmd(hw, &desc, s_recipe_list, buf_size, cd);
	*num_recipes = le16_to_cpu(cmd->num_sub_recipes);

	return status;
}

/**
 * ice_update_recipe_lkup_idx - update a default recipe based on the lkup_idx
 * @hw: pointer to the HW struct
 * @params: parameters used to update the default recipe
 *
 * This function only supports updating default recipes and it only supports
 * updating a single recipe based on the lkup_idx at a time.
 *
 * This is done as a read-modify-write operation. First, get the current recipe
 * contents based on the recipe's ID. Then modify the field vector index and
 * mask if it's valid at the lkup_idx. Finally, use the add recipe AQ to update
 * the pre-existing recipe with the modifications.
 */
int
ice_update_recipe_lkup_idx(struct ice_hw *hw,
			   struct ice_update_recipe_lkup_idx_params *params)
{
	struct ice_aqc_recipe_data_elem *rcp_list;
	u16 num_recps = ICE_MAX_NUM_RECIPES;
	int status;

	rcp_list = kcalloc(num_recps, sizeof(*rcp_list), GFP_KERNEL);
	if (!rcp_list)
		return -ENOMEM;

	/* read current recipe list from firmware */
	rcp_list->recipe_indx = params->rid;
	status = ice_aq_get_recipe(hw, rcp_list, &num_recps, params->rid, NULL);
	if (status) {
		ice_debug(hw, ICE_DBG_SW, "Failed to get recipe %d, status %d\n",
			  params->rid, status);
		goto error_out;
	}

	/* only modify existing recipe's lkup_idx and mask if valid, while
	 * leaving all other fields the same, then update the recipe firmware
	 */
	rcp_list->content.lkup_indx[params->lkup_idx] = params->fv_idx;
	if (params->mask_valid)
		rcp_list->content.mask[params->lkup_idx] =
			cpu_to_le16(params->mask);

	if (params->ignore_valid)
		rcp_list->content.lkup_indx[params->lkup_idx] |=
			ICE_AQ_RECIPE_LKUP_IGNORE;

	status = ice_aq_add_recipe(hw, &rcp_list[0], 1, NULL);
	if (status)
		ice_debug(hw, ICE_DBG_SW, "Failed to update recipe %d lkup_idx %d fv_idx %d mask %d mask_valid %s, status %d\n",
			  params->rid, params->lkup_idx, params->fv_idx,
			  params->mask, params->mask_valid ? "true" : "false",
			  status);

error_out:
	kfree(rcp_list);
	return status;
}

/**
 * ice_aq_map_recipe_to_profile - Map recipe to packet profile
 * @hw: pointer to the HW struct
 * @profile_id: package profile ID to associate the recipe with
 * @r_bitmap: Recipe bitmap filled in and need to be returned as response
 * @cd: pointer to command details structure or NULL
 * Recipe to profile association (0x0291)
 */
int
ice_aq_map_recipe_to_profile(struct ice_hw *hw, u32 profile_id, u8 *r_bitmap,
			     struct ice_sq_cd *cd)
{
	struct ice_aqc_recipe_to_profile *cmd;
	struct ice_aq_desc desc;

	cmd = &desc.params.recipe_to_profile;
	ice_fill_dflt_direct_cmd_desc(&desc, ice_aqc_opc_recipe_to_profile);
	cmd->profile_id = cpu_to_le16(profile_id);
	/* Set the recipe ID bit in the bitmask to let the device know which
	 * profile we are associating the recipe to
	 */
	memcpy(cmd->recipe_assoc, r_bitmap, sizeof(cmd->recipe_assoc));

	return ice_aq_send_cmd(hw, &desc, NULL, 0, cd);
}

/**
 * ice_aq_get_recipe_to_profile - Map recipe to packet profile
 * @hw: pointer to the HW struct
 * @profile_id: package profile ID to associate the recipe with
 * @r_bitmap: Recipe bitmap filled in and need to be returned as response
 * @cd: pointer to command details structure or NULL
 * Associate profile ID with given recipe (0x0293)
 */
int
ice_aq_get_recipe_to_profile(struct ice_hw *hw, u32 profile_id, u8 *r_bitmap,
			     struct ice_sq_cd *cd)
{
	struct ice_aqc_recipe_to_profile *cmd;
	struct ice_aq_desc desc;
	int status;

	cmd = &desc.params.recipe_to_profile;
	ice_fill_dflt_direct_cmd_desc(&desc, ice_aqc_opc_get_recipe_to_profile);
	cmd->profile_id = cpu_to_le16(profile_id);

	status = ice_aq_send_cmd(hw, &desc, NULL, 0, cd);
	if (!status)
		memcpy(r_bitmap, cmd->recipe_assoc, sizeof(cmd->recipe_assoc));

	return status;
}

/**
 * ice_alloc_recipe - add recipe resource
 * @hw: pointer to the hardware structure
 * @rid: recipe ID returned as response to AQ call
 */
int ice_alloc_recipe(struct ice_hw *hw, u16 *rid)
{
	struct ice_aqc_alloc_free_res_elem *sw_buf;
	u16 buf_len;
	int status;

	buf_len = struct_size(sw_buf, elem, 1);
	sw_buf = kzalloc(buf_len, GFP_KERNEL);
	if (!sw_buf)
		return -ENOMEM;

	sw_buf->num_elems = cpu_to_le16(1);
	sw_buf->res_type = cpu_to_le16((ICE_AQC_RES_TYPE_RECIPE <<
					ICE_AQC_RES_TYPE_S) |
					ICE_AQC_RES_TYPE_FLAG_SHARED);
	status = ice_aq_alloc_free_res(hw, sw_buf, buf_len,
				       ice_aqc_opc_alloc_res);
	if (!status)
		*rid = le16_to_cpu(sw_buf->elem[0].e.sw_resp);
	kfree(sw_buf);

	return status;
}

/**
 * ice_get_recp_to_prof_map - updates recipe to profile mapping
 * @hw: pointer to hardware structure
 *
 * This function is used to populate recipe_to_profile matrix where index to
 * this array is the recipe ID and the element is the mapping of which profiles
 * is this recipe mapped to.
 */
static void ice_get_recp_to_prof_map(struct ice_hw *hw)
{
	DECLARE_BITMAP(r_bitmap, ICE_MAX_NUM_RECIPES);
	u16 i;

	for (i = 0; i < hw->switch_info->max_used_prof_index + 1; i++) {
		u16 j;

		bitmap_zero(profile_to_recipe[i], ICE_MAX_NUM_RECIPES);
		bitmap_zero(r_bitmap, ICE_MAX_NUM_RECIPES);
		if (ice_aq_get_recipe_to_profile(hw, i, (u8 *)r_bitmap, NULL))
			continue;
		bitmap_copy(profile_to_recipe[i], r_bitmap,
			    ICE_MAX_NUM_RECIPES);
		for_each_set_bit(j, r_bitmap, ICE_MAX_NUM_RECIPES)
			set_bit(i, recipe_to_profile[j]);
	}
}

/**
 * ice_collect_result_idx - copy result index values
 * @buf: buffer that contains the result index
 * @recp: the recipe struct to copy data into
 */
static void
ice_collect_result_idx(struct ice_aqc_recipe_data_elem *buf,
		       struct ice_sw_recipe *recp)
{
	if (buf->content.result_indx & ICE_AQ_RECIPE_RESULT_EN)
		set_bit(buf->content.result_indx & ~ICE_AQ_RECIPE_RESULT_EN,
			recp->res_idxs);
}

/**
 * ice_get_recp_frm_fw - update SW bookkeeping from FW recipe entries
 * @hw: pointer to hardware structure
 * @recps: struct that we need to populate
 * @rid: recipe ID that we are populating
 * @refresh_required: true if we should get recipe to profile mapping from FW
 *
 * This function is used to populate all the necessary entries into our
 * bookkeeping so that we have a current list of all the recipes that are
 * programmed in the firmware.
 */
static int
ice_get_recp_frm_fw(struct ice_hw *hw, struct ice_sw_recipe *recps, u8 rid,
		    bool *refresh_required)
{
	DECLARE_BITMAP(result_bm, ICE_MAX_FV_WORDS);
	struct ice_aqc_recipe_data_elem *tmp;
	u16 num_recps = ICE_MAX_NUM_RECIPES;
	struct ice_prot_lkup_ext *lkup_exts;
	u8 fv_word_idx = 0;
	u16 sub_recps;
	int status;

	bitmap_zero(result_bm, ICE_MAX_FV_WORDS);

	/* we need a buffer big enough to accommodate all the recipes */
	tmp = kcalloc(ICE_MAX_NUM_RECIPES, sizeof(*tmp), GFP_KERNEL);
	if (!tmp)
		return -ENOMEM;

	tmp[0].recipe_indx = rid;
	status = ice_aq_get_recipe(hw, tmp, &num_recps, rid, NULL);
	/* non-zero status meaning recipe doesn't exist */
	if (status)
		goto err_unroll;

	/* Get recipe to profile map so that we can get the fv from lkups that
	 * we read for a recipe from FW. Since we want to minimize the number of
	 * times we make this FW call, just make one call and cache the copy
	 * until a new recipe is added. This operation is only required the
	 * first time to get the changes from FW. Then to search existing
	 * entries we don't need to update the cache again until another recipe
	 * gets added.
	 */
	if (*refresh_required) {
		ice_get_recp_to_prof_map(hw);
		*refresh_required = false;
	}

	/* Start populating all the entries for recps[rid] based on lkups from
	 * firmware. Note that we are only creating the root recipe in our
	 * database.
	 */
	lkup_exts = &recps[rid].lkup_exts;

	for (sub_recps = 0; sub_recps < num_recps; sub_recps++) {
		struct ice_aqc_recipe_data_elem root_bufs = tmp[sub_recps];
		struct ice_recp_grp_entry *rg_entry;
		u8 i, prof, idx, prot = 0;
		bool is_root;
		u16 off = 0;

		rg_entry = devm_kzalloc(ice_hw_to_dev(hw), sizeof(*rg_entry),
					GFP_KERNEL);
		if (!rg_entry) {
			status = -ENOMEM;
			goto err_unroll;
		}

		idx = root_bufs.recipe_indx;
		is_root = root_bufs.content.rid & ICE_AQ_RECIPE_ID_IS_ROOT;

		/* Mark all result indices in this chain */
		if (root_bufs.content.result_indx & ICE_AQ_RECIPE_RESULT_EN)
			set_bit(root_bufs.content.result_indx & ~ICE_AQ_RECIPE_RESULT_EN,
				result_bm);

		/* get the first profile that is associated with rid */
		prof = find_first_bit(recipe_to_profile[idx],
				      ICE_MAX_NUM_PROFILES);
		for (i = 0; i < ICE_NUM_WORDS_RECIPE; i++) {
			u8 lkup_indx = root_bufs.content.lkup_indx[i + 1];

			rg_entry->fv_idx[i] = lkup_indx;
			rg_entry->fv_mask[i] =
				le16_to_cpu(root_bufs.content.mask[i + 1]);

			/* If the recipe is a chained recipe then all its
			 * child recipe's result will have a result index.
			 * To fill fv_words we should not use those result
			 * index, we only need the protocol ids and offsets.
			 * We will skip all the fv_idx which stores result
			 * index in them. We also need to skip any fv_idx which
			 * has ICE_AQ_RECIPE_LKUP_IGNORE or 0 since it isn't a
			 * valid offset value.
			 */
			if (test_bit(rg_entry->fv_idx[i], hw->switch_info->prof_res_bm[prof]) ||
			    rg_entry->fv_idx[i] & ICE_AQ_RECIPE_LKUP_IGNORE ||
			    rg_entry->fv_idx[i] == 0)
				continue;

			ice_find_prot_off(hw, ICE_BLK_SW, prof,
					  rg_entry->fv_idx[i], &prot, &off);
			lkup_exts->fv_words[fv_word_idx].prot_id = prot;
			lkup_exts->fv_words[fv_word_idx].off = off;
			lkup_exts->field_mask[fv_word_idx] =
				rg_entry->fv_mask[i];
			fv_word_idx++;
		}
		/* populate rg_list with the data from the child entry of this
		 * recipe
		 */
		list_add(&rg_entry->l_entry, &recps[rid].rg_list);

		/* Propagate some data to the recipe database */
		recps[idx].is_root = !!is_root;
		recps[idx].priority = root_bufs.content.act_ctrl_fwd_priority;
		recps[idx].need_pass_l2 = root_bufs.content.act_ctrl &
					  ICE_AQ_RECIPE_ACT_NEED_PASS_L2;
		recps[idx].allow_pass_l2 = root_bufs.content.act_ctrl &
					   ICE_AQ_RECIPE_ACT_ALLOW_PASS_L2;
		bitmap_zero(recps[idx].res_idxs, ICE_MAX_FV_WORDS);
		if (root_bufs.content.result_indx & ICE_AQ_RECIPE_RESULT_EN) {
			recps[idx].chain_idx = root_bufs.content.result_indx &
				~ICE_AQ_RECIPE_RESULT_EN;
			set_bit(recps[idx].chain_idx, recps[idx].res_idxs);
		} else {
			recps[idx].chain_idx = ICE_INVAL_CHAIN_IND;
		}

		if (!is_root)
			continue;

		/* Only do the following for root recipes entries */
		memcpy(recps[idx].r_bitmap, root_bufs.recipe_bitmap,
		       sizeof(recps[idx].r_bitmap));
		recps[idx].root_rid = root_bufs.content.rid &
			~ICE_AQ_RECIPE_ID_IS_ROOT;
		recps[idx].priority = root_bufs.content.act_ctrl_fwd_priority;
	}

	/* Complete initialization of the root recipe entry */
	lkup_exts->n_val_words = fv_word_idx;
	recps[rid].big_recp = (num_recps > 1);
	recps[rid].n_grp_count = (u8)num_recps;
	recps[rid].root_buf = devm_kmemdup(ice_hw_to_dev(hw), tmp,
					   recps[rid].n_grp_count * sizeof(*recps[rid].root_buf),
					   GFP_KERNEL);
	if (!recps[rid].root_buf) {
		status = -ENOMEM;
		goto err_unroll;
	}

	/* Copy result indexes */
	bitmap_copy(recps[rid].res_idxs, result_bm, ICE_MAX_FV_WORDS);
	recps[rid].recp_created = true;

err_unroll:
	kfree(tmp);
	return status;
}

/* ice_init_port_info - Initialize port_info with switch configuration data
 * @pi: pointer to port_info
 * @vsi_port_num: VSI number or port number
 * @type: Type of switch element (port or VSI)
 * @swid: switch ID of the switch the element is attached to
 * @pf_vf_num: PF or VF number
 * @is_vf: true if the element is a VF, false otherwise
 */
static void
ice_init_port_info(struct ice_port_info *pi, u16 vsi_port_num, u8 type,
		   u16 swid, u16 pf_vf_num, bool is_vf)
{
	switch (type) {
	case ICE_AQC_GET_SW_CONF_RESP_PHYS_PORT:
		pi->lport = (u8)(vsi_port_num & ICE_LPORT_MASK);
		pi->sw_id = swid;
		pi->pf_vf_num = pf_vf_num;
		pi->is_vf = is_vf;
		break;
	default:
		ice_debug(pi->hw, ICE_DBG_SW, "incorrect VSI/port type received\n");
		break;
	}
}

/* ice_get_initial_sw_cfg - Get initial port and default VSI data
 * @hw: pointer to the hardware structure
 */
int ice_get_initial_sw_cfg(struct ice_hw *hw)
{
	struct ice_aqc_get_sw_cfg_resp_elem *rbuf;
	u16 req_desc = 0;
	u16 num_elems;
	int status;
	u16 i;

	rbuf = kzalloc(ICE_SW_CFG_MAX_BUF_LEN, GFP_KERNEL);
	if (!rbuf)
		return -ENOMEM;

	/* Multiple calls to ice_aq_get_sw_cfg may be required
	 * to get all the switch configuration information. The need
	 * for additional calls is indicated by ice_aq_get_sw_cfg
	 * writing a non-zero value in req_desc
	 */
	do {
		struct ice_aqc_get_sw_cfg_resp_elem *ele;

		status = ice_aq_get_sw_cfg(hw, rbuf, ICE_SW_CFG_MAX_BUF_LEN,
					   &req_desc, &num_elems, NULL);

		if (status)
			break;

		for (i = 0, ele = rbuf; i < num_elems; i++, ele++) {
			u16 pf_vf_num, swid, vsi_port_num;
			bool is_vf = false;
			u8 res_type;

			vsi_port_num = le16_to_cpu(ele->vsi_port_num) &
				ICE_AQC_GET_SW_CONF_RESP_VSI_PORT_NUM_M;

			pf_vf_num = le16_to_cpu(ele->pf_vf_num) &
				ICE_AQC_GET_SW_CONF_RESP_FUNC_NUM_M;

			swid = le16_to_cpu(ele->swid);

			if (le16_to_cpu(ele->pf_vf_num) &
			    ICE_AQC_GET_SW_CONF_RESP_IS_VF)
				is_vf = true;

			res_type = (u8)(le16_to_cpu(ele->vsi_port_num) >>
					ICE_AQC_GET_SW_CONF_RESP_TYPE_S);

			if (res_type == ICE_AQC_GET_SW_CONF_RESP_VSI) {
				/* FW VSI is not needed. Just continue. */
				continue;
			}

			ice_init_port_info(hw->port_info, vsi_port_num,
					   res_type, swid, pf_vf_num, is_vf);
		}
	} while (req_desc && !status);

	kfree(rbuf);
	return status;
}

/**
 * ice_fill_sw_info - Helper function to populate lb_en and lan_en
 * @hw: pointer to the hardware structure
 * @fi: filter info structure to fill/update
 *
 * This helper function populates the lb_en and lan_en elements of the provided
 * ice_fltr_info struct using the switch's type and characteristics of the
 * switch rule being configured.
 */
static void ice_fill_sw_info(struct ice_hw *hw, struct ice_fltr_info *fi)
{
	fi->lb_en = false;
	fi->lan_en = false;
	if ((fi->flag & ICE_FLTR_TX) &&
	    (fi->fltr_act == ICE_FWD_TO_VSI ||
	     fi->fltr_act == ICE_FWD_TO_VSI_LIST ||
	     fi->fltr_act == ICE_FWD_TO_Q ||
	     fi->fltr_act == ICE_FWD_TO_QGRP)) {
		/* Setting LB for prune actions will result in replicated
		 * packets to the internal switch that will be dropped.
		 */
		if (fi->lkup_type != ICE_SW_LKUP_VLAN)
			fi->lb_en = true;

		/* Set lan_en to TRUE if
		 * 1. The switch is a VEB AND
		 * 2
		 * 2.1 The lookup is a directional lookup like ethertype,
		 * promiscuous, ethertype-MAC, promiscuous-VLAN
		 * and default-port OR
		 * 2.2 The lookup is VLAN, OR
		 * 2.3 The lookup is MAC with mcast or bcast addr for MAC, OR
		 * 2.4 The lookup is MAC_VLAN with mcast or bcast addr for MAC.
		 *
		 * OR
		 *
		 * The switch is a VEPA.
		 *
		 * In all other cases, the LAN enable has to be set to false.
		 */
		if (hw->evb_veb) {
			if (fi->lkup_type == ICE_SW_LKUP_ETHERTYPE ||
			    fi->lkup_type == ICE_SW_LKUP_PROMISC ||
			    fi->lkup_type == ICE_SW_LKUP_ETHERTYPE_MAC ||
			    fi->lkup_type == ICE_SW_LKUP_PROMISC_VLAN ||
			    fi->lkup_type == ICE_SW_LKUP_DFLT ||
			    fi->lkup_type == ICE_SW_LKUP_VLAN ||
			    (fi->lkup_type == ICE_SW_LKUP_MAC &&
			     !is_unicast_ether_addr(fi->l_data.mac.mac_addr)) ||
			    (fi->lkup_type == ICE_SW_LKUP_MAC_VLAN &&
			     !is_unicast_ether_addr(fi->l_data.mac.mac_addr)))
				fi->lan_en = true;
		} else {
			fi->lan_en = true;
		}
	}
}

/**
 * ice_fill_eth_hdr - helper to copy dummy_eth_hdr into supplied buffer
 * @eth_hdr: pointer to buffer to populate
 */
void ice_fill_eth_hdr(u8 *eth_hdr)
{
	memcpy(eth_hdr, dummy_eth_header, DUMMY_ETH_HDR_LEN);
}

/**
 * ice_fill_sw_rule - Helper function to fill switch rule structure
 * @hw: pointer to the hardware structure
 * @f_info: entry containing packet forwarding information
 * @s_rule: switch rule structure to be filled in based on mac_entry
 * @opc: switch rules population command type - pass in the command opcode
 */
static void
ice_fill_sw_rule(struct ice_hw *hw, struct ice_fltr_info *f_info,
		 struct ice_sw_rule_lkup_rx_tx *s_rule,
		 enum ice_adminq_opc opc)
{
	u16 vlan_id = ICE_MAX_VLAN_ID + 1;
	u16 vlan_tpid = ETH_P_8021Q;
	void *daddr = NULL;
	u16 eth_hdr_sz;
	u8 *eth_hdr;
	u32 act = 0;
	__be16 *off;
	u8 q_rgn;

	if (opc == ice_aqc_opc_remove_sw_rules) {
		s_rule->act = 0;
		s_rule->index = cpu_to_le16(f_info->fltr_rule_id);
		s_rule->hdr_len = 0;
		return;
	}

	eth_hdr_sz = sizeof(dummy_eth_header);
	eth_hdr = s_rule->hdr_data;

	/* initialize the ether header with a dummy header */
	memcpy(eth_hdr, dummy_eth_header, eth_hdr_sz);
	ice_fill_sw_info(hw, f_info);

	switch (f_info->fltr_act) {
	case ICE_FWD_TO_VSI:
		act |= (f_info->fwd_id.hw_vsi_id << ICE_SINGLE_ACT_VSI_ID_S) &
			ICE_SINGLE_ACT_VSI_ID_M;
		if (f_info->lkup_type != ICE_SW_LKUP_VLAN)
			act |= ICE_SINGLE_ACT_VSI_FORWARDING |
				ICE_SINGLE_ACT_VALID_BIT;
		break;
	case ICE_FWD_TO_VSI_LIST:
		act |= ICE_SINGLE_ACT_VSI_LIST;
		act |= (f_info->fwd_id.vsi_list_id <<
			ICE_SINGLE_ACT_VSI_LIST_ID_S) &
			ICE_SINGLE_ACT_VSI_LIST_ID_M;
		if (f_info->lkup_type != ICE_SW_LKUP_VLAN)
			act |= ICE_SINGLE_ACT_VSI_FORWARDING |
				ICE_SINGLE_ACT_VALID_BIT;
		break;
	case ICE_FWD_TO_Q:
		act |= ICE_SINGLE_ACT_TO_Q;
		act |= (f_info->fwd_id.q_id << ICE_SINGLE_ACT_Q_INDEX_S) &
			ICE_SINGLE_ACT_Q_INDEX_M;
		break;
	case ICE_DROP_PACKET:
		act |= ICE_SINGLE_ACT_VSI_FORWARDING | ICE_SINGLE_ACT_DROP |
			ICE_SINGLE_ACT_VALID_BIT;
		break;
	case ICE_FWD_TO_QGRP:
		q_rgn = f_info->qgrp_size > 0 ?
			(u8)ilog2(f_info->qgrp_size) : 0;
		act |= ICE_SINGLE_ACT_TO_Q;
		act |= (f_info->fwd_id.q_id << ICE_SINGLE_ACT_Q_INDEX_S) &
			ICE_SINGLE_ACT_Q_INDEX_M;
		act |= (q_rgn << ICE_SINGLE_ACT_Q_REGION_S) &
			ICE_SINGLE_ACT_Q_REGION_M;
		break;
	default:
		return;
	}

	if (f_info->lb_en)
		act |= ICE_SINGLE_ACT_LB_ENABLE;
	if (f_info->lan_en)
		act |= ICE_SINGLE_ACT_LAN_ENABLE;

	switch (f_info->lkup_type) {
	case ICE_SW_LKUP_MAC:
		daddr = f_info->l_data.mac.mac_addr;
		break;
	case ICE_SW_LKUP_VLAN:
		vlan_id = f_info->l_data.vlan.vlan_id;
		if (f_info->l_data.vlan.tpid_valid)
			vlan_tpid = f_info->l_data.vlan.tpid;
		if (f_info->fltr_act == ICE_FWD_TO_VSI ||
		    f_info->fltr_act == ICE_FWD_TO_VSI_LIST) {
			act |= ICE_SINGLE_ACT_PRUNE;
			act |= ICE_SINGLE_ACT_EGRESS | ICE_SINGLE_ACT_INGRESS;
		}
		break;
	case ICE_SW_LKUP_ETHERTYPE_MAC:
		daddr = f_info->l_data.ethertype_mac.mac_addr;
		fallthrough;
	case ICE_SW_LKUP_ETHERTYPE:
		off = (__force __be16 *)(eth_hdr + ICE_ETH_ETHTYPE_OFFSET);
		*off = cpu_to_be16(f_info->l_data.ethertype_mac.ethertype);
		break;
	case ICE_SW_LKUP_MAC_VLAN:
		daddr = f_info->l_data.mac_vlan.mac_addr;
		vlan_id = f_info->l_data.mac_vlan.vlan_id;
		break;
	case ICE_SW_LKUP_PROMISC_VLAN:
		vlan_id = f_info->l_data.mac_vlan.vlan_id;
		fallthrough;
	case ICE_SW_LKUP_PROMISC:
		daddr = f_info->l_data.mac_vlan.mac_addr;
		break;
	default:
		break;
	}

	s_rule->hdr.type = (f_info->flag & ICE_FLTR_RX) ?
		cpu_to_le16(ICE_AQC_SW_RULES_T_LKUP_RX) :
		cpu_to_le16(ICE_AQC_SW_RULES_T_LKUP_TX);

	/* Recipe set depending on lookup type */
	s_rule->recipe_id = cpu_to_le16(f_info->lkup_type);
	s_rule->src = cpu_to_le16(f_info->src);
	s_rule->act = cpu_to_le32(act);

	if (daddr)
		ether_addr_copy(eth_hdr + ICE_ETH_DA_OFFSET, daddr);

	if (!(vlan_id > ICE_MAX_VLAN_ID)) {
		off = (__force __be16 *)(eth_hdr + ICE_ETH_VLAN_TCI_OFFSET);
		*off = cpu_to_be16(vlan_id);
		off = (__force __be16 *)(eth_hdr + ICE_ETH_ETHTYPE_OFFSET);
		*off = cpu_to_be16(vlan_tpid);
	}

	/* Create the switch rule with the final dummy Ethernet header */
	if (opc != ice_aqc_opc_update_sw_rules)
		s_rule->hdr_len = cpu_to_le16(eth_hdr_sz);
}

/**
 * ice_add_marker_act
 * @hw: pointer to the hardware structure
 * @m_ent: the management entry for which sw marker needs to be added
 * @sw_marker: sw marker to tag the Rx descriptor with
 * @l_id: large action resource ID
 *
 * Create a large action to hold software marker and update the switch rule
 * entry pointed by m_ent with newly created large action
 */
static int
ice_add_marker_act(struct ice_hw *hw, struct ice_fltr_mgmt_list_entry *m_ent,
		   u16 sw_marker, u16 l_id)
{
	struct ice_sw_rule_lkup_rx_tx *rx_tx;
	struct ice_sw_rule_lg_act *lg_act;
	/* For software marker we need 3 large actions
	 * 1. FWD action: FWD TO VSI or VSI LIST
	 * 2. GENERIC VALUE action to hold the profile ID
	 * 3. GENERIC VALUE action to hold the software marker ID
	 */
	const u16 num_lg_acts = 3;
	u16 lg_act_size;
	u16 rules_size;
	int status;
	u32 act;
	u16 id;

	if (m_ent->fltr_info.lkup_type != ICE_SW_LKUP_MAC)
		return -EINVAL;

	/* Create two back-to-back switch rules and submit them to the HW using
	 * one memory buffer:
	 *    1. Large Action
	 *    2. Look up Tx Rx
	 */
	lg_act_size = (u16)ICE_SW_RULE_LG_ACT_SIZE(lg_act, num_lg_acts);
	rules_size = lg_act_size + ICE_SW_RULE_RX_TX_ETH_HDR_SIZE(rx_tx);
	lg_act = devm_kzalloc(ice_hw_to_dev(hw), rules_size, GFP_KERNEL);
	if (!lg_act)
		return -ENOMEM;

	rx_tx = (typeof(rx_tx))((u8 *)lg_act + lg_act_size);

	/* Fill in the first switch rule i.e. large action */
	lg_act->hdr.type = cpu_to_le16(ICE_AQC_SW_RULES_T_LG_ACT);
	lg_act->index = cpu_to_le16(l_id);
	lg_act->size = cpu_to_le16(num_lg_acts);

	/* First action VSI forwarding or VSI list forwarding depending on how
	 * many VSIs
	 */
	id = (m_ent->vsi_count > 1) ? m_ent->fltr_info.fwd_id.vsi_list_id :
		m_ent->fltr_info.fwd_id.hw_vsi_id;

	act = ICE_LG_ACT_VSI_FORWARDING | ICE_LG_ACT_VALID_BIT;
	act |= (id << ICE_LG_ACT_VSI_LIST_ID_S) & ICE_LG_ACT_VSI_LIST_ID_M;
	if (m_ent->vsi_count > 1)
		act |= ICE_LG_ACT_VSI_LIST;
	lg_act->act[0] = cpu_to_le32(act);

	/* Second action descriptor type */
	act = ICE_LG_ACT_GENERIC;

	act |= (1 << ICE_LG_ACT_GENERIC_VALUE_S) & ICE_LG_ACT_GENERIC_VALUE_M;
	lg_act->act[1] = cpu_to_le32(act);

	act = (ICE_LG_ACT_GENERIC_OFF_RX_DESC_PROF_IDX <<
	       ICE_LG_ACT_GENERIC_OFFSET_S) & ICE_LG_ACT_GENERIC_OFFSET_M;

	/* Third action Marker value */
	act |= ICE_LG_ACT_GENERIC;
	act |= (sw_marker << ICE_LG_ACT_GENERIC_VALUE_S) &
		ICE_LG_ACT_GENERIC_VALUE_M;

	lg_act->act[2] = cpu_to_le32(act);

	/* call the fill switch rule to fill the lookup Tx Rx structure */
	ice_fill_sw_rule(hw, &m_ent->fltr_info, rx_tx,
			 ice_aqc_opc_update_sw_rules);

	/* Update the action to point to the large action ID */
	rx_tx->act = cpu_to_le32(ICE_SINGLE_ACT_PTR |
				 ((l_id << ICE_SINGLE_ACT_PTR_VAL_S) &
				  ICE_SINGLE_ACT_PTR_VAL_M));

	/* Use the filter rule ID of the previously created rule with single
	 * act. Once the update happens, hardware will treat this as large
	 * action
	 */
	rx_tx->index = cpu_to_le16(m_ent->fltr_info.fltr_rule_id);

	status = ice_aq_sw_rules(hw, lg_act, rules_size, 2,
				 ice_aqc_opc_update_sw_rules, NULL);
	if (!status) {
		m_ent->lg_act_idx = l_id;
		m_ent->sw_marker_id = sw_marker;
	}

	devm_kfree(ice_hw_to_dev(hw), lg_act);
	return status;
}

/**
 * ice_create_vsi_list_map
 * @hw: pointer to the hardware structure
 * @vsi_handle_arr: array of VSI handles to set in the VSI mapping
 * @num_vsi: number of VSI handles in the array
 * @vsi_list_id: VSI list ID generated as part of allocate resource
 *
 * Helper function to create a new entry of VSI list ID to VSI mapping
 * using the given VSI list ID
 */
static struct ice_vsi_list_map_info *
ice_create_vsi_list_map(struct ice_hw *hw, u16 *vsi_handle_arr, u16 num_vsi,
			u16 vsi_list_id)
{
	struct ice_switch_info *sw = hw->switch_info;
	struct ice_vsi_list_map_info *v_map;
	int i;

	v_map = devm_kzalloc(ice_hw_to_dev(hw), sizeof(*v_map), GFP_KERNEL);
	if (!v_map)
		return NULL;

	v_map->vsi_list_id = vsi_list_id;
	v_map->ref_cnt = 1;
	for (i = 0; i < num_vsi; i++)
		set_bit(vsi_handle_arr[i], v_map->vsi_map);

	list_add(&v_map->list_entry, &sw->vsi_list_map_head);
	return v_map;
}

/**
 * ice_update_vsi_list_rule
 * @hw: pointer to the hardware structure
 * @vsi_handle_arr: array of VSI handles to form a VSI list
 * @num_vsi: number of VSI handles in the array
 * @vsi_list_id: VSI list ID generated as part of allocate resource
 * @remove: Boolean value to indicate if this is a remove action
 * @opc: switch rules population command type - pass in the command opcode
 * @lkup_type: lookup type of the filter
 *
 * Call AQ command to add a new switch rule or update existing switch rule
 * using the given VSI list ID
 */
static int
ice_update_vsi_list_rule(struct ice_hw *hw, u16 *vsi_handle_arr, u16 num_vsi,
			 u16 vsi_list_id, bool remove, enum ice_adminq_opc opc,
			 enum ice_sw_lkup_type lkup_type)
{
	struct ice_sw_rule_vsi_list *s_rule;
	u16 s_rule_size;
	u16 rule_type;
	int status;
	int i;

	if (!num_vsi)
		return -EINVAL;

	if (lkup_type == ICE_SW_LKUP_MAC ||
	    lkup_type == ICE_SW_LKUP_MAC_VLAN ||
	    lkup_type == ICE_SW_LKUP_ETHERTYPE ||
	    lkup_type == ICE_SW_LKUP_ETHERTYPE_MAC ||
	    lkup_type == ICE_SW_LKUP_PROMISC ||
	    lkup_type == ICE_SW_LKUP_PROMISC_VLAN ||
	    lkup_type == ICE_SW_LKUP_DFLT)
		rule_type = remove ? ICE_AQC_SW_RULES_T_VSI_LIST_CLEAR :
			ICE_AQC_SW_RULES_T_VSI_LIST_SET;
	else if (lkup_type == ICE_SW_LKUP_VLAN)
		rule_type = remove ? ICE_AQC_SW_RULES_T_PRUNE_LIST_CLEAR :
			ICE_AQC_SW_RULES_T_PRUNE_LIST_SET;
	else
		return -EINVAL;

	s_rule_size = (u16)ICE_SW_RULE_VSI_LIST_SIZE(s_rule, num_vsi);
	s_rule = devm_kzalloc(ice_hw_to_dev(hw), s_rule_size, GFP_KERNEL);
	if (!s_rule)
		return -ENOMEM;
	for (i = 0; i < num_vsi; i++) {
		if (!ice_is_vsi_valid(hw, vsi_handle_arr[i])) {
			status = -EINVAL;
			goto exit;
		}
		/* AQ call requires hw_vsi_id(s) */
		s_rule->vsi[i] =
			cpu_to_le16(ice_get_hw_vsi_num(hw, vsi_handle_arr[i]));
	}

	s_rule->hdr.type = cpu_to_le16(rule_type);
	s_rule->number_vsi = cpu_to_le16(num_vsi);
	s_rule->index = cpu_to_le16(vsi_list_id);

	status = ice_aq_sw_rules(hw, s_rule, s_rule_size, 1, opc, NULL);

exit:
	devm_kfree(ice_hw_to_dev(hw), s_rule);
	return status;
}

/**
 * ice_create_vsi_list_rule - Creates and populates a VSI list rule
 * @hw: pointer to the HW struct
 * @vsi_handle_arr: array of VSI handles to form a VSI list
 * @num_vsi: number of VSI handles in the array
 * @vsi_list_id: stores the ID of the VSI list to be created
 * @lkup_type: switch rule filter's lookup type
 */
static int
ice_create_vsi_list_rule(struct ice_hw *hw, u16 *vsi_handle_arr, u16 num_vsi,
			 u16 *vsi_list_id, enum ice_sw_lkup_type lkup_type)
{
	int status;

	status = ice_aq_alloc_free_vsi_list(hw, vsi_list_id, lkup_type,
					    ice_aqc_opc_alloc_res);
	if (status)
		return status;

	/* Update the newly created VSI list to include the specified VSIs */
	return ice_update_vsi_list_rule(hw, vsi_handle_arr, num_vsi,
					*vsi_list_id, false,
					ice_aqc_opc_add_sw_rules, lkup_type);
}

/**
 * ice_create_pkt_fwd_rule
 * @hw: pointer to the hardware structure
 * @f_entry: entry containing packet forwarding information
 *
 * Create switch rule with given filter information and add an entry
 * to the corresponding filter management list to track this switch rule
 * and VSI mapping
 */
static int
ice_create_pkt_fwd_rule(struct ice_hw *hw,
			struct ice_fltr_list_entry *f_entry)
{
	struct ice_fltr_mgmt_list_entry *fm_entry;
	struct ice_sw_rule_lkup_rx_tx *s_rule;
	enum ice_sw_lkup_type l_type;
	struct ice_sw_recipe *recp;
	int status;

	s_rule = devm_kzalloc(ice_hw_to_dev(hw),
			      ICE_SW_RULE_RX_TX_ETH_HDR_SIZE(s_rule),
			      GFP_KERNEL);
	if (!s_rule)
		return -ENOMEM;
	fm_entry = devm_kzalloc(ice_hw_to_dev(hw), sizeof(*fm_entry),
				GFP_KERNEL);
	if (!fm_entry) {
		status = -ENOMEM;
		goto ice_create_pkt_fwd_rule_exit;
	}

	fm_entry->fltr_info = f_entry->fltr_info;

	/* Initialize all the fields for the management entry */
	fm_entry->vsi_count = 1;
	fm_entry->lg_act_idx = ICE_INVAL_LG_ACT_INDEX;
	fm_entry->sw_marker_id = ICE_INVAL_SW_MARKER_ID;
	fm_entry->counter_index = ICE_INVAL_COUNTER_ID;

	ice_fill_sw_rule(hw, &fm_entry->fltr_info, s_rule,
			 ice_aqc_opc_add_sw_rules);

	status = ice_aq_sw_rules(hw, s_rule,
				 ICE_SW_RULE_RX_TX_ETH_HDR_SIZE(s_rule), 1,
				 ice_aqc_opc_add_sw_rules, NULL);
	if (status) {
		devm_kfree(ice_hw_to_dev(hw), fm_entry);
		goto ice_create_pkt_fwd_rule_exit;
	}

	f_entry->fltr_info.fltr_rule_id = le16_to_cpu(s_rule->index);
	fm_entry->fltr_info.fltr_rule_id = le16_to_cpu(s_rule->index);

	/* The book keeping entries will get removed when base driver
	 * calls remove filter AQ command
	 */
	l_type = fm_entry->fltr_info.lkup_type;
	recp = &hw->switch_info->recp_list[l_type];
	list_add(&fm_entry->list_entry, &recp->filt_rules);

ice_create_pkt_fwd_rule_exit:
	devm_kfree(ice_hw_to_dev(hw), s_rule);
	return status;
}

/**
 * ice_update_pkt_fwd_rule
 * @hw: pointer to the hardware structure
 * @f_info: filter information for switch rule
 *
 * Call AQ command to update a previously created switch rule with a
 * VSI list ID
 */
static int
ice_update_pkt_fwd_rule(struct ice_hw *hw, struct ice_fltr_info *f_info)
{
	struct ice_sw_rule_lkup_rx_tx *s_rule;
	int status;

	s_rule = devm_kzalloc(ice_hw_to_dev(hw),
			      ICE_SW_RULE_RX_TX_ETH_HDR_SIZE(s_rule),
			      GFP_KERNEL);
	if (!s_rule)
		return -ENOMEM;

	ice_fill_sw_rule(hw, f_info, s_rule, ice_aqc_opc_update_sw_rules);

	s_rule->index = cpu_to_le16(f_info->fltr_rule_id);

	/* Update switch rule with new rule set to forward VSI list */
	status = ice_aq_sw_rules(hw, s_rule,
				 ICE_SW_RULE_RX_TX_ETH_HDR_SIZE(s_rule), 1,
				 ice_aqc_opc_update_sw_rules, NULL);

	devm_kfree(ice_hw_to_dev(hw), s_rule);
	return status;
}

/**
 * ice_update_sw_rule_bridge_mode
 * @hw: pointer to the HW struct
 *
 * Updates unicast switch filter rules based on VEB/VEPA mode
 */
int ice_update_sw_rule_bridge_mode(struct ice_hw *hw)
{
	struct ice_switch_info *sw = hw->switch_info;
	struct ice_fltr_mgmt_list_entry *fm_entry;
	struct list_head *rule_head;
	struct mutex *rule_lock; /* Lock to protect filter rule list */
	int status = 0;

	rule_lock = &sw->recp_list[ICE_SW_LKUP_MAC].filt_rule_lock;
	rule_head = &sw->recp_list[ICE_SW_LKUP_MAC].filt_rules;

	mutex_lock(rule_lock);
	list_for_each_entry(fm_entry, rule_head, list_entry) {
		struct ice_fltr_info *fi = &fm_entry->fltr_info;
		u8 *addr = fi->l_data.mac.mac_addr;

		/* Update unicast Tx rules to reflect the selected
		 * VEB/VEPA mode
		 */
		if ((fi->flag & ICE_FLTR_TX) && is_unicast_ether_addr(addr) &&
		    (fi->fltr_act == ICE_FWD_TO_VSI ||
		     fi->fltr_act == ICE_FWD_TO_VSI_LIST ||
		     fi->fltr_act == ICE_FWD_TO_Q ||
		     fi->fltr_act == ICE_FWD_TO_QGRP)) {
			status = ice_update_pkt_fwd_rule(hw, fi);
			if (status)
				break;
		}
	}

	mutex_unlock(rule_lock);

	return status;
}

/**
 * ice_add_update_vsi_list
 * @hw: pointer to the hardware structure
 * @m_entry: pointer to current filter management list entry
 * @cur_fltr: filter information from the book keeping entry
 * @new_fltr: filter information with the new VSI to be added
 *
 * Call AQ command to add or update previously created VSI list with new VSI.
 *
 * Helper function to do book keeping associated with adding filter information
 * The algorithm to do the book keeping is described below :
 * When a VSI needs to subscribe to a given filter (MAC/VLAN/Ethtype etc.)
 *	if only one VSI has been added till now
 *		Allocate a new VSI list and add two VSIs
 *		to this list using switch rule command
 *		Update the previously created switch rule with the
 *		newly created VSI list ID
 *	if a VSI list was previously created
 *		Add the new VSI to the previously created VSI list set
 *		using the update switch rule command
 */
static int
ice_add_update_vsi_list(struct ice_hw *hw,
			struct ice_fltr_mgmt_list_entry *m_entry,
			struct ice_fltr_info *cur_fltr,
			struct ice_fltr_info *new_fltr)
{
	u16 vsi_list_id = 0;
	int status = 0;

	if ((cur_fltr->fltr_act == ICE_FWD_TO_Q ||
	     cur_fltr->fltr_act == ICE_FWD_TO_QGRP))
		return -EOPNOTSUPP;

	if ((new_fltr->fltr_act == ICE_FWD_TO_Q ||
	     new_fltr->fltr_act == ICE_FWD_TO_QGRP) &&
	    (cur_fltr->fltr_act == ICE_FWD_TO_VSI ||
	     cur_fltr->fltr_act == ICE_FWD_TO_VSI_LIST))
		return -EOPNOTSUPP;

	if (m_entry->vsi_count < 2 && !m_entry->vsi_list_info) {
		/* Only one entry existed in the mapping and it was not already
		 * a part of a VSI list. So, create a VSI list with the old and
		 * new VSIs.
		 */
		struct ice_fltr_info tmp_fltr;
		u16 vsi_handle_arr[2];

		/* A rule already exists with the new VSI being added */
		if (cur_fltr->fwd_id.hw_vsi_id == new_fltr->fwd_id.hw_vsi_id)
			return -EEXIST;

		vsi_handle_arr[0] = cur_fltr->vsi_handle;
		vsi_handle_arr[1] = new_fltr->vsi_handle;
		status = ice_create_vsi_list_rule(hw, &vsi_handle_arr[0], 2,
						  &vsi_list_id,
						  new_fltr->lkup_type);
		if (status)
			return status;

		tmp_fltr = *new_fltr;
		tmp_fltr.fltr_rule_id = cur_fltr->fltr_rule_id;
		tmp_fltr.fltr_act = ICE_FWD_TO_VSI_LIST;
		tmp_fltr.fwd_id.vsi_list_id = vsi_list_id;
		/* Update the previous switch rule of "MAC forward to VSI" to
		 * "MAC fwd to VSI list"
		 */
		status = ice_update_pkt_fwd_rule(hw, &tmp_fltr);
		if (status)
			return status;

		cur_fltr->fwd_id.vsi_list_id = vsi_list_id;
		cur_fltr->fltr_act = ICE_FWD_TO_VSI_LIST;
		m_entry->vsi_list_info =
			ice_create_vsi_list_map(hw, &vsi_handle_arr[0], 2,
						vsi_list_id);

		if (!m_entry->vsi_list_info)
			return -ENOMEM;

		/* If this entry was large action then the large action needs
		 * to be updated to point to FWD to VSI list
		 */
		if (m_entry->sw_marker_id != ICE_INVAL_SW_MARKER_ID)
			status =
			    ice_add_marker_act(hw, m_entry,
					       m_entry->sw_marker_id,
					       m_entry->lg_act_idx);
	} else {
		u16 vsi_handle = new_fltr->vsi_handle;
		enum ice_adminq_opc opcode;

		if (!m_entry->vsi_list_info)
			return -EIO;

		/* A rule already exists with the new VSI being added */
		if (test_bit(vsi_handle, m_entry->vsi_list_info->vsi_map))
			return 0;

		/* Update the previously created VSI list set with
		 * the new VSI ID passed in
		 */
		vsi_list_id = cur_fltr->fwd_id.vsi_list_id;
		opcode = ice_aqc_opc_update_sw_rules;

		status = ice_update_vsi_list_rule(hw, &vsi_handle, 1,
						  vsi_list_id, false, opcode,
						  new_fltr->lkup_type);
		/* update VSI list mapping info with new VSI ID */
		if (!status)
			set_bit(vsi_handle, m_entry->vsi_list_info->vsi_map);
	}
	if (!status)
		m_entry->vsi_count++;
	return status;
}

/**
 * ice_find_rule_entry - Search a rule entry
 * @hw: pointer to the hardware structure
 * @recp_id: lookup type for which the specified rule needs to be searched
 * @f_info: rule information
 *
 * Helper function to search for a given rule entry
 * Returns pointer to entry storing the rule if found
 */
static struct ice_fltr_mgmt_list_entry *
ice_find_rule_entry(struct ice_hw *hw, u8 recp_id, struct ice_fltr_info *f_info)
{
	struct ice_fltr_mgmt_list_entry *list_itr, *ret = NULL;
	struct ice_switch_info *sw = hw->switch_info;
	struct list_head *list_head;

	list_head = &sw->recp_list[recp_id].filt_rules;
	list_for_each_entry(list_itr, list_head, list_entry) {
		if (!memcmp(&f_info->l_data, &list_itr->fltr_info.l_data,
			    sizeof(f_info->l_data)) &&
		    f_info->flag == list_itr->fltr_info.flag) {
			ret = list_itr;
			break;
		}
	}
	return ret;
}

/**
 * ice_find_vsi_list_entry - Search VSI list map with VSI count 1
 * @hw: pointer to the hardware structure
 * @recp_id: lookup type for which VSI lists needs to be searched
 * @vsi_handle: VSI handle to be found in VSI list
 * @vsi_list_id: VSI list ID found containing vsi_handle
 *
 * Helper function to search a VSI list with single entry containing given VSI
 * handle element. This can be extended further to search VSI list with more
 * than 1 vsi_count. Returns pointer to VSI list entry if found.
 */
struct ice_vsi_list_map_info *
ice_find_vsi_list_entry(struct ice_hw *hw, u8 recp_id, u16 vsi_handle,
			u16 *vsi_list_id)
{
	struct ice_vsi_list_map_info *map_info = NULL;
	struct ice_switch_info *sw = hw->switch_info;
	struct ice_fltr_mgmt_list_entry *list_itr;
	struct list_head *list_head;

	list_head = &sw->recp_list[recp_id].filt_rules;
	list_for_each_entry(list_itr, list_head, list_entry) {
		if (list_itr->vsi_list_info) {
			map_info = list_itr->vsi_list_info;
			if (test_bit(vsi_handle, map_info->vsi_map)) {
				*vsi_list_id = map_info->vsi_list_id;
				return map_info;
			}
		}
	}
	return NULL;
}

/**
 * ice_add_rule_internal - add rule for a given lookup type
 * @hw: pointer to the hardware structure
 * @recp_id: lookup type (recipe ID) for which rule has to be added
 * @f_entry: structure containing MAC forwarding information
 *
 * Adds or updates the rule lists for a given recipe
 */
static int
ice_add_rule_internal(struct ice_hw *hw, u8 recp_id,
		      struct ice_fltr_list_entry *f_entry)
{
	struct ice_switch_info *sw = hw->switch_info;
	struct ice_fltr_info *new_fltr, *cur_fltr;
	struct ice_fltr_mgmt_list_entry *m_entry;
	struct mutex *rule_lock; /* Lock to protect filter rule list */
	int status = 0;

	if (!ice_is_vsi_valid(hw, f_entry->fltr_info.vsi_handle))
		return -EINVAL;
	f_entry->fltr_info.fwd_id.hw_vsi_id =
		ice_get_hw_vsi_num(hw, f_entry->fltr_info.vsi_handle);

	rule_lock = &sw->recp_list[recp_id].filt_rule_lock;

	mutex_lock(rule_lock);
	new_fltr = &f_entry->fltr_info;
	if (new_fltr->flag & ICE_FLTR_RX)
		new_fltr->src = hw->port_info->lport;
	else if (new_fltr->flag & ICE_FLTR_TX)
		new_fltr->src = f_entry->fltr_info.fwd_id.hw_vsi_id;

	m_entry = ice_find_rule_entry(hw, recp_id, new_fltr);
	if (!m_entry) {
		mutex_unlock(rule_lock);
		return ice_create_pkt_fwd_rule(hw, f_entry);
	}

	cur_fltr = &m_entry->fltr_info;
	status = ice_add_update_vsi_list(hw, m_entry, cur_fltr, new_fltr);
	mutex_unlock(rule_lock);

	return status;
}

/**
 * ice_remove_vsi_list_rule
 * @hw: pointer to the hardware structure
 * @vsi_list_id: VSI list ID generated as part of allocate resource
 * @lkup_type: switch rule filter lookup type
 *
 * The VSI list should be emptied before this function is called to remove the
 * VSI list.
 */
static int
ice_remove_vsi_list_rule(struct ice_hw *hw, u16 vsi_list_id,
			 enum ice_sw_lkup_type lkup_type)
{
	struct ice_sw_rule_vsi_list *s_rule;
	u16 s_rule_size;
	int status;

	s_rule_size = (u16)ICE_SW_RULE_VSI_LIST_SIZE(s_rule, 0);
	s_rule = devm_kzalloc(ice_hw_to_dev(hw), s_rule_size, GFP_KERNEL);
	if (!s_rule)
		return -ENOMEM;

	s_rule->hdr.type = cpu_to_le16(ICE_AQC_SW_RULES_T_VSI_LIST_CLEAR);
	s_rule->index = cpu_to_le16(vsi_list_id);

	/* Free the vsi_list resource that we allocated. It is assumed that the
	 * list is empty at this point.
	 */
	status = ice_aq_alloc_free_vsi_list(hw, &vsi_list_id, lkup_type,
					    ice_aqc_opc_free_res);

	devm_kfree(ice_hw_to_dev(hw), s_rule);
	return status;
}

/**
 * ice_rem_update_vsi_list
 * @hw: pointer to the hardware structure
 * @vsi_handle: VSI handle of the VSI to remove
 * @fm_list: filter management entry for which the VSI list management needs to
 *           be done
 */
static int
ice_rem_update_vsi_list(struct ice_hw *hw, u16 vsi_handle,
			struct ice_fltr_mgmt_list_entry *fm_list)
{
	enum ice_sw_lkup_type lkup_type;
	u16 vsi_list_id;
	int status = 0;

	if (fm_list->fltr_info.fltr_act != ICE_FWD_TO_VSI_LIST ||
	    fm_list->vsi_count == 0)
		return -EINVAL;

	/* A rule with the VSI being removed does not exist */
	if (!test_bit(vsi_handle, fm_list->vsi_list_info->vsi_map))
		return -ENOENT;

	lkup_type = fm_list->fltr_info.lkup_type;
	vsi_list_id = fm_list->fltr_info.fwd_id.vsi_list_id;
	status = ice_update_vsi_list_rule(hw, &vsi_handle, 1, vsi_list_id, true,
					  ice_aqc_opc_update_sw_rules,
					  lkup_type);
	if (status)
		return status;

	fm_list->vsi_count--;
	clear_bit(vsi_handle, fm_list->vsi_list_info->vsi_map);

	if (fm_list->vsi_count == 1 && lkup_type != ICE_SW_LKUP_VLAN) {
		struct ice_fltr_info tmp_fltr_info = fm_list->fltr_info;
		struct ice_vsi_list_map_info *vsi_list_info =
			fm_list->vsi_list_info;
		u16 rem_vsi_handle;

		rem_vsi_handle = find_first_bit(vsi_list_info->vsi_map,
						ICE_MAX_VSI);
		if (!ice_is_vsi_valid(hw, rem_vsi_handle))
			return -EIO;

		/* Make sure VSI list is empty before removing it below */
		status = ice_update_vsi_list_rule(hw, &rem_vsi_handle, 1,
						  vsi_list_id, true,
						  ice_aqc_opc_update_sw_rules,
						  lkup_type);
		if (status)
			return status;

		tmp_fltr_info.fltr_act = ICE_FWD_TO_VSI;
		tmp_fltr_info.fwd_id.hw_vsi_id =
			ice_get_hw_vsi_num(hw, rem_vsi_handle);
		tmp_fltr_info.vsi_handle = rem_vsi_handle;
		status = ice_update_pkt_fwd_rule(hw, &tmp_fltr_info);
		if (status) {
			ice_debug(hw, ICE_DBG_SW, "Failed to update pkt fwd rule to FWD_TO_VSI on HW VSI %d, error %d\n",
				  tmp_fltr_info.fwd_id.hw_vsi_id, status);
			return status;
		}

		fm_list->fltr_info = tmp_fltr_info;
	}

	if ((fm_list->vsi_count == 1 && lkup_type != ICE_SW_LKUP_VLAN) ||
	    (fm_list->vsi_count == 0 && lkup_type == ICE_SW_LKUP_VLAN)) {
		struct ice_vsi_list_map_info *vsi_list_info =
			fm_list->vsi_list_info;

		/* Remove the VSI list since it is no longer used */
		status = ice_remove_vsi_list_rule(hw, vsi_list_id, lkup_type);
		if (status) {
			ice_debug(hw, ICE_DBG_SW, "Failed to remove VSI list %d, error %d\n",
				  vsi_list_id, status);
			return status;
		}

		list_del(&vsi_list_info->list_entry);
		devm_kfree(ice_hw_to_dev(hw), vsi_list_info);
		fm_list->vsi_list_info = NULL;
	}

	return status;
}

/**
 * ice_remove_rule_internal - Remove a filter rule of a given type
 * @hw: pointer to the hardware structure
 * @recp_id: recipe ID for which the rule needs to removed
 * @f_entry: rule entry containing filter information
 */
static int
ice_remove_rule_internal(struct ice_hw *hw, u8 recp_id,
			 struct ice_fltr_list_entry *f_entry)
{
	struct ice_switch_info *sw = hw->switch_info;
	struct ice_fltr_mgmt_list_entry *list_elem;
	struct mutex *rule_lock; /* Lock to protect filter rule list */
	bool remove_rule = false;
	u16 vsi_handle;
	int status = 0;

	if (!ice_is_vsi_valid(hw, f_entry->fltr_info.vsi_handle))
		return -EINVAL;
	f_entry->fltr_info.fwd_id.hw_vsi_id =
		ice_get_hw_vsi_num(hw, f_entry->fltr_info.vsi_handle);

	rule_lock = &sw->recp_list[recp_id].filt_rule_lock;
	mutex_lock(rule_lock);
	list_elem = ice_find_rule_entry(hw, recp_id, &f_entry->fltr_info);
	if (!list_elem) {
		status = -ENOENT;
		goto exit;
	}

	if (list_elem->fltr_info.fltr_act != ICE_FWD_TO_VSI_LIST) {
		remove_rule = true;
	} else if (!list_elem->vsi_list_info) {
		status = -ENOENT;
		goto exit;
	} else if (list_elem->vsi_list_info->ref_cnt > 1) {
		/* a ref_cnt > 1 indicates that the vsi_list is being
		 * shared by multiple rules. Decrement the ref_cnt and
		 * remove this rule, but do not modify the list, as it
		 * is in-use by other rules.
		 */
		list_elem->vsi_list_info->ref_cnt--;
		remove_rule = true;
	} else {
		/* a ref_cnt of 1 indicates the vsi_list is only used
		 * by one rule. However, the original removal request is only
		 * for a single VSI. Update the vsi_list first, and only
		 * remove the rule if there are no further VSIs in this list.
		 */
		vsi_handle = f_entry->fltr_info.vsi_handle;
		status = ice_rem_update_vsi_list(hw, vsi_handle, list_elem);
		if (status)
			goto exit;
		/* if VSI count goes to zero after updating the VSI list */
		if (list_elem->vsi_count == 0)
			remove_rule = true;
	}

	if (remove_rule) {
		/* Remove the lookup rule */
		struct ice_sw_rule_lkup_rx_tx *s_rule;

		s_rule = devm_kzalloc(ice_hw_to_dev(hw),
				      ICE_SW_RULE_RX_TX_NO_HDR_SIZE(s_rule),
				      GFP_KERNEL);
		if (!s_rule) {
			status = -ENOMEM;
			goto exit;
		}

		ice_fill_sw_rule(hw, &list_elem->fltr_info, s_rule,
				 ice_aqc_opc_remove_sw_rules);

		status = ice_aq_sw_rules(hw, s_rule,
					 ICE_SW_RULE_RX_TX_NO_HDR_SIZE(s_rule),
					 1, ice_aqc_opc_remove_sw_rules, NULL);

		/* Remove a book keeping from the list */
		devm_kfree(ice_hw_to_dev(hw), s_rule);

		if (status)
			goto exit;

		list_del(&list_elem->list_entry);
		devm_kfree(ice_hw_to_dev(hw), list_elem);
	}
exit:
	mutex_unlock(rule_lock);
	return status;
}

/**
 * ice_vlan_fltr_exist - does this VLAN filter exist for given VSI
 * @hw: pointer to the hardware structure
 * @vlan_id: VLAN ID
 * @vsi_handle: check MAC filter for this VSI
 */
bool ice_vlan_fltr_exist(struct ice_hw *hw, u16 vlan_id, u16 vsi_handle)
{
	struct ice_fltr_mgmt_list_entry *entry;
	struct list_head *rule_head;
	struct ice_switch_info *sw;
	struct mutex *rule_lock; /* Lock to protect filter rule list */
	u16 hw_vsi_id;

	if (vlan_id > ICE_MAX_VLAN_ID)
		return false;

	if (!ice_is_vsi_valid(hw, vsi_handle))
		return false;

	hw_vsi_id = ice_get_hw_vsi_num(hw, vsi_handle);
	sw = hw->switch_info;
	rule_head = &sw->recp_list[ICE_SW_LKUP_VLAN].filt_rules;
	if (!rule_head)
		return false;

	rule_lock = &sw->recp_list[ICE_SW_LKUP_VLAN].filt_rule_lock;
	mutex_lock(rule_lock);
	list_for_each_entry(entry, rule_head, list_entry) {
		struct ice_fltr_info *f_info = &entry->fltr_info;
		u16 entry_vlan_id = f_info->l_data.vlan.vlan_id;
		struct ice_vsi_list_map_info *map_info;

		if (entry_vlan_id > ICE_MAX_VLAN_ID)
			continue;

		if (f_info->flag != ICE_FLTR_TX ||
		    f_info->src_id != ICE_SRC_ID_VSI ||
		    f_info->lkup_type != ICE_SW_LKUP_VLAN)
			continue;

		/* Only allowed filter action are FWD_TO_VSI/_VSI_LIST */
		if (f_info->fltr_act != ICE_FWD_TO_VSI &&
		    f_info->fltr_act != ICE_FWD_TO_VSI_LIST)
			continue;

		if (f_info->fltr_act == ICE_FWD_TO_VSI) {
			if (hw_vsi_id != f_info->fwd_id.hw_vsi_id)
				continue;
		} else if (f_info->fltr_act == ICE_FWD_TO_VSI_LIST) {
			/* If filter_action is FWD_TO_VSI_LIST, make sure
			 * that VSI being checked is part of VSI list
			 */
			if (entry->vsi_count == 1 &&
			    entry->vsi_list_info) {
				map_info = entry->vsi_list_info;
				if (!test_bit(vsi_handle, map_info->vsi_map))
					continue;
			}
		}

		if (vlan_id == entry_vlan_id) {
			mutex_unlock(rule_lock);
			return true;
		}
	}
	mutex_unlock(rule_lock);

	return false;
}

/**
 * ice_add_mac - Add a MAC address based filter rule
 * @hw: pointer to the hardware structure
 * @m_list: list of MAC addresses and forwarding information
 */
int ice_add_mac(struct ice_hw *hw, struct list_head *m_list)
{
	struct ice_fltr_list_entry *m_list_itr;
	int status = 0;

	if (!m_list || !hw)
		return -EINVAL;

	list_for_each_entry(m_list_itr, m_list, list_entry) {
		u8 *add = &m_list_itr->fltr_info.l_data.mac.mac_addr[0];
		u16 vsi_handle;
		u16 hw_vsi_id;

		m_list_itr->fltr_info.flag = ICE_FLTR_TX;
		vsi_handle = m_list_itr->fltr_info.vsi_handle;
		if (!ice_is_vsi_valid(hw, vsi_handle))
			return -EINVAL;
		hw_vsi_id = ice_get_hw_vsi_num(hw, vsi_handle);
		m_list_itr->fltr_info.fwd_id.hw_vsi_id = hw_vsi_id;
		/* update the src in case it is VSI num */
		if (m_list_itr->fltr_info.src_id != ICE_SRC_ID_VSI)
			return -EINVAL;
		m_list_itr->fltr_info.src = hw_vsi_id;
		if (m_list_itr->fltr_info.lkup_type != ICE_SW_LKUP_MAC ||
		    is_zero_ether_addr(add))
			return -EINVAL;

		m_list_itr->status = ice_add_rule_internal(hw, ICE_SW_LKUP_MAC,
							   m_list_itr);
		if (m_list_itr->status)
			return m_list_itr->status;
	}

	return status;
}

/**
 * ice_add_vlan_internal - Add one VLAN based filter rule
 * @hw: pointer to the hardware structure
 * @f_entry: filter entry containing one VLAN information
 */
static int
ice_add_vlan_internal(struct ice_hw *hw, struct ice_fltr_list_entry *f_entry)
{
	struct ice_switch_info *sw = hw->switch_info;
	struct ice_fltr_mgmt_list_entry *v_list_itr;
	struct ice_fltr_info *new_fltr, *cur_fltr;
	enum ice_sw_lkup_type lkup_type;
	u16 vsi_list_id = 0, vsi_handle;
	struct mutex *rule_lock; /* Lock to protect filter rule list */
	int status = 0;

	if (!ice_is_vsi_valid(hw, f_entry->fltr_info.vsi_handle))
		return -EINVAL;

	f_entry->fltr_info.fwd_id.hw_vsi_id =
		ice_get_hw_vsi_num(hw, f_entry->fltr_info.vsi_handle);
	new_fltr = &f_entry->fltr_info;

	/* VLAN ID should only be 12 bits */
	if (new_fltr->l_data.vlan.vlan_id > ICE_MAX_VLAN_ID)
		return -EINVAL;

	if (new_fltr->src_id != ICE_SRC_ID_VSI)
		return -EINVAL;

	new_fltr->src = new_fltr->fwd_id.hw_vsi_id;
	lkup_type = new_fltr->lkup_type;
	vsi_handle = new_fltr->vsi_handle;
	rule_lock = &sw->recp_list[ICE_SW_LKUP_VLAN].filt_rule_lock;
	mutex_lock(rule_lock);
	v_list_itr = ice_find_rule_entry(hw, ICE_SW_LKUP_VLAN, new_fltr);
	if (!v_list_itr) {
		struct ice_vsi_list_map_info *map_info = NULL;

		if (new_fltr->fltr_act == ICE_FWD_TO_VSI) {
			/* All VLAN pruning rules use a VSI list. Check if
			 * there is already a VSI list containing VSI that we
			 * want to add. If found, use the same vsi_list_id for
			 * this new VLAN rule or else create a new list.
			 */
			map_info = ice_find_vsi_list_entry(hw, ICE_SW_LKUP_VLAN,
							   vsi_handle,
							   &vsi_list_id);
			if (!map_info) {
				status = ice_create_vsi_list_rule(hw,
								  &vsi_handle,
								  1,
								  &vsi_list_id,
								  lkup_type);
				if (status)
					goto exit;
			}
			/* Convert the action to forwarding to a VSI list. */
			new_fltr->fltr_act = ICE_FWD_TO_VSI_LIST;
			new_fltr->fwd_id.vsi_list_id = vsi_list_id;
		}

		status = ice_create_pkt_fwd_rule(hw, f_entry);
		if (!status) {
			v_list_itr = ice_find_rule_entry(hw, ICE_SW_LKUP_VLAN,
							 new_fltr);
			if (!v_list_itr) {
				status = -ENOENT;
				goto exit;
			}
			/* reuse VSI list for new rule and increment ref_cnt */
			if (map_info) {
				v_list_itr->vsi_list_info = map_info;
				map_info->ref_cnt++;
			} else {
				v_list_itr->vsi_list_info =
					ice_create_vsi_list_map(hw, &vsi_handle,
								1, vsi_list_id);
			}
		}
	} else if (v_list_itr->vsi_list_info->ref_cnt == 1) {
		/* Update existing VSI list to add new VSI ID only if it used
		 * by one VLAN rule.
		 */
		cur_fltr = &v_list_itr->fltr_info;
		status = ice_add_update_vsi_list(hw, v_list_itr, cur_fltr,
						 new_fltr);
	} else {
		/* If VLAN rule exists and VSI list being used by this rule is
		 * referenced by more than 1 VLAN rule. Then create a new VSI
		 * list appending previous VSI with new VSI and update existing
		 * VLAN rule to point to new VSI list ID
		 */
		struct ice_fltr_info tmp_fltr;
		u16 vsi_handle_arr[2];
		u16 cur_handle;

		/* Current implementation only supports reusing VSI list with
		 * one VSI count. We should never hit below condition
		 */
		if (v_list_itr->vsi_count > 1 &&
		    v_list_itr->vsi_list_info->ref_cnt > 1) {
			ice_debug(hw, ICE_DBG_SW, "Invalid configuration: Optimization to reuse VSI list with more than one VSI is not being done yet\n");
			status = -EIO;
			goto exit;
		}

		cur_handle =
			find_first_bit(v_list_itr->vsi_list_info->vsi_map,
				       ICE_MAX_VSI);

		/* A rule already exists with the new VSI being added */
		if (cur_handle == vsi_handle) {
			status = -EEXIST;
			goto exit;
		}

		vsi_handle_arr[0] = cur_handle;
		vsi_handle_arr[1] = vsi_handle;
		status = ice_create_vsi_list_rule(hw, &vsi_handle_arr[0], 2,
						  &vsi_list_id, lkup_type);
		if (status)
			goto exit;

		tmp_fltr = v_list_itr->fltr_info;
		tmp_fltr.fltr_rule_id = v_list_itr->fltr_info.fltr_rule_id;
		tmp_fltr.fwd_id.vsi_list_id = vsi_list_id;
		tmp_fltr.fltr_act = ICE_FWD_TO_VSI_LIST;
		/* Update the previous switch rule to a new VSI list which
		 * includes current VSI that is requested
		 */
		status = ice_update_pkt_fwd_rule(hw, &tmp_fltr);
		if (status)
			goto exit;

		/* before overriding VSI list map info. decrement ref_cnt of
		 * previous VSI list
		 */
		v_list_itr->vsi_list_info->ref_cnt--;

		/* now update to newly created list */
		v_list_itr->fltr_info.fwd_id.vsi_list_id = vsi_list_id;
		v_list_itr->vsi_list_info =
			ice_create_vsi_list_map(hw, &vsi_handle_arr[0], 2,
						vsi_list_id);
		v_list_itr->vsi_count++;
	}

exit:
	mutex_unlock(rule_lock);
	return status;
}

/**
 * ice_add_vlan - Add VLAN based filter rule
 * @hw: pointer to the hardware structure
 * @v_list: list of VLAN entries and forwarding information
 */
int ice_add_vlan(struct ice_hw *hw, struct list_head *v_list)
{
	struct ice_fltr_list_entry *v_list_itr;

	if (!v_list || !hw)
		return -EINVAL;

	list_for_each_entry(v_list_itr, v_list, list_entry) {
		if (v_list_itr->fltr_info.lkup_type != ICE_SW_LKUP_VLAN)
			return -EINVAL;
		v_list_itr->fltr_info.flag = ICE_FLTR_TX;
		v_list_itr->status = ice_add_vlan_internal(hw, v_list_itr);
		if (v_list_itr->status)
			return v_list_itr->status;
	}
	return 0;
}

/**
 * ice_add_eth_mac - Add ethertype and MAC based filter rule
 * @hw: pointer to the hardware structure
 * @em_list: list of ether type MAC filter, MAC is optional
 *
 * This function requires the caller to populate the entries in
 * the filter list with the necessary fields (including flags to
 * indicate Tx or Rx rules).
 */
int ice_add_eth_mac(struct ice_hw *hw, struct list_head *em_list)
{
	struct ice_fltr_list_entry *em_list_itr;

	if (!em_list || !hw)
		return -EINVAL;

	list_for_each_entry(em_list_itr, em_list, list_entry) {
		enum ice_sw_lkup_type l_type =
			em_list_itr->fltr_info.lkup_type;

		if (l_type != ICE_SW_LKUP_ETHERTYPE_MAC &&
		    l_type != ICE_SW_LKUP_ETHERTYPE)
			return -EINVAL;

		em_list_itr->status = ice_add_rule_internal(hw, l_type,
							    em_list_itr);
		if (em_list_itr->status)
			return em_list_itr->status;
	}
	return 0;
}

/**
 * ice_remove_eth_mac - Remove an ethertype (or MAC) based filter rule
 * @hw: pointer to the hardware structure
 * @em_list: list of ethertype or ethertype MAC entries
 */
int ice_remove_eth_mac(struct ice_hw *hw, struct list_head *em_list)
{
	struct ice_fltr_list_entry *em_list_itr, *tmp;

	if (!em_list || !hw)
		return -EINVAL;

	list_for_each_entry_safe(em_list_itr, tmp, em_list, list_entry) {
		enum ice_sw_lkup_type l_type =
			em_list_itr->fltr_info.lkup_type;

		if (l_type != ICE_SW_LKUP_ETHERTYPE_MAC &&
		    l_type != ICE_SW_LKUP_ETHERTYPE)
			return -EINVAL;

		em_list_itr->status = ice_remove_rule_internal(hw, l_type,
							       em_list_itr);
		if (em_list_itr->status)
			return em_list_itr->status;
	}
	return 0;
}

/**
 * ice_rem_sw_rule_info
 * @hw: pointer to the hardware structure
 * @rule_head: pointer to the switch list structure that we want to delete
 */
static void
ice_rem_sw_rule_info(struct ice_hw *hw, struct list_head *rule_head)
{
	if (!list_empty(rule_head)) {
		struct ice_fltr_mgmt_list_entry *entry;
		struct ice_fltr_mgmt_list_entry *tmp;

		list_for_each_entry_safe(entry, tmp, rule_head, list_entry) {
			list_del(&entry->list_entry);
			devm_kfree(ice_hw_to_dev(hw), entry);
		}
	}
}

/**
 * ice_rem_adv_rule_info
 * @hw: pointer to the hardware structure
 * @rule_head: pointer to the switch list structure that we want to delete
 */
static void
ice_rem_adv_rule_info(struct ice_hw *hw, struct list_head *rule_head)
{
	struct ice_adv_fltr_mgmt_list_entry *tmp_entry;
	struct ice_adv_fltr_mgmt_list_entry *lst_itr;

	if (list_empty(rule_head))
		return;

	list_for_each_entry_safe(lst_itr, tmp_entry, rule_head, list_entry) {
		list_del(&lst_itr->list_entry);
		devm_kfree(ice_hw_to_dev(hw), lst_itr->lkups);
		devm_kfree(ice_hw_to_dev(hw), lst_itr);
	}
}

/**
 * ice_cfg_dflt_vsi - change state of VSI to set/clear default
 * @pi: pointer to the port_info structure
 * @vsi_handle: VSI handle to set as default
 * @set: true to add the above mentioned switch rule, false to remove it
 * @direction: ICE_FLTR_RX or ICE_FLTR_TX
 *
 * add filter rule to set/unset given VSI as default VSI for the switch
 * (represented by swid)
 */
int
ice_cfg_dflt_vsi(struct ice_port_info *pi, u16 vsi_handle, bool set,
		 u8 direction)
{
	struct ice_fltr_list_entry f_list_entry;
	struct ice_fltr_info f_info;
	struct ice_hw *hw = pi->hw;
	u16 hw_vsi_id;
	int status;

	if (!ice_is_vsi_valid(hw, vsi_handle))
		return -EINVAL;

	hw_vsi_id = ice_get_hw_vsi_num(hw, vsi_handle);

	memset(&f_info, 0, sizeof(f_info));

	f_info.lkup_type = ICE_SW_LKUP_DFLT;
	f_info.flag = direction;
	f_info.fltr_act = ICE_FWD_TO_VSI;
	f_info.fwd_id.hw_vsi_id = hw_vsi_id;
	f_info.vsi_handle = vsi_handle;

	if (f_info.flag & ICE_FLTR_RX) {
		f_info.src = hw->port_info->lport;
		f_info.src_id = ICE_SRC_ID_LPORT;
	} else if (f_info.flag & ICE_FLTR_TX) {
		f_info.src_id = ICE_SRC_ID_VSI;
		f_info.src = hw_vsi_id;
	}
	f_list_entry.fltr_info = f_info;

	if (set)
		status = ice_add_rule_internal(hw, ICE_SW_LKUP_DFLT,
					       &f_list_entry);
	else
		status = ice_remove_rule_internal(hw, ICE_SW_LKUP_DFLT,
						  &f_list_entry);

	return status;
}

/**
 * ice_vsi_uses_fltr - Determine if given VSI uses specified filter
 * @fm_entry: filter entry to inspect
 * @vsi_handle: VSI handle to compare with filter info
 */
static bool
ice_vsi_uses_fltr(struct ice_fltr_mgmt_list_entry *fm_entry, u16 vsi_handle)
{
	return ((fm_entry->fltr_info.fltr_act == ICE_FWD_TO_VSI &&
		 fm_entry->fltr_info.vsi_handle == vsi_handle) ||
		(fm_entry->fltr_info.fltr_act == ICE_FWD_TO_VSI_LIST &&
		 fm_entry->vsi_list_info &&
		 (test_bit(vsi_handle, fm_entry->vsi_list_info->vsi_map))));
}

/**
 * ice_check_if_dflt_vsi - check if VSI is default VSI
 * @pi: pointer to the port_info structure
 * @vsi_handle: vsi handle to check for in filter list
 * @rule_exists: indicates if there are any VSI's in the rule list
 *
 * checks if the VSI is in a default VSI list, and also indicates
 * if the default VSI list is empty
 */
bool
ice_check_if_dflt_vsi(struct ice_port_info *pi, u16 vsi_handle,
		      bool *rule_exists)
{
	struct ice_fltr_mgmt_list_entry *fm_entry;
	struct ice_sw_recipe *recp_list;
	struct list_head *rule_head;
	struct mutex *rule_lock; /* Lock to protect filter rule list */
	bool ret = false;

	recp_list = &pi->hw->switch_info->recp_list[ICE_SW_LKUP_DFLT];
	rule_lock = &recp_list->filt_rule_lock;
	rule_head = &recp_list->filt_rules;

	mutex_lock(rule_lock);

	if (rule_exists && !list_empty(rule_head))
		*rule_exists = true;

	list_for_each_entry(fm_entry, rule_head, list_entry) {
		if (ice_vsi_uses_fltr(fm_entry, vsi_handle)) {
			ret = true;
			break;
		}
	}

	mutex_unlock(rule_lock);

	return ret;
}

/**
 * ice_remove_mac - remove a MAC address based filter rule
 * @hw: pointer to the hardware structure
 * @m_list: list of MAC addresses and forwarding information
 *
 * This function removes either a MAC filter rule or a specific VSI from a
 * VSI list for a multicast MAC address.
 *
 * Returns -ENOENT if a given entry was not added by ice_add_mac. Caller should
 * be aware that this call will only work if all the entries passed into m_list
 * were added previously. It will not attempt to do a partial remove of entries
 * that were found.
 */
int ice_remove_mac(struct ice_hw *hw, struct list_head *m_list)
{
	struct ice_fltr_list_entry *list_itr, *tmp;

	if (!m_list)
		return -EINVAL;

	list_for_each_entry_safe(list_itr, tmp, m_list, list_entry) {
		enum ice_sw_lkup_type l_type = list_itr->fltr_info.lkup_type;
		u16 vsi_handle;

		if (l_type != ICE_SW_LKUP_MAC)
			return -EINVAL;

		vsi_handle = list_itr->fltr_info.vsi_handle;
		if (!ice_is_vsi_valid(hw, vsi_handle))
			return -EINVAL;

		list_itr->fltr_info.fwd_id.hw_vsi_id =
					ice_get_hw_vsi_num(hw, vsi_handle);

		list_itr->status = ice_remove_rule_internal(hw,
							    ICE_SW_LKUP_MAC,
							    list_itr);
		if (list_itr->status)
			return list_itr->status;
	}
	return 0;
}

/**
 * ice_remove_vlan - Remove VLAN based filter rule
 * @hw: pointer to the hardware structure
 * @v_list: list of VLAN entries and forwarding information
 */
int ice_remove_vlan(struct ice_hw *hw, struct list_head *v_list)
{
	struct ice_fltr_list_entry *v_list_itr, *tmp;

	if (!v_list || !hw)
		return -EINVAL;

	list_for_each_entry_safe(v_list_itr, tmp, v_list, list_entry) {
		enum ice_sw_lkup_type l_type = v_list_itr->fltr_info.lkup_type;

		if (l_type != ICE_SW_LKUP_VLAN)
			return -EINVAL;
		v_list_itr->status = ice_remove_rule_internal(hw,
							      ICE_SW_LKUP_VLAN,
							      v_list_itr);
		if (v_list_itr->status)
			return v_list_itr->status;
	}
	return 0;
}

/**
 * ice_add_entry_to_vsi_fltr_list - Add copy of fltr_list_entry to remove list
 * @hw: pointer to the hardware structure
 * @vsi_handle: VSI handle to remove filters from
 * @vsi_list_head: pointer to the list to add entry to
 * @fi: pointer to fltr_info of filter entry to copy & add
 *
 * Helper function, used when creating a list of filters to remove from
 * a specific VSI. The entry added to vsi_list_head is a COPY of the
 * original filter entry, with the exception of fltr_info.fltr_act and
 * fltr_info.fwd_id fields. These are set such that later logic can
 * extract which VSI to remove the fltr from, and pass on that information.
 */
static int
ice_add_entry_to_vsi_fltr_list(struct ice_hw *hw, u16 vsi_handle,
			       struct list_head *vsi_list_head,
			       struct ice_fltr_info *fi)
{
	struct ice_fltr_list_entry *tmp;

	/* this memory is freed up in the caller function
	 * once filters for this VSI are removed
	 */
	tmp = devm_kzalloc(ice_hw_to_dev(hw), sizeof(*tmp), GFP_KERNEL);
	if (!tmp)
		return -ENOMEM;

	tmp->fltr_info = *fi;

	/* Overwrite these fields to indicate which VSI to remove filter from,
	 * so find and remove logic can extract the information from the
	 * list entries. Note that original entries will still have proper
	 * values.
	 */
	tmp->fltr_info.fltr_act = ICE_FWD_TO_VSI;
	tmp->fltr_info.vsi_handle = vsi_handle;
	tmp->fltr_info.fwd_id.hw_vsi_id = ice_get_hw_vsi_num(hw, vsi_handle);

	list_add(&tmp->list_entry, vsi_list_head);

	return 0;
}

/**
 * ice_add_to_vsi_fltr_list - Add VSI filters to the list
 * @hw: pointer to the hardware structure
 * @vsi_handle: VSI handle to remove filters from
 * @lkup_list_head: pointer to the list that has certain lookup type filters
 * @vsi_list_head: pointer to the list pertaining to VSI with vsi_handle
 *
 * Locates all filters in lkup_list_head that are used by the given VSI,
 * and adds COPIES of those entries to vsi_list_head (intended to be used
 * to remove the listed filters).
 * Note that this means all entries in vsi_list_head must be explicitly
 * deallocated by the caller when done with list.
 */
static int
ice_add_to_vsi_fltr_list(struct ice_hw *hw, u16 vsi_handle,
			 struct list_head *lkup_list_head,
			 struct list_head *vsi_list_head)
{
	struct ice_fltr_mgmt_list_entry *fm_entry;
	int status = 0;

	/* check to make sure VSI ID is valid and within boundary */
	if (!ice_is_vsi_valid(hw, vsi_handle))
		return -EINVAL;

	list_for_each_entry(fm_entry, lkup_list_head, list_entry) {
		if (!ice_vsi_uses_fltr(fm_entry, vsi_handle))
			continue;

		status = ice_add_entry_to_vsi_fltr_list(hw, vsi_handle,
							vsi_list_head,
							&fm_entry->fltr_info);
		if (status)
			return status;
	}
	return status;
}

/**
 * ice_determine_promisc_mask
 * @fi: filter info to parse
 *
 * Helper function to determine which ICE_PROMISC_ mask corresponds
 * to given filter into.
 */
static u8 ice_determine_promisc_mask(struct ice_fltr_info *fi)
{
	u16 vid = fi->l_data.mac_vlan.vlan_id;
	u8 *macaddr = fi->l_data.mac.mac_addr;
	bool is_tx_fltr = false;
	u8 promisc_mask = 0;

	if (fi->flag == ICE_FLTR_TX)
		is_tx_fltr = true;

	if (is_broadcast_ether_addr(macaddr))
		promisc_mask |= is_tx_fltr ?
			ICE_PROMISC_BCAST_TX : ICE_PROMISC_BCAST_RX;
	else if (is_multicast_ether_addr(macaddr))
		promisc_mask |= is_tx_fltr ?
			ICE_PROMISC_MCAST_TX : ICE_PROMISC_MCAST_RX;
	else if (is_unicast_ether_addr(macaddr))
		promisc_mask |= is_tx_fltr ?
			ICE_PROMISC_UCAST_TX : ICE_PROMISC_UCAST_RX;
	if (vid)
		promisc_mask |= is_tx_fltr ?
			ICE_PROMISC_VLAN_TX : ICE_PROMISC_VLAN_RX;

	return promisc_mask;
}

/**
 * ice_remove_promisc - Remove promisc based filter rules
 * @hw: pointer to the hardware structure
 * @recp_id: recipe ID for which the rule needs to removed
 * @v_list: list of promisc entries
 */
static int
ice_remove_promisc(struct ice_hw *hw, u8 recp_id, struct list_head *v_list)
{
	struct ice_fltr_list_entry *v_list_itr, *tmp;

	list_for_each_entry_safe(v_list_itr, tmp, v_list, list_entry) {
		v_list_itr->status =
			ice_remove_rule_internal(hw, recp_id, v_list_itr);
		if (v_list_itr->status)
			return v_list_itr->status;
	}
	return 0;
}

/**
 * ice_clear_vsi_promisc - clear specified promiscuous mode(s) for given VSI
 * @hw: pointer to the hardware structure
 * @vsi_handle: VSI handle to clear mode
 * @promisc_mask: mask of promiscuous config bits to clear
 * @vid: VLAN ID to clear VLAN promiscuous
 */
int
ice_clear_vsi_promisc(struct ice_hw *hw, u16 vsi_handle, u8 promisc_mask,
		      u16 vid)
{
	struct ice_switch_info *sw = hw->switch_info;
	struct ice_fltr_list_entry *fm_entry, *tmp;
	struct list_head remove_list_head;
	struct ice_fltr_mgmt_list_entry *itr;
	struct list_head *rule_head;
	struct mutex *rule_lock;	/* Lock to protect filter rule list */
	int status = 0;
	u8 recipe_id;

	if (!ice_is_vsi_valid(hw, vsi_handle))
		return -EINVAL;

	if (promisc_mask & (ICE_PROMISC_VLAN_RX | ICE_PROMISC_VLAN_TX))
		recipe_id = ICE_SW_LKUP_PROMISC_VLAN;
	else
		recipe_id = ICE_SW_LKUP_PROMISC;

	rule_head = &sw->recp_list[recipe_id].filt_rules;
	rule_lock = &sw->recp_list[recipe_id].filt_rule_lock;

	INIT_LIST_HEAD(&remove_list_head);

	mutex_lock(rule_lock);
	list_for_each_entry(itr, rule_head, list_entry) {
		struct ice_fltr_info *fltr_info;
		u8 fltr_promisc_mask = 0;

		if (!ice_vsi_uses_fltr(itr, vsi_handle))
			continue;
		fltr_info = &itr->fltr_info;

		if (recipe_id == ICE_SW_LKUP_PROMISC_VLAN &&
		    vid != fltr_info->l_data.mac_vlan.vlan_id)
			continue;

		fltr_promisc_mask |= ice_determine_promisc_mask(fltr_info);

		/* Skip if filter is not completely specified by given mask */
		if (fltr_promisc_mask & ~promisc_mask)
			continue;

		status = ice_add_entry_to_vsi_fltr_list(hw, vsi_handle,
							&remove_list_head,
							fltr_info);
		if (status) {
			mutex_unlock(rule_lock);
			goto free_fltr_list;
		}
	}
	mutex_unlock(rule_lock);

	status = ice_remove_promisc(hw, recipe_id, &remove_list_head);

free_fltr_list:
	list_for_each_entry_safe(fm_entry, tmp, &remove_list_head, list_entry) {
		list_del(&fm_entry->list_entry);
		devm_kfree(ice_hw_to_dev(hw), fm_entry);
	}

	return status;
}

/**
 * ice_set_vsi_promisc - set given VSI to given promiscuous mode(s)
 * @hw: pointer to the hardware structure
 * @vsi_handle: VSI handle to configure
 * @promisc_mask: mask of promiscuous config bits
 * @vid: VLAN ID to set VLAN promiscuous
 */
int
ice_set_vsi_promisc(struct ice_hw *hw, u16 vsi_handle, u8 promisc_mask, u16 vid)
{
	enum { UCAST_FLTR = 1, MCAST_FLTR, BCAST_FLTR };
	struct ice_fltr_list_entry f_list_entry;
	struct ice_fltr_info new_fltr;
	bool is_tx_fltr;
	int status = 0;
	u16 hw_vsi_id;
	int pkt_type;
	u8 recipe_id;

	if (!ice_is_vsi_valid(hw, vsi_handle))
		return -EINVAL;
	hw_vsi_id = ice_get_hw_vsi_num(hw, vsi_handle);

	memset(&new_fltr, 0, sizeof(new_fltr));

	if (promisc_mask & (ICE_PROMISC_VLAN_RX | ICE_PROMISC_VLAN_TX)) {
		new_fltr.lkup_type = ICE_SW_LKUP_PROMISC_VLAN;
		new_fltr.l_data.mac_vlan.vlan_id = vid;
		recipe_id = ICE_SW_LKUP_PROMISC_VLAN;
	} else {
		new_fltr.lkup_type = ICE_SW_LKUP_PROMISC;
		recipe_id = ICE_SW_LKUP_PROMISC;
	}

	/* Separate filters must be set for each direction/packet type
	 * combination, so we will loop over the mask value, store the
	 * individual type, and clear it out in the input mask as it
	 * is found.
	 */
	while (promisc_mask) {
		u8 *mac_addr;

		pkt_type = 0;
		is_tx_fltr = false;

		if (promisc_mask & ICE_PROMISC_UCAST_RX) {
			promisc_mask &= ~ICE_PROMISC_UCAST_RX;
			pkt_type = UCAST_FLTR;
		} else if (promisc_mask & ICE_PROMISC_UCAST_TX) {
			promisc_mask &= ~ICE_PROMISC_UCAST_TX;
			pkt_type = UCAST_FLTR;
			is_tx_fltr = true;
		} else if (promisc_mask & ICE_PROMISC_MCAST_RX) {
			promisc_mask &= ~ICE_PROMISC_MCAST_RX;
			pkt_type = MCAST_FLTR;
		} else if (promisc_mask & ICE_PROMISC_MCAST_TX) {
			promisc_mask &= ~ICE_PROMISC_MCAST_TX;
			pkt_type = MCAST_FLTR;
			is_tx_fltr = true;
		} else if (promisc_mask & ICE_PROMISC_BCAST_RX) {
			promisc_mask &= ~ICE_PROMISC_BCAST_RX;
			pkt_type = BCAST_FLTR;
		} else if (promisc_mask & ICE_PROMISC_BCAST_TX) {
			promisc_mask &= ~ICE_PROMISC_BCAST_TX;
			pkt_type = BCAST_FLTR;
			is_tx_fltr = true;
		}

		/* Check for VLAN promiscuous flag */
		if (promisc_mask & ICE_PROMISC_VLAN_RX) {
			promisc_mask &= ~ICE_PROMISC_VLAN_RX;
		} else if (promisc_mask & ICE_PROMISC_VLAN_TX) {
			promisc_mask &= ~ICE_PROMISC_VLAN_TX;
			is_tx_fltr = true;
		}

		/* Set filter DA based on packet type */
		mac_addr = new_fltr.l_data.mac.mac_addr;
		if (pkt_type == BCAST_FLTR) {
			eth_broadcast_addr(mac_addr);
		} else if (pkt_type == MCAST_FLTR ||
			   pkt_type == UCAST_FLTR) {
			/* Use the dummy ether header DA */
			ether_addr_copy(mac_addr, dummy_eth_header);
			if (pkt_type == MCAST_FLTR)
				mac_addr[0] |= 0x1;	/* Set multicast bit */
		}

		/* Need to reset this to zero for all iterations */
		new_fltr.flag = 0;
		if (is_tx_fltr) {
			new_fltr.flag |= ICE_FLTR_TX;
			new_fltr.src = hw_vsi_id;
		} else {
			new_fltr.flag |= ICE_FLTR_RX;
			new_fltr.src = hw->port_info->lport;
		}

		new_fltr.fltr_act = ICE_FWD_TO_VSI;
		new_fltr.vsi_handle = vsi_handle;
		new_fltr.fwd_id.hw_vsi_id = hw_vsi_id;
		f_list_entry.fltr_info = new_fltr;

		status = ice_add_rule_internal(hw, recipe_id, &f_list_entry);
		if (status)
			goto set_promisc_exit;
	}

set_promisc_exit:
	return status;
}

/**
 * ice_set_vlan_vsi_promisc
 * @hw: pointer to the hardware structure
 * @vsi_handle: VSI handle to configure
 * @promisc_mask: mask of promiscuous config bits
 * @rm_vlan_promisc: Clear VLANs VSI promisc mode
 *
 * Configure VSI with all associated VLANs to given promiscuous mode(s)
 */
int
ice_set_vlan_vsi_promisc(struct ice_hw *hw, u16 vsi_handle, u8 promisc_mask,
			 bool rm_vlan_promisc)
{
	struct ice_switch_info *sw = hw->switch_info;
	struct ice_fltr_list_entry *list_itr, *tmp;
	struct list_head vsi_list_head;
	struct list_head *vlan_head;
	struct mutex *vlan_lock; /* Lock to protect filter rule list */
	u16 vlan_id;
	int status;

	INIT_LIST_HEAD(&vsi_list_head);
	vlan_lock = &sw->recp_list[ICE_SW_LKUP_VLAN].filt_rule_lock;
	vlan_head = &sw->recp_list[ICE_SW_LKUP_VLAN].filt_rules;
	mutex_lock(vlan_lock);
	status = ice_add_to_vsi_fltr_list(hw, vsi_handle, vlan_head,
					  &vsi_list_head);
	mutex_unlock(vlan_lock);
	if (status)
		goto free_fltr_list;

	list_for_each_entry(list_itr, &vsi_list_head, list_entry) {
		/* Avoid enabling or disabling VLAN zero twice when in double
		 * VLAN mode
		 */
		if (ice_is_dvm_ena(hw) &&
		    list_itr->fltr_info.l_data.vlan.tpid == 0)
			continue;

		vlan_id = list_itr->fltr_info.l_data.vlan.vlan_id;
		if (rm_vlan_promisc)
			status = ice_clear_vsi_promisc(hw, vsi_handle,
						       promisc_mask, vlan_id);
		else
			status = ice_set_vsi_promisc(hw, vsi_handle,
						     promisc_mask, vlan_id);
		if (status && status != -EEXIST)
			break;
	}

free_fltr_list:
	list_for_each_entry_safe(list_itr, tmp, &vsi_list_head, list_entry) {
		list_del(&list_itr->list_entry);
		devm_kfree(ice_hw_to_dev(hw), list_itr);
	}
	return status;
}

/**
 * ice_remove_vsi_lkup_fltr - Remove lookup type filters for a VSI
 * @hw: pointer to the hardware structure
 * @vsi_handle: VSI handle to remove filters from
 * @lkup: switch rule filter lookup type
 */
static void
ice_remove_vsi_lkup_fltr(struct ice_hw *hw, u16 vsi_handle,
			 enum ice_sw_lkup_type lkup)
{
	struct ice_switch_info *sw = hw->switch_info;
	struct ice_fltr_list_entry *fm_entry;
	struct list_head remove_list_head;
	struct list_head *rule_head;
	struct ice_fltr_list_entry *tmp;
	struct mutex *rule_lock;	/* Lock to protect filter rule list */
	int status;

	INIT_LIST_HEAD(&remove_list_head);
	rule_lock = &sw->recp_list[lkup].filt_rule_lock;
	rule_head = &sw->recp_list[lkup].filt_rules;
	mutex_lock(rule_lock);
	status = ice_add_to_vsi_fltr_list(hw, vsi_handle, rule_head,
					  &remove_list_head);
	mutex_unlock(rule_lock);
	if (status)
		goto free_fltr_list;

	switch (lkup) {
	case ICE_SW_LKUP_MAC:
		ice_remove_mac(hw, &remove_list_head);
		break;
	case ICE_SW_LKUP_VLAN:
		ice_remove_vlan(hw, &remove_list_head);
		break;
	case ICE_SW_LKUP_PROMISC:
	case ICE_SW_LKUP_PROMISC_VLAN:
		ice_remove_promisc(hw, lkup, &remove_list_head);
		break;
	case ICE_SW_LKUP_MAC_VLAN:
	case ICE_SW_LKUP_ETHERTYPE:
	case ICE_SW_LKUP_ETHERTYPE_MAC:
	case ICE_SW_LKUP_DFLT:
	case ICE_SW_LKUP_LAST:
	default:
		ice_debug(hw, ICE_DBG_SW, "Unsupported lookup type %d\n", lkup);
		break;
	}

free_fltr_list:
	list_for_each_entry_safe(fm_entry, tmp, &remove_list_head, list_entry) {
		list_del(&fm_entry->list_entry);
		devm_kfree(ice_hw_to_dev(hw), fm_entry);
	}
}

/**
 * ice_remove_vsi_fltr - Remove all filters for a VSI
 * @hw: pointer to the hardware structure
 * @vsi_handle: VSI handle to remove filters from
 */
void ice_remove_vsi_fltr(struct ice_hw *hw, u16 vsi_handle)
{
	ice_remove_vsi_lkup_fltr(hw, vsi_handle, ICE_SW_LKUP_MAC);
	ice_remove_vsi_lkup_fltr(hw, vsi_handle, ICE_SW_LKUP_MAC_VLAN);
	ice_remove_vsi_lkup_fltr(hw, vsi_handle, ICE_SW_LKUP_PROMISC);
	ice_remove_vsi_lkup_fltr(hw, vsi_handle, ICE_SW_LKUP_VLAN);
	ice_remove_vsi_lkup_fltr(hw, vsi_handle, ICE_SW_LKUP_DFLT);
	ice_remove_vsi_lkup_fltr(hw, vsi_handle, ICE_SW_LKUP_ETHERTYPE);
	ice_remove_vsi_lkup_fltr(hw, vsi_handle, ICE_SW_LKUP_ETHERTYPE_MAC);
	ice_remove_vsi_lkup_fltr(hw, vsi_handle, ICE_SW_LKUP_PROMISC_VLAN);
}

/**
 * ice_alloc_res_cntr - allocating resource counter
 * @hw: pointer to the hardware structure
 * @type: type of resource
 * @alloc_shared: if set it is shared else dedicated
 * @num_items: number of entries requested for FD resource type
 * @counter_id: counter index returned by AQ call
 */
int
ice_alloc_res_cntr(struct ice_hw *hw, u8 type, u8 alloc_shared, u16 num_items,
		   u16 *counter_id)
{
	struct ice_aqc_alloc_free_res_elem *buf;
	u16 buf_len;
	int status;

	/* Allocate resource */
	buf_len = struct_size(buf, elem, 1);
	buf = kzalloc(buf_len, GFP_KERNEL);
	if (!buf)
		return -ENOMEM;

	buf->num_elems = cpu_to_le16(num_items);
	buf->res_type = cpu_to_le16(((type << ICE_AQC_RES_TYPE_S) &
				      ICE_AQC_RES_TYPE_M) | alloc_shared);

	status = ice_aq_alloc_free_res(hw, buf, buf_len, ice_aqc_opc_alloc_res);
	if (status)
		goto exit;

	*counter_id = le16_to_cpu(buf->elem[0].e.sw_resp);

exit:
	kfree(buf);
	return status;
}

/**
 * ice_free_res_cntr - free resource counter
 * @hw: pointer to the hardware structure
 * @type: type of resource
 * @alloc_shared: if set it is shared else dedicated
 * @num_items: number of entries to be freed for FD resource type
 * @counter_id: counter ID resource which needs to be freed
 */
int
ice_free_res_cntr(struct ice_hw *hw, u8 type, u8 alloc_shared, u16 num_items,
		  u16 counter_id)
{
	struct ice_aqc_alloc_free_res_elem *buf;
	u16 buf_len;
	int status;

	/* Free resource */
	buf_len = struct_size(buf, elem, 1);
	buf = kzalloc(buf_len, GFP_KERNEL);
	if (!buf)
		return -ENOMEM;

	buf->num_elems = cpu_to_le16(num_items);
	buf->res_type = cpu_to_le16(((type << ICE_AQC_RES_TYPE_S) &
				      ICE_AQC_RES_TYPE_M) | alloc_shared);
	buf->elem[0].e.sw_resp = cpu_to_le16(counter_id);

	status = ice_aq_alloc_free_res(hw, buf, buf_len, ice_aqc_opc_free_res);
	if (status)
		ice_debug(hw, ICE_DBG_SW, "counter resource could not be freed\n");

	kfree(buf);
	return status;
}

#define ICE_PROTOCOL_ENTRY(id, ...) {		\
	.prot_type	= id,			\
	.offs		= {__VA_ARGS__},	\
}

/**
 * ice_share_res - set a resource as shared or dedicated
 * @hw: hw struct of original owner of resource
 * @type: resource type
 * @shared: is the resource being set to shared
 * @res_id: resource id (descriptor)
 */
int ice_share_res(struct ice_hw *hw, u16 type, u8 shared, u16 res_id)
{
	struct ice_aqc_alloc_free_res_elem *buf;
	u16 buf_len;
	int status;

	buf_len = struct_size(buf, elem, 1);
	buf = kzalloc(buf_len, GFP_KERNEL);
	if (!buf)
		return -ENOMEM;

	buf->num_elems = cpu_to_le16(1);
	if (shared)
		buf->res_type = cpu_to_le16(((type << ICE_AQC_RES_TYPE_S) &
					     ICE_AQC_RES_TYPE_M) |
					    ICE_AQC_RES_TYPE_FLAG_SHARED);
	else
		buf->res_type = cpu_to_le16(((type << ICE_AQC_RES_TYPE_S) &
					     ICE_AQC_RES_TYPE_M) &
					    ~ICE_AQC_RES_TYPE_FLAG_SHARED);

	buf->elem[0].e.sw_resp = cpu_to_le16(res_id);
	status = ice_aq_alloc_free_res(hw, buf, buf_len,
				       ice_aqc_opc_share_res);
	if (status)
		ice_debug(hw, ICE_DBG_SW, "Could not set resource type %u id %u to %s\n",
			  type, res_id, shared ? "SHARED" : "DEDICATED");

	kfree(buf);
	return status;
}

/* This is mapping table entry that maps every word within a given protocol
 * structure to the real byte offset as per the specification of that
 * protocol header.
 * for example dst address is 3 words in ethertype header and corresponding
 * bytes are 0, 2, 3 in the actual packet header and src address is at 4, 6, 8
 * IMPORTANT: Every structure part of "ice_prot_hdr" union should have a
 * matching entry describing its field. This needs to be updated if new
 * structure is added to that union.
 */
static const struct ice_prot_ext_tbl_entry ice_prot_ext[ICE_PROTOCOL_LAST] = {
	ICE_PROTOCOL_ENTRY(ICE_MAC_OFOS, 0, 2, 4, 6, 8, 10, 12),
	ICE_PROTOCOL_ENTRY(ICE_MAC_IL, 0, 2, 4, 6, 8, 10, 12),
	ICE_PROTOCOL_ENTRY(ICE_ETYPE_OL, 0),
	ICE_PROTOCOL_ENTRY(ICE_ETYPE_IL, 0),
	ICE_PROTOCOL_ENTRY(ICE_VLAN_OFOS, 2, 0),
	ICE_PROTOCOL_ENTRY(ICE_IPV4_OFOS, 0, 2, 4, 6, 8, 10, 12, 14, 16, 18),
	ICE_PROTOCOL_ENTRY(ICE_IPV4_IL,	0, 2, 4, 6, 8, 10, 12, 14, 16, 18),
	ICE_PROTOCOL_ENTRY(ICE_IPV6_OFOS, 0, 2, 4, 6, 8, 10, 12, 14, 16, 18,
			   20, 22, 24, 26, 28, 30, 32, 34, 36, 38),
	ICE_PROTOCOL_ENTRY(ICE_IPV6_IL, 0, 2, 4, 6, 8, 10, 12, 14, 16, 18, 20,
			   22, 24, 26, 28, 30, 32, 34, 36, 38),
	ICE_PROTOCOL_ENTRY(ICE_TCP_IL, 0, 2),
	ICE_PROTOCOL_ENTRY(ICE_UDP_OF, 0, 2),
	ICE_PROTOCOL_ENTRY(ICE_UDP_ILOS, 0, 2),
	ICE_PROTOCOL_ENTRY(ICE_VXLAN, 8, 10, 12, 14),
	ICE_PROTOCOL_ENTRY(ICE_GENEVE, 8, 10, 12, 14),
	ICE_PROTOCOL_ENTRY(ICE_NVGRE, 0, 2, 4, 6),
	ICE_PROTOCOL_ENTRY(ICE_GTP, 8, 10, 12, 14, 16, 18, 20, 22),
	ICE_PROTOCOL_ENTRY(ICE_GTP_NO_PAY, 8, 10, 12, 14),
	ICE_PROTOCOL_ENTRY(ICE_PPPOE, 0, 2, 4, 6),
	ICE_PROTOCOL_ENTRY(ICE_L2TPV3, 0, 2, 4, 6, 8, 10),
	ICE_PROTOCOL_ENTRY(ICE_VLAN_EX, 2, 0),
	ICE_PROTOCOL_ENTRY(ICE_VLAN_IN, 2, 0),
	ICE_PROTOCOL_ENTRY(ICE_HW_METADATA,
			   ICE_SOURCE_PORT_MDID_OFFSET,
			   ICE_PTYPE_MDID_OFFSET,
			   ICE_PACKET_LENGTH_MDID_OFFSET,
			   ICE_SOURCE_VSI_MDID_OFFSET,
			   ICE_PKT_VLAN_MDID_OFFSET,
			   ICE_PKT_TUNNEL_MDID_OFFSET,
			   ICE_PKT_TCP_MDID_OFFSET,
			   ICE_PKT_ERROR_MDID_OFFSET),
};

static struct ice_protocol_entry ice_prot_id_tbl[ICE_PROTOCOL_LAST] = {
	{ ICE_MAC_OFOS,		ICE_MAC_OFOS_HW },
	{ ICE_MAC_IL,		ICE_MAC_IL_HW },
	{ ICE_ETYPE_OL,		ICE_ETYPE_OL_HW },
	{ ICE_ETYPE_IL,		ICE_ETYPE_IL_HW },
	{ ICE_VLAN_OFOS,	ICE_VLAN_OL_HW },
	{ ICE_IPV4_OFOS,	ICE_IPV4_OFOS_HW },
	{ ICE_IPV4_IL,		ICE_IPV4_IL_HW },
	{ ICE_IPV6_OFOS,	ICE_IPV6_OFOS_HW },
	{ ICE_IPV6_IL,		ICE_IPV6_IL_HW },
	{ ICE_TCP_IL,		ICE_TCP_IL_HW },
	{ ICE_UDP_OF,		ICE_UDP_OF_HW },
	{ ICE_UDP_ILOS,		ICE_UDP_ILOS_HW },
	{ ICE_VXLAN,		ICE_UDP_OF_HW },
	{ ICE_GENEVE,		ICE_UDP_OF_HW },
	{ ICE_NVGRE,		ICE_GRE_OF_HW },
	{ ICE_GTP,		ICE_UDP_OF_HW },
	{ ICE_GTP_NO_PAY,	ICE_UDP_ILOS_HW },
	{ ICE_PPPOE,		ICE_PPPOE_HW },
	{ ICE_L2TPV3,		ICE_L2TPV3_HW },
	{ ICE_VLAN_EX,          ICE_VLAN_OF_HW },
	{ ICE_VLAN_IN,          ICE_VLAN_OL_HW },
	{ ICE_HW_METADATA,      ICE_META_DATA_ID_HW },
};

/**
 * ice_find_recp - find a recipe
 * @hw: pointer to the hardware structure
 * @lkup_exts: extension sequence to match
 * @rinfo: information regarding the rule e.g. priority and action info
 *
 * Returns index of matching recipe, or ICE_MAX_NUM_RECIPES if not found.
 */
static u16
ice_find_recp(struct ice_hw *hw, struct ice_prot_lkup_ext *lkup_exts,
	      const struct ice_adv_rule_info *rinfo)
{
	bool refresh_required = true;
	struct ice_sw_recipe *recp;
	u8 i;

	/* Walk through existing recipes to find a match */
	recp = hw->switch_info->recp_list;
	for (i = 0; i < ICE_MAX_NUM_RECIPES; i++) {
		/* If recipe was not created for this ID, in SW bookkeeping,
		 * check if FW has an entry for this recipe. If the FW has an
		 * entry update it in our SW bookkeeping and continue with the
		 * matching.
		 */
		if (!recp[i].recp_created)
			if (ice_get_recp_frm_fw(hw,
						hw->switch_info->recp_list, i,
						&refresh_required))
				continue;

		/* Skip inverse action recipes */
		if (recp[i].root_buf && recp[i].root_buf->content.act_ctrl &
		    ICE_AQ_RECIPE_ACT_INV_ACT)
			continue;

		/* if number of words we are looking for match */
		if (lkup_exts->n_val_words == recp[i].lkup_exts.n_val_words) {
			struct ice_fv_word *ar = recp[i].lkup_exts.fv_words;
			struct ice_fv_word *be = lkup_exts->fv_words;
			u16 *cr = recp[i].lkup_exts.field_mask;
			u16 *de = lkup_exts->field_mask;
			bool found = true;
			u8 pe, qr;

			/* ar, cr, and qr are related to the recipe words, while
			 * be, de, and pe are related to the lookup words
			 */
			for (pe = 0; pe < lkup_exts->n_val_words; pe++) {
				for (qr = 0; qr < recp[i].lkup_exts.n_val_words;
				     qr++) {
					if (ar[qr].off == be[pe].off &&
					    ar[qr].prot_id == be[pe].prot_id &&
					    cr[qr] == de[pe])
						/* Found the "pe"th word in the
						 * given recipe
						 */
						break;
				}
				/* After walking through all the words in the
				 * "i"th recipe if "p"th word was not found then
				 * this recipe is not what we are looking for.
				 * So break out from this loop and try the next
				 * recipe
				 */
				if (qr >= recp[i].lkup_exts.n_val_words) {
					found = false;
					break;
				}
			}
			/* If for "i"th recipe the found was never set to false
			 * then it means we found our match
			 * Also tun type and *_pass_l2 of recipe needs to be
			 * checked
			 */
			if (found && recp[i].tun_type == rinfo->tun_type &&
			    recp[i].need_pass_l2 == rinfo->need_pass_l2 &&
			    recp[i].allow_pass_l2 == rinfo->allow_pass_l2)
				return i; /* Return the recipe ID */
		}
	}
	return ICE_MAX_NUM_RECIPES;
}

/**
 * ice_change_proto_id_to_dvm - change proto id in prot_id_tbl
 *
 * As protocol id for outer vlan is different in dvm and svm, if dvm is
 * supported protocol array record for outer vlan has to be modified to
 * reflect the value proper for DVM.
 */
void ice_change_proto_id_to_dvm(void)
{
	u8 i;

	for (i = 0; i < ARRAY_SIZE(ice_prot_id_tbl); i++)
		if (ice_prot_id_tbl[i].type == ICE_VLAN_OFOS &&
		    ice_prot_id_tbl[i].protocol_id != ICE_VLAN_OF_HW)
			ice_prot_id_tbl[i].protocol_id = ICE_VLAN_OF_HW;
}

/**
 * ice_prot_type_to_id - get protocol ID from protocol type
 * @type: protocol type
 * @id: pointer to variable that will receive the ID
 *
 * Returns true if found, false otherwise
 */
static bool ice_prot_type_to_id(enum ice_protocol_type type, u8 *id)
{
	u8 i;

	for (i = 0; i < ARRAY_SIZE(ice_prot_id_tbl); i++)
		if (ice_prot_id_tbl[i].type == type) {
			*id = ice_prot_id_tbl[i].protocol_id;
			return true;
		}
	return false;
}

/**
 * ice_fill_valid_words - count valid words
 * @rule: advanced rule with lookup information
 * @lkup_exts: byte offset extractions of the words that are valid
 *
 * calculate valid words in a lookup rule using mask value
 */
static u8
ice_fill_valid_words(struct ice_adv_lkup_elem *rule,
		     struct ice_prot_lkup_ext *lkup_exts)
{
	u8 j, word, prot_id, ret_val;

	if (!ice_prot_type_to_id(rule->type, &prot_id))
		return 0;

	word = lkup_exts->n_val_words;

	for (j = 0; j < sizeof(rule->m_u) / sizeof(u16); j++)
		if (((u16 *)&rule->m_u)[j] &&
		    rule->type < ARRAY_SIZE(ice_prot_ext)) {
			/* No more space to accommodate */
			if (word >= ICE_MAX_CHAIN_WORDS)
				return 0;
			lkup_exts->fv_words[word].off =
				ice_prot_ext[rule->type].offs[j];
			lkup_exts->fv_words[word].prot_id =
				ice_prot_id_tbl[rule->type].protocol_id;
			lkup_exts->field_mask[word] =
				be16_to_cpu(((__force __be16 *)&rule->m_u)[j]);
			word++;
		}

	ret_val = word - lkup_exts->n_val_words;
	lkup_exts->n_val_words = word;

	return ret_val;
}

/**
 * ice_create_first_fit_recp_def - Create a recipe grouping
 * @hw: pointer to the hardware structure
 * @lkup_exts: an array of protocol header extractions
 * @rg_list: pointer to a list that stores new recipe groups
 * @recp_cnt: pointer to a variable that stores returned number of recipe groups
 *
 * Using first fit algorithm, take all the words that are still not done
 * and start grouping them in 4-word groups. Each group makes up one
 * recipe.
 */
static int
ice_create_first_fit_recp_def(struct ice_hw *hw,
			      struct ice_prot_lkup_ext *lkup_exts,
			      struct list_head *rg_list,
			      u8 *recp_cnt)
{
	struct ice_pref_recipe_group *grp = NULL;
	u8 j;

	*recp_cnt = 0;

	/* Walk through every word in the rule to check if it is not done. If so
	 * then this word needs to be part of a new recipe.
	 */
	for (j = 0; j < lkup_exts->n_val_words; j++)
		if (!test_bit(j, lkup_exts->done)) {
			if (!grp ||
			    grp->n_val_pairs == ICE_NUM_WORDS_RECIPE) {
				struct ice_recp_grp_entry *entry;

				entry = devm_kzalloc(ice_hw_to_dev(hw),
						     sizeof(*entry),
						     GFP_KERNEL);
				if (!entry)
					return -ENOMEM;
				list_add(&entry->l_entry, rg_list);
				grp = &entry->r_group;
				(*recp_cnt)++;
			}

			grp->pairs[grp->n_val_pairs].prot_id =
				lkup_exts->fv_words[j].prot_id;
			grp->pairs[grp->n_val_pairs].off =
				lkup_exts->fv_words[j].off;
			grp->mask[grp->n_val_pairs] = lkup_exts->field_mask[j];
			grp->n_val_pairs++;
		}

	return 0;
}

/**
 * ice_fill_fv_word_index - fill in the field vector indices for a recipe group
 * @hw: pointer to the hardware structure
 * @fv_list: field vector with the extraction sequence information
 * @rg_list: recipe groupings with protocol-offset pairs
 *
 * Helper function to fill in the field vector indices for protocol-offset
 * pairs. These indexes are then ultimately programmed into a recipe.
 */
static int
ice_fill_fv_word_index(struct ice_hw *hw, struct list_head *fv_list,
		       struct list_head *rg_list)
{
	struct ice_sw_fv_list_entry *fv;
	struct ice_recp_grp_entry *rg;
	struct ice_fv_word *fv_ext;

	if (list_empty(fv_list))
		return 0;

	fv = list_first_entry(fv_list, struct ice_sw_fv_list_entry,
			      list_entry);
	fv_ext = fv->fv_ptr->ew;

	list_for_each_entry(rg, rg_list, l_entry) {
		u8 i;

		for (i = 0; i < rg->r_group.n_val_pairs; i++) {
			struct ice_fv_word *pr;
			bool found = false;
			u16 mask;
			u8 j;

			pr = &rg->r_group.pairs[i];
			mask = rg->r_group.mask[i];

			for (j = 0; j < hw->blk[ICE_BLK_SW].es.fvw; j++)
				if (fv_ext[j].prot_id == pr->prot_id &&
				    fv_ext[j].off == pr->off) {
					found = true;

					/* Store index of field vector */
					rg->fv_idx[i] = j;
					rg->fv_mask[i] = mask;
					break;
				}

			/* Protocol/offset could not be found, caller gave an
			 * invalid pair
			 */
			if (!found)
				return -EINVAL;
		}
	}

	return 0;
}

/**
 * ice_find_free_recp_res_idx - find free result indexes for recipe
 * @hw: pointer to hardware structure
 * @profiles: bitmap of profiles that will be associated with the new recipe
 * @free_idx: pointer to variable to receive the free index bitmap
 *
 * The algorithm used here is:
 *	1. When creating a new recipe, create a set P which contains all
 *	   Profiles that will be associated with our new recipe
 *
 *	2. For each Profile p in set P:
 *	    a. Add all recipes associated with Profile p into set R
 *	    b. Optional : PossibleIndexes &= profile[p].possibleIndexes
 *		[initially PossibleIndexes should be 0xFFFFFFFFFFFFFFFF]
 *		i. Or just assume they all have the same possible indexes:
 *			44, 45, 46, 47
 *			i.e., PossibleIndexes = 0x0000F00000000000
 *
 *	3. For each Recipe r in set R:
 *	    a. UsedIndexes |= (bitwise or ) recipe[r].res_indexes
 *	    b. FreeIndexes = UsedIndexes ^ PossibleIndexes
 *
 *	FreeIndexes will contain the bits indicating the indexes free for use,
 *      then the code needs to update the recipe[r].used_result_idx_bits to
 *      indicate which indexes were selected for use by this recipe.
 */
static u16
ice_find_free_recp_res_idx(struct ice_hw *hw, const unsigned long *profiles,
			   unsigned long *free_idx)
{
	DECLARE_BITMAP(possible_idx, ICE_MAX_FV_WORDS);
	DECLARE_BITMAP(recipes, ICE_MAX_NUM_RECIPES);
	DECLARE_BITMAP(used_idx, ICE_MAX_FV_WORDS);
	u16 bit;

	bitmap_zero(recipes, ICE_MAX_NUM_RECIPES);
	bitmap_zero(used_idx, ICE_MAX_FV_WORDS);

	bitmap_fill(possible_idx, ICE_MAX_FV_WORDS);

	/* For each profile we are going to associate the recipe with, add the
	 * recipes that are associated with that profile. This will give us
	 * the set of recipes that our recipe may collide with. Also, determine
	 * what possible result indexes are usable given this set of profiles.
	 */
	for_each_set_bit(bit, profiles, ICE_MAX_NUM_PROFILES) {
		bitmap_or(recipes, recipes, profile_to_recipe[bit],
			  ICE_MAX_NUM_RECIPES);
		bitmap_and(possible_idx, possible_idx,
			   hw->switch_info->prof_res_bm[bit],
			   ICE_MAX_FV_WORDS);
	}

	/* For each recipe that our new recipe may collide with, determine
	 * which indexes have been used.
	 */
	for_each_set_bit(bit, recipes, ICE_MAX_NUM_RECIPES)
		bitmap_or(used_idx, used_idx,
			  hw->switch_info->recp_list[bit].res_idxs,
			  ICE_MAX_FV_WORDS);

	bitmap_xor(free_idx, used_idx, possible_idx, ICE_MAX_FV_WORDS);

	/* return number of free indexes */
	return (u16)bitmap_weight(free_idx, ICE_MAX_FV_WORDS);
}

/**
 * ice_add_sw_recipe - function to call AQ calls to create switch recipe
 * @hw: pointer to hardware structure
 * @rm: recipe management list entry
 * @profiles: bitmap of profiles that will be associated.
 */
static int
ice_add_sw_recipe(struct ice_hw *hw, struct ice_sw_recipe *rm,
		  unsigned long *profiles)
{
	DECLARE_BITMAP(result_idx_bm, ICE_MAX_FV_WORDS);
	struct ice_aqc_recipe_content *content;
	struct ice_aqc_recipe_data_elem *tmp;
	struct ice_aqc_recipe_data_elem *buf;
	struct ice_recp_grp_entry *entry;
	u16 free_res_idx;
	u16 recipe_count;
	u8 chain_idx;
	u8 recps = 0;
	int status;

	/* When more than one recipe are required, another recipe is needed to
	 * chain them together. Matching a tunnel metadata ID takes up one of
	 * the match fields in the chaining recipe reducing the number of
	 * chained recipes by one.
	 */
	 /* check number of free result indices */
	bitmap_zero(result_idx_bm, ICE_MAX_FV_WORDS);
	free_res_idx = ice_find_free_recp_res_idx(hw, profiles, result_idx_bm);

	ice_debug(hw, ICE_DBG_SW, "Result idx slots: %d, need %d\n",
		  free_res_idx, rm->n_grp_count);

	if (rm->n_grp_count > 1) {
		if (rm->n_grp_count > free_res_idx)
			return -ENOSPC;

		rm->n_grp_count++;
	}

	if (rm->n_grp_count > ICE_MAX_CHAIN_RECIPE)
		return -ENOSPC;

	tmp = kcalloc(ICE_MAX_NUM_RECIPES, sizeof(*tmp), GFP_KERNEL);
	if (!tmp)
		return -ENOMEM;

	buf = devm_kcalloc(ice_hw_to_dev(hw), rm->n_grp_count, sizeof(*buf),
			   GFP_KERNEL);
	if (!buf) {
		status = -ENOMEM;
		goto err_mem;
	}

	bitmap_zero(rm->r_bitmap, ICE_MAX_NUM_RECIPES);
	recipe_count = ICE_MAX_NUM_RECIPES;
	status = ice_aq_get_recipe(hw, tmp, &recipe_count, ICE_SW_LKUP_MAC,
				   NULL);
	if (status || recipe_count == 0)
		goto err_unroll;

	/* Allocate the recipe resources, and configure them according to the
	 * match fields from protocol headers and extracted field vectors.
	 */
	chain_idx = find_first_bit(result_idx_bm, ICE_MAX_FV_WORDS);
	list_for_each_entry(entry, &rm->rg_list, l_entry) {
		u8 i;

		status = ice_alloc_recipe(hw, &entry->rid);
		if (status)
			goto err_unroll;

		content = &buf[recps].content;

		/* Clear the result index of the located recipe, as this will be
		 * updated, if needed, later in the recipe creation process.
		 */
		tmp[0].content.result_indx = 0;

		buf[recps] = tmp[0];
		buf[recps].recipe_indx = (u8)entry->rid;
		/* if the recipe is a non-root recipe RID should be programmed
		 * as 0 for the rules to be applied correctly.
		 */
		content->rid = 0;
		memset(&content->lkup_indx, 0,
		       sizeof(content->lkup_indx));

		/* All recipes use look-up index 0 to match switch ID. */
		content->lkup_indx[0] = ICE_AQ_SW_ID_LKUP_IDX;
		content->mask[0] = cpu_to_le16(ICE_AQ_SW_ID_LKUP_MASK);
		/* Setup lkup_indx 1..4 to INVALID/ignore and set the mask
		 * to be 0
		 */
		for (i = 1; i <= ICE_NUM_WORDS_RECIPE; i++) {
			content->lkup_indx[i] = 0x80;
			content->mask[i] = 0;
		}

		for (i = 0; i < entry->r_group.n_val_pairs; i++) {
			content->lkup_indx[i + 1] = entry->fv_idx[i];
			content->mask[i + 1] = cpu_to_le16(entry->fv_mask[i]);
		}

		if (rm->n_grp_count > 1) {
			/* Checks to see if there really is a valid result index
			 * that can be used.
			 */
			if (chain_idx >= ICE_MAX_FV_WORDS) {
				ice_debug(hw, ICE_DBG_SW, "No chain index available\n");
				status = -ENOSPC;
				goto err_unroll;
			}

			entry->chain_idx = chain_idx;
			content->result_indx =
				ICE_AQ_RECIPE_RESULT_EN |
				((chain_idx << ICE_AQ_RECIPE_RESULT_DATA_S) &
				 ICE_AQ_RECIPE_RESULT_DATA_M);
			clear_bit(chain_idx, result_idx_bm);
			chain_idx = find_first_bit(result_idx_bm,
						   ICE_MAX_FV_WORDS);
		}

		/* fill recipe dependencies */
		bitmap_zero((unsigned long *)buf[recps].recipe_bitmap,
			    ICE_MAX_NUM_RECIPES);
		set_bit(buf[recps].recipe_indx,
			(unsigned long *)buf[recps].recipe_bitmap);
		content->act_ctrl_fwd_priority = rm->priority;

		if (rm->need_pass_l2)
			content->act_ctrl |= ICE_AQ_RECIPE_ACT_NEED_PASS_L2;

		if (rm->allow_pass_l2)
			content->act_ctrl |= ICE_AQ_RECIPE_ACT_ALLOW_PASS_L2;
		recps++;
	}

	if (rm->n_grp_count == 1) {
		rm->root_rid = buf[0].recipe_indx;
		set_bit(buf[0].recipe_indx, rm->r_bitmap);
		buf[0].content.rid = rm->root_rid | ICE_AQ_RECIPE_ID_IS_ROOT;
		if (sizeof(buf[0].recipe_bitmap) >= sizeof(rm->r_bitmap)) {
			memcpy(buf[0].recipe_bitmap, rm->r_bitmap,
			       sizeof(buf[0].recipe_bitmap));
		} else {
			status = -EINVAL;
			goto err_unroll;
		}
		/* Applicable only for ROOT_RECIPE, set the fwd_priority for
		 * the recipe which is getting created if specified
		 * by user. Usually any advanced switch filter, which results
		 * into new extraction sequence, ended up creating a new recipe
		 * of type ROOT and usually recipes are associated with profiles
		 * Switch rule referreing newly created recipe, needs to have
		 * either/or 'fwd' or 'join' priority, otherwise switch rule
		 * evaluation will not happen correctly. In other words, if
		 * switch rule to be evaluated on priority basis, then recipe
		 * needs to have priority, otherwise it will be evaluated last.
		 */
		buf[0].content.act_ctrl_fwd_priority = rm->priority;
	} else {
		struct ice_recp_grp_entry *last_chain_entry;
		u16 rid, i;

		/* Allocate the last recipe that will chain the outcomes of the
		 * other recipes together
		 */
		status = ice_alloc_recipe(hw, &rid);
		if (status)
			goto err_unroll;

		content = &buf[recps].content;

		buf[recps].recipe_indx = (u8)rid;
		content->rid = (u8)rid;
		content->rid |= ICE_AQ_RECIPE_ID_IS_ROOT;
		/* the new entry created should also be part of rg_list to
		 * make sure we have complete recipe
		 */
		last_chain_entry = devm_kzalloc(ice_hw_to_dev(hw),
						sizeof(*last_chain_entry),
						GFP_KERNEL);
		if (!last_chain_entry) {
			status = -ENOMEM;
			goto err_unroll;
		}
		last_chain_entry->rid = rid;
		memset(&content->lkup_indx, 0, sizeof(content->lkup_indx));
		/* All recipes use look-up index 0 to match switch ID. */
		content->lkup_indx[0] = ICE_AQ_SW_ID_LKUP_IDX;
		content->mask[0] = cpu_to_le16(ICE_AQ_SW_ID_LKUP_MASK);
		for (i = 1; i <= ICE_NUM_WORDS_RECIPE; i++) {
			content->lkup_indx[i] = ICE_AQ_RECIPE_LKUP_IGNORE;
			content->mask[i] = 0;
		}

		i = 1;
		/* update r_bitmap with the recp that is used for chaining */
		set_bit(rid, rm->r_bitmap);
		/* this is the recipe that chains all the other recipes so it
		 * should not have a chaining ID to indicate the same
		 */
		last_chain_entry->chain_idx = ICE_INVAL_CHAIN_IND;
		list_for_each_entry(entry, &rm->rg_list, l_entry) {
			last_chain_entry->fv_idx[i] = entry->chain_idx;
			content->lkup_indx[i] = entry->chain_idx;
			content->mask[i++] = cpu_to_le16(0xFFFF);
			set_bit(entry->rid, rm->r_bitmap);
		}
		list_add(&last_chain_entry->l_entry, &rm->rg_list);
		if (sizeof(buf[recps].recipe_bitmap) >=
		    sizeof(rm->r_bitmap)) {
			memcpy(buf[recps].recipe_bitmap, rm->r_bitmap,
			       sizeof(buf[recps].recipe_bitmap));
		} else {
			status = -EINVAL;
			goto err_unroll;
		}
		content->act_ctrl_fwd_priority = rm->priority;

		recps++;
		rm->root_rid = (u8)rid;
	}
	status = ice_acquire_change_lock(hw, ICE_RES_WRITE);
	if (status)
		goto err_unroll;

	status = ice_aq_add_recipe(hw, buf, rm->n_grp_count, NULL);
	ice_release_change_lock(hw);
	if (status)
		goto err_unroll;

	/* Every recipe that just got created add it to the recipe
	 * book keeping list
	 */
	list_for_each_entry(entry, &rm->rg_list, l_entry) {
		struct ice_switch_info *sw = hw->switch_info;
		bool is_root, idx_found = false;
		struct ice_sw_recipe *recp;
		u16 idx, buf_idx = 0;

		/* find buffer index for copying some data */
		for (idx = 0; idx < rm->n_grp_count; idx++)
			if (buf[idx].recipe_indx == entry->rid) {
				buf_idx = idx;
				idx_found = true;
			}

		if (!idx_found) {
			status = -EIO;
			goto err_unroll;
		}

		recp = &sw->recp_list[entry->rid];
		is_root = (rm->root_rid == entry->rid);
		recp->is_root = is_root;

		recp->root_rid = entry->rid;
		recp->big_recp = (is_root && rm->n_grp_count > 1);

		memcpy(&recp->ext_words, entry->r_group.pairs,
		       entry->r_group.n_val_pairs * sizeof(struct ice_fv_word));

		memcpy(recp->r_bitmap, buf[buf_idx].recipe_bitmap,
		       sizeof(recp->r_bitmap));

		/* Copy non-result fv index values and masks to recipe. This
		 * call will also update the result recipe bitmask.
		 */
		ice_collect_result_idx(&buf[buf_idx], recp);

		/* for non-root recipes, also copy to the root, this allows
		 * easier matching of a complete chained recipe
		 */
		if (!is_root)
			ice_collect_result_idx(&buf[buf_idx],
					       &sw->recp_list[rm->root_rid]);

		recp->n_ext_words = entry->r_group.n_val_pairs;
		recp->chain_idx = entry->chain_idx;
		recp->priority = buf[buf_idx].content.act_ctrl_fwd_priority;
		recp->n_grp_count = rm->n_grp_count;
		recp->tun_type = rm->tun_type;
		recp->need_pass_l2 = rm->need_pass_l2;
		recp->allow_pass_l2 = rm->allow_pass_l2;
		recp->recp_created = true;
	}
	rm->root_buf = buf;
	kfree(tmp);
	return status;

err_unroll:
err_mem:
	kfree(tmp);
	devm_kfree(ice_hw_to_dev(hw), buf);
	return status;
}

/**
 * ice_create_recipe_group - creates recipe group
 * @hw: pointer to hardware structure
 * @rm: recipe management list entry
 * @lkup_exts: lookup elements
 */
static int
ice_create_recipe_group(struct ice_hw *hw, struct ice_sw_recipe *rm,
			struct ice_prot_lkup_ext *lkup_exts)
{
	u8 recp_count = 0;
	int status;

	rm->n_grp_count = 0;

	/* Create recipes for words that are marked not done by packing them
	 * as best fit.
	 */
	status = ice_create_first_fit_recp_def(hw, lkup_exts,
					       &rm->rg_list, &recp_count);
	if (!status) {
		rm->n_grp_count += recp_count;
		rm->n_ext_words = lkup_exts->n_val_words;
		memcpy(&rm->ext_words, lkup_exts->fv_words,
		       sizeof(rm->ext_words));
		memcpy(rm->word_masks, lkup_exts->field_mask,
		       sizeof(rm->word_masks));
	}

	return status;
}

/* ice_get_compat_fv_bitmap - Get compatible field vector bitmap for rule
 * @hw: pointer to hardware structure
 * @rinfo: other information regarding the rule e.g. priority and action info
 * @bm: pointer to memory for returning the bitmap of field vectors
 */
static void
ice_get_compat_fv_bitmap(struct ice_hw *hw, struct ice_adv_rule_info *rinfo,
			 unsigned long *bm)
{
	enum ice_prof_type prof_type;

	bitmap_zero(bm, ICE_MAX_NUM_PROFILES);

	switch (rinfo->tun_type) {
	case ICE_NON_TUN:
		prof_type = ICE_PROF_NON_TUN;
		break;
	case ICE_ALL_TUNNELS:
		prof_type = ICE_PROF_TUN_ALL;
		break;
	case ICE_SW_TUN_GENEVE:
	case ICE_SW_TUN_VXLAN:
		prof_type = ICE_PROF_TUN_UDP;
		break;
	case ICE_SW_TUN_NVGRE:
		prof_type = ICE_PROF_TUN_GRE;
		break;
	case ICE_SW_TUN_GTPU:
		prof_type = ICE_PROF_TUN_GTPU;
		break;
	case ICE_SW_TUN_GTPC:
		prof_type = ICE_PROF_TUN_GTPC;
		break;
	case ICE_SW_TUN_AND_NON_TUN:
	default:
		prof_type = ICE_PROF_ALL;
		break;
	}

	ice_get_sw_fv_bitmap(hw, prof_type, bm);
}

/**
 * ice_add_adv_recipe - Add an advanced recipe that is not part of the default
 * @hw: pointer to hardware structure
 * @lkups: lookup elements or match criteria for the advanced recipe, one
 *  structure per protocol header
 * @lkups_cnt: number of protocols
 * @rinfo: other information regarding the rule e.g. priority and action info
 * @rid: return the recipe ID of the recipe created
 */
static int
ice_add_adv_recipe(struct ice_hw *hw, struct ice_adv_lkup_elem *lkups,
		   u16 lkups_cnt, struct ice_adv_rule_info *rinfo, u16 *rid)
{
	DECLARE_BITMAP(fv_bitmap, ICE_MAX_NUM_PROFILES);
	DECLARE_BITMAP(profiles, ICE_MAX_NUM_PROFILES);
	struct ice_prot_lkup_ext *lkup_exts;
	struct ice_recp_grp_entry *r_entry;
	struct ice_sw_fv_list_entry *fvit;
	struct ice_recp_grp_entry *r_tmp;
	struct ice_sw_fv_list_entry *tmp;
	struct ice_sw_recipe *rm;
	int status = 0;
	u8 i;

	if (!lkups_cnt)
		return -EINVAL;

	lkup_exts = kzalloc(sizeof(*lkup_exts), GFP_KERNEL);
	if (!lkup_exts)
		return -ENOMEM;

	/* Determine the number of words to be matched and if it exceeds a
	 * recipe's restrictions
	 */
	for (i = 0; i < lkups_cnt; i++) {
		u16 count;

		if (lkups[i].type >= ICE_PROTOCOL_LAST) {
			status = -EIO;
			goto err_free_lkup_exts;
		}

		count = ice_fill_valid_words(&lkups[i], lkup_exts);
		if (!count) {
			status = -EIO;
			goto err_free_lkup_exts;
		}
	}

	rm = kzalloc(sizeof(*rm), GFP_KERNEL);
	if (!rm) {
		status = -ENOMEM;
		goto err_free_lkup_exts;
	}

	/* Get field vectors that contain fields extracted from all the protocol
	 * headers being programmed.
	 */
	INIT_LIST_HEAD(&rm->fv_list);
	INIT_LIST_HEAD(&rm->rg_list);

	/* Get bitmap of field vectors (profiles) that are compatible with the
	 * rule request; only these will be searched in the subsequent call to
	 * ice_get_sw_fv_list.
	 */
	ice_get_compat_fv_bitmap(hw, rinfo, fv_bitmap);

	status = ice_get_sw_fv_list(hw, lkup_exts, fv_bitmap, &rm->fv_list);
	if (status)
		goto err_unroll;

<<<<<<< HEAD
	/* Create any special protocol/offset pairs, such as looking at tunnel
	 * bits by extracting metadata
	 */
	status = ice_add_special_words(rinfo, lkup_exts, ice_is_dvm_ena(hw));
	if (status)
		goto err_unroll;

=======
>>>>>>> 98817289
	/* Group match words into recipes using preferred recipe grouping
	 * criteria.
	 */
	status = ice_create_recipe_group(hw, rm, lkup_exts);
	if (status)
		goto err_unroll;

	/* set the recipe priority if specified */
	rm->priority = (u8)rinfo->priority;

	rm->need_pass_l2 = rinfo->need_pass_l2;
	rm->allow_pass_l2 = rinfo->allow_pass_l2;

	/* Find offsets from the field vector. Pick the first one for all the
	 * recipes.
	 */
	status = ice_fill_fv_word_index(hw, &rm->fv_list, &rm->rg_list);
	if (status)
		goto err_unroll;

	/* get bitmap of all profiles the recipe will be associated with */
	bitmap_zero(profiles, ICE_MAX_NUM_PROFILES);
	list_for_each_entry(fvit, &rm->fv_list, list_entry) {
		ice_debug(hw, ICE_DBG_SW, "profile: %d\n", fvit->profile_id);
		set_bit((u16)fvit->profile_id, profiles);
	}

	/* Look for a recipe which matches our requested fv / mask list */
	*rid = ice_find_recp(hw, lkup_exts, rinfo);
	if (*rid < ICE_MAX_NUM_RECIPES)
		/* Success if found a recipe that match the existing criteria */
		goto err_unroll;

	rm->tun_type = rinfo->tun_type;
	/* Recipe we need does not exist, add a recipe */
	status = ice_add_sw_recipe(hw, rm, profiles);
	if (status)
		goto err_unroll;

	/* Associate all the recipes created with all the profiles in the
	 * common field vector.
	 */
	list_for_each_entry(fvit, &rm->fv_list, list_entry) {
		DECLARE_BITMAP(r_bitmap, ICE_MAX_NUM_RECIPES);
		u16 j;

		status = ice_aq_get_recipe_to_profile(hw, fvit->profile_id,
						      (u8 *)r_bitmap, NULL);
		if (status)
			goto err_unroll;

		bitmap_or(r_bitmap, r_bitmap, rm->r_bitmap,
			  ICE_MAX_NUM_RECIPES);
		status = ice_acquire_change_lock(hw, ICE_RES_WRITE);
		if (status)
			goto err_unroll;

		status = ice_aq_map_recipe_to_profile(hw, fvit->profile_id,
						      (u8 *)r_bitmap,
						      NULL);
		ice_release_change_lock(hw);

		if (status)
			goto err_unroll;

		/* Update profile to recipe bitmap array */
		bitmap_copy(profile_to_recipe[fvit->profile_id], r_bitmap,
			    ICE_MAX_NUM_RECIPES);

		/* Update recipe to profile bitmap array */
		for_each_set_bit(j, rm->r_bitmap, ICE_MAX_NUM_RECIPES)
			set_bit((u16)fvit->profile_id, recipe_to_profile[j]);
	}

	*rid = rm->root_rid;
	memcpy(&hw->switch_info->recp_list[*rid].lkup_exts, lkup_exts,
	       sizeof(*lkup_exts));
err_unroll:
	list_for_each_entry_safe(r_entry, r_tmp, &rm->rg_list, l_entry) {
		list_del(&r_entry->l_entry);
		devm_kfree(ice_hw_to_dev(hw), r_entry);
	}

	list_for_each_entry_safe(fvit, tmp, &rm->fv_list, list_entry) {
		list_del(&fvit->list_entry);
		devm_kfree(ice_hw_to_dev(hw), fvit);
	}

	devm_kfree(ice_hw_to_dev(hw), rm->root_buf);
	kfree(rm);

err_free_lkup_exts:
	kfree(lkup_exts);

	return status;
}

/**
 * ice_dummy_packet_add_vlan - insert VLAN header to dummy pkt
 *
 * @dummy_pkt: dummy packet profile pattern to which VLAN tag(s) will be added
 * @num_vlan: number of VLAN tags
 */
static struct ice_dummy_pkt_profile *
ice_dummy_packet_add_vlan(const struct ice_dummy_pkt_profile *dummy_pkt,
			  u32 num_vlan)
{
	struct ice_dummy_pkt_profile *profile;
	struct ice_dummy_pkt_offsets *offsets;
	u32 buf_len, off, etype_off, i;
	u8 *pkt;

	if (num_vlan < 1 || num_vlan > 2)
		return ERR_PTR(-EINVAL);

	off = num_vlan * VLAN_HLEN;

	buf_len = array_size(num_vlan, sizeof(ice_dummy_vlan_packet_offsets)) +
		  dummy_pkt->offsets_len;
	offsets = kzalloc(buf_len, GFP_KERNEL);
	if (!offsets)
		return ERR_PTR(-ENOMEM);

	offsets[0] = dummy_pkt->offsets[0];
	if (num_vlan == 2) {
		offsets[1] = ice_dummy_qinq_packet_offsets[0];
		offsets[2] = ice_dummy_qinq_packet_offsets[1];
	} else if (num_vlan == 1) {
		offsets[1] = ice_dummy_vlan_packet_offsets[0];
	}

	for (i = 1; dummy_pkt->offsets[i].type != ICE_PROTOCOL_LAST; i++) {
		offsets[i + num_vlan].type = dummy_pkt->offsets[i].type;
		offsets[i + num_vlan].offset =
			dummy_pkt->offsets[i].offset + off;
	}
	offsets[i + num_vlan] = dummy_pkt->offsets[i];

	etype_off = dummy_pkt->offsets[1].offset;

	buf_len = array_size(num_vlan, sizeof(ice_dummy_vlan_packet)) +
		  dummy_pkt->pkt_len;
	pkt = kzalloc(buf_len, GFP_KERNEL);
	if (!pkt) {
		kfree(offsets);
		return ERR_PTR(-ENOMEM);
	}

	memcpy(pkt, dummy_pkt->pkt, etype_off);
	memcpy(pkt + etype_off,
	       num_vlan == 2 ? ice_dummy_qinq_packet : ice_dummy_vlan_packet,
	       off);
	memcpy(pkt + etype_off + off, dummy_pkt->pkt + etype_off,
	       dummy_pkt->pkt_len - etype_off);

	profile = kzalloc(sizeof(*profile), GFP_KERNEL);
	if (!profile) {
		kfree(offsets);
		kfree(pkt);
		return ERR_PTR(-ENOMEM);
	}

	profile->offsets = offsets;
	profile->pkt = pkt;
	profile->pkt_len = buf_len;
	profile->match |= ICE_PKT_KMALLOC;

	return profile;
}

/**
 * ice_find_dummy_packet - find dummy packet
 *
 * @lkups: lookup elements or match criteria for the advanced recipe, one
 *	   structure per protocol header
 * @lkups_cnt: number of protocols
 * @tun_type: tunnel type
 *
 * Returns the &ice_dummy_pkt_profile corresponding to these lookup params.
 */
static const struct ice_dummy_pkt_profile *
ice_find_dummy_packet(struct ice_adv_lkup_elem *lkups, u16 lkups_cnt,
		      enum ice_sw_tunnel_type tun_type)
{
	const struct ice_dummy_pkt_profile *ret = ice_dummy_pkt_profiles;
	u32 match = 0, vlan_count = 0;
	u16 i;

	switch (tun_type) {
	case ICE_SW_TUN_GTPC:
		match |= ICE_PKT_TUN_GTPC;
		break;
	case ICE_SW_TUN_GTPU:
		match |= ICE_PKT_TUN_GTPU;
		break;
	case ICE_SW_TUN_NVGRE:
		match |= ICE_PKT_TUN_NVGRE;
		break;
	case ICE_SW_TUN_GENEVE:
	case ICE_SW_TUN_VXLAN:
		match |= ICE_PKT_TUN_UDP;
		break;
	default:
		break;
	}

	for (i = 0; i < lkups_cnt; i++) {
		if (lkups[i].type == ICE_UDP_ILOS)
			match |= ICE_PKT_INNER_UDP;
		else if (lkups[i].type == ICE_TCP_IL)
			match |= ICE_PKT_INNER_TCP;
		else if (lkups[i].type == ICE_IPV6_OFOS)
			match |= ICE_PKT_OUTER_IPV6;
		else if (lkups[i].type == ICE_VLAN_OFOS ||
			 lkups[i].type == ICE_VLAN_EX)
			vlan_count++;
		else if (lkups[i].type == ICE_VLAN_IN)
			vlan_count++;
		else if (lkups[i].type == ICE_ETYPE_OL &&
			 lkups[i].h_u.ethertype.ethtype_id ==
				cpu_to_be16(ICE_IPV6_ETHER_ID) &&
			 lkups[i].m_u.ethertype.ethtype_id ==
				cpu_to_be16(0xFFFF))
			match |= ICE_PKT_OUTER_IPV6;
		else if (lkups[i].type == ICE_ETYPE_IL &&
			 lkups[i].h_u.ethertype.ethtype_id ==
				cpu_to_be16(ICE_IPV6_ETHER_ID) &&
			 lkups[i].m_u.ethertype.ethtype_id ==
				cpu_to_be16(0xFFFF))
			match |= ICE_PKT_INNER_IPV6;
		else if (lkups[i].type == ICE_IPV6_IL)
			match |= ICE_PKT_INNER_IPV6;
		else if (lkups[i].type == ICE_GTP_NO_PAY)
			match |= ICE_PKT_GTP_NOPAY;
		else if (lkups[i].type == ICE_PPPOE) {
			match |= ICE_PKT_PPPOE;
			if (lkups[i].h_u.pppoe_hdr.ppp_prot_id ==
			    htons(PPP_IPV6))
				match |= ICE_PKT_OUTER_IPV6;
		} else if (lkups[i].type == ICE_L2TPV3)
			match |= ICE_PKT_L2TPV3;
	}

	while (ret->match && (match & ret->match) != ret->match)
		ret++;

	if (vlan_count != 0)
		ret = ice_dummy_packet_add_vlan(ret, vlan_count);

	return ret;
}

/**
 * ice_fill_adv_dummy_packet - fill a dummy packet with given match criteria
 *
 * @lkups: lookup elements or match criteria for the advanced recipe, one
 *	   structure per protocol header
 * @lkups_cnt: number of protocols
 * @s_rule: stores rule information from the match criteria
 * @profile: dummy packet profile (the template, its size and header offsets)
 */
static int
ice_fill_adv_dummy_packet(struct ice_adv_lkup_elem *lkups, u16 lkups_cnt,
			  struct ice_sw_rule_lkup_rx_tx *s_rule,
			  const struct ice_dummy_pkt_profile *profile)
{
	u8 *pkt;
	u16 i;

	/* Start with a packet with a pre-defined/dummy content. Then, fill
	 * in the header values to be looked up or matched.
	 */
	pkt = s_rule->hdr_data;

	memcpy(pkt, profile->pkt, profile->pkt_len);

	for (i = 0; i < lkups_cnt; i++) {
		const struct ice_dummy_pkt_offsets *offsets = profile->offsets;
		enum ice_protocol_type type;
		u16 offset = 0, len = 0, j;
		bool found = false;

		/* find the start of this layer; it should be found since this
		 * was already checked when search for the dummy packet
		 */
		type = lkups[i].type;
		/* metadata isn't present in the packet */
		if (type == ICE_HW_METADATA)
			continue;

		for (j = 0; offsets[j].type != ICE_PROTOCOL_LAST; j++) {
			if (type == offsets[j].type) {
				offset = offsets[j].offset;
				found = true;
				break;
			}
		}
		/* this should never happen in a correct calling sequence */
		if (!found)
			return -EINVAL;

		switch (lkups[i].type) {
		case ICE_MAC_OFOS:
		case ICE_MAC_IL:
			len = sizeof(struct ice_ether_hdr);
			break;
		case ICE_ETYPE_OL:
		case ICE_ETYPE_IL:
			len = sizeof(struct ice_ethtype_hdr);
			break;
		case ICE_VLAN_OFOS:
		case ICE_VLAN_EX:
		case ICE_VLAN_IN:
			len = sizeof(struct ice_vlan_hdr);
			break;
		case ICE_IPV4_OFOS:
		case ICE_IPV4_IL:
			len = sizeof(struct ice_ipv4_hdr);
			break;
		case ICE_IPV6_OFOS:
		case ICE_IPV6_IL:
			len = sizeof(struct ice_ipv6_hdr);
			break;
		case ICE_TCP_IL:
		case ICE_UDP_OF:
		case ICE_UDP_ILOS:
			len = sizeof(struct ice_l4_hdr);
			break;
		case ICE_SCTP_IL:
			len = sizeof(struct ice_sctp_hdr);
			break;
		case ICE_NVGRE:
			len = sizeof(struct ice_nvgre_hdr);
			break;
		case ICE_VXLAN:
		case ICE_GENEVE:
			len = sizeof(struct ice_udp_tnl_hdr);
			break;
		case ICE_GTP_NO_PAY:
		case ICE_GTP:
			len = sizeof(struct ice_udp_gtp_hdr);
			break;
		case ICE_PPPOE:
			len = sizeof(struct ice_pppoe_hdr);
			break;
		case ICE_L2TPV3:
			len = sizeof(struct ice_l2tpv3_sess_hdr);
			break;
		default:
			return -EINVAL;
		}

		/* the length should be a word multiple */
		if (len % ICE_BYTES_PER_WORD)
			return -EIO;

		/* We have the offset to the header start, the length, the
		 * caller's header values and mask. Use this information to
		 * copy the data into the dummy packet appropriately based on
		 * the mask. Note that we need to only write the bits as
		 * indicated by the mask to make sure we don't improperly write
		 * over any significant packet data.
		 */
		for (j = 0; j < len / sizeof(u16); j++) {
			u16 *ptr = (u16 *)(pkt + offset);
			u16 mask = lkups[i].m_raw[j];

			if (!mask)
				continue;

			ptr[j] = (ptr[j] & ~mask) | (lkups[i].h_raw[j] & mask);
		}
	}

	s_rule->hdr_len = cpu_to_le16(profile->pkt_len);

	return 0;
}

/**
 * ice_fill_adv_packet_tun - fill dummy packet with udp tunnel port
 * @hw: pointer to the hardware structure
 * @tun_type: tunnel type
 * @pkt: dummy packet to fill in
 * @offsets: offset info for the dummy packet
 */
static int
ice_fill_adv_packet_tun(struct ice_hw *hw, enum ice_sw_tunnel_type tun_type,
			u8 *pkt, const struct ice_dummy_pkt_offsets *offsets)
{
	u16 open_port, i;

	switch (tun_type) {
	case ICE_SW_TUN_VXLAN:
		if (!ice_get_open_tunnel_port(hw, &open_port, TNL_VXLAN))
			return -EIO;
		break;
	case ICE_SW_TUN_GENEVE:
		if (!ice_get_open_tunnel_port(hw, &open_port, TNL_GENEVE))
			return -EIO;
		break;
	default:
		/* Nothing needs to be done for this tunnel type */
		return 0;
	}

	/* Find the outer UDP protocol header and insert the port number */
	for (i = 0; offsets[i].type != ICE_PROTOCOL_LAST; i++) {
		if (offsets[i].type == ICE_UDP_OF) {
			struct ice_l4_hdr *hdr;
			u16 offset;

			offset = offsets[i].offset;
			hdr = (struct ice_l4_hdr *)&pkt[offset];
			hdr->dst_port = cpu_to_be16(open_port);

			return 0;
		}
	}

	return -EIO;
}

/**
 * ice_fill_adv_packet_vlan - fill dummy packet with VLAN tag type
 * @hw: pointer to hw structure
 * @vlan_type: VLAN tag type
 * @pkt: dummy packet to fill in
 * @offsets: offset info for the dummy packet
 */
static int
ice_fill_adv_packet_vlan(struct ice_hw *hw, u16 vlan_type, u8 *pkt,
			 const struct ice_dummy_pkt_offsets *offsets)
{
	u16 i;

	/* Check if there is something to do */
	if (!vlan_type || !ice_is_dvm_ena(hw))
		return 0;

	/* Find VLAN header and insert VLAN TPID */
	for (i = 0; offsets[i].type != ICE_PROTOCOL_LAST; i++) {
		if (offsets[i].type == ICE_VLAN_OFOS ||
		    offsets[i].type == ICE_VLAN_EX) {
			struct ice_vlan_hdr *hdr;
			u16 offset;

			offset = offsets[i].offset;
			hdr = (struct ice_vlan_hdr *)&pkt[offset];
			hdr->type = cpu_to_be16(vlan_type);

			return 0;
		}
	}

	return -EIO;
}

static bool ice_rules_equal(const struct ice_adv_rule_info *first,
			    const struct ice_adv_rule_info *second)
{
	return first->sw_act.flag == second->sw_act.flag &&
	       first->tun_type == second->tun_type &&
	       first->vlan_type == second->vlan_type &&
	       first->src_vsi == second->src_vsi &&
	       first->need_pass_l2 == second->need_pass_l2 &&
	       first->allow_pass_l2 == second->allow_pass_l2;
}

/**
 * ice_find_adv_rule_entry - Search a rule entry
 * @hw: pointer to the hardware structure
 * @lkups: lookup elements or match criteria for the advanced recipe, one
 *	   structure per protocol header
 * @lkups_cnt: number of protocols
 * @recp_id: recipe ID for which we are finding the rule
 * @rinfo: other information regarding the rule e.g. priority and action info
 *
 * Helper function to search for a given advance rule entry
 * Returns pointer to entry storing the rule if found
 */
static struct ice_adv_fltr_mgmt_list_entry *
ice_find_adv_rule_entry(struct ice_hw *hw, struct ice_adv_lkup_elem *lkups,
			u16 lkups_cnt, u16 recp_id,
			struct ice_adv_rule_info *rinfo)
{
	struct ice_adv_fltr_mgmt_list_entry *list_itr;
	struct ice_switch_info *sw = hw->switch_info;
	int i;

	list_for_each_entry(list_itr, &sw->recp_list[recp_id].filt_rules,
			    list_entry) {
		bool lkups_matched = true;

		if (lkups_cnt != list_itr->lkups_cnt)
			continue;
		for (i = 0; i < list_itr->lkups_cnt; i++)
			if (memcmp(&list_itr->lkups[i], &lkups[i],
				   sizeof(*lkups))) {
				lkups_matched = false;
				break;
			}
		if (ice_rules_equal(rinfo, &list_itr->rule_info) &&
		    lkups_matched)
			return list_itr;
	}
	return NULL;
}

/**
 * ice_adv_add_update_vsi_list
 * @hw: pointer to the hardware structure
 * @m_entry: pointer to current adv filter management list entry
 * @cur_fltr: filter information from the book keeping entry
 * @new_fltr: filter information with the new VSI to be added
 *
 * Call AQ command to add or update previously created VSI list with new VSI.
 *
 * Helper function to do book keeping associated with adding filter information
 * The algorithm to do the booking keeping is described below :
 * When a VSI needs to subscribe to a given advanced filter
 *	if only one VSI has been added till now
 *		Allocate a new VSI list and add two VSIs
 *		to this list using switch rule command
 *		Update the previously created switch rule with the
 *		newly created VSI list ID
 *	if a VSI list was previously created
 *		Add the new VSI to the previously created VSI list set
 *		using the update switch rule command
 */
static int
ice_adv_add_update_vsi_list(struct ice_hw *hw,
			    struct ice_adv_fltr_mgmt_list_entry *m_entry,
			    struct ice_adv_rule_info *cur_fltr,
			    struct ice_adv_rule_info *new_fltr)
{
	u16 vsi_list_id = 0;
	int status;

	if (cur_fltr->sw_act.fltr_act == ICE_FWD_TO_Q ||
	    cur_fltr->sw_act.fltr_act == ICE_FWD_TO_QGRP ||
	    cur_fltr->sw_act.fltr_act == ICE_DROP_PACKET)
		return -EOPNOTSUPP;

	if ((new_fltr->sw_act.fltr_act == ICE_FWD_TO_Q ||
	     new_fltr->sw_act.fltr_act == ICE_FWD_TO_QGRP) &&
	    (cur_fltr->sw_act.fltr_act == ICE_FWD_TO_VSI ||
	     cur_fltr->sw_act.fltr_act == ICE_FWD_TO_VSI_LIST))
		return -EOPNOTSUPP;

	if (m_entry->vsi_count < 2 && !m_entry->vsi_list_info) {
		 /* Only one entry existed in the mapping and it was not already
		  * a part of a VSI list. So, create a VSI list with the old and
		  * new VSIs.
		  */
		struct ice_fltr_info tmp_fltr;
		u16 vsi_handle_arr[2];

		/* A rule already exists with the new VSI being added */
		if (cur_fltr->sw_act.fwd_id.hw_vsi_id ==
		    new_fltr->sw_act.fwd_id.hw_vsi_id)
			return -EEXIST;

		vsi_handle_arr[0] = cur_fltr->sw_act.vsi_handle;
		vsi_handle_arr[1] = new_fltr->sw_act.vsi_handle;
		status = ice_create_vsi_list_rule(hw, &vsi_handle_arr[0], 2,
						  &vsi_list_id,
						  ICE_SW_LKUP_LAST);
		if (status)
			return status;

		memset(&tmp_fltr, 0, sizeof(tmp_fltr));
		tmp_fltr.flag = m_entry->rule_info.sw_act.flag;
		tmp_fltr.fltr_rule_id = cur_fltr->fltr_rule_id;
		tmp_fltr.fltr_act = ICE_FWD_TO_VSI_LIST;
		tmp_fltr.fwd_id.vsi_list_id = vsi_list_id;
		tmp_fltr.lkup_type = ICE_SW_LKUP_LAST;

		/* Update the previous switch rule of "forward to VSI" to
		 * "fwd to VSI list"
		 */
		status = ice_update_pkt_fwd_rule(hw, &tmp_fltr);
		if (status)
			return status;

		cur_fltr->sw_act.fwd_id.vsi_list_id = vsi_list_id;
		cur_fltr->sw_act.fltr_act = ICE_FWD_TO_VSI_LIST;
		m_entry->vsi_list_info =
			ice_create_vsi_list_map(hw, &vsi_handle_arr[0], 2,
						vsi_list_id);
	} else {
		u16 vsi_handle = new_fltr->sw_act.vsi_handle;

		if (!m_entry->vsi_list_info)
			return -EIO;

		/* A rule already exists with the new VSI being added */
		if (test_bit(vsi_handle, m_entry->vsi_list_info->vsi_map))
			return 0;

		/* Update the previously created VSI list set with
		 * the new VSI ID passed in
		 */
		vsi_list_id = cur_fltr->sw_act.fwd_id.vsi_list_id;

		status = ice_update_vsi_list_rule(hw, &vsi_handle, 1,
						  vsi_list_id, false,
						  ice_aqc_opc_update_sw_rules,
						  ICE_SW_LKUP_LAST);
		/* update VSI list mapping info with new VSI ID */
		if (!status)
			set_bit(vsi_handle, m_entry->vsi_list_info->vsi_map);
	}
	if (!status)
		m_entry->vsi_count++;
	return status;
}

void ice_rule_add_tunnel_metadata(struct ice_adv_lkup_elem *lkup)
{
	lkup->type = ICE_HW_METADATA;
	lkup->m_u.metadata.flags[ICE_PKT_FLAGS_MDID21] |=
		cpu_to_be16(ICE_PKT_TUNNEL_MASK);
}

void ice_rule_add_direction_metadata(struct ice_adv_lkup_elem *lkup)
{
	lkup->type = ICE_HW_METADATA;
	lkup->m_u.metadata.flags[ICE_PKT_FLAGS_MDID20] |=
		cpu_to_be16(ICE_PKT_FROM_NETWORK);
}

void ice_rule_add_vlan_metadata(struct ice_adv_lkup_elem *lkup)
{
	lkup->type = ICE_HW_METADATA;
	lkup->m_u.metadata.flags[ICE_PKT_FLAGS_MDID20] |=
		cpu_to_be16(ICE_PKT_VLAN_MASK);
}

void ice_rule_add_src_vsi_metadata(struct ice_adv_lkup_elem *lkup)
{
	lkup->type = ICE_HW_METADATA;
	lkup->m_u.metadata.source_vsi = cpu_to_be16(ICE_MDID_SOURCE_VSI_MASK);
}

/**
 * ice_add_adv_rule - helper function to create an advanced switch rule
 * @hw: pointer to the hardware structure
 * @lkups: information on the words that needs to be looked up. All words
 * together makes one recipe
 * @lkups_cnt: num of entries in the lkups array
 * @rinfo: other information related to the rule that needs to be programmed
 * @added_entry: this will return recipe_id, rule_id and vsi_handle. should be
 *               ignored is case of error.
 *
 * This function can program only 1 rule at a time. The lkups is used to
 * describe the all the words that forms the "lookup" portion of the recipe.
 * These words can span multiple protocols. Callers to this function need to
 * pass in a list of protocol headers with lookup information along and mask
 * that determines which words are valid from the given protocol header.
 * rinfo describes other information related to this rule such as forwarding
 * IDs, priority of this rule, etc.
 */
int
ice_add_adv_rule(struct ice_hw *hw, struct ice_adv_lkup_elem *lkups,
		 u16 lkups_cnt, struct ice_adv_rule_info *rinfo,
		 struct ice_rule_query_data *added_entry)
{
	struct ice_adv_fltr_mgmt_list_entry *m_entry, *adv_fltr = NULL;
	struct ice_sw_rule_lkup_rx_tx *s_rule = NULL;
	const struct ice_dummy_pkt_profile *profile;
	u16 rid = 0, i, rule_buf_sz, vsi_handle;
	struct list_head *rule_head;
	struct ice_switch_info *sw;
	u16 word_cnt;
	u32 act = 0;
	int status;
	u8 q_rgn;

	/* Initialize profile to result index bitmap */
	if (!hw->switch_info->prof_res_bm_init) {
		hw->switch_info->prof_res_bm_init = 1;
		ice_init_prof_result_bm(hw);
	}

	if (!lkups_cnt)
		return -EINVAL;

	/* get # of words we need to match */
	word_cnt = 0;
	for (i = 0; i < lkups_cnt; i++) {
		u16 j;

		for (j = 0; j < ARRAY_SIZE(lkups->m_raw); j++)
			if (lkups[i].m_raw[j])
				word_cnt++;
	}

	if (!word_cnt)
		return -EINVAL;

	if (word_cnt > ICE_MAX_CHAIN_WORDS)
		return -ENOSPC;

	/* locate a dummy packet */
	profile = ice_find_dummy_packet(lkups, lkups_cnt, rinfo->tun_type);
	if (IS_ERR(profile))
		return PTR_ERR(profile);

	if (!(rinfo->sw_act.fltr_act == ICE_FWD_TO_VSI ||
	      rinfo->sw_act.fltr_act == ICE_FWD_TO_Q ||
	      rinfo->sw_act.fltr_act == ICE_FWD_TO_QGRP ||
	      rinfo->sw_act.fltr_act == ICE_DROP_PACKET ||
	      rinfo->sw_act.fltr_act == ICE_NOP)) {
		status = -EIO;
		goto free_pkt_profile;
	}

	vsi_handle = rinfo->sw_act.vsi_handle;
	if (!ice_is_vsi_valid(hw, vsi_handle)) {
		status =  -EINVAL;
		goto free_pkt_profile;
	}

	if (rinfo->sw_act.fltr_act == ICE_FWD_TO_VSI ||
	    rinfo->sw_act.fltr_act == ICE_NOP)
		rinfo->sw_act.fwd_id.hw_vsi_id =
			ice_get_hw_vsi_num(hw, vsi_handle);

	if (rinfo->src_vsi)
		rinfo->sw_act.src = ice_get_hw_vsi_num(hw, rinfo->src_vsi);
	else
		rinfo->sw_act.src = ice_get_hw_vsi_num(hw, vsi_handle);

	status = ice_add_adv_recipe(hw, lkups, lkups_cnt, rinfo, &rid);
	if (status)
		goto free_pkt_profile;
	m_entry = ice_find_adv_rule_entry(hw, lkups, lkups_cnt, rid, rinfo);
	if (m_entry) {
		/* we have to add VSI to VSI_LIST and increment vsi_count.
		 * Also Update VSI list so that we can change forwarding rule
		 * if the rule already exists, we will check if it exists with
		 * same vsi_id, if not then add it to the VSI list if it already
		 * exists if not then create a VSI list and add the existing VSI
		 * ID and the new VSI ID to the list
		 * We will add that VSI to the list
		 */
		status = ice_adv_add_update_vsi_list(hw, m_entry,
						     &m_entry->rule_info,
						     rinfo);
		if (added_entry) {
			added_entry->rid = rid;
			added_entry->rule_id = m_entry->rule_info.fltr_rule_id;
			added_entry->vsi_handle = rinfo->sw_act.vsi_handle;
		}
		goto free_pkt_profile;
	}
	rule_buf_sz = ICE_SW_RULE_RX_TX_HDR_SIZE(s_rule, profile->pkt_len);
	s_rule = kzalloc(rule_buf_sz, GFP_KERNEL);
	if (!s_rule) {
		status = -ENOMEM;
		goto free_pkt_profile;
	}
	if (!rinfo->flags_info.act_valid) {
		act |= ICE_SINGLE_ACT_LAN_ENABLE;
		act |= ICE_SINGLE_ACT_LB_ENABLE;
	} else {
		act |= rinfo->flags_info.act & (ICE_SINGLE_ACT_LAN_ENABLE |
						ICE_SINGLE_ACT_LB_ENABLE);
	}

	switch (rinfo->sw_act.fltr_act) {
	case ICE_FWD_TO_VSI:
		act |= (rinfo->sw_act.fwd_id.hw_vsi_id <<
			ICE_SINGLE_ACT_VSI_ID_S) & ICE_SINGLE_ACT_VSI_ID_M;
		act |= ICE_SINGLE_ACT_VSI_FORWARDING | ICE_SINGLE_ACT_VALID_BIT;
		break;
	case ICE_FWD_TO_Q:
		act |= ICE_SINGLE_ACT_TO_Q;
		act |= (rinfo->sw_act.fwd_id.q_id << ICE_SINGLE_ACT_Q_INDEX_S) &
		       ICE_SINGLE_ACT_Q_INDEX_M;
		break;
	case ICE_FWD_TO_QGRP:
		q_rgn = rinfo->sw_act.qgrp_size > 0 ?
			(u8)ilog2(rinfo->sw_act.qgrp_size) : 0;
		act |= ICE_SINGLE_ACT_TO_Q;
		act |= (rinfo->sw_act.fwd_id.q_id << ICE_SINGLE_ACT_Q_INDEX_S) &
		       ICE_SINGLE_ACT_Q_INDEX_M;
		act |= (q_rgn << ICE_SINGLE_ACT_Q_REGION_S) &
		       ICE_SINGLE_ACT_Q_REGION_M;
		break;
	case ICE_DROP_PACKET:
		act |= ICE_SINGLE_ACT_VSI_FORWARDING | ICE_SINGLE_ACT_DROP |
		       ICE_SINGLE_ACT_VALID_BIT;
		break;
	case ICE_NOP:
		act |= FIELD_PREP(ICE_SINGLE_ACT_VSI_ID_M,
				  rinfo->sw_act.fwd_id.hw_vsi_id);
		act &= ~ICE_SINGLE_ACT_VALID_BIT;
		break;
	default:
		status = -EIO;
		goto err_ice_add_adv_rule;
	}

	/* If there is no matching criteria for direction there
	 * is only one difference between Rx and Tx:
	 * - get switch id base on VSI number from source field (Tx)
	 * - get switch id base on port number (Rx)
	 *
	 * If matching on direction metadata is chose rule direction is
	 * extracted from type value set here.
	 */
	if (rinfo->sw_act.flag & ICE_FLTR_TX) {
		s_rule->hdr.type = cpu_to_le16(ICE_AQC_SW_RULES_T_LKUP_TX);
		s_rule->src = cpu_to_le16(rinfo->sw_act.src);
	} else {
		s_rule->hdr.type = cpu_to_le16(ICE_AQC_SW_RULES_T_LKUP_RX);
		s_rule->src = cpu_to_le16(hw->port_info->lport);
	}

	s_rule->recipe_id = cpu_to_le16(rid);
	s_rule->act = cpu_to_le32(act);

	status = ice_fill_adv_dummy_packet(lkups, lkups_cnt, s_rule, profile);
	if (status)
		goto err_ice_add_adv_rule;

	status = ice_fill_adv_packet_tun(hw, rinfo->tun_type, s_rule->hdr_data,
					 profile->offsets);
	if (status)
		goto err_ice_add_adv_rule;

	status = ice_fill_adv_packet_vlan(hw, rinfo->vlan_type,
					  s_rule->hdr_data,
					  profile->offsets);
	if (status)
		goto err_ice_add_adv_rule;

	status = ice_aq_sw_rules(hw, (struct ice_aqc_sw_rules *)s_rule,
				 rule_buf_sz, 1, ice_aqc_opc_add_sw_rules,
				 NULL);
	if (status)
		goto err_ice_add_adv_rule;
	adv_fltr = devm_kzalloc(ice_hw_to_dev(hw),
				sizeof(struct ice_adv_fltr_mgmt_list_entry),
				GFP_KERNEL);
	if (!adv_fltr) {
		status = -ENOMEM;
		goto err_ice_add_adv_rule;
	}

	adv_fltr->lkups = devm_kmemdup(ice_hw_to_dev(hw), lkups,
				       lkups_cnt * sizeof(*lkups), GFP_KERNEL);
	if (!adv_fltr->lkups) {
		status = -ENOMEM;
		goto err_ice_add_adv_rule;
	}

	adv_fltr->lkups_cnt = lkups_cnt;
	adv_fltr->rule_info = *rinfo;
	adv_fltr->rule_info.fltr_rule_id = le16_to_cpu(s_rule->index);
	sw = hw->switch_info;
	sw->recp_list[rid].adv_rule = true;
	rule_head = &sw->recp_list[rid].filt_rules;

	if (rinfo->sw_act.fltr_act == ICE_FWD_TO_VSI)
		adv_fltr->vsi_count = 1;

	/* Add rule entry to book keeping list */
	list_add(&adv_fltr->list_entry, rule_head);
	if (added_entry) {
		added_entry->rid = rid;
		added_entry->rule_id = adv_fltr->rule_info.fltr_rule_id;
		added_entry->vsi_handle = rinfo->sw_act.vsi_handle;
	}
err_ice_add_adv_rule:
	if (status && adv_fltr) {
		devm_kfree(ice_hw_to_dev(hw), adv_fltr->lkups);
		devm_kfree(ice_hw_to_dev(hw), adv_fltr);
	}

	kfree(s_rule);

free_pkt_profile:
	if (profile->match & ICE_PKT_KMALLOC) {
		kfree(profile->offsets);
		kfree(profile->pkt);
		kfree(profile);
	}

	return status;
}

/**
 * ice_replay_vsi_fltr - Replay filters for requested VSI
 * @hw: pointer to the hardware structure
 * @vsi_handle: driver VSI handle
 * @recp_id: Recipe ID for which rules need to be replayed
 * @list_head: list for which filters need to be replayed
 *
 * Replays the filter of recipe recp_id for a VSI represented via vsi_handle.
 * It is required to pass valid VSI handle.
 */
static int
ice_replay_vsi_fltr(struct ice_hw *hw, u16 vsi_handle, u8 recp_id,
		    struct list_head *list_head)
{
	struct ice_fltr_mgmt_list_entry *itr;
	int status = 0;
	u16 hw_vsi_id;

	if (list_empty(list_head))
		return status;
	hw_vsi_id = ice_get_hw_vsi_num(hw, vsi_handle);

	list_for_each_entry(itr, list_head, list_entry) {
		struct ice_fltr_list_entry f_entry;

		f_entry.fltr_info = itr->fltr_info;
		if (itr->vsi_count < 2 && recp_id != ICE_SW_LKUP_VLAN &&
		    itr->fltr_info.vsi_handle == vsi_handle) {
			/* update the src in case it is VSI num */
			if (f_entry.fltr_info.src_id == ICE_SRC_ID_VSI)
				f_entry.fltr_info.src = hw_vsi_id;
			status = ice_add_rule_internal(hw, recp_id, &f_entry);
			if (status)
				goto end;
			continue;
		}
		if (!itr->vsi_list_info ||
		    !test_bit(vsi_handle, itr->vsi_list_info->vsi_map))
			continue;
		/* Clearing it so that the logic can add it back */
		clear_bit(vsi_handle, itr->vsi_list_info->vsi_map);
		f_entry.fltr_info.vsi_handle = vsi_handle;
		f_entry.fltr_info.fltr_act = ICE_FWD_TO_VSI;
		/* update the src in case it is VSI num */
		if (f_entry.fltr_info.src_id == ICE_SRC_ID_VSI)
			f_entry.fltr_info.src = hw_vsi_id;
		if (recp_id == ICE_SW_LKUP_VLAN)
			status = ice_add_vlan_internal(hw, &f_entry);
		else
			status = ice_add_rule_internal(hw, recp_id, &f_entry);
		if (status)
			goto end;
	}
end:
	return status;
}

/**
 * ice_adv_rem_update_vsi_list
 * @hw: pointer to the hardware structure
 * @vsi_handle: VSI handle of the VSI to remove
 * @fm_list: filter management entry for which the VSI list management needs to
 *	     be done
 */
static int
ice_adv_rem_update_vsi_list(struct ice_hw *hw, u16 vsi_handle,
			    struct ice_adv_fltr_mgmt_list_entry *fm_list)
{
	struct ice_vsi_list_map_info *vsi_list_info;
	enum ice_sw_lkup_type lkup_type;
	u16 vsi_list_id;
	int status;

	if (fm_list->rule_info.sw_act.fltr_act != ICE_FWD_TO_VSI_LIST ||
	    fm_list->vsi_count == 0)
		return -EINVAL;

	/* A rule with the VSI being removed does not exist */
	if (!test_bit(vsi_handle, fm_list->vsi_list_info->vsi_map))
		return -ENOENT;

	lkup_type = ICE_SW_LKUP_LAST;
	vsi_list_id = fm_list->rule_info.sw_act.fwd_id.vsi_list_id;
	status = ice_update_vsi_list_rule(hw, &vsi_handle, 1, vsi_list_id, true,
					  ice_aqc_opc_update_sw_rules,
					  lkup_type);
	if (status)
		return status;

	fm_list->vsi_count--;
	clear_bit(vsi_handle, fm_list->vsi_list_info->vsi_map);
	vsi_list_info = fm_list->vsi_list_info;
	if (fm_list->vsi_count == 1) {
		struct ice_fltr_info tmp_fltr;
		u16 rem_vsi_handle;

		rem_vsi_handle = find_first_bit(vsi_list_info->vsi_map,
						ICE_MAX_VSI);
		if (!ice_is_vsi_valid(hw, rem_vsi_handle))
			return -EIO;

		/* Make sure VSI list is empty before removing it below */
		status = ice_update_vsi_list_rule(hw, &rem_vsi_handle, 1,
						  vsi_list_id, true,
						  ice_aqc_opc_update_sw_rules,
						  lkup_type);
		if (status)
			return status;

		memset(&tmp_fltr, 0, sizeof(tmp_fltr));
		tmp_fltr.flag = fm_list->rule_info.sw_act.flag;
		tmp_fltr.fltr_rule_id = fm_list->rule_info.fltr_rule_id;
		fm_list->rule_info.sw_act.fltr_act = ICE_FWD_TO_VSI;
		tmp_fltr.fltr_act = ICE_FWD_TO_VSI;
		tmp_fltr.fwd_id.hw_vsi_id =
			ice_get_hw_vsi_num(hw, rem_vsi_handle);
		fm_list->rule_info.sw_act.fwd_id.hw_vsi_id =
			ice_get_hw_vsi_num(hw, rem_vsi_handle);
		fm_list->rule_info.sw_act.vsi_handle = rem_vsi_handle;

		/* Update the previous switch rule of "MAC forward to VSI" to
		 * "MAC fwd to VSI list"
		 */
		status = ice_update_pkt_fwd_rule(hw, &tmp_fltr);
		if (status) {
			ice_debug(hw, ICE_DBG_SW, "Failed to update pkt fwd rule to FWD_TO_VSI on HW VSI %d, error %d\n",
				  tmp_fltr.fwd_id.hw_vsi_id, status);
			return status;
		}
		fm_list->vsi_list_info->ref_cnt--;

		/* Remove the VSI list since it is no longer used */
		status = ice_remove_vsi_list_rule(hw, vsi_list_id, lkup_type);
		if (status) {
			ice_debug(hw, ICE_DBG_SW, "Failed to remove VSI list %d, error %d\n",
				  vsi_list_id, status);
			return status;
		}

		list_del(&vsi_list_info->list_entry);
		devm_kfree(ice_hw_to_dev(hw), vsi_list_info);
		fm_list->vsi_list_info = NULL;
	}

	return status;
}

/**
 * ice_rem_adv_rule - removes existing advanced switch rule
 * @hw: pointer to the hardware structure
 * @lkups: information on the words that needs to be looked up. All words
 *         together makes one recipe
 * @lkups_cnt: num of entries in the lkups array
 * @rinfo: Its the pointer to the rule information for the rule
 *
 * This function can be used to remove 1 rule at a time. The lkups is
 * used to describe all the words that forms the "lookup" portion of the
 * rule. These words can span multiple protocols. Callers to this function
 * need to pass in a list of protocol headers with lookup information along
 * and mask that determines which words are valid from the given protocol
 * header. rinfo describes other information related to this rule such as
 * forwarding IDs, priority of this rule, etc.
 */
static int
ice_rem_adv_rule(struct ice_hw *hw, struct ice_adv_lkup_elem *lkups,
		 u16 lkups_cnt, struct ice_adv_rule_info *rinfo)
{
	struct ice_adv_fltr_mgmt_list_entry *list_elem;
	struct ice_prot_lkup_ext lkup_exts;
	bool remove_rule = false;
	struct mutex *rule_lock; /* Lock to protect filter rule list */
	u16 i, rid, vsi_handle;
	int status = 0;

	memset(&lkup_exts, 0, sizeof(lkup_exts));
	for (i = 0; i < lkups_cnt; i++) {
		u16 count;

		if (lkups[i].type >= ICE_PROTOCOL_LAST)
			return -EIO;

		count = ice_fill_valid_words(&lkups[i], &lkup_exts);
		if (!count)
			return -EIO;
	}

	rid = ice_find_recp(hw, &lkup_exts, rinfo);
	/* If did not find a recipe that match the existing criteria */
	if (rid == ICE_MAX_NUM_RECIPES)
		return -EINVAL;

	rule_lock = &hw->switch_info->recp_list[rid].filt_rule_lock;
	list_elem = ice_find_adv_rule_entry(hw, lkups, lkups_cnt, rid, rinfo);
	/* the rule is already removed */
	if (!list_elem)
		return 0;
	mutex_lock(rule_lock);
	if (list_elem->rule_info.sw_act.fltr_act != ICE_FWD_TO_VSI_LIST) {
		remove_rule = true;
	} else if (list_elem->vsi_count > 1) {
		remove_rule = false;
		vsi_handle = rinfo->sw_act.vsi_handle;
		status = ice_adv_rem_update_vsi_list(hw, vsi_handle, list_elem);
	} else {
		vsi_handle = rinfo->sw_act.vsi_handle;
		status = ice_adv_rem_update_vsi_list(hw, vsi_handle, list_elem);
		if (status) {
			mutex_unlock(rule_lock);
			return status;
		}
		if (list_elem->vsi_count == 0)
			remove_rule = true;
	}
	mutex_unlock(rule_lock);
	if (remove_rule) {
		struct ice_sw_rule_lkup_rx_tx *s_rule;
		u16 rule_buf_sz;

		rule_buf_sz = ICE_SW_RULE_RX_TX_NO_HDR_SIZE(s_rule);
		s_rule = kzalloc(rule_buf_sz, GFP_KERNEL);
		if (!s_rule)
			return -ENOMEM;
		s_rule->act = 0;
		s_rule->index = cpu_to_le16(list_elem->rule_info.fltr_rule_id);
		s_rule->hdr_len = 0;
		status = ice_aq_sw_rules(hw, (struct ice_aqc_sw_rules *)s_rule,
					 rule_buf_sz, 1,
					 ice_aqc_opc_remove_sw_rules, NULL);
		if (!status || status == -ENOENT) {
			struct ice_switch_info *sw = hw->switch_info;

			mutex_lock(rule_lock);
			list_del(&list_elem->list_entry);
			devm_kfree(ice_hw_to_dev(hw), list_elem->lkups);
			devm_kfree(ice_hw_to_dev(hw), list_elem);
			mutex_unlock(rule_lock);
			if (list_empty(&sw->recp_list[rid].filt_rules))
				sw->recp_list[rid].adv_rule = false;
		}
		kfree(s_rule);
	}
	return status;
}

/**
 * ice_rem_adv_rule_by_id - removes existing advanced switch rule by ID
 * @hw: pointer to the hardware structure
 * @remove_entry: data struct which holds rule_id, VSI handle and recipe ID
 *
 * This function is used to remove 1 rule at a time. The removal is based on
 * the remove_entry parameter. This function will remove rule for a given
 * vsi_handle with a given rule_id which is passed as parameter in remove_entry
 */
int
ice_rem_adv_rule_by_id(struct ice_hw *hw,
		       struct ice_rule_query_data *remove_entry)
{
	struct ice_adv_fltr_mgmt_list_entry *list_itr;
	struct list_head *list_head;
	struct ice_adv_rule_info rinfo;
	struct ice_switch_info *sw;

	sw = hw->switch_info;
	if (!sw->recp_list[remove_entry->rid].recp_created)
		return -EINVAL;
	list_head = &sw->recp_list[remove_entry->rid].filt_rules;
	list_for_each_entry(list_itr, list_head, list_entry) {
		if (list_itr->rule_info.fltr_rule_id ==
		    remove_entry->rule_id) {
			rinfo = list_itr->rule_info;
			rinfo.sw_act.vsi_handle = remove_entry->vsi_handle;
			return ice_rem_adv_rule(hw, list_itr->lkups,
						list_itr->lkups_cnt, &rinfo);
		}
	}
	/* either list is empty or unable to find rule */
	return -ENOENT;
}

/**
 * ice_replay_vsi_adv_rule - Replay advanced rule for requested VSI
 * @hw: pointer to the hardware structure
 * @vsi_handle: driver VSI handle
 * @list_head: list for which filters need to be replayed
 *
 * Replay the advanced rule for the given VSI.
 */
static int
ice_replay_vsi_adv_rule(struct ice_hw *hw, u16 vsi_handle,
			struct list_head *list_head)
{
	struct ice_rule_query_data added_entry = { 0 };
	struct ice_adv_fltr_mgmt_list_entry *adv_fltr;
	int status = 0;

	if (list_empty(list_head))
		return status;
	list_for_each_entry(adv_fltr, list_head, list_entry) {
		struct ice_adv_rule_info *rinfo = &adv_fltr->rule_info;
		u16 lk_cnt = adv_fltr->lkups_cnt;

		if (vsi_handle != rinfo->sw_act.vsi_handle)
			continue;
		status = ice_add_adv_rule(hw, adv_fltr->lkups, lk_cnt, rinfo,
					  &added_entry);
		if (status)
			break;
	}
	return status;
}

/**
 * ice_replay_vsi_all_fltr - replay all filters stored in bookkeeping lists
 * @hw: pointer to the hardware structure
 * @vsi_handle: driver VSI handle
 *
 * Replays filters for requested VSI via vsi_handle.
 */
int ice_replay_vsi_all_fltr(struct ice_hw *hw, u16 vsi_handle)
{
	struct ice_switch_info *sw = hw->switch_info;
	int status;
	u8 i;

	for (i = 0; i < ICE_MAX_NUM_RECIPES; i++) {
		struct list_head *head;

		head = &sw->recp_list[i].filt_replay_rules;
		if (!sw->recp_list[i].adv_rule)
			status = ice_replay_vsi_fltr(hw, vsi_handle, i, head);
		else
			status = ice_replay_vsi_adv_rule(hw, vsi_handle, head);
		if (status)
			return status;
	}
	return status;
}

/**
 * ice_rm_all_sw_replay_rule_info - deletes filter replay rules
 * @hw: pointer to the HW struct
 *
 * Deletes the filter replay rules.
 */
void ice_rm_all_sw_replay_rule_info(struct ice_hw *hw)
{
	struct ice_switch_info *sw = hw->switch_info;
	u8 i;

	if (!sw)
		return;

	for (i = 0; i < ICE_MAX_NUM_RECIPES; i++) {
		if (!list_empty(&sw->recp_list[i].filt_replay_rules)) {
			struct list_head *l_head;

			l_head = &sw->recp_list[i].filt_replay_rules;
			if (!sw->recp_list[i].adv_rule)
				ice_rem_sw_rule_info(hw, l_head);
			else
				ice_rem_adv_rule_info(hw, l_head);
		}
	}
}<|MERGE_RESOLUTION|>--- conflicted
+++ resolved
@@ -5387,16 +5387,6 @@
 	if (status)
 		goto err_unroll;
 
-<<<<<<< HEAD
-	/* Create any special protocol/offset pairs, such as looking at tunnel
-	 * bits by extracting metadata
-	 */
-	status = ice_add_special_words(rinfo, lkup_exts, ice_is_dvm_ena(hw));
-	if (status)
-		goto err_unroll;
-
-=======
->>>>>>> 98817289
 	/* Group match words into recipes using preferred recipe grouping
 	 * criteria.
 	 */
