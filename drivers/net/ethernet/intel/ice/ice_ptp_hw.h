--- conflicted
+++ resolved
@@ -433,10 +433,7 @@
 {
 	switch (hw->mac_type) {
 	case ICE_MAC_E810:
-<<<<<<< HEAD
-=======
 	case ICE_MAC_E830:
->>>>>>> fc85704c
 		return ICE_PTP_NOMINAL_INCVAL_E810;
 	case ICE_MAC_GENERIC:
 		return ice_e82x_nominal_incval(ice_e82x_time_ref(hw));
