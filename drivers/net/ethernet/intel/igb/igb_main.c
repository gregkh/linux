--- conflicted
+++ resolved
@@ -8214,14 +8214,6 @@
 	new_buff->pagecnt_bias	= old_buff->pagecnt_bias;
 }
 
-<<<<<<< HEAD
-static inline bool igb_page_is_reserved(struct page *page)
-{
-	return (page_to_nid(page) != numa_mem_id()) || page_is_pfmemalloc(page);
-}
-
-=======
->>>>>>> 4bcf3b75
 static bool igb_can_reuse_rx_page(struct igb_rx_buffer *rx_buffer,
 				  int rx_buf_pgcnt)
 {
@@ -8679,14 +8671,8 @@
 	u16 cleaned_count = igb_desc_unused(rx_ring);
 	unsigned int xdp_xmit = 0;
 	struct xdp_buff xdp;
-<<<<<<< HEAD
-	int rx_buf_pgcnt;
-
-	xdp.rxq = &rx_ring->xdp_rxq;
-=======
 	u32 frame_sz = 0;
 	int rx_buf_pgcnt;
->>>>>>> 4bcf3b75
 
 	/* Frame size depend on rx_ring setup when PAGE_SIZE=4K */
 #if (PAGE_SIZE < 8192)
