// SPDX-License-Identifier: GPL-2.0+

#include "lan966x_main.h"

/* 0-8 : 9 port policers */
#define POL_IDX_PORT	0

/* Policer order: Serial (QoS -> Port -> VCAP) */
#define POL_ORDER	0x1d3

struct lan966x_tc_policer {
	/* kilobit per second */
	u32 rate;
	/* bytes */
	u32 burst;
};

static int lan966x_police_add(struct lan966x_port *port,
			      struct lan966x_tc_policer *pol,
			      u16 pol_idx)
{
	struct lan966x *lan966x = port->lan966x;

	/* Rate unit is 33 1/3 kpps */
	pol->rate = DIV_ROUND_UP(pol->rate * 3, 100);
	/* Avoid zero burst size */
	pol->burst = pol->burst ?: 1;
	/* Unit is 4kB */
	pol->burst = DIV_ROUND_UP(pol->burst, 4096);

	if (pol->rate > GENMASK(15, 0) ||
	    pol->burst > GENMASK(6, 0))
		return -EINVAL;

	lan_wr(ANA_POL_MODE_DROP_ON_YELLOW_ENA_SET(0) |
	       ANA_POL_MODE_MARK_ALL_FRMS_RED_ENA_SET(0) |
	       ANA_POL_MODE_IPG_SIZE_SET(20) |
	       ANA_POL_MODE_FRM_MODE_SET(1) |
	       ANA_POL_MODE_OVERSHOOT_ENA_SET(1),
	       lan966x, ANA_POL_MODE(pol_idx));

	lan_wr(ANA_POL_PIR_STATE_PIR_LVL_SET(0),
	       lan966x, ANA_POL_PIR_STATE(pol_idx));

	lan_wr(ANA_POL_PIR_CFG_PIR_RATE_SET(pol->rate) |
	       ANA_POL_PIR_CFG_PIR_BURST_SET(pol->burst),
	       lan966x, ANA_POL_PIR_CFG(pol_idx));

	return 0;
}

static void lan966x_police_del(struct lan966x_port *port, u16 pol_idx)
{
	struct lan966x *lan966x = port->lan966x;

	lan_wr(ANA_POL_MODE_DROP_ON_YELLOW_ENA_SET(0) |
	       ANA_POL_MODE_MARK_ALL_FRMS_RED_ENA_SET(0) |
	       ANA_POL_MODE_IPG_SIZE_SET(20) |
	       ANA_POL_MODE_FRM_MODE_SET(2) |
	       ANA_POL_MODE_OVERSHOOT_ENA_SET(1),
	       lan966x, ANA_POL_MODE(pol_idx));

	lan_wr(ANA_POL_PIR_STATE_PIR_LVL_SET(0),
	       lan966x, ANA_POL_PIR_STATE(pol_idx));

	lan_wr(ANA_POL_PIR_CFG_PIR_RATE_SET(GENMASK(14, 0)) |
	       ANA_POL_PIR_CFG_PIR_BURST_SET(0),
	       lan966x, ANA_POL_PIR_CFG(pol_idx));
}

static int lan966x_police_validate(struct lan966x_port *port,
				   const struct flow_action *action,
				   const struct flow_action_entry *act,
				   unsigned long police_id,
				   bool ingress,
				   struct netlink_ext_ack *extack)
{
	if (act->police.exceed.act_id != FLOW_ACTION_DROP) {
		NL_SET_ERR_MSG_MOD(extack,
				   "Offload not supported when exceed action is not drop");
		return -EOPNOTSUPP;
	}

	if (act->police.notexceed.act_id != FLOW_ACTION_PIPE &&
	    act->police.notexceed.act_id != FLOW_ACTION_ACCEPT) {
		NL_SET_ERR_MSG_MOD(extack,
				   "Offload not supported when conform action is not pipe or ok");
		return -EOPNOTSUPP;
	}

	if (act->police.notexceed.act_id == FLOW_ACTION_ACCEPT &&
	    !flow_action_is_last_entry(action, act)) {
		NL_SET_ERR_MSG_MOD(extack,
				   "Offload not supported when conform action is ok, but action is not last");
		return -EOPNOTSUPP;
	}

	if (act->police.peakrate_bytes_ps ||
	    act->police.avrate || act->police.overhead) {
		NL_SET_ERR_MSG_MOD(extack,
				   "Offload not supported when peakrate/avrate/overhead is configured");
		return -EOPNOTSUPP;
	}

	if (act->police.rate_pkt_ps) {
		NL_SET_ERR_MSG_MOD(extack,
				   "QoS offload not support packets per second");
		return -EOPNOTSUPP;
	}

	if (!ingress) {
		NL_SET_ERR_MSG_MOD(extack,
				   "Policer is not supported on egress");
		return -EOPNOTSUPP;
	}

	if (port->tc.ingress_shared_block) {
		NL_SET_ERR_MSG_MOD(extack,
				   "Policer is not supported on shared ingress blocks");
		return -EOPNOTSUPP;
	}

	if (port->tc.police_id && port->tc.police_id != police_id) {
		NL_SET_ERR_MSG_MOD(extack,
				   "Only one policer per port is supported");
		return -EEXIST;
	}

	return 0;
}

int lan966x_police_port_add(struct lan966x_port *port,
			    struct flow_action *action,
			    struct flow_action_entry *act,
			    unsigned long police_id,
			    bool ingress,
			    struct netlink_ext_ack *extack)
{
	struct lan966x *lan966x = port->lan966x;
	struct rtnl_link_stats64 new_stats;
	struct lan966x_tc_policer pol;
	struct flow_stats *old_stats;
	int err;

	err = lan966x_police_validate(port, action, act, police_id, ingress,
				      extack);
	if (err)
		return err;

	memset(&pol, 0, sizeof(pol));

	pol.rate = div_u64(act->police.rate_bytes_ps, 1000) * 8;
	pol.burst = act->police.burst;

	err = lan966x_police_add(port, &pol, POL_IDX_PORT + port->chip_port);
	if (err) {
		NL_SET_ERR_MSG_MOD(extack,
				   "Failed to add policer to port");
		return err;
	}

	lan_rmw(ANA_POL_CFG_PORT_POL_ENA_SET(1) |
		ANA_POL_CFG_POL_ORDER_SET(POL_ORDER),
		ANA_POL_CFG_PORT_POL_ENA |
		ANA_POL_CFG_POL_ORDER,
		lan966x, ANA_POL_CFG(port->chip_port));

	port->tc.police_id = police_id;

	/* Setup initial stats */
	old_stats = &port->tc.police_stat;
	lan966x_stats_get(port->dev, &new_stats);
	old_stats->bytes = new_stats.rx_bytes;
	old_stats->pkts = new_stats.rx_packets;
	old_stats->drops = new_stats.rx_dropped;
	old_stats->lastused = jiffies;

	return 0;
}

int lan966x_police_port_del(struct lan966x_port *port,
			    unsigned long police_id,
			    struct netlink_ext_ack *extack)
{
	struct lan966x *lan966x = port->lan966x;

	if (port->tc.police_id != police_id) {
		NL_SET_ERR_MSG_MOD(extack,
				   "Invalid policer id");
		return -EINVAL;
	}

<<<<<<< HEAD
	err = lan966x_police_del(port, POL_IDX_PORT + port->chip_port);
	if (err) {
		NL_SET_ERR_MSG_MOD(extack,
				   "Failed to add policer to port");
		return err;
	}
=======
	lan966x_police_del(port, POL_IDX_PORT + port->chip_port);
>>>>>>> 98817289

	lan_rmw(ANA_POL_CFG_PORT_POL_ENA_SET(0) |
		ANA_POL_CFG_POL_ORDER_SET(POL_ORDER),
		ANA_POL_CFG_PORT_POL_ENA |
		ANA_POL_CFG_POL_ORDER,
		lan966x, ANA_POL_CFG(port->chip_port));

	port->tc.police_id = 0;

	return 0;
}

void lan966x_police_port_stats(struct lan966x_port *port,
			       struct flow_stats *stats)
{
	struct rtnl_link_stats64 new_stats;
	struct flow_stats *old_stats;

	old_stats = &port->tc.police_stat;
	lan966x_stats_get(port->dev, &new_stats);

	flow_stats_update(stats,
			  new_stats.rx_bytes - old_stats->bytes,
			  new_stats.rx_packets - old_stats->pkts,
			  new_stats.rx_dropped - old_stats->drops,
			  old_stats->lastused,
			  FLOW_ACTION_HW_STATS_IMMEDIATE);

	old_stats->bytes = new_stats.rx_bytes;
	old_stats->pkts = new_stats.rx_packets;
	old_stats->drops = new_stats.rx_dropped;
	old_stats->lastused = jiffies;
}<|MERGE_RESOLUTION|>--- conflicted
+++ resolved
@@ -190,16 +190,7 @@
 		return -EINVAL;
 	}
 
-<<<<<<< HEAD
-	err = lan966x_police_del(port, POL_IDX_PORT + port->chip_port);
-	if (err) {
-		NL_SET_ERR_MSG_MOD(extack,
-				   "Failed to add policer to port");
-		return err;
-	}
-=======
 	lan966x_police_del(port, POL_IDX_PORT + port->chip_port);
->>>>>>> 98817289
 
 	lan_rmw(ANA_POL_CFG_PORT_POL_ENA_SET(0) |
 		ANA_POL_CFG_POL_ORDER_SET(POL_ORDER),
