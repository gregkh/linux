// SPDX-License-Identifier: GPL-2.0+
/*
 * Fast Ethernet Controller (FEC) driver for Motorola MPC8xx.
 * Copyright (c) 1997 Dan Malek (dmalek@jlc.net)
 *
 * Right now, I am very wasteful with the buffers.  I allocate memory
 * pages and then divide them into 2K frame buffers.  This way I know I
 * have buffers large enough to hold one frame within one buffer descriptor.
 * Once I get this working, I will use 64 or 128 byte CPM buffers, which
 * will be much more memory efficient and will easily handle lots of
 * small packets.
 *
 * Much better multiple PHY support by Magnus Damm.
 * Copyright (c) 2000 Ericsson Radio Systems AB.
 *
 * Support for FEC controller of ColdFire processors.
 * Copyright (c) 2001-2005 Greg Ungerer (gerg@snapgear.com)
 *
 * Bug fixes and cleanup by Philippe De Muyter (phdm@macqel.be)
 * Copyright (c) 2004-2006 Macq Electronique SA.
 *
 * Copyright (C) 2010-2011 Freescale Semiconductor, Inc.
 */

#include <linux/module.h>
#include <linux/kernel.h>
#include <linux/string.h>
#include <linux/pm_runtime.h>
#include <linux/ptrace.h>
#include <linux/errno.h>
#include <linux/ioport.h>
#include <linux/slab.h>
#include <linux/interrupt.h>
#include <linux/delay.h>
#include <linux/netdevice.h>
#include <linux/etherdevice.h>
#include <linux/skbuff.h>
#include <linux/in.h>
#include <linux/ip.h>
#include <net/ip.h>
#include <net/selftests.h>
#include <net/tso.h>
#include <linux/tcp.h>
#include <linux/udp.h>
#include <linux/icmp.h>
#include <linux/spinlock.h>
#include <linux/workqueue.h>
#include <linux/bitops.h>
#include <linux/io.h>
#include <linux/irq.h>
#include <linux/clk.h>
#include <linux/crc32.h>
#include <linux/platform_device.h>
#include <linux/mdio.h>
#include <linux/phy.h>
#include <linux/fec.h>
#include <linux/of.h>
#include <linux/of_device.h>
#include <linux/of_gpio.h>
#include <linux/of_mdio.h>
#include <linux/of_net.h>
#include <linux/regulator/consumer.h>
#include <linux/if_vlan.h>
#include <linux/pinctrl/consumer.h>
#include <linux/prefetch.h>
#include <linux/mfd/syscon.h>
#include <linux/regmap.h>
#include <soc/imx/cpuidle.h>
#include <linux/filter.h>
#include <linux/bpf.h>

#include <asm/cacheflush.h>

#include "fec.h"

static void set_multicast_list(struct net_device *ndev);
static void fec_enet_itr_coal_set(struct net_device *ndev);

#define DRIVER_NAME	"fec"

static const u16 fec_enet_vlan_pri_to_queue[8] = {0, 0, 1, 1, 1, 2, 2, 2};

/* Pause frame feild and FIFO threshold */
#define FEC_ENET_FCE	(1 << 5)
#define FEC_ENET_RSEM_V	0x84
#define FEC_ENET_RSFL_V	16
#define FEC_ENET_RAEM_V	0x8
#define FEC_ENET_RAFL_V	0x8
#define FEC_ENET_OPD_V	0xFFF0
#define FEC_MDIO_PM_TIMEOUT  100 /* ms */

struct fec_devinfo {
	u32 quirks;
};

static const struct fec_devinfo fec_imx25_info = {
	.quirks = FEC_QUIRK_USE_GASKET | FEC_QUIRK_MIB_CLEAR |
		  FEC_QUIRK_HAS_FRREG,
};

static const struct fec_devinfo fec_imx27_info = {
	.quirks = FEC_QUIRK_MIB_CLEAR | FEC_QUIRK_HAS_FRREG,
};

static const struct fec_devinfo fec_imx28_info = {
	.quirks = FEC_QUIRK_ENET_MAC | FEC_QUIRK_SWAP_FRAME |
		  FEC_QUIRK_SINGLE_MDIO | FEC_QUIRK_HAS_RACC |
		  FEC_QUIRK_HAS_FRREG | FEC_QUIRK_CLEAR_SETUP_MII |
		  FEC_QUIRK_NO_HARD_RESET,
};

static const struct fec_devinfo fec_imx6q_info = {
	.quirks = FEC_QUIRK_ENET_MAC | FEC_QUIRK_HAS_GBIT |
		  FEC_QUIRK_HAS_BUFDESC_EX | FEC_QUIRK_HAS_CSUM |
		  FEC_QUIRK_HAS_VLAN | FEC_QUIRK_ERR006358 |
		  FEC_QUIRK_HAS_RACC | FEC_QUIRK_CLEAR_SETUP_MII |
		  FEC_QUIRK_HAS_PMQOS,
};

static const struct fec_devinfo fec_mvf600_info = {
	.quirks = FEC_QUIRK_ENET_MAC | FEC_QUIRK_HAS_RACC,
};

static const struct fec_devinfo fec_imx6x_info = {
	.quirks = FEC_QUIRK_ENET_MAC | FEC_QUIRK_HAS_GBIT |
		  FEC_QUIRK_HAS_BUFDESC_EX | FEC_QUIRK_HAS_CSUM |
		  FEC_QUIRK_HAS_VLAN | FEC_QUIRK_HAS_AVB |
		  FEC_QUIRK_ERR007885 | FEC_QUIRK_BUG_CAPTURE |
		  FEC_QUIRK_HAS_RACC | FEC_QUIRK_HAS_COALESCE |
		  FEC_QUIRK_CLEAR_SETUP_MII | FEC_QUIRK_HAS_MULTI_QUEUES,
};

static const struct fec_devinfo fec_imx6ul_info = {
	.quirks = FEC_QUIRK_ENET_MAC | FEC_QUIRK_HAS_GBIT |
		  FEC_QUIRK_HAS_BUFDESC_EX | FEC_QUIRK_HAS_CSUM |
		  FEC_QUIRK_HAS_VLAN | FEC_QUIRK_ERR007885 |
		  FEC_QUIRK_BUG_CAPTURE | FEC_QUIRK_HAS_RACC |
		  FEC_QUIRK_HAS_COALESCE | FEC_QUIRK_CLEAR_SETUP_MII,
};

static const struct fec_devinfo fec_imx8mq_info = {
	.quirks = FEC_QUIRK_ENET_MAC | FEC_QUIRK_HAS_GBIT |
		  FEC_QUIRK_HAS_BUFDESC_EX | FEC_QUIRK_HAS_CSUM |
		  FEC_QUIRK_HAS_VLAN | FEC_QUIRK_HAS_AVB |
		  FEC_QUIRK_ERR007885 | FEC_QUIRK_BUG_CAPTURE |
		  FEC_QUIRK_HAS_RACC | FEC_QUIRK_HAS_COALESCE |
		  FEC_QUIRK_CLEAR_SETUP_MII | FEC_QUIRK_HAS_MULTI_QUEUES |
		  FEC_QUIRK_HAS_EEE | FEC_QUIRK_WAKEUP_FROM_INT2,
};

static const struct fec_devinfo fec_imx8qm_info = {
	.quirks = FEC_QUIRK_ENET_MAC | FEC_QUIRK_HAS_GBIT |
		  FEC_QUIRK_HAS_BUFDESC_EX | FEC_QUIRK_HAS_CSUM |
		  FEC_QUIRK_HAS_VLAN | FEC_QUIRK_HAS_AVB |
		  FEC_QUIRK_ERR007885 | FEC_QUIRK_BUG_CAPTURE |
		  FEC_QUIRK_HAS_RACC | FEC_QUIRK_HAS_COALESCE |
		  FEC_QUIRK_CLEAR_SETUP_MII | FEC_QUIRK_HAS_MULTI_QUEUES |
		  FEC_QUIRK_DELAYED_CLKS_SUPPORT,
};

static const struct fec_devinfo fec_s32v234_info = {
	.quirks = FEC_QUIRK_ENET_MAC | FEC_QUIRK_HAS_GBIT |
		  FEC_QUIRK_HAS_BUFDESC_EX | FEC_QUIRK_HAS_CSUM |
		  FEC_QUIRK_HAS_VLAN | FEC_QUIRK_HAS_AVB |
		  FEC_QUIRK_ERR007885 | FEC_QUIRK_BUG_CAPTURE,
};

static struct platform_device_id fec_devtype[] = {
	{
		/* keep it for coldfire */
		.name = DRIVER_NAME,
		.driver_data = 0,
	}, {
		.name = "imx25-fec",
		.driver_data = (kernel_ulong_t)&fec_imx25_info,
	}, {
		.name = "imx27-fec",
		.driver_data = (kernel_ulong_t)&fec_imx27_info,
	}, {
		.name = "imx28-fec",
		.driver_data = (kernel_ulong_t)&fec_imx28_info,
	}, {
		.name = "imx6q-fec",
		.driver_data = (kernel_ulong_t)&fec_imx6q_info,
	}, {
		.name = "mvf600-fec",
		.driver_data = (kernel_ulong_t)&fec_mvf600_info,
	}, {
		.name = "imx6sx-fec",
		.driver_data = (kernel_ulong_t)&fec_imx6x_info,
	}, {
		.name = "imx6ul-fec",
		.driver_data = (kernel_ulong_t)&fec_imx6ul_info,
	}, {
		.name = "imx8mq-fec",
		.driver_data = (kernel_ulong_t)&fec_imx8mq_info,
	}, {
		.name = "imx8qm-fec",
		.driver_data = (kernel_ulong_t)&fec_imx8qm_info,
	}, {
		.name = "s32v234-fec",
		.driver_data = (kernel_ulong_t)&fec_s32v234_info,
	}, {
		/* sentinel */
	}
};
MODULE_DEVICE_TABLE(platform, fec_devtype);

enum imx_fec_type {
	IMX25_FEC = 1,	/* runs on i.mx25/50/53 */
	IMX27_FEC,	/* runs on i.mx27/35/51 */
	IMX28_FEC,
	IMX6Q_FEC,
	MVF600_FEC,
	IMX6SX_FEC,
	IMX6UL_FEC,
	IMX8MQ_FEC,
	IMX8QM_FEC,
	S32V234_FEC,
};

static const struct of_device_id fec_dt_ids[] = {
	{ .compatible = "fsl,imx25-fec", .data = &fec_devtype[IMX25_FEC], },
	{ .compatible = "fsl,imx27-fec", .data = &fec_devtype[IMX27_FEC], },
	{ .compatible = "fsl,imx28-fec", .data = &fec_devtype[IMX28_FEC], },
	{ .compatible = "fsl,imx6q-fec", .data = &fec_devtype[IMX6Q_FEC], },
	{ .compatible = "fsl,mvf600-fec", .data = &fec_devtype[MVF600_FEC], },
	{ .compatible = "fsl,imx6sx-fec", .data = &fec_devtype[IMX6SX_FEC], },
	{ .compatible = "fsl,imx6ul-fec", .data = &fec_devtype[IMX6UL_FEC], },
	{ .compatible = "fsl,imx8mq-fec", .data = &fec_devtype[IMX8MQ_FEC], },
	{ .compatible = "fsl,imx8qm-fec", .data = &fec_devtype[IMX8QM_FEC], },
	{ .compatible = "fsl,s32v234-fec", .data = &fec_devtype[S32V234_FEC], },
	{ /* sentinel */ }
};
MODULE_DEVICE_TABLE(of, fec_dt_ids);

static unsigned char macaddr[ETH_ALEN];
module_param_array(macaddr, byte, NULL, 0);
MODULE_PARM_DESC(macaddr, "FEC Ethernet MAC address");

#if defined(CONFIG_M5272)
/*
 * Some hardware gets it MAC address out of local flash memory.
 * if this is non-zero then assume it is the address to get MAC from.
 */
#if defined(CONFIG_NETtel)
#define	FEC_FLASHMAC	0xf0006006
#elif defined(CONFIG_GILBARCONAP) || defined(CONFIG_SCALES)
#define	FEC_FLASHMAC	0xf0006000
#elif defined(CONFIG_CANCam)
#define	FEC_FLASHMAC	0xf0020000
#elif defined (CONFIG_M5272C3)
#define	FEC_FLASHMAC	(0xffe04000 + 4)
#elif defined(CONFIG_MOD5272)
#define FEC_FLASHMAC	0xffc0406b
#else
#define	FEC_FLASHMAC	0
#endif
#endif /* CONFIG_M5272 */

/* The FEC stores dest/src/type/vlan, data, and checksum for receive packets.
 *
 * 2048 byte skbufs are allocated. However, alignment requirements
 * varies between FEC variants. Worst case is 64, so round down by 64.
 */
#define PKT_MAXBUF_SIZE		(round_down(2048 - 64, 64))
#define PKT_MINBUF_SIZE		64

/* FEC receive acceleration */
#define FEC_RACC_IPDIS		(1 << 1)
#define FEC_RACC_PRODIS		(1 << 2)
#define FEC_RACC_SHIFT16	BIT(7)
#define FEC_RACC_OPTIONS	(FEC_RACC_IPDIS | FEC_RACC_PRODIS)

/* MIB Control Register */
#define FEC_MIB_CTRLSTAT_DISABLE	BIT(31)

/*
 * The 5270/5271/5280/5282/532x RX control register also contains maximum frame
 * size bits. Other FEC hardware does not, so we need to take that into
 * account when setting it.
 */
#if defined(CONFIG_M523x) || defined(CONFIG_M527x) || defined(CONFIG_M528x) || \
    defined(CONFIG_M520x) || defined(CONFIG_M532x) || defined(CONFIG_ARM) || \
    defined(CONFIG_ARM64)
#define	OPT_FRAME_SIZE	(PKT_MAXBUF_SIZE << 16)
#else
#define	OPT_FRAME_SIZE	0
#endif

/* FEC MII MMFR bits definition */
#define FEC_MMFR_ST		(1 << 30)
#define FEC_MMFR_ST_C45		(0)
#define FEC_MMFR_OP_READ	(2 << 28)
#define FEC_MMFR_OP_READ_C45	(3 << 28)
#define FEC_MMFR_OP_WRITE	(1 << 28)
#define FEC_MMFR_OP_ADDR_WRITE	(0)
#define FEC_MMFR_PA(v)		((v & 0x1f) << 23)
#define FEC_MMFR_RA(v)		((v & 0x1f) << 18)
#define FEC_MMFR_TA		(2 << 16)
#define FEC_MMFR_DATA(v)	(v & 0xffff)
/* FEC ECR bits definition */
#define FEC_ECR_MAGICEN		(1 << 2)
#define FEC_ECR_SLEEP		(1 << 3)

#define FEC_MII_TIMEOUT		30000 /* us */

/* Transmitter timeout */
#define TX_TIMEOUT (2 * HZ)

#define FEC_PAUSE_FLAG_AUTONEG	0x1
#define FEC_PAUSE_FLAG_ENABLE	0x2
#define FEC_WOL_HAS_MAGIC_PACKET	(0x1 << 0)
#define FEC_WOL_FLAG_ENABLE		(0x1 << 1)
#define FEC_WOL_FLAG_SLEEP_ON		(0x1 << 2)

#define COPYBREAK_DEFAULT	256

/* Max number of allowed TCP segments for software TSO */
#define FEC_MAX_TSO_SEGS	100
#define FEC_MAX_SKB_DESCS	(FEC_MAX_TSO_SEGS * 2 + MAX_SKB_FRAGS)

#define IS_TSO_HEADER(txq, addr) \
	((addr >= txq->tso_hdrs_dma) && \
	(addr < txq->tso_hdrs_dma + txq->bd.ring_size * TSO_HEADER_SIZE))

static int mii_cnt;

static struct bufdesc *fec_enet_get_nextdesc(struct bufdesc *bdp,
					     struct bufdesc_prop *bd)
{
	return (bdp >= bd->last) ? bd->base
			: (struct bufdesc *)(((void *)bdp) + bd->dsize);
}

static struct bufdesc *fec_enet_get_prevdesc(struct bufdesc *bdp,
					     struct bufdesc_prop *bd)
{
	return (bdp <= bd->base) ? bd->last
			: (struct bufdesc *)(((void *)bdp) - bd->dsize);
}

static int fec_enet_get_bd_index(struct bufdesc *bdp,
				 struct bufdesc_prop *bd)
{
	return ((const char *)bdp - (const char *)bd->base) >> bd->dsize_log2;
}

static int fec_enet_get_free_txdesc_num(struct fec_enet_priv_tx_q *txq)
{
	int entries;

	entries = (((const char *)txq->dirty_tx -
			(const char *)txq->bd.cur) >> txq->bd.dsize_log2) - 1;

	return entries >= 0 ? entries : entries + txq->bd.ring_size;
}

static void swap_buffer(void *bufaddr, int len)
{
	int i;
	unsigned int *buf = bufaddr;

	for (i = 0; i < len; i += 4, buf++)
		swab32s(buf);
}

static void swap_buffer2(void *dst_buf, void *src_buf, int len)
{
	int i;
	unsigned int *src = src_buf;
	unsigned int *dst = dst_buf;

	for (i = 0; i < len; i += 4, src++, dst++)
		*dst = swab32p(src);
}

static void fec_dump(struct net_device *ndev)
{
	struct fec_enet_private *fep = netdev_priv(ndev);
	struct bufdesc *bdp;
	struct fec_enet_priv_tx_q *txq;
	int index = 0;

	netdev_info(ndev, "TX ring dump\n");
	pr_info("Nr     SC     addr       len  SKB\n");

	txq = fep->tx_queue[0];
	bdp = txq->bd.base;

	do {
		pr_info("%3u %c%c 0x%04x 0x%08x %4u %p\n",
			index,
			bdp == txq->bd.cur ? 'S' : ' ',
			bdp == txq->dirty_tx ? 'H' : ' ',
			fec16_to_cpu(bdp->cbd_sc),
			fec32_to_cpu(bdp->cbd_bufaddr),
			fec16_to_cpu(bdp->cbd_datlen),
			txq->tx_skbuff[index]);
		bdp = fec_enet_get_nextdesc(bdp, &txq->bd);
		index++;
	} while (bdp != txq->bd.base);
}

static inline bool is_ipv4_pkt(struct sk_buff *skb)
{
	return skb->protocol == htons(ETH_P_IP) && ip_hdr(skb)->version == 4;
}

static int
fec_enet_clear_csum(struct sk_buff *skb, struct net_device *ndev)
{
	/* Only run for packets requiring a checksum. */
	if (skb->ip_summed != CHECKSUM_PARTIAL)
		return 0;

	if (unlikely(skb_cow_head(skb, 0)))
		return -1;

	if (is_ipv4_pkt(skb))
		ip_hdr(skb)->check = 0;
	*(__sum16 *)(skb->head + skb->csum_start + skb->csum_offset) = 0;

	return 0;
}

static int
fec_enet_create_page_pool(struct fec_enet_private *fep,
			  struct fec_enet_priv_rx_q *rxq, int size)
{
	struct page_pool_params pp_params = {
		.order = 0,
		.flags = PP_FLAG_DMA_MAP | PP_FLAG_DMA_SYNC_DEV,
		.pool_size = size,
		.nid = dev_to_node(&fep->pdev->dev),
		.dev = &fep->pdev->dev,
		.dma_dir = DMA_FROM_DEVICE,
		.offset = FEC_ENET_XDP_HEADROOM,
		.max_len = FEC_ENET_RX_FRSIZE,
	};
	int err;

	rxq->page_pool = page_pool_create(&pp_params);
	if (IS_ERR(rxq->page_pool)) {
		err = PTR_ERR(rxq->page_pool);
		rxq->page_pool = NULL;
		return err;
	}

	err = xdp_rxq_info_reg(&rxq->xdp_rxq, fep->netdev, rxq->id, 0);
	if (err < 0)
		goto err_free_pp;

	err = xdp_rxq_info_reg_mem_model(&rxq->xdp_rxq, MEM_TYPE_PAGE_POOL,
					 rxq->page_pool);
	if (err)
		goto err_unregister_rxq;

	return 0;

err_unregister_rxq:
	xdp_rxq_info_unreg(&rxq->xdp_rxq);
err_free_pp:
	page_pool_destroy(rxq->page_pool);
	rxq->page_pool = NULL;
	return err;
}

static struct bufdesc *
fec_enet_txq_submit_frag_skb(struct fec_enet_priv_tx_q *txq,
			     struct sk_buff *skb,
			     struct net_device *ndev)
{
	struct fec_enet_private *fep = netdev_priv(ndev);
	struct bufdesc *bdp = txq->bd.cur;
	struct bufdesc_ex *ebdp;
	int nr_frags = skb_shinfo(skb)->nr_frags;
	int frag, frag_len;
	unsigned short status;
	unsigned int estatus = 0;
	skb_frag_t *this_frag;
	unsigned int index;
	void *bufaddr;
	dma_addr_t addr;
	int i;

	for (frag = 0; frag < nr_frags; frag++) {
		this_frag = &skb_shinfo(skb)->frags[frag];
		bdp = fec_enet_get_nextdesc(bdp, &txq->bd);
		ebdp = (struct bufdesc_ex *)bdp;

		status = fec16_to_cpu(bdp->cbd_sc);
		status &= ~BD_ENET_TX_STATS;
		status |= (BD_ENET_TX_TC | BD_ENET_TX_READY);
		frag_len = skb_frag_size(&skb_shinfo(skb)->frags[frag]);

		/* Handle the last BD specially */
		if (frag == nr_frags - 1) {
			status |= (BD_ENET_TX_INTR | BD_ENET_TX_LAST);
			if (fep->bufdesc_ex) {
				estatus |= BD_ENET_TX_INT;
				if (unlikely(skb_shinfo(skb)->tx_flags &
					SKBTX_HW_TSTAMP && fep->hwts_tx_en))
					estatus |= BD_ENET_TX_TS;
			}
		}

		if (fep->bufdesc_ex) {
			if (fep->quirks & FEC_QUIRK_HAS_AVB)
				estatus |= FEC_TX_BD_FTYPE(txq->bd.qid);
			if (skb->ip_summed == CHECKSUM_PARTIAL)
				estatus |= BD_ENET_TX_PINS | BD_ENET_TX_IINS;

			ebdp->cbd_bdu = 0;
			ebdp->cbd_esc = cpu_to_fec32(estatus);
		}

		bufaddr = skb_frag_address(this_frag);

		index = fec_enet_get_bd_index(bdp, &txq->bd);
		if (((unsigned long) bufaddr) & fep->tx_align ||
			fep->quirks & FEC_QUIRK_SWAP_FRAME) {
			memcpy(txq->tx_bounce[index], bufaddr, frag_len);
			bufaddr = txq->tx_bounce[index];

			if (fep->quirks & FEC_QUIRK_SWAP_FRAME)
				swap_buffer(bufaddr, frag_len);
		}

		addr = dma_map_single(&fep->pdev->dev, bufaddr, frag_len,
				      DMA_TO_DEVICE);
		if (dma_mapping_error(&fep->pdev->dev, addr)) {
			if (net_ratelimit())
				netdev_err(ndev, "Tx DMA memory map failed\n");
			goto dma_mapping_error;
		}

		bdp->cbd_bufaddr = cpu_to_fec32(addr);
		bdp->cbd_datlen = cpu_to_fec16(frag_len);
		/* Make sure the updates to rest of the descriptor are
		 * performed before transferring ownership.
		 */
		wmb();
		bdp->cbd_sc = cpu_to_fec16(status);
	}

	return bdp;
dma_mapping_error:
	bdp = txq->bd.cur;
	for (i = 0; i < frag; i++) {
		bdp = fec_enet_get_nextdesc(bdp, &txq->bd);
		dma_unmap_single(&fep->pdev->dev, fec32_to_cpu(bdp->cbd_bufaddr),
				 fec16_to_cpu(bdp->cbd_datlen), DMA_TO_DEVICE);
	}
	return ERR_PTR(-ENOMEM);
}

static int fec_enet_txq_submit_skb(struct fec_enet_priv_tx_q *txq,
				   struct sk_buff *skb, struct net_device *ndev)
{
	struct fec_enet_private *fep = netdev_priv(ndev);
	int nr_frags = skb_shinfo(skb)->nr_frags;
	struct bufdesc *bdp, *last_bdp;
	void *bufaddr;
	dma_addr_t addr;
	unsigned short status;
	unsigned short buflen;
	unsigned int estatus = 0;
	unsigned int index;
	int entries_free;

	entries_free = fec_enet_get_free_txdesc_num(txq);
	if (entries_free < MAX_SKB_FRAGS + 1) {
		dev_kfree_skb_any(skb);
		if (net_ratelimit())
			netdev_err(ndev, "NOT enough BD for SG!\n");
		return NETDEV_TX_OK;
	}

	/* Protocol checksum off-load for TCP and UDP. */
	if (fec_enet_clear_csum(skb, ndev)) {
		dev_kfree_skb_any(skb);
		return NETDEV_TX_OK;
	}

	/* Fill in a Tx ring entry */
	bdp = txq->bd.cur;
	last_bdp = bdp;
	status = fec16_to_cpu(bdp->cbd_sc);
	status &= ~BD_ENET_TX_STATS;

	/* Set buffer length and buffer pointer */
	bufaddr = skb->data;
	buflen = skb_headlen(skb);

	index = fec_enet_get_bd_index(bdp, &txq->bd);
	if (((unsigned long) bufaddr) & fep->tx_align ||
		fep->quirks & FEC_QUIRK_SWAP_FRAME) {
		memcpy(txq->tx_bounce[index], skb->data, buflen);
		bufaddr = txq->tx_bounce[index];

		if (fep->quirks & FEC_QUIRK_SWAP_FRAME)
			swap_buffer(bufaddr, buflen);
	}

	/* Push the data cache so the CPM does not get stale memory data. */
	addr = dma_map_single(&fep->pdev->dev, bufaddr, buflen, DMA_TO_DEVICE);
	if (dma_mapping_error(&fep->pdev->dev, addr)) {
		dev_kfree_skb_any(skb);
		if (net_ratelimit())
			netdev_err(ndev, "Tx DMA memory map failed\n");
		return NETDEV_TX_OK;
	}

	if (nr_frags) {
		last_bdp = fec_enet_txq_submit_frag_skb(txq, skb, ndev);
		if (IS_ERR(last_bdp)) {
			dma_unmap_single(&fep->pdev->dev, addr,
					 buflen, DMA_TO_DEVICE);
			dev_kfree_skb_any(skb);
			return NETDEV_TX_OK;
		}
	} else {
		status |= (BD_ENET_TX_INTR | BD_ENET_TX_LAST);
		if (fep->bufdesc_ex) {
			estatus = BD_ENET_TX_INT;
			if (unlikely(skb_shinfo(skb)->tx_flags &
				SKBTX_HW_TSTAMP && fep->hwts_tx_en))
				estatus |= BD_ENET_TX_TS;
		}
	}
	bdp->cbd_bufaddr = cpu_to_fec32(addr);
	bdp->cbd_datlen = cpu_to_fec16(buflen);

	if (fep->bufdesc_ex) {

		struct bufdesc_ex *ebdp = (struct bufdesc_ex *)bdp;

		if (unlikely(skb_shinfo(skb)->tx_flags & SKBTX_HW_TSTAMP &&
			fep->hwts_tx_en))
			skb_shinfo(skb)->tx_flags |= SKBTX_IN_PROGRESS;

		if (fep->quirks & FEC_QUIRK_HAS_AVB)
			estatus |= FEC_TX_BD_FTYPE(txq->bd.qid);

		if (skb->ip_summed == CHECKSUM_PARTIAL)
			estatus |= BD_ENET_TX_PINS | BD_ENET_TX_IINS;

		ebdp->cbd_bdu = 0;
		ebdp->cbd_esc = cpu_to_fec32(estatus);
	}

	index = fec_enet_get_bd_index(last_bdp, &txq->bd);
	/* Save skb pointer */
	txq->tx_skbuff[index] = skb;

	/* Make sure the updates to rest of the descriptor are performed before
	 * transferring ownership.
	 */
	wmb();

	/* Send it on its way.  Tell FEC it's ready, interrupt when done,
	 * it's the last BD of the frame, and to put the CRC on the end.
	 */
	status |= (BD_ENET_TX_READY | BD_ENET_TX_TC);
	bdp->cbd_sc = cpu_to_fec16(status);

	/* If this was the last BD in the ring, start at the beginning again. */
	bdp = fec_enet_get_nextdesc(last_bdp, &txq->bd);

	skb_tx_timestamp(skb);

	/* Make sure the update to bdp and tx_skbuff are performed before
	 * txq->bd.cur.
	 */
	wmb();
	txq->bd.cur = bdp;

	/* Trigger transmission start */
	writel(0, txq->bd.reg_desc_active);

	return 0;
}

static int
fec_enet_txq_put_data_tso(struct fec_enet_priv_tx_q *txq, struct sk_buff *skb,
			  struct net_device *ndev,
			  struct bufdesc *bdp, int index, char *data,
			  int size, bool last_tcp, bool is_last)
{
	struct fec_enet_private *fep = netdev_priv(ndev);
	struct bufdesc_ex *ebdp = container_of(bdp, struct bufdesc_ex, desc);
	unsigned short status;
	unsigned int estatus = 0;
	dma_addr_t addr;

	status = fec16_to_cpu(bdp->cbd_sc);
	status &= ~BD_ENET_TX_STATS;

	status |= (BD_ENET_TX_TC | BD_ENET_TX_READY);

	if (((unsigned long) data) & fep->tx_align ||
		fep->quirks & FEC_QUIRK_SWAP_FRAME) {
		memcpy(txq->tx_bounce[index], data, size);
		data = txq->tx_bounce[index];

		if (fep->quirks & FEC_QUIRK_SWAP_FRAME)
			swap_buffer(data, size);
	}

	addr = dma_map_single(&fep->pdev->dev, data, size, DMA_TO_DEVICE);
	if (dma_mapping_error(&fep->pdev->dev, addr)) {
		dev_kfree_skb_any(skb);
		if (net_ratelimit())
			netdev_err(ndev, "Tx DMA memory map failed\n");
		return NETDEV_TX_OK;
	}

	bdp->cbd_datlen = cpu_to_fec16(size);
	bdp->cbd_bufaddr = cpu_to_fec32(addr);

	if (fep->bufdesc_ex) {
		if (fep->quirks & FEC_QUIRK_HAS_AVB)
			estatus |= FEC_TX_BD_FTYPE(txq->bd.qid);
		if (skb->ip_summed == CHECKSUM_PARTIAL)
			estatus |= BD_ENET_TX_PINS | BD_ENET_TX_IINS;
		ebdp->cbd_bdu = 0;
		ebdp->cbd_esc = cpu_to_fec32(estatus);
	}

	/* Handle the last BD specially */
	if (last_tcp)
		status |= (BD_ENET_TX_LAST | BD_ENET_TX_TC);
	if (is_last) {
		status |= BD_ENET_TX_INTR;
		if (fep->bufdesc_ex)
			ebdp->cbd_esc |= cpu_to_fec32(BD_ENET_TX_INT);
	}

	bdp->cbd_sc = cpu_to_fec16(status);

	return 0;
}

static int
fec_enet_txq_put_hdr_tso(struct fec_enet_priv_tx_q *txq,
			 struct sk_buff *skb, struct net_device *ndev,
			 struct bufdesc *bdp, int index)
{
	struct fec_enet_private *fep = netdev_priv(ndev);
	int hdr_len = skb_tcp_all_headers(skb);
	struct bufdesc_ex *ebdp = container_of(bdp, struct bufdesc_ex, desc);
	void *bufaddr;
	unsigned long dmabuf;
	unsigned short status;
	unsigned int estatus = 0;

	status = fec16_to_cpu(bdp->cbd_sc);
	status &= ~BD_ENET_TX_STATS;
	status |= (BD_ENET_TX_TC | BD_ENET_TX_READY);

	bufaddr = txq->tso_hdrs + index * TSO_HEADER_SIZE;
	dmabuf = txq->tso_hdrs_dma + index * TSO_HEADER_SIZE;
	if (((unsigned long)bufaddr) & fep->tx_align ||
		fep->quirks & FEC_QUIRK_SWAP_FRAME) {
		memcpy(txq->tx_bounce[index], skb->data, hdr_len);
		bufaddr = txq->tx_bounce[index];

		if (fep->quirks & FEC_QUIRK_SWAP_FRAME)
			swap_buffer(bufaddr, hdr_len);

		dmabuf = dma_map_single(&fep->pdev->dev, bufaddr,
					hdr_len, DMA_TO_DEVICE);
		if (dma_mapping_error(&fep->pdev->dev, dmabuf)) {
			dev_kfree_skb_any(skb);
			if (net_ratelimit())
				netdev_err(ndev, "Tx DMA memory map failed\n");
			return NETDEV_TX_OK;
		}
	}

	bdp->cbd_bufaddr = cpu_to_fec32(dmabuf);
	bdp->cbd_datlen = cpu_to_fec16(hdr_len);

	if (fep->bufdesc_ex) {
		if (fep->quirks & FEC_QUIRK_HAS_AVB)
			estatus |= FEC_TX_BD_FTYPE(txq->bd.qid);
		if (skb->ip_summed == CHECKSUM_PARTIAL)
			estatus |= BD_ENET_TX_PINS | BD_ENET_TX_IINS;
		ebdp->cbd_bdu = 0;
		ebdp->cbd_esc = cpu_to_fec32(estatus);
	}

	bdp->cbd_sc = cpu_to_fec16(status);

	return 0;
}

static int fec_enet_txq_submit_tso(struct fec_enet_priv_tx_q *txq,
				   struct sk_buff *skb,
				   struct net_device *ndev)
{
	struct fec_enet_private *fep = netdev_priv(ndev);
	int hdr_len, total_len, data_left;
	struct bufdesc *bdp = txq->bd.cur;
	struct tso_t tso;
	unsigned int index = 0;
	int ret;

	if (tso_count_descs(skb) >= fec_enet_get_free_txdesc_num(txq)) {
		dev_kfree_skb_any(skb);
		if (net_ratelimit())
			netdev_err(ndev, "NOT enough BD for TSO!\n");
		return NETDEV_TX_OK;
	}

	/* Protocol checksum off-load for TCP and UDP. */
	if (fec_enet_clear_csum(skb, ndev)) {
		dev_kfree_skb_any(skb);
		return NETDEV_TX_OK;
	}

	/* Initialize the TSO handler, and prepare the first payload */
	hdr_len = tso_start(skb, &tso);

	total_len = skb->len - hdr_len;
	while (total_len > 0) {
		char *hdr;

		index = fec_enet_get_bd_index(bdp, &txq->bd);
		data_left = min_t(int, skb_shinfo(skb)->gso_size, total_len);
		total_len -= data_left;

		/* prepare packet headers: MAC + IP + TCP */
		hdr = txq->tso_hdrs + index * TSO_HEADER_SIZE;
		tso_build_hdr(skb, hdr, &tso, data_left, total_len == 0);
		ret = fec_enet_txq_put_hdr_tso(txq, skb, ndev, bdp, index);
		if (ret)
			goto err_release;

		while (data_left > 0) {
			int size;

			size = min_t(int, tso.size, data_left);
			bdp = fec_enet_get_nextdesc(bdp, &txq->bd);
			index = fec_enet_get_bd_index(bdp, &txq->bd);
			ret = fec_enet_txq_put_data_tso(txq, skb, ndev,
							bdp, index,
							tso.data, size,
							size == data_left,
							total_len == 0);
			if (ret)
				goto err_release;

			data_left -= size;
			tso_build_data(skb, &tso, size);
		}

		bdp = fec_enet_get_nextdesc(bdp, &txq->bd);
	}

	/* Save skb pointer */
	txq->tx_skbuff[index] = skb;

	skb_tx_timestamp(skb);
	txq->bd.cur = bdp;

	/* Trigger transmission start */
	if (!(fep->quirks & FEC_QUIRK_ERR007885) ||
	    !readl(txq->bd.reg_desc_active) ||
	    !readl(txq->bd.reg_desc_active) ||
	    !readl(txq->bd.reg_desc_active) ||
	    !readl(txq->bd.reg_desc_active))
		writel(0, txq->bd.reg_desc_active);

	return 0;

err_release:
	/* TODO: Release all used data descriptors for TSO */
	return ret;
}

static netdev_tx_t
fec_enet_start_xmit(struct sk_buff *skb, struct net_device *ndev)
{
	struct fec_enet_private *fep = netdev_priv(ndev);
	int entries_free;
	unsigned short queue;
	struct fec_enet_priv_tx_q *txq;
	struct netdev_queue *nq;
	int ret;

	queue = skb_get_queue_mapping(skb);
	txq = fep->tx_queue[queue];
	nq = netdev_get_tx_queue(ndev, queue);

	if (skb_is_gso(skb))
		ret = fec_enet_txq_submit_tso(txq, skb, ndev);
	else
		ret = fec_enet_txq_submit_skb(txq, skb, ndev);
	if (ret)
		return ret;

	entries_free = fec_enet_get_free_txdesc_num(txq);
	if (entries_free <= txq->tx_stop_threshold)
		netif_tx_stop_queue(nq);

	return NETDEV_TX_OK;
}

/* Init RX & TX buffer descriptors
 */
static void fec_enet_bd_init(struct net_device *dev)
{
	struct fec_enet_private *fep = netdev_priv(dev);
	struct fec_enet_priv_tx_q *txq;
	struct fec_enet_priv_rx_q *rxq;
	struct bufdesc *bdp;
	unsigned int i;
	unsigned int q;

	for (q = 0; q < fep->num_rx_queues; q++) {
		/* Initialize the receive buffer descriptors. */
		rxq = fep->rx_queue[q];
		bdp = rxq->bd.base;

		for (i = 0; i < rxq->bd.ring_size; i++) {

			/* Initialize the BD for every fragment in the page. */
			if (bdp->cbd_bufaddr)
				bdp->cbd_sc = cpu_to_fec16(BD_ENET_RX_EMPTY);
			else
				bdp->cbd_sc = cpu_to_fec16(0);
			bdp = fec_enet_get_nextdesc(bdp, &rxq->bd);
		}

		/* Set the last buffer to wrap */
		bdp = fec_enet_get_prevdesc(bdp, &rxq->bd);
		bdp->cbd_sc |= cpu_to_fec16(BD_SC_WRAP);

		rxq->bd.cur = rxq->bd.base;
	}

	for (q = 0; q < fep->num_tx_queues; q++) {
		/* ...and the same for transmit */
		txq = fep->tx_queue[q];
		bdp = txq->bd.base;
		txq->bd.cur = bdp;

		for (i = 0; i < txq->bd.ring_size; i++) {
			/* Initialize the BD for every fragment in the page. */
			bdp->cbd_sc = cpu_to_fec16(0);
			if (bdp->cbd_bufaddr &&
			    !IS_TSO_HEADER(txq, fec32_to_cpu(bdp->cbd_bufaddr)))
				dma_unmap_single(&fep->pdev->dev,
						 fec32_to_cpu(bdp->cbd_bufaddr),
						 fec16_to_cpu(bdp->cbd_datlen),
						 DMA_TO_DEVICE);
			if (txq->tx_skbuff[i]) {
				dev_kfree_skb_any(txq->tx_skbuff[i]);
				txq->tx_skbuff[i] = NULL;
			}
			bdp->cbd_bufaddr = cpu_to_fec32(0);
			bdp = fec_enet_get_nextdesc(bdp, &txq->bd);
		}

		/* Set the last buffer to wrap */
		bdp = fec_enet_get_prevdesc(bdp, &txq->bd);
		bdp->cbd_sc |= cpu_to_fec16(BD_SC_WRAP);
		txq->dirty_tx = bdp;
	}
}

static void fec_enet_active_rxring(struct net_device *ndev)
{
	struct fec_enet_private *fep = netdev_priv(ndev);
	int i;

	for (i = 0; i < fep->num_rx_queues; i++)
		writel(0, fep->rx_queue[i]->bd.reg_desc_active);
}

static void fec_enet_enable_ring(struct net_device *ndev)
{
	struct fec_enet_private *fep = netdev_priv(ndev);
	struct fec_enet_priv_tx_q *txq;
	struct fec_enet_priv_rx_q *rxq;
	int i;

	for (i = 0; i < fep->num_rx_queues; i++) {
		rxq = fep->rx_queue[i];
		writel(rxq->bd.dma, fep->hwp + FEC_R_DES_START(i));
		writel(PKT_MAXBUF_SIZE, fep->hwp + FEC_R_BUFF_SIZE(i));

		/* enable DMA1/2 */
		if (i)
			writel(RCMR_MATCHEN | RCMR_CMP(i),
			       fep->hwp + FEC_RCMR(i));
	}

	for (i = 0; i < fep->num_tx_queues; i++) {
		txq = fep->tx_queue[i];
		writel(txq->bd.dma, fep->hwp + FEC_X_DES_START(i));

		/* enable DMA1/2 */
		if (i)
			writel(DMA_CLASS_EN | IDLE_SLOPE(i),
			       fep->hwp + FEC_DMA_CFG(i));
	}
}

static void fec_enet_reset_skb(struct net_device *ndev)
{
	struct fec_enet_private *fep = netdev_priv(ndev);
	struct fec_enet_priv_tx_q *txq;
	int i, j;

	for (i = 0; i < fep->num_tx_queues; i++) {
		txq = fep->tx_queue[i];

		for (j = 0; j < txq->bd.ring_size; j++) {
			if (txq->tx_skbuff[j]) {
				dev_kfree_skb_any(txq->tx_skbuff[j]);
				txq->tx_skbuff[j] = NULL;
			}
		}
	}
}

/*
 * This function is called to start or restart the FEC during a link
 * change, transmit timeout, or to reconfigure the FEC.  The network
 * packet processing for this device must be stopped before this call.
 */
static void
fec_restart(struct net_device *ndev)
{
	struct fec_enet_private *fep = netdev_priv(ndev);
	u32 temp_mac[2];
	u32 rcntl = OPT_FRAME_SIZE | 0x04;
	u32 ecntl = 0x2; /* ETHEREN */

	/* Whack a reset.  We should wait for this.
	 * For i.MX6SX SOC, enet use AXI bus, we use disable MAC
	 * instead of reset MAC itself.
	 */
	if (fep->quirks & FEC_QUIRK_HAS_MULTI_QUEUES ||
	    ((fep->quirks & FEC_QUIRK_NO_HARD_RESET) && fep->link)) {
		writel(0, fep->hwp + FEC_ECNTRL);
	} else {
		writel(1, fep->hwp + FEC_ECNTRL);
		udelay(10);
	}

	/*
	 * enet-mac reset will reset mac address registers too,
	 * so need to reconfigure it.
	 */
	memcpy(&temp_mac, ndev->dev_addr, ETH_ALEN);
	writel((__force u32)cpu_to_be32(temp_mac[0]),
	       fep->hwp + FEC_ADDR_LOW);
	writel((__force u32)cpu_to_be32(temp_mac[1]),
	       fep->hwp + FEC_ADDR_HIGH);

	/* Clear any outstanding interrupt, except MDIO. */
	writel((0xffffffff & ~FEC_ENET_MII), fep->hwp + FEC_IEVENT);

	fec_enet_bd_init(ndev);

	fec_enet_enable_ring(ndev);

	/* Reset tx SKB buffers. */
	fec_enet_reset_skb(ndev);

	/* Enable MII mode */
	if (fep->full_duplex == DUPLEX_FULL) {
		/* FD enable */
		writel(0x04, fep->hwp + FEC_X_CNTRL);
	} else {
		/* No Rcv on Xmit */
		rcntl |= 0x02;
		writel(0x0, fep->hwp + FEC_X_CNTRL);
	}

	/* Set MII speed */
	writel(fep->phy_speed, fep->hwp + FEC_MII_SPEED);

#if !defined(CONFIG_M5272)
	if (fep->quirks & FEC_QUIRK_HAS_RACC) {
		u32 val = readl(fep->hwp + FEC_RACC);

		/* align IP header */
		val |= FEC_RACC_SHIFT16;
		if (fep->csum_flags & FLAG_RX_CSUM_ENABLED)
			/* set RX checksum */
			val |= FEC_RACC_OPTIONS;
		else
			val &= ~FEC_RACC_OPTIONS;
		writel(val, fep->hwp + FEC_RACC);
		writel(PKT_MAXBUF_SIZE, fep->hwp + FEC_FTRL);
	}
#endif

	/*
	 * The phy interface and speed need to get configured
	 * differently on enet-mac.
	 */
	if (fep->quirks & FEC_QUIRK_ENET_MAC) {
		/* Enable flow control and length check */
		rcntl |= 0x40000000 | 0x00000020;

		/* RGMII, RMII or MII */
		if (fep->phy_interface == PHY_INTERFACE_MODE_RGMII ||
		    fep->phy_interface == PHY_INTERFACE_MODE_RGMII_ID ||
		    fep->phy_interface == PHY_INTERFACE_MODE_RGMII_RXID ||
		    fep->phy_interface == PHY_INTERFACE_MODE_RGMII_TXID)
			rcntl |= (1 << 6);
		else if (fep->phy_interface == PHY_INTERFACE_MODE_RMII)
			rcntl |= (1 << 8);
		else
			rcntl &= ~(1 << 8);

		/* 1G, 100M or 10M */
		if (ndev->phydev) {
			if (ndev->phydev->speed == SPEED_1000)
				ecntl |= (1 << 5);
			else if (ndev->phydev->speed == SPEED_100)
				rcntl &= ~(1 << 9);
			else
				rcntl |= (1 << 9);
		}
	} else {
#ifdef FEC_MIIGSK_ENR
		if (fep->quirks & FEC_QUIRK_USE_GASKET) {
			u32 cfgr;
			/* disable the gasket and wait */
			writel(0, fep->hwp + FEC_MIIGSK_ENR);
			while (readl(fep->hwp + FEC_MIIGSK_ENR) & 4)
				udelay(1);

			/*
			 * configure the gasket:
			 *   RMII, 50 MHz, no loopback, no echo
			 *   MII, 25 MHz, no loopback, no echo
			 */
			cfgr = (fep->phy_interface == PHY_INTERFACE_MODE_RMII)
				? BM_MIIGSK_CFGR_RMII : BM_MIIGSK_CFGR_MII;
			if (ndev->phydev && ndev->phydev->speed == SPEED_10)
				cfgr |= BM_MIIGSK_CFGR_FRCONT_10M;
			writel(cfgr, fep->hwp + FEC_MIIGSK_CFGR);

			/* re-enable the gasket */
			writel(2, fep->hwp + FEC_MIIGSK_ENR);
		}
#endif
	}

#if !defined(CONFIG_M5272)
	/* enable pause frame*/
	if ((fep->pause_flag & FEC_PAUSE_FLAG_ENABLE) ||
	    ((fep->pause_flag & FEC_PAUSE_FLAG_AUTONEG) &&
	     ndev->phydev && ndev->phydev->pause)) {
		rcntl |= FEC_ENET_FCE;

		/* set FIFO threshold parameter to reduce overrun */
		writel(FEC_ENET_RSEM_V, fep->hwp + FEC_R_FIFO_RSEM);
		writel(FEC_ENET_RSFL_V, fep->hwp + FEC_R_FIFO_RSFL);
		writel(FEC_ENET_RAEM_V, fep->hwp + FEC_R_FIFO_RAEM);
		writel(FEC_ENET_RAFL_V, fep->hwp + FEC_R_FIFO_RAFL);

		/* OPD */
		writel(FEC_ENET_OPD_V, fep->hwp + FEC_OPD);
	} else {
		rcntl &= ~FEC_ENET_FCE;
	}
#endif /* !defined(CONFIG_M5272) */

	writel(rcntl, fep->hwp + FEC_R_CNTRL);

	/* Setup multicast filter. */
	set_multicast_list(ndev);
#ifndef CONFIG_M5272
	writel(0, fep->hwp + FEC_HASH_TABLE_HIGH);
	writel(0, fep->hwp + FEC_HASH_TABLE_LOW);
#endif

	if (fep->quirks & FEC_QUIRK_ENET_MAC) {
		/* enable ENET endian swap */
		ecntl |= (1 << 8);
		/* enable ENET store and forward mode */
		writel(1 << 8, fep->hwp + FEC_X_WMRK);
	}

	if (fep->bufdesc_ex)
		ecntl |= (1 << 4);

	if (fep->quirks & FEC_QUIRK_DELAYED_CLKS_SUPPORT &&
	    fep->rgmii_txc_dly)
		ecntl |= FEC_ENET_TXC_DLY;
	if (fep->quirks & FEC_QUIRK_DELAYED_CLKS_SUPPORT &&
	    fep->rgmii_rxc_dly)
		ecntl |= FEC_ENET_RXC_DLY;

#ifndef CONFIG_M5272
	/* Enable the MIB statistic event counters */
	writel(0 << 31, fep->hwp + FEC_MIB_CTRLSTAT);
#endif

	/* And last, enable the transmit and receive processing */
	writel(ecntl, fep->hwp + FEC_ECNTRL);
	fec_enet_active_rxring(ndev);

	if (fep->bufdesc_ex)
		fec_ptp_start_cyclecounter(ndev);

	/* Enable interrupts we wish to service */
	if (fep->link)
		writel(FEC_DEFAULT_IMASK, fep->hwp + FEC_IMASK);
	else
		writel(0, fep->hwp + FEC_IMASK);

	/* Init the interrupt coalescing */
	if (fep->quirks & FEC_QUIRK_HAS_COALESCE)
		fec_enet_itr_coal_set(ndev);
<<<<<<< HEAD
=======
}

static int fec_enet_ipc_handle_init(struct fec_enet_private *fep)
{
	if (!(of_machine_is_compatible("fsl,imx8qm") ||
	      of_machine_is_compatible("fsl,imx8qxp") ||
	      of_machine_is_compatible("fsl,imx8dxl")))
		return 0;

	return imx_scu_get_handle(&fep->ipc_handle);
}

static void fec_enet_ipg_stop_set(struct fec_enet_private *fep, bool enabled)
{
	struct device_node *np = fep->pdev->dev.of_node;
	u32 rsrc_id, val;
	int idx;

	if (!np || !fep->ipc_handle)
		return;

	idx = of_alias_get_id(np, "ethernet");
	if (idx < 0)
		idx = 0;
	rsrc_id = idx ? IMX_SC_R_ENET_1 : IMX_SC_R_ENET_0;

	val = enabled ? 1 : 0;
	imx_sc_misc_set_control(fep->ipc_handle, rsrc_id, IMX_SC_C_IPG_STOP, val);
>>>>>>> d60c95ef
}

static void fec_enet_stop_mode(struct fec_enet_private *fep, bool enabled)
{
	struct fec_platform_data *pdata = fep->pdev->dev.platform_data;
	struct fec_stop_mode_gpr *stop_gpr = &fep->stop_gpr;

	if (stop_gpr->gpr) {
		if (enabled)
			regmap_update_bits(stop_gpr->gpr, stop_gpr->reg,
					   BIT(stop_gpr->bit),
					   BIT(stop_gpr->bit));
		else
			regmap_update_bits(stop_gpr->gpr, stop_gpr->reg,
					   BIT(stop_gpr->bit), 0);
	} else if (pdata && pdata->sleep_mode_enable) {
		pdata->sleep_mode_enable(enabled);
	} else {
		fec_enet_ipg_stop_set(fep, enabled);
	}
}

static void fec_irqs_disable(struct net_device *ndev)
{
	struct fec_enet_private *fep = netdev_priv(ndev);

	writel(0, fep->hwp + FEC_IMASK);
}

static void fec_irqs_disable_except_wakeup(struct net_device *ndev)
{
	struct fec_enet_private *fep = netdev_priv(ndev);

	writel(0, fep->hwp + FEC_IMASK);
	writel(FEC_ENET_WAKEUP, fep->hwp + FEC_IMASK);
}

static void
fec_stop(struct net_device *ndev)
{
	struct fec_enet_private *fep = netdev_priv(ndev);
	u32 rmii_mode = readl(fep->hwp + FEC_R_CNTRL) & (1 << 8);
	u32 val;

	/* We cannot expect a graceful transmit stop without link !!! */
	if (fep->link) {
		writel(1, fep->hwp + FEC_X_CNTRL); /* Graceful transmit stop */
		udelay(10);
		if (!(readl(fep->hwp + FEC_IEVENT) & FEC_ENET_GRA))
			netdev_err(ndev, "Graceful transmit stop did not complete!\n");
	}

	/* Whack a reset.  We should wait for this.
	 * For i.MX6SX SOC, enet use AXI bus, we use disable MAC
	 * instead of reset MAC itself.
	 */
	if (!(fep->wol_flag & FEC_WOL_FLAG_SLEEP_ON)) {
		if (fep->quirks & FEC_QUIRK_HAS_MULTI_QUEUES) {
			writel(0, fep->hwp + FEC_ECNTRL);
		} else {
			writel(1, fep->hwp + FEC_ECNTRL);
			udelay(10);
		}
	} else {
		val = readl(fep->hwp + FEC_ECNTRL);
		val |= (FEC_ECR_MAGICEN | FEC_ECR_SLEEP);
		writel(val, fep->hwp + FEC_ECNTRL);
	}
	writel(fep->phy_speed, fep->hwp + FEC_MII_SPEED);
	writel(FEC_DEFAULT_IMASK, fep->hwp + FEC_IMASK);

	/* We have to keep ENET enabled to have MII interrupt stay working */
	if (fep->quirks & FEC_QUIRK_ENET_MAC &&
		!(fep->wol_flag & FEC_WOL_FLAG_SLEEP_ON)) {
		writel(2, fep->hwp + FEC_ECNTRL);
		writel(rmii_mode, fep->hwp + FEC_R_CNTRL);
	}
}


static void
fec_timeout(struct net_device *ndev, unsigned int txqueue)
{
	struct fec_enet_private *fep = netdev_priv(ndev);

	fec_dump(ndev);

	ndev->stats.tx_errors++;

	schedule_work(&fep->tx_timeout_work);
}

static void fec_enet_timeout_work(struct work_struct *work)
{
	struct fec_enet_private *fep =
		container_of(work, struct fec_enet_private, tx_timeout_work);
	struct net_device *ndev = fep->netdev;

	rtnl_lock();
	if (netif_device_present(ndev) || netif_running(ndev)) {
		napi_disable(&fep->napi);
		netif_tx_lock_bh(ndev);
		fec_restart(ndev);
		netif_tx_wake_all_queues(ndev);
		netif_tx_unlock_bh(ndev);
		napi_enable(&fep->napi);
	}
	rtnl_unlock();
}

static void
fec_enet_hwtstamp(struct fec_enet_private *fep, unsigned ts,
	struct skb_shared_hwtstamps *hwtstamps)
{
	unsigned long flags;
	u64 ns;

	spin_lock_irqsave(&fep->tmreg_lock, flags);
	ns = timecounter_cyc2time(&fep->tc, ts);
	spin_unlock_irqrestore(&fep->tmreg_lock, flags);

	memset(hwtstamps, 0, sizeof(*hwtstamps));
	hwtstamps->hwtstamp = ns_to_ktime(ns);
}

static void
fec_enet_tx_queue(struct net_device *ndev, u16 queue_id)
{
	struct	fec_enet_private *fep;
	struct bufdesc *bdp;
	unsigned short status;
	struct	sk_buff	*skb;
	struct fec_enet_priv_tx_q *txq;
	struct netdev_queue *nq;
	int	index = 0;
	int	entries_free;

	fep = netdev_priv(ndev);

	txq = fep->tx_queue[queue_id];
	/* get next bdp of dirty_tx */
	nq = netdev_get_tx_queue(ndev, queue_id);
	bdp = txq->dirty_tx;

	/* get next bdp of dirty_tx */
	bdp = fec_enet_get_nextdesc(bdp, &txq->bd);

	while (bdp != READ_ONCE(txq->bd.cur)) {
		/* Order the load of bd.cur and cbd_sc */
		rmb();
		status = fec16_to_cpu(READ_ONCE(bdp->cbd_sc));
		if (status & BD_ENET_TX_READY)
			break;

		index = fec_enet_get_bd_index(bdp, &txq->bd);

		skb = txq->tx_skbuff[index];
		txq->tx_skbuff[index] = NULL;
		if (!IS_TSO_HEADER(txq, fec32_to_cpu(bdp->cbd_bufaddr)))
			dma_unmap_single(&fep->pdev->dev,
					 fec32_to_cpu(bdp->cbd_bufaddr),
					 fec16_to_cpu(bdp->cbd_datlen),
					 DMA_TO_DEVICE);
		bdp->cbd_bufaddr = cpu_to_fec32(0);
		if (!skb)
			goto skb_done;

		/* Check for errors. */
		if (status & (BD_ENET_TX_HB | BD_ENET_TX_LC |
				   BD_ENET_TX_RL | BD_ENET_TX_UN |
				   BD_ENET_TX_CSL)) {
			ndev->stats.tx_errors++;
			if (status & BD_ENET_TX_HB)  /* No heartbeat */
				ndev->stats.tx_heartbeat_errors++;
			if (status & BD_ENET_TX_LC)  /* Late collision */
				ndev->stats.tx_window_errors++;
			if (status & BD_ENET_TX_RL)  /* Retrans limit */
				ndev->stats.tx_aborted_errors++;
			if (status & BD_ENET_TX_UN)  /* Underrun */
				ndev->stats.tx_fifo_errors++;
			if (status & BD_ENET_TX_CSL) /* Carrier lost */
				ndev->stats.tx_carrier_errors++;
		} else {
			ndev->stats.tx_packets++;
			ndev->stats.tx_bytes += skb->len;
		}

		/* NOTE: SKBTX_IN_PROGRESS being set does not imply it's we who
		 * are to time stamp the packet, so we still need to check time
		 * stamping enabled flag.
		 */
		if (unlikely(skb_shinfo(skb)->tx_flags & SKBTX_IN_PROGRESS &&
			     fep->hwts_tx_en) &&
		    fep->bufdesc_ex) {
			struct skb_shared_hwtstamps shhwtstamps;
			struct bufdesc_ex *ebdp = (struct bufdesc_ex *)bdp;

			fec_enet_hwtstamp(fep, fec32_to_cpu(ebdp->ts), &shhwtstamps);
			skb_tstamp_tx(skb, &shhwtstamps);
		}

		/* Deferred means some collisions occurred during transmit,
		 * but we eventually sent the packet OK.
		 */
		if (status & BD_ENET_TX_DEF)
			ndev->stats.collisions++;

		/* Free the sk buffer associated with this last transmit */
		dev_kfree_skb_any(skb);
skb_done:
		/* Make sure the update to bdp and tx_skbuff are performed
		 * before dirty_tx
		 */
		wmb();
		txq->dirty_tx = bdp;

		/* Update pointer to next buffer descriptor to be transmitted */
		bdp = fec_enet_get_nextdesc(bdp, &txq->bd);

		/* Since we have freed up a buffer, the ring is no longer full
		 */
		if (netif_tx_queue_stopped(nq)) {
			entries_free = fec_enet_get_free_txdesc_num(txq);
			if (entries_free >= txq->tx_wake_threshold)
				netif_tx_wake_queue(nq);
		}
	}

	/* ERR006358: Keep the transmitter going */
	if (bdp != txq->bd.cur &&
	    readl(txq->bd.reg_desc_active) == 0)
		writel(0, txq->bd.reg_desc_active);
}

static void fec_enet_tx(struct net_device *ndev)
{
	struct fec_enet_private *fep = netdev_priv(ndev);
	int i;

	/* Make sure that AVB queues are processed first. */
	for (i = fep->num_tx_queues - 1; i >= 0; i--)
		fec_enet_tx_queue(ndev, i);
}

static int __maybe_unused
fec_enet_new_rxbdp(struct net_device *ndev, struct bufdesc *bdp, struct sk_buff *skb)
{
	struct  fec_enet_private *fep = netdev_priv(ndev);
	int off;

	off = ((unsigned long)skb->data) & fep->rx_align;
	if (off)
		skb_reserve(skb, fep->rx_align + 1 - off);

	bdp->cbd_bufaddr = cpu_to_fec32(dma_map_single(&fep->pdev->dev, skb->data, FEC_ENET_RX_FRSIZE - fep->rx_align, DMA_FROM_DEVICE));
	if (dma_mapping_error(&fep->pdev->dev, fec32_to_cpu(bdp->cbd_bufaddr))) {
		if (net_ratelimit())
			netdev_err(ndev, "Rx DMA memory map failed\n");
		return -ENOMEM;
	}

	return 0;
}

static bool __maybe_unused
fec_enet_copybreak(struct net_device *ndev, struct sk_buff **skb,
		   struct bufdesc *bdp, u32 length, bool swap)
{
	struct  fec_enet_private *fep = netdev_priv(ndev);
	struct sk_buff *new_skb;

	if (length > fep->rx_copybreak)
		return false;

	new_skb = netdev_alloc_skb(ndev, length);
	if (!new_skb)
		return false;

	dma_sync_single_for_cpu(&fep->pdev->dev,
				fec32_to_cpu(bdp->cbd_bufaddr),
				FEC_ENET_RX_FRSIZE - fep->rx_align,
				DMA_FROM_DEVICE);
	if (!swap)
		memcpy(new_skb->data, (*skb)->data, length);
	else
		swap_buffer2(new_skb->data, (*skb)->data, length);
	*skb = new_skb;

	return true;
}

static void fec_enet_update_cbd(struct fec_enet_priv_rx_q *rxq,
				struct bufdesc *bdp, int index)
{
	struct page *new_page;
	dma_addr_t phys_addr;

	new_page = page_pool_dev_alloc_pages(rxq->page_pool);
	WARN_ON(!new_page);
	rxq->rx_skb_info[index].page = new_page;

	rxq->rx_skb_info[index].offset = FEC_ENET_XDP_HEADROOM;
	phys_addr = page_pool_get_dma_addr(new_page) + FEC_ENET_XDP_HEADROOM;
	bdp->cbd_bufaddr = cpu_to_fec32(phys_addr);
}

/* During a receive, the bd_rx.cur points to the current incoming buffer.
 * When we update through the ring, if the next incoming buffer has
 * not been given to the system, we just set the empty indicator,
 * effectively tossing the packet.
 */
static int
fec_enet_rx_queue(struct net_device *ndev, int budget, u16 queue_id)
{
	struct fec_enet_private *fep = netdev_priv(ndev);
	struct fec_enet_priv_rx_q *rxq;
	struct bufdesc *bdp;
	unsigned short status;
	struct  sk_buff *skb;
	ushort	pkt_len;
	__u8 *data;
	int	pkt_received = 0;
	struct	bufdesc_ex *ebdp = NULL;
	bool	vlan_packet_rcvd = false;
	u16	vlan_tag;
	int	index = 0;
	bool	need_swap = fep->quirks & FEC_QUIRK_SWAP_FRAME;
	struct page *page;

#ifdef CONFIG_M532x
	flush_cache_all();
#endif
	rxq = fep->rx_queue[queue_id];

	/* First, grab all of the stats for the incoming packet.
	 * These get messed up if we get called due to a busy condition.
	 */
	bdp = rxq->bd.cur;

	while (!((status = fec16_to_cpu(bdp->cbd_sc)) & BD_ENET_RX_EMPTY)) {

		if (pkt_received >= budget)
			break;
		pkt_received++;

		writel(FEC_ENET_RXF_GET(queue_id), fep->hwp + FEC_IEVENT);

		/* Check for errors. */
		status ^= BD_ENET_RX_LAST;
		if (status & (BD_ENET_RX_LG | BD_ENET_RX_SH | BD_ENET_RX_NO |
			   BD_ENET_RX_CR | BD_ENET_RX_OV | BD_ENET_RX_LAST |
			   BD_ENET_RX_CL)) {
			ndev->stats.rx_errors++;
			if (status & BD_ENET_RX_OV) {
				/* FIFO overrun */
				ndev->stats.rx_fifo_errors++;
				goto rx_processing_done;
			}
			if (status & (BD_ENET_RX_LG | BD_ENET_RX_SH
						| BD_ENET_RX_LAST)) {
				/* Frame too long or too short. */
				ndev->stats.rx_length_errors++;
				if (status & BD_ENET_RX_LAST)
					netdev_err(ndev, "rcv is not +last\n");
			}
			if (status & BD_ENET_RX_CR)	/* CRC Error */
				ndev->stats.rx_crc_errors++;
			/* Report late collisions as a frame error. */
			if (status & (BD_ENET_RX_NO | BD_ENET_RX_CL))
				ndev->stats.rx_frame_errors++;
			goto rx_processing_done;
		}

		/* Process the incoming frame. */
		ndev->stats.rx_packets++;
		pkt_len = fec16_to_cpu(bdp->cbd_datlen);
		ndev->stats.rx_bytes += pkt_len;

		index = fec_enet_get_bd_index(bdp, &rxq->bd);
		page = rxq->rx_skb_info[index].page;
		dma_sync_single_for_cpu(&fep->pdev->dev,
					fec32_to_cpu(bdp->cbd_bufaddr),
					pkt_len,
					DMA_FROM_DEVICE);
		prefetch(page_address(page));
		fec_enet_update_cbd(rxq, bdp, index);

		/* The packet length includes FCS, but we don't want to
		 * include that when passing upstream as it messes up
		 * bridging applications.
		 */
		skb = build_skb(page_address(page), PAGE_SIZE);
		if (unlikely(!skb)) {
			page_pool_recycle_direct(rxq->page_pool, page);
			ndev->stats.rx_dropped++;

			netdev_err_once(ndev, "build_skb failed!\n");
			goto rx_processing_done;
		}

		skb_reserve(skb, FEC_ENET_XDP_HEADROOM);
		skb_put(skb, pkt_len - 4);
		skb_mark_for_recycle(skb);
		data = skb->data;

		if (need_swap)
			swap_buffer(data, pkt_len);

#if !defined(CONFIG_M5272)
		if (fep->quirks & FEC_QUIRK_HAS_RACC)
			data = skb_pull_inline(skb, 2);
#endif

		/* Extract the enhanced buffer descriptor */
		ebdp = NULL;
		if (fep->bufdesc_ex)
			ebdp = (struct bufdesc_ex *)bdp;

		/* If this is a VLAN packet remove the VLAN Tag */
		vlan_packet_rcvd = false;
		if ((ndev->features & NETIF_F_HW_VLAN_CTAG_RX) &&
		    fep->bufdesc_ex &&
		    (ebdp->cbd_esc & cpu_to_fec32(BD_ENET_RX_VLAN))) {
			/* Push and remove the vlan tag */
			struct vlan_hdr *vlan_header =
					(struct vlan_hdr *) (data + ETH_HLEN);
			vlan_tag = ntohs(vlan_header->h_vlan_TCI);

			vlan_packet_rcvd = true;

			memmove(skb->data + VLAN_HLEN, data, ETH_ALEN * 2);
			skb_pull(skb, VLAN_HLEN);
		}

		skb->protocol = eth_type_trans(skb, ndev);

		/* Get receive timestamp from the skb */
		if (fep->hwts_rx_en && fep->bufdesc_ex)
			fec_enet_hwtstamp(fep, fec32_to_cpu(ebdp->ts),
					  skb_hwtstamps(skb));

		if (fep->bufdesc_ex &&
		    (fep->csum_flags & FLAG_RX_CSUM_ENABLED)) {
			if (!(ebdp->cbd_esc & cpu_to_fec32(FLAG_RX_CSUM_ERROR))) {
				/* don't check it */
				skb->ip_summed = CHECKSUM_UNNECESSARY;
			} else {
				skb_checksum_none_assert(skb);
			}
		}

		/* Handle received VLAN packets */
		if (vlan_packet_rcvd)
			__vlan_hwaccel_put_tag(skb,
					       htons(ETH_P_8021Q),
					       vlan_tag);

		skb_record_rx_queue(skb, queue_id);
		napi_gro_receive(&fep->napi, skb);

rx_processing_done:
		/* Clear the status flags for this buffer */
		status &= ~BD_ENET_RX_STATS;

		/* Mark the buffer empty */
		status |= BD_ENET_RX_EMPTY;

		if (fep->bufdesc_ex) {
			struct bufdesc_ex *ebdp = (struct bufdesc_ex *)bdp;

			ebdp->cbd_esc = cpu_to_fec32(BD_ENET_RX_INT);
			ebdp->cbd_prot = 0;
			ebdp->cbd_bdu = 0;
		}
		/* Make sure the updates to rest of the descriptor are
		 * performed before transferring ownership.
		 */
		wmb();
		bdp->cbd_sc = cpu_to_fec16(status);

		/* Update BD pointer to next entry */
		bdp = fec_enet_get_nextdesc(bdp, &rxq->bd);

		/* Doing this here will keep the FEC running while we process
		 * incoming frames.  On a heavily loaded network, we should be
		 * able to keep up at the expense of system resources.
		 */
		writel(0, rxq->bd.reg_desc_active);
	}
	rxq->bd.cur = bdp;
	return pkt_received;
}

static int fec_enet_rx(struct net_device *ndev, int budget)
{
	struct fec_enet_private *fep = netdev_priv(ndev);
	int i, done = 0;

	/* Make sure that AVB queues are processed first. */
	for (i = fep->num_rx_queues - 1; i >= 0; i--)
		done += fec_enet_rx_queue(ndev, budget - done, i);

	return done;
}

static bool fec_enet_collect_events(struct fec_enet_private *fep)
{
	uint int_events;

	int_events = readl(fep->hwp + FEC_IEVENT);

	/* Don't clear MDIO events, we poll for those */
	int_events &= ~FEC_ENET_MII;

	writel(int_events, fep->hwp + FEC_IEVENT);

	return int_events != 0;
}

static irqreturn_t
fec_enet_interrupt(int irq, void *dev_id)
{
	struct net_device *ndev = dev_id;
	struct fec_enet_private *fep = netdev_priv(ndev);
	irqreturn_t ret = IRQ_NONE;

	if (fec_enet_collect_events(fep) && fep->link) {
		ret = IRQ_HANDLED;

		if (napi_schedule_prep(&fep->napi)) {
			/* Disable interrupts */
			writel(0, fep->hwp + FEC_IMASK);
			__napi_schedule(&fep->napi);
		}
	}

	return ret;
}

static int fec_enet_rx_napi(struct napi_struct *napi, int budget)
{
	struct net_device *ndev = napi->dev;
	struct fec_enet_private *fep = netdev_priv(ndev);
	int done = 0;

	do {
		done += fec_enet_rx(ndev, budget - done);
		fec_enet_tx(ndev);
	} while ((done < budget) && fec_enet_collect_events(fep));

	if (done < budget) {
		napi_complete_done(napi, done);
		writel(FEC_DEFAULT_IMASK, fep->hwp + FEC_IMASK);
	}

	return done;
}

/* ------------------------------------------------------------------------- */
static int fec_get_mac(struct net_device *ndev)
{
	struct fec_enet_private *fep = netdev_priv(ndev);
	unsigned char *iap, tmpaddr[ETH_ALEN];
	int ret;

	/*
	 * try to get mac address in following order:
	 *
	 * 1) module parameter via kernel command line in form
	 *    fec.macaddr=0x00,0x04,0x9f,0x01,0x30,0xe0
	 */
	iap = macaddr;

	/*
	 * 2) from device tree data
	 */
	if (!is_valid_ether_addr(iap)) {
		struct device_node *np = fep->pdev->dev.of_node;
		if (np) {
			ret = of_get_mac_address(np, tmpaddr);
			if (!ret)
				iap = tmpaddr;
			else if (ret == -EPROBE_DEFER)
				return ret;
		}
	}

	/*
	 * 3) from flash or fuse (via platform data)
	 */
	if (!is_valid_ether_addr(iap)) {
#ifdef CONFIG_M5272
		if (FEC_FLASHMAC)
			iap = (unsigned char *)FEC_FLASHMAC;
#else
		struct fec_platform_data *pdata = dev_get_platdata(&fep->pdev->dev);

		if (pdata)
			iap = (unsigned char *)&pdata->mac;
#endif
	}

	/*
	 * 4) FEC mac registers set by bootloader
	 */
	if (!is_valid_ether_addr(iap)) {
		*((__be32 *) &tmpaddr[0]) =
			cpu_to_be32(readl(fep->hwp + FEC_ADDR_LOW));
		*((__be16 *) &tmpaddr[4]) =
			cpu_to_be16(readl(fep->hwp + FEC_ADDR_HIGH) >> 16);
		iap = &tmpaddr[0];
	}

	/*
	 * 5) random mac address
	 */
	if (!is_valid_ether_addr(iap)) {
		/* Report it and use a random ethernet address instead */
		dev_err(&fep->pdev->dev, "Invalid MAC address: %pM\n", iap);
		eth_hw_addr_random(ndev);
		dev_info(&fep->pdev->dev, "Using random MAC address: %pM\n",
			 ndev->dev_addr);
		return 0;
	}

	/* Adjust MAC if using macaddr */
	eth_hw_addr_gen(ndev, iap, iap == macaddr ? fep->dev_id : 0);

	return 0;
}

/* ------------------------------------------------------------------------- */

/*
 * Phy section
 */
static void fec_enet_adjust_link(struct net_device *ndev)
{
	struct fec_enet_private *fep = netdev_priv(ndev);
	struct phy_device *phy_dev = ndev->phydev;
	int status_change = 0;

	/*
	 * If the netdev is down, or is going down, we're not interested
	 * in link state events, so just mark our idea of the link as down
	 * and ignore the event.
	 */
	if (!netif_running(ndev) || !netif_device_present(ndev)) {
		fep->link = 0;
	} else if (phy_dev->link) {
		if (!fep->link) {
			fep->link = phy_dev->link;
			status_change = 1;
		}

		if (fep->full_duplex != phy_dev->duplex) {
			fep->full_duplex = phy_dev->duplex;
			status_change = 1;
		}

		if (phy_dev->speed != fep->speed) {
			fep->speed = phy_dev->speed;
			status_change = 1;
		}

		/* if any of the above changed restart the FEC */
		if (status_change) {
			napi_disable(&fep->napi);
			netif_tx_lock_bh(ndev);
			fec_restart(ndev);
			netif_tx_wake_all_queues(ndev);
			netif_tx_unlock_bh(ndev);
			napi_enable(&fep->napi);
		}
	} else {
		if (fep->link) {
			napi_disable(&fep->napi);
			netif_tx_lock_bh(ndev);
			fec_stop(ndev);
			netif_tx_unlock_bh(ndev);
			napi_enable(&fep->napi);
			fep->link = phy_dev->link;
			status_change = 1;
		}
	}

	if (status_change)
		phy_print_status(phy_dev);
}

static int fec_enet_mdio_wait(struct fec_enet_private *fep)
{
	uint ievent;
	int ret;

	ret = readl_poll_timeout_atomic(fep->hwp + FEC_IEVENT, ievent,
					ievent & FEC_ENET_MII, 2, 30000);

	if (!ret)
		writel(FEC_ENET_MII, fep->hwp + FEC_IEVENT);

	return ret;
}

static int fec_enet_mdio_read(struct mii_bus *bus, int mii_id, int regnum)
{
	struct fec_enet_private *fep = bus->priv;
	struct device *dev = &fep->pdev->dev;
	int ret = 0, frame_start, frame_addr, frame_op;
	bool is_c45 = !!(regnum & MII_ADDR_C45);

	ret = pm_runtime_resume_and_get(dev);
	if (ret < 0)
		return ret;

	if (is_c45) {
		frame_start = FEC_MMFR_ST_C45;

		/* write address */
		frame_addr = (regnum >> 16);
		writel(frame_start | FEC_MMFR_OP_ADDR_WRITE |
		       FEC_MMFR_PA(mii_id) | FEC_MMFR_RA(frame_addr) |
		       FEC_MMFR_TA | (regnum & 0xFFFF),
		       fep->hwp + FEC_MII_DATA);

		/* wait for end of transfer */
		ret = fec_enet_mdio_wait(fep);
		if (ret) {
			netdev_err(fep->netdev, "MDIO address write timeout\n");
			goto out;
		}

		frame_op = FEC_MMFR_OP_READ_C45;

	} else {
		/* C22 read */
		frame_op = FEC_MMFR_OP_READ;
		frame_start = FEC_MMFR_ST;
		frame_addr = regnum;
	}

	/* start a read op */
	writel(frame_start | frame_op |
		FEC_MMFR_PA(mii_id) | FEC_MMFR_RA(frame_addr) |
		FEC_MMFR_TA, fep->hwp + FEC_MII_DATA);

	/* wait for end of transfer */
	ret = fec_enet_mdio_wait(fep);
	if (ret) {
		netdev_err(fep->netdev, "MDIO read timeout\n");
		goto out;
	}

	ret = FEC_MMFR_DATA(readl(fep->hwp + FEC_MII_DATA));

out:
	pm_runtime_mark_last_busy(dev);
	pm_runtime_put_autosuspend(dev);

	return ret;
}

static int fec_enet_mdio_write(struct mii_bus *bus, int mii_id, int regnum,
			   u16 value)
{
	struct fec_enet_private *fep = bus->priv;
	struct device *dev = &fep->pdev->dev;
	int ret, frame_start, frame_addr;
	bool is_c45 = !!(regnum & MII_ADDR_C45);

	ret = pm_runtime_resume_and_get(dev);
	if (ret < 0)
		return ret;

	if (is_c45) {
		frame_start = FEC_MMFR_ST_C45;

		/* write address */
		frame_addr = (regnum >> 16);
		writel(frame_start | FEC_MMFR_OP_ADDR_WRITE |
		       FEC_MMFR_PA(mii_id) | FEC_MMFR_RA(frame_addr) |
		       FEC_MMFR_TA | (regnum & 0xFFFF),
		       fep->hwp + FEC_MII_DATA);

		/* wait for end of transfer */
		ret = fec_enet_mdio_wait(fep);
		if (ret) {
			netdev_err(fep->netdev, "MDIO address write timeout\n");
			goto out;
		}
	} else {
		/* C22 write */
		frame_start = FEC_MMFR_ST;
		frame_addr = regnum;
	}

	/* start a write op */
	writel(frame_start | FEC_MMFR_OP_WRITE |
		FEC_MMFR_PA(mii_id) | FEC_MMFR_RA(frame_addr) |
		FEC_MMFR_TA | FEC_MMFR_DATA(value),
		fep->hwp + FEC_MII_DATA);

	/* wait for end of transfer */
	ret = fec_enet_mdio_wait(fep);
	if (ret)
		netdev_err(fep->netdev, "MDIO write timeout\n");

out:
	pm_runtime_mark_last_busy(dev);
	pm_runtime_put_autosuspend(dev);

	return ret;
}

static void fec_enet_phy_reset_after_clk_enable(struct net_device *ndev)
{
	struct fec_enet_private *fep = netdev_priv(ndev);
	struct phy_device *phy_dev = ndev->phydev;

	if (phy_dev) {
		phy_reset_after_clk_enable(phy_dev);
	} else if (fep->phy_node) {
		/*
		 * If the PHY still is not bound to the MAC, but there is
		 * OF PHY node and a matching PHY device instance already,
		 * use the OF PHY node to obtain the PHY device instance,
		 * and then use that PHY device instance when triggering
		 * the PHY reset.
		 */
		phy_dev = of_phy_find_device(fep->phy_node);
		phy_reset_after_clk_enable(phy_dev);
		put_device(&phy_dev->mdio.dev);
	}
}

static int fec_enet_clk_enable(struct net_device *ndev, bool enable)
{
	struct fec_enet_private *fep = netdev_priv(ndev);
	int ret;

	if (enable) {
		ret = clk_prepare_enable(fep->clk_enet_out);
		if (ret)
			return ret;

		if (fep->clk_ptp) {
			mutex_lock(&fep->ptp_clk_mutex);
			ret = clk_prepare_enable(fep->clk_ptp);
			if (ret) {
				mutex_unlock(&fep->ptp_clk_mutex);
				goto failed_clk_ptp;
			} else {
				fep->ptp_clk_on = true;
			}
			mutex_unlock(&fep->ptp_clk_mutex);
		}

		ret = clk_prepare_enable(fep->clk_ref);
		if (ret)
			goto failed_clk_ref;

		ret = clk_prepare_enable(fep->clk_2x_txclk);
		if (ret)
			goto failed_clk_2x_txclk;

		fec_enet_phy_reset_after_clk_enable(ndev);
	} else {
		clk_disable_unprepare(fep->clk_enet_out);
		if (fep->clk_ptp) {
			mutex_lock(&fep->ptp_clk_mutex);
			clk_disable_unprepare(fep->clk_ptp);
			fep->ptp_clk_on = false;
			mutex_unlock(&fep->ptp_clk_mutex);
		}
		clk_disable_unprepare(fep->clk_ref);
		clk_disable_unprepare(fep->clk_2x_txclk);
	}

	return 0;

failed_clk_2x_txclk:
	if (fep->clk_ref)
		clk_disable_unprepare(fep->clk_ref);
failed_clk_ref:
	if (fep->clk_ptp) {
		mutex_lock(&fep->ptp_clk_mutex);
		clk_disable_unprepare(fep->clk_ptp);
		fep->ptp_clk_on = false;
		mutex_unlock(&fep->ptp_clk_mutex);
	}
failed_clk_ptp:
	clk_disable_unprepare(fep->clk_enet_out);

	return ret;
}

static int fec_enet_parse_rgmii_delay(struct fec_enet_private *fep,
				      struct device_node *np)
{
	u32 rgmii_tx_delay, rgmii_rx_delay;

	/* For rgmii tx internal delay, valid values are 0ps and 2000ps */
	if (!of_property_read_u32(np, "tx-internal-delay-ps", &rgmii_tx_delay)) {
		if (rgmii_tx_delay != 0 && rgmii_tx_delay != 2000) {
			dev_err(&fep->pdev->dev, "The only allowed RGMII TX delay values are: 0ps, 2000ps");
			return -EINVAL;
		} else if (rgmii_tx_delay == 2000) {
			fep->rgmii_txc_dly = true;
		}
	}

	/* For rgmii rx internal delay, valid values are 0ps and 2000ps */
	if (!of_property_read_u32(np, "rx-internal-delay-ps", &rgmii_rx_delay)) {
		if (rgmii_rx_delay != 0 && rgmii_rx_delay != 2000) {
			dev_err(&fep->pdev->dev, "The only allowed RGMII RX delay values are: 0ps, 2000ps");
			return -EINVAL;
		} else if (rgmii_rx_delay == 2000) {
			fep->rgmii_rxc_dly = true;
		}
	}

	return 0;
}

static int fec_enet_mii_probe(struct net_device *ndev)
{
	struct fec_enet_private *fep = netdev_priv(ndev);
	struct phy_device *phy_dev = NULL;
	char mdio_bus_id[MII_BUS_ID_SIZE];
	char phy_name[MII_BUS_ID_SIZE + 3];
	int phy_id;
	int dev_id = fep->dev_id;

	if (fep->phy_node) {
		phy_dev = of_phy_connect(ndev, fep->phy_node,
					 &fec_enet_adjust_link, 0,
					 fep->phy_interface);
		if (!phy_dev) {
			netdev_err(ndev, "Unable to connect to phy\n");
			return -ENODEV;
		}
	} else {
		/* check for attached phy */
		for (phy_id = 0; (phy_id < PHY_MAX_ADDR); phy_id++) {
			if (!mdiobus_is_registered_device(fep->mii_bus, phy_id))
				continue;
			if (dev_id--)
				continue;
			strscpy(mdio_bus_id, fep->mii_bus->id, MII_BUS_ID_SIZE);
			break;
		}

		if (phy_id >= PHY_MAX_ADDR) {
			netdev_info(ndev, "no PHY, assuming direct connection to switch\n");
			strscpy(mdio_bus_id, "fixed-0", MII_BUS_ID_SIZE);
			phy_id = 0;
		}

		snprintf(phy_name, sizeof(phy_name),
			 PHY_ID_FMT, mdio_bus_id, phy_id);
		phy_dev = phy_connect(ndev, phy_name, &fec_enet_adjust_link,
				      fep->phy_interface);
	}

	if (IS_ERR(phy_dev)) {
		netdev_err(ndev, "could not attach to PHY\n");
		return PTR_ERR(phy_dev);
	}

	/* mask with MAC supported features */
	if (fep->quirks & FEC_QUIRK_HAS_GBIT) {
		phy_set_max_speed(phy_dev, 1000);
		phy_remove_link_mode(phy_dev,
				     ETHTOOL_LINK_MODE_1000baseT_Half_BIT);
#if !defined(CONFIG_M5272)
		phy_support_sym_pause(phy_dev);
#endif
	}
	else
		phy_set_max_speed(phy_dev, 100);

	fep->link = 0;
	fep->full_duplex = 0;

	phy_dev->mac_managed_pm = 1;

	phy_attached_info(phy_dev);

	return 0;
}

static int fec_enet_mii_init(struct platform_device *pdev)
{
	static struct mii_bus *fec0_mii_bus;
	struct net_device *ndev = platform_get_drvdata(pdev);
	struct fec_enet_private *fep = netdev_priv(ndev);
	bool suppress_preamble = false;
	struct device_node *node;
	int err = -ENXIO;
	u32 mii_speed, holdtime;
	u32 bus_freq;

	/*
	 * The i.MX28 dual fec interfaces are not equal.
	 * Here are the differences:
	 *
	 *  - fec0 supports MII & RMII modes while fec1 only supports RMII
	 *  - fec0 acts as the 1588 time master while fec1 is slave
	 *  - external phys can only be configured by fec0
	 *
	 * That is to say fec1 can not work independently. It only works
	 * when fec0 is working. The reason behind this design is that the
	 * second interface is added primarily for Switch mode.
	 *
	 * Because of the last point above, both phys are attached on fec0
	 * mdio interface in board design, and need to be configured by
	 * fec0 mii_bus.
	 */
	if ((fep->quirks & FEC_QUIRK_SINGLE_MDIO) && fep->dev_id > 0) {
		/* fec1 uses fec0 mii_bus */
		if (mii_cnt && fec0_mii_bus) {
			fep->mii_bus = fec0_mii_bus;
			mii_cnt++;
			return 0;
		}
		return -ENOENT;
	}

	bus_freq = 2500000; /* 2.5MHz by default */
	node = of_get_child_by_name(pdev->dev.of_node, "mdio");
	if (node) {
		of_property_read_u32(node, "clock-frequency", &bus_freq);
		suppress_preamble = of_property_read_bool(node,
							  "suppress-preamble");
	}

	/*
	 * Set MII speed (= clk_get_rate() / 2 * phy_speed)
	 *
	 * The formula for FEC MDC is 'ref_freq / (MII_SPEED x 2)' while
	 * for ENET-MAC is 'ref_freq / ((MII_SPEED + 1) x 2)'.  The i.MX28
	 * Reference Manual has an error on this, and gets fixed on i.MX6Q
	 * document.
	 */
	mii_speed = DIV_ROUND_UP(clk_get_rate(fep->clk_ipg), bus_freq * 2);
	if (fep->quirks & FEC_QUIRK_ENET_MAC)
		mii_speed--;
	if (mii_speed > 63) {
		dev_err(&pdev->dev,
			"fec clock (%lu) too fast to get right mii speed\n",
			clk_get_rate(fep->clk_ipg));
		err = -EINVAL;
		goto err_out;
	}

	/*
	 * The i.MX28 and i.MX6 types have another filed in the MSCR (aka
	 * MII_SPEED) register that defines the MDIO output hold time. Earlier
	 * versions are RAZ there, so just ignore the difference and write the
	 * register always.
	 * The minimal hold time according to IEE802.3 (clause 22) is 10 ns.
	 * HOLDTIME + 1 is the number of clk cycles the fec is holding the
	 * output.
	 * The HOLDTIME bitfield takes values between 0 and 7 (inclusive).
	 * Given that ceil(clkrate / 5000000) <= 64, the calculation for
	 * holdtime cannot result in a value greater than 3.
	 */
	holdtime = DIV_ROUND_UP(clk_get_rate(fep->clk_ipg), 100000000) - 1;

	fep->phy_speed = mii_speed << 1 | holdtime << 8;

	if (suppress_preamble)
		fep->phy_speed |= BIT(7);

	if (fep->quirks & FEC_QUIRK_CLEAR_SETUP_MII) {
		/* Clear MMFR to avoid to generate MII event by writing MSCR.
		 * MII event generation condition:
		 * - writing MSCR:
		 *	- mmfr[31:0]_not_zero & mscr[7:0]_is_zero &
		 *	  mscr_reg_data_in[7:0] != 0
		 * - writing MMFR:
		 *	- mscr[7:0]_not_zero
		 */
		writel(0, fep->hwp + FEC_MII_DATA);
	}

	writel(fep->phy_speed, fep->hwp + FEC_MII_SPEED);

	/* Clear any pending transaction complete indication */
	writel(FEC_ENET_MII, fep->hwp + FEC_IEVENT);

	fep->mii_bus = mdiobus_alloc();
	if (fep->mii_bus == NULL) {
		err = -ENOMEM;
		goto err_out;
	}

	fep->mii_bus->name = "fec_enet_mii_bus";
	fep->mii_bus->read = fec_enet_mdio_read;
	fep->mii_bus->write = fec_enet_mdio_write;
	snprintf(fep->mii_bus->id, MII_BUS_ID_SIZE, "%s-%x",
		pdev->name, fep->dev_id + 1);
	fep->mii_bus->priv = fep;
	fep->mii_bus->parent = &pdev->dev;

	err = of_mdiobus_register(fep->mii_bus, node);
	if (err)
		goto err_out_free_mdiobus;
	of_node_put(node);

	mii_cnt++;

	/* save fec0 mii_bus */
	if (fep->quirks & FEC_QUIRK_SINGLE_MDIO)
		fec0_mii_bus = fep->mii_bus;

	return 0;

err_out_free_mdiobus:
	mdiobus_free(fep->mii_bus);
err_out:
	of_node_put(node);
	return err;
}

static void fec_enet_mii_remove(struct fec_enet_private *fep)
{
	if (--mii_cnt == 0) {
		mdiobus_unregister(fep->mii_bus);
		mdiobus_free(fep->mii_bus);
	}
}

static void fec_enet_get_drvinfo(struct net_device *ndev,
				 struct ethtool_drvinfo *info)
{
	struct fec_enet_private *fep = netdev_priv(ndev);

	strscpy(info->driver, fep->pdev->dev.driver->name,
		sizeof(info->driver));
	strscpy(info->bus_info, dev_name(&ndev->dev), sizeof(info->bus_info));
}

static int fec_enet_get_regs_len(struct net_device *ndev)
{
	struct fec_enet_private *fep = netdev_priv(ndev);
	struct resource *r;
	int s = 0;

	r = platform_get_resource(fep->pdev, IORESOURCE_MEM, 0);
	if (r)
		s = resource_size(r);

	return s;
}

/* List of registers that can be safety be read to dump them with ethtool */
#if defined(CONFIG_M523x) || defined(CONFIG_M527x) || defined(CONFIG_M528x) || \
	defined(CONFIG_M520x) || defined(CONFIG_M532x) || defined(CONFIG_ARM) || \
	defined(CONFIG_ARM64) || defined(CONFIG_COMPILE_TEST)
static __u32 fec_enet_register_version = 2;
static u32 fec_enet_register_offset[] = {
	FEC_IEVENT, FEC_IMASK, FEC_R_DES_ACTIVE_0, FEC_X_DES_ACTIVE_0,
	FEC_ECNTRL, FEC_MII_DATA, FEC_MII_SPEED, FEC_MIB_CTRLSTAT, FEC_R_CNTRL,
	FEC_X_CNTRL, FEC_ADDR_LOW, FEC_ADDR_HIGH, FEC_OPD, FEC_TXIC0, FEC_TXIC1,
	FEC_TXIC2, FEC_RXIC0, FEC_RXIC1, FEC_RXIC2, FEC_HASH_TABLE_HIGH,
	FEC_HASH_TABLE_LOW, FEC_GRP_HASH_TABLE_HIGH, FEC_GRP_HASH_TABLE_LOW,
	FEC_X_WMRK, FEC_R_BOUND, FEC_R_FSTART, FEC_R_DES_START_1,
	FEC_X_DES_START_1, FEC_R_BUFF_SIZE_1, FEC_R_DES_START_2,
	FEC_X_DES_START_2, FEC_R_BUFF_SIZE_2, FEC_R_DES_START_0,
	FEC_X_DES_START_0, FEC_R_BUFF_SIZE_0, FEC_R_FIFO_RSFL, FEC_R_FIFO_RSEM,
	FEC_R_FIFO_RAEM, FEC_R_FIFO_RAFL, FEC_RACC, FEC_RCMR_1, FEC_RCMR_2,
	FEC_DMA_CFG_1, FEC_DMA_CFG_2, FEC_R_DES_ACTIVE_1, FEC_X_DES_ACTIVE_1,
	FEC_R_DES_ACTIVE_2, FEC_X_DES_ACTIVE_2, FEC_QOS_SCHEME,
	RMON_T_DROP, RMON_T_PACKETS, RMON_T_BC_PKT, RMON_T_MC_PKT,
	RMON_T_CRC_ALIGN, RMON_T_UNDERSIZE, RMON_T_OVERSIZE, RMON_T_FRAG,
	RMON_T_JAB, RMON_T_COL, RMON_T_P64, RMON_T_P65TO127, RMON_T_P128TO255,
	RMON_T_P256TO511, RMON_T_P512TO1023, RMON_T_P1024TO2047,
	RMON_T_P_GTE2048, RMON_T_OCTETS,
	IEEE_T_DROP, IEEE_T_FRAME_OK, IEEE_T_1COL, IEEE_T_MCOL, IEEE_T_DEF,
	IEEE_T_LCOL, IEEE_T_EXCOL, IEEE_T_MACERR, IEEE_T_CSERR, IEEE_T_SQE,
	IEEE_T_FDXFC, IEEE_T_OCTETS_OK,
	RMON_R_PACKETS, RMON_R_BC_PKT, RMON_R_MC_PKT, RMON_R_CRC_ALIGN,
	RMON_R_UNDERSIZE, RMON_R_OVERSIZE, RMON_R_FRAG, RMON_R_JAB,
	RMON_R_RESVD_O, RMON_R_P64, RMON_R_P65TO127, RMON_R_P128TO255,
	RMON_R_P256TO511, RMON_R_P512TO1023, RMON_R_P1024TO2047,
	RMON_R_P_GTE2048, RMON_R_OCTETS,
	IEEE_R_DROP, IEEE_R_FRAME_OK, IEEE_R_CRC, IEEE_R_ALIGN, IEEE_R_MACERR,
	IEEE_R_FDXFC, IEEE_R_OCTETS_OK
};
/* for i.MX6ul */
static u32 fec_enet_register_offset_6ul[] = {
	FEC_IEVENT, FEC_IMASK, FEC_R_DES_ACTIVE_0, FEC_X_DES_ACTIVE_0,
	FEC_ECNTRL, FEC_MII_DATA, FEC_MII_SPEED, FEC_MIB_CTRLSTAT, FEC_R_CNTRL,
	FEC_X_CNTRL, FEC_ADDR_LOW, FEC_ADDR_HIGH, FEC_OPD, FEC_TXIC0, FEC_RXIC0,
	FEC_HASH_TABLE_HIGH, FEC_HASH_TABLE_LOW, FEC_GRP_HASH_TABLE_HIGH,
	FEC_GRP_HASH_TABLE_LOW, FEC_X_WMRK, FEC_R_DES_START_0,
	FEC_X_DES_START_0, FEC_R_BUFF_SIZE_0, FEC_R_FIFO_RSFL, FEC_R_FIFO_RSEM,
	FEC_R_FIFO_RAEM, FEC_R_FIFO_RAFL, FEC_RACC,
	RMON_T_DROP, RMON_T_PACKETS, RMON_T_BC_PKT, RMON_T_MC_PKT,
	RMON_T_CRC_ALIGN, RMON_T_UNDERSIZE, RMON_T_OVERSIZE, RMON_T_FRAG,
	RMON_T_JAB, RMON_T_COL, RMON_T_P64, RMON_T_P65TO127, RMON_T_P128TO255,
	RMON_T_P256TO511, RMON_T_P512TO1023, RMON_T_P1024TO2047,
	RMON_T_P_GTE2048, RMON_T_OCTETS,
	IEEE_T_DROP, IEEE_T_FRAME_OK, IEEE_T_1COL, IEEE_T_MCOL, IEEE_T_DEF,
	IEEE_T_LCOL, IEEE_T_EXCOL, IEEE_T_MACERR, IEEE_T_CSERR, IEEE_T_SQE,
	IEEE_T_FDXFC, IEEE_T_OCTETS_OK,
	RMON_R_PACKETS, RMON_R_BC_PKT, RMON_R_MC_PKT, RMON_R_CRC_ALIGN,
	RMON_R_UNDERSIZE, RMON_R_OVERSIZE, RMON_R_FRAG, RMON_R_JAB,
	RMON_R_RESVD_O, RMON_R_P64, RMON_R_P65TO127, RMON_R_P128TO255,
	RMON_R_P256TO511, RMON_R_P512TO1023, RMON_R_P1024TO2047,
	RMON_R_P_GTE2048, RMON_R_OCTETS,
	IEEE_R_DROP, IEEE_R_FRAME_OK, IEEE_R_CRC, IEEE_R_ALIGN, IEEE_R_MACERR,
	IEEE_R_FDXFC, IEEE_R_OCTETS_OK
};
#else
static __u32 fec_enet_register_version = 1;
static u32 fec_enet_register_offset[] = {
	FEC_ECNTRL, FEC_IEVENT, FEC_IMASK, FEC_IVEC, FEC_R_DES_ACTIVE_0,
	FEC_R_DES_ACTIVE_1, FEC_R_DES_ACTIVE_2, FEC_X_DES_ACTIVE_0,
	FEC_X_DES_ACTIVE_1, FEC_X_DES_ACTIVE_2, FEC_MII_DATA, FEC_MII_SPEED,
	FEC_R_BOUND, FEC_R_FSTART, FEC_X_WMRK, FEC_X_FSTART, FEC_R_CNTRL,
	FEC_MAX_FRM_LEN, FEC_X_CNTRL, FEC_ADDR_LOW, FEC_ADDR_HIGH,
	FEC_GRP_HASH_TABLE_HIGH, FEC_GRP_HASH_TABLE_LOW, FEC_R_DES_START_0,
	FEC_R_DES_START_1, FEC_R_DES_START_2, FEC_X_DES_START_0,
	FEC_X_DES_START_1, FEC_X_DES_START_2, FEC_R_BUFF_SIZE_0,
	FEC_R_BUFF_SIZE_1, FEC_R_BUFF_SIZE_2
};
#endif

static void fec_enet_get_regs(struct net_device *ndev,
			      struct ethtool_regs *regs, void *regbuf)
{
	struct fec_enet_private *fep = netdev_priv(ndev);
	u32 __iomem *theregs = (u32 __iomem *)fep->hwp;
	struct device *dev = &fep->pdev->dev;
	u32 *buf = (u32 *)regbuf;
	u32 i, off;
	int ret;
#if defined(CONFIG_M523x) || defined(CONFIG_M527x) || defined(CONFIG_M528x) || \
	defined(CONFIG_M520x) || defined(CONFIG_M532x) || defined(CONFIG_ARM) || \
	defined(CONFIG_ARM64) || defined(CONFIG_COMPILE_TEST)
	u32 *reg_list;
	u32 reg_cnt;

	if (!of_machine_is_compatible("fsl,imx6ul")) {
		reg_list = fec_enet_register_offset;
		reg_cnt = ARRAY_SIZE(fec_enet_register_offset);
	} else {
		reg_list = fec_enet_register_offset_6ul;
		reg_cnt = ARRAY_SIZE(fec_enet_register_offset_6ul);
	}
#else
	/* coldfire */
	static u32 *reg_list = fec_enet_register_offset;
	static const u32 reg_cnt = ARRAY_SIZE(fec_enet_register_offset);
#endif
	ret = pm_runtime_resume_and_get(dev);
	if (ret < 0)
		return;

	regs->version = fec_enet_register_version;

	memset(buf, 0, regs->len);

	for (i = 0; i < reg_cnt; i++) {
		off = reg_list[i];

		if ((off == FEC_R_BOUND || off == FEC_R_FSTART) &&
		    !(fep->quirks & FEC_QUIRK_HAS_FRREG))
			continue;

		off >>= 2;
		buf[off] = readl(&theregs[off]);
	}

	pm_runtime_mark_last_busy(dev);
	pm_runtime_put_autosuspend(dev);
}

static int fec_enet_get_ts_info(struct net_device *ndev,
				struct ethtool_ts_info *info)
{
	struct fec_enet_private *fep = netdev_priv(ndev);

	if (fep->bufdesc_ex) {

		info->so_timestamping = SOF_TIMESTAMPING_TX_SOFTWARE |
					SOF_TIMESTAMPING_RX_SOFTWARE |
					SOF_TIMESTAMPING_SOFTWARE |
					SOF_TIMESTAMPING_TX_HARDWARE |
					SOF_TIMESTAMPING_RX_HARDWARE |
					SOF_TIMESTAMPING_RAW_HARDWARE;
		if (fep->ptp_clock)
			info->phc_index = ptp_clock_index(fep->ptp_clock);
		else
			info->phc_index = -1;

		info->tx_types = (1 << HWTSTAMP_TX_OFF) |
				 (1 << HWTSTAMP_TX_ON);

		info->rx_filters = (1 << HWTSTAMP_FILTER_NONE) |
				   (1 << HWTSTAMP_FILTER_ALL);
		return 0;
	} else {
		return ethtool_op_get_ts_info(ndev, info);
	}
}

#if !defined(CONFIG_M5272)

static void fec_enet_get_pauseparam(struct net_device *ndev,
				    struct ethtool_pauseparam *pause)
{
	struct fec_enet_private *fep = netdev_priv(ndev);

	pause->autoneg = (fep->pause_flag & FEC_PAUSE_FLAG_AUTONEG) != 0;
	pause->tx_pause = (fep->pause_flag & FEC_PAUSE_FLAG_ENABLE) != 0;
	pause->rx_pause = pause->tx_pause;
}

static int fec_enet_set_pauseparam(struct net_device *ndev,
				   struct ethtool_pauseparam *pause)
{
	struct fec_enet_private *fep = netdev_priv(ndev);

	if (!ndev->phydev)
		return -ENODEV;

	if (pause->tx_pause != pause->rx_pause) {
		netdev_info(ndev,
			"hardware only support enable/disable both tx and rx");
		return -EINVAL;
	}

	fep->pause_flag = 0;

	/* tx pause must be same as rx pause */
	fep->pause_flag |= pause->rx_pause ? FEC_PAUSE_FLAG_ENABLE : 0;
	fep->pause_flag |= pause->autoneg ? FEC_PAUSE_FLAG_AUTONEG : 0;

	phy_set_sym_pause(ndev->phydev, pause->rx_pause, pause->tx_pause,
			  pause->autoneg);

	if (pause->autoneg) {
		if (netif_running(ndev))
			fec_stop(ndev);
		phy_start_aneg(ndev->phydev);
	}
	if (netif_running(ndev)) {
		napi_disable(&fep->napi);
		netif_tx_lock_bh(ndev);
		fec_restart(ndev);
		netif_tx_wake_all_queues(ndev);
		netif_tx_unlock_bh(ndev);
		napi_enable(&fep->napi);
	}

	return 0;
}

static const struct fec_stat {
	char name[ETH_GSTRING_LEN];
	u16 offset;
} fec_stats[] = {
	/* RMON TX */
	{ "tx_dropped", RMON_T_DROP },
	{ "tx_packets", RMON_T_PACKETS },
	{ "tx_broadcast", RMON_T_BC_PKT },
	{ "tx_multicast", RMON_T_MC_PKT },
	{ "tx_crc_errors", RMON_T_CRC_ALIGN },
	{ "tx_undersize", RMON_T_UNDERSIZE },
	{ "tx_oversize", RMON_T_OVERSIZE },
	{ "tx_fragment", RMON_T_FRAG },
	{ "tx_jabber", RMON_T_JAB },
	{ "tx_collision", RMON_T_COL },
	{ "tx_64byte", RMON_T_P64 },
	{ "tx_65to127byte", RMON_T_P65TO127 },
	{ "tx_128to255byte", RMON_T_P128TO255 },
	{ "tx_256to511byte", RMON_T_P256TO511 },
	{ "tx_512to1023byte", RMON_T_P512TO1023 },
	{ "tx_1024to2047byte", RMON_T_P1024TO2047 },
	{ "tx_GTE2048byte", RMON_T_P_GTE2048 },
	{ "tx_octets", RMON_T_OCTETS },

	/* IEEE TX */
	{ "IEEE_tx_drop", IEEE_T_DROP },
	{ "IEEE_tx_frame_ok", IEEE_T_FRAME_OK },
	{ "IEEE_tx_1col", IEEE_T_1COL },
	{ "IEEE_tx_mcol", IEEE_T_MCOL },
	{ "IEEE_tx_def", IEEE_T_DEF },
	{ "IEEE_tx_lcol", IEEE_T_LCOL },
	{ "IEEE_tx_excol", IEEE_T_EXCOL },
	{ "IEEE_tx_macerr", IEEE_T_MACERR },
	{ "IEEE_tx_cserr", IEEE_T_CSERR },
	{ "IEEE_tx_sqe", IEEE_T_SQE },
	{ "IEEE_tx_fdxfc", IEEE_T_FDXFC },
	{ "IEEE_tx_octets_ok", IEEE_T_OCTETS_OK },

	/* RMON RX */
	{ "rx_packets", RMON_R_PACKETS },
	{ "rx_broadcast", RMON_R_BC_PKT },
	{ "rx_multicast", RMON_R_MC_PKT },
	{ "rx_crc_errors", RMON_R_CRC_ALIGN },
	{ "rx_undersize", RMON_R_UNDERSIZE },
	{ "rx_oversize", RMON_R_OVERSIZE },
	{ "rx_fragment", RMON_R_FRAG },
	{ "rx_jabber", RMON_R_JAB },
	{ "rx_64byte", RMON_R_P64 },
	{ "rx_65to127byte", RMON_R_P65TO127 },
	{ "rx_128to255byte", RMON_R_P128TO255 },
	{ "rx_256to511byte", RMON_R_P256TO511 },
	{ "rx_512to1023byte", RMON_R_P512TO1023 },
	{ "rx_1024to2047byte", RMON_R_P1024TO2047 },
	{ "rx_GTE2048byte", RMON_R_P_GTE2048 },
	{ "rx_octets", RMON_R_OCTETS },

	/* IEEE RX */
	{ "IEEE_rx_drop", IEEE_R_DROP },
	{ "IEEE_rx_frame_ok", IEEE_R_FRAME_OK },
	{ "IEEE_rx_crc", IEEE_R_CRC },
	{ "IEEE_rx_align", IEEE_R_ALIGN },
	{ "IEEE_rx_macerr", IEEE_R_MACERR },
	{ "IEEE_rx_fdxfc", IEEE_R_FDXFC },
	{ "IEEE_rx_octets_ok", IEEE_R_OCTETS_OK },
};

#define FEC_STATS_SIZE		(ARRAY_SIZE(fec_stats) * sizeof(u64))

static void fec_enet_update_ethtool_stats(struct net_device *dev)
{
	struct fec_enet_private *fep = netdev_priv(dev);
	int i;

	for (i = 0; i < ARRAY_SIZE(fec_stats); i++)
		fep->ethtool_stats[i] = readl(fep->hwp + fec_stats[i].offset);
}

static void fec_enet_get_ethtool_stats(struct net_device *dev,
				       struct ethtool_stats *stats, u64 *data)
{
	struct fec_enet_private *fep = netdev_priv(dev);

	if (netif_running(dev))
		fec_enet_update_ethtool_stats(dev);

	memcpy(data, fep->ethtool_stats, FEC_STATS_SIZE);
}

static void fec_enet_get_strings(struct net_device *netdev,
	u32 stringset, u8 *data)
{
	int i;
	switch (stringset) {
	case ETH_SS_STATS:
		for (i = 0; i < ARRAY_SIZE(fec_stats); i++)
			memcpy(data + i * ETH_GSTRING_LEN,
				fec_stats[i].name, ETH_GSTRING_LEN);
		break;
	case ETH_SS_TEST:
		net_selftest_get_strings(data);
		break;
	}
}

static int fec_enet_get_sset_count(struct net_device *dev, int sset)
{
	switch (sset) {
	case ETH_SS_STATS:
		return ARRAY_SIZE(fec_stats);
	case ETH_SS_TEST:
		return net_selftest_get_count();
	default:
		return -EOPNOTSUPP;
	}
}

static void fec_enet_clear_ethtool_stats(struct net_device *dev)
{
	struct fec_enet_private *fep = netdev_priv(dev);
	int i;

	/* Disable MIB statistics counters */
	writel(FEC_MIB_CTRLSTAT_DISABLE, fep->hwp + FEC_MIB_CTRLSTAT);

	for (i = 0; i < ARRAY_SIZE(fec_stats); i++)
		writel(0, fep->hwp + fec_stats[i].offset);

	/* Don't disable MIB statistics counters */
	writel(0, fep->hwp + FEC_MIB_CTRLSTAT);
}

#else	/* !defined(CONFIG_M5272) */
#define FEC_STATS_SIZE	0
static inline void fec_enet_update_ethtool_stats(struct net_device *dev)
{
}

static inline void fec_enet_clear_ethtool_stats(struct net_device *dev)
{
}
#endif /* !defined(CONFIG_M5272) */

/* ITR clock source is enet system clock (clk_ahb).
 * TCTT unit is cycle_ns * 64 cycle
 * So, the ICTT value = X us / (cycle_ns * 64)
 */
static int fec_enet_us_to_itr_clock(struct net_device *ndev, int us)
{
	struct fec_enet_private *fep = netdev_priv(ndev);

	return us * (fep->itr_clk_rate / 64000) / 1000;
}

/* Set threshold for interrupt coalescing */
static void fec_enet_itr_coal_set(struct net_device *ndev)
{
	struct fec_enet_private *fep = netdev_priv(ndev);
	int rx_itr, tx_itr;

	/* Must be greater than zero to avoid unpredictable behavior */
	if (!fep->rx_time_itr || !fep->rx_pkts_itr ||
	    !fep->tx_time_itr || !fep->tx_pkts_itr)
		return;

	/* Select enet system clock as Interrupt Coalescing
	 * timer Clock Source
	 */
	rx_itr = FEC_ITR_CLK_SEL;
	tx_itr = FEC_ITR_CLK_SEL;

	/* set ICFT and ICTT */
	rx_itr |= FEC_ITR_ICFT(fep->rx_pkts_itr);
	rx_itr |= FEC_ITR_ICTT(fec_enet_us_to_itr_clock(ndev, fep->rx_time_itr));
	tx_itr |= FEC_ITR_ICFT(fep->tx_pkts_itr);
	tx_itr |= FEC_ITR_ICTT(fec_enet_us_to_itr_clock(ndev, fep->tx_time_itr));

	rx_itr |= FEC_ITR_EN;
	tx_itr |= FEC_ITR_EN;

	writel(tx_itr, fep->hwp + FEC_TXIC0);
	writel(rx_itr, fep->hwp + FEC_RXIC0);
	if (fep->quirks & FEC_QUIRK_HAS_MULTI_QUEUES) {
		writel(tx_itr, fep->hwp + FEC_TXIC1);
		writel(rx_itr, fep->hwp + FEC_RXIC1);
		writel(tx_itr, fep->hwp + FEC_TXIC2);
		writel(rx_itr, fep->hwp + FEC_RXIC2);
	}
}

static int fec_enet_get_coalesce(struct net_device *ndev,
				 struct ethtool_coalesce *ec,
				 struct kernel_ethtool_coalesce *kernel_coal,
				 struct netlink_ext_ack *extack)
{
	struct fec_enet_private *fep = netdev_priv(ndev);

	if (!(fep->quirks & FEC_QUIRK_HAS_COALESCE))
		return -EOPNOTSUPP;

	ec->rx_coalesce_usecs = fep->rx_time_itr;
	ec->rx_max_coalesced_frames = fep->rx_pkts_itr;

	ec->tx_coalesce_usecs = fep->tx_time_itr;
	ec->tx_max_coalesced_frames = fep->tx_pkts_itr;

	return 0;
}

static int fec_enet_set_coalesce(struct net_device *ndev,
				 struct ethtool_coalesce *ec,
				 struct kernel_ethtool_coalesce *kernel_coal,
				 struct netlink_ext_ack *extack)
{
	struct fec_enet_private *fep = netdev_priv(ndev);
	struct device *dev = &fep->pdev->dev;
	unsigned int cycle;

	if (!(fep->quirks & FEC_QUIRK_HAS_COALESCE))
		return -EOPNOTSUPP;

	if (ec->rx_max_coalesced_frames > 255) {
		dev_err(dev, "Rx coalesced frames exceed hardware limitation\n");
		return -EINVAL;
	}

	if (ec->tx_max_coalesced_frames > 255) {
		dev_err(dev, "Tx coalesced frame exceed hardware limitation\n");
		return -EINVAL;
	}

	cycle = fec_enet_us_to_itr_clock(ndev, ec->rx_coalesce_usecs);
	if (cycle > 0xFFFF) {
		dev_err(dev, "Rx coalesced usec exceed hardware limitation\n");
		return -EINVAL;
	}

	cycle = fec_enet_us_to_itr_clock(ndev, ec->tx_coalesce_usecs);
	if (cycle > 0xFFFF) {
		dev_err(dev, "Tx coalesced usec exceed hardware limitation\n");
		return -EINVAL;
	}

	fep->rx_time_itr = ec->rx_coalesce_usecs;
	fep->rx_pkts_itr = ec->rx_max_coalesced_frames;

	fep->tx_time_itr = ec->tx_coalesce_usecs;
	fep->tx_pkts_itr = ec->tx_max_coalesced_frames;

	fec_enet_itr_coal_set(ndev);

	return 0;
}

static int fec_enet_get_tunable(struct net_device *netdev,
				const struct ethtool_tunable *tuna,
				void *data)
{
	struct fec_enet_private *fep = netdev_priv(netdev);
	int ret = 0;

	switch (tuna->id) {
	case ETHTOOL_RX_COPYBREAK:
		*(u32 *)data = fep->rx_copybreak;
		break;
	default:
		ret = -EINVAL;
		break;
	}

	return ret;
}

static int fec_enet_set_tunable(struct net_device *netdev,
				const struct ethtool_tunable *tuna,
				const void *data)
{
	struct fec_enet_private *fep = netdev_priv(netdev);
	int ret = 0;

	switch (tuna->id) {
	case ETHTOOL_RX_COPYBREAK:
		fep->rx_copybreak = *(u32 *)data;
		break;
	default:
		ret = -EINVAL;
		break;
	}

	return ret;
}

/* LPI Sleep Ts count base on tx clk (clk_ref).
 * The lpi sleep cnt value = X us / (cycle_ns).
 */
static int fec_enet_us_to_tx_cycle(struct net_device *ndev, int us)
{
	struct fec_enet_private *fep = netdev_priv(ndev);

	return us * (fep->clk_ref_rate / 1000) / 1000;
}

static int fec_enet_eee_mode_set(struct net_device *ndev, bool enable)
{
	struct fec_enet_private *fep = netdev_priv(ndev);
	struct ethtool_eee *p = &fep->eee;
	unsigned int sleep_cycle, wake_cycle;
	int ret = 0;

	if (enable) {
		ret = phy_init_eee(ndev->phydev, false);
		if (ret)
			return ret;

		sleep_cycle = fec_enet_us_to_tx_cycle(ndev, p->tx_lpi_timer);
		wake_cycle = sleep_cycle;
	} else {
		sleep_cycle = 0;
		wake_cycle = 0;
	}

	p->tx_lpi_enabled = enable;
	p->eee_enabled = enable;
	p->eee_active = enable;

	writel(sleep_cycle, fep->hwp + FEC_LPI_SLEEP);
	writel(wake_cycle, fep->hwp + FEC_LPI_WAKE);

	return 0;
}

static int
fec_enet_get_eee(struct net_device *ndev, struct ethtool_eee *edata)
{
	struct fec_enet_private *fep = netdev_priv(ndev);
	struct ethtool_eee *p = &fep->eee;

	if (!(fep->quirks & FEC_QUIRK_HAS_EEE))
		return -EOPNOTSUPP;

	if (!netif_running(ndev))
		return -ENETDOWN;

	edata->eee_enabled = p->eee_enabled;
	edata->eee_active = p->eee_active;
	edata->tx_lpi_timer = p->tx_lpi_timer;
	edata->tx_lpi_enabled = p->tx_lpi_enabled;

	return phy_ethtool_get_eee(ndev->phydev, edata);
}

static int
fec_enet_set_eee(struct net_device *ndev, struct ethtool_eee *edata)
{
	struct fec_enet_private *fep = netdev_priv(ndev);
	struct ethtool_eee *p = &fep->eee;
	int ret = 0;

	if (!(fep->quirks & FEC_QUIRK_HAS_EEE))
		return -EOPNOTSUPP;

	if (!netif_running(ndev))
		return -ENETDOWN;

	p->tx_lpi_timer = edata->tx_lpi_timer;

	if (!edata->eee_enabled || !edata->tx_lpi_enabled ||
	    !edata->tx_lpi_timer)
		ret = fec_enet_eee_mode_set(ndev, false);
	else
		ret = fec_enet_eee_mode_set(ndev, true);

	if (ret)
		return ret;

	return phy_ethtool_set_eee(ndev->phydev, edata);
}

static void
fec_enet_get_wol(struct net_device *ndev, struct ethtool_wolinfo *wol)
{
	struct fec_enet_private *fep = netdev_priv(ndev);

	if (fep->wol_flag & FEC_WOL_HAS_MAGIC_PACKET) {
		wol->supported = WAKE_MAGIC;
		wol->wolopts = fep->wol_flag & FEC_WOL_FLAG_ENABLE ? WAKE_MAGIC : 0;
	} else {
		wol->supported = wol->wolopts = 0;
	}
}

static int
fec_enet_set_wol(struct net_device *ndev, struct ethtool_wolinfo *wol)
{
	struct fec_enet_private *fep = netdev_priv(ndev);

	if (!(fep->wol_flag & FEC_WOL_HAS_MAGIC_PACKET))
		return -EINVAL;

	if (wol->wolopts & ~WAKE_MAGIC)
		return -EINVAL;

	device_set_wakeup_enable(&ndev->dev, wol->wolopts & WAKE_MAGIC);
	if (device_may_wakeup(&ndev->dev))
		fep->wol_flag |= FEC_WOL_FLAG_ENABLE;
	else
		fep->wol_flag &= (~FEC_WOL_FLAG_ENABLE);

	return 0;
}

static const struct ethtool_ops fec_enet_ethtool_ops = {
	.supported_coalesce_params = ETHTOOL_COALESCE_USECS |
				     ETHTOOL_COALESCE_MAX_FRAMES,
	.get_drvinfo		= fec_enet_get_drvinfo,
	.get_regs_len		= fec_enet_get_regs_len,
	.get_regs		= fec_enet_get_regs,
	.nway_reset		= phy_ethtool_nway_reset,
	.get_link		= ethtool_op_get_link,
	.get_coalesce		= fec_enet_get_coalesce,
	.set_coalesce		= fec_enet_set_coalesce,
#ifndef CONFIG_M5272
	.get_pauseparam		= fec_enet_get_pauseparam,
	.set_pauseparam		= fec_enet_set_pauseparam,
	.get_strings		= fec_enet_get_strings,
	.get_ethtool_stats	= fec_enet_get_ethtool_stats,
	.get_sset_count		= fec_enet_get_sset_count,
#endif
	.get_ts_info		= fec_enet_get_ts_info,
	.get_tunable		= fec_enet_get_tunable,
	.set_tunable		= fec_enet_set_tunable,
	.get_wol		= fec_enet_get_wol,
	.set_wol		= fec_enet_set_wol,
	.get_eee		= fec_enet_get_eee,
	.set_eee		= fec_enet_set_eee,
	.get_link_ksettings	= phy_ethtool_get_link_ksettings,
	.set_link_ksettings	= phy_ethtool_set_link_ksettings,
	.self_test		= net_selftest,
};

static int fec_enet_ioctl(struct net_device *ndev, struct ifreq *rq, int cmd)
{
	struct fec_enet_private *fep = netdev_priv(ndev);
	struct phy_device *phydev = ndev->phydev;

	if (!netif_running(ndev))
		return -EINVAL;

	if (!phydev)
		return -ENODEV;

	if (fep->bufdesc_ex) {
		bool use_fec_hwts = !phy_has_hwtstamp(phydev);

		if (cmd == SIOCSHWTSTAMP) {
			if (use_fec_hwts)
				return fec_ptp_set(ndev, rq);
			fec_ptp_disable_hwts(ndev);
		} else if (cmd == SIOCGHWTSTAMP) {
			if (use_fec_hwts)
				return fec_ptp_get(ndev, rq);
		}
	}

	return phy_mii_ioctl(phydev, rq, cmd);
}

static void fec_enet_free_buffers(struct net_device *ndev)
{
	struct fec_enet_private *fep = netdev_priv(ndev);
	unsigned int i;
	struct sk_buff *skb;
	struct fec_enet_priv_tx_q *txq;
	struct fec_enet_priv_rx_q *rxq;
	unsigned int q;

	for (q = 0; q < fep->num_rx_queues; q++) {
		rxq = fep->rx_queue[q];
		for (i = 0; i < rxq->bd.ring_size; i++)
			page_pool_put_full_page(rxq->page_pool, rxq->rx_skb_info[i].page, false);

		if (xdp_rxq_info_is_reg(&rxq->xdp_rxq))
			xdp_rxq_info_unreg(&rxq->xdp_rxq);
		page_pool_destroy(rxq->page_pool);
		rxq->page_pool = NULL;
	}

	for (q = 0; q < fep->num_tx_queues; q++) {
		txq = fep->tx_queue[q];
		for (i = 0; i < txq->bd.ring_size; i++) {
			kfree(txq->tx_bounce[i]);
			txq->tx_bounce[i] = NULL;
			skb = txq->tx_skbuff[i];
			txq->tx_skbuff[i] = NULL;
			dev_kfree_skb(skb);
		}
	}
}

static void fec_enet_free_queue(struct net_device *ndev)
{
	struct fec_enet_private *fep = netdev_priv(ndev);
	int i;
	struct fec_enet_priv_tx_q *txq;

	for (i = 0; i < fep->num_tx_queues; i++)
		if (fep->tx_queue[i] && fep->tx_queue[i]->tso_hdrs) {
			txq = fep->tx_queue[i];
			dma_free_coherent(&fep->pdev->dev,
					  txq->bd.ring_size * TSO_HEADER_SIZE,
					  txq->tso_hdrs,
					  txq->tso_hdrs_dma);
		}

	for (i = 0; i < fep->num_rx_queues; i++)
		kfree(fep->rx_queue[i]);
	for (i = 0; i < fep->num_tx_queues; i++)
		kfree(fep->tx_queue[i]);
}

static int fec_enet_alloc_queue(struct net_device *ndev)
{
	struct fec_enet_private *fep = netdev_priv(ndev);
	int i;
	int ret = 0;
	struct fec_enet_priv_tx_q *txq;

	for (i = 0; i < fep->num_tx_queues; i++) {
		txq = kzalloc(sizeof(*txq), GFP_KERNEL);
		if (!txq) {
			ret = -ENOMEM;
			goto alloc_failed;
		}

		fep->tx_queue[i] = txq;
		txq->bd.ring_size = TX_RING_SIZE;
		fep->total_tx_ring_size += fep->tx_queue[i]->bd.ring_size;

		txq->tx_stop_threshold = FEC_MAX_SKB_DESCS;
		txq->tx_wake_threshold =
			(txq->bd.ring_size - txq->tx_stop_threshold) / 2;

		txq->tso_hdrs = dma_alloc_coherent(&fep->pdev->dev,
					txq->bd.ring_size * TSO_HEADER_SIZE,
					&txq->tso_hdrs_dma,
					GFP_KERNEL);
		if (!txq->tso_hdrs) {
			ret = -ENOMEM;
			goto alloc_failed;
		}
	}

	for (i = 0; i < fep->num_rx_queues; i++) {
		fep->rx_queue[i] = kzalloc(sizeof(*fep->rx_queue[i]),
					   GFP_KERNEL);
		if (!fep->rx_queue[i]) {
			ret = -ENOMEM;
			goto alloc_failed;
		}

		fep->rx_queue[i]->bd.ring_size = RX_RING_SIZE;
		fep->total_rx_ring_size += fep->rx_queue[i]->bd.ring_size;
	}
	return ret;

alloc_failed:
	fec_enet_free_queue(ndev);
	return ret;
}

static int
fec_enet_alloc_rxq_buffers(struct net_device *ndev, unsigned int queue)
{
	struct fec_enet_private *fep = netdev_priv(ndev);
	struct fec_enet_priv_rx_q *rxq;
	dma_addr_t phys_addr;
	struct bufdesc	*bdp;
	struct page *page;
	int i, err;

	rxq = fep->rx_queue[queue];
	bdp = rxq->bd.base;

	err = fec_enet_create_page_pool(fep, rxq, rxq->bd.ring_size);
	if (err < 0) {
		netdev_err(ndev, "%s failed queue %d (%d)\n", __func__, queue, err);
		return err;
	}

	for (i = 0; i < rxq->bd.ring_size; i++) {
		page = page_pool_dev_alloc_pages(rxq->page_pool);
		if (!page)
			goto err_alloc;

		phys_addr = page_pool_get_dma_addr(page) + FEC_ENET_XDP_HEADROOM;
		bdp->cbd_bufaddr = cpu_to_fec32(phys_addr);

		rxq->rx_skb_info[i].page = page;
		rxq->rx_skb_info[i].offset = FEC_ENET_XDP_HEADROOM;
		bdp->cbd_sc = cpu_to_fec16(BD_ENET_RX_EMPTY);

		if (fep->bufdesc_ex) {
			struct bufdesc_ex *ebdp = (struct bufdesc_ex *)bdp;
			ebdp->cbd_esc = cpu_to_fec32(BD_ENET_RX_INT);
		}

		bdp = fec_enet_get_nextdesc(bdp, &rxq->bd);
	}

	/* Set the last buffer to wrap. */
	bdp = fec_enet_get_prevdesc(bdp, &rxq->bd);
	bdp->cbd_sc |= cpu_to_fec16(BD_SC_WRAP);
	return 0;

 err_alloc:
	fec_enet_free_buffers(ndev);
	return -ENOMEM;
}

static int
fec_enet_alloc_txq_buffers(struct net_device *ndev, unsigned int queue)
{
	struct fec_enet_private *fep = netdev_priv(ndev);
	unsigned int i;
	struct bufdesc  *bdp;
	struct fec_enet_priv_tx_q *txq;

	txq = fep->tx_queue[queue];
	bdp = txq->bd.base;
	for (i = 0; i < txq->bd.ring_size; i++) {
		txq->tx_bounce[i] = kmalloc(FEC_ENET_TX_FRSIZE, GFP_KERNEL);
		if (!txq->tx_bounce[i])
			goto err_alloc;

		bdp->cbd_sc = cpu_to_fec16(0);
		bdp->cbd_bufaddr = cpu_to_fec32(0);

		if (fep->bufdesc_ex) {
			struct bufdesc_ex *ebdp = (struct bufdesc_ex *)bdp;
			ebdp->cbd_esc = cpu_to_fec32(BD_ENET_TX_INT);
		}

		bdp = fec_enet_get_nextdesc(bdp, &txq->bd);
	}

	/* Set the last buffer to wrap. */
	bdp = fec_enet_get_prevdesc(bdp, &txq->bd);
	bdp->cbd_sc |= cpu_to_fec16(BD_SC_WRAP);

	return 0;

 err_alloc:
	fec_enet_free_buffers(ndev);
	return -ENOMEM;
}

static int fec_enet_alloc_buffers(struct net_device *ndev)
{
	struct fec_enet_private *fep = netdev_priv(ndev);
	unsigned int i;

	for (i = 0; i < fep->num_rx_queues; i++)
		if (fec_enet_alloc_rxq_buffers(ndev, i))
			return -ENOMEM;

	for (i = 0; i < fep->num_tx_queues; i++)
		if (fec_enet_alloc_txq_buffers(ndev, i))
			return -ENOMEM;
	return 0;
}

static int
fec_enet_open(struct net_device *ndev)
{
	struct fec_enet_private *fep = netdev_priv(ndev);
	int ret;
	bool reset_again;

	ret = pm_runtime_resume_and_get(&fep->pdev->dev);
	if (ret < 0)
		return ret;

	pinctrl_pm_select_default_state(&fep->pdev->dev);
	ret = fec_enet_clk_enable(ndev, true);
	if (ret)
		goto clk_enable;

	/* During the first fec_enet_open call the PHY isn't probed at this
	 * point. Therefore the phy_reset_after_clk_enable() call within
	 * fec_enet_clk_enable() fails. As we need this reset in order to be
	 * sure the PHY is working correctly we check if we need to reset again
	 * later when the PHY is probed
	 */
	if (ndev->phydev && ndev->phydev->drv)
		reset_again = false;
	else
		reset_again = true;

	/* I should reset the ring buffers here, but I don't yet know
	 * a simple way to do that.
	 */

	ret = fec_enet_alloc_buffers(ndev);
	if (ret)
		goto err_enet_alloc;

	/* Init MAC prior to mii bus probe */
	fec_restart(ndev);

	/* Call phy_reset_after_clk_enable() again if it failed during
	 * phy_reset_after_clk_enable() before because the PHY wasn't probed.
	 */
	if (reset_again)
		fec_enet_phy_reset_after_clk_enable(ndev);

	/* Probe and connect to PHY when open the interface */
	ret = fec_enet_mii_probe(ndev);
	if (ret)
		goto err_enet_mii_probe;

	if (fep->quirks & FEC_QUIRK_ERR006687)
		imx6q_cpuidle_fec_irqs_used();

	if (fep->quirks & FEC_QUIRK_HAS_PMQOS)
		cpu_latency_qos_add_request(&fep->pm_qos_req, 0);

	napi_enable(&fep->napi);
	phy_start(ndev->phydev);
	netif_tx_start_all_queues(ndev);

	device_set_wakeup_enable(&ndev->dev, fep->wol_flag &
				 FEC_WOL_FLAG_ENABLE);

	return 0;

err_enet_mii_probe:
	fec_enet_free_buffers(ndev);
err_enet_alloc:
	fec_enet_clk_enable(ndev, false);
clk_enable:
	pm_runtime_mark_last_busy(&fep->pdev->dev);
	pm_runtime_put_autosuspend(&fep->pdev->dev);
	pinctrl_pm_select_sleep_state(&fep->pdev->dev);
	return ret;
}

static int
fec_enet_close(struct net_device *ndev)
{
	struct fec_enet_private *fep = netdev_priv(ndev);

	phy_stop(ndev->phydev);

	if (netif_device_present(ndev)) {
		napi_disable(&fep->napi);
		netif_tx_disable(ndev);
		fec_stop(ndev);
	}

	phy_disconnect(ndev->phydev);

	if (fep->quirks & FEC_QUIRK_ERR006687)
		imx6q_cpuidle_fec_irqs_unused();

	fec_enet_update_ethtool_stats(ndev);

	fec_enet_clk_enable(ndev, false);
	if (fep->quirks & FEC_QUIRK_HAS_PMQOS)
		cpu_latency_qos_remove_request(&fep->pm_qos_req);

	pinctrl_pm_select_sleep_state(&fep->pdev->dev);
	pm_runtime_mark_last_busy(&fep->pdev->dev);
	pm_runtime_put_autosuspend(&fep->pdev->dev);

	fec_enet_free_buffers(ndev);

	return 0;
}

/* Set or clear the multicast filter for this adaptor.
 * Skeleton taken from sunlance driver.
 * The CPM Ethernet implementation allows Multicast as well as individual
 * MAC address filtering.  Some of the drivers check to make sure it is
 * a group multicast address, and discard those that are not.  I guess I
 * will do the same for now, but just remove the test if you want
 * individual filtering as well (do the upper net layers want or support
 * this kind of feature?).
 */

#define FEC_HASH_BITS	6		/* #bits in hash */

static void set_multicast_list(struct net_device *ndev)
{
	struct fec_enet_private *fep = netdev_priv(ndev);
	struct netdev_hw_addr *ha;
	unsigned int crc, tmp;
	unsigned char hash;
	unsigned int hash_high = 0, hash_low = 0;

	if (ndev->flags & IFF_PROMISC) {
		tmp = readl(fep->hwp + FEC_R_CNTRL);
		tmp |= 0x8;
		writel(tmp, fep->hwp + FEC_R_CNTRL);
		return;
	}

	tmp = readl(fep->hwp + FEC_R_CNTRL);
	tmp &= ~0x8;
	writel(tmp, fep->hwp + FEC_R_CNTRL);

	if (ndev->flags & IFF_ALLMULTI) {
		/* Catch all multicast addresses, so set the
		 * filter to all 1's
		 */
		writel(0xffffffff, fep->hwp + FEC_GRP_HASH_TABLE_HIGH);
		writel(0xffffffff, fep->hwp + FEC_GRP_HASH_TABLE_LOW);

		return;
	}

	/* Add the addresses in hash register */
	netdev_for_each_mc_addr(ha, ndev) {
		/* calculate crc32 value of mac address */
		crc = ether_crc_le(ndev->addr_len, ha->addr);

		/* only upper 6 bits (FEC_HASH_BITS) are used
		 * which point to specific bit in the hash registers
		 */
		hash = (crc >> (32 - FEC_HASH_BITS)) & 0x3f;

		if (hash > 31)
			hash_high |= 1 << (hash - 32);
		else
			hash_low |= 1 << hash;
	}

	writel(hash_high, fep->hwp + FEC_GRP_HASH_TABLE_HIGH);
	writel(hash_low, fep->hwp + FEC_GRP_HASH_TABLE_LOW);
}

/* Set a MAC change in hardware. */
static int
fec_set_mac_address(struct net_device *ndev, void *p)
{
	struct fec_enet_private *fep = netdev_priv(ndev);
	struct sockaddr *addr = p;

	if (addr) {
		if (!is_valid_ether_addr(addr->sa_data))
			return -EADDRNOTAVAIL;
		eth_hw_addr_set(ndev, addr->sa_data);
	}

	/* Add netif status check here to avoid system hang in below case:
	 * ifconfig ethx down; ifconfig ethx hw ether xx:xx:xx:xx:xx:xx;
	 * After ethx down, fec all clocks are gated off and then register
	 * access causes system hang.
	 */
	if (!netif_running(ndev))
		return 0;

	writel(ndev->dev_addr[3] | (ndev->dev_addr[2] << 8) |
		(ndev->dev_addr[1] << 16) | (ndev->dev_addr[0] << 24),
		fep->hwp + FEC_ADDR_LOW);
	writel((ndev->dev_addr[5] << 16) | (ndev->dev_addr[4] << 24),
		fep->hwp + FEC_ADDR_HIGH);
	return 0;
}

#ifdef CONFIG_NET_POLL_CONTROLLER
/**
 * fec_poll_controller - FEC Poll controller function
 * @dev: The FEC network adapter
 *
 * Polled functionality used by netconsole and others in non interrupt mode
 *
 */
static void fec_poll_controller(struct net_device *dev)
{
	int i;
	struct fec_enet_private *fep = netdev_priv(dev);

	for (i = 0; i < FEC_IRQ_NUM; i++) {
		if (fep->irq[i] > 0) {
			disable_irq(fep->irq[i]);
			fec_enet_interrupt(fep->irq[i], dev);
			enable_irq(fep->irq[i]);
		}
	}
}
#endif

static inline void fec_enet_set_netdev_features(struct net_device *netdev,
	netdev_features_t features)
{
	struct fec_enet_private *fep = netdev_priv(netdev);
	netdev_features_t changed = features ^ netdev->features;

	netdev->features = features;

	/* Receive checksum has been changed */
	if (changed & NETIF_F_RXCSUM) {
		if (features & NETIF_F_RXCSUM)
			fep->csum_flags |= FLAG_RX_CSUM_ENABLED;
		else
			fep->csum_flags &= ~FLAG_RX_CSUM_ENABLED;
	}
}

static int fec_set_features(struct net_device *netdev,
	netdev_features_t features)
{
	struct fec_enet_private *fep = netdev_priv(netdev);
	netdev_features_t changed = features ^ netdev->features;

	if (netif_running(netdev) && changed & NETIF_F_RXCSUM) {
		napi_disable(&fep->napi);
		netif_tx_lock_bh(netdev);
		fec_stop(netdev);
		fec_enet_set_netdev_features(netdev, features);
		fec_restart(netdev);
		netif_tx_wake_all_queues(netdev);
		netif_tx_unlock_bh(netdev);
		napi_enable(&fep->napi);
	} else {
		fec_enet_set_netdev_features(netdev, features);
	}

	return 0;
}

static u16 fec_enet_get_raw_vlan_tci(struct sk_buff *skb)
{
	struct vlan_ethhdr *vhdr;
	unsigned short vlan_TCI = 0;

	if (skb->protocol == htons(ETH_P_ALL)) {
		vhdr = (struct vlan_ethhdr *)(skb->data);
		vlan_TCI = ntohs(vhdr->h_vlan_TCI);
	}

	return vlan_TCI;
}

static u16 fec_enet_select_queue(struct net_device *ndev, struct sk_buff *skb,
				 struct net_device *sb_dev)
{
	struct fec_enet_private *fep = netdev_priv(ndev);
	u16 vlan_tag;

	if (!(fep->quirks & FEC_QUIRK_HAS_AVB))
		return netdev_pick_tx(ndev, skb, NULL);

	vlan_tag = fec_enet_get_raw_vlan_tci(skb);
	if (!vlan_tag)
		return vlan_tag;

	return fec_enet_vlan_pri_to_queue[vlan_tag >> 13];
}

static const struct net_device_ops fec_netdev_ops = {
	.ndo_open		= fec_enet_open,
	.ndo_stop		= fec_enet_close,
	.ndo_start_xmit		= fec_enet_start_xmit,
	.ndo_select_queue       = fec_enet_select_queue,
	.ndo_set_rx_mode	= set_multicast_list,
	.ndo_validate_addr	= eth_validate_addr,
	.ndo_tx_timeout		= fec_timeout,
	.ndo_set_mac_address	= fec_set_mac_address,
	.ndo_eth_ioctl		= fec_enet_ioctl,
#ifdef CONFIG_NET_POLL_CONTROLLER
	.ndo_poll_controller	= fec_poll_controller,
#endif
	.ndo_set_features	= fec_set_features,
};

static const unsigned short offset_des_active_rxq[] = {
	FEC_R_DES_ACTIVE_0, FEC_R_DES_ACTIVE_1, FEC_R_DES_ACTIVE_2
};

static const unsigned short offset_des_active_txq[] = {
	FEC_X_DES_ACTIVE_0, FEC_X_DES_ACTIVE_1, FEC_X_DES_ACTIVE_2
};

 /*
  * XXX:  We need to clean up on failure exits here.
  *
  */
static int fec_enet_init(struct net_device *ndev)
{
	struct fec_enet_private *fep = netdev_priv(ndev);
	struct bufdesc *cbd_base;
	dma_addr_t bd_dma;
	int bd_size;
	unsigned int i;
	unsigned dsize = fep->bufdesc_ex ? sizeof(struct bufdesc_ex) :
			sizeof(struct bufdesc);
	unsigned dsize_log2 = __fls(dsize);
	int ret;

	WARN_ON(dsize != (1 << dsize_log2));
#if defined(CONFIG_ARM) || defined(CONFIG_ARM64)
	fep->rx_align = 0xf;
	fep->tx_align = 0xf;
#else
	fep->rx_align = 0x3;
	fep->tx_align = 0x3;
#endif
	fep->rx_pkts_itr = FEC_ITR_ICFT_DEFAULT;
	fep->tx_pkts_itr = FEC_ITR_ICFT_DEFAULT;
	fep->rx_time_itr = FEC_ITR_ICTT_DEFAULT;
	fep->tx_time_itr = FEC_ITR_ICTT_DEFAULT;

	/* Check mask of the streaming and coherent API */
	ret = dma_set_mask_and_coherent(&fep->pdev->dev, DMA_BIT_MASK(32));
	if (ret < 0) {
		dev_warn(&fep->pdev->dev, "No suitable DMA available\n");
		return ret;
	}

	ret = fec_enet_alloc_queue(ndev);
	if (ret)
		return ret;

	bd_size = (fep->total_tx_ring_size + fep->total_rx_ring_size) * dsize;

	/* Allocate memory for buffer descriptors. */
	cbd_base = dmam_alloc_coherent(&fep->pdev->dev, bd_size, &bd_dma,
				       GFP_KERNEL);
	if (!cbd_base) {
		ret = -ENOMEM;
		goto free_queue_mem;
	}

	/* Get the Ethernet address */
	ret = fec_get_mac(ndev);
	if (ret)
		goto free_queue_mem;

	/* make sure MAC we just acquired is programmed into the hw */
	fec_set_mac_address(ndev, NULL);

	/* Set receive and transmit descriptor base. */
	for (i = 0; i < fep->num_rx_queues; i++) {
		struct fec_enet_priv_rx_q *rxq = fep->rx_queue[i];
		unsigned size = dsize * rxq->bd.ring_size;

		rxq->bd.qid = i;
		rxq->bd.base = cbd_base;
		rxq->bd.cur = cbd_base;
		rxq->bd.dma = bd_dma;
		rxq->bd.dsize = dsize;
		rxq->bd.dsize_log2 = dsize_log2;
		rxq->bd.reg_desc_active = fep->hwp + offset_des_active_rxq[i];
		bd_dma += size;
		cbd_base = (struct bufdesc *)(((void *)cbd_base) + size);
		rxq->bd.last = (struct bufdesc *)(((void *)cbd_base) - dsize);
	}

	for (i = 0; i < fep->num_tx_queues; i++) {
		struct fec_enet_priv_tx_q *txq = fep->tx_queue[i];
		unsigned size = dsize * txq->bd.ring_size;

		txq->bd.qid = i;
		txq->bd.base = cbd_base;
		txq->bd.cur = cbd_base;
		txq->bd.dma = bd_dma;
		txq->bd.dsize = dsize;
		txq->bd.dsize_log2 = dsize_log2;
		txq->bd.reg_desc_active = fep->hwp + offset_des_active_txq[i];
		bd_dma += size;
		cbd_base = (struct bufdesc *)(((void *)cbd_base) + size);
		txq->bd.last = (struct bufdesc *)(((void *)cbd_base) - dsize);
	}


	/* The FEC Ethernet specific entries in the device structure */
	ndev->watchdog_timeo = TX_TIMEOUT;
	ndev->netdev_ops = &fec_netdev_ops;
	ndev->ethtool_ops = &fec_enet_ethtool_ops;

	writel(FEC_RX_DISABLED_IMASK, fep->hwp + FEC_IMASK);
	netif_napi_add(ndev, &fep->napi, fec_enet_rx_napi);

	if (fep->quirks & FEC_QUIRK_HAS_VLAN)
		/* enable hw VLAN support */
		ndev->features |= NETIF_F_HW_VLAN_CTAG_RX;

	if (fep->quirks & FEC_QUIRK_HAS_CSUM) {
		netif_set_tso_max_segs(ndev, FEC_MAX_TSO_SEGS);

		/* enable hw accelerator */
		ndev->features |= (NETIF_F_IP_CSUM | NETIF_F_IPV6_CSUM
				| NETIF_F_RXCSUM | NETIF_F_SG | NETIF_F_TSO);
		fep->csum_flags |= FLAG_RX_CSUM_ENABLED;
	}

	if (fep->quirks & FEC_QUIRK_HAS_MULTI_QUEUES) {
		fep->tx_align = 0;
		fep->rx_align = 0x3f;
	}

	ndev->hw_features = ndev->features;

	fec_restart(ndev);

	if (fep->quirks & FEC_QUIRK_MIB_CLEAR)
		fec_enet_clear_ethtool_stats(ndev);
	else
		fec_enet_update_ethtool_stats(ndev);

	return 0;

free_queue_mem:
	fec_enet_free_queue(ndev);
	return ret;
}

#ifdef CONFIG_OF
static int fec_reset_phy(struct platform_device *pdev)
{
	int err, phy_reset;
	bool active_high = false;
	int msec = 1, phy_post_delay = 0;
	struct device_node *np = pdev->dev.of_node;

	if (!np)
		return 0;

	err = of_property_read_u32(np, "phy-reset-duration", &msec);
	/* A sane reset duration should not be longer than 1s */
	if (!err && msec > 1000)
		msec = 1;

	phy_reset = of_get_named_gpio(np, "phy-reset-gpios", 0);
	if (phy_reset == -EPROBE_DEFER)
		return phy_reset;
	else if (!gpio_is_valid(phy_reset))
		return 0;

	err = of_property_read_u32(np, "phy-reset-post-delay", &phy_post_delay);
	/* valid reset duration should be less than 1s */
	if (!err && phy_post_delay > 1000)
		return -EINVAL;

	active_high = of_property_read_bool(np, "phy-reset-active-high");

	err = devm_gpio_request_one(&pdev->dev, phy_reset,
			active_high ? GPIOF_OUT_INIT_HIGH : GPIOF_OUT_INIT_LOW,
			"phy-reset");
	if (err) {
		dev_err(&pdev->dev, "failed to get phy-reset-gpios: %d\n", err);
		return err;
	}

	if (msec > 20)
		msleep(msec);
	else
		usleep_range(msec * 1000, msec * 1000 + 1000);

	gpio_set_value_cansleep(phy_reset, !active_high);

	if (!phy_post_delay)
		return 0;

	if (phy_post_delay > 20)
		msleep(phy_post_delay);
	else
		usleep_range(phy_post_delay * 1000,
			     phy_post_delay * 1000 + 1000);

	return 0;
}
#else /* CONFIG_OF */
static int fec_reset_phy(struct platform_device *pdev)
{
	/*
	 * In case of platform probe, the reset has been done
	 * by machine code.
	 */
	return 0;
}
#endif /* CONFIG_OF */

static void
fec_enet_get_queue_num(struct platform_device *pdev, int *num_tx, int *num_rx)
{
	struct device_node *np = pdev->dev.of_node;

	*num_tx = *num_rx = 1;

	if (!np || !of_device_is_available(np))
		return;

	/* parse the num of tx and rx queues */
	of_property_read_u32(np, "fsl,num-tx-queues", num_tx);

	of_property_read_u32(np, "fsl,num-rx-queues", num_rx);

	if (*num_tx < 1 || *num_tx > FEC_ENET_MAX_TX_QS) {
		dev_warn(&pdev->dev, "Invalid num_tx(=%d), fall back to 1\n",
			 *num_tx);
		*num_tx = 1;
		return;
	}

	if (*num_rx < 1 || *num_rx > FEC_ENET_MAX_RX_QS) {
		dev_warn(&pdev->dev, "Invalid num_rx(=%d), fall back to 1\n",
			 *num_rx);
		*num_rx = 1;
		return;
	}

}

static int fec_enet_get_irq_cnt(struct platform_device *pdev)
{
	int irq_cnt = platform_irq_count(pdev);

	if (irq_cnt > FEC_IRQ_NUM)
		irq_cnt = FEC_IRQ_NUM;	/* last for pps */
	else if (irq_cnt == 2)
		irq_cnt = 1;	/* last for pps */
	else if (irq_cnt <= 0)
		irq_cnt = 1;	/* At least 1 irq is needed */
	return irq_cnt;
}

static void fec_enet_get_wakeup_irq(struct platform_device *pdev)
{
	struct net_device *ndev = platform_get_drvdata(pdev);
	struct fec_enet_private *fep = netdev_priv(ndev);

	if (fep->quirks & FEC_QUIRK_WAKEUP_FROM_INT2)
		fep->wake_irq = fep->irq[2];
	else
		fep->wake_irq = fep->irq[0];
}

static int fec_enet_init_stop_mode(struct fec_enet_private *fep,
				   struct device_node *np)
{
	struct device_node *gpr_np;
	u32 out_val[3];
	int ret = 0;

	gpr_np = of_parse_phandle(np, "fsl,stop-mode", 0);
	if (!gpr_np)
		return 0;

	ret = of_property_read_u32_array(np, "fsl,stop-mode", out_val,
					 ARRAY_SIZE(out_val));
	if (ret) {
		dev_dbg(&fep->pdev->dev, "no stop mode property\n");
		goto out;
	}

	fep->stop_gpr.gpr = syscon_node_to_regmap(gpr_np);
	if (IS_ERR(fep->stop_gpr.gpr)) {
		dev_err(&fep->pdev->dev, "could not find gpr regmap\n");
		ret = PTR_ERR(fep->stop_gpr.gpr);
		fep->stop_gpr.gpr = NULL;
		goto out;
	}

	fep->stop_gpr.reg = out_val[1];
	fep->stop_gpr.bit = out_val[2];

out:
	of_node_put(gpr_np);

	return ret;
}

static int
fec_probe(struct platform_device *pdev)
{
	struct fec_enet_private *fep;
	struct fec_platform_data *pdata;
	phy_interface_t interface;
	struct net_device *ndev;
	int i, irq, ret = 0;
	const struct of_device_id *of_id;
	static int dev_id;
	struct device_node *np = pdev->dev.of_node, *phy_node;
	int num_tx_qs;
	int num_rx_qs;
	char irq_name[8];
	int irq_cnt;
	struct fec_devinfo *dev_info;

	fec_enet_get_queue_num(pdev, &num_tx_qs, &num_rx_qs);

	/* Init network device */
	ndev = alloc_etherdev_mqs(sizeof(struct fec_enet_private) +
				  FEC_STATS_SIZE, num_tx_qs, num_rx_qs);
	if (!ndev)
		return -ENOMEM;

	SET_NETDEV_DEV(ndev, &pdev->dev);

	/* setup board info structure */
	fep = netdev_priv(ndev);

	of_id = of_match_device(fec_dt_ids, &pdev->dev);
	if (of_id)
		pdev->id_entry = of_id->data;
	dev_info = (struct fec_devinfo *)pdev->id_entry->driver_data;
	if (dev_info)
		fep->quirks = dev_info->quirks;

	fep->netdev = ndev;
	fep->num_rx_queues = num_rx_qs;
	fep->num_tx_queues = num_tx_qs;

#if !defined(CONFIG_M5272)
	/* default enable pause frame auto negotiation */
	if (fep->quirks & FEC_QUIRK_HAS_GBIT)
		fep->pause_flag |= FEC_PAUSE_FLAG_AUTONEG;
#endif

	/* Select default pin state */
	pinctrl_pm_select_default_state(&pdev->dev);

	fep->hwp = devm_platform_ioremap_resource(pdev, 0);
	if (IS_ERR(fep->hwp)) {
		ret = PTR_ERR(fep->hwp);
		goto failed_ioremap;
	}

	fep->pdev = pdev;
	fep->dev_id = dev_id++;

	platform_set_drvdata(pdev, ndev);

	if ((of_machine_is_compatible("fsl,imx6q") ||
	     of_machine_is_compatible("fsl,imx6dl")) &&
	    !of_property_read_bool(np, "fsl,err006687-workaround-present"))
		fep->quirks |= FEC_QUIRK_ERR006687;

	ret = fec_enet_ipc_handle_init(fep);
	if (ret)
		goto failed_ipc_init;

	if (of_get_property(np, "fsl,magic-packet", NULL))
		fep->wol_flag |= FEC_WOL_HAS_MAGIC_PACKET;

	ret = fec_enet_init_stop_mode(fep, np);
	if (ret)
		goto failed_stop_mode;

	phy_node = of_parse_phandle(np, "phy-handle", 0);
	if (!phy_node && of_phy_is_fixed_link(np)) {
		ret = of_phy_register_fixed_link(np);
		if (ret < 0) {
			dev_err(&pdev->dev,
				"broken fixed-link specification\n");
			goto failed_phy;
		}
		phy_node = of_node_get(np);
	}
	fep->phy_node = phy_node;

	ret = of_get_phy_mode(pdev->dev.of_node, &interface);
	if (ret) {
		pdata = dev_get_platdata(&pdev->dev);
		if (pdata)
			fep->phy_interface = pdata->phy;
		else
			fep->phy_interface = PHY_INTERFACE_MODE_MII;
	} else {
		fep->phy_interface = interface;
	}

	ret = fec_enet_parse_rgmii_delay(fep, np);
	if (ret)
		goto failed_rgmii_delay;

	fep->clk_ipg = devm_clk_get(&pdev->dev, "ipg");
	if (IS_ERR(fep->clk_ipg)) {
		ret = PTR_ERR(fep->clk_ipg);
		goto failed_clk;
	}

	fep->clk_ahb = devm_clk_get(&pdev->dev, "ahb");
	if (IS_ERR(fep->clk_ahb)) {
		ret = PTR_ERR(fep->clk_ahb);
		goto failed_clk;
	}

	fep->itr_clk_rate = clk_get_rate(fep->clk_ahb);

	/* enet_out is optional, depends on board */
	fep->clk_enet_out = devm_clk_get_optional(&pdev->dev, "enet_out");
	if (IS_ERR(fep->clk_enet_out)) {
		ret = PTR_ERR(fep->clk_enet_out);
		goto failed_clk;
	}

	fep->ptp_clk_on = false;
	mutex_init(&fep->ptp_clk_mutex);

	/* clk_ref is optional, depends on board */
	fep->clk_ref = devm_clk_get_optional(&pdev->dev, "enet_clk_ref");
	if (IS_ERR(fep->clk_ref)) {
		ret = PTR_ERR(fep->clk_ref);
		goto failed_clk;
	}
	fep->clk_ref_rate = clk_get_rate(fep->clk_ref);

	/* clk_2x_txclk is optional, depends on board */
	if (fep->rgmii_txc_dly || fep->rgmii_rxc_dly) {
		fep->clk_2x_txclk = devm_clk_get(&pdev->dev, "enet_2x_txclk");
		if (IS_ERR(fep->clk_2x_txclk))
			fep->clk_2x_txclk = NULL;
	}

	fep->bufdesc_ex = fep->quirks & FEC_QUIRK_HAS_BUFDESC_EX;
	fep->clk_ptp = devm_clk_get(&pdev->dev, "ptp");
	if (IS_ERR(fep->clk_ptp)) {
		fep->clk_ptp = NULL;
		fep->bufdesc_ex = false;
	}

	ret = fec_enet_clk_enable(ndev, true);
	if (ret)
		goto failed_clk;

	ret = clk_prepare_enable(fep->clk_ipg);
	if (ret)
		goto failed_clk_ipg;
	ret = clk_prepare_enable(fep->clk_ahb);
	if (ret)
		goto failed_clk_ahb;

	fep->reg_phy = devm_regulator_get_optional(&pdev->dev, "phy");
	if (!IS_ERR(fep->reg_phy)) {
		ret = regulator_enable(fep->reg_phy);
		if (ret) {
			dev_err(&pdev->dev,
				"Failed to enable phy regulator: %d\n", ret);
			goto failed_regulator;
		}
	} else {
		if (PTR_ERR(fep->reg_phy) == -EPROBE_DEFER) {
			ret = -EPROBE_DEFER;
			goto failed_regulator;
		}
		fep->reg_phy = NULL;
	}

	pm_runtime_set_autosuspend_delay(&pdev->dev, FEC_MDIO_PM_TIMEOUT);
	pm_runtime_use_autosuspend(&pdev->dev);
	pm_runtime_get_noresume(&pdev->dev);
	pm_runtime_set_active(&pdev->dev);
	pm_runtime_enable(&pdev->dev);

	ret = fec_reset_phy(pdev);
	if (ret)
		goto failed_reset;

	irq_cnt = fec_enet_get_irq_cnt(pdev);
	if (fep->bufdesc_ex)
		fec_ptp_init(pdev, irq_cnt);

	ret = fec_enet_init(ndev);
	if (ret)
		goto failed_init;

	for (i = 0; i < irq_cnt; i++) {
		snprintf(irq_name, sizeof(irq_name), "int%d", i);
		irq = platform_get_irq_byname_optional(pdev, irq_name);
		if (irq < 0)
			irq = platform_get_irq(pdev, i);
		if (irq < 0) {
			ret = irq;
			goto failed_irq;
		}
		ret = devm_request_irq(&pdev->dev, irq, fec_enet_interrupt,
				       0, pdev->name, ndev);
		if (ret)
			goto failed_irq;

		fep->irq[i] = irq;
	}

	/* Decide which interrupt line is wakeup capable */
	fec_enet_get_wakeup_irq(pdev);

	ret = fec_enet_mii_init(pdev);
	if (ret)
		goto failed_mii_init;

	/* Carrier starts down, phylib will bring it up */
	netif_carrier_off(ndev);
	fec_enet_clk_enable(ndev, false);
	pinctrl_pm_select_sleep_state(&pdev->dev);

	ndev->max_mtu = PKT_MAXBUF_SIZE - ETH_HLEN - ETH_FCS_LEN;

	ret = register_netdev(ndev);
	if (ret)
		goto failed_register;

	device_init_wakeup(&ndev->dev, fep->wol_flag &
			   FEC_WOL_HAS_MAGIC_PACKET);

	if (fep->bufdesc_ex && fep->ptp_clock)
		netdev_info(ndev, "registered PHC device %d\n", fep->dev_id);

	fep->rx_copybreak = COPYBREAK_DEFAULT;
	INIT_WORK(&fep->tx_timeout_work, fec_enet_timeout_work);

	pm_runtime_mark_last_busy(&pdev->dev);
	pm_runtime_put_autosuspend(&pdev->dev);

	return 0;

failed_register:
	fec_enet_mii_remove(fep);
failed_mii_init:
failed_irq:
failed_init:
	fec_ptp_stop(pdev);
failed_reset:
	pm_runtime_put_noidle(&pdev->dev);
	pm_runtime_disable(&pdev->dev);
	if (fep->reg_phy)
		regulator_disable(fep->reg_phy);
failed_regulator:
	clk_disable_unprepare(fep->clk_ahb);
failed_clk_ahb:
	clk_disable_unprepare(fep->clk_ipg);
failed_clk_ipg:
	fec_enet_clk_enable(ndev, false);
failed_clk:
failed_rgmii_delay:
	if (of_phy_is_fixed_link(np))
		of_phy_deregister_fixed_link(np);
	of_node_put(phy_node);
failed_stop_mode:
failed_ipc_init:
failed_phy:
	dev_id--;
failed_ioremap:
	free_netdev(ndev);

	return ret;
}

static int
fec_drv_remove(struct platform_device *pdev)
{
	struct net_device *ndev = platform_get_drvdata(pdev);
	struct fec_enet_private *fep = netdev_priv(ndev);
	struct device_node *np = pdev->dev.of_node;
	int ret;

	ret = pm_runtime_resume_and_get(&pdev->dev);
	if (ret < 0)
		return ret;

	cancel_work_sync(&fep->tx_timeout_work);
	fec_ptp_stop(pdev);
	unregister_netdev(ndev);
	fec_enet_mii_remove(fep);
	if (fep->reg_phy)
		regulator_disable(fep->reg_phy);

	if (of_phy_is_fixed_link(np))
		of_phy_deregister_fixed_link(np);
	of_node_put(fep->phy_node);

	clk_disable_unprepare(fep->clk_ahb);
	clk_disable_unprepare(fep->clk_ipg);
	pm_runtime_put_noidle(&pdev->dev);
	pm_runtime_disable(&pdev->dev);

	free_netdev(ndev);
	return 0;
}

static int __maybe_unused fec_suspend(struct device *dev)
{
	struct net_device *ndev = dev_get_drvdata(dev);
	struct fec_enet_private *fep = netdev_priv(ndev);
	int ret;

	rtnl_lock();
	if (netif_running(ndev)) {
		if (fep->wol_flag & FEC_WOL_FLAG_ENABLE)
			fep->wol_flag |= FEC_WOL_FLAG_SLEEP_ON;
		phy_stop(ndev->phydev);
		napi_disable(&fep->napi);
		netif_tx_lock_bh(ndev);
		netif_device_detach(ndev);
		netif_tx_unlock_bh(ndev);
		fec_stop(ndev);
		if (!(fep->wol_flag & FEC_WOL_FLAG_ENABLE)) {
			fec_irqs_disable(ndev);
			pinctrl_pm_select_sleep_state(&fep->pdev->dev);
		} else {
			fec_irqs_disable_except_wakeup(ndev);
			if (fep->wake_irq > 0) {
				disable_irq(fep->wake_irq);
				enable_irq_wake(fep->wake_irq);
			}
			fec_enet_stop_mode(fep, true);
		}
		/* It's safe to disable clocks since interrupts are masked */
		fec_enet_clk_enable(ndev, false);

		fep->rpm_active = !pm_runtime_status_suspended(dev);
		if (fep->rpm_active) {
			ret = pm_runtime_force_suspend(dev);
			if (ret < 0) {
				rtnl_unlock();
				return ret;
			}
		}
	}
	rtnl_unlock();

	if (fep->reg_phy && !(fep->wol_flag & FEC_WOL_FLAG_ENABLE))
		regulator_disable(fep->reg_phy);

	/* SOC supply clock to phy, when clock is disabled, phy link down
	 * SOC control phy regulator, when regulator is disabled, phy link down
	 */
	if (fep->clk_enet_out || fep->reg_phy)
		fep->link = 0;

	return 0;
}

static int __maybe_unused fec_resume(struct device *dev)
{
	struct net_device *ndev = dev_get_drvdata(dev);
	struct fec_enet_private *fep = netdev_priv(ndev);
	int ret;
	int val;

	if (fep->reg_phy && !(fep->wol_flag & FEC_WOL_FLAG_ENABLE)) {
		ret = regulator_enable(fep->reg_phy);
		if (ret)
			return ret;
	}

	rtnl_lock();
	if (netif_running(ndev)) {
		if (fep->rpm_active)
			pm_runtime_force_resume(dev);

		ret = fec_enet_clk_enable(ndev, true);
		if (ret) {
			rtnl_unlock();
			goto failed_clk;
		}
		if (fep->wol_flag & FEC_WOL_FLAG_ENABLE) {
			fec_enet_stop_mode(fep, false);
			if (fep->wake_irq) {
				disable_irq_wake(fep->wake_irq);
				enable_irq(fep->wake_irq);
			}

			val = readl(fep->hwp + FEC_ECNTRL);
			val &= ~(FEC_ECR_MAGICEN | FEC_ECR_SLEEP);
			writel(val, fep->hwp + FEC_ECNTRL);
			fep->wol_flag &= ~FEC_WOL_FLAG_SLEEP_ON;
		} else {
			pinctrl_pm_select_default_state(&fep->pdev->dev);
		}
		fec_restart(ndev);
		netif_tx_lock_bh(ndev);
		netif_device_attach(ndev);
		netif_tx_unlock_bh(ndev);
		napi_enable(&fep->napi);
		phy_init_hw(ndev->phydev);
		phy_start(ndev->phydev);
	}
	rtnl_unlock();

	return 0;

failed_clk:
	if (fep->reg_phy)
		regulator_disable(fep->reg_phy);
	return ret;
}

static int __maybe_unused fec_runtime_suspend(struct device *dev)
{
	struct net_device *ndev = dev_get_drvdata(dev);
	struct fec_enet_private *fep = netdev_priv(ndev);

	clk_disable_unprepare(fep->clk_ahb);
	clk_disable_unprepare(fep->clk_ipg);

	return 0;
}

static int __maybe_unused fec_runtime_resume(struct device *dev)
{
	struct net_device *ndev = dev_get_drvdata(dev);
	struct fec_enet_private *fep = netdev_priv(ndev);
	int ret;

	ret = clk_prepare_enable(fep->clk_ahb);
	if (ret)
		return ret;
	ret = clk_prepare_enable(fep->clk_ipg);
	if (ret)
		goto failed_clk_ipg;

	return 0;

failed_clk_ipg:
	clk_disable_unprepare(fep->clk_ahb);
	return ret;
}

static const struct dev_pm_ops fec_pm_ops = {
	SET_SYSTEM_SLEEP_PM_OPS(fec_suspend, fec_resume)
	SET_RUNTIME_PM_OPS(fec_runtime_suspend, fec_runtime_resume, NULL)
};

static struct platform_driver fec_driver = {
	.driver	= {
		.name	= DRIVER_NAME,
		.pm	= &fec_pm_ops,
		.of_match_table = fec_dt_ids,
		.suppress_bind_attrs = true,
	},
	.id_table = fec_devtype,
	.probe	= fec_probe,
	.remove	= fec_drv_remove,
};

module_platform_driver(fec_driver);

MODULE_LICENSE("GPL");<|MERGE_RESOLUTION|>--- conflicted
+++ resolved
@@ -1222,8 +1222,6 @@
 	/* Init the interrupt coalescing */
 	if (fep->quirks & FEC_QUIRK_HAS_COALESCE)
 		fec_enet_itr_coal_set(ndev);
-<<<<<<< HEAD
-=======
 }
 
 static int fec_enet_ipc_handle_init(struct fec_enet_private *fep)
@@ -1252,7 +1250,6 @@
 
 	val = enabled ? 1 : 0;
 	imx_sc_misc_set_control(fep->ipc_handle, rsrc_id, IMX_SC_C_IPG_STOP, val);
->>>>>>> d60c95ef
 }
 
 static void fec_enet_stop_mode(struct fec_enet_private *fep, bool enabled)
