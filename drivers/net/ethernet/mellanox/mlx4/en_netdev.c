--- conflicted
+++ resolved
@@ -3493,19 +3493,6 @@
 		priv->rss_hash_fn = ETH_RSS_HASH_TOP;
 	}
 
-<<<<<<< HEAD
-	if (mdev->dev->caps.tunnel_offload_mode == MLX4_TUNNEL_OFFLOAD_MODE_VXLAN) {
-		dev->hw_features |= NETIF_F_GSO_UDP_TUNNEL |
-				    NETIF_F_GSO_UDP_TUNNEL_CSUM |
-				    NETIF_F_GSO_PARTIAL;
-		dev->features    |= NETIF_F_GSO_UDP_TUNNEL |
-				    NETIF_F_GSO_UDP_TUNNEL_CSUM |
-				    NETIF_F_GSO_PARTIAL;
-		dev->gso_partial_features = NETIF_F_GSO_UDP_TUNNEL_CSUM;
-	}
-
-=======
->>>>>>> f7688b48
 	/* MTU range: 68 - hw-specific max */
 	dev->min_mtu = ETH_MIN_MTU;
 	dev->max_mtu = priv->max_mtu;
