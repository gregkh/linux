// SPDX-License-Identifier: BSD-3-Clause OR GPL-2.0
/* Copyright (c) 2017-2018 Mellanox Technologies. All rights reserved */

#include <linux/kernel.h>
#include <linux/errno.h>
#include <linux/netdevice.h>
#include <net/net_namespace.h>
#include <net/flow_dissector.h>
#include <net/pkt_cls.h>
#include <net/tc_act/tc_gact.h>
#include <net/tc_act/tc_mirred.h>
#include <net/tc_act/tc_vlan.h>

#include "spectrum.h"
#include "core_acl_flex_keys.h"

static int mlxsw_sp_flower_parse_actions(struct mlxsw_sp *mlxsw_sp,
					 struct mlxsw_sp_acl_block *block,
					 struct mlxsw_sp_acl_rule_info *rulei,
					 struct flow_action *flow_action,
					 struct netlink_ext_ack *extack)
{
	const struct flow_action_entry *act;
	int mirror_act_count = 0;
	int err, i;

	if (!flow_action_has_entries(flow_action))
		return 0;
	if (!flow_action_mixed_hw_stats_check(flow_action, extack))
		return -EOPNOTSUPP;

	act = flow_action_first_entry_get(flow_action);
	if (act->hw_stats == FLOW_ACTION_HW_STATS_ANY ||
	    act->hw_stats == FLOW_ACTION_HW_STATS_IMMEDIATE) {
		/* Count action is inserted first */
		err = mlxsw_sp_acl_rulei_act_count(mlxsw_sp, rulei, extack);
		if (err)
			return err;
	} else if (act->hw_stats != FLOW_ACTION_HW_STATS_DISABLED &&
		   act->hw_stats != FLOW_ACTION_HW_STATS_DONT_CARE) {
		NL_SET_ERR_MSG_MOD(extack, "Unsupported action HW stats type");
		return -EOPNOTSUPP;
	}

	flow_action_for_each(i, act, flow_action) {
		switch (act->id) {
		case FLOW_ACTION_ACCEPT:
			err = mlxsw_sp_acl_rulei_act_terminate(rulei);
			if (err) {
				NL_SET_ERR_MSG_MOD(extack, "Cannot append terminate action");
				return err;
			}
			break;
		case FLOW_ACTION_DROP: {
			bool ingress;

			if (mlxsw_sp_acl_block_is_mixed_bound(block)) {
				NL_SET_ERR_MSG_MOD(extack, "Drop action is not supported when block is bound to ingress and egress");
				return -EOPNOTSUPP;
			}
			ingress = mlxsw_sp_acl_block_is_ingress_bound(block);
			err = mlxsw_sp_acl_rulei_act_drop(rulei, ingress,
							  act->cookie, extack);
			if (err) {
				NL_SET_ERR_MSG_MOD(extack, "Cannot append drop action");
				return err;
			}

			/* Forbid block with this rulei to be bound
			 * to ingress/egress in future. Ingress rule is
			 * a blocker for egress and vice versa.
			 */
			if (ingress)
				rulei->egress_bind_blocker = 1;
			else
				rulei->ingress_bind_blocker = 1;
			}
			break;
		case FLOW_ACTION_TRAP:
			err = mlxsw_sp_acl_rulei_act_trap(rulei);
			if (err) {
				NL_SET_ERR_MSG_MOD(extack, "Cannot append trap action");
				return err;
			}
			break;
		case FLOW_ACTION_GOTO: {
			u32 chain_index = act->chain_index;
			struct mlxsw_sp_acl_ruleset *ruleset;
			u16 group_id;

			ruleset = mlxsw_sp_acl_ruleset_lookup(mlxsw_sp, block,
							      chain_index,
							      MLXSW_SP_ACL_PROFILE_FLOWER);
			if (IS_ERR(ruleset))
				return PTR_ERR(ruleset);

			group_id = mlxsw_sp_acl_ruleset_group_id(ruleset);
			err = mlxsw_sp_acl_rulei_act_jump(rulei, group_id);
			if (err) {
				NL_SET_ERR_MSG_MOD(extack, "Cannot append jump action");
				return err;
			}
			}
			break;
		case FLOW_ACTION_REDIRECT: {
			struct net_device *out_dev;
			struct mlxsw_sp_fid *fid;
			u16 fid_index;

			if (mlxsw_sp_acl_block_is_egress_bound(block)) {
				NL_SET_ERR_MSG_MOD(extack, "Redirect action is not supported on egress");
				return -EOPNOTSUPP;
			}

			/* Forbid block with this rulei to be bound
			 * to egress in future.
			 */
			rulei->egress_bind_blocker = 1;

			fid = mlxsw_sp_acl_dummy_fid(mlxsw_sp);
			fid_index = mlxsw_sp_fid_index(fid);
			err = mlxsw_sp_acl_rulei_act_fid_set(mlxsw_sp, rulei,
							     fid_index, extack);
			if (err)
				return err;

			out_dev = act->dev;
			err = mlxsw_sp_acl_rulei_act_fwd(mlxsw_sp, rulei,
							 out_dev, extack);
			if (err)
				return err;
			}
			break;
		case FLOW_ACTION_MIRRED: {
			struct net_device *out_dev = act->dev;

			if (mirror_act_count++) {
				NL_SET_ERR_MSG_MOD(extack, "Multiple mirror actions per rule are not supported");
				return -EOPNOTSUPP;
			}

			err = mlxsw_sp_acl_rulei_act_mirror(mlxsw_sp, rulei,
							    block, out_dev,
							    extack);
			if (err)
				return err;
			}
			break;
		case FLOW_ACTION_VLAN_MANGLE: {
			u16 proto = be16_to_cpu(act->vlan.proto);
			u8 prio = act->vlan.prio;
			u16 vid = act->vlan.vid;

			err = mlxsw_sp_acl_rulei_act_vlan(mlxsw_sp, rulei,
							  act->id, vid,
							  proto, prio, extack);
			if (err)
				return err;
			break;
<<<<<<< HEAD
=======
			}
		case FLOW_ACTION_PRIORITY:
			err = mlxsw_sp_acl_rulei_act_priority(mlxsw_sp, rulei,
							      act->priority,
							      extack);
			if (err)
				return err;
			break;
		case FLOW_ACTION_MANGLE: {
			enum flow_action_mangle_base htype = act->mangle.htype;
			__be32 be_mask = (__force __be32) act->mangle.mask;
			__be32 be_val = (__force __be32) act->mangle.val;
			u32 offset = act->mangle.offset;
			u32 mask = be32_to_cpu(be_mask);
			u32 val = be32_to_cpu(be_val);

			err = mlxsw_sp_acl_rulei_act_mangle(mlxsw_sp, rulei,
							    htype, offset,
							    mask, val, extack);
			if (err)
				return err;
			break;
>>>>>>> c58091a3
			}
		default:
			NL_SET_ERR_MSG_MOD(extack, "Unsupported action");
			dev_err(mlxsw_sp->bus_info->dev, "Unsupported action\n");
			return -EOPNOTSUPP;
		}
	}
	return 0;
}

static int mlxsw_sp_flower_parse_meta(struct mlxsw_sp_acl_rule_info *rulei,
				      struct flow_cls_offload *f,
				      struct mlxsw_sp_acl_block *block)
{
	struct flow_rule *rule = flow_cls_offload_flow_rule(f);
	struct mlxsw_sp_port *mlxsw_sp_port;
	struct net_device *ingress_dev;
	struct flow_match_meta match;

	if (!flow_rule_match_key(rule, FLOW_DISSECTOR_KEY_META))
		return 0;

	flow_rule_match_meta(rule, &match);
	if (match.mask->ingress_ifindex != 0xFFFFFFFF) {
		NL_SET_ERR_MSG_MOD(f->common.extack, "Unsupported ingress ifindex mask");
		return -EINVAL;
	}

	ingress_dev = __dev_get_by_index(block->net,
					 match.key->ingress_ifindex);
	if (!ingress_dev) {
		NL_SET_ERR_MSG_MOD(f->common.extack, "Can't find specified ingress port to match on");
		return -EINVAL;
	}

	if (!mlxsw_sp_port_dev_check(ingress_dev)) {
		NL_SET_ERR_MSG_MOD(f->common.extack, "Can't match on non-mlxsw ingress port");
		return -EINVAL;
	}

	mlxsw_sp_port = netdev_priv(ingress_dev);
	if (mlxsw_sp_port->mlxsw_sp != block->mlxsw_sp) {
		NL_SET_ERR_MSG_MOD(f->common.extack, "Can't match on a port from different device");
		return -EINVAL;
	}

	mlxsw_sp_acl_rulei_keymask_u32(rulei,
				       MLXSW_AFK_ELEMENT_SRC_SYS_PORT,
				       mlxsw_sp_port->local_port,
				       0xFFFFFFFF);
	return 0;
}

static void mlxsw_sp_flower_parse_ipv4(struct mlxsw_sp_acl_rule_info *rulei,
				       struct flow_cls_offload *f)
{
	struct flow_match_ipv4_addrs match;

	flow_rule_match_ipv4_addrs(f->rule, &match);

	mlxsw_sp_acl_rulei_keymask_buf(rulei, MLXSW_AFK_ELEMENT_SRC_IP_0_31,
				       (char *) &match.key->src,
				       (char *) &match.mask->src, 4);
	mlxsw_sp_acl_rulei_keymask_buf(rulei, MLXSW_AFK_ELEMENT_DST_IP_0_31,
				       (char *) &match.key->dst,
				       (char *) &match.mask->dst, 4);
}

static void mlxsw_sp_flower_parse_ipv6(struct mlxsw_sp_acl_rule_info *rulei,
				       struct flow_cls_offload *f)
{
	struct flow_match_ipv6_addrs match;

	flow_rule_match_ipv6_addrs(f->rule, &match);

	mlxsw_sp_acl_rulei_keymask_buf(rulei, MLXSW_AFK_ELEMENT_SRC_IP_96_127,
				       &match.key->src.s6_addr[0x0],
				       &match.mask->src.s6_addr[0x0], 4);
	mlxsw_sp_acl_rulei_keymask_buf(rulei, MLXSW_AFK_ELEMENT_SRC_IP_64_95,
				       &match.key->src.s6_addr[0x4],
				       &match.mask->src.s6_addr[0x4], 4);
	mlxsw_sp_acl_rulei_keymask_buf(rulei, MLXSW_AFK_ELEMENT_SRC_IP_32_63,
				       &match.key->src.s6_addr[0x8],
				       &match.mask->src.s6_addr[0x8], 4);
	mlxsw_sp_acl_rulei_keymask_buf(rulei, MLXSW_AFK_ELEMENT_SRC_IP_0_31,
				       &match.key->src.s6_addr[0xC],
				       &match.mask->src.s6_addr[0xC], 4);
	mlxsw_sp_acl_rulei_keymask_buf(rulei, MLXSW_AFK_ELEMENT_DST_IP_96_127,
				       &match.key->dst.s6_addr[0x0],
				       &match.mask->dst.s6_addr[0x0], 4);
	mlxsw_sp_acl_rulei_keymask_buf(rulei, MLXSW_AFK_ELEMENT_DST_IP_64_95,
				       &match.key->dst.s6_addr[0x4],
				       &match.mask->dst.s6_addr[0x4], 4);
	mlxsw_sp_acl_rulei_keymask_buf(rulei, MLXSW_AFK_ELEMENT_DST_IP_32_63,
				       &match.key->dst.s6_addr[0x8],
				       &match.mask->dst.s6_addr[0x8], 4);
	mlxsw_sp_acl_rulei_keymask_buf(rulei, MLXSW_AFK_ELEMENT_DST_IP_0_31,
				       &match.key->dst.s6_addr[0xC],
				       &match.mask->dst.s6_addr[0xC], 4);
}

static int mlxsw_sp_flower_parse_ports(struct mlxsw_sp *mlxsw_sp,
				       struct mlxsw_sp_acl_rule_info *rulei,
				       struct flow_cls_offload *f,
				       u8 ip_proto)
{
	const struct flow_rule *rule = flow_cls_offload_flow_rule(f);
	struct flow_match_ports match;

	if (!flow_rule_match_key(rule, FLOW_DISSECTOR_KEY_PORTS))
		return 0;

	if (ip_proto != IPPROTO_TCP && ip_proto != IPPROTO_UDP) {
		NL_SET_ERR_MSG_MOD(f->common.extack, "Only UDP and TCP keys are supported");
		dev_err(mlxsw_sp->bus_info->dev, "Only UDP and TCP keys are supported\n");
		return -EINVAL;
	}

	flow_rule_match_ports(rule, &match);
	mlxsw_sp_acl_rulei_keymask_u32(rulei, MLXSW_AFK_ELEMENT_DST_L4_PORT,
				       ntohs(match.key->dst),
				       ntohs(match.mask->dst));
	mlxsw_sp_acl_rulei_keymask_u32(rulei, MLXSW_AFK_ELEMENT_SRC_L4_PORT,
				       ntohs(match.key->src),
				       ntohs(match.mask->src));
	return 0;
}

static int mlxsw_sp_flower_parse_tcp(struct mlxsw_sp *mlxsw_sp,
				     struct mlxsw_sp_acl_rule_info *rulei,
				     struct flow_cls_offload *f,
				     u8 ip_proto)
{
	const struct flow_rule *rule = flow_cls_offload_flow_rule(f);
	struct flow_match_tcp match;

	if (!flow_rule_match_key(rule, FLOW_DISSECTOR_KEY_TCP))
		return 0;

	if (ip_proto != IPPROTO_TCP) {
		NL_SET_ERR_MSG_MOD(f->common.extack, "TCP keys supported only for TCP");
		dev_err(mlxsw_sp->bus_info->dev, "TCP keys supported only for TCP\n");
		return -EINVAL;
	}

	flow_rule_match_tcp(rule, &match);

	if (match.mask->flags & htons(0x0E00)) {
		NL_SET_ERR_MSG_MOD(f->common.extack, "TCP flags match not supported on reserved bits");
		dev_err(mlxsw_sp->bus_info->dev, "TCP flags match not supported on reserved bits\n");
		return -EINVAL;
	}

	mlxsw_sp_acl_rulei_keymask_u32(rulei, MLXSW_AFK_ELEMENT_TCP_FLAGS,
				       ntohs(match.key->flags),
				       ntohs(match.mask->flags));
	return 0;
}

static int mlxsw_sp_flower_parse_ip(struct mlxsw_sp *mlxsw_sp,
				    struct mlxsw_sp_acl_rule_info *rulei,
				    struct flow_cls_offload *f,
				    u16 n_proto)
{
	const struct flow_rule *rule = flow_cls_offload_flow_rule(f);
	struct flow_match_ip match;

	if (!flow_rule_match_key(rule, FLOW_DISSECTOR_KEY_IP))
		return 0;

	if (n_proto != ETH_P_IP && n_proto != ETH_P_IPV6) {
		NL_SET_ERR_MSG_MOD(f->common.extack, "IP keys supported only for IPv4/6");
		dev_err(mlxsw_sp->bus_info->dev, "IP keys supported only for IPv4/6\n");
		return -EINVAL;
	}

	flow_rule_match_ip(rule, &match);

	mlxsw_sp_acl_rulei_keymask_u32(rulei, MLXSW_AFK_ELEMENT_IP_TTL_,
				       match.key->ttl, match.mask->ttl);

	mlxsw_sp_acl_rulei_keymask_u32(rulei, MLXSW_AFK_ELEMENT_IP_ECN,
				       match.key->tos & 0x3,
				       match.mask->tos & 0x3);

	mlxsw_sp_acl_rulei_keymask_u32(rulei, MLXSW_AFK_ELEMENT_IP_DSCP,
				       match.key->tos >> 2,
				       match.mask->tos >> 2);

	return 0;
}

static int mlxsw_sp_flower_parse(struct mlxsw_sp *mlxsw_sp,
				 struct mlxsw_sp_acl_block *block,
				 struct mlxsw_sp_acl_rule_info *rulei,
				 struct flow_cls_offload *f)
{
	struct flow_rule *rule = flow_cls_offload_flow_rule(f);
	struct flow_dissector *dissector = rule->match.dissector;
	u16 n_proto_mask = 0;
	u16 n_proto_key = 0;
	u16 addr_type = 0;
	u8 ip_proto = 0;
	int err;

	if (dissector->used_keys &
	    ~(BIT(FLOW_DISSECTOR_KEY_META) |
	      BIT(FLOW_DISSECTOR_KEY_CONTROL) |
	      BIT(FLOW_DISSECTOR_KEY_BASIC) |
	      BIT(FLOW_DISSECTOR_KEY_ETH_ADDRS) |
	      BIT(FLOW_DISSECTOR_KEY_IPV4_ADDRS) |
	      BIT(FLOW_DISSECTOR_KEY_IPV6_ADDRS) |
	      BIT(FLOW_DISSECTOR_KEY_PORTS) |
	      BIT(FLOW_DISSECTOR_KEY_TCP) |
	      BIT(FLOW_DISSECTOR_KEY_IP) |
	      BIT(FLOW_DISSECTOR_KEY_VLAN))) {
		dev_err(mlxsw_sp->bus_info->dev, "Unsupported key\n");
		NL_SET_ERR_MSG_MOD(f->common.extack, "Unsupported key");
		return -EOPNOTSUPP;
	}

	mlxsw_sp_acl_rulei_priority(rulei, f->common.prio);

	err = mlxsw_sp_flower_parse_meta(rulei, f, block);
	if (err)
		return err;

	if (flow_rule_match_key(rule, FLOW_DISSECTOR_KEY_CONTROL)) {
		struct flow_match_control match;

		flow_rule_match_control(rule, &match);
		addr_type = match.key->addr_type;
	}

	if (flow_rule_match_key(rule, FLOW_DISSECTOR_KEY_BASIC)) {
		struct flow_match_basic match;

		flow_rule_match_basic(rule, &match);
		n_proto_key = ntohs(match.key->n_proto);
		n_proto_mask = ntohs(match.mask->n_proto);

		if (n_proto_key == ETH_P_ALL) {
			n_proto_key = 0;
			n_proto_mask = 0;
		}
		mlxsw_sp_acl_rulei_keymask_u32(rulei,
					       MLXSW_AFK_ELEMENT_ETHERTYPE,
					       n_proto_key, n_proto_mask);

		ip_proto = match.key->ip_proto;
		mlxsw_sp_acl_rulei_keymask_u32(rulei,
					       MLXSW_AFK_ELEMENT_IP_PROTO,
					       match.key->ip_proto,
					       match.mask->ip_proto);
	}

	if (flow_rule_match_key(rule, FLOW_DISSECTOR_KEY_ETH_ADDRS)) {
		struct flow_match_eth_addrs match;

		flow_rule_match_eth_addrs(rule, &match);
		mlxsw_sp_acl_rulei_keymask_buf(rulei,
					       MLXSW_AFK_ELEMENT_DMAC_32_47,
					       match.key->dst,
					       match.mask->dst, 2);
		mlxsw_sp_acl_rulei_keymask_buf(rulei,
					       MLXSW_AFK_ELEMENT_DMAC_0_31,
					       match.key->dst + 2,
					       match.mask->dst + 2, 4);
		mlxsw_sp_acl_rulei_keymask_buf(rulei,
					       MLXSW_AFK_ELEMENT_SMAC_32_47,
					       match.key->src,
					       match.mask->src, 2);
		mlxsw_sp_acl_rulei_keymask_buf(rulei,
					       MLXSW_AFK_ELEMENT_SMAC_0_31,
					       match.key->src + 2,
					       match.mask->src + 2, 4);
	}

	if (flow_rule_match_key(rule, FLOW_DISSECTOR_KEY_VLAN)) {
		struct flow_match_vlan match;

		flow_rule_match_vlan(rule, &match);
		if (mlxsw_sp_acl_block_is_egress_bound(block)) {
			NL_SET_ERR_MSG_MOD(f->common.extack, "vlan_id key is not supported on egress");
			return -EOPNOTSUPP;
		}

		/* Forbid block with this rulei to be bound
		 * to egress in future.
		 */
		rulei->egress_bind_blocker = 1;

		if (match.mask->vlan_id != 0)
			mlxsw_sp_acl_rulei_keymask_u32(rulei,
						       MLXSW_AFK_ELEMENT_VID,
						       match.key->vlan_id,
						       match.mask->vlan_id);
		if (match.mask->vlan_priority != 0)
			mlxsw_sp_acl_rulei_keymask_u32(rulei,
						       MLXSW_AFK_ELEMENT_PCP,
						       match.key->vlan_priority,
						       match.mask->vlan_priority);
	}

	if (addr_type == FLOW_DISSECTOR_KEY_IPV4_ADDRS)
		mlxsw_sp_flower_parse_ipv4(rulei, f);

	if (addr_type == FLOW_DISSECTOR_KEY_IPV6_ADDRS)
		mlxsw_sp_flower_parse_ipv6(rulei, f);

	err = mlxsw_sp_flower_parse_ports(mlxsw_sp, rulei, f, ip_proto);
	if (err)
		return err;
	err = mlxsw_sp_flower_parse_tcp(mlxsw_sp, rulei, f, ip_proto);
	if (err)
		return err;

	err = mlxsw_sp_flower_parse_ip(mlxsw_sp, rulei, f, n_proto_key & n_proto_mask);
	if (err)
		return err;

	return mlxsw_sp_flower_parse_actions(mlxsw_sp, block, rulei,
					     &f->rule->action,
					     f->common.extack);
}

int mlxsw_sp_flower_replace(struct mlxsw_sp *mlxsw_sp,
			    struct mlxsw_sp_acl_block *block,
			    struct flow_cls_offload *f)
{
	struct mlxsw_sp_acl_rule_info *rulei;
	struct mlxsw_sp_acl_ruleset *ruleset;
	struct mlxsw_sp_acl_rule *rule;
	int err;

	ruleset = mlxsw_sp_acl_ruleset_get(mlxsw_sp, block,
					   f->common.chain_index,
					   MLXSW_SP_ACL_PROFILE_FLOWER, NULL);
	if (IS_ERR(ruleset))
		return PTR_ERR(ruleset);

	rule = mlxsw_sp_acl_rule_create(mlxsw_sp, ruleset, f->cookie, NULL,
					f->common.extack);
	if (IS_ERR(rule)) {
		err = PTR_ERR(rule);
		goto err_rule_create;
	}

	rulei = mlxsw_sp_acl_rule_rulei(rule);
	err = mlxsw_sp_flower_parse(mlxsw_sp, block, rulei, f);
	if (err)
		goto err_flower_parse;

	err = mlxsw_sp_acl_rulei_commit(rulei);
	if (err)
		goto err_rulei_commit;

	err = mlxsw_sp_acl_rule_add(mlxsw_sp, rule);
	if (err)
		goto err_rule_add;

	mlxsw_sp_acl_ruleset_put(mlxsw_sp, ruleset);
	return 0;

err_rule_add:
err_rulei_commit:
err_flower_parse:
	mlxsw_sp_acl_rule_destroy(mlxsw_sp, rule);
err_rule_create:
	mlxsw_sp_acl_ruleset_put(mlxsw_sp, ruleset);
	return err;
}

void mlxsw_sp_flower_destroy(struct mlxsw_sp *mlxsw_sp,
			     struct mlxsw_sp_acl_block *block,
			     struct flow_cls_offload *f)
{
	struct mlxsw_sp_acl_ruleset *ruleset;
	struct mlxsw_sp_acl_rule *rule;

	ruleset = mlxsw_sp_acl_ruleset_get(mlxsw_sp, block,
					   f->common.chain_index,
					   MLXSW_SP_ACL_PROFILE_FLOWER, NULL);
	if (IS_ERR(ruleset))
		return;

	rule = mlxsw_sp_acl_rule_lookup(mlxsw_sp, ruleset, f->cookie);
	if (rule) {
		mlxsw_sp_acl_rule_del(mlxsw_sp, rule);
		mlxsw_sp_acl_rule_destroy(mlxsw_sp, rule);
	}

	mlxsw_sp_acl_ruleset_put(mlxsw_sp, ruleset);
}

int mlxsw_sp_flower_stats(struct mlxsw_sp *mlxsw_sp,
			  struct mlxsw_sp_acl_block *block,
			  struct flow_cls_offload *f)
{
	enum flow_action_hw_stats used_hw_stats = FLOW_ACTION_HW_STATS_DISABLED;
	struct mlxsw_sp_acl_ruleset *ruleset;
	struct mlxsw_sp_acl_rule *rule;
	u64 packets;
	u64 lastuse;
	u64 bytes;
	int err;

	ruleset = mlxsw_sp_acl_ruleset_get(mlxsw_sp, block,
					   f->common.chain_index,
					   MLXSW_SP_ACL_PROFILE_FLOWER, NULL);
	if (WARN_ON(IS_ERR(ruleset)))
		return -EINVAL;

	rule = mlxsw_sp_acl_rule_lookup(mlxsw_sp, ruleset, f->cookie);
	if (!rule)
		return -EINVAL;

	err = mlxsw_sp_acl_rule_get_stats(mlxsw_sp, rule, &packets, &bytes,
					  &lastuse, &used_hw_stats);
	if (err)
		goto err_rule_get_stats;

	flow_stats_update(&f->stats, bytes, packets, lastuse, used_hw_stats);

	mlxsw_sp_acl_ruleset_put(mlxsw_sp, ruleset);
	return 0;

err_rule_get_stats:
	mlxsw_sp_acl_ruleset_put(mlxsw_sp, ruleset);
	return err;
}

int mlxsw_sp_flower_tmplt_create(struct mlxsw_sp *mlxsw_sp,
				 struct mlxsw_sp_acl_block *block,
				 struct flow_cls_offload *f)
{
	struct mlxsw_sp_acl_ruleset *ruleset;
	struct mlxsw_sp_acl_rule_info rulei;
	int err;

	memset(&rulei, 0, sizeof(rulei));
	err = mlxsw_sp_flower_parse(mlxsw_sp, block, &rulei, f);
	if (err)
		return err;
	ruleset = mlxsw_sp_acl_ruleset_get(mlxsw_sp, block,
					   f->common.chain_index,
					   MLXSW_SP_ACL_PROFILE_FLOWER,
					   &rulei.values.elusage);

	/* keep the reference to the ruleset */
	return PTR_ERR_OR_ZERO(ruleset);
}

void mlxsw_sp_flower_tmplt_destroy(struct mlxsw_sp *mlxsw_sp,
				   struct mlxsw_sp_acl_block *block,
				   struct flow_cls_offload *f)
{
	struct mlxsw_sp_acl_ruleset *ruleset;

	ruleset = mlxsw_sp_acl_ruleset_get(mlxsw_sp, block,
					   f->common.chain_index,
					   MLXSW_SP_ACL_PROFILE_FLOWER, NULL);
	if (IS_ERR(ruleset))
		return;
	/* put the reference to the ruleset kept in create */
	mlxsw_sp_acl_ruleset_put(mlxsw_sp, ruleset);
	mlxsw_sp_acl_ruleset_put(mlxsw_sp, ruleset);
}<|MERGE_RESOLUTION|>--- conflicted
+++ resolved
@@ -157,8 +157,6 @@
 			if (err)
 				return err;
 			break;
-<<<<<<< HEAD
-=======
 			}
 		case FLOW_ACTION_PRIORITY:
 			err = mlxsw_sp_acl_rulei_act_priority(mlxsw_sp, rulei,
@@ -181,7 +179,6 @@
 			if (err)
 				return err;
 			break;
->>>>>>> c58091a3
 			}
 		default:
 			NL_SET_ERR_MSG_MOD(extack, "Unsupported action");
