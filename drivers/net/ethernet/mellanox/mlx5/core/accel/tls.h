--- conflicted
+++ resolved
@@ -55,12 +55,8 @@
 
 static inline bool mlx5_accel_is_ktls_device(struct mlx5_core_dev *mdev)
 {
-<<<<<<< HEAD
-	if (!MLX5_CAP_GEN(mdev, tls_tx))
-=======
 	if (!mlx5_accel_is_ktls_tx(mdev) &&
 	    !mlx5_accel_is_ktls_rx(mdev))
->>>>>>> d1988041
 		return false;
 
 	if (!MLX5_CAP_GEN(mdev, log_max_dek))
