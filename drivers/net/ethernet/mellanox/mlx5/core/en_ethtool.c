--- conflicted
+++ resolved
@@ -451,8 +451,6 @@
 
 	mutex_lock(&priv->state_lock);
 
-<<<<<<< HEAD
-=======
 	if (mlx5e_rx_res_get_current_hash(priv->rx_res).hfunc == ETH_RSS_HASH_XOR) {
 		unsigned int xor8_max_channels = mlx5e_rqt_max_num_channels_allowed_for_xor8();
 
@@ -464,7 +462,6 @@
 		}
 	}
 
->>>>>>> 1b4861e3
 	/* If RXFH is configured, changing the channels number is allowed only if
 	 * it does not require resizing the RSS table. This is because the previous
 	 * configuration may no longer be compatible with the new RSS table.
