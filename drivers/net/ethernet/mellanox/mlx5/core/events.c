// SPDX-License-Identifier: GPL-2.0 OR Linux-OpenIB
// Copyright (c) 2018 Mellanox Technologies

#include <linux/mlx5/driver.h>

#include "mlx5_core.h"
#include "lib/eq.h"
#include "lib/events.h"
#include "hwmon.h"

struct mlx5_event_nb {
	struct mlx5_nb  nb;
	void           *ctx;
};

/* General events handlers for the low level mlx5_core driver
 *
 * Other Major feature specific events such as
 * clock/eswitch/fpga/FW trace and many others, are handled elsewhere, with
 * separate notifiers callbacks, specifically by those mlx5 components.
 */
static int any_notifier(struct notifier_block *, unsigned long, void *);
static int temp_warn(struct notifier_block *, unsigned long, void *);
static int port_module(struct notifier_block *, unsigned long, void *);
static int pcie_core(struct notifier_block *, unsigned long, void *);

/* handler which forwards the event to events->fw_nh, driver notifiers */
static int forward_event(struct notifier_block *, unsigned long, void *);

static struct mlx5_nb events_nbs_ref[] = {
	/* Events to be processed by mlx5_core */
	{.nb.notifier_call = any_notifier,  .event_type = MLX5_EVENT_TYPE_NOTIFY_ANY },
	{.nb.notifier_call = temp_warn,     .event_type = MLX5_EVENT_TYPE_TEMP_WARN_EVENT },
	{.nb.notifier_call = port_module,   .event_type = MLX5_EVENT_TYPE_PORT_MODULE_EVENT },
	{.nb.notifier_call = pcie_core,     .event_type = MLX5_EVENT_TYPE_GENERAL_EVENT },

	/* Events to be forwarded (as is) to mlx5 core interfaces (mlx5e/mlx5_ib) */
	{.nb.notifier_call = forward_event,   .event_type = MLX5_EVENT_TYPE_PORT_CHANGE },
	{.nb.notifier_call = forward_event,   .event_type = MLX5_EVENT_TYPE_GENERAL_EVENT },
	{.nb.notifier_call = forward_event,   .event_type = MLX5_EVENT_TYPE_OBJECT_CHANGE },
	/* QP/WQ resource events to forward */
	{.nb.notifier_call = forward_event,   .event_type = MLX5_EVENT_TYPE_DCT_DRAINED },
	{.nb.notifier_call = forward_event,   .event_type = MLX5_EVENT_TYPE_PATH_MIG },
	{.nb.notifier_call = forward_event,   .event_type = MLX5_EVENT_TYPE_COMM_EST },
	{.nb.notifier_call = forward_event,   .event_type = MLX5_EVENT_TYPE_SQ_DRAINED },
	{.nb.notifier_call = forward_event,   .event_type = MLX5_EVENT_TYPE_SRQ_LAST_WQE },
	{.nb.notifier_call = forward_event,   .event_type = MLX5_EVENT_TYPE_WQ_CATAS_ERROR },
	{.nb.notifier_call = forward_event,   .event_type = MLX5_EVENT_TYPE_PATH_MIG_FAILED },
	{.nb.notifier_call = forward_event,   .event_type = MLX5_EVENT_TYPE_WQ_INVAL_REQ_ERROR },
	{.nb.notifier_call = forward_event,   .event_type = MLX5_EVENT_TYPE_WQ_ACCESS_ERROR },
	/* SRQ events */
	{.nb.notifier_call = forward_event,   .event_type = MLX5_EVENT_TYPE_SRQ_CATAS_ERROR },
	{.nb.notifier_call = forward_event,   .event_type = MLX5_EVENT_TYPE_SRQ_RQ_LIMIT },
};

struct mlx5_events {
	struct mlx5_core_dev *dev;
	struct workqueue_struct *wq;
	struct mlx5_event_nb  notifiers[ARRAY_SIZE(events_nbs_ref)];
	/* driver notifier chain for fw events */
	struct atomic_notifier_head fw_nh;
	/* port module events stats */
	struct mlx5_pme_stats pme_stats;
	/*pcie_core*/
	struct work_struct pcie_core_work;
	/* driver notifier chain for sw events */
	struct blocking_notifier_head sw_nh;
};

static const char *eqe_type_str(u8 type)
{
	switch (type) {
	case MLX5_EVENT_TYPE_COMP:
		return "MLX5_EVENT_TYPE_COMP";
	case MLX5_EVENT_TYPE_PATH_MIG:
		return "MLX5_EVENT_TYPE_PATH_MIG";
	case MLX5_EVENT_TYPE_COMM_EST:
		return "MLX5_EVENT_TYPE_COMM_EST";
	case MLX5_EVENT_TYPE_SQ_DRAINED:
		return "MLX5_EVENT_TYPE_SQ_DRAINED";
	case MLX5_EVENT_TYPE_SRQ_LAST_WQE:
		return "MLX5_EVENT_TYPE_SRQ_LAST_WQE";
	case MLX5_EVENT_TYPE_SRQ_RQ_LIMIT:
		return "MLX5_EVENT_TYPE_SRQ_RQ_LIMIT";
	case MLX5_EVENT_TYPE_CQ_ERROR:
		return "MLX5_EVENT_TYPE_CQ_ERROR";
	case MLX5_EVENT_TYPE_WQ_CATAS_ERROR:
		return "MLX5_EVENT_TYPE_WQ_CATAS_ERROR";
	case MLX5_EVENT_TYPE_PATH_MIG_FAILED:
		return "MLX5_EVENT_TYPE_PATH_MIG_FAILED";
	case MLX5_EVENT_TYPE_WQ_INVAL_REQ_ERROR:
		return "MLX5_EVENT_TYPE_WQ_INVAL_REQ_ERROR";
	case MLX5_EVENT_TYPE_WQ_ACCESS_ERROR:
		return "MLX5_EVENT_TYPE_WQ_ACCESS_ERROR";
	case MLX5_EVENT_TYPE_SRQ_CATAS_ERROR:
		return "MLX5_EVENT_TYPE_SRQ_CATAS_ERROR";
	case MLX5_EVENT_TYPE_INTERNAL_ERROR:
		return "MLX5_EVENT_TYPE_INTERNAL_ERROR";
	case MLX5_EVENT_TYPE_PORT_CHANGE:
		return "MLX5_EVENT_TYPE_PORT_CHANGE";
	case MLX5_EVENT_TYPE_GPIO_EVENT:
		return "MLX5_EVENT_TYPE_GPIO_EVENT";
	case MLX5_EVENT_TYPE_PORT_MODULE_EVENT:
		return "MLX5_EVENT_TYPE_PORT_MODULE_EVENT";
	case MLX5_EVENT_TYPE_TEMP_WARN_EVENT:
		return "MLX5_EVENT_TYPE_TEMP_WARN_EVENT";
	case MLX5_EVENT_TYPE_REMOTE_CONFIG:
		return "MLX5_EVENT_TYPE_REMOTE_CONFIG";
	case MLX5_EVENT_TYPE_DB_BF_CONGESTION:
		return "MLX5_EVENT_TYPE_DB_BF_CONGESTION";
	case MLX5_EVENT_TYPE_STALL_EVENT:
		return "MLX5_EVENT_TYPE_STALL_EVENT";
	case MLX5_EVENT_TYPE_CMD:
		return "MLX5_EVENT_TYPE_CMD";
	case MLX5_EVENT_TYPE_ESW_FUNCTIONS_CHANGED:
		return "MLX5_EVENT_TYPE_ESW_FUNCTIONS_CHANGED";
	case MLX5_EVENT_TYPE_VHCA_STATE_CHANGE:
		return "MLX5_EVENT_TYPE_VHCA_STATE_CHANGE";
	case MLX5_EVENT_TYPE_PAGE_REQUEST:
		return "MLX5_EVENT_TYPE_PAGE_REQUEST";
	case MLX5_EVENT_TYPE_PAGE_FAULT:
		return "MLX5_EVENT_TYPE_PAGE_FAULT";
	case MLX5_EVENT_TYPE_PPS_EVENT:
		return "MLX5_EVENT_TYPE_PPS_EVENT";
	case MLX5_EVENT_TYPE_NIC_VPORT_CHANGE:
		return "MLX5_EVENT_TYPE_NIC_VPORT_CHANGE";
	case MLX5_EVENT_TYPE_FPGA_ERROR:
		return "MLX5_EVENT_TYPE_FPGA_ERROR";
	case MLX5_EVENT_TYPE_FPGA_QP_ERROR:
		return "MLX5_EVENT_TYPE_FPGA_QP_ERROR";
	case MLX5_EVENT_TYPE_GENERAL_EVENT:
		return "MLX5_EVENT_TYPE_GENERAL_EVENT";
	case MLX5_EVENT_TYPE_MONITOR_COUNTER:
		return "MLX5_EVENT_TYPE_MONITOR_COUNTER";
	case MLX5_EVENT_TYPE_DEVICE_TRACER:
		return "MLX5_EVENT_TYPE_DEVICE_TRACER";
	case MLX5_EVENT_TYPE_OBJECT_CHANGE:
		return "MLX5_EVENT_TYPE_OBJECT_CHANGE";
	default:
		return "Unrecognized event";
	}
}

/* handles all FW events, type == eqe->type */
static int any_notifier(struct notifier_block *nb,
			unsigned long type, void *data)
{
	struct mlx5_event_nb *event_nb = mlx5_nb_cof(nb, struct mlx5_event_nb, nb);
	struct mlx5_events   *events   = event_nb->ctx;
	struct mlx5_eqe      *eqe      = data;

	mlx5_core_dbg(events->dev, "Async eqe type %s, subtype (%d)\n",
		      eqe_type_str(eqe->type), eqe->sub_type);
	return NOTIFY_OK;
}

#if IS_ENABLED(CONFIG_HWMON)
static void print_sensor_names_in_bit_set(struct mlx5_core_dev *dev, struct mlx5_hwmon *hwmon,
					  u64 bit_set, int bit_set_offset)
{
	unsigned long *bit_set_ptr = (unsigned long *)&bit_set;
	int num_bits = sizeof(bit_set) * BITS_PER_BYTE;
	int i;

	for_each_set_bit(i, bit_set_ptr, num_bits) {
		const char *sensor_name = hwmon_get_sensor_name(hwmon, i + bit_set_offset);

		mlx5_core_warn(dev, "Sensor name[%d]: %s\n", i + bit_set_offset, sensor_name);
	}
}
#endif /* CONFIG_HWMON */

/* type == MLX5_EVENT_TYPE_TEMP_WARN_EVENT */
static int temp_warn(struct notifier_block *nb, unsigned long type, void *data)
{
	struct mlx5_event_nb *event_nb = mlx5_nb_cof(nb, struct mlx5_event_nb, nb);
	struct mlx5_events   *events   = event_nb->ctx;
	struct mlx5_core_dev *dev      = events->dev;
	struct mlx5_eqe      *eqe      = data;
	u64 value_lsb;
	u64 value_msb;

	value_lsb = be64_to_cpu(eqe->data.temp_warning.sensor_warning_lsb);
	/* bit 1-63 are not supported for NICs,
	 * hence read only bit 0 (asic) from lsb.
	 */
	value_lsb &= 0x1;
	value_msb = be64_to_cpu(eqe->data.temp_warning.sensor_warning_msb);

<<<<<<< HEAD
	if (net_ratelimit())
		mlx5_core_warn(events->dev,
			       "High temperature on sensors with bit set %llx %llx",
			       value_msb, value_lsb);
=======
	if (net_ratelimit()) {
		mlx5_core_warn(dev, "High temperature on sensors with bit set %#llx %#llx.\n",
			       value_msb, value_lsb);
#if IS_ENABLED(CONFIG_HWMON)
		if (dev->hwmon) {
			print_sensor_names_in_bit_set(dev, dev->hwmon, value_lsb, 0);
			print_sensor_names_in_bit_set(dev, dev->hwmon, value_msb,
						      sizeof(value_lsb) * BITS_PER_BYTE);
		}
#endif
	}
>>>>>>> fc85704c

	return NOTIFY_OK;
}

/* MLX5_EVENT_TYPE_PORT_MODULE_EVENT */
static const char *mlx5_pme_status_to_string(enum port_module_event_status_type status)
{
	switch (status) {
	case MLX5_MODULE_STATUS_PLUGGED:
		return "Cable plugged";
	case MLX5_MODULE_STATUS_UNPLUGGED:
		return "Cable unplugged";
	case MLX5_MODULE_STATUS_ERROR:
		return "Cable error";
	case MLX5_MODULE_STATUS_DISABLED:
		return "Cable disabled";
	default:
		return "Unknown status";
	}
}

static const char *mlx5_pme_error_to_string(enum port_module_event_error_type error)
{
	switch (error) {
	case MLX5_MODULE_EVENT_ERROR_POWER_BUDGET_EXCEEDED:
		return "Power budget exceeded";
	case MLX5_MODULE_EVENT_ERROR_LONG_RANGE_FOR_NON_MLNX:
		return "Long Range for non MLNX cable";
	case MLX5_MODULE_EVENT_ERROR_BUS_STUCK:
		return "Bus stuck (I2C or data shorted)";
	case MLX5_MODULE_EVENT_ERROR_NO_EEPROM_RETRY_TIMEOUT:
		return "No EEPROM/retry timeout";
	case MLX5_MODULE_EVENT_ERROR_ENFORCE_PART_NUMBER_LIST:
		return "Enforce part number list";
	case MLX5_MODULE_EVENT_ERROR_UNKNOWN_IDENTIFIER:
		return "Unknown identifier";
	case MLX5_MODULE_EVENT_ERROR_HIGH_TEMPERATURE:
		return "High Temperature";
	case MLX5_MODULE_EVENT_ERROR_BAD_CABLE:
		return "Bad or shorted cable/module";
	case MLX5_MODULE_EVENT_ERROR_PCIE_POWER_SLOT_EXCEEDED:
		return "One or more network ports have been powered down due to insufficient/unadvertised power on the PCIe slot";
	default:
		return "Unknown error";
	}
}

/* type == MLX5_EVENT_TYPE_PORT_MODULE_EVENT */
static int port_module(struct notifier_block *nb, unsigned long type, void *data)
{
	struct mlx5_event_nb *event_nb = mlx5_nb_cof(nb, struct mlx5_event_nb, nb);
	struct mlx5_events   *events   = event_nb->ctx;
	struct mlx5_eqe      *eqe      = data;

	enum port_module_event_status_type module_status;
	enum port_module_event_error_type error_type;
	struct mlx5_eqe_port_module *module_event_eqe;
	const char *status_str;
	u8 module_num;

	module_event_eqe = &eqe->data.port_module;
	module_status = module_event_eqe->module_status &
			PORT_MODULE_EVENT_MODULE_STATUS_MASK;
	error_type = module_event_eqe->error_type &
		     PORT_MODULE_EVENT_ERROR_TYPE_MASK;

	if (module_status < MLX5_MODULE_STATUS_NUM)
		events->pme_stats.status_counters[module_status]++;

	if (module_status == MLX5_MODULE_STATUS_ERROR)
		if (error_type < MLX5_MODULE_EVENT_ERROR_NUM)
			events->pme_stats.error_counters[error_type]++;

	if (!printk_ratelimit())
		return NOTIFY_OK;

	module_num = module_event_eqe->module;
	status_str = mlx5_pme_status_to_string(module_status);
	if (module_status == MLX5_MODULE_STATUS_ERROR) {
		const char *error_str = mlx5_pme_error_to_string(error_type);

		mlx5_core_err(events->dev,
			      "Port module event[error]: module %u, %s, %s\n",
			      module_num, status_str, error_str);
	} else {
		mlx5_core_info(events->dev,
			       "Port module event: module %u, %s\n",
			       module_num, status_str);
	}

	return NOTIFY_OK;
}

enum {
	MLX5_PCI_POWER_COULD_NOT_BE_READ = 0x0,
	MLX5_PCI_POWER_SUFFICIENT_REPORTED = 0x1,
	MLX5_PCI_POWER_INSUFFICIENT_REPORTED = 0x2,
};

static void mlx5_pcie_event(struct work_struct *work)
{
	u32 out[MLX5_ST_SZ_DW(mpein_reg)] = {0};
	u32 in[MLX5_ST_SZ_DW(mpein_reg)] = {0};
	struct mlx5_events *events;
	struct mlx5_core_dev *dev;
	u8 power_status;
	u16 pci_power;

	events = container_of(work, struct mlx5_events, pcie_core_work);
	dev  = events->dev;

	if (!MLX5_CAP_MCAM_FEATURE(dev, pci_status_and_power))
		return;

	mlx5_core_access_reg(dev, in, sizeof(in), out, sizeof(out),
			     MLX5_REG_MPEIN, 0, 0);
	power_status = MLX5_GET(mpein_reg, out, pwr_status);
	pci_power = MLX5_GET(mpein_reg, out, pci_power);

	switch (power_status) {
	case MLX5_PCI_POWER_COULD_NOT_BE_READ:
		mlx5_core_info_rl(dev,
				  "PCIe slot power capability was not advertised.\n");
		break;
	case MLX5_PCI_POWER_INSUFFICIENT_REPORTED:
		mlx5_core_warn_rl(dev,
				  "Detected insufficient power on the PCIe slot (%uW).\n",
				  pci_power);
		break;
	case MLX5_PCI_POWER_SUFFICIENT_REPORTED:
		mlx5_core_info_rl(dev,
				  "PCIe slot advertised sufficient power (%uW).\n",
				  pci_power);
		break;
	}
}

static int pcie_core(struct notifier_block *nb, unsigned long type, void *data)
{
	struct mlx5_event_nb    *event_nb = mlx5_nb_cof(nb,
							struct mlx5_event_nb,
							nb);
	struct mlx5_events      *events   = event_nb->ctx;
	struct mlx5_eqe         *eqe      = data;

	switch (eqe->sub_type) {
	case MLX5_GENERAL_SUBTYPE_PCI_POWER_CHANGE_EVENT:
			queue_work(events->wq, &events->pcie_core_work);
		break;
	default:
		return NOTIFY_DONE;
	}

	return NOTIFY_OK;
}

void mlx5_get_pme_stats(struct mlx5_core_dev *dev, struct mlx5_pme_stats *stats)
{
	*stats = dev->priv.events->pme_stats;
}

/* forward event as is to registered interfaces (mlx5e/mlx5_ib) */
static int forward_event(struct notifier_block *nb, unsigned long event, void *data)
{
	struct mlx5_event_nb *event_nb = mlx5_nb_cof(nb, struct mlx5_event_nb, nb);
	struct mlx5_events   *events   = event_nb->ctx;
	struct mlx5_eqe      *eqe      = data;

	mlx5_core_dbg(events->dev, "Async eqe type %s, subtype (%d) forward to interfaces\n",
		      eqe_type_str(eqe->type), eqe->sub_type);
	atomic_notifier_call_chain(&events->fw_nh, event, data);
	return NOTIFY_OK;
}

int mlx5_events_init(struct mlx5_core_dev *dev)
{
	struct mlx5_events *events = kzalloc(sizeof(*events), GFP_KERNEL);

	if (!events)
		return -ENOMEM;

	ATOMIC_INIT_NOTIFIER_HEAD(&events->fw_nh);
	events->dev = dev;
	dev->priv.events = events;
	events->wq = create_singlethread_workqueue("mlx5_events");
	if (!events->wq) {
		kfree(events);
		return -ENOMEM;
	}
	INIT_WORK(&events->pcie_core_work, mlx5_pcie_event);
	BLOCKING_INIT_NOTIFIER_HEAD(&events->sw_nh);

	return 0;
}

void mlx5_events_cleanup(struct mlx5_core_dev *dev)
{
	destroy_workqueue(dev->priv.events->wq);
	kvfree(dev->priv.events);
}

void mlx5_events_start(struct mlx5_core_dev *dev)
{
	struct mlx5_events *events = dev->priv.events;
	int i;

	for (i = 0; i < ARRAY_SIZE(events_nbs_ref); i++) {
		events->notifiers[i].nb  = events_nbs_ref[i];
		events->notifiers[i].ctx = events;
		mlx5_eq_notifier_register(dev, &events->notifiers[i].nb);
	}
}

void mlx5_events_stop(struct mlx5_core_dev *dev)
{
	struct mlx5_events *events = dev->priv.events;
	int i;

	for (i = ARRAY_SIZE(events_nbs_ref) - 1; i >= 0 ; i--)
		mlx5_eq_notifier_unregister(dev, &events->notifiers[i].nb);
	flush_workqueue(events->wq);
}

/* This API is used only for processing and forwarding firmware
 * events to mlx5 consumer.
 */
int mlx5_notifier_register(struct mlx5_core_dev *dev, struct notifier_block *nb)
{
	struct mlx5_events *events = dev->priv.events;

	return atomic_notifier_chain_register(&events->fw_nh, nb);
}
EXPORT_SYMBOL(mlx5_notifier_register);

int mlx5_notifier_unregister(struct mlx5_core_dev *dev, struct notifier_block *nb)
{
	struct mlx5_events *events = dev->priv.events;

	return atomic_notifier_chain_unregister(&events->fw_nh, nb);
}
EXPORT_SYMBOL(mlx5_notifier_unregister);

int mlx5_notifier_call_chain(struct mlx5_events *events, unsigned int event, void *data)
{
	return atomic_notifier_call_chain(&events->fw_nh, event, data);
}

/* This API is used only for processing and forwarding driver-specific
 * events to mlx5 consumers.
 */
int mlx5_blocking_notifier_register(struct mlx5_core_dev *dev, struct notifier_block *nb)
{
	struct mlx5_events *events = dev->priv.events;

	return blocking_notifier_chain_register(&events->sw_nh, nb);
}
EXPORT_SYMBOL(mlx5_blocking_notifier_register);

int mlx5_blocking_notifier_unregister(struct mlx5_core_dev *dev, struct notifier_block *nb)
{
	struct mlx5_events *events = dev->priv.events;

	return blocking_notifier_chain_unregister(&events->sw_nh, nb);
}
EXPORT_SYMBOL(mlx5_blocking_notifier_unregister);

int mlx5_blocking_notifier_call_chain(struct mlx5_core_dev *dev, unsigned int event,
				      void *data)
{
	struct mlx5_events *events = dev->priv.events;

	return blocking_notifier_call_chain(&events->sw_nh, event, data);
}<|MERGE_RESOLUTION|>--- conflicted
+++ resolved
@@ -187,12 +187,6 @@
 	value_lsb &= 0x1;
 	value_msb = be64_to_cpu(eqe->data.temp_warning.sensor_warning_msb);
 
-<<<<<<< HEAD
-	if (net_ratelimit())
-		mlx5_core_warn(events->dev,
-			       "High temperature on sensors with bit set %llx %llx",
-			       value_msb, value_lsb);
-=======
 	if (net_ratelimit()) {
 		mlx5_core_warn(dev, "High temperature on sensors with bit set %#llx %#llx.\n",
 			       value_msb, value_lsb);
@@ -204,7 +198,6 @@
 		}
 #endif
 	}
->>>>>>> fc85704c
 
 	return NOTIFY_OK;
 }
