--- conflicted
+++ resolved
@@ -289,12 +289,7 @@
 			mlx5_chains_put_table(chains, 0, 1, 0);
 		else if (mlx5_esw_indir_table_needed(esw, attr, esw_attr->dests[i].vport,
 						     esw_attr->dests[i].mdev))
-<<<<<<< HEAD
-			mlx5_esw_indir_table_put(esw, esw_attr->dests[i].rep->vport,
-						 false);
-=======
 			mlx5_esw_indir_table_put(esw, esw_attr->dests[i].vport, false);
->>>>>>> 98817289
 }
 
 static bool
@@ -379,10 +374,6 @@
 		      struct mlx5_flow_act *flow_act,
 		      struct mlx5_eswitch *esw,
 		      struct mlx5_flow_attr *attr,
-<<<<<<< HEAD
-		      bool ignore_flow_lvl,
-=======
->>>>>>> 98817289
 		      int *i)
 {
 	struct mlx5_esw_flow_attr *esw_attr = attr->esw_attr;
@@ -396,11 +387,7 @@
 		dest[*i].type = MLX5_FLOW_DESTINATION_TYPE_FLOW_TABLE;
 
 		dest[*i].ft = mlx5_esw_indir_table_get(esw, attr,
-<<<<<<< HEAD
-						       esw_attr->dests[j].rep->vport, false);
-=======
 						       esw_attr->dests[j].vport, false);
->>>>>>> 98817289
 		if (IS_ERR(dest[*i].ft)) {
 			err = PTR_ERR(dest[*i].ft);
 			goto err_indir_tbl_get;
@@ -601,11 +588,7 @@
 		err = esw_setup_mtu_dest(dest, &attr->meter_attr, *i);
 		(*i)++;
 	} else if (esw_is_indir_table(esw, attr)) {
-<<<<<<< HEAD
-		err = esw_setup_indir_table(dest, flow_act, esw, attr, true, i);
-=======
 		err = esw_setup_indir_table(dest, flow_act, esw, attr, i);
->>>>>>> 98817289
 	} else if (esw_is_chain_src_port_rewrite(esw, esw_attr)) {
 		err = esw_setup_chain_src_port_rewrite(dest, flow_act, esw, chains, attr, i);
 	} else {
@@ -1000,8 +983,6 @@
 	dest.vport.flags |= MLX5_FLOW_DEST_VPORT_VHCA_ID;
 	flow_act.action = MLX5_FLOW_CONTEXT_ACTION_FWD_DEST;
 
-<<<<<<< HEAD
-=======
 	if (rep->vport == MLX5_VPORT_UPLINK &&
 	    on_esw == from_esw && on_esw->offloads.ft_ipsec_tx_pol) {
 		dest.ft = on_esw->offloads.ft_ipsec_tx_pol;
@@ -1014,7 +995,6 @@
 		dest.vport.flags |= MLX5_FLOW_DEST_VPORT_VHCA_ID;
 	}
 
->>>>>>> 98817289
 	if (MLX5_CAP_ESW_FLOWTABLE(on_esw->dev, flow_source) &&
 	    rep->vport == MLX5_VPORT_UPLINK)
 		spec->flow_context.flow_source = MLX5_FLOW_CONTEXT_FLOW_SOURCE_LOCAL_VPORT;
@@ -2988,11 +2968,7 @@
 		    mlx5_eswitch_vport_match_metadata_enabled(peer_esw))
 			break;
 
-<<<<<<< HEAD
-		if (esw->paired[mlx5_get_dev_index(peer_esw->dev)])
-=======
 		if (esw_paired)
->>>>>>> 98817289
 			break;
 
 		err = mlx5_esw_offloads_set_ns_peer(esw, peer_esw, true);
@@ -3007,22 +2983,6 @@
 		if (err)
 			goto err_pair;
 
-<<<<<<< HEAD
-		esw->paired[mlx5_get_dev_index(peer_esw->dev)] = true;
-		peer_esw->paired[mlx5_get_dev_index(esw->dev)] = true;
-		mlx5_devcom_set_paired(devcom, MLX5_DEVCOM_ESW_OFFLOADS, true);
-		break;
-
-	case ESW_OFFLOADS_DEVCOM_UNPAIR:
-		if (!esw->paired[mlx5_get_dev_index(peer_esw->dev)])
-			break;
-
-		mlx5_devcom_set_paired(devcom, MLX5_DEVCOM_ESW_OFFLOADS, false);
-		esw->paired[mlx5_get_dev_index(peer_esw->dev)] = false;
-		peer_esw->paired[mlx5_get_dev_index(esw->dev)] = false;
-		mlx5_esw_offloads_unpair(peer_esw);
-		mlx5_esw_offloads_unpair(esw);
-=======
 		err = xa_insert(&esw->paired, peer_esw_i, peer_esw, GFP_KERNEL);
 		if (err)
 			goto err_xa;
@@ -3048,7 +3008,6 @@
 		xa_erase(&esw->paired, peer_esw_i);
 		mlx5_esw_offloads_unpair(peer_esw, esw);
 		mlx5_esw_offloads_unpair(esw, peer_esw);
->>>>>>> 98817289
 		mlx5_esw_offloads_set_ns_peer(esw, peer_esw, false);
 		break;
 	}
@@ -3069,11 +3028,7 @@
 	return err;
 }
 
-<<<<<<< HEAD
-void mlx5_esw_offloads_devcom_init(struct mlx5_eswitch *esw)
-=======
 void mlx5_esw_offloads_devcom_init(struct mlx5_eswitch *esw, u64 key)
->>>>>>> 98817289
 {
 	int i;
 
@@ -3704,22 +3659,6 @@
 }
 
 static bool esw_offloads_devlink_ns_eq_netdev_ns(struct devlink *devlink)
-<<<<<<< HEAD
-{
-	struct net *devl_net, *netdev_net;
-	struct mlx5_eswitch *esw;
-
-	esw = mlx5_devlink_eswitch_get(devlink);
-	netdev_net = dev_net(esw->dev->mlx5e_res.uplink_netdev);
-	devl_net = devlink_net(devlink);
-
-	return net_eq(devl_net, netdev_net);
-}
-
-int mlx5_devlink_eswitch_mode_set(struct devlink *devlink, u16 mode,
-				  struct netlink_ext_ack *extack)
-=======
->>>>>>> 98817289
 {
 	struct mlx5_core_dev *dev = devlink_priv(devlink);
 	struct net *devl_net, *netdev_net;
