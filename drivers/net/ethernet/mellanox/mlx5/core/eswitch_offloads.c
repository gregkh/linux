/*
 * Copyright (c) 2016, Mellanox Technologies. All rights reserved.
 *
 * This software is available to you under a choice of one of two
 * licenses.  You may choose to be licensed under the terms of the GNU
 * General Public License (GPL) Version 2, available from the file
 * COPYING in the main directory of this source tree, or the
 * OpenIB.org BSD license below:
 *
 *     Redistribution and use in source and binary forms, with or
 *     without modification, are permitted provided that the following
 *     conditions are met:
 *
 *      - Redistributions of source code must retain the above
 *        copyright notice, this list of conditions and the following
 *        disclaimer.
 *
 *      - Redistributions in binary form must reproduce the above
 *        copyright notice, this list of conditions and the following
 *        disclaimer in the documentation and/or other materials
 *        provided with the distribution.
 *
 * THE SOFTWARE IS PROVIDED "AS IS", WITHOUT WARRANTY OF ANY KIND,
 * EXPRESS OR IMPLIED, INCLUDING BUT NOT LIMITED TO THE WARRANTIES OF
 * MERCHANTABILITY, FITNESS FOR A PARTICULAR PURPOSE AND
 * NONINFRINGEMENT. IN NO EVENT SHALL THE AUTHORS OR COPYRIGHT HOLDERS
 * BE LIABLE FOR ANY CLAIM, DAMAGES OR OTHER LIABILITY, WHETHER IN AN
 * ACTION OF CONTRACT, TORT OR OTHERWISE, ARISING FROM, OUT OF OR IN
 * CONNECTION WITH THE SOFTWARE OR THE USE OR OTHER DEALINGS IN THE
 * SOFTWARE.
 */

#include <linux/etherdevice.h>
#include <linux/idr.h>
#include <linux/mlx5/driver.h>
#include <linux/mlx5/mlx5_ifc.h>
#include <linux/mlx5/vport.h>
#include <linux/mlx5/fs.h>
#include "mlx5_core.h"
#include "eswitch.h"
#include "esw/indir_table.h"
#include "esw/acl/ofld.h"
#include "rdma.h"
#include "en.h"
#include "fs_core.h"
#include "lib/devcom.h"
#include "lib/eq.h"
#include "lib/fs_chains.h"
#include "en_tc.h"
#include "en/mapping.h"
#include "devlink.h"
#include "lag/lag.h"
#include "en/tc/post_meter.h"

#define mlx5_esw_for_each_rep(esw, i, rep) \
	xa_for_each(&((esw)->offloads.vport_reps), i, rep)

/* There are two match-all miss flows, one for unicast dst mac and
 * one for multicast.
 */
#define MLX5_ESW_MISS_FLOWS (2)
#define UPLINK_REP_INDEX 0

#define MLX5_ESW_VPORT_TBL_SIZE 128
#define MLX5_ESW_VPORT_TBL_NUM_GROUPS  4

#define MLX5_ESW_FT_OFFLOADS_DROP_RULE (1)

static struct esw_vport_tbl_namespace mlx5_esw_vport_tbl_mirror_ns = {
	.max_fte = MLX5_ESW_VPORT_TBL_SIZE,
	.max_num_groups = MLX5_ESW_VPORT_TBL_NUM_GROUPS,
	.flags = 0,
};

static struct mlx5_eswitch_rep *mlx5_eswitch_get_rep(struct mlx5_eswitch *esw,
						     u16 vport_num)
{
	return xa_load(&esw->offloads.vport_reps, vport_num);
}

static void
mlx5_eswitch_set_rule_flow_source(struct mlx5_eswitch *esw,
				  struct mlx5_flow_spec *spec,
				  struct mlx5_esw_flow_attr *attr)
{
	if (!MLX5_CAP_ESW_FLOWTABLE(esw->dev, flow_source) || !attr || !attr->in_rep)
		return;

	if (attr->int_port) {
		spec->flow_context.flow_source = mlx5e_tc_int_port_get_flow_source(attr->int_port);

		return;
	}

	spec->flow_context.flow_source = (attr->in_rep->vport == MLX5_VPORT_UPLINK) ?
					 MLX5_FLOW_CONTEXT_FLOW_SOURCE_UPLINK :
					 MLX5_FLOW_CONTEXT_FLOW_SOURCE_LOCAL_VPORT;
}

/* Actually only the upper 16 bits of reg c0 need to be cleared, but the lower 16 bits
 * are not needed as well in the following process. So clear them all for simplicity.
 */
void
mlx5_eswitch_clear_rule_source_port(struct mlx5_eswitch *esw, struct mlx5_flow_spec *spec)
{
	if (mlx5_eswitch_vport_match_metadata_enabled(esw)) {
		void *misc2;

		misc2 = MLX5_ADDR_OF(fte_match_param, spec->match_value, misc_parameters_2);
		MLX5_SET(fte_match_set_misc2, misc2, metadata_reg_c_0, 0);

		misc2 = MLX5_ADDR_OF(fte_match_param, spec->match_criteria, misc_parameters_2);
		MLX5_SET(fte_match_set_misc2, misc2, metadata_reg_c_0, 0);

		if (!memchr_inv(misc2, 0, MLX5_ST_SZ_BYTES(fte_match_set_misc2)))
			spec->match_criteria_enable &= ~MLX5_MATCH_MISC_PARAMETERS_2;
	}
}

static void
mlx5_eswitch_set_rule_source_port(struct mlx5_eswitch *esw,
				  struct mlx5_flow_spec *spec,
				  struct mlx5_flow_attr *attr,
				  struct mlx5_eswitch *src_esw,
				  u16 vport)
{
	struct mlx5_esw_flow_attr *esw_attr = attr->esw_attr;
	u32 metadata;
	void *misc2;
	void *misc;

	/* Use metadata matching because vport is not represented by single
	 * VHCA in dual-port RoCE mode, and matching on source vport may fail.
	 */
	if (mlx5_eswitch_vport_match_metadata_enabled(esw)) {
		if (mlx5_esw_indir_table_decap_vport(attr))
			vport = mlx5_esw_indir_table_decap_vport(attr);

		if (!attr->chain && esw_attr && esw_attr->int_port)
			metadata =
				mlx5e_tc_int_port_get_metadata_for_match(esw_attr->int_port);
		else
			metadata =
				mlx5_eswitch_get_vport_metadata_for_match(src_esw, vport);

		misc2 = MLX5_ADDR_OF(fte_match_param, spec->match_value, misc_parameters_2);
		MLX5_SET(fte_match_set_misc2, misc2, metadata_reg_c_0, metadata);

		misc2 = MLX5_ADDR_OF(fte_match_param, spec->match_criteria, misc_parameters_2);
		MLX5_SET(fte_match_set_misc2, misc2, metadata_reg_c_0,
			 mlx5_eswitch_get_vport_metadata_mask());

		spec->match_criteria_enable |= MLX5_MATCH_MISC_PARAMETERS_2;
	} else {
		misc = MLX5_ADDR_OF(fte_match_param, spec->match_value, misc_parameters);
		MLX5_SET(fte_match_set_misc, misc, source_port, vport);

		if (MLX5_CAP_ESW(esw->dev, merged_eswitch))
			MLX5_SET(fte_match_set_misc, misc,
				 source_eswitch_owner_vhca_id,
				 MLX5_CAP_GEN(src_esw->dev, vhca_id));

		misc = MLX5_ADDR_OF(fte_match_param, spec->match_criteria, misc_parameters);
		MLX5_SET_TO_ONES(fte_match_set_misc, misc, source_port);
		if (MLX5_CAP_ESW(esw->dev, merged_eswitch))
			MLX5_SET_TO_ONES(fte_match_set_misc, misc,
					 source_eswitch_owner_vhca_id);

		spec->match_criteria_enable |= MLX5_MATCH_MISC_PARAMETERS;
	}
}

static int
esw_setup_decap_indir(struct mlx5_eswitch *esw,
		      struct mlx5_flow_attr *attr)
{
	struct mlx5_flow_table *ft;

	if (!(attr->flags & MLX5_ATTR_FLAG_SRC_REWRITE))
		return -EOPNOTSUPP;

	ft = mlx5_esw_indir_table_get(esw, attr,
				      mlx5_esw_indir_table_decap_vport(attr), true);
	return PTR_ERR_OR_ZERO(ft);
}

static void
esw_cleanup_decap_indir(struct mlx5_eswitch *esw,
			struct mlx5_flow_attr *attr)
{
	if (mlx5_esw_indir_table_decap_vport(attr))
		mlx5_esw_indir_table_put(esw,
					 mlx5_esw_indir_table_decap_vport(attr),
					 true);
}

static int
esw_setup_mtu_dest(struct mlx5_flow_destination *dest,
		   struct mlx5e_meter_attr *meter,
		   int i)
{
	dest[i].type = MLX5_FLOW_DESTINATION_TYPE_RANGE;
	dest[i].range.field = MLX5_FLOW_DEST_RANGE_FIELD_PKT_LEN;
	dest[i].range.min = 0;
	dest[i].range.max = meter->params.mtu;
	dest[i].range.hit_ft = mlx5e_post_meter_get_mtu_true_ft(meter->post_meter);
	dest[i].range.miss_ft = mlx5e_post_meter_get_mtu_false_ft(meter->post_meter);

	return 0;
}

static int
esw_setup_sampler_dest(struct mlx5_flow_destination *dest,
		       struct mlx5_flow_act *flow_act,
		       u32 sampler_id,
		       int i)
{
	flow_act->flags |= FLOW_ACT_IGNORE_FLOW_LEVEL;
	dest[i].type = MLX5_FLOW_DESTINATION_TYPE_FLOW_SAMPLER;
	dest[i].sampler_id = sampler_id;

	return 0;
}

static int
esw_setup_ft_dest(struct mlx5_flow_destination *dest,
		  struct mlx5_flow_act *flow_act,
		  struct mlx5_eswitch *esw,
		  struct mlx5_flow_attr *attr,
		  int i)
{
	flow_act->flags |= FLOW_ACT_IGNORE_FLOW_LEVEL;
	dest[i].type = MLX5_FLOW_DESTINATION_TYPE_FLOW_TABLE;
	dest[i].ft = attr->dest_ft;

	if (mlx5_esw_indir_table_decap_vport(attr))
		return esw_setup_decap_indir(esw, attr);
	return 0;
}

static void
esw_setup_accept_dest(struct mlx5_flow_destination *dest, struct mlx5_flow_act *flow_act,
		      struct mlx5_fs_chains *chains, int i)
{
	if (mlx5_chains_ignore_flow_level_supported(chains))
		flow_act->flags |= FLOW_ACT_IGNORE_FLOW_LEVEL;
	dest[i].type = MLX5_FLOW_DESTINATION_TYPE_FLOW_TABLE;
	dest[i].ft = mlx5_chains_get_tc_end_ft(chains);
}

static void
esw_setup_slow_path_dest(struct mlx5_flow_destination *dest, struct mlx5_flow_act *flow_act,
			 struct mlx5_eswitch *esw, int i)
{
	if (MLX5_CAP_ESW_FLOWTABLE_FDB(esw->dev, ignore_flow_level))
		flow_act->flags |= FLOW_ACT_IGNORE_FLOW_LEVEL;
	dest[i].type = MLX5_FLOW_DESTINATION_TYPE_FLOW_TABLE;
	dest[i].ft = mlx5_eswitch_get_slow_fdb(esw);
}

static int
esw_setup_chain_dest(struct mlx5_flow_destination *dest,
		     struct mlx5_flow_act *flow_act,
		     struct mlx5_fs_chains *chains,
		     u32 chain, u32 prio, u32 level,
		     int i)
{
	struct mlx5_flow_table *ft;

	flow_act->flags |= FLOW_ACT_IGNORE_FLOW_LEVEL;
	ft = mlx5_chains_get_table(chains, chain, prio, level);
	if (IS_ERR(ft))
		return PTR_ERR(ft);

	dest[i].type = MLX5_FLOW_DESTINATION_TYPE_FLOW_TABLE;
	dest[i].ft = ft;
	return  0;
}

static void esw_put_dest_tables_loop(struct mlx5_eswitch *esw, struct mlx5_flow_attr *attr,
				     int from, int to)
{
	struct mlx5_esw_flow_attr *esw_attr = attr->esw_attr;
	struct mlx5_fs_chains *chains = esw_chains(esw);
	int i;

	for (i = from; i < to; i++)
		if (esw_attr->dests[i].flags & MLX5_ESW_DEST_CHAIN_WITH_SRC_PORT_CHANGE)
			mlx5_chains_put_table(chains, 0, 1, 0);
		else if (mlx5_esw_indir_table_needed(esw, attr, esw_attr->dests[i].rep->vport,
						     esw_attr->dests[i].mdev))
			mlx5_esw_indir_table_put(esw, esw_attr->dests[i].rep->vport,
						 false);
}

static bool
esw_is_chain_src_port_rewrite(struct mlx5_eswitch *esw, struct mlx5_esw_flow_attr *esw_attr)
{
	int i;

	for (i = esw_attr->split_count; i < esw_attr->out_count; i++)
		if (esw_attr->dests[i].flags & MLX5_ESW_DEST_CHAIN_WITH_SRC_PORT_CHANGE)
			return true;
	return false;
}

static int
esw_setup_chain_src_port_rewrite(struct mlx5_flow_destination *dest,
				 struct mlx5_flow_act *flow_act,
				 struct mlx5_eswitch *esw,
				 struct mlx5_fs_chains *chains,
				 struct mlx5_flow_attr *attr,
				 int *i)
{
	struct mlx5_esw_flow_attr *esw_attr = attr->esw_attr;
	int err;

	if (!(attr->flags & MLX5_ATTR_FLAG_SRC_REWRITE))
		return -EOPNOTSUPP;

	/* flow steering cannot handle more than one dest with the same ft
	 * in a single flow
	 */
	if (esw_attr->out_count - esw_attr->split_count > 1)
		return -EOPNOTSUPP;

	err = esw_setup_chain_dest(dest, flow_act, chains, attr->dest_chain, 1, 0, *i);
	if (err)
		return err;

	if (esw_attr->dests[esw_attr->split_count].pkt_reformat) {
		flow_act->action |= MLX5_FLOW_CONTEXT_ACTION_PACKET_REFORMAT;
		flow_act->pkt_reformat = esw_attr->dests[esw_attr->split_count].pkt_reformat;
	}
	(*i)++;

	return 0;
}

static void esw_cleanup_chain_src_port_rewrite(struct mlx5_eswitch *esw,
					       struct mlx5_flow_attr *attr)
{
	struct mlx5_esw_flow_attr *esw_attr = attr->esw_attr;

	esw_put_dest_tables_loop(esw, attr, esw_attr->split_count, esw_attr->out_count);
}

static bool
esw_is_indir_table(struct mlx5_eswitch *esw, struct mlx5_flow_attr *attr)
{
	struct mlx5_esw_flow_attr *esw_attr = attr->esw_attr;
	bool result = false;
	int i;

	/* Indirect table is supported only for flows with in_port uplink
	 * and the destination is vport on the same eswitch as the uplink,
	 * return false in case at least one of destinations doesn't meet
	 * this criteria.
	 */
	for (i = esw_attr->split_count; i < esw_attr->out_count; i++) {
		if (esw_attr->dests[i].rep &&
		    mlx5_esw_indir_table_needed(esw, attr, esw_attr->dests[i].rep->vport,
						esw_attr->dests[i].mdev)) {
			result = true;
		} else {
			result = false;
			break;
		}
	}
	return result;
}

static int
esw_setup_indir_table(struct mlx5_flow_destination *dest,
		      struct mlx5_flow_act *flow_act,
		      struct mlx5_eswitch *esw,
		      struct mlx5_flow_attr *attr,
		      int *i)
{
	struct mlx5_esw_flow_attr *esw_attr = attr->esw_attr;
	int j, err;

	if (!(attr->flags & MLX5_ATTR_FLAG_SRC_REWRITE))
		return -EOPNOTSUPP;

	for (j = esw_attr->split_count; j < esw_attr->out_count; j++, (*i)++) {
		flow_act->flags |= FLOW_ACT_IGNORE_FLOW_LEVEL;
		dest[*i].type = MLX5_FLOW_DESTINATION_TYPE_FLOW_TABLE;

		dest[*i].ft = mlx5_esw_indir_table_get(esw, attr,
						       esw_attr->dests[j].rep->vport, false);
		if (IS_ERR(dest[*i].ft)) {
			err = PTR_ERR(dest[*i].ft);
			goto err_indir_tbl_get;
		}
	}

	if (mlx5_esw_indir_table_decap_vport(attr)) {
		err = esw_setup_decap_indir(esw, attr);
		if (err)
			goto err_indir_tbl_get;
	}

	return 0;

err_indir_tbl_get:
	esw_put_dest_tables_loop(esw, attr, esw_attr->split_count, j);
	return err;
}

static void esw_cleanup_indir_table(struct mlx5_eswitch *esw, struct mlx5_flow_attr *attr)
{
	struct mlx5_esw_flow_attr *esw_attr = attr->esw_attr;

	esw_put_dest_tables_loop(esw, attr, esw_attr->split_count, esw_attr->out_count);
	esw_cleanup_decap_indir(esw, attr);
}

static void
esw_cleanup_chain_dest(struct mlx5_fs_chains *chains, u32 chain, u32 prio, u32 level)
{
	mlx5_chains_put_table(chains, chain, prio, level);
}

static bool esw_same_vhca_id(struct mlx5_core_dev *mdev1, struct mlx5_core_dev *mdev2)
{
	return MLX5_CAP_GEN(mdev1, vhca_id) == MLX5_CAP_GEN(mdev2, vhca_id);
}

static bool esw_setup_uplink_fwd_ipsec_needed(struct mlx5_eswitch *esw,
					      struct mlx5_esw_flow_attr *esw_attr,
					      int attr_idx)
{
	if (esw->offloads.ft_ipsec_tx_pol &&
	    esw_attr->dests[attr_idx].rep &&
	    esw_attr->dests[attr_idx].rep->vport == MLX5_VPORT_UPLINK &&
	    /* To be aligned with software, encryption is needed only for tunnel device */
	    (esw_attr->dests[attr_idx].flags & MLX5_ESW_DEST_ENCAP_VALID) &&
	    esw_attr->dests[attr_idx].rep != esw_attr->in_rep &&
	    esw_same_vhca_id(esw_attr->dests[attr_idx].mdev, esw->dev))
		return true;

	return false;
}

static bool esw_flow_dests_fwd_ipsec_check(struct mlx5_eswitch *esw,
					   struct mlx5_esw_flow_attr *esw_attr)
{
	int i;

	if (!esw->offloads.ft_ipsec_tx_pol)
		return true;

	for (i = 0; i < esw_attr->split_count; i++)
		if (esw_setup_uplink_fwd_ipsec_needed(esw, esw_attr, i))
			return false;

	for (i = esw_attr->split_count; i < esw_attr->out_count; i++)
		if (esw_setup_uplink_fwd_ipsec_needed(esw, esw_attr, i) &&
		    (esw_attr->out_count - esw_attr->split_count > 1))
			return false;

	return true;
}

static void
esw_setup_dest_fwd_vport(struct mlx5_flow_destination *dest, struct mlx5_flow_act *flow_act,
			 struct mlx5_eswitch *esw, struct mlx5_esw_flow_attr *esw_attr,
			 int attr_idx, int dest_idx, bool pkt_reformat)
{
	dest[dest_idx].type = MLX5_FLOW_DESTINATION_TYPE_VPORT;
	dest[dest_idx].vport.num = esw_attr->dests[attr_idx].rep->vport;
	if (MLX5_CAP_ESW(esw->dev, merged_eswitch)) {
		dest[dest_idx].vport.vhca_id =
			MLX5_CAP_GEN(esw_attr->dests[attr_idx].mdev, vhca_id);
		dest[dest_idx].vport.flags |= MLX5_FLOW_DEST_VPORT_VHCA_ID;
		if (dest[dest_idx].vport.num == MLX5_VPORT_UPLINK &&
		    mlx5_lag_is_mpesw(esw->dev))
			dest[dest_idx].type = MLX5_FLOW_DESTINATION_TYPE_UPLINK;
	}
	if (esw_attr->dests[attr_idx].flags & MLX5_ESW_DEST_ENCAP_VALID) {
		if (pkt_reformat) {
			flow_act->action |= MLX5_FLOW_CONTEXT_ACTION_PACKET_REFORMAT;
			flow_act->pkt_reformat = esw_attr->dests[attr_idx].pkt_reformat;
		}
		dest[dest_idx].vport.flags |= MLX5_FLOW_DEST_VPORT_REFORMAT_ID;
		dest[dest_idx].vport.pkt_reformat = esw_attr->dests[attr_idx].pkt_reformat;
	}
}

static void
esw_setup_dest_fwd_ipsec(struct mlx5_flow_destination *dest, struct mlx5_flow_act *flow_act,
			 struct mlx5_eswitch *esw, struct mlx5_esw_flow_attr *esw_attr,
			 int attr_idx, int dest_idx, bool pkt_reformat)
{
	dest[dest_idx].ft = esw->offloads.ft_ipsec_tx_pol;
	dest[dest_idx].type = MLX5_FLOW_DESTINATION_TYPE_FLOW_TABLE;
	if (pkt_reformat &&
	    esw_attr->dests[attr_idx].flags & MLX5_ESW_DEST_ENCAP_VALID) {
		flow_act->action |= MLX5_FLOW_CONTEXT_ACTION_PACKET_REFORMAT;
		flow_act->pkt_reformat = esw_attr->dests[attr_idx].pkt_reformat;
	}
}

static void
esw_setup_vport_dest(struct mlx5_flow_destination *dest, struct mlx5_flow_act *flow_act,
		     struct mlx5_eswitch *esw, struct mlx5_esw_flow_attr *esw_attr,
		     int attr_idx, int dest_idx, bool pkt_reformat)
{
	if (esw_setup_uplink_fwd_ipsec_needed(esw, esw_attr, attr_idx))
		esw_setup_dest_fwd_ipsec(dest, flow_act, esw, esw_attr,
					 attr_idx, dest_idx, pkt_reformat);
	else
		esw_setup_dest_fwd_vport(dest, flow_act, esw, esw_attr,
					 attr_idx, dest_idx, pkt_reformat);
}

static int
esw_setup_vport_dests(struct mlx5_flow_destination *dest, struct mlx5_flow_act *flow_act,
		      struct mlx5_eswitch *esw, struct mlx5_esw_flow_attr *esw_attr,
		      int i)
{
	int j;

	for (j = esw_attr->split_count; j < esw_attr->out_count; j++, i++)
		esw_setup_vport_dest(dest, flow_act, esw, esw_attr, j, i, true);
	return i;
}

static bool
esw_src_port_rewrite_supported(struct mlx5_eswitch *esw)
{
	return MLX5_CAP_GEN(esw->dev, reg_c_preserve) &&
	       mlx5_eswitch_vport_match_metadata_enabled(esw) &&
	       MLX5_CAP_ESW_FLOWTABLE_FDB(esw->dev, ignore_flow_level);
}

static bool
esw_dests_to_vf_pf_vports(struct mlx5_flow_destination *dests, int max_dest)
{
	bool vf_dest = false, pf_dest = false;
	int i;

	for (i = 0; i < max_dest; i++) {
		if (dests[i].type != MLX5_FLOW_DESTINATION_TYPE_VPORT)
			continue;

		if (dests[i].vport.num == MLX5_VPORT_UPLINK)
			pf_dest = true;
		else
			vf_dest = true;

		if (vf_dest && pf_dest)
			return true;
	}

	return false;
}

static int
esw_setup_dests(struct mlx5_flow_destination *dest,
		struct mlx5_flow_act *flow_act,
		struct mlx5_eswitch *esw,
		struct mlx5_flow_attr *attr,
		struct mlx5_flow_spec *spec,
		int *i)
{
	struct mlx5_esw_flow_attr *esw_attr = attr->esw_attr;
	struct mlx5_fs_chains *chains = esw_chains(esw);
	int err = 0;

	if (!mlx5_eswitch_termtbl_required(esw, attr, flow_act, spec) &&
	    esw_src_port_rewrite_supported(esw))
		attr->flags |= MLX5_ATTR_FLAG_SRC_REWRITE;

	if (attr->flags & MLX5_ATTR_FLAG_SLOW_PATH) {
		esw_setup_slow_path_dest(dest, flow_act, esw, *i);
		(*i)++;
		goto out;
	}

	if (attr->flags & MLX5_ATTR_FLAG_SAMPLE) {
		esw_setup_sampler_dest(dest, flow_act, attr->sample_attr.sampler_id, *i);
		(*i)++;
	} else if (attr->flags & MLX5_ATTR_FLAG_ACCEPT) {
		esw_setup_accept_dest(dest, flow_act, chains, *i);
		(*i)++;
	} else if (attr->flags & MLX5_ATTR_FLAG_MTU) {
		err = esw_setup_mtu_dest(dest, &attr->meter_attr, *i);
		(*i)++;
	} else if (esw_is_indir_table(esw, attr)) {
		err = esw_setup_indir_table(dest, flow_act, esw, attr, i);
	} else if (esw_is_chain_src_port_rewrite(esw, esw_attr)) {
		err = esw_setup_chain_src_port_rewrite(dest, flow_act, esw, chains, attr, i);
	} else {
		*i = esw_setup_vport_dests(dest, flow_act, esw, esw_attr, *i);

		if (attr->dest_ft) {
			err = esw_setup_ft_dest(dest, flow_act, esw, attr, *i);
			(*i)++;
		} else if (attr->dest_chain) {
			err = esw_setup_chain_dest(dest, flow_act, chains, attr->dest_chain,
						   1, 0, *i);
			(*i)++;
		}
	}

out:
	return err;
}

static void
esw_cleanup_dests(struct mlx5_eswitch *esw,
		  struct mlx5_flow_attr *attr)
{
	struct mlx5_esw_flow_attr *esw_attr = attr->esw_attr;
	struct mlx5_fs_chains *chains = esw_chains(esw);

	if (attr->dest_ft) {
		esw_cleanup_decap_indir(esw, attr);
	} else if (!mlx5e_tc_attr_flags_skip(attr->flags)) {
		if (attr->dest_chain)
			esw_cleanup_chain_dest(chains, attr->dest_chain, 1, 0);
		else if (esw_is_indir_table(esw, attr))
			esw_cleanup_indir_table(esw, attr);
		else if (esw_is_chain_src_port_rewrite(esw, esw_attr))
			esw_cleanup_chain_src_port_rewrite(esw, attr);
	}
}

static void
esw_setup_meter(struct mlx5_flow_attr *attr, struct mlx5_flow_act *flow_act)
{
	struct mlx5e_flow_meter_handle *meter;

	meter = attr->meter_attr.meter;
	flow_act->exe_aso.type = attr->exe_aso_type;
	flow_act->exe_aso.object_id = meter->obj_id;
	flow_act->exe_aso.flow_meter.meter_idx = meter->idx;
	flow_act->exe_aso.flow_meter.init_color = MLX5_FLOW_METER_COLOR_GREEN;
	/* use metadata reg 5 for packet color */
	flow_act->exe_aso.return_reg_id = 5;
}

struct mlx5_flow_handle *
mlx5_eswitch_add_offloaded_rule(struct mlx5_eswitch *esw,
				struct mlx5_flow_spec *spec,
				struct mlx5_flow_attr *attr)
{
	struct mlx5_flow_act flow_act = { .flags = FLOW_ACT_NO_APPEND, };
	struct mlx5_esw_flow_attr *esw_attr = attr->esw_attr;
	struct mlx5_fs_chains *chains = esw_chains(esw);
	bool split = !!(esw_attr->split_count);
	struct mlx5_vport_tbl_attr fwd_attr;
	struct mlx5_flow_destination *dest;
	struct mlx5_flow_handle *rule;
	struct mlx5_flow_table *fdb;
	int i = 0;

	if (esw->mode != MLX5_ESWITCH_OFFLOADS)
		return ERR_PTR(-EOPNOTSUPP);

	if (!mlx5_eswitch_vlan_actions_supported(esw->dev, 1))
		return ERR_PTR(-EOPNOTSUPP);

	if (!esw_flow_dests_fwd_ipsec_check(esw, esw_attr))
		return ERR_PTR(-EOPNOTSUPP);

	dest = kcalloc(MLX5_MAX_FLOW_FWD_VPORTS + 1, sizeof(*dest), GFP_KERNEL);
	if (!dest)
		return ERR_PTR(-ENOMEM);

	flow_act.action = attr->action;

	if (flow_act.action & MLX5_FLOW_CONTEXT_ACTION_VLAN_PUSH) {
		flow_act.vlan[0].ethtype = ntohs(esw_attr->vlan_proto[0]);
		flow_act.vlan[0].vid = esw_attr->vlan_vid[0];
		flow_act.vlan[0].prio = esw_attr->vlan_prio[0];
		if (flow_act.action & MLX5_FLOW_CONTEXT_ACTION_VLAN_PUSH_2) {
			flow_act.vlan[1].ethtype = ntohs(esw_attr->vlan_proto[1]);
			flow_act.vlan[1].vid = esw_attr->vlan_vid[1];
			flow_act.vlan[1].prio = esw_attr->vlan_prio[1];
		}
	}

	mlx5_eswitch_set_rule_flow_source(esw, spec, esw_attr);

	if (flow_act.action & MLX5_FLOW_CONTEXT_ACTION_FWD_DEST) {
		int err;

		err = esw_setup_dests(dest, &flow_act, esw, attr, spec, &i);
		if (err) {
			rule = ERR_PTR(err);
			goto err_create_goto_table;
		}

		/* Header rewrite with combined wire+loopback in FDB is not allowed */
		if ((flow_act.action & MLX5_FLOW_CONTEXT_ACTION_MOD_HDR) &&
		    esw_dests_to_vf_pf_vports(dest, i)) {
			esw_warn(esw->dev,
				 "FDB: Header rewrite with forwarding to both PF and VF is not allowed\n");
			rule = ERR_PTR(-EINVAL);
			goto err_esw_get;
		}
	}

	if (esw_attr->decap_pkt_reformat)
		flow_act.pkt_reformat = esw_attr->decap_pkt_reformat;

	if (flow_act.action & MLX5_FLOW_CONTEXT_ACTION_COUNT) {
		dest[i].type = MLX5_FLOW_DESTINATION_TYPE_COUNTER;
		dest[i].counter_id = mlx5_fc_id(attr->counter);
		i++;
	}

	if (attr->outer_match_level != MLX5_MATCH_NONE)
		spec->match_criteria_enable |= MLX5_MATCH_OUTER_HEADERS;
	if (attr->inner_match_level != MLX5_MATCH_NONE)
		spec->match_criteria_enable |= MLX5_MATCH_INNER_HEADERS;

	if (flow_act.action & MLX5_FLOW_CONTEXT_ACTION_MOD_HDR)
		flow_act.modify_hdr = attr->modify_hdr;

	if ((flow_act.action & MLX5_FLOW_CONTEXT_ACTION_EXECUTE_ASO) &&
	    attr->exe_aso_type == MLX5_EXE_ASO_FLOW_METER)
		esw_setup_meter(attr, &flow_act);

	if (split) {
		fwd_attr.chain = attr->chain;
		fwd_attr.prio = attr->prio;
		fwd_attr.vport = esw_attr->in_rep->vport;
		fwd_attr.vport_ns = &mlx5_esw_vport_tbl_mirror_ns;

		fdb = mlx5_esw_vporttbl_get(esw, &fwd_attr);
	} else {
		if (attr->chain || attr->prio)
			fdb = mlx5_chains_get_table(chains, attr->chain,
						    attr->prio, 0);
		else
			fdb = attr->ft;

		if (!(attr->flags & MLX5_ATTR_FLAG_NO_IN_PORT))
			mlx5_eswitch_set_rule_source_port(esw, spec, attr,
							  esw_attr->in_mdev->priv.eswitch,
							  esw_attr->in_rep->vport);
	}
	if (IS_ERR(fdb)) {
		rule = ERR_CAST(fdb);
		goto err_esw_get;
	}

	if (!i) {
		kfree(dest);
		dest = NULL;
	}

	if (mlx5_eswitch_termtbl_required(esw, attr, &flow_act, spec))
		rule = mlx5_eswitch_add_termtbl_rule(esw, fdb, spec, esw_attr,
						     &flow_act, dest, i);
	else
		rule = mlx5_add_flow_rules(fdb, spec, &flow_act, dest, i);
	if (IS_ERR(rule))
		goto err_add_rule;
	else
		atomic64_inc(&esw->offloads.num_flows);

	kfree(dest);
	return rule;

err_add_rule:
	if (split)
		mlx5_esw_vporttbl_put(esw, &fwd_attr);
	else if (attr->chain || attr->prio)
		mlx5_chains_put_table(chains, attr->chain, attr->prio, 0);
err_esw_get:
	esw_cleanup_dests(esw, attr);
err_create_goto_table:
	kfree(dest);
	return rule;
}

struct mlx5_flow_handle *
mlx5_eswitch_add_fwd_rule(struct mlx5_eswitch *esw,
			  struct mlx5_flow_spec *spec,
			  struct mlx5_flow_attr *attr)
{
	struct mlx5_flow_act flow_act = { .flags = FLOW_ACT_NO_APPEND, };
	struct mlx5_esw_flow_attr *esw_attr = attr->esw_attr;
	struct mlx5_fs_chains *chains = esw_chains(esw);
	struct mlx5_vport_tbl_attr fwd_attr;
	struct mlx5_flow_destination *dest;
	struct mlx5_flow_table *fast_fdb;
	struct mlx5_flow_table *fwd_fdb;
	struct mlx5_flow_handle *rule;
	int i, err = 0;

	dest = kcalloc(MLX5_MAX_FLOW_FWD_VPORTS + 1, sizeof(*dest), GFP_KERNEL);
	if (!dest)
		return ERR_PTR(-ENOMEM);

	fast_fdb = mlx5_chains_get_table(chains, attr->chain, attr->prio, 0);
	if (IS_ERR(fast_fdb)) {
		rule = ERR_CAST(fast_fdb);
		goto err_get_fast;
	}

	fwd_attr.chain = attr->chain;
	fwd_attr.prio = attr->prio;
	fwd_attr.vport = esw_attr->in_rep->vport;
	fwd_attr.vport_ns = &mlx5_esw_vport_tbl_mirror_ns;
	fwd_fdb = mlx5_esw_vporttbl_get(esw, &fwd_attr);
	if (IS_ERR(fwd_fdb)) {
		rule = ERR_CAST(fwd_fdb);
		goto err_get_fwd;
	}

	flow_act.action = MLX5_FLOW_CONTEXT_ACTION_FWD_DEST;
	for (i = 0; i < esw_attr->split_count; i++) {
		if (esw_attr->dests[i].flags & MLX5_ESW_DEST_CHAIN_WITH_SRC_PORT_CHANGE)
			/* Source port rewrite (forward to ovs internal port or statck device) isn't
			 * supported in the rule of split action.
			 */
			err = -EOPNOTSUPP;
		else
			esw_setup_vport_dest(dest, &flow_act, esw, esw_attr, i, i, false);

		if (err) {
			rule = ERR_PTR(err);
			goto err_chain_src_rewrite;
		}
	}
	dest[i].type = MLX5_FLOW_DESTINATION_TYPE_FLOW_TABLE;
	dest[i].ft = fwd_fdb;
	i++;

	mlx5_eswitch_set_rule_source_port(esw, spec, attr,
					  esw_attr->in_mdev->priv.eswitch,
					  esw_attr->in_rep->vport);

	if (attr->outer_match_level != MLX5_MATCH_NONE)
		spec->match_criteria_enable |= MLX5_MATCH_OUTER_HEADERS;

	flow_act.flags |= FLOW_ACT_IGNORE_FLOW_LEVEL;
	rule = mlx5_add_flow_rules(fast_fdb, spec, &flow_act, dest, i);

	if (IS_ERR(rule)) {
		i = esw_attr->split_count;
		goto err_chain_src_rewrite;
	}

	atomic64_inc(&esw->offloads.num_flows);

	kfree(dest);
	return rule;
err_chain_src_rewrite:
	mlx5_esw_vporttbl_put(esw, &fwd_attr);
err_get_fwd:
	mlx5_chains_put_table(chains, attr->chain, attr->prio, 0);
err_get_fast:
	kfree(dest);
	return rule;
}

static void
__mlx5_eswitch_del_rule(struct mlx5_eswitch *esw,
			struct mlx5_flow_handle *rule,
			struct mlx5_flow_attr *attr,
			bool fwd_rule)
{
	struct mlx5_esw_flow_attr *esw_attr = attr->esw_attr;
	struct mlx5_fs_chains *chains = esw_chains(esw);
	bool split = (esw_attr->split_count > 0);
	struct mlx5_vport_tbl_attr fwd_attr;
	int i;

	mlx5_del_flow_rules(rule);

	if (!mlx5e_tc_attr_flags_skip(attr->flags)) {
		/* unref the term table */
		for (i = 0; i < MLX5_MAX_FLOW_FWD_VPORTS; i++) {
			if (esw_attr->dests[i].termtbl)
				mlx5_eswitch_termtbl_put(esw, esw_attr->dests[i].termtbl);
		}
	}

	atomic64_dec(&esw->offloads.num_flows);

	if (fwd_rule || split) {
		fwd_attr.chain = attr->chain;
		fwd_attr.prio = attr->prio;
		fwd_attr.vport = esw_attr->in_rep->vport;
		fwd_attr.vport_ns = &mlx5_esw_vport_tbl_mirror_ns;
	}

	if (fwd_rule)  {
		mlx5_esw_vporttbl_put(esw, &fwd_attr);
		mlx5_chains_put_table(chains, attr->chain, attr->prio, 0);
	} else {
		if (split)
			mlx5_esw_vporttbl_put(esw, &fwd_attr);
		else if (attr->chain || attr->prio)
			mlx5_chains_put_table(chains, attr->chain, attr->prio, 0);
		esw_cleanup_dests(esw, attr);
	}
}

void
mlx5_eswitch_del_offloaded_rule(struct mlx5_eswitch *esw,
				struct mlx5_flow_handle *rule,
				struct mlx5_flow_attr *attr)
{
	__mlx5_eswitch_del_rule(esw, rule, attr, false);
}

void
mlx5_eswitch_del_fwd_rule(struct mlx5_eswitch *esw,
			  struct mlx5_flow_handle *rule,
			  struct mlx5_flow_attr *attr)
{
	__mlx5_eswitch_del_rule(esw, rule, attr, true);
}

struct mlx5_flow_handle *
mlx5_eswitch_add_send_to_vport_rule(struct mlx5_eswitch *on_esw,
				    struct mlx5_eswitch *from_esw,
				    struct mlx5_eswitch_rep *rep,
				    u32 sqn)
{
	struct mlx5_flow_act flow_act = {0};
	struct mlx5_flow_destination dest = {};
	struct mlx5_flow_handle *flow_rule;
	struct mlx5_flow_spec *spec;
	void *misc;
	u16 vport;

	spec = kvzalloc(sizeof(*spec), GFP_KERNEL);
	if (!spec) {
		flow_rule = ERR_PTR(-ENOMEM);
		goto out;
	}

	misc = MLX5_ADDR_OF(fte_match_param, spec->match_value, misc_parameters);
	MLX5_SET(fte_match_set_misc, misc, source_sqn, sqn);

	misc = MLX5_ADDR_OF(fte_match_param, spec->match_criteria, misc_parameters);
	MLX5_SET_TO_ONES(fte_match_set_misc, misc, source_sqn);

	spec->match_criteria_enable = MLX5_MATCH_MISC_PARAMETERS;

	/* source vport is the esw manager */
	vport = from_esw->manager_vport;

	if (mlx5_eswitch_vport_match_metadata_enabled(on_esw)) {
		misc = MLX5_ADDR_OF(fte_match_param, spec->match_value, misc_parameters_2);
		MLX5_SET(fte_match_set_misc2, misc, metadata_reg_c_0,
			 mlx5_eswitch_get_vport_metadata_for_match(from_esw, vport));

		misc = MLX5_ADDR_OF(fte_match_param, spec->match_criteria, misc_parameters_2);
		MLX5_SET(fte_match_set_misc2, misc, metadata_reg_c_0,
			 mlx5_eswitch_get_vport_metadata_mask());

		spec->match_criteria_enable |= MLX5_MATCH_MISC_PARAMETERS_2;
	} else {
		misc = MLX5_ADDR_OF(fte_match_param, spec->match_value, misc_parameters);
		MLX5_SET(fte_match_set_misc, misc, source_port, vport);

		if (MLX5_CAP_ESW(on_esw->dev, merged_eswitch))
			MLX5_SET(fte_match_set_misc, misc, source_eswitch_owner_vhca_id,
				 MLX5_CAP_GEN(from_esw->dev, vhca_id));

		misc = MLX5_ADDR_OF(fte_match_param, spec->match_criteria, misc_parameters);
		MLX5_SET_TO_ONES(fte_match_set_misc, misc, source_port);

		if (MLX5_CAP_ESW(on_esw->dev, merged_eswitch))
			MLX5_SET_TO_ONES(fte_match_set_misc, misc,
					 source_eswitch_owner_vhca_id);

		spec->match_criteria_enable |= MLX5_MATCH_MISC_PARAMETERS;
	}

	dest.type = MLX5_FLOW_DESTINATION_TYPE_VPORT;
	dest.vport.num = rep->vport;
	dest.vport.vhca_id = MLX5_CAP_GEN(rep->esw->dev, vhca_id);
	dest.vport.flags |= MLX5_FLOW_DEST_VPORT_VHCA_ID;
	flow_act.action = MLX5_FLOW_CONTEXT_ACTION_FWD_DEST;

	if (rep->vport == MLX5_VPORT_UPLINK &&
	    on_esw == from_esw && on_esw->offloads.ft_ipsec_tx_pol) {
		dest.ft = on_esw->offloads.ft_ipsec_tx_pol;
		flow_act.flags = FLOW_ACT_IGNORE_FLOW_LEVEL;
		dest.type = MLX5_FLOW_DESTINATION_TYPE_FLOW_TABLE;
	} else {
		dest.type = MLX5_FLOW_DESTINATION_TYPE_VPORT;
		dest.vport.num = rep->vport;
		dest.vport.vhca_id = MLX5_CAP_GEN(rep->esw->dev, vhca_id);
		dest.vport.flags |= MLX5_FLOW_DEST_VPORT_VHCA_ID;
	}

	if (MLX5_CAP_ESW_FLOWTABLE(on_esw->dev, flow_source) &&
	    rep->vport == MLX5_VPORT_UPLINK)
		spec->flow_context.flow_source = MLX5_FLOW_CONTEXT_FLOW_SOURCE_LOCAL_VPORT;

	flow_rule = mlx5_add_flow_rules(mlx5_eswitch_get_slow_fdb(on_esw),
					spec, &flow_act, &dest, 1);
	if (IS_ERR(flow_rule))
		esw_warn(on_esw->dev, "FDB: Failed to add send to vport rule err %ld\n",
			 PTR_ERR(flow_rule));
out:
	kvfree(spec);
	return flow_rule;
}
EXPORT_SYMBOL(mlx5_eswitch_add_send_to_vport_rule);

void mlx5_eswitch_del_send_to_vport_rule(struct mlx5_flow_handle *rule)
{
	mlx5_del_flow_rules(rule);
}

void mlx5_eswitch_del_send_to_vport_meta_rule(struct mlx5_flow_handle *rule)
{
	if (rule)
		mlx5_del_flow_rules(rule);
}

struct mlx5_flow_handle *
mlx5_eswitch_add_send_to_vport_meta_rule(struct mlx5_eswitch *esw, u16 vport_num)
{
	struct mlx5_flow_destination dest = {};
	struct mlx5_flow_act flow_act = {0};
	struct mlx5_flow_handle *flow_rule;
	struct mlx5_flow_spec *spec;

	spec = kvzalloc(sizeof(*spec), GFP_KERNEL);
	if (!spec)
		return ERR_PTR(-ENOMEM);

	MLX5_SET(fte_match_param, spec->match_criteria,
		 misc_parameters_2.metadata_reg_c_0, mlx5_eswitch_get_vport_metadata_mask());
	MLX5_SET(fte_match_param, spec->match_criteria,
		 misc_parameters_2.metadata_reg_c_1, ESW_TUN_MASK);
	MLX5_SET(fte_match_param, spec->match_value, misc_parameters_2.metadata_reg_c_1,
		 ESW_TUN_SLOW_TABLE_GOTO_VPORT_MARK);

	spec->match_criteria_enable = MLX5_MATCH_MISC_PARAMETERS_2;
	dest.type = MLX5_FLOW_DESTINATION_TYPE_VPORT;
	flow_act.action = MLX5_FLOW_CONTEXT_ACTION_FWD_DEST;

	MLX5_SET(fte_match_param, spec->match_value, misc_parameters_2.metadata_reg_c_0,
		 mlx5_eswitch_get_vport_metadata_for_match(esw, vport_num));
	dest.vport.num = vport_num;

	flow_rule = mlx5_add_flow_rules(mlx5_eswitch_get_slow_fdb(esw),
					spec, &flow_act, &dest, 1);
	if (IS_ERR(flow_rule))
		esw_warn(esw->dev, "FDB: Failed to add send to vport meta rule vport %d, err %ld\n",
			 vport_num, PTR_ERR(flow_rule));

	kvfree(spec);
	return flow_rule;
}

static bool mlx5_eswitch_reg_c1_loopback_supported(struct mlx5_eswitch *esw)
{
	return MLX5_CAP_ESW_FLOWTABLE(esw->dev, fdb_to_vport_reg_c_id) &
	       MLX5_FDB_TO_VPORT_REG_C_1;
}

static int esw_set_passing_vport_metadata(struct mlx5_eswitch *esw, bool enable)
{
	u32 out[MLX5_ST_SZ_DW(query_esw_vport_context_out)] = {};
	u32 min[MLX5_ST_SZ_DW(modify_esw_vport_context_in)] = {};
	u32 in[MLX5_ST_SZ_DW(query_esw_vport_context_in)] = {};
	u8 curr, wanted;
	int err;

	if (!mlx5_eswitch_reg_c1_loopback_supported(esw) &&
	    !mlx5_eswitch_vport_match_metadata_enabled(esw))
		return 0;

	MLX5_SET(query_esw_vport_context_in, in, opcode,
		 MLX5_CMD_OP_QUERY_ESW_VPORT_CONTEXT);
	err = mlx5_cmd_exec_inout(esw->dev, query_esw_vport_context, in, out);
	if (err)
		return err;

	curr = MLX5_GET(query_esw_vport_context_out, out,
			esw_vport_context.fdb_to_vport_reg_c_id);
	wanted = MLX5_FDB_TO_VPORT_REG_C_0;
	if (mlx5_eswitch_reg_c1_loopback_supported(esw))
		wanted |= MLX5_FDB_TO_VPORT_REG_C_1;

	if (enable)
		curr |= wanted;
	else
		curr &= ~wanted;

	MLX5_SET(modify_esw_vport_context_in, min,
		 esw_vport_context.fdb_to_vport_reg_c_id, curr);
	MLX5_SET(modify_esw_vport_context_in, min,
		 field_select.fdb_to_vport_reg_c_id, 1);

	err = mlx5_eswitch_modify_esw_vport_context(esw->dev, 0, false, min);
	if (!err) {
		if (enable && (curr & MLX5_FDB_TO_VPORT_REG_C_1))
			esw->flags |= MLX5_ESWITCH_REG_C1_LOOPBACK_ENABLED;
		else
			esw->flags &= ~MLX5_ESWITCH_REG_C1_LOOPBACK_ENABLED;
	}

	return err;
}

static void peer_miss_rules_setup(struct mlx5_eswitch *esw,
				  struct mlx5_core_dev *peer_dev,
				  struct mlx5_flow_spec *spec,
				  struct mlx5_flow_destination *dest)
{
	void *misc;

	if (mlx5_eswitch_vport_match_metadata_enabled(esw)) {
		misc = MLX5_ADDR_OF(fte_match_param, spec->match_criteria,
				    misc_parameters_2);
		MLX5_SET(fte_match_set_misc2, misc, metadata_reg_c_0,
			 mlx5_eswitch_get_vport_metadata_mask());

		spec->match_criteria_enable = MLX5_MATCH_MISC_PARAMETERS_2;
	} else {
		misc = MLX5_ADDR_OF(fte_match_param, spec->match_value,
				    misc_parameters);

		MLX5_SET(fte_match_set_misc, misc, source_eswitch_owner_vhca_id,
			 MLX5_CAP_GEN(peer_dev, vhca_id));

		spec->match_criteria_enable = MLX5_MATCH_MISC_PARAMETERS;

		misc = MLX5_ADDR_OF(fte_match_param, spec->match_criteria,
				    misc_parameters);
		MLX5_SET_TO_ONES(fte_match_set_misc, misc, source_port);
		MLX5_SET_TO_ONES(fte_match_set_misc, misc,
				 source_eswitch_owner_vhca_id);
	}

	dest->type = MLX5_FLOW_DESTINATION_TYPE_VPORT;
	dest->vport.num = peer_dev->priv.eswitch->manager_vport;
	dest->vport.vhca_id = MLX5_CAP_GEN(peer_dev, vhca_id);
	dest->vport.flags |= MLX5_FLOW_DEST_VPORT_VHCA_ID;
}

static void esw_set_peer_miss_rule_source_port(struct mlx5_eswitch *esw,
					       struct mlx5_eswitch *peer_esw,
					       struct mlx5_flow_spec *spec,
					       u16 vport)
{
	void *misc;

	if (mlx5_eswitch_vport_match_metadata_enabled(esw)) {
		misc = MLX5_ADDR_OF(fte_match_param, spec->match_value,
				    misc_parameters_2);
		MLX5_SET(fte_match_set_misc2, misc, metadata_reg_c_0,
			 mlx5_eswitch_get_vport_metadata_for_match(peer_esw,
								   vport));
	} else {
		misc = MLX5_ADDR_OF(fte_match_param, spec->match_value,
				    misc_parameters);
		MLX5_SET(fte_match_set_misc, misc, source_port, vport);
	}
}

static int esw_add_fdb_peer_miss_rules(struct mlx5_eswitch *esw,
				       struct mlx5_core_dev *peer_dev)
{
	struct mlx5_flow_destination dest = {};
	struct mlx5_flow_act flow_act = {0};
	struct mlx5_flow_handle **flows;
	/* total vports is the same for both e-switches */
	int nvports = esw->total_vports;
	struct mlx5_flow_handle *flow;
	struct mlx5_flow_spec *spec;
	struct mlx5_vport *vport;
	unsigned long i;
	void *misc;
	int err;

	if (!MLX5_VPORT_MANAGER(esw->dev) && !mlx5_core_is_ecpf_esw_manager(esw->dev))
		return 0;

	spec = kvzalloc(sizeof(*spec), GFP_KERNEL);
	if (!spec)
		return -ENOMEM;

	peer_miss_rules_setup(esw, peer_dev, spec, &dest);

	flows = kvcalloc(nvports, sizeof(*flows), GFP_KERNEL);
	if (!flows) {
		err = -ENOMEM;
		goto alloc_flows_err;
	}

	flow_act.action = MLX5_FLOW_CONTEXT_ACTION_FWD_DEST;
	misc = MLX5_ADDR_OF(fte_match_param, spec->match_value,
			    misc_parameters);

	if (mlx5_core_is_ecpf_esw_manager(esw->dev)) {
		vport = mlx5_eswitch_get_vport(esw, MLX5_VPORT_PF);
		esw_set_peer_miss_rule_source_port(esw, peer_dev->priv.eswitch,
						   spec, MLX5_VPORT_PF);

		flow = mlx5_add_flow_rules(mlx5_eswitch_get_slow_fdb(esw),
					   spec, &flow_act, &dest, 1);
		if (IS_ERR(flow)) {
			err = PTR_ERR(flow);
			goto add_pf_flow_err;
		}
		flows[vport->index] = flow;
	}

	if (mlx5_ecpf_vport_exists(esw->dev)) {
		vport = mlx5_eswitch_get_vport(esw, MLX5_VPORT_ECPF);
		MLX5_SET(fte_match_set_misc, misc, source_port, MLX5_VPORT_ECPF);
		flow = mlx5_add_flow_rules(mlx5_eswitch_get_slow_fdb(esw),
					   spec, &flow_act, &dest, 1);
		if (IS_ERR(flow)) {
			err = PTR_ERR(flow);
			goto add_ecpf_flow_err;
		}
		flows[vport->index] = flow;
	}

	mlx5_esw_for_each_vf_vport(esw, i, vport, mlx5_core_max_vfs(esw->dev)) {
		esw_set_peer_miss_rule_source_port(esw,
						   peer_dev->priv.eswitch,
						   spec, vport->vport);

		flow = mlx5_add_flow_rules(mlx5_eswitch_get_slow_fdb(esw),
					   spec, &flow_act, &dest, 1);
		if (IS_ERR(flow)) {
			err = PTR_ERR(flow);
			goto add_vf_flow_err;
		}
		flows[vport->index] = flow;
	}

	if (mlx5_core_ec_sriov_enabled(esw->dev)) {
		mlx5_esw_for_each_ec_vf_vport(esw, i, vport, mlx5_core_max_ec_vfs(esw->dev)) {
			if (i >= mlx5_core_max_ec_vfs(peer_dev))
				break;
			esw_set_peer_miss_rule_source_port(esw, peer_dev->priv.eswitch,
							   spec, vport->vport);
			flow = mlx5_add_flow_rules(esw->fdb_table.offloads.slow_fdb,
						   spec, &flow_act, &dest, 1);
			if (IS_ERR(flow)) {
				err = PTR_ERR(flow);
				goto add_ec_vf_flow_err;
			}
			flows[vport->index] = flow;
		}
	}
	esw->fdb_table.offloads.peer_miss_rules[mlx5_get_dev_index(peer_dev)] = flows;

	kvfree(spec);
	return 0;

add_ec_vf_flow_err:
	mlx5_esw_for_each_ec_vf_vport(esw, i, vport, mlx5_core_max_ec_vfs(esw->dev)) {
		if (!flows[vport->index])
			continue;
		mlx5_del_flow_rules(flows[vport->index]);
	}
add_vf_flow_err:
	mlx5_esw_for_each_vf_vport(esw, i, vport, mlx5_core_max_vfs(esw->dev)) {
		if (!flows[vport->index])
			continue;
		mlx5_del_flow_rules(flows[vport->index]);
	}
	if (mlx5_ecpf_vport_exists(esw->dev)) {
		vport = mlx5_eswitch_get_vport(esw, MLX5_VPORT_ECPF);
		mlx5_del_flow_rules(flows[vport->index]);
	}
add_ecpf_flow_err:
	if (mlx5_core_is_ecpf_esw_manager(esw->dev)) {
		vport = mlx5_eswitch_get_vport(esw, MLX5_VPORT_PF);
		mlx5_del_flow_rules(flows[vport->index]);
	}
add_pf_flow_err:
	esw_warn(esw->dev, "FDB: Failed to add peer miss flow rule err %d\n", err);
	kvfree(flows);
alloc_flows_err:
	kvfree(spec);
	return err;
}

static void esw_del_fdb_peer_miss_rules(struct mlx5_eswitch *esw,
					struct mlx5_core_dev *peer_dev)
{
	u16 peer_index = mlx5_get_dev_index(peer_dev);
	struct mlx5_flow_handle **flows;
	struct mlx5_vport *vport;
	unsigned long i;

	flows = esw->fdb_table.offloads.peer_miss_rules[peer_index];
	if (!flows)
		return;

	if (mlx5_core_ec_sriov_enabled(esw->dev)) {
		mlx5_esw_for_each_ec_vf_vport(esw, i, vport, mlx5_core_max_ec_vfs(esw->dev)) {
			/* The flow for a particular vport could be NULL if the other ECPF
			 * has fewer or no VFs enabled
			 */
			if (!flows[vport->index])
				continue;
			mlx5_del_flow_rules(flows[vport->index]);
		}
	}

	mlx5_esw_for_each_vf_vport(esw, i, vport, mlx5_core_max_vfs(esw->dev))
		mlx5_del_flow_rules(flows[vport->index]);

	if (mlx5_ecpf_vport_exists(esw->dev)) {
		vport = mlx5_eswitch_get_vport(esw, MLX5_VPORT_ECPF);
		mlx5_del_flow_rules(flows[vport->index]);
	}

	if (mlx5_core_is_ecpf_esw_manager(esw->dev)) {
		vport = mlx5_eswitch_get_vport(esw, MLX5_VPORT_PF);
		mlx5_del_flow_rules(flows[vport->index]);
	}

	kvfree(flows);
	esw->fdb_table.offloads.peer_miss_rules[peer_index] = NULL;
}

static int esw_add_fdb_miss_rule(struct mlx5_eswitch *esw)
{
	struct mlx5_flow_act flow_act = {0};
	struct mlx5_flow_destination dest = {};
	struct mlx5_flow_handle *flow_rule = NULL;
	struct mlx5_flow_spec *spec;
	void *headers_c;
	void *headers_v;
	int err = 0;
	u8 *dmac_c;
	u8 *dmac_v;

	spec = kvzalloc(sizeof(*spec), GFP_KERNEL);
	if (!spec) {
		err = -ENOMEM;
		goto out;
	}

	spec->match_criteria_enable = MLX5_MATCH_OUTER_HEADERS;
	headers_c = MLX5_ADDR_OF(fte_match_param, spec->match_criteria,
				 outer_headers);
	dmac_c = MLX5_ADDR_OF(fte_match_param, headers_c,
			      outer_headers.dmac_47_16);
	dmac_c[0] = 0x01;

	dest.type = MLX5_FLOW_DESTINATION_TYPE_VPORT;
	dest.vport.num = esw->manager_vport;
	flow_act.action = MLX5_FLOW_CONTEXT_ACTION_FWD_DEST;

	flow_rule = mlx5_add_flow_rules(mlx5_eswitch_get_slow_fdb(esw),
					spec, &flow_act, &dest, 1);
	if (IS_ERR(flow_rule)) {
		err = PTR_ERR(flow_rule);
		esw_warn(esw->dev,  "FDB: Failed to add unicast miss flow rule err %d\n", err);
		goto out;
	}

	esw->fdb_table.offloads.miss_rule_uni = flow_rule;

	headers_v = MLX5_ADDR_OF(fte_match_param, spec->match_value,
				 outer_headers);
	dmac_v = MLX5_ADDR_OF(fte_match_param, headers_v,
			      outer_headers.dmac_47_16);
	dmac_v[0] = 0x01;
	flow_rule = mlx5_add_flow_rules(mlx5_eswitch_get_slow_fdb(esw),
					spec, &flow_act, &dest, 1);
	if (IS_ERR(flow_rule)) {
		err = PTR_ERR(flow_rule);
		esw_warn(esw->dev, "FDB: Failed to add multicast miss flow rule err %d\n", err);
		mlx5_del_flow_rules(esw->fdb_table.offloads.miss_rule_uni);
		goto out;
	}

	esw->fdb_table.offloads.miss_rule_multi = flow_rule;

out:
	kvfree(spec);
	return err;
}

struct mlx5_flow_handle *
esw_add_restore_rule(struct mlx5_eswitch *esw, u32 tag)
{
	struct mlx5_flow_act flow_act = { .flags = FLOW_ACT_NO_APPEND, };
	struct mlx5_flow_table *ft = esw->offloads.ft_offloads_restore;
	struct mlx5_flow_context *flow_context;
	struct mlx5_flow_handle *flow_rule;
	struct mlx5_flow_destination dest;
	struct mlx5_flow_spec *spec;
	void *misc;

	if (!mlx5_eswitch_reg_c1_loopback_supported(esw))
		return ERR_PTR(-EOPNOTSUPP);

	spec = kvzalloc(sizeof(*spec), GFP_KERNEL);
	if (!spec)
		return ERR_PTR(-ENOMEM);

	misc = MLX5_ADDR_OF(fte_match_param, spec->match_criteria,
			    misc_parameters_2);
	MLX5_SET(fte_match_set_misc2, misc, metadata_reg_c_0,
		 ESW_REG_C0_USER_DATA_METADATA_MASK);
	misc = MLX5_ADDR_OF(fte_match_param, spec->match_value,
			    misc_parameters_2);
	MLX5_SET(fte_match_set_misc2, misc, metadata_reg_c_0, tag);
	spec->match_criteria_enable = MLX5_MATCH_MISC_PARAMETERS_2;
	flow_act.action = MLX5_FLOW_CONTEXT_ACTION_FWD_DEST |
			  MLX5_FLOW_CONTEXT_ACTION_MOD_HDR;
	flow_act.modify_hdr = esw->offloads.restore_copy_hdr_id;

	flow_context = &spec->flow_context;
	flow_context->flags |= FLOW_CONTEXT_HAS_TAG;
	flow_context->flow_tag = tag;
	dest.type = MLX5_FLOW_DESTINATION_TYPE_FLOW_TABLE;
	dest.ft = esw->offloads.ft_offloads;

	flow_rule = mlx5_add_flow_rules(ft, spec, &flow_act, &dest, 1);
	kvfree(spec);

	if (IS_ERR(flow_rule))
		esw_warn(esw->dev,
			 "Failed to create restore rule for tag: %d, err(%d)\n",
			 tag, (int)PTR_ERR(flow_rule));

	return flow_rule;
}

#define MAX_PF_SQ 256
#define MAX_SQ_NVPORTS 32

void
mlx5_esw_set_flow_group_source_port(struct mlx5_eswitch *esw,
				    u32 *flow_group_in,
				    int match_params)
{
	void *match_criteria = MLX5_ADDR_OF(create_flow_group_in,
					    flow_group_in,
					    match_criteria);

	if (mlx5_eswitch_vport_match_metadata_enabled(esw)) {
		MLX5_SET(create_flow_group_in, flow_group_in,
			 match_criteria_enable,
			 MLX5_MATCH_MISC_PARAMETERS_2 | match_params);

		MLX5_SET(fte_match_param, match_criteria,
			 misc_parameters_2.metadata_reg_c_0,
			 mlx5_eswitch_get_vport_metadata_mask());
	} else {
		MLX5_SET(create_flow_group_in, flow_group_in,
			 match_criteria_enable,
			 MLX5_MATCH_MISC_PARAMETERS | match_params);

		MLX5_SET_TO_ONES(fte_match_param, match_criteria,
				 misc_parameters.source_port);
	}
}

#if IS_ENABLED(CONFIG_MLX5_CLS_ACT)
static void esw_vport_tbl_put(struct mlx5_eswitch *esw)
{
	struct mlx5_vport_tbl_attr attr;
	struct mlx5_vport *vport;
	unsigned long i;

	attr.chain = 0;
	attr.prio = 1;
	mlx5_esw_for_each_vport(esw, i, vport) {
		attr.vport = vport->vport;
		attr.vport_ns = &mlx5_esw_vport_tbl_mirror_ns;
		mlx5_esw_vporttbl_put(esw, &attr);
	}
}

static int esw_vport_tbl_get(struct mlx5_eswitch *esw)
{
	struct mlx5_vport_tbl_attr attr;
	struct mlx5_flow_table *fdb;
	struct mlx5_vport *vport;
	unsigned long i;

	attr.chain = 0;
	attr.prio = 1;
	mlx5_esw_for_each_vport(esw, i, vport) {
		attr.vport = vport->vport;
		attr.vport_ns = &mlx5_esw_vport_tbl_mirror_ns;
		fdb = mlx5_esw_vporttbl_get(esw, &attr);
		if (IS_ERR(fdb))
			goto out;
	}
	return 0;

out:
	esw_vport_tbl_put(esw);
	return PTR_ERR(fdb);
}

#define fdb_modify_header_fwd_to_table_supported(esw) \
	(MLX5_CAP_ESW_FLOWTABLE((esw)->dev, fdb_modify_header_fwd_to_table))
static void esw_init_chains_offload_flags(struct mlx5_eswitch *esw, u32 *flags)
{
	struct mlx5_core_dev *dev = esw->dev;

	if (MLX5_CAP_ESW_FLOWTABLE_FDB(dev, ignore_flow_level))
		*flags |= MLX5_CHAINS_IGNORE_FLOW_LEVEL_SUPPORTED;

	if (!MLX5_CAP_ESW_FLOWTABLE(dev, multi_fdb_encap) &&
	    esw->offloads.encap != DEVLINK_ESWITCH_ENCAP_MODE_NONE) {
		*flags &= ~MLX5_CHAINS_AND_PRIOS_SUPPORTED;
		esw_warn(dev, "Tc chains and priorities offload aren't supported, update firmware if needed\n");
	} else if (!mlx5_eswitch_reg_c1_loopback_enabled(esw)) {
		*flags &= ~MLX5_CHAINS_AND_PRIOS_SUPPORTED;
		esw_warn(dev, "Tc chains and priorities offload aren't supported\n");
	} else if (!fdb_modify_header_fwd_to_table_supported(esw)) {
		/* Disabled when ttl workaround is needed, e.g
		 * when ESWITCH_IPV4_TTL_MODIFY_ENABLE = true in mlxconfig
		 */
		esw_warn(dev,
			 "Tc chains and priorities offload aren't supported, check firmware version, or mlxconfig settings\n");
		*flags &= ~MLX5_CHAINS_AND_PRIOS_SUPPORTED;
	} else {
		*flags |= MLX5_CHAINS_AND_PRIOS_SUPPORTED;
		esw_info(dev, "Supported tc chains and prios offload\n");
	}

	if (esw->offloads.encap != DEVLINK_ESWITCH_ENCAP_MODE_NONE)
		*flags |= MLX5_CHAINS_FT_TUNNEL_SUPPORTED;
}

static int
esw_chains_create(struct mlx5_eswitch *esw, struct mlx5_flow_table *miss_fdb)
{
	struct mlx5_core_dev *dev = esw->dev;
	struct mlx5_flow_table *nf_ft, *ft;
	struct mlx5_chains_attr attr = {};
	struct mlx5_fs_chains *chains;
	int err;

	esw_init_chains_offload_flags(esw, &attr.flags);
	attr.ns = MLX5_FLOW_NAMESPACE_FDB;
	attr.max_grp_num = esw->params.large_group_num;
	attr.default_ft = miss_fdb;
	attr.mapping = esw->offloads.reg_c0_obj_pool;

	chains = mlx5_chains_create(dev, &attr);
	if (IS_ERR(chains)) {
		err = PTR_ERR(chains);
		esw_warn(dev, "Failed to create fdb chains err(%d)\n", err);
		return err;
	}
	mlx5_chains_print_info(chains);

	esw->fdb_table.offloads.esw_chains_priv = chains;

	/* Create tc_end_ft which is the always created ft chain */
	nf_ft = mlx5_chains_get_table(chains, mlx5_chains_get_nf_ft_chain(chains),
				      1, 0);
	if (IS_ERR(nf_ft)) {
		err = PTR_ERR(nf_ft);
		goto nf_ft_err;
	}

	/* Always open the root for fast path */
	ft = mlx5_chains_get_table(chains, 0, 1, 0);
	if (IS_ERR(ft)) {
		err = PTR_ERR(ft);
		goto level_0_err;
	}

	/* Open level 1 for split fdb rules now if prios isn't supported  */
	if (!mlx5_chains_prios_supported(chains)) {
		err = esw_vport_tbl_get(esw);
		if (err)
			goto level_1_err;
	}

	mlx5_chains_set_end_ft(chains, nf_ft);

	return 0;

level_1_err:
	mlx5_chains_put_table(chains, 0, 1, 0);
level_0_err:
	mlx5_chains_put_table(chains, mlx5_chains_get_nf_ft_chain(chains), 1, 0);
nf_ft_err:
	mlx5_chains_destroy(chains);
	esw->fdb_table.offloads.esw_chains_priv = NULL;

	return err;
}

static void
esw_chains_destroy(struct mlx5_eswitch *esw, struct mlx5_fs_chains *chains)
{
	if (!mlx5_chains_prios_supported(chains))
		esw_vport_tbl_put(esw);
	mlx5_chains_put_table(chains, 0, 1, 0);
	mlx5_chains_put_table(chains, mlx5_chains_get_nf_ft_chain(chains), 1, 0);
	mlx5_chains_destroy(chains);
}

#else /* CONFIG_MLX5_CLS_ACT */

static int
esw_chains_create(struct mlx5_eswitch *esw, struct mlx5_flow_table *miss_fdb)
{ return 0; }

static void
esw_chains_destroy(struct mlx5_eswitch *esw, struct mlx5_fs_chains *chains)
{}

#endif

static int
esw_create_send_to_vport_group(struct mlx5_eswitch *esw,
			       struct mlx5_flow_table *fdb,
			       u32 *flow_group_in,
			       int *ix)
{
	int inlen = MLX5_ST_SZ_BYTES(create_flow_group_in);
	struct mlx5_flow_group *g;
	void *match_criteria;
	int count, err = 0;

	memset(flow_group_in, 0, inlen);

	mlx5_esw_set_flow_group_source_port(esw, flow_group_in, MLX5_MATCH_MISC_PARAMETERS);

	match_criteria = MLX5_ADDR_OF(create_flow_group_in, flow_group_in, match_criteria);
	MLX5_SET_TO_ONES(fte_match_param, match_criteria, misc_parameters.source_sqn);

	if (!mlx5_eswitch_vport_match_metadata_enabled(esw) &&
	    MLX5_CAP_ESW(esw->dev, merged_eswitch)) {
		MLX5_SET_TO_ONES(fte_match_param, match_criteria,
				 misc_parameters.source_eswitch_owner_vhca_id);
		MLX5_SET(create_flow_group_in, flow_group_in,
			 source_eswitch_owner_vhca_id_valid, 1);
	}

	/* See comment at table_size calculation */
	count = MLX5_MAX_PORTS * (esw->total_vports * MAX_SQ_NVPORTS + MAX_PF_SQ);
	MLX5_SET(create_flow_group_in, flow_group_in, start_flow_index, 0);
	MLX5_SET(create_flow_group_in, flow_group_in, end_flow_index, *ix + count - 1);
	*ix += count;

	g = mlx5_create_flow_group(fdb, flow_group_in);
	if (IS_ERR(g)) {
		err = PTR_ERR(g);
		esw_warn(esw->dev, "Failed to create send-to-vport flow group err(%d)\n", err);
		goto out;
	}
	esw->fdb_table.offloads.send_to_vport_grp = g;

out:
	return err;
}

static int
esw_create_meta_send_to_vport_group(struct mlx5_eswitch *esw,
				    struct mlx5_flow_table *fdb,
				    u32 *flow_group_in,
				    int *ix)
{
	int inlen = MLX5_ST_SZ_BYTES(create_flow_group_in);
	struct mlx5_flow_group *g;
	void *match_criteria;
	int err = 0;

	if (!esw_src_port_rewrite_supported(esw))
		return 0;

	memset(flow_group_in, 0, inlen);

	MLX5_SET(create_flow_group_in, flow_group_in, match_criteria_enable,
		 MLX5_MATCH_MISC_PARAMETERS_2);

	match_criteria = MLX5_ADDR_OF(create_flow_group_in, flow_group_in, match_criteria);

	MLX5_SET(fte_match_param, match_criteria,
		 misc_parameters_2.metadata_reg_c_0,
		 mlx5_eswitch_get_vport_metadata_mask());
	MLX5_SET(fte_match_param, match_criteria,
		 misc_parameters_2.metadata_reg_c_1, ESW_TUN_MASK);

	MLX5_SET(create_flow_group_in, flow_group_in, start_flow_index, *ix);
	MLX5_SET(create_flow_group_in, flow_group_in,
		 end_flow_index, *ix + esw->total_vports - 1);
	*ix += esw->total_vports;

	g = mlx5_create_flow_group(fdb, flow_group_in);
	if (IS_ERR(g)) {
		err = PTR_ERR(g);
		esw_warn(esw->dev,
			 "Failed to create send-to-vport meta flow group err(%d)\n", err);
		goto send_vport_meta_err;
	}
	esw->fdb_table.offloads.send_to_vport_meta_grp = g;

	return 0;

send_vport_meta_err:
	return err;
}

static int
esw_create_peer_esw_miss_group(struct mlx5_eswitch *esw,
			       struct mlx5_flow_table *fdb,
			       u32 *flow_group_in,
			       int *ix)
{
	int max_peer_ports = (esw->total_vports - 1) * (MLX5_MAX_PORTS - 1);
	int inlen = MLX5_ST_SZ_BYTES(create_flow_group_in);
	struct mlx5_flow_group *g;
	void *match_criteria;
	int err = 0;

	if (!MLX5_CAP_ESW(esw->dev, merged_eswitch))
		return 0;

	memset(flow_group_in, 0, inlen);

	mlx5_esw_set_flow_group_source_port(esw, flow_group_in, 0);

	if (!mlx5_eswitch_vport_match_metadata_enabled(esw)) {
		match_criteria = MLX5_ADDR_OF(create_flow_group_in,
					      flow_group_in,
					      match_criteria);

		MLX5_SET_TO_ONES(fte_match_param, match_criteria,
				 misc_parameters.source_eswitch_owner_vhca_id);

		MLX5_SET(create_flow_group_in, flow_group_in,
			 source_eswitch_owner_vhca_id_valid, 1);
	}

	MLX5_SET(create_flow_group_in, flow_group_in, start_flow_index, *ix);
	MLX5_SET(create_flow_group_in, flow_group_in, end_flow_index,
		 *ix + max_peer_ports);
	*ix += max_peer_ports + 1;

	g = mlx5_create_flow_group(fdb, flow_group_in);
	if (IS_ERR(g)) {
		err = PTR_ERR(g);
		esw_warn(esw->dev, "Failed to create peer miss flow group err(%d)\n", err);
		goto out;
	}
	esw->fdb_table.offloads.peer_miss_grp = g;

out:
	return err;
}

static int
esw_create_miss_group(struct mlx5_eswitch *esw,
		      struct mlx5_flow_table *fdb,
		      u32 *flow_group_in,
		      int *ix)
{
	int inlen = MLX5_ST_SZ_BYTES(create_flow_group_in);
	struct mlx5_flow_group *g;
	void *match_criteria;
	int err = 0;
	u8 *dmac;

	memset(flow_group_in, 0, inlen);

	MLX5_SET(create_flow_group_in, flow_group_in, match_criteria_enable,
		 MLX5_MATCH_OUTER_HEADERS);
	match_criteria = MLX5_ADDR_OF(create_flow_group_in, flow_group_in,
				      match_criteria);
	dmac = MLX5_ADDR_OF(fte_match_param, match_criteria,
			    outer_headers.dmac_47_16);
	dmac[0] = 0x01;

	MLX5_SET(create_flow_group_in, flow_group_in, start_flow_index, *ix);
	MLX5_SET(create_flow_group_in, flow_group_in, end_flow_index,
		 *ix + MLX5_ESW_MISS_FLOWS);

	g = mlx5_create_flow_group(fdb, flow_group_in);
	if (IS_ERR(g)) {
		err = PTR_ERR(g);
		esw_warn(esw->dev, "Failed to create miss flow group err(%d)\n", err);
		goto miss_err;
	}
	esw->fdb_table.offloads.miss_grp = g;

	err = esw_add_fdb_miss_rule(esw);
	if (err)
		goto miss_rule_err;

	return 0;

miss_rule_err:
	mlx5_destroy_flow_group(esw->fdb_table.offloads.miss_grp);
miss_err:
	return err;
}

static int esw_create_offloads_fdb_tables(struct mlx5_eswitch *esw)
{
	int inlen = MLX5_ST_SZ_BYTES(create_flow_group_in);
	struct mlx5_flow_table_attr ft_attr = {};
	struct mlx5_core_dev *dev = esw->dev;
	struct mlx5_flow_namespace *root_ns;
	struct mlx5_flow_table *fdb = NULL;
	int table_size, ix = 0, err = 0;
	u32 flags = 0, *flow_group_in;

	esw_debug(esw->dev, "Create offloads FDB Tables\n");

	flow_group_in = kvzalloc(inlen, GFP_KERNEL);
	if (!flow_group_in)
		return -ENOMEM;

	root_ns = mlx5_get_flow_namespace(dev, MLX5_FLOW_NAMESPACE_FDB);
	if (!root_ns) {
		esw_warn(dev, "Failed to get FDB flow namespace\n");
		err = -EOPNOTSUPP;
		goto ns_err;
	}
	esw->fdb_table.offloads.ns = root_ns;
	err = mlx5_flow_namespace_set_mode(root_ns,
					   esw->dev->priv.steering->mode);
	if (err) {
		esw_warn(dev, "Failed to set FDB namespace steering mode\n");
		goto ns_err;
	}

	/* To be strictly correct:
	 *	MLX5_MAX_PORTS * (esw->total_vports * MAX_SQ_NVPORTS + MAX_PF_SQ)
	 * should be:
	 *	esw->total_vports * MAX_SQ_NVPORTS + MAX_PF_SQ +
	 *	peer_esw->total_vports * MAX_SQ_NVPORTS + MAX_PF_SQ
	 * but as the peer device might not be in switchdev mode it's not
	 * possible. We use the fact that by default FW sets max vfs and max sfs
	 * to the same value on both devices. If it needs to be changed in the future note
	 * the peer miss group should also be created based on the number of
	 * total vports of the peer (currently is also uses esw->total_vports).
	 */
	table_size = MLX5_MAX_PORTS * (esw->total_vports * MAX_SQ_NVPORTS + MAX_PF_SQ) +
		     esw->total_vports * MLX5_MAX_PORTS + MLX5_ESW_MISS_FLOWS;

	/* create the slow path fdb with encap set, so further table instances
	 * can be created at run time while VFs are probed if the FW allows that.
	 */
	if (esw->offloads.encap != DEVLINK_ESWITCH_ENCAP_MODE_NONE)
		flags |= (MLX5_FLOW_TABLE_TUNNEL_EN_REFORMAT |
			  MLX5_FLOW_TABLE_TUNNEL_EN_DECAP);

	ft_attr.flags = flags;
	ft_attr.max_fte = table_size;
	ft_attr.prio = FDB_SLOW_PATH;

	fdb = mlx5_create_flow_table(root_ns, &ft_attr);
	if (IS_ERR(fdb)) {
		err = PTR_ERR(fdb);
		esw_warn(dev, "Failed to create slow path FDB Table err %d\n", err);
		goto slow_fdb_err;
	}
	esw->fdb_table.offloads.slow_fdb = fdb;

	/* Create empty TC-miss managed table. This allows plugging in following
	 * priorities without directly exposing their level 0 table to
	 * eswitch_offloads and passing it as miss_fdb to following call to
	 * esw_chains_create().
	 */
	memset(&ft_attr, 0, sizeof(ft_attr));
	ft_attr.prio = FDB_TC_MISS;
	esw->fdb_table.offloads.tc_miss_table = mlx5_create_flow_table(root_ns, &ft_attr);
	if (IS_ERR(esw->fdb_table.offloads.tc_miss_table)) {
		err = PTR_ERR(esw->fdb_table.offloads.tc_miss_table);
		esw_warn(dev, "Failed to create TC miss FDB Table err %d\n", err);
		goto tc_miss_table_err;
	}

	err = esw_chains_create(esw, esw->fdb_table.offloads.tc_miss_table);
	if (err) {
		esw_warn(dev, "Failed to open fdb chains err(%d)\n", err);
		goto fdb_chains_err;
	}

	err = esw_create_send_to_vport_group(esw, fdb, flow_group_in, &ix);
	if (err)
		goto send_vport_err;

	err = esw_create_meta_send_to_vport_group(esw, fdb, flow_group_in, &ix);
	if (err)
		goto send_vport_meta_err;

	err = esw_create_peer_esw_miss_group(esw, fdb, flow_group_in, &ix);
	if (err)
		goto peer_miss_err;

	err = esw_create_miss_group(esw, fdb, flow_group_in, &ix);
	if (err)
		goto miss_err;

	kvfree(flow_group_in);
	return 0;

miss_err:
	if (MLX5_CAP_ESW(esw->dev, merged_eswitch))
		mlx5_destroy_flow_group(esw->fdb_table.offloads.peer_miss_grp);
peer_miss_err:
	if (esw->fdb_table.offloads.send_to_vport_meta_grp)
		mlx5_destroy_flow_group(esw->fdb_table.offloads.send_to_vport_meta_grp);
send_vport_meta_err:
	mlx5_destroy_flow_group(esw->fdb_table.offloads.send_to_vport_grp);
send_vport_err:
	esw_chains_destroy(esw, esw_chains(esw));
fdb_chains_err:
	mlx5_destroy_flow_table(esw->fdb_table.offloads.tc_miss_table);
tc_miss_table_err:
	mlx5_destroy_flow_table(mlx5_eswitch_get_slow_fdb(esw));
slow_fdb_err:
	/* Holds true only as long as DMFS is the default */
	mlx5_flow_namespace_set_mode(root_ns, MLX5_FLOW_STEERING_MODE_DMFS);
ns_err:
	kvfree(flow_group_in);
	return err;
}

static void esw_destroy_offloads_fdb_tables(struct mlx5_eswitch *esw)
{
	if (!mlx5_eswitch_get_slow_fdb(esw))
		return;

	esw_debug(esw->dev, "Destroy offloads FDB Tables\n");
	mlx5_del_flow_rules(esw->fdb_table.offloads.miss_rule_multi);
	mlx5_del_flow_rules(esw->fdb_table.offloads.miss_rule_uni);
	mlx5_destroy_flow_group(esw->fdb_table.offloads.send_to_vport_grp);
	if (esw->fdb_table.offloads.send_to_vport_meta_grp)
		mlx5_destroy_flow_group(esw->fdb_table.offloads.send_to_vport_meta_grp);
	if (MLX5_CAP_ESW(esw->dev, merged_eswitch))
		mlx5_destroy_flow_group(esw->fdb_table.offloads.peer_miss_grp);
	mlx5_destroy_flow_group(esw->fdb_table.offloads.miss_grp);

	esw_chains_destroy(esw, esw_chains(esw));

	mlx5_destroy_flow_table(esw->fdb_table.offloads.tc_miss_table);
	mlx5_destroy_flow_table(mlx5_eswitch_get_slow_fdb(esw));
	/* Holds true only as long as DMFS is the default */
	mlx5_flow_namespace_set_mode(esw->fdb_table.offloads.ns,
				     MLX5_FLOW_STEERING_MODE_DMFS);
	atomic64_set(&esw->user_count, 0);
}

static int esw_get_nr_ft_offloads_steering_src_ports(struct mlx5_eswitch *esw)
{
	int nvports;

	nvports = esw->total_vports + MLX5_ESW_MISS_FLOWS;
	if (mlx5e_tc_int_port_supported(esw))
		nvports += MLX5E_TC_MAX_INT_PORT_NUM;

	return nvports;
}

static int esw_create_offloads_table(struct mlx5_eswitch *esw)
{
	struct mlx5_flow_table_attr ft_attr = {};
	struct mlx5_core_dev *dev = esw->dev;
	struct mlx5_flow_table *ft_offloads;
	struct mlx5_flow_namespace *ns;
	int err = 0;

	ns = mlx5_get_flow_namespace(dev, MLX5_FLOW_NAMESPACE_OFFLOADS);
	if (!ns) {
		esw_warn(esw->dev, "Failed to get offloads flow namespace\n");
		return -EOPNOTSUPP;
	}

	ft_attr.max_fte = esw_get_nr_ft_offloads_steering_src_ports(esw) +
			  MLX5_ESW_FT_OFFLOADS_DROP_RULE;
	ft_attr.prio = 1;

	ft_offloads = mlx5_create_flow_table(ns, &ft_attr);
	if (IS_ERR(ft_offloads)) {
		err = PTR_ERR(ft_offloads);
		esw_warn(esw->dev, "Failed to create offloads table, err %d\n", err);
		return err;
	}

	esw->offloads.ft_offloads = ft_offloads;
	return 0;
}

static void esw_destroy_offloads_table(struct mlx5_eswitch *esw)
{
	struct mlx5_esw_offload *offloads = &esw->offloads;

	mlx5_destroy_flow_table(offloads->ft_offloads);
}

static int esw_create_vport_rx_group(struct mlx5_eswitch *esw)
{
	int inlen = MLX5_ST_SZ_BYTES(create_flow_group_in);
	struct mlx5_flow_group *g;
	u32 *flow_group_in;
	int nvports;
	int err = 0;

	nvports = esw_get_nr_ft_offloads_steering_src_ports(esw);
	flow_group_in = kvzalloc(inlen, GFP_KERNEL);
	if (!flow_group_in)
		return -ENOMEM;

	mlx5_esw_set_flow_group_source_port(esw, flow_group_in, 0);

	MLX5_SET(create_flow_group_in, flow_group_in, start_flow_index, 0);
	MLX5_SET(create_flow_group_in, flow_group_in, end_flow_index, nvports - 1);

	g = mlx5_create_flow_group(esw->offloads.ft_offloads, flow_group_in);

	if (IS_ERR(g)) {
		err = PTR_ERR(g);
		mlx5_core_warn(esw->dev, "Failed to create vport rx group err %d\n", err);
		goto out;
	}

	esw->offloads.vport_rx_group = g;
out:
	kvfree(flow_group_in);
	return err;
}

static void esw_destroy_vport_rx_group(struct mlx5_eswitch *esw)
{
	mlx5_destroy_flow_group(esw->offloads.vport_rx_group);
}

static int esw_create_vport_rx_drop_rule_index(struct mlx5_eswitch *esw)
{
	/* ft_offloads table is enlarged by MLX5_ESW_FT_OFFLOADS_DROP_RULE (1)
	 * for the drop rule, which is placed at the end of the table.
	 * So return the total of vport and int_port as rule index.
	 */
	return esw_get_nr_ft_offloads_steering_src_ports(esw);
}

static int esw_create_vport_rx_drop_group(struct mlx5_eswitch *esw)
{
	int inlen = MLX5_ST_SZ_BYTES(create_flow_group_in);
	struct mlx5_flow_group *g;
	u32 *flow_group_in;
	int flow_index;
	int err = 0;

	flow_index = esw_create_vport_rx_drop_rule_index(esw);

	flow_group_in = kvzalloc(inlen, GFP_KERNEL);
	if (!flow_group_in)
		return -ENOMEM;

	MLX5_SET(create_flow_group_in, flow_group_in, start_flow_index, flow_index);
	MLX5_SET(create_flow_group_in, flow_group_in, end_flow_index, flow_index);

	g = mlx5_create_flow_group(esw->offloads.ft_offloads, flow_group_in);

	if (IS_ERR(g)) {
		err = PTR_ERR(g);
		mlx5_core_warn(esw->dev, "Failed to create vport rx drop group err %d\n", err);
		goto out;
	}

	esw->offloads.vport_rx_drop_group = g;
out:
	kvfree(flow_group_in);
	return err;
}

static void esw_destroy_vport_rx_drop_group(struct mlx5_eswitch *esw)
{
	if (esw->offloads.vport_rx_drop_group)
		mlx5_destroy_flow_group(esw->offloads.vport_rx_drop_group);
}

void
mlx5_esw_set_spec_source_port(struct mlx5_eswitch *esw,
			      u16 vport,
			      struct mlx5_flow_spec *spec)
{
	void *misc;

	if (mlx5_eswitch_vport_match_metadata_enabled(esw)) {
		misc = MLX5_ADDR_OF(fte_match_param, spec->match_value, misc_parameters_2);
		MLX5_SET(fte_match_set_misc2, misc, metadata_reg_c_0,
			 mlx5_eswitch_get_vport_metadata_for_match(esw, vport));

		misc = MLX5_ADDR_OF(fte_match_param, spec->match_criteria, misc_parameters_2);
		MLX5_SET(fte_match_set_misc2, misc, metadata_reg_c_0,
			 mlx5_eswitch_get_vport_metadata_mask());

		spec->match_criteria_enable = MLX5_MATCH_MISC_PARAMETERS_2;
	} else {
		misc = MLX5_ADDR_OF(fte_match_param, spec->match_value, misc_parameters);
		MLX5_SET(fte_match_set_misc, misc, source_port, vport);

		misc = MLX5_ADDR_OF(fte_match_param, spec->match_criteria, misc_parameters);
		MLX5_SET_TO_ONES(fte_match_set_misc, misc, source_port);

		spec->match_criteria_enable = MLX5_MATCH_MISC_PARAMETERS;
	}
}

struct mlx5_flow_handle *
mlx5_eswitch_create_vport_rx_rule(struct mlx5_eswitch *esw, u16 vport,
				  struct mlx5_flow_destination *dest)
{
	struct mlx5_flow_act flow_act = {0};
	struct mlx5_flow_handle *flow_rule;
	struct mlx5_flow_spec *spec;

	spec = kvzalloc(sizeof(*spec), GFP_KERNEL);
	if (!spec) {
		flow_rule = ERR_PTR(-ENOMEM);
		goto out;
	}

	mlx5_esw_set_spec_source_port(esw, vport, spec);

	flow_act.action = MLX5_FLOW_CONTEXT_ACTION_FWD_DEST;
	flow_rule = mlx5_add_flow_rules(esw->offloads.ft_offloads, spec,
					&flow_act, dest, 1);
	if (IS_ERR(flow_rule)) {
		esw_warn(esw->dev, "fs offloads: Failed to add vport rx rule err %ld\n", PTR_ERR(flow_rule));
		goto out;
	}

out:
	kvfree(spec);
	return flow_rule;
}

static int esw_create_vport_rx_drop_rule(struct mlx5_eswitch *esw)
{
	struct mlx5_flow_act flow_act = {};
	struct mlx5_flow_handle *flow_rule;

	flow_act.action = MLX5_FLOW_CONTEXT_ACTION_DROP;
	flow_rule = mlx5_add_flow_rules(esw->offloads.ft_offloads, NULL,
					&flow_act, NULL, 0);
	if (IS_ERR(flow_rule)) {
		esw_warn(esw->dev,
			 "fs offloads: Failed to add vport rx drop rule err %ld\n",
			 PTR_ERR(flow_rule));
		return PTR_ERR(flow_rule);
	}

	esw->offloads.vport_rx_drop_rule = flow_rule;

	return 0;
}

static void esw_destroy_vport_rx_drop_rule(struct mlx5_eswitch *esw)
{
	if (esw->offloads.vport_rx_drop_rule)
		mlx5_del_flow_rules(esw->offloads.vport_rx_drop_rule);
}

static int mlx5_eswitch_inline_mode_get(struct mlx5_eswitch *esw, u8 *mode)
{
	u8 prev_mlx5_mode, mlx5_mode = MLX5_INLINE_MODE_L2;
	struct mlx5_core_dev *dev = esw->dev;
	struct mlx5_vport *vport;
	unsigned long i;

	if (!MLX5_CAP_GEN(dev, vport_group_manager))
		return -EOPNOTSUPP;

	if (!mlx5_esw_is_fdb_created(esw))
		return -EOPNOTSUPP;

	switch (MLX5_CAP_ETH(dev, wqe_inline_mode)) {
	case MLX5_CAP_INLINE_MODE_NOT_REQUIRED:
		mlx5_mode = MLX5_INLINE_MODE_NONE;
		goto out;
	case MLX5_CAP_INLINE_MODE_L2:
		mlx5_mode = MLX5_INLINE_MODE_L2;
		goto out;
	case MLX5_CAP_INLINE_MODE_VPORT_CONTEXT:
		goto query_vports;
	}

query_vports:
	mlx5_query_nic_vport_min_inline(dev, esw->first_host_vport, &prev_mlx5_mode);
	mlx5_esw_for_each_host_func_vport(esw, i, vport, esw->esw_funcs.num_vfs) {
		mlx5_query_nic_vport_min_inline(dev, vport->vport, &mlx5_mode);
		if (prev_mlx5_mode != mlx5_mode)
			return -EINVAL;
		prev_mlx5_mode = mlx5_mode;
	}

out:
	*mode = mlx5_mode;
	return 0;
}

static void esw_destroy_restore_table(struct mlx5_eswitch *esw)
{
	struct mlx5_esw_offload *offloads = &esw->offloads;

	if (!mlx5_eswitch_reg_c1_loopback_supported(esw))
		return;

	mlx5_modify_header_dealloc(esw->dev, offloads->restore_copy_hdr_id);
	mlx5_destroy_flow_group(offloads->restore_group);
	mlx5_destroy_flow_table(offloads->ft_offloads_restore);
}

static int esw_create_restore_table(struct mlx5_eswitch *esw)
{
	u8 modact[MLX5_UN_SZ_BYTES(set_add_copy_action_in_auto)] = {};
	int inlen = MLX5_ST_SZ_BYTES(create_flow_group_in);
	struct mlx5_flow_table_attr ft_attr = {};
	struct mlx5_core_dev *dev = esw->dev;
	struct mlx5_flow_namespace *ns;
	struct mlx5_modify_hdr *mod_hdr;
	void *match_criteria, *misc;
	struct mlx5_flow_table *ft;
	struct mlx5_flow_group *g;
	u32 *flow_group_in;
	int err = 0;

	if (!mlx5_eswitch_reg_c1_loopback_supported(esw))
		return 0;

	ns = mlx5_get_flow_namespace(dev, MLX5_FLOW_NAMESPACE_OFFLOADS);
	if (!ns) {
		esw_warn(esw->dev, "Failed to get offloads flow namespace\n");
		return -EOPNOTSUPP;
	}

	flow_group_in = kvzalloc(inlen, GFP_KERNEL);
	if (!flow_group_in) {
		err = -ENOMEM;
		goto out_free;
	}

	ft_attr.max_fte = 1 << ESW_REG_C0_USER_DATA_METADATA_BITS;
	ft = mlx5_create_flow_table(ns, &ft_attr);
	if (IS_ERR(ft)) {
		err = PTR_ERR(ft);
		esw_warn(esw->dev, "Failed to create restore table, err %d\n",
			 err);
		goto out_free;
	}

	match_criteria = MLX5_ADDR_OF(create_flow_group_in, flow_group_in,
				      match_criteria);
	misc = MLX5_ADDR_OF(fte_match_param, match_criteria,
			    misc_parameters_2);

	MLX5_SET(fte_match_set_misc2, misc, metadata_reg_c_0,
		 ESW_REG_C0_USER_DATA_METADATA_MASK);
	MLX5_SET(create_flow_group_in, flow_group_in, start_flow_index, 0);
	MLX5_SET(create_flow_group_in, flow_group_in, end_flow_index,
		 ft_attr.max_fte - 1);
	MLX5_SET(create_flow_group_in, flow_group_in, match_criteria_enable,
		 MLX5_MATCH_MISC_PARAMETERS_2);
	g = mlx5_create_flow_group(ft, flow_group_in);
	if (IS_ERR(g)) {
		err = PTR_ERR(g);
		esw_warn(dev, "Failed to create restore flow group, err: %d\n",
			 err);
		goto err_group;
	}

	MLX5_SET(copy_action_in, modact, action_type, MLX5_ACTION_TYPE_COPY);
	MLX5_SET(copy_action_in, modact, src_field,
		 MLX5_ACTION_IN_FIELD_METADATA_REG_C_1);
	MLX5_SET(copy_action_in, modact, dst_field,
		 MLX5_ACTION_IN_FIELD_METADATA_REG_B);
	mod_hdr = mlx5_modify_header_alloc(esw->dev,
					   MLX5_FLOW_NAMESPACE_KERNEL, 1,
					   modact);
	if (IS_ERR(mod_hdr)) {
		err = PTR_ERR(mod_hdr);
		esw_warn(dev, "Failed to create restore mod header, err: %d\n",
			 err);
		goto err_mod_hdr;
	}

	esw->offloads.ft_offloads_restore = ft;
	esw->offloads.restore_group = g;
	esw->offloads.restore_copy_hdr_id = mod_hdr;

	kvfree(flow_group_in);

	return 0;

err_mod_hdr:
	mlx5_destroy_flow_group(g);
err_group:
	mlx5_destroy_flow_table(ft);
out_free:
	kvfree(flow_group_in);

	return err;
}

static int esw_offloads_start(struct mlx5_eswitch *esw,
			      struct netlink_ext_ack *extack)
{
	int err;

	esw->mode = MLX5_ESWITCH_OFFLOADS;
	err = mlx5_eswitch_enable_locked(esw, esw->dev->priv.sriov.num_vfs);
	if (err) {
		NL_SET_ERR_MSG_MOD(extack,
				   "Failed setting eswitch to offloads");
		esw->mode = MLX5_ESWITCH_LEGACY;
		mlx5_rescan_drivers(esw->dev);
		return err;
	}
	if (esw->offloads.inline_mode == MLX5_INLINE_MODE_NONE) {
		if (mlx5_eswitch_inline_mode_get(esw,
						 &esw->offloads.inline_mode)) {
			esw->offloads.inline_mode = MLX5_INLINE_MODE_L2;
			NL_SET_ERR_MSG_MOD(extack,
					   "Inline mode is different between vports");
		}
	}
	return 0;
}

static int mlx5_esw_offloads_rep_init(struct mlx5_eswitch *esw, const struct mlx5_vport *vport)
{
	struct mlx5_eswitch_rep *rep;
	int rep_type;
	int err;

	rep = kzalloc(sizeof(*rep), GFP_KERNEL);
	if (!rep)
		return -ENOMEM;

	rep->vport = vport->vport;
	rep->vport_index = vport->index;
	for (rep_type = 0; rep_type < NUM_REP_TYPES; rep_type++)
		atomic_set(&rep->rep_data[rep_type].state, REP_UNREGISTERED);

	err = xa_insert(&esw->offloads.vport_reps, rep->vport, rep, GFP_KERNEL);
	if (err)
		goto insert_err;

	return 0;

insert_err:
	kfree(rep);
	return err;
}

static void mlx5_esw_offloads_rep_cleanup(struct mlx5_eswitch *esw,
					  struct mlx5_eswitch_rep *rep)
{
	xa_erase(&esw->offloads.vport_reps, rep->vport);
	kfree(rep);
}

static void esw_offloads_cleanup_reps(struct mlx5_eswitch *esw)
{
	struct mlx5_eswitch_rep *rep;
	unsigned long i;

	mlx5_esw_for_each_rep(esw, i, rep)
		mlx5_esw_offloads_rep_cleanup(esw, rep);
	xa_destroy(&esw->offloads.vport_reps);
}

static int esw_offloads_init_reps(struct mlx5_eswitch *esw)
{
	struct mlx5_vport *vport;
	unsigned long i;
	int err;

	xa_init(&esw->offloads.vport_reps);

	mlx5_esw_for_each_vport(esw, i, vport) {
		err = mlx5_esw_offloads_rep_init(esw, vport);
		if (err)
			goto err;
	}
	return 0;

err:
	esw_offloads_cleanup_reps(esw);
	return err;
}

static int esw_port_metadata_set(struct devlink *devlink, u32 id,
				 struct devlink_param_gset_ctx *ctx)
{
	struct mlx5_core_dev *dev = devlink_priv(devlink);
	struct mlx5_eswitch *esw = dev->priv.eswitch;
	int err = 0;

	down_write(&esw->mode_lock);
	if (mlx5_esw_is_fdb_created(esw)) {
		err = -EBUSY;
		goto done;
	}
	if (!mlx5_esw_vport_match_metadata_supported(esw)) {
		err = -EOPNOTSUPP;
		goto done;
	}
	if (ctx->val.vbool)
		esw->flags |= MLX5_ESWITCH_VPORT_MATCH_METADATA;
	else
		esw->flags &= ~MLX5_ESWITCH_VPORT_MATCH_METADATA;
done:
	up_write(&esw->mode_lock);
	return err;
}

static int esw_port_metadata_get(struct devlink *devlink, u32 id,
				 struct devlink_param_gset_ctx *ctx)
{
	struct mlx5_core_dev *dev = devlink_priv(devlink);

	ctx->val.vbool = mlx5_eswitch_vport_match_metadata_enabled(dev->priv.eswitch);
	return 0;
}

static int esw_port_metadata_validate(struct devlink *devlink, u32 id,
				      union devlink_param_value val,
				      struct netlink_ext_ack *extack)
{
	struct mlx5_core_dev *dev = devlink_priv(devlink);
	u8 esw_mode;

	esw_mode = mlx5_eswitch_mode(dev);
	if (esw_mode == MLX5_ESWITCH_OFFLOADS) {
		NL_SET_ERR_MSG_MOD(extack,
				   "E-Switch must either disabled or non switchdev mode");
		return -EBUSY;
	}
	return 0;
}

static const struct devlink_param esw_devlink_params[] = {
	DEVLINK_PARAM_DRIVER(MLX5_DEVLINK_PARAM_ID_ESW_PORT_METADATA,
			     "esw_port_metadata", DEVLINK_PARAM_TYPE_BOOL,
			     BIT(DEVLINK_PARAM_CMODE_RUNTIME),
			     esw_port_metadata_get,
			     esw_port_metadata_set,
			     esw_port_metadata_validate),
};

int esw_offloads_init(struct mlx5_eswitch *esw)
{
	int err;

	err = esw_offloads_init_reps(esw);
	if (err)
		return err;

	err = devl_params_register(priv_to_devlink(esw->dev),
				   esw_devlink_params,
				   ARRAY_SIZE(esw_devlink_params));
	if (err)
		goto err_params;

	return 0;

err_params:
	esw_offloads_cleanup_reps(esw);
	return err;
}

void esw_offloads_cleanup(struct mlx5_eswitch *esw)
{
	devl_params_unregister(priv_to_devlink(esw->dev),
			       esw_devlink_params,
			       ARRAY_SIZE(esw_devlink_params));
	esw_offloads_cleanup_reps(esw);
}

static void __esw_offloads_unload_rep(struct mlx5_eswitch *esw,
				      struct mlx5_eswitch_rep *rep, u8 rep_type)
{
	if (atomic_cmpxchg(&rep->rep_data[rep_type].state,
			   REP_LOADED, REP_REGISTERED) == REP_LOADED)
		esw->offloads.rep_ops[rep_type]->unload(rep);
}

static void __unload_reps_all_vport(struct mlx5_eswitch *esw, u8 rep_type)
{
	struct mlx5_eswitch_rep *rep;
	unsigned long i;

	mlx5_esw_for_each_rep(esw, i, rep)
		__esw_offloads_unload_rep(esw, rep, rep_type);
}

static int mlx5_esw_offloads_rep_load(struct mlx5_eswitch *esw, u16 vport_num)
{
	struct mlx5_eswitch_rep *rep;
	int rep_type;
	int err;

	rep = mlx5_eswitch_get_rep(esw, vport_num);
	for (rep_type = 0; rep_type < NUM_REP_TYPES; rep_type++)
		if (atomic_cmpxchg(&rep->rep_data[rep_type].state,
				   REP_REGISTERED, REP_LOADED) == REP_REGISTERED) {
			err = esw->offloads.rep_ops[rep_type]->load(esw->dev, rep);
			if (err)
				goto err_reps;
		}

	return 0;

err_reps:
	atomic_set(&rep->rep_data[rep_type].state, REP_REGISTERED);
	for (--rep_type; rep_type >= 0; rep_type--)
		__esw_offloads_unload_rep(esw, rep, rep_type);
	return err;
}

static void mlx5_esw_offloads_rep_unload(struct mlx5_eswitch *esw, u16 vport_num)
{
	struct mlx5_eswitch_rep *rep;
	int rep_type;

	rep = mlx5_eswitch_get_rep(esw, vport_num);
	for (rep_type = NUM_REP_TYPES - 1; rep_type >= 0; rep_type--)
		__esw_offloads_unload_rep(esw, rep, rep_type);
}

<<<<<<< HEAD
int mlx5_esw_offloads_init_pf_vf_rep(struct mlx5_eswitch *esw, u16 vport_num)
=======
int mlx5_esw_offloads_init_pf_vf_rep(struct mlx5_eswitch *esw, struct mlx5_vport *vport)
>>>>>>> bd3a9e57
{
	if (esw->mode != MLX5_ESWITCH_OFFLOADS)
		return 0;

<<<<<<< HEAD
	return mlx5_esw_offloads_pf_vf_devlink_port_init(esw, vport_num);
}

void mlx5_esw_offloads_cleanup_pf_vf_rep(struct mlx5_eswitch *esw, u16 vport_num)
=======
	return mlx5_esw_offloads_pf_vf_devlink_port_init(esw, vport);
}

void mlx5_esw_offloads_cleanup_pf_vf_rep(struct mlx5_eswitch *esw, struct mlx5_vport *vport)
>>>>>>> bd3a9e57
{
	if (esw->mode != MLX5_ESWITCH_OFFLOADS)
		return;

<<<<<<< HEAD
	mlx5_esw_offloads_pf_vf_devlink_port_cleanup(esw, vport_num);
}

int mlx5_esw_offloads_load_rep(struct mlx5_eswitch *esw, u16 vport_num)
=======
	mlx5_esw_offloads_pf_vf_devlink_port_cleanup(esw, vport);
}

int mlx5_esw_offloads_init_sf_rep(struct mlx5_eswitch *esw, struct mlx5_vport *vport,
				  struct mlx5_devlink_port *dl_port,
				  u32 controller, u32 sfnum)
{
	return mlx5_esw_offloads_sf_devlink_port_init(esw, vport, dl_port, controller, sfnum);
}

void mlx5_esw_offloads_cleanup_sf_rep(struct mlx5_eswitch *esw, struct mlx5_vport *vport)
{
	mlx5_esw_offloads_sf_devlink_port_cleanup(esw, vport);
}

int mlx5_esw_offloads_load_rep(struct mlx5_eswitch *esw, struct mlx5_vport *vport)
>>>>>>> bd3a9e57
{
	int err;

	if (esw->mode != MLX5_ESWITCH_OFFLOADS)
		return 0;

	err = mlx5_esw_offloads_devlink_port_register(esw, vport);
	if (err)
		return err;

	err = mlx5_esw_offloads_rep_load(esw, vport->vport);
	if (err)
		goto load_err;
	return err;

load_err:
	mlx5_esw_offloads_devlink_port_unregister(esw, vport);
	return err;
}

<<<<<<< HEAD
void mlx5_esw_offloads_unload_rep(struct mlx5_eswitch *esw, u16 vport_num)
=======
void mlx5_esw_offloads_unload_rep(struct mlx5_eswitch *esw, struct mlx5_vport *vport)
>>>>>>> bd3a9e57
{
	if (esw->mode != MLX5_ESWITCH_OFFLOADS)
		return;

	mlx5_esw_offloads_rep_unload(esw, vport->vport);

	mlx5_esw_offloads_devlink_port_unregister(esw, vport);
}

static int esw_set_slave_root_fdb(struct mlx5_core_dev *master,
				  struct mlx5_core_dev *slave)
{
	u32 in[MLX5_ST_SZ_DW(set_flow_table_root_in)]   = {};
	u32 out[MLX5_ST_SZ_DW(set_flow_table_root_out)] = {};
	struct mlx5_flow_root_namespace *root;
	struct mlx5_flow_namespace *ns;
	int err;

	MLX5_SET(set_flow_table_root_in, in, opcode,
		 MLX5_CMD_OP_SET_FLOW_TABLE_ROOT);
	MLX5_SET(set_flow_table_root_in, in, table_type,
		 FS_FT_FDB);

	if (master) {
		ns = mlx5_get_flow_namespace(master,
					     MLX5_FLOW_NAMESPACE_FDB);
		root = find_root(&ns->node);
		mutex_lock(&root->chain_lock);
		MLX5_SET(set_flow_table_root_in, in,
			 table_eswitch_owner_vhca_id_valid, 1);
		MLX5_SET(set_flow_table_root_in, in,
			 table_eswitch_owner_vhca_id,
			 MLX5_CAP_GEN(master, vhca_id));
		MLX5_SET(set_flow_table_root_in, in, table_id,
			 root->root_ft->id);
	} else {
		ns = mlx5_get_flow_namespace(slave,
					     MLX5_FLOW_NAMESPACE_FDB);
		root = find_root(&ns->node);
		mutex_lock(&root->chain_lock);
		MLX5_SET(set_flow_table_root_in, in, table_id,
			 root->root_ft->id);
	}

	err = mlx5_cmd_exec(slave, in, sizeof(in), out, sizeof(out));
	mutex_unlock(&root->chain_lock);

	return err;
}

static int __esw_set_master_egress_rule(struct mlx5_core_dev *master,
					struct mlx5_core_dev *slave,
					struct mlx5_vport *vport,
					struct mlx5_flow_table *acl)
{
	u16 slave_index = MLX5_CAP_GEN(slave, vhca_id);
	struct mlx5_flow_handle *flow_rule = NULL;
	struct mlx5_flow_destination dest = {};
	struct mlx5_flow_act flow_act = {};
	struct mlx5_flow_spec *spec;
	int err = 0;
	void *misc;

	spec = kvzalloc(sizeof(*spec), GFP_KERNEL);
	if (!spec)
		return -ENOMEM;

	spec->match_criteria_enable = MLX5_MATCH_MISC_PARAMETERS;
	misc = MLX5_ADDR_OF(fte_match_param, spec->match_value,
			    misc_parameters);
	MLX5_SET(fte_match_set_misc, misc, source_port, MLX5_VPORT_UPLINK);
	MLX5_SET(fte_match_set_misc, misc, source_eswitch_owner_vhca_id, slave_index);

	misc = MLX5_ADDR_OF(fte_match_param, spec->match_criteria, misc_parameters);
	MLX5_SET_TO_ONES(fte_match_set_misc, misc, source_port);
	MLX5_SET_TO_ONES(fte_match_set_misc, misc,
			 source_eswitch_owner_vhca_id);

	flow_act.action = MLX5_FLOW_CONTEXT_ACTION_FWD_DEST;
	dest.type = MLX5_FLOW_DESTINATION_TYPE_VPORT;
	dest.vport.num = slave->priv.eswitch->manager_vport;
	dest.vport.vhca_id = MLX5_CAP_GEN(slave, vhca_id);
	dest.vport.flags |= MLX5_FLOW_DEST_VPORT_VHCA_ID;

	flow_rule = mlx5_add_flow_rules(acl, spec, &flow_act,
					&dest, 1);
	if (IS_ERR(flow_rule)) {
		err = PTR_ERR(flow_rule);
	} else {
		err = xa_insert(&vport->egress.offloads.bounce_rules,
				slave_index, flow_rule, GFP_KERNEL);
		if (err)
			mlx5_del_flow_rules(flow_rule);
	}

	kvfree(spec);
	return err;
}

static int esw_master_egress_create_resources(struct mlx5_eswitch *esw,
					      struct mlx5_flow_namespace *egress_ns,
					      struct mlx5_vport *vport, size_t count)
{
	int inlen = MLX5_ST_SZ_BYTES(create_flow_group_in);
	struct mlx5_flow_table_attr ft_attr = {
		.max_fte = count, .prio = 0, .level = 0,
	};
	struct mlx5_flow_table *acl;
	struct mlx5_flow_group *g;
	void *match_criteria;
	u32 *flow_group_in;
	int err;

	if (vport->egress.acl)
		return 0;

	flow_group_in = kvzalloc(inlen, GFP_KERNEL);
	if (!flow_group_in)
		return -ENOMEM;

	if (vport->vport || mlx5_core_is_ecpf(esw->dev))
		ft_attr.flags = MLX5_FLOW_TABLE_OTHER_VPORT;

	acl = mlx5_create_vport_flow_table(egress_ns, &ft_attr, vport->vport);
	if (IS_ERR(acl)) {
		err = PTR_ERR(acl);
		goto out;
	}

	match_criteria = MLX5_ADDR_OF(create_flow_group_in, flow_group_in,
				      match_criteria);
	MLX5_SET_TO_ONES(fte_match_param, match_criteria,
			 misc_parameters.source_port);
	MLX5_SET_TO_ONES(fte_match_param, match_criteria,
			 misc_parameters.source_eswitch_owner_vhca_id);
	MLX5_SET(create_flow_group_in, flow_group_in, match_criteria_enable,
		 MLX5_MATCH_MISC_PARAMETERS);

	MLX5_SET(create_flow_group_in, flow_group_in,
		 source_eswitch_owner_vhca_id_valid, 1);
	MLX5_SET(create_flow_group_in, flow_group_in, start_flow_index, 0);
	MLX5_SET(create_flow_group_in, flow_group_in, end_flow_index, count);

	g = mlx5_create_flow_group(acl, flow_group_in);
	if (IS_ERR(g)) {
		err = PTR_ERR(g);
		goto err_group;
	}

	vport->egress.acl = acl;
	vport->egress.offloads.bounce_grp = g;
	vport->egress.type = VPORT_EGRESS_ACL_TYPE_SHARED_FDB;
	xa_init_flags(&vport->egress.offloads.bounce_rules, XA_FLAGS_ALLOC);

	kvfree(flow_group_in);

	return 0;

err_group:
	mlx5_destroy_flow_table(acl);
out:
	kvfree(flow_group_in);
	return err;
}

static void esw_master_egress_destroy_resources(struct mlx5_vport *vport)
{
	if (!xa_empty(&vport->egress.offloads.bounce_rules))
		return;
	mlx5_destroy_flow_group(vport->egress.offloads.bounce_grp);
	vport->egress.offloads.bounce_grp = NULL;
	mlx5_destroy_flow_table(vport->egress.acl);
	vport->egress.acl = NULL;
}

static int esw_set_master_egress_rule(struct mlx5_core_dev *master,
				      struct mlx5_core_dev *slave, size_t count)
{
	struct mlx5_eswitch *esw = master->priv.eswitch;
	u16 slave_index = MLX5_CAP_GEN(slave, vhca_id);
	struct mlx5_flow_namespace *egress_ns;
	struct mlx5_vport *vport;
	int err;

	vport = mlx5_eswitch_get_vport(esw, esw->manager_vport);
	if (IS_ERR(vport))
		return PTR_ERR(vport);

	egress_ns = mlx5_get_flow_vport_acl_namespace(master,
						      MLX5_FLOW_NAMESPACE_ESW_EGRESS,
						      vport->index);
	if (!egress_ns)
		return -EINVAL;

	if (vport->egress.acl && vport->egress.type != VPORT_EGRESS_ACL_TYPE_SHARED_FDB)
		return 0;

	err = esw_master_egress_create_resources(esw, egress_ns, vport, count);
	if (err)
		return err;

	if (xa_load(&vport->egress.offloads.bounce_rules, slave_index))
		return -EINVAL;

	err = __esw_set_master_egress_rule(master, slave, vport, vport->egress.acl);
	if (err)
		goto err_rule;

	return 0;

err_rule:
	esw_master_egress_destroy_resources(vport);
	return err;
}

static void esw_unset_master_egress_rule(struct mlx5_core_dev *dev,
					 struct mlx5_core_dev *slave_dev)
{
	struct mlx5_vport *vport;

	vport = mlx5_eswitch_get_vport(dev->priv.eswitch,
				       dev->priv.eswitch->manager_vport);

	esw_acl_egress_ofld_bounce_rule_destroy(vport, MLX5_CAP_GEN(slave_dev, vhca_id));

	if (xa_empty(&vport->egress.offloads.bounce_rules)) {
		esw_acl_egress_ofld_cleanup(vport);
		xa_destroy(&vport->egress.offloads.bounce_rules);
	}
}

int mlx5_eswitch_offloads_single_fdb_add_one(struct mlx5_eswitch *master_esw,
					     struct mlx5_eswitch *slave_esw, int max_slaves)
{
	int err;

	err = esw_set_slave_root_fdb(master_esw->dev,
				     slave_esw->dev);
	if (err)
		return err;

	err = esw_set_master_egress_rule(master_esw->dev,
					 slave_esw->dev, max_slaves);
	if (err)
		goto err_acl;

	return err;

err_acl:
	esw_set_slave_root_fdb(NULL, slave_esw->dev);
	return err;
}

void mlx5_eswitch_offloads_single_fdb_del_one(struct mlx5_eswitch *master_esw,
					      struct mlx5_eswitch *slave_esw)
{
	esw_set_slave_root_fdb(NULL, slave_esw->dev);
	esw_unset_master_egress_rule(master_esw->dev, slave_esw->dev);
}

#define ESW_OFFLOADS_DEVCOM_PAIR	(0)
#define ESW_OFFLOADS_DEVCOM_UNPAIR	(1)

static void mlx5_esw_offloads_rep_event_unpair(struct mlx5_eswitch *esw,
					       struct mlx5_eswitch *peer_esw)
{
	const struct mlx5_eswitch_rep_ops *ops;
	struct mlx5_eswitch_rep *rep;
	unsigned long i;
	u8 rep_type;

	mlx5_esw_for_each_rep(esw, i, rep) {
		rep_type = NUM_REP_TYPES;
		while (rep_type--) {
			ops = esw->offloads.rep_ops[rep_type];
			if (atomic_read(&rep->rep_data[rep_type].state) == REP_LOADED &&
			    ops->event)
				ops->event(esw, rep, MLX5_SWITCHDEV_EVENT_UNPAIR, peer_esw);
		}
	}
}

static void mlx5_esw_offloads_unpair(struct mlx5_eswitch *esw,
				     struct mlx5_eswitch *peer_esw)
{
#if IS_ENABLED(CONFIG_MLX5_CLS_ACT)
	mlx5e_tc_clean_fdb_peer_flows(esw);
#endif
	mlx5_esw_offloads_rep_event_unpair(esw, peer_esw);
	esw_del_fdb_peer_miss_rules(esw, peer_esw->dev);
}

static int mlx5_esw_offloads_pair(struct mlx5_eswitch *esw,
				  struct mlx5_eswitch *peer_esw)
{
	const struct mlx5_eswitch_rep_ops *ops;
	struct mlx5_eswitch_rep *rep;
	unsigned long i;
	u8 rep_type;
	int err;

	err = esw_add_fdb_peer_miss_rules(esw, peer_esw->dev);
	if (err)
		return err;

	mlx5_esw_for_each_rep(esw, i, rep) {
		for (rep_type = 0; rep_type < NUM_REP_TYPES; rep_type++) {
			ops = esw->offloads.rep_ops[rep_type];
			if (atomic_read(&rep->rep_data[rep_type].state) == REP_LOADED &&
			    ops->event) {
				err = ops->event(esw, rep, MLX5_SWITCHDEV_EVENT_PAIR, peer_esw);
				if (err)
					goto err_out;
			}
		}
	}

	return 0;

err_out:
	mlx5_esw_offloads_unpair(esw, peer_esw);
	return err;
}

static int mlx5_esw_offloads_set_ns_peer(struct mlx5_eswitch *esw,
					 struct mlx5_eswitch *peer_esw,
					 bool pair)
{
	u16 peer_vhca_id = MLX5_CAP_GEN(peer_esw->dev, vhca_id);
	u16 vhca_id = MLX5_CAP_GEN(esw->dev, vhca_id);
	struct mlx5_flow_root_namespace *peer_ns;
	struct mlx5_flow_root_namespace *ns;
	int err;

	peer_ns = peer_esw->dev->priv.steering->fdb_root_ns;
	ns = esw->dev->priv.steering->fdb_root_ns;

	if (pair) {
		err = mlx5_flow_namespace_set_peer(ns, peer_ns, peer_vhca_id);
		if (err)
			return err;

		err = mlx5_flow_namespace_set_peer(peer_ns, ns, vhca_id);
		if (err) {
			mlx5_flow_namespace_set_peer(ns, NULL, peer_vhca_id);
			return err;
		}
	} else {
		mlx5_flow_namespace_set_peer(ns, NULL, peer_vhca_id);
		mlx5_flow_namespace_set_peer(peer_ns, NULL, vhca_id);
	}

	return 0;
}

static int mlx5_esw_offloads_devcom_event(int event,
					  void *my_data,
					  void *event_data)
{
	struct mlx5_eswitch *esw = my_data;
	struct mlx5_eswitch *peer_esw = event_data;
	u16 esw_i, peer_esw_i;
	bool esw_paired;
	int err;

	peer_esw_i = MLX5_CAP_GEN(peer_esw->dev, vhca_id);
	esw_i = MLX5_CAP_GEN(esw->dev, vhca_id);
	esw_paired = !!xa_load(&esw->paired, peer_esw_i);

	switch (event) {
	case ESW_OFFLOADS_DEVCOM_PAIR:
		if (mlx5_eswitch_vport_match_metadata_enabled(esw) !=
		    mlx5_eswitch_vport_match_metadata_enabled(peer_esw))
			break;

		if (esw_paired)
			break;

		err = mlx5_esw_offloads_set_ns_peer(esw, peer_esw, true);
		if (err)
			goto err_out;

		err = mlx5_esw_offloads_pair(esw, peer_esw);
		if (err)
			goto err_peer;

		err = mlx5_esw_offloads_pair(peer_esw, esw);
		if (err)
			goto err_pair;

		err = xa_insert(&esw->paired, peer_esw_i, peer_esw, GFP_KERNEL);
		if (err)
			goto err_xa;

		err = xa_insert(&peer_esw->paired, esw_i, esw, GFP_KERNEL);
		if (err)
			goto err_peer_xa;

		esw->num_peers++;
		peer_esw->num_peers++;
		mlx5_devcom_comp_set_ready(esw->devcom, true);
		break;

	case ESW_OFFLOADS_DEVCOM_UNPAIR:
		if (!esw_paired)
			break;

		peer_esw->num_peers--;
		esw->num_peers--;
		if (!esw->num_peers && !peer_esw->num_peers)
			mlx5_devcom_comp_set_ready(esw->devcom, false);
		xa_erase(&peer_esw->paired, esw_i);
		xa_erase(&esw->paired, peer_esw_i);
		mlx5_esw_offloads_unpair(peer_esw, esw);
		mlx5_esw_offloads_unpair(esw, peer_esw);
		mlx5_esw_offloads_set_ns_peer(esw, peer_esw, false);
		break;
	}

	return 0;

err_peer_xa:
	xa_erase(&esw->paired, peer_esw_i);
err_xa:
	mlx5_esw_offloads_unpair(peer_esw, esw);
err_pair:
	mlx5_esw_offloads_unpair(esw, peer_esw);
err_peer:
	mlx5_esw_offloads_set_ns_peer(esw, peer_esw, false);
err_out:
	mlx5_core_err(esw->dev, "esw offloads devcom event failure, event %u err %d",
		      event, err);
	return err;
}

void mlx5_esw_offloads_devcom_init(struct mlx5_eswitch *esw, u64 key)
{
	int i;

	for (i = 0; i < MLX5_MAX_PORTS; i++)
		INIT_LIST_HEAD(&esw->offloads.peer_flows[i]);
	mutex_init(&esw->offloads.peer_mutex);

	if (!MLX5_CAP_ESW(esw->dev, merged_eswitch))
		return;

	if ((MLX5_VPORT_MANAGER(esw->dev) || mlx5_core_is_ecpf_esw_manager(esw->dev)) &&
	    !mlx5_lag_is_supported(esw->dev))
		return;

	xa_init(&esw->paired);
	esw->num_peers = 0;
	esw->devcom = mlx5_devcom_register_component(esw->dev->priv.devc,
						     MLX5_DEVCOM_ESW_OFFLOADS,
						     key,
						     mlx5_esw_offloads_devcom_event,
						     esw);
	if (IS_ERR_OR_NULL(esw->devcom))
		return;

	mlx5_devcom_send_event(esw->devcom,
			       ESW_OFFLOADS_DEVCOM_PAIR,
			       ESW_OFFLOADS_DEVCOM_UNPAIR,
			       esw);
}

void mlx5_esw_offloads_devcom_cleanup(struct mlx5_eswitch *esw)
{
	if (IS_ERR_OR_NULL(esw->devcom))
		return;

	mlx5_devcom_send_event(esw->devcom,
			       ESW_OFFLOADS_DEVCOM_UNPAIR,
			       ESW_OFFLOADS_DEVCOM_UNPAIR,
			       esw);

	mlx5_devcom_unregister_component(esw->devcom);
	xa_destroy(&esw->paired);
	esw->devcom = NULL;
}

bool mlx5_esw_offloads_devcom_is_ready(struct mlx5_eswitch *esw)
{
	return mlx5_devcom_comp_is_ready(esw->devcom);
}

bool mlx5_esw_vport_match_metadata_supported(const struct mlx5_eswitch *esw)
{
	if (!MLX5_CAP_ESW(esw->dev, esw_uplink_ingress_acl))
		return false;

	if (!(MLX5_CAP_ESW_FLOWTABLE(esw->dev, fdb_to_vport_reg_c_id) &
	      MLX5_FDB_TO_VPORT_REG_C_0))
		return false;

	return true;
}

#define MLX5_ESW_METADATA_RSVD_UPLINK 1

/* Share the same metadata for uplink's. This is fine because:
 * (a) In shared FDB mode (LAG) both uplink's are treated the
 *     same and tagged with the same metadata.
 * (b) In non shared FDB mode, packets from physical port0
 *     cannot hit eswitch of PF1 and vice versa.
 */
static u32 mlx5_esw_match_metadata_reserved(struct mlx5_eswitch *esw)
{
	return MLX5_ESW_METADATA_RSVD_UPLINK;
}

u32 mlx5_esw_match_metadata_alloc(struct mlx5_eswitch *esw)
{
	u32 vport_end_ida = (1 << ESW_VPORT_BITS) - 1;
	/* Reserve 0xf for internal port offload */
	u32 max_pf_num = (1 << ESW_PFNUM_BITS) - 2;
	u32 pf_num;
	int id;

	/* Only 4 bits of pf_num */
	pf_num = mlx5_get_dev_index(esw->dev);
	if (pf_num > max_pf_num)
		return 0;

	/* Metadata is 4 bits of PFNUM and 12 bits of unique id */
	/* Use only non-zero vport_id (2-4095) for all PF's */
	id = ida_alloc_range(&esw->offloads.vport_metadata_ida,
			     MLX5_ESW_METADATA_RSVD_UPLINK + 1,
			     vport_end_ida, GFP_KERNEL);
	if (id < 0)
		return 0;
	id = (pf_num << ESW_VPORT_BITS) | id;
	return id;
}

void mlx5_esw_match_metadata_free(struct mlx5_eswitch *esw, u32 metadata)
{
	u32 vport_bit_mask = (1 << ESW_VPORT_BITS) - 1;

	/* Metadata contains only 12 bits of actual ida id */
	ida_free(&esw->offloads.vport_metadata_ida, metadata & vport_bit_mask);
}

static int esw_offloads_vport_metadata_setup(struct mlx5_eswitch *esw,
					     struct mlx5_vport *vport)
{
	if (vport->vport == MLX5_VPORT_UPLINK)
		vport->default_metadata = mlx5_esw_match_metadata_reserved(esw);
	else
		vport->default_metadata = mlx5_esw_match_metadata_alloc(esw);

	vport->metadata = vport->default_metadata;
	return vport->metadata ? 0 : -ENOSPC;
}

static void esw_offloads_vport_metadata_cleanup(struct mlx5_eswitch *esw,
						struct mlx5_vport *vport)
{
	if (!vport->default_metadata)
		return;

	if (vport->vport == MLX5_VPORT_UPLINK)
		return;

	WARN_ON(vport->metadata != vport->default_metadata);
	mlx5_esw_match_metadata_free(esw, vport->default_metadata);
}

static void esw_offloads_metadata_uninit(struct mlx5_eswitch *esw)
{
	struct mlx5_vport *vport;
	unsigned long i;

	if (!mlx5_eswitch_vport_match_metadata_enabled(esw))
		return;

	mlx5_esw_for_each_vport(esw, i, vport)
		esw_offloads_vport_metadata_cleanup(esw, vport);
}

static int esw_offloads_metadata_init(struct mlx5_eswitch *esw)
{
	struct mlx5_vport *vport;
	unsigned long i;
	int err;

	if (!mlx5_eswitch_vport_match_metadata_enabled(esw))
		return 0;

	mlx5_esw_for_each_vport(esw, i, vport) {
		err = esw_offloads_vport_metadata_setup(esw, vport);
		if (err)
			goto metadata_err;
	}

	return 0;

metadata_err:
	esw_offloads_metadata_uninit(esw);
	return err;
}

int
esw_vport_create_offloads_acl_tables(struct mlx5_eswitch *esw,
				     struct mlx5_vport *vport)
{
	int err;

	err = esw_acl_ingress_ofld_setup(esw, vport);
	if (err)
		return err;

	err = esw_acl_egress_ofld_setup(esw, vport);
	if (err)
		goto egress_err;

	return 0;

egress_err:
	esw_acl_ingress_ofld_cleanup(esw, vport);
	return err;
}

void
esw_vport_destroy_offloads_acl_tables(struct mlx5_eswitch *esw,
				      struct mlx5_vport *vport)
{
	esw_acl_egress_ofld_cleanup(vport);
	esw_acl_ingress_ofld_cleanup(esw, vport);
}

static int esw_create_offloads_acl_tables(struct mlx5_eswitch *esw)
{
	struct mlx5_vport *uplink, *manager;
	int ret;

	uplink = mlx5_eswitch_get_vport(esw, MLX5_VPORT_UPLINK);
	if (IS_ERR(uplink))
		return PTR_ERR(uplink);

	ret = esw_vport_create_offloads_acl_tables(esw, uplink);
	if (ret)
		return ret;

	manager = mlx5_eswitch_get_vport(esw, esw->manager_vport);
	if (IS_ERR(manager)) {
		ret = PTR_ERR(manager);
		goto err_manager;
	}
<<<<<<< HEAD

	ret = esw_vport_create_offloads_acl_tables(esw, manager);
	if (ret)
		goto err_manager;

=======

	ret = esw_vport_create_offloads_acl_tables(esw, manager);
	if (ret)
		goto err_manager;

>>>>>>> bd3a9e57
	return 0;

err_manager:
	esw_vport_destroy_offloads_acl_tables(esw, uplink);
	return ret;
}

static void esw_destroy_offloads_acl_tables(struct mlx5_eswitch *esw)
{
	struct mlx5_vport *vport;

	vport = mlx5_eswitch_get_vport(esw, esw->manager_vport);
	if (!IS_ERR(vport))
		esw_vport_destroy_offloads_acl_tables(esw, vport);

	vport = mlx5_eswitch_get_vport(esw, MLX5_VPORT_UPLINK);
	if (!IS_ERR(vport))
		esw_vport_destroy_offloads_acl_tables(esw, vport);
}

int mlx5_eswitch_reload_reps(struct mlx5_eswitch *esw)
{
	struct mlx5_eswitch_rep *rep;
	unsigned long i;
	int ret;

	if (!esw || esw->mode != MLX5_ESWITCH_OFFLOADS)
		return 0;

	rep = mlx5_eswitch_get_rep(esw, MLX5_VPORT_UPLINK);
	if (atomic_read(&rep->rep_data[REP_ETH].state) != REP_LOADED)
		return 0;

	ret = mlx5_esw_offloads_rep_load(esw, MLX5_VPORT_UPLINK);
	if (ret)
		return ret;

	mlx5_esw_for_each_rep(esw, i, rep) {
		if (atomic_read(&rep->rep_data[REP_ETH].state) == REP_LOADED)
			mlx5_esw_offloads_rep_load(esw, rep->vport);
	}

	return 0;
}

static int esw_offloads_steering_init(struct mlx5_eswitch *esw)
{
	struct mlx5_esw_indir_table *indir;
	int err;

	memset(&esw->fdb_table.offloads, 0, sizeof(struct offloads_fdb));
	mutex_init(&esw->fdb_table.offloads.vports.lock);
	hash_init(esw->fdb_table.offloads.vports.table);
	atomic64_set(&esw->user_count, 0);

	indir = mlx5_esw_indir_table_init();
	if (IS_ERR(indir)) {
		err = PTR_ERR(indir);
		goto create_indir_err;
	}
	esw->fdb_table.offloads.indir = indir;

	err = esw_create_offloads_acl_tables(esw);
	if (err)
		goto create_acl_err;

	err = esw_create_offloads_table(esw);
	if (err)
		goto create_offloads_err;

	err = esw_create_restore_table(esw);
	if (err)
		goto create_restore_err;

	err = esw_create_offloads_fdb_tables(esw);
	if (err)
		goto create_fdb_err;

	err = esw_create_vport_rx_group(esw);
	if (err)
		goto create_fg_err;

	err = esw_create_vport_rx_drop_group(esw);
	if (err)
		goto create_rx_drop_fg_err;

	err = esw_create_vport_rx_drop_rule(esw);
	if (err)
		goto create_rx_drop_rule_err;

	return 0;

create_rx_drop_rule_err:
	esw_destroy_vport_rx_drop_group(esw);
create_rx_drop_fg_err:
	esw_destroy_vport_rx_group(esw);
create_fg_err:
	esw_destroy_offloads_fdb_tables(esw);
create_fdb_err:
	esw_destroy_restore_table(esw);
create_restore_err:
	esw_destroy_offloads_table(esw);
create_offloads_err:
	esw_destroy_offloads_acl_tables(esw);
create_acl_err:
	mlx5_esw_indir_table_destroy(esw->fdb_table.offloads.indir);
create_indir_err:
	mutex_destroy(&esw->fdb_table.offloads.vports.lock);
	return err;
}

static void esw_offloads_steering_cleanup(struct mlx5_eswitch *esw)
{
	esw_destroy_vport_rx_drop_rule(esw);
	esw_destroy_vport_rx_drop_group(esw);
	esw_destroy_vport_rx_group(esw);
	esw_destroy_offloads_fdb_tables(esw);
	esw_destroy_restore_table(esw);
	esw_destroy_offloads_table(esw);
	esw_destroy_offloads_acl_tables(esw);
	mlx5_esw_indir_table_destroy(esw->fdb_table.offloads.indir);
	mutex_destroy(&esw->fdb_table.offloads.vports.lock);
}

static void
esw_vfs_changed_event_handler(struct mlx5_eswitch *esw, const u32 *out)
{
	struct devlink *devlink;
	bool host_pf_disabled;
	u16 new_num_vfs;

	new_num_vfs = MLX5_GET(query_esw_functions_out, out,
			       host_params_context.host_num_of_vfs);
	host_pf_disabled = MLX5_GET(query_esw_functions_out, out,
				    host_params_context.host_pf_disabled);

	if (new_num_vfs == esw->esw_funcs.num_vfs || host_pf_disabled)
		return;

	devlink = priv_to_devlink(esw->dev);
	devl_lock(devlink);
	/* Number of VFs can only change from "0 to x" or "x to 0". */
	if (esw->esw_funcs.num_vfs > 0) {
		mlx5_eswitch_unload_vf_vports(esw, esw->esw_funcs.num_vfs);
	} else {
		int err;

		err = mlx5_eswitch_load_vf_vports(esw, new_num_vfs,
						  MLX5_VPORT_UC_ADDR_CHANGE);
		if (err) {
			devl_unlock(devlink);
			return;
		}
	}
	esw->esw_funcs.num_vfs = new_num_vfs;
	devl_unlock(devlink);
}

static void esw_functions_changed_event_handler(struct work_struct *work)
{
	struct mlx5_host_work *host_work;
	struct mlx5_eswitch *esw;
	const u32 *out;

	host_work = container_of(work, struct mlx5_host_work, work);
	esw = host_work->esw;

	out = mlx5_esw_query_functions(esw->dev);
	if (IS_ERR(out))
		goto out;

	esw_vfs_changed_event_handler(esw, out);
	kvfree(out);
out:
	kfree(host_work);
}

int mlx5_esw_funcs_changed_handler(struct notifier_block *nb, unsigned long type, void *data)
{
	struct mlx5_esw_functions *esw_funcs;
	struct mlx5_host_work *host_work;
	struct mlx5_eswitch *esw;

	host_work = kzalloc(sizeof(*host_work), GFP_ATOMIC);
	if (!host_work)
		return NOTIFY_DONE;

	esw_funcs = mlx5_nb_cof(nb, struct mlx5_esw_functions, nb);
	esw = container_of(esw_funcs, struct mlx5_eswitch, esw_funcs);

	host_work->esw = esw;

	INIT_WORK(&host_work->work, esw_functions_changed_event_handler);
	queue_work(esw->work_queue, &host_work->work);

	return NOTIFY_OK;
}

static int mlx5_esw_host_number_init(struct mlx5_eswitch *esw)
{
	const u32 *query_host_out;

	if (!mlx5_core_is_ecpf_esw_manager(esw->dev))
		return 0;

	query_host_out = mlx5_esw_query_functions(esw->dev);
	if (IS_ERR(query_host_out))
		return PTR_ERR(query_host_out);

	/* Mark non local controller with non zero controller number. */
	esw->offloads.host_number = MLX5_GET(query_esw_functions_out, query_host_out,
					     host_params_context.host_number);
	kvfree(query_host_out);
	return 0;
}

bool mlx5_esw_offloads_controller_valid(const struct mlx5_eswitch *esw, u32 controller)
{
	/* Local controller is always valid */
	if (controller == 0)
		return true;

	if (!mlx5_core_is_ecpf_esw_manager(esw->dev))
		return false;

	/* External host number starts with zero in device */
	return (controller == esw->offloads.host_number + 1);
}

int esw_offloads_enable(struct mlx5_eswitch *esw)
{
	struct mapping_ctx *reg_c0_obj_pool;
	struct mlx5_vport *vport;
	unsigned long i;
	u64 mapping_id;
	int err;

	mutex_init(&esw->offloads.termtbl_mutex);
	mlx5_rdma_enable_roce(esw->dev);

	err = mlx5_esw_host_number_init(esw);
	if (err)
		goto err_metadata;

	err = esw_offloads_metadata_init(esw);
	if (err)
		goto err_metadata;

	err = esw_set_passing_vport_metadata(esw, true);
	if (err)
		goto err_vport_metadata;

	mapping_id = mlx5_query_nic_system_image_guid(esw->dev);

	reg_c0_obj_pool = mapping_create_for_id(mapping_id, MAPPING_TYPE_CHAIN,
						sizeof(struct mlx5_mapped_obj),
						ESW_REG_C0_USER_DATA_METADATA_MASK,
						true);

	if (IS_ERR(reg_c0_obj_pool)) {
		err = PTR_ERR(reg_c0_obj_pool);
		goto err_pool;
	}
	esw->offloads.reg_c0_obj_pool = reg_c0_obj_pool;

	err = esw_offloads_steering_init(esw);
	if (err)
		goto err_steering_init;

	/* Representor will control the vport link state */
	mlx5_esw_for_each_vf_vport(esw, i, vport, esw->esw_funcs.num_vfs)
		vport->info.link_state = MLX5_VPORT_ADMIN_STATE_DOWN;
	if (mlx5_core_ec_sriov_enabled(esw->dev))
		mlx5_esw_for_each_ec_vf_vport(esw, i, vport, esw->esw_funcs.num_ec_vfs)
			vport->info.link_state = MLX5_VPORT_ADMIN_STATE_DOWN;

	/* Uplink vport rep must load first. */
<<<<<<< HEAD
	err = mlx5_esw_offloads_load_rep(esw, MLX5_VPORT_UPLINK);
=======
	err = mlx5_esw_offloads_rep_load(esw, MLX5_VPORT_UPLINK);
>>>>>>> bd3a9e57
	if (err)
		goto err_uplink;

	err = mlx5_eswitch_enable_pf_vf_vports(esw, MLX5_VPORT_UC_ADDR_CHANGE);
	if (err)
		goto err_vports;

	return 0;

err_vports:
<<<<<<< HEAD
	mlx5_esw_offloads_unload_rep(esw, MLX5_VPORT_UPLINK);
=======
	mlx5_esw_offloads_rep_unload(esw, MLX5_VPORT_UPLINK);
>>>>>>> bd3a9e57
err_uplink:
	esw_offloads_steering_cleanup(esw);
err_steering_init:
	mapping_destroy(reg_c0_obj_pool);
err_pool:
	esw_set_passing_vport_metadata(esw, false);
err_vport_metadata:
	esw_offloads_metadata_uninit(esw);
err_metadata:
	mlx5_rdma_disable_roce(esw->dev);
	mutex_destroy(&esw->offloads.termtbl_mutex);
	return err;
}

static int esw_offloads_stop(struct mlx5_eswitch *esw,
			     struct netlink_ext_ack *extack)
{
	int err;

	esw->mode = MLX5_ESWITCH_LEGACY;

	/* If changing from switchdev to legacy mode without sriov enabled,
	 * no need to create legacy fdb.
	 */
	if (!mlx5_core_is_pf(esw->dev) || !mlx5_sriov_is_enabled(esw->dev))
		return 0;

	err = mlx5_eswitch_enable_locked(esw, MLX5_ESWITCH_IGNORE_NUM_VFS);
	if (err)
		NL_SET_ERR_MSG_MOD(extack, "Failed setting eswitch to legacy");

	return err;
}

void esw_offloads_disable(struct mlx5_eswitch *esw)
{
	mlx5_eswitch_disable_pf_vf_vports(esw);
<<<<<<< HEAD
	mlx5_esw_offloads_unload_rep(esw, MLX5_VPORT_UPLINK);
=======
	mlx5_esw_offloads_rep_unload(esw, MLX5_VPORT_UPLINK);
>>>>>>> bd3a9e57
	esw_set_passing_vport_metadata(esw, false);
	esw_offloads_steering_cleanup(esw);
	mapping_destroy(esw->offloads.reg_c0_obj_pool);
	esw_offloads_metadata_uninit(esw);
	mlx5_rdma_disable_roce(esw->dev);
	mutex_destroy(&esw->offloads.termtbl_mutex);
}

static int esw_mode_from_devlink(u16 mode, u16 *mlx5_mode)
{
	switch (mode) {
	case DEVLINK_ESWITCH_MODE_LEGACY:
		*mlx5_mode = MLX5_ESWITCH_LEGACY;
		break;
	case DEVLINK_ESWITCH_MODE_SWITCHDEV:
		*mlx5_mode = MLX5_ESWITCH_OFFLOADS;
		break;
	default:
		return -EINVAL;
	}

	return 0;
}

static int esw_mode_to_devlink(u16 mlx5_mode, u16 *mode)
{
	switch (mlx5_mode) {
	case MLX5_ESWITCH_LEGACY:
		*mode = DEVLINK_ESWITCH_MODE_LEGACY;
		break;
	case MLX5_ESWITCH_OFFLOADS:
		*mode = DEVLINK_ESWITCH_MODE_SWITCHDEV;
		break;
	default:
		return -EINVAL;
	}

	return 0;
}

static int esw_inline_mode_from_devlink(u8 mode, u8 *mlx5_mode)
{
	switch (mode) {
	case DEVLINK_ESWITCH_INLINE_MODE_NONE:
		*mlx5_mode = MLX5_INLINE_MODE_NONE;
		break;
	case DEVLINK_ESWITCH_INLINE_MODE_LINK:
		*mlx5_mode = MLX5_INLINE_MODE_L2;
		break;
	case DEVLINK_ESWITCH_INLINE_MODE_NETWORK:
		*mlx5_mode = MLX5_INLINE_MODE_IP;
		break;
	case DEVLINK_ESWITCH_INLINE_MODE_TRANSPORT:
		*mlx5_mode = MLX5_INLINE_MODE_TCP_UDP;
		break;
	default:
		return -EINVAL;
	}

	return 0;
}

static int esw_inline_mode_to_devlink(u8 mlx5_mode, u8 *mode)
{
	switch (mlx5_mode) {
	case MLX5_INLINE_MODE_NONE:
		*mode = DEVLINK_ESWITCH_INLINE_MODE_NONE;
		break;
	case MLX5_INLINE_MODE_L2:
		*mode = DEVLINK_ESWITCH_INLINE_MODE_LINK;
		break;
	case MLX5_INLINE_MODE_IP:
		*mode = DEVLINK_ESWITCH_INLINE_MODE_NETWORK;
		break;
	case MLX5_INLINE_MODE_TCP_UDP:
		*mode = DEVLINK_ESWITCH_INLINE_MODE_TRANSPORT;
		break;
	default:
		return -EINVAL;
	}

	return 0;
}

static bool esw_offloads_devlink_ns_eq_netdev_ns(struct devlink *devlink)
{
	struct net *devl_net, *netdev_net;
	struct mlx5_eswitch *esw;

	esw = mlx5_devlink_eswitch_nocheck_get(devlink);
	netdev_net = dev_net(esw->dev->mlx5e_res.uplink_netdev);
	devl_net = devlink_net(devlink);

	return net_eq(devl_net, netdev_net);
}

int mlx5_eswitch_block_mode(struct mlx5_core_dev *dev)
{
	struct mlx5_eswitch *esw = dev->priv.eswitch;
	int err;

	if (!mlx5_esw_allowed(esw))
		return 0;

	/* Take TC into account */
	err = mlx5_esw_try_lock(esw);
	if (err < 0)
		return err;

	esw->offloads.num_block_mode++;
	mlx5_esw_unlock(esw);
	return 0;
}

void mlx5_eswitch_unblock_mode(struct mlx5_core_dev *dev)
{
	struct mlx5_eswitch *esw = dev->priv.eswitch;

	if (!mlx5_esw_allowed(esw))
		return;

	down_write(&esw->mode_lock);
	esw->offloads.num_block_mode--;
	up_write(&esw->mode_lock);
}

int mlx5_devlink_eswitch_mode_set(struct devlink *devlink, u16 mode,
				  struct netlink_ext_ack *extack)
{
	u16 cur_mlx5_mode, mlx5_mode = 0;
	struct mlx5_eswitch *esw;
	int err = 0;

	esw = mlx5_devlink_eswitch_get(devlink);
	if (IS_ERR(esw))
		return PTR_ERR(esw);

	if (esw_mode_from_devlink(mode, &mlx5_mode))
		return -EINVAL;

	if (mode == DEVLINK_ESWITCH_MODE_SWITCHDEV &&
	    !esw_offloads_devlink_ns_eq_netdev_ns(devlink)) {
		NL_SET_ERR_MSG_MOD(extack,
				   "Can't change E-Switch mode to switchdev when netdev net namespace has diverged from the devlink's.");
		return -EPERM;
	}

	mlx5_lag_disable_change(esw->dev);
	err = mlx5_esw_try_lock(esw);
	if (err < 0) {
		NL_SET_ERR_MSG_MOD(extack, "Can't change mode, E-Switch is busy");
		goto enable_lag;
	}
	cur_mlx5_mode = err;
	err = 0;

	if (cur_mlx5_mode == mlx5_mode)
		goto unlock;

	if (esw->offloads.num_block_mode) {
		NL_SET_ERR_MSG_MOD(extack,
				   "Can't change eswitch mode when IPsec SA and/or policies are configured");
		err = -EOPNOTSUPP;
		goto unlock;
	}

	mlx5_eswitch_disable_locked(esw);
	if (mode == DEVLINK_ESWITCH_MODE_SWITCHDEV) {
		if (mlx5_devlink_trap_get_num_active(esw->dev)) {
			NL_SET_ERR_MSG_MOD(extack,
					   "Can't change mode while devlink traps are active");
			err = -EOPNOTSUPP;
			goto unlock;
		}
		err = esw_offloads_start(esw, extack);
	} else if (mode == DEVLINK_ESWITCH_MODE_LEGACY) {
		err = esw_offloads_stop(esw, extack);
		mlx5_rescan_drivers(esw->dev);
	} else {
		err = -EINVAL;
	}

unlock:
	mlx5_esw_unlock(esw);
enable_lag:
	mlx5_lag_enable_change(esw->dev);
	return err;
}

int mlx5_devlink_eswitch_mode_get(struct devlink *devlink, u16 *mode)
{
	struct mlx5_eswitch *esw;
	int err;

	esw = mlx5_devlink_eswitch_get(devlink);
	if (IS_ERR(esw))
		return PTR_ERR(esw);

	down_read(&esw->mode_lock);
	err = esw_mode_to_devlink(esw->mode, mode);
	up_read(&esw->mode_lock);
	return err;
}

static int mlx5_esw_vports_inline_set(struct mlx5_eswitch *esw, u8 mlx5_mode,
				      struct netlink_ext_ack *extack)
{
	struct mlx5_core_dev *dev = esw->dev;
	struct mlx5_vport *vport;
	u16 err_vport_num = 0;
	unsigned long i;
	int err = 0;

	mlx5_esw_for_each_host_func_vport(esw, i, vport, esw->esw_funcs.num_vfs) {
		err = mlx5_modify_nic_vport_min_inline(dev, vport->vport, mlx5_mode);
		if (err) {
			err_vport_num = vport->vport;
			NL_SET_ERR_MSG_MOD(extack,
					   "Failed to set min inline on vport");
			goto revert_inline_mode;
		}
	}
	if (mlx5_core_ec_sriov_enabled(esw->dev)) {
		mlx5_esw_for_each_ec_vf_vport(esw, i, vport, esw->esw_funcs.num_ec_vfs) {
			err = mlx5_modify_nic_vport_min_inline(dev, vport->vport, mlx5_mode);
			if (err) {
				err_vport_num = vport->vport;
				NL_SET_ERR_MSG_MOD(extack,
						   "Failed to set min inline on vport");
				goto revert_ec_vf_inline_mode;
			}
		}
	}
	return 0;

revert_ec_vf_inline_mode:
	mlx5_esw_for_each_ec_vf_vport(esw, i, vport, esw->esw_funcs.num_ec_vfs) {
		if (vport->vport == err_vport_num)
			break;
		mlx5_modify_nic_vport_min_inline(dev,
						 vport->vport,
						 esw->offloads.inline_mode);
	}
revert_inline_mode:
	mlx5_esw_for_each_host_func_vport(esw, i, vport, esw->esw_funcs.num_vfs) {
		if (vport->vport == err_vport_num)
			break;
		mlx5_modify_nic_vport_min_inline(dev,
						 vport->vport,
						 esw->offloads.inline_mode);
	}
	return err;
}

int mlx5_devlink_eswitch_inline_mode_set(struct devlink *devlink, u8 mode,
					 struct netlink_ext_ack *extack)
{
	struct mlx5_core_dev *dev = devlink_priv(devlink);
	struct mlx5_eswitch *esw;
	u8 mlx5_mode;
	int err;

	esw = mlx5_devlink_eswitch_get(devlink);
	if (IS_ERR(esw))
		return PTR_ERR(esw);

	down_write(&esw->mode_lock);

	switch (MLX5_CAP_ETH(dev, wqe_inline_mode)) {
	case MLX5_CAP_INLINE_MODE_NOT_REQUIRED:
		if (mode == DEVLINK_ESWITCH_INLINE_MODE_NONE) {
			err = 0;
			goto out;
		}

		fallthrough;
	case MLX5_CAP_INLINE_MODE_L2:
		NL_SET_ERR_MSG_MOD(extack, "Inline mode can't be set");
		err = -EOPNOTSUPP;
		goto out;
	case MLX5_CAP_INLINE_MODE_VPORT_CONTEXT:
		break;
	}

	if (atomic64_read(&esw->offloads.num_flows) > 0) {
		NL_SET_ERR_MSG_MOD(extack,
				   "Can't set inline mode when flows are configured");
		err = -EOPNOTSUPP;
		goto out;
	}

	err = esw_inline_mode_from_devlink(mode, &mlx5_mode);
	if (err)
		goto out;

	err = mlx5_esw_vports_inline_set(esw, mlx5_mode, extack);
	if (err)
		goto out;

	esw->offloads.inline_mode = mlx5_mode;
	up_write(&esw->mode_lock);
	return 0;

out:
	up_write(&esw->mode_lock);
	return err;
}

int mlx5_devlink_eswitch_inline_mode_get(struct devlink *devlink, u8 *mode)
{
	struct mlx5_eswitch *esw;
	int err;

	esw = mlx5_devlink_eswitch_get(devlink);
	if (IS_ERR(esw))
		return PTR_ERR(esw);

	down_read(&esw->mode_lock);
	err = esw_inline_mode_to_devlink(esw->offloads.inline_mode, mode);
	up_read(&esw->mode_lock);
	return err;
}

bool mlx5_eswitch_block_encap(struct mlx5_core_dev *dev)
{
	struct mlx5_eswitch *esw = dev->priv.eswitch;

	if (!mlx5_esw_allowed(esw))
		return true;

	down_write(&esw->mode_lock);
	if (esw->mode != MLX5_ESWITCH_LEGACY &&
	    esw->offloads.encap != DEVLINK_ESWITCH_ENCAP_MODE_NONE) {
		up_write(&esw->mode_lock);
		return false;
	}

	esw->offloads.num_block_encap++;
	up_write(&esw->mode_lock);
	return true;
}

void mlx5_eswitch_unblock_encap(struct mlx5_core_dev *dev)
{
	struct mlx5_eswitch *esw = dev->priv.eswitch;

	if (!mlx5_esw_allowed(esw))
		return;

	down_write(&esw->mode_lock);
	esw->offloads.num_block_encap--;
	up_write(&esw->mode_lock);
}

int mlx5_devlink_eswitch_encap_mode_set(struct devlink *devlink,
					enum devlink_eswitch_encap_mode encap,
					struct netlink_ext_ack *extack)
{
	struct mlx5_core_dev *dev = devlink_priv(devlink);
	struct mlx5_eswitch *esw;
	int err = 0;

	esw = mlx5_devlink_eswitch_get(devlink);
	if (IS_ERR(esw))
		return PTR_ERR(esw);

	down_write(&esw->mode_lock);

	if (encap != DEVLINK_ESWITCH_ENCAP_MODE_NONE &&
	    (!MLX5_CAP_ESW_FLOWTABLE_FDB(dev, reformat) ||
	     !MLX5_CAP_ESW_FLOWTABLE_FDB(dev, decap))) {
		err = -EOPNOTSUPP;
		goto unlock;
	}

	if (encap && encap != DEVLINK_ESWITCH_ENCAP_MODE_BASIC) {
		err = -EOPNOTSUPP;
		goto unlock;
	}

	if (esw->mode == MLX5_ESWITCH_LEGACY) {
		esw->offloads.encap = encap;
		goto unlock;
	}

	if (esw->offloads.encap == encap)
		goto unlock;

	if (atomic64_read(&esw->offloads.num_flows) > 0) {
		NL_SET_ERR_MSG_MOD(extack,
				   "Can't set encapsulation when flows are configured");
		err = -EOPNOTSUPP;
		goto unlock;
	}

	if (esw->offloads.num_block_encap) {
		NL_SET_ERR_MSG_MOD(extack,
				   "Can't set encapsulation when IPsec SA and/or policies are configured");
		err = -EOPNOTSUPP;
		goto unlock;
	}

	esw_destroy_offloads_fdb_tables(esw);

	esw->offloads.encap = encap;

	err = esw_create_offloads_fdb_tables(esw);

	if (err) {
		NL_SET_ERR_MSG_MOD(extack,
				   "Failed re-creating fast FDB table");
		esw->offloads.encap = !encap;
		(void)esw_create_offloads_fdb_tables(esw);
	}

unlock:
	up_write(&esw->mode_lock);
	return err;
}

int mlx5_devlink_eswitch_encap_mode_get(struct devlink *devlink,
					enum devlink_eswitch_encap_mode *encap)
{
	struct mlx5_eswitch *esw;

	esw = mlx5_devlink_eswitch_get(devlink);
	if (IS_ERR(esw))
		return PTR_ERR(esw);

	down_read(&esw->mode_lock);
	*encap = esw->offloads.encap;
	up_read(&esw->mode_lock);
	return 0;
}

static bool
mlx5_eswitch_vport_has_rep(const struct mlx5_eswitch *esw, u16 vport_num)
{
	/* Currently, only ECPF based device has representor for host PF. */
	if (vport_num == MLX5_VPORT_PF &&
	    !mlx5_core_is_ecpf_esw_manager(esw->dev))
		return false;

	if (vport_num == MLX5_VPORT_ECPF &&
	    !mlx5_ecpf_vport_exists(esw->dev))
		return false;

	return true;
}

void mlx5_eswitch_register_vport_reps(struct mlx5_eswitch *esw,
				      const struct mlx5_eswitch_rep_ops *ops,
				      u8 rep_type)
{
	struct mlx5_eswitch_rep_data *rep_data;
	struct mlx5_eswitch_rep *rep;
	unsigned long i;

	esw->offloads.rep_ops[rep_type] = ops;
	mlx5_esw_for_each_rep(esw, i, rep) {
		if (likely(mlx5_eswitch_vport_has_rep(esw, rep->vport))) {
			rep->esw = esw;
			rep_data = &rep->rep_data[rep_type];
			atomic_set(&rep_data->state, REP_REGISTERED);
		}
	}
}
EXPORT_SYMBOL(mlx5_eswitch_register_vport_reps);

void mlx5_eswitch_unregister_vport_reps(struct mlx5_eswitch *esw, u8 rep_type)
{
	struct mlx5_eswitch_rep *rep;
	unsigned long i;

	if (esw->mode == MLX5_ESWITCH_OFFLOADS)
		__unload_reps_all_vport(esw, rep_type);

	mlx5_esw_for_each_rep(esw, i, rep)
		atomic_set(&rep->rep_data[rep_type].state, REP_UNREGISTERED);
}
EXPORT_SYMBOL(mlx5_eswitch_unregister_vport_reps);

void *mlx5_eswitch_get_uplink_priv(struct mlx5_eswitch *esw, u8 rep_type)
{
	struct mlx5_eswitch_rep *rep;

	rep = mlx5_eswitch_get_rep(esw, MLX5_VPORT_UPLINK);
	return rep->rep_data[rep_type].priv;
}

void *mlx5_eswitch_get_proto_dev(struct mlx5_eswitch *esw,
				 u16 vport,
				 u8 rep_type)
{
	struct mlx5_eswitch_rep *rep;

	rep = mlx5_eswitch_get_rep(esw, vport);

	if (atomic_read(&rep->rep_data[rep_type].state) == REP_LOADED &&
	    esw->offloads.rep_ops[rep_type]->get_proto_dev)
		return esw->offloads.rep_ops[rep_type]->get_proto_dev(rep);
	return NULL;
}
EXPORT_SYMBOL(mlx5_eswitch_get_proto_dev);

void *mlx5_eswitch_uplink_get_proto_dev(struct mlx5_eswitch *esw, u8 rep_type)
{
	return mlx5_eswitch_get_proto_dev(esw, MLX5_VPORT_UPLINK, rep_type);
}
EXPORT_SYMBOL(mlx5_eswitch_uplink_get_proto_dev);

struct mlx5_eswitch_rep *mlx5_eswitch_vport_rep(struct mlx5_eswitch *esw,
						u16 vport)
{
	return mlx5_eswitch_get_rep(esw, vport);
}
EXPORT_SYMBOL(mlx5_eswitch_vport_rep);

bool mlx5_eswitch_reg_c1_loopback_enabled(const struct mlx5_eswitch *esw)
{
	return !!(esw->flags & MLX5_ESWITCH_REG_C1_LOOPBACK_ENABLED);
}
EXPORT_SYMBOL(mlx5_eswitch_reg_c1_loopback_enabled);

bool mlx5_eswitch_vport_match_metadata_enabled(const struct mlx5_eswitch *esw)
{
	return !!(esw->flags & MLX5_ESWITCH_VPORT_MATCH_METADATA);
}
EXPORT_SYMBOL(mlx5_eswitch_vport_match_metadata_enabled);

u32 mlx5_eswitch_get_vport_metadata_for_match(struct mlx5_eswitch *esw,
					      u16 vport_num)
{
	struct mlx5_vport *vport = mlx5_eswitch_get_vport(esw, vport_num);

	if (WARN_ON_ONCE(IS_ERR(vport)))
		return 0;

	return vport->metadata << (32 - ESW_SOURCE_PORT_METADATA_BITS);
}
EXPORT_SYMBOL(mlx5_eswitch_get_vport_metadata_for_match);

static int mlx5_esw_query_vport_vhca_id(struct mlx5_eswitch *esw, u16 vport_num, u16 *vhca_id)
{
	int query_out_sz = MLX5_ST_SZ_BYTES(query_hca_cap_out);
	void *query_ctx;
	void *hca_caps;
	int err;

	*vhca_id = 0;

	query_ctx = kzalloc(query_out_sz, GFP_KERNEL);
	if (!query_ctx)
		return -ENOMEM;

	err = mlx5_vport_get_other_func_general_cap(esw->dev, vport_num, query_ctx);
	if (err)
		goto out_free;

	hca_caps = MLX5_ADDR_OF(query_hca_cap_out, query_ctx, capability);
	*vhca_id = MLX5_GET(cmd_hca_cap, hca_caps, vhca_id);

out_free:
	kfree(query_ctx);
	return err;
}

int mlx5_esw_vport_vhca_id_set(struct mlx5_eswitch *esw, u16 vport_num)
{
	u16 *old_entry, *vhca_map_entry, vhca_id;
	int err;

	err = mlx5_esw_query_vport_vhca_id(esw, vport_num, &vhca_id);
	if (err) {
		esw_warn(esw->dev, "Getting vhca_id for vport failed (vport=%u,err=%d)\n",
			 vport_num, err);
		return err;
	}

	vhca_map_entry = kmalloc(sizeof(*vhca_map_entry), GFP_KERNEL);
	if (!vhca_map_entry)
		return -ENOMEM;

	*vhca_map_entry = vport_num;
	old_entry = xa_store(&esw->offloads.vhca_map, vhca_id, vhca_map_entry, GFP_KERNEL);
	if (xa_is_err(old_entry)) {
		kfree(vhca_map_entry);
		return xa_err(old_entry);
	}
	kfree(old_entry);
	return 0;
}

void mlx5_esw_vport_vhca_id_clear(struct mlx5_eswitch *esw, u16 vport_num)
{
	u16 *vhca_map_entry, vhca_id;
	int err;

	err = mlx5_esw_query_vport_vhca_id(esw, vport_num, &vhca_id);
	if (err)
		esw_warn(esw->dev, "Getting vhca_id for vport failed (vport=%hu,err=%d)\n",
			 vport_num, err);

	vhca_map_entry = xa_erase(&esw->offloads.vhca_map, vhca_id);
	kfree(vhca_map_entry);
}

int mlx5_eswitch_vhca_id_to_vport(struct mlx5_eswitch *esw, u16 vhca_id, u16 *vport_num)
{
	u16 *res = xa_load(&esw->offloads.vhca_map, vhca_id);

	if (!res)
		return -ENOENT;

	*vport_num = *res;
	return 0;
}

u32 mlx5_eswitch_get_vport_metadata_for_set(struct mlx5_eswitch *esw,
					    u16 vport_num)
{
	struct mlx5_vport *vport = mlx5_eswitch_get_vport(esw, vport_num);

	if (WARN_ON_ONCE(IS_ERR(vport)))
		return 0;

	return vport->metadata;
}
EXPORT_SYMBOL(mlx5_eswitch_get_vport_metadata_for_set);

int mlx5_devlink_port_fn_hw_addr_get(struct devlink_port *port,
				     u8 *hw_addr, int *hw_addr_len,
				     struct netlink_ext_ack *extack)
{
	struct mlx5_eswitch *esw = mlx5_devlink_eswitch_nocheck_get(port->devlink);
	struct mlx5_vport *vport = mlx5_devlink_port_vport_get(port);

	mutex_lock(&esw->state_lock);
	ether_addr_copy(hw_addr, vport->info.mac);
	*hw_addr_len = ETH_ALEN;
	mutex_unlock(&esw->state_lock);
	return 0;
}

int mlx5_devlink_port_fn_hw_addr_set(struct devlink_port *port,
				     const u8 *hw_addr, int hw_addr_len,
				     struct netlink_ext_ack *extack)
{
	struct mlx5_eswitch *esw = mlx5_devlink_eswitch_nocheck_get(port->devlink);
	struct mlx5_vport *vport = mlx5_devlink_port_vport_get(port);

	return mlx5_eswitch_set_vport_mac(esw, vport->vport, hw_addr);
}

int mlx5_devlink_port_fn_migratable_get(struct devlink_port *port, bool *is_enabled,
					struct netlink_ext_ack *extack)
{
	struct mlx5_eswitch *esw = mlx5_devlink_eswitch_nocheck_get(port->devlink);
	struct mlx5_vport *vport = mlx5_devlink_port_vport_get(port);

	if (!MLX5_CAP_GEN(esw->dev, migration)) {
		NL_SET_ERR_MSG_MOD(extack, "Device doesn't support migration");
		return -EOPNOTSUPP;
	}

	if (!MLX5_CAP_GEN(esw->dev, vhca_resource_manager)) {
		NL_SET_ERR_MSG_MOD(extack, "Device doesn't support VHCA management");
		return -EOPNOTSUPP;
	}

	mutex_lock(&esw->state_lock);
	*is_enabled = vport->info.mig_enabled;
	mutex_unlock(&esw->state_lock);
	return 0;
}

int mlx5_devlink_port_fn_migratable_set(struct devlink_port *port, bool enable,
					struct netlink_ext_ack *extack)
{
	struct mlx5_eswitch *esw = mlx5_devlink_eswitch_nocheck_get(port->devlink);
	struct mlx5_vport *vport = mlx5_devlink_port_vport_get(port);
	int query_out_sz = MLX5_ST_SZ_BYTES(query_hca_cap_out);
	void *query_ctx;
	void *hca_caps;
	int err;

	if (!MLX5_CAP_GEN(esw->dev, migration)) {
		NL_SET_ERR_MSG_MOD(extack, "Device doesn't support migration");
		return -EOPNOTSUPP;
	}

	if (!MLX5_CAP_GEN(esw->dev, vhca_resource_manager)) {
		NL_SET_ERR_MSG_MOD(extack, "Device doesn't support VHCA management");
		return -EOPNOTSUPP;
	}

	mutex_lock(&esw->state_lock);

	if (vport->info.mig_enabled == enable) {
		err = 0;
		goto out;
	}

	query_ctx = kzalloc(query_out_sz, GFP_KERNEL);
	if (!query_ctx) {
		err = -ENOMEM;
		goto out;
	}

	err = mlx5_vport_get_other_func_cap(esw->dev, vport->vport, query_ctx,
					    MLX5_CAP_GENERAL_2);
	if (err) {
		NL_SET_ERR_MSG_MOD(extack, "Failed getting HCA caps");
		goto out_free;
	}

	hca_caps = MLX5_ADDR_OF(query_hca_cap_out, query_ctx, capability);
	MLX5_SET(cmd_hca_cap_2, hca_caps, migratable, enable);

	err = mlx5_vport_set_other_func_cap(esw->dev, hca_caps, vport->vport,
					    MLX5_SET_HCA_CAP_OP_MOD_GENERAL_DEVICE2);
	if (err) {
		NL_SET_ERR_MSG_MOD(extack, "Failed setting HCA migratable cap");
		goto out_free;
	}

	vport->info.mig_enabled = enable;

out_free:
	kfree(query_ctx);
out:
	mutex_unlock(&esw->state_lock);
	return err;
}

int mlx5_devlink_port_fn_roce_get(struct devlink_port *port, bool *is_enabled,
				  struct netlink_ext_ack *extack)
{
	struct mlx5_eswitch *esw = mlx5_devlink_eswitch_nocheck_get(port->devlink);
	struct mlx5_vport *vport = mlx5_devlink_port_vport_get(port);

	if (!MLX5_CAP_GEN(esw->dev, vhca_resource_manager)) {
		NL_SET_ERR_MSG_MOD(extack, "Device doesn't support VHCA management");
		return -EOPNOTSUPP;
	}

	mutex_lock(&esw->state_lock);
	*is_enabled = vport->info.roce_enabled;
	mutex_unlock(&esw->state_lock);
	return 0;
}

int mlx5_devlink_port_fn_roce_set(struct devlink_port *port, bool enable,
				  struct netlink_ext_ack *extack)
{
	struct mlx5_eswitch *esw = mlx5_devlink_eswitch_nocheck_get(port->devlink);
	struct mlx5_vport *vport = mlx5_devlink_port_vport_get(port);
	int query_out_sz = MLX5_ST_SZ_BYTES(query_hca_cap_out);
	u16 vport_num = vport->vport;
	void *query_ctx;
	void *hca_caps;
	int err;

	if (!MLX5_CAP_GEN(esw->dev, vhca_resource_manager)) {
		NL_SET_ERR_MSG_MOD(extack, "Device doesn't support VHCA management");
		return -EOPNOTSUPP;
	}

	mutex_lock(&esw->state_lock);

	if (vport->info.roce_enabled == enable) {
		err = 0;
		goto out;
	}

	query_ctx = kzalloc(query_out_sz, GFP_KERNEL);
	if (!query_ctx) {
		err = -ENOMEM;
		goto out;
	}

	err = mlx5_vport_get_other_func_cap(esw->dev, vport_num, query_ctx,
					    MLX5_CAP_GENERAL);
	if (err) {
		NL_SET_ERR_MSG_MOD(extack, "Failed getting HCA caps");
		goto out_free;
	}

	hca_caps = MLX5_ADDR_OF(query_hca_cap_out, query_ctx, capability);
	MLX5_SET(cmd_hca_cap, hca_caps, roce, enable);

	err = mlx5_vport_set_other_func_cap(esw->dev, hca_caps, vport_num,
					    MLX5_SET_HCA_CAP_OP_MOD_GENERAL_DEVICE);
	if (err) {
		NL_SET_ERR_MSG_MOD(extack, "Failed setting HCA roce cap");
		goto out_free;
	}

	vport->info.roce_enabled = enable;

out_free:
	kfree(query_ctx);
out:
	mutex_unlock(&esw->state_lock);
	return err;
}

int
mlx5_eswitch_restore_ipsec_rule(struct mlx5_eswitch *esw, struct mlx5_flow_handle *rule,
				struct mlx5_esw_flow_attr *esw_attr, int attr_idx)
{
	struct mlx5_flow_destination new_dest = {};
	struct mlx5_flow_destination old_dest = {};

	if (!esw_setup_uplink_fwd_ipsec_needed(esw, esw_attr, attr_idx))
		return 0;

	esw_setup_dest_fwd_ipsec(&old_dest, NULL, esw, esw_attr, attr_idx, 0, false);
	esw_setup_dest_fwd_vport(&new_dest, NULL, esw, esw_attr, attr_idx, 0, false);

	return mlx5_modify_rule_destination(rule, &new_dest, &old_dest);
}

#ifdef CONFIG_XFRM_OFFLOAD
int mlx5_devlink_port_fn_ipsec_crypto_get(struct devlink_port *port, bool *is_enabled,
					  struct netlink_ext_ack *extack)
{
	struct mlx5_eswitch *esw;
	struct mlx5_vport *vport;
	int err = 0;

	esw = mlx5_devlink_eswitch_get(port->devlink);
	if (IS_ERR(esw))
		return PTR_ERR(esw);

	if (!mlx5_esw_ipsec_vf_offload_supported(esw->dev)) {
		NL_SET_ERR_MSG_MOD(extack, "Device doesn't support IPSec crypto");
		return -EOPNOTSUPP;
	}

	vport = mlx5_devlink_port_vport_get(port);

	mutex_lock(&esw->state_lock);
	if (!vport->enabled) {
		err = -EOPNOTSUPP;
		goto unlock;
	}

	*is_enabled = vport->info.ipsec_crypto_enabled;
unlock:
	mutex_unlock(&esw->state_lock);
	return err;
}

int mlx5_devlink_port_fn_ipsec_crypto_set(struct devlink_port *port, bool enable,
					  struct netlink_ext_ack *extack)
{
	struct mlx5_eswitch *esw;
	struct mlx5_vport *vport;
	u16 vport_num;
	int err;

	esw = mlx5_devlink_eswitch_get(port->devlink);
	if (IS_ERR(esw))
		return PTR_ERR(esw);

	vport_num = mlx5_esw_devlink_port_index_to_vport_num(port->index);
	err = mlx5_esw_ipsec_vf_crypto_offload_supported(esw->dev, vport_num);
	if (err) {
		NL_SET_ERR_MSG_MOD(extack,
				   "Device doesn't support IPsec crypto");
		return err;
	}

	vport = mlx5_devlink_port_vport_get(port);

	mutex_lock(&esw->state_lock);
	if (!vport->enabled) {
		err = -EOPNOTSUPP;
		NL_SET_ERR_MSG_MOD(extack, "Eswitch vport is disabled");
		goto unlock;
	}

	if (vport->info.ipsec_crypto_enabled == enable)
		goto unlock;

	if (!esw->enabled_ipsec_vf_count && esw->dev->num_ipsec_offloads) {
		err = -EBUSY;
		goto unlock;
	}

	err = mlx5_esw_ipsec_vf_crypto_offload_set(esw, vport, enable);
	if (err) {
		NL_SET_ERR_MSG_MOD(extack, "Failed to set IPsec crypto");
		goto unlock;
	}

	vport->info.ipsec_crypto_enabled = enable;
	if (enable)
		esw->enabled_ipsec_vf_count++;
	else
		esw->enabled_ipsec_vf_count--;
unlock:
	mutex_unlock(&esw->state_lock);
	return err;
}

int mlx5_devlink_port_fn_ipsec_packet_get(struct devlink_port *port, bool *is_enabled,
					  struct netlink_ext_ack *extack)
{
	struct mlx5_eswitch *esw;
	struct mlx5_vport *vport;
	int err = 0;

	esw = mlx5_devlink_eswitch_get(port->devlink);
	if (IS_ERR(esw))
		return PTR_ERR(esw);

	if (!mlx5_esw_ipsec_vf_offload_supported(esw->dev)) {
		NL_SET_ERR_MSG_MOD(extack, "Device doesn't support IPsec packet");
		return -EOPNOTSUPP;
	}

	vport = mlx5_devlink_port_vport_get(port);

	mutex_lock(&esw->state_lock);
	if (!vport->enabled) {
		err = -EOPNOTSUPP;
		goto unlock;
	}

	*is_enabled = vport->info.ipsec_packet_enabled;
unlock:
	mutex_unlock(&esw->state_lock);
	return err;
}

int mlx5_devlink_port_fn_ipsec_packet_set(struct devlink_port *port,
					  bool enable,
					  struct netlink_ext_ack *extack)
{
	struct mlx5_eswitch *esw;
	struct mlx5_vport *vport;
	u16 vport_num;
	int err;

	esw = mlx5_devlink_eswitch_get(port->devlink);
	if (IS_ERR(esw))
		return PTR_ERR(esw);

	vport_num = mlx5_esw_devlink_port_index_to_vport_num(port->index);
	err = mlx5_esw_ipsec_vf_packet_offload_supported(esw->dev, vport_num);
	if (err) {
		NL_SET_ERR_MSG_MOD(extack,
				   "Device doesn't support IPsec packet mode");
		return err;
	}

	vport = mlx5_devlink_port_vport_get(port);
	mutex_lock(&esw->state_lock);
	if (!vport->enabled) {
		err = -EOPNOTSUPP;
		NL_SET_ERR_MSG_MOD(extack, "Eswitch vport is disabled");
		goto unlock;
	}

	if (vport->info.ipsec_packet_enabled == enable)
		goto unlock;

	if (!esw->enabled_ipsec_vf_count && esw->dev->num_ipsec_offloads) {
		err = -EBUSY;
		goto unlock;
	}

	err = mlx5_esw_ipsec_vf_packet_offload_set(esw, vport, enable);
	if (err) {
		NL_SET_ERR_MSG_MOD(extack,
				   "Failed to set IPsec packet mode");
		goto unlock;
	}

	vport->info.ipsec_packet_enabled = enable;
	if (enable)
		esw->enabled_ipsec_vf_count++;
	else
		esw->enabled_ipsec_vf_count--;
unlock:
	mutex_unlock(&esw->state_lock);
	return err;
}
#endif /* CONFIG_XFRM_OFFLOAD */<|MERGE_RESOLUTION|>--- conflicted
+++ resolved
@@ -2536,36 +2536,19 @@
 		__esw_offloads_unload_rep(esw, rep, rep_type);
 }
 
-<<<<<<< HEAD
-int mlx5_esw_offloads_init_pf_vf_rep(struct mlx5_eswitch *esw, u16 vport_num)
-=======
 int mlx5_esw_offloads_init_pf_vf_rep(struct mlx5_eswitch *esw, struct mlx5_vport *vport)
->>>>>>> bd3a9e57
 {
 	if (esw->mode != MLX5_ESWITCH_OFFLOADS)
 		return 0;
 
-<<<<<<< HEAD
-	return mlx5_esw_offloads_pf_vf_devlink_port_init(esw, vport_num);
-}
-
-void mlx5_esw_offloads_cleanup_pf_vf_rep(struct mlx5_eswitch *esw, u16 vport_num)
-=======
 	return mlx5_esw_offloads_pf_vf_devlink_port_init(esw, vport);
 }
 
 void mlx5_esw_offloads_cleanup_pf_vf_rep(struct mlx5_eswitch *esw, struct mlx5_vport *vport)
->>>>>>> bd3a9e57
 {
 	if (esw->mode != MLX5_ESWITCH_OFFLOADS)
 		return;
 
-<<<<<<< HEAD
-	mlx5_esw_offloads_pf_vf_devlink_port_cleanup(esw, vport_num);
-}
-
-int mlx5_esw_offloads_load_rep(struct mlx5_eswitch *esw, u16 vport_num)
-=======
 	mlx5_esw_offloads_pf_vf_devlink_port_cleanup(esw, vport);
 }
 
@@ -2582,7 +2565,6 @@
 }
 
 int mlx5_esw_offloads_load_rep(struct mlx5_eswitch *esw, struct mlx5_vport *vport)
->>>>>>> bd3a9e57
 {
 	int err;
 
@@ -2603,11 +2585,7 @@
 	return err;
 }
 
-<<<<<<< HEAD
-void mlx5_esw_offloads_unload_rep(struct mlx5_eswitch *esw, u16 vport_num)
-=======
 void mlx5_esw_offloads_unload_rep(struct mlx5_eswitch *esw, struct mlx5_vport *vport)
->>>>>>> bd3a9e57
 {
 	if (esw->mode != MLX5_ESWITCH_OFFLOADS)
 		return;
@@ -3257,19 +3235,11 @@
 		ret = PTR_ERR(manager);
 		goto err_manager;
 	}
-<<<<<<< HEAD
 
 	ret = esw_vport_create_offloads_acl_tables(esw, manager);
 	if (ret)
 		goto err_manager;
 
-=======
-
-	ret = esw_vport_create_offloads_acl_tables(esw, manager);
-	if (ret)
-		goto err_manager;
-
->>>>>>> bd3a9e57
 	return 0;
 
 err_manager:
@@ -3547,11 +3517,7 @@
 			vport->info.link_state = MLX5_VPORT_ADMIN_STATE_DOWN;
 
 	/* Uplink vport rep must load first. */
-<<<<<<< HEAD
-	err = mlx5_esw_offloads_load_rep(esw, MLX5_VPORT_UPLINK);
-=======
 	err = mlx5_esw_offloads_rep_load(esw, MLX5_VPORT_UPLINK);
->>>>>>> bd3a9e57
 	if (err)
 		goto err_uplink;
 
@@ -3562,11 +3528,7 @@
 	return 0;
 
 err_vports:
-<<<<<<< HEAD
-	mlx5_esw_offloads_unload_rep(esw, MLX5_VPORT_UPLINK);
-=======
 	mlx5_esw_offloads_rep_unload(esw, MLX5_VPORT_UPLINK);
->>>>>>> bd3a9e57
 err_uplink:
 	esw_offloads_steering_cleanup(esw);
 err_steering_init:
@@ -3604,11 +3566,7 @@
 void esw_offloads_disable(struct mlx5_eswitch *esw)
 {
 	mlx5_eswitch_disable_pf_vf_vports(esw);
-<<<<<<< HEAD
-	mlx5_esw_offloads_unload_rep(esw, MLX5_VPORT_UPLINK);
-=======
 	mlx5_esw_offloads_rep_unload(esw, MLX5_VPORT_UPLINK);
->>>>>>> bd3a9e57
 	esw_set_passing_vport_metadata(esw, false);
 	esw_offloads_steering_cleanup(esw);
 	mapping_destroy(esw->offloads.reg_c0_obj_pool);
