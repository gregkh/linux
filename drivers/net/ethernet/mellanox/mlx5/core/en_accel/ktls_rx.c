--- conflicted
+++ resolved
@@ -60,23 +60,6 @@
 };
 
 static bool mlx5e_ktls_priv_rx_put(struct mlx5e_ktls_offload_context_rx *priv_rx)
-<<<<<<< HEAD
-{
-	if (!refcount_dec_and_test(&priv_rx->resync.refcnt))
-		return false;
-
-	kfree(priv_rx);
-	return true;
-}
-
-static void mlx5e_ktls_priv_rx_get(struct mlx5e_ktls_offload_context_rx *priv_rx)
-{
-	refcount_inc(&priv_rx->resync.refcnt);
-}
-
-static int mlx5e_ktls_create_tir(struct mlx5_core_dev *mdev, u32 *tirn, u32 rqtn)
-=======
->>>>>>> 3b17187f
 {
 	if (!refcount_dec_and_test(&priv_rx->resync.refcnt))
 		return false;
@@ -710,8 +693,6 @@
 	 * processed.
 	 */
 	mlx5e_ktls_priv_rx_put(priv_rx);
-<<<<<<< HEAD
-=======
 }
 
 bool mlx5e_ktls_rx_handle_resync_list(struct mlx5e_channel *c, int budget)
@@ -774,5 +755,4 @@
 	}
 
 	return i == budget;
->>>>>>> 3b17187f
 }