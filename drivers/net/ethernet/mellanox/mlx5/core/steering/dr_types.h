--- conflicted
+++ resolved
@@ -263,14 +263,11 @@
 static inline void mlx5dr_ste_get(struct mlx5dr_ste *ste)
 {
 	ste->refcount++;
-<<<<<<< HEAD
-=======
 }
 
 static inline bool mlx5dr_ste_is_not_used(struct mlx5dr_ste *ste)
 {
 	return !ste->refcount;
->>>>>>> d1988041
 }
 
 void mlx5dr_ste_set_hit_addr_by_next_htbl(u8 *hw_ste,
