--- conflicted
+++ resolved
@@ -824,7 +824,6 @@
 	struct mlx5hws_rule_attr rule_attr;
 	struct mutex *queue_lock; /* Protect the queue */
 	u32 num_of_rules;
-	bool need_rehash;
 	int ret = 0;
 	int at_idx;
 
@@ -837,51 +836,9 @@
 	at_idx = hws_bwc_rule_get_at_idx(bwc_rule, rule_actions, bwc_queue_idx);
 	if (unlikely(at_idx < 0)) {
 		mutex_unlock(queue_lock);
-<<<<<<< HEAD
-		hws_bwc_lock_all_queues(ctx);
-
-		ret = hws_bwc_matcher_extend_at(bwc_matcher, rule_actions);
-		if (unlikely(ret)) {
-			hws_bwc_unlock_all_queues(ctx);
-			return ret;
-		}
-
-		/* action templates array was extended, we need the last idx */
-		at_idx = bwc_matcher->num_of_at - 1;
-
-		ret = mlx5hws_matcher_attach_at(bwc_matcher->matcher,
-						bwc_matcher->at[at_idx],
-						&need_rehash);
-		if (unlikely(ret)) {
-			hws_bwc_unlock_all_queues(ctx);
-			return ret;
-		}
-		if (unlikely(need_rehash)) {
-			/* The new action template requires more action STEs.
-			 * Need to attempt creating new matcher with all
-			 * the action templates, including the new one.
-			 */
-			ret = hws_bwc_matcher_rehash_at(bwc_matcher);
-			if (unlikely(ret)) {
-				mlx5hws_action_template_destroy(bwc_matcher->at[at_idx]);
-				bwc_matcher->at[at_idx] = NULL;
-				bwc_matcher->num_of_at--;
-
-				hws_bwc_unlock_all_queues(ctx);
-
-				mlx5hws_err(ctx,
-					    "BWC rule insertion: rehash AT failed (%d)\n", ret);
-				return ret;
-			}
-		}
-
-		hws_bwc_unlock_all_queues(ctx);
-		mutex_lock(queue_lock);
-=======
 		mlx5hws_err(ctx, "BWC rule create: failed getting AT (%d)",
 			    ret);
 		return -EINVAL;
->>>>>>> 25bf10be
 	}
 
 	/* check if number of rules require rehash */
@@ -1009,7 +966,6 @@
 	struct mlx5hws_context *ctx = bwc_matcher->matcher->tbl->ctx;
 	struct mlx5hws_rule_attr rule_attr;
 	struct mutex *queue_lock; /* Protect the queue */
-	bool need_rehash;
 	int at_idx, ret;
 	u16 idx;
 
@@ -1023,57 +979,8 @@
 	at_idx = hws_bwc_rule_get_at_idx(bwc_rule, rule_actions, idx);
 	if (unlikely(at_idx < 0)) {
 		mutex_unlock(queue_lock);
-<<<<<<< HEAD
-		hws_bwc_lock_all_queues(ctx);
-
-		/* check again - perhaps other thread already did extend_at */
-		at_idx = hws_bwc_matcher_find_at(bwc_matcher, rule_actions);
-		if (likely(at_idx < 0)) {
-			ret = hws_bwc_matcher_extend_at(bwc_matcher, rule_actions);
-			if (unlikely(ret)) {
-				hws_bwc_unlock_all_queues(ctx);
-				mlx5hws_err(ctx, "BWC rule update: failed extending AT (%d)", ret);
-				return -EINVAL;
-			}
-
-			/* action templates array was extended, we need the last idx */
-			at_idx = bwc_matcher->num_of_at - 1;
-
-			ret = mlx5hws_matcher_attach_at(bwc_matcher->matcher,
-							bwc_matcher->at[at_idx],
-							&need_rehash);
-			if (unlikely(ret)) {
-				hws_bwc_unlock_all_queues(ctx);
-				return ret;
-			}
-			if (unlikely(need_rehash)) {
-				/* The new action template requires more action
-				 * STEs. Need to attempt creating new matcher
-				 * with all the action templates, including the
-				 * new one.
-				 */
-				ret = hws_bwc_matcher_rehash_at(bwc_matcher);
-				if (unlikely(ret)) {
-					mlx5hws_action_template_destroy(bwc_matcher->at[at_idx]);
-					bwc_matcher->at[at_idx] = NULL;
-					bwc_matcher->num_of_at--;
-
-					hws_bwc_unlock_all_queues(ctx);
-
-					mlx5hws_err(ctx,
-						    "BWC rule update: rehash AT failed (%d)\n",
-						    ret);
-					return ret;
-				}
-			}
-		}
-
-		hws_bwc_unlock_all_queues(ctx);
-		mutex_lock(queue_lock);
-=======
 		mlx5hws_err(ctx, "BWC rule update: failed getting AT\n");
 		return -EINVAL;
->>>>>>> 25bf10be
 	}
 
 	ret = hws_bwc_rule_update_sync(bwc_rule,
