// SPDX-License-Identifier: GPL-2.0 OR Linux-OpenIB
/* Copyright (c) 2019 Mellanox Technologies. */

#include <linux/smp.h>
#include "dr_types.h"

#define QUEUE_SIZE 128
#define SIGNAL_PER_DIV_QUEUE 16
#define TH_NUMS_TO_DRAIN 2

enum { CQ_OK = 0, CQ_EMPTY = -1, CQ_POLL_ERR = -2 };

struct dr_data_seg {
	u64 addr;
	u32 length;
	u32 lkey;
	unsigned int send_flags;
};

struct postsend_info {
	struct dr_data_seg write;
	struct dr_data_seg read;
	u64 remote_addr;
	u32 rkey;
};

struct dr_qp_rtr_attr {
	struct mlx5dr_cmd_gid_attr dgid_attr;
	enum ib_mtu mtu;
	u32 qp_num;
	u16 port_num;
	u8 min_rnr_timer;
	u8 sgid_index;
	u16 udp_src_port;
};

struct dr_qp_rts_attr {
	u8 timeout;
	u8 retry_cnt;
	u8 rnr_retry;
};

struct dr_qp_init_attr {
	u32 cqn;
	u32 pdn;
	u32 max_send_wr;
	struct mlx5_uars_page *uar;
};

static int dr_parse_cqe(struct mlx5dr_cq *dr_cq, struct mlx5_cqe64 *cqe64)
{
	unsigned int idx;
	u8 opcode;

	opcode = get_cqe_opcode(cqe64);
	if (opcode == MLX5_CQE_REQ_ERR) {
		idx = be16_to_cpu(cqe64->wqe_counter) &
			(dr_cq->qp->sq.wqe_cnt - 1);
		dr_cq->qp->sq.cc = dr_cq->qp->sq.wqe_head[idx] + 1;
	} else if (opcode == MLX5_CQE_RESP_ERR) {
		++dr_cq->qp->sq.cc;
	} else {
		idx = be16_to_cpu(cqe64->wqe_counter) &
			(dr_cq->qp->sq.wqe_cnt - 1);
		dr_cq->qp->sq.cc = dr_cq->qp->sq.wqe_head[idx] + 1;

		return CQ_OK;
	}

	return CQ_POLL_ERR;
}

static int dr_cq_poll_one(struct mlx5dr_cq *dr_cq)
{
	struct mlx5_cqe64 *cqe64;
	int err;

	cqe64 = mlx5_cqwq_get_cqe(&dr_cq->wq);
	if (!cqe64)
		return CQ_EMPTY;

	mlx5_cqwq_pop(&dr_cq->wq);
	err = dr_parse_cqe(dr_cq, cqe64);
	mlx5_cqwq_update_db_record(&dr_cq->wq);

	return err;
}

static int dr_poll_cq(struct mlx5dr_cq *dr_cq, int ne)
{
	int npolled;
	int err = 0;

	for (npolled = 0; npolled < ne; ++npolled) {
		err = dr_cq_poll_one(dr_cq);
		if (err != CQ_OK)
			break;
	}

	return err == CQ_POLL_ERR ? err : npolled;
}

static struct mlx5dr_qp *dr_create_rc_qp(struct mlx5_core_dev *mdev,
					 struct dr_qp_init_attr *attr)
{
	u32 out[MLX5_ST_SZ_DW(create_qp_out)] = {};
	u32 temp_qpc[MLX5_ST_SZ_DW(qpc)] = {};
	struct mlx5_wq_param wqp;
	struct mlx5dr_qp *dr_qp;
	int inlen;
	void *qpc;
	void *in;
	int err;

	dr_qp = kzalloc(sizeof(*dr_qp), GFP_KERNEL);
	if (!dr_qp)
		return NULL;

	wqp.buf_numa_node = mdev->priv.numa_node;
	wqp.db_numa_node = mdev->priv.numa_node;

	dr_qp->rq.pc = 0;
	dr_qp->rq.cc = 0;
	dr_qp->rq.wqe_cnt = 4;
	dr_qp->sq.pc = 0;
	dr_qp->sq.cc = 0;
	dr_qp->sq.wqe_cnt = roundup_pow_of_two(attr->max_send_wr);

	MLX5_SET(qpc, temp_qpc, log_rq_stride, ilog2(MLX5_SEND_WQE_DS) - 4);
	MLX5_SET(qpc, temp_qpc, log_rq_size, ilog2(dr_qp->rq.wqe_cnt));
	MLX5_SET(qpc, temp_qpc, log_sq_size, ilog2(dr_qp->sq.wqe_cnt));
	err = mlx5_wq_qp_create(mdev, &wqp, temp_qpc, &dr_qp->wq,
				&dr_qp->wq_ctrl);
	if (err) {
		mlx5_core_warn(mdev, "Can't create QP WQ\n");
		goto err_wq;
	}

	dr_qp->sq.wqe_head = kcalloc(dr_qp->sq.wqe_cnt,
				     sizeof(dr_qp->sq.wqe_head[0]),
				     GFP_KERNEL);

	if (!dr_qp->sq.wqe_head) {
		mlx5_core_warn(mdev, "Can't allocate wqe head\n");
		goto err_wqe_head;
	}

	inlen = MLX5_ST_SZ_BYTES(create_qp_in) +
		MLX5_FLD_SZ_BYTES(create_qp_in, pas[0]) *
		dr_qp->wq_ctrl.buf.npages;
	in = kvzalloc(inlen, GFP_KERNEL);
	if (!in) {
		err = -ENOMEM;
		goto err_in;
	}

	qpc = MLX5_ADDR_OF(create_qp_in, in, qpc);
	MLX5_SET(qpc, qpc, st, MLX5_QP_ST_RC);
	MLX5_SET(qpc, qpc, pm_state, MLX5_QP_PM_MIGRATED);
	MLX5_SET(qpc, qpc, pd, attr->pdn);
	MLX5_SET(qpc, qpc, uar_page, attr->uar->index);
	MLX5_SET(qpc, qpc, log_page_size,
		 dr_qp->wq_ctrl.buf.page_shift - MLX5_ADAPTER_PAGE_SHIFT);
	MLX5_SET(qpc, qpc, fre, 1);
	MLX5_SET(qpc, qpc, rlky, 1);
	MLX5_SET(qpc, qpc, cqn_snd, attr->cqn);
	MLX5_SET(qpc, qpc, cqn_rcv, attr->cqn);
	MLX5_SET(qpc, qpc, log_rq_stride, ilog2(MLX5_SEND_WQE_DS) - 4);
	MLX5_SET(qpc, qpc, log_rq_size, ilog2(dr_qp->rq.wqe_cnt));
	MLX5_SET(qpc, qpc, rq_type, MLX5_NON_ZERO_RQ);
	MLX5_SET(qpc, qpc, log_sq_size, ilog2(dr_qp->sq.wqe_cnt));
	MLX5_SET64(qpc, qpc, dbr_addr, dr_qp->wq_ctrl.db.dma);
	if (MLX5_CAP_GEN(mdev, cqe_version) == 1)
		MLX5_SET(qpc, qpc, user_index, 0xFFFFFF);
	mlx5_fill_page_frag_array(&dr_qp->wq_ctrl.buf,
				  (__be64 *)MLX5_ADDR_OF(create_qp_in,
							 in, pas));

<<<<<<< HEAD
	err = mlx5_core_create_qp(mdev, &dr_qp->mqp, in, inlen);
	kvfree(in);

	if (err) {
		mlx5_core_warn(mdev, " Can't create QP\n");
=======
	MLX5_SET(create_qp_in, in, opcode, MLX5_CMD_OP_CREATE_QP);
	err = mlx5_cmd_exec(mdev, in, inlen, out, sizeof(out));
	dr_qp->qpn = MLX5_GET(create_qp_out, out, qpn);
	kvfree(in);
	if (err)
>>>>>>> d1988041
		goto err_in;
	dr_qp->uar = attr->uar;

	return dr_qp;

err_in:
	kfree(dr_qp->sq.wqe_head);
err_wqe_head:
	mlx5_wq_destroy(&dr_qp->wq_ctrl);
err_wq:
	kfree(dr_qp);
	return NULL;
}

static void dr_destroy_qp(struct mlx5_core_dev *mdev,
			  struct mlx5dr_qp *dr_qp)
{
	u32 in[MLX5_ST_SZ_DW(destroy_qp_in)] = {};

	MLX5_SET(destroy_qp_in, in, opcode, MLX5_CMD_OP_DESTROY_QP);
	MLX5_SET(destroy_qp_in, in, qpn, dr_qp->qpn);
	mlx5_cmd_exec_in(mdev, destroy_qp, in);

	kfree(dr_qp->sq.wqe_head);
	mlx5_wq_destroy(&dr_qp->wq_ctrl);
	kfree(dr_qp);
}

static void dr_cmd_notify_hw(struct mlx5dr_qp *dr_qp, void *ctrl)
{
	dma_wmb();
	*dr_qp->wq.sq.db = cpu_to_be32(dr_qp->sq.pc & 0xfffff);

	/* After wmb() the hw aware of new work */
	wmb();

	mlx5_write64(ctrl, dr_qp->uar->map + MLX5_BF_OFFSET);
}

static void dr_rdma_segments(struct mlx5dr_qp *dr_qp, u64 remote_addr,
			     u32 rkey, struct dr_data_seg *data_seg,
			     u32 opcode, int nreq)
{
	struct mlx5_wqe_raddr_seg *wq_raddr;
	struct mlx5_wqe_ctrl_seg *wq_ctrl;
	struct mlx5_wqe_data_seg *wq_dseg;
	unsigned int size;
	unsigned int idx;

	size = sizeof(*wq_ctrl) / 16 + sizeof(*wq_dseg) / 16 +
		sizeof(*wq_raddr) / 16;

	idx = dr_qp->sq.pc & (dr_qp->sq.wqe_cnt - 1);

	wq_ctrl = mlx5_wq_cyc_get_wqe(&dr_qp->wq.sq, idx);
	wq_ctrl->imm = 0;
	wq_ctrl->fm_ce_se = (data_seg->send_flags) ?
		MLX5_WQE_CTRL_CQ_UPDATE : 0;
	wq_ctrl->opmod_idx_opcode = cpu_to_be32(((dr_qp->sq.pc & 0xffff) << 8) |
						opcode);
	wq_ctrl->qpn_ds = cpu_to_be32(size | dr_qp->qpn << 8);
	wq_raddr = (void *)(wq_ctrl + 1);
	wq_raddr->raddr = cpu_to_be64(remote_addr);
	wq_raddr->rkey = cpu_to_be32(rkey);
	wq_raddr->reserved = 0;

	wq_dseg = (void *)(wq_raddr + 1);
	wq_dseg->byte_count = cpu_to_be32(data_seg->length);
	wq_dseg->lkey = cpu_to_be32(data_seg->lkey);
	wq_dseg->addr = cpu_to_be64(data_seg->addr);

	dr_qp->sq.wqe_head[idx] = dr_qp->sq.pc++;

	if (nreq)
		dr_cmd_notify_hw(dr_qp, wq_ctrl);
}

static void dr_post_send(struct mlx5dr_qp *dr_qp, struct postsend_info *send_info)
{
	dr_rdma_segments(dr_qp, send_info->remote_addr, send_info->rkey,
			 &send_info->write, MLX5_OPCODE_RDMA_WRITE, 0);
	dr_rdma_segments(dr_qp, send_info->remote_addr, send_info->rkey,
			 &send_info->read, MLX5_OPCODE_RDMA_READ, 1);
}

/**
 * mlx5dr_send_fill_and_append_ste_send_info: Add data to be sent
 * with send_list parameters:
 *
 *     @ste:       The data that attached to this specific ste
 *     @size:      of data to write
 *     @offset:    of the data from start of the hw_ste entry
 *     @data:      data
 *     @ste_info:  ste to be sent with send_list
 *     @send_list: to append into it
 *     @copy_data: if true indicates that the data should be kept because
 *                 it's not backuped any where (like in re-hash).
 *                 if false, it lets the data to be updated after
 *                 it was added to the list.
 */
void mlx5dr_send_fill_and_append_ste_send_info(struct mlx5dr_ste *ste, u16 size,
					       u16 offset, u8 *data,
					       struct mlx5dr_ste_send_info *ste_info,
					       struct list_head *send_list,
					       bool copy_data)
{
	ste_info->size = size;
	ste_info->ste = ste;
	ste_info->offset = offset;

	if (copy_data) {
		memcpy(ste_info->data_cont, data, size);
		ste_info->data = ste_info->data_cont;
	} else {
		ste_info->data = data;
	}

	list_add_tail(&ste_info->send_list, send_list);
}

/* The function tries to consume one wc each time, unless the queue is full, in
 * that case, which means that the hw is behind the sw in a full queue len
 * the function will drain the cq till it empty.
 */
static int dr_handle_pending_wc(struct mlx5dr_domain *dmn,
				struct mlx5dr_send_ring *send_ring)
{
	bool is_drain = false;
	int ne;

	if (send_ring->pending_wqe < send_ring->signal_th)
		return 0;

	/* Queue is full start drain it */
	if (send_ring->pending_wqe >=
	    dmn->send_ring->signal_th * TH_NUMS_TO_DRAIN)
		is_drain = true;

	do {
		ne = dr_poll_cq(send_ring->cq, 1);
		if (ne < 0)
			return ne;
		else if (ne == 1)
			send_ring->pending_wqe -= send_ring->signal_th;
	} while (is_drain && send_ring->pending_wqe);

	return 0;
}

static void dr_fill_data_segs(struct mlx5dr_send_ring *send_ring,
			      struct postsend_info *send_info)
{
	send_ring->pending_wqe++;

	if (send_ring->pending_wqe % send_ring->signal_th == 0)
		send_info->write.send_flags |= IB_SEND_SIGNALED;

	send_ring->pending_wqe++;
	send_info->read.length = send_info->write.length;
	/* Read into the same write area */
	send_info->read.addr = (uintptr_t)send_info->write.addr;
	send_info->read.lkey = send_ring->mr->mkey.key;

	if (send_ring->pending_wqe % send_ring->signal_th == 0)
		send_info->read.send_flags = IB_SEND_SIGNALED;
	else
		send_info->read.send_flags = 0;
}

static int dr_postsend_icm_data(struct mlx5dr_domain *dmn,
				struct postsend_info *send_info)
{
	struct mlx5dr_send_ring *send_ring = dmn->send_ring;
	u32 buff_offset;
	int ret;

	spin_lock(&send_ring->lock);

	ret = dr_handle_pending_wc(dmn, send_ring);
	if (ret)
		goto out_unlock;

	if (send_info->write.length > dmn->info.max_inline_size) {
		buff_offset = (send_ring->tx_head &
			       (dmn->send_ring->signal_th - 1)) *
			send_ring->max_post_send_size;
		/* Copy to ring mr */
		memcpy(send_ring->buf + buff_offset,
		       (void *)(uintptr_t)send_info->write.addr,
		       send_info->write.length);
		send_info->write.addr = (uintptr_t)send_ring->mr->dma_addr + buff_offset;
		send_info->write.lkey = send_ring->mr->mkey.key;
	}

	send_ring->tx_head++;
	dr_fill_data_segs(send_ring, send_info);
	dr_post_send(send_ring->qp, send_info);

out_unlock:
	spin_unlock(&send_ring->lock);
	return ret;
}

static int dr_get_tbl_copy_details(struct mlx5dr_domain *dmn,
				   struct mlx5dr_ste_htbl *htbl,
				   u8 **data,
				   u32 *byte_size,
				   int *iterations,
				   int *num_stes)
{
	int alloc_size;

	if (htbl->chunk->byte_size > dmn->send_ring->max_post_send_size) {
		*iterations = htbl->chunk->byte_size /
			dmn->send_ring->max_post_send_size;
		*byte_size = dmn->send_ring->max_post_send_size;
		alloc_size = *byte_size;
		*num_stes = *byte_size / DR_STE_SIZE;
	} else {
		*iterations = 1;
		*num_stes = htbl->chunk->num_of_entries;
		alloc_size = *num_stes * DR_STE_SIZE;
	}

	*data = kzalloc(alloc_size, GFP_KERNEL);
	if (!*data)
		return -ENOMEM;

	return 0;
}

/**
 * mlx5dr_send_postsend_ste: write size bytes into offset from the hw cm.
 *
 *     @dmn:    Domain
 *     @ste:    The ste struct that contains the data (at
 *              least part of it)
 *     @data:   The real data to send size data
 *     @size:   for writing.
 *     @offset: The offset from the icm mapped data to
 *              start write to this for write only part of the
 *              buffer.
 *
 * Return: 0 on success.
 */
int mlx5dr_send_postsend_ste(struct mlx5dr_domain *dmn, struct mlx5dr_ste *ste,
			     u8 *data, u16 size, u16 offset)
{
	struct postsend_info send_info = {};

	send_info.write.addr = (uintptr_t)data;
	send_info.write.length = size;
	send_info.write.lkey = 0;
	send_info.remote_addr = mlx5dr_ste_get_mr_addr(ste) + offset;
	send_info.rkey = ste->htbl->chunk->rkey;

	return dr_postsend_icm_data(dmn, &send_info);
}

int mlx5dr_send_postsend_htbl(struct mlx5dr_domain *dmn,
			      struct mlx5dr_ste_htbl *htbl,
			      u8 *formatted_ste, u8 *mask)
{
	u32 byte_size = htbl->chunk->byte_size;
	int num_stes_per_iter;
	int iterations;
	u8 *data;
	int ret;
	int i;
	int j;

	ret = dr_get_tbl_copy_details(dmn, htbl, &data, &byte_size,
				      &iterations, &num_stes_per_iter);
	if (ret)
		return ret;

	/* Send the data iteration times */
	for (i = 0; i < iterations; i++) {
		u32 ste_index = i * (byte_size / DR_STE_SIZE);
		struct postsend_info send_info = {};

		/* Copy all ste's on the data buffer
		 * need to add the bit_mask
		 */
		for (j = 0; j < num_stes_per_iter; j++) {
			struct mlx5dr_ste *ste = &htbl->ste_arr[ste_index + j];
			u32 ste_off = j * DR_STE_SIZE;

			if (mlx5dr_ste_is_not_used(ste)) {
				memcpy(data + ste_off,
				       formatted_ste, DR_STE_SIZE);
			} else {
				/* Copy data */
				memcpy(data + ste_off,
				       htbl->ste_arr[ste_index + j].hw_ste,
				       DR_STE_SIZE_REDUCED);
				/* Copy bit_mask */
				memcpy(data + ste_off + DR_STE_SIZE_REDUCED,
				       mask, DR_STE_SIZE_MASK);
			}
		}

		send_info.write.addr = (uintptr_t)data;
		send_info.write.length = byte_size;
		send_info.write.lkey = 0;
		send_info.remote_addr =
			mlx5dr_ste_get_mr_addr(htbl->ste_arr + ste_index);
		send_info.rkey = htbl->chunk->rkey;

		ret = dr_postsend_icm_data(dmn, &send_info);
		if (ret)
			goto out_free;
	}

out_free:
	kfree(data);
	return ret;
}

/* Initialize htble with default STEs */
int mlx5dr_send_postsend_formatted_htbl(struct mlx5dr_domain *dmn,
					struct mlx5dr_ste_htbl *htbl,
					u8 *ste_init_data,
					bool update_hw_ste)
{
	u32 byte_size = htbl->chunk->byte_size;
	int iterations;
	int num_stes;
	u8 *data;
	int ret;
	int i;

	ret = dr_get_tbl_copy_details(dmn, htbl, &data, &byte_size,
				      &iterations, &num_stes);
	if (ret)
		return ret;

	for (i = 0; i < num_stes; i++) {
		u8 *copy_dst;

		/* Copy the same ste on the data buffer */
		copy_dst = data + i * DR_STE_SIZE;
		memcpy(copy_dst, ste_init_data, DR_STE_SIZE);

		if (update_hw_ste) {
			/* Copy the reduced ste to hash table ste_arr */
			copy_dst = htbl->hw_ste_arr + i * DR_STE_SIZE_REDUCED;
			memcpy(copy_dst, ste_init_data, DR_STE_SIZE_REDUCED);
		}
	}

	/* Send the data iteration times */
	for (i = 0; i < iterations; i++) {
		u8 ste_index = i * (byte_size / DR_STE_SIZE);
		struct postsend_info send_info = {};

		send_info.write.addr = (uintptr_t)data;
		send_info.write.length = byte_size;
		send_info.write.lkey = 0;
		send_info.remote_addr =
			mlx5dr_ste_get_mr_addr(htbl->ste_arr + ste_index);
		send_info.rkey = htbl->chunk->rkey;

		ret = dr_postsend_icm_data(dmn, &send_info);
		if (ret)
			goto out_free;
	}

out_free:
	kfree(data);
	return ret;
}

int mlx5dr_send_postsend_action(struct mlx5dr_domain *dmn,
				struct mlx5dr_action *action)
{
	struct postsend_info send_info = {};
	int ret;

	send_info.write.addr = (uintptr_t)action->rewrite.data;
	send_info.write.length = action->rewrite.num_of_actions *
				 DR_MODIFY_ACTION_SIZE;
	send_info.write.lkey = 0;
	send_info.remote_addr = action->rewrite.chunk->mr_addr;
	send_info.rkey = action->rewrite.chunk->rkey;

	ret = dr_postsend_icm_data(dmn, &send_info);

	return ret;
}

static int dr_modify_qp_rst2init(struct mlx5_core_dev *mdev,
				 struct mlx5dr_qp *dr_qp,
				 int port)
{
	u32 in[MLX5_ST_SZ_DW(rst2init_qp_in)] = {};
	void *qpc;

	qpc = MLX5_ADDR_OF(rst2init_qp_in, in, qpc);

	MLX5_SET(qpc, qpc, primary_address_path.vhca_port_num, port);
	MLX5_SET(qpc, qpc, pm_state, MLX5_QPC_PM_STATE_MIGRATED);
	MLX5_SET(qpc, qpc, rre, 1);
	MLX5_SET(qpc, qpc, rwe, 1);

	MLX5_SET(rst2init_qp_in, in, opcode, MLX5_CMD_OP_RST2INIT_QP);
	MLX5_SET(rst2init_qp_in, in, qpn, dr_qp->qpn);

	return mlx5_cmd_exec_in(mdev, rst2init_qp, in);
}

static int dr_cmd_modify_qp_rtr2rts(struct mlx5_core_dev *mdev,
				    struct mlx5dr_qp *dr_qp,
				    struct dr_qp_rts_attr *attr)
{
	u32 in[MLX5_ST_SZ_DW(rtr2rts_qp_in)] = {};
	void *qpc;

	qpc  = MLX5_ADDR_OF(rtr2rts_qp_in, in, qpc);

	MLX5_SET(rtr2rts_qp_in, in, qpn, dr_qp->qpn);

	MLX5_SET(qpc, qpc, retry_count, attr->retry_cnt);
	MLX5_SET(qpc, qpc, rnr_retry, attr->rnr_retry);

	MLX5_SET(rtr2rts_qp_in, in, opcode, MLX5_CMD_OP_RTR2RTS_QP);
	MLX5_SET(rtr2rts_qp_in, in, qpn, dr_qp->qpn);

	return mlx5_cmd_exec_in(mdev, rtr2rts_qp, in);
}

static int dr_cmd_modify_qp_init2rtr(struct mlx5_core_dev *mdev,
				     struct mlx5dr_qp *dr_qp,
				     struct dr_qp_rtr_attr *attr)
{
	u32 in[MLX5_ST_SZ_DW(init2rtr_qp_in)] = {};
	void *qpc;

	qpc = MLX5_ADDR_OF(init2rtr_qp_in, in, qpc);

	MLX5_SET(init2rtr_qp_in, in, qpn, dr_qp->qpn);

	MLX5_SET(qpc, qpc, mtu, attr->mtu);
	MLX5_SET(qpc, qpc, log_msg_max, DR_CHUNK_SIZE_MAX - 1);
	MLX5_SET(qpc, qpc, remote_qpn, attr->qp_num);
	memcpy(MLX5_ADDR_OF(qpc, qpc, primary_address_path.rmac_47_32),
	       attr->dgid_attr.mac, sizeof(attr->dgid_attr.mac));
	memcpy(MLX5_ADDR_OF(qpc, qpc, primary_address_path.rgid_rip),
	       attr->dgid_attr.gid, sizeof(attr->dgid_attr.gid));
	MLX5_SET(qpc, qpc, primary_address_path.src_addr_index,
		 attr->sgid_index);

	if (attr->dgid_attr.roce_ver == MLX5_ROCE_VERSION_2)
		MLX5_SET(qpc, qpc, primary_address_path.udp_sport,
			 attr->udp_src_port);

	MLX5_SET(qpc, qpc, primary_address_path.vhca_port_num, attr->port_num);
	MLX5_SET(qpc, qpc, min_rnr_nak, 1);

	MLX5_SET(init2rtr_qp_in, in, opcode, MLX5_CMD_OP_INIT2RTR_QP);
	MLX5_SET(init2rtr_qp_in, in, qpn, dr_qp->qpn);

	return mlx5_cmd_exec_in(mdev, init2rtr_qp, in);
}

static int dr_prepare_qp_to_rts(struct mlx5dr_domain *dmn)
{
	struct mlx5dr_qp *dr_qp = dmn->send_ring->qp;
	struct dr_qp_rts_attr rts_attr = {};
	struct dr_qp_rtr_attr rtr_attr = {};
	enum ib_mtu mtu = IB_MTU_1024;
	u16 gid_index = 0;
	int port = 1;
	int ret;

	/* Init */
	ret = dr_modify_qp_rst2init(dmn->mdev, dr_qp, port);
	if (ret) {
		mlx5dr_err(dmn, "Failed modify QP rst2init\n");
		return ret;
	}

	/* RTR */
	ret = mlx5dr_cmd_query_gid(dmn->mdev, port, gid_index, &rtr_attr.dgid_attr);
	if (ret)
		return ret;

	rtr_attr.mtu		= mtu;
	rtr_attr.qp_num		= dr_qp->qpn;
	rtr_attr.min_rnr_timer	= 12;
	rtr_attr.port_num	= port;
	rtr_attr.sgid_index	= gid_index;
	rtr_attr.udp_src_port	= dmn->info.caps.roce_min_src_udp;

	ret = dr_cmd_modify_qp_init2rtr(dmn->mdev, dr_qp, &rtr_attr);
	if (ret) {
		mlx5dr_err(dmn, "Failed modify QP init2rtr\n");
		return ret;
	}

	/* RTS */
	rts_attr.timeout	= 14;
	rts_attr.retry_cnt	= 7;
	rts_attr.rnr_retry	= 7;

	ret = dr_cmd_modify_qp_rtr2rts(dmn->mdev, dr_qp, &rts_attr);
	if (ret) {
		mlx5dr_err(dmn, "Failed modify QP rtr2rts\n");
		return ret;
	}

	return 0;
}

static void dr_cq_complete(struct mlx5_core_cq *mcq,
			   struct mlx5_eqe *eqe)
{
	pr_err("CQ completion CQ: #%u\n", mcq->cqn);
}

static void dr_cq_complete(struct mlx5_core_cq *mcq,
			   struct mlx5_eqe *eqe)
{
	pr_err("CQ completion CQ: #%u\n", mcq->cqn);
}

static struct mlx5dr_cq *dr_create_cq(struct mlx5_core_dev *mdev,
				      struct mlx5_uars_page *uar,
				      size_t ncqe)
{
	u32 temp_cqc[MLX5_ST_SZ_DW(cqc)] = {};
	u32 out[MLX5_ST_SZ_DW(create_cq_out)];
	struct mlx5_wq_param wqp;
	struct mlx5_cqe64 *cqe;
	struct mlx5dr_cq *cq;
	int inlen, err, eqn;
	unsigned int irqn;
	void *cqc, *in;
	__be64 *pas;
	int vector;
	u32 i;

	cq = kzalloc(sizeof(*cq), GFP_KERNEL);
	if (!cq)
		return NULL;

	ncqe = roundup_pow_of_two(ncqe);
	MLX5_SET(cqc, temp_cqc, log_cq_size, ilog2(ncqe));

	wqp.buf_numa_node = mdev->priv.numa_node;
	wqp.db_numa_node = mdev->priv.numa_node;

	err = mlx5_cqwq_create(mdev, &wqp, temp_cqc, &cq->wq,
			       &cq->wq_ctrl);
	if (err)
		goto out;

	for (i = 0; i < mlx5_cqwq_get_size(&cq->wq); i++) {
		cqe = mlx5_cqwq_get_wqe(&cq->wq, i);
		cqe->op_own = MLX5_CQE_INVALID << 4 | MLX5_CQE_OWNER_MASK;
	}

	inlen = MLX5_ST_SZ_BYTES(create_cq_in) +
		sizeof(u64) * cq->wq_ctrl.buf.npages;
	in = kvzalloc(inlen, GFP_KERNEL);
	if (!in)
		goto err_cqwq;

	vector = raw_smp_processor_id() % mlx5_comp_vectors_count(mdev);
	err = mlx5_vector2eqn(mdev, vector, &eqn, &irqn);
	if (err) {
		kvfree(in);
		goto err_cqwq;
	}

	cqc = MLX5_ADDR_OF(create_cq_in, in, cq_context);
	MLX5_SET(cqc, cqc, log_cq_size, ilog2(ncqe));
	MLX5_SET(cqc, cqc, c_eqn, eqn);
	MLX5_SET(cqc, cqc, uar_page, uar->index);
	MLX5_SET(cqc, cqc, log_page_size, cq->wq_ctrl.buf.page_shift -
		 MLX5_ADAPTER_PAGE_SHIFT);
	MLX5_SET64(cqc, cqc, dbr_addr, cq->wq_ctrl.db.dma);

	pas = (__be64 *)MLX5_ADDR_OF(create_cq_in, in, pas);
	mlx5_fill_page_frag_array(&cq->wq_ctrl.buf, pas);

<<<<<<< HEAD
	cq->mcq.event = dr_cq_event;
=======
>>>>>>> d1988041
	cq->mcq.comp  = dr_cq_complete;

	err = mlx5_core_create_cq(mdev, &cq->mcq, in, inlen, out, sizeof(out));
	kvfree(in);

	if (err)
		goto err_cqwq;

	cq->mcq.cqe_sz = 64;
	cq->mcq.set_ci_db = cq->wq_ctrl.db.db;
	cq->mcq.arm_db = cq->wq_ctrl.db.db + 1;
	*cq->mcq.set_ci_db = 0;

	/* set no-zero value, in order to avoid the HW to run db-recovery on
	 * CQ that used in polling mode.
	 */
	*cq->mcq.arm_db = cpu_to_be32(2 << 28);

	cq->mcq.vector = 0;
	cq->mcq.irqn = irqn;
	cq->mcq.uar = uar;

	return cq;

err_cqwq:
	mlx5_wq_destroy(&cq->wq_ctrl);
out:
	kfree(cq);
	return NULL;
}

static void dr_destroy_cq(struct mlx5_core_dev *mdev, struct mlx5dr_cq *cq)
{
	mlx5_core_destroy_cq(mdev, &cq->mcq);
	mlx5_wq_destroy(&cq->wq_ctrl);
	kfree(cq);
}

static int
dr_create_mkey(struct mlx5_core_dev *mdev, u32 pdn, struct mlx5_core_mkey *mkey)
{
	u32 in[MLX5_ST_SZ_DW(create_mkey_in)] = {};
	void *mkc;

	mkc = MLX5_ADDR_OF(create_mkey_in, in, memory_key_mkey_entry);
	MLX5_SET(mkc, mkc, access_mode_1_0, MLX5_MKC_ACCESS_MODE_PA);
	MLX5_SET(mkc, mkc, a, 1);
	MLX5_SET(mkc, mkc, rw, 1);
	MLX5_SET(mkc, mkc, rr, 1);
	MLX5_SET(mkc, mkc, lw, 1);
	MLX5_SET(mkc, mkc, lr, 1);

	MLX5_SET(mkc, mkc, pd, pdn);
	MLX5_SET(mkc, mkc, length64, 1);
	MLX5_SET(mkc, mkc, qpn, 0xffffff);

	return mlx5_core_create_mkey(mdev, mkey, in, sizeof(in));
}

static struct mlx5dr_mr *dr_reg_mr(struct mlx5_core_dev *mdev,
				   u32 pdn, void *buf, size_t size)
{
	struct mlx5dr_mr *mr = kzalloc(sizeof(*mr), GFP_KERNEL);
	struct device *dma_device;
	dma_addr_t dma_addr;
	int err;

	if (!mr)
		return NULL;

	dma_device = mlx5_core_dma_dev(mdev);
	dma_addr = dma_map_single(dma_device, buf, size,
				  DMA_BIDIRECTIONAL);
	err = dma_mapping_error(dma_device, dma_addr);
	if (err) {
		mlx5_core_warn(mdev, "Can't dma buf\n");
		kfree(mr);
		return NULL;
	}

	err = dr_create_mkey(mdev, pdn, &mr->mkey);
	if (err) {
		mlx5_core_warn(mdev, "Can't create mkey\n");
		dma_unmap_single(dma_device, dma_addr, size,
				 DMA_BIDIRECTIONAL);
		kfree(mr);
		return NULL;
	}

	mr->dma_addr = dma_addr;
	mr->size = size;
	mr->addr = buf;

	return mr;
}

static void dr_dereg_mr(struct mlx5_core_dev *mdev, struct mlx5dr_mr *mr)
{
	mlx5_core_destroy_mkey(mdev, &mr->mkey);
	dma_unmap_single(mlx5_core_dma_dev(mdev), mr->dma_addr, mr->size,
			 DMA_BIDIRECTIONAL);
	kfree(mr);
}

int mlx5dr_send_ring_alloc(struct mlx5dr_domain *dmn)
{
	struct dr_qp_init_attr init_attr = {};
	int cq_size;
	int size;
	int ret;

	dmn->send_ring = kzalloc(sizeof(*dmn->send_ring), GFP_KERNEL);
	if (!dmn->send_ring)
		return -ENOMEM;

	cq_size = QUEUE_SIZE + 1;
	dmn->send_ring->cq = dr_create_cq(dmn->mdev, dmn->uar, cq_size);
	if (!dmn->send_ring->cq) {
		mlx5dr_err(dmn, "Failed creating CQ\n");
		ret = -ENOMEM;
		goto free_send_ring;
	}

	init_attr.cqn = dmn->send_ring->cq->mcq.cqn;
	init_attr.pdn = dmn->pdn;
	init_attr.uar = dmn->uar;
	init_attr.max_send_wr = QUEUE_SIZE;
	spin_lock_init(&dmn->send_ring->lock);

	dmn->send_ring->qp = dr_create_rc_qp(dmn->mdev, &init_attr);
	if (!dmn->send_ring->qp)  {
		mlx5dr_err(dmn, "Failed creating QP\n");
		ret = -ENOMEM;
		goto clean_cq;
	}

	dmn->send_ring->cq->qp = dmn->send_ring->qp;

	dmn->info.max_send_wr = QUEUE_SIZE;
	dmn->info.max_inline_size = min(dmn->send_ring->qp->max_inline_data,
					DR_STE_SIZE);

	dmn->send_ring->signal_th = dmn->info.max_send_wr /
		SIGNAL_PER_DIV_QUEUE;

	/* Prepare qp to be used */
	ret = dr_prepare_qp_to_rts(dmn);
	if (ret)
		goto clean_qp;

	dmn->send_ring->max_post_send_size =
		mlx5dr_icm_pool_chunk_size_to_byte(DR_CHUNK_SIZE_1K,
						   DR_ICM_TYPE_STE);

	/* Allocating the max size as a buffer for writing */
	size = dmn->send_ring->signal_th * dmn->send_ring->max_post_send_size;
	dmn->send_ring->buf = kzalloc(size, GFP_KERNEL);
	if (!dmn->send_ring->buf) {
		ret = -ENOMEM;
		goto clean_qp;
	}

	dmn->send_ring->buf_size = size;

	dmn->send_ring->mr = dr_reg_mr(dmn->mdev,
				       dmn->pdn, dmn->send_ring->buf, size);
	if (!dmn->send_ring->mr) {
		ret = -ENOMEM;
		goto free_mem;
	}

	dmn->send_ring->sync_mr = dr_reg_mr(dmn->mdev,
					    dmn->pdn, dmn->send_ring->sync_buff,
					    MIN_READ_SYNC);
	if (!dmn->send_ring->sync_mr) {
		ret = -ENOMEM;
		goto clean_mr;
	}

	return 0;

clean_mr:
	dr_dereg_mr(dmn->mdev, dmn->send_ring->mr);
free_mem:
	kfree(dmn->send_ring->buf);
clean_qp:
	dr_destroy_qp(dmn->mdev, dmn->send_ring->qp);
clean_cq:
	dr_destroy_cq(dmn->mdev, dmn->send_ring->cq);
free_send_ring:
	kfree(dmn->send_ring);

	return ret;
}

void mlx5dr_send_ring_free(struct mlx5dr_domain *dmn,
			   struct mlx5dr_send_ring *send_ring)
{
	dr_destroy_qp(dmn->mdev, send_ring->qp);
	dr_destroy_cq(dmn->mdev, send_ring->cq);
	dr_dereg_mr(dmn->mdev, send_ring->sync_mr);
	dr_dereg_mr(dmn->mdev, send_ring->mr);
	kfree(send_ring->buf);
	kfree(send_ring);
}

int mlx5dr_send_ring_force_drain(struct mlx5dr_domain *dmn)
{
	struct mlx5dr_send_ring *send_ring = dmn->send_ring;
	struct postsend_info send_info = {};
	u8 data[DR_STE_SIZE];
	int num_of_sends_req;
	int ret;
	int i;

	/* Sending this amount of requests makes sure we will get drain */
	num_of_sends_req = send_ring->signal_th * TH_NUMS_TO_DRAIN / 2;

	/* Send fake requests forcing the last to be signaled */
	send_info.write.addr = (uintptr_t)data;
	send_info.write.length = DR_STE_SIZE;
	send_info.write.lkey = 0;
	/* Using the sync_mr in order to write/read */
	send_info.remote_addr = (uintptr_t)send_ring->sync_mr->addr;
	send_info.rkey = send_ring->sync_mr->mkey.key;

	for (i = 0; i < num_of_sends_req; i++) {
		ret = dr_postsend_icm_data(dmn, &send_info);
		if (ret)
			return ret;
	}

	spin_lock(&send_ring->lock);
	ret = dr_handle_pending_wc(dmn, send_ring);
	spin_unlock(&send_ring->lock);

	return ret;
}<|MERGE_RESOLUTION|>--- conflicted
+++ resolved
@@ -176,19 +176,11 @@
 				  (__be64 *)MLX5_ADDR_OF(create_qp_in,
 							 in, pas));
 
-<<<<<<< HEAD
-	err = mlx5_core_create_qp(mdev, &dr_qp->mqp, in, inlen);
-	kvfree(in);
-
-	if (err) {
-		mlx5_core_warn(mdev, " Can't create QP\n");
-=======
 	MLX5_SET(create_qp_in, in, opcode, MLX5_CMD_OP_CREATE_QP);
 	err = mlx5_cmd_exec(mdev, in, inlen, out, sizeof(out));
 	dr_qp->qpn = MLX5_GET(create_qp_out, out, qpn);
 	kvfree(in);
 	if (err)
->>>>>>> d1988041
 		goto err_in;
 	dr_qp->uar = attr->uar;
 
@@ -709,12 +701,6 @@
 	pr_err("CQ completion CQ: #%u\n", mcq->cqn);
 }
 
-static void dr_cq_complete(struct mlx5_core_cq *mcq,
-			   struct mlx5_eqe *eqe)
-{
-	pr_err("CQ completion CQ: #%u\n", mcq->cqn);
-}
-
 static struct mlx5dr_cq *dr_create_cq(struct mlx5_core_dev *mdev,
 				      struct mlx5_uars_page *uar,
 				      size_t ncqe)
@@ -775,10 +761,6 @@
 	pas = (__be64 *)MLX5_ADDR_OF(create_cq_in, in, pas);
 	mlx5_fill_page_frag_array(&cq->wq_ctrl.buf, pas);
 
-<<<<<<< HEAD
-	cq->mcq.event = dr_cq_event;
-=======
->>>>>>> d1988041
 	cq->mcq.comp  = dr_cq_complete;
 
 	err = mlx5_core_create_cq(mdev, &cq->mcq, in, inlen, out, sizeof(out));
