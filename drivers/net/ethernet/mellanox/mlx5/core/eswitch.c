/*
 * Copyright (c) 2015, Mellanox Technologies. All rights reserved.
 *
 * This software is available to you under a choice of one of two
 * licenses.  You may choose to be licensed under the terms of the GNU
 * General Public License (GPL) Version 2, available from the file
 * COPYING in the main directory of this source tree, or the
 * OpenIB.org BSD license below:
 *
 *     Redistribution and use in source and binary forms, with or
 *     without modification, are permitted provided that the following
 *     conditions are met:
 *
 *      - Redistributions of source code must retain the above
 *        copyright notice, this list of conditions and the following
 *        disclaimer.
 *
 *      - Redistributions in binary form must reproduce the above
 *        copyright notice, this list of conditions and the following
 *        disclaimer in the documentation and/or other materials
 *        provided with the distribution.
 *
 * THE SOFTWARE IS PROVIDED "AS IS", WITHOUT WARRANTY OF ANY KIND,
 * EXPRESS OR IMPLIED, INCLUDING BUT NOT LIMITED TO THE WARRANTIES OF
 * MERCHANTABILITY, FITNESS FOR A PARTICULAR PURPOSE AND
 * NONINFRINGEMENT. IN NO EVENT SHALL THE AUTHORS OR COPYRIGHT HOLDERS
 * BE LIABLE FOR ANY CLAIM, DAMAGES OR OTHER LIABILITY, WHETHER IN AN
 * ACTION OF CONTRACT, TORT OR OTHERWISE, ARISING FROM, OUT OF OR IN
 * CONNECTION WITH THE SOFTWARE OR THE USE OR OTHER DEALINGS IN THE
 * SOFTWARE.
 */

#include <linux/etherdevice.h>
#include <linux/mlx5/driver.h>
#include <linux/mlx5/mlx5_ifc.h>
#include <linux/mlx5/vport.h>
#include <linux/mlx5/fs.h>
#include <linux/mlx5/mpfs.h>
#include "esw/acl/lgcy.h"
#include "esw/legacy.h"
#include "esw/qos.h"
#include "mlx5_core.h"
#include "lib/eq.h"
#include "eswitch.h"
#include "fs_core.h"
#include "devlink.h"
#include "ecpf.h"
#include "en/mod_hdr.h"

enum {
	MLX5_ACTION_NONE = 0,
	MLX5_ACTION_ADD  = 1,
	MLX5_ACTION_DEL  = 2,
};

/* Vport UC/MC hash node */
struct vport_addr {
	struct l2addr_node     node;
	u8                     action;
	u16                    vport;
	struct mlx5_flow_handle *flow_rule;
	bool mpfs; /* UC MAC was added to MPFs */
	/* A flag indicating that mac was added due to mc promiscuous vport */
	bool mc_promisc;
};

static int mlx5_eswitch_check(const struct mlx5_core_dev *dev)
{
	if (MLX5_CAP_GEN(dev, port_type) != MLX5_CAP_PORT_TYPE_ETH)
		return -EOPNOTSUPP;

	if (!MLX5_ESWITCH_MANAGER(dev))
		return -EOPNOTSUPP;

	return 0;
}

struct mlx5_eswitch *mlx5_devlink_eswitch_get(struct devlink *devlink)
{
	struct mlx5_core_dev *dev = devlink_priv(devlink);
	int err;

	err = mlx5_eswitch_check(dev);
	if (err)
		return ERR_PTR(err);

	return dev->priv.eswitch;
}

struct mlx5_vport *__must_check
mlx5_eswitch_get_vport(struct mlx5_eswitch *esw, u16 vport_num)
{
	struct mlx5_vport *vport;

	if (!esw || !MLX5_CAP_GEN(esw->dev, vport_group_manager))
		return ERR_PTR(-EPERM);

	vport = xa_load(&esw->vports, vport_num);
	if (!vport) {
		esw_debug(esw->dev, "vport out of range: num(0x%x)\n", vport_num);
		return ERR_PTR(-EINVAL);
	}
	return vport;
}

static int arm_vport_context_events_cmd(struct mlx5_core_dev *dev, u16 vport,
					u32 events_mask)
{
	u32 in[MLX5_ST_SZ_DW(modify_nic_vport_context_in)] = {};
	void *nic_vport_ctx;

	MLX5_SET(modify_nic_vport_context_in, in,
		 opcode, MLX5_CMD_OP_MODIFY_NIC_VPORT_CONTEXT);
	MLX5_SET(modify_nic_vport_context_in, in, field_select.change_event, 1);
	MLX5_SET(modify_nic_vport_context_in, in, vport_number, vport);
	MLX5_SET(modify_nic_vport_context_in, in, other_vport, 1);
	nic_vport_ctx = MLX5_ADDR_OF(modify_nic_vport_context_in,
				     in, nic_vport_context);

	MLX5_SET(nic_vport_context, nic_vport_ctx, arm_change_event, 1);

	if (events_mask & MLX5_VPORT_UC_ADDR_CHANGE)
		MLX5_SET(nic_vport_context, nic_vport_ctx,
			 event_on_uc_address_change, 1);
	if (events_mask & MLX5_VPORT_MC_ADDR_CHANGE)
		MLX5_SET(nic_vport_context, nic_vport_ctx,
			 event_on_mc_address_change, 1);
	if (events_mask & MLX5_VPORT_PROMISC_CHANGE)
		MLX5_SET(nic_vport_context, nic_vport_ctx,
			 event_on_promisc_change, 1);

	return mlx5_cmd_exec_in(dev, modify_nic_vport_context, in);
}

/* E-Switch vport context HW commands */
int mlx5_eswitch_modify_esw_vport_context(struct mlx5_core_dev *dev, u16 vport,
					  bool other_vport, void *in)
{
	MLX5_SET(modify_esw_vport_context_in, in, opcode,
		 MLX5_CMD_OP_MODIFY_ESW_VPORT_CONTEXT);
	MLX5_SET(modify_esw_vport_context_in, in, vport_number, vport);
	MLX5_SET(modify_esw_vport_context_in, in, other_vport, other_vport);
	return mlx5_cmd_exec_in(dev, modify_esw_vport_context, in);
}

static int modify_esw_vport_cvlan(struct mlx5_core_dev *dev, u16 vport,
				  u16 vlan, u8 qos, u8 set_flags)
{
	u32 in[MLX5_ST_SZ_DW(modify_esw_vport_context_in)] = {};

	if (!MLX5_CAP_ESW(dev, vport_cvlan_strip) ||
	    !MLX5_CAP_ESW(dev, vport_cvlan_insert_if_not_exist))
		return -EOPNOTSUPP;

	esw_debug(dev, "Set Vport[%d] VLAN %d qos %d set=%x\n",
		  vport, vlan, qos, set_flags);

	if (set_flags & SET_VLAN_STRIP)
		MLX5_SET(modify_esw_vport_context_in, in,
			 esw_vport_context.vport_cvlan_strip, 1);

	if (set_flags & SET_VLAN_INSERT) {
		/* insert only if no vlan in packet */
		MLX5_SET(modify_esw_vport_context_in, in,
			 esw_vport_context.vport_cvlan_insert, 1);

		MLX5_SET(modify_esw_vport_context_in, in,
			 esw_vport_context.cvlan_pcp, qos);
		MLX5_SET(modify_esw_vport_context_in, in,
			 esw_vport_context.cvlan_id, vlan);
	}

	MLX5_SET(modify_esw_vport_context_in, in,
		 field_select.vport_cvlan_strip, 1);
	MLX5_SET(modify_esw_vport_context_in, in,
		 field_select.vport_cvlan_insert, 1);

	return mlx5_eswitch_modify_esw_vport_context(dev, vport, true, in);
}

/* E-Switch FDB */
static struct mlx5_flow_handle *
__esw_fdb_set_vport_rule(struct mlx5_eswitch *esw, u16 vport, bool rx_rule,
			 u8 mac_c[ETH_ALEN], u8 mac_v[ETH_ALEN])
{
	int match_header = (is_zero_ether_addr(mac_c) ? 0 :
			    MLX5_MATCH_OUTER_HEADERS);
	struct mlx5_flow_handle *flow_rule = NULL;
	struct mlx5_flow_act flow_act = {0};
	struct mlx5_flow_destination dest = {};
	struct mlx5_flow_spec *spec;
	void *mv_misc = NULL;
	void *mc_misc = NULL;
	u8 *dmac_v = NULL;
	u8 *dmac_c = NULL;

	if (rx_rule)
		match_header |= MLX5_MATCH_MISC_PARAMETERS;

	spec = kvzalloc(sizeof(*spec), GFP_KERNEL);
	if (!spec)
		return NULL;

	dmac_v = MLX5_ADDR_OF(fte_match_param, spec->match_value,
			      outer_headers.dmac_47_16);
	dmac_c = MLX5_ADDR_OF(fte_match_param, spec->match_criteria,
			      outer_headers.dmac_47_16);

	if (match_header & MLX5_MATCH_OUTER_HEADERS) {
		ether_addr_copy(dmac_v, mac_v);
		ether_addr_copy(dmac_c, mac_c);
	}

	if (match_header & MLX5_MATCH_MISC_PARAMETERS) {
		mv_misc  = MLX5_ADDR_OF(fte_match_param, spec->match_value,
					misc_parameters);
		mc_misc  = MLX5_ADDR_OF(fte_match_param, spec->match_criteria,
					misc_parameters);
		MLX5_SET(fte_match_set_misc, mv_misc, source_port, MLX5_VPORT_UPLINK);
		MLX5_SET_TO_ONES(fte_match_set_misc, mc_misc, source_port);
	}

	dest.type = MLX5_FLOW_DESTINATION_TYPE_VPORT;
	dest.vport.num = vport;

	esw_debug(esw->dev,
		  "\tFDB add rule dmac_v(%pM) dmac_c(%pM) -> vport(%d)\n",
		  dmac_v, dmac_c, vport);
	spec->match_criteria_enable = match_header;
	flow_act.action =  MLX5_FLOW_CONTEXT_ACTION_FWD_DEST;
	flow_rule =
		mlx5_add_flow_rules(esw->fdb_table.legacy.fdb, spec,
				    &flow_act, &dest, 1);
	if (IS_ERR(flow_rule)) {
		esw_warn(esw->dev,
			 "FDB: Failed to add flow rule: dmac_v(%pM) dmac_c(%pM) -> vport(%d), err(%ld)\n",
			 dmac_v, dmac_c, vport, PTR_ERR(flow_rule));
		flow_rule = NULL;
	}

	kvfree(spec);
	return flow_rule;
}

static struct mlx5_flow_handle *
esw_fdb_set_vport_rule(struct mlx5_eswitch *esw, u8 mac[ETH_ALEN], u16 vport)
{
	u8 mac_c[ETH_ALEN];

	eth_broadcast_addr(mac_c);
	return __esw_fdb_set_vport_rule(esw, vport, false, mac_c, mac);
}

static struct mlx5_flow_handle *
esw_fdb_set_vport_allmulti_rule(struct mlx5_eswitch *esw, u16 vport)
{
	u8 mac_c[ETH_ALEN];
	u8 mac_v[ETH_ALEN];

	eth_zero_addr(mac_c);
	eth_zero_addr(mac_v);
	mac_c[0] = 0x01;
	mac_v[0] = 0x01;
	return __esw_fdb_set_vport_rule(esw, vport, false, mac_c, mac_v);
}

static struct mlx5_flow_handle *
esw_fdb_set_vport_promisc_rule(struct mlx5_eswitch *esw, u16 vport)
{
	u8 mac_c[ETH_ALEN];
	u8 mac_v[ETH_ALEN];

	eth_zero_addr(mac_c);
	eth_zero_addr(mac_v);
	return __esw_fdb_set_vport_rule(esw, vport, true, mac_c, mac_v);
}

/* E-Switch vport UC/MC lists management */
typedef int (*vport_addr_action)(struct mlx5_eswitch *esw,
				 struct vport_addr *vaddr);

static int esw_add_uc_addr(struct mlx5_eswitch *esw, struct vport_addr *vaddr)
{
	u8 *mac = vaddr->node.addr;
	u16 vport = vaddr->vport;
	int err;

	/* Skip mlx5_mpfs_add_mac for eswitch_managers,
	 * it is already done by its netdev in mlx5e_execute_l2_action
	 */
	if (mlx5_esw_is_manager_vport(esw, vport))
		goto fdb_add;

	err = mlx5_mpfs_add_mac(esw->dev, mac);
	if (err) {
		esw_warn(esw->dev,
			 "Failed to add L2 table mac(%pM) for vport(0x%x), err(%d)\n",
			 mac, vport, err);
		return err;
	}
	vaddr->mpfs = true;

fdb_add:
	/* SRIOV is enabled: Forward UC MAC to vport */
	if (esw->fdb_table.legacy.fdb && esw->mode == MLX5_ESWITCH_LEGACY)
		vaddr->flow_rule = esw_fdb_set_vport_rule(esw, mac, vport);

	esw_debug(esw->dev, "\tADDED UC MAC: vport[%d] %pM fr(%p)\n",
		  vport, mac, vaddr->flow_rule);

	return 0;
}

static int esw_del_uc_addr(struct mlx5_eswitch *esw, struct vport_addr *vaddr)
{
	u8 *mac = vaddr->node.addr;
	u16 vport = vaddr->vport;
	int err = 0;

	/* Skip mlx5_mpfs_del_mac for eswitch managers,
	 * it is already done by its netdev in mlx5e_execute_l2_action
	 */
	if (!vaddr->mpfs || mlx5_esw_is_manager_vport(esw, vport))
		goto fdb_del;

	err = mlx5_mpfs_del_mac(esw->dev, mac);
	if (err)
		esw_warn(esw->dev,
			 "Failed to del L2 table mac(%pM) for vport(%d), err(%d)\n",
			 mac, vport, err);
	vaddr->mpfs = false;

fdb_del:
	if (vaddr->flow_rule)
		mlx5_del_flow_rules(vaddr->flow_rule);
	vaddr->flow_rule = NULL;

	return 0;
}

static void update_allmulti_vports(struct mlx5_eswitch *esw,
				   struct vport_addr *vaddr,
				   struct esw_mc_addr *esw_mc)
{
	u8 *mac = vaddr->node.addr;
	struct mlx5_vport *vport;
	unsigned long i;
	u16 vport_num;

	mlx5_esw_for_each_vport(esw, i, vport) {
		struct hlist_head *vport_hash = vport->mc_list;
		struct vport_addr *iter_vaddr =
					l2addr_hash_find(vport_hash,
							 mac,
							 struct vport_addr);
		vport_num = vport->vport;
		if (IS_ERR_OR_NULL(vport->allmulti_rule) ||
		    vaddr->vport == vport_num)
			continue;
		switch (vaddr->action) {
		case MLX5_ACTION_ADD:
			if (iter_vaddr)
				continue;
			iter_vaddr = l2addr_hash_add(vport_hash, mac,
						     struct vport_addr,
						     GFP_KERNEL);
			if (!iter_vaddr) {
				esw_warn(esw->dev,
					 "ALL-MULTI: Failed to add MAC(%pM) to vport[%d] DB\n",
					 mac, vport_num);
				continue;
			}
			iter_vaddr->vport = vport_num;
			iter_vaddr->flow_rule =
					esw_fdb_set_vport_rule(esw,
							       mac,
							       vport_num);
			iter_vaddr->mc_promisc = true;
			break;
		case MLX5_ACTION_DEL:
			if (!iter_vaddr)
				continue;
			mlx5_del_flow_rules(iter_vaddr->flow_rule);
			l2addr_hash_del(iter_vaddr);
			break;
		}
	}
}

static int esw_add_mc_addr(struct mlx5_eswitch *esw, struct vport_addr *vaddr)
{
	struct hlist_head *hash = esw->mc_table;
	struct esw_mc_addr *esw_mc;
	u8 *mac = vaddr->node.addr;
	u16 vport = vaddr->vport;

	if (!esw->fdb_table.legacy.fdb)
		return 0;

	esw_mc = l2addr_hash_find(hash, mac, struct esw_mc_addr);
	if (esw_mc)
		goto add;

	esw_mc = l2addr_hash_add(hash, mac, struct esw_mc_addr, GFP_KERNEL);
	if (!esw_mc)
		return -ENOMEM;

	esw_mc->uplink_rule = /* Forward MC MAC to Uplink */
		esw_fdb_set_vport_rule(esw, mac, MLX5_VPORT_UPLINK);

	/* Add this multicast mac to all the mc promiscuous vports */
	update_allmulti_vports(esw, vaddr, esw_mc);

add:
	/* If the multicast mac is added as a result of mc promiscuous vport,
	 * don't increment the multicast ref count
	 */
	if (!vaddr->mc_promisc)
		esw_mc->refcnt++;

	/* Forward MC MAC to vport */
	vaddr->flow_rule = esw_fdb_set_vport_rule(esw, mac, vport);
	esw_debug(esw->dev,
		  "\tADDED MC MAC: vport[%d] %pM fr(%p) refcnt(%d) uplinkfr(%p)\n",
		  vport, mac, vaddr->flow_rule,
		  esw_mc->refcnt, esw_mc->uplink_rule);
	return 0;
}

static int esw_del_mc_addr(struct mlx5_eswitch *esw, struct vport_addr *vaddr)
{
	struct hlist_head *hash = esw->mc_table;
	struct esw_mc_addr *esw_mc;
	u8 *mac = vaddr->node.addr;
	u16 vport = vaddr->vport;

	if (!esw->fdb_table.legacy.fdb)
		return 0;

	esw_mc = l2addr_hash_find(hash, mac, struct esw_mc_addr);
	if (!esw_mc) {
		esw_warn(esw->dev,
			 "Failed to find eswitch MC addr for MAC(%pM) vport(%d)",
			 mac, vport);
		return -EINVAL;
	}
	esw_debug(esw->dev,
		  "\tDELETE MC MAC: vport[%d] %pM fr(%p) refcnt(%d) uplinkfr(%p)\n",
		  vport, mac, vaddr->flow_rule, esw_mc->refcnt,
		  esw_mc->uplink_rule);

	if (vaddr->flow_rule)
		mlx5_del_flow_rules(vaddr->flow_rule);
	vaddr->flow_rule = NULL;

	/* If the multicast mac is added as a result of mc promiscuous vport,
	 * don't decrement the multicast ref count.
	 */
	if (vaddr->mc_promisc || (--esw_mc->refcnt > 0))
		return 0;

	/* Remove this multicast mac from all the mc promiscuous vports */
	update_allmulti_vports(esw, vaddr, esw_mc);

	if (esw_mc->uplink_rule)
		mlx5_del_flow_rules(esw_mc->uplink_rule);

	l2addr_hash_del(esw_mc);
	return 0;
}

/* Apply vport UC/MC list to HW l2 table and FDB table */
static void esw_apply_vport_addr_list(struct mlx5_eswitch *esw,
				      struct mlx5_vport *vport, int list_type)
{
	bool is_uc = list_type == MLX5_NVPRT_LIST_TYPE_UC;
	vport_addr_action vport_addr_add;
	vport_addr_action vport_addr_del;
	struct vport_addr *addr;
	struct l2addr_node *node;
	struct hlist_head *hash;
	struct hlist_node *tmp;
	int hi;

	vport_addr_add = is_uc ? esw_add_uc_addr :
				 esw_add_mc_addr;
	vport_addr_del = is_uc ? esw_del_uc_addr :
				 esw_del_mc_addr;

	hash = is_uc ? vport->uc_list : vport->mc_list;
	for_each_l2hash_node(node, tmp, hash, hi) {
		addr = container_of(node, struct vport_addr, node);
		switch (addr->action) {
		case MLX5_ACTION_ADD:
			vport_addr_add(esw, addr);
			addr->action = MLX5_ACTION_NONE;
			break;
		case MLX5_ACTION_DEL:
			vport_addr_del(esw, addr);
			l2addr_hash_del(addr);
			break;
		}
	}
}

/* Sync vport UC/MC list from vport context */
static void esw_update_vport_addr_list(struct mlx5_eswitch *esw,
				       struct mlx5_vport *vport, int list_type)
{
	bool is_uc = list_type == MLX5_NVPRT_LIST_TYPE_UC;
	u8 (*mac_list)[ETH_ALEN];
	struct l2addr_node *node;
	struct vport_addr *addr;
	struct hlist_head *hash;
	struct hlist_node *tmp;
	int size;
	int err;
	int hi;
	int i;

	size = is_uc ? MLX5_MAX_UC_PER_VPORT(esw->dev) :
		       MLX5_MAX_MC_PER_VPORT(esw->dev);

	mac_list = kcalloc(size, ETH_ALEN, GFP_KERNEL);
	if (!mac_list)
		return;

	hash = is_uc ? vport->uc_list : vport->mc_list;

	for_each_l2hash_node(node, tmp, hash, hi) {
		addr = container_of(node, struct vport_addr, node);
		addr->action = MLX5_ACTION_DEL;
	}

	if (!vport->enabled)
		goto out;

	err = mlx5_query_nic_vport_mac_list(esw->dev, vport->vport, list_type,
					    mac_list, &size);
	if (err)
		goto out;
	esw_debug(esw->dev, "vport[%d] context update %s list size (%d)\n",
		  vport->vport, is_uc ? "UC" : "MC", size);

	for (i = 0; i < size; i++) {
		if (is_uc && !is_valid_ether_addr(mac_list[i]))
			continue;

		if (!is_uc && !is_multicast_ether_addr(mac_list[i]))
			continue;

		addr = l2addr_hash_find(hash, mac_list[i], struct vport_addr);
		if (addr) {
			addr->action = MLX5_ACTION_NONE;
			/* If this mac was previously added because of allmulti
			 * promiscuous rx mode, its now converted to be original
			 * vport mac.
			 */
			if (addr->mc_promisc) {
				struct esw_mc_addr *esw_mc =
					l2addr_hash_find(esw->mc_table,
							 mac_list[i],
							 struct esw_mc_addr);
				if (!esw_mc) {
					esw_warn(esw->dev,
						 "Failed to MAC(%pM) in mcast DB\n",
						 mac_list[i]);
					continue;
				}
				esw_mc->refcnt++;
				addr->mc_promisc = false;
			}
			continue;
		}

		addr = l2addr_hash_add(hash, mac_list[i], struct vport_addr,
				       GFP_KERNEL);
		if (!addr) {
			esw_warn(esw->dev,
				 "Failed to add MAC(%pM) to vport[%d] DB\n",
				 mac_list[i], vport->vport);
			continue;
		}
		addr->vport = vport->vport;
		addr->action = MLX5_ACTION_ADD;
	}
out:
	kfree(mac_list);
}

/* Sync vport UC/MC list from vport context
 * Must be called after esw_update_vport_addr_list
 */
static void esw_update_vport_mc_promisc(struct mlx5_eswitch *esw,
					struct mlx5_vport *vport)
{
	struct l2addr_node *node;
	struct vport_addr *addr;
	struct hlist_head *hash;
	struct hlist_node *tmp;
	int hi;

	hash = vport->mc_list;

	for_each_l2hash_node(node, tmp, esw->mc_table, hi) {
		u8 *mac = node->addr;

		addr = l2addr_hash_find(hash, mac, struct vport_addr);
		if (addr) {
			if (addr->action == MLX5_ACTION_DEL)
				addr->action = MLX5_ACTION_NONE;
			continue;
		}
		addr = l2addr_hash_add(hash, mac, struct vport_addr,
				       GFP_KERNEL);
		if (!addr) {
			esw_warn(esw->dev,
				 "Failed to add allmulti MAC(%pM) to vport[%d] DB\n",
				 mac, vport->vport);
			continue;
		}
		addr->vport = vport->vport;
		addr->action = MLX5_ACTION_ADD;
		addr->mc_promisc = true;
	}
}

/* Apply vport rx mode to HW FDB table */
static void esw_apply_vport_rx_mode(struct mlx5_eswitch *esw,
				    struct mlx5_vport *vport,
				    bool promisc, bool mc_promisc)
{
	struct esw_mc_addr *allmulti_addr = &esw->mc_promisc;

	if (IS_ERR_OR_NULL(vport->allmulti_rule) != mc_promisc)
		goto promisc;

	if (mc_promisc) {
		vport->allmulti_rule =
			esw_fdb_set_vport_allmulti_rule(esw, vport->vport);
		if (!allmulti_addr->uplink_rule)
			allmulti_addr->uplink_rule =
				esw_fdb_set_vport_allmulti_rule(esw,
								MLX5_VPORT_UPLINK);
		allmulti_addr->refcnt++;
	} else if (vport->allmulti_rule) {
		mlx5_del_flow_rules(vport->allmulti_rule);
		vport->allmulti_rule = NULL;

		if (--allmulti_addr->refcnt > 0)
			goto promisc;

		if (allmulti_addr->uplink_rule)
			mlx5_del_flow_rules(allmulti_addr->uplink_rule);
		allmulti_addr->uplink_rule = NULL;
	}

promisc:
	if (IS_ERR_OR_NULL(vport->promisc_rule) != promisc)
		return;

	if (promisc) {
		vport->promisc_rule =
			esw_fdb_set_vport_promisc_rule(esw, vport->vport);
	} else if (vport->promisc_rule) {
		mlx5_del_flow_rules(vport->promisc_rule);
		vport->promisc_rule = NULL;
	}
}

/* Sync vport rx mode from vport context */
static void esw_update_vport_rx_mode(struct mlx5_eswitch *esw,
				     struct mlx5_vport *vport)
{
	int promisc_all = 0;
	int promisc_uc = 0;
	int promisc_mc = 0;
	int err;

	err = mlx5_query_nic_vport_promisc(esw->dev,
					   vport->vport,
					   &promisc_uc,
					   &promisc_mc,
					   &promisc_all);
	if (err)
		return;
	esw_debug(esw->dev, "vport[%d] context update rx mode promisc_all=%d, all_multi=%d\n",
		  vport->vport, promisc_all, promisc_mc);

	if (!vport->info.trusted || !vport->enabled) {
		promisc_uc = 0;
		promisc_mc = 0;
		promisc_all = 0;
	}

	esw_apply_vport_rx_mode(esw, vport, promisc_all,
				(promisc_all || promisc_mc));
}

void esw_vport_change_handle_locked(struct mlx5_vport *vport)
{
	struct mlx5_core_dev *dev = vport->dev;
	struct mlx5_eswitch *esw = dev->priv.eswitch;
	u8 mac[ETH_ALEN];

	mlx5_query_nic_vport_mac_address(dev, vport->vport, true, mac);
	esw_debug(dev, "vport[%d] Context Changed: perm mac: %pM\n",
		  vport->vport, mac);

	if (vport->enabled_events & MLX5_VPORT_UC_ADDR_CHANGE) {
		esw_update_vport_addr_list(esw, vport, MLX5_NVPRT_LIST_TYPE_UC);
		esw_apply_vport_addr_list(esw, vport, MLX5_NVPRT_LIST_TYPE_UC);
	}

	if (vport->enabled_events & MLX5_VPORT_MC_ADDR_CHANGE)
		esw_update_vport_addr_list(esw, vport, MLX5_NVPRT_LIST_TYPE_MC);

	if (vport->enabled_events & MLX5_VPORT_PROMISC_CHANGE) {
		esw_update_vport_rx_mode(esw, vport);
		if (!IS_ERR_OR_NULL(vport->allmulti_rule))
			esw_update_vport_mc_promisc(esw, vport);
	}

	if (vport->enabled_events & (MLX5_VPORT_PROMISC_CHANGE | MLX5_VPORT_MC_ADDR_CHANGE))
		esw_apply_vport_addr_list(esw, vport, MLX5_NVPRT_LIST_TYPE_MC);

	esw_debug(esw->dev, "vport[%d] Context Changed: Done\n", vport->vport);
	if (vport->enabled)
		arm_vport_context_events_cmd(dev, vport->vport,
					     vport->enabled_events);
}

static void esw_vport_change_handler(struct work_struct *work)
{
	struct mlx5_vport *vport =
		container_of(work, struct mlx5_vport, vport_change_handler);
	struct mlx5_eswitch *esw = vport->dev->priv.eswitch;

	mutex_lock(&esw->state_lock);
	esw_vport_change_handle_locked(vport);
	mutex_unlock(&esw->state_lock);
}

static void node_guid_gen_from_mac(u64 *node_guid, const u8 *mac)
{
	((u8 *)node_guid)[7] = mac[0];
	((u8 *)node_guid)[6] = mac[1];
	((u8 *)node_guid)[5] = mac[2];
	((u8 *)node_guid)[4] = 0xff;
	((u8 *)node_guid)[3] = 0xfe;
	((u8 *)node_guid)[2] = mac[3];
	((u8 *)node_guid)[1] = mac[4];
	((u8 *)node_guid)[0] = mac[5];
}

static int esw_vport_setup_acl(struct mlx5_eswitch *esw,
			       struct mlx5_vport *vport)
{
	if (esw->mode == MLX5_ESWITCH_LEGACY)
		return esw_legacy_vport_acl_setup(esw, vport);
	else
		return esw_vport_create_offloads_acl_tables(esw, vport);
}

static void esw_vport_cleanup_acl(struct mlx5_eswitch *esw,
				  struct mlx5_vport *vport)
{
	if (esw->mode == MLX5_ESWITCH_LEGACY)
		esw_legacy_vport_acl_cleanup(esw, vport);
	else
		esw_vport_destroy_offloads_acl_tables(esw, vport);
}

static int esw_vport_setup(struct mlx5_eswitch *esw, struct mlx5_vport *vport)
{
	u16 vport_num = vport->vport;
	int flags;
	int err;

	err = esw_vport_setup_acl(esw, vport);
	if (err)
		return err;

	/* Attach vport to the eswitch rate limiter */
	mlx5_esw_qos_vport_enable(esw, vport, vport->qos.max_rate, vport->qos.bw_share);

	if (mlx5_esw_is_manager_vport(esw, vport_num))
		return 0;

	mlx5_modify_vport_admin_state(esw->dev,
				      MLX5_VPORT_STATE_OP_MOD_ESW_VPORT,
				      vport_num, 1,
				      vport->info.link_state);

	/* Host PF has its own mac/guid. */
	if (vport_num) {
		mlx5_modify_nic_vport_mac_address(esw->dev, vport_num,
						  vport->info.mac);
		mlx5_modify_nic_vport_node_guid(esw->dev, vport_num,
						vport->info.node_guid);
	}

	flags = (vport->info.vlan || vport->info.qos) ?
		SET_VLAN_STRIP | SET_VLAN_INSERT : 0;
	modify_esw_vport_cvlan(esw->dev, vport_num, vport->info.vlan,
			       vport->info.qos, flags);

	return 0;
}

/* Don't cleanup vport->info, it's needed to restore vport configuration */
static void esw_vport_cleanup(struct mlx5_eswitch *esw, struct mlx5_vport *vport)
{
	u16 vport_num = vport->vport;

	if (!mlx5_esw_is_manager_vport(esw, vport_num))
		mlx5_modify_vport_admin_state(esw->dev,
					      MLX5_VPORT_STATE_OP_MOD_ESW_VPORT,
					      vport_num, 1,
					      MLX5_VPORT_ADMIN_STATE_DOWN);

	mlx5_esw_qos_vport_disable(esw, vport);
	esw_vport_cleanup_acl(esw, vport);
}

int mlx5_esw_vport_enable(struct mlx5_eswitch *esw, u16 vport_num,
			  enum mlx5_eswitch_vport_event enabled_events)
{
	struct mlx5_vport *vport;
	int ret;

	vport = mlx5_eswitch_get_vport(esw, vport_num);
	if (IS_ERR(vport))
		return PTR_ERR(vport);

	mutex_lock(&esw->state_lock);
	WARN_ON(vport->enabled);

	esw_debug(esw->dev, "Enabling VPORT(%d)\n", vport_num);

	ret = esw_vport_setup(esw, vport);
	if (ret)
		goto done;

	/* Sync with current vport context */
	vport->enabled_events = enabled_events;
	vport->enabled = true;

	/* Esw manager is trusted by default. Host PF (vport 0) is trusted as well
	 * in smartNIC as it's a vport group manager.
	 */
	if (mlx5_esw_is_manager_vport(esw, vport_num) ||
	    (!vport_num && mlx5_core_is_ecpf(esw->dev)))
		vport->info.trusted = true;

<<<<<<< HEAD
=======
	if (!mlx5_esw_is_manager_vport(esw, vport->vport) &&
	    MLX5_CAP_GEN(esw->dev, vhca_resource_manager)) {
		ret = mlx5_esw_vport_vhca_id_set(esw, vport_num);
		if (ret)
			goto err_vhca_mapping;
	}

>>>>>>> 3b17187f
	/* External controller host PF has factory programmed MAC.
	 * Read it from the device.
	 */
	if (mlx5_core_is_ecpf(esw->dev) && vport_num == MLX5_VPORT_PF)
		mlx5_query_nic_vport_mac_address(esw->dev, vport_num, true, vport->info.mac);

	esw_vport_change_handle_locked(vport);

	esw->enabled_vports++;
	esw_debug(esw->dev, "Enabled VPORT(%d)\n", vport_num);
done:
	mutex_unlock(&esw->state_lock);
	return ret;

err_vhca_mapping:
	esw_vport_cleanup(esw, vport);
	mutex_unlock(&esw->state_lock);
	return ret;
}

void mlx5_esw_vport_disable(struct mlx5_eswitch *esw, u16 vport_num)
{
	struct mlx5_vport *vport;

	vport = mlx5_eswitch_get_vport(esw, vport_num);
	if (IS_ERR(vport))
		return;

	mutex_lock(&esw->state_lock);
	if (!vport->enabled)
		goto done;

	esw_debug(esw->dev, "Disabling vport(%d)\n", vport_num);
	/* Mark this vport as disabled to discard new events */
	vport->enabled = false;

	/* Disable events from this vport */
	arm_vport_context_events_cmd(esw->dev, vport->vport, 0);

	if (!mlx5_esw_is_manager_vport(esw, vport->vport) &&
	    MLX5_CAP_GEN(esw->dev, vhca_resource_manager))
		mlx5_esw_vport_vhca_id_clear(esw, vport_num);

	/* We don't assume VFs will cleanup after themselves.
	 * Calling vport change handler while vport is disabled will cleanup
	 * the vport resources.
	 */
	esw_vport_change_handle_locked(vport);
	vport->enabled_events = 0;
	esw_vport_cleanup(esw, vport);
	esw->enabled_vports--;

done:
	mutex_unlock(&esw->state_lock);
}

static int eswitch_vport_event(struct notifier_block *nb,
			       unsigned long type, void *data)
{
	struct mlx5_eswitch *esw = mlx5_nb_cof(nb, struct mlx5_eswitch, nb);
	struct mlx5_eqe *eqe = data;
	struct mlx5_vport *vport;
	u16 vport_num;

	vport_num = be16_to_cpu(eqe->data.vport_change.vport_num);
	vport = mlx5_eswitch_get_vport(esw, vport_num);
	if (!IS_ERR(vport))
		queue_work(esw->work_queue, &vport->vport_change_handler);
	return NOTIFY_OK;
}

/**
 * mlx5_esw_query_functions - Returns raw output about functions state
 * @dev:	Pointer to device to query
 *
 * mlx5_esw_query_functions() allocates and returns functions changed
 * raw output memory pointer from device on success. Otherwise returns ERR_PTR.
 * Caller must free the memory using kvfree() when valid pointer is returned.
 */
const u32 *mlx5_esw_query_functions(struct mlx5_core_dev *dev)
{
	int outlen = MLX5_ST_SZ_BYTES(query_esw_functions_out);
	u32 in[MLX5_ST_SZ_DW(query_esw_functions_in)] = {};
	u32 *out;
	int err;

	out = kvzalloc(outlen, GFP_KERNEL);
	if (!out)
		return ERR_PTR(-ENOMEM);

	MLX5_SET(query_esw_functions_in, in, opcode,
		 MLX5_CMD_OP_QUERY_ESW_FUNCTIONS);

	err = mlx5_cmd_exec(dev, in, sizeof(in), out, outlen);
	if (!err)
		return out;

	kvfree(out);
	return ERR_PTR(err);
}

static void mlx5_eswitch_event_handlers_register(struct mlx5_eswitch *esw)
{
	MLX5_NB_INIT(&esw->nb, eswitch_vport_event, NIC_VPORT_CHANGE);
	mlx5_eq_notifier_register(esw->dev, &esw->nb);

	if (esw->mode == MLX5_ESWITCH_OFFLOADS && mlx5_eswitch_is_funcs_handler(esw->dev)) {
		MLX5_NB_INIT(&esw->esw_funcs.nb, mlx5_esw_funcs_changed_handler,
			     ESW_FUNCTIONS_CHANGED);
		mlx5_eq_notifier_register(esw->dev, &esw->esw_funcs.nb);
	}
}

static void mlx5_eswitch_event_handlers_unregister(struct mlx5_eswitch *esw)
{
	if (esw->mode == MLX5_ESWITCH_OFFLOADS && mlx5_eswitch_is_funcs_handler(esw->dev))
		mlx5_eq_notifier_unregister(esw->dev, &esw->esw_funcs.nb);

	mlx5_eq_notifier_unregister(esw->dev, &esw->nb);

	flush_workqueue(esw->work_queue);
}

static void mlx5_eswitch_clear_vf_vports_info(struct mlx5_eswitch *esw)
{
	struct mlx5_vport *vport;
	unsigned long i;

	mlx5_esw_for_each_vf_vport(esw, i, vport, esw->esw_funcs.num_vfs) {
		memset(&vport->qos, 0, sizeof(vport->qos));
		memset(&vport->info, 0, sizeof(vport->info));
		vport->info.link_state = MLX5_VPORT_ADMIN_STATE_AUTO;
	}
}

/* Public E-Switch API */
int mlx5_eswitch_load_vport(struct mlx5_eswitch *esw, u16 vport_num,
			    enum mlx5_eswitch_vport_event enabled_events)
{
	int err;

	err = mlx5_esw_vport_enable(esw, vport_num, enabled_events);
	if (err)
		return err;

	err = esw_offloads_load_rep(esw, vport_num);
	if (err)
		goto err_rep;

	return err;

err_rep:
	mlx5_esw_vport_disable(esw, vport_num);
	return err;
}

void mlx5_eswitch_unload_vport(struct mlx5_eswitch *esw, u16 vport_num)
{
	esw_offloads_unload_rep(esw, vport_num);
	mlx5_esw_vport_disable(esw, vport_num);
}

void mlx5_eswitch_unload_vf_vports(struct mlx5_eswitch *esw, u16 num_vfs)
{
	struct mlx5_vport *vport;
	unsigned long i;

	mlx5_esw_for_each_vf_vport(esw, i, vport, num_vfs) {
		if (!vport->enabled)
			continue;
		mlx5_eswitch_unload_vport(esw, vport->vport);
	}
}

int mlx5_eswitch_load_vf_vports(struct mlx5_eswitch *esw, u16 num_vfs,
				enum mlx5_eswitch_vport_event enabled_events)
{
	struct mlx5_vport *vport;
	unsigned long i;
	int err;

	mlx5_esw_for_each_vf_vport(esw, i, vport, num_vfs) {
		err = mlx5_eswitch_load_vport(esw, vport->vport, enabled_events);
		if (err)
			goto vf_err;
	}

	return 0;

vf_err:
	mlx5_eswitch_unload_vf_vports(esw, num_vfs);
	return err;
}

static int host_pf_enable_hca(struct mlx5_core_dev *dev)
{
	if (!mlx5_core_is_ecpf(dev))
		return 0;

	/* Once vport and representor are ready, take out the external host PF
	 * out of initializing state. Enabling HCA clears the iser->initializing
	 * bit and host PF driver loading can progress.
	 */
	return mlx5_cmd_host_pf_enable_hca(dev);
}

static void host_pf_disable_hca(struct mlx5_core_dev *dev)
{
	if (!mlx5_core_is_ecpf(dev))
		return;

	mlx5_cmd_host_pf_disable_hca(dev);
}

/* mlx5_eswitch_enable_pf_vf_vports() enables vports of PF, ECPF and VFs
 * whichever are present on the eswitch.
 */
int
mlx5_eswitch_enable_pf_vf_vports(struct mlx5_eswitch *esw,
				 enum mlx5_eswitch_vport_event enabled_events)
{
	int ret;

	/* Enable PF vport */
	ret = mlx5_eswitch_load_vport(esw, MLX5_VPORT_PF, enabled_events);
	if (ret)
		return ret;

	/* Enable external host PF HCA */
	ret = host_pf_enable_hca(esw->dev);
	if (ret)
		goto pf_hca_err;

	/* Enable ECPF vport */
	if (mlx5_ecpf_vport_exists(esw->dev)) {
		ret = mlx5_eswitch_load_vport(esw, MLX5_VPORT_ECPF, enabled_events);
		if (ret)
			goto ecpf_err;
	}

	/* Enable VF vports */
	ret = mlx5_eswitch_load_vf_vports(esw, esw->esw_funcs.num_vfs,
					  enabled_events);
	if (ret)
		goto vf_err;
	return 0;

vf_err:
	if (mlx5_ecpf_vport_exists(esw->dev))
		mlx5_eswitch_unload_vport(esw, MLX5_VPORT_ECPF);
ecpf_err:
	host_pf_disable_hca(esw->dev);
pf_hca_err:
	mlx5_eswitch_unload_vport(esw, MLX5_VPORT_PF);
	return ret;
}

/* mlx5_eswitch_disable_pf_vf_vports() disables vports of PF, ECPF and VFs
 * whichever are previously enabled on the eswitch.
 */
void mlx5_eswitch_disable_pf_vf_vports(struct mlx5_eswitch *esw)
{
	mlx5_eswitch_unload_vf_vports(esw, esw->esw_funcs.num_vfs);

	if (mlx5_ecpf_vport_exists(esw->dev))
		mlx5_eswitch_unload_vport(esw, MLX5_VPORT_ECPF);

	host_pf_disable_hca(esw->dev);
	mlx5_eswitch_unload_vport(esw, MLX5_VPORT_PF);
}

static void mlx5_eswitch_get_devlink_param(struct mlx5_eswitch *esw)
{
	struct devlink *devlink = priv_to_devlink(esw->dev);
	union devlink_param_value val;
	int err;

	err = devlink_param_driverinit_value_get(devlink,
						 MLX5_DEVLINK_PARAM_ID_ESW_LARGE_GROUP_NUM,
						 &val);
	if (!err) {
		esw->params.large_group_num = val.vu32;
	} else {
		esw_warn(esw->dev,
			 "Devlink can't get param fdb_large_groups, uses default (%d).\n",
			 ESW_OFFLOADS_DEFAULT_NUM_GROUPS);
		esw->params.large_group_num = ESW_OFFLOADS_DEFAULT_NUM_GROUPS;
	}
}

static void
mlx5_eswitch_update_num_of_vfs(struct mlx5_eswitch *esw, int num_vfs)
{
	const u32 *out;

	WARN_ON_ONCE(esw->mode != MLX5_ESWITCH_NONE);

	if (num_vfs < 0)
		return;

	if (!mlx5_core_is_ecpf_esw_manager(esw->dev)) {
		esw->esw_funcs.num_vfs = num_vfs;
		return;
	}

	out = mlx5_esw_query_functions(esw->dev);
	if (IS_ERR(out))
		return;

	esw->esw_funcs.num_vfs = MLX5_GET(query_esw_functions_out, out,
					  host_params_context.host_num_of_vfs);
	kvfree(out);
}

static void mlx5_esw_mode_change_notify(struct mlx5_eswitch *esw, u16 mode)
{
	struct mlx5_esw_event_info info = {};

	info.new_mode = mode;

	blocking_notifier_call_chain(&esw->n_head, 0, &info);
}

static int mlx5_esw_acls_ns_init(struct mlx5_eswitch *esw)
{
	struct mlx5_core_dev *dev = esw->dev;
	int total_vports;
	int err;

	total_vports = mlx5_eswitch_get_total_vports(dev);

	if (MLX5_CAP_ESW_EGRESS_ACL(dev, ft_support)) {
		err = mlx5_fs_egress_acls_init(dev, total_vports);
		if (err)
			return err;
	} else {
		esw_warn(dev, "engress ACL is not supported by FW\n");
	}

	if (MLX5_CAP_ESW_INGRESS_ACL(dev, ft_support)) {
		err = mlx5_fs_ingress_acls_init(dev, total_vports);
		if (err)
			goto err;
	} else {
		esw_warn(dev, "ingress ACL is not supported by FW\n");
	}
	return 0;

err:
	if (MLX5_CAP_ESW_EGRESS_ACL(dev, ft_support))
		mlx5_fs_egress_acls_cleanup(dev);
	return err;
}

static void mlx5_esw_acls_ns_cleanup(struct mlx5_eswitch *esw)
{
	struct mlx5_core_dev *dev = esw->dev;

	if (MLX5_CAP_ESW_INGRESS_ACL(dev, ft_support))
		mlx5_fs_ingress_acls_cleanup(dev);
	if (MLX5_CAP_ESW_EGRESS_ACL(dev, ft_support))
		mlx5_fs_egress_acls_cleanup(dev);
}

/**
 * mlx5_eswitch_enable_locked - Enable eswitch
 * @esw:	Pointer to eswitch
 * @mode:	Eswitch mode to enable
 * @num_vfs:	Enable eswitch for given number of VFs. This is optional.
 *		Valid value are 0, > 0 and MLX5_ESWITCH_IGNORE_NUM_VFS.
 *		Caller should pass num_vfs > 0 when enabling eswitch for
 *		vf vports. Caller should pass num_vfs = 0, when eswitch
 *		is enabled without sriov VFs or when caller
 *		is unaware of the sriov state of the host PF on ECPF based
 *		eswitch. Caller should pass < 0 when num_vfs should be
 *		completely ignored. This is typically the case when eswitch
 *		is enabled without sriov regardless of PF/ECPF system.
 * mlx5_eswitch_enable_locked() Enables eswitch in either legacy or offloads
 * mode. If num_vfs >=0 is provided, it setup VF related eswitch vports.
 * It returns 0 on success or error code on failure.
 */
int mlx5_eswitch_enable_locked(struct mlx5_eswitch *esw, int mode, int num_vfs)
{
	int err;

	lockdep_assert_held(&esw->mode_lock);

	if (!MLX5_CAP_ESW_FLOWTABLE_FDB(esw->dev, ft_support)) {
		esw_warn(esw->dev, "FDB is not supported, aborting ...\n");
		return -EOPNOTSUPP;
	}

	mlx5_eswitch_get_devlink_param(esw);

	err = mlx5_esw_acls_ns_init(esw);
	if (err)
		return err;

	mlx5_eswitch_update_num_of_vfs(esw, num_vfs);

	mlx5_esw_qos_create(esw);

	esw->mode = mode;

	if (mode == MLX5_ESWITCH_LEGACY) {
		err = esw_legacy_enable(esw);
	} else {
		mlx5_rescan_drivers(esw->dev);
		err = esw_offloads_enable(esw);
	}

	if (err)
		goto abort;

	mlx5_eswitch_event_handlers_register(esw);

	esw_info(esw->dev, "Enable: mode(%s), nvfs(%d), active vports(%d)\n",
		 mode == MLX5_ESWITCH_LEGACY ? "LEGACY" : "OFFLOADS",
		 esw->esw_funcs.num_vfs, esw->enabled_vports);

	mlx5_esw_mode_change_notify(esw, mode);

	return 0;

abort:
	esw->mode = MLX5_ESWITCH_NONE;

	if (mode == MLX5_ESWITCH_OFFLOADS)
		mlx5_rescan_drivers(esw->dev);

	mlx5_esw_qos_destroy(esw);
	mlx5_esw_acls_ns_cleanup(esw);
	return err;
}

/**
 * mlx5_eswitch_enable - Enable eswitch
 * @esw:	Pointer to eswitch
 * @num_vfs:	Enable eswitch switch for given number of VFs.
 *		Caller must pass num_vfs > 0 when enabling eswitch for
 *		vf vports.
 * mlx5_eswitch_enable() returns 0 on success or error code on failure.
 */
int mlx5_eswitch_enable(struct mlx5_eswitch *esw, int num_vfs)
{
	int ret;

	if (!mlx5_esw_allowed(esw))
		return 0;

	mlx5_lag_disable_change(esw->dev);
	down_write(&esw->mode_lock);
	if (esw->mode == MLX5_ESWITCH_NONE) {
		ret = mlx5_eswitch_enable_locked(esw, MLX5_ESWITCH_LEGACY, num_vfs);
	} else {
		enum mlx5_eswitch_vport_event vport_events;

		vport_events = (esw->mode == MLX5_ESWITCH_LEGACY) ?
					MLX5_LEGACY_SRIOV_VPORT_EVENTS : MLX5_VPORT_UC_ADDR_CHANGE;
		ret = mlx5_eswitch_load_vf_vports(esw, num_vfs, vport_events);
		if (!ret)
			esw->esw_funcs.num_vfs = num_vfs;
	}
	up_write(&esw->mode_lock);
	mlx5_lag_enable_change(esw->dev);
	return ret;
}

void mlx5_eswitch_disable_locked(struct mlx5_eswitch *esw, bool clear_vf)
{
	int old_mode;

	lockdep_assert_held_write(&esw->mode_lock);

	if (esw->mode == MLX5_ESWITCH_NONE)
		return;

	esw_info(esw->dev, "Disable: mode(%s), nvfs(%d), active vports(%d)\n",
		 esw->mode == MLX5_ESWITCH_LEGACY ? "LEGACY" : "OFFLOADS",
		 esw->esw_funcs.num_vfs, esw->enabled_vports);

	/* Notify eswitch users that it is exiting from current mode.
	 * So that it can do necessary cleanup before the eswitch is disabled.
	 */
	mlx5_esw_mode_change_notify(esw, MLX5_ESWITCH_NONE);

	mlx5_eswitch_event_handlers_unregister(esw);

	if (esw->mode == MLX5_ESWITCH_LEGACY)
		esw_legacy_disable(esw);
	else if (esw->mode == MLX5_ESWITCH_OFFLOADS)
		esw_offloads_disable(esw);

	old_mode = esw->mode;
	esw->mode = MLX5_ESWITCH_NONE;

	if (old_mode == MLX5_ESWITCH_OFFLOADS)
		mlx5_rescan_drivers(esw->dev);

	mlx5_esw_qos_destroy(esw);
	mlx5_esw_acls_ns_cleanup(esw);

	if (clear_vf)
		mlx5_eswitch_clear_vf_vports_info(esw);
}

void mlx5_eswitch_disable(struct mlx5_eswitch *esw, bool clear_vf)
{
	if (!mlx5_esw_allowed(esw))
		return;

	mlx5_lag_disable_change(esw->dev);
	down_write(&esw->mode_lock);
	mlx5_eswitch_disable_locked(esw, clear_vf);
	esw->esw_funcs.num_vfs = 0;
	up_write(&esw->mode_lock);
	mlx5_lag_enable_change(esw->dev);
}

static int mlx5_query_hca_cap_host_pf(struct mlx5_core_dev *dev, void *out)
{
	u16 opmod = (MLX5_CAP_GENERAL << 1) | (HCA_CAP_OPMOD_GET_MAX & 0x01);
	u8 in[MLX5_ST_SZ_BYTES(query_hca_cap_in)] = {};

	MLX5_SET(query_hca_cap_in, in, opcode, MLX5_CMD_OP_QUERY_HCA_CAP);
	MLX5_SET(query_hca_cap_in, in, op_mod, opmod);
	MLX5_SET(query_hca_cap_in, in, function_id, MLX5_VPORT_PF);
	MLX5_SET(query_hca_cap_in, in, other_function, true);
	return mlx5_cmd_exec_inout(dev, query_hca_cap, in, out);
}

int mlx5_esw_sf_max_hpf_functions(struct mlx5_core_dev *dev, u16 *max_sfs, u16 *sf_base_id)

{
	int query_out_sz = MLX5_ST_SZ_BYTES(query_hca_cap_out);
	void *query_ctx;
	void *hca_caps;
	int err;

	if (!mlx5_core_is_ecpf(dev)) {
		*max_sfs = 0;
		return 0;
	}

	query_ctx = kzalloc(query_out_sz, GFP_KERNEL);
	if (!query_ctx)
		return -ENOMEM;

	err = mlx5_query_hca_cap_host_pf(dev, query_ctx);
	if (err)
		goto out_free;

	hca_caps = MLX5_ADDR_OF(query_hca_cap_out, query_ctx, capability);
	*max_sfs = MLX5_GET(cmd_hca_cap, hca_caps, max_num_sf);
	*sf_base_id = MLX5_GET(cmd_hca_cap, hca_caps, sf_base_id);

out_free:
	kfree(query_ctx);
	return err;
}

static int mlx5_esw_vport_alloc(struct mlx5_eswitch *esw, struct mlx5_core_dev *dev,
				int index, u16 vport_num)
{
	struct mlx5_vport *vport;
	int err;

	vport = kzalloc(sizeof(*vport), GFP_KERNEL);
	if (!vport)
		return -ENOMEM;

	vport->dev = esw->dev;
	vport->vport = vport_num;
	vport->index = index;
	vport->info.link_state = MLX5_VPORT_ADMIN_STATE_AUTO;
	INIT_WORK(&vport->vport_change_handler, esw_vport_change_handler);
	err = xa_insert(&esw->vports, vport_num, vport, GFP_KERNEL);
	if (err)
		goto insert_err;

	esw->total_vports++;
	return 0;

insert_err:
	kfree(vport);
	return err;
}

static void mlx5_esw_vport_free(struct mlx5_eswitch *esw, struct mlx5_vport *vport)
{
	xa_erase(&esw->vports, vport->vport);
	kfree(vport);
}

static void mlx5_esw_vports_cleanup(struct mlx5_eswitch *esw)
{
	struct mlx5_vport *vport;
	unsigned long i;

	mlx5_esw_for_each_vport(esw, i, vport)
		mlx5_esw_vport_free(esw, vport);
	xa_destroy(&esw->vports);
}

static int mlx5_esw_vports_init(struct mlx5_eswitch *esw)
{
	struct mlx5_core_dev *dev = esw->dev;
	u16 max_host_pf_sfs;
	u16 base_sf_num;
	int idx = 0;
	int err;
	int i;

	xa_init(&esw->vports);

	err = mlx5_esw_vport_alloc(esw, dev, idx, MLX5_VPORT_PF);
	if (err)
		goto err;
	if (esw->first_host_vport == MLX5_VPORT_PF)
		xa_set_mark(&esw->vports, idx, MLX5_ESW_VPT_HOST_FN);
	idx++;

	for (i = 0; i < mlx5_core_max_vfs(dev); i++) {
		err = mlx5_esw_vport_alloc(esw, dev, idx, idx);
		if (err)
			goto err;
		xa_set_mark(&esw->vports, idx, MLX5_ESW_VPT_VF);
		xa_set_mark(&esw->vports, idx, MLX5_ESW_VPT_HOST_FN);
		idx++;
	}
	base_sf_num = mlx5_sf_start_function_id(dev);
	for (i = 0; i < mlx5_sf_max_functions(dev); i++) {
		err = mlx5_esw_vport_alloc(esw, dev, idx, base_sf_num + i);
		if (err)
			goto err;
		xa_set_mark(&esw->vports, base_sf_num + i, MLX5_ESW_VPT_SF);
		idx++;
	}

	err = mlx5_esw_sf_max_hpf_functions(dev, &max_host_pf_sfs, &base_sf_num);
	if (err)
		goto err;
	for (i = 0; i < max_host_pf_sfs; i++) {
		err = mlx5_esw_vport_alloc(esw, dev, idx, base_sf_num + i);
		if (err)
			goto err;
		xa_set_mark(&esw->vports, base_sf_num + i, MLX5_ESW_VPT_SF);
		idx++;
	}

	if (mlx5_ecpf_vport_exists(dev)) {
		err = mlx5_esw_vport_alloc(esw, dev, idx, MLX5_VPORT_ECPF);
		if (err)
			goto err;
		idx++;
	}
	err = mlx5_esw_vport_alloc(esw, dev, idx, MLX5_VPORT_UPLINK);
	if (err)
		goto err;
	return 0;

err:
	mlx5_esw_vports_cleanup(esw);
	return err;
}

int mlx5_eswitch_init(struct mlx5_core_dev *dev)
{
	struct mlx5_eswitch *esw;
	int err;

	if (!MLX5_VPORT_MANAGER(dev))
		return 0;

	esw = kzalloc(sizeof(*esw), GFP_KERNEL);
	if (!esw)
		return -ENOMEM;

	esw->dev = dev;
	esw->manager_vport = mlx5_eswitch_manager_vport(dev);
	esw->first_host_vport = mlx5_eswitch_first_host_vport_num(dev);

	esw->work_queue = create_singlethread_workqueue("mlx5_esw_wq");
	if (!esw->work_queue) {
		err = -ENOMEM;
		goto abort;
	}

	err = mlx5_esw_vports_init(esw);
	if (err)
		goto abort;

	err = esw_offloads_init_reps(esw);
	if (err)
		goto reps_err;

	mutex_init(&esw->offloads.encap_tbl_lock);
	hash_init(esw->offloads.encap_tbl);
	mutex_init(&esw->offloads.decap_tbl_lock);
	hash_init(esw->offloads.decap_tbl);
	mlx5e_mod_hdr_tbl_init(&esw->offloads.mod_hdr);
	atomic64_set(&esw->offloads.num_flows, 0);
	ida_init(&esw->offloads.vport_metadata_ida);
	xa_init_flags(&esw->offloads.vhca_map, XA_FLAGS_ALLOC);
	mutex_init(&esw->state_lock);
	lockdep_register_key(&esw->mode_lock_key);
	init_rwsem(&esw->mode_lock);
	lockdep_set_class(&esw->mode_lock, &esw->mode_lock_key);

	esw->enabled_vports = 0;
	esw->mode = MLX5_ESWITCH_NONE;
	esw->offloads.inline_mode = MLX5_INLINE_MODE_NONE;

	dev->priv.eswitch = esw;
	BLOCKING_INIT_NOTIFIER_HEAD(&esw->n_head);

	esw_info(dev,
		 "Total vports %d, per vport: max uc(%d) max mc(%d)\n",
		 esw->total_vports,
		 MLX5_MAX_UC_PER_VPORT(dev),
		 MLX5_MAX_MC_PER_VPORT(dev));
	return 0;

reps_err:
	mlx5_esw_vports_cleanup(esw);
abort:
	if (esw->work_queue)
		destroy_workqueue(esw->work_queue);
	kfree(esw);
	return err;
}

void mlx5_eswitch_cleanup(struct mlx5_eswitch *esw)
{
	if (!esw || !MLX5_VPORT_MANAGER(esw->dev))
		return;

	esw_info(esw->dev, "cleanup\n");

	esw->dev->priv.eswitch = NULL;
	destroy_workqueue(esw->work_queue);
	lockdep_unregister_key(&esw->mode_lock_key);
	mutex_destroy(&esw->state_lock);
	WARN_ON(!xa_empty(&esw->offloads.vhca_map));
	xa_destroy(&esw->offloads.vhca_map);
	ida_destroy(&esw->offloads.vport_metadata_ida);
	mlx5e_mod_hdr_tbl_destroy(&esw->offloads.mod_hdr);
	mutex_destroy(&esw->offloads.encap_tbl_lock);
	mutex_destroy(&esw->offloads.decap_tbl_lock);
	esw_offloads_cleanup_reps(esw);
	mlx5_esw_vports_cleanup(esw);
	kfree(esw);
}

/* Vport Administration */
static int
mlx5_esw_set_vport_mac_locked(struct mlx5_eswitch *esw,
			      struct mlx5_vport *evport, const u8 *mac)
{
	u16 vport_num = evport->vport;
	u64 node_guid;
	int err = 0;

	if (is_multicast_ether_addr(mac))
		return -EINVAL;

	if (evport->info.spoofchk && !is_valid_ether_addr(mac))
		mlx5_core_warn(esw->dev,
			       "Set invalid MAC while spoofchk is on, vport(%d)\n",
			       vport_num);

	err = mlx5_modify_nic_vport_mac_address(esw->dev, vport_num, mac);
	if (err) {
		mlx5_core_warn(esw->dev,
			       "Failed to mlx5_modify_nic_vport_mac vport(%d) err=(%d)\n",
			       vport_num, err);
		return err;
	}

	node_guid_gen_from_mac(&node_guid, mac);
	err = mlx5_modify_nic_vport_node_guid(esw->dev, vport_num, node_guid);
	if (err)
		mlx5_core_warn(esw->dev,
			       "Failed to set vport %d node guid, err = %d. RDMA_CM will not function properly for this VF.\n",
			       vport_num, err);

	ether_addr_copy(evport->info.mac, mac);
	evport->info.node_guid = node_guid;
	if (evport->enabled && esw->mode == MLX5_ESWITCH_LEGACY)
		err = esw_acl_ingress_lgcy_setup(esw, evport);

	return err;
}

int mlx5_eswitch_set_vport_mac(struct mlx5_eswitch *esw,
			       u16 vport, const u8 *mac)
{
	struct mlx5_vport *evport = mlx5_eswitch_get_vport(esw, vport);
	int err = 0;

	if (IS_ERR(evport))
		return PTR_ERR(evport);

	mutex_lock(&esw->state_lock);
	err = mlx5_esw_set_vport_mac_locked(esw, evport, mac);
	mutex_unlock(&esw->state_lock);
	return err;
}

static bool mlx5_esw_check_port_type(struct mlx5_eswitch *esw, u16 vport_num, xa_mark_t mark)
{
	struct mlx5_vport *vport;

	vport = mlx5_eswitch_get_vport(esw, vport_num);
	if (IS_ERR(vport))
		return false;

	return xa_get_mark(&esw->vports, vport_num, mark);
}

bool mlx5_eswitch_is_vf_vport(struct mlx5_eswitch *esw, u16 vport_num)
{
	return mlx5_esw_check_port_type(esw, vport_num, MLX5_ESW_VPT_VF);
}

bool mlx5_esw_is_sf_vport(struct mlx5_eswitch *esw, u16 vport_num)
{
	return mlx5_esw_check_port_type(esw, vport_num, MLX5_ESW_VPT_SF);
}

static bool
is_port_function_supported(struct mlx5_eswitch *esw, u16 vport_num)
{
	return vport_num == MLX5_VPORT_PF ||
	       mlx5_eswitch_is_vf_vport(esw, vport_num) ||
	       mlx5_esw_is_sf_vport(esw, vport_num);
}

int mlx5_devlink_port_function_hw_addr_get(struct devlink_port *port,
					   u8 *hw_addr, int *hw_addr_len,
					   struct netlink_ext_ack *extack)
{
	struct mlx5_eswitch *esw;
	struct mlx5_vport *vport;
	int err = -EOPNOTSUPP;
	u16 vport_num;

	esw = mlx5_devlink_eswitch_get(port->devlink);
	if (IS_ERR(esw))
		return PTR_ERR(esw);

	vport_num = mlx5_esw_devlink_port_index_to_vport_num(port->index);
	if (!is_port_function_supported(esw, vport_num))
		return -EOPNOTSUPP;

	vport = mlx5_eswitch_get_vport(esw, vport_num);
	if (IS_ERR(vport)) {
		NL_SET_ERR_MSG_MOD(extack, "Invalid port");
		return PTR_ERR(vport);
	}

	mutex_lock(&esw->state_lock);
	if (vport->enabled) {
		ether_addr_copy(hw_addr, vport->info.mac);
		*hw_addr_len = ETH_ALEN;
		err = 0;
	}
	mutex_unlock(&esw->state_lock);
	return err;
}

int mlx5_devlink_port_function_hw_addr_set(struct devlink_port *port,
					   const u8 *hw_addr, int hw_addr_len,
					   struct netlink_ext_ack *extack)
{
	struct mlx5_eswitch *esw;
	struct mlx5_vport *vport;
	int err = -EOPNOTSUPP;
	u16 vport_num;

	esw = mlx5_devlink_eswitch_get(port->devlink);
	if (IS_ERR(esw)) {
		NL_SET_ERR_MSG_MOD(extack, "Eswitch doesn't support set hw_addr");
		return PTR_ERR(esw);
	}

	vport_num = mlx5_esw_devlink_port_index_to_vport_num(port->index);
	if (!is_port_function_supported(esw, vport_num)) {
		NL_SET_ERR_MSG_MOD(extack, "Port doesn't support set hw_addr");
		return -EINVAL;
	}
	vport = mlx5_eswitch_get_vport(esw, vport_num);
	if (IS_ERR(vport)) {
		NL_SET_ERR_MSG_MOD(extack, "Invalid port");
		return PTR_ERR(vport);
	}

	mutex_lock(&esw->state_lock);
	if (vport->enabled)
		err = mlx5_esw_set_vport_mac_locked(esw, vport, hw_addr);
	else
		NL_SET_ERR_MSG_MOD(extack, "Eswitch vport is disabled");
	mutex_unlock(&esw->state_lock);
	return err;
}

int mlx5_eswitch_set_vport_state(struct mlx5_eswitch *esw,
				 u16 vport, int link_state)
{
	struct mlx5_vport *evport = mlx5_eswitch_get_vport(esw, vport);
	int opmod = MLX5_VPORT_STATE_OP_MOD_ESW_VPORT;
	int other_vport = 1;
	int err = 0;

	if (!mlx5_esw_allowed(esw))
		return -EPERM;
	if (IS_ERR(evport))
		return PTR_ERR(evport);

	if (vport == MLX5_VPORT_UPLINK) {
		opmod = MLX5_VPORT_STATE_OP_MOD_UPLINK;
		other_vport = 0;
		vport = 0;
	}
	mutex_lock(&esw->state_lock);
	if (esw->mode != MLX5_ESWITCH_LEGACY) {
		err = -EOPNOTSUPP;
		goto unlock;
	}

	err = mlx5_modify_vport_admin_state(esw->dev, opmod, vport, other_vport, link_state);
	if (err) {
		mlx5_core_warn(esw->dev, "Failed to set vport %d link state, opmod = %d, err = %d",
			       vport, opmod, err);
		goto unlock;
	}

	evport->info.link_state = link_state;

unlock:
	mutex_unlock(&esw->state_lock);
	return err;
}

int mlx5_eswitch_get_vport_config(struct mlx5_eswitch *esw,
				  u16 vport, struct ifla_vf_info *ivi)
{
	struct mlx5_vport *evport = mlx5_eswitch_get_vport(esw, vport);

	if (IS_ERR(evport))
		return PTR_ERR(evport);

	memset(ivi, 0, sizeof(*ivi));
	ivi->vf = vport - 1;

	mutex_lock(&esw->state_lock);
	ether_addr_copy(ivi->mac, evport->info.mac);
	ivi->linkstate = evport->info.link_state;
	ivi->vlan = evport->info.vlan;
	ivi->qos = evport->info.qos;
	ivi->spoofchk = evport->info.spoofchk;
	ivi->trusted = evport->info.trusted;
	ivi->min_tx_rate = evport->qos.min_rate;
	ivi->max_tx_rate = evport->qos.max_rate;
	mutex_unlock(&esw->state_lock);

	return 0;
}

int __mlx5_eswitch_set_vport_vlan(struct mlx5_eswitch *esw,
				  u16 vport, u16 vlan, u8 qos, u8 set_flags)
{
	struct mlx5_vport *evport = mlx5_eswitch_get_vport(esw, vport);
	int err = 0;

	if (IS_ERR(evport))
		return PTR_ERR(evport);
	if (vlan > 4095 || qos > 7)
		return -EINVAL;

	err = modify_esw_vport_cvlan(esw->dev, vport, vlan, qos, set_flags);
	if (err)
		return err;

	evport->info.vlan = vlan;
	evport->info.qos = qos;
	if (evport->enabled && esw->mode == MLX5_ESWITCH_LEGACY) {
		err = esw_acl_ingress_lgcy_setup(esw, evport);
		if (err)
			return err;
		err = esw_acl_egress_lgcy_setup(esw, evport);
	}

	return err;
}

int mlx5_eswitch_get_vport_stats(struct mlx5_eswitch *esw,
				 u16 vport_num,
				 struct ifla_vf_stats *vf_stats)
{
	struct mlx5_vport *vport = mlx5_eswitch_get_vport(esw, vport_num);
	int outlen = MLX5_ST_SZ_BYTES(query_vport_counter_out);
	u32 in[MLX5_ST_SZ_DW(query_vport_counter_in)] = {};
	struct mlx5_vport_drop_stats stats = {};
	int err = 0;
	u32 *out;

	if (IS_ERR(vport))
		return PTR_ERR(vport);

	out = kvzalloc(outlen, GFP_KERNEL);
	if (!out)
		return -ENOMEM;

	MLX5_SET(query_vport_counter_in, in, opcode,
		 MLX5_CMD_OP_QUERY_VPORT_COUNTER);
	MLX5_SET(query_vport_counter_in, in, op_mod, 0);
	MLX5_SET(query_vport_counter_in, in, vport_number, vport->vport);
	MLX5_SET(query_vport_counter_in, in, other_vport, 1);

	err = mlx5_cmd_exec_inout(esw->dev, query_vport_counter, in, out);
	if (err)
		goto free_out;

	#define MLX5_GET_CTR(p, x) \
		MLX5_GET64(query_vport_counter_out, p, x)

	memset(vf_stats, 0, sizeof(*vf_stats));
	vf_stats->rx_packets =
		MLX5_GET_CTR(out, received_eth_unicast.packets) +
		MLX5_GET_CTR(out, received_ib_unicast.packets) +
		MLX5_GET_CTR(out, received_eth_multicast.packets) +
		MLX5_GET_CTR(out, received_ib_multicast.packets) +
		MLX5_GET_CTR(out, received_eth_broadcast.packets);

	vf_stats->rx_bytes =
		MLX5_GET_CTR(out, received_eth_unicast.octets) +
		MLX5_GET_CTR(out, received_ib_unicast.octets) +
		MLX5_GET_CTR(out, received_eth_multicast.octets) +
		MLX5_GET_CTR(out, received_ib_multicast.octets) +
		MLX5_GET_CTR(out, received_eth_broadcast.octets);

	vf_stats->tx_packets =
		MLX5_GET_CTR(out, transmitted_eth_unicast.packets) +
		MLX5_GET_CTR(out, transmitted_ib_unicast.packets) +
		MLX5_GET_CTR(out, transmitted_eth_multicast.packets) +
		MLX5_GET_CTR(out, transmitted_ib_multicast.packets) +
		MLX5_GET_CTR(out, transmitted_eth_broadcast.packets);

	vf_stats->tx_bytes =
		MLX5_GET_CTR(out, transmitted_eth_unicast.octets) +
		MLX5_GET_CTR(out, transmitted_ib_unicast.octets) +
		MLX5_GET_CTR(out, transmitted_eth_multicast.octets) +
		MLX5_GET_CTR(out, transmitted_ib_multicast.octets) +
		MLX5_GET_CTR(out, transmitted_eth_broadcast.octets);

	vf_stats->multicast =
		MLX5_GET_CTR(out, received_eth_multicast.packets) +
		MLX5_GET_CTR(out, received_ib_multicast.packets);

	vf_stats->broadcast =
		MLX5_GET_CTR(out, received_eth_broadcast.packets);

	err = mlx5_esw_query_vport_drop_stats(esw->dev, vport, &stats);
	if (err)
		goto free_out;
	vf_stats->rx_dropped = stats.rx_dropped;
	vf_stats->tx_dropped = stats.tx_dropped;

free_out:
	kvfree(out);
	return err;
}

u8 mlx5_eswitch_mode(struct mlx5_core_dev *dev)
{
	struct mlx5_eswitch *esw = dev->priv.eswitch;

	return mlx5_esw_allowed(esw) ? esw->mode : MLX5_ESWITCH_NONE;
}
EXPORT_SYMBOL_GPL(mlx5_eswitch_mode);

enum devlink_eswitch_encap_mode
mlx5_eswitch_get_encap_mode(const struct mlx5_core_dev *dev)
{
	struct mlx5_eswitch *esw;

	esw = dev->priv.eswitch;
	return mlx5_esw_allowed(esw) ? esw->offloads.encap :
		DEVLINK_ESWITCH_ENCAP_MODE_NONE;
}
EXPORT_SYMBOL(mlx5_eswitch_get_encap_mode);

bool mlx5_esw_lag_prereq(struct mlx5_core_dev *dev0, struct mlx5_core_dev *dev1)
{
	if ((dev0->priv.eswitch->mode == MLX5_ESWITCH_NONE &&
	     dev1->priv.eswitch->mode == MLX5_ESWITCH_NONE) ||
	    (dev0->priv.eswitch->mode == MLX5_ESWITCH_OFFLOADS &&
	     dev1->priv.eswitch->mode == MLX5_ESWITCH_OFFLOADS))
		return true;

	return false;
}

bool mlx5_esw_multipath_prereq(struct mlx5_core_dev *dev0,
			       struct mlx5_core_dev *dev1)
{
	return (dev0->priv.eswitch->mode == MLX5_ESWITCH_OFFLOADS &&
		dev1->priv.eswitch->mode == MLX5_ESWITCH_OFFLOADS);
}

int mlx5_esw_event_notifier_register(struct mlx5_eswitch *esw, struct notifier_block *nb)
{
	return blocking_notifier_chain_register(&esw->n_head, nb);
}

void mlx5_esw_event_notifier_unregister(struct mlx5_eswitch *esw, struct notifier_block *nb)
{
	blocking_notifier_chain_unregister(&esw->n_head, nb);
}

/**
 * mlx5_esw_hold() - Try to take a read lock on esw mode lock.
 * @mdev: mlx5 core device.
 *
 * Should be called by esw resources callers.
 *
 * Return: true on success or false.
 */
bool mlx5_esw_hold(struct mlx5_core_dev *mdev)
{
	struct mlx5_eswitch *esw = mdev->priv.eswitch;

	/* e.g. VF doesn't have eswitch so nothing to do */
	if (!mlx5_esw_allowed(esw))
		return true;

	if (down_read_trylock(&esw->mode_lock) != 0)
		return true;

	return false;
}

/**
 * mlx5_esw_release() - Release a read lock on esw mode lock.
 * @mdev: mlx5 core device.
 */
void mlx5_esw_release(struct mlx5_core_dev *mdev)
{
	struct mlx5_eswitch *esw = mdev->priv.eswitch;

	if (mlx5_esw_allowed(esw))
		up_read(&esw->mode_lock);
}

/**
 * mlx5_esw_get() - Increase esw user count.
 * @mdev: mlx5 core device.
 */
void mlx5_esw_get(struct mlx5_core_dev *mdev)
{
	struct mlx5_eswitch *esw = mdev->priv.eswitch;

	if (mlx5_esw_allowed(esw))
		atomic64_inc(&esw->user_count);
}

/**
 * mlx5_esw_put() - Decrease esw user count.
 * @mdev: mlx5 core device.
 */
void mlx5_esw_put(struct mlx5_core_dev *mdev)
{
	struct mlx5_eswitch *esw = mdev->priv.eswitch;

	if (mlx5_esw_allowed(esw))
		atomic64_dec_if_positive(&esw->user_count);
}

/**
 * mlx5_esw_try_lock() - Take a write lock on esw mode lock.
 * @esw: eswitch device.
 *
 * Should be called by esw mode change routine.
 *
 * Return:
 * * 0       - esw mode if successfully locked and refcount is 0.
 * * -EBUSY  - refcount is not 0.
 * * -EINVAL - In the middle of switching mode or lock is already held.
 */
int mlx5_esw_try_lock(struct mlx5_eswitch *esw)
{
	if (down_write_trylock(&esw->mode_lock) == 0)
		return -EINVAL;

	if (atomic64_read(&esw->user_count) > 0) {
		up_write(&esw->mode_lock);
		return -EBUSY;
	}

	return esw->mode;
}

/**
 * mlx5_esw_unlock() - Release write lock on esw mode lock
 * @esw: eswitch device.
 */
void mlx5_esw_unlock(struct mlx5_eswitch *esw)
{
	if (!mlx5_esw_allowed(esw))
		return;
	up_write(&esw->mode_lock);
}

/**
 * mlx5_esw_lock() - Take write lock on esw mode lock
 * @esw: eswitch device.
 */
void mlx5_esw_lock(struct mlx5_eswitch *esw)
{
	if (!mlx5_esw_allowed(esw))
		return;
	down_write(&esw->mode_lock);
}

/**
 * mlx5_eswitch_get_total_vports - Get total vports of the eswitch
 *
 * @dev: Pointer to core device
 *
 * mlx5_eswitch_get_total_vports returns total number of eswitch vports.
 */
u16 mlx5_eswitch_get_total_vports(const struct mlx5_core_dev *dev)
{
	struct mlx5_eswitch *esw;

	esw = dev->priv.eswitch;
	return mlx5_esw_allowed(esw) ? esw->total_vports : 0;
}
EXPORT_SYMBOL_GPL(mlx5_eswitch_get_total_vports);

/**
 * mlx5_eswitch_get_core_dev - Get the mdev device
 * @esw : eswitch device.
 *
 * Return the mellanox core device which manages the eswitch.
 */
struct mlx5_core_dev *mlx5_eswitch_get_core_dev(struct mlx5_eswitch *esw)
{
	return mlx5_esw_allowed(esw) ? esw->dev : NULL;
}
EXPORT_SYMBOL(mlx5_eswitch_get_core_dev);<|MERGE_RESOLUTION|>--- conflicted
+++ resolved
@@ -853,8 +853,6 @@
 	    (!vport_num && mlx5_core_is_ecpf(esw->dev)))
 		vport->info.trusted = true;
 
-<<<<<<< HEAD
-=======
 	if (!mlx5_esw_is_manager_vport(esw, vport->vport) &&
 	    MLX5_CAP_GEN(esw->dev, vhca_resource_manager)) {
 		ret = mlx5_esw_vport_vhca_id_set(esw, vport_num);
@@ -862,7 +860,6 @@
 			goto err_vhca_mapping;
 	}
 
->>>>>>> 3b17187f
 	/* External controller host PF has factory programmed MAC.
 	 * Read it from the device.
 	 */
