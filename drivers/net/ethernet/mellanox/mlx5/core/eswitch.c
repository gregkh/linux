--- conflicted
+++ resolved
@@ -2053,15 +2053,9 @@
 	u64 node_guid;
 	int err = 0;
 
-<<<<<<< HEAD
-	if (!esw || !MLX5_CAP_GEN(esw->dev, vport_group_manager))
-		return -EPERM;
-	if (!LEGAL_VPORT(esw, vport) || is_multicast_ether_addr(mac))
-=======
 	if (IS_ERR(evport))
 		return PTR_ERR(evport);
 	if (is_multicast_ether_addr(mac))
->>>>>>> f7688b48
 		return -EINVAL;
 
 	mutex_lock(&esw->state_lock);
@@ -2129,16 +2123,7 @@
 int mlx5_eswitch_get_vport_config(struct mlx5_eswitch *esw,
 				  u16 vport, struct ifla_vf_info *ivi)
 {
-<<<<<<< HEAD
-	struct mlx5_vport *evport;
-
-	if (!esw || !MLX5_CAP_GEN(esw->dev, vport_group_manager))
-		return -EPERM;
-	if (!LEGAL_VPORT(esw, vport))
-		return -EINVAL;
-=======
 	struct mlx5_vport *evport = mlx5_eswitch_get_vport(esw, vport);
->>>>>>> f7688b48
 
 	if (IS_ERR(evport))
 		return PTR_ERR(evport);
@@ -2224,11 +2209,7 @@
 		mlx5_core_warn(esw->dev,
 			       "Spoofchk in set while MAC is invalid, vport(%d)\n",
 			       evport->vport);
-<<<<<<< HEAD
-	if (evport->enabled && esw->mode == SRIOV_LEGACY)
-=======
 	if (evport->enabled && esw->mode == MLX5_ESWITCH_LEGACY)
->>>>>>> f7688b48
 		err = esw_vport_ingress_config(esw, evport);
 	if (err)
 		evport->info.spoofchk = pschk;
@@ -2433,11 +2414,7 @@
 int mlx5_eswitch_set_vport_rate(struct mlx5_eswitch *esw, u16 vport,
 				u32 max_rate, u32 min_rate)
 {
-<<<<<<< HEAD
-	struct mlx5_vport *evport;
-=======
 	struct mlx5_vport *evport = mlx5_eswitch_get_vport(esw, vport);
->>>>>>> f7688b48
 	u32 fw_max_bw_share;
 	u32 previous_min_rate;
 	u32 divider;
@@ -2447,13 +2424,8 @@
 
 	if (!ESW_ALLOWED(esw))
 		return -EPERM;
-<<<<<<< HEAD
-	if (!LEGAL_VPORT(esw, vport))
-		return -EINVAL;
-=======
 	if (IS_ERR(evport))
 		return PTR_ERR(evport);
->>>>>>> f7688b48
 
 	fw_max_bw_share = MLX5_CAP_QOS(esw->dev, max_tsar_bw_share);
 	min_rate_supported = MLX5_CAP_QOS(esw->dev, esw_bw_share) &&
