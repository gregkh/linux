// SPDX-License-Identifier: GPL-2.0 OR Linux-OpenIB
/* Copyright (c) 2020 Mellanox Technologies Ltd. */

#include <linux/mlx5/driver.h>
#include "eswitch.h"

static void
mlx5_esw_get_port_parent_id(struct mlx5_core_dev *dev, struct netdev_phys_item_id *ppid)
{
	u64 parent_id;

	parent_id = mlx5_query_nic_system_image_guid(dev);
	ppid->id_len = sizeof(parent_id);
	memcpy(ppid->id, &parent_id, sizeof(parent_id));
}

static bool mlx5_esw_devlink_port_supported(struct mlx5_eswitch *esw, u16 vport_num)
{
	return (mlx5_core_is_ecpf(esw->dev) && vport_num == MLX5_VPORT_PF) ||
	       mlx5_eswitch_is_vf_vport(esw, vport_num) ||
	       mlx5_core_is_ec_vf_vport(esw->dev, vport_num);
}

static void mlx5_esw_offloads_pf_vf_devlink_port_attrs_set(struct mlx5_eswitch *esw,
							   u16 vport_num,
							   struct devlink_port *dl_port)
{
	struct mlx5_core_dev *dev = esw->dev;
	struct netdev_phys_item_id ppid = {};
	u32 controller_num = 0;
	bool external;
	u16 pfnum;

	mlx5_esw_get_port_parent_id(dev, &ppid);
	pfnum = mlx5_get_dev_index(dev);
	external = mlx5_core_is_ecpf_esw_manager(dev);
	if (external)
		controller_num = dev->priv.eswitch->offloads.host_number + 1;

	if (vport_num == MLX5_VPORT_PF) {
		memcpy(dl_port->attrs.switch_id.id, ppid.id, ppid.id_len);
		dl_port->attrs.switch_id.id_len = ppid.id_len;
		devlink_port_attrs_pci_pf_set(dl_port, controller_num, pfnum, external);
	} else if (mlx5_eswitch_is_vf_vport(esw, vport_num)) {
		memcpy(dl_port->attrs.switch_id.id, ppid.id, ppid.id_len);
		dl_port->attrs.switch_id.id_len = ppid.id_len;
		devlink_port_attrs_pci_vf_set(dl_port, controller_num, pfnum,
					      vport_num - 1, external);
	}  else if (mlx5_core_is_ec_vf_vport(esw->dev, vport_num)) {
		memcpy(dl_port->attrs.switch_id.id, ppid.id, ppid.id_len);
		dl_port->attrs.switch_id.id_len = ppid.id_len;
		devlink_port_attrs_pci_vf_set(dl_port, 0, pfnum,
					      vport_num - 1, false);
	}
}

<<<<<<< HEAD
int mlx5_esw_offloads_pf_vf_devlink_port_init(struct mlx5_eswitch *esw, u16 vport_num)
{
	struct devlink_port *dl_port;
	struct mlx5_vport *vport;

	if (!mlx5_esw_devlink_port_supported(esw, vport_num))
		return 0;

	vport = mlx5_eswitch_get_vport(esw, vport_num);
	if (IS_ERR(vport))
		return PTR_ERR(vport);

	dl_port = kzalloc(sizeof(*dl_port), GFP_KERNEL);
	if (!dl_port)
		return -ENOMEM;

	mlx5_esw_offloads_pf_vf_devlink_port_attrs_set(esw, vport_num, dl_port);

	vport->dl_port = dl_port;
	return 0;
}

void mlx5_esw_offloads_pf_vf_devlink_port_cleanup(struct mlx5_eswitch *esw, u16 vport_num)
{
	struct mlx5_vport *vport;

	vport = mlx5_eswitch_get_vport(esw, vport_num);
	if (IS_ERR(vport) || !vport->dl_port)
		return;

	kfree(vport->dl_port);
	vport->dl_port = NULL;
}

static const struct devlink_port_ops mlx5_esw_dl_port_ops = {
	.port_fn_hw_addr_get = mlx5_devlink_port_fn_hw_addr_get,
	.port_fn_hw_addr_set = mlx5_devlink_port_fn_hw_addr_set,
	.port_fn_roce_get = mlx5_devlink_port_fn_roce_get,
	.port_fn_roce_set = mlx5_devlink_port_fn_roce_set,
	.port_fn_migratable_get = mlx5_devlink_port_fn_migratable_get,
	.port_fn_migratable_set = mlx5_devlink_port_fn_migratable_set,
};

int mlx5_esw_offloads_devlink_port_register(struct mlx5_eswitch *esw, u16 vport_num)
{
	struct mlx5_core_dev *dev = esw->dev;
	struct devlink_port *dl_port;
	unsigned int dl_port_index;
	struct mlx5_vport *vport;
	struct devlink *devlink;
	int err;

	vport = mlx5_eswitch_get_vport(esw, vport_num);
	if (IS_ERR(vport))
		return PTR_ERR(vport);

	dl_port = vport->dl_port;
=======
int mlx5_esw_offloads_pf_vf_devlink_port_init(struct mlx5_eswitch *esw,
					      struct mlx5_vport *vport)
{
	struct mlx5_devlink_port *dl_port;
	u16 vport_num = vport->vport;

	if (!mlx5_esw_devlink_port_supported(esw, vport_num))
		return 0;

	dl_port = kzalloc(sizeof(*dl_port), GFP_KERNEL);
>>>>>>> bd3a9e57
	if (!dl_port)
		return 0;

<<<<<<< HEAD
	devlink = priv_to_devlink(dev);
	dl_port_index = mlx5_esw_vport_to_devlink_port_index(dev, vport_num);
	err = devl_port_register_with_ops(devlink, dl_port, dl_port_index,
					  &mlx5_esw_dl_port_ops);
	if (err)
		return err;

	err = devl_rate_leaf_create(dl_port, vport, NULL);
	if (err)
		goto rate_err;

	return 0;

rate_err:
	devl_port_unregister(dl_port);
	return err;
=======
	mlx5_esw_offloads_pf_vf_devlink_port_attrs_set(esw, vport_num,
						       &dl_port->dl_port);

	vport->dl_port = dl_port;
	mlx5_devlink_port_init(dl_port, vport);
	return 0;
>>>>>>> bd3a9e57
}

void mlx5_esw_offloads_pf_vf_devlink_port_cleanup(struct mlx5_eswitch *esw,
						  struct mlx5_vport *vport)
{
<<<<<<< HEAD
	struct mlx5_vport *vport;

	vport = mlx5_eswitch_get_vport(esw, vport_num);
	if (IS_ERR(vport) || !vport->dl_port)
		return;
=======
	if (!vport->dl_port)
		return;

	kfree(vport->dl_port);
	vport->dl_port = NULL;
}
>>>>>>> bd3a9e57

static const struct devlink_port_ops mlx5_esw_pf_vf_dl_port_ops = {
	.port_fn_hw_addr_get = mlx5_devlink_port_fn_hw_addr_get,
	.port_fn_hw_addr_set = mlx5_devlink_port_fn_hw_addr_set,
	.port_fn_roce_get = mlx5_devlink_port_fn_roce_get,
	.port_fn_roce_set = mlx5_devlink_port_fn_roce_set,
	.port_fn_migratable_get = mlx5_devlink_port_fn_migratable_get,
	.port_fn_migratable_set = mlx5_devlink_port_fn_migratable_set,
#ifdef CONFIG_XFRM_OFFLOAD
	.port_fn_ipsec_crypto_get = mlx5_devlink_port_fn_ipsec_crypto_get,
	.port_fn_ipsec_crypto_set = mlx5_devlink_port_fn_ipsec_crypto_set,
	.port_fn_ipsec_packet_get = mlx5_devlink_port_fn_ipsec_packet_get,
	.port_fn_ipsec_packet_set = mlx5_devlink_port_fn_ipsec_packet_set,
#endif /* CONFIG_XFRM_OFFLOAD */
};

<<<<<<< HEAD
	devl_port_unregister(vport->dl_port);
=======
static void mlx5_esw_offloads_sf_devlink_port_attrs_set(struct mlx5_eswitch *esw,
							struct devlink_port *dl_port,
							u32 controller, u32 sfnum)
{
	struct mlx5_core_dev *dev = esw->dev;
	struct netdev_phys_item_id ppid = {};
	u16 pfnum;

	pfnum = mlx5_get_dev_index(dev);
	mlx5_esw_get_port_parent_id(dev, &ppid);
	memcpy(dl_port->attrs.switch_id.id, &ppid.id[0], ppid.id_len);
	dl_port->attrs.switch_id.id_len = ppid.id_len;
	devlink_port_attrs_pci_sf_set(dl_port, controller, pfnum, sfnum, !!controller);
>>>>>>> bd3a9e57
}

int mlx5_esw_offloads_sf_devlink_port_init(struct mlx5_eswitch *esw, struct mlx5_vport *vport,
					   struct mlx5_devlink_port *dl_port,
					   u32 controller, u32 sfnum)
{
	mlx5_esw_offloads_sf_devlink_port_attrs_set(esw, &dl_port->dl_port, controller, sfnum);

	vport->dl_port = dl_port;
	mlx5_devlink_port_init(dl_port, vport);
	return 0;
}

void mlx5_esw_offloads_sf_devlink_port_cleanup(struct mlx5_eswitch *esw, struct mlx5_vport *vport)
{
	vport->dl_port = NULL;
}

static const struct devlink_port_ops mlx5_esw_dl_sf_port_ops = {
#ifdef CONFIG_MLX5_SF_MANAGER
	.port_del = mlx5_devlink_sf_port_del,
#endif
	.port_fn_hw_addr_get = mlx5_devlink_port_fn_hw_addr_get,
	.port_fn_hw_addr_set = mlx5_devlink_port_fn_hw_addr_set,
	.port_fn_roce_get = mlx5_devlink_port_fn_roce_get,
	.port_fn_roce_set = mlx5_devlink_port_fn_roce_set,
#ifdef CONFIG_MLX5_SF_MANAGER
	.port_fn_state_get = mlx5_devlink_sf_port_fn_state_get,
	.port_fn_state_set = mlx5_devlink_sf_port_fn_state_set,
#endif
};

int mlx5_esw_offloads_devlink_port_register(struct mlx5_eswitch *esw, struct mlx5_vport *vport)
{
	struct mlx5_core_dev *dev = esw->dev;
	const struct devlink_port_ops *ops;
	struct mlx5_devlink_port *dl_port;
	u16 vport_num = vport->vport;
	unsigned int dl_port_index;
	struct devlink *devlink;
	int err;

	dl_port = vport->dl_port;
	if (!dl_port)
		return 0;

	if (mlx5_esw_is_sf_vport(esw, vport_num))
		ops = &mlx5_esw_dl_sf_port_ops;
	else if (mlx5_eswitch_is_pf_vf_vport(esw, vport_num))
		ops = &mlx5_esw_pf_vf_dl_port_ops;
	else
		ops = NULL;

	devlink = priv_to_devlink(dev);
	dl_port_index = mlx5_esw_vport_to_devlink_port_index(dev, vport_num);
	err = devl_port_register_with_ops(devlink, &dl_port->dl_port, dl_port_index, ops);
	if (err)
		return err;

	err = devl_rate_leaf_create(&dl_port->dl_port, vport, NULL);
	if (err)
		goto rate_err;

	return 0;

rate_err:
	devl_port_unregister(&dl_port->dl_port);
	return err;
}

void mlx5_esw_offloads_devlink_port_unregister(struct mlx5_eswitch *esw, struct mlx5_vport *vport)
{
	struct mlx5_devlink_port *dl_port;

	if (!vport->dl_port)
		return;
	dl_port = vport->dl_port;

	mlx5_esw_qos_vport_update_group(esw, vport, NULL, NULL);
	devl_rate_leaf_destroy(&dl_port->dl_port);

	devl_port_unregister(&dl_port->dl_port);
}

struct devlink_port *mlx5_esw_offloads_devlink_port(struct mlx5_eswitch *esw, u16 vport_num)
{
	struct mlx5_vport *vport;

	vport = mlx5_eswitch_get_vport(esw, vport_num);
	return IS_ERR(vport) ? ERR_CAST(vport) : &vport->dl_port->dl_port;
}<|MERGE_RESOLUTION|>--- conflicted
+++ resolved
@@ -54,123 +54,36 @@
 	}
 }
 
-<<<<<<< HEAD
-int mlx5_esw_offloads_pf_vf_devlink_port_init(struct mlx5_eswitch *esw, u16 vport_num)
-{
-	struct devlink_port *dl_port;
-	struct mlx5_vport *vport;
+int mlx5_esw_offloads_pf_vf_devlink_port_init(struct mlx5_eswitch *esw,
+					      struct mlx5_vport *vport)
+{
+	struct mlx5_devlink_port *dl_port;
+	u16 vport_num = vport->vport;
 
 	if (!mlx5_esw_devlink_port_supported(esw, vport_num))
 		return 0;
-
-	vport = mlx5_eswitch_get_vport(esw, vport_num);
-	if (IS_ERR(vport))
-		return PTR_ERR(vport);
 
 	dl_port = kzalloc(sizeof(*dl_port), GFP_KERNEL);
 	if (!dl_port)
 		return -ENOMEM;
 
-	mlx5_esw_offloads_pf_vf_devlink_port_attrs_set(esw, vport_num, dl_port);
-
-	vport->dl_port = dl_port;
-	return 0;
-}
-
-void mlx5_esw_offloads_pf_vf_devlink_port_cleanup(struct mlx5_eswitch *esw, u16 vport_num)
-{
-	struct mlx5_vport *vport;
-
-	vport = mlx5_eswitch_get_vport(esw, vport_num);
-	if (IS_ERR(vport) || !vport->dl_port)
-		return;
-
-	kfree(vport->dl_port);
-	vport->dl_port = NULL;
-}
-
-static const struct devlink_port_ops mlx5_esw_dl_port_ops = {
-	.port_fn_hw_addr_get = mlx5_devlink_port_fn_hw_addr_get,
-	.port_fn_hw_addr_set = mlx5_devlink_port_fn_hw_addr_set,
-	.port_fn_roce_get = mlx5_devlink_port_fn_roce_get,
-	.port_fn_roce_set = mlx5_devlink_port_fn_roce_set,
-	.port_fn_migratable_get = mlx5_devlink_port_fn_migratable_get,
-	.port_fn_migratable_set = mlx5_devlink_port_fn_migratable_set,
-};
-
-int mlx5_esw_offloads_devlink_port_register(struct mlx5_eswitch *esw, u16 vport_num)
-{
-	struct mlx5_core_dev *dev = esw->dev;
-	struct devlink_port *dl_port;
-	unsigned int dl_port_index;
-	struct mlx5_vport *vport;
-	struct devlink *devlink;
-	int err;
-
-	vport = mlx5_eswitch_get_vport(esw, vport_num);
-	if (IS_ERR(vport))
-		return PTR_ERR(vport);
-
-	dl_port = vport->dl_port;
-=======
-int mlx5_esw_offloads_pf_vf_devlink_port_init(struct mlx5_eswitch *esw,
-					      struct mlx5_vport *vport)
-{
-	struct mlx5_devlink_port *dl_port;
-	u16 vport_num = vport->vport;
-
-	if (!mlx5_esw_devlink_port_supported(esw, vport_num))
-		return 0;
-
-	dl_port = kzalloc(sizeof(*dl_port), GFP_KERNEL);
->>>>>>> bd3a9e57
-	if (!dl_port)
-		return 0;
-
-<<<<<<< HEAD
-	devlink = priv_to_devlink(dev);
-	dl_port_index = mlx5_esw_vport_to_devlink_port_index(dev, vport_num);
-	err = devl_port_register_with_ops(devlink, dl_port, dl_port_index,
-					  &mlx5_esw_dl_port_ops);
-	if (err)
-		return err;
-
-	err = devl_rate_leaf_create(dl_port, vport, NULL);
-	if (err)
-		goto rate_err;
-
-	return 0;
-
-rate_err:
-	devl_port_unregister(dl_port);
-	return err;
-=======
 	mlx5_esw_offloads_pf_vf_devlink_port_attrs_set(esw, vport_num,
 						       &dl_port->dl_port);
 
 	vport->dl_port = dl_port;
 	mlx5_devlink_port_init(dl_port, vport);
 	return 0;
->>>>>>> bd3a9e57
 }
 
 void mlx5_esw_offloads_pf_vf_devlink_port_cleanup(struct mlx5_eswitch *esw,
 						  struct mlx5_vport *vport)
 {
-<<<<<<< HEAD
-	struct mlx5_vport *vport;
-
-	vport = mlx5_eswitch_get_vport(esw, vport_num);
-	if (IS_ERR(vport) || !vport->dl_port)
-		return;
-=======
 	if (!vport->dl_port)
 		return;
 
 	kfree(vport->dl_port);
 	vport->dl_port = NULL;
 }
->>>>>>> bd3a9e57
 
 static const struct devlink_port_ops mlx5_esw_pf_vf_dl_port_ops = {
 	.port_fn_hw_addr_get = mlx5_devlink_port_fn_hw_addr_get,
@@ -187,9 +100,6 @@
 #endif /* CONFIG_XFRM_OFFLOAD */
 };
 
-<<<<<<< HEAD
-	devl_port_unregister(vport->dl_port);
-=======
 static void mlx5_esw_offloads_sf_devlink_port_attrs_set(struct mlx5_eswitch *esw,
 							struct devlink_port *dl_port,
 							u32 controller, u32 sfnum)
@@ -203,7 +113,6 @@
 	memcpy(dl_port->attrs.switch_id.id, &ppid.id[0], ppid.id_len);
 	dl_port->attrs.switch_id.id_len = ppid.id_len;
 	devlink_port_attrs_pci_sf_set(dl_port, controller, pfnum, sfnum, !!controller);
->>>>>>> bd3a9e57
 }
 
 int mlx5_esw_offloads_sf_devlink_port_init(struct mlx5_eswitch *esw, struct mlx5_vport *vport,
