/*
 * Copyright (c) 2015-2016, Mellanox Technologies. All rights reserved.
 *
 * This software is available to you under a choice of one of two
 * licenses.  You may choose to be licensed under the terms of the GNU
 * General Public License (GPL) Version 2, available from the file
 * COPYING in the main directory of this source tree, or the
 * OpenIB.org BSD license below:
 *
 *     Redistribution and use in source and binary forms, with or
 *     without modification, are permitted provided that the following
 *     conditions are met:
 *
 *      - Redistributions of source code must retain the above
 *        copyright notice, this list of conditions and the following
 *        disclaimer.
 *
 *      - Redistributions in binary form must reproduce the above
 *        copyright notice, this list of conditions and the following
 *        disclaimer in the documentation and/or other materials
 *        provided with the distribution.
 *
 * THE SOFTWARE IS PROVIDED "AS IS", WITHOUT WARRANTY OF ANY KIND,
 * EXPRESS OR IMPLIED, INCLUDING BUT NOT LIMITED TO THE WARRANTIES OF
 * MERCHANTABILITY, FITNESS FOR A PARTICULAR PURPOSE AND
 * NONINFRINGEMENT. IN NO EVENT SHALL THE AUTHORS OR COPYRIGHT HOLDERS
 * BE LIABLE FOR ANY CLAIM, DAMAGES OR OTHER LIABILITY, WHETHER IN AN
 * ACTION OF CONTRACT, TORT OR OTHERWISE, ARISING FROM, OUT OF OR IN
 * CONNECTION WITH THE SOFTWARE OR THE USE OR OTHER DEALINGS IN THE
 * SOFTWARE.
 */

#include <net/tc_act/tc_gact.h>
#include <linux/mlx5/fs.h>
#include <net/vxlan.h>
#include <net/geneve.h>
#include <linux/bpf.h>
#include <linux/debugfs.h>
#include <linux/if_bridge.h>
#include <linux/filter.h>
#include <net/page_pool/types.h>
#include <net/pkt_sched.h>
#include <net/xdp_sock_drv.h>
#include "eswitch.h"
#include "en.h"
#include "en/txrx.h"
#include "en_tc.h"
#include "en_rep.h"
#include "en_accel/ipsec.h"
#include "en_accel/macsec.h"
#include "en_accel/en_accel.h"
#include "en_accel/ktls.h"
#include "lib/vxlan.h"
#include "lib/clock.h"
#include "en/port.h"
#include "en/xdp.h"
#include "lib/eq.h"
#include "en/monitor_stats.h"
#include "en/health.h"
#include "en/params.h"
#include "en/xsk/pool.h"
#include "en/xsk/setup.h"
#include "en/xsk/rx.h"
#include "en/xsk/tx.h"
#include "en/hv_vhca_stats.h"
#include "en/devlink.h"
#include "lib/mlx5.h"
#include "en/ptp.h"
#include "en/htb.h"
#include "qos.h"
#include "en/trap.h"

bool mlx5e_check_fragmented_striding_rq_cap(struct mlx5_core_dev *mdev, u8 page_shift,
					    enum mlx5e_mpwrq_umr_mode umr_mode)
{
	u16 umr_wqebbs, max_wqebbs;
	bool striding_rq_umr;

	striding_rq_umr = MLX5_CAP_GEN(mdev, striding_rq) && MLX5_CAP_GEN(mdev, umr_ptr_rlky) &&
			  MLX5_CAP_ETH(mdev, reg_umr_sq);
	if (!striding_rq_umr)
		return false;

	umr_wqebbs = mlx5e_mpwrq_umr_wqebbs(mdev, page_shift, umr_mode);
	max_wqebbs = mlx5e_get_max_sq_aligned_wqebbs(mdev);
	/* Sanity check; should never happen, because mlx5e_mpwrq_umr_wqebbs is
	 * calculated from mlx5e_get_max_sq_aligned_wqebbs.
	 */
	if (WARN_ON(umr_wqebbs > max_wqebbs))
		return false;

	return true;
}

void mlx5e_update_carrier(struct mlx5e_priv *priv)
{
	struct mlx5_core_dev *mdev = priv->mdev;
	u8 port_state;
	bool up;

	port_state = mlx5_query_vport_state(mdev,
					    MLX5_VPORT_STATE_OP_MOD_VNIC_VPORT,
					    0);

	up = port_state == VPORT_STATE_UP;
	if (up == netif_carrier_ok(priv->netdev))
		netif_carrier_event(priv->netdev);
	if (up) {
		netdev_info(priv->netdev, "Link up\n");
		netif_carrier_on(priv->netdev);
	} else {
		netdev_info(priv->netdev, "Link down\n");
		netif_carrier_off(priv->netdev);
	}
}

static void mlx5e_update_carrier_work(struct work_struct *work)
{
	struct mlx5e_priv *priv = container_of(work, struct mlx5e_priv,
					       update_carrier_work);

	mutex_lock(&priv->state_lock);
	if (test_bit(MLX5E_STATE_OPENED, &priv->state))
		if (priv->profile->update_carrier)
			priv->profile->update_carrier(priv);
	mutex_unlock(&priv->state_lock);
}

static void mlx5e_update_stats_work(struct work_struct *work)
{
	struct mlx5e_priv *priv = container_of(work, struct mlx5e_priv,
					       update_stats_work);

	mutex_lock(&priv->state_lock);
	priv->profile->update_stats(priv);
	mutex_unlock(&priv->state_lock);
}

void mlx5e_queue_update_stats(struct mlx5e_priv *priv)
{
	if (!priv->profile->update_stats)
		return;

	if (unlikely(test_bit(MLX5E_STATE_DESTROYING, &priv->state)))
		return;

	queue_work(priv->wq, &priv->update_stats_work);
}

static int async_event(struct notifier_block *nb, unsigned long event, void *data)
{
	struct mlx5e_priv *priv = container_of(nb, struct mlx5e_priv, events_nb);
	struct mlx5_eqe   *eqe = data;

	if (event != MLX5_EVENT_TYPE_PORT_CHANGE)
		return NOTIFY_DONE;

	switch (eqe->sub_type) {
	case MLX5_PORT_CHANGE_SUBTYPE_DOWN:
	case MLX5_PORT_CHANGE_SUBTYPE_ACTIVE:
		queue_work(priv->wq, &priv->update_carrier_work);
		break;
	default:
		return NOTIFY_DONE;
	}

	return NOTIFY_OK;
}

static void mlx5e_enable_async_events(struct mlx5e_priv *priv)
{
	priv->events_nb.notifier_call = async_event;
	mlx5_notifier_register(priv->mdev, &priv->events_nb);
}

static void mlx5e_disable_async_events(struct mlx5e_priv *priv)
{
	mlx5_notifier_unregister(priv->mdev, &priv->events_nb);
}

static int blocking_event(struct notifier_block *nb, unsigned long event, void *data)
{
	struct mlx5e_priv *priv = container_of(nb, struct mlx5e_priv, blocking_events_nb);
	struct mlx5_devlink_trap_event_ctx *trap_event_ctx = data;
	int err;

	switch (event) {
	case MLX5_DRIVER_EVENT_TYPE_TRAP:
		err = mlx5e_handle_trap_event(priv, trap_event_ctx->trap);
		if (err) {
			trap_event_ctx->err = err;
			return NOTIFY_BAD;
		}
		break;
	default:
		return NOTIFY_DONE;
	}
	return NOTIFY_OK;
}

static void mlx5e_enable_blocking_events(struct mlx5e_priv *priv)
{
	priv->blocking_events_nb.notifier_call = blocking_event;
	mlx5_blocking_notifier_register(priv->mdev, &priv->blocking_events_nb);
}

static void mlx5e_disable_blocking_events(struct mlx5e_priv *priv)
{
	mlx5_blocking_notifier_unregister(priv->mdev, &priv->blocking_events_nb);
}

static u16 mlx5e_mpwrq_umr_octowords(u32 entries, enum mlx5e_mpwrq_umr_mode umr_mode)
{
	u8 umr_entry_size = mlx5e_mpwrq_umr_entry_size(umr_mode);
	u32 sz;

	sz = ALIGN(entries * umr_entry_size, MLX5_UMR_FLEX_ALIGNMENT);

	return sz / MLX5_OCTWORD;
}

static inline void mlx5e_build_umr_wqe(struct mlx5e_rq *rq,
				       struct mlx5e_icosq *sq,
				       struct mlx5e_umr_wqe *wqe)
{
	struct mlx5_wqe_ctrl_seg      *cseg = &wqe->ctrl;
	struct mlx5_wqe_umr_ctrl_seg *ucseg = &wqe->uctrl;
	u16 octowords;
	u8 ds_cnt;

	ds_cnt = DIV_ROUND_UP(mlx5e_mpwrq_umr_wqe_sz(rq->mdev, rq->mpwqe.page_shift,
						     rq->mpwqe.umr_mode),
			      MLX5_SEND_WQE_DS);

	cseg->qpn_ds    = cpu_to_be32((sq->sqn << MLX5_WQE_CTRL_QPN_SHIFT) |
				      ds_cnt);
	cseg->umr_mkey  = rq->mpwqe.umr_mkey_be;

	ucseg->flags = MLX5_UMR_TRANSLATION_OFFSET_EN | MLX5_UMR_INLINE;
	octowords = mlx5e_mpwrq_umr_octowords(rq->mpwqe.pages_per_wqe, rq->mpwqe.umr_mode);
	ucseg->xlt_octowords = cpu_to_be16(octowords);
	ucseg->mkey_mask     = cpu_to_be64(MLX5_MKEY_MASK_FREE);
}

static int mlx5e_rq_shampo_hd_alloc(struct mlx5e_rq *rq, int node)
{
	rq->mpwqe.shampo = kvzalloc_node(sizeof(*rq->mpwqe.shampo),
					 GFP_KERNEL, node);
	if (!rq->mpwqe.shampo)
		return -ENOMEM;
	return 0;
}

static void mlx5e_rq_shampo_hd_free(struct mlx5e_rq *rq)
{
	kvfree(rq->mpwqe.shampo);
}

static int mlx5e_rq_shampo_hd_info_alloc(struct mlx5e_rq *rq, int node)
{
	struct mlx5e_shampo_hd *shampo = rq->mpwqe.shampo;

	shampo->bitmap = bitmap_zalloc_node(shampo->hd_per_wq, GFP_KERNEL,
					    node);
	shampo->info = kvzalloc_node(array_size(shampo->hd_per_wq,
						sizeof(*shampo->info)),
				     GFP_KERNEL, node);
	shampo->pages = kvzalloc_node(array_size(shampo->hd_per_wq,
						 sizeof(*shampo->pages)),
				     GFP_KERNEL, node);
	if (!shampo->bitmap || !shampo->info || !shampo->pages)
		goto err_nomem;

	return 0;

err_nomem:
	kvfree(shampo->info);
	kvfree(shampo->bitmap);
	kvfree(shampo->pages);

	return -ENOMEM;
}

static void mlx5e_rq_shampo_hd_info_free(struct mlx5e_rq *rq)
{
	kvfree(rq->mpwqe.shampo->bitmap);
	kvfree(rq->mpwqe.shampo->info);
	kvfree(rq->mpwqe.shampo->pages);
}

static int mlx5e_rq_alloc_mpwqe_info(struct mlx5e_rq *rq, int node)
{
	int wq_sz = mlx5_wq_ll_get_size(&rq->mpwqe.wq);
	size_t alloc_size;

	alloc_size = array_size(wq_sz, struct_size(rq->mpwqe.info,
						   alloc_units.frag_pages,
						   rq->mpwqe.pages_per_wqe));

	rq->mpwqe.info = kvzalloc_node(alloc_size, GFP_KERNEL, node);
	if (!rq->mpwqe.info)
		return -ENOMEM;

	/* For deferred page release (release right before alloc), make sure
	 * that on first round release is not called.
	 */
	for (int i = 0; i < wq_sz; i++) {
		struct mlx5e_mpw_info *wi = mlx5e_get_mpw_info(rq, i);

		bitmap_fill(wi->skip_release_bitmap, rq->mpwqe.pages_per_wqe);
	}

	mlx5e_build_umr_wqe(rq, rq->icosq, &rq->mpwqe.umr_wqe);

	return 0;
}


static u8 mlx5e_mpwrq_access_mode(enum mlx5e_mpwrq_umr_mode umr_mode)
{
	switch (umr_mode) {
	case MLX5E_MPWRQ_UMR_MODE_ALIGNED:
		return MLX5_MKC_ACCESS_MODE_MTT;
	case MLX5E_MPWRQ_UMR_MODE_UNALIGNED:
		return MLX5_MKC_ACCESS_MODE_KSM;
	case MLX5E_MPWRQ_UMR_MODE_OVERSIZED:
		return MLX5_MKC_ACCESS_MODE_KLMS;
	case MLX5E_MPWRQ_UMR_MODE_TRIPLE:
		return MLX5_MKC_ACCESS_MODE_KSM;
	}
	WARN_ONCE(1, "MPWRQ UMR mode %d is not known\n", umr_mode);
	return 0;
}

static int mlx5e_create_umr_mkey(struct mlx5_core_dev *mdev,
				 u32 npages, u8 page_shift, u32 *umr_mkey,
				 dma_addr_t filler_addr,
				 enum mlx5e_mpwrq_umr_mode umr_mode,
				 u32 xsk_chunk_size)
{
	struct mlx5_mtt *mtt;
	struct mlx5_ksm *ksm;
	struct mlx5_klm *klm;
	u32 octwords;
	int inlen;
	void *mkc;
	u32 *in;
	int err;
	int i;

	if ((umr_mode == MLX5E_MPWRQ_UMR_MODE_UNALIGNED ||
	     umr_mode == MLX5E_MPWRQ_UMR_MODE_TRIPLE) &&
	    !MLX5_CAP_GEN(mdev, fixed_buffer_size)) {
		mlx5_core_warn(mdev, "Unaligned AF_XDP requires fixed_buffer_size capability\n");
		return -EINVAL;
	}

	octwords = mlx5e_mpwrq_umr_octowords(npages, umr_mode);

	inlen = MLX5_FLEXIBLE_INLEN(mdev, MLX5_ST_SZ_BYTES(create_mkey_in),
				    MLX5_OCTWORD, octwords);
	if (inlen < 0)
		return inlen;

	in = kvzalloc(inlen, GFP_KERNEL);
	if (!in)
		return -ENOMEM;

	mkc = MLX5_ADDR_OF(create_mkey_in, in, memory_key_mkey_entry);

	MLX5_SET(mkc, mkc, free, 1);
	MLX5_SET(mkc, mkc, umr_en, 1);
	MLX5_SET(mkc, mkc, lw, 1);
	MLX5_SET(mkc, mkc, lr, 1);
	MLX5_SET(mkc, mkc, access_mode_1_0, mlx5e_mpwrq_access_mode(umr_mode));
	mlx5e_mkey_set_relaxed_ordering(mdev, mkc);
	MLX5_SET(mkc, mkc, qpn, 0xffffff);
	MLX5_SET(mkc, mkc, pd, mdev->mlx5e_res.hw_objs.pdn);
	MLX5_SET64(mkc, mkc, len, npages << page_shift);
	MLX5_SET(mkc, mkc, translations_octword_size, octwords);
	if (umr_mode == MLX5E_MPWRQ_UMR_MODE_TRIPLE)
		MLX5_SET(mkc, mkc, log_page_size, page_shift - 2);
	else if (umr_mode != MLX5E_MPWRQ_UMR_MODE_OVERSIZED)
		MLX5_SET(mkc, mkc, log_page_size, page_shift);
	MLX5_SET(create_mkey_in, in, translations_octword_actual_size, octwords);

	/* Initialize the mkey with all MTTs pointing to a default
	 * page (filler_addr). When the channels are activated, UMR
	 * WQEs will redirect the RX WQEs to the actual memory from
	 * the RQ's pool, while the gaps (wqe_overflow) remain mapped
	 * to the default page.
	 */
	switch (umr_mode) {
	case MLX5E_MPWRQ_UMR_MODE_OVERSIZED:
		klm = MLX5_ADDR_OF(create_mkey_in, in, klm_pas_mtt);
		for (i = 0; i < npages; i++) {
			klm[i << 1] = (struct mlx5_klm) {
				.va = cpu_to_be64(filler_addr),
				.bcount = cpu_to_be32(xsk_chunk_size),
				.key = cpu_to_be32(mdev->mlx5e_res.hw_objs.mkey),
			};
			klm[(i << 1) + 1] = (struct mlx5_klm) {
				.va = cpu_to_be64(filler_addr),
				.bcount = cpu_to_be32((1 << page_shift) - xsk_chunk_size),
				.key = cpu_to_be32(mdev->mlx5e_res.hw_objs.mkey),
			};
		}
		break;
	case MLX5E_MPWRQ_UMR_MODE_UNALIGNED:
		ksm = MLX5_ADDR_OF(create_mkey_in, in, klm_pas_mtt);
		for (i = 0; i < npages; i++)
			ksm[i] = (struct mlx5_ksm) {
				.key = cpu_to_be32(mdev->mlx5e_res.hw_objs.mkey),
				.va = cpu_to_be64(filler_addr),
			};
		break;
	case MLX5E_MPWRQ_UMR_MODE_ALIGNED:
		mtt = MLX5_ADDR_OF(create_mkey_in, in, klm_pas_mtt);
		for (i = 0; i < npages; i++)
			mtt[i] = (struct mlx5_mtt) {
				.ptag = cpu_to_be64(filler_addr),
			};
		break;
	case MLX5E_MPWRQ_UMR_MODE_TRIPLE:
		ksm = MLX5_ADDR_OF(create_mkey_in, in, klm_pas_mtt);
		for (i = 0; i < npages * 4; i++) {
			ksm[i] = (struct mlx5_ksm) {
				.key = cpu_to_be32(mdev->mlx5e_res.hw_objs.mkey),
				.va = cpu_to_be64(filler_addr),
			};
		}
		break;
	}

	err = mlx5_core_create_mkey(mdev, umr_mkey, in, inlen);

	kvfree(in);
	return err;
}

static int mlx5e_create_umr_klm_mkey(struct mlx5_core_dev *mdev,
				     u64 nentries,
				     u32 *umr_mkey)
{
	int inlen;
	void *mkc;
	u32 *in;
	int err;

	inlen = MLX5_ST_SZ_BYTES(create_mkey_in);

	in = kvzalloc(inlen, GFP_KERNEL);
	if (!in)
		return -ENOMEM;

	mkc = MLX5_ADDR_OF(create_mkey_in, in, memory_key_mkey_entry);

	MLX5_SET(mkc, mkc, free, 1);
	MLX5_SET(mkc, mkc, umr_en, 1);
	MLX5_SET(mkc, mkc, lw, 1);
	MLX5_SET(mkc, mkc, lr, 1);
	MLX5_SET(mkc, mkc, access_mode_1_0, MLX5_MKC_ACCESS_MODE_KLMS);
	mlx5e_mkey_set_relaxed_ordering(mdev, mkc);
	MLX5_SET(mkc, mkc, qpn, 0xffffff);
	MLX5_SET(mkc, mkc, pd, mdev->mlx5e_res.hw_objs.pdn);
	MLX5_SET(mkc, mkc, translations_octword_size, nentries);
	MLX5_SET(mkc, mkc, length64, 1);
	err = mlx5_core_create_mkey(mdev, umr_mkey, in, inlen);

	kvfree(in);
	return err;
}

static int mlx5e_create_rq_umr_mkey(struct mlx5_core_dev *mdev, struct mlx5e_rq *rq)
{
	u32 xsk_chunk_size = rq->xsk_pool ? rq->xsk_pool->chunk_size : 0;
	u32 wq_size = mlx5_wq_ll_get_size(&rq->mpwqe.wq);
	u32 num_entries, max_num_entries;
	u32 umr_mkey;
	int err;

	max_num_entries = mlx5e_mpwrq_max_num_entries(mdev, rq->mpwqe.umr_mode);

	/* Shouldn't overflow, the result is at most MLX5E_MAX_RQ_NUM_MTTS. */
	if (WARN_ON_ONCE(check_mul_overflow(wq_size, (u32)rq->mpwqe.mtts_per_wqe,
					    &num_entries) ||
			 num_entries > max_num_entries))
		mlx5_core_err(mdev, "%s: multiplication overflow: %u * %u > %u\n",
			      __func__, wq_size, rq->mpwqe.mtts_per_wqe,
			      max_num_entries);

	err = mlx5e_create_umr_mkey(mdev, num_entries, rq->mpwqe.page_shift,
				    &umr_mkey, rq->wqe_overflow.addr,
				    rq->mpwqe.umr_mode, xsk_chunk_size);
	rq->mpwqe.umr_mkey_be = cpu_to_be32(umr_mkey);
	return err;
}

static int mlx5e_create_rq_hd_umr_mkey(struct mlx5_core_dev *mdev,
				       struct mlx5e_rq *rq)
{
	u32 max_klm_size = BIT(MLX5_CAP_GEN(mdev, log_max_klm_list_size));

	if (max_klm_size < rq->mpwqe.shampo->hd_per_wq) {
		mlx5_core_err(mdev, "max klm list size 0x%x is smaller than shampo header buffer list size 0x%x\n",
			      max_klm_size, rq->mpwqe.shampo->hd_per_wq);
		return -EINVAL;
	}
	return mlx5e_create_umr_klm_mkey(mdev, rq->mpwqe.shampo->hd_per_wq,
					 &rq->mpwqe.shampo->mkey);
}

static void mlx5e_init_frags_partition(struct mlx5e_rq *rq)
{
	struct mlx5e_wqe_frag_info next_frag = {};
	struct mlx5e_wqe_frag_info *prev = NULL;
	int i;

	WARN_ON(rq->xsk_pool);

	next_frag.frag_page = &rq->wqe.alloc_units->frag_pages[0];

	/* Skip first release due to deferred release. */
	next_frag.flags = BIT(MLX5E_WQE_FRAG_SKIP_RELEASE);

	for (i = 0; i < mlx5_wq_cyc_get_size(&rq->wqe.wq); i++) {
		struct mlx5e_rq_frag_info *frag_info = &rq->wqe.info.arr[0];
		struct mlx5e_wqe_frag_info *frag =
			&rq->wqe.frags[i << rq->wqe.info.log_num_frags];
		int f;

		for (f = 0; f < rq->wqe.info.num_frags; f++, frag++) {
			if (next_frag.offset + frag_info[f].frag_stride > PAGE_SIZE) {
				/* Pages are assigned at runtime. */
				next_frag.frag_page++;
				next_frag.offset = 0;
				if (prev)
					prev->flags |= BIT(MLX5E_WQE_FRAG_LAST_IN_PAGE);
			}
			*frag = next_frag;

			/* prepare next */
			next_frag.offset += frag_info[f].frag_stride;
			prev = frag;
		}
	}

	if (prev)
		prev->flags |= BIT(MLX5E_WQE_FRAG_LAST_IN_PAGE);
}

static void mlx5e_init_xsk_buffs(struct mlx5e_rq *rq)
{
	int i;

	/* Assumptions used by XSK batched allocator. */
	WARN_ON(rq->wqe.info.num_frags != 1);
	WARN_ON(rq->wqe.info.log_num_frags != 0);
	WARN_ON(rq->wqe.info.arr[0].frag_stride != PAGE_SIZE);

	/* Considering the above assumptions a fragment maps to a single
	 * xsk_buff.
	 */
	for (i = 0; i < mlx5_wq_cyc_get_size(&rq->wqe.wq); i++) {
		rq->wqe.frags[i].xskp = &rq->wqe.alloc_units->xsk_buffs[i];

		/* Skip first release due to deferred release as WQES are
		 * not allocated yet.
		 */
		rq->wqe.frags[i].flags |= BIT(MLX5E_WQE_FRAG_SKIP_RELEASE);
	}
}

static int mlx5e_init_wqe_alloc_info(struct mlx5e_rq *rq, int node)
{
	int wq_sz = mlx5_wq_cyc_get_size(&rq->wqe.wq);
	int len = wq_sz << rq->wqe.info.log_num_frags;
	struct mlx5e_wqe_frag_info *frags;
	union mlx5e_alloc_units *aus;
	int aus_sz;

	if (rq->xsk_pool)
		aus_sz = sizeof(*aus->xsk_buffs);
	else
		aus_sz = sizeof(*aus->frag_pages);

	aus = kvzalloc_node(array_size(len, aus_sz), GFP_KERNEL, node);
	if (!aus)
		return -ENOMEM;

	frags = kvzalloc_node(array_size(len, sizeof(*frags)), GFP_KERNEL, node);
	if (!frags) {
		kvfree(aus);
		return -ENOMEM;
	}

	rq->wqe.alloc_units = aus;
	rq->wqe.frags = frags;

	if (rq->xsk_pool)
		mlx5e_init_xsk_buffs(rq);
	else
		mlx5e_init_frags_partition(rq);

	return 0;
}

static void mlx5e_free_wqe_alloc_info(struct mlx5e_rq *rq)
{
	kvfree(rq->wqe.frags);
	kvfree(rq->wqe.alloc_units);
}

static void mlx5e_rq_err_cqe_work(struct work_struct *recover_work)
{
	struct mlx5e_rq *rq = container_of(recover_work, struct mlx5e_rq, recover_work);

	mlx5e_reporter_rq_cqe_err(rq);
}

static int mlx5e_alloc_mpwqe_rq_drop_page(struct mlx5e_rq *rq)
{
	rq->wqe_overflow.page = alloc_page(GFP_KERNEL);
	if (!rq->wqe_overflow.page)
		return -ENOMEM;

	rq->wqe_overflow.addr = dma_map_page(rq->pdev, rq->wqe_overflow.page, 0,
					     PAGE_SIZE, rq->buff.map_dir);
	if (dma_mapping_error(rq->pdev, rq->wqe_overflow.addr)) {
		__free_page(rq->wqe_overflow.page);
		return -ENOMEM;
	}
	return 0;
}

static void mlx5e_free_mpwqe_rq_drop_page(struct mlx5e_rq *rq)
{
	 dma_unmap_page(rq->pdev, rq->wqe_overflow.addr, PAGE_SIZE,
			rq->buff.map_dir);
	 __free_page(rq->wqe_overflow.page);
}

static int mlx5e_init_rxq_rq(struct mlx5e_channel *c, struct mlx5e_params *params,
			     u32 xdp_frag_size, struct mlx5e_rq *rq)
{
	struct mlx5_core_dev *mdev = c->mdev;
	int err;

	rq->wq_type      = params->rq_wq_type;
	rq->pdev         = c->pdev;
	rq->netdev       = c->netdev;
	rq->priv         = c->priv;
	rq->tstamp       = c->tstamp;
	rq->clock        = &mdev->clock;
	rq->icosq        = &c->icosq;
	rq->ix           = c->ix;
	rq->channel      = c;
	rq->mdev         = mdev;
	rq->hw_mtu =
		MLX5E_SW2HW_MTU(params, params->sw_mtu) - ETH_FCS_LEN * !params->scatter_fcs_en;
	rq->xdpsq        = &c->rq_xdpsq;
	rq->stats        = &c->priv->channel_stats[c->ix]->rq;
	rq->ptp_cyc2time = mlx5_rq_ts_translator(mdev);
	err = mlx5e_rq_set_handlers(rq, params, NULL);
	if (err)
		return err;

	return __xdp_rxq_info_reg(&rq->xdp_rxq, rq->netdev, rq->ix, c->napi.napi_id,
				  xdp_frag_size);
}

static int mlx5_rq_shampo_alloc(struct mlx5_core_dev *mdev,
				struct mlx5e_params *params,
				struct mlx5e_rq_param *rqp,
				struct mlx5e_rq *rq,
				u32 *pool_size,
				int node)
{
	void *wqc = MLX5_ADDR_OF(rqc, rqp->rqc, wq);
	int wq_size;
	int err;

	if (!test_bit(MLX5E_RQ_STATE_SHAMPO, &rq->state))
		return 0;
	err = mlx5e_rq_shampo_hd_alloc(rq, node);
	if (err)
		goto out;
	rq->mpwqe.shampo->hd_per_wq =
		mlx5e_shampo_hd_per_wq(mdev, params, rqp);
	err = mlx5e_create_rq_hd_umr_mkey(mdev, rq);
	if (err)
		goto err_shampo_hd;
	err = mlx5e_rq_shampo_hd_info_alloc(rq, node);
	if (err)
		goto err_shampo_info;
	rq->hw_gro_data = kvzalloc_node(sizeof(*rq->hw_gro_data), GFP_KERNEL, node);
	if (!rq->hw_gro_data) {
		err = -ENOMEM;
		goto err_hw_gro_data;
	}
	rq->mpwqe.shampo->key =
		cpu_to_be32(rq->mpwqe.shampo->mkey);
	rq->mpwqe.shampo->hd_per_wqe =
		mlx5e_shampo_hd_per_wqe(mdev, params, rqp);
	wq_size = BIT(MLX5_GET(wq, wqc, log_wq_sz));
	*pool_size += (rq->mpwqe.shampo->hd_per_wqe * wq_size) /
		     MLX5E_SHAMPO_WQ_HEADER_PER_PAGE;
	return 0;

err_hw_gro_data:
	mlx5e_rq_shampo_hd_info_free(rq);
err_shampo_info:
	mlx5_core_destroy_mkey(mdev, rq->mpwqe.shampo->mkey);
err_shampo_hd:
	mlx5e_rq_shampo_hd_free(rq);
out:
	return err;
}

static void mlx5e_rq_free_shampo(struct mlx5e_rq *rq)
{
	if (!test_bit(MLX5E_RQ_STATE_SHAMPO, &rq->state))
		return;

	kvfree(rq->hw_gro_data);
	mlx5e_rq_shampo_hd_info_free(rq);
	mlx5_core_destroy_mkey(rq->mdev, rq->mpwqe.shampo->mkey);
	mlx5e_rq_shampo_hd_free(rq);
}

static int mlx5e_alloc_rq(struct mlx5e_params *params,
			  struct mlx5e_xsk_param *xsk,
			  struct mlx5e_rq_param *rqp,
			  int node, struct mlx5e_rq *rq)
{
	struct mlx5_core_dev *mdev = rq->mdev;
	void *rqc = rqp->rqc;
	void *rqc_wq = MLX5_ADDR_OF(rqc, rqc, wq);
	u32 pool_size;
	int wq_sz;
	int err;
	int i;

	rqp->wq.db_numa_node = node;
	INIT_WORK(&rq->recover_work, mlx5e_rq_err_cqe_work);

	if (params->xdp_prog)
		bpf_prog_inc(params->xdp_prog);
	RCU_INIT_POINTER(rq->xdp_prog, params->xdp_prog);

	rq->buff.map_dir = params->xdp_prog ? DMA_BIDIRECTIONAL : DMA_FROM_DEVICE;
	rq->buff.headroom = mlx5e_get_rq_headroom(mdev, params, xsk);
	pool_size = 1 << params->log_rq_mtu_frames;

	rq->mkey_be = cpu_to_be32(mdev->mlx5e_res.hw_objs.mkey);

	switch (rq->wq_type) {
	case MLX5_WQ_TYPE_LINKED_LIST_STRIDING_RQ:
		err = mlx5_wq_ll_create(mdev, &rqp->wq, rqc_wq, &rq->mpwqe.wq,
					&rq->wq_ctrl);
		if (err)
			goto err_rq_xdp_prog;

		err = mlx5e_alloc_mpwqe_rq_drop_page(rq);
		if (err)
			goto err_rq_wq_destroy;

		rq->mpwqe.wq.db = &rq->mpwqe.wq.db[MLX5_RCV_DBR];

		wq_sz = mlx5_wq_ll_get_size(&rq->mpwqe.wq);

		rq->mpwqe.page_shift = mlx5e_mpwrq_page_shift(mdev, xsk);
		rq->mpwqe.umr_mode = mlx5e_mpwrq_umr_mode(mdev, xsk);
		rq->mpwqe.pages_per_wqe =
			mlx5e_mpwrq_pages_per_wqe(mdev, rq->mpwqe.page_shift,
						  rq->mpwqe.umr_mode);
		rq->mpwqe.umr_wqebbs =
			mlx5e_mpwrq_umr_wqebbs(mdev, rq->mpwqe.page_shift,
					       rq->mpwqe.umr_mode);
		rq->mpwqe.mtts_per_wqe =
			mlx5e_mpwrq_mtts_per_wqe(mdev, rq->mpwqe.page_shift,
						 rq->mpwqe.umr_mode);

		pool_size = rq->mpwqe.pages_per_wqe <<
			mlx5e_mpwqe_get_log_rq_size(mdev, params, xsk);

		if (!mlx5e_rx_mpwqe_is_linear_skb(mdev, params, xsk) && params->xdp_prog)
			pool_size *= 2; /* additional page per packet for the linear part */

		rq->mpwqe.log_stride_sz = mlx5e_mpwqe_get_log_stride_size(mdev, params, xsk);
		rq->mpwqe.num_strides =
			BIT(mlx5e_mpwqe_get_log_num_strides(mdev, params, xsk));
		rq->mpwqe.min_wqe_bulk = mlx5e_mpwqe_get_min_wqe_bulk(wq_sz);

		rq->buff.frame0_sz = (1 << rq->mpwqe.log_stride_sz);

		err = mlx5e_create_rq_umr_mkey(mdev, rq);
		if (err)
			goto err_rq_drop_page;

		err = mlx5e_rq_alloc_mpwqe_info(rq, node);
		if (err)
			goto err_rq_mkey;

		err = mlx5_rq_shampo_alloc(mdev, params, rqp, rq, &pool_size, node);
		if (err)
			goto err_free_mpwqe_info;

		break;
	default: /* MLX5_WQ_TYPE_CYCLIC */
		err = mlx5_wq_cyc_create(mdev, &rqp->wq, rqc_wq, &rq->wqe.wq,
					 &rq->wq_ctrl);
		if (err)
			goto err_rq_xdp_prog;

		rq->wqe.wq.db = &rq->wqe.wq.db[MLX5_RCV_DBR];

		wq_sz = mlx5_wq_cyc_get_size(&rq->wqe.wq);

		rq->wqe.info = rqp->frags_info;
		rq->buff.frame0_sz = rq->wqe.info.arr[0].frag_stride;

		err = mlx5e_init_wqe_alloc_info(rq, node);
		if (err)
			goto err_rq_wq_destroy;
	}

	if (xsk) {
		err = xdp_rxq_info_reg_mem_model(&rq->xdp_rxq,
						 MEM_TYPE_XSK_BUFF_POOL, NULL);
		xsk_pool_set_rxq_info(rq->xsk_pool, &rq->xdp_rxq);
	} else {
		/* Create a page_pool and register it with rxq */
		struct page_pool_params pp_params = { 0 };

		pp_params.order     = 0;
		pp_params.flags     = PP_FLAG_DMA_MAP | PP_FLAG_DMA_SYNC_DEV | PP_FLAG_PAGE_FRAG;
		pp_params.pool_size = pool_size;
		pp_params.nid       = node;
		pp_params.dev       = rq->pdev;
		pp_params.napi      = rq->cq.napi;
		pp_params.dma_dir   = rq->buff.map_dir;
		pp_params.max_len   = PAGE_SIZE;

		/* page_pool can be used even when there is no rq->xdp_prog,
		 * given page_pool does not handle DMA mapping there is no
		 * required state to clear. And page_pool gracefully handle
		 * elevated refcnt.
		 */
		rq->page_pool = page_pool_create(&pp_params);
		if (IS_ERR(rq->page_pool)) {
			err = PTR_ERR(rq->page_pool);
			rq->page_pool = NULL;
			goto err_free_by_rq_type;
		}
		if (xdp_rxq_info_is_reg(&rq->xdp_rxq))
			err = xdp_rxq_info_reg_mem_model(&rq->xdp_rxq,
							 MEM_TYPE_PAGE_POOL, rq->page_pool);
	}
	if (err)
		goto err_destroy_page_pool;

	for (i = 0; i < wq_sz; i++) {
		if (rq->wq_type == MLX5_WQ_TYPE_LINKED_LIST_STRIDING_RQ) {
			struct mlx5e_rx_wqe_ll *wqe =
				mlx5_wq_ll_get_wqe(&rq->mpwqe.wq, i);
			u32 byte_count =
				rq->mpwqe.num_strides << rq->mpwqe.log_stride_sz;
			u64 dma_offset = mul_u32_u32(i, rq->mpwqe.mtts_per_wqe) <<
				rq->mpwqe.page_shift;
			u16 headroom = test_bit(MLX5E_RQ_STATE_SHAMPO, &rq->state) ?
				       0 : rq->buff.headroom;

			wqe->data[0].addr = cpu_to_be64(dma_offset + headroom);
			wqe->data[0].byte_count = cpu_to_be32(byte_count);
			wqe->data[0].lkey = rq->mpwqe.umr_mkey_be;
		} else {
			struct mlx5e_rx_wqe_cyc *wqe =
				mlx5_wq_cyc_get_wqe(&rq->wqe.wq, i);
			int f;

			for (f = 0; f < rq->wqe.info.num_frags; f++) {
				u32 frag_size = rq->wqe.info.arr[f].frag_size |
					MLX5_HW_START_PADDING;

				wqe->data[f].byte_count = cpu_to_be32(frag_size);
				wqe->data[f].lkey = rq->mkey_be;
			}
			/* check if num_frags is not a pow of two */
			if (rq->wqe.info.num_frags < (1 << rq->wqe.info.log_num_frags)) {
				wqe->data[f].byte_count = 0;
				wqe->data[f].lkey = params->terminate_lkey_be;
				wqe->data[f].addr = 0;
			}
		}
	}

	INIT_WORK(&rq->dim.work, mlx5e_rx_dim_work);

	switch (params->rx_cq_moderation.cq_period_mode) {
	case MLX5_CQ_PERIOD_MODE_START_FROM_CQE:
		rq->dim.mode = DIM_CQ_PERIOD_MODE_START_FROM_CQE;
		break;
	case MLX5_CQ_PERIOD_MODE_START_FROM_EQE:
	default:
		rq->dim.mode = DIM_CQ_PERIOD_MODE_START_FROM_EQE;
	}

	return 0;

err_destroy_page_pool:
	page_pool_destroy(rq->page_pool);
err_free_by_rq_type:
	switch (rq->wq_type) {
	case MLX5_WQ_TYPE_LINKED_LIST_STRIDING_RQ:
		mlx5e_rq_free_shampo(rq);
err_free_mpwqe_info:
		kvfree(rq->mpwqe.info);
err_rq_mkey:
		mlx5_core_destroy_mkey(mdev, be32_to_cpu(rq->mpwqe.umr_mkey_be));
err_rq_drop_page:
		mlx5e_free_mpwqe_rq_drop_page(rq);
		break;
	default: /* MLX5_WQ_TYPE_CYCLIC */
		mlx5e_free_wqe_alloc_info(rq);
	}
err_rq_wq_destroy:
	mlx5_wq_destroy(&rq->wq_ctrl);
err_rq_xdp_prog:
	if (params->xdp_prog)
		bpf_prog_put(params->xdp_prog);

	return err;
}

static void mlx5e_free_rq(struct mlx5e_rq *rq)
{
	struct bpf_prog *old_prog;

	if (xdp_rxq_info_is_reg(&rq->xdp_rxq)) {
		old_prog = rcu_dereference_protected(rq->xdp_prog,
						     lockdep_is_held(&rq->priv->state_lock));
		if (old_prog)
			bpf_prog_put(old_prog);
	}

	switch (rq->wq_type) {
	case MLX5_WQ_TYPE_LINKED_LIST_STRIDING_RQ:
		kvfree(rq->mpwqe.info);
		mlx5_core_destroy_mkey(rq->mdev, be32_to_cpu(rq->mpwqe.umr_mkey_be));
		mlx5e_free_mpwqe_rq_drop_page(rq);
		mlx5e_rq_free_shampo(rq);
		break;
	default: /* MLX5_WQ_TYPE_CYCLIC */
		mlx5e_free_wqe_alloc_info(rq);
	}

	xdp_rxq_info_unreg(&rq->xdp_rxq);
	page_pool_destroy(rq->page_pool);
	mlx5_wq_destroy(&rq->wq_ctrl);
}

int mlx5e_create_rq(struct mlx5e_rq *rq, struct mlx5e_rq_param *param)
{
	struct mlx5_core_dev *mdev = rq->mdev;
	u8 ts_format;
	void *in;
	void *rqc;
	void *wq;
	int inlen;
	int err;

	inlen = MLX5_ST_SZ_BYTES(create_rq_in) +
		sizeof(u64) * rq->wq_ctrl.buf.npages;
	in = kvzalloc(inlen, GFP_KERNEL);
	if (!in)
		return -ENOMEM;

	ts_format = mlx5_is_real_time_rq(mdev) ?
			    MLX5_TIMESTAMP_FORMAT_REAL_TIME :
			    MLX5_TIMESTAMP_FORMAT_FREE_RUNNING;
	rqc = MLX5_ADDR_OF(create_rq_in, in, ctx);
	wq  = MLX5_ADDR_OF(rqc, rqc, wq);

	memcpy(rqc, param->rqc, sizeof(param->rqc));

	MLX5_SET(rqc,  rqc, cqn,		rq->cq.mcq.cqn);
	MLX5_SET(rqc,  rqc, state,		MLX5_RQC_STATE_RST);
	MLX5_SET(rqc,  rqc, ts_format,		ts_format);
	MLX5_SET(wq,   wq,  log_wq_pg_sz,	rq->wq_ctrl.buf.page_shift -
						MLX5_ADAPTER_PAGE_SHIFT);
	MLX5_SET64(wq, wq,  dbr_addr,		rq->wq_ctrl.db.dma);

	if (test_bit(MLX5E_RQ_STATE_SHAMPO, &rq->state)) {
		MLX5_SET(wq, wq, log_headers_buffer_entry_num,
			 order_base_2(rq->mpwqe.shampo->hd_per_wq));
		MLX5_SET(wq, wq, headers_mkey, rq->mpwqe.shampo->mkey);
	}

	mlx5_fill_page_frag_array(&rq->wq_ctrl.buf,
				  (__be64 *)MLX5_ADDR_OF(wq, wq, pas));

	err = mlx5_core_create_rq(mdev, in, inlen, &rq->rqn);

	kvfree(in);

	return err;
}

static int mlx5e_modify_rq_state(struct mlx5e_rq *rq, int curr_state, int next_state)
{
	struct mlx5_core_dev *mdev = rq->mdev;

	void *in;
	void *rqc;
	int inlen;
	int err;

	inlen = MLX5_ST_SZ_BYTES(modify_rq_in);
	in = kvzalloc(inlen, GFP_KERNEL);
	if (!in)
		return -ENOMEM;

	if (curr_state == MLX5_RQC_STATE_RST && next_state == MLX5_RQC_STATE_RDY)
		mlx5e_rqwq_reset(rq);

	rqc = MLX5_ADDR_OF(modify_rq_in, in, ctx);

	MLX5_SET(modify_rq_in, in, rq_state, curr_state);
	MLX5_SET(rqc, rqc, state, next_state);

	err = mlx5_core_modify_rq(mdev, rq->rqn, in);

	kvfree(in);

	return err;
}

static void mlx5e_flush_rq_cq(struct mlx5e_rq *rq)
{
	struct mlx5_cqwq *cqwq = &rq->cq.wq;
	struct mlx5_cqe64 *cqe;

	if (test_bit(MLX5E_RQ_STATE_MINI_CQE_ENHANCED, &rq->state)) {
		while ((cqe = mlx5_cqwq_get_cqe_enahnced_comp(cqwq)))
			mlx5_cqwq_pop(cqwq);
	} else {
		while ((cqe = mlx5_cqwq_get_cqe(cqwq)))
			mlx5_cqwq_pop(cqwq);
	}

	mlx5_cqwq_update_db_record(cqwq);
}

int mlx5e_flush_rq(struct mlx5e_rq *rq, int curr_state)
{
	struct net_device *dev = rq->netdev;
	int err;

	err = mlx5e_modify_rq_state(rq, curr_state, MLX5_RQC_STATE_RST);
	if (err) {
		netdev_err(dev, "Failed to move rq 0x%x to reset\n", rq->rqn);
		return err;
	}

	mlx5e_free_rx_descs(rq);
	mlx5e_flush_rq_cq(rq);

	err = mlx5e_modify_rq_state(rq, MLX5_RQC_STATE_RST, MLX5_RQC_STATE_RDY);
	if (err) {
		netdev_err(dev, "Failed to move rq 0x%x to ready\n", rq->rqn);
		return err;
	}

	return 0;
}

<<<<<<< HEAD
int mlx5e_flush_rq(struct mlx5e_rq *rq, int curr_state)
{
	mlx5e_free_rx_descs(rq);

	return mlx5e_rq_to_ready(rq, curr_state);
}

=======
>>>>>>> 98817289
static int mlx5e_modify_rq_vsd(struct mlx5e_rq *rq, bool vsd)
{
	struct mlx5_core_dev *mdev = rq->mdev;
	void *in;
	void *rqc;
	int inlen;
	int err;

	inlen = MLX5_ST_SZ_BYTES(modify_rq_in);
	in = kvzalloc(inlen, GFP_KERNEL);
	if (!in)
		return -ENOMEM;

	rqc = MLX5_ADDR_OF(modify_rq_in, in, ctx);

	MLX5_SET(modify_rq_in, in, rq_state, MLX5_RQC_STATE_RDY);
	MLX5_SET64(modify_rq_in, in, modify_bitmask,
		   MLX5_MODIFY_RQ_IN_MODIFY_BITMASK_VSD);
	MLX5_SET(rqc, rqc, vsd, vsd);
	MLX5_SET(rqc, rqc, state, MLX5_RQC_STATE_RDY);

	err = mlx5_core_modify_rq(mdev, rq->rqn, in);

	kvfree(in);

	return err;
}

void mlx5e_destroy_rq(struct mlx5e_rq *rq)
{
	mlx5_core_destroy_rq(rq->mdev, rq->rqn);
}

int mlx5e_wait_for_min_rx_wqes(struct mlx5e_rq *rq, int wait_time)
{
	unsigned long exp_time = jiffies + msecs_to_jiffies(wait_time);

	u16 min_wqes = mlx5_min_rx_wqes(rq->wq_type, mlx5e_rqwq_get_size(rq));

	do {
		if (mlx5e_rqwq_get_cur_sz(rq) >= min_wqes)
			return 0;

		msleep(20);
	} while (time_before(jiffies, exp_time));

	netdev_warn(rq->netdev, "Failed to get min RX wqes on Channel[%d] RQN[0x%x] wq cur_sz(%d) min_rx_wqes(%d)\n",
		    rq->ix, rq->rqn, mlx5e_rqwq_get_cur_sz(rq), min_wqes);

	mlx5e_reporter_rx_timeout(rq);
	return -ETIMEDOUT;
}

void mlx5e_free_rx_missing_descs(struct mlx5e_rq *rq)
{
	struct mlx5_wq_ll *wq;
	u16 head;
	int i;

	if (rq->wq_type != MLX5_WQ_TYPE_LINKED_LIST_STRIDING_RQ)
		return;

	wq = &rq->mpwqe.wq;
	head = wq->head;

	/* Release WQEs that are in missing state: they have been
	 * popped from the list after completion but were not freed
	 * due to deferred release.
	 * Also free the linked-list reserved entry, hence the "+ 1".
	 */
	for (i = 0; i < mlx5_wq_ll_missing(wq) + 1; i++) {
		rq->dealloc_wqe(rq, head);
		head = mlx5_wq_ll_get_wqe_next_ix(wq, head);
	}

	if (test_bit(MLX5E_RQ_STATE_SHAMPO, &rq->state)) {
		u16 len;

		len = (rq->mpwqe.shampo->pi - rq->mpwqe.shampo->ci) &
		      (rq->mpwqe.shampo->hd_per_wq - 1);
		mlx5e_shampo_dealloc_hd(rq, len, rq->mpwqe.shampo->ci, false);
		rq->mpwqe.shampo->pi = rq->mpwqe.shampo->ci;
	}

	rq->mpwqe.actual_wq_head = wq->head;
	rq->mpwqe.umr_in_progress = 0;
	rq->mpwqe.umr_completed = 0;
}

void mlx5e_free_rx_descs(struct mlx5e_rq *rq)
{
	__be16 wqe_ix_be;
	u16 wqe_ix;

	if (rq->wq_type == MLX5_WQ_TYPE_LINKED_LIST_STRIDING_RQ) {
		struct mlx5_wq_ll *wq = &rq->mpwqe.wq;

		mlx5e_free_rx_missing_descs(rq);

		while (!mlx5_wq_ll_is_empty(wq)) {
			struct mlx5e_rx_wqe_ll *wqe;

			wqe_ix_be = *wq->tail_next;
			wqe_ix    = be16_to_cpu(wqe_ix_be);
			wqe       = mlx5_wq_ll_get_wqe(wq, wqe_ix);
			rq->dealloc_wqe(rq, wqe_ix);
			mlx5_wq_ll_pop(wq, wqe_ix_be,
				       &wqe->next.next_wqe_index);
		}

		if (test_bit(MLX5E_RQ_STATE_SHAMPO, &rq->state))
			mlx5e_shampo_dealloc_hd(rq, rq->mpwqe.shampo->hd_per_wq,
						0, true);
	} else {
		struct mlx5_wq_cyc *wq = &rq->wqe.wq;
		u16 missing = mlx5_wq_cyc_missing(wq);
		u16 head = mlx5_wq_cyc_get_head(wq);

		while (!mlx5_wq_cyc_is_empty(wq)) {
			wqe_ix = mlx5_wq_cyc_get_tail(wq);
			rq->dealloc_wqe(rq, wqe_ix);
			mlx5_wq_cyc_pop(wq);
		}
		/* Missing slots might also contain unreleased pages due to
		 * deferred release.
		 */
		while (missing--) {
			wqe_ix = mlx5_wq_cyc_ctr2ix(wq, head++);
			rq->dealloc_wqe(rq, wqe_ix);
		}
	}

}

int mlx5e_open_rq(struct mlx5e_params *params, struct mlx5e_rq_param *param,
		  struct mlx5e_xsk_param *xsk, int node,
		  struct mlx5e_rq *rq)
{
	struct mlx5_core_dev *mdev = rq->mdev;
	int err;

	if (params->packet_merge.type == MLX5E_PACKET_MERGE_SHAMPO)
		__set_bit(MLX5E_RQ_STATE_SHAMPO, &rq->state);

	err = mlx5e_alloc_rq(params, xsk, param, node, rq);
	if (err)
		return err;

	err = mlx5e_create_rq(rq, param);
	if (err)
		goto err_free_rq;

	err = mlx5e_modify_rq_state(rq, MLX5_RQC_STATE_RST, MLX5_RQC_STATE_RDY);
	if (err)
		goto err_destroy_rq;

	if (MLX5_CAP_ETH(mdev, cqe_checksum_full))
		__set_bit(MLX5E_RQ_STATE_CSUM_FULL, &rq->state);

	if (params->rx_dim_enabled)
		__set_bit(MLX5E_RQ_STATE_DIM, &rq->state);

	/* We disable csum_complete when XDP is enabled since
	 * XDP programs might manipulate packets which will render
	 * skb->checksum incorrect.
	 */
	if (MLX5E_GET_PFLAG(params, MLX5E_PFLAG_RX_NO_CSUM_COMPLETE) || params->xdp_prog)
		__set_bit(MLX5E_RQ_STATE_NO_CSUM_COMPLETE, &rq->state);

	/* For CQE compression on striding RQ, use stride index provided by
	 * HW if capability is supported.
	 */
	if (MLX5E_GET_PFLAG(params, MLX5E_PFLAG_RX_STRIDING_RQ) &&
	    MLX5_CAP_GEN(mdev, mini_cqe_resp_stride_index))
		__set_bit(MLX5E_RQ_STATE_MINI_CQE_HW_STRIDX, &rq->state);

	/* For enhanced CQE compression packet processing. decompress
	 * session according to the enhanced layout.
	 */
	if (MLX5E_GET_PFLAG(params, MLX5E_PFLAG_RX_CQE_COMPRESS) &&
	    MLX5_CAP_GEN(mdev, enhanced_cqe_compression))
		__set_bit(MLX5E_RQ_STATE_MINI_CQE_ENHANCED, &rq->state);

	return 0;

err_destroy_rq:
	mlx5e_destroy_rq(rq);
err_free_rq:
	mlx5e_free_rq(rq);

	return err;
}

void mlx5e_activate_rq(struct mlx5e_rq *rq)
{
	set_bit(MLX5E_RQ_STATE_ENABLED, &rq->state);
}

void mlx5e_deactivate_rq(struct mlx5e_rq *rq)
{
	clear_bit(MLX5E_RQ_STATE_ENABLED, &rq->state);
	synchronize_net(); /* Sync with NAPI to prevent mlx5e_post_rx_wqes. */
}

void mlx5e_close_rq(struct mlx5e_rq *rq)
{
	cancel_work_sync(&rq->dim.work);
	cancel_work_sync(&rq->recover_work);
	mlx5e_destroy_rq(rq);
	mlx5e_free_rx_descs(rq);
	mlx5e_free_rq(rq);
}

static void mlx5e_free_xdpsq_db(struct mlx5e_xdpsq *sq)
{
	kvfree(sq->db.xdpi_fifo.xi);
	kvfree(sq->db.wqe_info);
}

static int mlx5e_alloc_xdpsq_fifo(struct mlx5e_xdpsq *sq, int numa)
{
	struct mlx5e_xdp_info_fifo *xdpi_fifo = &sq->db.xdpi_fifo;
	int wq_sz        = mlx5_wq_cyc_get_size(&sq->wq);
	int entries;
	size_t size;

	/* upper bound for maximum num of entries of all xmit_modes. */
	entries = roundup_pow_of_two(wq_sz * MLX5_SEND_WQEBB_NUM_DS *
				     MLX5E_XDP_FIFO_ENTRIES2DS_MAX_RATIO);

	size = array_size(sizeof(*xdpi_fifo->xi), entries);
	xdpi_fifo->xi = kvzalloc_node(size, GFP_KERNEL, numa);
	if (!xdpi_fifo->xi)
		return -ENOMEM;

	xdpi_fifo->pc   = &sq->xdpi_fifo_pc;
	xdpi_fifo->cc   = &sq->xdpi_fifo_cc;
	xdpi_fifo->mask = entries - 1;

	return 0;
}

static int mlx5e_alloc_xdpsq_db(struct mlx5e_xdpsq *sq, int numa)
{
	int wq_sz = mlx5_wq_cyc_get_size(&sq->wq);
	size_t size;
	int err;

	size = array_size(sizeof(*sq->db.wqe_info), wq_sz);
	sq->db.wqe_info = kvzalloc_node(size, GFP_KERNEL, numa);
	if (!sq->db.wqe_info)
		return -ENOMEM;

	err = mlx5e_alloc_xdpsq_fifo(sq, numa);
	if (err) {
		mlx5e_free_xdpsq_db(sq);
		return err;
	}

	return 0;
}

static int mlx5e_alloc_xdpsq(struct mlx5e_channel *c,
			     struct mlx5e_params *params,
			     struct xsk_buff_pool *xsk_pool,
			     struct mlx5e_sq_param *param,
			     struct mlx5e_xdpsq *sq,
			     bool is_redirect)
{
	void *sqc_wq               = MLX5_ADDR_OF(sqc, param->sqc, wq);
	struct mlx5_core_dev *mdev = c->mdev;
	struct mlx5_wq_cyc *wq = &sq->wq;
	int err;

	sq->pdev      = c->pdev;
	sq->mkey_be   = c->mkey_be;
	sq->channel   = c;
	sq->uar_map   = mdev->mlx5e_res.hw_objs.bfreg.map;
	sq->min_inline_mode = params->tx_min_inline_mode;
	sq->hw_mtu    = MLX5E_SW2HW_MTU(params, params->sw_mtu) - ETH_FCS_LEN;
	sq->xsk_pool  = xsk_pool;

	sq->stats = sq->xsk_pool ?
		&c->priv->channel_stats[c->ix]->xsksq :
		is_redirect ?
			&c->priv->channel_stats[c->ix]->xdpsq :
			&c->priv->channel_stats[c->ix]->rq_xdpsq;
	sq->stop_room = param->is_mpw ? mlx5e_stop_room_for_mpwqe(mdev) :
					mlx5e_stop_room_for_max_wqe(mdev);
	sq->max_sq_mpw_wqebbs = mlx5e_get_max_sq_aligned_wqebbs(mdev);

	param->wq.db_numa_node = cpu_to_node(c->cpu);
	err = mlx5_wq_cyc_create(mdev, &param->wq, sqc_wq, wq, &sq->wq_ctrl);
	if (err)
		return err;
	wq->db = &wq->db[MLX5_SND_DBR];

	err = mlx5e_alloc_xdpsq_db(sq, cpu_to_node(c->cpu));
	if (err)
		goto err_sq_wq_destroy;

	return 0;

err_sq_wq_destroy:
	mlx5_wq_destroy(&sq->wq_ctrl);

	return err;
}

static void mlx5e_free_xdpsq(struct mlx5e_xdpsq *sq)
{
	mlx5e_free_xdpsq_db(sq);
	mlx5_wq_destroy(&sq->wq_ctrl);
}

static void mlx5e_free_icosq_db(struct mlx5e_icosq *sq)
{
	kvfree(sq->db.wqe_info);
}

static int mlx5e_alloc_icosq_db(struct mlx5e_icosq *sq, int numa)
{
	int wq_sz = mlx5_wq_cyc_get_size(&sq->wq);
	size_t size;

	size = array_size(wq_sz, sizeof(*sq->db.wqe_info));
	sq->db.wqe_info = kvzalloc_node(size, GFP_KERNEL, numa);
	if (!sq->db.wqe_info)
		return -ENOMEM;

	return 0;
}

static void mlx5e_icosq_err_cqe_work(struct work_struct *recover_work)
{
	struct mlx5e_icosq *sq = container_of(recover_work, struct mlx5e_icosq,
					      recover_work);

	mlx5e_reporter_icosq_cqe_err(sq);
}

static void mlx5e_async_icosq_err_cqe_work(struct work_struct *recover_work)
{
	struct mlx5e_icosq *sq = container_of(recover_work, struct mlx5e_icosq,
					      recover_work);

	/* Not implemented yet. */

	netdev_warn(sq->channel->netdev, "async_icosq recovery is not implemented\n");
}

static int mlx5e_alloc_icosq(struct mlx5e_channel *c,
			     struct mlx5e_sq_param *param,
			     struct mlx5e_icosq *sq,
			     work_func_t recover_work_func)
{
	void *sqc_wq               = MLX5_ADDR_OF(sqc, param->sqc, wq);
	struct mlx5_core_dev *mdev = c->mdev;
	struct mlx5_wq_cyc *wq = &sq->wq;
	int err;

	sq->channel   = c;
	sq->uar_map   = mdev->mlx5e_res.hw_objs.bfreg.map;
	sq->reserved_room = param->stop_room;

	param->wq.db_numa_node = cpu_to_node(c->cpu);
	err = mlx5_wq_cyc_create(mdev, &param->wq, sqc_wq, wq, &sq->wq_ctrl);
	if (err)
		return err;
	wq->db = &wq->db[MLX5_SND_DBR];

	err = mlx5e_alloc_icosq_db(sq, cpu_to_node(c->cpu));
	if (err)
		goto err_sq_wq_destroy;

	INIT_WORK(&sq->recover_work, recover_work_func);

	return 0;

err_sq_wq_destroy:
	mlx5_wq_destroy(&sq->wq_ctrl);

	return err;
}

static void mlx5e_free_icosq(struct mlx5e_icosq *sq)
{
	mlx5e_free_icosq_db(sq);
	mlx5_wq_destroy(&sq->wq_ctrl);
}

void mlx5e_free_txqsq_db(struct mlx5e_txqsq *sq)
{
	kvfree(sq->db.wqe_info);
	kvfree(sq->db.skb_fifo.fifo);
	kvfree(sq->db.dma_fifo);
}

int mlx5e_alloc_txqsq_db(struct mlx5e_txqsq *sq, int numa)
{
	int wq_sz = mlx5_wq_cyc_get_size(&sq->wq);
	int df_sz = wq_sz * MLX5_SEND_WQEBB_NUM_DS;

	sq->db.dma_fifo = kvzalloc_node(array_size(df_sz,
						   sizeof(*sq->db.dma_fifo)),
					GFP_KERNEL, numa);
	sq->db.skb_fifo.fifo = kvzalloc_node(array_size(df_sz,
							sizeof(*sq->db.skb_fifo.fifo)),
					GFP_KERNEL, numa);
	sq->db.wqe_info = kvzalloc_node(array_size(wq_sz,
						   sizeof(*sq->db.wqe_info)),
					GFP_KERNEL, numa);
	if (!sq->db.dma_fifo || !sq->db.skb_fifo.fifo || !sq->db.wqe_info) {
		mlx5e_free_txqsq_db(sq);
		return -ENOMEM;
	}

	sq->dma_fifo_mask = df_sz - 1;

	sq->db.skb_fifo.pc   = &sq->skb_fifo_pc;
	sq->db.skb_fifo.cc   = &sq->skb_fifo_cc;
	sq->db.skb_fifo.mask = df_sz - 1;

	return 0;
}

static int mlx5e_alloc_txqsq(struct mlx5e_channel *c,
			     int txq_ix,
			     struct mlx5e_params *params,
			     struct mlx5e_sq_param *param,
			     struct mlx5e_txqsq *sq,
			     int tc)
{
	void *sqc_wq               = MLX5_ADDR_OF(sqc, param->sqc, wq);
	struct mlx5_core_dev *mdev = c->mdev;
	struct mlx5_wq_cyc *wq = &sq->wq;
	int err;

	sq->pdev      = c->pdev;
	sq->clock     = &mdev->clock;
	sq->mkey_be   = c->mkey_be;
	sq->netdev    = c->netdev;
	sq->mdev      = c->mdev;
	sq->channel   = c;
	sq->priv      = c->priv;
	sq->ch_ix     = c->ix;
	sq->txq_ix    = txq_ix;
	sq->uar_map   = mdev->mlx5e_res.hw_objs.bfreg.map;
	sq->min_inline_mode = params->tx_min_inline_mode;
	sq->hw_mtu    = MLX5E_SW2HW_MTU(params, params->sw_mtu);
	sq->max_sq_mpw_wqebbs = mlx5e_get_max_sq_aligned_wqebbs(mdev);
	INIT_WORK(&sq->recover_work, mlx5e_tx_err_cqe_work);
	if (!MLX5_CAP_ETH(mdev, wqe_vlan_insert))
		set_bit(MLX5E_SQ_STATE_VLAN_NEED_L2_INLINE, &sq->state);
	if (mlx5_ipsec_device_caps(c->priv->mdev))
		set_bit(MLX5E_SQ_STATE_IPSEC, &sq->state);
	if (param->is_mpw)
		set_bit(MLX5E_SQ_STATE_MPWQE, &sq->state);
	sq->stop_room = param->stop_room;
	sq->ptp_cyc2time = mlx5_sq_ts_translator(mdev);

	param->wq.db_numa_node = cpu_to_node(c->cpu);
	err = mlx5_wq_cyc_create(mdev, &param->wq, sqc_wq, wq, &sq->wq_ctrl);
	if (err)
		return err;
	wq->db    = &wq->db[MLX5_SND_DBR];

	err = mlx5e_alloc_txqsq_db(sq, cpu_to_node(c->cpu));
	if (err)
		goto err_sq_wq_destroy;

	INIT_WORK(&sq->dim.work, mlx5e_tx_dim_work);
	sq->dim.mode = params->tx_cq_moderation.cq_period_mode;

	return 0;

err_sq_wq_destroy:
	mlx5_wq_destroy(&sq->wq_ctrl);

	return err;
}

void mlx5e_free_txqsq(struct mlx5e_txqsq *sq)
{
	mlx5e_free_txqsq_db(sq);
	mlx5_wq_destroy(&sq->wq_ctrl);
}

static int mlx5e_create_sq(struct mlx5_core_dev *mdev,
			   struct mlx5e_sq_param *param,
			   struct mlx5e_create_sq_param *csp,
			   u32 *sqn)
{
	u8 ts_format;
	void *in;
	void *sqc;
	void *wq;
	int inlen;
	int err;

	inlen = MLX5_ST_SZ_BYTES(create_sq_in) +
		sizeof(u64) * csp->wq_ctrl->buf.npages;
	in = kvzalloc(inlen, GFP_KERNEL);
	if (!in)
		return -ENOMEM;

	ts_format = mlx5_is_real_time_sq(mdev) ?
			    MLX5_TIMESTAMP_FORMAT_REAL_TIME :
			    MLX5_TIMESTAMP_FORMAT_FREE_RUNNING;
	sqc = MLX5_ADDR_OF(create_sq_in, in, ctx);
	wq = MLX5_ADDR_OF(sqc, sqc, wq);

	memcpy(sqc, param->sqc, sizeof(param->sqc));
	MLX5_SET(sqc,  sqc, tis_lst_sz, csp->tis_lst_sz);
	MLX5_SET(sqc,  sqc, tis_num_0, csp->tisn);
	MLX5_SET(sqc,  sqc, cqn, csp->cqn);
	MLX5_SET(sqc,  sqc, ts_cqe_to_dest_cqn, csp->ts_cqe_to_dest_cqn);
	MLX5_SET(sqc,  sqc, ts_format, ts_format);


	if (MLX5_CAP_ETH(mdev, wqe_inline_mode) == MLX5_CAP_INLINE_MODE_VPORT_CONTEXT)
		MLX5_SET(sqc,  sqc, min_wqe_inline_mode, csp->min_inline_mode);

	MLX5_SET(sqc,  sqc, state, MLX5_SQC_STATE_RST);
	MLX5_SET(sqc,  sqc, flush_in_error_en, 1);

	MLX5_SET(wq,   wq, wq_type,       MLX5_WQ_TYPE_CYCLIC);
	MLX5_SET(wq,   wq, uar_page,      mdev->mlx5e_res.hw_objs.bfreg.index);
	MLX5_SET(wq,   wq, log_wq_pg_sz,  csp->wq_ctrl->buf.page_shift -
					  MLX5_ADAPTER_PAGE_SHIFT);
	MLX5_SET64(wq, wq, dbr_addr,      csp->wq_ctrl->db.dma);

	mlx5_fill_page_frag_array(&csp->wq_ctrl->buf,
				  (__be64 *)MLX5_ADDR_OF(wq, wq, pas));

	err = mlx5_core_create_sq(mdev, in, inlen, sqn);

	kvfree(in);

	return err;
}

int mlx5e_modify_sq(struct mlx5_core_dev *mdev, u32 sqn,
		    struct mlx5e_modify_sq_param *p)
{
	u64 bitmask = 0;
	void *in;
	void *sqc;
	int inlen;
	int err;

	inlen = MLX5_ST_SZ_BYTES(modify_sq_in);
	in = kvzalloc(inlen, GFP_KERNEL);
	if (!in)
		return -ENOMEM;

	sqc = MLX5_ADDR_OF(modify_sq_in, in, ctx);

	MLX5_SET(modify_sq_in, in, sq_state, p->curr_state);
	MLX5_SET(sqc, sqc, state, p->next_state);
	if (p->rl_update && p->next_state == MLX5_SQC_STATE_RDY) {
		bitmask |= 1;
		MLX5_SET(sqc, sqc, packet_pacing_rate_limit_index, p->rl_index);
	}
	if (p->qos_update && p->next_state == MLX5_SQC_STATE_RDY) {
		bitmask |= 1 << 2;
		MLX5_SET(sqc, sqc, qos_queue_group_id, p->qos_queue_group_id);
	}
	MLX5_SET64(modify_sq_in, in, modify_bitmask, bitmask);

	err = mlx5_core_modify_sq(mdev, sqn, in);

	kvfree(in);

	return err;
}

static void mlx5e_destroy_sq(struct mlx5_core_dev *mdev, u32 sqn)
{
	mlx5_core_destroy_sq(mdev, sqn);
}

int mlx5e_create_sq_rdy(struct mlx5_core_dev *mdev,
			struct mlx5e_sq_param *param,
			struct mlx5e_create_sq_param *csp,
			u16 qos_queue_group_id,
			u32 *sqn)
{
	struct mlx5e_modify_sq_param msp = {0};
	int err;

	err = mlx5e_create_sq(mdev, param, csp, sqn);
	if (err)
		return err;

	msp.curr_state = MLX5_SQC_STATE_RST;
	msp.next_state = MLX5_SQC_STATE_RDY;
	if (qos_queue_group_id) {
		msp.qos_update = true;
		msp.qos_queue_group_id = qos_queue_group_id;
	}
	err = mlx5e_modify_sq(mdev, *sqn, &msp);
	if (err)
		mlx5e_destroy_sq(mdev, *sqn);

	return err;
}

static int mlx5e_set_sq_maxrate(struct net_device *dev,
				struct mlx5e_txqsq *sq, u32 rate);

int mlx5e_open_txqsq(struct mlx5e_channel *c, u32 tisn, int txq_ix,
		     struct mlx5e_params *params, struct mlx5e_sq_param *param,
		     struct mlx5e_txqsq *sq, int tc, u16 qos_queue_group_id,
		     struct mlx5e_sq_stats *sq_stats)
{
	struct mlx5e_create_sq_param csp = {};
	u32 tx_rate;
	int err;

	err = mlx5e_alloc_txqsq(c, txq_ix, params, param, sq, tc);
	if (err)
		return err;

	sq->stats = sq_stats;

	csp.tisn            = tisn;
	csp.tis_lst_sz      = 1;
	csp.cqn             = sq->cq.mcq.cqn;
	csp.wq_ctrl         = &sq->wq_ctrl;
	csp.min_inline_mode = sq->min_inline_mode;
	err = mlx5e_create_sq_rdy(c->mdev, param, &csp, qos_queue_group_id, &sq->sqn);
	if (err)
		goto err_free_txqsq;

	tx_rate = c->priv->tx_rates[sq->txq_ix];
	if (tx_rate)
		mlx5e_set_sq_maxrate(c->netdev, sq, tx_rate);

	if (params->tx_dim_enabled)
		sq->state |= BIT(MLX5E_SQ_STATE_DIM);

	return 0;

err_free_txqsq:
	mlx5e_free_txqsq(sq);

	return err;
}

void mlx5e_activate_txqsq(struct mlx5e_txqsq *sq)
{
	sq->txq = netdev_get_tx_queue(sq->netdev, sq->txq_ix);
	set_bit(MLX5E_SQ_STATE_ENABLED, &sq->state);
	netdev_tx_reset_queue(sq->txq);
	netif_tx_start_queue(sq->txq);
}

void mlx5e_tx_disable_queue(struct netdev_queue *txq)
{
	__netif_tx_lock_bh(txq);
	netif_tx_stop_queue(txq);
	__netif_tx_unlock_bh(txq);
}

void mlx5e_deactivate_txqsq(struct mlx5e_txqsq *sq)
{
	struct mlx5_wq_cyc *wq = &sq->wq;

	clear_bit(MLX5E_SQ_STATE_ENABLED, &sq->state);
	synchronize_net(); /* Sync with NAPI to prevent netif_tx_wake_queue. */

	mlx5e_tx_disable_queue(sq->txq);

	/* last doorbell out, godspeed .. */
	if (mlx5e_wqc_has_room_for(wq, sq->cc, sq->pc, 1)) {
		u16 pi = mlx5_wq_cyc_ctr2ix(wq, sq->pc);
		struct mlx5e_tx_wqe *nop;

		sq->db.wqe_info[pi] = (struct mlx5e_tx_wqe_info) {
			.num_wqebbs = 1,
		};

		nop = mlx5e_post_nop(wq, sq->sqn, &sq->pc);
		mlx5e_notify_hw(wq, sq->pc, sq->uar_map, &nop->ctrl);
	}
}

void mlx5e_close_txqsq(struct mlx5e_txqsq *sq)
{
	struct mlx5_core_dev *mdev = sq->mdev;
	struct mlx5_rate_limit rl = {0};

	cancel_work_sync(&sq->dim.work);
	cancel_work_sync(&sq->recover_work);
	mlx5e_destroy_sq(mdev, sq->sqn);
	if (sq->rate_limit) {
		rl.rate = sq->rate_limit;
		mlx5_rl_remove_rate(mdev, &rl);
	}
	mlx5e_free_txqsq_descs(sq);
	mlx5e_free_txqsq(sq);
}

void mlx5e_tx_err_cqe_work(struct work_struct *recover_work)
{
	struct mlx5e_txqsq *sq = container_of(recover_work, struct mlx5e_txqsq,
					      recover_work);

	mlx5e_reporter_tx_err_cqe(sq);
}

static int mlx5e_open_icosq(struct mlx5e_channel *c, struct mlx5e_params *params,
			    struct mlx5e_sq_param *param, struct mlx5e_icosq *sq,
			    work_func_t recover_work_func)
{
	struct mlx5e_create_sq_param csp = {};
	int err;

	err = mlx5e_alloc_icosq(c, param, sq, recover_work_func);
	if (err)
		return err;

	csp.cqn             = sq->cq.mcq.cqn;
	csp.wq_ctrl         = &sq->wq_ctrl;
	csp.min_inline_mode = params->tx_min_inline_mode;
	err = mlx5e_create_sq_rdy(c->mdev, param, &csp, 0, &sq->sqn);
	if (err)
		goto err_free_icosq;

	if (param->is_tls) {
		sq->ktls_resync = mlx5e_ktls_rx_resync_create_resp_list();
		if (IS_ERR(sq->ktls_resync)) {
			err = PTR_ERR(sq->ktls_resync);
			goto err_destroy_icosq;
		}
	}
	return 0;

err_destroy_icosq:
	mlx5e_destroy_sq(c->mdev, sq->sqn);
err_free_icosq:
	mlx5e_free_icosq(sq);

	return err;
}

void mlx5e_activate_icosq(struct mlx5e_icosq *icosq)
{
	set_bit(MLX5E_SQ_STATE_ENABLED, &icosq->state);
}

void mlx5e_deactivate_icosq(struct mlx5e_icosq *icosq)
{
	clear_bit(MLX5E_SQ_STATE_ENABLED, &icosq->state);
	synchronize_net(); /* Sync with NAPI. */
}

static void mlx5e_close_icosq(struct mlx5e_icosq *sq)
{
	struct mlx5e_channel *c = sq->channel;

	if (sq->ktls_resync)
		mlx5e_ktls_rx_resync_destroy_resp_list(sq->ktls_resync);
	mlx5e_destroy_sq(c->mdev, sq->sqn);
	mlx5e_free_icosq_descs(sq);
	mlx5e_free_icosq(sq);
}

int mlx5e_open_xdpsq(struct mlx5e_channel *c, struct mlx5e_params *params,
		     struct mlx5e_sq_param *param, struct xsk_buff_pool *xsk_pool,
		     struct mlx5e_xdpsq *sq, bool is_redirect)
{
	struct mlx5e_create_sq_param csp = {};
	int err;

	err = mlx5e_alloc_xdpsq(c, params, xsk_pool, param, sq, is_redirect);
	if (err)
		return err;

	csp.tis_lst_sz      = 1;
	csp.tisn            = c->priv->tisn[c->lag_port][0]; /* tc = 0 */
	csp.cqn             = sq->cq.mcq.cqn;
	csp.wq_ctrl         = &sq->wq_ctrl;
	csp.min_inline_mode = sq->min_inline_mode;
	set_bit(MLX5E_SQ_STATE_ENABLED, &sq->state);

	if (param->is_xdp_mb)
		set_bit(MLX5E_SQ_STATE_XDP_MULTIBUF, &sq->state);

	err = mlx5e_create_sq_rdy(c->mdev, param, &csp, 0, &sq->sqn);
	if (err)
		goto err_free_xdpsq;

	mlx5e_set_xmit_fp(sq, param->is_mpw);

	if (!param->is_mpw && !test_bit(MLX5E_SQ_STATE_XDP_MULTIBUF, &sq->state)) {
		unsigned int ds_cnt = MLX5E_TX_WQE_EMPTY_DS_COUNT + 1;
		unsigned int inline_hdr_sz = 0;
		int i;

		if (sq->min_inline_mode != MLX5_INLINE_MODE_NONE) {
			inline_hdr_sz = MLX5E_XDP_MIN_INLINE;
			ds_cnt++;
		}

		/* Pre initialize fixed WQE fields */
		for (i = 0; i < mlx5_wq_cyc_get_size(&sq->wq); i++) {
			struct mlx5e_tx_wqe      *wqe  = mlx5_wq_cyc_get_wqe(&sq->wq, i);
			struct mlx5_wqe_ctrl_seg *cseg = &wqe->ctrl;
			struct mlx5_wqe_eth_seg  *eseg = &wqe->eth;

			sq->db.wqe_info[i] = (struct mlx5e_xdp_wqe_info) {
				.num_wqebbs = 1,
				.num_pkts   = 1,
			};

			cseg->qpn_ds = cpu_to_be32((sq->sqn << 8) | ds_cnt);
			eseg->inline_hdr.sz = cpu_to_be16(inline_hdr_sz);
		}
	}

	return 0;

err_free_xdpsq:
	clear_bit(MLX5E_SQ_STATE_ENABLED, &sq->state);
	mlx5e_free_xdpsq(sq);

	return err;
}

void mlx5e_close_xdpsq(struct mlx5e_xdpsq *sq)
{
	struct mlx5e_channel *c = sq->channel;

	clear_bit(MLX5E_SQ_STATE_ENABLED, &sq->state);
	synchronize_net(); /* Sync with NAPI. */

	mlx5e_destroy_sq(c->mdev, sq->sqn);
	mlx5e_free_xdpsq_descs(sq);
	mlx5e_free_xdpsq(sq);
}

static int mlx5e_alloc_cq_common(struct mlx5e_priv *priv,
				 struct mlx5e_cq_param *param,
				 struct mlx5e_cq *cq)
{
	struct mlx5_core_dev *mdev = priv->mdev;
	struct mlx5_core_cq *mcq = &cq->mcq;
	int err;
	u32 i;

	err = mlx5_cqwq_create(mdev, &param->wq, param->cqc, &cq->wq,
			       &cq->wq_ctrl);
	if (err)
		return err;

	mcq->cqe_sz     = 64;
	mcq->set_ci_db  = cq->wq_ctrl.db.db;
	mcq->arm_db     = cq->wq_ctrl.db.db + 1;
	*mcq->set_ci_db = 0;
	*mcq->arm_db    = 0;
	mcq->vector     = param->eq_ix;
	mcq->comp       = mlx5e_completion_event;
	mcq->event      = mlx5e_cq_error_event;

	for (i = 0; i < mlx5_cqwq_get_size(&cq->wq); i++) {
		struct mlx5_cqe64 *cqe = mlx5_cqwq_get_wqe(&cq->wq, i);

		cqe->op_own = 0xf1;
		cqe->validity_iteration_count = 0xff;
	}

	cq->mdev = mdev;
	cq->netdev = priv->netdev;
	cq->priv = priv;

	return 0;
}

static int mlx5e_alloc_cq(struct mlx5e_priv *priv,
			  struct mlx5e_cq_param *param,
			  struct mlx5e_create_cq_param *ccp,
			  struct mlx5e_cq *cq)
{
	int err;

	param->wq.buf_numa_node = ccp->node;
	param->wq.db_numa_node  = ccp->node;
	param->eq_ix            = ccp->ix;

	err = mlx5e_alloc_cq_common(priv, param, cq);

	cq->napi     = ccp->napi;
	cq->ch_stats = ccp->ch_stats;

	return err;
}

static void mlx5e_free_cq(struct mlx5e_cq *cq)
{
	mlx5_wq_destroy(&cq->wq_ctrl);
}

static int mlx5e_create_cq(struct mlx5e_cq *cq, struct mlx5e_cq_param *param)
{
	u32 out[MLX5_ST_SZ_DW(create_cq_out)];
	struct mlx5_core_dev *mdev = cq->mdev;
	struct mlx5_core_cq *mcq = &cq->mcq;

	void *in;
	void *cqc;
	int inlen;
	int eqn;
	int err;

	err = mlx5_comp_eqn_get(mdev, param->eq_ix, &eqn);
	if (err)
		return err;

	inlen = MLX5_ST_SZ_BYTES(create_cq_in) +
		sizeof(u64) * cq->wq_ctrl.buf.npages;
	in = kvzalloc(inlen, GFP_KERNEL);
	if (!in)
		return -ENOMEM;

	cqc = MLX5_ADDR_OF(create_cq_in, in, cq_context);

	memcpy(cqc, param->cqc, sizeof(param->cqc));

	mlx5_fill_page_frag_array(&cq->wq_ctrl.buf,
				  (__be64 *)MLX5_ADDR_OF(create_cq_in, in, pas));

	MLX5_SET(cqc,   cqc, cq_period_mode, param->cq_period_mode);
	MLX5_SET(cqc,   cqc, c_eqn_or_apu_element, eqn);
	MLX5_SET(cqc,   cqc, uar_page,      mdev->priv.uar->index);
	MLX5_SET(cqc,   cqc, log_page_size, cq->wq_ctrl.buf.page_shift -
					    MLX5_ADAPTER_PAGE_SHIFT);
	MLX5_SET64(cqc, cqc, dbr_addr,      cq->wq_ctrl.db.dma);

	err = mlx5_core_create_cq(mdev, mcq, in, inlen, out, sizeof(out));

	kvfree(in);

	if (err)
		return err;

	mlx5e_cq_arm(cq);

	return 0;
}

static void mlx5e_destroy_cq(struct mlx5e_cq *cq)
{
	mlx5_core_destroy_cq(cq->mdev, &cq->mcq);
}

int mlx5e_open_cq(struct mlx5e_priv *priv, struct dim_cq_moder moder,
		  struct mlx5e_cq_param *param, struct mlx5e_create_cq_param *ccp,
		  struct mlx5e_cq *cq)
{
	struct mlx5_core_dev *mdev = priv->mdev;
	int err;

	err = mlx5e_alloc_cq(priv, param, ccp, cq);
	if (err)
		return err;

	err = mlx5e_create_cq(cq, param);
	if (err)
		goto err_free_cq;

	if (MLX5_CAP_GEN(mdev, cq_moderation))
		mlx5_core_modify_cq_moderation(mdev, &cq->mcq, moder.usec, moder.pkts);
	return 0;

err_free_cq:
	mlx5e_free_cq(cq);

	return err;
}

void mlx5e_close_cq(struct mlx5e_cq *cq)
{
	mlx5e_destroy_cq(cq);
	mlx5e_free_cq(cq);
}

static int mlx5e_open_tx_cqs(struct mlx5e_channel *c,
			     struct mlx5e_params *params,
			     struct mlx5e_create_cq_param *ccp,
			     struct mlx5e_channel_param *cparam)
{
	int err;
	int tc;

	for (tc = 0; tc < c->num_tc; tc++) {
		err = mlx5e_open_cq(c->priv, params->tx_cq_moderation, &cparam->txq_sq.cqp,
				    ccp, &c->sq[tc].cq);
		if (err)
			goto err_close_tx_cqs;
	}

	return 0;

err_close_tx_cqs:
	for (tc--; tc >= 0; tc--)
		mlx5e_close_cq(&c->sq[tc].cq);

	return err;
}

static void mlx5e_close_tx_cqs(struct mlx5e_channel *c)
{
	int tc;

	for (tc = 0; tc < c->num_tc; tc++)
		mlx5e_close_cq(&c->sq[tc].cq);
}

static int mlx5e_mqprio_txq_to_tc(struct netdev_tc_txq *tc_to_txq, unsigned int txq)
{
	int tc;

	for (tc = 0; tc < TC_MAX_QUEUE; tc++)
		if (txq - tc_to_txq[tc].offset < tc_to_txq[tc].count)
			return tc;

	WARN(1, "Unexpected TCs configuration. No match found for txq %u", txq);
	return -ENOENT;
}

static int mlx5e_txq_get_qos_node_hw_id(struct mlx5e_params *params, int txq_ix,
					u32 *hw_id)
{
	int tc;

	if (params->mqprio.mode != TC_MQPRIO_MODE_CHANNEL) {
		*hw_id = 0;
		return 0;
	}

	tc = mlx5e_mqprio_txq_to_tc(params->mqprio.tc_to_txq, txq_ix);
	if (tc < 0)
		return tc;

	if (tc >= params->mqprio.num_tc) {
		WARN(1, "Unexpected TCs configuration. tc %d is out of range of %u",
		     tc, params->mqprio.num_tc);
		return -EINVAL;
	}

	*hw_id = params->mqprio.channel.hw_id[tc];
	return 0;
}

static int mlx5e_open_sqs(struct mlx5e_channel *c,
			  struct mlx5e_params *params,
			  struct mlx5e_channel_param *cparam)
{
	int err, tc;

	for (tc = 0; tc < mlx5e_get_dcb_num_tc(params); tc++) {
		int txq_ix = c->ix + tc * params->num_channels;
		u32 qos_queue_group_id;

		err = mlx5e_txq_get_qos_node_hw_id(params, txq_ix, &qos_queue_group_id);
		if (err)
			goto err_close_sqs;

		err = mlx5e_open_txqsq(c, c->priv->tisn[c->lag_port][tc], txq_ix,
				       params, &cparam->txq_sq, &c->sq[tc], tc,
				       qos_queue_group_id,
				       &c->priv->channel_stats[c->ix]->sq[tc]);
		if (err)
			goto err_close_sqs;
	}

	return 0;

err_close_sqs:
	for (tc--; tc >= 0; tc--)
		mlx5e_close_txqsq(&c->sq[tc]);

	return err;
}

static void mlx5e_close_sqs(struct mlx5e_channel *c)
{
	int tc;

	for (tc = 0; tc < c->num_tc; tc++)
		mlx5e_close_txqsq(&c->sq[tc]);
}

static int mlx5e_set_sq_maxrate(struct net_device *dev,
				struct mlx5e_txqsq *sq, u32 rate)
{
	struct mlx5e_priv *priv = netdev_priv(dev);
	struct mlx5_core_dev *mdev = priv->mdev;
	struct mlx5e_modify_sq_param msp = {0};
	struct mlx5_rate_limit rl = {0};
	u16 rl_index = 0;
	int err;

	if (rate == sq->rate_limit)
		/* nothing to do */
		return 0;

	if (sq->rate_limit) {
		rl.rate = sq->rate_limit;
		/* remove current rl index to free space to next ones */
		mlx5_rl_remove_rate(mdev, &rl);
	}

	sq->rate_limit = 0;

	if (rate) {
		rl.rate = rate;
		err = mlx5_rl_add_rate(mdev, &rl_index, &rl);
		if (err) {
			netdev_err(dev, "Failed configuring rate %u: %d\n",
				   rate, err);
			return err;
		}
	}

	msp.curr_state = MLX5_SQC_STATE_RDY;
	msp.next_state = MLX5_SQC_STATE_RDY;
	msp.rl_index   = rl_index;
	msp.rl_update  = true;
	err = mlx5e_modify_sq(mdev, sq->sqn, &msp);
	if (err) {
		netdev_err(dev, "Failed configuring rate %u: %d\n",
			   rate, err);
		/* remove the rate from the table */
		if (rate)
			mlx5_rl_remove_rate(mdev, &rl);
		return err;
	}

	sq->rate_limit = rate;
	return 0;
}

static int mlx5e_set_tx_maxrate(struct net_device *dev, int index, u32 rate)
{
	struct mlx5e_priv *priv = netdev_priv(dev);
	struct mlx5_core_dev *mdev = priv->mdev;
	struct mlx5e_txqsq *sq = priv->txq2sq[index];
	int err = 0;

	if (!mlx5_rl_is_supported(mdev)) {
		netdev_err(dev, "Rate limiting is not supported on this device\n");
		return -EINVAL;
	}

	/* rate is given in Mb/sec, HW config is in Kb/sec */
	rate = rate << 10;

	/* Check whether rate in valid range, 0 is always valid */
	if (rate && !mlx5_rl_is_in_range(mdev, rate)) {
		netdev_err(dev, "TX rate %u, is not in range\n", rate);
		return -ERANGE;
	}

	mutex_lock(&priv->state_lock);
	if (test_bit(MLX5E_STATE_OPENED, &priv->state))
		err = mlx5e_set_sq_maxrate(dev, sq, rate);
	if (!err)
		priv->tx_rates[index] = rate;
	mutex_unlock(&priv->state_lock);

	return err;
}

static int mlx5e_open_rxq_rq(struct mlx5e_channel *c, struct mlx5e_params *params,
			     struct mlx5e_rq_param *rq_params)
{
	int err;

	err = mlx5e_init_rxq_rq(c, params, rq_params->xdp_frag_size, &c->rq);
	if (err)
		return err;

	return mlx5e_open_rq(params, rq_params, NULL, cpu_to_node(c->cpu), &c->rq);
}

static int mlx5e_open_queues(struct mlx5e_channel *c,
			     struct mlx5e_params *params,
			     struct mlx5e_channel_param *cparam)
{
	struct dim_cq_moder icocq_moder = {0, 0};
	struct mlx5e_create_cq_param ccp;
	int err;

	mlx5e_build_create_cq_param(&ccp, c);

	err = mlx5e_open_cq(c->priv, icocq_moder, &cparam->async_icosq.cqp, &ccp,
			    &c->async_icosq.cq);
	if (err)
		return err;

	err = mlx5e_open_cq(c->priv, icocq_moder, &cparam->icosq.cqp, &ccp,
			    &c->icosq.cq);
	if (err)
		goto err_close_async_icosq_cq;

	err = mlx5e_open_tx_cqs(c, params, &ccp, cparam);
	if (err)
		goto err_close_icosq_cq;

	err = mlx5e_open_cq(c->priv, params->tx_cq_moderation, &cparam->xdp_sq.cqp, &ccp,
			    &c->xdpsq.cq);
	if (err)
		goto err_close_tx_cqs;

	err = mlx5e_open_cq(c->priv, params->rx_cq_moderation, &cparam->rq.cqp, &ccp,
			    &c->rq.cq);
	if (err)
		goto err_close_xdp_tx_cqs;

	err = c->xdp ? mlx5e_open_cq(c->priv, params->tx_cq_moderation, &cparam->xdp_sq.cqp,
				     &ccp, &c->rq_xdpsq.cq) : 0;
	if (err)
		goto err_close_rx_cq;

	spin_lock_init(&c->async_icosq_lock);

	err = mlx5e_open_icosq(c, params, &cparam->async_icosq, &c->async_icosq,
			       mlx5e_async_icosq_err_cqe_work);
	if (err)
		goto err_close_xdpsq_cq;

	mutex_init(&c->icosq_recovery_lock);

	err = mlx5e_open_icosq(c, params, &cparam->icosq, &c->icosq,
			       mlx5e_icosq_err_cqe_work);
	if (err)
		goto err_close_async_icosq;

	err = mlx5e_open_sqs(c, params, cparam);
	if (err)
		goto err_close_icosq;

	err = mlx5e_open_rxq_rq(c, params, &cparam->rq);
	if (err)
		goto err_close_sqs;

	if (c->xdp) {
		err = mlx5e_open_xdpsq(c, params, &cparam->xdp_sq, NULL,
				       &c->rq_xdpsq, false);
		if (err)
			goto err_close_rq;
	}

	err = mlx5e_open_xdpsq(c, params, &cparam->xdp_sq, NULL, &c->xdpsq, true);
	if (err)
		goto err_close_xdp_sq;

	return 0;

err_close_xdp_sq:
	if (c->xdp)
		mlx5e_close_xdpsq(&c->rq_xdpsq);

err_close_rq:
	mlx5e_close_rq(&c->rq);

err_close_sqs:
	mlx5e_close_sqs(c);

err_close_icosq:
	mlx5e_close_icosq(&c->icosq);

err_close_async_icosq:
	mlx5e_close_icosq(&c->async_icosq);

err_close_xdpsq_cq:
	if (c->xdp)
		mlx5e_close_cq(&c->rq_xdpsq.cq);

err_close_rx_cq:
	mlx5e_close_cq(&c->rq.cq);

err_close_xdp_tx_cqs:
	mlx5e_close_cq(&c->xdpsq.cq);

err_close_tx_cqs:
	mlx5e_close_tx_cqs(c);

err_close_icosq_cq:
	mlx5e_close_cq(&c->icosq.cq);

err_close_async_icosq_cq:
	mlx5e_close_cq(&c->async_icosq.cq);

	return err;
}

static void mlx5e_close_queues(struct mlx5e_channel *c)
{
	mlx5e_close_xdpsq(&c->xdpsq);
	if (c->xdp)
		mlx5e_close_xdpsq(&c->rq_xdpsq);
	/* The same ICOSQ is used for UMRs for both RQ and XSKRQ. */
	cancel_work_sync(&c->icosq.recover_work);
	mlx5e_close_rq(&c->rq);
	mlx5e_close_sqs(c);
	mlx5e_close_icosq(&c->icosq);
	mutex_destroy(&c->icosq_recovery_lock);
	mlx5e_close_icosq(&c->async_icosq);
	if (c->xdp)
		mlx5e_close_cq(&c->rq_xdpsq.cq);
	mlx5e_close_cq(&c->rq.cq);
	mlx5e_close_cq(&c->xdpsq.cq);
	mlx5e_close_tx_cqs(c);
	mlx5e_close_cq(&c->icosq.cq);
	mlx5e_close_cq(&c->async_icosq.cq);
}

static u8 mlx5e_enumerate_lag_port(struct mlx5_core_dev *mdev, int ix)
{
	u16 port_aff_bias = mlx5_core_is_pf(mdev) ? 0 : MLX5_CAP_GEN(mdev, vhca_id);

	return (ix + port_aff_bias) % mlx5e_get_num_lag_ports(mdev);
}

static int mlx5e_channel_stats_alloc(struct mlx5e_priv *priv, int ix, int cpu)
{
	if (ix > priv->stats_nch)  {
		netdev_warn(priv->netdev, "Unexpected channel stats index %d > %d\n", ix,
			    priv->stats_nch);
		return -EINVAL;
	}

	if (priv->channel_stats[ix])
		return 0;

	/* Asymmetric dynamic memory allocation.
	 * Freed in mlx5e_priv_arrays_free, not on channel closure.
	 */
	netdev_dbg(priv->netdev, "Creating channel stats %d\n", ix);
	priv->channel_stats[ix] = kvzalloc_node(sizeof(**priv->channel_stats),
						GFP_KERNEL, cpu_to_node(cpu));
	if (!priv->channel_stats[ix])
		return -ENOMEM;
	priv->stats_nch++;

	return 0;
}

void mlx5e_trigger_napi_icosq(struct mlx5e_channel *c)
{
	spin_lock_bh(&c->async_icosq_lock);
	mlx5e_trigger_irq(&c->async_icosq);
	spin_unlock_bh(&c->async_icosq_lock);
}

void mlx5e_trigger_napi_sched(struct napi_struct *napi)
{
	local_bh_disable();
	napi_schedule(napi);
	local_bh_enable();
}

static int mlx5e_open_channel(struct mlx5e_priv *priv, int ix,
			      struct mlx5e_params *params,
			      struct mlx5e_channel_param *cparam,
			      struct xsk_buff_pool *xsk_pool,
			      struct mlx5e_channel **cp)
{
	int cpu = mlx5_comp_vector_get_cpu(priv->mdev, ix);
	struct net_device *netdev = priv->netdev;
	struct mlx5e_xsk_param xsk;
	struct mlx5e_channel *c;
	unsigned int irq;
	int err;

	err = mlx5_comp_irqn_get(priv->mdev, ix, &irq);
	if (err)
		return err;

	err = mlx5e_channel_stats_alloc(priv, ix, cpu);
	if (err)
		return err;

	c = kvzalloc_node(sizeof(*c), GFP_KERNEL, cpu_to_node(cpu));
	if (!c)
		return -ENOMEM;

	c->priv     = priv;
	c->mdev     = priv->mdev;
	c->tstamp   = &priv->tstamp;
	c->ix       = ix;
	c->cpu      = cpu;
	c->pdev     = mlx5_core_dma_dev(priv->mdev);
	c->netdev   = priv->netdev;
	c->mkey_be  = cpu_to_be32(priv->mdev->mlx5e_res.hw_objs.mkey);
	c->num_tc   = mlx5e_get_dcb_num_tc(params);
	c->xdp      = !!params->xdp_prog;
	c->stats    = &priv->channel_stats[ix]->ch;
	c->aff_mask = irq_get_effective_affinity_mask(irq);
	c->lag_port = mlx5e_enumerate_lag_port(priv->mdev, ix);

	netif_napi_add(netdev, &c->napi, mlx5e_napi_poll);

	err = mlx5e_open_queues(c, params, cparam);
	if (unlikely(err))
		goto err_napi_del;

	if (xsk_pool) {
		mlx5e_build_xsk_param(xsk_pool, &xsk);
		err = mlx5e_open_xsk(priv, params, &xsk, xsk_pool, c);
		if (unlikely(err))
			goto err_close_queues;
	}

	*cp = c;

	return 0;

err_close_queues:
	mlx5e_close_queues(c);

err_napi_del:
	netif_napi_del(&c->napi);

	kvfree(c);

	return err;
}

static void mlx5e_activate_channel(struct mlx5e_channel *c)
{
	int tc;

	napi_enable(&c->napi);

	for (tc = 0; tc < c->num_tc; tc++)
		mlx5e_activate_txqsq(&c->sq[tc]);
	mlx5e_activate_icosq(&c->icosq);
	mlx5e_activate_icosq(&c->async_icosq);

	if (test_bit(MLX5E_CHANNEL_STATE_XSK, c->state))
		mlx5e_activate_xsk(c);
	else
		mlx5e_activate_rq(&c->rq);
}

static void mlx5e_deactivate_channel(struct mlx5e_channel *c)
{
	int tc;

	if (test_bit(MLX5E_CHANNEL_STATE_XSK, c->state))
		mlx5e_deactivate_xsk(c);
	else
		mlx5e_deactivate_rq(&c->rq);

	mlx5e_deactivate_icosq(&c->async_icosq);
	mlx5e_deactivate_icosq(&c->icosq);
	for (tc = 0; tc < c->num_tc; tc++)
		mlx5e_deactivate_txqsq(&c->sq[tc]);
	mlx5e_qos_deactivate_queues(c);

	napi_disable(&c->napi);
}

static void mlx5e_close_channel(struct mlx5e_channel *c)
{
	if (test_bit(MLX5E_CHANNEL_STATE_XSK, c->state))
		mlx5e_close_xsk(c);
	mlx5e_close_queues(c);
	mlx5e_qos_close_queues(c);
	netif_napi_del(&c->napi);

	kvfree(c);
}

int mlx5e_open_channels(struct mlx5e_priv *priv,
			struct mlx5e_channels *chs)
{
	struct mlx5e_channel_param *cparam;
	int err = -ENOMEM;
	int i;

	chs->num = chs->params.num_channels;

	chs->c = kcalloc(chs->num, sizeof(struct mlx5e_channel *), GFP_KERNEL);
	cparam = kvzalloc(sizeof(struct mlx5e_channel_param), GFP_KERNEL);
	if (!chs->c || !cparam)
		goto err_free;

	err = mlx5e_build_channel_param(priv->mdev, &chs->params, priv->q_counter, cparam);
	if (err)
		goto err_free;

	for (i = 0; i < chs->num; i++) {
		struct xsk_buff_pool *xsk_pool = NULL;

		if (chs->params.xdp_prog)
			xsk_pool = mlx5e_xsk_get_pool(&chs->params, chs->params.xsk, i);

		err = mlx5e_open_channel(priv, i, &chs->params, cparam, xsk_pool, &chs->c[i]);
		if (err)
			goto err_close_channels;
	}

	if (MLX5E_GET_PFLAG(&chs->params, MLX5E_PFLAG_TX_PORT_TS) || chs->params.ptp_rx) {
		err = mlx5e_ptp_open(priv, &chs->params, chs->c[0]->lag_port, &chs->ptp);
		if (err)
			goto err_close_channels;
	}

	if (priv->htb) {
		err = mlx5e_qos_open_queues(priv, chs);
		if (err)
			goto err_close_ptp;
	}

	mlx5e_health_channels_update(priv);
	kvfree(cparam);
	return 0;

err_close_ptp:
	if (chs->ptp)
		mlx5e_ptp_close(chs->ptp);

err_close_channels:
	for (i--; i >= 0; i--)
		mlx5e_close_channel(chs->c[i]);

err_free:
	kfree(chs->c);
	kvfree(cparam);
	chs->num = 0;
	return err;
}

static void mlx5e_activate_channels(struct mlx5e_priv *priv, struct mlx5e_channels *chs)
{
	int i;

	for (i = 0; i < chs->num; i++)
		mlx5e_activate_channel(chs->c[i]);

	if (priv->htb)
		mlx5e_qos_activate_queues(priv);

	for (i = 0; i < chs->num; i++)
		mlx5e_trigger_napi_icosq(chs->c[i]);

	if (chs->ptp)
		mlx5e_ptp_activate_channel(chs->ptp);
}

static int mlx5e_wait_channels_min_rx_wqes(struct mlx5e_channels *chs)
{
	int err = 0;
	int i;

	for (i = 0; i < chs->num; i++) {
		int timeout = err ? 0 : MLX5E_RQ_WQES_TIMEOUT;
		struct mlx5e_channel *c = chs->c[i];

		if (test_bit(MLX5E_CHANNEL_STATE_XSK, c->state))
			continue;

		err |= mlx5e_wait_for_min_rx_wqes(&c->rq, timeout);

		/* Don't wait on the XSK RQ, because the newer xdpsock sample
		 * doesn't provide any Fill Ring entries at the setup stage.
		 */
	}

	return err ? -ETIMEDOUT : 0;
}

static void mlx5e_deactivate_channels(struct mlx5e_channels *chs)
{
	int i;

	if (chs->ptp)
		mlx5e_ptp_deactivate_channel(chs->ptp);

	for (i = 0; i < chs->num; i++)
		mlx5e_deactivate_channel(chs->c[i]);
}

void mlx5e_close_channels(struct mlx5e_channels *chs)
{
	int i;

	ASSERT_RTNL();
	if (chs->ptp) {
		mlx5e_ptp_close(chs->ptp);
		chs->ptp = NULL;
	}
	for (i = 0; i < chs->num; i++)
		mlx5e_close_channel(chs->c[i]);

	kfree(chs->c);
	chs->num = 0;
}

static int mlx5e_modify_tirs_packet_merge(struct mlx5e_priv *priv)
{
	struct mlx5e_rx_res *res = priv->rx_res;

	return mlx5e_rx_res_packet_merge_set_param(res, &priv->channels.params.packet_merge);
}

static MLX5E_DEFINE_PREACTIVATE_WRAPPER_CTX(mlx5e_modify_tirs_packet_merge);

static int mlx5e_set_mtu(struct mlx5_core_dev *mdev,
			 struct mlx5e_params *params, u16 mtu)
{
	u16 hw_mtu = MLX5E_SW2HW_MTU(params, mtu);
	int err;

	err = mlx5_set_port_mtu(mdev, hw_mtu, 1);
	if (err)
		return err;

	/* Update vport context MTU */
	mlx5_modify_nic_vport_mtu(mdev, hw_mtu);
	return 0;
}

static void mlx5e_query_mtu(struct mlx5_core_dev *mdev,
			    struct mlx5e_params *params, u16 *mtu)
{
	u16 hw_mtu = 0;
	int err;

	err = mlx5_query_nic_vport_mtu(mdev, &hw_mtu);
	if (err || !hw_mtu) /* fallback to port oper mtu */
		mlx5_query_port_oper_mtu(mdev, &hw_mtu, 1);

	*mtu = MLX5E_HW2SW_MTU(params, hw_mtu);
}

int mlx5e_set_dev_port_mtu(struct mlx5e_priv *priv)
{
	struct mlx5e_params *params = &priv->channels.params;
	struct net_device *netdev = priv->netdev;
	struct mlx5_core_dev *mdev = priv->mdev;
	u16 mtu;
	int err;

	err = mlx5e_set_mtu(mdev, params, params->sw_mtu);
	if (err)
		return err;

	mlx5e_query_mtu(mdev, params, &mtu);
	if (mtu != params->sw_mtu)
		netdev_warn(netdev, "%s: VPort MTU %d is different than netdev mtu %d\n",
			    __func__, mtu, params->sw_mtu);

	params->sw_mtu = mtu;
	return 0;
}

MLX5E_DEFINE_PREACTIVATE_WRAPPER_CTX(mlx5e_set_dev_port_mtu);

void mlx5e_set_netdev_mtu_boundaries(struct mlx5e_priv *priv)
{
	struct mlx5e_params *params = &priv->channels.params;
	struct net_device *netdev   = priv->netdev;
	struct mlx5_core_dev *mdev  = priv->mdev;
	u16 max_mtu;

	/* MTU range: 68 - hw-specific max */
	netdev->min_mtu = ETH_MIN_MTU;

	mlx5_query_port_max_mtu(mdev, &max_mtu, 1);
	netdev->max_mtu = min_t(unsigned int, MLX5E_HW2SW_MTU(params, max_mtu),
				ETH_MAX_MTU);
}

static int mlx5e_netdev_set_tcs(struct net_device *netdev, u16 nch, u8 ntc,
				struct netdev_tc_txq *tc_to_txq)
{
	int tc, err;

	netdev_reset_tc(netdev);

	if (ntc == 1)
		return 0;

	err = netdev_set_num_tc(netdev, ntc);
	if (err) {
		netdev_WARN(netdev, "netdev_set_num_tc failed (%d), ntc = %d\n", err, ntc);
		return err;
	}

	for (tc = 0; tc < ntc; tc++) {
		u16 count, offset;

		count = tc_to_txq[tc].count;
		offset = tc_to_txq[tc].offset;
		netdev_set_tc_queue(netdev, tc, count, offset);
	}

	return 0;
}

int mlx5e_update_tx_netdev_queues(struct mlx5e_priv *priv)
{
	int nch, ntc, num_txqs, err;
	int qos_queues = 0;

	if (priv->htb)
		qos_queues = mlx5e_htb_cur_leaf_nodes(priv->htb);

	nch = priv->channels.params.num_channels;
	ntc = mlx5e_get_dcb_num_tc(&priv->channels.params);
	num_txqs = nch * ntc + qos_queues;
	if (MLX5E_GET_PFLAG(&priv->channels.params, MLX5E_PFLAG_TX_PORT_TS))
		num_txqs += ntc;

	netdev_dbg(priv->netdev, "Setting num_txqs %d\n", num_txqs);
	err = netif_set_real_num_tx_queues(priv->netdev, num_txqs);
	if (err)
		netdev_warn(priv->netdev, "netif_set_real_num_tx_queues failed, %d\n", err);

	return err;
}

static int mlx5e_update_netdev_queues(struct mlx5e_priv *priv)
{
	struct netdev_tc_txq old_tc_to_txq[TC_MAX_QUEUE], *tc_to_txq;
	struct net_device *netdev = priv->netdev;
	int old_num_txqs, old_ntc;
	int nch, ntc;
	int err;
	int i;

	old_num_txqs = netdev->real_num_tx_queues;
	old_ntc = netdev->num_tc ? : 1;
	for (i = 0; i < ARRAY_SIZE(old_tc_to_txq); i++)
		old_tc_to_txq[i] = netdev->tc_to_txq[i];

	nch = priv->channels.params.num_channels;
	ntc = priv->channels.params.mqprio.num_tc;
	tc_to_txq = priv->channels.params.mqprio.tc_to_txq;

	err = mlx5e_netdev_set_tcs(netdev, nch, ntc, tc_to_txq);
	if (err)
		goto err_out;
	err = mlx5e_update_tx_netdev_queues(priv);
	if (err)
		goto err_tcs;
	err = netif_set_real_num_rx_queues(netdev, nch);
	if (err) {
		netdev_warn(netdev, "netif_set_real_num_rx_queues failed, %d\n", err);
		goto err_txqs;
	}

	return 0;

err_txqs:
	/* netif_set_real_num_rx_queues could fail only when nch increased. Only
	 * one of nch and ntc is changed in this function. That means, the call
	 * to netif_set_real_num_tx_queues below should not fail, because it
	 * decreases the number of TX queues.
	 */
	WARN_ON_ONCE(netif_set_real_num_tx_queues(netdev, old_num_txqs));

err_tcs:
	WARN_ON_ONCE(mlx5e_netdev_set_tcs(netdev, old_num_txqs / old_ntc, old_ntc,
					  old_tc_to_txq));
err_out:
	return err;
}

static MLX5E_DEFINE_PREACTIVATE_WRAPPER_CTX(mlx5e_update_netdev_queues);

static void mlx5e_set_default_xps_cpumasks(struct mlx5e_priv *priv,
					   struct mlx5e_params *params)
{
	struct mlx5_core_dev *mdev = priv->mdev;
	int num_comp_vectors, ix, irq;

	num_comp_vectors = mlx5_comp_vectors_max(mdev);

	for (ix = 0; ix < params->num_channels; ix++) {
		cpumask_clear(priv->scratchpad.cpumask);

		for (irq = ix; irq < num_comp_vectors; irq += params->num_channels) {
			int cpu = mlx5_comp_vector_get_cpu(mdev, irq);

			cpumask_set_cpu(cpu, priv->scratchpad.cpumask);
		}

		netif_set_xps_queue(priv->netdev, priv->scratchpad.cpumask, ix);
	}
}

static int mlx5e_num_channels_changed(struct mlx5e_priv *priv)
{
	u16 count = priv->channels.params.num_channels;
	int err;

	err = mlx5e_update_netdev_queues(priv);
	if (err)
		return err;

	mlx5e_set_default_xps_cpumasks(priv, &priv->channels.params);

	/* This function may be called on attach, before priv->rx_res is created. */
	if (!netif_is_rxfh_configured(priv->netdev) && priv->rx_res)
		mlx5e_rx_res_rss_set_indir_uniform(priv->rx_res, count);

	return 0;
}

MLX5E_DEFINE_PREACTIVATE_WRAPPER_CTX(mlx5e_num_channels_changed);

static void mlx5e_build_txq_maps(struct mlx5e_priv *priv)
{
	int i, ch, tc, num_tc;

	ch = priv->channels.num;
	num_tc = mlx5e_get_dcb_num_tc(&priv->channels.params);

	for (i = 0; i < ch; i++) {
		for (tc = 0; tc < num_tc; tc++) {
			struct mlx5e_channel *c = priv->channels.c[i];
			struct mlx5e_txqsq *sq = &c->sq[tc];

			priv->txq2sq[sq->txq_ix] = sq;
		}
	}

	if (!priv->channels.ptp)
		goto out;

	if (!test_bit(MLX5E_PTP_STATE_TX, priv->channels.ptp->state))
		goto out;

	for (tc = 0; tc < num_tc; tc++) {
		struct mlx5e_ptp *c = priv->channels.ptp;
		struct mlx5e_txqsq *sq = &c->ptpsq[tc].txqsq;

		priv->txq2sq[sq->txq_ix] = sq;
	}

out:
	/* Make the change to txq2sq visible before the queue is started.
	 * As mlx5e_xmit runs under a spinlock, there is an implicit ACQUIRE,
	 * which pairs with this barrier.
	 */
	smp_wmb();
}

void mlx5e_activate_priv_channels(struct mlx5e_priv *priv)
{
	mlx5e_build_txq_maps(priv);
	mlx5e_activate_channels(priv, &priv->channels);
	mlx5e_xdp_tx_enable(priv);

	/* dev_watchdog() wants all TX queues to be started when the carrier is
	 * OK, including the ones in range real_num_tx_queues..num_tx_queues-1.
	 * Make it happy to avoid TX timeout false alarms.
	 */
	netif_tx_start_all_queues(priv->netdev);

	if (mlx5e_is_vport_rep(priv))
		mlx5e_rep_activate_channels(priv);

	set_bit(MLX5E_STATE_CHANNELS_ACTIVE, &priv->state);

	mlx5e_wait_channels_min_rx_wqes(&priv->channels);

	if (priv->rx_res)
		mlx5e_rx_res_channels_activate(priv->rx_res, &priv->channels);
}

static void mlx5e_cancel_tx_timeout_work(struct mlx5e_priv *priv)
{
	WARN_ON_ONCE(test_bit(MLX5E_STATE_CHANNELS_ACTIVE, &priv->state));
	if (current_work() != &priv->tx_timeout_work)
		cancel_work_sync(&priv->tx_timeout_work);
}

void mlx5e_deactivate_priv_channels(struct mlx5e_priv *priv)
{
	if (priv->rx_res)
		mlx5e_rx_res_channels_deactivate(priv->rx_res);

	clear_bit(MLX5E_STATE_CHANNELS_ACTIVE, &priv->state);
	mlx5e_cancel_tx_timeout_work(priv);

	if (mlx5e_is_vport_rep(priv))
		mlx5e_rep_deactivate_channels(priv);

	/* The results of ndo_select_queue are unreliable, while netdev config
	 * is being changed (real_num_tx_queues, num_tc). Stop all queues to
	 * prevent ndo_start_xmit from being called, so that it can assume that
	 * the selected queue is always valid.
	 */
	netif_tx_disable(priv->netdev);

	mlx5e_xdp_tx_disable(priv);
	mlx5e_deactivate_channels(&priv->channels);
}

static int mlx5e_switch_priv_params(struct mlx5e_priv *priv,
				    struct mlx5e_params *new_params,
				    mlx5e_fp_preactivate preactivate,
				    void *context)
{
	struct mlx5e_params old_params;

	old_params = priv->channels.params;
	priv->channels.params = *new_params;

	if (preactivate) {
		int err;

		err = preactivate(priv, context);
		if (err) {
			priv->channels.params = old_params;
			return err;
		}
	}

	return 0;
}

static int mlx5e_switch_priv_channels(struct mlx5e_priv *priv,
				      struct mlx5e_channels *new_chs,
				      mlx5e_fp_preactivate preactivate,
				      void *context)
{
	struct net_device *netdev = priv->netdev;
	struct mlx5e_channels old_chs;
	int carrier_ok;
	int err = 0;

	carrier_ok = netif_carrier_ok(netdev);
	netif_carrier_off(netdev);

	mlx5e_deactivate_priv_channels(priv);

	old_chs = priv->channels;
	priv->channels = *new_chs;

	/* New channels are ready to roll, call the preactivate hook if needed
	 * to modify HW settings or update kernel parameters.
	 */
	if (preactivate) {
		err = preactivate(priv, context);
		if (err) {
			priv->channels = old_chs;
			goto out;
		}
	}

	mlx5e_close_channels(&old_chs);
	priv->profile->update_rx(priv);

	mlx5e_selq_apply(&priv->selq);
out:
	mlx5e_activate_priv_channels(priv);

	/* return carrier back if needed */
	if (carrier_ok)
		netif_carrier_on(netdev);

	return err;
}

int mlx5e_safe_switch_params(struct mlx5e_priv *priv,
			     struct mlx5e_params *params,
			     mlx5e_fp_preactivate preactivate,
			     void *context, bool reset)
{
	struct mlx5e_channels *new_chs;
	int err;

	reset &= test_bit(MLX5E_STATE_OPENED, &priv->state);
	if (!reset)
		return mlx5e_switch_priv_params(priv, params, preactivate, context);

	new_chs = kzalloc(sizeof(*new_chs), GFP_KERNEL);
	if (!new_chs)
		return -ENOMEM;
	new_chs->params = *params;

	mlx5e_selq_prepare_params(&priv->selq, &new_chs->params);

	err = mlx5e_open_channels(priv, new_chs);
	if (err)
		goto err_cancel_selq;

	err = mlx5e_switch_priv_channels(priv, new_chs, preactivate, context);
	if (err)
		goto err_close;

	kfree(new_chs);
	return 0;

err_close:
	mlx5e_close_channels(new_chs);

err_cancel_selq:
	mlx5e_selq_cancel(&priv->selq);
	kfree(new_chs);
	return err;
}

int mlx5e_safe_reopen_channels(struct mlx5e_priv *priv)
{
	return mlx5e_safe_switch_params(priv, &priv->channels.params, NULL, NULL, true);
}

void mlx5e_timestamp_init(struct mlx5e_priv *priv)
{
	priv->tstamp.tx_type   = HWTSTAMP_TX_OFF;
	priv->tstamp.rx_filter = HWTSTAMP_FILTER_NONE;
}

static void mlx5e_modify_admin_state(struct mlx5_core_dev *mdev,
				     enum mlx5_port_status state)
{
	struct mlx5_eswitch *esw = mdev->priv.eswitch;
	int vport_admin_state;

	mlx5_set_port_admin_status(mdev, state);

	if (mlx5_eswitch_mode(mdev) == MLX5_ESWITCH_OFFLOADS ||
	    !MLX5_CAP_GEN(mdev, uplink_follow))
		return;

	if (state == MLX5_PORT_UP)
		vport_admin_state = MLX5_VPORT_ADMIN_STATE_AUTO;
	else
		vport_admin_state = MLX5_VPORT_ADMIN_STATE_DOWN;

	mlx5_eswitch_set_vport_state(esw, MLX5_VPORT_UPLINK, vport_admin_state);
}

int mlx5e_open_locked(struct net_device *netdev)
{
	struct mlx5e_priv *priv = netdev_priv(netdev);
	int err;

	mlx5e_selq_prepare_params(&priv->selq, &priv->channels.params);

	set_bit(MLX5E_STATE_OPENED, &priv->state);

	err = mlx5e_open_channels(priv, &priv->channels);
	if (err)
		goto err_clear_state_opened_flag;

	err = priv->profile->update_rx(priv);
	if (err)
		goto err_close_channels;

	mlx5e_selq_apply(&priv->selq);
	mlx5e_activate_priv_channels(priv);
	mlx5e_apply_traps(priv, true);
	if (priv->profile->update_carrier)
		priv->profile->update_carrier(priv);

	mlx5e_queue_update_stats(priv);
	return 0;

err_close_channels:
	mlx5e_close_channels(&priv->channels);
err_clear_state_opened_flag:
	clear_bit(MLX5E_STATE_OPENED, &priv->state);
	mlx5e_selq_cancel(&priv->selq);
	return err;
}

int mlx5e_open(struct net_device *netdev)
{
	struct mlx5e_priv *priv = netdev_priv(netdev);
	int err;

	mutex_lock(&priv->state_lock);
	err = mlx5e_open_locked(netdev);
	if (!err)
		mlx5e_modify_admin_state(priv->mdev, MLX5_PORT_UP);
	mutex_unlock(&priv->state_lock);

	return err;
}

int mlx5e_close_locked(struct net_device *netdev)
{
	struct mlx5e_priv *priv = netdev_priv(netdev);

	/* May already be CLOSED in case a previous configuration operation
	 * (e.g RX/TX queue size change) that involves close&open failed.
	 */
	if (!test_bit(MLX5E_STATE_OPENED, &priv->state))
		return 0;

	mlx5e_apply_traps(priv, false);
	clear_bit(MLX5E_STATE_OPENED, &priv->state);

	netif_carrier_off(priv->netdev);
	mlx5e_deactivate_priv_channels(priv);
	mlx5e_close_channels(&priv->channels);

	return 0;
}

int mlx5e_close(struct net_device *netdev)
{
	struct mlx5e_priv *priv = netdev_priv(netdev);
	int err;

	if (!netif_device_present(netdev))
		return -ENODEV;

	mutex_lock(&priv->state_lock);
	mlx5e_modify_admin_state(priv->mdev, MLX5_PORT_DOWN);
	err = mlx5e_close_locked(netdev);
	mutex_unlock(&priv->state_lock);

	return err;
}

static void mlx5e_free_drop_rq(struct mlx5e_rq *rq)
{
	mlx5_wq_destroy(&rq->wq_ctrl);
}

static int mlx5e_alloc_drop_rq(struct mlx5_core_dev *mdev,
			       struct mlx5e_rq *rq,
			       struct mlx5e_rq_param *param)
{
	void *rqc = param->rqc;
	void *rqc_wq = MLX5_ADDR_OF(rqc, rqc, wq);
	int err;

	param->wq.db_numa_node = param->wq.buf_numa_node;

	err = mlx5_wq_cyc_create(mdev, &param->wq, rqc_wq, &rq->wqe.wq,
				 &rq->wq_ctrl);
	if (err)
		return err;

	/* Mark as unused given "Drop-RQ" packets never reach XDP */
	xdp_rxq_info_unused(&rq->xdp_rxq);

	rq->mdev = mdev;

	return 0;
}

static int mlx5e_alloc_drop_cq(struct mlx5e_priv *priv,
			       struct mlx5e_cq *cq,
			       struct mlx5e_cq_param *param)
{
	struct mlx5_core_dev *mdev = priv->mdev;

	param->wq.buf_numa_node = dev_to_node(mlx5_core_dma_dev(mdev));
	param->wq.db_numa_node  = dev_to_node(mlx5_core_dma_dev(mdev));

	return mlx5e_alloc_cq_common(priv, param, cq);
}

int mlx5e_open_drop_rq(struct mlx5e_priv *priv,
		       struct mlx5e_rq *drop_rq)
{
	struct mlx5_core_dev *mdev = priv->mdev;
	struct mlx5e_cq_param cq_param = {};
	struct mlx5e_rq_param rq_param = {};
	struct mlx5e_cq *cq = &drop_rq->cq;
	int err;

	mlx5e_build_drop_rq_param(mdev, priv->drop_rq_q_counter, &rq_param);

	err = mlx5e_alloc_drop_cq(priv, cq, &cq_param);
	if (err)
		return err;

	err = mlx5e_create_cq(cq, &cq_param);
	if (err)
		goto err_free_cq;

	err = mlx5e_alloc_drop_rq(mdev, drop_rq, &rq_param);
	if (err)
		goto err_destroy_cq;

	err = mlx5e_create_rq(drop_rq, &rq_param);
	if (err)
		goto err_free_rq;

	err = mlx5e_modify_rq_state(drop_rq, MLX5_RQC_STATE_RST, MLX5_RQC_STATE_RDY);
	if (err)
		mlx5_core_warn(priv->mdev, "modify_rq_state failed, rx_if_down_packets won't be counted %d\n", err);

	return 0;

err_free_rq:
	mlx5e_free_drop_rq(drop_rq);

err_destroy_cq:
	mlx5e_destroy_cq(cq);

err_free_cq:
	mlx5e_free_cq(cq);

	return err;
}

void mlx5e_close_drop_rq(struct mlx5e_rq *drop_rq)
{
	mlx5e_destroy_rq(drop_rq);
	mlx5e_free_drop_rq(drop_rq);
	mlx5e_destroy_cq(&drop_rq->cq);
	mlx5e_free_cq(&drop_rq->cq);
}

int mlx5e_create_tis(struct mlx5_core_dev *mdev, void *in, u32 *tisn)
{
	void *tisc = MLX5_ADDR_OF(create_tis_in, in, ctx);

	MLX5_SET(tisc, tisc, transport_domain, mdev->mlx5e_res.hw_objs.td.tdn);

	if (MLX5_GET(tisc, tisc, tls_en))
		MLX5_SET(tisc, tisc, pd, mdev->mlx5e_res.hw_objs.pdn);

	if (mlx5_lag_is_lacp_owner(mdev))
		MLX5_SET(tisc, tisc, strict_lag_tx_port_affinity, 1);

	return mlx5_core_create_tis(mdev, in, tisn);
}

void mlx5e_destroy_tis(struct mlx5_core_dev *mdev, u32 tisn)
{
	mlx5_core_destroy_tis(mdev, tisn);
}

void mlx5e_destroy_tises(struct mlx5e_priv *priv)
{
	int tc, i;

	for (i = 0; i < mlx5e_get_num_lag_ports(priv->mdev); i++)
		for (tc = 0; tc < priv->profile->max_tc; tc++)
			mlx5e_destroy_tis(priv->mdev, priv->tisn[i][tc]);
}

static bool mlx5e_lag_should_assign_affinity(struct mlx5_core_dev *mdev)
{
	return MLX5_CAP_GEN(mdev, lag_tx_port_affinity) && mlx5e_get_num_lag_ports(mdev) > 1;
}

int mlx5e_create_tises(struct mlx5e_priv *priv)
{
	int tc, i;
	int err;

	for (i = 0; i < mlx5e_get_num_lag_ports(priv->mdev); i++) {
		for (tc = 0; tc < priv->profile->max_tc; tc++) {
			u32 in[MLX5_ST_SZ_DW(create_tis_in)] = {};
			void *tisc;

			tisc = MLX5_ADDR_OF(create_tis_in, in, ctx);

			MLX5_SET(tisc, tisc, prio, tc << 1);

			if (mlx5e_lag_should_assign_affinity(priv->mdev))
				MLX5_SET(tisc, tisc, lag_tx_port_affinity, i + 1);

			err = mlx5e_create_tis(priv->mdev, in, &priv->tisn[i][tc]);
			if (err)
				goto err_close_tises;
		}
	}

	return 0;

err_close_tises:
	for (; i >= 0; i--) {
		for (tc--; tc >= 0; tc--)
			mlx5e_destroy_tis(priv->mdev, priv->tisn[i][tc]);
		tc = priv->profile->max_tc;
	}

	return err;
}

static void mlx5e_cleanup_nic_tx(struct mlx5e_priv *priv)
{
	if (priv->mqprio_rl) {
		mlx5e_mqprio_rl_cleanup(priv->mqprio_rl);
		mlx5e_mqprio_rl_free(priv->mqprio_rl);
		priv->mqprio_rl = NULL;
	}
	mlx5e_accel_cleanup_tx(priv);
	mlx5e_destroy_tises(priv);
}

static int mlx5e_modify_channels_vsd(struct mlx5e_channels *chs, bool vsd)
{
	int err;
	int i;

	for (i = 0; i < chs->num; i++) {
		err = mlx5e_modify_rq_vsd(&chs->c[i]->rq, vsd);
		if (err)
			return err;
	}
	if (chs->ptp && test_bit(MLX5E_PTP_STATE_RX, chs->ptp->state))
		return mlx5e_modify_rq_vsd(&chs->ptp->rq, vsd);

	return 0;
}

static void mlx5e_mqprio_build_default_tc_to_txq(struct netdev_tc_txq *tc_to_txq,
						 int ntc, int nch)
{
	int tc;

	memset(tc_to_txq, 0, sizeof(*tc_to_txq) * TC_MAX_QUEUE);

	/* Map netdev TCs to offset 0.
	 * We have our own UP to TXQ mapping for DCB mode of QoS
	 */
	for (tc = 0; tc < ntc; tc++) {
		tc_to_txq[tc] = (struct netdev_tc_txq) {
			.count = nch,
			.offset = 0,
		};
	}
}

static void mlx5e_mqprio_build_tc_to_txq(struct netdev_tc_txq *tc_to_txq,
					 struct tc_mqprio_qopt *qopt)
{
	int tc;

	for (tc = 0; tc < TC_MAX_QUEUE; tc++) {
		tc_to_txq[tc] = (struct netdev_tc_txq) {
			.count = qopt->count[tc],
			.offset = qopt->offset[tc],
		};
	}
}

static void mlx5e_params_mqprio_dcb_set(struct mlx5e_params *params, u8 num_tc)
{
	params->mqprio.mode = TC_MQPRIO_MODE_DCB;
	params->mqprio.num_tc = num_tc;
	mlx5e_mqprio_build_default_tc_to_txq(params->mqprio.tc_to_txq, num_tc,
					     params->num_channels);
}

static void mlx5e_mqprio_rl_update_params(struct mlx5e_params *params,
					  struct mlx5e_mqprio_rl *rl)
{
	int tc;

	for (tc = 0; tc < TC_MAX_QUEUE; tc++) {
		u32 hw_id = 0;

		if (rl)
			mlx5e_mqprio_rl_get_node_hw_id(rl, tc, &hw_id);
		params->mqprio.channel.hw_id[tc] = hw_id;
	}
}

static void mlx5e_params_mqprio_channel_set(struct mlx5e_params *params,
					    struct tc_mqprio_qopt_offload *mqprio,
					    struct mlx5e_mqprio_rl *rl)
{
	int tc;

	params->mqprio.mode = TC_MQPRIO_MODE_CHANNEL;
	params->mqprio.num_tc = mqprio->qopt.num_tc;

	for (tc = 0; tc < TC_MAX_QUEUE; tc++)
		params->mqprio.channel.max_rate[tc] = mqprio->max_rate[tc];

	mlx5e_mqprio_rl_update_params(params, rl);
	mlx5e_mqprio_build_tc_to_txq(params->mqprio.tc_to_txq, &mqprio->qopt);
}

static void mlx5e_params_mqprio_reset(struct mlx5e_params *params)
{
	mlx5e_params_mqprio_dcb_set(params, 1);
}

static int mlx5e_setup_tc_mqprio_dcb(struct mlx5e_priv *priv,
				     struct tc_mqprio_qopt *mqprio)
{
	struct mlx5e_params new_params;
	u8 tc = mqprio->num_tc;
	int err;

	mqprio->hw = TC_MQPRIO_HW_OFFLOAD_TCS;

	if (tc && tc != MLX5E_MAX_NUM_TC)
		return -EINVAL;

	new_params = priv->channels.params;
	mlx5e_params_mqprio_dcb_set(&new_params, tc ? tc : 1);

	err = mlx5e_safe_switch_params(priv, &new_params,
				       mlx5e_num_channels_changed_ctx, NULL, true);

	if (!err && priv->mqprio_rl) {
		mlx5e_mqprio_rl_cleanup(priv->mqprio_rl);
		mlx5e_mqprio_rl_free(priv->mqprio_rl);
		priv->mqprio_rl = NULL;
	}

	priv->max_opened_tc = max_t(u8, priv->max_opened_tc,
				    mlx5e_get_dcb_num_tc(&priv->channels.params));
	return err;
}

static int mlx5e_mqprio_channel_validate(struct mlx5e_priv *priv,
					 struct tc_mqprio_qopt_offload *mqprio)
{
	struct net_device *netdev = priv->netdev;
	struct mlx5e_ptp *ptp_channel;
	int agg_count = 0;
	int i;

	ptp_channel = priv->channels.ptp;
	if (ptp_channel && test_bit(MLX5E_PTP_STATE_TX, ptp_channel->state)) {
		netdev_err(netdev,
			   "Cannot activate MQPRIO mode channel since it conflicts with TX port TS\n");
		return -EINVAL;
	}

	if (mqprio->qopt.offset[0] != 0 || mqprio->qopt.num_tc < 1 ||
	    mqprio->qopt.num_tc > MLX5E_MAX_NUM_MQPRIO_CH_TC)
		return -EINVAL;

	for (i = 0; i < mqprio->qopt.num_tc; i++) {
		if (!mqprio->qopt.count[i]) {
			netdev_err(netdev, "Zero size for queue-group (%d) is not supported\n", i);
			return -EINVAL;
		}
		if (mqprio->min_rate[i]) {
			netdev_err(netdev, "Min tx rate is not supported\n");
			return -EINVAL;
		}

		if (mqprio->max_rate[i]) {
			int err;

			err = mlx5e_qos_bytes_rate_check(priv->mdev, mqprio->max_rate[i]);
			if (err)
				return err;
		}

		if (mqprio->qopt.offset[i] != agg_count) {
			netdev_err(netdev, "Discontinuous queues config is not supported\n");
			return -EINVAL;
		}
		agg_count += mqprio->qopt.count[i];
	}

	if (priv->channels.params.num_channels != agg_count) {
		netdev_err(netdev, "Num of queues (%d) does not match available (%d)\n",
			   agg_count, priv->channels.params.num_channels);
		return -EINVAL;
	}

	return 0;
}

static bool mlx5e_mqprio_rate_limit(u8 num_tc, u64 max_rate[])
{
	int tc;

	for (tc = 0; tc < num_tc; tc++)
		if (max_rate[tc])
			return true;
	return false;
}

static struct mlx5e_mqprio_rl *mlx5e_mqprio_rl_create(struct mlx5_core_dev *mdev,
						      u8 num_tc, u64 max_rate[])
{
	struct mlx5e_mqprio_rl *rl;
	int err;

	if (!mlx5e_mqprio_rate_limit(num_tc, max_rate))
		return NULL;

	rl = mlx5e_mqprio_rl_alloc();
	if (!rl)
		return ERR_PTR(-ENOMEM);

	err = mlx5e_mqprio_rl_init(rl, mdev, num_tc, max_rate);
	if (err) {
		mlx5e_mqprio_rl_free(rl);
		return ERR_PTR(err);
	}

	return rl;
}

static int mlx5e_setup_tc_mqprio_channel(struct mlx5e_priv *priv,
					 struct tc_mqprio_qopt_offload *mqprio)
{
	mlx5e_fp_preactivate preactivate;
	struct mlx5e_params new_params;
	struct mlx5e_mqprio_rl *rl;
	bool nch_changed;
	int err;

	err = mlx5e_mqprio_channel_validate(priv, mqprio);
	if (err)
		return err;

	rl = mlx5e_mqprio_rl_create(priv->mdev, mqprio->qopt.num_tc, mqprio->max_rate);
	if (IS_ERR(rl))
		return PTR_ERR(rl);

	new_params = priv->channels.params;
	mlx5e_params_mqprio_channel_set(&new_params, mqprio, rl);

	nch_changed = mlx5e_get_dcb_num_tc(&priv->channels.params) > 1;
	preactivate = nch_changed ? mlx5e_num_channels_changed_ctx :
		mlx5e_update_netdev_queues_ctx;
	err = mlx5e_safe_switch_params(priv, &new_params, preactivate, NULL, true);
	if (err) {
		if (rl) {
			mlx5e_mqprio_rl_cleanup(rl);
			mlx5e_mqprio_rl_free(rl);
		}
		return err;
	}

	if (priv->mqprio_rl) {
		mlx5e_mqprio_rl_cleanup(priv->mqprio_rl);
		mlx5e_mqprio_rl_free(priv->mqprio_rl);
	}
	priv->mqprio_rl = rl;

	return 0;
}

static int mlx5e_setup_tc_mqprio(struct mlx5e_priv *priv,
				 struct tc_mqprio_qopt_offload *mqprio)
{
	/* MQPRIO is another toplevel qdisc that can't be attached
	 * simultaneously with the offloaded HTB.
	 */
	if (WARN_ON(mlx5e_selq_is_htb_enabled(&priv->selq)))
		return -EINVAL;

	switch (mqprio->mode) {
	case TC_MQPRIO_MODE_DCB:
		return mlx5e_setup_tc_mqprio_dcb(priv, &mqprio->qopt);
	case TC_MQPRIO_MODE_CHANNEL:
		return mlx5e_setup_tc_mqprio_channel(priv, mqprio);
	default:
		return -EOPNOTSUPP;
	}
}

static LIST_HEAD(mlx5e_block_cb_list);

static int mlx5e_setup_tc(struct net_device *dev, enum tc_setup_type type,
			  void *type_data)
{
	struct mlx5e_priv *priv = netdev_priv(dev);
	bool tc_unbind = false;
	int err;

	if (type == TC_SETUP_BLOCK &&
	    ((struct flow_block_offload *)type_data)->command == FLOW_BLOCK_UNBIND)
		tc_unbind = true;

	if (!netif_device_present(dev) && !tc_unbind)
		return -ENODEV;

	switch (type) {
	case TC_SETUP_BLOCK: {
		struct flow_block_offload *f = type_data;

		f->unlocked_driver_cb = true;
		return flow_block_cb_setup_simple(type_data,
						  &mlx5e_block_cb_list,
						  mlx5e_setup_tc_block_cb,
						  priv, priv, true);
	}
	case TC_SETUP_QDISC_MQPRIO:
		mutex_lock(&priv->state_lock);
		err = mlx5e_setup_tc_mqprio(priv, type_data);
		mutex_unlock(&priv->state_lock);
		return err;
	case TC_SETUP_QDISC_HTB:
		mutex_lock(&priv->state_lock);
		err = mlx5e_htb_setup_tc(priv, type_data);
		mutex_unlock(&priv->state_lock);
		return err;
	default:
		return -EOPNOTSUPP;
	}
}

void mlx5e_fold_sw_stats64(struct mlx5e_priv *priv, struct rtnl_link_stats64 *s)
{
	int i;

	for (i = 0; i < priv->stats_nch; i++) {
		struct mlx5e_channel_stats *channel_stats = priv->channel_stats[i];
		struct mlx5e_rq_stats *xskrq_stats = &channel_stats->xskrq;
		struct mlx5e_rq_stats *rq_stats = &channel_stats->rq;
		int j;

		s->rx_packets   += rq_stats->packets + xskrq_stats->packets;
		s->rx_bytes     += rq_stats->bytes + xskrq_stats->bytes;
		s->multicast    += rq_stats->mcast_packets + xskrq_stats->mcast_packets;

		for (j = 0; j < priv->max_opened_tc; j++) {
			struct mlx5e_sq_stats *sq_stats = &channel_stats->sq[j];

			s->tx_packets    += sq_stats->packets;
			s->tx_bytes      += sq_stats->bytes;
			s->tx_dropped    += sq_stats->dropped;
		}
	}
	if (priv->tx_ptp_opened) {
		for (i = 0; i < priv->max_opened_tc; i++) {
			struct mlx5e_sq_stats *sq_stats = &priv->ptp_stats.sq[i];

			s->tx_packets    += sq_stats->packets;
			s->tx_bytes      += sq_stats->bytes;
			s->tx_dropped    += sq_stats->dropped;
		}
	}
	if (priv->rx_ptp_opened) {
		struct mlx5e_rq_stats *rq_stats = &priv->ptp_stats.rq;

		s->rx_packets   += rq_stats->packets;
		s->rx_bytes     += rq_stats->bytes;
		s->multicast    += rq_stats->mcast_packets;
	}
}

void
mlx5e_get_stats(struct net_device *dev, struct rtnl_link_stats64 *stats)
{
	struct mlx5e_priv *priv = netdev_priv(dev);
	struct mlx5e_pport_stats *pstats = &priv->stats.pport;

	if (!netif_device_present(dev))
		return;

	/* In switchdev mode, monitor counters doesn't monitor
	 * rx/tx stats of 802_3. The update stats mechanism
	 * should keep the 802_3 layout counters updated
	 */
	if (!mlx5e_monitor_counter_supported(priv) ||
	    mlx5e_is_uplink_rep(priv)) {
		/* update HW stats in background for next time */
		mlx5e_queue_update_stats(priv);
	}

	if (mlx5e_is_uplink_rep(priv)) {
		struct mlx5e_vport_stats *vstats = &priv->stats.vport;

		stats->rx_packets = PPORT_802_3_GET(pstats, a_frames_received_ok);
		stats->rx_bytes   = PPORT_802_3_GET(pstats, a_octets_received_ok);
		stats->tx_packets = PPORT_802_3_GET(pstats, a_frames_transmitted_ok);
		stats->tx_bytes   = PPORT_802_3_GET(pstats, a_octets_transmitted_ok);

		/* vport multicast also counts packets that are dropped due to steering
		 * or rx out of buffer
		 */
		stats->multicast = VPORT_COUNTER_GET(vstats, received_eth_multicast.packets);
	} else {
		mlx5e_fold_sw_stats64(priv, stats);
	}

	stats->rx_dropped = priv->stats.qcnt.rx_out_of_buffer;

	stats->rx_length_errors =
		PPORT_802_3_GET(pstats, a_in_range_length_errors) +
		PPORT_802_3_GET(pstats, a_out_of_range_length_field) +
		PPORT_802_3_GET(pstats, a_frame_too_long_errors) +
		VNIC_ENV_GET(&priv->stats.vnic, eth_wqe_too_small);
	stats->rx_crc_errors =
		PPORT_802_3_GET(pstats, a_frame_check_sequence_errors);
	stats->rx_frame_errors = PPORT_802_3_GET(pstats, a_alignment_errors);
	stats->tx_aborted_errors = PPORT_2863_GET(pstats, if_out_discards);
	stats->rx_errors = stats->rx_length_errors + stats->rx_crc_errors +
			   stats->rx_frame_errors;
	stats->tx_errors = stats->tx_aborted_errors + stats->tx_carrier_errors;
}

static void mlx5e_nic_set_rx_mode(struct mlx5e_priv *priv)
{
	if (mlx5e_is_uplink_rep(priv))
		return; /* no rx mode for uplink rep */

	queue_work(priv->wq, &priv->set_rx_mode_work);
}

static void mlx5e_set_rx_mode(struct net_device *dev)
{
	struct mlx5e_priv *priv = netdev_priv(dev);

	mlx5e_nic_set_rx_mode(priv);
}

static int mlx5e_set_mac(struct net_device *netdev, void *addr)
{
	struct mlx5e_priv *priv = netdev_priv(netdev);
	struct sockaddr *saddr = addr;

	if (!is_valid_ether_addr(saddr->sa_data))
		return -EADDRNOTAVAIL;

	netif_addr_lock_bh(netdev);
	eth_hw_addr_set(netdev, saddr->sa_data);
	netif_addr_unlock_bh(netdev);

	mlx5e_nic_set_rx_mode(priv);

	return 0;
}

#define MLX5E_SET_FEATURE(features, feature, enable)	\
	do {						\
		if (enable)				\
			*features |= feature;		\
		else					\
			*features &= ~feature;		\
	} while (0)

typedef int (*mlx5e_feature_handler)(struct net_device *netdev, bool enable);

static int set_feature_lro(struct net_device *netdev, bool enable)
{
	struct mlx5e_priv *priv = netdev_priv(netdev);
	struct mlx5_core_dev *mdev = priv->mdev;
	struct mlx5e_params *cur_params;
	struct mlx5e_params new_params;
	bool reset = true;
	int err = 0;

	mutex_lock(&priv->state_lock);

	cur_params = &priv->channels.params;
	new_params = *cur_params;

	if (enable)
		new_params.packet_merge.type = MLX5E_PACKET_MERGE_LRO;
	else if (new_params.packet_merge.type == MLX5E_PACKET_MERGE_LRO)
		new_params.packet_merge.type = MLX5E_PACKET_MERGE_NONE;
	else
		goto out;

	if (!(cur_params->packet_merge.type == MLX5E_PACKET_MERGE_SHAMPO &&
	      new_params.packet_merge.type == MLX5E_PACKET_MERGE_LRO)) {
		if (cur_params->rq_wq_type == MLX5_WQ_TYPE_LINKED_LIST_STRIDING_RQ) {
			if (mlx5e_rx_mpwqe_is_linear_skb(mdev, cur_params, NULL) ==
			    mlx5e_rx_mpwqe_is_linear_skb(mdev, &new_params, NULL))
				reset = false;
		}
	}

	err = mlx5e_safe_switch_params(priv, &new_params,
				       mlx5e_modify_tirs_packet_merge_ctx, NULL, reset);
out:
	mutex_unlock(&priv->state_lock);
	return err;
}

static int set_feature_hw_gro(struct net_device *netdev, bool enable)
{
	struct mlx5e_priv *priv = netdev_priv(netdev);
	struct mlx5e_params new_params;
	bool reset = true;
	int err = 0;

	mutex_lock(&priv->state_lock);
	new_params = priv->channels.params;

	if (enable) {
		new_params.packet_merge.type = MLX5E_PACKET_MERGE_SHAMPO;
		new_params.packet_merge.shampo.match_criteria_type =
			MLX5_RQC_SHAMPO_MATCH_CRITERIA_TYPE_EXTENDED;
		new_params.packet_merge.shampo.alignment_granularity =
			MLX5_RQC_SHAMPO_NO_MATCH_ALIGNMENT_GRANULARITY_STRIDE;
	} else if (new_params.packet_merge.type == MLX5E_PACKET_MERGE_SHAMPO) {
		new_params.packet_merge.type = MLX5E_PACKET_MERGE_NONE;
	} else {
		goto out;
	}

	err = mlx5e_safe_switch_params(priv, &new_params, NULL, NULL, reset);
out:
	mutex_unlock(&priv->state_lock);
	return err;
}

static int set_feature_cvlan_filter(struct net_device *netdev, bool enable)
{
	struct mlx5e_priv *priv = netdev_priv(netdev);

	if (enable)
		mlx5e_enable_cvlan_filter(priv->fs,
					  !!(priv->netdev->flags & IFF_PROMISC));
	else
		mlx5e_disable_cvlan_filter(priv->fs,
					   !!(priv->netdev->flags & IFF_PROMISC));

	return 0;
}

static int set_feature_hw_tc(struct net_device *netdev, bool enable)
{
	struct mlx5e_priv *priv = netdev_priv(netdev);
	int err = 0;

#if IS_ENABLED(CONFIG_MLX5_CLS_ACT)
	int tc_flag = mlx5e_is_uplink_rep(priv) ? MLX5_TC_FLAG(ESW_OFFLOAD) :
						  MLX5_TC_FLAG(NIC_OFFLOAD);
	if (!enable && mlx5e_tc_num_filters(priv, tc_flag)) {
		netdev_err(netdev,
			   "Active offloaded tc filters, can't turn hw_tc_offload off\n");
		return -EINVAL;
	}
#endif

	mutex_lock(&priv->state_lock);
	if (!enable && mlx5e_selq_is_htb_enabled(&priv->selq)) {
		netdev_err(netdev, "Active HTB offload, can't turn hw_tc_offload off\n");
		err = -EINVAL;
	}
	mutex_unlock(&priv->state_lock);

	return err;
}

static int set_feature_rx_all(struct net_device *netdev, bool enable)
{
	struct mlx5e_priv *priv = netdev_priv(netdev);
	struct mlx5_core_dev *mdev = priv->mdev;

	return mlx5_set_port_fcs(mdev, !enable);
}

static int mlx5e_set_rx_port_ts(struct mlx5_core_dev *mdev, bool enable)
{
	u32 in[MLX5_ST_SZ_DW(pcmr_reg)] = {};
	bool supported, curr_state;
	int err;

	if (!MLX5_CAP_GEN(mdev, ports_check))
		return 0;

	err = mlx5_query_ports_check(mdev, in, sizeof(in));
	if (err)
		return err;

	supported = MLX5_GET(pcmr_reg, in, rx_ts_over_crc_cap);
	curr_state = MLX5_GET(pcmr_reg, in, rx_ts_over_crc);

	if (!supported || enable == curr_state)
		return 0;

	MLX5_SET(pcmr_reg, in, local_port, 1);
	MLX5_SET(pcmr_reg, in, rx_ts_over_crc, enable);

	return mlx5_set_ports_check(mdev, in, sizeof(in));
}

static int mlx5e_set_rx_port_ts_wrap(struct mlx5e_priv *priv, void *ctx)
{
	struct mlx5_core_dev *mdev = priv->mdev;
	bool enable = *(bool *)ctx;

	return mlx5e_set_rx_port_ts(mdev, enable);
}

static int set_feature_rx_fcs(struct net_device *netdev, bool enable)
{
	struct mlx5e_priv *priv = netdev_priv(netdev);
	struct mlx5e_channels *chs = &priv->channels;
	struct mlx5e_params new_params;
	int err;
	bool rx_ts_over_crc = !enable;

	mutex_lock(&priv->state_lock);

	new_params = chs->params;
	new_params.scatter_fcs_en = enable;
	err = mlx5e_safe_switch_params(priv, &new_params, mlx5e_set_rx_port_ts_wrap,
				       &rx_ts_over_crc, true);
	mutex_unlock(&priv->state_lock);
	return err;
}

static int set_feature_rx_vlan(struct net_device *netdev, bool enable)
{
	struct mlx5e_priv *priv = netdev_priv(netdev);
	int err = 0;

	mutex_lock(&priv->state_lock);

	mlx5e_fs_set_vlan_strip_disable(priv->fs, !enable);
	priv->channels.params.vlan_strip_disable = !enable;

	if (!test_bit(MLX5E_STATE_OPENED, &priv->state))
		goto unlock;

	err = mlx5e_modify_channels_vsd(&priv->channels, !enable);
	if (err) {
		mlx5e_fs_set_vlan_strip_disable(priv->fs, enable);
		priv->channels.params.vlan_strip_disable = enable;
	}
unlock:
	mutex_unlock(&priv->state_lock);

	return err;
}

int mlx5e_vlan_rx_add_vid(struct net_device *dev, __be16 proto, u16 vid)
{
	struct mlx5e_priv *priv = netdev_priv(dev);
	struct mlx5e_flow_steering *fs = priv->fs;

	if (mlx5e_is_uplink_rep(priv))
		return 0; /* no vlan table for uplink rep */

	return mlx5e_fs_vlan_rx_add_vid(fs, dev, proto, vid);
}

int mlx5e_vlan_rx_kill_vid(struct net_device *dev, __be16 proto, u16 vid)
{
	struct mlx5e_priv *priv = netdev_priv(dev);
	struct mlx5e_flow_steering *fs = priv->fs;

	if (mlx5e_is_uplink_rep(priv))
		return 0; /* no vlan table for uplink rep */

	return mlx5e_fs_vlan_rx_kill_vid(fs, dev, proto, vid);
}

#ifdef CONFIG_MLX5_EN_ARFS
static int set_feature_arfs(struct net_device *netdev, bool enable)
{
	struct mlx5e_priv *priv = netdev_priv(netdev);
	int err;

	if (enable)
		err = mlx5e_arfs_enable(priv->fs);
	else
		err = mlx5e_arfs_disable(priv->fs);

	return err;
}
#endif

static int mlx5e_handle_feature(struct net_device *netdev,
				netdev_features_t *features,
				netdev_features_t feature,
				mlx5e_feature_handler feature_handler)
{
	netdev_features_t changes = *features ^ netdev->features;
	bool enable = !!(*features & feature);
	int err;

	if (!(changes & feature))
		return 0;

	err = feature_handler(netdev, enable);
	if (err) {
		MLX5E_SET_FEATURE(features, feature, !enable);
		netdev_err(netdev, "%s feature %pNF failed, err %d\n",
			   enable ? "Enable" : "Disable", &feature, err);
		return err;
	}

	return 0;
}

void mlx5e_set_xdp_feature(struct net_device *netdev)
{
	struct mlx5e_priv *priv = netdev_priv(netdev);
	struct mlx5e_params *params = &priv->channels.params;
	xdp_features_t val;

	if (params->packet_merge.type != MLX5E_PACKET_MERGE_NONE) {
		xdp_clear_features_flag(netdev);
		return;
	}

	val = NETDEV_XDP_ACT_BASIC | NETDEV_XDP_ACT_REDIRECT |
	      NETDEV_XDP_ACT_XSK_ZEROCOPY |
	      NETDEV_XDP_ACT_RX_SG |
	      NETDEV_XDP_ACT_NDO_XMIT |
	      NETDEV_XDP_ACT_NDO_XMIT_SG;
	xdp_set_features_flag(netdev, val);
}

int mlx5e_set_features(struct net_device *netdev, netdev_features_t features)
{
	netdev_features_t oper_features = features;
	int err = 0;

#define MLX5E_HANDLE_FEATURE(feature, handler) \
	mlx5e_handle_feature(netdev, &oper_features, feature, handler)

	err |= MLX5E_HANDLE_FEATURE(NETIF_F_LRO, set_feature_lro);
	err |= MLX5E_HANDLE_FEATURE(NETIF_F_GRO_HW, set_feature_hw_gro);
	err |= MLX5E_HANDLE_FEATURE(NETIF_F_HW_VLAN_CTAG_FILTER,
				    set_feature_cvlan_filter);
	err |= MLX5E_HANDLE_FEATURE(NETIF_F_HW_TC, set_feature_hw_tc);
	err |= MLX5E_HANDLE_FEATURE(NETIF_F_RXALL, set_feature_rx_all);
	err |= MLX5E_HANDLE_FEATURE(NETIF_F_RXFCS, set_feature_rx_fcs);
	err |= MLX5E_HANDLE_FEATURE(NETIF_F_HW_VLAN_CTAG_RX, set_feature_rx_vlan);
#ifdef CONFIG_MLX5_EN_ARFS
	err |= MLX5E_HANDLE_FEATURE(NETIF_F_NTUPLE, set_feature_arfs);
#endif
	err |= MLX5E_HANDLE_FEATURE(NETIF_F_HW_TLS_RX, mlx5e_ktls_set_feature_rx);

	if (err) {
		netdev->features = oper_features;
		return -EINVAL;
	}

	/* update XDP supported features */
	mlx5e_set_xdp_feature(netdev);

	return 0;
}

static netdev_features_t mlx5e_fix_uplink_rep_features(struct net_device *netdev,
						       netdev_features_t features)
{
	features &= ~NETIF_F_HW_TLS_RX;
	if (netdev->features & NETIF_F_HW_TLS_RX)
		netdev_warn(netdev, "Disabling hw_tls_rx, not supported in switchdev mode\n");

	features &= ~NETIF_F_HW_TLS_TX;
	if (netdev->features & NETIF_F_HW_TLS_TX)
		netdev_warn(netdev, "Disabling hw_tls_tx, not supported in switchdev mode\n");

	features &= ~NETIF_F_NTUPLE;
	if (netdev->features & NETIF_F_NTUPLE)
		netdev_warn(netdev, "Disabling ntuple, not supported in switchdev mode\n");

	features &= ~NETIF_F_GRO_HW;
	if (netdev->features & NETIF_F_GRO_HW)
		netdev_warn(netdev, "Disabling HW_GRO, not supported in switchdev mode\n");

	features &= ~NETIF_F_HW_VLAN_CTAG_FILTER;
	if (netdev->features & NETIF_F_HW_VLAN_CTAG_FILTER)
		netdev_warn(netdev, "Disabling HW_VLAN CTAG FILTERING, not supported in switchdev mode\n");

	return features;
}

static netdev_features_t mlx5e_fix_features(struct net_device *netdev,
					    netdev_features_t features)
{
	struct mlx5e_priv *priv = netdev_priv(netdev);
	struct mlx5e_vlan_table *vlan;
	struct mlx5e_params *params;

	if (!netif_device_present(netdev))
		return features;

	vlan = mlx5e_fs_get_vlan(priv->fs);
	mutex_lock(&priv->state_lock);
	params = &priv->channels.params;
	if (!vlan ||
	    !bitmap_empty(mlx5e_vlan_get_active_svlans(vlan), VLAN_N_VID)) {
		/* HW strips the outer C-tag header, this is a problem
		 * for S-tag traffic.
		 */
		features &= ~NETIF_F_HW_VLAN_CTAG_RX;
		if (!params->vlan_strip_disable)
			netdev_warn(netdev, "Dropping C-tag vlan stripping offload due to S-tag vlan\n");
	}

	if (!MLX5E_GET_PFLAG(params, MLX5E_PFLAG_RX_STRIDING_RQ)) {
		if (features & NETIF_F_LRO) {
			netdev_warn(netdev, "Disabling LRO, not supported in legacy RQ\n");
			features &= ~NETIF_F_LRO;
		}
		if (features & NETIF_F_GRO_HW) {
			netdev_warn(netdev, "Disabling HW-GRO, not supported in legacy RQ\n");
			features &= ~NETIF_F_GRO_HW;
		}
	}

	if (params->xdp_prog) {
		if (features & NETIF_F_LRO) {
			netdev_warn(netdev, "LRO is incompatible with XDP\n");
			features &= ~NETIF_F_LRO;
		}
		if (features & NETIF_F_GRO_HW) {
			netdev_warn(netdev, "HW GRO is incompatible with XDP\n");
			features &= ~NETIF_F_GRO_HW;
		}
	}

	if (priv->xsk.refcnt) {
		if (features & NETIF_F_LRO) {
			netdev_warn(netdev, "LRO is incompatible with AF_XDP (%u XSKs are active)\n",
				    priv->xsk.refcnt);
			features &= ~NETIF_F_LRO;
		}
		if (features & NETIF_F_GRO_HW) {
			netdev_warn(netdev, "HW GRO is incompatible with AF_XDP (%u XSKs are active)\n",
				    priv->xsk.refcnt);
			features &= ~NETIF_F_GRO_HW;
		}
	}

	if (MLX5E_GET_PFLAG(params, MLX5E_PFLAG_RX_CQE_COMPRESS)) {
		features &= ~NETIF_F_RXHASH;
		if (netdev->features & NETIF_F_RXHASH)
			netdev_warn(netdev, "Disabling rxhash, not supported when CQE compress is active\n");

		if (features & NETIF_F_GRO_HW) {
			netdev_warn(netdev, "Disabling HW-GRO, not supported when CQE compress is active\n");
			features &= ~NETIF_F_GRO_HW;
		}
	}

	if (mlx5e_is_uplink_rep(priv)) {
		features = mlx5e_fix_uplink_rep_features(netdev, features);
		features |= NETIF_F_NETNS_LOCAL;
	} else {
		features &= ~NETIF_F_NETNS_LOCAL;
	}

	mutex_unlock(&priv->state_lock);

	return features;
}

static bool mlx5e_xsk_validate_mtu(struct net_device *netdev,
				   struct mlx5e_channels *chs,
				   struct mlx5e_params *new_params,
				   struct mlx5_core_dev *mdev)
{
	u16 ix;

	for (ix = 0; ix < chs->params.num_channels; ix++) {
		struct xsk_buff_pool *xsk_pool =
			mlx5e_xsk_get_pool(&chs->params, chs->params.xsk, ix);
		struct mlx5e_xsk_param xsk;
		int max_xdp_mtu;

		if (!xsk_pool)
			continue;

		mlx5e_build_xsk_param(xsk_pool, &xsk);
		max_xdp_mtu = mlx5e_xdp_max_mtu(new_params, &xsk);

		/* Validate XSK params and XDP MTU in advance */
		if (!mlx5e_validate_xsk_param(new_params, &xsk, mdev) ||
		    new_params->sw_mtu > max_xdp_mtu) {
			u32 hr = mlx5e_get_linear_rq_headroom(new_params, &xsk);
			int max_mtu_frame, max_mtu_page, max_mtu;

			/* Two criteria must be met:
			 * 1. HW MTU + all headrooms <= XSK frame size.
			 * 2. Size of SKBs allocated on XDP_PASS <= PAGE_SIZE.
			 */
			max_mtu_frame = MLX5E_HW2SW_MTU(new_params, xsk.chunk_size - hr);
			max_mtu_page = MLX5E_HW2SW_MTU(new_params, SKB_MAX_HEAD(0));
			max_mtu = min3(max_mtu_frame, max_mtu_page, max_xdp_mtu);

			netdev_err(netdev, "MTU %d is too big for an XSK running on channel %u or its redirection XDP program. Try MTU <= %d\n",
				   new_params->sw_mtu, ix, max_mtu);
			return false;
		}
	}

	return true;
}

static bool mlx5e_params_validate_xdp(struct net_device *netdev,
				      struct mlx5_core_dev *mdev,
				      struct mlx5e_params *params)
{
	bool is_linear;

	/* No XSK params: AF_XDP can't be enabled yet at the point of setting
	 * the XDP program.
	 */
	is_linear = params->rq_wq_type == MLX5_WQ_TYPE_CYCLIC ?
		mlx5e_rx_is_linear_skb(mdev, params, NULL) :
		mlx5e_rx_mpwqe_is_linear_skb(mdev, params, NULL);

	if (!is_linear) {
		if (!params->xdp_prog->aux->xdp_has_frags) {
			netdev_warn(netdev, "MTU(%d) > %d, too big for an XDP program not aware of multi buffer\n",
				    params->sw_mtu,
				    mlx5e_xdp_max_mtu(params, NULL));
			return false;
		}
		if (params->rq_wq_type == MLX5_WQ_TYPE_LINKED_LIST_STRIDING_RQ &&
		    !mlx5e_verify_params_rx_mpwqe_strides(mdev, params, NULL)) {
			netdev_warn(netdev, "XDP is not allowed with striding RQ and MTU(%d) > %d\n",
				    params->sw_mtu,
				    mlx5e_xdp_max_mtu(params, NULL));
			return false;
		}
	}

	return true;
}

int mlx5e_change_mtu(struct net_device *netdev, int new_mtu,
		     mlx5e_fp_preactivate preactivate)
{
	struct mlx5e_priv *priv = netdev_priv(netdev);
	struct mlx5e_params new_params;
	struct mlx5e_params *params;
	bool reset = true;
	int err = 0;

	mutex_lock(&priv->state_lock);

	params = &priv->channels.params;

	new_params = *params;
	new_params.sw_mtu = new_mtu;
	err = mlx5e_validate_params(priv->mdev, &new_params);
	if (err)
		goto out;

	if (new_params.xdp_prog && !mlx5e_params_validate_xdp(netdev, priv->mdev,
							      &new_params)) {
		err = -EINVAL;
		goto out;
	}

	if (priv->xsk.refcnt &&
	    !mlx5e_xsk_validate_mtu(netdev, &priv->channels,
				    &new_params, priv->mdev)) {
		err = -EINVAL;
		goto out;
	}

	if (params->packet_merge.type == MLX5E_PACKET_MERGE_LRO)
		reset = false;

	if (params->rq_wq_type == MLX5_WQ_TYPE_LINKED_LIST_STRIDING_RQ &&
	    params->packet_merge.type != MLX5E_PACKET_MERGE_SHAMPO) {
		bool is_linear_old = mlx5e_rx_mpwqe_is_linear_skb(priv->mdev, params, NULL);
		bool is_linear_new = mlx5e_rx_mpwqe_is_linear_skb(priv->mdev,
								  &new_params, NULL);
		u8 sz_old = mlx5e_mpwqe_get_log_rq_size(priv->mdev, params, NULL);
		u8 sz_new = mlx5e_mpwqe_get_log_rq_size(priv->mdev, &new_params, NULL);

		/* Always reset in linear mode - hw_mtu is used in data path.
		 * Check that the mode was non-linear and didn't change.
		 * If XSK is active, XSK RQs are linear.
		 * Reset if the RQ size changed, even if it's non-linear.
		 */
		if (!is_linear_old && !is_linear_new && !priv->xsk.refcnt &&
		    sz_old == sz_new)
			reset = false;
	}

	err = mlx5e_safe_switch_params(priv, &new_params, preactivate, NULL, reset);

out:
	netdev->mtu = params->sw_mtu;
	mutex_unlock(&priv->state_lock);
	return err;
}

static int mlx5e_change_nic_mtu(struct net_device *netdev, int new_mtu)
{
	return mlx5e_change_mtu(netdev, new_mtu, mlx5e_set_dev_port_mtu_ctx);
}

int mlx5e_ptp_rx_manage_fs_ctx(struct mlx5e_priv *priv, void *ctx)
{
	bool set  = *(bool *)ctx;

	return mlx5e_ptp_rx_manage_fs(priv, set);
}

static int mlx5e_hwstamp_config_no_ptp_rx(struct mlx5e_priv *priv, bool rx_filter)
{
	bool rx_cqe_compress_def = priv->channels.params.rx_cqe_compress_def;
	int err;

	if (!rx_filter)
		/* Reset CQE compression to Admin default */
		return mlx5e_modify_rx_cqe_compression_locked(priv, rx_cqe_compress_def, false);

	if (!MLX5E_GET_PFLAG(&priv->channels.params, MLX5E_PFLAG_RX_CQE_COMPRESS))
		return 0;

	/* Disable CQE compression */
	netdev_warn(priv->netdev, "Disabling RX cqe compression\n");
	err = mlx5e_modify_rx_cqe_compression_locked(priv, false, true);
	if (err)
		netdev_err(priv->netdev, "Failed disabling cqe compression err=%d\n", err);

	return err;
}

static int mlx5e_hwstamp_config_ptp_rx(struct mlx5e_priv *priv, bool ptp_rx)
{
	struct mlx5e_params new_params;

	if (ptp_rx == priv->channels.params.ptp_rx)
		return 0;

	new_params = priv->channels.params;
	new_params.ptp_rx = ptp_rx;
	return mlx5e_safe_switch_params(priv, &new_params, mlx5e_ptp_rx_manage_fs_ctx,
					&new_params.ptp_rx, true);
}

int mlx5e_hwstamp_set(struct mlx5e_priv *priv, struct ifreq *ifr)
{
	struct hwtstamp_config config;
	bool rx_cqe_compress_def;
	bool ptp_rx;
	int err;

	if (!MLX5_CAP_GEN(priv->mdev, device_frequency_khz) ||
	    (mlx5_clock_get_ptp_index(priv->mdev) == -1))
		return -EOPNOTSUPP;

	if (copy_from_user(&config, ifr->ifr_data, sizeof(config)))
		return -EFAULT;

	/* TX HW timestamp */
	switch (config.tx_type) {
	case HWTSTAMP_TX_OFF:
	case HWTSTAMP_TX_ON:
		break;
	default:
		return -ERANGE;
	}

	mutex_lock(&priv->state_lock);
	rx_cqe_compress_def = priv->channels.params.rx_cqe_compress_def;

	/* RX HW timestamp */
	switch (config.rx_filter) {
	case HWTSTAMP_FILTER_NONE:
		ptp_rx = false;
		break;
	case HWTSTAMP_FILTER_ALL:
	case HWTSTAMP_FILTER_SOME:
	case HWTSTAMP_FILTER_PTP_V1_L4_EVENT:
	case HWTSTAMP_FILTER_PTP_V1_L4_SYNC:
	case HWTSTAMP_FILTER_PTP_V1_L4_DELAY_REQ:
	case HWTSTAMP_FILTER_PTP_V2_L4_EVENT:
	case HWTSTAMP_FILTER_PTP_V2_L4_SYNC:
	case HWTSTAMP_FILTER_PTP_V2_L4_DELAY_REQ:
	case HWTSTAMP_FILTER_PTP_V2_L2_EVENT:
	case HWTSTAMP_FILTER_PTP_V2_L2_SYNC:
	case HWTSTAMP_FILTER_PTP_V2_L2_DELAY_REQ:
	case HWTSTAMP_FILTER_PTP_V2_EVENT:
	case HWTSTAMP_FILTER_PTP_V2_SYNC:
	case HWTSTAMP_FILTER_PTP_V2_DELAY_REQ:
	case HWTSTAMP_FILTER_NTP_ALL:
		config.rx_filter = HWTSTAMP_FILTER_ALL;
		/* ptp_rx is set if both HW TS is set and CQE
		 * compression is set
		 */
		ptp_rx = rx_cqe_compress_def;
		break;
	default:
		err = -ERANGE;
		goto err_unlock;
	}

	if (!mlx5e_profile_feature_cap(priv->profile, PTP_RX))
		err = mlx5e_hwstamp_config_no_ptp_rx(priv,
						     config.rx_filter != HWTSTAMP_FILTER_NONE);
	else
		err = mlx5e_hwstamp_config_ptp_rx(priv, ptp_rx);
	if (err)
		goto err_unlock;

	memcpy(&priv->tstamp, &config, sizeof(config));
	mutex_unlock(&priv->state_lock);

	/* might need to fix some features */
	netdev_update_features(priv->netdev);

	return copy_to_user(ifr->ifr_data, &config,
			    sizeof(config)) ? -EFAULT : 0;
err_unlock:
	mutex_unlock(&priv->state_lock);
	return err;
}

int mlx5e_hwstamp_get(struct mlx5e_priv *priv, struct ifreq *ifr)
{
	struct hwtstamp_config *cfg = &priv->tstamp;

	if (!MLX5_CAP_GEN(priv->mdev, device_frequency_khz))
		return -EOPNOTSUPP;

	return copy_to_user(ifr->ifr_data, cfg, sizeof(*cfg)) ? -EFAULT : 0;
}

static int mlx5e_ioctl(struct net_device *dev, struct ifreq *ifr, int cmd)
{
	struct mlx5e_priv *priv = netdev_priv(dev);

	switch (cmd) {
	case SIOCSHWTSTAMP:
		return mlx5e_hwstamp_set(priv, ifr);
	case SIOCGHWTSTAMP:
		return mlx5e_hwstamp_get(priv, ifr);
	default:
		return -EOPNOTSUPP;
	}
}

#ifdef CONFIG_MLX5_ESWITCH
int mlx5e_set_vf_mac(struct net_device *dev, int vf, u8 *mac)
{
	struct mlx5e_priv *priv = netdev_priv(dev);
	struct mlx5_core_dev *mdev = priv->mdev;

	return mlx5_eswitch_set_vport_mac(mdev->priv.eswitch, vf + 1, mac);
}

static int mlx5e_set_vf_vlan(struct net_device *dev, int vf, u16 vlan, u8 qos,
			     __be16 vlan_proto)
{
	struct mlx5e_priv *priv = netdev_priv(dev);
	struct mlx5_core_dev *mdev = priv->mdev;

	if (vlan_proto != htons(ETH_P_8021Q))
		return -EPROTONOSUPPORT;

	return mlx5_eswitch_set_vport_vlan(mdev->priv.eswitch, vf + 1,
					   vlan, qos);
}

static int mlx5e_set_vf_spoofchk(struct net_device *dev, int vf, bool setting)
{
	struct mlx5e_priv *priv = netdev_priv(dev);
	struct mlx5_core_dev *mdev = priv->mdev;

	return mlx5_eswitch_set_vport_spoofchk(mdev->priv.eswitch, vf + 1, setting);
}

static int mlx5e_set_vf_trust(struct net_device *dev, int vf, bool setting)
{
	struct mlx5e_priv *priv = netdev_priv(dev);
	struct mlx5_core_dev *mdev = priv->mdev;

	return mlx5_eswitch_set_vport_trust(mdev->priv.eswitch, vf + 1, setting);
}

int mlx5e_set_vf_rate(struct net_device *dev, int vf, int min_tx_rate,
		      int max_tx_rate)
{
	struct mlx5e_priv *priv = netdev_priv(dev);
	struct mlx5_core_dev *mdev = priv->mdev;

	return mlx5_eswitch_set_vport_rate(mdev->priv.eswitch, vf + 1,
					   max_tx_rate, min_tx_rate);
}

static int mlx5_vport_link2ifla(u8 esw_link)
{
	switch (esw_link) {
	case MLX5_VPORT_ADMIN_STATE_DOWN:
		return IFLA_VF_LINK_STATE_DISABLE;
	case MLX5_VPORT_ADMIN_STATE_UP:
		return IFLA_VF_LINK_STATE_ENABLE;
	}
	return IFLA_VF_LINK_STATE_AUTO;
}

static int mlx5_ifla_link2vport(u8 ifla_link)
{
	switch (ifla_link) {
	case IFLA_VF_LINK_STATE_DISABLE:
		return MLX5_VPORT_ADMIN_STATE_DOWN;
	case IFLA_VF_LINK_STATE_ENABLE:
		return MLX5_VPORT_ADMIN_STATE_UP;
	}
	return MLX5_VPORT_ADMIN_STATE_AUTO;
}

static int mlx5e_set_vf_link_state(struct net_device *dev, int vf,
				   int link_state)
{
	struct mlx5e_priv *priv = netdev_priv(dev);
	struct mlx5_core_dev *mdev = priv->mdev;

	if (mlx5e_is_uplink_rep(priv))
		return -EOPNOTSUPP;

	return mlx5_eswitch_set_vport_state(mdev->priv.eswitch, vf + 1,
					    mlx5_ifla_link2vport(link_state));
}

int mlx5e_get_vf_config(struct net_device *dev,
			int vf, struct ifla_vf_info *ivi)
{
	struct mlx5e_priv *priv = netdev_priv(dev);
	struct mlx5_core_dev *mdev = priv->mdev;
	int err;

	if (!netif_device_present(dev))
		return -EOPNOTSUPP;

	err = mlx5_eswitch_get_vport_config(mdev->priv.eswitch, vf + 1, ivi);
	if (err)
		return err;
	ivi->linkstate = mlx5_vport_link2ifla(ivi->linkstate);
	return 0;
}

int mlx5e_get_vf_stats(struct net_device *dev,
		       int vf, struct ifla_vf_stats *vf_stats)
{
	struct mlx5e_priv *priv = netdev_priv(dev);
	struct mlx5_core_dev *mdev = priv->mdev;

	return mlx5_eswitch_get_vport_stats(mdev->priv.eswitch, vf + 1,
					    vf_stats);
}

static bool
mlx5e_has_offload_stats(const struct net_device *dev, int attr_id)
{
	struct mlx5e_priv *priv = netdev_priv(dev);

	if (!netif_device_present(dev))
		return false;

	if (!mlx5e_is_uplink_rep(priv))
		return false;

	return mlx5e_rep_has_offload_stats(dev, attr_id);
}

static int
mlx5e_get_offload_stats(int attr_id, const struct net_device *dev,
			void *sp)
{
	struct mlx5e_priv *priv = netdev_priv(dev);

	if (!mlx5e_is_uplink_rep(priv))
		return -EOPNOTSUPP;

	return mlx5e_rep_get_offload_stats(attr_id, dev, sp);
}
#endif

static bool mlx5e_tunnel_proto_supported_tx(struct mlx5_core_dev *mdev, u8 proto_type)
{
	switch (proto_type) {
	case IPPROTO_GRE:
		return MLX5_CAP_ETH(mdev, tunnel_stateless_gre);
	case IPPROTO_IPIP:
	case IPPROTO_IPV6:
		return (MLX5_CAP_ETH(mdev, tunnel_stateless_ip_over_ip) ||
			MLX5_CAP_ETH(mdev, tunnel_stateless_ip_over_ip_tx));
	default:
		return false;
	}
}

static bool mlx5e_gre_tunnel_inner_proto_offload_supported(struct mlx5_core_dev *mdev,
							   struct sk_buff *skb)
{
	switch (skb->inner_protocol) {
	case htons(ETH_P_IP):
	case htons(ETH_P_IPV6):
	case htons(ETH_P_TEB):
		return true;
	case htons(ETH_P_MPLS_UC):
	case htons(ETH_P_MPLS_MC):
		return MLX5_CAP_ETH(mdev, tunnel_stateless_mpls_over_gre);
	}
	return false;
}

static netdev_features_t mlx5e_tunnel_features_check(struct mlx5e_priv *priv,
						     struct sk_buff *skb,
						     netdev_features_t features)
{
	unsigned int offset = 0;
	struct udphdr *udph;
	u8 proto;
	u16 port;

	switch (vlan_get_protocol(skb)) {
	case htons(ETH_P_IP):
		proto = ip_hdr(skb)->protocol;
		break;
	case htons(ETH_P_IPV6):
		proto = ipv6_find_hdr(skb, &offset, -1, NULL, NULL);
		break;
	default:
		goto out;
	}

	switch (proto) {
	case IPPROTO_GRE:
		if (mlx5e_gre_tunnel_inner_proto_offload_supported(priv->mdev, skb))
			return features;
		break;
	case IPPROTO_IPIP:
	case IPPROTO_IPV6:
		if (mlx5e_tunnel_proto_supported_tx(priv->mdev, IPPROTO_IPIP))
			return features;
		break;
	case IPPROTO_UDP:
		udph = udp_hdr(skb);
		port = be16_to_cpu(udph->dest);

		/* Verify if UDP port is being offloaded by HW */
		if (mlx5_vxlan_lookup_port(priv->mdev->vxlan, port))
			return features;

#if IS_ENABLED(CONFIG_GENEVE)
		/* Support Geneve offload for default UDP port */
		if (port == GENEVE_UDP_PORT && mlx5_geneve_tx_allowed(priv->mdev))
			return features;
#endif
		break;
#ifdef CONFIG_MLX5_EN_IPSEC
	case IPPROTO_ESP:
		return mlx5e_ipsec_feature_check(skb, features);
#endif
	}

out:
	/* Disable CSUM and GSO if the udp dport is not offloaded by HW */
	return features & ~(NETIF_F_CSUM_MASK | NETIF_F_GSO_MASK);
}

netdev_features_t mlx5e_features_check(struct sk_buff *skb,
				       struct net_device *netdev,
				       netdev_features_t features)
{
	struct mlx5e_priv *priv = netdev_priv(netdev);

	features = vlan_features_check(skb, features);
	features = vxlan_features_check(skb, features);

	/* Validate if the tunneled packet is being offloaded by HW */
	if (skb->encapsulation &&
	    (features & NETIF_F_CSUM_MASK || features & NETIF_F_GSO_MASK))
		return mlx5e_tunnel_features_check(priv, skb, features);

	return features;
}

static void mlx5e_tx_timeout_work(struct work_struct *work)
{
	struct mlx5e_priv *priv = container_of(work, struct mlx5e_priv,
					       tx_timeout_work);
	struct net_device *netdev = priv->netdev;
	int i;

	/* Take rtnl_lock to ensure no change in netdev->real_num_tx_queues
	 * through this flow. However, channel closing flows have to wait for
	 * this work to finish while holding rtnl lock too. So either get the
	 * lock or find that channels are being closed for other reason and
	 * this work is not relevant anymore.
	 */
	while (!rtnl_trylock()) {
		if (!test_bit(MLX5E_STATE_CHANNELS_ACTIVE, &priv->state))
			return;
		msleep(20);
	}

	if (!test_bit(MLX5E_STATE_OPENED, &priv->state))
		goto unlock;

	for (i = 0; i < netdev->real_num_tx_queues; i++) {
		struct netdev_queue *dev_queue =
			netdev_get_tx_queue(netdev, i);
		struct mlx5e_txqsq *sq = priv->txq2sq[i];

		if (!netif_xmit_stopped(dev_queue))
			continue;

		if (mlx5e_reporter_tx_timeout(sq))
		/* break if tried to reopened channels */
			break;
	}

unlock:
	rtnl_unlock();
}

static void mlx5e_tx_timeout(struct net_device *dev, unsigned int txqueue)
{
	struct mlx5e_priv *priv = netdev_priv(dev);

	netdev_err(dev, "TX timeout detected\n");
	queue_work(priv->wq, &priv->tx_timeout_work);
}

static int mlx5e_xdp_allowed(struct net_device *netdev, struct mlx5_core_dev *mdev,
			     struct mlx5e_params *params)
{
	if (params->packet_merge.type != MLX5E_PACKET_MERGE_NONE) {
		netdev_warn(netdev, "can't set XDP while HW-GRO/LRO is on, disable them first\n");
		return -EINVAL;
	}

	if (!mlx5e_params_validate_xdp(netdev, mdev, params))
		return -EINVAL;

	return 0;
}

static void mlx5e_rq_replace_xdp_prog(struct mlx5e_rq *rq, struct bpf_prog *prog)
{
	struct bpf_prog *old_prog;

	old_prog = rcu_replace_pointer(rq->xdp_prog, prog,
				       lockdep_is_held(&rq->priv->state_lock));
	if (old_prog)
		bpf_prog_put(old_prog);
}

static int mlx5e_xdp_set(struct net_device *netdev, struct bpf_prog *prog)
{
	struct mlx5e_priv *priv = netdev_priv(netdev);
	struct mlx5e_params new_params;
	struct bpf_prog *old_prog;
	int err = 0;
	bool reset;
	int i;

	mutex_lock(&priv->state_lock);

	new_params = priv->channels.params;
	new_params.xdp_prog = prog;

	if (prog) {
		err = mlx5e_xdp_allowed(netdev, priv->mdev, &new_params);
		if (err)
			goto unlock;
	}

	/* no need for full reset when exchanging programs */
	reset = (!priv->channels.params.xdp_prog || !prog);

	old_prog = priv->channels.params.xdp_prog;

	err = mlx5e_safe_switch_params(priv, &new_params, NULL, NULL, reset);
	if (err)
		goto unlock;

	if (old_prog)
		bpf_prog_put(old_prog);

	if (!test_bit(MLX5E_STATE_OPENED, &priv->state) || reset)
		goto unlock;

	/* exchanging programs w/o reset, we update ref counts on behalf
	 * of the channels RQs here.
	 */
	bpf_prog_add(prog, priv->channels.num);
	for (i = 0; i < priv->channels.num; i++) {
		struct mlx5e_channel *c = priv->channels.c[i];

		mlx5e_rq_replace_xdp_prog(&c->rq, prog);
		if (test_bit(MLX5E_CHANNEL_STATE_XSK, c->state)) {
			bpf_prog_inc(prog);
			mlx5e_rq_replace_xdp_prog(&c->xskrq, prog);
		}
	}

unlock:
	mutex_unlock(&priv->state_lock);

	/* Need to fix some features. */
	if (!err)
		netdev_update_features(netdev);

	return err;
}

static int mlx5e_xdp(struct net_device *dev, struct netdev_bpf *xdp)
{
	switch (xdp->command) {
	case XDP_SETUP_PROG:
		return mlx5e_xdp_set(dev, xdp->prog);
	case XDP_SETUP_XSK_POOL:
		return mlx5e_xsk_setup_pool(dev, xdp->xsk.pool,
					    xdp->xsk.queue_id);
	default:
		return -EINVAL;
	}
}

#ifdef CONFIG_MLX5_ESWITCH
static int mlx5e_bridge_getlink(struct sk_buff *skb, u32 pid, u32 seq,
				struct net_device *dev, u32 filter_mask,
				int nlflags)
{
	struct mlx5e_priv *priv = netdev_priv(dev);
	struct mlx5_core_dev *mdev = priv->mdev;
	u8 mode, setting;
	int err;

	err = mlx5_eswitch_get_vepa(mdev->priv.eswitch, &setting);
	if (err)
		return err;
	mode = setting ? BRIDGE_MODE_VEPA : BRIDGE_MODE_VEB;
	return ndo_dflt_bridge_getlink(skb, pid, seq, dev,
				       mode,
				       0, 0, nlflags, filter_mask, NULL);
}

static int mlx5e_bridge_setlink(struct net_device *dev, struct nlmsghdr *nlh,
				u16 flags, struct netlink_ext_ack *extack)
{
	struct mlx5e_priv *priv = netdev_priv(dev);
	struct mlx5_core_dev *mdev = priv->mdev;
	struct nlattr *attr, *br_spec;
	u16 mode = BRIDGE_MODE_UNDEF;
	u8 setting;
	int rem;

	br_spec = nlmsg_find_attr(nlh, sizeof(struct ifinfomsg), IFLA_AF_SPEC);
	if (!br_spec)
		return -EINVAL;

	nla_for_each_nested(attr, br_spec, rem) {
		if (nla_type(attr) != IFLA_BRIDGE_MODE)
			continue;

		mode = nla_get_u16(attr);
		if (mode > BRIDGE_MODE_VEPA)
			return -EINVAL;

		break;
	}

	if (mode == BRIDGE_MODE_UNDEF)
		return -EINVAL;

	setting = (mode == BRIDGE_MODE_VEPA) ?  1 : 0;
	return mlx5_eswitch_set_vepa(mdev->priv.eswitch, setting);
}
#endif

const struct net_device_ops mlx5e_netdev_ops = {
	.ndo_open                = mlx5e_open,
	.ndo_stop                = mlx5e_close,
	.ndo_start_xmit          = mlx5e_xmit,
	.ndo_setup_tc            = mlx5e_setup_tc,
	.ndo_select_queue        = mlx5e_select_queue,
	.ndo_get_stats64         = mlx5e_get_stats,
	.ndo_set_rx_mode         = mlx5e_set_rx_mode,
	.ndo_set_mac_address     = mlx5e_set_mac,
	.ndo_vlan_rx_add_vid     = mlx5e_vlan_rx_add_vid,
	.ndo_vlan_rx_kill_vid    = mlx5e_vlan_rx_kill_vid,
	.ndo_set_features        = mlx5e_set_features,
	.ndo_fix_features        = mlx5e_fix_features,
	.ndo_change_mtu          = mlx5e_change_nic_mtu,
	.ndo_eth_ioctl            = mlx5e_ioctl,
	.ndo_set_tx_maxrate      = mlx5e_set_tx_maxrate,
	.ndo_features_check      = mlx5e_features_check,
	.ndo_tx_timeout          = mlx5e_tx_timeout,
	.ndo_bpf		 = mlx5e_xdp,
	.ndo_xdp_xmit            = mlx5e_xdp_xmit,
	.ndo_xsk_wakeup          = mlx5e_xsk_wakeup,
#ifdef CONFIG_MLX5_EN_ARFS
	.ndo_rx_flow_steer	 = mlx5e_rx_flow_steer,
#endif
#ifdef CONFIG_MLX5_ESWITCH
	.ndo_bridge_setlink      = mlx5e_bridge_setlink,
	.ndo_bridge_getlink      = mlx5e_bridge_getlink,

	/* SRIOV E-Switch NDOs */
	.ndo_set_vf_mac          = mlx5e_set_vf_mac,
	.ndo_set_vf_vlan         = mlx5e_set_vf_vlan,
	.ndo_set_vf_spoofchk     = mlx5e_set_vf_spoofchk,
	.ndo_set_vf_trust        = mlx5e_set_vf_trust,
	.ndo_set_vf_rate         = mlx5e_set_vf_rate,
	.ndo_get_vf_config       = mlx5e_get_vf_config,
	.ndo_set_vf_link_state   = mlx5e_set_vf_link_state,
	.ndo_get_vf_stats        = mlx5e_get_vf_stats,
	.ndo_has_offload_stats   = mlx5e_has_offload_stats,
	.ndo_get_offload_stats   = mlx5e_get_offload_stats,
#endif
};

static u32 mlx5e_choose_lro_timeout(struct mlx5_core_dev *mdev, u32 wanted_timeout)
{
	int i;

	/* The supported periods are organized in ascending order */
	for (i = 0; i < MLX5E_LRO_TIMEOUT_ARR_SIZE - 1; i++)
		if (MLX5_CAP_ETH(mdev, lro_timer_supported_periods[i]) >= wanted_timeout)
			break;

	return MLX5_CAP_ETH(mdev, lro_timer_supported_periods[i]);
}

void mlx5e_build_nic_params(struct mlx5e_priv *priv, struct mlx5e_xsk *xsk, u16 mtu)
{
	struct mlx5e_params *params = &priv->channels.params;
	struct mlx5_core_dev *mdev = priv->mdev;
	u8 rx_cq_period_mode;

	params->sw_mtu = mtu;
	params->hard_mtu = MLX5E_ETH_HARD_MTU;
	params->num_channels = min_t(unsigned int, MLX5E_MAX_NUM_CHANNELS / 2,
				     priv->max_nch);
	mlx5e_params_mqprio_reset(params);

	/* SQ */
	params->log_sq_size = is_kdump_kernel() ?
		MLX5E_PARAMS_MINIMUM_LOG_SQ_SIZE :
		MLX5E_PARAMS_DEFAULT_LOG_SQ_SIZE;
	MLX5E_SET_PFLAG(params, MLX5E_PFLAG_SKB_TX_MPWQE, mlx5e_tx_mpwqe_supported(mdev));

	/* XDP SQ */
	MLX5E_SET_PFLAG(params, MLX5E_PFLAG_XDP_TX_MPWQE, mlx5e_tx_mpwqe_supported(mdev));

	/* set CQE compression */
	params->rx_cqe_compress_def = false;
	if (MLX5_CAP_GEN(mdev, cqe_compression) &&
	    MLX5_CAP_GEN(mdev, vport_group_manager))
		params->rx_cqe_compress_def = slow_pci_heuristic(mdev);

	MLX5E_SET_PFLAG(params, MLX5E_PFLAG_RX_CQE_COMPRESS, params->rx_cqe_compress_def);
	MLX5E_SET_PFLAG(params, MLX5E_PFLAG_RX_NO_CSUM_COMPLETE, false);

	/* RQ */
	mlx5e_build_rq_params(mdev, params);

	params->terminate_lkey_be = mlx5_core_get_terminate_scatter_list_mkey(mdev);

	params->packet_merge.timeout = mlx5e_choose_lro_timeout(mdev, MLX5E_DEFAULT_LRO_TIMEOUT);

	/* CQ moderation params */
	rx_cq_period_mode = MLX5_CAP_GEN(mdev, cq_period_start_from_cqe) ?
			MLX5_CQ_PERIOD_MODE_START_FROM_CQE :
			MLX5_CQ_PERIOD_MODE_START_FROM_EQE;
	params->rx_dim_enabled = MLX5_CAP_GEN(mdev, cq_moderation);
	params->tx_dim_enabled = MLX5_CAP_GEN(mdev, cq_moderation);
	mlx5e_set_rx_cq_mode_params(params, rx_cq_period_mode);
	mlx5e_set_tx_cq_mode_params(params, MLX5_CQ_PERIOD_MODE_START_FROM_EQE);

	/* TX inline */
	mlx5_query_min_inline(mdev, &params->tx_min_inline_mode);

	/* AF_XDP */
	params->xsk = xsk;

	/* Do not update netdev->features directly in here
	 * on mlx5e_attach_netdev() we will call mlx5e_update_features()
	 * To update netdev->features please modify mlx5e_fix_features()
	 */
}

static void mlx5e_set_netdev_dev_addr(struct net_device *netdev)
{
	struct mlx5e_priv *priv = netdev_priv(netdev);
	u8 addr[ETH_ALEN];

	mlx5_query_mac_address(priv->mdev, addr);
	if (is_zero_ether_addr(addr) &&
	    !MLX5_CAP_GEN(priv->mdev, vport_group_manager)) {
		eth_hw_addr_random(netdev);
		mlx5_core_info(priv->mdev, "Assigned random MAC address %pM\n", netdev->dev_addr);
		return;
	}

	eth_hw_addr_set(netdev, addr);
}

static int mlx5e_vxlan_set_port(struct net_device *netdev, unsigned int table,
				unsigned int entry, struct udp_tunnel_info *ti)
{
	struct mlx5e_priv *priv = netdev_priv(netdev);

	return mlx5_vxlan_add_port(priv->mdev->vxlan, ntohs(ti->port));
}

static int mlx5e_vxlan_unset_port(struct net_device *netdev, unsigned int table,
				  unsigned int entry, struct udp_tunnel_info *ti)
{
	struct mlx5e_priv *priv = netdev_priv(netdev);

	return mlx5_vxlan_del_port(priv->mdev->vxlan, ntohs(ti->port));
}

void mlx5e_vxlan_set_netdev_info(struct mlx5e_priv *priv)
{
	if (!mlx5_vxlan_allowed(priv->mdev->vxlan))
		return;

	priv->nic_info.set_port = mlx5e_vxlan_set_port;
	priv->nic_info.unset_port = mlx5e_vxlan_unset_port;
	priv->nic_info.flags = UDP_TUNNEL_NIC_INFO_MAY_SLEEP |
				UDP_TUNNEL_NIC_INFO_STATIC_IANA_VXLAN;
	priv->nic_info.tables[0].tunnel_types = UDP_TUNNEL_TYPE_VXLAN;
	/* Don't count the space hard-coded to the IANA port */
	priv->nic_info.tables[0].n_entries =
		mlx5_vxlan_max_udp_ports(priv->mdev) - 1;

	priv->netdev->udp_tunnel_nic_info = &priv->nic_info;
}

static bool mlx5e_tunnel_any_tx_proto_supported(struct mlx5_core_dev *mdev)
{
	int tt;

	for (tt = 0; tt < MLX5_NUM_TUNNEL_TT; tt++) {
		if (mlx5e_tunnel_proto_supported_tx(mdev, mlx5_get_proto_by_tunnel_type(tt)))
			return true;
	}
	return (mlx5_vxlan_allowed(mdev->vxlan) || mlx5_geneve_tx_allowed(mdev));
}

static void mlx5e_build_nic_netdev(struct net_device *netdev)
{
	struct mlx5e_priv *priv = netdev_priv(netdev);
	struct mlx5_core_dev *mdev = priv->mdev;
	bool fcs_supported;
	bool fcs_enabled;

	SET_NETDEV_DEV(netdev, mdev->device);

	netdev->netdev_ops = &mlx5e_netdev_ops;
	netdev->xdp_metadata_ops = &mlx5e_xdp_metadata_ops;

	mlx5e_dcbnl_build_netdev(netdev);

	netdev->watchdog_timeo    = 15 * HZ;

	netdev->ethtool_ops	  = &mlx5e_ethtool_ops;

	netdev->vlan_features    |= NETIF_F_SG;
	netdev->vlan_features    |= NETIF_F_HW_CSUM;
	netdev->vlan_features    |= NETIF_F_HW_MACSEC;
	netdev->vlan_features    |= NETIF_F_GRO;
	netdev->vlan_features    |= NETIF_F_TSO;
	netdev->vlan_features    |= NETIF_F_TSO6;
	netdev->vlan_features    |= NETIF_F_RXCSUM;
	netdev->vlan_features    |= NETIF_F_RXHASH;
	netdev->vlan_features    |= NETIF_F_GSO_PARTIAL;

	netdev->mpls_features    |= NETIF_F_SG;
	netdev->mpls_features    |= NETIF_F_HW_CSUM;
	netdev->mpls_features    |= NETIF_F_TSO;
	netdev->mpls_features    |= NETIF_F_TSO6;

	netdev->hw_enc_features  |= NETIF_F_HW_VLAN_CTAG_TX;
	netdev->hw_enc_features  |= NETIF_F_HW_VLAN_CTAG_RX;

	/* Tunneled LRO is not supported in the driver, and the same RQs are
	 * shared between inner and outer TIRs, so the driver can't disable LRO
	 * for inner TIRs while having it enabled for outer TIRs. Due to this,
	 * block LRO altogether if the firmware declares tunneled LRO support.
	 */
	if (!!MLX5_CAP_ETH(mdev, lro_cap) &&
	    !MLX5_CAP_ETH(mdev, tunnel_lro_vxlan) &&
	    !MLX5_CAP_ETH(mdev, tunnel_lro_gre) &&
	    mlx5e_check_fragmented_striding_rq_cap(mdev, PAGE_SHIFT,
						   MLX5E_MPWRQ_UMR_MODE_ALIGNED))
		netdev->vlan_features    |= NETIF_F_LRO;

	netdev->hw_features       = netdev->vlan_features;
	netdev->hw_features      |= NETIF_F_HW_VLAN_CTAG_TX;
	netdev->hw_features      |= NETIF_F_HW_VLAN_CTAG_RX;
	netdev->hw_features      |= NETIF_F_HW_VLAN_CTAG_FILTER;
	netdev->hw_features      |= NETIF_F_HW_VLAN_STAG_TX;

	if (mlx5e_tunnel_any_tx_proto_supported(mdev)) {
		netdev->hw_enc_features |= NETIF_F_HW_CSUM;
		netdev->hw_enc_features |= NETIF_F_TSO;
		netdev->hw_enc_features |= NETIF_F_TSO6;
		netdev->hw_enc_features |= NETIF_F_GSO_PARTIAL;
	}

	if (mlx5_vxlan_allowed(mdev->vxlan) || mlx5_geneve_tx_allowed(mdev)) {
		netdev->hw_features     |= NETIF_F_GSO_UDP_TUNNEL |
					   NETIF_F_GSO_UDP_TUNNEL_CSUM;
		netdev->hw_enc_features |= NETIF_F_GSO_UDP_TUNNEL |
					   NETIF_F_GSO_UDP_TUNNEL_CSUM;
		netdev->gso_partial_features = NETIF_F_GSO_UDP_TUNNEL_CSUM;
		netdev->vlan_features |= NETIF_F_GSO_UDP_TUNNEL |
					 NETIF_F_GSO_UDP_TUNNEL_CSUM;
	}

	if (mlx5e_tunnel_proto_supported_tx(mdev, IPPROTO_GRE)) {
		netdev->hw_features     |= NETIF_F_GSO_GRE |
					   NETIF_F_GSO_GRE_CSUM;
		netdev->hw_enc_features |= NETIF_F_GSO_GRE |
					   NETIF_F_GSO_GRE_CSUM;
		netdev->gso_partial_features |= NETIF_F_GSO_GRE |
						NETIF_F_GSO_GRE_CSUM;
	}

	if (mlx5e_tunnel_proto_supported_tx(mdev, IPPROTO_IPIP)) {
		netdev->hw_features |= NETIF_F_GSO_IPXIP4 |
				       NETIF_F_GSO_IPXIP6;
		netdev->hw_enc_features |= NETIF_F_GSO_IPXIP4 |
					   NETIF_F_GSO_IPXIP6;
		netdev->gso_partial_features |= NETIF_F_GSO_IPXIP4 |
						NETIF_F_GSO_IPXIP6;
	}

	netdev->gso_partial_features             |= NETIF_F_GSO_UDP_L4;
	netdev->hw_features                      |= NETIF_F_GSO_UDP_L4;
	netdev->features                         |= NETIF_F_GSO_UDP_L4;

	mlx5_query_port_fcs(mdev, &fcs_supported, &fcs_enabled);

	if (fcs_supported)
		netdev->hw_features |= NETIF_F_RXALL;

	if (MLX5_CAP_ETH(mdev, scatter_fcs))
		netdev->hw_features |= NETIF_F_RXFCS;

	if (mlx5_qos_is_supported(mdev))
		netdev->hw_features |= NETIF_F_HW_TC;

	netdev->features          = netdev->hw_features;

	/* Defaults */
	if (fcs_enabled)
		netdev->features  &= ~NETIF_F_RXALL;
	netdev->features  &= ~NETIF_F_LRO;
	netdev->features  &= ~NETIF_F_GRO_HW;
	netdev->features  &= ~NETIF_F_RXFCS;

#define FT_CAP(f) MLX5_CAP_FLOWTABLE(mdev, flow_table_properties_nic_receive.f)
	if (FT_CAP(flow_modify_en) &&
	    FT_CAP(modify_root) &&
	    FT_CAP(identified_miss_table_mode) &&
	    FT_CAP(flow_table_modify)) {
#if IS_ENABLED(CONFIG_MLX5_CLS_ACT)
		netdev->hw_features      |= NETIF_F_HW_TC;
#endif
#ifdef CONFIG_MLX5_EN_ARFS
		netdev->hw_features	 |= NETIF_F_NTUPLE;
#endif
	}

	netdev->features         |= NETIF_F_HIGHDMA;
	netdev->features         |= NETIF_F_HW_VLAN_STAG_FILTER;

	netdev->priv_flags       |= IFF_UNICAST_FLT;

	netif_set_tso_max_size(netdev, GSO_MAX_SIZE);
	mlx5e_set_xdp_feature(netdev);
	mlx5e_set_netdev_dev_addr(netdev);
	mlx5e_macsec_build_netdev(priv);
	mlx5e_ipsec_build_netdev(priv);
	mlx5e_ktls_build_netdev(priv);
}

void mlx5e_create_q_counters(struct mlx5e_priv *priv)
{
	u32 out[MLX5_ST_SZ_DW(alloc_q_counter_out)] = {};
	u32 in[MLX5_ST_SZ_DW(alloc_q_counter_in)] = {};
	struct mlx5_core_dev *mdev = priv->mdev;
	int err;

	MLX5_SET(alloc_q_counter_in, in, opcode, MLX5_CMD_OP_ALLOC_Q_COUNTER);
	err = mlx5_cmd_exec_inout(mdev, alloc_q_counter, in, out);
	if (!err)
		priv->q_counter =
			MLX5_GET(alloc_q_counter_out, out, counter_set_id);

	err = mlx5_cmd_exec_inout(mdev, alloc_q_counter, in, out);
	if (!err)
		priv->drop_rq_q_counter =
			MLX5_GET(alloc_q_counter_out, out, counter_set_id);
}

void mlx5e_destroy_q_counters(struct mlx5e_priv *priv)
{
	u32 in[MLX5_ST_SZ_DW(dealloc_q_counter_in)] = {};

	MLX5_SET(dealloc_q_counter_in, in, opcode,
		 MLX5_CMD_OP_DEALLOC_Q_COUNTER);
	if (priv->q_counter) {
		MLX5_SET(dealloc_q_counter_in, in, counter_set_id,
			 priv->q_counter);
		mlx5_cmd_exec_in(priv->mdev, dealloc_q_counter, in);
	}

	if (priv->drop_rq_q_counter) {
		MLX5_SET(dealloc_q_counter_in, in, counter_set_id,
			 priv->drop_rq_q_counter);
		mlx5_cmd_exec_in(priv->mdev, dealloc_q_counter, in);
	}
}

static int mlx5e_nic_init(struct mlx5_core_dev *mdev,
			  struct net_device *netdev)
{
	const bool take_rtnl = netdev->reg_state == NETREG_REGISTERED;
	struct mlx5e_priv *priv = netdev_priv(netdev);
	struct mlx5e_flow_steering *fs;
	int err;

	mlx5e_build_nic_params(priv, &priv->xsk, netdev->mtu);
	mlx5e_vxlan_set_netdev_info(priv);

	mlx5e_timestamp_init(priv);

	priv->dfs_root = debugfs_create_dir("nic",
					    mlx5_debugfs_get_dev_root(mdev));

	fs = mlx5e_fs_init(priv->profile, mdev,
			   !test_bit(MLX5E_STATE_DESTROYING, &priv->state),
			   priv->dfs_root);
	if (!fs) {
		err = -ENOMEM;
		mlx5_core_err(mdev, "FS initialization failed, %d\n", err);
		debugfs_remove_recursive(priv->dfs_root);
		return err;
	}
	priv->fs = fs;

	err = mlx5e_ktls_init(priv);
	if (err)
		mlx5_core_err(mdev, "TLS initialization failed, %d\n", err);

	mlx5e_health_create_reporters(priv);

	/* If netdev is already registered (e.g. move from uplink to nic profile),
	 * RTNL lock must be held before triggering netdev notifiers.
	 */
	if (take_rtnl)
		rtnl_lock();

	/* update XDP supported features */
	mlx5e_set_xdp_feature(netdev);

	if (take_rtnl)
		rtnl_unlock();

	return 0;
}

static void mlx5e_nic_cleanup(struct mlx5e_priv *priv)
{
	mlx5e_health_destroy_reporters(priv);
	mlx5e_ktls_cleanup(priv);
	mlx5e_fs_cleanup(priv->fs);
<<<<<<< HEAD
=======
	debugfs_remove_recursive(priv->dfs_root);
>>>>>>> 98817289
	priv->fs = NULL;
}

static int mlx5e_init_nic_rx(struct mlx5e_priv *priv)
{
	struct mlx5_core_dev *mdev = priv->mdev;
	enum mlx5e_rx_res_features features;
	int err;

	priv->rx_res = mlx5e_rx_res_alloc();
	if (!priv->rx_res)
		return -ENOMEM;

	mlx5e_create_q_counters(priv);

	err = mlx5e_open_drop_rq(priv, &priv->drop_rq);
	if (err) {
		mlx5_core_err(mdev, "open drop rq failed, %d\n", err);
		goto err_destroy_q_counters;
	}

	features = MLX5E_RX_RES_FEATURE_PTP;
	if (mlx5_tunnel_inner_ft_supported(mdev))
		features |= MLX5E_RX_RES_FEATURE_INNER_FT;
	err = mlx5e_rx_res_init(priv->rx_res, priv->mdev, features,
				priv->max_nch, priv->drop_rq.rqn,
				&priv->channels.params.packet_merge,
				priv->channels.params.num_channels);
	if (err)
		goto err_close_drop_rq;

	err = mlx5e_create_flow_steering(priv->fs, priv->rx_res, priv->profile,
					 priv->netdev);
	if (err) {
		mlx5_core_warn(mdev, "create flow steering failed, %d\n", err);
		goto err_destroy_rx_res;
	}

	err = mlx5e_tc_nic_init(priv);
	if (err)
		goto err_destroy_flow_steering;

	err = mlx5e_accel_init_rx(priv);
	if (err)
		goto err_tc_nic_cleanup;

#ifdef CONFIG_MLX5_EN_ARFS
	priv->netdev->rx_cpu_rmap =  mlx5_eq_table_get_rmap(priv->mdev);
#endif

	return 0;

err_tc_nic_cleanup:
	mlx5e_tc_nic_cleanup(priv);
err_destroy_flow_steering:
	mlx5e_destroy_flow_steering(priv->fs, !!(priv->netdev->hw_features & NETIF_F_NTUPLE),
				    priv->profile);
err_destroy_rx_res:
	mlx5e_rx_res_destroy(priv->rx_res);
err_close_drop_rq:
	mlx5e_close_drop_rq(&priv->drop_rq);
err_destroy_q_counters:
	mlx5e_destroy_q_counters(priv);
	mlx5e_rx_res_free(priv->rx_res);
	priv->rx_res = NULL;
	return err;
}

static void mlx5e_cleanup_nic_rx(struct mlx5e_priv *priv)
{
	mlx5e_accel_cleanup_rx(priv);
	mlx5e_tc_nic_cleanup(priv);
	mlx5e_destroy_flow_steering(priv->fs, !!(priv->netdev->hw_features & NETIF_F_NTUPLE),
				    priv->profile);
	mlx5e_rx_res_destroy(priv->rx_res);
	mlx5e_close_drop_rq(&priv->drop_rq);
	mlx5e_destroy_q_counters(priv);
	mlx5e_rx_res_free(priv->rx_res);
	priv->rx_res = NULL;
}

static void mlx5e_set_mqprio_rl(struct mlx5e_priv *priv)
{
	struct mlx5e_params *params;
	struct mlx5e_mqprio_rl *rl;

	params = &priv->channels.params;
	if (params->mqprio.mode != TC_MQPRIO_MODE_CHANNEL)
		return;

	rl = mlx5e_mqprio_rl_create(priv->mdev, params->mqprio.num_tc,
				    params->mqprio.channel.max_rate);
	if (IS_ERR(rl))
		rl = NULL;
	priv->mqprio_rl = rl;
	mlx5e_mqprio_rl_update_params(params, rl);
}

static int mlx5e_init_nic_tx(struct mlx5e_priv *priv)
{
	int err;

	err = mlx5e_create_tises(priv);
	if (err) {
		mlx5_core_warn(priv->mdev, "create tises failed, %d\n", err);
		return err;
	}

	err = mlx5e_accel_init_tx(priv);
	if (err)
		goto err_destroy_tises;

	mlx5e_set_mqprio_rl(priv);
	mlx5e_dcbnl_initialize(priv);
	return 0;

err_destroy_tises:
	mlx5e_destroy_tises(priv);
	return err;
}

static void mlx5e_nic_enable(struct mlx5e_priv *priv)
{
	struct net_device *netdev = priv->netdev;
	struct mlx5_core_dev *mdev = priv->mdev;
	int err;

	mlx5e_fs_init_l2_addr(priv->fs, netdev);
	mlx5e_ipsec_init(priv);

	err = mlx5e_macsec_init(priv);
	if (err)
		mlx5_core_err(mdev, "MACsec initialization failed, %d\n", err);

	/* Marking the link as currently not needed by the Driver */
	if (!netif_running(netdev))
		mlx5e_modify_admin_state(mdev, MLX5_PORT_DOWN);

	mlx5e_set_netdev_mtu_boundaries(priv);
	mlx5e_set_dev_port_mtu(priv);

	mlx5_lag_add_netdev(mdev, netdev);

	mlx5e_enable_async_events(priv);
	mlx5e_enable_blocking_events(priv);
	if (mlx5e_monitor_counter_supported(priv))
		mlx5e_monitor_counter_init(priv);

	mlx5e_hv_vhca_stats_create(priv);
	if (netdev->reg_state != NETREG_REGISTERED)
		return;
	mlx5e_dcbnl_init_app(priv);

	mlx5e_nic_set_rx_mode(priv);

	rtnl_lock();
	if (netif_running(netdev))
		mlx5e_open(netdev);
	udp_tunnel_nic_reset_ntf(priv->netdev);
	netif_device_attach(netdev);
	rtnl_unlock();
}

static void mlx5e_nic_disable(struct mlx5e_priv *priv)
{
	struct mlx5_core_dev *mdev = priv->mdev;

	if (priv->netdev->reg_state == NETREG_REGISTERED)
		mlx5e_dcbnl_delete_app(priv);

	rtnl_lock();
	if (netif_running(priv->netdev))
		mlx5e_close(priv->netdev);
	netif_device_detach(priv->netdev);
	rtnl_unlock();

	mlx5e_nic_set_rx_mode(priv);

	mlx5e_hv_vhca_stats_destroy(priv);
	if (mlx5e_monitor_counter_supported(priv))
		mlx5e_monitor_counter_cleanup(priv);

	mlx5e_disable_blocking_events(priv);
	if (priv->en_trap) {
		mlx5e_deactivate_trap(priv);
		mlx5e_close_trap(priv->en_trap);
		priv->en_trap = NULL;
	}
	mlx5e_disable_async_events(priv);
	mlx5_lag_remove_netdev(mdev, priv->netdev);
	mlx5_vxlan_reset_to_default(mdev->vxlan);
	mlx5e_macsec_cleanup(priv);
	mlx5e_ipsec_cleanup(priv);
}

int mlx5e_update_nic_rx(struct mlx5e_priv *priv)
{
	return mlx5e_refresh_tirs(priv, false, false);
}

static const struct mlx5e_profile mlx5e_nic_profile = {
	.init		   = mlx5e_nic_init,
	.cleanup	   = mlx5e_nic_cleanup,
	.init_rx	   = mlx5e_init_nic_rx,
	.cleanup_rx	   = mlx5e_cleanup_nic_rx,
	.init_tx	   = mlx5e_init_nic_tx,
	.cleanup_tx	   = mlx5e_cleanup_nic_tx,
	.enable		   = mlx5e_nic_enable,
	.disable	   = mlx5e_nic_disable,
	.update_rx	   = mlx5e_update_nic_rx,
	.update_stats	   = mlx5e_stats_update_ndo_stats,
	.update_carrier	   = mlx5e_update_carrier,
	.rx_handlers       = &mlx5e_rx_handlers_nic,
	.max_tc		   = MLX5E_MAX_NUM_TC,
	.stats_grps	   = mlx5e_nic_stats_grps,
	.stats_grps_num	   = mlx5e_nic_stats_grps_num,
	.features          = BIT(MLX5E_PROFILE_FEATURE_PTP_RX) |
		BIT(MLX5E_PROFILE_FEATURE_PTP_TX) |
		BIT(MLX5E_PROFILE_FEATURE_QOS_HTB) |
		BIT(MLX5E_PROFILE_FEATURE_FS_VLAN) |
		BIT(MLX5E_PROFILE_FEATURE_FS_TC),
};

static int mlx5e_profile_max_num_channels(struct mlx5_core_dev *mdev,
					  const struct mlx5e_profile *profile)
{
	int nch;

	nch = mlx5e_get_max_num_channels(mdev);

	if (profile->max_nch_limit)
		nch = min_t(int, nch, profile->max_nch_limit(mdev));
	return nch;
}

static unsigned int
mlx5e_calc_max_nch(struct mlx5_core_dev *mdev, struct net_device *netdev,
		   const struct mlx5e_profile *profile)

{
	unsigned int max_nch, tmp;

	/* core resources */
	max_nch = mlx5e_profile_max_num_channels(mdev, profile);

	/* netdev rx queues */
	max_nch = min_t(unsigned int, max_nch, netdev->num_rx_queues);

	/* netdev tx queues */
	tmp = netdev->num_tx_queues;
	if (mlx5_qos_is_supported(mdev))
		tmp -= mlx5e_qos_max_leaf_nodes(mdev);
	if (MLX5_CAP_GEN(mdev, ts_cqe_to_dest_cqn))
		tmp -= profile->max_tc;
	tmp = tmp / profile->max_tc;
	max_nch = min_t(unsigned int, max_nch, tmp);

	return max_nch;
}

int mlx5e_get_pf_num_tirs(struct mlx5_core_dev *mdev)
{
	/* Indirect TIRS: 2 sets of TTCs (inner + outer steering)
	 * and 1 set of direct TIRS
	 */
	return 2 * MLX5E_NUM_INDIR_TIRS
		+ mlx5e_profile_max_num_channels(mdev, &mlx5e_nic_profile);
}

void mlx5e_set_rx_mode_work(struct work_struct *work)
{
	struct mlx5e_priv *priv = container_of(work, struct mlx5e_priv,
					       set_rx_mode_work);

	return mlx5e_fs_set_rx_mode_work(priv->fs, priv->netdev);
}

/* mlx5e generic netdev management API (move to en_common.c) */
int mlx5e_priv_init(struct mlx5e_priv *priv,
		    const struct mlx5e_profile *profile,
		    struct net_device *netdev,
		    struct mlx5_core_dev *mdev)
{
	int nch, num_txqs, node;
	int err;

	num_txqs = netdev->num_tx_queues;
	nch = mlx5e_calc_max_nch(mdev, netdev, profile);
	node = dev_to_node(mlx5_core_dma_dev(mdev));

	/* priv init */
	priv->mdev        = mdev;
	priv->netdev      = netdev;
	priv->max_nch     = nch;
	priv->max_opened_tc = 1;

	if (!alloc_cpumask_var(&priv->scratchpad.cpumask, GFP_KERNEL))
		return -ENOMEM;

	mutex_init(&priv->state_lock);

	err = mlx5e_selq_init(&priv->selq, &priv->state_lock);
	if (err)
		goto err_free_cpumask;

	INIT_WORK(&priv->update_carrier_work, mlx5e_update_carrier_work);
	INIT_WORK(&priv->set_rx_mode_work, mlx5e_set_rx_mode_work);
	INIT_WORK(&priv->tx_timeout_work, mlx5e_tx_timeout_work);
	INIT_WORK(&priv->update_stats_work, mlx5e_update_stats_work);

	priv->wq = create_singlethread_workqueue("mlx5e");
	if (!priv->wq)
		goto err_free_selq;

	priv->txq2sq = kcalloc_node(num_txqs, sizeof(*priv->txq2sq), GFP_KERNEL, node);
	if (!priv->txq2sq)
		goto err_destroy_workqueue;

	priv->tx_rates = kcalloc_node(num_txqs, sizeof(*priv->tx_rates), GFP_KERNEL, node);
	if (!priv->tx_rates)
		goto err_free_txq2sq;

	priv->channel_stats =
		kcalloc_node(nch, sizeof(*priv->channel_stats), GFP_KERNEL, node);
	if (!priv->channel_stats)
		goto err_free_tx_rates;

	return 0;

err_free_tx_rates:
	kfree(priv->tx_rates);
err_free_txq2sq:
	kfree(priv->txq2sq);
err_destroy_workqueue:
	destroy_workqueue(priv->wq);
err_free_selq:
	mlx5e_selq_cleanup(&priv->selq);
err_free_cpumask:
	free_cpumask_var(priv->scratchpad.cpumask);
	return -ENOMEM;
}

void mlx5e_priv_cleanup(struct mlx5e_priv *priv)
{
	int i;

	/* bail if change profile failed and also rollback failed */
	if (!priv->mdev)
		return;

	for (i = 0; i < priv->stats_nch; i++)
		kvfree(priv->channel_stats[i]);
	kfree(priv->channel_stats);
	kfree(priv->tx_rates);
	kfree(priv->txq2sq);
	destroy_workqueue(priv->wq);
	mutex_lock(&priv->state_lock);
	mlx5e_selq_cleanup(&priv->selq);
	mutex_unlock(&priv->state_lock);
	free_cpumask_var(priv->scratchpad.cpumask);

	for (i = 0; i < priv->htb_max_qos_sqs; i++)
		kfree(priv->htb_qos_sq_stats[i]);
	kvfree(priv->htb_qos_sq_stats);

	memset(priv, 0, sizeof(*priv));
}

static unsigned int mlx5e_get_max_num_txqs(struct mlx5_core_dev *mdev,
					   const struct mlx5e_profile *profile)
{
	unsigned int nch, ptp_txqs, qos_txqs;

	nch = mlx5e_profile_max_num_channels(mdev, profile);

	ptp_txqs = MLX5_CAP_GEN(mdev, ts_cqe_to_dest_cqn) &&
		mlx5e_profile_feature_cap(profile, PTP_TX) ?
		profile->max_tc : 0;

	qos_txqs = mlx5_qos_is_supported(mdev) &&
		mlx5e_profile_feature_cap(profile, QOS_HTB) ?
		mlx5e_qos_max_leaf_nodes(mdev) : 0;

	return nch * profile->max_tc + ptp_txqs + qos_txqs;
}

static unsigned int mlx5e_get_max_num_rxqs(struct mlx5_core_dev *mdev,
					   const struct mlx5e_profile *profile)
{
	return mlx5e_profile_max_num_channels(mdev, profile);
}

struct net_device *
mlx5e_create_netdev(struct mlx5_core_dev *mdev, const struct mlx5e_profile *profile)
{
	struct net_device *netdev;
	unsigned int txqs, rxqs;
	int err;

	txqs = mlx5e_get_max_num_txqs(mdev, profile);
	rxqs = mlx5e_get_max_num_rxqs(mdev, profile);

	netdev = alloc_etherdev_mqs(sizeof(struct mlx5e_priv), txqs, rxqs);
	if (!netdev) {
		mlx5_core_err(mdev, "alloc_etherdev_mqs() failed\n");
		return NULL;
	}

	err = mlx5e_priv_init(netdev_priv(netdev), profile, netdev, mdev);
	if (err) {
		mlx5_core_err(mdev, "mlx5e_priv_init failed, err=%d\n", err);
		goto err_free_netdev;
	}

	netif_carrier_off(netdev);
	netif_tx_disable(netdev);
	dev_net_set(netdev, mlx5_core_net(mdev));

	return netdev;

err_free_netdev:
	free_netdev(netdev);

	return NULL;
}

static void mlx5e_update_features(struct net_device *netdev)
{
	if (netdev->reg_state != NETREG_REGISTERED)
		return; /* features will be updated on netdev registration */

	rtnl_lock();
	netdev_update_features(netdev);
	rtnl_unlock();
}

static void mlx5e_reset_channels(struct net_device *netdev)
{
	netdev_reset_tc(netdev);
}

int mlx5e_attach_netdev(struct mlx5e_priv *priv)
{
	const bool take_rtnl = priv->netdev->reg_state == NETREG_REGISTERED;
	const struct mlx5e_profile *profile = priv->profile;
	int max_nch;
	int err;

	clear_bit(MLX5E_STATE_DESTROYING, &priv->state);
	if (priv->fs)
		mlx5e_fs_set_state_destroy(priv->fs,
					   !test_bit(MLX5E_STATE_DESTROYING, &priv->state));

	/* Validate the max_wqe_size_sq capability. */
	if (WARN_ON_ONCE(mlx5e_get_max_sq_wqebbs(priv->mdev) < MLX5E_MAX_TX_WQEBBS)) {
		mlx5_core_warn(priv->mdev, "MLX5E: Max SQ WQEBBs firmware capability: %u, needed %u\n",
			       mlx5e_get_max_sq_wqebbs(priv->mdev), (unsigned int)MLX5E_MAX_TX_WQEBBS);
		return -EIO;
	}

	/* max number of channels may have changed */
	max_nch = mlx5e_calc_max_nch(priv->mdev, priv->netdev, profile);
	if (priv->channels.params.num_channels > max_nch) {
		mlx5_core_warn(priv->mdev, "MLX5E: Reducing number of channels to %d\n", max_nch);
		/* Reducing the number of channels - RXFH has to be reset, and
		 * mlx5e_num_channels_changed below will build the RQT.
		 */
		priv->netdev->priv_flags &= ~IFF_RXFH_CONFIGURED;
		priv->channels.params.num_channels = max_nch;
		if (priv->channels.params.mqprio.mode == TC_MQPRIO_MODE_CHANNEL) {
			mlx5_core_warn(priv->mdev, "MLX5E: Disabling MQPRIO channel mode\n");
			mlx5e_params_mqprio_reset(&priv->channels.params);
		}
	}
	if (max_nch != priv->max_nch) {
		mlx5_core_warn(priv->mdev,
			       "MLX5E: Updating max number of channels from %u to %u\n",
			       priv->max_nch, max_nch);
		priv->max_nch = max_nch;
	}

	/* 1. Set the real number of queues in the kernel the first time.
	 * 2. Set our default XPS cpumask.
	 * 3. Build the RQT.
	 *
	 * rtnl_lock is required by netif_set_real_num_*_queues in case the
	 * netdev has been registered by this point (if this function was called
	 * in the reload or resume flow).
	 */
	if (take_rtnl)
		rtnl_lock();
	err = mlx5e_num_channels_changed(priv);
	if (take_rtnl)
		rtnl_unlock();
	if (err)
		goto out;

	err = profile->init_tx(priv);
	if (err)
		goto out;

	err = profile->init_rx(priv);
	if (err)
		goto err_cleanup_tx;

	if (profile->enable)
		profile->enable(priv);

	mlx5e_update_features(priv->netdev);

	return 0;

err_cleanup_tx:
	profile->cleanup_tx(priv);

out:
	mlx5e_reset_channels(priv->netdev);
	set_bit(MLX5E_STATE_DESTROYING, &priv->state);
	if (priv->fs)
		mlx5e_fs_set_state_destroy(priv->fs,
					   !test_bit(MLX5E_STATE_DESTROYING, &priv->state));
	cancel_work_sync(&priv->update_stats_work);
	return err;
}

void mlx5e_detach_netdev(struct mlx5e_priv *priv)
{
	const struct mlx5e_profile *profile = priv->profile;

	set_bit(MLX5E_STATE_DESTROYING, &priv->state);
	if (priv->fs)
		mlx5e_fs_set_state_destroy(priv->fs,
					   !test_bit(MLX5E_STATE_DESTROYING, &priv->state));

	if (profile->disable)
		profile->disable(priv);
	flush_workqueue(priv->wq);

	profile->cleanup_rx(priv);
	profile->cleanup_tx(priv);
	mlx5e_reset_channels(priv->netdev);
	cancel_work_sync(&priv->update_stats_work);
}

static int
mlx5e_netdev_init_profile(struct net_device *netdev, struct mlx5_core_dev *mdev,
			  const struct mlx5e_profile *new_profile, void *new_ppriv)
{
	struct mlx5e_priv *priv = netdev_priv(netdev);
	int err;

	err = mlx5e_priv_init(priv, new_profile, netdev, mdev);
	if (err) {
		mlx5_core_err(mdev, "mlx5e_priv_init failed, err=%d\n", err);
		return err;
	}
	netif_carrier_off(netdev);
	priv->profile = new_profile;
	priv->ppriv = new_ppriv;
	err = new_profile->init(priv->mdev, priv->netdev);
	if (err)
		goto priv_cleanup;

	return 0;

priv_cleanup:
	mlx5e_priv_cleanup(priv);
	return err;
}

static int
mlx5e_netdev_attach_profile(struct net_device *netdev, struct mlx5_core_dev *mdev,
			    const struct mlx5e_profile *new_profile, void *new_ppriv)
{
	struct mlx5e_priv *priv = netdev_priv(netdev);
	int err;

	err = mlx5e_netdev_init_profile(netdev, mdev, new_profile, new_ppriv);
	if (err)
		return err;

	err = mlx5e_attach_netdev(priv);
	if (err)
		goto profile_cleanup;
	return err;

profile_cleanup:
	new_profile->cleanup(priv);
	mlx5e_priv_cleanup(priv);
	return err;
}

int mlx5e_netdev_change_profile(struct mlx5e_priv *priv,
				const struct mlx5e_profile *new_profile, void *new_ppriv)
{
	const struct mlx5e_profile *orig_profile = priv->profile;
	struct net_device *netdev = priv->netdev;
	struct mlx5_core_dev *mdev = priv->mdev;
	void *orig_ppriv = priv->ppriv;
	int err, rollback_err;

	/* cleanup old profile */
	mlx5e_detach_netdev(priv);
	priv->profile->cleanup(priv);
	mlx5e_priv_cleanup(priv);

	if (mdev->state == MLX5_DEVICE_STATE_INTERNAL_ERROR) {
		mlx5e_netdev_init_profile(netdev, mdev, new_profile, new_ppriv);
		set_bit(MLX5E_STATE_DESTROYING, &priv->state);
		return -EIO;
	}

	err = mlx5e_netdev_attach_profile(netdev, mdev, new_profile, new_ppriv);
	if (err) { /* roll back to original profile */
		netdev_warn(netdev, "%s: new profile init failed, %d\n", __func__, err);
		goto rollback;
	}

	return 0;

rollback:
	rollback_err = mlx5e_netdev_attach_profile(netdev, mdev, orig_profile, orig_ppriv);
	if (rollback_err)
		netdev_err(netdev, "%s: failed to rollback to orig profile, %d\n",
			   __func__, rollback_err);
	return err;
}

void mlx5e_netdev_attach_nic_profile(struct mlx5e_priv *priv)
{
	mlx5e_netdev_change_profile(priv, &mlx5e_nic_profile, NULL);
}

void mlx5e_destroy_netdev(struct mlx5e_priv *priv)
{
	struct net_device *netdev = priv->netdev;

	mlx5e_priv_cleanup(priv);
	free_netdev(netdev);
}

static int mlx5e_resume(struct auxiliary_device *adev)
{
	struct mlx5_adev *edev = container_of(adev, struct mlx5_adev, adev);
	struct mlx5e_dev *mlx5e_dev = auxiliary_get_drvdata(adev);
	struct mlx5e_priv *priv = mlx5e_dev->priv;
	struct net_device *netdev = priv->netdev;
	struct mlx5_core_dev *mdev = edev->mdev;
	int err;

	if (netif_device_present(netdev))
		return 0;

	err = mlx5e_create_mdev_resources(mdev);
	if (err)
		return err;

	err = mlx5e_attach_netdev(priv);
	if (err) {
		mlx5e_destroy_mdev_resources(mdev);
		return err;
	}

	return 0;
}

static int mlx5e_suspend(struct auxiliary_device *adev, pm_message_t state)
{
	struct mlx5e_dev *mlx5e_dev = auxiliary_get_drvdata(adev);
	struct mlx5e_priv *priv = mlx5e_dev->priv;
	struct net_device *netdev = priv->netdev;
	struct mlx5_core_dev *mdev = priv->mdev;

	if (!netif_device_present(netdev)) {
		if (test_bit(MLX5E_STATE_DESTROYING, &priv->state))
			mlx5e_destroy_mdev_resources(mdev);
		return -ENODEV;
	}

	mlx5e_detach_netdev(priv);
	mlx5e_destroy_mdev_resources(mdev);
	return 0;
}

static int mlx5e_probe(struct auxiliary_device *adev,
		       const struct auxiliary_device_id *id)
{
	struct mlx5_adev *edev = container_of(adev, struct mlx5_adev, adev);
	const struct mlx5e_profile *profile = &mlx5e_nic_profile;
	struct mlx5_core_dev *mdev = edev->mdev;
	struct mlx5e_dev *mlx5e_dev;
	struct net_device *netdev;
	pm_message_t state = {};
	struct mlx5e_priv *priv;
	int err;

	mlx5e_dev = mlx5e_create_devlink(&adev->dev, mdev);
	if (IS_ERR(mlx5e_dev))
		return PTR_ERR(mlx5e_dev);
	auxiliary_set_drvdata(adev, mlx5e_dev);

	err = mlx5e_devlink_port_register(mlx5e_dev, mdev);
	if (err) {
		mlx5_core_err(mdev, "mlx5e_devlink_port_register failed, %d\n", err);
		goto err_devlink_unregister;
	}

	netdev = mlx5e_create_netdev(mdev, profile);
	if (!netdev) {
		mlx5_core_err(mdev, "mlx5e_create_netdev failed\n");
		err = -ENOMEM;
		goto err_devlink_port_unregister;
	}
	SET_NETDEV_DEVLINK_PORT(netdev, &mlx5e_dev->dl_port);

	mlx5e_build_nic_netdev(netdev);

	priv = netdev_priv(netdev);
	mlx5e_dev->priv = priv;

	priv->profile = profile;
	priv->ppriv = NULL;

	err = profile->init(mdev, netdev);
	if (err) {
		mlx5_core_err(mdev, "mlx5e_nic_profile init failed, %d\n", err);
		goto err_destroy_netdev;
	}

	err = mlx5e_resume(adev);
	if (err) {
		mlx5_core_err(mdev, "mlx5e_resume failed, %d\n", err);
		goto err_profile_cleanup;
	}

	err = register_netdev(netdev);
	if (err) {
		mlx5_core_err(mdev, "register_netdev failed, %d\n", err);
		goto err_resume;
	}

	mlx5e_dcbnl_init_app(priv);
	mlx5_core_uplink_netdev_set(mdev, netdev);
	mlx5e_params_print_info(mdev, &priv->channels.params);
	return 0;

err_resume:
	mlx5e_suspend(adev, state);
err_profile_cleanup:
	profile->cleanup(priv);
err_destroy_netdev:
	mlx5e_destroy_netdev(priv);
err_devlink_port_unregister:
	mlx5e_devlink_port_unregister(mlx5e_dev);
err_devlink_unregister:
	mlx5e_destroy_devlink(mlx5e_dev);
	return err;
}

static void mlx5e_remove(struct auxiliary_device *adev)
{
	struct mlx5e_dev *mlx5e_dev = auxiliary_get_drvdata(adev);
	struct mlx5e_priv *priv = mlx5e_dev->priv;
	pm_message_t state = {};

	mlx5_core_uplink_netdev_set(priv->mdev, NULL);
	mlx5e_dcbnl_delete_app(priv);
	unregister_netdev(priv->netdev);
	mlx5e_suspend(adev, state);
	priv->profile->cleanup(priv);
	mlx5e_destroy_netdev(priv);
	mlx5e_devlink_port_unregister(mlx5e_dev);
	mlx5e_destroy_devlink(mlx5e_dev);
}

static const struct auxiliary_device_id mlx5e_id_table[] = {
	{ .name = MLX5_ADEV_NAME ".eth", },
	{},
};

MODULE_DEVICE_TABLE(auxiliary, mlx5e_id_table);

static struct auxiliary_driver mlx5e_driver = {
	.name = "eth",
	.probe = mlx5e_probe,
	.remove = mlx5e_remove,
	.suspend = mlx5e_suspend,
	.resume = mlx5e_resume,
	.id_table = mlx5e_id_table,
};

int mlx5e_init(void)
{
	int ret;

	mlx5e_build_ptys2ethtool_map();
	ret = auxiliary_driver_register(&mlx5e_driver);
	if (ret)
		return ret;

	ret = mlx5e_rep_init();
	if (ret)
		auxiliary_driver_unregister(&mlx5e_driver);
	return ret;
}

void mlx5e_cleanup(void)
{
	mlx5e_rep_cleanup();
	auxiliary_driver_unregister(&mlx5e_driver);
}<|MERGE_RESOLUTION|>--- conflicted
+++ resolved
@@ -1075,16 +1075,6 @@
 	return 0;
 }
 
-<<<<<<< HEAD
-int mlx5e_flush_rq(struct mlx5e_rq *rq, int curr_state)
-{
-	mlx5e_free_rx_descs(rq);
-
-	return mlx5e_rq_to_ready(rq, curr_state);
-}
-
-=======
->>>>>>> 98817289
 static int mlx5e_modify_rq_vsd(struct mlx5e_rq *rq, bool vsd)
 {
 	struct mlx5_core_dev *mdev = rq->mdev;
@@ -5347,10 +5337,7 @@
 	mlx5e_health_destroy_reporters(priv);
 	mlx5e_ktls_cleanup(priv);
 	mlx5e_fs_cleanup(priv->fs);
-<<<<<<< HEAD
-=======
 	debugfs_remove_recursive(priv->dfs_root);
->>>>>>> 98817289
 	priv->fs = NULL;
 }
 
