// SPDX-License-Identifier: GPL-2.0 OR Linux-OpenIB
/* Copyright (c) 2019 Mellanox Technologies. */

#include "setup.h"
#include "en/params.h"
#include "en/txrx.h"

/* It matches XDP_UMEM_MIN_CHUNK_SIZE, but as this constant is private and may
 * change unexpectedly, and mlx5e has a minimum valid stride size for striding
 * RQ, keep this check in the driver.
 */
#define MLX5E_MIN_XSK_CHUNK_SIZE 2048

bool mlx5e_validate_xsk_param(struct mlx5e_params *params,
			      struct mlx5e_xsk_param *xsk,
			      struct mlx5_core_dev *mdev)
{
	/* AF_XDP doesn't support frames larger than PAGE_SIZE. */
	if (xsk->chunk_size > PAGE_SIZE ||
			xsk->chunk_size < MLX5E_MIN_XSK_CHUNK_SIZE)
		return false;

	/* Current MTU and XSK headroom don't allow packets to fit the frames. */
	if (mlx5e_rx_get_min_frag_sz(params, xsk) > xsk->chunk_size)
		return false;

	/* frag_sz is different for regular and XSK RQs, so ensure that linear
	 * SKB mode is possible.
	 */
	switch (params->rq_wq_type) {
	case MLX5_WQ_TYPE_LINKED_LIST_STRIDING_RQ:
		return mlx5e_rx_mpwqe_is_linear_skb(mdev, params, xsk);
	default: /* MLX5_WQ_TYPE_CYCLIC */
		return mlx5e_rx_is_linear_skb(params, xsk);
	}
}

static void mlx5e_build_xsk_cparam(struct mlx5e_priv *priv,
				   struct mlx5e_params *params,
				   struct mlx5e_xsk_param *xsk,
				   struct mlx5e_channel_param *cparam)
{
	mlx5e_build_rq_param(priv, params, xsk, &cparam->rq);
	mlx5e_build_xdpsq_param(priv, params, &cparam->xdp_sq);
}

int mlx5e_open_xsk(struct mlx5e_priv *priv, struct mlx5e_params *params,
		   struct mlx5e_xsk_param *xsk, struct xsk_buff_pool *pool,
		   struct mlx5e_channel *c)
{
	struct mlx5e_channel_param *cparam;
	int err;

	if (!mlx5e_validate_xsk_param(params, xsk, priv->mdev))
		return -EINVAL;

	cparam = kvzalloc(sizeof(*cparam), GFP_KERNEL);
	if (!cparam)
		return -ENOMEM;

	mlx5e_build_xsk_cparam(priv, params, xsk, cparam);

	err = mlx5e_open_cq(c, params->rx_cq_moderation, &cparam->rq.cqp, &c->xskrq.cq);
	if (unlikely(err))
		goto err_free_cparam;

	err = mlx5e_open_rq(c, params, &cparam->rq, xsk, pool, &c->xskrq);
	if (unlikely(err))
		goto err_close_rx_cq;

	err = mlx5e_open_cq(c, params->tx_cq_moderation, &cparam->xdp_sq.cqp, &c->xsksq.cq);
	if (unlikely(err))
		goto err_close_rq;

	/* Create a separate SQ, so that when the buff pool is disabled, we could
	 * close this SQ safely and stop receiving CQEs. In other case, e.g., if
	 * the XDPSQ was used instead, we might run into trouble when the buff pool
	 * is disabled and then reenabled, but the SQ continues receiving CQEs
	 * from the old buff pool.
	 */
	err = mlx5e_open_xdpsq(c, params, &cparam->xdp_sq, pool, &c->xsksq, true);
	if (unlikely(err))
		goto err_close_tx_cq;

	kvfree(cparam);

	set_bit(MLX5E_CHANNEL_STATE_XSK, c->state);

	return 0;

err_close_tx_cq:
	mlx5e_close_cq(&c->xsksq.cq);

err_close_rq:
	mlx5e_close_rq(&c->xskrq);

err_close_rx_cq:
	mlx5e_close_cq(&c->xskrq.cq);

err_free_cparam:
	kvfree(cparam);

	return err;
}

void mlx5e_close_xsk(struct mlx5e_channel *c)
{
	clear_bit(MLX5E_CHANNEL_STATE_XSK, c->state);
<<<<<<< HEAD
	napi_synchronize(&c->napi);
	synchronize_rcu(); /* Sync with the XSK wakeup. */
=======
	synchronize_rcu(); /* Sync with the XSK wakeup and with NAPI. */
>>>>>>> d1988041

	mlx5e_close_rq(&c->xskrq);
	mlx5e_close_cq(&c->xskrq.cq);
	mlx5e_close_xdpsq(&c->xsksq);
	mlx5e_close_cq(&c->xsksq.cq);

	memset(&c->xskrq, 0, sizeof(c->xskrq));
	memset(&c->xsksq, 0, sizeof(c->xsksq));
<<<<<<< HEAD
	memset(&c->xskicosq, 0, sizeof(c->xskicosq));
=======
>>>>>>> d1988041
}

void mlx5e_activate_xsk(struct mlx5e_channel *c)
{
	set_bit(MLX5E_RQ_STATE_ENABLED, &c->xskrq.state);
	/* TX queue is created active. */

	spin_lock_bh(&c->async_icosq_lock);
	mlx5e_trigger_irq(&c->async_icosq);
	spin_unlock_bh(&c->async_icosq_lock);
}

void mlx5e_deactivate_xsk(struct mlx5e_channel *c)
{
	mlx5e_deactivate_rq(&c->xskrq);
	/* TX queue is disabled on close. */
}

static int mlx5e_redirect_xsk_rqt(struct mlx5e_priv *priv, u16 ix, u32 rqn)
{
	struct mlx5e_redirect_rqt_param direct_rrp = {
		.is_rss = false,
		{
			.rqn = rqn,
		},
	};

	u32 rqtn = priv->xsk_tir[ix].rqt.rqtn;

	return mlx5e_redirect_rqt(priv, rqtn, 1, direct_rrp);
}

int mlx5e_xsk_redirect_rqt_to_channel(struct mlx5e_priv *priv, struct mlx5e_channel *c)
{
	return mlx5e_redirect_xsk_rqt(priv, c->ix, c->xskrq.rqn);
}

int mlx5e_xsk_redirect_rqt_to_drop(struct mlx5e_priv *priv, u16 ix)
{
	return mlx5e_redirect_xsk_rqt(priv, ix, priv->drop_rq.rqn);
}

int mlx5e_xsk_redirect_rqts_to_channels(struct mlx5e_priv *priv, struct mlx5e_channels *chs)
{
	int err, i;

	if (!priv->xsk.refcnt)
		return 0;

	for (i = 0; i < chs->num; i++) {
		struct mlx5e_channel *c = chs->c[i];

		if (!test_bit(MLX5E_CHANNEL_STATE_XSK, c->state))
			continue;

		err = mlx5e_xsk_redirect_rqt_to_channel(priv, c);
		if (unlikely(err))
			goto err_stop;
	}

	return 0;

err_stop:
	for (i--; i >= 0; i--) {
		if (!test_bit(MLX5E_CHANNEL_STATE_XSK, chs->c[i]->state))
			continue;

		mlx5e_xsk_redirect_rqt_to_drop(priv, i);
	}

	return err;
}

void mlx5e_xsk_redirect_rqts_to_drop(struct mlx5e_priv *priv, struct mlx5e_channels *chs)
{
	int i;

	if (!priv->xsk.refcnt)
		return;

	for (i = 0; i < chs->num; i++) {
		if (!test_bit(MLX5E_CHANNEL_STATE_XSK, chs->c[i]->state))
			continue;

		mlx5e_xsk_redirect_rqt_to_drop(priv, i);
	}
}<|MERGE_RESOLUTION|>--- conflicted
+++ resolved
@@ -106,12 +106,7 @@
 void mlx5e_close_xsk(struct mlx5e_channel *c)
 {
 	clear_bit(MLX5E_CHANNEL_STATE_XSK, c->state);
-<<<<<<< HEAD
-	napi_synchronize(&c->napi);
-	synchronize_rcu(); /* Sync with the XSK wakeup. */
-=======
 	synchronize_rcu(); /* Sync with the XSK wakeup and with NAPI. */
->>>>>>> d1988041
 
 	mlx5e_close_rq(&c->xskrq);
 	mlx5e_close_cq(&c->xskrq.cq);
@@ -120,10 +115,6 @@
 
 	memset(&c->xskrq, 0, sizeof(c->xskrq));
 	memset(&c->xsksq, 0, sizeof(c->xsksq));
-<<<<<<< HEAD
-	memset(&c->xskicosq, 0, sizeof(c->xskicosq));
-=======
->>>>>>> d1988041
 }
 
 void mlx5e_activate_xsk(struct mlx5e_channel *c)
