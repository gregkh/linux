--- conflicted
+++ resolved
@@ -151,14 +151,6 @@
  */
 static void mlx5_system_free_irq(struct mlx5_irq *irq)
 {
-<<<<<<< HEAD
-	/* free_irq requires that affinity_hint and rmap will be cleared
-	 * before calling it. This is why there is asymmetry with set_rmap
-	 * which should be called after alloc_irq but before request_irq.
-	 */
-	irq_update_affinity_hint(irq->irqn, NULL);
-	free_irq(irq->irqn, &irq->nh);
-=======
 	struct mlx5_irq_pool *pool = irq->pool;
 #ifdef CONFIG_RFS_ACCEL
 	struct cpu_rmap *rmap;
@@ -178,18 +170,13 @@
 	free_irq(irq->map.virq, &irq->nh);
 	if (irq->map.index && pci_msix_can_alloc_dyn(pool->dev->pdev))
 		pci_msix_free_irq(pool->dev->pdev, irq->map);
->>>>>>> 98817289
 }
 
 static void irq_release(struct mlx5_irq *irq)
 {
 	struct mlx5_irq_pool *pool = irq->pool;
 
-<<<<<<< HEAD
-	xa_erase(&pool->irqs, irq->index);
-=======
 	xa_erase(&pool->irqs, irq->pool_index);
->>>>>>> 98817289
 	mlx5_system_free_irq(irq);
 	free_cpumask_var(irq->mask);
 	kfree(irq);
@@ -307,11 +294,7 @@
 	ATOMIC_INIT_NOTIFIER_HEAD(&irq->nh);
 	snprintf(irq->name, MLX5_MAX_IRQ_FORMATTED_NAME,
 		 MLX5_IRQ_NAME_FORMAT_STR, name, pci_name(dev->pdev));
-<<<<<<< HEAD
-	err = request_irq(irq->irqn, irq_int_handler, 0, irq->name,
-=======
 	err = request_irq(irq->map.virq, irq_int_handler, 0, irq->name,
->>>>>>> 98817289
 			  &irq->nh);
 	if (err) {
 		mlx5_core_err(dev, "Failed to request irq. err = %d\n", err);
@@ -743,24 +726,6 @@
 	mlx5_irq_pool_free_irqs(table->pcif_pool);
 }
 
-static void mlx5_irq_pool_free_irqs(struct mlx5_irq_pool *pool)
-{
-	struct mlx5_irq *irq;
-	unsigned long index;
-
-	xa_for_each(&pool->irqs, index, irq)
-		mlx5_system_free_irq(irq);
-}
-
-static void mlx5_irq_pools_free_irqs(struct mlx5_irq_table *table)
-{
-	if (table->sf_ctrl_pool) {
-		mlx5_irq_pool_free_irqs(table->sf_comp_pool);
-		mlx5_irq_pool_free_irqs(table->sf_ctrl_pool);
-	}
-	mlx5_irq_pool_free_irqs(table->pf_pool);
-}
-
 /* irq_table API */
 
 int mlx5_irq_table_init(struct mlx5_core_dev *dev)
