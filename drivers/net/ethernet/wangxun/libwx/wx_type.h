--- conflicted
+++ resolved
@@ -514,10 +514,7 @@
 #define WX_RXD_STAT_IPCS             BIT(8) /* IP xsum calculated */
 #define WX_RXD_STAT_OUTERIPCS        BIT(10) /* Cloud IP xsum calculated*/
 #define WX_RXD_STAT_IPV6EX           BIT(12) /* IPv6 Dest Header */
-<<<<<<< HEAD
-=======
 #define WX_RXD_STAT_TS               BIT(14) /* IEEE1588 Time Stamp */
->>>>>>> fc85704c
 
 #define WX_RXD_ERR_OUTERIPER         BIT(26) /* CRC IP Header error */
 #define WX_RXD_ERR_RXE               BIT(29) /* Any MAC Error */
