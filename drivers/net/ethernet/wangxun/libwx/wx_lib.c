--- conflicted
+++ resolved
@@ -1789,8 +1789,6 @@
 	wx->msix_entry->entry = nvecs;
 	wx->msix_entry->vector = pci_irq_vector(wx->pdev, nvecs);
 
-<<<<<<< HEAD
-=======
 	if (test_bit(WX_FLAG_IRQ_VECTOR_SHARED, wx->flags)) {
 		wx->msix_entry->entry = 0;
 		wx->msix_entry->vector = pci_irq_vector(wx->pdev, 0);
@@ -1798,7 +1796,6 @@
 		wx->msix_q_entries[0].vector = pci_irq_vector(wx->pdev, 1);
 	}
 
->>>>>>> 25bf10be
 	return 0;
 }
 
