--- conflicted
+++ resolved
@@ -2658,7 +2658,6 @@
 	int ret;
 
 	ret = hclge_cfg_mac_speed_dup(hdev, speed, duplex, lane_num);
-<<<<<<< HEAD
 
 	if (ret)
 		return ret;
@@ -2666,15 +2665,6 @@
 	hdev->hw.mac.req_speed = speed;
 	hdev->hw.mac.req_duplex = duplex;
 
-=======
-
-	if (ret)
-		return ret;
-
-	hdev->hw.mac.req_speed = speed;
-	hdev->hw.mac.req_duplex = duplex;
-
->>>>>>> a6ad5510
 	return 0;
 }
 
