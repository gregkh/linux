// SPDX-License-Identifier: GPL-2.0+
// Copyright (c) 2016-2017 Hisilicon Limited.

#include "hclge_main.h"
#include "hclge_dcb.h"
#include "hclge_tm.h"
#include "hnae3.h"

#define BW_PERCENT	100

static int hclge_ieee_ets_to_tm_info(struct hclge_dev *hdev,
				     struct ieee_ets *ets)
{
	u8 i;

	for (i = 0; i < HNAE3_MAX_TC; i++) {
		switch (ets->tc_tsa[i]) {
		case IEEE_8021QAZ_TSA_STRICT:
			hdev->tm_info.tc_info[i].tc_sch_mode =
				HCLGE_SCH_MODE_SP;
			hdev->tm_info.pg_info[0].tc_dwrr[i] = 0;
			break;
		case IEEE_8021QAZ_TSA_ETS:
			hdev->tm_info.tc_info[i].tc_sch_mode =
				HCLGE_SCH_MODE_DWRR;
			hdev->tm_info.pg_info[0].tc_dwrr[i] =
				ets->tc_tx_bw[i];
			break;
		default:
			/* Hardware only supports SP (strict priority)
			 * or ETS (enhanced transmission selection)
			 * algorithms, if we receive some other value
			 * from dcbnl, then throw an error.
			 */
			return -EINVAL;
		}
	}

	hclge_tm_prio_tc_info_update(hdev, ets->prio_tc);

	return 0;
}

static void hclge_tm_info_to_ieee_ets(struct hclge_dev *hdev,
				      struct ieee_ets *ets)
{
	u32 i;

	memset(ets, 0, sizeof(*ets));
	ets->willing = 1;
	ets->ets_cap = hdev->tc_max;

	for (i = 0; i < HNAE3_MAX_TC; i++) {
		ets->prio_tc[i] = hdev->tm_info.prio_tc[i];
		ets->tc_tx_bw[i] = hdev->tm_info.pg_info[0].tc_dwrr[i];

		if (hdev->tm_info.tc_info[i].tc_sch_mode ==
		    HCLGE_SCH_MODE_SP)
			ets->tc_tsa[i] = IEEE_8021QAZ_TSA_STRICT;
		else
			ets->tc_tsa[i] = IEEE_8021QAZ_TSA_ETS;
	}
}

/* IEEE std */
static int hclge_ieee_getets(struct hnae3_handle *h, struct ieee_ets *ets)
{
	struct hclge_vport *vport = hclge_get_vport(h);
	struct hclge_dev *hdev = vport->back;

	hclge_tm_info_to_ieee_ets(hdev, ets);

	return 0;
}

static int hclge_dcb_common_validate(struct hclge_dev *hdev, u8 num_tc,
				     u8 *prio_tc)
{
	int i;

	if (num_tc > hdev->tc_max) {
		dev_err(&hdev->pdev->dev,
			"tc num checking failed, %u > tc_max(%u)\n",
			num_tc, hdev->tc_max);
		return -EINVAL;
	}

	for (i = 0; i < HNAE3_MAX_USER_PRIO; i++) {
		if (prio_tc[i] >= num_tc) {
			dev_err(&hdev->pdev->dev,
				"prio_tc[%d] checking failed, %u >= num_tc(%u)\n",
				i, prio_tc[i], num_tc);
			return -EINVAL;
		}
	}

	if (num_tc > hdev->vport[0].alloc_tqps) {
		dev_err(&hdev->pdev->dev,
			"allocated tqp checking failed, %u > tqp(%u)\n",
			num_tc, hdev->vport[0].alloc_tqps);
		return -EINVAL;
	}

	return 0;
}

static u8 hclge_ets_tc_changed(struct hclge_dev *hdev, struct ieee_ets *ets,
			       bool *changed)
{
	u8 max_tc_id = 0;
	u8 i;

	for (i = 0; i < HNAE3_MAX_USER_PRIO; i++) {
		if (ets->prio_tc[i] != hdev->tm_info.prio_tc[i])
			*changed = true;

		if (ets->prio_tc[i] > max_tc_id)
			max_tc_id = ets->prio_tc[i];
	}

	/* return max tc number, max tc id need to plus 1 */
	return max_tc_id + 1;
}

static int hclge_ets_sch_mode_validate(struct hclge_dev *hdev,
				       struct ieee_ets *ets, bool *changed)
{
	bool has_ets_tc = false;
	u32 total_ets_bw = 0;
	u8 i;

	for (i = 0; i < HNAE3_MAX_TC; i++) {
		switch (ets->tc_tsa[i]) {
		case IEEE_8021QAZ_TSA_STRICT:
			if (hdev->tm_info.tc_info[i].tc_sch_mode !=
				HCLGE_SCH_MODE_SP)
				*changed = true;
			break;
		case IEEE_8021QAZ_TSA_ETS:
			/* The hardware will switch to sp mode if bandwidth is
			 * 0, so limit ets bandwidth must be greater than 0.
			 */
			if (!ets->tc_tx_bw[i]) {
				dev_err(&hdev->pdev->dev,
					"tc%u ets bw cannot be 0\n", i);
				return -EINVAL;
			}

			if (hdev->tm_info.tc_info[i].tc_sch_mode !=
				HCLGE_SCH_MODE_DWRR)
				*changed = true;

			total_ets_bw += ets->tc_tx_bw[i];
			has_ets_tc = true;
			break;
		default:
			return -EINVAL;
		}
	}

	if (has_ets_tc && total_ets_bw != BW_PERCENT)
		return -EINVAL;

	return 0;
}

static int hclge_ets_validate(struct hclge_dev *hdev, struct ieee_ets *ets,
			      u8 *tc, bool *changed)
{
	u8 tc_num;
	int ret;

	tc_num = hclge_ets_tc_changed(hdev, ets, changed);

	ret = hclge_dcb_common_validate(hdev, tc_num, ets->prio_tc);
	if (ret)
		return ret;

	ret = hclge_ets_sch_mode_validate(hdev, ets, changed);
	if (ret)
		return ret;

	*tc = tc_num;
	if (*tc != hdev->tm_info.num_tc)
		*changed = true;

	return 0;
}

static int hclge_map_update(struct hclge_dev *hdev)
{
	int ret;

	ret = hclge_tm_schd_setup_hw(hdev);
	if (ret)
		return ret;

	ret = hclge_pause_setup_hw(hdev, false);
	if (ret)
		return ret;

	ret = hclge_buffer_alloc(hdev);
	if (ret)
		return ret;

	hclge_rss_indir_init_cfg(hdev);

	return hclge_rss_init_hw(hdev);
}

static int hclge_notify_down_uinit(struct hclge_dev *hdev)
{
	int ret;

	ret = hclge_notify_client(hdev, HNAE3_DOWN_CLIENT);
	if (ret)
		return ret;

	return hclge_notify_client(hdev, HNAE3_UNINIT_CLIENT);
}

static int hclge_notify_init_up(struct hclge_dev *hdev)
{
	int ret;

	ret = hclge_notify_client(hdev, HNAE3_INIT_CLIENT);
	if (ret)
		return ret;

	return hclge_notify_client(hdev, HNAE3_UP_CLIENT);
}

static int hclge_ieee_setets(struct hnae3_handle *h, struct ieee_ets *ets)
{
	struct hclge_vport *vport = hclge_get_vport(h);
	struct net_device *netdev = h->kinfo.netdev;
	struct hclge_dev *hdev = vport->back;
	bool map_changed = false;
	u8 num_tc = 0;
	int ret;

	if (!(hdev->dcbx_cap & DCB_CAP_DCBX_VER_IEEE) ||
	    hdev->flag & HCLGE_FLAG_MQPRIO_ENABLE)
		return -EINVAL;

	ret = hclge_ets_validate(hdev, ets, &num_tc, &map_changed);
	if (ret)
		return ret;

	if (map_changed) {
		netif_dbg(h, drv, netdev, "set ets\n");

		ret = hclge_notify_down_uinit(hdev);
		if (ret)
			return ret;
	}

	hclge_tm_schd_info_update(hdev, num_tc);
	if (num_tc > 1)
		hdev->flag |= HCLGE_FLAG_DCB_ENABLE;
	else
		hdev->flag &= ~HCLGE_FLAG_DCB_ENABLE;

	ret = hclge_ieee_ets_to_tm_info(hdev, ets);
	if (ret)
		goto err_out;

	if (map_changed) {
		ret = hclge_map_update(hdev);
		if (ret)
			goto err_out;

		return hclge_notify_init_up(hdev);
	}

	return hclge_tm_dwrr_cfg(hdev);

err_out:
	if (!map_changed)
		return ret;

	hclge_notify_init_up(hdev);

	return ret;
}

static int hclge_ieee_getpfc(struct hnae3_handle *h, struct ieee_pfc *pfc)
{
	struct hclge_vport *vport = hclge_get_vport(h);
	struct hclge_dev *hdev = vport->back;
	int ret;
	u8 i;

	memset(pfc, 0, sizeof(*pfc));
	pfc->pfc_cap = hdev->pfc_max;
	pfc->pfc_en = hdev->tm_info.pfc_en;

<<<<<<< HEAD
	ret = hclge_pfc_tx_stats_get(hdev, requests);
	if (ret)
=======
	ret = hclge_mac_update_stats(hdev);
	if (ret) {
		dev_err(&hdev->pdev->dev,
			"failed to update MAC stats, ret = %d.\n", ret);
>>>>>>> 3b17187f
		return ret;
	}

	hclge_pfc_tx_stats_get(hdev, pfc->requests);
	hclge_pfc_rx_stats_get(hdev, pfc->indications);

	return 0;
}

static int hclge_ieee_setpfc(struct hnae3_handle *h, struct ieee_pfc *pfc)
{
	struct hclge_vport *vport = hclge_get_vport(h);
	struct net_device *netdev = h->kinfo.netdev;
	struct hclge_dev *hdev = vport->back;
	u8 i, j, pfc_map, *prio_tc;
	int ret;

	if (!(hdev->dcbx_cap & DCB_CAP_DCBX_VER_IEEE))
		return -EINVAL;

	if (pfc->pfc_en == hdev->tm_info.pfc_en)
		return 0;

	prio_tc = hdev->tm_info.prio_tc;
	pfc_map = 0;

	for (i = 0; i < hdev->tm_info.num_tc; i++) {
		for (j = 0; j < HNAE3_MAX_USER_PRIO; j++) {
			if ((prio_tc[j] == i) && (pfc->pfc_en & BIT(j))) {
				pfc_map |= BIT(i);
				break;
			}
		}
	}

	hdev->tm_info.hw_pfc_map = pfc_map;
	hdev->tm_info.pfc_en = pfc->pfc_en;

	netif_dbg(h, drv, netdev,
		  "set pfc: pfc_en=%x, pfc_map=%x, num_tc=%u\n",
		  pfc->pfc_en, pfc_map, hdev->tm_info.num_tc);

	hclge_tm_pfc_info_update(hdev);

	ret = hclge_pause_setup_hw(hdev, false);
	if (ret)
		return ret;

	ret = hclge_notify_client(hdev, HNAE3_DOWN_CLIENT);
	if (ret)
		return ret;

	ret = hclge_buffer_alloc(hdev);
	if (ret) {
		hclge_notify_client(hdev, HNAE3_UP_CLIENT);
		return ret;
	}

	return hclge_notify_client(hdev, HNAE3_UP_CLIENT);
}

/* DCBX configuration */
static u8 hclge_getdcbx(struct hnae3_handle *h)
{
	struct hclge_vport *vport = hclge_get_vport(h);
	struct hclge_dev *hdev = vport->back;

	if (hdev->flag & HCLGE_FLAG_MQPRIO_ENABLE)
		return 0;

	return hdev->dcbx_cap;
}

static u8 hclge_setdcbx(struct hnae3_handle *h, u8 mode)
{
	struct hclge_vport *vport = hclge_get_vport(h);
	struct net_device *netdev = h->kinfo.netdev;
	struct hclge_dev *hdev = vport->back;

	netif_dbg(h, drv, netdev, "set dcbx: mode=%u\n", mode);

	/* No support for LLD_MANAGED modes or CEE */
	if ((mode & DCB_CAP_DCBX_LLD_MANAGED) ||
	    (mode & DCB_CAP_DCBX_VER_CEE) ||
	    !(mode & DCB_CAP_DCBX_HOST))
		return 1;

	hdev->dcbx_cap = mode;

	return 0;
}

static int hclge_mqprio_qopt_check(struct hclge_dev *hdev,
				   struct tc_mqprio_qopt_offload *mqprio_qopt)
{
	u16 queue_sum = 0;
	int ret;
	int i;

	if (!mqprio_qopt->qopt.num_tc) {
		mqprio_qopt->qopt.num_tc = 1;
		return 0;
	}

	ret = hclge_dcb_common_validate(hdev, mqprio_qopt->qopt.num_tc,
					mqprio_qopt->qopt.prio_tc_map);
	if (ret)
		return ret;

	for (i = 0; i < mqprio_qopt->qopt.num_tc; i++) {
		if (!is_power_of_2(mqprio_qopt->qopt.count[i])) {
			dev_err(&hdev->pdev->dev,
				"qopt queue count must be power of 2\n");
			return -EINVAL;
		}

		if (mqprio_qopt->qopt.count[i] > hdev->pf_rss_size_max) {
			dev_err(&hdev->pdev->dev,
				"qopt queue count should be no more than %u\n",
				hdev->pf_rss_size_max);
			return -EINVAL;
		}

		if (mqprio_qopt->qopt.offset[i] != queue_sum) {
			dev_err(&hdev->pdev->dev,
				"qopt queue offset must start from 0, and being continuous\n");
			return -EINVAL;
		}

		if (mqprio_qopt->min_rate[i] || mqprio_qopt->max_rate[i]) {
			dev_err(&hdev->pdev->dev,
				"qopt tx_rate is not supported\n");
			return -EOPNOTSUPP;
		}

		queue_sum = mqprio_qopt->qopt.offset[i];
		queue_sum += mqprio_qopt->qopt.count[i];
	}
	if (hdev->vport[0].alloc_tqps < queue_sum) {
		dev_err(&hdev->pdev->dev,
			"qopt queue count sum should be less than %u\n",
			hdev->vport[0].alloc_tqps);
		return -EINVAL;
	}

	return 0;
}

static void hclge_sync_mqprio_qopt(struct hnae3_tc_info *tc_info,
				   struct tc_mqprio_qopt_offload *mqprio_qopt)
{
	memset(tc_info, 0, sizeof(*tc_info));
	tc_info->num_tc = mqprio_qopt->qopt.num_tc;
	memcpy(tc_info->prio_tc, mqprio_qopt->qopt.prio_tc_map,
	       sizeof_field(struct hnae3_tc_info, prio_tc));
	memcpy(tc_info->tqp_count, mqprio_qopt->qopt.count,
	       sizeof_field(struct hnae3_tc_info, tqp_count));
	memcpy(tc_info->tqp_offset, mqprio_qopt->qopt.offset,
	       sizeof_field(struct hnae3_tc_info, tqp_offset));
}

static int hclge_config_tc(struct hclge_dev *hdev,
			   struct hnae3_tc_info *tc_info)
{
	int i;

	hclge_tm_schd_info_update(hdev, tc_info->num_tc);
	for (i = 0; i < HNAE3_MAX_USER_PRIO; i++)
		hdev->tm_info.prio_tc[i] = tc_info->prio_tc[i];

	return hclge_map_update(hdev);
}

/* Set up TC for hardware offloaded mqprio in channel mode */
static int hclge_setup_tc(struct hnae3_handle *h,
			  struct tc_mqprio_qopt_offload *mqprio_qopt)
{
	struct hclge_vport *vport = hclge_get_vport(h);
	struct hnae3_knic_private_info *kinfo;
	struct hclge_dev *hdev = vport->back;
	struct hnae3_tc_info old_tc_info;
	u8 tc = mqprio_qopt->qopt.num_tc;
	int ret;

	/* if client unregistered, it's not allowed to change
	 * mqprio configuration, which may cause uninit ring
	 * fail.
	 */
	if (!test_bit(HCLGE_STATE_NIC_REGISTERED, &hdev->state))
		return -EBUSY;

	if (hdev->flag & HCLGE_FLAG_DCB_ENABLE)
		return -EINVAL;

	ret = hclge_mqprio_qopt_check(hdev, mqprio_qopt);
	if (ret) {
		dev_err(&hdev->pdev->dev,
			"failed to check mqprio qopt params, ret = %d\n", ret);
		return ret;
	}

	ret = hclge_notify_down_uinit(hdev);
	if (ret)
		return ret;

	kinfo = &vport->nic.kinfo;
	memcpy(&old_tc_info, &kinfo->tc_info, sizeof(old_tc_info));
	hclge_sync_mqprio_qopt(&kinfo->tc_info, mqprio_qopt);
	kinfo->tc_info.mqprio_active = tc > 0;

	ret = hclge_config_tc(hdev, &kinfo->tc_info);
	if (ret)
		goto err_out;

	hdev->flag &= ~HCLGE_FLAG_DCB_ENABLE;

	if (tc > 1)
		hdev->flag |= HCLGE_FLAG_MQPRIO_ENABLE;
	else
		hdev->flag &= ~HCLGE_FLAG_MQPRIO_ENABLE;

	return hclge_notify_init_up(hdev);

err_out:
	if (!tc) {
		dev_warn(&hdev->pdev->dev,
			 "failed to destroy mqprio, will active after reset, ret = %d\n",
			 ret);
	} else {
		/* roll-back */
		memcpy(&kinfo->tc_info, &old_tc_info, sizeof(old_tc_info));
		if (hclge_config_tc(hdev, &kinfo->tc_info))
			dev_err(&hdev->pdev->dev,
				"failed to roll back tc configuration\n");
	}
	hclge_notify_init_up(hdev);

	return ret;
}

static const struct hnae3_dcb_ops hns3_dcb_ops = {
	.ieee_getets	= hclge_ieee_getets,
	.ieee_setets	= hclge_ieee_setets,
	.ieee_getpfc	= hclge_ieee_getpfc,
	.ieee_setpfc	= hclge_ieee_setpfc,
	.getdcbx	= hclge_getdcbx,
	.setdcbx	= hclge_setdcbx,
	.setup_tc	= hclge_setup_tc,
};

void hclge_dcb_ops_set(struct hclge_dev *hdev)
{
	struct hclge_vport *vport = hdev->vport;
	struct hnae3_knic_private_info *kinfo;

	/* Hdev does not support DCB or vport is
	 * not a pf, then dcb_ops is not set.
	 */
	if (!hnae3_dev_dcb_supported(hdev) ||
	    vport->vport_id != 0)
		return;

	kinfo = &vport->nic.kinfo;
	kinfo->dcb_ops = &hns3_dcb_ops;
	hdev->dcbx_cap = DCB_CAP_DCBX_VER_IEEE | DCB_CAP_DCBX_HOST;
}<|MERGE_RESOLUTION|>--- conflicted
+++ resolved
@@ -289,21 +289,15 @@
 	struct hclge_vport *vport = hclge_get_vport(h);
 	struct hclge_dev *hdev = vport->back;
 	int ret;
-	u8 i;
 
 	memset(pfc, 0, sizeof(*pfc));
 	pfc->pfc_cap = hdev->pfc_max;
 	pfc->pfc_en = hdev->tm_info.pfc_en;
 
-<<<<<<< HEAD
-	ret = hclge_pfc_tx_stats_get(hdev, requests);
-	if (ret)
-=======
 	ret = hclge_mac_update_stats(hdev);
 	if (ret) {
 		dev_err(&hdev->pdev->dev,
 			"failed to update MAC stats, ret = %d.\n", ret);
->>>>>>> 3b17187f
 		return ret;
 	}
 
