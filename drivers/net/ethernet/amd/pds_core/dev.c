--- conflicted
+++ resolved
@@ -319,8 +319,6 @@
 	return 0;
 }
 
-<<<<<<< HEAD
-=======
 void pdsc_dev_uninit(struct pdsc *pdsc)
 {
 	if (pdsc->intr_info) {
@@ -337,7 +335,6 @@
 	pci_free_irq_vectors(pdsc->pdev);
 }
 
->>>>>>> a6ad5510
 int pdsc_dev_init(struct pdsc *pdsc)
 {
 	unsigned int nintrs;
