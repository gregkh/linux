// SPDX-License-Identifier: GPL-2.0
/* Copyright(c) 2023 Advanced Micro Devices, Inc */

#define pr_fmt(fmt) KBUILD_MODNAME ": " fmt

#include <linux/pci.h>

#include <linux/pds/pds_common.h>

#include "core.h"

MODULE_DESCRIPTION(PDSC_DRV_DESCRIPTION);
MODULE_AUTHOR("Advanced Micro Devices, Inc");
MODULE_LICENSE("GPL");

/* Supported devices */
static const struct pci_device_id pdsc_id_table[] = {
	{ PCI_VDEVICE(PENSANDO, PCI_DEVICE_ID_PENSANDO_CORE_PF) },
	{ PCI_VDEVICE(PENSANDO, PCI_DEVICE_ID_PENSANDO_VDPA_VF) },
	{ 0, }	/* end of table */
};
MODULE_DEVICE_TABLE(pci, pdsc_id_table);

static void pdsc_wdtimer_cb(struct timer_list *t)
{
	struct pdsc *pdsc = from_timer(pdsc, t, wdtimer);

	dev_dbg(pdsc->dev, "%s: jiffies %ld\n", __func__, jiffies);
	mod_timer(&pdsc->wdtimer,
		  round_jiffies(jiffies + pdsc->wdtimer_period));

	queue_work(pdsc->wq, &pdsc->health_work);
}

static void pdsc_unmap_bars(struct pdsc *pdsc)
{
	struct pdsc_dev_bar *bars = pdsc->bars;
	unsigned int i;

	pdsc->info_regs = NULL;
	pdsc->cmd_regs = NULL;
	pdsc->intr_status = NULL;
	pdsc->intr_ctrl = NULL;

	for (i = 0; i < PDS_CORE_BARS_MAX; i++) {
		if (bars[i].vaddr)
			pci_iounmap(pdsc->pdev, bars[i].vaddr);
		bars[i].vaddr = NULL;
	}
}

static int pdsc_map_bars(struct pdsc *pdsc)
{
	struct pdsc_dev_bar *bar = pdsc->bars;
	struct pci_dev *pdev = pdsc->pdev;
	struct device *dev = pdsc->dev;
	struct pdsc_dev_bar *bars;
	unsigned int i, j;
	int num_bars = 0;
	int err;
	u32 sig;

	bars = pdsc->bars;

	/* Since the PCI interface in the hardware is configurable,
	 * we need to poke into all the bars to find the set we're
	 * expecting.
	 */
	for (i = 0, j = 0; i < PDS_CORE_BARS_MAX; i++) {
		if (!(pci_resource_flags(pdev, i) & IORESOURCE_MEM))
			continue;

		bars[j].len = pci_resource_len(pdev, i);
		bars[j].bus_addr = pci_resource_start(pdev, i);
		bars[j].res_index = i;

		/* only map the whole bar 0 */
		if (j > 0) {
			bars[j].vaddr = NULL;
		} else {
			bars[j].vaddr = pci_iomap(pdev, i, bars[j].len);
			if (!bars[j].vaddr) {
				dev_err(dev, "Cannot map BAR %d, aborting\n", i);
				return -ENODEV;
			}
		}

		j++;
	}
	num_bars = j;

	/* BAR0: dev_cmd and interrupts */
	if (num_bars < 1) {
		dev_err(dev, "No bars found\n");
		err = -EFAULT;
		goto err_out;
	}

	if (bar->len < PDS_CORE_BAR0_SIZE) {
		dev_err(dev, "Resource bar size %lu too small\n", bar->len);
		err = -EFAULT;
		goto err_out;
	}

	pdsc->info_regs = bar->vaddr + PDS_CORE_BAR0_DEV_INFO_REGS_OFFSET;
	pdsc->cmd_regs = bar->vaddr + PDS_CORE_BAR0_DEV_CMD_REGS_OFFSET;
	pdsc->intr_status = bar->vaddr + PDS_CORE_BAR0_INTR_STATUS_OFFSET;
	pdsc->intr_ctrl = bar->vaddr + PDS_CORE_BAR0_INTR_CTRL_OFFSET;

	sig = ioread32(&pdsc->info_regs->signature);
	if (sig != PDS_CORE_DEV_INFO_SIGNATURE) {
		dev_err(dev, "Incompatible firmware signature %x", sig);
		err = -EFAULT;
		goto err_out;
	}

	/* BAR1: doorbells */
	bar++;
	if (num_bars < 2) {
		dev_err(dev, "Doorbell bar missing\n");
		err = -EFAULT;
		goto err_out;
	}

	pdsc->db_pages = bar->vaddr;
	pdsc->phy_db_pages = bar->bus_addr;

	return 0;

err_out:
	pdsc_unmap_bars(pdsc);
	return err;
}

void __iomem *pdsc_map_dbpage(struct pdsc *pdsc, int page_num)
{
	return pci_iomap_range(pdsc->pdev,
			       pdsc->bars[PDS_CORE_PCI_BAR_DBELL].res_index,
			       (u64)page_num << PAGE_SHIFT, PAGE_SIZE);
}

static int pdsc_sriov_configure(struct pci_dev *pdev, int num_vfs)
{
	struct pdsc *pdsc = pci_get_drvdata(pdev);
	struct device *dev = pdsc->dev;
	int ret = 0;

	if (num_vfs > 0) {
		pdsc->vfs = kcalloc(num_vfs, sizeof(struct pdsc_vf),
				    GFP_KERNEL);
		if (!pdsc->vfs)
			return -ENOMEM;
		pdsc->num_vfs = num_vfs;

		ret = pci_enable_sriov(pdev, num_vfs);
		if (ret) {
			dev_err(dev, "Cannot enable SRIOV: %pe\n",
				ERR_PTR(ret));
			goto no_vfs;
		}

		return num_vfs;
	}

no_vfs:
	pci_disable_sriov(pdev);

	kfree(pdsc->vfs);
	pdsc->vfs = NULL;
	pdsc->num_vfs = 0;

	return ret;
}

static int pdsc_init_vf(struct pdsc *vf)
{
	struct devlink *dl;
	struct pdsc *pf;
	int err;

	pf = pdsc_get_pf_struct(vf->pdev);
	if (IS_ERR_OR_NULL(pf))
		return PTR_ERR(pf) ?: -1;

	vf->vf_id = pci_iov_vf_id(vf->pdev);

	dl = priv_to_devlink(vf);
	devl_lock(dl);
	devl_register(dl);
	devl_unlock(dl);

	pf->vfs[vf->vf_id].vf = vf;
	err = pdsc_auxbus_dev_add(vf, pf, PDS_DEV_TYPE_VDPA,
				  &pf->vfs[vf->vf_id].padev);
	if (err) {
		devl_lock(dl);
		devl_unregister(dl);
		devl_unlock(dl);
	}

	return err;
}

static const struct devlink_health_reporter_ops pdsc_fw_reporter_ops = {
	.name = "fw",
	.diagnose = pdsc_fw_reporter_diagnose,
};

static const struct devlink_param pdsc_dl_params[] = {
	DEVLINK_PARAM_GENERIC(ENABLE_VNET,
			      BIT(DEVLINK_PARAM_CMODE_RUNTIME),
			      pdsc_dl_enable_get,
			      pdsc_dl_enable_set,
			      pdsc_dl_enable_validate),
};

#define PDSC_WQ_NAME_LEN 24

static int pdsc_init_pf(struct pdsc *pdsc)
{
	struct devlink_health_reporter *hr;
	char wq_name[PDSC_WQ_NAME_LEN];
	struct devlink *dl;
	int err;

	pcie_print_link_status(pdsc->pdev);

	err = pci_request_regions(pdsc->pdev, PDS_CORE_DRV_NAME);
	if (err) {
		dev_err(pdsc->dev, "Cannot request PCI regions: %pe\n",
			ERR_PTR(err));
		return err;
	}

	err = pdsc_map_bars(pdsc);
	if (err)
		goto err_out_release_regions;

	/* General workqueue and timer, but don't start timer yet */
	snprintf(wq_name, sizeof(wq_name), "%s.%d", PDS_CORE_DRV_NAME, pdsc->uid);
	pdsc->wq = create_singlethread_workqueue(wq_name);
	INIT_WORK(&pdsc->health_work, pdsc_health_thread);
	INIT_WORK(&pdsc->pci_reset_work, pdsc_pci_reset_thread);
	timer_setup(&pdsc->wdtimer, pdsc_wdtimer_cb, 0);
	pdsc->wdtimer_period = PDSC_WATCHDOG_SECS * HZ;

	mutex_init(&pdsc->devcmd_lock);
	mutex_init(&pdsc->config_lock);
	spin_lock_init(&pdsc->adminq_lock);

	mutex_lock(&pdsc->config_lock);
	set_bit(PDSC_S_FW_DEAD, &pdsc->state);

	err = pdsc_setup(pdsc, PDSC_SETUP_INIT);
	if (err) {
		mutex_unlock(&pdsc->config_lock);
		goto err_out_unmap_bars;
	}

	err = pdsc_start(pdsc);
	if (err) {
		mutex_unlock(&pdsc->config_lock);
		goto err_out_teardown;
	}

	mutex_unlock(&pdsc->config_lock);

	err = pdsc_auxbus_dev_add(pdsc, pdsc, PDS_DEV_TYPE_FWCTL, &pdsc->padev);
	if (err)
		goto err_out_stop;

	dl = priv_to_devlink(pdsc);
	devl_lock(dl);
	err = devl_params_register(dl, pdsc_dl_params,
				   ARRAY_SIZE(pdsc_dl_params));
	if (err) {
		devl_unlock(dl);
		dev_warn(pdsc->dev, "Failed to register devlink params: %pe\n",
			 ERR_PTR(err));
		goto err_out_del_dev;
	}

	hr = devl_health_reporter_create(dl, &pdsc_fw_reporter_ops, 0, pdsc);
	if (IS_ERR(hr)) {
		devl_unlock(dl);
		dev_warn(pdsc->dev, "Failed to create fw reporter: %pe\n", hr);
		err = PTR_ERR(hr);
		goto err_out_unreg_params;
	}
	pdsc->fw_reporter = hr;

	devl_register(dl);
	devl_unlock(dl);

	/* Lastly, start the health check timer */
	mod_timer(&pdsc->wdtimer, round_jiffies(jiffies + pdsc->wdtimer_period));

	return 0;

err_out_unreg_params:
	devlink_params_unregister(dl, pdsc_dl_params,
				  ARRAY_SIZE(pdsc_dl_params));
err_out_del_dev:
	pdsc_auxbus_dev_del(pdsc, pdsc, &pdsc->padev);
err_out_stop:
	pdsc_stop(pdsc);
err_out_teardown:
	pdsc_teardown(pdsc, PDSC_TEARDOWN_REMOVING);
err_out_unmap_bars:
	timer_shutdown_sync(&pdsc->wdtimer);
	if (pdsc->wq)
		destroy_workqueue(pdsc->wq);
	mutex_destroy(&pdsc->config_lock);
	mutex_destroy(&pdsc->devcmd_lock);
	pci_free_irq_vectors(pdsc->pdev);
	pdsc_unmap_bars(pdsc);
err_out_release_regions:
	pci_release_regions(pdsc->pdev);

	return err;
}

static const struct devlink_ops pdsc_dl_ops = {
	.info_get	= pdsc_dl_info_get,
	.flash_update	= pdsc_dl_flash_update,
};

static const struct devlink_ops pdsc_dl_vf_ops = {
};

static DEFINE_IDA(pdsc_ida);

static int pdsc_probe(struct pci_dev *pdev, const struct pci_device_id *ent)
{
	struct device *dev = &pdev->dev;
	const struct devlink_ops *ops;
	struct devlink *dl;
	struct pdsc *pdsc;
	bool is_pf;
	int err;

	is_pf = !pdev->is_virtfn;
	ops = is_pf ? &pdsc_dl_ops : &pdsc_dl_vf_ops;
	dl = devlink_alloc(ops, sizeof(struct pdsc), dev);
	if (!dl)
		return -ENOMEM;
	pdsc = devlink_priv(dl);

	pdsc->pdev = pdev;
	pdsc->dev = &pdev->dev;
	set_bit(PDSC_S_INITING_DRIVER, &pdsc->state);
	pci_set_drvdata(pdev, pdsc);
	pdsc_debugfs_add_dev(pdsc);

	err = ida_alloc(&pdsc_ida, GFP_KERNEL);
	if (err < 0) {
		dev_err(pdsc->dev, "%s: id alloc failed: %pe\n",
			__func__, ERR_PTR(err));
		goto err_out_free_devlink;
	}
	pdsc->uid = err;

	/* Query system for DMA addressing limitation for the device. */
	err = dma_set_mask_and_coherent(dev, DMA_BIT_MASK(PDS_CORE_ADDR_LEN));
	if (err) {
		dev_err(dev, "Unable to obtain 64-bit DMA for consistent allocations, aborting: %pe\n",
			ERR_PTR(err));
		goto err_out_free_ida;
	}

	err = pci_enable_device(pdev);
	if (err) {
		dev_err(dev, "Cannot enable PCI device: %pe\n", ERR_PTR(err));
		goto err_out_free_ida;
	}
	pci_set_master(pdev);

	if (is_pf)
		err = pdsc_init_pf(pdsc);
	else
		err = pdsc_init_vf(pdsc);
	if (err) {
		dev_err(dev, "Cannot init device: %pe\n", ERR_PTR(err));
		goto err_out_disable_device;
	}

	clear_bit(PDSC_S_INITING_DRIVER, &pdsc->state);
	return 0;

err_out_disable_device:
	pci_disable_device(pdev);
err_out_free_ida:
	ida_free(&pdsc_ida, pdsc->uid);
err_out_free_devlink:
	pdsc_debugfs_del_dev(pdsc);
	devlink_free(dl);

	return err;
}

static void pdsc_remove(struct pci_dev *pdev)
{
	struct pdsc *pdsc = pci_get_drvdata(pdev);
	struct devlink *dl;

	/* Unhook the registrations first to be sure there
	 * are no requests while we're stopping.
	 */
	dl = priv_to_devlink(pdsc);
	devl_lock(dl);
	devl_unregister(dl);
	if (!pdev->is_virtfn) {
		if (pdsc->fw_reporter) {
			devl_health_reporter_destroy(pdsc->fw_reporter);
			pdsc->fw_reporter = NULL;
		}
		devl_params_unregister(dl, pdsc_dl_params,
				       ARRAY_SIZE(pdsc_dl_params));
	}
	devl_unlock(dl);

	if (pdev->is_virtfn) {
		struct pdsc *pf;

		pf = pdsc_get_pf_struct(pdsc->pdev);
		if (!IS_ERR(pf)) {
			pdsc_auxbus_dev_del(pdsc, pf, &pf->vfs[pdsc->vf_id].padev);
			pf->vfs[pdsc->vf_id].vf = NULL;
		}
	} else {
		/* Remove the VFs and their aux_bus connections before other
		 * cleanup so that the clients can use the AdminQ to cleanly
		 * shut themselves down.
		 */
		pdsc_sriov_configure(pdev, 0);
		pdsc_auxbus_dev_del(pdsc, pdsc, &pdsc->padev);

		timer_shutdown_sync(&pdsc->wdtimer);
		if (pdsc->wq)
			destroy_workqueue(pdsc->wq);

		mutex_lock(&pdsc->config_lock);
		set_bit(PDSC_S_STOPPING_DRIVER, &pdsc->state);

		pdsc_stop(pdsc);
		pdsc_teardown(pdsc, PDSC_TEARDOWN_REMOVING);
		mutex_unlock(&pdsc->config_lock);
		mutex_destroy(&pdsc->config_lock);
		mutex_destroy(&pdsc->devcmd_lock);

		pdsc_unmap_bars(pdsc);
		pci_release_regions(pdev);
	}

	pci_disable_device(pdev);

	ida_free(&pdsc_ida, pdsc->uid);
	pdsc_debugfs_del_dev(pdsc);
	devlink_free(dl);
}

static void pdsc_stop_health_thread(struct pdsc *pdsc)
{
	if (pdsc->pdev->is_virtfn)
		return;

	timer_shutdown_sync(&pdsc->wdtimer);
	if (pdsc->health_work.func)
		cancel_work_sync(&pdsc->health_work);
}

static void pdsc_restart_health_thread(struct pdsc *pdsc)
{
	if (pdsc->pdev->is_virtfn)
		return;

	timer_setup(&pdsc->wdtimer, pdsc_wdtimer_cb, 0);
	mod_timer(&pdsc->wdtimer, jiffies + 1);
}

static void pdsc_reset_prepare(struct pci_dev *pdev)
{
	struct pdsc *pdsc = pci_get_drvdata(pdev);

	pdsc_stop_health_thread(pdsc);
	pdsc_fw_down(pdsc);

	if (pdev->is_virtfn) {
		struct pdsc *pf;

		pf = pdsc_get_pf_struct(pdsc->pdev);
		if (!IS_ERR(pf))
			pdsc_auxbus_dev_del(pdsc, pf,
					    &pf->vfs[pdsc->vf_id].padev);
<<<<<<< HEAD
=======
	} else {
		pdsc_auxbus_dev_del(pdsc, pdsc, &pdsc->padev);
>>>>>>> fc85704c
	}

	pdsc_unmap_bars(pdsc);
	pci_release_regions(pdev);
	if (pci_is_enabled(pdev))
		pci_disable_device(pdev);
}

static void pdsc_reset_done(struct pci_dev *pdev)
{
	struct pdsc *pdsc = pci_get_drvdata(pdev);
	struct device *dev = pdsc->dev;
	int err;

	err = pci_enable_device(pdev);
	if (err) {
		dev_err(dev, "Cannot enable PCI device: %pe\n", ERR_PTR(err));
		return;
	}
	pci_set_master(pdev);

	if (!pdev->is_virtfn) {
		pcie_print_link_status(pdsc->pdev);

		err = pci_request_regions(pdsc->pdev, PDS_CORE_DRV_NAME);
		if (err) {
			dev_err(pdsc->dev, "Cannot request PCI regions: %pe\n",
				ERR_PTR(err));
			return;
		}

		err = pdsc_map_bars(pdsc);
		if (err)
			return;
	}

	pdsc_fw_up(pdsc);
	pdsc_restart_health_thread(pdsc);

	if (pdev->is_virtfn) {
		struct pdsc *pf;

		pf = pdsc_get_pf_struct(pdsc->pdev);
		if (!IS_ERR(pf))
			pdsc_auxbus_dev_add(pdsc, pf, PDS_DEV_TYPE_VDPA,
					    &pf->vfs[pdsc->vf_id].padev);
<<<<<<< HEAD
=======
	} else {
		pdsc_auxbus_dev_add(pdsc, pdsc, PDS_DEV_TYPE_FWCTL,
				    &pdsc->padev);
>>>>>>> fc85704c
	}
}

static pci_ers_result_t pdsc_pci_error_detected(struct pci_dev *pdev,
						pci_channel_state_t error)
{
	if (error == pci_channel_io_frozen) {
		pdsc_reset_prepare(pdev);
		return PCI_ERS_RESULT_NEED_RESET;
	}

	return PCI_ERS_RESULT_NONE;
}

static void pdsc_pci_error_resume(struct pci_dev *pdev)
{
	struct pdsc *pdsc = pci_get_drvdata(pdev);

	if (test_bit(PDSC_S_FW_DEAD, &pdsc->state))
		pci_reset_function_locked(pdev);
}

static const struct pci_error_handlers pdsc_err_handler = {
	/* FLR handling */
	.reset_prepare      = pdsc_reset_prepare,
	.reset_done         = pdsc_reset_done,

	/* AER handling */
	.error_detected     = pdsc_pci_error_detected,
	.resume             = pdsc_pci_error_resume,
};

static struct pci_driver pdsc_driver = {
	.name = PDS_CORE_DRV_NAME,
	.id_table = pdsc_id_table,
	.probe = pdsc_probe,
	.remove = pdsc_remove,
	.sriov_configure = pdsc_sriov_configure,
	.err_handler = &pdsc_err_handler,
};

void *pdsc_get_pf_struct(struct pci_dev *vf_pdev)
{
	return pci_iov_get_pf_drvdata(vf_pdev, &pdsc_driver);
}
EXPORT_SYMBOL_GPL(pdsc_get_pf_struct);

static int __init pdsc_init_module(void)
{
	if (strcmp(KBUILD_MODNAME, PDS_CORE_DRV_NAME))
		return -EINVAL;

	pdsc_debugfs_create();
	return pci_register_driver(&pdsc_driver);
}

static void __exit pdsc_cleanup_module(void)
{
	pci_unregister_driver(&pdsc_driver);
	pdsc_debugfs_destroy();
}

module_init(pdsc_init_module);
module_exit(pdsc_cleanup_module);<|MERGE_RESOLUTION|>--- conflicted
+++ resolved
@@ -492,11 +492,8 @@
 		if (!IS_ERR(pf))
 			pdsc_auxbus_dev_del(pdsc, pf,
 					    &pf->vfs[pdsc->vf_id].padev);
-<<<<<<< HEAD
-=======
 	} else {
 		pdsc_auxbus_dev_del(pdsc, pdsc, &pdsc->padev);
->>>>>>> fc85704c
 	}
 
 	pdsc_unmap_bars(pdsc);
@@ -543,12 +540,9 @@
 		if (!IS_ERR(pf))
 			pdsc_auxbus_dev_add(pdsc, pf, PDS_DEV_TYPE_VDPA,
 					    &pf->vfs[pdsc->vf_id].padev);
-<<<<<<< HEAD
-=======
 	} else {
 		pdsc_auxbus_dev_add(pdsc, pdsc, PDS_DEV_TYPE_FWCTL,
 				    &pdsc->padev);
->>>>>>> fc85704c
 	}
 }
 
