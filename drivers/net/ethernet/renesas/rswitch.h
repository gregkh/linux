/* SPDX-License-Identifier: GPL-2.0 */
/* Renesas Ethernet Switch device driver
 *
 * Copyright (C) 2022 Renesas Electronics Corporation
 */

#ifndef __RSWITCH_H__
#define __RSWITCH_H__

#include <linux/platform_device.h>
#include "rcar_gen4_ptp.h"

#define RSWITCH_MAX_NUM_QUEUES	128

#define RSWITCH_NUM_PORTS	3
#define rswitch_for_each_enabled_port(priv, i)		\
	for (i = 0; i < RSWITCH_NUM_PORTS; i++)		\
		if (priv->rdev[i]->disabled)		\
			continue;			\
		else

#define rswitch_for_each_enabled_port_continue_reverse(priv, i)	\
	for (; i-- > 0; )					\
		if (priv->rdev[i]->disabled)			\
			continue;				\
		else

#define TX_RING_SIZE		1024
#define RX_RING_SIZE		4096
#define TS_RING_SIZE		(TX_RING_SIZE * RSWITCH_NUM_PORTS)

<<<<<<< HEAD
=======
#define RSWITCH_MAX_MTU		9600
>>>>>>> a6ad5510
#define RSWITCH_HEADROOM	(NET_SKB_PAD + NET_IP_ALIGN)
#define RSWITCH_DESC_BUF_SIZE	2048
#define RSWITCH_TAILROOM	SKB_DATA_ALIGN(sizeof(struct skb_shared_info))
#define RSWITCH_ALIGN		128
#define RSWITCH_BUF_SIZE	(RSWITCH_HEADROOM + RSWITCH_DESC_BUF_SIZE + \
				 RSWITCH_TAILROOM + RSWITCH_ALIGN)
#define RSWITCH_MAP_BUF_SIZE	(RSWITCH_BUF_SIZE - RSWITCH_HEADROOM)
#define RSWITCH_MAX_CTAG_PCP	7

#define RSWITCH_TIMEOUT_US	100000

#define RSWITCH_TOP_OFFSET	0x00008000
#define RSWITCH_COMA_OFFSET	0x00009000
#define RSWITCH_ETHA_OFFSET	0x0000a000	/* with RMAC */
#define RSWITCH_ETHA_SIZE	0x00002000	/* with RMAC */
#define RSWITCH_GWCA0_OFFSET	0x00010000
#define RSWITCH_GWCA1_OFFSET	0x00012000

/* TODO: hardcoded ETHA/GWCA settings for now */
#define GWCA_IRQ_RESOURCE_NAME	"gwca0_rxtx%d"
#define GWCA_IRQ_NAME		"rswitch: gwca0_rxtx%d"
#define GWCA_NUM_IRQS		8
#define GWCA_INDEX		0
#define AGENT_INDEX_GWCA	3
#define GWCA_IPV_NUM		0
#define GWRO			RSWITCH_GWCA0_OFFSET

#define GWCA_TS_IRQ_RESOURCE_NAME	"gwca0_rxts0"
#define GWCA_TS_IRQ_NAME		"rswitch: gwca0_rxts0"
#define GWCA_TS_IRQ_BIT			BIT(0)

#define FWRO	0
#define TPRO	RSWITCH_TOP_OFFSET
#define CARO	RSWITCH_COMA_OFFSET
#define TARO	0
#define RMRO	0x1000
enum rswitch_reg {
	FWGC		= FWRO + 0x0000,
	FWTTC0		= FWRO + 0x0010,
	FWTTC1		= FWRO + 0x0014,
	FWLBMC		= FWRO + 0x0018,
	FWCEPTC		= FWRO + 0x0020,
	FWCEPRC0	= FWRO + 0x0024,
	FWCEPRC1	= FWRO + 0x0028,
	FWCEPRC2	= FWRO + 0x002c,
	FWCLPTC		= FWRO + 0x0030,
	FWCLPRC		= FWRO + 0x0034,
	FWCMPTC		= FWRO + 0x0040,
	FWEMPTC		= FWRO + 0x0044,
	FWSDMPTC	= FWRO + 0x0050,
	FWSDMPVC	= FWRO + 0x0054,
	FWLBWMC0	= FWRO + 0x0080,
	FWPC00		= FWRO + 0x0100,
	FWPC10		= FWRO + 0x0104,
	FWPC20		= FWRO + 0x0108,
	FWCTGC00	= FWRO + 0x0400,
	FWCTGC10	= FWRO + 0x0404,
	FWCTTC00	= FWRO + 0x0408,
	FWCTTC10	= FWRO + 0x040c,
	FWCTTC200	= FWRO + 0x0410,
	FWCTSC00	= FWRO + 0x0420,
	FWCTSC10	= FWRO + 0x0424,
	FWCTSC20	= FWRO + 0x0428,
	FWCTSC30	= FWRO + 0x042c,
	FWCTSC40	= FWRO + 0x0430,
	FWTWBFC0	= FWRO + 0x1000,
	FWTWBFVC0	= FWRO + 0x1004,
	FWTHBFC0	= FWRO + 0x1400,
	FWTHBFV0C0	= FWRO + 0x1404,
	FWTHBFV1C0	= FWRO + 0x1408,
	FWFOBFC0	= FWRO + 0x1800,
	FWFOBFV0C0	= FWRO + 0x1804,
	FWFOBFV1C0	= FWRO + 0x1808,
	FWRFC0		= FWRO + 0x1c00,
	FWRFVC0		= FWRO + 0x1c04,
	FWCFC0		= FWRO + 0x2000,
	FWCFMC00	= FWRO + 0x2004,
	FWIP4SC		= FWRO + 0x4008,
	FWIP6SC		= FWRO + 0x4018,
	FWIP6OC		= FWRO + 0x401c,
	FWL2SC		= FWRO + 0x4020,
	FWSFHEC		= FWRO + 0x4030,
	FWSHCR0		= FWRO + 0x4040,
	FWSHCR1		= FWRO + 0x4044,
	FWSHCR2		= FWRO + 0x4048,
	FWSHCR3		= FWRO + 0x404c,
	FWSHCR4		= FWRO + 0x4050,
	FWSHCR5		= FWRO + 0x4054,
	FWSHCR6		= FWRO + 0x4058,
	FWSHCR7		= FWRO + 0x405c,
	FWSHCR8		= FWRO + 0x4060,
	FWSHCR9		= FWRO + 0x4064,
	FWSHCR10	= FWRO + 0x4068,
	FWSHCR11	= FWRO + 0x406c,
	FWSHCR12	= FWRO + 0x4070,
	FWSHCR13	= FWRO + 0x4074,
	FWSHCRR		= FWRO + 0x4078,
	FWLTHHEC	= FWRO + 0x4090,
	FWLTHHC		= FWRO + 0x4094,
	FWLTHTL0	= FWRO + 0x40a0,
	FWLTHTL1	= FWRO + 0x40a4,
	FWLTHTL2	= FWRO + 0x40a8,
	FWLTHTL3	= FWRO + 0x40ac,
	FWLTHTL4	= FWRO + 0x40b0,
	FWLTHTL5	= FWRO + 0x40b4,
	FWLTHTL6	= FWRO + 0x40b8,
	FWLTHTL7	= FWRO + 0x40bc,
	FWLTHTL80	= FWRO + 0x40c0,
	FWLTHTL9	= FWRO + 0x40d0,
	FWLTHTLR	= FWRO + 0x40d4,
	FWLTHTIM	= FWRO + 0x40e0,
	FWLTHTEM	= FWRO + 0x40e4,
	FWLTHTS0	= FWRO + 0x4100,
	FWLTHTS1	= FWRO + 0x4104,
	FWLTHTS2	= FWRO + 0x4108,
	FWLTHTS3	= FWRO + 0x410c,
	FWLTHTS4	= FWRO + 0x4110,
	FWLTHTSR0	= FWRO + 0x4120,
	FWLTHTSR1	= FWRO + 0x4124,
	FWLTHTSR2	= FWRO + 0x4128,
	FWLTHTSR3	= FWRO + 0x412c,
	FWLTHTSR40	= FWRO + 0x4130,
	FWLTHTSR5	= FWRO + 0x4140,
	FWLTHTR		= FWRO + 0x4150,
	FWLTHTRR0	= FWRO + 0x4154,
	FWLTHTRR1	= FWRO + 0x4158,
	FWLTHTRR2	= FWRO + 0x415c,
	FWLTHTRR3	= FWRO + 0x4160,
	FWLTHTRR4	= FWRO + 0x4164,
	FWLTHTRR5	= FWRO + 0x4168,
	FWLTHTRR6	= FWRO + 0x416c,
	FWLTHTRR7	= FWRO + 0x4170,
	FWLTHTRR8	= FWRO + 0x4174,
	FWLTHTRR9	= FWRO + 0x4180,
	FWLTHTRR10	= FWRO + 0x4190,
	FWIPHEC		= FWRO + 0x4214,
	FWIPHC		= FWRO + 0x4218,
	FWIPTL0		= FWRO + 0x4220,
	FWIPTL1		= FWRO + 0x4224,
	FWIPTL2		= FWRO + 0x4228,
	FWIPTL3		= FWRO + 0x422c,
	FWIPTL4		= FWRO + 0x4230,
	FWIPTL5		= FWRO + 0x4234,
	FWIPTL6		= FWRO + 0x4238,
	FWIPTL7		= FWRO + 0x4240,
	FWIPTL8		= FWRO + 0x4250,
	FWIPTLR		= FWRO + 0x4254,
	FWIPTIM		= FWRO + 0x4260,
	FWIPTEM		= FWRO + 0x4264,
	FWIPTS0		= FWRO + 0x4270,
	FWIPTS1		= FWRO + 0x4274,
	FWIPTS2		= FWRO + 0x4278,
	FWIPTS3		= FWRO + 0x427c,
	FWIPTS4		= FWRO + 0x4280,
	FWIPTSR0	= FWRO + 0x4284,
	FWIPTSR1	= FWRO + 0x4288,
	FWIPTSR2	= FWRO + 0x428c,
	FWIPTSR3	= FWRO + 0x4290,
	FWIPTSR4	= FWRO + 0x42a0,
	FWIPTR		= FWRO + 0x42b0,
	FWIPTRR0	= FWRO + 0x42b4,
	FWIPTRR1	= FWRO + 0x42b8,
	FWIPTRR2	= FWRO + 0x42bc,
	FWIPTRR3	= FWRO + 0x42c0,
	FWIPTRR4	= FWRO + 0x42c4,
	FWIPTRR5	= FWRO + 0x42c8,
	FWIPTRR6	= FWRO + 0x42cc,
	FWIPTRR7	= FWRO + 0x42d0,
	FWIPTRR8	= FWRO + 0x42e0,
	FWIPTRR9	= FWRO + 0x42f0,
	FWIPHLEC	= FWRO + 0x4300,
	FWIPAGUSPC	= FWRO + 0x4500,
	FWIPAGC		= FWRO + 0x4504,
	FWIPAGM0	= FWRO + 0x4510,
	FWIPAGM1	= FWRO + 0x4514,
	FWIPAGM2	= FWRO + 0x4518,
	FWIPAGM3	= FWRO + 0x451c,
	FWIPAGM4	= FWRO + 0x4520,
	FWMACHEC	= FWRO + 0x4620,
	FWMACHC		= FWRO + 0x4624,
	FWMACTL0	= FWRO + 0x4630,
	FWMACTL1	= FWRO + 0x4634,
	FWMACTL2	= FWRO + 0x4638,
	FWMACTL3	= FWRO + 0x463c,
	FWMACTL4	= FWRO + 0x4640,
	FWMACTL5	= FWRO + 0x4650,
	FWMACTLR	= FWRO + 0x4654,
	FWMACTIM	= FWRO + 0x4660,
	FWMACTEM	= FWRO + 0x4664,
	FWMACTS0	= FWRO + 0x4670,
	FWMACTS1	= FWRO + 0x4674,
	FWMACTSR0	= FWRO + 0x4678,
	FWMACTSR1	= FWRO + 0x467c,
	FWMACTSR2	= FWRO + 0x4680,
	FWMACTSR3	= FWRO + 0x4690,
	FWMACTR		= FWRO + 0x46a0,
	FWMACTRR0	= FWRO + 0x46a4,
	FWMACTRR1	= FWRO + 0x46a8,
	FWMACTRR2	= FWRO + 0x46ac,
	FWMACTRR3	= FWRO + 0x46b0,
	FWMACTRR4	= FWRO + 0x46b4,
	FWMACTRR5	= FWRO + 0x46c0,
	FWMACTRR6	= FWRO + 0x46d0,
	FWMACHLEC	= FWRO + 0x4700,
	FWMACAGUSPC	= FWRO + 0x4880,
	FWMACAGC	= FWRO + 0x4884,
	FWMACAGM0	= FWRO + 0x4888,
	FWMACAGM1	= FWRO + 0x488c,
	FWVLANTEC	= FWRO + 0x4900,
	FWVLANTL0	= FWRO + 0x4910,
	FWVLANTL1	= FWRO + 0x4914,
	FWVLANTL2	= FWRO + 0x4918,
	FWVLANTL3	= FWRO + 0x4920,
	FWVLANTL4	= FWRO + 0x4930,
	FWVLANTLR	= FWRO + 0x4934,
	FWVLANTIM	= FWRO + 0x4940,
	FWVLANTEM	= FWRO + 0x4944,
	FWVLANTS	= FWRO + 0x4950,
	FWVLANTSR0	= FWRO + 0x4954,
	FWVLANTSR1	= FWRO + 0x4958,
	FWVLANTSR2	= FWRO + 0x4960,
	FWVLANTSR3	= FWRO + 0x4970,
	FWPBFC0		= FWRO + 0x4a00,
	FWPBFCSDC00	= FWRO + 0x4a04,
	FWL23URL0	= FWRO + 0x4e00,
	FWL23URL1	= FWRO + 0x4e04,
	FWL23URL2	= FWRO + 0x4e08,
	FWL23URL3	= FWRO + 0x4e0c,
	FWL23URLR	= FWRO + 0x4e10,
	FWL23UTIM	= FWRO + 0x4e20,
	FWL23URR	= FWRO + 0x4e30,
	FWL23URRR0	= FWRO + 0x4e34,
	FWL23URRR1	= FWRO + 0x4e38,
	FWL23URRR2	= FWRO + 0x4e3c,
	FWL23URRR3	= FWRO + 0x4e40,
	FWL23URMC0	= FWRO + 0x4f00,
	FWPMFGC0	= FWRO + 0x5000,
	FWPGFC0		= FWRO + 0x5100,
	FWPGFIGSC0	= FWRO + 0x5104,
	FWPGFENC0	= FWRO + 0x5108,
	FWPGFENM0	= FWRO + 0x510c,
	FWPGFCSTC00	= FWRO + 0x5110,
	FWPGFCSTC10	= FWRO + 0x5114,
	FWPGFCSTM00	= FWRO + 0x5118,
	FWPGFCSTM10	= FWRO + 0x511c,
	FWPGFCTC0	= FWRO + 0x5120,
	FWPGFCTM0	= FWRO + 0x5124,
	FWPGFHCC0	= FWRO + 0x5128,
	FWPGFSM0	= FWRO + 0x512c,
	FWPGFGC0	= FWRO + 0x5130,
	FWPGFGL0	= FWRO + 0x5500,
	FWPGFGL1	= FWRO + 0x5504,
	FWPGFGLR	= FWRO + 0x5518,
	FWPGFGR		= FWRO + 0x5510,
	FWPGFGRR0	= FWRO + 0x5514,
	FWPGFGRR1	= FWRO + 0x5518,
	FWPGFRIM	= FWRO + 0x5520,
	FWPMTRFC0	= FWRO + 0x5600,
	FWPMTRCBSC0	= FWRO + 0x5604,
	FWPMTRC0RC0	= FWRO + 0x5608,
	FWPMTREBSC0	= FWRO + 0x560c,
	FWPMTREIRC0	= FWRO + 0x5610,
	FWPMTRFM0	= FWRO + 0x5614,
	FWFTL0		= FWRO + 0x6000,
	FWFTL1		= FWRO + 0x6004,
	FWFTLR		= FWRO + 0x6008,
	FWFTOC		= FWRO + 0x6010,
	FWFTOPC		= FWRO + 0x6014,
	FWFTIM		= FWRO + 0x6020,
	FWFTR		= FWRO + 0x6030,
	FWFTRR0		= FWRO + 0x6034,
	FWFTRR1		= FWRO + 0x6038,
	FWFTRR2		= FWRO + 0x603c,
	FWSEQNGC0	= FWRO + 0x6100,
	FWSEQNGM0	= FWRO + 0x6104,
	FWSEQNRC	= FWRO + 0x6200,
	FWCTFDCN0	= FWRO + 0x6300,
	FWLTHFDCN0	= FWRO + 0x6304,
	FWIPFDCN0	= FWRO + 0x6308,
	FWLTWFDCN0	= FWRO + 0x630c,
	FWPBFDCN0	= FWRO + 0x6310,
	FWMHLCN0	= FWRO + 0x6314,
	FWIHLCN0	= FWRO + 0x6318,
	FWICRDCN0	= FWRO + 0x6500,
	FWWMRDCN0	= FWRO + 0x6504,
	FWCTRDCN0	= FWRO + 0x6508,
	FWLTHRDCN0	= FWRO + 0x650c,
	FWIPRDCN0	= FWRO + 0x6510,
	FWLTWRDCN0	= FWRO + 0x6514,
	FWPBRDCN0	= FWRO + 0x6518,
	FWPMFDCN0	= FWRO + 0x6700,
	FWPGFDCN0	= FWRO + 0x6780,
	FWPMGDCN0	= FWRO + 0x6800,
	FWPMYDCN0	= FWRO + 0x6804,
	FWPMRDCN0	= FWRO + 0x6808,
	FWFRPPCN0	= FWRO + 0x6a00,
	FWFRDPCN0	= FWRO + 0x6a04,
	FWEIS00		= FWRO + 0x7900,
	FWEIE00		= FWRO + 0x7904,
	FWEID00		= FWRO + 0x7908,
	FWEIS1		= FWRO + 0x7a00,
	FWEIE1		= FWRO + 0x7a04,
	FWEID1		= FWRO + 0x7a08,
	FWEIS2		= FWRO + 0x7a10,
	FWEIE2		= FWRO + 0x7a14,
	FWEID2		= FWRO + 0x7a18,
	FWEIS3		= FWRO + 0x7a20,
	FWEIE3		= FWRO + 0x7a24,
	FWEID3		= FWRO + 0x7a28,
	FWEIS4		= FWRO + 0x7a30,
	FWEIE4		= FWRO + 0x7a34,
	FWEID4		= FWRO + 0x7a38,
	FWEIS5		= FWRO + 0x7a40,
	FWEIE5		= FWRO + 0x7a44,
	FWEID5		= FWRO + 0x7a48,
	FWEIS60		= FWRO + 0x7a50,
	FWEIE60		= FWRO + 0x7a54,
	FWEID60		= FWRO + 0x7a58,
	FWEIS61		= FWRO + 0x7a60,
	FWEIE61		= FWRO + 0x7a64,
	FWEID61		= FWRO + 0x7a68,
	FWEIS62		= FWRO + 0x7a70,
	FWEIE62		= FWRO + 0x7a74,
	FWEID62		= FWRO + 0x7a78,
	FWEIS63		= FWRO + 0x7a80,
	FWEIE63		= FWRO + 0x7a84,
	FWEID63		= FWRO + 0x7a88,
	FWEIS70		= FWRO + 0x7a90,
	FWEIE70		= FWRO + 0x7A94,
	FWEID70		= FWRO + 0x7a98,
	FWEIS71		= FWRO + 0x7aa0,
	FWEIE71		= FWRO + 0x7aa4,
	FWEID71		= FWRO + 0x7aa8,
	FWEIS72		= FWRO + 0x7ab0,
	FWEIE72		= FWRO + 0x7ab4,
	FWEID72		= FWRO + 0x7ab8,
	FWEIS73		= FWRO + 0x7ac0,
	FWEIE73		= FWRO + 0x7ac4,
	FWEID73		= FWRO + 0x7ac8,
	FWEIS80		= FWRO + 0x7ad0,
	FWEIE80		= FWRO + 0x7ad4,
	FWEID80		= FWRO + 0x7ad8,
	FWEIS81		= FWRO + 0x7ae0,
	FWEIE81		= FWRO + 0x7ae4,
	FWEID81		= FWRO + 0x7ae8,
	FWEIS82		= FWRO + 0x7af0,
	FWEIE82		= FWRO + 0x7af4,
	FWEID82		= FWRO + 0x7af8,
	FWEIS83		= FWRO + 0x7b00,
	FWEIE83		= FWRO + 0x7b04,
	FWEID83		= FWRO + 0x7b08,
	FWMIS0		= FWRO + 0x7c00,
	FWMIE0		= FWRO + 0x7c04,
	FWMID0		= FWRO + 0x7c08,
	FWSCR0		= FWRO + 0x7d00,
	FWSCR1		= FWRO + 0x7d04,
	FWSCR2		= FWRO + 0x7d08,
	FWSCR3		= FWRO + 0x7d0c,
	FWSCR4		= FWRO + 0x7d10,
	FWSCR5		= FWRO + 0x7d14,
	FWSCR6		= FWRO + 0x7d18,
	FWSCR7		= FWRO + 0x7d1c,
	FWSCR8		= FWRO + 0x7d20,
	FWSCR9		= FWRO + 0x7d24,
	FWSCR10		= FWRO + 0x7d28,
	FWSCR11		= FWRO + 0x7d2c,
	FWSCR12		= FWRO + 0x7d30,
	FWSCR13		= FWRO + 0x7d34,
	FWSCR14		= FWRO + 0x7d38,
	FWSCR15		= FWRO + 0x7d3c,
	FWSCR16		= FWRO + 0x7d40,
	FWSCR17		= FWRO + 0x7d44,
	FWSCR18		= FWRO + 0x7d48,
	FWSCR19		= FWRO + 0x7d4c,
	FWSCR20		= FWRO + 0x7d50,
	FWSCR21		= FWRO + 0x7d54,
	FWSCR22		= FWRO + 0x7d58,
	FWSCR23		= FWRO + 0x7d5c,
	FWSCR24		= FWRO + 0x7d60,
	FWSCR25		= FWRO + 0x7d64,
	FWSCR26		= FWRO + 0x7d68,
	FWSCR27		= FWRO + 0x7d6c,
	FWSCR28		= FWRO + 0x7d70,
	FWSCR29		= FWRO + 0x7d74,
	FWSCR30		= FWRO + 0x7d78,
	FWSCR31		= FWRO + 0x7d7c,
	FWSCR32		= FWRO + 0x7d80,
	FWSCR33		= FWRO + 0x7d84,
	FWSCR34		= FWRO + 0x7d88,
	FWSCR35		= FWRO + 0x7d8c,
	FWSCR36		= FWRO + 0x7d90,
	FWSCR37		= FWRO + 0x7d94,
	FWSCR38		= FWRO + 0x7d98,
	FWSCR39		= FWRO + 0x7d9c,
	FWSCR40		= FWRO + 0x7da0,
	FWSCR41		= FWRO + 0x7da4,
	FWSCR42		= FWRO + 0x7da8,
	FWSCR43		= FWRO + 0x7dac,
	FWSCR44		= FWRO + 0x7db0,
	FWSCR45		= FWRO + 0x7db4,
	FWSCR46		= FWRO + 0x7db8,

	TPEMIMC0	= TPRO + 0x0000,
	TPEMIMC1	= TPRO + 0x0004,
	TPEMIMC2	= TPRO + 0x0008,
	TPEMIMC3	= TPRO + 0x000c,
	TPEMIMC4	= TPRO + 0x0010,
	TPEMIMC5	= TPRO + 0x0014,
	TPEMIMC60	= TPRO + 0x0080,
	TPEMIMC70	= TPRO + 0x0100,
	TSIM		= TPRO + 0x0700,
	TFIM		= TPRO + 0x0704,
	TCIM		= TPRO + 0x0708,
	TGIM0		= TPRO + 0x0710,
	TGIM1		= TPRO + 0x0714,
	TEIM0		= TPRO + 0x0720,
	TEIM1		= TPRO + 0x0724,
	TEIM2		= TPRO + 0x0728,

	RIPV		= CARO + 0x0000,
	RRC		= CARO + 0x0004,
	RCEC		= CARO + 0x0008,
	RCDC		= CARO + 0x000c,
	RSSIS		= CARO + 0x0010,
	RSSIE		= CARO + 0x0014,
	RSSID		= CARO + 0x0018,
	CABPIBWMC	= CARO + 0x0020,
	CABPWMLC	= CARO + 0x0040,
	CABPPFLC0	= CARO + 0x0050,
	CABPPWMLC0	= CARO + 0x0060,
	CABPPPFLC00	= CARO + 0x00a0,
	CABPULC		= CARO + 0x0100,
	CABPIRM		= CARO + 0x0140,
	CABPPCM		= CARO + 0x0144,
	CABPLCM		= CARO + 0x0148,
	CABPCPM		= CARO + 0x0180,
	CABPMCPM	= CARO + 0x0200,
	CARDNM		= CARO + 0x0280,
	CARDMNM		= CARO + 0x0284,
	CARDCN		= CARO + 0x0290,
	CAEIS0		= CARO + 0x0300,
	CAEIE0		= CARO + 0x0304,
	CAEID0		= CARO + 0x0308,
	CAEIS1		= CARO + 0x0310,
	CAEIE1		= CARO + 0x0314,
	CAEID1		= CARO + 0x0318,
	CAMIS0		= CARO + 0x0340,
	CAMIE0		= CARO + 0x0344,
	CAMID0		= CARO + 0x0348,
	CAMIS1		= CARO + 0x0350,
	CAMIE1		= CARO + 0x0354,
	CAMID1		= CARO + 0x0358,
	CASCR		= CARO + 0x0380,

	EAMC		= TARO + 0x0000,
	EAMS		= TARO + 0x0004,
	EAIRC		= TARO + 0x0010,
	EATDQSC		= TARO + 0x0014,
	EATDQC		= TARO + 0x0018,
	EATDQAC		= TARO + 0x001c,
	EATPEC		= TARO + 0x0020,
	EATMFSC0	= TARO + 0x0040,
	EATDQDC0	= TARO + 0x0060,
	EATDQM0		= TARO + 0x0080,
	EATDQMLM0	= TARO + 0x00a0,
	EACTQC		= TARO + 0x0100,
	EACTDQDC	= TARO + 0x0104,
	EACTDQM		= TARO + 0x0108,
	EACTDQMLM	= TARO + 0x010c,
	EAVCC		= TARO + 0x0130,
	EAVTC		= TARO + 0x0134,
	EATTFC		= TARO + 0x0138,
	EACAEC		= TARO + 0x0200,
	EACC		= TARO + 0x0204,
	EACAIVC0	= TARO + 0x0220,
	EACAULC0	= TARO + 0x0240,
	EACOEM		= TARO + 0x0260,
	EACOIVM0	= TARO + 0x0280,
	EACOULM0	= TARO + 0x02a0,
	EACGSM		= TARO + 0x02c0,
	EATASC		= TARO + 0x0300,
	EATASENC0	= TARO + 0x0320,
	EATASCTENC	= TARO + 0x0340,
	EATASENM0	= TARO + 0x0360,
	EATASCTENM	= TARO + 0x0380,
	EATASCSTC0	= TARO + 0x03a0,
	EATASCSTC1	= TARO + 0x03a4,
	EATASCSTM0	= TARO + 0x03a8,
	EATASCSTM1	= TARO + 0x03ac,
	EATASCTC	= TARO + 0x03b0,
	EATASCTM	= TARO + 0x03b4,
	EATASGL0	= TARO + 0x03c0,
	EATASGL1	= TARO + 0x03c4,
	EATASGLR	= TARO + 0x03c8,
	EATASGR		= TARO + 0x03d0,
	EATASGRR	= TARO + 0x03d4,
	EATASHCC	= TARO + 0x03e0,
	EATASRIRM	= TARO + 0x03e4,
	EATASSM		= TARO + 0x03e8,
	EAUSMFSECN	= TARO + 0x0400,
	EATFECN		= TARO + 0x0404,
	EAFSECN		= TARO + 0x0408,
	EADQOECN	= TARO + 0x040c,
	EADQSECN	= TARO + 0x0410,
	EACKSECN	= TARO + 0x0414,
	EAEIS0		= TARO + 0x0500,
	EAEIE0		= TARO + 0x0504,
	EAEID0		= TARO + 0x0508,
	EAEIS1		= TARO + 0x0510,
	EAEIE1		= TARO + 0x0514,
	EAEID1		= TARO + 0x0518,
	EAEIS2		= TARO + 0x0520,
	EAEIE2		= TARO + 0x0524,
	EAEID2		= TARO + 0x0528,
	EASCR		= TARO + 0x0580,

	MPSM		= RMRO + 0x0000,
	MPIC		= RMRO + 0x0004,
	MPIM		= RMRO + 0x0008,
	MIOC		= RMRO + 0x0010,
	MIOM		= RMRO + 0x0014,
	MXMS		= RMRO + 0x0018,
	MTFFC		= RMRO + 0x0020,
	MTPFC		= RMRO + 0x0024,
	MTPFC2		= RMRO + 0x0028,
	MTPFC30		= RMRO + 0x0030,
	MTATC0		= RMRO + 0x0050,
	MTIM		= RMRO + 0x0060,
	MRGC		= RMRO + 0x0080,
	MRMAC0		= RMRO + 0x0084,
	MRMAC1		= RMRO + 0x0088,
	MRAFC		= RMRO + 0x008c,
	MRSCE		= RMRO + 0x0090,
	MRSCP		= RMRO + 0x0094,
	MRSCC		= RMRO + 0x0098,
	MRFSCE		= RMRO + 0x009c,
	MRFSCP		= RMRO + 0x00a0,
	MTRC		= RMRO + 0x00a4,
	MRIM		= RMRO + 0x00a8,
	MRPFM		= RMRO + 0x00ac,
	MPFC0		= RMRO + 0x0100,
	MLVC		= RMRO + 0x0180,
	MEEEC		= RMRO + 0x0184,
	MLBC		= RMRO + 0x0188,
	MXGMIIC		= RMRO + 0x0190,
	MPCH		= RMRO + 0x0194,
	MANC		= RMRO + 0x0198,
	MANM		= RMRO + 0x019c,
	MPLCA1		= RMRO + 0x01a0,
	MPLCA2		= RMRO + 0x01a4,
	MPLCA3		= RMRO + 0x01a8,
	MPLCA4		= RMRO + 0x01ac,
	MPLCAM		= RMRO + 0x01b0,
	MHDC1		= RMRO + 0x01c0,
	MHDC2		= RMRO + 0x01c4,
	MEIS		= RMRO + 0x0200,
	MEIE		= RMRO + 0x0204,
	MEID		= RMRO + 0x0208,
	MMIS0		= RMRO + 0x0210,
	MMIE0		= RMRO + 0x0214,
	MMID0		= RMRO + 0x0218,
	MMIS1		= RMRO + 0x0220,
	MMIE1		= RMRO + 0x0224,
	MMID1		= RMRO + 0x0228,
	MMIS2		= RMRO + 0x0230,
	MMIE2		= RMRO + 0x0234,
	MMID2		= RMRO + 0x0238,
	MMPFTCT		= RMRO + 0x0300,
	MAPFTCT		= RMRO + 0x0304,
	MPFRCT		= RMRO + 0x0308,
	MFCICT		= RMRO + 0x030c,
	MEEECT		= RMRO + 0x0310,
	MMPCFTCT0	= RMRO + 0x0320,
	MAPCFTCT0	= RMRO + 0x0330,
	MPCFRCT0	= RMRO + 0x0340,
	MHDCC		= RMRO + 0x0350,
	MROVFC		= RMRO + 0x0354,
	MRHCRCEC	= RMRO + 0x0358,
	MRXBCE		= RMRO + 0x0400,
	MRXBCP		= RMRO + 0x0404,
	MRGFCE		= RMRO + 0x0408,
	MRGFCP		= RMRO + 0x040c,
	MRBFC		= RMRO + 0x0410,
	MRMFC		= RMRO + 0x0414,
	MRUFC		= RMRO + 0x0418,
	MRPEFC		= RMRO + 0x041c,
	MRNEFC		= RMRO + 0x0420,
	MRFMEFC		= RMRO + 0x0424,
	MRFFMEFC	= RMRO + 0x0428,
	MRCFCEFC	= RMRO + 0x042c,
	MRFCEFC		= RMRO + 0x0430,
	MRRCFEFC	= RMRO + 0x0434,
	MRUEFC		= RMRO + 0x043c,
	MROEFC		= RMRO + 0x0440,
	MRBOEC		= RMRO + 0x0444,
	MTXBCE		= RMRO + 0x0500,
	MTXBCP		= RMRO + 0x0504,
	MTGFCE		= RMRO + 0x0508,
	MTGFCP		= RMRO + 0x050c,
	MTBFC		= RMRO + 0x0510,
	MTMFC		= RMRO + 0x0514,
	MTUFC		= RMRO + 0x0518,
	MTEFC		= RMRO + 0x051c,

	GWMC		= GWRO + 0x0000,
	GWMS		= GWRO + 0x0004,
	GWIRC		= GWRO + 0x0010,
	GWRDQSC		= GWRO + 0x0014,
	GWRDQC		= GWRO + 0x0018,
	GWRDQAC		= GWRO + 0x001c,
	GWRGC		= GWRO + 0x0020,
	GWRMFSC0	= GWRO + 0x0040,
	GWRDQDC0	= GWRO + 0x0060,
	GWRDQM0		= GWRO + 0x0080,
	GWRDQMLM0	= GWRO + 0x00a0,
	GWMTIRM		= GWRO + 0x0100,
	GWMSTLS		= GWRO + 0x0104,
	GWMSTLR		= GWRO + 0x0108,
	GWMSTSS		= GWRO + 0x010c,
	GWMSTSR		= GWRO + 0x0110,
	GWMAC0		= GWRO + 0x0120,
	GWMAC1		= GWRO + 0x0124,
	GWVCC		= GWRO + 0x0130,
	GWVTC		= GWRO + 0x0134,
	GWTTFC		= GWRO + 0x0138,
	GWTDCAC00	= GWRO + 0x0140,
	GWTDCAC10	= GWRO + 0x0144,
	GWTSDCC0	= GWRO + 0x0160,
	GWTNM		= GWRO + 0x0180,
	GWTMNM		= GWRO + 0x0184,
	GWAC		= GWRO + 0x0190,
	GWDCBAC0	= GWRO + 0x0194,
	GWDCBAC1	= GWRO + 0x0198,
	GWIICBSC	= GWRO + 0x019c,
	GWMDNC		= GWRO + 0x01a0,
	GWTRC0		= GWRO + 0x0200,
	GWTPC0		= GWRO + 0x0300,
	GWARIRM		= GWRO + 0x0380,
	GWDCC0		= GWRO + 0x0400,
	GWAARSS		= GWRO + 0x0800,
	GWAARSR0	= GWRO + 0x0804,
	GWAARSR1	= GWRO + 0x0808,
	GWIDAUAS0	= GWRO + 0x0840,
	GWIDASM0	= GWRO + 0x0880,
	GWIDASAM00	= GWRO + 0x0900,
	GWIDASAM10	= GWRO + 0x0904,
	GWIDACAM00	= GWRO + 0x0980,
	GWIDACAM10	= GWRO + 0x0984,
	GWGRLC		= GWRO + 0x0a00,
	GWGRLULC	= GWRO + 0x0a04,
	GWRLIVC0	= GWRO + 0x0a80,
	GWRLULC0	= GWRO + 0x0a84,
	GWIDPC		= GWRO + 0x0b00,
	GWIDC0		= GWRO + 0x0c00,
	GWDIS0		= GWRO + 0x1100,
	GWDIE0		= GWRO + 0x1104,
	GWDID0		= GWRO + 0x1108,
	GWTSDIS		= GWRO + 0x1180,
	GWTSDIE		= GWRO + 0x1184,
	GWTSDID		= GWRO + 0x1188,
	GWEIS0		= GWRO + 0x1190,
	GWEIE0		= GWRO + 0x1194,
	GWEID0		= GWRO + 0x1198,
	GWEIS1		= GWRO + 0x11a0,
	GWEIE1		= GWRO + 0x11a4,
	GWEID1		= GWRO + 0x11a8,
	GWEIS20		= GWRO + 0x1200,
	GWEIE20		= GWRO + 0x1204,
	GWEID20		= GWRO + 0x1208,
	GWEIS3		= GWRO + 0x1280,
	GWEIE3		= GWRO + 0x1284,
	GWEID3		= GWRO + 0x1288,
	GWEIS4		= GWRO + 0x1290,
	GWEIE4		= GWRO + 0x1294,
	GWEID4		= GWRO + 0x1298,
	GWEIS5		= GWRO + 0x12a0,
	GWEIE5		= GWRO + 0x12a4,
	GWEID5		= GWRO + 0x12a8,
	GWSCR0		= GWRO + 0x1800,
	GWSCR1		= GWRO + 0x1900,
};

/* ETHA/RMAC */
enum rswitch_etha_mode {
	EAMC_OPC_RESET,
	EAMC_OPC_DISABLE,
	EAMC_OPC_CONFIG,
	EAMC_OPC_OPERATION,
};

#define EAMS_OPS_MASK		EAMC_OPC_OPERATION

#define EAVCC_VEM_SC_TAG	(0x3 << 16)

#define MPIC_PIS		GENMASK(2, 0)
#define MPIC_PIS_GMII		2
#define MPIC_PIS_XGMII		4
#define MPIC_LSC		GENMASK(5, 3)
#define MPIC_LSC_100M		1
#define MPIC_LSC_1G		2
#define MPIC_LSC_2_5G		3

#define MDIO_READ_C45		0x03
#define MDIO_WRITE_C45		0x01

#define MPSM_PSME		BIT(0)
#define MPSM_MFF_C45		BIT(2)
#define MPSM_PRD_SHIFT		16
#define MPSM_PRD_MASK		GENMASK(31, MPSM_PRD_SHIFT)

/* Completion flags */
#define MMIS1_PAACS             BIT(2) /* Address */
#define MMIS1_PWACS             BIT(1) /* Write */
#define MMIS1_PRACS             BIT(0) /* Read */
#define MMIS1_CLEAR_FLAGS       0xf

#define MPIC_PSMCS_SHIFT	16
#define MPIC_PSMCS_MASK		GENMASK(22, MPIC_PSMCS_SHIFT)
#define MPIC_PSMCS(val)		((val) << MPIC_PSMCS_SHIFT)

#define MPIC_PSMHT_SHIFT	24
#define MPIC_PSMHT_MASK		GENMASK(26, MPIC_PSMHT_SHIFT)
#define MPIC_PSMHT(val)		((val) << MPIC_PSMHT_SHIFT)

#define MLVC_PLV		BIT(16)

/* GWCA */
enum rswitch_gwca_mode {
	GWMC_OPC_RESET,
	GWMC_OPC_DISABLE,
	GWMC_OPC_CONFIG,
	GWMC_OPC_OPERATION,
};

#define GWMS_OPS_MASK		GWMC_OPC_OPERATION

#define GWMTIRM_MTIOG		BIT(0)
#define GWMTIRM_MTR		BIT(1)

#define GWVCC_VEM_SC_TAG	(0x3 << 16)

#define GWARIRM_ARIOG		BIT(0)
#define GWARIRM_ARR		BIT(1)

#define GWMDNC_TSDMN(num)	(((num) << 16) & GENMASK(17, 16))
#define GWMDNC_TXDMN(num)	(((num) << 8) & GENMASK(12, 8))
#define GWMDNC_RXDMN(num)	((num) & GENMASK(4, 0))

#define GWDCC_BALR		BIT(24)
#define GWDCC_DCP_MASK		GENMASK(18, 16)
#define GWDCC_DCP(prio)		FIELD_PREP(GWDCC_DCP_MASK, (prio))
#define GWDCC_DQT		BIT(11)
#define GWDCC_ETS		BIT(9)
#define GWDCC_EDE		BIT(8)

#define GWTRC(queue)		(GWTRC0 + (queue) / 32 * 4)
#define GWTPC_PPPL(ipv)		BIT(ipv)
#define GWDCC_OFFS(queue)	(GWDCC0 + (queue) * 4)

#define GWDIS(i)		(GWDIS0 + (i) * 0x10)
#define GWDIE(i)		(GWDIE0 + (i) * 0x10)
#define GWDID(i)		(GWDID0 + (i) * 0x10)

/* COMA */
#define RRC_RR			BIT(0)
#define RRC_RR_CLR		0
#define	RCEC_ACE_DEFAULT	(BIT(0) | BIT(AGENT_INDEX_GWCA))
#define RCEC_RCE		BIT(16)
#define RCDC_RCD		BIT(16)

#define CABPIRM_BPIOG		BIT(0)
#define CABPIRM_BPR		BIT(1)

#define CABPPFLC_INIT_VALUE	0x00800080

/* MFWD */
#define FWPC0_LTHTA		BIT(0)
#define FWPC0_IP4UE		BIT(3)
#define FWPC0_IP4TE		BIT(4)
#define FWPC0_IP4OE		BIT(5)
#define FWPC0_L2SE		BIT(9)
#define FWPC0_IP4EA		BIT(10)
#define FWPC0_IPDSA		BIT(12)
#define FWPC0_IPHLA		BIT(18)
#define FWPC0_MACSDA		BIT(20)
#define FWPC0_MACHLA		BIT(26)
#define FWPC0_MACHMA		BIT(27)
#define FWPC0_VLANSA		BIT(28)

#define FWPC0(i)		(FWPC00 + (i) * 0x10)
#define FWPC0_DEFAULT		(FWPC0_LTHTA | FWPC0_IP4UE | FWPC0_IP4TE | \
				 FWPC0_IP4OE | FWPC0_L2SE | FWPC0_IP4EA | \
				 FWPC0_IPDSA | FWPC0_IPHLA | FWPC0_MACSDA | \
				 FWPC0_MACHLA |	FWPC0_MACHMA | FWPC0_VLANSA)
#define FWPC1(i)		(FWPC10 + (i) * 0x10)
#define FWPC1_DDE		BIT(0)

#define	FWPBFC(i)		(FWPBFC0 + (i) * 0x10)

#define FWPBFCSDC(j, i)         (FWPBFCSDC00 + (i) * 0x10 + (j) * 0x04)

/* TOP */
#define TPEMIMC7(queue)		(TPEMIMC70 + (queue) * 4)

/* Descriptors */
enum RX_DS_CC_BIT {
	RX_DS	= 0x0fff, /* Data size */
	RX_TR	= 0x1000, /* Truncation indication */
	RX_EI	= 0x2000, /* Error indication */
	RX_PS	= 0xc000, /* Padding selection */
};

enum TX_DS_TAGL_BIT {
	TX_DS	= 0x0fff, /* Data size */
	TX_TAGL	= 0xf000, /* Frame tag LSBs */
};

enum DIE_DT {
	/* Frame data */
	DT_FSINGLE	= 0x80,
	DT_FSTART	= 0x90,
	DT_FMID		= 0xa0,
	DT_FEND		= 0xb0,

	/* Chain control */
	DT_LEMPTY	= 0xc0,
	DT_EEMPTY	= 0xd0,
	DT_LINKFIX	= 0x00,
	DT_LINK		= 0xe0,
	DT_EOS		= 0xf0,
	/* HW/SW arbitration */
	DT_FEMPTY	= 0x40,
	DT_FEMPTY_IS	= 0x10,
	DT_FEMPTY_IC	= 0x20,
	DT_FEMPTY_ND	= 0x30,
	DT_FEMPTY_START	= 0x50,
	DT_FEMPTY_MID	= 0x60,
	DT_FEMPTY_END	= 0x70,

	DT_MASK		= 0xf0,
	DIE		= 0x08,	/* Descriptor Interrupt Enable */
};

/* Both transmission and reception */
#define INFO1_FMT		BIT(2)
#define INFO1_TXC		BIT(3)

/* For transmission */
#define INFO1_TSUN(val)		((u64)(val) << 8ULL)
#define INFO1_IPV(prio)		((u64)(prio) << 28ULL)
#define INFO1_CSD0(index)	((u64)(index) << 32ULL)
#define INFO1_CSD1(index)	((u64)(index) << 40ULL)
#define INFO1_DV(port_vector)	((u64)(port_vector) << 48ULL)

/* For reception */
#define INFO1_SPN(port)		((u64)(port) << 36ULL)

/* For timestamp descriptor in dptrl (Byte 4 to 7) */
#define TS_DESC_TSUN(dptrl)	((dptrl) & GENMASK(7, 0))
#define TS_DESC_SPN(dptrl)	(((dptrl) & GENMASK(10, 8)) >> 8)
#define TS_DESC_DPN(dptrl)	(((dptrl) & GENMASK(17, 16)) >> 16)
#define TS_DESC_TN(dptrl)	((dptrl) & BIT(24))

struct rswitch_desc {
	__le16 info_ds;	/* Descriptor size */
	u8 die_dt;	/* Descriptor interrupt enable and type */
	__u8  dptrh;	/* Descriptor pointer MSB */
	__le32 dptrl;	/* Descriptor pointer LSW */
} __packed;

struct rswitch_ts_desc {
	struct rswitch_desc desc;
	__le32 ts_nsec;
	__le32 ts_sec;
} __packed;

struct rswitch_ext_desc {
	struct rswitch_desc desc;
	__le64 info1;
} __packed;

struct rswitch_ext_ts_desc {
	struct rswitch_desc desc;
	__le64 info1;
	__le32 ts_nsec;
	__le32 ts_sec;
} __packed;

struct rswitch_etha {
	unsigned int index;
	void __iomem *addr;
	void __iomem *coma_addr;
	bool external_phy;
	struct mii_bus *mii;
	phy_interface_t phy_interface;
	u32 psmcs;
	u8 mac_addr[MAX_ADDR_LEN];
	int link;
	int speed;

	/* This hardware could not be initialized twice so that marked
	 * this flag to avoid multiple initialization.
	 */
	bool operated;
};

/* The datasheet said descriptor "chain" and/or "queue". For consistency of
 * name, this driver calls "queue".
 */
struct rswitch_gwca_queue {
	union {
		struct rswitch_ext_desc *tx_ring;
		struct rswitch_ext_ts_desc *rx_ring;
		struct rswitch_ts_desc *ts_ring;
	};

	/* Common */
	dma_addr_t ring_dma;
	unsigned int ring_size;
	unsigned int cur;
	unsigned int dirty;

	/* For [rt]x_ring */
	unsigned int index;
	bool dir_tx;
	struct net_device *ndev;	/* queue to ndev for irq */

	union {
		/* For TX */
		struct {
			struct sk_buff **skbs;
			dma_addr_t *unmap_addrs;
		};
		/* For RX */
		struct {
			void **rx_bufs;
<<<<<<< HEAD
=======
			struct sk_buff *skb_fstart;
			u16 pkt_len;
>>>>>>> a6ad5510
		};
	};
};

#define RSWITCH_NUM_IRQ_REGS	(RSWITCH_MAX_NUM_QUEUES / BITS_PER_TYPE(u32))
struct rswitch_gwca {
	unsigned int index;
	struct rswitch_desc *linkfix_table;
	dma_addr_t linkfix_table_dma;
	u32 linkfix_table_size;
	struct rswitch_gwca_queue *queues;
	int num_queues;
	struct rswitch_gwca_queue ts_queue;
	DECLARE_BITMAP(used, RSWITCH_MAX_NUM_QUEUES);
	u32 tx_irq_bits[RSWITCH_NUM_IRQ_REGS];
	u32 rx_irq_bits[RSWITCH_NUM_IRQ_REGS];
	int speed;
};

#define NUM_QUEUES_PER_NDEV	2
#define TS_TAGS_PER_PORT	256
struct rswitch_device {
	struct rswitch_private *priv;
	struct net_device *ndev;
	struct napi_struct napi;
	void __iomem *addr;
	struct rswitch_gwca_queue *tx_queue;
	struct rswitch_gwca_queue *rx_queue;
	struct sk_buff *ts_skb[TS_TAGS_PER_PORT];
	DECLARE_BITMAP(ts_skb_used, TS_TAGS_PER_PORT);
	bool disabled;

	int port;
	struct rswitch_etha *etha;
	struct device_node *np_port;
	struct phy *serdes;
};

struct rswitch_mfwd_mac_table_entry {
	int queue_index;
	unsigned char addr[MAX_ADDR_LEN];
};

struct rswitch_mfwd {
	struct rswitch_mac_table_entry *mac_table_entries;
	int num_mac_table_entries;
};

struct rswitch_private {
	struct platform_device *pdev;
	void __iomem *addr;
	struct rcar_gen4_ptp_private *ptp_priv;

	struct rswitch_device *rdev[RSWITCH_NUM_PORTS];
	DECLARE_BITMAP(opened_ports, RSWITCH_NUM_PORTS);

	struct rswitch_gwca gwca;
	struct rswitch_etha etha[RSWITCH_NUM_PORTS];
	struct rswitch_mfwd mfwd;

	spinlock_t lock;	/* lock interrupt registers' control */
	struct clk *clk;

	bool etha_no_runtime_change;
	bool gwca_halt;
};

#endif	/* #ifndef __RSWITCH_H__ */<|MERGE_RESOLUTION|>--- conflicted
+++ resolved
@@ -29,10 +29,7 @@
 #define RX_RING_SIZE		4096
 #define TS_RING_SIZE		(TX_RING_SIZE * RSWITCH_NUM_PORTS)
 
-<<<<<<< HEAD
-=======
 #define RSWITCH_MAX_MTU		9600
->>>>>>> a6ad5510
 #define RSWITCH_HEADROOM	(NET_SKB_PAD + NET_IP_ALIGN)
 #define RSWITCH_DESC_BUF_SIZE	2048
 #define RSWITCH_TAILROOM	SKB_DATA_ALIGN(sizeof(struct skb_shared_info))
@@ -969,11 +966,8 @@
 		/* For RX */
 		struct {
 			void **rx_bufs;
-<<<<<<< HEAD
-=======
 			struct sk_buff *skb_fstart;
 			u16 pkt_len;
->>>>>>> a6ad5510
 		};
 	};
 };
