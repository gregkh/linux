--- conflicted
+++ resolved
@@ -794,13 +794,7 @@
 	struct rswitch_ext_ts_desc *desc;
 	int limit, boguscnt, ret;
 	struct sk_buff *skb;
-<<<<<<< HEAD
-	dma_addr_t dma_addr;
 	unsigned int num;
-	u16 pkt_len;
-=======
-	unsigned int num;
->>>>>>> a6ad5510
 	u32 get_ts;
 
 	if (*quota <= 0)
@@ -812,21 +806,9 @@
 	desc = &gq->rx_ring[gq->cur];
 	while ((desc->desc.die_dt & DT_MASK) != DT_FEMPTY) {
 		dma_rmb();
-<<<<<<< HEAD
-		pkt_len = le16_to_cpu(desc->desc.info_ds) & RX_DS;
-		dma_addr = rswitch_desc_get_dptr(&desc->desc);
-		dma_unmap_single(ndev->dev.parent, dma_addr,
-				 RSWITCH_MAP_BUF_SIZE, DMA_FROM_DEVICE);
-		skb = build_skb(gq->rx_bufs[gq->cur], RSWITCH_BUF_SIZE);
-		if (!skb)
-			goto out;
-		skb_reserve(skb, RSWITCH_HEADROOM);
-		skb_put(skb, pkt_len);
-=======
 		skb = rswitch_rx_handle_desc(ndev, gq, desc);
 		if (!skb)
 			goto out;
->>>>>>> a6ad5510
 
 		get_ts = rdev->priv->ptp_priv->tstamp_rx_ctrl & RCAR_GEN4_RXTSTAMP_TYPE_V2_L2_EVENT;
 		if (get_ts) {
