/* SPDX-License-Identifier: GPL-2.0 */
/* Renesas Ethernet AVB device driver
 *
 * Copyright (C) 2014-2015 Renesas Electronics Corporation
 * Copyright (C) 2015 Renesas Solutions Corp.
 * Copyright (C) 2015-2016 Cogent Embedded, Inc. <source@cogentembedded.com>
 *
 * Based on the SuperH Ethernet driver
 */

#ifndef __RAVB_H__
#define __RAVB_H__

#include <linux/interrupt.h>
#include <linux/io.h>
#include <linux/kernel.h>
#include <linux/mdio-bitbang.h>
#include <linux/netdevice.h>
#include <linux/phy.h>
#include <linux/platform_device.h>
#include <linux/ptp_clock_kernel.h>

#define BE_TX_RING_SIZE	64	/* TX ring size for Best Effort */
#define BE_RX_RING_SIZE	1024	/* RX ring size for Best Effort */
#define NC_TX_RING_SIZE	64	/* TX ring size for Network Control */
#define NC_RX_RING_SIZE	64	/* RX ring size for Network Control */
#define BE_TX_RING_MIN	64
#define BE_RX_RING_MIN	64
#define BE_TX_RING_MAX	1024
#define BE_RX_RING_MAX	2048

#define PKT_BUF_SZ	1538

/* Driver's parameters */
#define RAVB_ALIGN	128

/* Hardware time stamp */
#define RAVB_TXTSTAMP_VALID	0x00000001	/* TX timestamp valid */
#define RAVB_TXTSTAMP_ENABLED	0x00000010	/* Enable TX timestamping */

#define RAVB_RXTSTAMP_VALID	0x00000001	/* RX timestamp valid */
#define RAVB_RXTSTAMP_TYPE	0x00000006	/* RX type mask */
#define RAVB_RXTSTAMP_TYPE_V2_L2_EVENT 0x00000002
#define RAVB_RXTSTAMP_TYPE_ALL	0x00000006
#define RAVB_RXTSTAMP_ENABLED	0x00000010	/* Enable RX timestamping */

enum ravb_reg {
	/* AVB-DMAC registers */
	CCC	= 0x0000,
	DBAT	= 0x0004,
	DLR	= 0x0008,
	CSR	= 0x000C,
	CDAR0	= 0x0010,
	CDAR1	= 0x0014,
	CDAR2	= 0x0018,
	CDAR3	= 0x001C,
	CDAR4	= 0x0020,
	CDAR5	= 0x0024,
	CDAR6	= 0x0028,
	CDAR7	= 0x002C,
	CDAR8	= 0x0030,
	CDAR9	= 0x0034,
	CDAR10	= 0x0038,
	CDAR11	= 0x003C,
	CDAR12	= 0x0040,
	CDAR13	= 0x0044,
	CDAR14	= 0x0048,
	CDAR15	= 0x004C,
	CDAR16	= 0x0050,
	CDAR17	= 0x0054,
	CDAR18	= 0x0058,
	CDAR19	= 0x005C,
	CDAR20	= 0x0060,
	CDAR21	= 0x0064,
	ESR	= 0x0088,
	APSR	= 0x008C,	/* R-Car Gen3 only */
	RCR	= 0x0090,
	RQC0	= 0x0094,
	RQC1	= 0x0098,
	RQC2	= 0x009C,
	RQC3	= 0x00A0,
	RQC4	= 0x00A4,
	RPC	= 0x00B0,
	RTC	= 0x00B4,	/* R-Car Gen3 and RZ/G2L only */
	UFCW	= 0x00BC,
	UFCS	= 0x00C0,
	UFCV0	= 0x00C4,
	UFCV1	= 0x00C8,
	UFCV2	= 0x00CC,
	UFCV3	= 0x00D0,
	UFCV4	= 0x00D4,
	UFCD0	= 0x00E0,
	UFCD1	= 0x00E4,
	UFCD2	= 0x00E8,
	UFCD3	= 0x00EC,
	UFCD4	= 0x00F0,
	SFO	= 0x00FC,
	SFP0	= 0x0100,
	SFP1	= 0x0104,
	SFP2	= 0x0108,
	SFP3	= 0x010C,
	SFP4	= 0x0110,
	SFP5	= 0x0114,
	SFP6	= 0x0118,
	SFP7	= 0x011C,
	SFP8	= 0x0120,
	SFP9	= 0x0124,
	SFP10	= 0x0128,
	SFP11	= 0x012C,
	SFP12	= 0x0130,
	SFP13	= 0x0134,
	SFP14	= 0x0138,
	SFP15	= 0x013C,
	SFP16	= 0x0140,
	SFP17	= 0x0144,
	SFP18	= 0x0148,
	SFP19	= 0x014C,
	SFP20	= 0x0150,
	SFP21	= 0x0154,
	SFP22	= 0x0158,
	SFP23	= 0x015C,
	SFP24	= 0x0160,
	SFP25	= 0x0164,
	SFP26	= 0x0168,
	SFP27	= 0x016C,
	SFP28	= 0x0170,
	SFP29	= 0x0174,
	SFP30	= 0x0178,
	SFP31	= 0x017C,
	SFM0	= 0x01C0,
	SFM1	= 0x01C4,
	TGC	= 0x0300,
	TCCR	= 0x0304,
	TSR	= 0x0308,
	TFA0	= 0x0310,
	TFA1	= 0x0314,
	TFA2	= 0x0318,
	CIVR0	= 0x0320,
	CIVR1	= 0x0324,
	CDVR0	= 0x0328,
	CDVR1	= 0x032C,
	CUL0	= 0x0330,
	CUL1	= 0x0334,
	CLL0	= 0x0338,
	CLL1	= 0x033C,
	DIC	= 0x0350,
	DIS	= 0x0354,
	EIC	= 0x0358,
	EIS	= 0x035C,
	RIC0	= 0x0360,
	RIS0	= 0x0364,
	RIC1	= 0x0368,
	RIS1	= 0x036C,
	RIC2	= 0x0370,
	RIS2	= 0x0374,
	TIC	= 0x0378,
	TIS	= 0x037C,
	ISS	= 0x0380,
	CIE	= 0x0384,	/* R-Car Gen3 only */
	GCCR	= 0x0390,
	GMTT	= 0x0394,
	GPTC	= 0x0398,
	GTI	= 0x039C,
	GTO0	= 0x03A0,
	GTO1	= 0x03A4,
	GTO2	= 0x03A8,
	GIC	= 0x03AC,
	GIS	= 0x03B0,
	GCPT	= 0x03B4,	/* Documented for R-Car Gen3 only */
	GCT0	= 0x03B8,
	GCT1	= 0x03BC,
	GCT2	= 0x03C0,
	GIE	= 0x03CC,	/* R-Car Gen3 only */
	GID	= 0x03D0,	/* R-Car Gen3 only */
	DIL	= 0x0440,	/* R-Car Gen3 only */
	RIE0	= 0x0460,	/* R-Car Gen3 only */
	RID0	= 0x0464,	/* R-Car Gen3 only */
	RIE2	= 0x0470,	/* R-Car Gen3 only */
	RID2	= 0x0474,	/* R-Car Gen3 only */
	TIE	= 0x0478,	/* R-Car Gen3 only */
	TID	= 0x047c,	/* R-Car Gen3 only */

	/* E-MAC registers */
	ECMR	= 0x0500,
	RFLR	= 0x0508,
	ECSR	= 0x0510,
	ECSIPR	= 0x0518,
	PIR	= 0x0520,
	PSR	= 0x0528,
	PIPR	= 0x052c,
	CXR31	= 0x0530,	/* RZ/G2L only */
	CXR35	= 0x0540,	/* RZ/G2L only */
	MPR	= 0x0558,
	PFTCR	= 0x055c,
	PFRCR	= 0x0560,
	GECMR	= 0x05b0,
	MAHR	= 0x05c0,
	MALR	= 0x05c8,
	TROCR	= 0x0700,	/* R-Car Gen3 and RZ/G2L only */
	CXR41	= 0x0708,	/* RZ/G2L only */
	CXR42	= 0x0710,	/* RZ/G2L only */
	CEFCR	= 0x0740,
	FRECR	= 0x0748,
	TSFRCR	= 0x0750,
	TLFRCR	= 0x0758,
	RFCR	= 0x0760,
	MAFCR	= 0x0778,

	/* TOE registers (RZ/G2L only) */
	CSR0    = 0x0800,
	CSR1    = 0x0804,
	CSR2    = 0x0808,
};


/* Register bits of the Ethernet AVB */
/* CCC */
enum CCC_BIT {
	CCC_OPC		= 0x00000003,
	CCC_OPC_RESET	= 0x00000000,
	CCC_OPC_CONFIG	= 0x00000001,
	CCC_OPC_OPERATION = 0x00000002,
	CCC_GAC		= 0x00000080,
	CCC_DTSR	= 0x00000100,
	CCC_CSEL	= 0x00030000,
	CCC_CSEL_HPB	= 0x00010000,
	CCC_CSEL_ETH_TX	= 0x00020000,
	CCC_CSEL_GMII_REF = 0x00030000,
	CCC_LBME	= 0x01000000,
};

/* CSR */
enum CSR_BIT {
	CSR_OPS		= 0x0000000F,
	CSR_OPS_RESET	= 0x00000001,
	CSR_OPS_CONFIG	= 0x00000002,
	CSR_OPS_OPERATION = 0x00000004,
	CSR_OPS_STANDBY	= 0x00000008,	/* Documented for R-Car Gen3 only */
	CSR_DTS		= 0x00000100,
	CSR_TPO0	= 0x00010000,
	CSR_TPO1	= 0x00020000,
	CSR_TPO2	= 0x00040000,
	CSR_TPO3	= 0x00080000,
	CSR_RPO		= 0x00100000,
};

/* ESR */
enum ESR_BIT {
	ESR_EQN		= 0x0000001F,
	ESR_ET		= 0x00000F00,
	ESR_EIL		= 0x00001000,
};

/* APSR (R-Car Gen3 only) */
enum APSR_BIT {
	APSR_MEMS	= 0x00000002,	/* Undocumented */
	APSR_CMSW	= 0x00000010,
	APSR_RDM	= 0x00002000,
	APSR_TDM	= 0x00004000,
};

/* RCR */
enum RCR_BIT {
	RCR_EFFS	= 0x00000001,
	RCR_ENCF	= 0x00000002,
	RCR_ESF		= 0x0000000C,
	RCR_ETS0	= 0x00000010,
	RCR_ETS2	= 0x00000020,
	RCR_RFCL	= 0x1FFF0000,
};

/* RQC0/1/2/3/4 */
enum RQC_BIT {
	RQC_RSM0	= 0x00000003,
	RQC_UFCC0	= 0x00000030,
	RQC_RSM1	= 0x00000300,
	RQC_UFCC1	= 0x00003000,
	RQC_RSM2	= 0x00030000,
	RQC_UFCC2	= 0x00300000,
	RQC_RSM3	= 0x03000000,
	RQC_UFCC3	= 0x30000000,
};

/* RPC */
enum RPC_BIT {
	RPC_PCNT	= 0x00000700,
	RPC_DCNT	= 0x00FF0000,
};

/* UFCW */
enum UFCW_BIT {
	UFCW_WL0	= 0x0000003F,
	UFCW_WL1	= 0x00003F00,
	UFCW_WL2	= 0x003F0000,
	UFCW_WL3	= 0x3F000000,
};

/* UFCS */
enum UFCS_BIT {
	UFCS_SL0	= 0x0000003F,
	UFCS_SL1	= 0x00003F00,
	UFCS_SL2	= 0x003F0000,
	UFCS_SL3	= 0x3F000000,
};

/* UFCV0/1/2/3/4 */
enum UFCV_BIT {
	UFCV_CV0	= 0x0000003F,
	UFCV_CV1	= 0x00003F00,
	UFCV_CV2	= 0x003F0000,
	UFCV_CV3	= 0x3F000000,
};

/* UFCD0/1/2/3/4 */
enum UFCD_BIT {
	UFCD_DV0	= 0x0000003F,
	UFCD_DV1	= 0x00003F00,
	UFCD_DV2	= 0x003F0000,
	UFCD_DV3	= 0x3F000000,
};

/* SFO */
enum SFO_BIT {
	SFO_FBP		= 0x0000003F,
};

/* RTC */
enum RTC_BIT {
	RTC_MFL0	= 0x00000FFF,
	RTC_MFL1	= 0x0FFF0000,
};

/* TGC */
enum TGC_BIT {
	TGC_TSM0	= 0x00000001,
	TGC_TSM1	= 0x00000002,
	TGC_TSM2	= 0x00000004,
	TGC_TSM3	= 0x00000008,
	TGC_TQP		= 0x00000030,
	TGC_TQP_NONAVB	= 0x00000000,
	TGC_TQP_AVBMODE1 = 0x00000010,
	TGC_TQP_AVBMODE2 = 0x00000030,
	TGC_TBD0	= 0x00000300,
	TGC_TBD1	= 0x00003000,
	TGC_TBD2	= 0x00030000,
	TGC_TBD3	= 0x00300000,
};

/* TCCR */
enum TCCR_BIT {
	TCCR_TSRQ0	= 0x00000001,
	TCCR_TSRQ1	= 0x00000002,
	TCCR_TSRQ2	= 0x00000004,
	TCCR_TSRQ3	= 0x00000008,
	TCCR_TFEN	= 0x00000100,
	TCCR_TFR	= 0x00000200,
};

/* TSR */
enum TSR_BIT {
	TSR_CCS0	= 0x00000003,
	TSR_CCS1	= 0x0000000C,
	TSR_TFFL	= 0x00000700,
};

/* TFA2 */
enum TFA2_BIT {
	TFA2_TSV	= 0x0000FFFF,
	TFA2_TST	= 0x03FF0000,
};

/* DIC */
enum DIC_BIT {
	DIC_DPE1	= 0x00000002,
	DIC_DPE2	= 0x00000004,
	DIC_DPE3	= 0x00000008,
	DIC_DPE4	= 0x00000010,
	DIC_DPE5	= 0x00000020,
	DIC_DPE6	= 0x00000040,
	DIC_DPE7	= 0x00000080,
	DIC_DPE8	= 0x00000100,
	DIC_DPE9	= 0x00000200,
	DIC_DPE10	= 0x00000400,
	DIC_DPE11	= 0x00000800,
	DIC_DPE12	= 0x00001000,
	DIC_DPE13	= 0x00002000,
	DIC_DPE14	= 0x00004000,
	DIC_DPE15	= 0x00008000,
};

/* DIS */
enum DIS_BIT {
	DIS_DPF1	= 0x00000002,
	DIS_DPF2	= 0x00000004,
	DIS_DPF3	= 0x00000008,
	DIS_DPF4	= 0x00000010,
	DIS_DPF5	= 0x00000020,
	DIS_DPF6	= 0x00000040,
	DIS_DPF7	= 0x00000080,
	DIS_DPF8	= 0x00000100,
	DIS_DPF9	= 0x00000200,
	DIS_DPF10	= 0x00000400,
	DIS_DPF11	= 0x00000800,
	DIS_DPF12	= 0x00001000,
	DIS_DPF13	= 0x00002000,
	DIS_DPF14	= 0x00004000,
	DIS_DPF15	= 0x00008000,
};

/* EIC */
enum EIC_BIT {
	EIC_MREE	= 0x00000001,
	EIC_MTEE	= 0x00000002,
	EIC_QEE		= 0x00000004,
	EIC_SEE		= 0x00000008,
	EIC_CLLE0	= 0x00000010,
	EIC_CLLE1	= 0x00000020,
	EIC_CULE0	= 0x00000040,
	EIC_CULE1	= 0x00000080,
	EIC_TFFE	= 0x00000100,
};

/* EIS */
enum EIS_BIT {
	EIS_MREF	= 0x00000001,
	EIS_MTEF	= 0x00000002,
	EIS_QEF		= 0x00000004,
	EIS_SEF		= 0x00000008,
	EIS_CLLF0	= 0x00000010,
	EIS_CLLF1	= 0x00000020,
	EIS_CULF0	= 0x00000040,
	EIS_CULF1	= 0x00000080,
	EIS_TFFF	= 0x00000100,
	EIS_QFS		= 0x00010000,
	EIS_RESERVED	= (GENMASK(31, 17) | GENMASK(15, 11)),
};

/* RIC0 */
enum RIC0_BIT {
	RIC0_FRE0	= 0x00000001,
	RIC0_FRE1	= 0x00000002,
	RIC0_FRE2	= 0x00000004,
	RIC0_FRE3	= 0x00000008,
	RIC0_FRE4	= 0x00000010,
	RIC0_FRE5	= 0x00000020,
	RIC0_FRE6	= 0x00000040,
	RIC0_FRE7	= 0x00000080,
	RIC0_FRE8	= 0x00000100,
	RIC0_FRE9	= 0x00000200,
	RIC0_FRE10	= 0x00000400,
	RIC0_FRE11	= 0x00000800,
	RIC0_FRE12	= 0x00001000,
	RIC0_FRE13	= 0x00002000,
	RIC0_FRE14	= 0x00004000,
	RIC0_FRE15	= 0x00008000,
	RIC0_FRE16	= 0x00010000,
	RIC0_FRE17	= 0x00020000,
};

/* RIC0 */
enum RIS0_BIT {
	RIS0_FRF0	= 0x00000001,
	RIS0_FRF1	= 0x00000002,
	RIS0_FRF2	= 0x00000004,
	RIS0_FRF3	= 0x00000008,
	RIS0_FRF4	= 0x00000010,
	RIS0_FRF5	= 0x00000020,
	RIS0_FRF6	= 0x00000040,
	RIS0_FRF7	= 0x00000080,
	RIS0_FRF8	= 0x00000100,
	RIS0_FRF9	= 0x00000200,
	RIS0_FRF10	= 0x00000400,
	RIS0_FRF11	= 0x00000800,
	RIS0_FRF12	= 0x00001000,
	RIS0_FRF13	= 0x00002000,
	RIS0_FRF14	= 0x00004000,
	RIS0_FRF15	= 0x00008000,
	RIS0_FRF16	= 0x00010000,
	RIS0_FRF17	= 0x00020000,
	RIS0_RESERVED	= GENMASK(31, 18),
};

/* RIC1 */
enum RIC1_BIT {
	RIC1_RFWE	= 0x80000000,
};

/* RIS1 */
enum RIS1_BIT {
	RIS1_RFWF	= 0x80000000,
};

/* RIC2 */
enum RIC2_BIT {
	RIC2_QFE0	= 0x00000001,
	RIC2_QFE1	= 0x00000002,
	RIC2_QFE2	= 0x00000004,
	RIC2_QFE3	= 0x00000008,
	RIC2_QFE4	= 0x00000010,
	RIC2_QFE5	= 0x00000020,
	RIC2_QFE6	= 0x00000040,
	RIC2_QFE7	= 0x00000080,
	RIC2_QFE8	= 0x00000100,
	RIC2_QFE9	= 0x00000200,
	RIC2_QFE10	= 0x00000400,
	RIC2_QFE11	= 0x00000800,
	RIC2_QFE12	= 0x00001000,
	RIC2_QFE13	= 0x00002000,
	RIC2_QFE14	= 0x00004000,
	RIC2_QFE15	= 0x00008000,
	RIC2_QFE16	= 0x00010000,
	RIC2_QFE17	= 0x00020000,
	RIC2_RFFE	= 0x80000000,
};

/* RIS2 */
enum RIS2_BIT {
	RIS2_QFF0	= 0x00000001,
	RIS2_QFF1	= 0x00000002,
	RIS2_QFF2	= 0x00000004,
	RIS2_QFF3	= 0x00000008,
	RIS2_QFF4	= 0x00000010,
	RIS2_QFF5	= 0x00000020,
	RIS2_QFF6	= 0x00000040,
	RIS2_QFF7	= 0x00000080,
	RIS2_QFF8	= 0x00000100,
	RIS2_QFF9	= 0x00000200,
	RIS2_QFF10	= 0x00000400,
	RIS2_QFF11	= 0x00000800,
	RIS2_QFF12	= 0x00001000,
	RIS2_QFF13	= 0x00002000,
	RIS2_QFF14	= 0x00004000,
	RIS2_QFF15	= 0x00008000,
	RIS2_QFF16	= 0x00010000,
	RIS2_QFF17	= 0x00020000,
	RIS2_RFFF	= 0x80000000,
	RIS2_RESERVED	= GENMASK(30, 18),
};

/* TIC */
enum TIC_BIT {
	TIC_FTE0	= 0x00000001,	/* Documented for R-Car Gen3 only */
	TIC_FTE1	= 0x00000002,	/* Documented for R-Car Gen3 only */
	TIC_TFUE	= 0x00000100,
	TIC_TFWE	= 0x00000200,
};

/* TIS */
enum TIS_BIT {
	TIS_FTF0	= 0x00000001,	/* Documented for R-Car Gen3 only */
	TIS_FTF1	= 0x00000002,	/* Documented for R-Car Gen3 only */
	TIS_TFUF	= 0x00000100,
	TIS_TFWF	= 0x00000200,
	TIS_RESERVED	= (GENMASK(31, 20) | GENMASK(15, 12) | GENMASK(7, 4))
};

/* ISS */
enum ISS_BIT {
	ISS_FRS		= 0x00000001,	/* Documented for R-Car Gen3 only */
	ISS_FTS		= 0x00000004,	/* Documented for R-Car Gen3 only */
	ISS_ES		= 0x00000040,
	ISS_MS		= 0x00000080,
	ISS_TFUS	= 0x00000100,
	ISS_TFWS	= 0x00000200,
	ISS_RFWS	= 0x00001000,
	ISS_CGIS	= 0x00002000,
	ISS_DPS1	= 0x00020000,
	ISS_DPS2	= 0x00040000,
	ISS_DPS3	= 0x00080000,
	ISS_DPS4	= 0x00100000,
	ISS_DPS5	= 0x00200000,
	ISS_DPS6	= 0x00400000,
	ISS_DPS7	= 0x00800000,
	ISS_DPS8	= 0x01000000,
	ISS_DPS9	= 0x02000000,
	ISS_DPS10	= 0x04000000,
	ISS_DPS11	= 0x08000000,
	ISS_DPS12	= 0x10000000,
	ISS_DPS13	= 0x20000000,
	ISS_DPS14	= 0x40000000,
	ISS_DPS15	= 0x80000000,
};

/* CIE (R-Car Gen3 only) */
enum CIE_BIT {
	CIE_CRIE	= 0x00000001,
	CIE_CTIE	= 0x00000100,
	CIE_RQFM	= 0x00010000,
	CIE_CL0M	= 0x00020000,
	CIE_RFWL	= 0x00040000,
	CIE_RFFL	= 0x00080000,
};

/* GCCR */
enum GCCR_BIT {
	GCCR_TCR	= 0x00000003,
	GCCR_TCR_NOREQ	= 0x00000000, /* No request */
	GCCR_TCR_RESET	= 0x00000001, /* gPTP/AVTP presentation timer reset */
	GCCR_TCR_CAPTURE = 0x00000003, /* Capture value set in GCCR.TCSS */
	GCCR_LTO	= 0x00000004,
	GCCR_LTI	= 0x00000008,
	GCCR_LPTC	= 0x00000010,
	GCCR_LMTT	= 0x00000020,
	GCCR_TCSS	= 0x00000300,
	GCCR_TCSS_GPTP	= 0x00000000,	/* gPTP timer value */
	GCCR_TCSS_ADJGPTP = 0x00000100, /* Adjusted gPTP timer value */
	GCCR_TCSS_AVTP	= 0x00000200,	/* AVTP presentation time value */
};

/* GTI */
enum GTI_BIT {
	GTI_TIV		= 0x0FFFFFFF,
};

#define GTI_TIV_MAX	GTI_TIV
#define GTI_TIV_MIN	0x20

/* GIC */
enum GIC_BIT {
	GIC_PTCE	= 0x00000001,	/* Documented for R-Car Gen3 only */
	GIC_PTME	= 0x00000004,
};

/* GIS */
enum GIS_BIT {
	GIS_PTCF	= 0x00000001,	/* Documented for R-Car Gen3 only */
	GIS_PTMF	= 0x00000004,
	GIS_RESERVED	= GENMASK(15, 10),
};

/* GIE (R-Car Gen3 only) */
enum GIE_BIT {
	GIE_PTCS	= 0x00000001,
	GIE_PTOS	= 0x00000002,
	GIE_PTMS0	= 0x00000004,
	GIE_PTMS1	= 0x00000008,
	GIE_PTMS2	= 0x00000010,
	GIE_PTMS3	= 0x00000020,
	GIE_PTMS4	= 0x00000040,
	GIE_PTMS5	= 0x00000080,
	GIE_PTMS6	= 0x00000100,
	GIE_PTMS7	= 0x00000200,
	GIE_ATCS0	= 0x00010000,
	GIE_ATCS1	= 0x00020000,
	GIE_ATCS2	= 0x00040000,
	GIE_ATCS3	= 0x00080000,
	GIE_ATCS4	= 0x00100000,
	GIE_ATCS5	= 0x00200000,
	GIE_ATCS6	= 0x00400000,
	GIE_ATCS7	= 0x00800000,
	GIE_ATCS8	= 0x01000000,
	GIE_ATCS9	= 0x02000000,
	GIE_ATCS10	= 0x04000000,
	GIE_ATCS11	= 0x08000000,
	GIE_ATCS12	= 0x10000000,
	GIE_ATCS13	= 0x20000000,
	GIE_ATCS14	= 0x40000000,
	GIE_ATCS15	= 0x80000000,
};

/* GID (R-Car Gen3 only) */
enum GID_BIT {
	GID_PTCD	= 0x00000001,
	GID_PTOD	= 0x00000002,
	GID_PTMD0	= 0x00000004,
	GID_PTMD1	= 0x00000008,
	GID_PTMD2	= 0x00000010,
	GID_PTMD3	= 0x00000020,
	GID_PTMD4	= 0x00000040,
	GID_PTMD5	= 0x00000080,
	GID_PTMD6	= 0x00000100,
	GID_PTMD7	= 0x00000200,
	GID_ATCD0	= 0x00010000,
	GID_ATCD1	= 0x00020000,
	GID_ATCD2	= 0x00040000,
	GID_ATCD3	= 0x00080000,
	GID_ATCD4	= 0x00100000,
	GID_ATCD5	= 0x00200000,
	GID_ATCD6	= 0x00400000,
	GID_ATCD7	= 0x00800000,
	GID_ATCD8	= 0x01000000,
	GID_ATCD9	= 0x02000000,
	GID_ATCD10	= 0x04000000,
	GID_ATCD11	= 0x08000000,
	GID_ATCD12	= 0x10000000,
	GID_ATCD13	= 0x20000000,
	GID_ATCD14	= 0x40000000,
	GID_ATCD15	= 0x80000000,
};

/* RIE0 (R-Car Gen3 only) */
enum RIE0_BIT {
	RIE0_FRS0	= 0x00000001,
	RIE0_FRS1	= 0x00000002,
	RIE0_FRS2	= 0x00000004,
	RIE0_FRS3	= 0x00000008,
	RIE0_FRS4	= 0x00000010,
	RIE0_FRS5	= 0x00000020,
	RIE0_FRS6	= 0x00000040,
	RIE0_FRS7	= 0x00000080,
	RIE0_FRS8	= 0x00000100,
	RIE0_FRS9	= 0x00000200,
	RIE0_FRS10	= 0x00000400,
	RIE0_FRS11	= 0x00000800,
	RIE0_FRS12	= 0x00001000,
	RIE0_FRS13	= 0x00002000,
	RIE0_FRS14	= 0x00004000,
	RIE0_FRS15	= 0x00008000,
	RIE0_FRS16	= 0x00010000,
	RIE0_FRS17	= 0x00020000,
};

/* RID0 (R-Car Gen3 only) */
enum RID0_BIT {
	RID0_FRD0	= 0x00000001,
	RID0_FRD1	= 0x00000002,
	RID0_FRD2	= 0x00000004,
	RID0_FRD3	= 0x00000008,
	RID0_FRD4	= 0x00000010,
	RID0_FRD5	= 0x00000020,
	RID0_FRD6	= 0x00000040,
	RID0_FRD7	= 0x00000080,
	RID0_FRD8	= 0x00000100,
	RID0_FRD9	= 0x00000200,
	RID0_FRD10	= 0x00000400,
	RID0_FRD11	= 0x00000800,
	RID0_FRD12	= 0x00001000,
	RID0_FRD13	= 0x00002000,
	RID0_FRD14	= 0x00004000,
	RID0_FRD15	= 0x00008000,
	RID0_FRD16	= 0x00010000,
	RID0_FRD17	= 0x00020000,
};

/* RIE2 (R-Car Gen3 only) */
enum RIE2_BIT {
	RIE2_QFS0	= 0x00000001,
	RIE2_QFS1	= 0x00000002,
	RIE2_QFS2	= 0x00000004,
	RIE2_QFS3	= 0x00000008,
	RIE2_QFS4	= 0x00000010,
	RIE2_QFS5	= 0x00000020,
	RIE2_QFS6	= 0x00000040,
	RIE2_QFS7	= 0x00000080,
	RIE2_QFS8	= 0x00000100,
	RIE2_QFS9	= 0x00000200,
	RIE2_QFS10	= 0x00000400,
	RIE2_QFS11	= 0x00000800,
	RIE2_QFS12	= 0x00001000,
	RIE2_QFS13	= 0x00002000,
	RIE2_QFS14	= 0x00004000,
	RIE2_QFS15	= 0x00008000,
	RIE2_QFS16	= 0x00010000,
	RIE2_QFS17	= 0x00020000,
	RIE2_RFFS	= 0x80000000,
};

/* RID2 (R-Car Gen3 only) */
enum RID2_BIT {
	RID2_QFD0	= 0x00000001,
	RID2_QFD1	= 0x00000002,
	RID2_QFD2	= 0x00000004,
	RID2_QFD3	= 0x00000008,
	RID2_QFD4	= 0x00000010,
	RID2_QFD5	= 0x00000020,
	RID2_QFD6	= 0x00000040,
	RID2_QFD7	= 0x00000080,
	RID2_QFD8	= 0x00000100,
	RID2_QFD9	= 0x00000200,
	RID2_QFD10	= 0x00000400,
	RID2_QFD11	= 0x00000800,
	RID2_QFD12	= 0x00001000,
	RID2_QFD13	= 0x00002000,
	RID2_QFD14	= 0x00004000,
	RID2_QFD15	= 0x00008000,
	RID2_QFD16	= 0x00010000,
	RID2_QFD17	= 0x00020000,
	RID2_RFFD	= 0x80000000,
};

/* TIE (R-Car Gen3 only) */
enum TIE_BIT {
	TIE_FTS0	= 0x00000001,
	TIE_FTS1	= 0x00000002,
	TIE_FTS2	= 0x00000004,
	TIE_FTS3	= 0x00000008,
	TIE_TFUS	= 0x00000100,
	TIE_TFWS	= 0x00000200,
	TIE_MFUS	= 0x00000400,
	TIE_MFWS	= 0x00000800,
	TIE_TDPS0	= 0x00010000,
	TIE_TDPS1	= 0x00020000,
	TIE_TDPS2	= 0x00040000,
	TIE_TDPS3	= 0x00080000,
};

/* TID (R-Car Gen3 only) */
enum TID_BIT {
	TID_FTD0	= 0x00000001,
	TID_FTD1	= 0x00000002,
	TID_FTD2	= 0x00000004,
	TID_FTD3	= 0x00000008,
	TID_TFUD	= 0x00000100,
	TID_TFWD	= 0x00000200,
	TID_MFUD	= 0x00000400,
	TID_MFWD	= 0x00000800,
	TID_TDPD0	= 0x00010000,
	TID_TDPD1	= 0x00020000,
	TID_TDPD2	= 0x00040000,
	TID_TDPD3	= 0x00080000,
};

/* ECMR */
enum ECMR_BIT {
	ECMR_PRM	= 0x00000001,
	ECMR_DM		= 0x00000002,
	ECMR_TE		= 0x00000020,
	ECMR_RE		= 0x00000040,
	ECMR_MPDE	= 0x00000200,
	ECMR_TXF	= 0x00010000,	/* Documented for R-Car Gen3 only */
	ECMR_RXF	= 0x00020000,
	ECMR_PFR	= 0x00040000,
	ECMR_ZPF	= 0x00080000,	/* Documented for R-Car Gen3 and RZ/G2L */
	ECMR_RZPF	= 0x00100000,
	ECMR_DPAD	= 0x00200000,
	ECMR_RCSC	= 0x00800000,
	ECMR_RCPT	= 0x02000000,	/* Documented for RZ/G2L only */
	ECMR_TRCCM	= 0x04000000,
};

/* ECSR */
enum ECSR_BIT {
	ECSR_ICD	= 0x00000001,
	ECSR_MPD	= 0x00000002,
	ECSR_LCHNG	= 0x00000004,
	ECSR_PHYI	= 0x00000008,
	ECSR_PFRI	= 0x00000010,	/* Documented for R-Car Gen3 and RZ/G2L */
};

/* ECSIPR */
enum ECSIPR_BIT {
	ECSIPR_ICDIP	= 0x00000001,
	ECSIPR_MPDIP	= 0x00000002,
	ECSIPR_LCHNGIP	= 0x00000004,
};

/* PIR */
enum PIR_BIT {
	PIR_MDC		= 0x00000001,
	PIR_MMD		= 0x00000002,
	PIR_MDO		= 0x00000004,
	PIR_MDI		= 0x00000008,
};

/* PSR */
enum PSR_BIT {
	PSR_LMON	= 0x00000001,
};

/* PIPR */
enum PIPR_BIT {
	PIPR_PHYIP	= 0x00000001,
};

/* MPR */
enum MPR_BIT {
	MPR_MP		= 0x0000ffff,
};

/* GECMR */
enum GECMR_BIT {
	GECMR_SPEED		= 0x00000001,
	GECMR_SPEED_100		= 0x00000000,
	GECMR_SPEED_1000	= 0x00000001,
	GBETH_GECMR_SPEED	= 0x00000030,
	GBETH_GECMR_SPEED_10	= 0x00000000,
	GBETH_GECMR_SPEED_100	= 0x00000010,
	GBETH_GECMR_SPEED_1000	= 0x00000020,
};

/* The Ethernet AVB descriptor definitions. */
struct ravb_desc {
	__le16 ds;	/* Descriptor size */
	u8 cc;		/* Content control MSBs (reserved) */
	u8 die_dt;	/* Descriptor interrupt enable and type */
	__le32 dptr;	/* Descriptor pointer */
};

#define DPTR_ALIGN	4	/* Required descriptor pointer alignment */

enum DIE_DT {
	/* Frame data */
	DT_FMID		= 0x40,
	DT_FSTART	= 0x50,
	DT_FEND		= 0x60,
	DT_FSINGLE	= 0x70,
	/* Chain control */
	DT_LINK		= 0x80,
	DT_LINKFIX	= 0x90,
	DT_EOS		= 0xa0,
	/* HW/SW arbitration */
	DT_FEMPTY	= 0xc0,
	DT_FEMPTY_IS	= 0xd0,
	DT_FEMPTY_IC	= 0xe0,
	DT_FEMPTY_ND	= 0xf0,
	DT_LEMPTY	= 0x20,
	DT_EEMPTY	= 0x30,
};

struct ravb_rx_desc {
	__le16 ds_cc;	/* Descriptor size and content control LSBs */
	u8 msc;		/* MAC status code */
	u8 die_dt;	/* Descriptor interrupt enable and type */
	__le32 dptr;	/* Descpriptor pointer */
};

struct ravb_ex_rx_desc {
	__le16 ds_cc;	/* Descriptor size and content control lower bits */
	u8 msc;		/* MAC status code */
	u8 die_dt;	/* Descriptor interrupt enable and type */
	__le32 dptr;	/* Descpriptor pointer */
	__le32 ts_n;	/* Timestampe nsec */
	__le32 ts_sl;	/* Timestamp low */
	__le16 ts_sh;	/* Timestamp high */
	__le16 res;	/* Reserved bits */
};

enum RX_DS_CC_BIT {
	RX_DS		= 0x0fff, /* Data size */
	RX_TR		= 0x1000, /* Truncation indication */
	RX_EI		= 0x2000, /* Error indication */
	RX_PS		= 0xc000, /* Padding selection */
};

/* E-MAC status code */
enum MSC_BIT {
	MSC_CRC		= 0x01, /* Frame CRC error */
	MSC_RFE		= 0x02, /* Frame reception error (flagged by PHY) */
	MSC_RTSF	= 0x04, /* Frame length error (frame too short) */
	MSC_RTLF	= 0x08, /* Frame length error (frame too long) */
	MSC_FRE		= 0x10, /* Fraction error (not a multiple of 8 bits) */
	MSC_CRL		= 0x20, /* Carrier lost */
	MSC_CEEF	= 0x40, /* Carrier extension error */
	MSC_MC		= 0x80, /* Multicast frame reception */
};

struct ravb_tx_desc {
	__le16 ds_tagl;	/* Descriptor size and frame tag LSBs */
	u8 tagh_tsr;	/* Frame tag MSBs and timestamp storage request bit */
	u8 die_dt;	/* Descriptor interrupt enable and type */
	__le32 dptr;	/* Descpriptor pointer */
};

enum TX_DS_TAGL_BIT {
	TX_DS		= 0x0fff, /* Data size */
	TX_TAGL		= 0xf000, /* Frame tag LSBs */
};

enum TX_TAGH_TSR_BIT {
	TX_TAGH		= 0x3f, /* Frame tag MSBs */
	TX_TSR		= 0x40, /* Timestamp storage request */
};
enum RAVB_QUEUE {
	RAVB_BE = 0,	/* Best Effort Queue */
	RAVB_NC,	/* Network Control Queue */
};

enum CXR31_BIT {
	CXR31_SEL_LINK0	= 0x00000001,
	CXR31_SEL_LINK1	= 0x00000008,
};

enum CXR35_BIT {
	CXR35_SEL_XMII		= 0x00000003,
	CXR35_SEL_XMII_RGMII	= 0x00000000,
	CXR35_SEL_XMII_MII	= 0x00000002,
	CXR35_HALFCYC_CLKSW	= 0xffff0000,
};

enum CSR0_BIT {
	CSR0_TPE	= 0x00000010,
	CSR0_RPE	= 0x00000020,
};

enum CSR1_BIT {
	CSR1_TIP4	= 0x00000001,
	CSR1_TTCP4	= 0x00000010,
	CSR1_TUDP4	= 0x00000020,
	CSR1_TICMP4	= 0x00000040,
	CSR1_TTCP6	= 0x00100000,
	CSR1_TUDP6	= 0x00200000,
	CSR1_TICMP6	= 0x00400000,
	CSR1_THOP	= 0x01000000,
	CSR1_TROUT	= 0x02000000,
	CSR1_TAHD	= 0x04000000,
	CSR1_TDHD	= 0x08000000,
};

enum CSR2_BIT {
	CSR2_RIP4	= 0x00000001,
	CSR2_RTCP4	= 0x00000010,
	CSR2_RUDP4	= 0x00000020,
	CSR2_RICMP4	= 0x00000040,
	CSR2_RTCP6	= 0x00100000,
	CSR2_RUDP6	= 0x00200000,
	CSR2_RICMP6	= 0x00400000,
	CSR2_RHOP	= 0x01000000,
	CSR2_RROUT	= 0x02000000,
	CSR2_RAHD	= 0x04000000,
	CSR2_RDHD	= 0x08000000,
};

#define DBAT_ENTRY_NUM	22
#define RX_QUEUE_OFFSET	4
#define NUM_RX_QUEUE	2
#define NUM_TX_QUEUE	2

struct ravb_tstamp_skb {
	struct list_head list;
	struct sk_buff *skb;
	u16 tag;
};

struct ravb_ptp_perout {
	u32 target;
	u32 period;
};

#define N_EXT_TS	1
#define N_PER_OUT	1

struct ravb_ptp {
	struct ptp_clock *clock;
	struct ptp_clock_info info;
	u32 default_addend;
	u32 current_addend;
	int extts[N_EXT_TS];
	struct ravb_ptp_perout perout[N_PER_OUT];
};

struct ravb_hw_info {
	bool (*receive)(struct net_device *ndev, int *quota, int q);
	void (*set_rate)(struct net_device *ndev);
	int (*set_feature)(struct net_device *ndev, netdev_features_t features);
	int (*dmac_init)(struct net_device *ndev);
	void (*emac_init)(struct net_device *ndev);
	const char (*gstrings_stats)[ETH_GSTRING_LEN];
	size_t gstrings_size;
	netdev_features_t net_hw_features;
	netdev_features_t net_features;
	int stats_len;
	u32 tccr_mask;
	u32 rx_max_frame_size;
	u32 rx_max_desc_use;
	u32 rx_desc_size;
	unsigned aligned_tx: 1;

	/* hardware features */
	unsigned internal_delay:1;	/* AVB-DMAC has internal delays */
	unsigned tx_counters:1;		/* E-MAC has TX counters */
	unsigned carrier_counters:1;	/* E-MAC has carrier counters */
	unsigned multi_irqs:1;		/* AVB-DMAC and E-MAC has multiple irqs */
	unsigned irq_en_dis:1;		/* Has separate irq enable and disable regs */
	unsigned err_mgmt_irqs:1;	/* Line1 (Err) and Line2 (Mgmt) irqs are separate */
	unsigned gptp:1;		/* AVB-DMAC has gPTP support */
	unsigned ccc_gac:1;		/* AVB-DMAC has gPTP support active in config mode */
	unsigned gptp_ref_clk:1;	/* gPTP has separate reference clock */
	unsigned nc_queues:1;		/* AVB-DMAC has RX and TX NC queues */
	unsigned magic_pkt:1;		/* E-MAC supports magic packet detection */
	unsigned half_duplex:1;		/* E-MAC supports half duplex mode */
};

struct ravb_private {
	struct net_device *ndev;
	struct platform_device *pdev;
	void __iomem *addr;
	struct clk *clk;
	struct clk *refclk;
	struct clk *gptp_clk;
	struct mdiobb_ctrl mdiobb;
	u32 num_rx_ring[NUM_RX_QUEUE];
	u32 num_tx_ring[NUM_TX_QUEUE];
	u32 desc_bat_size;
	dma_addr_t desc_bat_dma;
	struct ravb_desc *desc_bat;
	dma_addr_t rx_desc_dma[NUM_RX_QUEUE];
	dma_addr_t tx_desc_dma[NUM_TX_QUEUE];
	union {
		struct ravb_rx_desc *desc;
		struct ravb_ex_rx_desc *ex_desc;
<<<<<<< HEAD
=======
		void *raw;
>>>>>>> 1b4861e3
	} rx_ring[NUM_RX_QUEUE];
	struct ravb_tx_desc *tx_ring[NUM_TX_QUEUE];
	void *tx_align[NUM_TX_QUEUE];
	struct sk_buff *rx_1st_skb;
	struct sk_buff **rx_skb[NUM_RX_QUEUE];
	struct sk_buff **tx_skb[NUM_TX_QUEUE];
	u32 rx_over_errors;
	u32 rx_fifo_errors;
	struct net_device_stats stats[NUM_RX_QUEUE];
	u32 tstamp_tx_ctrl;
	u32 tstamp_rx_ctrl;
	struct list_head ts_skb_list;
	u32 ts_skb_tag;
	struct ravb_ptp ptp;
	spinlock_t lock;		/* Register access lock */
	u32 cur_rx[NUM_RX_QUEUE];	/* Consumer ring indices */
	u32 dirty_rx[NUM_RX_QUEUE];	/* Producer ring indices */
	u32 cur_tx[NUM_TX_QUEUE];
	u32 dirty_tx[NUM_TX_QUEUE];
	struct napi_struct napi[NUM_RX_QUEUE];
	struct work_struct work;
	/* MII transceiver section. */
	struct mii_bus *mii_bus;	/* MDIO bus control */
	int link;
	phy_interface_t phy_interface;
	int msg_enable;
	int speed;
	int emac_irq;

	unsigned no_avb_link:1;
	unsigned avb_link_active_low:1;
	unsigned wol_enabled:1;
	unsigned rxcidm:1;		/* RX Clock Internal Delay Mode */
	unsigned txcidm:1;		/* TX Clock Internal Delay Mode */
	unsigned rgmii_override:1;	/* Deprecated rgmii-*id behavior */
	unsigned int num_tx_desc;	/* TX descriptors per packet */

	int duplex;

	const struct ravb_hw_info *info;
	struct reset_control *rstc;

	u32 gti_tiv;
};

static inline u32 ravb_read(struct net_device *ndev, enum ravb_reg reg)
{
	struct ravb_private *priv = netdev_priv(ndev);

	return ioread32(priv->addr + reg);
}

static inline void ravb_write(struct net_device *ndev, u32 data,
			      enum ravb_reg reg)
{
	struct ravb_private *priv = netdev_priv(ndev);

	iowrite32(data, priv->addr + reg);
}

void ravb_modify(struct net_device *ndev, enum ravb_reg reg, u32 clear,
		 u32 set);
int ravb_wait(struct net_device *ndev, enum ravb_reg reg, u32 mask, u32 value);

void ravb_ptp_interrupt(struct net_device *ndev);
void ravb_ptp_init(struct net_device *ndev, struct platform_device *pdev);
void ravb_ptp_stop(struct net_device *ndev);

#endif	/* #ifndef __RAVB_H__ */<|MERGE_RESOLUTION|>--- conflicted
+++ resolved
@@ -1088,10 +1088,7 @@
 	union {
 		struct ravb_rx_desc *desc;
 		struct ravb_ex_rx_desc *ex_desc;
-<<<<<<< HEAD
-=======
 		void *raw;
->>>>>>> 1b4861e3
 	} rx_ring[NUM_RX_QUEUE];
 	struct ravb_tx_desc *tx_ring[NUM_TX_QUEUE];
 	void *tx_align[NUM_TX_QUEUE];
