--- conflicted
+++ resolved
@@ -575,20 +575,6 @@
 	struct ocelot_port *ocelot_port = ocelot->ports[port];
 	unsigned long flags;
 
-<<<<<<< HEAD
-	ocelot_port_writel(ocelot_port, 0, DEV_MAC_ENA_CFG);
-	ocelot_fields_write(ocelot, port, QSYS_SWITCH_PORT_MODE_PORT_ENA, 0);
-}
-EXPORT_SYMBOL(ocelot_port_disable);
-
-static int ocelot_port_add_txtstamp_skb(struct ocelot *ocelot, int port,
-					struct sk_buff *clone)
-{
-	struct ocelot_port *ocelot_port = ocelot->ports[port];
-	unsigned long flags;
-
-=======
->>>>>>> 3b17187f
 	spin_lock_irqsave(&ocelot->ts_id_lock, flags);
 
 	if (ocelot_port->ptp_skbs_in_flight == OCELOT_MAX_PTP_ID ||
