// SPDX-License-Identifier: (GPL-2.0 OR MIT)
/*
 * Microsemi Ocelot Switch driver
 *
 * Copyright (c) 2017 Microsemi Corporation
 */
#include <linux/dsa/ocelot.h>
#include <linux/if_bridge.h>
#include <linux/ptp_classify.h>
#include <soc/mscc/ocelot_vcap.h>
#include "ocelot.h"
#include "ocelot_vcap.h"

#define TABLE_UPDATE_SLEEP_US 10
#define TABLE_UPDATE_TIMEOUT_US 100000
#define OCELOT_RSV_VLAN_RANGE_START 4000

struct ocelot_mact_entry {
	u8 mac[ETH_ALEN];
	u16 vid;
	enum macaccess_entry_type type;
};

/* Caller must hold &ocelot->mact_lock */
static inline u32 ocelot_mact_read_macaccess(struct ocelot *ocelot)
{
	return ocelot_read(ocelot, ANA_TABLES_MACACCESS);
}

/* Caller must hold &ocelot->mact_lock */
static inline int ocelot_mact_wait_for_completion(struct ocelot *ocelot)
{
	u32 val;

	return readx_poll_timeout(ocelot_mact_read_macaccess,
		ocelot, val,
		(val & ANA_TABLES_MACACCESS_MAC_TABLE_CMD_M) ==
		MACACCESS_CMD_IDLE,
		TABLE_UPDATE_SLEEP_US, TABLE_UPDATE_TIMEOUT_US);
}

/* Caller must hold &ocelot->mact_lock */
static void ocelot_mact_select(struct ocelot *ocelot,
			       const unsigned char mac[ETH_ALEN],
			       unsigned int vid)
{
	u32 macl = 0, mach = 0;

	/* Set the MAC address to handle and the vlan associated in a format
	 * understood by the hardware.
	 */
	mach |= vid    << 16;
	mach |= mac[0] << 8;
	mach |= mac[1] << 0;
	macl |= mac[2] << 24;
	macl |= mac[3] << 16;
	macl |= mac[4] << 8;
	macl |= mac[5] << 0;

	ocelot_write(ocelot, macl, ANA_TABLES_MACLDATA);
	ocelot_write(ocelot, mach, ANA_TABLES_MACHDATA);

}

static int __ocelot_mact_learn(struct ocelot *ocelot, int port,
			       const unsigned char mac[ETH_ALEN],
			       unsigned int vid, enum macaccess_entry_type type)
{
	u32 cmd = ANA_TABLES_MACACCESS_VALID |
		ANA_TABLES_MACACCESS_DEST_IDX(port) |
		ANA_TABLES_MACACCESS_ENTRYTYPE(type) |
		ANA_TABLES_MACACCESS_MAC_TABLE_CMD(MACACCESS_CMD_LEARN);
	unsigned int mc_ports;
	int err;

	/* Set MAC_CPU_COPY if the CPU port is used by a multicast entry */
	if (type == ENTRYTYPE_MACv4)
		mc_ports = (mac[1] << 8) | mac[2];
	else if (type == ENTRYTYPE_MACv6)
		mc_ports = (mac[0] << 8) | mac[1];
	else
		mc_ports = 0;

	if (mc_ports & BIT(ocelot->num_phys_ports))
		cmd |= ANA_TABLES_MACACCESS_MAC_CPU_COPY;

	ocelot_mact_select(ocelot, mac, vid);

	/* Issue a write command */
	ocelot_write(ocelot, cmd, ANA_TABLES_MACACCESS);

	err = ocelot_mact_wait_for_completion(ocelot);

	return err;
}

int ocelot_mact_learn(struct ocelot *ocelot, int port,
		      const unsigned char mac[ETH_ALEN],
		      unsigned int vid, enum macaccess_entry_type type)
{
	int ret;

	mutex_lock(&ocelot->mact_lock);
	ret = __ocelot_mact_learn(ocelot, port, mac, vid, type);
	mutex_unlock(&ocelot->mact_lock);

	return ret;
}
EXPORT_SYMBOL(ocelot_mact_learn);

int ocelot_mact_forget(struct ocelot *ocelot,
		       const unsigned char mac[ETH_ALEN], unsigned int vid)
{
	int err;

	mutex_lock(&ocelot->mact_lock);

	ocelot_mact_select(ocelot, mac, vid);

	/* Issue a forget command */
	ocelot_write(ocelot,
		     ANA_TABLES_MACACCESS_MAC_TABLE_CMD(MACACCESS_CMD_FORGET),
		     ANA_TABLES_MACACCESS);

	err = ocelot_mact_wait_for_completion(ocelot);

	mutex_unlock(&ocelot->mact_lock);

	return err;
}
EXPORT_SYMBOL(ocelot_mact_forget);

int ocelot_mact_lookup(struct ocelot *ocelot, int *dst_idx,
		       const unsigned char mac[ETH_ALEN],
		       unsigned int vid, enum macaccess_entry_type *type)
{
	int val;

	mutex_lock(&ocelot->mact_lock);

	ocelot_mact_select(ocelot, mac, vid);

	/* Issue a read command with MACACCESS_VALID=1. */
	ocelot_write(ocelot, ANA_TABLES_MACACCESS_VALID |
		     ANA_TABLES_MACACCESS_MAC_TABLE_CMD(MACACCESS_CMD_READ),
		     ANA_TABLES_MACACCESS);

	if (ocelot_mact_wait_for_completion(ocelot)) {
		mutex_unlock(&ocelot->mact_lock);
		return -ETIMEDOUT;
	}

	/* Read back the entry flags */
	val = ocelot_read(ocelot, ANA_TABLES_MACACCESS);

	mutex_unlock(&ocelot->mact_lock);

	if (!(val & ANA_TABLES_MACACCESS_VALID))
		return -ENOENT;

	*dst_idx = ANA_TABLES_MACACCESS_DEST_IDX_X(val);
	*type = ANA_TABLES_MACACCESS_ENTRYTYPE_X(val);

	return 0;
}
EXPORT_SYMBOL(ocelot_mact_lookup);

int ocelot_mact_learn_streamdata(struct ocelot *ocelot, int dst_idx,
				 const unsigned char mac[ETH_ALEN],
				 unsigned int vid,
				 enum macaccess_entry_type type,
				 int sfid, int ssid)
{
	int ret;

	mutex_lock(&ocelot->mact_lock);

	ocelot_write(ocelot,
		     (sfid < 0 ? 0 : ANA_TABLES_STREAMDATA_SFID_VALID) |
		     ANA_TABLES_STREAMDATA_SFID(sfid) |
		     (ssid < 0 ? 0 : ANA_TABLES_STREAMDATA_SSID_VALID) |
		     ANA_TABLES_STREAMDATA_SSID(ssid),
		     ANA_TABLES_STREAMDATA);

	ret = __ocelot_mact_learn(ocelot, dst_idx, mac, vid, type);

	mutex_unlock(&ocelot->mact_lock);

	return ret;
}
EXPORT_SYMBOL(ocelot_mact_learn_streamdata);

static void ocelot_mact_init(struct ocelot *ocelot)
{
	/* Configure the learning mode entries attributes:
	 * - Do not copy the frame to the CPU extraction queues.
	 * - Use the vlan and mac_cpoy for dmac lookup.
	 */
	ocelot_rmw(ocelot, 0,
		   ANA_AGENCTRL_LEARN_CPU_COPY | ANA_AGENCTRL_IGNORE_DMAC_FLAGS
		   | ANA_AGENCTRL_LEARN_FWD_KILL
		   | ANA_AGENCTRL_LEARN_IGNORE_VLAN,
		   ANA_AGENCTRL);

	/* Clear the MAC table. We are not concurrent with anyone, so
	 * holding &ocelot->mact_lock is pointless.
	 */
	ocelot_write(ocelot, MACACCESS_CMD_INIT, ANA_TABLES_MACACCESS);
}

static void ocelot_vcap_enable(struct ocelot *ocelot, int port)
{
	ocelot_write_gix(ocelot, ANA_PORT_VCAP_S2_CFG_S2_ENA |
			 ANA_PORT_VCAP_S2_CFG_S2_IP6_CFG(0xa),
			 ANA_PORT_VCAP_S2_CFG, port);

	ocelot_write_gix(ocelot, ANA_PORT_VCAP_CFG_S1_ENA,
			 ANA_PORT_VCAP_CFG, port);

	ocelot_rmw_gix(ocelot, REW_PORT_CFG_ES0_EN,
		       REW_PORT_CFG_ES0_EN,
		       REW_PORT_CFG, port);
}

static int ocelot_single_vlan_aware_bridge(struct ocelot *ocelot,
					   struct netlink_ext_ack *extack)
{
	struct net_device *bridge = NULL;
	int port;

	for (port = 0; port < ocelot->num_phys_ports; port++) {
		struct ocelot_port *ocelot_port = ocelot->ports[port];

		if (!ocelot_port || !ocelot_port->bridge ||
		    !br_vlan_enabled(ocelot_port->bridge))
			continue;

		if (!bridge) {
			bridge = ocelot_port->bridge;
			continue;
		}

		if (bridge == ocelot_port->bridge)
			continue;

		NL_SET_ERR_MSG_MOD(extack,
				   "Only one VLAN-aware bridge is supported");
		return -EBUSY;
	}

	return 0;
}

static inline u32 ocelot_vlant_read_vlanaccess(struct ocelot *ocelot)
{
	return ocelot_read(ocelot, ANA_TABLES_VLANACCESS);
}

static inline int ocelot_vlant_wait_for_completion(struct ocelot *ocelot)
{
	u32 val;

	return readx_poll_timeout(ocelot_vlant_read_vlanaccess,
		ocelot,
		val,
		(val & ANA_TABLES_VLANACCESS_VLAN_TBL_CMD_M) ==
		ANA_TABLES_VLANACCESS_CMD_IDLE,
		TABLE_UPDATE_SLEEP_US, TABLE_UPDATE_TIMEOUT_US);
}

static int ocelot_vlant_set_mask(struct ocelot *ocelot, u16 vid, u32 mask)
{
	/* Select the VID to configure */
	ocelot_write(ocelot, ANA_TABLES_VLANTIDX_V_INDEX(vid),
		     ANA_TABLES_VLANTIDX);
	/* Set the vlan port members mask and issue a write command */
	ocelot_write(ocelot, ANA_TABLES_VLANACCESS_VLAN_PORT_MASK(mask) |
			     ANA_TABLES_VLANACCESS_CMD_WRITE,
		     ANA_TABLES_VLANACCESS);

	return ocelot_vlant_wait_for_completion(ocelot);
}

static int ocelot_port_num_untagged_vlans(struct ocelot *ocelot, int port)
{
	struct ocelot_bridge_vlan *vlan;
	int num_untagged = 0;

	list_for_each_entry(vlan, &ocelot->vlans, list) {
		if (!(vlan->portmask & BIT(port)))
			continue;

		/* Ignore the VLAN added by ocelot_add_vlan_unaware_pvid(),
		 * because this is never active in hardware at the same time as
		 * the bridge VLANs, which only matter in VLAN-aware mode.
		 */
		if (vlan->vid >= OCELOT_RSV_VLAN_RANGE_START)
			continue;

		if (vlan->untagged & BIT(port))
			num_untagged++;
	}

	return num_untagged;
}

static int ocelot_port_num_tagged_vlans(struct ocelot *ocelot, int port)
{
	struct ocelot_bridge_vlan *vlan;
	int num_tagged = 0;

	list_for_each_entry(vlan, &ocelot->vlans, list) {
		if (!(vlan->portmask & BIT(port)))
			continue;

		if (!(vlan->untagged & BIT(port)))
			num_tagged++;
	}

	return num_tagged;
}

/* We use native VLAN when we have to mix egress-tagged VLANs with exactly
 * _one_ egress-untagged VLAN (_the_ native VLAN)
 */
static bool ocelot_port_uses_native_vlan(struct ocelot *ocelot, int port)
{
	return ocelot_port_num_tagged_vlans(ocelot, port) &&
	       ocelot_port_num_untagged_vlans(ocelot, port) == 1;
}

static struct ocelot_bridge_vlan *
ocelot_port_find_native_vlan(struct ocelot *ocelot, int port)
{
	struct ocelot_bridge_vlan *vlan;

	list_for_each_entry(vlan, &ocelot->vlans, list)
		if (vlan->portmask & BIT(port) && vlan->untagged & BIT(port))
			return vlan;

	return NULL;
}

/* Keep in sync REW_TAG_CFG_TAG_CFG and, if applicable,
 * REW_PORT_VLAN_CFG_PORT_VID, with the bridge VLAN table and VLAN awareness
 * state of the port.
 */
static void ocelot_port_manage_port_tag(struct ocelot *ocelot, int port)
{
	struct ocelot_port *ocelot_port = ocelot->ports[port];
	enum ocelot_port_tag_config tag_cfg;
	bool uses_native_vlan = false;

	if (ocelot_port->vlan_aware) {
		uses_native_vlan = ocelot_port_uses_native_vlan(ocelot, port);

		if (uses_native_vlan)
			tag_cfg = OCELOT_PORT_TAG_NATIVE;
		else if (ocelot_port_num_untagged_vlans(ocelot, port))
			tag_cfg = OCELOT_PORT_TAG_DISABLED;
		else
			tag_cfg = OCELOT_PORT_TAG_TRUNK;
	} else {
		tag_cfg = OCELOT_PORT_TAG_DISABLED;
	}

	ocelot_rmw_gix(ocelot, REW_TAG_CFG_TAG_CFG(tag_cfg),
		       REW_TAG_CFG_TAG_CFG_M,
		       REW_TAG_CFG, port);

	if (uses_native_vlan) {
		struct ocelot_bridge_vlan *native_vlan;

		/* Not having a native VLAN is impossible, because
		 * ocelot_port_num_untagged_vlans has returned 1.
		 * So there is no use in checking for NULL here.
		 */
		native_vlan = ocelot_port_find_native_vlan(ocelot, port);

		ocelot_rmw_gix(ocelot,
			       REW_PORT_VLAN_CFG_PORT_VID(native_vlan->vid),
			       REW_PORT_VLAN_CFG_PORT_VID_M,
			       REW_PORT_VLAN_CFG, port);
	}
}

int ocelot_bridge_num_find(struct ocelot *ocelot,
			   const struct net_device *bridge)
{
	int port;

	for (port = 0; port < ocelot->num_phys_ports; port++) {
		struct ocelot_port *ocelot_port = ocelot->ports[port];

		if (ocelot_port && ocelot_port->bridge == bridge)
			return ocelot_port->bridge_num;
	}

	return -1;
}
EXPORT_SYMBOL_GPL(ocelot_bridge_num_find);

static u16 ocelot_vlan_unaware_pvid(struct ocelot *ocelot,
				    const struct net_device *bridge)
{
	int bridge_num;

	/* Standalone ports use VID 0 */
	if (!bridge)
		return 0;

	bridge_num = ocelot_bridge_num_find(ocelot, bridge);
	if (WARN_ON(bridge_num < 0))
		return 0;

	/* VLAN-unaware bridges use a reserved VID going from 4095 downwards */
	return VLAN_N_VID - bridge_num - 1;
}

/* Default vlan to clasify for untagged frames (may be zero) */
static void ocelot_port_set_pvid(struct ocelot *ocelot, int port,
				 const struct ocelot_bridge_vlan *pvid_vlan)
{
	struct ocelot_port *ocelot_port = ocelot->ports[port];
	u16 pvid = ocelot_vlan_unaware_pvid(ocelot, ocelot_port->bridge);
	u32 val = 0;

	ocelot_port->pvid_vlan = pvid_vlan;

	if (ocelot_port->vlan_aware && pvid_vlan)
		pvid = pvid_vlan->vid;

	ocelot_rmw_gix(ocelot,
		       ANA_PORT_VLAN_CFG_VLAN_VID(pvid),
		       ANA_PORT_VLAN_CFG_VLAN_VID_M,
		       ANA_PORT_VLAN_CFG, port);

	/* If there's no pvid, we should drop not only untagged traffic (which
	 * happens automatically), but also 802.1p traffic which gets
	 * classified to VLAN 0, but that is always in our RX filter, so it
	 * would get accepted were it not for this setting.
	 */
	if (!pvid_vlan && ocelot_port->vlan_aware)
		val = ANA_PORT_DROP_CFG_DROP_PRIO_S_TAGGED_ENA |
		      ANA_PORT_DROP_CFG_DROP_PRIO_C_TAGGED_ENA;

	ocelot_rmw_gix(ocelot, val,
		       ANA_PORT_DROP_CFG_DROP_PRIO_S_TAGGED_ENA |
		       ANA_PORT_DROP_CFG_DROP_PRIO_C_TAGGED_ENA,
		       ANA_PORT_DROP_CFG, port);
}

static struct ocelot_bridge_vlan *ocelot_bridge_vlan_find(struct ocelot *ocelot,
							  u16 vid)
{
	struct ocelot_bridge_vlan *vlan;

	list_for_each_entry(vlan, &ocelot->vlans, list)
		if (vlan->vid == vid)
			return vlan;

	return NULL;
}

static int ocelot_vlan_member_add(struct ocelot *ocelot, int port, u16 vid,
				  bool untagged)
{
	struct ocelot_bridge_vlan *vlan = ocelot_bridge_vlan_find(ocelot, vid);
	unsigned long portmask;
	int err;

	if (vlan) {
		portmask = vlan->portmask | BIT(port);

		err = ocelot_vlant_set_mask(ocelot, vid, portmask);
		if (err)
			return err;

		vlan->portmask = portmask;
		/* Bridge VLANs can be overwritten with a different
		 * egress-tagging setting, so make sure to override an untagged
		 * with a tagged VID if that's going on.
		 */
		if (untagged)
			vlan->untagged |= BIT(port);
		else
			vlan->untagged &= ~BIT(port);

		return 0;
	}

	vlan = kzalloc(sizeof(*vlan), GFP_KERNEL);
	if (!vlan)
		return -ENOMEM;

	portmask = BIT(port);

	err = ocelot_vlant_set_mask(ocelot, vid, portmask);
	if (err) {
		kfree(vlan);
		return err;
	}

	vlan->vid = vid;
	vlan->portmask = portmask;
	if (untagged)
		vlan->untagged = BIT(port);
	INIT_LIST_HEAD(&vlan->list);
	list_add_tail(&vlan->list, &ocelot->vlans);

	return 0;
}

static int ocelot_vlan_member_del(struct ocelot *ocelot, int port, u16 vid)
{
	struct ocelot_bridge_vlan *vlan = ocelot_bridge_vlan_find(ocelot, vid);
	unsigned long portmask;
	int err;

	if (!vlan)
		return 0;

	portmask = vlan->portmask & ~BIT(port);

	err = ocelot_vlant_set_mask(ocelot, vid, portmask);
	if (err)
		return err;

	vlan->portmask = portmask;
	if (vlan->portmask)
		return 0;

	list_del(&vlan->list);
	kfree(vlan);

	return 0;
}

static int ocelot_add_vlan_unaware_pvid(struct ocelot *ocelot, int port,
					const struct net_device *bridge)
{
	u16 vid = ocelot_vlan_unaware_pvid(ocelot, bridge);

	return ocelot_vlan_member_add(ocelot, port, vid, true);
}

static int ocelot_del_vlan_unaware_pvid(struct ocelot *ocelot, int port,
					const struct net_device *bridge)
{
	u16 vid = ocelot_vlan_unaware_pvid(ocelot, bridge);

	return ocelot_vlan_member_del(ocelot, port, vid);
}

int ocelot_port_vlan_filtering(struct ocelot *ocelot, int port,
			       bool vlan_aware, struct netlink_ext_ack *extack)
{
	struct ocelot_vcap_block *block = &ocelot->block[VCAP_IS1];
	struct ocelot_port *ocelot_port = ocelot->ports[port];
	struct ocelot_vcap_filter *filter;
	int err = 0;
	u32 val;

	list_for_each_entry(filter, &block->rules, list) {
		if (filter->ingress_port_mask & BIT(port) &&
		    filter->action.vid_replace_ena) {
			NL_SET_ERR_MSG_MOD(extack,
					   "Cannot change VLAN state with vlan modify rules active");
			return -EBUSY;
		}
	}

	err = ocelot_single_vlan_aware_bridge(ocelot, extack);
	if (err)
		return err;

	if (vlan_aware)
		err = ocelot_del_vlan_unaware_pvid(ocelot, port,
						   ocelot_port->bridge);
	else if (ocelot_port->bridge)
		err = ocelot_add_vlan_unaware_pvid(ocelot, port,
						   ocelot_port->bridge);
	if (err)
		return err;

	ocelot_port->vlan_aware = vlan_aware;

	if (vlan_aware)
		val = ANA_PORT_VLAN_CFG_VLAN_AWARE_ENA |
		      ANA_PORT_VLAN_CFG_VLAN_POP_CNT(1);
	else
		val = 0;
	ocelot_rmw_gix(ocelot, val,
		       ANA_PORT_VLAN_CFG_VLAN_AWARE_ENA |
		       ANA_PORT_VLAN_CFG_VLAN_POP_CNT_M,
		       ANA_PORT_VLAN_CFG, port);

	ocelot_port_set_pvid(ocelot, port, ocelot_port->pvid_vlan);
	ocelot_port_manage_port_tag(ocelot, port);

	return 0;
}
EXPORT_SYMBOL(ocelot_port_vlan_filtering);

int ocelot_vlan_prepare(struct ocelot *ocelot, int port, u16 vid, bool pvid,
			bool untagged, struct netlink_ext_ack *extack)
{
	if (untagged) {
		/* We are adding an egress-tagged VLAN */
		if (ocelot_port_uses_native_vlan(ocelot, port)) {
			NL_SET_ERR_MSG_MOD(extack,
					   "Port with egress-tagged VLANs cannot have more than one egress-untagged (native) VLAN");
			return -EBUSY;
		}
	} else {
		/* We are adding an egress-tagged VLAN */
		if (ocelot_port_num_untagged_vlans(ocelot, port) > 1) {
			NL_SET_ERR_MSG_MOD(extack,
					   "Port with more than one egress-untagged VLAN cannot have egress-tagged VLANs");
			return -EBUSY;
		}
	}

	if (vid > OCELOT_RSV_VLAN_RANGE_START) {
		NL_SET_ERR_MSG_MOD(extack,
				   "VLAN range 4000-4095 reserved for VLAN-unaware bridging");
		return -EBUSY;
	}

	return 0;
}
EXPORT_SYMBOL(ocelot_vlan_prepare);

int ocelot_vlan_add(struct ocelot *ocelot, int port, u16 vid, bool pvid,
		    bool untagged)
{
	int err;

	/* Ignore VID 0 added to our RX filter by the 8021q module, since
	 * that collides with OCELOT_STANDALONE_PVID and changes it from
	 * egress-untagged to egress-tagged.
	 */
	if (!vid)
		return 0;

	err = ocelot_vlan_member_add(ocelot, port, vid, untagged);
	if (err)
		return err;

	/* Default ingress vlan classification */
	if (pvid)
		ocelot_port_set_pvid(ocelot, port,
				     ocelot_bridge_vlan_find(ocelot, vid));

	/* Untagged egress vlan clasification */
	ocelot_port_manage_port_tag(ocelot, port);

	return 0;
}
EXPORT_SYMBOL(ocelot_vlan_add);

int ocelot_vlan_del(struct ocelot *ocelot, int port, u16 vid)
{
	struct ocelot_port *ocelot_port = ocelot->ports[port];
	bool del_pvid = false;
	int err;

	if (!vid)
		return 0;

	if (ocelot_port->pvid_vlan && ocelot_port->pvid_vlan->vid == vid)
		del_pvid = true;

	err = ocelot_vlan_member_del(ocelot, port, vid);
	if (err)
		return err;

	/* Ingress */
	if (del_pvid)
		ocelot_port_set_pvid(ocelot, port, NULL);

	/* Egress */
	ocelot_port_manage_port_tag(ocelot, port);

	return 0;
}
EXPORT_SYMBOL(ocelot_vlan_del);

static void ocelot_vlan_init(struct ocelot *ocelot)
{
	unsigned long all_ports = GENMASK(ocelot->num_phys_ports - 1, 0);
	u16 port, vid;

	/* Clear VLAN table, by default all ports are members of all VLANs */
	ocelot_write(ocelot, ANA_TABLES_VLANACCESS_CMD_INIT,
		     ANA_TABLES_VLANACCESS);
	ocelot_vlant_wait_for_completion(ocelot);

	/* Configure the port VLAN memberships */
	for (vid = 1; vid < VLAN_N_VID; vid++)
		ocelot_vlant_set_mask(ocelot, vid, 0);

	/* We need VID 0 to get traffic on standalone ports.
	 * It is added automatically if the 8021q module is loaded, but we
	 * can't rely on that since it might not be.
	 */
	ocelot_vlant_set_mask(ocelot, OCELOT_STANDALONE_PVID, all_ports);

	/* Set vlan ingress filter mask to all ports but the CPU port by
	 * default.
	 */
	ocelot_write(ocelot, all_ports, ANA_VLANMASK);

	for (port = 0; port < ocelot->num_phys_ports; port++) {
		ocelot_write_gix(ocelot, 0, REW_PORT_VLAN_CFG, port);
		ocelot_write_gix(ocelot, 0, REW_TAG_CFG, port);
	}
}

static u32 ocelot_read_eq_avail(struct ocelot *ocelot, int port)
{
	return ocelot_read_rix(ocelot, QSYS_SW_STATUS, port);
}

static int ocelot_port_flush(struct ocelot *ocelot, int port)
{
	unsigned int pause_ena;
	int err, val;

	/* Disable dequeuing from the egress queues */
	ocelot_rmw_rix(ocelot, QSYS_PORT_MODE_DEQUEUE_DIS,
		       QSYS_PORT_MODE_DEQUEUE_DIS,
		       QSYS_PORT_MODE, port);

	/* Disable flow control */
	ocelot_fields_read(ocelot, port, SYS_PAUSE_CFG_PAUSE_ENA, &pause_ena);
	ocelot_fields_write(ocelot, port, SYS_PAUSE_CFG_PAUSE_ENA, 0);

	/* Disable priority flow control */
	ocelot_fields_write(ocelot, port,
			    QSYS_SWITCH_PORT_MODE_TX_PFC_ENA, 0);

	/* Wait at least the time it takes to receive a frame of maximum length
	 * at the port.
	 * Worst-case delays for 10 kilobyte jumbo frames are:
	 * 8 ms on a 10M port
	 * 800 μs on a 100M port
	 * 80 μs on a 1G port
	 * 32 μs on a 2.5G port
	 */
	usleep_range(8000, 10000);

	/* Disable half duplex backpressure. */
	ocelot_rmw_rix(ocelot, 0, SYS_FRONT_PORT_MODE_HDX_MODE,
		       SYS_FRONT_PORT_MODE, port);

	/* Flush the queues associated with the port. */
	ocelot_rmw_gix(ocelot, REW_PORT_CFG_FLUSH_ENA, REW_PORT_CFG_FLUSH_ENA,
		       REW_PORT_CFG, port);

	/* Enable dequeuing from the egress queues. */
	ocelot_rmw_rix(ocelot, 0, QSYS_PORT_MODE_DEQUEUE_DIS, QSYS_PORT_MODE,
		       port);

	/* Wait until flushing is complete. */
	err = read_poll_timeout(ocelot_read_eq_avail, val, !val,
				100, 2000000, false, ocelot, port);

	/* Clear flushing again. */
	ocelot_rmw_gix(ocelot, 0, REW_PORT_CFG_FLUSH_ENA, REW_PORT_CFG, port);

	/* Re-enable flow control */
	ocelot_fields_write(ocelot, port, SYS_PAUSE_CFG_PAUSE_ENA, pause_ena);

	return err;
}

void ocelot_phylink_mac_link_down(struct ocelot *ocelot, int port,
				  unsigned int link_an_mode,
				  phy_interface_t interface,
				  unsigned long quirks)
{
	struct ocelot_port *ocelot_port = ocelot->ports[port];
	int err;

	ocelot_port->speed = SPEED_UNKNOWN;

	ocelot_port_rmwl(ocelot_port, 0, DEV_MAC_ENA_CFG_RX_ENA,
			 DEV_MAC_ENA_CFG);

	if (ocelot->ops->cut_through_fwd) {
		mutex_lock(&ocelot->fwd_domain_lock);
		ocelot->ops->cut_through_fwd(ocelot);
		mutex_unlock(&ocelot->fwd_domain_lock);
	}

	ocelot_fields_write(ocelot, port, QSYS_SWITCH_PORT_MODE_PORT_ENA, 0);

	err = ocelot_port_flush(ocelot, port);
	if (err)
		dev_err(ocelot->dev, "failed to flush port %d: %d\n",
			port, err);

	/* Put the port in reset. */
	if (interface != PHY_INTERFACE_MODE_QSGMII ||
	    !(quirks & OCELOT_QUIRK_QSGMII_PORTS_MUST_BE_UP))
		ocelot_port_rmwl(ocelot_port,
				 DEV_CLOCK_CFG_MAC_TX_RST |
				 DEV_CLOCK_CFG_MAC_RX_RST,
				 DEV_CLOCK_CFG_MAC_TX_RST |
				 DEV_CLOCK_CFG_MAC_RX_RST,
				 DEV_CLOCK_CFG);
}
EXPORT_SYMBOL_GPL(ocelot_phylink_mac_link_down);

void ocelot_phylink_mac_link_up(struct ocelot *ocelot, int port,
				struct phy_device *phydev,
				unsigned int link_an_mode,
				phy_interface_t interface,
				int speed, int duplex,
				bool tx_pause, bool rx_pause,
				unsigned long quirks)
{
	struct ocelot_port *ocelot_port = ocelot->ports[port];
	int mac_speed, mode = 0;
	u32 mac_fc_cfg;

	ocelot_port->speed = speed;

	/* The MAC might be integrated in systems where the MAC speed is fixed
	 * and it's the PCS who is performing the rate adaptation, so we have
	 * to write "1000Mbps" into the LINK_SPEED field of DEV_CLOCK_CFG
	 * (which is also its default value).
	 */
	if ((quirks & OCELOT_QUIRK_PCS_PERFORMS_RATE_ADAPTATION) ||
	    speed == SPEED_1000) {
		mac_speed = OCELOT_SPEED_1000;
		mode = DEV_MAC_MODE_CFG_GIGA_MODE_ENA;
	} else if (speed == SPEED_2500) {
		mac_speed = OCELOT_SPEED_2500;
		mode = DEV_MAC_MODE_CFG_GIGA_MODE_ENA;
	} else if (speed == SPEED_100) {
		mac_speed = OCELOT_SPEED_100;
	} else {
		mac_speed = OCELOT_SPEED_10;
	}

	if (duplex == DUPLEX_FULL)
		mode |= DEV_MAC_MODE_CFG_FDX_ENA;

	ocelot_port_writel(ocelot_port, mode, DEV_MAC_MODE_CFG);

	/* Take port out of reset by clearing the MAC_TX_RST, MAC_RX_RST and
	 * PORT_RST bits in DEV_CLOCK_CFG.
	 */
	ocelot_port_writel(ocelot_port, DEV_CLOCK_CFG_LINK_SPEED(mac_speed),
			   DEV_CLOCK_CFG);

	switch (speed) {
	case SPEED_10:
		mac_fc_cfg = SYS_MAC_FC_CFG_FC_LINK_SPEED(OCELOT_SPEED_10);
		break;
	case SPEED_100:
		mac_fc_cfg = SYS_MAC_FC_CFG_FC_LINK_SPEED(OCELOT_SPEED_100);
		break;
	case SPEED_1000:
	case SPEED_2500:
		mac_fc_cfg = SYS_MAC_FC_CFG_FC_LINK_SPEED(OCELOT_SPEED_1000);
		break;
	default:
		dev_err(ocelot->dev, "Unsupported speed on port %d: %d\n",
			port, speed);
		return;
	}

	/* Handle RX pause in all cases, with 2500base-X this is used for rate
	 * adaptation.
	 */
	mac_fc_cfg |= SYS_MAC_FC_CFG_RX_FC_ENA;

	if (tx_pause)
		mac_fc_cfg |= SYS_MAC_FC_CFG_TX_FC_ENA |
			      SYS_MAC_FC_CFG_PAUSE_VAL_CFG(0xffff) |
			      SYS_MAC_FC_CFG_FC_LATENCY_CFG(0x7) |
			      SYS_MAC_FC_CFG_ZERO_PAUSE_ENA;

	/* Flow control. Link speed is only used here to evaluate the time
	 * specification in incoming pause frames.
	 */
	ocelot_write_rix(ocelot, mac_fc_cfg, SYS_MAC_FC_CFG, port);

	ocelot_write_rix(ocelot, 0, ANA_POL_FLOWC, port);

	/* Don't attempt to send PAUSE frames on the NPI port, it's broken */
	if (port != ocelot->npi)
		ocelot_fields_write(ocelot, port, SYS_PAUSE_CFG_PAUSE_ENA,
				    tx_pause);

	/* Undo the effects of ocelot_phylink_mac_link_down:
	 * enable MAC module
	 */
	ocelot_port_writel(ocelot_port, DEV_MAC_ENA_CFG_RX_ENA |
			   DEV_MAC_ENA_CFG_TX_ENA, DEV_MAC_ENA_CFG);

	/* If the port supports cut-through forwarding, update the masks before
	 * enabling forwarding on the port.
	 */
	if (ocelot->ops->cut_through_fwd) {
		mutex_lock(&ocelot->fwd_domain_lock);
		ocelot->ops->cut_through_fwd(ocelot);
		mutex_unlock(&ocelot->fwd_domain_lock);
	}

	/* Core: Enable port for frame transfer */
	ocelot_fields_write(ocelot, port,
			    QSYS_SWITCH_PORT_MODE_PORT_ENA, 1);
}
EXPORT_SYMBOL_GPL(ocelot_phylink_mac_link_up);

static int ocelot_port_add_txtstamp_skb(struct ocelot *ocelot, int port,
					struct sk_buff *clone)
{
	struct ocelot_port *ocelot_port = ocelot->ports[port];
	unsigned long flags;

	spin_lock_irqsave(&ocelot->ts_id_lock, flags);

	if (ocelot_port->ptp_skbs_in_flight == OCELOT_MAX_PTP_ID ||
	    ocelot->ptp_skbs_in_flight == OCELOT_PTP_FIFO_SIZE) {
		spin_unlock_irqrestore(&ocelot->ts_id_lock, flags);
		return -EBUSY;
	}

	skb_shinfo(clone)->tx_flags |= SKBTX_IN_PROGRESS;
	/* Store timestamp ID in OCELOT_SKB_CB(clone)->ts_id */
	OCELOT_SKB_CB(clone)->ts_id = ocelot_port->ts_id;

	ocelot_port->ts_id++;
	if (ocelot_port->ts_id == OCELOT_MAX_PTP_ID)
		ocelot_port->ts_id = 0;

	ocelot_port->ptp_skbs_in_flight++;
	ocelot->ptp_skbs_in_flight++;

	skb_queue_tail(&ocelot_port->tx_skbs, clone);

	spin_unlock_irqrestore(&ocelot->ts_id_lock, flags);

	return 0;
}

static bool ocelot_ptp_is_onestep_sync(struct sk_buff *skb,
				       unsigned int ptp_class)
{
	struct ptp_header *hdr;
	u8 msgtype, twostep;

	hdr = ptp_parse_header(skb, ptp_class);
	if (!hdr)
		return false;

	msgtype = ptp_get_msgtype(hdr, ptp_class);
	twostep = hdr->flag_field[0] & 0x2;

	if (msgtype == PTP_MSGTYPE_SYNC && twostep == 0)
		return true;

	return false;
}

int ocelot_port_txtstamp_request(struct ocelot *ocelot, int port,
				 struct sk_buff *skb,
				 struct sk_buff **clone)
{
	struct ocelot_port *ocelot_port = ocelot->ports[port];
	u8 ptp_cmd = ocelot_port->ptp_cmd;
	unsigned int ptp_class;
	int err;

	/* Don't do anything if PTP timestamping not enabled */
	if (!ptp_cmd)
		return 0;

	ptp_class = ptp_classify_raw(skb);
	if (ptp_class == PTP_CLASS_NONE)
		return -EINVAL;

	/* Store ptp_cmd in OCELOT_SKB_CB(skb)->ptp_cmd */
	if (ptp_cmd == IFH_REW_OP_ORIGIN_PTP) {
		if (ocelot_ptp_is_onestep_sync(skb, ptp_class)) {
			OCELOT_SKB_CB(skb)->ptp_cmd = ptp_cmd;
			return 0;
		}

		/* Fall back to two-step timestamping */
		ptp_cmd = IFH_REW_OP_TWO_STEP_PTP;
	}

	if (ptp_cmd == IFH_REW_OP_TWO_STEP_PTP) {
		*clone = skb_clone_sk(skb);
		if (!(*clone))
			return -ENOMEM;

		err = ocelot_port_add_txtstamp_skb(ocelot, port, *clone);
		if (err)
			return err;

		OCELOT_SKB_CB(skb)->ptp_cmd = ptp_cmd;
		OCELOT_SKB_CB(*clone)->ptp_class = ptp_class;
	}

	return 0;
}
EXPORT_SYMBOL(ocelot_port_txtstamp_request);

static void ocelot_get_hwtimestamp(struct ocelot *ocelot,
				   struct timespec64 *ts)
{
	unsigned long flags;
	u32 val;

	spin_lock_irqsave(&ocelot->ptp_clock_lock, flags);

	/* Read current PTP time to get seconds */
	val = ocelot_read_rix(ocelot, PTP_PIN_CFG, TOD_ACC_PIN);

	val &= ~(PTP_PIN_CFG_SYNC | PTP_PIN_CFG_ACTION_MASK | PTP_PIN_CFG_DOM);
	val |= PTP_PIN_CFG_ACTION(PTP_PIN_ACTION_SAVE);
	ocelot_write_rix(ocelot, val, PTP_PIN_CFG, TOD_ACC_PIN);
	ts->tv_sec = ocelot_read_rix(ocelot, PTP_PIN_TOD_SEC_LSB, TOD_ACC_PIN);

	/* Read packet HW timestamp from FIFO */
	val = ocelot_read(ocelot, SYS_PTP_TXSTAMP);
	ts->tv_nsec = SYS_PTP_TXSTAMP_PTP_TXSTAMP(val);

	/* Sec has incremented since the ts was registered */
	if ((ts->tv_sec & 0x1) != !!(val & SYS_PTP_TXSTAMP_PTP_TXSTAMP_SEC))
		ts->tv_sec--;

	spin_unlock_irqrestore(&ocelot->ptp_clock_lock, flags);
}

static bool ocelot_validate_ptp_skb(struct sk_buff *clone, u16 seqid)
{
	struct ptp_header *hdr;

	hdr = ptp_parse_header(clone, OCELOT_SKB_CB(clone)->ptp_class);
	if (WARN_ON(!hdr))
		return false;

	return seqid == ntohs(hdr->sequence_id);
}

void ocelot_get_txtstamp(struct ocelot *ocelot)
{
	int budget = OCELOT_PTP_QUEUE_SZ;

	while (budget--) {
		struct sk_buff *skb, *skb_tmp, *skb_match = NULL;
		struct skb_shared_hwtstamps shhwtstamps;
		u32 val, id, seqid, txport;
		struct ocelot_port *port;
		struct timespec64 ts;
		unsigned long flags;

		val = ocelot_read(ocelot, SYS_PTP_STATUS);

		/* Check if a timestamp can be retrieved */
		if (!(val & SYS_PTP_STATUS_PTP_MESS_VLD))
			break;

		WARN_ON(val & SYS_PTP_STATUS_PTP_OVFL);

		/* Retrieve the ts ID and Tx port */
		id = SYS_PTP_STATUS_PTP_MESS_ID_X(val);
		txport = SYS_PTP_STATUS_PTP_MESS_TXPORT_X(val);
		seqid = SYS_PTP_STATUS_PTP_MESS_SEQ_ID(val);

		port = ocelot->ports[txport];

		spin_lock(&ocelot->ts_id_lock);
		port->ptp_skbs_in_flight--;
		ocelot->ptp_skbs_in_flight--;
		spin_unlock(&ocelot->ts_id_lock);

		/* Retrieve its associated skb */
try_again:
		spin_lock_irqsave(&port->tx_skbs.lock, flags);

		skb_queue_walk_safe(&port->tx_skbs, skb, skb_tmp) {
			if (OCELOT_SKB_CB(skb)->ts_id != id)
				continue;
			__skb_unlink(skb, &port->tx_skbs);
			skb_match = skb;
			break;
		}

		spin_unlock_irqrestore(&port->tx_skbs.lock, flags);

		if (WARN_ON(!skb_match))
			continue;

		if (!ocelot_validate_ptp_skb(skb_match, seqid)) {
			dev_err_ratelimited(ocelot->dev,
					    "port %d received stale TX timestamp for seqid %d, discarding\n",
					    txport, seqid);
			dev_kfree_skb_any(skb);
			goto try_again;
		}

		/* Get the h/w timestamp */
		ocelot_get_hwtimestamp(ocelot, &ts);

		/* Set the timestamp into the skb */
		memset(&shhwtstamps, 0, sizeof(shhwtstamps));
		shhwtstamps.hwtstamp = ktime_set(ts.tv_sec, ts.tv_nsec);
		skb_complete_tx_timestamp(skb_match, &shhwtstamps);

		/* Next ts */
		ocelot_write(ocelot, SYS_PTP_NXT_PTP_NXT, SYS_PTP_NXT);
	}
}
EXPORT_SYMBOL(ocelot_get_txtstamp);

static int ocelot_rx_frame_word(struct ocelot *ocelot, u8 grp, bool ifh,
				u32 *rval)
{
	u32 bytes_valid, val;

	val = ocelot_read_rix(ocelot, QS_XTR_RD, grp);
	if (val == XTR_NOT_READY) {
		if (ifh)
			return -EIO;

		do {
			val = ocelot_read_rix(ocelot, QS_XTR_RD, grp);
		} while (val == XTR_NOT_READY);
	}

	switch (val) {
	case XTR_ABORT:
		return -EIO;
	case XTR_EOF_0:
	case XTR_EOF_1:
	case XTR_EOF_2:
	case XTR_EOF_3:
	case XTR_PRUNED:
		bytes_valid = XTR_VALID_BYTES(val);
		val = ocelot_read_rix(ocelot, QS_XTR_RD, grp);
		if (val == XTR_ESCAPE)
			*rval = ocelot_read_rix(ocelot, QS_XTR_RD, grp);
		else
			*rval = val;

		return bytes_valid;
	case XTR_ESCAPE:
		*rval = ocelot_read_rix(ocelot, QS_XTR_RD, grp);

		return 4;
	default:
		*rval = val;

		return 4;
	}
}

static int ocelot_xtr_poll_xfh(struct ocelot *ocelot, int grp, u32 *xfh)
{
	int i, err = 0;

	for (i = 0; i < OCELOT_TAG_LEN / 4; i++) {
		err = ocelot_rx_frame_word(ocelot, grp, true, &xfh[i]);
		if (err != 4)
			return (err < 0) ? err : -EIO;
	}

	return 0;
}

void ocelot_ptp_rx_timestamp(struct ocelot *ocelot, struct sk_buff *skb,
			     u64 timestamp)
{
	struct skb_shared_hwtstamps *shhwtstamps;
	u64 tod_in_ns, full_ts_in_ns;
	struct timespec64 ts;

	ocelot_ptp_gettime64(&ocelot->ptp_info, &ts);

	tod_in_ns = ktime_set(ts.tv_sec, ts.tv_nsec);
	if ((tod_in_ns & 0xffffffff) < timestamp)
		full_ts_in_ns = (((tod_in_ns >> 32) - 1) << 32) |
				timestamp;
	else
		full_ts_in_ns = (tod_in_ns & GENMASK_ULL(63, 32)) |
				timestamp;

	shhwtstamps = skb_hwtstamps(skb);
	memset(shhwtstamps, 0, sizeof(struct skb_shared_hwtstamps));
	shhwtstamps->hwtstamp = full_ts_in_ns;
}
EXPORT_SYMBOL(ocelot_ptp_rx_timestamp);

int ocelot_xtr_poll_frame(struct ocelot *ocelot, int grp, struct sk_buff **nskb)
{
	u64 timestamp, src_port, len;
	u32 xfh[OCELOT_TAG_LEN / 4];
	struct net_device *dev;
	struct sk_buff *skb;
	int sz, buf_len;
	u32 val, *buf;
	int err;

	err = ocelot_xtr_poll_xfh(ocelot, grp, xfh);
	if (err)
		return err;

	ocelot_xfh_get_src_port(xfh, &src_port);
	ocelot_xfh_get_len(xfh, &len);
	ocelot_xfh_get_rew_val(xfh, &timestamp);

	if (WARN_ON(src_port >= ocelot->num_phys_ports))
		return -EINVAL;

	dev = ocelot->ops->port_to_netdev(ocelot, src_port);
	if (!dev)
		return -EINVAL;

	skb = netdev_alloc_skb(dev, len);
	if (unlikely(!skb)) {
		netdev_err(dev, "Unable to allocate sk_buff\n");
		return -ENOMEM;
	}

	buf_len = len - ETH_FCS_LEN;
	buf = (u32 *)skb_put(skb, buf_len);

	len = 0;
	do {
		sz = ocelot_rx_frame_word(ocelot, grp, false, &val);
		if (sz < 0) {
			err = sz;
			goto out_free_skb;
		}
		*buf++ = val;
		len += sz;
	} while (len < buf_len);

	/* Read the FCS */
	sz = ocelot_rx_frame_word(ocelot, grp, false, &val);
	if (sz < 0) {
		err = sz;
		goto out_free_skb;
	}

	/* Update the statistics if part of the FCS was read before */
	len -= ETH_FCS_LEN - sz;

	if (unlikely(dev->features & NETIF_F_RXFCS)) {
		buf = (u32 *)skb_put(skb, ETH_FCS_LEN);
		*buf = val;
	}

	if (ocelot->ptp)
		ocelot_ptp_rx_timestamp(ocelot, skb, timestamp);

	/* Everything we see on an interface that is in the HW bridge
	 * has already been forwarded.
	 */
	if (ocelot->ports[src_port]->bridge)
		skb->offload_fwd_mark = 1;

	skb->protocol = eth_type_trans(skb, dev);

	*nskb = skb;

	return 0;

out_free_skb:
	kfree_skb(skb);
	return err;
}
EXPORT_SYMBOL(ocelot_xtr_poll_frame);

bool ocelot_can_inject(struct ocelot *ocelot, int grp)
{
	u32 val = ocelot_read(ocelot, QS_INJ_STATUS);

	if (!(val & QS_INJ_STATUS_FIFO_RDY(BIT(grp))))
		return false;
	if (val & QS_INJ_STATUS_WMARK_REACHED(BIT(grp)))
		return false;

	return true;
}
EXPORT_SYMBOL(ocelot_can_inject);

void ocelot_ifh_port_set(void *ifh, int port, u32 rew_op, u32 vlan_tag)
{
	ocelot_ifh_set_bypass(ifh, 1);
	ocelot_ifh_set_dest(ifh, BIT_ULL(port));
	ocelot_ifh_set_tag_type(ifh, IFH_TAG_TYPE_C);
	if (vlan_tag)
		ocelot_ifh_set_vlan_tci(ifh, vlan_tag);
	if (rew_op)
		ocelot_ifh_set_rew_op(ifh, rew_op);
}
EXPORT_SYMBOL(ocelot_ifh_port_set);

void ocelot_port_inject_frame(struct ocelot *ocelot, int port, int grp,
			      u32 rew_op, struct sk_buff *skb)
{
	u32 ifh[OCELOT_TAG_LEN / 4] = {0};
	unsigned int i, count, last;

	ocelot_write_rix(ocelot, QS_INJ_CTRL_GAP_SIZE(1) |
			 QS_INJ_CTRL_SOF, QS_INJ_CTRL, grp);

	ocelot_ifh_port_set(ifh, port, rew_op, skb_vlan_tag_get(skb));

	for (i = 0; i < OCELOT_TAG_LEN / 4; i++)
		ocelot_write_rix(ocelot, ifh[i], QS_INJ_WR, grp);

	count = DIV_ROUND_UP(skb->len, 4);
	last = skb->len % 4;
	for (i = 0; i < count; i++)
		ocelot_write_rix(ocelot, ((u32 *)skb->data)[i], QS_INJ_WR, grp);

	/* Add padding */
	while (i < (OCELOT_BUFFER_CELL_SZ / 4)) {
		ocelot_write_rix(ocelot, 0, QS_INJ_WR, grp);
		i++;
	}

	/* Indicate EOF and valid bytes in last word */
	ocelot_write_rix(ocelot, QS_INJ_CTRL_GAP_SIZE(1) |
			 QS_INJ_CTRL_VLD_BYTES(skb->len < OCELOT_BUFFER_CELL_SZ ? 0 : last) |
			 QS_INJ_CTRL_EOF,
			 QS_INJ_CTRL, grp);

	/* Add dummy CRC */
	ocelot_write_rix(ocelot, 0, QS_INJ_WR, grp);
	skb_tx_timestamp(skb);

	skb->dev->stats.tx_packets++;
	skb->dev->stats.tx_bytes += skb->len;
}
EXPORT_SYMBOL(ocelot_port_inject_frame);

void ocelot_drain_cpu_queue(struct ocelot *ocelot, int grp)
{
	while (ocelot_read(ocelot, QS_XTR_DATA_PRESENT) & BIT(grp))
		ocelot_read_rix(ocelot, QS_XTR_RD, grp);
}
EXPORT_SYMBOL(ocelot_drain_cpu_queue);

int ocelot_fdb_add(struct ocelot *ocelot, int port, const unsigned char *addr,
		   u16 vid, const struct net_device *bridge)
{
	if (!vid)
		vid = ocelot_vlan_unaware_pvid(ocelot, bridge);

	return ocelot_mact_learn(ocelot, port, addr, vid, ENTRYTYPE_LOCKED);
}
EXPORT_SYMBOL(ocelot_fdb_add);

int ocelot_fdb_del(struct ocelot *ocelot, int port, const unsigned char *addr,
		   u16 vid, const struct net_device *bridge)
{
	if (!vid)
		vid = ocelot_vlan_unaware_pvid(ocelot, bridge);

	return ocelot_mact_forget(ocelot, addr, vid);
}
EXPORT_SYMBOL(ocelot_fdb_del);

int ocelot_port_fdb_do_dump(const unsigned char *addr, u16 vid,
			    bool is_static, void *data)
{
	struct ocelot_dump_ctx *dump = data;
	u32 portid = NETLINK_CB(dump->cb->skb).portid;
	u32 seq = dump->cb->nlh->nlmsg_seq;
	struct nlmsghdr *nlh;
	struct ndmsg *ndm;

	if (dump->idx < dump->cb->args[2])
		goto skip;

	nlh = nlmsg_put(dump->skb, portid, seq, RTM_NEWNEIGH,
			sizeof(*ndm), NLM_F_MULTI);
	if (!nlh)
		return -EMSGSIZE;

	ndm = nlmsg_data(nlh);
	ndm->ndm_family  = AF_BRIDGE;
	ndm->ndm_pad1    = 0;
	ndm->ndm_pad2    = 0;
	ndm->ndm_flags   = NTF_SELF;
	ndm->ndm_type    = 0;
	ndm->ndm_ifindex = dump->dev->ifindex;
	ndm->ndm_state   = is_static ? NUD_NOARP : NUD_REACHABLE;

	if (nla_put(dump->skb, NDA_LLADDR, ETH_ALEN, addr))
		goto nla_put_failure;

	if (vid && nla_put_u16(dump->skb, NDA_VLAN, vid))
		goto nla_put_failure;

	nlmsg_end(dump->skb, nlh);

skip:
	dump->idx++;
	return 0;

nla_put_failure:
	nlmsg_cancel(dump->skb, nlh);
	return -EMSGSIZE;
}
EXPORT_SYMBOL(ocelot_port_fdb_do_dump);

/* Caller must hold &ocelot->mact_lock */
static int ocelot_mact_read(struct ocelot *ocelot, int port, int row, int col,
			    struct ocelot_mact_entry *entry)
{
	u32 val, dst, macl, mach;
	char mac[ETH_ALEN];

	/* Set row and column to read from */
	ocelot_field_write(ocelot, ANA_TABLES_MACTINDX_M_INDEX, row);
	ocelot_field_write(ocelot, ANA_TABLES_MACTINDX_BUCKET, col);

	/* Issue a read command */
	ocelot_write(ocelot,
		     ANA_TABLES_MACACCESS_MAC_TABLE_CMD(MACACCESS_CMD_READ),
		     ANA_TABLES_MACACCESS);

	if (ocelot_mact_wait_for_completion(ocelot))
		return -ETIMEDOUT;

	/* Read the entry flags */
	val = ocelot_read(ocelot, ANA_TABLES_MACACCESS);
	if (!(val & ANA_TABLES_MACACCESS_VALID))
		return -EINVAL;

	/* If the entry read has another port configured as its destination,
	 * do not report it.
	 */
	dst = (val & ANA_TABLES_MACACCESS_DEST_IDX_M) >> 3;
	if (dst != port)
		return -EINVAL;

	/* Get the entry's MAC address and VLAN id */
	macl = ocelot_read(ocelot, ANA_TABLES_MACLDATA);
	mach = ocelot_read(ocelot, ANA_TABLES_MACHDATA);

	mac[0] = (mach >> 8)  & 0xff;
	mac[1] = (mach >> 0)  & 0xff;
	mac[2] = (macl >> 24) & 0xff;
	mac[3] = (macl >> 16) & 0xff;
	mac[4] = (macl >> 8)  & 0xff;
	mac[5] = (macl >> 0)  & 0xff;

	entry->vid = (mach >> 16) & 0xfff;
	ether_addr_copy(entry->mac, mac);

	return 0;
}

int ocelot_mact_flush(struct ocelot *ocelot, int port)
{
	int err;

	mutex_lock(&ocelot->mact_lock);

	/* Program ageing filter for a single port */
	ocelot_write(ocelot, ANA_ANAGEFIL_PID_EN | ANA_ANAGEFIL_PID_VAL(port),
		     ANA_ANAGEFIL);

	/* Flushing dynamic FDB entries requires two successive age scans */
	ocelot_write(ocelot,
		     ANA_TABLES_MACACCESS_MAC_TABLE_CMD(MACACCESS_CMD_AGE),
		     ANA_TABLES_MACACCESS);

	err = ocelot_mact_wait_for_completion(ocelot);
	if (err) {
		mutex_unlock(&ocelot->mact_lock);
		return err;
	}

	/* And second... */
	ocelot_write(ocelot,
		     ANA_TABLES_MACACCESS_MAC_TABLE_CMD(MACACCESS_CMD_AGE),
		     ANA_TABLES_MACACCESS);

	err = ocelot_mact_wait_for_completion(ocelot);

	/* Restore ageing filter */
	ocelot_write(ocelot, 0, ANA_ANAGEFIL);

	mutex_unlock(&ocelot->mact_lock);

	return err;
}
EXPORT_SYMBOL_GPL(ocelot_mact_flush);

int ocelot_fdb_dump(struct ocelot *ocelot, int port,
		    dsa_fdb_dump_cb_t *cb, void *data)
{
	int err = 0;
	int i, j;

	/* We could take the lock just around ocelot_mact_read, but doing so
	 * thousands of times in a row seems rather pointless and inefficient.
	 */
	mutex_lock(&ocelot->mact_lock);

	/* Loop through all the mac tables entries. */
	for (i = 0; i < ocelot->num_mact_rows; i++) {
		for (j = 0; j < 4; j++) {
			struct ocelot_mact_entry entry;
			bool is_static;

			err = ocelot_mact_read(ocelot, port, i, j, &entry);
			/* If the entry is invalid (wrong port, invalid...),
			 * skip it.
			 */
			if (err == -EINVAL)
				continue;
			else if (err)
				break;

			is_static = (entry.type == ENTRYTYPE_LOCKED);

			/* Hide the reserved VLANs used for
			 * VLAN-unaware bridging.
			 */
			if (entry.vid > OCELOT_RSV_VLAN_RANGE_START)
				entry.vid = 0;

			err = cb(entry.mac, entry.vid, is_static, data);
			if (err)
				break;
		}
	}

	mutex_unlock(&ocelot->mact_lock);

	return err;
}
EXPORT_SYMBOL(ocelot_fdb_dump);

static void ocelot_populate_l2_ptp_trap_key(struct ocelot_vcap_filter *trap)
{
	trap->key_type = OCELOT_VCAP_KEY_ETYPE;
	*(__be16 *)trap->key.etype.etype.value = htons(ETH_P_1588);
	*(__be16 *)trap->key.etype.etype.mask = htons(0xffff);
}

static void
ocelot_populate_ipv4_ptp_event_trap_key(struct ocelot_vcap_filter *trap)
{
	trap->key_type = OCELOT_VCAP_KEY_IPV4;
	trap->key.ipv4.proto.value[0] = IPPROTO_UDP;
	trap->key.ipv4.proto.mask[0] = 0xff;
	trap->key.ipv4.dport.value = PTP_EV_PORT;
	trap->key.ipv4.dport.mask = 0xffff;
}

static void
ocelot_populate_ipv6_ptp_event_trap_key(struct ocelot_vcap_filter *trap)
{
	trap->key_type = OCELOT_VCAP_KEY_IPV6;
	trap->key.ipv4.proto.value[0] = IPPROTO_UDP;
	trap->key.ipv4.proto.mask[0] = 0xff;
	trap->key.ipv6.dport.value = PTP_EV_PORT;
	trap->key.ipv6.dport.mask = 0xffff;
}

static void
ocelot_populate_ipv4_ptp_general_trap_key(struct ocelot_vcap_filter *trap)
{
	trap->key_type = OCELOT_VCAP_KEY_IPV4;
	trap->key.ipv4.proto.value[0] = IPPROTO_UDP;
	trap->key.ipv4.proto.mask[0] = 0xff;
	trap->key.ipv4.dport.value = PTP_GEN_PORT;
	trap->key.ipv4.dport.mask = 0xffff;
}

static void
ocelot_populate_ipv6_ptp_general_trap_key(struct ocelot_vcap_filter *trap)
{
	trap->key_type = OCELOT_VCAP_KEY_IPV6;
	trap->key.ipv4.proto.value[0] = IPPROTO_UDP;
	trap->key.ipv4.proto.mask[0] = 0xff;
	trap->key.ipv6.dport.value = PTP_GEN_PORT;
	trap->key.ipv6.dport.mask = 0xffff;
}

int ocelot_trap_add(struct ocelot *ocelot, int port,
		    unsigned long cookie, bool take_ts,
		    void (*populate)(struct ocelot_vcap_filter *f))
{
	struct ocelot_vcap_block *block_vcap_is2;
	struct ocelot_vcap_filter *trap;
	bool new = false;
	int err;

	block_vcap_is2 = &ocelot->block[VCAP_IS2];

	trap = ocelot_vcap_block_find_filter_by_id(block_vcap_is2, cookie,
						   false);
	if (!trap) {
		trap = kzalloc(sizeof(*trap), GFP_KERNEL);
		if (!trap)
			return -ENOMEM;

		populate(trap);
		trap->prio = 1;
		trap->id.cookie = cookie;
		trap->id.tc_offload = false;
		trap->block_id = VCAP_IS2;
		trap->type = OCELOT_VCAP_FILTER_OFFLOAD;
		trap->lookup = 0;
		trap->action.cpu_copy_ena = true;
		trap->action.mask_mode = OCELOT_MASK_MODE_PERMIT_DENY;
		trap->action.port_mask = 0;
		trap->take_ts = take_ts;
		trap->is_trap = true;
		new = true;
	}

	trap->ingress_port_mask |= BIT(port);

	if (new)
		err = ocelot_vcap_filter_add(ocelot, trap, NULL);
	else
		err = ocelot_vcap_filter_replace(ocelot, trap);
	if (err) {
		trap->ingress_port_mask &= ~BIT(port);
		if (!trap->ingress_port_mask)
			kfree(trap);
		return err;
	}

	return 0;
}

int ocelot_trap_del(struct ocelot *ocelot, int port, unsigned long cookie)
{
	struct ocelot_vcap_block *block_vcap_is2;
	struct ocelot_vcap_filter *trap;

	block_vcap_is2 = &ocelot->block[VCAP_IS2];

	trap = ocelot_vcap_block_find_filter_by_id(block_vcap_is2, cookie,
						   false);
	if (!trap)
		return 0;

	trap->ingress_port_mask &= ~BIT(port);
	if (!trap->ingress_port_mask)
		return ocelot_vcap_filter_del(ocelot, trap);

	return ocelot_vcap_filter_replace(ocelot, trap);
}

static int ocelot_l2_ptp_trap_add(struct ocelot *ocelot, int port)
{
	unsigned long l2_cookie = OCELOT_VCAP_IS2_L2_PTP_TRAP(ocelot);

	return ocelot_trap_add(ocelot, port, l2_cookie, true,
			       ocelot_populate_l2_ptp_trap_key);
}

static int ocelot_l2_ptp_trap_del(struct ocelot *ocelot, int port)
{
	unsigned long l2_cookie = OCELOT_VCAP_IS2_L2_PTP_TRAP(ocelot);

	return ocelot_trap_del(ocelot, port, l2_cookie);
}

static int ocelot_ipv4_ptp_trap_add(struct ocelot *ocelot, int port)
{
	unsigned long ipv4_gen_cookie = OCELOT_VCAP_IS2_IPV4_GEN_PTP_TRAP(ocelot);
	unsigned long ipv4_ev_cookie = OCELOT_VCAP_IS2_IPV4_EV_PTP_TRAP(ocelot);
	int err;

	err = ocelot_trap_add(ocelot, port, ipv4_ev_cookie, true,
			      ocelot_populate_ipv4_ptp_event_trap_key);
	if (err)
		return err;

	err = ocelot_trap_add(ocelot, port, ipv4_gen_cookie, false,
			      ocelot_populate_ipv4_ptp_general_trap_key);
	if (err)
		ocelot_trap_del(ocelot, port, ipv4_ev_cookie);

	return err;
}

static int ocelot_ipv4_ptp_trap_del(struct ocelot *ocelot, int port)
{
	unsigned long ipv4_gen_cookie = OCELOT_VCAP_IS2_IPV4_GEN_PTP_TRAP(ocelot);
	unsigned long ipv4_ev_cookie = OCELOT_VCAP_IS2_IPV4_EV_PTP_TRAP(ocelot);
	int err;

	err = ocelot_trap_del(ocelot, port, ipv4_ev_cookie);
	err |= ocelot_trap_del(ocelot, port, ipv4_gen_cookie);
	return err;
}

static int ocelot_ipv6_ptp_trap_add(struct ocelot *ocelot, int port)
{
	unsigned long ipv6_gen_cookie = OCELOT_VCAP_IS2_IPV6_GEN_PTP_TRAP(ocelot);
	unsigned long ipv6_ev_cookie = OCELOT_VCAP_IS2_IPV6_EV_PTP_TRAP(ocelot);
	int err;

	err = ocelot_trap_add(ocelot, port, ipv6_ev_cookie, true,
			      ocelot_populate_ipv6_ptp_event_trap_key);
	if (err)
		return err;

	err = ocelot_trap_add(ocelot, port, ipv6_gen_cookie, false,
			      ocelot_populate_ipv6_ptp_general_trap_key);
	if (err)
		ocelot_trap_del(ocelot, port, ipv6_ev_cookie);

	return err;
}

static int ocelot_ipv6_ptp_trap_del(struct ocelot *ocelot, int port)
{
	unsigned long ipv6_gen_cookie = OCELOT_VCAP_IS2_IPV6_GEN_PTP_TRAP(ocelot);
	unsigned long ipv6_ev_cookie = OCELOT_VCAP_IS2_IPV6_EV_PTP_TRAP(ocelot);
	int err;

	err = ocelot_trap_del(ocelot, port, ipv6_ev_cookie);
	err |= ocelot_trap_del(ocelot, port, ipv6_gen_cookie);
	return err;
}

static int ocelot_setup_ptp_traps(struct ocelot *ocelot, int port,
				  bool l2, bool l4)
{
	int err;

	if (l2)
		err = ocelot_l2_ptp_trap_add(ocelot, port);
	else
		err = ocelot_l2_ptp_trap_del(ocelot, port);
	if (err)
		return err;

	if (l4) {
		err = ocelot_ipv4_ptp_trap_add(ocelot, port);
		if (err)
			goto err_ipv4;

		err = ocelot_ipv6_ptp_trap_add(ocelot, port);
		if (err)
			goto err_ipv6;
	} else {
		err = ocelot_ipv4_ptp_trap_del(ocelot, port);

		err |= ocelot_ipv6_ptp_trap_del(ocelot, port);
	}
	if (err)
		return err;

	return 0;

err_ipv6:
	ocelot_ipv4_ptp_trap_del(ocelot, port);
err_ipv4:
	if (l2)
		ocelot_l2_ptp_trap_del(ocelot, port);
	return err;
}

int ocelot_hwstamp_get(struct ocelot *ocelot, int port, struct ifreq *ifr)
{
	return copy_to_user(ifr->ifr_data, &ocelot->hwtstamp_config,
			    sizeof(ocelot->hwtstamp_config)) ? -EFAULT : 0;
}
EXPORT_SYMBOL(ocelot_hwstamp_get);

int ocelot_hwstamp_set(struct ocelot *ocelot, int port, struct ifreq *ifr)
{
	struct ocelot_port *ocelot_port = ocelot->ports[port];
	bool l2 = false, l4 = false;
	struct hwtstamp_config cfg;
	int err;

	if (copy_from_user(&cfg, ifr->ifr_data, sizeof(cfg)))
		return -EFAULT;

	/* Tx type sanity check */
	switch (cfg.tx_type) {
	case HWTSTAMP_TX_ON:
		ocelot_port->ptp_cmd = IFH_REW_OP_TWO_STEP_PTP;
		break;
	case HWTSTAMP_TX_ONESTEP_SYNC:
		/* IFH_REW_OP_ONE_STEP_PTP updates the correctional field, we
		 * need to update the origin time.
		 */
		ocelot_port->ptp_cmd = IFH_REW_OP_ORIGIN_PTP;
		break;
	case HWTSTAMP_TX_OFF:
		ocelot_port->ptp_cmd = 0;
		break;
	default:
		return -ERANGE;
	}

	mutex_lock(&ocelot->ptp_lock);

	switch (cfg.rx_filter) {
	case HWTSTAMP_FILTER_NONE:
		break;
	case HWTSTAMP_FILTER_PTP_V2_L4_EVENT:
	case HWTSTAMP_FILTER_PTP_V2_L4_SYNC:
	case HWTSTAMP_FILTER_PTP_V2_L4_DELAY_REQ:
		l4 = true;
		break;
	case HWTSTAMP_FILTER_PTP_V2_L2_EVENT:
	case HWTSTAMP_FILTER_PTP_V2_L2_SYNC:
	case HWTSTAMP_FILTER_PTP_V2_L2_DELAY_REQ:
		l2 = true;
		break;
	case HWTSTAMP_FILTER_PTP_V2_EVENT:
	case HWTSTAMP_FILTER_PTP_V2_SYNC:
	case HWTSTAMP_FILTER_PTP_V2_DELAY_REQ:
		l2 = true;
		l4 = true;
		break;
	default:
		mutex_unlock(&ocelot->ptp_lock);
		return -ERANGE;
	}

	err = ocelot_setup_ptp_traps(ocelot, port, l2, l4);
	if (err) {
		mutex_unlock(&ocelot->ptp_lock);
		return err;
	}

	if (l2 && l4)
		cfg.rx_filter = HWTSTAMP_FILTER_PTP_V2_EVENT;
	else if (l2)
		cfg.rx_filter = HWTSTAMP_FILTER_PTP_V2_L2_EVENT;
	else if (l4)
		cfg.rx_filter = HWTSTAMP_FILTER_PTP_V2_L4_EVENT;
	else
		cfg.rx_filter = HWTSTAMP_FILTER_NONE;

	/* Commit back the result & save it */
	memcpy(&ocelot->hwtstamp_config, &cfg, sizeof(cfg));
	mutex_unlock(&ocelot->ptp_lock);

	return copy_to_user(ifr->ifr_data, &cfg, sizeof(cfg)) ? -EFAULT : 0;
}
EXPORT_SYMBOL(ocelot_hwstamp_set);

void ocelot_get_strings(struct ocelot *ocelot, int port, u32 sset, u8 *data)
{
	int i;

	if (sset != ETH_SS_STATS)
		return;

	for (i = 0; i < OCELOT_NUM_STATS; i++) {
		if (ocelot->stats_layout[i].name[0] == '\0')
			continue;

		memcpy(data + i * ETH_GSTRING_LEN, ocelot->stats_layout[i].name,
		       ETH_GSTRING_LEN);
	}
}
EXPORT_SYMBOL(ocelot_get_strings);

/* Caller must hold &ocelot->stats_lock */
static int ocelot_port_update_stats(struct ocelot *ocelot, int port)
{
	unsigned int idx = port * OCELOT_NUM_STATS;
	struct ocelot_stats_region *region;
	int err, j;

	/* Configure the port to read the stats from */
	ocelot_write(ocelot, SYS_STAT_CFG_STAT_VIEW(port), SYS_STAT_CFG);

	list_for_each_entry(region, &ocelot->stats_regions, node) {
		err = ocelot_bulk_read(ocelot, region->base, region->buf,
				       region->count);
		if (err)
			return err;

		for (j = 0; j < region->count; j++) {
			u64 *stat = &ocelot->stats[idx + j];
			u64 val = region->buf[j];

			if (val < (*stat & U32_MAX))
				*stat += (u64)1 << 32;

			*stat = (*stat & ~(u64)U32_MAX) + val;
		}

		idx += region->count;
	}

	return err;
}

static void ocelot_check_stats_work(struct work_struct *work)
{
	struct delayed_work *del_work = to_delayed_work(work);
	struct ocelot *ocelot = container_of(del_work, struct ocelot,
					     stats_work);
	int i, err;

	spin_lock(&ocelot->stats_lock);
	for (i = 0; i < ocelot->num_phys_ports; i++) {
		err = ocelot_port_update_stats(ocelot, i);
		if (err)
			break;
	}
	spin_unlock(&ocelot->stats_lock);

	if (err)
		dev_err(ocelot->dev, "Error %d updating ethtool stats\n",  err);

	queue_delayed_work(ocelot->stats_queue, &ocelot->stats_work,
			   OCELOT_STATS_CHECK_DELAY);
}

void ocelot_get_ethtool_stats(struct ocelot *ocelot, int port, u64 *data)
{
	int i, err;

	spin_lock(&ocelot->stats_lock);

	/* check and update now */
	err = ocelot_port_update_stats(ocelot, port);

	/* Copy all supported counters */
	for (i = 0; i < OCELOT_NUM_STATS; i++) {
		int index = port * OCELOT_NUM_STATS + i;

		if (ocelot->stats_layout[i].name[0] == '\0')
			continue;

		*data++ = ocelot->stats[index];
	}

	spin_unlock(&ocelot->stats_lock);

	if (err)
		dev_err(ocelot->dev, "Error %d updating ethtool stats\n", err);
}
EXPORT_SYMBOL(ocelot_get_ethtool_stats);

int ocelot_get_sset_count(struct ocelot *ocelot, int port, int sset)
{
	int i, num_stats = 0;

	if (sset != ETH_SS_STATS)
		return -EOPNOTSUPP;

	for (i = 0; i < OCELOT_NUM_STATS; i++)
		if (ocelot->stats_layout[i].name[0] != '\0')
			num_stats++;

	return num_stats;
}
EXPORT_SYMBOL(ocelot_get_sset_count);

static int ocelot_prepare_stats_regions(struct ocelot *ocelot)
{
	struct ocelot_stats_region *region = NULL;
	unsigned int last;
	int i;

	INIT_LIST_HEAD(&ocelot->stats_regions);

	for (i = 0; i < OCELOT_NUM_STATS; i++) {
		if (ocelot->stats_layout[i].name[0] == '\0')
			continue;

<<<<<<< HEAD
		if (region && ocelot->stats_layout[i].offset == last + 1) {
=======
		if (region && ocelot->stats_layout[i].reg == last + 4) {
>>>>>>> e6f4ff3f
			region->count++;
		} else {
			region = devm_kzalloc(ocelot->dev, sizeof(*region),
					      GFP_KERNEL);
			if (!region)
				return -ENOMEM;

			region->base = ocelot->stats_layout[i].reg;
			region->count = 1;
			list_add_tail(&region->node, &ocelot->stats_regions);
		}

		last = ocelot->stats_layout[i].reg;
	}

	list_for_each_entry(region, &ocelot->stats_regions, node) {
		region->buf = devm_kcalloc(ocelot->dev, region->count,
					   sizeof(*region->buf), GFP_KERNEL);
		if (!region->buf)
			return -ENOMEM;
	}

	return 0;
}

int ocelot_get_ts_info(struct ocelot *ocelot, int port,
		       struct ethtool_ts_info *info)
{
	info->phc_index = ocelot->ptp_clock ?
			  ptp_clock_index(ocelot->ptp_clock) : -1;
	if (info->phc_index == -1) {
		info->so_timestamping |= SOF_TIMESTAMPING_TX_SOFTWARE |
					 SOF_TIMESTAMPING_RX_SOFTWARE |
					 SOF_TIMESTAMPING_SOFTWARE;
		return 0;
	}
	info->so_timestamping |= SOF_TIMESTAMPING_TX_SOFTWARE |
				 SOF_TIMESTAMPING_RX_SOFTWARE |
				 SOF_TIMESTAMPING_SOFTWARE |
				 SOF_TIMESTAMPING_TX_HARDWARE |
				 SOF_TIMESTAMPING_RX_HARDWARE |
				 SOF_TIMESTAMPING_RAW_HARDWARE;
	info->tx_types = BIT(HWTSTAMP_TX_OFF) | BIT(HWTSTAMP_TX_ON) |
			 BIT(HWTSTAMP_TX_ONESTEP_SYNC);
	info->rx_filters = BIT(HWTSTAMP_FILTER_NONE) |
			   BIT(HWTSTAMP_FILTER_PTP_V2_EVENT) |
			   BIT(HWTSTAMP_FILTER_PTP_V2_L2_EVENT) |
			   BIT(HWTSTAMP_FILTER_PTP_V2_L4_EVENT);

	return 0;
}
EXPORT_SYMBOL(ocelot_get_ts_info);

static u32 ocelot_get_bond_mask(struct ocelot *ocelot, struct net_device *bond)
{
	u32 mask = 0;
	int port;

	lockdep_assert_held(&ocelot->fwd_domain_lock);

	for (port = 0; port < ocelot->num_phys_ports; port++) {
		struct ocelot_port *ocelot_port = ocelot->ports[port];

		if (!ocelot_port)
			continue;

		if (ocelot_port->bond == bond)
			mask |= BIT(port);
	}

	return mask;
}

/* The logical port number of a LAG is equal to the lowest numbered physical
 * port ID present in that LAG. It may change if that port ever leaves the LAG.
 */
static int ocelot_bond_get_id(struct ocelot *ocelot, struct net_device *bond)
{
	int bond_mask = ocelot_get_bond_mask(ocelot, bond);

	if (!bond_mask)
		return -ENOENT;

	return __ffs(bond_mask);
}

static u32 ocelot_dsa_8021q_cpu_assigned_ports(struct ocelot *ocelot,
					       struct ocelot_port *cpu)
{
	u32 mask = 0;
	int port;

	for (port = 0; port < ocelot->num_phys_ports; port++) {
		struct ocelot_port *ocelot_port = ocelot->ports[port];

		if (!ocelot_port)
			continue;

		if (ocelot_port->dsa_8021q_cpu == cpu)
			mask |= BIT(port);
	}

	return mask;
}

u32 ocelot_port_assigned_dsa_8021q_cpu_mask(struct ocelot *ocelot, int port)
{
	struct ocelot_port *ocelot_port = ocelot->ports[port];
	struct ocelot_port *cpu_port = ocelot_port->dsa_8021q_cpu;

	if (!cpu_port)
		return 0;

	return BIT(cpu_port->index);
}
EXPORT_SYMBOL_GPL(ocelot_port_assigned_dsa_8021q_cpu_mask);

u32 ocelot_get_bridge_fwd_mask(struct ocelot *ocelot, int src_port)
{
	struct ocelot_port *ocelot_port = ocelot->ports[src_port];
	const struct net_device *bridge;
	u32 mask = 0;
	int port;

	if (!ocelot_port || ocelot_port->stp_state != BR_STATE_FORWARDING)
		return 0;

	bridge = ocelot_port->bridge;
	if (!bridge)
		return 0;

	for (port = 0; port < ocelot->num_phys_ports; port++) {
		ocelot_port = ocelot->ports[port];

		if (!ocelot_port)
			continue;

		if (ocelot_port->stp_state == BR_STATE_FORWARDING &&
		    ocelot_port->bridge == bridge)
			mask |= BIT(port);
	}

	return mask;
}
EXPORT_SYMBOL_GPL(ocelot_get_bridge_fwd_mask);

static void ocelot_apply_bridge_fwd_mask(struct ocelot *ocelot, bool joining)
{
	int port;

	lockdep_assert_held(&ocelot->fwd_domain_lock);

	/* If cut-through forwarding is supported, update the masks before a
	 * port joins the forwarding domain, to avoid potential underruns if it
	 * has the highest speed from the new domain.
	 */
	if (joining && ocelot->ops->cut_through_fwd)
		ocelot->ops->cut_through_fwd(ocelot);

	/* Apply FWD mask. The loop is needed to add/remove the current port as
	 * a source for the other ports.
	 */
	for (port = 0; port < ocelot->num_phys_ports; port++) {
		struct ocelot_port *ocelot_port = ocelot->ports[port];
		unsigned long mask;

		if (!ocelot_port) {
			/* Unused ports can't send anywhere */
			mask = 0;
		} else if (ocelot_port->is_dsa_8021q_cpu) {
			/* The DSA tag_8021q CPU ports need to be able to
			 * forward packets to all ports assigned to them.
			 */
			mask = ocelot_dsa_8021q_cpu_assigned_ports(ocelot,
								   ocelot_port);
		} else if (ocelot_port->bridge) {
			struct net_device *bond = ocelot_port->bond;

			mask = ocelot_get_bridge_fwd_mask(ocelot, port);
			mask &= ~BIT(port);

			mask |= ocelot_port_assigned_dsa_8021q_cpu_mask(ocelot,
									port);

			if (bond)
				mask &= ~ocelot_get_bond_mask(ocelot, bond);
		} else {
			/* Standalone ports forward only to DSA tag_8021q CPU
			 * ports (if those exist), or to the hardware CPU port
			 * module otherwise.
			 */
			mask = ocelot_port_assigned_dsa_8021q_cpu_mask(ocelot,
								       port);
		}

		ocelot_write_rix(ocelot, mask, ANA_PGID_PGID, PGID_SRC + port);
	}

	/* If cut-through forwarding is supported and a port is leaving, there
	 * is a chance that cut-through was disabled on the other ports due to
	 * the port which is leaving (it has a higher link speed). We need to
	 * update the cut-through masks of the remaining ports no earlier than
	 * after the port has left, to prevent underruns from happening between
	 * the cut-through update and the forwarding domain update.
	 */
	if (!joining && ocelot->ops->cut_through_fwd)
		ocelot->ops->cut_through_fwd(ocelot);
}

/* Update PGID_CPU which is the destination port mask used for whitelisting
 * unicast addresses filtered towards the host. In the normal and NPI modes,
 * this points to the analyzer entry for the CPU port module, while in DSA
 * tag_8021q mode, it is a bit mask of all active CPU ports.
 * PGID_SRC will take care of forwarding a packet from one user port to
 * no more than a single CPU port.
 */
static void ocelot_update_pgid_cpu(struct ocelot *ocelot)
{
	int pgid_cpu = 0;
	int port;

	for (port = 0; port < ocelot->num_phys_ports; port++) {
		struct ocelot_port *ocelot_port = ocelot->ports[port];

		if (!ocelot_port || !ocelot_port->is_dsa_8021q_cpu)
			continue;

		pgid_cpu |= BIT(port);
	}

	if (!pgid_cpu)
		pgid_cpu = BIT(ocelot->num_phys_ports);

	ocelot_write_rix(ocelot, pgid_cpu, ANA_PGID_PGID, PGID_CPU);
}

void ocelot_port_assign_dsa_8021q_cpu(struct ocelot *ocelot, int port,
				      int cpu)
{
	struct ocelot_port *cpu_port = ocelot->ports[cpu];
	u16 vid;

	mutex_lock(&ocelot->fwd_domain_lock);

	ocelot->ports[port]->dsa_8021q_cpu = cpu_port;

	if (!cpu_port->is_dsa_8021q_cpu) {
		cpu_port->is_dsa_8021q_cpu = true;

		for (vid = OCELOT_RSV_VLAN_RANGE_START; vid < VLAN_N_VID; vid++)
			ocelot_vlan_member_add(ocelot, cpu, vid, true);

		ocelot_update_pgid_cpu(ocelot);
	}

	ocelot_apply_bridge_fwd_mask(ocelot, true);

	mutex_unlock(&ocelot->fwd_domain_lock);
}
EXPORT_SYMBOL_GPL(ocelot_port_assign_dsa_8021q_cpu);

void ocelot_port_unassign_dsa_8021q_cpu(struct ocelot *ocelot, int port)
{
	struct ocelot_port *cpu_port = ocelot->ports[port]->dsa_8021q_cpu;
	bool keep = false;
	u16 vid;
	int p;

	mutex_lock(&ocelot->fwd_domain_lock);

	ocelot->ports[port]->dsa_8021q_cpu = NULL;

	for (p = 0; p < ocelot->num_phys_ports; p++) {
		if (!ocelot->ports[p])
			continue;

		if (ocelot->ports[p]->dsa_8021q_cpu == cpu_port) {
			keep = true;
			break;
		}
	}

	if (!keep) {
		cpu_port->is_dsa_8021q_cpu = false;

		for (vid = OCELOT_RSV_VLAN_RANGE_START; vid < VLAN_N_VID; vid++)
			ocelot_vlan_member_del(ocelot, cpu_port->index, vid);

		ocelot_update_pgid_cpu(ocelot);
	}

	ocelot_apply_bridge_fwd_mask(ocelot, true);

	mutex_unlock(&ocelot->fwd_domain_lock);
}
EXPORT_SYMBOL_GPL(ocelot_port_unassign_dsa_8021q_cpu);

void ocelot_bridge_stp_state_set(struct ocelot *ocelot, int port, u8 state)
{
	struct ocelot_port *ocelot_port = ocelot->ports[port];
	u32 learn_ena = 0;

	mutex_lock(&ocelot->fwd_domain_lock);

	ocelot_port->stp_state = state;

	if ((state == BR_STATE_LEARNING || state == BR_STATE_FORWARDING) &&
	    ocelot_port->learn_ena)
		learn_ena = ANA_PORT_PORT_CFG_LEARN_ENA;

	ocelot_rmw_gix(ocelot, learn_ena, ANA_PORT_PORT_CFG_LEARN_ENA,
		       ANA_PORT_PORT_CFG, port);

	ocelot_apply_bridge_fwd_mask(ocelot, state == BR_STATE_FORWARDING);

	mutex_unlock(&ocelot->fwd_domain_lock);
}
EXPORT_SYMBOL(ocelot_bridge_stp_state_set);

void ocelot_set_ageing_time(struct ocelot *ocelot, unsigned int msecs)
{
	unsigned int age_period = ANA_AUTOAGE_AGE_PERIOD(msecs / 2000);

	/* Setting AGE_PERIOD to zero effectively disables automatic aging,
	 * which is clearly not what our intention is. So avoid that.
	 */
	if (!age_period)
		age_period = 1;

	ocelot_rmw(ocelot, age_period, ANA_AUTOAGE_AGE_PERIOD_M, ANA_AUTOAGE);
}
EXPORT_SYMBOL(ocelot_set_ageing_time);

static struct ocelot_multicast *ocelot_multicast_get(struct ocelot *ocelot,
						     const unsigned char *addr,
						     u16 vid)
{
	struct ocelot_multicast *mc;

	list_for_each_entry(mc, &ocelot->multicast, list) {
		if (ether_addr_equal(mc->addr, addr) && mc->vid == vid)
			return mc;
	}

	return NULL;
}

static enum macaccess_entry_type ocelot_classify_mdb(const unsigned char *addr)
{
	if (addr[0] == 0x01 && addr[1] == 0x00 && addr[2] == 0x5e)
		return ENTRYTYPE_MACv4;
	if (addr[0] == 0x33 && addr[1] == 0x33)
		return ENTRYTYPE_MACv6;
	return ENTRYTYPE_LOCKED;
}

static struct ocelot_pgid *ocelot_pgid_alloc(struct ocelot *ocelot, int index,
					     unsigned long ports)
{
	struct ocelot_pgid *pgid;

	pgid = kzalloc(sizeof(*pgid), GFP_KERNEL);
	if (!pgid)
		return ERR_PTR(-ENOMEM);

	pgid->ports = ports;
	pgid->index = index;
	refcount_set(&pgid->refcount, 1);
	list_add_tail(&pgid->list, &ocelot->pgids);

	return pgid;
}

static void ocelot_pgid_free(struct ocelot *ocelot, struct ocelot_pgid *pgid)
{
	if (!refcount_dec_and_test(&pgid->refcount))
		return;

	list_del(&pgid->list);
	kfree(pgid);
}

static struct ocelot_pgid *ocelot_mdb_get_pgid(struct ocelot *ocelot,
					       const struct ocelot_multicast *mc)
{
	struct ocelot_pgid *pgid;
	int index;

	/* According to VSC7514 datasheet 3.9.1.5 IPv4 Multicast Entries and
	 * 3.9.1.6 IPv6 Multicast Entries, "Instead of a lookup in the
	 * destination mask table (PGID), the destination set is programmed as
	 * part of the entry MAC address.", and the DEST_IDX is set to 0.
	 */
	if (mc->entry_type == ENTRYTYPE_MACv4 ||
	    mc->entry_type == ENTRYTYPE_MACv6)
		return ocelot_pgid_alloc(ocelot, 0, mc->ports);

	list_for_each_entry(pgid, &ocelot->pgids, list) {
		/* When searching for a nonreserved multicast PGID, ignore the
		 * dummy PGID of zero that we have for MACv4/MACv6 entries
		 */
		if (pgid->index && pgid->ports == mc->ports) {
			refcount_inc(&pgid->refcount);
			return pgid;
		}
	}

	/* Search for a free index in the nonreserved multicast PGID area */
	for_each_nonreserved_multicast_dest_pgid(ocelot, index) {
		bool used = false;

		list_for_each_entry(pgid, &ocelot->pgids, list) {
			if (pgid->index == index) {
				used = true;
				break;
			}
		}

		if (!used)
			return ocelot_pgid_alloc(ocelot, index, mc->ports);
	}

	return ERR_PTR(-ENOSPC);
}

static void ocelot_encode_ports_to_mdb(unsigned char *addr,
				       struct ocelot_multicast *mc)
{
	ether_addr_copy(addr, mc->addr);

	if (mc->entry_type == ENTRYTYPE_MACv4) {
		addr[0] = 0;
		addr[1] = mc->ports >> 8;
		addr[2] = mc->ports & 0xff;
	} else if (mc->entry_type == ENTRYTYPE_MACv6) {
		addr[0] = mc->ports >> 8;
		addr[1] = mc->ports & 0xff;
	}
}

int ocelot_port_mdb_add(struct ocelot *ocelot, int port,
			const struct switchdev_obj_port_mdb *mdb,
			const struct net_device *bridge)
{
	unsigned char addr[ETH_ALEN];
	struct ocelot_multicast *mc;
	struct ocelot_pgid *pgid;
	u16 vid = mdb->vid;

	if (!vid)
		vid = ocelot_vlan_unaware_pvid(ocelot, bridge);

	mc = ocelot_multicast_get(ocelot, mdb->addr, vid);
	if (!mc) {
		/* New entry */
		mc = devm_kzalloc(ocelot->dev, sizeof(*mc), GFP_KERNEL);
		if (!mc)
			return -ENOMEM;

		mc->entry_type = ocelot_classify_mdb(mdb->addr);
		ether_addr_copy(mc->addr, mdb->addr);
		mc->vid = vid;

		list_add_tail(&mc->list, &ocelot->multicast);
	} else {
		/* Existing entry. Clean up the current port mask from
		 * hardware now, because we'll be modifying it.
		 */
		ocelot_pgid_free(ocelot, mc->pgid);
		ocelot_encode_ports_to_mdb(addr, mc);
		ocelot_mact_forget(ocelot, addr, vid);
	}

	mc->ports |= BIT(port);

	pgid = ocelot_mdb_get_pgid(ocelot, mc);
	if (IS_ERR(pgid)) {
		dev_err(ocelot->dev,
			"Cannot allocate PGID for mdb %pM vid %d\n",
			mc->addr, mc->vid);
		devm_kfree(ocelot->dev, mc);
		return PTR_ERR(pgid);
	}
	mc->pgid = pgid;

	ocelot_encode_ports_to_mdb(addr, mc);

	if (mc->entry_type != ENTRYTYPE_MACv4 &&
	    mc->entry_type != ENTRYTYPE_MACv6)
		ocelot_write_rix(ocelot, pgid->ports, ANA_PGID_PGID,
				 pgid->index);

	return ocelot_mact_learn(ocelot, pgid->index, addr, vid,
				 mc->entry_type);
}
EXPORT_SYMBOL(ocelot_port_mdb_add);

int ocelot_port_mdb_del(struct ocelot *ocelot, int port,
			const struct switchdev_obj_port_mdb *mdb,
			const struct net_device *bridge)
{
	unsigned char addr[ETH_ALEN];
	struct ocelot_multicast *mc;
	struct ocelot_pgid *pgid;
	u16 vid = mdb->vid;

	if (!vid)
		vid = ocelot_vlan_unaware_pvid(ocelot, bridge);

	mc = ocelot_multicast_get(ocelot, mdb->addr, vid);
	if (!mc)
		return -ENOENT;

	ocelot_encode_ports_to_mdb(addr, mc);
	ocelot_mact_forget(ocelot, addr, vid);

	ocelot_pgid_free(ocelot, mc->pgid);
	mc->ports &= ~BIT(port);
	if (!mc->ports) {
		list_del(&mc->list);
		devm_kfree(ocelot->dev, mc);
		return 0;
	}

	/* We have a PGID with fewer ports now */
	pgid = ocelot_mdb_get_pgid(ocelot, mc);
	if (IS_ERR(pgid))
		return PTR_ERR(pgid);
	mc->pgid = pgid;

	ocelot_encode_ports_to_mdb(addr, mc);

	if (mc->entry_type != ENTRYTYPE_MACv4 &&
	    mc->entry_type != ENTRYTYPE_MACv6)
		ocelot_write_rix(ocelot, pgid->ports, ANA_PGID_PGID,
				 pgid->index);

	return ocelot_mact_learn(ocelot, pgid->index, addr, vid,
				 mc->entry_type);
}
EXPORT_SYMBOL(ocelot_port_mdb_del);

int ocelot_port_bridge_join(struct ocelot *ocelot, int port,
			    struct net_device *bridge, int bridge_num,
			    struct netlink_ext_ack *extack)
{
	struct ocelot_port *ocelot_port = ocelot->ports[port];
	int err;

	err = ocelot_single_vlan_aware_bridge(ocelot, extack);
	if (err)
		return err;

	mutex_lock(&ocelot->fwd_domain_lock);

	ocelot_port->bridge = bridge;
	ocelot_port->bridge_num = bridge_num;

	ocelot_apply_bridge_fwd_mask(ocelot, true);

	mutex_unlock(&ocelot->fwd_domain_lock);

	if (br_vlan_enabled(bridge))
		return 0;

	return ocelot_add_vlan_unaware_pvid(ocelot, port, bridge);
}
EXPORT_SYMBOL(ocelot_port_bridge_join);

void ocelot_port_bridge_leave(struct ocelot *ocelot, int port,
			      struct net_device *bridge)
{
	struct ocelot_port *ocelot_port = ocelot->ports[port];

	mutex_lock(&ocelot->fwd_domain_lock);

	if (!br_vlan_enabled(bridge))
		ocelot_del_vlan_unaware_pvid(ocelot, port, bridge);

	ocelot_port->bridge = NULL;
	ocelot_port->bridge_num = -1;

	ocelot_port_set_pvid(ocelot, port, NULL);
	ocelot_port_manage_port_tag(ocelot, port);
	ocelot_apply_bridge_fwd_mask(ocelot, false);

	mutex_unlock(&ocelot->fwd_domain_lock);
}
EXPORT_SYMBOL(ocelot_port_bridge_leave);

static void ocelot_set_aggr_pgids(struct ocelot *ocelot)
{
	unsigned long visited = GENMASK(ocelot->num_phys_ports - 1, 0);
	int i, port, lag;

	/* Reset destination and aggregation PGIDS */
	for_each_unicast_dest_pgid(ocelot, port)
		ocelot_write_rix(ocelot, BIT(port), ANA_PGID_PGID, port);

	for_each_aggr_pgid(ocelot, i)
		ocelot_write_rix(ocelot, GENMASK(ocelot->num_phys_ports - 1, 0),
				 ANA_PGID_PGID, i);

	/* The visited ports bitmask holds the list of ports offloading any
	 * bonding interface. Initially we mark all these ports as unvisited,
	 * then every time we visit a port in this bitmask, we know that it is
	 * the lowest numbered port, i.e. the one whose logical ID == physical
	 * port ID == LAG ID. So we mark as visited all further ports in the
	 * bitmask that are offloading the same bonding interface. This way,
	 * we set up the aggregation PGIDs only once per bonding interface.
	 */
	for (port = 0; port < ocelot->num_phys_ports; port++) {
		struct ocelot_port *ocelot_port = ocelot->ports[port];

		if (!ocelot_port || !ocelot_port->bond)
			continue;

		visited &= ~BIT(port);
	}

	/* Now, set PGIDs for each active LAG */
	for (lag = 0; lag < ocelot->num_phys_ports; lag++) {
		struct net_device *bond = ocelot->ports[lag]->bond;
		int num_active_ports = 0;
		unsigned long bond_mask;
		u8 aggr_idx[16];

		if (!bond || (visited & BIT(lag)))
			continue;

		bond_mask = ocelot_get_bond_mask(ocelot, bond);

		for_each_set_bit(port, &bond_mask, ocelot->num_phys_ports) {
			struct ocelot_port *ocelot_port = ocelot->ports[port];

			// Destination mask
			ocelot_write_rix(ocelot, bond_mask,
					 ANA_PGID_PGID, port);

			if (ocelot_port->lag_tx_active)
				aggr_idx[num_active_ports++] = port;
		}

		for_each_aggr_pgid(ocelot, i) {
			u32 ac;

			ac = ocelot_read_rix(ocelot, ANA_PGID_PGID, i);
			ac &= ~bond_mask;
			/* Don't do division by zero if there was no active
			 * port. Just make all aggregation codes zero.
			 */
			if (num_active_ports)
				ac |= BIT(aggr_idx[i % num_active_ports]);
			ocelot_write_rix(ocelot, ac, ANA_PGID_PGID, i);
		}

		/* Mark all ports in the same LAG as visited to avoid applying
		 * the same config again.
		 */
		for (port = lag; port < ocelot->num_phys_ports; port++) {
			struct ocelot_port *ocelot_port = ocelot->ports[port];

			if (!ocelot_port)
				continue;

			if (ocelot_port->bond == bond)
				visited |= BIT(port);
		}
	}
}

/* When offloading a bonding interface, the switch ports configured under the
 * same bond must have the same logical port ID, equal to the physical port ID
 * of the lowest numbered physical port in that bond. Otherwise, in standalone/
 * bridged mode, each port has a logical port ID equal to its physical port ID.
 */
static void ocelot_setup_logical_port_ids(struct ocelot *ocelot)
{
	int port;

	for (port = 0; port < ocelot->num_phys_ports; port++) {
		struct ocelot_port *ocelot_port = ocelot->ports[port];
		struct net_device *bond;

		if (!ocelot_port)
			continue;

		bond = ocelot_port->bond;
		if (bond) {
			int lag = ocelot_bond_get_id(ocelot, bond);

			ocelot_rmw_gix(ocelot,
				       ANA_PORT_PORT_CFG_PORTID_VAL(lag),
				       ANA_PORT_PORT_CFG_PORTID_VAL_M,
				       ANA_PORT_PORT_CFG, port);
		} else {
			ocelot_rmw_gix(ocelot,
				       ANA_PORT_PORT_CFG_PORTID_VAL(port),
				       ANA_PORT_PORT_CFG_PORTID_VAL_M,
				       ANA_PORT_PORT_CFG, port);
		}
	}
}

static int ocelot_migrate_mc(struct ocelot *ocelot, struct ocelot_multicast *mc,
			     unsigned long from_mask, unsigned long to_mask)
{
	unsigned char addr[ETH_ALEN];
	struct ocelot_pgid *pgid;
	u16 vid = mc->vid;

	dev_dbg(ocelot->dev,
		"Migrating multicast %pM vid %d from port mask 0x%lx to 0x%lx\n",
		mc->addr, mc->vid, from_mask, to_mask);

	/* First clean up the current port mask from hardware, because
	 * we'll be modifying it.
	 */
	ocelot_pgid_free(ocelot, mc->pgid);
	ocelot_encode_ports_to_mdb(addr, mc);
	ocelot_mact_forget(ocelot, addr, vid);

	mc->ports &= ~from_mask;
	mc->ports |= to_mask;

	pgid = ocelot_mdb_get_pgid(ocelot, mc);
	if (IS_ERR(pgid)) {
		dev_err(ocelot->dev,
			"Cannot allocate PGID for mdb %pM vid %d\n",
			mc->addr, mc->vid);
		devm_kfree(ocelot->dev, mc);
		return PTR_ERR(pgid);
	}
	mc->pgid = pgid;

	ocelot_encode_ports_to_mdb(addr, mc);

	if (mc->entry_type != ENTRYTYPE_MACv4 &&
	    mc->entry_type != ENTRYTYPE_MACv6)
		ocelot_write_rix(ocelot, pgid->ports, ANA_PGID_PGID,
				 pgid->index);

	return ocelot_mact_learn(ocelot, pgid->index, addr, vid,
				 mc->entry_type);
}

int ocelot_migrate_mdbs(struct ocelot *ocelot, unsigned long from_mask,
			unsigned long to_mask)
{
	struct ocelot_multicast *mc;
	int err;

	list_for_each_entry(mc, &ocelot->multicast, list) {
		if (!(mc->ports & from_mask))
			continue;

		err = ocelot_migrate_mc(ocelot, mc, from_mask, to_mask);
		if (err)
			return err;
	}

	return 0;
}
EXPORT_SYMBOL_GPL(ocelot_migrate_mdbs);

/* Documentation for PORTID_VAL says:
 *     Logical port number for front port. If port is not a member of a LLAG,
 *     then PORTID must be set to the physical port number.
 *     If port is a member of a LLAG, then PORTID must be set to the common
 *     PORTID_VAL used for all member ports of the LLAG.
 *     The value must not exceed the number of physical ports on the device.
 *
 * This means we have little choice but to migrate FDB entries pointing towards
 * a logical port when that changes.
 */
static void ocelot_migrate_lag_fdbs(struct ocelot *ocelot,
				    struct net_device *bond,
				    int lag)
{
	struct ocelot_lag_fdb *fdb;
	int err;

	lockdep_assert_held(&ocelot->fwd_domain_lock);

	list_for_each_entry(fdb, &ocelot->lag_fdbs, list) {
		if (fdb->bond != bond)
			continue;

		err = ocelot_mact_forget(ocelot, fdb->addr, fdb->vid);
		if (err) {
			dev_err(ocelot->dev,
				"failed to delete LAG %s FDB %pM vid %d: %pe\n",
				bond->name, fdb->addr, fdb->vid, ERR_PTR(err));
		}

		err = ocelot_mact_learn(ocelot, lag, fdb->addr, fdb->vid,
					ENTRYTYPE_LOCKED);
		if (err) {
			dev_err(ocelot->dev,
				"failed to migrate LAG %s FDB %pM vid %d: %pe\n",
				bond->name, fdb->addr, fdb->vid, ERR_PTR(err));
		}
	}
}

int ocelot_port_lag_join(struct ocelot *ocelot, int port,
			 struct net_device *bond,
			 struct netdev_lag_upper_info *info)
{
	if (info->tx_type != NETDEV_LAG_TX_TYPE_HASH)
		return -EOPNOTSUPP;

	mutex_lock(&ocelot->fwd_domain_lock);

	ocelot->ports[port]->bond = bond;

	ocelot_setup_logical_port_ids(ocelot);
	ocelot_apply_bridge_fwd_mask(ocelot, true);
	ocelot_set_aggr_pgids(ocelot);

	mutex_unlock(&ocelot->fwd_domain_lock);

	return 0;
}
EXPORT_SYMBOL(ocelot_port_lag_join);

void ocelot_port_lag_leave(struct ocelot *ocelot, int port,
			   struct net_device *bond)
{
	int old_lag_id, new_lag_id;

	mutex_lock(&ocelot->fwd_domain_lock);

	old_lag_id = ocelot_bond_get_id(ocelot, bond);

	ocelot->ports[port]->bond = NULL;

	ocelot_setup_logical_port_ids(ocelot);
	ocelot_apply_bridge_fwd_mask(ocelot, false);
	ocelot_set_aggr_pgids(ocelot);

	new_lag_id = ocelot_bond_get_id(ocelot, bond);

	if (new_lag_id >= 0 && old_lag_id != new_lag_id)
		ocelot_migrate_lag_fdbs(ocelot, bond, new_lag_id);

	mutex_unlock(&ocelot->fwd_domain_lock);
}
EXPORT_SYMBOL(ocelot_port_lag_leave);

void ocelot_port_lag_change(struct ocelot *ocelot, int port, bool lag_tx_active)
{
	struct ocelot_port *ocelot_port = ocelot->ports[port];

	mutex_lock(&ocelot->fwd_domain_lock);

	ocelot_port->lag_tx_active = lag_tx_active;

	/* Rebalance the LAGs */
	ocelot_set_aggr_pgids(ocelot);

	mutex_unlock(&ocelot->fwd_domain_lock);
}
EXPORT_SYMBOL(ocelot_port_lag_change);

int ocelot_lag_fdb_add(struct ocelot *ocelot, struct net_device *bond,
		       const unsigned char *addr, u16 vid,
		       const struct net_device *bridge)
{
	struct ocelot_lag_fdb *fdb;
	int lag, err;

	fdb = kzalloc(sizeof(*fdb), GFP_KERNEL);
	if (!fdb)
		return -ENOMEM;

	mutex_lock(&ocelot->fwd_domain_lock);

	if (!vid)
		vid = ocelot_vlan_unaware_pvid(ocelot, bridge);

	ether_addr_copy(fdb->addr, addr);
	fdb->vid = vid;
	fdb->bond = bond;

	lag = ocelot_bond_get_id(ocelot, bond);

	err = ocelot_mact_learn(ocelot, lag, addr, vid, ENTRYTYPE_LOCKED);
	if (err) {
		mutex_unlock(&ocelot->fwd_domain_lock);
		kfree(fdb);
		return err;
	}

	list_add_tail(&fdb->list, &ocelot->lag_fdbs);
	mutex_unlock(&ocelot->fwd_domain_lock);

	return 0;
}
EXPORT_SYMBOL_GPL(ocelot_lag_fdb_add);

int ocelot_lag_fdb_del(struct ocelot *ocelot, struct net_device *bond,
		       const unsigned char *addr, u16 vid,
		       const struct net_device *bridge)
{
	struct ocelot_lag_fdb *fdb, *tmp;

	mutex_lock(&ocelot->fwd_domain_lock);

	if (!vid)
		vid = ocelot_vlan_unaware_pvid(ocelot, bridge);

	list_for_each_entry_safe(fdb, tmp, &ocelot->lag_fdbs, list) {
		if (!ether_addr_equal(fdb->addr, addr) || fdb->vid != vid ||
		    fdb->bond != bond)
			continue;

		ocelot_mact_forget(ocelot, addr, vid);
		list_del(&fdb->list);
		mutex_unlock(&ocelot->fwd_domain_lock);
		kfree(fdb);

		return 0;
	}

	mutex_unlock(&ocelot->fwd_domain_lock);

	return -ENOENT;
}
EXPORT_SYMBOL_GPL(ocelot_lag_fdb_del);

/* Configure the maximum SDU (L2 payload) on RX to the value specified in @sdu.
 * The length of VLAN tags is accounted for automatically via DEV_MAC_TAGS_CFG.
 * In the special case that it's the NPI port that we're configuring, the
 * length of the tag and optional prefix needs to be accounted for privately,
 * in order to be able to sustain communication at the requested @sdu.
 */
void ocelot_port_set_maxlen(struct ocelot *ocelot, int port, size_t sdu)
{
	struct ocelot_port *ocelot_port = ocelot->ports[port];
	int maxlen = sdu + ETH_HLEN + ETH_FCS_LEN;
	int pause_start, pause_stop;
	int atop, atop_tot;

	if (port == ocelot->npi) {
		maxlen += OCELOT_TAG_LEN;

		if (ocelot->npi_inj_prefix == OCELOT_TAG_PREFIX_SHORT)
			maxlen += OCELOT_SHORT_PREFIX_LEN;
		else if (ocelot->npi_inj_prefix == OCELOT_TAG_PREFIX_LONG)
			maxlen += OCELOT_LONG_PREFIX_LEN;
	}

	ocelot_port_writel(ocelot_port, maxlen, DEV_MAC_MAXLEN_CFG);

	/* Set Pause watermark hysteresis */
	pause_start = 6 * maxlen / OCELOT_BUFFER_CELL_SZ;
	pause_stop = 4 * maxlen / OCELOT_BUFFER_CELL_SZ;
	ocelot_fields_write(ocelot, port, SYS_PAUSE_CFG_PAUSE_START,
			    pause_start);
	ocelot_fields_write(ocelot, port, SYS_PAUSE_CFG_PAUSE_STOP,
			    pause_stop);

	/* Tail dropping watermarks */
	atop_tot = (ocelot->packet_buffer_size - 9 * maxlen) /
		   OCELOT_BUFFER_CELL_SZ;
	atop = (9 * maxlen) / OCELOT_BUFFER_CELL_SZ;
	ocelot_write_rix(ocelot, ocelot->ops->wm_enc(atop), SYS_ATOP, port);
	ocelot_write(ocelot, ocelot->ops->wm_enc(atop_tot), SYS_ATOP_TOT_CFG);
}
EXPORT_SYMBOL(ocelot_port_set_maxlen);

int ocelot_get_max_mtu(struct ocelot *ocelot, int port)
{
	int max_mtu = 65535 - ETH_HLEN - ETH_FCS_LEN;

	if (port == ocelot->npi) {
		max_mtu -= OCELOT_TAG_LEN;

		if (ocelot->npi_inj_prefix == OCELOT_TAG_PREFIX_SHORT)
			max_mtu -= OCELOT_SHORT_PREFIX_LEN;
		else if (ocelot->npi_inj_prefix == OCELOT_TAG_PREFIX_LONG)
			max_mtu -= OCELOT_LONG_PREFIX_LEN;
	}

	return max_mtu;
}
EXPORT_SYMBOL(ocelot_get_max_mtu);

static void ocelot_port_set_learning(struct ocelot *ocelot, int port,
				     bool enabled)
{
	struct ocelot_port *ocelot_port = ocelot->ports[port];
	u32 val = 0;

	if (enabled)
		val = ANA_PORT_PORT_CFG_LEARN_ENA;

	ocelot_rmw_gix(ocelot, val, ANA_PORT_PORT_CFG_LEARN_ENA,
		       ANA_PORT_PORT_CFG, port);

	ocelot_port->learn_ena = enabled;
}

static void ocelot_port_set_ucast_flood(struct ocelot *ocelot, int port,
					bool enabled)
{
	u32 val = 0;

	if (enabled)
		val = BIT(port);

	ocelot_rmw_rix(ocelot, val, BIT(port), ANA_PGID_PGID, PGID_UC);
}

static void ocelot_port_set_mcast_flood(struct ocelot *ocelot, int port,
					bool enabled)
{
	u32 val = 0;

	if (enabled)
		val = BIT(port);

	ocelot_rmw_rix(ocelot, val, BIT(port), ANA_PGID_PGID, PGID_MC);
	ocelot_rmw_rix(ocelot, val, BIT(port), ANA_PGID_PGID, PGID_MCIPV4);
	ocelot_rmw_rix(ocelot, val, BIT(port), ANA_PGID_PGID, PGID_MCIPV6);
}

static void ocelot_port_set_bcast_flood(struct ocelot *ocelot, int port,
					bool enabled)
{
	u32 val = 0;

	if (enabled)
		val = BIT(port);

	ocelot_rmw_rix(ocelot, val, BIT(port), ANA_PGID_PGID, PGID_BC);
}

int ocelot_port_pre_bridge_flags(struct ocelot *ocelot, int port,
				 struct switchdev_brport_flags flags)
{
	if (flags.mask & ~(BR_LEARNING | BR_FLOOD | BR_MCAST_FLOOD |
			   BR_BCAST_FLOOD))
		return -EINVAL;

	return 0;
}
EXPORT_SYMBOL(ocelot_port_pre_bridge_flags);

void ocelot_port_bridge_flags(struct ocelot *ocelot, int port,
			      struct switchdev_brport_flags flags)
{
	if (flags.mask & BR_LEARNING)
		ocelot_port_set_learning(ocelot, port,
					 !!(flags.val & BR_LEARNING));

	if (flags.mask & BR_FLOOD)
		ocelot_port_set_ucast_flood(ocelot, port,
					    !!(flags.val & BR_FLOOD));

	if (flags.mask & BR_MCAST_FLOOD)
		ocelot_port_set_mcast_flood(ocelot, port,
					    !!(flags.val & BR_MCAST_FLOOD));

	if (flags.mask & BR_BCAST_FLOOD)
		ocelot_port_set_bcast_flood(ocelot, port,
					    !!(flags.val & BR_BCAST_FLOOD));
}
EXPORT_SYMBOL(ocelot_port_bridge_flags);

int ocelot_port_get_default_prio(struct ocelot *ocelot, int port)
{
	int val = ocelot_read_gix(ocelot, ANA_PORT_QOS_CFG, port);

	return ANA_PORT_QOS_CFG_QOS_DEFAULT_VAL_X(val);
}
EXPORT_SYMBOL_GPL(ocelot_port_get_default_prio);

int ocelot_port_set_default_prio(struct ocelot *ocelot, int port, u8 prio)
{
	if (prio >= OCELOT_NUM_TC)
		return -ERANGE;

	ocelot_rmw_gix(ocelot,
		       ANA_PORT_QOS_CFG_QOS_DEFAULT_VAL(prio),
		       ANA_PORT_QOS_CFG_QOS_DEFAULT_VAL_M,
		       ANA_PORT_QOS_CFG,
		       port);

	return 0;
}
EXPORT_SYMBOL_GPL(ocelot_port_set_default_prio);

int ocelot_port_get_dscp_prio(struct ocelot *ocelot, int port, u8 dscp)
{
	int qos_cfg = ocelot_read_gix(ocelot, ANA_PORT_QOS_CFG, port);
	int dscp_cfg = ocelot_read_rix(ocelot, ANA_DSCP_CFG, dscp);

	/* Return error if DSCP prioritization isn't enabled */
	if (!(qos_cfg & ANA_PORT_QOS_CFG_QOS_DSCP_ENA))
		return -EOPNOTSUPP;

	if (qos_cfg & ANA_PORT_QOS_CFG_DSCP_TRANSLATE_ENA) {
		dscp = ANA_DSCP_CFG_DSCP_TRANSLATE_VAL_X(dscp_cfg);
		/* Re-read ANA_DSCP_CFG for the translated DSCP */
		dscp_cfg = ocelot_read_rix(ocelot, ANA_DSCP_CFG, dscp);
	}

	/* If the DSCP value is not trusted, the QoS classification falls back
	 * to VLAN PCP or port-based default.
	 */
	if (!(dscp_cfg & ANA_DSCP_CFG_DSCP_TRUST_ENA))
		return -EOPNOTSUPP;

	return ANA_DSCP_CFG_QOS_DSCP_VAL_X(dscp_cfg);
}
EXPORT_SYMBOL_GPL(ocelot_port_get_dscp_prio);

int ocelot_port_add_dscp_prio(struct ocelot *ocelot, int port, u8 dscp, u8 prio)
{
	int mask, val;

	if (prio >= OCELOT_NUM_TC)
		return -ERANGE;

	/* There is at least one app table priority (this one), so we need to
	 * make sure DSCP prioritization is enabled on the port.
	 * Also make sure DSCP translation is disabled
	 * (dcbnl doesn't support it).
	 */
	mask = ANA_PORT_QOS_CFG_QOS_DSCP_ENA |
	       ANA_PORT_QOS_CFG_DSCP_TRANSLATE_ENA;

	ocelot_rmw_gix(ocelot, ANA_PORT_QOS_CFG_QOS_DSCP_ENA, mask,
		       ANA_PORT_QOS_CFG, port);

	/* Trust this DSCP value and map it to the given QoS class */
	val = ANA_DSCP_CFG_DSCP_TRUST_ENA | ANA_DSCP_CFG_QOS_DSCP_VAL(prio);

	ocelot_write_rix(ocelot, val, ANA_DSCP_CFG, dscp);

	return 0;
}
EXPORT_SYMBOL_GPL(ocelot_port_add_dscp_prio);

int ocelot_port_del_dscp_prio(struct ocelot *ocelot, int port, u8 dscp, u8 prio)
{
	int dscp_cfg = ocelot_read_rix(ocelot, ANA_DSCP_CFG, dscp);
	int mask, i;

	/* During a "dcb app replace" command, the new app table entry will be
	 * added first, then the old one will be deleted. But the hardware only
	 * supports one QoS class per DSCP value (duh), so if we blindly delete
	 * the app table entry for this DSCP value, we end up deleting the
	 * entry with the new priority. Avoid that by checking whether user
	 * space wants to delete the priority which is currently configured, or
	 * something else which is no longer current.
	 */
	if (ANA_DSCP_CFG_QOS_DSCP_VAL_X(dscp_cfg) != prio)
		return 0;

	/* Untrust this DSCP value */
	ocelot_write_rix(ocelot, 0, ANA_DSCP_CFG, dscp);

	for (i = 0; i < 64; i++) {
		int dscp_cfg = ocelot_read_rix(ocelot, ANA_DSCP_CFG, i);

		/* There are still app table entries on the port, so we need to
		 * keep DSCP enabled, nothing to do.
		 */
		if (dscp_cfg & ANA_DSCP_CFG_DSCP_TRUST_ENA)
			return 0;
	}

	/* Disable DSCP QoS classification if there isn't any trusted
	 * DSCP value left.
	 */
	mask = ANA_PORT_QOS_CFG_QOS_DSCP_ENA |
	       ANA_PORT_QOS_CFG_DSCP_TRANSLATE_ENA;

	ocelot_rmw_gix(ocelot, 0, mask, ANA_PORT_QOS_CFG, port);

	return 0;
}
EXPORT_SYMBOL_GPL(ocelot_port_del_dscp_prio);

struct ocelot_mirror *ocelot_mirror_get(struct ocelot *ocelot, int to,
					struct netlink_ext_ack *extack)
{
	struct ocelot_mirror *m = ocelot->mirror;

	if (m) {
		if (m->to != to) {
			NL_SET_ERR_MSG_MOD(extack,
					   "Mirroring already configured towards different egress port");
			return ERR_PTR(-EBUSY);
		}

		refcount_inc(&m->refcount);
		return m;
	}

	m = kzalloc(sizeof(*m), GFP_KERNEL);
	if (!m)
		return ERR_PTR(-ENOMEM);

	m->to = to;
	refcount_set(&m->refcount, 1);
	ocelot->mirror = m;

	/* Program the mirror port to hardware */
	ocelot_write(ocelot, BIT(to), ANA_MIRRORPORTS);

	return m;
}

void ocelot_mirror_put(struct ocelot *ocelot)
{
	struct ocelot_mirror *m = ocelot->mirror;

	if (!refcount_dec_and_test(&m->refcount))
		return;

	ocelot_write(ocelot, 0, ANA_MIRRORPORTS);
	ocelot->mirror = NULL;
	kfree(m);
}

int ocelot_port_mirror_add(struct ocelot *ocelot, int from, int to,
			   bool ingress, struct netlink_ext_ack *extack)
{
	struct ocelot_mirror *m = ocelot_mirror_get(ocelot, to, extack);

	if (IS_ERR(m))
		return PTR_ERR(m);

	if (ingress) {
		ocelot_rmw_gix(ocelot, ANA_PORT_PORT_CFG_SRC_MIRROR_ENA,
			       ANA_PORT_PORT_CFG_SRC_MIRROR_ENA,
			       ANA_PORT_PORT_CFG, from);
	} else {
		ocelot_rmw(ocelot, BIT(from), BIT(from),
			   ANA_EMIRRORPORTS);
	}

	return 0;
}
EXPORT_SYMBOL_GPL(ocelot_port_mirror_add);

void ocelot_port_mirror_del(struct ocelot *ocelot, int from, bool ingress)
{
	if (ingress) {
		ocelot_rmw_gix(ocelot, 0, ANA_PORT_PORT_CFG_SRC_MIRROR_ENA,
			       ANA_PORT_PORT_CFG, from);
	} else {
		ocelot_rmw(ocelot, 0, BIT(from), ANA_EMIRRORPORTS);
	}

	ocelot_mirror_put(ocelot);
}
EXPORT_SYMBOL_GPL(ocelot_port_mirror_del);

void ocelot_init_port(struct ocelot *ocelot, int port)
{
	struct ocelot_port *ocelot_port = ocelot->ports[port];

	skb_queue_head_init(&ocelot_port->tx_skbs);

	/* Basic L2 initialization */

	/* Set MAC IFG Gaps
	 * FDX: TX_IFG = 5, RX_IFG1 = RX_IFG2 = 0
	 * !FDX: TX_IFG = 5, RX_IFG1 = RX_IFG2 = 5
	 */
	ocelot_port_writel(ocelot_port, DEV_MAC_IFG_CFG_TX_IFG(5),
			   DEV_MAC_IFG_CFG);

	/* Load seed (0) and set MAC HDX late collision  */
	ocelot_port_writel(ocelot_port, DEV_MAC_HDX_CFG_LATE_COL_POS(67) |
			   DEV_MAC_HDX_CFG_SEED_LOAD,
			   DEV_MAC_HDX_CFG);
	mdelay(1);
	ocelot_port_writel(ocelot_port, DEV_MAC_HDX_CFG_LATE_COL_POS(67),
			   DEV_MAC_HDX_CFG);

	/* Set Max Length and maximum tags allowed */
	ocelot_port_set_maxlen(ocelot, port, ETH_DATA_LEN);
	ocelot_port_writel(ocelot_port, DEV_MAC_TAGS_CFG_TAG_ID(ETH_P_8021AD) |
			   DEV_MAC_TAGS_CFG_VLAN_AWR_ENA |
			   DEV_MAC_TAGS_CFG_VLAN_DBL_AWR_ENA |
			   DEV_MAC_TAGS_CFG_VLAN_LEN_AWR_ENA,
			   DEV_MAC_TAGS_CFG);

	/* Set SMAC of Pause frame (00:00:00:00:00:00) */
	ocelot_port_writel(ocelot_port, 0, DEV_MAC_FC_MAC_HIGH_CFG);
	ocelot_port_writel(ocelot_port, 0, DEV_MAC_FC_MAC_LOW_CFG);

	/* Enable transmission of pause frames */
	ocelot_fields_write(ocelot, port, SYS_PAUSE_CFG_PAUSE_ENA, 1);

	/* Drop frames with multicast source address */
	ocelot_rmw_gix(ocelot, ANA_PORT_DROP_CFG_DROP_MC_SMAC_ENA,
		       ANA_PORT_DROP_CFG_DROP_MC_SMAC_ENA,
		       ANA_PORT_DROP_CFG, port);

	/* Set default VLAN and tag type to 8021Q. */
	ocelot_rmw_gix(ocelot, REW_PORT_VLAN_CFG_PORT_TPID(ETH_P_8021Q),
		       REW_PORT_VLAN_CFG_PORT_TPID_M,
		       REW_PORT_VLAN_CFG, port);

	/* Disable source address learning for standalone mode */
	ocelot_port_set_learning(ocelot, port, false);

	/* Set the port's initial logical port ID value, enable receiving
	 * frames on it, and configure the MAC address learning type to
	 * automatic.
	 */
	ocelot_write_gix(ocelot, ANA_PORT_PORT_CFG_LEARNAUTO |
			 ANA_PORT_PORT_CFG_RECV_ENA |
			 ANA_PORT_PORT_CFG_PORTID_VAL(port),
			 ANA_PORT_PORT_CFG, port);

	/* Enable vcap lookups */
	ocelot_vcap_enable(ocelot, port);
}
EXPORT_SYMBOL(ocelot_init_port);

/* Configure and enable the CPU port module, which is a set of queues
 * accessible through register MMIO, frame DMA or Ethernet (in case
 * NPI mode is used).
 */
static void ocelot_cpu_port_init(struct ocelot *ocelot)
{
	int cpu = ocelot->num_phys_ports;

	/* The unicast destination PGID for the CPU port module is unused */
	ocelot_write_rix(ocelot, 0, ANA_PGID_PGID, cpu);
	/* Instead set up a multicast destination PGID for traffic copied to
	 * the CPU. Whitelisted MAC addresses like the port netdevice MAC
	 * addresses will be copied to the CPU via this PGID.
	 */
	ocelot_write_rix(ocelot, BIT(cpu), ANA_PGID_PGID, PGID_CPU);
	ocelot_write_gix(ocelot, ANA_PORT_PORT_CFG_RECV_ENA |
			 ANA_PORT_PORT_CFG_PORTID_VAL(cpu),
			 ANA_PORT_PORT_CFG, cpu);

	/* Enable CPU port module */
	ocelot_fields_write(ocelot, cpu, QSYS_SWITCH_PORT_MODE_PORT_ENA, 1);
	/* CPU port Injection/Extraction configuration */
	ocelot_fields_write(ocelot, cpu, SYS_PORT_MODE_INCL_XTR_HDR,
			    OCELOT_TAG_PREFIX_NONE);
	ocelot_fields_write(ocelot, cpu, SYS_PORT_MODE_INCL_INJ_HDR,
			    OCELOT_TAG_PREFIX_NONE);

	/* Configure the CPU port to be VLAN aware */
	ocelot_write_gix(ocelot,
			 ANA_PORT_VLAN_CFG_VLAN_VID(OCELOT_STANDALONE_PVID) |
			 ANA_PORT_VLAN_CFG_VLAN_AWARE_ENA |
			 ANA_PORT_VLAN_CFG_VLAN_POP_CNT(1),
			 ANA_PORT_VLAN_CFG, cpu);
}

static void ocelot_detect_features(struct ocelot *ocelot)
{
	int mmgt, eq_ctrl;

	/* For Ocelot, Felix, Seville, Serval etc, SYS:MMGT:MMGT:FREECNT holds
	 * the number of 240-byte free memory words (aka 4-cell chunks) and not
	 * 192 bytes as the documentation incorrectly says.
	 */
	mmgt = ocelot_read(ocelot, SYS_MMGT);
	ocelot->packet_buffer_size = 240 * SYS_MMGT_FREECNT(mmgt);

	eq_ctrl = ocelot_read(ocelot, QSYS_EQ_CTRL);
	ocelot->num_frame_refs = QSYS_MMGT_EQ_CTRL_FP_FREE_CNT(eq_ctrl);
}

int ocelot_init(struct ocelot *ocelot)
{
	char queue_name[32];
	int i, ret;
	u32 port;

	if (ocelot->ops->reset) {
		ret = ocelot->ops->reset(ocelot);
		if (ret) {
			dev_err(ocelot->dev, "Switch reset failed\n");
			return ret;
		}
	}

	ocelot->stats = devm_kcalloc(ocelot->dev,
				     ocelot->num_phys_ports * OCELOT_NUM_STATS,
				     sizeof(u64), GFP_KERNEL);
	if (!ocelot->stats)
		return -ENOMEM;

	spin_lock_init(&ocelot->stats_lock);
	mutex_init(&ocelot->ptp_lock);
	mutex_init(&ocelot->mact_lock);
	mutex_init(&ocelot->fwd_domain_lock);
	mutex_init(&ocelot->tas_lock);
	spin_lock_init(&ocelot->ptp_clock_lock);
	spin_lock_init(&ocelot->ts_id_lock);
	snprintf(queue_name, sizeof(queue_name), "%s-stats",
		 dev_name(ocelot->dev));
	ocelot->stats_queue = create_singlethread_workqueue(queue_name);
	if (!ocelot->stats_queue)
		return -ENOMEM;

	ocelot->owq = alloc_ordered_workqueue("ocelot-owq", 0);
	if (!ocelot->owq) {
		destroy_workqueue(ocelot->stats_queue);
		return -ENOMEM;
	}

	INIT_LIST_HEAD(&ocelot->multicast);
	INIT_LIST_HEAD(&ocelot->pgids);
	INIT_LIST_HEAD(&ocelot->vlans);
	INIT_LIST_HEAD(&ocelot->lag_fdbs);
	ocelot_detect_features(ocelot);
	ocelot_mact_init(ocelot);
	ocelot_vlan_init(ocelot);
	ocelot_vcap_init(ocelot);
	ocelot_cpu_port_init(ocelot);

	if (ocelot->ops->psfp_init)
		ocelot->ops->psfp_init(ocelot);

	for (port = 0; port < ocelot->num_phys_ports; port++) {
		/* Clear all counters (5 groups) */
		ocelot_write(ocelot, SYS_STAT_CFG_STAT_VIEW(port) |
				     SYS_STAT_CFG_STAT_CLEAR_SHOT(0x7f),
			     SYS_STAT_CFG);
	}

	/* Only use S-Tag */
	ocelot_write(ocelot, ETH_P_8021AD, SYS_VLAN_ETYPE_CFG);

	/* Aggregation mode */
	ocelot_write(ocelot, ANA_AGGR_CFG_AC_SMAC_ENA |
			     ANA_AGGR_CFG_AC_DMAC_ENA |
			     ANA_AGGR_CFG_AC_IP4_SIPDIP_ENA |
			     ANA_AGGR_CFG_AC_IP4_TCPUDP_ENA |
			     ANA_AGGR_CFG_AC_IP6_FLOW_LBL_ENA |
			     ANA_AGGR_CFG_AC_IP6_TCPUDP_ENA,
			     ANA_AGGR_CFG);

	/* Set MAC age time to default value. The entry is aged after
	 * 2*AGE_PERIOD
	 */
	ocelot_write(ocelot,
		     ANA_AUTOAGE_AGE_PERIOD(BR_DEFAULT_AGEING_TIME / 2 / HZ),
		     ANA_AUTOAGE);

	/* Disable learning for frames discarded by VLAN ingress filtering */
	regmap_field_write(ocelot->regfields[ANA_ADVLEARN_VLAN_CHK], 1);

	/* Setup frame ageing - fixed value "2 sec" - in 6.5 us units */
	ocelot_write(ocelot, SYS_FRM_AGING_AGE_TX_ENA |
		     SYS_FRM_AGING_MAX_AGE(307692), SYS_FRM_AGING);

	/* Setup flooding PGIDs */
	for (i = 0; i < ocelot->num_flooding_pgids; i++)
		ocelot_write_rix(ocelot, ANA_FLOODING_FLD_MULTICAST(PGID_MC) |
				 ANA_FLOODING_FLD_BROADCAST(PGID_BC) |
				 ANA_FLOODING_FLD_UNICAST(PGID_UC),
				 ANA_FLOODING, i);
	ocelot_write(ocelot, ANA_FLOODING_IPMC_FLD_MC6_DATA(PGID_MCIPV6) |
		     ANA_FLOODING_IPMC_FLD_MC6_CTRL(PGID_MC) |
		     ANA_FLOODING_IPMC_FLD_MC4_DATA(PGID_MCIPV4) |
		     ANA_FLOODING_IPMC_FLD_MC4_CTRL(PGID_MC),
		     ANA_FLOODING_IPMC);

	for (port = 0; port < ocelot->num_phys_ports; port++) {
		/* Transmit the frame to the local port. */
		ocelot_write_rix(ocelot, BIT(port), ANA_PGID_PGID, port);
		/* Do not forward BPDU frames to the front ports. */
		ocelot_write_gix(ocelot,
				 ANA_PORT_CPU_FWD_BPDU_CFG_BPDU_REDIR_ENA(0xffff),
				 ANA_PORT_CPU_FWD_BPDU_CFG,
				 port);
		/* Ensure bridging is disabled */
		ocelot_write_rix(ocelot, 0, ANA_PGID_PGID, PGID_SRC + port);
	}

	for_each_nonreserved_multicast_dest_pgid(ocelot, i) {
		u32 val = ANA_PGID_PGID_PGID(GENMASK(ocelot->num_phys_ports - 1, 0));

		ocelot_write_rix(ocelot, val, ANA_PGID_PGID, i);
	}

	ocelot_write_rix(ocelot, 0, ANA_PGID_PGID, PGID_BLACKHOLE);

	/* Allow broadcast and unknown L2 multicast to the CPU. */
	ocelot_rmw_rix(ocelot, ANA_PGID_PGID_PGID(BIT(ocelot->num_phys_ports)),
		       ANA_PGID_PGID_PGID(BIT(ocelot->num_phys_ports)),
		       ANA_PGID_PGID, PGID_MC);
	ocelot_rmw_rix(ocelot, ANA_PGID_PGID_PGID(BIT(ocelot->num_phys_ports)),
		       ANA_PGID_PGID_PGID(BIT(ocelot->num_phys_ports)),
		       ANA_PGID_PGID, PGID_BC);
	ocelot_write_rix(ocelot, 0, ANA_PGID_PGID, PGID_MCIPV4);
	ocelot_write_rix(ocelot, 0, ANA_PGID_PGID, PGID_MCIPV6);

	/* Allow manual injection via DEVCPU_QS registers, and byte swap these
	 * registers endianness.
	 */
	ocelot_write_rix(ocelot, QS_INJ_GRP_CFG_BYTE_SWAP |
			 QS_INJ_GRP_CFG_MODE(1), QS_INJ_GRP_CFG, 0);
	ocelot_write_rix(ocelot, QS_XTR_GRP_CFG_BYTE_SWAP |
			 QS_XTR_GRP_CFG_MODE(1), QS_XTR_GRP_CFG, 0);
	ocelot_write(ocelot, ANA_CPUQ_CFG_CPUQ_MIRROR(2) |
		     ANA_CPUQ_CFG_CPUQ_LRN(2) |
		     ANA_CPUQ_CFG_CPUQ_MAC_COPY(2) |
		     ANA_CPUQ_CFG_CPUQ_SRC_COPY(2) |
		     ANA_CPUQ_CFG_CPUQ_LOCKED_PORTMOVE(2) |
		     ANA_CPUQ_CFG_CPUQ_ALLBRIDGE(6) |
		     ANA_CPUQ_CFG_CPUQ_IPMC_CTRL(6) |
		     ANA_CPUQ_CFG_CPUQ_IGMP(6) |
		     ANA_CPUQ_CFG_CPUQ_MLD(6), ANA_CPUQ_CFG);
	for (i = 0; i < 16; i++)
		ocelot_write_rix(ocelot, ANA_CPUQ_8021_CFG_CPUQ_GARP_VAL(6) |
				 ANA_CPUQ_8021_CFG_CPUQ_BPDU_VAL(6),
				 ANA_CPUQ_8021_CFG, i);

	ret = ocelot_prepare_stats_regions(ocelot);
	if (ret) {
		destroy_workqueue(ocelot->stats_queue);
		destroy_workqueue(ocelot->owq);
		return ret;
	}

	INIT_DELAYED_WORK(&ocelot->stats_work, ocelot_check_stats_work);
	queue_delayed_work(ocelot->stats_queue, &ocelot->stats_work,
			   OCELOT_STATS_CHECK_DELAY);

	return 0;
}
EXPORT_SYMBOL(ocelot_init);

void ocelot_deinit(struct ocelot *ocelot)
{
	cancel_delayed_work(&ocelot->stats_work);
	destroy_workqueue(ocelot->stats_queue);
	destroy_workqueue(ocelot->owq);
}
EXPORT_SYMBOL(ocelot_deinit);

void ocelot_deinit_port(struct ocelot *ocelot, int port)
{
	struct ocelot_port *ocelot_port = ocelot->ports[port];

	skb_queue_purge(&ocelot_port->tx_skbs);
}
EXPORT_SYMBOL(ocelot_deinit_port);

MODULE_LICENSE("Dual MIT/GPL");<|MERGE_RESOLUTION|>--- conflicted
+++ resolved
@@ -1984,11 +1984,7 @@
 		if (ocelot->stats_layout[i].name[0] == '\0')
 			continue;
 
-<<<<<<< HEAD
-		if (region && ocelot->stats_layout[i].offset == last + 1) {
-=======
 		if (region && ocelot->stats_layout[i].reg == last + 4) {
->>>>>>> e6f4ff3f
 			region->count++;
 		} else {
 			region = devm_kzalloc(ocelot->dev, sizeof(*region),
