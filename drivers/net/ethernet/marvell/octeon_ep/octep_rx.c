--- conflicted
+++ resolved
@@ -446,19 +446,6 @@
 			oq->stats.alloc_failures++;
 			continue;
 		}
-<<<<<<< HEAD
-
-		octep_oq_next_pkt(oq, buff_info, &read_idx, &desc_used);
-
-		skb = build_skb((void *)resp_hw, PAGE_SIZE);
-		if (!skb) {
-			octep_oq_drop_rx(oq, buff_info,
-					 &read_idx, &desc_used);
-			oq->stats.alloc_failures++;
-			continue;
-		}
-=======
->>>>>>> a6ad5510
 		skb_reserve(skb, data_offset);
 
 		rx_bytes += buff_info->len;
