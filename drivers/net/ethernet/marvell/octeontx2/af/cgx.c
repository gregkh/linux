--- conflicted
+++ resolved
@@ -1497,15 +1497,7 @@
 		spin_lock_init(&lmac->event_cb_lock);
 		err = cgx_configure_interrupt(cgx, lmac, lmac->lmac_id, false);
 		if (err)
-<<<<<<< HEAD
-			goto err_irq;
-
-		/* Enable interrupt */
-		cgx_write(cgx, lmac->lmac_id, CGXX_CMRX_INT_ENA_W1S,
-			  FW_CGX_INT);
-=======
 			goto err_bitmap_free;
->>>>>>> 3b17187f
 
 		/* Add reference */
 		cgx->lmac_idmap[lmac->lmac_id] = lmac;
@@ -1515,13 +1507,9 @@
 
 	return cgx_lmac_verify_fwi_version(cgx);
 
-<<<<<<< HEAD
-err_irq:
-=======
 err_bitmap_free:
 	rvu_free_bitmap(&lmac->mac_to_index_bmap);
 err_name_free:
->>>>>>> 3b17187f
 	kfree(lmac->name);
 err_lmac_free:
 	kfree(lmac);
