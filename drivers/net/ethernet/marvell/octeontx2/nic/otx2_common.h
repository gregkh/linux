/* SPDX-License-Identifier: GPL-2.0 */
/* Marvell RVU Ethernet driver
 *
 * Copyright (C) 2020 Marvell.
 *
 */

#ifndef OTX2_COMMON_H
#define OTX2_COMMON_H

#include <linux/ethtool.h>
#include <linux/pci.h>
#include <linux/iommu.h>
#include <linux/net_tstamp.h>
#include <linux/ptp_clock_kernel.h>
#include <linux/timecounter.h>
#include <linux/soc/marvell/octeontx2/asm.h>
#include <net/macsec.h>
#include <net/pkt_cls.h>
#include <net/devlink.h>
#include <linux/time64.h>
#include <linux/dim.h>
#include <uapi/linux/if_macsec.h>

#include <mbox.h>
#include <npc.h>
#include "otx2_reg.h"
#include "otx2_txrx.h"
#include "otx2_devlink.h"
#include <rvu_trace.h>
#include "qos.h"
<<<<<<< HEAD
=======

/* IPv4 flag more fragment bit */
#define IPV4_FLAG_MORE				0x20
>>>>>>> 98817289

/* PCI device IDs */
#define PCI_DEVID_OCTEONTX2_RVU_PF              0xA063
#define PCI_DEVID_OCTEONTX2_RVU_VF		0xA064
#define PCI_DEVID_OCTEONTX2_RVU_AFVF		0xA0F8

#define PCI_SUBSYS_DEVID_96XX_RVU_PFVF		0xB200
#define PCI_SUBSYS_DEVID_CN10K_B_RVU_PFVF	0xBD00

/* PCI BAR nos */
#define PCI_CFG_REG_BAR_NUM                     2
#define PCI_MBOX_BAR_NUM                        4

#define NAME_SIZE                               32

#ifdef CONFIG_DCB
/* Max priority supported for PFC */
#define NIX_PF_PFC_PRIO_MAX			8
#endif

enum arua_mapped_qtypes {
	AURA_NIX_RQ,
	AURA_NIX_SQ,
};

/* NIX LF interrupts range*/
#define NIX_LF_QINT_VEC_START			0x00
#define NIX_LF_CINT_VEC_START			0x40
#define NIX_LF_GINT_VEC				0x80
#define NIX_LF_ERR_VEC				0x81
#define NIX_LF_POISON_VEC			0x82

/* Send skid of 2000 packets required for CQ size of 4K CQEs. */
#define SEND_CQ_SKID	2000

#define OTX2_GET_RX_STATS(reg) \
	otx2_read64(pfvf, NIX_LF_RX_STATX(reg))
#define OTX2_GET_TX_STATS(reg) \
	otx2_read64(pfvf, NIX_LF_TX_STATX(reg))

struct otx2_lmt_info {
	u64 lmt_addr;
	u16 lmt_id;
};
/* RSS configuration */
struct otx2_rss_ctx {
	u8  ind_tbl[MAX_RSS_INDIR_TBL_SIZE];
};

struct otx2_rss_info {
	u8 enable;
	u32 flowkey_cfg;
	u16 rss_size;
#define RSS_HASH_KEY_SIZE	44   /* 352 bit key */
	u8  key[RSS_HASH_KEY_SIZE];
	struct otx2_rss_ctx	*rss_ctx[MAX_RSS_GROUPS];
};

/* NIX (or NPC) RX errors */
enum otx2_errlvl {
	NPC_ERRLVL_RE,
	NPC_ERRLVL_LID_LA,
	NPC_ERRLVL_LID_LB,
	NPC_ERRLVL_LID_LC,
	NPC_ERRLVL_LID_LD,
	NPC_ERRLVL_LID_LE,
	NPC_ERRLVL_LID_LF,
	NPC_ERRLVL_LID_LG,
	NPC_ERRLVL_LID_LH,
	NPC_ERRLVL_NIX = 0x0F,
};

enum otx2_errcodes_re {
	/* NPC_ERRLVL_RE errcodes */
	ERRCODE_FCS = 0x7,
	ERRCODE_FCS_RCV = 0x8,
	ERRCODE_UNDERSIZE = 0x10,
	ERRCODE_OVERSIZE = 0x11,
	ERRCODE_OL2_LEN_MISMATCH = 0x12,
	/* NPC_ERRLVL_NIX errcodes */
	ERRCODE_OL3_LEN = 0x10,
	ERRCODE_OL4_LEN = 0x11,
	ERRCODE_OL4_CSUM = 0x12,
	ERRCODE_IL3_LEN = 0x20,
	ERRCODE_IL4_LEN = 0x21,
	ERRCODE_IL4_CSUM = 0x22,
};

/* NIX TX stats */
enum nix_stat_lf_tx {
	TX_UCAST	= 0x0,
	TX_BCAST	= 0x1,
	TX_MCAST	= 0x2,
	TX_DROP		= 0x3,
	TX_OCTS		= 0x4,
	TX_STATS_ENUM_LAST,
};

/* NIX RX stats */
enum nix_stat_lf_rx {
	RX_OCTS		= 0x0,
	RX_UCAST	= 0x1,
	RX_BCAST	= 0x2,
	RX_MCAST	= 0x3,
	RX_DROP		= 0x4,
	RX_DROP_OCTS	= 0x5,
	RX_FCS		= 0x6,
	RX_ERR		= 0x7,
	RX_DRP_BCAST	= 0x8,
	RX_DRP_MCAST	= 0x9,
	RX_DRP_L3BCAST	= 0xa,
	RX_DRP_L3MCAST	= 0xb,
	RX_STATS_ENUM_LAST,
};

struct otx2_dev_stats {
	u64 rx_bytes;
	u64 rx_frames;
	u64 rx_ucast_frames;
	u64 rx_bcast_frames;
	u64 rx_mcast_frames;
	u64 rx_drops;

	u64 tx_bytes;
	u64 tx_frames;
	u64 tx_ucast_frames;
	u64 tx_bcast_frames;
	u64 tx_mcast_frames;
	u64 tx_drops;
};

/* Driver counted stats */
struct otx2_drv_stats {
	atomic_t rx_fcs_errs;
	atomic_t rx_oversize_errs;
	atomic_t rx_undersize_errs;
	atomic_t rx_csum_errs;
	atomic_t rx_len_errs;
	atomic_t rx_other_errs;
};

struct mbox {
	struct otx2_mbox	mbox;
	struct work_struct	mbox_wrk;
	struct otx2_mbox	mbox_up;
	struct work_struct	mbox_up_wrk;
	struct otx2_nic		*pfvf;
	void			*bbuf_base; /* Bounce buffer for mbox memory */
	struct mutex		lock;	/* serialize mailbox access */
	int			num_msgs; /* mbox number of messages */
	int			up_num_msgs; /* mbox_up number of messages */
};

/* Egress rate limiting definitions */
#define MAX_BURST_EXPONENT		0x0FULL
#define MAX_BURST_MANTISSA		0xFFULL
#define MAX_BURST_SIZE			130816ULL
#define MAX_RATE_DIVIDER_EXPONENT	12ULL
#define MAX_RATE_EXPONENT		0x0FULL
#define MAX_RATE_MANTISSA		0xFFULL

/* Bitfields in NIX_TLX_PIR register */
#define TLX_RATE_MANTISSA		GENMASK_ULL(8, 1)
#define TLX_RATE_EXPONENT		GENMASK_ULL(12, 9)
#define TLX_RATE_DIVIDER_EXPONENT	GENMASK_ULL(16, 13)
#define TLX_BURST_MANTISSA		GENMASK_ULL(36, 29)
#define TLX_BURST_EXPONENT		GENMASK_ULL(40, 37)

struct otx2_hw {
	struct pci_dev		*pdev;
	struct otx2_rss_info	rss_info;
	u16                     rx_queues;
	u16                     tx_queues;
	u16                     xdp_queues;
	u16			tc_tx_queues;
	u16                     non_qos_queues; /* tx queues plus xdp queues */
	u16			max_queues;
	u16			pool_cnt;
	u16			rqpool_cnt;
	u16			sqpool_cnt;

#define OTX2_DEFAULT_RBUF_LEN	2048
	u16			rbuf_len;
	u32			xqe_size;

	/* NPA */
	u32			stack_pg_ptrs;  /* No of ptrs per stack page */
	u32			stack_pg_bytes; /* Size of stack page */
	u16			sqb_size;

	/* NIX */
	u8			txschq_link_cfg_lvl;
	u8			txschq_aggr_lvl_rr_prio;
	u16			txschq_list[NIX_TXSCH_LVL_CNT][MAX_TXSCHQ_PER_FUNC];
	u16			matchall_ipolicer;
	u32			dwrr_mtu;
	u8			smq_link_type;

	/* HW settings, coalescing etc */
	u16			rx_chan_base;
	u16			tx_chan_base;
	u16			cq_qcount_wait;
	u16			cq_ecount_wait;
	u16			rq_skid;
	u8			cq_time_wait;

	/* Segmentation */
	u8			lso_tsov4_idx;
	u8			lso_tsov6_idx;
	u8			lso_udpv4_idx;
	u8			lso_udpv6_idx;

	/* RSS */
	u8			flowkey_alg_idx;

	/* MSI-X */
	u8			cint_cnt; /* CQ interrupt count */
	u16			npa_msixoff; /* Offset of NPA vectors */
	u16			nix_msixoff; /* Offset of NIX vectors */
	char			*irq_name;
	cpumask_var_t           *affinity_mask;

	/* Stats */
	struct otx2_dev_stats	dev_stats;
	struct otx2_drv_stats	drv_stats;
	u64			cgx_rx_stats[CGX_RX_STATS_COUNT];
	u64			cgx_tx_stats[CGX_TX_STATS_COUNT];
	u64			cgx_fec_corr_blks;
	u64			cgx_fec_uncorr_blks;
	u8			cgx_links;  /* No. of CGX links present in HW */
	u8			lbk_links;  /* No. of LBK links present in HW */
	u8			tx_link;    /* Transmit channel link number */
#define HW_TSO			0
#define CN10K_MBOX		1
#define CN10K_LMTST		2
#define CN10K_RPM		3
#define CN10K_PTP_ONESTEP	4
#define CN10K_HW_MACSEC		5
#define QOS_CIR_PIR_SUPPORT	6
	unsigned long		cap_flag;

#define LMT_LINE_SIZE		128
#define LMT_BURST_SIZE		32 /* 32 LMTST lines for burst SQE flush */
	u64			*lmt_base;
	struct otx2_lmt_info	__percpu *lmt_info;
};

enum vfperm {
	OTX2_RESET_VF_PERM,
	OTX2_TRUSTED_VF,
};

struct otx2_vf_config {
	struct otx2_nic *pf;
	struct delayed_work link_event_work;
	bool intf_down; /* interface was either configured or not */
	u8 mac[ETH_ALEN];
	u16 vlan;
	int tx_vtag_idx;
	bool trusted;
};

struct flr_work {
	struct work_struct work;
	struct otx2_nic *pf;
};

struct refill_work {
	struct delayed_work pool_refill_work;
	struct otx2_nic *pf;
	struct napi_struct *napi;
};

/* PTPv2 originTimestamp structure */
struct ptpv2_tstamp {
	__be16 seconds_msb; /* 16 bits + */
	__be32 seconds_lsb; /* 32 bits = 48 bits*/
	__be32 nanoseconds;
} __packed;

struct otx2_ptp {
	struct ptp_clock_info ptp_info;
	struct ptp_clock *ptp_clock;
	struct otx2_nic *nic;

	struct cyclecounter cycle_counter;
	struct timecounter time_counter;

	struct delayed_work extts_work;
	u64 last_extts;
	u64 thresh;

	struct ptp_pin_desc extts_config;
	u64 (*convert_rx_ptp_tstmp)(u64 timestamp);
	u64 (*convert_tx_ptp_tstmp)(u64 timestamp);
	u64 (*ptp_tstamp2nsec)(const struct timecounter *time_counter, u64 timestamp);
	struct delayed_work synctstamp_work;
	u64 tstamp;
	u32 base_ns;
};

#define OTX2_HW_TIMESTAMP_LEN	8

struct otx2_mac_table {
	u8 addr[ETH_ALEN];
	u16 mcam_entry;
	bool inuse;
};

struct otx2_flow_config {
	u16			*flow_ent;
	u16			*def_ent;
	u16			nr_flows;
#define OTX2_DEFAULT_FLOWCOUNT		16
#define OTX2_MAX_UNICAST_FLOWS		8
#define OTX2_MAX_VLAN_FLOWS		1
#define OTX2_MAX_TC_FLOWS	OTX2_DEFAULT_FLOWCOUNT
#define OTX2_MCAM_COUNT		(OTX2_DEFAULT_FLOWCOUNT + \
				 OTX2_MAX_UNICAST_FLOWS + \
				 OTX2_MAX_VLAN_FLOWS)
	u16			unicast_offset;
	u16			rx_vlan_offset;
	u16			vf_vlan_offset;
#define OTX2_PER_VF_VLAN_FLOWS	2 /* Rx + Tx per VF */
#define OTX2_VF_VLAN_RX_INDEX	0
#define OTX2_VF_VLAN_TX_INDEX	1
	u32			*bmap_to_dmacindex;
	unsigned long		*dmacflt_bmap;
	struct list_head	flow_list;
	u32			dmacflt_max_flows;
	u16                     max_flows;
	struct list_head	flow_list_tc;
	bool			ntuple;
};

struct dev_hw_ops {
	int	(*sq_aq_init)(void *dev, u16 qidx, u16 sqb_aura);
	void	(*sqe_flush)(void *dev, struct otx2_snd_queue *sq,
			     int size, int qidx);
	int	(*refill_pool_ptrs)(void *dev, struct otx2_cq_queue *cq);
	void	(*aura_freeptr)(void *dev, int aura, u64 buf);
};

#define CN10K_MCS_SA_PER_SC	4

/* Stats which need to be accumulated in software because
 * of shared counters in hardware.
 */
struct cn10k_txsc_stats {
	u64 InPktsUntagged;
	u64 InPktsNoTag;
	u64 InPktsBadTag;
	u64 InPktsUnknownSCI;
	u64 InPktsNoSCI;
	u64 InPktsOverrun;
};

struct cn10k_rxsc_stats {
	u64 InOctetsValidated;
	u64 InOctetsDecrypted;
	u64 InPktsUnchecked;
	u64 InPktsDelayed;
	u64 InPktsOK;
	u64 InPktsInvalid;
	u64 InPktsLate;
	u64 InPktsNotValid;
	u64 InPktsNotUsingSA;
	u64 InPktsUnusedSA;
};

struct cn10k_mcs_txsc {
	struct macsec_secy *sw_secy;
	struct cn10k_txsc_stats stats;
	struct list_head entry;
	enum macsec_validation_type last_validate_frames;
	bool last_replay_protect;
	u16 hw_secy_id_tx;
	u16 hw_secy_id_rx;
	u16 hw_flow_id;
	u16 hw_sc_id;
	u16 hw_sa_id[CN10K_MCS_SA_PER_SC];
	u8 sa_bmap;
	u8 sa_key[CN10K_MCS_SA_PER_SC][MACSEC_MAX_KEY_LEN];
	u8 encoding_sa;
	u8 salt[CN10K_MCS_SA_PER_SC][MACSEC_SALT_LEN];
	ssci_t ssci[CN10K_MCS_SA_PER_SC];
	bool vlan_dev; /* macsec running on VLAN ? */
};

struct cn10k_mcs_rxsc {
	struct macsec_secy *sw_secy;
	struct macsec_rx_sc *sw_rxsc;
	struct cn10k_rxsc_stats stats;
	struct list_head entry;
	u16 hw_flow_id;
	u16 hw_sc_id;
	u16 hw_sa_id[CN10K_MCS_SA_PER_SC];
	u8 sa_bmap;
	u8 sa_key[CN10K_MCS_SA_PER_SC][MACSEC_MAX_KEY_LEN];
	u8 salt[CN10K_MCS_SA_PER_SC][MACSEC_SALT_LEN];
	ssci_t ssci[CN10K_MCS_SA_PER_SC];
};

struct cn10k_mcs_cfg {
	struct list_head txsc_list;
	struct list_head rxsc_list;
};

struct otx2_nic {
	void __iomem		*reg_base;
	struct net_device	*netdev;
	struct dev_hw_ops	*hw_ops;
	void			*iommu_domain;
	u16			tx_max_pktlen;
	u16			rbsize; /* Receive buffer size */

#define OTX2_FLAG_RX_TSTAMP_ENABLED		BIT_ULL(0)
#define OTX2_FLAG_TX_TSTAMP_ENABLED		BIT_ULL(1)
#define OTX2_FLAG_INTF_DOWN			BIT_ULL(2)
#define OTX2_FLAG_MCAM_ENTRIES_ALLOC		BIT_ULL(3)
#define OTX2_FLAG_NTUPLE_SUPPORT		BIT_ULL(4)
#define OTX2_FLAG_UCAST_FLTR_SUPPORT		BIT_ULL(5)
#define OTX2_FLAG_RX_VLAN_SUPPORT		BIT_ULL(6)
#define OTX2_FLAG_VF_VLAN_SUPPORT		BIT_ULL(7)
#define OTX2_FLAG_PF_SHUTDOWN			BIT_ULL(8)
#define OTX2_FLAG_RX_PAUSE_ENABLED		BIT_ULL(9)
#define OTX2_FLAG_TX_PAUSE_ENABLED		BIT_ULL(10)
#define OTX2_FLAG_TC_FLOWER_SUPPORT		BIT_ULL(11)
#define OTX2_FLAG_TC_MATCHALL_EGRESS_ENABLED	BIT_ULL(12)
#define OTX2_FLAG_TC_MATCHALL_INGRESS_ENABLED	BIT_ULL(13)
#define OTX2_FLAG_DMACFLTR_SUPPORT		BIT_ULL(14)
#define OTX2_FLAG_PTP_ONESTEP_SYNC		BIT_ULL(15)
#define OTX2_FLAG_ADPTV_INT_COAL_ENABLED BIT_ULL(16)
	u64			flags;
	u64			*cq_op_addr;

	struct bpf_prog		*xdp_prog;
	struct otx2_qset	qset;
	struct otx2_hw		hw;
	struct pci_dev		*pdev;
	struct device		*dev;

	/* Mbox */
	struct mbox		mbox;
	struct mbox		*mbox_pfvf;
	struct workqueue_struct *mbox_wq;
	struct workqueue_struct *mbox_pfvf_wq;

	u8			total_vfs;
	u16			pcifunc; /* RVU PF_FUNC */
	u16			bpid[NIX_MAX_BPID_CHAN];
	struct otx2_vf_config	*vf_configs;
	struct cgx_link_user_info linfo;

	/* NPC MCAM */
	struct otx2_flow_config	*flow_cfg;
	struct otx2_mac_table	*mac_table;

	u64			reset_count;
	struct work_struct	reset_task;
	struct workqueue_struct	*flr_wq;
	struct flr_work		*flr_wrk;
	struct refill_work	*refill_wrk;
	struct workqueue_struct	*otx2_wq;
	struct work_struct	rx_mode_work;

	/* Ethtool stuff */
	u32			msg_enable;

	/* Block address of NIX either BLKADDR_NIX0 or BLKADDR_NIX1 */
	int			nix_blkaddr;
	/* LMTST Lines info */
	struct qmem		*dync_lmt;
	u16			tot_lmt_lines;
	u16			npa_lmt_lines;
	u32			nix_lmt_size;

	struct otx2_ptp		*ptp;
	struct hwtstamp_config	tstamp;

	unsigned long		rq_bmap;

	/* Devlink */
	struct otx2_devlink	*dl;
#ifdef CONFIG_DCB
	/* PFC */
	u8			pfc_en;
	u8			*queue_to_pfc_map;
	u16			pfc_schq_list[NIX_TXSCH_LVL_CNT][MAX_TXSCHQ_PER_FUNC];
	bool			pfc_alloc_status[NIX_PF_PFC_PRIO_MAX];
#endif
	/* qos */
	struct otx2_qos		qos;

	/* napi event count. It is needed for adaptive irq coalescing. */
	u32 napi_events;

#if IS_ENABLED(CONFIG_MACSEC)
	struct cn10k_mcs_cfg	*macsec_cfg;
#endif
};

static inline bool is_otx2_lbkvf(struct pci_dev *pdev)
{
	return pdev->device == PCI_DEVID_OCTEONTX2_RVU_AFVF;
}

static inline bool is_96xx_A0(struct pci_dev *pdev)
{
	return (pdev->revision == 0x00) &&
		(pdev->subsystem_device == PCI_SUBSYS_DEVID_96XX_RVU_PFVF);
}

static inline bool is_96xx_B0(struct pci_dev *pdev)
{
	return (pdev->revision == 0x01) &&
		(pdev->subsystem_device == PCI_SUBSYS_DEVID_96XX_RVU_PFVF);
}

/* REVID for PCIe devices.
 * Bits 0..1: minor pass, bit 3..2: major pass
 * bits 7..4: midr id
 */
#define PCI_REVISION_ID_96XX		0x00
#define PCI_REVISION_ID_95XX		0x10
#define PCI_REVISION_ID_95XXN		0x20
#define PCI_REVISION_ID_98XX		0x30
#define PCI_REVISION_ID_95XXMM		0x40
#define PCI_REVISION_ID_95XXO		0xE0

static inline bool is_dev_otx2(struct pci_dev *pdev)
{
	u8 midr = pdev->revision & 0xF0;

	return (midr == PCI_REVISION_ID_96XX || midr == PCI_REVISION_ID_95XX ||
		midr == PCI_REVISION_ID_95XXN || midr == PCI_REVISION_ID_98XX ||
		midr == PCI_REVISION_ID_95XXMM || midr == PCI_REVISION_ID_95XXO);
}

static inline bool is_dev_cn10kb(struct pci_dev *pdev)
{
	return pdev->subsystem_device == PCI_SUBSYS_DEVID_CN10K_B_RVU_PFVF;
}

static inline void otx2_setup_dev_hw_settings(struct otx2_nic *pfvf)
{
	struct otx2_hw *hw = &pfvf->hw;

	pfvf->hw.cq_time_wait = CQ_TIMER_THRESH_DEFAULT;
	pfvf->hw.cq_ecount_wait = CQ_CQE_THRESH_DEFAULT;
	pfvf->hw.cq_qcount_wait = CQ_QCOUNT_DEFAULT;

	__set_bit(HW_TSO, &hw->cap_flag);

	if (is_96xx_A0(pfvf->pdev)) {
		__clear_bit(HW_TSO, &hw->cap_flag);

		/* Time based irq coalescing is not supported */
		pfvf->hw.cq_qcount_wait = 0x0;

		/* Due to HW issue previous silicons required minimum
		 * 600 unused CQE to avoid CQ overflow.
		 */
		pfvf->hw.rq_skid = 600;
		pfvf->qset.rqe_cnt = Q_COUNT(Q_SIZE_1K);
	}
	if (is_96xx_B0(pfvf->pdev))
		__clear_bit(HW_TSO, &hw->cap_flag);

	if (!is_dev_otx2(pfvf->pdev)) {
		__set_bit(CN10K_MBOX, &hw->cap_flag);
		__set_bit(CN10K_LMTST, &hw->cap_flag);
		__set_bit(CN10K_RPM, &hw->cap_flag);
		__set_bit(CN10K_PTP_ONESTEP, &hw->cap_flag);
		__set_bit(QOS_CIR_PIR_SUPPORT, &hw->cap_flag);
	}

	if (is_dev_cn10kb(pfvf->pdev))
		__set_bit(CN10K_HW_MACSEC, &hw->cap_flag);
}

/* Register read/write APIs */
static inline void __iomem *otx2_get_regaddr(struct otx2_nic *nic, u64 offset)
{
	u64 blkaddr;

	switch ((offset >> RVU_FUNC_BLKADDR_SHIFT) & RVU_FUNC_BLKADDR_MASK) {
	case BLKTYPE_NIX:
		blkaddr = nic->nix_blkaddr;
		break;
	case BLKTYPE_NPA:
		blkaddr = BLKADDR_NPA;
		break;
	default:
		blkaddr = BLKADDR_RVUM;
		break;
	}

	offset &= ~(RVU_FUNC_BLKADDR_MASK << RVU_FUNC_BLKADDR_SHIFT);
	offset |= (blkaddr << RVU_FUNC_BLKADDR_SHIFT);

	return nic->reg_base + offset;
}

static inline void otx2_write64(struct otx2_nic *nic, u64 offset, u64 val)
{
	void __iomem *addr = otx2_get_regaddr(nic, offset);

	writeq(val, addr);
}

static inline u64 otx2_read64(struct otx2_nic *nic, u64 offset)
{
	void __iomem *addr = otx2_get_regaddr(nic, offset);

	return readq(addr);
}

/* Mbox bounce buffer APIs */
static inline int otx2_mbox_bbuf_init(struct mbox *mbox, struct pci_dev *pdev)
{
	struct otx2_mbox *otx2_mbox;
	struct otx2_mbox_dev *mdev;

	mbox->bbuf_base = devm_kmalloc(&pdev->dev, MBOX_SIZE, GFP_KERNEL);
	if (!mbox->bbuf_base)
		return -ENOMEM;

	/* Overwrite mbox mbase to point to bounce buffer, so that PF/VF
	 * prepare all mbox messages in bounce buffer instead of directly
	 * in hw mbox memory.
	 */
	otx2_mbox = &mbox->mbox;
	mdev = &otx2_mbox->dev[0];
	mdev->mbase = mbox->bbuf_base;

	otx2_mbox = &mbox->mbox_up;
	mdev = &otx2_mbox->dev[0];
	mdev->mbase = mbox->bbuf_base;
	return 0;
}

static inline void otx2_sync_mbox_bbuf(struct otx2_mbox *mbox, int devid)
{
	u16 msgs_offset = ALIGN(sizeof(struct mbox_hdr), MBOX_MSG_ALIGN);
	void *hw_mbase = mbox->hwbase + (devid * MBOX_SIZE);
	struct otx2_mbox_dev *mdev = &mbox->dev[devid];
	struct mbox_hdr *hdr;
	u64 msg_size;

	if (mdev->mbase == hw_mbase)
		return;

	hdr = hw_mbase + mbox->rx_start;
	msg_size = hdr->msg_size;

	if (msg_size > mbox->rx_size - msgs_offset)
		msg_size = mbox->rx_size - msgs_offset;

	/* Copy mbox messages from mbox memory to bounce buffer */
	memcpy(mdev->mbase + mbox->rx_start,
	       hw_mbase + mbox->rx_start, msg_size + msgs_offset);
}

/* With the absence of API for 128-bit IO memory access for arm64,
 * implement required operations at place.
 */
#if defined(CONFIG_ARM64)
static inline void otx2_write128(u64 lo, u64 hi, void __iomem *addr)
{
	__asm__ volatile("stp %x[x0], %x[x1], [%x[p1],#0]!"
			 ::[x0]"r"(lo), [x1]"r"(hi), [p1]"r"(addr));
}

static inline u64 otx2_atomic64_add(u64 incr, u64 *ptr)
{
	u64 result;

	__asm__ volatile(".cpu   generic+lse\n"
			 "ldadd %x[i], %x[r], [%[b]]"
			 : [r]"=r"(result), "+m"(*ptr)
			 : [i]"r"(incr), [b]"r"(ptr)
			 : "memory");
	return result;
}

#else
#define otx2_write128(lo, hi, addr)		writeq((hi) | (lo), addr)
#define otx2_atomic64_add(incr, ptr)		({ *ptr += incr; })
#endif

static inline void __cn10k_aura_freeptr(struct otx2_nic *pfvf, u64 aura,
					u64 *ptrs, u64 num_ptrs)
{
	struct otx2_lmt_info *lmt_info;
	u64 size = 0, count_eot = 0;
	u64 tar_addr, val = 0;

	lmt_info = per_cpu_ptr(pfvf->hw.lmt_info, smp_processor_id());
	tar_addr = (__force u64)otx2_get_regaddr(pfvf, NPA_LF_AURA_BATCH_FREE0);
	/* LMTID is same as AURA Id */
	val = (lmt_info->lmt_id & 0x7FF) | BIT_ULL(63);
	/* Set if [127:64] of last 128bit word has a valid pointer */
	count_eot = (num_ptrs % 2) ? 0ULL : 1ULL;
	/* Set AURA ID to free pointer */
	ptrs[0] = (count_eot << 32) | (aura & 0xFFFFF);
	/* Target address for LMTST flush tells HW how many 128bit
	 * words are valid from NPA_LF_AURA_BATCH_FREE0.
	 *
	 * tar_addr[6:4] is LMTST size-1 in units of 128b.
	 */
	if (num_ptrs > 2) {
		size = (sizeof(u64) * num_ptrs) / 16;
		if (!count_eot)
			size++;
		tar_addr |=  ((size - 1) & 0x7) << 4;
	}
	dma_wmb();
	memcpy((u64 *)lmt_info->lmt_addr, ptrs, sizeof(u64) * num_ptrs);
	/* Perform LMTST flush */
	cn10k_lmt_flush(val, tar_addr);
}

static inline void cn10k_aura_freeptr(void *dev, int aura, u64 buf)
{
	struct otx2_nic *pfvf = dev;
	u64 ptrs[2];

	ptrs[1] = buf;
	get_cpu();
	/* Free only one buffer at time during init and teardown */
	__cn10k_aura_freeptr(pfvf, aura, ptrs, 2);
	put_cpu();
}

/* Alloc pointer from pool/aura */
static inline u64 otx2_aura_allocptr(struct otx2_nic *pfvf, int aura)
{
	u64 *ptr = (__force u64 *)otx2_get_regaddr(pfvf, NPA_LF_AURA_OP_ALLOCX(0));
	u64 incr = (u64)aura | BIT_ULL(63);

	return otx2_atomic64_add(incr, ptr);
}

/* Free pointer to a pool/aura */
static inline void otx2_aura_freeptr(void *dev, int aura, u64 buf)
{
	struct otx2_nic *pfvf = dev;
	void __iomem *addr = otx2_get_regaddr(pfvf, NPA_LF_AURA_OP_FREE0);

	otx2_write128(buf, (u64)aura | BIT_ULL(63), addr);
}

static inline int otx2_get_pool_idx(struct otx2_nic *pfvf, int type, int idx)
{
	if (type == AURA_NIX_SQ)
		return pfvf->hw.rqpool_cnt + idx;

	 /* AURA_NIX_RQ */
	return idx;
}

/* Mbox APIs */
static inline int otx2_sync_mbox_msg(struct mbox *mbox)
{
	int err;

	if (!otx2_mbox_nonempty(&mbox->mbox, 0))
		return 0;
	otx2_mbox_msg_send(&mbox->mbox, 0);
	err = otx2_mbox_wait_for_rsp(&mbox->mbox, 0);
	if (err)
		return err;

	return otx2_mbox_check_rsp_msgs(&mbox->mbox, 0);
}

static inline int otx2_sync_mbox_up_msg(struct mbox *mbox, int devid)
{
	int err;

	if (!otx2_mbox_nonempty(&mbox->mbox_up, devid))
		return 0;
	otx2_mbox_msg_send(&mbox->mbox_up, devid);
	err = otx2_mbox_wait_for_rsp(&mbox->mbox_up, devid);
	if (err)
		return err;

	return otx2_mbox_check_rsp_msgs(&mbox->mbox_up, devid);
}

/* Use this API to send mbox msgs in atomic context
 * where sleeping is not allowed
 */
static inline int otx2_sync_mbox_msg_busy_poll(struct mbox *mbox)
{
	int err;

	if (!otx2_mbox_nonempty(&mbox->mbox, 0))
		return 0;
	otx2_mbox_msg_send(&mbox->mbox, 0);
	err = otx2_mbox_busy_poll_for_rsp(&mbox->mbox, 0);
	if (err)
		return err;

	return otx2_mbox_check_rsp_msgs(&mbox->mbox, 0);
}

#define M(_name, _id, _fn_name, _req_type, _rsp_type)                   \
static struct _req_type __maybe_unused					\
*otx2_mbox_alloc_msg_ ## _fn_name(struct mbox *mbox)                    \
{									\
	struct _req_type *req;						\
									\
	req = (struct _req_type *)otx2_mbox_alloc_msg_rsp(		\
		&mbox->mbox, 0, sizeof(struct _req_type),		\
		sizeof(struct _rsp_type));				\
	if (!req)							\
		return NULL;						\
	req->hdr.sig = OTX2_MBOX_REQ_SIG;				\
	req->hdr.id = _id;						\
	trace_otx2_msg_alloc(mbox->mbox.pdev, _id, sizeof(*req));	\
	return req;							\
}

MBOX_MESSAGES
#undef M

#define M(_name, _id, _fn_name, _req_type, _rsp_type)			\
int									\
otx2_mbox_up_handler_ ## _fn_name(struct otx2_nic *pfvf,		\
				struct _req_type *req,			\
				struct _rsp_type *rsp);			\

MBOX_UP_CGX_MESSAGES
MBOX_UP_MCS_MESSAGES
#undef M

/* Time to wait before watchdog kicks off */
#define OTX2_TX_TIMEOUT		(100 * HZ)

#define	RVU_PFVF_PF_SHIFT	10
#define	RVU_PFVF_PF_MASK	0x3F
#define	RVU_PFVF_FUNC_SHIFT	0
#define	RVU_PFVF_FUNC_MASK	0x3FF

static inline bool is_otx2_vf(u16 pcifunc)
{
	return !!(pcifunc & RVU_PFVF_FUNC_MASK);
}

static inline int rvu_get_pf(u16 pcifunc)
{
	return (pcifunc >> RVU_PFVF_PF_SHIFT) & RVU_PFVF_PF_MASK;
}

static inline dma_addr_t otx2_dma_map_page(struct otx2_nic *pfvf,
					   struct page *page,
					   size_t offset, size_t size,
					   enum dma_data_direction dir)
{
	dma_addr_t iova;

	iova = dma_map_page_attrs(pfvf->dev, page,
				  offset, size, dir, DMA_ATTR_SKIP_CPU_SYNC);
	if (unlikely(dma_mapping_error(pfvf->dev, iova)))
		return (dma_addr_t)NULL;
	return iova;
}

static inline void otx2_dma_unmap_page(struct otx2_nic *pfvf,
				       dma_addr_t addr, size_t size,
				       enum dma_data_direction dir)
{
	dma_unmap_page_attrs(pfvf->dev, addr, size,
			     dir, DMA_ATTR_SKIP_CPU_SYNC);
}

static inline u16 otx2_get_smq_idx(struct otx2_nic *pfvf, u16 qidx)
{
	u16 smq;
#ifdef CONFIG_DCB
	if (qidx < NIX_PF_PFC_PRIO_MAX && pfvf->pfc_alloc_status[qidx])
		return pfvf->pfc_schq_list[NIX_TXSCH_LVL_SMQ][qidx];
#endif
	/* check if qidx falls under QOS queues */
	if (qidx >= pfvf->hw.non_qos_queues)
		smq = pfvf->qos.qid_to_sqmap[qidx - pfvf->hw.non_qos_queues];
	else
		smq = pfvf->hw.txschq_list[NIX_TXSCH_LVL_SMQ][0];

	return smq;
}
<<<<<<< HEAD

static inline u16 otx2_get_total_tx_queues(struct otx2_nic *pfvf)
{
	return pfvf->hw.non_qos_queues + pfvf->hw.tc_tx_queues;
=======

static inline u16 otx2_get_total_tx_queues(struct otx2_nic *pfvf)
{
	return pfvf->hw.non_qos_queues + pfvf->hw.tc_tx_queues;
}

static inline u64 otx2_convert_rate(u64 rate)
{
	u64 converted_rate;

	/* Convert bytes per second to Mbps */
	converted_rate = rate * 8;
	converted_rate = max_t(u64, converted_rate / 1000000, 1);

	return converted_rate;
}

static inline int otx2_tc_flower_rule_cnt(struct otx2_nic *pfvf)
{
	/* return here if MCAM entries not allocated */
	if (!pfvf->flow_cfg)
		return 0;

	return pfvf->flow_cfg->nr_flows;
>>>>>>> 98817289
}

/* MSI-X APIs */
void otx2_free_cints(struct otx2_nic *pfvf, int n);
void otx2_set_cints_affinity(struct otx2_nic *pfvf);
int otx2_set_mac_address(struct net_device *netdev, void *p);
int otx2_hw_set_mtu(struct otx2_nic *pfvf, int mtu);
void otx2_tx_timeout(struct net_device *netdev, unsigned int txq);
void otx2_get_mac_from_af(struct net_device *netdev);
void otx2_config_irq_coalescing(struct otx2_nic *pfvf, int qidx);
int otx2_config_pause_frm(struct otx2_nic *pfvf);
void otx2_setup_segmentation(struct otx2_nic *pfvf);

/* RVU block related APIs */
int otx2_attach_npa_nix(struct otx2_nic *pfvf);
int otx2_detach_resources(struct mbox *mbox);
int otx2_config_npa(struct otx2_nic *pfvf);
int otx2_sq_aura_pool_init(struct otx2_nic *pfvf);
int otx2_rq_aura_pool_init(struct otx2_nic *pfvf);
void otx2_aura_pool_free(struct otx2_nic *pfvf);
void otx2_free_aura_ptr(struct otx2_nic *pfvf, int type);
void otx2_sq_free_sqbs(struct otx2_nic *pfvf);
int otx2_config_nix(struct otx2_nic *pfvf);
int otx2_config_nix_queues(struct otx2_nic *pfvf);
int otx2_txschq_config(struct otx2_nic *pfvf, int lvl, int prio, bool pfc_en);
int otx2_txsch_alloc(struct otx2_nic *pfvf);
void otx2_txschq_stop(struct otx2_nic *pfvf);
void otx2_txschq_free_one(struct otx2_nic *pfvf, u16 lvl, u16 schq);
void otx2_free_pending_sqe(struct otx2_nic *pfvf);
void otx2_sqb_flush(struct otx2_nic *pfvf);
int otx2_alloc_rbuf(struct otx2_nic *pfvf, struct otx2_pool *pool,
		    dma_addr_t *dma);
int otx2_rxtx_enable(struct otx2_nic *pfvf, bool enable);
void otx2_ctx_disable(struct mbox *mbox, int type, bool npa);
int otx2_nix_config_bp(struct otx2_nic *pfvf, bool enable);
void otx2_cleanup_rx_cqes(struct otx2_nic *pfvf, struct otx2_cq_queue *cq, int qidx);
void otx2_cleanup_tx_cqes(struct otx2_nic *pfvf, struct otx2_cq_queue *cq);
int otx2_sq_init(struct otx2_nic *pfvf, u16 qidx, u16 sqb_aura);
int otx2_sq_aq_init(void *dev, u16 qidx, u16 sqb_aura);
int cn10k_sq_aq_init(void *dev, u16 qidx, u16 sqb_aura);
int otx2_alloc_buffer(struct otx2_nic *pfvf, struct otx2_cq_queue *cq,
		      dma_addr_t *dma);
int otx2_pool_init(struct otx2_nic *pfvf, u16 pool_id,
<<<<<<< HEAD
		   int stack_pages, int numptrs, int buf_size);
=======
		   int stack_pages, int numptrs, int buf_size, int type);
>>>>>>> 98817289
int otx2_aura_init(struct otx2_nic *pfvf, int aura_id,
		   int pool_id, int numptrs);

/* RSS configuration APIs*/
int otx2_rss_init(struct otx2_nic *pfvf);
int otx2_set_flowkey_cfg(struct otx2_nic *pfvf);
void otx2_set_rss_key(struct otx2_nic *pfvf);
int otx2_set_rss_table(struct otx2_nic *pfvf, int ctx_id);

/* Mbox handlers */
void mbox_handler_msix_offset(struct otx2_nic *pfvf,
			      struct msix_offset_rsp *rsp);
void mbox_handler_npa_lf_alloc(struct otx2_nic *pfvf,
			       struct npa_lf_alloc_rsp *rsp);
void mbox_handler_nix_lf_alloc(struct otx2_nic *pfvf,
			       struct nix_lf_alloc_rsp *rsp);
void mbox_handler_nix_txsch_alloc(struct otx2_nic *pf,
				  struct nix_txsch_alloc_rsp *rsp);
void mbox_handler_cgx_stats(struct otx2_nic *pfvf,
			    struct cgx_stats_rsp *rsp);
void mbox_handler_cgx_fec_stats(struct otx2_nic *pfvf,
				struct cgx_fec_stats_rsp *rsp);
void otx2_set_fec_stats_count(struct otx2_nic *pfvf);
void mbox_handler_nix_bp_enable(struct otx2_nic *pfvf,
				struct nix_bp_cfg_rsp *rsp);

/* Device stats APIs */
void otx2_get_dev_stats(struct otx2_nic *pfvf);
void otx2_get_stats64(struct net_device *netdev,
		      struct rtnl_link_stats64 *stats);
void otx2_update_lmac_stats(struct otx2_nic *pfvf);
void otx2_update_lmac_fec_stats(struct otx2_nic *pfvf);
int otx2_update_rq_stats(struct otx2_nic *pfvf, int qidx);
int otx2_update_sq_stats(struct otx2_nic *pfvf, int qidx);
void otx2_set_ethtool_ops(struct net_device *netdev);
void otx2vf_set_ethtool_ops(struct net_device *netdev);

int otx2_open(struct net_device *netdev);
int otx2_stop(struct net_device *netdev);
int otx2_set_real_num_queues(struct net_device *netdev,
			     int tx_queues, int rx_queues);
int otx2_ioctl(struct net_device *netdev, struct ifreq *req, int cmd);
int otx2_config_hwtstamp(struct net_device *netdev, struct ifreq *ifr);

/* MCAM filter related APIs */
int otx2_mcam_flow_init(struct otx2_nic *pf);
int otx2vf_mcam_flow_init(struct otx2_nic *pfvf);
int otx2_alloc_mcam_entries(struct otx2_nic *pfvf, u16 count);
void otx2_mcam_flow_del(struct otx2_nic *pf);
int otx2_destroy_ntuple_flows(struct otx2_nic *pf);
int otx2_destroy_mcam_flows(struct otx2_nic *pfvf);
int otx2_get_flow(struct otx2_nic *pfvf,
		  struct ethtool_rxnfc *nfc, u32 location);
int otx2_get_all_flows(struct otx2_nic *pfvf,
		       struct ethtool_rxnfc *nfc, u32 *rule_locs);
int otx2_add_flow(struct otx2_nic *pfvf,
		  struct ethtool_rxnfc *nfc);
int otx2_remove_flow(struct otx2_nic *pfvf, u32 location);
int otx2_get_maxflows(struct otx2_flow_config *flow_cfg);
void otx2_rss_ctx_flow_del(struct otx2_nic *pfvf, int ctx_id);
int otx2_del_macfilter(struct net_device *netdev, const u8 *mac);
int otx2_add_macfilter(struct net_device *netdev, const u8 *mac);
int otx2_enable_rxvlan(struct otx2_nic *pf, bool enable);
int otx2_install_rxvlan_offload_flow(struct otx2_nic *pfvf);
bool otx2_xdp_sq_append_pkt(struct otx2_nic *pfvf, u64 iova, int len, u16 qidx);
u16 otx2_get_max_mtu(struct otx2_nic *pfvf);
int otx2_handle_ntuple_tc_features(struct net_device *netdev,
				   netdev_features_t features);
int otx2_smq_flush(struct otx2_nic *pfvf, int smq);
void otx2_free_bufs(struct otx2_nic *pfvf, struct otx2_pool *pool,
		    u64 iova, int size);

/* tc support */
int otx2_init_tc(struct otx2_nic *nic);
void otx2_shutdown_tc(struct otx2_nic *nic);
int otx2_setup_tc(struct net_device *netdev, enum tc_setup_type type,
		  void *type_data);
void otx2_tc_apply_ingress_police_rules(struct otx2_nic *nic);

/* CGX/RPM DMAC filters support */
int otx2_dmacflt_get_max_cnt(struct otx2_nic *pf);
int otx2_dmacflt_add(struct otx2_nic *pf, const u8 *mac, u32 bit_pos);
int otx2_dmacflt_remove(struct otx2_nic *pf, const u8 *mac, u32 bit_pos);
int otx2_dmacflt_update(struct otx2_nic *pf, u8 *mac, u32 bit_pos);
void otx2_dmacflt_reinstall_flows(struct otx2_nic *pf);
void otx2_dmacflt_update_pfmac_flow(struct otx2_nic *pfvf);

#ifdef CONFIG_DCB
/* DCB support*/
void otx2_update_bpid_in_rqctx(struct otx2_nic *pfvf, int vlan_prio, int qidx, bool pfc_enable);
int otx2_config_priority_flow_ctrl(struct otx2_nic *pfvf);
int otx2_dcbnl_set_ops(struct net_device *dev);
/* PFC support */
int otx2_pfc_txschq_config(struct otx2_nic *pfvf);
int otx2_pfc_txschq_alloc(struct otx2_nic *pfvf);
int otx2_pfc_txschq_update(struct otx2_nic *pfvf);
int otx2_pfc_txschq_stop(struct otx2_nic *pfvf);
#endif

#if IS_ENABLED(CONFIG_MACSEC)
/* MACSEC offload support */
int cn10k_mcs_init(struct otx2_nic *pfvf);
void cn10k_mcs_free(struct otx2_nic *pfvf);
void cn10k_handle_mcs_event(struct otx2_nic *pfvf, struct mcs_intr_info *event);
#else
static inline int cn10k_mcs_init(struct otx2_nic *pfvf) { return 0; }
static inline void cn10k_mcs_free(struct otx2_nic *pfvf) {}
static inline void cn10k_handle_mcs_event(struct otx2_nic *pfvf,
					  struct mcs_intr_info *event)
{}
#endif /* CONFIG_MACSEC */

/* qos support */
static inline void otx2_qos_init(struct otx2_nic *pfvf, int qos_txqs)
{
	struct otx2_hw *hw = &pfvf->hw;

	hw->tc_tx_queues = qos_txqs;
<<<<<<< HEAD
=======
	INIT_LIST_HEAD(&pfvf->qos.qos_tree);
	mutex_init(&pfvf->qos.qos_lock);
}

static inline void otx2_shutdown_qos(struct otx2_nic *pfvf)
{
	mutex_destroy(&pfvf->qos.qos_lock);
>>>>>>> 98817289
}

u16 otx2_select_queue(struct net_device *netdev, struct sk_buff *skb,
		      struct net_device *sb_dev);
<<<<<<< HEAD
=======
int otx2_get_txq_by_classid(struct otx2_nic *pfvf, u16 classid);
void otx2_qos_config_txschq(struct otx2_nic *pfvf);
void otx2_clean_qos_queues(struct otx2_nic *pfvf);
>>>>>>> 98817289
#endif /* OTX2_COMMON_H */<|MERGE_RESOLUTION|>--- conflicted
+++ resolved
@@ -29,12 +29,9 @@
 #include "otx2_devlink.h"
 #include <rvu_trace.h>
 #include "qos.h"
-<<<<<<< HEAD
-=======
 
 /* IPv4 flag more fragment bit */
 #define IPV4_FLAG_MORE				0x20
->>>>>>> 98817289
 
 /* PCI device IDs */
 #define PCI_DEVID_OCTEONTX2_RVU_PF              0xA063
@@ -928,12 +925,6 @@
 
 	return smq;
 }
-<<<<<<< HEAD
-
-static inline u16 otx2_get_total_tx_queues(struct otx2_nic *pfvf)
-{
-	return pfvf->hw.non_qos_queues + pfvf->hw.tc_tx_queues;
-=======
 
 static inline u16 otx2_get_total_tx_queues(struct otx2_nic *pfvf)
 {
@@ -958,7 +949,6 @@
 		return 0;
 
 	return pfvf->flow_cfg->nr_flows;
->>>>>>> 98817289
 }
 
 /* MSI-X APIs */
@@ -1002,11 +992,7 @@
 int otx2_alloc_buffer(struct otx2_nic *pfvf, struct otx2_cq_queue *cq,
 		      dma_addr_t *dma);
 int otx2_pool_init(struct otx2_nic *pfvf, u16 pool_id,
-<<<<<<< HEAD
-		   int stack_pages, int numptrs, int buf_size);
-=======
 		   int stack_pages, int numptrs, int buf_size, int type);
->>>>>>> 98817289
 int otx2_aura_init(struct otx2_nic *pfvf, int aura_id,
 		   int pool_id, int numptrs);
 
@@ -1125,8 +1111,6 @@
 	struct otx2_hw *hw = &pfvf->hw;
 
 	hw->tc_tx_queues = qos_txqs;
-<<<<<<< HEAD
-=======
 	INIT_LIST_HEAD(&pfvf->qos.qos_tree);
 	mutex_init(&pfvf->qos.qos_lock);
 }
@@ -1134,15 +1118,11 @@
 static inline void otx2_shutdown_qos(struct otx2_nic *pfvf)
 {
 	mutex_destroy(&pfvf->qos.qos_lock);
->>>>>>> 98817289
 }
 
 u16 otx2_select_queue(struct net_device *netdev, struct sk_buff *skb,
 		      struct net_device *sb_dev);
-<<<<<<< HEAD
-=======
 int otx2_get_txq_by_classid(struct otx2_nic *pfvf, u16 classid);
 void otx2_qos_config_txschq(struct otx2_nic *pfvf);
 void otx2_clean_qos_queues(struct otx2_nic *pfvf);
->>>>>>> 98817289
 #endif /* OTX2_COMMON_H */