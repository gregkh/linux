--- conflicted
+++ resolved
@@ -104,11 +104,7 @@
 			return 0;
 	} else {
 		/* wait_event_timeout does not guarantee a delay of at
-<<<<<<< HEAD
-		 * least one whole jiffie, so timeout must be no less
-=======
 		 * least one whole jiffy, so timeout must be no less
->>>>>>> a6ad5510
 		 * than two.
 		 */
 		timeout = max(usecs_to_jiffies(MVMDIO_SMI_TIMEOUT), 2);
