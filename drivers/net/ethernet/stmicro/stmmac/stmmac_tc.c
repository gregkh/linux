--- conflicted
+++ resolved
@@ -739,11 +739,7 @@
 {
 	u32 size, wid = priv->dma_cap.estwid, dep = priv->dma_cap.estdep;
 	struct plat_stmmacenet_data *plat = priv->plat;
-<<<<<<< HEAD
-	struct timespec64 time, current_time;
-=======
 	struct timespec64 time, current_time, qopt_time;
->>>>>>> 3b17187f
 	ktime_t current_time_ns;
 	bool fpe = false;
 	int i, ret = 0;
@@ -844,24 +840,8 @@
 	/* Adjust for real system time */
 	priv->ptp_clock_ops.gettime64(&priv->ptp_clock_ops, &current_time);
 	current_time_ns = timespec64_to_ktime(current_time);
-<<<<<<< HEAD
-	if (ktime_after(qopt->base_time, current_time_ns)) {
-		time = ktime_to_timespec64(qopt->base_time);
-	} else {
-		ktime_t base_time;
-		s64 n;
-
-		n = div64_s64(ktime_sub_ns(current_time_ns, qopt->base_time),
-			      qopt->cycle_time);
-		base_time = ktime_add_ns(qopt->base_time,
-					 (n + 1) * qopt->cycle_time);
-
-		time = ktime_to_timespec64(base_time);
-	}
-=======
 	time = stmmac_calc_tas_basetime(qopt->base_time, current_time_ns,
 					qopt->cycle_time);
->>>>>>> 3b17187f
 
 	priv->plat->est->btr[0] = (u32)time.tv_nsec;
 	priv->plat->est->btr[1] = (u32)time.tv_sec;
@@ -877,18 +857,6 @@
 	if (fpe && !priv->dma_cap.fpesel) {
 		mutex_unlock(&priv->plat->est->lock);
 		return -EOPNOTSUPP;
-<<<<<<< HEAD
-	}
-
-	ret = stmmac_fpe_configure(priv, priv->ioaddr,
-				   priv->plat->tx_queues_to_use,
-				   priv->plat->rx_queues_to_use, fpe);
-	if (ret && fpe) {
-		mutex_unlock(&priv->plat->est->lock);
-		netdev_err(priv->dev, "failed to enable Frame Preemption\n");
-		return ret;
-=======
->>>>>>> 3b17187f
 	}
 
 	/* Actual FPE register configuration will be done after FPE handshake
@@ -922,8 +890,6 @@
 		mutex_unlock(&priv->plat->est->lock);
 	}
 
-<<<<<<< HEAD
-=======
 	priv->plat->fpe_cfg->enable = false;
 	stmmac_fpe_configure(priv, priv->ioaddr,
 			     priv->plat->tx_queues_to_use,
@@ -934,7 +900,6 @@
 	stmmac_fpe_handshake(priv, false);
 	netdev_info(priv->dev, "stop FPE handshake\n");
 
->>>>>>> 3b17187f
 	return ret;
 }
 
