// SPDX-License-Identifier: (GPL-2.0 OR MIT)
/*
 * Copyright (c) 2018 Synopsys, Inc. and/or its affiliates.
 * stmmac TC Handling (HW only)
 */

#include <net/pkt_cls.h>
#include <net/tc_act/tc_gact.h>
#include "common.h"
#include "dwmac4.h"
#include "dwmac5.h"
#include "stmmac.h"

static void tc_fill_all_pass_entry(struct stmmac_tc_entry *entry)
{
	memset(entry, 0, sizeof(*entry));
	entry->in_use = true;
	entry->is_last = true;
	entry->is_frag = false;
	entry->prio = ~0x0;
	entry->handle = 0;
	entry->val.match_data = 0x0;
	entry->val.match_en = 0x0;
	entry->val.af = 1;
	entry->val.dma_ch_no = 0x0;
}

static struct stmmac_tc_entry *tc_find_entry(struct stmmac_priv *priv,
					     struct tc_cls_u32_offload *cls,
					     bool free)
{
	struct stmmac_tc_entry *entry, *first = NULL, *dup = NULL;
	u32 loc = cls->knode.handle;
	int i;

	for (i = 0; i < priv->tc_entries_max; i++) {
		entry = &priv->tc_entries[i];
		if (!entry->in_use && !first && free)
			first = entry;
		if ((entry->handle == loc) && !free && !entry->is_frag)
			dup = entry;
	}

	if (dup)
		return dup;
	if (first) {
		first->handle = loc;
		first->in_use = true;

		/* Reset HW values */
		memset(&first->val, 0, sizeof(first->val));
	}

	return first;
}

static int tc_fill_actions(struct stmmac_tc_entry *entry,
			   struct stmmac_tc_entry *frag,
			   struct tc_cls_u32_offload *cls)
{
	struct stmmac_tc_entry *action_entry = entry;
	const struct tc_action *act;
	struct tcf_exts *exts;
	int i;

	exts = cls->knode.exts;
	if (!tcf_exts_has_actions(exts))
		return -EINVAL;
	if (frag)
		action_entry = frag;

	tcf_exts_for_each_action(i, act, exts) {
		/* Accept */
		if (is_tcf_gact_ok(act)) {
			action_entry->val.af = 1;
			break;
		}
		/* Drop */
		if (is_tcf_gact_shot(act)) {
			action_entry->val.rf = 1;
			break;
		}

		/* Unsupported */
		return -EINVAL;
	}

	return 0;
}

static int tc_fill_entry(struct stmmac_priv *priv,
			 struct tc_cls_u32_offload *cls)
{
	struct stmmac_tc_entry *entry, *frag = NULL;
	struct tc_u32_sel *sel = cls->knode.sel;
	u32 off, data, mask, real_off, rem;
	u32 prio = cls->common.prio << 16;
	int ret;

	/* Only 1 match per entry */
	if (sel->nkeys <= 0 || sel->nkeys > 1)
		return -EINVAL;

	off = sel->keys[0].off << sel->offshift;
	data = sel->keys[0].val;
	mask = sel->keys[0].mask;

	switch (ntohs(cls->common.protocol)) {
	case ETH_P_ALL:
		break;
	case ETH_P_IP:
		off += ETH_HLEN;
		break;
	default:
		return -EINVAL;
	}

	if (off > priv->tc_off_max)
		return -EINVAL;

	real_off = off / 4;
	rem = off % 4;

	entry = tc_find_entry(priv, cls, true);
	if (!entry)
		return -EINVAL;

	if (rem) {
		frag = tc_find_entry(priv, cls, true);
		if (!frag) {
			ret = -EINVAL;
			goto err_unuse;
		}

		entry->frag_ptr = frag;
		entry->val.match_en = (mask << (rem * 8)) &
			GENMASK(31, rem * 8);
		entry->val.match_data = (data << (rem * 8)) &
			GENMASK(31, rem * 8);
		entry->val.frame_offset = real_off;
		entry->prio = prio;

		frag->val.match_en = (mask >> (rem * 8)) &
			GENMASK(rem * 8 - 1, 0);
		frag->val.match_data = (data >> (rem * 8)) &
			GENMASK(rem * 8 - 1, 0);
		frag->val.frame_offset = real_off + 1;
		frag->prio = prio;
		frag->is_frag = true;
	} else {
		entry->frag_ptr = NULL;
		entry->val.match_en = mask;
		entry->val.match_data = data;
		entry->val.frame_offset = real_off;
		entry->prio = prio;
	}

	ret = tc_fill_actions(entry, frag, cls);
	if (ret)
		goto err_unuse;

	return 0;

err_unuse:
	if (frag)
		frag->in_use = false;
	entry->in_use = false;
	return ret;
}

static void tc_unfill_entry(struct stmmac_priv *priv,
			    struct tc_cls_u32_offload *cls)
{
	struct stmmac_tc_entry *entry;

	entry = tc_find_entry(priv, cls, false);
	if (!entry)
		return;

	entry->in_use = false;
	if (entry->frag_ptr) {
		entry = entry->frag_ptr;
		entry->is_frag = false;
		entry->in_use = false;
	}
}

static int tc_config_knode(struct stmmac_priv *priv,
			   struct tc_cls_u32_offload *cls)
{
	int ret;

	ret = tc_fill_entry(priv, cls);
	if (ret)
		return ret;

	ret = stmmac_rxp_config(priv, priv->hw->pcsr, priv->tc_entries,
			priv->tc_entries_max);
	if (ret)
		goto err_unfill;

	return 0;

err_unfill:
	tc_unfill_entry(priv, cls);
	return ret;
}

static int tc_delete_knode(struct stmmac_priv *priv,
			   struct tc_cls_u32_offload *cls)
{
	/* Set entry and fragments as not used */
	tc_unfill_entry(priv, cls);

	return stmmac_rxp_config(priv, priv->hw->pcsr, priv->tc_entries,
				 priv->tc_entries_max);
}

static int tc_setup_cls_u32(struct stmmac_priv *priv,
			    struct tc_cls_u32_offload *cls)
{
	switch (cls->command) {
	case TC_CLSU32_REPLACE_KNODE:
		tc_unfill_entry(priv, cls);
		fallthrough;
	case TC_CLSU32_NEW_KNODE:
		return tc_config_knode(priv, cls);
	case TC_CLSU32_DELETE_KNODE:
		return tc_delete_knode(priv, cls);
	default:
		return -EOPNOTSUPP;
	}
}

static int tc_rfs_init(struct stmmac_priv *priv)
{
	int i;

	priv->rfs_entries_max[STMMAC_RFS_T_VLAN] = 8;
	priv->rfs_entries_max[STMMAC_RFS_T_LLDP] = 1;
	priv->rfs_entries_max[STMMAC_RFS_T_1588] = 1;

	for (i = 0; i < STMMAC_RFS_T_MAX; i++)
		priv->rfs_entries_total += priv->rfs_entries_max[i];

	priv->rfs_entries = devm_kcalloc(priv->device,
					 priv->rfs_entries_total,
					 sizeof(*priv->rfs_entries),
					 GFP_KERNEL);
	if (!priv->rfs_entries)
		return -ENOMEM;

	dev_info(priv->device, "Enabled RFS Flow TC (entries=%d)\n",
		 priv->rfs_entries_total);

	return 0;
}

static int tc_init(struct stmmac_priv *priv)
{
	struct dma_features *dma_cap = &priv->dma_cap;
	unsigned int count;
	int ret, i;

	if (dma_cap->l3l4fnum) {
		priv->flow_entries_max = dma_cap->l3l4fnum;
		priv->flow_entries = devm_kcalloc(priv->device,
						  dma_cap->l3l4fnum,
						  sizeof(*priv->flow_entries),
						  GFP_KERNEL);
		if (!priv->flow_entries)
			return -ENOMEM;

		for (i = 0; i < priv->flow_entries_max; i++)
			priv->flow_entries[i].idx = i;

		dev_info(priv->device, "Enabled L3L4 Flow TC (entries=%d)\n",
			 priv->flow_entries_max);
	}

	ret = tc_rfs_init(priv);
	if (ret)
		return -ENOMEM;

	/* Fail silently as we can still use remaining features, e.g. CBS */
	if (!dma_cap->frpsel)
		return 0;

	switch (dma_cap->frpbs) {
	case 0x0:
		priv->tc_off_max = 64;
		break;
	case 0x1:
		priv->tc_off_max = 128;
		break;
	case 0x2:
		priv->tc_off_max = 256;
		break;
	default:
		return -EINVAL;
	}

	switch (dma_cap->frpes) {
	case 0x0:
		count = 64;
		break;
	case 0x1:
		count = 128;
		break;
	case 0x2:
		count = 256;
		break;
	default:
		return -EINVAL;
	}

	/* Reserve one last filter which lets all pass */
	priv->tc_entries_max = count;
	priv->tc_entries = devm_kcalloc(priv->device,
			count, sizeof(*priv->tc_entries), GFP_KERNEL);
	if (!priv->tc_entries)
		return -ENOMEM;

	tc_fill_all_pass_entry(&priv->tc_entries[count - 1]);

	dev_info(priv->device, "Enabling HW TC (entries=%d, max_off=%d)\n",
			priv->tc_entries_max, priv->tc_off_max);

	return 0;
}

static int tc_setup_cbs(struct stmmac_priv *priv,
			struct tc_cbs_qopt_offload *qopt)
{
	u32 tx_queues_count = priv->plat->tx_queues_to_use;
	s64 port_transmit_rate_kbps;
	u32 queue = qopt->queue;
	u32 mode_to_use;
	u64 value;
	u32 ptr;
	int ret;

	/* Queue 0 is not AVB capable */
	if (queue <= 0 || queue >= tx_queues_count)
		return -EINVAL;
	if (!priv->dma_cap.av)
		return -EOPNOTSUPP;

	port_transmit_rate_kbps = qopt->idleslope - qopt->sendslope;

	if (qopt->enable) {
		/* Port Transmit Rate and Speed Divider */
		switch (div_s64(port_transmit_rate_kbps, 1000)) {
		case SPEED_10000:
		case SPEED_5000:
			ptr = 32;
			break;
		case SPEED_2500:
		case SPEED_1000:
			ptr = 8;
			break;
		case SPEED_100:
			ptr = 4;
			break;
		default:
			netdev_err(priv->dev,
				   "Invalid portTransmitRate %lld (idleSlope - sendSlope)\n",
				   port_transmit_rate_kbps);
			return -EINVAL;
		}
	} else {
		ptr = 0;
	}

	mode_to_use = priv->plat->tx_queues_cfg[queue].mode_to_use;
	if (mode_to_use == MTL_QUEUE_DCB && qopt->enable) {
		ret = stmmac_dma_qmode(priv, priv->ioaddr, queue, MTL_QUEUE_AVB);
		if (ret)
			return ret;

		priv->plat->tx_queues_cfg[queue].mode_to_use = MTL_QUEUE_AVB;
	} else if (!qopt->enable) {
		ret = stmmac_dma_qmode(priv, priv->ioaddr, queue,
				       MTL_QUEUE_DCB);
		if (ret)
			return ret;

		priv->plat->tx_queues_cfg[queue].mode_to_use = MTL_QUEUE_DCB;
		return 0;
	}

	/* Final adjustments for HW */
	value = div_s64(qopt->idleslope * 1024ll * ptr, port_transmit_rate_kbps);
	priv->plat->tx_queues_cfg[queue].idle_slope = value & GENMASK(31, 0);

	value = div_s64(-qopt->sendslope * 1024ll * ptr, port_transmit_rate_kbps);
	priv->plat->tx_queues_cfg[queue].send_slope = value & GENMASK(31, 0);

	value = qopt->hicredit * 1024ll * 8;
	priv->plat->tx_queues_cfg[queue].high_credit = value & GENMASK(31, 0);

	value = qopt->locredit * 1024ll * 8;
	priv->plat->tx_queues_cfg[queue].low_credit = value & GENMASK(31, 0);

	ret = stmmac_config_cbs(priv, priv->hw,
				priv->plat->tx_queues_cfg[queue].send_slope,
				priv->plat->tx_queues_cfg[queue].idle_slope,
				priv->plat->tx_queues_cfg[queue].high_credit,
				priv->plat->tx_queues_cfg[queue].low_credit,
				queue);
	if (ret)
		return ret;

	dev_info(priv->device, "CBS queue %d: send %d, idle %d, hi %d, lo %d\n",
			queue, qopt->sendslope, qopt->idleslope,
			qopt->hicredit, qopt->locredit);
	return 0;
}

static int tc_parse_flow_actions(struct stmmac_priv *priv,
				 struct flow_action *action,
				 struct stmmac_flow_entry *entry,
				 struct netlink_ext_ack *extack)
{
	struct flow_action_entry *act;
	int i;

	if (!flow_action_has_entries(action))
		return -EINVAL;

	if (!flow_action_basic_hw_stats_check(action, extack))
		return -EOPNOTSUPP;

	flow_action_for_each(i, act, action) {
		switch (act->id) {
		case FLOW_ACTION_DROP:
			entry->action |= STMMAC_FLOW_ACTION_DROP;
			return 0;
		default:
			break;
		}
	}

	/* Nothing to do, maybe inverse filter ? */
	return 0;
}

#define ETHER_TYPE_FULL_MASK	cpu_to_be16(~0)

static int tc_add_basic_flow(struct stmmac_priv *priv,
			     struct flow_cls_offload *cls,
			     struct stmmac_flow_entry *entry)
{
	struct flow_rule *rule = flow_cls_offload_flow_rule(cls);
	struct flow_dissector *dissector = rule->match.dissector;
	struct flow_match_basic match;

	/* Nothing to do here */
	if (!dissector_uses_key(dissector, FLOW_DISSECTOR_KEY_BASIC))
		return -EINVAL;

	flow_rule_match_basic(rule, &match);

	entry->ip_proto = match.key->ip_proto;
	return 0;
}

static int tc_add_ip4_flow(struct stmmac_priv *priv,
			   struct flow_cls_offload *cls,
			   struct stmmac_flow_entry *entry)
{
	struct flow_rule *rule = flow_cls_offload_flow_rule(cls);
	struct flow_dissector *dissector = rule->match.dissector;
	bool inv = entry->action & STMMAC_FLOW_ACTION_DROP;
	struct flow_match_ipv4_addrs match;
	u32 hw_match;
	int ret;

	/* Nothing to do here */
	if (!dissector_uses_key(dissector, FLOW_DISSECTOR_KEY_IPV4_ADDRS))
		return -EINVAL;

	flow_rule_match_ipv4_addrs(rule, &match);
	hw_match = ntohl(match.key->src) & ntohl(match.mask->src);
	if (hw_match) {
		ret = stmmac_config_l3_filter(priv, priv->hw, entry->idx, true,
					      false, true, inv, hw_match);
		if (ret)
			return ret;
	}

	hw_match = ntohl(match.key->dst) & ntohl(match.mask->dst);
	if (hw_match) {
		ret = stmmac_config_l3_filter(priv, priv->hw, entry->idx, true,
					      false, false, inv, hw_match);
		if (ret)
			return ret;
	}

	return 0;
}

static int tc_add_ports_flow(struct stmmac_priv *priv,
			     struct flow_cls_offload *cls,
			     struct stmmac_flow_entry *entry)
{
	struct flow_rule *rule = flow_cls_offload_flow_rule(cls);
	struct flow_dissector *dissector = rule->match.dissector;
	bool inv = entry->action & STMMAC_FLOW_ACTION_DROP;
	struct flow_match_ports match;
	u32 hw_match;
	bool is_udp;
	int ret;

	/* Nothing to do here */
	if (!dissector_uses_key(dissector, FLOW_DISSECTOR_KEY_PORTS))
		return -EINVAL;

	switch (entry->ip_proto) {
	case IPPROTO_TCP:
		is_udp = false;
		break;
	case IPPROTO_UDP:
		is_udp = true;
		break;
	default:
		return -EINVAL;
	}

	flow_rule_match_ports(rule, &match);

	hw_match = ntohs(match.key->src) & ntohs(match.mask->src);
	if (hw_match) {
		ret = stmmac_config_l4_filter(priv, priv->hw, entry->idx, true,
					      is_udp, true, inv, hw_match);
		if (ret)
			return ret;
	}

	hw_match = ntohs(match.key->dst) & ntohs(match.mask->dst);
	if (hw_match) {
		ret = stmmac_config_l4_filter(priv, priv->hw, entry->idx, true,
					      is_udp, false, inv, hw_match);
		if (ret)
			return ret;
	}

	entry->is_l4 = true;
	return 0;
}

static struct stmmac_flow_entry *tc_find_flow(struct stmmac_priv *priv,
					      struct flow_cls_offload *cls,
					      bool get_free)
{
	int i;

	for (i = 0; i < priv->flow_entries_max; i++) {
		struct stmmac_flow_entry *entry = &priv->flow_entries[i];

		if (entry->cookie == cls->cookie)
			return entry;
		if (get_free && (entry->in_use == false))
			return entry;
	}

	return NULL;
}

static struct {
	int (*fn)(struct stmmac_priv *priv, struct flow_cls_offload *cls,
		  struct stmmac_flow_entry *entry);
} tc_flow_parsers[] = {
	{ .fn = tc_add_basic_flow },
	{ .fn = tc_add_ip4_flow },
	{ .fn = tc_add_ports_flow },
};

static int tc_add_flow(struct stmmac_priv *priv,
		       struct flow_cls_offload *cls)
{
	struct stmmac_flow_entry *entry = tc_find_flow(priv, cls, false);
	struct flow_rule *rule = flow_cls_offload_flow_rule(cls);
	int i, ret;

	if (!entry) {
		entry = tc_find_flow(priv, cls, true);
		if (!entry)
			return -ENOENT;
	}

	ret = tc_parse_flow_actions(priv, &rule->action, entry,
				    cls->common.extack);
	if (ret)
		return ret;

	for (i = 0; i < ARRAY_SIZE(tc_flow_parsers); i++) {
		ret = tc_flow_parsers[i].fn(priv, cls, entry);
		if (!ret)
			entry->in_use = true;
	}

	if (!entry->in_use)
		return -EINVAL;

	entry->cookie = cls->cookie;
	return 0;
}

static int tc_del_flow(struct stmmac_priv *priv,
		       struct flow_cls_offload *cls)
{
	struct stmmac_flow_entry *entry = tc_find_flow(priv, cls, false);
	int ret;

	if (!entry || !entry->in_use)
		return -ENOENT;

	if (entry->is_l4) {
		ret = stmmac_config_l4_filter(priv, priv->hw, entry->idx, false,
					      false, false, false, 0);
	} else {
		ret = stmmac_config_l3_filter(priv, priv->hw, entry->idx, false,
					      false, false, false, 0);
	}

	entry->in_use = false;
	entry->cookie = 0;
	entry->is_l4 = false;
	return ret;
}

static struct stmmac_rfs_entry *tc_find_rfs(struct stmmac_priv *priv,
					    struct flow_cls_offload *cls,
					    bool get_free)
{
	int i;

	for (i = 0; i < priv->rfs_entries_total; i++) {
		struct stmmac_rfs_entry *entry = &priv->rfs_entries[i];

		if (entry->cookie == cls->cookie)
			return entry;
		if (get_free && entry->in_use == false)
			return entry;
	}

	return NULL;
}

#define VLAN_PRIO_FULL_MASK (0x07)

static int tc_add_vlan_flow(struct stmmac_priv *priv,
			    struct flow_cls_offload *cls)
{
	struct stmmac_rfs_entry *entry = tc_find_rfs(priv, cls, false);
	struct flow_rule *rule = flow_cls_offload_flow_rule(cls);
	struct flow_dissector *dissector = rule->match.dissector;
	int tc = tc_classid_to_hwtc(priv->dev, cls->classid);
	struct flow_match_vlan match;

	if (!entry) {
		entry = tc_find_rfs(priv, cls, true);
		if (!entry)
			return -ENOENT;
	}

	if (priv->rfs_entries_cnt[STMMAC_RFS_T_VLAN] >=
	    priv->rfs_entries_max[STMMAC_RFS_T_VLAN])
		return -ENOENT;

	/* Nothing to do here */
	if (!dissector_uses_key(dissector, FLOW_DISSECTOR_KEY_VLAN))
		return -EINVAL;

	if (tc < 0) {
		netdev_err(priv->dev, "Invalid traffic class\n");
		return -EINVAL;
	}

	flow_rule_match_vlan(rule, &match);

	if (match.mask->vlan_priority) {
		u32 prio;

		if (match.mask->vlan_priority != VLAN_PRIO_FULL_MASK) {
			netdev_err(priv->dev, "Only full mask is supported for VLAN priority");
			return -EINVAL;
		}

		prio = BIT(match.key->vlan_priority);
		stmmac_rx_queue_prio(priv, priv->hw, prio, tc);

		entry->in_use = true;
		entry->cookie = cls->cookie;
		entry->tc = tc;
		entry->type = STMMAC_RFS_T_VLAN;
		priv->rfs_entries_cnt[STMMAC_RFS_T_VLAN]++;
	}

	return 0;
}

static int tc_del_vlan_flow(struct stmmac_priv *priv,
			    struct flow_cls_offload *cls)
{
	struct stmmac_rfs_entry *entry = tc_find_rfs(priv, cls, false);

	if (!entry || !entry->in_use || entry->type != STMMAC_RFS_T_VLAN)
		return -ENOENT;

	stmmac_rx_queue_prio(priv, priv->hw, 0, entry->tc);

	entry->in_use = false;
	entry->cookie = 0;
	entry->tc = 0;
	entry->type = 0;

	priv->rfs_entries_cnt[STMMAC_RFS_T_VLAN]--;

	return 0;
}

static int tc_add_ethtype_flow(struct stmmac_priv *priv,
			       struct flow_cls_offload *cls)
{
	struct stmmac_rfs_entry *entry = tc_find_rfs(priv, cls, false);
	struct flow_rule *rule = flow_cls_offload_flow_rule(cls);
	struct flow_dissector *dissector = rule->match.dissector;
	int tc = tc_classid_to_hwtc(priv->dev, cls->classid);
	struct flow_match_basic match;

	if (!entry) {
		entry = tc_find_rfs(priv, cls, true);
		if (!entry)
			return -ENOENT;
	}

	/* Nothing to do here */
	if (!dissector_uses_key(dissector, FLOW_DISSECTOR_KEY_BASIC))
		return -EINVAL;

	if (tc < 0) {
		netdev_err(priv->dev, "Invalid traffic class\n");
		return -EINVAL;
	}

	flow_rule_match_basic(rule, &match);

	if (match.mask->n_proto) {
		u16 etype = ntohs(match.key->n_proto);

		if (match.mask->n_proto != ETHER_TYPE_FULL_MASK) {
			netdev_err(priv->dev, "Only full mask is supported for EthType filter");
			return -EINVAL;
		}
		switch (etype) {
		case ETH_P_LLDP:
			if (priv->rfs_entries_cnt[STMMAC_RFS_T_LLDP] >=
			    priv->rfs_entries_max[STMMAC_RFS_T_LLDP])
				return -ENOENT;

			entry->type = STMMAC_RFS_T_LLDP;
			priv->rfs_entries_cnt[STMMAC_RFS_T_LLDP]++;

			stmmac_rx_queue_routing(priv, priv->hw,
						PACKET_DCBCPQ, tc);
			break;
		case ETH_P_1588:
			if (priv->rfs_entries_cnt[STMMAC_RFS_T_1588] >=
			    priv->rfs_entries_max[STMMAC_RFS_T_1588])
				return -ENOENT;

			entry->type = STMMAC_RFS_T_1588;
			priv->rfs_entries_cnt[STMMAC_RFS_T_1588]++;

			stmmac_rx_queue_routing(priv, priv->hw,
						PACKET_PTPQ, tc);
			break;
		default:
			netdev_err(priv->dev, "EthType(0x%x) is not supported", etype);
			return -EINVAL;
		}

		entry->in_use = true;
		entry->cookie = cls->cookie;
		entry->tc = tc;
		entry->etype = etype;

		return 0;
	}

	return -EINVAL;
}

static int tc_del_ethtype_flow(struct stmmac_priv *priv,
			       struct flow_cls_offload *cls)
{
	struct stmmac_rfs_entry *entry = tc_find_rfs(priv, cls, false);

	if (!entry || !entry->in_use ||
	    entry->type < STMMAC_RFS_T_LLDP ||
	    entry->type > STMMAC_RFS_T_1588)
		return -ENOENT;

	switch (entry->etype) {
	case ETH_P_LLDP:
		stmmac_rx_queue_routing(priv, priv->hw,
					PACKET_DCBCPQ, 0);
		priv->rfs_entries_cnt[STMMAC_RFS_T_LLDP]--;
		break;
	case ETH_P_1588:
		stmmac_rx_queue_routing(priv, priv->hw,
					PACKET_PTPQ, 0);
		priv->rfs_entries_cnt[STMMAC_RFS_T_1588]--;
		break;
	default:
		netdev_err(priv->dev, "EthType(0x%x) is not supported",
			   entry->etype);
		return -EINVAL;
	}

	entry->in_use = false;
	entry->cookie = 0;
	entry->tc = 0;
	entry->etype = 0;
	entry->type = 0;

	return 0;
}

static int tc_add_flow_cls(struct stmmac_priv *priv,
			   struct flow_cls_offload *cls)
{
	int ret;

	ret = tc_add_flow(priv, cls);
	if (!ret)
		return ret;

	ret = tc_add_ethtype_flow(priv, cls);
	if (!ret)
		return ret;

	return tc_add_vlan_flow(priv, cls);
}

static int tc_del_flow_cls(struct stmmac_priv *priv,
			   struct flow_cls_offload *cls)
{
	int ret;

	ret = tc_del_flow(priv, cls);
	if (!ret)
		return ret;

	ret = tc_del_ethtype_flow(priv, cls);
	if (!ret)
		return ret;

	return tc_del_vlan_flow(priv, cls);
}

static int tc_setup_cls(struct stmmac_priv *priv,
			struct flow_cls_offload *cls)
{
	int ret = 0;

	/* When RSS is enabled, the filtering will be bypassed */
	if (priv->rss.enable)
		return -EBUSY;

	switch (cls->command) {
	case FLOW_CLS_REPLACE:
		ret = tc_add_flow_cls(priv, cls);
		break;
	case FLOW_CLS_DESTROY:
		ret = tc_del_flow_cls(priv, cls);
		break;
	default:
		return -EOPNOTSUPP;
	}

	return ret;
}

struct timespec64 stmmac_calc_tas_basetime(ktime_t old_base_time,
					   ktime_t current_time,
					   u64 cycle_time)
{
	struct timespec64 time;

	if (ktime_after(old_base_time, current_time)) {
		time = ktime_to_timespec64(old_base_time);
	} else {
		s64 n;
		ktime_t base_time;

		n = div64_s64(ktime_sub_ns(current_time, old_base_time),
			      cycle_time);
		base_time = ktime_add_ns(old_base_time,
					 (n + 1) * cycle_time);

		time = ktime_to_timespec64(base_time);
	}

	return time;
}

static void tc_taprio_map_maxsdu_txq(struct stmmac_priv *priv,
				     struct tc_taprio_qopt_offload *qopt)
{
	u32 num_tc = qopt->mqprio.qopt.num_tc;
	u32 offset, count, i, j;

	/* QueueMaxSDU received from the driver corresponds to the Linux traffic
	 * class. Map queueMaxSDU per Linux traffic class to DWMAC Tx queues.
	 */
	for (i = 0; i < num_tc; i++) {
		if (!qopt->max_sdu[i])
			continue;

		offset = qopt->mqprio.qopt.offset[i];
		count = qopt->mqprio.qopt.count[i];

		for (j = offset; j < offset + count; j++)
			priv->est->max_sdu[j] = qopt->max_sdu[i] + ETH_HLEN - ETH_TLEN;
	}
}

static int tc_taprio_configure(struct stmmac_priv *priv,
			       struct tc_taprio_qopt_offload *qopt)
{
	u32 size, wid = priv->dma_cap.estwid, dep = priv->dma_cap.estdep;
	struct netlink_ext_ack *extack = qopt->mqprio.extack;
	struct timespec64 time, current_time, qopt_time;
	ktime_t current_time_ns;
	int i, ret = 0;
	u64 ctr;

	if (qopt->base_time < 0)
		return -ERANGE;

	if (!priv->dma_cap.estsel)
		return -EOPNOTSUPP;

	switch (wid) {
	case 0x1:
		wid = 16;
		break;
	case 0x2:
		wid = 20;
		break;
	case 0x3:
		wid = 24;
		break;
	default:
		return -EOPNOTSUPP;
	}

	switch (dep) {
	case 0x1:
		dep = 64;
		break;
	case 0x2:
		dep = 128;
		break;
	case 0x3:
		dep = 256;
		break;
	case 0x4:
		dep = 512;
		break;
	case 0x5:
		dep = 1024;
		break;
	default:
		return -EOPNOTSUPP;
	}

	if (qopt->cmd == TAPRIO_CMD_DESTROY)
		goto disable;

	if (qopt->num_entries >= dep)
		return -EINVAL;
	if (!qopt->cycle_time)
		return -ERANGE;
	if (qopt->cycle_time_extension >= BIT(wid + 7))
		return -ERANGE;

	if (!priv->est) {
		priv->est = devm_kzalloc(priv->device, sizeof(*priv->est),
					 GFP_KERNEL);
		if (!priv->est)
			return -ENOMEM;

		mutex_init(&priv->est_lock);
	} else {
		mutex_lock(&priv->est_lock);
<<<<<<< HEAD
		memset(plat->est, 0, sizeof(*plat->est));
=======
		memset(priv->est, 0, sizeof(*priv->est));
>>>>>>> a6ad5510
		mutex_unlock(&priv->est_lock);
	}

	size = qopt->num_entries;

	mutex_lock(&priv->est_lock);
<<<<<<< HEAD
	priv->plat->est->gcl_size = size;
	priv->plat->est->enable = qopt->cmd == TAPRIO_CMD_REPLACE;
=======
	priv->est->gcl_size = size;
	priv->est->enable = qopt->cmd == TAPRIO_CMD_REPLACE;
>>>>>>> a6ad5510
	mutex_unlock(&priv->est_lock);

	for (i = 0; i < size; i++) {
		s64 delta_ns = qopt->entries[i].interval;
		u32 gates = qopt->entries[i].gate_mask;

		if (delta_ns > GENMASK(wid, 0))
			return -ERANGE;
		if (gates > GENMASK(31 - wid, 0))
			return -ERANGE;

		switch (qopt->entries[i].command) {
		case TC_TAPRIO_CMD_SET_GATES:
			break;
		case TC_TAPRIO_CMD_SET_AND_HOLD:
			gates |= BIT(0);
			break;
		case TC_TAPRIO_CMD_SET_AND_RELEASE:
			gates &= ~BIT(0);
			break;
		default:
			return -EOPNOTSUPP;
		}

		priv->est->gcl[i] = delta_ns | (gates << wid);
	}

	mutex_lock(&priv->est_lock);
	/* Adjust for real system time */
	priv->ptp_clock_ops.gettime64(&priv->ptp_clock_ops, &current_time);
	current_time_ns = timespec64_to_ktime(current_time);
	time = stmmac_calc_tas_basetime(qopt->base_time, current_time_ns,
					qopt->cycle_time);

	priv->est->btr[0] = (u32)time.tv_nsec;
	priv->est->btr[1] = (u32)time.tv_sec;

	qopt_time = ktime_to_timespec64(qopt->base_time);
	priv->est->btr_reserve[0] = (u32)qopt_time.tv_nsec;
	priv->est->btr_reserve[1] = (u32)qopt_time.tv_sec;

	ctr = qopt->cycle_time;
	priv->est->ctr[0] = do_div(ctr, NSEC_PER_SEC);
	priv->est->ctr[1] = (u32)ctr;

<<<<<<< HEAD
	if (fpe && !priv->dma_cap.fpesel) {
		mutex_unlock(&priv->est_lock);
		return -EOPNOTSUPP;
	}
=======
	priv->est->ter = qopt->cycle_time_extension;
>>>>>>> a6ad5510

	tc_taprio_map_maxsdu_txq(priv, qopt);

	ret = stmmac_est_configure(priv, priv, priv->est,
				   priv->plat->clk_ptp_rate);
	mutex_unlock(&priv->est_lock);
	if (ret) {
		netdev_err(priv->dev, "failed to configure EST\n");
		goto disable;
	}

	ret = stmmac_fpe_map_preemption_class(priv, priv->dev, extack,
					      qopt->mqprio.preemptible_tcs);
	if (ret)
		goto disable;

	return 0;

disable:
<<<<<<< HEAD
	if (priv->plat->est) {
		mutex_lock(&priv->est_lock);
		priv->plat->est->enable = false;
		stmmac_est_configure(priv, priv->ioaddr, priv->plat->est,
				     priv->plat->clk_ptp_rate);
		mutex_unlock(&priv->est_lock);
	}

	priv->plat->fpe_cfg->enable = false;
	stmmac_fpe_configure(priv, priv->ioaddr,
			     priv->plat->fpe_cfg,
			     priv->plat->tx_queues_to_use,
			     priv->plat->rx_queues_to_use,
			     false);
	netdev_info(priv->dev, "disabled FPE\n");

	stmmac_fpe_handshake(priv, false);
	netdev_info(priv->dev, "stop FPE handshake\n");
=======
	if (priv->est) {
		mutex_lock(&priv->est_lock);
		priv->est->enable = false;
		stmmac_est_configure(priv, priv, priv->est,
				     priv->plat->clk_ptp_rate);
		/* Reset taprio status */
		for (i = 0; i < priv->plat->tx_queues_to_use; i++) {
			priv->xstats.max_sdu_txq_drop[i] = 0;
			priv->xstats.mtl_est_txq_hlbf[i] = 0;
		}
		mutex_unlock(&priv->est_lock);
	}

	stmmac_fpe_map_preemption_class(priv, priv->dev, extack, 0);
>>>>>>> a6ad5510

	return ret;
}

static void tc_taprio_stats(struct stmmac_priv *priv,
			    struct tc_taprio_qopt_offload *qopt)
{
	u64 window_drops = 0;
	int i = 0;

	for (i = 0; i < priv->plat->tx_queues_to_use; i++)
		window_drops += priv->xstats.max_sdu_txq_drop[i] +
				priv->xstats.mtl_est_txq_hlbf[i];
	qopt->stats.window_drops = window_drops;

	/* Transmission overrun doesn't happen for stmmac, hence always 0 */
	qopt->stats.tx_overruns = 0;
}

static void tc_taprio_queue_stats(struct stmmac_priv *priv,
				  struct tc_taprio_qopt_offload *qopt)
{
	struct tc_taprio_qopt_queue_stats *q_stats = &qopt->queue_stats;
	int queue = qopt->queue_stats.queue;

	q_stats->stats.window_drops = priv->xstats.max_sdu_txq_drop[queue] +
				      priv->xstats.mtl_est_txq_hlbf[queue];

	/* Transmission overrun doesn't happen for stmmac, hence always 0 */
	q_stats->stats.tx_overruns = 0;
}

static int tc_setup_taprio(struct stmmac_priv *priv,
			   struct tc_taprio_qopt_offload *qopt)
{
	int err = 0;

	switch (qopt->cmd) {
	case TAPRIO_CMD_REPLACE:
	case TAPRIO_CMD_DESTROY:
		err = tc_taprio_configure(priv, qopt);
		break;
	case TAPRIO_CMD_STATS:
		tc_taprio_stats(priv, qopt);
		break;
	case TAPRIO_CMD_QUEUE_STATS:
		tc_taprio_queue_stats(priv, qopt);
		break;
	default:
		err = -EOPNOTSUPP;
	}

	return err;
}

static int tc_setup_taprio_without_fpe(struct stmmac_priv *priv,
				       struct tc_taprio_qopt_offload *qopt)
{
	if (!qopt->mqprio.preemptible_tcs)
		return tc_setup_taprio(priv, qopt);

	NL_SET_ERR_MSG_MOD(qopt->mqprio.extack,
			   "taprio with FPE is not implemented for this MAC");

	return -EOPNOTSUPP;
}

static int tc_setup_etf(struct stmmac_priv *priv,
			struct tc_etf_qopt_offload *qopt)
{
	if (!priv->dma_cap.tbssel)
		return -EOPNOTSUPP;
	if (qopt->queue >= priv->plat->tx_queues_to_use)
		return -EINVAL;
	if (!(priv->dma_conf.tx_queue[qopt->queue].tbs & STMMAC_TBS_AVAIL))
		return -EINVAL;

	if (qopt->enable)
		priv->dma_conf.tx_queue[qopt->queue].tbs |= STMMAC_TBS_EN;
	else
		priv->dma_conf.tx_queue[qopt->queue].tbs &= ~STMMAC_TBS_EN;

	netdev_info(priv->dev, "%s ETF for Queue %d\n",
		    qopt->enable ? "enabled" : "disabled", qopt->queue);
	return 0;
}

static int tc_query_caps(struct stmmac_priv *priv,
			 struct tc_query_caps_base *base)
{
	switch (base->type) {
	case TC_SETUP_QDISC_MQPRIO: {
		struct tc_mqprio_caps *caps = base->caps;

		caps->validate_queue_counts = true;

		return 0;
	}
	case TC_SETUP_QDISC_TAPRIO: {
		struct tc_taprio_caps *caps = base->caps;

		if (!priv->dma_cap.estsel)
			return -EOPNOTSUPP;

		caps->gate_mask_per_txq = true;
		caps->supports_queue_max_sdu = true;

		return 0;
	}
	default:
		return -EOPNOTSUPP;
	}
}

static void stmmac_reset_tc_mqprio(struct net_device *ndev,
				   struct netlink_ext_ack *extack)
{
	struct stmmac_priv *priv = netdev_priv(ndev);

	netdev_reset_tc(ndev);
	netif_set_real_num_tx_queues(ndev, priv->plat->tx_queues_to_use);
	stmmac_fpe_map_preemption_class(priv, ndev, extack, 0);
}

static int tc_setup_dwmac510_mqprio(struct stmmac_priv *priv,
				    struct tc_mqprio_qopt_offload *mqprio)
{
	struct netlink_ext_ack *extack = mqprio->extack;
	struct tc_mqprio_qopt *qopt = &mqprio->qopt;
	u32 offset, count, num_stack_tx_queues = 0;
	struct net_device *ndev = priv->dev;
	u32 num_tc = qopt->num_tc;
	int err;

	if (!num_tc) {
		stmmac_reset_tc_mqprio(ndev, extack);
		return 0;
	}

	err = netdev_set_num_tc(ndev, num_tc);
	if (err)
		return err;

	for (u32 tc = 0; tc < num_tc; tc++) {
		offset = qopt->offset[tc];
		count = qopt->count[tc];
		num_stack_tx_queues += count;

		err = netdev_set_tc_queue(ndev, tc, count, offset);
		if (err)
			goto err_reset_tc;
	}

	err = netif_set_real_num_tx_queues(ndev, num_stack_tx_queues);
	if (err)
		goto err_reset_tc;

	err = stmmac_fpe_map_preemption_class(priv, ndev, extack,
					      mqprio->preemptible_tcs);
	if (err)
		goto err_reset_tc;

	return 0;

err_reset_tc:
	stmmac_reset_tc_mqprio(ndev, extack);

	return err;
}

static int tc_setup_mqprio_unimplemented(struct stmmac_priv *priv,
					 struct tc_mqprio_qopt_offload *mqprio)
{
	NL_SET_ERR_MSG_MOD(mqprio->extack,
			   "mqprio HW offload is not implemented for this MAC");
	return -EOPNOTSUPP;
}

const struct stmmac_tc_ops dwmac4_tc_ops = {
	.init = tc_init,
	.setup_cls_u32 = tc_setup_cls_u32,
	.setup_cbs = tc_setup_cbs,
	.setup_cls = tc_setup_cls,
	.setup_taprio = tc_setup_taprio_without_fpe,
	.setup_etf = tc_setup_etf,
	.query_caps = tc_query_caps,
	.setup_mqprio = tc_setup_mqprio_unimplemented,
};

const struct stmmac_tc_ops dwmac510_tc_ops = {
	.init = tc_init,
	.setup_cls_u32 = tc_setup_cls_u32,
	.setup_cbs = tc_setup_cbs,
	.setup_cls = tc_setup_cls,
	.setup_taprio = tc_setup_taprio,
	.setup_etf = tc_setup_etf,
	.query_caps = tc_query_caps,
	.setup_mqprio = tc_setup_dwmac510_mqprio,
};

const struct stmmac_tc_ops dwxgmac_tc_ops = {
	.init = tc_init,
	.setup_cls_u32 = tc_setup_cls_u32,
	.setup_cbs = tc_setup_cbs,
	.setup_cls = tc_setup_cls,
	.setup_taprio = tc_setup_taprio_without_fpe,
	.setup_etf = tc_setup_etf,
	.query_caps = tc_query_caps,
	.setup_mqprio = tc_setup_mqprio_unimplemented,
};<|MERGE_RESOLUTION|>--- conflicted
+++ resolved
@@ -997,24 +997,15 @@
 		mutex_init(&priv->est_lock);
 	} else {
 		mutex_lock(&priv->est_lock);
-<<<<<<< HEAD
-		memset(plat->est, 0, sizeof(*plat->est));
-=======
 		memset(priv->est, 0, sizeof(*priv->est));
->>>>>>> a6ad5510
 		mutex_unlock(&priv->est_lock);
 	}
 
 	size = qopt->num_entries;
 
 	mutex_lock(&priv->est_lock);
-<<<<<<< HEAD
-	priv->plat->est->gcl_size = size;
-	priv->plat->est->enable = qopt->cmd == TAPRIO_CMD_REPLACE;
-=======
 	priv->est->gcl_size = size;
 	priv->est->enable = qopt->cmd == TAPRIO_CMD_REPLACE;
->>>>>>> a6ad5510
 	mutex_unlock(&priv->est_lock);
 
 	for (i = 0; i < size; i++) {
@@ -1060,14 +1051,7 @@
 	priv->est->ctr[0] = do_div(ctr, NSEC_PER_SEC);
 	priv->est->ctr[1] = (u32)ctr;
 
-<<<<<<< HEAD
-	if (fpe && !priv->dma_cap.fpesel) {
-		mutex_unlock(&priv->est_lock);
-		return -EOPNOTSUPP;
-	}
-=======
 	priv->est->ter = qopt->cycle_time_extension;
->>>>>>> a6ad5510
 
 	tc_taprio_map_maxsdu_txq(priv, qopt);
 
@@ -1087,26 +1071,6 @@
 	return 0;
 
 disable:
-<<<<<<< HEAD
-	if (priv->plat->est) {
-		mutex_lock(&priv->est_lock);
-		priv->plat->est->enable = false;
-		stmmac_est_configure(priv, priv->ioaddr, priv->plat->est,
-				     priv->plat->clk_ptp_rate);
-		mutex_unlock(&priv->est_lock);
-	}
-
-	priv->plat->fpe_cfg->enable = false;
-	stmmac_fpe_configure(priv, priv->ioaddr,
-			     priv->plat->fpe_cfg,
-			     priv->plat->tx_queues_to_use,
-			     priv->plat->rx_queues_to_use,
-			     false);
-	netdev_info(priv->dev, "disabled FPE\n");
-
-	stmmac_fpe_handshake(priv, false);
-	netdev_info(priv->dev, "stop FPE handshake\n");
-=======
 	if (priv->est) {
 		mutex_lock(&priv->est_lock);
 		priv->est->enable = false;
@@ -1121,7 +1085,6 @@
 	}
 
 	stmmac_fpe_map_preemption_class(priv, priv->dev, extack, 0);
->>>>>>> a6ad5510
 
 	return ret;
 }
