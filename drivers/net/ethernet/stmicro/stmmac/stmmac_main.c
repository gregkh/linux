// SPDX-License-Identifier: GPL-2.0-only
/*******************************************************************************
  This is the driver for the ST MAC 10/100/1000 on-chip Ethernet controllers.
  ST Ethernet IPs are built around a Synopsys IP Core.

	Copyright(C) 2007-2011 STMicroelectronics Ltd


  Author: Giuseppe Cavallaro <peppe.cavallaro@st.com>

  Documentation available at:
	http://www.stlinux.com
  Support available at:
	https://bugzilla.stlinux.com/
*******************************************************************************/

#include <linux/clk.h>
#include <linux/kernel.h>
#include <linux/interrupt.h>
#include <linux/ip.h>
#include <linux/tcp.h>
#include <linux/skbuff.h>
#include <linux/ethtool.h>
#include <linux/if_ether.h>
#include <linux/crc32.h>
#include <linux/mii.h>
#include <linux/if.h>
#include <linux/if_vlan.h>
#include <linux/dma-mapping.h>
#include <linux/slab.h>
#include <linux/pm_runtime.h>
#include <linux/prefetch.h>
#include <linux/pinctrl/consumer.h>
#ifdef CONFIG_DEBUG_FS
#include <linux/debugfs.h>
#include <linux/seq_file.h>
#endif /* CONFIG_DEBUG_FS */
#include <linux/net_tstamp.h>
#include <linux/phylink.h>
#include <linux/udp.h>
#include <linux/bpf_trace.h>
#include <net/page_pool/helpers.h>
#include <net/pkt_cls.h>
#include <net/xdp_sock_drv.h>
#include "stmmac_ptp.h"
#include "stmmac.h"
#include "stmmac_xdp.h"
#include <linux/reset.h>
#include <linux/of_mdio.h>
#include "dwmac1000.h"
#include "dwxgmac2.h"
#include "hwif.h"

/* As long as the interface is active, we keep the timestamping counter enabled
 * with fine resolution and binary rollover. This avoid non-monotonic behavior
 * (clock jumps) when changing timestamping settings at runtime.
 */
#define STMMAC_HWTS_ACTIVE	(PTP_TCR_TSENA | PTP_TCR_TSCFUPDT | \
				 PTP_TCR_TSCTRLSSR)

#define	STMMAC_ALIGN(x)		ALIGN(ALIGN(x, SMP_CACHE_BYTES), 16)
#define	TSO_MAX_BUFF_SIZE	(SZ_16K - 1)

/* Module parameters */
#define TX_TIMEO	5000
static int watchdog = TX_TIMEO;
module_param(watchdog, int, 0644);
MODULE_PARM_DESC(watchdog, "Transmit timeout in milliseconds (default 5s)");

static int debug = -1;
module_param(debug, int, 0644);
MODULE_PARM_DESC(debug, "Message Level (-1: default, 0: no output, 16: all)");

static int phyaddr = -1;
module_param(phyaddr, int, 0444);
MODULE_PARM_DESC(phyaddr, "Physical device address");

#define STMMAC_TX_THRESH(x)	((x)->dma_conf.dma_tx_size / 4)
#define STMMAC_RX_THRESH(x)	((x)->dma_conf.dma_rx_size / 4)

/* Limit to make sure XDP TX and slow path can coexist */
#define STMMAC_XSK_TX_BUDGET_MAX	256
#define STMMAC_TX_XSK_AVAIL		16
#define STMMAC_RX_FILL_BATCH		16

#define STMMAC_XDP_PASS		0
#define STMMAC_XDP_CONSUMED	BIT(0)
#define STMMAC_XDP_TX		BIT(1)
#define STMMAC_XDP_REDIRECT	BIT(2)

static int flow_ctrl = FLOW_AUTO;
module_param(flow_ctrl, int, 0644);
MODULE_PARM_DESC(flow_ctrl, "Flow control ability [on/off]");

static int pause = PAUSE_TIME;
module_param(pause, int, 0644);
MODULE_PARM_DESC(pause, "Flow Control Pause Time");

#define TC_DEFAULT 64
static int tc = TC_DEFAULT;
module_param(tc, int, 0644);
MODULE_PARM_DESC(tc, "DMA threshold control value");

#define	DEFAULT_BUFSIZE	1536
static int buf_sz = DEFAULT_BUFSIZE;
module_param(buf_sz, int, 0644);
MODULE_PARM_DESC(buf_sz, "DMA buffer size");

#define	STMMAC_RX_COPYBREAK	256

static const u32 default_msg_level = (NETIF_MSG_DRV | NETIF_MSG_PROBE |
				      NETIF_MSG_LINK | NETIF_MSG_IFUP |
				      NETIF_MSG_IFDOWN | NETIF_MSG_TIMER);

#define STMMAC_DEFAULT_LPI_TIMER	1000
static int eee_timer = STMMAC_DEFAULT_LPI_TIMER;
module_param(eee_timer, int, 0644);
MODULE_PARM_DESC(eee_timer, "LPI tx expiration time in msec");
#define STMMAC_LPI_T(x) (jiffies + usecs_to_jiffies(x))

/* By default the driver will use the ring mode to manage tx and rx descriptors,
 * but allow user to force to use the chain instead of the ring
 */
static unsigned int chain_mode;
module_param(chain_mode, int, 0444);
MODULE_PARM_DESC(chain_mode, "To use chain instead of ring mode");

static irqreturn_t stmmac_interrupt(int irq, void *dev_id);
/* For MSI interrupts handling */
static irqreturn_t stmmac_mac_interrupt(int irq, void *dev_id);
static irqreturn_t stmmac_safety_interrupt(int irq, void *dev_id);
static irqreturn_t stmmac_msi_intr_tx(int irq, void *data);
static irqreturn_t stmmac_msi_intr_rx(int irq, void *data);
static void stmmac_reset_rx_queue(struct stmmac_priv *priv, u32 queue);
static void stmmac_reset_tx_queue(struct stmmac_priv *priv, u32 queue);
static void stmmac_reset_queues_param(struct stmmac_priv *priv);
static void stmmac_tx_timer_arm(struct stmmac_priv *priv, u32 queue);
static void stmmac_flush_tx_descriptors(struct stmmac_priv *priv, int queue);
static void stmmac_set_dma_operation_mode(struct stmmac_priv *priv, u32 txmode,
					  u32 rxmode, u32 chan);

#ifdef CONFIG_DEBUG_FS
static const struct net_device_ops stmmac_netdev_ops;
static void stmmac_init_fs(struct net_device *dev);
static void stmmac_exit_fs(struct net_device *dev);
#endif

#define STMMAC_COAL_TIMER(x) (ns_to_ktime((x) * NSEC_PER_USEC))

int stmmac_bus_clks_config(struct stmmac_priv *priv, bool enabled)
{
	int ret = 0;

	if (enabled) {
		ret = clk_prepare_enable(priv->plat->stmmac_clk);
		if (ret)
			return ret;
		ret = clk_prepare_enable(priv->plat->pclk);
		if (ret) {
			clk_disable_unprepare(priv->plat->stmmac_clk);
			return ret;
		}
		if (priv->plat->clks_config) {
			ret = priv->plat->clks_config(priv->plat->bsp_priv, enabled);
			if (ret) {
				clk_disable_unprepare(priv->plat->stmmac_clk);
				clk_disable_unprepare(priv->plat->pclk);
				return ret;
			}
		}
	} else {
		clk_disable_unprepare(priv->plat->stmmac_clk);
		clk_disable_unprepare(priv->plat->pclk);
		if (priv->plat->clks_config)
			priv->plat->clks_config(priv->plat->bsp_priv, enabled);
	}

	return ret;
}
EXPORT_SYMBOL_GPL(stmmac_bus_clks_config);

/**
 * stmmac_verify_args - verify the driver parameters.
 * Description: it checks the driver parameters and set a default in case of
 * errors.
 */
static void stmmac_verify_args(void)
{
	if (unlikely(watchdog < 0))
		watchdog = TX_TIMEO;
	if (unlikely((buf_sz < DEFAULT_BUFSIZE) || (buf_sz > BUF_SIZE_16KiB)))
		buf_sz = DEFAULT_BUFSIZE;
	if (unlikely(flow_ctrl > 1))
		flow_ctrl = FLOW_AUTO;
	else if (likely(flow_ctrl < 0))
		flow_ctrl = FLOW_OFF;
	if (unlikely((pause < 0) || (pause > 0xffff)))
		pause = PAUSE_TIME;
	if (eee_timer < 0)
		eee_timer = STMMAC_DEFAULT_LPI_TIMER;
}

static void __stmmac_disable_all_queues(struct stmmac_priv *priv)
{
	u32 rx_queues_cnt = priv->plat->rx_queues_to_use;
	u32 tx_queues_cnt = priv->plat->tx_queues_to_use;
	u32 maxq = max(rx_queues_cnt, tx_queues_cnt);
	u32 queue;

	for (queue = 0; queue < maxq; queue++) {
		struct stmmac_channel *ch = &priv->channel[queue];

		if (stmmac_xdp_is_enabled(priv) &&
		    test_bit(queue, priv->af_xdp_zc_qps)) {
			napi_disable(&ch->rxtx_napi);
			continue;
		}

		if (queue < rx_queues_cnt)
			napi_disable(&ch->rx_napi);
		if (queue < tx_queues_cnt)
			napi_disable(&ch->tx_napi);
	}
}

/**
 * stmmac_disable_all_queues - Disable all queues
 * @priv: driver private structure
 */
static void stmmac_disable_all_queues(struct stmmac_priv *priv)
{
	u32 rx_queues_cnt = priv->plat->rx_queues_to_use;
	struct stmmac_rx_queue *rx_q;
	u32 queue;

	/* synchronize_rcu() needed for pending XDP buffers to drain */
	for (queue = 0; queue < rx_queues_cnt; queue++) {
		rx_q = &priv->dma_conf.rx_queue[queue];
		if (rx_q->xsk_pool) {
			synchronize_rcu();
			break;
		}
	}

	__stmmac_disable_all_queues(priv);
}

/**
 * stmmac_enable_all_queues - Enable all queues
 * @priv: driver private structure
 */
static void stmmac_enable_all_queues(struct stmmac_priv *priv)
{
	u32 rx_queues_cnt = priv->plat->rx_queues_to_use;
	u32 tx_queues_cnt = priv->plat->tx_queues_to_use;
	u32 maxq = max(rx_queues_cnt, tx_queues_cnt);
	u32 queue;

	for (queue = 0; queue < maxq; queue++) {
		struct stmmac_channel *ch = &priv->channel[queue];

		if (stmmac_xdp_is_enabled(priv) &&
		    test_bit(queue, priv->af_xdp_zc_qps)) {
			napi_enable(&ch->rxtx_napi);
			continue;
		}

		if (queue < rx_queues_cnt)
			napi_enable(&ch->rx_napi);
		if (queue < tx_queues_cnt)
			napi_enable(&ch->tx_napi);
	}
}

static void stmmac_service_event_schedule(struct stmmac_priv *priv)
{
	if (!test_bit(STMMAC_DOWN, &priv->state) &&
	    !test_and_set_bit(STMMAC_SERVICE_SCHED, &priv->state))
		queue_work(priv->wq, &priv->service_task);
}

static void stmmac_global_err(struct stmmac_priv *priv)
{
	netif_carrier_off(priv->dev);
	set_bit(STMMAC_RESET_REQUESTED, &priv->state);
	stmmac_service_event_schedule(priv);
}

/**
 * stmmac_clk_csr_set - dynamically set the MDC clock
 * @priv: driver private structure
 * Description: this is to dynamically set the MDC clock according to the csr
 * clock input.
 * Note:
 *	If a specific clk_csr value is passed from the platform
 *	this means that the CSR Clock Range selection cannot be
 *	changed at run-time and it is fixed (as reported in the driver
 *	documentation). Viceversa the driver will try to set the MDC
 *	clock dynamically according to the actual clock input.
 */
static void stmmac_clk_csr_set(struct stmmac_priv *priv)
{
	u32 clk_rate;

	clk_rate = clk_get_rate(priv->plat->stmmac_clk);

	/* Platform provided default clk_csr would be assumed valid
	 * for all other cases except for the below mentioned ones.
	 * For values higher than the IEEE 802.3 specified frequency
	 * we can not estimate the proper divider as it is not known
	 * the frequency of clk_csr_i. So we do not change the default
	 * divider.
	 */
	if (!(priv->clk_csr & MAC_CSR_H_FRQ_MASK)) {
		if (clk_rate < CSR_F_35M)
			priv->clk_csr = STMMAC_CSR_20_35M;
		else if ((clk_rate >= CSR_F_35M) && (clk_rate < CSR_F_60M))
			priv->clk_csr = STMMAC_CSR_35_60M;
		else if ((clk_rate >= CSR_F_60M) && (clk_rate < CSR_F_100M))
			priv->clk_csr = STMMAC_CSR_60_100M;
		else if ((clk_rate >= CSR_F_100M) && (clk_rate < CSR_F_150M))
			priv->clk_csr = STMMAC_CSR_100_150M;
		else if ((clk_rate >= CSR_F_150M) && (clk_rate < CSR_F_250M))
			priv->clk_csr = STMMAC_CSR_150_250M;
		else if ((clk_rate >= CSR_F_250M) && (clk_rate <= CSR_F_300M))
			priv->clk_csr = STMMAC_CSR_250_300M;
	}

	if (priv->plat->flags & STMMAC_FLAG_HAS_SUN8I) {
		if (clk_rate > 160000000)
			priv->clk_csr = 0x03;
		else if (clk_rate > 80000000)
			priv->clk_csr = 0x02;
		else if (clk_rate > 40000000)
			priv->clk_csr = 0x01;
		else
			priv->clk_csr = 0;
	}

	if (priv->plat->has_xgmac) {
		if (clk_rate > 400000000)
			priv->clk_csr = 0x5;
		else if (clk_rate > 350000000)
			priv->clk_csr = 0x4;
		else if (clk_rate > 300000000)
			priv->clk_csr = 0x3;
		else if (clk_rate > 250000000)
			priv->clk_csr = 0x2;
		else if (clk_rate > 150000000)
			priv->clk_csr = 0x1;
		else
			priv->clk_csr = 0x0;
	}
}

static void print_pkt(unsigned char *buf, int len)
{
	pr_debug("len = %d byte, buf addr: 0x%p\n", len, buf);
	print_hex_dump_bytes("", DUMP_PREFIX_OFFSET, buf, len);
}

static inline u32 stmmac_tx_avail(struct stmmac_priv *priv, u32 queue)
{
	struct stmmac_tx_queue *tx_q = &priv->dma_conf.tx_queue[queue];
	u32 avail;

	if (tx_q->dirty_tx > tx_q->cur_tx)
		avail = tx_q->dirty_tx - tx_q->cur_tx - 1;
	else
		avail = priv->dma_conf.dma_tx_size - tx_q->cur_tx + tx_q->dirty_tx - 1;

	return avail;
}

/**
 * stmmac_rx_dirty - Get RX queue dirty
 * @priv: driver private structure
 * @queue: RX queue index
 */
static inline u32 stmmac_rx_dirty(struct stmmac_priv *priv, u32 queue)
{
	struct stmmac_rx_queue *rx_q = &priv->dma_conf.rx_queue[queue];
	u32 dirty;

	if (rx_q->dirty_rx <= rx_q->cur_rx)
		dirty = rx_q->cur_rx - rx_q->dirty_rx;
	else
		dirty = priv->dma_conf.dma_rx_size - rx_q->dirty_rx + rx_q->cur_rx;

	return dirty;
}

static void stmmac_lpi_entry_timer_config(struct stmmac_priv *priv, bool en)
{
	int tx_lpi_timer;

	/* Clear/set the SW EEE timer flag based on LPI ET enablement */
	priv->eee_sw_timer_en = en ? 0 : 1;
	tx_lpi_timer  = en ? priv->tx_lpi_timer : 0;
	stmmac_set_eee_lpi_timer(priv, priv->hw, tx_lpi_timer);
}

/**
 * stmmac_enable_eee_mode - check and enter in LPI mode
 * @priv: driver private structure
 * Description: this function is to verify and enter in LPI mode in case of
 * EEE.
 */
static int stmmac_enable_eee_mode(struct stmmac_priv *priv)
{
	u32 tx_cnt = priv->plat->tx_queues_to_use;
	u32 queue;

	/* check if all TX queues have the work finished */
	for (queue = 0; queue < tx_cnt; queue++) {
		struct stmmac_tx_queue *tx_q = &priv->dma_conf.tx_queue[queue];

		if (tx_q->dirty_tx != tx_q->cur_tx)
			return -EBUSY; /* still unfinished work */
	}

	/* Check and enter in LPI mode */
	if (!priv->tx_path_in_lpi_mode)
		stmmac_set_eee_mode(priv, priv->hw,
			priv->plat->flags & STMMAC_FLAG_EN_TX_LPI_CLOCKGATING);
	return 0;
}

/**
 * stmmac_disable_eee_mode - disable and exit from LPI mode
 * @priv: driver private structure
 * Description: this function is to exit and disable EEE in case of
 * LPI state is true. This is called by the xmit.
 */
void stmmac_disable_eee_mode(struct stmmac_priv *priv)
{
	if (!priv->eee_sw_timer_en) {
		stmmac_lpi_entry_timer_config(priv, 0);
		return;
	}

	stmmac_reset_eee_mode(priv, priv->hw);
	del_timer_sync(&priv->eee_ctrl_timer);
	priv->tx_path_in_lpi_mode = false;
}

/**
 * stmmac_eee_ctrl_timer - EEE TX SW timer.
 * @t:  timer_list struct containing private info
 * Description:
 *  if there is no data transfer and if we are not in LPI state,
 *  then MAC Transmitter can be moved to LPI state.
 */
static void stmmac_eee_ctrl_timer(struct timer_list *t)
{
	struct stmmac_priv *priv = from_timer(priv, t, eee_ctrl_timer);

	if (stmmac_enable_eee_mode(priv))
		mod_timer(&priv->eee_ctrl_timer, STMMAC_LPI_T(priv->tx_lpi_timer));
}

/**
 * stmmac_eee_init - init EEE
 * @priv: driver private structure
 * Description:
 *  if the GMAC supports the EEE (from the HW cap reg) and the phy device
 *  can also manage EEE, this function enable the LPI state and start related
 *  timer.
 */
bool stmmac_eee_init(struct stmmac_priv *priv)
{
	int eee_tw_timer = priv->eee_tw_timer;

	/* Check if MAC core supports the EEE feature. */
	if (!priv->dma_cap.eee)
		return false;

	mutex_lock(&priv->lock);

	/* Check if it needs to be deactivated */
	if (!priv->eee_active) {
		if (priv->eee_enabled) {
			netdev_dbg(priv->dev, "disable EEE\n");
			stmmac_lpi_entry_timer_config(priv, 0);
			del_timer_sync(&priv->eee_ctrl_timer);
			stmmac_set_eee_timer(priv, priv->hw, 0, eee_tw_timer);
			if (priv->hw->xpcs)
				xpcs_config_eee(priv->hw->xpcs,
						priv->plat->mult_fact_100ns,
						false);
		}
		mutex_unlock(&priv->lock);
		return false;
	}

	if (priv->eee_active && !priv->eee_enabled) {
		timer_setup(&priv->eee_ctrl_timer, stmmac_eee_ctrl_timer, 0);
		stmmac_set_eee_timer(priv, priv->hw, STMMAC_DEFAULT_LIT_LS,
				     eee_tw_timer);
		if (priv->hw->xpcs)
			xpcs_config_eee(priv->hw->xpcs,
					priv->plat->mult_fact_100ns,
					true);
	}

	if (priv->plat->has_gmac4 && priv->tx_lpi_timer <= STMMAC_ET_MAX) {
		del_timer_sync(&priv->eee_ctrl_timer);
		priv->tx_path_in_lpi_mode = false;
		stmmac_lpi_entry_timer_config(priv, 1);
	} else {
		stmmac_lpi_entry_timer_config(priv, 0);
		mod_timer(&priv->eee_ctrl_timer,
			  STMMAC_LPI_T(priv->tx_lpi_timer));
	}

	mutex_unlock(&priv->lock);
	netdev_dbg(priv->dev, "Energy-Efficient Ethernet initialized\n");
	return true;
}

/* stmmac_get_tx_hwtstamp - get HW TX timestamps
 * @priv: driver private structure
 * @p : descriptor pointer
 * @skb : the socket buffer
 * Description :
 * This function will read timestamp from the descriptor & pass it to stack.
 * and also perform some sanity checks.
 */
static void stmmac_get_tx_hwtstamp(struct stmmac_priv *priv,
				   struct dma_desc *p, struct sk_buff *skb)
{
	struct skb_shared_hwtstamps shhwtstamp;
	bool found = false;
	u64 ns = 0;

	if (!priv->hwts_tx_en)
		return;

	/* exit if skb doesn't support hw tstamp */
	if (likely(!skb || !(skb_shinfo(skb)->tx_flags & SKBTX_IN_PROGRESS)))
		return;

	/* check tx tstamp status */
	if (stmmac_get_tx_timestamp_status(priv, p)) {
		stmmac_get_timestamp(priv, p, priv->adv_ts, &ns);
		found = true;
	} else if (!stmmac_get_mac_tx_timestamp(priv, priv->hw, &ns)) {
		found = true;
	}

	if (found) {
		ns -= priv->plat->cdc_error_adj;

		memset(&shhwtstamp, 0, sizeof(struct skb_shared_hwtstamps));
		shhwtstamp.hwtstamp = ns_to_ktime(ns);

		netdev_dbg(priv->dev, "get valid TX hw timestamp %llu\n", ns);
		/* pass tstamp to stack */
		skb_tstamp_tx(skb, &shhwtstamp);
	}
}

/* stmmac_get_rx_hwtstamp - get HW RX timestamps
 * @priv: driver private structure
 * @p : descriptor pointer
 * @np : next descriptor pointer
 * @skb : the socket buffer
 * Description :
 * This function will read received packet's timestamp from the descriptor
 * and pass it to stack. It also perform some sanity checks.
 */
static void stmmac_get_rx_hwtstamp(struct stmmac_priv *priv, struct dma_desc *p,
				   struct dma_desc *np, struct sk_buff *skb)
{
	struct skb_shared_hwtstamps *shhwtstamp = NULL;
	struct dma_desc *desc = p;
	u64 ns = 0;

	if (!priv->hwts_rx_en)
		return;
	/* For GMAC4, the valid timestamp is from CTX next desc. */
	if (priv->plat->has_gmac4 || priv->plat->has_xgmac)
		desc = np;

	/* Check if timestamp is available */
	if (stmmac_get_rx_timestamp_status(priv, p, np, priv->adv_ts)) {
		stmmac_get_timestamp(priv, desc, priv->adv_ts, &ns);

		ns -= priv->plat->cdc_error_adj;

		netdev_dbg(priv->dev, "get valid RX hw timestamp %llu\n", ns);
		shhwtstamp = skb_hwtstamps(skb);
		memset(shhwtstamp, 0, sizeof(struct skb_shared_hwtstamps));
		shhwtstamp->hwtstamp = ns_to_ktime(ns);
	} else  {
		netdev_dbg(priv->dev, "cannot get RX hw timestamp\n");
	}
}

/**
 *  stmmac_hwtstamp_set - control hardware timestamping.
 *  @dev: device pointer.
 *  @ifr: An IOCTL specific structure, that can contain a pointer to
 *  a proprietary structure used to pass information to the driver.
 *  Description:
 *  This function configures the MAC to enable/disable both outgoing(TX)
 *  and incoming(RX) packets time stamping based on user input.
 *  Return Value:
 *  0 on success and an appropriate -ve integer on failure.
 */
static int stmmac_hwtstamp_set(struct net_device *dev, struct ifreq *ifr)
{
	struct stmmac_priv *priv = netdev_priv(dev);
	struct hwtstamp_config config;
	u32 ptp_v2 = 0;
	u32 tstamp_all = 0;
	u32 ptp_over_ipv4_udp = 0;
	u32 ptp_over_ipv6_udp = 0;
	u32 ptp_over_ethernet = 0;
	u32 snap_type_sel = 0;
	u32 ts_master_en = 0;
	u32 ts_event_en = 0;

	if (!(priv->dma_cap.time_stamp || priv->adv_ts)) {
		netdev_alert(priv->dev, "No support for HW time stamping\n");
		priv->hwts_tx_en = 0;
		priv->hwts_rx_en = 0;

		return -EOPNOTSUPP;
	}

	if (copy_from_user(&config, ifr->ifr_data,
			   sizeof(config)))
		return -EFAULT;

	netdev_dbg(priv->dev, "%s config flags:0x%x, tx_type:0x%x, rx_filter:0x%x\n",
		   __func__, config.flags, config.tx_type, config.rx_filter);

	if (config.tx_type != HWTSTAMP_TX_OFF &&
	    config.tx_type != HWTSTAMP_TX_ON)
		return -ERANGE;

	if (priv->adv_ts) {
		switch (config.rx_filter) {
		case HWTSTAMP_FILTER_NONE:
			/* time stamp no incoming packet at all */
			config.rx_filter = HWTSTAMP_FILTER_NONE;
			break;

		case HWTSTAMP_FILTER_PTP_V1_L4_EVENT:
			/* PTP v1, UDP, any kind of event packet */
			config.rx_filter = HWTSTAMP_FILTER_PTP_V1_L4_EVENT;
			/* 'xmac' hardware can support Sync, Pdelay_Req and
			 * Pdelay_resp by setting bit14 and bits17/16 to 01
			 * This leaves Delay_Req timestamps out.
			 * Enable all events *and* general purpose message
			 * timestamping
			 */
			snap_type_sel = PTP_TCR_SNAPTYPSEL_1;
			ptp_over_ipv4_udp = PTP_TCR_TSIPV4ENA;
			ptp_over_ipv6_udp = PTP_TCR_TSIPV6ENA;
			break;

		case HWTSTAMP_FILTER_PTP_V1_L4_SYNC:
			/* PTP v1, UDP, Sync packet */
			config.rx_filter = HWTSTAMP_FILTER_PTP_V1_L4_SYNC;
			/* take time stamp for SYNC messages only */
			ts_event_en = PTP_TCR_TSEVNTENA;

			ptp_over_ipv4_udp = PTP_TCR_TSIPV4ENA;
			ptp_over_ipv6_udp = PTP_TCR_TSIPV6ENA;
			break;

		case HWTSTAMP_FILTER_PTP_V1_L4_DELAY_REQ:
			/* PTP v1, UDP, Delay_req packet */
			config.rx_filter = HWTSTAMP_FILTER_PTP_V1_L4_DELAY_REQ;
			/* take time stamp for Delay_Req messages only */
			ts_master_en = PTP_TCR_TSMSTRENA;
			ts_event_en = PTP_TCR_TSEVNTENA;

			ptp_over_ipv4_udp = PTP_TCR_TSIPV4ENA;
			ptp_over_ipv6_udp = PTP_TCR_TSIPV6ENA;
			break;

		case HWTSTAMP_FILTER_PTP_V2_L4_EVENT:
			/* PTP v2, UDP, any kind of event packet */
			config.rx_filter = HWTSTAMP_FILTER_PTP_V2_L4_EVENT;
			ptp_v2 = PTP_TCR_TSVER2ENA;
			/* take time stamp for all event messages */
			snap_type_sel = PTP_TCR_SNAPTYPSEL_1;

			ptp_over_ipv4_udp = PTP_TCR_TSIPV4ENA;
			ptp_over_ipv6_udp = PTP_TCR_TSIPV6ENA;
			break;

		case HWTSTAMP_FILTER_PTP_V2_L4_SYNC:
			/* PTP v2, UDP, Sync packet */
			config.rx_filter = HWTSTAMP_FILTER_PTP_V2_L4_SYNC;
			ptp_v2 = PTP_TCR_TSVER2ENA;
			/* take time stamp for SYNC messages only */
			ts_event_en = PTP_TCR_TSEVNTENA;

			ptp_over_ipv4_udp = PTP_TCR_TSIPV4ENA;
			ptp_over_ipv6_udp = PTP_TCR_TSIPV6ENA;
			break;

		case HWTSTAMP_FILTER_PTP_V2_L4_DELAY_REQ:
			/* PTP v2, UDP, Delay_req packet */
			config.rx_filter = HWTSTAMP_FILTER_PTP_V2_L4_DELAY_REQ;
			ptp_v2 = PTP_TCR_TSVER2ENA;
			/* take time stamp for Delay_Req messages only */
			ts_master_en = PTP_TCR_TSMSTRENA;
			ts_event_en = PTP_TCR_TSEVNTENA;

			ptp_over_ipv4_udp = PTP_TCR_TSIPV4ENA;
			ptp_over_ipv6_udp = PTP_TCR_TSIPV6ENA;
			break;

		case HWTSTAMP_FILTER_PTP_V2_EVENT:
			/* PTP v2/802.AS1 any layer, any kind of event packet */
			config.rx_filter = HWTSTAMP_FILTER_PTP_V2_EVENT;
			ptp_v2 = PTP_TCR_TSVER2ENA;
			snap_type_sel = PTP_TCR_SNAPTYPSEL_1;
			if (priv->synopsys_id < DWMAC_CORE_4_10)
				ts_event_en = PTP_TCR_TSEVNTENA;
			ptp_over_ipv4_udp = PTP_TCR_TSIPV4ENA;
			ptp_over_ipv6_udp = PTP_TCR_TSIPV6ENA;
			ptp_over_ethernet = PTP_TCR_TSIPENA;
			break;

		case HWTSTAMP_FILTER_PTP_V2_SYNC:
			/* PTP v2/802.AS1, any layer, Sync packet */
			config.rx_filter = HWTSTAMP_FILTER_PTP_V2_SYNC;
			ptp_v2 = PTP_TCR_TSVER2ENA;
			/* take time stamp for SYNC messages only */
			ts_event_en = PTP_TCR_TSEVNTENA;

			ptp_over_ipv4_udp = PTP_TCR_TSIPV4ENA;
			ptp_over_ipv6_udp = PTP_TCR_TSIPV6ENA;
			ptp_over_ethernet = PTP_TCR_TSIPENA;
			break;

		case HWTSTAMP_FILTER_PTP_V2_DELAY_REQ:
			/* PTP v2/802.AS1, any layer, Delay_req packet */
			config.rx_filter = HWTSTAMP_FILTER_PTP_V2_DELAY_REQ;
			ptp_v2 = PTP_TCR_TSVER2ENA;
			/* take time stamp for Delay_Req messages only */
			ts_master_en = PTP_TCR_TSMSTRENA;
			ts_event_en = PTP_TCR_TSEVNTENA;

			ptp_over_ipv4_udp = PTP_TCR_TSIPV4ENA;
			ptp_over_ipv6_udp = PTP_TCR_TSIPV6ENA;
			ptp_over_ethernet = PTP_TCR_TSIPENA;
			break;

		case HWTSTAMP_FILTER_NTP_ALL:
		case HWTSTAMP_FILTER_ALL:
			/* time stamp any incoming packet */
			config.rx_filter = HWTSTAMP_FILTER_ALL;
			tstamp_all = PTP_TCR_TSENALL;
			break;

		default:
			return -ERANGE;
		}
	} else {
		switch (config.rx_filter) {
		case HWTSTAMP_FILTER_NONE:
			config.rx_filter = HWTSTAMP_FILTER_NONE;
			break;
		default:
			/* PTP v1, UDP, any kind of event packet */
			config.rx_filter = HWTSTAMP_FILTER_PTP_V1_L4_EVENT;
			break;
		}
	}
	priv->hwts_rx_en = ((config.rx_filter == HWTSTAMP_FILTER_NONE) ? 0 : 1);
	priv->hwts_tx_en = config.tx_type == HWTSTAMP_TX_ON;

	priv->systime_flags = STMMAC_HWTS_ACTIVE;

	if (priv->hwts_tx_en || priv->hwts_rx_en) {
		priv->systime_flags |= tstamp_all | ptp_v2 |
				       ptp_over_ethernet | ptp_over_ipv6_udp |
				       ptp_over_ipv4_udp | ts_event_en |
				       ts_master_en | snap_type_sel;
	}

	stmmac_config_hw_tstamping(priv, priv->ptpaddr, priv->systime_flags);

	memcpy(&priv->tstamp_config, &config, sizeof(config));

	return copy_to_user(ifr->ifr_data, &config,
			    sizeof(config)) ? -EFAULT : 0;
}

/**
 *  stmmac_hwtstamp_get - read hardware timestamping.
 *  @dev: device pointer.
 *  @ifr: An IOCTL specific structure, that can contain a pointer to
 *  a proprietary structure used to pass information to the driver.
 *  Description:
 *  This function obtain the current hardware timestamping settings
 *  as requested.
 */
static int stmmac_hwtstamp_get(struct net_device *dev, struct ifreq *ifr)
{
	struct stmmac_priv *priv = netdev_priv(dev);
	struct hwtstamp_config *config = &priv->tstamp_config;

	if (!(priv->dma_cap.time_stamp || priv->dma_cap.atime_stamp))
		return -EOPNOTSUPP;

	return copy_to_user(ifr->ifr_data, config,
			    sizeof(*config)) ? -EFAULT : 0;
}

/**
 * stmmac_init_tstamp_counter - init hardware timestamping counter
 * @priv: driver private structure
 * @systime_flags: timestamping flags
 * Description:
 * Initialize hardware counter for packet timestamping.
 * This is valid as long as the interface is open and not suspended.
 * Will be rerun after resuming from suspend, case in which the timestamping
 * flags updated by stmmac_hwtstamp_set() also need to be restored.
 */
int stmmac_init_tstamp_counter(struct stmmac_priv *priv, u32 systime_flags)
{
	bool xmac = priv->plat->has_gmac4 || priv->plat->has_xgmac;
	struct timespec64 now;
	u32 sec_inc = 0;
	u64 temp = 0;

	if (!(priv->dma_cap.time_stamp || priv->dma_cap.atime_stamp))
		return -EOPNOTSUPP;

	stmmac_config_hw_tstamping(priv, priv->ptpaddr, systime_flags);
	priv->systime_flags = systime_flags;

	/* program Sub Second Increment reg */
	stmmac_config_sub_second_increment(priv, priv->ptpaddr,
					   priv->plat->clk_ptp_rate,
					   xmac, &sec_inc);
	temp = div_u64(1000000000ULL, sec_inc);

	/* Store sub second increment for later use */
	priv->sub_second_inc = sec_inc;

	/* calculate default added value:
	 * formula is :
	 * addend = (2^32)/freq_div_ratio;
	 * where, freq_div_ratio = 1e9ns/sec_inc
	 */
	temp = (u64)(temp << 32);
	priv->default_addend = div_u64(temp, priv->plat->clk_ptp_rate);
	stmmac_config_addend(priv, priv->ptpaddr, priv->default_addend);

	/* initialize system time */
	ktime_get_real_ts64(&now);

	/* lower 32 bits of tv_sec are safe until y2106 */
	stmmac_init_systime(priv, priv->ptpaddr, (u32)now.tv_sec, now.tv_nsec);

	return 0;
}
EXPORT_SYMBOL_GPL(stmmac_init_tstamp_counter);

/**
 * stmmac_init_ptp - init PTP
 * @priv: driver private structure
 * Description: this is to verify if the HW supports the PTPv1 or PTPv2.
 * This is done by looking at the HW cap. register.
 * This function also registers the ptp driver.
 */
static int stmmac_init_ptp(struct stmmac_priv *priv)
{
	bool xmac = priv->plat->has_gmac4 || priv->plat->has_xgmac;
	int ret;

	if (priv->plat->ptp_clk_freq_config)
		priv->plat->ptp_clk_freq_config(priv);

	ret = stmmac_init_tstamp_counter(priv, STMMAC_HWTS_ACTIVE);
	if (ret)
		return ret;

	priv->adv_ts = 0;
	/* Check if adv_ts can be enabled for dwmac 4.x / xgmac core */
	if (xmac && priv->dma_cap.atime_stamp)
		priv->adv_ts = 1;
	/* Dwmac 3.x core with extend_desc can support adv_ts */
	else if (priv->extend_desc && priv->dma_cap.atime_stamp)
		priv->adv_ts = 1;

	if (priv->dma_cap.time_stamp)
		netdev_info(priv->dev, "IEEE 1588-2002 Timestamp supported\n");

	if (priv->adv_ts)
		netdev_info(priv->dev,
			    "IEEE 1588-2008 Advanced Timestamp supported\n");

	priv->hwts_tx_en = 0;
	priv->hwts_rx_en = 0;

	if (priv->plat->flags & STMMAC_FLAG_HWTSTAMP_CORRECT_LATENCY)
		stmmac_hwtstamp_correct_latency(priv, priv);

	return 0;
}

static void stmmac_release_ptp(struct stmmac_priv *priv)
{
	clk_disable_unprepare(priv->plat->clk_ptp_ref);
	stmmac_ptp_unregister(priv);
}

/**
 *  stmmac_mac_flow_ctrl - Configure flow control in all queues
 *  @priv: driver private structure
 *  @duplex: duplex passed to the next function
 *  Description: It is used for configuring the flow control in all queues
 */
static void stmmac_mac_flow_ctrl(struct stmmac_priv *priv, u32 duplex)
{
	u32 tx_cnt = priv->plat->tx_queues_to_use;

	stmmac_flow_ctrl(priv, priv->hw, duplex, priv->flow_ctrl,
			priv->pause, tx_cnt);
}

static unsigned long stmmac_mac_get_caps(struct phylink_config *config,
					 phy_interface_t interface)
{
	struct stmmac_priv *priv = netdev_priv(to_net_dev(config->dev));

	/* Refresh the MAC-specific capabilities */
	stmmac_mac_update_caps(priv);

	config->mac_capabilities = priv->hw->link.caps;

	if (priv->plat->max_speed)
		phylink_limit_mac_speed(config, priv->plat->max_speed);

	return config->mac_capabilities;
}

static struct phylink_pcs *stmmac_mac_select_pcs(struct phylink_config *config,
						 phy_interface_t interface)
{
	struct stmmac_priv *priv = netdev_priv(to_net_dev(config->dev));
	struct phylink_pcs *pcs;

	if (priv->plat->select_pcs) {
		pcs = priv->plat->select_pcs(priv, interface);
		if (!IS_ERR(pcs))
			return pcs;
	}

	return NULL;
}

static void stmmac_mac_config(struct phylink_config *config, unsigned int mode,
			      const struct phylink_link_state *state)
{
	/* Nothing to do, xpcs_config() handles everything */
}

static void stmmac_fpe_link_state_handle(struct stmmac_priv *priv, bool is_up)
{
	struct stmmac_fpe_cfg *fpe_cfg = &priv->fpe_cfg;
	unsigned long flags;

	timer_shutdown_sync(&fpe_cfg->verify_timer);

<<<<<<< HEAD
	if (is_up && *hs_enable) {
		stmmac_fpe_send_mpacket(priv, priv->ioaddr, fpe_cfg,
					MPACKET_VERIFY);
=======
	spin_lock_irqsave(&fpe_cfg->lock, flags);

	if (is_up && fpe_cfg->pmac_enabled) {
		/* VERIFY process requires pmac enabled when NIC comes up */
		stmmac_fpe_configure(priv, priv->ioaddr, fpe_cfg,
				     priv->plat->tx_queues_to_use,
				     priv->plat->rx_queues_to_use,
				     false, true);

		/* New link => maybe new partner => new verification process */
		stmmac_fpe_apply(priv);
>>>>>>> a6ad5510
	} else {
		/* No link => turn off EFPE */
		stmmac_fpe_configure(priv, priv->ioaddr, fpe_cfg,
				     priv->plat->tx_queues_to_use,
				     priv->plat->rx_queues_to_use,
				     false, false);
	}

	spin_unlock_irqrestore(&fpe_cfg->lock, flags);
}

static void stmmac_mac_link_down(struct phylink_config *config,
				 unsigned int mode, phy_interface_t interface)
{
	struct stmmac_priv *priv = netdev_priv(to_net_dev(config->dev));

	stmmac_mac_set(priv, priv->ioaddr, false);
	priv->eee_active = false;
	priv->tx_lpi_enabled = false;
	priv->eee_enabled = stmmac_eee_init(priv);
	stmmac_set_eee_pls(priv, priv->hw, false);

	if (priv->dma_cap.fpesel)
		stmmac_fpe_link_state_handle(priv, false);
}

static void stmmac_mac_link_up(struct phylink_config *config,
			       struct phy_device *phy,
			       unsigned int mode, phy_interface_t interface,
			       int speed, int duplex,
			       bool tx_pause, bool rx_pause)
{
	struct stmmac_priv *priv = netdev_priv(to_net_dev(config->dev));
	u32 old_ctrl, ctrl;

	if ((priv->plat->flags & STMMAC_FLAG_SERDES_UP_AFTER_PHY_LINKUP) &&
	    priv->plat->serdes_powerup)
		priv->plat->serdes_powerup(priv->dev, priv->plat->bsp_priv);

	old_ctrl = readl(priv->ioaddr + MAC_CTRL_REG);
	ctrl = old_ctrl & ~priv->hw->link.speed_mask;

	if (interface == PHY_INTERFACE_MODE_USXGMII) {
		switch (speed) {
		case SPEED_10000:
			ctrl |= priv->hw->link.xgmii.speed10000;
			break;
		case SPEED_5000:
			ctrl |= priv->hw->link.xgmii.speed5000;
			break;
		case SPEED_2500:
			ctrl |= priv->hw->link.xgmii.speed2500;
			break;
		default:
			return;
		}
	} else if (interface == PHY_INTERFACE_MODE_XLGMII) {
		switch (speed) {
		case SPEED_100000:
			ctrl |= priv->hw->link.xlgmii.speed100000;
			break;
		case SPEED_50000:
			ctrl |= priv->hw->link.xlgmii.speed50000;
			break;
		case SPEED_40000:
			ctrl |= priv->hw->link.xlgmii.speed40000;
			break;
		case SPEED_25000:
			ctrl |= priv->hw->link.xlgmii.speed25000;
			break;
		case SPEED_10000:
			ctrl |= priv->hw->link.xgmii.speed10000;
			break;
		case SPEED_2500:
			ctrl |= priv->hw->link.speed2500;
			break;
		case SPEED_1000:
			ctrl |= priv->hw->link.speed1000;
			break;
		default:
			return;
		}
	} else {
		switch (speed) {
		case SPEED_2500:
			ctrl |= priv->hw->link.speed2500;
			break;
		case SPEED_1000:
			ctrl |= priv->hw->link.speed1000;
			break;
		case SPEED_100:
			ctrl |= priv->hw->link.speed100;
			break;
		case SPEED_10:
			ctrl |= priv->hw->link.speed10;
			break;
		default:
			return;
		}
	}

	priv->speed = speed;

	if (priv->plat->fix_mac_speed)
		priv->plat->fix_mac_speed(priv->plat->bsp_priv, speed, mode);

	if (!duplex)
		ctrl &= ~priv->hw->link.duplex;
	else
		ctrl |= priv->hw->link.duplex;

	/* Flow Control operation */
	if (rx_pause && tx_pause)
		priv->flow_ctrl = FLOW_AUTO;
	else if (rx_pause && !tx_pause)
		priv->flow_ctrl = FLOW_RX;
	else if (!rx_pause && tx_pause)
		priv->flow_ctrl = FLOW_TX;
	else
		priv->flow_ctrl = FLOW_OFF;

	stmmac_mac_flow_ctrl(priv, duplex);

	if (ctrl != old_ctrl)
		writel(ctrl, priv->ioaddr + MAC_CTRL_REG);

	stmmac_mac_set(priv, priv->ioaddr, true);
	if (phy && priv->dma_cap.eee) {
		priv->eee_active =
			phy_init_eee(phy, !(priv->plat->flags &
				STMMAC_FLAG_RX_CLK_RUNS_IN_LPI)) >= 0;
		priv->eee_enabled = stmmac_eee_init(priv);
		priv->tx_lpi_enabled = priv->eee_enabled;
		stmmac_set_eee_pls(priv, priv->hw, true);
	}

	if (priv->dma_cap.fpesel)
		stmmac_fpe_link_state_handle(priv, true);

	if (priv->plat->flags & STMMAC_FLAG_HWTSTAMP_CORRECT_LATENCY)
		stmmac_hwtstamp_correct_latency(priv, priv);
}

static const struct phylink_mac_ops stmmac_phylink_mac_ops = {
	.mac_get_caps = stmmac_mac_get_caps,
	.mac_select_pcs = stmmac_mac_select_pcs,
	.mac_config = stmmac_mac_config,
	.mac_link_down = stmmac_mac_link_down,
	.mac_link_up = stmmac_mac_link_up,
};

/**
 * stmmac_check_pcs_mode - verify if RGMII/SGMII is supported
 * @priv: driver private structure
 * Description: this is to verify if the HW supports the PCS.
 * Physical Coding Sublayer (PCS) interface that can be used when the MAC is
 * configured for the TBI, RTBI, or SGMII PHY interface.
 */
static void stmmac_check_pcs_mode(struct stmmac_priv *priv)
{
	int interface = priv->plat->mac_interface;

	if (priv->dma_cap.pcs) {
		if ((interface == PHY_INTERFACE_MODE_RGMII) ||
		    (interface == PHY_INTERFACE_MODE_RGMII_ID) ||
		    (interface == PHY_INTERFACE_MODE_RGMII_RXID) ||
		    (interface == PHY_INTERFACE_MODE_RGMII_TXID)) {
			netdev_dbg(priv->dev, "PCS RGMII support enabled\n");
			priv->hw->pcs = STMMAC_PCS_RGMII;
		} else if (interface == PHY_INTERFACE_MODE_SGMII) {
			netdev_dbg(priv->dev, "PCS SGMII support enabled\n");
			priv->hw->pcs = STMMAC_PCS_SGMII;
		}
	}
}

/**
 * stmmac_init_phy - PHY initialization
 * @dev: net device structure
 * Description: it initializes the driver's PHY state, and attaches the PHY
 * to the mac driver.
 *  Return value:
 *  0 on success
 */
static int stmmac_init_phy(struct net_device *dev)
{
	struct stmmac_priv *priv = netdev_priv(dev);
	struct fwnode_handle *phy_fwnode;
	struct fwnode_handle *fwnode;
	int ret;

	if (!phylink_expects_phy(priv->phylink))
		return 0;

	fwnode = priv->plat->port_node;
	if (!fwnode)
		fwnode = dev_fwnode(priv->device);

	if (fwnode)
		phy_fwnode = fwnode_get_phy_node(fwnode);
	else
		phy_fwnode = NULL;

	/* Some DT bindings do not set-up the PHY handle. Let's try to
	 * manually parse it
	 */
	if (!phy_fwnode || IS_ERR(phy_fwnode)) {
		int addr = priv->plat->phy_addr;
		struct phy_device *phydev;

		if (addr < 0) {
			netdev_err(priv->dev, "no phy found\n");
			return -ENODEV;
		}

		phydev = mdiobus_get_phy(priv->mii, addr);
		if (!phydev) {
			netdev_err(priv->dev, "no phy at addr %d\n", addr);
			return -ENODEV;
		}

		if (priv->dma_cap.eee)
			phy_support_eee(phydev);

		ret = phylink_connect_phy(priv->phylink, phydev);
	} else {
		fwnode_handle_put(phy_fwnode);
		ret = phylink_fwnode_phy_connect(priv->phylink, fwnode, 0);
	}

	if (!priv->plat->pmt) {
		struct ethtool_wolinfo wol = { .cmd = ETHTOOL_GWOL };

		phylink_ethtool_get_wol(priv->phylink, &wol);
		device_set_wakeup_capable(priv->device, !!wol.supported);
		device_set_wakeup_enable(priv->device, !!wol.wolopts);
	}

	return ret;
}

static int stmmac_phy_setup(struct stmmac_priv *priv)
{
	struct stmmac_mdio_bus_data *mdio_bus_data;
	int mode = priv->plat->phy_interface;
	struct fwnode_handle *fwnode;
	struct phylink *phylink;

	priv->phylink_config.dev = &priv->dev->dev;
	priv->phylink_config.type = PHYLINK_NETDEV;
	priv->phylink_config.mac_managed_pm = true;

	/* Stmmac always requires an RX clock for hardware initialization */
	priv->phylink_config.mac_requires_rxc = true;

	mdio_bus_data = priv->plat->mdio_bus_data;
	if (mdio_bus_data)
		priv->phylink_config.default_an_inband =
			mdio_bus_data->default_an_inband;

	/* Set the platform/firmware specified interface mode. Note, phylink
	 * deals with the PHY interface mode, not the MAC interface mode.
	 */
	__set_bit(mode, priv->phylink_config.supported_interfaces);

	/* If we have an xpcs, it defines which PHY interfaces are supported. */
	if (priv->hw->xpcs)
		xpcs_get_interfaces(priv->hw->xpcs,
				    priv->phylink_config.supported_interfaces);

<<<<<<< HEAD
	/* Get the MAC specific capabilities */
	stmmac_mac_phylink_get_caps(priv);

	priv->phylink_config.mac_capabilities = priv->hw->link.caps;

	max_speed = priv->plat->max_speed;
	if (max_speed)
		phylink_limit_mac_speed(&priv->phylink_config, max_speed);

=======
>>>>>>> a6ad5510
	fwnode = priv->plat->port_node;
	if (!fwnode)
		fwnode = dev_fwnode(priv->device);

	phylink = phylink_create(&priv->phylink_config, fwnode,
				 mode, &stmmac_phylink_mac_ops);
	if (IS_ERR(phylink))
		return PTR_ERR(phylink);

	priv->phylink = phylink;
	return 0;
}

static void stmmac_display_rx_rings(struct stmmac_priv *priv,
				    struct stmmac_dma_conf *dma_conf)
{
	u32 rx_cnt = priv->plat->rx_queues_to_use;
	unsigned int desc_size;
	void *head_rx;
	u32 queue;

	/* Display RX rings */
	for (queue = 0; queue < rx_cnt; queue++) {
		struct stmmac_rx_queue *rx_q = &dma_conf->rx_queue[queue];

		pr_info("\tRX Queue %u rings\n", queue);

		if (priv->extend_desc) {
			head_rx = (void *)rx_q->dma_erx;
			desc_size = sizeof(struct dma_extended_desc);
		} else {
			head_rx = (void *)rx_q->dma_rx;
			desc_size = sizeof(struct dma_desc);
		}

		/* Display RX ring */
		stmmac_display_ring(priv, head_rx, dma_conf->dma_rx_size, true,
				    rx_q->dma_rx_phy, desc_size);
	}
}

static void stmmac_display_tx_rings(struct stmmac_priv *priv,
				    struct stmmac_dma_conf *dma_conf)
{
	u32 tx_cnt = priv->plat->tx_queues_to_use;
	unsigned int desc_size;
	void *head_tx;
	u32 queue;

	/* Display TX rings */
	for (queue = 0; queue < tx_cnt; queue++) {
		struct stmmac_tx_queue *tx_q = &dma_conf->tx_queue[queue];

		pr_info("\tTX Queue %d rings\n", queue);

		if (priv->extend_desc) {
			head_tx = (void *)tx_q->dma_etx;
			desc_size = sizeof(struct dma_extended_desc);
		} else if (tx_q->tbs & STMMAC_TBS_AVAIL) {
			head_tx = (void *)tx_q->dma_entx;
			desc_size = sizeof(struct dma_edesc);
		} else {
			head_tx = (void *)tx_q->dma_tx;
			desc_size = sizeof(struct dma_desc);
		}

		stmmac_display_ring(priv, head_tx, dma_conf->dma_tx_size, false,
				    tx_q->dma_tx_phy, desc_size);
	}
}

static void stmmac_display_rings(struct stmmac_priv *priv,
				 struct stmmac_dma_conf *dma_conf)
{
	/* Display RX ring */
	stmmac_display_rx_rings(priv, dma_conf);

	/* Display TX ring */
	stmmac_display_tx_rings(priv, dma_conf);
}

static int stmmac_set_bfsize(int mtu, int bufsize)
{
	int ret = bufsize;

	if (mtu >= BUF_SIZE_8KiB)
		ret = BUF_SIZE_16KiB;
	else if (mtu >= BUF_SIZE_4KiB)
		ret = BUF_SIZE_8KiB;
	else if (mtu >= BUF_SIZE_2KiB)
		ret = BUF_SIZE_4KiB;
	else if (mtu > DEFAULT_BUFSIZE)
		ret = BUF_SIZE_2KiB;
	else
		ret = DEFAULT_BUFSIZE;

	return ret;
}

/**
 * stmmac_clear_rx_descriptors - clear RX descriptors
 * @priv: driver private structure
 * @dma_conf: structure to take the dma data
 * @queue: RX queue index
 * Description: this function is called to clear the RX descriptors
 * in case of both basic and extended descriptors are used.
 */
static void stmmac_clear_rx_descriptors(struct stmmac_priv *priv,
					struct stmmac_dma_conf *dma_conf,
					u32 queue)
{
	struct stmmac_rx_queue *rx_q = &dma_conf->rx_queue[queue];
	int i;

	/* Clear the RX descriptors */
	for (i = 0; i < dma_conf->dma_rx_size; i++)
		if (priv->extend_desc)
			stmmac_init_rx_desc(priv, &rx_q->dma_erx[i].basic,
					priv->use_riwt, priv->mode,
					(i == dma_conf->dma_rx_size - 1),
					dma_conf->dma_buf_sz);
		else
			stmmac_init_rx_desc(priv, &rx_q->dma_rx[i],
					priv->use_riwt, priv->mode,
					(i == dma_conf->dma_rx_size - 1),
					dma_conf->dma_buf_sz);
}

/**
 * stmmac_clear_tx_descriptors - clear tx descriptors
 * @priv: driver private structure
 * @dma_conf: structure to take the dma data
 * @queue: TX queue index.
 * Description: this function is called to clear the TX descriptors
 * in case of both basic and extended descriptors are used.
 */
static void stmmac_clear_tx_descriptors(struct stmmac_priv *priv,
					struct stmmac_dma_conf *dma_conf,
					u32 queue)
{
	struct stmmac_tx_queue *tx_q = &dma_conf->tx_queue[queue];
	int i;

	/* Clear the TX descriptors */
	for (i = 0; i < dma_conf->dma_tx_size; i++) {
		int last = (i == (dma_conf->dma_tx_size - 1));
		struct dma_desc *p;

		if (priv->extend_desc)
			p = &tx_q->dma_etx[i].basic;
		else if (tx_q->tbs & STMMAC_TBS_AVAIL)
			p = &tx_q->dma_entx[i].basic;
		else
			p = &tx_q->dma_tx[i];

		stmmac_init_tx_desc(priv, p, priv->mode, last);
	}
}

/**
 * stmmac_clear_descriptors - clear descriptors
 * @priv: driver private structure
 * @dma_conf: structure to take the dma data
 * Description: this function is called to clear the TX and RX descriptors
 * in case of both basic and extended descriptors are used.
 */
static void stmmac_clear_descriptors(struct stmmac_priv *priv,
				     struct stmmac_dma_conf *dma_conf)
{
	u32 rx_queue_cnt = priv->plat->rx_queues_to_use;
	u32 tx_queue_cnt = priv->plat->tx_queues_to_use;
	u32 queue;

	/* Clear the RX descriptors */
	for (queue = 0; queue < rx_queue_cnt; queue++)
		stmmac_clear_rx_descriptors(priv, dma_conf, queue);

	/* Clear the TX descriptors */
	for (queue = 0; queue < tx_queue_cnt; queue++)
		stmmac_clear_tx_descriptors(priv, dma_conf, queue);
}

/**
 * stmmac_init_rx_buffers - init the RX descriptor buffer.
 * @priv: driver private structure
 * @dma_conf: structure to take the dma data
 * @p: descriptor pointer
 * @i: descriptor index
 * @flags: gfp flag
 * @queue: RX queue index
 * Description: this function is called to allocate a receive buffer, perform
 * the DMA mapping and init the descriptor.
 */
static int stmmac_init_rx_buffers(struct stmmac_priv *priv,
				  struct stmmac_dma_conf *dma_conf,
				  struct dma_desc *p,
				  int i, gfp_t flags, u32 queue)
{
	struct stmmac_rx_queue *rx_q = &dma_conf->rx_queue[queue];
	struct stmmac_rx_buffer *buf = &rx_q->buf_pool[i];
	gfp_t gfp = (GFP_ATOMIC | __GFP_NOWARN);

	if (priv->dma_cap.host_dma_width <= 32)
		gfp |= GFP_DMA32;

	if (!buf->page) {
		buf->page = page_pool_alloc_pages(rx_q->page_pool, gfp);
		if (!buf->page)
			return -ENOMEM;
		buf->page_offset = stmmac_rx_offset(priv);
	}

	if (priv->sph && !buf->sec_page) {
		buf->sec_page = page_pool_alloc_pages(rx_q->page_pool, gfp);
		if (!buf->sec_page)
			return -ENOMEM;

		buf->sec_addr = page_pool_get_dma_addr(buf->sec_page);
		stmmac_set_desc_sec_addr(priv, p, buf->sec_addr, true);
	} else {
		buf->sec_page = NULL;
		stmmac_set_desc_sec_addr(priv, p, buf->sec_addr, false);
	}

	buf->addr = page_pool_get_dma_addr(buf->page) + buf->page_offset;

	stmmac_set_desc_addr(priv, p, buf->addr);
	if (dma_conf->dma_buf_sz == BUF_SIZE_16KiB)
		stmmac_init_desc3(priv, p);

	return 0;
}

/**
 * stmmac_free_rx_buffer - free RX dma buffers
 * @priv: private structure
 * @rx_q: RX queue
 * @i: buffer index.
 */
static void stmmac_free_rx_buffer(struct stmmac_priv *priv,
				  struct stmmac_rx_queue *rx_q,
				  int i)
{
	struct stmmac_rx_buffer *buf = &rx_q->buf_pool[i];

	if (buf->page)
		page_pool_put_full_page(rx_q->page_pool, buf->page, false);
	buf->page = NULL;

	if (buf->sec_page)
		page_pool_put_full_page(rx_q->page_pool, buf->sec_page, false);
	buf->sec_page = NULL;
}

/**
 * stmmac_free_tx_buffer - free RX dma buffers
 * @priv: private structure
 * @dma_conf: structure to take the dma data
 * @queue: RX queue index
 * @i: buffer index.
 */
static void stmmac_free_tx_buffer(struct stmmac_priv *priv,
				  struct stmmac_dma_conf *dma_conf,
				  u32 queue, int i)
{
	struct stmmac_tx_queue *tx_q = &dma_conf->tx_queue[queue];

	if (tx_q->tx_skbuff_dma[i].buf &&
	    tx_q->tx_skbuff_dma[i].buf_type != STMMAC_TXBUF_T_XDP_TX) {
		if (tx_q->tx_skbuff_dma[i].map_as_page)
			dma_unmap_page(priv->device,
				       tx_q->tx_skbuff_dma[i].buf,
				       tx_q->tx_skbuff_dma[i].len,
				       DMA_TO_DEVICE);
		else
			dma_unmap_single(priv->device,
					 tx_q->tx_skbuff_dma[i].buf,
					 tx_q->tx_skbuff_dma[i].len,
					 DMA_TO_DEVICE);
	}

	if (tx_q->xdpf[i] &&
	    (tx_q->tx_skbuff_dma[i].buf_type == STMMAC_TXBUF_T_XDP_TX ||
	     tx_q->tx_skbuff_dma[i].buf_type == STMMAC_TXBUF_T_XDP_NDO)) {
		xdp_return_frame(tx_q->xdpf[i]);
		tx_q->xdpf[i] = NULL;
	}

	if (tx_q->tx_skbuff_dma[i].buf_type == STMMAC_TXBUF_T_XSK_TX)
		tx_q->xsk_frames_done++;

	if (tx_q->tx_skbuff[i] &&
	    tx_q->tx_skbuff_dma[i].buf_type == STMMAC_TXBUF_T_SKB) {
		dev_kfree_skb_any(tx_q->tx_skbuff[i]);
		tx_q->tx_skbuff[i] = NULL;
	}

	tx_q->tx_skbuff_dma[i].buf = 0;
	tx_q->tx_skbuff_dma[i].map_as_page = false;
}

/**
 * dma_free_rx_skbufs - free RX dma buffers
 * @priv: private structure
 * @dma_conf: structure to take the dma data
 * @queue: RX queue index
 */
static void dma_free_rx_skbufs(struct stmmac_priv *priv,
			       struct stmmac_dma_conf *dma_conf,
			       u32 queue)
{
	struct stmmac_rx_queue *rx_q = &dma_conf->rx_queue[queue];
	int i;

	for (i = 0; i < dma_conf->dma_rx_size; i++)
		stmmac_free_rx_buffer(priv, rx_q, i);
}

static int stmmac_alloc_rx_buffers(struct stmmac_priv *priv,
				   struct stmmac_dma_conf *dma_conf,
				   u32 queue, gfp_t flags)
{
	struct stmmac_rx_queue *rx_q = &dma_conf->rx_queue[queue];
	int i;

	for (i = 0; i < dma_conf->dma_rx_size; i++) {
		struct dma_desc *p;
		int ret;

		if (priv->extend_desc)
			p = &((rx_q->dma_erx + i)->basic);
		else
			p = rx_q->dma_rx + i;

		ret = stmmac_init_rx_buffers(priv, dma_conf, p, i, flags,
					     queue);
		if (ret)
			return ret;

		rx_q->buf_alloc_num++;
	}

	return 0;
}

/**
 * dma_free_rx_xskbufs - free RX dma buffers from XSK pool
 * @priv: private structure
 * @dma_conf: structure to take the dma data
 * @queue: RX queue index
 */
static void dma_free_rx_xskbufs(struct stmmac_priv *priv,
				struct stmmac_dma_conf *dma_conf,
				u32 queue)
{
	struct stmmac_rx_queue *rx_q = &dma_conf->rx_queue[queue];
	int i;

	for (i = 0; i < dma_conf->dma_rx_size; i++) {
		struct stmmac_rx_buffer *buf = &rx_q->buf_pool[i];

		if (!buf->xdp)
			continue;

		xsk_buff_free(buf->xdp);
		buf->xdp = NULL;
	}
}

static int stmmac_alloc_rx_buffers_zc(struct stmmac_priv *priv,
				      struct stmmac_dma_conf *dma_conf,
				      u32 queue)
{
	struct stmmac_rx_queue *rx_q = &dma_conf->rx_queue[queue];
	int i;

	/* struct stmmac_xdp_buff is using cb field (maximum size of 24 bytes)
	 * in struct xdp_buff_xsk to stash driver specific information. Thus,
	 * use this macro to make sure no size violations.
	 */
	XSK_CHECK_PRIV_TYPE(struct stmmac_xdp_buff);

	for (i = 0; i < dma_conf->dma_rx_size; i++) {
		struct stmmac_rx_buffer *buf;
		dma_addr_t dma_addr;
		struct dma_desc *p;

		if (priv->extend_desc)
			p = (struct dma_desc *)(rx_q->dma_erx + i);
		else
			p = rx_q->dma_rx + i;

		buf = &rx_q->buf_pool[i];

		buf->xdp = xsk_buff_alloc(rx_q->xsk_pool);
		if (!buf->xdp)
			return -ENOMEM;

		dma_addr = xsk_buff_xdp_get_dma(buf->xdp);
		stmmac_set_desc_addr(priv, p, dma_addr);
		rx_q->buf_alloc_num++;
	}

	return 0;
}

static struct xsk_buff_pool *stmmac_get_xsk_pool(struct stmmac_priv *priv, u32 queue)
{
	if (!stmmac_xdp_is_enabled(priv) || !test_bit(queue, priv->af_xdp_zc_qps))
		return NULL;

	return xsk_get_pool_from_qid(priv->dev, queue);
}

/**
 * __init_dma_rx_desc_rings - init the RX descriptor ring (per queue)
 * @priv: driver private structure
 * @dma_conf: structure to take the dma data
 * @queue: RX queue index
 * @flags: gfp flag.
 * Description: this function initializes the DMA RX descriptors
 * and allocates the socket buffers. It supports the chained and ring
 * modes.
 */
static int __init_dma_rx_desc_rings(struct stmmac_priv *priv,
				    struct stmmac_dma_conf *dma_conf,
				    u32 queue, gfp_t flags)
{
	struct stmmac_rx_queue *rx_q = &dma_conf->rx_queue[queue];
	int ret;

	netif_dbg(priv, probe, priv->dev,
		  "(%s) dma_rx_phy=0x%08x\n", __func__,
		  (u32)rx_q->dma_rx_phy);

	stmmac_clear_rx_descriptors(priv, dma_conf, queue);

	xdp_rxq_info_unreg_mem_model(&rx_q->xdp_rxq);

	rx_q->xsk_pool = stmmac_get_xsk_pool(priv, queue);

	if (rx_q->xsk_pool) {
		WARN_ON(xdp_rxq_info_reg_mem_model(&rx_q->xdp_rxq,
						   MEM_TYPE_XSK_BUFF_POOL,
						   NULL));
		netdev_info(priv->dev,
			    "Register MEM_TYPE_XSK_BUFF_POOL RxQ-%d\n",
			    rx_q->queue_index);
		xsk_pool_set_rxq_info(rx_q->xsk_pool, &rx_q->xdp_rxq);
	} else {
		WARN_ON(xdp_rxq_info_reg_mem_model(&rx_q->xdp_rxq,
						   MEM_TYPE_PAGE_POOL,
						   rx_q->page_pool));
		netdev_info(priv->dev,
			    "Register MEM_TYPE_PAGE_POOL RxQ-%d\n",
			    rx_q->queue_index);
	}

	if (rx_q->xsk_pool) {
		/* RX XDP ZC buffer pool may not be populated, e.g.
		 * xdpsock TX-only.
		 */
		stmmac_alloc_rx_buffers_zc(priv, dma_conf, queue);
	} else {
		ret = stmmac_alloc_rx_buffers(priv, dma_conf, queue, flags);
		if (ret < 0)
			return -ENOMEM;
	}

	/* Setup the chained descriptor addresses */
	if (priv->mode == STMMAC_CHAIN_MODE) {
		if (priv->extend_desc)
			stmmac_mode_init(priv, rx_q->dma_erx,
					 rx_q->dma_rx_phy,
					 dma_conf->dma_rx_size, 1);
		else
			stmmac_mode_init(priv, rx_q->dma_rx,
					 rx_q->dma_rx_phy,
					 dma_conf->dma_rx_size, 0);
	}

	return 0;
}

static int init_dma_rx_desc_rings(struct net_device *dev,
				  struct stmmac_dma_conf *dma_conf,
				  gfp_t flags)
{
	struct stmmac_priv *priv = netdev_priv(dev);
	u32 rx_count = priv->plat->rx_queues_to_use;
	int queue;
	int ret;

	/* RX INITIALIZATION */
	netif_dbg(priv, probe, priv->dev,
		  "SKB addresses:\nskb\t\tskb data\tdma data\n");

	for (queue = 0; queue < rx_count; queue++) {
		ret = __init_dma_rx_desc_rings(priv, dma_conf, queue, flags);
		if (ret)
			goto err_init_rx_buffers;
	}

	return 0;

err_init_rx_buffers:
	while (queue >= 0) {
		struct stmmac_rx_queue *rx_q = &dma_conf->rx_queue[queue];

		if (rx_q->xsk_pool)
			dma_free_rx_xskbufs(priv, dma_conf, queue);
		else
			dma_free_rx_skbufs(priv, dma_conf, queue);

		rx_q->buf_alloc_num = 0;
		rx_q->xsk_pool = NULL;

		queue--;
	}

	return ret;
}

/**
 * __init_dma_tx_desc_rings - init the TX descriptor ring (per queue)
 * @priv: driver private structure
 * @dma_conf: structure to take the dma data
 * @queue: TX queue index
 * Description: this function initializes the DMA TX descriptors
 * and allocates the socket buffers. It supports the chained and ring
 * modes.
 */
static int __init_dma_tx_desc_rings(struct stmmac_priv *priv,
				    struct stmmac_dma_conf *dma_conf,
				    u32 queue)
{
	struct stmmac_tx_queue *tx_q = &dma_conf->tx_queue[queue];
	int i;

	netif_dbg(priv, probe, priv->dev,
		  "(%s) dma_tx_phy=0x%08x\n", __func__,
		  (u32)tx_q->dma_tx_phy);

	/* Setup the chained descriptor addresses */
	if (priv->mode == STMMAC_CHAIN_MODE) {
		if (priv->extend_desc)
			stmmac_mode_init(priv, tx_q->dma_etx,
					 tx_q->dma_tx_phy,
					 dma_conf->dma_tx_size, 1);
		else if (!(tx_q->tbs & STMMAC_TBS_AVAIL))
			stmmac_mode_init(priv, tx_q->dma_tx,
					 tx_q->dma_tx_phy,
					 dma_conf->dma_tx_size, 0);
	}

	tx_q->xsk_pool = stmmac_get_xsk_pool(priv, queue);

	for (i = 0; i < dma_conf->dma_tx_size; i++) {
		struct dma_desc *p;

		if (priv->extend_desc)
			p = &((tx_q->dma_etx + i)->basic);
		else if (tx_q->tbs & STMMAC_TBS_AVAIL)
			p = &((tx_q->dma_entx + i)->basic);
		else
			p = tx_q->dma_tx + i;

		stmmac_clear_desc(priv, p);

		tx_q->tx_skbuff_dma[i].buf = 0;
		tx_q->tx_skbuff_dma[i].map_as_page = false;
		tx_q->tx_skbuff_dma[i].len = 0;
		tx_q->tx_skbuff_dma[i].last_segment = false;
		tx_q->tx_skbuff[i] = NULL;
	}

	return 0;
}

static int init_dma_tx_desc_rings(struct net_device *dev,
				  struct stmmac_dma_conf *dma_conf)
{
	struct stmmac_priv *priv = netdev_priv(dev);
	u32 tx_queue_cnt;
	u32 queue;

	tx_queue_cnt = priv->plat->tx_queues_to_use;

	for (queue = 0; queue < tx_queue_cnt; queue++)
		__init_dma_tx_desc_rings(priv, dma_conf, queue);

	return 0;
}

/**
 * init_dma_desc_rings - init the RX/TX descriptor rings
 * @dev: net device structure
 * @dma_conf: structure to take the dma data
 * @flags: gfp flag.
 * Description: this function initializes the DMA RX/TX descriptors
 * and allocates the socket buffers. It supports the chained and ring
 * modes.
 */
static int init_dma_desc_rings(struct net_device *dev,
			       struct stmmac_dma_conf *dma_conf,
			       gfp_t flags)
{
	struct stmmac_priv *priv = netdev_priv(dev);
	int ret;

	ret = init_dma_rx_desc_rings(dev, dma_conf, flags);
	if (ret)
		return ret;

	ret = init_dma_tx_desc_rings(dev, dma_conf);

	stmmac_clear_descriptors(priv, dma_conf);

	if (netif_msg_hw(priv))
		stmmac_display_rings(priv, dma_conf);

	return ret;
}

/**
 * dma_free_tx_skbufs - free TX dma buffers
 * @priv: private structure
 * @dma_conf: structure to take the dma data
 * @queue: TX queue index
 */
static void dma_free_tx_skbufs(struct stmmac_priv *priv,
			       struct stmmac_dma_conf *dma_conf,
			       u32 queue)
{
	struct stmmac_tx_queue *tx_q = &dma_conf->tx_queue[queue];
	int i;

	tx_q->xsk_frames_done = 0;

	for (i = 0; i < dma_conf->dma_tx_size; i++)
		stmmac_free_tx_buffer(priv, dma_conf, queue, i);

	if (tx_q->xsk_pool && tx_q->xsk_frames_done) {
		xsk_tx_completed(tx_q->xsk_pool, tx_q->xsk_frames_done);
		tx_q->xsk_frames_done = 0;
		tx_q->xsk_pool = NULL;
	}
}

/**
 * stmmac_free_tx_skbufs - free TX skb buffers
 * @priv: private structure
 */
static void stmmac_free_tx_skbufs(struct stmmac_priv *priv)
{
	u32 tx_queue_cnt = priv->plat->tx_queues_to_use;
	u32 queue;

	for (queue = 0; queue < tx_queue_cnt; queue++)
		dma_free_tx_skbufs(priv, &priv->dma_conf, queue);
}

/**
 * __free_dma_rx_desc_resources - free RX dma desc resources (per queue)
 * @priv: private structure
 * @dma_conf: structure to take the dma data
 * @queue: RX queue index
 */
static void __free_dma_rx_desc_resources(struct stmmac_priv *priv,
					 struct stmmac_dma_conf *dma_conf,
					 u32 queue)
{
	struct stmmac_rx_queue *rx_q = &dma_conf->rx_queue[queue];

	/* Release the DMA RX socket buffers */
	if (rx_q->xsk_pool)
		dma_free_rx_xskbufs(priv, dma_conf, queue);
	else
		dma_free_rx_skbufs(priv, dma_conf, queue);

	rx_q->buf_alloc_num = 0;
	rx_q->xsk_pool = NULL;

	/* Free DMA regions of consistent memory previously allocated */
	if (!priv->extend_desc)
		dma_free_coherent(priv->device, dma_conf->dma_rx_size *
				  sizeof(struct dma_desc),
				  rx_q->dma_rx, rx_q->dma_rx_phy);
	else
		dma_free_coherent(priv->device, dma_conf->dma_rx_size *
				  sizeof(struct dma_extended_desc),
				  rx_q->dma_erx, rx_q->dma_rx_phy);

	if (xdp_rxq_info_is_reg(&rx_q->xdp_rxq))
		xdp_rxq_info_unreg(&rx_q->xdp_rxq);

	kfree(rx_q->buf_pool);
	if (rx_q->page_pool)
		page_pool_destroy(rx_q->page_pool);
}

static void free_dma_rx_desc_resources(struct stmmac_priv *priv,
				       struct stmmac_dma_conf *dma_conf)
{
	u32 rx_count = priv->plat->rx_queues_to_use;
	u32 queue;

	/* Free RX queue resources */
	for (queue = 0; queue < rx_count; queue++)
		__free_dma_rx_desc_resources(priv, dma_conf, queue);
}

/**
 * __free_dma_tx_desc_resources - free TX dma desc resources (per queue)
 * @priv: private structure
 * @dma_conf: structure to take the dma data
 * @queue: TX queue index
 */
static void __free_dma_tx_desc_resources(struct stmmac_priv *priv,
					 struct stmmac_dma_conf *dma_conf,
					 u32 queue)
{
	struct stmmac_tx_queue *tx_q = &dma_conf->tx_queue[queue];
	size_t size;
	void *addr;

	/* Release the DMA TX socket buffers */
	dma_free_tx_skbufs(priv, dma_conf, queue);

	if (priv->extend_desc) {
		size = sizeof(struct dma_extended_desc);
		addr = tx_q->dma_etx;
	} else if (tx_q->tbs & STMMAC_TBS_AVAIL) {
		size = sizeof(struct dma_edesc);
		addr = tx_q->dma_entx;
	} else {
		size = sizeof(struct dma_desc);
		addr = tx_q->dma_tx;
	}

	size *= dma_conf->dma_tx_size;

	dma_free_coherent(priv->device, size, addr, tx_q->dma_tx_phy);

	kfree(tx_q->tx_skbuff_dma);
	kfree(tx_q->tx_skbuff);
}

static void free_dma_tx_desc_resources(struct stmmac_priv *priv,
				       struct stmmac_dma_conf *dma_conf)
{
	u32 tx_count = priv->plat->tx_queues_to_use;
	u32 queue;

	/* Free TX queue resources */
	for (queue = 0; queue < tx_count; queue++)
		__free_dma_tx_desc_resources(priv, dma_conf, queue);
}

/**
 * __alloc_dma_rx_desc_resources - alloc RX resources (per queue).
 * @priv: private structure
 * @dma_conf: structure to take the dma data
 * @queue: RX queue index
 * Description: according to which descriptor can be used (extend or basic)
 * this function allocates the resources for TX and RX paths. In case of
 * reception, for example, it pre-allocated the RX socket buffer in order to
 * allow zero-copy mechanism.
 */
static int __alloc_dma_rx_desc_resources(struct stmmac_priv *priv,
					 struct stmmac_dma_conf *dma_conf,
					 u32 queue)
{
	struct stmmac_rx_queue *rx_q = &dma_conf->rx_queue[queue];
	struct stmmac_channel *ch = &priv->channel[queue];
	bool xdp_prog = stmmac_xdp_is_enabled(priv);
	struct page_pool_params pp_params = { 0 };
	unsigned int num_pages;
	unsigned int napi_id;
	int ret;

	rx_q->queue_index = queue;
	rx_q->priv_data = priv;

	pp_params.flags = PP_FLAG_DMA_MAP | PP_FLAG_DMA_SYNC_DEV;
	pp_params.pool_size = dma_conf->dma_rx_size;
	num_pages = DIV_ROUND_UP(dma_conf->dma_buf_sz, PAGE_SIZE);
	pp_params.order = ilog2(num_pages);
	pp_params.nid = dev_to_node(priv->device);
	pp_params.dev = priv->device;
	pp_params.dma_dir = xdp_prog ? DMA_BIDIRECTIONAL : DMA_FROM_DEVICE;
	pp_params.offset = stmmac_rx_offset(priv);
	pp_params.max_len = STMMAC_MAX_RX_BUF_SIZE(num_pages);

	rx_q->page_pool = page_pool_create(&pp_params);
	if (IS_ERR(rx_q->page_pool)) {
		ret = PTR_ERR(rx_q->page_pool);
		rx_q->page_pool = NULL;
		return ret;
	}

	rx_q->buf_pool = kcalloc(dma_conf->dma_rx_size,
				 sizeof(*rx_q->buf_pool),
				 GFP_KERNEL);
	if (!rx_q->buf_pool)
		return -ENOMEM;

	if (priv->extend_desc) {
		rx_q->dma_erx = dma_alloc_coherent(priv->device,
						   dma_conf->dma_rx_size *
						   sizeof(struct dma_extended_desc),
						   &rx_q->dma_rx_phy,
						   GFP_KERNEL);
		if (!rx_q->dma_erx)
			return -ENOMEM;

	} else {
		rx_q->dma_rx = dma_alloc_coherent(priv->device,
						  dma_conf->dma_rx_size *
						  sizeof(struct dma_desc),
						  &rx_q->dma_rx_phy,
						  GFP_KERNEL);
		if (!rx_q->dma_rx)
			return -ENOMEM;
	}

	if (stmmac_xdp_is_enabled(priv) &&
	    test_bit(queue, priv->af_xdp_zc_qps))
		napi_id = ch->rxtx_napi.napi_id;
	else
		napi_id = ch->rx_napi.napi_id;

	ret = xdp_rxq_info_reg(&rx_q->xdp_rxq, priv->dev,
			       rx_q->queue_index,
			       napi_id);
	if (ret) {
		netdev_err(priv->dev, "Failed to register xdp rxq info\n");
		return -EINVAL;
	}

	return 0;
}

static int alloc_dma_rx_desc_resources(struct stmmac_priv *priv,
				       struct stmmac_dma_conf *dma_conf)
{
	u32 rx_count = priv->plat->rx_queues_to_use;
	u32 queue;
	int ret;

	/* RX queues buffers and DMA */
	for (queue = 0; queue < rx_count; queue++) {
		ret = __alloc_dma_rx_desc_resources(priv, dma_conf, queue);
		if (ret)
			goto err_dma;
	}

	return 0;

err_dma:
	free_dma_rx_desc_resources(priv, dma_conf);

	return ret;
}

/**
 * __alloc_dma_tx_desc_resources - alloc TX resources (per queue).
 * @priv: private structure
 * @dma_conf: structure to take the dma data
 * @queue: TX queue index
 * Description: according to which descriptor can be used (extend or basic)
 * this function allocates the resources for TX and RX paths. In case of
 * reception, for example, it pre-allocated the RX socket buffer in order to
 * allow zero-copy mechanism.
 */
static int __alloc_dma_tx_desc_resources(struct stmmac_priv *priv,
					 struct stmmac_dma_conf *dma_conf,
					 u32 queue)
{
	struct stmmac_tx_queue *tx_q = &dma_conf->tx_queue[queue];
	size_t size;
	void *addr;

	tx_q->queue_index = queue;
	tx_q->priv_data = priv;

	tx_q->tx_skbuff_dma = kcalloc(dma_conf->dma_tx_size,
				      sizeof(*tx_q->tx_skbuff_dma),
				      GFP_KERNEL);
	if (!tx_q->tx_skbuff_dma)
		return -ENOMEM;

	tx_q->tx_skbuff = kcalloc(dma_conf->dma_tx_size,
				  sizeof(struct sk_buff *),
				  GFP_KERNEL);
	if (!tx_q->tx_skbuff)
		return -ENOMEM;

	if (priv->extend_desc)
		size = sizeof(struct dma_extended_desc);
	else if (tx_q->tbs & STMMAC_TBS_AVAIL)
		size = sizeof(struct dma_edesc);
	else
		size = sizeof(struct dma_desc);

	size *= dma_conf->dma_tx_size;

	addr = dma_alloc_coherent(priv->device, size,
				  &tx_q->dma_tx_phy, GFP_KERNEL);
	if (!addr)
		return -ENOMEM;

	if (priv->extend_desc)
		tx_q->dma_etx = addr;
	else if (tx_q->tbs & STMMAC_TBS_AVAIL)
		tx_q->dma_entx = addr;
	else
		tx_q->dma_tx = addr;

	return 0;
}

static int alloc_dma_tx_desc_resources(struct stmmac_priv *priv,
				       struct stmmac_dma_conf *dma_conf)
{
	u32 tx_count = priv->plat->tx_queues_to_use;
	u32 queue;
	int ret;

	/* TX queues buffers and DMA */
	for (queue = 0; queue < tx_count; queue++) {
		ret = __alloc_dma_tx_desc_resources(priv, dma_conf, queue);
		if (ret)
			goto err_dma;
	}

	return 0;

err_dma:
	free_dma_tx_desc_resources(priv, dma_conf);
	return ret;
}

/**
 * alloc_dma_desc_resources - alloc TX/RX resources.
 * @priv: private structure
 * @dma_conf: structure to take the dma data
 * Description: according to which descriptor can be used (extend or basic)
 * this function allocates the resources for TX and RX paths. In case of
 * reception, for example, it pre-allocated the RX socket buffer in order to
 * allow zero-copy mechanism.
 */
static int alloc_dma_desc_resources(struct stmmac_priv *priv,
				    struct stmmac_dma_conf *dma_conf)
{
	/* RX Allocation */
	int ret = alloc_dma_rx_desc_resources(priv, dma_conf);

	if (ret)
		return ret;

	ret = alloc_dma_tx_desc_resources(priv, dma_conf);

	return ret;
}

/**
 * free_dma_desc_resources - free dma desc resources
 * @priv: private structure
 * @dma_conf: structure to take the dma data
 */
static void free_dma_desc_resources(struct stmmac_priv *priv,
				    struct stmmac_dma_conf *dma_conf)
{
	/* Release the DMA TX socket buffers */
	free_dma_tx_desc_resources(priv, dma_conf);

	/* Release the DMA RX socket buffers later
	 * to ensure all pending XDP_TX buffers are returned.
	 */
	free_dma_rx_desc_resources(priv, dma_conf);
}

/**
 *  stmmac_mac_enable_rx_queues - Enable MAC rx queues
 *  @priv: driver private structure
 *  Description: It is used for enabling the rx queues in the MAC
 */
static void stmmac_mac_enable_rx_queues(struct stmmac_priv *priv)
{
	u32 rx_queues_count = priv->plat->rx_queues_to_use;
	int queue;
	u8 mode;

	for (queue = 0; queue < rx_queues_count; queue++) {
		mode = priv->plat->rx_queues_cfg[queue].mode_to_use;
		stmmac_rx_queue_enable(priv, priv->hw, mode, queue);
	}
}

/**
 * stmmac_start_rx_dma - start RX DMA channel
 * @priv: driver private structure
 * @chan: RX channel index
 * Description:
 * This starts a RX DMA channel
 */
static void stmmac_start_rx_dma(struct stmmac_priv *priv, u32 chan)
{
	netdev_dbg(priv->dev, "DMA RX processes started in channel %d\n", chan);
	stmmac_start_rx(priv, priv->ioaddr, chan);
}

/**
 * stmmac_start_tx_dma - start TX DMA channel
 * @priv: driver private structure
 * @chan: TX channel index
 * Description:
 * This starts a TX DMA channel
 */
static void stmmac_start_tx_dma(struct stmmac_priv *priv, u32 chan)
{
	netdev_dbg(priv->dev, "DMA TX processes started in channel %d\n", chan);
	stmmac_start_tx(priv, priv->ioaddr, chan);
}

/**
 * stmmac_stop_rx_dma - stop RX DMA channel
 * @priv: driver private structure
 * @chan: RX channel index
 * Description:
 * This stops a RX DMA channel
 */
static void stmmac_stop_rx_dma(struct stmmac_priv *priv, u32 chan)
{
	netdev_dbg(priv->dev, "DMA RX processes stopped in channel %d\n", chan);
	stmmac_stop_rx(priv, priv->ioaddr, chan);
}

/**
 * stmmac_stop_tx_dma - stop TX DMA channel
 * @priv: driver private structure
 * @chan: TX channel index
 * Description:
 * This stops a TX DMA channel
 */
static void stmmac_stop_tx_dma(struct stmmac_priv *priv, u32 chan)
{
	netdev_dbg(priv->dev, "DMA TX processes stopped in channel %d\n", chan);
	stmmac_stop_tx(priv, priv->ioaddr, chan);
}

static void stmmac_enable_all_dma_irq(struct stmmac_priv *priv)
{
	u32 rx_channels_count = priv->plat->rx_queues_to_use;
	u32 tx_channels_count = priv->plat->tx_queues_to_use;
	u32 dma_csr_ch = max(rx_channels_count, tx_channels_count);
	u32 chan;

	for (chan = 0; chan < dma_csr_ch; chan++) {
		struct stmmac_channel *ch = &priv->channel[chan];
		unsigned long flags;

		spin_lock_irqsave(&ch->lock, flags);
		stmmac_enable_dma_irq(priv, priv->ioaddr, chan, 1, 1);
		spin_unlock_irqrestore(&ch->lock, flags);
	}
}

/**
 * stmmac_start_all_dma - start all RX and TX DMA channels
 * @priv: driver private structure
 * Description:
 * This starts all the RX and TX DMA channels
 */
static void stmmac_start_all_dma(struct stmmac_priv *priv)
{
	u32 rx_channels_count = priv->plat->rx_queues_to_use;
	u32 tx_channels_count = priv->plat->tx_queues_to_use;
	u32 chan = 0;

	for (chan = 0; chan < rx_channels_count; chan++)
		stmmac_start_rx_dma(priv, chan);

	for (chan = 0; chan < tx_channels_count; chan++)
		stmmac_start_tx_dma(priv, chan);
}

/**
 * stmmac_stop_all_dma - stop all RX and TX DMA channels
 * @priv: driver private structure
 * Description:
 * This stops the RX and TX DMA channels
 */
static void stmmac_stop_all_dma(struct stmmac_priv *priv)
{
	u32 rx_channels_count = priv->plat->rx_queues_to_use;
	u32 tx_channels_count = priv->plat->tx_queues_to_use;
	u32 chan = 0;

	for (chan = 0; chan < rx_channels_count; chan++)
		stmmac_stop_rx_dma(priv, chan);

	for (chan = 0; chan < tx_channels_count; chan++)
		stmmac_stop_tx_dma(priv, chan);
}

/**
 *  stmmac_dma_operation_mode - HW DMA operation mode
 *  @priv: driver private structure
 *  Description: it is used for configuring the DMA operation mode register in
 *  order to program the tx/rx DMA thresholds or Store-And-Forward mode.
 */
static void stmmac_dma_operation_mode(struct stmmac_priv *priv)
{
	u32 rx_channels_count = priv->plat->rx_queues_to_use;
	u32 tx_channels_count = priv->plat->tx_queues_to_use;
	int rxfifosz = priv->plat->rx_fifo_size;
	int txfifosz = priv->plat->tx_fifo_size;
	u32 txmode = 0;
	u32 rxmode = 0;
	u32 chan = 0;
	u8 qmode = 0;

	if (rxfifosz == 0)
		rxfifosz = priv->dma_cap.rx_fifo_size;
	if (txfifosz == 0)
		txfifosz = priv->dma_cap.tx_fifo_size;

	/* Split up the shared Tx/Rx FIFO memory on DW QoS Eth and DW XGMAC */
	if (priv->plat->has_gmac4 || priv->plat->has_xgmac) {
		rxfifosz /= rx_channels_count;
		txfifosz /= tx_channels_count;
	}

	if (priv->plat->force_thresh_dma_mode) {
		txmode = tc;
		rxmode = tc;
	} else if (priv->plat->force_sf_dma_mode || priv->plat->tx_coe) {
		/*
		 * In case of GMAC, SF mode can be enabled
		 * to perform the TX COE in HW. This depends on:
		 * 1) TX COE if actually supported
		 * 2) There is no bugged Jumbo frame support
		 *    that needs to not insert csum in the TDES.
		 */
		txmode = SF_DMA_MODE;
		rxmode = SF_DMA_MODE;
		priv->xstats.threshold = SF_DMA_MODE;
	} else {
		txmode = tc;
		rxmode = SF_DMA_MODE;
	}

	/* configure all channels */
	for (chan = 0; chan < rx_channels_count; chan++) {
		struct stmmac_rx_queue *rx_q = &priv->dma_conf.rx_queue[chan];
		u32 buf_size;

		qmode = priv->plat->rx_queues_cfg[chan].mode_to_use;

		stmmac_dma_rx_mode(priv, priv->ioaddr, rxmode, chan,
				rxfifosz, qmode);

		if (rx_q->xsk_pool) {
			buf_size = xsk_pool_get_rx_frame_size(rx_q->xsk_pool);
			stmmac_set_dma_bfsize(priv, priv->ioaddr,
					      buf_size,
					      chan);
		} else {
			stmmac_set_dma_bfsize(priv, priv->ioaddr,
					      priv->dma_conf.dma_buf_sz,
					      chan);
		}
	}

	for (chan = 0; chan < tx_channels_count; chan++) {
		qmode = priv->plat->tx_queues_cfg[chan].mode_to_use;

		stmmac_dma_tx_mode(priv, priv->ioaddr, txmode, chan,
				txfifosz, qmode);
	}
}

static void stmmac_xsk_request_timestamp(void *_priv)
{
	struct stmmac_metadata_request *meta_req = _priv;

	stmmac_enable_tx_timestamp(meta_req->priv, meta_req->tx_desc);
	*meta_req->set_ic = true;
}

static u64 stmmac_xsk_fill_timestamp(void *_priv)
{
	struct stmmac_xsk_tx_complete *tx_compl = _priv;
	struct stmmac_priv *priv = tx_compl->priv;
	struct dma_desc *desc = tx_compl->desc;
	bool found = false;
	u64 ns = 0;

	if (!priv->hwts_tx_en)
		return 0;

	/* check tx tstamp status */
	if (stmmac_get_tx_timestamp_status(priv, desc)) {
		stmmac_get_timestamp(priv, desc, priv->adv_ts, &ns);
		found = true;
	} else if (!stmmac_get_mac_tx_timestamp(priv, priv->hw, &ns)) {
		found = true;
	}

	if (found) {
		ns -= priv->plat->cdc_error_adj;
		return ns_to_ktime(ns);
	}

	return 0;
}

static const struct xsk_tx_metadata_ops stmmac_xsk_tx_metadata_ops = {
	.tmo_request_timestamp		= stmmac_xsk_request_timestamp,
	.tmo_fill_timestamp		= stmmac_xsk_fill_timestamp,
};

static bool stmmac_xdp_xmit_zc(struct stmmac_priv *priv, u32 queue, u32 budget)
{
	struct netdev_queue *nq = netdev_get_tx_queue(priv->dev, queue);
	struct stmmac_tx_queue *tx_q = &priv->dma_conf.tx_queue[queue];
	struct stmmac_txq_stats *txq_stats = &priv->xstats.txq_stats[queue];
	struct xsk_buff_pool *pool = tx_q->xsk_pool;
	unsigned int entry = tx_q->cur_tx;
	struct dma_desc *tx_desc = NULL;
	struct xdp_desc xdp_desc;
	bool work_done = true;
	u32 tx_set_ic_bit = 0;

	/* Avoids TX time-out as we are sharing with slow path */
	txq_trans_cond_update(nq);

	budget = min(budget, stmmac_tx_avail(priv, queue));

	while (budget-- > 0) {
		struct stmmac_metadata_request meta_req;
		struct xsk_tx_metadata *meta = NULL;
		dma_addr_t dma_addr;
		bool set_ic;

		/* We are sharing with slow path and stop XSK TX desc submission when
		 * available TX ring is less than threshold.
		 */
		if (unlikely(stmmac_tx_avail(priv, queue) < STMMAC_TX_XSK_AVAIL) ||
		    !netif_carrier_ok(priv->dev)) {
			work_done = false;
			break;
		}

		if (!xsk_tx_peek_desc(pool, &xdp_desc))
			break;

		if (priv->est && priv->est->enable &&
		    priv->est->max_sdu[queue] &&
		    xdp_desc.len > priv->est->max_sdu[queue]) {
			priv->xstats.max_sdu_txq_drop[queue]++;
			continue;
		}

		if (likely(priv->extend_desc))
			tx_desc = (struct dma_desc *)(tx_q->dma_etx + entry);
		else if (tx_q->tbs & STMMAC_TBS_AVAIL)
			tx_desc = &tx_q->dma_entx[entry].basic;
		else
			tx_desc = tx_q->dma_tx + entry;

		dma_addr = xsk_buff_raw_get_dma(pool, xdp_desc.addr);
		meta = xsk_buff_get_metadata(pool, xdp_desc.addr);
		xsk_buff_raw_dma_sync_for_device(pool, dma_addr, xdp_desc.len);

		tx_q->tx_skbuff_dma[entry].buf_type = STMMAC_TXBUF_T_XSK_TX;

		/* To return XDP buffer to XSK pool, we simple call
		 * xsk_tx_completed(), so we don't need to fill up
		 * 'buf' and 'xdpf'.
		 */
		tx_q->tx_skbuff_dma[entry].buf = 0;
		tx_q->xdpf[entry] = NULL;

		tx_q->tx_skbuff_dma[entry].map_as_page = false;
		tx_q->tx_skbuff_dma[entry].len = xdp_desc.len;
		tx_q->tx_skbuff_dma[entry].last_segment = true;
		tx_q->tx_skbuff_dma[entry].is_jumbo = false;

		stmmac_set_desc_addr(priv, tx_desc, dma_addr);

		tx_q->tx_count_frames++;

		if (!priv->tx_coal_frames[queue])
			set_ic = false;
		else if (tx_q->tx_count_frames % priv->tx_coal_frames[queue] == 0)
			set_ic = true;
		else
			set_ic = false;

		meta_req.priv = priv;
		meta_req.tx_desc = tx_desc;
		meta_req.set_ic = &set_ic;
		xsk_tx_metadata_request(meta, &stmmac_xsk_tx_metadata_ops,
					&meta_req);
		if (set_ic) {
			tx_q->tx_count_frames = 0;
			stmmac_set_tx_ic(priv, tx_desc);
			tx_set_ic_bit++;
		}

		stmmac_prepare_tx_desc(priv, tx_desc, 1, xdp_desc.len,
				       true, priv->mode, true, true,
				       xdp_desc.len);

		stmmac_enable_dma_transmission(priv, priv->ioaddr, queue);

		xsk_tx_metadata_to_compl(meta,
					 &tx_q->tx_skbuff_dma[entry].xsk_meta);

		tx_q->cur_tx = STMMAC_GET_ENTRY(tx_q->cur_tx, priv->dma_conf.dma_tx_size);
		entry = tx_q->cur_tx;
	}
	u64_stats_update_begin(&txq_stats->napi_syncp);
	u64_stats_add(&txq_stats->napi.tx_set_ic_bit, tx_set_ic_bit);
	u64_stats_update_end(&txq_stats->napi_syncp);

	if (tx_desc) {
		stmmac_flush_tx_descriptors(priv, queue);
		xsk_tx_release(pool);
	}

	/* Return true if all of the 3 conditions are met
	 *  a) TX Budget is still available
	 *  b) work_done = true when XSK TX desc peek is empty (no more
	 *     pending XSK TX for transmission)
	 */
	return !!budget && work_done;
}

static void stmmac_bump_dma_threshold(struct stmmac_priv *priv, u32 chan)
{
	if (unlikely(priv->xstats.threshold != SF_DMA_MODE) && tc <= 256) {
		tc += 64;

		if (priv->plat->force_thresh_dma_mode)
			stmmac_set_dma_operation_mode(priv, tc, tc, chan);
		else
			stmmac_set_dma_operation_mode(priv, tc, SF_DMA_MODE,
						      chan);

		priv->xstats.threshold = tc;
	}
}

/**
 * stmmac_tx_clean - to manage the transmission completion
 * @priv: driver private structure
 * @budget: napi budget limiting this functions packet handling
 * @queue: TX queue index
 * @pending_packets: signal to arm the TX coal timer
 * Description: it reclaims the transmit resources after transmission completes.
 * If some packets still needs to be handled, due to TX coalesce, set
 * pending_packets to true to make NAPI arm the TX coal timer.
 */
static int stmmac_tx_clean(struct stmmac_priv *priv, int budget, u32 queue,
			   bool *pending_packets)
{
	struct stmmac_tx_queue *tx_q = &priv->dma_conf.tx_queue[queue];
	struct stmmac_txq_stats *txq_stats = &priv->xstats.txq_stats[queue];
	unsigned int bytes_compl = 0, pkts_compl = 0;
	unsigned int entry, xmits = 0, count = 0;
	u32 tx_packets = 0, tx_errors = 0;

	__netif_tx_lock_bh(netdev_get_tx_queue(priv->dev, queue));

	tx_q->xsk_frames_done = 0;

	entry = tx_q->dirty_tx;

	/* Try to clean all TX complete frame in 1 shot */
	while ((entry != tx_q->cur_tx) && count < priv->dma_conf.dma_tx_size) {
		struct xdp_frame *xdpf;
		struct sk_buff *skb;
		struct dma_desc *p;
		int status;

		if (tx_q->tx_skbuff_dma[entry].buf_type == STMMAC_TXBUF_T_XDP_TX ||
		    tx_q->tx_skbuff_dma[entry].buf_type == STMMAC_TXBUF_T_XDP_NDO) {
			xdpf = tx_q->xdpf[entry];
			skb = NULL;
		} else if (tx_q->tx_skbuff_dma[entry].buf_type == STMMAC_TXBUF_T_SKB) {
			xdpf = NULL;
			skb = tx_q->tx_skbuff[entry];
		} else {
			xdpf = NULL;
			skb = NULL;
		}

		if (priv->extend_desc)
			p = (struct dma_desc *)(tx_q->dma_etx + entry);
		else if (tx_q->tbs & STMMAC_TBS_AVAIL)
			p = &tx_q->dma_entx[entry].basic;
		else
			p = tx_q->dma_tx + entry;

		status = stmmac_tx_status(priv,	&priv->xstats, p, priv->ioaddr);
		/* Check if the descriptor is owned by the DMA */
		if (unlikely(status & tx_dma_own))
			break;

		count++;

		/* Make sure descriptor fields are read after reading
		 * the own bit.
		 */
		dma_rmb();

		/* Just consider the last segment and ...*/
		if (likely(!(status & tx_not_ls))) {
			/* ... verify the status error condition */
			if (unlikely(status & tx_err)) {
				tx_errors++;
				if (unlikely(status & tx_err_bump_tc))
					stmmac_bump_dma_threshold(priv, queue);
			} else {
				tx_packets++;
			}
			if (skb) {
				stmmac_get_tx_hwtstamp(priv, p, skb);
			} else if (tx_q->xsk_pool &&
				   xp_tx_metadata_enabled(tx_q->xsk_pool)) {
				struct stmmac_xsk_tx_complete tx_compl = {
					.priv = priv,
					.desc = p,
				};

				xsk_tx_metadata_complete(&tx_q->tx_skbuff_dma[entry].xsk_meta,
							 &stmmac_xsk_tx_metadata_ops,
							 &tx_compl);
			}
		}

		if (likely(tx_q->tx_skbuff_dma[entry].buf &&
			   tx_q->tx_skbuff_dma[entry].buf_type != STMMAC_TXBUF_T_XDP_TX)) {
			if (tx_q->tx_skbuff_dma[entry].map_as_page)
				dma_unmap_page(priv->device,
					       tx_q->tx_skbuff_dma[entry].buf,
					       tx_q->tx_skbuff_dma[entry].len,
					       DMA_TO_DEVICE);
			else
				dma_unmap_single(priv->device,
						 tx_q->tx_skbuff_dma[entry].buf,
						 tx_q->tx_skbuff_dma[entry].len,
						 DMA_TO_DEVICE);
			tx_q->tx_skbuff_dma[entry].buf = 0;
			tx_q->tx_skbuff_dma[entry].len = 0;
			tx_q->tx_skbuff_dma[entry].map_as_page = false;
		}

		stmmac_clean_desc3(priv, tx_q, p);

		tx_q->tx_skbuff_dma[entry].last_segment = false;
		tx_q->tx_skbuff_dma[entry].is_jumbo = false;

		if (xdpf &&
		    tx_q->tx_skbuff_dma[entry].buf_type == STMMAC_TXBUF_T_XDP_TX) {
			xdp_return_frame_rx_napi(xdpf);
			tx_q->xdpf[entry] = NULL;
		}

		if (xdpf &&
		    tx_q->tx_skbuff_dma[entry].buf_type == STMMAC_TXBUF_T_XDP_NDO) {
			xdp_return_frame(xdpf);
			tx_q->xdpf[entry] = NULL;
		}

		if (tx_q->tx_skbuff_dma[entry].buf_type == STMMAC_TXBUF_T_XSK_TX)
			tx_q->xsk_frames_done++;

		if (tx_q->tx_skbuff_dma[entry].buf_type == STMMAC_TXBUF_T_SKB) {
			if (likely(skb)) {
				pkts_compl++;
				bytes_compl += skb->len;
				dev_consume_skb_any(skb);
				tx_q->tx_skbuff[entry] = NULL;
			}
		}

		stmmac_release_tx_desc(priv, p, priv->mode);

		entry = STMMAC_GET_ENTRY(entry, priv->dma_conf.dma_tx_size);
	}
	tx_q->dirty_tx = entry;

	netdev_tx_completed_queue(netdev_get_tx_queue(priv->dev, queue),
				  pkts_compl, bytes_compl);

	if (unlikely(netif_tx_queue_stopped(netdev_get_tx_queue(priv->dev,
								queue))) &&
	    stmmac_tx_avail(priv, queue) > STMMAC_TX_THRESH(priv)) {

		netif_dbg(priv, tx_done, priv->dev,
			  "%s: restart transmit\n", __func__);
		netif_tx_wake_queue(netdev_get_tx_queue(priv->dev, queue));
	}

	if (tx_q->xsk_pool) {
		bool work_done;

		if (tx_q->xsk_frames_done)
			xsk_tx_completed(tx_q->xsk_pool, tx_q->xsk_frames_done);

		if (xsk_uses_need_wakeup(tx_q->xsk_pool))
			xsk_set_tx_need_wakeup(tx_q->xsk_pool);

		/* For XSK TX, we try to send as many as possible.
		 * If XSK work done (XSK TX desc empty and budget still
		 * available), return "budget - 1" to reenable TX IRQ.
		 * Else, return "budget" to make NAPI continue polling.
		 */
		work_done = stmmac_xdp_xmit_zc(priv, queue,
					       STMMAC_XSK_TX_BUDGET_MAX);
		if (work_done)
			xmits = budget - 1;
		else
			xmits = budget;
	}

	if (priv->eee_enabled && !priv->tx_path_in_lpi_mode &&
	    priv->eee_sw_timer_en) {
		if (stmmac_enable_eee_mode(priv))
			mod_timer(&priv->eee_ctrl_timer, STMMAC_LPI_T(priv->tx_lpi_timer));
	}

	/* We still have pending packets, let's call for a new scheduling */
	if (tx_q->dirty_tx != tx_q->cur_tx)
		*pending_packets = true;

	u64_stats_update_begin(&txq_stats->napi_syncp);
	u64_stats_add(&txq_stats->napi.tx_packets, tx_packets);
	u64_stats_add(&txq_stats->napi.tx_pkt_n, tx_packets);
	u64_stats_inc(&txq_stats->napi.tx_clean);
	u64_stats_update_end(&txq_stats->napi_syncp);

	priv->xstats.tx_errors += tx_errors;

	__netif_tx_unlock_bh(netdev_get_tx_queue(priv->dev, queue));

	/* Combine decisions from TX clean and XSK TX */
	return max(count, xmits);
}

/**
 * stmmac_tx_err - to manage the tx error
 * @priv: driver private structure
 * @chan: channel index
 * Description: it cleans the descriptors and restarts the transmission
 * in case of transmission errors.
 */
static void stmmac_tx_err(struct stmmac_priv *priv, u32 chan)
{
	struct stmmac_tx_queue *tx_q = &priv->dma_conf.tx_queue[chan];

	netif_tx_stop_queue(netdev_get_tx_queue(priv->dev, chan));

	stmmac_stop_tx_dma(priv, chan);
	dma_free_tx_skbufs(priv, &priv->dma_conf, chan);
	stmmac_clear_tx_descriptors(priv, &priv->dma_conf, chan);
	stmmac_reset_tx_queue(priv, chan);
	stmmac_init_tx_chan(priv, priv->ioaddr, priv->plat->dma_cfg,
			    tx_q->dma_tx_phy, chan);
	stmmac_start_tx_dma(priv, chan);

	priv->xstats.tx_errors++;
	netif_tx_wake_queue(netdev_get_tx_queue(priv->dev, chan));
}

/**
 *  stmmac_set_dma_operation_mode - Set DMA operation mode by channel
 *  @priv: driver private structure
 *  @txmode: TX operating mode
 *  @rxmode: RX operating mode
 *  @chan: channel index
 *  Description: it is used for configuring of the DMA operation mode in
 *  runtime in order to program the tx/rx DMA thresholds or Store-And-Forward
 *  mode.
 */
static void stmmac_set_dma_operation_mode(struct stmmac_priv *priv, u32 txmode,
					  u32 rxmode, u32 chan)
{
	u8 rxqmode = priv->plat->rx_queues_cfg[chan].mode_to_use;
	u8 txqmode = priv->plat->tx_queues_cfg[chan].mode_to_use;
	u32 rx_channels_count = priv->plat->rx_queues_to_use;
	u32 tx_channels_count = priv->plat->tx_queues_to_use;
	int rxfifosz = priv->plat->rx_fifo_size;
	int txfifosz = priv->plat->tx_fifo_size;

	if (rxfifosz == 0)
		rxfifosz = priv->dma_cap.rx_fifo_size;
	if (txfifosz == 0)
		txfifosz = priv->dma_cap.tx_fifo_size;

	/* Adjust for real per queue fifo size */
	rxfifosz /= rx_channels_count;
	txfifosz /= tx_channels_count;

	stmmac_dma_rx_mode(priv, priv->ioaddr, rxmode, chan, rxfifosz, rxqmode);
	stmmac_dma_tx_mode(priv, priv->ioaddr, txmode, chan, txfifosz, txqmode);
}

static bool stmmac_safety_feat_interrupt(struct stmmac_priv *priv)
{
	int ret;

	ret = stmmac_safety_feat_irq_status(priv, priv->dev,
			priv->ioaddr, priv->dma_cap.asp, &priv->sstats);
	if (ret && (ret != -EINVAL)) {
		stmmac_global_err(priv);
		return true;
	}

	return false;
}

static int stmmac_napi_check(struct stmmac_priv *priv, u32 chan, u32 dir)
{
	int status = stmmac_dma_interrupt_status(priv, priv->ioaddr,
						 &priv->xstats, chan, dir);
	struct stmmac_rx_queue *rx_q = &priv->dma_conf.rx_queue[chan];
	struct stmmac_tx_queue *tx_q = &priv->dma_conf.tx_queue[chan];
	struct stmmac_channel *ch = &priv->channel[chan];
	struct napi_struct *rx_napi;
	struct napi_struct *tx_napi;
	unsigned long flags;

	rx_napi = rx_q->xsk_pool ? &ch->rxtx_napi : &ch->rx_napi;
	tx_napi = tx_q->xsk_pool ? &ch->rxtx_napi : &ch->tx_napi;

	if ((status & handle_rx) && (chan < priv->plat->rx_queues_to_use)) {
		if (napi_schedule_prep(rx_napi)) {
			spin_lock_irqsave(&ch->lock, flags);
			stmmac_disable_dma_irq(priv, priv->ioaddr, chan, 1, 0);
			spin_unlock_irqrestore(&ch->lock, flags);
			__napi_schedule(rx_napi);
		}
	}

	if ((status & handle_tx) && (chan < priv->plat->tx_queues_to_use)) {
		if (napi_schedule_prep(tx_napi)) {
			spin_lock_irqsave(&ch->lock, flags);
			stmmac_disable_dma_irq(priv, priv->ioaddr, chan, 0, 1);
			spin_unlock_irqrestore(&ch->lock, flags);
			__napi_schedule(tx_napi);
		}
	}

	return status;
}

/**
 * stmmac_dma_interrupt - DMA ISR
 * @priv: driver private structure
 * Description: this is the DMA ISR. It is called by the main ISR.
 * It calls the dwmac dma routine and schedule poll method in case of some
 * work can be done.
 */
static void stmmac_dma_interrupt(struct stmmac_priv *priv)
{
	u32 tx_channel_count = priv->plat->tx_queues_to_use;
	u32 rx_channel_count = priv->plat->rx_queues_to_use;
	u32 channels_to_check = tx_channel_count > rx_channel_count ?
				tx_channel_count : rx_channel_count;
	u32 chan;
	int status[MAX_T(u32, MTL_MAX_TX_QUEUES, MTL_MAX_RX_QUEUES)];

	/* Make sure we never check beyond our status buffer. */
	if (WARN_ON_ONCE(channels_to_check > ARRAY_SIZE(status)))
		channels_to_check = ARRAY_SIZE(status);

	for (chan = 0; chan < channels_to_check; chan++)
		status[chan] = stmmac_napi_check(priv, chan,
						 DMA_DIR_RXTX);

	for (chan = 0; chan < tx_channel_count; chan++) {
		if (unlikely(status[chan] & tx_hard_error_bump_tc)) {
			/* Try to bump up the dma threshold on this failure */
			stmmac_bump_dma_threshold(priv, chan);
		} else if (unlikely(status[chan] == tx_hard_error)) {
			stmmac_tx_err(priv, chan);
		}
	}
}

/**
 * stmmac_mmc_setup: setup the Mac Management Counters (MMC)
 * @priv: driver private structure
 * Description: this masks the MMC irq, in fact, the counters are managed in SW.
 */
static void stmmac_mmc_setup(struct stmmac_priv *priv)
{
	unsigned int mode = MMC_CNTRL_RESET_ON_READ | MMC_CNTRL_COUNTER_RESET |
			    MMC_CNTRL_PRESET | MMC_CNTRL_FULL_HALF_PRESET;

	stmmac_mmc_intr_all_mask(priv, priv->mmcaddr);

	if (priv->dma_cap.rmon) {
		stmmac_mmc_ctrl(priv, priv->mmcaddr, mode);
		memset(&priv->mmc, 0, sizeof(struct stmmac_counters));
	} else
		netdev_info(priv->dev, "No MAC Management Counters available\n");
}

/**
 * stmmac_get_hw_features - get MAC capabilities from the HW cap. register.
 * @priv: driver private structure
 * Description:
 *  new GMAC chip generations have a new register to indicate the
 *  presence of the optional feature/functions.
 *  This can be also used to override the value passed through the
 *  platform and necessary for old MAC10/100 and GMAC chips.
 */
static int stmmac_get_hw_features(struct stmmac_priv *priv)
{
	return stmmac_get_hw_feature(priv, priv->ioaddr, &priv->dma_cap) == 0;
}

/**
 * stmmac_check_ether_addr - check if the MAC addr is valid
 * @priv: driver private structure
 * Description:
 * it is to verify if the MAC address is valid, in case of failures it
 * generates a random MAC address
 */
static void stmmac_check_ether_addr(struct stmmac_priv *priv)
{
	u8 addr[ETH_ALEN];

	if (!is_valid_ether_addr(priv->dev->dev_addr)) {
		stmmac_get_umac_addr(priv, priv->hw, addr, 0);
		if (is_valid_ether_addr(addr))
			eth_hw_addr_set(priv->dev, addr);
		else
			eth_hw_addr_random(priv->dev);
		dev_info(priv->device, "device MAC address %pM\n",
			 priv->dev->dev_addr);
	}
}

/**
 * stmmac_init_dma_engine - DMA init.
 * @priv: driver private structure
 * Description:
 * It inits the DMA invoking the specific MAC/GMAC callback.
 * Some DMA parameters can be passed from the platform;
 * in case of these are not passed a default is kept for the MAC or GMAC.
 */
static int stmmac_init_dma_engine(struct stmmac_priv *priv)
{
	u32 rx_channels_count = priv->plat->rx_queues_to_use;
	u32 tx_channels_count = priv->plat->tx_queues_to_use;
	u32 dma_csr_ch = max(rx_channels_count, tx_channels_count);
	struct stmmac_rx_queue *rx_q;
	struct stmmac_tx_queue *tx_q;
	u32 chan = 0;
	int ret = 0;

	if (!priv->plat->dma_cfg || !priv->plat->dma_cfg->pbl) {
		dev_err(priv->device, "Invalid DMA configuration\n");
		return -EINVAL;
	}

	if (priv->extend_desc && (priv->mode == STMMAC_RING_MODE))
		priv->plat->dma_cfg->atds = 1;

	ret = stmmac_reset(priv, priv->ioaddr);
	if (ret) {
		dev_err(priv->device, "Failed to reset the dma\n");
		return ret;
	}

	/* DMA Configuration */
	stmmac_dma_init(priv, priv->ioaddr, priv->plat->dma_cfg);

	if (priv->plat->axi)
		stmmac_axi(priv, priv->ioaddr, priv->plat->axi);

	/* DMA CSR Channel configuration */
	for (chan = 0; chan < dma_csr_ch; chan++) {
		stmmac_init_chan(priv, priv->ioaddr, priv->plat->dma_cfg, chan);
		stmmac_disable_dma_irq(priv, priv->ioaddr, chan, 1, 1);
	}

	/* DMA RX Channel Configuration */
	for (chan = 0; chan < rx_channels_count; chan++) {
		rx_q = &priv->dma_conf.rx_queue[chan];

		stmmac_init_rx_chan(priv, priv->ioaddr, priv->plat->dma_cfg,
				    rx_q->dma_rx_phy, chan);

		rx_q->rx_tail_addr = rx_q->dma_rx_phy +
				     (rx_q->buf_alloc_num *
				      sizeof(struct dma_desc));
		stmmac_set_rx_tail_ptr(priv, priv->ioaddr,
				       rx_q->rx_tail_addr, chan);
	}

	/* DMA TX Channel Configuration */
	for (chan = 0; chan < tx_channels_count; chan++) {
		tx_q = &priv->dma_conf.tx_queue[chan];

		stmmac_init_tx_chan(priv, priv->ioaddr, priv->plat->dma_cfg,
				    tx_q->dma_tx_phy, chan);

		tx_q->tx_tail_addr = tx_q->dma_tx_phy;
		stmmac_set_tx_tail_ptr(priv, priv->ioaddr,
				       tx_q->tx_tail_addr, chan);
	}

	return ret;
}

static void stmmac_tx_timer_arm(struct stmmac_priv *priv, u32 queue)
{
	struct stmmac_tx_queue *tx_q = &priv->dma_conf.tx_queue[queue];
	u32 tx_coal_timer = priv->tx_coal_timer[queue];
	struct stmmac_channel *ch;
	struct napi_struct *napi;

	if (!tx_coal_timer)
		return;

	ch = &priv->channel[tx_q->queue_index];
	napi = tx_q->xsk_pool ? &ch->rxtx_napi : &ch->tx_napi;

	/* Arm timer only if napi is not already scheduled.
	 * Try to cancel any timer if napi is scheduled, timer will be armed
	 * again in the next scheduled napi.
	 */
	if (unlikely(!napi_is_scheduled(napi)))
		hrtimer_start(&tx_q->txtimer,
			      STMMAC_COAL_TIMER(tx_coal_timer),
			      HRTIMER_MODE_REL);
	else
		hrtimer_try_to_cancel(&tx_q->txtimer);
}

/**
 * stmmac_tx_timer - mitigation sw timer for tx.
 * @t: data pointer
 * Description:
 * This is the timer handler to directly invoke the stmmac_tx_clean.
 */
static enum hrtimer_restart stmmac_tx_timer(struct hrtimer *t)
{
	struct stmmac_tx_queue *tx_q = container_of(t, struct stmmac_tx_queue, txtimer);
	struct stmmac_priv *priv = tx_q->priv_data;
	struct stmmac_channel *ch;
	struct napi_struct *napi;

	ch = &priv->channel[tx_q->queue_index];
	napi = tx_q->xsk_pool ? &ch->rxtx_napi : &ch->tx_napi;

	if (likely(napi_schedule_prep(napi))) {
		unsigned long flags;

		spin_lock_irqsave(&ch->lock, flags);
		stmmac_disable_dma_irq(priv, priv->ioaddr, ch->index, 0, 1);
		spin_unlock_irqrestore(&ch->lock, flags);
		__napi_schedule(napi);
	}

	return HRTIMER_NORESTART;
}

/**
 * stmmac_init_coalesce - init mitigation options.
 * @priv: driver private structure
 * Description:
 * This inits the coalesce parameters: i.e. timer rate,
 * timer handler and default threshold used for enabling the
 * interrupt on completion bit.
 */
static void stmmac_init_coalesce(struct stmmac_priv *priv)
{
	u32 tx_channel_count = priv->plat->tx_queues_to_use;
	u32 rx_channel_count = priv->plat->rx_queues_to_use;
	u32 chan;

	for (chan = 0; chan < tx_channel_count; chan++) {
		struct stmmac_tx_queue *tx_q = &priv->dma_conf.tx_queue[chan];

		priv->tx_coal_frames[chan] = STMMAC_TX_FRAMES;
		priv->tx_coal_timer[chan] = STMMAC_COAL_TX_TIMER;

		hrtimer_init(&tx_q->txtimer, CLOCK_MONOTONIC, HRTIMER_MODE_REL);
		tx_q->txtimer.function = stmmac_tx_timer;
	}

	for (chan = 0; chan < rx_channel_count; chan++)
		priv->rx_coal_frames[chan] = STMMAC_RX_FRAMES;
}

static void stmmac_set_rings_length(struct stmmac_priv *priv)
{
	u32 rx_channels_count = priv->plat->rx_queues_to_use;
	u32 tx_channels_count = priv->plat->tx_queues_to_use;
	u32 chan;

	/* set TX ring length */
	for (chan = 0; chan < tx_channels_count; chan++)
		stmmac_set_tx_ring_len(priv, priv->ioaddr,
				       (priv->dma_conf.dma_tx_size - 1), chan);

	/* set RX ring length */
	for (chan = 0; chan < rx_channels_count; chan++)
		stmmac_set_rx_ring_len(priv, priv->ioaddr,
				       (priv->dma_conf.dma_rx_size - 1), chan);
}

/**
 *  stmmac_set_tx_queue_weight - Set TX queue weight
 *  @priv: driver private structure
 *  Description: It is used for setting TX queues weight
 */
static void stmmac_set_tx_queue_weight(struct stmmac_priv *priv)
{
	u32 tx_queues_count = priv->plat->tx_queues_to_use;
	u32 weight;
	u32 queue;

	for (queue = 0; queue < tx_queues_count; queue++) {
		weight = priv->plat->tx_queues_cfg[queue].weight;
		stmmac_set_mtl_tx_queue_weight(priv, priv->hw, weight, queue);
	}
}

/**
 *  stmmac_configure_cbs - Configure CBS in TX queue
 *  @priv: driver private structure
 *  Description: It is used for configuring CBS in AVB TX queues
 */
static void stmmac_configure_cbs(struct stmmac_priv *priv)
{
	u32 tx_queues_count = priv->plat->tx_queues_to_use;
	u32 mode_to_use;
	u32 queue;

	/* queue 0 is reserved for legacy traffic */
	for (queue = 1; queue < tx_queues_count; queue++) {
		mode_to_use = priv->plat->tx_queues_cfg[queue].mode_to_use;
		if (mode_to_use == MTL_QUEUE_DCB)
			continue;

		stmmac_config_cbs(priv, priv->hw,
				priv->plat->tx_queues_cfg[queue].send_slope,
				priv->plat->tx_queues_cfg[queue].idle_slope,
				priv->plat->tx_queues_cfg[queue].high_credit,
				priv->plat->tx_queues_cfg[queue].low_credit,
				queue);
	}
}

/**
 *  stmmac_rx_queue_dma_chan_map - Map RX queue to RX dma channel
 *  @priv: driver private structure
 *  Description: It is used for mapping RX queues to RX dma channels
 */
static void stmmac_rx_queue_dma_chan_map(struct stmmac_priv *priv)
{
	u32 rx_queues_count = priv->plat->rx_queues_to_use;
	u32 queue;
	u32 chan;

	for (queue = 0; queue < rx_queues_count; queue++) {
		chan = priv->plat->rx_queues_cfg[queue].chan;
		stmmac_map_mtl_to_dma(priv, priv->hw, queue, chan);
	}
}

/**
 *  stmmac_mac_config_rx_queues_prio - Configure RX Queue priority
 *  @priv: driver private structure
 *  Description: It is used for configuring the RX Queue Priority
 */
static void stmmac_mac_config_rx_queues_prio(struct stmmac_priv *priv)
{
	u32 rx_queues_count = priv->plat->rx_queues_to_use;
	u32 queue;
	u32 prio;

	for (queue = 0; queue < rx_queues_count; queue++) {
		if (!priv->plat->rx_queues_cfg[queue].use_prio)
			continue;

		prio = priv->plat->rx_queues_cfg[queue].prio;
		stmmac_rx_queue_prio(priv, priv->hw, prio, queue);
	}
}

/**
 *  stmmac_mac_config_tx_queues_prio - Configure TX Queue priority
 *  @priv: driver private structure
 *  Description: It is used for configuring the TX Queue Priority
 */
static void stmmac_mac_config_tx_queues_prio(struct stmmac_priv *priv)
{
	u32 tx_queues_count = priv->plat->tx_queues_to_use;
	u32 queue;
	u32 prio;

	for (queue = 0; queue < tx_queues_count; queue++) {
		if (!priv->plat->tx_queues_cfg[queue].use_prio)
			continue;

		prio = priv->plat->tx_queues_cfg[queue].prio;
		stmmac_tx_queue_prio(priv, priv->hw, prio, queue);
	}
}

/**
 *  stmmac_mac_config_rx_queues_routing - Configure RX Queue Routing
 *  @priv: driver private structure
 *  Description: It is used for configuring the RX queue routing
 */
static void stmmac_mac_config_rx_queues_routing(struct stmmac_priv *priv)
{
	u32 rx_queues_count = priv->plat->rx_queues_to_use;
	u32 queue;
	u8 packet;

	for (queue = 0; queue < rx_queues_count; queue++) {
		/* no specific packet type routing specified for the queue */
		if (priv->plat->rx_queues_cfg[queue].pkt_route == 0x0)
			continue;

		packet = priv->plat->rx_queues_cfg[queue].pkt_route;
		stmmac_rx_queue_routing(priv, priv->hw, packet, queue);
	}
}

static void stmmac_mac_config_rss(struct stmmac_priv *priv)
{
	if (!priv->dma_cap.rssen || !priv->plat->rss_en) {
		priv->rss.enable = false;
		return;
	}

	if (priv->dev->features & NETIF_F_RXHASH)
		priv->rss.enable = true;
	else
		priv->rss.enable = false;

	stmmac_rss_configure(priv, priv->hw, &priv->rss,
			     priv->plat->rx_queues_to_use);
}

/**
 *  stmmac_mtl_configuration - Configure MTL
 *  @priv: driver private structure
 *  Description: It is used for configurring MTL
 */
static void stmmac_mtl_configuration(struct stmmac_priv *priv)
{
	u32 rx_queues_count = priv->plat->rx_queues_to_use;
	u32 tx_queues_count = priv->plat->tx_queues_to_use;

	if (tx_queues_count > 1)
		stmmac_set_tx_queue_weight(priv);

	/* Configure MTL RX algorithms */
	if (rx_queues_count > 1)
		stmmac_prog_mtl_rx_algorithms(priv, priv->hw,
				priv->plat->rx_sched_algorithm);

	/* Configure MTL TX algorithms */
	if (tx_queues_count > 1)
		stmmac_prog_mtl_tx_algorithms(priv, priv->hw,
				priv->plat->tx_sched_algorithm);

	/* Configure CBS in AVB TX queues */
	if (tx_queues_count > 1)
		stmmac_configure_cbs(priv);

	/* Map RX MTL to DMA channels */
	stmmac_rx_queue_dma_chan_map(priv);

	/* Enable MAC RX Queues */
	stmmac_mac_enable_rx_queues(priv);

	/* Set RX priorities */
	if (rx_queues_count > 1)
		stmmac_mac_config_rx_queues_prio(priv);

	/* Set TX priorities */
	if (tx_queues_count > 1)
		stmmac_mac_config_tx_queues_prio(priv);

	/* Set RX routing */
	if (rx_queues_count > 1)
		stmmac_mac_config_rx_queues_routing(priv);

	/* Receive Side Scaling */
	if (rx_queues_count > 1)
		stmmac_mac_config_rss(priv);
}

static void stmmac_safety_feat_configuration(struct stmmac_priv *priv)
{
	if (priv->dma_cap.asp) {
		netdev_info(priv->dev, "Enabling Safety Features\n");
		stmmac_safety_feat_config(priv, priv->ioaddr, priv->dma_cap.asp,
					  priv->plat->safety_feat_cfg);
	} else {
		netdev_info(priv->dev, "No Safety Features support found\n");
	}
}

/**
 * stmmac_hw_setup - setup mac in a usable state.
 *  @dev : pointer to the device structure.
 *  @ptp_register: register PTP if set
 *  Description:
 *  this is the main function to setup the HW in a usable state because the
 *  dma engine is reset, the core registers are configured (e.g. AXI,
 *  Checksum features, timers). The DMA is ready to start receiving and
 *  transmitting.
 *  Return value:
 *  0 on success and an appropriate (-)ve integer as defined in errno.h
 *  file on failure.
 */
static int stmmac_hw_setup(struct net_device *dev, bool ptp_register)
{
	struct stmmac_priv *priv = netdev_priv(dev);
	u32 rx_cnt = priv->plat->rx_queues_to_use;
	u32 tx_cnt = priv->plat->tx_queues_to_use;
	bool sph_en;
	u32 chan;
	int ret;

	/* Make sure RX clock is enabled */
	if (priv->hw->phylink_pcs)
		phylink_pcs_pre_init(priv->phylink, priv->hw->phylink_pcs);

	/* DMA initialization and SW reset */
	ret = stmmac_init_dma_engine(priv);
	if (ret < 0) {
		netdev_err(priv->dev, "%s: DMA engine initialization failed\n",
			   __func__);
		return ret;
	}

	/* Copy the MAC addr into the HW  */
	stmmac_set_umac_addr(priv, priv->hw, dev->dev_addr, 0);

	/* PS and related bits will be programmed according to the speed */
	if (priv->hw->pcs) {
		int speed = priv->plat->mac_port_sel_speed;

		if ((speed == SPEED_10) || (speed == SPEED_100) ||
		    (speed == SPEED_1000)) {
			priv->hw->ps = speed;
		} else {
			dev_warn(priv->device, "invalid port speed\n");
			priv->hw->ps = 0;
		}
	}

	/* Initialize the MAC Core */
	stmmac_core_init(priv, priv->hw, dev);

	/* Initialize MTL*/
	stmmac_mtl_configuration(priv);

	/* Initialize Safety Features */
	stmmac_safety_feat_configuration(priv);

	ret = stmmac_rx_ipc(priv, priv->hw);
	if (!ret) {
		netdev_warn(priv->dev, "RX IPC Checksum Offload disabled\n");
		priv->plat->rx_coe = STMMAC_RX_COE_NONE;
		priv->hw->rx_csum = 0;
	}

	/* Enable the MAC Rx/Tx */
	stmmac_mac_set(priv, priv->ioaddr, true);

	/* Set the HW DMA mode and the COE */
	stmmac_dma_operation_mode(priv);

	stmmac_mmc_setup(priv);

	if (ptp_register) {
		ret = clk_prepare_enable(priv->plat->clk_ptp_ref);
		if (ret < 0)
			netdev_warn(priv->dev,
				    "failed to enable PTP reference clock: %pe\n",
				    ERR_PTR(ret));
	}

	ret = stmmac_init_ptp(priv);
	if (ret == -EOPNOTSUPP)
		netdev_info(priv->dev, "PTP not supported by HW\n");
	else if (ret)
		netdev_warn(priv->dev, "PTP init failed\n");
	else if (ptp_register)
		stmmac_ptp_register(priv);

	priv->eee_tw_timer = STMMAC_DEFAULT_TWT_LS;

	/* Convert the timer from msec to usec */
	if (!priv->tx_lpi_timer)
		priv->tx_lpi_timer = eee_timer * 1000;

	if (priv->use_riwt) {
		u32 queue;

		for (queue = 0; queue < rx_cnt; queue++) {
			if (!priv->rx_riwt[queue])
				priv->rx_riwt[queue] = DEF_DMA_RIWT;

			stmmac_rx_watchdog(priv, priv->ioaddr,
					   priv->rx_riwt[queue], queue);
		}
	}

	if (priv->hw->pcs)
		stmmac_pcs_ctrl_ane(priv, priv->ioaddr, 1, priv->hw->ps, 0);

	/* set TX and RX rings length */
	stmmac_set_rings_length(priv);

	/* Enable TSO */
	if (priv->tso) {
		for (chan = 0; chan < tx_cnt; chan++) {
			struct stmmac_tx_queue *tx_q = &priv->dma_conf.tx_queue[chan];

			/* TSO and TBS cannot co-exist */
			if (tx_q->tbs & STMMAC_TBS_AVAIL)
				continue;

			stmmac_enable_tso(priv, priv->ioaddr, 1, chan);
		}
	}

	/* Enable Split Header */
	sph_en = (priv->hw->rx_csum > 0) && priv->sph;
	for (chan = 0; chan < rx_cnt; chan++)
		stmmac_enable_sph(priv, priv->ioaddr, sph_en, chan);


	/* VLAN Tag Insertion */
	if (priv->dma_cap.vlins)
		stmmac_enable_vlan(priv, priv->hw, STMMAC_VLAN_INSERT);

	/* TBS */
	for (chan = 0; chan < tx_cnt; chan++) {
		struct stmmac_tx_queue *tx_q = &priv->dma_conf.tx_queue[chan];
		int enable = tx_q->tbs & STMMAC_TBS_AVAIL;

		stmmac_enable_tbs(priv, priv->ioaddr, enable, chan);
	}

	/* Configure real RX and TX queues */
	netif_set_real_num_rx_queues(dev, priv->plat->rx_queues_to_use);
	netif_set_real_num_tx_queues(dev, priv->plat->tx_queues_to_use);

	/* Start the ball rolling... */
	stmmac_start_all_dma(priv);

	stmmac_set_hw_vlan_mode(priv, priv->hw);

	return 0;
}

static void stmmac_hw_teardown(struct net_device *dev)
{
	struct stmmac_priv *priv = netdev_priv(dev);

	clk_disable_unprepare(priv->plat->clk_ptp_ref);
}

static void stmmac_free_irq(struct net_device *dev,
			    enum request_irq_err irq_err, int irq_idx)
{
	struct stmmac_priv *priv = netdev_priv(dev);
	int j;

	switch (irq_err) {
	case REQ_IRQ_ERR_ALL:
		irq_idx = priv->plat->tx_queues_to_use;
		fallthrough;
	case REQ_IRQ_ERR_TX:
		for (j = irq_idx - 1; j >= 0; j--) {
			if (priv->tx_irq[j] > 0) {
				irq_set_affinity_hint(priv->tx_irq[j], NULL);
				free_irq(priv->tx_irq[j], &priv->dma_conf.tx_queue[j]);
			}
		}
		irq_idx = priv->plat->rx_queues_to_use;
		fallthrough;
	case REQ_IRQ_ERR_RX:
		for (j = irq_idx - 1; j >= 0; j--) {
			if (priv->rx_irq[j] > 0) {
				irq_set_affinity_hint(priv->rx_irq[j], NULL);
				free_irq(priv->rx_irq[j], &priv->dma_conf.rx_queue[j]);
			}
		}

		if (priv->sfty_ue_irq > 0 && priv->sfty_ue_irq != dev->irq)
			free_irq(priv->sfty_ue_irq, dev);
		fallthrough;
	case REQ_IRQ_ERR_SFTY_UE:
		if (priv->sfty_ce_irq > 0 && priv->sfty_ce_irq != dev->irq)
			free_irq(priv->sfty_ce_irq, dev);
		fallthrough;
	case REQ_IRQ_ERR_SFTY_CE:
		if (priv->lpi_irq > 0 && priv->lpi_irq != dev->irq)
			free_irq(priv->lpi_irq, dev);
		fallthrough;
	case REQ_IRQ_ERR_LPI:
		if (priv->wol_irq > 0 && priv->wol_irq != dev->irq)
			free_irq(priv->wol_irq, dev);
		fallthrough;
	case REQ_IRQ_ERR_SFTY:
		if (priv->sfty_irq > 0 && priv->sfty_irq != dev->irq)
			free_irq(priv->sfty_irq, dev);
		fallthrough;
	case REQ_IRQ_ERR_WOL:
		free_irq(dev->irq, dev);
		fallthrough;
	case REQ_IRQ_ERR_MAC:
	case REQ_IRQ_ERR_NO:
		/* If MAC IRQ request error, no more IRQ to free */
		break;
	}
}

static int stmmac_request_irq_multi_msi(struct net_device *dev)
{
	struct stmmac_priv *priv = netdev_priv(dev);
	enum request_irq_err irq_err;
	cpumask_t cpu_mask;
	int irq_idx = 0;
	char *int_name;
	int ret;
	int i;

	/* For common interrupt */
	int_name = priv->int_name_mac;
	sprintf(int_name, "%s:%s", dev->name, "mac");
	ret = request_irq(dev->irq, stmmac_mac_interrupt,
			  0, int_name, dev);
	if (unlikely(ret < 0)) {
		netdev_err(priv->dev,
			   "%s: alloc mac MSI %d (error: %d)\n",
			   __func__, dev->irq, ret);
		irq_err = REQ_IRQ_ERR_MAC;
		goto irq_error;
	}

	/* Request the Wake IRQ in case of another line
	 * is used for WoL
	 */
	priv->wol_irq_disabled = true;
	if (priv->wol_irq > 0 && priv->wol_irq != dev->irq) {
		int_name = priv->int_name_wol;
		sprintf(int_name, "%s:%s", dev->name, "wol");
		ret = request_irq(priv->wol_irq,
				  stmmac_mac_interrupt,
				  0, int_name, dev);
		if (unlikely(ret < 0)) {
			netdev_err(priv->dev,
				   "%s: alloc wol MSI %d (error: %d)\n",
				   __func__, priv->wol_irq, ret);
			irq_err = REQ_IRQ_ERR_WOL;
			goto irq_error;
		}
	}

	/* Request the LPI IRQ in case of another line
	 * is used for LPI
	 */
	if (priv->lpi_irq > 0 && priv->lpi_irq != dev->irq) {
		int_name = priv->int_name_lpi;
		sprintf(int_name, "%s:%s", dev->name, "lpi");
		ret = request_irq(priv->lpi_irq,
				  stmmac_mac_interrupt,
				  0, int_name, dev);
		if (unlikely(ret < 0)) {
			netdev_err(priv->dev,
				   "%s: alloc lpi MSI %d (error: %d)\n",
				   __func__, priv->lpi_irq, ret);
			irq_err = REQ_IRQ_ERR_LPI;
			goto irq_error;
		}
	}

	/* Request the common Safety Feature Correctible/Uncorrectible
	 * Error line in case of another line is used
	 */
	if (priv->sfty_irq > 0 && priv->sfty_irq != dev->irq) {
		int_name = priv->int_name_sfty;
		sprintf(int_name, "%s:%s", dev->name, "safety");
		ret = request_irq(priv->sfty_irq, stmmac_safety_interrupt,
				  0, int_name, dev);
		if (unlikely(ret < 0)) {
			netdev_err(priv->dev,
				   "%s: alloc sfty MSI %d (error: %d)\n",
				   __func__, priv->sfty_irq, ret);
			irq_err = REQ_IRQ_ERR_SFTY;
			goto irq_error;
		}
	}

	/* Request the Safety Feature Correctible Error line in
	 * case of another line is used
	 */
	if (priv->sfty_ce_irq > 0 && priv->sfty_ce_irq != dev->irq) {
		int_name = priv->int_name_sfty_ce;
		sprintf(int_name, "%s:%s", dev->name, "safety-ce");
		ret = request_irq(priv->sfty_ce_irq,
				  stmmac_safety_interrupt,
				  0, int_name, dev);
		if (unlikely(ret < 0)) {
			netdev_err(priv->dev,
				   "%s: alloc sfty ce MSI %d (error: %d)\n",
				   __func__, priv->sfty_ce_irq, ret);
			irq_err = REQ_IRQ_ERR_SFTY_CE;
			goto irq_error;
		}
	}

	/* Request the Safety Feature Uncorrectible Error line in
	 * case of another line is used
	 */
	if (priv->sfty_ue_irq > 0 && priv->sfty_ue_irq != dev->irq) {
		int_name = priv->int_name_sfty_ue;
		sprintf(int_name, "%s:%s", dev->name, "safety-ue");
		ret = request_irq(priv->sfty_ue_irq,
				  stmmac_safety_interrupt,
				  0, int_name, dev);
		if (unlikely(ret < 0)) {
			netdev_err(priv->dev,
				   "%s: alloc sfty ue MSI %d (error: %d)\n",
				   __func__, priv->sfty_ue_irq, ret);
			irq_err = REQ_IRQ_ERR_SFTY_UE;
			goto irq_error;
		}
	}

	/* Request Rx MSI irq */
	for (i = 0; i < priv->plat->rx_queues_to_use; i++) {
		if (i >= MTL_MAX_RX_QUEUES)
			break;
		if (priv->rx_irq[i] == 0)
			continue;

		int_name = priv->int_name_rx_irq[i];
		sprintf(int_name, "%s:%s-%d", dev->name, "rx", i);
		ret = request_irq(priv->rx_irq[i],
				  stmmac_msi_intr_rx,
				  0, int_name, &priv->dma_conf.rx_queue[i]);
		if (unlikely(ret < 0)) {
			netdev_err(priv->dev,
				   "%s: alloc rx-%d  MSI %d (error: %d)\n",
				   __func__, i, priv->rx_irq[i], ret);
			irq_err = REQ_IRQ_ERR_RX;
			irq_idx = i;
			goto irq_error;
		}
		cpumask_clear(&cpu_mask);
		cpumask_set_cpu(i % num_online_cpus(), &cpu_mask);
		irq_set_affinity_hint(priv->rx_irq[i], &cpu_mask);
	}

	/* Request Tx MSI irq */
	for (i = 0; i < priv->plat->tx_queues_to_use; i++) {
		if (i >= MTL_MAX_TX_QUEUES)
			break;
		if (priv->tx_irq[i] == 0)
			continue;

		int_name = priv->int_name_tx_irq[i];
		sprintf(int_name, "%s:%s-%d", dev->name, "tx", i);
		ret = request_irq(priv->tx_irq[i],
				  stmmac_msi_intr_tx,
				  0, int_name, &priv->dma_conf.tx_queue[i]);
		if (unlikely(ret < 0)) {
			netdev_err(priv->dev,
				   "%s: alloc tx-%d  MSI %d (error: %d)\n",
				   __func__, i, priv->tx_irq[i], ret);
			irq_err = REQ_IRQ_ERR_TX;
			irq_idx = i;
			goto irq_error;
		}
		cpumask_clear(&cpu_mask);
		cpumask_set_cpu(i % num_online_cpus(), &cpu_mask);
		irq_set_affinity_hint(priv->tx_irq[i], &cpu_mask);
	}

	return 0;

irq_error:
	stmmac_free_irq(dev, irq_err, irq_idx);
	return ret;
}

static int stmmac_request_irq_single(struct net_device *dev)
{
	struct stmmac_priv *priv = netdev_priv(dev);
	enum request_irq_err irq_err;
	int ret;

	ret = request_irq(dev->irq, stmmac_interrupt,
			  IRQF_SHARED, dev->name, dev);
	if (unlikely(ret < 0)) {
		netdev_err(priv->dev,
			   "%s: ERROR: allocating the IRQ %d (error: %d)\n",
			   __func__, dev->irq, ret);
		irq_err = REQ_IRQ_ERR_MAC;
		goto irq_error;
	}

	/* Request the Wake IRQ in case of another line
	 * is used for WoL
	 */
	priv->wol_irq_disabled = true;
	if (priv->wol_irq > 0 && priv->wol_irq != dev->irq) {
		ret = request_irq(priv->wol_irq, stmmac_interrupt,
				  IRQF_SHARED, dev->name, dev);
		if (unlikely(ret < 0)) {
			netdev_err(priv->dev,
				   "%s: ERROR: allocating the WoL IRQ %d (%d)\n",
				   __func__, priv->wol_irq, ret);
			irq_err = REQ_IRQ_ERR_WOL;
			goto irq_error;
		}
	}

	/* Request the IRQ lines */
	if (priv->lpi_irq > 0 && priv->lpi_irq != dev->irq) {
		ret = request_irq(priv->lpi_irq, stmmac_interrupt,
				  IRQF_SHARED, dev->name, dev);
		if (unlikely(ret < 0)) {
			netdev_err(priv->dev,
				   "%s: ERROR: allocating the LPI IRQ %d (%d)\n",
				   __func__, priv->lpi_irq, ret);
			irq_err = REQ_IRQ_ERR_LPI;
			goto irq_error;
		}
	}

	/* Request the common Safety Feature Correctible/Uncorrectible
	 * Error line in case of another line is used
	 */
	if (priv->sfty_irq > 0 && priv->sfty_irq != dev->irq) {
		ret = request_irq(priv->sfty_irq, stmmac_safety_interrupt,
				  IRQF_SHARED, dev->name, dev);
		if (unlikely(ret < 0)) {
			netdev_err(priv->dev,
				   "%s: ERROR: allocating the sfty IRQ %d (%d)\n",
				   __func__, priv->sfty_irq, ret);
			irq_err = REQ_IRQ_ERR_SFTY;
			goto irq_error;
		}
	}

	return 0;

irq_error:
	stmmac_free_irq(dev, irq_err, 0);
	return ret;
}

static int stmmac_request_irq(struct net_device *dev)
{
	struct stmmac_priv *priv = netdev_priv(dev);
	int ret;

	/* Request the IRQ lines */
	if (priv->plat->flags & STMMAC_FLAG_MULTI_MSI_EN)
		ret = stmmac_request_irq_multi_msi(dev);
	else
		ret = stmmac_request_irq_single(dev);

	return ret;
}

/**
 *  stmmac_setup_dma_desc - Generate a dma_conf and allocate DMA queue
 *  @priv: driver private structure
 *  @mtu: MTU to setup the dma queue and buf with
 *  Description: Allocate and generate a dma_conf based on the provided MTU.
 *  Allocate the Tx/Rx DMA queue and init them.
 *  Return value:
 *  the dma_conf allocated struct on success and an appropriate ERR_PTR on failure.
 */
static struct stmmac_dma_conf *
stmmac_setup_dma_desc(struct stmmac_priv *priv, unsigned int mtu)
{
	struct stmmac_dma_conf *dma_conf;
	int chan, bfsize, ret;

	dma_conf = kzalloc(sizeof(*dma_conf), GFP_KERNEL);
	if (!dma_conf) {
		netdev_err(priv->dev, "%s: DMA conf allocation failed\n",
			   __func__);
		return ERR_PTR(-ENOMEM);
	}

	bfsize = stmmac_set_16kib_bfsize(priv, mtu);
	if (bfsize < 0)
		bfsize = 0;

	if (bfsize < BUF_SIZE_16KiB)
		bfsize = stmmac_set_bfsize(mtu, 0);

	dma_conf->dma_buf_sz = bfsize;
	/* Chose the tx/rx size from the already defined one in the
	 * priv struct. (if defined)
	 */
	dma_conf->dma_tx_size = priv->dma_conf.dma_tx_size;
	dma_conf->dma_rx_size = priv->dma_conf.dma_rx_size;

	if (!dma_conf->dma_tx_size)
		dma_conf->dma_tx_size = DMA_DEFAULT_TX_SIZE;
	if (!dma_conf->dma_rx_size)
		dma_conf->dma_rx_size = DMA_DEFAULT_RX_SIZE;

	/* Earlier check for TBS */
	for (chan = 0; chan < priv->plat->tx_queues_to_use; chan++) {
		struct stmmac_tx_queue *tx_q = &dma_conf->tx_queue[chan];
		int tbs_en = priv->plat->tx_queues_cfg[chan].tbs_en;

		/* Setup per-TXQ tbs flag before TX descriptor alloc */
		tx_q->tbs |= tbs_en ? STMMAC_TBS_AVAIL : 0;
	}

	ret = alloc_dma_desc_resources(priv, dma_conf);
	if (ret < 0) {
		netdev_err(priv->dev, "%s: DMA descriptors allocation failed\n",
			   __func__);
		goto alloc_error;
	}

	ret = init_dma_desc_rings(priv->dev, dma_conf, GFP_KERNEL);
	if (ret < 0) {
		netdev_err(priv->dev, "%s: DMA descriptors initialization failed\n",
			   __func__);
		goto init_error;
	}

	return dma_conf;

init_error:
	free_dma_desc_resources(priv, dma_conf);
alloc_error:
	kfree(dma_conf);
	return ERR_PTR(ret);
}

/**
 *  __stmmac_open - open entry point of the driver
 *  @dev : pointer to the device structure.
 *  @dma_conf :  structure to take the dma data
 *  Description:
 *  This function is the open entry point of the driver.
 *  Return value:
 *  0 on success and an appropriate (-)ve integer as defined in errno.h
 *  file on failure.
 */
static int __stmmac_open(struct net_device *dev,
			 struct stmmac_dma_conf *dma_conf)
{
	struct stmmac_priv *priv = netdev_priv(dev);
	int mode = priv->plat->phy_interface;
	u32 chan;
	int ret;

	ret = pm_runtime_resume_and_get(priv->device);
	if (ret < 0)
		return ret;

	if ((!priv->hw->xpcs ||
	     xpcs_get_an_mode(priv->hw->xpcs, mode) != DW_AN_C73)) {
		ret = stmmac_init_phy(dev);
		if (ret) {
			netdev_err(priv->dev,
				   "%s: Cannot attach to PHY (error: %d)\n",
				   __func__, ret);
			goto init_phy_error;
		}
	}

	priv->rx_copybreak = STMMAC_RX_COPYBREAK;

	buf_sz = dma_conf->dma_buf_sz;
	for (int i = 0; i < MTL_MAX_TX_QUEUES; i++)
		if (priv->dma_conf.tx_queue[i].tbs & STMMAC_TBS_EN)
			dma_conf->tx_queue[i].tbs = priv->dma_conf.tx_queue[i].tbs;
	memcpy(&priv->dma_conf, dma_conf, sizeof(*dma_conf));

	stmmac_reset_queues_param(priv);

	if (!(priv->plat->flags & STMMAC_FLAG_SERDES_UP_AFTER_PHY_LINKUP) &&
	    priv->plat->serdes_powerup) {
		ret = priv->plat->serdes_powerup(dev, priv->plat->bsp_priv);
		if (ret < 0) {
			netdev_err(priv->dev, "%s: Serdes powerup failed\n",
				   __func__);
			goto init_error;
		}
	}

	ret = stmmac_hw_setup(dev, true);
	if (ret < 0) {
		netdev_err(priv->dev, "%s: Hw setup failed\n", __func__);
		goto init_error;
	}

	stmmac_init_coalesce(priv);

	phylink_start(priv->phylink);
	/* We may have called phylink_speed_down before */
	phylink_speed_up(priv->phylink);

	ret = stmmac_request_irq(dev);
	if (ret)
		goto irq_error;

	stmmac_enable_all_queues(priv);
	netif_tx_start_all_queues(priv->dev);
	stmmac_enable_all_dma_irq(priv);

	return 0;

irq_error:
	phylink_stop(priv->phylink);

	for (chan = 0; chan < priv->plat->tx_queues_to_use; chan++)
		hrtimer_cancel(&priv->dma_conf.tx_queue[chan].txtimer);

	stmmac_hw_teardown(dev);
init_error:
	phylink_disconnect_phy(priv->phylink);
init_phy_error:
	pm_runtime_put(priv->device);
	return ret;
}

static int stmmac_open(struct net_device *dev)
{
	struct stmmac_priv *priv = netdev_priv(dev);
	struct stmmac_dma_conf *dma_conf;
	int ret;

	dma_conf = stmmac_setup_dma_desc(priv, dev->mtu);
	if (IS_ERR(dma_conf))
		return PTR_ERR(dma_conf);

	ret = __stmmac_open(dev, dma_conf);
	if (ret)
		free_dma_desc_resources(priv, dma_conf);

	kfree(dma_conf);
	return ret;
}

<<<<<<< HEAD
static void stmmac_fpe_stop_wq(struct stmmac_priv *priv)
{
	set_bit(__FPE_REMOVING, &priv->fpe_task_state);

	if (priv->fpe_wq) {
		destroy_workqueue(priv->fpe_wq);
		priv->fpe_wq = NULL;
	}

	netdev_info(priv->dev, "FPE workqueue stop");
}

=======
>>>>>>> a6ad5510
/**
 *  stmmac_release - close entry point of the driver
 *  @dev : device pointer.
 *  Description:
 *  This is the stop entry point of the driver.
 */
static int stmmac_release(struct net_device *dev)
{
	struct stmmac_priv *priv = netdev_priv(dev);
	u32 chan;

	if (device_may_wakeup(priv->device))
		phylink_speed_down(priv->phylink, false);
	/* Stop and disconnect the PHY */
	phylink_stop(priv->phylink);
	phylink_disconnect_phy(priv->phylink);

	stmmac_disable_all_queues(priv);

	for (chan = 0; chan < priv->plat->tx_queues_to_use; chan++)
		hrtimer_cancel(&priv->dma_conf.tx_queue[chan].txtimer);

	netif_tx_disable(dev);

	/* Free the IRQ lines */
	stmmac_free_irq(dev, REQ_IRQ_ERR_ALL, 0);

	if (priv->eee_enabled) {
		priv->tx_path_in_lpi_mode = false;
		del_timer_sync(&priv->eee_ctrl_timer);
	}

	/* Stop TX/RX DMA and clear the descriptors */
	stmmac_stop_all_dma(priv);

	/* Release and free the Rx/Tx resources */
	free_dma_desc_resources(priv, &priv->dma_conf);

	/* Disable the MAC Rx/Tx */
	stmmac_mac_set(priv, priv->ioaddr, false);

	/* Powerdown Serdes if there is */
	if (priv->plat->serdes_powerdown)
		priv->plat->serdes_powerdown(dev, priv->plat->bsp_priv);

	stmmac_release_ptp(priv);

	if (priv->dma_cap.fpesel)
		timer_shutdown_sync(&priv->fpe_cfg.verify_timer);

	pm_runtime_put(priv->device);

	return 0;
}

static bool stmmac_vlan_insert(struct stmmac_priv *priv, struct sk_buff *skb,
			       struct stmmac_tx_queue *tx_q)
{
	u16 tag = 0x0, inner_tag = 0x0;
	u32 inner_type = 0x0;
	struct dma_desc *p;

	if (!priv->dma_cap.vlins)
		return false;
	if (!skb_vlan_tag_present(skb))
		return false;
	if (skb->vlan_proto == htons(ETH_P_8021AD)) {
		inner_tag = skb_vlan_tag_get(skb);
		inner_type = STMMAC_VLAN_INSERT;
	}

	tag = skb_vlan_tag_get(skb);

	if (tx_q->tbs & STMMAC_TBS_AVAIL)
		p = &tx_q->dma_entx[tx_q->cur_tx].basic;
	else
		p = &tx_q->dma_tx[tx_q->cur_tx];

	if (stmmac_set_desc_vlan_tag(priv, p, tag, inner_tag, inner_type))
		return false;

	stmmac_set_tx_owner(priv, p);
	tx_q->cur_tx = STMMAC_GET_ENTRY(tx_q->cur_tx, priv->dma_conf.dma_tx_size);
	return true;
}

/**
 *  stmmac_tso_allocator - close entry point of the driver
 *  @priv: driver private structure
 *  @des: buffer start address
 *  @total_len: total length to fill in descriptors
 *  @last_segment: condition for the last descriptor
 *  @queue: TX queue index
 *  Description:
 *  This function fills descriptor and request new descriptors according to
 *  buffer length to fill
 */
static void stmmac_tso_allocator(struct stmmac_priv *priv, dma_addr_t des,
				 int total_len, bool last_segment, u32 queue)
{
	struct stmmac_tx_queue *tx_q = &priv->dma_conf.tx_queue[queue];
	struct dma_desc *desc;
	u32 buff_size;
	int tmp_len;

	tmp_len = total_len;

	while (tmp_len > 0) {
		dma_addr_t curr_addr;

		tx_q->cur_tx = STMMAC_GET_ENTRY(tx_q->cur_tx,
						priv->dma_conf.dma_tx_size);
		WARN_ON(tx_q->tx_skbuff[tx_q->cur_tx]);

		if (tx_q->tbs & STMMAC_TBS_AVAIL)
			desc = &tx_q->dma_entx[tx_q->cur_tx].basic;
		else
			desc = &tx_q->dma_tx[tx_q->cur_tx];

		curr_addr = des + (total_len - tmp_len);
		if (priv->dma_cap.addr64 <= 32)
			desc->des0 = cpu_to_le32(curr_addr);
		else
			stmmac_set_desc_addr(priv, desc, curr_addr);

		buff_size = tmp_len >= TSO_MAX_BUFF_SIZE ?
			    TSO_MAX_BUFF_SIZE : tmp_len;

		stmmac_prepare_tso_tx_desc(priv, desc, 0, buff_size,
				0, 1,
				(last_segment) && (tmp_len <= TSO_MAX_BUFF_SIZE),
				0, 0);

		tmp_len -= TSO_MAX_BUFF_SIZE;
	}
}

static void stmmac_flush_tx_descriptors(struct stmmac_priv *priv, int queue)
{
	struct stmmac_tx_queue *tx_q = &priv->dma_conf.tx_queue[queue];
	int desc_size;

	if (likely(priv->extend_desc))
		desc_size = sizeof(struct dma_extended_desc);
	else if (tx_q->tbs & STMMAC_TBS_AVAIL)
		desc_size = sizeof(struct dma_edesc);
	else
		desc_size = sizeof(struct dma_desc);

	/* The own bit must be the latest setting done when prepare the
	 * descriptor and then barrier is needed to make sure that
	 * all is coherent before granting the DMA engine.
	 */
	wmb();

	tx_q->tx_tail_addr = tx_q->dma_tx_phy + (tx_q->cur_tx * desc_size);
	stmmac_set_tx_tail_ptr(priv, priv->ioaddr, tx_q->tx_tail_addr, queue);
}

/**
 *  stmmac_tso_xmit - Tx entry point of the driver for oversized frames (TSO)
 *  @skb : the socket buffer
 *  @dev : device pointer
 *  Description: this is the transmit function that is called on TSO frames
 *  (support available on GMAC4 and newer chips).
 *  Diagram below show the ring programming in case of TSO frames:
 *
 *  First Descriptor
 *   --------
 *   | DES0 |---> buffer1 = L2/L3/L4 header
 *   | DES1 |---> TCP Payload (can continue on next descr...)
 *   | DES2 |---> buffer 1 and 2 len
 *   | DES3 |---> must set TSE, TCP hdr len-> [22:19]. TCP payload len [17:0]
 *   --------
 *	|
 *     ...
 *	|
 *   --------
 *   | DES0 | --| Split TCP Payload on Buffers 1 and 2
 *   | DES1 | --|
 *   | DES2 | --> buffer 1 and 2 len
 *   | DES3 |
 *   --------
 *
 * mss is fixed when enable tso, so w/o programming the TDES3 ctx field.
 */
static netdev_tx_t stmmac_tso_xmit(struct sk_buff *skb, struct net_device *dev)
{
	struct dma_desc *desc, *first, *mss_desc = NULL;
	struct stmmac_priv *priv = netdev_priv(dev);
	int tmp_pay_len = 0, first_tx, nfrags;
	unsigned int first_entry, tx_packets;
	struct stmmac_txq_stats *txq_stats;
	struct stmmac_tx_queue *tx_q;
<<<<<<< HEAD
	bool has_vlan, set_ic;
	dma_addr_t tso_des, des;
	u8 proto_hdr_len, hdr;
	u32 pay_len, mss;
=======
	u32 pay_len, mss, queue;
	dma_addr_t tso_des, des;
	u8 proto_hdr_len, hdr;
	bool set_ic;
>>>>>>> a6ad5510
	int i;

	/* Always insert VLAN tag to SKB payload for TSO frames.
	 *
	 * Never insert VLAN tag by HW, since segments splited by
	 * TSO engine will be un-tagged by mistake.
	 */
	if (skb_vlan_tag_present(skb)) {
		skb = __vlan_hwaccel_push_inside(skb);
		if (unlikely(!skb)) {
			priv->xstats.tx_dropped++;
			return NETDEV_TX_OK;
		}
	}

	nfrags = skb_shinfo(skb)->nr_frags;
	queue = skb_get_queue_mapping(skb);

	tx_q = &priv->dma_conf.tx_queue[queue];
	txq_stats = &priv->xstats.txq_stats[queue];
	first_tx = tx_q->cur_tx;

	/* Compute header lengths */
	if (skb_shinfo(skb)->gso_type & SKB_GSO_UDP_L4) {
		proto_hdr_len = skb_transport_offset(skb) + sizeof(struct udphdr);
		hdr = sizeof(struct udphdr);
	} else {
		proto_hdr_len = skb_tcp_all_headers(skb);
		hdr = tcp_hdrlen(skb);
	}

	/* Desc availability based on threshold should be enough safe */
	if (unlikely(stmmac_tx_avail(priv, queue) <
		(((skb->len - proto_hdr_len) / TSO_MAX_BUFF_SIZE + 1)))) {
		if (!netif_tx_queue_stopped(netdev_get_tx_queue(dev, queue))) {
			netif_tx_stop_queue(netdev_get_tx_queue(priv->dev,
								queue));
			/* This is a hard error, log it. */
			netdev_err(priv->dev,
				   "%s: Tx Ring full when queue awake\n",
				   __func__);
		}
		return NETDEV_TX_BUSY;
	}

	pay_len = skb_headlen(skb) - proto_hdr_len; /* no frags */

	mss = skb_shinfo(skb)->gso_size;

	/* set new MSS value if needed */
	if (mss != tx_q->mss) {
		if (tx_q->tbs & STMMAC_TBS_AVAIL)
			mss_desc = &tx_q->dma_entx[tx_q->cur_tx].basic;
		else
			mss_desc = &tx_q->dma_tx[tx_q->cur_tx];

		stmmac_set_mss(priv, mss_desc, mss);
		tx_q->mss = mss;
		tx_q->cur_tx = STMMAC_GET_ENTRY(tx_q->cur_tx,
						priv->dma_conf.dma_tx_size);
		WARN_ON(tx_q->tx_skbuff[tx_q->cur_tx]);
	}

	if (netif_msg_tx_queued(priv)) {
		pr_info("%s: hdrlen %d, hdr_len %d, pay_len %d, mss %d\n",
			__func__, hdr, proto_hdr_len, pay_len, mss);
		pr_info("\tskb->len %d, skb->data_len %d\n", skb->len,
			skb->data_len);
	}

	first_entry = tx_q->cur_tx;
	WARN_ON(tx_q->tx_skbuff[first_entry]);

	if (tx_q->tbs & STMMAC_TBS_AVAIL)
		desc = &tx_q->dma_entx[first_entry].basic;
	else
		desc = &tx_q->dma_tx[first_entry];
	first = desc;

	/* first descriptor: fill Headers on Buf1 */
	des = dma_map_single(priv->device, skb->data, skb_headlen(skb),
			     DMA_TO_DEVICE);
	if (dma_mapping_error(priv->device, des))
		goto dma_map_err;

	if (priv->dma_cap.addr64 <= 32) {
		first->des0 = cpu_to_le32(des);

		/* Fill start of payload in buff2 of first descriptor */
		if (pay_len)
			first->des1 = cpu_to_le32(des + proto_hdr_len);

		/* If needed take extra descriptors to fill the remaining payload */
		tmp_pay_len = pay_len - TSO_MAX_BUFF_SIZE;
		tso_des = des;
	} else {
		stmmac_set_desc_addr(priv, first, des);
		tmp_pay_len = pay_len;
		tso_des = des + proto_hdr_len;
		pay_len = 0;
	}

	stmmac_tso_allocator(priv, tso_des, tmp_pay_len, (nfrags == 0), queue);

	/* In case two or more DMA transmit descriptors are allocated for this
	 * non-paged SKB data, the DMA buffer address should be saved to
	 * tx_q->tx_skbuff_dma[].buf corresponding to the last descriptor,
	 * and leave the other tx_q->tx_skbuff_dma[].buf as NULL to guarantee
	 * that stmmac_tx_clean() does not unmap the entire DMA buffer too early
	 * since the tail areas of the DMA buffer can be accessed by DMA engine
	 * sooner or later.
	 * By saving the DMA buffer address to tx_q->tx_skbuff_dma[].buf
	 * corresponding to the last descriptor, stmmac_tx_clean() will unmap
	 * this DMA buffer right after the DMA engine completely finishes the
	 * full buffer transmission.
	 */
	tx_q->tx_skbuff_dma[tx_q->cur_tx].buf = des;
	tx_q->tx_skbuff_dma[tx_q->cur_tx].len = skb_headlen(skb);
	tx_q->tx_skbuff_dma[tx_q->cur_tx].map_as_page = false;
	tx_q->tx_skbuff_dma[tx_q->cur_tx].buf_type = STMMAC_TXBUF_T_SKB;

	/* Prepare fragments */
	for (i = 0; i < nfrags; i++) {
		const skb_frag_t *frag = &skb_shinfo(skb)->frags[i];

		des = skb_frag_dma_map(priv->device, frag, 0,
				       skb_frag_size(frag),
				       DMA_TO_DEVICE);
		if (dma_mapping_error(priv->device, des))
			goto dma_map_err;

		stmmac_tso_allocator(priv, des, skb_frag_size(frag),
				     (i == nfrags - 1), queue);

		tx_q->tx_skbuff_dma[tx_q->cur_tx].buf = des;
		tx_q->tx_skbuff_dma[tx_q->cur_tx].len = skb_frag_size(frag);
		tx_q->tx_skbuff_dma[tx_q->cur_tx].map_as_page = true;
		tx_q->tx_skbuff_dma[tx_q->cur_tx].buf_type = STMMAC_TXBUF_T_SKB;
	}

	tx_q->tx_skbuff_dma[tx_q->cur_tx].last_segment = true;

	/* Only the last descriptor gets to point to the skb. */
	tx_q->tx_skbuff[tx_q->cur_tx] = skb;
	tx_q->tx_skbuff_dma[tx_q->cur_tx].buf_type = STMMAC_TXBUF_T_SKB;

	/* Manage tx mitigation */
	tx_packets = (tx_q->cur_tx + 1) - first_tx;
	tx_q->tx_count_frames += tx_packets;

	if ((skb_shinfo(skb)->tx_flags & SKBTX_HW_TSTAMP) && priv->hwts_tx_en)
		set_ic = true;
	else if (!priv->tx_coal_frames[queue])
		set_ic = false;
	else if (tx_packets > priv->tx_coal_frames[queue])
		set_ic = true;
	else if ((tx_q->tx_count_frames %
		  priv->tx_coal_frames[queue]) < tx_packets)
		set_ic = true;
	else
		set_ic = false;

	if (set_ic) {
		if (tx_q->tbs & STMMAC_TBS_AVAIL)
			desc = &tx_q->dma_entx[tx_q->cur_tx].basic;
		else
			desc = &tx_q->dma_tx[tx_q->cur_tx];

		tx_q->tx_count_frames = 0;
		stmmac_set_tx_ic(priv, desc);
	}

	/* We've used all descriptors we need for this skb, however,
	 * advance cur_tx so that it references a fresh descriptor.
	 * ndo_start_xmit will fill this descriptor the next time it's
	 * called and stmmac_tx_clean may clean up to this descriptor.
	 */
	tx_q->cur_tx = STMMAC_GET_ENTRY(tx_q->cur_tx, priv->dma_conf.dma_tx_size);

	if (unlikely(stmmac_tx_avail(priv, queue) <= (MAX_SKB_FRAGS + 1))) {
		netif_dbg(priv, hw, priv->dev, "%s: stop transmitted packets\n",
			  __func__);
		netif_tx_stop_queue(netdev_get_tx_queue(priv->dev, queue));
	}

	u64_stats_update_begin(&txq_stats->q_syncp);
	u64_stats_add(&txq_stats->q.tx_bytes, skb->len);
	u64_stats_inc(&txq_stats->q.tx_tso_frames);
	u64_stats_add(&txq_stats->q.tx_tso_nfrags, nfrags);
	if (set_ic)
		u64_stats_inc(&txq_stats->q.tx_set_ic_bit);
	u64_stats_update_end(&txq_stats->q_syncp);

	if (priv->sarc_type)
		stmmac_set_desc_sarc(priv, first, priv->sarc_type);

	skb_tx_timestamp(skb);

	if (unlikely((skb_shinfo(skb)->tx_flags & SKBTX_HW_TSTAMP) &&
		     priv->hwts_tx_en)) {
		/* declare that device is doing timestamping */
		skb_shinfo(skb)->tx_flags |= SKBTX_IN_PROGRESS;
		stmmac_enable_tx_timestamp(priv, first);
	}

	/* Complete the first descriptor before granting the DMA */
	stmmac_prepare_tso_tx_desc(priv, first, 1,
			proto_hdr_len,
			pay_len,
			1, tx_q->tx_skbuff_dma[first_entry].last_segment,
			hdr / 4, (skb->len - proto_hdr_len));

	/* If context desc is used to change MSS */
	if (mss_desc) {
		/* Make sure that first descriptor has been completely
		 * written, including its own bit. This is because MSS is
		 * actually before first descriptor, so we need to make
		 * sure that MSS's own bit is the last thing written.
		 */
		dma_wmb();
		stmmac_set_tx_owner(priv, mss_desc);
	}

	if (netif_msg_pktdata(priv)) {
		pr_info("%s: curr=%d dirty=%d f=%d, e=%d, f_p=%p, nfrags %d\n",
			__func__, tx_q->cur_tx, tx_q->dirty_tx, first_entry,
			tx_q->cur_tx, first, nfrags);
		pr_info(">>> frame to be transmitted: ");
		print_pkt(skb->data, skb_headlen(skb));
	}

	netdev_tx_sent_queue(netdev_get_tx_queue(dev, queue), skb->len);

	stmmac_flush_tx_descriptors(priv, queue);
	stmmac_tx_timer_arm(priv, queue);

	return NETDEV_TX_OK;

dma_map_err:
	dev_err(priv->device, "Tx dma map failed\n");
	dev_kfree_skb(skb);
	priv->xstats.tx_dropped++;
	return NETDEV_TX_OK;
}

/**
 * stmmac_has_ip_ethertype() - Check if packet has IP ethertype
 * @skb: socket buffer to check
 *
 * Check if a packet has an ethertype that will trigger the IP header checks
 * and IP/TCP checksum engine of the stmmac core.
 *
 * Return: true if the ethertype can trigger the checksum engine, false
 * otherwise
 */
static bool stmmac_has_ip_ethertype(struct sk_buff *skb)
{
	int depth = 0;
	__be16 proto;

	proto = __vlan_get_protocol(skb, eth_header_parse_protocol(skb),
				    &depth);

	return (depth <= ETH_HLEN) &&
		(proto == htons(ETH_P_IP) || proto == htons(ETH_P_IPV6));
}

/**
 *  stmmac_xmit - Tx entry point of the driver
 *  @skb : the socket buffer
 *  @dev : device pointer
 *  Description : this is the tx entry point of the driver.
 *  It programs the chain or the ring and supports oversized frames
 *  and SG feature.
 */
static netdev_tx_t stmmac_xmit(struct sk_buff *skb, struct net_device *dev)
{
	unsigned int first_entry, tx_packets, enh_desc;
	struct stmmac_priv *priv = netdev_priv(dev);
	unsigned int nopaged_len = skb_headlen(skb);
	int i, csum_insertion = 0, is_jumbo = 0;
	u32 queue = skb_get_queue_mapping(skb);
	int nfrags = skb_shinfo(skb)->nr_frags;
	int gso = skb_shinfo(skb)->gso_type;
	struct stmmac_txq_stats *txq_stats;
	struct dma_edesc *tbs_desc = NULL;
	struct dma_desc *desc, *first;
	struct stmmac_tx_queue *tx_q;
	bool has_vlan, set_ic;
	int entry, first_tx;
	dma_addr_t des;

	tx_q = &priv->dma_conf.tx_queue[queue];
	txq_stats = &priv->xstats.txq_stats[queue];
	first_tx = tx_q->cur_tx;

	if (priv->tx_path_in_lpi_mode && priv->eee_sw_timer_en)
		stmmac_disable_eee_mode(priv);

	/* Manage oversized TCP frames for GMAC4 device */
	if (skb_is_gso(skb) && priv->tso) {
		if (gso & (SKB_GSO_TCPV4 | SKB_GSO_TCPV6))
			return stmmac_tso_xmit(skb, dev);
		if (priv->plat->has_gmac4 && (gso & SKB_GSO_UDP_L4))
			return stmmac_tso_xmit(skb, dev);
	}

	if (priv->est && priv->est->enable &&
	    priv->est->max_sdu[queue] &&
	    skb->len > priv->est->max_sdu[queue]){
		priv->xstats.max_sdu_txq_drop[queue]++;
		goto max_sdu_err;
	}

	if (unlikely(stmmac_tx_avail(priv, queue) < nfrags + 1)) {
		if (!netif_tx_queue_stopped(netdev_get_tx_queue(dev, queue))) {
			netif_tx_stop_queue(netdev_get_tx_queue(priv->dev,
								queue));
			/* This is a hard error, log it. */
			netdev_err(priv->dev,
				   "%s: Tx Ring full when queue awake\n",
				   __func__);
		}
		return NETDEV_TX_BUSY;
	}

	/* Check if VLAN can be inserted by HW */
	has_vlan = stmmac_vlan_insert(priv, skb, tx_q);

	entry = tx_q->cur_tx;
	first_entry = entry;
	WARN_ON(tx_q->tx_skbuff[first_entry]);

	csum_insertion = (skb->ip_summed == CHECKSUM_PARTIAL);
	/* DWMAC IPs can be synthesized to support tx coe only for a few tx
	 * queues. In that case, checksum offloading for those queues that don't
	 * support tx coe needs to fallback to software checksum calculation.
	 *
	 * Packets that won't trigger the COE e.g. most DSA-tagged packets will
	 * also have to be checksummed in software.
	 */
	if (csum_insertion &&
	    (priv->plat->tx_queues_cfg[queue].coe_unsupported ||
	     !stmmac_has_ip_ethertype(skb))) {
		if (unlikely(skb_checksum_help(skb)))
			goto dma_map_err;
		csum_insertion = !csum_insertion;
	}

	if (likely(priv->extend_desc))
		desc = (struct dma_desc *)(tx_q->dma_etx + entry);
	else if (tx_q->tbs & STMMAC_TBS_AVAIL)
		desc = &tx_q->dma_entx[entry].basic;
	else
		desc = tx_q->dma_tx + entry;

	first = desc;

	if (has_vlan)
		stmmac_set_desc_vlan(priv, first, STMMAC_VLAN_INSERT);

	enh_desc = priv->plat->enh_desc;
	/* To program the descriptors according to the size of the frame */
	if (enh_desc)
		is_jumbo = stmmac_is_jumbo_frm(priv, skb->len, enh_desc);

	if (unlikely(is_jumbo)) {
		entry = stmmac_jumbo_frm(priv, tx_q, skb, csum_insertion);
		if (unlikely(entry < 0) && (entry != -EINVAL))
			goto dma_map_err;
	}

	for (i = 0; i < nfrags; i++) {
		const skb_frag_t *frag = &skb_shinfo(skb)->frags[i];
		int len = skb_frag_size(frag);
		bool last_segment = (i == (nfrags - 1));

		entry = STMMAC_GET_ENTRY(entry, priv->dma_conf.dma_tx_size);
		WARN_ON(tx_q->tx_skbuff[entry]);

		if (likely(priv->extend_desc))
			desc = (struct dma_desc *)(tx_q->dma_etx + entry);
		else if (tx_q->tbs & STMMAC_TBS_AVAIL)
			desc = &tx_q->dma_entx[entry].basic;
		else
			desc = tx_q->dma_tx + entry;

		des = skb_frag_dma_map(priv->device, frag, 0, len,
				       DMA_TO_DEVICE);
		if (dma_mapping_error(priv->device, des))
			goto dma_map_err; /* should reuse desc w/o issues */

		tx_q->tx_skbuff_dma[entry].buf = des;

		stmmac_set_desc_addr(priv, desc, des);

		tx_q->tx_skbuff_dma[entry].map_as_page = true;
		tx_q->tx_skbuff_dma[entry].len = len;
		tx_q->tx_skbuff_dma[entry].last_segment = last_segment;
		tx_q->tx_skbuff_dma[entry].buf_type = STMMAC_TXBUF_T_SKB;

		/* Prepare the descriptor and set the own bit too */
		stmmac_prepare_tx_desc(priv, desc, 0, len, csum_insertion,
				priv->mode, 1, last_segment, skb->len);
	}

	/* Only the last descriptor gets to point to the skb. */
	tx_q->tx_skbuff[entry] = skb;
	tx_q->tx_skbuff_dma[entry].buf_type = STMMAC_TXBUF_T_SKB;

	/* According to the coalesce parameter the IC bit for the latest
	 * segment is reset and the timer re-started to clean the tx status.
	 * This approach takes care about the fragments: desc is the first
	 * element in case of no SG.
	 */
	tx_packets = (entry + 1) - first_tx;
	tx_q->tx_count_frames += tx_packets;

	if ((skb_shinfo(skb)->tx_flags & SKBTX_HW_TSTAMP) && priv->hwts_tx_en)
		set_ic = true;
	else if (!priv->tx_coal_frames[queue])
		set_ic = false;
	else if (tx_packets > priv->tx_coal_frames[queue])
		set_ic = true;
	else if ((tx_q->tx_count_frames %
		  priv->tx_coal_frames[queue]) < tx_packets)
		set_ic = true;
	else
		set_ic = false;

	if (set_ic) {
		if (likely(priv->extend_desc))
			desc = &tx_q->dma_etx[entry].basic;
		else if (tx_q->tbs & STMMAC_TBS_AVAIL)
			desc = &tx_q->dma_entx[entry].basic;
		else
			desc = &tx_q->dma_tx[entry];

		tx_q->tx_count_frames = 0;
		stmmac_set_tx_ic(priv, desc);
	}

	/* We've used all descriptors we need for this skb, however,
	 * advance cur_tx so that it references a fresh descriptor.
	 * ndo_start_xmit will fill this descriptor the next time it's
	 * called and stmmac_tx_clean may clean up to this descriptor.
	 */
	entry = STMMAC_GET_ENTRY(entry, priv->dma_conf.dma_tx_size);
	tx_q->cur_tx = entry;

	if (netif_msg_pktdata(priv)) {
		netdev_dbg(priv->dev,
			   "%s: curr=%d dirty=%d f=%d, e=%d, first=%p, nfrags=%d",
			   __func__, tx_q->cur_tx, tx_q->dirty_tx, first_entry,
			   entry, first, nfrags);

		netdev_dbg(priv->dev, ">>> frame to be transmitted: ");
		print_pkt(skb->data, skb->len);
	}

	if (unlikely(stmmac_tx_avail(priv, queue) <= (MAX_SKB_FRAGS + 1))) {
		netif_dbg(priv, hw, priv->dev, "%s: stop transmitted packets\n",
			  __func__);
		netif_tx_stop_queue(netdev_get_tx_queue(priv->dev, queue));
	}

	u64_stats_update_begin(&txq_stats->q_syncp);
	u64_stats_add(&txq_stats->q.tx_bytes, skb->len);
	if (set_ic)
		u64_stats_inc(&txq_stats->q.tx_set_ic_bit);
	u64_stats_update_end(&txq_stats->q_syncp);

	if (priv->sarc_type)
		stmmac_set_desc_sarc(priv, first, priv->sarc_type);

	skb_tx_timestamp(skb);

	/* Ready to fill the first descriptor and set the OWN bit w/o any
	 * problems because all the descriptors are actually ready to be
	 * passed to the DMA engine.
	 */
	if (likely(!is_jumbo)) {
		bool last_segment = (nfrags == 0);

		des = dma_map_single(priv->device, skb->data,
				     nopaged_len, DMA_TO_DEVICE);
		if (dma_mapping_error(priv->device, des))
			goto dma_map_err;

		tx_q->tx_skbuff_dma[first_entry].buf = des;
		tx_q->tx_skbuff_dma[first_entry].buf_type = STMMAC_TXBUF_T_SKB;
		tx_q->tx_skbuff_dma[first_entry].map_as_page = false;

		stmmac_set_desc_addr(priv, first, des);

		tx_q->tx_skbuff_dma[first_entry].len = nopaged_len;
		tx_q->tx_skbuff_dma[first_entry].last_segment = last_segment;

		if (unlikely((skb_shinfo(skb)->tx_flags & SKBTX_HW_TSTAMP) &&
			     priv->hwts_tx_en)) {
			/* declare that device is doing timestamping */
			skb_shinfo(skb)->tx_flags |= SKBTX_IN_PROGRESS;
			stmmac_enable_tx_timestamp(priv, first);
		}

		/* Prepare the first descriptor setting the OWN bit too */
		stmmac_prepare_tx_desc(priv, first, 1, nopaged_len,
				csum_insertion, priv->mode, 0, last_segment,
				skb->len);
	}

	if (tx_q->tbs & STMMAC_TBS_EN) {
		struct timespec64 ts = ns_to_timespec64(skb->tstamp);

		tbs_desc = &tx_q->dma_entx[first_entry];
		stmmac_set_desc_tbs(priv, tbs_desc, ts.tv_sec, ts.tv_nsec);
	}

	stmmac_set_tx_owner(priv, first);

	netdev_tx_sent_queue(netdev_get_tx_queue(dev, queue), skb->len);

	stmmac_enable_dma_transmission(priv, priv->ioaddr, queue);

	stmmac_flush_tx_descriptors(priv, queue);
	stmmac_tx_timer_arm(priv, queue);

	return NETDEV_TX_OK;

dma_map_err:
	netdev_err(priv->dev, "Tx DMA map failed\n");
max_sdu_err:
	dev_kfree_skb(skb);
	priv->xstats.tx_dropped++;
	return NETDEV_TX_OK;
}

static void stmmac_rx_vlan(struct net_device *dev, struct sk_buff *skb)
{
	struct vlan_ethhdr *veth = skb_vlan_eth_hdr(skb);
	__be16 vlan_proto = veth->h_vlan_proto;
	u16 vlanid;

	if ((vlan_proto == htons(ETH_P_8021Q) &&
	     dev->features & NETIF_F_HW_VLAN_CTAG_RX) ||
	    (vlan_proto == htons(ETH_P_8021AD) &&
	     dev->features & NETIF_F_HW_VLAN_STAG_RX)) {
		/* pop the vlan tag */
		vlanid = ntohs(veth->h_vlan_TCI);
		memmove(skb->data + VLAN_HLEN, veth, ETH_ALEN * 2);
		skb_pull(skb, VLAN_HLEN);
		__vlan_hwaccel_put_tag(skb, vlan_proto, vlanid);
	}
}

/**
 * stmmac_rx_refill - refill used skb preallocated buffers
 * @priv: driver private structure
 * @queue: RX queue index
 * Description : this is to reallocate the skb for the reception process
 * that is based on zero-copy.
 */
static inline void stmmac_rx_refill(struct stmmac_priv *priv, u32 queue)
{
	struct stmmac_rx_queue *rx_q = &priv->dma_conf.rx_queue[queue];
	int dirty = stmmac_rx_dirty(priv, queue);
	unsigned int entry = rx_q->dirty_rx;
	gfp_t gfp = (GFP_ATOMIC | __GFP_NOWARN);

	if (priv->dma_cap.host_dma_width <= 32)
		gfp |= GFP_DMA32;

	while (dirty-- > 0) {
		struct stmmac_rx_buffer *buf = &rx_q->buf_pool[entry];
		struct dma_desc *p;
		bool use_rx_wd;

		if (priv->extend_desc)
			p = (struct dma_desc *)(rx_q->dma_erx + entry);
		else
			p = rx_q->dma_rx + entry;

		if (!buf->page) {
			buf->page = page_pool_alloc_pages(rx_q->page_pool, gfp);
			if (!buf->page)
				break;
		}

		if (priv->sph && !buf->sec_page) {
			buf->sec_page = page_pool_alloc_pages(rx_q->page_pool, gfp);
			if (!buf->sec_page)
				break;

			buf->sec_addr = page_pool_get_dma_addr(buf->sec_page);
		}

		buf->addr = page_pool_get_dma_addr(buf->page) + buf->page_offset;

		stmmac_set_desc_addr(priv, p, buf->addr);
		if (priv->sph)
			stmmac_set_desc_sec_addr(priv, p, buf->sec_addr, true);
		else
			stmmac_set_desc_sec_addr(priv, p, buf->sec_addr, false);
		stmmac_refill_desc3(priv, rx_q, p);

		rx_q->rx_count_frames++;
		rx_q->rx_count_frames += priv->rx_coal_frames[queue];
		if (rx_q->rx_count_frames > priv->rx_coal_frames[queue])
			rx_q->rx_count_frames = 0;

		use_rx_wd = !priv->rx_coal_frames[queue];
		use_rx_wd |= rx_q->rx_count_frames > 0;
		if (!priv->use_riwt)
			use_rx_wd = false;

		dma_wmb();
		stmmac_set_rx_owner(priv, p, use_rx_wd);

		entry = STMMAC_GET_ENTRY(entry, priv->dma_conf.dma_rx_size);
	}
	rx_q->dirty_rx = entry;
	rx_q->rx_tail_addr = rx_q->dma_rx_phy +
			    (rx_q->dirty_rx * sizeof(struct dma_desc));
	stmmac_set_rx_tail_ptr(priv, priv->ioaddr, rx_q->rx_tail_addr, queue);
}

static unsigned int stmmac_rx_buf1_len(struct stmmac_priv *priv,
				       struct dma_desc *p,
				       int status, unsigned int len)
{
	unsigned int plen = 0, hlen = 0;
	int coe = priv->hw->rx_csum;

	/* Not first descriptor, buffer is always zero */
	if (priv->sph && len)
		return 0;

	/* First descriptor, get split header length */
	stmmac_get_rx_header_len(priv, p, &hlen);
	if (priv->sph && hlen) {
		priv->xstats.rx_split_hdr_pkt_n++;
		return hlen;
	}

	/* First descriptor, not last descriptor and not split header */
	if (status & rx_not_ls)
		return priv->dma_conf.dma_buf_sz;

	plen = stmmac_get_rx_frame_len(priv, p, coe);

	/* First descriptor and last descriptor and not split header */
	return min_t(unsigned int, priv->dma_conf.dma_buf_sz, plen);
}

static unsigned int stmmac_rx_buf2_len(struct stmmac_priv *priv,
				       struct dma_desc *p,
				       int status, unsigned int len)
{
	int coe = priv->hw->rx_csum;
	unsigned int plen = 0;

	/* Not split header, buffer is not available */
	if (!priv->sph)
		return 0;

	/* Not last descriptor */
	if (status & rx_not_ls)
		return priv->dma_conf.dma_buf_sz;

	plen = stmmac_get_rx_frame_len(priv, p, coe);

	/* Last descriptor */
	return plen - len;
}

static int stmmac_xdp_xmit_xdpf(struct stmmac_priv *priv, int queue,
				struct xdp_frame *xdpf, bool dma_map)
{
	struct stmmac_txq_stats *txq_stats = &priv->xstats.txq_stats[queue];
	struct stmmac_tx_queue *tx_q = &priv->dma_conf.tx_queue[queue];
	unsigned int entry = tx_q->cur_tx;
	struct dma_desc *tx_desc;
	dma_addr_t dma_addr;
	bool set_ic;

	if (stmmac_tx_avail(priv, queue) < STMMAC_TX_THRESH(priv))
		return STMMAC_XDP_CONSUMED;

	if (priv->est && priv->est->enable &&
	    priv->est->max_sdu[queue] &&
	    xdpf->len > priv->est->max_sdu[queue]) {
		priv->xstats.max_sdu_txq_drop[queue]++;
		return STMMAC_XDP_CONSUMED;
	}

	if (likely(priv->extend_desc))
		tx_desc = (struct dma_desc *)(tx_q->dma_etx + entry);
	else if (tx_q->tbs & STMMAC_TBS_AVAIL)
		tx_desc = &tx_q->dma_entx[entry].basic;
	else
		tx_desc = tx_q->dma_tx + entry;

	if (dma_map) {
		dma_addr = dma_map_single(priv->device, xdpf->data,
					  xdpf->len, DMA_TO_DEVICE);
		if (dma_mapping_error(priv->device, dma_addr))
			return STMMAC_XDP_CONSUMED;

		tx_q->tx_skbuff_dma[entry].buf_type = STMMAC_TXBUF_T_XDP_NDO;
	} else {
		struct page *page = virt_to_page(xdpf->data);

		dma_addr = page_pool_get_dma_addr(page) + sizeof(*xdpf) +
			   xdpf->headroom;
		dma_sync_single_for_device(priv->device, dma_addr,
					   xdpf->len, DMA_BIDIRECTIONAL);

		tx_q->tx_skbuff_dma[entry].buf_type = STMMAC_TXBUF_T_XDP_TX;
	}

	tx_q->tx_skbuff_dma[entry].buf = dma_addr;
	tx_q->tx_skbuff_dma[entry].map_as_page = false;
	tx_q->tx_skbuff_dma[entry].len = xdpf->len;
	tx_q->tx_skbuff_dma[entry].last_segment = true;
	tx_q->tx_skbuff_dma[entry].is_jumbo = false;

	tx_q->xdpf[entry] = xdpf;

	stmmac_set_desc_addr(priv, tx_desc, dma_addr);

	stmmac_prepare_tx_desc(priv, tx_desc, 1, xdpf->len,
			       true, priv->mode, true, true,
			       xdpf->len);

	tx_q->tx_count_frames++;

	if (tx_q->tx_count_frames % priv->tx_coal_frames[queue] == 0)
		set_ic = true;
	else
		set_ic = false;

	if (set_ic) {
		tx_q->tx_count_frames = 0;
		stmmac_set_tx_ic(priv, tx_desc);
		u64_stats_update_begin(&txq_stats->q_syncp);
		u64_stats_inc(&txq_stats->q.tx_set_ic_bit);
		u64_stats_update_end(&txq_stats->q_syncp);
	}

	stmmac_enable_dma_transmission(priv, priv->ioaddr, queue);

	entry = STMMAC_GET_ENTRY(entry, priv->dma_conf.dma_tx_size);
	tx_q->cur_tx = entry;

	return STMMAC_XDP_TX;
}

static int stmmac_xdp_get_tx_queue(struct stmmac_priv *priv,
				   int cpu)
{
	int index = cpu;

	if (unlikely(index < 0))
		index = 0;

	while (index >= priv->plat->tx_queues_to_use)
		index -= priv->plat->tx_queues_to_use;

	return index;
}

static int stmmac_xdp_xmit_back(struct stmmac_priv *priv,
				struct xdp_buff *xdp)
{
	struct xdp_frame *xdpf = xdp_convert_buff_to_frame(xdp);
	int cpu = smp_processor_id();
	struct netdev_queue *nq;
	int queue;
	int res;

	if (unlikely(!xdpf))
		return STMMAC_XDP_CONSUMED;

	queue = stmmac_xdp_get_tx_queue(priv, cpu);
	nq = netdev_get_tx_queue(priv->dev, queue);

	__netif_tx_lock(nq, cpu);
	/* Avoids TX time-out as we are sharing with slow path */
	txq_trans_cond_update(nq);

	res = stmmac_xdp_xmit_xdpf(priv, queue, xdpf, false);
	if (res == STMMAC_XDP_TX)
		stmmac_flush_tx_descriptors(priv, queue);

	__netif_tx_unlock(nq);

	return res;
}

static int __stmmac_xdp_run_prog(struct stmmac_priv *priv,
				 struct bpf_prog *prog,
				 struct xdp_buff *xdp)
{
	u32 act;
	int res;

	act = bpf_prog_run_xdp(prog, xdp);
	switch (act) {
	case XDP_PASS:
		res = STMMAC_XDP_PASS;
		break;
	case XDP_TX:
		res = stmmac_xdp_xmit_back(priv, xdp);
		break;
	case XDP_REDIRECT:
		if (xdp_do_redirect(priv->dev, xdp, prog) < 0)
			res = STMMAC_XDP_CONSUMED;
		else
			res = STMMAC_XDP_REDIRECT;
		break;
	default:
		bpf_warn_invalid_xdp_action(priv->dev, prog, act);
		fallthrough;
	case XDP_ABORTED:
		trace_xdp_exception(priv->dev, prog, act);
		fallthrough;
	case XDP_DROP:
		res = STMMAC_XDP_CONSUMED;
		break;
	}

	return res;
}

static struct sk_buff *stmmac_xdp_run_prog(struct stmmac_priv *priv,
					   struct xdp_buff *xdp)
{
	struct bpf_prog *prog;
	int res;

	prog = READ_ONCE(priv->xdp_prog);
	if (!prog) {
		res = STMMAC_XDP_PASS;
		goto out;
	}

	res = __stmmac_xdp_run_prog(priv, prog, xdp);
out:
	return ERR_PTR(-res);
}

static void stmmac_finalize_xdp_rx(struct stmmac_priv *priv,
				   int xdp_status)
{
	int cpu = smp_processor_id();
	int queue;

	queue = stmmac_xdp_get_tx_queue(priv, cpu);

	if (xdp_status & STMMAC_XDP_TX)
		stmmac_tx_timer_arm(priv, queue);

	if (xdp_status & STMMAC_XDP_REDIRECT)
		xdp_do_flush();
}

static struct sk_buff *stmmac_construct_skb_zc(struct stmmac_channel *ch,
					       struct xdp_buff *xdp)
{
	unsigned int metasize = xdp->data - xdp->data_meta;
	unsigned int datasize = xdp->data_end - xdp->data;
	struct sk_buff *skb;

	skb = napi_alloc_skb(&ch->rxtx_napi,
			     xdp->data_end - xdp->data_hard_start);
	if (unlikely(!skb))
		return NULL;

	skb_reserve(skb, xdp->data - xdp->data_hard_start);
	memcpy(__skb_put(skb, datasize), xdp->data, datasize);
	if (metasize)
		skb_metadata_set(skb, metasize);

	return skb;
}

static void stmmac_dispatch_skb_zc(struct stmmac_priv *priv, u32 queue,
				   struct dma_desc *p, struct dma_desc *np,
				   struct xdp_buff *xdp)
{
	struct stmmac_rxq_stats *rxq_stats = &priv->xstats.rxq_stats[queue];
	struct stmmac_channel *ch = &priv->channel[queue];
	unsigned int len = xdp->data_end - xdp->data;
	enum pkt_hash_types hash_type;
	int coe = priv->hw->rx_csum;
	struct sk_buff *skb;
	u32 hash;

	skb = stmmac_construct_skb_zc(ch, xdp);
	if (!skb) {
		priv->xstats.rx_dropped++;
		return;
	}

	stmmac_get_rx_hwtstamp(priv, p, np, skb);
	if (priv->hw->hw_vlan_en)
		/* MAC level stripping. */
		stmmac_rx_hw_vlan(priv, priv->hw, p, skb);
	else
		/* Driver level stripping. */
		stmmac_rx_vlan(priv->dev, skb);
	skb->protocol = eth_type_trans(skb, priv->dev);

	if (unlikely(!coe) || !stmmac_has_ip_ethertype(skb))
		skb_checksum_none_assert(skb);
	else
		skb->ip_summed = CHECKSUM_UNNECESSARY;

	if (!stmmac_get_rx_hash(priv, p, &hash, &hash_type))
		skb_set_hash(skb, hash, hash_type);

	skb_record_rx_queue(skb, queue);
	napi_gro_receive(&ch->rxtx_napi, skb);

	u64_stats_update_begin(&rxq_stats->napi_syncp);
	u64_stats_inc(&rxq_stats->napi.rx_pkt_n);
	u64_stats_add(&rxq_stats->napi.rx_bytes, len);
	u64_stats_update_end(&rxq_stats->napi_syncp);
}

static bool stmmac_rx_refill_zc(struct stmmac_priv *priv, u32 queue, u32 budget)
{
	struct stmmac_rx_queue *rx_q = &priv->dma_conf.rx_queue[queue];
	unsigned int entry = rx_q->dirty_rx;
	struct dma_desc *rx_desc = NULL;
	bool ret = true;

	budget = min(budget, stmmac_rx_dirty(priv, queue));

	while (budget-- > 0 && entry != rx_q->cur_rx) {
		struct stmmac_rx_buffer *buf = &rx_q->buf_pool[entry];
		dma_addr_t dma_addr;
		bool use_rx_wd;

		if (!buf->xdp) {
			buf->xdp = xsk_buff_alloc(rx_q->xsk_pool);
			if (!buf->xdp) {
				ret = false;
				break;
			}
		}

		if (priv->extend_desc)
			rx_desc = (struct dma_desc *)(rx_q->dma_erx + entry);
		else
			rx_desc = rx_q->dma_rx + entry;

		dma_addr = xsk_buff_xdp_get_dma(buf->xdp);
		stmmac_set_desc_addr(priv, rx_desc, dma_addr);
		stmmac_set_desc_sec_addr(priv, rx_desc, 0, false);
		stmmac_refill_desc3(priv, rx_q, rx_desc);

		rx_q->rx_count_frames++;
		rx_q->rx_count_frames += priv->rx_coal_frames[queue];
		if (rx_q->rx_count_frames > priv->rx_coal_frames[queue])
			rx_q->rx_count_frames = 0;

		use_rx_wd = !priv->rx_coal_frames[queue];
		use_rx_wd |= rx_q->rx_count_frames > 0;
		if (!priv->use_riwt)
			use_rx_wd = false;

		dma_wmb();
		stmmac_set_rx_owner(priv, rx_desc, use_rx_wd);

		entry = STMMAC_GET_ENTRY(entry, priv->dma_conf.dma_rx_size);
	}

	if (rx_desc) {
		rx_q->dirty_rx = entry;
		rx_q->rx_tail_addr = rx_q->dma_rx_phy +
				     (rx_q->dirty_rx * sizeof(struct dma_desc));
		stmmac_set_rx_tail_ptr(priv, priv->ioaddr, rx_q->rx_tail_addr, queue);
	}

	return ret;
}

static struct stmmac_xdp_buff *xsk_buff_to_stmmac_ctx(struct xdp_buff *xdp)
{
	/* In XDP zero copy data path, xdp field in struct xdp_buff_xsk is used
	 * to represent incoming packet, whereas cb field in the same structure
	 * is used to store driver specific info. Thus, struct stmmac_xdp_buff
	 * is laid on top of xdp and cb fields of struct xdp_buff_xsk.
	 */
	return (struct stmmac_xdp_buff *)xdp;
}

static int stmmac_rx_zc(struct stmmac_priv *priv, int limit, u32 queue)
{
	struct stmmac_rxq_stats *rxq_stats = &priv->xstats.rxq_stats[queue];
	struct stmmac_rx_queue *rx_q = &priv->dma_conf.rx_queue[queue];
	unsigned int count = 0, error = 0, len = 0;
	int dirty = stmmac_rx_dirty(priv, queue);
	unsigned int next_entry = rx_q->cur_rx;
	u32 rx_errors = 0, rx_dropped = 0;
	unsigned int desc_size;
	struct bpf_prog *prog;
	bool failure = false;
	int xdp_status = 0;
	int status = 0;

	if (netif_msg_rx_status(priv)) {
		void *rx_head;

		netdev_dbg(priv->dev, "%s: descriptor ring:\n", __func__);
		if (priv->extend_desc) {
			rx_head = (void *)rx_q->dma_erx;
			desc_size = sizeof(struct dma_extended_desc);
		} else {
			rx_head = (void *)rx_q->dma_rx;
			desc_size = sizeof(struct dma_desc);
		}

		stmmac_display_ring(priv, rx_head, priv->dma_conf.dma_rx_size, true,
				    rx_q->dma_rx_phy, desc_size);
	}
	while (count < limit) {
		struct stmmac_rx_buffer *buf;
		struct stmmac_xdp_buff *ctx;
		unsigned int buf1_len = 0;
		struct dma_desc *np, *p;
		int entry;
		int res;

		if (!count && rx_q->state_saved) {
			error = rx_q->state.error;
			len = rx_q->state.len;
		} else {
			rx_q->state_saved = false;
			error = 0;
			len = 0;
		}

		if (count >= limit)
			break;

read_again:
		buf1_len = 0;
		entry = next_entry;
		buf = &rx_q->buf_pool[entry];

		if (dirty >= STMMAC_RX_FILL_BATCH) {
			failure = failure ||
				  !stmmac_rx_refill_zc(priv, queue, dirty);
			dirty = 0;
		}

		if (priv->extend_desc)
			p = (struct dma_desc *)(rx_q->dma_erx + entry);
		else
			p = rx_q->dma_rx + entry;

		/* read the status of the incoming frame */
		status = stmmac_rx_status(priv, &priv->xstats, p);
		/* check if managed by the DMA otherwise go ahead */
		if (unlikely(status & dma_own))
			break;

		/* Prefetch the next RX descriptor */
		rx_q->cur_rx = STMMAC_GET_ENTRY(rx_q->cur_rx,
						priv->dma_conf.dma_rx_size);
		next_entry = rx_q->cur_rx;

		if (priv->extend_desc)
			np = (struct dma_desc *)(rx_q->dma_erx + next_entry);
		else
			np = rx_q->dma_rx + next_entry;

		prefetch(np);

		/* Ensure a valid XSK buffer before proceed */
		if (!buf->xdp)
			break;

		if (priv->extend_desc)
			stmmac_rx_extended_status(priv, &priv->xstats,
						  rx_q->dma_erx + entry);
		if (unlikely(status == discard_frame)) {
			xsk_buff_free(buf->xdp);
			buf->xdp = NULL;
			dirty++;
			error = 1;
			if (!priv->hwts_rx_en)
				rx_errors++;
		}

		if (unlikely(error && (status & rx_not_ls)))
			goto read_again;
		if (unlikely(error)) {
			count++;
			continue;
		}

		/* XSK pool expects RX frame 1:1 mapped to XSK buffer */
		if (likely(status & rx_not_ls)) {
			xsk_buff_free(buf->xdp);
			buf->xdp = NULL;
			dirty++;
			count++;
			goto read_again;
		}

		ctx = xsk_buff_to_stmmac_ctx(buf->xdp);
		ctx->priv = priv;
		ctx->desc = p;
		ctx->ndesc = np;

		/* XDP ZC Frame only support primary buffers for now */
		buf1_len = stmmac_rx_buf1_len(priv, p, status, len);
		len += buf1_len;

		/* ACS is disabled; strip manually. */
		if (likely(!(status & rx_not_ls))) {
			buf1_len -= ETH_FCS_LEN;
			len -= ETH_FCS_LEN;
		}

		/* RX buffer is good and fit into a XSK pool buffer */
		buf->xdp->data_end = buf->xdp->data + buf1_len;
		xsk_buff_dma_sync_for_cpu(buf->xdp);

		prog = READ_ONCE(priv->xdp_prog);
		res = __stmmac_xdp_run_prog(priv, prog, buf->xdp);

		switch (res) {
		case STMMAC_XDP_PASS:
			stmmac_dispatch_skb_zc(priv, queue, p, np, buf->xdp);
			xsk_buff_free(buf->xdp);
			break;
		case STMMAC_XDP_CONSUMED:
			xsk_buff_free(buf->xdp);
			rx_dropped++;
			break;
		case STMMAC_XDP_TX:
		case STMMAC_XDP_REDIRECT:
			xdp_status |= res;
			break;
		}

		buf->xdp = NULL;
		dirty++;
		count++;
	}

	if (status & rx_not_ls) {
		rx_q->state_saved = true;
		rx_q->state.error = error;
		rx_q->state.len = len;
	}

	stmmac_finalize_xdp_rx(priv, xdp_status);

	u64_stats_update_begin(&rxq_stats->napi_syncp);
	u64_stats_add(&rxq_stats->napi.rx_pkt_n, count);
	u64_stats_update_end(&rxq_stats->napi_syncp);

	priv->xstats.rx_dropped += rx_dropped;
	priv->xstats.rx_errors += rx_errors;

	if (xsk_uses_need_wakeup(rx_q->xsk_pool)) {
		if (failure || stmmac_rx_dirty(priv, queue) > 0)
			xsk_set_rx_need_wakeup(rx_q->xsk_pool);
		else
			xsk_clear_rx_need_wakeup(rx_q->xsk_pool);

		return (int)count;
	}

	return failure ? limit : (int)count;
}

/**
 * stmmac_rx - manage the receive process
 * @priv: driver private structure
 * @limit: napi bugget
 * @queue: RX queue index.
 * Description :  this the function called by the napi poll method.
 * It gets all the frames inside the ring.
 */
static int stmmac_rx(struct stmmac_priv *priv, int limit, u32 queue)
{
	u32 rx_errors = 0, rx_dropped = 0, rx_bytes = 0, rx_packets = 0;
	struct stmmac_rxq_stats *rxq_stats = &priv->xstats.rxq_stats[queue];
	struct stmmac_rx_queue *rx_q = &priv->dma_conf.rx_queue[queue];
	struct stmmac_channel *ch = &priv->channel[queue];
	unsigned int count = 0, error = 0, len = 0;
	int status = 0, coe = priv->hw->rx_csum;
	unsigned int next_entry = rx_q->cur_rx;
	enum dma_data_direction dma_dir;
	unsigned int desc_size;
	struct sk_buff *skb = NULL;
	struct stmmac_xdp_buff ctx;
	int xdp_status = 0;
	int buf_sz;

	dma_dir = page_pool_get_dma_dir(rx_q->page_pool);
	buf_sz = DIV_ROUND_UP(priv->dma_conf.dma_buf_sz, PAGE_SIZE) * PAGE_SIZE;
	limit = min(priv->dma_conf.dma_rx_size - 1, (unsigned int)limit);

	if (netif_msg_rx_status(priv)) {
		void *rx_head;

		netdev_dbg(priv->dev, "%s: descriptor ring:\n", __func__);
		if (priv->extend_desc) {
			rx_head = (void *)rx_q->dma_erx;
			desc_size = sizeof(struct dma_extended_desc);
		} else {
			rx_head = (void *)rx_q->dma_rx;
			desc_size = sizeof(struct dma_desc);
		}

		stmmac_display_ring(priv, rx_head, priv->dma_conf.dma_rx_size, true,
				    rx_q->dma_rx_phy, desc_size);
	}
	while (count < limit) {
		unsigned int buf1_len = 0, buf2_len = 0;
		enum pkt_hash_types hash_type;
		struct stmmac_rx_buffer *buf;
		struct dma_desc *np, *p;
		int entry;
		u32 hash;

		if (!count && rx_q->state_saved) {
			skb = rx_q->state.skb;
			error = rx_q->state.error;
			len = rx_q->state.len;
		} else {
			rx_q->state_saved = false;
			skb = NULL;
			error = 0;
			len = 0;
		}

read_again:
		if (count >= limit)
			break;

		buf1_len = 0;
		buf2_len = 0;
		entry = next_entry;
		buf = &rx_q->buf_pool[entry];

		if (priv->extend_desc)
			p = (struct dma_desc *)(rx_q->dma_erx + entry);
		else
			p = rx_q->dma_rx + entry;

		/* read the status of the incoming frame */
		status = stmmac_rx_status(priv, &priv->xstats, p);
		/* check if managed by the DMA otherwise go ahead */
		if (unlikely(status & dma_own))
			break;

		rx_q->cur_rx = STMMAC_GET_ENTRY(rx_q->cur_rx,
						priv->dma_conf.dma_rx_size);
		next_entry = rx_q->cur_rx;

		if (priv->extend_desc)
			np = (struct dma_desc *)(rx_q->dma_erx + next_entry);
		else
			np = rx_q->dma_rx + next_entry;

		prefetch(np);

		if (priv->extend_desc)
			stmmac_rx_extended_status(priv, &priv->xstats, rx_q->dma_erx + entry);
		if (unlikely(status == discard_frame)) {
			page_pool_recycle_direct(rx_q->page_pool, buf->page);
			buf->page = NULL;
			error = 1;
			if (!priv->hwts_rx_en)
				rx_errors++;
		}

		if (unlikely(error && (status & rx_not_ls)))
			goto read_again;
		if (unlikely(error)) {
			dev_kfree_skb(skb);
			skb = NULL;
			count++;
			continue;
		}

		/* Buffer is good. Go on. */

		prefetch(page_address(buf->page) + buf->page_offset);
		if (buf->sec_page)
			prefetch(page_address(buf->sec_page));

		buf1_len = stmmac_rx_buf1_len(priv, p, status, len);
		len += buf1_len;
		buf2_len = stmmac_rx_buf2_len(priv, p, status, len);
		len += buf2_len;

		/* ACS is disabled; strip manually. */
		if (likely(!(status & rx_not_ls))) {
			if (buf2_len) {
				buf2_len -= ETH_FCS_LEN;
				len -= ETH_FCS_LEN;
			} else if (buf1_len) {
				buf1_len -= ETH_FCS_LEN;
				len -= ETH_FCS_LEN;
			}
		}

		if (!skb) {
			unsigned int pre_len, sync_len;

			dma_sync_single_for_cpu(priv->device, buf->addr,
						buf1_len, dma_dir);

			xdp_init_buff(&ctx.xdp, buf_sz, &rx_q->xdp_rxq);
			xdp_prepare_buff(&ctx.xdp, page_address(buf->page),
					 buf->page_offset, buf1_len, true);

			pre_len = ctx.xdp.data_end - ctx.xdp.data_hard_start -
				  buf->page_offset;

			ctx.priv = priv;
			ctx.desc = p;
			ctx.ndesc = np;

			skb = stmmac_xdp_run_prog(priv, &ctx.xdp);
			/* Due xdp_adjust_tail: DMA sync for_device
			 * cover max len CPU touch
			 */
			sync_len = ctx.xdp.data_end - ctx.xdp.data_hard_start -
				   buf->page_offset;
			sync_len = max(sync_len, pre_len);

			/* For Not XDP_PASS verdict */
			if (IS_ERR(skb)) {
				unsigned int xdp_res = -PTR_ERR(skb);

				if (xdp_res & STMMAC_XDP_CONSUMED) {
					page_pool_put_page(rx_q->page_pool,
							   virt_to_head_page(ctx.xdp.data),
							   sync_len, true);
					buf->page = NULL;
					rx_dropped++;

					/* Clear skb as it was set as
					 * status by XDP program.
					 */
					skb = NULL;

					if (unlikely((status & rx_not_ls)))
						goto read_again;

					count++;
					continue;
				} else if (xdp_res & (STMMAC_XDP_TX |
						      STMMAC_XDP_REDIRECT)) {
					xdp_status |= xdp_res;
					buf->page = NULL;
					skb = NULL;
					count++;
					continue;
				}
			}
		}

		if (!skb) {
			/* XDP program may expand or reduce tail */
			buf1_len = ctx.xdp.data_end - ctx.xdp.data;

			skb = napi_alloc_skb(&ch->rx_napi, buf1_len);
			if (!skb) {
				rx_dropped++;
				count++;
				goto drain_data;
			}

			/* XDP program may adjust header */
			skb_copy_to_linear_data(skb, ctx.xdp.data, buf1_len);
			skb_put(skb, buf1_len);

			/* Data payload copied into SKB, page ready for recycle */
			page_pool_recycle_direct(rx_q->page_pool, buf->page);
			buf->page = NULL;
		} else if (buf1_len) {
			dma_sync_single_for_cpu(priv->device, buf->addr,
						buf1_len, dma_dir);
			skb_add_rx_frag(skb, skb_shinfo(skb)->nr_frags,
					buf->page, buf->page_offset, buf1_len,
					priv->dma_conf.dma_buf_sz);

			/* Data payload appended into SKB */
			skb_mark_for_recycle(skb);
			buf->page = NULL;
		}

		if (buf2_len) {
			dma_sync_single_for_cpu(priv->device, buf->sec_addr,
						buf2_len, dma_dir);
			skb_add_rx_frag(skb, skb_shinfo(skb)->nr_frags,
					buf->sec_page, 0, buf2_len,
					priv->dma_conf.dma_buf_sz);

			/* Data payload appended into SKB */
			skb_mark_for_recycle(skb);
			buf->sec_page = NULL;
		}

drain_data:
		if (likely(status & rx_not_ls))
			goto read_again;
		if (!skb)
			continue;

		/* Got entire packet into SKB. Finish it. */

		stmmac_get_rx_hwtstamp(priv, p, np, skb);

		if (priv->hw->hw_vlan_en)
			/* MAC level stripping. */
			stmmac_rx_hw_vlan(priv, priv->hw, p, skb);
		else
			/* Driver level stripping. */
			stmmac_rx_vlan(priv->dev, skb);

		skb->protocol = eth_type_trans(skb, priv->dev);

		if (unlikely(!coe) || !stmmac_has_ip_ethertype(skb))
			skb_checksum_none_assert(skb);
		else
			skb->ip_summed = CHECKSUM_UNNECESSARY;

		if (!stmmac_get_rx_hash(priv, p, &hash, &hash_type))
			skb_set_hash(skb, hash, hash_type);

		skb_record_rx_queue(skb, queue);
		napi_gro_receive(&ch->rx_napi, skb);
		skb = NULL;

		rx_packets++;
		rx_bytes += len;
		count++;
	}

	if (status & rx_not_ls || skb) {
		rx_q->state_saved = true;
		rx_q->state.skb = skb;
		rx_q->state.error = error;
		rx_q->state.len = len;
	}

	stmmac_finalize_xdp_rx(priv, xdp_status);

	stmmac_rx_refill(priv, queue);

	u64_stats_update_begin(&rxq_stats->napi_syncp);
	u64_stats_add(&rxq_stats->napi.rx_packets, rx_packets);
	u64_stats_add(&rxq_stats->napi.rx_bytes, rx_bytes);
	u64_stats_add(&rxq_stats->napi.rx_pkt_n, count);
	u64_stats_update_end(&rxq_stats->napi_syncp);

	priv->xstats.rx_dropped += rx_dropped;
	priv->xstats.rx_errors += rx_errors;

	return count;
}

static int stmmac_napi_poll_rx(struct napi_struct *napi, int budget)
{
	struct stmmac_channel *ch =
		container_of(napi, struct stmmac_channel, rx_napi);
	struct stmmac_priv *priv = ch->priv_data;
	struct stmmac_rxq_stats *rxq_stats;
	u32 chan = ch->index;
	int work_done;

	rxq_stats = &priv->xstats.rxq_stats[chan];
	u64_stats_update_begin(&rxq_stats->napi_syncp);
	u64_stats_inc(&rxq_stats->napi.poll);
	u64_stats_update_end(&rxq_stats->napi_syncp);

	work_done = stmmac_rx(priv, budget, chan);
	if (work_done < budget && napi_complete_done(napi, work_done)) {
		unsigned long flags;

		spin_lock_irqsave(&ch->lock, flags);
		stmmac_enable_dma_irq(priv, priv->ioaddr, chan, 1, 0);
		spin_unlock_irqrestore(&ch->lock, flags);
	}

	return work_done;
}

static int stmmac_napi_poll_tx(struct napi_struct *napi, int budget)
{
	struct stmmac_channel *ch =
		container_of(napi, struct stmmac_channel, tx_napi);
	struct stmmac_priv *priv = ch->priv_data;
	struct stmmac_txq_stats *txq_stats;
	bool pending_packets = false;
	u32 chan = ch->index;
	int work_done;

	txq_stats = &priv->xstats.txq_stats[chan];
	u64_stats_update_begin(&txq_stats->napi_syncp);
	u64_stats_inc(&txq_stats->napi.poll);
	u64_stats_update_end(&txq_stats->napi_syncp);

	work_done = stmmac_tx_clean(priv, budget, chan, &pending_packets);
	work_done = min(work_done, budget);

	if (work_done < budget && napi_complete_done(napi, work_done)) {
		unsigned long flags;

		spin_lock_irqsave(&ch->lock, flags);
		stmmac_enable_dma_irq(priv, priv->ioaddr, chan, 0, 1);
		spin_unlock_irqrestore(&ch->lock, flags);
	}

	/* TX still have packet to handle, check if we need to arm tx timer */
	if (pending_packets)
		stmmac_tx_timer_arm(priv, chan);

	return work_done;
}

static int stmmac_napi_poll_rxtx(struct napi_struct *napi, int budget)
{
	struct stmmac_channel *ch =
		container_of(napi, struct stmmac_channel, rxtx_napi);
	struct stmmac_priv *priv = ch->priv_data;
	bool tx_pending_packets = false;
	int rx_done, tx_done, rxtx_done;
	struct stmmac_rxq_stats *rxq_stats;
	struct stmmac_txq_stats *txq_stats;
	u32 chan = ch->index;

	rxq_stats = &priv->xstats.rxq_stats[chan];
	u64_stats_update_begin(&rxq_stats->napi_syncp);
	u64_stats_inc(&rxq_stats->napi.poll);
	u64_stats_update_end(&rxq_stats->napi_syncp);

	txq_stats = &priv->xstats.txq_stats[chan];
	u64_stats_update_begin(&txq_stats->napi_syncp);
	u64_stats_inc(&txq_stats->napi.poll);
	u64_stats_update_end(&txq_stats->napi_syncp);

	tx_done = stmmac_tx_clean(priv, budget, chan, &tx_pending_packets);
	tx_done = min(tx_done, budget);

	rx_done = stmmac_rx_zc(priv, budget, chan);

	rxtx_done = max(tx_done, rx_done);

	/* If either TX or RX work is not complete, return budget
	 * and keep pooling
	 */
	if (rxtx_done >= budget)
		return budget;

	/* all work done, exit the polling mode */
	if (napi_complete_done(napi, rxtx_done)) {
		unsigned long flags;

		spin_lock_irqsave(&ch->lock, flags);
		/* Both RX and TX work done are compelte,
		 * so enable both RX & TX IRQs.
		 */
		stmmac_enable_dma_irq(priv, priv->ioaddr, chan, 1, 1);
		spin_unlock_irqrestore(&ch->lock, flags);
	}

	/* TX still have packet to handle, check if we need to arm tx timer */
	if (tx_pending_packets)
		stmmac_tx_timer_arm(priv, chan);

	return min(rxtx_done, budget - 1);
}

/**
 *  stmmac_tx_timeout
 *  @dev : Pointer to net device structure
 *  @txqueue: the index of the hanging transmit queue
 *  Description: this function is called when a packet transmission fails to
 *   complete within a reasonable time. The driver will mark the error in the
 *   netdev structure and arrange for the device to be reset to a sane state
 *   in order to transmit a new packet.
 */
static void stmmac_tx_timeout(struct net_device *dev, unsigned int txqueue)
{
	struct stmmac_priv *priv = netdev_priv(dev);

	stmmac_global_err(priv);
}

/**
 *  stmmac_set_rx_mode - entry point for multicast addressing
 *  @dev : pointer to the device structure
 *  Description:
 *  This function is a driver entry point which gets called by the kernel
 *  whenever multicast addresses must be enabled/disabled.
 *  Return value:
 *  void.
 */
static void stmmac_set_rx_mode(struct net_device *dev)
{
	struct stmmac_priv *priv = netdev_priv(dev);

	stmmac_set_filter(priv, priv->hw, dev);
}

/**
 *  stmmac_change_mtu - entry point to change MTU size for the device.
 *  @dev : device pointer.
 *  @new_mtu : the new MTU size for the device.
 *  Description: the Maximum Transfer Unit (MTU) is used by the network layer
 *  to drive packet transmission. Ethernet has an MTU of 1500 octets
 *  (ETH_DATA_LEN). This value can be changed with ifconfig.
 *  Return value:
 *  0 on success and an appropriate (-)ve integer as defined in errno.h
 *  file on failure.
 */
static int stmmac_change_mtu(struct net_device *dev, int new_mtu)
{
	struct stmmac_priv *priv = netdev_priv(dev);
	int txfifosz = priv->plat->tx_fifo_size;
	struct stmmac_dma_conf *dma_conf;
	const int mtu = new_mtu;
	int ret;

	if (txfifosz == 0)
		txfifosz = priv->dma_cap.tx_fifo_size;

	txfifosz /= priv->plat->tx_queues_to_use;

	if (stmmac_xdp_is_enabled(priv) && new_mtu > ETH_DATA_LEN) {
		netdev_dbg(priv->dev, "Jumbo frames not supported for XDP\n");
		return -EINVAL;
	}

	new_mtu = STMMAC_ALIGN(new_mtu);

	/* If condition true, FIFO is too small or MTU too large */
	if ((txfifosz < new_mtu) || (new_mtu > BUF_SIZE_16KiB))
		return -EINVAL;

	if (netif_running(dev)) {
		netdev_dbg(priv->dev, "restarting interface to change its MTU\n");
		/* Try to allocate the new DMA conf with the new mtu */
		dma_conf = stmmac_setup_dma_desc(priv, mtu);
		if (IS_ERR(dma_conf)) {
			netdev_err(priv->dev, "failed allocating new dma conf for new MTU %d\n",
				   mtu);
			return PTR_ERR(dma_conf);
		}

		stmmac_release(dev);

		ret = __stmmac_open(dev, dma_conf);
		if (ret) {
			free_dma_desc_resources(priv, dma_conf);
			kfree(dma_conf);
			netdev_err(priv->dev, "failed reopening the interface after MTU change\n");
			return ret;
		}

		kfree(dma_conf);

		stmmac_set_rx_mode(dev);
	}

	WRITE_ONCE(dev->mtu, mtu);
	netdev_update_features(dev);

	return 0;
}

static netdev_features_t stmmac_fix_features(struct net_device *dev,
					     netdev_features_t features)
{
	struct stmmac_priv *priv = netdev_priv(dev);

	if (priv->plat->rx_coe == STMMAC_RX_COE_NONE)
		features &= ~NETIF_F_RXCSUM;

	if (!priv->plat->tx_coe)
		features &= ~NETIF_F_CSUM_MASK;

	/* Some GMAC devices have a bugged Jumbo frame support that
	 * needs to have the Tx COE disabled for oversized frames
	 * (due to limited buffer sizes). In this case we disable
	 * the TX csum insertion in the TDES and not use SF.
	 */
	if (priv->plat->bugged_jumbo && (dev->mtu > ETH_DATA_LEN))
		features &= ~NETIF_F_CSUM_MASK;

	/* Disable tso if asked by ethtool */
	if ((priv->plat->flags & STMMAC_FLAG_TSO_EN) && (priv->dma_cap.tsoen)) {
		if (features & NETIF_F_TSO)
			priv->tso = true;
		else
			priv->tso = false;
	}

	return features;
}

static int stmmac_set_features(struct net_device *netdev,
			       netdev_features_t features)
{
	struct stmmac_priv *priv = netdev_priv(netdev);

	/* Keep the COE Type in case of csum is supporting */
	if (features & NETIF_F_RXCSUM)
		priv->hw->rx_csum = priv->plat->rx_coe;
	else
		priv->hw->rx_csum = 0;
	/* No check needed because rx_coe has been set before and it will be
	 * fixed in case of issue.
	 */
	stmmac_rx_ipc(priv, priv->hw);

	if (priv->sph_cap) {
		bool sph_en = (priv->hw->rx_csum > 0) && priv->sph;
		u32 chan;

		for (chan = 0; chan < priv->plat->rx_queues_to_use; chan++)
			stmmac_enable_sph(priv, priv->ioaddr, sph_en, chan);
	}

	if (features & NETIF_F_HW_VLAN_CTAG_RX)
		priv->hw->hw_vlan_en = true;
	else
		priv->hw->hw_vlan_en = false;

	stmmac_set_hw_vlan_mode(priv, priv->hw);

	return 0;
}

static void stmmac_fpe_event_status(struct stmmac_priv *priv, int status)
{
	struct stmmac_fpe_cfg *fpe_cfg = &priv->fpe_cfg;

	/* This is interrupt context, just spin_lock() */
	spin_lock(&fpe_cfg->lock);

<<<<<<< HEAD
		/* If user has requested FPE enable, quickly response */
		if (*hs_enable)
			stmmac_fpe_send_mpacket(priv, priv->ioaddr,
						fpe_cfg,
						MPACKET_RESPONSE);
	}
=======
	if (!fpe_cfg->pmac_enabled || status == FPE_EVENT_UNKNOWN)
		goto unlock_out;
>>>>>>> a6ad5510

	/* LP has sent verify mPacket */
	if ((status & FPE_EVENT_RVER) == FPE_EVENT_RVER)
		stmmac_fpe_send_mpacket(priv, priv->ioaddr, fpe_cfg,
					MPACKET_RESPONSE);

	/* Local has sent verify mPacket */
	if ((status & FPE_EVENT_TVER) == FPE_EVENT_TVER &&
	    fpe_cfg->status != ETHTOOL_MM_VERIFY_STATUS_SUCCEEDED)
		fpe_cfg->status = ETHTOOL_MM_VERIFY_STATUS_VERIFYING;

	/* LP has sent response mPacket */
	if ((status & FPE_EVENT_RRSP) == FPE_EVENT_RRSP &&
	    fpe_cfg->status == ETHTOOL_MM_VERIFY_STATUS_VERIFYING)
		fpe_cfg->status = ETHTOOL_MM_VERIFY_STATUS_SUCCEEDED;

unlock_out:
	spin_unlock(&fpe_cfg->lock);
}

static void stmmac_common_interrupt(struct stmmac_priv *priv)
{
	u32 rx_cnt = priv->plat->rx_queues_to_use;
	u32 tx_cnt = priv->plat->tx_queues_to_use;
	u32 queues_count;
	u32 queue;
	bool xmac;

	xmac = priv->plat->has_gmac4 || priv->plat->has_xgmac;
	queues_count = (rx_cnt > tx_cnt) ? rx_cnt : tx_cnt;

	if (priv->irq_wake)
		pm_wakeup_event(priv->device, 0);

	if (priv->dma_cap.estsel)
		stmmac_est_irq_status(priv, priv, priv->dev,
				      &priv->xstats, tx_cnt);

	if (priv->dma_cap.fpesel) {
		int status = stmmac_fpe_irq_status(priv, priv->ioaddr,
						   priv->dev);

		stmmac_fpe_event_status(priv, status);
	}

	/* To handle GMAC own interrupts */
	if ((priv->plat->has_gmac) || xmac) {
		int status = stmmac_host_irq_status(priv, priv->hw, &priv->xstats);

		if (unlikely(status)) {
			/* For LPI we need to save the tx status */
			if (status & CORE_IRQ_TX_PATH_IN_LPI_MODE)
				priv->tx_path_in_lpi_mode = true;
			if (status & CORE_IRQ_TX_PATH_EXIT_LPI_MODE)
				priv->tx_path_in_lpi_mode = false;
		}

		for (queue = 0; queue < queues_count; queue++)
			stmmac_host_mtl_irq_status(priv, priv->hw, queue);

		/* PCS link status */
		if (priv->hw->pcs &&
		    !(priv->plat->flags & STMMAC_FLAG_HAS_INTEGRATED_PCS)) {
			if (priv->xstats.pcs_link)
				netif_carrier_on(priv->dev);
			else
				netif_carrier_off(priv->dev);
		}

		stmmac_timestamp_interrupt(priv, priv);
	}
}

/**
 *  stmmac_interrupt - main ISR
 *  @irq: interrupt number.
 *  @dev_id: to pass the net device pointer.
 *  Description: this is the main driver interrupt service routine.
 *  It can call:
 *  o DMA service routine (to manage incoming frame reception and transmission
 *    status)
 *  o Core interrupts to manage: remote wake-up, management counter, LPI
 *    interrupts.
 */
static irqreturn_t stmmac_interrupt(int irq, void *dev_id)
{
	struct net_device *dev = (struct net_device *)dev_id;
	struct stmmac_priv *priv = netdev_priv(dev);

	/* Check if adapter is up */
	if (test_bit(STMMAC_DOWN, &priv->state))
		return IRQ_HANDLED;

	/* Check ASP error if it isn't delivered via an individual IRQ */
	if (priv->sfty_irq <= 0 && stmmac_safety_feat_interrupt(priv))
		return IRQ_HANDLED;

	/* To handle Common interrupts */
	stmmac_common_interrupt(priv);

	/* To handle DMA interrupts */
	stmmac_dma_interrupt(priv);

	return IRQ_HANDLED;
}

static irqreturn_t stmmac_mac_interrupt(int irq, void *dev_id)
{
	struct net_device *dev = (struct net_device *)dev_id;
	struct stmmac_priv *priv = netdev_priv(dev);

	/* Check if adapter is up */
	if (test_bit(STMMAC_DOWN, &priv->state))
		return IRQ_HANDLED;

	/* To handle Common interrupts */
	stmmac_common_interrupt(priv);

	return IRQ_HANDLED;
}

static irqreturn_t stmmac_safety_interrupt(int irq, void *dev_id)
{
	struct net_device *dev = (struct net_device *)dev_id;
	struct stmmac_priv *priv = netdev_priv(dev);

	/* Check if adapter is up */
	if (test_bit(STMMAC_DOWN, &priv->state))
		return IRQ_HANDLED;

	/* Check if a fatal error happened */
	stmmac_safety_feat_interrupt(priv);

	return IRQ_HANDLED;
}

static irqreturn_t stmmac_msi_intr_tx(int irq, void *data)
{
	struct stmmac_tx_queue *tx_q = (struct stmmac_tx_queue *)data;
	struct stmmac_dma_conf *dma_conf;
	int chan = tx_q->queue_index;
	struct stmmac_priv *priv;
	int status;

	dma_conf = container_of(tx_q, struct stmmac_dma_conf, tx_queue[chan]);
	priv = container_of(dma_conf, struct stmmac_priv, dma_conf);

	/* Check if adapter is up */
	if (test_bit(STMMAC_DOWN, &priv->state))
		return IRQ_HANDLED;

	status = stmmac_napi_check(priv, chan, DMA_DIR_TX);

	if (unlikely(status & tx_hard_error_bump_tc)) {
		/* Try to bump up the dma threshold on this failure */
		stmmac_bump_dma_threshold(priv, chan);
	} else if (unlikely(status == tx_hard_error)) {
		stmmac_tx_err(priv, chan);
	}

	return IRQ_HANDLED;
}

static irqreturn_t stmmac_msi_intr_rx(int irq, void *data)
{
	struct stmmac_rx_queue *rx_q = (struct stmmac_rx_queue *)data;
	struct stmmac_dma_conf *dma_conf;
	int chan = rx_q->queue_index;
	struct stmmac_priv *priv;

	dma_conf = container_of(rx_q, struct stmmac_dma_conf, rx_queue[chan]);
	priv = container_of(dma_conf, struct stmmac_priv, dma_conf);

	/* Check if adapter is up */
	if (test_bit(STMMAC_DOWN, &priv->state))
		return IRQ_HANDLED;

	stmmac_napi_check(priv, chan, DMA_DIR_RX);

	return IRQ_HANDLED;
}

/**
 *  stmmac_ioctl - Entry point for the Ioctl
 *  @dev: Device pointer.
 *  @rq: An IOCTL specefic structure, that can contain a pointer to
 *  a proprietary structure used to pass information to the driver.
 *  @cmd: IOCTL command
 *  Description:
 *  Currently it supports the phy_mii_ioctl(...) and HW time stamping.
 */
static int stmmac_ioctl(struct net_device *dev, struct ifreq *rq, int cmd)
{
	struct stmmac_priv *priv = netdev_priv (dev);
	int ret = -EOPNOTSUPP;

	if (!netif_running(dev))
		return -EINVAL;

	switch (cmd) {
	case SIOCGMIIPHY:
	case SIOCGMIIREG:
	case SIOCSMIIREG:
		ret = phylink_mii_ioctl(priv->phylink, rq, cmd);
		break;
	case SIOCSHWTSTAMP:
		ret = stmmac_hwtstamp_set(dev, rq);
		break;
	case SIOCGHWTSTAMP:
		ret = stmmac_hwtstamp_get(dev, rq);
		break;
	default:
		break;
	}

	return ret;
}

static int stmmac_setup_tc_block_cb(enum tc_setup_type type, void *type_data,
				    void *cb_priv)
{
	struct stmmac_priv *priv = cb_priv;
	int ret = -EOPNOTSUPP;

	if (!tc_cls_can_offload_and_chain0(priv->dev, type_data))
		return ret;

	__stmmac_disable_all_queues(priv);

	switch (type) {
	case TC_SETUP_CLSU32:
		ret = stmmac_tc_setup_cls_u32(priv, priv, type_data);
		break;
	case TC_SETUP_CLSFLOWER:
		ret = stmmac_tc_setup_cls(priv, priv, type_data);
		break;
	default:
		break;
	}

	stmmac_enable_all_queues(priv);
	return ret;
}

static LIST_HEAD(stmmac_block_cb_list);

static int stmmac_setup_tc(struct net_device *ndev, enum tc_setup_type type,
			   void *type_data)
{
	struct stmmac_priv *priv = netdev_priv(ndev);

	switch (type) {
	case TC_QUERY_CAPS:
		return stmmac_tc_query_caps(priv, priv, type_data);
	case TC_SETUP_QDISC_MQPRIO:
		return stmmac_tc_setup_mqprio(priv, priv, type_data);
	case TC_SETUP_BLOCK:
		return flow_block_cb_setup_simple(type_data,
						  &stmmac_block_cb_list,
						  stmmac_setup_tc_block_cb,
						  priv, priv, true);
	case TC_SETUP_QDISC_CBS:
		return stmmac_tc_setup_cbs(priv, priv, type_data);
	case TC_SETUP_QDISC_TAPRIO:
		return stmmac_tc_setup_taprio(priv, priv, type_data);
	case TC_SETUP_QDISC_ETF:
		return stmmac_tc_setup_etf(priv, priv, type_data);
	default:
		return -EOPNOTSUPP;
	}
}

static u16 stmmac_select_queue(struct net_device *dev, struct sk_buff *skb,
			       struct net_device *sb_dev)
{
	int gso = skb_shinfo(skb)->gso_type;

	if (gso & (SKB_GSO_TCPV4 | SKB_GSO_TCPV6 | SKB_GSO_UDP_L4)) {
		/*
		 * There is no way to determine the number of TSO/USO
		 * capable Queues. Let's use always the Queue 0
		 * because if TSO/USO is supported then at least this
		 * one will be capable.
		 */
		return 0;
	}

	return netdev_pick_tx(dev, skb, NULL) % dev->real_num_tx_queues;
}

static int stmmac_set_mac_address(struct net_device *ndev, void *addr)
{
	struct stmmac_priv *priv = netdev_priv(ndev);
	int ret = 0;

	ret = pm_runtime_resume_and_get(priv->device);
	if (ret < 0)
		return ret;

	ret = eth_mac_addr(ndev, addr);
	if (ret)
		goto set_mac_error;

	stmmac_set_umac_addr(priv, priv->hw, ndev->dev_addr, 0);

set_mac_error:
	pm_runtime_put(priv->device);

	return ret;
}

#ifdef CONFIG_DEBUG_FS
static struct dentry *stmmac_fs_dir;

static void sysfs_display_ring(void *head, int size, int extend_desc,
			       struct seq_file *seq, dma_addr_t dma_phy_addr)
{
	struct dma_extended_desc *ep = (struct dma_extended_desc *)head;
	struct dma_desc *p = (struct dma_desc *)head;
	unsigned int desc_size;
	dma_addr_t dma_addr;
	int i;

	desc_size = extend_desc ? sizeof(*ep) : sizeof(*p);
	for (i = 0; i < size; i++) {
		dma_addr = dma_phy_addr + i * desc_size;
		seq_printf(seq, "%d [%pad]: 0x%x 0x%x 0x%x 0x%x\n",
				i, &dma_addr,
				le32_to_cpu(p->des0), le32_to_cpu(p->des1),
				le32_to_cpu(p->des2), le32_to_cpu(p->des3));
		if (extend_desc)
			p = &(++ep)->basic;
		else
			p++;
	}
}

static int stmmac_rings_status_show(struct seq_file *seq, void *v)
{
	struct net_device *dev = seq->private;
	struct stmmac_priv *priv = netdev_priv(dev);
	u32 rx_count = priv->plat->rx_queues_to_use;
	u32 tx_count = priv->plat->tx_queues_to_use;
	u32 queue;

	if ((dev->flags & IFF_UP) == 0)
		return 0;

	for (queue = 0; queue < rx_count; queue++) {
		struct stmmac_rx_queue *rx_q = &priv->dma_conf.rx_queue[queue];

		seq_printf(seq, "RX Queue %d:\n", queue);

		if (priv->extend_desc) {
			seq_printf(seq, "Extended descriptor ring:\n");
			sysfs_display_ring((void *)rx_q->dma_erx,
					   priv->dma_conf.dma_rx_size, 1, seq, rx_q->dma_rx_phy);
		} else {
			seq_printf(seq, "Descriptor ring:\n");
			sysfs_display_ring((void *)rx_q->dma_rx,
					   priv->dma_conf.dma_rx_size, 0, seq, rx_q->dma_rx_phy);
		}
	}

	for (queue = 0; queue < tx_count; queue++) {
		struct stmmac_tx_queue *tx_q = &priv->dma_conf.tx_queue[queue];

		seq_printf(seq, "TX Queue %d:\n", queue);

		if (priv->extend_desc) {
			seq_printf(seq, "Extended descriptor ring:\n");
			sysfs_display_ring((void *)tx_q->dma_etx,
					   priv->dma_conf.dma_tx_size, 1, seq, tx_q->dma_tx_phy);
		} else if (!(tx_q->tbs & STMMAC_TBS_AVAIL)) {
			seq_printf(seq, "Descriptor ring:\n");
			sysfs_display_ring((void *)tx_q->dma_tx,
					   priv->dma_conf.dma_tx_size, 0, seq, tx_q->dma_tx_phy);
		}
	}

	return 0;
}
DEFINE_SHOW_ATTRIBUTE(stmmac_rings_status);

static int stmmac_dma_cap_show(struct seq_file *seq, void *v)
{
	static const char * const dwxgmac_timestamp_source[] = {
		"None",
		"Internal",
		"External",
		"Both",
	};
	static const char * const dwxgmac_safety_feature_desc[] = {
		"No",
		"All Safety Features with ECC and Parity",
		"All Safety Features without ECC or Parity",
		"All Safety Features with Parity Only",
		"ECC Only",
		"UNDEFINED",
		"UNDEFINED",
		"UNDEFINED",
	};
	struct net_device *dev = seq->private;
	struct stmmac_priv *priv = netdev_priv(dev);

	if (!priv->hw_cap_support) {
		seq_printf(seq, "DMA HW features not supported\n");
		return 0;
	}

	seq_printf(seq, "==============================\n");
	seq_printf(seq, "\tDMA HW features\n");
	seq_printf(seq, "==============================\n");

	seq_printf(seq, "\t10/100 Mbps: %s\n",
		   (priv->dma_cap.mbps_10_100) ? "Y" : "N");
	seq_printf(seq, "\t1000 Mbps: %s\n",
		   (priv->dma_cap.mbps_1000) ? "Y" : "N");
	seq_printf(seq, "\tHalf duplex: %s\n",
		   (priv->dma_cap.half_duplex) ? "Y" : "N");
	if (priv->plat->has_xgmac) {
		seq_printf(seq,
			   "\tNumber of Additional MAC address registers: %d\n",
			   priv->dma_cap.multi_addr);
	} else {
		seq_printf(seq, "\tHash Filter: %s\n",
			   (priv->dma_cap.hash_filter) ? "Y" : "N");
		seq_printf(seq, "\tMultiple MAC address registers: %s\n",
			   (priv->dma_cap.multi_addr) ? "Y" : "N");
	}
	seq_printf(seq, "\tPCS (TBI/SGMII/RTBI PHY interfaces): %s\n",
		   (priv->dma_cap.pcs) ? "Y" : "N");
	seq_printf(seq, "\tSMA (MDIO) Interface: %s\n",
		   (priv->dma_cap.sma_mdio) ? "Y" : "N");
	seq_printf(seq, "\tPMT Remote wake up: %s\n",
		   (priv->dma_cap.pmt_remote_wake_up) ? "Y" : "N");
	seq_printf(seq, "\tPMT Magic Frame: %s\n",
		   (priv->dma_cap.pmt_magic_frame) ? "Y" : "N");
	seq_printf(seq, "\tRMON module: %s\n",
		   (priv->dma_cap.rmon) ? "Y" : "N");
	seq_printf(seq, "\tIEEE 1588-2002 Time Stamp: %s\n",
		   (priv->dma_cap.time_stamp) ? "Y" : "N");
	seq_printf(seq, "\tIEEE 1588-2008 Advanced Time Stamp: %s\n",
		   (priv->dma_cap.atime_stamp) ? "Y" : "N");
	if (priv->plat->has_xgmac)
		seq_printf(seq, "\tTimestamp System Time Source: %s\n",
			   dwxgmac_timestamp_source[priv->dma_cap.tssrc]);
	seq_printf(seq, "\t802.3az - Energy-Efficient Ethernet (EEE): %s\n",
		   (priv->dma_cap.eee) ? "Y" : "N");
	seq_printf(seq, "\tAV features: %s\n", (priv->dma_cap.av) ? "Y" : "N");
	seq_printf(seq, "\tChecksum Offload in TX: %s\n",
		   (priv->dma_cap.tx_coe) ? "Y" : "N");
	if (priv->synopsys_id >= DWMAC_CORE_4_00 ||
	    priv->plat->has_xgmac) {
		seq_printf(seq, "\tIP Checksum Offload in RX: %s\n",
			   (priv->dma_cap.rx_coe) ? "Y" : "N");
	} else {
		seq_printf(seq, "\tIP Checksum Offload (type1) in RX: %s\n",
			   (priv->dma_cap.rx_coe_type1) ? "Y" : "N");
		seq_printf(seq, "\tIP Checksum Offload (type2) in RX: %s\n",
			   (priv->dma_cap.rx_coe_type2) ? "Y" : "N");
		seq_printf(seq, "\tRXFIFO > 2048bytes: %s\n",
			   (priv->dma_cap.rxfifo_over_2048) ? "Y" : "N");
	}
	seq_printf(seq, "\tNumber of Additional RX channel: %d\n",
		   priv->dma_cap.number_rx_channel);
	seq_printf(seq, "\tNumber of Additional TX channel: %d\n",
		   priv->dma_cap.number_tx_channel);
	seq_printf(seq, "\tNumber of Additional RX queues: %d\n",
		   priv->dma_cap.number_rx_queues);
	seq_printf(seq, "\tNumber of Additional TX queues: %d\n",
		   priv->dma_cap.number_tx_queues);
	seq_printf(seq, "\tEnhanced descriptors: %s\n",
		   (priv->dma_cap.enh_desc) ? "Y" : "N");
	seq_printf(seq, "\tTX Fifo Size: %d\n", priv->dma_cap.tx_fifo_size);
	seq_printf(seq, "\tRX Fifo Size: %d\n", priv->dma_cap.rx_fifo_size);
	seq_printf(seq, "\tHash Table Size: %lu\n", priv->dma_cap.hash_tb_sz ?
		   (BIT(priv->dma_cap.hash_tb_sz) << 5) : 0);
	seq_printf(seq, "\tTSO: %s\n", priv->dma_cap.tsoen ? "Y" : "N");
	seq_printf(seq, "\tNumber of PPS Outputs: %d\n",
		   priv->dma_cap.pps_out_num);
	seq_printf(seq, "\tSafety Features: %s\n",
		   dwxgmac_safety_feature_desc[priv->dma_cap.asp]);
	seq_printf(seq, "\tFlexible RX Parser: %s\n",
		   priv->dma_cap.frpsel ? "Y" : "N");
	seq_printf(seq, "\tEnhanced Addressing: %d\n",
		   priv->dma_cap.host_dma_width);
	seq_printf(seq, "\tReceive Side Scaling: %s\n",
		   priv->dma_cap.rssen ? "Y" : "N");
	seq_printf(seq, "\tVLAN Hash Filtering: %s\n",
		   priv->dma_cap.vlhash ? "Y" : "N");
	seq_printf(seq, "\tSplit Header: %s\n",
		   priv->dma_cap.sphen ? "Y" : "N");
	seq_printf(seq, "\tVLAN TX Insertion: %s\n",
		   priv->dma_cap.vlins ? "Y" : "N");
	seq_printf(seq, "\tDouble VLAN: %s\n",
		   priv->dma_cap.dvlan ? "Y" : "N");
	seq_printf(seq, "\tNumber of L3/L4 Filters: %d\n",
		   priv->dma_cap.l3l4fnum);
	seq_printf(seq, "\tARP Offloading: %s\n",
		   priv->dma_cap.arpoffsel ? "Y" : "N");
	seq_printf(seq, "\tEnhancements to Scheduled Traffic (EST): %s\n",
		   priv->dma_cap.estsel ? "Y" : "N");
	seq_printf(seq, "\tFrame Preemption (FPE): %s\n",
		   priv->dma_cap.fpesel ? "Y" : "N");
	seq_printf(seq, "\tTime-Based Scheduling (TBS): %s\n",
		   priv->dma_cap.tbssel ? "Y" : "N");
	seq_printf(seq, "\tNumber of DMA Channels Enabled for TBS: %d\n",
		   priv->dma_cap.tbs_ch_num);
	seq_printf(seq, "\tPer-Stream Filtering: %s\n",
		   priv->dma_cap.sgfsel ? "Y" : "N");
	seq_printf(seq, "\tTX Timestamp FIFO Depth: %lu\n",
		   BIT(priv->dma_cap.ttsfd) >> 1);
	seq_printf(seq, "\tNumber of Traffic Classes: %d\n",
		   priv->dma_cap.numtc);
	seq_printf(seq, "\tDCB Feature: %s\n",
		   priv->dma_cap.dcben ? "Y" : "N");
	seq_printf(seq, "\tIEEE 1588 High Word Register: %s\n",
		   priv->dma_cap.advthword ? "Y" : "N");
	seq_printf(seq, "\tPTP Offload: %s\n",
		   priv->dma_cap.ptoen ? "Y" : "N");
	seq_printf(seq, "\tOne-Step Timestamping: %s\n",
		   priv->dma_cap.osten ? "Y" : "N");
	seq_printf(seq, "\tPriority-Based Flow Control: %s\n",
		   priv->dma_cap.pfcen ? "Y" : "N");
	seq_printf(seq, "\tNumber of Flexible RX Parser Instructions: %lu\n",
		   BIT(priv->dma_cap.frpes) << 6);
	seq_printf(seq, "\tNumber of Flexible RX Parser Parsable Bytes: %lu\n",
		   BIT(priv->dma_cap.frpbs) << 6);
	seq_printf(seq, "\tParallel Instruction Processor Engines: %d\n",
		   priv->dma_cap.frppipe_num);
	seq_printf(seq, "\tNumber of Extended VLAN Tag Filters: %lu\n",
		   priv->dma_cap.nrvf_num ?
		   (BIT(priv->dma_cap.nrvf_num) << 1) : 0);
	seq_printf(seq, "\tWidth of the Time Interval Field in GCL: %d\n",
		   priv->dma_cap.estwid ? 4 * priv->dma_cap.estwid + 12 : 0);
	seq_printf(seq, "\tDepth of GCL: %lu\n",
		   priv->dma_cap.estdep ? (BIT(priv->dma_cap.estdep) << 5) : 0);
	seq_printf(seq, "\tQueue/Channel-Based VLAN Tag Insertion on TX: %s\n",
		   priv->dma_cap.cbtisel ? "Y" : "N");
	seq_printf(seq, "\tNumber of Auxiliary Snapshot Inputs: %d\n",
		   priv->dma_cap.aux_snapshot_n);
	seq_printf(seq, "\tOne-Step Timestamping for PTP over UDP/IP: %s\n",
		   priv->dma_cap.pou_ost_en ? "Y" : "N");
	seq_printf(seq, "\tEnhanced DMA: %s\n",
		   priv->dma_cap.edma ? "Y" : "N");
	seq_printf(seq, "\tDifferent Descriptor Cache: %s\n",
		   priv->dma_cap.ediffc ? "Y" : "N");
	seq_printf(seq, "\tVxLAN/NVGRE: %s\n",
		   priv->dma_cap.vxn ? "Y" : "N");
	seq_printf(seq, "\tDebug Memory Interface: %s\n",
		   priv->dma_cap.dbgmem ? "Y" : "N");
	seq_printf(seq, "\tNumber of Policing Counters: %lu\n",
		   priv->dma_cap.pcsel ? BIT(priv->dma_cap.pcsel + 3) : 0);
	return 0;
}
DEFINE_SHOW_ATTRIBUTE(stmmac_dma_cap);

/* Use network device events to rename debugfs file entries.
 */
static int stmmac_device_event(struct notifier_block *unused,
			       unsigned long event, void *ptr)
{
	struct net_device *dev = netdev_notifier_info_to_dev(ptr);
	struct stmmac_priv *priv = netdev_priv(dev);

	if (dev->netdev_ops != &stmmac_netdev_ops)
		goto done;

	switch (event) {
	case NETDEV_CHANGENAME:
		if (priv->dbgfs_dir)
			priv->dbgfs_dir = debugfs_rename(stmmac_fs_dir,
							 priv->dbgfs_dir,
							 stmmac_fs_dir,
							 dev->name);
		break;
	}
done:
	return NOTIFY_DONE;
}

static struct notifier_block stmmac_notifier = {
	.notifier_call = stmmac_device_event,
};

static void stmmac_init_fs(struct net_device *dev)
{
	struct stmmac_priv *priv = netdev_priv(dev);

	rtnl_lock();

	/* Create per netdev entries */
	priv->dbgfs_dir = debugfs_create_dir(dev->name, stmmac_fs_dir);

	/* Entry to report DMA RX/TX rings */
	debugfs_create_file("descriptors_status", 0444, priv->dbgfs_dir, dev,
			    &stmmac_rings_status_fops);

	/* Entry to report the DMA HW features */
	debugfs_create_file("dma_cap", 0444, priv->dbgfs_dir, dev,
			    &stmmac_dma_cap_fops);

	rtnl_unlock();
}

static void stmmac_exit_fs(struct net_device *dev)
{
	struct stmmac_priv *priv = netdev_priv(dev);

	debugfs_remove_recursive(priv->dbgfs_dir);
}
#endif /* CONFIG_DEBUG_FS */

static u32 stmmac_vid_crc32_le(__le16 vid_le)
{
	unsigned char *data = (unsigned char *)&vid_le;
	unsigned char data_byte = 0;
	u32 crc = ~0x0;
	u32 temp = 0;
	int i, bits;

	bits = get_bitmask_order(VLAN_VID_MASK);
	for (i = 0; i < bits; i++) {
		if ((i % 8) == 0)
			data_byte = data[i / 8];

		temp = ((crc & 1) ^ data_byte) & 1;
		crc >>= 1;
		data_byte >>= 1;

		if (temp)
			crc ^= 0xedb88320;
	}

	return crc;
}

static int stmmac_vlan_update(struct stmmac_priv *priv, bool is_double)
{
	u32 crc, hash = 0;
	u16 pmatch = 0;
	int count = 0;
	u16 vid = 0;

	for_each_set_bit(vid, priv->active_vlans, VLAN_N_VID) {
		__le16 vid_le = cpu_to_le16(vid);
		crc = bitrev32(~stmmac_vid_crc32_le(vid_le)) >> 28;
		hash |= (1 << crc);
		count++;
	}

	if (!priv->dma_cap.vlhash) {
		if (count > 2) /* VID = 0 always passes filter */
			return -EOPNOTSUPP;

		pmatch = vid;
		hash = 0;
	}

	return stmmac_update_vlan_hash(priv, priv->hw, hash, pmatch, is_double);
}

static int stmmac_vlan_rx_add_vid(struct net_device *ndev, __be16 proto, u16 vid)
{
	struct stmmac_priv *priv = netdev_priv(ndev);
	bool is_double = false;
	int ret;

	ret = pm_runtime_resume_and_get(priv->device);
	if (ret < 0)
		return ret;

	if (be16_to_cpu(proto) == ETH_P_8021AD)
		is_double = true;

	set_bit(vid, priv->active_vlans);
	ret = stmmac_vlan_update(priv, is_double);
	if (ret) {
		clear_bit(vid, priv->active_vlans);
		goto err_pm_put;
	}

	if (priv->hw->num_vlan) {
		ret = stmmac_add_hw_vlan_rx_fltr(priv, ndev, priv->hw, proto, vid);
		if (ret)
			goto err_pm_put;
	}
err_pm_put:
	pm_runtime_put(priv->device);

	return ret;
}

static int stmmac_vlan_rx_kill_vid(struct net_device *ndev, __be16 proto, u16 vid)
{
	struct stmmac_priv *priv = netdev_priv(ndev);
	bool is_double = false;
	int ret;

	ret = pm_runtime_resume_and_get(priv->device);
	if (ret < 0)
		return ret;

	if (be16_to_cpu(proto) == ETH_P_8021AD)
		is_double = true;

	clear_bit(vid, priv->active_vlans);

	if (priv->hw->num_vlan) {
		ret = stmmac_del_hw_vlan_rx_fltr(priv, ndev, priv->hw, proto, vid);
		if (ret)
			goto del_vlan_error;
	}

	ret = stmmac_vlan_update(priv, is_double);

del_vlan_error:
	pm_runtime_put(priv->device);

	return ret;
}

static int stmmac_bpf(struct net_device *dev, struct netdev_bpf *bpf)
{
	struct stmmac_priv *priv = netdev_priv(dev);

	switch (bpf->command) {
	case XDP_SETUP_PROG:
		return stmmac_xdp_set_prog(priv, bpf->prog, bpf->extack);
	case XDP_SETUP_XSK_POOL:
		return stmmac_xdp_setup_pool(priv, bpf->xsk.pool,
					     bpf->xsk.queue_id);
	default:
		return -EOPNOTSUPP;
	}
}

static int stmmac_xdp_xmit(struct net_device *dev, int num_frames,
			   struct xdp_frame **frames, u32 flags)
{
	struct stmmac_priv *priv = netdev_priv(dev);
	int cpu = smp_processor_id();
	struct netdev_queue *nq;
	int i, nxmit = 0;
	int queue;

	if (unlikely(test_bit(STMMAC_DOWN, &priv->state)))
		return -ENETDOWN;

	if (unlikely(flags & ~XDP_XMIT_FLAGS_MASK))
		return -EINVAL;

	queue = stmmac_xdp_get_tx_queue(priv, cpu);
	nq = netdev_get_tx_queue(priv->dev, queue);

	__netif_tx_lock(nq, cpu);
	/* Avoids TX time-out as we are sharing with slow path */
	txq_trans_cond_update(nq);

	for (i = 0; i < num_frames; i++) {
		int res;

		res = stmmac_xdp_xmit_xdpf(priv, queue, frames[i], true);
		if (res == STMMAC_XDP_CONSUMED)
			break;

		nxmit++;
	}

	if (flags & XDP_XMIT_FLUSH) {
		stmmac_flush_tx_descriptors(priv, queue);
		stmmac_tx_timer_arm(priv, queue);
	}

	__netif_tx_unlock(nq);

	return nxmit;
}

void stmmac_disable_rx_queue(struct stmmac_priv *priv, u32 queue)
{
	struct stmmac_channel *ch = &priv->channel[queue];
	unsigned long flags;

	spin_lock_irqsave(&ch->lock, flags);
	stmmac_disable_dma_irq(priv, priv->ioaddr, queue, 1, 0);
	spin_unlock_irqrestore(&ch->lock, flags);

	stmmac_stop_rx_dma(priv, queue);
	__free_dma_rx_desc_resources(priv, &priv->dma_conf, queue);
}

void stmmac_enable_rx_queue(struct stmmac_priv *priv, u32 queue)
{
	struct stmmac_rx_queue *rx_q = &priv->dma_conf.rx_queue[queue];
	struct stmmac_channel *ch = &priv->channel[queue];
	unsigned long flags;
	u32 buf_size;
	int ret;

	ret = __alloc_dma_rx_desc_resources(priv, &priv->dma_conf, queue);
	if (ret) {
		netdev_err(priv->dev, "Failed to alloc RX desc.\n");
		return;
	}

	ret = __init_dma_rx_desc_rings(priv, &priv->dma_conf, queue, GFP_KERNEL);
	if (ret) {
		__free_dma_rx_desc_resources(priv, &priv->dma_conf, queue);
		netdev_err(priv->dev, "Failed to init RX desc.\n");
		return;
	}

	stmmac_reset_rx_queue(priv, queue);
	stmmac_clear_rx_descriptors(priv, &priv->dma_conf, queue);

	stmmac_init_rx_chan(priv, priv->ioaddr, priv->plat->dma_cfg,
			    rx_q->dma_rx_phy, rx_q->queue_index);

	rx_q->rx_tail_addr = rx_q->dma_rx_phy + (rx_q->buf_alloc_num *
			     sizeof(struct dma_desc));
	stmmac_set_rx_tail_ptr(priv, priv->ioaddr,
			       rx_q->rx_tail_addr, rx_q->queue_index);

	if (rx_q->xsk_pool && rx_q->buf_alloc_num) {
		buf_size = xsk_pool_get_rx_frame_size(rx_q->xsk_pool);
		stmmac_set_dma_bfsize(priv, priv->ioaddr,
				      buf_size,
				      rx_q->queue_index);
	} else {
		stmmac_set_dma_bfsize(priv, priv->ioaddr,
				      priv->dma_conf.dma_buf_sz,
				      rx_q->queue_index);
	}

	stmmac_start_rx_dma(priv, queue);

	spin_lock_irqsave(&ch->lock, flags);
	stmmac_enable_dma_irq(priv, priv->ioaddr, queue, 1, 0);
	spin_unlock_irqrestore(&ch->lock, flags);
}

void stmmac_disable_tx_queue(struct stmmac_priv *priv, u32 queue)
{
	struct stmmac_channel *ch = &priv->channel[queue];
	unsigned long flags;

	spin_lock_irqsave(&ch->lock, flags);
	stmmac_disable_dma_irq(priv, priv->ioaddr, queue, 0, 1);
	spin_unlock_irqrestore(&ch->lock, flags);

	stmmac_stop_tx_dma(priv, queue);
	__free_dma_tx_desc_resources(priv, &priv->dma_conf, queue);
}

void stmmac_enable_tx_queue(struct stmmac_priv *priv, u32 queue)
{
	struct stmmac_tx_queue *tx_q = &priv->dma_conf.tx_queue[queue];
	struct stmmac_channel *ch = &priv->channel[queue];
	unsigned long flags;
	int ret;

	ret = __alloc_dma_tx_desc_resources(priv, &priv->dma_conf, queue);
	if (ret) {
		netdev_err(priv->dev, "Failed to alloc TX desc.\n");
		return;
	}

	ret = __init_dma_tx_desc_rings(priv,  &priv->dma_conf, queue);
	if (ret) {
		__free_dma_tx_desc_resources(priv, &priv->dma_conf, queue);
		netdev_err(priv->dev, "Failed to init TX desc.\n");
		return;
	}

	stmmac_reset_tx_queue(priv, queue);
	stmmac_clear_tx_descriptors(priv, &priv->dma_conf, queue);

	stmmac_init_tx_chan(priv, priv->ioaddr, priv->plat->dma_cfg,
			    tx_q->dma_tx_phy, tx_q->queue_index);

	if (tx_q->tbs & STMMAC_TBS_AVAIL)
		stmmac_enable_tbs(priv, priv->ioaddr, 1, tx_q->queue_index);

	tx_q->tx_tail_addr = tx_q->dma_tx_phy;
	stmmac_set_tx_tail_ptr(priv, priv->ioaddr,
			       tx_q->tx_tail_addr, tx_q->queue_index);

	stmmac_start_tx_dma(priv, queue);

	spin_lock_irqsave(&ch->lock, flags);
	stmmac_enable_dma_irq(priv, priv->ioaddr, queue, 0, 1);
	spin_unlock_irqrestore(&ch->lock, flags);
}

void stmmac_xdp_release(struct net_device *dev)
{
	struct stmmac_priv *priv = netdev_priv(dev);
	u32 chan;

	/* Ensure tx function is not running */
	netif_tx_disable(dev);

	/* Disable NAPI process */
	stmmac_disable_all_queues(priv);

	for (chan = 0; chan < priv->plat->tx_queues_to_use; chan++)
		hrtimer_cancel(&priv->dma_conf.tx_queue[chan].txtimer);

	/* Free the IRQ lines */
	stmmac_free_irq(dev, REQ_IRQ_ERR_ALL, 0);

	/* Stop TX/RX DMA channels */
	stmmac_stop_all_dma(priv);

	/* Release and free the Rx/Tx resources */
	free_dma_desc_resources(priv, &priv->dma_conf);

	/* Disable the MAC Rx/Tx */
	stmmac_mac_set(priv, priv->ioaddr, false);

	/* set trans_start so we don't get spurious
	 * watchdogs during reset
	 */
	netif_trans_update(dev);
	netif_carrier_off(dev);
}

int stmmac_xdp_open(struct net_device *dev)
{
	struct stmmac_priv *priv = netdev_priv(dev);
	u32 rx_cnt = priv->plat->rx_queues_to_use;
	u32 tx_cnt = priv->plat->tx_queues_to_use;
	u32 dma_csr_ch = max(rx_cnt, tx_cnt);
	struct stmmac_rx_queue *rx_q;
	struct stmmac_tx_queue *tx_q;
	u32 buf_size;
	bool sph_en;
	u32 chan;
	int ret;

	ret = alloc_dma_desc_resources(priv, &priv->dma_conf);
	if (ret < 0) {
		netdev_err(dev, "%s: DMA descriptors allocation failed\n",
			   __func__);
		goto dma_desc_error;
	}

	ret = init_dma_desc_rings(dev, &priv->dma_conf, GFP_KERNEL);
	if (ret < 0) {
		netdev_err(dev, "%s: DMA descriptors initialization failed\n",
			   __func__);
		goto init_error;
	}

	stmmac_reset_queues_param(priv);

	/* DMA CSR Channel configuration */
	for (chan = 0; chan < dma_csr_ch; chan++) {
		stmmac_init_chan(priv, priv->ioaddr, priv->plat->dma_cfg, chan);
		stmmac_disable_dma_irq(priv, priv->ioaddr, chan, 1, 1);
	}

	/* Adjust Split header */
	sph_en = (priv->hw->rx_csum > 0) && priv->sph;

	/* DMA RX Channel Configuration */
	for (chan = 0; chan < rx_cnt; chan++) {
		rx_q = &priv->dma_conf.rx_queue[chan];

		stmmac_init_rx_chan(priv, priv->ioaddr, priv->plat->dma_cfg,
				    rx_q->dma_rx_phy, chan);

		rx_q->rx_tail_addr = rx_q->dma_rx_phy +
				     (rx_q->buf_alloc_num *
				      sizeof(struct dma_desc));
		stmmac_set_rx_tail_ptr(priv, priv->ioaddr,
				       rx_q->rx_tail_addr, chan);

		if (rx_q->xsk_pool && rx_q->buf_alloc_num) {
			buf_size = xsk_pool_get_rx_frame_size(rx_q->xsk_pool);
			stmmac_set_dma_bfsize(priv, priv->ioaddr,
					      buf_size,
					      rx_q->queue_index);
		} else {
			stmmac_set_dma_bfsize(priv, priv->ioaddr,
					      priv->dma_conf.dma_buf_sz,
					      rx_q->queue_index);
		}

		stmmac_enable_sph(priv, priv->ioaddr, sph_en, chan);
	}

	/* DMA TX Channel Configuration */
	for (chan = 0; chan < tx_cnt; chan++) {
		tx_q = &priv->dma_conf.tx_queue[chan];

		stmmac_init_tx_chan(priv, priv->ioaddr, priv->plat->dma_cfg,
				    tx_q->dma_tx_phy, chan);

		tx_q->tx_tail_addr = tx_q->dma_tx_phy;
		stmmac_set_tx_tail_ptr(priv, priv->ioaddr,
				       tx_q->tx_tail_addr, chan);

		hrtimer_init(&tx_q->txtimer, CLOCK_MONOTONIC, HRTIMER_MODE_REL);
		tx_q->txtimer.function = stmmac_tx_timer;
	}

	/* Enable the MAC Rx/Tx */
	stmmac_mac_set(priv, priv->ioaddr, true);

	/* Start Rx & Tx DMA Channels */
	stmmac_start_all_dma(priv);

	ret = stmmac_request_irq(dev);
	if (ret)
		goto irq_error;

	/* Enable NAPI process*/
	stmmac_enable_all_queues(priv);
	netif_carrier_on(dev);
	netif_tx_start_all_queues(dev);
	stmmac_enable_all_dma_irq(priv);

	return 0;

irq_error:
	for (chan = 0; chan < priv->plat->tx_queues_to_use; chan++)
		hrtimer_cancel(&priv->dma_conf.tx_queue[chan].txtimer);

	stmmac_hw_teardown(dev);
init_error:
	free_dma_desc_resources(priv, &priv->dma_conf);
dma_desc_error:
	return ret;
}

int stmmac_xsk_wakeup(struct net_device *dev, u32 queue, u32 flags)
{
	struct stmmac_priv *priv = netdev_priv(dev);
	struct stmmac_rx_queue *rx_q;
	struct stmmac_tx_queue *tx_q;
	struct stmmac_channel *ch;

	if (test_bit(STMMAC_DOWN, &priv->state) ||
	    !netif_carrier_ok(priv->dev))
		return -ENETDOWN;

	if (!stmmac_xdp_is_enabled(priv))
		return -EINVAL;

	if (queue >= priv->plat->rx_queues_to_use ||
	    queue >= priv->plat->tx_queues_to_use)
		return -EINVAL;

	rx_q = &priv->dma_conf.rx_queue[queue];
	tx_q = &priv->dma_conf.tx_queue[queue];
	ch = &priv->channel[queue];

	if (!rx_q->xsk_pool && !tx_q->xsk_pool)
		return -EINVAL;

	if (!napi_if_scheduled_mark_missed(&ch->rxtx_napi)) {
		/* EQoS does not have per-DMA channel SW interrupt,
		 * so we schedule RX Napi straight-away.
		 */
		if (likely(napi_schedule_prep(&ch->rxtx_napi)))
			__napi_schedule(&ch->rxtx_napi);
	}

	return 0;
}

static void stmmac_get_stats64(struct net_device *dev, struct rtnl_link_stats64 *stats)
{
	struct stmmac_priv *priv = netdev_priv(dev);
	u32 tx_cnt = priv->plat->tx_queues_to_use;
	u32 rx_cnt = priv->plat->rx_queues_to_use;
	unsigned int start;
	int q;

	for (q = 0; q < tx_cnt; q++) {
		struct stmmac_txq_stats *txq_stats = &priv->xstats.txq_stats[q];
		u64 tx_packets;
		u64 tx_bytes;

		do {
			start = u64_stats_fetch_begin(&txq_stats->q_syncp);
			tx_bytes   = u64_stats_read(&txq_stats->q.tx_bytes);
		} while (u64_stats_fetch_retry(&txq_stats->q_syncp, start));
		do {
			start = u64_stats_fetch_begin(&txq_stats->napi_syncp);
			tx_packets = u64_stats_read(&txq_stats->napi.tx_packets);
		} while (u64_stats_fetch_retry(&txq_stats->napi_syncp, start));

		stats->tx_packets += tx_packets;
		stats->tx_bytes += tx_bytes;
	}

	for (q = 0; q < rx_cnt; q++) {
		struct stmmac_rxq_stats *rxq_stats = &priv->xstats.rxq_stats[q];
		u64 rx_packets;
		u64 rx_bytes;

		do {
			start = u64_stats_fetch_begin(&rxq_stats->napi_syncp);
			rx_packets = u64_stats_read(&rxq_stats->napi.rx_packets);
			rx_bytes   = u64_stats_read(&rxq_stats->napi.rx_bytes);
		} while (u64_stats_fetch_retry(&rxq_stats->napi_syncp, start));

		stats->rx_packets += rx_packets;
		stats->rx_bytes += rx_bytes;
	}

	stats->rx_dropped = priv->xstats.rx_dropped;
	stats->rx_errors = priv->xstats.rx_errors;
	stats->tx_dropped = priv->xstats.tx_dropped;
	stats->tx_errors = priv->xstats.tx_errors;
	stats->tx_carrier_errors = priv->xstats.tx_losscarrier + priv->xstats.tx_carrier;
	stats->collisions = priv->xstats.tx_collision + priv->xstats.rx_collision;
	stats->rx_length_errors = priv->xstats.rx_length;
	stats->rx_crc_errors = priv->xstats.rx_crc_errors;
	stats->rx_over_errors = priv->xstats.rx_overflow_cntr;
	stats->rx_missed_errors = priv->xstats.rx_missed_cntr;
}

static const struct net_device_ops stmmac_netdev_ops = {
	.ndo_open = stmmac_open,
	.ndo_start_xmit = stmmac_xmit,
	.ndo_stop = stmmac_release,
	.ndo_change_mtu = stmmac_change_mtu,
	.ndo_fix_features = stmmac_fix_features,
	.ndo_set_features = stmmac_set_features,
	.ndo_set_rx_mode = stmmac_set_rx_mode,
	.ndo_tx_timeout = stmmac_tx_timeout,
	.ndo_eth_ioctl = stmmac_ioctl,
	.ndo_get_stats64 = stmmac_get_stats64,
	.ndo_setup_tc = stmmac_setup_tc,
	.ndo_select_queue = stmmac_select_queue,
	.ndo_set_mac_address = stmmac_set_mac_address,
	.ndo_vlan_rx_add_vid = stmmac_vlan_rx_add_vid,
	.ndo_vlan_rx_kill_vid = stmmac_vlan_rx_kill_vid,
	.ndo_bpf = stmmac_bpf,
	.ndo_xdp_xmit = stmmac_xdp_xmit,
	.ndo_xsk_wakeup = stmmac_xsk_wakeup,
};

static void stmmac_reset_subtask(struct stmmac_priv *priv)
{
	if (!test_and_clear_bit(STMMAC_RESET_REQUESTED, &priv->state))
		return;
	if (test_bit(STMMAC_DOWN, &priv->state))
		return;

	netdev_err(priv->dev, "Reset adapter.\n");

	rtnl_lock();
	netif_trans_update(priv->dev);
	while (test_and_set_bit(STMMAC_RESETING, &priv->state))
		usleep_range(1000, 2000);

	set_bit(STMMAC_DOWN, &priv->state);
	dev_close(priv->dev);
	dev_open(priv->dev, NULL);
	clear_bit(STMMAC_DOWN, &priv->state);
	clear_bit(STMMAC_RESETING, &priv->state);
	rtnl_unlock();
}

static void stmmac_service_task(struct work_struct *work)
{
	struct stmmac_priv *priv = container_of(work, struct stmmac_priv,
			service_task);

	stmmac_reset_subtask(priv);
	clear_bit(STMMAC_SERVICE_SCHED, &priv->state);
}

/**
 *  stmmac_hw_init - Init the MAC device
 *  @priv: driver private structure
 *  Description: this function is to configure the MAC device according to
 *  some platform parameters or the HW capability register. It prepares the
 *  driver to use either ring or chain modes and to setup either enhanced or
 *  normal descriptors.
 */
static int stmmac_hw_init(struct stmmac_priv *priv)
{
	int ret;

	/* dwmac-sun8i only work in chain mode */
	if (priv->plat->flags & STMMAC_FLAG_HAS_SUN8I)
		chain_mode = 1;
	priv->chain_mode = chain_mode;

	/* Initialize HW Interface */
	ret = stmmac_hwif_init(priv);
	if (ret)
		return ret;

	/* Get the HW capability (new GMAC newer than 3.50a) */
	priv->hw_cap_support = stmmac_get_hw_features(priv);
	if (priv->hw_cap_support) {
		dev_info(priv->device, "DMA HW capability register supported\n");

		/* We can override some gmac/dma configuration fields: e.g.
		 * enh_desc, tx_coe (e.g. that are passed through the
		 * platform) with the values from the HW capability
		 * register (if supported).
		 */
		priv->plat->enh_desc = priv->dma_cap.enh_desc;
		priv->plat->pmt = priv->dma_cap.pmt_remote_wake_up &&
				!(priv->plat->flags & STMMAC_FLAG_USE_PHY_WOL);
		priv->hw->pmt = priv->plat->pmt;
		if (priv->dma_cap.hash_tb_sz) {
			priv->hw->multicast_filter_bins =
					(BIT(priv->dma_cap.hash_tb_sz) << 5);
			priv->hw->mcast_bits_log2 =
					ilog2(priv->hw->multicast_filter_bins);
		}

		/* TXCOE doesn't work in thresh DMA mode */
		if (priv->plat->force_thresh_dma_mode)
			priv->plat->tx_coe = 0;
		else
			priv->plat->tx_coe = priv->dma_cap.tx_coe;

		/* In case of GMAC4 rx_coe is from HW cap register. */
		priv->plat->rx_coe = priv->dma_cap.rx_coe;

		if (priv->dma_cap.rx_coe_type2)
			priv->plat->rx_coe = STMMAC_RX_COE_TYPE2;
		else if (priv->dma_cap.rx_coe_type1)
			priv->plat->rx_coe = STMMAC_RX_COE_TYPE1;

	} else {
		dev_info(priv->device, "No HW DMA feature register supported\n");
	}

	if (priv->plat->rx_coe) {
		priv->hw->rx_csum = priv->plat->rx_coe;
		dev_info(priv->device, "RX Checksum Offload Engine supported\n");
		if (priv->synopsys_id < DWMAC_CORE_4_00)
			dev_info(priv->device, "COE Type %d\n", priv->hw->rx_csum);
	}
	if (priv->plat->tx_coe)
		dev_info(priv->device, "TX Checksum insertion supported\n");

	if (priv->plat->pmt) {
		dev_info(priv->device, "Wake-Up On Lan supported\n");
		device_set_wakeup_capable(priv->device, 1);
	}

	if (priv->dma_cap.tsoen)
		dev_info(priv->device, "TSO supported\n");

	priv->hw->vlan_fail_q_en =
		(priv->plat->flags & STMMAC_FLAG_VLAN_FAIL_Q_EN);
	priv->hw->vlan_fail_q = priv->plat->vlan_fail_q;

	/* Run HW quirks, if any */
	if (priv->hwif_quirks) {
		ret = priv->hwif_quirks(priv);
		if (ret)
			return ret;
	}

	/* Rx Watchdog is available in the COREs newer than the 3.40.
	 * In some case, for example on bugged HW this feature
	 * has to be disable and this can be done by passing the
	 * riwt_off field from the platform.
	 */
	if (((priv->synopsys_id >= DWMAC_CORE_3_50) ||
	    (priv->plat->has_xgmac)) && (!priv->plat->riwt_off)) {
		priv->use_riwt = 1;
		dev_info(priv->device,
			 "Enable RX Mitigation via HW Watchdog Timer\n");
	}

	return 0;
}

static void stmmac_napi_add(struct net_device *dev)
{
	struct stmmac_priv *priv = netdev_priv(dev);
	u32 queue, maxq;

	maxq = max(priv->plat->rx_queues_to_use, priv->plat->tx_queues_to_use);

	for (queue = 0; queue < maxq; queue++) {
		struct stmmac_channel *ch = &priv->channel[queue];

		ch->priv_data = priv;
		ch->index = queue;
		spin_lock_init(&ch->lock);

		if (queue < priv->plat->rx_queues_to_use) {
			netif_napi_add(dev, &ch->rx_napi, stmmac_napi_poll_rx);
		}
		if (queue < priv->plat->tx_queues_to_use) {
			netif_napi_add_tx(dev, &ch->tx_napi,
					  stmmac_napi_poll_tx);
		}
		if (queue < priv->plat->rx_queues_to_use &&
		    queue < priv->plat->tx_queues_to_use) {
			netif_napi_add(dev, &ch->rxtx_napi,
				       stmmac_napi_poll_rxtx);
		}
	}
}

static void stmmac_napi_del(struct net_device *dev)
{
	struct stmmac_priv *priv = netdev_priv(dev);
	u32 queue, maxq;

	maxq = max(priv->plat->rx_queues_to_use, priv->plat->tx_queues_to_use);

	for (queue = 0; queue < maxq; queue++) {
		struct stmmac_channel *ch = &priv->channel[queue];

		if (queue < priv->plat->rx_queues_to_use)
			netif_napi_del(&ch->rx_napi);
		if (queue < priv->plat->tx_queues_to_use)
			netif_napi_del(&ch->tx_napi);
		if (queue < priv->plat->rx_queues_to_use &&
		    queue < priv->plat->tx_queues_to_use) {
			netif_napi_del(&ch->rxtx_napi);
		}
	}
}

int stmmac_reinit_queues(struct net_device *dev, u32 rx_cnt, u32 tx_cnt)
{
	struct stmmac_priv *priv = netdev_priv(dev);
	int ret = 0, i;
	int max_speed;

	if (netif_running(dev))
		stmmac_release(dev);

	stmmac_napi_del(dev);

	priv->plat->rx_queues_to_use = rx_cnt;
	priv->plat->tx_queues_to_use = tx_cnt;
	if (!netif_is_rxfh_configured(dev))
		for (i = 0; i < ARRAY_SIZE(priv->rss.table); i++)
			priv->rss.table[i] = ethtool_rxfh_indir_default(i,
									rx_cnt);

<<<<<<< HEAD
	stmmac_mac_phylink_get_caps(priv);

	priv->phylink_config.mac_capabilities = priv->hw->link.caps;

	max_speed = priv->plat->max_speed;
	if (max_speed)
		phylink_limit_mac_speed(&priv->phylink_config, max_speed);

=======
>>>>>>> a6ad5510
	stmmac_napi_add(dev);

	if (netif_running(dev))
		ret = stmmac_open(dev);

	return ret;
}

int stmmac_reinit_ringparam(struct net_device *dev, u32 rx_size, u32 tx_size)
{
	struct stmmac_priv *priv = netdev_priv(dev);
	int ret = 0;

	if (netif_running(dev))
		stmmac_release(dev);

	priv->dma_conf.dma_rx_size = rx_size;
	priv->dma_conf.dma_tx_size = tx_size;

	if (netif_running(dev))
		ret = stmmac_open(dev);

	return ret;
}

/**
 * stmmac_fpe_verify_timer - Timer for MAC Merge verification
 * @t:  timer_list struct containing private info
 *
 * Verify the MAC Merge capability in the local TX direction, by
 * transmitting Verify mPackets up to 3 times. Wait until link
 * partner responds with a Response mPacket, otherwise fail.
 */
static void stmmac_fpe_verify_timer(struct timer_list *t)
{
<<<<<<< HEAD
	struct stmmac_priv *priv = container_of(work, struct stmmac_priv,
						fpe_task);
	struct stmmac_fpe_cfg *fpe_cfg = priv->plat->fpe_cfg;
	enum stmmac_fpe_state *lo_state = &fpe_cfg->lo_fpe_state;
	enum stmmac_fpe_state *lp_state = &fpe_cfg->lp_fpe_state;
	bool *hs_enable = &fpe_cfg->hs_enable;
	bool *enable = &fpe_cfg->enable;
	int retries = 20;

	while (retries-- > 0) {
		/* Bail out immediately if FPE handshake is OFF */
		if (*lo_state == FPE_STATE_OFF || !*hs_enable)
			break;

		if (*lo_state == FPE_STATE_ENTERING_ON &&
		    *lp_state == FPE_STATE_ENTERING_ON) {
			stmmac_fpe_configure(priv, priv->ioaddr,
					     fpe_cfg,
					     priv->plat->tx_queues_to_use,
					     priv->plat->rx_queues_to_use,
					     *enable);

			netdev_info(priv->dev, "configured FPE\n");
=======
	struct stmmac_fpe_cfg *fpe_cfg = from_timer(fpe_cfg, t, verify_timer);
	struct stmmac_priv *priv = container_of(fpe_cfg, struct stmmac_priv,
						fpe_cfg);
	unsigned long flags;
	bool rearm = false;
>>>>>>> a6ad5510

	spin_lock_irqsave(&fpe_cfg->lock, flags);

	switch (fpe_cfg->status) {
	case ETHTOOL_MM_VERIFY_STATUS_INITIAL:
	case ETHTOOL_MM_VERIFY_STATUS_VERIFYING:
		if (fpe_cfg->verify_retries != 0) {
			stmmac_fpe_send_mpacket(priv, priv->ioaddr,
<<<<<<< HEAD
						fpe_cfg,
						MPACKET_VERIFY);
=======
						fpe_cfg, MPACKET_VERIFY);
			rearm = true;
		} else {
			fpe_cfg->status = ETHTOOL_MM_VERIFY_STATUS_FAILED;
>>>>>>> a6ad5510
		}

		fpe_cfg->verify_retries--;
		break;

	case ETHTOOL_MM_VERIFY_STATUS_SUCCEEDED:
		stmmac_fpe_configure(priv, priv->ioaddr, fpe_cfg,
				     priv->plat->tx_queues_to_use,
				     priv->plat->rx_queues_to_use,
				     true, true);
		break;

	default:
		break;
	}

	if (rearm) {
		mod_timer(&fpe_cfg->verify_timer,
			  jiffies + msecs_to_jiffies(fpe_cfg->verify_time));
	}

	spin_unlock_irqrestore(&fpe_cfg->lock, flags);
}

static void stmmac_fpe_verify_timer_arm(struct stmmac_fpe_cfg *fpe_cfg)
{
<<<<<<< HEAD
	if (priv->plat->fpe_cfg->hs_enable != enable) {
		if (enable) {
			stmmac_fpe_send_mpacket(priv, priv->ioaddr,
						priv->plat->fpe_cfg,
						MPACKET_VERIFY);
		} else {
			priv->plat->fpe_cfg->lo_fpe_state = FPE_STATE_OFF;
			priv->plat->fpe_cfg->lp_fpe_state = FPE_STATE_OFF;
		}
=======
	if (fpe_cfg->pmac_enabled && fpe_cfg->tx_enabled &&
	    fpe_cfg->verify_enabled &&
	    fpe_cfg->status != ETHTOOL_MM_VERIFY_STATUS_FAILED &&
	    fpe_cfg->status != ETHTOOL_MM_VERIFY_STATUS_SUCCEEDED) {
		timer_setup(&fpe_cfg->verify_timer, stmmac_fpe_verify_timer, 0);
		mod_timer(&fpe_cfg->verify_timer, jiffies);
	}
}

void stmmac_fpe_apply(struct stmmac_priv *priv)
{
	struct stmmac_fpe_cfg *fpe_cfg = &priv->fpe_cfg;

	/* If verification is disabled, configure FPE right away.
	 * Otherwise let the timer code do it.
	 */
	if (!fpe_cfg->verify_enabled) {
		stmmac_fpe_configure(priv, priv->ioaddr, fpe_cfg,
				     priv->plat->tx_queues_to_use,
				     priv->plat->rx_queues_to_use,
				     fpe_cfg->tx_enabled,
				     fpe_cfg->pmac_enabled);
	} else {
		fpe_cfg->status = ETHTOOL_MM_VERIFY_STATUS_INITIAL;
		fpe_cfg->verify_retries = STMMAC_FPE_MM_MAX_VERIFY_RETRIES;
>>>>>>> a6ad5510

		if (netif_running(priv->dev))
			stmmac_fpe_verify_timer_arm(fpe_cfg);
	}
}

static int stmmac_xdp_rx_timestamp(const struct xdp_md *_ctx, u64 *timestamp)
{
	const struct stmmac_xdp_buff *ctx = (void *)_ctx;
	struct dma_desc *desc_contains_ts = ctx->desc;
	struct stmmac_priv *priv = ctx->priv;
	struct dma_desc *ndesc = ctx->ndesc;
	struct dma_desc *desc = ctx->desc;
	u64 ns = 0;

	if (!priv->hwts_rx_en)
		return -ENODATA;

	/* For GMAC4, the valid timestamp is from CTX next desc. */
	if (priv->plat->has_gmac4 || priv->plat->has_xgmac)
		desc_contains_ts = ndesc;

	/* Check if timestamp is available */
	if (stmmac_get_rx_timestamp_status(priv, desc, ndesc, priv->adv_ts)) {
		stmmac_get_timestamp(priv, desc_contains_ts, priv->adv_ts, &ns);
		ns -= priv->plat->cdc_error_adj;
		*timestamp = ns_to_ktime(ns);
		return 0;
	}

	return -ENODATA;
}

static const struct xdp_metadata_ops stmmac_xdp_metadata_ops = {
	.xmo_rx_timestamp		= stmmac_xdp_rx_timestamp,
};

/**
 * stmmac_dvr_probe
 * @device: device pointer
 * @plat_dat: platform data pointer
 * @res: stmmac resource pointer
 * Description: this is the main probe function used to
 * call the alloc_etherdev, allocate the priv structure.
 * Return:
 * returns 0 on success, otherwise errno.
 */
int stmmac_dvr_probe(struct device *device,
		     struct plat_stmmacenet_data *plat_dat,
		     struct stmmac_resources *res)
{
	struct net_device *ndev = NULL;
	struct stmmac_priv *priv;
	u32 rxq;
	int i, ret = 0;

	ndev = devm_alloc_etherdev_mqs(device, sizeof(struct stmmac_priv),
				       MTL_MAX_TX_QUEUES, MTL_MAX_RX_QUEUES);
	if (!ndev)
		return -ENOMEM;

	SET_NETDEV_DEV(ndev, device);

	priv = netdev_priv(ndev);
	priv->device = device;
	priv->dev = ndev;

	for (i = 0; i < MTL_MAX_RX_QUEUES; i++)
		u64_stats_init(&priv->xstats.rxq_stats[i].napi_syncp);
	for (i = 0; i < MTL_MAX_TX_QUEUES; i++) {
		u64_stats_init(&priv->xstats.txq_stats[i].q_syncp);
		u64_stats_init(&priv->xstats.txq_stats[i].napi_syncp);
	}

	priv->xstats.pcpu_stats =
		devm_netdev_alloc_pcpu_stats(device, struct stmmac_pcpu_stats);
	if (!priv->xstats.pcpu_stats)
		return -ENOMEM;

	stmmac_set_ethtool_ops(ndev);
	priv->pause = pause;
	priv->plat = plat_dat;
	priv->ioaddr = res->addr;
	priv->dev->base_addr = (unsigned long)res->addr;
	priv->plat->dma_cfg->multi_msi_en =
		(priv->plat->flags & STMMAC_FLAG_MULTI_MSI_EN);

	priv->dev->irq = res->irq;
	priv->wol_irq = res->wol_irq;
	priv->lpi_irq = res->lpi_irq;
	priv->sfty_irq = res->sfty_irq;
	priv->sfty_ce_irq = res->sfty_ce_irq;
	priv->sfty_ue_irq = res->sfty_ue_irq;
	for (i = 0; i < MTL_MAX_RX_QUEUES; i++)
		priv->rx_irq[i] = res->rx_irq[i];
	for (i = 0; i < MTL_MAX_TX_QUEUES; i++)
		priv->tx_irq[i] = res->tx_irq[i];

	if (!is_zero_ether_addr(res->mac))
		eth_hw_addr_set(priv->dev, res->mac);

	dev_set_drvdata(device, priv->dev);

	/* Verify driver arguments */
	stmmac_verify_args();

	priv->af_xdp_zc_qps = bitmap_zalloc(MTL_MAX_TX_QUEUES, GFP_KERNEL);
	if (!priv->af_xdp_zc_qps)
		return -ENOMEM;

	/* Allocate workqueue */
	priv->wq = create_singlethread_workqueue("stmmac_wq");
	if (!priv->wq) {
		dev_err(priv->device, "failed to create workqueue\n");
		ret = -ENOMEM;
		goto error_wq_init;
	}

	INIT_WORK(&priv->service_task, stmmac_service_task);

	/* Override with kernel parameters if supplied XXX CRS XXX
	 * this needs to have multiple instances
	 */
	if ((phyaddr >= 0) && (phyaddr <= 31))
		priv->plat->phy_addr = phyaddr;

	if (priv->plat->stmmac_rst) {
		ret = reset_control_assert(priv->plat->stmmac_rst);
		reset_control_deassert(priv->plat->stmmac_rst);
		/* Some reset controllers have only reset callback instead of
		 * assert + deassert callbacks pair.
		 */
		if (ret == -ENOTSUPP)
			reset_control_reset(priv->plat->stmmac_rst);
	}

	ret = reset_control_deassert(priv->plat->stmmac_ahb_rst);
	if (ret == -ENOTSUPP)
		dev_err(priv->device, "unable to bring out of ahb reset: %pe\n",
			ERR_PTR(ret));

	/* Wait a bit for the reset to take effect */
	udelay(10);

	/* Init MAC and get the capabilities */
	ret = stmmac_hw_init(priv);
	if (ret)
		goto error_hw_init;

	/* Only DWMAC core version 5.20 onwards supports HW descriptor prefetch.
	 */
	if (priv->synopsys_id < DWMAC_CORE_5_20)
		priv->plat->dma_cfg->dche = false;

	stmmac_check_ether_addr(priv);

	ndev->netdev_ops = &stmmac_netdev_ops;

	ndev->xdp_metadata_ops = &stmmac_xdp_metadata_ops;
	ndev->xsk_tx_metadata_ops = &stmmac_xsk_tx_metadata_ops;

	ndev->hw_features = NETIF_F_SG | NETIF_F_IP_CSUM | NETIF_F_IPV6_CSUM |
			    NETIF_F_RXCSUM;
	ndev->xdp_features = NETDEV_XDP_ACT_BASIC | NETDEV_XDP_ACT_REDIRECT |
			     NETDEV_XDP_ACT_XSK_ZEROCOPY;

	ret = stmmac_tc_init(priv, priv);
	if (!ret) {
		ndev->hw_features |= NETIF_F_HW_TC;
	}

	if ((priv->plat->flags & STMMAC_FLAG_TSO_EN) && (priv->dma_cap.tsoen)) {
		ndev->hw_features |= NETIF_F_TSO | NETIF_F_TSO6;
		if (priv->plat->has_gmac4)
			ndev->hw_features |= NETIF_F_GSO_UDP_L4;
		priv->tso = true;
		dev_info(priv->device, "TSO feature enabled\n");
	}

	if (priv->dma_cap.sphen &&
	    !(priv->plat->flags & STMMAC_FLAG_SPH_DISABLE)) {
		ndev->hw_features |= NETIF_F_GRO;
		priv->sph_cap = true;
		priv->sph = priv->sph_cap;
		dev_info(priv->device, "SPH feature enabled\n");
	}

	/* Ideally our host DMA address width is the same as for the
	 * device. However, it may differ and then we have to use our
	 * host DMA width for allocation and the device DMA width for
	 * register handling.
	 */
	if (priv->plat->host_dma_width)
		priv->dma_cap.host_dma_width = priv->plat->host_dma_width;
	else
		priv->dma_cap.host_dma_width = priv->dma_cap.addr64;

	if (priv->dma_cap.host_dma_width) {
		ret = dma_set_mask_and_coherent(device,
				DMA_BIT_MASK(priv->dma_cap.host_dma_width));
		if (!ret) {
			dev_info(priv->device, "Using %d/%d bits DMA host/device width\n",
				 priv->dma_cap.host_dma_width, priv->dma_cap.addr64);

			/*
			 * If more than 32 bits can be addressed, make sure to
			 * enable enhanced addressing mode.
			 */
			if (IS_ENABLED(CONFIG_ARCH_DMA_ADDR_T_64BIT))
				priv->plat->dma_cfg->eame = true;
		} else {
			ret = dma_set_mask_and_coherent(device, DMA_BIT_MASK(32));
			if (ret) {
				dev_err(priv->device, "Failed to set DMA Mask\n");
				goto error_hw_init;
			}

			priv->dma_cap.host_dma_width = 32;
		}
	}

	ndev->features |= ndev->hw_features | NETIF_F_HIGHDMA;
	ndev->watchdog_timeo = msecs_to_jiffies(watchdog);
#ifdef STMMAC_VLAN_TAG_USED
	/* Both mac100 and gmac support receive VLAN tag detection */
	ndev->features |= NETIF_F_HW_VLAN_CTAG_RX | NETIF_F_HW_VLAN_STAG_RX;
	if (priv->plat->has_gmac4) {
		ndev->hw_features |= NETIF_F_HW_VLAN_CTAG_RX;
		priv->hw->hw_vlan_en = true;
	}
	if (priv->dma_cap.vlhash) {
		ndev->features |= NETIF_F_HW_VLAN_CTAG_FILTER;
		ndev->features |= NETIF_F_HW_VLAN_STAG_FILTER;
	}
	if (priv->dma_cap.vlins) {
		ndev->features |= NETIF_F_HW_VLAN_CTAG_TX;
		if (priv->dma_cap.dvlan)
			ndev->features |= NETIF_F_HW_VLAN_STAG_TX;
	}
#endif
	priv->msg_enable = netif_msg_init(debug, default_msg_level);

	priv->xstats.threshold = tc;

	/* Initialize RSS */
	rxq = priv->plat->rx_queues_to_use;
	netdev_rss_key_fill(priv->rss.key, sizeof(priv->rss.key));
	for (i = 0; i < ARRAY_SIZE(priv->rss.table); i++)
		priv->rss.table[i] = ethtool_rxfh_indir_default(i, rxq);

	if (priv->dma_cap.rssen && priv->plat->rss_en)
		ndev->features |= NETIF_F_RXHASH;

	ndev->vlan_features |= ndev->features;

	/* MTU range: 46 - hw-specific max */
	ndev->min_mtu = ETH_ZLEN - ETH_HLEN;
	if (priv->plat->has_xgmac)
		ndev->max_mtu = XGMAC_JUMBO_LEN;
	else if ((priv->plat->enh_desc) || (priv->synopsys_id >= DWMAC_CORE_4_00))
		ndev->max_mtu = JUMBO_LEN;
	else
		ndev->max_mtu = SKB_MAX_HEAD(NET_SKB_PAD + NET_IP_ALIGN);
	/* Will not overwrite ndev->max_mtu if plat->maxmtu > ndev->max_mtu
	 * as well as plat->maxmtu < ndev->min_mtu which is a invalid range.
	 */
	if ((priv->plat->maxmtu < ndev->max_mtu) &&
	    (priv->plat->maxmtu >= ndev->min_mtu))
		ndev->max_mtu = priv->plat->maxmtu;
	else if (priv->plat->maxmtu < ndev->min_mtu)
		dev_warn(priv->device,
			 "%s: warning: maxmtu having invalid value (%d)\n",
			 __func__, priv->plat->maxmtu);

	if (flow_ctrl)
		priv->flow_ctrl = FLOW_AUTO;	/* RX/TX pause on */

	ndev->priv_flags |= IFF_LIVE_ADDR_CHANGE;

	/* Setup channels NAPI */
	stmmac_napi_add(ndev);

	mutex_init(&priv->lock);

	priv->fpe_cfg.verify_retries = STMMAC_FPE_MM_MAX_VERIFY_RETRIES;
	priv->fpe_cfg.verify_time = STMMAC_FPE_MM_MAX_VERIFY_TIME_MS;
	priv->fpe_cfg.status = ETHTOOL_MM_VERIFY_STATUS_DISABLED;
	timer_setup(&priv->fpe_cfg.verify_timer, stmmac_fpe_verify_timer, 0);
	spin_lock_init(&priv->fpe_cfg.lock);

	/* If a specific clk_csr value is passed from the platform
	 * this means that the CSR Clock Range selection cannot be
	 * changed at run-time and it is fixed. Viceversa the driver'll try to
	 * set the MDC clock dynamically according to the csr actual
	 * clock input.
	 */
	if (priv->plat->clk_csr >= 0)
		priv->clk_csr = priv->plat->clk_csr;
	else
		stmmac_clk_csr_set(priv);

	stmmac_check_pcs_mode(priv);

	pm_runtime_get_noresume(device);
	pm_runtime_set_active(device);
	if (!pm_runtime_enabled(device))
		pm_runtime_enable(device);

	ret = stmmac_mdio_register(ndev);
	if (ret < 0) {
		dev_err_probe(priv->device, ret,
			      "MDIO bus (id: %d) registration failed\n",
			      priv->plat->bus_id);
		goto error_mdio_register;
	}

	if (priv->plat->speed_mode_2500)
		priv->plat->speed_mode_2500(ndev, priv->plat->bsp_priv);

	ret = stmmac_pcs_setup(ndev);
	if (ret)
		goto error_pcs_setup;

	ret = stmmac_phy_setup(priv);
	if (ret) {
		netdev_err(ndev, "failed to setup phy (%d)\n", ret);
		goto error_phy_setup;
	}

	ret = register_netdev(ndev);
	if (ret) {
		dev_err(priv->device, "%s: ERROR %i registering the device\n",
			__func__, ret);
		goto error_netdev_register;
	}

#ifdef CONFIG_DEBUG_FS
	stmmac_init_fs(ndev);
#endif

	if (priv->plat->dump_debug_regs)
		priv->plat->dump_debug_regs(priv->plat->bsp_priv);

	/* Let pm_runtime_put() disable the clocks.
	 * If CONFIG_PM is not enabled, the clocks will stay powered.
	 */
	pm_runtime_put(device);

	return ret;

error_netdev_register:
	phylink_destroy(priv->phylink);
error_phy_setup:
	stmmac_pcs_clean(ndev);
error_pcs_setup:
	stmmac_mdio_unregister(ndev);
error_mdio_register:
	stmmac_napi_del(ndev);
error_hw_init:
	destroy_workqueue(priv->wq);
error_wq_init:
	bitmap_free(priv->af_xdp_zc_qps);

	return ret;
}
EXPORT_SYMBOL_GPL(stmmac_dvr_probe);

/**
 * stmmac_dvr_remove
 * @dev: device pointer
 * Description: this function resets the TX/RX processes, disables the MAC RX/TX
 * changes the link status, releases the DMA descriptor rings.
 */
void stmmac_dvr_remove(struct device *dev)
{
	struct net_device *ndev = dev_get_drvdata(dev);
	struct stmmac_priv *priv = netdev_priv(ndev);

	netdev_info(priv->dev, "%s: removing driver", __func__);

	pm_runtime_get_sync(dev);

	stmmac_stop_all_dma(priv);
	stmmac_mac_set(priv, priv->ioaddr, false);
	unregister_netdev(ndev);

#ifdef CONFIG_DEBUG_FS
	stmmac_exit_fs(ndev);
#endif
	phylink_destroy(priv->phylink);
	if (priv->plat->stmmac_rst)
		reset_control_assert(priv->plat->stmmac_rst);
	reset_control_assert(priv->plat->stmmac_ahb_rst);

	stmmac_pcs_clean(ndev);
	stmmac_mdio_unregister(ndev);

	destroy_workqueue(priv->wq);
	mutex_destroy(&priv->lock);
	bitmap_free(priv->af_xdp_zc_qps);

	pm_runtime_disable(dev);
	pm_runtime_put_noidle(dev);
}
EXPORT_SYMBOL_GPL(stmmac_dvr_remove);

/**
 * stmmac_suspend - suspend callback
 * @dev: device pointer
 * Description: this is the function to suspend the device and it is called
 * by the platform driver to stop the network queue, release the resources,
 * program the PMT register (for WoL), clean and release driver resources.
 */
int stmmac_suspend(struct device *dev)
{
	struct net_device *ndev = dev_get_drvdata(dev);
	struct stmmac_priv *priv = netdev_priv(ndev);
	u32 chan;

	if (!ndev || !netif_running(ndev))
		return 0;

	mutex_lock(&priv->lock);

	netif_device_detach(ndev);

	stmmac_disable_all_queues(priv);

	for (chan = 0; chan < priv->plat->tx_queues_to_use; chan++)
		hrtimer_cancel(&priv->dma_conf.tx_queue[chan].txtimer);

	if (priv->eee_enabled) {
		priv->tx_path_in_lpi_mode = false;
		del_timer_sync(&priv->eee_ctrl_timer);
	}

	/* Stop TX/RX DMA */
	stmmac_stop_all_dma(priv);

	if (priv->plat->serdes_powerdown)
		priv->plat->serdes_powerdown(ndev, priv->plat->bsp_priv);

	/* Enable Power down mode by programming the PMT regs */
	if (device_may_wakeup(priv->device) && priv->plat->pmt) {
		stmmac_pmt(priv, priv->hw, priv->wolopts);
		priv->irq_wake = 1;
	} else {
		stmmac_mac_set(priv, priv->ioaddr, false);
		pinctrl_pm_select_sleep_state(priv->device);
	}

	mutex_unlock(&priv->lock);

	rtnl_lock();
	if (device_may_wakeup(priv->device) && priv->plat->pmt) {
		phylink_suspend(priv->phylink, true);
	} else {
		if (device_may_wakeup(priv->device))
			phylink_speed_down(priv->phylink, false);
		phylink_suspend(priv->phylink, false);
	}
	rtnl_unlock();

<<<<<<< HEAD
	if (priv->dma_cap.fpesel) {
		/* Disable FPE */
		stmmac_fpe_configure(priv, priv->ioaddr,
				     priv->plat->fpe_cfg,
				     priv->plat->tx_queues_to_use,
				     priv->plat->rx_queues_to_use, false);

		stmmac_fpe_handshake(priv, false);
		stmmac_fpe_stop_wq(priv);
	}
=======
	if (priv->dma_cap.fpesel)
		timer_shutdown_sync(&priv->fpe_cfg.verify_timer);
>>>>>>> a6ad5510

	priv->speed = SPEED_UNKNOWN;
	return 0;
}
EXPORT_SYMBOL_GPL(stmmac_suspend);

static void stmmac_reset_rx_queue(struct stmmac_priv *priv, u32 queue)
{
	struct stmmac_rx_queue *rx_q = &priv->dma_conf.rx_queue[queue];

	rx_q->cur_rx = 0;
	rx_q->dirty_rx = 0;
}

static void stmmac_reset_tx_queue(struct stmmac_priv *priv, u32 queue)
{
	struct stmmac_tx_queue *tx_q = &priv->dma_conf.tx_queue[queue];

	tx_q->cur_tx = 0;
	tx_q->dirty_tx = 0;
	tx_q->mss = 0;

	netdev_tx_reset_queue(netdev_get_tx_queue(priv->dev, queue));
}

/**
 * stmmac_reset_queues_param - reset queue parameters
 * @priv: device pointer
 */
static void stmmac_reset_queues_param(struct stmmac_priv *priv)
{
	u32 rx_cnt = priv->plat->rx_queues_to_use;
	u32 tx_cnt = priv->plat->tx_queues_to_use;
	u32 queue;

	for (queue = 0; queue < rx_cnt; queue++)
		stmmac_reset_rx_queue(priv, queue);

	for (queue = 0; queue < tx_cnt; queue++)
		stmmac_reset_tx_queue(priv, queue);
}

/**
 * stmmac_resume - resume callback
 * @dev: device pointer
 * Description: when resume this function is invoked to setup the DMA and CORE
 * in a usable state.
 */
int stmmac_resume(struct device *dev)
{
	struct net_device *ndev = dev_get_drvdata(dev);
	struct stmmac_priv *priv = netdev_priv(ndev);
	int ret;

	if (!netif_running(ndev))
		return 0;

	/* Power Down bit, into the PM register, is cleared
	 * automatically as soon as a magic packet or a Wake-up frame
	 * is received. Anyway, it's better to manually clear
	 * this bit because it can generate problems while resuming
	 * from another devices (e.g. serial console).
	 */
	if (device_may_wakeup(priv->device) && priv->plat->pmt) {
		mutex_lock(&priv->lock);
		stmmac_pmt(priv, priv->hw, 0);
		mutex_unlock(&priv->lock);
		priv->irq_wake = 0;
	} else {
		pinctrl_pm_select_default_state(priv->device);
		/* reset the phy so that it's ready */
		if (priv->mii)
			stmmac_mdio_reset(priv->mii);
	}

	if (!(priv->plat->flags & STMMAC_FLAG_SERDES_UP_AFTER_PHY_LINKUP) &&
	    priv->plat->serdes_powerup) {
		ret = priv->plat->serdes_powerup(ndev,
						 priv->plat->bsp_priv);

		if (ret < 0)
			return ret;
	}

	rtnl_lock();
	if (device_may_wakeup(priv->device) && priv->plat->pmt) {
		phylink_resume(priv->phylink);
	} else {
		phylink_resume(priv->phylink);
		if (device_may_wakeup(priv->device))
			phylink_speed_up(priv->phylink);
	}
	rtnl_unlock();

	rtnl_lock();
	mutex_lock(&priv->lock);

	stmmac_reset_queues_param(priv);

	stmmac_free_tx_skbufs(priv);
	stmmac_clear_descriptors(priv, &priv->dma_conf);

	stmmac_hw_setup(ndev, false);
	stmmac_init_coalesce(priv);
	stmmac_set_rx_mode(ndev);

	stmmac_restore_hw_vlan_rx_fltr(priv, ndev, priv->hw);

	stmmac_enable_all_queues(priv);
	stmmac_enable_all_dma_irq(priv);

	mutex_unlock(&priv->lock);
	rtnl_unlock();

	netif_device_attach(ndev);

	return 0;
}
EXPORT_SYMBOL_GPL(stmmac_resume);

#ifndef MODULE
static int __init stmmac_cmdline_opt(char *str)
{
	char *opt;

	if (!str || !*str)
		return 1;
	while ((opt = strsep(&str, ",")) != NULL) {
		if (!strncmp(opt, "debug:", 6)) {
			if (kstrtoint(opt + 6, 0, &debug))
				goto err;
		} else if (!strncmp(opt, "phyaddr:", 8)) {
			if (kstrtoint(opt + 8, 0, &phyaddr))
				goto err;
		} else if (!strncmp(opt, "buf_sz:", 7)) {
			if (kstrtoint(opt + 7, 0, &buf_sz))
				goto err;
		} else if (!strncmp(opt, "tc:", 3)) {
			if (kstrtoint(opt + 3, 0, &tc))
				goto err;
		} else if (!strncmp(opt, "watchdog:", 9)) {
			if (kstrtoint(opt + 9, 0, &watchdog))
				goto err;
		} else if (!strncmp(opt, "flow_ctrl:", 10)) {
			if (kstrtoint(opt + 10, 0, &flow_ctrl))
				goto err;
		} else if (!strncmp(opt, "pause:", 6)) {
			if (kstrtoint(opt + 6, 0, &pause))
				goto err;
		} else if (!strncmp(opt, "eee_timer:", 10)) {
			if (kstrtoint(opt + 10, 0, &eee_timer))
				goto err;
		} else if (!strncmp(opt, "chain_mode:", 11)) {
			if (kstrtoint(opt + 11, 0, &chain_mode))
				goto err;
		}
	}
	return 1;

err:
	pr_err("%s: ERROR broken module parameter conversion", __func__);
	return 1;
}

__setup("stmmaceth=", stmmac_cmdline_opt);
#endif /* MODULE */

static int __init stmmac_init(void)
{
#ifdef CONFIG_DEBUG_FS
	/* Create debugfs main directory if it doesn't exist yet */
	if (!stmmac_fs_dir)
		stmmac_fs_dir = debugfs_create_dir(STMMAC_RESOURCE_NAME, NULL);
	register_netdevice_notifier(&stmmac_notifier);
#endif

	return 0;
}

static void __exit stmmac_exit(void)
{
#ifdef CONFIG_DEBUG_FS
	unregister_netdevice_notifier(&stmmac_notifier);
	debugfs_remove_recursive(stmmac_fs_dir);
#endif
}

module_init(stmmac_init)
module_exit(stmmac_exit)

MODULE_DESCRIPTION("STMMAC 10/100/1000 Ethernet device driver");
MODULE_AUTHOR("Giuseppe Cavallaro <peppe.cavallaro@st.com>");
MODULE_LICENSE("GPL");<|MERGE_RESOLUTION|>--- conflicted
+++ resolved
@@ -973,11 +973,6 @@
 
 	timer_shutdown_sync(&fpe_cfg->verify_timer);
 
-<<<<<<< HEAD
-	if (is_up && *hs_enable) {
-		stmmac_fpe_send_mpacket(priv, priv->ioaddr, fpe_cfg,
-					MPACKET_VERIFY);
-=======
 	spin_lock_irqsave(&fpe_cfg->lock, flags);
 
 	if (is_up && fpe_cfg->pmac_enabled) {
@@ -989,7 +984,6 @@
 
 		/* New link => maybe new partner => new verification process */
 		stmmac_fpe_apply(priv);
->>>>>>> a6ad5510
 	} else {
 		/* No link => turn off EFPE */
 		stmmac_fpe_configure(priv, priv->ioaddr, fpe_cfg,
@@ -1260,18 +1254,6 @@
 		xpcs_get_interfaces(priv->hw->xpcs,
 				    priv->phylink_config.supported_interfaces);
 
-<<<<<<< HEAD
-	/* Get the MAC specific capabilities */
-	stmmac_mac_phylink_get_caps(priv);
-
-	priv->phylink_config.mac_capabilities = priv->hw->link.caps;
-
-	max_speed = priv->plat->max_speed;
-	if (max_speed)
-		phylink_limit_mac_speed(&priv->phylink_config, max_speed);
-
-=======
->>>>>>> a6ad5510
 	fwnode = priv->plat->port_node;
 	if (!fwnode)
 		fwnode = dev_fwnode(priv->device);
@@ -4043,21 +4025,6 @@
 	return ret;
 }
 
-<<<<<<< HEAD
-static void stmmac_fpe_stop_wq(struct stmmac_priv *priv)
-{
-	set_bit(__FPE_REMOVING, &priv->fpe_task_state);
-
-	if (priv->fpe_wq) {
-		destroy_workqueue(priv->fpe_wq);
-		priv->fpe_wq = NULL;
-	}
-
-	netdev_info(priv->dev, "FPE workqueue stop");
-}
-
-=======
->>>>>>> a6ad5510
 /**
  *  stmmac_release - close entry point of the driver
  *  @dev : device pointer.
@@ -4252,17 +4219,10 @@
 	unsigned int first_entry, tx_packets;
 	struct stmmac_txq_stats *txq_stats;
 	struct stmmac_tx_queue *tx_q;
-<<<<<<< HEAD
-	bool has_vlan, set_ic;
-	dma_addr_t tso_des, des;
-	u8 proto_hdr_len, hdr;
-	u32 pay_len, mss;
-=======
 	u32 pay_len, mss, queue;
 	dma_addr_t tso_des, des;
 	u8 proto_hdr_len, hdr;
 	bool set_ic;
->>>>>>> a6ad5510
 	int i;
 
 	/* Always insert VLAN tag to SKB payload for TSO frames.
@@ -6017,17 +5977,8 @@
 	/* This is interrupt context, just spin_lock() */
 	spin_lock(&fpe_cfg->lock);
 
-<<<<<<< HEAD
-		/* If user has requested FPE enable, quickly response */
-		if (*hs_enable)
-			stmmac_fpe_send_mpacket(priv, priv->ioaddr,
-						fpe_cfg,
-						MPACKET_RESPONSE);
-	}
-=======
 	if (!fpe_cfg->pmac_enabled || status == FPE_EVENT_UNKNOWN)
 		goto unlock_out;
->>>>>>> a6ad5510
 
 	/* LP has sent verify mPacket */
 	if ((status & FPE_EVENT_RVER) == FPE_EVENT_RVER)
@@ -7365,7 +7316,6 @@
 {
 	struct stmmac_priv *priv = netdev_priv(dev);
 	int ret = 0, i;
-	int max_speed;
 
 	if (netif_running(dev))
 		stmmac_release(dev);
@@ -7379,17 +7329,6 @@
 			priv->rss.table[i] = ethtool_rxfh_indir_default(i,
 									rx_cnt);
 
-<<<<<<< HEAD
-	stmmac_mac_phylink_get_caps(priv);
-
-	priv->phylink_config.mac_capabilities = priv->hw->link.caps;
-
-	max_speed = priv->plat->max_speed;
-	if (max_speed)
-		phylink_limit_mac_speed(&priv->phylink_config, max_speed);
-
-=======
->>>>>>> a6ad5510
 	stmmac_napi_add(dev);
 
 	if (netif_running(dev))
@@ -7425,37 +7364,11 @@
  */
 static void stmmac_fpe_verify_timer(struct timer_list *t)
 {
-<<<<<<< HEAD
-	struct stmmac_priv *priv = container_of(work, struct stmmac_priv,
-						fpe_task);
-	struct stmmac_fpe_cfg *fpe_cfg = priv->plat->fpe_cfg;
-	enum stmmac_fpe_state *lo_state = &fpe_cfg->lo_fpe_state;
-	enum stmmac_fpe_state *lp_state = &fpe_cfg->lp_fpe_state;
-	bool *hs_enable = &fpe_cfg->hs_enable;
-	bool *enable = &fpe_cfg->enable;
-	int retries = 20;
-
-	while (retries-- > 0) {
-		/* Bail out immediately if FPE handshake is OFF */
-		if (*lo_state == FPE_STATE_OFF || !*hs_enable)
-			break;
-
-		if (*lo_state == FPE_STATE_ENTERING_ON &&
-		    *lp_state == FPE_STATE_ENTERING_ON) {
-			stmmac_fpe_configure(priv, priv->ioaddr,
-					     fpe_cfg,
-					     priv->plat->tx_queues_to_use,
-					     priv->plat->rx_queues_to_use,
-					     *enable);
-
-			netdev_info(priv->dev, "configured FPE\n");
-=======
 	struct stmmac_fpe_cfg *fpe_cfg = from_timer(fpe_cfg, t, verify_timer);
 	struct stmmac_priv *priv = container_of(fpe_cfg, struct stmmac_priv,
 						fpe_cfg);
 	unsigned long flags;
 	bool rearm = false;
->>>>>>> a6ad5510
 
 	spin_lock_irqsave(&fpe_cfg->lock, flags);
 
@@ -7464,15 +7377,10 @@
 	case ETHTOOL_MM_VERIFY_STATUS_VERIFYING:
 		if (fpe_cfg->verify_retries != 0) {
 			stmmac_fpe_send_mpacket(priv, priv->ioaddr,
-<<<<<<< HEAD
-						fpe_cfg,
-						MPACKET_VERIFY);
-=======
 						fpe_cfg, MPACKET_VERIFY);
 			rearm = true;
 		} else {
 			fpe_cfg->status = ETHTOOL_MM_VERIFY_STATUS_FAILED;
->>>>>>> a6ad5510
 		}
 
 		fpe_cfg->verify_retries--;
@@ -7499,17 +7407,6 @@
 
 static void stmmac_fpe_verify_timer_arm(struct stmmac_fpe_cfg *fpe_cfg)
 {
-<<<<<<< HEAD
-	if (priv->plat->fpe_cfg->hs_enable != enable) {
-		if (enable) {
-			stmmac_fpe_send_mpacket(priv, priv->ioaddr,
-						priv->plat->fpe_cfg,
-						MPACKET_VERIFY);
-		} else {
-			priv->plat->fpe_cfg->lo_fpe_state = FPE_STATE_OFF;
-			priv->plat->fpe_cfg->lp_fpe_state = FPE_STATE_OFF;
-		}
-=======
 	if (fpe_cfg->pmac_enabled && fpe_cfg->tx_enabled &&
 	    fpe_cfg->verify_enabled &&
 	    fpe_cfg->status != ETHTOOL_MM_VERIFY_STATUS_FAILED &&
@@ -7535,7 +7432,6 @@
 	} else {
 		fpe_cfg->status = ETHTOOL_MM_VERIFY_STATUS_INITIAL;
 		fpe_cfg->verify_retries = STMMAC_FPE_MM_MAX_VERIFY_RETRIES;
->>>>>>> a6ad5510
 
 		if (netif_running(priv->dev))
 			stmmac_fpe_verify_timer_arm(fpe_cfg);
@@ -7999,21 +7895,8 @@
 	}
 	rtnl_unlock();
 
-<<<<<<< HEAD
-	if (priv->dma_cap.fpesel) {
-		/* Disable FPE */
-		stmmac_fpe_configure(priv, priv->ioaddr,
-				     priv->plat->fpe_cfg,
-				     priv->plat->tx_queues_to_use,
-				     priv->plat->rx_queues_to_use, false);
-
-		stmmac_fpe_handshake(priv, false);
-		stmmac_fpe_stop_wq(priv);
-	}
-=======
 	if (priv->dma_cap.fpesel)
 		timer_shutdown_sync(&priv->fpe_cfg.verify_timer);
->>>>>>> a6ad5510
 
 	priv->speed = SPEED_UNKNOWN;
 	return 0;
