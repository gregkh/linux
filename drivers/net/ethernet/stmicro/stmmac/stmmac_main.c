// SPDX-License-Identifier: GPL-2.0-only
/*******************************************************************************
  This is the driver for the ST MAC 10/100/1000 on-chip Ethernet controllers.
  ST Ethernet IPs are built around a Synopsys IP Core.

	Copyright(C) 2007-2011 STMicroelectronics Ltd


  Author: Giuseppe Cavallaro <peppe.cavallaro@st.com>

  Documentation available at:
	http://www.stlinux.com
  Support available at:
	https://bugzilla.stlinux.com/
*******************************************************************************/

#include <linux/clk.h>
#include <linux/kernel.h>
#include <linux/interrupt.h>
#include <linux/ip.h>
#include <linux/tcp.h>
#include <linux/skbuff.h>
#include <linux/ethtool.h>
#include <linux/if_ether.h>
#include <linux/crc32.h>
#include <linux/mii.h>
#include <linux/if.h>
#include <linux/if_vlan.h>
#include <linux/dma-mapping.h>
#include <linux/slab.h>
#include <linux/pm_runtime.h>
#include <linux/prefetch.h>
#include <linux/pinctrl/consumer.h>
#ifdef CONFIG_DEBUG_FS
#include <linux/debugfs.h>
#include <linux/seq_file.h>
#endif /* CONFIG_DEBUG_FS */
#include <linux/net_tstamp.h>
#include <linux/phylink.h>
#include <linux/udp.h>
#include <linux/bpf_trace.h>
#include <net/pkt_cls.h>
#include <net/xdp_sock_drv.h>
#include "stmmac_ptp.h"
#include "stmmac.h"
#include "stmmac_xdp.h"
#include <linux/reset.h>
#include <linux/of_mdio.h>
#include "dwmac1000.h"
#include "dwxgmac2.h"
#include "hwif.h"

/* As long as the interface is active, we keep the timestamping counter enabled
 * with fine resolution and binary rollover. This avoid non-monotonic behavior
 * (clock jumps) when changing timestamping settings at runtime.
 */
#define STMMAC_HWTS_ACTIVE	(PTP_TCR_TSENA | PTP_TCR_TSCFUPDT | \
				 PTP_TCR_TSCTRLSSR)

#define	STMMAC_ALIGN(x)		ALIGN(ALIGN(x, SMP_CACHE_BYTES), 16)
#define	TSO_MAX_BUFF_SIZE	(SZ_16K - 1)

/* Module parameters */
#define TX_TIMEO	5000
static int watchdog = TX_TIMEO;
module_param(watchdog, int, 0644);
MODULE_PARM_DESC(watchdog, "Transmit timeout in milliseconds (default 5s)");

static int debug = -1;
module_param(debug, int, 0644);
MODULE_PARM_DESC(debug, "Message Level (-1: default, 0: no output, 16: all)");

static int phyaddr = -1;
module_param(phyaddr, int, 0444);
MODULE_PARM_DESC(phyaddr, "Physical device address");

#define STMMAC_TX_THRESH(x)	((x)->dma_conf.dma_tx_size / 4)
#define STMMAC_RX_THRESH(x)	((x)->dma_conf.dma_rx_size / 4)

/* Limit to make sure XDP TX and slow path can coexist */
#define STMMAC_XSK_TX_BUDGET_MAX	256
#define STMMAC_TX_XSK_AVAIL		16
#define STMMAC_RX_FILL_BATCH		16

#define STMMAC_XDP_PASS		0
#define STMMAC_XDP_CONSUMED	BIT(0)
#define STMMAC_XDP_TX		BIT(1)
#define STMMAC_XDP_REDIRECT	BIT(2)

static int flow_ctrl = FLOW_AUTO;
module_param(flow_ctrl, int, 0644);
MODULE_PARM_DESC(flow_ctrl, "Flow control ability [on/off]");

static int pause = PAUSE_TIME;
module_param(pause, int, 0644);
MODULE_PARM_DESC(pause, "Flow Control Pause Time");

#define TC_DEFAULT 64
static int tc = TC_DEFAULT;
module_param(tc, int, 0644);
MODULE_PARM_DESC(tc, "DMA threshold control value");

#define	DEFAULT_BUFSIZE	1536
static int buf_sz = DEFAULT_BUFSIZE;
module_param(buf_sz, int, 0644);
MODULE_PARM_DESC(buf_sz, "DMA buffer size");

#define	STMMAC_RX_COPYBREAK	256

static const u32 default_msg_level = (NETIF_MSG_DRV | NETIF_MSG_PROBE |
				      NETIF_MSG_LINK | NETIF_MSG_IFUP |
				      NETIF_MSG_IFDOWN | NETIF_MSG_TIMER);

#define STMMAC_DEFAULT_LPI_TIMER	1000
static int eee_timer = STMMAC_DEFAULT_LPI_TIMER;
module_param(eee_timer, int, 0644);
MODULE_PARM_DESC(eee_timer, "LPI tx expiration time in msec");
#define STMMAC_LPI_T(x) (jiffies + usecs_to_jiffies(x))

/* By default the driver will use the ring mode to manage tx and rx descriptors,
 * but allow user to force to use the chain instead of the ring
 */
static unsigned int chain_mode;
module_param(chain_mode, int, 0444);
MODULE_PARM_DESC(chain_mode, "To use chain instead of ring mode");

static irqreturn_t stmmac_interrupt(int irq, void *dev_id);
/* For MSI interrupts handling */
static irqreturn_t stmmac_mac_interrupt(int irq, void *dev_id);
static irqreturn_t stmmac_safety_interrupt(int irq, void *dev_id);
static irqreturn_t stmmac_msi_intr_tx(int irq, void *data);
static irqreturn_t stmmac_msi_intr_rx(int irq, void *data);
static void stmmac_reset_rx_queue(struct stmmac_priv *priv, u32 queue);
static void stmmac_reset_tx_queue(struct stmmac_priv *priv, u32 queue);
static void stmmac_reset_queues_param(struct stmmac_priv *priv);
static void stmmac_tx_timer_arm(struct stmmac_priv *priv, u32 queue);
static void stmmac_flush_tx_descriptors(struct stmmac_priv *priv, int queue);
static void stmmac_set_dma_operation_mode(struct stmmac_priv *priv, u32 txmode,
					  u32 rxmode, u32 chan);

#ifdef CONFIG_DEBUG_FS
static const struct net_device_ops stmmac_netdev_ops;
static void stmmac_init_fs(struct net_device *dev);
static void stmmac_exit_fs(struct net_device *dev);
#endif

#define STMMAC_COAL_TIMER(x) (ns_to_ktime((x) * NSEC_PER_USEC))

int stmmac_bus_clks_config(struct stmmac_priv *priv, bool enabled)
{
	int ret = 0;

	if (enabled) {
		ret = clk_prepare_enable(priv->plat->stmmac_clk);
		if (ret)
			return ret;
		ret = clk_prepare_enable(priv->plat->pclk);
		if (ret) {
			clk_disable_unprepare(priv->plat->stmmac_clk);
			return ret;
		}
		if (priv->plat->clks_config) {
			ret = priv->plat->clks_config(priv->plat->bsp_priv, enabled);
			if (ret) {
				clk_disable_unprepare(priv->plat->stmmac_clk);
				clk_disable_unprepare(priv->plat->pclk);
				return ret;
			}
		}
	} else {
		clk_disable_unprepare(priv->plat->stmmac_clk);
		clk_disable_unprepare(priv->plat->pclk);
		if (priv->plat->clks_config)
			priv->plat->clks_config(priv->plat->bsp_priv, enabled);
	}

	return ret;
}
EXPORT_SYMBOL_GPL(stmmac_bus_clks_config);

/**
 * stmmac_verify_args - verify the driver parameters.
 * Description: it checks the driver parameters and set a default in case of
 * errors.
 */
static void stmmac_verify_args(void)
{
	if (unlikely(watchdog < 0))
		watchdog = TX_TIMEO;
	if (unlikely((buf_sz < DEFAULT_BUFSIZE) || (buf_sz > BUF_SIZE_16KiB)))
		buf_sz = DEFAULT_BUFSIZE;
	if (unlikely(flow_ctrl > 1))
		flow_ctrl = FLOW_AUTO;
	else if (likely(flow_ctrl < 0))
		flow_ctrl = FLOW_OFF;
	if (unlikely((pause < 0) || (pause > 0xffff)))
		pause = PAUSE_TIME;
	if (eee_timer < 0)
		eee_timer = STMMAC_DEFAULT_LPI_TIMER;
}

static void __stmmac_disable_all_queues(struct stmmac_priv *priv)
{
	u32 rx_queues_cnt = priv->plat->rx_queues_to_use;
	u32 tx_queues_cnt = priv->plat->tx_queues_to_use;
	u32 maxq = max(rx_queues_cnt, tx_queues_cnt);
	u32 queue;

	for (queue = 0; queue < maxq; queue++) {
		struct stmmac_channel *ch = &priv->channel[queue];

		if (stmmac_xdp_is_enabled(priv) &&
		    test_bit(queue, priv->af_xdp_zc_qps)) {
			napi_disable(&ch->rxtx_napi);
			continue;
		}

		if (queue < rx_queues_cnt)
			napi_disable(&ch->rx_napi);
		if (queue < tx_queues_cnt)
			napi_disable(&ch->tx_napi);
	}
}

/**
 * stmmac_disable_all_queues - Disable all queues
 * @priv: driver private structure
 */
static void stmmac_disable_all_queues(struct stmmac_priv *priv)
{
	u32 rx_queues_cnt = priv->plat->rx_queues_to_use;
	struct stmmac_rx_queue *rx_q;
	u32 queue;

	/* synchronize_rcu() needed for pending XDP buffers to drain */
	for (queue = 0; queue < rx_queues_cnt; queue++) {
		rx_q = &priv->dma_conf.rx_queue[queue];
		if (rx_q->xsk_pool) {
			synchronize_rcu();
			break;
		}
	}

	__stmmac_disable_all_queues(priv);
}

/**
 * stmmac_enable_all_queues - Enable all queues
 * @priv: driver private structure
 */
static void stmmac_enable_all_queues(struct stmmac_priv *priv)
{
	u32 rx_queues_cnt = priv->plat->rx_queues_to_use;
	u32 tx_queues_cnt = priv->plat->tx_queues_to_use;
	u32 maxq = max(rx_queues_cnt, tx_queues_cnt);
	u32 queue;

	for (queue = 0; queue < maxq; queue++) {
		struct stmmac_channel *ch = &priv->channel[queue];

		if (stmmac_xdp_is_enabled(priv) &&
		    test_bit(queue, priv->af_xdp_zc_qps)) {
			napi_enable(&ch->rxtx_napi);
			continue;
		}

		if (queue < rx_queues_cnt)
			napi_enable(&ch->rx_napi);
		if (queue < tx_queues_cnt)
			napi_enable(&ch->tx_napi);
	}
}

static void stmmac_service_event_schedule(struct stmmac_priv *priv)
{
	if (!test_bit(STMMAC_DOWN, &priv->state) &&
	    !test_and_set_bit(STMMAC_SERVICE_SCHED, &priv->state))
		queue_work(priv->wq, &priv->service_task);
}

static void stmmac_global_err(struct stmmac_priv *priv)
{
	netif_carrier_off(priv->dev);
	set_bit(STMMAC_RESET_REQUESTED, &priv->state);
	stmmac_service_event_schedule(priv);
}

/**
 * stmmac_clk_csr_set - dynamically set the MDC clock
 * @priv: driver private structure
 * Description: this is to dynamically set the MDC clock according to the csr
 * clock input.
 * Note:
 *	If a specific clk_csr value is passed from the platform
 *	this means that the CSR Clock Range selection cannot be
 *	changed at run-time and it is fixed (as reported in the driver
 *	documentation). Viceversa the driver will try to set the MDC
 *	clock dynamically according to the actual clock input.
 */
static void stmmac_clk_csr_set(struct stmmac_priv *priv)
{
	u32 clk_rate;

	clk_rate = clk_get_rate(priv->plat->stmmac_clk);

	/* Platform provided default clk_csr would be assumed valid
	 * for all other cases except for the below mentioned ones.
	 * For values higher than the IEEE 802.3 specified frequency
	 * we can not estimate the proper divider as it is not known
	 * the frequency of clk_csr_i. So we do not change the default
	 * divider.
	 */
	if (!(priv->clk_csr & MAC_CSR_H_FRQ_MASK)) {
		if (clk_rate < CSR_F_35M)
			priv->clk_csr = STMMAC_CSR_20_35M;
		else if ((clk_rate >= CSR_F_35M) && (clk_rate < CSR_F_60M))
			priv->clk_csr = STMMAC_CSR_35_60M;
		else if ((clk_rate >= CSR_F_60M) && (clk_rate < CSR_F_100M))
			priv->clk_csr = STMMAC_CSR_60_100M;
		else if ((clk_rate >= CSR_F_100M) && (clk_rate < CSR_F_150M))
			priv->clk_csr = STMMAC_CSR_100_150M;
		else if ((clk_rate >= CSR_F_150M) && (clk_rate < CSR_F_250M))
			priv->clk_csr = STMMAC_CSR_150_250M;
		else if ((clk_rate >= CSR_F_250M) && (clk_rate <= CSR_F_300M))
			priv->clk_csr = STMMAC_CSR_250_300M;
	}

	if (priv->plat->has_sun8i) {
		if (clk_rate > 160000000)
			priv->clk_csr = 0x03;
		else if (clk_rate > 80000000)
			priv->clk_csr = 0x02;
		else if (clk_rate > 40000000)
			priv->clk_csr = 0x01;
		else
			priv->clk_csr = 0;
	}

	if (priv->plat->has_xgmac) {
		if (clk_rate > 400000000)
			priv->clk_csr = 0x5;
		else if (clk_rate > 350000000)
			priv->clk_csr = 0x4;
		else if (clk_rate > 300000000)
			priv->clk_csr = 0x3;
		else if (clk_rate > 250000000)
			priv->clk_csr = 0x2;
		else if (clk_rate > 150000000)
			priv->clk_csr = 0x1;
		else
			priv->clk_csr = 0x0;
	}
}

static void print_pkt(unsigned char *buf, int len)
{
	pr_debug("len = %d byte, buf addr: 0x%p\n", len, buf);
	print_hex_dump_bytes("", DUMP_PREFIX_OFFSET, buf, len);
}

static inline u32 stmmac_tx_avail(struct stmmac_priv *priv, u32 queue)
{
	struct stmmac_tx_queue *tx_q = &priv->dma_conf.tx_queue[queue];
	u32 avail;

	if (tx_q->dirty_tx > tx_q->cur_tx)
		avail = tx_q->dirty_tx - tx_q->cur_tx - 1;
	else
		avail = priv->dma_conf.dma_tx_size - tx_q->cur_tx + tx_q->dirty_tx - 1;

	return avail;
}

/**
 * stmmac_rx_dirty - Get RX queue dirty
 * @priv: driver private structure
 * @queue: RX queue index
 */
static inline u32 stmmac_rx_dirty(struct stmmac_priv *priv, u32 queue)
{
	struct stmmac_rx_queue *rx_q = &priv->dma_conf.rx_queue[queue];
	u32 dirty;

	if (rx_q->dirty_rx <= rx_q->cur_rx)
		dirty = rx_q->cur_rx - rx_q->dirty_rx;
	else
		dirty = priv->dma_conf.dma_rx_size - rx_q->dirty_rx + rx_q->cur_rx;

	return dirty;
}

static void stmmac_lpi_entry_timer_config(struct stmmac_priv *priv, bool en)
{
	int tx_lpi_timer;

	/* Clear/set the SW EEE timer flag based on LPI ET enablement */
	priv->eee_sw_timer_en = en ? 0 : 1;
	tx_lpi_timer  = en ? priv->tx_lpi_timer : 0;
	stmmac_set_eee_lpi_timer(priv, priv->hw, tx_lpi_timer);
}

/**
 * stmmac_enable_eee_mode - check and enter in LPI mode
 * @priv: driver private structure
 * Description: this function is to verify and enter in LPI mode in case of
 * EEE.
 */
static int stmmac_enable_eee_mode(struct stmmac_priv *priv)
{
	u32 tx_cnt = priv->plat->tx_queues_to_use;
	u32 queue;

	/* check if all TX queues have the work finished */
	for (queue = 0; queue < tx_cnt; queue++) {
		struct stmmac_tx_queue *tx_q = &priv->dma_conf.tx_queue[queue];

		if (tx_q->dirty_tx != tx_q->cur_tx)
			return -EBUSY; /* still unfinished work */
	}

	/* Check and enter in LPI mode */
	if (!priv->tx_path_in_lpi_mode)
		stmmac_set_eee_mode(priv, priv->hw,
				priv->plat->en_tx_lpi_clockgating);
	return 0;
}

/**
 * stmmac_disable_eee_mode - disable and exit from LPI mode
 * @priv: driver private structure
 * Description: this function is to exit and disable EEE in case of
 * LPI state is true. This is called by the xmit.
 */
void stmmac_disable_eee_mode(struct stmmac_priv *priv)
{
	if (!priv->eee_sw_timer_en) {
		stmmac_lpi_entry_timer_config(priv, 0);
		return;
	}

	stmmac_reset_eee_mode(priv, priv->hw);
	del_timer_sync(&priv->eee_ctrl_timer);
	priv->tx_path_in_lpi_mode = false;
}

/**
 * stmmac_eee_ctrl_timer - EEE TX SW timer.
 * @t:  timer_list struct containing private info
 * Description:
 *  if there is no data transfer and if we are not in LPI state,
 *  then MAC Transmitter can be moved to LPI state.
 */
static void stmmac_eee_ctrl_timer(struct timer_list *t)
{
	struct stmmac_priv *priv = from_timer(priv, t, eee_ctrl_timer);

	if (stmmac_enable_eee_mode(priv))
		mod_timer(&priv->eee_ctrl_timer, STMMAC_LPI_T(priv->tx_lpi_timer));
}

/**
 * stmmac_eee_init - init EEE
 * @priv: driver private structure
 * Description:
 *  if the GMAC supports the EEE (from the HW cap reg) and the phy device
 *  can also manage EEE, this function enable the LPI state and start related
 *  timer.
 */
bool stmmac_eee_init(struct stmmac_priv *priv)
{
	int eee_tw_timer = priv->eee_tw_timer;

	/* Using PCS we cannot dial with the phy registers at this stage
	 * so we do not support extra feature like EEE.
	 */
	if (priv->hw->pcs == STMMAC_PCS_TBI ||
	    priv->hw->pcs == STMMAC_PCS_RTBI)
		return false;

	/* Check if MAC core supports the EEE feature. */
	if (!priv->dma_cap.eee)
		return false;

	mutex_lock(&priv->lock);

	/* Check if it needs to be deactivated */
	if (!priv->eee_active) {
		if (priv->eee_enabled) {
			netdev_dbg(priv->dev, "disable EEE\n");
			stmmac_lpi_entry_timer_config(priv, 0);
			del_timer_sync(&priv->eee_ctrl_timer);
			stmmac_set_eee_timer(priv, priv->hw, 0, eee_tw_timer);
			if (priv->hw->xpcs)
				xpcs_config_eee(priv->hw->xpcs,
						priv->plat->mult_fact_100ns,
						false);
		}
		mutex_unlock(&priv->lock);
		return false;
	}

	if (priv->eee_active && !priv->eee_enabled) {
		timer_setup(&priv->eee_ctrl_timer, stmmac_eee_ctrl_timer, 0);
		stmmac_set_eee_timer(priv, priv->hw, STMMAC_DEFAULT_LIT_LS,
				     eee_tw_timer);
		if (priv->hw->xpcs)
			xpcs_config_eee(priv->hw->xpcs,
					priv->plat->mult_fact_100ns,
					true);
	}

	if (priv->plat->has_gmac4 && priv->tx_lpi_timer <= STMMAC_ET_MAX) {
		del_timer_sync(&priv->eee_ctrl_timer);
		priv->tx_path_in_lpi_mode = false;
		stmmac_lpi_entry_timer_config(priv, 1);
	} else {
		stmmac_lpi_entry_timer_config(priv, 0);
		mod_timer(&priv->eee_ctrl_timer,
			  STMMAC_LPI_T(priv->tx_lpi_timer));
	}

	mutex_unlock(&priv->lock);
	netdev_dbg(priv->dev, "Energy-Efficient Ethernet initialized\n");
	return true;
}

static inline u32 stmmac_cdc_adjust(struct stmmac_priv *priv)
{
	/* Correct the clk domain crossing(CDC) error */
	if (priv->plat->has_gmac4 && priv->plat->clk_ptp_rate)
		return (2 * NSEC_PER_SEC) / priv->plat->clk_ptp_rate;
	return 0;
}

/* stmmac_get_tx_hwtstamp - get HW TX timestamps
 * @priv: driver private structure
 * @p : descriptor pointer
 * @skb : the socket buffer
 * Description :
 * This function will read timestamp from the descriptor & pass it to stack.
 * and also perform some sanity checks.
 */
static void stmmac_get_tx_hwtstamp(struct stmmac_priv *priv,
				   struct dma_desc *p, struct sk_buff *skb)
{
	struct skb_shared_hwtstamps shhwtstamp;
	bool found = false;
	u64 ns = 0;

	if (!priv->hwts_tx_en)
		return;

	/* exit if skb doesn't support hw tstamp */
	if (likely(!skb || !(skb_shinfo(skb)->tx_flags & SKBTX_IN_PROGRESS)))
		return;

	/* check tx tstamp status */
	if (stmmac_get_tx_timestamp_status(priv, p)) {
		stmmac_get_timestamp(priv, p, priv->adv_ts, &ns);
		found = true;
	} else if (!stmmac_get_mac_tx_timestamp(priv, priv->hw, &ns)) {
		found = true;
	}

	if (found) {
<<<<<<< HEAD
		ns -= stmmac_cdc_adjust(priv);
=======
		ns -= priv->plat->cdc_error_adj;
>>>>>>> d60c95ef

		memset(&shhwtstamp, 0, sizeof(struct skb_shared_hwtstamps));
		shhwtstamp.hwtstamp = ns_to_ktime(ns);

		netdev_dbg(priv->dev, "get valid TX hw timestamp %llu\n", ns);
		/* pass tstamp to stack */
		skb_tstamp_tx(skb, &shhwtstamp);
	}
}

/* stmmac_get_rx_hwtstamp - get HW RX timestamps
 * @priv: driver private structure
 * @p : descriptor pointer
 * @np : next descriptor pointer
 * @skb : the socket buffer
 * Description :
 * This function will read received packet's timestamp from the descriptor
 * and pass it to stack. It also perform some sanity checks.
 */
static void stmmac_get_rx_hwtstamp(struct stmmac_priv *priv, struct dma_desc *p,
				   struct dma_desc *np, struct sk_buff *skb)
{
	struct skb_shared_hwtstamps *shhwtstamp = NULL;
	struct dma_desc *desc = p;
	u64 ns = 0;

	if (!priv->hwts_rx_en)
		return;
	/* For GMAC4, the valid timestamp is from CTX next desc. */
	if (priv->plat->has_gmac4 || priv->plat->has_xgmac)
		desc = np;

	/* Check if timestamp is available */
	if (stmmac_get_rx_timestamp_status(priv, p, np, priv->adv_ts)) {
		stmmac_get_timestamp(priv, desc, priv->adv_ts, &ns);

<<<<<<< HEAD
		ns -= stmmac_cdc_adjust(priv);
=======
		ns -= priv->plat->cdc_error_adj;
>>>>>>> d60c95ef

		netdev_dbg(priv->dev, "get valid RX hw timestamp %llu\n", ns);
		shhwtstamp = skb_hwtstamps(skb);
		memset(shhwtstamp, 0, sizeof(struct skb_shared_hwtstamps));
		shhwtstamp->hwtstamp = ns_to_ktime(ns);
	} else  {
		netdev_dbg(priv->dev, "cannot get RX hw timestamp\n");
	}
}

/**
 *  stmmac_hwtstamp_set - control hardware timestamping.
 *  @dev: device pointer.
 *  @ifr: An IOCTL specific structure, that can contain a pointer to
 *  a proprietary structure used to pass information to the driver.
 *  Description:
 *  This function configures the MAC to enable/disable both outgoing(TX)
 *  and incoming(RX) packets time stamping based on user input.
 *  Return Value:
 *  0 on success and an appropriate -ve integer on failure.
 */
static int stmmac_hwtstamp_set(struct net_device *dev, struct ifreq *ifr)
{
	struct stmmac_priv *priv = netdev_priv(dev);
	struct hwtstamp_config config;
	u32 ptp_v2 = 0;
	u32 tstamp_all = 0;
	u32 ptp_over_ipv4_udp = 0;
	u32 ptp_over_ipv6_udp = 0;
	u32 ptp_over_ethernet = 0;
	u32 snap_type_sel = 0;
	u32 ts_master_en = 0;
	u32 ts_event_en = 0;

	if (!(priv->dma_cap.time_stamp || priv->adv_ts)) {
		netdev_alert(priv->dev, "No support for HW time stamping\n");
		priv->hwts_tx_en = 0;
		priv->hwts_rx_en = 0;

		return -EOPNOTSUPP;
	}

	if (copy_from_user(&config, ifr->ifr_data,
			   sizeof(config)))
		return -EFAULT;

	netdev_dbg(priv->dev, "%s config flags:0x%x, tx_type:0x%x, rx_filter:0x%x\n",
		   __func__, config.flags, config.tx_type, config.rx_filter);

	if (config.tx_type != HWTSTAMP_TX_OFF &&
	    config.tx_type != HWTSTAMP_TX_ON)
		return -ERANGE;

	if (priv->adv_ts) {
		switch (config.rx_filter) {
		case HWTSTAMP_FILTER_NONE:
			/* time stamp no incoming packet at all */
			config.rx_filter = HWTSTAMP_FILTER_NONE;
			break;

		case HWTSTAMP_FILTER_PTP_V1_L4_EVENT:
			/* PTP v1, UDP, any kind of event packet */
			config.rx_filter = HWTSTAMP_FILTER_PTP_V1_L4_EVENT;
			/* 'xmac' hardware can support Sync, Pdelay_Req and
			 * Pdelay_resp by setting bit14 and bits17/16 to 01
			 * This leaves Delay_Req timestamps out.
			 * Enable all events *and* general purpose message
			 * timestamping
			 */
			snap_type_sel = PTP_TCR_SNAPTYPSEL_1;
			ptp_over_ipv4_udp = PTP_TCR_TSIPV4ENA;
			ptp_over_ipv6_udp = PTP_TCR_TSIPV6ENA;
			break;

		case HWTSTAMP_FILTER_PTP_V1_L4_SYNC:
			/* PTP v1, UDP, Sync packet */
			config.rx_filter = HWTSTAMP_FILTER_PTP_V1_L4_SYNC;
			/* take time stamp for SYNC messages only */
			ts_event_en = PTP_TCR_TSEVNTENA;

			ptp_over_ipv4_udp = PTP_TCR_TSIPV4ENA;
			ptp_over_ipv6_udp = PTP_TCR_TSIPV6ENA;
			break;

		case HWTSTAMP_FILTER_PTP_V1_L4_DELAY_REQ:
			/* PTP v1, UDP, Delay_req packet */
			config.rx_filter = HWTSTAMP_FILTER_PTP_V1_L4_DELAY_REQ;
			/* take time stamp for Delay_Req messages only */
			ts_master_en = PTP_TCR_TSMSTRENA;
			ts_event_en = PTP_TCR_TSEVNTENA;

			ptp_over_ipv4_udp = PTP_TCR_TSIPV4ENA;
			ptp_over_ipv6_udp = PTP_TCR_TSIPV6ENA;
			break;

		case HWTSTAMP_FILTER_PTP_V2_L4_EVENT:
			/* PTP v2, UDP, any kind of event packet */
			config.rx_filter = HWTSTAMP_FILTER_PTP_V2_L4_EVENT;
			ptp_v2 = PTP_TCR_TSVER2ENA;
			/* take time stamp for all event messages */
			snap_type_sel = PTP_TCR_SNAPTYPSEL_1;

			ptp_over_ipv4_udp = PTP_TCR_TSIPV4ENA;
			ptp_over_ipv6_udp = PTP_TCR_TSIPV6ENA;
			break;

		case HWTSTAMP_FILTER_PTP_V2_L4_SYNC:
			/* PTP v2, UDP, Sync packet */
			config.rx_filter = HWTSTAMP_FILTER_PTP_V2_L4_SYNC;
			ptp_v2 = PTP_TCR_TSVER2ENA;
			/* take time stamp for SYNC messages only */
			ts_event_en = PTP_TCR_TSEVNTENA;

			ptp_over_ipv4_udp = PTP_TCR_TSIPV4ENA;
			ptp_over_ipv6_udp = PTP_TCR_TSIPV6ENA;
			break;

		case HWTSTAMP_FILTER_PTP_V2_L4_DELAY_REQ:
			/* PTP v2, UDP, Delay_req packet */
			config.rx_filter = HWTSTAMP_FILTER_PTP_V2_L4_DELAY_REQ;
			ptp_v2 = PTP_TCR_TSVER2ENA;
			/* take time stamp for Delay_Req messages only */
			ts_master_en = PTP_TCR_TSMSTRENA;
			ts_event_en = PTP_TCR_TSEVNTENA;

			ptp_over_ipv4_udp = PTP_TCR_TSIPV4ENA;
			ptp_over_ipv6_udp = PTP_TCR_TSIPV6ENA;
			break;

		case HWTSTAMP_FILTER_PTP_V2_EVENT:
			/* PTP v2/802.AS1 any layer, any kind of event packet */
			config.rx_filter = HWTSTAMP_FILTER_PTP_V2_EVENT;
			ptp_v2 = PTP_TCR_TSVER2ENA;
			snap_type_sel = PTP_TCR_SNAPTYPSEL_1;
			if (priv->synopsys_id < DWMAC_CORE_4_10)
				ts_event_en = PTP_TCR_TSEVNTENA;
			ptp_over_ipv4_udp = PTP_TCR_TSIPV4ENA;
			ptp_over_ipv6_udp = PTP_TCR_TSIPV6ENA;
			ptp_over_ethernet = PTP_TCR_TSIPENA;
			break;

		case HWTSTAMP_FILTER_PTP_V2_SYNC:
			/* PTP v2/802.AS1, any layer, Sync packet */
			config.rx_filter = HWTSTAMP_FILTER_PTP_V2_SYNC;
			ptp_v2 = PTP_TCR_TSVER2ENA;
			/* take time stamp for SYNC messages only */
			ts_event_en = PTP_TCR_TSEVNTENA;

			ptp_over_ipv4_udp = PTP_TCR_TSIPV4ENA;
			ptp_over_ipv6_udp = PTP_TCR_TSIPV6ENA;
			ptp_over_ethernet = PTP_TCR_TSIPENA;
			break;

		case HWTSTAMP_FILTER_PTP_V2_DELAY_REQ:
			/* PTP v2/802.AS1, any layer, Delay_req packet */
			config.rx_filter = HWTSTAMP_FILTER_PTP_V2_DELAY_REQ;
			ptp_v2 = PTP_TCR_TSVER2ENA;
			/* take time stamp for Delay_Req messages only */
			ts_master_en = PTP_TCR_TSMSTRENA;
			ts_event_en = PTP_TCR_TSEVNTENA;

			ptp_over_ipv4_udp = PTP_TCR_TSIPV4ENA;
			ptp_over_ipv6_udp = PTP_TCR_TSIPV6ENA;
			ptp_over_ethernet = PTP_TCR_TSIPENA;
			break;

		case HWTSTAMP_FILTER_NTP_ALL:
		case HWTSTAMP_FILTER_ALL:
			/* time stamp any incoming packet */
			config.rx_filter = HWTSTAMP_FILTER_ALL;
			tstamp_all = PTP_TCR_TSENALL;
			break;

		default:
			return -ERANGE;
		}
	} else {
		switch (config.rx_filter) {
		case HWTSTAMP_FILTER_NONE:
			config.rx_filter = HWTSTAMP_FILTER_NONE;
			break;
		default:
			/* PTP v1, UDP, any kind of event packet */
			config.rx_filter = HWTSTAMP_FILTER_PTP_V1_L4_EVENT;
			break;
		}
	}
	priv->hwts_rx_en = ((config.rx_filter == HWTSTAMP_FILTER_NONE) ? 0 : 1);
	priv->hwts_tx_en = config.tx_type == HWTSTAMP_TX_ON;

	priv->systime_flags = STMMAC_HWTS_ACTIVE;

	if (priv->hwts_tx_en || priv->hwts_rx_en) {
		priv->systime_flags |= tstamp_all | ptp_v2 |
				       ptp_over_ethernet | ptp_over_ipv6_udp |
				       ptp_over_ipv4_udp | ts_event_en |
				       ts_master_en | snap_type_sel;
	}

	stmmac_config_hw_tstamping(priv, priv->ptpaddr, priv->systime_flags);

	memcpy(&priv->tstamp_config, &config, sizeof(config));

	return copy_to_user(ifr->ifr_data, &config,
			    sizeof(config)) ? -EFAULT : 0;
}

/**
 *  stmmac_hwtstamp_get - read hardware timestamping.
 *  @dev: device pointer.
 *  @ifr: An IOCTL specific structure, that can contain a pointer to
 *  a proprietary structure used to pass information to the driver.
 *  Description:
 *  This function obtain the current hardware timestamping settings
 *  as requested.
 */
static int stmmac_hwtstamp_get(struct net_device *dev, struct ifreq *ifr)
{
	struct stmmac_priv *priv = netdev_priv(dev);
	struct hwtstamp_config *config = &priv->tstamp_config;

	if (!(priv->dma_cap.time_stamp || priv->dma_cap.atime_stamp))
		return -EOPNOTSUPP;

	return copy_to_user(ifr->ifr_data, config,
			    sizeof(*config)) ? -EFAULT : 0;
}

/**
 * stmmac_init_tstamp_counter - init hardware timestamping counter
 * @priv: driver private structure
 * @systime_flags: timestamping flags
 * Description:
 * Initialize hardware counter for packet timestamping.
 * This is valid as long as the interface is open and not suspended.
 * Will be rerun after resuming from suspend, case in which the timestamping
 * flags updated by stmmac_hwtstamp_set() also need to be restored.
 */
int stmmac_init_tstamp_counter(struct stmmac_priv *priv, u32 systime_flags)
{
	bool xmac = priv->plat->has_gmac4 || priv->plat->has_xgmac;
	struct timespec64 now;
	u32 sec_inc = 0;
	u64 temp = 0;

	if (!(priv->dma_cap.time_stamp || priv->dma_cap.atime_stamp))
		return -EOPNOTSUPP;

	stmmac_config_hw_tstamping(priv, priv->ptpaddr, systime_flags);
	priv->systime_flags = systime_flags;

	/* program Sub Second Increment reg */
	stmmac_config_sub_second_increment(priv, priv->ptpaddr,
					   priv->plat->clk_ptp_rate,
					   xmac, &sec_inc);
	temp = div_u64(1000000000ULL, sec_inc);

	/* Store sub second increment for later use */
	priv->sub_second_inc = sec_inc;

	/* calculate default added value:
	 * formula is :
	 * addend = (2^32)/freq_div_ratio;
	 * where, freq_div_ratio = 1e9ns/sec_inc
	 */
	temp = (u64)(temp << 32);
	priv->default_addend = div_u64(temp, priv->plat->clk_ptp_rate);
	stmmac_config_addend(priv, priv->ptpaddr, priv->default_addend);

	/* initialize system time */
	ktime_get_real_ts64(&now);

	/* lower 32 bits of tv_sec are safe until y2106 */
	stmmac_init_systime(priv, priv->ptpaddr, (u32)now.tv_sec, now.tv_nsec);

	return 0;
}
EXPORT_SYMBOL_GPL(stmmac_init_tstamp_counter);

/**
 * stmmac_init_ptp - init PTP
 * @priv: driver private structure
 * Description: this is to verify if the HW supports the PTPv1 or PTPv2.
 * This is done by looking at the HW cap. register.
 * This function also registers the ptp driver.
 */
static int stmmac_init_ptp(struct stmmac_priv *priv)
{
	bool xmac = priv->plat->has_gmac4 || priv->plat->has_xgmac;
	int ret;

	if (priv->plat->ptp_clk_freq_config)
		priv->plat->ptp_clk_freq_config(priv);

	ret = stmmac_init_tstamp_counter(priv, STMMAC_HWTS_ACTIVE);
	if (ret)
		return ret;

	priv->adv_ts = 0;
	/* Check if adv_ts can be enabled for dwmac 4.x / xgmac core */
	if (xmac && priv->dma_cap.atime_stamp)
		priv->adv_ts = 1;
	/* Dwmac 3.x core with extend_desc can support adv_ts */
	else if (priv->extend_desc && priv->dma_cap.atime_stamp)
		priv->adv_ts = 1;

	if (priv->dma_cap.time_stamp)
		netdev_info(priv->dev, "IEEE 1588-2002 Timestamp supported\n");

	if (priv->adv_ts)
		netdev_info(priv->dev,
			    "IEEE 1588-2008 Advanced Timestamp supported\n");

	priv->hwts_tx_en = 0;
	priv->hwts_rx_en = 0;

	return 0;
}

static void stmmac_release_ptp(struct stmmac_priv *priv)
{
	clk_disable_unprepare(priv->plat->clk_ptp_ref);
	stmmac_ptp_unregister(priv);
}

/**
 *  stmmac_mac_flow_ctrl - Configure flow control in all queues
 *  @priv: driver private structure
 *  @duplex: duplex passed to the next function
 *  Description: It is used for configuring the flow control in all queues
 */
static void stmmac_mac_flow_ctrl(struct stmmac_priv *priv, u32 duplex)
{
	u32 tx_cnt = priv->plat->tx_queues_to_use;

	stmmac_flow_ctrl(priv, priv->hw, duplex, priv->flow_ctrl,
			priv->pause, tx_cnt);
}

static struct phylink_pcs *stmmac_mac_select_pcs(struct phylink_config *config,
						 phy_interface_t interface)
{
	struct stmmac_priv *priv = netdev_priv(to_net_dev(config->dev));

	if (!priv->hw->xpcs)
		return NULL;

	return &priv->hw->xpcs->pcs;
}

static void stmmac_mac_config(struct phylink_config *config, unsigned int mode,
			      const struct phylink_link_state *state)
{
	/* Nothing to do, xpcs_config() handles everything */
}

static void stmmac_fpe_link_state_handle(struct stmmac_priv *priv, bool is_up)
{
	struct stmmac_fpe_cfg *fpe_cfg = priv->plat->fpe_cfg;
	enum stmmac_fpe_state *lo_state = &fpe_cfg->lo_fpe_state;
	enum stmmac_fpe_state *lp_state = &fpe_cfg->lp_fpe_state;
	bool *hs_enable = &fpe_cfg->hs_enable;

	if (is_up && *hs_enable) {
		stmmac_fpe_send_mpacket(priv, priv->ioaddr, MPACKET_VERIFY);
	} else {
		*lo_state = FPE_STATE_OFF;
		*lp_state = FPE_STATE_OFF;
	}
}

static void stmmac_mac_link_down(struct phylink_config *config,
				 unsigned int mode, phy_interface_t interface)
{
	struct stmmac_priv *priv = netdev_priv(to_net_dev(config->dev));

	stmmac_mac_set(priv, priv->ioaddr, false);
	priv->eee_active = false;
	priv->tx_lpi_enabled = false;
	priv->eee_enabled = stmmac_eee_init(priv);
	stmmac_set_eee_pls(priv, priv->hw, false);

	if (priv->dma_cap.fpesel)
		stmmac_fpe_link_state_handle(priv, false);
}

static void stmmac_mac_link_up(struct phylink_config *config,
			       struct phy_device *phy,
			       unsigned int mode, phy_interface_t interface,
			       int speed, int duplex,
			       bool tx_pause, bool rx_pause)
{
	struct stmmac_priv *priv = netdev_priv(to_net_dev(config->dev));
	u32 old_ctrl, ctrl;

	old_ctrl = readl(priv->ioaddr + MAC_CTRL_REG);
	ctrl = old_ctrl & ~priv->hw->link.speed_mask;

	if (interface == PHY_INTERFACE_MODE_USXGMII) {
		switch (speed) {
		case SPEED_10000:
			ctrl |= priv->hw->link.xgmii.speed10000;
			break;
		case SPEED_5000:
			ctrl |= priv->hw->link.xgmii.speed5000;
			break;
		case SPEED_2500:
			ctrl |= priv->hw->link.xgmii.speed2500;
			break;
		default:
			return;
		}
	} else if (interface == PHY_INTERFACE_MODE_XLGMII) {
		switch (speed) {
		case SPEED_100000:
			ctrl |= priv->hw->link.xlgmii.speed100000;
			break;
		case SPEED_50000:
			ctrl |= priv->hw->link.xlgmii.speed50000;
			break;
		case SPEED_40000:
			ctrl |= priv->hw->link.xlgmii.speed40000;
			break;
		case SPEED_25000:
			ctrl |= priv->hw->link.xlgmii.speed25000;
			break;
		case SPEED_10000:
			ctrl |= priv->hw->link.xgmii.speed10000;
			break;
		case SPEED_2500:
			ctrl |= priv->hw->link.speed2500;
			break;
		case SPEED_1000:
			ctrl |= priv->hw->link.speed1000;
			break;
		default:
			return;
		}
	} else {
		switch (speed) {
		case SPEED_2500:
			ctrl |= priv->hw->link.speed2500;
			break;
		case SPEED_1000:
			ctrl |= priv->hw->link.speed1000;
			break;
		case SPEED_100:
			ctrl |= priv->hw->link.speed100;
			break;
		case SPEED_10:
			ctrl |= priv->hw->link.speed10;
			break;
		default:
			return;
		}
	}

	priv->speed = speed;

	if (priv->plat->fix_mac_speed)
		priv->plat->fix_mac_speed(priv->plat->bsp_priv, speed);

	if (!duplex)
		ctrl &= ~priv->hw->link.duplex;
	else
		ctrl |= priv->hw->link.duplex;

	/* Flow Control operation */
	if (rx_pause && tx_pause)
		priv->flow_ctrl = FLOW_AUTO;
	else if (rx_pause && !tx_pause)
		priv->flow_ctrl = FLOW_RX;
	else if (!rx_pause && tx_pause)
		priv->flow_ctrl = FLOW_TX;
	else
		priv->flow_ctrl = FLOW_OFF;

	stmmac_mac_flow_ctrl(priv, duplex);

	if (ctrl != old_ctrl)
		writel(ctrl, priv->ioaddr + MAC_CTRL_REG);

	stmmac_mac_set(priv, priv->ioaddr, true);
	if (phy && priv->dma_cap.eee) {
		priv->eee_active = phy_init_eee(phy, 1) >= 0;
		priv->eee_enabled = stmmac_eee_init(priv);
		priv->tx_lpi_enabled = priv->eee_enabled;
		stmmac_set_eee_pls(priv, priv->hw, true);
	}

	if (priv->dma_cap.fpesel)
		stmmac_fpe_link_state_handle(priv, true);
}

static const struct phylink_mac_ops stmmac_phylink_mac_ops = {
	.validate = phylink_generic_validate,
	.mac_select_pcs = stmmac_mac_select_pcs,
	.mac_config = stmmac_mac_config,
	.mac_link_down = stmmac_mac_link_down,
	.mac_link_up = stmmac_mac_link_up,
};

/**
 * stmmac_check_pcs_mode - verify if RGMII/SGMII is supported
 * @priv: driver private structure
 * Description: this is to verify if the HW supports the PCS.
 * Physical Coding Sublayer (PCS) interface that can be used when the MAC is
 * configured for the TBI, RTBI, or SGMII PHY interface.
 */
static void stmmac_check_pcs_mode(struct stmmac_priv *priv)
{
	int interface = priv->plat->interface;

	if (priv->dma_cap.pcs) {
		if ((interface == PHY_INTERFACE_MODE_RGMII) ||
		    (interface == PHY_INTERFACE_MODE_RGMII_ID) ||
		    (interface == PHY_INTERFACE_MODE_RGMII_RXID) ||
		    (interface == PHY_INTERFACE_MODE_RGMII_TXID)) {
			netdev_dbg(priv->dev, "PCS RGMII support enabled\n");
			priv->hw->pcs = STMMAC_PCS_RGMII;
		} else if (interface == PHY_INTERFACE_MODE_SGMII) {
			netdev_dbg(priv->dev, "PCS SGMII support enabled\n");
			priv->hw->pcs = STMMAC_PCS_SGMII;
		}
	}
}

/**
 * stmmac_init_phy - PHY initialization
 * @dev: net device structure
 * Description: it initializes the driver's PHY state, and attaches the PHY
 * to the mac driver.
 *  Return value:
 *  0 on success
 */
static int stmmac_init_phy(struct net_device *dev)
{
	struct stmmac_priv *priv = netdev_priv(dev);
	struct fwnode_handle *fwnode;
	int ret;

	fwnode = of_fwnode_handle(priv->plat->phylink_node);
	if (!fwnode)
		fwnode = dev_fwnode(priv->device);

	if (fwnode)
		ret = phylink_fwnode_phy_connect(priv->phylink, fwnode, 0);

	/* Some DT bindings do not set-up the PHY handle. Let's try to
	 * manually parse it
	 */
	if (!fwnode || ret) {
		int addr = priv->plat->phy_addr;
		struct phy_device *phydev;

		if (addr < 0) {
			netdev_err(priv->dev, "no phy found\n");
			return -ENODEV;
		}

		phydev = mdiobus_get_phy(priv->mii, addr);
		if (!phydev) {
			netdev_err(priv->dev, "no phy at addr %d\n", addr);
			return -ENODEV;
		}

		ret = phylink_connect_phy(priv->phylink, phydev);
	}

	if (!priv->plat->pmt) {
		struct ethtool_wolinfo wol = { .cmd = ETHTOOL_GWOL };

		phylink_ethtool_get_wol(priv->phylink, &wol);
		device_set_wakeup_capable(priv->device, !!wol.supported);
	}

	return ret;
}

static int stmmac_phy_setup(struct stmmac_priv *priv)
{
	struct stmmac_mdio_bus_data *mdio_bus_data = priv->plat->mdio_bus_data;
	struct fwnode_handle *fwnode = of_fwnode_handle(priv->plat->phylink_node);
	int max_speed = priv->plat->max_speed;
	int mode = priv->plat->phy_interface;
	struct phylink *phylink;

	priv->phylink_config.dev = &priv->dev->dev;
	priv->phylink_config.type = PHYLINK_NETDEV;
	if (priv->plat->mdio_bus_data)
		priv->phylink_config.ovr_an_inband =
			mdio_bus_data->xpcs_an_inband;

	if (!fwnode)
		fwnode = dev_fwnode(priv->device);

	/* Set the platform/firmware specified interface mode */
	__set_bit(mode, priv->phylink_config.supported_interfaces);

	/* If we have an xpcs, it defines which PHY interfaces are supported. */
	if (priv->hw->xpcs)
		xpcs_get_interfaces(priv->hw->xpcs,
				    priv->phylink_config.supported_interfaces);

	priv->phylink_config.mac_capabilities = MAC_ASYM_PAUSE | MAC_SYM_PAUSE |
		MAC_10 | MAC_100;

	if (!max_speed || max_speed >= 1000)
		priv->phylink_config.mac_capabilities |= MAC_1000;

	if (priv->plat->has_gmac4) {
		if (!max_speed || max_speed >= 2500)
			priv->phylink_config.mac_capabilities |= MAC_2500FD;
	} else if (priv->plat->has_xgmac) {
		if (!max_speed || max_speed >= 2500)
			priv->phylink_config.mac_capabilities |= MAC_2500FD;
		if (!max_speed || max_speed >= 5000)
			priv->phylink_config.mac_capabilities |= MAC_5000FD;
		if (!max_speed || max_speed >= 10000)
			priv->phylink_config.mac_capabilities |= MAC_10000FD;
		if (!max_speed || max_speed >= 25000)
			priv->phylink_config.mac_capabilities |= MAC_25000FD;
		if (!max_speed || max_speed >= 40000)
			priv->phylink_config.mac_capabilities |= MAC_40000FD;
		if (!max_speed || max_speed >= 50000)
			priv->phylink_config.mac_capabilities |= MAC_50000FD;
		if (!max_speed || max_speed >= 100000)
			priv->phylink_config.mac_capabilities |= MAC_100000FD;
	}

	/* Half-Duplex can only work with single queue */
	if (priv->plat->tx_queues_to_use > 1)
		priv->phylink_config.mac_capabilities &=
			~(MAC_10HD | MAC_100HD | MAC_1000HD);
	priv->phylink_config.mac_managed_pm = true;

	phylink = phylink_create(&priv->phylink_config, fwnode,
				 mode, &stmmac_phylink_mac_ops);
	if (IS_ERR(phylink))
		return PTR_ERR(phylink);

	priv->phylink = phylink;
	return 0;
}

static void stmmac_display_rx_rings(struct stmmac_priv *priv,
				    struct stmmac_dma_conf *dma_conf)
{
	u32 rx_cnt = priv->plat->rx_queues_to_use;
	unsigned int desc_size;
	void *head_rx;
	u32 queue;

	/* Display RX rings */
	for (queue = 0; queue < rx_cnt; queue++) {
		struct stmmac_rx_queue *rx_q = &dma_conf->rx_queue[queue];

		pr_info("\tRX Queue %u rings\n", queue);

		if (priv->extend_desc) {
			head_rx = (void *)rx_q->dma_erx;
			desc_size = sizeof(struct dma_extended_desc);
		} else {
			head_rx = (void *)rx_q->dma_rx;
			desc_size = sizeof(struct dma_desc);
		}

		/* Display RX ring */
		stmmac_display_ring(priv, head_rx, dma_conf->dma_rx_size, true,
				    rx_q->dma_rx_phy, desc_size);
	}
}

static void stmmac_display_tx_rings(struct stmmac_priv *priv,
				    struct stmmac_dma_conf *dma_conf)
{
	u32 tx_cnt = priv->plat->tx_queues_to_use;
	unsigned int desc_size;
	void *head_tx;
	u32 queue;

	/* Display TX rings */
	for (queue = 0; queue < tx_cnt; queue++) {
		struct stmmac_tx_queue *tx_q = &dma_conf->tx_queue[queue];

		pr_info("\tTX Queue %d rings\n", queue);

		if (priv->extend_desc) {
			head_tx = (void *)tx_q->dma_etx;
			desc_size = sizeof(struct dma_extended_desc);
		} else if (tx_q->tbs & STMMAC_TBS_AVAIL) {
			head_tx = (void *)tx_q->dma_entx;
			desc_size = sizeof(struct dma_edesc);
		} else {
			head_tx = (void *)tx_q->dma_tx;
			desc_size = sizeof(struct dma_desc);
		}

		stmmac_display_ring(priv, head_tx, dma_conf->dma_tx_size, false,
				    tx_q->dma_tx_phy, desc_size);
	}
}

static void stmmac_display_rings(struct stmmac_priv *priv,
				 struct stmmac_dma_conf *dma_conf)
{
	/* Display RX ring */
	stmmac_display_rx_rings(priv, dma_conf);

	/* Display TX ring */
	stmmac_display_tx_rings(priv, dma_conf);
}

static int stmmac_set_bfsize(int mtu, int bufsize)
{
	int ret = bufsize;

	if (mtu >= BUF_SIZE_8KiB)
		ret = BUF_SIZE_16KiB;
	else if (mtu >= BUF_SIZE_4KiB)
		ret = BUF_SIZE_8KiB;
	else if (mtu >= BUF_SIZE_2KiB)
		ret = BUF_SIZE_4KiB;
	else if (mtu > DEFAULT_BUFSIZE)
		ret = BUF_SIZE_2KiB;
	else
		ret = DEFAULT_BUFSIZE;

	return ret;
}

/**
 * stmmac_clear_rx_descriptors - clear RX descriptors
 * @priv: driver private structure
 * @dma_conf: structure to take the dma data
 * @queue: RX queue index
 * Description: this function is called to clear the RX descriptors
 * in case of both basic and extended descriptors are used.
 */
static void stmmac_clear_rx_descriptors(struct stmmac_priv *priv,
					struct stmmac_dma_conf *dma_conf,
					u32 queue)
{
	struct stmmac_rx_queue *rx_q = &dma_conf->rx_queue[queue];
	int i;

	/* Clear the RX descriptors */
	for (i = 0; i < dma_conf->dma_rx_size; i++)
		if (priv->extend_desc)
			stmmac_init_rx_desc(priv, &rx_q->dma_erx[i].basic,
					priv->use_riwt, priv->mode,
					(i == dma_conf->dma_rx_size - 1),
					dma_conf->dma_buf_sz);
		else
			stmmac_init_rx_desc(priv, &rx_q->dma_rx[i],
					priv->use_riwt, priv->mode,
					(i == dma_conf->dma_rx_size - 1),
					dma_conf->dma_buf_sz);
}

/**
 * stmmac_clear_tx_descriptors - clear tx descriptors
 * @priv: driver private structure
 * @dma_conf: structure to take the dma data
 * @queue: TX queue index.
 * Description: this function is called to clear the TX descriptors
 * in case of both basic and extended descriptors are used.
 */
static void stmmac_clear_tx_descriptors(struct stmmac_priv *priv,
					struct stmmac_dma_conf *dma_conf,
					u32 queue)
{
	struct stmmac_tx_queue *tx_q = &dma_conf->tx_queue[queue];
	int i;

	/* Clear the TX descriptors */
	for (i = 0; i < dma_conf->dma_tx_size; i++) {
		int last = (i == (dma_conf->dma_tx_size - 1));
		struct dma_desc *p;

		if (priv->extend_desc)
			p = &tx_q->dma_etx[i].basic;
		else if (tx_q->tbs & STMMAC_TBS_AVAIL)
			p = &tx_q->dma_entx[i].basic;
		else
			p = &tx_q->dma_tx[i];

		stmmac_init_tx_desc(priv, p, priv->mode, last);
	}
}

/**
 * stmmac_clear_descriptors - clear descriptors
 * @priv: driver private structure
 * @dma_conf: structure to take the dma data
 * Description: this function is called to clear the TX and RX descriptors
 * in case of both basic and extended descriptors are used.
 */
static void stmmac_clear_descriptors(struct stmmac_priv *priv,
				     struct stmmac_dma_conf *dma_conf)
{
	u32 rx_queue_cnt = priv->plat->rx_queues_to_use;
	u32 tx_queue_cnt = priv->plat->tx_queues_to_use;
	u32 queue;

	/* Clear the RX descriptors */
	for (queue = 0; queue < rx_queue_cnt; queue++)
		stmmac_clear_rx_descriptors(priv, dma_conf, queue);

	/* Clear the TX descriptors */
	for (queue = 0; queue < tx_queue_cnt; queue++)
		stmmac_clear_tx_descriptors(priv, dma_conf, queue);
}

/**
 * stmmac_init_rx_buffers - init the RX descriptor buffer.
 * @priv: driver private structure
 * @dma_conf: structure to take the dma data
 * @p: descriptor pointer
 * @i: descriptor index
 * @flags: gfp flag
 * @queue: RX queue index
 * Description: this function is called to allocate a receive buffer, perform
 * the DMA mapping and init the descriptor.
 */
static int stmmac_init_rx_buffers(struct stmmac_priv *priv,
				  struct stmmac_dma_conf *dma_conf,
				  struct dma_desc *p,
				  int i, gfp_t flags, u32 queue)
{
	struct stmmac_rx_queue *rx_q = &dma_conf->rx_queue[queue];
	struct stmmac_rx_buffer *buf = &rx_q->buf_pool[i];
	gfp_t gfp = (GFP_ATOMIC | __GFP_NOWARN);

	if (priv->dma_cap.addr64 <= 32)
		gfp |= GFP_DMA32;

	if (!buf->page) {
		buf->page = page_pool_alloc_pages(rx_q->page_pool, gfp);
		if (!buf->page)
			return -ENOMEM;
		buf->page_offset = stmmac_rx_offset(priv);
	}

	if (priv->sph && !buf->sec_page) {
		buf->sec_page = page_pool_alloc_pages(rx_q->page_pool, gfp);
		if (!buf->sec_page)
			return -ENOMEM;

		buf->sec_addr = page_pool_get_dma_addr(buf->sec_page);
		stmmac_set_desc_sec_addr(priv, p, buf->sec_addr, true);
	} else {
		buf->sec_page = NULL;
		stmmac_set_desc_sec_addr(priv, p, buf->sec_addr, false);
	}

	buf->addr = page_pool_get_dma_addr(buf->page) + buf->page_offset;

	stmmac_set_desc_addr(priv, p, buf->addr);
	if (dma_conf->dma_buf_sz == BUF_SIZE_16KiB)
		stmmac_init_desc3(priv, p);

	return 0;
}

/**
 * stmmac_free_rx_buffer - free RX dma buffers
 * @priv: private structure
 * @rx_q: RX queue
 * @i: buffer index.
 */
static void stmmac_free_rx_buffer(struct stmmac_priv *priv,
				  struct stmmac_rx_queue *rx_q,
				  int i)
{
	struct stmmac_rx_buffer *buf = &rx_q->buf_pool[i];

	if (buf->page)
		page_pool_put_full_page(rx_q->page_pool, buf->page, false);
	buf->page = NULL;

	if (buf->sec_page)
		page_pool_put_full_page(rx_q->page_pool, buf->sec_page, false);
	buf->sec_page = NULL;
}

/**
 * stmmac_free_tx_buffer - free RX dma buffers
 * @priv: private structure
 * @dma_conf: structure to take the dma data
 * @queue: RX queue index
 * @i: buffer index.
 */
static void stmmac_free_tx_buffer(struct stmmac_priv *priv,
				  struct stmmac_dma_conf *dma_conf,
				  u32 queue, int i)
{
	struct stmmac_tx_queue *tx_q = &dma_conf->tx_queue[queue];

	if (tx_q->tx_skbuff_dma[i].buf &&
	    tx_q->tx_skbuff_dma[i].buf_type != STMMAC_TXBUF_T_XDP_TX) {
		if (tx_q->tx_skbuff_dma[i].map_as_page)
			dma_unmap_page(priv->device,
				       tx_q->tx_skbuff_dma[i].buf,
				       tx_q->tx_skbuff_dma[i].len,
				       DMA_TO_DEVICE);
		else
			dma_unmap_single(priv->device,
					 tx_q->tx_skbuff_dma[i].buf,
					 tx_q->tx_skbuff_dma[i].len,
					 DMA_TO_DEVICE);
	}

	if (tx_q->xdpf[i] &&
	    (tx_q->tx_skbuff_dma[i].buf_type == STMMAC_TXBUF_T_XDP_TX ||
	     tx_q->tx_skbuff_dma[i].buf_type == STMMAC_TXBUF_T_XDP_NDO)) {
		xdp_return_frame(tx_q->xdpf[i]);
		tx_q->xdpf[i] = NULL;
	}

	if (tx_q->tx_skbuff_dma[i].buf_type == STMMAC_TXBUF_T_XSK_TX)
		tx_q->xsk_frames_done++;

	if (tx_q->tx_skbuff[i] &&
	    tx_q->tx_skbuff_dma[i].buf_type == STMMAC_TXBUF_T_SKB) {
		dev_kfree_skb_any(tx_q->tx_skbuff[i]);
		tx_q->tx_skbuff[i] = NULL;
	}

	tx_q->tx_skbuff_dma[i].buf = 0;
	tx_q->tx_skbuff_dma[i].map_as_page = false;
}

/**
 * dma_free_rx_skbufs - free RX dma buffers
 * @priv: private structure
 * @dma_conf: structure to take the dma data
 * @queue: RX queue index
 */
static void dma_free_rx_skbufs(struct stmmac_priv *priv,
			       struct stmmac_dma_conf *dma_conf,
			       u32 queue)
{
	struct stmmac_rx_queue *rx_q = &dma_conf->rx_queue[queue];
	int i;

	for (i = 0; i < dma_conf->dma_rx_size; i++)
		stmmac_free_rx_buffer(priv, rx_q, i);
}

static int stmmac_alloc_rx_buffers(struct stmmac_priv *priv,
				   struct stmmac_dma_conf *dma_conf,
				   u32 queue, gfp_t flags)
{
	struct stmmac_rx_queue *rx_q = &dma_conf->rx_queue[queue];
	int i;

	for (i = 0; i < dma_conf->dma_rx_size; i++) {
		struct dma_desc *p;
		int ret;

		if (priv->extend_desc)
			p = &((rx_q->dma_erx + i)->basic);
		else
			p = rx_q->dma_rx + i;

		ret = stmmac_init_rx_buffers(priv, dma_conf, p, i, flags,
					     queue);
		if (ret)
			return ret;

		rx_q->buf_alloc_num++;
	}

	return 0;
}

/**
 * dma_free_rx_xskbufs - free RX dma buffers from XSK pool
 * @priv: private structure
 * @dma_conf: structure to take the dma data
 * @queue: RX queue index
 */
static void dma_free_rx_xskbufs(struct stmmac_priv *priv,
				struct stmmac_dma_conf *dma_conf,
				u32 queue)
{
	struct stmmac_rx_queue *rx_q = &dma_conf->rx_queue[queue];
	int i;

	for (i = 0; i < dma_conf->dma_rx_size; i++) {
		struct stmmac_rx_buffer *buf = &rx_q->buf_pool[i];

		if (!buf->xdp)
			continue;

		xsk_buff_free(buf->xdp);
		buf->xdp = NULL;
	}
}

static int stmmac_alloc_rx_buffers_zc(struct stmmac_priv *priv,
				      struct stmmac_dma_conf *dma_conf,
				      u32 queue)
{
	struct stmmac_rx_queue *rx_q = &dma_conf->rx_queue[queue];
	int i;

	for (i = 0; i < dma_conf->dma_rx_size; i++) {
		struct stmmac_rx_buffer *buf;
		dma_addr_t dma_addr;
		struct dma_desc *p;

		if (priv->extend_desc)
			p = (struct dma_desc *)(rx_q->dma_erx + i);
		else
			p = rx_q->dma_rx + i;

		buf = &rx_q->buf_pool[i];

		buf->xdp = xsk_buff_alloc(rx_q->xsk_pool);
		if (!buf->xdp)
			return -ENOMEM;

		dma_addr = xsk_buff_xdp_get_dma(buf->xdp);
		stmmac_set_desc_addr(priv, p, dma_addr);
		rx_q->buf_alloc_num++;
	}

	return 0;
}

static struct xsk_buff_pool *stmmac_get_xsk_pool(struct stmmac_priv *priv, u32 queue)
{
	if (!stmmac_xdp_is_enabled(priv) || !test_bit(queue, priv->af_xdp_zc_qps))
		return NULL;

	return xsk_get_pool_from_qid(priv->dev, queue);
}

/**
 * __init_dma_rx_desc_rings - init the RX descriptor ring (per queue)
 * @priv: driver private structure
 * @dma_conf: structure to take the dma data
 * @queue: RX queue index
 * @flags: gfp flag.
 * Description: this function initializes the DMA RX descriptors
 * and allocates the socket buffers. It supports the chained and ring
 * modes.
 */
static int __init_dma_rx_desc_rings(struct stmmac_priv *priv,
				    struct stmmac_dma_conf *dma_conf,
				    u32 queue, gfp_t flags)
{
	struct stmmac_rx_queue *rx_q = &dma_conf->rx_queue[queue];
	int ret;

	netif_dbg(priv, probe, priv->dev,
		  "(%s) dma_rx_phy=0x%08x\n", __func__,
		  (u32)rx_q->dma_rx_phy);

	stmmac_clear_rx_descriptors(priv, dma_conf, queue);

	xdp_rxq_info_unreg_mem_model(&rx_q->xdp_rxq);

	rx_q->xsk_pool = stmmac_get_xsk_pool(priv, queue);

	if (rx_q->xsk_pool) {
		WARN_ON(xdp_rxq_info_reg_mem_model(&rx_q->xdp_rxq,
						   MEM_TYPE_XSK_BUFF_POOL,
						   NULL));
		netdev_info(priv->dev,
			    "Register MEM_TYPE_XSK_BUFF_POOL RxQ-%d\n",
			    rx_q->queue_index);
		xsk_pool_set_rxq_info(rx_q->xsk_pool, &rx_q->xdp_rxq);
	} else {
		WARN_ON(xdp_rxq_info_reg_mem_model(&rx_q->xdp_rxq,
						   MEM_TYPE_PAGE_POOL,
						   rx_q->page_pool));
		netdev_info(priv->dev,
			    "Register MEM_TYPE_PAGE_POOL RxQ-%d\n",
			    rx_q->queue_index);
	}

	if (rx_q->xsk_pool) {
		/* RX XDP ZC buffer pool may not be populated, e.g.
		 * xdpsock TX-only.
		 */
		stmmac_alloc_rx_buffers_zc(priv, dma_conf, queue);
	} else {
		ret = stmmac_alloc_rx_buffers(priv, dma_conf, queue, flags);
		if (ret < 0)
			return -ENOMEM;
	}

	/* Setup the chained descriptor addresses */
	if (priv->mode == STMMAC_CHAIN_MODE) {
		if (priv->extend_desc)
			stmmac_mode_init(priv, rx_q->dma_erx,
					 rx_q->dma_rx_phy,
					 dma_conf->dma_rx_size, 1);
		else
			stmmac_mode_init(priv, rx_q->dma_rx,
					 rx_q->dma_rx_phy,
					 dma_conf->dma_rx_size, 0);
	}

	return 0;
}

static int init_dma_rx_desc_rings(struct net_device *dev,
				  struct stmmac_dma_conf *dma_conf,
				  gfp_t flags)
{
	struct stmmac_priv *priv = netdev_priv(dev);
	u32 rx_count = priv->plat->rx_queues_to_use;
	int queue;
	int ret;

	/* RX INITIALIZATION */
	netif_dbg(priv, probe, priv->dev,
		  "SKB addresses:\nskb\t\tskb data\tdma data\n");

	for (queue = 0; queue < rx_count; queue++) {
		ret = __init_dma_rx_desc_rings(priv, dma_conf, queue, flags);
		if (ret)
			goto err_init_rx_buffers;
	}

	return 0;

err_init_rx_buffers:
	while (queue >= 0) {
		struct stmmac_rx_queue *rx_q = &dma_conf->rx_queue[queue];

		if (rx_q->xsk_pool)
			dma_free_rx_xskbufs(priv, dma_conf, queue);
		else
			dma_free_rx_skbufs(priv, dma_conf, queue);

		rx_q->buf_alloc_num = 0;
		rx_q->xsk_pool = NULL;

		queue--;
	}

	return ret;
}

/**
 * __init_dma_tx_desc_rings - init the TX descriptor ring (per queue)
 * @priv: driver private structure
 * @dma_conf: structure to take the dma data
 * @queue: TX queue index
 * Description: this function initializes the DMA TX descriptors
 * and allocates the socket buffers. It supports the chained and ring
 * modes.
 */
static int __init_dma_tx_desc_rings(struct stmmac_priv *priv,
				    struct stmmac_dma_conf *dma_conf,
				    u32 queue)
{
	struct stmmac_tx_queue *tx_q = &dma_conf->tx_queue[queue];
	int i;

	netif_dbg(priv, probe, priv->dev,
		  "(%s) dma_tx_phy=0x%08x\n", __func__,
		  (u32)tx_q->dma_tx_phy);

	/* Setup the chained descriptor addresses */
	if (priv->mode == STMMAC_CHAIN_MODE) {
		if (priv->extend_desc)
			stmmac_mode_init(priv, tx_q->dma_etx,
					 tx_q->dma_tx_phy,
					 dma_conf->dma_tx_size, 1);
		else if (!(tx_q->tbs & STMMAC_TBS_AVAIL))
			stmmac_mode_init(priv, tx_q->dma_tx,
					 tx_q->dma_tx_phy,
					 dma_conf->dma_tx_size, 0);
	}

	tx_q->xsk_pool = stmmac_get_xsk_pool(priv, queue);

	for (i = 0; i < dma_conf->dma_tx_size; i++) {
		struct dma_desc *p;

		if (priv->extend_desc)
			p = &((tx_q->dma_etx + i)->basic);
		else if (tx_q->tbs & STMMAC_TBS_AVAIL)
			p = &((tx_q->dma_entx + i)->basic);
		else
			p = tx_q->dma_tx + i;

		stmmac_clear_desc(priv, p);

		tx_q->tx_skbuff_dma[i].buf = 0;
		tx_q->tx_skbuff_dma[i].map_as_page = false;
		tx_q->tx_skbuff_dma[i].len = 0;
		tx_q->tx_skbuff_dma[i].last_segment = false;
		tx_q->tx_skbuff[i] = NULL;
	}

	return 0;
}

static int init_dma_tx_desc_rings(struct net_device *dev,
				  struct stmmac_dma_conf *dma_conf)
{
	struct stmmac_priv *priv = netdev_priv(dev);
	u32 tx_queue_cnt;
	u32 queue;

	tx_queue_cnt = priv->plat->tx_queues_to_use;

	for (queue = 0; queue < tx_queue_cnt; queue++)
		__init_dma_tx_desc_rings(priv, dma_conf, queue);

	return 0;
}

/**
 * init_dma_desc_rings - init the RX/TX descriptor rings
 * @dev: net device structure
 * @dma_conf: structure to take the dma data
 * @flags: gfp flag.
 * Description: this function initializes the DMA RX/TX descriptors
 * and allocates the socket buffers. It supports the chained and ring
 * modes.
 */
static int init_dma_desc_rings(struct net_device *dev,
			       struct stmmac_dma_conf *dma_conf,
			       gfp_t flags)
{
	struct stmmac_priv *priv = netdev_priv(dev);
	int ret;

	ret = init_dma_rx_desc_rings(dev, dma_conf, flags);
	if (ret)
		return ret;

	ret = init_dma_tx_desc_rings(dev, dma_conf);

	stmmac_clear_descriptors(priv, dma_conf);

	if (netif_msg_hw(priv))
		stmmac_display_rings(priv, dma_conf);

	return ret;
}

/**
 * dma_free_tx_skbufs - free TX dma buffers
 * @priv: private structure
 * @dma_conf: structure to take the dma data
 * @queue: TX queue index
 */
static void dma_free_tx_skbufs(struct stmmac_priv *priv,
			       struct stmmac_dma_conf *dma_conf,
			       u32 queue)
{
	struct stmmac_tx_queue *tx_q = &dma_conf->tx_queue[queue];
	int i;

	tx_q->xsk_frames_done = 0;

	for (i = 0; i < dma_conf->dma_tx_size; i++)
		stmmac_free_tx_buffer(priv, dma_conf, queue, i);

	if (tx_q->xsk_pool && tx_q->xsk_frames_done) {
		xsk_tx_completed(tx_q->xsk_pool, tx_q->xsk_frames_done);
		tx_q->xsk_frames_done = 0;
		tx_q->xsk_pool = NULL;
	}
}

/**
 * stmmac_free_tx_skbufs - free TX skb buffers
 * @priv: private structure
 */
static void stmmac_free_tx_skbufs(struct stmmac_priv *priv)
{
	u32 tx_queue_cnt = priv->plat->tx_queues_to_use;
	u32 queue;

	for (queue = 0; queue < tx_queue_cnt; queue++)
		dma_free_tx_skbufs(priv, &priv->dma_conf, queue);
}

/**
 * __free_dma_rx_desc_resources - free RX dma desc resources (per queue)
 * @priv: private structure
 * @dma_conf: structure to take the dma data
 * @queue: RX queue index
 */
static void __free_dma_rx_desc_resources(struct stmmac_priv *priv,
					 struct stmmac_dma_conf *dma_conf,
					 u32 queue)
{
	struct stmmac_rx_queue *rx_q = &dma_conf->rx_queue[queue];

	/* Release the DMA RX socket buffers */
	if (rx_q->xsk_pool)
		dma_free_rx_xskbufs(priv, dma_conf, queue);
	else
		dma_free_rx_skbufs(priv, dma_conf, queue);

	rx_q->buf_alloc_num = 0;
	rx_q->xsk_pool = NULL;

	/* Free DMA regions of consistent memory previously allocated */
	if (!priv->extend_desc)
		dma_free_coherent(priv->device, dma_conf->dma_rx_size *
				  sizeof(struct dma_desc),
				  rx_q->dma_rx, rx_q->dma_rx_phy);
	else
		dma_free_coherent(priv->device, dma_conf->dma_rx_size *
				  sizeof(struct dma_extended_desc),
				  rx_q->dma_erx, rx_q->dma_rx_phy);

	if (xdp_rxq_info_is_reg(&rx_q->xdp_rxq))
		xdp_rxq_info_unreg(&rx_q->xdp_rxq);

	kfree(rx_q->buf_pool);
	if (rx_q->page_pool)
		page_pool_destroy(rx_q->page_pool);
}

static void free_dma_rx_desc_resources(struct stmmac_priv *priv,
				       struct stmmac_dma_conf *dma_conf)
{
	u32 rx_count = priv->plat->rx_queues_to_use;
	u32 queue;

	/* Free RX queue resources */
	for (queue = 0; queue < rx_count; queue++)
		__free_dma_rx_desc_resources(priv, dma_conf, queue);
}

/**
 * __free_dma_tx_desc_resources - free TX dma desc resources (per queue)
 * @priv: private structure
 * @dma_conf: structure to take the dma data
 * @queue: TX queue index
 */
static void __free_dma_tx_desc_resources(struct stmmac_priv *priv,
					 struct stmmac_dma_conf *dma_conf,
					 u32 queue)
{
	struct stmmac_tx_queue *tx_q = &dma_conf->tx_queue[queue];
	size_t size;
	void *addr;

	/* Release the DMA TX socket buffers */
	dma_free_tx_skbufs(priv, dma_conf, queue);

	if (priv->extend_desc) {
		size = sizeof(struct dma_extended_desc);
		addr = tx_q->dma_etx;
	} else if (tx_q->tbs & STMMAC_TBS_AVAIL) {
		size = sizeof(struct dma_edesc);
		addr = tx_q->dma_entx;
	} else {
		size = sizeof(struct dma_desc);
		addr = tx_q->dma_tx;
	}

	size *= dma_conf->dma_tx_size;

	dma_free_coherent(priv->device, size, addr, tx_q->dma_tx_phy);

	kfree(tx_q->tx_skbuff_dma);
	kfree(tx_q->tx_skbuff);
}

static void free_dma_tx_desc_resources(struct stmmac_priv *priv,
				       struct stmmac_dma_conf *dma_conf)
{
	u32 tx_count = priv->plat->tx_queues_to_use;
	u32 queue;

	/* Free TX queue resources */
	for (queue = 0; queue < tx_count; queue++)
		__free_dma_tx_desc_resources(priv, dma_conf, queue);
}

/**
 * __alloc_dma_rx_desc_resources - alloc RX resources (per queue).
 * @priv: private structure
 * @dma_conf: structure to take the dma data
 * @queue: RX queue index
 * Description: according to which descriptor can be used (extend or basic)
 * this function allocates the resources for TX and RX paths. In case of
 * reception, for example, it pre-allocated the RX socket buffer in order to
 * allow zero-copy mechanism.
 */
static int __alloc_dma_rx_desc_resources(struct stmmac_priv *priv,
					 struct stmmac_dma_conf *dma_conf,
					 u32 queue)
{
	struct stmmac_rx_queue *rx_q = &dma_conf->rx_queue[queue];
	struct stmmac_channel *ch = &priv->channel[queue];
	bool xdp_prog = stmmac_xdp_is_enabled(priv);
	struct page_pool_params pp_params = { 0 };
	unsigned int num_pages;
	unsigned int napi_id;
	int ret;

	rx_q->queue_index = queue;
	rx_q->priv_data = priv;

	pp_params.flags = PP_FLAG_DMA_MAP | PP_FLAG_DMA_SYNC_DEV;
	pp_params.pool_size = dma_conf->dma_rx_size;
	num_pages = DIV_ROUND_UP(dma_conf->dma_buf_sz, PAGE_SIZE);
	pp_params.order = ilog2(num_pages);
	pp_params.nid = dev_to_node(priv->device);
	pp_params.dev = priv->device;
	pp_params.dma_dir = xdp_prog ? DMA_BIDIRECTIONAL : DMA_FROM_DEVICE;
	pp_params.offset = stmmac_rx_offset(priv);
	pp_params.max_len = STMMAC_MAX_RX_BUF_SIZE(num_pages);

	rx_q->page_pool = page_pool_create(&pp_params);
	if (IS_ERR(rx_q->page_pool)) {
		ret = PTR_ERR(rx_q->page_pool);
		rx_q->page_pool = NULL;
		return ret;
	}

	rx_q->buf_pool = kcalloc(dma_conf->dma_rx_size,
				 sizeof(*rx_q->buf_pool),
				 GFP_KERNEL);
	if (!rx_q->buf_pool)
		return -ENOMEM;

	if (priv->extend_desc) {
		rx_q->dma_erx = dma_alloc_coherent(priv->device,
						   dma_conf->dma_rx_size *
						   sizeof(struct dma_extended_desc),
						   &rx_q->dma_rx_phy,
						   GFP_KERNEL);
		if (!rx_q->dma_erx)
			return -ENOMEM;

	} else {
		rx_q->dma_rx = dma_alloc_coherent(priv->device,
						  dma_conf->dma_rx_size *
						  sizeof(struct dma_desc),
						  &rx_q->dma_rx_phy,
						  GFP_KERNEL);
		if (!rx_q->dma_rx)
			return -ENOMEM;
	}

	if (stmmac_xdp_is_enabled(priv) &&
	    test_bit(queue, priv->af_xdp_zc_qps))
		napi_id = ch->rxtx_napi.napi_id;
	else
		napi_id = ch->rx_napi.napi_id;

	ret = xdp_rxq_info_reg(&rx_q->xdp_rxq, priv->dev,
			       rx_q->queue_index,
			       napi_id);
	if (ret) {
		netdev_err(priv->dev, "Failed to register xdp rxq info\n");
		return -EINVAL;
	}

	return 0;
}

static int alloc_dma_rx_desc_resources(struct stmmac_priv *priv,
				       struct stmmac_dma_conf *dma_conf)
{
	u32 rx_count = priv->plat->rx_queues_to_use;
	u32 queue;
	int ret;

	/* RX queues buffers and DMA */
	for (queue = 0; queue < rx_count; queue++) {
		ret = __alloc_dma_rx_desc_resources(priv, dma_conf, queue);
		if (ret)
			goto err_dma;
	}

	return 0;

err_dma:
	free_dma_rx_desc_resources(priv, dma_conf);

	return ret;
}

/**
 * __alloc_dma_tx_desc_resources - alloc TX resources (per queue).
 * @priv: private structure
 * @dma_conf: structure to take the dma data
 * @queue: TX queue index
 * Description: according to which descriptor can be used (extend or basic)
 * this function allocates the resources for TX and RX paths. In case of
 * reception, for example, it pre-allocated the RX socket buffer in order to
 * allow zero-copy mechanism.
 */
static int __alloc_dma_tx_desc_resources(struct stmmac_priv *priv,
					 struct stmmac_dma_conf *dma_conf,
					 u32 queue)
{
	struct stmmac_tx_queue *tx_q = &dma_conf->tx_queue[queue];
	size_t size;
	void *addr;

	tx_q->queue_index = queue;
	tx_q->priv_data = priv;

	tx_q->tx_skbuff_dma = kcalloc(dma_conf->dma_tx_size,
				      sizeof(*tx_q->tx_skbuff_dma),
				      GFP_KERNEL);
	if (!tx_q->tx_skbuff_dma)
		return -ENOMEM;

	tx_q->tx_skbuff = kcalloc(dma_conf->dma_tx_size,
				  sizeof(struct sk_buff *),
				  GFP_KERNEL);
	if (!tx_q->tx_skbuff)
		return -ENOMEM;

	if (priv->extend_desc)
		size = sizeof(struct dma_extended_desc);
	else if (tx_q->tbs & STMMAC_TBS_AVAIL)
		size = sizeof(struct dma_edesc);
	else
		size = sizeof(struct dma_desc);

	size *= dma_conf->dma_tx_size;

	addr = dma_alloc_coherent(priv->device, size,
				  &tx_q->dma_tx_phy, GFP_KERNEL);
	if (!addr)
		return -ENOMEM;

	if (priv->extend_desc)
		tx_q->dma_etx = addr;
	else if (tx_q->tbs & STMMAC_TBS_AVAIL)
		tx_q->dma_entx = addr;
	else
		tx_q->dma_tx = addr;

	return 0;
}

static int alloc_dma_tx_desc_resources(struct stmmac_priv *priv,
				       struct stmmac_dma_conf *dma_conf)
{
	u32 tx_count = priv->plat->tx_queues_to_use;
	u32 queue;
	int ret;

	/* TX queues buffers and DMA */
	for (queue = 0; queue < tx_count; queue++) {
		ret = __alloc_dma_tx_desc_resources(priv, dma_conf, queue);
		if (ret)
			goto err_dma;
	}

	return 0;

err_dma:
	free_dma_tx_desc_resources(priv, dma_conf);
	return ret;
}

/**
 * alloc_dma_desc_resources - alloc TX/RX resources.
 * @priv: private structure
 * @dma_conf: structure to take the dma data
 * Description: according to which descriptor can be used (extend or basic)
 * this function allocates the resources for TX and RX paths. In case of
 * reception, for example, it pre-allocated the RX socket buffer in order to
 * allow zero-copy mechanism.
 */
static int alloc_dma_desc_resources(struct stmmac_priv *priv,
				    struct stmmac_dma_conf *dma_conf)
{
	/* RX Allocation */
	int ret = alloc_dma_rx_desc_resources(priv, dma_conf);

	if (ret)
		return ret;

	ret = alloc_dma_tx_desc_resources(priv, dma_conf);

	return ret;
}

/**
 * free_dma_desc_resources - free dma desc resources
 * @priv: private structure
 * @dma_conf: structure to take the dma data
 */
static void free_dma_desc_resources(struct stmmac_priv *priv,
				    struct stmmac_dma_conf *dma_conf)
{
	/* Release the DMA TX socket buffers */
	free_dma_tx_desc_resources(priv, dma_conf);

	/* Release the DMA RX socket buffers later
	 * to ensure all pending XDP_TX buffers are returned.
	 */
	free_dma_rx_desc_resources(priv, dma_conf);
}

/**
 *  stmmac_mac_enable_rx_queues - Enable MAC rx queues
 *  @priv: driver private structure
 *  Description: It is used for enabling the rx queues in the MAC
 */
static void stmmac_mac_enable_rx_queues(struct stmmac_priv *priv)
{
	u32 rx_queues_count = priv->plat->rx_queues_to_use;
	int queue;
	u8 mode;

	for (queue = 0; queue < rx_queues_count; queue++) {
		mode = priv->plat->rx_queues_cfg[queue].mode_to_use;
		stmmac_rx_queue_enable(priv, priv->hw, mode, queue);
	}
}

/**
 * stmmac_start_rx_dma - start RX DMA channel
 * @priv: driver private structure
 * @chan: RX channel index
 * Description:
 * This starts a RX DMA channel
 */
static void stmmac_start_rx_dma(struct stmmac_priv *priv, u32 chan)
{
	netdev_dbg(priv->dev, "DMA RX processes started in channel %d\n", chan);
	stmmac_start_rx(priv, priv->ioaddr, chan);
}

/**
 * stmmac_start_tx_dma - start TX DMA channel
 * @priv: driver private structure
 * @chan: TX channel index
 * Description:
 * This starts a TX DMA channel
 */
static void stmmac_start_tx_dma(struct stmmac_priv *priv, u32 chan)
{
	netdev_dbg(priv->dev, "DMA TX processes started in channel %d\n", chan);
	stmmac_start_tx(priv, priv->ioaddr, chan);
}

/**
 * stmmac_stop_rx_dma - stop RX DMA channel
 * @priv: driver private structure
 * @chan: RX channel index
 * Description:
 * This stops a RX DMA channel
 */
static void stmmac_stop_rx_dma(struct stmmac_priv *priv, u32 chan)
{
	netdev_dbg(priv->dev, "DMA RX processes stopped in channel %d\n", chan);
	stmmac_stop_rx(priv, priv->ioaddr, chan);
}

/**
 * stmmac_stop_tx_dma - stop TX DMA channel
 * @priv: driver private structure
 * @chan: TX channel index
 * Description:
 * This stops a TX DMA channel
 */
static void stmmac_stop_tx_dma(struct stmmac_priv *priv, u32 chan)
{
	netdev_dbg(priv->dev, "DMA TX processes stopped in channel %d\n", chan);
	stmmac_stop_tx(priv, priv->ioaddr, chan);
}

static void stmmac_enable_all_dma_irq(struct stmmac_priv *priv)
{
	u32 rx_channels_count = priv->plat->rx_queues_to_use;
	u32 tx_channels_count = priv->plat->tx_queues_to_use;
	u32 dma_csr_ch = max(rx_channels_count, tx_channels_count);
	u32 chan;

	for (chan = 0; chan < dma_csr_ch; chan++) {
		struct stmmac_channel *ch = &priv->channel[chan];
		unsigned long flags;

		spin_lock_irqsave(&ch->lock, flags);
		stmmac_enable_dma_irq(priv, priv->ioaddr, chan, 1, 1);
		spin_unlock_irqrestore(&ch->lock, flags);
	}
}

/**
 * stmmac_start_all_dma - start all RX and TX DMA channels
 * @priv: driver private structure
 * Description:
 * This starts all the RX and TX DMA channels
 */
static void stmmac_start_all_dma(struct stmmac_priv *priv)
{
	u32 rx_channels_count = priv->plat->rx_queues_to_use;
	u32 tx_channels_count = priv->plat->tx_queues_to_use;
	u32 chan = 0;

	for (chan = 0; chan < rx_channels_count; chan++)
		stmmac_start_rx_dma(priv, chan);

	for (chan = 0; chan < tx_channels_count; chan++)
		stmmac_start_tx_dma(priv, chan);
}

/**
 * stmmac_stop_all_dma - stop all RX and TX DMA channels
 * @priv: driver private structure
 * Description:
 * This stops the RX and TX DMA channels
 */
static void stmmac_stop_all_dma(struct stmmac_priv *priv)
{
	u32 rx_channels_count = priv->plat->rx_queues_to_use;
	u32 tx_channels_count = priv->plat->tx_queues_to_use;
	u32 chan = 0;

	for (chan = 0; chan < rx_channels_count; chan++)
		stmmac_stop_rx_dma(priv, chan);

	for (chan = 0; chan < tx_channels_count; chan++)
		stmmac_stop_tx_dma(priv, chan);
}

/**
 *  stmmac_dma_operation_mode - HW DMA operation mode
 *  @priv: driver private structure
 *  Description: it is used for configuring the DMA operation mode register in
 *  order to program the tx/rx DMA thresholds or Store-And-Forward mode.
 */
static void stmmac_dma_operation_mode(struct stmmac_priv *priv)
{
	u32 rx_channels_count = priv->plat->rx_queues_to_use;
	u32 tx_channels_count = priv->plat->tx_queues_to_use;
	int rxfifosz = priv->plat->rx_fifo_size;
	int txfifosz = priv->plat->tx_fifo_size;
	u32 txmode = 0;
	u32 rxmode = 0;
	u32 chan = 0;
	u8 qmode = 0;

	if (rxfifosz == 0)
		rxfifosz = priv->dma_cap.rx_fifo_size;
	if (txfifosz == 0)
		txfifosz = priv->dma_cap.tx_fifo_size;

	/* Adjust for real per queue fifo size */
	rxfifosz /= rx_channels_count;
	txfifosz /= tx_channels_count;

	if (priv->plat->force_thresh_dma_mode) {
		txmode = tc;
		rxmode = tc;
	} else if (priv->plat->force_sf_dma_mode || priv->plat->tx_coe) {
		/*
		 * In case of GMAC, SF mode can be enabled
		 * to perform the TX COE in HW. This depends on:
		 * 1) TX COE if actually supported
		 * 2) There is no bugged Jumbo frame support
		 *    that needs to not insert csum in the TDES.
		 */
		txmode = SF_DMA_MODE;
		rxmode = SF_DMA_MODE;
		priv->xstats.threshold = SF_DMA_MODE;
	} else {
		txmode = tc;
		rxmode = SF_DMA_MODE;
	}

	/* configure all channels */
	for (chan = 0; chan < rx_channels_count; chan++) {
		struct stmmac_rx_queue *rx_q = &priv->dma_conf.rx_queue[chan];
		u32 buf_size;

		qmode = priv->plat->rx_queues_cfg[chan].mode_to_use;

		stmmac_dma_rx_mode(priv, priv->ioaddr, rxmode, chan,
				rxfifosz, qmode);

		if (rx_q->xsk_pool) {
			buf_size = xsk_pool_get_rx_frame_size(rx_q->xsk_pool);
			stmmac_set_dma_bfsize(priv, priv->ioaddr,
					      buf_size,
					      chan);
		} else {
			stmmac_set_dma_bfsize(priv, priv->ioaddr,
					      priv->dma_conf.dma_buf_sz,
					      chan);
		}
	}

	for (chan = 0; chan < tx_channels_count; chan++) {
		qmode = priv->plat->tx_queues_cfg[chan].mode_to_use;

		stmmac_dma_tx_mode(priv, priv->ioaddr, txmode, chan,
				txfifosz, qmode);
	}
}

static bool stmmac_xdp_xmit_zc(struct stmmac_priv *priv, u32 queue, u32 budget)
{
	struct netdev_queue *nq = netdev_get_tx_queue(priv->dev, queue);
	struct stmmac_tx_queue *tx_q = &priv->dma_conf.tx_queue[queue];
	struct xsk_buff_pool *pool = tx_q->xsk_pool;
	unsigned int entry = tx_q->cur_tx;
	struct dma_desc *tx_desc = NULL;
	struct xdp_desc xdp_desc;
	bool work_done = true;

	/* Avoids TX time-out as we are sharing with slow path */
	txq_trans_cond_update(nq);

	budget = min(budget, stmmac_tx_avail(priv, queue));

	while (budget-- > 0) {
		dma_addr_t dma_addr;
		bool set_ic;

		/* We are sharing with slow path and stop XSK TX desc submission when
		 * available TX ring is less than threshold.
		 */
		if (unlikely(stmmac_tx_avail(priv, queue) < STMMAC_TX_XSK_AVAIL) ||
		    !netif_carrier_ok(priv->dev)) {
			work_done = false;
			break;
		}

		if (!xsk_tx_peek_desc(pool, &xdp_desc))
			break;

		if (likely(priv->extend_desc))
			tx_desc = (struct dma_desc *)(tx_q->dma_etx + entry);
		else if (tx_q->tbs & STMMAC_TBS_AVAIL)
			tx_desc = &tx_q->dma_entx[entry].basic;
		else
			tx_desc = tx_q->dma_tx + entry;

		dma_addr = xsk_buff_raw_get_dma(pool, xdp_desc.addr);
		xsk_buff_raw_dma_sync_for_device(pool, dma_addr, xdp_desc.len);

		tx_q->tx_skbuff_dma[entry].buf_type = STMMAC_TXBUF_T_XSK_TX;

		/* To return XDP buffer to XSK pool, we simple call
		 * xsk_tx_completed(), so we don't need to fill up
		 * 'buf' and 'xdpf'.
		 */
		tx_q->tx_skbuff_dma[entry].buf = 0;
		tx_q->xdpf[entry] = NULL;

		tx_q->tx_skbuff_dma[entry].map_as_page = false;
		tx_q->tx_skbuff_dma[entry].len = xdp_desc.len;
		tx_q->tx_skbuff_dma[entry].last_segment = true;
		tx_q->tx_skbuff_dma[entry].is_jumbo = false;

		stmmac_set_desc_addr(priv, tx_desc, dma_addr);

		tx_q->tx_count_frames++;

		if (!priv->tx_coal_frames[queue])
			set_ic = false;
		else if (tx_q->tx_count_frames % priv->tx_coal_frames[queue] == 0)
			set_ic = true;
		else
			set_ic = false;

		if (set_ic) {
			tx_q->tx_count_frames = 0;
			stmmac_set_tx_ic(priv, tx_desc);
			priv->xstats.tx_set_ic_bit++;
		}

		stmmac_prepare_tx_desc(priv, tx_desc, 1, xdp_desc.len,
				       true, priv->mode, true, true,
				       xdp_desc.len);

		stmmac_enable_dma_transmission(priv, priv->ioaddr);

		tx_q->cur_tx = STMMAC_GET_ENTRY(tx_q->cur_tx, priv->dma_conf.dma_tx_size);
		entry = tx_q->cur_tx;
	}

	if (tx_desc) {
		stmmac_flush_tx_descriptors(priv, queue);
		xsk_tx_release(pool);
	}

	/* Return true if all of the 3 conditions are met
	 *  a) TX Budget is still available
	 *  b) work_done = true when XSK TX desc peek is empty (no more
	 *     pending XSK TX for transmission)
	 */
	return !!budget && work_done;
}

static void stmmac_bump_dma_threshold(struct stmmac_priv *priv, u32 chan)
{
	if (unlikely(priv->xstats.threshold != SF_DMA_MODE) && tc <= 256) {
		tc += 64;

		if (priv->plat->force_thresh_dma_mode)
			stmmac_set_dma_operation_mode(priv, tc, tc, chan);
		else
			stmmac_set_dma_operation_mode(priv, tc, SF_DMA_MODE,
						      chan);

		priv->xstats.threshold = tc;
	}
}

/**
 * stmmac_tx_clean - to manage the transmission completion
 * @priv: driver private structure
 * @budget: napi budget limiting this functions packet handling
 * @queue: TX queue index
 * Description: it reclaims the transmit resources after transmission completes.
 */
static int stmmac_tx_clean(struct stmmac_priv *priv, int budget, u32 queue)
{
	struct stmmac_tx_queue *tx_q = &priv->dma_conf.tx_queue[queue];
	unsigned int bytes_compl = 0, pkts_compl = 0;
	unsigned int entry, xmits = 0, count = 0;

	__netif_tx_lock_bh(netdev_get_tx_queue(priv->dev, queue));

	priv->xstats.tx_clean++;

	tx_q->xsk_frames_done = 0;

	entry = tx_q->dirty_tx;

	/* Try to clean all TX complete frame in 1 shot */
	while ((entry != tx_q->cur_tx) && count < priv->dma_conf.dma_tx_size) {
		struct xdp_frame *xdpf;
		struct sk_buff *skb;
		struct dma_desc *p;
		int status;

		if (tx_q->tx_skbuff_dma[entry].buf_type == STMMAC_TXBUF_T_XDP_TX ||
		    tx_q->tx_skbuff_dma[entry].buf_type == STMMAC_TXBUF_T_XDP_NDO) {
			xdpf = tx_q->xdpf[entry];
			skb = NULL;
		} else if (tx_q->tx_skbuff_dma[entry].buf_type == STMMAC_TXBUF_T_SKB) {
			xdpf = NULL;
			skb = tx_q->tx_skbuff[entry];
		} else {
			xdpf = NULL;
			skb = NULL;
		}

		if (priv->extend_desc)
			p = (struct dma_desc *)(tx_q->dma_etx + entry);
		else if (tx_q->tbs & STMMAC_TBS_AVAIL)
			p = &tx_q->dma_entx[entry].basic;
		else
			p = tx_q->dma_tx + entry;

		status = stmmac_tx_status(priv, &priv->dev->stats,
				&priv->xstats, p, priv->ioaddr);
		/* Check if the descriptor is owned by the DMA */
		if (unlikely(status & tx_dma_own))
			break;

		count++;

		/* Make sure descriptor fields are read after reading
		 * the own bit.
		 */
		dma_rmb();

		/* Just consider the last segment and ...*/
		if (likely(!(status & tx_not_ls))) {
			/* ... verify the status error condition */
			if (unlikely(status & tx_err)) {
				priv->dev->stats.tx_errors++;
				if (unlikely(status & tx_err_bump_tc))
					stmmac_bump_dma_threshold(priv, queue);
			} else {
				priv->dev->stats.tx_packets++;
				priv->xstats.tx_pkt_n++;
				priv->xstats.txq_stats[queue].tx_pkt_n++;
			}
			if (skb)
				stmmac_get_tx_hwtstamp(priv, p, skb);
		}

		if (likely(tx_q->tx_skbuff_dma[entry].buf &&
			   tx_q->tx_skbuff_dma[entry].buf_type != STMMAC_TXBUF_T_XDP_TX)) {
			if (tx_q->tx_skbuff_dma[entry].map_as_page)
				dma_unmap_page(priv->device,
					       tx_q->tx_skbuff_dma[entry].buf,
					       tx_q->tx_skbuff_dma[entry].len,
					       DMA_TO_DEVICE);
			else
				dma_unmap_single(priv->device,
						 tx_q->tx_skbuff_dma[entry].buf,
						 tx_q->tx_skbuff_dma[entry].len,
						 DMA_TO_DEVICE);
			tx_q->tx_skbuff_dma[entry].buf = 0;
			tx_q->tx_skbuff_dma[entry].len = 0;
			tx_q->tx_skbuff_dma[entry].map_as_page = false;
		}

		stmmac_clean_desc3(priv, tx_q, p);

		tx_q->tx_skbuff_dma[entry].last_segment = false;
		tx_q->tx_skbuff_dma[entry].is_jumbo = false;

		if (xdpf &&
		    tx_q->tx_skbuff_dma[entry].buf_type == STMMAC_TXBUF_T_XDP_TX) {
			xdp_return_frame_rx_napi(xdpf);
			tx_q->xdpf[entry] = NULL;
		}

		if (xdpf &&
		    tx_q->tx_skbuff_dma[entry].buf_type == STMMAC_TXBUF_T_XDP_NDO) {
			xdp_return_frame(xdpf);
			tx_q->xdpf[entry] = NULL;
		}

		if (tx_q->tx_skbuff_dma[entry].buf_type == STMMAC_TXBUF_T_XSK_TX)
			tx_q->xsk_frames_done++;

		if (tx_q->tx_skbuff_dma[entry].buf_type == STMMAC_TXBUF_T_SKB) {
			if (likely(skb)) {
				pkts_compl++;
				bytes_compl += skb->len;
				dev_consume_skb_any(skb);
				tx_q->tx_skbuff[entry] = NULL;
			}
		}

		stmmac_release_tx_desc(priv, p, priv->mode);

		entry = STMMAC_GET_ENTRY(entry, priv->dma_conf.dma_tx_size);
	}
	tx_q->dirty_tx = entry;

	netdev_tx_completed_queue(netdev_get_tx_queue(priv->dev, queue),
				  pkts_compl, bytes_compl);

	if (unlikely(netif_tx_queue_stopped(netdev_get_tx_queue(priv->dev,
								queue))) &&
	    stmmac_tx_avail(priv, queue) > STMMAC_TX_THRESH(priv)) {

		netif_dbg(priv, tx_done, priv->dev,
			  "%s: restart transmit\n", __func__);
		netif_tx_wake_queue(netdev_get_tx_queue(priv->dev, queue));
	}

	if (tx_q->xsk_pool) {
		bool work_done;

		if (tx_q->xsk_frames_done)
			xsk_tx_completed(tx_q->xsk_pool, tx_q->xsk_frames_done);

		if (xsk_uses_need_wakeup(tx_q->xsk_pool))
			xsk_set_tx_need_wakeup(tx_q->xsk_pool);

		/* For XSK TX, we try to send as many as possible.
		 * If XSK work done (XSK TX desc empty and budget still
		 * available), return "budget - 1" to reenable TX IRQ.
		 * Else, return "budget" to make NAPI continue polling.
		 */
		work_done = stmmac_xdp_xmit_zc(priv, queue,
					       STMMAC_XSK_TX_BUDGET_MAX);
		if (work_done)
			xmits = budget - 1;
		else
			xmits = budget;
	}

	if (priv->eee_enabled && !priv->tx_path_in_lpi_mode &&
	    priv->eee_sw_timer_en) {
		if (stmmac_enable_eee_mode(priv))
			mod_timer(&priv->eee_ctrl_timer, STMMAC_LPI_T(priv->tx_lpi_timer));
	}

	/* We still have pending packets, let's call for a new scheduling */
	if (tx_q->dirty_tx != tx_q->cur_tx)
		hrtimer_start(&tx_q->txtimer,
			      STMMAC_COAL_TIMER(priv->tx_coal_timer[queue]),
			      HRTIMER_MODE_REL);

	__netif_tx_unlock_bh(netdev_get_tx_queue(priv->dev, queue));

	/* Combine decisions from TX clean and XSK TX */
	return max(count, xmits);
}

/**
 * stmmac_tx_err - to manage the tx error
 * @priv: driver private structure
 * @chan: channel index
 * Description: it cleans the descriptors and restarts the transmission
 * in case of transmission errors.
 */
static void stmmac_tx_err(struct stmmac_priv *priv, u32 chan)
{
	struct stmmac_tx_queue *tx_q = &priv->dma_conf.tx_queue[chan];

	netif_tx_stop_queue(netdev_get_tx_queue(priv->dev, chan));

	stmmac_stop_tx_dma(priv, chan);
	dma_free_tx_skbufs(priv, &priv->dma_conf, chan);
	stmmac_clear_tx_descriptors(priv, &priv->dma_conf, chan);
	stmmac_reset_tx_queue(priv, chan);
	stmmac_init_tx_chan(priv, priv->ioaddr, priv->plat->dma_cfg,
			    tx_q->dma_tx_phy, chan);
	stmmac_start_tx_dma(priv, chan);

	priv->dev->stats.tx_errors++;
	netif_tx_wake_queue(netdev_get_tx_queue(priv->dev, chan));
}

/**
 *  stmmac_set_dma_operation_mode - Set DMA operation mode by channel
 *  @priv: driver private structure
 *  @txmode: TX operating mode
 *  @rxmode: RX operating mode
 *  @chan: channel index
 *  Description: it is used for configuring of the DMA operation mode in
 *  runtime in order to program the tx/rx DMA thresholds or Store-And-Forward
 *  mode.
 */
static void stmmac_set_dma_operation_mode(struct stmmac_priv *priv, u32 txmode,
					  u32 rxmode, u32 chan)
{
	u8 rxqmode = priv->plat->rx_queues_cfg[chan].mode_to_use;
	u8 txqmode = priv->plat->tx_queues_cfg[chan].mode_to_use;
	u32 rx_channels_count = priv->plat->rx_queues_to_use;
	u32 tx_channels_count = priv->plat->tx_queues_to_use;
	int rxfifosz = priv->plat->rx_fifo_size;
	int txfifosz = priv->plat->tx_fifo_size;

	if (rxfifosz == 0)
		rxfifosz = priv->dma_cap.rx_fifo_size;
	if (txfifosz == 0)
		txfifosz = priv->dma_cap.tx_fifo_size;

	/* Adjust for real per queue fifo size */
	rxfifosz /= rx_channels_count;
	txfifosz /= tx_channels_count;

	stmmac_dma_rx_mode(priv, priv->ioaddr, rxmode, chan, rxfifosz, rxqmode);
	stmmac_dma_tx_mode(priv, priv->ioaddr, txmode, chan, txfifosz, txqmode);
}

static bool stmmac_safety_feat_interrupt(struct stmmac_priv *priv)
{
	int ret;

	ret = stmmac_safety_feat_irq_status(priv, priv->dev,
			priv->ioaddr, priv->dma_cap.asp, &priv->sstats);
	if (ret && (ret != -EINVAL)) {
		stmmac_global_err(priv);
		return true;
	}

	return false;
}

static int stmmac_napi_check(struct stmmac_priv *priv, u32 chan, u32 dir)
{
	int status = stmmac_dma_interrupt_status(priv, priv->ioaddr,
						 &priv->xstats, chan, dir);
	struct stmmac_rx_queue *rx_q = &priv->dma_conf.rx_queue[chan];
	struct stmmac_tx_queue *tx_q = &priv->dma_conf.tx_queue[chan];
	struct stmmac_channel *ch = &priv->channel[chan];
	struct napi_struct *rx_napi;
	struct napi_struct *tx_napi;
	unsigned long flags;

	rx_napi = rx_q->xsk_pool ? &ch->rxtx_napi : &ch->rx_napi;
	tx_napi = tx_q->xsk_pool ? &ch->rxtx_napi : &ch->tx_napi;

	if ((status & handle_rx) && (chan < priv->plat->rx_queues_to_use)) {
		if (napi_schedule_prep(rx_napi)) {
			spin_lock_irqsave(&ch->lock, flags);
			stmmac_disable_dma_irq(priv, priv->ioaddr, chan, 1, 0);
			spin_unlock_irqrestore(&ch->lock, flags);
			__napi_schedule(rx_napi);
		}
	}

	if ((status & handle_tx) && (chan < priv->plat->tx_queues_to_use)) {
		if (napi_schedule_prep(tx_napi)) {
			spin_lock_irqsave(&ch->lock, flags);
			stmmac_disable_dma_irq(priv, priv->ioaddr, chan, 0, 1);
			spin_unlock_irqrestore(&ch->lock, flags);
			__napi_schedule(tx_napi);
		}
	}

	return status;
}

/**
 * stmmac_dma_interrupt - DMA ISR
 * @priv: driver private structure
 * Description: this is the DMA ISR. It is called by the main ISR.
 * It calls the dwmac dma routine and schedule poll method in case of some
 * work can be done.
 */
static void stmmac_dma_interrupt(struct stmmac_priv *priv)
{
	u32 tx_channel_count = priv->plat->tx_queues_to_use;
	u32 rx_channel_count = priv->plat->rx_queues_to_use;
	u32 channels_to_check = tx_channel_count > rx_channel_count ?
				tx_channel_count : rx_channel_count;
	u32 chan;
	int status[max_t(u32, MTL_MAX_TX_QUEUES, MTL_MAX_RX_QUEUES)];

	/* Make sure we never check beyond our status buffer. */
	if (WARN_ON_ONCE(channels_to_check > ARRAY_SIZE(status)))
		channels_to_check = ARRAY_SIZE(status);

	for (chan = 0; chan < channels_to_check; chan++)
		status[chan] = stmmac_napi_check(priv, chan,
						 DMA_DIR_RXTX);

	for (chan = 0; chan < tx_channel_count; chan++) {
		if (unlikely(status[chan] & tx_hard_error_bump_tc)) {
			/* Try to bump up the dma threshold on this failure */
			stmmac_bump_dma_threshold(priv, chan);
		} else if (unlikely(status[chan] == tx_hard_error)) {
			stmmac_tx_err(priv, chan);
		}
	}
}

/**
 * stmmac_mmc_setup: setup the Mac Management Counters (MMC)
 * @priv: driver private structure
 * Description: this masks the MMC irq, in fact, the counters are managed in SW.
 */
static void stmmac_mmc_setup(struct stmmac_priv *priv)
{
	unsigned int mode = MMC_CNTRL_RESET_ON_READ | MMC_CNTRL_COUNTER_RESET |
			    MMC_CNTRL_PRESET | MMC_CNTRL_FULL_HALF_PRESET;

	stmmac_mmc_intr_all_mask(priv, priv->mmcaddr);

	if (priv->dma_cap.rmon) {
		stmmac_mmc_ctrl(priv, priv->mmcaddr, mode);
		memset(&priv->mmc, 0, sizeof(struct stmmac_counters));
	} else
		netdev_info(priv->dev, "No MAC Management Counters available\n");
}

/**
 * stmmac_get_hw_features - get MAC capabilities from the HW cap. register.
 * @priv: driver private structure
 * Description:
 *  new GMAC chip generations have a new register to indicate the
 *  presence of the optional feature/functions.
 *  This can be also used to override the value passed through the
 *  platform and necessary for old MAC10/100 and GMAC chips.
 */
static int stmmac_get_hw_features(struct stmmac_priv *priv)
{
	return stmmac_get_hw_feature(priv, priv->ioaddr, &priv->dma_cap) == 0;
}

/**
 * stmmac_check_ether_addr - check if the MAC addr is valid
 * @priv: driver private structure
 * Description:
 * it is to verify if the MAC address is valid, in case of failures it
 * generates a random MAC address
 */
static void stmmac_check_ether_addr(struct stmmac_priv *priv)
{
	u8 addr[ETH_ALEN];

	if (!is_valid_ether_addr(priv->dev->dev_addr)) {
		stmmac_get_umac_addr(priv, priv->hw, addr, 0);
		if (is_valid_ether_addr(addr))
			eth_hw_addr_set(priv->dev, addr);
		else
			eth_hw_addr_random(priv->dev);
		dev_info(priv->device, "device MAC address %pM\n",
			 priv->dev->dev_addr);
	}
}

/**
 * stmmac_init_dma_engine - DMA init.
 * @priv: driver private structure
 * Description:
 * It inits the DMA invoking the specific MAC/GMAC callback.
 * Some DMA parameters can be passed from the platform;
 * in case of these are not passed a default is kept for the MAC or GMAC.
 */
static int stmmac_init_dma_engine(struct stmmac_priv *priv)
{
	u32 rx_channels_count = priv->plat->rx_queues_to_use;
	u32 tx_channels_count = priv->plat->tx_queues_to_use;
	u32 dma_csr_ch = max(rx_channels_count, tx_channels_count);
	struct stmmac_rx_queue *rx_q;
	struct stmmac_tx_queue *tx_q;
	u32 chan = 0;
	int atds = 0;
	int ret = 0;

	if (!priv->plat->dma_cfg || !priv->plat->dma_cfg->pbl) {
		dev_err(priv->device, "Invalid DMA configuration\n");
		return -EINVAL;
	}

	if (priv->extend_desc && (priv->mode == STMMAC_RING_MODE))
		atds = 1;

	ret = stmmac_reset(priv, priv->ioaddr);
	if (ret) {
		dev_err(priv->device, "Failed to reset the dma\n");
		return ret;
	}

	/* DMA Configuration */
	stmmac_dma_init(priv, priv->ioaddr, priv->plat->dma_cfg, atds);

	if (priv->plat->axi)
		stmmac_axi(priv, priv->ioaddr, priv->plat->axi);

	/* DMA CSR Channel configuration */
	for (chan = 0; chan < dma_csr_ch; chan++) {
		stmmac_init_chan(priv, priv->ioaddr, priv->plat->dma_cfg, chan);
		stmmac_disable_dma_irq(priv, priv->ioaddr, chan, 1, 1);
	}

	/* DMA RX Channel Configuration */
	for (chan = 0; chan < rx_channels_count; chan++) {
		rx_q = &priv->dma_conf.rx_queue[chan];

		stmmac_init_rx_chan(priv, priv->ioaddr, priv->plat->dma_cfg,
				    rx_q->dma_rx_phy, chan);

		rx_q->rx_tail_addr = rx_q->dma_rx_phy +
				     (rx_q->buf_alloc_num *
				      sizeof(struct dma_desc));
		stmmac_set_rx_tail_ptr(priv, priv->ioaddr,
				       rx_q->rx_tail_addr, chan);
	}

	/* DMA TX Channel Configuration */
	for (chan = 0; chan < tx_channels_count; chan++) {
		tx_q = &priv->dma_conf.tx_queue[chan];

		stmmac_init_tx_chan(priv, priv->ioaddr, priv->plat->dma_cfg,
				    tx_q->dma_tx_phy, chan);

		tx_q->tx_tail_addr = tx_q->dma_tx_phy;
		stmmac_set_tx_tail_ptr(priv, priv->ioaddr,
				       tx_q->tx_tail_addr, chan);
	}

	return ret;
}

static void stmmac_tx_timer_arm(struct stmmac_priv *priv, u32 queue)
{
	struct stmmac_tx_queue *tx_q = &priv->dma_conf.tx_queue[queue];

	hrtimer_start(&tx_q->txtimer,
		      STMMAC_COAL_TIMER(priv->tx_coal_timer[queue]),
		      HRTIMER_MODE_REL);
}

/**
 * stmmac_tx_timer - mitigation sw timer for tx.
 * @t: data pointer
 * Description:
 * This is the timer handler to directly invoke the stmmac_tx_clean.
 */
static enum hrtimer_restart stmmac_tx_timer(struct hrtimer *t)
{
	struct stmmac_tx_queue *tx_q = container_of(t, struct stmmac_tx_queue, txtimer);
	struct stmmac_priv *priv = tx_q->priv_data;
	struct stmmac_channel *ch;
	struct napi_struct *napi;

	ch = &priv->channel[tx_q->queue_index];
	napi = tx_q->xsk_pool ? &ch->rxtx_napi : &ch->tx_napi;

	if (likely(napi_schedule_prep(napi))) {
		unsigned long flags;

		spin_lock_irqsave(&ch->lock, flags);
		stmmac_disable_dma_irq(priv, priv->ioaddr, ch->index, 0, 1);
		spin_unlock_irqrestore(&ch->lock, flags);
		__napi_schedule(napi);
	}

	return HRTIMER_NORESTART;
}

/**
 * stmmac_init_coalesce - init mitigation options.
 * @priv: driver private structure
 * Description:
 * This inits the coalesce parameters: i.e. timer rate,
 * timer handler and default threshold used for enabling the
 * interrupt on completion bit.
 */
static void stmmac_init_coalesce(struct stmmac_priv *priv)
{
	u32 tx_channel_count = priv->plat->tx_queues_to_use;
	u32 rx_channel_count = priv->plat->rx_queues_to_use;
	u32 chan;

	for (chan = 0; chan < tx_channel_count; chan++) {
		struct stmmac_tx_queue *tx_q = &priv->dma_conf.tx_queue[chan];

		priv->tx_coal_frames[chan] = STMMAC_TX_FRAMES;
		priv->tx_coal_timer[chan] = STMMAC_COAL_TX_TIMER;

		hrtimer_init(&tx_q->txtimer, CLOCK_MONOTONIC, HRTIMER_MODE_REL);
		tx_q->txtimer.function = stmmac_tx_timer;
	}

	for (chan = 0; chan < rx_channel_count; chan++)
		priv->rx_coal_frames[chan] = STMMAC_RX_FRAMES;
}

static void stmmac_set_rings_length(struct stmmac_priv *priv)
{
	u32 rx_channels_count = priv->plat->rx_queues_to_use;
	u32 tx_channels_count = priv->plat->tx_queues_to_use;
	u32 chan;

	/* set TX ring length */
	for (chan = 0; chan < tx_channels_count; chan++)
		stmmac_set_tx_ring_len(priv, priv->ioaddr,
				       (priv->dma_conf.dma_tx_size - 1), chan);

	/* set RX ring length */
	for (chan = 0; chan < rx_channels_count; chan++)
		stmmac_set_rx_ring_len(priv, priv->ioaddr,
				       (priv->dma_conf.dma_rx_size - 1), chan);
}

/**
 *  stmmac_set_tx_queue_weight - Set TX queue weight
 *  @priv: driver private structure
 *  Description: It is used for setting TX queues weight
 */
static void stmmac_set_tx_queue_weight(struct stmmac_priv *priv)
{
	u32 tx_queues_count = priv->plat->tx_queues_to_use;
	u32 weight;
	u32 queue;

	for (queue = 0; queue < tx_queues_count; queue++) {
		weight = priv->plat->tx_queues_cfg[queue].weight;
		stmmac_set_mtl_tx_queue_weight(priv, priv->hw, weight, queue);
	}
}

/**
 *  stmmac_configure_cbs - Configure CBS in TX queue
 *  @priv: driver private structure
 *  Description: It is used for configuring CBS in AVB TX queues
 */
static void stmmac_configure_cbs(struct stmmac_priv *priv)
{
	u32 tx_queues_count = priv->plat->tx_queues_to_use;
	u32 mode_to_use;
	u32 queue;

	/* queue 0 is reserved for legacy traffic */
	for (queue = 1; queue < tx_queues_count; queue++) {
		mode_to_use = priv->plat->tx_queues_cfg[queue].mode_to_use;
		if (mode_to_use == MTL_QUEUE_DCB)
			continue;

		stmmac_config_cbs(priv, priv->hw,
				priv->plat->tx_queues_cfg[queue].send_slope,
				priv->plat->tx_queues_cfg[queue].idle_slope,
				priv->plat->tx_queues_cfg[queue].high_credit,
				priv->plat->tx_queues_cfg[queue].low_credit,
				queue);
	}
}

/**
 *  stmmac_rx_queue_dma_chan_map - Map RX queue to RX dma channel
 *  @priv: driver private structure
 *  Description: It is used for mapping RX queues to RX dma channels
 */
static void stmmac_rx_queue_dma_chan_map(struct stmmac_priv *priv)
{
	u32 rx_queues_count = priv->plat->rx_queues_to_use;
	u32 queue;
	u32 chan;

	for (queue = 0; queue < rx_queues_count; queue++) {
		chan = priv->plat->rx_queues_cfg[queue].chan;
		stmmac_map_mtl_to_dma(priv, priv->hw, queue, chan);
	}
}

/**
 *  stmmac_mac_config_rx_queues_prio - Configure RX Queue priority
 *  @priv: driver private structure
 *  Description: It is used for configuring the RX Queue Priority
 */
static void stmmac_mac_config_rx_queues_prio(struct stmmac_priv *priv)
{
	u32 rx_queues_count = priv->plat->rx_queues_to_use;
	u32 queue;
	u32 prio;

	for (queue = 0; queue < rx_queues_count; queue++) {
		if (!priv->plat->rx_queues_cfg[queue].use_prio)
			continue;

		prio = priv->plat->rx_queues_cfg[queue].prio;
		stmmac_rx_queue_prio(priv, priv->hw, prio, queue);
	}
}

/**
 *  stmmac_mac_config_tx_queues_prio - Configure TX Queue priority
 *  @priv: driver private structure
 *  Description: It is used for configuring the TX Queue Priority
 */
static void stmmac_mac_config_tx_queues_prio(struct stmmac_priv *priv)
{
	u32 tx_queues_count = priv->plat->tx_queues_to_use;
	u32 queue;
	u32 prio;

	for (queue = 0; queue < tx_queues_count; queue++) {
		if (!priv->plat->tx_queues_cfg[queue].use_prio)
			continue;

		prio = priv->plat->tx_queues_cfg[queue].prio;
		stmmac_tx_queue_prio(priv, priv->hw, prio, queue);
	}
}

/**
 *  stmmac_mac_config_rx_queues_routing - Configure RX Queue Routing
 *  @priv: driver private structure
 *  Description: It is used for configuring the RX queue routing
 */
static void stmmac_mac_config_rx_queues_routing(struct stmmac_priv *priv)
{
	u32 rx_queues_count = priv->plat->rx_queues_to_use;
	u32 queue;
	u8 packet;

	for (queue = 0; queue < rx_queues_count; queue++) {
		/* no specific packet type routing specified for the queue */
		if (priv->plat->rx_queues_cfg[queue].pkt_route == 0x0)
			continue;

		packet = priv->plat->rx_queues_cfg[queue].pkt_route;
		stmmac_rx_queue_routing(priv, priv->hw, packet, queue);
	}
}

static void stmmac_mac_config_rss(struct stmmac_priv *priv)
{
	if (!priv->dma_cap.rssen || !priv->plat->rss_en) {
		priv->rss.enable = false;
		return;
	}

	if (priv->dev->features & NETIF_F_RXHASH)
		priv->rss.enable = true;
	else
		priv->rss.enable = false;

	stmmac_rss_configure(priv, priv->hw, &priv->rss,
			     priv->plat->rx_queues_to_use);
}

/**
 *  stmmac_mtl_configuration - Configure MTL
 *  @priv: driver private structure
 *  Description: It is used for configurring MTL
 */
static void stmmac_mtl_configuration(struct stmmac_priv *priv)
{
	u32 rx_queues_count = priv->plat->rx_queues_to_use;
	u32 tx_queues_count = priv->plat->tx_queues_to_use;

	if (tx_queues_count > 1)
		stmmac_set_tx_queue_weight(priv);

	/* Configure MTL RX algorithms */
	if (rx_queues_count > 1)
		stmmac_prog_mtl_rx_algorithms(priv, priv->hw,
				priv->plat->rx_sched_algorithm);

	/* Configure MTL TX algorithms */
	if (tx_queues_count > 1)
		stmmac_prog_mtl_tx_algorithms(priv, priv->hw,
				priv->plat->tx_sched_algorithm);

	/* Configure CBS in AVB TX queues */
	if (tx_queues_count > 1)
		stmmac_configure_cbs(priv);

	/* Map RX MTL to DMA channels */
	stmmac_rx_queue_dma_chan_map(priv);

	/* Enable MAC RX Queues */
	stmmac_mac_enable_rx_queues(priv);

	/* Set RX priorities */
	if (rx_queues_count > 1)
		stmmac_mac_config_rx_queues_prio(priv);

	/* Set TX priorities */
	if (tx_queues_count > 1)
		stmmac_mac_config_tx_queues_prio(priv);

	/* Set RX routing */
	if (rx_queues_count > 1)
		stmmac_mac_config_rx_queues_routing(priv);

	/* Receive Side Scaling */
	if (rx_queues_count > 1)
		stmmac_mac_config_rss(priv);
}

static void stmmac_safety_feat_configuration(struct stmmac_priv *priv)
{
	if (priv->dma_cap.asp) {
		netdev_info(priv->dev, "Enabling Safety Features\n");
		stmmac_safety_feat_config(priv, priv->ioaddr, priv->dma_cap.asp,
					  priv->plat->safety_feat_cfg);
	} else {
		netdev_info(priv->dev, "No Safety Features support found\n");
	}
}

static int stmmac_fpe_start_wq(struct stmmac_priv *priv)
{
	char *name;

	clear_bit(__FPE_TASK_SCHED, &priv->fpe_task_state);
	clear_bit(__FPE_REMOVING,  &priv->fpe_task_state);

	name = priv->wq_name;
	sprintf(name, "%s-fpe", priv->dev->name);

	priv->fpe_wq = create_singlethread_workqueue(name);
	if (!priv->fpe_wq) {
		netdev_err(priv->dev, "%s: Failed to create workqueue\n", name);

		return -ENOMEM;
	}
	netdev_info(priv->dev, "FPE workqueue start");

	return 0;
}

/**
 * stmmac_hw_setup - setup mac in a usable state.
 *  @dev : pointer to the device structure.
 *  @ptp_register: register PTP if set
 *  Description:
 *  this is the main function to setup the HW in a usable state because the
 *  dma engine is reset, the core registers are configured (e.g. AXI,
 *  Checksum features, timers). The DMA is ready to start receiving and
 *  transmitting.
 *  Return value:
 *  0 on success and an appropriate (-)ve integer as defined in errno.h
 *  file on failure.
 */
static int stmmac_hw_setup(struct net_device *dev, bool ptp_register)
{
	struct stmmac_priv *priv = netdev_priv(dev);
	u32 rx_cnt = priv->plat->rx_queues_to_use;
	u32 tx_cnt = priv->plat->tx_queues_to_use;
	bool sph_en;
	u32 chan;
	int ret;

	/* DMA initialization and SW reset */
	ret = stmmac_init_dma_engine(priv);
	if (ret < 0) {
		netdev_err(priv->dev, "%s: DMA engine initialization failed\n",
			   __func__);
		return ret;
	}

	/* Copy the MAC addr into the HW  */
	stmmac_set_umac_addr(priv, priv->hw, dev->dev_addr, 0);

	/* PS and related bits will be programmed according to the speed */
	if (priv->hw->pcs) {
		int speed = priv->plat->mac_port_sel_speed;

		if ((speed == SPEED_10) || (speed == SPEED_100) ||
		    (speed == SPEED_1000)) {
			priv->hw->ps = speed;
		} else {
			dev_warn(priv->device, "invalid port speed\n");
			priv->hw->ps = 0;
		}
	}

	/* Initialize the MAC Core */
	stmmac_core_init(priv, priv->hw, dev);

	/* Initialize MTL*/
	stmmac_mtl_configuration(priv);

	/* Initialize Safety Features */
	stmmac_safety_feat_configuration(priv);

	ret = stmmac_rx_ipc(priv, priv->hw);
	if (!ret) {
		netdev_warn(priv->dev, "RX IPC Checksum Offload disabled\n");
		priv->plat->rx_coe = STMMAC_RX_COE_NONE;
		priv->hw->rx_csum = 0;
	}

	/* Enable the MAC Rx/Tx */
	stmmac_mac_set(priv, priv->ioaddr, true);

	/* Set the HW DMA mode and the COE */
	stmmac_dma_operation_mode(priv);

	stmmac_mmc_setup(priv);

	if (ptp_register) {
		ret = clk_prepare_enable(priv->plat->clk_ptp_ref);
		if (ret < 0)
			netdev_warn(priv->dev,
				    "failed to enable PTP reference clock: %pe\n",
				    ERR_PTR(ret));
	}

	ret = stmmac_init_ptp(priv);
	if (ret == -EOPNOTSUPP)
<<<<<<< HEAD
		netdev_warn(priv->dev, "PTP not supported by HW\n");
=======
		netdev_info(priv->dev, "PTP not supported by HW\n");
>>>>>>> d60c95ef
	else if (ret)
		netdev_warn(priv->dev, "PTP init failed\n");
	else if (ptp_register)
		stmmac_ptp_register(priv);

	priv->eee_tw_timer = STMMAC_DEFAULT_TWT_LS;

	/* Convert the timer from msec to usec */
	if (!priv->tx_lpi_timer)
		priv->tx_lpi_timer = eee_timer * 1000;

	if (priv->use_riwt) {
		u32 queue;

		for (queue = 0; queue < rx_cnt; queue++) {
			if (!priv->rx_riwt[queue])
				priv->rx_riwt[queue] = DEF_DMA_RIWT;

			stmmac_rx_watchdog(priv, priv->ioaddr,
					   priv->rx_riwt[queue], queue);
		}
	}

	if (priv->hw->pcs)
		stmmac_pcs_ctrl_ane(priv, priv->ioaddr, 1, priv->hw->ps, 0);

	/* set TX and RX rings length */
	stmmac_set_rings_length(priv);

	/* Enable TSO */
	if (priv->tso) {
		for (chan = 0; chan < tx_cnt; chan++) {
			struct stmmac_tx_queue *tx_q = &priv->dma_conf.tx_queue[chan];

			/* TSO and TBS cannot co-exist */
			if (tx_q->tbs & STMMAC_TBS_AVAIL)
				continue;

			stmmac_enable_tso(priv, priv->ioaddr, 1, chan);
		}
	}

	/* Enable Split Header */
	sph_en = (priv->hw->rx_csum > 0) && priv->sph;
	for (chan = 0; chan < rx_cnt; chan++)
		stmmac_enable_sph(priv, priv->ioaddr, sph_en, chan);


	/* VLAN Tag Insertion */
	if (priv->dma_cap.vlins)
		stmmac_enable_vlan(priv, priv->hw, STMMAC_VLAN_INSERT);

	/* TBS */
	for (chan = 0; chan < tx_cnt; chan++) {
		struct stmmac_tx_queue *tx_q = &priv->dma_conf.tx_queue[chan];
		int enable = tx_q->tbs & STMMAC_TBS_AVAIL;

		stmmac_enable_tbs(priv, priv->ioaddr, enable, chan);
	}

	/* Configure real RX and TX queues */
	netif_set_real_num_rx_queues(dev, priv->plat->rx_queues_to_use);
	netif_set_real_num_tx_queues(dev, priv->plat->tx_queues_to_use);

	/* Start the ball rolling... */
	stmmac_start_all_dma(priv);

	if (priv->dma_cap.fpesel) {
		stmmac_fpe_start_wq(priv);

		if (priv->plat->fpe_cfg->enable)
			stmmac_fpe_handshake(priv, true);
	}

	return 0;
}

static void stmmac_hw_teardown(struct net_device *dev)
{
	struct stmmac_priv *priv = netdev_priv(dev);

	clk_disable_unprepare(priv->plat->clk_ptp_ref);
}

static void stmmac_free_irq(struct net_device *dev,
			    enum request_irq_err irq_err, int irq_idx)
{
	struct stmmac_priv *priv = netdev_priv(dev);
	int j;

	switch (irq_err) {
	case REQ_IRQ_ERR_ALL:
		irq_idx = priv->plat->tx_queues_to_use;
		fallthrough;
	case REQ_IRQ_ERR_TX:
		for (j = irq_idx - 1; j >= 0; j--) {
			if (priv->tx_irq[j] > 0) {
				irq_set_affinity_hint(priv->tx_irq[j], NULL);
				free_irq(priv->tx_irq[j], &priv->dma_conf.tx_queue[j]);
			}
		}
		irq_idx = priv->plat->rx_queues_to_use;
		fallthrough;
	case REQ_IRQ_ERR_RX:
		for (j = irq_idx - 1; j >= 0; j--) {
			if (priv->rx_irq[j] > 0) {
				irq_set_affinity_hint(priv->rx_irq[j], NULL);
				free_irq(priv->rx_irq[j], &priv->dma_conf.rx_queue[j]);
			}
		}

		if (priv->sfty_ue_irq > 0 && priv->sfty_ue_irq != dev->irq)
			free_irq(priv->sfty_ue_irq, dev);
		fallthrough;
	case REQ_IRQ_ERR_SFTY_UE:
		if (priv->sfty_ce_irq > 0 && priv->sfty_ce_irq != dev->irq)
			free_irq(priv->sfty_ce_irq, dev);
		fallthrough;
	case REQ_IRQ_ERR_SFTY_CE:
		if (priv->lpi_irq > 0 && priv->lpi_irq != dev->irq)
			free_irq(priv->lpi_irq, dev);
		fallthrough;
	case REQ_IRQ_ERR_LPI:
		if (priv->wol_irq > 0 && priv->wol_irq != dev->irq)
			free_irq(priv->wol_irq, dev);
		fallthrough;
	case REQ_IRQ_ERR_WOL:
		free_irq(dev->irq, dev);
		fallthrough;
	case REQ_IRQ_ERR_MAC:
	case REQ_IRQ_ERR_NO:
		/* If MAC IRQ request error, no more IRQ to free */
		break;
	}
}

static int stmmac_request_irq_multi_msi(struct net_device *dev)
{
	struct stmmac_priv *priv = netdev_priv(dev);
	enum request_irq_err irq_err;
	cpumask_t cpu_mask;
	int irq_idx = 0;
	char *int_name;
	int ret;
	int i;

	/* For common interrupt */
	int_name = priv->int_name_mac;
	sprintf(int_name, "%s:%s", dev->name, "mac");
	ret = request_irq(dev->irq, stmmac_mac_interrupt,
			  0, int_name, dev);
	if (unlikely(ret < 0)) {
		netdev_err(priv->dev,
			   "%s: alloc mac MSI %d (error: %d)\n",
			   __func__, dev->irq, ret);
		irq_err = REQ_IRQ_ERR_MAC;
		goto irq_error;
	}

	/* Request the Wake IRQ in case of another line
	 * is used for WoL
	 */
	if (priv->wol_irq > 0 && priv->wol_irq != dev->irq) {
		int_name = priv->int_name_wol;
		sprintf(int_name, "%s:%s", dev->name, "wol");
		ret = request_irq(priv->wol_irq,
				  stmmac_mac_interrupt,
				  0, int_name, dev);
		if (unlikely(ret < 0)) {
			netdev_err(priv->dev,
				   "%s: alloc wol MSI %d (error: %d)\n",
				   __func__, priv->wol_irq, ret);
			irq_err = REQ_IRQ_ERR_WOL;
			goto irq_error;
		}
	}

	/* Request the LPI IRQ in case of another line
	 * is used for LPI
	 */
	if (priv->lpi_irq > 0 && priv->lpi_irq != dev->irq) {
		int_name = priv->int_name_lpi;
		sprintf(int_name, "%s:%s", dev->name, "lpi");
		ret = request_irq(priv->lpi_irq,
				  stmmac_mac_interrupt,
				  0, int_name, dev);
		if (unlikely(ret < 0)) {
			netdev_err(priv->dev,
				   "%s: alloc lpi MSI %d (error: %d)\n",
				   __func__, priv->lpi_irq, ret);
			irq_err = REQ_IRQ_ERR_LPI;
			goto irq_error;
		}
	}

	/* Request the Safety Feature Correctible Error line in
	 * case of another line is used
	 */
	if (priv->sfty_ce_irq > 0 && priv->sfty_ce_irq != dev->irq) {
		int_name = priv->int_name_sfty_ce;
		sprintf(int_name, "%s:%s", dev->name, "safety-ce");
		ret = request_irq(priv->sfty_ce_irq,
				  stmmac_safety_interrupt,
				  0, int_name, dev);
		if (unlikely(ret < 0)) {
			netdev_err(priv->dev,
				   "%s: alloc sfty ce MSI %d (error: %d)\n",
				   __func__, priv->sfty_ce_irq, ret);
			irq_err = REQ_IRQ_ERR_SFTY_CE;
			goto irq_error;
		}
	}

	/* Request the Safety Feature Uncorrectible Error line in
	 * case of another line is used
	 */
	if (priv->sfty_ue_irq > 0 && priv->sfty_ue_irq != dev->irq) {
		int_name = priv->int_name_sfty_ue;
		sprintf(int_name, "%s:%s", dev->name, "safety-ue");
		ret = request_irq(priv->sfty_ue_irq,
				  stmmac_safety_interrupt,
				  0, int_name, dev);
		if (unlikely(ret < 0)) {
			netdev_err(priv->dev,
				   "%s: alloc sfty ue MSI %d (error: %d)\n",
				   __func__, priv->sfty_ue_irq, ret);
			irq_err = REQ_IRQ_ERR_SFTY_UE;
			goto irq_error;
		}
	}

	/* Request Rx MSI irq */
	for (i = 0; i < priv->plat->rx_queues_to_use; i++) {
		if (i >= MTL_MAX_RX_QUEUES)
			break;
		if (priv->rx_irq[i] == 0)
			continue;

		int_name = priv->int_name_rx_irq[i];
		sprintf(int_name, "%s:%s-%d", dev->name, "rx", i);
		ret = request_irq(priv->rx_irq[i],
				  stmmac_msi_intr_rx,
				  0, int_name, &priv->dma_conf.rx_queue[i]);
		if (unlikely(ret < 0)) {
			netdev_err(priv->dev,
				   "%s: alloc rx-%d  MSI %d (error: %d)\n",
				   __func__, i, priv->rx_irq[i], ret);
			irq_err = REQ_IRQ_ERR_RX;
			irq_idx = i;
			goto irq_error;
		}
		cpumask_clear(&cpu_mask);
		cpumask_set_cpu(i % num_online_cpus(), &cpu_mask);
		irq_set_affinity_hint(priv->rx_irq[i], &cpu_mask);
	}

	/* Request Tx MSI irq */
	for (i = 0; i < priv->plat->tx_queues_to_use; i++) {
		if (i >= MTL_MAX_TX_QUEUES)
			break;
		if (priv->tx_irq[i] == 0)
			continue;

		int_name = priv->int_name_tx_irq[i];
		sprintf(int_name, "%s:%s-%d", dev->name, "tx", i);
		ret = request_irq(priv->tx_irq[i],
				  stmmac_msi_intr_tx,
				  0, int_name, &priv->dma_conf.tx_queue[i]);
		if (unlikely(ret < 0)) {
			netdev_err(priv->dev,
				   "%s: alloc tx-%d  MSI %d (error: %d)\n",
				   __func__, i, priv->tx_irq[i], ret);
			irq_err = REQ_IRQ_ERR_TX;
			irq_idx = i;
			goto irq_error;
		}
		cpumask_clear(&cpu_mask);
		cpumask_set_cpu(i % num_online_cpus(), &cpu_mask);
		irq_set_affinity_hint(priv->tx_irq[i], &cpu_mask);
	}

	return 0;

irq_error:
	stmmac_free_irq(dev, irq_err, irq_idx);
	return ret;
}

static int stmmac_request_irq_single(struct net_device *dev)
{
	struct stmmac_priv *priv = netdev_priv(dev);
	enum request_irq_err irq_err;
	int ret;

	ret = request_irq(dev->irq, stmmac_interrupt,
			  IRQF_SHARED, dev->name, dev);
	if (unlikely(ret < 0)) {
		netdev_err(priv->dev,
			   "%s: ERROR: allocating the IRQ %d (error: %d)\n",
			   __func__, dev->irq, ret);
		irq_err = REQ_IRQ_ERR_MAC;
		goto irq_error;
	}

	/* Request the Wake IRQ in case of another line
	 * is used for WoL
	 */
	if (priv->wol_irq > 0 && priv->wol_irq != dev->irq) {
		ret = request_irq(priv->wol_irq, stmmac_interrupt,
				  IRQF_SHARED, dev->name, dev);
		if (unlikely(ret < 0)) {
			netdev_err(priv->dev,
				   "%s: ERROR: allocating the WoL IRQ %d (%d)\n",
				   __func__, priv->wol_irq, ret);
			irq_err = REQ_IRQ_ERR_WOL;
			goto irq_error;
		}
	}

	/* Request the IRQ lines */
	if (priv->lpi_irq > 0 && priv->lpi_irq != dev->irq) {
		ret = request_irq(priv->lpi_irq, stmmac_interrupt,
				  IRQF_SHARED, dev->name, dev);
		if (unlikely(ret < 0)) {
			netdev_err(priv->dev,
				   "%s: ERROR: allocating the LPI IRQ %d (%d)\n",
				   __func__, priv->lpi_irq, ret);
			irq_err = REQ_IRQ_ERR_LPI;
			goto irq_error;
		}
	}

	return 0;

irq_error:
	stmmac_free_irq(dev, irq_err, 0);
	return ret;
}

static int stmmac_request_irq(struct net_device *dev)
{
	struct stmmac_priv *priv = netdev_priv(dev);
	int ret;

	/* Request the IRQ lines */
	if (priv->plat->multi_msi_en)
		ret = stmmac_request_irq_multi_msi(dev);
	else
		ret = stmmac_request_irq_single(dev);

	return ret;
}

/**
 *  stmmac_setup_dma_desc - Generate a dma_conf and allocate DMA queue
 *  @priv: driver private structure
 *  @mtu: MTU to setup the dma queue and buf with
 *  Description: Allocate and generate a dma_conf based on the provided MTU.
 *  Allocate the Tx/Rx DMA queue and init them.
 *  Return value:
 *  the dma_conf allocated struct on success and an appropriate ERR_PTR on failure.
 */
static struct stmmac_dma_conf *
stmmac_setup_dma_desc(struct stmmac_priv *priv, unsigned int mtu)
{
	struct stmmac_dma_conf *dma_conf;
	int chan, bfsize, ret;

	dma_conf = kzalloc(sizeof(*dma_conf), GFP_KERNEL);
	if (!dma_conf) {
		netdev_err(priv->dev, "%s: DMA conf allocation failed\n",
			   __func__);
		return ERR_PTR(-ENOMEM);
	}

	bfsize = stmmac_set_16kib_bfsize(priv, mtu);
	if (bfsize < 0)
		bfsize = 0;

	if (bfsize < BUF_SIZE_16KiB)
		bfsize = stmmac_set_bfsize(mtu, 0);

	dma_conf->dma_buf_sz = bfsize;
	/* Chose the tx/rx size from the already defined one in the
	 * priv struct. (if defined)
	 */
	dma_conf->dma_tx_size = priv->dma_conf.dma_tx_size;
	dma_conf->dma_rx_size = priv->dma_conf.dma_rx_size;

	if (!dma_conf->dma_tx_size)
		dma_conf->dma_tx_size = DMA_DEFAULT_TX_SIZE;
	if (!dma_conf->dma_rx_size)
		dma_conf->dma_rx_size = DMA_DEFAULT_RX_SIZE;

	/* Earlier check for TBS */
	for (chan = 0; chan < priv->plat->tx_queues_to_use; chan++) {
		struct stmmac_tx_queue *tx_q = &dma_conf->tx_queue[chan];
		int tbs_en = priv->plat->tx_queues_cfg[chan].tbs_en;

		/* Setup per-TXQ tbs flag before TX descriptor alloc */
		tx_q->tbs |= tbs_en ? STMMAC_TBS_AVAIL : 0;
	}

	ret = alloc_dma_desc_resources(priv, dma_conf);
	if (ret < 0) {
		netdev_err(priv->dev, "%s: DMA descriptors allocation failed\n",
			   __func__);
		goto alloc_error;
	}

	ret = init_dma_desc_rings(priv->dev, dma_conf, GFP_KERNEL);
	if (ret < 0) {
		netdev_err(priv->dev, "%s: DMA descriptors initialization failed\n",
			   __func__);
		goto init_error;
	}

	return dma_conf;

init_error:
	free_dma_desc_resources(priv, dma_conf);
alloc_error:
	kfree(dma_conf);
	return ERR_PTR(ret);
}

/**
 *  __stmmac_open - open entry point of the driver
 *  @dev : pointer to the device structure.
 *  @dma_conf :  structure to take the dma data
 *  Description:
 *  This function is the open entry point of the driver.
 *  Return value:
 *  0 on success and an appropriate (-)ve integer as defined in errno.h
 *  file on failure.
 */
<<<<<<< HEAD
static int stmmac_open(struct net_device *dev)
=======
static int __stmmac_open(struct net_device *dev,
			 struct stmmac_dma_conf *dma_conf)
>>>>>>> d60c95ef
{
	struct stmmac_priv *priv = netdev_priv(dev);
	int mode = priv->plat->phy_interface;
	u32 chan;
	int ret;

	ret = pm_runtime_resume_and_get(priv->device);
	if (ret < 0)
		return ret;

	if (priv->hw->pcs != STMMAC_PCS_TBI &&
	    priv->hw->pcs != STMMAC_PCS_RTBI &&
	    (!priv->hw->xpcs ||
	     xpcs_get_an_mode(priv->hw->xpcs, mode) != DW_AN_C73)) {
		ret = stmmac_init_phy(dev);
		if (ret) {
			netdev_err(priv->dev,
				   "%s: Cannot attach to PHY (error: %d)\n",
				   __func__, ret);
			goto init_phy_error;
		}
	}

	/* Extra statistics */
	memset(&priv->xstats, 0, sizeof(struct stmmac_extra_stats));
	priv->xstats.threshold = tc;

	priv->rx_copybreak = STMMAC_RX_COPYBREAK;

	buf_sz = dma_conf->dma_buf_sz;
	memcpy(&priv->dma_conf, dma_conf, sizeof(*dma_conf));

	stmmac_reset_queues_param(priv);

	if (priv->plat->serdes_powerup) {
		ret = priv->plat->serdes_powerup(dev, priv->plat->bsp_priv);
		if (ret < 0) {
			netdev_err(priv->dev, "%s: Serdes powerup failed\n",
				   __func__);
			goto init_error;
		}
	}

	if (priv->plat->serdes_powerup) {
		ret = priv->plat->serdes_powerup(dev, priv->plat->bsp_priv);
		if (ret < 0) {
			netdev_err(priv->dev, "%s: Serdes powerup failed\n",
				   __func__);
			goto init_error;
		}
	}

	ret = stmmac_hw_setup(dev, true);
	if (ret < 0) {
		netdev_err(priv->dev, "%s: Hw setup failed\n", __func__);
		goto init_error;
	}

	stmmac_init_coalesce(priv);

	phylink_start(priv->phylink);
	/* We may have called phylink_speed_down before */
	phylink_speed_up(priv->phylink);

	ret = stmmac_request_irq(dev);
	if (ret)
		goto irq_error;

	stmmac_enable_all_queues(priv);
	netif_tx_start_all_queues(priv->dev);
	stmmac_enable_all_dma_irq(priv);

	return 0;

irq_error:
	phylink_stop(priv->phylink);

	for (chan = 0; chan < priv->plat->tx_queues_to_use; chan++)
		hrtimer_cancel(&priv->dma_conf.tx_queue[chan].txtimer);

	stmmac_hw_teardown(dev);
init_error:
	free_dma_desc_resources(priv, &priv->dma_conf);
	phylink_disconnect_phy(priv->phylink);
init_phy_error:
	pm_runtime_put(priv->device);
	return ret;
}

static int stmmac_open(struct net_device *dev)
{
	struct stmmac_priv *priv = netdev_priv(dev);
	struct stmmac_dma_conf *dma_conf;
	int ret;

	dma_conf = stmmac_setup_dma_desc(priv, dev->mtu);
	if (IS_ERR(dma_conf))
		return PTR_ERR(dma_conf);

	ret = __stmmac_open(dev, dma_conf);
	kfree(dma_conf);
	return ret;
}

static void stmmac_fpe_stop_wq(struct stmmac_priv *priv)
{
	set_bit(__FPE_REMOVING, &priv->fpe_task_state);

	if (priv->fpe_wq)
		destroy_workqueue(priv->fpe_wq);

	netdev_info(priv->dev, "FPE workqueue stop");
}

/**
 *  stmmac_release - close entry point of the driver
 *  @dev : device pointer.
 *  Description:
 *  This is the stop entry point of the driver.
 */
static int stmmac_release(struct net_device *dev)
{
	struct stmmac_priv *priv = netdev_priv(dev);
	u32 chan;

	netif_tx_disable(dev);

	if (device_may_wakeup(priv->device))
		phylink_speed_down(priv->phylink, false);
	/* Stop and disconnect the PHY */
	phylink_stop(priv->phylink);
	phylink_disconnect_phy(priv->phylink);

	stmmac_disable_all_queues(priv);

	for (chan = 0; chan < priv->plat->tx_queues_to_use; chan++)
		hrtimer_cancel(&priv->dma_conf.tx_queue[chan].txtimer);

	netif_tx_disable(dev);

	/* Free the IRQ lines */
	stmmac_free_irq(dev, REQ_IRQ_ERR_ALL, 0);

	if (priv->eee_enabled) {
		priv->tx_path_in_lpi_mode = false;
		del_timer_sync(&priv->eee_ctrl_timer);
	}

	/* Stop TX/RX DMA and clear the descriptors */
	stmmac_stop_all_dma(priv);

	/* Release and free the Rx/Tx resources */
	free_dma_desc_resources(priv, &priv->dma_conf);

	/* Disable the MAC Rx/Tx */
	stmmac_mac_set(priv, priv->ioaddr, false);

	/* Powerdown Serdes if there is */
	if (priv->plat->serdes_powerdown)
		priv->plat->serdes_powerdown(dev, priv->plat->bsp_priv);

	netif_carrier_off(dev);

	stmmac_release_ptp(priv);

	pm_runtime_put(priv->device);

	if (priv->dma_cap.fpesel)
		stmmac_fpe_stop_wq(priv);

	return 0;
}

static bool stmmac_vlan_insert(struct stmmac_priv *priv, struct sk_buff *skb,
			       struct stmmac_tx_queue *tx_q)
{
	u16 tag = 0x0, inner_tag = 0x0;
	u32 inner_type = 0x0;
	struct dma_desc *p;

	if (!priv->dma_cap.vlins)
		return false;
	if (!skb_vlan_tag_present(skb))
		return false;
	if (skb->vlan_proto == htons(ETH_P_8021AD)) {
		inner_tag = skb_vlan_tag_get(skb);
		inner_type = STMMAC_VLAN_INSERT;
	}

	tag = skb_vlan_tag_get(skb);

	if (tx_q->tbs & STMMAC_TBS_AVAIL)
		p = &tx_q->dma_entx[tx_q->cur_tx].basic;
	else
		p = &tx_q->dma_tx[tx_q->cur_tx];

	if (stmmac_set_desc_vlan_tag(priv, p, tag, inner_tag, inner_type))
		return false;

	stmmac_set_tx_owner(priv, p);
	tx_q->cur_tx = STMMAC_GET_ENTRY(tx_q->cur_tx, priv->dma_conf.dma_tx_size);
	return true;
}

/**
 *  stmmac_tso_allocator - close entry point of the driver
 *  @priv: driver private structure
 *  @des: buffer start address
 *  @total_len: total length to fill in descriptors
 *  @last_segment: condition for the last descriptor
 *  @queue: TX queue index
 *  Description:
 *  This function fills descriptor and request new descriptors according to
 *  buffer length to fill
 */
static void stmmac_tso_allocator(struct stmmac_priv *priv, dma_addr_t des,
				 int total_len, bool last_segment, u32 queue)
{
	struct stmmac_tx_queue *tx_q = &priv->dma_conf.tx_queue[queue];
	struct dma_desc *desc;
	u32 buff_size;
	int tmp_len;

	tmp_len = total_len;

	while (tmp_len > 0) {
		dma_addr_t curr_addr;

		tx_q->cur_tx = STMMAC_GET_ENTRY(tx_q->cur_tx,
						priv->dma_conf.dma_tx_size);
		WARN_ON(tx_q->tx_skbuff[tx_q->cur_tx]);

		if (tx_q->tbs & STMMAC_TBS_AVAIL)
			desc = &tx_q->dma_entx[tx_q->cur_tx].basic;
		else
			desc = &tx_q->dma_tx[tx_q->cur_tx];

		curr_addr = des + (total_len - tmp_len);
		if (priv->dma_cap.addr64 <= 32)
			desc->des0 = cpu_to_le32(curr_addr);
		else
			stmmac_set_desc_addr(priv, desc, curr_addr);

		buff_size = tmp_len >= TSO_MAX_BUFF_SIZE ?
			    TSO_MAX_BUFF_SIZE : tmp_len;

		stmmac_prepare_tso_tx_desc(priv, desc, 0, buff_size,
				0, 1,
				(last_segment) && (tmp_len <= TSO_MAX_BUFF_SIZE),
				0, 0);

		tmp_len -= TSO_MAX_BUFF_SIZE;
	}
}

static void stmmac_flush_tx_descriptors(struct stmmac_priv *priv, int queue)
{
	struct stmmac_tx_queue *tx_q = &priv->dma_conf.tx_queue[queue];
	int desc_size;

	if (likely(priv->extend_desc))
		desc_size = sizeof(struct dma_extended_desc);
	else if (tx_q->tbs & STMMAC_TBS_AVAIL)
		desc_size = sizeof(struct dma_edesc);
	else
		desc_size = sizeof(struct dma_desc);

	/* The own bit must be the latest setting done when prepare the
	 * descriptor and then barrier is needed to make sure that
	 * all is coherent before granting the DMA engine.
	 */
	wmb();

	tx_q->tx_tail_addr = tx_q->dma_tx_phy + (tx_q->cur_tx * desc_size);
	stmmac_set_tx_tail_ptr(priv, priv->ioaddr, tx_q->tx_tail_addr, queue);
}

/**
 *  stmmac_tso_xmit - Tx entry point of the driver for oversized frames (TSO)
 *  @skb : the socket buffer
 *  @dev : device pointer
 *  Description: this is the transmit function that is called on TSO frames
 *  (support available on GMAC4 and newer chips).
 *  Diagram below show the ring programming in case of TSO frames:
 *
 *  First Descriptor
 *   --------
 *   | DES0 |---> buffer1 = L2/L3/L4 header
 *   | DES1 |---> TCP Payload (can continue on next descr...)
 *   | DES2 |---> buffer 1 and 2 len
 *   | DES3 |---> must set TSE, TCP hdr len-> [22:19]. TCP payload len [17:0]
 *   --------
 *	|
 *     ...
 *	|
 *   --------
 *   | DES0 | --| Split TCP Payload on Buffers 1 and 2
 *   | DES1 | --|
 *   | DES2 | --> buffer 1 and 2 len
 *   | DES3 |
 *   --------
 *
 * mss is fixed when enable tso, so w/o programming the TDES3 ctx field.
 */
static netdev_tx_t stmmac_tso_xmit(struct sk_buff *skb, struct net_device *dev)
{
	struct dma_desc *desc, *first, *mss_desc = NULL;
	struct stmmac_priv *priv = netdev_priv(dev);
	int nfrags = skb_shinfo(skb)->nr_frags;
	u32 queue = skb_get_queue_mapping(skb);
	unsigned int first_entry, tx_packets;
	int tmp_pay_len = 0, first_tx;
	struct stmmac_tx_queue *tx_q;
	bool has_vlan, set_ic;
	u8 proto_hdr_len, hdr;
	u32 pay_len, mss;
	dma_addr_t des;
	int i;

	tx_q = &priv->dma_conf.tx_queue[queue];
	first_tx = tx_q->cur_tx;

	/* Compute header lengths */
	if (skb_shinfo(skb)->gso_type & SKB_GSO_UDP_L4) {
		proto_hdr_len = skb_transport_offset(skb) + sizeof(struct udphdr);
		hdr = sizeof(struct udphdr);
	} else {
		proto_hdr_len = skb_tcp_all_headers(skb);
		hdr = tcp_hdrlen(skb);
	}

	/* Desc availability based on threshold should be enough safe */
	if (unlikely(stmmac_tx_avail(priv, queue) <
		(((skb->len - proto_hdr_len) / TSO_MAX_BUFF_SIZE + 1)))) {
		if (!netif_tx_queue_stopped(netdev_get_tx_queue(dev, queue))) {
			netif_tx_stop_queue(netdev_get_tx_queue(priv->dev,
								queue));
			/* This is a hard error, log it. */
			netdev_err(priv->dev,
				   "%s: Tx Ring full when queue awake\n",
				   __func__);
		}
		return NETDEV_TX_BUSY;
	}

	pay_len = skb_headlen(skb) - proto_hdr_len; /* no frags */

	mss = skb_shinfo(skb)->gso_size;

	/* set new MSS value if needed */
	if (mss != tx_q->mss) {
		if (tx_q->tbs & STMMAC_TBS_AVAIL)
			mss_desc = &tx_q->dma_entx[tx_q->cur_tx].basic;
		else
			mss_desc = &tx_q->dma_tx[tx_q->cur_tx];

		stmmac_set_mss(priv, mss_desc, mss);
		tx_q->mss = mss;
		tx_q->cur_tx = STMMAC_GET_ENTRY(tx_q->cur_tx,
						priv->dma_conf.dma_tx_size);
		WARN_ON(tx_q->tx_skbuff[tx_q->cur_tx]);
	}

	if (netif_msg_tx_queued(priv)) {
		pr_info("%s: hdrlen %d, hdr_len %d, pay_len %d, mss %d\n",
			__func__, hdr, proto_hdr_len, pay_len, mss);
		pr_info("\tskb->len %d, skb->data_len %d\n", skb->len,
			skb->data_len);
	}

	/* Check if VLAN can be inserted by HW */
	has_vlan = stmmac_vlan_insert(priv, skb, tx_q);

	first_entry = tx_q->cur_tx;
	WARN_ON(tx_q->tx_skbuff[first_entry]);

	if (tx_q->tbs & STMMAC_TBS_AVAIL)
		desc = &tx_q->dma_entx[first_entry].basic;
	else
		desc = &tx_q->dma_tx[first_entry];
	first = desc;

	if (has_vlan)
		stmmac_set_desc_vlan(priv, first, STMMAC_VLAN_INSERT);

	/* first descriptor: fill Headers on Buf1 */
	des = dma_map_single(priv->device, skb->data, skb_headlen(skb),
			     DMA_TO_DEVICE);
	if (dma_mapping_error(priv->device, des))
		goto dma_map_err;

	tx_q->tx_skbuff_dma[first_entry].buf = des;
	tx_q->tx_skbuff_dma[first_entry].len = skb_headlen(skb);
	tx_q->tx_skbuff_dma[first_entry].map_as_page = false;
	tx_q->tx_skbuff_dma[first_entry].buf_type = STMMAC_TXBUF_T_SKB;

	if (priv->dma_cap.addr64 <= 32) {
		first->des0 = cpu_to_le32(des);

		/* Fill start of payload in buff2 of first descriptor */
		if (pay_len)
			first->des1 = cpu_to_le32(des + proto_hdr_len);

		/* If needed take extra descriptors to fill the remaining payload */
		tmp_pay_len = pay_len - TSO_MAX_BUFF_SIZE;
	} else {
		stmmac_set_desc_addr(priv, first, des);
		tmp_pay_len = pay_len;
		des += proto_hdr_len;
		pay_len = 0;
	}

	stmmac_tso_allocator(priv, des, tmp_pay_len, (nfrags == 0), queue);

	/* Prepare fragments */
	for (i = 0; i < nfrags; i++) {
		const skb_frag_t *frag = &skb_shinfo(skb)->frags[i];

		des = skb_frag_dma_map(priv->device, frag, 0,
				       skb_frag_size(frag),
				       DMA_TO_DEVICE);
		if (dma_mapping_error(priv->device, des))
			goto dma_map_err;

		stmmac_tso_allocator(priv, des, skb_frag_size(frag),
				     (i == nfrags - 1), queue);

		tx_q->tx_skbuff_dma[tx_q->cur_tx].buf = des;
		tx_q->tx_skbuff_dma[tx_q->cur_tx].len = skb_frag_size(frag);
		tx_q->tx_skbuff_dma[tx_q->cur_tx].map_as_page = true;
		tx_q->tx_skbuff_dma[tx_q->cur_tx].buf_type = STMMAC_TXBUF_T_SKB;
	}

	tx_q->tx_skbuff_dma[tx_q->cur_tx].last_segment = true;

	/* Only the last descriptor gets to point to the skb. */
	tx_q->tx_skbuff[tx_q->cur_tx] = skb;
	tx_q->tx_skbuff_dma[tx_q->cur_tx].buf_type = STMMAC_TXBUF_T_SKB;

	/* Manage tx mitigation */
	tx_packets = (tx_q->cur_tx + 1) - first_tx;
	tx_q->tx_count_frames += tx_packets;

	if ((skb_shinfo(skb)->tx_flags & SKBTX_HW_TSTAMP) && priv->hwts_tx_en)
		set_ic = true;
	else if (!priv->tx_coal_frames[queue])
		set_ic = false;
	else if (tx_packets > priv->tx_coal_frames[queue])
		set_ic = true;
	else if ((tx_q->tx_count_frames %
		  priv->tx_coal_frames[queue]) < tx_packets)
		set_ic = true;
	else
		set_ic = false;

	if (set_ic) {
		if (tx_q->tbs & STMMAC_TBS_AVAIL)
			desc = &tx_q->dma_entx[tx_q->cur_tx].basic;
		else
			desc = &tx_q->dma_tx[tx_q->cur_tx];

		tx_q->tx_count_frames = 0;
		stmmac_set_tx_ic(priv, desc);
		priv->xstats.tx_set_ic_bit++;
	}

	/* We've used all descriptors we need for this skb, however,
	 * advance cur_tx so that it references a fresh descriptor.
	 * ndo_start_xmit will fill this descriptor the next time it's
	 * called and stmmac_tx_clean may clean up to this descriptor.
	 */
	tx_q->cur_tx = STMMAC_GET_ENTRY(tx_q->cur_tx, priv->dma_conf.dma_tx_size);

	if (unlikely(stmmac_tx_avail(priv, queue) <= (MAX_SKB_FRAGS + 1))) {
		netif_dbg(priv, hw, priv->dev, "%s: stop transmitted packets\n",
			  __func__);
		netif_tx_stop_queue(netdev_get_tx_queue(priv->dev, queue));
	}

	dev->stats.tx_bytes += skb->len;
	priv->xstats.tx_tso_frames++;
	priv->xstats.tx_tso_nfrags += nfrags;

	if (priv->sarc_type)
		stmmac_set_desc_sarc(priv, first, priv->sarc_type);

	skb_tx_timestamp(skb);

	if (unlikely((skb_shinfo(skb)->tx_flags & SKBTX_HW_TSTAMP) &&
		     priv->hwts_tx_en)) {
		/* declare that device is doing timestamping */
		skb_shinfo(skb)->tx_flags |= SKBTX_IN_PROGRESS;
		stmmac_enable_tx_timestamp(priv, first);
	}

	/* Complete the first descriptor before granting the DMA */
	stmmac_prepare_tso_tx_desc(priv, first, 1,
			proto_hdr_len,
			pay_len,
			1, tx_q->tx_skbuff_dma[first_entry].last_segment,
			hdr / 4, (skb->len - proto_hdr_len));

	/* If context desc is used to change MSS */
	if (mss_desc) {
		/* Make sure that first descriptor has been completely
		 * written, including its own bit. This is because MSS is
		 * actually before first descriptor, so we need to make
		 * sure that MSS's own bit is the last thing written.
		 */
		dma_wmb();
		stmmac_set_tx_owner(priv, mss_desc);
	}

	if (netif_msg_pktdata(priv)) {
		pr_info("%s: curr=%d dirty=%d f=%d, e=%d, f_p=%p, nfrags %d\n",
			__func__, tx_q->cur_tx, tx_q->dirty_tx, first_entry,
			tx_q->cur_tx, first, nfrags);
		pr_info(">>> frame to be transmitted: ");
		print_pkt(skb->data, skb_headlen(skb));
	}

	netdev_tx_sent_queue(netdev_get_tx_queue(dev, queue), skb->len);

	stmmac_flush_tx_descriptors(priv, queue);
	stmmac_tx_timer_arm(priv, queue);

	return NETDEV_TX_OK;

dma_map_err:
	dev_err(priv->device, "Tx dma map failed\n");
	dev_kfree_skb(skb);
	priv->dev->stats.tx_dropped++;
	return NETDEV_TX_OK;
}

/**
 *  stmmac_xmit - Tx entry point of the driver
 *  @skb : the socket buffer
 *  @dev : device pointer
 *  Description : this is the tx entry point of the driver.
 *  It programs the chain or the ring and supports oversized frames
 *  and SG feature.
 */
static netdev_tx_t stmmac_xmit(struct sk_buff *skb, struct net_device *dev)
{
	unsigned int first_entry, tx_packets, enh_desc;
	struct stmmac_priv *priv = netdev_priv(dev);
	unsigned int nopaged_len = skb_headlen(skb);
	int i, csum_insertion = 0, is_jumbo = 0;
	u32 queue = skb_get_queue_mapping(skb);
	int nfrags = skb_shinfo(skb)->nr_frags;
	int gso = skb_shinfo(skb)->gso_type;
	struct dma_edesc *tbs_desc = NULL;
	struct dma_desc *desc, *first;
	struct stmmac_tx_queue *tx_q;
	bool has_vlan, set_ic;
	int entry, first_tx;
	dma_addr_t des;

	tx_q = &priv->dma_conf.tx_queue[queue];
	first_tx = tx_q->cur_tx;

	if (priv->tx_path_in_lpi_mode && priv->eee_sw_timer_en)
		stmmac_disable_eee_mode(priv);

	/* Manage oversized TCP frames for GMAC4 device */
	if (skb_is_gso(skb) && priv->tso) {
		if (gso & (SKB_GSO_TCPV4 | SKB_GSO_TCPV6))
			return stmmac_tso_xmit(skb, dev);
		if (priv->plat->has_gmac4 && (gso & SKB_GSO_UDP_L4))
			return stmmac_tso_xmit(skb, dev);
	}

	if (unlikely(stmmac_tx_avail(priv, queue) < nfrags + 1)) {
		if (!netif_tx_queue_stopped(netdev_get_tx_queue(dev, queue))) {
			netif_tx_stop_queue(netdev_get_tx_queue(priv->dev,
								queue));
			/* This is a hard error, log it. */
			netdev_err(priv->dev,
				   "%s: Tx Ring full when queue awake\n",
				   __func__);
		}
		return NETDEV_TX_BUSY;
	}

	/* Check if VLAN can be inserted by HW */
	has_vlan = stmmac_vlan_insert(priv, skb, tx_q);

	entry = tx_q->cur_tx;
	first_entry = entry;
	WARN_ON(tx_q->tx_skbuff[first_entry]);

	csum_insertion = (skb->ip_summed == CHECKSUM_PARTIAL);

	if (likely(priv->extend_desc))
		desc = (struct dma_desc *)(tx_q->dma_etx + entry);
	else if (tx_q->tbs & STMMAC_TBS_AVAIL)
		desc = &tx_q->dma_entx[entry].basic;
	else
		desc = tx_q->dma_tx + entry;

	first = desc;

	if (has_vlan)
		stmmac_set_desc_vlan(priv, first, STMMAC_VLAN_INSERT);

	enh_desc = priv->plat->enh_desc;
	/* To program the descriptors according to the size of the frame */
	if (enh_desc)
		is_jumbo = stmmac_is_jumbo_frm(priv, skb->len, enh_desc);

	if (unlikely(is_jumbo)) {
		entry = stmmac_jumbo_frm(priv, tx_q, skb, csum_insertion);
		if (unlikely(entry < 0) && (entry != -EINVAL))
			goto dma_map_err;
	}

	for (i = 0; i < nfrags; i++) {
		const skb_frag_t *frag = &skb_shinfo(skb)->frags[i];
		int len = skb_frag_size(frag);
		bool last_segment = (i == (nfrags - 1));

		entry = STMMAC_GET_ENTRY(entry, priv->dma_conf.dma_tx_size);
		WARN_ON(tx_q->tx_skbuff[entry]);

		if (likely(priv->extend_desc))
			desc = (struct dma_desc *)(tx_q->dma_etx + entry);
		else if (tx_q->tbs & STMMAC_TBS_AVAIL)
			desc = &tx_q->dma_entx[entry].basic;
		else
			desc = tx_q->dma_tx + entry;

		des = skb_frag_dma_map(priv->device, frag, 0, len,
				       DMA_TO_DEVICE);
		if (dma_mapping_error(priv->device, des))
			goto dma_map_err; /* should reuse desc w/o issues */

		tx_q->tx_skbuff_dma[entry].buf = des;

		stmmac_set_desc_addr(priv, desc, des);

		tx_q->tx_skbuff_dma[entry].map_as_page = true;
		tx_q->tx_skbuff_dma[entry].len = len;
		tx_q->tx_skbuff_dma[entry].last_segment = last_segment;
		tx_q->tx_skbuff_dma[entry].buf_type = STMMAC_TXBUF_T_SKB;

		/* Prepare the descriptor and set the own bit too */
		stmmac_prepare_tx_desc(priv, desc, 0, len, csum_insertion,
				priv->mode, 1, last_segment, skb->len);
	}

	/* Only the last descriptor gets to point to the skb. */
	tx_q->tx_skbuff[entry] = skb;
	tx_q->tx_skbuff_dma[entry].buf_type = STMMAC_TXBUF_T_SKB;

	/* According to the coalesce parameter the IC bit for the latest
	 * segment is reset and the timer re-started to clean the tx status.
	 * This approach takes care about the fragments: desc is the first
	 * element in case of no SG.
	 */
	tx_packets = (entry + 1) - first_tx;
	tx_q->tx_count_frames += tx_packets;

	if ((skb_shinfo(skb)->tx_flags & SKBTX_HW_TSTAMP) && priv->hwts_tx_en)
		set_ic = true;
	else if (!priv->tx_coal_frames[queue])
		set_ic = false;
	else if (tx_packets > priv->tx_coal_frames[queue])
		set_ic = true;
	else if ((tx_q->tx_count_frames %
		  priv->tx_coal_frames[queue]) < tx_packets)
		set_ic = true;
	else
		set_ic = false;

	if (set_ic) {
		if (likely(priv->extend_desc))
			desc = &tx_q->dma_etx[entry].basic;
		else if (tx_q->tbs & STMMAC_TBS_AVAIL)
			desc = &tx_q->dma_entx[entry].basic;
		else
			desc = &tx_q->dma_tx[entry];

		tx_q->tx_count_frames = 0;
		stmmac_set_tx_ic(priv, desc);
		priv->xstats.tx_set_ic_bit++;
	}

	/* We've used all descriptors we need for this skb, however,
	 * advance cur_tx so that it references a fresh descriptor.
	 * ndo_start_xmit will fill this descriptor the next time it's
	 * called and stmmac_tx_clean may clean up to this descriptor.
	 */
	entry = STMMAC_GET_ENTRY(entry, priv->dma_conf.dma_tx_size);
	tx_q->cur_tx = entry;

	if (netif_msg_pktdata(priv)) {
		netdev_dbg(priv->dev,
			   "%s: curr=%d dirty=%d f=%d, e=%d, first=%p, nfrags=%d",
			   __func__, tx_q->cur_tx, tx_q->dirty_tx, first_entry,
			   entry, first, nfrags);

		netdev_dbg(priv->dev, ">>> frame to be transmitted: ");
		print_pkt(skb->data, skb->len);
	}

	if (unlikely(stmmac_tx_avail(priv, queue) <= (MAX_SKB_FRAGS + 1))) {
		netif_dbg(priv, hw, priv->dev, "%s: stop transmitted packets\n",
			  __func__);
		netif_tx_stop_queue(netdev_get_tx_queue(priv->dev, queue));
	}

	dev->stats.tx_bytes += skb->len;

	if (priv->sarc_type)
		stmmac_set_desc_sarc(priv, first, priv->sarc_type);

	skb_tx_timestamp(skb);

	/* Ready to fill the first descriptor and set the OWN bit w/o any
	 * problems because all the descriptors are actually ready to be
	 * passed to the DMA engine.
	 */
	if (likely(!is_jumbo)) {
		bool last_segment = (nfrags == 0);

		des = dma_map_single(priv->device, skb->data,
				     nopaged_len, DMA_TO_DEVICE);
		if (dma_mapping_error(priv->device, des))
			goto dma_map_err;

		tx_q->tx_skbuff_dma[first_entry].buf = des;
		tx_q->tx_skbuff_dma[first_entry].buf_type = STMMAC_TXBUF_T_SKB;
		tx_q->tx_skbuff_dma[first_entry].map_as_page = false;

		stmmac_set_desc_addr(priv, first, des);

		tx_q->tx_skbuff_dma[first_entry].len = nopaged_len;
		tx_q->tx_skbuff_dma[first_entry].last_segment = last_segment;

		if (unlikely((skb_shinfo(skb)->tx_flags & SKBTX_HW_TSTAMP) &&
			     priv->hwts_tx_en)) {
			/* declare that device is doing timestamping */
			skb_shinfo(skb)->tx_flags |= SKBTX_IN_PROGRESS;
			stmmac_enable_tx_timestamp(priv, first);
		}

		/* Prepare the first descriptor setting the OWN bit too */
		stmmac_prepare_tx_desc(priv, first, 1, nopaged_len,
				csum_insertion, priv->mode, 0, last_segment,
				skb->len);
	}

	if (tx_q->tbs & STMMAC_TBS_EN) {
		struct timespec64 ts = ns_to_timespec64(skb->tstamp);

		tbs_desc = &tx_q->dma_entx[first_entry];
		stmmac_set_desc_tbs(priv, tbs_desc, ts.tv_sec, ts.tv_nsec);
	}

	stmmac_set_tx_owner(priv, first);

	netdev_tx_sent_queue(netdev_get_tx_queue(dev, queue), skb->len);

	stmmac_enable_dma_transmission(priv, priv->ioaddr);

	stmmac_flush_tx_descriptors(priv, queue);
	stmmac_tx_timer_arm(priv, queue);

	return NETDEV_TX_OK;

dma_map_err:
	netdev_err(priv->dev, "Tx DMA map failed\n");
	dev_kfree_skb(skb);
	priv->dev->stats.tx_dropped++;
	return NETDEV_TX_OK;
}

static void stmmac_rx_vlan(struct net_device *dev, struct sk_buff *skb)
{
	struct vlan_ethhdr *veth;
	__be16 vlan_proto;
	u16 vlanid;

	veth = (struct vlan_ethhdr *)skb->data;
	vlan_proto = veth->h_vlan_proto;

	if ((vlan_proto == htons(ETH_P_8021Q) &&
	     dev->features & NETIF_F_HW_VLAN_CTAG_RX) ||
	    (vlan_proto == htons(ETH_P_8021AD) &&
	     dev->features & NETIF_F_HW_VLAN_STAG_RX)) {
		/* pop the vlan tag */
		vlanid = ntohs(veth->h_vlan_TCI);
		memmove(skb->data + VLAN_HLEN, veth, ETH_ALEN * 2);
		skb_pull(skb, VLAN_HLEN);
		__vlan_hwaccel_put_tag(skb, vlan_proto, vlanid);
	}
}

/**
 * stmmac_rx_refill - refill used skb preallocated buffers
 * @priv: driver private structure
 * @queue: RX queue index
 * Description : this is to reallocate the skb for the reception process
 * that is based on zero-copy.
 */
static inline void stmmac_rx_refill(struct stmmac_priv *priv, u32 queue)
{
	struct stmmac_rx_queue *rx_q = &priv->dma_conf.rx_queue[queue];
	int dirty = stmmac_rx_dirty(priv, queue);
	unsigned int entry = rx_q->dirty_rx;
	gfp_t gfp = (GFP_ATOMIC | __GFP_NOWARN);

	if (priv->dma_cap.addr64 <= 32)
		gfp |= GFP_DMA32;

	while (dirty-- > 0) {
		struct stmmac_rx_buffer *buf = &rx_q->buf_pool[entry];
		struct dma_desc *p;
		bool use_rx_wd;

		if (priv->extend_desc)
			p = (struct dma_desc *)(rx_q->dma_erx + entry);
		else
			p = rx_q->dma_rx + entry;

		if (!buf->page) {
			buf->page = page_pool_alloc_pages(rx_q->page_pool, gfp);
			if (!buf->page)
				break;
		}

		if (priv->sph && !buf->sec_page) {
			buf->sec_page = page_pool_alloc_pages(rx_q->page_pool, gfp);
			if (!buf->sec_page)
				break;

			buf->sec_addr = page_pool_get_dma_addr(buf->sec_page);
		}

		buf->addr = page_pool_get_dma_addr(buf->page) + buf->page_offset;

		stmmac_set_desc_addr(priv, p, buf->addr);
		if (priv->sph)
			stmmac_set_desc_sec_addr(priv, p, buf->sec_addr, true);
		else
			stmmac_set_desc_sec_addr(priv, p, buf->sec_addr, false);
		stmmac_refill_desc3(priv, rx_q, p);

		rx_q->rx_count_frames++;
		rx_q->rx_count_frames += priv->rx_coal_frames[queue];
		if (rx_q->rx_count_frames > priv->rx_coal_frames[queue])
			rx_q->rx_count_frames = 0;

		use_rx_wd = !priv->rx_coal_frames[queue];
		use_rx_wd |= rx_q->rx_count_frames > 0;
		if (!priv->use_riwt)
			use_rx_wd = false;

		dma_wmb();
		stmmac_set_rx_owner(priv, p, use_rx_wd);

		entry = STMMAC_GET_ENTRY(entry, priv->dma_conf.dma_rx_size);
	}
	rx_q->dirty_rx = entry;
	rx_q->rx_tail_addr = rx_q->dma_rx_phy +
			    (rx_q->dirty_rx * sizeof(struct dma_desc));
	stmmac_set_rx_tail_ptr(priv, priv->ioaddr, rx_q->rx_tail_addr, queue);
}

static unsigned int stmmac_rx_buf1_len(struct stmmac_priv *priv,
				       struct dma_desc *p,
				       int status, unsigned int len)
{
	unsigned int plen = 0, hlen = 0;
	int coe = priv->hw->rx_csum;

	/* Not first descriptor, buffer is always zero */
	if (priv->sph && len)
		return 0;

	/* First descriptor, get split header length */
	stmmac_get_rx_header_len(priv, p, &hlen);
	if (priv->sph && hlen) {
		priv->xstats.rx_split_hdr_pkt_n++;
		return hlen;
	}

	/* First descriptor, not last descriptor and not split header */
	if (status & rx_not_ls)
		return priv->dma_conf.dma_buf_sz;

	plen = stmmac_get_rx_frame_len(priv, p, coe);

	/* First descriptor and last descriptor and not split header */
	return min_t(unsigned int, priv->dma_conf.dma_buf_sz, plen);
}

static unsigned int stmmac_rx_buf2_len(struct stmmac_priv *priv,
				       struct dma_desc *p,
				       int status, unsigned int len)
{
	int coe = priv->hw->rx_csum;
	unsigned int plen = 0;

	/* Not split header, buffer is not available */
	if (!priv->sph)
		return 0;

	/* Not last descriptor */
	if (status & rx_not_ls)
		return priv->dma_conf.dma_buf_sz;

	plen = stmmac_get_rx_frame_len(priv, p, coe);

	/* Last descriptor */
	return plen - len;
}

static int stmmac_xdp_xmit_xdpf(struct stmmac_priv *priv, int queue,
				struct xdp_frame *xdpf, bool dma_map)
{
	struct stmmac_tx_queue *tx_q = &priv->dma_conf.tx_queue[queue];
	unsigned int entry = tx_q->cur_tx;
	struct dma_desc *tx_desc;
	dma_addr_t dma_addr;
	bool set_ic;

	if (stmmac_tx_avail(priv, queue) < STMMAC_TX_THRESH(priv))
		return STMMAC_XDP_CONSUMED;

	if (likely(priv->extend_desc))
		tx_desc = (struct dma_desc *)(tx_q->dma_etx + entry);
	else if (tx_q->tbs & STMMAC_TBS_AVAIL)
		tx_desc = &tx_q->dma_entx[entry].basic;
	else
		tx_desc = tx_q->dma_tx + entry;

	if (dma_map) {
		dma_addr = dma_map_single(priv->device, xdpf->data,
					  xdpf->len, DMA_TO_DEVICE);
		if (dma_mapping_error(priv->device, dma_addr))
			return STMMAC_XDP_CONSUMED;

		tx_q->tx_skbuff_dma[entry].buf_type = STMMAC_TXBUF_T_XDP_NDO;
	} else {
		struct page *page = virt_to_page(xdpf->data);

		dma_addr = page_pool_get_dma_addr(page) + sizeof(*xdpf) +
			   xdpf->headroom;
		dma_sync_single_for_device(priv->device, dma_addr,
					   xdpf->len, DMA_BIDIRECTIONAL);

		tx_q->tx_skbuff_dma[entry].buf_type = STMMAC_TXBUF_T_XDP_TX;
	}

	tx_q->tx_skbuff_dma[entry].buf = dma_addr;
	tx_q->tx_skbuff_dma[entry].map_as_page = false;
	tx_q->tx_skbuff_dma[entry].len = xdpf->len;
	tx_q->tx_skbuff_dma[entry].last_segment = true;
	tx_q->tx_skbuff_dma[entry].is_jumbo = false;

	tx_q->xdpf[entry] = xdpf;

	stmmac_set_desc_addr(priv, tx_desc, dma_addr);

	stmmac_prepare_tx_desc(priv, tx_desc, 1, xdpf->len,
			       true, priv->mode, true, true,
			       xdpf->len);

	tx_q->tx_count_frames++;

	if (tx_q->tx_count_frames % priv->tx_coal_frames[queue] == 0)
		set_ic = true;
	else
		set_ic = false;

	if (set_ic) {
		tx_q->tx_count_frames = 0;
		stmmac_set_tx_ic(priv, tx_desc);
		priv->xstats.tx_set_ic_bit++;
	}

	stmmac_enable_dma_transmission(priv, priv->ioaddr);

	entry = STMMAC_GET_ENTRY(entry, priv->dma_conf.dma_tx_size);
	tx_q->cur_tx = entry;

	return STMMAC_XDP_TX;
}

static int stmmac_xdp_get_tx_queue(struct stmmac_priv *priv,
				   int cpu)
{
	int index = cpu;

	if (unlikely(index < 0))
		index = 0;

	while (index >= priv->plat->tx_queues_to_use)
		index -= priv->plat->tx_queues_to_use;

	return index;
}

static int stmmac_xdp_xmit_back(struct stmmac_priv *priv,
				struct xdp_buff *xdp)
{
	struct xdp_frame *xdpf = xdp_convert_buff_to_frame(xdp);
	int cpu = smp_processor_id();
	struct netdev_queue *nq;
	int queue;
	int res;

	if (unlikely(!xdpf))
		return STMMAC_XDP_CONSUMED;

	queue = stmmac_xdp_get_tx_queue(priv, cpu);
	nq = netdev_get_tx_queue(priv->dev, queue);

	__netif_tx_lock(nq, cpu);
	/* Avoids TX time-out as we are sharing with slow path */
	txq_trans_cond_update(nq);

	res = stmmac_xdp_xmit_xdpf(priv, queue, xdpf, false);
	if (res == STMMAC_XDP_TX)
		stmmac_flush_tx_descriptors(priv, queue);

	__netif_tx_unlock(nq);

	return res;
}

static int __stmmac_xdp_run_prog(struct stmmac_priv *priv,
				 struct bpf_prog *prog,
				 struct xdp_buff *xdp)
{
	u32 act;
	int res;

	act = bpf_prog_run_xdp(prog, xdp);
	switch (act) {
	case XDP_PASS:
		res = STMMAC_XDP_PASS;
		break;
	case XDP_TX:
		res = stmmac_xdp_xmit_back(priv, xdp);
		break;
	case XDP_REDIRECT:
		if (xdp_do_redirect(priv->dev, xdp, prog) < 0)
			res = STMMAC_XDP_CONSUMED;
		else
			res = STMMAC_XDP_REDIRECT;
		break;
	default:
		bpf_warn_invalid_xdp_action(priv->dev, prog, act);
		fallthrough;
	case XDP_ABORTED:
		trace_xdp_exception(priv->dev, prog, act);
		fallthrough;
	case XDP_DROP:
		res = STMMAC_XDP_CONSUMED;
		break;
	}

	return res;
}

static struct sk_buff *stmmac_xdp_run_prog(struct stmmac_priv *priv,
					   struct xdp_buff *xdp)
{
	struct bpf_prog *prog;
	int res;

	prog = READ_ONCE(priv->xdp_prog);
	if (!prog) {
		res = STMMAC_XDP_PASS;
		goto out;
	}

	res = __stmmac_xdp_run_prog(priv, prog, xdp);
out:
	return ERR_PTR(-res);
}

static void stmmac_finalize_xdp_rx(struct stmmac_priv *priv,
				   int xdp_status)
{
	int cpu = smp_processor_id();
	int queue;

	queue = stmmac_xdp_get_tx_queue(priv, cpu);

	if (xdp_status & STMMAC_XDP_TX)
		stmmac_tx_timer_arm(priv, queue);

	if (xdp_status & STMMAC_XDP_REDIRECT)
		xdp_do_flush();
}

static struct sk_buff *stmmac_construct_skb_zc(struct stmmac_channel *ch,
					       struct xdp_buff *xdp)
{
	unsigned int metasize = xdp->data - xdp->data_meta;
	unsigned int datasize = xdp->data_end - xdp->data;
	struct sk_buff *skb;

	skb = __napi_alloc_skb(&ch->rxtx_napi,
			       xdp->data_end - xdp->data_hard_start,
			       GFP_ATOMIC | __GFP_NOWARN);
	if (unlikely(!skb))
		return NULL;

	skb_reserve(skb, xdp->data - xdp->data_hard_start);
	memcpy(__skb_put(skb, datasize), xdp->data, datasize);
	if (metasize)
		skb_metadata_set(skb, metasize);

	return skb;
}

static void stmmac_dispatch_skb_zc(struct stmmac_priv *priv, u32 queue,
				   struct dma_desc *p, struct dma_desc *np,
				   struct xdp_buff *xdp)
{
	struct stmmac_channel *ch = &priv->channel[queue];
	unsigned int len = xdp->data_end - xdp->data;
	enum pkt_hash_types hash_type;
	int coe = priv->hw->rx_csum;
	struct sk_buff *skb;
	u32 hash;

	skb = stmmac_construct_skb_zc(ch, xdp);
	if (!skb) {
		priv->dev->stats.rx_dropped++;
		return;
	}

	stmmac_get_rx_hwtstamp(priv, p, np, skb);
	stmmac_rx_vlan(priv->dev, skb);
	skb->protocol = eth_type_trans(skb, priv->dev);

	if (unlikely(!coe))
		skb_checksum_none_assert(skb);
	else
		skb->ip_summed = CHECKSUM_UNNECESSARY;

	if (!stmmac_get_rx_hash(priv, p, &hash, &hash_type))
		skb_set_hash(skb, hash, hash_type);

	skb_record_rx_queue(skb, queue);
	napi_gro_receive(&ch->rxtx_napi, skb);

	priv->dev->stats.rx_packets++;
	priv->dev->stats.rx_bytes += len;
}

static bool stmmac_rx_refill_zc(struct stmmac_priv *priv, u32 queue, u32 budget)
{
	struct stmmac_rx_queue *rx_q = &priv->dma_conf.rx_queue[queue];
	unsigned int entry = rx_q->dirty_rx;
	struct dma_desc *rx_desc = NULL;
	bool ret = true;

	budget = min(budget, stmmac_rx_dirty(priv, queue));

	while (budget-- > 0 && entry != rx_q->cur_rx) {
		struct stmmac_rx_buffer *buf = &rx_q->buf_pool[entry];
		dma_addr_t dma_addr;
		bool use_rx_wd;

		if (!buf->xdp) {
			buf->xdp = xsk_buff_alloc(rx_q->xsk_pool);
			if (!buf->xdp) {
				ret = false;
				break;
			}
		}

		if (priv->extend_desc)
			rx_desc = (struct dma_desc *)(rx_q->dma_erx + entry);
		else
			rx_desc = rx_q->dma_rx + entry;

		dma_addr = xsk_buff_xdp_get_dma(buf->xdp);
		stmmac_set_desc_addr(priv, rx_desc, dma_addr);
		stmmac_set_desc_sec_addr(priv, rx_desc, 0, false);
		stmmac_refill_desc3(priv, rx_q, rx_desc);

		rx_q->rx_count_frames++;
		rx_q->rx_count_frames += priv->rx_coal_frames[queue];
		if (rx_q->rx_count_frames > priv->rx_coal_frames[queue])
			rx_q->rx_count_frames = 0;

		use_rx_wd = !priv->rx_coal_frames[queue];
		use_rx_wd |= rx_q->rx_count_frames > 0;
		if (!priv->use_riwt)
			use_rx_wd = false;

		dma_wmb();
		stmmac_set_rx_owner(priv, rx_desc, use_rx_wd);

		entry = STMMAC_GET_ENTRY(entry, priv->dma_conf.dma_rx_size);
	}

	if (rx_desc) {
		rx_q->dirty_rx = entry;
		rx_q->rx_tail_addr = rx_q->dma_rx_phy +
				     (rx_q->dirty_rx * sizeof(struct dma_desc));
		stmmac_set_rx_tail_ptr(priv, priv->ioaddr, rx_q->rx_tail_addr, queue);
	}

	return ret;
}

static int stmmac_rx_zc(struct stmmac_priv *priv, int limit, u32 queue)
{
	struct stmmac_rx_queue *rx_q = &priv->dma_conf.rx_queue[queue];
	unsigned int count = 0, error = 0, len = 0;
	int dirty = stmmac_rx_dirty(priv, queue);
	unsigned int next_entry = rx_q->cur_rx;
	unsigned int desc_size;
	struct bpf_prog *prog;
	bool failure = false;
	int xdp_status = 0;
	int status = 0;

	if (netif_msg_rx_status(priv)) {
		void *rx_head;

		netdev_dbg(priv->dev, "%s: descriptor ring:\n", __func__);
		if (priv->extend_desc) {
			rx_head = (void *)rx_q->dma_erx;
			desc_size = sizeof(struct dma_extended_desc);
		} else {
			rx_head = (void *)rx_q->dma_rx;
			desc_size = sizeof(struct dma_desc);
		}

		stmmac_display_ring(priv, rx_head, priv->dma_conf.dma_rx_size, true,
				    rx_q->dma_rx_phy, desc_size);
	}
	while (count < limit) {
		struct stmmac_rx_buffer *buf;
		unsigned int buf1_len = 0;
		struct dma_desc *np, *p;
		int entry;
		int res;

		if (!count && rx_q->state_saved) {
			error = rx_q->state.error;
			len = rx_q->state.len;
		} else {
			rx_q->state_saved = false;
			error = 0;
			len = 0;
		}

		if (count >= limit)
			break;

read_again:
		buf1_len = 0;
		entry = next_entry;
		buf = &rx_q->buf_pool[entry];

		if (dirty >= STMMAC_RX_FILL_BATCH) {
			failure = failure ||
				  !stmmac_rx_refill_zc(priv, queue, dirty);
			dirty = 0;
		}

		if (priv->extend_desc)
			p = (struct dma_desc *)(rx_q->dma_erx + entry);
		else
			p = rx_q->dma_rx + entry;

		/* read the status of the incoming frame */
		status = stmmac_rx_status(priv, &priv->dev->stats,
					  &priv->xstats, p);
		/* check if managed by the DMA otherwise go ahead */
		if (unlikely(status & dma_own))
			break;

		/* Prefetch the next RX descriptor */
		rx_q->cur_rx = STMMAC_GET_ENTRY(rx_q->cur_rx,
						priv->dma_conf.dma_rx_size);
		next_entry = rx_q->cur_rx;

		if (priv->extend_desc)
			np = (struct dma_desc *)(rx_q->dma_erx + next_entry);
		else
			np = rx_q->dma_rx + next_entry;

		prefetch(np);

		/* Ensure a valid XSK buffer before proceed */
		if (!buf->xdp)
			break;

		if (priv->extend_desc)
			stmmac_rx_extended_status(priv, &priv->dev->stats,
						  &priv->xstats,
						  rx_q->dma_erx + entry);
		if (unlikely(status == discard_frame)) {
			xsk_buff_free(buf->xdp);
			buf->xdp = NULL;
			dirty++;
			error = 1;
			if (!priv->hwts_rx_en)
				priv->dev->stats.rx_errors++;
		}

		if (unlikely(error && (status & rx_not_ls)))
			goto read_again;
		if (unlikely(error)) {
			count++;
			continue;
		}

		/* XSK pool expects RX frame 1:1 mapped to XSK buffer */
		if (likely(status & rx_not_ls)) {
			xsk_buff_free(buf->xdp);
			buf->xdp = NULL;
			dirty++;
			count++;
			goto read_again;
		}

		/* XDP ZC Frame only support primary buffers for now */
		buf1_len = stmmac_rx_buf1_len(priv, p, status, len);
		len += buf1_len;

		/* ACS is disabled; strip manually. */
		if (likely(!(status & rx_not_ls))) {
			buf1_len -= ETH_FCS_LEN;
			len -= ETH_FCS_LEN;
		}

		/* RX buffer is good and fit into a XSK pool buffer */
		buf->xdp->data_end = buf->xdp->data + buf1_len;
		xsk_buff_dma_sync_for_cpu(buf->xdp, rx_q->xsk_pool);

		prog = READ_ONCE(priv->xdp_prog);
		res = __stmmac_xdp_run_prog(priv, prog, buf->xdp);

		switch (res) {
		case STMMAC_XDP_PASS:
			stmmac_dispatch_skb_zc(priv, queue, p, np, buf->xdp);
			xsk_buff_free(buf->xdp);
			break;
		case STMMAC_XDP_CONSUMED:
			xsk_buff_free(buf->xdp);
			priv->dev->stats.rx_dropped++;
			break;
		case STMMAC_XDP_TX:
		case STMMAC_XDP_REDIRECT:
			xdp_status |= res;
			break;
		}

		buf->xdp = NULL;
		dirty++;
		count++;
	}

	if (status & rx_not_ls) {
		rx_q->state_saved = true;
		rx_q->state.error = error;
		rx_q->state.len = len;
	}

	stmmac_finalize_xdp_rx(priv, xdp_status);

	priv->xstats.rx_pkt_n += count;
	priv->xstats.rxq_stats[queue].rx_pkt_n += count;

	if (xsk_uses_need_wakeup(rx_q->xsk_pool)) {
		if (failure || stmmac_rx_dirty(priv, queue) > 0)
			xsk_set_rx_need_wakeup(rx_q->xsk_pool);
		else
			xsk_clear_rx_need_wakeup(rx_q->xsk_pool);

		return (int)count;
	}

	return failure ? limit : (int)count;
}

/**
 * stmmac_rx - manage the receive process
 * @priv: driver private structure
 * @limit: napi bugget
 * @queue: RX queue index.
 * Description :  this the function called by the napi poll method.
 * It gets all the frames inside the ring.
 */
static int stmmac_rx(struct stmmac_priv *priv, int limit, u32 queue)
{
	struct stmmac_rx_queue *rx_q = &priv->dma_conf.rx_queue[queue];
	struct stmmac_channel *ch = &priv->channel[queue];
	unsigned int count = 0, error = 0, len = 0;
	int status = 0, coe = priv->hw->rx_csum;
	unsigned int next_entry = rx_q->cur_rx;
	enum dma_data_direction dma_dir;
	unsigned int desc_size;
	struct sk_buff *skb = NULL;
	struct xdp_buff xdp;
	int xdp_status = 0;
	int buf_sz;

	dma_dir = page_pool_get_dma_dir(rx_q->page_pool);
	buf_sz = DIV_ROUND_UP(priv->dma_conf.dma_buf_sz, PAGE_SIZE) * PAGE_SIZE;

	if (netif_msg_rx_status(priv)) {
		void *rx_head;

		netdev_dbg(priv->dev, "%s: descriptor ring:\n", __func__);
		if (priv->extend_desc) {
			rx_head = (void *)rx_q->dma_erx;
			desc_size = sizeof(struct dma_extended_desc);
		} else {
			rx_head = (void *)rx_q->dma_rx;
			desc_size = sizeof(struct dma_desc);
		}

		stmmac_display_ring(priv, rx_head, priv->dma_conf.dma_rx_size, true,
				    rx_q->dma_rx_phy, desc_size);
	}
	while (count < limit) {
		unsigned int buf1_len = 0, buf2_len = 0;
		enum pkt_hash_types hash_type;
		struct stmmac_rx_buffer *buf;
		struct dma_desc *np, *p;
		int entry;
		u32 hash;

		if (!count && rx_q->state_saved) {
			skb = rx_q->state.skb;
			error = rx_q->state.error;
			len = rx_q->state.len;
		} else {
			rx_q->state_saved = false;
			skb = NULL;
			error = 0;
			len = 0;
		}

		if (count >= limit)
			break;

read_again:
		buf1_len = 0;
		buf2_len = 0;
		entry = next_entry;
		buf = &rx_q->buf_pool[entry];

		if (priv->extend_desc)
			p = (struct dma_desc *)(rx_q->dma_erx + entry);
		else
			p = rx_q->dma_rx + entry;

		/* read the status of the incoming frame */
		status = stmmac_rx_status(priv, &priv->dev->stats,
				&priv->xstats, p);
		/* check if managed by the DMA otherwise go ahead */
		if (unlikely(status & dma_own))
			break;

		rx_q->cur_rx = STMMAC_GET_ENTRY(rx_q->cur_rx,
						priv->dma_conf.dma_rx_size);
		next_entry = rx_q->cur_rx;

		if (priv->extend_desc)
			np = (struct dma_desc *)(rx_q->dma_erx + next_entry);
		else
			np = rx_q->dma_rx + next_entry;

		prefetch(np);

		if (priv->extend_desc)
			stmmac_rx_extended_status(priv, &priv->dev->stats,
					&priv->xstats, rx_q->dma_erx + entry);
		if (unlikely(status == discard_frame)) {
			page_pool_recycle_direct(rx_q->page_pool, buf->page);
			buf->page = NULL;
			error = 1;
			if (!priv->hwts_rx_en)
				priv->dev->stats.rx_errors++;
		}

		if (unlikely(error && (status & rx_not_ls)))
			goto read_again;
		if (unlikely(error)) {
			dev_kfree_skb(skb);
			skb = NULL;
			count++;
			continue;
		}

		/* Buffer is good. Go on. */

		prefetch(page_address(buf->page) + buf->page_offset);
		if (buf->sec_page)
			prefetch(page_address(buf->sec_page));

		buf1_len = stmmac_rx_buf1_len(priv, p, status, len);
		len += buf1_len;
		buf2_len = stmmac_rx_buf2_len(priv, p, status, len);
		len += buf2_len;

		/* ACS is disabled; strip manually. */
		if (likely(!(status & rx_not_ls))) {
			if (buf2_len) {
				buf2_len -= ETH_FCS_LEN;
				len -= ETH_FCS_LEN;
			} else if (buf1_len) {
				buf1_len -= ETH_FCS_LEN;
				len -= ETH_FCS_LEN;
			}
		}

		if (!skb) {
			unsigned int pre_len, sync_len;

			dma_sync_single_for_cpu(priv->device, buf->addr,
						buf1_len, dma_dir);

			xdp_init_buff(&xdp, buf_sz, &rx_q->xdp_rxq);
			xdp_prepare_buff(&xdp, page_address(buf->page),
					 buf->page_offset, buf1_len, false);

			pre_len = xdp.data_end - xdp.data_hard_start -
				  buf->page_offset;
			skb = stmmac_xdp_run_prog(priv, &xdp);
			/* Due xdp_adjust_tail: DMA sync for_device
			 * cover max len CPU touch
			 */
			sync_len = xdp.data_end - xdp.data_hard_start -
				   buf->page_offset;
			sync_len = max(sync_len, pre_len);

			/* For Not XDP_PASS verdict */
			if (IS_ERR(skb)) {
				unsigned int xdp_res = -PTR_ERR(skb);

				if (xdp_res & STMMAC_XDP_CONSUMED) {
					page_pool_put_page(rx_q->page_pool,
							   virt_to_head_page(xdp.data),
							   sync_len, true);
					buf->page = NULL;
					priv->dev->stats.rx_dropped++;

					/* Clear skb as it was set as
					 * status by XDP program.
					 */
					skb = NULL;

					if (unlikely((status & rx_not_ls)))
						goto read_again;

					count++;
					continue;
				} else if (xdp_res & (STMMAC_XDP_TX |
						      STMMAC_XDP_REDIRECT)) {
					xdp_status |= xdp_res;
					buf->page = NULL;
					skb = NULL;
					count++;
					continue;
				}
			}
		}

		if (!skb) {
			/* XDP program may expand or reduce tail */
			buf1_len = xdp.data_end - xdp.data;

			skb = napi_alloc_skb(&ch->rx_napi, buf1_len);
			if (!skb) {
				priv->dev->stats.rx_dropped++;
				count++;
				goto drain_data;
			}

			/* XDP program may adjust header */
			skb_copy_to_linear_data(skb, xdp.data, buf1_len);
			skb_put(skb, buf1_len);

			/* Data payload copied into SKB, page ready for recycle */
			page_pool_recycle_direct(rx_q->page_pool, buf->page);
			buf->page = NULL;
		} else if (buf1_len) {
			dma_sync_single_for_cpu(priv->device, buf->addr,
						buf1_len, dma_dir);
			skb_add_rx_frag(skb, skb_shinfo(skb)->nr_frags,
					buf->page, buf->page_offset, buf1_len,
					priv->dma_conf.dma_buf_sz);

			/* Data payload appended into SKB */
			page_pool_release_page(rx_q->page_pool, buf->page);
			buf->page = NULL;
		}

		if (buf2_len) {
			dma_sync_single_for_cpu(priv->device, buf->sec_addr,
						buf2_len, dma_dir);
			skb_add_rx_frag(skb, skb_shinfo(skb)->nr_frags,
					buf->sec_page, 0, buf2_len,
					priv->dma_conf.dma_buf_sz);

			/* Data payload appended into SKB */
			page_pool_release_page(rx_q->page_pool, buf->sec_page);
			buf->sec_page = NULL;
		}

drain_data:
		if (likely(status & rx_not_ls))
			goto read_again;
		if (!skb)
			continue;

		/* Got entire packet into SKB. Finish it. */

		stmmac_get_rx_hwtstamp(priv, p, np, skb);
		stmmac_rx_vlan(priv->dev, skb);
		skb->protocol = eth_type_trans(skb, priv->dev);

		if (unlikely(!coe))
			skb_checksum_none_assert(skb);
		else
			skb->ip_summed = CHECKSUM_UNNECESSARY;

		if (!stmmac_get_rx_hash(priv, p, &hash, &hash_type))
			skb_set_hash(skb, hash, hash_type);

		skb_record_rx_queue(skb, queue);
		napi_gro_receive(&ch->rx_napi, skb);
		skb = NULL;

		priv->dev->stats.rx_packets++;
		priv->dev->stats.rx_bytes += len;
		count++;
	}

	if (status & rx_not_ls || skb) {
		rx_q->state_saved = true;
		rx_q->state.skb = skb;
		rx_q->state.error = error;
		rx_q->state.len = len;
	}

	stmmac_finalize_xdp_rx(priv, xdp_status);

	stmmac_rx_refill(priv, queue);

	priv->xstats.rx_pkt_n += count;
	priv->xstats.rxq_stats[queue].rx_pkt_n += count;

	return count;
}

static int stmmac_napi_poll_rx(struct napi_struct *napi, int budget)
{
	struct stmmac_channel *ch =
		container_of(napi, struct stmmac_channel, rx_napi);
	struct stmmac_priv *priv = ch->priv_data;
	u32 chan = ch->index;
	int work_done;

	priv->xstats.napi_poll++;

	work_done = stmmac_rx(priv, budget, chan);
	if (work_done < budget && napi_complete_done(napi, work_done)) {
		unsigned long flags;

		spin_lock_irqsave(&ch->lock, flags);
		stmmac_enable_dma_irq(priv, priv->ioaddr, chan, 1, 0);
		spin_unlock_irqrestore(&ch->lock, flags);
	}

	return work_done;
}

static int stmmac_napi_poll_tx(struct napi_struct *napi, int budget)
{
	struct stmmac_channel *ch =
		container_of(napi, struct stmmac_channel, tx_napi);
	struct stmmac_priv *priv = ch->priv_data;
	u32 chan = ch->index;
	int work_done;

	priv->xstats.napi_poll++;

	work_done = stmmac_tx_clean(priv, budget, chan);
	work_done = min(work_done, budget);

	if (work_done < budget && napi_complete_done(napi, work_done)) {
		unsigned long flags;

		spin_lock_irqsave(&ch->lock, flags);
		stmmac_enable_dma_irq(priv, priv->ioaddr, chan, 0, 1);
		spin_unlock_irqrestore(&ch->lock, flags);
	}

	return work_done;
}

static int stmmac_napi_poll_rxtx(struct napi_struct *napi, int budget)
{
	struct stmmac_channel *ch =
		container_of(napi, struct stmmac_channel, rxtx_napi);
	struct stmmac_priv *priv = ch->priv_data;
	int rx_done, tx_done, rxtx_done;
	u32 chan = ch->index;

	priv->xstats.napi_poll++;

	tx_done = stmmac_tx_clean(priv, budget, chan);
	tx_done = min(tx_done, budget);

	rx_done = stmmac_rx_zc(priv, budget, chan);

	rxtx_done = max(tx_done, rx_done);

	/* If either TX or RX work is not complete, return budget
	 * and keep pooling
	 */
	if (rxtx_done >= budget)
		return budget;

	/* all work done, exit the polling mode */
	if (napi_complete_done(napi, rxtx_done)) {
		unsigned long flags;

		spin_lock_irqsave(&ch->lock, flags);
		/* Both RX and TX work done are compelte,
		 * so enable both RX & TX IRQs.
		 */
		stmmac_enable_dma_irq(priv, priv->ioaddr, chan, 1, 1);
		spin_unlock_irqrestore(&ch->lock, flags);
	}

	return min(rxtx_done, budget - 1);
}

/**
 *  stmmac_tx_timeout
 *  @dev : Pointer to net device structure
 *  @txqueue: the index of the hanging transmit queue
 *  Description: this function is called when a packet transmission fails to
 *   complete within a reasonable time. The driver will mark the error in the
 *   netdev structure and arrange for the device to be reset to a sane state
 *   in order to transmit a new packet.
 */
static void stmmac_tx_timeout(struct net_device *dev, unsigned int txqueue)
{
	struct stmmac_priv *priv = netdev_priv(dev);

	stmmac_global_err(priv);
}

/**
 *  stmmac_set_rx_mode - entry point for multicast addressing
 *  @dev : pointer to the device structure
 *  Description:
 *  This function is a driver entry point which gets called by the kernel
 *  whenever multicast addresses must be enabled/disabled.
 *  Return value:
 *  void.
 */
static void stmmac_set_rx_mode(struct net_device *dev)
{
	struct stmmac_priv *priv = netdev_priv(dev);

	stmmac_set_filter(priv, priv->hw, dev);
}

/**
 *  stmmac_change_mtu - entry point to change MTU size for the device.
 *  @dev : device pointer.
 *  @new_mtu : the new MTU size for the device.
 *  Description: the Maximum Transfer Unit (MTU) is used by the network layer
 *  to drive packet transmission. Ethernet has an MTU of 1500 octets
 *  (ETH_DATA_LEN). This value can be changed with ifconfig.
 *  Return value:
 *  0 on success and an appropriate (-)ve integer as defined in errno.h
 *  file on failure.
 */
static int stmmac_change_mtu(struct net_device *dev, int new_mtu)
{
	struct stmmac_priv *priv = netdev_priv(dev);
	int txfifosz = priv->plat->tx_fifo_size;
	struct stmmac_dma_conf *dma_conf;
	const int mtu = new_mtu;
	int ret;

	if (txfifosz == 0)
		txfifosz = priv->dma_cap.tx_fifo_size;

	txfifosz /= priv->plat->tx_queues_to_use;

	if (stmmac_xdp_is_enabled(priv) && new_mtu > ETH_DATA_LEN) {
		netdev_dbg(priv->dev, "Jumbo frames not supported for XDP\n");
		return -EINVAL;
	}

	new_mtu = STMMAC_ALIGN(new_mtu);

	/* If condition true, FIFO is too small or MTU too large */
	if ((txfifosz < new_mtu) || (new_mtu > BUF_SIZE_16KiB))
		return -EINVAL;

	if (netif_running(dev)) {
		netdev_dbg(priv->dev, "restarting interface to change its MTU\n");
		/* Try to allocate the new DMA conf with the new mtu */
		dma_conf = stmmac_setup_dma_desc(priv, mtu);
		if (IS_ERR(dma_conf)) {
			netdev_err(priv->dev, "failed allocating new dma conf for new MTU %d\n",
				   mtu);
			return PTR_ERR(dma_conf);
		}

		stmmac_release(dev);

		ret = __stmmac_open(dev, dma_conf);
		kfree(dma_conf);
		if (ret) {
			netdev_err(priv->dev, "failed reopening the interface after MTU change\n");
			return ret;
		}

		stmmac_set_rx_mode(dev);
	}

	dev->mtu = mtu;
	netdev_update_features(dev);

	return 0;
}

static netdev_features_t stmmac_fix_features(struct net_device *dev,
					     netdev_features_t features)
{
	struct stmmac_priv *priv = netdev_priv(dev);

	if (priv->plat->rx_coe == STMMAC_RX_COE_NONE)
		features &= ~NETIF_F_RXCSUM;

	if (!priv->plat->tx_coe)
		features &= ~NETIF_F_CSUM_MASK;

	/* Some GMAC devices have a bugged Jumbo frame support that
	 * needs to have the Tx COE disabled for oversized frames
	 * (due to limited buffer sizes). In this case we disable
	 * the TX csum insertion in the TDES and not use SF.
	 */
	if (priv->plat->bugged_jumbo && (dev->mtu > ETH_DATA_LEN))
		features &= ~NETIF_F_CSUM_MASK;

	/* Disable tso if asked by ethtool */
	if ((priv->plat->tso_en) && (priv->dma_cap.tsoen)) {
		if (features & NETIF_F_TSO)
			priv->tso = true;
		else
			priv->tso = false;
	}

	return features;
}

static int stmmac_set_features(struct net_device *netdev,
			       netdev_features_t features)
{
	struct stmmac_priv *priv = netdev_priv(netdev);

	/* Keep the COE Type in case of csum is supporting */
	if (features & NETIF_F_RXCSUM)
		priv->hw->rx_csum = priv->plat->rx_coe;
	else
		priv->hw->rx_csum = 0;
	/* No check needed because rx_coe has been set before and it will be
	 * fixed in case of issue.
	 */
	stmmac_rx_ipc(priv, priv->hw);

	if (priv->sph_cap) {
		bool sph_en = (priv->hw->rx_csum > 0) && priv->sph;
		u32 chan;

		for (chan = 0; chan < priv->plat->rx_queues_to_use; chan++)
			stmmac_enable_sph(priv, priv->ioaddr, sph_en, chan);
	}

	return 0;
}

static void stmmac_fpe_event_status(struct stmmac_priv *priv, int status)
{
	struct stmmac_fpe_cfg *fpe_cfg = priv->plat->fpe_cfg;
	enum stmmac_fpe_state *lo_state = &fpe_cfg->lo_fpe_state;
	enum stmmac_fpe_state *lp_state = &fpe_cfg->lp_fpe_state;
	bool *hs_enable = &fpe_cfg->hs_enable;

	if (status == FPE_EVENT_UNKNOWN || !*hs_enable)
		return;

	/* If LP has sent verify mPacket, LP is FPE capable */
	if ((status & FPE_EVENT_RVER) == FPE_EVENT_RVER) {
		if (*lp_state < FPE_STATE_CAPABLE)
			*lp_state = FPE_STATE_CAPABLE;

		/* If user has requested FPE enable, quickly response */
		if (*hs_enable)
			stmmac_fpe_send_mpacket(priv, priv->ioaddr,
						MPACKET_RESPONSE);
	}

	/* If Local has sent verify mPacket, Local is FPE capable */
	if ((status & FPE_EVENT_TVER) == FPE_EVENT_TVER) {
		if (*lo_state < FPE_STATE_CAPABLE)
			*lo_state = FPE_STATE_CAPABLE;
	}

	/* If LP has sent response mPacket, LP is entering FPE ON */
	if ((status & FPE_EVENT_RRSP) == FPE_EVENT_RRSP)
		*lp_state = FPE_STATE_ENTERING_ON;

	/* If Local has sent response mPacket, Local is entering FPE ON */
	if ((status & FPE_EVENT_TRSP) == FPE_EVENT_TRSP)
		*lo_state = FPE_STATE_ENTERING_ON;

	if (!test_bit(__FPE_REMOVING, &priv->fpe_task_state) &&
	    !test_and_set_bit(__FPE_TASK_SCHED, &priv->fpe_task_state) &&
	    priv->fpe_wq) {
		queue_work(priv->fpe_wq, &priv->fpe_task);
	}
}

static void stmmac_common_interrupt(struct stmmac_priv *priv)
{
	u32 rx_cnt = priv->plat->rx_queues_to_use;
	u32 tx_cnt = priv->plat->tx_queues_to_use;
	u32 queues_count;
	u32 queue;
	bool xmac;

	xmac = priv->plat->has_gmac4 || priv->plat->has_xgmac;
	queues_count = (rx_cnt > tx_cnt) ? rx_cnt : tx_cnt;

	if (priv->irq_wake)
		pm_wakeup_event(priv->device, 0);

	if (priv->dma_cap.estsel)
		stmmac_est_irq_status(priv, priv->ioaddr, priv->dev,
				      &priv->xstats, tx_cnt);

	if (priv->dma_cap.fpesel) {
		int status = stmmac_fpe_irq_status(priv, priv->ioaddr,
						   priv->dev);

		stmmac_fpe_event_status(priv, status);
	}

	/* To handle GMAC own interrupts */
	if ((priv->plat->has_gmac) || xmac) {
		int status = stmmac_host_irq_status(priv, priv->hw, &priv->xstats);

		if (unlikely(status)) {
			/* For LPI we need to save the tx status */
			if (status & CORE_IRQ_TX_PATH_IN_LPI_MODE)
				priv->tx_path_in_lpi_mode = true;
			if (status & CORE_IRQ_TX_PATH_EXIT_LPI_MODE)
				priv->tx_path_in_lpi_mode = false;
		}

		for (queue = 0; queue < queues_count; queue++) {
			status = stmmac_host_mtl_irq_status(priv, priv->hw,
							    queue);
		}

		/* PCS link status */
		if (priv->hw->pcs) {
			if (priv->xstats.pcs_link)
				netif_carrier_on(priv->dev);
			else
				netif_carrier_off(priv->dev);
		}

		stmmac_timestamp_interrupt(priv, priv);
	}
}

/**
 *  stmmac_interrupt - main ISR
 *  @irq: interrupt number.
 *  @dev_id: to pass the net device pointer.
 *  Description: this is the main driver interrupt service routine.
 *  It can call:
 *  o DMA service routine (to manage incoming frame reception and transmission
 *    status)
 *  o Core interrupts to manage: remote wake-up, management counter, LPI
 *    interrupts.
 */
static irqreturn_t stmmac_interrupt(int irq, void *dev_id)
{
	struct net_device *dev = (struct net_device *)dev_id;
	struct stmmac_priv *priv = netdev_priv(dev);

	/* Check if adapter is up */
	if (test_bit(STMMAC_DOWN, &priv->state))
		return IRQ_HANDLED;

	/* Check if a fatal error happened */
	if (stmmac_safety_feat_interrupt(priv))
		return IRQ_HANDLED;

	/* To handle Common interrupts */
	stmmac_common_interrupt(priv);

	/* To handle DMA interrupts */
	stmmac_dma_interrupt(priv);

	return IRQ_HANDLED;
}

static irqreturn_t stmmac_mac_interrupt(int irq, void *dev_id)
{
	struct net_device *dev = (struct net_device *)dev_id;
	struct stmmac_priv *priv = netdev_priv(dev);

	if (unlikely(!dev)) {
		netdev_err(priv->dev, "%s: invalid dev pointer\n", __func__);
		return IRQ_NONE;
	}

	/* Check if adapter is up */
	if (test_bit(STMMAC_DOWN, &priv->state))
		return IRQ_HANDLED;

	/* To handle Common interrupts */
	stmmac_common_interrupt(priv);

	return IRQ_HANDLED;
}

static irqreturn_t stmmac_safety_interrupt(int irq, void *dev_id)
{
	struct net_device *dev = (struct net_device *)dev_id;
	struct stmmac_priv *priv = netdev_priv(dev);

	if (unlikely(!dev)) {
		netdev_err(priv->dev, "%s: invalid dev pointer\n", __func__);
		return IRQ_NONE;
	}

	/* Check if adapter is up */
	if (test_bit(STMMAC_DOWN, &priv->state))
		return IRQ_HANDLED;

	/* Check if a fatal error happened */
	stmmac_safety_feat_interrupt(priv);

	return IRQ_HANDLED;
}

static irqreturn_t stmmac_msi_intr_tx(int irq, void *data)
{
	struct stmmac_tx_queue *tx_q = (struct stmmac_tx_queue *)data;
	struct stmmac_dma_conf *dma_conf;
	int chan = tx_q->queue_index;
	struct stmmac_priv *priv;
	int status;

	dma_conf = container_of(tx_q, struct stmmac_dma_conf, tx_queue[chan]);
	priv = container_of(dma_conf, struct stmmac_priv, dma_conf);

	if (unlikely(!data)) {
		netdev_err(priv->dev, "%s: invalid dev pointer\n", __func__);
		return IRQ_NONE;
	}

	/* Check if adapter is up */
	if (test_bit(STMMAC_DOWN, &priv->state))
		return IRQ_HANDLED;

	status = stmmac_napi_check(priv, chan, DMA_DIR_TX);

	if (unlikely(status & tx_hard_error_bump_tc)) {
		/* Try to bump up the dma threshold on this failure */
		stmmac_bump_dma_threshold(priv, chan);
	} else if (unlikely(status == tx_hard_error)) {
		stmmac_tx_err(priv, chan);
	}

	return IRQ_HANDLED;
}

static irqreturn_t stmmac_msi_intr_rx(int irq, void *data)
{
	struct stmmac_rx_queue *rx_q = (struct stmmac_rx_queue *)data;
	struct stmmac_dma_conf *dma_conf;
	int chan = rx_q->queue_index;
	struct stmmac_priv *priv;

	dma_conf = container_of(rx_q, struct stmmac_dma_conf, rx_queue[chan]);
	priv = container_of(dma_conf, struct stmmac_priv, dma_conf);

	if (unlikely(!data)) {
		netdev_err(priv->dev, "%s: invalid dev pointer\n", __func__);
		return IRQ_NONE;
	}

	/* Check if adapter is up */
	if (test_bit(STMMAC_DOWN, &priv->state))
		return IRQ_HANDLED;

	stmmac_napi_check(priv, chan, DMA_DIR_RX);

	return IRQ_HANDLED;
}

#ifdef CONFIG_NET_POLL_CONTROLLER
/* Polling receive - used by NETCONSOLE and other diagnostic tools
 * to allow network I/O with interrupts disabled.
 */
static void stmmac_poll_controller(struct net_device *dev)
{
	struct stmmac_priv *priv = netdev_priv(dev);
	int i;

	/* If adapter is down, do nothing */
	if (test_bit(STMMAC_DOWN, &priv->state))
		return;

	if (priv->plat->multi_msi_en) {
		for (i = 0; i < priv->plat->rx_queues_to_use; i++)
			stmmac_msi_intr_rx(0, &priv->dma_conf.rx_queue[i]);

		for (i = 0; i < priv->plat->tx_queues_to_use; i++)
			stmmac_msi_intr_tx(0, &priv->dma_conf.tx_queue[i]);
	} else {
		disable_irq(dev->irq);
		stmmac_interrupt(dev->irq, dev);
		enable_irq(dev->irq);
	}
}
#endif

/**
 *  stmmac_ioctl - Entry point for the Ioctl
 *  @dev: Device pointer.
 *  @rq: An IOCTL specefic structure, that can contain a pointer to
 *  a proprietary structure used to pass information to the driver.
 *  @cmd: IOCTL command
 *  Description:
 *  Currently it supports the phy_mii_ioctl(...) and HW time stamping.
 */
static int stmmac_ioctl(struct net_device *dev, struct ifreq *rq, int cmd)
{
	struct stmmac_priv *priv = netdev_priv (dev);
	int ret = -EOPNOTSUPP;

	if (!netif_running(dev))
		return -EINVAL;

	switch (cmd) {
	case SIOCGMIIPHY:
	case SIOCGMIIREG:
	case SIOCSMIIREG:
		ret = phylink_mii_ioctl(priv->phylink, rq, cmd);
		break;
	case SIOCSHWTSTAMP:
		ret = stmmac_hwtstamp_set(dev, rq);
		break;
	case SIOCGHWTSTAMP:
		ret = stmmac_hwtstamp_get(dev, rq);
		break;
	default:
		break;
	}

	return ret;
}

static int stmmac_setup_tc_block_cb(enum tc_setup_type type, void *type_data,
				    void *cb_priv)
{
	struct stmmac_priv *priv = cb_priv;
	int ret = -EOPNOTSUPP;

	if (!tc_cls_can_offload_and_chain0(priv->dev, type_data))
		return ret;

	__stmmac_disable_all_queues(priv);

	switch (type) {
	case TC_SETUP_CLSU32:
		ret = stmmac_tc_setup_cls_u32(priv, priv, type_data);
		break;
	case TC_SETUP_CLSFLOWER:
		ret = stmmac_tc_setup_cls(priv, priv, type_data);
		break;
	default:
		break;
	}

	stmmac_enable_all_queues(priv);
	return ret;
}

static LIST_HEAD(stmmac_block_cb_list);

static int stmmac_setup_tc(struct net_device *ndev, enum tc_setup_type type,
			   void *type_data)
{
	struct stmmac_priv *priv = netdev_priv(ndev);

	switch (type) {
	case TC_SETUP_BLOCK:
		return flow_block_cb_setup_simple(type_data,
						  &stmmac_block_cb_list,
						  stmmac_setup_tc_block_cb,
						  priv, priv, true);
	case TC_SETUP_QDISC_CBS:
		return stmmac_tc_setup_cbs(priv, priv, type_data);
	case TC_SETUP_QDISC_TAPRIO:
		return stmmac_tc_setup_taprio(priv, priv, type_data);
	case TC_SETUP_QDISC_ETF:
		return stmmac_tc_setup_etf(priv, priv, type_data);
	default:
		return -EOPNOTSUPP;
	}
}

static u16 stmmac_select_queue(struct net_device *dev, struct sk_buff *skb,
			       struct net_device *sb_dev)
{
	int gso = skb_shinfo(skb)->gso_type;

	if (gso & (SKB_GSO_TCPV4 | SKB_GSO_TCPV6 | SKB_GSO_UDP_L4)) {
		/*
		 * There is no way to determine the number of TSO/USO
		 * capable Queues. Let's use always the Queue 0
		 * because if TSO/USO is supported then at least this
		 * one will be capable.
		 */
		return 0;
	}

	return netdev_pick_tx(dev, skb, NULL) % dev->real_num_tx_queues;
}

static int stmmac_set_mac_address(struct net_device *ndev, void *addr)
{
	struct stmmac_priv *priv = netdev_priv(ndev);
	int ret = 0;

	ret = pm_runtime_resume_and_get(priv->device);
	if (ret < 0)
		return ret;

	ret = eth_mac_addr(ndev, addr);
	if (ret)
		goto set_mac_error;

	stmmac_set_umac_addr(priv, priv->hw, ndev->dev_addr, 0);

set_mac_error:
	pm_runtime_put(priv->device);

	return ret;
}

#ifdef CONFIG_DEBUG_FS
static struct dentry *stmmac_fs_dir;

static void sysfs_display_ring(void *head, int size, int extend_desc,
			       struct seq_file *seq, dma_addr_t dma_phy_addr)
{
	int i;
	struct dma_extended_desc *ep = (struct dma_extended_desc *)head;
	struct dma_desc *p = (struct dma_desc *)head;
	dma_addr_t dma_addr;

	for (i = 0; i < size; i++) {
		if (extend_desc) {
			dma_addr = dma_phy_addr + i * sizeof(*ep);
			seq_printf(seq, "%d [%pad]: 0x%x 0x%x 0x%x 0x%x\n",
				   i, &dma_addr,
				   le32_to_cpu(ep->basic.des0),
				   le32_to_cpu(ep->basic.des1),
				   le32_to_cpu(ep->basic.des2),
				   le32_to_cpu(ep->basic.des3));
			ep++;
		} else {
			dma_addr = dma_phy_addr + i * sizeof(*p);
			seq_printf(seq, "%d [%pad]: 0x%x 0x%x 0x%x 0x%x\n",
				   i, &dma_addr,
				   le32_to_cpu(p->des0), le32_to_cpu(p->des1),
				   le32_to_cpu(p->des2), le32_to_cpu(p->des3));
			p++;
		}
		seq_printf(seq, "\n");
	}
}

static int stmmac_rings_status_show(struct seq_file *seq, void *v)
{
	struct net_device *dev = seq->private;
	struct stmmac_priv *priv = netdev_priv(dev);
	u32 rx_count = priv->plat->rx_queues_to_use;
	u32 tx_count = priv->plat->tx_queues_to_use;
	u32 queue;

	if ((dev->flags & IFF_UP) == 0)
		return 0;

	for (queue = 0; queue < rx_count; queue++) {
		struct stmmac_rx_queue *rx_q = &priv->dma_conf.rx_queue[queue];

		seq_printf(seq, "RX Queue %d:\n", queue);

		if (priv->extend_desc) {
			seq_printf(seq, "Extended descriptor ring:\n");
			sysfs_display_ring((void *)rx_q->dma_erx,
					   priv->dma_conf.dma_rx_size, 1, seq, rx_q->dma_rx_phy);
		} else {
			seq_printf(seq, "Descriptor ring:\n");
			sysfs_display_ring((void *)rx_q->dma_rx,
					   priv->dma_conf.dma_rx_size, 0, seq, rx_q->dma_rx_phy);
		}
	}

	for (queue = 0; queue < tx_count; queue++) {
		struct stmmac_tx_queue *tx_q = &priv->dma_conf.tx_queue[queue];

		seq_printf(seq, "TX Queue %d:\n", queue);

		if (priv->extend_desc) {
			seq_printf(seq, "Extended descriptor ring:\n");
			sysfs_display_ring((void *)tx_q->dma_etx,
					   priv->dma_conf.dma_tx_size, 1, seq, tx_q->dma_tx_phy);
		} else if (!(tx_q->tbs & STMMAC_TBS_AVAIL)) {
			seq_printf(seq, "Descriptor ring:\n");
			sysfs_display_ring((void *)tx_q->dma_tx,
					   priv->dma_conf.dma_tx_size, 0, seq, tx_q->dma_tx_phy);
		}
	}

	return 0;
}
DEFINE_SHOW_ATTRIBUTE(stmmac_rings_status);

static int stmmac_dma_cap_show(struct seq_file *seq, void *v)
{
	struct net_device *dev = seq->private;
	struct stmmac_priv *priv = netdev_priv(dev);

	if (!priv->hw_cap_support) {
		seq_printf(seq, "DMA HW features not supported\n");
		return 0;
	}

	seq_printf(seq, "==============================\n");
	seq_printf(seq, "\tDMA HW features\n");
	seq_printf(seq, "==============================\n");

	seq_printf(seq, "\t10/100 Mbps: %s\n",
		   (priv->dma_cap.mbps_10_100) ? "Y" : "N");
	seq_printf(seq, "\t1000 Mbps: %s\n",
		   (priv->dma_cap.mbps_1000) ? "Y" : "N");
	seq_printf(seq, "\tHalf duplex: %s\n",
		   (priv->dma_cap.half_duplex) ? "Y" : "N");
	seq_printf(seq, "\tHash Filter: %s\n",
		   (priv->dma_cap.hash_filter) ? "Y" : "N");
	seq_printf(seq, "\tMultiple MAC address registers: %s\n",
		   (priv->dma_cap.multi_addr) ? "Y" : "N");
	seq_printf(seq, "\tPCS (TBI/SGMII/RTBI PHY interfaces): %s\n",
		   (priv->dma_cap.pcs) ? "Y" : "N");
	seq_printf(seq, "\tSMA (MDIO) Interface: %s\n",
		   (priv->dma_cap.sma_mdio) ? "Y" : "N");
	seq_printf(seq, "\tPMT Remote wake up: %s\n",
		   (priv->dma_cap.pmt_remote_wake_up) ? "Y" : "N");
	seq_printf(seq, "\tPMT Magic Frame: %s\n",
		   (priv->dma_cap.pmt_magic_frame) ? "Y" : "N");
	seq_printf(seq, "\tRMON module: %s\n",
		   (priv->dma_cap.rmon) ? "Y" : "N");
	seq_printf(seq, "\tIEEE 1588-2002 Time Stamp: %s\n",
		   (priv->dma_cap.time_stamp) ? "Y" : "N");
	seq_printf(seq, "\tIEEE 1588-2008 Advanced Time Stamp: %s\n",
		   (priv->dma_cap.atime_stamp) ? "Y" : "N");
	seq_printf(seq, "\t802.3az - Energy-Efficient Ethernet (EEE): %s\n",
		   (priv->dma_cap.eee) ? "Y" : "N");
	seq_printf(seq, "\tAV features: %s\n", (priv->dma_cap.av) ? "Y" : "N");
	seq_printf(seq, "\tChecksum Offload in TX: %s\n",
		   (priv->dma_cap.tx_coe) ? "Y" : "N");
	if (priv->synopsys_id >= DWMAC_CORE_4_00) {
		seq_printf(seq, "\tIP Checksum Offload in RX: %s\n",
			   (priv->dma_cap.rx_coe) ? "Y" : "N");
	} else {
		seq_printf(seq, "\tIP Checksum Offload (type1) in RX: %s\n",
			   (priv->dma_cap.rx_coe_type1) ? "Y" : "N");
		seq_printf(seq, "\tIP Checksum Offload (type2) in RX: %s\n",
			   (priv->dma_cap.rx_coe_type2) ? "Y" : "N");
	}
	seq_printf(seq, "\tRXFIFO > 2048bytes: %s\n",
		   (priv->dma_cap.rxfifo_over_2048) ? "Y" : "N");
	seq_printf(seq, "\tNumber of Additional RX channel: %d\n",
		   priv->dma_cap.number_rx_channel);
	seq_printf(seq, "\tNumber of Additional TX channel: %d\n",
		   priv->dma_cap.number_tx_channel);
	seq_printf(seq, "\tNumber of Additional RX queues: %d\n",
		   priv->dma_cap.number_rx_queues);
	seq_printf(seq, "\tNumber of Additional TX queues: %d\n",
		   priv->dma_cap.number_tx_queues);
	seq_printf(seq, "\tEnhanced descriptors: %s\n",
		   (priv->dma_cap.enh_desc) ? "Y" : "N");
	seq_printf(seq, "\tTX Fifo Size: %d\n", priv->dma_cap.tx_fifo_size);
	seq_printf(seq, "\tRX Fifo Size: %d\n", priv->dma_cap.rx_fifo_size);
	seq_printf(seq, "\tHash Table Size: %d\n", priv->dma_cap.hash_tb_sz);
	seq_printf(seq, "\tTSO: %s\n", priv->dma_cap.tsoen ? "Y" : "N");
	seq_printf(seq, "\tNumber of PPS Outputs: %d\n",
		   priv->dma_cap.pps_out_num);
	seq_printf(seq, "\tSafety Features: %s\n",
		   priv->dma_cap.asp ? "Y" : "N");
	seq_printf(seq, "\tFlexible RX Parser: %s\n",
		   priv->dma_cap.frpsel ? "Y" : "N");
	seq_printf(seq, "\tEnhanced Addressing: %d\n",
		   priv->dma_cap.addr64);
	seq_printf(seq, "\tReceive Side Scaling: %s\n",
		   priv->dma_cap.rssen ? "Y" : "N");
	seq_printf(seq, "\tVLAN Hash Filtering: %s\n",
		   priv->dma_cap.vlhash ? "Y" : "N");
	seq_printf(seq, "\tSplit Header: %s\n",
		   priv->dma_cap.sphen ? "Y" : "N");
	seq_printf(seq, "\tVLAN TX Insertion: %s\n",
		   priv->dma_cap.vlins ? "Y" : "N");
	seq_printf(seq, "\tDouble VLAN: %s\n",
		   priv->dma_cap.dvlan ? "Y" : "N");
	seq_printf(seq, "\tNumber of L3/L4 Filters: %d\n",
		   priv->dma_cap.l3l4fnum);
	seq_printf(seq, "\tARP Offloading: %s\n",
		   priv->dma_cap.arpoffsel ? "Y" : "N");
	seq_printf(seq, "\tEnhancements to Scheduled Traffic (EST): %s\n",
		   priv->dma_cap.estsel ? "Y" : "N");
	seq_printf(seq, "\tFrame Preemption (FPE): %s\n",
		   priv->dma_cap.fpesel ? "Y" : "N");
	seq_printf(seq, "\tTime-Based Scheduling (TBS): %s\n",
		   priv->dma_cap.tbssel ? "Y" : "N");
	return 0;
}
DEFINE_SHOW_ATTRIBUTE(stmmac_dma_cap);

/* Use network device events to rename debugfs file entries.
 */
static int stmmac_device_event(struct notifier_block *unused,
			       unsigned long event, void *ptr)
{
	struct net_device *dev = netdev_notifier_info_to_dev(ptr);
	struct stmmac_priv *priv = netdev_priv(dev);

	if (dev->netdev_ops != &stmmac_netdev_ops)
		goto done;

	switch (event) {
	case NETDEV_CHANGENAME:
		if (priv->dbgfs_dir)
			priv->dbgfs_dir = debugfs_rename(stmmac_fs_dir,
							 priv->dbgfs_dir,
							 stmmac_fs_dir,
							 dev->name);
		break;
	}
done:
	return NOTIFY_DONE;
}

static struct notifier_block stmmac_notifier = {
	.notifier_call = stmmac_device_event,
};

static void stmmac_init_fs(struct net_device *dev)
{
	struct stmmac_priv *priv = netdev_priv(dev);

	rtnl_lock();

	/* Create per netdev entries */
	priv->dbgfs_dir = debugfs_create_dir(dev->name, stmmac_fs_dir);

	/* Entry to report DMA RX/TX rings */
	debugfs_create_file("descriptors_status", 0444, priv->dbgfs_dir, dev,
			    &stmmac_rings_status_fops);

	/* Entry to report the DMA HW features */
	debugfs_create_file("dma_cap", 0444, priv->dbgfs_dir, dev,
			    &stmmac_dma_cap_fops);

	rtnl_unlock();
}

static void stmmac_exit_fs(struct net_device *dev)
{
	struct stmmac_priv *priv = netdev_priv(dev);

	debugfs_remove_recursive(priv->dbgfs_dir);
}
#endif /* CONFIG_DEBUG_FS */

static u32 stmmac_vid_crc32_le(__le16 vid_le)
{
	unsigned char *data = (unsigned char *)&vid_le;
	unsigned char data_byte = 0;
	u32 crc = ~0x0;
	u32 temp = 0;
	int i, bits;

	bits = get_bitmask_order(VLAN_VID_MASK);
	for (i = 0; i < bits; i++) {
		if ((i % 8) == 0)
			data_byte = data[i / 8];

		temp = ((crc & 1) ^ data_byte) & 1;
		crc >>= 1;
		data_byte >>= 1;

		if (temp)
			crc ^= 0xedb88320;
	}

	return crc;
}

static int stmmac_vlan_update(struct stmmac_priv *priv, bool is_double)
{
	u32 crc, hash = 0;
	__le16 pmatch = 0;
	int count = 0;
	u16 vid = 0;

	for_each_set_bit(vid, priv->active_vlans, VLAN_N_VID) {
		__le16 vid_le = cpu_to_le16(vid);
		crc = bitrev32(~stmmac_vid_crc32_le(vid_le)) >> 28;
		hash |= (1 << crc);
		count++;
	}

	if (!priv->dma_cap.vlhash) {
		if (count > 2) /* VID = 0 always passes filter */
			return -EOPNOTSUPP;

		pmatch = cpu_to_le16(vid);
		hash = 0;
	}

	return stmmac_update_vlan_hash(priv, priv->hw, hash, pmatch, is_double);
}

static int stmmac_vlan_rx_add_vid(struct net_device *ndev, __be16 proto, u16 vid)
{
	struct stmmac_priv *priv = netdev_priv(ndev);
	bool is_double = false;
	int ret;

	if (be16_to_cpu(proto) == ETH_P_8021AD)
		is_double = true;

	set_bit(vid, priv->active_vlans);
	ret = stmmac_vlan_update(priv, is_double);
	if (ret) {
		clear_bit(vid, priv->active_vlans);
		return ret;
	}

	if (priv->hw->num_vlan) {
		ret = stmmac_add_hw_vlan_rx_fltr(priv, ndev, priv->hw, proto, vid);
		if (ret)
			return ret;
	}

	return 0;
}

static int stmmac_vlan_rx_kill_vid(struct net_device *ndev, __be16 proto, u16 vid)
{
	struct stmmac_priv *priv = netdev_priv(ndev);
	bool is_double = false;
	int ret;

	ret = pm_runtime_resume_and_get(priv->device);
	if (ret < 0)
		return ret;

	if (be16_to_cpu(proto) == ETH_P_8021AD)
		is_double = true;

	clear_bit(vid, priv->active_vlans);

	if (priv->hw->num_vlan) {
		ret = stmmac_del_hw_vlan_rx_fltr(priv, ndev, priv->hw, proto, vid);
		if (ret)
			goto del_vlan_error;
	}

	ret = stmmac_vlan_update(priv, is_double);

del_vlan_error:
	pm_runtime_put(priv->device);

	return ret;
}

static int stmmac_bpf(struct net_device *dev, struct netdev_bpf *bpf)
{
	struct stmmac_priv *priv = netdev_priv(dev);

	switch (bpf->command) {
	case XDP_SETUP_PROG:
		return stmmac_xdp_set_prog(priv, bpf->prog, bpf->extack);
	case XDP_SETUP_XSK_POOL:
		return stmmac_xdp_setup_pool(priv, bpf->xsk.pool,
					     bpf->xsk.queue_id);
	default:
		return -EOPNOTSUPP;
	}
}

static int stmmac_xdp_xmit(struct net_device *dev, int num_frames,
			   struct xdp_frame **frames, u32 flags)
{
	struct stmmac_priv *priv = netdev_priv(dev);
	int cpu = smp_processor_id();
	struct netdev_queue *nq;
	int i, nxmit = 0;
	int queue;

	if (unlikely(test_bit(STMMAC_DOWN, &priv->state)))
		return -ENETDOWN;

	if (unlikely(flags & ~XDP_XMIT_FLAGS_MASK))
		return -EINVAL;

	queue = stmmac_xdp_get_tx_queue(priv, cpu);
	nq = netdev_get_tx_queue(priv->dev, queue);

	__netif_tx_lock(nq, cpu);
	/* Avoids TX time-out as we are sharing with slow path */
	txq_trans_cond_update(nq);

	for (i = 0; i < num_frames; i++) {
		int res;

		res = stmmac_xdp_xmit_xdpf(priv, queue, frames[i], true);
		if (res == STMMAC_XDP_CONSUMED)
			break;

		nxmit++;
	}

	if (flags & XDP_XMIT_FLUSH) {
		stmmac_flush_tx_descriptors(priv, queue);
		stmmac_tx_timer_arm(priv, queue);
	}

	__netif_tx_unlock(nq);

	return nxmit;
}

void stmmac_disable_rx_queue(struct stmmac_priv *priv, u32 queue)
{
	struct stmmac_channel *ch = &priv->channel[queue];
	unsigned long flags;

	spin_lock_irqsave(&ch->lock, flags);
	stmmac_disable_dma_irq(priv, priv->ioaddr, queue, 1, 0);
	spin_unlock_irqrestore(&ch->lock, flags);

	stmmac_stop_rx_dma(priv, queue);
	__free_dma_rx_desc_resources(priv, &priv->dma_conf, queue);
}

void stmmac_enable_rx_queue(struct stmmac_priv *priv, u32 queue)
{
	struct stmmac_rx_queue *rx_q = &priv->dma_conf.rx_queue[queue];
	struct stmmac_channel *ch = &priv->channel[queue];
	unsigned long flags;
	u32 buf_size;
	int ret;

	ret = __alloc_dma_rx_desc_resources(priv, &priv->dma_conf, queue);
	if (ret) {
		netdev_err(priv->dev, "Failed to alloc RX desc.\n");
		return;
	}

	ret = __init_dma_rx_desc_rings(priv, &priv->dma_conf, queue, GFP_KERNEL);
	if (ret) {
		__free_dma_rx_desc_resources(priv, &priv->dma_conf, queue);
		netdev_err(priv->dev, "Failed to init RX desc.\n");
		return;
	}

	stmmac_reset_rx_queue(priv, queue);
	stmmac_clear_rx_descriptors(priv, &priv->dma_conf, queue);

	stmmac_init_rx_chan(priv, priv->ioaddr, priv->plat->dma_cfg,
			    rx_q->dma_rx_phy, rx_q->queue_index);

	rx_q->rx_tail_addr = rx_q->dma_rx_phy + (rx_q->buf_alloc_num *
			     sizeof(struct dma_desc));
	stmmac_set_rx_tail_ptr(priv, priv->ioaddr,
			       rx_q->rx_tail_addr, rx_q->queue_index);

	if (rx_q->xsk_pool && rx_q->buf_alloc_num) {
		buf_size = xsk_pool_get_rx_frame_size(rx_q->xsk_pool);
		stmmac_set_dma_bfsize(priv, priv->ioaddr,
				      buf_size,
				      rx_q->queue_index);
	} else {
		stmmac_set_dma_bfsize(priv, priv->ioaddr,
				      priv->dma_conf.dma_buf_sz,
				      rx_q->queue_index);
	}

	stmmac_start_rx_dma(priv, queue);

	spin_lock_irqsave(&ch->lock, flags);
	stmmac_enable_dma_irq(priv, priv->ioaddr, queue, 1, 0);
	spin_unlock_irqrestore(&ch->lock, flags);
}

void stmmac_disable_tx_queue(struct stmmac_priv *priv, u32 queue)
{
	struct stmmac_channel *ch = &priv->channel[queue];
	unsigned long flags;

	spin_lock_irqsave(&ch->lock, flags);
	stmmac_disable_dma_irq(priv, priv->ioaddr, queue, 0, 1);
	spin_unlock_irqrestore(&ch->lock, flags);

	stmmac_stop_tx_dma(priv, queue);
	__free_dma_tx_desc_resources(priv, &priv->dma_conf, queue);
}

void stmmac_enable_tx_queue(struct stmmac_priv *priv, u32 queue)
{
	struct stmmac_tx_queue *tx_q = &priv->dma_conf.tx_queue[queue];
	struct stmmac_channel *ch = &priv->channel[queue];
	unsigned long flags;
	int ret;

	ret = __alloc_dma_tx_desc_resources(priv, &priv->dma_conf, queue);
	if (ret) {
		netdev_err(priv->dev, "Failed to alloc TX desc.\n");
		return;
	}

	ret = __init_dma_tx_desc_rings(priv,  &priv->dma_conf, queue);
	if (ret) {
		__free_dma_tx_desc_resources(priv, &priv->dma_conf, queue);
		netdev_err(priv->dev, "Failed to init TX desc.\n");
		return;
	}

	stmmac_reset_tx_queue(priv, queue);
	stmmac_clear_tx_descriptors(priv, &priv->dma_conf, queue);

	stmmac_init_tx_chan(priv, priv->ioaddr, priv->plat->dma_cfg,
			    tx_q->dma_tx_phy, tx_q->queue_index);

	if (tx_q->tbs & STMMAC_TBS_AVAIL)
		stmmac_enable_tbs(priv, priv->ioaddr, 1, tx_q->queue_index);

	tx_q->tx_tail_addr = tx_q->dma_tx_phy;
	stmmac_set_tx_tail_ptr(priv, priv->ioaddr,
			       tx_q->tx_tail_addr, tx_q->queue_index);

	stmmac_start_tx_dma(priv, queue);

	spin_lock_irqsave(&ch->lock, flags);
	stmmac_enable_dma_irq(priv, priv->ioaddr, queue, 0, 1);
	spin_unlock_irqrestore(&ch->lock, flags);
}

void stmmac_xdp_release(struct net_device *dev)
{
	struct stmmac_priv *priv = netdev_priv(dev);
	u32 chan;

	/* Ensure tx function is not running */
	netif_tx_disable(dev);

	/* Disable NAPI process */
	stmmac_disable_all_queues(priv);

	for (chan = 0; chan < priv->plat->tx_queues_to_use; chan++)
<<<<<<< HEAD
		hrtimer_cancel(&priv->tx_queue[chan].txtimer);
=======
		hrtimer_cancel(&priv->dma_conf.tx_queue[chan].txtimer);
>>>>>>> d60c95ef

	/* Free the IRQ lines */
	stmmac_free_irq(dev, REQ_IRQ_ERR_ALL, 0);

	/* Stop TX/RX DMA channels */
	stmmac_stop_all_dma(priv);

	/* Release and free the Rx/Tx resources */
<<<<<<< HEAD
	free_dma_desc_resources(priv);
=======
	free_dma_desc_resources(priv, &priv->dma_conf);
>>>>>>> d60c95ef

	/* Disable the MAC Rx/Tx */
	stmmac_mac_set(priv, priv->ioaddr, false);

	/* set trans_start so we don't get spurious
	 * watchdogs during reset
	 */
	netif_trans_update(dev);
	netif_carrier_off(dev);
}

int stmmac_xdp_open(struct net_device *dev)
{
	struct stmmac_priv *priv = netdev_priv(dev);
	u32 rx_cnt = priv->plat->rx_queues_to_use;
	u32 tx_cnt = priv->plat->tx_queues_to_use;
	u32 dma_csr_ch = max(rx_cnt, tx_cnt);
	struct stmmac_rx_queue *rx_q;
	struct stmmac_tx_queue *tx_q;
	u32 buf_size;
	bool sph_en;
	u32 chan;
	int ret;

<<<<<<< HEAD
	ret = alloc_dma_desc_resources(priv);
=======
	ret = alloc_dma_desc_resources(priv, &priv->dma_conf);
>>>>>>> d60c95ef
	if (ret < 0) {
		netdev_err(dev, "%s: DMA descriptors allocation failed\n",
			   __func__);
		goto dma_desc_error;
	}

<<<<<<< HEAD
	ret = init_dma_desc_rings(dev, GFP_KERNEL);
=======
	ret = init_dma_desc_rings(dev, &priv->dma_conf, GFP_KERNEL);
>>>>>>> d60c95ef
	if (ret < 0) {
		netdev_err(dev, "%s: DMA descriptors initialization failed\n",
			   __func__);
		goto init_error;
	}

	/* DMA CSR Channel configuration */
	for (chan = 0; chan < dma_csr_ch; chan++) {
		stmmac_init_chan(priv, priv->ioaddr, priv->plat->dma_cfg, chan);
		stmmac_disable_dma_irq(priv, priv->ioaddr, chan, 1, 1);
	}

	/* Adjust Split header */
	sph_en = (priv->hw->rx_csum > 0) && priv->sph;

	/* DMA RX Channel Configuration */
	for (chan = 0; chan < rx_cnt; chan++) {
<<<<<<< HEAD
		rx_q = &priv->rx_queue[chan];
=======
		rx_q = &priv->dma_conf.rx_queue[chan];
>>>>>>> d60c95ef

		stmmac_init_rx_chan(priv, priv->ioaddr, priv->plat->dma_cfg,
				    rx_q->dma_rx_phy, chan);

		rx_q->rx_tail_addr = rx_q->dma_rx_phy +
				     (rx_q->buf_alloc_num *
				      sizeof(struct dma_desc));
		stmmac_set_rx_tail_ptr(priv, priv->ioaddr,
				       rx_q->rx_tail_addr, chan);

		if (rx_q->xsk_pool && rx_q->buf_alloc_num) {
			buf_size = xsk_pool_get_rx_frame_size(rx_q->xsk_pool);
			stmmac_set_dma_bfsize(priv, priv->ioaddr,
					      buf_size,
					      rx_q->queue_index);
		} else {
			stmmac_set_dma_bfsize(priv, priv->ioaddr,
<<<<<<< HEAD
					      priv->dma_buf_sz,
=======
					      priv->dma_conf.dma_buf_sz,
>>>>>>> d60c95ef
					      rx_q->queue_index);
		}

		stmmac_enable_sph(priv, priv->ioaddr, sph_en, chan);
	}

	/* DMA TX Channel Configuration */
	for (chan = 0; chan < tx_cnt; chan++) {
<<<<<<< HEAD
		tx_q = &priv->tx_queue[chan];
=======
		tx_q = &priv->dma_conf.tx_queue[chan];
>>>>>>> d60c95ef

		stmmac_init_tx_chan(priv, priv->ioaddr, priv->plat->dma_cfg,
				    tx_q->dma_tx_phy, chan);

		tx_q->tx_tail_addr = tx_q->dma_tx_phy;
		stmmac_set_tx_tail_ptr(priv, priv->ioaddr,
				       tx_q->tx_tail_addr, chan);

		hrtimer_init(&tx_q->txtimer, CLOCK_MONOTONIC, HRTIMER_MODE_REL);
		tx_q->txtimer.function = stmmac_tx_timer;
	}

	/* Enable the MAC Rx/Tx */
	stmmac_mac_set(priv, priv->ioaddr, true);

	/* Start Rx & Tx DMA Channels */
	stmmac_start_all_dma(priv);

	ret = stmmac_request_irq(dev);
	if (ret)
		goto irq_error;

	/* Enable NAPI process*/
	stmmac_enable_all_queues(priv);
	netif_carrier_on(dev);
	netif_tx_start_all_queues(dev);
	stmmac_enable_all_dma_irq(priv);

	return 0;

irq_error:
	for (chan = 0; chan < priv->plat->tx_queues_to_use; chan++)
<<<<<<< HEAD
		hrtimer_cancel(&priv->tx_queue[chan].txtimer);

	stmmac_hw_teardown(dev);
init_error:
	free_dma_desc_resources(priv);
=======
		hrtimer_cancel(&priv->dma_conf.tx_queue[chan].txtimer);

	stmmac_hw_teardown(dev);
init_error:
	free_dma_desc_resources(priv, &priv->dma_conf);
>>>>>>> d60c95ef
dma_desc_error:
	return ret;
}

int stmmac_xsk_wakeup(struct net_device *dev, u32 queue, u32 flags)
{
	struct stmmac_priv *priv = netdev_priv(dev);
	struct stmmac_rx_queue *rx_q;
	struct stmmac_tx_queue *tx_q;
	struct stmmac_channel *ch;

	if (test_bit(STMMAC_DOWN, &priv->state) ||
	    !netif_carrier_ok(priv->dev))
		return -ENETDOWN;

	if (!stmmac_xdp_is_enabled(priv))
		return -EINVAL;

	if (queue >= priv->plat->rx_queues_to_use ||
	    queue >= priv->plat->tx_queues_to_use)
		return -EINVAL;

	rx_q = &priv->dma_conf.rx_queue[queue];
	tx_q = &priv->dma_conf.tx_queue[queue];
	ch = &priv->channel[queue];

	if (!rx_q->xsk_pool && !tx_q->xsk_pool)
		return -EINVAL;

	if (!napi_if_scheduled_mark_missed(&ch->rxtx_napi)) {
		/* EQoS does not have per-DMA channel SW interrupt,
		 * so we schedule RX Napi straight-away.
		 */
		if (likely(napi_schedule_prep(&ch->rxtx_napi)))
			__napi_schedule(&ch->rxtx_napi);
	}

	return 0;
}

static const struct net_device_ops stmmac_netdev_ops = {
	.ndo_open = stmmac_open,
	.ndo_start_xmit = stmmac_xmit,
	.ndo_stop = stmmac_release,
	.ndo_change_mtu = stmmac_change_mtu,
	.ndo_fix_features = stmmac_fix_features,
	.ndo_set_features = stmmac_set_features,
	.ndo_set_rx_mode = stmmac_set_rx_mode,
	.ndo_tx_timeout = stmmac_tx_timeout,
	.ndo_eth_ioctl = stmmac_ioctl,
	.ndo_setup_tc = stmmac_setup_tc,
	.ndo_select_queue = stmmac_select_queue,
#ifdef CONFIG_NET_POLL_CONTROLLER
	.ndo_poll_controller = stmmac_poll_controller,
#endif
	.ndo_set_mac_address = stmmac_set_mac_address,
	.ndo_vlan_rx_add_vid = stmmac_vlan_rx_add_vid,
	.ndo_vlan_rx_kill_vid = stmmac_vlan_rx_kill_vid,
	.ndo_bpf = stmmac_bpf,
	.ndo_xdp_xmit = stmmac_xdp_xmit,
	.ndo_xsk_wakeup = stmmac_xsk_wakeup,
};

static void stmmac_reset_subtask(struct stmmac_priv *priv)
{
	if (!test_and_clear_bit(STMMAC_RESET_REQUESTED, &priv->state))
		return;
	if (test_bit(STMMAC_DOWN, &priv->state))
		return;

	netdev_err(priv->dev, "Reset adapter.\n");

	rtnl_lock();
	netif_trans_update(priv->dev);
	while (test_and_set_bit(STMMAC_RESETING, &priv->state))
		usleep_range(1000, 2000);

	set_bit(STMMAC_DOWN, &priv->state);
	dev_close(priv->dev);
	dev_open(priv->dev, NULL);
	clear_bit(STMMAC_DOWN, &priv->state);
	clear_bit(STMMAC_RESETING, &priv->state);
	rtnl_unlock();
}

static void stmmac_service_task(struct work_struct *work)
{
	struct stmmac_priv *priv = container_of(work, struct stmmac_priv,
			service_task);

	stmmac_reset_subtask(priv);
	clear_bit(STMMAC_SERVICE_SCHED, &priv->state);
}

/**
 *  stmmac_hw_init - Init the MAC device
 *  @priv: driver private structure
 *  Description: this function is to configure the MAC device according to
 *  some platform parameters or the HW capability register. It prepares the
 *  driver to use either ring or chain modes and to setup either enhanced or
 *  normal descriptors.
 */
static int stmmac_hw_init(struct stmmac_priv *priv)
{
	int ret;

	/* dwmac-sun8i only work in chain mode */
	if (priv->plat->has_sun8i)
		chain_mode = 1;
	priv->chain_mode = chain_mode;

	/* Initialize HW Interface */
	ret = stmmac_hwif_init(priv);
	if (ret)
		return ret;

	/* Get the HW capability (new GMAC newer than 3.50a) */
	priv->hw_cap_support = stmmac_get_hw_features(priv);
	if (priv->hw_cap_support) {
		dev_info(priv->device, "DMA HW capability register supported\n");

		/* We can override some gmac/dma configuration fields: e.g.
		 * enh_desc, tx_coe (e.g. that are passed through the
		 * platform) with the values from the HW capability
		 * register (if supported).
		 */
		priv->plat->enh_desc = priv->dma_cap.enh_desc;
		priv->plat->pmt = priv->dma_cap.pmt_remote_wake_up &&
				!priv->plat->use_phy_wol;
		priv->hw->pmt = priv->plat->pmt;
		if (priv->dma_cap.hash_tb_sz) {
			priv->hw->multicast_filter_bins =
					(BIT(priv->dma_cap.hash_tb_sz) << 5);
			priv->hw->mcast_bits_log2 =
					ilog2(priv->hw->multicast_filter_bins);
		}

		/* TXCOE doesn't work in thresh DMA mode */
		if (priv->plat->force_thresh_dma_mode)
			priv->plat->tx_coe = 0;
		else
			priv->plat->tx_coe = priv->dma_cap.tx_coe;

		/* In case of GMAC4 rx_coe is from HW cap register. */
		priv->plat->rx_coe = priv->dma_cap.rx_coe;

		if (priv->dma_cap.rx_coe_type2)
			priv->plat->rx_coe = STMMAC_RX_COE_TYPE2;
		else if (priv->dma_cap.rx_coe_type1)
			priv->plat->rx_coe = STMMAC_RX_COE_TYPE1;

	} else {
		dev_info(priv->device, "No HW DMA feature register supported\n");
	}

	if (priv->plat->rx_coe) {
		priv->hw->rx_csum = priv->plat->rx_coe;
		dev_info(priv->device, "RX Checksum Offload Engine supported\n");
		if (priv->synopsys_id < DWMAC_CORE_4_00)
			dev_info(priv->device, "COE Type %d\n", priv->hw->rx_csum);
	}
	if (priv->plat->tx_coe)
		dev_info(priv->device, "TX Checksum insertion supported\n");

	if (priv->plat->pmt) {
		dev_info(priv->device, "Wake-Up On Lan supported\n");
		device_set_wakeup_capable(priv->device, 1);
	}

	if (priv->dma_cap.tsoen)
		dev_info(priv->device, "TSO supported\n");

	priv->hw->vlan_fail_q_en = priv->plat->vlan_fail_q_en;
	priv->hw->vlan_fail_q = priv->plat->vlan_fail_q;

	/* Run HW quirks, if any */
	if (priv->hwif_quirks) {
		ret = priv->hwif_quirks(priv);
		if (ret)
			return ret;
	}

	/* Rx Watchdog is available in the COREs newer than the 3.40.
	 * In some case, for example on bugged HW this feature
	 * has to be disable and this can be done by passing the
	 * riwt_off field from the platform.
	 */
	if (((priv->synopsys_id >= DWMAC_CORE_3_50) ||
	    (priv->plat->has_xgmac)) && (!priv->plat->riwt_off)) {
		priv->use_riwt = 1;
		dev_info(priv->device,
			 "Enable RX Mitigation via HW Watchdog Timer\n");
	}

	return 0;
}

static void stmmac_napi_add(struct net_device *dev)
{
	struct stmmac_priv *priv = netdev_priv(dev);
	u32 queue, maxq;

	maxq = max(priv->plat->rx_queues_to_use, priv->plat->tx_queues_to_use);

	for (queue = 0; queue < maxq; queue++) {
		struct stmmac_channel *ch = &priv->channel[queue];

		ch->priv_data = priv;
		ch->index = queue;
		spin_lock_init(&ch->lock);

		if (queue < priv->plat->rx_queues_to_use) {
			netif_napi_add(dev, &ch->rx_napi, stmmac_napi_poll_rx);
		}
		if (queue < priv->plat->tx_queues_to_use) {
			netif_napi_add_tx(dev, &ch->tx_napi,
					  stmmac_napi_poll_tx);
		}
		if (queue < priv->plat->rx_queues_to_use &&
		    queue < priv->plat->tx_queues_to_use) {
			netif_napi_add(dev, &ch->rxtx_napi,
				       stmmac_napi_poll_rxtx);
		}
	}
}

static void stmmac_napi_del(struct net_device *dev)
{
	struct stmmac_priv *priv = netdev_priv(dev);
	u32 queue, maxq;

	maxq = max(priv->plat->rx_queues_to_use, priv->plat->tx_queues_to_use);

	for (queue = 0; queue < maxq; queue++) {
		struct stmmac_channel *ch = &priv->channel[queue];

		if (queue < priv->plat->rx_queues_to_use)
			netif_napi_del(&ch->rx_napi);
		if (queue < priv->plat->tx_queues_to_use)
			netif_napi_del(&ch->tx_napi);
		if (queue < priv->plat->rx_queues_to_use &&
		    queue < priv->plat->tx_queues_to_use) {
			netif_napi_del(&ch->rxtx_napi);
		}
	}
}

int stmmac_reinit_queues(struct net_device *dev, u32 rx_cnt, u32 tx_cnt)
{
	struct stmmac_priv *priv = netdev_priv(dev);
	int ret = 0;

	if (netif_running(dev))
		stmmac_release(dev);

	stmmac_napi_del(dev);

	priv->plat->rx_queues_to_use = rx_cnt;
	priv->plat->tx_queues_to_use = tx_cnt;

	stmmac_napi_add(dev);

	if (netif_running(dev))
		ret = stmmac_open(dev);

	return ret;
}

int stmmac_reinit_ringparam(struct net_device *dev, u32 rx_size, u32 tx_size)
{
	struct stmmac_priv *priv = netdev_priv(dev);
	int ret = 0;

	if (netif_running(dev))
		stmmac_release(dev);

	priv->dma_conf.dma_rx_size = rx_size;
	priv->dma_conf.dma_tx_size = tx_size;

	if (netif_running(dev))
		ret = stmmac_open(dev);

	return ret;
}

#define SEND_VERIFY_MPAKCET_FMT "Send Verify mPacket lo_state=%d lp_state=%d\n"
static void stmmac_fpe_lp_task(struct work_struct *work)
{
	struct stmmac_priv *priv = container_of(work, struct stmmac_priv,
						fpe_task);
	struct stmmac_fpe_cfg *fpe_cfg = priv->plat->fpe_cfg;
	enum stmmac_fpe_state *lo_state = &fpe_cfg->lo_fpe_state;
	enum stmmac_fpe_state *lp_state = &fpe_cfg->lp_fpe_state;
	bool *hs_enable = &fpe_cfg->hs_enable;
	bool *enable = &fpe_cfg->enable;
	int retries = 20;

	while (retries-- > 0) {
		/* Bail out immediately if FPE handshake is OFF */
		if (*lo_state == FPE_STATE_OFF || !*hs_enable)
			break;

		if (*lo_state == FPE_STATE_ENTERING_ON &&
		    *lp_state == FPE_STATE_ENTERING_ON) {
			stmmac_fpe_configure(priv, priv->ioaddr,
					     priv->plat->tx_queues_to_use,
					     priv->plat->rx_queues_to_use,
					     *enable);

			netdev_info(priv->dev, "configured FPE\n");

			*lo_state = FPE_STATE_ON;
			*lp_state = FPE_STATE_ON;
			netdev_info(priv->dev, "!!! BOTH FPE stations ON\n");
			break;
		}

		if ((*lo_state == FPE_STATE_CAPABLE ||
		     *lo_state == FPE_STATE_ENTERING_ON) &&
		     *lp_state != FPE_STATE_ON) {
			netdev_info(priv->dev, SEND_VERIFY_MPAKCET_FMT,
				    *lo_state, *lp_state);
			stmmac_fpe_send_mpacket(priv, priv->ioaddr,
						MPACKET_VERIFY);
		}
		/* Sleep then retry */
		msleep(500);
	}

	clear_bit(__FPE_TASK_SCHED, &priv->fpe_task_state);
}

void stmmac_fpe_handshake(struct stmmac_priv *priv, bool enable)
{
	if (priv->plat->fpe_cfg->hs_enable != enable) {
		if (enable) {
			stmmac_fpe_send_mpacket(priv, priv->ioaddr,
						MPACKET_VERIFY);
		} else {
			priv->plat->fpe_cfg->lo_fpe_state = FPE_STATE_OFF;
			priv->plat->fpe_cfg->lp_fpe_state = FPE_STATE_OFF;
		}

		priv->plat->fpe_cfg->hs_enable = enable;
	}
}

/**
 * stmmac_dvr_probe
 * @device: device pointer
 * @plat_dat: platform data pointer
 * @res: stmmac resource pointer
 * Description: this is the main probe function used to
 * call the alloc_etherdev, allocate the priv structure.
 * Return:
 * returns 0 on success, otherwise errno.
 */
int stmmac_dvr_probe(struct device *device,
		     struct plat_stmmacenet_data *plat_dat,
		     struct stmmac_resources *res)
{
	struct net_device *ndev = NULL;
	struct stmmac_priv *priv;
	u32 rxq;
	int i, ret = 0;

	ndev = devm_alloc_etherdev_mqs(device, sizeof(struct stmmac_priv),
				       MTL_MAX_TX_QUEUES, MTL_MAX_RX_QUEUES);
	if (!ndev)
		return -ENOMEM;

	SET_NETDEV_DEV(ndev, device);

	priv = netdev_priv(ndev);
	priv->device = device;
	priv->dev = ndev;

	stmmac_set_ethtool_ops(ndev);
	priv->pause = pause;
	priv->plat = plat_dat;
	priv->ioaddr = res->addr;
	priv->dev->base_addr = (unsigned long)res->addr;
	priv->plat->dma_cfg->multi_msi_en = priv->plat->multi_msi_en;

	priv->dev->irq = res->irq;
	priv->wol_irq = res->wol_irq;
	priv->lpi_irq = res->lpi_irq;
	priv->sfty_ce_irq = res->sfty_ce_irq;
	priv->sfty_ue_irq = res->sfty_ue_irq;
	for (i = 0; i < MTL_MAX_RX_QUEUES; i++)
		priv->rx_irq[i] = res->rx_irq[i];
	for (i = 0; i < MTL_MAX_TX_QUEUES; i++)
		priv->tx_irq[i] = res->tx_irq[i];

	if (!is_zero_ether_addr(res->mac))
		eth_hw_addr_set(priv->dev, res->mac);

	dev_set_drvdata(device, priv->dev);

	/* Verify driver arguments */
	stmmac_verify_args();

	priv->af_xdp_zc_qps = bitmap_zalloc(MTL_MAX_TX_QUEUES, GFP_KERNEL);
	if (!priv->af_xdp_zc_qps)
		return -ENOMEM;

	/* Allocate workqueue */
	priv->wq = create_singlethread_workqueue("stmmac_wq");
	if (!priv->wq) {
		dev_err(priv->device, "failed to create workqueue\n");
		ret = -ENOMEM;
		goto error_wq_init;
	}

	INIT_WORK(&priv->service_task, stmmac_service_task);

	/* Initialize Link Partner FPE workqueue */
	INIT_WORK(&priv->fpe_task, stmmac_fpe_lp_task);

	/* Override with kernel parameters if supplied XXX CRS XXX
	 * this needs to have multiple instances
	 */
	if ((phyaddr >= 0) && (phyaddr <= 31))
		priv->plat->phy_addr = phyaddr;

	if (priv->plat->stmmac_rst) {
		ret = reset_control_assert(priv->plat->stmmac_rst);
		reset_control_deassert(priv->plat->stmmac_rst);
		/* Some reset controllers have only reset callback instead of
		 * assert + deassert callbacks pair.
		 */
		if (ret == -ENOTSUPP)
			reset_control_reset(priv->plat->stmmac_rst);
	}

	ret = reset_control_deassert(priv->plat->stmmac_ahb_rst);
	if (ret == -ENOTSUPP)
		dev_err(priv->device, "unable to bring out of ahb reset: %pe\n",
			ERR_PTR(ret));

	/* Init MAC and get the capabilities */
	ret = stmmac_hw_init(priv);
	if (ret)
		goto error_hw_init;

	/* Only DWMAC core version 5.20 onwards supports HW descriptor prefetch.
	 */
	if (priv->synopsys_id < DWMAC_CORE_5_20)
		priv->plat->dma_cfg->dche = false;

	stmmac_check_ether_addr(priv);

	ndev->netdev_ops = &stmmac_netdev_ops;

	ndev->hw_features = NETIF_F_SG | NETIF_F_IP_CSUM | NETIF_F_IPV6_CSUM |
			    NETIF_F_RXCSUM;

	ret = stmmac_tc_init(priv, priv);
	if (!ret) {
		ndev->hw_features |= NETIF_F_HW_TC;
	}

	if ((priv->plat->tso_en) && (priv->dma_cap.tsoen)) {
		ndev->hw_features |= NETIF_F_TSO | NETIF_F_TSO6;
		if (priv->plat->has_gmac4)
			ndev->hw_features |= NETIF_F_GSO_UDP_L4;
		priv->tso = true;
		dev_info(priv->device, "TSO feature enabled\n");
	}

	if (priv->dma_cap.sphen && !priv->plat->sph_disable) {
		ndev->hw_features |= NETIF_F_GRO;
		priv->sph_cap = true;
		priv->sph = priv->sph_cap;
		dev_info(priv->device, "SPH feature enabled\n");
	}

	/* The current IP register MAC_HW_Feature1[ADDR64] only define
	 * 32/40/64 bit width, but some SOC support others like i.MX8MP
	 * support 34 bits but it map to 40 bits width in MAC_HW_Feature1[ADDR64].
	 * So overwrite dma_cap.addr64 according to HW real design.
	 */
	if (priv->plat->addr64)
		priv->dma_cap.addr64 = priv->plat->addr64;

	if (priv->dma_cap.addr64) {
		ret = dma_set_mask_and_coherent(device,
				DMA_BIT_MASK(priv->dma_cap.addr64));
		if (!ret) {
			dev_info(priv->device, "Using %d bits DMA width\n",
				 priv->dma_cap.addr64);

			/*
			 * If more than 32 bits can be addressed, make sure to
			 * enable enhanced addressing mode.
			 */
			if (IS_ENABLED(CONFIG_ARCH_DMA_ADDR_T_64BIT))
				priv->plat->dma_cfg->eame = true;
		} else {
			ret = dma_set_mask_and_coherent(device, DMA_BIT_MASK(32));
			if (ret) {
				dev_err(priv->device, "Failed to set DMA Mask\n");
				goto error_hw_init;
			}

			priv->dma_cap.addr64 = 32;
		}
	}

	ndev->features |= ndev->hw_features | NETIF_F_HIGHDMA;
	ndev->watchdog_timeo = msecs_to_jiffies(watchdog);
#ifdef STMMAC_VLAN_TAG_USED
	/* Both mac100 and gmac support receive VLAN tag detection */
	ndev->features |= NETIF_F_HW_VLAN_CTAG_RX | NETIF_F_HW_VLAN_STAG_RX;
	if (priv->dma_cap.vlhash) {
		ndev->features |= NETIF_F_HW_VLAN_CTAG_FILTER;
		ndev->features |= NETIF_F_HW_VLAN_STAG_FILTER;
	}
	if (priv->dma_cap.vlins) {
		ndev->features |= NETIF_F_HW_VLAN_CTAG_TX;
		if (priv->dma_cap.dvlan)
			ndev->features |= NETIF_F_HW_VLAN_STAG_TX;
	}
#endif
	priv->msg_enable = netif_msg_init(debug, default_msg_level);

	/* Initialize RSS */
	rxq = priv->plat->rx_queues_to_use;
	netdev_rss_key_fill(priv->rss.key, sizeof(priv->rss.key));
	for (i = 0; i < ARRAY_SIZE(priv->rss.table); i++)
		priv->rss.table[i] = ethtool_rxfh_indir_default(i, rxq);

	if (priv->dma_cap.rssen && priv->plat->rss_en)
		ndev->features |= NETIF_F_RXHASH;

	/* MTU range: 46 - hw-specific max */
	ndev->min_mtu = ETH_ZLEN - ETH_HLEN;
	if (priv->plat->has_xgmac)
		ndev->max_mtu = XGMAC_JUMBO_LEN;
	else if ((priv->plat->enh_desc) || (priv->synopsys_id >= DWMAC_CORE_4_00))
		ndev->max_mtu = JUMBO_LEN;
	else
		ndev->max_mtu = SKB_MAX_HEAD(NET_SKB_PAD + NET_IP_ALIGN);
	/* Will not overwrite ndev->max_mtu if plat->maxmtu > ndev->max_mtu
	 * as well as plat->maxmtu < ndev->min_mtu which is a invalid range.
	 */
	if ((priv->plat->maxmtu < ndev->max_mtu) &&
	    (priv->plat->maxmtu >= ndev->min_mtu))
		ndev->max_mtu = priv->plat->maxmtu;
	else if (priv->plat->maxmtu < ndev->min_mtu)
		dev_warn(priv->device,
			 "%s: warning: maxmtu having invalid value (%d)\n",
			 __func__, priv->plat->maxmtu);

	if (flow_ctrl)
		priv->flow_ctrl = FLOW_AUTO;	/* RX/TX pause on */

	/* Setup channels NAPI */
	stmmac_napi_add(ndev);

	mutex_init(&priv->lock);

	/* If a specific clk_csr value is passed from the platform
	 * this means that the CSR Clock Range selection cannot be
	 * changed at run-time and it is fixed. Viceversa the driver'll try to
	 * set the MDC clock dynamically according to the csr actual
	 * clock input.
	 */
	if (priv->plat->clk_csr >= 0)
		priv->clk_csr = priv->plat->clk_csr;
	else
		stmmac_clk_csr_set(priv);

	stmmac_check_pcs_mode(priv);

	pm_runtime_get_noresume(device);
	pm_runtime_set_active(device);
	if (!pm_runtime_enabled(device))
		pm_runtime_enable(device);

	if (priv->hw->pcs != STMMAC_PCS_TBI &&
	    priv->hw->pcs != STMMAC_PCS_RTBI) {
		/* MDIO bus Registration */
		ret = stmmac_mdio_register(ndev);
		if (ret < 0) {
			dev_err_probe(priv->device, ret,
				      "%s: MDIO bus (id: %d) registration failed\n",
				      __func__, priv->plat->bus_id);
			goto error_mdio_register;
		}
	}

	if (priv->plat->speed_mode_2500)
		priv->plat->speed_mode_2500(ndev, priv->plat->bsp_priv);

	if (priv->plat->mdio_bus_data && priv->plat->mdio_bus_data->has_xpcs) {
		ret = stmmac_xpcs_setup(priv->mii);
		if (ret)
			goto error_xpcs_setup;
	}

	ret = stmmac_phy_setup(priv);
	if (ret) {
		netdev_err(ndev, "failed to setup phy (%d)\n", ret);
		goto error_phy_setup;
	}

	ret = register_netdev(ndev);
	if (ret) {
		dev_err(priv->device, "%s: ERROR %i registering the device\n",
			__func__, ret);
		goto error_netdev_register;
	}

#ifdef CONFIG_DEBUG_FS
	stmmac_init_fs(ndev);
#endif

	if (priv->plat->dump_debug_regs)
		priv->plat->dump_debug_regs(priv->plat->bsp_priv);

	/* Let pm_runtime_put() disable the clocks.
	 * If CONFIG_PM is not enabled, the clocks will stay powered.
	 */
	pm_runtime_put(device);

	return ret;

error_netdev_register:
	phylink_destroy(priv->phylink);
error_xpcs_setup:
error_phy_setup:
	if (priv->hw->pcs != STMMAC_PCS_TBI &&
	    priv->hw->pcs != STMMAC_PCS_RTBI)
		stmmac_mdio_unregister(ndev);
error_mdio_register:
	stmmac_napi_del(ndev);
error_hw_init:
	destroy_workqueue(priv->wq);
error_wq_init:
	bitmap_free(priv->af_xdp_zc_qps);

	return ret;
}
EXPORT_SYMBOL_GPL(stmmac_dvr_probe);

/**
 * stmmac_dvr_remove
 * @dev: device pointer
 * Description: this function resets the TX/RX processes, disables the MAC RX/TX
 * changes the link status, releases the DMA descriptor rings.
 */
int stmmac_dvr_remove(struct device *dev)
{
	struct net_device *ndev = dev_get_drvdata(dev);
	struct stmmac_priv *priv = netdev_priv(ndev);

	netdev_info(priv->dev, "%s: removing driver", __func__);

	pm_runtime_get_sync(dev);

	stmmac_stop_all_dma(priv);
	stmmac_mac_set(priv, priv->ioaddr, false);
	netif_carrier_off(ndev);
	unregister_netdev(ndev);

	/* Serdes power down needs to happen after VLAN filter
	 * is deleted that is triggered by unregister_netdev().
	 */
	if (priv->plat->serdes_powerdown)
		priv->plat->serdes_powerdown(ndev, priv->plat->bsp_priv);

#ifdef CONFIG_DEBUG_FS
	stmmac_exit_fs(ndev);
#endif
	phylink_destroy(priv->phylink);
	if (priv->plat->stmmac_rst)
		reset_control_assert(priv->plat->stmmac_rst);
	reset_control_assert(priv->plat->stmmac_ahb_rst);
	if (priv->hw->pcs != STMMAC_PCS_TBI &&
	    priv->hw->pcs != STMMAC_PCS_RTBI)
		stmmac_mdio_unregister(ndev);
	destroy_workqueue(priv->wq);
	mutex_destroy(&priv->lock);
	bitmap_free(priv->af_xdp_zc_qps);

	pm_runtime_disable(dev);
	pm_runtime_put_noidle(dev);

	return 0;
}
EXPORT_SYMBOL_GPL(stmmac_dvr_remove);

/**
 * stmmac_suspend - suspend callback
 * @dev: device pointer
 * Description: this is the function to suspend the device and it is called
 * by the platform driver to stop the network queue, release the resources,
 * program the PMT register (for WoL), clean and release driver resources.
 */
int stmmac_suspend(struct device *dev)
{
	struct net_device *ndev = dev_get_drvdata(dev);
	struct stmmac_priv *priv = netdev_priv(ndev);
	u32 chan;

	if (!ndev || !netif_running(ndev))
		return 0;

	mutex_lock(&priv->lock);

	netif_device_detach(ndev);

	stmmac_disable_all_queues(priv);

	for (chan = 0; chan < priv->plat->tx_queues_to_use; chan++)
		hrtimer_cancel(&priv->dma_conf.tx_queue[chan].txtimer);

	if (priv->eee_enabled) {
		priv->tx_path_in_lpi_mode = false;
		del_timer_sync(&priv->eee_ctrl_timer);
	}

	/* Stop TX/RX DMA */
	stmmac_stop_all_dma(priv);

	if (priv->plat->serdes_powerdown)
		priv->plat->serdes_powerdown(ndev, priv->plat->bsp_priv);

	/* Enable Power down mode by programming the PMT regs */
	if (device_may_wakeup(priv->device) && priv->plat->pmt) {
		stmmac_pmt(priv, priv->hw, priv->wolopts);
		priv->irq_wake = 1;
	} else {
		stmmac_mac_set(priv, priv->ioaddr, false);
		pinctrl_pm_select_sleep_state(priv->device);
	}

	mutex_unlock(&priv->lock);

	rtnl_lock();
	if (device_may_wakeup(priv->device) && priv->plat->pmt) {
		phylink_suspend(priv->phylink, true);
	} else {
		if (device_may_wakeup(priv->device))
			phylink_speed_down(priv->phylink, false);
		phylink_suspend(priv->phylink, false);
	}
	rtnl_unlock();

	if (priv->dma_cap.fpesel) {
		/* Disable FPE */
		stmmac_fpe_configure(priv, priv->ioaddr,
				     priv->plat->tx_queues_to_use,
				     priv->plat->rx_queues_to_use, false);

		stmmac_fpe_handshake(priv, false);
		stmmac_fpe_stop_wq(priv);
	}

	priv->speed = SPEED_UNKNOWN;
	return 0;
}
EXPORT_SYMBOL_GPL(stmmac_suspend);

static void stmmac_reset_rx_queue(struct stmmac_priv *priv, u32 queue)
{
	struct stmmac_rx_queue *rx_q = &priv->dma_conf.rx_queue[queue];

	rx_q->cur_rx = 0;
	rx_q->dirty_rx = 0;
}

static void stmmac_reset_tx_queue(struct stmmac_priv *priv, u32 queue)
{
	struct stmmac_tx_queue *tx_q = &priv->dma_conf.tx_queue[queue];

	tx_q->cur_tx = 0;
	tx_q->dirty_tx = 0;
	tx_q->mss = 0;

	netdev_tx_reset_queue(netdev_get_tx_queue(priv->dev, queue));
}

/**
 * stmmac_reset_queues_param - reset queue parameters
 * @priv: device pointer
 */
static void stmmac_reset_queues_param(struct stmmac_priv *priv)
{
	u32 rx_cnt = priv->plat->rx_queues_to_use;
	u32 tx_cnt = priv->plat->tx_queues_to_use;
	u32 queue;

	for (queue = 0; queue < rx_cnt; queue++)
		stmmac_reset_rx_queue(priv, queue);

	for (queue = 0; queue < tx_cnt; queue++)
		stmmac_reset_tx_queue(priv, queue);
}

/**
 * stmmac_resume - resume callback
 * @dev: device pointer
 * Description: when resume this function is invoked to setup the DMA and CORE
 * in a usable state.
 */
int stmmac_resume(struct device *dev)
{
	struct net_device *ndev = dev_get_drvdata(dev);
	struct stmmac_priv *priv = netdev_priv(ndev);
	int ret;

	if (!netif_running(ndev))
		return 0;

	/* Power Down bit, into the PM register, is cleared
	 * automatically as soon as a magic packet or a Wake-up frame
	 * is received. Anyway, it's better to manually clear
	 * this bit because it can generate problems while resuming
	 * from another devices (e.g. serial console).
	 */
	if (device_may_wakeup(priv->device) && priv->plat->pmt) {
		mutex_lock(&priv->lock);
		stmmac_pmt(priv, priv->hw, 0);
		mutex_unlock(&priv->lock);
		priv->irq_wake = 0;
	} else {
		pinctrl_pm_select_default_state(priv->device);
		/* reset the phy so that it's ready */
		if (priv->mii)
			stmmac_mdio_reset(priv->mii);
	}

	if (priv->plat->serdes_powerup) {
		ret = priv->plat->serdes_powerup(ndev,
						 priv->plat->bsp_priv);

		if (ret < 0)
			return ret;
	}

	rtnl_lock();
	if (device_may_wakeup(priv->device) && priv->plat->pmt) {
		phylink_resume(priv->phylink);
	} else {
		phylink_resume(priv->phylink);
		if (device_may_wakeup(priv->device))
			phylink_speed_up(priv->phylink);
	}
	rtnl_unlock();

	rtnl_lock();
	mutex_lock(&priv->lock);

	stmmac_reset_queues_param(priv);

	stmmac_free_tx_skbufs(priv);
	stmmac_clear_descriptors(priv, &priv->dma_conf);

	stmmac_hw_setup(ndev, false);
	stmmac_init_coalesce(priv);
	stmmac_set_rx_mode(ndev);

	stmmac_restore_hw_vlan_rx_fltr(priv, ndev, priv->hw);

	stmmac_enable_all_queues(priv);
	stmmac_enable_all_dma_irq(priv);

	mutex_unlock(&priv->lock);
	rtnl_unlock();

	netif_device_attach(ndev);

	return 0;
}
EXPORT_SYMBOL_GPL(stmmac_resume);

#ifndef MODULE
static int __init stmmac_cmdline_opt(char *str)
{
	char *opt;

	if (!str || !*str)
		return 1;
	while ((opt = strsep(&str, ",")) != NULL) {
		if (!strncmp(opt, "debug:", 6)) {
			if (kstrtoint(opt + 6, 0, &debug))
				goto err;
		} else if (!strncmp(opt, "phyaddr:", 8)) {
			if (kstrtoint(opt + 8, 0, &phyaddr))
				goto err;
		} else if (!strncmp(opt, "buf_sz:", 7)) {
			if (kstrtoint(opt + 7, 0, &buf_sz))
				goto err;
		} else if (!strncmp(opt, "tc:", 3)) {
			if (kstrtoint(opt + 3, 0, &tc))
				goto err;
		} else if (!strncmp(opt, "watchdog:", 9)) {
			if (kstrtoint(opt + 9, 0, &watchdog))
				goto err;
		} else if (!strncmp(opt, "flow_ctrl:", 10)) {
			if (kstrtoint(opt + 10, 0, &flow_ctrl))
				goto err;
		} else if (!strncmp(opt, "pause:", 6)) {
			if (kstrtoint(opt + 6, 0, &pause))
				goto err;
		} else if (!strncmp(opt, "eee_timer:", 10)) {
			if (kstrtoint(opt + 10, 0, &eee_timer))
				goto err;
		} else if (!strncmp(opt, "chain_mode:", 11)) {
			if (kstrtoint(opt + 11, 0, &chain_mode))
				goto err;
		}
	}
	return 1;

err:
	pr_err("%s: ERROR broken module parameter conversion", __func__);
	return 1;
}

__setup("stmmaceth=", stmmac_cmdline_opt);
#endif /* MODULE */

static int __init stmmac_init(void)
{
#ifdef CONFIG_DEBUG_FS
	/* Create debugfs main directory if it doesn't exist yet */
	if (!stmmac_fs_dir)
		stmmac_fs_dir = debugfs_create_dir(STMMAC_RESOURCE_NAME, NULL);
	register_netdevice_notifier(&stmmac_notifier);
#endif

	return 0;
}

static void __exit stmmac_exit(void)
{
#ifdef CONFIG_DEBUG_FS
	unregister_netdevice_notifier(&stmmac_notifier);
	debugfs_remove_recursive(stmmac_fs_dir);
#endif
}

module_init(stmmac_init)
module_exit(stmmac_exit)

MODULE_DESCRIPTION("STMMAC 10/100/1000 Ethernet device driver");
MODULE_AUTHOR("Giuseppe Cavallaro <peppe.cavallaro@st.com>");
MODULE_LICENSE("GPL");<|MERGE_RESOLUTION|>--- conflicted
+++ resolved
@@ -524,14 +524,6 @@
 	return true;
 }
 
-static inline u32 stmmac_cdc_adjust(struct stmmac_priv *priv)
-{
-	/* Correct the clk domain crossing(CDC) error */
-	if (priv->plat->has_gmac4 && priv->plat->clk_ptp_rate)
-		return (2 * NSEC_PER_SEC) / priv->plat->clk_ptp_rate;
-	return 0;
-}
-
 /* stmmac_get_tx_hwtstamp - get HW TX timestamps
  * @priv: driver private structure
  * @p : descriptor pointer
@@ -563,11 +555,7 @@
 	}
 
 	if (found) {
-<<<<<<< HEAD
-		ns -= stmmac_cdc_adjust(priv);
-=======
 		ns -= priv->plat->cdc_error_adj;
->>>>>>> d60c95ef
 
 		memset(&shhwtstamp, 0, sizeof(struct skb_shared_hwtstamps));
 		shhwtstamp.hwtstamp = ns_to_ktime(ns);
@@ -604,11 +592,7 @@
 	if (stmmac_get_rx_timestamp_status(priv, p, np, priv->adv_ts)) {
 		stmmac_get_timestamp(priv, desc, priv->adv_ts, &ns);
 
-<<<<<<< HEAD
-		ns -= stmmac_cdc_adjust(priv);
-=======
 		ns -= priv->plat->cdc_error_adj;
->>>>>>> d60c95ef
 
 		netdev_dbg(priv->dev, "get valid RX hw timestamp %llu\n", ns);
 		shhwtstamp = skb_hwtstamps(skb);
@@ -3358,11 +3342,7 @@
 
 	ret = stmmac_init_ptp(priv);
 	if (ret == -EOPNOTSUPP)
-<<<<<<< HEAD
-		netdev_warn(priv->dev, "PTP not supported by HW\n");
-=======
 		netdev_info(priv->dev, "PTP not supported by HW\n");
->>>>>>> d60c95ef
 	else if (ret)
 		netdev_warn(priv->dev, "PTP init failed\n");
 	else if (ptp_register)
@@ -3799,12 +3779,8 @@
  *  0 on success and an appropriate (-)ve integer as defined in errno.h
  *  file on failure.
  */
-<<<<<<< HEAD
-static int stmmac_open(struct net_device *dev)
-=======
 static int __stmmac_open(struct net_device *dev,
 			 struct stmmac_dma_conf *dma_conf)
->>>>>>> d60c95ef
 {
 	struct stmmac_priv *priv = netdev_priv(dev);
 	int mode = priv->plat->phy_interface;
@@ -3848,15 +3824,6 @@
 		}
 	}
 
-	if (priv->plat->serdes_powerup) {
-		ret = priv->plat->serdes_powerup(dev, priv->plat->bsp_priv);
-		if (ret < 0) {
-			netdev_err(priv->dev, "%s: Serdes powerup failed\n",
-				   __func__);
-			goto init_error;
-		}
-	}
-
 	ret = stmmac_hw_setup(dev, true);
 	if (ret < 0) {
 		netdev_err(priv->dev, "%s: Hw setup failed\n", __func__);
@@ -3929,8 +3896,6 @@
 {
 	struct stmmac_priv *priv = netdev_priv(dev);
 	u32 chan;
-
-	netif_tx_disable(dev);
 
 	if (device_may_wakeup(priv->device))
 		phylink_speed_down(priv->phylink, false);
@@ -6603,11 +6568,7 @@
 	stmmac_disable_all_queues(priv);
 
 	for (chan = 0; chan < priv->plat->tx_queues_to_use; chan++)
-<<<<<<< HEAD
-		hrtimer_cancel(&priv->tx_queue[chan].txtimer);
-=======
 		hrtimer_cancel(&priv->dma_conf.tx_queue[chan].txtimer);
->>>>>>> d60c95ef
 
 	/* Free the IRQ lines */
 	stmmac_free_irq(dev, REQ_IRQ_ERR_ALL, 0);
@@ -6616,11 +6577,7 @@
 	stmmac_stop_all_dma(priv);
 
 	/* Release and free the Rx/Tx resources */
-<<<<<<< HEAD
-	free_dma_desc_resources(priv);
-=======
 	free_dma_desc_resources(priv, &priv->dma_conf);
->>>>>>> d60c95ef
 
 	/* Disable the MAC Rx/Tx */
 	stmmac_mac_set(priv, priv->ioaddr, false);
@@ -6645,22 +6602,14 @@
 	u32 chan;
 	int ret;
 
-<<<<<<< HEAD
-	ret = alloc_dma_desc_resources(priv);
-=======
 	ret = alloc_dma_desc_resources(priv, &priv->dma_conf);
->>>>>>> d60c95ef
 	if (ret < 0) {
 		netdev_err(dev, "%s: DMA descriptors allocation failed\n",
 			   __func__);
 		goto dma_desc_error;
 	}
 
-<<<<<<< HEAD
-	ret = init_dma_desc_rings(dev, GFP_KERNEL);
-=======
 	ret = init_dma_desc_rings(dev, &priv->dma_conf, GFP_KERNEL);
->>>>>>> d60c95ef
 	if (ret < 0) {
 		netdev_err(dev, "%s: DMA descriptors initialization failed\n",
 			   __func__);
@@ -6678,11 +6627,7 @@
 
 	/* DMA RX Channel Configuration */
 	for (chan = 0; chan < rx_cnt; chan++) {
-<<<<<<< HEAD
-		rx_q = &priv->rx_queue[chan];
-=======
 		rx_q = &priv->dma_conf.rx_queue[chan];
->>>>>>> d60c95ef
 
 		stmmac_init_rx_chan(priv, priv->ioaddr, priv->plat->dma_cfg,
 				    rx_q->dma_rx_phy, chan);
@@ -6700,11 +6645,7 @@
 					      rx_q->queue_index);
 		} else {
 			stmmac_set_dma_bfsize(priv, priv->ioaddr,
-<<<<<<< HEAD
-					      priv->dma_buf_sz,
-=======
 					      priv->dma_conf.dma_buf_sz,
->>>>>>> d60c95ef
 					      rx_q->queue_index);
 		}
 
@@ -6713,11 +6654,7 @@
 
 	/* DMA TX Channel Configuration */
 	for (chan = 0; chan < tx_cnt; chan++) {
-<<<<<<< HEAD
-		tx_q = &priv->tx_queue[chan];
-=======
 		tx_q = &priv->dma_conf.tx_queue[chan];
->>>>>>> d60c95ef
 
 		stmmac_init_tx_chan(priv, priv->ioaddr, priv->plat->dma_cfg,
 				    tx_q->dma_tx_phy, chan);
@@ -6750,19 +6687,11 @@
 
 irq_error:
 	for (chan = 0; chan < priv->plat->tx_queues_to_use; chan++)
-<<<<<<< HEAD
-		hrtimer_cancel(&priv->tx_queue[chan].txtimer);
-
-	stmmac_hw_teardown(dev);
-init_error:
-	free_dma_desc_resources(priv);
-=======
 		hrtimer_cancel(&priv->dma_conf.tx_queue[chan].txtimer);
 
 	stmmac_hw_teardown(dev);
 init_error:
 	free_dma_desc_resources(priv, &priv->dma_conf);
->>>>>>> d60c95ef
 dma_desc_error:
 	return ret;
 }
