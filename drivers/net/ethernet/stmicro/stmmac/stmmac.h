/* SPDX-License-Identifier: GPL-2.0-only */
/*******************************************************************************
  Copyright (C) 2007-2009  STMicroelectronics Ltd


  Author: Giuseppe Cavallaro <peppe.cavallaro@st.com>
*******************************************************************************/

#ifndef __STMMAC_H__
#define __STMMAC_H__

#define STMMAC_RESOURCE_NAME   "stmmaceth"

#include <linux/clk.h>
#include <linux/hrtimer.h>
#include <linux/if_vlan.h>
#include <linux/stmmac.h>
#include <linux/phylink.h>
#include <linux/pci.h>
#include "common.h"
#include <linux/ptp_clock_kernel.h>
#include <linux/net_tstamp.h>
#include <linux/reset.h>
#include <net/page_pool/types.h>
#include <net/xdp.h>
#include <uapi/linux/bpf.h>

struct stmmac_resources {
	void __iomem *addr;
	u8 mac[ETH_ALEN];
	int wol_irq;
	int lpi_irq;
	int irq;
	int sfty_irq;
	int sfty_ce_irq;
	int sfty_ue_irq;
	int rx_irq[MTL_MAX_RX_QUEUES];
	int tx_irq[MTL_MAX_TX_QUEUES];
};

enum stmmac_txbuf_type {
	STMMAC_TXBUF_T_SKB,
	STMMAC_TXBUF_T_XDP_TX,
	STMMAC_TXBUF_T_XDP_NDO,
	STMMAC_TXBUF_T_XSK_TX,
};

struct stmmac_tx_info {
	dma_addr_t buf;
	bool map_as_page;
	unsigned len;
	bool last_segment;
	bool is_jumbo;
	enum stmmac_txbuf_type buf_type;
	struct xsk_tx_metadata_compl xsk_meta;
};

#define STMMAC_TBS_AVAIL	BIT(0)
#define STMMAC_TBS_EN		BIT(1)

/* Frequently used values are kept adjacent for cache effect */
struct stmmac_tx_queue {
	u32 tx_count_frames;
	int tbs;
	struct hrtimer txtimer;
	u32 queue_index;
	struct stmmac_priv *priv_data;
	struct dma_extended_desc *dma_etx ____cacheline_aligned_in_smp;
	struct dma_edesc *dma_entx;
	struct dma_desc *dma_tx;
	union {
		struct sk_buff **tx_skbuff;
		struct xdp_frame **xdpf;
	};
	struct stmmac_tx_info *tx_skbuff_dma;
	struct xsk_buff_pool *xsk_pool;
	u32 xsk_frames_done;
	unsigned int cur_tx;
	unsigned int dirty_tx;
	dma_addr_t dma_tx_phy;
	dma_addr_t tx_tail_addr;
	u32 mss;
};

struct stmmac_rx_buffer {
	union {
		struct {
			struct page *page;
			dma_addr_t addr;
			__u32 page_offset;
		};
		struct xdp_buff *xdp;
	};
	struct page *sec_page;
	dma_addr_t sec_addr;
};

struct stmmac_xdp_buff {
	struct xdp_buff xdp;
	struct stmmac_priv *priv;
	struct dma_desc *desc;
	struct dma_desc *ndesc;
};

struct stmmac_metadata_request {
	struct stmmac_priv *priv;
	struct dma_desc *tx_desc;
	bool *set_ic;
};

struct stmmac_xsk_tx_complete {
	struct stmmac_priv *priv;
	struct dma_desc *desc;
};

struct stmmac_rx_queue {
	u32 rx_count_frames;
	u32 queue_index;
	struct xdp_rxq_info xdp_rxq;
	struct xsk_buff_pool *xsk_pool;
	struct page_pool *page_pool;
	struct stmmac_rx_buffer *buf_pool;
	struct stmmac_priv *priv_data;
	struct dma_extended_desc *dma_erx;
	struct dma_desc *dma_rx ____cacheline_aligned_in_smp;
	unsigned int cur_rx;
	unsigned int dirty_rx;
	unsigned int buf_alloc_num;
	u32 rx_zeroc_thresh;
	dma_addr_t dma_rx_phy;
	u32 rx_tail_addr;
	unsigned int state_saved;
	struct {
		struct sk_buff *skb;
		unsigned int len;
		unsigned int error;
	} state;
};

struct stmmac_channel {
	struct napi_struct rx_napi ____cacheline_aligned_in_smp;
	struct napi_struct tx_napi ____cacheline_aligned_in_smp;
	struct napi_struct rxtx_napi ____cacheline_aligned_in_smp;
	struct stmmac_priv *priv_data;
	spinlock_t lock;
	u32 index;
};

struct stmmac_tc_entry {
	bool in_use;
	bool in_hw;
	bool is_last;
	bool is_frag;
	void *frag_ptr;
	unsigned int table_pos;
	u32 handle;
	u32 prio;
	struct {
		u32 match_data;
		u32 match_en;
		u8 af:1;
		u8 rf:1;
		u8 im:1;
		u8 nc:1;
		u8 res1:4;
		u8 frame_offset;
		u8 ok_index;
		u8 dma_ch_no;
		u32 res2;
	} __packed val;
};

#define STMMAC_PPS_MAX		4
struct stmmac_pps_cfg {
	bool available;
	struct timespec64 start;
	struct timespec64 period;
};

struct stmmac_rss {
	int enable;
	u8 key[STMMAC_RSS_HASH_KEY_SIZE];
	u32 table[STMMAC_RSS_MAX_TABLE_SIZE];
};

#define STMMAC_FLOW_ACTION_DROP		BIT(0)
struct stmmac_flow_entry {
	unsigned long cookie;
	unsigned long action;
	u8 ip_proto;
	int in_use;
	int idx;
	int is_l4;
};

/* Rx Frame Steering */
enum stmmac_rfs_type {
	STMMAC_RFS_T_VLAN,
	STMMAC_RFS_T_LLDP,
	STMMAC_RFS_T_1588,
	STMMAC_RFS_T_MAX,
};

struct stmmac_rfs_entry {
	unsigned long cookie;
	u16 etype;
	int in_use;
	int type;
	int tc;
};

struct stmmac_dma_conf {
	unsigned int dma_buf_sz;

	/* RX Queue */
	struct stmmac_rx_queue rx_queue[MTL_MAX_RX_QUEUES];
	unsigned int dma_rx_size;

	/* TX Queue */
	struct stmmac_tx_queue tx_queue[MTL_MAX_TX_QUEUES];
	unsigned int dma_tx_size;
};

#define EST_GCL         1024
struct stmmac_est {
	int enable;
	u32 btr_reserve[2];
	u32 btr_offset[2];
	u32 btr[2];
	u32 ctr[2];
	u32 ter;
	u32 gcl_unaligned[EST_GCL];
	u32 gcl[EST_GCL];
	u32 gcl_size;
	u32 max_sdu[MTL_MAX_TX_QUEUES];
};

struct stmmac_priv {
	/* Frequently used values are kept adjacent for cache effect */
	u32 tx_coal_frames[MTL_MAX_TX_QUEUES];
	u32 tx_coal_timer[MTL_MAX_TX_QUEUES];
	u32 rx_coal_frames[MTL_MAX_TX_QUEUES];

	int hwts_tx_en;
	bool tx_path_in_lpi_mode;
	bool tso;
	int sph;
	int sph_cap;
	u32 sarc_type;

	unsigned int rx_copybreak;
	u32 rx_riwt[MTL_MAX_TX_QUEUES];
	int hwts_rx_en;

	void __iomem *ioaddr;
	struct net_device *dev;
	struct device *device;
	struct mac_device_info *hw;
	int (*hwif_quirks)(struct stmmac_priv *priv);
	struct mutex lock;

	struct stmmac_dma_conf dma_conf;

	/* Generic channel for NAPI */
	struct stmmac_channel channel[STMMAC_CH_MAX];

	int speed;
	unsigned int flow_ctrl;
	unsigned int pause;
	struct mii_bus *mii;

	struct phylink_config phylink_config;
	struct phylink *phylink;

	struct stmmac_extra_stats xstats ____cacheline_aligned_in_smp;
	struct stmmac_safety_stats sstats;
	struct plat_stmmacenet_data *plat;
	/* Protect est parameters */
	struct mutex est_lock;
<<<<<<< HEAD
=======
	struct stmmac_est *est;
>>>>>>> 2d002356
	struct dma_features dma_cap;
	struct stmmac_counters mmc;
	int hw_cap_support;
	int synopsys_id;
	u32 msg_enable;
	int wolopts;
	int wol_irq;
	bool wol_irq_disabled;
	int clk_csr;
	struct timer_list eee_ctrl_timer;
	int lpi_irq;
	int eee_enabled;
	int eee_active;
	int tx_lpi_timer;
	int tx_lpi_enabled;
	int eee_tw_timer;
	bool eee_sw_timer_en;
	unsigned int mode;
	unsigned int chain_mode;
	int extend_desc;
	struct hwtstamp_config tstamp_config;
	struct ptp_clock *ptp_clock;
	struct ptp_clock_info ptp_clock_ops;
	unsigned int default_addend;
	u32 sub_second_inc;
	u32 systime_flags;
	u32 adv_ts;
	int use_riwt;
	int irq_wake;
	rwlock_t ptp_lock;
	/* Protects auxiliary snapshot registers from concurrent access. */
	struct mutex aux_ts_lock;
	wait_queue_head_t tstamp_busy_wait;

	void __iomem *mmcaddr;
	void __iomem *ptpaddr;
	void __iomem *estaddr;
	unsigned long active_vlans[BITS_TO_LONGS(VLAN_N_VID)];
	int sfty_irq;
	int sfty_ce_irq;
	int sfty_ue_irq;
	int rx_irq[MTL_MAX_RX_QUEUES];
	int tx_irq[MTL_MAX_TX_QUEUES];
	/*irq name */
	char int_name_mac[IFNAMSIZ + 9];
	char int_name_wol[IFNAMSIZ + 9];
	char int_name_lpi[IFNAMSIZ + 9];
	char int_name_sfty[IFNAMSIZ + 10];
	char int_name_sfty_ce[IFNAMSIZ + 10];
	char int_name_sfty_ue[IFNAMSIZ + 10];
	char int_name_rx_irq[MTL_MAX_TX_QUEUES][IFNAMSIZ + 14];
	char int_name_tx_irq[MTL_MAX_TX_QUEUES][IFNAMSIZ + 18];

#ifdef CONFIG_DEBUG_FS
	struct dentry *dbgfs_dir;
#endif

	unsigned long state;
	struct workqueue_struct *wq;
	struct work_struct service_task;

	/* Workqueue for handling FPE hand-shaking */
	unsigned long fpe_task_state;
	struct workqueue_struct *fpe_wq;
	struct work_struct fpe_task;
	char wq_name[IFNAMSIZ + 4];

	/* TC Handling */
	unsigned int tc_entries_max;
	unsigned int tc_off_max;
	struct stmmac_tc_entry *tc_entries;
	unsigned int flow_entries_max;
	struct stmmac_flow_entry *flow_entries;
	unsigned int rfs_entries_max[STMMAC_RFS_T_MAX];
	unsigned int rfs_entries_cnt[STMMAC_RFS_T_MAX];
	unsigned int rfs_entries_total;
	struct stmmac_rfs_entry *rfs_entries;

	/* Pulse Per Second output */
	struct stmmac_pps_cfg pps[STMMAC_PPS_MAX];

	/* Receive Side Scaling */
	struct stmmac_rss rss;

	/* XDP BPF Program */
	unsigned long *af_xdp_zc_qps;
	struct bpf_prog *xdp_prog;
};

enum stmmac_state {
	STMMAC_DOWN,
	STMMAC_RESET_REQUESTED,
	STMMAC_RESETING,
	STMMAC_SERVICE_SCHED,
};

int stmmac_mdio_unregister(struct net_device *ndev);
int stmmac_mdio_register(struct net_device *ndev);
int stmmac_mdio_reset(struct mii_bus *mii);
int stmmac_pcs_setup(struct net_device *ndev);
void stmmac_pcs_clean(struct net_device *ndev);
void stmmac_set_ethtool_ops(struct net_device *netdev);

int stmmac_init_tstamp_counter(struct stmmac_priv *priv, u32 systime_flags);
void stmmac_ptp_register(struct stmmac_priv *priv);
void stmmac_ptp_unregister(struct stmmac_priv *priv);
int stmmac_xdp_open(struct net_device *dev);
void stmmac_xdp_release(struct net_device *dev);
int stmmac_resume(struct device *dev);
int stmmac_suspend(struct device *dev);
void stmmac_dvr_remove(struct device *dev);
int stmmac_dvr_probe(struct device *device,
		     struct plat_stmmacenet_data *plat_dat,
		     struct stmmac_resources *res);
void stmmac_disable_eee_mode(struct stmmac_priv *priv);
bool stmmac_eee_init(struct stmmac_priv *priv);
int stmmac_reinit_queues(struct net_device *dev, u32 rx_cnt, u32 tx_cnt);
int stmmac_reinit_ringparam(struct net_device *dev, u32 rx_size, u32 tx_size);
int stmmac_bus_clks_config(struct stmmac_priv *priv, bool enabled);
void stmmac_fpe_handshake(struct stmmac_priv *priv, bool enable);

static inline bool stmmac_xdp_is_enabled(struct stmmac_priv *priv)
{
	return !!priv->xdp_prog;
}

static inline unsigned int stmmac_rx_offset(struct stmmac_priv *priv)
{
	if (stmmac_xdp_is_enabled(priv))
		return XDP_PACKET_HEADROOM;

	return 0;
}

void stmmac_disable_rx_queue(struct stmmac_priv *priv, u32 queue);
void stmmac_enable_rx_queue(struct stmmac_priv *priv, u32 queue);
void stmmac_disable_tx_queue(struct stmmac_priv *priv, u32 queue);
void stmmac_enable_tx_queue(struct stmmac_priv *priv, u32 queue);
int stmmac_xsk_wakeup(struct net_device *dev, u32 queue, u32 flags);
struct timespec64 stmmac_calc_tas_basetime(ktime_t old_base_time,
					   ktime_t current_time,
					   u64 cycle_time);

#if IS_ENABLED(CONFIG_STMMAC_SELFTESTS)
void stmmac_selftest_run(struct net_device *dev,
			 struct ethtool_test *etest, u64 *buf);
void stmmac_selftest_get_strings(struct stmmac_priv *priv, u8 *data);
int stmmac_selftest_get_count(struct stmmac_priv *priv);
#else
static inline void stmmac_selftest_run(struct net_device *dev,
				       struct ethtool_test *etest, u64 *buf)
{
	/* Not enabled */
}
static inline void stmmac_selftest_get_strings(struct stmmac_priv *priv,
					       u8 *data)
{
	/* Not enabled */
}
static inline int stmmac_selftest_get_count(struct stmmac_priv *priv)
{
	return -EOPNOTSUPP;
}
#endif /* CONFIG_STMMAC_SELFTESTS */

#endif /* __STMMAC_H__ */<|MERGE_RESOLUTION|>--- conflicted
+++ resolved
@@ -277,10 +277,7 @@
 	struct plat_stmmacenet_data *plat;
 	/* Protect est parameters */
 	struct mutex est_lock;
-<<<<<<< HEAD
-=======
 	struct stmmac_est *est;
->>>>>>> 2d002356
 	struct dma_features dma_cap;
 	struct stmmac_counters mmc;
 	int hw_cap_support;
