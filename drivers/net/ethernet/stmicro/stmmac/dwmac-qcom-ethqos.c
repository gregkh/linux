// SPDX-License-Identifier: GPL-2.0
// Copyright (c) 2018-19, Linaro Limited

#include <linux/module.h>
#include <linux/of.h>
#include <linux/of_net.h>
#include <linux/platform_device.h>
#include <linux/phy.h>
#include <linux/phy/phy.h>

#include "stmmac.h"
#include "stmmac_platform.h"

#define RGMII_IO_MACRO_CONFIG		0x0
#define SDCC_HC_REG_DLL_CONFIG		0x4
#define SDCC_TEST_CTL			0x8
#define SDCC_HC_REG_DDR_CONFIG		0xC
#define SDCC_HC_REG_DLL_CONFIG2		0x10
#define SDC4_STATUS			0x14
#define SDCC_USR_CTL			0x18
#define RGMII_IO_MACRO_CONFIG2		0x1C
#define RGMII_IO_MACRO_DEBUG1		0x20
#define EMAC_SYSTEM_LOW_POWER_DEBUG	0x28
#define EMAC_WRAPPER_SGMII_PHY_CNTRL1	0xf4

/* RGMII_IO_MACRO_CONFIG fields */
#define RGMII_CONFIG_FUNC_CLK_EN		BIT(30)
#define RGMII_CONFIG_POS_NEG_DATA_SEL		BIT(23)
#define RGMII_CONFIG_GPIO_CFG_RX_INT		GENMASK(21, 20)
#define RGMII_CONFIG_GPIO_CFG_TX_INT		GENMASK(19, 17)
#define RGMII_CONFIG_MAX_SPD_PRG_9		GENMASK(16, 8)
#define RGMII_CONFIG_MAX_SPD_PRG_2		GENMASK(7, 6)
#define RGMII_CONFIG_INTF_SEL			GENMASK(5, 4)
#define RGMII_CONFIG_BYPASS_TX_ID_EN		BIT(3)
#define RGMII_CONFIG_LOOPBACK_EN		BIT(2)
#define RGMII_CONFIG_PROG_SWAP			BIT(1)
#define RGMII_CONFIG_DDR_MODE			BIT(0)
#define RGMII_CONFIG_SGMII_CLK_DVDR		GENMASK(18, 10)

/* SDCC_HC_REG_DLL_CONFIG fields */
#define SDCC_DLL_CONFIG_DLL_RST			BIT(30)
#define SDCC_DLL_CONFIG_PDN			BIT(29)
#define SDCC_DLL_CONFIG_MCLK_FREQ		GENMASK(26, 24)
#define SDCC_DLL_CONFIG_CDR_SELEXT		GENMASK(23, 20)
#define SDCC_DLL_CONFIG_CDR_EXT_EN		BIT(19)
#define SDCC_DLL_CONFIG_CK_OUT_EN		BIT(18)
#define SDCC_DLL_CONFIG_CDR_EN			BIT(17)
#define SDCC_DLL_CONFIG_DLL_EN			BIT(16)
#define SDCC_DLL_MCLK_GATING_EN			BIT(5)
#define SDCC_DLL_CDR_FINE_PHASE			GENMASK(3, 2)

/* SDCC_HC_REG_DDR_CONFIG fields */
#define SDCC_DDR_CONFIG_PRG_DLY_EN		BIT(31)
#define SDCC_DDR_CONFIG_EXT_PRG_RCLK_DLY	GENMASK(26, 21)
#define SDCC_DDR_CONFIG_EXT_PRG_RCLK_DLY_CODE	GENMASK(29, 27)
#define SDCC_DDR_CONFIG_EXT_PRG_RCLK_DLY_EN	BIT(30)
#define SDCC_DDR_CONFIG_TCXO_CYCLES_CNT		GENMASK(11, 9)
#define SDCC_DDR_CONFIG_PRG_RCLK_DLY		GENMASK(8, 0)

/* SDCC_HC_REG_DLL_CONFIG2 fields */
#define SDCC_DLL_CONFIG2_DLL_CLOCK_DIS		BIT(21)
#define SDCC_DLL_CONFIG2_MCLK_FREQ_CALC		GENMASK(17, 10)
#define SDCC_DLL_CONFIG2_DDR_TRAFFIC_INIT_SEL	GENMASK(3, 2)
#define SDCC_DLL_CONFIG2_DDR_TRAFFIC_INIT_SW	BIT(1)
#define SDCC_DLL_CONFIG2_DDR_CAL_EN		BIT(0)

/* SDC4_STATUS bits */
#define SDC4_STATUS_DLL_LOCK			BIT(7)

/* RGMII_IO_MACRO_CONFIG2 fields */
#define RGMII_CONFIG2_RSVD_CONFIG15		GENMASK(31, 17)
#define RGMII_CONFIG2_RGMII_CLK_SEL_CFG		BIT(16)
#define RGMII_CONFIG2_TX_TO_RX_LOOPBACK_EN	BIT(13)
#define RGMII_CONFIG2_CLK_DIVIDE_SEL		BIT(12)
#define RGMII_CONFIG2_RX_PROG_SWAP		BIT(7)
#define RGMII_CONFIG2_DATA_DIVIDE_CLK_SEL	BIT(6)
#define RGMII_CONFIG2_TX_CLK_PHASE_SHIFT_EN	BIT(5)

/* MAC_CTRL_REG bits */
#define ETHQOS_MAC_CTRL_SPEED_MODE		BIT(14)
#define ETHQOS_MAC_CTRL_PORT_SEL		BIT(15)

/* EMAC_WRAPPER_SGMII_PHY_CNTRL1 bits */
#define SGMII_PHY_CNTRL1_SGMII_TX_TO_RX_LOOPBACK_EN	BIT(3)

#define SGMII_10M_RX_CLK_DVDR			0x31

struct ethqos_emac_por {
	unsigned int offset;
	unsigned int value;
};

struct ethqos_emac_driver_data {
	const struct ethqos_emac_por *por;
	unsigned int num_por;
	bool rgmii_config_loopback_en;
	bool has_emac_ge_3;
	const char *link_clk_name;
	bool has_integrated_pcs;
	u32 dma_addr_width;
	struct dwmac4_addrs dwmac4_addrs;
	bool needs_sgmii_loopback;
};

struct qcom_ethqos {
	struct platform_device *pdev;
	void __iomem *rgmii_base;
	void __iomem *mac_base;
	int (*configure_func)(struct qcom_ethqos *ethqos);

	unsigned int link_clk_rate;
	struct clk *link_clk;
	struct phy *serdes_phy;
	unsigned int speed;
	int serdes_speed;
	phy_interface_t phy_mode;

	const struct ethqos_emac_por *por;
	unsigned int num_por;
	bool rgmii_config_loopback_en;
	bool has_emac_ge_3;
	bool needs_sgmii_loopback;
};

static int rgmii_readl(struct qcom_ethqos *ethqos, unsigned int offset)
{
	return readl(ethqos->rgmii_base + offset);
}

static void rgmii_writel(struct qcom_ethqos *ethqos,
			 int value, unsigned int offset)
{
	writel(value, ethqos->rgmii_base + offset);
}

static void rgmii_updatel(struct qcom_ethqos *ethqos,
			  int mask, int val, unsigned int offset)
{
	unsigned int temp;

	temp = rgmii_readl(ethqos, offset);
	temp = (temp & ~(mask)) | val;
	rgmii_writel(ethqos, temp, offset);
}

static void rgmii_dump(void *priv)
{
	struct qcom_ethqos *ethqos = priv;
	struct device *dev = &ethqos->pdev->dev;

	dev_dbg(dev, "Rgmii register dump\n");
	dev_dbg(dev, "RGMII_IO_MACRO_CONFIG: %x\n",
		rgmii_readl(ethqos, RGMII_IO_MACRO_CONFIG));
	dev_dbg(dev, "SDCC_HC_REG_DLL_CONFIG: %x\n",
		rgmii_readl(ethqos, SDCC_HC_REG_DLL_CONFIG));
	dev_dbg(dev, "SDCC_HC_REG_DDR_CONFIG: %x\n",
		rgmii_readl(ethqos, SDCC_HC_REG_DDR_CONFIG));
	dev_dbg(dev, "SDCC_HC_REG_DLL_CONFIG2: %x\n",
		rgmii_readl(ethqos, SDCC_HC_REG_DLL_CONFIG2));
	dev_dbg(dev, "SDC4_STATUS: %x\n",
		rgmii_readl(ethqos, SDC4_STATUS));
	dev_dbg(dev, "SDCC_USR_CTL: %x\n",
		rgmii_readl(ethqos, SDCC_USR_CTL));
	dev_dbg(dev, "RGMII_IO_MACRO_CONFIG2: %x\n",
		rgmii_readl(ethqos, RGMII_IO_MACRO_CONFIG2));
	dev_dbg(dev, "RGMII_IO_MACRO_DEBUG1: %x\n",
		rgmii_readl(ethqos, RGMII_IO_MACRO_DEBUG1));
	dev_dbg(dev, "EMAC_SYSTEM_LOW_POWER_DEBUG: %x\n",
		rgmii_readl(ethqos, EMAC_SYSTEM_LOW_POWER_DEBUG));
}

/* Clock rates */
#define RGMII_1000_NOM_CLK_FREQ			(250 * 1000 * 1000UL)
#define RGMII_ID_MODE_100_LOW_SVS_CLK_FREQ	 (50 * 1000 * 1000UL)
#define RGMII_ID_MODE_10_LOW_SVS_CLK_FREQ	  (5 * 1000 * 1000UL)

static void
ethqos_update_link_clk(struct qcom_ethqos *ethqos, unsigned int speed)
{
	if (!phy_interface_mode_is_rgmii(ethqos->phy_mode))
		return;

	switch (speed) {
	case SPEED_1000:
		ethqos->link_clk_rate =  RGMII_1000_NOM_CLK_FREQ;
		break;

	case SPEED_100:
		ethqos->link_clk_rate =  RGMII_ID_MODE_100_LOW_SVS_CLK_FREQ;
		break;

	case SPEED_10:
		ethqos->link_clk_rate =  RGMII_ID_MODE_10_LOW_SVS_CLK_FREQ;
		break;
	}

	clk_set_rate(ethqos->link_clk, ethqos->link_clk_rate);
}

static void
qcom_ethqos_set_sgmii_loopback(struct qcom_ethqos *ethqos, bool enable)
{
	if (!ethqos->needs_sgmii_loopback ||
	    ethqos->phy_mode != PHY_INTERFACE_MODE_2500BASEX)
		return;

	rgmii_updatel(ethqos,
		      SGMII_PHY_CNTRL1_SGMII_TX_TO_RX_LOOPBACK_EN,
		      enable ? SGMII_PHY_CNTRL1_SGMII_TX_TO_RX_LOOPBACK_EN : 0,
		      EMAC_WRAPPER_SGMII_PHY_CNTRL1);
}

static void ethqos_set_func_clk_en(struct qcom_ethqos *ethqos)
{
	qcom_ethqos_set_sgmii_loopback(ethqos, true);
	rgmii_updatel(ethqos, RGMII_CONFIG_FUNC_CLK_EN,
		      RGMII_CONFIG_FUNC_CLK_EN, RGMII_IO_MACRO_CONFIG);
}

static const struct ethqos_emac_por emac_v2_3_0_por[] = {
	{ .offset = RGMII_IO_MACRO_CONFIG,	.value = 0x00C01343 },
	{ .offset = SDCC_HC_REG_DLL_CONFIG,	.value = 0x2004642C },
	{ .offset = SDCC_HC_REG_DDR_CONFIG,	.value = 0x00000000 },
	{ .offset = SDCC_HC_REG_DLL_CONFIG2,	.value = 0x00200000 },
	{ .offset = SDCC_USR_CTL,		.value = 0x00010800 },
	{ .offset = RGMII_IO_MACRO_CONFIG2,	.value = 0x00002060 },
};

static const struct ethqos_emac_driver_data emac_v2_3_0_data = {
	.por = emac_v2_3_0_por,
	.num_por = ARRAY_SIZE(emac_v2_3_0_por),
	.rgmii_config_loopback_en = true,
	.has_emac_ge_3 = false,
};

static const struct ethqos_emac_por emac_v2_1_0_por[] = {
	{ .offset = RGMII_IO_MACRO_CONFIG,	.value = 0x40C01343 },
	{ .offset = SDCC_HC_REG_DLL_CONFIG,	.value = 0x2004642C },
	{ .offset = SDCC_HC_REG_DDR_CONFIG,	.value = 0x00000000 },
	{ .offset = SDCC_HC_REG_DLL_CONFIG2,	.value = 0x00200000 },
	{ .offset = SDCC_USR_CTL,		.value = 0x00010800 },
	{ .offset = RGMII_IO_MACRO_CONFIG2,	.value = 0x00002060 },
};

static const struct ethqos_emac_driver_data emac_v2_1_0_data = {
	.por = emac_v2_1_0_por,
	.num_por = ARRAY_SIZE(emac_v2_1_0_por),
	.rgmii_config_loopback_en = false,
	.has_emac_ge_3 = false,
};

static const struct ethqos_emac_por emac_v3_0_0_por[] = {
	{ .offset = RGMII_IO_MACRO_CONFIG,	.value = 0x40c01343 },
	{ .offset = SDCC_HC_REG_DLL_CONFIG,	.value = 0x2004642c },
	{ .offset = SDCC_HC_REG_DDR_CONFIG,	.value = 0x80040800 },
	{ .offset = SDCC_HC_REG_DLL_CONFIG2,	.value = 0x00200000 },
	{ .offset = SDCC_USR_CTL,		.value = 0x00010800 },
	{ .offset = RGMII_IO_MACRO_CONFIG2,	.value = 0x00002060 },
};

static const struct ethqos_emac_driver_data emac_v3_0_0_data = {
	.por = emac_v3_0_0_por,
	.num_por = ARRAY_SIZE(emac_v3_0_0_por),
	.rgmii_config_loopback_en = false,
	.has_emac_ge_3 = true,
	.dwmac4_addrs = {
		.dma_chan = 0x00008100,
		.dma_chan_offset = 0x1000,
		.mtl_chan = 0x00008000,
		.mtl_chan_offset = 0x1000,
		.mtl_ets_ctrl = 0x00008010,
		.mtl_ets_ctrl_offset = 0x1000,
		.mtl_txq_weight = 0x00008018,
		.mtl_txq_weight_offset = 0x1000,
		.mtl_send_slp_cred = 0x0000801c,
		.mtl_send_slp_cred_offset = 0x1000,
		.mtl_high_cred = 0x00008020,
		.mtl_high_cred_offset = 0x1000,
		.mtl_low_cred = 0x00008024,
		.mtl_low_cred_offset = 0x1000,
	},
};

static const struct ethqos_emac_por emac_v4_0_0_por[] = {
	{ .offset = RGMII_IO_MACRO_CONFIG,	.value = 0x40c01343 },
	{ .offset = SDCC_HC_REG_DLL_CONFIG,	.value = 0x2004642c },
	{ .offset = SDCC_HC_REG_DDR_CONFIG,	.value = 0x80040800 },
	{ .offset = SDCC_HC_REG_DLL_CONFIG2,	.value = 0x00200000 },
	{ .offset = SDCC_USR_CTL,		.value = 0x00010800 },
	{ .offset = RGMII_IO_MACRO_CONFIG2,	.value = 0x00002060 },
};

static const struct ethqos_emac_driver_data emac_v4_0_0_data = {
	.por = emac_v4_0_0_por,
	.num_por = ARRAY_SIZE(emac_v4_0_0_por),
	.rgmii_config_loopback_en = false,
	.has_emac_ge_3 = true,
	.link_clk_name = "phyaux",
	.has_integrated_pcs = true,
	.needs_sgmii_loopback = true,
	.dma_addr_width = 36,
	.dwmac4_addrs = {
		.dma_chan = 0x00008100,
		.dma_chan_offset = 0x1000,
		.mtl_chan = 0x00008000,
		.mtl_chan_offset = 0x1000,
		.mtl_ets_ctrl = 0x00008010,
		.mtl_ets_ctrl_offset = 0x1000,
		.mtl_txq_weight = 0x00008018,
		.mtl_txq_weight_offset = 0x1000,
		.mtl_send_slp_cred = 0x0000801c,
		.mtl_send_slp_cred_offset = 0x1000,
		.mtl_high_cred = 0x00008020,
		.mtl_high_cred_offset = 0x1000,
		.mtl_low_cred = 0x00008024,
		.mtl_low_cred_offset = 0x1000,
	},
};

static int ethqos_dll_configure(struct qcom_ethqos *ethqos)
{
	struct device *dev = &ethqos->pdev->dev;
	unsigned int val;
	int retry = 1000;

	/* Set CDR_EN */
	rgmii_updatel(ethqos, SDCC_DLL_CONFIG_CDR_EN,
		      SDCC_DLL_CONFIG_CDR_EN, SDCC_HC_REG_DLL_CONFIG);

	/* Set CDR_EXT_EN */
	rgmii_updatel(ethqos, SDCC_DLL_CONFIG_CDR_EXT_EN,
		      SDCC_DLL_CONFIG_CDR_EXT_EN, SDCC_HC_REG_DLL_CONFIG);

	/* Clear CK_OUT_EN */
	rgmii_updatel(ethqos, SDCC_DLL_CONFIG_CK_OUT_EN,
		      0, SDCC_HC_REG_DLL_CONFIG);

	/* Set DLL_EN */
	rgmii_updatel(ethqos, SDCC_DLL_CONFIG_DLL_EN,
		      SDCC_DLL_CONFIG_DLL_EN, SDCC_HC_REG_DLL_CONFIG);

	if (!ethqos->has_emac_ge_3) {
		rgmii_updatel(ethqos, SDCC_DLL_MCLK_GATING_EN,
			      0, SDCC_HC_REG_DLL_CONFIG);

		rgmii_updatel(ethqos, SDCC_DLL_CDR_FINE_PHASE,
			      0, SDCC_HC_REG_DLL_CONFIG);
	}

	/* Wait for CK_OUT_EN clear */
	do {
		val = rgmii_readl(ethqos, SDCC_HC_REG_DLL_CONFIG);
		val &= SDCC_DLL_CONFIG_CK_OUT_EN;
		if (!val)
			break;
		mdelay(1);
		retry--;
	} while (retry > 0);
	if (!retry)
		dev_err(dev, "Clear CK_OUT_EN timedout\n");

	/* Set CK_OUT_EN */
	rgmii_updatel(ethqos, SDCC_DLL_CONFIG_CK_OUT_EN,
		      SDCC_DLL_CONFIG_CK_OUT_EN, SDCC_HC_REG_DLL_CONFIG);

	/* Wait for CK_OUT_EN set */
	retry = 1000;
	do {
		val = rgmii_readl(ethqos, SDCC_HC_REG_DLL_CONFIG);
		val &= SDCC_DLL_CONFIG_CK_OUT_EN;
		if (val)
			break;
		mdelay(1);
		retry--;
	} while (retry > 0);
	if (!retry)
		dev_err(dev, "Set CK_OUT_EN timedout\n");

	/* Set DDR_CAL_EN */
	rgmii_updatel(ethqos, SDCC_DLL_CONFIG2_DDR_CAL_EN,
		      SDCC_DLL_CONFIG2_DDR_CAL_EN, SDCC_HC_REG_DLL_CONFIG2);

	if (!ethqos->has_emac_ge_3) {
		rgmii_updatel(ethqos, SDCC_DLL_CONFIG2_DLL_CLOCK_DIS,
			      0, SDCC_HC_REG_DLL_CONFIG2);

		rgmii_updatel(ethqos, SDCC_DLL_CONFIG2_MCLK_FREQ_CALC,
			      0x1A << 10, SDCC_HC_REG_DLL_CONFIG2);

		rgmii_updatel(ethqos, SDCC_DLL_CONFIG2_DDR_TRAFFIC_INIT_SEL,
			      BIT(2), SDCC_HC_REG_DLL_CONFIG2);

		rgmii_updatel(ethqos, SDCC_DLL_CONFIG2_DDR_TRAFFIC_INIT_SW,
			      SDCC_DLL_CONFIG2_DDR_TRAFFIC_INIT_SW,
			      SDCC_HC_REG_DLL_CONFIG2);
	}

	return 0;
}

static int ethqos_rgmii_macro_init(struct qcom_ethqos *ethqos)
{
	struct device *dev = &ethqos->pdev->dev;
	int phase_shift;
	int loopback;

	/* Determine if the PHY adds a 2 ns TX delay or the MAC handles it */
	if (ethqos->phy_mode == PHY_INTERFACE_MODE_RGMII_ID ||
	    ethqos->phy_mode == PHY_INTERFACE_MODE_RGMII_TXID)
		phase_shift = 0;
	else
		phase_shift = RGMII_CONFIG2_TX_CLK_PHASE_SHIFT_EN;

	/* Disable loopback mode */
	rgmii_updatel(ethqos, RGMII_CONFIG2_TX_TO_RX_LOOPBACK_EN,
		      0, RGMII_IO_MACRO_CONFIG2);

	/* Determine if this platform wants loopback enabled after programming */
	if (ethqos->rgmii_config_loopback_en)
		loopback = RGMII_CONFIG_LOOPBACK_EN;
	else
		loopback = 0;

	/* Select RGMII, write 0 to interface select */
	rgmii_updatel(ethqos, RGMII_CONFIG_INTF_SEL,
		      0, RGMII_IO_MACRO_CONFIG);

	switch (ethqos->speed) {
	case SPEED_1000:
		rgmii_updatel(ethqos, RGMII_CONFIG_DDR_MODE,
			      RGMII_CONFIG_DDR_MODE, RGMII_IO_MACRO_CONFIG);
		rgmii_updatel(ethqos, RGMII_CONFIG_BYPASS_TX_ID_EN,
			      0, RGMII_IO_MACRO_CONFIG);
		rgmii_updatel(ethqos, RGMII_CONFIG_POS_NEG_DATA_SEL,
			      RGMII_CONFIG_POS_NEG_DATA_SEL,
			      RGMII_IO_MACRO_CONFIG);
		rgmii_updatel(ethqos, RGMII_CONFIG_PROG_SWAP,
			      RGMII_CONFIG_PROG_SWAP, RGMII_IO_MACRO_CONFIG);
		rgmii_updatel(ethqos, RGMII_CONFIG2_DATA_DIVIDE_CLK_SEL,
			      0, RGMII_IO_MACRO_CONFIG2);

		rgmii_updatel(ethqos, RGMII_CONFIG2_TX_CLK_PHASE_SHIFT_EN,
			      phase_shift, RGMII_IO_MACRO_CONFIG2);
		rgmii_updatel(ethqos, RGMII_CONFIG2_RSVD_CONFIG15,
			      0, RGMII_IO_MACRO_CONFIG2);
		rgmii_updatel(ethqos, RGMII_CONFIG2_RX_PROG_SWAP,
			      RGMII_CONFIG2_RX_PROG_SWAP,
			      RGMII_IO_MACRO_CONFIG2);

		/* PRG_RCLK_DLY = TCXO period * TCXO_CYCLES_CNT / 2 * RX delay ns,
		 * in practice this becomes PRG_RCLK_DLY = 52 * 4 / 2 * RX delay ns
		 */
		if (ethqos->has_emac_ge_3) {
			/* 0.9 ns */
			rgmii_updatel(ethqos, SDCC_DDR_CONFIG_PRG_RCLK_DLY,
				      115, SDCC_HC_REG_DDR_CONFIG);
		} else {
			/* 1.8 ns */
			rgmii_updatel(ethqos, SDCC_DDR_CONFIG_PRG_RCLK_DLY,
				      57, SDCC_HC_REG_DDR_CONFIG);
		}
		rgmii_updatel(ethqos, SDCC_DDR_CONFIG_PRG_DLY_EN,
			      SDCC_DDR_CONFIG_PRG_DLY_EN,
			      SDCC_HC_REG_DDR_CONFIG);
		rgmii_updatel(ethqos, RGMII_CONFIG_LOOPBACK_EN,
			      loopback, RGMII_IO_MACRO_CONFIG);
		break;

	case SPEED_100:
		rgmii_updatel(ethqos, RGMII_CONFIG_DDR_MODE,
			      RGMII_CONFIG_DDR_MODE, RGMII_IO_MACRO_CONFIG);
		rgmii_updatel(ethqos, RGMII_CONFIG_BYPASS_TX_ID_EN,
			      RGMII_CONFIG_BYPASS_TX_ID_EN,
			      RGMII_IO_MACRO_CONFIG);
		rgmii_updatel(ethqos, RGMII_CONFIG_POS_NEG_DATA_SEL,
			      0, RGMII_IO_MACRO_CONFIG);
		rgmii_updatel(ethqos, RGMII_CONFIG_PROG_SWAP,
			      0, RGMII_IO_MACRO_CONFIG);
		rgmii_updatel(ethqos, RGMII_CONFIG2_DATA_DIVIDE_CLK_SEL,
			      0, RGMII_IO_MACRO_CONFIG2);
		rgmii_updatel(ethqos, RGMII_CONFIG2_TX_CLK_PHASE_SHIFT_EN,
			      phase_shift, RGMII_IO_MACRO_CONFIG2);
		rgmii_updatel(ethqos, RGMII_CONFIG_MAX_SPD_PRG_2,
			      BIT(6), RGMII_IO_MACRO_CONFIG);
		rgmii_updatel(ethqos, RGMII_CONFIG2_RSVD_CONFIG15,
			      0, RGMII_IO_MACRO_CONFIG2);

		if (ethqos->has_emac_ge_3)
			rgmii_updatel(ethqos, RGMII_CONFIG2_RX_PROG_SWAP,
				      RGMII_CONFIG2_RX_PROG_SWAP,
				      RGMII_IO_MACRO_CONFIG2);
		else
			rgmii_updatel(ethqos, RGMII_CONFIG2_RX_PROG_SWAP,
				      0, RGMII_IO_MACRO_CONFIG2);

		/* Write 0x5 to PRG_RCLK_DLY_CODE */
		rgmii_updatel(ethqos, SDCC_DDR_CONFIG_EXT_PRG_RCLK_DLY_CODE,
			      (BIT(29) | BIT(27)), SDCC_HC_REG_DDR_CONFIG);
		rgmii_updatel(ethqos, SDCC_DDR_CONFIG_EXT_PRG_RCLK_DLY,
			      SDCC_DDR_CONFIG_EXT_PRG_RCLK_DLY,
			      SDCC_HC_REG_DDR_CONFIG);
		rgmii_updatel(ethqos, SDCC_DDR_CONFIG_EXT_PRG_RCLK_DLY_EN,
			      SDCC_DDR_CONFIG_EXT_PRG_RCLK_DLY_EN,
			      SDCC_HC_REG_DDR_CONFIG);
		rgmii_updatel(ethqos, RGMII_CONFIG_LOOPBACK_EN,
			      loopback, RGMII_IO_MACRO_CONFIG);
		break;

	case SPEED_10:
		rgmii_updatel(ethqos, RGMII_CONFIG_DDR_MODE,
			      RGMII_CONFIG_DDR_MODE, RGMII_IO_MACRO_CONFIG);
		rgmii_updatel(ethqos, RGMII_CONFIG_BYPASS_TX_ID_EN,
			      RGMII_CONFIG_BYPASS_TX_ID_EN,
			      RGMII_IO_MACRO_CONFIG);
		rgmii_updatel(ethqos, RGMII_CONFIG_POS_NEG_DATA_SEL,
			      0, RGMII_IO_MACRO_CONFIG);
		rgmii_updatel(ethqos, RGMII_CONFIG_PROG_SWAP,
			      0, RGMII_IO_MACRO_CONFIG);
		rgmii_updatel(ethqos, RGMII_CONFIG2_DATA_DIVIDE_CLK_SEL,
			      0, RGMII_IO_MACRO_CONFIG2);
		rgmii_updatel(ethqos, RGMII_CONFIG2_TX_CLK_PHASE_SHIFT_EN,
			      phase_shift, RGMII_IO_MACRO_CONFIG2);
		rgmii_updatel(ethqos, RGMII_CONFIG_MAX_SPD_PRG_9,
			      BIT(12) | GENMASK(9, 8),
			      RGMII_IO_MACRO_CONFIG);
		rgmii_updatel(ethqos, RGMII_CONFIG2_RSVD_CONFIG15,
			      0, RGMII_IO_MACRO_CONFIG2);
		if (ethqos->has_emac_ge_3)
			rgmii_updatel(ethqos, RGMII_CONFIG2_RX_PROG_SWAP,
				      RGMII_CONFIG2_RX_PROG_SWAP,
				      RGMII_IO_MACRO_CONFIG2);
		else
			rgmii_updatel(ethqos, RGMII_CONFIG2_RX_PROG_SWAP,
				      0, RGMII_IO_MACRO_CONFIG2);
		/* Write 0x5 to PRG_RCLK_DLY_CODE */
		rgmii_updatel(ethqos, SDCC_DDR_CONFIG_EXT_PRG_RCLK_DLY_CODE,
			      (BIT(29) | BIT(27)), SDCC_HC_REG_DDR_CONFIG);
		rgmii_updatel(ethqos, SDCC_DDR_CONFIG_EXT_PRG_RCLK_DLY,
			      SDCC_DDR_CONFIG_EXT_PRG_RCLK_DLY,
			      SDCC_HC_REG_DDR_CONFIG);
		rgmii_updatel(ethqos, SDCC_DDR_CONFIG_EXT_PRG_RCLK_DLY_EN,
			      SDCC_DDR_CONFIG_EXT_PRG_RCLK_DLY_EN,
			      SDCC_HC_REG_DDR_CONFIG);
		rgmii_updatel(ethqos, RGMII_CONFIG_LOOPBACK_EN,
			      loopback, RGMII_IO_MACRO_CONFIG);
		break;
	default:
		dev_err(dev, "Invalid speed %d\n", ethqos->speed);
		return -EINVAL;
	}

	return 0;
}

static int ethqos_configure_rgmii(struct qcom_ethqos *ethqos)
{
	struct device *dev = &ethqos->pdev->dev;
	volatile unsigned int dll_lock;
	unsigned int i, retry = 1000;

	/* Reset to POR values and enable clk */
	for (i = 0; i < ethqos->num_por; i++)
		rgmii_writel(ethqos, ethqos->por[i].value,
			     ethqos->por[i].offset);
	ethqos_set_func_clk_en(ethqos);

	/* Initialize the DLL first */

	/* Set DLL_RST */
	rgmii_updatel(ethqos, SDCC_DLL_CONFIG_DLL_RST,
		      SDCC_DLL_CONFIG_DLL_RST, SDCC_HC_REG_DLL_CONFIG);

	/* Set PDN */
	rgmii_updatel(ethqos, SDCC_DLL_CONFIG_PDN,
		      SDCC_DLL_CONFIG_PDN, SDCC_HC_REG_DLL_CONFIG);

	if (ethqos->has_emac_ge_3) {
		if (ethqos->speed == SPEED_1000) {
			rgmii_writel(ethqos, 0x1800000, SDCC_TEST_CTL);
			rgmii_writel(ethqos, 0x2C010800, SDCC_USR_CTL);
			rgmii_writel(ethqos, 0xA001, SDCC_HC_REG_DLL_CONFIG2);
		} else {
			rgmii_writel(ethqos, 0x40010800, SDCC_USR_CTL);
			rgmii_writel(ethqos, 0xA001, SDCC_HC_REG_DLL_CONFIG2);
		}
	}

	/* Clear DLL_RST */
	rgmii_updatel(ethqos, SDCC_DLL_CONFIG_DLL_RST, 0,
		      SDCC_HC_REG_DLL_CONFIG);

	/* Clear PDN */
	rgmii_updatel(ethqos, SDCC_DLL_CONFIG_PDN, 0,
		      SDCC_HC_REG_DLL_CONFIG);

	if (ethqos->speed != SPEED_100 && ethqos->speed != SPEED_10) {
		/* Set DLL_EN */
		rgmii_updatel(ethqos, SDCC_DLL_CONFIG_DLL_EN,
			      SDCC_DLL_CONFIG_DLL_EN, SDCC_HC_REG_DLL_CONFIG);

		/* Set CK_OUT_EN */
		rgmii_updatel(ethqos, SDCC_DLL_CONFIG_CK_OUT_EN,
			      SDCC_DLL_CONFIG_CK_OUT_EN,
			      SDCC_HC_REG_DLL_CONFIG);

		/* Set USR_CTL bit 26 with mask of 3 bits */
		if (!ethqos->has_emac_ge_3)
			rgmii_updatel(ethqos, GENMASK(26, 24), BIT(26),
				      SDCC_USR_CTL);

		/* wait for DLL LOCK */
		do {
			mdelay(1);
			dll_lock = rgmii_readl(ethqos, SDC4_STATUS);
			if (dll_lock & SDC4_STATUS_DLL_LOCK)
				break;
			retry--;
		} while (retry > 0);
		if (!retry)
			dev_err(dev, "Timeout while waiting for DLL lock\n");
	}

	if (ethqos->speed == SPEED_1000)
		ethqos_dll_configure(ethqos);

	ethqos_rgmii_macro_init(ethqos);

	return 0;
}

<<<<<<< HEAD
=======
static void ethqos_set_serdes_speed(struct qcom_ethqos *ethqos, int speed)
{
	if (ethqos->serdes_speed != speed) {
		phy_set_speed(ethqos->serdes_phy, speed);
		ethqos->serdes_speed = speed;
	}
}

>>>>>>> a6ad5510
/* On interface toggle MAC registers gets reset.
 * Configure MAC block for SGMII on ethernet phy link up
 */
static int ethqos_configure_sgmii(struct qcom_ethqos *ethqos)
{
	struct net_device *dev = platform_get_drvdata(ethqos->pdev);
	struct stmmac_priv *priv = netdev_priv(dev);
	int val;

	val = readl(ethqos->mac_base + MAC_CTRL_REG);

	switch (ethqos->speed) {
	case SPEED_2500:
		val &= ~ETHQOS_MAC_CTRL_PORT_SEL;
		rgmii_updatel(ethqos, RGMII_CONFIG2_RGMII_CLK_SEL_CFG,
			      RGMII_CONFIG2_RGMII_CLK_SEL_CFG,
			      RGMII_IO_MACRO_CONFIG2);
		ethqos_set_serdes_speed(ethqos, SPEED_2500);
		stmmac_pcs_ctrl_ane(priv, priv->ioaddr, 0, 0, 0);
		break;
	case SPEED_1000:
		val &= ~ETHQOS_MAC_CTRL_PORT_SEL;
		rgmii_updatel(ethqos, RGMII_CONFIG2_RGMII_CLK_SEL_CFG,
			      RGMII_CONFIG2_RGMII_CLK_SEL_CFG,
			      RGMII_IO_MACRO_CONFIG2);
		ethqos_set_serdes_speed(ethqos, SPEED_1000);
		stmmac_pcs_ctrl_ane(priv, priv->ioaddr, 1, 0, 0);
		break;
	case SPEED_100:
		val |= ETHQOS_MAC_CTRL_PORT_SEL | ETHQOS_MAC_CTRL_SPEED_MODE;
		ethqos_set_serdes_speed(ethqos, SPEED_1000);
		stmmac_pcs_ctrl_ane(priv, priv->ioaddr, 1, 0, 0);
		break;
	case SPEED_10:
		val |= ETHQOS_MAC_CTRL_PORT_SEL;
		val &= ~ETHQOS_MAC_CTRL_SPEED_MODE;
		rgmii_updatel(ethqos, RGMII_CONFIG_SGMII_CLK_DVDR,
			      FIELD_PREP(RGMII_CONFIG_SGMII_CLK_DVDR,
					 SGMII_10M_RX_CLK_DVDR),
			      RGMII_IO_MACRO_CONFIG);
<<<<<<< HEAD
=======
		ethqos_set_serdes_speed(ethqos, SPEED_1000);
		stmmac_pcs_ctrl_ane(priv, priv->ioaddr, 1, 0, 0);
>>>>>>> a6ad5510
		break;
	}

	writel(val, ethqos->mac_base + MAC_CTRL_REG);

	return val;
}

static void qcom_ethqos_speed_mode_2500(struct net_device *ndev, void *data)
{
	struct stmmac_priv *priv = netdev_priv(ndev);

	priv->plat->max_speed = 2500;
	priv->plat->phy_interface = PHY_INTERFACE_MODE_2500BASEX;
}

static int ethqos_configure(struct qcom_ethqos *ethqos)
{
	return ethqos->configure_func(ethqos);
}

static void ethqos_fix_mac_speed(void *priv, unsigned int speed, unsigned int mode)
{
	struct qcom_ethqos *ethqos = priv;

	qcom_ethqos_set_sgmii_loopback(ethqos, false);
	ethqos->speed = speed;
	ethqos_update_link_clk(ethqos, speed);
	ethqos_configure(ethqos);
}

static int qcom_ethqos_serdes_powerup(struct net_device *ndev, void *priv)
{
	struct qcom_ethqos *ethqos = priv;
	int ret;

	ret = phy_init(ethqos->serdes_phy);
	if (ret)
		return ret;

	ret = phy_power_on(ethqos->serdes_phy);
	if (ret)
		return ret;

	return phy_set_speed(ethqos->serdes_phy, ethqos->speed);
}

static void qcom_ethqos_serdes_powerdown(struct net_device *ndev, void *priv)
{
	struct qcom_ethqos *ethqos = priv;

	phy_power_off(ethqos->serdes_phy);
	phy_exit(ethqos->serdes_phy);
}

static int ethqos_clks_config(void *priv, bool enabled)
{
	struct qcom_ethqos *ethqos = priv;
	int ret = 0;

	if (enabled) {
		ret = clk_prepare_enable(ethqos->link_clk);
		if (ret) {
			dev_err(&ethqos->pdev->dev, "link_clk enable failed\n");
			return ret;
		}

		/* Enable functional clock to prevent DMA reset to timeout due
		 * to lacking PHY clock after the hardware block has been power
		 * cycled. The actual configuration will be adjusted once
		 * ethqos_fix_mac_speed() is invoked.
		 */
		ethqos_set_func_clk_en(ethqos);
	} else {
		clk_disable_unprepare(ethqos->link_clk);
	}

	return ret;
}

static void ethqos_clks_disable(void *data)
{
	ethqos_clks_config(data, false);
}

static void ethqos_ptp_clk_freq_config(struct stmmac_priv *priv)
{
	struct plat_stmmacenet_data *plat_dat = priv->plat;
	int err;

	if (!plat_dat->clk_ptp_ref)
		return;

	/* Max the PTP ref clock out to get the best resolution possible */
	err = clk_set_rate(plat_dat->clk_ptp_ref, ULONG_MAX);
	if (err)
		netdev_err(priv->dev, "Failed to max out clk_ptp_ref: %d\n", err);
	plat_dat->clk_ptp_rate = clk_get_rate(plat_dat->clk_ptp_ref);

	netdev_dbg(priv->dev, "PTP rate %d\n", plat_dat->clk_ptp_rate);
}

static int qcom_ethqos_probe(struct platform_device *pdev)
{
	struct device_node *np = pdev->dev.of_node;
	const struct ethqos_emac_driver_data *data;
	struct plat_stmmacenet_data *plat_dat;
	struct stmmac_resources stmmac_res;
	struct device *dev = &pdev->dev;
	struct qcom_ethqos *ethqos;
	int ret, i;

	ret = stmmac_get_platform_resources(pdev, &stmmac_res);
	if (ret)
		return dev_err_probe(dev, ret,
				     "Failed to get platform resources\n");

	plat_dat = devm_stmmac_probe_config_dt(pdev, stmmac_res.mac);
	if (IS_ERR(plat_dat)) {
		return dev_err_probe(dev, PTR_ERR(plat_dat),
				     "dt configuration failed\n");
	}

	plat_dat->clks_config = ethqos_clks_config;

	ethqos = devm_kzalloc(dev, sizeof(*ethqos), GFP_KERNEL);
	if (!ethqos)
		return -ENOMEM;

	ret = of_get_phy_mode(np, &ethqos->phy_mode);
	if (ret)
		return dev_err_probe(dev, ret, "Failed to get phy mode\n");
	switch (ethqos->phy_mode) {
	case PHY_INTERFACE_MODE_RGMII:
	case PHY_INTERFACE_MODE_RGMII_ID:
	case PHY_INTERFACE_MODE_RGMII_RXID:
	case PHY_INTERFACE_MODE_RGMII_TXID:
		ethqos->configure_func = ethqos_configure_rgmii;
		break;
	case PHY_INTERFACE_MODE_2500BASEX:
		plat_dat->speed_mode_2500 = qcom_ethqos_speed_mode_2500;
		fallthrough;
	case PHY_INTERFACE_MODE_SGMII:
		ethqos->configure_func = ethqos_configure_sgmii;
		break;
	default:
		dev_err(dev, "Unsupported phy mode %s\n",
			phy_modes(ethqos->phy_mode));
		return -EINVAL;
	}

	ethqos->pdev = pdev;
	ethqos->rgmii_base = devm_platform_ioremap_resource_byname(pdev, "rgmii");
	if (IS_ERR(ethqos->rgmii_base))
		return dev_err_probe(dev, PTR_ERR(ethqos->rgmii_base),
				     "Failed to map rgmii resource\n");

	ethqos->mac_base = stmmac_res.addr;

	data = of_device_get_match_data(dev);
	ethqos->por = data->por;
	ethqos->num_por = data->num_por;
	ethqos->rgmii_config_loopback_en = data->rgmii_config_loopback_en;
	ethqos->has_emac_ge_3 = data->has_emac_ge_3;
	ethqos->needs_sgmii_loopback = data->needs_sgmii_loopback;

	ethqos->link_clk = devm_clk_get(dev, data->link_clk_name ?: "rgmii");
	if (IS_ERR(ethqos->link_clk))
		return dev_err_probe(dev, PTR_ERR(ethqos->link_clk),
				     "Failed to get link_clk\n");

	ret = ethqos_clks_config(ethqos, true);
	if (ret)
		return ret;

	ret = devm_add_action_or_reset(dev, ethqos_clks_disable, ethqos);
	if (ret)
		return ret;

	ethqos->serdes_phy = devm_phy_optional_get(dev, "serdes");
	if (IS_ERR(ethqos->serdes_phy))
		return dev_err_probe(dev, PTR_ERR(ethqos->serdes_phy),
				     "Failed to get serdes phy\n");

	ethqos->speed = SPEED_1000;
	ethqos->serdes_speed = SPEED_1000;
	ethqos_update_link_clk(ethqos, SPEED_1000);
	ethqos_set_func_clk_en(ethqos);

	plat_dat->bsp_priv = ethqos;
	plat_dat->fix_mac_speed = ethqos_fix_mac_speed;
	plat_dat->dump_debug_regs = rgmii_dump;
	plat_dat->ptp_clk_freq_config = ethqos_ptp_clk_freq_config;
	plat_dat->has_gmac4 = 1;
	if (ethqos->has_emac_ge_3)
		plat_dat->dwmac4_addrs = &data->dwmac4_addrs;
	plat_dat->pmt = 1;
	if (of_property_read_bool(np, "snps,tso"))
		plat_dat->flags |= STMMAC_FLAG_TSO_EN;
	if (of_device_is_compatible(np, "qcom,qcs404-ethqos"))
		plat_dat->flags |= STMMAC_FLAG_RX_CLK_RUNS_IN_LPI;
	if (data->has_integrated_pcs)
		plat_dat->flags |= STMMAC_FLAG_HAS_INTEGRATED_PCS;
	if (data->dma_addr_width)
		plat_dat->host_dma_width = data->dma_addr_width;

	if (ethqos->serdes_phy) {
		plat_dat->serdes_powerup = qcom_ethqos_serdes_powerup;
		plat_dat->serdes_powerdown  = qcom_ethqos_serdes_powerdown;
	}

	/* Enable TSO on queue0 and enable TBS on rest of the queues */
	for (i = 1; i < plat_dat->tx_queues_to_use; i++)
		plat_dat->tx_queues_cfg[i].tbs_en = 1;

	return devm_stmmac_pltfr_probe(pdev, plat_dat, &stmmac_res);
}

static const struct of_device_id qcom_ethqos_match[] = {
	{ .compatible = "qcom,qcs404-ethqos", .data = &emac_v2_3_0_data},
	{ .compatible = "qcom,sa8775p-ethqos", .data = &emac_v4_0_0_data},
	{ .compatible = "qcom,sc8280xp-ethqos", .data = &emac_v3_0_0_data},
	{ .compatible = "qcom,sm8150-ethqos", .data = &emac_v2_1_0_data},
	{ }
};
MODULE_DEVICE_TABLE(of, qcom_ethqos_match);

static struct platform_driver qcom_ethqos_driver = {
	.probe  = qcom_ethqos_probe,
	.driver = {
		.name           = "qcom-ethqos",
		.pm		= &stmmac_pltfr_pm_ops,
		.of_match_table = qcom_ethqos_match,
	},
};
module_platform_driver(qcom_ethqos_driver);

MODULE_DESCRIPTION("Qualcomm ETHQOS driver");
MODULE_LICENSE("GPL v2");<|MERGE_RESOLUTION|>--- conflicted
+++ resolved
@@ -628,8 +628,6 @@
 	return 0;
 }
 
-<<<<<<< HEAD
-=======
 static void ethqos_set_serdes_speed(struct qcom_ethqos *ethqos, int speed)
 {
 	if (ethqos->serdes_speed != speed) {
@@ -638,7 +636,6 @@
 	}
 }
 
->>>>>>> a6ad5510
 /* On interface toggle MAC registers gets reset.
  * Configure MAC block for SGMII on ethernet phy link up
  */
@@ -679,11 +676,8 @@
 			      FIELD_PREP(RGMII_CONFIG_SGMII_CLK_DVDR,
 					 SGMII_10M_RX_CLK_DVDR),
 			      RGMII_IO_MACRO_CONFIG);
-<<<<<<< HEAD
-=======
 		ethqos_set_serdes_speed(ethqos, SPEED_1000);
 		stmmac_pcs_ctrl_ane(priv, priv->ioaddr, 1, 0, 0);
->>>>>>> a6ad5510
 		break;
 	}
 
