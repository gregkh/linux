--- conflicted
+++ resolved
@@ -140,12 +140,9 @@
 	NFP_MEDIA_100GBASE_CR4,
 	NFP_MEDIA_100GBASE_KP4,
 	NFP_MEDIA_100GBASE_CR10,
-<<<<<<< HEAD
-=======
 	NFP_MEDIA_10GBASE_LR,
 	NFP_MEDIA_25GBASE_LR,
 	NFP_MEDIA_25GBASE_ER,
->>>>>>> 98817289
 	NFP_MEDIA_LINK_MODES_NUMBER
 };
 
@@ -322,10 +319,6 @@
 };
 
 int nfp_nsp_read_media(struct nfp_nsp *state, void *buf, unsigned int size);
-<<<<<<< HEAD
-int nfp_eth_read_media(struct nfp_cpp *cpp, struct nfp_eth_media_buf *ethm);
-=======
->>>>>>> 98817289
 
 #define NFP_NSP_VERSION_BUFSZ	1024 /* reasonable size, not in the ABI */
 
