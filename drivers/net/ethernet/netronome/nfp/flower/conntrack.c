--- conflicted
+++ resolved
@@ -2226,12 +2226,8 @@
 			rhashtable_remove_fast(m_table, &ct_map_ent->hash_node,
 					       nfp_ct_map_params);
 		nfp_fl_ct_clean_flow_entry(ct_entry);
-<<<<<<< HEAD
-		kfree(ct_map_ent);
-=======
 		if (ct_map_ent->cookie > 0)
 			kfree(ct_map_ent);
->>>>>>> 98817289
 
 		if (!zt->pre_ct_count && zt->nft) {
 			nft = zt->nft;
