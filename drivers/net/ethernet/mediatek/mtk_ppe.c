// SPDX-License-Identifier: GPL-2.0-only
/* Copyright (C) 2020 Felix Fietkau <nbd@nbd.name> */

#include <linux/kernel.h>
#include <linux/io.h>
#include <linux/iopoll.h>
#include <linux/etherdevice.h>
#include <linux/platform_device.h>
#include <linux/if_ether.h>
#include <linux/if_vlan.h>
#include <net/dsa.h>
#include "mtk_eth_soc.h"
#include "mtk_ppe.h"
#include "mtk_ppe_regs.h"

static DEFINE_SPINLOCK(ppe_lock);

static const struct rhashtable_params mtk_flow_l2_ht_params = {
	.head_offset = offsetof(struct mtk_flow_entry, l2_node),
	.key_offset = offsetof(struct mtk_flow_entry, data.bridge),
	.key_len = offsetof(struct mtk_foe_bridge, key_end),
	.automatic_shrinking = true,
};

static void ppe_w32(struct mtk_ppe *ppe, u32 reg, u32 val)
{
	writel(val, ppe->base + reg);
}

static u32 ppe_r32(struct mtk_ppe *ppe, u32 reg)
{
	return readl(ppe->base + reg);
}

static u32 ppe_m32(struct mtk_ppe *ppe, u32 reg, u32 mask, u32 set)
{
	u32 val;

	val = ppe_r32(ppe, reg);
	val &= ~mask;
	val |= set;
	ppe_w32(ppe, reg, val);

	return val;
}

static u32 ppe_set(struct mtk_ppe *ppe, u32 reg, u32 val)
{
	return ppe_m32(ppe, reg, 0, val);
}

static u32 ppe_clear(struct mtk_ppe *ppe, u32 reg, u32 val)
{
	return ppe_m32(ppe, reg, val, 0);
}

static u32 mtk_eth_timestamp(struct mtk_eth *eth)
{
	return mtk_r32(eth, 0x0010) & mtk_get_ib1_ts_mask(eth);
}

static int mtk_ppe_wait_busy(struct mtk_ppe *ppe)
{
	int ret;
	u32 val;

	ret = readl_poll_timeout(ppe->base + MTK_PPE_GLO_CFG, val,
				 !(val & MTK_PPE_GLO_CFG_BUSY),
				 20, MTK_PPE_WAIT_TIMEOUT_US);

	if (ret)
		dev_err(ppe->dev, "PPE table busy");

	return ret;
}

static void mtk_ppe_cache_clear(struct mtk_ppe *ppe)
{
	ppe_set(ppe, MTK_PPE_CACHE_CTL, MTK_PPE_CACHE_CTL_CLEAR);
	ppe_clear(ppe, MTK_PPE_CACHE_CTL, MTK_PPE_CACHE_CTL_CLEAR);
}

static void mtk_ppe_cache_enable(struct mtk_ppe *ppe, bool enable)
{
	mtk_ppe_cache_clear(ppe);

	ppe_m32(ppe, MTK_PPE_CACHE_CTL, MTK_PPE_CACHE_CTL_EN,
		enable * MTK_PPE_CACHE_CTL_EN);
}

static u32 mtk_ppe_hash_entry(struct mtk_eth *eth, struct mtk_foe_entry *e)
{
	u32 hv1, hv2, hv3;
	u32 hash;

	switch (mtk_get_ib1_pkt_type(eth, e->ib1)) {
		case MTK_PPE_PKT_TYPE_IPV4_ROUTE:
		case MTK_PPE_PKT_TYPE_IPV4_HNAPT:
			hv1 = e->ipv4.orig.ports;
			hv2 = e->ipv4.orig.dest_ip;
			hv3 = e->ipv4.orig.src_ip;
			break;
		case MTK_PPE_PKT_TYPE_IPV6_ROUTE_3T:
		case MTK_PPE_PKT_TYPE_IPV6_ROUTE_5T:
			hv1 = e->ipv6.src_ip[3] ^ e->ipv6.dest_ip[3];
			hv1 ^= e->ipv6.ports;

			hv2 = e->ipv6.src_ip[2] ^ e->ipv6.dest_ip[2];
			hv2 ^= e->ipv6.dest_ip[0];

			hv3 = e->ipv6.src_ip[1] ^ e->ipv6.dest_ip[1];
			hv3 ^= e->ipv6.src_ip[0];
			break;
		case MTK_PPE_PKT_TYPE_IPV4_DSLITE:
		case MTK_PPE_PKT_TYPE_IPV6_6RD:
		default:
			WARN_ON_ONCE(1);
			return MTK_PPE_HASH_MASK;
	}

	hash = (hv1 & hv2) | ((~hv1) & hv3);
	hash = (hash >> 24) | ((hash & 0xffffff) << 8);
	hash ^= hv1 ^ hv2 ^ hv3;
	hash ^= hash >> 16;
	hash <<= (ffs(eth->soc->hash_offset) - 1);
	hash &= MTK_PPE_ENTRIES - 1;

	return hash;
}

static inline struct mtk_foe_mac_info *
mtk_foe_entry_l2(struct mtk_eth *eth, struct mtk_foe_entry *entry)
{
	int type = mtk_get_ib1_pkt_type(eth, entry->ib1);

	if (type == MTK_PPE_PKT_TYPE_BRIDGE)
		return &entry->bridge.l2;

	if (type >= MTK_PPE_PKT_TYPE_IPV4_DSLITE)
		return &entry->ipv6.l2;

	return &entry->ipv4.l2;
}

static inline u32 *
mtk_foe_entry_ib2(struct mtk_eth *eth, struct mtk_foe_entry *entry)
{
	int type = mtk_get_ib1_pkt_type(eth, entry->ib1);

	if (type == MTK_PPE_PKT_TYPE_BRIDGE)
		return &entry->bridge.ib2;

	if (type >= MTK_PPE_PKT_TYPE_IPV4_DSLITE)
		return &entry->ipv6.ib2;

	return &entry->ipv4.ib2;
}

int mtk_foe_entry_prepare(struct mtk_eth *eth, struct mtk_foe_entry *entry,
			  int type, int l4proto, u8 pse_port, u8 *src_mac,
			  u8 *dest_mac)
{
	struct mtk_foe_mac_info *l2;
	u32 ports_pad, val;

	memset(entry, 0, sizeof(*entry));

	if (MTK_HAS_CAPS(eth->soc->caps, MTK_NETSYS_V2)) {
		val = FIELD_PREP(MTK_FOE_IB1_STATE, MTK_FOE_STATE_BIND) |
		      FIELD_PREP(MTK_FOE_IB1_PACKET_TYPE_V2, type) |
		      FIELD_PREP(MTK_FOE_IB1_UDP, l4proto == IPPROTO_UDP) |
		      MTK_FOE_IB1_BIND_CACHE_V2 | MTK_FOE_IB1_BIND_TTL_V2;
		entry->ib1 = val;

		val = FIELD_PREP(MTK_FOE_IB2_DEST_PORT_V2, pse_port) |
		      FIELD_PREP(MTK_FOE_IB2_PORT_AG_V2, 0xf);
	} else {
		val = FIELD_PREP(MTK_FOE_IB1_STATE, MTK_FOE_STATE_BIND) |
		      FIELD_PREP(MTK_FOE_IB1_PACKET_TYPE, type) |
		      FIELD_PREP(MTK_FOE_IB1_UDP, l4proto == IPPROTO_UDP) |
		      MTK_FOE_IB1_BIND_CACHE | MTK_FOE_IB1_BIND_TTL;
		entry->ib1 = val;

		val = FIELD_PREP(MTK_FOE_IB2_DEST_PORT, pse_port) |
		      FIELD_PREP(MTK_FOE_IB2_PORT_MG, 0x3f) |
		      FIELD_PREP(MTK_FOE_IB2_PORT_AG, 0x1f);
	}

	if (is_multicast_ether_addr(dest_mac))
		val |= mtk_get_ib2_multicast_mask(eth);

	ports_pad = 0xa5a5a500 | (l4proto & 0xff);
	if (type == MTK_PPE_PKT_TYPE_IPV4_ROUTE)
		entry->ipv4.orig.ports = ports_pad;
	if (type == MTK_PPE_PKT_TYPE_IPV6_ROUTE_3T)
		entry->ipv6.ports = ports_pad;

	if (type == MTK_PPE_PKT_TYPE_BRIDGE) {
		ether_addr_copy(entry->bridge.src_mac, src_mac);
		ether_addr_copy(entry->bridge.dest_mac, dest_mac);
		entry->bridge.ib2 = val;
		l2 = &entry->bridge.l2;
	} else if (type >= MTK_PPE_PKT_TYPE_IPV4_DSLITE) {
		entry->ipv6.ib2 = val;
		l2 = &entry->ipv6.l2;
	} else {
		entry->ipv4.ib2 = val;
		l2 = &entry->ipv4.l2;
	}

	l2->dest_mac_hi = get_unaligned_be32(dest_mac);
	l2->dest_mac_lo = get_unaligned_be16(dest_mac + 4);
	l2->src_mac_hi = get_unaligned_be32(src_mac);
	l2->src_mac_lo = get_unaligned_be16(src_mac + 4);

	if (type >= MTK_PPE_PKT_TYPE_IPV6_ROUTE_3T)
		l2->etype = ETH_P_IPV6;
	else
		l2->etype = ETH_P_IP;

	return 0;
}

int mtk_foe_entry_set_pse_port(struct mtk_eth *eth,
			       struct mtk_foe_entry *entry, u8 port)
{
	u32 *ib2 = mtk_foe_entry_ib2(eth, entry);
	u32 val = *ib2;

	if (MTK_HAS_CAPS(eth->soc->caps, MTK_NETSYS_V2)) {
		val &= ~MTK_FOE_IB2_DEST_PORT_V2;
		val |= FIELD_PREP(MTK_FOE_IB2_DEST_PORT_V2, port);
	} else {
		val &= ~MTK_FOE_IB2_DEST_PORT;
		val |= FIELD_PREP(MTK_FOE_IB2_DEST_PORT, port);
	}
	*ib2 = val;

	return 0;
}

int mtk_foe_entry_set_ipv4_tuple(struct mtk_eth *eth,
				 struct mtk_foe_entry *entry, bool egress,
				 __be32 src_addr, __be16 src_port,
				 __be32 dest_addr, __be16 dest_port)
{
	int type = mtk_get_ib1_pkt_type(eth, entry->ib1);
	struct mtk_ipv4_tuple *t;

	switch (type) {
	case MTK_PPE_PKT_TYPE_IPV4_HNAPT:
		if (egress) {
			t = &entry->ipv4.new;
			break;
		}
		fallthrough;
	case MTK_PPE_PKT_TYPE_IPV4_DSLITE:
	case MTK_PPE_PKT_TYPE_IPV4_ROUTE:
		t = &entry->ipv4.orig;
		break;
	case MTK_PPE_PKT_TYPE_IPV6_6RD:
		entry->ipv6_6rd.tunnel_src_ip = be32_to_cpu(src_addr);
		entry->ipv6_6rd.tunnel_dest_ip = be32_to_cpu(dest_addr);
		return 0;
	default:
		WARN_ON_ONCE(1);
		return -EINVAL;
	}

	t->src_ip = be32_to_cpu(src_addr);
	t->dest_ip = be32_to_cpu(dest_addr);

	if (type == MTK_PPE_PKT_TYPE_IPV4_ROUTE)
		return 0;

	t->src_port = be16_to_cpu(src_port);
	t->dest_port = be16_to_cpu(dest_port);

	return 0;
}

int mtk_foe_entry_set_ipv6_tuple(struct mtk_eth *eth,
				 struct mtk_foe_entry *entry,
				 __be32 *src_addr, __be16 src_port,
				 __be32 *dest_addr, __be16 dest_port)
{
	int type = mtk_get_ib1_pkt_type(eth, entry->ib1);
	u32 *src, *dest;
	int i;

	switch (type) {
	case MTK_PPE_PKT_TYPE_IPV4_DSLITE:
		src = entry->dslite.tunnel_src_ip;
		dest = entry->dslite.tunnel_dest_ip;
		break;
	case MTK_PPE_PKT_TYPE_IPV6_ROUTE_5T:
	case MTK_PPE_PKT_TYPE_IPV6_6RD:
		entry->ipv6.src_port = be16_to_cpu(src_port);
		entry->ipv6.dest_port = be16_to_cpu(dest_port);
		fallthrough;
	case MTK_PPE_PKT_TYPE_IPV6_ROUTE_3T:
		src = entry->ipv6.src_ip;
		dest = entry->ipv6.dest_ip;
		break;
	default:
		WARN_ON_ONCE(1);
		return -EINVAL;
	}

	for (i = 0; i < 4; i++)
		src[i] = be32_to_cpu(src_addr[i]);
	for (i = 0; i < 4; i++)
		dest[i] = be32_to_cpu(dest_addr[i]);

	return 0;
}

int mtk_foe_entry_set_dsa(struct mtk_eth *eth, struct mtk_foe_entry *entry,
			  int port)
{
	struct mtk_foe_mac_info *l2 = mtk_foe_entry_l2(eth, entry);

	l2->etype = BIT(port);

	if (!(entry->ib1 & mtk_get_ib1_vlan_layer_mask(eth)))
		entry->ib1 |= mtk_prep_ib1_vlan_layer(eth, 1);
	else
		l2->etype |= BIT(8);

	entry->ib1 &= ~mtk_get_ib1_vlan_tag_mask(eth);

	return 0;
}

int mtk_foe_entry_set_vlan(struct mtk_eth *eth, struct mtk_foe_entry *entry,
			   int vid)
{
	struct mtk_foe_mac_info *l2 = mtk_foe_entry_l2(eth, entry);

	switch (mtk_get_ib1_vlan_layer(eth, entry->ib1)) {
	case 0:
		entry->ib1 |= mtk_get_ib1_vlan_tag_mask(eth) |
			      mtk_prep_ib1_vlan_layer(eth, 1);
		l2->vlan1 = vid;
		return 0;
	case 1:
		if (!(entry->ib1 & mtk_get_ib1_vlan_tag_mask(eth))) {
			l2->vlan1 = vid;
			l2->etype |= BIT(8);
		} else {
			l2->vlan2 = vid;
			entry->ib1 += mtk_prep_ib1_vlan_layer(eth, 1);
		}
		return 0;
	default:
		return -ENOSPC;
	}
}

int mtk_foe_entry_set_pppoe(struct mtk_eth *eth, struct mtk_foe_entry *entry,
			    int sid)
{
	struct mtk_foe_mac_info *l2 = mtk_foe_entry_l2(eth, entry);

	if (!(entry->ib1 & mtk_get_ib1_vlan_layer_mask(eth)) ||
	    (entry->ib1 & mtk_get_ib1_vlan_tag_mask(eth)))
		l2->etype = ETH_P_PPP_SES;

	entry->ib1 |= mtk_get_ib1_ppoe_mask(eth);
	l2->pppoe_id = sid;

	return 0;
}

int mtk_foe_entry_set_wdma(struct mtk_eth *eth, struct mtk_foe_entry *entry,
			   int wdma_idx, int txq, int bss, int wcid)
{
	struct mtk_foe_mac_info *l2 = mtk_foe_entry_l2(eth, entry);
	u32 *ib2 = mtk_foe_entry_ib2(eth, entry);

	if (MTK_HAS_CAPS(eth->soc->caps, MTK_NETSYS_V2)) {
		*ib2 &= ~MTK_FOE_IB2_PORT_MG_V2;
		*ib2 |=  FIELD_PREP(MTK_FOE_IB2_RX_IDX, txq) |
			 MTK_FOE_IB2_WDMA_WINFO_V2;
		l2->winfo = FIELD_PREP(MTK_FOE_WINFO_WCID, wcid) |
			    FIELD_PREP(MTK_FOE_WINFO_BSS, bss);
	} else {
		*ib2 &= ~MTK_FOE_IB2_PORT_MG;
		*ib2 |= MTK_FOE_IB2_WDMA_WINFO;
		if (wdma_idx)
			*ib2 |= MTK_FOE_IB2_WDMA_DEVIDX;
		l2->vlan2 = FIELD_PREP(MTK_FOE_VLAN2_WINFO_BSS, bss) |
			    FIELD_PREP(MTK_FOE_VLAN2_WINFO_WCID, wcid) |
			    FIELD_PREP(MTK_FOE_VLAN2_WINFO_RING, txq);
	}

	return 0;
}

static bool
mtk_flow_entry_match(struct mtk_eth *eth, struct mtk_flow_entry *entry,
		     struct mtk_foe_entry *data)
{
	int type, len;

	if ((data->ib1 ^ entry->data.ib1) & MTK_FOE_IB1_UDP)
		return false;

	type = mtk_get_ib1_pkt_type(eth, entry->data.ib1);
	if (type > MTK_PPE_PKT_TYPE_IPV4_DSLITE)
		len = offsetof(struct mtk_foe_entry, ipv6._rsv);
	else
		len = offsetof(struct mtk_foe_entry, ipv4.ib2);

	return !memcmp(&entry->data.data, &data->data, len - 4);
}

static void
__mtk_foe_entry_clear(struct mtk_ppe *ppe, struct mtk_flow_entry *entry)
{
	struct hlist_head *head;
	struct hlist_node *tmp;

	if (entry->type == MTK_FLOW_TYPE_L2) {
		rhashtable_remove_fast(&ppe->l2_flows, &entry->l2_node,
				       mtk_flow_l2_ht_params);

		head = &entry->l2_flows;
		hlist_for_each_entry_safe(entry, tmp, head, l2_data.list)
			__mtk_foe_entry_clear(ppe, entry);
		return;
	}

	hlist_del_init(&entry->list);
	if (entry->hash != 0xffff) {
		struct mtk_foe_entry *hwe = mtk_foe_get_entry(ppe, entry->hash);

		hwe->ib1 &= ~MTK_FOE_IB1_STATE;
		hwe->ib1 |= FIELD_PREP(MTK_FOE_IB1_STATE, MTK_FOE_STATE_INVALID);
		dma_wmb();
	}
	entry->hash = 0xffff;

	if (entry->type != MTK_FLOW_TYPE_L2_SUBFLOW)
		return;

	hlist_del_init(&entry->l2_data.list);
	kfree(entry);
}

static int __mtk_foe_entry_idle_time(struct mtk_ppe *ppe, u32 ib1)
{
	u32 ib1_ts_mask = mtk_get_ib1_ts_mask(ppe->eth);
	u16 now = mtk_eth_timestamp(ppe->eth);
	u16 timestamp = ib1 & ib1_ts_mask;

	if (timestamp > now)
		return ib1_ts_mask + 1 - timestamp + now;
	else
		return now - timestamp;
}

static void
mtk_flow_entry_update_l2(struct mtk_ppe *ppe, struct mtk_flow_entry *entry)
{
	u32 ib1_ts_mask = mtk_get_ib1_ts_mask(ppe->eth);
	struct mtk_flow_entry *cur;
	struct mtk_foe_entry *hwe;
	struct hlist_node *tmp;
	int idle;

	idle = __mtk_foe_entry_idle_time(ppe, entry->data.ib1);
	hlist_for_each_entry_safe(cur, tmp, &entry->l2_flows, l2_data.list) {
		int cur_idle;
		u32 ib1;

		hwe = mtk_foe_get_entry(ppe, cur->hash);
		ib1 = READ_ONCE(hwe->ib1);

		if (FIELD_GET(MTK_FOE_IB1_STATE, ib1) != MTK_FOE_STATE_BIND) {
			cur->hash = 0xffff;
			__mtk_foe_entry_clear(ppe, cur);
			continue;
		}

		cur_idle = __mtk_foe_entry_idle_time(ppe, ib1);
		if (cur_idle >= idle)
			continue;

		idle = cur_idle;
		entry->data.ib1 &= ~ib1_ts_mask;
		entry->data.ib1 |= hwe->ib1 & ib1_ts_mask;
	}
}

static void
mtk_flow_entry_update(struct mtk_ppe *ppe, struct mtk_flow_entry *entry)
{
	struct mtk_foe_entry foe = {};
	struct mtk_foe_entry *hwe;

	spin_lock_bh(&ppe_lock);

	if (entry->type == MTK_FLOW_TYPE_L2) {
		mtk_flow_entry_update_l2(ppe, entry);
		goto out;
	}

	if (entry->hash == 0xffff)
		goto out;

	hwe = mtk_foe_get_entry(ppe, entry->hash);
	memcpy(&foe, hwe, ppe->eth->soc->foe_entry_size);
	if (!mtk_flow_entry_match(ppe->eth, entry, &foe)) {
		entry->hash = 0xffff;
		goto out;
	}

	entry->data.ib1 = foe.ib1;

out:
	spin_unlock_bh(&ppe_lock);
}

static void
__mtk_foe_entry_commit(struct mtk_ppe *ppe, struct mtk_foe_entry *entry,
		       u16 hash)
{
	struct mtk_eth *eth = ppe->eth;
	u16 timestamp = mtk_eth_timestamp(eth);
	struct mtk_foe_entry *hwe;

	if (MTK_HAS_CAPS(eth->soc->caps, MTK_NETSYS_V2)) {
		entry->ib1 &= ~MTK_FOE_IB1_BIND_TIMESTAMP_V2;
		entry->ib1 |= FIELD_PREP(MTK_FOE_IB1_BIND_TIMESTAMP_V2,
					 timestamp);
	} else {
		entry->ib1 &= ~MTK_FOE_IB1_BIND_TIMESTAMP;
		entry->ib1 |= FIELD_PREP(MTK_FOE_IB1_BIND_TIMESTAMP,
					 timestamp);
	}

	hwe = mtk_foe_get_entry(ppe, hash);
	memcpy(&hwe->data, &entry->data, eth->soc->foe_entry_size - sizeof(hwe->ib1));
	wmb();
	hwe->ib1 = entry->ib1;

	dma_wmb();

	mtk_ppe_cache_clear(ppe);
}

void mtk_foe_entry_clear(struct mtk_ppe *ppe, struct mtk_flow_entry *entry)
{
	spin_lock_bh(&ppe_lock);
	__mtk_foe_entry_clear(ppe, entry);
	spin_unlock_bh(&ppe_lock);
}

static int
mtk_foe_entry_commit_l2(struct mtk_ppe *ppe, struct mtk_flow_entry *entry)
{
	entry->type = MTK_FLOW_TYPE_L2;

	return rhashtable_insert_fast(&ppe->l2_flows, &entry->l2_node,
				      mtk_flow_l2_ht_params);
}

int mtk_foe_entry_commit(struct mtk_ppe *ppe, struct mtk_flow_entry *entry)
{
	const struct mtk_soc_data *soc = ppe->eth->soc;
	int type = mtk_get_ib1_pkt_type(ppe->eth, entry->data.ib1);
	u32 hash;

	if (type == MTK_PPE_PKT_TYPE_BRIDGE)
		return mtk_foe_entry_commit_l2(ppe, entry);

	hash = mtk_ppe_hash_entry(ppe->eth, &entry->data);
	entry->hash = 0xffff;
	spin_lock_bh(&ppe_lock);
	hlist_add_head(&entry->list, &ppe->foe_flow[hash / soc->hash_offset]);
	spin_unlock_bh(&ppe_lock);

	return 0;
}

static void
mtk_foe_entry_commit_subflow(struct mtk_ppe *ppe, struct mtk_flow_entry *entry,
			     u16 hash)
{
	const struct mtk_soc_data *soc = ppe->eth->soc;
	struct mtk_flow_entry *flow_info;
	struct mtk_foe_entry foe = {}, *hwe;
	struct mtk_foe_mac_info *l2;
	u32 ib1_mask = mtk_get_ib1_pkt_type_mask(ppe->eth) | MTK_FOE_IB1_UDP;
	int type;

	flow_info = kzalloc(offsetof(struct mtk_flow_entry, l2_data.end),
			    GFP_ATOMIC);
	if (!flow_info)
		return;

	flow_info->l2_data.base_flow = entry;
	flow_info->type = MTK_FLOW_TYPE_L2_SUBFLOW;
	flow_info->hash = hash;
	hlist_add_head(&flow_info->list,
		       &ppe->foe_flow[hash / soc->hash_offset]);
	hlist_add_head(&flow_info->l2_data.list, &entry->l2_flows);

	hwe = mtk_foe_get_entry(ppe, hash);
	memcpy(&foe, hwe, soc->foe_entry_size);
	foe.ib1 &= ib1_mask;
	foe.ib1 |= entry->data.ib1 & ~ib1_mask;

	l2 = mtk_foe_entry_l2(ppe->eth, &foe);
	memcpy(l2, &entry->data.bridge.l2, sizeof(*l2));

	type = mtk_get_ib1_pkt_type(ppe->eth, foe.ib1);
	if (type == MTK_PPE_PKT_TYPE_IPV4_HNAPT)
		memcpy(&foe.ipv4.new, &foe.ipv4.orig, sizeof(foe.ipv4.new));
	else if (type >= MTK_PPE_PKT_TYPE_IPV6_ROUTE_3T && l2->etype == ETH_P_IP)
		l2->etype = ETH_P_IPV6;

	*mtk_foe_entry_ib2(ppe->eth, &foe) = entry->data.bridge.ib2;

	__mtk_foe_entry_commit(ppe, &foe, hash);
}

void __mtk_ppe_check_skb(struct mtk_ppe *ppe, struct sk_buff *skb, u16 hash)
{
	const struct mtk_soc_data *soc = ppe->eth->soc;
	struct hlist_head *head = &ppe->foe_flow[hash / soc->hash_offset];
	struct mtk_foe_entry *hwe = mtk_foe_get_entry(ppe, hash);
	struct mtk_flow_entry *entry;
	struct mtk_foe_bridge key = {};
	struct hlist_node *n;
	struct ethhdr *eh;
	bool found = false;
	u8 *tag;

	spin_lock_bh(&ppe_lock);

	if (FIELD_GET(MTK_FOE_IB1_STATE, hwe->ib1) == MTK_FOE_STATE_BIND)
		goto out;

	hlist_for_each_entry_safe(entry, n, head, list) {
		if (entry->type == MTK_FLOW_TYPE_L2_SUBFLOW) {
			if (unlikely(FIELD_GET(MTK_FOE_IB1_STATE, hwe->ib1) ==
				     MTK_FOE_STATE_BIND))
				continue;

			entry->hash = 0xffff;
			__mtk_foe_entry_clear(ppe, entry);
			continue;
		}

		if (found || !mtk_flow_entry_match(ppe->eth, entry, hwe)) {
			if (entry->hash != 0xffff)
				entry->hash = 0xffff;
			continue;
		}

		entry->hash = hash;
		__mtk_foe_entry_commit(ppe, &entry->data, hash);
		found = true;
	}

	if (found)
		goto out;

	eh = eth_hdr(skb);
	ether_addr_copy(key.dest_mac, eh->h_dest);
	ether_addr_copy(key.src_mac, eh->h_source);
	tag = skb->data - 2;
	key.vlan = 0;
	switch (skb->protocol) {
#if IS_ENABLED(CONFIG_NET_DSA)
	case htons(ETH_P_XDSA):
		if (!netdev_uses_dsa(skb->dev) ||
		    skb->dev->dsa_ptr->tag_ops->proto != DSA_TAG_PROTO_MTK)
			goto out;

		tag += 4;
		if (get_unaligned_be16(tag) != ETH_P_8021Q)
			break;

		fallthrough;
#endif
	case htons(ETH_P_8021Q):
		key.vlan = get_unaligned_be16(tag + 2) & VLAN_VID_MASK;
		break;
	default:
		break;
	}

	entry = rhashtable_lookup_fast(&ppe->l2_flows, &key, mtk_flow_l2_ht_params);
	if (!entry)
		goto out;

	mtk_foe_entry_commit_subflow(ppe, entry, hash);

out:
	spin_unlock_bh(&ppe_lock);
}

int mtk_foe_entry_idle_time(struct mtk_ppe *ppe, struct mtk_flow_entry *entry)
{
	mtk_flow_entry_update(ppe, entry);

	return __mtk_foe_entry_idle_time(ppe, entry->data.ib1);
}

struct mtk_ppe *mtk_ppe_init(struct mtk_eth *eth, void __iomem *base,
			     int version, int index)
{
	const struct mtk_soc_data *soc = eth->soc;
	struct device *dev = eth->dev;
	struct mtk_ppe *ppe;
	u32 foe_flow_size;
	void *foe;

	ppe = devm_kzalloc(dev, sizeof(*ppe), GFP_KERNEL);
	if (!ppe)
		return NULL;

	rhashtable_init(&ppe->l2_flows, &mtk_flow_l2_ht_params);

	/* need to allocate a separate device, since it PPE DMA access is
	 * not coherent.
	 */
	ppe->base = base;
	ppe->eth = eth;
	ppe->dev = dev;
	ppe->version = version;

	foe = dmam_alloc_coherent(ppe->dev,
				  MTK_PPE_ENTRIES * soc->foe_entry_size,
				  &ppe->foe_phys, GFP_KERNEL);
	if (!foe)
		goto err_free_l2_flows;

	ppe->foe_table = foe;

	foe_flow_size = (MTK_PPE_ENTRIES / soc->hash_offset) *
			sizeof(*ppe->foe_flow);
	ppe->foe_flow = devm_kzalloc(dev, foe_flow_size, GFP_KERNEL);
	if (!ppe->foe_flow)
		goto err_free_l2_flows;

	mtk_ppe_debugfs_init(ppe, index);

	return ppe;

err_free_l2_flows:
	rhashtable_destroy(&ppe->l2_flows);
	return NULL;
}

void mtk_ppe_deinit(struct mtk_eth *eth)
{
	int i;

	for (i = 0; i < ARRAY_SIZE(eth->ppe); i++) {
		if (!eth->ppe[i])
			return;
		rhashtable_destroy(&eth->ppe[i]->l2_flows);
	}
}

static void mtk_ppe_init_foe_table(struct mtk_ppe *ppe)
{
	static const u8 skip[] = { 12, 25, 38, 51, 76, 89, 102 };
	int i, k;

<<<<<<< HEAD
	memset(ppe->foe_table, 0, MTK_PPE_ENTRIES * sizeof(*ppe->foe_table));
=======
	memset(ppe->foe_table, 0,
	       MTK_PPE_ENTRIES * ppe->eth->soc->foe_entry_size);
>>>>>>> d60c95ef

	if (!IS_ENABLED(CONFIG_SOC_MT7621))
		return;

	/* skip all entries that cross the 1024 byte boundary */
	for (i = 0; i < MTK_PPE_ENTRIES; i += 128) {
		for (k = 0; k < ARRAY_SIZE(skip); k++) {
			struct mtk_foe_entry *hwe;

			hwe = mtk_foe_get_entry(ppe, i + skip[k]);
			hwe->ib1 |= MTK_FOE_IB1_STATIC;
		}
	}
}

void mtk_ppe_start(struct mtk_ppe *ppe)
{
	u32 val;

	if (!ppe)
		return;

	mtk_ppe_init_foe_table(ppe);
	ppe_w32(ppe, MTK_PPE_TB_BASE, ppe->foe_phys);

	val = MTK_PPE_TB_CFG_ENTRY_80B |
	      MTK_PPE_TB_CFG_AGE_NON_L4 |
	      MTK_PPE_TB_CFG_AGE_UNBIND |
	      MTK_PPE_TB_CFG_AGE_TCP |
	      MTK_PPE_TB_CFG_AGE_UDP |
	      MTK_PPE_TB_CFG_AGE_TCP_FIN |
	      FIELD_PREP(MTK_PPE_TB_CFG_SEARCH_MISS,
			 MTK_PPE_SEARCH_MISS_ACTION_FORWARD_BUILD) |
	      FIELD_PREP(MTK_PPE_TB_CFG_KEEPALIVE,
			 MTK_PPE_KEEPALIVE_DISABLE) |
	      FIELD_PREP(MTK_PPE_TB_CFG_HASH_MODE, 1) |
	      FIELD_PREP(MTK_PPE_TB_CFG_SCAN_MODE,
			 MTK_PPE_SCAN_MODE_KEEPALIVE_AGE) |
	      FIELD_PREP(MTK_PPE_TB_CFG_ENTRY_NUM,
			 MTK_PPE_ENTRIES_SHIFT);
	if (MTK_HAS_CAPS(ppe->eth->soc->caps, MTK_NETSYS_V2))
		val |= MTK_PPE_TB_CFG_INFO_SEL;
	ppe_w32(ppe, MTK_PPE_TB_CFG, val);

	ppe_w32(ppe, MTK_PPE_IP_PROTO_CHK,
		MTK_PPE_IP_PROTO_CHK_IPV4 | MTK_PPE_IP_PROTO_CHK_IPV6);

	mtk_ppe_cache_enable(ppe, true);

	val = MTK_PPE_FLOW_CFG_IP6_3T_ROUTE |
	      MTK_PPE_FLOW_CFG_IP6_5T_ROUTE |
	      MTK_PPE_FLOW_CFG_IP6_6RD |
	      MTK_PPE_FLOW_CFG_IP4_NAT |
	      MTK_PPE_FLOW_CFG_IP4_NAPT |
	      MTK_PPE_FLOW_CFG_IP4_DSLITE |
	      MTK_PPE_FLOW_CFG_IP4_NAT_FRAG;
	if (MTK_HAS_CAPS(ppe->eth->soc->caps, MTK_NETSYS_V2))
		val |= MTK_PPE_MD_TOAP_BYP_CRSN0 |
		       MTK_PPE_MD_TOAP_BYP_CRSN1 |
		       MTK_PPE_MD_TOAP_BYP_CRSN2 |
		       MTK_PPE_FLOW_CFG_IP4_HASH_GRE_KEY;
	else
		val |= MTK_PPE_FLOW_CFG_IP4_TCP_FRAG |
		       MTK_PPE_FLOW_CFG_IP4_UDP_FRAG;
	ppe_w32(ppe, MTK_PPE_FLOW_CFG, val);

	val = FIELD_PREP(MTK_PPE_UNBIND_AGE_MIN_PACKETS, 1000) |
	      FIELD_PREP(MTK_PPE_UNBIND_AGE_DELTA, 3);
	ppe_w32(ppe, MTK_PPE_UNBIND_AGE, val);

	val = FIELD_PREP(MTK_PPE_BIND_AGE0_DELTA_UDP, 12) |
	      FIELD_PREP(MTK_PPE_BIND_AGE0_DELTA_NON_L4, 1);
	ppe_w32(ppe, MTK_PPE_BIND_AGE0, val);

	val = FIELD_PREP(MTK_PPE_BIND_AGE1_DELTA_TCP_FIN, 1) |
	      FIELD_PREP(MTK_PPE_BIND_AGE1_DELTA_TCP, 7);
	ppe_w32(ppe, MTK_PPE_BIND_AGE1, val);

	val = MTK_PPE_BIND_LIMIT0_QUARTER | MTK_PPE_BIND_LIMIT0_HALF;
	ppe_w32(ppe, MTK_PPE_BIND_LIMIT0, val);

	val = MTK_PPE_BIND_LIMIT1_FULL |
	      FIELD_PREP(MTK_PPE_BIND_LIMIT1_NON_L4, 1);
	ppe_w32(ppe, MTK_PPE_BIND_LIMIT1, val);

	val = FIELD_PREP(MTK_PPE_BIND_RATE_BIND, 30) |
	      FIELD_PREP(MTK_PPE_BIND_RATE_PREBIND, 1);
	ppe_w32(ppe, MTK_PPE_BIND_RATE, val);

	/* enable PPE */
	val = MTK_PPE_GLO_CFG_EN |
	      MTK_PPE_GLO_CFG_IP4_L4_CS_DROP |
	      MTK_PPE_GLO_CFG_IP4_CS_DROP |
	      MTK_PPE_GLO_CFG_FLOW_DROP_UPDATE;
	ppe_w32(ppe, MTK_PPE_GLO_CFG, val);

	ppe_w32(ppe, MTK_PPE_DEFAULT_CPU_PORT, 0);

	if (MTK_HAS_CAPS(ppe->eth->soc->caps, MTK_NETSYS_V2)) {
		ppe_w32(ppe, MTK_PPE_DEFAULT_CPU_PORT1, 0xcb777);
		ppe_w32(ppe, MTK_PPE_SBW_CTRL, 0x7f);
	}
}

int mtk_ppe_stop(struct mtk_ppe *ppe)
{
	u32 val;
	int i;

	if (!ppe)
		return 0;

	for (i = 0; i < MTK_PPE_ENTRIES; i++) {
		struct mtk_foe_entry *hwe = mtk_foe_get_entry(ppe, i);

		hwe->ib1 = FIELD_PREP(MTK_FOE_IB1_STATE,
				      MTK_FOE_STATE_INVALID);
	}

	mtk_ppe_cache_enable(ppe, false);

	/* disable offload engine */
	ppe_clear(ppe, MTK_PPE_GLO_CFG, MTK_PPE_GLO_CFG_EN);
	ppe_w32(ppe, MTK_PPE_FLOW_CFG, 0);

	/* disable aging */
	val = MTK_PPE_TB_CFG_AGE_NON_L4 |
	      MTK_PPE_TB_CFG_AGE_UNBIND |
	      MTK_PPE_TB_CFG_AGE_TCP |
	      MTK_PPE_TB_CFG_AGE_UDP |
	      MTK_PPE_TB_CFG_AGE_TCP_FIN;
	ppe_clear(ppe, MTK_PPE_TB_CFG, val);

	return mtk_ppe_wait_busy(ppe);
}<|MERGE_RESOLUTION|>--- conflicted
+++ resolved
@@ -772,12 +772,8 @@
 	static const u8 skip[] = { 12, 25, 38, 51, 76, 89, 102 };
 	int i, k;
 
-<<<<<<< HEAD
-	memset(ppe->foe_table, 0, MTK_PPE_ENTRIES * sizeof(*ppe->foe_table));
-=======
 	memset(ppe->foe_table, 0,
 	       MTK_PPE_ENTRIES * ppe->eth->soc->foe_entry_size);
->>>>>>> d60c95ef
 
 	if (!IS_ENABLED(CONFIG_SOC_MT7621))
 		return;
