// SPDX-License-Identifier: GPL-2.0-only
/*
 *
 *   Copyright (C) 2009-2016 John Crispin <blogic@openwrt.org>
 *   Copyright (C) 2009-2016 Felix Fietkau <nbd@openwrt.org>
 *   Copyright (C) 2013-2016 Michael Lee <igvtee@gmail.com>
 */

#include <linux/of_device.h>
#include <linux/of_mdio.h>
#include <linux/of_net.h>
#include <linux/of_address.h>
#include <linux/mfd/syscon.h>
#include <linux/regmap.h>
#include <linux/clk.h>
#include <linux/pm_runtime.h>
#include <linux/if_vlan.h>
#include <linux/reset.h>
#include <linux/tcp.h>
#include <linux/interrupt.h>
#include <linux/pinctrl/devinfo.h>
#include <linux/phylink.h>
#include <linux/jhash.h>
#include <linux/bitfield.h>
#include <net/dsa.h>

#include "mtk_eth_soc.h"
#include "mtk_wed.h"

static int mtk_msg_level = -1;
module_param_named(msg_level, mtk_msg_level, int, 0);
MODULE_PARM_DESC(msg_level, "Message level (-1=defaults,0=none,...,16=all)");

#define MTK_ETHTOOL_STAT(x) { #x, \
			      offsetof(struct mtk_hw_stats, x) / sizeof(u64) }

#define MTK_ETHTOOL_XDP_STAT(x) { #x, \
				  offsetof(struct mtk_hw_stats, xdp_stats.x) / \
				  sizeof(u64) }

static const struct mtk_reg_map mtk_reg_map = {
	.tx_irq_mask		= 0x1a1c,
	.tx_irq_status		= 0x1a18,
	.pdma = {
		.rx_ptr		= 0x0900,
		.rx_cnt_cfg	= 0x0904,
		.pcrx_ptr	= 0x0908,
		.glo_cfg	= 0x0a04,
		.rst_idx	= 0x0a08,
		.delay_irq	= 0x0a0c,
		.irq_status	= 0x0a20,
		.irq_mask	= 0x0a28,
		.int_grp	= 0x0a50,
	},
	.qdma = {
		.qtx_cfg	= 0x1800,
		.rx_ptr		= 0x1900,
		.rx_cnt_cfg	= 0x1904,
		.qcrx_ptr	= 0x1908,
		.glo_cfg	= 0x1a04,
		.rst_idx	= 0x1a08,
		.delay_irq	= 0x1a0c,
		.fc_th		= 0x1a10,
		.int_grp	= 0x1a20,
		.hred		= 0x1a44,
		.ctx_ptr	= 0x1b00,
		.dtx_ptr	= 0x1b04,
		.crx_ptr	= 0x1b10,
		.drx_ptr	= 0x1b14,
		.fq_head	= 0x1b20,
		.fq_tail	= 0x1b24,
		.fq_count	= 0x1b28,
		.fq_blen	= 0x1b2c,
	},
	.gdm1_cnt		= 0x2400,
	.gdma_to_ppe		= 0x4444,
	.ppe_base		= 0x0c00,
	.wdma_base = {
		[0]		= 0x2800,
		[1]		= 0x2c00,
	},
};

static const struct mtk_reg_map mt7628_reg_map = {
	.tx_irq_mask		= 0x0a28,
	.tx_irq_status		= 0x0a20,
	.pdma = {
		.rx_ptr		= 0x0900,
		.rx_cnt_cfg	= 0x0904,
		.pcrx_ptr	= 0x0908,
		.glo_cfg	= 0x0a04,
		.rst_idx	= 0x0a08,
		.delay_irq	= 0x0a0c,
		.irq_status	= 0x0a20,
		.irq_mask	= 0x0a28,
		.int_grp	= 0x0a50,
	},
};

static const struct mtk_reg_map mt7986_reg_map = {
	.tx_irq_mask		= 0x461c,
	.tx_irq_status		= 0x4618,
	.pdma = {
		.rx_ptr		= 0x6100,
		.rx_cnt_cfg	= 0x6104,
		.pcrx_ptr	= 0x6108,
		.glo_cfg	= 0x6204,
		.rst_idx	= 0x6208,
		.delay_irq	= 0x620c,
		.irq_status	= 0x6220,
		.irq_mask	= 0x6228,
		.int_grp	= 0x6250,
	},
	.qdma = {
		.qtx_cfg	= 0x4400,
		.rx_ptr		= 0x4500,
		.rx_cnt_cfg	= 0x4504,
		.qcrx_ptr	= 0x4508,
		.glo_cfg	= 0x4604,
		.rst_idx	= 0x4608,
		.delay_irq	= 0x460c,
		.fc_th		= 0x4610,
		.int_grp	= 0x4620,
		.hred		= 0x4644,
		.ctx_ptr	= 0x4700,
		.dtx_ptr	= 0x4704,
		.crx_ptr	= 0x4710,
		.drx_ptr	= 0x4714,
		.fq_head	= 0x4720,
		.fq_tail	= 0x4724,
		.fq_count	= 0x4728,
		.fq_blen	= 0x472c,
	},
	.gdm1_cnt		= 0x1c00,
	.gdma_to_ppe		= 0x3333,
	.ppe_base		= 0x2000,
	.wdma_base = {
		[0]		= 0x4800,
		[1]		= 0x4c00,
	},
};

/* strings used by ethtool */
static const struct mtk_ethtool_stats {
	char str[ETH_GSTRING_LEN];
	u32 offset;
} mtk_ethtool_stats[] = {
	MTK_ETHTOOL_STAT(tx_bytes),
	MTK_ETHTOOL_STAT(tx_packets),
	MTK_ETHTOOL_STAT(tx_skip),
	MTK_ETHTOOL_STAT(tx_collisions),
	MTK_ETHTOOL_STAT(rx_bytes),
	MTK_ETHTOOL_STAT(rx_packets),
	MTK_ETHTOOL_STAT(rx_overflow),
	MTK_ETHTOOL_STAT(rx_fcs_errors),
	MTK_ETHTOOL_STAT(rx_short_errors),
	MTK_ETHTOOL_STAT(rx_long_errors),
	MTK_ETHTOOL_STAT(rx_checksum_errors),
	MTK_ETHTOOL_STAT(rx_flow_control_packets),
	MTK_ETHTOOL_XDP_STAT(rx_xdp_redirect),
	MTK_ETHTOOL_XDP_STAT(rx_xdp_pass),
	MTK_ETHTOOL_XDP_STAT(rx_xdp_drop),
	MTK_ETHTOOL_XDP_STAT(rx_xdp_tx),
	MTK_ETHTOOL_XDP_STAT(rx_xdp_tx_errors),
	MTK_ETHTOOL_XDP_STAT(tx_xdp_xmit),
	MTK_ETHTOOL_XDP_STAT(tx_xdp_xmit_errors),
};

static const char * const mtk_clks_source_name[] = {
	"ethif", "sgmiitop", "esw", "gp0", "gp1", "gp2", "fe", "trgpll",
	"sgmii_tx250m", "sgmii_rx250m", "sgmii_cdr_ref", "sgmii_cdr_fb",
	"sgmii2_tx250m", "sgmii2_rx250m", "sgmii2_cdr_ref", "sgmii2_cdr_fb",
	"sgmii_ck", "eth2pll", "wocpu0", "wocpu1", "netsys0", "netsys1"
};

void mtk_w32(struct mtk_eth *eth, u32 val, unsigned reg)
{
	__raw_writel(val, eth->base + reg);
}

u32 mtk_r32(struct mtk_eth *eth, unsigned reg)
{
	return __raw_readl(eth->base + reg);
}

static u32 mtk_m32(struct mtk_eth *eth, u32 mask, u32 set, unsigned reg)
{
	u32 val;

	val = mtk_r32(eth, reg);
	val &= ~mask;
	val |= set;
	mtk_w32(eth, val, reg);
	return reg;
}

static int mtk_mdio_busy_wait(struct mtk_eth *eth)
{
	unsigned long t_start = jiffies;

	while (1) {
		if (!(mtk_r32(eth, MTK_PHY_IAC) & PHY_IAC_ACCESS))
			return 0;
		if (time_after(jiffies, t_start + PHY_IAC_TIMEOUT))
			break;
		cond_resched();
	}

	dev_err(eth->dev, "mdio: MDIO timeout\n");
	return -ETIMEDOUT;
}

static int _mtk_mdio_write(struct mtk_eth *eth, u32 phy_addr, u32 phy_reg,
			   u32 write_data)
{
	int ret;

	ret = mtk_mdio_busy_wait(eth);
	if (ret < 0)
		return ret;

<<<<<<< HEAD
	mtk_w32(eth, PHY_IAC_ACCESS |
		     PHY_IAC_START_C22 |
		     PHY_IAC_CMD_WRITE |
		     PHY_IAC_REG(phy_reg) |
		     PHY_IAC_ADDR(phy_addr) |
		     PHY_IAC_DATA(write_data),
		MTK_PHY_IAC);
=======
	if (phy_reg & MII_ADDR_C45) {
		mtk_w32(eth, PHY_IAC_ACCESS |
			     PHY_IAC_START_C45 |
			     PHY_IAC_CMD_C45_ADDR |
			     PHY_IAC_REG(mdiobus_c45_devad(phy_reg)) |
			     PHY_IAC_ADDR(phy_addr) |
			     PHY_IAC_DATA(mdiobus_c45_regad(phy_reg)),
			MTK_PHY_IAC);

		ret = mtk_mdio_busy_wait(eth);
		if (ret < 0)
			return ret;

		mtk_w32(eth, PHY_IAC_ACCESS |
			     PHY_IAC_START_C45 |
			     PHY_IAC_CMD_WRITE |
			     PHY_IAC_REG(mdiobus_c45_devad(phy_reg)) |
			     PHY_IAC_ADDR(phy_addr) |
			     PHY_IAC_DATA(write_data),
			MTK_PHY_IAC);
	} else {
		mtk_w32(eth, PHY_IAC_ACCESS |
			     PHY_IAC_START_C22 |
			     PHY_IAC_CMD_WRITE |
			     PHY_IAC_REG(phy_reg) |
			     PHY_IAC_ADDR(phy_addr) |
			     PHY_IAC_DATA(write_data),
			MTK_PHY_IAC);
	}
>>>>>>> d60c95ef

	ret = mtk_mdio_busy_wait(eth);
	if (ret < 0)
		return ret;

	return 0;
}

static int _mtk_mdio_read(struct mtk_eth *eth, u32 phy_addr, u32 phy_reg)
{
	int ret;
<<<<<<< HEAD

	ret = mtk_mdio_busy_wait(eth);
	if (ret < 0)
		return ret;

	mtk_w32(eth, PHY_IAC_ACCESS |
		     PHY_IAC_START_C22 |
		     PHY_IAC_CMD_C22_READ |
		     PHY_IAC_REG(phy_reg) |
		     PHY_IAC_ADDR(phy_addr),
		MTK_PHY_IAC);

=======

	ret = mtk_mdio_busy_wait(eth);
	if (ret < 0)
		return ret;

	if (phy_reg & MII_ADDR_C45) {
		mtk_w32(eth, PHY_IAC_ACCESS |
			     PHY_IAC_START_C45 |
			     PHY_IAC_CMD_C45_ADDR |
			     PHY_IAC_REG(mdiobus_c45_devad(phy_reg)) |
			     PHY_IAC_ADDR(phy_addr) |
			     PHY_IAC_DATA(mdiobus_c45_regad(phy_reg)),
			MTK_PHY_IAC);

		ret = mtk_mdio_busy_wait(eth);
		if (ret < 0)
			return ret;

		mtk_w32(eth, PHY_IAC_ACCESS |
			     PHY_IAC_START_C45 |
			     PHY_IAC_CMD_C45_READ |
			     PHY_IAC_REG(mdiobus_c45_devad(phy_reg)) |
			     PHY_IAC_ADDR(phy_addr),
			MTK_PHY_IAC);
	} else {
		mtk_w32(eth, PHY_IAC_ACCESS |
			     PHY_IAC_START_C22 |
			     PHY_IAC_CMD_C22_READ |
			     PHY_IAC_REG(phy_reg) |
			     PHY_IAC_ADDR(phy_addr),
			MTK_PHY_IAC);
	}

>>>>>>> d60c95ef
	ret = mtk_mdio_busy_wait(eth);
	if (ret < 0)
		return ret;

	return mtk_r32(eth, MTK_PHY_IAC) & PHY_IAC_DATA_MASK;
}

static int mtk_mdio_write(struct mii_bus *bus, int phy_addr,
			  int phy_reg, u16 val)
{
	struct mtk_eth *eth = bus->priv;

	return _mtk_mdio_write(eth, phy_addr, phy_reg, val);
}

static int mtk_mdio_read(struct mii_bus *bus, int phy_addr, int phy_reg)
{
	struct mtk_eth *eth = bus->priv;

	return _mtk_mdio_read(eth, phy_addr, phy_reg);
}

static int mt7621_gmac0_rgmii_adjust(struct mtk_eth *eth,
				     phy_interface_t interface)
{
	u32 val;

	/* Check DDR memory type.
	 * Currently TRGMII mode with DDR2 memory is not supported.
	 */
	regmap_read(eth->ethsys, ETHSYS_SYSCFG, &val);
	if (interface == PHY_INTERFACE_MODE_TRGMII &&
	    val & SYSCFG_DRAM_TYPE_DDR2) {
		dev_err(eth->dev,
			"TRGMII mode with DDR2 memory is not supported!\n");
		return -EOPNOTSUPP;
	}

	val = (interface == PHY_INTERFACE_MODE_TRGMII) ?
		ETHSYS_TRGMII_MT7621_DDR_PLL : 0;

	regmap_update_bits(eth->ethsys, ETHSYS_CLKCFG0,
			   ETHSYS_TRGMII_MT7621_MASK, val);

	return 0;
}

static void mtk_gmac0_rgmii_adjust(struct mtk_eth *eth,
				   phy_interface_t interface, int speed)
{
	u32 val;
	int ret;

	if (interface == PHY_INTERFACE_MODE_TRGMII) {
		mtk_w32(eth, TRGMII_MODE, INTF_MODE);
		val = 500000000;
		ret = clk_set_rate(eth->clks[MTK_CLK_TRGPLL], val);
		if (ret)
			dev_err(eth->dev, "Failed to set trgmii pll: %d\n", ret);
		return;
	}

	val = (speed == SPEED_1000) ?
		INTF_MODE_RGMII_1000 : INTF_MODE_RGMII_10_100;
	mtk_w32(eth, val, INTF_MODE);

	regmap_update_bits(eth->ethsys, ETHSYS_CLKCFG0,
			   ETHSYS_TRGMII_CLK_SEL362_5,
			   ETHSYS_TRGMII_CLK_SEL362_5);

	val = (speed == SPEED_1000) ? 250000000 : 500000000;
	ret = clk_set_rate(eth->clks[MTK_CLK_TRGPLL], val);
	if (ret)
		dev_err(eth->dev, "Failed to set trgmii pll: %d\n", ret);

	val = (speed == SPEED_1000) ?
		RCK_CTRL_RGMII_1000 : RCK_CTRL_RGMII_10_100;
	mtk_w32(eth, val, TRGMII_RCK_CTRL);

	val = (speed == SPEED_1000) ?
		TCK_CTRL_RGMII_1000 : TCK_CTRL_RGMII_10_100;
	mtk_w32(eth, val, TRGMII_TCK_CTRL);
}

static struct phylink_pcs *mtk_mac_select_pcs(struct phylink_config *config,
					      phy_interface_t interface)
{
	struct mtk_mac *mac = container_of(config, struct mtk_mac,
					   phylink_config);
	struct mtk_eth *eth = mac->hw;
	unsigned int sid;

	if (interface == PHY_INTERFACE_MODE_SGMII ||
	    phy_interface_mode_is_8023z(interface)) {
		sid = (MTK_HAS_CAPS(eth->soc->caps, MTK_SHARED_SGMII)) ?
		       0 : mac->id;

		return mtk_sgmii_select_pcs(eth->sgmii, sid);
	}

	return NULL;
}

static void mtk_mac_config(struct phylink_config *config, unsigned int mode,
			   const struct phylink_link_state *state)
{
	struct mtk_mac *mac = container_of(config, struct mtk_mac,
					   phylink_config);
	struct mtk_eth *eth = mac->hw;
<<<<<<< HEAD
	u32 mcr_cur, mcr_new, sid, i;
	int val, ge_mode, err = 0;
=======
	int val, ge_mode, err = 0;
	u32 i;
>>>>>>> d60c95ef

	/* MT76x8 has no hardware settings between for the MAC */
	if (!MTK_HAS_CAPS(eth->soc->caps, MTK_SOC_MT7628) &&
	    mac->interface != state->interface) {
		/* Setup soc pin functions */
		switch (state->interface) {
		case PHY_INTERFACE_MODE_TRGMII:
			if (mac->id)
				goto err_phy;
			if (!MTK_HAS_CAPS(mac->hw->soc->caps,
					  MTK_GMAC1_TRGMII))
				goto err_phy;
			fallthrough;
		case PHY_INTERFACE_MODE_RGMII_TXID:
		case PHY_INTERFACE_MODE_RGMII_RXID:
		case PHY_INTERFACE_MODE_RGMII_ID:
		case PHY_INTERFACE_MODE_RGMII:
		case PHY_INTERFACE_MODE_MII:
		case PHY_INTERFACE_MODE_REVMII:
		case PHY_INTERFACE_MODE_RMII:
			if (MTK_HAS_CAPS(eth->soc->caps, MTK_RGMII)) {
				err = mtk_gmac_rgmii_path_setup(eth, mac->id);
				if (err)
					goto init_err;
			}
			break;
		case PHY_INTERFACE_MODE_1000BASEX:
		case PHY_INTERFACE_MODE_2500BASEX:
		case PHY_INTERFACE_MODE_SGMII:
			if (MTK_HAS_CAPS(eth->soc->caps, MTK_SGMII)) {
				err = mtk_gmac_sgmii_path_setup(eth, mac->id);
				if (err)
					goto init_err;
			}
			break;
		case PHY_INTERFACE_MODE_GMII:
			if (MTK_HAS_CAPS(eth->soc->caps, MTK_GEPHY)) {
				err = mtk_gmac_gephy_path_setup(eth, mac->id);
				if (err)
					goto init_err;
			}
			break;
		default:
			goto err_phy;
		}

		/* Setup clock for 1st gmac */
		if (!mac->id && state->interface != PHY_INTERFACE_MODE_SGMII &&
		    !phy_interface_mode_is_8023z(state->interface) &&
		    MTK_HAS_CAPS(mac->hw->soc->caps, MTK_GMAC1_TRGMII)) {
			if (MTK_HAS_CAPS(mac->hw->soc->caps,
					 MTK_TRGMII_MT7621_CLK)) {
				if (mt7621_gmac0_rgmii_adjust(mac->hw,
							      state->interface))
					goto err_phy;
			} else {
				/* FIXME: this is incorrect. Not only does it
				 * use state->speed (which is not guaranteed
				 * to be correct) but it also makes use of it
				 * in a code path that will only be reachable
				 * when the PHY interface mode changes, not
				 * when the speed changes. Consequently, RGMII
				 * is probably broken.
				 */
				mtk_gmac0_rgmii_adjust(mac->hw,
						       state->interface,
						       state->speed);

				/* mt7623_pad_clk_setup */
				for (i = 0 ; i < NUM_TRGMII_CTRL; i++)
					mtk_w32(mac->hw,
						TD_DM_DRVP(8) | TD_DM_DRVN(8),
						TRGMII_TD_ODT(i));

				/* Assert/release MT7623 RXC reset */
				mtk_m32(mac->hw, 0, RXC_RST | RXC_DQSISEL,
					TRGMII_RCK_CTRL);
				mtk_m32(mac->hw, RXC_RST, 0, TRGMII_RCK_CTRL);
			}
		}

		ge_mode = 0;
		switch (state->interface) {
		case PHY_INTERFACE_MODE_MII:
		case PHY_INTERFACE_MODE_GMII:
			ge_mode = 1;
			break;
		case PHY_INTERFACE_MODE_REVMII:
			ge_mode = 2;
			break;
		case PHY_INTERFACE_MODE_RMII:
			if (mac->id)
				goto err_phy;
			ge_mode = 3;
			break;
		default:
			break;
		}

		/* put the gmac into the right mode */
		regmap_read(eth->ethsys, ETHSYS_SYSCFG0, &val);
		val &= ~SYSCFG0_GE_MODE(SYSCFG0_GE_MASK, mac->id);
		val |= SYSCFG0_GE_MODE(ge_mode, mac->id);
		regmap_write(eth->ethsys, ETHSYS_SYSCFG0, val);

		mac->interface = state->interface;
	}

	/* SGMII */
	if (state->interface == PHY_INTERFACE_MODE_SGMII ||
	    phy_interface_mode_is_8023z(state->interface)) {
		/* The path GMAC to SGMII will be enabled once the SGMIISYS is
		 * being setup done.
		 */
		regmap_read(eth->ethsys, ETHSYS_SYSCFG0, &val);

		regmap_update_bits(eth->ethsys, ETHSYS_SYSCFG0,
				   SYSCFG0_SGMII_MASK,
				   ~(u32)SYSCFG0_SGMII_MASK);

		/* Save the syscfg0 value for mac_finish */
		mac->syscfg0 = val;
	} else if (phylink_autoneg_inband(mode)) {
		dev_err(eth->dev,
			"In-band mode not supported in non SGMII mode!\n");
		return;
	}

	return;

err_phy:
	dev_err(eth->dev, "%s: GMAC%d mode %s not supported!\n", __func__,
		mac->id, phy_modes(state->interface));
	return;

init_err:
	dev_err(eth->dev, "%s: GMAC%d mode %s err: %d!\n", __func__,
		mac->id, phy_modes(state->interface), err);
}

static int mtk_mac_finish(struct phylink_config *config, unsigned int mode,
			  phy_interface_t interface)
{
	struct mtk_mac *mac = container_of(config, struct mtk_mac,
					   phylink_config);
	struct mtk_eth *eth = mac->hw;
	u32 mcr_cur, mcr_new;

	/* Enable SGMII */
	if (interface == PHY_INTERFACE_MODE_SGMII ||
	    phy_interface_mode_is_8023z(interface))
		regmap_update_bits(eth->ethsys, ETHSYS_SYSCFG0,
				   SYSCFG0_SGMII_MASK, mac->syscfg0);

	/* Setup gmac */
	mcr_cur = mtk_r32(mac->hw, MTK_MAC_MCR(mac->id));
	mcr_new = mcr_cur;
	mcr_new |= MAC_MCR_IPG_CFG | MAC_MCR_FORCE_MODE |
		   MAC_MCR_BACKOFF_EN | MAC_MCR_BACKPR_EN | MAC_MCR_FORCE_LINK;

	/* Only update control register when needed! */
	if (mcr_new != mcr_cur)
		mtk_w32(mac->hw, mcr_new, MTK_MAC_MCR(mac->id));

	return 0;
}

static void mtk_mac_pcs_get_state(struct phylink_config *config,
				  struct phylink_link_state *state)
{
	struct mtk_mac *mac = container_of(config, struct mtk_mac,
					   phylink_config);
	u32 pmsr = mtk_r32(mac->hw, MTK_MAC_MSR(mac->id));

	state->link = (pmsr & MAC_MSR_LINK);
	state->duplex = (pmsr & MAC_MSR_DPX) >> 1;

	switch (pmsr & (MAC_MSR_SPEED_1000 | MAC_MSR_SPEED_100)) {
	case 0:
		state->speed = SPEED_10;
		break;
	case MAC_MSR_SPEED_100:
		state->speed = SPEED_100;
		break;
	case MAC_MSR_SPEED_1000:
		state->speed = SPEED_1000;
		break;
	default:
		state->speed = SPEED_UNKNOWN;
		break;
	}

	state->pause &= (MLO_PAUSE_RX | MLO_PAUSE_TX);
	if (pmsr & MAC_MSR_RX_FC)
		state->pause |= MLO_PAUSE_RX;
	if (pmsr & MAC_MSR_TX_FC)
		state->pause |= MLO_PAUSE_TX;
}

static void mtk_mac_link_down(struct phylink_config *config, unsigned int mode,
			      phy_interface_t interface)
{
	struct mtk_mac *mac = container_of(config, struct mtk_mac,
					   phylink_config);
	u32 mcr = mtk_r32(mac->hw, MTK_MAC_MCR(mac->id));

	mcr &= ~(MAC_MCR_TX_EN | MAC_MCR_RX_EN);
	mtk_w32(mac->hw, mcr, MTK_MAC_MCR(mac->id));
}

static void mtk_mac_link_up(struct phylink_config *config,
			    struct phy_device *phy,
			    unsigned int mode, phy_interface_t interface,
			    int speed, int duplex, bool tx_pause, bool rx_pause)
{
	struct mtk_mac *mac = container_of(config, struct mtk_mac,
					   phylink_config);
	u32 mcr;

	mcr = mtk_r32(mac->hw, MTK_MAC_MCR(mac->id));
	mcr &= ~(MAC_MCR_SPEED_100 | MAC_MCR_SPEED_1000 |
		 MAC_MCR_FORCE_DPX | MAC_MCR_FORCE_TX_FC |
		 MAC_MCR_FORCE_RX_FC);

	/* Configure speed */
	switch (speed) {
	case SPEED_2500:
	case SPEED_1000:
		mcr |= MAC_MCR_SPEED_1000;
		break;
	case SPEED_100:
		mcr |= MAC_MCR_SPEED_100;
		break;
	}

	/* Configure duplex */
	if (duplex == DUPLEX_FULL)
		mcr |= MAC_MCR_FORCE_DPX;

	/* Configure pause modes - phylink will avoid these for half duplex */
	if (tx_pause)
		mcr |= MAC_MCR_FORCE_TX_FC;
	if (rx_pause)
		mcr |= MAC_MCR_FORCE_RX_FC;

	mcr |= MAC_MCR_TX_EN | MAC_MCR_RX_EN;
	mtk_w32(mac->hw, mcr, MTK_MAC_MCR(mac->id));
}

static const struct phylink_mac_ops mtk_phylink_ops = {
	.validate = phylink_generic_validate,
	.mac_select_pcs = mtk_mac_select_pcs,
	.mac_pcs_get_state = mtk_mac_pcs_get_state,
	.mac_config = mtk_mac_config,
	.mac_finish = mtk_mac_finish,
	.mac_link_down = mtk_mac_link_down,
	.mac_link_up = mtk_mac_link_up,
};

static int mtk_mdio_init(struct mtk_eth *eth)
{
	struct device_node *mii_np;
	int ret;

	mii_np = of_get_child_by_name(eth->dev->of_node, "mdio-bus");
	if (!mii_np) {
		dev_err(eth->dev, "no %s child node found", "mdio-bus");
		return -ENODEV;
	}

	if (!of_device_is_available(mii_np)) {
		ret = -ENODEV;
		goto err_put_node;
	}

	eth->mii_bus = devm_mdiobus_alloc(eth->dev);
	if (!eth->mii_bus) {
		ret = -ENOMEM;
		goto err_put_node;
	}

	eth->mii_bus->name = "mdio";
	eth->mii_bus->read = mtk_mdio_read;
	eth->mii_bus->write = mtk_mdio_write;
	eth->mii_bus->probe_capabilities = MDIOBUS_C22_C45;
	eth->mii_bus->priv = eth;
	eth->mii_bus->parent = eth->dev;

	snprintf(eth->mii_bus->id, MII_BUS_ID_SIZE, "%pOFn", mii_np);
	ret = of_mdiobus_register(eth->mii_bus, mii_np);

err_put_node:
	of_node_put(mii_np);
	return ret;
}

static void mtk_mdio_cleanup(struct mtk_eth *eth)
{
	if (!eth->mii_bus)
		return;

	mdiobus_unregister(eth->mii_bus);
}

static inline void mtk_tx_irq_disable(struct mtk_eth *eth, u32 mask)
{
	unsigned long flags;
	u32 val;

	spin_lock_irqsave(&eth->tx_irq_lock, flags);
	val = mtk_r32(eth, eth->soc->reg_map->tx_irq_mask);
	mtk_w32(eth, val & ~mask, eth->soc->reg_map->tx_irq_mask);
	spin_unlock_irqrestore(&eth->tx_irq_lock, flags);
}

static inline void mtk_tx_irq_enable(struct mtk_eth *eth, u32 mask)
{
	unsigned long flags;
	u32 val;

	spin_lock_irqsave(&eth->tx_irq_lock, flags);
	val = mtk_r32(eth, eth->soc->reg_map->tx_irq_mask);
	mtk_w32(eth, val | mask, eth->soc->reg_map->tx_irq_mask);
	spin_unlock_irqrestore(&eth->tx_irq_lock, flags);
}

static inline void mtk_rx_irq_disable(struct mtk_eth *eth, u32 mask)
{
	unsigned long flags;
	u32 val;

	spin_lock_irqsave(&eth->rx_irq_lock, flags);
	val = mtk_r32(eth, eth->soc->reg_map->pdma.irq_mask);
	mtk_w32(eth, val & ~mask, eth->soc->reg_map->pdma.irq_mask);
	spin_unlock_irqrestore(&eth->rx_irq_lock, flags);
}

static inline void mtk_rx_irq_enable(struct mtk_eth *eth, u32 mask)
{
	unsigned long flags;
	u32 val;

	spin_lock_irqsave(&eth->rx_irq_lock, flags);
	val = mtk_r32(eth, eth->soc->reg_map->pdma.irq_mask);
	mtk_w32(eth, val | mask, eth->soc->reg_map->pdma.irq_mask);
	spin_unlock_irqrestore(&eth->rx_irq_lock, flags);
}

static int mtk_set_mac_address(struct net_device *dev, void *p)
{
	int ret = eth_mac_addr(dev, p);
	struct mtk_mac *mac = netdev_priv(dev);
	struct mtk_eth *eth = mac->hw;
	const char *macaddr = dev->dev_addr;

	if (ret)
		return ret;

	if (unlikely(test_bit(MTK_RESETTING, &mac->hw->state)))
		return -EBUSY;

	spin_lock_bh(&mac->hw->page_lock);
	if (MTK_HAS_CAPS(eth->soc->caps, MTK_SOC_MT7628)) {
		mtk_w32(mac->hw, (macaddr[0] << 8) | macaddr[1],
			MT7628_SDM_MAC_ADRH);
		mtk_w32(mac->hw, (macaddr[2] << 24) | (macaddr[3] << 16) |
			(macaddr[4] << 8) | macaddr[5],
			MT7628_SDM_MAC_ADRL);
	} else {
		mtk_w32(mac->hw, (macaddr[0] << 8) | macaddr[1],
			MTK_GDMA_MAC_ADRH(mac->id));
		mtk_w32(mac->hw, (macaddr[2] << 24) | (macaddr[3] << 16) |
			(macaddr[4] << 8) | macaddr[5],
			MTK_GDMA_MAC_ADRL(mac->id));
	}
	spin_unlock_bh(&mac->hw->page_lock);

	return 0;
}

void mtk_stats_update_mac(struct mtk_mac *mac)
{
	struct mtk_hw_stats *hw_stats = mac->hw_stats;
	struct mtk_eth *eth = mac->hw;

	u64_stats_update_begin(&hw_stats->syncp);

	if (MTK_HAS_CAPS(eth->soc->caps, MTK_SOC_MT7628)) {
		hw_stats->tx_packets += mtk_r32(mac->hw, MT7628_SDM_TPCNT);
		hw_stats->tx_bytes += mtk_r32(mac->hw, MT7628_SDM_TBCNT);
		hw_stats->rx_packets += mtk_r32(mac->hw, MT7628_SDM_RPCNT);
		hw_stats->rx_bytes += mtk_r32(mac->hw, MT7628_SDM_RBCNT);
		hw_stats->rx_checksum_errors +=
			mtk_r32(mac->hw, MT7628_SDM_CS_ERR);
	} else {
		const struct mtk_reg_map *reg_map = eth->soc->reg_map;
		unsigned int offs = hw_stats->reg_offset;
		u64 stats;

		hw_stats->rx_bytes += mtk_r32(mac->hw, reg_map->gdm1_cnt + offs);
		stats = mtk_r32(mac->hw, reg_map->gdm1_cnt + 0x4 + offs);
		if (stats)
			hw_stats->rx_bytes += (stats << 32);
		hw_stats->rx_packets +=
			mtk_r32(mac->hw, reg_map->gdm1_cnt + 0x8 + offs);
		hw_stats->rx_overflow +=
			mtk_r32(mac->hw, reg_map->gdm1_cnt + 0x10 + offs);
		hw_stats->rx_fcs_errors +=
			mtk_r32(mac->hw, reg_map->gdm1_cnt + 0x14 + offs);
		hw_stats->rx_short_errors +=
			mtk_r32(mac->hw, reg_map->gdm1_cnt + 0x18 + offs);
		hw_stats->rx_long_errors +=
			mtk_r32(mac->hw, reg_map->gdm1_cnt + 0x1c + offs);
		hw_stats->rx_checksum_errors +=
			mtk_r32(mac->hw, reg_map->gdm1_cnt + 0x20 + offs);
		hw_stats->rx_flow_control_packets +=
			mtk_r32(mac->hw, reg_map->gdm1_cnt + 0x24 + offs);
		hw_stats->tx_skip +=
			mtk_r32(mac->hw, reg_map->gdm1_cnt + 0x28 + offs);
		hw_stats->tx_collisions +=
			mtk_r32(mac->hw, reg_map->gdm1_cnt + 0x2c + offs);
		hw_stats->tx_bytes +=
			mtk_r32(mac->hw, reg_map->gdm1_cnt + 0x30 + offs);
		stats =  mtk_r32(mac->hw, reg_map->gdm1_cnt + 0x34 + offs);
		if (stats)
			hw_stats->tx_bytes += (stats << 32);
		hw_stats->tx_packets +=
			mtk_r32(mac->hw, reg_map->gdm1_cnt + 0x38 + offs);
	}

	u64_stats_update_end(&hw_stats->syncp);
}

static void mtk_stats_update(struct mtk_eth *eth)
{
	int i;

	for (i = 0; i < MTK_MAC_COUNT; i++) {
		if (!eth->mac[i] || !eth->mac[i]->hw_stats)
			continue;
		if (spin_trylock(&eth->mac[i]->hw_stats->stats_lock)) {
			mtk_stats_update_mac(eth->mac[i]);
			spin_unlock(&eth->mac[i]->hw_stats->stats_lock);
		}
	}
}

static void mtk_get_stats64(struct net_device *dev,
			    struct rtnl_link_stats64 *storage)
{
	struct mtk_mac *mac = netdev_priv(dev);
	struct mtk_hw_stats *hw_stats = mac->hw_stats;
	unsigned int start;

	if (netif_running(dev) && netif_device_present(dev)) {
		if (spin_trylock_bh(&hw_stats->stats_lock)) {
			mtk_stats_update_mac(mac);
			spin_unlock_bh(&hw_stats->stats_lock);
		}
	}

	do {
		start = u64_stats_fetch_begin_irq(&hw_stats->syncp);
		storage->rx_packets = hw_stats->rx_packets;
		storage->tx_packets = hw_stats->tx_packets;
		storage->rx_bytes = hw_stats->rx_bytes;
		storage->tx_bytes = hw_stats->tx_bytes;
		storage->collisions = hw_stats->tx_collisions;
		storage->rx_length_errors = hw_stats->rx_short_errors +
			hw_stats->rx_long_errors;
		storage->rx_over_errors = hw_stats->rx_overflow;
		storage->rx_crc_errors = hw_stats->rx_fcs_errors;
		storage->rx_errors = hw_stats->rx_checksum_errors;
		storage->tx_aborted_errors = hw_stats->tx_skip;
	} while (u64_stats_fetch_retry_irq(&hw_stats->syncp, start));

	storage->tx_errors = dev->stats.tx_errors;
	storage->rx_dropped = dev->stats.rx_dropped;
	storage->tx_dropped = dev->stats.tx_dropped;
}

static inline int mtk_max_frag_size(int mtu)
{
	/* make sure buf_size will be at least MTK_MAX_RX_LENGTH */
	if (mtu + MTK_RX_ETH_HLEN < MTK_MAX_RX_LENGTH_2K)
		mtu = MTK_MAX_RX_LENGTH_2K - MTK_RX_ETH_HLEN;

	return SKB_DATA_ALIGN(MTK_RX_HLEN + mtu) +
		SKB_DATA_ALIGN(sizeof(struct skb_shared_info));
}

static inline int mtk_max_buf_size(int frag_size)
{
	int buf_size = frag_size - NET_SKB_PAD - NET_IP_ALIGN -
		       SKB_DATA_ALIGN(sizeof(struct skb_shared_info));

	WARN_ON(buf_size < MTK_MAX_RX_LENGTH_2K);

	return buf_size;
}

static bool mtk_rx_get_desc(struct mtk_eth *eth, struct mtk_rx_dma_v2 *rxd,
			    struct mtk_rx_dma_v2 *dma_rxd)
{
	rxd->rxd2 = READ_ONCE(dma_rxd->rxd2);
	if (!(rxd->rxd2 & RX_DMA_DONE))
		return false;

	rxd->rxd1 = READ_ONCE(dma_rxd->rxd1);
	rxd->rxd3 = READ_ONCE(dma_rxd->rxd3);
	rxd->rxd4 = READ_ONCE(dma_rxd->rxd4);
	if (MTK_HAS_CAPS(eth->soc->caps, MTK_NETSYS_V2)) {
		rxd->rxd5 = READ_ONCE(dma_rxd->rxd5);
		rxd->rxd6 = READ_ONCE(dma_rxd->rxd6);
	}

	return true;
}

static void *mtk_max_lro_buf_alloc(gfp_t gfp_mask)
{
	unsigned int size = mtk_max_frag_size(MTK_MAX_LRO_RX_LENGTH);
	unsigned long data;

	data = __get_free_pages(gfp_mask | __GFP_COMP | __GFP_NOWARN,
				get_order(size));

	return (void *)data;
}

/* the qdma core needs scratch memory to be setup */
static int mtk_init_fq_dma(struct mtk_eth *eth)
{
	const struct mtk_soc_data *soc = eth->soc;
	dma_addr_t phy_ring_tail;
	int cnt = MTK_DMA_SIZE;
	dma_addr_t dma_addr;
	int i;

	eth->scratch_ring = dma_alloc_coherent(eth->dma_dev,
					       cnt * soc->txrx.txd_size,
					       &eth->phy_scratch_ring,
					       GFP_KERNEL);
	if (unlikely(!eth->scratch_ring))
		return -ENOMEM;

	eth->scratch_head = kcalloc(cnt, MTK_QDMA_PAGE_SIZE, GFP_KERNEL);
	if (unlikely(!eth->scratch_head))
		return -ENOMEM;

	dma_addr = dma_map_single(eth->dma_dev,
				  eth->scratch_head, cnt * MTK_QDMA_PAGE_SIZE,
				  DMA_FROM_DEVICE);
	if (unlikely(dma_mapping_error(eth->dma_dev, dma_addr)))
		return -ENOMEM;

	phy_ring_tail = eth->phy_scratch_ring + soc->txrx.txd_size * (cnt - 1);

	for (i = 0; i < cnt; i++) {
		struct mtk_tx_dma_v2 *txd;

		txd = eth->scratch_ring + i * soc->txrx.txd_size;
		txd->txd1 = dma_addr + i * MTK_QDMA_PAGE_SIZE;
		if (i < cnt - 1)
			txd->txd2 = eth->phy_scratch_ring +
				    (i + 1) * soc->txrx.txd_size;

		txd->txd3 = TX_DMA_PLEN0(MTK_QDMA_PAGE_SIZE);
		txd->txd4 = 0;
		if (MTK_HAS_CAPS(soc->caps, MTK_NETSYS_V2)) {
			txd->txd5 = 0;
			txd->txd6 = 0;
			txd->txd7 = 0;
			txd->txd8 = 0;
		}
	}

	mtk_w32(eth, eth->phy_scratch_ring, soc->reg_map->qdma.fq_head);
	mtk_w32(eth, phy_ring_tail, soc->reg_map->qdma.fq_tail);
	mtk_w32(eth, (cnt << 16) | cnt, soc->reg_map->qdma.fq_count);
	mtk_w32(eth, MTK_QDMA_PAGE_SIZE << 16, soc->reg_map->qdma.fq_blen);

	return 0;
}

static void *mtk_qdma_phys_to_virt(struct mtk_tx_ring *ring, u32 desc)
{
	return ring->dma + (desc - ring->phys);
}

static struct mtk_tx_buf *mtk_desc_to_tx_buf(struct mtk_tx_ring *ring,
					     void *txd, u32 txd_size)
{
	int idx = (txd - ring->dma) / txd_size;

	return &ring->buf[idx];
}

static struct mtk_tx_dma *qdma_to_pdma(struct mtk_tx_ring *ring,
				       struct mtk_tx_dma *dma)
{
	return ring->dma_pdma - (struct mtk_tx_dma *)ring->dma + dma;
}

static int txd_to_idx(struct mtk_tx_ring *ring, void *dma, u32 txd_size)
{
	return (dma - ring->dma) / txd_size;
}

static void mtk_tx_unmap(struct mtk_eth *eth, struct mtk_tx_buf *tx_buf,
			 struct xdp_frame_bulk *bq, bool napi)
{
	if (MTK_HAS_CAPS(eth->soc->caps, MTK_QDMA)) {
		if (tx_buf->flags & MTK_TX_FLAGS_SINGLE0) {
			dma_unmap_single(eth->dma_dev,
					 dma_unmap_addr(tx_buf, dma_addr0),
					 dma_unmap_len(tx_buf, dma_len0),
					 DMA_TO_DEVICE);
		} else if (tx_buf->flags & MTK_TX_FLAGS_PAGE0) {
			dma_unmap_page(eth->dma_dev,
				       dma_unmap_addr(tx_buf, dma_addr0),
				       dma_unmap_len(tx_buf, dma_len0),
				       DMA_TO_DEVICE);
		}
	} else {
		if (dma_unmap_len(tx_buf, dma_len0)) {
			dma_unmap_page(eth->dma_dev,
				       dma_unmap_addr(tx_buf, dma_addr0),
				       dma_unmap_len(tx_buf, dma_len0),
				       DMA_TO_DEVICE);
		}

		if (dma_unmap_len(tx_buf, dma_len1)) {
			dma_unmap_page(eth->dma_dev,
				       dma_unmap_addr(tx_buf, dma_addr1),
				       dma_unmap_len(tx_buf, dma_len1),
				       DMA_TO_DEVICE);
		}
	}

	if (tx_buf->data && tx_buf->data != (void *)MTK_DMA_DUMMY_DESC) {
		if (tx_buf->type == MTK_TYPE_SKB) {
			struct sk_buff *skb = tx_buf->data;

			if (napi)
				napi_consume_skb(skb, napi);
			else
				dev_kfree_skb_any(skb);
		} else {
			struct xdp_frame *xdpf = tx_buf->data;

			if (napi && tx_buf->type == MTK_TYPE_XDP_TX)
				xdp_return_frame_rx_napi(xdpf);
			else if (bq)
				xdp_return_frame_bulk(xdpf, bq);
			else
				xdp_return_frame(xdpf);
		}
	}
	tx_buf->flags = 0;
	tx_buf->data = NULL;
}

static void setup_tx_buf(struct mtk_eth *eth, struct mtk_tx_buf *tx_buf,
			 struct mtk_tx_dma *txd, dma_addr_t mapped_addr,
			 size_t size, int idx)
{
	if (MTK_HAS_CAPS(eth->soc->caps, MTK_QDMA)) {
		dma_unmap_addr_set(tx_buf, dma_addr0, mapped_addr);
		dma_unmap_len_set(tx_buf, dma_len0, size);
	} else {
		if (idx & 1) {
			txd->txd3 = mapped_addr;
			txd->txd2 |= TX_DMA_PLEN1(size);
			dma_unmap_addr_set(tx_buf, dma_addr1, mapped_addr);
			dma_unmap_len_set(tx_buf, dma_len1, size);
		} else {
			tx_buf->data = (void *)MTK_DMA_DUMMY_DESC;
			txd->txd1 = mapped_addr;
			txd->txd2 = TX_DMA_PLEN0(size);
			dma_unmap_addr_set(tx_buf, dma_addr0, mapped_addr);
			dma_unmap_len_set(tx_buf, dma_len0, size);
		}
	}
}

static void mtk_tx_set_dma_desc_v1(struct net_device *dev, void *txd,
				   struct mtk_tx_dma_desc_info *info)
{
	struct mtk_mac *mac = netdev_priv(dev);
	struct mtk_eth *eth = mac->hw;
	struct mtk_tx_dma *desc = txd;
	u32 data;

	WRITE_ONCE(desc->txd1, info->addr);

	data = TX_DMA_SWC | TX_DMA_PLEN0(info->size);
	if (info->last)
		data |= TX_DMA_LS0;
	WRITE_ONCE(desc->txd3, data);

	data = (mac->id + 1) << TX_DMA_FPORT_SHIFT; /* forward port */
	if (info->first) {
		if (info->gso)
			data |= TX_DMA_TSO;
		/* tx checksum offload */
		if (info->csum)
			data |= TX_DMA_CHKSUM;
		/* vlan header offload */
		if (info->vlan)
			data |= TX_DMA_INS_VLAN | info->vlan_tci;
	}
	WRITE_ONCE(desc->txd4, data);
}

static void mtk_tx_set_dma_desc_v2(struct net_device *dev, void *txd,
				   struct mtk_tx_dma_desc_info *info)
{
	struct mtk_mac *mac = netdev_priv(dev);
	struct mtk_tx_dma_v2 *desc = txd;
	struct mtk_eth *eth = mac->hw;
	u32 data;

	WRITE_ONCE(desc->txd1, info->addr);

	data = TX_DMA_PLEN0(info->size);
	if (info->last)
		data |= TX_DMA_LS0;
	WRITE_ONCE(desc->txd3, data);

	if (!info->qid && mac->id)
		info->qid = MTK_QDMA_GMAC2_QID;

	data = (mac->id + 1) << TX_DMA_FPORT_SHIFT_V2; /* forward port */
	data |= TX_DMA_SWC_V2 | QID_BITS_V2(info->qid);
	WRITE_ONCE(desc->txd4, data);

	data = 0;
	if (info->first) {
		if (info->gso)
			data |= TX_DMA_TSO_V2;
		/* tx checksum offload */
		if (info->csum)
			data |= TX_DMA_CHKSUM_V2;
	}
	WRITE_ONCE(desc->txd5, data);

	data = 0;
	if (info->first && info->vlan)
		data |= TX_DMA_INS_VLAN_V2 | info->vlan_tci;
	WRITE_ONCE(desc->txd6, data);

	WRITE_ONCE(desc->txd7, 0);
	WRITE_ONCE(desc->txd8, 0);
}

static void mtk_tx_set_dma_desc(struct net_device *dev, void *txd,
				struct mtk_tx_dma_desc_info *info)
{
	struct mtk_mac *mac = netdev_priv(dev);
	struct mtk_eth *eth = mac->hw;

	if (MTK_HAS_CAPS(eth->soc->caps, MTK_NETSYS_V2))
		mtk_tx_set_dma_desc_v2(dev, txd, info);
	else
		mtk_tx_set_dma_desc_v1(dev, txd, info);
}

static int mtk_tx_map(struct sk_buff *skb, struct net_device *dev,
		      int tx_num, struct mtk_tx_ring *ring, bool gso)
{
	struct mtk_tx_dma_desc_info txd_info = {
		.size = skb_headlen(skb),
		.gso = gso,
		.csum = skb->ip_summed == CHECKSUM_PARTIAL,
		.vlan = skb_vlan_tag_present(skb),
		.qid = skb->mark & MTK_QDMA_TX_MASK,
		.vlan_tci = skb_vlan_tag_get(skb),
		.first = true,
		.last = !skb_is_nonlinear(skb),
	};
	struct mtk_mac *mac = netdev_priv(dev);
	struct mtk_eth *eth = mac->hw;
	const struct mtk_soc_data *soc = eth->soc;
	struct mtk_tx_dma *itxd, *txd;
	struct mtk_tx_dma *itxd_pdma, *txd_pdma;
	struct mtk_tx_buf *itx_buf, *tx_buf;
	int i, n_desc = 1;
	int k = 0;

	itxd = ring->next_free;
	itxd_pdma = qdma_to_pdma(ring, itxd);
	if (itxd == ring->last_free)
		return -ENOMEM;

	itx_buf = mtk_desc_to_tx_buf(ring, itxd, soc->txrx.txd_size);
	memset(itx_buf, 0, sizeof(*itx_buf));

	txd_info.addr = dma_map_single(eth->dma_dev, skb->data, txd_info.size,
				       DMA_TO_DEVICE);
	if (unlikely(dma_mapping_error(eth->dma_dev, txd_info.addr)))
		return -ENOMEM;

	mtk_tx_set_dma_desc(dev, itxd, &txd_info);

	itx_buf->flags |= MTK_TX_FLAGS_SINGLE0;
	itx_buf->flags |= (!mac->id) ? MTK_TX_FLAGS_FPORT0 :
			  MTK_TX_FLAGS_FPORT1;
	setup_tx_buf(eth, itx_buf, itxd_pdma, txd_info.addr, txd_info.size,
		     k++);

	/* TX SG offload */
	txd = itxd;
	txd_pdma = qdma_to_pdma(ring, txd);

	for (i = 0; i < skb_shinfo(skb)->nr_frags; i++) {
		skb_frag_t *frag = &skb_shinfo(skb)->frags[i];
		unsigned int offset = 0;
		int frag_size = skb_frag_size(frag);

		while (frag_size) {
			bool new_desc = true;

			if (MTK_HAS_CAPS(soc->caps, MTK_QDMA) ||
			    (i & 0x1)) {
				txd = mtk_qdma_phys_to_virt(ring, txd->txd2);
				txd_pdma = qdma_to_pdma(ring, txd);
				if (txd == ring->last_free)
					goto err_dma;

				n_desc++;
			} else {
				new_desc = false;
			}

			memset(&txd_info, 0, sizeof(struct mtk_tx_dma_desc_info));
			txd_info.size = min_t(unsigned int, frag_size,
					      soc->txrx.dma_max_len);
			txd_info.qid = skb->mark & MTK_QDMA_TX_MASK;
			txd_info.last = i == skb_shinfo(skb)->nr_frags - 1 &&
					!(frag_size - txd_info.size);
			txd_info.addr = skb_frag_dma_map(eth->dma_dev, frag,
							 offset, txd_info.size,
							 DMA_TO_DEVICE);
			if (unlikely(dma_mapping_error(eth->dma_dev, txd_info.addr)))
				goto err_dma;

			mtk_tx_set_dma_desc(dev, txd, &txd_info);

			tx_buf = mtk_desc_to_tx_buf(ring, txd,
						    soc->txrx.txd_size);
			if (new_desc)
				memset(tx_buf, 0, sizeof(*tx_buf));
			tx_buf->data = (void *)MTK_DMA_DUMMY_DESC;
			tx_buf->flags |= MTK_TX_FLAGS_PAGE0;
			tx_buf->flags |= (!mac->id) ? MTK_TX_FLAGS_FPORT0 :
					 MTK_TX_FLAGS_FPORT1;

			setup_tx_buf(eth, tx_buf, txd_pdma, txd_info.addr,
				     txd_info.size, k++);

			frag_size -= txd_info.size;
			offset += txd_info.size;
		}
	}

	/* store skb to cleanup */
	itx_buf->type = MTK_TYPE_SKB;
	itx_buf->data = skb;

	if (!MTK_HAS_CAPS(soc->caps, MTK_QDMA)) {
		if (k & 0x1)
			txd_pdma->txd2 |= TX_DMA_LS0;
		else
			txd_pdma->txd2 |= TX_DMA_LS1;
	}

	netdev_sent_queue(dev, skb->len);
	skb_tx_timestamp(skb);

	ring->next_free = mtk_qdma_phys_to_virt(ring, txd->txd2);
	atomic_sub(n_desc, &ring->free_count);

	/* make sure that all changes to the dma ring are flushed before we
	 * continue
	 */
	wmb();

	if (MTK_HAS_CAPS(soc->caps, MTK_QDMA)) {
		if (netif_xmit_stopped(netdev_get_tx_queue(dev, 0)) ||
		    !netdev_xmit_more())
			mtk_w32(eth, txd->txd2, soc->reg_map->qdma.ctx_ptr);
	} else {
		int next_idx;

		next_idx = NEXT_DESP_IDX(txd_to_idx(ring, txd, soc->txrx.txd_size),
					 ring->dma_size);
		mtk_w32(eth, next_idx, MT7628_TX_CTX_IDX0);
	}

	return 0;

err_dma:
	do {
		tx_buf = mtk_desc_to_tx_buf(ring, itxd, soc->txrx.txd_size);

		/* unmap dma */
		mtk_tx_unmap(eth, tx_buf, NULL, false);

		itxd->txd3 = TX_DMA_LS0 | TX_DMA_OWNER_CPU;
		if (!MTK_HAS_CAPS(soc->caps, MTK_QDMA))
			itxd_pdma->txd2 = TX_DMA_DESP2_DEF;

		itxd = mtk_qdma_phys_to_virt(ring, itxd->txd2);
		itxd_pdma = qdma_to_pdma(ring, itxd);
	} while (itxd != txd);

	return -ENOMEM;
}

static int mtk_cal_txd_req(struct mtk_eth *eth, struct sk_buff *skb)
{
	int i, nfrags = 1;
	skb_frag_t *frag;

	if (skb_is_gso(skb)) {
		for (i = 0; i < skb_shinfo(skb)->nr_frags; i++) {
			frag = &skb_shinfo(skb)->frags[i];
			nfrags += DIV_ROUND_UP(skb_frag_size(frag),
					       eth->soc->txrx.dma_max_len);
		}
	} else {
		nfrags += skb_shinfo(skb)->nr_frags;
	}

	return nfrags;
}

static int mtk_queue_stopped(struct mtk_eth *eth)
{
	int i;

	for (i = 0; i < MTK_MAC_COUNT; i++) {
		if (!eth->netdev[i])
			continue;
		if (netif_queue_stopped(eth->netdev[i]))
			return 1;
	}

	return 0;
}

static void mtk_wake_queue(struct mtk_eth *eth)
{
	int i;

	for (i = 0; i < MTK_MAC_COUNT; i++) {
		if (!eth->netdev[i])
			continue;
		netif_wake_queue(eth->netdev[i]);
	}
}

static netdev_tx_t mtk_start_xmit(struct sk_buff *skb, struct net_device *dev)
{
	struct mtk_mac *mac = netdev_priv(dev);
	struct mtk_eth *eth = mac->hw;
	struct mtk_tx_ring *ring = &eth->tx_ring;
	struct net_device_stats *stats = &dev->stats;
	bool gso = false;
	int tx_num;

	/* normally we can rely on the stack not calling this more than once,
	 * however we have 2 queues running on the same ring so we need to lock
	 * the ring access
	 */
	spin_lock(&eth->page_lock);

	if (unlikely(test_bit(MTK_RESETTING, &eth->state)))
		goto drop;

	tx_num = mtk_cal_txd_req(eth, skb);
	if (unlikely(atomic_read(&ring->free_count) <= tx_num)) {
		netif_stop_queue(dev);
		netif_err(eth, tx_queued, dev,
			  "Tx Ring full when queue awake!\n");
		spin_unlock(&eth->page_lock);
		return NETDEV_TX_BUSY;
	}

	/* TSO: fill MSS info in tcp checksum field */
	if (skb_is_gso(skb)) {
		if (skb_cow_head(skb, 0)) {
			netif_warn(eth, tx_err, dev,
				   "GSO expand head fail.\n");
			goto drop;
		}

		if (skb_shinfo(skb)->gso_type &
				(SKB_GSO_TCPV4 | SKB_GSO_TCPV6)) {
			gso = true;
			tcp_hdr(skb)->check = htons(skb_shinfo(skb)->gso_size);
		}
	}

	if (mtk_tx_map(skb, dev, tx_num, ring, gso) < 0)
		goto drop;

	if (unlikely(atomic_read(&ring->free_count) <= ring->thresh))
		netif_stop_queue(dev);

	spin_unlock(&eth->page_lock);

	return NETDEV_TX_OK;

drop:
	spin_unlock(&eth->page_lock);
	stats->tx_dropped++;
	dev_kfree_skb_any(skb);
	return NETDEV_TX_OK;
}

static struct mtk_rx_ring *mtk_get_rx_ring(struct mtk_eth *eth)
{
	int i;
	struct mtk_rx_ring *ring;
	int idx;

	if (!eth->hwlro)
		return &eth->rx_ring[0];

	for (i = 0; i < MTK_MAX_RX_RING_NUM; i++) {
		struct mtk_rx_dma *rxd;

		ring = &eth->rx_ring[i];
		idx = NEXT_DESP_IDX(ring->calc_idx, ring->dma_size);
		rxd = ring->dma + idx * eth->soc->txrx.rxd_size;
		if (rxd->rxd2 & RX_DMA_DONE) {
			ring->calc_idx_update = true;
			return ring;
		}
	}

	return NULL;
}

static void mtk_update_rx_cpu_idx(struct mtk_eth *eth)
{
	struct mtk_rx_ring *ring;
	int i;

	if (!eth->hwlro) {
		ring = &eth->rx_ring[0];
		mtk_w32(eth, ring->calc_idx, ring->crx_idx_reg);
	} else {
		for (i = 0; i < MTK_MAX_RX_RING_NUM; i++) {
			ring = &eth->rx_ring[i];
			if (ring->calc_idx_update) {
				ring->calc_idx_update = false;
				mtk_w32(eth, ring->calc_idx, ring->crx_idx_reg);
			}
		}
	}
}

static bool mtk_page_pool_enabled(struct mtk_eth *eth)
{
	return MTK_HAS_CAPS(eth->soc->caps, MTK_NETSYS_V2);
}

static struct page_pool *mtk_create_page_pool(struct mtk_eth *eth,
					      struct xdp_rxq_info *xdp_q,
					      int id, int size)
{
	struct page_pool_params pp_params = {
		.order = 0,
		.flags = PP_FLAG_DMA_MAP | PP_FLAG_DMA_SYNC_DEV,
		.pool_size = size,
		.nid = NUMA_NO_NODE,
		.dev = eth->dma_dev,
		.offset = MTK_PP_HEADROOM,
		.max_len = MTK_PP_MAX_BUF_SIZE,
	};
	struct page_pool *pp;
	int err;

	pp_params.dma_dir = rcu_access_pointer(eth->prog) ? DMA_BIDIRECTIONAL
							  : DMA_FROM_DEVICE;
	pp = page_pool_create(&pp_params);
	if (IS_ERR(pp))
		return pp;

	err = __xdp_rxq_info_reg(xdp_q, &eth->dummy_dev, eth->rx_napi.napi_id,
				 id, PAGE_SIZE);
	if (err < 0)
		goto err_free_pp;

	err = xdp_rxq_info_reg_mem_model(xdp_q, MEM_TYPE_PAGE_POOL, pp);
	if (err)
		goto err_unregister_rxq;

	return pp;

err_unregister_rxq:
	xdp_rxq_info_unreg(xdp_q);
err_free_pp:
	page_pool_destroy(pp);

	return ERR_PTR(err);
}

static void *mtk_page_pool_get_buff(struct page_pool *pp, dma_addr_t *dma_addr,
				    gfp_t gfp_mask)
{
	struct page *page;

	page = page_pool_alloc_pages(pp, gfp_mask | __GFP_NOWARN);
	if (!page)
		return NULL;

	*dma_addr = page_pool_get_dma_addr(page) + MTK_PP_HEADROOM;
	return page_address(page);
}

static void mtk_rx_put_buff(struct mtk_rx_ring *ring, void *data, bool napi)
{
	if (ring->page_pool)
		page_pool_put_full_page(ring->page_pool,
					virt_to_head_page(data), napi);
	else
		skb_free_frag(data);
}

static int mtk_xdp_frame_map(struct mtk_eth *eth, struct net_device *dev,
			     struct mtk_tx_dma_desc_info *txd_info,
			     struct mtk_tx_dma *txd, struct mtk_tx_buf *tx_buf,
			     void *data, u16 headroom, int index, bool dma_map)
{
	struct mtk_tx_ring *ring = &eth->tx_ring;
	struct mtk_mac *mac = netdev_priv(dev);
	struct mtk_tx_dma *txd_pdma;

	if (dma_map) {  /* ndo_xdp_xmit */
		txd_info->addr = dma_map_single(eth->dma_dev, data,
						txd_info->size, DMA_TO_DEVICE);
		if (unlikely(dma_mapping_error(eth->dma_dev, txd_info->addr)))
			return -ENOMEM;

		tx_buf->flags |= MTK_TX_FLAGS_SINGLE0;
	} else {
		struct page *page = virt_to_head_page(data);

		txd_info->addr = page_pool_get_dma_addr(page) +
				 sizeof(struct xdp_frame) + headroom;
		dma_sync_single_for_device(eth->dma_dev, txd_info->addr,
					   txd_info->size, DMA_BIDIRECTIONAL);
	}
	mtk_tx_set_dma_desc(dev, txd, txd_info);

	tx_buf->flags |= !mac->id ? MTK_TX_FLAGS_FPORT0 : MTK_TX_FLAGS_FPORT1;
	tx_buf->type = dma_map ? MTK_TYPE_XDP_NDO : MTK_TYPE_XDP_TX;
	tx_buf->data = (void *)MTK_DMA_DUMMY_DESC;

	txd_pdma = qdma_to_pdma(ring, txd);
	setup_tx_buf(eth, tx_buf, txd_pdma, txd_info->addr, txd_info->size,
		     index);

	return 0;
}

static int mtk_xdp_submit_frame(struct mtk_eth *eth, struct xdp_frame *xdpf,
				struct net_device *dev, bool dma_map)
{
	struct skb_shared_info *sinfo = xdp_get_shared_info_from_frame(xdpf);
	const struct mtk_soc_data *soc = eth->soc;
	struct mtk_tx_ring *ring = &eth->tx_ring;
	struct mtk_tx_dma_desc_info txd_info = {
		.size	= xdpf->len,
		.first	= true,
		.last	= !xdp_frame_has_frags(xdpf),
	};
	int err, index = 0, n_desc = 1, nr_frags;
	struct mtk_tx_buf *htx_buf, *tx_buf;
	struct mtk_tx_dma *htxd, *txd;
	void *data = xdpf->data;

	if (unlikely(test_bit(MTK_RESETTING, &eth->state)))
		return -EBUSY;

	nr_frags = unlikely(xdp_frame_has_frags(xdpf)) ? sinfo->nr_frags : 0;
	if (unlikely(atomic_read(&ring->free_count) <= 1 + nr_frags))
		return -EBUSY;

	spin_lock(&eth->page_lock);

	txd = ring->next_free;
	if (txd == ring->last_free) {
		spin_unlock(&eth->page_lock);
		return -ENOMEM;
	}
	htxd = txd;

	tx_buf = mtk_desc_to_tx_buf(ring, txd, soc->txrx.txd_size);
	memset(tx_buf, 0, sizeof(*tx_buf));
	htx_buf = tx_buf;

	for (;;) {
		err = mtk_xdp_frame_map(eth, dev, &txd_info, txd, tx_buf,
					data, xdpf->headroom, index, dma_map);
		if (err < 0)
			goto unmap;

		if (txd_info.last)
			break;

		if (MTK_HAS_CAPS(soc->caps, MTK_QDMA) || (index & 0x1)) {
			txd = mtk_qdma_phys_to_virt(ring, txd->txd2);
			if (txd == ring->last_free)
				goto unmap;

			tx_buf = mtk_desc_to_tx_buf(ring, txd,
						    soc->txrx.txd_size);
			memset(tx_buf, 0, sizeof(*tx_buf));
			n_desc++;
		}

		memset(&txd_info, 0, sizeof(struct mtk_tx_dma_desc_info));
		txd_info.size = skb_frag_size(&sinfo->frags[index]);
		txd_info.last = index + 1 == nr_frags;
		data = skb_frag_address(&sinfo->frags[index]);

		index++;
	}
	/* store xdpf for cleanup */
	htx_buf->data = xdpf;

	if (!MTK_HAS_CAPS(soc->caps, MTK_QDMA)) {
		struct mtk_tx_dma *txd_pdma = qdma_to_pdma(ring, txd);

		if (index & 1)
			txd_pdma->txd2 |= TX_DMA_LS0;
		else
			txd_pdma->txd2 |= TX_DMA_LS1;
	}

	ring->next_free = mtk_qdma_phys_to_virt(ring, txd->txd2);
	atomic_sub(n_desc, &ring->free_count);

	/* make sure that all changes to the dma ring are flushed before we
	 * continue
	 */
	wmb();

	if (MTK_HAS_CAPS(soc->caps, MTK_QDMA)) {
		mtk_w32(eth, txd->txd2, soc->reg_map->qdma.ctx_ptr);
	} else {
		int idx;

		idx = txd_to_idx(ring, txd, soc->txrx.txd_size);
		mtk_w32(eth, NEXT_DESP_IDX(idx, ring->dma_size),
			MT7628_TX_CTX_IDX0);
	}

	spin_unlock(&eth->page_lock);

	return 0;

unmap:
	while (htxd != txd) {
		tx_buf = mtk_desc_to_tx_buf(ring, htxd, soc->txrx.txd_size);
		mtk_tx_unmap(eth, tx_buf, NULL, false);

		htxd->txd3 = TX_DMA_LS0 | TX_DMA_OWNER_CPU;
		if (!MTK_HAS_CAPS(soc->caps, MTK_QDMA)) {
			struct mtk_tx_dma *txd_pdma = qdma_to_pdma(ring, htxd);

			txd_pdma->txd2 = TX_DMA_DESP2_DEF;
		}

		htxd = mtk_qdma_phys_to_virt(ring, htxd->txd2);
	}

	spin_unlock(&eth->page_lock);

	return err;
}

static int mtk_xdp_xmit(struct net_device *dev, int num_frame,
			struct xdp_frame **frames, u32 flags)
{
	struct mtk_mac *mac = netdev_priv(dev);
	struct mtk_hw_stats *hw_stats = mac->hw_stats;
	struct mtk_eth *eth = mac->hw;
	int i, nxmit = 0;

	if (unlikely(flags & ~XDP_XMIT_FLAGS_MASK))
		return -EINVAL;

	for (i = 0; i < num_frame; i++) {
		if (mtk_xdp_submit_frame(eth, frames[i], dev, true))
			break;
		nxmit++;
	}

	u64_stats_update_begin(&hw_stats->syncp);
	hw_stats->xdp_stats.tx_xdp_xmit += nxmit;
	hw_stats->xdp_stats.tx_xdp_xmit_errors += num_frame - nxmit;
	u64_stats_update_end(&hw_stats->syncp);

	return nxmit;
}

static u32 mtk_xdp_run(struct mtk_eth *eth, struct mtk_rx_ring *ring,
		       struct xdp_buff *xdp, struct net_device *dev)
{
	struct mtk_mac *mac = netdev_priv(dev);
	struct mtk_hw_stats *hw_stats = mac->hw_stats;
	u64 *count = &hw_stats->xdp_stats.rx_xdp_drop;
	struct bpf_prog *prog;
	u32 act = XDP_PASS;

	rcu_read_lock();

	prog = rcu_dereference(eth->prog);
	if (!prog)
		goto out;

	act = bpf_prog_run_xdp(prog, xdp);
	switch (act) {
	case XDP_PASS:
		count = &hw_stats->xdp_stats.rx_xdp_pass;
		goto update_stats;
	case XDP_REDIRECT:
		if (unlikely(xdp_do_redirect(dev, xdp, prog))) {
			act = XDP_DROP;
			break;
		}

		count = &hw_stats->xdp_stats.rx_xdp_redirect;
		goto update_stats;
	case XDP_TX: {
		struct xdp_frame *xdpf = xdp_convert_buff_to_frame(xdp);

		if (!xdpf || mtk_xdp_submit_frame(eth, xdpf, dev, false)) {
			count = &hw_stats->xdp_stats.rx_xdp_tx_errors;
			act = XDP_DROP;
			break;
		}

		count = &hw_stats->xdp_stats.rx_xdp_tx;
		goto update_stats;
	}
	default:
		bpf_warn_invalid_xdp_action(dev, prog, act);
		fallthrough;
	case XDP_ABORTED:
		trace_xdp_exception(dev, prog, act);
		fallthrough;
	case XDP_DROP:
		break;
	}

	page_pool_put_full_page(ring->page_pool,
				virt_to_head_page(xdp->data), true);

update_stats:
	u64_stats_update_begin(&hw_stats->syncp);
	*count = *count + 1;
	u64_stats_update_end(&hw_stats->syncp);
out:
	rcu_read_unlock();

	return act;
}

static int mtk_poll_rx(struct napi_struct *napi, int budget,
		       struct mtk_eth *eth)
{
	struct dim_sample dim_sample = {};
	struct mtk_rx_ring *ring;
	bool xdp_flush = false;
	int idx;
	struct sk_buff *skb;
	u8 *data, *new_data;
	struct mtk_rx_dma_v2 *rxd, trxd;
	int done = 0, bytes = 0;

	while (done < budget) {
		unsigned int pktlen, *rxdcsum;
		struct net_device *netdev;
		dma_addr_t dma_addr;
		u32 hash, reason;
		int mac = 0;

		ring = mtk_get_rx_ring(eth);
		if (unlikely(!ring))
			goto rx_done;

		idx = NEXT_DESP_IDX(ring->calc_idx, ring->dma_size);
		rxd = ring->dma + idx * eth->soc->txrx.rxd_size;
		data = ring->data[idx];

		if (!mtk_rx_get_desc(eth, &trxd, rxd))
			break;

		/* find out which mac the packet come from. values start at 1 */
		if (MTK_HAS_CAPS(eth->soc->caps, MTK_NETSYS_V2))
			mac = RX_DMA_GET_SPORT_V2(trxd.rxd5) - 1;
		else if (!MTK_HAS_CAPS(eth->soc->caps, MTK_SOC_MT7628) &&
			 !(trxd.rxd4 & RX_DMA_SPECIAL_TAG))
			mac = RX_DMA_GET_SPORT(trxd.rxd4) - 1;

		if (unlikely(mac < 0 || mac >= MTK_MAC_COUNT ||
			     !eth->netdev[mac]))
			goto release_desc;

		netdev = eth->netdev[mac];

		if (unlikely(test_bit(MTK_RESETTING, &eth->state)))
			goto release_desc;

		pktlen = RX_DMA_GET_PLEN0(trxd.rxd2);

		/* alloc new buffer */
<<<<<<< HEAD
		if (ring->frag_size <= PAGE_SIZE)
			new_data = napi_alloc_frag(ring->frag_size);
		else
			new_data = mtk_max_lro_buf_alloc(GFP_ATOMIC);
		if (unlikely(!new_data)) {
			netdev->stats.rx_dropped++;
			goto release_desc;
		}
		dma_addr = dma_map_single(eth->dev,
					  new_data + NET_SKB_PAD +
					  eth->ip_align,
					  ring->buf_size,
					  DMA_FROM_DEVICE);
		if (unlikely(dma_mapping_error(eth->dev, dma_addr))) {
			skb_free_frag(new_data);
			netdev->stats.rx_dropped++;
			goto release_desc;
		}
=======
		if (ring->page_pool) {
			struct page *page = virt_to_head_page(data);
			struct xdp_buff xdp;
			u32 ret;

			new_data = mtk_page_pool_get_buff(ring->page_pool,
							  &dma_addr,
							  GFP_ATOMIC);
			if (unlikely(!new_data)) {
				netdev->stats.rx_dropped++;
				goto release_desc;
			}

			dma_sync_single_for_cpu(eth->dma_dev,
				page_pool_get_dma_addr(page) + MTK_PP_HEADROOM,
				pktlen, page_pool_get_dma_dir(ring->page_pool));

			xdp_init_buff(&xdp, PAGE_SIZE, &ring->xdp_q);
			xdp_prepare_buff(&xdp, data, MTK_PP_HEADROOM, pktlen,
					 false);
			xdp_buff_clear_frags_flag(&xdp);

			ret = mtk_xdp_run(eth, ring, &xdp, netdev);
			if (ret == XDP_REDIRECT)
				xdp_flush = true;
>>>>>>> d60c95ef

			if (ret != XDP_PASS)
				goto skip_rx;

			skb = build_skb(data, PAGE_SIZE);
			if (unlikely(!skb)) {
				page_pool_put_full_page(ring->page_pool,
							page, true);
				netdev->stats.rx_dropped++;
				goto skip_rx;
			}

			skb_reserve(skb, xdp.data - xdp.data_hard_start);
			skb_put(skb, xdp.data_end - xdp.data);
			skb_mark_for_recycle(skb);
		} else {
			if (ring->frag_size <= PAGE_SIZE)
				new_data = napi_alloc_frag(ring->frag_size);
			else
				new_data = mtk_max_lro_buf_alloc(GFP_ATOMIC);

			if (unlikely(!new_data)) {
				netdev->stats.rx_dropped++;
				goto release_desc;
			}

			dma_addr = dma_map_single(eth->dma_dev,
				new_data + NET_SKB_PAD + eth->ip_align,
				ring->buf_size, DMA_FROM_DEVICE);
			if (unlikely(dma_mapping_error(eth->dma_dev,
						       dma_addr))) {
				skb_free_frag(new_data);
				netdev->stats.rx_dropped++;
				goto release_desc;
			}

			dma_unmap_single(eth->dma_dev, trxd.rxd1,
					 ring->buf_size, DMA_FROM_DEVICE);

			skb = build_skb(data, ring->frag_size);
			if (unlikely(!skb)) {
				netdev->stats.rx_dropped++;
				skb_free_frag(data);
				goto skip_rx;
			}

			skb_reserve(skb, NET_SKB_PAD + NET_IP_ALIGN);
			skb_put(skb, pktlen);
		}

		skb->dev = netdev;
		bytes += skb->len;

		if (MTK_HAS_CAPS(eth->soc->caps, MTK_NETSYS_V2)) {
			reason = FIELD_GET(MTK_RXD5_PPE_CPU_REASON, trxd.rxd5);
			hash = trxd.rxd5 & MTK_RXD5_FOE_ENTRY;
			if (hash != MTK_RXD5_FOE_ENTRY)
				skb_set_hash(skb, jhash_1word(hash, 0),
					     PKT_HASH_TYPE_L4);
			rxdcsum = &trxd.rxd3;
		} else {
			reason = FIELD_GET(MTK_RXD4_PPE_CPU_REASON, trxd.rxd4);
			hash = trxd.rxd4 & MTK_RXD4_FOE_ENTRY;
			if (hash != MTK_RXD4_FOE_ENTRY)
				skb_set_hash(skb, jhash_1word(hash, 0),
					     PKT_HASH_TYPE_L4);
			rxdcsum = &trxd.rxd4;
		}

		if (*rxdcsum & eth->soc->txrx.rx_dma_l4_valid)
			skb->ip_summed = CHECKSUM_UNNECESSARY;
		else
			skb_checksum_none_assert(skb);
		skb->protocol = eth_type_trans(skb, netdev);

		if (reason == MTK_PPE_CPU_REASON_HIT_UNBIND_RATE_REACHED)
			mtk_ppe_check_skb(eth->ppe[0], skb, hash);

		if (netdev->features & NETIF_F_HW_VLAN_CTAG_RX) {
			if (MTK_HAS_CAPS(eth->soc->caps, MTK_NETSYS_V2)) {
				if (trxd.rxd3 & RX_DMA_VTAG_V2)
					__vlan_hwaccel_put_tag(skb,
						htons(RX_DMA_VPID(trxd.rxd4)),
						RX_DMA_VID(trxd.rxd4));
			} else if (trxd.rxd2 & RX_DMA_VTAG) {
				__vlan_hwaccel_put_tag(skb, htons(ETH_P_8021Q),
						       RX_DMA_VID(trxd.rxd3));
			}

			/* If the device is attached to a dsa switch, the special
			 * tag inserted in VLAN field by hw switch can * be offloaded
			 * by RX HW VLAN offload. Clear vlan info.
			 */
			if (netdev_uses_dsa(netdev))
				__vlan_hwaccel_clear_tag(skb);
		}

		skb_record_rx_queue(skb, 0);
		napi_gro_receive(napi, skb);

skip_rx:
		ring->data[idx] = new_data;
		rxd->rxd1 = (unsigned int)dma_addr;
release_desc:
		if (MTK_HAS_CAPS(eth->soc->caps, MTK_SOC_MT7628))
			rxd->rxd2 = RX_DMA_LSO;
		else
			rxd->rxd2 = RX_DMA_PREP_PLEN0(ring->buf_size);

		ring->calc_idx = idx;
		done++;
	}

rx_done:
	if (done) {
		/* make sure that all changes to the dma ring are flushed before
		 * we continue
		 */
		wmb();
		mtk_update_rx_cpu_idx(eth);
	}

	eth->rx_packets += done;
	eth->rx_bytes += bytes;
	dim_update_sample(eth->rx_events, eth->rx_packets, eth->rx_bytes,
			  &dim_sample);
	net_dim(&eth->rx_dim, dim_sample);

	if (xdp_flush)
		xdp_do_flush_map();

	return done;
}

static int mtk_poll_tx_qdma(struct mtk_eth *eth, int budget,
			    unsigned int *done, unsigned int *bytes)
{
	const struct mtk_reg_map *reg_map = eth->soc->reg_map;
	struct mtk_tx_ring *ring = &eth->tx_ring;
	struct mtk_tx_buf *tx_buf;
	struct xdp_frame_bulk bq;
	struct mtk_tx_dma *desc;
	u32 cpu, dma;

	cpu = ring->last_free_ptr;
	dma = mtk_r32(eth, reg_map->qdma.drx_ptr);

	desc = mtk_qdma_phys_to_virt(ring, cpu);
	xdp_frame_bulk_init(&bq);

	while ((cpu != dma) && budget) {
		u32 next_cpu = desc->txd2;
		int mac = 0;

		desc = mtk_qdma_phys_to_virt(ring, desc->txd2);
		if ((desc->txd3 & TX_DMA_OWNER_CPU) == 0)
			break;

		tx_buf = mtk_desc_to_tx_buf(ring, desc,
					    eth->soc->txrx.txd_size);
		if (tx_buf->flags & MTK_TX_FLAGS_FPORT1)
			mac = 1;

		if (!tx_buf->data)
			break;

		if (tx_buf->data != (void *)MTK_DMA_DUMMY_DESC) {
			if (tx_buf->type == MTK_TYPE_SKB) {
				struct sk_buff *skb = tx_buf->data;

				bytes[mac] += skb->len;
				done[mac]++;
			}
			budget--;
		}
		mtk_tx_unmap(eth, tx_buf, &bq, true);

		ring->last_free = desc;
		atomic_inc(&ring->free_count);

		cpu = next_cpu;
	}
	xdp_flush_frame_bulk(&bq);

	ring->last_free_ptr = cpu;
	mtk_w32(eth, cpu, reg_map->qdma.crx_ptr);

	return budget;
}

static int mtk_poll_tx_pdma(struct mtk_eth *eth, int budget,
			    unsigned int *done, unsigned int *bytes)
{
	struct mtk_tx_ring *ring = &eth->tx_ring;
	struct mtk_tx_buf *tx_buf;
	struct xdp_frame_bulk bq;
	struct mtk_tx_dma *desc;
	u32 cpu, dma;

	cpu = ring->cpu_idx;
	dma = mtk_r32(eth, MT7628_TX_DTX_IDX0);
	xdp_frame_bulk_init(&bq);

	while ((cpu != dma) && budget) {
		tx_buf = &ring->buf[cpu];
		if (!tx_buf->data)
			break;

		if (tx_buf->data != (void *)MTK_DMA_DUMMY_DESC) {
			if (tx_buf->type == MTK_TYPE_SKB) {
				struct sk_buff *skb = tx_buf->data;

				bytes[0] += skb->len;
				done[0]++;
			}
			budget--;
		}
		mtk_tx_unmap(eth, tx_buf, &bq, true);

		desc = ring->dma + cpu * eth->soc->txrx.txd_size;
		ring->last_free = desc;
		atomic_inc(&ring->free_count);

		cpu = NEXT_DESP_IDX(cpu, ring->dma_size);
	}
	xdp_flush_frame_bulk(&bq);

	ring->cpu_idx = cpu;

	return budget;
}

static int mtk_poll_tx(struct mtk_eth *eth, int budget)
{
	struct mtk_tx_ring *ring = &eth->tx_ring;
	struct dim_sample dim_sample = {};
	unsigned int done[MTK_MAX_DEVS];
	unsigned int bytes[MTK_MAX_DEVS];
	int total = 0, i;

	memset(done, 0, sizeof(done));
	memset(bytes, 0, sizeof(bytes));

	if (MTK_HAS_CAPS(eth->soc->caps, MTK_QDMA))
		budget = mtk_poll_tx_qdma(eth, budget, done, bytes);
	else
		budget = mtk_poll_tx_pdma(eth, budget, done, bytes);

	for (i = 0; i < MTK_MAC_COUNT; i++) {
		if (!eth->netdev[i] || !done[i])
			continue;
		netdev_completed_queue(eth->netdev[i], done[i], bytes[i]);
		total += done[i];
		eth->tx_packets += done[i];
		eth->tx_bytes += bytes[i];
	}

	dim_update_sample(eth->tx_events, eth->tx_packets, eth->tx_bytes,
			  &dim_sample);
	net_dim(&eth->tx_dim, dim_sample);

	if (mtk_queue_stopped(eth) &&
	    (atomic_read(&ring->free_count) > ring->thresh))
		mtk_wake_queue(eth);

	return total;
}

static void mtk_handle_status_irq(struct mtk_eth *eth)
{
	u32 status2 = mtk_r32(eth, MTK_INT_STATUS2);

	if (unlikely(status2 & (MTK_GDM1_AF | MTK_GDM2_AF))) {
		mtk_stats_update(eth);
		mtk_w32(eth, (MTK_GDM1_AF | MTK_GDM2_AF),
			MTK_INT_STATUS2);
	}
}

static int mtk_napi_tx(struct napi_struct *napi, int budget)
{
	struct mtk_eth *eth = container_of(napi, struct mtk_eth, tx_napi);
	const struct mtk_reg_map *reg_map = eth->soc->reg_map;
	int tx_done = 0;

	if (MTK_HAS_CAPS(eth->soc->caps, MTK_QDMA))
		mtk_handle_status_irq(eth);
	mtk_w32(eth, MTK_TX_DONE_INT, reg_map->tx_irq_status);
	tx_done = mtk_poll_tx(eth, budget);

	if (unlikely(netif_msg_intr(eth))) {
		dev_info(eth->dev,
			 "done tx %d, intr 0x%08x/0x%x\n", tx_done,
			 mtk_r32(eth, reg_map->tx_irq_status),
			 mtk_r32(eth, reg_map->tx_irq_mask));
	}

	if (tx_done == budget)
		return budget;

	if (mtk_r32(eth, reg_map->tx_irq_status) & MTK_TX_DONE_INT)
		return budget;

	if (napi_complete_done(napi, tx_done))
		mtk_tx_irq_enable(eth, MTK_TX_DONE_INT);

	return tx_done;
}

static int mtk_napi_rx(struct napi_struct *napi, int budget)
{
	struct mtk_eth *eth = container_of(napi, struct mtk_eth, rx_napi);
	const struct mtk_reg_map *reg_map = eth->soc->reg_map;
	int rx_done_total = 0;

	mtk_handle_status_irq(eth);

	do {
		int rx_done;

		mtk_w32(eth, eth->soc->txrx.rx_irq_done_mask,
			reg_map->pdma.irq_status);
		rx_done = mtk_poll_rx(napi, budget - rx_done_total, eth);
		rx_done_total += rx_done;

		if (unlikely(netif_msg_intr(eth))) {
			dev_info(eth->dev,
				 "done rx %d, intr 0x%08x/0x%x\n", rx_done,
				 mtk_r32(eth, reg_map->pdma.irq_status),
				 mtk_r32(eth, reg_map->pdma.irq_mask));
		}

		if (rx_done_total == budget)
			return budget;

	} while (mtk_r32(eth, reg_map->pdma.irq_status) &
		 eth->soc->txrx.rx_irq_done_mask);

	if (napi_complete_done(napi, rx_done_total))
		mtk_rx_irq_enable(eth, eth->soc->txrx.rx_irq_done_mask);

	return rx_done_total;
}

static int mtk_tx_alloc(struct mtk_eth *eth)
{
	const struct mtk_soc_data *soc = eth->soc;
	struct mtk_tx_ring *ring = &eth->tx_ring;
	int i, sz = soc->txrx.txd_size;
	struct mtk_tx_dma_v2 *txd;

	ring->buf = kcalloc(MTK_DMA_SIZE, sizeof(*ring->buf),
			       GFP_KERNEL);
	if (!ring->buf)
		goto no_tx_mem;

	ring->dma = dma_alloc_coherent(eth->dma_dev, MTK_DMA_SIZE * sz,
				       &ring->phys, GFP_KERNEL);
	if (!ring->dma)
		goto no_tx_mem;

	for (i = 0; i < MTK_DMA_SIZE; i++) {
		int next = (i + 1) % MTK_DMA_SIZE;
		u32 next_ptr = ring->phys + next * sz;

		txd = ring->dma + i * sz;
		txd->txd2 = next_ptr;
		txd->txd3 = TX_DMA_LS0 | TX_DMA_OWNER_CPU;
		txd->txd4 = 0;
		if (MTK_HAS_CAPS(soc->caps, MTK_NETSYS_V2)) {
			txd->txd5 = 0;
			txd->txd6 = 0;
			txd->txd7 = 0;
			txd->txd8 = 0;
		}
	}

	/* On MT7688 (PDMA only) this driver uses the ring->dma structs
	 * only as the framework. The real HW descriptors are the PDMA
	 * descriptors in ring->dma_pdma.
	 */
	if (!MTK_HAS_CAPS(soc->caps, MTK_QDMA)) {
		ring->dma_pdma = dma_alloc_coherent(eth->dma_dev, MTK_DMA_SIZE * sz,
						    &ring->phys_pdma, GFP_KERNEL);
		if (!ring->dma_pdma)
			goto no_tx_mem;

		for (i = 0; i < MTK_DMA_SIZE; i++) {
			ring->dma_pdma[i].txd2 = TX_DMA_DESP2_DEF;
			ring->dma_pdma[i].txd4 = 0;
		}
	}

	ring->dma_size = MTK_DMA_SIZE;
	atomic_set(&ring->free_count, MTK_DMA_SIZE - 2);
	ring->next_free = ring->dma;
	ring->last_free = (void *)txd;
	ring->last_free_ptr = (u32)(ring->phys + ((MTK_DMA_SIZE - 1) * sz));
	ring->thresh = MAX_SKB_FRAGS;

	/* make sure that all changes to the dma ring are flushed before we
	 * continue
	 */
	wmb();

	if (MTK_HAS_CAPS(soc->caps, MTK_QDMA)) {
		mtk_w32(eth, ring->phys, soc->reg_map->qdma.ctx_ptr);
		mtk_w32(eth, ring->phys, soc->reg_map->qdma.dtx_ptr);
		mtk_w32(eth,
			ring->phys + ((MTK_DMA_SIZE - 1) * sz),
			soc->reg_map->qdma.crx_ptr);
		mtk_w32(eth, ring->last_free_ptr, soc->reg_map->qdma.drx_ptr);
		mtk_w32(eth, (QDMA_RES_THRES << 8) | QDMA_RES_THRES,
			soc->reg_map->qdma.qtx_cfg);
	} else {
		mtk_w32(eth, ring->phys_pdma, MT7628_TX_BASE_PTR0);
		mtk_w32(eth, MTK_DMA_SIZE, MT7628_TX_MAX_CNT0);
		mtk_w32(eth, 0, MT7628_TX_CTX_IDX0);
		mtk_w32(eth, MT7628_PST_DTX_IDX0, soc->reg_map->pdma.rst_idx);
	}

	return 0;

no_tx_mem:
	return -ENOMEM;
}

static void mtk_tx_clean(struct mtk_eth *eth)
{
	const struct mtk_soc_data *soc = eth->soc;
	struct mtk_tx_ring *ring = &eth->tx_ring;
	int i;

	if (ring->buf) {
		for (i = 0; i < MTK_DMA_SIZE; i++)
			mtk_tx_unmap(eth, &ring->buf[i], NULL, false);
		kfree(ring->buf);
		ring->buf = NULL;
	}

	if (ring->dma) {
		dma_free_coherent(eth->dma_dev,
				  MTK_DMA_SIZE * soc->txrx.txd_size,
				  ring->dma, ring->phys);
		ring->dma = NULL;
	}

	if (ring->dma_pdma) {
		dma_free_coherent(eth->dma_dev,
				  MTK_DMA_SIZE * soc->txrx.txd_size,
				  ring->dma_pdma, ring->phys_pdma);
		ring->dma_pdma = NULL;
	}
}

static int mtk_rx_alloc(struct mtk_eth *eth, int ring_no, int rx_flag)
{
	const struct mtk_reg_map *reg_map = eth->soc->reg_map;
	struct mtk_rx_ring *ring;
	int rx_data_len, rx_dma_size;
	int i;

	if (rx_flag == MTK_RX_FLAGS_QDMA) {
		if (ring_no)
			return -EINVAL;
		ring = &eth->rx_ring_qdma;
	} else {
		ring = &eth->rx_ring[ring_no];
	}

	if (rx_flag == MTK_RX_FLAGS_HWLRO) {
		rx_data_len = MTK_MAX_LRO_RX_LENGTH;
		rx_dma_size = MTK_HW_LRO_DMA_SIZE;
	} else {
		rx_data_len = ETH_DATA_LEN;
		rx_dma_size = MTK_DMA_SIZE;
	}

	ring->frag_size = mtk_max_frag_size(rx_data_len);
	ring->buf_size = mtk_max_buf_size(ring->frag_size);
	ring->data = kcalloc(rx_dma_size, sizeof(*ring->data),
			     GFP_KERNEL);
	if (!ring->data)
		return -ENOMEM;

<<<<<<< HEAD
	for (i = 0; i < rx_dma_size; i++) {
		if (ring->frag_size <= PAGE_SIZE)
			ring->data[i] = netdev_alloc_frag(ring->frag_size);
		else
			ring->data[i] = mtk_max_lro_buf_alloc(GFP_KERNEL);
		if (!ring->data[i])
			return -ENOMEM;
=======
	if (mtk_page_pool_enabled(eth)) {
		struct page_pool *pp;

		pp = mtk_create_page_pool(eth, &ring->xdp_q, ring_no,
					  rx_dma_size);
		if (IS_ERR(pp))
			return PTR_ERR(pp);

		ring->page_pool = pp;
>>>>>>> d60c95ef
	}

	ring->dma = dma_alloc_coherent(eth->dma_dev,
				       rx_dma_size * eth->soc->txrx.rxd_size,
				       &ring->phys, GFP_KERNEL);
	if (!ring->dma)
		return -ENOMEM;

	for (i = 0; i < rx_dma_size; i++) {
		struct mtk_rx_dma_v2 *rxd;
		dma_addr_t dma_addr;
		void *data;

		rxd = ring->dma + i * eth->soc->txrx.rxd_size;
		if (ring->page_pool) {
			data = mtk_page_pool_get_buff(ring->page_pool,
						      &dma_addr, GFP_KERNEL);
			if (!data)
				return -ENOMEM;
		} else {
			if (ring->frag_size <= PAGE_SIZE)
				data = netdev_alloc_frag(ring->frag_size);
			else
				data = mtk_max_lro_buf_alloc(GFP_KERNEL);

			if (!data)
				return -ENOMEM;

			dma_addr = dma_map_single(eth->dma_dev,
				data + NET_SKB_PAD + eth->ip_align,
				ring->buf_size, DMA_FROM_DEVICE);
			if (unlikely(dma_mapping_error(eth->dma_dev,
						       dma_addr))) {
				skb_free_frag(data);
				return -ENOMEM;
			}
		}
		rxd->rxd1 = (unsigned int)dma_addr;
		ring->data[i] = data;

		if (MTK_HAS_CAPS(eth->soc->caps, MTK_SOC_MT7628))
			rxd->rxd2 = RX_DMA_LSO;
		else
			rxd->rxd2 = RX_DMA_PREP_PLEN0(ring->buf_size);

		rxd->rxd3 = 0;
		rxd->rxd4 = 0;
		if (MTK_HAS_CAPS(eth->soc->caps, MTK_NETSYS_V2)) {
			rxd->rxd5 = 0;
			rxd->rxd6 = 0;
			rxd->rxd7 = 0;
			rxd->rxd8 = 0;
		}
	}

	ring->dma_size = rx_dma_size;
	ring->calc_idx_update = false;
	ring->calc_idx = rx_dma_size - 1;
	if (rx_flag == MTK_RX_FLAGS_QDMA)
		ring->crx_idx_reg = reg_map->qdma.qcrx_ptr +
				    ring_no * MTK_QRX_OFFSET;
	else
		ring->crx_idx_reg = reg_map->pdma.pcrx_ptr +
				    ring_no * MTK_QRX_OFFSET;
	/* make sure that all changes to the dma ring are flushed before we
	 * continue
	 */
	wmb();

	if (rx_flag == MTK_RX_FLAGS_QDMA) {
		mtk_w32(eth, ring->phys,
			reg_map->qdma.rx_ptr + ring_no * MTK_QRX_OFFSET);
		mtk_w32(eth, rx_dma_size,
			reg_map->qdma.rx_cnt_cfg + ring_no * MTK_QRX_OFFSET);
		mtk_w32(eth, MTK_PST_DRX_IDX_CFG(ring_no),
			reg_map->qdma.rst_idx);
	} else {
		mtk_w32(eth, ring->phys,
			reg_map->pdma.rx_ptr + ring_no * MTK_QRX_OFFSET);
		mtk_w32(eth, rx_dma_size,
			reg_map->pdma.rx_cnt_cfg + ring_no * MTK_QRX_OFFSET);
		mtk_w32(eth, MTK_PST_DRX_IDX_CFG(ring_no),
			reg_map->pdma.rst_idx);
	}
	mtk_w32(eth, ring->calc_idx, ring->crx_idx_reg);

	return 0;
}

static void mtk_rx_clean(struct mtk_eth *eth, struct mtk_rx_ring *ring)
{
	int i;

	if (ring->data && ring->dma) {
		for (i = 0; i < ring->dma_size; i++) {
			struct mtk_rx_dma *rxd;

			if (!ring->data[i])
				continue;

			rxd = ring->dma + i * eth->soc->txrx.rxd_size;
			if (!rxd->rxd1)
				continue;

			dma_unmap_single(eth->dma_dev, rxd->rxd1,
					 ring->buf_size, DMA_FROM_DEVICE);
			mtk_rx_put_buff(ring, ring->data[i], false);
		}
		kfree(ring->data);
		ring->data = NULL;
	}

	if (ring->dma) {
		dma_free_coherent(eth->dma_dev,
				  ring->dma_size * eth->soc->txrx.rxd_size,
				  ring->dma, ring->phys);
		ring->dma = NULL;
	}

	if (ring->page_pool) {
		if (xdp_rxq_info_is_reg(&ring->xdp_q))
			xdp_rxq_info_unreg(&ring->xdp_q);
		page_pool_destroy(ring->page_pool);
		ring->page_pool = NULL;
	}
}

static int mtk_hwlro_rx_init(struct mtk_eth *eth)
{
	int i;
	u32 ring_ctrl_dw1 = 0, ring_ctrl_dw2 = 0, ring_ctrl_dw3 = 0;
	u32 lro_ctrl_dw0 = 0, lro_ctrl_dw3 = 0;

	/* set LRO rings to auto-learn modes */
	ring_ctrl_dw2 |= MTK_RING_AUTO_LERAN_MODE;

	/* validate LRO ring */
	ring_ctrl_dw2 |= MTK_RING_VLD;

	/* set AGE timer (unit: 20us) */
	ring_ctrl_dw2 |= MTK_RING_AGE_TIME_H;
	ring_ctrl_dw1 |= MTK_RING_AGE_TIME_L;

	/* set max AGG timer (unit: 20us) */
	ring_ctrl_dw2 |= MTK_RING_MAX_AGG_TIME;

	/* set max LRO AGG count */
	ring_ctrl_dw2 |= MTK_RING_MAX_AGG_CNT_L;
	ring_ctrl_dw3 |= MTK_RING_MAX_AGG_CNT_H;

	for (i = 1; i < MTK_MAX_RX_RING_NUM; i++) {
		mtk_w32(eth, ring_ctrl_dw1, MTK_LRO_CTRL_DW1_CFG(i));
		mtk_w32(eth, ring_ctrl_dw2, MTK_LRO_CTRL_DW2_CFG(i));
		mtk_w32(eth, ring_ctrl_dw3, MTK_LRO_CTRL_DW3_CFG(i));
	}

	/* IPv4 checksum update enable */
	lro_ctrl_dw0 |= MTK_L3_CKS_UPD_EN;

	/* switch priority comparison to packet count mode */
	lro_ctrl_dw0 |= MTK_LRO_ALT_PKT_CNT_MODE;

	/* bandwidth threshold setting */
	mtk_w32(eth, MTK_HW_LRO_BW_THRE, MTK_PDMA_LRO_CTRL_DW2);

	/* auto-learn score delta setting */
	mtk_w32(eth, MTK_HW_LRO_REPLACE_DELTA, MTK_PDMA_LRO_ALT_SCORE_DELTA);

	/* set refresh timer for altering flows to 1 sec. (unit: 20us) */
	mtk_w32(eth, (MTK_HW_LRO_TIMER_UNIT << 16) | MTK_HW_LRO_REFRESH_TIME,
		MTK_PDMA_LRO_ALT_REFRESH_TIMER);

	/* set HW LRO mode & the max aggregation count for rx packets */
	lro_ctrl_dw3 |= MTK_ADMA_MODE | (MTK_HW_LRO_MAX_AGG_CNT & 0xff);

	/* the minimal remaining room of SDL0 in RXD for lro aggregation */
	lro_ctrl_dw3 |= MTK_LRO_MIN_RXD_SDL;

	/* enable HW LRO */
	lro_ctrl_dw0 |= MTK_LRO_EN;

	mtk_w32(eth, lro_ctrl_dw3, MTK_PDMA_LRO_CTRL_DW3);
	mtk_w32(eth, lro_ctrl_dw0, MTK_PDMA_LRO_CTRL_DW0);

	return 0;
}

static void mtk_hwlro_rx_uninit(struct mtk_eth *eth)
{
	int i;
	u32 val;

	/* relinquish lro rings, flush aggregated packets */
	mtk_w32(eth, MTK_LRO_RING_RELINQUISH_REQ, MTK_PDMA_LRO_CTRL_DW0);

	/* wait for relinquishments done */
	for (i = 0; i < 10; i++) {
		val = mtk_r32(eth, MTK_PDMA_LRO_CTRL_DW0);
		if (val & MTK_LRO_RING_RELINQUISH_DONE) {
			msleep(20);
			continue;
		}
		break;
	}

	/* invalidate lro rings */
	for (i = 1; i < MTK_MAX_RX_RING_NUM; i++)
		mtk_w32(eth, 0, MTK_LRO_CTRL_DW2_CFG(i));

	/* disable HW LRO */
	mtk_w32(eth, 0, MTK_PDMA_LRO_CTRL_DW0);
}

static void mtk_hwlro_val_ipaddr(struct mtk_eth *eth, int idx, __be32 ip)
{
	u32 reg_val;

	reg_val = mtk_r32(eth, MTK_LRO_CTRL_DW2_CFG(idx));

	/* invalidate the IP setting */
	mtk_w32(eth, (reg_val & ~MTK_RING_MYIP_VLD), MTK_LRO_CTRL_DW2_CFG(idx));

	mtk_w32(eth, ip, MTK_LRO_DIP_DW0_CFG(idx));

	/* validate the IP setting */
	mtk_w32(eth, (reg_val | MTK_RING_MYIP_VLD), MTK_LRO_CTRL_DW2_CFG(idx));
}

static void mtk_hwlro_inval_ipaddr(struct mtk_eth *eth, int idx)
{
	u32 reg_val;

	reg_val = mtk_r32(eth, MTK_LRO_CTRL_DW2_CFG(idx));

	/* invalidate the IP setting */
	mtk_w32(eth, (reg_val & ~MTK_RING_MYIP_VLD), MTK_LRO_CTRL_DW2_CFG(idx));

	mtk_w32(eth, 0, MTK_LRO_DIP_DW0_CFG(idx));
}

static int mtk_hwlro_get_ip_cnt(struct mtk_mac *mac)
{
	int cnt = 0;
	int i;

	for (i = 0; i < MTK_MAX_LRO_IP_CNT; i++) {
		if (mac->hwlro_ip[i])
			cnt++;
	}

	return cnt;
}

static int mtk_hwlro_add_ipaddr(struct net_device *dev,
				struct ethtool_rxnfc *cmd)
{
	struct ethtool_rx_flow_spec *fsp =
		(struct ethtool_rx_flow_spec *)&cmd->fs;
	struct mtk_mac *mac = netdev_priv(dev);
	struct mtk_eth *eth = mac->hw;
	int hwlro_idx;

	if ((fsp->flow_type != TCP_V4_FLOW) ||
	    (!fsp->h_u.tcp_ip4_spec.ip4dst) ||
	    (fsp->location > 1))
		return -EINVAL;

	mac->hwlro_ip[fsp->location] = htonl(fsp->h_u.tcp_ip4_spec.ip4dst);
	hwlro_idx = (mac->id * MTK_MAX_LRO_IP_CNT) + fsp->location;

	mac->hwlro_ip_cnt = mtk_hwlro_get_ip_cnt(mac);

	mtk_hwlro_val_ipaddr(eth, hwlro_idx, mac->hwlro_ip[fsp->location]);

	return 0;
}

static int mtk_hwlro_del_ipaddr(struct net_device *dev,
				struct ethtool_rxnfc *cmd)
{
	struct ethtool_rx_flow_spec *fsp =
		(struct ethtool_rx_flow_spec *)&cmd->fs;
	struct mtk_mac *mac = netdev_priv(dev);
	struct mtk_eth *eth = mac->hw;
	int hwlro_idx;

	if (fsp->location > 1)
		return -EINVAL;

	mac->hwlro_ip[fsp->location] = 0;
	hwlro_idx = (mac->id * MTK_MAX_LRO_IP_CNT) + fsp->location;

	mac->hwlro_ip_cnt = mtk_hwlro_get_ip_cnt(mac);

	mtk_hwlro_inval_ipaddr(eth, hwlro_idx);

	return 0;
}

static void mtk_hwlro_netdev_disable(struct net_device *dev)
{
	struct mtk_mac *mac = netdev_priv(dev);
	struct mtk_eth *eth = mac->hw;
	int i, hwlro_idx;

	for (i = 0; i < MTK_MAX_LRO_IP_CNT; i++) {
		mac->hwlro_ip[i] = 0;
		hwlro_idx = (mac->id * MTK_MAX_LRO_IP_CNT) + i;

		mtk_hwlro_inval_ipaddr(eth, hwlro_idx);
	}

	mac->hwlro_ip_cnt = 0;
}

static int mtk_hwlro_get_fdir_entry(struct net_device *dev,
				    struct ethtool_rxnfc *cmd)
{
	struct mtk_mac *mac = netdev_priv(dev);
	struct ethtool_rx_flow_spec *fsp =
		(struct ethtool_rx_flow_spec *)&cmd->fs;

	if (fsp->location >= ARRAY_SIZE(mac->hwlro_ip))
		return -EINVAL;

	/* only tcp dst ipv4 is meaningful, others are meaningless */
	fsp->flow_type = TCP_V4_FLOW;
	fsp->h_u.tcp_ip4_spec.ip4dst = ntohl(mac->hwlro_ip[fsp->location]);
	fsp->m_u.tcp_ip4_spec.ip4dst = 0;

	fsp->h_u.tcp_ip4_spec.ip4src = 0;
	fsp->m_u.tcp_ip4_spec.ip4src = 0xffffffff;
	fsp->h_u.tcp_ip4_spec.psrc = 0;
	fsp->m_u.tcp_ip4_spec.psrc = 0xffff;
	fsp->h_u.tcp_ip4_spec.pdst = 0;
	fsp->m_u.tcp_ip4_spec.pdst = 0xffff;
	fsp->h_u.tcp_ip4_spec.tos = 0;
	fsp->m_u.tcp_ip4_spec.tos = 0xff;

	return 0;
}

static int mtk_hwlro_get_fdir_all(struct net_device *dev,
				  struct ethtool_rxnfc *cmd,
				  u32 *rule_locs)
{
	struct mtk_mac *mac = netdev_priv(dev);
	int cnt = 0;
	int i;

	for (i = 0; i < MTK_MAX_LRO_IP_CNT; i++) {
		if (mac->hwlro_ip[i]) {
			rule_locs[cnt] = i;
			cnt++;
		}
	}

	cmd->rule_cnt = cnt;

	return 0;
}

static netdev_features_t mtk_fix_features(struct net_device *dev,
					  netdev_features_t features)
{
	if (!(features & NETIF_F_LRO)) {
		struct mtk_mac *mac = netdev_priv(dev);
		int ip_cnt = mtk_hwlro_get_ip_cnt(mac);

		if (ip_cnt) {
			netdev_info(dev, "RX flow is programmed, LRO should keep on\n");

			features |= NETIF_F_LRO;
		}
	}

	return features;
}

static int mtk_set_features(struct net_device *dev, netdev_features_t features)
{
	int err = 0;

	if (!((dev->features ^ features) & NETIF_F_LRO))
		return 0;

	if (!(features & NETIF_F_LRO))
		mtk_hwlro_netdev_disable(dev);

	return err;
}

/* wait for DMA to finish whatever it is doing before we start using it again */
static int mtk_dma_busy_wait(struct mtk_eth *eth)
{
	unsigned int reg;
	int ret;
	u32 val;

	if (MTK_HAS_CAPS(eth->soc->caps, MTK_QDMA))
		reg = eth->soc->reg_map->qdma.glo_cfg;
	else
		reg = eth->soc->reg_map->pdma.glo_cfg;

	ret = readx_poll_timeout_atomic(__raw_readl, eth->base + reg, val,
					!(val & (MTK_RX_DMA_BUSY | MTK_TX_DMA_BUSY)),
					5, MTK_DMA_BUSY_TIMEOUT_US);
	if (ret)
		dev_err(eth->dev, "DMA init timeout\n");

	return ret;
}

static int mtk_dma_init(struct mtk_eth *eth)
{
	int err;
	u32 i;

	if (mtk_dma_busy_wait(eth))
		return -EBUSY;

	if (MTK_HAS_CAPS(eth->soc->caps, MTK_QDMA)) {
		/* QDMA needs scratch memory for internal reordering of the
		 * descriptors
		 */
		err = mtk_init_fq_dma(eth);
		if (err)
			return err;
	}

	err = mtk_tx_alloc(eth);
	if (err)
		return err;

	if (MTK_HAS_CAPS(eth->soc->caps, MTK_QDMA)) {
		err = mtk_rx_alloc(eth, 0, MTK_RX_FLAGS_QDMA);
		if (err)
			return err;
	}

	err = mtk_rx_alloc(eth, 0, MTK_RX_FLAGS_NORMAL);
	if (err)
		return err;

	if (eth->hwlro) {
		for (i = 1; i < MTK_MAX_RX_RING_NUM; i++) {
			err = mtk_rx_alloc(eth, i, MTK_RX_FLAGS_HWLRO);
			if (err)
				return err;
		}
		err = mtk_hwlro_rx_init(eth);
		if (err)
			return err;
	}

	if (MTK_HAS_CAPS(eth->soc->caps, MTK_QDMA)) {
		/* Enable random early drop and set drop threshold
		 * automatically
		 */
		mtk_w32(eth, FC_THRES_DROP_MODE | FC_THRES_DROP_EN |
			FC_THRES_MIN, eth->soc->reg_map->qdma.fc_th);
		mtk_w32(eth, 0x0, eth->soc->reg_map->qdma.hred);
	}

	return 0;
}

static void mtk_dma_free(struct mtk_eth *eth)
{
	const struct mtk_soc_data *soc = eth->soc;
	int i;

	for (i = 0; i < MTK_MAC_COUNT; i++)
		if (eth->netdev[i])
			netdev_reset_queue(eth->netdev[i]);
	if (eth->scratch_ring) {
		dma_free_coherent(eth->dma_dev,
				  MTK_DMA_SIZE * soc->txrx.txd_size,
				  eth->scratch_ring, eth->phy_scratch_ring);
		eth->scratch_ring = NULL;
		eth->phy_scratch_ring = 0;
	}
	mtk_tx_clean(eth);
	mtk_rx_clean(eth, &eth->rx_ring[0]);
	mtk_rx_clean(eth, &eth->rx_ring_qdma);

	if (eth->hwlro) {
		mtk_hwlro_rx_uninit(eth);
		for (i = 1; i < MTK_MAX_RX_RING_NUM; i++)
			mtk_rx_clean(eth, &eth->rx_ring[i]);
	}

	kfree(eth->scratch_head);
}

static void mtk_tx_timeout(struct net_device *dev, unsigned int txqueue)
{
	struct mtk_mac *mac = netdev_priv(dev);
	struct mtk_eth *eth = mac->hw;

	eth->netdev[mac->id]->stats.tx_errors++;
	netif_err(eth, tx_err, dev,
		  "transmit timed out\n");
	schedule_work(&eth->pending_work);
}

static irqreturn_t mtk_handle_irq_rx(int irq, void *_eth)
{
	struct mtk_eth *eth = _eth;

	eth->rx_events++;
	if (likely(napi_schedule_prep(&eth->rx_napi))) {
		__napi_schedule(&eth->rx_napi);
		mtk_rx_irq_disable(eth, eth->soc->txrx.rx_irq_done_mask);
	}

	return IRQ_HANDLED;
}

static irqreturn_t mtk_handle_irq_tx(int irq, void *_eth)
{
	struct mtk_eth *eth = _eth;

	eth->tx_events++;
	if (likely(napi_schedule_prep(&eth->tx_napi))) {
		__napi_schedule(&eth->tx_napi);
		mtk_tx_irq_disable(eth, MTK_TX_DONE_INT);
	}

	return IRQ_HANDLED;
}

static irqreturn_t mtk_handle_irq(int irq, void *_eth)
{
	struct mtk_eth *eth = _eth;
	const struct mtk_reg_map *reg_map = eth->soc->reg_map;

	if (mtk_r32(eth, reg_map->pdma.irq_mask) &
	    eth->soc->txrx.rx_irq_done_mask) {
		if (mtk_r32(eth, reg_map->pdma.irq_status) &
		    eth->soc->txrx.rx_irq_done_mask)
			mtk_handle_irq_rx(irq, _eth);
	}
	if (mtk_r32(eth, reg_map->tx_irq_mask) & MTK_TX_DONE_INT) {
		if (mtk_r32(eth, reg_map->tx_irq_status) & MTK_TX_DONE_INT)
			mtk_handle_irq_tx(irq, _eth);
	}

	return IRQ_HANDLED;
}

#ifdef CONFIG_NET_POLL_CONTROLLER
static void mtk_poll_controller(struct net_device *dev)
{
	struct mtk_mac *mac = netdev_priv(dev);
	struct mtk_eth *eth = mac->hw;

	mtk_tx_irq_disable(eth, MTK_TX_DONE_INT);
	mtk_rx_irq_disable(eth, eth->soc->txrx.rx_irq_done_mask);
	mtk_handle_irq_rx(eth->irq[2], dev);
	mtk_tx_irq_enable(eth, MTK_TX_DONE_INT);
	mtk_rx_irq_enable(eth, eth->soc->txrx.rx_irq_done_mask);
}
#endif

static int mtk_start_dma(struct mtk_eth *eth)
{
	u32 val, rx_2b_offset = (NET_IP_ALIGN == 2) ? MTK_RX_2B_OFFSET : 0;
	const struct mtk_reg_map *reg_map = eth->soc->reg_map;
	int err;

	err = mtk_dma_init(eth);
	if (err) {
		mtk_dma_free(eth);
		return err;
	}

	if (MTK_HAS_CAPS(eth->soc->caps, MTK_QDMA)) {
		val = mtk_r32(eth, reg_map->qdma.glo_cfg);
		val |= MTK_TX_DMA_EN | MTK_RX_DMA_EN |
		       MTK_TX_BT_32DWORDS | MTK_NDP_CO_PRO |
		       MTK_RX_2B_OFFSET | MTK_TX_WB_DDONE;

		if (MTK_HAS_CAPS(eth->soc->caps, MTK_NETSYS_V2))
			val |= MTK_MUTLI_CNT | MTK_RESV_BUF |
			       MTK_WCOMP_EN | MTK_DMAD_WR_WDONE |
			       MTK_CHK_DDONE_EN;
		else
			val |= MTK_RX_BT_32DWORDS;
		mtk_w32(eth, val, reg_map->qdma.glo_cfg);

		mtk_w32(eth,
			MTK_RX_DMA_EN | rx_2b_offset |
			MTK_RX_BT_32DWORDS | MTK_MULTI_EN,
			reg_map->pdma.glo_cfg);
	} else {
		mtk_w32(eth, MTK_TX_WB_DDONE | MTK_TX_DMA_EN | MTK_RX_DMA_EN |
			MTK_MULTI_EN | MTK_PDMA_SIZE_8DWORDS,
			reg_map->pdma.glo_cfg);
	}

	return 0;
}

static void mtk_gdm_config(struct mtk_eth *eth, u32 config)
{
	int i;

	if (MTK_HAS_CAPS(eth->soc->caps, MTK_SOC_MT7628))
		return;

	for (i = 0; i < MTK_MAC_COUNT; i++) {
		u32 val = mtk_r32(eth, MTK_GDMA_FWD_CFG(i));

		/* default setup the forward port to send frame to PDMA */
		val &= ~0xffff;

		/* Enable RX checksum */
		val |= MTK_GDMA_ICS_EN | MTK_GDMA_TCS_EN | MTK_GDMA_UCS_EN;

		val |= config;

		if (!i && eth->netdev[0] && netdev_uses_dsa(eth->netdev[0]))
			val |= MTK_GDMA_SPECIAL_TAG;

		mtk_w32(eth, val, MTK_GDMA_FWD_CFG(i));
	}
	/* Reset and enable PSE */
	mtk_w32(eth, RST_GL_PSE, MTK_RST_GL);
	mtk_w32(eth, 0, MTK_RST_GL);
}

static int mtk_open(struct net_device *dev)
{
	struct mtk_mac *mac = netdev_priv(dev);
	struct mtk_eth *eth = mac->hw;
	int err;

	err = phylink_of_phy_connect(mac->phylink, mac->of_node, 0);
	if (err) {
		netdev_err(dev, "%s: could not attach PHY: %d\n", __func__,
			   err);
		return err;
	}

	/* we run 2 netdevs on the same dma ring so we only bring it up once */
	if (!refcount_read(&eth->dma_refcnt)) {
		const struct mtk_soc_data *soc = eth->soc;
		u32 gdm_config;
		int i;

		err = mtk_start_dma(eth);
		if (err) {
			phylink_disconnect_phy(mac->phylink);
			return err;
		}

		for (i = 0; i < ARRAY_SIZE(eth->ppe); i++)
			mtk_ppe_start(eth->ppe[i]);

		gdm_config = soc->offload_version ? soc->reg_map->gdma_to_ppe
						  : MTK_GDMA_TO_PDMA;
		mtk_gdm_config(eth, gdm_config);

		napi_enable(&eth->tx_napi);
		napi_enable(&eth->rx_napi);
		mtk_tx_irq_enable(eth, MTK_TX_DONE_INT);
		mtk_rx_irq_enable(eth, soc->txrx.rx_irq_done_mask);
		refcount_set(&eth->dma_refcnt, 1);
	}
	else
		refcount_inc(&eth->dma_refcnt);

	phylink_start(mac->phylink);
	netif_start_queue(dev);
	return 0;
}

static void mtk_stop_dma(struct mtk_eth *eth, u32 glo_cfg)
{
	u32 val;
	int i;

	/* stop the dma engine */
	spin_lock_bh(&eth->page_lock);
	val = mtk_r32(eth, glo_cfg);
	mtk_w32(eth, val & ~(MTK_TX_WB_DDONE | MTK_RX_DMA_EN | MTK_TX_DMA_EN),
		glo_cfg);
	spin_unlock_bh(&eth->page_lock);

	/* wait for dma stop */
	for (i = 0; i < 10; i++) {
		val = mtk_r32(eth, glo_cfg);
		if (val & (MTK_TX_DMA_BUSY | MTK_RX_DMA_BUSY)) {
			msleep(20);
			continue;
		}
		break;
	}
}

static int mtk_stop(struct net_device *dev)
{
	struct mtk_mac *mac = netdev_priv(dev);
	struct mtk_eth *eth = mac->hw;
	int i;

	phylink_stop(mac->phylink);

	netif_tx_disable(dev);

	phylink_disconnect_phy(mac->phylink);

	/* only shutdown DMA if this is the last user */
	if (!refcount_dec_and_test(&eth->dma_refcnt))
		return 0;

	mtk_gdm_config(eth, MTK_GDMA_DROP_ALL);

	mtk_tx_irq_disable(eth, MTK_TX_DONE_INT);
	mtk_rx_irq_disable(eth, eth->soc->txrx.rx_irq_done_mask);
	napi_disable(&eth->tx_napi);
	napi_disable(&eth->rx_napi);

	cancel_work_sync(&eth->rx_dim.work);
	cancel_work_sync(&eth->tx_dim.work);

	if (MTK_HAS_CAPS(eth->soc->caps, MTK_QDMA))
		mtk_stop_dma(eth, eth->soc->reg_map->qdma.glo_cfg);
	mtk_stop_dma(eth, eth->soc->reg_map->pdma.glo_cfg);

	mtk_dma_free(eth);

	for (i = 0; i < ARRAY_SIZE(eth->ppe); i++)
		mtk_ppe_stop(eth->ppe[i]);

	return 0;
}

static int mtk_xdp_setup(struct net_device *dev, struct bpf_prog *prog,
			 struct netlink_ext_ack *extack)
{
	struct mtk_mac *mac = netdev_priv(dev);
	struct mtk_eth *eth = mac->hw;
	struct bpf_prog *old_prog;
	bool need_update;

	if (eth->hwlro) {
		NL_SET_ERR_MSG_MOD(extack, "XDP not supported with HWLRO");
		return -EOPNOTSUPP;
	}

	if (dev->mtu > MTK_PP_MAX_BUF_SIZE) {
		NL_SET_ERR_MSG_MOD(extack, "MTU too large for XDP");
		return -EOPNOTSUPP;
	}

	need_update = !!eth->prog != !!prog;
	if (netif_running(dev) && need_update)
		mtk_stop(dev);

	old_prog = rcu_replace_pointer(eth->prog, prog, lockdep_rtnl_is_held());
	if (old_prog)
		bpf_prog_put(old_prog);

	if (netif_running(dev) && need_update)
		return mtk_open(dev);

	return 0;
}

static int mtk_xdp(struct net_device *dev, struct netdev_bpf *xdp)
{
	switch (xdp->command) {
	case XDP_SETUP_PROG:
		return mtk_xdp_setup(dev, xdp->prog, xdp->extack);
	default:
		return -EINVAL;
	}
}

static void ethsys_reset(struct mtk_eth *eth, u32 reset_bits)
{
	regmap_update_bits(eth->ethsys, ETHSYS_RSTCTRL,
			   reset_bits,
			   reset_bits);

	usleep_range(1000, 1100);
	regmap_update_bits(eth->ethsys, ETHSYS_RSTCTRL,
			   reset_bits,
			   ~reset_bits);
	mdelay(10);
}

static void mtk_clk_disable(struct mtk_eth *eth)
{
	int clk;

	for (clk = MTK_CLK_MAX - 1; clk >= 0; clk--)
		clk_disable_unprepare(eth->clks[clk]);
}

static int mtk_clk_enable(struct mtk_eth *eth)
{
	int clk, ret;

	for (clk = 0; clk < MTK_CLK_MAX ; clk++) {
		ret = clk_prepare_enable(eth->clks[clk]);
		if (ret)
			goto err_disable_clks;
	}

	return 0;

err_disable_clks:
	while (--clk >= 0)
		clk_disable_unprepare(eth->clks[clk]);

	return ret;
}

static void mtk_dim_rx(struct work_struct *work)
{
	struct dim *dim = container_of(work, struct dim, work);
	struct mtk_eth *eth = container_of(dim, struct mtk_eth, rx_dim);
	const struct mtk_reg_map *reg_map = eth->soc->reg_map;
	struct dim_cq_moder cur_profile;
	u32 val, cur;

	cur_profile = net_dim_get_rx_moderation(eth->rx_dim.mode,
						dim->profile_ix);
	spin_lock_bh(&eth->dim_lock);

	val = mtk_r32(eth, reg_map->pdma.delay_irq);
	val &= MTK_PDMA_DELAY_TX_MASK;
	val |= MTK_PDMA_DELAY_RX_EN;

	cur = min_t(u32, DIV_ROUND_UP(cur_profile.usec, 20), MTK_PDMA_DELAY_PTIME_MASK);
	val |= cur << MTK_PDMA_DELAY_RX_PTIME_SHIFT;

	cur = min_t(u32, cur_profile.pkts, MTK_PDMA_DELAY_PINT_MASK);
	val |= cur << MTK_PDMA_DELAY_RX_PINT_SHIFT;

	mtk_w32(eth, val, reg_map->pdma.delay_irq);
	if (MTK_HAS_CAPS(eth->soc->caps, MTK_QDMA))
		mtk_w32(eth, val, reg_map->qdma.delay_irq);

	spin_unlock_bh(&eth->dim_lock);

	dim->state = DIM_START_MEASURE;
}

static void mtk_dim_tx(struct work_struct *work)
{
	struct dim *dim = container_of(work, struct dim, work);
	struct mtk_eth *eth = container_of(dim, struct mtk_eth, tx_dim);
	const struct mtk_reg_map *reg_map = eth->soc->reg_map;
	struct dim_cq_moder cur_profile;
	u32 val, cur;

	cur_profile = net_dim_get_tx_moderation(eth->tx_dim.mode,
						dim->profile_ix);
	spin_lock_bh(&eth->dim_lock);

	val = mtk_r32(eth, reg_map->pdma.delay_irq);
	val &= MTK_PDMA_DELAY_RX_MASK;
	val |= MTK_PDMA_DELAY_TX_EN;

	cur = min_t(u32, DIV_ROUND_UP(cur_profile.usec, 20), MTK_PDMA_DELAY_PTIME_MASK);
	val |= cur << MTK_PDMA_DELAY_TX_PTIME_SHIFT;

	cur = min_t(u32, cur_profile.pkts, MTK_PDMA_DELAY_PINT_MASK);
	val |= cur << MTK_PDMA_DELAY_TX_PINT_SHIFT;

	mtk_w32(eth, val, reg_map->pdma.delay_irq);
	if (MTK_HAS_CAPS(eth->soc->caps, MTK_QDMA))
		mtk_w32(eth, val, reg_map->qdma.delay_irq);

	spin_unlock_bh(&eth->dim_lock);

	dim->state = DIM_START_MEASURE;
}

static void mtk_set_mcr_max_rx(struct mtk_mac *mac, u32 val)
{
	struct mtk_eth *eth = mac->hw;
	u32 mcr_cur, mcr_new;

	if (MTK_HAS_CAPS(eth->soc->caps, MTK_SOC_MT7628))
		return;

	mcr_cur = mtk_r32(mac->hw, MTK_MAC_MCR(mac->id));
	mcr_new = mcr_cur & ~MAC_MCR_MAX_RX_MASK;

	if (val <= 1518)
		mcr_new |= MAC_MCR_MAX_RX(MAC_MCR_MAX_RX_1518);
	else if (val <= 1536)
		mcr_new |= MAC_MCR_MAX_RX(MAC_MCR_MAX_RX_1536);
	else if (val <= 1552)
		mcr_new |= MAC_MCR_MAX_RX(MAC_MCR_MAX_RX_1552);
	else
		mcr_new |= MAC_MCR_MAX_RX(MAC_MCR_MAX_RX_2048);

	if (mcr_new != mcr_cur)
		mtk_w32(mac->hw, mcr_new, MTK_MAC_MCR(mac->id));
}

static int mtk_hw_init(struct mtk_eth *eth)
{
	u32 dma_mask = ETHSYS_DMA_AG_MAP_PDMA | ETHSYS_DMA_AG_MAP_QDMA |
		       ETHSYS_DMA_AG_MAP_PPE;
	const struct mtk_reg_map *reg_map = eth->soc->reg_map;
	int i, val, ret;

	if (test_and_set_bit(MTK_HW_INIT, &eth->state))
		return 0;

	pm_runtime_enable(eth->dev);
	pm_runtime_get_sync(eth->dev);

	ret = mtk_clk_enable(eth);
	if (ret)
		goto err_disable_pm;

	if (eth->ethsys)
		regmap_update_bits(eth->ethsys, ETHSYS_DMA_AG_MAP, dma_mask,
				   of_dma_is_coherent(eth->dma_dev->of_node) * dma_mask);

	if (MTK_HAS_CAPS(eth->soc->caps, MTK_SOC_MT7628)) {
		ret = device_reset(eth->dev);
		if (ret) {
			dev_err(eth->dev, "MAC reset failed!\n");
			goto err_disable_pm;
		}

		/* set interrupt delays based on current Net DIM sample */
		mtk_dim_rx(&eth->rx_dim.work);
		mtk_dim_tx(&eth->tx_dim.work);

		/* disable delay and normal interrupt */
		mtk_tx_irq_disable(eth, ~0);
		mtk_rx_irq_disable(eth, ~0);

		return 0;
	}

	if (MTK_HAS_CAPS(eth->soc->caps, MTK_NETSYS_V2)) {
		regmap_write(eth->ethsys, ETHSYS_FE_RST_CHK_IDLE_EN, 0);
		val = RSTCTRL_PPE0_V2;
	} else {
		val = RSTCTRL_PPE0;
	}

	if (MTK_HAS_CAPS(eth->soc->caps, MTK_RSTCTRL_PPE1))
		val |= RSTCTRL_PPE1;

	ethsys_reset(eth, RSTCTRL_ETH | RSTCTRL_FE | val);

	if (MTK_HAS_CAPS(eth->soc->caps, MTK_NETSYS_V2)) {
		regmap_write(eth->ethsys, ETHSYS_FE_RST_CHK_IDLE_EN,
			     0x3ffffff);

		/* Set FE to PDMAv2 if necessary */
		val = mtk_r32(eth, MTK_FE_GLO_MISC);
		mtk_w32(eth,  val | BIT(4), MTK_FE_GLO_MISC);
	}

	if (eth->pctl) {
		/* Set GE2 driving and slew rate */
		regmap_write(eth->pctl, GPIO_DRV_SEL10, 0xa00);

		/* set GE2 TDSEL */
		regmap_write(eth->pctl, GPIO_OD33_CTRL8, 0x5);

		/* set GE2 TUNE */
		regmap_write(eth->pctl, GPIO_BIAS_CTRL, 0x0);
	}

	/* Set linkdown as the default for each GMAC. Its own MCR would be set
	 * up with the more appropriate value when mtk_mac_config call is being
	 * invoked.
	 */
	for (i = 0; i < MTK_MAC_COUNT; i++) {
		struct net_device *dev = eth->netdev[i];

		mtk_w32(eth, MAC_MCR_FORCE_LINK_DOWN, MTK_MAC_MCR(i));
		if (dev) {
			struct mtk_mac *mac = netdev_priv(dev);

			mtk_set_mcr_max_rx(mac, dev->mtu + MTK_RX_ETH_HLEN);
		}
	}

	/* Indicates CDM to parse the MTK special tag from CPU
	 * which also is working out for untag packets.
	 */
	val = mtk_r32(eth, MTK_CDMQ_IG_CTRL);
	mtk_w32(eth, val | MTK_CDMQ_STAG_EN, MTK_CDMQ_IG_CTRL);

	/* Enable RX VLan Offloading */
	mtk_w32(eth, 1, MTK_CDMP_EG_CTRL);

	/* set interrupt delays based on current Net DIM sample */
	mtk_dim_rx(&eth->rx_dim.work);
	mtk_dim_tx(&eth->tx_dim.work);

	/* disable delay and normal interrupt */
	mtk_tx_irq_disable(eth, ~0);
	mtk_rx_irq_disable(eth, ~0);

	/* FE int grouping */
	mtk_w32(eth, MTK_TX_DONE_INT, reg_map->pdma.int_grp);
	mtk_w32(eth, eth->soc->txrx.rx_irq_done_mask, reg_map->pdma.int_grp + 4);
	mtk_w32(eth, MTK_TX_DONE_INT, reg_map->qdma.int_grp);
	mtk_w32(eth, eth->soc->txrx.rx_irq_done_mask, reg_map->qdma.int_grp + 4);
	mtk_w32(eth, 0x21021000, MTK_FE_INT_GRP);

	if (MTK_HAS_CAPS(eth->soc->caps, MTK_NETSYS_V2)) {
		/* PSE should not drop port8 and port9 packets from WDMA Tx */
		mtk_w32(eth, 0x00000300, PSE_DROP_CFG);

		/* PSE should drop packets to port 8/9 on WDMA Rx ring full */
		mtk_w32(eth, 0x00000300, PSE_PPE0_DROP);

		/* PSE Free Queue Flow Control  */
		mtk_w32(eth, 0x01fa01f4, PSE_FQFC_CFG2);

		/* PSE config input queue threshold */
		mtk_w32(eth, 0x001a000e, PSE_IQ_REV(1));
		mtk_w32(eth, 0x01ff001a, PSE_IQ_REV(2));
		mtk_w32(eth, 0x000e01ff, PSE_IQ_REV(3));
		mtk_w32(eth, 0x000e000e, PSE_IQ_REV(4));
		mtk_w32(eth, 0x000e000e, PSE_IQ_REV(5));
		mtk_w32(eth, 0x000e000e, PSE_IQ_REV(6));
		mtk_w32(eth, 0x000e000e, PSE_IQ_REV(7));
		mtk_w32(eth, 0x000e000e, PSE_IQ_REV(8));

		/* PSE config output queue threshold */
		mtk_w32(eth, 0x000f000a, PSE_OQ_TH(1));
		mtk_w32(eth, 0x001a000f, PSE_OQ_TH(2));
		mtk_w32(eth, 0x000f001a, PSE_OQ_TH(3));
		mtk_w32(eth, 0x01ff000f, PSE_OQ_TH(4));
		mtk_w32(eth, 0x000f000f, PSE_OQ_TH(5));
		mtk_w32(eth, 0x0006000f, PSE_OQ_TH(6));
		mtk_w32(eth, 0x00060006, PSE_OQ_TH(7));
		mtk_w32(eth, 0x00060006, PSE_OQ_TH(8));

		/* GDM and CDM Threshold */
		mtk_w32(eth, 0x00000004, MTK_GDM2_THRES);
		mtk_w32(eth, 0x00000004, MTK_CDMW0_THRES);
		mtk_w32(eth, 0x00000004, MTK_CDMW1_THRES);
		mtk_w32(eth, 0x00000004, MTK_CDME0_THRES);
		mtk_w32(eth, 0x00000004, MTK_CDME1_THRES);
		mtk_w32(eth, 0x00000004, MTK_CDMM_THRES);
	}

	return 0;

err_disable_pm:
	pm_runtime_put_sync(eth->dev);
	pm_runtime_disable(eth->dev);

	return ret;
}

static int mtk_hw_deinit(struct mtk_eth *eth)
{
	if (!test_and_clear_bit(MTK_HW_INIT, &eth->state))
		return 0;

	mtk_clk_disable(eth);

	pm_runtime_put_sync(eth->dev);
	pm_runtime_disable(eth->dev);

	return 0;
}

static int __init mtk_init(struct net_device *dev)
{
	struct mtk_mac *mac = netdev_priv(dev);
	struct mtk_eth *eth = mac->hw;
	int ret;

	ret = of_get_ethdev_address(mac->of_node, dev);
	if (ret) {
		/* If the mac address is invalid, use random mac address */
		eth_hw_addr_random(dev);
		dev_err(eth->dev, "generated random MAC address %pM\n",
			dev->dev_addr);
	}

	return 0;
}

static void mtk_uninit(struct net_device *dev)
{
	struct mtk_mac *mac = netdev_priv(dev);
	struct mtk_eth *eth = mac->hw;

	phylink_disconnect_phy(mac->phylink);
	mtk_tx_irq_disable(eth, ~0);
	mtk_rx_irq_disable(eth, ~0);
}

static int mtk_change_mtu(struct net_device *dev, int new_mtu)
{
	int length = new_mtu + MTK_RX_ETH_HLEN;
	struct mtk_mac *mac = netdev_priv(dev);
	struct mtk_eth *eth = mac->hw;

	if (rcu_access_pointer(eth->prog) &&
	    length > MTK_PP_MAX_BUF_SIZE) {
		netdev_err(dev, "Invalid MTU for XDP mode\n");
		return -EINVAL;
	}

	mtk_set_mcr_max_rx(mac, length);
	dev->mtu = new_mtu;

	return 0;
}

static int mtk_do_ioctl(struct net_device *dev, struct ifreq *ifr, int cmd)
{
	struct mtk_mac *mac = netdev_priv(dev);

	switch (cmd) {
	case SIOCGMIIPHY:
	case SIOCGMIIREG:
	case SIOCSMIIREG:
		return phylink_mii_ioctl(mac->phylink, ifr, cmd);
	default:
		break;
	}

	return -EOPNOTSUPP;
}

static void mtk_pending_work(struct work_struct *work)
{
	struct mtk_eth *eth = container_of(work, struct mtk_eth, pending_work);
	int err, i;
	unsigned long restart = 0;

	rtnl_lock();

	dev_dbg(eth->dev, "[%s][%d] reset\n", __func__, __LINE__);

	while (test_and_set_bit_lock(MTK_RESETTING, &eth->state))
		cpu_relax();

	dev_dbg(eth->dev, "[%s][%d] mtk_stop starts\n", __func__, __LINE__);
	/* stop all devices to make sure that dma is properly shut down */
	for (i = 0; i < MTK_MAC_COUNT; i++) {
		if (!eth->netdev[i])
			continue;
		mtk_stop(eth->netdev[i]);
		__set_bit(i, &restart);
	}
	dev_dbg(eth->dev, "[%s][%d] mtk_stop ends\n", __func__, __LINE__);

	/* restart underlying hardware such as power, clock, pin mux
	 * and the connected phy
	 */
	mtk_hw_deinit(eth);

	if (eth->dev->pins)
		pinctrl_select_state(eth->dev->pins->p,
				     eth->dev->pins->default_state);
	mtk_hw_init(eth);

	/* restart DMA and enable IRQs */
	for (i = 0; i < MTK_MAC_COUNT; i++) {
		if (!test_bit(i, &restart))
			continue;
		err = mtk_open(eth->netdev[i]);
		if (err) {
			netif_alert(eth, ifup, eth->netdev[i],
			      "Driver up/down cycle failed, closing device.\n");
			dev_close(eth->netdev[i]);
		}
	}

	dev_dbg(eth->dev, "[%s][%d] reset done\n", __func__, __LINE__);

	clear_bit_unlock(MTK_RESETTING, &eth->state);

	rtnl_unlock();
}

static int mtk_free_dev(struct mtk_eth *eth)
{
	int i;

	for (i = 0; i < MTK_MAC_COUNT; i++) {
		if (!eth->netdev[i])
			continue;
		free_netdev(eth->netdev[i]);
	}

	return 0;
}

static int mtk_unreg_dev(struct mtk_eth *eth)
{
	int i;

	for (i = 0; i < MTK_MAC_COUNT; i++) {
		if (!eth->netdev[i])
			continue;
		unregister_netdev(eth->netdev[i]);
	}

	return 0;
}

static int mtk_cleanup(struct mtk_eth *eth)
{
	mtk_unreg_dev(eth);
	mtk_free_dev(eth);
	cancel_work_sync(&eth->pending_work);

	return 0;
}

static int mtk_get_link_ksettings(struct net_device *ndev,
				  struct ethtool_link_ksettings *cmd)
{
	struct mtk_mac *mac = netdev_priv(ndev);

	if (unlikely(test_bit(MTK_RESETTING, &mac->hw->state)))
		return -EBUSY;

	return phylink_ethtool_ksettings_get(mac->phylink, cmd);
}

static int mtk_set_link_ksettings(struct net_device *ndev,
				  const struct ethtool_link_ksettings *cmd)
{
	struct mtk_mac *mac = netdev_priv(ndev);

	if (unlikely(test_bit(MTK_RESETTING, &mac->hw->state)))
		return -EBUSY;

	return phylink_ethtool_ksettings_set(mac->phylink, cmd);
}

static void mtk_get_drvinfo(struct net_device *dev,
			    struct ethtool_drvinfo *info)
{
	struct mtk_mac *mac = netdev_priv(dev);

	strscpy(info->driver, mac->hw->dev->driver->name, sizeof(info->driver));
	strscpy(info->bus_info, dev_name(mac->hw->dev), sizeof(info->bus_info));
	info->n_stats = ARRAY_SIZE(mtk_ethtool_stats);
}

static u32 mtk_get_msglevel(struct net_device *dev)
{
	struct mtk_mac *mac = netdev_priv(dev);

	return mac->hw->msg_enable;
}

static void mtk_set_msglevel(struct net_device *dev, u32 value)
{
	struct mtk_mac *mac = netdev_priv(dev);

	mac->hw->msg_enable = value;
}

static int mtk_nway_reset(struct net_device *dev)
{
	struct mtk_mac *mac = netdev_priv(dev);

	if (unlikely(test_bit(MTK_RESETTING, &mac->hw->state)))
		return -EBUSY;

	if (!mac->phylink)
		return -ENOTSUPP;

	return phylink_ethtool_nway_reset(mac->phylink);
}

static void mtk_get_strings(struct net_device *dev, u32 stringset, u8 *data)
{
	int i;

	switch (stringset) {
	case ETH_SS_STATS: {
		struct mtk_mac *mac = netdev_priv(dev);

		for (i = 0; i < ARRAY_SIZE(mtk_ethtool_stats); i++) {
			memcpy(data, mtk_ethtool_stats[i].str, ETH_GSTRING_LEN);
			data += ETH_GSTRING_LEN;
		}
		if (mtk_page_pool_enabled(mac->hw))
			page_pool_ethtool_stats_get_strings(data);
		break;
	}
	default:
		break;
	}
}

static int mtk_get_sset_count(struct net_device *dev, int sset)
{
	switch (sset) {
	case ETH_SS_STATS: {
		int count = ARRAY_SIZE(mtk_ethtool_stats);
		struct mtk_mac *mac = netdev_priv(dev);

		if (mtk_page_pool_enabled(mac->hw))
			count += page_pool_ethtool_stats_get_count();
		return count;
	}
	default:
		return -EOPNOTSUPP;
	}
}

static void mtk_ethtool_pp_stats(struct mtk_eth *eth, u64 *data)
{
	struct page_pool_stats stats = {};
	int i;

	for (i = 0; i < ARRAY_SIZE(eth->rx_ring); i++) {
		struct mtk_rx_ring *ring = &eth->rx_ring[i];

		if (!ring->page_pool)
			continue;

		page_pool_get_stats(ring->page_pool, &stats);
	}
	page_pool_ethtool_stats_get(data, &stats);
}

static void mtk_get_ethtool_stats(struct net_device *dev,
				  struct ethtool_stats *stats, u64 *data)
{
	struct mtk_mac *mac = netdev_priv(dev);
	struct mtk_hw_stats *hwstats = mac->hw_stats;
	u64 *data_src, *data_dst;
	unsigned int start;
	int i;

	if (unlikely(test_bit(MTK_RESETTING, &mac->hw->state)))
		return;

	if (netif_running(dev) && netif_device_present(dev)) {
		if (spin_trylock_bh(&hwstats->stats_lock)) {
			mtk_stats_update_mac(mac);
			spin_unlock_bh(&hwstats->stats_lock);
		}
	}

	data_src = (u64 *)hwstats;

	do {
		data_dst = data;
		start = u64_stats_fetch_begin_irq(&hwstats->syncp);

		for (i = 0; i < ARRAY_SIZE(mtk_ethtool_stats); i++)
			*data_dst++ = *(data_src + mtk_ethtool_stats[i].offset);
		if (mtk_page_pool_enabled(mac->hw))
			mtk_ethtool_pp_stats(mac->hw, data_dst);
	} while (u64_stats_fetch_retry_irq(&hwstats->syncp, start));
}

static int mtk_get_rxnfc(struct net_device *dev, struct ethtool_rxnfc *cmd,
			 u32 *rule_locs)
{
	int ret = -EOPNOTSUPP;

	switch (cmd->cmd) {
	case ETHTOOL_GRXRINGS:
		if (dev->hw_features & NETIF_F_LRO) {
			cmd->data = MTK_MAX_RX_RING_NUM;
			ret = 0;
		}
		break;
	case ETHTOOL_GRXCLSRLCNT:
		if (dev->hw_features & NETIF_F_LRO) {
			struct mtk_mac *mac = netdev_priv(dev);

			cmd->rule_cnt = mac->hwlro_ip_cnt;
			ret = 0;
		}
		break;
	case ETHTOOL_GRXCLSRULE:
		if (dev->hw_features & NETIF_F_LRO)
			ret = mtk_hwlro_get_fdir_entry(dev, cmd);
		break;
	case ETHTOOL_GRXCLSRLALL:
		if (dev->hw_features & NETIF_F_LRO)
			ret = mtk_hwlro_get_fdir_all(dev, cmd,
						     rule_locs);
		break;
	default:
		break;
	}

	return ret;
}

static int mtk_set_rxnfc(struct net_device *dev, struct ethtool_rxnfc *cmd)
{
	int ret = -EOPNOTSUPP;

	switch (cmd->cmd) {
	case ETHTOOL_SRXCLSRLINS:
		if (dev->hw_features & NETIF_F_LRO)
			ret = mtk_hwlro_add_ipaddr(dev, cmd);
		break;
	case ETHTOOL_SRXCLSRLDEL:
		if (dev->hw_features & NETIF_F_LRO)
			ret = mtk_hwlro_del_ipaddr(dev, cmd);
		break;
	default:
		break;
	}

	return ret;
}

static const struct ethtool_ops mtk_ethtool_ops = {
	.get_link_ksettings	= mtk_get_link_ksettings,
	.set_link_ksettings	= mtk_set_link_ksettings,
	.get_drvinfo		= mtk_get_drvinfo,
	.get_msglevel		= mtk_get_msglevel,
	.set_msglevel		= mtk_set_msglevel,
	.nway_reset		= mtk_nway_reset,
	.get_link		= ethtool_op_get_link,
	.get_strings		= mtk_get_strings,
	.get_sset_count		= mtk_get_sset_count,
	.get_ethtool_stats	= mtk_get_ethtool_stats,
	.get_rxnfc		= mtk_get_rxnfc,
	.set_rxnfc              = mtk_set_rxnfc,
};

static const struct net_device_ops mtk_netdev_ops = {
	.ndo_init		= mtk_init,
	.ndo_uninit		= mtk_uninit,
	.ndo_open		= mtk_open,
	.ndo_stop		= mtk_stop,
	.ndo_start_xmit		= mtk_start_xmit,
	.ndo_set_mac_address	= mtk_set_mac_address,
	.ndo_validate_addr	= eth_validate_addr,
	.ndo_eth_ioctl		= mtk_do_ioctl,
	.ndo_change_mtu		= mtk_change_mtu,
	.ndo_tx_timeout		= mtk_tx_timeout,
	.ndo_get_stats64        = mtk_get_stats64,
	.ndo_fix_features	= mtk_fix_features,
	.ndo_set_features	= mtk_set_features,
#ifdef CONFIG_NET_POLL_CONTROLLER
	.ndo_poll_controller	= mtk_poll_controller,
#endif
	.ndo_setup_tc		= mtk_eth_setup_tc,
	.ndo_bpf		= mtk_xdp,
	.ndo_xdp_xmit		= mtk_xdp_xmit,
};

static int mtk_add_mac(struct mtk_eth *eth, struct device_node *np)
{
	const __be32 *_id = of_get_property(np, "reg", NULL);
	phy_interface_t phy_mode;
	struct phylink *phylink;
	struct mtk_mac *mac;
	int id, err;

	if (!_id) {
		dev_err(eth->dev, "missing mac id\n");
		return -EINVAL;
	}

	id = be32_to_cpup(_id);
	if (id >= MTK_MAC_COUNT) {
		dev_err(eth->dev, "%d is not a valid mac id\n", id);
		return -EINVAL;
	}

	if (eth->netdev[id]) {
		dev_err(eth->dev, "duplicate mac id found: %d\n", id);
		return -EINVAL;
	}

	eth->netdev[id] = alloc_etherdev(sizeof(*mac));
	if (!eth->netdev[id]) {
		dev_err(eth->dev, "alloc_etherdev failed\n");
		return -ENOMEM;
	}
	mac = netdev_priv(eth->netdev[id]);
	eth->mac[id] = mac;
	mac->id = id;
	mac->hw = eth;
	mac->of_node = np;

	memset(mac->hwlro_ip, 0, sizeof(mac->hwlro_ip));
	mac->hwlro_ip_cnt = 0;

	mac->hw_stats = devm_kzalloc(eth->dev,
				     sizeof(*mac->hw_stats),
				     GFP_KERNEL);
	if (!mac->hw_stats) {
		dev_err(eth->dev, "failed to allocate counter memory\n");
		err = -ENOMEM;
		goto free_netdev;
	}
	spin_lock_init(&mac->hw_stats->stats_lock);
	u64_stats_init(&mac->hw_stats->syncp);
	mac->hw_stats->reg_offset = id * MTK_STAT_OFFSET;

	/* phylink create */
	err = of_get_phy_mode(np, &phy_mode);
	if (err) {
		dev_err(eth->dev, "incorrect phy-mode\n");
		goto free_netdev;
	}

	/* mac config is not set */
	mac->interface = PHY_INTERFACE_MODE_NA;
	mac->speed = SPEED_UNKNOWN;

	mac->phylink_config.dev = &eth->netdev[id]->dev;
	mac->phylink_config.type = PHYLINK_NETDEV;
	/* This driver makes use of state->speed in mac_config */
	mac->phylink_config.legacy_pre_march2020 = true;
	mac->phylink_config.mac_capabilities = MAC_ASYM_PAUSE | MAC_SYM_PAUSE |
		MAC_10 | MAC_100 | MAC_1000 | MAC_2500FD;

	__set_bit(PHY_INTERFACE_MODE_MII,
		  mac->phylink_config.supported_interfaces);
	__set_bit(PHY_INTERFACE_MODE_GMII,
		  mac->phylink_config.supported_interfaces);

	if (MTK_HAS_CAPS(mac->hw->soc->caps, MTK_RGMII))
		phy_interface_set_rgmii(mac->phylink_config.supported_interfaces);

	if (MTK_HAS_CAPS(mac->hw->soc->caps, MTK_TRGMII) && !mac->id)
		__set_bit(PHY_INTERFACE_MODE_TRGMII,
			  mac->phylink_config.supported_interfaces);

	if (MTK_HAS_CAPS(mac->hw->soc->caps, MTK_SGMII)) {
		__set_bit(PHY_INTERFACE_MODE_SGMII,
			  mac->phylink_config.supported_interfaces);
		__set_bit(PHY_INTERFACE_MODE_1000BASEX,
			  mac->phylink_config.supported_interfaces);
		__set_bit(PHY_INTERFACE_MODE_2500BASEX,
			  mac->phylink_config.supported_interfaces);
	}

	phylink = phylink_create(&mac->phylink_config,
				 of_fwnode_handle(mac->of_node),
				 phy_mode, &mtk_phylink_ops);
	if (IS_ERR(phylink)) {
		err = PTR_ERR(phylink);
		goto free_netdev;
	}

	mac->phylink = phylink;

	SET_NETDEV_DEV(eth->netdev[id], eth->dev);
	eth->netdev[id]->watchdog_timeo = 5 * HZ;
	eth->netdev[id]->netdev_ops = &mtk_netdev_ops;
	eth->netdev[id]->base_addr = (unsigned long)eth->base;

	eth->netdev[id]->hw_features = eth->soc->hw_features;
	if (eth->hwlro)
		eth->netdev[id]->hw_features |= NETIF_F_LRO;

	eth->netdev[id]->vlan_features = eth->soc->hw_features &
		~(NETIF_F_HW_VLAN_CTAG_TX | NETIF_F_HW_VLAN_CTAG_RX);
	eth->netdev[id]->features |= eth->soc->hw_features;
	eth->netdev[id]->ethtool_ops = &mtk_ethtool_ops;

	eth->netdev[id]->irq = eth->irq[0];
	eth->netdev[id]->dev.of_node = np;

	if (MTK_HAS_CAPS(eth->soc->caps, MTK_SOC_MT7628))
		eth->netdev[id]->max_mtu = MTK_MAX_RX_LENGTH - MTK_RX_ETH_HLEN;
	else
		eth->netdev[id]->max_mtu = MTK_MAX_RX_LENGTH_2K - MTK_RX_ETH_HLEN;

	return 0;

free_netdev:
	free_netdev(eth->netdev[id]);
	return err;
}

void mtk_eth_set_dma_device(struct mtk_eth *eth, struct device *dma_dev)
{
	struct net_device *dev, *tmp;
	LIST_HEAD(dev_list);
	int i;

	rtnl_lock();

	for (i = 0; i < MTK_MAC_COUNT; i++) {
		dev = eth->netdev[i];

		if (!dev || !(dev->flags & IFF_UP))
			continue;

		list_add_tail(&dev->close_list, &dev_list);
	}

	dev_close_many(&dev_list, false);

	eth->dma_dev = dma_dev;

	list_for_each_entry_safe(dev, tmp, &dev_list, close_list) {
		list_del_init(&dev->close_list);
		dev_open(dev, NULL);
	}

	rtnl_unlock();
}

static int mtk_probe(struct platform_device *pdev)
{
	struct resource *res = NULL;
	struct device_node *mac_np;
	struct mtk_eth *eth;
	int err, i;

	eth = devm_kzalloc(&pdev->dev, sizeof(*eth), GFP_KERNEL);
	if (!eth)
		return -ENOMEM;

	eth->soc = of_device_get_match_data(&pdev->dev);

	eth->dev = &pdev->dev;
	eth->dma_dev = &pdev->dev;
	eth->base = devm_platform_ioremap_resource(pdev, 0);
	if (IS_ERR(eth->base))
		return PTR_ERR(eth->base);

	if (MTK_HAS_CAPS(eth->soc->caps, MTK_SOC_MT7628))
		eth->ip_align = NET_IP_ALIGN;

	spin_lock_init(&eth->page_lock);
	spin_lock_init(&eth->tx_irq_lock);
	spin_lock_init(&eth->rx_irq_lock);
	spin_lock_init(&eth->dim_lock);

	eth->rx_dim.mode = DIM_CQ_PERIOD_MODE_START_FROM_EQE;
	INIT_WORK(&eth->rx_dim.work, mtk_dim_rx);

	eth->tx_dim.mode = DIM_CQ_PERIOD_MODE_START_FROM_EQE;
	INIT_WORK(&eth->tx_dim.work, mtk_dim_tx);

	if (!MTK_HAS_CAPS(eth->soc->caps, MTK_SOC_MT7628)) {
		eth->ethsys = syscon_regmap_lookup_by_phandle(pdev->dev.of_node,
							      "mediatek,ethsys");
		if (IS_ERR(eth->ethsys)) {
			dev_err(&pdev->dev, "no ethsys regmap found\n");
			return PTR_ERR(eth->ethsys);
		}
	}

	if (MTK_HAS_CAPS(eth->soc->caps, MTK_INFRA)) {
		eth->infra = syscon_regmap_lookup_by_phandle(pdev->dev.of_node,
							     "mediatek,infracfg");
		if (IS_ERR(eth->infra)) {
			dev_err(&pdev->dev, "no infracfg regmap found\n");
			return PTR_ERR(eth->infra);
		}
	}

	if (of_dma_is_coherent(pdev->dev.of_node)) {
		struct regmap *cci;

		cci = syscon_regmap_lookup_by_phandle(pdev->dev.of_node,
						      "cci-control-port");
		/* enable CPU/bus coherency */
		if (!IS_ERR(cci))
			regmap_write(cci, 0, 3);
	}

	if (MTK_HAS_CAPS(eth->soc->caps, MTK_SGMII)) {
		eth->sgmii = devm_kzalloc(eth->dev, sizeof(*eth->sgmii),
					  GFP_KERNEL);
		if (!eth->sgmii)
			return -ENOMEM;

		err = mtk_sgmii_init(eth->sgmii, pdev->dev.of_node,
				     eth->soc->ana_rgc3);

		if (err)
			return err;
	}

	if (eth->soc->required_pctl) {
		eth->pctl = syscon_regmap_lookup_by_phandle(pdev->dev.of_node,
							    "mediatek,pctl");
		if (IS_ERR(eth->pctl)) {
			dev_err(&pdev->dev, "no pctl regmap found\n");
			return PTR_ERR(eth->pctl);
		}
	}

	if (MTK_HAS_CAPS(eth->soc->caps, MTK_NETSYS_V2)) {
		res = platform_get_resource(pdev, IORESOURCE_MEM, 0);
		if (!res)
			return -EINVAL;
	}

	if (eth->soc->offload_version) {
		for (i = 0;; i++) {
			struct device_node *np;
			phys_addr_t wdma_phy;
			u32 wdma_base;

			if (i >= ARRAY_SIZE(eth->soc->reg_map->wdma_base))
				break;

			np = of_parse_phandle(pdev->dev.of_node,
					      "mediatek,wed", i);
			if (!np)
				break;

			wdma_base = eth->soc->reg_map->wdma_base[i];
			wdma_phy = res ? res->start + wdma_base : 0;
			mtk_wed_add_hw(np, eth, eth->base + wdma_base,
				       wdma_phy, i);
		}
	}

	for (i = 0; i < 3; i++) {
		if (MTK_HAS_CAPS(eth->soc->caps, MTK_SHARED_INT) && i > 0)
			eth->irq[i] = eth->irq[0];
		else
			eth->irq[i] = platform_get_irq(pdev, i);
		if (eth->irq[i] < 0) {
			dev_err(&pdev->dev, "no IRQ%d resource found\n", i);
			err = -ENXIO;
			goto err_wed_exit;
		}
	}
	for (i = 0; i < ARRAY_SIZE(eth->clks); i++) {
		eth->clks[i] = devm_clk_get(eth->dev,
					    mtk_clks_source_name[i]);
		if (IS_ERR(eth->clks[i])) {
			if (PTR_ERR(eth->clks[i]) == -EPROBE_DEFER) {
				err = -EPROBE_DEFER;
				goto err_wed_exit;
			}
			if (eth->soc->required_clks & BIT(i)) {
				dev_err(&pdev->dev, "clock %s not found\n",
					mtk_clks_source_name[i]);
				err = -EINVAL;
				goto err_wed_exit;
			}
			eth->clks[i] = NULL;
		}
	}

	eth->msg_enable = netif_msg_init(mtk_msg_level, MTK_DEFAULT_MSG_ENABLE);
	INIT_WORK(&eth->pending_work, mtk_pending_work);

	err = mtk_hw_init(eth);
	if (err)
		goto err_wed_exit;

	eth->hwlro = MTK_HAS_CAPS(eth->soc->caps, MTK_HWLRO);

	for_each_child_of_node(pdev->dev.of_node, mac_np) {
		if (!of_device_is_compatible(mac_np,
					     "mediatek,eth-mac"))
			continue;

		if (!of_device_is_available(mac_np))
			continue;

		err = mtk_add_mac(eth, mac_np);
		if (err) {
			of_node_put(mac_np);
			goto err_deinit_hw;
		}
	}

	if (MTK_HAS_CAPS(eth->soc->caps, MTK_SHARED_INT)) {
		err = devm_request_irq(eth->dev, eth->irq[0],
				       mtk_handle_irq, 0,
				       dev_name(eth->dev), eth);
	} else {
		err = devm_request_irq(eth->dev, eth->irq[1],
				       mtk_handle_irq_tx, 0,
				       dev_name(eth->dev), eth);
		if (err)
			goto err_free_dev;

		err = devm_request_irq(eth->dev, eth->irq[2],
				       mtk_handle_irq_rx, 0,
				       dev_name(eth->dev), eth);
	}
	if (err)
		goto err_free_dev;

	/* No MT7628/88 support yet */
	if (!MTK_HAS_CAPS(eth->soc->caps, MTK_SOC_MT7628)) {
		err = mtk_mdio_init(eth);
		if (err)
			goto err_free_dev;
	}

	if (eth->soc->offload_version) {
		u32 num_ppe;

		num_ppe = MTK_HAS_CAPS(eth->soc->caps, MTK_NETSYS_V2) ? 2 : 1;
		num_ppe = min_t(u32, ARRAY_SIZE(eth->ppe), num_ppe);
		for (i = 0; i < num_ppe; i++) {
			u32 ppe_addr = eth->soc->reg_map->ppe_base + i * 0x400;

			eth->ppe[i] = mtk_ppe_init(eth, eth->base + ppe_addr,
						   eth->soc->offload_version, i);
			if (!eth->ppe[i]) {
				err = -ENOMEM;
				goto err_deinit_ppe;
			}
		}

		err = mtk_eth_offload_init(eth);
		if (err)
			goto err_deinit_ppe;
	}

	for (i = 0; i < MTK_MAX_DEVS; i++) {
		if (!eth->netdev[i])
			continue;

		err = register_netdev(eth->netdev[i]);
		if (err) {
			dev_err(eth->dev, "error bringing up device\n");
			goto err_deinit_ppe;
		} else
			netif_info(eth, probe, eth->netdev[i],
				   "mediatek frame engine at 0x%08lx, irq %d\n",
				   eth->netdev[i]->base_addr, eth->irq[0]);
	}

	/* we run 2 devices on the same DMA ring so we need a dummy device
	 * for NAPI to work
	 */
	init_dummy_netdev(&eth->dummy_dev);
	netif_napi_add(&eth->dummy_dev, &eth->tx_napi, mtk_napi_tx);
	netif_napi_add(&eth->dummy_dev, &eth->rx_napi, mtk_napi_rx);

	platform_set_drvdata(pdev, eth);

	return 0;

err_deinit_ppe:
	mtk_ppe_deinit(eth);
	mtk_mdio_cleanup(eth);
err_free_dev:
	mtk_free_dev(eth);
err_deinit_hw:
	mtk_hw_deinit(eth);
err_wed_exit:
	mtk_wed_exit();

	return err;
}

static int mtk_remove(struct platform_device *pdev)
{
	struct mtk_eth *eth = platform_get_drvdata(pdev);
	struct mtk_mac *mac;
	int i;

	/* stop all devices to make sure that dma is properly shut down */
	for (i = 0; i < MTK_MAC_COUNT; i++) {
		if (!eth->netdev[i])
			continue;
		mtk_stop(eth->netdev[i]);
		mac = netdev_priv(eth->netdev[i]);
		phylink_disconnect_phy(mac->phylink);
	}

	mtk_wed_exit();
	mtk_hw_deinit(eth);

	netif_napi_del(&eth->tx_napi);
	netif_napi_del(&eth->rx_napi);
	mtk_cleanup(eth);
	mtk_mdio_cleanup(eth);

	return 0;
}

static const struct mtk_soc_data mt2701_data = {
	.reg_map = &mtk_reg_map,
	.caps = MT7623_CAPS | MTK_HWLRO,
	.hw_features = MTK_HW_FEATURES,
	.required_clks = MT7623_CLKS_BITMAP,
	.required_pctl = true,
	.txrx = {
		.txd_size = sizeof(struct mtk_tx_dma),
		.rxd_size = sizeof(struct mtk_rx_dma),
		.rx_irq_done_mask = MTK_RX_DONE_INT,
		.rx_dma_l4_valid = RX_DMA_L4_VALID,
		.dma_max_len = MTK_TX_DMA_BUF_LEN,
		.dma_len_offset = 16,
	},
};

static const struct mtk_soc_data mt7621_data = {
	.reg_map = &mtk_reg_map,
	.caps = MT7621_CAPS,
	.hw_features = MTK_HW_FEATURES,
	.required_clks = MT7621_CLKS_BITMAP,
	.required_pctl = false,
	.offload_version = 2,
	.hash_offset = 2,
	.foe_entry_size = sizeof(struct mtk_foe_entry) - 16,
	.txrx = {
		.txd_size = sizeof(struct mtk_tx_dma),
		.rxd_size = sizeof(struct mtk_rx_dma),
		.rx_irq_done_mask = MTK_RX_DONE_INT,
		.rx_dma_l4_valid = RX_DMA_L4_VALID,
		.dma_max_len = MTK_TX_DMA_BUF_LEN,
		.dma_len_offset = 16,
	},
};

static const struct mtk_soc_data mt7622_data = {
	.reg_map = &mtk_reg_map,
	.ana_rgc3 = 0x2028,
	.caps = MT7622_CAPS | MTK_HWLRO,
	.hw_features = MTK_HW_FEATURES,
	.required_clks = MT7622_CLKS_BITMAP,
	.required_pctl = false,
	.offload_version = 2,
	.hash_offset = 2,
	.foe_entry_size = sizeof(struct mtk_foe_entry) - 16,
	.txrx = {
		.txd_size = sizeof(struct mtk_tx_dma),
		.rxd_size = sizeof(struct mtk_rx_dma),
		.rx_irq_done_mask = MTK_RX_DONE_INT,
		.rx_dma_l4_valid = RX_DMA_L4_VALID,
		.dma_max_len = MTK_TX_DMA_BUF_LEN,
		.dma_len_offset = 16,
	},
};

static const struct mtk_soc_data mt7623_data = {
	.reg_map = &mtk_reg_map,
	.caps = MT7623_CAPS | MTK_HWLRO,
	.hw_features = MTK_HW_FEATURES,
	.required_clks = MT7623_CLKS_BITMAP,
	.required_pctl = true,
	.offload_version = 2,
	.hash_offset = 2,
	.foe_entry_size = sizeof(struct mtk_foe_entry) - 16,
	.txrx = {
		.txd_size = sizeof(struct mtk_tx_dma),
		.rxd_size = sizeof(struct mtk_rx_dma),
		.rx_irq_done_mask = MTK_RX_DONE_INT,
		.rx_dma_l4_valid = RX_DMA_L4_VALID,
		.dma_max_len = MTK_TX_DMA_BUF_LEN,
		.dma_len_offset = 16,
	},
};

static const struct mtk_soc_data mt7629_data = {
	.reg_map = &mtk_reg_map,
	.ana_rgc3 = 0x128,
	.caps = MT7629_CAPS | MTK_HWLRO,
	.hw_features = MTK_HW_FEATURES,
	.required_clks = MT7629_CLKS_BITMAP,
	.required_pctl = false,
	.txrx = {
		.txd_size = sizeof(struct mtk_tx_dma),
		.rxd_size = sizeof(struct mtk_rx_dma),
		.rx_irq_done_mask = MTK_RX_DONE_INT,
		.rx_dma_l4_valid = RX_DMA_L4_VALID,
		.dma_max_len = MTK_TX_DMA_BUF_LEN,
		.dma_len_offset = 16,
	},
};

static const struct mtk_soc_data mt7986_data = {
	.reg_map = &mt7986_reg_map,
	.ana_rgc3 = 0x128,
	.caps = MT7986_CAPS,
	.hw_features = MTK_HW_FEATURES,
	.required_clks = MT7986_CLKS_BITMAP,
	.required_pctl = false,
	.hash_offset = 4,
	.foe_entry_size = sizeof(struct mtk_foe_entry),
	.txrx = {
		.txd_size = sizeof(struct mtk_tx_dma_v2),
		.rxd_size = sizeof(struct mtk_rx_dma_v2),
		.rx_irq_done_mask = MTK_RX_DONE_INT_V2,
		.rx_dma_l4_valid = RX_DMA_L4_VALID_V2,
		.dma_max_len = MTK_TX_DMA_BUF_LEN_V2,
		.dma_len_offset = 8,
	},
};

static const struct mtk_soc_data rt5350_data = {
	.reg_map = &mt7628_reg_map,
	.caps = MT7628_CAPS,
	.hw_features = MTK_HW_FEATURES_MT7628,
	.required_clks = MT7628_CLKS_BITMAP,
	.required_pctl = false,
	.txrx = {
		.txd_size = sizeof(struct mtk_tx_dma),
		.rxd_size = sizeof(struct mtk_rx_dma),
		.rx_irq_done_mask = MTK_RX_DONE_INT,
		.rx_dma_l4_valid = RX_DMA_L4_VALID_PDMA,
		.dma_max_len = MTK_TX_DMA_BUF_LEN,
		.dma_len_offset = 16,
	},
};

const struct of_device_id of_mtk_match[] = {
	{ .compatible = "mediatek,mt2701-eth", .data = &mt2701_data},
	{ .compatible = "mediatek,mt7621-eth", .data = &mt7621_data},
	{ .compatible = "mediatek,mt7622-eth", .data = &mt7622_data},
	{ .compatible = "mediatek,mt7623-eth", .data = &mt7623_data},
	{ .compatible = "mediatek,mt7629-eth", .data = &mt7629_data},
	{ .compatible = "mediatek,mt7986-eth", .data = &mt7986_data},
	{ .compatible = "ralink,rt5350-eth", .data = &rt5350_data},
	{},
};
MODULE_DEVICE_TABLE(of, of_mtk_match);

static struct platform_driver mtk_driver = {
	.probe = mtk_probe,
	.remove = mtk_remove,
	.driver = {
		.name = "mtk_soc_eth",
		.of_match_table = of_mtk_match,
	},
};

module_platform_driver(mtk_driver);

MODULE_LICENSE("GPL");
MODULE_AUTHOR("John Crispin <blogic@openwrt.org>");
MODULE_DESCRIPTION("Ethernet driver for MediaTek SoC");<|MERGE_RESOLUTION|>--- conflicted
+++ resolved
@@ -219,15 +219,6 @@
 	if (ret < 0)
 		return ret;
 
-<<<<<<< HEAD
-	mtk_w32(eth, PHY_IAC_ACCESS |
-		     PHY_IAC_START_C22 |
-		     PHY_IAC_CMD_WRITE |
-		     PHY_IAC_REG(phy_reg) |
-		     PHY_IAC_ADDR(phy_addr) |
-		     PHY_IAC_DATA(write_data),
-		MTK_PHY_IAC);
-=======
 	if (phy_reg & MII_ADDR_C45) {
 		mtk_w32(eth, PHY_IAC_ACCESS |
 			     PHY_IAC_START_C45 |
@@ -257,7 +248,6 @@
 			     PHY_IAC_DATA(write_data),
 			MTK_PHY_IAC);
 	}
->>>>>>> d60c95ef
 
 	ret = mtk_mdio_busy_wait(eth);
 	if (ret < 0)
@@ -269,20 +259,6 @@
 static int _mtk_mdio_read(struct mtk_eth *eth, u32 phy_addr, u32 phy_reg)
 {
 	int ret;
-<<<<<<< HEAD
-
-	ret = mtk_mdio_busy_wait(eth);
-	if (ret < 0)
-		return ret;
-
-	mtk_w32(eth, PHY_IAC_ACCESS |
-		     PHY_IAC_START_C22 |
-		     PHY_IAC_CMD_C22_READ |
-		     PHY_IAC_REG(phy_reg) |
-		     PHY_IAC_ADDR(phy_addr),
-		MTK_PHY_IAC);
-
-=======
 
 	ret = mtk_mdio_busy_wait(eth);
 	if (ret < 0)
@@ -316,7 +292,6 @@
 			MTK_PHY_IAC);
 	}
 
->>>>>>> d60c95ef
 	ret = mtk_mdio_busy_wait(eth);
 	if (ret < 0)
 		return ret;
@@ -426,13 +401,8 @@
 	struct mtk_mac *mac = container_of(config, struct mtk_mac,
 					   phylink_config);
 	struct mtk_eth *eth = mac->hw;
-<<<<<<< HEAD
-	u32 mcr_cur, mcr_new, sid, i;
-	int val, ge_mode, err = 0;
-=======
 	int val, ge_mode, err = 0;
 	u32 i;
->>>>>>> d60c95ef
 
 	/* MT76x8 has no hardware settings between for the MAC */
 	if (!MTK_HAS_CAPS(eth->soc->caps, MTK_SOC_MT7628) &&
@@ -1857,26 +1827,6 @@
 		pktlen = RX_DMA_GET_PLEN0(trxd.rxd2);
 
 		/* alloc new buffer */
-<<<<<<< HEAD
-		if (ring->frag_size <= PAGE_SIZE)
-			new_data = napi_alloc_frag(ring->frag_size);
-		else
-			new_data = mtk_max_lro_buf_alloc(GFP_ATOMIC);
-		if (unlikely(!new_data)) {
-			netdev->stats.rx_dropped++;
-			goto release_desc;
-		}
-		dma_addr = dma_map_single(eth->dev,
-					  new_data + NET_SKB_PAD +
-					  eth->ip_align,
-					  ring->buf_size,
-					  DMA_FROM_DEVICE);
-		if (unlikely(dma_mapping_error(eth->dev, dma_addr))) {
-			skb_free_frag(new_data);
-			netdev->stats.rx_dropped++;
-			goto release_desc;
-		}
-=======
 		if (ring->page_pool) {
 			struct page *page = virt_to_head_page(data);
 			struct xdp_buff xdp;
@@ -1902,7 +1852,6 @@
 			ret = mtk_xdp_run(eth, ring, &xdp, netdev);
 			if (ret == XDP_REDIRECT)
 				xdp_flush = true;
->>>>>>> d60c95ef
 
 			if (ret != XDP_PASS)
 				goto skip_rx;
@@ -2388,15 +2337,6 @@
 	if (!ring->data)
 		return -ENOMEM;
 
-<<<<<<< HEAD
-	for (i = 0; i < rx_dma_size; i++) {
-		if (ring->frag_size <= PAGE_SIZE)
-			ring->data[i] = netdev_alloc_frag(ring->frag_size);
-		else
-			ring->data[i] = mtk_max_lro_buf_alloc(GFP_KERNEL);
-		if (!ring->data[i])
-			return -ENOMEM;
-=======
 	if (mtk_page_pool_enabled(eth)) {
 		struct page_pool *pp;
 
@@ -2406,7 +2346,6 @@
 			return PTR_ERR(pp);
 
 		ring->page_pool = pp;
->>>>>>> d60c95ef
 	}
 
 	ring->dma = dma_alloc_coherent(eth->dma_dev,
