--- conflicted
+++ resolved
@@ -68,11 +68,7 @@
 static void airoha_qdma_irq_disable(struct airoha_irq_bank *irq_bank,
 				    int index, u32 mask)
 {
-<<<<<<< HEAD
-	airoha_qdma_set_irqmask(qdma, index, mask, 0);
-=======
 	airoha_qdma_set_irqmask(irq_bank, index, mask, 0);
->>>>>>> 25bf10be
 }
 
 static void airoha_set_macaddr(struct airoha_gdm_port *port, const u8 *addr)
@@ -1125,11 +1121,7 @@
 	airoha_qdma_rmw(qdma, REG_LMGR_INIT_CFG,
 			LMGR_INIT_START | LMGR_SRAM_MODE_MASK |
 			HW_FWD_DESC_NUM_MASK,
-<<<<<<< HEAD
-			FIELD_PREP(HW_FWD_DESC_NUM_MASK, HW_DSCP_NUM) |
-=======
 			FIELD_PREP(HW_FWD_DESC_NUM_MASK, num_desc) |
->>>>>>> 25bf10be
 			LMGR_INIT_START | LMGR_SRAM_MODE_MASK);
 
 	return read_poll_timeout(airoha_qdma_rr, status,
