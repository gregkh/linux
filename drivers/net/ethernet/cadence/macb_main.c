// SPDX-License-Identifier: GPL-2.0-only
/*
 * Cadence MACB/GEM Ethernet Controller driver
 *
 * Copyright (C) 2004-2006 Atmel Corporation
 */

#define pr_fmt(fmt) KBUILD_MODNAME ": " fmt
#include <linux/clk.h>
#include <linux/clk-provider.h>
#include <linux/crc32.h>
#include <linux/module.h>
#include <linux/moduleparam.h>
#include <linux/kernel.h>
#include <linux/types.h>
#include <linux/circ_buf.h>
#include <linux/slab.h>
#include <linux/init.h>
#include <linux/io.h>
#include <linux/gpio.h>
#include <linux/gpio/consumer.h>
#include <linux/interrupt.h>
#include <linux/netdevice.h>
#include <linux/etherdevice.h>
#include <linux/dma-mapping.h>
#include <linux/platform_device.h>
#include <linux/phylink.h>
#include <linux/of.h>
#include <linux/of_gpio.h>
#include <linux/of_mdio.h>
#include <linux/of_net.h>
#include <linux/ip.h>
#include <linux/udp.h>
#include <linux/tcp.h>
#include <linux/iopoll.h>
#include <linux/phy/phy.h>
#include <linux/pm_runtime.h>
#include <linux/ptp_classify.h>
#include <linux/reset.h>
#include <linux/firmware/xlnx-zynqmp.h>
#include "macb.h"

/* This structure is only used for MACB on SiFive FU540 devices */
struct sifive_fu540_macb_mgmt {
	void __iomem *reg;
	unsigned long rate;
	struct clk_hw hw;
};

#define MACB_RX_BUFFER_SIZE	128
#define RX_BUFFER_MULTIPLE	64  /* bytes */

#define DEFAULT_RX_RING_SIZE	512 /* must be power of 2 */
#define MIN_RX_RING_SIZE	64
#define MAX_RX_RING_SIZE	8192
#define RX_RING_BYTES(bp)	(macb_dma_desc_get_size(bp)	\
				 * (bp)->rx_ring_size)

#define DEFAULT_TX_RING_SIZE	512 /* must be power of 2 */
#define MIN_TX_RING_SIZE	64
#define MAX_TX_RING_SIZE	4096
#define TX_RING_BYTES(bp)	(macb_dma_desc_get_size(bp)	\
				 * (bp)->tx_ring_size)

/* level of occupied TX descriptors under which we wake up TX process */
#define MACB_TX_WAKEUP_THRESH(bp)	(3 * (bp)->tx_ring_size / 4)

#define MACB_RX_INT_FLAGS	(MACB_BIT(RCOMP) | MACB_BIT(ISR_ROVR))
#define MACB_TX_ERR_FLAGS	(MACB_BIT(ISR_TUND)			\
					| MACB_BIT(ISR_RLE)		\
					| MACB_BIT(TXERR))
#define MACB_TX_INT_FLAGS	(MACB_TX_ERR_FLAGS | MACB_BIT(TCOMP)	\
					| MACB_BIT(TXUBR))

/* Max length of transmit frame must be a multiple of 8 bytes */
#define MACB_TX_LEN_ALIGN	8
#define MACB_MAX_TX_LEN		((unsigned int)((1 << MACB_TX_FRMLEN_SIZE) - 1) & ~((unsigned int)(MACB_TX_LEN_ALIGN - 1)))
/* Limit maximum TX length as per Cadence TSO errata. This is to avoid a
 * false amba_error in TX path from the DMA assuming there is not enough
 * space in the SRAM (16KB) even when there is.
 */
#define GEM_MAX_TX_LEN		(unsigned int)(0x3FC0)

#define GEM_MTU_MIN_SIZE	ETH_MIN_MTU
#define MACB_NETIF_LSO		NETIF_F_TSO

#define MACB_WOL_HAS_MAGIC_PACKET	(0x1 << 0)
#define MACB_WOL_ENABLED		(0x1 << 1)

#define HS_SPEED_10000M			4
#define MACB_SERDES_RATE_10G		1

/* Graceful stop timeouts in us. We should allow up to
 * 1 frame time (10 Mbits/s, full-duplex, ignoring collisions)
 */
#define MACB_HALT_TIMEOUT	14000
#define MACB_PM_TIMEOUT  100 /* ms */

#define MACB_MDIO_TIMEOUT	1000000 /* in usecs */

/* DMA buffer descriptor might be different size
 * depends on hardware configuration:
 *
 * 1. dma address width 32 bits:
 *    word 1: 32 bit address of Data Buffer
 *    word 2: control
 *
 * 2. dma address width 64 bits:
 *    word 1: 32 bit address of Data Buffer
 *    word 2: control
 *    word 3: upper 32 bit address of Data Buffer
 *    word 4: unused
 *
 * 3. dma address width 32 bits with hardware timestamping:
 *    word 1: 32 bit address of Data Buffer
 *    word 2: control
 *    word 3: timestamp word 1
 *    word 4: timestamp word 2
 *
 * 4. dma address width 64 bits with hardware timestamping:
 *    word 1: 32 bit address of Data Buffer
 *    word 2: control
 *    word 3: upper 32 bit address of Data Buffer
 *    word 4: unused
 *    word 5: timestamp word 1
 *    word 6: timestamp word 2
 */
static unsigned int macb_dma_desc_get_size(struct macb *bp)
{
#ifdef MACB_EXT_DESC
	unsigned int desc_size;

	switch (bp->hw_dma_cap) {
	case HW_DMA_CAP_64B:
		desc_size = sizeof(struct macb_dma_desc)
			+ sizeof(struct macb_dma_desc_64);
		break;
	case HW_DMA_CAP_PTP:
		desc_size = sizeof(struct macb_dma_desc)
			+ sizeof(struct macb_dma_desc_ptp);
		break;
	case HW_DMA_CAP_64B_PTP:
		desc_size = sizeof(struct macb_dma_desc)
			+ sizeof(struct macb_dma_desc_64)
			+ sizeof(struct macb_dma_desc_ptp);
		break;
	default:
		desc_size = sizeof(struct macb_dma_desc);
	}
	return desc_size;
#endif
	return sizeof(struct macb_dma_desc);
}

static unsigned int macb_adj_dma_desc_idx(struct macb *bp, unsigned int desc_idx)
{
#ifdef MACB_EXT_DESC
	switch (bp->hw_dma_cap) {
	case HW_DMA_CAP_64B:
	case HW_DMA_CAP_PTP:
		desc_idx <<= 1;
		break;
	case HW_DMA_CAP_64B_PTP:
		desc_idx *= 3;
		break;
	default:
		break;
	}
#endif
	return desc_idx;
}

#ifdef CONFIG_ARCH_DMA_ADDR_T_64BIT
static struct macb_dma_desc_64 *macb_64b_desc(struct macb *bp, struct macb_dma_desc *desc)
{
	return (struct macb_dma_desc_64 *)((void *)desc
		+ sizeof(struct macb_dma_desc));
}
#endif

/* Ring buffer accessors */
static unsigned int macb_tx_ring_wrap(struct macb *bp, unsigned int index)
{
	return index & (bp->tx_ring_size - 1);
}

static struct macb_dma_desc *macb_tx_desc(struct macb_queue *queue,
					  unsigned int index)
{
	index = macb_tx_ring_wrap(queue->bp, index);
	index = macb_adj_dma_desc_idx(queue->bp, index);
	return &queue->tx_ring[index];
}

static struct macb_tx_skb *macb_tx_skb(struct macb_queue *queue,
				       unsigned int index)
{
	return &queue->tx_skb[macb_tx_ring_wrap(queue->bp, index)];
}

static dma_addr_t macb_tx_dma(struct macb_queue *queue, unsigned int index)
{
	dma_addr_t offset;

	offset = macb_tx_ring_wrap(queue->bp, index) *
			macb_dma_desc_get_size(queue->bp);

	return queue->tx_ring_dma + offset;
}

static unsigned int macb_rx_ring_wrap(struct macb *bp, unsigned int index)
{
	return index & (bp->rx_ring_size - 1);
}

static struct macb_dma_desc *macb_rx_desc(struct macb_queue *queue, unsigned int index)
{
	index = macb_rx_ring_wrap(queue->bp, index);
	index = macb_adj_dma_desc_idx(queue->bp, index);
	return &queue->rx_ring[index];
}

static void *macb_rx_buffer(struct macb_queue *queue, unsigned int index)
{
	return queue->rx_buffers + queue->bp->rx_buffer_size *
	       macb_rx_ring_wrap(queue->bp, index);
}

/* I/O accessors */
static u32 hw_readl_native(struct macb *bp, int offset)
{
	return __raw_readl(bp->regs + offset);
}

static void hw_writel_native(struct macb *bp, int offset, u32 value)
{
	__raw_writel(value, bp->regs + offset);
}

static u32 hw_readl(struct macb *bp, int offset)
{
	return readl_relaxed(bp->regs + offset);
}

static void hw_writel(struct macb *bp, int offset, u32 value)
{
	writel_relaxed(value, bp->regs + offset);
}

/* Find the CPU endianness by using the loopback bit of NCR register. When the
 * CPU is in big endian we need to program swapped mode for management
 * descriptor access.
 */
static bool hw_is_native_io(void __iomem *addr)
{
	u32 value = MACB_BIT(LLB);

	__raw_writel(value, addr + MACB_NCR);
	value = __raw_readl(addr + MACB_NCR);

	/* Write 0 back to disable everything */
	__raw_writel(0, addr + MACB_NCR);

	return value == MACB_BIT(LLB);
}

static bool hw_is_gem(void __iomem *addr, bool native_io)
{
	u32 id;

	if (native_io)
		id = __raw_readl(addr + MACB_MID);
	else
		id = readl_relaxed(addr + MACB_MID);

	return MACB_BFEXT(IDNUM, id) >= 0x2;
}

static void macb_set_hwaddr(struct macb *bp)
{
	u32 bottom;
	u16 top;

	bottom = cpu_to_le32(*((u32 *)bp->dev->dev_addr));
	macb_or_gem_writel(bp, SA1B, bottom);
	top = cpu_to_le16(*((u16 *)(bp->dev->dev_addr + 4)));
	macb_or_gem_writel(bp, SA1T, top);

	if (gem_has_ptp(bp)) {
		gem_writel(bp, RXPTPUNI, bottom);
		gem_writel(bp, TXPTPUNI, bottom);
	}

	/* Clear unused address register sets */
	macb_or_gem_writel(bp, SA2B, 0);
	macb_or_gem_writel(bp, SA2T, 0);
	macb_or_gem_writel(bp, SA3B, 0);
	macb_or_gem_writel(bp, SA3T, 0);
	macb_or_gem_writel(bp, SA4B, 0);
	macb_or_gem_writel(bp, SA4T, 0);
}

static void macb_get_hwaddr(struct macb *bp)
{
	u32 bottom;
	u16 top;
	u8 addr[6];
	int i;

	/* Check all 4 address register for valid address */
	for (i = 0; i < 4; i++) {
		bottom = macb_or_gem_readl(bp, SA1B + i * 8);
		top = macb_or_gem_readl(bp, SA1T + i * 8);

		addr[0] = bottom & 0xff;
		addr[1] = (bottom >> 8) & 0xff;
		addr[2] = (bottom >> 16) & 0xff;
		addr[3] = (bottom >> 24) & 0xff;
		addr[4] = top & 0xff;
		addr[5] = (top >> 8) & 0xff;

		if (is_valid_ether_addr(addr)) {
			eth_hw_addr_set(bp->dev, addr);
			return;
		}
	}

	dev_info(&bp->pdev->dev, "invalid hw address, using random\n");
	eth_hw_addr_random(bp->dev);
}

static int macb_mdio_wait_for_idle(struct macb *bp)
{
	u32 val;

	return readx_poll_timeout(MACB_READ_NSR, bp, val, val & MACB_BIT(IDLE),
				  1, MACB_MDIO_TIMEOUT);
}

static int macb_mdio_read_c22(struct mii_bus *bus, int mii_id, int regnum)
{
	struct macb *bp = bus->priv;
	int status;

	status = pm_runtime_resume_and_get(&bp->pdev->dev);
	if (status < 0)
		goto mdio_pm_exit;

	status = macb_mdio_wait_for_idle(bp);
	if (status < 0)
		goto mdio_read_exit;

	macb_writel(bp, MAN, (MACB_BF(SOF, MACB_MAN_C22_SOF)
			      | MACB_BF(RW, MACB_MAN_C22_READ)
			      | MACB_BF(PHYA, mii_id)
			      | MACB_BF(REGA, regnum)
			      | MACB_BF(CODE, MACB_MAN_C22_CODE)));

	status = macb_mdio_wait_for_idle(bp);
	if (status < 0)
		goto mdio_read_exit;

	status = MACB_BFEXT(DATA, macb_readl(bp, MAN));

mdio_read_exit:
	pm_runtime_mark_last_busy(&bp->pdev->dev);
	pm_runtime_put_autosuspend(&bp->pdev->dev);
mdio_pm_exit:
	return status;
}

static int macb_mdio_read_c45(struct mii_bus *bus, int mii_id, int devad,
			      int regnum)
{
	struct macb *bp = bus->priv;
	int status;

	status = pm_runtime_get_sync(&bp->pdev->dev);
	if (status < 0) {
		pm_runtime_put_noidle(&bp->pdev->dev);
		goto mdio_pm_exit;
	}

	status = macb_mdio_wait_for_idle(bp);
	if (status < 0)
		goto mdio_read_exit;

	macb_writel(bp, MAN, (MACB_BF(SOF, MACB_MAN_C45_SOF)
			      | MACB_BF(RW, MACB_MAN_C45_ADDR)
			      | MACB_BF(PHYA, mii_id)
			      | MACB_BF(REGA, devad & 0x1F)
			      | MACB_BF(DATA, regnum & 0xFFFF)
			      | MACB_BF(CODE, MACB_MAN_C45_CODE)));

	status = macb_mdio_wait_for_idle(bp);
	if (status < 0)
		goto mdio_read_exit;

	macb_writel(bp, MAN, (MACB_BF(SOF, MACB_MAN_C45_SOF)
			      | MACB_BF(RW, MACB_MAN_C45_READ)
			      | MACB_BF(PHYA, mii_id)
			      | MACB_BF(REGA, devad & 0x1F)
			      | MACB_BF(CODE, MACB_MAN_C45_CODE)));

	status = macb_mdio_wait_for_idle(bp);
	if (status < 0)
		goto mdio_read_exit;

	status = MACB_BFEXT(DATA, macb_readl(bp, MAN));

mdio_read_exit:
	pm_runtime_mark_last_busy(&bp->pdev->dev);
	pm_runtime_put_autosuspend(&bp->pdev->dev);
mdio_pm_exit:
	return status;
}

static int macb_mdio_write_c22(struct mii_bus *bus, int mii_id, int regnum,
			       u16 value)
{
	struct macb *bp = bus->priv;
	int status;

	status = pm_runtime_resume_and_get(&bp->pdev->dev);
	if (status < 0)
		goto mdio_pm_exit;

	status = macb_mdio_wait_for_idle(bp);
	if (status < 0)
		goto mdio_write_exit;

	macb_writel(bp, MAN, (MACB_BF(SOF, MACB_MAN_C22_SOF)
			      | MACB_BF(RW, MACB_MAN_C22_WRITE)
			      | MACB_BF(PHYA, mii_id)
			      | MACB_BF(REGA, regnum)
			      | MACB_BF(CODE, MACB_MAN_C22_CODE)
			      | MACB_BF(DATA, value)));

	status = macb_mdio_wait_for_idle(bp);
	if (status < 0)
		goto mdio_write_exit;

mdio_write_exit:
	pm_runtime_mark_last_busy(&bp->pdev->dev);
	pm_runtime_put_autosuspend(&bp->pdev->dev);
mdio_pm_exit:
	return status;
}

static int macb_mdio_write_c45(struct mii_bus *bus, int mii_id,
			       int devad, int regnum,
			       u16 value)
{
	struct macb *bp = bus->priv;
	int status;

	status = pm_runtime_get_sync(&bp->pdev->dev);
	if (status < 0) {
		pm_runtime_put_noidle(&bp->pdev->dev);
		goto mdio_pm_exit;
	}

	status = macb_mdio_wait_for_idle(bp);
	if (status < 0)
		goto mdio_write_exit;

	macb_writel(bp, MAN, (MACB_BF(SOF, MACB_MAN_C45_SOF)
			      | MACB_BF(RW, MACB_MAN_C45_ADDR)
			      | MACB_BF(PHYA, mii_id)
			      | MACB_BF(REGA, devad & 0x1F)
			      | MACB_BF(DATA, regnum & 0xFFFF)
			      | MACB_BF(CODE, MACB_MAN_C45_CODE)));

	status = macb_mdio_wait_for_idle(bp);
	if (status < 0)
		goto mdio_write_exit;

	macb_writel(bp, MAN, (MACB_BF(SOF, MACB_MAN_C45_SOF)
			      | MACB_BF(RW, MACB_MAN_C45_WRITE)
			      | MACB_BF(PHYA, mii_id)
			      | MACB_BF(REGA, devad & 0x1F)
			      | MACB_BF(CODE, MACB_MAN_C45_CODE)
			      | MACB_BF(DATA, value)));

	status = macb_mdio_wait_for_idle(bp);
	if (status < 0)
		goto mdio_write_exit;

mdio_write_exit:
	pm_runtime_mark_last_busy(&bp->pdev->dev);
	pm_runtime_put_autosuspend(&bp->pdev->dev);
mdio_pm_exit:
	return status;
}

static void macb_init_buffers(struct macb *bp)
{
	struct macb_queue *queue;
	unsigned int q;

	for (q = 0, queue = bp->queues; q < bp->num_queues; ++q, ++queue) {
		queue_writel(queue, RBQP, lower_32_bits(queue->rx_ring_dma));
#ifdef CONFIG_ARCH_DMA_ADDR_T_64BIT
		if (bp->hw_dma_cap & HW_DMA_CAP_64B)
			queue_writel(queue, RBQPH,
				     upper_32_bits(queue->rx_ring_dma));
#endif
		queue_writel(queue, TBQP, lower_32_bits(queue->tx_ring_dma));
#ifdef CONFIG_ARCH_DMA_ADDR_T_64BIT
		if (bp->hw_dma_cap & HW_DMA_CAP_64B)
			queue_writel(queue, TBQPH,
				     upper_32_bits(queue->tx_ring_dma));
#endif
	}
}

/**
 * macb_set_tx_clk() - Set a clock to a new frequency
 * @bp:		pointer to struct macb
 * @speed:	New frequency in Hz
 */
static void macb_set_tx_clk(struct macb *bp, int speed)
{
	long ferr, rate, rate_rounded;

	if (!bp->tx_clk || (bp->caps & MACB_CAPS_CLK_HW_CHG))
		return;

	/* In case of MII the PHY is the clock master */
	if (bp->phy_interface == PHY_INTERFACE_MODE_MII)
		return;

	switch (speed) {
	case SPEED_10:
		rate = 2500000;
		break;
	case SPEED_100:
		rate = 25000000;
		break;
	case SPEED_1000:
		rate = 125000000;
		break;
	default:
		return;
	}

	rate_rounded = clk_round_rate(bp->tx_clk, rate);
	if (rate_rounded < 0)
		return;

	/* RGMII allows 50 ppm frequency error. Test and warn if this limit
	 * is not satisfied.
	 */
	ferr = abs(rate_rounded - rate);
	ferr = DIV_ROUND_UP(ferr, rate / 100000);
	if (ferr > 5)
		netdev_warn(bp->dev,
			    "unable to generate target frequency: %ld Hz\n",
			    rate);

	if (clk_set_rate(bp->tx_clk, rate_rounded))
		netdev_err(bp->dev, "adjusting tx_clk failed.\n");
}

static void macb_usx_pcs_link_up(struct phylink_pcs *pcs, unsigned int neg_mode,
				 phy_interface_t interface, int speed,
				 int duplex)
{
	struct macb *bp = container_of(pcs, struct macb, phylink_usx_pcs);
	u32 config;

	config = gem_readl(bp, USX_CONTROL);
	config = GEM_BFINS(SERDES_RATE, MACB_SERDES_RATE_10G, config);
	config = GEM_BFINS(USX_CTRL_SPEED, HS_SPEED_10000M, config);
	config &= ~(GEM_BIT(TX_SCR_BYPASS) | GEM_BIT(RX_SCR_BYPASS));
	config |= GEM_BIT(TX_EN);
	gem_writel(bp, USX_CONTROL, config);
}

static void macb_usx_pcs_get_state(struct phylink_pcs *pcs,
				   struct phylink_link_state *state)
{
	struct macb *bp = container_of(pcs, struct macb, phylink_usx_pcs);
	u32 val;

	state->speed = SPEED_10000;
	state->duplex = 1;
	state->an_complete = 1;

	val = gem_readl(bp, USX_STATUS);
	state->link = !!(val & GEM_BIT(USX_BLOCK_LOCK));
	val = gem_readl(bp, NCFGR);
	if (val & GEM_BIT(PAE))
		state->pause = MLO_PAUSE_RX;
}

static int macb_usx_pcs_config(struct phylink_pcs *pcs,
			       unsigned int neg_mode,
			       phy_interface_t interface,
			       const unsigned long *advertising,
			       bool permit_pause_to_mac)
{
	struct macb *bp = container_of(pcs, struct macb, phylink_usx_pcs);

	gem_writel(bp, USX_CONTROL, gem_readl(bp, USX_CONTROL) |
		   GEM_BIT(SIGNAL_OK));

	return 0;
}

static void macb_pcs_get_state(struct phylink_pcs *pcs,
			       struct phylink_link_state *state)
{
	state->link = 0;
}

static void macb_pcs_an_restart(struct phylink_pcs *pcs)
{
	/* Not supported */
}

static int macb_pcs_config(struct phylink_pcs *pcs,
			   unsigned int neg_mode,
			   phy_interface_t interface,
			   const unsigned long *advertising,
			   bool permit_pause_to_mac)
{
	return 0;
}

static const struct phylink_pcs_ops macb_phylink_usx_pcs_ops = {
	.pcs_get_state = macb_usx_pcs_get_state,
	.pcs_config = macb_usx_pcs_config,
	.pcs_link_up = macb_usx_pcs_link_up,
};

static const struct phylink_pcs_ops macb_phylink_pcs_ops = {
	.pcs_get_state = macb_pcs_get_state,
	.pcs_an_restart = macb_pcs_an_restart,
	.pcs_config = macb_pcs_config,
};

static void macb_mac_config(struct phylink_config *config, unsigned int mode,
			    const struct phylink_link_state *state)
{
	struct net_device *ndev = to_net_dev(config->dev);
	struct macb *bp = netdev_priv(ndev);
	unsigned long flags;
	u32 old_ctrl, ctrl;
	u32 old_ncr, ncr;

	spin_lock_irqsave(&bp->lock, flags);

	old_ctrl = ctrl = macb_or_gem_readl(bp, NCFGR);
	old_ncr = ncr = macb_or_gem_readl(bp, NCR);

	if (bp->caps & MACB_CAPS_MACB_IS_EMAC) {
		if (state->interface == PHY_INTERFACE_MODE_RMII)
			ctrl |= MACB_BIT(RM9200_RMII);
	} else if (macb_is_gem(bp)) {
		ctrl &= ~(GEM_BIT(SGMIIEN) | GEM_BIT(PCSSEL));
		ncr &= ~GEM_BIT(ENABLE_HS_MAC);

		if (state->interface == PHY_INTERFACE_MODE_SGMII) {
			ctrl |= GEM_BIT(SGMIIEN) | GEM_BIT(PCSSEL);
		} else if (state->interface == PHY_INTERFACE_MODE_10GBASER) {
			ctrl |= GEM_BIT(PCSSEL);
			ncr |= GEM_BIT(ENABLE_HS_MAC);
		} else if (bp->caps & MACB_CAPS_MIIONRGMII &&
			   bp->phy_interface == PHY_INTERFACE_MODE_MII) {
			ncr |= MACB_BIT(MIIONRGMII);
		}
	}

	/* Apply the new configuration, if any */
	if (old_ctrl ^ ctrl)
		macb_or_gem_writel(bp, NCFGR, ctrl);

	if (old_ncr ^ ncr)
		macb_or_gem_writel(bp, NCR, ncr);

	/* Disable AN for SGMII fixed link configuration, enable otherwise.
	 * Must be written after PCSSEL is set in NCFGR,
	 * otherwise writes will not take effect.
	 */
	if (macb_is_gem(bp) && state->interface == PHY_INTERFACE_MODE_SGMII) {
		u32 pcsctrl, old_pcsctrl;

		old_pcsctrl = gem_readl(bp, PCSCNTRL);
		if (mode == MLO_AN_FIXED)
			pcsctrl = old_pcsctrl & ~GEM_BIT(PCSAUTONEG);
		else
			pcsctrl = old_pcsctrl | GEM_BIT(PCSAUTONEG);
		if (old_pcsctrl != pcsctrl)
			gem_writel(bp, PCSCNTRL, pcsctrl);
	}

	spin_unlock_irqrestore(&bp->lock, flags);
}

static void macb_mac_link_down(struct phylink_config *config, unsigned int mode,
			       phy_interface_t interface)
{
	struct net_device *ndev = to_net_dev(config->dev);
	struct macb *bp = netdev_priv(ndev);
	struct macb_queue *queue;
	unsigned int q;
	u32 ctrl;

	if (!(bp->caps & MACB_CAPS_MACB_IS_EMAC))
		for (q = 0, queue = bp->queues; q < bp->num_queues; ++q, ++queue)
			queue_writel(queue, IDR,
				     bp->rx_intr_mask | MACB_TX_INT_FLAGS | MACB_BIT(HRESP));

	/* Disable Rx and Tx */
	ctrl = macb_readl(bp, NCR) & ~(MACB_BIT(RE) | MACB_BIT(TE));
	macb_writel(bp, NCR, ctrl);

	netif_tx_stop_all_queues(ndev);
}

static void macb_mac_link_up(struct phylink_config *config,
			     struct phy_device *phy,
			     unsigned int mode, phy_interface_t interface,
			     int speed, int duplex,
			     bool tx_pause, bool rx_pause)
{
	struct net_device *ndev = to_net_dev(config->dev);
	struct macb *bp = netdev_priv(ndev);
	struct macb_queue *queue;
	unsigned long flags;
	unsigned int q;
	u32 ctrl;

	spin_lock_irqsave(&bp->lock, flags);

	ctrl = macb_or_gem_readl(bp, NCFGR);

	ctrl &= ~(MACB_BIT(SPD) | MACB_BIT(FD));

	if (speed == SPEED_100)
		ctrl |= MACB_BIT(SPD);

	if (duplex)
		ctrl |= MACB_BIT(FD);

	if (!(bp->caps & MACB_CAPS_MACB_IS_EMAC)) {
		ctrl &= ~MACB_BIT(PAE);
		if (macb_is_gem(bp)) {
			ctrl &= ~GEM_BIT(GBE);

			if (speed == SPEED_1000)
				ctrl |= GEM_BIT(GBE);
		}

		if (rx_pause)
			ctrl |= MACB_BIT(PAE);

		/* Initialize rings & buffers as clearing MACB_BIT(TE) in link down
		 * cleared the pipeline and control registers.
		 */
		bp->macbgem_ops.mog_init_rings(bp);
		macb_init_buffers(bp);

		for (q = 0, queue = bp->queues; q < bp->num_queues; ++q, ++queue)
			queue_writel(queue, IER,
				     bp->rx_intr_mask | MACB_TX_INT_FLAGS | MACB_BIT(HRESP));
	}

	macb_or_gem_writel(bp, NCFGR, ctrl);

	if (bp->phy_interface == PHY_INTERFACE_MODE_10GBASER)
		gem_writel(bp, HS_MAC_CONFIG, GEM_BFINS(HS_MAC_SPEED, HS_SPEED_10000M,
							gem_readl(bp, HS_MAC_CONFIG)));

	spin_unlock_irqrestore(&bp->lock, flags);

	if (!(bp->caps & MACB_CAPS_MACB_IS_EMAC))
		macb_set_tx_clk(bp, speed);

	/* Enable Rx and Tx; Enable PTP unicast */
	ctrl = macb_readl(bp, NCR);
	if (gem_has_ptp(bp))
		ctrl |= MACB_BIT(PTPUNI);

	macb_writel(bp, NCR, ctrl | MACB_BIT(RE) | MACB_BIT(TE));

	netif_tx_wake_all_queues(ndev);
}

static struct phylink_pcs *macb_mac_select_pcs(struct phylink_config *config,
					       phy_interface_t interface)
{
	struct net_device *ndev = to_net_dev(config->dev);
	struct macb *bp = netdev_priv(ndev);

	if (interface == PHY_INTERFACE_MODE_10GBASER)
		return &bp->phylink_usx_pcs;
	else if (interface == PHY_INTERFACE_MODE_SGMII)
		return &bp->phylink_sgmii_pcs;
	else
		return NULL;
}

static const struct phylink_mac_ops macb_phylink_ops = {
	.mac_select_pcs = macb_mac_select_pcs,
	.mac_config = macb_mac_config,
	.mac_link_down = macb_mac_link_down,
	.mac_link_up = macb_mac_link_up,
};

static bool macb_phy_handle_exists(struct device_node *dn)
{
	dn = of_parse_phandle(dn, "phy-handle", 0);
	of_node_put(dn);
	return dn != NULL;
}

static int macb_phylink_connect(struct macb *bp)
{
	struct device_node *dn = bp->pdev->dev.of_node;
	struct net_device *dev = bp->dev;
	struct phy_device *phydev;
	int ret;

	if (dn)
		ret = phylink_of_phy_connect(bp->phylink, dn, 0);

	if (!dn || (ret && !macb_phy_handle_exists(dn))) {
		phydev = phy_find_first(bp->mii_bus);
		if (!phydev) {
			netdev_err(dev, "no PHY found\n");
			return -ENXIO;
		}

		/* attach the mac to the phy */
		ret = phylink_connect_phy(bp->phylink, phydev);
	}

	if (ret) {
		netdev_err(dev, "Could not attach PHY (%d)\n", ret);
		return ret;
	}

	phylink_start(bp->phylink);

	return 0;
}

static void macb_get_pcs_fixed_state(struct phylink_config *config,
				     struct phylink_link_state *state)
{
	struct net_device *ndev = to_net_dev(config->dev);
	struct macb *bp = netdev_priv(ndev);

	state->link = (macb_readl(bp, NSR) & MACB_BIT(NSR_LINK)) != 0;
}

/* based on au1000_eth. c*/
static int macb_mii_probe(struct net_device *dev)
{
	struct macb *bp = netdev_priv(dev);

	bp->phylink_sgmii_pcs.ops = &macb_phylink_pcs_ops;
	bp->phylink_sgmii_pcs.neg_mode = true;
	bp->phylink_usx_pcs.ops = &macb_phylink_usx_pcs_ops;
	bp->phylink_usx_pcs.neg_mode = true;

	bp->phylink_config.dev = &dev->dev;
	bp->phylink_config.type = PHYLINK_NETDEV;
	bp->phylink_config.mac_managed_pm = true;

	if (bp->phy_interface == PHY_INTERFACE_MODE_SGMII) {
		bp->phylink_config.poll_fixed_state = true;
		bp->phylink_config.get_fixed_state = macb_get_pcs_fixed_state;
	}

	bp->phylink_config.mac_capabilities = MAC_ASYM_PAUSE |
		MAC_10 | MAC_100;

	__set_bit(PHY_INTERFACE_MODE_MII,
		  bp->phylink_config.supported_interfaces);
	__set_bit(PHY_INTERFACE_MODE_RMII,
		  bp->phylink_config.supported_interfaces);

	/* Determine what modes are supported */
	if (macb_is_gem(bp) && (bp->caps & MACB_CAPS_GIGABIT_MODE_AVAILABLE)) {
		bp->phylink_config.mac_capabilities |= MAC_1000FD;
		if (!(bp->caps & MACB_CAPS_NO_GIGABIT_HALF))
			bp->phylink_config.mac_capabilities |= MAC_1000HD;

		__set_bit(PHY_INTERFACE_MODE_GMII,
			  bp->phylink_config.supported_interfaces);
		phy_interface_set_rgmii(bp->phylink_config.supported_interfaces);

		if (bp->caps & MACB_CAPS_PCS)
			__set_bit(PHY_INTERFACE_MODE_SGMII,
				  bp->phylink_config.supported_interfaces);

		if (bp->caps & MACB_CAPS_HIGH_SPEED) {
			__set_bit(PHY_INTERFACE_MODE_10GBASER,
				  bp->phylink_config.supported_interfaces);
			bp->phylink_config.mac_capabilities |= MAC_10000FD;
		}
	}

	bp->phylink = phylink_create(&bp->phylink_config, bp->pdev->dev.fwnode,
				     bp->phy_interface, &macb_phylink_ops);
	if (IS_ERR(bp->phylink)) {
		netdev_err(dev, "Could not create a phylink instance (%ld)\n",
			   PTR_ERR(bp->phylink));
		return PTR_ERR(bp->phylink);
	}

	return 0;
}

static int macb_mdiobus_register(struct macb *bp)
{
	struct device_node *child, *np = bp->pdev->dev.of_node;

	/* If we have a child named mdio, probe it instead of looking for PHYs
	 * directly under the MAC node
	 */
	child = of_get_child_by_name(np, "mdio");
	if (child) {
		int ret = of_mdiobus_register(bp->mii_bus, child);

		of_node_put(child);
		return ret;
	}

	if (of_phy_is_fixed_link(np))
		return mdiobus_register(bp->mii_bus);

	/* Only create the PHY from the device tree if at least one PHY is
	 * described. Otherwise scan the entire MDIO bus. We do this to support
	 * old device tree that did not follow the best practices and did not
	 * describe their network PHYs.
	 */
	for_each_available_child_of_node(np, child)
		if (of_mdiobus_child_is_phy(child)) {
			/* The loop increments the child refcount,
			 * decrement it before returning.
			 */
			of_node_put(child);

			return of_mdiobus_register(bp->mii_bus, np);
		}

	return mdiobus_register(bp->mii_bus);
}

static int macb_mii_init(struct macb *bp)
{
	int err = -ENXIO;

	/* Enable management port */
	macb_writel(bp, NCR, MACB_BIT(MPE));

	bp->mii_bus = mdiobus_alloc();
	if (!bp->mii_bus) {
		err = -ENOMEM;
		goto err_out;
	}

	bp->mii_bus->name = "MACB_mii_bus";
	bp->mii_bus->read = &macb_mdio_read_c22;
	bp->mii_bus->write = &macb_mdio_write_c22;
	bp->mii_bus->read_c45 = &macb_mdio_read_c45;
	bp->mii_bus->write_c45 = &macb_mdio_write_c45;
	snprintf(bp->mii_bus->id, MII_BUS_ID_SIZE, "%s-%x",
		 bp->pdev->name, bp->pdev->id);
	bp->mii_bus->priv = bp;
	bp->mii_bus->parent = &bp->pdev->dev;

	dev_set_drvdata(&bp->dev->dev, bp->mii_bus);

	err = macb_mdiobus_register(bp);
	if (err)
		goto err_out_free_mdiobus;

	err = macb_mii_probe(bp->dev);
	if (err)
		goto err_out_unregister_bus;

	return 0;

err_out_unregister_bus:
	mdiobus_unregister(bp->mii_bus);
err_out_free_mdiobus:
	mdiobus_free(bp->mii_bus);
err_out:
	return err;
}

static void macb_update_stats(struct macb *bp)
{
	u32 *p = &bp->hw_stats.macb.rx_pause_frames;
	u32 *end = &bp->hw_stats.macb.tx_pause_frames + 1;
	int offset = MACB_PFR;

	WARN_ON((unsigned long)(end - p - 1) != (MACB_TPF - MACB_PFR) / 4);

	for (; p < end; p++, offset += 4)
		*p += bp->macb_reg_readl(bp, offset);
}

static int macb_halt_tx(struct macb *bp)
{
	unsigned long	halt_time, timeout;
	u32		status;

	macb_writel(bp, NCR, macb_readl(bp, NCR) | MACB_BIT(THALT));

	timeout = jiffies + usecs_to_jiffies(MACB_HALT_TIMEOUT);
	do {
		halt_time = jiffies;
		status = macb_readl(bp, TSR);
		if (!(status & MACB_BIT(TGO)))
			return 0;

		udelay(250);
	} while (time_before(halt_time, timeout));

	return -ETIMEDOUT;
}

static void macb_tx_unmap(struct macb *bp, struct macb_tx_skb *tx_skb, int budget)
{
	if (tx_skb->mapping) {
		if (tx_skb->mapped_as_page)
			dma_unmap_page(&bp->pdev->dev, tx_skb->mapping,
				       tx_skb->size, DMA_TO_DEVICE);
		else
			dma_unmap_single(&bp->pdev->dev, tx_skb->mapping,
					 tx_skb->size, DMA_TO_DEVICE);
		tx_skb->mapping = 0;
	}

	if (tx_skb->skb) {
		napi_consume_skb(tx_skb->skb, budget);
		tx_skb->skb = NULL;
	}
}

static void macb_set_addr(struct macb *bp, struct macb_dma_desc *desc, dma_addr_t addr)
{
#ifdef CONFIG_ARCH_DMA_ADDR_T_64BIT
	struct macb_dma_desc_64 *desc_64;

	if (bp->hw_dma_cap & HW_DMA_CAP_64B) {
		desc_64 = macb_64b_desc(bp, desc);
		desc_64->addrh = upper_32_bits(addr);
		/* The low bits of RX address contain the RX_USED bit, clearing
		 * of which allows packet RX. Make sure the high bits are also
		 * visible to HW at that point.
		 */
		dma_wmb();
	}
#endif
	desc->addr = lower_32_bits(addr);
}

static dma_addr_t macb_get_addr(struct macb *bp, struct macb_dma_desc *desc)
{
	dma_addr_t addr = 0;
#ifdef CONFIG_ARCH_DMA_ADDR_T_64BIT
	struct macb_dma_desc_64 *desc_64;

	if (bp->hw_dma_cap & HW_DMA_CAP_64B) {
		desc_64 = macb_64b_desc(bp, desc);
		addr = ((u64)(desc_64->addrh) << 32);
	}
#endif
	addr |= MACB_BF(RX_WADDR, MACB_BFEXT(RX_WADDR, desc->addr));
#ifdef CONFIG_MACB_USE_HWSTAMP
	if (bp->hw_dma_cap & HW_DMA_CAP_PTP)
		addr &= ~GEM_BIT(DMA_RXVALID);
#endif
	return addr;
}

static void macb_tx_error_task(struct work_struct *work)
{
	struct macb_queue	*queue = container_of(work, struct macb_queue,
						      tx_error_task);
	bool			halt_timeout = false;
	struct macb		*bp = queue->bp;
	struct macb_tx_skb	*tx_skb;
	struct macb_dma_desc	*desc;
	struct sk_buff		*skb;
	unsigned int		tail;
	unsigned long		flags;

	netdev_vdbg(bp->dev, "macb_tx_error_task: q = %u, t = %u, h = %u\n",
		    (unsigned int)(queue - bp->queues),
		    queue->tx_tail, queue->tx_head);

	/* Prevent the queue NAPI TX poll from running, as it calls
	 * macb_tx_complete(), which in turn may call netif_wake_subqueue().
	 * As explained below, we have to halt the transmission before updating
	 * TBQP registers so we call netif_tx_stop_all_queues() to notify the
	 * network engine about the macb/gem being halted.
	 */
	napi_disable(&queue->napi_tx);
	spin_lock_irqsave(&bp->lock, flags);

	/* Make sure nobody is trying to queue up new packets */
	netif_tx_stop_all_queues(bp->dev);

	/* Stop transmission now
	 * (in case we have just queued new packets)
	 * macb/gem must be halted to write TBQP register
	 */
	if (macb_halt_tx(bp)) {
		netdev_err(bp->dev, "BUG: halt tx timed out\n");
		macb_writel(bp, NCR, macb_readl(bp, NCR) & (~MACB_BIT(TE)));
		halt_timeout = true;
	}

	/* Treat frames in TX queue including the ones that caused the error.
	 * Free transmit buffers in upper layer.
	 */
	for (tail = queue->tx_tail; tail != queue->tx_head; tail++) {
		u32	ctrl;

		desc = macb_tx_desc(queue, tail);
		ctrl = desc->ctrl;
		tx_skb = macb_tx_skb(queue, tail);
		skb = tx_skb->skb;

		if (ctrl & MACB_BIT(TX_USED)) {
			/* skb is set for the last buffer of the frame */
			while (!skb) {
				macb_tx_unmap(bp, tx_skb, 0);
				tail++;
				tx_skb = macb_tx_skb(queue, tail);
				skb = tx_skb->skb;
			}

			/* ctrl still refers to the first buffer descriptor
			 * since it's the only one written back by the hardware
			 */
			if (!(ctrl & MACB_BIT(TX_BUF_EXHAUSTED))) {
				netdev_vdbg(bp->dev, "txerr skb %u (data %p) TX complete\n",
					    macb_tx_ring_wrap(bp, tail),
					    skb->data);
				bp->dev->stats.tx_packets++;
				queue->stats.tx_packets++;
				bp->dev->stats.tx_bytes += skb->len;
				queue->stats.tx_bytes += skb->len;
			}
		} else {
			/* "Buffers exhausted mid-frame" errors may only happen
			 * if the driver is buggy, so complain loudly about
			 * those. Statistics are updated by hardware.
			 */
			if (ctrl & MACB_BIT(TX_BUF_EXHAUSTED))
				netdev_err(bp->dev,
					   "BUG: TX buffers exhausted mid-frame\n");

			desc->ctrl = ctrl | MACB_BIT(TX_USED);
		}

		macb_tx_unmap(bp, tx_skb, 0);
	}

	/* Set end of TX queue */
	desc = macb_tx_desc(queue, 0);
	macb_set_addr(bp, desc, 0);
	desc->ctrl = MACB_BIT(TX_USED);

	/* Make descriptor updates visible to hardware */
	wmb();

	/* Reinitialize the TX desc queue */
	queue_writel(queue, TBQP, lower_32_bits(queue->tx_ring_dma));
#ifdef CONFIG_ARCH_DMA_ADDR_T_64BIT
	if (bp->hw_dma_cap & HW_DMA_CAP_64B)
		queue_writel(queue, TBQPH, upper_32_bits(queue->tx_ring_dma));
#endif
	/* Make TX ring reflect state of hardware */
	queue->tx_head = 0;
	queue->tx_tail = 0;

	/* Housework before enabling TX IRQ */
	macb_writel(bp, TSR, macb_readl(bp, TSR));
	queue_writel(queue, IER, MACB_TX_INT_FLAGS);

	if (halt_timeout)
		macb_writel(bp, NCR, macb_readl(bp, NCR) | MACB_BIT(TE));

	/* Now we are ready to start transmission again */
	netif_tx_start_all_queues(bp->dev);
	macb_writel(bp, NCR, macb_readl(bp, NCR) | MACB_BIT(TSTART));

	spin_unlock_irqrestore(&bp->lock, flags);
	napi_enable(&queue->napi_tx);
}

static bool ptp_one_step_sync(struct sk_buff *skb)
{
	struct ptp_header *hdr;
	unsigned int ptp_class;
	u8 msgtype;

	/* No need to parse packet if PTP TS is not involved */
	if (likely(!(skb_shinfo(skb)->tx_flags & SKBTX_HW_TSTAMP)))
		goto not_oss;

	/* Identify and return whether PTP one step sync is being processed */
	ptp_class = ptp_classify_raw(skb);
	if (ptp_class == PTP_CLASS_NONE)
		goto not_oss;

	hdr = ptp_parse_header(skb, ptp_class);
	if (!hdr)
		goto not_oss;

	if (hdr->flag_field[0] & PTP_FLAG_TWOSTEP)
		goto not_oss;

	msgtype = ptp_get_msgtype(hdr, ptp_class);
	if (msgtype == PTP_MSGTYPE_SYNC)
		return true;

not_oss:
	return false;
}

static int macb_tx_complete(struct macb_queue *queue, int budget)
{
	struct macb *bp = queue->bp;
	u16 queue_index = queue - bp->queues;
	unsigned int tail;
	unsigned int head;
	int packets = 0;

	spin_lock(&queue->tx_ptr_lock);
	head = queue->tx_head;
	for (tail = queue->tx_tail; tail != head && packets < budget; tail++) {
		struct macb_tx_skb	*tx_skb;
		struct sk_buff		*skb;
		struct macb_dma_desc	*desc;
		u32			ctrl;

		desc = macb_tx_desc(queue, tail);

		/* Make hw descriptor updates visible to CPU */
		rmb();

		ctrl = desc->ctrl;

		/* TX_USED bit is only set by hardware on the very first buffer
		 * descriptor of the transmitted frame.
		 */
		if (!(ctrl & MACB_BIT(TX_USED)))
			break;

		/* Process all buffers of the current transmitted frame */
		for (;; tail++) {
			tx_skb = macb_tx_skb(queue, tail);
			skb = tx_skb->skb;

			/* First, update TX stats if needed */
			if (skb) {
				if (unlikely(skb_shinfo(skb)->tx_flags & SKBTX_HW_TSTAMP) &&
				    !ptp_one_step_sync(skb))
					gem_ptp_do_txstamp(bp, skb, desc);

				netdev_vdbg(bp->dev, "skb %u (data %p) TX complete\n",
					    macb_tx_ring_wrap(bp, tail),
					    skb->data);
				bp->dev->stats.tx_packets++;
				queue->stats.tx_packets++;
				bp->dev->stats.tx_bytes += skb->len;
				queue->stats.tx_bytes += skb->len;
				packets++;
			}

			/* Now we can safely release resources */
			macb_tx_unmap(bp, tx_skb, budget);

			/* skb is set only for the last buffer of the frame.
			 * WARNING: at this point skb has been freed by
			 * macb_tx_unmap().
			 */
			if (skb)
				break;
		}
	}

	queue->tx_tail = tail;
	if (__netif_subqueue_stopped(bp->dev, queue_index) &&
	    CIRC_CNT(queue->tx_head, queue->tx_tail,
		     bp->tx_ring_size) <= MACB_TX_WAKEUP_THRESH(bp))
		netif_wake_subqueue(bp->dev, queue_index);
	spin_unlock(&queue->tx_ptr_lock);

	return packets;
}

static void gem_rx_refill(struct macb_queue *queue)
{
	unsigned int		entry;
	struct sk_buff		*skb;
	dma_addr_t		paddr;
	struct macb *bp = queue->bp;
	struct macb_dma_desc *desc;

	while (CIRC_SPACE(queue->rx_prepared_head, queue->rx_tail,
			bp->rx_ring_size) > 0) {
		entry = macb_rx_ring_wrap(bp, queue->rx_prepared_head);

		/* Make hw descriptor updates visible to CPU */
		rmb();

		desc = macb_rx_desc(queue, entry);

		if (!queue->rx_skbuff[entry]) {
			/* allocate sk_buff for this free entry in ring */
			skb = netdev_alloc_skb(bp->dev, bp->rx_buffer_size);
			if (unlikely(!skb)) {
				netdev_err(bp->dev,
					   "Unable to allocate sk_buff\n");
				break;
			}

			/* now fill corresponding descriptor entry */
			paddr = dma_map_single(&bp->pdev->dev, skb->data,
					       bp->rx_buffer_size,
					       DMA_FROM_DEVICE);
			if (dma_mapping_error(&bp->pdev->dev, paddr)) {
				dev_kfree_skb(skb);
				break;
			}

			queue->rx_skbuff[entry] = skb;

			if (entry == bp->rx_ring_size - 1)
				paddr |= MACB_BIT(RX_WRAP);
			desc->ctrl = 0;
			/* Setting addr clears RX_USED and allows reception,
			 * make sure ctrl is cleared first to avoid a race.
			 */
			dma_wmb();
			macb_set_addr(bp, desc, paddr);

			/* properly align Ethernet header */
			skb_reserve(skb, NET_IP_ALIGN);
		} else {
			desc->ctrl = 0;
			dma_wmb();
			desc->addr &= ~MACB_BIT(RX_USED);
		}
		queue->rx_prepared_head++;
	}

	/* Make descriptor updates visible to hardware */
	wmb();

	netdev_vdbg(bp->dev, "rx ring: queue: %p, prepared head %d, tail %d\n",
			queue, queue->rx_prepared_head, queue->rx_tail);
}

/* Mark DMA descriptors from begin up to and not including end as unused */
static void discard_partial_frame(struct macb_queue *queue, unsigned int begin,
				  unsigned int end)
{
	unsigned int frag;

	for (frag = begin; frag != end; frag++) {
		struct macb_dma_desc *desc = macb_rx_desc(queue, frag);

		desc->addr &= ~MACB_BIT(RX_USED);
	}

	/* Make descriptor updates visible to hardware */
	wmb();

	/* When this happens, the hardware stats registers for
	 * whatever caused this is updated, so we don't have to record
	 * anything.
	 */
}

static int gem_rx(struct macb_queue *queue, struct napi_struct *napi,
		  int budget)
{
	struct macb *bp = queue->bp;
	unsigned int		len;
	unsigned int		entry;
	struct sk_buff		*skb;
	struct macb_dma_desc	*desc;
	int			count = 0;

	while (count < budget) {
		u32 ctrl;
		dma_addr_t addr;
		bool rxused;

		entry = macb_rx_ring_wrap(bp, queue->rx_tail);
		desc = macb_rx_desc(queue, entry);

		/* Make hw descriptor updates visible to CPU */
		rmb();

		rxused = (desc->addr & MACB_BIT(RX_USED)) ? true : false;
		addr = macb_get_addr(bp, desc);

		if (!rxused)
			break;

		/* Ensure ctrl is at least as up-to-date as rxused */
		dma_rmb();

		ctrl = desc->ctrl;

		queue->rx_tail++;
		count++;

		if (!(ctrl & MACB_BIT(RX_SOF) && ctrl & MACB_BIT(RX_EOF))) {
			netdev_err(bp->dev,
				   "not whole frame pointed by descriptor\n");
			bp->dev->stats.rx_dropped++;
			queue->stats.rx_dropped++;
			break;
		}
		skb = queue->rx_skbuff[entry];
		if (unlikely(!skb)) {
			netdev_err(bp->dev,
				   "inconsistent Rx descriptor chain\n");
			bp->dev->stats.rx_dropped++;
			queue->stats.rx_dropped++;
			break;
		}
		/* now everything is ready for receiving packet */
		queue->rx_skbuff[entry] = NULL;
		len = ctrl & bp->rx_frm_len_mask;

		netdev_vdbg(bp->dev, "gem_rx %u (len %u)\n", entry, len);

		skb_put(skb, len);
		dma_unmap_single(&bp->pdev->dev, addr,
				 bp->rx_buffer_size, DMA_FROM_DEVICE);

		skb->protocol = eth_type_trans(skb, bp->dev);
		skb_checksum_none_assert(skb);
		if (bp->dev->features & NETIF_F_RXCSUM &&
		    !(bp->dev->flags & IFF_PROMISC) &&
		    GEM_BFEXT(RX_CSUM, ctrl) & GEM_RX_CSUM_CHECKED_MASK)
			skb->ip_summed = CHECKSUM_UNNECESSARY;

		bp->dev->stats.rx_packets++;
		queue->stats.rx_packets++;
		bp->dev->stats.rx_bytes += skb->len;
		queue->stats.rx_bytes += skb->len;

		gem_ptp_do_rxstamp(bp, skb, desc);

#if defined(DEBUG) && defined(VERBOSE_DEBUG)
		netdev_vdbg(bp->dev, "received skb of length %u, csum: %08x\n",
			    skb->len, skb->csum);
		print_hex_dump(KERN_DEBUG, " mac: ", DUMP_PREFIX_ADDRESS, 16, 1,
			       skb_mac_header(skb), 16, true);
		print_hex_dump(KERN_DEBUG, "data: ", DUMP_PREFIX_ADDRESS, 16, 1,
			       skb->data, 32, true);
#endif

		napi_gro_receive(napi, skb);
	}

	gem_rx_refill(queue);

	return count;
}

static int macb_rx_frame(struct macb_queue *queue, struct napi_struct *napi,
			 unsigned int first_frag, unsigned int last_frag)
{
	unsigned int len;
	unsigned int frag;
	unsigned int offset;
	struct sk_buff *skb;
	struct macb_dma_desc *desc;
	struct macb *bp = queue->bp;

	desc = macb_rx_desc(queue, last_frag);
	len = desc->ctrl & bp->rx_frm_len_mask;

	netdev_vdbg(bp->dev, "macb_rx_frame frags %u - %u (len %u)\n",
		macb_rx_ring_wrap(bp, first_frag),
		macb_rx_ring_wrap(bp, last_frag), len);

	/* The ethernet header starts NET_IP_ALIGN bytes into the
	 * first buffer. Since the header is 14 bytes, this makes the
	 * payload word-aligned.
	 *
	 * Instead of calling skb_reserve(NET_IP_ALIGN), we just copy
	 * the two padding bytes into the skb so that we avoid hitting
	 * the slowpath in memcpy(), and pull them off afterwards.
	 */
	skb = netdev_alloc_skb(bp->dev, len + NET_IP_ALIGN);
	if (!skb) {
		bp->dev->stats.rx_dropped++;
		for (frag = first_frag; ; frag++) {
			desc = macb_rx_desc(queue, frag);
			desc->addr &= ~MACB_BIT(RX_USED);
			if (frag == last_frag)
				break;
		}

		/* Make descriptor updates visible to hardware */
		wmb();

		return 1;
	}

	offset = 0;
	len += NET_IP_ALIGN;
	skb_checksum_none_assert(skb);
	skb_put(skb, len);

	for (frag = first_frag; ; frag++) {
		unsigned int frag_len = bp->rx_buffer_size;

		if (offset + frag_len > len) {
			if (unlikely(frag != last_frag)) {
				dev_kfree_skb_any(skb);
				return -1;
			}
			frag_len = len - offset;
		}
		skb_copy_to_linear_data_offset(skb, offset,
					       macb_rx_buffer(queue, frag),
					       frag_len);
		offset += bp->rx_buffer_size;
		desc = macb_rx_desc(queue, frag);
		desc->addr &= ~MACB_BIT(RX_USED);

		if (frag == last_frag)
			break;
	}

	/* Make descriptor updates visible to hardware */
	wmb();

	__skb_pull(skb, NET_IP_ALIGN);
	skb->protocol = eth_type_trans(skb, bp->dev);

	bp->dev->stats.rx_packets++;
	bp->dev->stats.rx_bytes += skb->len;
	netdev_vdbg(bp->dev, "received skb of length %u, csum: %08x\n",
		    skb->len, skb->csum);
	napi_gro_receive(napi, skb);

	return 0;
}

static inline void macb_init_rx_ring(struct macb_queue *queue)
{
	struct macb *bp = queue->bp;
	dma_addr_t addr;
	struct macb_dma_desc *desc = NULL;
	int i;

	addr = queue->rx_buffers_dma;
	for (i = 0; i < bp->rx_ring_size; i++) {
		desc = macb_rx_desc(queue, i);
		macb_set_addr(bp, desc, addr);
		desc->ctrl = 0;
		addr += bp->rx_buffer_size;
	}
	desc->addr |= MACB_BIT(RX_WRAP);
	queue->rx_tail = 0;
}

static int macb_rx(struct macb_queue *queue, struct napi_struct *napi,
		   int budget)
{
	struct macb *bp = queue->bp;
	bool reset_rx_queue = false;
	int received = 0;
	unsigned int tail;
	int first_frag = -1;

	for (tail = queue->rx_tail; budget > 0; tail++) {
		struct macb_dma_desc *desc = macb_rx_desc(queue, tail);
		u32 ctrl;

		/* Make hw descriptor updates visible to CPU */
		rmb();

		if (!(desc->addr & MACB_BIT(RX_USED)))
			break;

		/* Ensure ctrl is at least as up-to-date as addr */
		dma_rmb();

		ctrl = desc->ctrl;

		if (ctrl & MACB_BIT(RX_SOF)) {
			if (first_frag != -1)
				discard_partial_frame(queue, first_frag, tail);
			first_frag = tail;
		}

		if (ctrl & MACB_BIT(RX_EOF)) {
			int dropped;

			if (unlikely(first_frag == -1)) {
				reset_rx_queue = true;
				continue;
			}

			dropped = macb_rx_frame(queue, napi, first_frag, tail);
			first_frag = -1;
			if (unlikely(dropped < 0)) {
				reset_rx_queue = true;
				continue;
			}
			if (!dropped) {
				received++;
				budget--;
			}
		}
	}

	if (unlikely(reset_rx_queue)) {
		unsigned long flags;
		u32 ctrl;

		netdev_err(bp->dev, "RX queue corruption: reset it\n");

		spin_lock_irqsave(&bp->lock, flags);

		ctrl = macb_readl(bp, NCR);
		macb_writel(bp, NCR, ctrl & ~MACB_BIT(RE));

		macb_init_rx_ring(queue);
		queue_writel(queue, RBQP, queue->rx_ring_dma);

		macb_writel(bp, NCR, ctrl | MACB_BIT(RE));

		spin_unlock_irqrestore(&bp->lock, flags);
		return received;
	}

	if (first_frag != -1)
		queue->rx_tail = first_frag;
	else
		queue->rx_tail = tail;

	return received;
}

static bool macb_rx_pending(struct macb_queue *queue)
{
	struct macb *bp = queue->bp;
	unsigned int		entry;
	struct macb_dma_desc	*desc;

	entry = macb_rx_ring_wrap(bp, queue->rx_tail);
	desc = macb_rx_desc(queue, entry);

	/* Make hw descriptor updates visible to CPU */
	rmb();

	return (desc->addr & MACB_BIT(RX_USED)) != 0;
}

static int macb_rx_poll(struct napi_struct *napi, int budget)
{
	struct macb_queue *queue = container_of(napi, struct macb_queue, napi_rx);
	struct macb *bp = queue->bp;
	int work_done;

	work_done = bp->macbgem_ops.mog_rx(queue, napi, budget);

	netdev_vdbg(bp->dev, "RX poll: queue = %u, work_done = %d, budget = %d\n",
		    (unsigned int)(queue - bp->queues), work_done, budget);

	if (work_done < budget && napi_complete_done(napi, work_done)) {
		queue_writel(queue, IER, bp->rx_intr_mask);

		/* Packet completions only seem to propagate to raise
		 * interrupts when interrupts are enabled at the time, so if
		 * packets were received while interrupts were disabled,
		 * they will not cause another interrupt to be generated when
		 * interrupts are re-enabled.
		 * Check for this case here to avoid losing a wakeup. This can
		 * potentially race with the interrupt handler doing the same
		 * actions if an interrupt is raised just after enabling them,
		 * but this should be harmless.
		 */
		if (macb_rx_pending(queue)) {
			queue_writel(queue, IDR, bp->rx_intr_mask);
			if (bp->caps & MACB_CAPS_ISR_CLEAR_ON_WRITE)
				queue_writel(queue, ISR, MACB_BIT(RCOMP));
			netdev_vdbg(bp->dev, "poll: packets pending, reschedule\n");
			napi_schedule(napi);
		}
	}

	/* TODO: Handle errors */

	return work_done;
}

static void macb_tx_restart(struct macb_queue *queue)
{
	struct macb *bp = queue->bp;
	unsigned int head_idx, tbqp;

	spin_lock(&queue->tx_ptr_lock);

	if (queue->tx_head == queue->tx_tail)
		goto out_tx_ptr_unlock;

	tbqp = queue_readl(queue, TBQP) / macb_dma_desc_get_size(bp);
	tbqp = macb_adj_dma_desc_idx(bp, macb_tx_ring_wrap(bp, tbqp));
	head_idx = macb_adj_dma_desc_idx(bp, macb_tx_ring_wrap(bp, queue->tx_head));

	if (tbqp == head_idx)
		goto out_tx_ptr_unlock;

	spin_lock_irq(&bp->lock);
	macb_writel(bp, NCR, macb_readl(bp, NCR) | MACB_BIT(TSTART));
	spin_unlock_irq(&bp->lock);

out_tx_ptr_unlock:
	spin_unlock(&queue->tx_ptr_lock);
}

static bool macb_tx_complete_pending(struct macb_queue *queue)
{
	bool retval = false;

	spin_lock(&queue->tx_ptr_lock);
	if (queue->tx_head != queue->tx_tail) {
		/* Make hw descriptor updates visible to CPU */
		rmb();

		if (macb_tx_desc(queue, queue->tx_tail)->ctrl & MACB_BIT(TX_USED))
			retval = true;
	}
	spin_unlock(&queue->tx_ptr_lock);
	return retval;
}

static int macb_tx_poll(struct napi_struct *napi, int budget)
{
	struct macb_queue *queue = container_of(napi, struct macb_queue, napi_tx);
	struct macb *bp = queue->bp;
	int work_done;

	work_done = macb_tx_complete(queue, budget);

	rmb(); // ensure txubr_pending is up to date
	if (queue->txubr_pending) {
		queue->txubr_pending = false;
		netdev_vdbg(bp->dev, "poll: tx restart\n");
		macb_tx_restart(queue);
	}

	netdev_vdbg(bp->dev, "TX poll: queue = %u, work_done = %d, budget = %d\n",
		    (unsigned int)(queue - bp->queues), work_done, budget);

	if (work_done < budget && napi_complete_done(napi, work_done)) {
		queue_writel(queue, IER, MACB_BIT(TCOMP));

		/* Packet completions only seem to propagate to raise
		 * interrupts when interrupts are enabled at the time, so if
		 * packets were sent while interrupts were disabled,
		 * they will not cause another interrupt to be generated when
		 * interrupts are re-enabled.
		 * Check for this case here to avoid losing a wakeup. This can
		 * potentially race with the interrupt handler doing the same
		 * actions if an interrupt is raised just after enabling them,
		 * but this should be harmless.
		 */
		if (macb_tx_complete_pending(queue)) {
			queue_writel(queue, IDR, MACB_BIT(TCOMP));
			if (bp->caps & MACB_CAPS_ISR_CLEAR_ON_WRITE)
				queue_writel(queue, ISR, MACB_BIT(TCOMP));
			netdev_vdbg(bp->dev, "TX poll: packets pending, reschedule\n");
			napi_schedule(napi);
		}
	}

	return work_done;
}

static void macb_hresp_error_task(struct tasklet_struct *t)
{
	struct macb *bp = from_tasklet(bp, t, hresp_err_tasklet);
	struct net_device *dev = bp->dev;
	struct macb_queue *queue;
	unsigned int q;
	u32 ctrl;

	for (q = 0, queue = bp->queues; q < bp->num_queues; ++q, ++queue) {
		queue_writel(queue, IDR, bp->rx_intr_mask |
					 MACB_TX_INT_FLAGS |
					 MACB_BIT(HRESP));
	}
	ctrl = macb_readl(bp, NCR);
	ctrl &= ~(MACB_BIT(RE) | MACB_BIT(TE));
	macb_writel(bp, NCR, ctrl);

	netif_tx_stop_all_queues(dev);
	netif_carrier_off(dev);

	bp->macbgem_ops.mog_init_rings(bp);

	/* Initialize TX and RX buffers */
	macb_init_buffers(bp);

	/* Enable interrupts */
	for (q = 0, queue = bp->queues; q < bp->num_queues; ++q, ++queue)
		queue_writel(queue, IER,
			     bp->rx_intr_mask |
			     MACB_TX_INT_FLAGS |
			     MACB_BIT(HRESP));

	ctrl |= MACB_BIT(RE) | MACB_BIT(TE);
	macb_writel(bp, NCR, ctrl);

	netif_carrier_on(dev);
	netif_tx_start_all_queues(dev);
}

static irqreturn_t macb_wol_interrupt(int irq, void *dev_id)
{
	struct macb_queue *queue = dev_id;
	struct macb *bp = queue->bp;
	u32 status;

	status = queue_readl(queue, ISR);

	if (unlikely(!status))
		return IRQ_NONE;

	spin_lock(&bp->lock);

	if (status & MACB_BIT(WOL)) {
		queue_writel(queue, IDR, MACB_BIT(WOL));
		macb_writel(bp, WOL, 0);
		netdev_vdbg(bp->dev, "MACB WoL: queue = %u, isr = 0x%08lx\n",
			    (unsigned int)(queue - bp->queues),
			    (unsigned long)status);
		if (bp->caps & MACB_CAPS_ISR_CLEAR_ON_WRITE)
			queue_writel(queue, ISR, MACB_BIT(WOL));
		pm_wakeup_event(&bp->pdev->dev, 0);
	}

	spin_unlock(&bp->lock);

	return IRQ_HANDLED;
}

static irqreturn_t gem_wol_interrupt(int irq, void *dev_id)
{
	struct macb_queue *queue = dev_id;
	struct macb *bp = queue->bp;
	u32 status;

	status = queue_readl(queue, ISR);

	if (unlikely(!status))
		return IRQ_NONE;

	spin_lock(&bp->lock);

	if (status & GEM_BIT(WOL)) {
		queue_writel(queue, IDR, GEM_BIT(WOL));
		gem_writel(bp, WOL, 0);
		netdev_vdbg(bp->dev, "GEM WoL: queue = %u, isr = 0x%08lx\n",
			    (unsigned int)(queue - bp->queues),
			    (unsigned long)status);
		if (bp->caps & MACB_CAPS_ISR_CLEAR_ON_WRITE)
			queue_writel(queue, ISR, GEM_BIT(WOL));
		pm_wakeup_event(&bp->pdev->dev, 0);
	}

	spin_unlock(&bp->lock);

	return IRQ_HANDLED;
}

static irqreturn_t macb_interrupt(int irq, void *dev_id)
{
	struct macb_queue *queue = dev_id;
	struct macb *bp = queue->bp;
	struct net_device *dev = bp->dev;
	u32 status, ctrl;

	status = queue_readl(queue, ISR);

	if (unlikely(!status))
		return IRQ_NONE;

	spin_lock(&bp->lock);

	while (status) {
		/* close possible race with dev_close */
		if (unlikely(!netif_running(dev))) {
			queue_writel(queue, IDR, -1);
			if (bp->caps & MACB_CAPS_ISR_CLEAR_ON_WRITE)
				queue_writel(queue, ISR, -1);
			break;
		}

		netdev_vdbg(bp->dev, "queue = %u, isr = 0x%08lx\n",
			    (unsigned int)(queue - bp->queues),
			    (unsigned long)status);

		if (status & bp->rx_intr_mask) {
			/* There's no point taking any more interrupts
			 * until we have processed the buffers. The
			 * scheduling call may fail if the poll routine
			 * is already scheduled, so disable interrupts
			 * now.
			 */
			queue_writel(queue, IDR, bp->rx_intr_mask);
			if (bp->caps & MACB_CAPS_ISR_CLEAR_ON_WRITE)
				queue_writel(queue, ISR, MACB_BIT(RCOMP));

			if (napi_schedule_prep(&queue->napi_rx)) {
				netdev_vdbg(bp->dev, "scheduling RX softirq\n");
				__napi_schedule(&queue->napi_rx);
			}
		}

		if (status & (MACB_BIT(TCOMP) |
			      MACB_BIT(TXUBR))) {
			queue_writel(queue, IDR, MACB_BIT(TCOMP));
			if (bp->caps & MACB_CAPS_ISR_CLEAR_ON_WRITE)
				queue_writel(queue, ISR, MACB_BIT(TCOMP) |
							 MACB_BIT(TXUBR));

			if (status & MACB_BIT(TXUBR)) {
				queue->txubr_pending = true;
				wmb(); // ensure softirq can see update
			}

			if (napi_schedule_prep(&queue->napi_tx)) {
				netdev_vdbg(bp->dev, "scheduling TX softirq\n");
				__napi_schedule(&queue->napi_tx);
			}
		}

		if (unlikely(status & (MACB_TX_ERR_FLAGS))) {
			queue_writel(queue, IDR, MACB_TX_INT_FLAGS);
			schedule_work(&queue->tx_error_task);

			if (bp->caps & MACB_CAPS_ISR_CLEAR_ON_WRITE)
				queue_writel(queue, ISR, MACB_TX_ERR_FLAGS);

			break;
		}

		/* Link change detection isn't possible with RMII, so we'll
		 * add that if/when we get our hands on a full-blown MII PHY.
		 */

		/* There is a hardware issue under heavy load where DMA can
		 * stop, this causes endless "used buffer descriptor read"
		 * interrupts but it can be cleared by re-enabling RX. See
		 * the at91rm9200 manual, section 41.3.1 or the Zynq manual
		 * section 16.7.4 for details. RXUBR is only enabled for
		 * these two versions.
		 */
		if (status & MACB_BIT(RXUBR)) {
			ctrl = macb_readl(bp, NCR);
			macb_writel(bp, NCR, ctrl & ~MACB_BIT(RE));
			wmb();
			macb_writel(bp, NCR, ctrl | MACB_BIT(RE));

			if (bp->caps & MACB_CAPS_ISR_CLEAR_ON_WRITE)
				queue_writel(queue, ISR, MACB_BIT(RXUBR));
		}

		if (status & MACB_BIT(ISR_ROVR)) {
			/* We missed at least one packet */
			if (macb_is_gem(bp))
				bp->hw_stats.gem.rx_overruns++;
			else
				bp->hw_stats.macb.rx_overruns++;

			if (bp->caps & MACB_CAPS_ISR_CLEAR_ON_WRITE)
				queue_writel(queue, ISR, MACB_BIT(ISR_ROVR));
		}

		if (status & MACB_BIT(HRESP)) {
			tasklet_schedule(&bp->hresp_err_tasklet);
			netdev_err(dev, "DMA bus error: HRESP not OK\n");

			if (bp->caps & MACB_CAPS_ISR_CLEAR_ON_WRITE)
				queue_writel(queue, ISR, MACB_BIT(HRESP));
		}
		status = queue_readl(queue, ISR);
	}

	spin_unlock(&bp->lock);

	return IRQ_HANDLED;
}

#ifdef CONFIG_NET_POLL_CONTROLLER
/* Polling receive - used by netconsole and other diagnostic tools
 * to allow network i/o with interrupts disabled.
 */
static void macb_poll_controller(struct net_device *dev)
{
	struct macb *bp = netdev_priv(dev);
	struct macb_queue *queue;
	unsigned long flags;
	unsigned int q;

	local_irq_save(flags);
	for (q = 0, queue = bp->queues; q < bp->num_queues; ++q, ++queue)
		macb_interrupt(dev->irq, queue);
	local_irq_restore(flags);
}
#endif

static unsigned int macb_tx_map(struct macb *bp,
				struct macb_queue *queue,
				struct sk_buff *skb,
				unsigned int hdrlen)
{
	dma_addr_t mapping;
	unsigned int len, entry, i, tx_head = queue->tx_head;
	struct macb_tx_skb *tx_skb = NULL;
	struct macb_dma_desc *desc;
	unsigned int offset, size, count = 0;
	unsigned int f, nr_frags = skb_shinfo(skb)->nr_frags;
	unsigned int eof = 1, mss_mfs = 0;
	u32 ctrl, lso_ctrl = 0, seq_ctrl = 0;

	/* LSO */
	if (skb_shinfo(skb)->gso_size != 0) {
		if (ip_hdr(skb)->protocol == IPPROTO_UDP)
			/* UDP - UFO */
			lso_ctrl = MACB_LSO_UFO_ENABLE;
		else
			/* TCP - TSO */
			lso_ctrl = MACB_LSO_TSO_ENABLE;
	}

	/* First, map non-paged data */
	len = skb_headlen(skb);

	/* first buffer length */
	size = hdrlen;

	offset = 0;
	while (len) {
		entry = macb_tx_ring_wrap(bp, tx_head);
		tx_skb = &queue->tx_skb[entry];

		mapping = dma_map_single(&bp->pdev->dev,
					 skb->data + offset,
					 size, DMA_TO_DEVICE);
		if (dma_mapping_error(&bp->pdev->dev, mapping))
			goto dma_error;

		/* Save info to properly release resources */
		tx_skb->skb = NULL;
		tx_skb->mapping = mapping;
		tx_skb->size = size;
		tx_skb->mapped_as_page = false;

		len -= size;
		offset += size;
		count++;
		tx_head++;

		size = min(len, bp->max_tx_length);
	}

	/* Then, map paged data from fragments */
	for (f = 0; f < nr_frags; f++) {
		const skb_frag_t *frag = &skb_shinfo(skb)->frags[f];

		len = skb_frag_size(frag);
		offset = 0;
		while (len) {
			size = min(len, bp->max_tx_length);
			entry = macb_tx_ring_wrap(bp, tx_head);
			tx_skb = &queue->tx_skb[entry];

			mapping = skb_frag_dma_map(&bp->pdev->dev, frag,
						   offset, size, DMA_TO_DEVICE);
			if (dma_mapping_error(&bp->pdev->dev, mapping))
				goto dma_error;

			/* Save info to properly release resources */
			tx_skb->skb = NULL;
			tx_skb->mapping = mapping;
			tx_skb->size = size;
			tx_skb->mapped_as_page = true;

			len -= size;
			offset += size;
			count++;
			tx_head++;
		}
	}

	/* Should never happen */
	if (unlikely(!tx_skb)) {
		netdev_err(bp->dev, "BUG! empty skb!\n");
		return 0;
	}

	/* This is the last buffer of the frame: save socket buffer */
	tx_skb->skb = skb;

	/* Update TX ring: update buffer descriptors in reverse order
	 * to avoid race condition
	 */

	/* Set 'TX_USED' bit in buffer descriptor at tx_head position
	 * to set the end of TX queue
	 */
	i = tx_head;
	entry = macb_tx_ring_wrap(bp, i);
	ctrl = MACB_BIT(TX_USED);
	desc = macb_tx_desc(queue, entry);
	desc->ctrl = ctrl;

	if (lso_ctrl) {
		if (lso_ctrl == MACB_LSO_UFO_ENABLE)
			/* include header and FCS in value given to h/w */
			mss_mfs = skb_shinfo(skb)->gso_size +
					skb_transport_offset(skb) +
					ETH_FCS_LEN;
		else /* TSO */ {
			mss_mfs = skb_shinfo(skb)->gso_size;
			/* TCP Sequence Number Source Select
			 * can be set only for TSO
			 */
			seq_ctrl = 0;
		}
	}

	do {
		i--;
		entry = macb_tx_ring_wrap(bp, i);
		tx_skb = &queue->tx_skb[entry];
		desc = macb_tx_desc(queue, entry);

		ctrl = (u32)tx_skb->size;
		if (eof) {
			ctrl |= MACB_BIT(TX_LAST);
			eof = 0;
		}
		if (unlikely(entry == (bp->tx_ring_size - 1)))
			ctrl |= MACB_BIT(TX_WRAP);

		/* First descriptor is header descriptor */
		if (i == queue->tx_head) {
			ctrl |= MACB_BF(TX_LSO, lso_ctrl);
			ctrl |= MACB_BF(TX_TCP_SEQ_SRC, seq_ctrl);
			if ((bp->dev->features & NETIF_F_HW_CSUM) &&
			    skb->ip_summed != CHECKSUM_PARTIAL && !lso_ctrl &&
			    !ptp_one_step_sync(skb))
				ctrl |= MACB_BIT(TX_NOCRC);
		} else
			/* Only set MSS/MFS on payload descriptors
			 * (second or later descriptor)
			 */
			ctrl |= MACB_BF(MSS_MFS, mss_mfs);

		/* Set TX buffer descriptor */
		macb_set_addr(bp, desc, tx_skb->mapping);
		/* desc->addr must be visible to hardware before clearing
		 * 'TX_USED' bit in desc->ctrl.
		 */
		wmb();
		desc->ctrl = ctrl;
	} while (i != queue->tx_head);

	queue->tx_head = tx_head;

	return count;

dma_error:
	netdev_err(bp->dev, "TX DMA map failed\n");

	for (i = queue->tx_head; i != tx_head; i++) {
		tx_skb = macb_tx_skb(queue, i);

		macb_tx_unmap(bp, tx_skb, 0);
	}

	return 0;
}

static netdev_features_t macb_features_check(struct sk_buff *skb,
					     struct net_device *dev,
					     netdev_features_t features)
{
	unsigned int nr_frags, f;
	unsigned int hdrlen;

	/* Validate LSO compatibility */

	/* there is only one buffer or protocol is not UDP */
	if (!skb_is_nonlinear(skb) || (ip_hdr(skb)->protocol != IPPROTO_UDP))
		return features;

	/* length of header */
	hdrlen = skb_transport_offset(skb);

	/* For UFO only:
	 * When software supplies two or more payload buffers all payload buffers
	 * apart from the last must be a multiple of 8 bytes in size.
	 */
	if (!IS_ALIGNED(skb_headlen(skb) - hdrlen, MACB_TX_LEN_ALIGN))
		return features & ~MACB_NETIF_LSO;

	nr_frags = skb_shinfo(skb)->nr_frags;
	/* No need to check last fragment */
	nr_frags--;
	for (f = 0; f < nr_frags; f++) {
		const skb_frag_t *frag = &skb_shinfo(skb)->frags[f];

		if (!IS_ALIGNED(skb_frag_size(frag), MACB_TX_LEN_ALIGN))
			return features & ~MACB_NETIF_LSO;
	}
	return features;
}

static inline int macb_clear_csum(struct sk_buff *skb)
{
	/* no change for packets without checksum offloading */
	if (skb->ip_summed != CHECKSUM_PARTIAL)
		return 0;

	/* make sure we can modify the header */
	if (unlikely(skb_cow_head(skb, 0)))
		return -1;

	/* initialize checksum field
	 * This is required - at least for Zynq, which otherwise calculates
	 * wrong UDP header checksums for UDP packets with UDP data len <=2
	 */
	*(__sum16 *)(skb_checksum_start(skb) + skb->csum_offset) = 0;
	return 0;
}

static int macb_pad_and_fcs(struct sk_buff **skb, struct net_device *ndev)
{
	bool cloned = skb_cloned(*skb) || skb_header_cloned(*skb) ||
		      skb_is_nonlinear(*skb);
	int padlen = ETH_ZLEN - (*skb)->len;
	int tailroom = skb_tailroom(*skb);
	struct sk_buff *nskb;
	u32 fcs;

	if (!(ndev->features & NETIF_F_HW_CSUM) ||
	    !((*skb)->ip_summed != CHECKSUM_PARTIAL) ||
	    skb_shinfo(*skb)->gso_size || ptp_one_step_sync(*skb))
		return 0;

	if (padlen <= 0) {
		/* FCS could be appeded to tailroom. */
		if (tailroom >= ETH_FCS_LEN)
			goto add_fcs;
		/* No room for FCS, need to reallocate skb. */
		else
			padlen = ETH_FCS_LEN;
	} else {
		/* Add room for FCS. */
		padlen += ETH_FCS_LEN;
	}

	if (cloned || tailroom < padlen) {
		nskb = skb_copy_expand(*skb, 0, padlen, GFP_ATOMIC);
		if (!nskb)
			return -ENOMEM;

		dev_consume_skb_any(*skb);
		*skb = nskb;
	}

	if (padlen > ETH_FCS_LEN)
		skb_put_zero(*skb, padlen - ETH_FCS_LEN);

add_fcs:
	/* set FCS to packet */
	fcs = crc32_le(~0, (*skb)->data, (*skb)->len);
	fcs = ~fcs;

	skb_put_u8(*skb, fcs		& 0xff);
	skb_put_u8(*skb, (fcs >> 8)	& 0xff);
	skb_put_u8(*skb, (fcs >> 16)	& 0xff);
	skb_put_u8(*skb, (fcs >> 24)	& 0xff);

	return 0;
}

static netdev_tx_t macb_start_xmit(struct sk_buff *skb, struct net_device *dev)
{
	u16 queue_index = skb_get_queue_mapping(skb);
	struct macb *bp = netdev_priv(dev);
	struct macb_queue *queue = &bp->queues[queue_index];
	unsigned int desc_cnt, nr_frags, frag_size, f;
	unsigned int hdrlen;
	bool is_lso;
	netdev_tx_t ret = NETDEV_TX_OK;

	if (macb_clear_csum(skb)) {
		dev_kfree_skb_any(skb);
		return ret;
	}

	if (macb_pad_and_fcs(&skb, dev)) {
		dev_kfree_skb_any(skb);
		return ret;
	}

#ifdef CONFIG_MACB_USE_HWSTAMP
	if ((skb_shinfo(skb)->tx_flags & SKBTX_HW_TSTAMP) &&
	    (bp->hw_dma_cap & HW_DMA_CAP_PTP))
		skb_shinfo(skb)->tx_flags |= SKBTX_IN_PROGRESS;
#endif

	is_lso = (skb_shinfo(skb)->gso_size != 0);

	if (is_lso) {
		/* length of headers */
		if (ip_hdr(skb)->protocol == IPPROTO_UDP)
			/* only queue eth + ip headers separately for UDP */
			hdrlen = skb_transport_offset(skb);
		else
			hdrlen = skb_tcp_all_headers(skb);
		if (skb_headlen(skb) < hdrlen) {
			netdev_err(bp->dev, "Error - LSO headers fragmented!!!\n");
			/* if this is required, would need to copy to single buffer */
			return NETDEV_TX_BUSY;
		}
	} else
		hdrlen = min(skb_headlen(skb), bp->max_tx_length);

#if defined(DEBUG) && defined(VERBOSE_DEBUG)
	netdev_vdbg(bp->dev,
		    "start_xmit: queue %hu len %u head %p data %p tail %p end %p\n",
		    queue_index, skb->len, skb->head, skb->data,
		    skb_tail_pointer(skb), skb_end_pointer(skb));
	print_hex_dump(KERN_DEBUG, "data: ", DUMP_PREFIX_OFFSET, 16, 1,
		       skb->data, 16, true);
#endif

	/* Count how many TX buffer descriptors are needed to send this
	 * socket buffer: skb fragments of jumbo frames may need to be
	 * split into many buffer descriptors.
	 */
	if (is_lso && (skb_headlen(skb) > hdrlen))
		/* extra header descriptor if also payload in first buffer */
		desc_cnt = DIV_ROUND_UP((skb_headlen(skb) - hdrlen), bp->max_tx_length) + 1;
	else
		desc_cnt = DIV_ROUND_UP(skb_headlen(skb), bp->max_tx_length);
	nr_frags = skb_shinfo(skb)->nr_frags;
	for (f = 0; f < nr_frags; f++) {
		frag_size = skb_frag_size(&skb_shinfo(skb)->frags[f]);
		desc_cnt += DIV_ROUND_UP(frag_size, bp->max_tx_length);
	}

	spin_lock_bh(&queue->tx_ptr_lock);

	/* This is a hard error, log it. */
	if (CIRC_SPACE(queue->tx_head, queue->tx_tail,
		       bp->tx_ring_size) < desc_cnt) {
		netif_stop_subqueue(dev, queue_index);
		netdev_dbg(bp->dev, "tx_head = %u, tx_tail = %u\n",
			   queue->tx_head, queue->tx_tail);
		ret = NETDEV_TX_BUSY;
		goto unlock;
	}

	/* Map socket buffer for DMA transfer */
	if (!macb_tx_map(bp, queue, skb, hdrlen)) {
		dev_kfree_skb_any(skb);
		goto unlock;
	}

	/* Make newly initialized descriptor visible to hardware */
	wmb();
	skb_tx_timestamp(skb);

	spin_lock_irq(&bp->lock);
	macb_writel(bp, NCR, macb_readl(bp, NCR) | MACB_BIT(TSTART));
	spin_unlock_irq(&bp->lock);

	if (CIRC_SPACE(queue->tx_head, queue->tx_tail, bp->tx_ring_size) < 1)
		netif_stop_subqueue(dev, queue_index);

unlock:
	spin_unlock_bh(&queue->tx_ptr_lock);

	return ret;
}

static void macb_init_rx_buffer_size(struct macb *bp, size_t size)
{
	if (!macb_is_gem(bp)) {
		bp->rx_buffer_size = MACB_RX_BUFFER_SIZE;
	} else {
		bp->rx_buffer_size = size;

		if (bp->rx_buffer_size % RX_BUFFER_MULTIPLE) {
			netdev_dbg(bp->dev,
				   "RX buffer must be multiple of %d bytes, expanding\n",
				   RX_BUFFER_MULTIPLE);
			bp->rx_buffer_size =
				roundup(bp->rx_buffer_size, RX_BUFFER_MULTIPLE);
		}
	}

	netdev_dbg(bp->dev, "mtu [%u] rx_buffer_size [%zu]\n",
		   bp->dev->mtu, bp->rx_buffer_size);
}

static void gem_free_rx_buffers(struct macb *bp)
{
	struct sk_buff		*skb;
	struct macb_dma_desc	*desc;
	struct macb_queue *queue;
	dma_addr_t		addr;
	unsigned int q;
	int i;

	for (q = 0, queue = bp->queues; q < bp->num_queues; ++q, ++queue) {
		if (!queue->rx_skbuff)
			continue;

		for (i = 0; i < bp->rx_ring_size; i++) {
			skb = queue->rx_skbuff[i];

			if (!skb)
				continue;

			desc = macb_rx_desc(queue, i);
			addr = macb_get_addr(bp, desc);

			dma_unmap_single(&bp->pdev->dev, addr, bp->rx_buffer_size,
					DMA_FROM_DEVICE);
			dev_kfree_skb_any(skb);
			skb = NULL;
		}

		kfree(queue->rx_skbuff);
		queue->rx_skbuff = NULL;
	}
}

static void macb_free_rx_buffers(struct macb *bp)
{
	struct macb_queue *queue = &bp->queues[0];

	if (queue->rx_buffers) {
		dma_free_coherent(&bp->pdev->dev,
				  bp->rx_ring_size * bp->rx_buffer_size,
				  queue->rx_buffers, queue->rx_buffers_dma);
		queue->rx_buffers = NULL;
	}
}

static void macb_free_consistent(struct macb *bp)
{
	struct macb_queue *queue;
	unsigned int q;
	int size;

	bp->macbgem_ops.mog_free_rx_buffers(bp);

	for (q = 0, queue = bp->queues; q < bp->num_queues; ++q, ++queue) {
		kfree(queue->tx_skb);
		queue->tx_skb = NULL;
		if (queue->tx_ring) {
			size = TX_RING_BYTES(bp) + bp->tx_bd_rd_prefetch;
			dma_free_coherent(&bp->pdev->dev, size,
					  queue->tx_ring, queue->tx_ring_dma);
			queue->tx_ring = NULL;
		}
		if (queue->rx_ring) {
			size = RX_RING_BYTES(bp) + bp->rx_bd_rd_prefetch;
			dma_free_coherent(&bp->pdev->dev, size,
					  queue->rx_ring, queue->rx_ring_dma);
			queue->rx_ring = NULL;
		}
	}
}

static int gem_alloc_rx_buffers(struct macb *bp)
{
	struct macb_queue *queue;
	unsigned int q;
	int size;

	for (q = 0, queue = bp->queues; q < bp->num_queues; ++q, ++queue) {
		size = bp->rx_ring_size * sizeof(struct sk_buff *);
		queue->rx_skbuff = kzalloc(size, GFP_KERNEL);
		if (!queue->rx_skbuff)
			return -ENOMEM;
		else
			netdev_dbg(bp->dev,
				   "Allocated %d RX struct sk_buff entries at %p\n",
				   bp->rx_ring_size, queue->rx_skbuff);
	}
	return 0;
}

static int macb_alloc_rx_buffers(struct macb *bp)
{
	struct macb_queue *queue = &bp->queues[0];
	int size;

	size = bp->rx_ring_size * bp->rx_buffer_size;
	queue->rx_buffers = dma_alloc_coherent(&bp->pdev->dev, size,
					    &queue->rx_buffers_dma, GFP_KERNEL);
	if (!queue->rx_buffers)
		return -ENOMEM;

	netdev_dbg(bp->dev,
		   "Allocated RX buffers of %d bytes at %08lx (mapped %p)\n",
		   size, (unsigned long)queue->rx_buffers_dma, queue->rx_buffers);
	return 0;
}

static int macb_alloc_consistent(struct macb *bp)
{
	struct macb_queue *queue;
	unsigned int q;
	int size;

	for (q = 0, queue = bp->queues; q < bp->num_queues; ++q, ++queue) {
		size = TX_RING_BYTES(bp) + bp->tx_bd_rd_prefetch;
		queue->tx_ring = dma_alloc_coherent(&bp->pdev->dev, size,
						    &queue->tx_ring_dma,
						    GFP_KERNEL);
		if (!queue->tx_ring)
			goto out_err;
		netdev_dbg(bp->dev,
			   "Allocated TX ring for queue %u of %d bytes at %08lx (mapped %p)\n",
			   q, size, (unsigned long)queue->tx_ring_dma,
			   queue->tx_ring);

		size = bp->tx_ring_size * sizeof(struct macb_tx_skb);
		queue->tx_skb = kmalloc(size, GFP_KERNEL);
		if (!queue->tx_skb)
			goto out_err;

		size = RX_RING_BYTES(bp) + bp->rx_bd_rd_prefetch;
		queue->rx_ring = dma_alloc_coherent(&bp->pdev->dev, size,
						 &queue->rx_ring_dma, GFP_KERNEL);
		if (!queue->rx_ring)
			goto out_err;
		netdev_dbg(bp->dev,
			   "Allocated RX ring of %d bytes at %08lx (mapped %p)\n",
			   size, (unsigned long)queue->rx_ring_dma, queue->rx_ring);
	}
	if (bp->macbgem_ops.mog_alloc_rx_buffers(bp))
		goto out_err;

	return 0;

out_err:
	macb_free_consistent(bp);
	return -ENOMEM;
}

static void gem_init_rings(struct macb *bp)
{
	struct macb_queue *queue;
	struct macb_dma_desc *desc = NULL;
	unsigned int q;
	int i;

	for (q = 0, queue = bp->queues; q < bp->num_queues; ++q, ++queue) {
		for (i = 0; i < bp->tx_ring_size; i++) {
			desc = macb_tx_desc(queue, i);
			macb_set_addr(bp, desc, 0);
			desc->ctrl = MACB_BIT(TX_USED);
		}
		desc->ctrl |= MACB_BIT(TX_WRAP);
		queue->tx_head = 0;
		queue->tx_tail = 0;

		queue->rx_tail = 0;
		queue->rx_prepared_head = 0;

		gem_rx_refill(queue);
	}

}

static void macb_init_rings(struct macb *bp)
{
	int i;
	struct macb_dma_desc *desc = NULL;

	macb_init_rx_ring(&bp->queues[0]);

	for (i = 0; i < bp->tx_ring_size; i++) {
		desc = macb_tx_desc(&bp->queues[0], i);
		macb_set_addr(bp, desc, 0);
		desc->ctrl = MACB_BIT(TX_USED);
	}
	bp->queues[0].tx_head = 0;
	bp->queues[0].tx_tail = 0;
	desc->ctrl |= MACB_BIT(TX_WRAP);
}

static void macb_reset_hw(struct macb *bp)
{
	struct macb_queue *queue;
	unsigned int q;
	u32 ctrl = macb_readl(bp, NCR);

	/* Disable RX and TX (XXX: Should we halt the transmission
	 * more gracefully?)
	 */
	ctrl &= ~(MACB_BIT(RE) | MACB_BIT(TE));

	/* Clear the stats registers (XXX: Update stats first?) */
	ctrl |= MACB_BIT(CLRSTAT);

	macb_writel(bp, NCR, ctrl);

	/* Clear all status flags */
	macb_writel(bp, TSR, -1);
	macb_writel(bp, RSR, -1);

	/* Disable RX partial store and forward and reset watermark value */
	gem_writel(bp, PBUFRXCUT, 0);

	/* Disable all interrupts */
	for (q = 0, queue = bp->queues; q < bp->num_queues; ++q, ++queue) {
		queue_writel(queue, IDR, -1);
		queue_readl(queue, ISR);
		if (bp->caps & MACB_CAPS_ISR_CLEAR_ON_WRITE)
			queue_writel(queue, ISR, -1);
	}
}

static u32 gem_mdc_clk_div(struct macb *bp)
{
	u32 config;
	unsigned long pclk_hz = clk_get_rate(bp->pclk);

	if (pclk_hz <= 20000000)
		config = GEM_BF(CLK, GEM_CLK_DIV8);
	else if (pclk_hz <= 40000000)
		config = GEM_BF(CLK, GEM_CLK_DIV16);
	else if (pclk_hz <= 80000000)
		config = GEM_BF(CLK, GEM_CLK_DIV32);
	else if (pclk_hz <= 120000000)
		config = GEM_BF(CLK, GEM_CLK_DIV48);
	else if (pclk_hz <= 160000000)
		config = GEM_BF(CLK, GEM_CLK_DIV64);
	else if (pclk_hz <= 240000000)
		config = GEM_BF(CLK, GEM_CLK_DIV96);
	else if (pclk_hz <= 320000000)
		config = GEM_BF(CLK, GEM_CLK_DIV128);
	else
		config = GEM_BF(CLK, GEM_CLK_DIV224);

	return config;
}

static u32 macb_mdc_clk_div(struct macb *bp)
{
	u32 config;
	unsigned long pclk_hz;

	if (macb_is_gem(bp))
		return gem_mdc_clk_div(bp);

	pclk_hz = clk_get_rate(bp->pclk);
	if (pclk_hz <= 20000000)
		config = MACB_BF(CLK, MACB_CLK_DIV8);
	else if (pclk_hz <= 40000000)
		config = MACB_BF(CLK, MACB_CLK_DIV16);
	else if (pclk_hz <= 80000000)
		config = MACB_BF(CLK, MACB_CLK_DIV32);
	else
		config = MACB_BF(CLK, MACB_CLK_DIV64);

	return config;
}

/* Get the DMA bus width field of the network configuration register that we
 * should program.  We find the width from decoding the design configuration
 * register to find the maximum supported data bus width.
 */
static u32 macb_dbw(struct macb *bp)
{
	if (!macb_is_gem(bp))
		return 0;

	switch (GEM_BFEXT(DBWDEF, gem_readl(bp, DCFG1))) {
	case 4:
		return GEM_BF(DBW, GEM_DBW128);
	case 2:
		return GEM_BF(DBW, GEM_DBW64);
	case 1:
	default:
		return GEM_BF(DBW, GEM_DBW32);
	}
}

/* Configure the receive DMA engine
 * - use the correct receive buffer size
 * - set best burst length for DMA operations
 *   (if not supported by FIFO, it will fallback to default)
 * - set both rx/tx packet buffers to full memory size
 * These are configurable parameters for GEM.
 */
static void macb_configure_dma(struct macb *bp)
{
	struct macb_queue *queue;
	u32 buffer_size;
	unsigned int q;
	u32 dmacfg;

	buffer_size = bp->rx_buffer_size / RX_BUFFER_MULTIPLE;
	if (macb_is_gem(bp)) {
		dmacfg = gem_readl(bp, DMACFG) & ~GEM_BF(RXBS, -1L);
		for (q = 0, queue = bp->queues; q < bp->num_queues; ++q, ++queue) {
			if (q)
				queue_writel(queue, RBQS, buffer_size);
			else
				dmacfg |= GEM_BF(RXBS, buffer_size);
		}
		if (bp->dma_burst_length)
			dmacfg = GEM_BFINS(FBLDO, bp->dma_burst_length, dmacfg);
		dmacfg |= GEM_BIT(TXPBMS) | GEM_BF(RXBMS, -1L);
		dmacfg &= ~GEM_BIT(ENDIA_PKT);

		if (bp->native_io)
			dmacfg &= ~GEM_BIT(ENDIA_DESC);
		else
			dmacfg |= GEM_BIT(ENDIA_DESC); /* CPU in big endian */

		if (bp->dev->features & NETIF_F_HW_CSUM)
			dmacfg |= GEM_BIT(TXCOEN);
		else
			dmacfg &= ~GEM_BIT(TXCOEN);

		dmacfg &= ~GEM_BIT(ADDR64);
#ifdef CONFIG_ARCH_DMA_ADDR_T_64BIT
		if (bp->hw_dma_cap & HW_DMA_CAP_64B)
			dmacfg |= GEM_BIT(ADDR64);
#endif
#ifdef CONFIG_MACB_USE_HWSTAMP
		if (bp->hw_dma_cap & HW_DMA_CAP_PTP)
			dmacfg |= GEM_BIT(RXEXT) | GEM_BIT(TXEXT);
#endif
		netdev_dbg(bp->dev, "Cadence configure DMA with 0x%08x\n",
			   dmacfg);
		gem_writel(bp, DMACFG, dmacfg);
	}
}

static void macb_init_hw(struct macb *bp)
{
	u32 config;

	macb_reset_hw(bp);
	macb_set_hwaddr(bp);

	config = macb_mdc_clk_div(bp);
	config |= MACB_BF(RBOF, NET_IP_ALIGN);	/* Make eth data aligned */
	config |= MACB_BIT(DRFCS);		/* Discard Rx FCS */
	if (bp->caps & MACB_CAPS_JUMBO)
		config |= MACB_BIT(JFRAME);	/* Enable jumbo frames */
	else
		config |= MACB_BIT(BIG);	/* Receive oversized frames */
	if (bp->dev->flags & IFF_PROMISC)
		config |= MACB_BIT(CAF);	/* Copy All Frames */
	else if (macb_is_gem(bp) && bp->dev->features & NETIF_F_RXCSUM)
		config |= GEM_BIT(RXCOEN);
	if (!(bp->dev->flags & IFF_BROADCAST))
		config |= MACB_BIT(NBC);	/* No BroadCast */
	config |= macb_dbw(bp);
	macb_writel(bp, NCFGR, config);
	if ((bp->caps & MACB_CAPS_JUMBO) && bp->jumbo_max_len)
		gem_writel(bp, JML, bp->jumbo_max_len);
	bp->rx_frm_len_mask = MACB_RX_FRMLEN_MASK;
	if (bp->caps & MACB_CAPS_JUMBO)
		bp->rx_frm_len_mask = MACB_RX_JFRMLEN_MASK;

	macb_configure_dma(bp);

	/* Enable RX partial store and forward and set watermark */
	if (bp->rx_watermark)
		gem_writel(bp, PBUFRXCUT, (bp->rx_watermark | GEM_BIT(ENCUTTHRU)));
}

/* The hash address register is 64 bits long and takes up two
 * locations in the memory map.  The least significant bits are stored
 * in EMAC_HSL and the most significant bits in EMAC_HSH.
 *
 * The unicast hash enable and the multicast hash enable bits in the
 * network configuration register enable the reception of hash matched
 * frames. The destination address is reduced to a 6 bit index into
 * the 64 bit hash register using the following hash function.  The
 * hash function is an exclusive or of every sixth bit of the
 * destination address.
 *
 * hi[5] = da[5] ^ da[11] ^ da[17] ^ da[23] ^ da[29] ^ da[35] ^ da[41] ^ da[47]
 * hi[4] = da[4] ^ da[10] ^ da[16] ^ da[22] ^ da[28] ^ da[34] ^ da[40] ^ da[46]
 * hi[3] = da[3] ^ da[09] ^ da[15] ^ da[21] ^ da[27] ^ da[33] ^ da[39] ^ da[45]
 * hi[2] = da[2] ^ da[08] ^ da[14] ^ da[20] ^ da[26] ^ da[32] ^ da[38] ^ da[44]
 * hi[1] = da[1] ^ da[07] ^ da[13] ^ da[19] ^ da[25] ^ da[31] ^ da[37] ^ da[43]
 * hi[0] = da[0] ^ da[06] ^ da[12] ^ da[18] ^ da[24] ^ da[30] ^ da[36] ^ da[42]
 *
 * da[0] represents the least significant bit of the first byte
 * received, that is, the multicast/unicast indicator, and da[47]
 * represents the most significant bit of the last byte received.  If
 * the hash index, hi[n], points to a bit that is set in the hash
 * register then the frame will be matched according to whether the
 * frame is multicast or unicast.  A multicast match will be signalled
 * if the multicast hash enable bit is set, da[0] is 1 and the hash
 * index points to a bit set in the hash register.  A unicast match
 * will be signalled if the unicast hash enable bit is set, da[0] is 0
 * and the hash index points to a bit set in the hash register.  To
 * receive all multicast frames, the hash register should be set with
 * all ones and the multicast hash enable bit should be set in the
 * network configuration register.
 */

static inline int hash_bit_value(int bitnr, __u8 *addr)
{
	if (addr[bitnr / 8] & (1 << (bitnr % 8)))
		return 1;
	return 0;
}

/* Return the hash index value for the specified address. */
static int hash_get_index(__u8 *addr)
{
	int i, j, bitval;
	int hash_index = 0;

	for (j = 0; j < 6; j++) {
		for (i = 0, bitval = 0; i < 8; i++)
			bitval ^= hash_bit_value(i * 6 + j, addr);

		hash_index |= (bitval << j);
	}

	return hash_index;
}

/* Add multicast addresses to the internal multicast-hash table. */
static void macb_sethashtable(struct net_device *dev)
{
	struct netdev_hw_addr *ha;
	unsigned long mc_filter[2];
	unsigned int bitnr;
	struct macb *bp = netdev_priv(dev);

	mc_filter[0] = 0;
	mc_filter[1] = 0;

	netdev_for_each_mc_addr(ha, dev) {
		bitnr = hash_get_index(ha->addr);
		mc_filter[bitnr >> 5] |= 1 << (bitnr & 31);
	}

	macb_or_gem_writel(bp, HRB, mc_filter[0]);
	macb_or_gem_writel(bp, HRT, mc_filter[1]);
}

/* Enable/Disable promiscuous and multicast modes. */
static void macb_set_rx_mode(struct net_device *dev)
{
	unsigned long cfg;
	struct macb *bp = netdev_priv(dev);

	cfg = macb_readl(bp, NCFGR);

	if (dev->flags & IFF_PROMISC) {
		/* Enable promiscuous mode */
		cfg |= MACB_BIT(CAF);

		/* Disable RX checksum offload */
		if (macb_is_gem(bp))
			cfg &= ~GEM_BIT(RXCOEN);
	} else {
		/* Disable promiscuous mode */
		cfg &= ~MACB_BIT(CAF);

		/* Enable RX checksum offload only if requested */
		if (macb_is_gem(bp) && dev->features & NETIF_F_RXCSUM)
			cfg |= GEM_BIT(RXCOEN);
	}

	if (dev->flags & IFF_ALLMULTI) {
		/* Enable all multicast mode */
		macb_or_gem_writel(bp, HRB, -1);
		macb_or_gem_writel(bp, HRT, -1);
		cfg |= MACB_BIT(NCFGR_MTI);
	} else if (!netdev_mc_empty(dev)) {
		/* Enable specific multicasts */
		macb_sethashtable(dev);
		cfg |= MACB_BIT(NCFGR_MTI);
	} else if (dev->flags & (~IFF_ALLMULTI)) {
		/* Disable all multicast mode */
		macb_or_gem_writel(bp, HRB, 0);
		macb_or_gem_writel(bp, HRT, 0);
		cfg &= ~MACB_BIT(NCFGR_MTI);
	}

	macb_writel(bp, NCFGR, cfg);
}

static int macb_open(struct net_device *dev)
{
	size_t bufsz = dev->mtu + ETH_HLEN + ETH_FCS_LEN + NET_IP_ALIGN;
	struct macb *bp = netdev_priv(dev);
	struct macb_queue *queue;
	unsigned int q;
	int err;

	netdev_dbg(bp->dev, "open\n");

	err = pm_runtime_resume_and_get(&bp->pdev->dev);
	if (err < 0)
		return err;

	/* RX buffers initialization */
	macb_init_rx_buffer_size(bp, bufsz);

	err = macb_alloc_consistent(bp);
	if (err) {
		netdev_err(dev, "Unable to allocate DMA memory (error %d)\n",
			   err);
		goto pm_exit;
	}

	for (q = 0, queue = bp->queues; q < bp->num_queues; ++q, ++queue) {
		napi_enable(&queue->napi_rx);
		napi_enable(&queue->napi_tx);
	}

	macb_init_hw(bp);

	err = phy_power_on(bp->sgmii_phy);
	if (err)
		goto reset_hw;

	err = macb_phylink_connect(bp);
	if (err)
		goto phy_off;

	netif_tx_start_all_queues(dev);

	if (bp->ptp_info)
		bp->ptp_info->ptp_init(dev);

	return 0;

phy_off:
	phy_power_off(bp->sgmii_phy);

reset_hw:
	macb_reset_hw(bp);
	for (q = 0, queue = bp->queues; q < bp->num_queues; ++q, ++queue) {
		napi_disable(&queue->napi_rx);
		napi_disable(&queue->napi_tx);
	}
	macb_free_consistent(bp);
pm_exit:
	pm_runtime_put_sync(&bp->pdev->dev);
	return err;
}

static int macb_close(struct net_device *dev)
{
	struct macb *bp = netdev_priv(dev);
	struct macb_queue *queue;
	unsigned long flags;
	unsigned int q;

	netif_tx_stop_all_queues(dev);

	for (q = 0, queue = bp->queues; q < bp->num_queues; ++q, ++queue) {
		napi_disable(&queue->napi_rx);
		napi_disable(&queue->napi_tx);
	}

	phylink_stop(bp->phylink);
	phylink_disconnect_phy(bp->phylink);

	phy_power_off(bp->sgmii_phy);

	spin_lock_irqsave(&bp->lock, flags);
	macb_reset_hw(bp);
	netif_carrier_off(dev);
	spin_unlock_irqrestore(&bp->lock, flags);

	macb_free_consistent(bp);

	if (bp->ptp_info)
		bp->ptp_info->ptp_remove(dev);

	pm_runtime_put(&bp->pdev->dev);

	return 0;
}

static int macb_change_mtu(struct net_device *dev, int new_mtu)
{
	if (netif_running(dev))
		return -EBUSY;

	dev->mtu = new_mtu;

	return 0;
}

static int macb_set_mac_addr(struct net_device *dev, void *addr)
{
	int err;

	err = eth_mac_addr(dev, addr);
	if (err < 0)
		return err;

	macb_set_hwaddr(netdev_priv(dev));
	return 0;
}

static void gem_update_stats(struct macb *bp)
{
	struct macb_queue *queue;
	unsigned int i, q, idx;
	unsigned long *stat;

	u32 *p = &bp->hw_stats.gem.tx_octets_31_0;

	for (i = 0; i < GEM_STATS_LEN; ++i, ++p) {
		u32 offset = gem_statistics[i].offset;
		u64 val = bp->macb_reg_readl(bp, offset);

		bp->ethtool_stats[i] += val;
		*p += val;

		if (offset == GEM_OCTTXL || offset == GEM_OCTRXL) {
			/* Add GEM_OCTTXH, GEM_OCTRXH */
			val = bp->macb_reg_readl(bp, offset + 4);
			bp->ethtool_stats[i] += ((u64)val) << 32;
			*(++p) += val;
		}
	}

	idx = GEM_STATS_LEN;
	for (q = 0, queue = bp->queues; q < bp->num_queues; ++q, ++queue)
		for (i = 0, stat = &queue->stats.first; i < QUEUE_STATS_LEN; ++i, ++stat)
			bp->ethtool_stats[idx++] = *stat;
}

static struct net_device_stats *gem_get_stats(struct macb *bp)
{
	struct gem_stats *hwstat = &bp->hw_stats.gem;
	struct net_device_stats *nstat = &bp->dev->stats;

	if (!netif_running(bp->dev))
		return nstat;

	gem_update_stats(bp);

	nstat->rx_errors = (hwstat->rx_frame_check_sequence_errors +
			    hwstat->rx_alignment_errors +
			    hwstat->rx_resource_errors +
			    hwstat->rx_overruns +
			    hwstat->rx_oversize_frames +
			    hwstat->rx_jabbers +
			    hwstat->rx_undersized_frames +
			    hwstat->rx_length_field_frame_errors);
	nstat->tx_errors = (hwstat->tx_late_collisions +
			    hwstat->tx_excessive_collisions +
			    hwstat->tx_underrun +
			    hwstat->tx_carrier_sense_errors);
	nstat->multicast = hwstat->rx_multicast_frames;
	nstat->collisions = (hwstat->tx_single_collision_frames +
			     hwstat->tx_multiple_collision_frames +
			     hwstat->tx_excessive_collisions);
	nstat->rx_length_errors = (hwstat->rx_oversize_frames +
				   hwstat->rx_jabbers +
				   hwstat->rx_undersized_frames +
				   hwstat->rx_length_field_frame_errors);
	nstat->rx_over_errors = hwstat->rx_resource_errors;
	nstat->rx_crc_errors = hwstat->rx_frame_check_sequence_errors;
	nstat->rx_frame_errors = hwstat->rx_alignment_errors;
	nstat->rx_fifo_errors = hwstat->rx_overruns;
	nstat->tx_aborted_errors = hwstat->tx_excessive_collisions;
	nstat->tx_carrier_errors = hwstat->tx_carrier_sense_errors;
	nstat->tx_fifo_errors = hwstat->tx_underrun;

	return nstat;
}

static void gem_get_ethtool_stats(struct net_device *dev,
				  struct ethtool_stats *stats, u64 *data)
{
	struct macb *bp;

	bp = netdev_priv(dev);
	gem_update_stats(bp);
	memcpy(data, &bp->ethtool_stats, sizeof(u64)
			* (GEM_STATS_LEN + QUEUE_STATS_LEN * MACB_MAX_QUEUES));
}

static int gem_get_sset_count(struct net_device *dev, int sset)
{
	struct macb *bp = netdev_priv(dev);

	switch (sset) {
	case ETH_SS_STATS:
		return GEM_STATS_LEN + bp->num_queues * QUEUE_STATS_LEN;
	default:
		return -EOPNOTSUPP;
	}
}

static void gem_get_ethtool_strings(struct net_device *dev, u32 sset, u8 *p)
{
	char stat_string[ETH_GSTRING_LEN];
	struct macb *bp = netdev_priv(dev);
	struct macb_queue *queue;
	unsigned int i;
	unsigned int q;

	switch (sset) {
	case ETH_SS_STATS:
		for (i = 0; i < GEM_STATS_LEN; i++, p += ETH_GSTRING_LEN)
			memcpy(p, gem_statistics[i].stat_string,
			       ETH_GSTRING_LEN);

		for (q = 0, queue = bp->queues; q < bp->num_queues; ++q, ++queue) {
			for (i = 0; i < QUEUE_STATS_LEN; i++, p += ETH_GSTRING_LEN) {
				snprintf(stat_string, ETH_GSTRING_LEN, "q%d_%s",
						q, queue_statistics[i].stat_string);
				memcpy(p, stat_string, ETH_GSTRING_LEN);
			}
		}
		break;
	}
}

static struct net_device_stats *macb_get_stats(struct net_device *dev)
{
	struct macb *bp = netdev_priv(dev);
	struct net_device_stats *nstat = &bp->dev->stats;
	struct macb_stats *hwstat = &bp->hw_stats.macb;

	if (macb_is_gem(bp))
		return gem_get_stats(bp);

	/* read stats from hardware */
	macb_update_stats(bp);

	/* Convert HW stats into netdevice stats */
	nstat->rx_errors = (hwstat->rx_fcs_errors +
			    hwstat->rx_align_errors +
			    hwstat->rx_resource_errors +
			    hwstat->rx_overruns +
			    hwstat->rx_oversize_pkts +
			    hwstat->rx_jabbers +
			    hwstat->rx_undersize_pkts +
			    hwstat->rx_length_mismatch);
	nstat->tx_errors = (hwstat->tx_late_cols +
			    hwstat->tx_excessive_cols +
			    hwstat->tx_underruns +
			    hwstat->tx_carrier_errors +
			    hwstat->sqe_test_errors);
	nstat->collisions = (hwstat->tx_single_cols +
			     hwstat->tx_multiple_cols +
			     hwstat->tx_excessive_cols);
	nstat->rx_length_errors = (hwstat->rx_oversize_pkts +
				   hwstat->rx_jabbers +
				   hwstat->rx_undersize_pkts +
				   hwstat->rx_length_mismatch);
	nstat->rx_over_errors = hwstat->rx_resource_errors +
				   hwstat->rx_overruns;
	nstat->rx_crc_errors = hwstat->rx_fcs_errors;
	nstat->rx_frame_errors = hwstat->rx_align_errors;
	nstat->rx_fifo_errors = hwstat->rx_overruns;
	/* XXX: What does "missed" mean? */
	nstat->tx_aborted_errors = hwstat->tx_excessive_cols;
	nstat->tx_carrier_errors = hwstat->tx_carrier_errors;
	nstat->tx_fifo_errors = hwstat->tx_underruns;
	/* Don't know about heartbeat or window errors... */

	return nstat;
}

static int macb_get_regs_len(struct net_device *netdev)
{
	return MACB_GREGS_NBR * sizeof(u32);
}

static void macb_get_regs(struct net_device *dev, struct ethtool_regs *regs,
			  void *p)
{
	struct macb *bp = netdev_priv(dev);
	unsigned int tail, head;
	u32 *regs_buff = p;

	regs->version = (macb_readl(bp, MID) & ((1 << MACB_REV_SIZE) - 1))
			| MACB_GREGS_VERSION;

	tail = macb_tx_ring_wrap(bp, bp->queues[0].tx_tail);
	head = macb_tx_ring_wrap(bp, bp->queues[0].tx_head);

	regs_buff[0]  = macb_readl(bp, NCR);
	regs_buff[1]  = macb_or_gem_readl(bp, NCFGR);
	regs_buff[2]  = macb_readl(bp, NSR);
	regs_buff[3]  = macb_readl(bp, TSR);
	regs_buff[4]  = macb_readl(bp, RBQP);
	regs_buff[5]  = macb_readl(bp, TBQP);
	regs_buff[6]  = macb_readl(bp, RSR);
	regs_buff[7]  = macb_readl(bp, IMR);

	regs_buff[8]  = tail;
	regs_buff[9]  = head;
	regs_buff[10] = macb_tx_dma(&bp->queues[0], tail);
	regs_buff[11] = macb_tx_dma(&bp->queues[0], head);

	if (!(bp->caps & MACB_CAPS_USRIO_DISABLED))
		regs_buff[12] = macb_or_gem_readl(bp, USRIO);
	if (macb_is_gem(bp))
		regs_buff[13] = gem_readl(bp, DMACFG);
}

static void macb_get_wol(struct net_device *netdev, struct ethtool_wolinfo *wol)
{
	struct macb *bp = netdev_priv(netdev);

	if (bp->wol & MACB_WOL_HAS_MAGIC_PACKET) {
		phylink_ethtool_get_wol(bp->phylink, wol);
		wol->supported |= WAKE_MAGIC;

		if (bp->wol & MACB_WOL_ENABLED)
			wol->wolopts |= WAKE_MAGIC;
	}
}

static int macb_set_wol(struct net_device *netdev, struct ethtool_wolinfo *wol)
{
	struct macb *bp = netdev_priv(netdev);
	int ret;

	/* Pass the order to phylink layer */
	ret = phylink_ethtool_set_wol(bp->phylink, wol);
	/* Don't manage WoL on MAC if handled by the PHY
	 * or if there's a failure in talking to the PHY
	 */
	if (!ret || ret != -EOPNOTSUPP)
		return ret;

	if (!(bp->wol & MACB_WOL_HAS_MAGIC_PACKET) ||
	    (wol->wolopts & ~WAKE_MAGIC))
		return -EOPNOTSUPP;

	if (wol->wolopts & WAKE_MAGIC)
		bp->wol |= MACB_WOL_ENABLED;
	else
		bp->wol &= ~MACB_WOL_ENABLED;

	device_set_wakeup_enable(&bp->pdev->dev, bp->wol & MACB_WOL_ENABLED);

	return 0;
}

static int macb_get_link_ksettings(struct net_device *netdev,
				   struct ethtool_link_ksettings *kset)
{
	struct macb *bp = netdev_priv(netdev);

	return phylink_ethtool_ksettings_get(bp->phylink, kset);
}

static int macb_set_link_ksettings(struct net_device *netdev,
				   const struct ethtool_link_ksettings *kset)
{
	struct macb *bp = netdev_priv(netdev);

	return phylink_ethtool_ksettings_set(bp->phylink, kset);
}

static void macb_get_ringparam(struct net_device *netdev,
			       struct ethtool_ringparam *ring,
			       struct kernel_ethtool_ringparam *kernel_ring,
			       struct netlink_ext_ack *extack)
{
	struct macb *bp = netdev_priv(netdev);

	ring->rx_max_pending = MAX_RX_RING_SIZE;
	ring->tx_max_pending = MAX_TX_RING_SIZE;

	ring->rx_pending = bp->rx_ring_size;
	ring->tx_pending = bp->tx_ring_size;
}

static int macb_set_ringparam(struct net_device *netdev,
			      struct ethtool_ringparam *ring,
			      struct kernel_ethtool_ringparam *kernel_ring,
			      struct netlink_ext_ack *extack)
{
	struct macb *bp = netdev_priv(netdev);
	u32 new_rx_size, new_tx_size;
	unsigned int reset = 0;

	if ((ring->rx_mini_pending) || (ring->rx_jumbo_pending))
		return -EINVAL;

	new_rx_size = clamp_t(u32, ring->rx_pending,
			      MIN_RX_RING_SIZE, MAX_RX_RING_SIZE);
	new_rx_size = roundup_pow_of_two(new_rx_size);

	new_tx_size = clamp_t(u32, ring->tx_pending,
			      MIN_TX_RING_SIZE, MAX_TX_RING_SIZE);
	new_tx_size = roundup_pow_of_two(new_tx_size);

	if ((new_tx_size == bp->tx_ring_size) &&
	    (new_rx_size == bp->rx_ring_size)) {
		/* nothing to do */
		return 0;
	}

	if (netif_running(bp->dev)) {
		reset = 1;
		macb_close(bp->dev);
	}

	bp->rx_ring_size = new_rx_size;
	bp->tx_ring_size = new_tx_size;

	if (reset)
		macb_open(bp->dev);

	return 0;
}

#ifdef CONFIG_MACB_USE_HWSTAMP
static unsigned int gem_get_tsu_rate(struct macb *bp)
{
	struct clk *tsu_clk;
	unsigned int tsu_rate;

	tsu_clk = devm_clk_get(&bp->pdev->dev, "tsu_clk");
	if (!IS_ERR(tsu_clk))
		tsu_rate = clk_get_rate(tsu_clk);
	/* try pclk instead */
	else if (!IS_ERR(bp->pclk)) {
		tsu_clk = bp->pclk;
		tsu_rate = clk_get_rate(tsu_clk);
	} else
		return -ENOTSUPP;
	return tsu_rate;
}

static s32 gem_get_ptp_max_adj(void)
{
	return 64000000;
}

static int gem_get_ts_info(struct net_device *dev,
			   struct ethtool_ts_info *info)
{
	struct macb *bp = netdev_priv(dev);

	if ((bp->hw_dma_cap & HW_DMA_CAP_PTP) == 0) {
		ethtool_op_get_ts_info(dev, info);
		return 0;
	}

	info->so_timestamping =
		SOF_TIMESTAMPING_TX_SOFTWARE |
		SOF_TIMESTAMPING_RX_SOFTWARE |
		SOF_TIMESTAMPING_SOFTWARE |
		SOF_TIMESTAMPING_TX_HARDWARE |
		SOF_TIMESTAMPING_RX_HARDWARE |
		SOF_TIMESTAMPING_RAW_HARDWARE;
	info->tx_types =
		(1 << HWTSTAMP_TX_ONESTEP_SYNC) |
		(1 << HWTSTAMP_TX_OFF) |
		(1 << HWTSTAMP_TX_ON);
	info->rx_filters =
		(1 << HWTSTAMP_FILTER_NONE) |
		(1 << HWTSTAMP_FILTER_ALL);

	info->phc_index = bp->ptp_clock ? ptp_clock_index(bp->ptp_clock) : -1;

	return 0;
}

static struct macb_ptp_info gem_ptp_info = {
	.ptp_init	 = gem_ptp_init,
	.ptp_remove	 = gem_ptp_remove,
	.get_ptp_max_adj = gem_get_ptp_max_adj,
	.get_tsu_rate	 = gem_get_tsu_rate,
	.get_ts_info	 = gem_get_ts_info,
	.get_hwtst	 = gem_get_hwtst,
	.set_hwtst	 = gem_set_hwtst,
};
#endif

static int macb_get_ts_info(struct net_device *netdev,
			    struct ethtool_ts_info *info)
{
	struct macb *bp = netdev_priv(netdev);

	if (bp->ptp_info)
		return bp->ptp_info->get_ts_info(netdev, info);

	return ethtool_op_get_ts_info(netdev, info);
}

static void gem_enable_flow_filters(struct macb *bp, bool enable)
{
	struct net_device *netdev = bp->dev;
	struct ethtool_rx_fs_item *item;
	u32 t2_scr;
	int num_t2_scr;

	if (!(netdev->features & NETIF_F_NTUPLE))
		return;

	num_t2_scr = GEM_BFEXT(T2SCR, gem_readl(bp, DCFG8));

	list_for_each_entry(item, &bp->rx_fs_list.list, list) {
		struct ethtool_rx_flow_spec *fs = &item->fs;
		struct ethtool_tcpip4_spec *tp4sp_m;

		if (fs->location >= num_t2_scr)
			continue;

		t2_scr = gem_readl_n(bp, SCRT2, fs->location);

		/* enable/disable screener regs for the flow entry */
		t2_scr = GEM_BFINS(ETHTEN, enable, t2_scr);

		/* only enable fields with no masking */
		tp4sp_m = &(fs->m_u.tcp_ip4_spec);

		if (enable && (tp4sp_m->ip4src == 0xFFFFFFFF))
			t2_scr = GEM_BFINS(CMPAEN, 1, t2_scr);
		else
			t2_scr = GEM_BFINS(CMPAEN, 0, t2_scr);

		if (enable && (tp4sp_m->ip4dst == 0xFFFFFFFF))
			t2_scr = GEM_BFINS(CMPBEN, 1, t2_scr);
		else
			t2_scr = GEM_BFINS(CMPBEN, 0, t2_scr);

		if (enable && ((tp4sp_m->psrc == 0xFFFF) || (tp4sp_m->pdst == 0xFFFF)))
			t2_scr = GEM_BFINS(CMPCEN, 1, t2_scr);
		else
			t2_scr = GEM_BFINS(CMPCEN, 0, t2_scr);

		gem_writel_n(bp, SCRT2, fs->location, t2_scr);
	}
}

static void gem_prog_cmp_regs(struct macb *bp, struct ethtool_rx_flow_spec *fs)
{
	struct ethtool_tcpip4_spec *tp4sp_v, *tp4sp_m;
	uint16_t index = fs->location;
	u32 w0, w1, t2_scr;
	bool cmp_a = false;
	bool cmp_b = false;
	bool cmp_c = false;

	if (!macb_is_gem(bp))
		return;

	tp4sp_v = &(fs->h_u.tcp_ip4_spec);
	tp4sp_m = &(fs->m_u.tcp_ip4_spec);

	/* ignore field if any masking set */
	if (tp4sp_m->ip4src == 0xFFFFFFFF) {
		/* 1st compare reg - IP source address */
		w0 = 0;
		w1 = 0;
		w0 = tp4sp_v->ip4src;
		w1 = GEM_BFINS(T2DISMSK, 1, w1); /* 32-bit compare */
		w1 = GEM_BFINS(T2CMPOFST, GEM_T2COMPOFST_ETYPE, w1);
		w1 = GEM_BFINS(T2OFST, ETYPE_SRCIP_OFFSET, w1);
		gem_writel_n(bp, T2CMPW0, T2CMP_OFST(GEM_IP4SRC_CMP(index)), w0);
		gem_writel_n(bp, T2CMPW1, T2CMP_OFST(GEM_IP4SRC_CMP(index)), w1);
		cmp_a = true;
	}

	/* ignore field if any masking set */
	if (tp4sp_m->ip4dst == 0xFFFFFFFF) {
		/* 2nd compare reg - IP destination address */
		w0 = 0;
		w1 = 0;
		w0 = tp4sp_v->ip4dst;
		w1 = GEM_BFINS(T2DISMSK, 1, w1); /* 32-bit compare */
		w1 = GEM_BFINS(T2CMPOFST, GEM_T2COMPOFST_ETYPE, w1);
		w1 = GEM_BFINS(T2OFST, ETYPE_DSTIP_OFFSET, w1);
		gem_writel_n(bp, T2CMPW0, T2CMP_OFST(GEM_IP4DST_CMP(index)), w0);
		gem_writel_n(bp, T2CMPW1, T2CMP_OFST(GEM_IP4DST_CMP(index)), w1);
		cmp_b = true;
	}

	/* ignore both port fields if masking set in both */
	if ((tp4sp_m->psrc == 0xFFFF) || (tp4sp_m->pdst == 0xFFFF)) {
		/* 3rd compare reg - source port, destination port */
		w0 = 0;
		w1 = 0;
		w1 = GEM_BFINS(T2CMPOFST, GEM_T2COMPOFST_IPHDR, w1);
		if (tp4sp_m->psrc == tp4sp_m->pdst) {
			w0 = GEM_BFINS(T2MASK, tp4sp_v->psrc, w0);
			w0 = GEM_BFINS(T2CMP, tp4sp_v->pdst, w0);
			w1 = GEM_BFINS(T2DISMSK, 1, w1); /* 32-bit compare */
			w1 = GEM_BFINS(T2OFST, IPHDR_SRCPORT_OFFSET, w1);
		} else {
			/* only one port definition */
			w1 = GEM_BFINS(T2DISMSK, 0, w1); /* 16-bit compare */
			w0 = GEM_BFINS(T2MASK, 0xFFFF, w0);
			if (tp4sp_m->psrc == 0xFFFF) { /* src port */
				w0 = GEM_BFINS(T2CMP, tp4sp_v->psrc, w0);
				w1 = GEM_BFINS(T2OFST, IPHDR_SRCPORT_OFFSET, w1);
			} else { /* dst port */
				w0 = GEM_BFINS(T2CMP, tp4sp_v->pdst, w0);
				w1 = GEM_BFINS(T2OFST, IPHDR_DSTPORT_OFFSET, w1);
			}
		}
		gem_writel_n(bp, T2CMPW0, T2CMP_OFST(GEM_PORT_CMP(index)), w0);
		gem_writel_n(bp, T2CMPW1, T2CMP_OFST(GEM_PORT_CMP(index)), w1);
		cmp_c = true;
	}

	t2_scr = 0;
	t2_scr = GEM_BFINS(QUEUE, (fs->ring_cookie) & 0xFF, t2_scr);
	t2_scr = GEM_BFINS(ETHT2IDX, SCRT2_ETHT, t2_scr);
	if (cmp_a)
		t2_scr = GEM_BFINS(CMPA, GEM_IP4SRC_CMP(index), t2_scr);
	if (cmp_b)
		t2_scr = GEM_BFINS(CMPB, GEM_IP4DST_CMP(index), t2_scr);
	if (cmp_c)
		t2_scr = GEM_BFINS(CMPC, GEM_PORT_CMP(index), t2_scr);
	gem_writel_n(bp, SCRT2, index, t2_scr);
}

static int gem_add_flow_filter(struct net_device *netdev,
		struct ethtool_rxnfc *cmd)
{
	struct macb *bp = netdev_priv(netdev);
	struct ethtool_rx_flow_spec *fs = &cmd->fs;
	struct ethtool_rx_fs_item *item, *newfs;
	unsigned long flags;
	int ret = -EINVAL;
	bool added = false;

	newfs = kmalloc(sizeof(*newfs), GFP_KERNEL);
	if (newfs == NULL)
		return -ENOMEM;
	memcpy(&newfs->fs, fs, sizeof(newfs->fs));

	netdev_dbg(netdev,
			"Adding flow filter entry,type=%u,queue=%u,loc=%u,src=%08X,dst=%08X,ps=%u,pd=%u\n",
			fs->flow_type, (int)fs->ring_cookie, fs->location,
			htonl(fs->h_u.tcp_ip4_spec.ip4src),
			htonl(fs->h_u.tcp_ip4_spec.ip4dst),
			be16_to_cpu(fs->h_u.tcp_ip4_spec.psrc),
			be16_to_cpu(fs->h_u.tcp_ip4_spec.pdst));

	spin_lock_irqsave(&bp->rx_fs_lock, flags);

	/* find correct place to add in list */
	list_for_each_entry(item, &bp->rx_fs_list.list, list) {
		if (item->fs.location > newfs->fs.location) {
			list_add_tail(&newfs->list, &item->list);
			added = true;
			break;
		} else if (item->fs.location == fs->location) {
			netdev_err(netdev, "Rule not added: location %d not free!\n",
					fs->location);
			ret = -EBUSY;
			goto err;
		}
	}
	if (!added)
		list_add_tail(&newfs->list, &bp->rx_fs_list.list);

	gem_prog_cmp_regs(bp, fs);
	bp->rx_fs_list.count++;
	/* enable filtering if NTUPLE on */
	gem_enable_flow_filters(bp, 1);

	spin_unlock_irqrestore(&bp->rx_fs_lock, flags);
	return 0;

err:
	spin_unlock_irqrestore(&bp->rx_fs_lock, flags);
	kfree(newfs);
	return ret;
}

static int gem_del_flow_filter(struct net_device *netdev,
		struct ethtool_rxnfc *cmd)
{
	struct macb *bp = netdev_priv(netdev);
	struct ethtool_rx_fs_item *item;
	struct ethtool_rx_flow_spec *fs;
	unsigned long flags;

	spin_lock_irqsave(&bp->rx_fs_lock, flags);

	list_for_each_entry(item, &bp->rx_fs_list.list, list) {
		if (item->fs.location == cmd->fs.location) {
			/* disable screener regs for the flow entry */
			fs = &(item->fs);
			netdev_dbg(netdev,
					"Deleting flow filter entry,type=%u,queue=%u,loc=%u,src=%08X,dst=%08X,ps=%u,pd=%u\n",
					fs->flow_type, (int)fs->ring_cookie, fs->location,
					htonl(fs->h_u.tcp_ip4_spec.ip4src),
					htonl(fs->h_u.tcp_ip4_spec.ip4dst),
					be16_to_cpu(fs->h_u.tcp_ip4_spec.psrc),
					be16_to_cpu(fs->h_u.tcp_ip4_spec.pdst));

			gem_writel_n(bp, SCRT2, fs->location, 0);

			list_del(&item->list);
			bp->rx_fs_list.count--;
			spin_unlock_irqrestore(&bp->rx_fs_lock, flags);
			kfree(item);
			return 0;
		}
	}

	spin_unlock_irqrestore(&bp->rx_fs_lock, flags);
	return -EINVAL;
}

static int gem_get_flow_entry(struct net_device *netdev,
		struct ethtool_rxnfc *cmd)
{
	struct macb *bp = netdev_priv(netdev);
	struct ethtool_rx_fs_item *item;

	list_for_each_entry(item, &bp->rx_fs_list.list, list) {
		if (item->fs.location == cmd->fs.location) {
			memcpy(&cmd->fs, &item->fs, sizeof(cmd->fs));
			return 0;
		}
	}
	return -EINVAL;
}

static int gem_get_all_flow_entries(struct net_device *netdev,
		struct ethtool_rxnfc *cmd, u32 *rule_locs)
{
	struct macb *bp = netdev_priv(netdev);
	struct ethtool_rx_fs_item *item;
	uint32_t cnt = 0;

	list_for_each_entry(item, &bp->rx_fs_list.list, list) {
		if (cnt == cmd->rule_cnt)
			return -EMSGSIZE;
		rule_locs[cnt] = item->fs.location;
		cnt++;
	}
	cmd->data = bp->max_tuples;
	cmd->rule_cnt = cnt;

	return 0;
}

static int gem_get_rxnfc(struct net_device *netdev, struct ethtool_rxnfc *cmd,
		u32 *rule_locs)
{
	struct macb *bp = netdev_priv(netdev);
	int ret = 0;

	switch (cmd->cmd) {
	case ETHTOOL_GRXRINGS:
		cmd->data = bp->num_queues;
		break;
	case ETHTOOL_GRXCLSRLCNT:
		cmd->rule_cnt = bp->rx_fs_list.count;
		break;
	case ETHTOOL_GRXCLSRULE:
		ret = gem_get_flow_entry(netdev, cmd);
		break;
	case ETHTOOL_GRXCLSRLALL:
		ret = gem_get_all_flow_entries(netdev, cmd, rule_locs);
		break;
	default:
		netdev_err(netdev,
			  "Command parameter %d is not supported\n", cmd->cmd);
		ret = -EOPNOTSUPP;
	}

	return ret;
}

static int gem_set_rxnfc(struct net_device *netdev, struct ethtool_rxnfc *cmd)
{
	struct macb *bp = netdev_priv(netdev);
	int ret;

	switch (cmd->cmd) {
	case ETHTOOL_SRXCLSRLINS:
		if ((cmd->fs.location >= bp->max_tuples)
				|| (cmd->fs.ring_cookie >= bp->num_queues)) {
			ret = -EINVAL;
			break;
		}
		ret = gem_add_flow_filter(netdev, cmd);
		break;
	case ETHTOOL_SRXCLSRLDEL:
		ret = gem_del_flow_filter(netdev, cmd);
		break;
	default:
		netdev_err(netdev,
			  "Command parameter %d is not supported\n", cmd->cmd);
		ret = -EOPNOTSUPP;
	}

	return ret;
}

static const struct ethtool_ops macb_ethtool_ops = {
	.get_regs_len		= macb_get_regs_len,
	.get_regs		= macb_get_regs,
	.get_link		= ethtool_op_get_link,
	.get_ts_info		= ethtool_op_get_ts_info,
	.get_wol		= macb_get_wol,
	.set_wol		= macb_set_wol,
	.get_link_ksettings     = macb_get_link_ksettings,
	.set_link_ksettings     = macb_set_link_ksettings,
	.get_ringparam		= macb_get_ringparam,
	.set_ringparam		= macb_set_ringparam,
};

static const struct ethtool_ops gem_ethtool_ops = {
	.get_regs_len		= macb_get_regs_len,
	.get_regs		= macb_get_regs,
	.get_wol		= macb_get_wol,
	.set_wol		= macb_set_wol,
	.get_link		= ethtool_op_get_link,
	.get_ts_info		= macb_get_ts_info,
	.get_ethtool_stats	= gem_get_ethtool_stats,
	.get_strings		= gem_get_ethtool_strings,
	.get_sset_count		= gem_get_sset_count,
	.get_link_ksettings     = macb_get_link_ksettings,
	.set_link_ksettings     = macb_set_link_ksettings,
	.get_ringparam		= macb_get_ringparam,
	.set_ringparam		= macb_set_ringparam,
	.get_rxnfc			= gem_get_rxnfc,
	.set_rxnfc			= gem_set_rxnfc,
};

static int macb_ioctl(struct net_device *dev, struct ifreq *rq, int cmd)
{
	struct macb *bp = netdev_priv(dev);

	if (!netif_running(dev))
		return -EINVAL;

	if (bp->ptp_info) {
		switch (cmd) {
		case SIOCSHWTSTAMP:
			return bp->ptp_info->set_hwtst(dev, rq, cmd);
		case SIOCGHWTSTAMP:
			return bp->ptp_info->get_hwtst(dev, rq);
		}
	}

	return phylink_mii_ioctl(bp->phylink, rq, cmd);
}

static inline void macb_set_txcsum_feature(struct macb *bp,
					   netdev_features_t features)
{
	u32 val;

	if (!macb_is_gem(bp))
		return;

	val = gem_readl(bp, DMACFG);
	if (features & NETIF_F_HW_CSUM)
		val |= GEM_BIT(TXCOEN);
	else
		val &= ~GEM_BIT(TXCOEN);

	gem_writel(bp, DMACFG, val);
}

static inline void macb_set_rxcsum_feature(struct macb *bp,
					   netdev_features_t features)
{
	struct net_device *netdev = bp->dev;
	u32 val;

	if (!macb_is_gem(bp))
		return;

	val = gem_readl(bp, NCFGR);
	if ((features & NETIF_F_RXCSUM) && !(netdev->flags & IFF_PROMISC))
		val |= GEM_BIT(RXCOEN);
	else
		val &= ~GEM_BIT(RXCOEN);

	gem_writel(bp, NCFGR, val);
}

static inline void macb_set_rxflow_feature(struct macb *bp,
					   netdev_features_t features)
{
	if (!macb_is_gem(bp))
		return;

	gem_enable_flow_filters(bp, !!(features & NETIF_F_NTUPLE));
}

static int macb_set_features(struct net_device *netdev,
			     netdev_features_t features)
{
	struct macb *bp = netdev_priv(netdev);
	netdev_features_t changed = features ^ netdev->features;

	/* TX checksum offload */
	if (changed & NETIF_F_HW_CSUM)
		macb_set_txcsum_feature(bp, features);

	/* RX checksum offload */
	if (changed & NETIF_F_RXCSUM)
		macb_set_rxcsum_feature(bp, features);

	/* RX Flow Filters */
	if (changed & NETIF_F_NTUPLE)
		macb_set_rxflow_feature(bp, features);

	return 0;
}

static void macb_restore_features(struct macb *bp)
{
	struct net_device *netdev = bp->dev;
	netdev_features_t features = netdev->features;
	struct ethtool_rx_fs_item *item;

	/* TX checksum offload */
	macb_set_txcsum_feature(bp, features);

	/* RX checksum offload */
	macb_set_rxcsum_feature(bp, features);

	/* RX Flow Filters */
	list_for_each_entry(item, &bp->rx_fs_list.list, list)
		gem_prog_cmp_regs(bp, &item->fs);

	macb_set_rxflow_feature(bp, features);
}

static const struct net_device_ops macb_netdev_ops = {
	.ndo_open		= macb_open,
	.ndo_stop		= macb_close,
	.ndo_start_xmit		= macb_start_xmit,
	.ndo_set_rx_mode	= macb_set_rx_mode,
	.ndo_get_stats		= macb_get_stats,
	.ndo_eth_ioctl		= macb_ioctl,
	.ndo_validate_addr	= eth_validate_addr,
	.ndo_change_mtu		= macb_change_mtu,
	.ndo_set_mac_address	= macb_set_mac_addr,
#ifdef CONFIG_NET_POLL_CONTROLLER
	.ndo_poll_controller	= macb_poll_controller,
#endif
	.ndo_set_features	= macb_set_features,
	.ndo_features_check	= macb_features_check,
};

/* Configure peripheral capabilities according to device tree
 * and integration options used
 */
static void macb_configure_caps(struct macb *bp,
				const struct macb_config *dt_conf)
{
	u32 dcfg;

	if (dt_conf)
		bp->caps = dt_conf->caps;

	if (hw_is_gem(bp->regs, bp->native_io)) {
		bp->caps |= MACB_CAPS_MACB_IS_GEM;

		dcfg = gem_readl(bp, DCFG1);
		if (GEM_BFEXT(IRQCOR, dcfg) == 0)
			bp->caps |= MACB_CAPS_ISR_CLEAR_ON_WRITE;
		if (GEM_BFEXT(NO_PCS, dcfg) == 0)
			bp->caps |= MACB_CAPS_PCS;
		dcfg = gem_readl(bp, DCFG12);
		if (GEM_BFEXT(HIGH_SPEED, dcfg) == 1)
			bp->caps |= MACB_CAPS_HIGH_SPEED;
		dcfg = gem_readl(bp, DCFG2);
		if ((dcfg & (GEM_BIT(RX_PKT_BUFF) | GEM_BIT(TX_PKT_BUFF))) == 0)
			bp->caps |= MACB_CAPS_FIFO_MODE;
		if (gem_has_ptp(bp)) {
			if (!GEM_BFEXT(TSU, gem_readl(bp, DCFG5)))
				dev_err(&bp->pdev->dev,
					"GEM doesn't support hardware ptp.\n");
			else {
#ifdef CONFIG_MACB_USE_HWSTAMP
				bp->hw_dma_cap |= HW_DMA_CAP_PTP;
				bp->ptp_info = &gem_ptp_info;
#endif
			}
		}
	}

	dev_dbg(&bp->pdev->dev, "Cadence caps 0x%08x\n", bp->caps);
}

static void macb_probe_queues(void __iomem *mem,
			      bool native_io,
			      unsigned int *queue_mask,
			      unsigned int *num_queues)
{
	*queue_mask = 0x1;
	*num_queues = 1;

	/* is it macb or gem ?
	 *
	 * We need to read directly from the hardware here because
	 * we are early in the probe process and don't have the
	 * MACB_CAPS_MACB_IS_GEM flag positioned
	 */
	if (!hw_is_gem(mem, native_io))
		return;

	/* bit 0 is never set but queue 0 always exists */
	*queue_mask |= readl_relaxed(mem + GEM_DCFG6) & 0xff;
	*num_queues = hweight32(*queue_mask);
}

static void macb_clks_disable(struct clk *pclk, struct clk *hclk, struct clk *tx_clk,
			      struct clk *rx_clk, struct clk *tsu_clk)
{
	struct clk_bulk_data clks[] = {
		{ .clk = tsu_clk, },
		{ .clk = rx_clk, },
		{ .clk = pclk, },
		{ .clk = hclk, },
		{ .clk = tx_clk },
	};

	clk_bulk_disable_unprepare(ARRAY_SIZE(clks), clks);
}

static int macb_clk_init(struct platform_device *pdev, struct clk **pclk,
			 struct clk **hclk, struct clk **tx_clk,
			 struct clk **rx_clk, struct clk **tsu_clk)
{
	struct macb_platform_data *pdata;
	int err;

	pdata = dev_get_platdata(&pdev->dev);
	if (pdata) {
		*pclk = pdata->pclk;
		*hclk = pdata->hclk;
	} else {
		*pclk = devm_clk_get(&pdev->dev, "pclk");
		*hclk = devm_clk_get(&pdev->dev, "hclk");
	}

	if (IS_ERR_OR_NULL(*pclk))
		return dev_err_probe(&pdev->dev,
				     IS_ERR(*pclk) ? PTR_ERR(*pclk) : -ENODEV,
				     "failed to get pclk\n");

	if (IS_ERR_OR_NULL(*hclk))
		return dev_err_probe(&pdev->dev,
				     IS_ERR(*hclk) ? PTR_ERR(*hclk) : -ENODEV,
				     "failed to get hclk\n");

	*tx_clk = devm_clk_get_optional(&pdev->dev, "tx_clk");
	if (IS_ERR(*tx_clk))
		return PTR_ERR(*tx_clk);

	*rx_clk = devm_clk_get_optional(&pdev->dev, "rx_clk");
	if (IS_ERR(*rx_clk))
		return PTR_ERR(*rx_clk);

	*tsu_clk = devm_clk_get_optional(&pdev->dev, "tsu_clk");
	if (IS_ERR(*tsu_clk))
		return PTR_ERR(*tsu_clk);

	err = clk_prepare_enable(*pclk);
	if (err) {
		dev_err(&pdev->dev, "failed to enable pclk (%d)\n", err);
		return err;
	}

	err = clk_prepare_enable(*hclk);
	if (err) {
		dev_err(&pdev->dev, "failed to enable hclk (%d)\n", err);
		goto err_disable_pclk;
	}

	err = clk_prepare_enable(*tx_clk);
	if (err) {
		dev_err(&pdev->dev, "failed to enable tx_clk (%d)\n", err);
		goto err_disable_hclk;
	}

	err = clk_prepare_enable(*rx_clk);
	if (err) {
		dev_err(&pdev->dev, "failed to enable rx_clk (%d)\n", err);
		goto err_disable_txclk;
	}

	err = clk_prepare_enable(*tsu_clk);
	if (err) {
		dev_err(&pdev->dev, "failed to enable tsu_clk (%d)\n", err);
		goto err_disable_rxclk;
	}

	return 0;

err_disable_rxclk:
	clk_disable_unprepare(*rx_clk);

err_disable_txclk:
	clk_disable_unprepare(*tx_clk);

err_disable_hclk:
	clk_disable_unprepare(*hclk);

err_disable_pclk:
	clk_disable_unprepare(*pclk);

	return err;
}

static int macb_init(struct platform_device *pdev)
{
	struct net_device *dev = platform_get_drvdata(pdev);
	unsigned int hw_q, q;
	struct macb *bp = netdev_priv(dev);
	struct macb_queue *queue;
	int err;
	u32 val, reg;

	bp->tx_ring_size = DEFAULT_TX_RING_SIZE;
	bp->rx_ring_size = DEFAULT_RX_RING_SIZE;

	/* set the queue register mapping once for all: queue0 has a special
	 * register mapping but we don't want to test the queue index then
	 * compute the corresponding register offset at run time.
	 */
	for (hw_q = 0, q = 0; hw_q < MACB_MAX_QUEUES; ++hw_q) {
		if (!(bp->queue_mask & (1 << hw_q)))
			continue;

		queue = &bp->queues[q];
		queue->bp = bp;
		spin_lock_init(&queue->tx_ptr_lock);
		netif_napi_add(dev, &queue->napi_rx, macb_rx_poll);
		netif_napi_add(dev, &queue->napi_tx, macb_tx_poll);
		if (hw_q) {
			queue->ISR  = GEM_ISR(hw_q - 1);
			queue->IER  = GEM_IER(hw_q - 1);
			queue->IDR  = GEM_IDR(hw_q - 1);
			queue->IMR  = GEM_IMR(hw_q - 1);
			queue->TBQP = GEM_TBQP(hw_q - 1);
			queue->RBQP = GEM_RBQP(hw_q - 1);
			queue->RBQS = GEM_RBQS(hw_q - 1);
#ifdef CONFIG_ARCH_DMA_ADDR_T_64BIT
			if (bp->hw_dma_cap & HW_DMA_CAP_64B) {
				queue->TBQPH = GEM_TBQPH(hw_q - 1);
				queue->RBQPH = GEM_RBQPH(hw_q - 1);
			}
#endif
		} else {
			/* queue0 uses legacy registers */
			queue->ISR  = MACB_ISR;
			queue->IER  = MACB_IER;
			queue->IDR  = MACB_IDR;
			queue->IMR  = MACB_IMR;
			queue->TBQP = MACB_TBQP;
			queue->RBQP = MACB_RBQP;
#ifdef CONFIG_ARCH_DMA_ADDR_T_64BIT
			if (bp->hw_dma_cap & HW_DMA_CAP_64B) {
				queue->TBQPH = MACB_TBQPH;
				queue->RBQPH = MACB_RBQPH;
			}
#endif
		}

		/* get irq: here we use the linux queue index, not the hardware
		 * queue index. the queue irq definitions in the device tree
		 * must remove the optional gaps that could exist in the
		 * hardware queue mask.
		 */
		queue->irq = platform_get_irq(pdev, q);
		err = devm_request_irq(&pdev->dev, queue->irq, macb_interrupt,
				       IRQF_SHARED, dev->name, queue);
		if (err) {
			dev_err(&pdev->dev,
				"Unable to request IRQ %d (error %d)\n",
				queue->irq, err);
			return err;
		}

		INIT_WORK(&queue->tx_error_task, macb_tx_error_task);
		q++;
	}

	dev->netdev_ops = &macb_netdev_ops;

	/* setup appropriated routines according to adapter type */
	if (macb_is_gem(bp)) {
		bp->macbgem_ops.mog_alloc_rx_buffers = gem_alloc_rx_buffers;
		bp->macbgem_ops.mog_free_rx_buffers = gem_free_rx_buffers;
		bp->macbgem_ops.mog_init_rings = gem_init_rings;
		bp->macbgem_ops.mog_rx = gem_rx;
		dev->ethtool_ops = &gem_ethtool_ops;
	} else {
		bp->macbgem_ops.mog_alloc_rx_buffers = macb_alloc_rx_buffers;
		bp->macbgem_ops.mog_free_rx_buffers = macb_free_rx_buffers;
		bp->macbgem_ops.mog_init_rings = macb_init_rings;
		bp->macbgem_ops.mog_rx = macb_rx;
		dev->ethtool_ops = &macb_ethtool_ops;
	}

	dev->priv_flags |= IFF_LIVE_ADDR_CHANGE;

	/* Set features */
	dev->hw_features = NETIF_F_SG;

	/* Check LSO capability */
	if (GEM_BFEXT(PBUF_LSO, gem_readl(bp, DCFG6)))
		dev->hw_features |= MACB_NETIF_LSO;

	/* Checksum offload is only available on gem with packet buffer */
	if (macb_is_gem(bp) && !(bp->caps & MACB_CAPS_FIFO_MODE))
		dev->hw_features |= NETIF_F_HW_CSUM | NETIF_F_RXCSUM;
	if (bp->caps & MACB_CAPS_SG_DISABLED)
		dev->hw_features &= ~NETIF_F_SG;
	dev->features = dev->hw_features;

	/* Check RX Flow Filters support.
	 * Max Rx flows set by availability of screeners & compare regs:
	 * each 4-tuple define requires 1 T2 screener reg + 3 compare regs
	 */
	reg = gem_readl(bp, DCFG8);
	bp->max_tuples = min((GEM_BFEXT(SCR2CMP, reg) / 3),
			GEM_BFEXT(T2SCR, reg));
	INIT_LIST_HEAD(&bp->rx_fs_list.list);
	if (bp->max_tuples > 0) {
		/* also needs one ethtype match to check IPv4 */
		if (GEM_BFEXT(SCR2ETH, reg) > 0) {
			/* program this reg now */
			reg = 0;
			reg = GEM_BFINS(ETHTCMP, (uint16_t)ETH_P_IP, reg);
			gem_writel_n(bp, ETHT, SCRT2_ETHT, reg);
			/* Filtering is supported in hw but don't enable it in kernel now */
			dev->hw_features |= NETIF_F_NTUPLE;
			/* init Rx flow definitions */
			bp->rx_fs_list.count = 0;
			spin_lock_init(&bp->rx_fs_lock);
		} else
			bp->max_tuples = 0;
	}

	if (!(bp->caps & MACB_CAPS_USRIO_DISABLED)) {
		val = 0;
		if (phy_interface_mode_is_rgmii(bp->phy_interface))
			val = bp->usrio->rgmii;
		else if (bp->phy_interface == PHY_INTERFACE_MODE_RMII &&
			 (bp->caps & MACB_CAPS_USRIO_DEFAULT_IS_MII_GMII))
			val = bp->usrio->rmii;
		else if (!(bp->caps & MACB_CAPS_USRIO_DEFAULT_IS_MII_GMII))
			val = bp->usrio->mii;

		if (bp->caps & MACB_CAPS_USRIO_HAS_CLKEN)
			val |= bp->usrio->refclk;

		macb_or_gem_writel(bp, USRIO, val);
	}

	/* Set MII management clock divider */
	val = macb_mdc_clk_div(bp);
	val |= macb_dbw(bp);
	if (bp->phy_interface == PHY_INTERFACE_MODE_SGMII)
		val |= GEM_BIT(SGMIIEN) | GEM_BIT(PCSSEL);
	macb_writel(bp, NCFGR, val);

	return 0;
}

static const struct macb_usrio_config macb_default_usrio = {
	.mii = MACB_BIT(MII),
	.rmii = MACB_BIT(RMII),
	.rgmii = GEM_BIT(RGMII),
	.refclk = MACB_BIT(CLKEN),
};

#if defined(CONFIG_OF)
/* 1518 rounded up */
#define AT91ETHER_MAX_RBUFF_SZ	0x600
/* max number of receive buffers */
#define AT91ETHER_MAX_RX_DESCR	9

static struct sifive_fu540_macb_mgmt *mgmt;

static int at91ether_alloc_coherent(struct macb *lp)
{
	struct macb_queue *q = &lp->queues[0];

	q->rx_ring = dma_alloc_coherent(&lp->pdev->dev,
					 (AT91ETHER_MAX_RX_DESCR *
					  macb_dma_desc_get_size(lp)),
					 &q->rx_ring_dma, GFP_KERNEL);
	if (!q->rx_ring)
		return -ENOMEM;

	q->rx_buffers = dma_alloc_coherent(&lp->pdev->dev,
					    AT91ETHER_MAX_RX_DESCR *
					    AT91ETHER_MAX_RBUFF_SZ,
					    &q->rx_buffers_dma, GFP_KERNEL);
	if (!q->rx_buffers) {
		dma_free_coherent(&lp->pdev->dev,
				  AT91ETHER_MAX_RX_DESCR *
				  macb_dma_desc_get_size(lp),
				  q->rx_ring, q->rx_ring_dma);
		q->rx_ring = NULL;
		return -ENOMEM;
	}

	return 0;
}

static void at91ether_free_coherent(struct macb *lp)
{
	struct macb_queue *q = &lp->queues[0];

	if (q->rx_ring) {
		dma_free_coherent(&lp->pdev->dev,
				  AT91ETHER_MAX_RX_DESCR *
				  macb_dma_desc_get_size(lp),
				  q->rx_ring, q->rx_ring_dma);
		q->rx_ring = NULL;
	}

	if (q->rx_buffers) {
		dma_free_coherent(&lp->pdev->dev,
				  AT91ETHER_MAX_RX_DESCR *
				  AT91ETHER_MAX_RBUFF_SZ,
				  q->rx_buffers, q->rx_buffers_dma);
		q->rx_buffers = NULL;
	}
}

/* Initialize and start the Receiver and Transmit subsystems */
static int at91ether_start(struct macb *lp)
{
	struct macb_queue *q = &lp->queues[0];
	struct macb_dma_desc *desc;
	dma_addr_t addr;
	u32 ctl;
	int i, ret;

	ret = at91ether_alloc_coherent(lp);
	if (ret)
		return ret;

	addr = q->rx_buffers_dma;
	for (i = 0; i < AT91ETHER_MAX_RX_DESCR; i++) {
		desc = macb_rx_desc(q, i);
		macb_set_addr(lp, desc, addr);
		desc->ctrl = 0;
		addr += AT91ETHER_MAX_RBUFF_SZ;
	}

	/* Set the Wrap bit on the last descriptor */
	desc->addr |= MACB_BIT(RX_WRAP);

	/* Reset buffer index */
	q->rx_tail = 0;

	/* Program address of descriptor list in Rx Buffer Queue register */
	macb_writel(lp, RBQP, q->rx_ring_dma);

	/* Enable Receive and Transmit */
	ctl = macb_readl(lp, NCR);
	macb_writel(lp, NCR, ctl | MACB_BIT(RE) | MACB_BIT(TE));

	/* Enable MAC interrupts */
	macb_writel(lp, IER, MACB_BIT(RCOMP)	|
			     MACB_BIT(RXUBR)	|
			     MACB_BIT(ISR_TUND)	|
			     MACB_BIT(ISR_RLE)	|
			     MACB_BIT(TCOMP)	|
			     MACB_BIT(ISR_ROVR)	|
			     MACB_BIT(HRESP));

	return 0;
}

static void at91ether_stop(struct macb *lp)
{
	u32 ctl;

	/* Disable MAC interrupts */
	macb_writel(lp, IDR, MACB_BIT(RCOMP)	|
			     MACB_BIT(RXUBR)	|
			     MACB_BIT(ISR_TUND)	|
			     MACB_BIT(ISR_RLE)	|
			     MACB_BIT(TCOMP)	|
			     MACB_BIT(ISR_ROVR) |
			     MACB_BIT(HRESP));

	/* Disable Receiver and Transmitter */
	ctl = macb_readl(lp, NCR);
	macb_writel(lp, NCR, ctl & ~(MACB_BIT(TE) | MACB_BIT(RE)));

	/* Free resources. */
	at91ether_free_coherent(lp);
}

/* Open the ethernet interface */
static int at91ether_open(struct net_device *dev)
{
	struct macb *lp = netdev_priv(dev);
	u32 ctl;
	int ret;

	ret = pm_runtime_resume_and_get(&lp->pdev->dev);
	if (ret < 0)
		return ret;

	/* Clear internal statistics */
	ctl = macb_readl(lp, NCR);
	macb_writel(lp, NCR, ctl | MACB_BIT(CLRSTAT));

	macb_set_hwaddr(lp);

	ret = at91ether_start(lp);
	if (ret)
		goto pm_exit;

	ret = macb_phylink_connect(lp);
	if (ret)
		goto stop;

	netif_start_queue(dev);

	return 0;

stop:
	at91ether_stop(lp);
pm_exit:
	pm_runtime_put_sync(&lp->pdev->dev);
	return ret;
}

/* Close the interface */
static int at91ether_close(struct net_device *dev)
{
	struct macb *lp = netdev_priv(dev);

	netif_stop_queue(dev);

	phylink_stop(lp->phylink);
	phylink_disconnect_phy(lp->phylink);

	at91ether_stop(lp);

	return pm_runtime_put(&lp->pdev->dev);
}

/* Transmit packet */
static netdev_tx_t at91ether_start_xmit(struct sk_buff *skb,
					struct net_device *dev)
{
	struct macb *lp = netdev_priv(dev);

	if (macb_readl(lp, TSR) & MACB_BIT(RM9200_BNQ)) {
		int desc = 0;

		netif_stop_queue(dev);

		/* Store packet information (to free when Tx completed) */
		lp->rm9200_txq[desc].skb = skb;
		lp->rm9200_txq[desc].size = skb->len;
		lp->rm9200_txq[desc].mapping = dma_map_single(&lp->pdev->dev, skb->data,
							      skb->len, DMA_TO_DEVICE);
		if (dma_mapping_error(&lp->pdev->dev, lp->rm9200_txq[desc].mapping)) {
			dev_kfree_skb_any(skb);
			dev->stats.tx_dropped++;
			netdev_err(dev, "%s: DMA mapping error\n", __func__);
			return NETDEV_TX_OK;
		}

		/* Set address of the data in the Transmit Address register */
		macb_writel(lp, TAR, lp->rm9200_txq[desc].mapping);
		/* Set length of the packet in the Transmit Control register */
		macb_writel(lp, TCR, skb->len);

	} else {
		netdev_err(dev, "%s called, but device is busy!\n", __func__);
		return NETDEV_TX_BUSY;
	}

	return NETDEV_TX_OK;
}

/* Extract received frame from buffer descriptors and sent to upper layers.
 * (Called from interrupt context)
 */
static void at91ether_rx(struct net_device *dev)
{
	struct macb *lp = netdev_priv(dev);
	struct macb_queue *q = &lp->queues[0];
	struct macb_dma_desc *desc;
	unsigned char *p_recv;
	struct sk_buff *skb;
	unsigned int pktlen;

	desc = macb_rx_desc(q, q->rx_tail);
	while (desc->addr & MACB_BIT(RX_USED)) {
		p_recv = q->rx_buffers + q->rx_tail * AT91ETHER_MAX_RBUFF_SZ;
		pktlen = MACB_BF(RX_FRMLEN, desc->ctrl);
		skb = netdev_alloc_skb(dev, pktlen + 2);
		if (skb) {
			skb_reserve(skb, 2);
			skb_put_data(skb, p_recv, pktlen);

			skb->protocol = eth_type_trans(skb, dev);
			dev->stats.rx_packets++;
			dev->stats.rx_bytes += pktlen;
			netif_rx(skb);
		} else {
			dev->stats.rx_dropped++;
		}

		if (desc->ctrl & MACB_BIT(RX_MHASH_MATCH))
			dev->stats.multicast++;

		/* reset ownership bit */
		desc->addr &= ~MACB_BIT(RX_USED);

		/* wrap after last buffer */
		if (q->rx_tail == AT91ETHER_MAX_RX_DESCR - 1)
			q->rx_tail = 0;
		else
			q->rx_tail++;

		desc = macb_rx_desc(q, q->rx_tail);
	}
}

/* MAC interrupt handler */
static irqreturn_t at91ether_interrupt(int irq, void *dev_id)
{
	struct net_device *dev = dev_id;
	struct macb *lp = netdev_priv(dev);
	u32 intstatus, ctl;
	unsigned int desc;

	/* MAC Interrupt Status register indicates what interrupts are pending.
	 * It is automatically cleared once read.
	 */
	intstatus = macb_readl(lp, ISR);

	/* Receive complete */
	if (intstatus & MACB_BIT(RCOMP))
		at91ether_rx(dev);

	/* Transmit complete */
	if (intstatus & MACB_BIT(TCOMP)) {
		/* The TCOM bit is set even if the transmission failed */
		if (intstatus & (MACB_BIT(ISR_TUND) | MACB_BIT(ISR_RLE)))
			dev->stats.tx_errors++;

		desc = 0;
		if (lp->rm9200_txq[desc].skb) {
			dev_consume_skb_irq(lp->rm9200_txq[desc].skb);
			lp->rm9200_txq[desc].skb = NULL;
			dma_unmap_single(&lp->pdev->dev, lp->rm9200_txq[desc].mapping,
					 lp->rm9200_txq[desc].size, DMA_TO_DEVICE);
			dev->stats.tx_packets++;
			dev->stats.tx_bytes += lp->rm9200_txq[desc].size;
		}
		netif_wake_queue(dev);
	}

	/* Work-around for EMAC Errata section 41.3.1 */
	if (intstatus & MACB_BIT(RXUBR)) {
		ctl = macb_readl(lp, NCR);
		macb_writel(lp, NCR, ctl & ~MACB_BIT(RE));
		wmb();
		macb_writel(lp, NCR, ctl | MACB_BIT(RE));
	}

	if (intstatus & MACB_BIT(ISR_ROVR))
		netdev_err(dev, "ROVR error\n");

	return IRQ_HANDLED;
}

#ifdef CONFIG_NET_POLL_CONTROLLER
static void at91ether_poll_controller(struct net_device *dev)
{
	unsigned long flags;

	local_irq_save(flags);
	at91ether_interrupt(dev->irq, dev);
	local_irq_restore(flags);
}
#endif

static const struct net_device_ops at91ether_netdev_ops = {
	.ndo_open		= at91ether_open,
	.ndo_stop		= at91ether_close,
	.ndo_start_xmit		= at91ether_start_xmit,
	.ndo_get_stats		= macb_get_stats,
	.ndo_set_rx_mode	= macb_set_rx_mode,
	.ndo_set_mac_address	= eth_mac_addr,
	.ndo_eth_ioctl		= macb_ioctl,
	.ndo_validate_addr	= eth_validate_addr,
#ifdef CONFIG_NET_POLL_CONTROLLER
	.ndo_poll_controller	= at91ether_poll_controller,
#endif
};

static int at91ether_clk_init(struct platform_device *pdev, struct clk **pclk,
			      struct clk **hclk, struct clk **tx_clk,
			      struct clk **rx_clk, struct clk **tsu_clk)
{
	int err;

	*hclk = NULL;
	*tx_clk = NULL;
	*rx_clk = NULL;
	*tsu_clk = NULL;

	*pclk = devm_clk_get(&pdev->dev, "ether_clk");
	if (IS_ERR(*pclk))
		return PTR_ERR(*pclk);

	err = clk_prepare_enable(*pclk);
	if (err) {
		dev_err(&pdev->dev, "failed to enable pclk (%d)\n", err);
		return err;
	}

	return 0;
}

static int at91ether_init(struct platform_device *pdev)
{
	struct net_device *dev = platform_get_drvdata(pdev);
	struct macb *bp = netdev_priv(dev);
	int err;

	bp->queues[0].bp = bp;

	dev->netdev_ops = &at91ether_netdev_ops;
	dev->ethtool_ops = &macb_ethtool_ops;

	err = devm_request_irq(&pdev->dev, dev->irq, at91ether_interrupt,
			       0, dev->name, dev);
	if (err)
		return err;

	macb_writel(bp, NCR, 0);

	macb_writel(bp, NCFGR, MACB_BF(CLK, MACB_CLK_DIV32) | MACB_BIT(BIG));

	return 0;
}

static unsigned long fu540_macb_tx_recalc_rate(struct clk_hw *hw,
					       unsigned long parent_rate)
{
	return mgmt->rate;
}

static long fu540_macb_tx_round_rate(struct clk_hw *hw, unsigned long rate,
				     unsigned long *parent_rate)
{
	if (WARN_ON(rate < 2500000))
		return 2500000;
	else if (rate == 2500000)
		return 2500000;
	else if (WARN_ON(rate < 13750000))
		return 2500000;
	else if (WARN_ON(rate < 25000000))
		return 25000000;
	else if (rate == 25000000)
		return 25000000;
	else if (WARN_ON(rate < 75000000))
		return 25000000;
	else if (WARN_ON(rate < 125000000))
		return 125000000;
	else if (rate == 125000000)
		return 125000000;

	WARN_ON(rate > 125000000);

	return 125000000;
}

static int fu540_macb_tx_set_rate(struct clk_hw *hw, unsigned long rate,
				  unsigned long parent_rate)
{
	rate = fu540_macb_tx_round_rate(hw, rate, &parent_rate);
	if (rate != 125000000)
		iowrite32(1, mgmt->reg);
	else
		iowrite32(0, mgmt->reg);
	mgmt->rate = rate;

	return 0;
}

static const struct clk_ops fu540_c000_ops = {
	.recalc_rate = fu540_macb_tx_recalc_rate,
	.round_rate = fu540_macb_tx_round_rate,
	.set_rate = fu540_macb_tx_set_rate,
};

static int fu540_c000_clk_init(struct platform_device *pdev, struct clk **pclk,
			       struct clk **hclk, struct clk **tx_clk,
			       struct clk **rx_clk, struct clk **tsu_clk)
{
	struct clk_init_data init;
	int err = 0;

	err = macb_clk_init(pdev, pclk, hclk, tx_clk, rx_clk, tsu_clk);
	if (err)
		return err;

	mgmt = devm_kzalloc(&pdev->dev, sizeof(*mgmt), GFP_KERNEL);
	if (!mgmt) {
		err = -ENOMEM;
		goto err_disable_clks;
	}

	init.name = "sifive-gemgxl-mgmt";
	init.ops = &fu540_c000_ops;
	init.flags = 0;
	init.num_parents = 0;

	mgmt->rate = 0;
	mgmt->hw.init = &init;

	*tx_clk = devm_clk_register(&pdev->dev, &mgmt->hw);
	if (IS_ERR(*tx_clk)) {
		err = PTR_ERR(*tx_clk);
		goto err_disable_clks;
	}

	err = clk_prepare_enable(*tx_clk);
	if (err) {
		dev_err(&pdev->dev, "failed to enable tx_clk (%u)\n", err);
		*tx_clk = NULL;
		goto err_disable_clks;
	} else {
		dev_info(&pdev->dev, "Registered clk switch '%s'\n", init.name);
	}

	return 0;

err_disable_clks:
	macb_clks_disable(*pclk, *hclk, *tx_clk, *rx_clk, *tsu_clk);

	return err;
}

static int fu540_c000_init(struct platform_device *pdev)
{
	mgmt->reg = devm_platform_ioremap_resource(pdev, 1);
	if (IS_ERR(mgmt->reg))
		return PTR_ERR(mgmt->reg);

	return macb_init(pdev);
}

static int init_reset_optional(struct platform_device *pdev)
{
	struct net_device *dev = platform_get_drvdata(pdev);
	struct macb *bp = netdev_priv(dev);
	int ret;

	if (bp->phy_interface == PHY_INTERFACE_MODE_SGMII) {
		/* Ensure PHY device used in SGMII mode is ready */
		bp->sgmii_phy = devm_phy_optional_get(&pdev->dev, NULL);

		if (IS_ERR(bp->sgmii_phy))
			return dev_err_probe(&pdev->dev, PTR_ERR(bp->sgmii_phy),
					     "failed to get SGMII PHY\n");

		ret = phy_init(bp->sgmii_phy);
		if (ret)
			return dev_err_probe(&pdev->dev, ret,
					     "failed to init SGMII PHY\n");

		ret = zynqmp_pm_is_function_supported(PM_IOCTL, IOCTL_SET_GEM_CONFIG);
		if (!ret) {
			u32 pm_info[2];
<<<<<<< HEAD

			ret = of_property_read_u32_array(pdev->dev.of_node, "power-domains",
							 pm_info, ARRAY_SIZE(pm_info));
			if (ret) {
				dev_err(&pdev->dev, "Failed to read power management information\n");
				goto err_out_phy_exit;
			}
			ret = zynqmp_pm_set_gem_config(pm_info[1], GEM_CONFIG_FIXED, 0);
			if (ret)
				goto err_out_phy_exit;

=======

			ret = of_property_read_u32_array(pdev->dev.of_node, "power-domains",
							 pm_info, ARRAY_SIZE(pm_info));
			if (ret) {
				dev_err(&pdev->dev, "Failed to read power management information\n");
				goto err_out_phy_exit;
			}
			ret = zynqmp_pm_set_gem_config(pm_info[1], GEM_CONFIG_FIXED, 0);
			if (ret)
				goto err_out_phy_exit;

>>>>>>> 98817289
			ret = zynqmp_pm_set_gem_config(pm_info[1], GEM_CONFIG_SGMII_MODE, 1);
			if (ret)
				goto err_out_phy_exit;
		}

	}

	/* Fully reset controller at hardware level if mapped in device tree */
	ret = device_reset_optional(&pdev->dev);
	if (ret) {
		phy_exit(bp->sgmii_phy);
		return dev_err_probe(&pdev->dev, ret, "failed to reset controller");
	}

	ret = macb_init(pdev);

err_out_phy_exit:
	if (ret)
		phy_exit(bp->sgmii_phy);

	return ret;
}

static const struct macb_usrio_config sama7g5_usrio = {
	.mii = 0,
	.rmii = 1,
	.rgmii = 2,
	.refclk = BIT(2),
	.hdfctlen = BIT(6),
};

static const struct macb_config fu540_c000_config = {
	.caps = MACB_CAPS_GIGABIT_MODE_AVAILABLE | MACB_CAPS_JUMBO |
		MACB_CAPS_GEM_HAS_PTP,
	.dma_burst_length = 16,
	.clk_init = fu540_c000_clk_init,
	.init = fu540_c000_init,
	.jumbo_max_len = 10240,
	.usrio = &macb_default_usrio,
};

static const struct macb_config at91sam9260_config = {
	.caps = MACB_CAPS_USRIO_HAS_CLKEN | MACB_CAPS_USRIO_DEFAULT_IS_MII_GMII,
	.clk_init = macb_clk_init,
	.init = macb_init,
	.usrio = &macb_default_usrio,
};

static const struct macb_config sama5d3macb_config = {
	.caps = MACB_CAPS_SG_DISABLED |
		MACB_CAPS_USRIO_HAS_CLKEN | MACB_CAPS_USRIO_DEFAULT_IS_MII_GMII,
	.clk_init = macb_clk_init,
	.init = macb_init,
	.usrio = &macb_default_usrio,
};

static const struct macb_config pc302gem_config = {
	.caps = MACB_CAPS_SG_DISABLED | MACB_CAPS_GIGABIT_MODE_AVAILABLE,
	.dma_burst_length = 16,
	.clk_init = macb_clk_init,
	.init = macb_init,
	.usrio = &macb_default_usrio,
};

static const struct macb_config sama5d2_config = {
	.caps = MACB_CAPS_USRIO_DEFAULT_IS_MII_GMII,
	.dma_burst_length = 16,
	.clk_init = macb_clk_init,
	.init = macb_init,
	.usrio = &macb_default_usrio,
};

static const struct macb_config sama5d29_config = {
	.caps = MACB_CAPS_USRIO_DEFAULT_IS_MII_GMII | MACB_CAPS_GEM_HAS_PTP,
	.dma_burst_length = 16,
	.clk_init = macb_clk_init,
	.init = macb_init,
	.usrio = &macb_default_usrio,
};

static const struct macb_config sama5d3_config = {
	.caps = MACB_CAPS_SG_DISABLED | MACB_CAPS_GIGABIT_MODE_AVAILABLE |
		MACB_CAPS_USRIO_DEFAULT_IS_MII_GMII | MACB_CAPS_JUMBO,
	.dma_burst_length = 16,
	.clk_init = macb_clk_init,
	.init = macb_init,
	.jumbo_max_len = 10240,
	.usrio = &macb_default_usrio,
};

static const struct macb_config sama5d4_config = {
	.caps = MACB_CAPS_USRIO_DEFAULT_IS_MII_GMII,
	.dma_burst_length = 4,
	.clk_init = macb_clk_init,
	.init = macb_init,
	.usrio = &macb_default_usrio,
};

static const struct macb_config emac_config = {
	.caps = MACB_CAPS_NEEDS_RSTONUBR | MACB_CAPS_MACB_IS_EMAC,
	.clk_init = at91ether_clk_init,
	.init = at91ether_init,
	.usrio = &macb_default_usrio,
};

static const struct macb_config np4_config = {
	.caps = MACB_CAPS_USRIO_DISABLED,
	.clk_init = macb_clk_init,
	.init = macb_init,
	.usrio = &macb_default_usrio,
};

static const struct macb_config zynqmp_config = {
	.caps = MACB_CAPS_GIGABIT_MODE_AVAILABLE |
		MACB_CAPS_JUMBO |
		MACB_CAPS_GEM_HAS_PTP | MACB_CAPS_BD_RD_PREFETCH,
	.dma_burst_length = 16,
	.clk_init = macb_clk_init,
	.init = init_reset_optional,
	.jumbo_max_len = 10240,
	.usrio = &macb_default_usrio,
};

static const struct macb_config zynq_config = {
	.caps = MACB_CAPS_GIGABIT_MODE_AVAILABLE | MACB_CAPS_NO_GIGABIT_HALF |
		MACB_CAPS_NEEDS_RSTONUBR,
	.dma_burst_length = 16,
	.clk_init = macb_clk_init,
	.init = macb_init,
	.usrio = &macb_default_usrio,
};

static const struct macb_config mpfs_config = {
	.caps = MACB_CAPS_GIGABIT_MODE_AVAILABLE |
		MACB_CAPS_JUMBO |
		MACB_CAPS_GEM_HAS_PTP,
	.dma_burst_length = 16,
	.clk_init = macb_clk_init,
	.init = init_reset_optional,
	.usrio = &macb_default_usrio,
	.max_tx_length = 4040, /* Cadence Erratum 1686 */
	.jumbo_max_len = 4040,
};

static const struct macb_config sama7g5_gem_config = {
	.caps = MACB_CAPS_GIGABIT_MODE_AVAILABLE | MACB_CAPS_CLK_HW_CHG |
		MACB_CAPS_MIIONRGMII | MACB_CAPS_GEM_HAS_PTP,
	.dma_burst_length = 16,
	.clk_init = macb_clk_init,
	.init = macb_init,
	.usrio = &sama7g5_usrio,
};

static const struct macb_config sama7g5_emac_config = {
	.caps = MACB_CAPS_USRIO_DEFAULT_IS_MII_GMII |
		MACB_CAPS_USRIO_HAS_CLKEN | MACB_CAPS_MIIONRGMII |
		MACB_CAPS_GEM_HAS_PTP,
	.dma_burst_length = 16,
	.clk_init = macb_clk_init,
	.init = macb_init,
	.usrio = &sama7g5_usrio,
};

static const struct macb_config versal_config = {
	.caps = MACB_CAPS_GIGABIT_MODE_AVAILABLE | MACB_CAPS_JUMBO |
		MACB_CAPS_GEM_HAS_PTP | MACB_CAPS_BD_RD_PREFETCH | MACB_CAPS_NEED_TSUCLK,
	.dma_burst_length = 16,
	.clk_init = macb_clk_init,
	.init = init_reset_optional,
	.jumbo_max_len = 10240,
	.usrio = &macb_default_usrio,
};

static const struct of_device_id macb_dt_ids[] = {
	{ .compatible = "cdns,at91sam9260-macb", .data = &at91sam9260_config },
	{ .compatible = "cdns,macb" },
	{ .compatible = "cdns,np4-macb", .data = &np4_config },
	{ .compatible = "cdns,pc302-gem", .data = &pc302gem_config },
	{ .compatible = "cdns,gem", .data = &pc302gem_config },
	{ .compatible = "cdns,sam9x60-macb", .data = &at91sam9260_config },
	{ .compatible = "atmel,sama5d2-gem", .data = &sama5d2_config },
	{ .compatible = "atmel,sama5d29-gem", .data = &sama5d29_config },
	{ .compatible = "atmel,sama5d3-gem", .data = &sama5d3_config },
	{ .compatible = "atmel,sama5d3-macb", .data = &sama5d3macb_config },
	{ .compatible = "atmel,sama5d4-gem", .data = &sama5d4_config },
	{ .compatible = "cdns,at91rm9200-emac", .data = &emac_config },
	{ .compatible = "cdns,emac", .data = &emac_config },
	{ .compatible = "cdns,zynqmp-gem", .data = &zynqmp_config}, /* deprecated */
	{ .compatible = "cdns,zynq-gem", .data = &zynq_config }, /* deprecated */
	{ .compatible = "sifive,fu540-c000-gem", .data = &fu540_c000_config },
	{ .compatible = "microchip,mpfs-macb", .data = &mpfs_config },
	{ .compatible = "microchip,sama7g5-gem", .data = &sama7g5_gem_config },
	{ .compatible = "microchip,sama7g5-emac", .data = &sama7g5_emac_config },
	{ .compatible = "xlnx,zynqmp-gem", .data = &zynqmp_config},
	{ .compatible = "xlnx,zynq-gem", .data = &zynq_config },
	{ .compatible = "xlnx,versal-gem", .data = &versal_config},
	{ /* sentinel */ }
};
MODULE_DEVICE_TABLE(of, macb_dt_ids);
#endif /* CONFIG_OF */

static const struct macb_config default_gem_config = {
	.caps = MACB_CAPS_GIGABIT_MODE_AVAILABLE |
		MACB_CAPS_JUMBO |
		MACB_CAPS_GEM_HAS_PTP,
	.dma_burst_length = 16,
	.clk_init = macb_clk_init,
	.init = macb_init,
	.usrio = &macb_default_usrio,
	.jumbo_max_len = 10240,
};

static int macb_probe(struct platform_device *pdev)
{
	const struct macb_config *macb_config = &default_gem_config;
	int (*clk_init)(struct platform_device *, struct clk **,
			struct clk **, struct clk **,  struct clk **,
			struct clk **) = macb_config->clk_init;
	int (*init)(struct platform_device *) = macb_config->init;
	struct device_node *np = pdev->dev.of_node;
	struct clk *pclk, *hclk = NULL, *tx_clk = NULL, *rx_clk = NULL;
	struct clk *tsu_clk = NULL;
	unsigned int queue_mask, num_queues;
	bool native_io;
	phy_interface_t interface;
	struct net_device *dev;
	struct resource *regs;
	u32 wtrmrk_rst_val;
	void __iomem *mem;
	struct macb *bp;
	int err, val;

	mem = devm_platform_get_and_ioremap_resource(pdev, 0, &regs);
	if (IS_ERR(mem))
		return PTR_ERR(mem);

	if (np) {
		const struct of_device_id *match;

		match = of_match_node(macb_dt_ids, np);
		if (match && match->data) {
			macb_config = match->data;
			clk_init = macb_config->clk_init;
			init = macb_config->init;
		}
	}

	err = clk_init(pdev, &pclk, &hclk, &tx_clk, &rx_clk, &tsu_clk);
	if (err)
		return err;

	pm_runtime_set_autosuspend_delay(&pdev->dev, MACB_PM_TIMEOUT);
	pm_runtime_use_autosuspend(&pdev->dev);
	pm_runtime_get_noresume(&pdev->dev);
	pm_runtime_set_active(&pdev->dev);
	pm_runtime_enable(&pdev->dev);
	native_io = hw_is_native_io(mem);

	macb_probe_queues(mem, native_io, &queue_mask, &num_queues);
	dev = alloc_etherdev_mq(sizeof(*bp), num_queues);
	if (!dev) {
		err = -ENOMEM;
		goto err_disable_clocks;
	}

	dev->base_addr = regs->start;

	SET_NETDEV_DEV(dev, &pdev->dev);

	bp = netdev_priv(dev);
	bp->pdev = pdev;
	bp->dev = dev;
	bp->regs = mem;
	bp->native_io = native_io;
	if (native_io) {
		bp->macb_reg_readl = hw_readl_native;
		bp->macb_reg_writel = hw_writel_native;
	} else {
		bp->macb_reg_readl = hw_readl;
		bp->macb_reg_writel = hw_writel;
	}
	bp->num_queues = num_queues;
	bp->queue_mask = queue_mask;
	if (macb_config)
		bp->dma_burst_length = macb_config->dma_burst_length;
	bp->pclk = pclk;
	bp->hclk = hclk;
	bp->tx_clk = tx_clk;
	bp->rx_clk = rx_clk;
	bp->tsu_clk = tsu_clk;
	if (macb_config)
		bp->jumbo_max_len = macb_config->jumbo_max_len;

	if (!hw_is_gem(bp->regs, bp->native_io))
		bp->max_tx_length = MACB_MAX_TX_LEN;
	else if (macb_config->max_tx_length)
		bp->max_tx_length = macb_config->max_tx_length;
	else
		bp->max_tx_length = GEM_MAX_TX_LEN;

	bp->wol = 0;
	if (of_property_read_bool(np, "magic-packet"))
		bp->wol |= MACB_WOL_HAS_MAGIC_PACKET;
	device_set_wakeup_capable(&pdev->dev, bp->wol & MACB_WOL_HAS_MAGIC_PACKET);

	bp->usrio = macb_config->usrio;

	/* By default we set to partial store and forward mode for zynqmp.
	 * Disable if not set in devicetree.
	 */
	if (GEM_BFEXT(PBUF_CUTTHRU, gem_readl(bp, DCFG6))) {
		err = of_property_read_u32(bp->pdev->dev.of_node,
					   "cdns,rx-watermark",
					   &bp->rx_watermark);

		if (!err) {
			/* Disable partial store and forward in case of error or
			 * invalid watermark value
			 */
			wtrmrk_rst_val = (1 << (GEM_BFEXT(RX_PBUF_ADDR, gem_readl(bp, DCFG2)))) - 1;
			if (bp->rx_watermark > wtrmrk_rst_val || !bp->rx_watermark) {
				dev_info(&bp->pdev->dev, "Invalid watermark value\n");
				bp->rx_watermark = 0;
			}
		}
	}
	spin_lock_init(&bp->lock);

	/* setup capabilities */
	macb_configure_caps(bp, macb_config);

#ifdef CONFIG_ARCH_DMA_ADDR_T_64BIT
	if (GEM_BFEXT(DAW64, gem_readl(bp, DCFG6))) {
		dma_set_mask_and_coherent(&pdev->dev, DMA_BIT_MASK(44));
		bp->hw_dma_cap |= HW_DMA_CAP_64B;
	}
#endif
	platform_set_drvdata(pdev, dev);

	dev->irq = platform_get_irq(pdev, 0);
	if (dev->irq < 0) {
		err = dev->irq;
		goto err_out_free_netdev;
	}

	/* MTU range: 68 - 1500 or 10240 */
	dev->min_mtu = GEM_MTU_MIN_SIZE;
	if ((bp->caps & MACB_CAPS_JUMBO) && bp->jumbo_max_len)
		dev->max_mtu = bp->jumbo_max_len - ETH_HLEN - ETH_FCS_LEN;
	else
		dev->max_mtu = ETH_DATA_LEN;

	if (bp->caps & MACB_CAPS_BD_RD_PREFETCH) {
		val = GEM_BFEXT(RXBD_RDBUFF, gem_readl(bp, DCFG10));
		if (val)
			bp->rx_bd_rd_prefetch = (2 << (val - 1)) *
						macb_dma_desc_get_size(bp);

		val = GEM_BFEXT(TXBD_RDBUFF, gem_readl(bp, DCFG10));
		if (val)
			bp->tx_bd_rd_prefetch = (2 << (val - 1)) *
						macb_dma_desc_get_size(bp);
	}

	bp->rx_intr_mask = MACB_RX_INT_FLAGS;
	if (bp->caps & MACB_CAPS_NEEDS_RSTONUBR)
		bp->rx_intr_mask |= MACB_BIT(RXUBR);

	err = of_get_ethdev_address(np, bp->dev);
	if (err == -EPROBE_DEFER)
		goto err_out_free_netdev;
	else if (err)
		macb_get_hwaddr(bp);

	err = of_get_phy_mode(np, &interface);
	if (err)
		/* not found in DT, MII by default */
		bp->phy_interface = PHY_INTERFACE_MODE_MII;
	else
		bp->phy_interface = interface;

	/* IP specific init */
	err = init(pdev);
	if (err)
		goto err_out_free_netdev;

	err = macb_mii_init(bp);
	if (err)
		goto err_out_phy_exit;

	netif_carrier_off(dev);

	err = register_netdev(dev);
	if (err) {
		dev_err(&pdev->dev, "Cannot register net device, aborting.\n");
		goto err_out_unregister_mdio;
	}

	tasklet_setup(&bp->hresp_err_tasklet, macb_hresp_error_task);

	netdev_info(dev, "Cadence %s rev 0x%08x at 0x%08lx irq %d (%pM)\n",
		    macb_is_gem(bp) ? "GEM" : "MACB", macb_readl(bp, MID),
		    dev->base_addr, dev->irq, dev->dev_addr);

	pm_runtime_mark_last_busy(&bp->pdev->dev);
	pm_runtime_put_autosuspend(&bp->pdev->dev);

	return 0;

err_out_unregister_mdio:
	mdiobus_unregister(bp->mii_bus);
	mdiobus_free(bp->mii_bus);

err_out_phy_exit:
	phy_exit(bp->sgmii_phy);

err_out_free_netdev:
	free_netdev(dev);

err_disable_clocks:
	macb_clks_disable(pclk, hclk, tx_clk, rx_clk, tsu_clk);
	pm_runtime_disable(&pdev->dev);
	pm_runtime_set_suspended(&pdev->dev);
	pm_runtime_dont_use_autosuspend(&pdev->dev);

	return err;
}

static int macb_remove(struct platform_device *pdev)
{
	struct net_device *dev;
	struct macb *bp;

	dev = platform_get_drvdata(pdev);

	if (dev) {
		bp = netdev_priv(dev);
		phy_exit(bp->sgmii_phy);
		mdiobus_unregister(bp->mii_bus);
		mdiobus_free(bp->mii_bus);

		unregister_netdev(dev);
		tasklet_kill(&bp->hresp_err_tasklet);
		pm_runtime_disable(&pdev->dev);
		pm_runtime_dont_use_autosuspend(&pdev->dev);
		if (!pm_runtime_suspended(&pdev->dev)) {
			macb_clks_disable(bp->pclk, bp->hclk, bp->tx_clk,
					  bp->rx_clk, bp->tsu_clk);
			pm_runtime_set_suspended(&pdev->dev);
		}
		phylink_destroy(bp->phylink);
		free_netdev(dev);
	}

	return 0;
}

static int __maybe_unused macb_suspend(struct device *dev)
{
	struct net_device *netdev = dev_get_drvdata(dev);
	struct macb *bp = netdev_priv(netdev);
	struct macb_queue *queue;
	unsigned long flags;
	unsigned int q;
	int err;

	if (!device_may_wakeup(&bp->dev->dev))
		phy_exit(bp->sgmii_phy);

	if (!netif_running(netdev))
		return 0;

	if (bp->wol & MACB_WOL_ENABLED) {
		spin_lock_irqsave(&bp->lock, flags);
		/* Flush all status bits */
		macb_writel(bp, TSR, -1);
		macb_writel(bp, RSR, -1);
		for (q = 0, queue = bp->queues; q < bp->num_queues;
		     ++q, ++queue) {
			/* Disable all interrupts */
			queue_writel(queue, IDR, -1);
			queue_readl(queue, ISR);
			if (bp->caps & MACB_CAPS_ISR_CLEAR_ON_WRITE)
				queue_writel(queue, ISR, -1);
		}
		/* Change interrupt handler and
		 * Enable WoL IRQ on queue 0
		 */
		devm_free_irq(dev, bp->queues[0].irq, bp->queues);
		if (macb_is_gem(bp)) {
			err = devm_request_irq(dev, bp->queues[0].irq, gem_wol_interrupt,
					       IRQF_SHARED, netdev->name, bp->queues);
			if (err) {
				dev_err(dev,
					"Unable to request IRQ %d (error %d)\n",
					bp->queues[0].irq, err);
				spin_unlock_irqrestore(&bp->lock, flags);
				return err;
			}
			queue_writel(bp->queues, IER, GEM_BIT(WOL));
			gem_writel(bp, WOL, MACB_BIT(MAG));
		} else {
			err = devm_request_irq(dev, bp->queues[0].irq, macb_wol_interrupt,
					       IRQF_SHARED, netdev->name, bp->queues);
			if (err) {
				dev_err(dev,
					"Unable to request IRQ %d (error %d)\n",
					bp->queues[0].irq, err);
				spin_unlock_irqrestore(&bp->lock, flags);
				return err;
			}
			queue_writel(bp->queues, IER, MACB_BIT(WOL));
			macb_writel(bp, WOL, MACB_BIT(MAG));
		}
		spin_unlock_irqrestore(&bp->lock, flags);

		enable_irq_wake(bp->queues[0].irq);
	}

	netif_device_detach(netdev);
	for (q = 0, queue = bp->queues; q < bp->num_queues;
	     ++q, ++queue) {
		napi_disable(&queue->napi_rx);
		napi_disable(&queue->napi_tx);
	}

	if (!(bp->wol & MACB_WOL_ENABLED)) {
		rtnl_lock();
		phylink_stop(bp->phylink);
		rtnl_unlock();
		spin_lock_irqsave(&bp->lock, flags);
		macb_reset_hw(bp);
		spin_unlock_irqrestore(&bp->lock, flags);
	}

	if (!(bp->caps & MACB_CAPS_USRIO_DISABLED))
		bp->pm_data.usrio = macb_or_gem_readl(bp, USRIO);

	if (netdev->hw_features & NETIF_F_NTUPLE)
		bp->pm_data.scrt2 = gem_readl_n(bp, ETHT, SCRT2_ETHT);

	if (bp->ptp_info)
		bp->ptp_info->ptp_remove(netdev);
	if (!device_may_wakeup(dev))
		pm_runtime_force_suspend(dev);

	return 0;
}

static int __maybe_unused macb_resume(struct device *dev)
{
	struct net_device *netdev = dev_get_drvdata(dev);
	struct macb *bp = netdev_priv(netdev);
	struct macb_queue *queue;
	unsigned long flags;
	unsigned int q;
	int err;

	if (!device_may_wakeup(&bp->dev->dev))
		phy_init(bp->sgmii_phy);

	if (!netif_running(netdev))
		return 0;

	if (!device_may_wakeup(dev))
		pm_runtime_force_resume(dev);

	if (bp->wol & MACB_WOL_ENABLED) {
		spin_lock_irqsave(&bp->lock, flags);
		/* Disable WoL */
		if (macb_is_gem(bp)) {
			queue_writel(bp->queues, IDR, GEM_BIT(WOL));
			gem_writel(bp, WOL, 0);
		} else {
			queue_writel(bp->queues, IDR, MACB_BIT(WOL));
			macb_writel(bp, WOL, 0);
		}
		/* Clear ISR on queue 0 */
		queue_readl(bp->queues, ISR);
		if (bp->caps & MACB_CAPS_ISR_CLEAR_ON_WRITE)
			queue_writel(bp->queues, ISR, -1);
		/* Replace interrupt handler on queue 0 */
		devm_free_irq(dev, bp->queues[0].irq, bp->queues);
		err = devm_request_irq(dev, bp->queues[0].irq, macb_interrupt,
				       IRQF_SHARED, netdev->name, bp->queues);
		if (err) {
			dev_err(dev,
				"Unable to request IRQ %d (error %d)\n",
				bp->queues[0].irq, err);
			spin_unlock_irqrestore(&bp->lock, flags);
			return err;
		}
		spin_unlock_irqrestore(&bp->lock, flags);

		disable_irq_wake(bp->queues[0].irq);

		/* Now make sure we disable phy before moving
		 * to common restore path
		 */
		rtnl_lock();
		phylink_stop(bp->phylink);
		rtnl_unlock();
	}

	for (q = 0, queue = bp->queues; q < bp->num_queues;
	     ++q, ++queue) {
		napi_enable(&queue->napi_rx);
		napi_enable(&queue->napi_tx);
	}

	if (netdev->hw_features & NETIF_F_NTUPLE)
		gem_writel_n(bp, ETHT, SCRT2_ETHT, bp->pm_data.scrt2);

	if (!(bp->caps & MACB_CAPS_USRIO_DISABLED))
		macb_or_gem_writel(bp, USRIO, bp->pm_data.usrio);

	macb_writel(bp, NCR, MACB_BIT(MPE));
	macb_init_hw(bp);
	macb_set_rx_mode(netdev);
	macb_restore_features(bp);
	rtnl_lock();

	phylink_start(bp->phylink);
	rtnl_unlock();

	netif_device_attach(netdev);
	if (bp->ptp_info)
		bp->ptp_info->ptp_init(netdev);

	return 0;
}

static int __maybe_unused macb_runtime_suspend(struct device *dev)
{
	struct net_device *netdev = dev_get_drvdata(dev);
	struct macb *bp = netdev_priv(netdev);

	if (!(device_may_wakeup(dev)))
		macb_clks_disable(bp->pclk, bp->hclk, bp->tx_clk, bp->rx_clk, bp->tsu_clk);
	else if (!(bp->caps & MACB_CAPS_NEED_TSUCLK))
		macb_clks_disable(NULL, NULL, NULL, NULL, bp->tsu_clk);

	return 0;
}

static int __maybe_unused macb_runtime_resume(struct device *dev)
{
	struct net_device *netdev = dev_get_drvdata(dev);
	struct macb *bp = netdev_priv(netdev);

	if (!(device_may_wakeup(dev))) {
		clk_prepare_enable(bp->pclk);
		clk_prepare_enable(bp->hclk);
		clk_prepare_enable(bp->tx_clk);
		clk_prepare_enable(bp->rx_clk);
		clk_prepare_enable(bp->tsu_clk);
	} else if (!(bp->caps & MACB_CAPS_NEED_TSUCLK)) {
		clk_prepare_enable(bp->tsu_clk);
	}

	return 0;
}

static const struct dev_pm_ops macb_pm_ops = {
	SET_SYSTEM_SLEEP_PM_OPS(macb_suspend, macb_resume)
	SET_RUNTIME_PM_OPS(macb_runtime_suspend, macb_runtime_resume, NULL)
};

static struct platform_driver macb_driver = {
	.probe		= macb_probe,
	.remove		= macb_remove,
	.driver		= {
		.name		= "macb",
		.of_match_table	= of_match_ptr(macb_dt_ids),
		.pm	= &macb_pm_ops,
	},
};

module_platform_driver(macb_driver);

MODULE_LICENSE("GPL");
MODULE_DESCRIPTION("Cadence MACB/GEM Ethernet driver");
MODULE_AUTHOR("Haavard Skinnemoen (Atmel)");
MODULE_ALIAS("platform:macb");<|MERGE_RESOLUTION|>--- conflicted
+++ resolved
@@ -4717,7 +4717,6 @@
 		ret = zynqmp_pm_is_function_supported(PM_IOCTL, IOCTL_SET_GEM_CONFIG);
 		if (!ret) {
 			u32 pm_info[2];
-<<<<<<< HEAD
 
 			ret = of_property_read_u32_array(pdev->dev.of_node, "power-domains",
 							 pm_info, ARRAY_SIZE(pm_info));
@@ -4729,19 +4728,6 @@
 			if (ret)
 				goto err_out_phy_exit;
 
-=======
-
-			ret = of_property_read_u32_array(pdev->dev.of_node, "power-domains",
-							 pm_info, ARRAY_SIZE(pm_info));
-			if (ret) {
-				dev_err(&pdev->dev, "Failed to read power management information\n");
-				goto err_out_phy_exit;
-			}
-			ret = zynqmp_pm_set_gem_config(pm_info[1], GEM_CONFIG_FIXED, 0);
-			if (ret)
-				goto err_out_phy_exit;
-
->>>>>>> 98817289
 			ret = zynqmp_pm_set_gem_config(pm_info[1], GEM_CONFIG_SGMII_MODE, 1);
 			if (ret)
 				goto err_out_phy_exit;
