// SPDX-License-Identifier: GPL-2.0-only
/*
 * Cadence MACB/GEM Ethernet Controller driver
 *
 * Copyright (C) 2004-2006 Atmel Corporation
 */

#define pr_fmt(fmt) KBUILD_MODNAME ": " fmt
#include <linux/clk.h>
#include <linux/clk-provider.h>
#include <linux/crc32.h>
#include <linux/module.h>
#include <linux/moduleparam.h>
#include <linux/kernel.h>
#include <linux/types.h>
#include <linux/circ_buf.h>
#include <linux/slab.h>
#include <linux/init.h>
#include <linux/io.h>
#include <linux/gpio.h>
#include <linux/gpio/consumer.h>
#include <linux/interrupt.h>
#include <linux/netdevice.h>
#include <linux/etherdevice.h>
#include <linux/dma-mapping.h>
#include <linux/platform_device.h>
#include <linux/phylink.h>
#include <linux/of.h>
#include <linux/of_device.h>
#include <linux/of_gpio.h>
#include <linux/of_mdio.h>
#include <linux/of_net.h>
#include <linux/ip.h>
#include <linux/udp.h>
#include <linux/tcp.h>
#include <linux/iopoll.h>
#include <linux/phy/phy.h>
#include <linux/pm_runtime.h>
#include <linux/ptp_classify.h>
#include <linux/reset.h>
#include "macb.h"

/* This structure is only used for MACB on SiFive FU540 devices */
struct sifive_fu540_macb_mgmt {
	void __iomem *reg;
	unsigned long rate;
	struct clk_hw hw;
};

#define MACB_RX_BUFFER_SIZE	128
#define RX_BUFFER_MULTIPLE	64  /* bytes */

#define DEFAULT_RX_RING_SIZE	512 /* must be power of 2 */
#define MIN_RX_RING_SIZE	64
#define MAX_RX_RING_SIZE	8192
#define RX_RING_BYTES(bp)	(macb_dma_desc_get_size(bp)	\
				 * (bp)->rx_ring_size)

#define DEFAULT_TX_RING_SIZE	512 /* must be power of 2 */
#define MIN_TX_RING_SIZE	64
#define MAX_TX_RING_SIZE	4096
#define TX_RING_BYTES(bp)	(macb_dma_desc_get_size(bp)	\
				 * (bp)->tx_ring_size)

/* level of occupied TX descriptors under which we wake up TX process */
#define MACB_TX_WAKEUP_THRESH(bp)	(3 * (bp)->tx_ring_size / 4)

#define MACB_RX_INT_FLAGS	(MACB_BIT(RCOMP) | MACB_BIT(ISR_ROVR))
#define MACB_TX_ERR_FLAGS	(MACB_BIT(ISR_TUND)			\
					| MACB_BIT(ISR_RLE)		\
					| MACB_BIT(TXERR))
#define MACB_TX_INT_FLAGS	(MACB_TX_ERR_FLAGS | MACB_BIT(TCOMP)	\
					| MACB_BIT(TXUBR))

/* Max length of transmit frame must be a multiple of 8 bytes */
#define MACB_TX_LEN_ALIGN	8
#define MACB_MAX_TX_LEN		((unsigned int)((1 << MACB_TX_FRMLEN_SIZE) - 1) & ~((unsigned int)(MACB_TX_LEN_ALIGN - 1)))
/* Limit maximum TX length as per Cadence TSO errata. This is to avoid a
 * false amba_error in TX path from the DMA assuming there is not enough
 * space in the SRAM (16KB) even when there is.
 */
#define GEM_MAX_TX_LEN		(unsigned int)(0x3FC0)

#define GEM_MTU_MIN_SIZE	ETH_MIN_MTU
#define MACB_NETIF_LSO		NETIF_F_TSO

#define MACB_WOL_HAS_MAGIC_PACKET	(0x1 << 0)
#define MACB_WOL_ENABLED		(0x1 << 1)

#define HS_SPEED_10000M			4
#define MACB_SERDES_RATE_10G		1

/* Graceful stop timeouts in us. We should allow up to
 * 1 frame time (10 Mbits/s, full-duplex, ignoring collisions)
 */
#define MACB_HALT_TIMEOUT	1230

#define MACB_PM_TIMEOUT  100 /* ms */

#define MACB_MDIO_TIMEOUT	1000000 /* in usecs */

/* DMA buffer descriptor might be different size
 * depends on hardware configuration:
 *
 * 1. dma address width 32 bits:
 *    word 1: 32 bit address of Data Buffer
 *    word 2: control
 *
 * 2. dma address width 64 bits:
 *    word 1: 32 bit address of Data Buffer
 *    word 2: control
 *    word 3: upper 32 bit address of Data Buffer
 *    word 4: unused
 *
 * 3. dma address width 32 bits with hardware timestamping:
 *    word 1: 32 bit address of Data Buffer
 *    word 2: control
 *    word 3: timestamp word 1
 *    word 4: timestamp word 2
 *
 * 4. dma address width 64 bits with hardware timestamping:
 *    word 1: 32 bit address of Data Buffer
 *    word 2: control
 *    word 3: upper 32 bit address of Data Buffer
 *    word 4: unused
 *    word 5: timestamp word 1
 *    word 6: timestamp word 2
 */
static unsigned int macb_dma_desc_get_size(struct macb *bp)
{
#ifdef MACB_EXT_DESC
	unsigned int desc_size;

	switch (bp->hw_dma_cap) {
	case HW_DMA_CAP_64B:
		desc_size = sizeof(struct macb_dma_desc)
			+ sizeof(struct macb_dma_desc_64);
		break;
	case HW_DMA_CAP_PTP:
		desc_size = sizeof(struct macb_dma_desc)
			+ sizeof(struct macb_dma_desc_ptp);
		break;
	case HW_DMA_CAP_64B_PTP:
		desc_size = sizeof(struct macb_dma_desc)
			+ sizeof(struct macb_dma_desc_64)
			+ sizeof(struct macb_dma_desc_ptp);
		break;
	default:
		desc_size = sizeof(struct macb_dma_desc);
	}
	return desc_size;
#endif
	return sizeof(struct macb_dma_desc);
}

static unsigned int macb_adj_dma_desc_idx(struct macb *bp, unsigned int desc_idx)
{
#ifdef MACB_EXT_DESC
	switch (bp->hw_dma_cap) {
	case HW_DMA_CAP_64B:
	case HW_DMA_CAP_PTP:
		desc_idx <<= 1;
		break;
	case HW_DMA_CAP_64B_PTP:
		desc_idx *= 3;
		break;
	default:
		break;
	}
#endif
	return desc_idx;
}

#ifdef CONFIG_ARCH_DMA_ADDR_T_64BIT
static struct macb_dma_desc_64 *macb_64b_desc(struct macb *bp, struct macb_dma_desc *desc)
{
	return (struct macb_dma_desc_64 *)((void *)desc
		+ sizeof(struct macb_dma_desc));
}
#endif

/* Ring buffer accessors */
static unsigned int macb_tx_ring_wrap(struct macb *bp, unsigned int index)
{
	return index & (bp->tx_ring_size - 1);
}

static struct macb_dma_desc *macb_tx_desc(struct macb_queue *queue,
					  unsigned int index)
{
	index = macb_tx_ring_wrap(queue->bp, index);
	index = macb_adj_dma_desc_idx(queue->bp, index);
	return &queue->tx_ring[index];
}

static struct macb_tx_skb *macb_tx_skb(struct macb_queue *queue,
				       unsigned int index)
{
	return &queue->tx_skb[macb_tx_ring_wrap(queue->bp, index)];
}

static dma_addr_t macb_tx_dma(struct macb_queue *queue, unsigned int index)
{
	dma_addr_t offset;

	offset = macb_tx_ring_wrap(queue->bp, index) *
			macb_dma_desc_get_size(queue->bp);

	return queue->tx_ring_dma + offset;
}

static unsigned int macb_rx_ring_wrap(struct macb *bp, unsigned int index)
{
	return index & (bp->rx_ring_size - 1);
}

static struct macb_dma_desc *macb_rx_desc(struct macb_queue *queue, unsigned int index)
{
	index = macb_rx_ring_wrap(queue->bp, index);
	index = macb_adj_dma_desc_idx(queue->bp, index);
	return &queue->rx_ring[index];
}

static void *macb_rx_buffer(struct macb_queue *queue, unsigned int index)
{
	return queue->rx_buffers + queue->bp->rx_buffer_size *
	       macb_rx_ring_wrap(queue->bp, index);
}

/* I/O accessors */
static u32 hw_readl_native(struct macb *bp, int offset)
{
	return __raw_readl(bp->regs + offset);
}

static void hw_writel_native(struct macb *bp, int offset, u32 value)
{
	__raw_writel(value, bp->regs + offset);
}

static u32 hw_readl(struct macb *bp, int offset)
{
	return readl_relaxed(bp->regs + offset);
}

static void hw_writel(struct macb *bp, int offset, u32 value)
{
	writel_relaxed(value, bp->regs + offset);
}

/* Find the CPU endianness by using the loopback bit of NCR register. When the
 * CPU is in big endian we need to program swapped mode for management
 * descriptor access.
 */
static bool hw_is_native_io(void __iomem *addr)
{
	u32 value = MACB_BIT(LLB);

	__raw_writel(value, addr + MACB_NCR);
	value = __raw_readl(addr + MACB_NCR);

	/* Write 0 back to disable everything */
	__raw_writel(0, addr + MACB_NCR);

	return value == MACB_BIT(LLB);
}

static bool hw_is_gem(void __iomem *addr, bool native_io)
{
	u32 id;

	if (native_io)
		id = __raw_readl(addr + MACB_MID);
	else
		id = readl_relaxed(addr + MACB_MID);

	return MACB_BFEXT(IDNUM, id) >= 0x2;
}

static void macb_set_hwaddr(struct macb *bp)
{
	u32 bottom;
	u16 top;

	bottom = cpu_to_le32(*((u32 *)bp->dev->dev_addr));
	macb_or_gem_writel(bp, SA1B, bottom);
	top = cpu_to_le16(*((u16 *)(bp->dev->dev_addr + 4)));
	macb_or_gem_writel(bp, SA1T, top);

	/* Clear unused address register sets */
	macb_or_gem_writel(bp, SA2B, 0);
	macb_or_gem_writel(bp, SA2T, 0);
	macb_or_gem_writel(bp, SA3B, 0);
	macb_or_gem_writel(bp, SA3T, 0);
	macb_or_gem_writel(bp, SA4B, 0);
	macb_or_gem_writel(bp, SA4T, 0);
}

static void macb_get_hwaddr(struct macb *bp)
{
	u32 bottom;
	u16 top;
	u8 addr[6];
	int i;

	/* Check all 4 address register for valid address */
	for (i = 0; i < 4; i++) {
		bottom = macb_or_gem_readl(bp, SA1B + i * 8);
		top = macb_or_gem_readl(bp, SA1T + i * 8);

		addr[0] = bottom & 0xff;
		addr[1] = (bottom >> 8) & 0xff;
		addr[2] = (bottom >> 16) & 0xff;
		addr[3] = (bottom >> 24) & 0xff;
		addr[4] = top & 0xff;
		addr[5] = (top >> 8) & 0xff;

		if (is_valid_ether_addr(addr)) {
			eth_hw_addr_set(bp->dev, addr);
			return;
		}
	}

	dev_info(&bp->pdev->dev, "invalid hw address, using random\n");
	eth_hw_addr_random(bp->dev);
}

static int macb_mdio_wait_for_idle(struct macb *bp)
{
	u32 val;

	return readx_poll_timeout(MACB_READ_NSR, bp, val, val & MACB_BIT(IDLE),
				  1, MACB_MDIO_TIMEOUT);
}

static int macb_mdio_read(struct mii_bus *bus, int mii_id, int regnum)
{
	struct macb *bp = bus->priv;
	int status;

	status = pm_runtime_resume_and_get(&bp->pdev->dev);
	if (status < 0)
		goto mdio_pm_exit;

	status = macb_mdio_wait_for_idle(bp);
	if (status < 0)
		goto mdio_read_exit;

	if (regnum & MII_ADDR_C45) {
		macb_writel(bp, MAN, (MACB_BF(SOF, MACB_MAN_C45_SOF)
			    | MACB_BF(RW, MACB_MAN_C45_ADDR)
			    | MACB_BF(PHYA, mii_id)
			    | MACB_BF(REGA, (regnum >> 16) & 0x1F)
			    | MACB_BF(DATA, regnum & 0xFFFF)
			    | MACB_BF(CODE, MACB_MAN_C45_CODE)));

		status = macb_mdio_wait_for_idle(bp);
		if (status < 0)
			goto mdio_read_exit;

		macb_writel(bp, MAN, (MACB_BF(SOF, MACB_MAN_C45_SOF)
			    | MACB_BF(RW, MACB_MAN_C45_READ)
			    | MACB_BF(PHYA, mii_id)
			    | MACB_BF(REGA, (regnum >> 16) & 0x1F)
			    | MACB_BF(CODE, MACB_MAN_C45_CODE)));
	} else {
		macb_writel(bp, MAN, (MACB_BF(SOF, MACB_MAN_C22_SOF)
				| MACB_BF(RW, MACB_MAN_C22_READ)
				| MACB_BF(PHYA, mii_id)
				| MACB_BF(REGA, regnum)
				| MACB_BF(CODE, MACB_MAN_C22_CODE)));
	}

	status = macb_mdio_wait_for_idle(bp);
	if (status < 0)
		goto mdio_read_exit;

	status = MACB_BFEXT(DATA, macb_readl(bp, MAN));

mdio_read_exit:
	pm_runtime_mark_last_busy(&bp->pdev->dev);
	pm_runtime_put_autosuspend(&bp->pdev->dev);
mdio_pm_exit:
	return status;
}

static int macb_mdio_write(struct mii_bus *bus, int mii_id, int regnum,
			   u16 value)
{
	struct macb *bp = bus->priv;
	int status;

	status = pm_runtime_resume_and_get(&bp->pdev->dev);
	if (status < 0)
		goto mdio_pm_exit;

	status = macb_mdio_wait_for_idle(bp);
	if (status < 0)
		goto mdio_write_exit;

	if (regnum & MII_ADDR_C45) {
		macb_writel(bp, MAN, (MACB_BF(SOF, MACB_MAN_C45_SOF)
			    | MACB_BF(RW, MACB_MAN_C45_ADDR)
			    | MACB_BF(PHYA, mii_id)
			    | MACB_BF(REGA, (regnum >> 16) & 0x1F)
			    | MACB_BF(DATA, regnum & 0xFFFF)
			    | MACB_BF(CODE, MACB_MAN_C45_CODE)));

		status = macb_mdio_wait_for_idle(bp);
		if (status < 0)
			goto mdio_write_exit;

		macb_writel(bp, MAN, (MACB_BF(SOF, MACB_MAN_C45_SOF)
			    | MACB_BF(RW, MACB_MAN_C45_WRITE)
			    | MACB_BF(PHYA, mii_id)
			    | MACB_BF(REGA, (regnum >> 16) & 0x1F)
			    | MACB_BF(CODE, MACB_MAN_C45_CODE)
			    | MACB_BF(DATA, value)));
	} else {
		macb_writel(bp, MAN, (MACB_BF(SOF, MACB_MAN_C22_SOF)
				| MACB_BF(RW, MACB_MAN_C22_WRITE)
				| MACB_BF(PHYA, mii_id)
				| MACB_BF(REGA, regnum)
				| MACB_BF(CODE, MACB_MAN_C22_CODE)
				| MACB_BF(DATA, value)));
	}

	status = macb_mdio_wait_for_idle(bp);
	if (status < 0)
		goto mdio_write_exit;

mdio_write_exit:
	pm_runtime_mark_last_busy(&bp->pdev->dev);
	pm_runtime_put_autosuspend(&bp->pdev->dev);
mdio_pm_exit:
	return status;
}

static void macb_init_buffers(struct macb *bp)
{
	struct macb_queue *queue;
	unsigned int q;

	for (q = 0, queue = bp->queues; q < bp->num_queues; ++q, ++queue) {
		queue_writel(queue, RBQP, lower_32_bits(queue->rx_ring_dma));
#ifdef CONFIG_ARCH_DMA_ADDR_T_64BIT
		if (bp->hw_dma_cap & HW_DMA_CAP_64B)
			queue_writel(queue, RBQPH,
				     upper_32_bits(queue->rx_ring_dma));
#endif
		queue_writel(queue, TBQP, lower_32_bits(queue->tx_ring_dma));
#ifdef CONFIG_ARCH_DMA_ADDR_T_64BIT
		if (bp->hw_dma_cap & HW_DMA_CAP_64B)
			queue_writel(queue, TBQPH,
				     upper_32_bits(queue->tx_ring_dma));
#endif
	}
}

/**
 * macb_set_tx_clk() - Set a clock to a new frequency
 * @bp:		pointer to struct macb
 * @speed:	New frequency in Hz
 */
static void macb_set_tx_clk(struct macb *bp, int speed)
{
	long ferr, rate, rate_rounded;

	if (!bp->tx_clk || (bp->caps & MACB_CAPS_CLK_HW_CHG))
		return;

	/* In case of MII the PHY is the clock master */
	if (bp->phy_interface == PHY_INTERFACE_MODE_MII)
		return;

	switch (speed) {
	case SPEED_10:
		rate = 2500000;
		break;
	case SPEED_100:
		rate = 25000000;
		break;
	case SPEED_1000:
		rate = 125000000;
		break;
	default:
		return;
	}

	rate_rounded = clk_round_rate(bp->tx_clk, rate);
	if (rate_rounded < 0)
		return;

	/* RGMII allows 50 ppm frequency error. Test and warn if this limit
	 * is not satisfied.
	 */
	ferr = abs(rate_rounded - rate);
	ferr = DIV_ROUND_UP(ferr, rate / 100000);
	if (ferr > 5)
		netdev_warn(bp->dev,
			    "unable to generate target frequency: %ld Hz\n",
			    rate);

	if (clk_set_rate(bp->tx_clk, rate_rounded))
		netdev_err(bp->dev, "adjusting tx_clk failed.\n");
}

static void macb_usx_pcs_link_up(struct phylink_pcs *pcs, unsigned int mode,
				 phy_interface_t interface, int speed,
				 int duplex)
{
	struct macb *bp = container_of(pcs, struct macb, phylink_usx_pcs);
	u32 config;

	config = gem_readl(bp, USX_CONTROL);
	config = GEM_BFINS(SERDES_RATE, MACB_SERDES_RATE_10G, config);
	config = GEM_BFINS(USX_CTRL_SPEED, HS_SPEED_10000M, config);
	config &= ~(GEM_BIT(TX_SCR_BYPASS) | GEM_BIT(RX_SCR_BYPASS));
	config |= GEM_BIT(TX_EN);
	gem_writel(bp, USX_CONTROL, config);
}

static void macb_usx_pcs_get_state(struct phylink_pcs *pcs,
				   struct phylink_link_state *state)
{
	struct macb *bp = container_of(pcs, struct macb, phylink_usx_pcs);
	u32 val;

	state->speed = SPEED_10000;
	state->duplex = 1;
	state->an_complete = 1;

	val = gem_readl(bp, USX_STATUS);
	state->link = !!(val & GEM_BIT(USX_BLOCK_LOCK));
	val = gem_readl(bp, NCFGR);
	if (val & GEM_BIT(PAE))
		state->pause = MLO_PAUSE_RX;
}

static int macb_usx_pcs_config(struct phylink_pcs *pcs,
			       unsigned int mode,
			       phy_interface_t interface,
			       const unsigned long *advertising,
			       bool permit_pause_to_mac)
{
	struct macb *bp = container_of(pcs, struct macb, phylink_usx_pcs);

	gem_writel(bp, USX_CONTROL, gem_readl(bp, USX_CONTROL) |
		   GEM_BIT(SIGNAL_OK));

	return 0;
}

static void macb_pcs_get_state(struct phylink_pcs *pcs,
			       struct phylink_link_state *state)
{
	state->link = 0;
}

static void macb_pcs_an_restart(struct phylink_pcs *pcs)
{
	/* Not supported */
}

static int macb_pcs_config(struct phylink_pcs *pcs,
			   unsigned int mode,
			   phy_interface_t interface,
			   const unsigned long *advertising,
			   bool permit_pause_to_mac)
{
	return 0;
}

static const struct phylink_pcs_ops macb_phylink_usx_pcs_ops = {
	.pcs_get_state = macb_usx_pcs_get_state,
	.pcs_config = macb_usx_pcs_config,
	.pcs_link_up = macb_usx_pcs_link_up,
};

static const struct phylink_pcs_ops macb_phylink_pcs_ops = {
	.pcs_get_state = macb_pcs_get_state,
	.pcs_an_restart = macb_pcs_an_restart,
	.pcs_config = macb_pcs_config,
};

static void macb_mac_config(struct phylink_config *config, unsigned int mode,
			    const struct phylink_link_state *state)
{
	struct net_device *ndev = to_net_dev(config->dev);
	struct macb *bp = netdev_priv(ndev);
	unsigned long flags;
	u32 old_ctrl, ctrl;
	u32 old_ncr, ncr;

	spin_lock_irqsave(&bp->lock, flags);

	old_ctrl = ctrl = macb_or_gem_readl(bp, NCFGR);
	old_ncr = ncr = macb_or_gem_readl(bp, NCR);

	if (bp->caps & MACB_CAPS_MACB_IS_EMAC) {
		if (state->interface == PHY_INTERFACE_MODE_RMII)
			ctrl |= MACB_BIT(RM9200_RMII);
	} else if (macb_is_gem(bp)) {
		ctrl &= ~(GEM_BIT(SGMIIEN) | GEM_BIT(PCSSEL));
		ncr &= ~GEM_BIT(ENABLE_HS_MAC);

		if (state->interface == PHY_INTERFACE_MODE_SGMII) {
			ctrl |= GEM_BIT(SGMIIEN) | GEM_BIT(PCSSEL);
		} else if (state->interface == PHY_INTERFACE_MODE_10GBASER) {
			ctrl |= GEM_BIT(PCSSEL);
			ncr |= GEM_BIT(ENABLE_HS_MAC);
		} else if (bp->caps & MACB_CAPS_MIIONRGMII &&
			   bp->phy_interface == PHY_INTERFACE_MODE_MII) {
			ncr |= MACB_BIT(MIIONRGMII);
		}
	}

	/* Apply the new configuration, if any */
	if (old_ctrl ^ ctrl)
		macb_or_gem_writel(bp, NCFGR, ctrl);

	if (old_ncr ^ ncr)
		macb_or_gem_writel(bp, NCR, ncr);

	/* Disable AN for SGMII fixed link configuration, enable otherwise.
	 * Must be written after PCSSEL is set in NCFGR,
	 * otherwise writes will not take effect.
	 */
	if (macb_is_gem(bp) && state->interface == PHY_INTERFACE_MODE_SGMII) {
		u32 pcsctrl, old_pcsctrl;

		old_pcsctrl = gem_readl(bp, PCSCNTRL);
		if (mode == MLO_AN_FIXED)
			pcsctrl = old_pcsctrl & ~GEM_BIT(PCSAUTONEG);
		else
			pcsctrl = old_pcsctrl | GEM_BIT(PCSAUTONEG);
		if (old_pcsctrl != pcsctrl)
			gem_writel(bp, PCSCNTRL, pcsctrl);
	}

	spin_unlock_irqrestore(&bp->lock, flags);
}

static void macb_mac_link_down(struct phylink_config *config, unsigned int mode,
			       phy_interface_t interface)
{
	struct net_device *ndev = to_net_dev(config->dev);
	struct macb *bp = netdev_priv(ndev);
	struct macb_queue *queue;
	unsigned int q;
	u32 ctrl;

	if (!(bp->caps & MACB_CAPS_MACB_IS_EMAC))
		for (q = 0, queue = bp->queues; q < bp->num_queues; ++q, ++queue)
			queue_writel(queue, IDR,
				     bp->rx_intr_mask | MACB_TX_INT_FLAGS | MACB_BIT(HRESP));

	/* Disable Rx and Tx */
	ctrl = macb_readl(bp, NCR) & ~(MACB_BIT(RE) | MACB_BIT(TE));
	macb_writel(bp, NCR, ctrl);

	netif_tx_stop_all_queues(ndev);
}

static void macb_mac_link_up(struct phylink_config *config,
			     struct phy_device *phy,
			     unsigned int mode, phy_interface_t interface,
			     int speed, int duplex,
			     bool tx_pause, bool rx_pause)
{
	struct net_device *ndev = to_net_dev(config->dev);
	struct macb *bp = netdev_priv(ndev);
	struct macb_queue *queue;
	unsigned long flags;
	unsigned int q;
	u32 ctrl;

	spin_lock_irqsave(&bp->lock, flags);

	ctrl = macb_or_gem_readl(bp, NCFGR);

	ctrl &= ~(MACB_BIT(SPD) | MACB_BIT(FD));

	if (speed == SPEED_100)
		ctrl |= MACB_BIT(SPD);

	if (duplex)
		ctrl |= MACB_BIT(FD);

	if (!(bp->caps & MACB_CAPS_MACB_IS_EMAC)) {
		ctrl &= ~MACB_BIT(PAE);
		if (macb_is_gem(bp)) {
			ctrl &= ~GEM_BIT(GBE);

			if (speed == SPEED_1000)
				ctrl |= GEM_BIT(GBE);
		}

		if (rx_pause)
			ctrl |= MACB_BIT(PAE);

		macb_set_tx_clk(bp, speed);

		/* Initialize rings & buffers as clearing MACB_BIT(TE) in link down
		 * cleared the pipeline and control registers.
		 */
		bp->macbgem_ops.mog_init_rings(bp);
		macb_init_buffers(bp);

		for (q = 0, queue = bp->queues; q < bp->num_queues; ++q, ++queue)
			queue_writel(queue, IER,
				     bp->rx_intr_mask | MACB_TX_INT_FLAGS | MACB_BIT(HRESP));
	}

	macb_or_gem_writel(bp, NCFGR, ctrl);

	if (bp->phy_interface == PHY_INTERFACE_MODE_10GBASER)
		gem_writel(bp, HS_MAC_CONFIG, GEM_BFINS(HS_MAC_SPEED, HS_SPEED_10000M,
							gem_readl(bp, HS_MAC_CONFIG)));

	spin_unlock_irqrestore(&bp->lock, flags);

	/* Enable Rx and Tx */
	macb_writel(bp, NCR, macb_readl(bp, NCR) | MACB_BIT(RE) | MACB_BIT(TE));

	netif_tx_wake_all_queues(ndev);
}

static struct phylink_pcs *macb_mac_select_pcs(struct phylink_config *config,
					       phy_interface_t interface)
{
	struct net_device *ndev = to_net_dev(config->dev);
	struct macb *bp = netdev_priv(ndev);

	if (interface == PHY_INTERFACE_MODE_10GBASER)
		return &bp->phylink_usx_pcs;
	else if (interface == PHY_INTERFACE_MODE_SGMII)
		return &bp->phylink_sgmii_pcs;
	else
		return NULL;
}

static const struct phylink_mac_ops macb_phylink_ops = {
	.validate = phylink_generic_validate,
	.mac_select_pcs = macb_mac_select_pcs,
	.mac_config = macb_mac_config,
	.mac_link_down = macb_mac_link_down,
	.mac_link_up = macb_mac_link_up,
};

static bool macb_phy_handle_exists(struct device_node *dn)
{
	dn = of_parse_phandle(dn, "phy-handle", 0);
	of_node_put(dn);
	return dn != NULL;
}

static int macb_phylink_connect(struct macb *bp)
{
	struct device_node *dn = bp->pdev->dev.of_node;
	struct net_device *dev = bp->dev;
	struct phy_device *phydev;
	int ret;

	if (dn)
		ret = phylink_of_phy_connect(bp->phylink, dn, 0);

	if (!dn || (ret && !macb_phy_handle_exists(dn))) {
		phydev = phy_find_first(bp->mii_bus);
		if (!phydev) {
			netdev_err(dev, "no PHY found\n");
			return -ENXIO;
		}

		/* attach the mac to the phy */
		ret = phylink_connect_phy(bp->phylink, phydev);
	}

	if (ret) {
		netdev_err(dev, "Could not attach PHY (%d)\n", ret);
		return ret;
	}

	phylink_start(bp->phylink);

	return 0;
}

static void macb_get_pcs_fixed_state(struct phylink_config *config,
				     struct phylink_link_state *state)
{
	struct net_device *ndev = to_net_dev(config->dev);
	struct macb *bp = netdev_priv(ndev);

	state->link = (macb_readl(bp, NSR) & MACB_BIT(NSR_LINK)) != 0;
}

/* based on au1000_eth. c*/
static int macb_mii_probe(struct net_device *dev)
{
	struct macb *bp = netdev_priv(dev);

	bp->phylink_sgmii_pcs.ops = &macb_phylink_pcs_ops;
	bp->phylink_usx_pcs.ops = &macb_phylink_usx_pcs_ops;

	bp->phylink_config.dev = &dev->dev;
	bp->phylink_config.type = PHYLINK_NETDEV;

	if (bp->phy_interface == PHY_INTERFACE_MODE_SGMII) {
		bp->phylink_config.poll_fixed_state = true;
		bp->phylink_config.get_fixed_state = macb_get_pcs_fixed_state;
	}

	bp->phylink_config.mac_capabilities = MAC_ASYM_PAUSE |
		MAC_10 | MAC_100;

	__set_bit(PHY_INTERFACE_MODE_MII,
		  bp->phylink_config.supported_interfaces);
	__set_bit(PHY_INTERFACE_MODE_RMII,
		  bp->phylink_config.supported_interfaces);

	/* Determine what modes are supported */
	if (macb_is_gem(bp) && (bp->caps & MACB_CAPS_GIGABIT_MODE_AVAILABLE)) {
		bp->phylink_config.mac_capabilities |= MAC_1000FD;
		if (!(bp->caps & MACB_CAPS_NO_GIGABIT_HALF))
			bp->phylink_config.mac_capabilities |= MAC_1000HD;

		__set_bit(PHY_INTERFACE_MODE_GMII,
			  bp->phylink_config.supported_interfaces);
		phy_interface_set_rgmii(bp->phylink_config.supported_interfaces);

		if (bp->caps & MACB_CAPS_PCS)
			__set_bit(PHY_INTERFACE_MODE_SGMII,
				  bp->phylink_config.supported_interfaces);

		if (bp->caps & MACB_CAPS_HIGH_SPEED) {
			__set_bit(PHY_INTERFACE_MODE_10GBASER,
				  bp->phylink_config.supported_interfaces);
			bp->phylink_config.mac_capabilities |= MAC_10000FD;
		}
	}

	bp->phylink = phylink_create(&bp->phylink_config, bp->pdev->dev.fwnode,
				     bp->phy_interface, &macb_phylink_ops);
	if (IS_ERR(bp->phylink)) {
		netdev_err(dev, "Could not create a phylink instance (%ld)\n",
			   PTR_ERR(bp->phylink));
		return PTR_ERR(bp->phylink);
	}

	return 0;
}

static int macb_mdiobus_register(struct macb *bp)
{
	struct device_node *child, *np = bp->pdev->dev.of_node;

	/* If we have a child named mdio, probe it instead of looking for PHYs
	 * directly under the MAC node
	 */
	child = of_get_child_by_name(np, "mdio");
	if (child) {
		int ret = of_mdiobus_register(bp->mii_bus, child);

		of_node_put(child);
		return ret;
	}

	if (of_phy_is_fixed_link(np))
		return mdiobus_register(bp->mii_bus);

	/* Only create the PHY from the device tree if at least one PHY is
	 * described. Otherwise scan the entire MDIO bus. We do this to support
	 * old device tree that did not follow the best practices and did not
	 * describe their network PHYs.
	 */
	for_each_available_child_of_node(np, child)
		if (of_mdiobus_child_is_phy(child)) {
			/* The loop increments the child refcount,
			 * decrement it before returning.
			 */
			of_node_put(child);

			return of_mdiobus_register(bp->mii_bus, np);
		}

	return mdiobus_register(bp->mii_bus);
}

static int macb_mii_init(struct macb *bp)
{
	int err = -ENXIO;

	/* Enable management port */
	macb_writel(bp, NCR, MACB_BIT(MPE));

	bp->mii_bus = mdiobus_alloc();
	if (!bp->mii_bus) {
		err = -ENOMEM;
		goto err_out;
	}

	bp->mii_bus->name = "MACB_mii_bus";
	bp->mii_bus->read = &macb_mdio_read;
	bp->mii_bus->write = &macb_mdio_write;
	snprintf(bp->mii_bus->id, MII_BUS_ID_SIZE, "%s-%x",
		 bp->pdev->name, bp->pdev->id);
	bp->mii_bus->priv = bp;
	bp->mii_bus->parent = &bp->pdev->dev;

	dev_set_drvdata(&bp->dev->dev, bp->mii_bus);

	err = macb_mdiobus_register(bp);
	if (err)
		goto err_out_free_mdiobus;

	err = macb_mii_probe(bp->dev);
	if (err)
		goto err_out_unregister_bus;

	return 0;

err_out_unregister_bus:
	mdiobus_unregister(bp->mii_bus);
err_out_free_mdiobus:
	mdiobus_free(bp->mii_bus);
err_out:
	return err;
}

static void macb_update_stats(struct macb *bp)
{
	u32 *p = &bp->hw_stats.macb.rx_pause_frames;
	u32 *end = &bp->hw_stats.macb.tx_pause_frames + 1;
	int offset = MACB_PFR;

	WARN_ON((unsigned long)(end - p - 1) != (MACB_TPF - MACB_PFR) / 4);

	for (; p < end; p++, offset += 4)
		*p += bp->macb_reg_readl(bp, offset);
}

static int macb_halt_tx(struct macb *bp)
{
	unsigned long	halt_time, timeout;
	u32		status;

	macb_writel(bp, NCR, macb_readl(bp, NCR) | MACB_BIT(THALT));

	timeout = jiffies + usecs_to_jiffies(MACB_HALT_TIMEOUT);
	do {
		halt_time = jiffies;
		status = macb_readl(bp, TSR);
		if (!(status & MACB_BIT(TGO)))
			return 0;

		udelay(250);
	} while (time_before(halt_time, timeout));

	return -ETIMEDOUT;
}

static void macb_tx_unmap(struct macb *bp, struct macb_tx_skb *tx_skb, int budget)
{
	if (tx_skb->mapping) {
		if (tx_skb->mapped_as_page)
			dma_unmap_page(&bp->pdev->dev, tx_skb->mapping,
				       tx_skb->size, DMA_TO_DEVICE);
		else
			dma_unmap_single(&bp->pdev->dev, tx_skb->mapping,
					 tx_skb->size, DMA_TO_DEVICE);
		tx_skb->mapping = 0;
	}

	if (tx_skb->skb) {
		napi_consume_skb(tx_skb->skb, budget);
		tx_skb->skb = NULL;
	}
}

static void macb_set_addr(struct macb *bp, struct macb_dma_desc *desc, dma_addr_t addr)
{
#ifdef CONFIG_ARCH_DMA_ADDR_T_64BIT
	struct macb_dma_desc_64 *desc_64;

	if (bp->hw_dma_cap & HW_DMA_CAP_64B) {
		desc_64 = macb_64b_desc(bp, desc);
		desc_64->addrh = upper_32_bits(addr);
		/* The low bits of RX address contain the RX_USED bit, clearing
		 * of which allows packet RX. Make sure the high bits are also
		 * visible to HW at that point.
		 */
		dma_wmb();
	}
#endif
	desc->addr = lower_32_bits(addr);
}

static dma_addr_t macb_get_addr(struct macb *bp, struct macb_dma_desc *desc)
{
	dma_addr_t addr = 0;
#ifdef CONFIG_ARCH_DMA_ADDR_T_64BIT
	struct macb_dma_desc_64 *desc_64;

	if (bp->hw_dma_cap & HW_DMA_CAP_64B) {
		desc_64 = macb_64b_desc(bp, desc);
		addr = ((u64)(desc_64->addrh) << 32);
	}
#endif
	addr |= MACB_BF(RX_WADDR, MACB_BFEXT(RX_WADDR, desc->addr));
	return addr;
}

static void macb_tx_error_task(struct work_struct *work)
{
	struct macb_queue	*queue = container_of(work, struct macb_queue,
						      tx_error_task);
	struct macb		*bp = queue->bp;
	struct macb_tx_skb	*tx_skb;
	struct macb_dma_desc	*desc;
	struct sk_buff		*skb;
	unsigned int		tail;
	unsigned long		flags;

	netdev_vdbg(bp->dev, "macb_tx_error_task: q = %u, t = %u, h = %u\n",
		    (unsigned int)(queue - bp->queues),
		    queue->tx_tail, queue->tx_head);

	/* Prevent the queue NAPI TX poll from running, as it calls
	 * macb_tx_complete(), which in turn may call netif_wake_subqueue().
	 * As explained below, we have to halt the transmission before updating
	 * TBQP registers so we call netif_tx_stop_all_queues() to notify the
	 * network engine about the macb/gem being halted.
	 */
	napi_disable(&queue->napi_tx);
	spin_lock_irqsave(&bp->lock, flags);

	/* Make sure nobody is trying to queue up new packets */
	netif_tx_stop_all_queues(bp->dev);

	/* Stop transmission now
	 * (in case we have just queued new packets)
	 * macb/gem must be halted to write TBQP register
	 */
	if (macb_halt_tx(bp))
		/* Just complain for now, reinitializing TX path can be good */
		netdev_err(bp->dev, "BUG: halt tx timed out\n");

	/* Treat frames in TX queue including the ones that caused the error.
	 * Free transmit buffers in upper layer.
	 */
	for (tail = queue->tx_tail; tail != queue->tx_head; tail++) {
		u32	ctrl;

		desc = macb_tx_desc(queue, tail);
		ctrl = desc->ctrl;
		tx_skb = macb_tx_skb(queue, tail);
		skb = tx_skb->skb;

		if (ctrl & MACB_BIT(TX_USED)) {
			/* skb is set for the last buffer of the frame */
			while (!skb) {
				macb_tx_unmap(bp, tx_skb, 0);
				tail++;
				tx_skb = macb_tx_skb(queue, tail);
				skb = tx_skb->skb;
			}

			/* ctrl still refers to the first buffer descriptor
			 * since it's the only one written back by the hardware
			 */
			if (!(ctrl & MACB_BIT(TX_BUF_EXHAUSTED))) {
				netdev_vdbg(bp->dev, "txerr skb %u (data %p) TX complete\n",
					    macb_tx_ring_wrap(bp, tail),
					    skb->data);
				bp->dev->stats.tx_packets++;
				queue->stats.tx_packets++;
				bp->dev->stats.tx_bytes += skb->len;
				queue->stats.tx_bytes += skb->len;
			}
		} else {
			/* "Buffers exhausted mid-frame" errors may only happen
			 * if the driver is buggy, so complain loudly about
			 * those. Statistics are updated by hardware.
			 */
			if (ctrl & MACB_BIT(TX_BUF_EXHAUSTED))
				netdev_err(bp->dev,
					   "BUG: TX buffers exhausted mid-frame\n");

			desc->ctrl = ctrl | MACB_BIT(TX_USED);
		}

		macb_tx_unmap(bp, tx_skb, 0);
	}

	/* Set end of TX queue */
	desc = macb_tx_desc(queue, 0);
	macb_set_addr(bp, desc, 0);
	desc->ctrl = MACB_BIT(TX_USED);

	/* Make descriptor updates visible to hardware */
	wmb();

	/* Reinitialize the TX desc queue */
	queue_writel(queue, TBQP, lower_32_bits(queue->tx_ring_dma));
#ifdef CONFIG_ARCH_DMA_ADDR_T_64BIT
	if (bp->hw_dma_cap & HW_DMA_CAP_64B)
		queue_writel(queue, TBQPH, upper_32_bits(queue->tx_ring_dma));
#endif
	/* Make TX ring reflect state of hardware */
	queue->tx_head = 0;
	queue->tx_tail = 0;

	/* Housework before enabling TX IRQ */
	macb_writel(bp, TSR, macb_readl(bp, TSR));
	queue_writel(queue, IER, MACB_TX_INT_FLAGS);

	/* Now we are ready to start transmission again */
	netif_tx_start_all_queues(bp->dev);
	macb_writel(bp, NCR, macb_readl(bp, NCR) | MACB_BIT(TSTART));

	spin_unlock_irqrestore(&bp->lock, flags);
	napi_enable(&queue->napi_tx);
}

static bool ptp_one_step_sync(struct sk_buff *skb)
<<<<<<< HEAD
{
	struct ptp_header *hdr;
	unsigned int ptp_class;
	u8 msgtype;

	/* No need to parse packet if PTP TS is not involved */
	if (likely(!(skb_shinfo(skb)->tx_flags & SKBTX_HW_TSTAMP)))
		goto not_oss;

	/* Identify and return whether PTP one step sync is being processed */
	ptp_class = ptp_classify_raw(skb);
	if (ptp_class == PTP_CLASS_NONE)
		goto not_oss;

	hdr = ptp_parse_header(skb, ptp_class);
	if (!hdr)
		goto not_oss;

	if (hdr->flag_field[0] & PTP_FLAG_TWOSTEP)
		goto not_oss;

	msgtype = ptp_get_msgtype(hdr, ptp_class);
	if (msgtype == PTP_MSGTYPE_SYNC)
		return true;

not_oss:
	return false;
}

static void macb_tx_interrupt(struct macb_queue *queue)
=======
>>>>>>> bf44eed7
{
	struct ptp_header *hdr;
	unsigned int ptp_class;
	u8 msgtype;

	/* No need to parse packet if PTP TS is not involved */
	if (likely(!(skb_shinfo(skb)->tx_flags & SKBTX_HW_TSTAMP)))
		goto not_oss;

	/* Identify and return whether PTP one step sync is being processed */
	ptp_class = ptp_classify_raw(skb);
	if (ptp_class == PTP_CLASS_NONE)
		goto not_oss;

	hdr = ptp_parse_header(skb, ptp_class);
	if (!hdr)
		goto not_oss;

	if (hdr->flag_field[0] & PTP_FLAG_TWOSTEP)
		goto not_oss;

	msgtype = ptp_get_msgtype(hdr, ptp_class);
	if (msgtype == PTP_MSGTYPE_SYNC)
		return true;

not_oss:
	return false;
}

static int macb_tx_complete(struct macb_queue *queue, int budget)
{
	struct macb *bp = queue->bp;
	u16 queue_index = queue - bp->queues;
	unsigned int tail;
	unsigned int head;
	int packets = 0;

	spin_lock(&queue->tx_ptr_lock);
	head = queue->tx_head;
	for (tail = queue->tx_tail; tail != head && packets < budget; tail++) {
		struct macb_tx_skb	*tx_skb;
		struct sk_buff		*skb;
		struct macb_dma_desc	*desc;
		u32			ctrl;

		desc = macb_tx_desc(queue, tail);

		/* Make hw descriptor updates visible to CPU */
		rmb();

		ctrl = desc->ctrl;

		/* TX_USED bit is only set by hardware on the very first buffer
		 * descriptor of the transmitted frame.
		 */
		if (!(ctrl & MACB_BIT(TX_USED)))
			break;

		/* Process all buffers of the current transmitted frame */
		for (;; tail++) {
			tx_skb = macb_tx_skb(queue, tail);
			skb = tx_skb->skb;

			/* First, update TX stats if needed */
			if (skb) {
				if (unlikely(skb_shinfo(skb)->tx_flags & SKBTX_HW_TSTAMP) &&
				    !ptp_one_step_sync(skb) &&
				    gem_ptp_do_txstamp(queue, skb, desc) == 0) {
					/* skb now belongs to timestamp buffer
					 * and will be removed later
					 */
					tx_skb->skb = NULL;
				}
				netdev_vdbg(bp->dev, "skb %u (data %p) TX complete\n",
					    macb_tx_ring_wrap(bp, tail),
					    skb->data);
				bp->dev->stats.tx_packets++;
				queue->stats.tx_packets++;
				bp->dev->stats.tx_bytes += skb->len;
				queue->stats.tx_bytes += skb->len;
				packets++;
			}

			/* Now we can safely release resources */
			macb_tx_unmap(bp, tx_skb, budget);

			/* skb is set only for the last buffer of the frame.
			 * WARNING: at this point skb has been freed by
			 * macb_tx_unmap().
			 */
			if (skb)
				break;
		}
	}

	queue->tx_tail = tail;
	if (__netif_subqueue_stopped(bp->dev, queue_index) &&
	    CIRC_CNT(queue->tx_head, queue->tx_tail,
		     bp->tx_ring_size) <= MACB_TX_WAKEUP_THRESH(bp))
		netif_wake_subqueue(bp->dev, queue_index);
	spin_unlock(&queue->tx_ptr_lock);

	return packets;
}

static void gem_rx_refill(struct macb_queue *queue)
{
	unsigned int		entry;
	struct sk_buff		*skb;
	dma_addr_t		paddr;
	struct macb *bp = queue->bp;
	struct macb_dma_desc *desc;

	while (CIRC_SPACE(queue->rx_prepared_head, queue->rx_tail,
			bp->rx_ring_size) > 0) {
		entry = macb_rx_ring_wrap(bp, queue->rx_prepared_head);

		/* Make hw descriptor updates visible to CPU */
		rmb();

		desc = macb_rx_desc(queue, entry);

		if (!queue->rx_skbuff[entry]) {
			/* allocate sk_buff for this free entry in ring */
			skb = netdev_alloc_skb(bp->dev, bp->rx_buffer_size);
			if (unlikely(!skb)) {
				netdev_err(bp->dev,
					   "Unable to allocate sk_buff\n");
				break;
			}

			/* now fill corresponding descriptor entry */
			paddr = dma_map_single(&bp->pdev->dev, skb->data,
					       bp->rx_buffer_size,
					       DMA_FROM_DEVICE);
			if (dma_mapping_error(&bp->pdev->dev, paddr)) {
				dev_kfree_skb(skb);
				break;
			}

			queue->rx_skbuff[entry] = skb;

			if (entry == bp->rx_ring_size - 1)
				paddr |= MACB_BIT(RX_WRAP);
			desc->ctrl = 0;
			/* Setting addr clears RX_USED and allows reception,
			 * make sure ctrl is cleared first to avoid a race.
			 */
			dma_wmb();
			macb_set_addr(bp, desc, paddr);

			/* properly align Ethernet header */
			skb_reserve(skb, NET_IP_ALIGN);
		} else {
			desc->ctrl = 0;
			dma_wmb();
			desc->addr &= ~MACB_BIT(RX_USED);
		}
		queue->rx_prepared_head++;
	}

	/* Make descriptor updates visible to hardware */
	wmb();

	netdev_vdbg(bp->dev, "rx ring: queue: %p, prepared head %d, tail %d\n",
			queue, queue->rx_prepared_head, queue->rx_tail);
}

/* Mark DMA descriptors from begin up to and not including end as unused */
static void discard_partial_frame(struct macb_queue *queue, unsigned int begin,
				  unsigned int end)
{
	unsigned int frag;

	for (frag = begin; frag != end; frag++) {
		struct macb_dma_desc *desc = macb_rx_desc(queue, frag);

		desc->addr &= ~MACB_BIT(RX_USED);
	}

	/* Make descriptor updates visible to hardware */
	wmb();

	/* When this happens, the hardware stats registers for
	 * whatever caused this is updated, so we don't have to record
	 * anything.
	 */
}

static int gem_rx(struct macb_queue *queue, struct napi_struct *napi,
		  int budget)
{
	struct macb *bp = queue->bp;
	unsigned int		len;
	unsigned int		entry;
	struct sk_buff		*skb;
	struct macb_dma_desc	*desc;
	int			count = 0;

	while (count < budget) {
		u32 ctrl;
		dma_addr_t addr;
		bool rxused;

		entry = macb_rx_ring_wrap(bp, queue->rx_tail);
		desc = macb_rx_desc(queue, entry);

		/* Make hw descriptor updates visible to CPU */
		rmb();

		rxused = (desc->addr & MACB_BIT(RX_USED)) ? true : false;
		addr = macb_get_addr(bp, desc);

		if (!rxused)
			break;

		/* Ensure ctrl is at least as up-to-date as rxused */
		dma_rmb();

		ctrl = desc->ctrl;

		queue->rx_tail++;
		count++;

		if (!(ctrl & MACB_BIT(RX_SOF) && ctrl & MACB_BIT(RX_EOF))) {
			netdev_err(bp->dev,
				   "not whole frame pointed by descriptor\n");
			bp->dev->stats.rx_dropped++;
			queue->stats.rx_dropped++;
			break;
		}
		skb = queue->rx_skbuff[entry];
		if (unlikely(!skb)) {
			netdev_err(bp->dev,
				   "inconsistent Rx descriptor chain\n");
			bp->dev->stats.rx_dropped++;
			queue->stats.rx_dropped++;
			break;
		}
		/* now everything is ready for receiving packet */
		queue->rx_skbuff[entry] = NULL;
		len = ctrl & bp->rx_frm_len_mask;

		netdev_vdbg(bp->dev, "gem_rx %u (len %u)\n", entry, len);

		skb_put(skb, len);
		dma_unmap_single(&bp->pdev->dev, addr,
				 bp->rx_buffer_size, DMA_FROM_DEVICE);

		skb->protocol = eth_type_trans(skb, bp->dev);
		skb_checksum_none_assert(skb);
		if (bp->dev->features & NETIF_F_RXCSUM &&
		    !(bp->dev->flags & IFF_PROMISC) &&
		    GEM_BFEXT(RX_CSUM, ctrl) & GEM_RX_CSUM_CHECKED_MASK)
			skb->ip_summed = CHECKSUM_UNNECESSARY;

		bp->dev->stats.rx_packets++;
		queue->stats.rx_packets++;
		bp->dev->stats.rx_bytes += skb->len;
		queue->stats.rx_bytes += skb->len;

		gem_ptp_do_rxstamp(bp, skb, desc);

#if defined(DEBUG) && defined(VERBOSE_DEBUG)
		netdev_vdbg(bp->dev, "received skb of length %u, csum: %08x\n",
			    skb->len, skb->csum);
		print_hex_dump(KERN_DEBUG, " mac: ", DUMP_PREFIX_ADDRESS, 16, 1,
			       skb_mac_header(skb), 16, true);
		print_hex_dump(KERN_DEBUG, "data: ", DUMP_PREFIX_ADDRESS, 16, 1,
			       skb->data, 32, true);
#endif

		napi_gro_receive(napi, skb);
	}

	gem_rx_refill(queue);

	return count;
}

static int macb_rx_frame(struct macb_queue *queue, struct napi_struct *napi,
			 unsigned int first_frag, unsigned int last_frag)
{
	unsigned int len;
	unsigned int frag;
	unsigned int offset;
	struct sk_buff *skb;
	struct macb_dma_desc *desc;
	struct macb *bp = queue->bp;

	desc = macb_rx_desc(queue, last_frag);
	len = desc->ctrl & bp->rx_frm_len_mask;

	netdev_vdbg(bp->dev, "macb_rx_frame frags %u - %u (len %u)\n",
		macb_rx_ring_wrap(bp, first_frag),
		macb_rx_ring_wrap(bp, last_frag), len);

	/* The ethernet header starts NET_IP_ALIGN bytes into the
	 * first buffer. Since the header is 14 bytes, this makes the
	 * payload word-aligned.
	 *
	 * Instead of calling skb_reserve(NET_IP_ALIGN), we just copy
	 * the two padding bytes into the skb so that we avoid hitting
	 * the slowpath in memcpy(), and pull them off afterwards.
	 */
	skb = netdev_alloc_skb(bp->dev, len + NET_IP_ALIGN);
	if (!skb) {
		bp->dev->stats.rx_dropped++;
		for (frag = first_frag; ; frag++) {
			desc = macb_rx_desc(queue, frag);
			desc->addr &= ~MACB_BIT(RX_USED);
			if (frag == last_frag)
				break;
		}

		/* Make descriptor updates visible to hardware */
		wmb();

		return 1;
	}

	offset = 0;
	len += NET_IP_ALIGN;
	skb_checksum_none_assert(skb);
	skb_put(skb, len);

	for (frag = first_frag; ; frag++) {
		unsigned int frag_len = bp->rx_buffer_size;

		if (offset + frag_len > len) {
			if (unlikely(frag != last_frag)) {
				dev_kfree_skb_any(skb);
				return -1;
			}
			frag_len = len - offset;
		}
		skb_copy_to_linear_data_offset(skb, offset,
					       macb_rx_buffer(queue, frag),
					       frag_len);
		offset += bp->rx_buffer_size;
		desc = macb_rx_desc(queue, frag);
		desc->addr &= ~MACB_BIT(RX_USED);

		if (frag == last_frag)
			break;
	}

	/* Make descriptor updates visible to hardware */
	wmb();

	__skb_pull(skb, NET_IP_ALIGN);
	skb->protocol = eth_type_trans(skb, bp->dev);

	bp->dev->stats.rx_packets++;
	bp->dev->stats.rx_bytes += skb->len;
	netdev_vdbg(bp->dev, "received skb of length %u, csum: %08x\n",
		    skb->len, skb->csum);
	napi_gro_receive(napi, skb);

	return 0;
}

static inline void macb_init_rx_ring(struct macb_queue *queue)
{
	struct macb *bp = queue->bp;
	dma_addr_t addr;
	struct macb_dma_desc *desc = NULL;
	int i;

	addr = queue->rx_buffers_dma;
	for (i = 0; i < bp->rx_ring_size; i++) {
		desc = macb_rx_desc(queue, i);
		macb_set_addr(bp, desc, addr);
		desc->ctrl = 0;
		addr += bp->rx_buffer_size;
	}
	desc->addr |= MACB_BIT(RX_WRAP);
	queue->rx_tail = 0;
}

static int macb_rx(struct macb_queue *queue, struct napi_struct *napi,
		   int budget)
{
	struct macb *bp = queue->bp;
	bool reset_rx_queue = false;
	int received = 0;
	unsigned int tail;
	int first_frag = -1;

	for (tail = queue->rx_tail; budget > 0; tail++) {
		struct macb_dma_desc *desc = macb_rx_desc(queue, tail);
		u32 ctrl;

		/* Make hw descriptor updates visible to CPU */
		rmb();

		if (!(desc->addr & MACB_BIT(RX_USED)))
			break;

		/* Ensure ctrl is at least as up-to-date as addr */
		dma_rmb();

		ctrl = desc->ctrl;

		if (ctrl & MACB_BIT(RX_SOF)) {
			if (first_frag != -1)
				discard_partial_frame(queue, first_frag, tail);
			first_frag = tail;
		}

		if (ctrl & MACB_BIT(RX_EOF)) {
			int dropped;

			if (unlikely(first_frag == -1)) {
				reset_rx_queue = true;
				continue;
			}

			dropped = macb_rx_frame(queue, napi, first_frag, tail);
			first_frag = -1;
			if (unlikely(dropped < 0)) {
				reset_rx_queue = true;
				continue;
			}
			if (!dropped) {
				received++;
				budget--;
			}
		}
	}

	if (unlikely(reset_rx_queue)) {
		unsigned long flags;
		u32 ctrl;

		netdev_err(bp->dev, "RX queue corruption: reset it\n");

		spin_lock_irqsave(&bp->lock, flags);

		ctrl = macb_readl(bp, NCR);
		macb_writel(bp, NCR, ctrl & ~MACB_BIT(RE));

		macb_init_rx_ring(queue);
		queue_writel(queue, RBQP, queue->rx_ring_dma);

		macb_writel(bp, NCR, ctrl | MACB_BIT(RE));

		spin_unlock_irqrestore(&bp->lock, flags);
		return received;
	}

	if (first_frag != -1)
		queue->rx_tail = first_frag;
	else
		queue->rx_tail = tail;

	return received;
}

static bool macb_rx_pending(struct macb_queue *queue)
{
	struct macb *bp = queue->bp;
	unsigned int		entry;
	struct macb_dma_desc	*desc;

	entry = macb_rx_ring_wrap(bp, queue->rx_tail);
	desc = macb_rx_desc(queue, entry);

	/* Make hw descriptor updates visible to CPU */
	rmb();

	return (desc->addr & MACB_BIT(RX_USED)) != 0;
}

static int macb_rx_poll(struct napi_struct *napi, int budget)
{
	struct macb_queue *queue = container_of(napi, struct macb_queue, napi_rx);
	struct macb *bp = queue->bp;
	int work_done;

	work_done = bp->macbgem_ops.mog_rx(queue, napi, budget);

	netdev_vdbg(bp->dev, "RX poll: queue = %u, work_done = %d, budget = %d\n",
		    (unsigned int)(queue - bp->queues), work_done, budget);

	if (work_done < budget && napi_complete_done(napi, work_done)) {
		queue_writel(queue, IER, bp->rx_intr_mask);

		/* Packet completions only seem to propagate to raise
		 * interrupts when interrupts are enabled at the time, so if
		 * packets were received while interrupts were disabled,
		 * they will not cause another interrupt to be generated when
		 * interrupts are re-enabled.
		 * Check for this case here to avoid losing a wakeup. This can
		 * potentially race with the interrupt handler doing the same
		 * actions if an interrupt is raised just after enabling them,
		 * but this should be harmless.
		 */
		if (macb_rx_pending(queue)) {
			queue_writel(queue, IDR, bp->rx_intr_mask);
			if (bp->caps & MACB_CAPS_ISR_CLEAR_ON_WRITE)
				queue_writel(queue, ISR, MACB_BIT(RCOMP));
			netdev_vdbg(bp->dev, "poll: packets pending, reschedule\n");
			napi_schedule(napi);
		}
	}

	/* TODO: Handle errors */

	return work_done;
}

static void macb_tx_restart(struct macb_queue *queue)
{
	struct macb *bp = queue->bp;
	unsigned int head_idx, tbqp;

	spin_lock(&queue->tx_ptr_lock);

	if (queue->tx_head == queue->tx_tail)
		goto out_tx_ptr_unlock;

	tbqp = queue_readl(queue, TBQP) / macb_dma_desc_get_size(bp);
	tbqp = macb_adj_dma_desc_idx(bp, macb_tx_ring_wrap(bp, tbqp));
	head_idx = macb_adj_dma_desc_idx(bp, macb_tx_ring_wrap(bp, queue->tx_head));

	if (tbqp == head_idx)
		goto out_tx_ptr_unlock;

	spin_lock_irq(&bp->lock);
	macb_writel(bp, NCR, macb_readl(bp, NCR) | MACB_BIT(TSTART));
	spin_unlock_irq(&bp->lock);

out_tx_ptr_unlock:
	spin_unlock(&queue->tx_ptr_lock);
}

static bool macb_tx_complete_pending(struct macb_queue *queue)
{
	bool retval = false;

	spin_lock(&queue->tx_ptr_lock);
	if (queue->tx_head != queue->tx_tail) {
		/* Make hw descriptor updates visible to CPU */
		rmb();

		if (macb_tx_desc(queue, queue->tx_tail)->ctrl & MACB_BIT(TX_USED))
			retval = true;
	}
	spin_unlock(&queue->tx_ptr_lock);
	return retval;
}

static int macb_tx_poll(struct napi_struct *napi, int budget)
{
	struct macb_queue *queue = container_of(napi, struct macb_queue, napi_tx);
	struct macb *bp = queue->bp;
	int work_done;

	work_done = macb_tx_complete(queue, budget);

	rmb(); // ensure txubr_pending is up to date
	if (queue->txubr_pending) {
		queue->txubr_pending = false;
		netdev_vdbg(bp->dev, "poll: tx restart\n");
		macb_tx_restart(queue);
	}

	netdev_vdbg(bp->dev, "TX poll: queue = %u, work_done = %d, budget = %d\n",
		    (unsigned int)(queue - bp->queues), work_done, budget);

	if (work_done < budget && napi_complete_done(napi, work_done)) {
		queue_writel(queue, IER, MACB_BIT(TCOMP));

		/* Packet completions only seem to propagate to raise
		 * interrupts when interrupts are enabled at the time, so if
		 * packets were sent while interrupts were disabled,
		 * they will not cause another interrupt to be generated when
		 * interrupts are re-enabled.
		 * Check for this case here to avoid losing a wakeup. This can
		 * potentially race with the interrupt handler doing the same
		 * actions if an interrupt is raised just after enabling them,
		 * but this should be harmless.
		 */
		if (macb_tx_complete_pending(queue)) {
			queue_writel(queue, IDR, MACB_BIT(TCOMP));
			if (bp->caps & MACB_CAPS_ISR_CLEAR_ON_WRITE)
				queue_writel(queue, ISR, MACB_BIT(TCOMP));
			netdev_vdbg(bp->dev, "TX poll: packets pending, reschedule\n");
			napi_schedule(napi);
		}
	}

	return work_done;
}

static void macb_hresp_error_task(struct tasklet_struct *t)
{
	struct macb *bp = from_tasklet(bp, t, hresp_err_tasklet);
	struct net_device *dev = bp->dev;
	struct macb_queue *queue;
	unsigned int q;
	u32 ctrl;

	for (q = 0, queue = bp->queues; q < bp->num_queues; ++q, ++queue) {
		queue_writel(queue, IDR, bp->rx_intr_mask |
					 MACB_TX_INT_FLAGS |
					 MACB_BIT(HRESP));
	}
	ctrl = macb_readl(bp, NCR);
	ctrl &= ~(MACB_BIT(RE) | MACB_BIT(TE));
	macb_writel(bp, NCR, ctrl);

	netif_tx_stop_all_queues(dev);
	netif_carrier_off(dev);

	bp->macbgem_ops.mog_init_rings(bp);

	/* Initialize TX and RX buffers */
	macb_init_buffers(bp);

	/* Enable interrupts */
	for (q = 0, queue = bp->queues; q < bp->num_queues; ++q, ++queue)
		queue_writel(queue, IER,
			     bp->rx_intr_mask |
			     MACB_TX_INT_FLAGS |
			     MACB_BIT(HRESP));

	ctrl |= MACB_BIT(RE) | MACB_BIT(TE);
	macb_writel(bp, NCR, ctrl);

	netif_carrier_on(dev);
	netif_tx_start_all_queues(dev);
}

static irqreturn_t macb_wol_interrupt(int irq, void *dev_id)
{
	struct macb_queue *queue = dev_id;
	struct macb *bp = queue->bp;
	u32 status;

	status = queue_readl(queue, ISR);

	if (unlikely(!status))
		return IRQ_NONE;

	spin_lock(&bp->lock);

	if (status & MACB_BIT(WOL)) {
		queue_writel(queue, IDR, MACB_BIT(WOL));
		macb_writel(bp, WOL, 0);
		netdev_vdbg(bp->dev, "MACB WoL: queue = %u, isr = 0x%08lx\n",
			    (unsigned int)(queue - bp->queues),
			    (unsigned long)status);
		if (bp->caps & MACB_CAPS_ISR_CLEAR_ON_WRITE)
			queue_writel(queue, ISR, MACB_BIT(WOL));
		pm_wakeup_event(&bp->pdev->dev, 0);
	}

	spin_unlock(&bp->lock);

	return IRQ_HANDLED;
}

static irqreturn_t gem_wol_interrupt(int irq, void *dev_id)
{
	struct macb_queue *queue = dev_id;
	struct macb *bp = queue->bp;
	u32 status;

	status = queue_readl(queue, ISR);

	if (unlikely(!status))
		return IRQ_NONE;

	spin_lock(&bp->lock);

	if (status & GEM_BIT(WOL)) {
		queue_writel(queue, IDR, GEM_BIT(WOL));
		gem_writel(bp, WOL, 0);
		netdev_vdbg(bp->dev, "GEM WoL: queue = %u, isr = 0x%08lx\n",
			    (unsigned int)(queue - bp->queues),
			    (unsigned long)status);
		if (bp->caps & MACB_CAPS_ISR_CLEAR_ON_WRITE)
			queue_writel(queue, ISR, GEM_BIT(WOL));
		pm_wakeup_event(&bp->pdev->dev, 0);
	}

	spin_unlock(&bp->lock);

	return IRQ_HANDLED;
}

static irqreturn_t macb_interrupt(int irq, void *dev_id)
{
	struct macb_queue *queue = dev_id;
	struct macb *bp = queue->bp;
	struct net_device *dev = bp->dev;
	u32 status, ctrl;

	status = queue_readl(queue, ISR);

	if (unlikely(!status))
		return IRQ_NONE;

	spin_lock(&bp->lock);

	while (status) {
		/* close possible race with dev_close */
		if (unlikely(!netif_running(dev))) {
			queue_writel(queue, IDR, -1);
			if (bp->caps & MACB_CAPS_ISR_CLEAR_ON_WRITE)
				queue_writel(queue, ISR, -1);
			break;
		}

		netdev_vdbg(bp->dev, "queue = %u, isr = 0x%08lx\n",
			    (unsigned int)(queue - bp->queues),
			    (unsigned long)status);

		if (status & bp->rx_intr_mask) {
			/* There's no point taking any more interrupts
			 * until we have processed the buffers. The
			 * scheduling call may fail if the poll routine
			 * is already scheduled, so disable interrupts
			 * now.
			 */
			queue_writel(queue, IDR, bp->rx_intr_mask);
			if (bp->caps & MACB_CAPS_ISR_CLEAR_ON_WRITE)
				queue_writel(queue, ISR, MACB_BIT(RCOMP));

			if (napi_schedule_prep(&queue->napi_rx)) {
				netdev_vdbg(bp->dev, "scheduling RX softirq\n");
				__napi_schedule(&queue->napi_rx);
			}
		}

		if (status & (MACB_BIT(TCOMP) |
			      MACB_BIT(TXUBR))) {
			queue_writel(queue, IDR, MACB_BIT(TCOMP));
			if (bp->caps & MACB_CAPS_ISR_CLEAR_ON_WRITE)
				queue_writel(queue, ISR, MACB_BIT(TCOMP) |
							 MACB_BIT(TXUBR));

			if (status & MACB_BIT(TXUBR)) {
				queue->txubr_pending = true;
				wmb(); // ensure softirq can see update
			}

			if (napi_schedule_prep(&queue->napi_tx)) {
				netdev_vdbg(bp->dev, "scheduling TX softirq\n");
				__napi_schedule(&queue->napi_tx);
			}
		}

		if (unlikely(status & (MACB_TX_ERR_FLAGS))) {
			queue_writel(queue, IDR, MACB_TX_INT_FLAGS);
			schedule_work(&queue->tx_error_task);

			if (bp->caps & MACB_CAPS_ISR_CLEAR_ON_WRITE)
				queue_writel(queue, ISR, MACB_TX_ERR_FLAGS);

			break;
		}

		/* Link change detection isn't possible with RMII, so we'll
		 * add that if/when we get our hands on a full-blown MII PHY.
		 */

		/* There is a hardware issue under heavy load where DMA can
		 * stop, this causes endless "used buffer descriptor read"
		 * interrupts but it can be cleared by re-enabling RX. See
		 * the at91rm9200 manual, section 41.3.1 or the Zynq manual
		 * section 16.7.4 for details. RXUBR is only enabled for
		 * these two versions.
		 */
		if (status & MACB_BIT(RXUBR)) {
			ctrl = macb_readl(bp, NCR);
			macb_writel(bp, NCR, ctrl & ~MACB_BIT(RE));
			wmb();
			macb_writel(bp, NCR, ctrl | MACB_BIT(RE));

			if (bp->caps & MACB_CAPS_ISR_CLEAR_ON_WRITE)
				queue_writel(queue, ISR, MACB_BIT(RXUBR));
		}

		if (status & MACB_BIT(ISR_ROVR)) {
			/* We missed at least one packet */
			if (macb_is_gem(bp))
				bp->hw_stats.gem.rx_overruns++;
			else
				bp->hw_stats.macb.rx_overruns++;

			if (bp->caps & MACB_CAPS_ISR_CLEAR_ON_WRITE)
				queue_writel(queue, ISR, MACB_BIT(ISR_ROVR));
		}

		if (status & MACB_BIT(HRESP)) {
			tasklet_schedule(&bp->hresp_err_tasklet);
			netdev_err(dev, "DMA bus error: HRESP not OK\n");

			if (bp->caps & MACB_CAPS_ISR_CLEAR_ON_WRITE)
				queue_writel(queue, ISR, MACB_BIT(HRESP));
		}
		status = queue_readl(queue, ISR);
	}

	spin_unlock(&bp->lock);

	return IRQ_HANDLED;
}

#ifdef CONFIG_NET_POLL_CONTROLLER
/* Polling receive - used by netconsole and other diagnostic tools
 * to allow network i/o with interrupts disabled.
 */
static void macb_poll_controller(struct net_device *dev)
{
	struct macb *bp = netdev_priv(dev);
	struct macb_queue *queue;
	unsigned long flags;
	unsigned int q;

	local_irq_save(flags);
	for (q = 0, queue = bp->queues; q < bp->num_queues; ++q, ++queue)
		macb_interrupt(dev->irq, queue);
	local_irq_restore(flags);
}
#endif

static unsigned int macb_tx_map(struct macb *bp,
				struct macb_queue *queue,
				struct sk_buff *skb,
				unsigned int hdrlen)
{
	dma_addr_t mapping;
	unsigned int len, entry, i, tx_head = queue->tx_head;
	struct macb_tx_skb *tx_skb = NULL;
	struct macb_dma_desc *desc;
	unsigned int offset, size, count = 0;
	unsigned int f, nr_frags = skb_shinfo(skb)->nr_frags;
	unsigned int eof = 1, mss_mfs = 0;
	u32 ctrl, lso_ctrl = 0, seq_ctrl = 0;

	/* LSO */
	if (skb_shinfo(skb)->gso_size != 0) {
		if (ip_hdr(skb)->protocol == IPPROTO_UDP)
			/* UDP - UFO */
			lso_ctrl = MACB_LSO_UFO_ENABLE;
		else
			/* TCP - TSO */
			lso_ctrl = MACB_LSO_TSO_ENABLE;
	}

	/* First, map non-paged data */
	len = skb_headlen(skb);

	/* first buffer length */
	size = hdrlen;

	offset = 0;
	while (len) {
		entry = macb_tx_ring_wrap(bp, tx_head);
		tx_skb = &queue->tx_skb[entry];

		mapping = dma_map_single(&bp->pdev->dev,
					 skb->data + offset,
					 size, DMA_TO_DEVICE);
		if (dma_mapping_error(&bp->pdev->dev, mapping))
			goto dma_error;

		/* Save info to properly release resources */
		tx_skb->skb = NULL;
		tx_skb->mapping = mapping;
		tx_skb->size = size;
		tx_skb->mapped_as_page = false;

		len -= size;
		offset += size;
		count++;
		tx_head++;

		size = min(len, bp->max_tx_length);
	}

	/* Then, map paged data from fragments */
	for (f = 0; f < nr_frags; f++) {
		const skb_frag_t *frag = &skb_shinfo(skb)->frags[f];

		len = skb_frag_size(frag);
		offset = 0;
		while (len) {
			size = min(len, bp->max_tx_length);
			entry = macb_tx_ring_wrap(bp, tx_head);
			tx_skb = &queue->tx_skb[entry];

			mapping = skb_frag_dma_map(&bp->pdev->dev, frag,
						   offset, size, DMA_TO_DEVICE);
			if (dma_mapping_error(&bp->pdev->dev, mapping))
				goto dma_error;

			/* Save info to properly release resources */
			tx_skb->skb = NULL;
			tx_skb->mapping = mapping;
			tx_skb->size = size;
			tx_skb->mapped_as_page = true;

			len -= size;
			offset += size;
			count++;
			tx_head++;
		}
	}

	/* Should never happen */
	if (unlikely(!tx_skb)) {
		netdev_err(bp->dev, "BUG! empty skb!\n");
		return 0;
	}

	/* This is the last buffer of the frame: save socket buffer */
	tx_skb->skb = skb;

	/* Update TX ring: update buffer descriptors in reverse order
	 * to avoid race condition
	 */

	/* Set 'TX_USED' bit in buffer descriptor at tx_head position
	 * to set the end of TX queue
	 */
	i = tx_head;
	entry = macb_tx_ring_wrap(bp, i);
	ctrl = MACB_BIT(TX_USED);
	desc = macb_tx_desc(queue, entry);
	desc->ctrl = ctrl;

	if (lso_ctrl) {
		if (lso_ctrl == MACB_LSO_UFO_ENABLE)
			/* include header and FCS in value given to h/w */
			mss_mfs = skb_shinfo(skb)->gso_size +
					skb_transport_offset(skb) +
					ETH_FCS_LEN;
		else /* TSO */ {
			mss_mfs = skb_shinfo(skb)->gso_size;
			/* TCP Sequence Number Source Select
			 * can be set only for TSO
			 */
			seq_ctrl = 0;
		}
	}

	do {
		i--;
		entry = macb_tx_ring_wrap(bp, i);
		tx_skb = &queue->tx_skb[entry];
		desc = macb_tx_desc(queue, entry);

		ctrl = (u32)tx_skb->size;
		if (eof) {
			ctrl |= MACB_BIT(TX_LAST);
			eof = 0;
		}
		if (unlikely(entry == (bp->tx_ring_size - 1)))
			ctrl |= MACB_BIT(TX_WRAP);

		/* First descriptor is header descriptor */
		if (i == queue->tx_head) {
			ctrl |= MACB_BF(TX_LSO, lso_ctrl);
			ctrl |= MACB_BF(TX_TCP_SEQ_SRC, seq_ctrl);
			if ((bp->dev->features & NETIF_F_HW_CSUM) &&
			    skb->ip_summed != CHECKSUM_PARTIAL && !lso_ctrl &&
			    !ptp_one_step_sync(skb))
				ctrl |= MACB_BIT(TX_NOCRC);
		} else
			/* Only set MSS/MFS on payload descriptors
			 * (second or later descriptor)
			 */
			ctrl |= MACB_BF(MSS_MFS, mss_mfs);

		/* Set TX buffer descriptor */
		macb_set_addr(bp, desc, tx_skb->mapping);
		/* desc->addr must be visible to hardware before clearing
		 * 'TX_USED' bit in desc->ctrl.
		 */
		wmb();
		desc->ctrl = ctrl;
	} while (i != queue->tx_head);

	queue->tx_head = tx_head;

	return count;

dma_error:
	netdev_err(bp->dev, "TX DMA map failed\n");

	for (i = queue->tx_head; i != tx_head; i++) {
		tx_skb = macb_tx_skb(queue, i);

		macb_tx_unmap(bp, tx_skb, 0);
	}

	return 0;
}

static netdev_features_t macb_features_check(struct sk_buff *skb,
					     struct net_device *dev,
					     netdev_features_t features)
{
	unsigned int nr_frags, f;
	unsigned int hdrlen;

	/* Validate LSO compatibility */

	/* there is only one buffer or protocol is not UDP */
	if (!skb_is_nonlinear(skb) || (ip_hdr(skb)->protocol != IPPROTO_UDP))
		return features;

	/* length of header */
	hdrlen = skb_transport_offset(skb);

	/* For UFO only:
	 * When software supplies two or more payload buffers all payload buffers
	 * apart from the last must be a multiple of 8 bytes in size.
	 */
	if (!IS_ALIGNED(skb_headlen(skb) - hdrlen, MACB_TX_LEN_ALIGN))
		return features & ~MACB_NETIF_LSO;

	nr_frags = skb_shinfo(skb)->nr_frags;
	/* No need to check last fragment */
	nr_frags--;
	for (f = 0; f < nr_frags; f++) {
		const skb_frag_t *frag = &skb_shinfo(skb)->frags[f];

		if (!IS_ALIGNED(skb_frag_size(frag), MACB_TX_LEN_ALIGN))
			return features & ~MACB_NETIF_LSO;
	}
	return features;
}

static inline int macb_clear_csum(struct sk_buff *skb)
{
	/* no change for packets without checksum offloading */
	if (skb->ip_summed != CHECKSUM_PARTIAL)
		return 0;

	/* make sure we can modify the header */
	if (unlikely(skb_cow_head(skb, 0)))
		return -1;

	/* initialize checksum field
	 * This is required - at least for Zynq, which otherwise calculates
	 * wrong UDP header checksums for UDP packets with UDP data len <=2
	 */
	*(__sum16 *)(skb_checksum_start(skb) + skb->csum_offset) = 0;
	return 0;
}

static int macb_pad_and_fcs(struct sk_buff **skb, struct net_device *ndev)
{
	bool cloned = skb_cloned(*skb) || skb_header_cloned(*skb) ||
		      skb_is_nonlinear(*skb);
	int padlen = ETH_ZLEN - (*skb)->len;
	int headroom = skb_headroom(*skb);
	int tailroom = skb_tailroom(*skb);
	struct sk_buff *nskb;
	u32 fcs;

	if (!(ndev->features & NETIF_F_HW_CSUM) ||
	    !((*skb)->ip_summed != CHECKSUM_PARTIAL) ||
	    skb_shinfo(*skb)->gso_size || ptp_one_step_sync(*skb))
		return 0;

	if (padlen <= 0) {
		/* FCS could be appeded to tailroom. */
		if (tailroom >= ETH_FCS_LEN)
			goto add_fcs;
		/* FCS could be appeded by moving data to headroom. */
		else if (!cloned && headroom + tailroom >= ETH_FCS_LEN)
			padlen = 0;
		/* No room for FCS, need to reallocate skb. */
		else
			padlen = ETH_FCS_LEN;
	} else {
		/* Add room for FCS. */
		padlen += ETH_FCS_LEN;
	}

	if (!cloned && headroom + tailroom >= padlen) {
		(*skb)->data = memmove((*skb)->head, (*skb)->data, (*skb)->len);
		skb_set_tail_pointer(*skb, (*skb)->len);
	} else {
		nskb = skb_copy_expand(*skb, 0, padlen, GFP_ATOMIC);
		if (!nskb)
			return -ENOMEM;

		dev_consume_skb_any(*skb);
		*skb = nskb;
	}

	if (padlen > ETH_FCS_LEN)
		skb_put_zero(*skb, padlen - ETH_FCS_LEN);

add_fcs:
	/* set FCS to packet */
	fcs = crc32_le(~0, (*skb)->data, (*skb)->len);
	fcs = ~fcs;

	skb_put_u8(*skb, fcs		& 0xff);
	skb_put_u8(*skb, (fcs >> 8)	& 0xff);
	skb_put_u8(*skb, (fcs >> 16)	& 0xff);
	skb_put_u8(*skb, (fcs >> 24)	& 0xff);

	return 0;
}

static netdev_tx_t macb_start_xmit(struct sk_buff *skb, struct net_device *dev)
{
	u16 queue_index = skb_get_queue_mapping(skb);
	struct macb *bp = netdev_priv(dev);
	struct macb_queue *queue = &bp->queues[queue_index];
	unsigned int desc_cnt, nr_frags, frag_size, f;
	unsigned int hdrlen;
	bool is_lso;
	netdev_tx_t ret = NETDEV_TX_OK;

	if (macb_clear_csum(skb)) {
		dev_kfree_skb_any(skb);
		return ret;
	}

	if (macb_pad_and_fcs(&skb, dev)) {
		dev_kfree_skb_any(skb);
		return ret;
	}

	is_lso = (skb_shinfo(skb)->gso_size != 0);

	if (is_lso) {
		/* length of headers */
		if (ip_hdr(skb)->protocol == IPPROTO_UDP)
			/* only queue eth + ip headers separately for UDP */
			hdrlen = skb_transport_offset(skb);
		else
			hdrlen = skb_transport_offset(skb) + tcp_hdrlen(skb);
		if (skb_headlen(skb) < hdrlen) {
			netdev_err(bp->dev, "Error - LSO headers fragmented!!!\n");
			/* if this is required, would need to copy to single buffer */
			return NETDEV_TX_BUSY;
		}
	} else
		hdrlen = min(skb_headlen(skb), bp->max_tx_length);

#if defined(DEBUG) && defined(VERBOSE_DEBUG)
	netdev_vdbg(bp->dev,
		    "start_xmit: queue %hu len %u head %p data %p tail %p end %p\n",
		    queue_index, skb->len, skb->head, skb->data,
		    skb_tail_pointer(skb), skb_end_pointer(skb));
	print_hex_dump(KERN_DEBUG, "data: ", DUMP_PREFIX_OFFSET, 16, 1,
		       skb->data, 16, true);
#endif

	/* Count how many TX buffer descriptors are needed to send this
	 * socket buffer: skb fragments of jumbo frames may need to be
	 * split into many buffer descriptors.
	 */
	if (is_lso && (skb_headlen(skb) > hdrlen))
		/* extra header descriptor if also payload in first buffer */
		desc_cnt = DIV_ROUND_UP((skb_headlen(skb) - hdrlen), bp->max_tx_length) + 1;
	else
		desc_cnt = DIV_ROUND_UP(skb_headlen(skb), bp->max_tx_length);
	nr_frags = skb_shinfo(skb)->nr_frags;
	for (f = 0; f < nr_frags; f++) {
		frag_size = skb_frag_size(&skb_shinfo(skb)->frags[f]);
		desc_cnt += DIV_ROUND_UP(frag_size, bp->max_tx_length);
	}

	spin_lock_bh(&queue->tx_ptr_lock);

	/* This is a hard error, log it. */
	if (CIRC_SPACE(queue->tx_head, queue->tx_tail,
		       bp->tx_ring_size) < desc_cnt) {
		netif_stop_subqueue(dev, queue_index);
		netdev_dbg(bp->dev, "tx_head = %u, tx_tail = %u\n",
			   queue->tx_head, queue->tx_tail);
		ret = NETDEV_TX_BUSY;
		goto unlock;
	}

	/* Map socket buffer for DMA transfer */
	if (!macb_tx_map(bp, queue, skb, hdrlen)) {
		dev_kfree_skb_any(skb);
		goto unlock;
	}

	/* Make newly initialized descriptor visible to hardware */
	wmb();
	skb_tx_timestamp(skb);

	spin_lock_irq(&bp->lock);
	macb_writel(bp, NCR, macb_readl(bp, NCR) | MACB_BIT(TSTART));
	spin_unlock_irq(&bp->lock);

	if (CIRC_SPACE(queue->tx_head, queue->tx_tail, bp->tx_ring_size) < 1)
		netif_stop_subqueue(dev, queue_index);

unlock:
	spin_unlock_bh(&queue->tx_ptr_lock);

	return ret;
}

static void macb_init_rx_buffer_size(struct macb *bp, size_t size)
{
	if (!macb_is_gem(bp)) {
		bp->rx_buffer_size = MACB_RX_BUFFER_SIZE;
	} else {
		bp->rx_buffer_size = size;

		if (bp->rx_buffer_size % RX_BUFFER_MULTIPLE) {
			netdev_dbg(bp->dev,
				   "RX buffer must be multiple of %d bytes, expanding\n",
				   RX_BUFFER_MULTIPLE);
			bp->rx_buffer_size =
				roundup(bp->rx_buffer_size, RX_BUFFER_MULTIPLE);
		}
	}

	netdev_dbg(bp->dev, "mtu [%u] rx_buffer_size [%zu]\n",
		   bp->dev->mtu, bp->rx_buffer_size);
}

static void gem_free_rx_buffers(struct macb *bp)
{
	struct sk_buff		*skb;
	struct macb_dma_desc	*desc;
	struct macb_queue *queue;
	dma_addr_t		addr;
	unsigned int q;
	int i;

	for (q = 0, queue = bp->queues; q < bp->num_queues; ++q, ++queue) {
		if (!queue->rx_skbuff)
			continue;

		for (i = 0; i < bp->rx_ring_size; i++) {
			skb = queue->rx_skbuff[i];

			if (!skb)
				continue;

			desc = macb_rx_desc(queue, i);
			addr = macb_get_addr(bp, desc);

			dma_unmap_single(&bp->pdev->dev, addr, bp->rx_buffer_size,
					DMA_FROM_DEVICE);
			dev_kfree_skb_any(skb);
			skb = NULL;
		}

		kfree(queue->rx_skbuff);
		queue->rx_skbuff = NULL;
	}
}

static void macb_free_rx_buffers(struct macb *bp)
{
	struct macb_queue *queue = &bp->queues[0];

	if (queue->rx_buffers) {
		dma_free_coherent(&bp->pdev->dev,
				  bp->rx_ring_size * bp->rx_buffer_size,
				  queue->rx_buffers, queue->rx_buffers_dma);
		queue->rx_buffers = NULL;
	}
}

static void macb_free_consistent(struct macb *bp)
{
	struct macb_queue *queue;
	unsigned int q;
	int size;

	bp->macbgem_ops.mog_free_rx_buffers(bp);

	for (q = 0, queue = bp->queues; q < bp->num_queues; ++q, ++queue) {
		kfree(queue->tx_skb);
		queue->tx_skb = NULL;
		if (queue->tx_ring) {
			size = TX_RING_BYTES(bp) + bp->tx_bd_rd_prefetch;
			dma_free_coherent(&bp->pdev->dev, size,
					  queue->tx_ring, queue->tx_ring_dma);
			queue->tx_ring = NULL;
		}
		if (queue->rx_ring) {
			size = RX_RING_BYTES(bp) + bp->rx_bd_rd_prefetch;
			dma_free_coherent(&bp->pdev->dev, size,
					  queue->rx_ring, queue->rx_ring_dma);
			queue->rx_ring = NULL;
		}
	}
}

static int gem_alloc_rx_buffers(struct macb *bp)
{
	struct macb_queue *queue;
	unsigned int q;
	int size;

	for (q = 0, queue = bp->queues; q < bp->num_queues; ++q, ++queue) {
		size = bp->rx_ring_size * sizeof(struct sk_buff *);
		queue->rx_skbuff = kzalloc(size, GFP_KERNEL);
		if (!queue->rx_skbuff)
			return -ENOMEM;
		else
			netdev_dbg(bp->dev,
				   "Allocated %d RX struct sk_buff entries at %p\n",
				   bp->rx_ring_size, queue->rx_skbuff);
	}
	return 0;
}

static int macb_alloc_rx_buffers(struct macb *bp)
{
	struct macb_queue *queue = &bp->queues[0];
	int size;

	size = bp->rx_ring_size * bp->rx_buffer_size;
	queue->rx_buffers = dma_alloc_coherent(&bp->pdev->dev, size,
					    &queue->rx_buffers_dma, GFP_KERNEL);
	if (!queue->rx_buffers)
		return -ENOMEM;

	netdev_dbg(bp->dev,
		   "Allocated RX buffers of %d bytes at %08lx (mapped %p)\n",
		   size, (unsigned long)queue->rx_buffers_dma, queue->rx_buffers);
	return 0;
}

static int macb_alloc_consistent(struct macb *bp)
{
	struct macb_queue *queue;
	unsigned int q;
	int size;

	for (q = 0, queue = bp->queues; q < bp->num_queues; ++q, ++queue) {
		size = TX_RING_BYTES(bp) + bp->tx_bd_rd_prefetch;
		queue->tx_ring = dma_alloc_coherent(&bp->pdev->dev, size,
						    &queue->tx_ring_dma,
						    GFP_KERNEL);
		if (!queue->tx_ring)
			goto out_err;
		netdev_dbg(bp->dev,
			   "Allocated TX ring for queue %u of %d bytes at %08lx (mapped %p)\n",
			   q, size, (unsigned long)queue->tx_ring_dma,
			   queue->tx_ring);

		size = bp->tx_ring_size * sizeof(struct macb_tx_skb);
		queue->tx_skb = kmalloc(size, GFP_KERNEL);
		if (!queue->tx_skb)
			goto out_err;

		size = RX_RING_BYTES(bp) + bp->rx_bd_rd_prefetch;
		queue->rx_ring = dma_alloc_coherent(&bp->pdev->dev, size,
						 &queue->rx_ring_dma, GFP_KERNEL);
		if (!queue->rx_ring)
			goto out_err;
		netdev_dbg(bp->dev,
			   "Allocated RX ring of %d bytes at %08lx (mapped %p)\n",
			   size, (unsigned long)queue->rx_ring_dma, queue->rx_ring);
	}
	if (bp->macbgem_ops.mog_alloc_rx_buffers(bp))
		goto out_err;

	return 0;

out_err:
	macb_free_consistent(bp);
	return -ENOMEM;
}

static void gem_init_rings(struct macb *bp)
{
	struct macb_queue *queue;
	struct macb_dma_desc *desc = NULL;
	unsigned int q;
	int i;

	for (q = 0, queue = bp->queues; q < bp->num_queues; ++q, ++queue) {
		for (i = 0; i < bp->tx_ring_size; i++) {
			desc = macb_tx_desc(queue, i);
			macb_set_addr(bp, desc, 0);
			desc->ctrl = MACB_BIT(TX_USED);
		}
		desc->ctrl |= MACB_BIT(TX_WRAP);
		queue->tx_head = 0;
		queue->tx_tail = 0;

		queue->rx_tail = 0;
		queue->rx_prepared_head = 0;

		gem_rx_refill(queue);
	}

}

static void macb_init_rings(struct macb *bp)
{
	int i;
	struct macb_dma_desc *desc = NULL;

	macb_init_rx_ring(&bp->queues[0]);

	for (i = 0; i < bp->tx_ring_size; i++) {
		desc = macb_tx_desc(&bp->queues[0], i);
		macb_set_addr(bp, desc, 0);
		desc->ctrl = MACB_BIT(TX_USED);
	}
	bp->queues[0].tx_head = 0;
	bp->queues[0].tx_tail = 0;
	desc->ctrl |= MACB_BIT(TX_WRAP);
}

static void macb_reset_hw(struct macb *bp)
{
	struct macb_queue *queue;
	unsigned int q;
	u32 ctrl = macb_readl(bp, NCR);

	/* Disable RX and TX (XXX: Should we halt the transmission
	 * more gracefully?)
	 */
	ctrl &= ~(MACB_BIT(RE) | MACB_BIT(TE));

	/* Clear the stats registers (XXX: Update stats first?) */
	ctrl |= MACB_BIT(CLRSTAT);

	macb_writel(bp, NCR, ctrl);

	/* Clear all status flags */
	macb_writel(bp, TSR, -1);
	macb_writel(bp, RSR, -1);

	/* Disable all interrupts */
	for (q = 0, queue = bp->queues; q < bp->num_queues; ++q, ++queue) {
		queue_writel(queue, IDR, -1);
		queue_readl(queue, ISR);
		if (bp->caps & MACB_CAPS_ISR_CLEAR_ON_WRITE)
			queue_writel(queue, ISR, -1);
	}
}

static u32 gem_mdc_clk_div(struct macb *bp)
{
	u32 config;
	unsigned long pclk_hz = clk_get_rate(bp->pclk);

	if (pclk_hz <= 20000000)
		config = GEM_BF(CLK, GEM_CLK_DIV8);
	else if (pclk_hz <= 40000000)
		config = GEM_BF(CLK, GEM_CLK_DIV16);
	else if (pclk_hz <= 80000000)
		config = GEM_BF(CLK, GEM_CLK_DIV32);
	else if (pclk_hz <= 120000000)
		config = GEM_BF(CLK, GEM_CLK_DIV48);
	else if (pclk_hz <= 160000000)
		config = GEM_BF(CLK, GEM_CLK_DIV64);
	else
		config = GEM_BF(CLK, GEM_CLK_DIV96);

	return config;
}

static u32 macb_mdc_clk_div(struct macb *bp)
{
	u32 config;
	unsigned long pclk_hz;

	if (macb_is_gem(bp))
		return gem_mdc_clk_div(bp);

	pclk_hz = clk_get_rate(bp->pclk);
	if (pclk_hz <= 20000000)
		config = MACB_BF(CLK, MACB_CLK_DIV8);
	else if (pclk_hz <= 40000000)
		config = MACB_BF(CLK, MACB_CLK_DIV16);
	else if (pclk_hz <= 80000000)
		config = MACB_BF(CLK, MACB_CLK_DIV32);
	else
		config = MACB_BF(CLK, MACB_CLK_DIV64);

	return config;
}

/* Get the DMA bus width field of the network configuration register that we
 * should program.  We find the width from decoding the design configuration
 * register to find the maximum supported data bus width.
 */
static u32 macb_dbw(struct macb *bp)
{
	if (!macb_is_gem(bp))
		return 0;

	switch (GEM_BFEXT(DBWDEF, gem_readl(bp, DCFG1))) {
	case 4:
		return GEM_BF(DBW, GEM_DBW128);
	case 2:
		return GEM_BF(DBW, GEM_DBW64);
	case 1:
	default:
		return GEM_BF(DBW, GEM_DBW32);
	}
}

/* Configure the receive DMA engine
 * - use the correct receive buffer size
 * - set best burst length for DMA operations
 *   (if not supported by FIFO, it will fallback to default)
 * - set both rx/tx packet buffers to full memory size
 * These are configurable parameters for GEM.
 */
static void macb_configure_dma(struct macb *bp)
{
	struct macb_queue *queue;
	u32 buffer_size;
	unsigned int q;
	u32 dmacfg;

	buffer_size = bp->rx_buffer_size / RX_BUFFER_MULTIPLE;
	if (macb_is_gem(bp)) {
		dmacfg = gem_readl(bp, DMACFG) & ~GEM_BF(RXBS, -1L);
		for (q = 0, queue = bp->queues; q < bp->num_queues; ++q, ++queue) {
			if (q)
				queue_writel(queue, RBQS, buffer_size);
			else
				dmacfg |= GEM_BF(RXBS, buffer_size);
		}
		if (bp->dma_burst_length)
			dmacfg = GEM_BFINS(FBLDO, bp->dma_burst_length, dmacfg);
		dmacfg |= GEM_BIT(TXPBMS) | GEM_BF(RXBMS, -1L);
		dmacfg &= ~GEM_BIT(ENDIA_PKT);

		if (bp->native_io)
			dmacfg &= ~GEM_BIT(ENDIA_DESC);
		else
			dmacfg |= GEM_BIT(ENDIA_DESC); /* CPU in big endian */

		if (bp->dev->features & NETIF_F_HW_CSUM)
			dmacfg |= GEM_BIT(TXCOEN);
		else
			dmacfg &= ~GEM_BIT(TXCOEN);

		dmacfg &= ~GEM_BIT(ADDR64);
#ifdef CONFIG_ARCH_DMA_ADDR_T_64BIT
		if (bp->hw_dma_cap & HW_DMA_CAP_64B)
			dmacfg |= GEM_BIT(ADDR64);
#endif
#ifdef CONFIG_MACB_USE_HWSTAMP
		if (bp->hw_dma_cap & HW_DMA_CAP_PTP)
			dmacfg |= GEM_BIT(RXEXT) | GEM_BIT(TXEXT);
#endif
		netdev_dbg(bp->dev, "Cadence configure DMA with 0x%08x\n",
			   dmacfg);
		gem_writel(bp, DMACFG, dmacfg);
	}
}

static void macb_init_hw(struct macb *bp)
{
	u32 config;

	macb_reset_hw(bp);
	macb_set_hwaddr(bp);

	config = macb_mdc_clk_div(bp);
	config |= MACB_BF(RBOF, NET_IP_ALIGN);	/* Make eth data aligned */
	config |= MACB_BIT(DRFCS);		/* Discard Rx FCS */
	if (bp->caps & MACB_CAPS_JUMBO)
		config |= MACB_BIT(JFRAME);	/* Enable jumbo frames */
	else
		config |= MACB_BIT(BIG);	/* Receive oversized frames */
	if (bp->dev->flags & IFF_PROMISC)
		config |= MACB_BIT(CAF);	/* Copy All Frames */
	else if (macb_is_gem(bp) && bp->dev->features & NETIF_F_RXCSUM)
		config |= GEM_BIT(RXCOEN);
	if (!(bp->dev->flags & IFF_BROADCAST))
		config |= MACB_BIT(NBC);	/* No BroadCast */
	config |= macb_dbw(bp);
	macb_writel(bp, NCFGR, config);
	if ((bp->caps & MACB_CAPS_JUMBO) && bp->jumbo_max_len)
		gem_writel(bp, JML, bp->jumbo_max_len);
	bp->rx_frm_len_mask = MACB_RX_FRMLEN_MASK;
	if (bp->caps & MACB_CAPS_JUMBO)
		bp->rx_frm_len_mask = MACB_RX_JFRMLEN_MASK;

	macb_configure_dma(bp);
}

/* The hash address register is 64 bits long and takes up two
 * locations in the memory map.  The least significant bits are stored
 * in EMAC_HSL and the most significant bits in EMAC_HSH.
 *
 * The unicast hash enable and the multicast hash enable bits in the
 * network configuration register enable the reception of hash matched
 * frames. The destination address is reduced to a 6 bit index into
 * the 64 bit hash register using the following hash function.  The
 * hash function is an exclusive or of every sixth bit of the
 * destination address.
 *
 * hi[5] = da[5] ^ da[11] ^ da[17] ^ da[23] ^ da[29] ^ da[35] ^ da[41] ^ da[47]
 * hi[4] = da[4] ^ da[10] ^ da[16] ^ da[22] ^ da[28] ^ da[34] ^ da[40] ^ da[46]
 * hi[3] = da[3] ^ da[09] ^ da[15] ^ da[21] ^ da[27] ^ da[33] ^ da[39] ^ da[45]
 * hi[2] = da[2] ^ da[08] ^ da[14] ^ da[20] ^ da[26] ^ da[32] ^ da[38] ^ da[44]
 * hi[1] = da[1] ^ da[07] ^ da[13] ^ da[19] ^ da[25] ^ da[31] ^ da[37] ^ da[43]
 * hi[0] = da[0] ^ da[06] ^ da[12] ^ da[18] ^ da[24] ^ da[30] ^ da[36] ^ da[42]
 *
 * da[0] represents the least significant bit of the first byte
 * received, that is, the multicast/unicast indicator, and da[47]
 * represents the most significant bit of the last byte received.  If
 * the hash index, hi[n], points to a bit that is set in the hash
 * register then the frame will be matched according to whether the
 * frame is multicast or unicast.  A multicast match will be signalled
 * if the multicast hash enable bit is set, da[0] is 1 and the hash
 * index points to a bit set in the hash register.  A unicast match
 * will be signalled if the unicast hash enable bit is set, da[0] is 0
 * and the hash index points to a bit set in the hash register.  To
 * receive all multicast frames, the hash register should be set with
 * all ones and the multicast hash enable bit should be set in the
 * network configuration register.
 */

static inline int hash_bit_value(int bitnr, __u8 *addr)
{
	if (addr[bitnr / 8] & (1 << (bitnr % 8)))
		return 1;
	return 0;
}

/* Return the hash index value for the specified address. */
static int hash_get_index(__u8 *addr)
{
	int i, j, bitval;
	int hash_index = 0;

	for (j = 0; j < 6; j++) {
		for (i = 0, bitval = 0; i < 8; i++)
			bitval ^= hash_bit_value(i * 6 + j, addr);

		hash_index |= (bitval << j);
	}

	return hash_index;
}

/* Add multicast addresses to the internal multicast-hash table. */
static void macb_sethashtable(struct net_device *dev)
{
	struct netdev_hw_addr *ha;
	unsigned long mc_filter[2];
	unsigned int bitnr;
	struct macb *bp = netdev_priv(dev);

	mc_filter[0] = 0;
	mc_filter[1] = 0;

	netdev_for_each_mc_addr(ha, dev) {
		bitnr = hash_get_index(ha->addr);
		mc_filter[bitnr >> 5] |= 1 << (bitnr & 31);
	}

	macb_or_gem_writel(bp, HRB, mc_filter[0]);
	macb_or_gem_writel(bp, HRT, mc_filter[1]);
}

/* Enable/Disable promiscuous and multicast modes. */
static void macb_set_rx_mode(struct net_device *dev)
{
	unsigned long cfg;
	struct macb *bp = netdev_priv(dev);

	cfg = macb_readl(bp, NCFGR);

	if (dev->flags & IFF_PROMISC) {
		/* Enable promiscuous mode */
		cfg |= MACB_BIT(CAF);

		/* Disable RX checksum offload */
		if (macb_is_gem(bp))
			cfg &= ~GEM_BIT(RXCOEN);
	} else {
		/* Disable promiscuous mode */
		cfg &= ~MACB_BIT(CAF);

		/* Enable RX checksum offload only if requested */
		if (macb_is_gem(bp) && dev->features & NETIF_F_RXCSUM)
			cfg |= GEM_BIT(RXCOEN);
	}

	if (dev->flags & IFF_ALLMULTI) {
		/* Enable all multicast mode */
		macb_or_gem_writel(bp, HRB, -1);
		macb_or_gem_writel(bp, HRT, -1);
		cfg |= MACB_BIT(NCFGR_MTI);
	} else if (!netdev_mc_empty(dev)) {
		/* Enable specific multicasts */
		macb_sethashtable(dev);
		cfg |= MACB_BIT(NCFGR_MTI);
	} else if (dev->flags & (~IFF_ALLMULTI)) {
		/* Disable all multicast mode */
		macb_or_gem_writel(bp, HRB, 0);
		macb_or_gem_writel(bp, HRT, 0);
		cfg &= ~MACB_BIT(NCFGR_MTI);
	}

	macb_writel(bp, NCFGR, cfg);
}

static int macb_open(struct net_device *dev)
{
	size_t bufsz = dev->mtu + ETH_HLEN + ETH_FCS_LEN + NET_IP_ALIGN;
	struct macb *bp = netdev_priv(dev);
	struct macb_queue *queue;
	unsigned int q;
	int err;

	netdev_dbg(bp->dev, "open\n");

	err = pm_runtime_resume_and_get(&bp->pdev->dev);
	if (err < 0)
		return err;

	/* RX buffers initialization */
	macb_init_rx_buffer_size(bp, bufsz);

	err = macb_alloc_consistent(bp);
	if (err) {
		netdev_err(dev, "Unable to allocate DMA memory (error %d)\n",
			   err);
		goto pm_exit;
	}

	for (q = 0, queue = bp->queues; q < bp->num_queues; ++q, ++queue) {
		napi_enable(&queue->napi_rx);
		napi_enable(&queue->napi_tx);
	}

	macb_init_hw(bp);

	err = phy_power_on(bp->sgmii_phy);
	if (err)
		goto reset_hw;

	err = macb_phylink_connect(bp);
	if (err)
		goto phy_off;

	netif_tx_start_all_queues(dev);

	if (bp->ptp_info)
		bp->ptp_info->ptp_init(dev);

	return 0;

phy_off:
	phy_power_off(bp->sgmii_phy);

reset_hw:
	macb_reset_hw(bp);
	for (q = 0, queue = bp->queues; q < bp->num_queues; ++q, ++queue) {
		napi_disable(&queue->napi_rx);
		napi_disable(&queue->napi_tx);
	}
	macb_free_consistent(bp);
pm_exit:
	pm_runtime_put_sync(&bp->pdev->dev);
	return err;
}

static int macb_close(struct net_device *dev)
{
	struct macb *bp = netdev_priv(dev);
	struct macb_queue *queue;
	unsigned long flags;
	unsigned int q;

	netif_tx_stop_all_queues(dev);

	for (q = 0, queue = bp->queues; q < bp->num_queues; ++q, ++queue) {
		napi_disable(&queue->napi_rx);
		napi_disable(&queue->napi_tx);
	}

	phylink_stop(bp->phylink);
	phylink_disconnect_phy(bp->phylink);

	phy_power_off(bp->sgmii_phy);

	spin_lock_irqsave(&bp->lock, flags);
	macb_reset_hw(bp);
	netif_carrier_off(dev);
	spin_unlock_irqrestore(&bp->lock, flags);

	macb_free_consistent(bp);

	if (bp->ptp_info)
		bp->ptp_info->ptp_remove(dev);

	pm_runtime_put(&bp->pdev->dev);

	return 0;
}

static int macb_change_mtu(struct net_device *dev, int new_mtu)
{
	if (netif_running(dev))
		return -EBUSY;

	dev->mtu = new_mtu;

	return 0;
}

static void gem_update_stats(struct macb *bp)
{
	struct macb_queue *queue;
	unsigned int i, q, idx;
	unsigned long *stat;

	u32 *p = &bp->hw_stats.gem.tx_octets_31_0;

	for (i = 0; i < GEM_STATS_LEN; ++i, ++p) {
		u32 offset = gem_statistics[i].offset;
		u64 val = bp->macb_reg_readl(bp, offset);

		bp->ethtool_stats[i] += val;
		*p += val;

		if (offset == GEM_OCTTXL || offset == GEM_OCTRXL) {
			/* Add GEM_OCTTXH, GEM_OCTRXH */
			val = bp->macb_reg_readl(bp, offset + 4);
			bp->ethtool_stats[i] += ((u64)val) << 32;
			*(++p) += val;
		}
	}

	idx = GEM_STATS_LEN;
	for (q = 0, queue = bp->queues; q < bp->num_queues; ++q, ++queue)
		for (i = 0, stat = &queue->stats.first; i < QUEUE_STATS_LEN; ++i, ++stat)
			bp->ethtool_stats[idx++] = *stat;
}

static struct net_device_stats *gem_get_stats(struct macb *bp)
{
	struct gem_stats *hwstat = &bp->hw_stats.gem;
	struct net_device_stats *nstat = &bp->dev->stats;

	if (!netif_running(bp->dev))
		return nstat;

	gem_update_stats(bp);

	nstat->rx_errors = (hwstat->rx_frame_check_sequence_errors +
			    hwstat->rx_alignment_errors +
			    hwstat->rx_resource_errors +
			    hwstat->rx_overruns +
			    hwstat->rx_oversize_frames +
			    hwstat->rx_jabbers +
			    hwstat->rx_undersized_frames +
			    hwstat->rx_length_field_frame_errors);
	nstat->tx_errors = (hwstat->tx_late_collisions +
			    hwstat->tx_excessive_collisions +
			    hwstat->tx_underrun +
			    hwstat->tx_carrier_sense_errors);
	nstat->multicast = hwstat->rx_multicast_frames;
	nstat->collisions = (hwstat->tx_single_collision_frames +
			     hwstat->tx_multiple_collision_frames +
			     hwstat->tx_excessive_collisions);
	nstat->rx_length_errors = (hwstat->rx_oversize_frames +
				   hwstat->rx_jabbers +
				   hwstat->rx_undersized_frames +
				   hwstat->rx_length_field_frame_errors);
	nstat->rx_over_errors = hwstat->rx_resource_errors;
	nstat->rx_crc_errors = hwstat->rx_frame_check_sequence_errors;
	nstat->rx_frame_errors = hwstat->rx_alignment_errors;
	nstat->rx_fifo_errors = hwstat->rx_overruns;
	nstat->tx_aborted_errors = hwstat->tx_excessive_collisions;
	nstat->tx_carrier_errors = hwstat->tx_carrier_sense_errors;
	nstat->tx_fifo_errors = hwstat->tx_underrun;

	return nstat;
}

static void gem_get_ethtool_stats(struct net_device *dev,
				  struct ethtool_stats *stats, u64 *data)
{
	struct macb *bp;

	bp = netdev_priv(dev);
	gem_update_stats(bp);
	memcpy(data, &bp->ethtool_stats, sizeof(u64)
			* (GEM_STATS_LEN + QUEUE_STATS_LEN * MACB_MAX_QUEUES));
}

static int gem_get_sset_count(struct net_device *dev, int sset)
{
	struct macb *bp = netdev_priv(dev);

	switch (sset) {
	case ETH_SS_STATS:
		return GEM_STATS_LEN + bp->num_queues * QUEUE_STATS_LEN;
	default:
		return -EOPNOTSUPP;
	}
}

static void gem_get_ethtool_strings(struct net_device *dev, u32 sset, u8 *p)
{
	char stat_string[ETH_GSTRING_LEN];
	struct macb *bp = netdev_priv(dev);
	struct macb_queue *queue;
	unsigned int i;
	unsigned int q;

	switch (sset) {
	case ETH_SS_STATS:
		for (i = 0; i < GEM_STATS_LEN; i++, p += ETH_GSTRING_LEN)
			memcpy(p, gem_statistics[i].stat_string,
			       ETH_GSTRING_LEN);

		for (q = 0, queue = bp->queues; q < bp->num_queues; ++q, ++queue) {
			for (i = 0; i < QUEUE_STATS_LEN; i++, p += ETH_GSTRING_LEN) {
				snprintf(stat_string, ETH_GSTRING_LEN, "q%d_%s",
						q, queue_statistics[i].stat_string);
				memcpy(p, stat_string, ETH_GSTRING_LEN);
			}
		}
		break;
	}
}

static struct net_device_stats *macb_get_stats(struct net_device *dev)
{
	struct macb *bp = netdev_priv(dev);
	struct net_device_stats *nstat = &bp->dev->stats;
	struct macb_stats *hwstat = &bp->hw_stats.macb;

	if (macb_is_gem(bp))
		return gem_get_stats(bp);

	/* read stats from hardware */
	macb_update_stats(bp);

	/* Convert HW stats into netdevice stats */
	nstat->rx_errors = (hwstat->rx_fcs_errors +
			    hwstat->rx_align_errors +
			    hwstat->rx_resource_errors +
			    hwstat->rx_overruns +
			    hwstat->rx_oversize_pkts +
			    hwstat->rx_jabbers +
			    hwstat->rx_undersize_pkts +
			    hwstat->rx_length_mismatch);
	nstat->tx_errors = (hwstat->tx_late_cols +
			    hwstat->tx_excessive_cols +
			    hwstat->tx_underruns +
			    hwstat->tx_carrier_errors +
			    hwstat->sqe_test_errors);
	nstat->collisions = (hwstat->tx_single_cols +
			     hwstat->tx_multiple_cols +
			     hwstat->tx_excessive_cols);
	nstat->rx_length_errors = (hwstat->rx_oversize_pkts +
				   hwstat->rx_jabbers +
				   hwstat->rx_undersize_pkts +
				   hwstat->rx_length_mismatch);
	nstat->rx_over_errors = hwstat->rx_resource_errors +
				   hwstat->rx_overruns;
	nstat->rx_crc_errors = hwstat->rx_fcs_errors;
	nstat->rx_frame_errors = hwstat->rx_align_errors;
	nstat->rx_fifo_errors = hwstat->rx_overruns;
	/* XXX: What does "missed" mean? */
	nstat->tx_aborted_errors = hwstat->tx_excessive_cols;
	nstat->tx_carrier_errors = hwstat->tx_carrier_errors;
	nstat->tx_fifo_errors = hwstat->tx_underruns;
	/* Don't know about heartbeat or window errors... */

	return nstat;
}

static int macb_get_regs_len(struct net_device *netdev)
{
	return MACB_GREGS_NBR * sizeof(u32);
}

static void macb_get_regs(struct net_device *dev, struct ethtool_regs *regs,
			  void *p)
{
	struct macb *bp = netdev_priv(dev);
	unsigned int tail, head;
	u32 *regs_buff = p;

	regs->version = (macb_readl(bp, MID) & ((1 << MACB_REV_SIZE) - 1))
			| MACB_GREGS_VERSION;

	tail = macb_tx_ring_wrap(bp, bp->queues[0].tx_tail);
	head = macb_tx_ring_wrap(bp, bp->queues[0].tx_head);

	regs_buff[0]  = macb_readl(bp, NCR);
	regs_buff[1]  = macb_or_gem_readl(bp, NCFGR);
	regs_buff[2]  = macb_readl(bp, NSR);
	regs_buff[3]  = macb_readl(bp, TSR);
	regs_buff[4]  = macb_readl(bp, RBQP);
	regs_buff[5]  = macb_readl(bp, TBQP);
	regs_buff[6]  = macb_readl(bp, RSR);
	regs_buff[7]  = macb_readl(bp, IMR);

	regs_buff[8]  = tail;
	regs_buff[9]  = head;
	regs_buff[10] = macb_tx_dma(&bp->queues[0], tail);
	regs_buff[11] = macb_tx_dma(&bp->queues[0], head);

	if (!(bp->caps & MACB_CAPS_USRIO_DISABLED))
		regs_buff[12] = macb_or_gem_readl(bp, USRIO);
	if (macb_is_gem(bp))
		regs_buff[13] = gem_readl(bp, DMACFG);
}

static void macb_get_wol(struct net_device *netdev, struct ethtool_wolinfo *wol)
{
	struct macb *bp = netdev_priv(netdev);

	if (bp->wol & MACB_WOL_HAS_MAGIC_PACKET) {
		phylink_ethtool_get_wol(bp->phylink, wol);
		wol->supported |= WAKE_MAGIC;

		if (bp->wol & MACB_WOL_ENABLED)
			wol->wolopts |= WAKE_MAGIC;
	}
}

static int macb_set_wol(struct net_device *netdev, struct ethtool_wolinfo *wol)
{
	struct macb *bp = netdev_priv(netdev);
	int ret;

	/* Pass the order to phylink layer */
	ret = phylink_ethtool_set_wol(bp->phylink, wol);
	/* Don't manage WoL on MAC if handled by the PHY
	 * or if there's a failure in talking to the PHY
	 */
	if (!ret || ret != -EOPNOTSUPP)
		return ret;

	if (!(bp->wol & MACB_WOL_HAS_MAGIC_PACKET) ||
	    (wol->wolopts & ~WAKE_MAGIC))
		return -EOPNOTSUPP;

	if (wol->wolopts & WAKE_MAGIC)
		bp->wol |= MACB_WOL_ENABLED;
	else
		bp->wol &= ~MACB_WOL_ENABLED;

	device_set_wakeup_enable(&bp->pdev->dev, bp->wol & MACB_WOL_ENABLED);

	return 0;
}

static int macb_get_link_ksettings(struct net_device *netdev,
				   struct ethtool_link_ksettings *kset)
{
	struct macb *bp = netdev_priv(netdev);

	return phylink_ethtool_ksettings_get(bp->phylink, kset);
}

static int macb_set_link_ksettings(struct net_device *netdev,
				   const struct ethtool_link_ksettings *kset)
{
	struct macb *bp = netdev_priv(netdev);

	return phylink_ethtool_ksettings_set(bp->phylink, kset);
}

static void macb_get_ringparam(struct net_device *netdev,
			       struct ethtool_ringparam *ring,
			       struct kernel_ethtool_ringparam *kernel_ring,
			       struct netlink_ext_ack *extack)
{
	struct macb *bp = netdev_priv(netdev);

	ring->rx_max_pending = MAX_RX_RING_SIZE;
	ring->tx_max_pending = MAX_TX_RING_SIZE;

	ring->rx_pending = bp->rx_ring_size;
	ring->tx_pending = bp->tx_ring_size;
}

static int macb_set_ringparam(struct net_device *netdev,
			      struct ethtool_ringparam *ring,
			      struct kernel_ethtool_ringparam *kernel_ring,
			      struct netlink_ext_ack *extack)
{
	struct macb *bp = netdev_priv(netdev);
	u32 new_rx_size, new_tx_size;
	unsigned int reset = 0;

	if ((ring->rx_mini_pending) || (ring->rx_jumbo_pending))
		return -EINVAL;

	new_rx_size = clamp_t(u32, ring->rx_pending,
			      MIN_RX_RING_SIZE, MAX_RX_RING_SIZE);
	new_rx_size = roundup_pow_of_two(new_rx_size);

	new_tx_size = clamp_t(u32, ring->tx_pending,
			      MIN_TX_RING_SIZE, MAX_TX_RING_SIZE);
	new_tx_size = roundup_pow_of_two(new_tx_size);

	if ((new_tx_size == bp->tx_ring_size) &&
	    (new_rx_size == bp->rx_ring_size)) {
		/* nothing to do */
		return 0;
	}

	if (netif_running(bp->dev)) {
		reset = 1;
		macb_close(bp->dev);
	}

	bp->rx_ring_size = new_rx_size;
	bp->tx_ring_size = new_tx_size;

	if (reset)
		macb_open(bp->dev);

	return 0;
}

#ifdef CONFIG_MACB_USE_HWSTAMP
static unsigned int gem_get_tsu_rate(struct macb *bp)
{
	struct clk *tsu_clk;
	unsigned int tsu_rate;

	tsu_clk = devm_clk_get(&bp->pdev->dev, "tsu_clk");
	if (!IS_ERR(tsu_clk))
		tsu_rate = clk_get_rate(tsu_clk);
	/* try pclk instead */
	else if (!IS_ERR(bp->pclk)) {
		tsu_clk = bp->pclk;
		tsu_rate = clk_get_rate(tsu_clk);
	} else
		return -ENOTSUPP;
	return tsu_rate;
}

static s32 gem_get_ptp_max_adj(void)
{
	return 64000000;
}

static int gem_get_ts_info(struct net_device *dev,
			   struct ethtool_ts_info *info)
{
	struct macb *bp = netdev_priv(dev);

	if ((bp->hw_dma_cap & HW_DMA_CAP_PTP) == 0) {
		ethtool_op_get_ts_info(dev, info);
		return 0;
	}

	info->so_timestamping =
		SOF_TIMESTAMPING_TX_SOFTWARE |
		SOF_TIMESTAMPING_RX_SOFTWARE |
		SOF_TIMESTAMPING_SOFTWARE |
		SOF_TIMESTAMPING_TX_HARDWARE |
		SOF_TIMESTAMPING_RX_HARDWARE |
		SOF_TIMESTAMPING_RAW_HARDWARE;
	info->tx_types =
		(1 << HWTSTAMP_TX_ONESTEP_SYNC) |
		(1 << HWTSTAMP_TX_OFF) |
		(1 << HWTSTAMP_TX_ON);
	info->rx_filters =
		(1 << HWTSTAMP_FILTER_NONE) |
		(1 << HWTSTAMP_FILTER_ALL);

	info->phc_index = bp->ptp_clock ? ptp_clock_index(bp->ptp_clock) : -1;

	return 0;
}

static struct macb_ptp_info gem_ptp_info = {
	.ptp_init	 = gem_ptp_init,
	.ptp_remove	 = gem_ptp_remove,
	.get_ptp_max_adj = gem_get_ptp_max_adj,
	.get_tsu_rate	 = gem_get_tsu_rate,
	.get_ts_info	 = gem_get_ts_info,
	.get_hwtst	 = gem_get_hwtst,
	.set_hwtst	 = gem_set_hwtst,
};
#endif

static int macb_get_ts_info(struct net_device *netdev,
			    struct ethtool_ts_info *info)
{
	struct macb *bp = netdev_priv(netdev);

	if (bp->ptp_info)
		return bp->ptp_info->get_ts_info(netdev, info);

	return ethtool_op_get_ts_info(netdev, info);
}

static void gem_enable_flow_filters(struct macb *bp, bool enable)
{
	struct net_device *netdev = bp->dev;
	struct ethtool_rx_fs_item *item;
	u32 t2_scr;
	int num_t2_scr;

	if (!(netdev->features & NETIF_F_NTUPLE))
		return;

	num_t2_scr = GEM_BFEXT(T2SCR, gem_readl(bp, DCFG8));

	list_for_each_entry(item, &bp->rx_fs_list.list, list) {
		struct ethtool_rx_flow_spec *fs = &item->fs;
		struct ethtool_tcpip4_spec *tp4sp_m;

		if (fs->location >= num_t2_scr)
			continue;

		t2_scr = gem_readl_n(bp, SCRT2, fs->location);

		/* enable/disable screener regs for the flow entry */
		t2_scr = GEM_BFINS(ETHTEN, enable, t2_scr);

		/* only enable fields with no masking */
		tp4sp_m = &(fs->m_u.tcp_ip4_spec);

		if (enable && (tp4sp_m->ip4src == 0xFFFFFFFF))
			t2_scr = GEM_BFINS(CMPAEN, 1, t2_scr);
		else
			t2_scr = GEM_BFINS(CMPAEN, 0, t2_scr);

		if (enable && (tp4sp_m->ip4dst == 0xFFFFFFFF))
			t2_scr = GEM_BFINS(CMPBEN, 1, t2_scr);
		else
			t2_scr = GEM_BFINS(CMPBEN, 0, t2_scr);

		if (enable && ((tp4sp_m->psrc == 0xFFFF) || (tp4sp_m->pdst == 0xFFFF)))
			t2_scr = GEM_BFINS(CMPCEN, 1, t2_scr);
		else
			t2_scr = GEM_BFINS(CMPCEN, 0, t2_scr);

		gem_writel_n(bp, SCRT2, fs->location, t2_scr);
	}
}

static void gem_prog_cmp_regs(struct macb *bp, struct ethtool_rx_flow_spec *fs)
{
	struct ethtool_tcpip4_spec *tp4sp_v, *tp4sp_m;
	uint16_t index = fs->location;
	u32 w0, w1, t2_scr;
	bool cmp_a = false;
	bool cmp_b = false;
	bool cmp_c = false;

	if (!macb_is_gem(bp))
		return;

	tp4sp_v = &(fs->h_u.tcp_ip4_spec);
	tp4sp_m = &(fs->m_u.tcp_ip4_spec);

	/* ignore field if any masking set */
	if (tp4sp_m->ip4src == 0xFFFFFFFF) {
		/* 1st compare reg - IP source address */
		w0 = 0;
		w1 = 0;
		w0 = tp4sp_v->ip4src;
		w1 = GEM_BFINS(T2DISMSK, 1, w1); /* 32-bit compare */
		w1 = GEM_BFINS(T2CMPOFST, GEM_T2COMPOFST_ETYPE, w1);
		w1 = GEM_BFINS(T2OFST, ETYPE_SRCIP_OFFSET, w1);
		gem_writel_n(bp, T2CMPW0, T2CMP_OFST(GEM_IP4SRC_CMP(index)), w0);
		gem_writel_n(bp, T2CMPW1, T2CMP_OFST(GEM_IP4SRC_CMP(index)), w1);
		cmp_a = true;
	}

	/* ignore field if any masking set */
	if (tp4sp_m->ip4dst == 0xFFFFFFFF) {
		/* 2nd compare reg - IP destination address */
		w0 = 0;
		w1 = 0;
		w0 = tp4sp_v->ip4dst;
		w1 = GEM_BFINS(T2DISMSK, 1, w1); /* 32-bit compare */
		w1 = GEM_BFINS(T2CMPOFST, GEM_T2COMPOFST_ETYPE, w1);
		w1 = GEM_BFINS(T2OFST, ETYPE_DSTIP_OFFSET, w1);
		gem_writel_n(bp, T2CMPW0, T2CMP_OFST(GEM_IP4DST_CMP(index)), w0);
		gem_writel_n(bp, T2CMPW1, T2CMP_OFST(GEM_IP4DST_CMP(index)), w1);
		cmp_b = true;
	}

	/* ignore both port fields if masking set in both */
	if ((tp4sp_m->psrc == 0xFFFF) || (tp4sp_m->pdst == 0xFFFF)) {
		/* 3rd compare reg - source port, destination port */
		w0 = 0;
		w1 = 0;
		w1 = GEM_BFINS(T2CMPOFST, GEM_T2COMPOFST_IPHDR, w1);
		if (tp4sp_m->psrc == tp4sp_m->pdst) {
			w0 = GEM_BFINS(T2MASK, tp4sp_v->psrc, w0);
			w0 = GEM_BFINS(T2CMP, tp4sp_v->pdst, w0);
			w1 = GEM_BFINS(T2DISMSK, 1, w1); /* 32-bit compare */
			w1 = GEM_BFINS(T2OFST, IPHDR_SRCPORT_OFFSET, w1);
		} else {
			/* only one port definition */
			w1 = GEM_BFINS(T2DISMSK, 0, w1); /* 16-bit compare */
			w0 = GEM_BFINS(T2MASK, 0xFFFF, w0);
			if (tp4sp_m->psrc == 0xFFFF) { /* src port */
				w0 = GEM_BFINS(T2CMP, tp4sp_v->psrc, w0);
				w1 = GEM_BFINS(T2OFST, IPHDR_SRCPORT_OFFSET, w1);
			} else { /* dst port */
				w0 = GEM_BFINS(T2CMP, tp4sp_v->pdst, w0);
				w1 = GEM_BFINS(T2OFST, IPHDR_DSTPORT_OFFSET, w1);
			}
		}
		gem_writel_n(bp, T2CMPW0, T2CMP_OFST(GEM_PORT_CMP(index)), w0);
		gem_writel_n(bp, T2CMPW1, T2CMP_OFST(GEM_PORT_CMP(index)), w1);
		cmp_c = true;
	}

	t2_scr = 0;
	t2_scr = GEM_BFINS(QUEUE, (fs->ring_cookie) & 0xFF, t2_scr);
	t2_scr = GEM_BFINS(ETHT2IDX, SCRT2_ETHT, t2_scr);
	if (cmp_a)
		t2_scr = GEM_BFINS(CMPA, GEM_IP4SRC_CMP(index), t2_scr);
	if (cmp_b)
		t2_scr = GEM_BFINS(CMPB, GEM_IP4DST_CMP(index), t2_scr);
	if (cmp_c)
		t2_scr = GEM_BFINS(CMPC, GEM_PORT_CMP(index), t2_scr);
	gem_writel_n(bp, SCRT2, index, t2_scr);
}

static int gem_add_flow_filter(struct net_device *netdev,
		struct ethtool_rxnfc *cmd)
{
	struct macb *bp = netdev_priv(netdev);
	struct ethtool_rx_flow_spec *fs = &cmd->fs;
	struct ethtool_rx_fs_item *item, *newfs;
	unsigned long flags;
	int ret = -EINVAL;
	bool added = false;

	newfs = kmalloc(sizeof(*newfs), GFP_KERNEL);
	if (newfs == NULL)
		return -ENOMEM;
	memcpy(&newfs->fs, fs, sizeof(newfs->fs));

	netdev_dbg(netdev,
			"Adding flow filter entry,type=%u,queue=%u,loc=%u,src=%08X,dst=%08X,ps=%u,pd=%u\n",
			fs->flow_type, (int)fs->ring_cookie, fs->location,
			htonl(fs->h_u.tcp_ip4_spec.ip4src),
			htonl(fs->h_u.tcp_ip4_spec.ip4dst),
			htons(fs->h_u.tcp_ip4_spec.psrc), htons(fs->h_u.tcp_ip4_spec.pdst));

	spin_lock_irqsave(&bp->rx_fs_lock, flags);

	/* find correct place to add in list */
	list_for_each_entry(item, &bp->rx_fs_list.list, list) {
		if (item->fs.location > newfs->fs.location) {
			list_add_tail(&newfs->list, &item->list);
			added = true;
			break;
		} else if (item->fs.location == fs->location) {
			netdev_err(netdev, "Rule not added: location %d not free!\n",
					fs->location);
			ret = -EBUSY;
			goto err;
		}
	}
	if (!added)
		list_add_tail(&newfs->list, &bp->rx_fs_list.list);

	gem_prog_cmp_regs(bp, fs);
	bp->rx_fs_list.count++;
	/* enable filtering if NTUPLE on */
	gem_enable_flow_filters(bp, 1);

	spin_unlock_irqrestore(&bp->rx_fs_lock, flags);
	return 0;

err:
	spin_unlock_irqrestore(&bp->rx_fs_lock, flags);
	kfree(newfs);
	return ret;
}

static int gem_del_flow_filter(struct net_device *netdev,
		struct ethtool_rxnfc *cmd)
{
	struct macb *bp = netdev_priv(netdev);
	struct ethtool_rx_fs_item *item;
	struct ethtool_rx_flow_spec *fs;
	unsigned long flags;

	spin_lock_irqsave(&bp->rx_fs_lock, flags);

	list_for_each_entry(item, &bp->rx_fs_list.list, list) {
		if (item->fs.location == cmd->fs.location) {
			/* disable screener regs for the flow entry */
			fs = &(item->fs);
			netdev_dbg(netdev,
					"Deleting flow filter entry,type=%u,queue=%u,loc=%u,src=%08X,dst=%08X,ps=%u,pd=%u\n",
					fs->flow_type, (int)fs->ring_cookie, fs->location,
					htonl(fs->h_u.tcp_ip4_spec.ip4src),
					htonl(fs->h_u.tcp_ip4_spec.ip4dst),
					htons(fs->h_u.tcp_ip4_spec.psrc),
					htons(fs->h_u.tcp_ip4_spec.pdst));

			gem_writel_n(bp, SCRT2, fs->location, 0);

			list_del(&item->list);
			bp->rx_fs_list.count--;
			spin_unlock_irqrestore(&bp->rx_fs_lock, flags);
			kfree(item);
			return 0;
		}
	}

	spin_unlock_irqrestore(&bp->rx_fs_lock, flags);
	return -EINVAL;
}

static int gem_get_flow_entry(struct net_device *netdev,
		struct ethtool_rxnfc *cmd)
{
	struct macb *bp = netdev_priv(netdev);
	struct ethtool_rx_fs_item *item;

	list_for_each_entry(item, &bp->rx_fs_list.list, list) {
		if (item->fs.location == cmd->fs.location) {
			memcpy(&cmd->fs, &item->fs, sizeof(cmd->fs));
			return 0;
		}
	}
	return -EINVAL;
}

static int gem_get_all_flow_entries(struct net_device *netdev,
		struct ethtool_rxnfc *cmd, u32 *rule_locs)
{
	struct macb *bp = netdev_priv(netdev);
	struct ethtool_rx_fs_item *item;
	uint32_t cnt = 0;

	list_for_each_entry(item, &bp->rx_fs_list.list, list) {
		if (cnt == cmd->rule_cnt)
			return -EMSGSIZE;
		rule_locs[cnt] = item->fs.location;
		cnt++;
	}
	cmd->data = bp->max_tuples;
	cmd->rule_cnt = cnt;

	return 0;
}

static int gem_get_rxnfc(struct net_device *netdev, struct ethtool_rxnfc *cmd,
		u32 *rule_locs)
{
	struct macb *bp = netdev_priv(netdev);
	int ret = 0;

	switch (cmd->cmd) {
	case ETHTOOL_GRXRINGS:
		cmd->data = bp->num_queues;
		break;
	case ETHTOOL_GRXCLSRLCNT:
		cmd->rule_cnt = bp->rx_fs_list.count;
		break;
	case ETHTOOL_GRXCLSRULE:
		ret = gem_get_flow_entry(netdev, cmd);
		break;
	case ETHTOOL_GRXCLSRLALL:
		ret = gem_get_all_flow_entries(netdev, cmd, rule_locs);
		break;
	default:
		netdev_err(netdev,
			  "Command parameter %d is not supported\n", cmd->cmd);
		ret = -EOPNOTSUPP;
	}

	return ret;
}

static int gem_set_rxnfc(struct net_device *netdev, struct ethtool_rxnfc *cmd)
{
	struct macb *bp = netdev_priv(netdev);
	int ret;

	switch (cmd->cmd) {
	case ETHTOOL_SRXCLSRLINS:
		if ((cmd->fs.location >= bp->max_tuples)
				|| (cmd->fs.ring_cookie >= bp->num_queues)) {
			ret = -EINVAL;
			break;
		}
		ret = gem_add_flow_filter(netdev, cmd);
		break;
	case ETHTOOL_SRXCLSRLDEL:
		ret = gem_del_flow_filter(netdev, cmd);
		break;
	default:
		netdev_err(netdev,
			  "Command parameter %d is not supported\n", cmd->cmd);
		ret = -EOPNOTSUPP;
	}

	return ret;
}

static const struct ethtool_ops macb_ethtool_ops = {
	.get_regs_len		= macb_get_regs_len,
	.get_regs		= macb_get_regs,
	.get_link		= ethtool_op_get_link,
	.get_ts_info		= ethtool_op_get_ts_info,
	.get_wol		= macb_get_wol,
	.set_wol		= macb_set_wol,
	.get_link_ksettings     = macb_get_link_ksettings,
	.set_link_ksettings     = macb_set_link_ksettings,
	.get_ringparam		= macb_get_ringparam,
	.set_ringparam		= macb_set_ringparam,
};

static const struct ethtool_ops gem_ethtool_ops = {
	.get_regs_len		= macb_get_regs_len,
	.get_regs		= macb_get_regs,
	.get_wol		= macb_get_wol,
	.set_wol		= macb_set_wol,
	.get_link		= ethtool_op_get_link,
	.get_ts_info		= macb_get_ts_info,
	.get_ethtool_stats	= gem_get_ethtool_stats,
	.get_strings		= gem_get_ethtool_strings,
	.get_sset_count		= gem_get_sset_count,
	.get_link_ksettings     = macb_get_link_ksettings,
	.set_link_ksettings     = macb_set_link_ksettings,
	.get_ringparam		= macb_get_ringparam,
	.set_ringparam		= macb_set_ringparam,
	.get_rxnfc			= gem_get_rxnfc,
	.set_rxnfc			= gem_set_rxnfc,
};

static int macb_ioctl(struct net_device *dev, struct ifreq *rq, int cmd)
{
	struct macb *bp = netdev_priv(dev);

	if (!netif_running(dev))
		return -EINVAL;

	if (bp->ptp_info) {
		switch (cmd) {
		case SIOCSHWTSTAMP:
			return bp->ptp_info->set_hwtst(dev, rq, cmd);
		case SIOCGHWTSTAMP:
			return bp->ptp_info->get_hwtst(dev, rq);
		}
	}

	return phylink_mii_ioctl(bp->phylink, rq, cmd);
}

static inline void macb_set_txcsum_feature(struct macb *bp,
					   netdev_features_t features)
{
	u32 val;

	if (!macb_is_gem(bp))
		return;

	val = gem_readl(bp, DMACFG);
	if (features & NETIF_F_HW_CSUM)
		val |= GEM_BIT(TXCOEN);
	else
		val &= ~GEM_BIT(TXCOEN);

	gem_writel(bp, DMACFG, val);
}

static inline void macb_set_rxcsum_feature(struct macb *bp,
					   netdev_features_t features)
{
	struct net_device *netdev = bp->dev;
	u32 val;

	if (!macb_is_gem(bp))
		return;

	val = gem_readl(bp, NCFGR);
	if ((features & NETIF_F_RXCSUM) && !(netdev->flags & IFF_PROMISC))
		val |= GEM_BIT(RXCOEN);
	else
		val &= ~GEM_BIT(RXCOEN);

	gem_writel(bp, NCFGR, val);
}

static inline void macb_set_rxflow_feature(struct macb *bp,
					   netdev_features_t features)
{
	if (!macb_is_gem(bp))
		return;

	gem_enable_flow_filters(bp, !!(features & NETIF_F_NTUPLE));
}

static int macb_set_features(struct net_device *netdev,
			     netdev_features_t features)
{
	struct macb *bp = netdev_priv(netdev);
	netdev_features_t changed = features ^ netdev->features;

	/* TX checksum offload */
	if (changed & NETIF_F_HW_CSUM)
		macb_set_txcsum_feature(bp, features);

	/* RX checksum offload */
	if (changed & NETIF_F_RXCSUM)
		macb_set_rxcsum_feature(bp, features);

	/* RX Flow Filters */
	if (changed & NETIF_F_NTUPLE)
		macb_set_rxflow_feature(bp, features);

	return 0;
}

static void macb_restore_features(struct macb *bp)
{
	struct net_device *netdev = bp->dev;
	netdev_features_t features = netdev->features;
	struct ethtool_rx_fs_item *item;

	/* TX checksum offload */
	macb_set_txcsum_feature(bp, features);

	/* RX checksum offload */
	macb_set_rxcsum_feature(bp, features);

	/* RX Flow Filters */
	list_for_each_entry(item, &bp->rx_fs_list.list, list)
		gem_prog_cmp_regs(bp, &item->fs);

	macb_set_rxflow_feature(bp, features);
}

static const struct net_device_ops macb_netdev_ops = {
	.ndo_open		= macb_open,
	.ndo_stop		= macb_close,
	.ndo_start_xmit		= macb_start_xmit,
	.ndo_set_rx_mode	= macb_set_rx_mode,
	.ndo_get_stats		= macb_get_stats,
	.ndo_eth_ioctl		= macb_ioctl,
	.ndo_validate_addr	= eth_validate_addr,
	.ndo_change_mtu		= macb_change_mtu,
	.ndo_set_mac_address	= eth_mac_addr,
#ifdef CONFIG_NET_POLL_CONTROLLER
	.ndo_poll_controller	= macb_poll_controller,
#endif
	.ndo_set_features	= macb_set_features,
	.ndo_features_check	= macb_features_check,
};

/* Configure peripheral capabilities according to device tree
 * and integration options used
 */
static void macb_configure_caps(struct macb *bp,
				const struct macb_config *dt_conf)
{
	u32 dcfg;

	if (dt_conf)
		bp->caps = dt_conf->caps;

	if (hw_is_gem(bp->regs, bp->native_io)) {
		bp->caps |= MACB_CAPS_MACB_IS_GEM;

		dcfg = gem_readl(bp, DCFG1);
		if (GEM_BFEXT(IRQCOR, dcfg) == 0)
			bp->caps |= MACB_CAPS_ISR_CLEAR_ON_WRITE;
		if (GEM_BFEXT(NO_PCS, dcfg) == 0)
			bp->caps |= MACB_CAPS_PCS;
		dcfg = gem_readl(bp, DCFG12);
		if (GEM_BFEXT(HIGH_SPEED, dcfg) == 1)
			bp->caps |= MACB_CAPS_HIGH_SPEED;
		dcfg = gem_readl(bp, DCFG2);
		if ((dcfg & (GEM_BIT(RX_PKT_BUFF) | GEM_BIT(TX_PKT_BUFF))) == 0)
			bp->caps |= MACB_CAPS_FIFO_MODE;
#ifdef CONFIG_MACB_USE_HWSTAMP
		if (gem_has_ptp(bp)) {
			if (!GEM_BFEXT(TSU, gem_readl(bp, DCFG5)))
				dev_err(&bp->pdev->dev,
					"GEM doesn't support hardware ptp.\n");
			else {
				bp->hw_dma_cap |= HW_DMA_CAP_PTP;
				bp->ptp_info = &gem_ptp_info;
			}
		}
#endif
	}

	dev_dbg(&bp->pdev->dev, "Cadence caps 0x%08x\n", bp->caps);
}

static void macb_probe_queues(void __iomem *mem,
			      bool native_io,
			      unsigned int *queue_mask,
			      unsigned int *num_queues)
{
	*queue_mask = 0x1;
	*num_queues = 1;

	/* is it macb or gem ?
	 *
	 * We need to read directly from the hardware here because
	 * we are early in the probe process and don't have the
	 * MACB_CAPS_MACB_IS_GEM flag positioned
	 */
	if (!hw_is_gem(mem, native_io))
		return;

	/* bit 0 is never set but queue 0 always exists */
	*queue_mask |= readl_relaxed(mem + GEM_DCFG6) & 0xff;
	*num_queues = hweight32(*queue_mask);
}

static void macb_clks_disable(struct clk *pclk, struct clk *hclk, struct clk *tx_clk,
			      struct clk *rx_clk, struct clk *tsu_clk)
{
	struct clk_bulk_data clks[] = {
		{ .clk = tsu_clk, },
		{ .clk = rx_clk, },
		{ .clk = pclk, },
		{ .clk = hclk, },
		{ .clk = tx_clk },
	};

	clk_bulk_disable_unprepare(ARRAY_SIZE(clks), clks);
}

static int macb_clk_init(struct platform_device *pdev, struct clk **pclk,
			 struct clk **hclk, struct clk **tx_clk,
			 struct clk **rx_clk, struct clk **tsu_clk)
{
	struct macb_platform_data *pdata;
	int err;

	pdata = dev_get_platdata(&pdev->dev);
	if (pdata) {
		*pclk = pdata->pclk;
		*hclk = pdata->hclk;
	} else {
		*pclk = devm_clk_get(&pdev->dev, "pclk");
		*hclk = devm_clk_get(&pdev->dev, "hclk");
	}

	if (IS_ERR_OR_NULL(*pclk))
		return dev_err_probe(&pdev->dev,
				     IS_ERR(*pclk) ? PTR_ERR(*pclk) : -ENODEV,
				     "failed to get pclk\n");

	if (IS_ERR_OR_NULL(*hclk))
		return dev_err_probe(&pdev->dev,
				     IS_ERR(*hclk) ? PTR_ERR(*hclk) : -ENODEV,
				     "failed to get hclk\n");

	*tx_clk = devm_clk_get_optional(&pdev->dev, "tx_clk");
	if (IS_ERR(*tx_clk))
		return PTR_ERR(*tx_clk);

	*rx_clk = devm_clk_get_optional(&pdev->dev, "rx_clk");
	if (IS_ERR(*rx_clk))
		return PTR_ERR(*rx_clk);

	*tsu_clk = devm_clk_get_optional(&pdev->dev, "tsu_clk");
	if (IS_ERR(*tsu_clk))
		return PTR_ERR(*tsu_clk);

	err = clk_prepare_enable(*pclk);
	if (err) {
		dev_err(&pdev->dev, "failed to enable pclk (%d)\n", err);
		return err;
	}

	err = clk_prepare_enable(*hclk);
	if (err) {
		dev_err(&pdev->dev, "failed to enable hclk (%d)\n", err);
		goto err_disable_pclk;
	}

	err = clk_prepare_enable(*tx_clk);
	if (err) {
		dev_err(&pdev->dev, "failed to enable tx_clk (%d)\n", err);
		goto err_disable_hclk;
	}

	err = clk_prepare_enable(*rx_clk);
	if (err) {
		dev_err(&pdev->dev, "failed to enable rx_clk (%d)\n", err);
		goto err_disable_txclk;
	}

	err = clk_prepare_enable(*tsu_clk);
	if (err) {
		dev_err(&pdev->dev, "failed to enable tsu_clk (%d)\n", err);
		goto err_disable_rxclk;
	}

	return 0;

err_disable_rxclk:
	clk_disable_unprepare(*rx_clk);

err_disable_txclk:
	clk_disable_unprepare(*tx_clk);

err_disable_hclk:
	clk_disable_unprepare(*hclk);

err_disable_pclk:
	clk_disable_unprepare(*pclk);

	return err;
}

static int macb_init(struct platform_device *pdev)
{
	struct net_device *dev = platform_get_drvdata(pdev);
	unsigned int hw_q, q;
	struct macb *bp = netdev_priv(dev);
	struct macb_queue *queue;
	int err;
	u32 val, reg;

	bp->tx_ring_size = DEFAULT_TX_RING_SIZE;
	bp->rx_ring_size = DEFAULT_RX_RING_SIZE;

	/* set the queue register mapping once for all: queue0 has a special
	 * register mapping but we don't want to test the queue index then
	 * compute the corresponding register offset at run time.
	 */
	for (hw_q = 0, q = 0; hw_q < MACB_MAX_QUEUES; ++hw_q) {
		if (!(bp->queue_mask & (1 << hw_q)))
			continue;

		queue = &bp->queues[q];
		queue->bp = bp;
		spin_lock_init(&queue->tx_ptr_lock);
		netif_napi_add(dev, &queue->napi_rx, macb_rx_poll, NAPI_POLL_WEIGHT);
		netif_napi_add(dev, &queue->napi_tx, macb_tx_poll, NAPI_POLL_WEIGHT);
		if (hw_q) {
			queue->ISR  = GEM_ISR(hw_q - 1);
			queue->IER  = GEM_IER(hw_q - 1);
			queue->IDR  = GEM_IDR(hw_q - 1);
			queue->IMR  = GEM_IMR(hw_q - 1);
			queue->TBQP = GEM_TBQP(hw_q - 1);
			queue->RBQP = GEM_RBQP(hw_q - 1);
			queue->RBQS = GEM_RBQS(hw_q - 1);
#ifdef CONFIG_ARCH_DMA_ADDR_T_64BIT
			if (bp->hw_dma_cap & HW_DMA_CAP_64B) {
				queue->TBQPH = GEM_TBQPH(hw_q - 1);
				queue->RBQPH = GEM_RBQPH(hw_q - 1);
			}
#endif
		} else {
			/* queue0 uses legacy registers */
			queue->ISR  = MACB_ISR;
			queue->IER  = MACB_IER;
			queue->IDR  = MACB_IDR;
			queue->IMR  = MACB_IMR;
			queue->TBQP = MACB_TBQP;
			queue->RBQP = MACB_RBQP;
#ifdef CONFIG_ARCH_DMA_ADDR_T_64BIT
			if (bp->hw_dma_cap & HW_DMA_CAP_64B) {
				queue->TBQPH = MACB_TBQPH;
				queue->RBQPH = MACB_RBQPH;
			}
#endif
		}

		/* get irq: here we use the linux queue index, not the hardware
		 * queue index. the queue irq definitions in the device tree
		 * must remove the optional gaps that could exist in the
		 * hardware queue mask.
		 */
		queue->irq = platform_get_irq(pdev, q);
		err = devm_request_irq(&pdev->dev, queue->irq, macb_interrupt,
				       IRQF_SHARED, dev->name, queue);
		if (err) {
			dev_err(&pdev->dev,
				"Unable to request IRQ %d (error %d)\n",
				queue->irq, err);
			return err;
		}

		INIT_WORK(&queue->tx_error_task, macb_tx_error_task);
		q++;
	}

	dev->netdev_ops = &macb_netdev_ops;

	/* setup appropriated routines according to adapter type */
	if (macb_is_gem(bp)) {
		bp->max_tx_length = GEM_MAX_TX_LEN;
		bp->macbgem_ops.mog_alloc_rx_buffers = gem_alloc_rx_buffers;
		bp->macbgem_ops.mog_free_rx_buffers = gem_free_rx_buffers;
		bp->macbgem_ops.mog_init_rings = gem_init_rings;
		bp->macbgem_ops.mog_rx = gem_rx;
		dev->ethtool_ops = &gem_ethtool_ops;
	} else {
		bp->max_tx_length = MACB_MAX_TX_LEN;
		bp->macbgem_ops.mog_alloc_rx_buffers = macb_alloc_rx_buffers;
		bp->macbgem_ops.mog_free_rx_buffers = macb_free_rx_buffers;
		bp->macbgem_ops.mog_init_rings = macb_init_rings;
		bp->macbgem_ops.mog_rx = macb_rx;
		dev->ethtool_ops = &macb_ethtool_ops;
	}

	/* Set features */
	dev->hw_features = NETIF_F_SG;

	/* Check LSO capability */
	if (GEM_BFEXT(PBUF_LSO, gem_readl(bp, DCFG6)))
		dev->hw_features |= MACB_NETIF_LSO;

	/* Checksum offload is only available on gem with packet buffer */
	if (macb_is_gem(bp) && !(bp->caps & MACB_CAPS_FIFO_MODE))
		dev->hw_features |= NETIF_F_HW_CSUM | NETIF_F_RXCSUM;
	if (bp->caps & MACB_CAPS_SG_DISABLED)
		dev->hw_features &= ~NETIF_F_SG;
	dev->features = dev->hw_features;

	/* Check RX Flow Filters support.
	 * Max Rx flows set by availability of screeners & compare regs:
	 * each 4-tuple define requires 1 T2 screener reg + 3 compare regs
	 */
	reg = gem_readl(bp, DCFG8);
	bp->max_tuples = min((GEM_BFEXT(SCR2CMP, reg) / 3),
			GEM_BFEXT(T2SCR, reg));
	INIT_LIST_HEAD(&bp->rx_fs_list.list);
	if (bp->max_tuples > 0) {
		/* also needs one ethtype match to check IPv4 */
		if (GEM_BFEXT(SCR2ETH, reg) > 0) {
			/* program this reg now */
			reg = 0;
			reg = GEM_BFINS(ETHTCMP, (uint16_t)ETH_P_IP, reg);
			gem_writel_n(bp, ETHT, SCRT2_ETHT, reg);
			/* Filtering is supported in hw but don't enable it in kernel now */
			dev->hw_features |= NETIF_F_NTUPLE;
			/* init Rx flow definitions */
			bp->rx_fs_list.count = 0;
			spin_lock_init(&bp->rx_fs_lock);
		} else
			bp->max_tuples = 0;
	}

	if (!(bp->caps & MACB_CAPS_USRIO_DISABLED)) {
		val = 0;
		if (phy_interface_mode_is_rgmii(bp->phy_interface))
			val = bp->usrio->rgmii;
		else if (bp->phy_interface == PHY_INTERFACE_MODE_RMII &&
			 (bp->caps & MACB_CAPS_USRIO_DEFAULT_IS_MII_GMII))
			val = bp->usrio->rmii;
		else if (!(bp->caps & MACB_CAPS_USRIO_DEFAULT_IS_MII_GMII))
			val = bp->usrio->mii;

		if (bp->caps & MACB_CAPS_USRIO_HAS_CLKEN)
			val |= bp->usrio->refclk;

		macb_or_gem_writel(bp, USRIO, val);
	}

	/* Set MII management clock divider */
	val = macb_mdc_clk_div(bp);
	val |= macb_dbw(bp);
	if (bp->phy_interface == PHY_INTERFACE_MODE_SGMII)
		val |= GEM_BIT(SGMIIEN) | GEM_BIT(PCSSEL);
	macb_writel(bp, NCFGR, val);

	return 0;
}

static const struct macb_usrio_config macb_default_usrio = {
	.mii = MACB_BIT(MII),
	.rmii = MACB_BIT(RMII),
	.rgmii = GEM_BIT(RGMII),
	.refclk = MACB_BIT(CLKEN),
};

#if defined(CONFIG_OF)
/* 1518 rounded up */
#define AT91ETHER_MAX_RBUFF_SZ	0x600
/* max number of receive buffers */
#define AT91ETHER_MAX_RX_DESCR	9

static struct sifive_fu540_macb_mgmt *mgmt;

static int at91ether_alloc_coherent(struct macb *lp)
{
	struct macb_queue *q = &lp->queues[0];

	q->rx_ring = dma_alloc_coherent(&lp->pdev->dev,
					 (AT91ETHER_MAX_RX_DESCR *
					  macb_dma_desc_get_size(lp)),
					 &q->rx_ring_dma, GFP_KERNEL);
	if (!q->rx_ring)
		return -ENOMEM;

	q->rx_buffers = dma_alloc_coherent(&lp->pdev->dev,
					    AT91ETHER_MAX_RX_DESCR *
					    AT91ETHER_MAX_RBUFF_SZ,
					    &q->rx_buffers_dma, GFP_KERNEL);
	if (!q->rx_buffers) {
		dma_free_coherent(&lp->pdev->dev,
				  AT91ETHER_MAX_RX_DESCR *
				  macb_dma_desc_get_size(lp),
				  q->rx_ring, q->rx_ring_dma);
		q->rx_ring = NULL;
		return -ENOMEM;
	}

	return 0;
}

static void at91ether_free_coherent(struct macb *lp)
{
	struct macb_queue *q = &lp->queues[0];

	if (q->rx_ring) {
		dma_free_coherent(&lp->pdev->dev,
				  AT91ETHER_MAX_RX_DESCR *
				  macb_dma_desc_get_size(lp),
				  q->rx_ring, q->rx_ring_dma);
		q->rx_ring = NULL;
	}

	if (q->rx_buffers) {
		dma_free_coherent(&lp->pdev->dev,
				  AT91ETHER_MAX_RX_DESCR *
				  AT91ETHER_MAX_RBUFF_SZ,
				  q->rx_buffers, q->rx_buffers_dma);
		q->rx_buffers = NULL;
	}
}

/* Initialize and start the Receiver and Transmit subsystems */
static int at91ether_start(struct macb *lp)
{
	struct macb_queue *q = &lp->queues[0];
	struct macb_dma_desc *desc;
	dma_addr_t addr;
	u32 ctl;
	int i, ret;

	ret = at91ether_alloc_coherent(lp);
	if (ret)
		return ret;

	addr = q->rx_buffers_dma;
	for (i = 0; i < AT91ETHER_MAX_RX_DESCR; i++) {
		desc = macb_rx_desc(q, i);
		macb_set_addr(lp, desc, addr);
		desc->ctrl = 0;
		addr += AT91ETHER_MAX_RBUFF_SZ;
	}

	/* Set the Wrap bit on the last descriptor */
	desc->addr |= MACB_BIT(RX_WRAP);

	/* Reset buffer index */
	q->rx_tail = 0;

	/* Program address of descriptor list in Rx Buffer Queue register */
	macb_writel(lp, RBQP, q->rx_ring_dma);

	/* Enable Receive and Transmit */
	ctl = macb_readl(lp, NCR);
	macb_writel(lp, NCR, ctl | MACB_BIT(RE) | MACB_BIT(TE));

	/* Enable MAC interrupts */
	macb_writel(lp, IER, MACB_BIT(RCOMP)	|
			     MACB_BIT(RXUBR)	|
			     MACB_BIT(ISR_TUND)	|
			     MACB_BIT(ISR_RLE)	|
			     MACB_BIT(TCOMP)	|
			     MACB_BIT(ISR_ROVR)	|
			     MACB_BIT(HRESP));

	return 0;
}

static void at91ether_stop(struct macb *lp)
{
	u32 ctl;

	/* Disable MAC interrupts */
	macb_writel(lp, IDR, MACB_BIT(RCOMP)	|
			     MACB_BIT(RXUBR)	|
			     MACB_BIT(ISR_TUND)	|
			     MACB_BIT(ISR_RLE)	|
			     MACB_BIT(TCOMP)	|
			     MACB_BIT(ISR_ROVR) |
			     MACB_BIT(HRESP));

	/* Disable Receiver and Transmitter */
	ctl = macb_readl(lp, NCR);
	macb_writel(lp, NCR, ctl & ~(MACB_BIT(TE) | MACB_BIT(RE)));

	/* Free resources. */
	at91ether_free_coherent(lp);
}

/* Open the ethernet interface */
static int at91ether_open(struct net_device *dev)
{
	struct macb *lp = netdev_priv(dev);
	u32 ctl;
	int ret;

	ret = pm_runtime_resume_and_get(&lp->pdev->dev);
	if (ret < 0)
		return ret;

	/* Clear internal statistics */
	ctl = macb_readl(lp, NCR);
	macb_writel(lp, NCR, ctl | MACB_BIT(CLRSTAT));

	macb_set_hwaddr(lp);

	ret = at91ether_start(lp);
	if (ret)
		goto pm_exit;

	ret = macb_phylink_connect(lp);
	if (ret)
		goto stop;

	netif_start_queue(dev);

	return 0;

stop:
	at91ether_stop(lp);
pm_exit:
	pm_runtime_put_sync(&lp->pdev->dev);
	return ret;
}

/* Close the interface */
static int at91ether_close(struct net_device *dev)
{
	struct macb *lp = netdev_priv(dev);

	netif_stop_queue(dev);

	phylink_stop(lp->phylink);
	phylink_disconnect_phy(lp->phylink);

	at91ether_stop(lp);

	return pm_runtime_put(&lp->pdev->dev);
}

/* Transmit packet */
static netdev_tx_t at91ether_start_xmit(struct sk_buff *skb,
					struct net_device *dev)
{
	struct macb *lp = netdev_priv(dev);

	if (macb_readl(lp, TSR) & MACB_BIT(RM9200_BNQ)) {
		int desc = 0;

		netif_stop_queue(dev);

		/* Store packet information (to free when Tx completed) */
		lp->rm9200_txq[desc].skb = skb;
		lp->rm9200_txq[desc].size = skb->len;
		lp->rm9200_txq[desc].mapping = dma_map_single(&lp->pdev->dev, skb->data,
							      skb->len, DMA_TO_DEVICE);
		if (dma_mapping_error(&lp->pdev->dev, lp->rm9200_txq[desc].mapping)) {
			dev_kfree_skb_any(skb);
			dev->stats.tx_dropped++;
			netdev_err(dev, "%s: DMA mapping error\n", __func__);
			return NETDEV_TX_OK;
		}

		/* Set address of the data in the Transmit Address register */
		macb_writel(lp, TAR, lp->rm9200_txq[desc].mapping);
		/* Set length of the packet in the Transmit Control register */
		macb_writel(lp, TCR, skb->len);

	} else {
		netdev_err(dev, "%s called, but device is busy!\n", __func__);
		return NETDEV_TX_BUSY;
	}

	return NETDEV_TX_OK;
}

/* Extract received frame from buffer descriptors and sent to upper layers.
 * (Called from interrupt context)
 */
static void at91ether_rx(struct net_device *dev)
{
	struct macb *lp = netdev_priv(dev);
	struct macb_queue *q = &lp->queues[0];
	struct macb_dma_desc *desc;
	unsigned char *p_recv;
	struct sk_buff *skb;
	unsigned int pktlen;

	desc = macb_rx_desc(q, q->rx_tail);
	while (desc->addr & MACB_BIT(RX_USED)) {
		p_recv = q->rx_buffers + q->rx_tail * AT91ETHER_MAX_RBUFF_SZ;
		pktlen = MACB_BF(RX_FRMLEN, desc->ctrl);
		skb = netdev_alloc_skb(dev, pktlen + 2);
		if (skb) {
			skb_reserve(skb, 2);
			skb_put_data(skb, p_recv, pktlen);

			skb->protocol = eth_type_trans(skb, dev);
			dev->stats.rx_packets++;
			dev->stats.rx_bytes += pktlen;
			netif_rx(skb);
		} else {
			dev->stats.rx_dropped++;
		}

		if (desc->ctrl & MACB_BIT(RX_MHASH_MATCH))
			dev->stats.multicast++;

		/* reset ownership bit */
		desc->addr &= ~MACB_BIT(RX_USED);

		/* wrap after last buffer */
		if (q->rx_tail == AT91ETHER_MAX_RX_DESCR - 1)
			q->rx_tail = 0;
		else
			q->rx_tail++;

		desc = macb_rx_desc(q, q->rx_tail);
	}
}

/* MAC interrupt handler */
static irqreturn_t at91ether_interrupt(int irq, void *dev_id)
{
	struct net_device *dev = dev_id;
	struct macb *lp = netdev_priv(dev);
	u32 intstatus, ctl;
	unsigned int desc;

	/* MAC Interrupt Status register indicates what interrupts are pending.
	 * It is automatically cleared once read.
	 */
	intstatus = macb_readl(lp, ISR);

	/* Receive complete */
	if (intstatus & MACB_BIT(RCOMP))
		at91ether_rx(dev);

	/* Transmit complete */
	if (intstatus & MACB_BIT(TCOMP)) {
		/* The TCOM bit is set even if the transmission failed */
		if (intstatus & (MACB_BIT(ISR_TUND) | MACB_BIT(ISR_RLE)))
			dev->stats.tx_errors++;

		desc = 0;
		if (lp->rm9200_txq[desc].skb) {
			dev_consume_skb_irq(lp->rm9200_txq[desc].skb);
			lp->rm9200_txq[desc].skb = NULL;
			dma_unmap_single(&lp->pdev->dev, lp->rm9200_txq[desc].mapping,
					 lp->rm9200_txq[desc].size, DMA_TO_DEVICE);
			dev->stats.tx_packets++;
			dev->stats.tx_bytes += lp->rm9200_txq[desc].size;
		}
		netif_wake_queue(dev);
	}

	/* Work-around for EMAC Errata section 41.3.1 */
	if (intstatus & MACB_BIT(RXUBR)) {
		ctl = macb_readl(lp, NCR);
		macb_writel(lp, NCR, ctl & ~MACB_BIT(RE));
		wmb();
		macb_writel(lp, NCR, ctl | MACB_BIT(RE));
	}

	if (intstatus & MACB_BIT(ISR_ROVR))
		netdev_err(dev, "ROVR error\n");

	return IRQ_HANDLED;
}

#ifdef CONFIG_NET_POLL_CONTROLLER
static void at91ether_poll_controller(struct net_device *dev)
{
	unsigned long flags;

	local_irq_save(flags);
	at91ether_interrupt(dev->irq, dev);
	local_irq_restore(flags);
}
#endif

static const struct net_device_ops at91ether_netdev_ops = {
	.ndo_open		= at91ether_open,
	.ndo_stop		= at91ether_close,
	.ndo_start_xmit		= at91ether_start_xmit,
	.ndo_get_stats		= macb_get_stats,
	.ndo_set_rx_mode	= macb_set_rx_mode,
	.ndo_set_mac_address	= eth_mac_addr,
	.ndo_eth_ioctl		= macb_ioctl,
	.ndo_validate_addr	= eth_validate_addr,
#ifdef CONFIG_NET_POLL_CONTROLLER
	.ndo_poll_controller	= at91ether_poll_controller,
#endif
};

static int at91ether_clk_init(struct platform_device *pdev, struct clk **pclk,
			      struct clk **hclk, struct clk **tx_clk,
			      struct clk **rx_clk, struct clk **tsu_clk)
{
	int err;

	*hclk = NULL;
	*tx_clk = NULL;
	*rx_clk = NULL;
	*tsu_clk = NULL;

	*pclk = devm_clk_get(&pdev->dev, "ether_clk");
	if (IS_ERR(*pclk))
		return PTR_ERR(*pclk);

	err = clk_prepare_enable(*pclk);
	if (err) {
		dev_err(&pdev->dev, "failed to enable pclk (%d)\n", err);
		return err;
	}

	return 0;
}

static int at91ether_init(struct platform_device *pdev)
{
	struct net_device *dev = platform_get_drvdata(pdev);
	struct macb *bp = netdev_priv(dev);
	int err;

	bp->queues[0].bp = bp;

	dev->netdev_ops = &at91ether_netdev_ops;
	dev->ethtool_ops = &macb_ethtool_ops;

	err = devm_request_irq(&pdev->dev, dev->irq, at91ether_interrupt,
			       0, dev->name, dev);
	if (err)
		return err;

	macb_writel(bp, NCR, 0);

	macb_writel(bp, NCFGR, MACB_BF(CLK, MACB_CLK_DIV32) | MACB_BIT(BIG));

	return 0;
}

static unsigned long fu540_macb_tx_recalc_rate(struct clk_hw *hw,
					       unsigned long parent_rate)
{
	return mgmt->rate;
}

static long fu540_macb_tx_round_rate(struct clk_hw *hw, unsigned long rate,
				     unsigned long *parent_rate)
{
	if (WARN_ON(rate < 2500000))
		return 2500000;
	else if (rate == 2500000)
		return 2500000;
	else if (WARN_ON(rate < 13750000))
		return 2500000;
	else if (WARN_ON(rate < 25000000))
		return 25000000;
	else if (rate == 25000000)
		return 25000000;
	else if (WARN_ON(rate < 75000000))
		return 25000000;
	else if (WARN_ON(rate < 125000000))
		return 125000000;
	else if (rate == 125000000)
		return 125000000;

	WARN_ON(rate > 125000000);

	return 125000000;
}

static int fu540_macb_tx_set_rate(struct clk_hw *hw, unsigned long rate,
				  unsigned long parent_rate)
{
	rate = fu540_macb_tx_round_rate(hw, rate, &parent_rate);
	if (rate != 125000000)
		iowrite32(1, mgmt->reg);
	else
		iowrite32(0, mgmt->reg);
	mgmt->rate = rate;

	return 0;
}

static const struct clk_ops fu540_c000_ops = {
	.recalc_rate = fu540_macb_tx_recalc_rate,
	.round_rate = fu540_macb_tx_round_rate,
	.set_rate = fu540_macb_tx_set_rate,
};

static int fu540_c000_clk_init(struct platform_device *pdev, struct clk **pclk,
			       struct clk **hclk, struct clk **tx_clk,
			       struct clk **rx_clk, struct clk **tsu_clk)
{
	struct clk_init_data init;
	int err = 0;

	err = macb_clk_init(pdev, pclk, hclk, tx_clk, rx_clk, tsu_clk);
	if (err)
		return err;

	mgmt = devm_kzalloc(&pdev->dev, sizeof(*mgmt), GFP_KERNEL);
	if (!mgmt) {
		err = -ENOMEM;
		goto err_disable_clks;
	}

	init.name = "sifive-gemgxl-mgmt";
	init.ops = &fu540_c000_ops;
	init.flags = 0;
	init.num_parents = 0;

	mgmt->rate = 0;
	mgmt->hw.init = &init;

	*tx_clk = devm_clk_register(&pdev->dev, &mgmt->hw);
	if (IS_ERR(*tx_clk)) {
		err = PTR_ERR(*tx_clk);
		goto err_disable_clks;
	}

	err = clk_prepare_enable(*tx_clk);
	if (err) {
		dev_err(&pdev->dev, "failed to enable tx_clk (%u)\n", err);
		*tx_clk = NULL;
		goto err_disable_clks;
	} else {
		dev_info(&pdev->dev, "Registered clk switch '%s'\n", init.name);
	}

	return 0;

err_disable_clks:
	macb_clks_disable(*pclk, *hclk, *tx_clk, *rx_clk, *tsu_clk);

	return err;
}

static int fu540_c000_init(struct platform_device *pdev)
{
	mgmt->reg = devm_platform_ioremap_resource(pdev, 1);
	if (IS_ERR(mgmt->reg))
		return PTR_ERR(mgmt->reg);

	return macb_init(pdev);
}

static const struct macb_usrio_config sama7g5_usrio = {
	.mii = 0,
	.rmii = 1,
	.rgmii = 2,
	.refclk = BIT(2),
	.hdfctlen = BIT(6),
};

static const struct macb_config fu540_c000_config = {
	.caps = MACB_CAPS_GIGABIT_MODE_AVAILABLE | MACB_CAPS_JUMBO |
		MACB_CAPS_GEM_HAS_PTP,
	.dma_burst_length = 16,
	.clk_init = fu540_c000_clk_init,
	.init = fu540_c000_init,
	.jumbo_max_len = 10240,
	.usrio = &macb_default_usrio,
};

static const struct macb_config at91sam9260_config = {
	.caps = MACB_CAPS_USRIO_HAS_CLKEN | MACB_CAPS_USRIO_DEFAULT_IS_MII_GMII,
	.clk_init = macb_clk_init,
	.init = macb_init,
	.usrio = &macb_default_usrio,
};

static const struct macb_config sama5d3macb_config = {
	.caps = MACB_CAPS_SG_DISABLED
	      | MACB_CAPS_USRIO_HAS_CLKEN | MACB_CAPS_USRIO_DEFAULT_IS_MII_GMII,
	.clk_init = macb_clk_init,
	.init = macb_init,
	.usrio = &macb_default_usrio,
};

static const struct macb_config pc302gem_config = {
	.caps = MACB_CAPS_SG_DISABLED | MACB_CAPS_GIGABIT_MODE_AVAILABLE,
	.dma_burst_length = 16,
	.clk_init = macb_clk_init,
	.init = macb_init,
	.usrio = &macb_default_usrio,
};

static const struct macb_config sama5d2_config = {
	.caps = MACB_CAPS_USRIO_DEFAULT_IS_MII_GMII,
	.dma_burst_length = 16,
	.clk_init = macb_clk_init,
	.init = macb_init,
	.usrio = &macb_default_usrio,
};

static const struct macb_config sama5d29_config = {
	.caps = MACB_CAPS_USRIO_DEFAULT_IS_MII_GMII | MACB_CAPS_GEM_HAS_PTP,
	.dma_burst_length = 16,
	.clk_init = macb_clk_init,
	.init = macb_init,
	.usrio = &macb_default_usrio,
};

static const struct macb_config sama5d3_config = {
	.caps = MACB_CAPS_SG_DISABLED | MACB_CAPS_GIGABIT_MODE_AVAILABLE
	      | MACB_CAPS_USRIO_DEFAULT_IS_MII_GMII | MACB_CAPS_JUMBO,
	.dma_burst_length = 16,
	.clk_init = macb_clk_init,
	.init = macb_init,
	.jumbo_max_len = 10240,
	.usrio = &macb_default_usrio,
};

static const struct macb_config sama5d4_config = {
	.caps = MACB_CAPS_USRIO_DEFAULT_IS_MII_GMII,
	.dma_burst_length = 4,
	.clk_init = macb_clk_init,
	.init = macb_init,
	.usrio = &macb_default_usrio,
};

static const struct macb_config emac_config = {
	.caps = MACB_CAPS_NEEDS_RSTONUBR | MACB_CAPS_MACB_IS_EMAC,
	.clk_init = at91ether_clk_init,
	.init = at91ether_init,
	.usrio = &macb_default_usrio,
};

static const struct macb_config np4_config = {
	.caps = MACB_CAPS_USRIO_DISABLED,
	.clk_init = macb_clk_init,
	.init = macb_init,
	.usrio = &macb_default_usrio,
};

static int zynqmp_init(struct platform_device *pdev)
{
	struct net_device *dev = platform_get_drvdata(pdev);
	struct macb *bp = netdev_priv(dev);
	int ret;

	if (bp->phy_interface == PHY_INTERFACE_MODE_SGMII) {
		/* Ensure PS-GTR PHY device used in SGMII mode is ready */
		bp->sgmii_phy = devm_phy_optional_get(&pdev->dev, NULL);

		if (IS_ERR(bp->sgmii_phy)) {
			ret = PTR_ERR(bp->sgmii_phy);
			dev_err_probe(&pdev->dev, ret,
				      "failed to get PS-GTR PHY\n");
			return ret;
		}

		ret = phy_init(bp->sgmii_phy);
		if (ret) {
			dev_err(&pdev->dev, "failed to init PS-GTR PHY: %d\n",
				ret);
			return ret;
		}
	}

	/* Fully reset GEM controller at hardware level using zynqmp-reset driver,
	 * if mapped in device tree.
	 */
	ret = device_reset_optional(&pdev->dev);
	if (ret) {
		dev_err_probe(&pdev->dev, ret, "failed to reset controller");
		phy_exit(bp->sgmii_phy);
		return ret;
	}

	ret = macb_init(pdev);
	if (ret)
		phy_exit(bp->sgmii_phy);

	return ret;
}

static const struct macb_config zynqmp_config = {
	.caps = MACB_CAPS_GIGABIT_MODE_AVAILABLE |
			MACB_CAPS_JUMBO |
			MACB_CAPS_GEM_HAS_PTP | MACB_CAPS_BD_RD_PREFETCH,
	.dma_burst_length = 16,
	.clk_init = macb_clk_init,
	.init = zynqmp_init,
	.jumbo_max_len = 10240,
	.usrio = &macb_default_usrio,
};

static const struct macb_config zynq_config = {
	.caps = MACB_CAPS_GIGABIT_MODE_AVAILABLE | MACB_CAPS_NO_GIGABIT_HALF |
		MACB_CAPS_NEEDS_RSTONUBR,
	.dma_burst_length = 16,
	.clk_init = macb_clk_init,
	.init = macb_init,
	.usrio = &macb_default_usrio,
};

static const struct macb_config sama7g5_gem_config = {
	.caps = MACB_CAPS_GIGABIT_MODE_AVAILABLE | MACB_CAPS_CLK_HW_CHG |
		MACB_CAPS_MIIONRGMII,
	.dma_burst_length = 16,
	.clk_init = macb_clk_init,
	.init = macb_init,
	.usrio = &sama7g5_usrio,
};

static const struct macb_config sama7g5_emac_config = {
	.caps = MACB_CAPS_USRIO_DEFAULT_IS_MII_GMII |
		MACB_CAPS_USRIO_HAS_CLKEN | MACB_CAPS_MIIONRGMII,
	.dma_burst_length = 16,
	.clk_init = macb_clk_init,
	.init = macb_init,
	.usrio = &sama7g5_usrio,
};

static const struct of_device_id macb_dt_ids[] = {
	{ .compatible = "cdns,at32ap7000-macb" },
	{ .compatible = "cdns,at91sam9260-macb", .data = &at91sam9260_config },
	{ .compatible = "cdns,macb" },
	{ .compatible = "cdns,np4-macb", .data = &np4_config },
	{ .compatible = "cdns,pc302-gem", .data = &pc302gem_config },
	{ .compatible = "cdns,gem", .data = &pc302gem_config },
	{ .compatible = "cdns,sam9x60-macb", .data = &at91sam9260_config },
	{ .compatible = "atmel,sama5d2-gem", .data = &sama5d2_config },
	{ .compatible = "atmel,sama5d29-gem", .data = &sama5d29_config },
	{ .compatible = "atmel,sama5d3-gem", .data = &sama5d3_config },
	{ .compatible = "atmel,sama5d3-macb", .data = &sama5d3macb_config },
	{ .compatible = "atmel,sama5d4-gem", .data = &sama5d4_config },
	{ .compatible = "cdns,at91rm9200-emac", .data = &emac_config },
	{ .compatible = "cdns,emac", .data = &emac_config },
	{ .compatible = "cdns,zynqmp-gem", .data = &zynqmp_config},
	{ .compatible = "cdns,zynq-gem", .data = &zynq_config },
	{ .compatible = "sifive,fu540-c000-gem", .data = &fu540_c000_config },
	{ .compatible = "microchip,sama7g5-gem", .data = &sama7g5_gem_config },
	{ .compatible = "microchip,sama7g5-emac", .data = &sama7g5_emac_config },
	{ /* sentinel */ }
};
MODULE_DEVICE_TABLE(of, macb_dt_ids);
#endif /* CONFIG_OF */

static const struct macb_config default_gem_config = {
	.caps = MACB_CAPS_GIGABIT_MODE_AVAILABLE |
			MACB_CAPS_JUMBO |
			MACB_CAPS_GEM_HAS_PTP,
	.dma_burst_length = 16,
	.clk_init = macb_clk_init,
	.init = macb_init,
	.usrio = &macb_default_usrio,
	.jumbo_max_len = 10240,
};

static int macb_probe(struct platform_device *pdev)
{
	const struct macb_config *macb_config = &default_gem_config;
	int (*clk_init)(struct platform_device *, struct clk **,
			struct clk **, struct clk **,  struct clk **,
			struct clk **) = macb_config->clk_init;
	int (*init)(struct platform_device *) = macb_config->init;
	struct device_node *np = pdev->dev.of_node;
	struct clk *pclk, *hclk = NULL, *tx_clk = NULL, *rx_clk = NULL;
	struct clk *tsu_clk = NULL;
	unsigned int queue_mask, num_queues;
	bool native_io;
	phy_interface_t interface;
	struct net_device *dev;
	struct resource *regs;
	void __iomem *mem;
	struct macb *bp;
	int err, val;

	mem = devm_platform_get_and_ioremap_resource(pdev, 0, &regs);
	if (IS_ERR(mem))
		return PTR_ERR(mem);

	if (np) {
		const struct of_device_id *match;

		match = of_match_node(macb_dt_ids, np);
		if (match && match->data) {
			macb_config = match->data;
			clk_init = macb_config->clk_init;
			init = macb_config->init;
		}
	}

	err = clk_init(pdev, &pclk, &hclk, &tx_clk, &rx_clk, &tsu_clk);
	if (err)
		return err;

	pm_runtime_set_autosuspend_delay(&pdev->dev, MACB_PM_TIMEOUT);
	pm_runtime_use_autosuspend(&pdev->dev);
	pm_runtime_get_noresume(&pdev->dev);
	pm_runtime_set_active(&pdev->dev);
	pm_runtime_enable(&pdev->dev);
	native_io = hw_is_native_io(mem);

	macb_probe_queues(mem, native_io, &queue_mask, &num_queues);
	dev = alloc_etherdev_mq(sizeof(*bp), num_queues);
	if (!dev) {
		err = -ENOMEM;
		goto err_disable_clocks;
	}

	dev->base_addr = regs->start;

	SET_NETDEV_DEV(dev, &pdev->dev);

	bp = netdev_priv(dev);
	bp->pdev = pdev;
	bp->dev = dev;
	bp->regs = mem;
	bp->native_io = native_io;
	if (native_io) {
		bp->macb_reg_readl = hw_readl_native;
		bp->macb_reg_writel = hw_writel_native;
	} else {
		bp->macb_reg_readl = hw_readl;
		bp->macb_reg_writel = hw_writel;
	}
	bp->num_queues = num_queues;
	bp->queue_mask = queue_mask;
	if (macb_config)
		bp->dma_burst_length = macb_config->dma_burst_length;
	bp->pclk = pclk;
	bp->hclk = hclk;
	bp->tx_clk = tx_clk;
	bp->rx_clk = rx_clk;
	bp->tsu_clk = tsu_clk;
	if (macb_config)
		bp->jumbo_max_len = macb_config->jumbo_max_len;

	bp->wol = 0;
	if (of_get_property(np, "magic-packet", NULL))
		bp->wol |= MACB_WOL_HAS_MAGIC_PACKET;
	device_set_wakeup_capable(&pdev->dev, bp->wol & MACB_WOL_HAS_MAGIC_PACKET);

	bp->usrio = macb_config->usrio;

	spin_lock_init(&bp->lock);

	/* setup capabilities */
	macb_configure_caps(bp, macb_config);

#ifdef CONFIG_ARCH_DMA_ADDR_T_64BIT
	if (GEM_BFEXT(DAW64, gem_readl(bp, DCFG6))) {
		dma_set_mask_and_coherent(&pdev->dev, DMA_BIT_MASK(44));
		bp->hw_dma_cap |= HW_DMA_CAP_64B;
	}
#endif
	platform_set_drvdata(pdev, dev);

	dev->irq = platform_get_irq(pdev, 0);
	if (dev->irq < 0) {
		err = dev->irq;
		goto err_out_free_netdev;
	}

	/* MTU range: 68 - 1500 or 10240 */
	dev->min_mtu = GEM_MTU_MIN_SIZE;
	if (bp->caps & MACB_CAPS_JUMBO)
		dev->max_mtu = gem_readl(bp, JML) - ETH_HLEN - ETH_FCS_LEN;
	else
		dev->max_mtu = ETH_DATA_LEN;

	if (bp->caps & MACB_CAPS_BD_RD_PREFETCH) {
		val = GEM_BFEXT(RXBD_RDBUFF, gem_readl(bp, DCFG10));
		if (val)
			bp->rx_bd_rd_prefetch = (2 << (val - 1)) *
						macb_dma_desc_get_size(bp);

		val = GEM_BFEXT(TXBD_RDBUFF, gem_readl(bp, DCFG10));
		if (val)
			bp->tx_bd_rd_prefetch = (2 << (val - 1)) *
						macb_dma_desc_get_size(bp);
	}

	bp->rx_intr_mask = MACB_RX_INT_FLAGS;
	if (bp->caps & MACB_CAPS_NEEDS_RSTONUBR)
		bp->rx_intr_mask |= MACB_BIT(RXUBR);

	err = of_get_ethdev_address(np, bp->dev);
	if (err == -EPROBE_DEFER)
		goto err_out_free_netdev;
	else if (err)
		macb_get_hwaddr(bp);

	err = of_get_phy_mode(np, &interface);
	if (err)
		/* not found in DT, MII by default */
		bp->phy_interface = PHY_INTERFACE_MODE_MII;
	else
		bp->phy_interface = interface;

	/* IP specific init */
	err = init(pdev);
	if (err)
		goto err_out_free_netdev;

	err = macb_mii_init(bp);
	if (err)
		goto err_out_phy_exit;

	netif_carrier_off(dev);

	err = register_netdev(dev);
	if (err) {
		dev_err(&pdev->dev, "Cannot register net device, aborting.\n");
		goto err_out_unregister_mdio;
	}

	tasklet_setup(&bp->hresp_err_tasklet, macb_hresp_error_task);

	netdev_info(dev, "Cadence %s rev 0x%08x at 0x%08lx irq %d (%pM)\n",
		    macb_is_gem(bp) ? "GEM" : "MACB", macb_readl(bp, MID),
		    dev->base_addr, dev->irq, dev->dev_addr);

	pm_runtime_mark_last_busy(&bp->pdev->dev);
	pm_runtime_put_autosuspend(&bp->pdev->dev);

	return 0;

err_out_unregister_mdio:
	mdiobus_unregister(bp->mii_bus);
	mdiobus_free(bp->mii_bus);

err_out_phy_exit:
	phy_exit(bp->sgmii_phy);

err_out_free_netdev:
	free_netdev(dev);

err_disable_clocks:
	macb_clks_disable(pclk, hclk, tx_clk, rx_clk, tsu_clk);
	pm_runtime_disable(&pdev->dev);
	pm_runtime_set_suspended(&pdev->dev);
	pm_runtime_dont_use_autosuspend(&pdev->dev);

	return err;
}

static int macb_remove(struct platform_device *pdev)
{
	struct net_device *dev;
	struct macb *bp;

	dev = platform_get_drvdata(pdev);

	if (dev) {
		bp = netdev_priv(dev);
		phy_exit(bp->sgmii_phy);
		mdiobus_unregister(bp->mii_bus);
		mdiobus_free(bp->mii_bus);

		unregister_netdev(dev);
		tasklet_kill(&bp->hresp_err_tasklet);
		pm_runtime_disable(&pdev->dev);
		pm_runtime_dont_use_autosuspend(&pdev->dev);
		if (!pm_runtime_suspended(&pdev->dev)) {
			macb_clks_disable(bp->pclk, bp->hclk, bp->tx_clk,
					  bp->rx_clk, bp->tsu_clk);
			pm_runtime_set_suspended(&pdev->dev);
		}
		phylink_destroy(bp->phylink);
		free_netdev(dev);
	}

	return 0;
}

static int __maybe_unused macb_suspend(struct device *dev)
{
	struct net_device *netdev = dev_get_drvdata(dev);
	struct macb *bp = netdev_priv(netdev);
	struct macb_queue *queue;
	unsigned long flags;
	unsigned int q;
	int err;

	if (!netif_running(netdev))
		return 0;

	if (bp->wol & MACB_WOL_ENABLED) {
		spin_lock_irqsave(&bp->lock, flags);
		/* Flush all status bits */
		macb_writel(bp, TSR, -1);
		macb_writel(bp, RSR, -1);
		for (q = 0, queue = bp->queues; q < bp->num_queues;
		     ++q, ++queue) {
			/* Disable all interrupts */
			queue_writel(queue, IDR, -1);
			queue_readl(queue, ISR);
			if (bp->caps & MACB_CAPS_ISR_CLEAR_ON_WRITE)
				queue_writel(queue, ISR, -1);
		}
		/* Change interrupt handler and
		 * Enable WoL IRQ on queue 0
		 */
		devm_free_irq(dev, bp->queues[0].irq, bp->queues);
		if (macb_is_gem(bp)) {
			err = devm_request_irq(dev, bp->queues[0].irq, gem_wol_interrupt,
					       IRQF_SHARED, netdev->name, bp->queues);
			if (err) {
				dev_err(dev,
					"Unable to request IRQ %d (error %d)\n",
					bp->queues[0].irq, err);
				spin_unlock_irqrestore(&bp->lock, flags);
				return err;
			}
			queue_writel(bp->queues, IER, GEM_BIT(WOL));
			gem_writel(bp, WOL, MACB_BIT(MAG));
		} else {
			err = devm_request_irq(dev, bp->queues[0].irq, macb_wol_interrupt,
					       IRQF_SHARED, netdev->name, bp->queues);
			if (err) {
				dev_err(dev,
					"Unable to request IRQ %d (error %d)\n",
					bp->queues[0].irq, err);
				spin_unlock_irqrestore(&bp->lock, flags);
				return err;
			}
			queue_writel(bp->queues, IER, MACB_BIT(WOL));
			macb_writel(bp, WOL, MACB_BIT(MAG));
		}
		spin_unlock_irqrestore(&bp->lock, flags);

		enable_irq_wake(bp->queues[0].irq);
	}

	netif_device_detach(netdev);
	for (q = 0, queue = bp->queues; q < bp->num_queues;
	     ++q, ++queue) {
		napi_disable(&queue->napi_rx);
		napi_disable(&queue->napi_tx);
	}

	if (!(bp->wol & MACB_WOL_ENABLED)) {
		rtnl_lock();
		phylink_stop(bp->phylink);
		rtnl_unlock();
		spin_lock_irqsave(&bp->lock, flags);
		macb_reset_hw(bp);
		spin_unlock_irqrestore(&bp->lock, flags);
	}

	if (!(bp->caps & MACB_CAPS_USRIO_DISABLED))
		bp->pm_data.usrio = macb_or_gem_readl(bp, USRIO);

	if (netdev->hw_features & NETIF_F_NTUPLE)
		bp->pm_data.scrt2 = gem_readl_n(bp, ETHT, SCRT2_ETHT);

	if (bp->ptp_info)
		bp->ptp_info->ptp_remove(netdev);
	if (!device_may_wakeup(dev))
		pm_runtime_force_suspend(dev);

	return 0;
}

static int __maybe_unused macb_resume(struct device *dev)
{
	struct net_device *netdev = dev_get_drvdata(dev);
	struct macb *bp = netdev_priv(netdev);
	struct macb_queue *queue;
	unsigned long flags;
	unsigned int q;
	int err;

	if (!netif_running(netdev))
		return 0;

	if (!device_may_wakeup(dev))
		pm_runtime_force_resume(dev);

	if (bp->wol & MACB_WOL_ENABLED) {
		spin_lock_irqsave(&bp->lock, flags);
		/* Disable WoL */
		if (macb_is_gem(bp)) {
			queue_writel(bp->queues, IDR, GEM_BIT(WOL));
			gem_writel(bp, WOL, 0);
		} else {
			queue_writel(bp->queues, IDR, MACB_BIT(WOL));
			macb_writel(bp, WOL, 0);
		}
		/* Clear ISR on queue 0 */
		queue_readl(bp->queues, ISR);
		if (bp->caps & MACB_CAPS_ISR_CLEAR_ON_WRITE)
			queue_writel(bp->queues, ISR, -1);
		/* Replace interrupt handler on queue 0 */
		devm_free_irq(dev, bp->queues[0].irq, bp->queues);
		err = devm_request_irq(dev, bp->queues[0].irq, macb_interrupt,
				       IRQF_SHARED, netdev->name, bp->queues);
		if (err) {
			dev_err(dev,
				"Unable to request IRQ %d (error %d)\n",
				bp->queues[0].irq, err);
			spin_unlock_irqrestore(&bp->lock, flags);
			return err;
		}
		spin_unlock_irqrestore(&bp->lock, flags);

		disable_irq_wake(bp->queues[0].irq);

		/* Now make sure we disable phy before moving
		 * to common restore path
		 */
		rtnl_lock();
		phylink_stop(bp->phylink);
		rtnl_unlock();
	}

	for (q = 0, queue = bp->queues; q < bp->num_queues;
	     ++q, ++queue) {
		napi_enable(&queue->napi_rx);
		napi_enable(&queue->napi_tx);
	}

	if (netdev->hw_features & NETIF_F_NTUPLE)
		gem_writel_n(bp, ETHT, SCRT2_ETHT, bp->pm_data.scrt2);

	if (!(bp->caps & MACB_CAPS_USRIO_DISABLED))
		macb_or_gem_writel(bp, USRIO, bp->pm_data.usrio);

	macb_writel(bp, NCR, MACB_BIT(MPE));
	macb_init_hw(bp);
	macb_set_rx_mode(netdev);
	macb_restore_features(bp);
	rtnl_lock();
	phylink_start(bp->phylink);
	rtnl_unlock();

	netif_device_attach(netdev);
	if (bp->ptp_info)
		bp->ptp_info->ptp_init(netdev);

	return 0;
}

static int __maybe_unused macb_runtime_suspend(struct device *dev)
{
	struct net_device *netdev = dev_get_drvdata(dev);
	struct macb *bp = netdev_priv(netdev);

	if (!(device_may_wakeup(dev)))
		macb_clks_disable(bp->pclk, bp->hclk, bp->tx_clk, bp->rx_clk, bp->tsu_clk);
	else
		macb_clks_disable(NULL, NULL, NULL, NULL, bp->tsu_clk);

	return 0;
}

static int __maybe_unused macb_runtime_resume(struct device *dev)
{
	struct net_device *netdev = dev_get_drvdata(dev);
	struct macb *bp = netdev_priv(netdev);

	if (!(device_may_wakeup(dev))) {
		clk_prepare_enable(bp->pclk);
		clk_prepare_enable(bp->hclk);
		clk_prepare_enable(bp->tx_clk);
		clk_prepare_enable(bp->rx_clk);
	}
	clk_prepare_enable(bp->tsu_clk);

	return 0;
}

static const struct dev_pm_ops macb_pm_ops = {
	SET_SYSTEM_SLEEP_PM_OPS(macb_suspend, macb_resume)
	SET_RUNTIME_PM_OPS(macb_runtime_suspend, macb_runtime_resume, NULL)
};

static struct platform_driver macb_driver = {
	.probe		= macb_probe,
	.remove		= macb_remove,
	.driver		= {
		.name		= "macb",
		.of_match_table	= of_match_ptr(macb_dt_ids),
		.pm	= &macb_pm_ops,
	},
};

module_platform_driver(macb_driver);

MODULE_LICENSE("GPL");
MODULE_DESCRIPTION("Cadence MACB/GEM Ethernet driver");
MODULE_AUTHOR("Haavard Skinnemoen (Atmel)");
MODULE_ALIAS("platform:macb");<|MERGE_RESOLUTION|>--- conflicted
+++ resolved
@@ -1124,39 +1124,6 @@
 }
 
 static bool ptp_one_step_sync(struct sk_buff *skb)
-<<<<<<< HEAD
-{
-	struct ptp_header *hdr;
-	unsigned int ptp_class;
-	u8 msgtype;
-
-	/* No need to parse packet if PTP TS is not involved */
-	if (likely(!(skb_shinfo(skb)->tx_flags & SKBTX_HW_TSTAMP)))
-		goto not_oss;
-
-	/* Identify and return whether PTP one step sync is being processed */
-	ptp_class = ptp_classify_raw(skb);
-	if (ptp_class == PTP_CLASS_NONE)
-		goto not_oss;
-
-	hdr = ptp_parse_header(skb, ptp_class);
-	if (!hdr)
-		goto not_oss;
-
-	if (hdr->flag_field[0] & PTP_FLAG_TWOSTEP)
-		goto not_oss;
-
-	msgtype = ptp_get_msgtype(hdr, ptp_class);
-	if (msgtype == PTP_MSGTYPE_SYNC)
-		return true;
-
-not_oss:
-	return false;
-}
-
-static void macb_tx_interrupt(struct macb_queue *queue)
-=======
->>>>>>> bf44eed7
 {
 	struct ptp_header *hdr;
 	unsigned int ptp_class;
