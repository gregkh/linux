// SPDX-License-Identifier: GPL-2.0
/* Copyright(c) 2017 - 2019 Pensando Systems, Inc */

#include <linux/module.h>
#include <linux/netdevice.h>
#include <linux/etherdevice.h>
#include <linux/pci.h>

#include "ionic.h"
#include "ionic_bus.h"
#include "ionic_lif.h"
#include "ionic_debugfs.h"

/* Supported devices */
static const struct pci_device_id ionic_id_table[] = {
	{ PCI_VDEVICE(PENSANDO, PCI_DEVICE_ID_PENSANDO_IONIC_ETH_PF) },
	{ PCI_VDEVICE(PENSANDO, PCI_DEVICE_ID_PENSANDO_IONIC_ETH_VF) },
	{ 0, }	/* end of table */
};
MODULE_DEVICE_TABLE(pci, ionic_id_table);

int ionic_bus_get_irq(struct ionic *ionic, unsigned int num)
{
	return pci_irq_vector(ionic->pdev, num);
}

const char *ionic_bus_info(struct ionic *ionic)
{
	return pci_name(ionic->pdev);
}

int ionic_bus_alloc_irq_vectors(struct ionic *ionic, unsigned int nintrs)
{
	return pci_alloc_irq_vectors(ionic->pdev, nintrs, nintrs,
				     PCI_IRQ_MSIX);
}

void ionic_bus_free_irq_vectors(struct ionic *ionic)
{
	if (!ionic->nintrs)
		return;

	pci_free_irq_vectors(ionic->pdev);
}

static int ionic_map_bars(struct ionic *ionic)
{
	struct pci_dev *pdev = ionic->pdev;
	struct device *dev = ionic->dev;
	struct ionic_dev_bar *bars;
	unsigned int i, j;

	bars = ionic->bars;
	ionic->num_bars = 0;

	for (i = 0, j = 0; i < IONIC_BARS_MAX; i++) {
		if (!(pci_resource_flags(pdev, i) & IORESOURCE_MEM))
			continue;
		bars[j].len = pci_resource_len(pdev, i);

		/* only map the whole bar 0 */
		if (j > 0) {
			bars[j].vaddr = NULL;
		} else {
			bars[j].vaddr = pci_iomap(pdev, i, bars[j].len);
			if (!bars[j].vaddr) {
				dev_err(dev,
					"Cannot memory-map BAR %d, aborting\n",
					i);
				return -ENODEV;
			}
		}

		bars[j].bus_addr = pci_resource_start(pdev, i);
		bars[j].res_index = i;
		ionic->num_bars++;
		j++;
	}

	return 0;
}

static void ionic_unmap_bars(struct ionic *ionic)
{
	struct ionic_dev_bar *bars = ionic->bars;
	unsigned int i;

	for (i = 0; i < IONIC_BARS_MAX; i++) {
		if (bars[i].vaddr) {
			iounmap(bars[i].vaddr);
			bars[i].bus_addr = 0;
			bars[i].vaddr = NULL;
			bars[i].len = 0;
		}
	}
	ionic->num_bars = 0;
}

void __iomem *ionic_bus_map_dbpage(struct ionic *ionic, int page_num)
{
	return pci_iomap_range(ionic->pdev,
			       ionic->bars[IONIC_PCI_BAR_DBELL].res_index,
			       (u64)page_num << PAGE_SHIFT, PAGE_SIZE);
}

void ionic_bus_unmap_dbpage(struct ionic *ionic, void __iomem *page)
{
	iounmap(page);
}

static void ionic_vf_dealloc_locked(struct ionic *ionic)
{
	struct ionic_vf_setattr_cmd vfc = { .attr = IONIC_VF_ATTR_STATSADDR };
	struct ionic_vf *v;
	int i;

	if (!ionic->vfs)
		return;

	for (i = ionic->num_vfs - 1; i >= 0; i--) {
		v = &ionic->vfs[i];

		if (v->stats_pa) {
			vfc.stats_pa = 0;
			ionic_set_vf_config(ionic, i, &vfc);
			dma_unmap_single(ionic->dev, v->stats_pa,
					 sizeof(v->stats), DMA_FROM_DEVICE);
			v->stats_pa = 0;
		}
	}

	kfree(ionic->vfs);
	ionic->vfs = NULL;
	ionic->num_vfs = 0;
}

static void ionic_vf_dealloc(struct ionic *ionic)
{
	down_write(&ionic->vf_op_lock);
	ionic_vf_dealloc_locked(ionic);
	up_write(&ionic->vf_op_lock);
}

static int ionic_vf_alloc(struct ionic *ionic, int num_vfs)
{
	struct ionic_vf_setattr_cmd vfc = { .attr = IONIC_VF_ATTR_STATSADDR };
	struct ionic_vf *v;
	int err = 0;
	int i;

	down_write(&ionic->vf_op_lock);

	ionic->vfs = kcalloc(num_vfs, sizeof(struct ionic_vf), GFP_KERNEL);
	if (!ionic->vfs) {
		err = -ENOMEM;
		goto out;
	}

	for (i = 0; i < num_vfs; i++) {
		v = &ionic->vfs[i];
		v->stats_pa = dma_map_single(ionic->dev, &v->stats,
					     sizeof(v->stats), DMA_FROM_DEVICE);
		if (dma_mapping_error(ionic->dev, v->stats_pa)) {
			v->stats_pa = 0;
			err = -ENODEV;
			goto out;
		}

		ionic->num_vfs++;

		/* ignore failures from older FW, we just won't get stats */
		vfc.stats_pa = cpu_to_le64(v->stats_pa);
		ionic_set_vf_config(ionic, i, &vfc);
	}

out:
	if (err)
		ionic_vf_dealloc_locked(ionic);
	up_write(&ionic->vf_op_lock);
	return err;
}

static int ionic_sriov_configure(struct pci_dev *pdev, int num_vfs)
{
	struct ionic *ionic = pci_get_drvdata(pdev);
	struct device *dev = ionic->dev;
	int ret = 0;

	if (ionic->lif &&
	    test_bit(IONIC_LIF_F_FW_RESET, ionic->lif->state))
		return -EBUSY;

	if (num_vfs > 0) {
		ret = pci_enable_sriov(pdev, num_vfs);
		if (ret) {
			dev_err(dev, "Cannot enable SRIOV: %d\n", ret);
			goto out;
		}

		ret = ionic_vf_alloc(ionic, num_vfs);
		if (ret) {
			dev_err(dev, "Cannot alloc VFs: %d\n", ret);
			pci_disable_sriov(pdev);
			goto out;
		}

		ret = num_vfs;
	} else {
		pci_disable_sriov(pdev);
		ionic_vf_dealloc(ionic);
	}

out:
	return ret;
}

static void ionic_clear_pci(struct ionic *ionic)
{
<<<<<<< HEAD
	ionic->idev.dev_info_regs = NULL;
	ionic->idev.dev_cmd_regs = NULL;
	ionic->idev.intr_status = NULL;
	ionic->idev.intr_ctrl = NULL;

	ionic_unmap_bars(ionic);
	pci_release_regions(ionic->pdev);
=======
	if (ionic->num_bars) {
		ionic->idev.dev_info_regs = NULL;
		ionic->idev.dev_cmd_regs = NULL;
		ionic->idev.intr_status = NULL;
		ionic->idev.intr_ctrl = NULL;

		ionic_unmap_bars(ionic);
		pci_release_regions(ionic->pdev);
	}
>>>>>>> a6ad5510

	if (pci_is_enabled(ionic->pdev))
		pci_disable_device(ionic->pdev);
}

static int ionic_setup_one(struct ionic *ionic)
{
	struct pci_dev *pdev = ionic->pdev;
	struct device *dev = ionic->dev;
	int err;

	ionic_debugfs_add_dev(ionic);

	/* Setup PCI device */
	err = pci_enable_device_mem(pdev);
	if (err) {
		dev_err(dev, "Cannot enable PCI device: %d, aborting\n", err);
		goto err_out_debugfs_del_dev;
	}

	err = pci_request_regions(pdev, IONIC_DRV_NAME);
	if (err) {
		dev_err(dev, "Cannot request PCI regions: %d, aborting\n", err);
		goto err_out_clear_pci;
	}
	pcie_print_link_status(pdev);

	err = ionic_map_bars(ionic);
	if (err)
		goto err_out_clear_pci;

	/* Configure the device */
	err = ionic_setup(ionic);
	if (err) {
		dev_err(dev, "Cannot setup device: %d, aborting\n", err);
		goto err_out_clear_pci;
	}
	pci_set_master(pdev);

	err = ionic_identify(ionic);
	if (err) {
		dev_err(dev, "Cannot identify device: %d, aborting\n", err);
		goto err_out_teardown;
	}
	ionic_debugfs_add_ident(ionic);

	err = ionic_init(ionic);
	if (err) {
		dev_err(dev, "Cannot init device: %d, aborting\n", err);
		goto err_out_teardown;
	}

	/* Configure the port */
	err = ionic_port_identify(ionic);
	if (err) {
		dev_err(dev, "Cannot identify port: %d, aborting\n", err);
		goto err_out_teardown;
	}

	err = ionic_port_init(ionic);
	if (err) {
		dev_err(dev, "Cannot init port: %d, aborting\n", err);
		goto err_out_teardown;
	}

	return 0;

err_out_teardown:
	ionic_dev_teardown(ionic);
err_out_clear_pci:
	ionic_clear_pci(ionic);
err_out_debugfs_del_dev:
	ionic_debugfs_del_dev(ionic);

	return err;
}

static int ionic_probe(struct pci_dev *pdev, const struct pci_device_id *ent)
{
	struct device *dev = &pdev->dev;
	struct ionic *ionic;
	int num_vfs;
	int err;

	ionic = ionic_devlink_alloc(dev);
	if (!ionic)
		return -ENOMEM;

	ionic->pdev = pdev;
	ionic->dev = dev;
	pci_set_drvdata(pdev, ionic);
	mutex_init(&ionic->dev_cmd_lock);

	/* Query system for DMA addressing limitation for the device. */
	err = dma_set_mask_and_coherent(dev, DMA_BIT_MASK(IONIC_ADDR_LEN));
	if (err) {
		dev_err(dev, "Unable to obtain 64-bit DMA for consistent allocations, aborting.  err=%d\n",
			err);
		goto err_out;
	}

#ifdef CONFIG_PPC64
	/* Ensure MSI/MSI-X interrupts lie within addressable physical memory */
	pdev->no_64bit_msi = 1;
#endif

	err = ionic_setup_one(ionic);
	if (err)
		goto err_out;

	/* Allocate and init the LIF */
	err = ionic_lif_size(ionic);
	if (err) {
		dev_err(dev, "Cannot size LIF: %d, aborting\n", err);
		goto err_out_pci;
	}

	err = ionic_lif_alloc(ionic);
	if (err) {
		dev_err(dev, "Cannot allocate LIF: %d, aborting\n", err);
		goto err_out_free_irqs;
	}

	err = ionic_lif_init(ionic->lif);
	if (err) {
		dev_err(dev, "Cannot init LIF: %d, aborting\n", err);
		goto err_out_free_lifs;
	}

	init_rwsem(&ionic->vf_op_lock);
	num_vfs = pci_num_vf(pdev);
	if (num_vfs) {
		dev_info(dev, "%d VFs found already enabled\n", num_vfs);
		err = ionic_vf_alloc(ionic, num_vfs);
		if (err)
			dev_err(dev, "Cannot enable existing VFs: %d\n", err);
	}

	err = ionic_devlink_register(ionic);
	if (err) {
		dev_err(dev, "Cannot register devlink: %d\n", err);
		goto err_out_deinit_lifs;
	}

	err = ionic_lif_register(ionic->lif);
	if (err) {
		dev_err(dev, "Cannot register LIF: %d, aborting\n", err);
		goto err_out_deregister_devlink;
	}

	mod_timer(&ionic->watchdog_timer,
		  round_jiffies(jiffies + ionic->watchdog_period));
	ionic_queue_doorbell_check(ionic, IONIC_NAPI_DEADLINE);

	return 0;

err_out_deregister_devlink:
	ionic_devlink_unregister(ionic);
err_out_deinit_lifs:
	ionic_vf_dealloc(ionic);
	ionic_lif_deinit(ionic->lif);
err_out_free_lifs:
	ionic_lif_free(ionic->lif);
	ionic->lif = NULL;
err_out_free_irqs:
	ionic_bus_free_irq_vectors(ionic);
err_out_pci:
	ionic_dev_teardown(ionic);
	ionic_clear_pci(ionic);
	ionic_debugfs_del_dev(ionic);
err_out:
	mutex_destroy(&ionic->dev_cmd_lock);
	ionic_devlink_free(ionic);

	return err;
}

static void ionic_remove(struct pci_dev *pdev)
{
	struct ionic *ionic = pci_get_drvdata(pdev);

	timer_shutdown_sync(&ionic->watchdog_timer);

	if (ionic->lif) {
		/* prevent adminq cmds if already known as down */
		if (test_and_clear_bit(IONIC_LIF_F_FW_RESET, ionic->lif->state))
			set_bit(IONIC_LIF_F_FW_STOPPING, ionic->lif->state);

<<<<<<< HEAD
=======
		if (ionic->lif->doorbell_wa)
			cancel_delayed_work_sync(&ionic->doorbell_check_dwork);
>>>>>>> a6ad5510
		ionic_lif_unregister(ionic->lif);
		ionic_devlink_unregister(ionic);
		ionic_lif_deinit(ionic->lif);
		ionic_lif_free(ionic->lif);
		ionic->lif = NULL;
		ionic_bus_free_irq_vectors(ionic);
	}

	ionic_port_reset(ionic);
	ionic_reset(ionic);
	ionic_dev_teardown(ionic);
	ionic_clear_pci(ionic);
	ionic_debugfs_del_dev(ionic);
	mutex_destroy(&ionic->dev_cmd_lock);
	ionic_devlink_free(ionic);
}

static void ionic_reset_prepare(struct pci_dev *pdev)
{
	struct ionic *ionic = pci_get_drvdata(pdev);
	struct ionic_lif *lif = ionic->lif;

	dev_dbg(ionic->dev, "%s: device stopping\n", __func__);

	set_bit(IONIC_LIF_F_FW_RESET, lif->state);

	del_timer_sync(&ionic->watchdog_timer);
	cancel_work_sync(&lif->deferred.work);

	mutex_lock(&lif->queue_lock);
	ionic_stop_queues_reconfig(lif);
	ionic_txrx_free(lif);
	ionic_lif_deinit(lif);
	ionic_qcqs_free(lif);
	ionic_debugfs_del_lif(lif);
	mutex_unlock(&lif->queue_lock);

	ionic_dev_teardown(ionic);
	ionic_clear_pci(ionic);
	ionic_debugfs_del_dev(ionic);
}

static void ionic_reset_done(struct pci_dev *pdev)
{
	struct ionic *ionic = pci_get_drvdata(pdev);
	struct ionic_lif *lif = ionic->lif;
	int err;

	err = ionic_setup_one(ionic);
	if (err)
		goto err_out;

	ionic_debugfs_add_sizes(ionic);
	ionic_debugfs_add_lif(ionic->lif);

	err = ionic_restart_lif(lif);
	if (err)
		goto err_out;

	mod_timer(&ionic->watchdog_timer, jiffies + 1);

err_out:
	dev_dbg(ionic->dev, "%s: device recovery %s\n",
		__func__, err ? "failed" : "done");
}

static pci_ers_result_t ionic_pci_error_detected(struct pci_dev *pdev,
						 pci_channel_state_t error)
{
	if (error == pci_channel_io_frozen) {
		ionic_reset_prepare(pdev);
		return PCI_ERS_RESULT_NEED_RESET;
	}

	return PCI_ERS_RESULT_NONE;
}

static void ionic_pci_error_resume(struct pci_dev *pdev)
{
	struct ionic *ionic = pci_get_drvdata(pdev);
	struct ionic_lif *lif = ionic->lif;

	if (lif && test_bit(IONIC_LIF_F_FW_RESET, lif->state))
		pci_reset_function_locked(pdev);
}

static const struct pci_error_handlers ionic_err_handler = {
	/* FLR handling */
	.reset_prepare      = ionic_reset_prepare,
	.reset_done         = ionic_reset_done,

	/* PCI bus error detected on this device */
	.error_detected     = ionic_pci_error_detected,
	.resume		    = ionic_pci_error_resume,

};

static struct pci_driver ionic_driver = {
	.name = IONIC_DRV_NAME,
	.id_table = ionic_id_table,
	.probe = ionic_probe,
	.remove = ionic_remove,
	.sriov_configure = ionic_sriov_configure,
	.err_handler = &ionic_err_handler
};

int ionic_bus_register_driver(void)
{
	return pci_register_driver(&ionic_driver);
}

void ionic_bus_unregister_driver(void)
{
	pci_unregister_driver(&ionic_driver);
}<|MERGE_RESOLUTION|>--- conflicted
+++ resolved
@@ -216,15 +216,6 @@
 
 static void ionic_clear_pci(struct ionic *ionic)
 {
-<<<<<<< HEAD
-	ionic->idev.dev_info_regs = NULL;
-	ionic->idev.dev_cmd_regs = NULL;
-	ionic->idev.intr_status = NULL;
-	ionic->idev.intr_ctrl = NULL;
-
-	ionic_unmap_bars(ionic);
-	pci_release_regions(ionic->pdev);
-=======
 	if (ionic->num_bars) {
 		ionic->idev.dev_info_regs = NULL;
 		ionic->idev.dev_cmd_regs = NULL;
@@ -234,7 +225,6 @@
 		ionic_unmap_bars(ionic);
 		pci_release_regions(ionic->pdev);
 	}
->>>>>>> a6ad5510
 
 	if (pci_is_enabled(ionic->pdev))
 		pci_disable_device(ionic->pdev);
@@ -423,11 +413,8 @@
 		if (test_and_clear_bit(IONIC_LIF_F_FW_RESET, ionic->lif->state))
 			set_bit(IONIC_LIF_F_FW_STOPPING, ionic->lif->state);
 
-<<<<<<< HEAD
-=======
 		if (ionic->lif->doorbell_wa)
 			cancel_delayed_work_sync(&ionic->doorbell_check_dwork);
->>>>>>> a6ad5510
 		ionic_lif_unregister(ionic->lif);
 		ionic_devlink_unregister(ionic);
 		ionic_lif_deinit(ionic->lif);
