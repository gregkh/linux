--- conflicted
+++ resolved
@@ -1682,11 +1682,7 @@
 
 	/* The xdp program might expand the headers */
 	if (ret == ENA_XDP_PASS) {
-<<<<<<< HEAD
-		rx_info->page_offset = xdp->data - xdp->data_hard_start;
-=======
 		rx_info->buf_offset = xdp->data - xdp->data_hard_start;
->>>>>>> 98817289
 		rx_ring->ena_bufs[0].len = xdp->data_end - xdp->data;
 	}
 
@@ -1778,14 +1774,9 @@
 				 * from RX side.
 				 */
 				if (xdp_verdict & ENA_XDP_FORWARDED) {
-<<<<<<< HEAD
-					ena_unmap_rx_buff(rx_ring,
-							  &rx_ring->rx_buffer_info[req_id]);
-=======
 					ena_unmap_rx_buff_attrs(rx_ring,
 								&rx_ring->rx_buffer_info[req_id],
 								DMA_ATTR_SKIP_CPU_SYNC);
->>>>>>> 98817289
 					rx_ring->rx_buffer_info[req_id].page = NULL;
 				}
 			}
@@ -2902,24 +2893,6 @@
 	}
 
 	return dev_was_up && !rc ? ena_up(adapter) : rc;
-}
-
-int ena_set_rx_copybreak(struct ena_adapter *adapter, u32 rx_copybreak)
-{
-	struct ena_ring *rx_ring;
-	int i;
-
-	if (rx_copybreak > min_t(u16, adapter->netdev->mtu, ENA_PAGE_SIZE))
-		return -EINVAL;
-
-	adapter->rx_copybreak = rx_copybreak;
-
-	for (i = 0; i < adapter->num_io_queues; i++) {
-		rx_ring = &adapter->rx_ring[i];
-		rx_ring->rx_copybreak = rx_copybreak;
-	}
-
-	return 0;
 }
 
 int ena_set_rx_copybreak(struct ena_adapter *adapter, u32 rx_copybreak)
