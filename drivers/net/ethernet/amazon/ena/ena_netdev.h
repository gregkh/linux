--- conflicted
+++ resolved
@@ -418,7 +418,6 @@
 /* Increase a stat by cnt while holding syncp seqlock on 32bit machines */
 static inline void ena_increase_stat(u64 *statp, u64 cnt,
 				     struct u64_stats_sync *syncp)
-<<<<<<< HEAD
 {
 	u64_stats_update_begin(syncp);
 	(*statp) += cnt;
@@ -427,16 +426,6 @@
 
 static inline void ena_ring_tx_doorbell(struct ena_ring *tx_ring)
 {
-=======
-{
-	u64_stats_update_begin(syncp);
-	(*statp) += cnt;
-	u64_stats_update_end(syncp);
-}
-
-static inline void ena_ring_tx_doorbell(struct ena_ring *tx_ring)
-{
->>>>>>> a6ad5510
 	ena_com_write_sq_doorbell(tx_ring->ena_com_io_sq);
 	ena_increase_stat(&tx_ring->tx_stats.doorbells, 1, &tx_ring->syncp);
 }
