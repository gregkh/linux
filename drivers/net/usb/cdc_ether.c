--- conflicted
+++ resolved
@@ -216,17 +216,10 @@
 	if (rndis && is_rndis(&intf->cur_altsetting->desc) &&
 	    header.usb_cdc_acm_descriptor &&
 	    header.usb_cdc_acm_descriptor->bmCapabilities) {
-<<<<<<< HEAD
-			dev_dbg(&intf->dev,
-				"ACM capabilities %02x, not really RNDIS?\n",
-				header.usb_cdc_acm_descriptor->bmCapabilities);
-			goto bad_desc;
-=======
 		dev_dbg(&intf->dev,
 			"ACM capabilities %02x, not really RNDIS?\n",
 			header.usb_cdc_acm_descriptor->bmCapabilities);
 		goto bad_desc;
->>>>>>> f7688b48
 	}
 
 	if (header.usb_cdc_ether_desc && info->ether->wMaxSegmentSize) {
