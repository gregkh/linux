// SPDX-License-Identifier: GPL-2.0-only
/*
 * Copyright (C) 2017 Pengutronix, Juergen Borleis <kernel@pengutronix.de>
 */
#include <linux/kernel.h>
#include <linux/module.h>
#include <linux/gpio/consumer.h>
#include <linux/regmap.h>
#include <linux/iopoll.h>
#include <linux/mutex.h>
#include <linux/mii.h>
#include <linux/of.h>
#include <linux/phy.h>
#include <linux/if_bridge.h>
#include <linux/if_vlan.h>
#include <linux/etherdevice.h>

#include "lan9303.h"

/* For the LAN9303 and LAN9354, only port 0 is an XMII port. */
#define IS_PORT_XMII(port)	((port) == 0)

#define LAN9303_NUM_PORTS 3

/* 13.2 System Control and Status Registers
 * Multiply register number by 4 to get address offset.
 */
#define LAN9303_CHIP_REV 0x14
# define LAN9303_CHIP_ID 0x9303
# define LAN9352_CHIP_ID 0x9352
# define LAN9353_CHIP_ID 0x9353
# define LAN9354_CHIP_ID 0x9354
# define LAN9355_CHIP_ID 0x9355
#define LAN9303_IRQ_CFG 0x15
# define LAN9303_IRQ_CFG_IRQ_ENABLE BIT(8)
# define LAN9303_IRQ_CFG_IRQ_POL BIT(4)
# define LAN9303_IRQ_CFG_IRQ_TYPE BIT(0)
#define LAN9303_INT_STS 0x16
# define LAN9303_INT_STS_PHY_INT2 BIT(27)
# define LAN9303_INT_STS_PHY_INT1 BIT(26)
#define LAN9303_INT_EN 0x17
# define LAN9303_INT_EN_PHY_INT2_EN BIT(27)
# define LAN9303_INT_EN_PHY_INT1_EN BIT(26)
#define LAN9303_BYTE_ORDER 0x19
#define LAN9303_HW_CFG 0x1D
# define LAN9303_HW_CFG_READY BIT(27)
# define LAN9303_HW_CFG_AMDX_EN_PORT2 BIT(26)
# define LAN9303_HW_CFG_AMDX_EN_PORT1 BIT(25)
#define LAN9303_PMI_DATA 0x29
#define LAN9303_PMI_ACCESS 0x2A
# define LAN9303_PMI_ACCESS_PHY_ADDR(x) (((x) & 0x1f) << 11)
# define LAN9303_PMI_ACCESS_MIIRINDA(x) (((x) & 0x1f) << 6)
# define LAN9303_PMI_ACCESS_MII_BUSY BIT(0)
# define LAN9303_PMI_ACCESS_MII_WRITE BIT(1)
#define LAN9303_MANUAL_FC_1 0x68
#define LAN9303_MANUAL_FC_2 0x69
#define LAN9303_MANUAL_FC_0 0x6a
# define LAN9303_BP_EN BIT(6)
# define LAN9303_RX_FC_EN BIT(2)
# define LAN9303_TX_FC_EN BIT(1)
#define LAN9303_SWITCH_CSR_DATA 0x6b
#define LAN9303_SWITCH_CSR_CMD 0x6c
#define LAN9303_SWITCH_CSR_CMD_BUSY BIT(31)
#define LAN9303_SWITCH_CSR_CMD_RW BIT(30)
#define LAN9303_SWITCH_CSR_CMD_LANES (BIT(19) | BIT(18) | BIT(17) | BIT(16))
#define LAN9303_VIRT_PHY_BASE 0x70
#define LAN9303_VIRT_SPECIAL_CTRL 0x77
#define  LAN9303_VIRT_SPECIAL_TURBO BIT(10) /*Turbo MII Enable*/

/*13.4 Switch Fabric Control and Status Registers
 * Accessed indirectly via SWITCH_CSR_CMD, SWITCH_CSR_DATA.
 */
#define LAN9303_SW_DEV_ID 0x0000
#define LAN9303_SW_RESET 0x0001
#define LAN9303_SW_RESET_RESET BIT(0)
#define LAN9303_SW_IMR 0x0004
#define LAN9303_SW_IPR 0x0005
#define LAN9303_MAC_VER_ID_0 0x0400
#define LAN9303_MAC_RX_CFG_0 0x0401
# define LAN9303_MAC_RX_CFG_X_REJECT_MAC_TYPES BIT(1)
# define LAN9303_MAC_RX_CFG_X_RX_ENABLE BIT(0)
#define LAN9303_MAC_RX_UNDSZE_CNT_0 0x0410
#define LAN9303_MAC_RX_64_CNT_0 0x0411
#define LAN9303_MAC_RX_127_CNT_0 0x0412
#define LAN9303_MAC_RX_255_CNT_0 0x413
#define LAN9303_MAC_RX_511_CNT_0 0x0414
#define LAN9303_MAC_RX_1023_CNT_0 0x0415
#define LAN9303_MAC_RX_MAX_CNT_0 0x0416
#define LAN9303_MAC_RX_OVRSZE_CNT_0 0x0417
#define LAN9303_MAC_RX_PKTOK_CNT_0 0x0418
#define LAN9303_MAC_RX_CRCERR_CNT_0 0x0419
#define LAN9303_MAC_RX_MULCST_CNT_0 0x041a
#define LAN9303_MAC_RX_BRDCST_CNT_0 0x041b
#define LAN9303_MAC_RX_PAUSE_CNT_0 0x041c
#define LAN9303_MAC_RX_FRAG_CNT_0 0x041d
#define LAN9303_MAC_RX_JABB_CNT_0 0x041e
#define LAN9303_MAC_RX_ALIGN_CNT_0 0x041f
#define LAN9303_MAC_RX_PKTLEN_CNT_0 0x0420
#define LAN9303_MAC_RX_GOODPKTLEN_CNT_0 0x0421
#define LAN9303_MAC_RX_SYMBL_CNT_0 0x0422
#define LAN9303_MAC_RX_CTLFRM_CNT_0 0x0423

#define LAN9303_MAC_TX_CFG_0 0x0440
# define LAN9303_MAC_TX_CFG_X_TX_IFG_CONFIG_DEFAULT (21 << 2)
# define LAN9303_MAC_TX_CFG_X_TX_PAD_ENABLE BIT(1)
# define LAN9303_MAC_TX_CFG_X_TX_ENABLE BIT(0)
#define LAN9303_MAC_TX_DEFER_CNT_0 0x0451
#define LAN9303_MAC_TX_PAUSE_CNT_0 0x0452
#define LAN9303_MAC_TX_PKTOK_CNT_0 0x0453
#define LAN9303_MAC_TX_64_CNT_0 0x0454
#define LAN9303_MAC_TX_127_CNT_0 0x0455
#define LAN9303_MAC_TX_255_CNT_0 0x0456
#define LAN9303_MAC_TX_511_CNT_0 0x0457
#define LAN9303_MAC_TX_1023_CNT_0 0x0458
#define LAN9303_MAC_TX_MAX_CNT_0 0x0459
#define LAN9303_MAC_TX_UNDSZE_CNT_0 0x045a
#define LAN9303_MAC_TX_PKTLEN_CNT_0 0x045c
#define LAN9303_MAC_TX_BRDCST_CNT_0 0x045d
#define LAN9303_MAC_TX_MULCST_CNT_0 0x045e
#define LAN9303_MAC_TX_LATECOL_0 0x045f
#define LAN9303_MAC_TX_EXCOL_CNT_0 0x0460
#define LAN9303_MAC_TX_SNGLECOL_CNT_0 0x0461
#define LAN9303_MAC_TX_MULTICOL_CNT_0 0x0462
#define LAN9303_MAC_TX_TOTALCOL_CNT_0 0x0463

#define LAN9303_MAC_VER_ID_1 0x0800
#define LAN9303_MAC_RX_CFG_1 0x0801
#define LAN9303_MAC_TX_CFG_1 0x0840
#define LAN9303_MAC_VER_ID_2 0x0c00
#define LAN9303_MAC_RX_CFG_2 0x0c01
#define LAN9303_MAC_TX_CFG_2 0x0c40
#define LAN9303_SWE_ALR_CMD 0x1800
# define LAN9303_ALR_CMD_MAKE_ENTRY    BIT(2)
# define LAN9303_ALR_CMD_GET_FIRST     BIT(1)
# define LAN9303_ALR_CMD_GET_NEXT      BIT(0)
#define LAN9303_SWE_ALR_WR_DAT_0 0x1801
#define LAN9303_SWE_ALR_WR_DAT_1 0x1802
# define LAN9303_ALR_DAT1_VALID        BIT(26)
# define LAN9303_ALR_DAT1_END_OF_TABL  BIT(25)
# define LAN9303_ALR_DAT1_AGE_OVERRID  BIT(25)
# define LAN9303_ALR_DAT1_STATIC       BIT(24)
# define LAN9303_ALR_DAT1_PORT_BITOFFS  16
# define LAN9303_ALR_DAT1_PORT_MASK    (7 << LAN9303_ALR_DAT1_PORT_BITOFFS)
#define LAN9303_SWE_ALR_RD_DAT_0 0x1805
#define LAN9303_SWE_ALR_RD_DAT_1 0x1806
#define LAN9303_SWE_ALR_CMD_STS 0x1808
# define ALR_STS_MAKE_PEND     BIT(0)
#define LAN9303_SWE_VLAN_CMD 0x180b
# define LAN9303_SWE_VLAN_CMD_RNW BIT(5)
# define LAN9303_SWE_VLAN_CMD_PVIDNVLAN BIT(4)
#define LAN9303_SWE_VLAN_WR_DATA 0x180c
#define LAN9303_SWE_VLAN_RD_DATA 0x180e
# define LAN9303_SWE_VLAN_MEMBER_PORT2 BIT(17)
# define LAN9303_SWE_VLAN_UNTAG_PORT2 BIT(16)
# define LAN9303_SWE_VLAN_MEMBER_PORT1 BIT(15)
# define LAN9303_SWE_VLAN_UNTAG_PORT1 BIT(14)
# define LAN9303_SWE_VLAN_MEMBER_PORT0 BIT(13)
# define LAN9303_SWE_VLAN_UNTAG_PORT0 BIT(12)
#define LAN9303_SWE_VLAN_CMD_STS 0x1810
#define LAN9303_SWE_GLB_INGRESS_CFG 0x1840
# define LAN9303_SWE_GLB_INGR_IGMP_TRAP BIT(7)
# define LAN9303_SWE_GLB_INGR_IGMP_PORT(p) BIT(10 + p)
#define LAN9303_SWE_PORT_STATE 0x1843
# define LAN9303_SWE_PORT_STATE_FORWARDING_PORT2 (0)
# define LAN9303_SWE_PORT_STATE_LEARNING_PORT2 BIT(5)
# define LAN9303_SWE_PORT_STATE_BLOCKING_PORT2 BIT(4)
# define LAN9303_SWE_PORT_STATE_FORWARDING_PORT1 (0)
# define LAN9303_SWE_PORT_STATE_LEARNING_PORT1 BIT(3)
# define LAN9303_SWE_PORT_STATE_BLOCKING_PORT1 BIT(2)
# define LAN9303_SWE_PORT_STATE_FORWARDING_PORT0 (0)
# define LAN9303_SWE_PORT_STATE_LEARNING_PORT0 BIT(1)
# define LAN9303_SWE_PORT_STATE_BLOCKING_PORT0 BIT(0)
# define LAN9303_SWE_PORT_STATE_DISABLED_PORT0 (3)
#define LAN9303_SWE_PORT_MIRROR 0x1846
# define LAN9303_SWE_PORT_MIRROR_SNIFF_ALL BIT(8)
# define LAN9303_SWE_PORT_MIRROR_SNIFFER_PORT2 BIT(7)
# define LAN9303_SWE_PORT_MIRROR_SNIFFER_PORT1 BIT(6)
# define LAN9303_SWE_PORT_MIRROR_SNIFFER_PORT0 BIT(5)
# define LAN9303_SWE_PORT_MIRROR_MIRRORED_PORT2 BIT(4)
# define LAN9303_SWE_PORT_MIRROR_MIRRORED_PORT1 BIT(3)
# define LAN9303_SWE_PORT_MIRROR_MIRRORED_PORT0 BIT(2)
# define LAN9303_SWE_PORT_MIRROR_ENABLE_RX_MIRRORING BIT(1)
# define LAN9303_SWE_PORT_MIRROR_ENABLE_TX_MIRRORING BIT(0)
# define LAN9303_SWE_PORT_MIRROR_DISABLED 0
#define LAN9303_SWE_INGRESS_PORT_TYPE 0x1847
#define  LAN9303_SWE_INGRESS_PORT_TYPE_VLAN 3
#define LAN9303_BM_CFG 0x1c00
#define LAN9303_BM_EGRSS_PORT_TYPE 0x1c0c
# define LAN9303_BM_EGRSS_PORT_TYPE_SPECIAL_TAG_PORT2 (BIT(17) | BIT(16))
# define LAN9303_BM_EGRSS_PORT_TYPE_SPECIAL_TAG_PORT1 (BIT(9) | BIT(8))
# define LAN9303_BM_EGRSS_PORT_TYPE_SPECIAL_TAG_PORT0 (BIT(1) | BIT(0))

#define LAN9303_SWITCH_PORT_REG(port, reg0) (0x400 * (port) + (reg0))

/* the built-in PHYs are of type LAN911X */
#define MII_LAN911X_SPECIAL_MODES 0x12
#define MII_LAN911X_SPECIAL_CONTROL_STATUS 0x1f

static const struct regmap_range lan9303_valid_regs[] = {
	regmap_reg_range(0x14, 0x17), /* misc, interrupt */
	regmap_reg_range(0x19, 0x19), /* endian test */
	regmap_reg_range(0x1d, 0x1d), /* hardware config */
	regmap_reg_range(0x23, 0x24), /* general purpose timer */
	regmap_reg_range(0x27, 0x27), /* counter */
	regmap_reg_range(0x29, 0x2a), /* PMI index regs */
	regmap_reg_range(0x68, 0x6a), /* flow control */
	regmap_reg_range(0x6b, 0x6c), /* switch fabric indirect regs */
	regmap_reg_range(0x6d, 0x6f), /* misc */
	regmap_reg_range(0x70, 0x77), /* virtual phy */
	regmap_reg_range(0x78, 0x7a), /* GPIO */
	regmap_reg_range(0x7c, 0x7e), /* MAC & reset */
	regmap_reg_range(0x80, 0xb7), /* switch fabric direct regs (wr only) */
};

static const struct regmap_range lan9303_reserved_ranges[] = {
	regmap_reg_range(0x00, 0x13),
	regmap_reg_range(0x18, 0x18),
	regmap_reg_range(0x1a, 0x1c),
	regmap_reg_range(0x1e, 0x22),
	regmap_reg_range(0x25, 0x26),
	regmap_reg_range(0x28, 0x28),
	regmap_reg_range(0x2b, 0x67),
	regmap_reg_range(0x7b, 0x7b),
	regmap_reg_range(0x7f, 0x7f),
	regmap_reg_range(0xb8, 0xff),
};

const struct regmap_access_table lan9303_register_set = {
	.yes_ranges = lan9303_valid_regs,
	.n_yes_ranges = ARRAY_SIZE(lan9303_valid_regs),
	.no_ranges = lan9303_reserved_ranges,
	.n_no_ranges = ARRAY_SIZE(lan9303_reserved_ranges),
};
EXPORT_SYMBOL(lan9303_register_set);

/* Flow Control registers indexed by port number */
static unsigned int flow_ctl_reg[] = {
	LAN9303_MANUAL_FC_0,
	LAN9303_MANUAL_FC_1,
	LAN9303_MANUAL_FC_2
};

static int lan9303_read(struct regmap *regmap, unsigned int offset, u32 *reg)
{
	int ret, i;

	/* we can lose arbitration for the I2C case, because the device
	 * tries to detect and read an external EEPROM after reset and acts as
	 * a master on the shared I2C bus itself. This conflicts with our
	 * attempts to access the device as a slave at the same moment.
	 */
	for (i = 0; i < 5; i++) {
		ret = regmap_read(regmap, offset, reg);
		if (!ret)
			return 0;
		if (ret != -EAGAIN)
			break;
		msleep(500);
	}

	return -EIO;
}

static int lan9303_read_wait(struct lan9303 *chip, int offset, u32 mask)
{
	int i;

	for (i = 0; i < 25; i++) {
		u32 reg;
		int ret;

		ret = lan9303_read(chip->regmap, offset, &reg);
		if (ret) {
			dev_err(chip->dev, "%s failed to read offset %d: %d\n",
				__func__, offset, ret);
			return ret;
		}
		if (!(reg & mask))
			return 0;
		usleep_range(1000, 2000);
	}

	return -ETIMEDOUT;
}

static int lan9303_virt_phy_reg_read(struct lan9303 *chip, int regnum)
{
	int ret;
	u32 val;

	if (regnum > MII_EXPANSION)
		return -EINVAL;

	ret = lan9303_read(chip->regmap, LAN9303_VIRT_PHY_BASE + regnum, &val);
	if (ret)
		return ret;

	return val & 0xffff;
}

static int lan9303_virt_phy_reg_write(struct lan9303 *chip, int regnum, u16 val)
{
	if (regnum > MII_EXPANSION)
		return -EINVAL;

	return regmap_write(chip->regmap, LAN9303_VIRT_PHY_BASE + regnum, val);
}

static int lan9303_indirect_phy_wait_for_completion(struct lan9303 *chip)
{
	return lan9303_read_wait(chip, LAN9303_PMI_ACCESS,
				 LAN9303_PMI_ACCESS_MII_BUSY);
}

static int lan9303_indirect_phy_read(struct lan9303 *chip, int addr, int regnum)
{
	int ret;
	u32 val;

	val = LAN9303_PMI_ACCESS_PHY_ADDR(addr);
	val |= LAN9303_PMI_ACCESS_MIIRINDA(regnum);

	mutex_lock(&chip->indirect_mutex);

	ret = lan9303_indirect_phy_wait_for_completion(chip);
	if (ret)
		goto on_error;

	/* start the MII read cycle */
	ret = regmap_write(chip->regmap, LAN9303_PMI_ACCESS, val);
	if (ret)
		goto on_error;

	ret = lan9303_indirect_phy_wait_for_completion(chip);
	if (ret)
		goto on_error;

	/* read the result of this operation */
	ret = lan9303_read(chip->regmap, LAN9303_PMI_DATA, &val);
	if (ret)
		goto on_error;

	mutex_unlock(&chip->indirect_mutex);

	return val & 0xffff;

on_error:
	mutex_unlock(&chip->indirect_mutex);
	return ret;
}

static int lan9303_indirect_phy_write(struct lan9303 *chip, int addr,
				      int regnum, u16 val)
{
	int ret;
	u32 reg;

	reg = LAN9303_PMI_ACCESS_PHY_ADDR(addr);
	reg |= LAN9303_PMI_ACCESS_MIIRINDA(regnum);
	reg |= LAN9303_PMI_ACCESS_MII_WRITE;

	mutex_lock(&chip->indirect_mutex);

	ret = lan9303_indirect_phy_wait_for_completion(chip);
	if (ret)
		goto on_error;

	/* write the data first... */
	ret = regmap_write(chip->regmap, LAN9303_PMI_DATA, val);
	if (ret)
		goto on_error;

	/* ...then start the MII write cycle */
	ret = regmap_write(chip->regmap, LAN9303_PMI_ACCESS, reg);

on_error:
	mutex_unlock(&chip->indirect_mutex);
	return ret;
}

const struct lan9303_phy_ops lan9303_indirect_phy_ops = {
	.phy_read = lan9303_indirect_phy_read,
	.phy_write = lan9303_indirect_phy_write,
};
EXPORT_SYMBOL_GPL(lan9303_indirect_phy_ops);

static int lan9303_switch_wait_for_completion(struct lan9303 *chip)
{
	return lan9303_read_wait(chip, LAN9303_SWITCH_CSR_CMD,
				 LAN9303_SWITCH_CSR_CMD_BUSY);
}

static int lan9303_write_switch_reg(struct lan9303 *chip, u16 regnum, u32 val)
{
	u32 reg;
	int ret;

	reg = regnum;
	reg |= LAN9303_SWITCH_CSR_CMD_LANES;
	reg |= LAN9303_SWITCH_CSR_CMD_BUSY;

	mutex_lock(&chip->indirect_mutex);

	ret = lan9303_switch_wait_for_completion(chip);
	if (ret)
		goto on_error;

	ret = regmap_write(chip->regmap, LAN9303_SWITCH_CSR_DATA, val);
	if (ret) {
		dev_err(chip->dev, "Failed to write csr data reg: %d\n", ret);
		goto on_error;
	}

	/* trigger write */
	ret = regmap_write(chip->regmap, LAN9303_SWITCH_CSR_CMD, reg);
	if (ret)
		dev_err(chip->dev, "Failed to write csr command reg: %d\n",
			ret);

on_error:
	mutex_unlock(&chip->indirect_mutex);
	return ret;
}

static int lan9303_read_switch_reg(struct lan9303 *chip, u16 regnum, u32 *val)
{
	u32 reg;
	int ret;

	reg = regnum;
	reg |= LAN9303_SWITCH_CSR_CMD_LANES;
	reg |= LAN9303_SWITCH_CSR_CMD_RW;
	reg |= LAN9303_SWITCH_CSR_CMD_BUSY;

	mutex_lock(&chip->indirect_mutex);

	ret = lan9303_switch_wait_for_completion(chip);
	if (ret)
		goto on_error;

	/* trigger read */
	ret = regmap_write(chip->regmap, LAN9303_SWITCH_CSR_CMD, reg);
	if (ret) {
		dev_err(chip->dev, "Failed to write csr command reg: %d\n",
			ret);
		goto on_error;
	}

	ret = lan9303_switch_wait_for_completion(chip);
	if (ret)
		goto on_error;

	ret = lan9303_read(chip->regmap, LAN9303_SWITCH_CSR_DATA, val);
	if (ret)
		dev_err(chip->dev, "Failed to read csr data reg: %d\n", ret);
on_error:
	mutex_unlock(&chip->indirect_mutex);
	return ret;
}

static int lan9303_write_switch_reg_mask(struct lan9303 *chip, u16 regnum,
					 u32 val, u32 mask)
{
	int ret;
	u32 reg;

	ret = lan9303_read_switch_reg(chip, regnum, &reg);
	if (ret)
		return ret;

	reg = (reg & ~mask) | val;

	return lan9303_write_switch_reg(chip, regnum, reg);
}

static int lan9303_write_switch_port(struct lan9303 *chip, int port,
				     u16 regnum, u32 val)
{
	return lan9303_write_switch_reg(
		chip, LAN9303_SWITCH_PORT_REG(port, regnum), val);
}

static int lan9303_read_switch_port(struct lan9303 *chip, int port,
				    u16 regnum, u32 *val)
{
	return lan9303_read_switch_reg(
		chip, LAN9303_SWITCH_PORT_REG(port, regnum), val);
}

static int lan9303_detect_phy_setup(struct lan9303 *chip)
{
	int reg;

	/* Calculate chip->phy_addr_base:
	 * Depending on the 'phy_addr_sel_strap' setting, the three phys are
	 * using IDs 0-1-2 or IDs 1-2-3. We cannot read back the
	 * 'phy_addr_sel_strap' setting directly, so we need a test, which
	 * configuration is active:
	 * Special reg 18 of phy 3 reads as 0x0000, if 'phy_addr_sel_strap' is 0
	 * and the IDs are 0-1-2, else it contains something different from
	 * 0x0000, which means 'phy_addr_sel_strap' is 1 and the IDs are 1-2-3.
	 * 0xffff is returned on MDIO read with no response.
	 */
	reg = chip->ops->phy_read(chip, 3, MII_LAN911X_SPECIAL_MODES);
	if (reg < 0) {
		dev_err(chip->dev, "Failed to detect phy config: %d\n", reg);
		return reg;
	}

	chip->phy_addr_base = reg != 0 && reg != 0xffff;

	dev_dbg(chip->dev, "Phy setup '%s' detected\n",
		chip->phy_addr_base ? "1-2-3" : "0-1-2");

	return 0;
}

/* Map ALR-port bits to port bitmap, and back */
static const int alrport_2_portmap[] = {1, 2, 4, 0, 3, 5, 6, 7 };
static const int portmap_2_alrport[] = {3, 0, 1, 4, 2, 5, 6, 7 };

/* Return pointer to first free ALR cache entry, return NULL if none */
static struct lan9303_alr_cache_entry *
lan9303_alr_cache_find_free(struct lan9303 *chip)
{
	int i;
	struct lan9303_alr_cache_entry *entr = chip->alr_cache;

	for (i = 0; i < LAN9303_NUM_ALR_RECORDS; i++, entr++)
		if (entr->port_map == 0)
			return entr;

	return NULL;
}

/* Return pointer to ALR cache entry matching MAC address */
static struct lan9303_alr_cache_entry *
lan9303_alr_cache_find_mac(struct lan9303 *chip, const u8 *mac_addr)
{
	int i;
	struct lan9303_alr_cache_entry *entr = chip->alr_cache;

	BUILD_BUG_ON_MSG(sizeof(struct lan9303_alr_cache_entry) & 1,
			 "ether_addr_equal require u16 alignment");

	for (i = 0; i < LAN9303_NUM_ALR_RECORDS; i++, entr++)
		if (ether_addr_equal(entr->mac_addr, mac_addr))
			return entr;

	return NULL;
}

static int lan9303_csr_reg_wait(struct lan9303 *chip, int regno, u32 mask)
{
	int i;

	for (i = 0; i < 25; i++) {
		u32 reg;

		lan9303_read_switch_reg(chip, regno, &reg);
		if (!(reg & mask))
			return 0;
		usleep_range(1000, 2000);
	}

	return -ETIMEDOUT;
}

static int lan9303_alr_make_entry_raw(struct lan9303 *chip, u32 dat0, u32 dat1)
{
	lan9303_write_switch_reg(chip, LAN9303_SWE_ALR_WR_DAT_0, dat0);
	lan9303_write_switch_reg(chip, LAN9303_SWE_ALR_WR_DAT_1, dat1);
	lan9303_write_switch_reg(chip, LAN9303_SWE_ALR_CMD,
				 LAN9303_ALR_CMD_MAKE_ENTRY);
	lan9303_csr_reg_wait(chip, LAN9303_SWE_ALR_CMD_STS, ALR_STS_MAKE_PEND);
	lan9303_write_switch_reg(chip, LAN9303_SWE_ALR_CMD, 0);

	return 0;
}

typedef int alr_loop_cb_t(struct lan9303 *chip, u32 dat0, u32 dat1,
			  int portmap, void *ctx);

static int lan9303_alr_loop(struct lan9303 *chip, alr_loop_cb_t *cb, void *ctx)
{
	int ret = 0, i;

	mutex_lock(&chip->alr_mutex);
	lan9303_write_switch_reg(chip, LAN9303_SWE_ALR_CMD,
				 LAN9303_ALR_CMD_GET_FIRST);
	lan9303_write_switch_reg(chip, LAN9303_SWE_ALR_CMD, 0);

	for (i = 1; i < LAN9303_NUM_ALR_RECORDS; i++) {
		u32 dat0, dat1;
		int alrport, portmap;

		lan9303_read_switch_reg(chip, LAN9303_SWE_ALR_RD_DAT_0, &dat0);
		lan9303_read_switch_reg(chip, LAN9303_SWE_ALR_RD_DAT_1, &dat1);
		if (dat1 & LAN9303_ALR_DAT1_END_OF_TABL)
			break;

		alrport = (dat1 & LAN9303_ALR_DAT1_PORT_MASK) >>
						LAN9303_ALR_DAT1_PORT_BITOFFS;
		portmap = alrport_2_portmap[alrport];

		ret = cb(chip, dat0, dat1, portmap, ctx);
		if (ret)
			break;

		lan9303_write_switch_reg(chip, LAN9303_SWE_ALR_CMD,
					 LAN9303_ALR_CMD_GET_NEXT);
		lan9303_write_switch_reg(chip, LAN9303_SWE_ALR_CMD, 0);
	}
	mutex_unlock(&chip->alr_mutex);

	return ret;
}

static void alr_reg_to_mac(u32 dat0, u32 dat1, u8 mac[6])
{
	mac[0] = (dat0 >>  0) & 0xff;
	mac[1] = (dat0 >>  8) & 0xff;
	mac[2] = (dat0 >> 16) & 0xff;
	mac[3] = (dat0 >> 24) & 0xff;
	mac[4] = (dat1 >>  0) & 0xff;
	mac[5] = (dat1 >>  8) & 0xff;
}

struct del_port_learned_ctx {
	int port;
};

/* Clear learned (non-static) entry on given port */
static int alr_loop_cb_del_port_learned(struct lan9303 *chip, u32 dat0,
					u32 dat1, int portmap, void *ctx)
{
	struct del_port_learned_ctx *del_ctx = ctx;
	int port = del_ctx->port;

	if (((BIT(port) & portmap) == 0) || (dat1 & LAN9303_ALR_DAT1_STATIC))
		return 0;

	/* learned entries has only one port, we can just delete */
	dat1 &= ~LAN9303_ALR_DAT1_VALID; /* delete entry */
	lan9303_alr_make_entry_raw(chip, dat0, dat1);

	return 0;
}

struct port_fdb_dump_ctx {
	int port;
	void *data;
	dsa_fdb_dump_cb_t *cb;
};

static int alr_loop_cb_fdb_port_dump(struct lan9303 *chip, u32 dat0,
				     u32 dat1, int portmap, void *ctx)
{
	struct port_fdb_dump_ctx *dump_ctx = ctx;
	u8 mac[ETH_ALEN];
	bool is_static;

	if ((BIT(dump_ctx->port) & portmap) == 0)
		return 0;

	alr_reg_to_mac(dat0, dat1, mac);
	is_static = !!(dat1 & LAN9303_ALR_DAT1_STATIC);
	return dump_ctx->cb(mac, 0, is_static, dump_ctx->data);
}

/* Set a static ALR entry. Delete entry if port_map is zero */
static void lan9303_alr_set_entry(struct lan9303 *chip, const u8 *mac,
				  u8 port_map, bool stp_override)
{
	u32 dat0, dat1, alr_port;

	dev_dbg(chip->dev, "%s(%pM, %d)\n", __func__, mac, port_map);
	dat1 = LAN9303_ALR_DAT1_STATIC;
	if (port_map)
		dat1 |= LAN9303_ALR_DAT1_VALID;
	/* otherwise no ports: delete entry */
	if (stp_override)
		dat1 |= LAN9303_ALR_DAT1_AGE_OVERRID;

	alr_port = portmap_2_alrport[port_map & 7];
	dat1 &= ~LAN9303_ALR_DAT1_PORT_MASK;
	dat1 |= alr_port << LAN9303_ALR_DAT1_PORT_BITOFFS;

	dat0 = 0;
	dat0 |= (mac[0] << 0);
	dat0 |= (mac[1] << 8);
	dat0 |= (mac[2] << 16);
	dat0 |= (mac[3] << 24);

	dat1 |= (mac[4] << 0);
	dat1 |= (mac[5] << 8);

	lan9303_alr_make_entry_raw(chip, dat0, dat1);
}

/* Add port to static ALR entry, create new static entry if needed */
static int lan9303_alr_add_port(struct lan9303 *chip, const u8 *mac, int port,
				bool stp_override)
{
	struct lan9303_alr_cache_entry *entr;

	mutex_lock(&chip->alr_mutex);
	entr = lan9303_alr_cache_find_mac(chip, mac);
	if (!entr) { /*New entry */
		entr = lan9303_alr_cache_find_free(chip);
		if (!entr) {
			mutex_unlock(&chip->alr_mutex);
			return -ENOSPC;
		}
		ether_addr_copy(entr->mac_addr, mac);
	}
	entr->port_map |= BIT(port);
	entr->stp_override = stp_override;
	lan9303_alr_set_entry(chip, mac, entr->port_map, stp_override);
	mutex_unlock(&chip->alr_mutex);

	return 0;
}

/* Delete static port from ALR entry, delete entry if last port */
static int lan9303_alr_del_port(struct lan9303 *chip, const u8 *mac, int port)
{
	struct lan9303_alr_cache_entry *entr;

	mutex_lock(&chip->alr_mutex);
	entr = lan9303_alr_cache_find_mac(chip, mac);
	if (!entr)
		goto out;  /* no static entry found */

	entr->port_map &= ~BIT(port);
	if (entr->port_map == 0) /* zero means its free again */
		eth_zero_addr(entr->mac_addr);
	lan9303_alr_set_entry(chip, mac, entr->port_map, entr->stp_override);

out:
	mutex_unlock(&chip->alr_mutex);
	return 0;
}

static int lan9303_disable_processing_port(struct lan9303 *chip,
					   unsigned int port)
{
	int ret;

	/* disable RX, but keep register reset default values else */
	ret = lan9303_write_switch_port(chip, port, LAN9303_MAC_RX_CFG_0,
					LAN9303_MAC_RX_CFG_X_REJECT_MAC_TYPES);
	if (ret)
		return ret;

	/* disable TX, but keep register reset default values else */
	return lan9303_write_switch_port(chip, port, LAN9303_MAC_TX_CFG_0,
				LAN9303_MAC_TX_CFG_X_TX_IFG_CONFIG_DEFAULT |
				LAN9303_MAC_TX_CFG_X_TX_PAD_ENABLE);
}

static int lan9303_enable_processing_port(struct lan9303 *chip,
					  unsigned int port)
{
	int ret;

	/* enable RX and keep register reset default values else */
	ret = lan9303_write_switch_port(chip, port, LAN9303_MAC_RX_CFG_0,
					LAN9303_MAC_RX_CFG_X_REJECT_MAC_TYPES |
					LAN9303_MAC_RX_CFG_X_RX_ENABLE);
	if (ret)
		return ret;

	/* enable TX and keep register reset default values else */
	return lan9303_write_switch_port(chip, port, LAN9303_MAC_TX_CFG_0,
				LAN9303_MAC_TX_CFG_X_TX_IFG_CONFIG_DEFAULT |
				LAN9303_MAC_TX_CFG_X_TX_PAD_ENABLE |
				LAN9303_MAC_TX_CFG_X_TX_ENABLE);
}

/* forward special tagged packets from port 0 to port 1 *or* port 2 */
static int lan9303_setup_tagging(struct lan9303 *chip)
{
	int ret;
	u32 val;
	/* enable defining the destination port via special VLAN tagging
	 * for port 0
	 */
	ret = lan9303_write_switch_reg(chip, LAN9303_SWE_INGRESS_PORT_TYPE,
				       LAN9303_SWE_INGRESS_PORT_TYPE_VLAN);
	if (ret)
		return ret;

	/* tag incoming packets at port 1 and 2 on their way to port 0 to be
	 * able to discover their source port
	 */
	val = LAN9303_BM_EGRSS_PORT_TYPE_SPECIAL_TAG_PORT0;
	return lan9303_write_switch_reg(chip, LAN9303_BM_EGRSS_PORT_TYPE, val);
}

/* We want a special working switch:
 * - do not forward packets between port 1 and 2
 * - forward everything from port 1 to port 0
 * - forward everything from port 2 to port 0
 */
static int lan9303_separate_ports(struct lan9303 *chip)
{
	int ret;

	lan9303_alr_del_port(chip, eth_stp_addr, 0);
	ret = lan9303_write_switch_reg(chip, LAN9303_SWE_PORT_MIRROR,
				LAN9303_SWE_PORT_MIRROR_SNIFFER_PORT0 |
				LAN9303_SWE_PORT_MIRROR_MIRRORED_PORT1 |
				LAN9303_SWE_PORT_MIRROR_MIRRORED_PORT2 |
				LAN9303_SWE_PORT_MIRROR_ENABLE_RX_MIRRORING |
				LAN9303_SWE_PORT_MIRROR_SNIFF_ALL);
	if (ret)
		return ret;

	/* prevent port 1 and 2 from forwarding packets by their own */
	return lan9303_write_switch_reg(chip, LAN9303_SWE_PORT_STATE,
				LAN9303_SWE_PORT_STATE_FORWARDING_PORT0 |
				LAN9303_SWE_PORT_STATE_BLOCKING_PORT1 |
				LAN9303_SWE_PORT_STATE_BLOCKING_PORT2);
}

static void lan9303_bridge_ports(struct lan9303 *chip)
{
	/* ports bridged: remove mirroring */
	lan9303_write_switch_reg(chip, LAN9303_SWE_PORT_MIRROR,
				 LAN9303_SWE_PORT_MIRROR_DISABLED);

	lan9303_write_switch_reg(chip, LAN9303_SWE_PORT_STATE,
				 chip->swe_port_state);
	lan9303_alr_add_port(chip, eth_stp_addr, 0, true);
}

static void lan9303_handle_reset(struct lan9303 *chip)
{
	if (!chip->reset_gpio)
		return;

	gpiod_set_value_cansleep(chip->reset_gpio, 1);

	if (chip->reset_duration != 0)
		msleep(chip->reset_duration);

	/* release (deassert) reset and activate the device */
	gpiod_set_value_cansleep(chip->reset_gpio, 0);
}

/* stop processing packets for all ports */
static int lan9303_disable_processing(struct lan9303 *chip)
{
	int p;

	for (p = 1; p < LAN9303_NUM_PORTS; p++) {
		int ret = lan9303_disable_processing_port(chip, p);

		if (ret)
			return ret;
	}

	return 0;
}

static int lan9303_check_device(struct lan9303 *chip)
{
	int ret;
	int err;
	u32 reg;

	/* In I2C-managed configurations this polling loop will clash with
	 * switch's reading of EEPROM right after reset and this behaviour is
	 * not configurable. While lan9303_read() already has quite long retry
	 * timeout, seems not all cases are being detected as arbitration error.
	 *
	 * According to datasheet, EEPROM loader has 30ms timeout (in case of
	 * missing EEPROM).
	 *
	 * Loading of the largest supported EEPROM is expected to take at least
	 * 5.9s.
	 */
	err = read_poll_timeout(lan9303_read, ret,
				!ret && reg & LAN9303_HW_CFG_READY,
				20000, 6000000, false,
				chip->regmap, LAN9303_HW_CFG, &reg);
	if (ret) {
		dev_err(chip->dev, "failed to read HW_CFG reg: %pe\n",
			ERR_PTR(ret));
		return ret;
	}
	if (err) {
		dev_err(chip->dev, "HW_CFG not ready: 0x%08x\n", reg);
		return err;
	}

	ret = lan9303_read(chip->regmap, LAN9303_CHIP_REV, &reg);
	if (ret) {
		dev_err(chip->dev, "failed to read chip revision register: %d\n",
			ret);
		return ret;
	}

	if (((reg >> 16) != LAN9303_CHIP_ID) &&
	    ((reg >> 16) != LAN9354_CHIP_ID)) {
		dev_err(chip->dev, "unexpected device found: LAN%4.4X\n",
			reg >> 16);
		return -ENODEV;
	}

	/* The default state of the LAN9303 device is to forward packets between
	 * all ports (if not configured differently by an external EEPROM).
	 * The initial state of a DSA device must be forwarding packets only
	 * between the external and the internal ports and no forwarding
	 * between the external ports. In preparation we stop packet handling
	 * at all for now until the LAN9303 device is re-programmed accordingly.
	 */
	ret = lan9303_disable_processing(chip);
	if (ret)
		dev_warn(chip->dev, "failed to disable switching %d\n", ret);

	dev_info(chip->dev, "Found LAN%4.4X rev. %u\n", (reg >> 16), reg & 0xffff);

	ret = lan9303_detect_phy_setup(chip);
	if (ret) {
		dev_err(chip->dev,
			"failed to discover phy bootstrap setup: %d\n", ret);
		return ret;
	}

	return 0;
}

/* ---------------------------- DSA -----------------------------------*/

static enum dsa_tag_protocol lan9303_get_tag_protocol(struct dsa_switch *ds,
						      int port,
						      enum dsa_tag_protocol mp)
{
	return DSA_TAG_PROTO_LAN9303;
}

static int lan9303_setup(struct dsa_switch *ds)
{
	struct lan9303 *chip = ds->priv;
	int ret;
	u32 reg;

	/* Make sure that port 0 is the cpu port */
	if (!dsa_is_cpu_port(ds, 0)) {
		dev_err(chip->dev, "port 0 is not the CPU port\n");
		return -EINVAL;
	}

	/* Virtual Phy: Remove Turbo 200Mbit mode */
	ret = lan9303_read(chip->regmap, LAN9303_VIRT_SPECIAL_CTRL, &reg);
	if (ret)
		return (ret);

	/* Clear the TURBO Mode bit if it was set. */
	if (reg & LAN9303_VIRT_SPECIAL_TURBO) {
		reg &= ~LAN9303_VIRT_SPECIAL_TURBO;
		regmap_write(chip->regmap, LAN9303_VIRT_SPECIAL_CTRL, reg);
	}

	ret = lan9303_setup_tagging(chip);
	if (ret)
		dev_err(chip->dev, "failed to setup port tagging %d\n", ret);

	ret = lan9303_separate_ports(chip);
	if (ret)
		dev_err(chip->dev, "failed to separate ports %d\n", ret);

	ret = lan9303_enable_processing_port(chip, 0);
	if (ret)
		dev_err(chip->dev, "failed to re-enable switching %d\n", ret);

	/* Trap IGMP to port 0 */
	ret = lan9303_write_switch_reg_mask(chip, LAN9303_SWE_GLB_INGRESS_CFG,
					    LAN9303_SWE_GLB_INGR_IGMP_TRAP |
					    LAN9303_SWE_GLB_INGR_IGMP_PORT(0),
					    LAN9303_SWE_GLB_INGR_IGMP_PORT(1) |
					    LAN9303_SWE_GLB_INGR_IGMP_PORT(2));
	if (ret)
		dev_err(chip->dev, "failed to setup IGMP trap %d\n", ret);

	return 0;
}

struct lan9303_mib_desc {
	unsigned int offset; /* offset of first MAC */
	const char *name;
};

static const struct lan9303_mib_desc lan9303_mib[] = {
	{ .offset = LAN9303_MAC_RX_BRDCST_CNT_0, .name = "RxBroad", },
	{ .offset = LAN9303_MAC_RX_PAUSE_CNT_0, .name = "RxPause", },
	{ .offset = LAN9303_MAC_RX_MULCST_CNT_0, .name = "RxMulti", },
	{ .offset = LAN9303_MAC_RX_PKTOK_CNT_0, .name = "RxOk", },
	{ .offset = LAN9303_MAC_RX_CRCERR_CNT_0, .name = "RxCrcErr", },
	{ .offset = LAN9303_MAC_RX_ALIGN_CNT_0, .name = "RxAlignErr", },
	{ .offset = LAN9303_MAC_RX_JABB_CNT_0, .name = "RxJabber", },
	{ .offset = LAN9303_MAC_RX_FRAG_CNT_0, .name = "RxFragment", },
	{ .offset = LAN9303_MAC_RX_64_CNT_0, .name = "Rx64Byte", },
	{ .offset = LAN9303_MAC_RX_127_CNT_0, .name = "Rx128Byte", },
	{ .offset = LAN9303_MAC_RX_255_CNT_0, .name = "Rx256Byte", },
	{ .offset = LAN9303_MAC_RX_511_CNT_0, .name = "Rx512Byte", },
	{ .offset = LAN9303_MAC_RX_1023_CNT_0, .name = "Rx1024Byte", },
	{ .offset = LAN9303_MAC_RX_MAX_CNT_0, .name = "RxMaxByte", },
	{ .offset = LAN9303_MAC_RX_PKTLEN_CNT_0, .name = "RxByteCnt", },
	{ .offset = LAN9303_MAC_RX_SYMBL_CNT_0, .name = "RxSymbolCnt", },
	{ .offset = LAN9303_MAC_RX_CTLFRM_CNT_0, .name = "RxCfs", },
	{ .offset = LAN9303_MAC_RX_OVRSZE_CNT_0, .name = "RxOverFlow", },
	{ .offset = LAN9303_MAC_TX_UNDSZE_CNT_0, .name = "TxShort", },
	{ .offset = LAN9303_MAC_TX_BRDCST_CNT_0, .name = "TxBroad", },
	{ .offset = LAN9303_MAC_TX_PAUSE_CNT_0, .name = "TxPause", },
	{ .offset = LAN9303_MAC_TX_MULCST_CNT_0, .name = "TxMulti", },
	{ .offset = LAN9303_MAC_RX_UNDSZE_CNT_0, .name = "RxShort", },
	{ .offset = LAN9303_MAC_TX_64_CNT_0, .name = "Tx64Byte", },
	{ .offset = LAN9303_MAC_TX_127_CNT_0, .name = "Tx128Byte", },
	{ .offset = LAN9303_MAC_TX_255_CNT_0, .name = "Tx256Byte", },
	{ .offset = LAN9303_MAC_TX_511_CNT_0, .name = "Tx512Byte", },
	{ .offset = LAN9303_MAC_TX_1023_CNT_0, .name = "Tx1024Byte", },
	{ .offset = LAN9303_MAC_TX_MAX_CNT_0, .name = "TxMaxByte", },
	{ .offset = LAN9303_MAC_TX_PKTLEN_CNT_0, .name = "TxByteCnt", },
	{ .offset = LAN9303_MAC_TX_PKTOK_CNT_0, .name = "TxOk", },
	{ .offset = LAN9303_MAC_TX_TOTALCOL_CNT_0, .name = "TxCollision", },
	{ .offset = LAN9303_MAC_TX_MULTICOL_CNT_0, .name = "TxMultiCol", },
	{ .offset = LAN9303_MAC_TX_SNGLECOL_CNT_0, .name = "TxSingleCol", },
	{ .offset = LAN9303_MAC_TX_EXCOL_CNT_0, .name = "TxExcCol", },
	{ .offset = LAN9303_MAC_TX_DEFER_CNT_0, .name = "TxDefer", },
	{ .offset = LAN9303_MAC_TX_LATECOL_0, .name = "TxLateCol", },
};

static void lan9303_get_strings(struct dsa_switch *ds, int port,
				u32 stringset, uint8_t *data)
{
	u8 *buf = data;
	unsigned int u;

	if (stringset != ETH_SS_STATS)
		return;

	for (u = 0; u < ARRAY_SIZE(lan9303_mib); u++)
		ethtool_puts(&buf, lan9303_mib[u].name);
}

static void lan9303_get_ethtool_stats(struct dsa_switch *ds, int port,
				      uint64_t *data)
{
	struct lan9303 *chip = ds->priv;
	unsigned int u;

	for (u = 0; u < ARRAY_SIZE(lan9303_mib); u++) {
		u32 reg;
		int ret;

		ret = lan9303_read_switch_port(
			chip, port, lan9303_mib[u].offset, &reg);

		if (ret) {
			dev_warn(chip->dev, "Reading status port %d reg %u failed\n",
				 port, lan9303_mib[u].offset);
			reg = 0;
		}
		data[u] = reg;
	}
}

static int lan9303_get_sset_count(struct dsa_switch *ds, int port, int sset)
{
	if (sset != ETH_SS_STATS)
		return 0;

	return ARRAY_SIZE(lan9303_mib);
}

static int lan9303_phy_read(struct dsa_switch *ds, int port, int regnum)
{
	struct lan9303 *chip = ds->priv;
	int phy_base = chip->phy_addr_base;

	if (port == 0)
		return lan9303_virt_phy_reg_read(chip, regnum);
	if (port > 2)
		return -ENODEV;

	return chip->ops->phy_read(chip, phy_base + port, regnum);
}

static int lan9303_phy_write(struct dsa_switch *ds, int port, int regnum,
			     u16 val)
{
	struct lan9303 *chip = ds->priv;
	int phy_base = chip->phy_addr_base;

	if (port == 0)
		return lan9303_virt_phy_reg_write(chip, regnum, val);
	if (port > 2)
		return -ENODEV;

	return chip->ops->phy_write(chip, phy_base + port, regnum, val);
}

static int lan9303_port_enable(struct dsa_switch *ds, int port,
			       struct phy_device *phy)
{
	struct dsa_port *dp = dsa_to_port(ds, port);
	struct lan9303 *chip = ds->priv;

	if (!dsa_port_is_user(dp))
		return 0;

	vlan_vid_add(dsa_port_to_conduit(dp), htons(ETH_P_8021Q), port);

	return lan9303_enable_processing_port(chip, port);
}

static void lan9303_port_disable(struct dsa_switch *ds, int port)
{
	struct dsa_port *dp = dsa_to_port(ds, port);
	struct lan9303 *chip = ds->priv;

	if (!dsa_port_is_user(dp))
		return;

	vlan_vid_del(dsa_port_to_conduit(dp), htons(ETH_P_8021Q), port);

	lan9303_disable_processing_port(chip, port);
	lan9303_phy_write(ds, port, MII_BMCR, BMCR_PDOWN);
}

static int lan9303_port_bridge_join(struct dsa_switch *ds, int port,
				    struct dsa_bridge bridge,
				    bool *tx_fwd_offload,
				    struct netlink_ext_ack *extack)
{
	struct lan9303 *chip = ds->priv;

	dev_dbg(chip->dev, "%s(port %d)\n", __func__, port);
	if (dsa_port_bridge_same(dsa_to_port(ds, 1), dsa_to_port(ds, 2))) {
		lan9303_bridge_ports(chip);
		chip->is_bridged = true;  /* unleash stp_state_set() */
	}

	return 0;
}

static void lan9303_port_bridge_leave(struct dsa_switch *ds, int port,
				      struct dsa_bridge bridge)
{
	struct lan9303 *chip = ds->priv;

	dev_dbg(chip->dev, "%s(port %d)\n", __func__, port);
	if (chip->is_bridged) {
		lan9303_separate_ports(chip);
		chip->is_bridged = false;
	}
}

static void lan9303_port_stp_state_set(struct dsa_switch *ds, int port,
				       u8 state)
{
	int portmask, portstate;
	struct lan9303 *chip = ds->priv;

	dev_dbg(chip->dev, "%s(port %d, state %d)\n",
		__func__, port, state);

	switch (state) {
	case BR_STATE_DISABLED:
		portstate = LAN9303_SWE_PORT_STATE_DISABLED_PORT0;
		break;
	case BR_STATE_BLOCKING:
	case BR_STATE_LISTENING:
		portstate = LAN9303_SWE_PORT_STATE_BLOCKING_PORT0;
		break;
	case BR_STATE_LEARNING:
		portstate = LAN9303_SWE_PORT_STATE_LEARNING_PORT0;
		break;
	case BR_STATE_FORWARDING:
		portstate = LAN9303_SWE_PORT_STATE_FORWARDING_PORT0;
		break;
	default:
		portstate = LAN9303_SWE_PORT_STATE_DISABLED_PORT0;
		dev_err(chip->dev, "unknown stp state: port %d, state %d\n",
			port, state);
	}

	portmask = 0x3 << (port * 2);
	portstate <<= (port * 2);

	chip->swe_port_state = (chip->swe_port_state & ~portmask) | portstate;

	if (chip->is_bridged)
		lan9303_write_switch_reg(chip, LAN9303_SWE_PORT_STATE,
					 chip->swe_port_state);
	/* else: touching SWE_PORT_STATE would break port separation */
}

static void lan9303_port_fast_age(struct dsa_switch *ds, int port)
{
	struct lan9303 *chip = ds->priv;
	struct del_port_learned_ctx del_ctx = {
		.port = port,
	};

	dev_dbg(chip->dev, "%s(%d)\n", __func__, port);
	lan9303_alr_loop(chip, alr_loop_cb_del_port_learned, &del_ctx);
}

static int lan9303_port_fdb_add(struct dsa_switch *ds, int port,
				const unsigned char *addr, u16 vid,
				struct dsa_db db)
{
	struct lan9303 *chip = ds->priv;

	dev_dbg(chip->dev, "%s(%d, %pM, %d)\n", __func__, port, addr, vid);

	return lan9303_alr_add_port(chip, addr, port, false);
}

static int lan9303_port_fdb_del(struct dsa_switch *ds, int port,
				const unsigned char *addr, u16 vid,
				struct dsa_db db)
{
	struct lan9303 *chip = ds->priv;

	dev_dbg(chip->dev, "%s(%d, %pM, %d)\n", __func__, port, addr, vid);
	lan9303_alr_del_port(chip, addr, port);

	return 0;
}

static int lan9303_port_fdb_dump(struct dsa_switch *ds, int port,
				 dsa_fdb_dump_cb_t *cb, void *data)
{
	struct lan9303 *chip = ds->priv;
	struct port_fdb_dump_ctx dump_ctx = {
		.port = port,
		.data = data,
		.cb   = cb,
	};

	dev_dbg(chip->dev, "%s(%d)\n", __func__, port);
	return lan9303_alr_loop(chip, alr_loop_cb_fdb_port_dump, &dump_ctx);
}

static int lan9303_port_mdb_prepare(struct dsa_switch *ds, int port,
				    const struct switchdev_obj_port_mdb *mdb)
{
	struct lan9303 *chip = ds->priv;

	dev_dbg(chip->dev, "%s(%d, %pM, %d)\n", __func__, port, mdb->addr,
		mdb->vid);
	if (mdb->vid)
		return -EOPNOTSUPP;
	if (lan9303_alr_cache_find_mac(chip, mdb->addr))
		return 0;
	if (!lan9303_alr_cache_find_free(chip))
		return -ENOSPC;

	return 0;
}

static int lan9303_port_mdb_add(struct dsa_switch *ds, int port,
				const struct switchdev_obj_port_mdb *mdb,
				struct dsa_db db)
{
	struct lan9303 *chip = ds->priv;
	int err;

	err = lan9303_port_mdb_prepare(ds, port, mdb);
	if (err)
		return err;

	dev_dbg(chip->dev, "%s(%d, %pM, %d)\n", __func__, port, mdb->addr,
		mdb->vid);
	return lan9303_alr_add_port(chip, mdb->addr, port, false);
}

static int lan9303_port_mdb_del(struct dsa_switch *ds, int port,
				const struct switchdev_obj_port_mdb *mdb,
				struct dsa_db db)
{
	struct lan9303 *chip = ds->priv;

	dev_dbg(chip->dev, "%s(%d, %pM, %d)\n", __func__, port, mdb->addr,
		mdb->vid);
	if (mdb->vid)
		return -EOPNOTSUPP;
	lan9303_alr_del_port(chip, mdb->addr, port);

	return 0;
}

static void lan9303_phylink_get_caps(struct dsa_switch *ds, int port,
				     struct phylink_config *config)
{
	struct lan9303 *chip = ds->priv;

	dev_dbg(chip->dev, "%s(%d) entered.", __func__, port);

	config->mac_capabilities = MAC_10 | MAC_100 | MAC_ASYM_PAUSE |
				   MAC_SYM_PAUSE;

	if (port == 0) {
		__set_bit(PHY_INTERFACE_MODE_RMII,
			  config->supported_interfaces);
		__set_bit(PHY_INTERFACE_MODE_MII,
			  config->supported_interfaces);
	} else {
		__set_bit(PHY_INTERFACE_MODE_INTERNAL,
			  config->supported_interfaces);
		/* Compatibility for phylib's default interface type when the
		 * phy-mode property is absent
		 */
		__set_bit(PHY_INTERFACE_MODE_GMII,
			  config->supported_interfaces);
	}
}

static void lan9303_phylink_mac_config(struct phylink_config *config,
				       unsigned int mode,
				       const struct phylink_link_state *state)
{
}

static void lan9303_phylink_mac_link_down(struct phylink_config *config,
					  unsigned int mode,
					  phy_interface_t interface)
{
}

static void lan9303_phylink_mac_link_up(struct phylink_config *config,
					struct phy_device *phydev,
					unsigned int mode,
					phy_interface_t interface,
					int speed, int duplex, bool tx_pause,
					bool rx_pause)
{
	struct dsa_port *dp = dsa_phylink_to_port(config);
	struct lan9303 *chip = dp->ds->priv;
	struct dsa_switch *ds = dp->ds;
	int port = dp->index;
	u32 ctl;
	u32 reg;

	/* On this device, we are only interested in doing something here if
	 * this is the xMII port. All other ports are 10/100 phys using MDIO
	 * to control there link settings.
	 */
	if (!IS_PORT_XMII(port))
		return;

	/* Disable auto-negotiation and force the speed/duplex settings. */
	ctl = lan9303_phy_read(ds, port, MII_BMCR);
	ctl &= ~(BMCR_ANENABLE | BMCR_SPEED100 | BMCR_FULLDPLX);
	if (speed == SPEED_100)
		ctl |= BMCR_SPEED100;
	if (duplex == DUPLEX_FULL)
		ctl |= BMCR_FULLDPLX;
	lan9303_phy_write(ds, port, MII_BMCR, ctl);

	/* Force the flow control settings. */
	lan9303_read(chip->regmap, flow_ctl_reg[port], &reg);
	reg &= ~(LAN9303_BP_EN | LAN9303_RX_FC_EN | LAN9303_TX_FC_EN);
	if (rx_pause)
		reg |= (LAN9303_RX_FC_EN | LAN9303_BP_EN);
	if (tx_pause)
		reg |= LAN9303_TX_FC_EN;
	regmap_write(chip->regmap, flow_ctl_reg[port], reg);
}

static const struct phylink_mac_ops lan9303_phylink_mac_ops = {
	.mac_config	= lan9303_phylink_mac_config,
	.mac_link_down	= lan9303_phylink_mac_link_down,
	.mac_link_up	= lan9303_phylink_mac_link_up,
};

static const struct dsa_switch_ops lan9303_switch_ops = {
	.get_tag_protocol	= lan9303_get_tag_protocol,
	.setup			= lan9303_setup,
	.get_strings		= lan9303_get_strings,
	.phy_read		= lan9303_phy_read,
	.phy_write		= lan9303_phy_write,
	.phylink_get_caps	= lan9303_phylink_get_caps,
	.get_ethtool_stats	= lan9303_get_ethtool_stats,
	.get_sset_count		= lan9303_get_sset_count,
	.port_enable		= lan9303_port_enable,
	.port_disable		= lan9303_port_disable,
	.port_bridge_join	= lan9303_port_bridge_join,
	.port_bridge_leave	= lan9303_port_bridge_leave,
	.port_stp_state_set	= lan9303_port_stp_state_set,
	.port_fast_age		= lan9303_port_fast_age,
	.port_fdb_add		= lan9303_port_fdb_add,
	.port_fdb_del		= lan9303_port_fdb_del,
	.port_fdb_dump		= lan9303_port_fdb_dump,
	.port_mdb_add		= lan9303_port_mdb_add,
	.port_mdb_del		= lan9303_port_mdb_del,
};

static int lan9303_register_switch(struct lan9303 *chip)
{
	chip->ds = devm_kzalloc(chip->dev, sizeof(*chip->ds), GFP_KERNEL);
	if (!chip->ds)
		return -ENOMEM;

	chip->ds->dev = chip->dev;
	chip->ds->num_ports = LAN9303_NUM_PORTS;
	chip->ds->priv = chip;
	chip->ds->ops = &lan9303_switch_ops;
<<<<<<< HEAD
=======
	chip->ds->phylink_mac_ops = &lan9303_phylink_mac_ops;
>>>>>>> a6ad5510
	chip->ds->phys_mii_mask = GENMASK(LAN9303_NUM_PORTS - 1, 0);

	return dsa_register_switch(chip->ds);
}

static int lan9303_probe_reset_gpio(struct lan9303 *chip,
				     struct device_node *np)
{
	chip->reset_gpio = devm_gpiod_get_optional(chip->dev, "reset",
						   GPIOD_OUT_HIGH);
	if (IS_ERR(chip->reset_gpio))
		return PTR_ERR(chip->reset_gpio);

	if (!chip->reset_gpio) {
		dev_dbg(chip->dev, "No reset GPIO defined\n");
		return 0;
	}

	chip->reset_duration = 200;

	if (np) {
		of_property_read_u32(np, "reset-duration",
				     &chip->reset_duration);
	} else {
		dev_dbg(chip->dev, "reset duration defaults to 200 ms\n");
	}

	/* A sane reset duration should not be longer than 1s */
	if (chip->reset_duration > 1000)
		chip->reset_duration = 1000;

	return 0;
}

int lan9303_probe(struct lan9303 *chip, struct device_node *np)
{
	int ret;
	u32 reg;

	mutex_init(&chip->indirect_mutex);
	mutex_init(&chip->alr_mutex);

	ret = lan9303_probe_reset_gpio(chip, np);
	if (ret)
		return ret;

	lan9303_handle_reset(chip);

	/* First read to the device.  This is a Dummy read to ensure MDIO */
	/* access is in 32-bit sync. */
	ret = lan9303_read(chip->regmap, LAN9303_BYTE_ORDER, &reg);
	if (ret) {
		dev_err(chip->dev, "failed to access the device: %d\n",
			ret);
		if (!chip->reset_gpio) {
			dev_dbg(chip->dev,
				"hint: maybe failed due to missing reset GPIO\n");
		}
		return ret;
	}

	ret = lan9303_check_device(chip);
	if (ret)
		return ret;

	ret = lan9303_register_switch(chip);
	if (ret) {
		dev_dbg(chip->dev, "Failed to register switch: %d\n", ret);
		return ret;
	}

	return 0;
}
EXPORT_SYMBOL(lan9303_probe);

int lan9303_remove(struct lan9303 *chip)
{
	int rc;

	rc = lan9303_disable_processing(chip);
	if (rc != 0)
		dev_warn(chip->dev, "shutting down failed\n");

	dsa_unregister_switch(chip->ds);

	/* assert reset to the whole device to prevent it from doing anything */
	gpiod_set_value_cansleep(chip->reset_gpio, 1);

	return 0;
}
EXPORT_SYMBOL(lan9303_remove);

void lan9303_shutdown(struct lan9303 *chip)
{
	dsa_switch_shutdown(chip->ds);
}
EXPORT_SYMBOL(lan9303_shutdown);

MODULE_AUTHOR("Juergen Borleis <kernel@pengutronix.de>");
MODULE_DESCRIPTION("Core driver for SMSC/Microchip LAN9303 three port ethernet switch");
MODULE_LICENSE("GPL v2");<|MERGE_RESOLUTION|>--- conflicted
+++ resolved
@@ -1411,10 +1411,7 @@
 	chip->ds->num_ports = LAN9303_NUM_PORTS;
 	chip->ds->priv = chip;
 	chip->ds->ops = &lan9303_switch_ops;
-<<<<<<< HEAD
-=======
 	chip->ds->phylink_mac_ops = &lan9303_phylink_mac_ops;
->>>>>>> a6ad5510
 	chip->ds->phys_mii_mask = GENMASK(LAN9303_NUM_PORTS - 1, 0);
 
 	return dsa_register_switch(chip->ds);
