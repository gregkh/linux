--- conflicted
+++ resolved
@@ -165,21 +165,13 @@
 			}
 		}
 
-<<<<<<< HEAD
-		mutex_lock(&chip->reg_lock);
-=======
 		mv88e6xxx_reg_lock(chip);
->>>>>>> f7688b48
 		err = mv88e6xxx_g1_read(chip, MV88E6XXX_G1_CTL1, &ctl1);
 		if (err)
 			goto unlock;
 		err = mv88e6xxx_g1_read(chip, MV88E6XXX_G1_STS, &reg);
 unlock:
-<<<<<<< HEAD
-		mutex_unlock(&chip->reg_lock);
-=======
 		mv88e6xxx_reg_unlock(chip);
->>>>>>> f7688b48
 		if (err)
 			goto out;
 		ctl1 &= GENMASK(chip->g1_irq.nirqs, 0);
@@ -348,20 +340,12 @@
 	 */
 	irq_set_lockdep_class(chip->irq, &lock_key, &request_key);
 
-<<<<<<< HEAD
-	mutex_unlock(&chip->reg_lock);
-=======
 	mv88e6xxx_reg_unlock(chip);
->>>>>>> f7688b48
 	err = request_threaded_irq(chip->irq, NULL,
 				   mv88e6xxx_g1_irq_thread_fn,
 				   IRQF_ONESHOT | IRQF_SHARED,
 				   dev_name(chip->dev), chip);
-<<<<<<< HEAD
-	mutex_lock(&chip->reg_lock);
-=======
 	mv88e6xxx_reg_lock(chip);
->>>>>>> f7688b48
 	if (err)
 		mv88e6xxx_g1_irq_free_common(chip);
 
@@ -1386,47 +1370,6 @@
 	return mv88e6xxx_g1_atu_flush(chip, *fid, true);
 }
 
-<<<<<<< HEAD
-static int mv88e6xxx_vtu_get(struct mv88e6xxx_chip *chip, u16 vid,
-			     struct mv88e6xxx_vtu_entry *entry, bool new)
-{
-	int err;
-
-	if (!vid)
-		return -EOPNOTSUPP;
-
-	entry->vid = vid - 1;
-	entry->valid = false;
-
-	err = mv88e6xxx_vtu_getnext(chip, entry);
-	if (err)
-		return err;
-
-	if (entry->vid == vid && entry->valid)
-		return 0;
-
-	if (new) {
-		int i;
-
-		/* Initialize a fresh VLAN entry */
-		memset(entry, 0, sizeof(*entry));
-		entry->valid = true;
-		entry->vid = vid;
-
-		/* Exclude all ports */
-		for (i = 0; i < mv88e6xxx_num_ports(chip); ++i)
-			entry->member[i] =
-				MV88E6XXX_G1_VTU_DATA_MEMBER_TAG_NON_MEMBER;
-
-		return mv88e6xxx_atu_new(chip, &entry->fid);
-	}
-
-	/* switchdev expects -EOPNOTSUPP to honor software VLANs */
-	return -EOPNOTSUPP;
-}
-
-=======
->>>>>>> f7688b48
 static int mv88e6xxx_port_check_hw_vlan(struct dsa_switch *ds, int port,
 					u16 vid_begin, u16 vid_end)
 {
@@ -2649,61 +2592,6 @@
 	return mv88e6xxx_g1_stats_clear(chip);
 }
 
-<<<<<<< HEAD
-/* The mv88e6390 has some hidden registers used for debug and
- * development. The errata also makes use of them.
- */
-static int mv88e6390_hidden_write(struct mv88e6xxx_chip *chip, int port,
-				  int reg, u16 val)
-{
-	u16 ctrl;
-	int err;
-
-	err = mv88e6xxx_port_write(chip, PORT_RESERVED_1A_DATA_PORT,
-				   PORT_RESERVED_1A, val);
-	if (err)
-		return err;
-
-	ctrl = PORT_RESERVED_1A_BUSY | PORT_RESERVED_1A_WRITE |
-	       PORT_RESERVED_1A_BLOCK | port << PORT_RESERVED_1A_PORT_SHIFT |
-	       reg;
-
-	return mv88e6xxx_port_write(chip, PORT_RESERVED_1A_CTRL_PORT,
-				    PORT_RESERVED_1A, ctrl);
-}
-
-static int mv88e6390_hidden_wait(struct mv88e6xxx_chip *chip)
-{
-	return mv88e6xxx_wait(chip, PORT_RESERVED_1A_CTRL_PORT,
-			      PORT_RESERVED_1A, PORT_RESERVED_1A_BUSY);
-}
-
-
-static int mv88e6390_hidden_read(struct mv88e6xxx_chip *chip, int port,
-				  int reg, u16 *val)
-{
-	u16 ctrl;
-	int err;
-
-	ctrl = PORT_RESERVED_1A_BUSY | PORT_RESERVED_1A_READ |
-	       PORT_RESERVED_1A_BLOCK | port << PORT_RESERVED_1A_PORT_SHIFT |
-	       reg;
-
-	err = mv88e6xxx_port_write(chip, PORT_RESERVED_1A_CTRL_PORT,
-				   PORT_RESERVED_1A, ctrl);
-	if (err)
-		return err;
-
-	err = mv88e6390_hidden_wait(chip);
-	if (err)
-		return err;
-
-	return 	mv88e6xxx_port_read(chip, PORT_RESERVED_1A_DATA_PORT,
-				    PORT_RESERVED_1A, val);
-}
-
-=======
->>>>>>> f7688b48
 /* Check if the errata has already been applied. */
 static bool mv88e6390_setup_errata_applied(struct mv88e6xxx_chip *chip)
 {
@@ -2712,11 +2600,7 @@
 	u16 val;
 
 	for (port = 0; port < mv88e6xxx_num_ports(chip); port++) {
-<<<<<<< HEAD
-		err = mv88e6390_hidden_read(chip, port, 0, &val);
-=======
 		err = mv88e6xxx_port_hidden_read(chip, 0xf, port, 0, &val);
->>>>>>> f7688b48
 		if (err) {
 			dev_err(chip->dev,
 				"Error reading hidden register: %d\n", err);
@@ -2749,11 +2633,7 @@
 	}
 
 	for (port = 0; port < mv88e6xxx_num_ports(chip); port++) {
-<<<<<<< HEAD
-		err = mv88e6390_hidden_write(chip, port, 0, 0x01c0);
-=======
 		err = mv88e6xxx_port_hidden_write(chip, 0xf, port, 0, 0x01c0);
->>>>>>> f7688b48
 		if (err)
 			return err;
 	}
@@ -2772,12 +2652,6 @@
 	ds->slave_mii_bus = mv88e6xxx_default_mdio_bus(chip);
 
 	mv88e6xxx_reg_lock(chip);
-
-	if (chip->info->ops->setup_errata) {
-		err = chip->info->ops->setup_errata(chip);
-		if (err)
-			goto unlock;
-	}
 
 	if (chip->info->ops->setup_errata) {
 		err = chip->info->ops->setup_errata(chip);
@@ -3302,10 +3176,7 @@
 	.port_set_duplex = mv88e6xxx_port_set_duplex,
 	.port_set_rgmii_delay = mv88e6390_port_set_rgmii_delay,
 	.port_set_speed = mv88e6341_port_set_speed,
-<<<<<<< HEAD
-=======
 	.port_max_speed_mode = mv88e6341_port_max_speed_mode,
->>>>>>> f7688b48
 	.port_tag_remap = mv88e6095_port_tag_remap,
 	.port_set_frame_mode = mv88e6351_port_set_frame_mode,
 	.port_set_egress_floods = mv88e6352_port_set_egress_floods,
@@ -3363,10 +3234,7 @@
 	.port_disable_pri_override = mv88e6xxx_port_disable_pri_override,
 	.port_link_state = mv88e6352_port_link_state,
 	.port_get_cmode = mv88e6185_port_get_cmode,
-<<<<<<< HEAD
-=======
 	.port_setup_message_port = mv88e6xxx_setup_message_port,
->>>>>>> f7688b48
 	.stats_snapshot = mv88e6xxx_g1_stats_snapshot,
 	.stats_set_histogram = mv88e6095_g1_stats_set_histogram,
 	.stats_get_sset_count = mv88e6095_stats_get_sset_count,
@@ -4022,10 +3890,7 @@
 	.port_set_duplex = mv88e6xxx_port_set_duplex,
 	.port_set_rgmii_delay = mv88e6390_port_set_rgmii_delay,
 	.port_set_speed = mv88e6341_port_set_speed,
-<<<<<<< HEAD
-=======
 	.port_max_speed_mode = mv88e6341_port_max_speed_mode,
->>>>>>> f7688b48
 	.port_tag_remap = mv88e6095_port_tag_remap,
 	.port_set_frame_mode = mv88e6351_port_set_frame_mode,
 	.port_set_egress_floods = mv88e6352_port_set_egress_floods,
@@ -5005,33 +4870,6 @@
 	return chip;
 }
 
-<<<<<<< HEAD
-static int mv88e6xxx_smi_init(struct mv88e6xxx_chip *chip,
-			      struct mii_bus *bus, int sw_addr)
-{
-	if (sw_addr == 0)
-		chip->smi_ops = &mv88e6xxx_smi_single_chip_ops;
-	else if (chip->info->multi_chip)
-		chip->smi_ops = &mv88e6xxx_smi_multi_chip_ops;
-	else
-		return -EINVAL;
-
-	chip->bus = bus;
-	chip->sw_addr = sw_addr;
-
-	return 0;
-}
-
-static void mv88e6xxx_ports_cmode_init(struct mv88e6xxx_chip *chip)
-{
-	int i;
-
-	for (i = 0; i < mv88e6xxx_num_ports(chip); i++)
-		chip->ports[i].cmode = MV88E6XXX_PORT_STS_CMODE_INVALID;
-}
-
-=======
->>>>>>> f7688b48
 static enum dsa_tag_protocol mv88e6xxx_get_tag_protocol(struct dsa_switch *ds,
 							int port)
 {
@@ -5040,61 +4878,6 @@
 	return chip->info->tag_protocol;
 }
 
-<<<<<<< HEAD
-#if IS_ENABLED(CONFIG_NET_DSA_LEGACY)
-static const char *mv88e6xxx_drv_probe(struct device *dsa_dev,
-				       struct device *host_dev, int sw_addr,
-				       void **priv)
-{
-	struct mv88e6xxx_chip *chip;
-	struct mii_bus *bus;
-	int err;
-
-	bus = dsa_host_dev_to_mii_bus(host_dev);
-	if (!bus)
-		return NULL;
-
-	chip = mv88e6xxx_alloc_chip(dsa_dev);
-	if (!chip)
-		return NULL;
-
-	/* Legacy SMI probing will only support chips similar to 88E6085 */
-	chip->info = &mv88e6xxx_table[MV88E6085];
-
-	err = mv88e6xxx_smi_init(chip, bus, sw_addr);
-	if (err)
-		goto free;
-
-	err = mv88e6xxx_detect(chip);
-	if (err)
-		goto free;
-
-	mv88e6xxx_ports_cmode_init(chip);
-
-	mutex_lock(&chip->reg_lock);
-	err = mv88e6xxx_switch_reset(chip);
-	mutex_unlock(&chip->reg_lock);
-	if (err)
-		goto free;
-
-	mv88e6xxx_phy_init(chip);
-
-	err = mv88e6xxx_mdios_register(chip, NULL);
-	if (err)
-		goto free;
-
-	*priv = chip;
-
-	return chip->info->name;
-free:
-	devm_kfree(dsa_dev, chip);
-
-	return NULL;
-}
-#endif
-
-=======
->>>>>>> f7688b48
 static int mv88e6xxx_port_mdb_prepare(struct dsa_switch *ds, int port,
 				      const struct switchdev_obj_port_mdb *mdb)
 {
@@ -5306,7 +5089,6 @@
 	if (err)
 		goto out;
 
-	mv88e6xxx_ports_cmode_init(chip);
 	mv88e6xxx_phy_init(chip);
 
 	if (chip->info->ops->get_eeprom) {
