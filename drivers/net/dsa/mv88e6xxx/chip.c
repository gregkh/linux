// SPDX-License-Identifier: GPL-2.0-or-later
/*
 * Marvell 88e6xxx Ethernet switch single-chip support
 *
 * Copyright (c) 2008 Marvell Semiconductor
 *
 * Copyright (c) 2016 Andrew Lunn <andrew@lunn.ch>
 *
 * Copyright (c) 2016-2017 Savoir-faire Linux Inc.
 *	Vivien Didelot <vivien.didelot@savoirfairelinux.com>
 */

#include <linux/bitfield.h>
#include <linux/delay.h>
#include <linux/dsa/mv88e6xxx.h>
#include <linux/etherdevice.h>
#include <linux/ethtool.h>
#include <linux/if_bridge.h>
#include <linux/interrupt.h>
#include <linux/irq.h>
#include <linux/irqdomain.h>
#include <linux/jiffies.h>
#include <linux/list.h>
#include <linux/mdio.h>
#include <linux/module.h>
#include <linux/of.h>
#include <linux/of_irq.h>
#include <linux/of_mdio.h>
#include <linux/platform_data/mv88e6xxx.h>
#include <linux/netdevice.h>
#include <linux/gpio/consumer.h>
#include <linux/phylink.h>
#include <net/dsa.h>

#include "chip.h"
#include "devlink.h"
#include "global1.h"
#include "global2.h"
#include "hwtstamp.h"
#include "phy.h"
#include "port.h"
#include "ptp.h"
#include "serdes.h"
#include "smi.h"

static void assert_reg_lock(struct mv88e6xxx_chip *chip)
{
	if (unlikely(!mutex_is_locked(&chip->reg_lock))) {
		dev_err(chip->dev, "Switch registers lock not held!\n");
		dump_stack();
	}
}

int mv88e6xxx_read(struct mv88e6xxx_chip *chip, int addr, int reg, u16 *val)
{
	int err;

	assert_reg_lock(chip);

	err = mv88e6xxx_smi_read(chip, addr, reg, val);
	if (err)
		return err;

	dev_dbg(chip->dev, "<- addr: 0x%.2x reg: 0x%.2x val: 0x%.4x\n",
		addr, reg, *val);

	return 0;
}

int mv88e6xxx_write(struct mv88e6xxx_chip *chip, int addr, int reg, u16 val)
{
	int err;

	assert_reg_lock(chip);

	err = mv88e6xxx_smi_write(chip, addr, reg, val);
	if (err)
		return err;

	dev_dbg(chip->dev, "-> addr: 0x%.2x reg: 0x%.2x val: 0x%.4x\n",
		addr, reg, val);

	return 0;
}

int mv88e6xxx_wait_mask(struct mv88e6xxx_chip *chip, int addr, int reg,
			u16 mask, u16 val)
{
	const unsigned long timeout = jiffies + msecs_to_jiffies(50);
	u16 data;
	int err;
	int i;

	/* There's no bus specific operation to wait for a mask. Even
	 * if the initial poll takes longer than 50ms, always do at
	 * least one more attempt.
	 */
	for (i = 0; time_before(jiffies, timeout) || (i < 2); i++) {
		err = mv88e6xxx_read(chip, addr, reg, &data);
		if (err)
			return err;

		if ((data & mask) == val)
			return 0;

		if (i < 2)
			cpu_relax();
		else
			usleep_range(1000, 2000);
	}

	err = mv88e6xxx_read(chip, addr, reg, &data);
	if (err)
		return err;

	if ((data & mask) == val)
		return 0;

	dev_err(chip->dev, "Timeout while waiting for switch\n");
	return -ETIMEDOUT;
}

int mv88e6xxx_wait_bit(struct mv88e6xxx_chip *chip, int addr, int reg,
		       int bit, int val)
{
	return mv88e6xxx_wait_mask(chip, addr, reg, BIT(bit),
				   val ? BIT(bit) : 0x0000);
}

struct mii_bus *mv88e6xxx_default_mdio_bus(struct mv88e6xxx_chip *chip)
{
	struct mv88e6xxx_mdio_bus *mdio_bus;

	mdio_bus = list_first_entry_or_null(&chip->mdios,
					    struct mv88e6xxx_mdio_bus, list);
	if (!mdio_bus)
		return NULL;

	return mdio_bus->bus;
}

static void mv88e6xxx_g1_irq_mask(struct irq_data *d)
{
	struct mv88e6xxx_chip *chip = irq_data_get_irq_chip_data(d);
	unsigned int n = d->hwirq;

	chip->g1_irq.masked |= (1 << n);
}

static void mv88e6xxx_g1_irq_unmask(struct irq_data *d)
{
	struct mv88e6xxx_chip *chip = irq_data_get_irq_chip_data(d);
	unsigned int n = d->hwirq;

	chip->g1_irq.masked &= ~(1 << n);
}

static irqreturn_t mv88e6xxx_g1_irq_thread_work(struct mv88e6xxx_chip *chip)
{
	unsigned int nhandled = 0;
	unsigned int sub_irq;
	unsigned int n;
	u16 reg;
	u16 ctl1;
	int err;

	mv88e6xxx_reg_lock(chip);
	err = mv88e6xxx_g1_read(chip, MV88E6XXX_G1_STS, &reg);
	mv88e6xxx_reg_unlock(chip);

	if (err)
		goto out;

	do {
		for (n = 0; n < chip->g1_irq.nirqs; ++n) {
			if (reg & (1 << n)) {
				sub_irq = irq_find_mapping(chip->g1_irq.domain,
							   n);
				handle_nested_irq(sub_irq);
				++nhandled;
			}
		}

		mv88e6xxx_reg_lock(chip);
		err = mv88e6xxx_g1_read(chip, MV88E6XXX_G1_CTL1, &ctl1);
		if (err)
			goto unlock;
		err = mv88e6xxx_g1_read(chip, MV88E6XXX_G1_STS, &reg);
unlock:
		mv88e6xxx_reg_unlock(chip);
		if (err)
			goto out;
		ctl1 &= GENMASK(chip->g1_irq.nirqs, 0);
	} while (reg & ctl1);

out:
	return (nhandled > 0 ? IRQ_HANDLED : IRQ_NONE);
}

static irqreturn_t mv88e6xxx_g1_irq_thread_fn(int irq, void *dev_id)
{
	struct mv88e6xxx_chip *chip = dev_id;

	return mv88e6xxx_g1_irq_thread_work(chip);
}

static void mv88e6xxx_g1_irq_bus_lock(struct irq_data *d)
{
	struct mv88e6xxx_chip *chip = irq_data_get_irq_chip_data(d);

	mv88e6xxx_reg_lock(chip);
}

static void mv88e6xxx_g1_irq_bus_sync_unlock(struct irq_data *d)
{
	struct mv88e6xxx_chip *chip = irq_data_get_irq_chip_data(d);
	u16 mask = GENMASK(chip->g1_irq.nirqs, 0);
	u16 reg;
	int err;

	err = mv88e6xxx_g1_read(chip, MV88E6XXX_G1_CTL1, &reg);
	if (err)
		goto out;

	reg &= ~mask;
	reg |= (~chip->g1_irq.masked & mask);

	err = mv88e6xxx_g1_write(chip, MV88E6XXX_G1_CTL1, reg);
	if (err)
		goto out;

out:
	mv88e6xxx_reg_unlock(chip);
}

static const struct irq_chip mv88e6xxx_g1_irq_chip = {
	.name			= "mv88e6xxx-g1",
	.irq_mask		= mv88e6xxx_g1_irq_mask,
	.irq_unmask		= mv88e6xxx_g1_irq_unmask,
	.irq_bus_lock		= mv88e6xxx_g1_irq_bus_lock,
	.irq_bus_sync_unlock	= mv88e6xxx_g1_irq_bus_sync_unlock,
};

static int mv88e6xxx_g1_irq_domain_map(struct irq_domain *d,
				       unsigned int irq,
				       irq_hw_number_t hwirq)
{
	struct mv88e6xxx_chip *chip = d->host_data;

	irq_set_chip_data(irq, d->host_data);
	irq_set_chip_and_handler(irq, &chip->g1_irq.chip, handle_level_irq);
	irq_set_noprobe(irq);

	return 0;
}

static const struct irq_domain_ops mv88e6xxx_g1_irq_domain_ops = {
	.map	= mv88e6xxx_g1_irq_domain_map,
	.xlate	= irq_domain_xlate_twocell,
};

/* To be called with reg_lock held */
static void mv88e6xxx_g1_irq_free_common(struct mv88e6xxx_chip *chip)
{
	int irq, virq;
	u16 mask;

	mv88e6xxx_g1_read(chip, MV88E6XXX_G1_CTL1, &mask);
	mask &= ~GENMASK(chip->g1_irq.nirqs, 0);
	mv88e6xxx_g1_write(chip, MV88E6XXX_G1_CTL1, mask);

	for (irq = 0; irq < chip->g1_irq.nirqs; irq++) {
		virq = irq_find_mapping(chip->g1_irq.domain, irq);
		irq_dispose_mapping(virq);
	}

	irq_domain_remove(chip->g1_irq.domain);
}

static void mv88e6xxx_g1_irq_free(struct mv88e6xxx_chip *chip)
{
	/*
	 * free_irq must be called without reg_lock taken because the irq
	 * handler takes this lock, too.
	 */
	free_irq(chip->irq, chip);

	mv88e6xxx_reg_lock(chip);
	mv88e6xxx_g1_irq_free_common(chip);
	mv88e6xxx_reg_unlock(chip);
}

static int mv88e6xxx_g1_irq_setup_common(struct mv88e6xxx_chip *chip)
{
	int err, irq, virq;
	u16 reg, mask;

	chip->g1_irq.nirqs = chip->info->g1_irqs;
	chip->g1_irq.domain = irq_domain_add_simple(
		NULL, chip->g1_irq.nirqs, 0,
		&mv88e6xxx_g1_irq_domain_ops, chip);
	if (!chip->g1_irq.domain)
		return -ENOMEM;

	for (irq = 0; irq < chip->g1_irq.nirqs; irq++)
		irq_create_mapping(chip->g1_irq.domain, irq);

	chip->g1_irq.chip = mv88e6xxx_g1_irq_chip;
	chip->g1_irq.masked = ~0;

	err = mv88e6xxx_g1_read(chip, MV88E6XXX_G1_CTL1, &mask);
	if (err)
		goto out_mapping;

	mask &= ~GENMASK(chip->g1_irq.nirqs, 0);

	err = mv88e6xxx_g1_write(chip, MV88E6XXX_G1_CTL1, mask);
	if (err)
		goto out_disable;

	/* Reading the interrupt status clears (most of) them */
	err = mv88e6xxx_g1_read(chip, MV88E6XXX_G1_STS, &reg);
	if (err)
		goto out_disable;

	return 0;

out_disable:
	mask &= ~GENMASK(chip->g1_irq.nirqs, 0);
	mv88e6xxx_g1_write(chip, MV88E6XXX_G1_CTL1, mask);

out_mapping:
	for (irq = 0; irq < 16; irq++) {
		virq = irq_find_mapping(chip->g1_irq.domain, irq);
		irq_dispose_mapping(virq);
	}

	irq_domain_remove(chip->g1_irq.domain);

	return err;
}

static int mv88e6xxx_g1_irq_setup(struct mv88e6xxx_chip *chip)
{
	static struct lock_class_key lock_key;
	static struct lock_class_key request_key;
	int err;

	err = mv88e6xxx_g1_irq_setup_common(chip);
	if (err)
		return err;

	/* These lock classes tells lockdep that global 1 irqs are in
	 * a different category than their parent GPIO, so it won't
	 * report false recursion.
	 */
	irq_set_lockdep_class(chip->irq, &lock_key, &request_key);

	snprintf(chip->irq_name, sizeof(chip->irq_name),
		 "mv88e6xxx-%s", dev_name(chip->dev));

	mv88e6xxx_reg_unlock(chip);
	err = request_threaded_irq(chip->irq, NULL,
				   mv88e6xxx_g1_irq_thread_fn,
				   IRQF_ONESHOT | IRQF_SHARED,
				   chip->irq_name, chip);
	mv88e6xxx_reg_lock(chip);
	if (err)
		mv88e6xxx_g1_irq_free_common(chip);

	return err;
}

static void mv88e6xxx_irq_poll(struct kthread_work *work)
{
	struct mv88e6xxx_chip *chip = container_of(work,
						   struct mv88e6xxx_chip,
						   irq_poll_work.work);
	mv88e6xxx_g1_irq_thread_work(chip);

	kthread_queue_delayed_work(chip->kworker, &chip->irq_poll_work,
				   msecs_to_jiffies(100));
}

static int mv88e6xxx_irq_poll_setup(struct mv88e6xxx_chip *chip)
{
	int err;

	err = mv88e6xxx_g1_irq_setup_common(chip);
	if (err)
		return err;

	kthread_init_delayed_work(&chip->irq_poll_work,
				  mv88e6xxx_irq_poll);

	chip->kworker = kthread_create_worker(0, "%s", dev_name(chip->dev));
	if (IS_ERR(chip->kworker))
		return PTR_ERR(chip->kworker);

	kthread_queue_delayed_work(chip->kworker, &chip->irq_poll_work,
				   msecs_to_jiffies(100));

	return 0;
}

static void mv88e6xxx_irq_poll_free(struct mv88e6xxx_chip *chip)
{
	kthread_cancel_delayed_work_sync(&chip->irq_poll_work);
	kthread_destroy_worker(chip->kworker);

	mv88e6xxx_reg_lock(chip);
	mv88e6xxx_g1_irq_free_common(chip);
	mv88e6xxx_reg_unlock(chip);
}

static int mv88e6xxx_port_config_interface(struct mv88e6xxx_chip *chip,
					   int port, phy_interface_t interface)
{
	int err;

	if (chip->info->ops->port_set_rgmii_delay) {
		err = chip->info->ops->port_set_rgmii_delay(chip, port,
							    interface);
		if (err && err != -EOPNOTSUPP)
			return err;
	}

	if (chip->info->ops->port_set_cmode) {
		err = chip->info->ops->port_set_cmode(chip, port,
						      interface);
		if (err && err != -EOPNOTSUPP)
			return err;
	}

	return 0;
}

static int mv88e6xxx_port_setup_mac(struct mv88e6xxx_chip *chip, int port,
				    int link, int speed, int duplex, int pause,
				    phy_interface_t mode)
{
	int err;

	if (!chip->info->ops->port_set_link)
		return 0;

	/* Port's MAC control must not be changed unless the link is down */
	err = chip->info->ops->port_set_link(chip, port, LINK_FORCED_DOWN);
	if (err)
		return err;

	if (chip->info->ops->port_set_speed_duplex) {
		err = chip->info->ops->port_set_speed_duplex(chip, port,
							     speed, duplex);
		if (err && err != -EOPNOTSUPP)
			goto restore_link;
	}

	if (chip->info->ops->port_set_pause) {
		err = chip->info->ops->port_set_pause(chip, port, pause);
		if (err)
			goto restore_link;
	}

	err = mv88e6xxx_port_config_interface(chip, port, mode);
restore_link:
	if (chip->info->ops->port_set_link(chip, port, link))
		dev_err(chip->dev, "p%d: failed to restore MAC's link\n", port);

	return err;
}

static int mv88e6xxx_phy_is_internal(struct mv88e6xxx_chip *chip, int port)
{
	return port >= chip->info->internal_phys_offset &&
		port < chip->info->num_internal_phys +
			chip->info->internal_phys_offset;
}

static int mv88e6xxx_port_ppu_updates(struct mv88e6xxx_chip *chip, int port)
{
	u16 reg;
	int err;

	/* The 88e6250 family does not have the PHY detect bit. Instead,
	 * report whether the port is internal.
	 */
	if (chip->info->family == MV88E6XXX_FAMILY_6250)
		return mv88e6xxx_phy_is_internal(chip, port);

	err = mv88e6xxx_port_read(chip, port, MV88E6XXX_PORT_STS, &reg);
	if (err) {
		dev_err(chip->dev,
			"p%d: %s: failed to read port status\n",
			port, __func__);
		return err;
	}

	return !!(reg & MV88E6XXX_PORT_STS_PHY_DETECT);
}

static const u8 mv88e6185_phy_interface_modes[] = {
	[MV88E6185_PORT_STS_CMODE_GMII_FD]	 = PHY_INTERFACE_MODE_GMII,
	[MV88E6185_PORT_STS_CMODE_MII_100_FD_PS] = PHY_INTERFACE_MODE_MII,
	[MV88E6185_PORT_STS_CMODE_MII_100]	 = PHY_INTERFACE_MODE_MII,
	[MV88E6185_PORT_STS_CMODE_MII_10]	 = PHY_INTERFACE_MODE_MII,
	[MV88E6185_PORT_STS_CMODE_SERDES]	 = PHY_INTERFACE_MODE_1000BASEX,
	[MV88E6185_PORT_STS_CMODE_1000BASE_X]	 = PHY_INTERFACE_MODE_1000BASEX,
	[MV88E6185_PORT_STS_CMODE_PHY]		 = PHY_INTERFACE_MODE_SGMII,
};

static void mv88e6095_phylink_get_caps(struct mv88e6xxx_chip *chip, int port,
				       struct phylink_config *config)
{
	u8 cmode = chip->ports[port].cmode;

	config->mac_capabilities = MAC_SYM_PAUSE | MAC_10 | MAC_100;

	if (mv88e6xxx_phy_is_internal(chip, port)) {
		__set_bit(PHY_INTERFACE_MODE_MII, config->supported_interfaces);
	} else {
		if (cmode < ARRAY_SIZE(mv88e6185_phy_interface_modes) &&
		    mv88e6185_phy_interface_modes[cmode])
			__set_bit(mv88e6185_phy_interface_modes[cmode],
				  config->supported_interfaces);

		config->mac_capabilities |= MAC_1000FD;
	}
}

static void mv88e6185_phylink_get_caps(struct mv88e6xxx_chip *chip, int port,
				       struct phylink_config *config)
{
	u8 cmode = chip->ports[port].cmode;

	if (cmode < ARRAY_SIZE(mv88e6185_phy_interface_modes) &&
	    mv88e6185_phy_interface_modes[cmode])
		__set_bit(mv88e6185_phy_interface_modes[cmode],
			  config->supported_interfaces);

	config->mac_capabilities = MAC_SYM_PAUSE | MAC_10 | MAC_100 |
				   MAC_1000FD;
}

static const u8 mv88e6xxx_phy_interface_modes[] = {
	[MV88E6XXX_PORT_STS_CMODE_MII_PHY]	= PHY_INTERFACE_MODE_REVMII,
	[MV88E6XXX_PORT_STS_CMODE_MII]		= PHY_INTERFACE_MODE_MII,
	[MV88E6XXX_PORT_STS_CMODE_GMII]		= PHY_INTERFACE_MODE_GMII,
	[MV88E6XXX_PORT_STS_CMODE_RMII_PHY]	= PHY_INTERFACE_MODE_REVRMII,
	[MV88E6XXX_PORT_STS_CMODE_RMII]		= PHY_INTERFACE_MODE_RMII,
	[MV88E6XXX_PORT_STS_CMODE_100BASEX]	= PHY_INTERFACE_MODE_100BASEX,
	[MV88E6XXX_PORT_STS_CMODE_1000BASEX]	= PHY_INTERFACE_MODE_1000BASEX,
	[MV88E6XXX_PORT_STS_CMODE_SGMII]	= PHY_INTERFACE_MODE_SGMII,
	/* higher interface modes are not needed here, since ports supporting
	 * them are writable, and so the supported interfaces are filled in the
	 * corresponding .phylink_set_interfaces() implementation below
	 */
};

static void mv88e6xxx_translate_cmode(u8 cmode, unsigned long *supported)
{
	if (cmode < ARRAY_SIZE(mv88e6xxx_phy_interface_modes) &&
	    mv88e6xxx_phy_interface_modes[cmode])
		__set_bit(mv88e6xxx_phy_interface_modes[cmode], supported);
	else if (cmode == MV88E6XXX_PORT_STS_CMODE_RGMII)
		phy_interface_set_rgmii(supported);
}

static void
mv88e6250_setup_supported_interfaces(struct mv88e6xxx_chip *chip, int port,
				     struct phylink_config *config)
{
	unsigned long *supported = config->supported_interfaces;
	int err;
	u16 reg;

	err = mv88e6xxx_port_read(chip, port, MV88E6XXX_PORT_STS, &reg);
	if (err) {
		dev_err(chip->dev, "p%d: failed to read port status\n", port);
		return;
	}

	switch (reg & MV88E6250_PORT_STS_PORTMODE_MASK) {
	case MV88E6250_PORT_STS_PORTMODE_MII_10_HALF_PHY:
	case MV88E6250_PORT_STS_PORTMODE_MII_100_HALF_PHY:
	case MV88E6250_PORT_STS_PORTMODE_MII_10_FULL_PHY:
	case MV88E6250_PORT_STS_PORTMODE_MII_100_FULL_PHY:
		__set_bit(PHY_INTERFACE_MODE_REVMII, supported);
		break;

	case MV88E6250_PORT_STS_PORTMODE_MII_HALF:
	case MV88E6250_PORT_STS_PORTMODE_MII_FULL:
		__set_bit(PHY_INTERFACE_MODE_MII, supported);
		break;

	case MV88E6250_PORT_STS_PORTMODE_MII_DUAL_100_RMII_FULL_PHY:
	case MV88E6250_PORT_STS_PORTMODE_MII_200_RMII_FULL_PHY:
	case MV88E6250_PORT_STS_PORTMODE_MII_10_100_RMII_HALF_PHY:
	case MV88E6250_PORT_STS_PORTMODE_MII_10_100_RMII_FULL_PHY:
		__set_bit(PHY_INTERFACE_MODE_REVRMII, supported);
		break;

	case MV88E6250_PORT_STS_PORTMODE_MII_DUAL_100_RMII_FULL:
	case MV88E6250_PORT_STS_PORTMODE_MII_10_100_RMII_FULL:
		__set_bit(PHY_INTERFACE_MODE_RMII, supported);
		break;

	case MV88E6250_PORT_STS_PORTMODE_MII_100_RGMII:
		__set_bit(PHY_INTERFACE_MODE_RGMII, supported);
		break;

	default:
		dev_err(chip->dev,
			"p%d: invalid port mode in status register: %04x\n",
			port, reg);
	}
}

static void mv88e6250_phylink_get_caps(struct mv88e6xxx_chip *chip, int port,
				       struct phylink_config *config)
{
	if (!mv88e6xxx_phy_is_internal(chip, port))
		mv88e6250_setup_supported_interfaces(chip, port, config);

	config->mac_capabilities = MAC_SYM_PAUSE | MAC_10 | MAC_100;
}

static void mv88e6351_phylink_get_caps(struct mv88e6xxx_chip *chip, int port,
				       struct phylink_config *config)
{
	unsigned long *supported = config->supported_interfaces;

	/* Translate the default cmode */
	mv88e6xxx_translate_cmode(chip->ports[port].cmode, supported);

	config->mac_capabilities = MAC_SYM_PAUSE | MAC_10 | MAC_100 |
				   MAC_1000FD;
}

static int mv88e63xx_get_port_serdes_cmode(struct mv88e6xxx_chip *chip, int port)
{
	u16 reg, val;
	int err;

	err = mv88e6xxx_port_read(chip, port, MV88E6XXX_PORT_STS, &reg);
	if (err)
		return err;

	/* If PHY_DETECT is zero, then we are not in auto-media mode */
	if (!(reg & MV88E6XXX_PORT_STS_PHY_DETECT))
		return 0xf;

	val = reg & ~MV88E6XXX_PORT_STS_PHY_DETECT;
	err = mv88e6xxx_port_write(chip, port, MV88E6XXX_PORT_STS, val);
	if (err)
		return err;

	err = mv88e6xxx_port_read(chip, port, MV88E6XXX_PORT_STS, &val);
	if (err)
		return err;

	/* Restore PHY_DETECT value */
	err = mv88e6xxx_port_write(chip, port, MV88E6XXX_PORT_STS, reg);
	if (err)
		return err;

	return val & MV88E6XXX_PORT_STS_CMODE_MASK;
}

static void mv88e6352_phylink_get_caps(struct mv88e6xxx_chip *chip, int port,
				       struct phylink_config *config)
{
	unsigned long *supported = config->supported_interfaces;
	int err, cmode;

	/* Translate the default cmode */
	mv88e6xxx_translate_cmode(chip->ports[port].cmode, supported);

	config->mac_capabilities = MAC_SYM_PAUSE | MAC_10 | MAC_100 |
				   MAC_1000FD;

	/* Port 4 supports automedia if the serdes is associated with it. */
	if (port == 4) {
		err = mv88e6352_g2_scratch_port_has_serdes(chip, port);
		if (err < 0)
			dev_err(chip->dev, "p%d: failed to read scratch\n",
				port);
		if (err <= 0)
			return;

		cmode = mv88e63xx_get_port_serdes_cmode(chip, port);
		if (cmode < 0)
			dev_err(chip->dev, "p%d: failed to read serdes cmode\n",
				port);
		else
			mv88e6xxx_translate_cmode(cmode, supported);
	}
}

static void mv88e632x_phylink_get_caps(struct mv88e6xxx_chip *chip, int port,
				       struct phylink_config *config)
{
	unsigned long *supported = config->supported_interfaces;
	int cmode;

	/* Translate the default cmode */
	mv88e6xxx_translate_cmode(chip->ports[port].cmode, supported);

	config->mac_capabilities = MAC_SYM_PAUSE | MAC_10 | MAC_100 |
				   MAC_1000FD;

	/* Port 0/1 are serdes only ports */
	if (port == 0 || port == 1) {
		cmode = mv88e63xx_get_port_serdes_cmode(chip, port);
		if (cmode < 0)
			dev_err(chip->dev, "p%d: failed to read serdes cmode\n",
				port);
		else
			mv88e6xxx_translate_cmode(cmode, supported);
	}
}

static void mv88e632x_phylink_get_caps(struct mv88e6xxx_chip *chip, int port,
				       struct phylink_config *config)
{
	unsigned long *supported = config->supported_interfaces;

	/* Translate the default cmode */
	mv88e6xxx_translate_cmode(chip->ports[port].cmode, supported);

	config->mac_capabilities = MAC_SYM_PAUSE | MAC_10 | MAC_100 |
				   MAC_1000FD;
}

static void mv88e6341_phylink_get_caps(struct mv88e6xxx_chip *chip, int port,
				       struct phylink_config *config)
{
	unsigned long *supported = config->supported_interfaces;

	/* Translate the default cmode */
	mv88e6xxx_translate_cmode(chip->ports[port].cmode, supported);

	/* No ethtool bits for 200Mbps */
	config->mac_capabilities = MAC_SYM_PAUSE | MAC_10 | MAC_100 |
				   MAC_1000FD;

	/* The C_Mode field is programmable on port 5 */
	if (port == 5) {
		__set_bit(PHY_INTERFACE_MODE_SGMII, supported);
		__set_bit(PHY_INTERFACE_MODE_1000BASEX, supported);
		__set_bit(PHY_INTERFACE_MODE_2500BASEX, supported);

		config->mac_capabilities |= MAC_2500FD;
	}
}

static void mv88e6390_phylink_get_caps(struct mv88e6xxx_chip *chip, int port,
				       struct phylink_config *config)
{
	unsigned long *supported = config->supported_interfaces;

	/* Translate the default cmode */
	mv88e6xxx_translate_cmode(chip->ports[port].cmode, supported);

	/* No ethtool bits for 200Mbps */
	config->mac_capabilities = MAC_SYM_PAUSE | MAC_10 | MAC_100 |
				   MAC_1000FD;

	/* The C_Mode field is programmable on ports 9 and 10 */
	if (port == 9 || port == 10) {
		__set_bit(PHY_INTERFACE_MODE_SGMII, supported);
		__set_bit(PHY_INTERFACE_MODE_1000BASEX, supported);
		__set_bit(PHY_INTERFACE_MODE_2500BASEX, supported);

		config->mac_capabilities |= MAC_2500FD;
	}
}

static void mv88e6390x_phylink_get_caps(struct mv88e6xxx_chip *chip, int port,
					struct phylink_config *config)
{
	unsigned long *supported = config->supported_interfaces;

	mv88e6390_phylink_get_caps(chip, port, config);

	/* For the 6x90X, ports 2-7 can be in automedia mode.
	 * (Note that 6x90 doesn't support RXAUI nor XAUI).
	 *
	 * Port 2 can also support 1000BASE-X in automedia mode if port 9 is
	 * configured for 1000BASE-X, SGMII or 2500BASE-X.
	 * Port 3-4 can also support 1000BASE-X in automedia mode if port 9 is
	 * configured for RXAUI, 1000BASE-X, SGMII or 2500BASE-X.
	 *
	 * Port 5 can also support 1000BASE-X in automedia mode if port 10 is
	 * configured for 1000BASE-X, SGMII or 2500BASE-X.
	 * Port 6-7 can also support 1000BASE-X in automedia mode if port 10 is
	 * configured for RXAUI, 1000BASE-X, SGMII or 2500BASE-X.
	 *
	 * For now, be permissive (as the old code was) and allow 1000BASE-X
	 * on ports 2..7.
	 */
	if (port >= 2 && port <= 7)
		__set_bit(PHY_INTERFACE_MODE_1000BASEX, supported);

	/* The C_Mode field can also be programmed for 10G speeds */
	if (port == 9 || port == 10) {
		__set_bit(PHY_INTERFACE_MODE_XAUI, supported);
		__set_bit(PHY_INTERFACE_MODE_RXAUI, supported);

		config->mac_capabilities |= MAC_10000FD;
	}
}

static void mv88e6393x_phylink_get_caps(struct mv88e6xxx_chip *chip, int port,
					struct phylink_config *config)
{
	unsigned long *supported = config->supported_interfaces;
	bool is_6191x =
		chip->info->prod_num == MV88E6XXX_PORT_SWITCH_ID_PROD_6191X;
	bool is_6361 =
		chip->info->prod_num == MV88E6XXX_PORT_SWITCH_ID_PROD_6361;

	mv88e6xxx_translate_cmode(chip->ports[port].cmode, supported);

	config->mac_capabilities = MAC_SYM_PAUSE | MAC_10 | MAC_100 |
				   MAC_1000FD;

	/* The C_Mode field can be programmed for ports 0, 9 and 10 */
	if (port == 0 || port == 9 || port == 10) {
		__set_bit(PHY_INTERFACE_MODE_SGMII, supported);
		__set_bit(PHY_INTERFACE_MODE_1000BASEX, supported);

		/* 6191X supports >1G modes only on port 10 */
		if (!is_6191x || port == 10) {
			__set_bit(PHY_INTERFACE_MODE_2500BASEX, supported);
			config->mac_capabilities |= MAC_2500FD;

			/* 6361 only supports up to 2500BaseX */
			if (!is_6361) {
				__set_bit(PHY_INTERFACE_MODE_5GBASER, supported);
				__set_bit(PHY_INTERFACE_MODE_10GBASER, supported);
				__set_bit(PHY_INTERFACE_MODE_USXGMII, supported);
				config->mac_capabilities |= MAC_5000FD |
					MAC_10000FD;
			}
		}
	}

	if (port == 0) {
		__set_bit(PHY_INTERFACE_MODE_RMII, supported);
		__set_bit(PHY_INTERFACE_MODE_RGMII, supported);
		__set_bit(PHY_INTERFACE_MODE_RGMII_ID, supported);
		__set_bit(PHY_INTERFACE_MODE_RGMII_RXID, supported);
		__set_bit(PHY_INTERFACE_MODE_RGMII_TXID, supported);
	}
}

static void mv88e6xxx_get_caps(struct dsa_switch *ds, int port,
			       struct phylink_config *config)
{
	struct mv88e6xxx_chip *chip = ds->priv;

	mv88e6xxx_reg_lock(chip);
	chip->info->ops->phylink_get_caps(chip, port, config);
	mv88e6xxx_reg_unlock(chip);

	if (mv88e6xxx_phy_is_internal(chip, port)) {
		__set_bit(PHY_INTERFACE_MODE_INTERNAL,
			  config->supported_interfaces);
		/* Internal ports with no phy-mode need GMII for PHYLIB */
		__set_bit(PHY_INTERFACE_MODE_GMII,
			  config->supported_interfaces);
	}
}

static struct phylink_pcs *
mv88e6xxx_mac_select_pcs(struct phylink_config *config,
			 phy_interface_t interface)
{
	struct dsa_port *dp = dsa_phylink_to_port(config);
	struct mv88e6xxx_chip *chip = dp->ds->priv;
	struct phylink_pcs *pcs = ERR_PTR(-EOPNOTSUPP);

	if (chip->info->ops->pcs_ops)
		pcs = chip->info->ops->pcs_ops->pcs_select(chip, dp->index,
							   interface);

	return pcs;
}

static int mv88e6xxx_mac_prepare(struct phylink_config *config,
				 unsigned int mode, phy_interface_t interface)
{
	struct dsa_port *dp = dsa_phylink_to_port(config);
	struct mv88e6xxx_chip *chip = dp->ds->priv;
	int port = dp->index;
	int err = 0;

	/* In inband mode, the link may come up at any time while the link
	 * is not forced down. Force the link down while we reconfigure the
	 * interface mode.
	 */
	if (mode == MLO_AN_INBAND &&
	    chip->ports[port].interface != interface &&
	    chip->info->ops->port_set_link) {
		mv88e6xxx_reg_lock(chip);
		err = chip->info->ops->port_set_link(chip, port,
						     LINK_FORCED_DOWN);
		mv88e6xxx_reg_unlock(chip);
	}

	return err;
}

static void mv88e6xxx_mac_config(struct phylink_config *config,
				 unsigned int mode,
				 const struct phylink_link_state *state)
{
	struct dsa_port *dp = dsa_phylink_to_port(config);
	struct mv88e6xxx_chip *chip = dp->ds->priv;
	int port = dp->index;
	int err = 0;

	mv88e6xxx_reg_lock(chip);

	if (mode != MLO_AN_PHY || !mv88e6xxx_phy_is_internal(chip, port)) {
		err = mv88e6xxx_port_config_interface(chip, port,
						      state->interface);
		if (err && err != -EOPNOTSUPP)
			goto err_unlock;
	}

err_unlock:
	mv88e6xxx_reg_unlock(chip);

	if (err && err != -EOPNOTSUPP)
		dev_err(chip->dev, "p%d: failed to configure MAC/PCS\n", port);
}

static int mv88e6xxx_mac_finish(struct phylink_config *config,
				unsigned int mode, phy_interface_t interface)
{
	struct dsa_port *dp = dsa_phylink_to_port(config);
	struct mv88e6xxx_chip *chip = dp->ds->priv;
	int port = dp->index;
	int err = 0;

	/* Undo the forced down state above after completing configuration
	 * irrespective of its state on entry, which allows the link to come
	 * up in the in-band case where there is no separate SERDES. Also
	 * ensure that the link can come up if the PPU is in use and we are
	 * in PHY mode (we treat the PPU as an effective in-band mechanism.)
	 */
	mv88e6xxx_reg_lock(chip);

	if (chip->info->ops->port_set_link &&
	    ((mode == MLO_AN_INBAND &&
	      chip->ports[port].interface != interface) ||
	     (mode == MLO_AN_PHY && mv88e6xxx_port_ppu_updates(chip, port))))
		err = chip->info->ops->port_set_link(chip, port, LINK_UNFORCED);

	mv88e6xxx_reg_unlock(chip);

	chip->ports[port].interface = interface;

	return err;
}

static void mv88e6xxx_mac_link_down(struct phylink_config *config,
				    unsigned int mode,
				    phy_interface_t interface)
{
	struct dsa_port *dp = dsa_phylink_to_port(config);
	struct mv88e6xxx_chip *chip = dp->ds->priv;
	const struct mv88e6xxx_ops *ops;
	int port = dp->index;
	int err = 0;

	ops = chip->info->ops;

	mv88e6xxx_reg_lock(chip);
	/* Force the link down if we know the port may not be automatically
	 * updated by the switch or if we are using fixed-link mode.
	 */
	if ((!mv88e6xxx_port_ppu_updates(chip, port) ||
	     mode == MLO_AN_FIXED) && ops->port_sync_link)
		err = ops->port_sync_link(chip, port, mode, false);

	if (!err && ops->port_set_speed_duplex)
		err = ops->port_set_speed_duplex(chip, port, SPEED_UNFORCED,
						 DUPLEX_UNFORCED);
	mv88e6xxx_reg_unlock(chip);

	if (err)
		dev_err(chip->dev,
			"p%d: failed to force MAC link down\n", port);
}

static void mv88e6xxx_mac_link_up(struct phylink_config *config,
				  struct phy_device *phydev,
				  unsigned int mode, phy_interface_t interface,
				  int speed, int duplex,
				  bool tx_pause, bool rx_pause)
{
	struct dsa_port *dp = dsa_phylink_to_port(config);
	struct mv88e6xxx_chip *chip = dp->ds->priv;
	const struct mv88e6xxx_ops *ops;
	int port = dp->index;
	int err = 0;

	ops = chip->info->ops;

	mv88e6xxx_reg_lock(chip);
	/* Configure and force the link up if we know that the port may not
	 * automatically updated by the switch or if we are using fixed-link
	 * mode.
	 */
	if (!mv88e6xxx_port_ppu_updates(chip, port) ||
	    mode == MLO_AN_FIXED) {
		if (ops->port_set_speed_duplex) {
			err = ops->port_set_speed_duplex(chip, port,
							 speed, duplex);
			if (err && err != -EOPNOTSUPP)
				goto error;
		}

		if (ops->port_sync_link)
			err = ops->port_sync_link(chip, port, mode, true);
	}
error:
	mv88e6xxx_reg_unlock(chip);

	if (err && err != -EOPNOTSUPP)
		dev_err(chip->dev,
			"p%d: failed to configure MAC link up\n", port);
}

static int mv88e6xxx_stats_snapshot(struct mv88e6xxx_chip *chip, int port)
{
	int err;

	if (!chip->info->ops->stats_snapshot)
		return -EOPNOTSUPP;

	mv88e6xxx_reg_lock(chip);
	err = chip->info->ops->stats_snapshot(chip, port);
	mv88e6xxx_reg_unlock(chip);

	return err;
}

#define MV88E6XXX_HW_STAT_MAPPER(_fn)				    \
	_fn(in_good_octets,		8, 0x00, STATS_TYPE_BANK0), \
	_fn(in_bad_octets,		4, 0x02, STATS_TYPE_BANK0), \
	_fn(in_unicast,			4, 0x04, STATS_TYPE_BANK0), \
	_fn(in_broadcasts,		4, 0x06, STATS_TYPE_BANK0), \
	_fn(in_multicasts,		4, 0x07, STATS_TYPE_BANK0), \
	_fn(in_pause,			4, 0x16, STATS_TYPE_BANK0), \
	_fn(in_undersize,		4, 0x18, STATS_TYPE_BANK0), \
	_fn(in_fragments,		4, 0x19, STATS_TYPE_BANK0), \
	_fn(in_oversize,		4, 0x1a, STATS_TYPE_BANK0), \
	_fn(in_jabber,			4, 0x1b, STATS_TYPE_BANK0), \
	_fn(in_rx_error,		4, 0x1c, STATS_TYPE_BANK0), \
	_fn(in_fcs_error,		4, 0x1d, STATS_TYPE_BANK0), \
	_fn(out_octets,			8, 0x0e, STATS_TYPE_BANK0), \
	_fn(out_unicast,		4, 0x10, STATS_TYPE_BANK0), \
	_fn(out_broadcasts,		4, 0x13, STATS_TYPE_BANK0), \
	_fn(out_multicasts,		4, 0x12, STATS_TYPE_BANK0), \
	_fn(out_pause,			4, 0x15, STATS_TYPE_BANK0), \
	_fn(excessive,			4, 0x11, STATS_TYPE_BANK0), \
	_fn(collisions,			4, 0x1e, STATS_TYPE_BANK0), \
	_fn(deferred,			4, 0x05, STATS_TYPE_BANK0), \
	_fn(single,			4, 0x14, STATS_TYPE_BANK0), \
	_fn(multiple,			4, 0x17, STATS_TYPE_BANK0), \
	_fn(out_fcs_error,		4, 0x03, STATS_TYPE_BANK0), \
	_fn(late,			4, 0x1f, STATS_TYPE_BANK0), \
	_fn(hist_64bytes,		4, 0x08, STATS_TYPE_BANK0), \
	_fn(hist_65_127bytes,		4, 0x09, STATS_TYPE_BANK0), \
	_fn(hist_128_255bytes,		4, 0x0a, STATS_TYPE_BANK0), \
	_fn(hist_256_511bytes,		4, 0x0b, STATS_TYPE_BANK0), \
	_fn(hist_512_1023bytes,		4, 0x0c, STATS_TYPE_BANK0), \
	_fn(hist_1024_max_bytes,	4, 0x0d, STATS_TYPE_BANK0), \
	_fn(sw_in_discards,		4, 0x10, STATS_TYPE_PORT), \
	_fn(sw_in_filtered,		2, 0x12, STATS_TYPE_PORT), \
	_fn(sw_out_filtered,		2, 0x13, STATS_TYPE_PORT), \
	_fn(in_discards,		4, 0x00, STATS_TYPE_BANK1), \
	_fn(in_filtered,		4, 0x01, STATS_TYPE_BANK1), \
	_fn(in_accepted,		4, 0x02, STATS_TYPE_BANK1), \
	_fn(in_bad_accepted,		4, 0x03, STATS_TYPE_BANK1), \
	_fn(in_good_avb_class_a,	4, 0x04, STATS_TYPE_BANK1), \
	_fn(in_good_avb_class_b,	4, 0x05, STATS_TYPE_BANK1), \
	_fn(in_bad_avb_class_a,		4, 0x06, STATS_TYPE_BANK1), \
	_fn(in_bad_avb_class_b,		4, 0x07, STATS_TYPE_BANK1), \
	_fn(tcam_counter_0,		4, 0x08, STATS_TYPE_BANK1), \
	_fn(tcam_counter_1,		4, 0x09, STATS_TYPE_BANK1), \
	_fn(tcam_counter_2,		4, 0x0a, STATS_TYPE_BANK1), \
	_fn(tcam_counter_3,		4, 0x0b, STATS_TYPE_BANK1), \
	_fn(in_da_unknown,		4, 0x0e, STATS_TYPE_BANK1), \
	_fn(in_management,		4, 0x0f, STATS_TYPE_BANK1), \
	_fn(out_queue_0,		4, 0x10, STATS_TYPE_BANK1), \
	_fn(out_queue_1,		4, 0x11, STATS_TYPE_BANK1), \
	_fn(out_queue_2,		4, 0x12, STATS_TYPE_BANK1), \
	_fn(out_queue_3,		4, 0x13, STATS_TYPE_BANK1), \
	_fn(out_queue_4,		4, 0x14, STATS_TYPE_BANK1), \
	_fn(out_queue_5,		4, 0x15, STATS_TYPE_BANK1), \
	_fn(out_queue_6,		4, 0x16, STATS_TYPE_BANK1), \
	_fn(out_queue_7,		4, 0x17, STATS_TYPE_BANK1), \
	_fn(out_cut_through,		4, 0x18, STATS_TYPE_BANK1), \
	_fn(out_octets_a,		4, 0x1a, STATS_TYPE_BANK1), \
	_fn(out_octets_b,		4, 0x1b, STATS_TYPE_BANK1), \
	_fn(out_management,		4, 0x1f, STATS_TYPE_BANK1), \
	/*  */

#define MV88E6XXX_HW_STAT_ENTRY(_string, _size, _reg, _type) \
	{ #_string, _size, _reg, _type }
static const struct mv88e6xxx_hw_stat mv88e6xxx_hw_stats[] = {
	MV88E6XXX_HW_STAT_MAPPER(MV88E6XXX_HW_STAT_ENTRY)
};

#define MV88E6XXX_HW_STAT_ENUM(_string, _size, _reg, _type) \
	MV88E6XXX_HW_STAT_ID_ ## _string
enum mv88e6xxx_hw_stat_id {
	MV88E6XXX_HW_STAT_MAPPER(MV88E6XXX_HW_STAT_ENUM)
};

static uint64_t _mv88e6xxx_get_ethtool_stat(struct mv88e6xxx_chip *chip,
					    const struct mv88e6xxx_hw_stat *s,
					    int port, u16 bank1_select,
					    u16 histogram)
{
	u32 low;
	u32 high = 0;
	u16 reg = 0;
	int err;
	u64 value;

	switch (s->type) {
	case STATS_TYPE_PORT:
		err = mv88e6xxx_port_read(chip, port, s->reg, &reg);
		if (err)
			return U64_MAX;

		low = reg;
		if (s->size == 4) {
			err = mv88e6xxx_port_read(chip, port, s->reg + 1, &reg);
			if (err)
				return U64_MAX;
			low |= ((u32)reg) << 16;
		}
		break;
	case STATS_TYPE_BANK1:
		reg = bank1_select;
		fallthrough;
	case STATS_TYPE_BANK0:
		reg |= s->reg | histogram;
		mv88e6xxx_g1_stats_read(chip, reg, &low);
		if (s->size == 8)
			mv88e6xxx_g1_stats_read(chip, reg + 1, &high);
		break;
	default:
		return U64_MAX;
	}
	value = (((u64)high) << 32) | low;
	return value;
}

static int mv88e6xxx_stats_get_strings(struct mv88e6xxx_chip *chip,
				       uint8_t *data, int types)
{
	const struct mv88e6xxx_hw_stat *stat;
	int i, j;

	for (i = 0, j = 0; i < ARRAY_SIZE(mv88e6xxx_hw_stats); i++) {
		stat = &mv88e6xxx_hw_stats[i];
		if (stat->type & types) {
			memcpy(data + j * ETH_GSTRING_LEN, stat->string,
			       ETH_GSTRING_LEN);
			j++;
		}
	}

	return j;
}

static int mv88e6095_stats_get_strings(struct mv88e6xxx_chip *chip,
				       uint8_t *data)
{
	return mv88e6xxx_stats_get_strings(chip, data,
					   STATS_TYPE_BANK0 | STATS_TYPE_PORT);
}

static int mv88e6250_stats_get_strings(struct mv88e6xxx_chip *chip,
				       uint8_t *data)
{
	return mv88e6xxx_stats_get_strings(chip, data, STATS_TYPE_BANK0);
}

static int mv88e6320_stats_get_strings(struct mv88e6xxx_chip *chip,
				       uint8_t *data)
{
	return mv88e6xxx_stats_get_strings(chip, data,
					   STATS_TYPE_BANK0 | STATS_TYPE_BANK1);
}

static const uint8_t *mv88e6xxx_atu_vtu_stats_strings[] = {
	"atu_member_violation",
	"atu_miss_violation",
	"atu_full_violation",
	"vtu_member_violation",
	"vtu_miss_violation",
};

static void mv88e6xxx_atu_vtu_get_strings(uint8_t *data)
{
	unsigned int i;

	for (i = 0; i < ARRAY_SIZE(mv88e6xxx_atu_vtu_stats_strings); i++)
		strscpy(data + i * ETH_GSTRING_LEN,
			mv88e6xxx_atu_vtu_stats_strings[i],
			ETH_GSTRING_LEN);
}

static void mv88e6xxx_get_strings(struct dsa_switch *ds, int port,
				  u32 stringset, uint8_t *data)
{
	struct mv88e6xxx_chip *chip = ds->priv;
	int count = 0;

	if (stringset != ETH_SS_STATS)
		return;

	mv88e6xxx_reg_lock(chip);

	if (chip->info->ops->stats_get_strings)
		count = chip->info->ops->stats_get_strings(chip, data);

	if (chip->info->ops->serdes_get_strings) {
		data += count * ETH_GSTRING_LEN;
		count = chip->info->ops->serdes_get_strings(chip, port, data);
	}

	data += count * ETH_GSTRING_LEN;
	mv88e6xxx_atu_vtu_get_strings(data);

	mv88e6xxx_reg_unlock(chip);
}

static int mv88e6xxx_stats_get_sset_count(struct mv88e6xxx_chip *chip,
					  int types)
{
	const struct mv88e6xxx_hw_stat *stat;
	int i, j;

	for (i = 0, j = 0; i < ARRAY_SIZE(mv88e6xxx_hw_stats); i++) {
		stat = &mv88e6xxx_hw_stats[i];
		if (stat->type & types)
			j++;
	}
	return j;
}

static int mv88e6095_stats_get_sset_count(struct mv88e6xxx_chip *chip)
{
	return mv88e6xxx_stats_get_sset_count(chip, STATS_TYPE_BANK0 |
					      STATS_TYPE_PORT);
}

static int mv88e6250_stats_get_sset_count(struct mv88e6xxx_chip *chip)
{
	return mv88e6xxx_stats_get_sset_count(chip, STATS_TYPE_BANK0);
}

static int mv88e6320_stats_get_sset_count(struct mv88e6xxx_chip *chip)
{
	return mv88e6xxx_stats_get_sset_count(chip, STATS_TYPE_BANK0 |
					      STATS_TYPE_BANK1);
}

static int mv88e6xxx_get_sset_count(struct dsa_switch *ds, int port, int sset)
{
	struct mv88e6xxx_chip *chip = ds->priv;
	int serdes_count = 0;
	int count = 0;

	if (sset != ETH_SS_STATS)
		return 0;

	mv88e6xxx_reg_lock(chip);
	if (chip->info->ops->stats_get_sset_count)
		count = chip->info->ops->stats_get_sset_count(chip);
	if (count < 0)
		goto out;

	if (chip->info->ops->serdes_get_sset_count)
		serdes_count = chip->info->ops->serdes_get_sset_count(chip,
								      port);
	if (serdes_count < 0) {
		count = serdes_count;
		goto out;
	}
	count += serdes_count;
	count += ARRAY_SIZE(mv88e6xxx_atu_vtu_stats_strings);

out:
	mv88e6xxx_reg_unlock(chip);

	return count;
}

static size_t mv88e6095_stats_get_stat(struct mv88e6xxx_chip *chip, int port,
				       const struct mv88e6xxx_hw_stat *stat,
				       uint64_t *data)
{
	if (!(stat->type & (STATS_TYPE_BANK0 | STATS_TYPE_PORT)))
		return 0;

	*data = _mv88e6xxx_get_ethtool_stat(chip, stat, port, 0,
					    MV88E6XXX_G1_STATS_OP_HIST_RX);
	return 1;
}

static size_t mv88e6250_stats_get_stat(struct mv88e6xxx_chip *chip, int port,
				       const struct mv88e6xxx_hw_stat *stat,
				       uint64_t *data)
{
	if (!(stat->type & STATS_TYPE_BANK0))
		return 0;

	*data = _mv88e6xxx_get_ethtool_stat(chip, stat, port, 0,
					    MV88E6XXX_G1_STATS_OP_HIST_RX);
	return 1;
}

static size_t mv88e6320_stats_get_stat(struct mv88e6xxx_chip *chip, int port,
				       const struct mv88e6xxx_hw_stat *stat,
				       uint64_t *data)
{
	if (!(stat->type & (STATS_TYPE_BANK0 | STATS_TYPE_BANK1)))
		return 0;

	*data = _mv88e6xxx_get_ethtool_stat(chip, stat, port,
					    MV88E6XXX_G1_STATS_OP_BANK_1_BIT_9,
					    MV88E6XXX_G1_STATS_OP_HIST_RX);
	return 1;
}

static size_t mv88e6390_stats_get_stat(struct mv88e6xxx_chip *chip, int port,
				       const struct mv88e6xxx_hw_stat *stat,
				       uint64_t *data)
{
	if (!(stat->type & (STATS_TYPE_BANK0 | STATS_TYPE_BANK1)))
		return 0;

	*data = _mv88e6xxx_get_ethtool_stat(chip, stat, port,
					    MV88E6XXX_G1_STATS_OP_BANK_1_BIT_10,
					    0);
	return 1;
}

static size_t mv88e6xxx_stats_get_stat(struct mv88e6xxx_chip *chip, int port,
				       const struct mv88e6xxx_hw_stat *stat,
				       uint64_t *data)
{
	int ret = 0;

	if (chip->info->ops->stats_get_stat) {
		mv88e6xxx_reg_lock(chip);
		ret = chip->info->ops->stats_get_stat(chip, port, stat, data);
		mv88e6xxx_reg_unlock(chip);
	}

	return ret;
}

static size_t mv88e6xxx_stats_get_stats(struct mv88e6xxx_chip *chip, int port,
					uint64_t *data)
{
	const struct mv88e6xxx_hw_stat *stat;
	size_t i, j;

	for (i = 0, j = 0; i < ARRAY_SIZE(mv88e6xxx_hw_stats); i++) {
		stat = &mv88e6xxx_hw_stats[i];
		j += mv88e6xxx_stats_get_stat(chip, port, stat, &data[j]);
	}
	return j;
}

static void mv88e6xxx_atu_vtu_get_stats(struct mv88e6xxx_chip *chip, int port,
					uint64_t *data)
{
	*data++ = chip->ports[port].atu_member_violation;
	*data++ = chip->ports[port].atu_miss_violation;
	*data++ = chip->ports[port].atu_full_violation;
	*data++ = chip->ports[port].vtu_member_violation;
	*data++ = chip->ports[port].vtu_miss_violation;
}

static void mv88e6xxx_get_stats(struct mv88e6xxx_chip *chip, int port,
				uint64_t *data)
{
	size_t count;

	count = mv88e6xxx_stats_get_stats(chip, port, data);

	mv88e6xxx_reg_lock(chip);
	if (chip->info->ops->serdes_get_stats) {
		data += count;
		count = chip->info->ops->serdes_get_stats(chip, port, data);
	}
	data += count;
	mv88e6xxx_atu_vtu_get_stats(chip, port, data);
	mv88e6xxx_reg_unlock(chip);
}

static void mv88e6xxx_get_ethtool_stats(struct dsa_switch *ds, int port,
					uint64_t *data)
{
	struct mv88e6xxx_chip *chip = ds->priv;
	int ret;

	ret = mv88e6xxx_stats_snapshot(chip, port);
	if (ret < 0)
		return;

	mv88e6xxx_get_stats(chip, port, data);
}

static void mv88e6xxx_get_eth_mac_stats(struct dsa_switch *ds, int port,
					struct ethtool_eth_mac_stats *mac_stats)
{
	struct mv88e6xxx_chip *chip = ds->priv;
	int ret;

	ret = mv88e6xxx_stats_snapshot(chip, port);
	if (ret < 0)
		return;

#define MV88E6XXX_ETH_MAC_STAT_MAP(_id, _member)			\
	mv88e6xxx_stats_get_stat(chip, port,				\
				 &mv88e6xxx_hw_stats[MV88E6XXX_HW_STAT_ID_ ## _id], \
				 &mac_stats->stats._member)

	MV88E6XXX_ETH_MAC_STAT_MAP(out_unicast, FramesTransmittedOK);
	MV88E6XXX_ETH_MAC_STAT_MAP(single, SingleCollisionFrames);
	MV88E6XXX_ETH_MAC_STAT_MAP(multiple, MultipleCollisionFrames);
	MV88E6XXX_ETH_MAC_STAT_MAP(in_unicast, FramesReceivedOK);
	MV88E6XXX_ETH_MAC_STAT_MAP(in_fcs_error, FrameCheckSequenceErrors);
	MV88E6XXX_ETH_MAC_STAT_MAP(out_octets, OctetsTransmittedOK);
	MV88E6XXX_ETH_MAC_STAT_MAP(deferred, FramesWithDeferredXmissions);
	MV88E6XXX_ETH_MAC_STAT_MAP(late, LateCollisions);
	MV88E6XXX_ETH_MAC_STAT_MAP(in_good_octets, OctetsReceivedOK);
	MV88E6XXX_ETH_MAC_STAT_MAP(out_multicasts, MulticastFramesXmittedOK);
	MV88E6XXX_ETH_MAC_STAT_MAP(out_broadcasts, BroadcastFramesXmittedOK);
	MV88E6XXX_ETH_MAC_STAT_MAP(excessive, FramesWithExcessiveDeferral);
	MV88E6XXX_ETH_MAC_STAT_MAP(in_multicasts, MulticastFramesReceivedOK);
	MV88E6XXX_ETH_MAC_STAT_MAP(in_broadcasts, BroadcastFramesReceivedOK);

#undef MV88E6XXX_ETH_MAC_STAT_MAP

	mac_stats->stats.FramesTransmittedOK += mac_stats->stats.MulticastFramesXmittedOK;
	mac_stats->stats.FramesTransmittedOK += mac_stats->stats.BroadcastFramesXmittedOK;
	mac_stats->stats.FramesReceivedOK += mac_stats->stats.MulticastFramesReceivedOK;
	mac_stats->stats.FramesReceivedOK += mac_stats->stats.BroadcastFramesReceivedOK;
}

static void mv88e6xxx_get_rmon_stats(struct dsa_switch *ds, int port,
				     struct ethtool_rmon_stats *rmon_stats,
				     const struct ethtool_rmon_hist_range **ranges)
{
	static const struct ethtool_rmon_hist_range rmon_ranges[] = {
		{   64,    64 },
		{   65,   127 },
		{  128,   255 },
		{  256,   511 },
		{  512,  1023 },
		{ 1024, 65535 },
		{}
	};
	struct mv88e6xxx_chip *chip = ds->priv;
	int ret;

	ret = mv88e6xxx_stats_snapshot(chip, port);
	if (ret < 0)
		return;

#define MV88E6XXX_RMON_STAT_MAP(_id, _member)				\
	mv88e6xxx_stats_get_stat(chip, port,				\
				 &mv88e6xxx_hw_stats[MV88E6XXX_HW_STAT_ID_ ## _id], \
				 &rmon_stats->stats._member)

	MV88E6XXX_RMON_STAT_MAP(in_undersize, undersize_pkts);
	MV88E6XXX_RMON_STAT_MAP(in_oversize, oversize_pkts);
	MV88E6XXX_RMON_STAT_MAP(in_fragments, fragments);
	MV88E6XXX_RMON_STAT_MAP(in_jabber, jabbers);
	MV88E6XXX_RMON_STAT_MAP(hist_64bytes, hist[0]);
	MV88E6XXX_RMON_STAT_MAP(hist_65_127bytes, hist[1]);
	MV88E6XXX_RMON_STAT_MAP(hist_128_255bytes, hist[2]);
	MV88E6XXX_RMON_STAT_MAP(hist_256_511bytes, hist[3]);
	MV88E6XXX_RMON_STAT_MAP(hist_512_1023bytes, hist[4]);
	MV88E6XXX_RMON_STAT_MAP(hist_1024_max_bytes, hist[5]);

#undef MV88E6XXX_RMON_STAT_MAP

	*ranges = rmon_ranges;
}

static int mv88e6xxx_get_regs_len(struct dsa_switch *ds, int port)
{
	struct mv88e6xxx_chip *chip = ds->priv;
	int len;

	len = 32 * sizeof(u16);
	if (chip->info->ops->serdes_get_regs_len)
		len += chip->info->ops->serdes_get_regs_len(chip, port);

	return len;
}

static void mv88e6xxx_get_regs(struct dsa_switch *ds, int port,
			       struct ethtool_regs *regs, void *_p)
{
	struct mv88e6xxx_chip *chip = ds->priv;
	int err;
	u16 reg;
	u16 *p = _p;
	int i;

	regs->version = chip->info->prod_num;

	memset(p, 0xff, 32 * sizeof(u16));

	mv88e6xxx_reg_lock(chip);

	for (i = 0; i < 32; i++) {

		err = mv88e6xxx_port_read(chip, port, i, &reg);
		if (!err)
			p[i] = reg;
	}

	if (chip->info->ops->serdes_get_regs)
		chip->info->ops->serdes_get_regs(chip, port, &p[i]);

	mv88e6xxx_reg_unlock(chip);
}

static int mv88e6xxx_get_mac_eee(struct dsa_switch *ds, int port,
				 struct ethtool_keee *e)
{
	/* Nothing to do on the port's MAC */
	return 0;
}

static int mv88e6xxx_set_mac_eee(struct dsa_switch *ds, int port,
				 struct ethtool_keee *e)
{
	/* Nothing to do on the port's MAC */
	return 0;
}

/* Mask of the local ports allowed to receive frames from a given fabric port */
static u16 mv88e6xxx_port_vlan(struct mv88e6xxx_chip *chip, int dev, int port)
{
	struct dsa_switch *ds = chip->ds;
	struct dsa_switch_tree *dst = ds->dst;
	struct dsa_port *dp, *other_dp;
	bool found = false;
	u16 pvlan;

	/* dev is a physical switch */
	if (dev <= dst->last_switch) {
		list_for_each_entry(dp, &dst->ports, list) {
			if (dp->ds->index == dev && dp->index == port) {
				/* dp might be a DSA link or a user port, so it
				 * might or might not have a bridge.
				 * Use the "found" variable for both cases.
				 */
				found = true;
				break;
			}
		}
	/* dev is a virtual bridge */
	} else {
		list_for_each_entry(dp, &dst->ports, list) {
			unsigned int bridge_num = dsa_port_bridge_num_get(dp);

			if (!bridge_num)
				continue;

			if (bridge_num + dst->last_switch != dev)
				continue;

			found = true;
			break;
		}
	}

	/* Prevent frames from unknown switch or virtual bridge */
	if (!found)
		return 0;

	/* Frames from DSA links and CPU ports can egress any local port */
	if (dp->type == DSA_PORT_TYPE_CPU || dp->type == DSA_PORT_TYPE_DSA)
		return mv88e6xxx_port_mask(chip);

	pvlan = 0;

	/* Frames from standalone user ports can only egress on the
	 * upstream port.
	 */
	if (!dsa_port_bridge_dev_get(dp))
		return BIT(dsa_switch_upstream_port(ds));

	/* Frames from bridged user ports can egress any local DSA
	 * links and CPU ports, as well as any local member of their
	 * bridge group.
	 */
	dsa_switch_for_each_port(other_dp, ds)
		if (other_dp->type == DSA_PORT_TYPE_CPU ||
		    other_dp->type == DSA_PORT_TYPE_DSA ||
		    dsa_port_bridge_same(dp, other_dp))
			pvlan |= BIT(other_dp->index);

	return pvlan;
}

static int mv88e6xxx_port_vlan_map(struct mv88e6xxx_chip *chip, int port)
{
	u16 output_ports = mv88e6xxx_port_vlan(chip, chip->ds->index, port);

	/* prevent frames from going back out of the port they came in on */
	output_ports &= ~BIT(port);

	return mv88e6xxx_port_set_vlan_map(chip, port, output_ports);
}

static void mv88e6xxx_port_stp_state_set(struct dsa_switch *ds, int port,
					 u8 state)
{
	struct mv88e6xxx_chip *chip = ds->priv;
	int err;

	mv88e6xxx_reg_lock(chip);
	err = mv88e6xxx_port_set_state(chip, port, state);
	mv88e6xxx_reg_unlock(chip);

	if (err)
		dev_err(ds->dev, "p%d: failed to update state\n", port);
}

static int mv88e6xxx_pri_setup(struct mv88e6xxx_chip *chip)
{
	int err;

	if (chip->info->ops->ieee_pri_map) {
		err = chip->info->ops->ieee_pri_map(chip);
		if (err)
			return err;
	}

	if (chip->info->ops->ip_pri_map) {
		err = chip->info->ops->ip_pri_map(chip);
		if (err)
			return err;
	}

	return 0;
}

static int mv88e6xxx_devmap_setup(struct mv88e6xxx_chip *chip)
{
	struct dsa_switch *ds = chip->ds;
	int target, port;
	int err;

	if (!chip->info->global2_addr)
		return 0;

	/* Initialize the routing port to the 32 possible target devices */
	for (target = 0; target < 32; target++) {
		port = dsa_routing_port(ds, target);
		if (port == ds->num_ports)
			port = 0x1f;

		err = mv88e6xxx_g2_device_mapping_write(chip, target, port);
		if (err)
			return err;
	}

	if (chip->info->ops->set_cascade_port) {
		port = MV88E6XXX_CASCADE_PORT_MULTIPLE;
		err = chip->info->ops->set_cascade_port(chip, port);
		if (err)
			return err;
	}

	err = mv88e6xxx_g1_set_device_number(chip, chip->ds->index);
	if (err)
		return err;

	return 0;
}

static int mv88e6xxx_trunk_setup(struct mv88e6xxx_chip *chip)
{
	/* Clear all trunk masks and mapping */
	if (chip->info->global2_addr)
		return mv88e6xxx_g2_trunk_clear(chip);

	return 0;
}

static int mv88e6xxx_rmu_setup(struct mv88e6xxx_chip *chip)
{
	if (chip->info->ops->rmu_disable)
		return chip->info->ops->rmu_disable(chip);

	return 0;
}

static int mv88e6xxx_pot_setup(struct mv88e6xxx_chip *chip)
{
	if (chip->info->ops->pot_clear)
		return chip->info->ops->pot_clear(chip);

	return 0;
}

static int mv88e6xxx_rsvd2cpu_setup(struct mv88e6xxx_chip *chip)
{
	if (chip->info->ops->mgmt_rsvd2cpu)
		return chip->info->ops->mgmt_rsvd2cpu(chip);

	return 0;
}

static int mv88e6xxx_atu_setup(struct mv88e6xxx_chip *chip)
{
	int err;

	err = mv88e6xxx_g1_atu_flush(chip, 0, true);
	if (err)
		return err;

	/* The chips that have a "learn2all" bit in Global1, ATU
	 * Control are precisely those whose port registers have a
	 * Message Port bit in Port Control 1 and hence implement
	 * ->port_setup_message_port.
	 */
	if (chip->info->ops->port_setup_message_port) {
		err = mv88e6xxx_g1_atu_set_learn2all(chip, true);
		if (err)
			return err;
	}

	return mv88e6xxx_g1_atu_set_age_time(chip, 300000);
}

static int mv88e6xxx_irl_setup(struct mv88e6xxx_chip *chip)
{
	int port;
	int err;

	if (!chip->info->ops->irl_init_all)
		return 0;

	for (port = 0; port < mv88e6xxx_num_ports(chip); port++) {
		/* Disable ingress rate limiting by resetting all per port
		 * ingress rate limit resources to their initial state.
		 */
		err = chip->info->ops->irl_init_all(chip, port);
		if (err)
			return err;
	}

	return 0;
}

static int mv88e6xxx_mac_setup(struct mv88e6xxx_chip *chip)
{
	if (chip->info->ops->set_switch_mac) {
		u8 addr[ETH_ALEN];

		eth_random_addr(addr);

		return chip->info->ops->set_switch_mac(chip, addr);
	}

	return 0;
}

static int mv88e6xxx_pvt_map(struct mv88e6xxx_chip *chip, int dev, int port)
{
	struct dsa_switch_tree *dst = chip->ds->dst;
	struct dsa_switch *ds;
	struct dsa_port *dp;
	u16 pvlan = 0;

	if (!mv88e6xxx_has_pvt(chip))
		return 0;

	/* Skip the local source device, which uses in-chip port VLAN */
	if (dev != chip->ds->index) {
		pvlan = mv88e6xxx_port_vlan(chip, dev, port);

		ds = dsa_switch_find(dst->index, dev);
		dp = ds ? dsa_to_port(ds, port) : NULL;
		if (dp && dp->lag) {
			/* As the PVT is used to limit flooding of
			 * FORWARD frames, which use the LAG ID as the
			 * source port, we must translate dev/port to
			 * the special "LAG device" in the PVT, using
			 * the LAG ID (one-based) as the port number
			 * (zero-based).
			 */
			dev = MV88E6XXX_G2_PVT_ADDR_DEV_TRUNK;
			port = dsa_port_lag_id_get(dp) - 1;
		}
	}

	return mv88e6xxx_g2_pvt_write(chip, dev, port, pvlan);
}

static int mv88e6xxx_pvt_setup(struct mv88e6xxx_chip *chip)
{
	int dev, port;
	int err;

	if (!mv88e6xxx_has_pvt(chip))
		return 0;

	/* Clear 5 Bit Port for usage with Marvell Link Street devices:
	 * use 4 bits for the Src_Port/Src_Trunk and 5 bits for the Src_Dev.
	 */
	err = mv88e6xxx_g2_misc_4_bit_port(chip);
	if (err)
		return err;

	for (dev = 0; dev < MV88E6XXX_MAX_PVT_SWITCHES; ++dev) {
		for (port = 0; port < MV88E6XXX_MAX_PVT_PORTS; ++port) {
			err = mv88e6xxx_pvt_map(chip, dev, port);
			if (err)
				return err;
		}
	}

	return 0;
}

static int mv88e6xxx_port_fast_age_fid(struct mv88e6xxx_chip *chip, int port,
				       u16 fid)
{
	if (dsa_to_port(chip->ds, port)->lag)
		/* Hardware is incapable of fast-aging a LAG through a
		 * regular ATU move operation. Until we have something
		 * more fancy in place this is a no-op.
		 */
		return -EOPNOTSUPP;

	return mv88e6xxx_g1_atu_remove(chip, fid, port, false);
}

static void mv88e6xxx_port_fast_age(struct dsa_switch *ds, int port)
{
	struct mv88e6xxx_chip *chip = ds->priv;
	int err;

	mv88e6xxx_reg_lock(chip);
	err = mv88e6xxx_port_fast_age_fid(chip, port, 0);
	mv88e6xxx_reg_unlock(chip);

	if (err)
		dev_err(chip->ds->dev, "p%d: failed to flush ATU: %d\n",
			port, err);
}

static int mv88e6xxx_vtu_setup(struct mv88e6xxx_chip *chip)
{
	if (!mv88e6xxx_max_vid(chip))
		return 0;

	return mv88e6xxx_g1_vtu_flush(chip);
}

static int mv88e6xxx_vtu_get(struct mv88e6xxx_chip *chip, u16 vid,
			     struct mv88e6xxx_vtu_entry *entry)
{
	int err;

	if (!chip->info->ops->vtu_getnext)
		return -EOPNOTSUPP;

	entry->vid = vid ? vid - 1 : mv88e6xxx_max_vid(chip);
	entry->valid = false;

	err = chip->info->ops->vtu_getnext(chip, entry);

	if (entry->vid != vid)
		entry->valid = false;

	return err;
}

int mv88e6xxx_vtu_walk(struct mv88e6xxx_chip *chip,
		       int (*cb)(struct mv88e6xxx_chip *chip,
				 const struct mv88e6xxx_vtu_entry *entry,
				 void *priv),
		       void *priv)
{
	struct mv88e6xxx_vtu_entry entry = {
		.vid = mv88e6xxx_max_vid(chip),
		.valid = false,
	};
	int err;

	if (!chip->info->ops->vtu_getnext)
		return -EOPNOTSUPP;

	do {
		err = chip->info->ops->vtu_getnext(chip, &entry);
		if (err)
			return err;

		if (!entry.valid)
			break;

		err = cb(chip, &entry, priv);
		if (err)
			return err;
	} while (entry.vid < mv88e6xxx_max_vid(chip));

	return 0;
}

static int mv88e6xxx_vtu_loadpurge(struct mv88e6xxx_chip *chip,
				   struct mv88e6xxx_vtu_entry *entry)
{
	if (!chip->info->ops->vtu_loadpurge)
		return -EOPNOTSUPP;

	return chip->info->ops->vtu_loadpurge(chip, entry);
}

static int mv88e6xxx_fid_map_vlan(struct mv88e6xxx_chip *chip,
				  const struct mv88e6xxx_vtu_entry *entry,
				  void *_fid_bitmap)
{
	unsigned long *fid_bitmap = _fid_bitmap;

	set_bit(entry->fid, fid_bitmap);
	return 0;
}

int mv88e6xxx_fid_map(struct mv88e6xxx_chip *chip, unsigned long *fid_bitmap)
{
	bitmap_zero(fid_bitmap, MV88E6XXX_N_FID);

	/* Every FID has an associated VID, so walking the VTU
	 * will discover the full set of FIDs in use.
	 */
	return mv88e6xxx_vtu_walk(chip, mv88e6xxx_fid_map_vlan, fid_bitmap);
}

static int mv88e6xxx_atu_new(struct mv88e6xxx_chip *chip, u16 *fid)
{
	DECLARE_BITMAP(fid_bitmap, MV88E6XXX_N_FID);
	int err;

	err = mv88e6xxx_fid_map(chip, fid_bitmap);
	if (err)
		return err;

	*fid = find_first_zero_bit(fid_bitmap, MV88E6XXX_N_FID);
	if (unlikely(*fid >= mv88e6xxx_num_databases(chip)))
		return -ENOSPC;

	/* Clear the database */
	return mv88e6xxx_g1_atu_flush(chip, *fid, true);
}

static int mv88e6xxx_stu_loadpurge(struct mv88e6xxx_chip *chip,
				   struct mv88e6xxx_stu_entry *entry)
{
	if (!chip->info->ops->stu_loadpurge)
		return -EOPNOTSUPP;

	return chip->info->ops->stu_loadpurge(chip, entry);
}

static int mv88e6xxx_stu_setup(struct mv88e6xxx_chip *chip)
{
	struct mv88e6xxx_stu_entry stu = {
		.valid = true,
		.sid = 0
	};

	if (!mv88e6xxx_has_stu(chip))
		return 0;

	/* Make sure that SID 0 is always valid. This is used by VTU
	 * entries that do not make use of the STU, e.g. when creating
	 * a VLAN upper on a port that is also part of a VLAN
	 * filtering bridge.
	 */
	return mv88e6xxx_stu_loadpurge(chip, &stu);
}

static int mv88e6xxx_sid_get(struct mv88e6xxx_chip *chip, u8 *sid)
{
	DECLARE_BITMAP(busy, MV88E6XXX_N_SID) = { 0 };
	struct mv88e6xxx_mst *mst;

	__set_bit(0, busy);

	list_for_each_entry(mst, &chip->msts, node)
		__set_bit(mst->stu.sid, busy);

	*sid = find_first_zero_bit(busy, MV88E6XXX_N_SID);

	return (*sid >= mv88e6xxx_max_sid(chip)) ? -ENOSPC : 0;
}

static int mv88e6xxx_mst_put(struct mv88e6xxx_chip *chip, u8 sid)
{
	struct mv88e6xxx_mst *mst, *tmp;
	int err;

	if (!sid)
		return 0;

	list_for_each_entry_safe(mst, tmp, &chip->msts, node) {
		if (mst->stu.sid != sid)
			continue;

		if (!refcount_dec_and_test(&mst->refcnt))
			return 0;

		mst->stu.valid = false;
		err = mv88e6xxx_stu_loadpurge(chip, &mst->stu);
		if (err) {
			refcount_set(&mst->refcnt, 1);
			return err;
		}

		list_del(&mst->node);
		kfree(mst);
		return 0;
	}

	return -ENOENT;
}

static int mv88e6xxx_mst_get(struct mv88e6xxx_chip *chip, struct net_device *br,
			     u16 msti, u8 *sid)
{
	struct mv88e6xxx_mst *mst;
	int err, i;

	if (!mv88e6xxx_has_stu(chip)) {
		err = -EOPNOTSUPP;
		goto err;
	}

	if (!msti) {
		*sid = 0;
		return 0;
	}

	list_for_each_entry(mst, &chip->msts, node) {
		if (mst->br == br && mst->msti == msti) {
			refcount_inc(&mst->refcnt);
			*sid = mst->stu.sid;
			return 0;
		}
	}

	err = mv88e6xxx_sid_get(chip, sid);
	if (err)
		goto err;

	mst = kzalloc(sizeof(*mst), GFP_KERNEL);
	if (!mst) {
		err = -ENOMEM;
		goto err;
	}

	INIT_LIST_HEAD(&mst->node);
	refcount_set(&mst->refcnt, 1);
	mst->br = br;
	mst->msti = msti;
	mst->stu.valid = true;
	mst->stu.sid = *sid;

	/* The bridge starts out all ports in the disabled state. But
	 * a STU state of disabled means to go by the port-global
	 * state. So we set all user port's initial state to blocking,
	 * to match the bridge's behavior.
	 */
	for (i = 0; i < mv88e6xxx_num_ports(chip); i++)
		mst->stu.state[i] = dsa_is_user_port(chip->ds, i) ?
			MV88E6XXX_PORT_CTL0_STATE_BLOCKING :
			MV88E6XXX_PORT_CTL0_STATE_DISABLED;

	err = mv88e6xxx_stu_loadpurge(chip, &mst->stu);
	if (err)
		goto err_free;

	list_add_tail(&mst->node, &chip->msts);
	return 0;

err_free:
	kfree(mst);
err:
	return err;
}

static int mv88e6xxx_port_mst_state_set(struct dsa_switch *ds, int port,
					const struct switchdev_mst_state *st)
{
	struct dsa_port *dp = dsa_to_port(ds, port);
	struct mv88e6xxx_chip *chip = ds->priv;
	struct mv88e6xxx_mst *mst;
	u8 state;
	int err;

	if (!mv88e6xxx_has_stu(chip))
		return -EOPNOTSUPP;

	switch (st->state) {
	case BR_STATE_DISABLED:
	case BR_STATE_BLOCKING:
	case BR_STATE_LISTENING:
		state = MV88E6XXX_PORT_CTL0_STATE_BLOCKING;
		break;
	case BR_STATE_LEARNING:
		state = MV88E6XXX_PORT_CTL0_STATE_LEARNING;
		break;
	case BR_STATE_FORWARDING:
		state = MV88E6XXX_PORT_CTL0_STATE_FORWARDING;
		break;
	default:
		return -EINVAL;
	}

	list_for_each_entry(mst, &chip->msts, node) {
		if (mst->br == dsa_port_bridge_dev_get(dp) &&
		    mst->msti == st->msti) {
			if (mst->stu.state[port] == state)
				return 0;

			mst->stu.state[port] = state;
			mv88e6xxx_reg_lock(chip);
			err = mv88e6xxx_stu_loadpurge(chip, &mst->stu);
			mv88e6xxx_reg_unlock(chip);
			return err;
		}
	}

	return -ENOENT;
}

static int mv88e6xxx_port_check_hw_vlan(struct dsa_switch *ds, int port,
					u16 vid)
{
	struct dsa_port *dp = dsa_to_port(ds, port), *other_dp;
	struct mv88e6xxx_chip *chip = ds->priv;
	struct mv88e6xxx_vtu_entry vlan;
	int err;

	/* DSA and CPU ports have to be members of multiple vlans */
	if (dsa_port_is_dsa(dp) || dsa_port_is_cpu(dp))
		return 0;

	err = mv88e6xxx_vtu_get(chip, vid, &vlan);
	if (err)
		return err;

	if (!vlan.valid)
		return 0;

	dsa_switch_for_each_user_port(other_dp, ds) {
		struct net_device *other_br;

		if (vlan.member[other_dp->index] ==
		    MV88E6XXX_G1_VTU_DATA_MEMBER_TAG_NON_MEMBER)
			continue;

		if (dsa_port_bridge_same(dp, other_dp))
			break; /* same bridge, check next VLAN */

		other_br = dsa_port_bridge_dev_get(other_dp);
		if (!other_br)
			continue;

		dev_err(ds->dev, "p%d: hw VLAN %d already used by port %d in %s\n",
			port, vlan.vid, other_dp->index, netdev_name(other_br));
		return -EOPNOTSUPP;
	}

	return 0;
}

static int mv88e6xxx_port_commit_pvid(struct mv88e6xxx_chip *chip, int port)
{
	struct dsa_port *dp = dsa_to_port(chip->ds, port);
	struct net_device *br = dsa_port_bridge_dev_get(dp);
	struct mv88e6xxx_port *p = &chip->ports[port];
	u16 pvid = MV88E6XXX_VID_STANDALONE;
	bool drop_untagged = false;
	int err;

	if (br) {
		if (br_vlan_enabled(br)) {
			pvid = p->bridge_pvid.vid;
			drop_untagged = !p->bridge_pvid.valid;
		} else {
			pvid = MV88E6XXX_VID_BRIDGED;
		}
	}

	err = mv88e6xxx_port_set_pvid(chip, port, pvid);
	if (err)
		return err;

	return mv88e6xxx_port_drop_untagged(chip, port, drop_untagged);
}

static int mv88e6xxx_port_vlan_filtering(struct dsa_switch *ds, int port,
					 bool vlan_filtering,
					 struct netlink_ext_ack *extack)
{
	struct mv88e6xxx_chip *chip = ds->priv;
	u16 mode = vlan_filtering ? MV88E6XXX_PORT_CTL2_8021Q_MODE_SECURE :
		MV88E6XXX_PORT_CTL2_8021Q_MODE_DISABLED;
	int err;

	if (!mv88e6xxx_max_vid(chip))
		return -EOPNOTSUPP;

	mv88e6xxx_reg_lock(chip);

	err = mv88e6xxx_port_set_8021q_mode(chip, port, mode);
	if (err)
		goto unlock;

	err = mv88e6xxx_port_commit_pvid(chip, port);
	if (err)
		goto unlock;

unlock:
	mv88e6xxx_reg_unlock(chip);

	return err;
}

static int
mv88e6xxx_port_vlan_prepare(struct dsa_switch *ds, int port,
			    const struct switchdev_obj_port_vlan *vlan)
{
	struct mv88e6xxx_chip *chip = ds->priv;
	int err;

	if (!mv88e6xxx_max_vid(chip))
		return -EOPNOTSUPP;

	/* If the requested port doesn't belong to the same bridge as the VLAN
	 * members, do not support it (yet) and fallback to software VLAN.
	 */
	mv88e6xxx_reg_lock(chip);
	err = mv88e6xxx_port_check_hw_vlan(ds, port, vlan->vid);
	mv88e6xxx_reg_unlock(chip);

	return err;
}

static int mv88e6xxx_port_db_load_purge(struct mv88e6xxx_chip *chip, int port,
					const unsigned char *addr, u16 vid,
					u8 state)
{
	struct mv88e6xxx_atu_entry entry;
	struct mv88e6xxx_vtu_entry vlan;
	u16 fid;
	int err;

	/* Ports have two private address databases: one for when the port is
	 * standalone and one for when the port is under a bridge and the
	 * 802.1Q mode is disabled. When the port is standalone, DSA wants its
	 * address database to remain 100% empty, so we never load an ATU entry
	 * into a standalone port's database. Therefore, translate the null
	 * VLAN ID into the port's database used for VLAN-unaware bridging.
	 */
	if (vid == 0) {
		fid = MV88E6XXX_FID_BRIDGED;
	} else {
		err = mv88e6xxx_vtu_get(chip, vid, &vlan);
		if (err)
			return err;

		/* switchdev expects -EOPNOTSUPP to honor software VLANs */
		if (!vlan.valid)
			return -EOPNOTSUPP;

		fid = vlan.fid;
	}

	entry.state = 0;
	ether_addr_copy(entry.mac, addr);
	eth_addr_dec(entry.mac);

	err = mv88e6xxx_g1_atu_getnext(chip, fid, &entry);
	if (err)
		return err;

	/* Initialize a fresh ATU entry if it isn't found */
	if (!entry.state || !ether_addr_equal(entry.mac, addr)) {
		memset(&entry, 0, sizeof(entry));
		ether_addr_copy(entry.mac, addr);
	}

	/* Purge the ATU entry only if no port is using it anymore */
	if (!state) {
		entry.portvec &= ~BIT(port);
		if (!entry.portvec)
			entry.state = 0;
	} else {
		if (state == MV88E6XXX_G1_ATU_DATA_STATE_UC_STATIC)
			entry.portvec = BIT(port);
		else
			entry.portvec |= BIT(port);

		entry.state = state;
	}

	return mv88e6xxx_g1_atu_loadpurge(chip, fid, &entry);
}

static int mv88e6xxx_policy_apply(struct mv88e6xxx_chip *chip, int port,
				  const struct mv88e6xxx_policy *policy)
{
	enum mv88e6xxx_policy_mapping mapping = policy->mapping;
	enum mv88e6xxx_policy_action action = policy->action;
	const u8 *addr = policy->addr;
	u16 vid = policy->vid;
	u8 state;
	int err;
	int id;

	if (!chip->info->ops->port_set_policy)
		return -EOPNOTSUPP;

	switch (mapping) {
	case MV88E6XXX_POLICY_MAPPING_DA:
	case MV88E6XXX_POLICY_MAPPING_SA:
		if (action == MV88E6XXX_POLICY_ACTION_NORMAL)
			state = 0; /* Dissociate the port and address */
		else if (action == MV88E6XXX_POLICY_ACTION_DISCARD &&
			 is_multicast_ether_addr(addr))
			state = MV88E6XXX_G1_ATU_DATA_STATE_MC_STATIC_POLICY;
		else if (action == MV88E6XXX_POLICY_ACTION_DISCARD &&
			 is_unicast_ether_addr(addr))
			state = MV88E6XXX_G1_ATU_DATA_STATE_UC_STATIC_POLICY;
		else
			return -EOPNOTSUPP;

		err = mv88e6xxx_port_db_load_purge(chip, port, addr, vid,
						   state);
		if (err)
			return err;
		break;
	default:
		return -EOPNOTSUPP;
	}

	/* Skip the port's policy clearing if the mapping is still in use */
	if (action == MV88E6XXX_POLICY_ACTION_NORMAL)
		idr_for_each_entry(&chip->policies, policy, id)
			if (policy->port == port &&
			    policy->mapping == mapping &&
			    policy->action != action)
				return 0;

	return chip->info->ops->port_set_policy(chip, port, mapping, action);
}

static int mv88e6xxx_policy_insert(struct mv88e6xxx_chip *chip, int port,
				   struct ethtool_rx_flow_spec *fs)
{
	struct ethhdr *mac_entry = &fs->h_u.ether_spec;
	struct ethhdr *mac_mask = &fs->m_u.ether_spec;
	enum mv88e6xxx_policy_mapping mapping;
	enum mv88e6xxx_policy_action action;
	struct mv88e6xxx_policy *policy;
	u16 vid = 0;
	u8 *addr;
	int err;
	int id;

	if (fs->location != RX_CLS_LOC_ANY)
		return -EINVAL;

	if (fs->ring_cookie == RX_CLS_FLOW_DISC)
		action = MV88E6XXX_POLICY_ACTION_DISCARD;
	else
		return -EOPNOTSUPP;

	switch (fs->flow_type & ~FLOW_EXT) {
	case ETHER_FLOW:
		if (!is_zero_ether_addr(mac_mask->h_dest) &&
		    is_zero_ether_addr(mac_mask->h_source)) {
			mapping = MV88E6XXX_POLICY_MAPPING_DA;
			addr = mac_entry->h_dest;
		} else if (is_zero_ether_addr(mac_mask->h_dest) &&
		    !is_zero_ether_addr(mac_mask->h_source)) {
			mapping = MV88E6XXX_POLICY_MAPPING_SA;
			addr = mac_entry->h_source;
		} else {
			/* Cannot support DA and SA mapping in the same rule */
			return -EOPNOTSUPP;
		}
		break;
	default:
		return -EOPNOTSUPP;
	}

	if ((fs->flow_type & FLOW_EXT) && fs->m_ext.vlan_tci) {
		if (fs->m_ext.vlan_tci != htons(0xffff))
			return -EOPNOTSUPP;
		vid = be16_to_cpu(fs->h_ext.vlan_tci) & VLAN_VID_MASK;
	}

	idr_for_each_entry(&chip->policies, policy, id) {
		if (policy->port == port && policy->mapping == mapping &&
		    policy->action == action && policy->vid == vid &&
		    ether_addr_equal(policy->addr, addr))
			return -EEXIST;
	}

	policy = devm_kzalloc(chip->dev, sizeof(*policy), GFP_KERNEL);
	if (!policy)
		return -ENOMEM;

	fs->location = 0;
	err = idr_alloc_u32(&chip->policies, policy, &fs->location, 0xffffffff,
			    GFP_KERNEL);
	if (err) {
		devm_kfree(chip->dev, policy);
		return err;
	}

	memcpy(&policy->fs, fs, sizeof(*fs));
	ether_addr_copy(policy->addr, addr);
	policy->mapping = mapping;
	policy->action = action;
	policy->port = port;
	policy->vid = vid;

	err = mv88e6xxx_policy_apply(chip, port, policy);
	if (err) {
		idr_remove(&chip->policies, fs->location);
		devm_kfree(chip->dev, policy);
		return err;
	}

	return 0;
}

static int mv88e6xxx_get_rxnfc(struct dsa_switch *ds, int port,
			       struct ethtool_rxnfc *rxnfc, u32 *rule_locs)
{
	struct ethtool_rx_flow_spec *fs = &rxnfc->fs;
	struct mv88e6xxx_chip *chip = ds->priv;
	struct mv88e6xxx_policy *policy;
	int err;
	int id;

	mv88e6xxx_reg_lock(chip);

	switch (rxnfc->cmd) {
	case ETHTOOL_GRXCLSRLCNT:
		rxnfc->data = 0;
		rxnfc->data |= RX_CLS_LOC_SPECIAL;
		rxnfc->rule_cnt = 0;
		idr_for_each_entry(&chip->policies, policy, id)
			if (policy->port == port)
				rxnfc->rule_cnt++;
		err = 0;
		break;
	case ETHTOOL_GRXCLSRULE:
		err = -ENOENT;
		policy = idr_find(&chip->policies, fs->location);
		if (policy) {
			memcpy(fs, &policy->fs, sizeof(*fs));
			err = 0;
		}
		break;
	case ETHTOOL_GRXCLSRLALL:
		rxnfc->data = 0;
		rxnfc->rule_cnt = 0;
		idr_for_each_entry(&chip->policies, policy, id)
			if (policy->port == port)
				rule_locs[rxnfc->rule_cnt++] = id;
		err = 0;
		break;
	default:
		err = -EOPNOTSUPP;
		break;
	}

	mv88e6xxx_reg_unlock(chip);

	return err;
}

static int mv88e6xxx_set_rxnfc(struct dsa_switch *ds, int port,
			       struct ethtool_rxnfc *rxnfc)
{
	struct ethtool_rx_flow_spec *fs = &rxnfc->fs;
	struct mv88e6xxx_chip *chip = ds->priv;
	struct mv88e6xxx_policy *policy;
	int err;

	mv88e6xxx_reg_lock(chip);

	switch (rxnfc->cmd) {
	case ETHTOOL_SRXCLSRLINS:
		err = mv88e6xxx_policy_insert(chip, port, fs);
		break;
	case ETHTOOL_SRXCLSRLDEL:
		err = -ENOENT;
		policy = idr_remove(&chip->policies, fs->location);
		if (policy) {
			policy->action = MV88E6XXX_POLICY_ACTION_NORMAL;
			err = mv88e6xxx_policy_apply(chip, port, policy);
			devm_kfree(chip->dev, policy);
		}
		break;
	default:
		err = -EOPNOTSUPP;
		break;
	}

	mv88e6xxx_reg_unlock(chip);

	return err;
}

static int mv88e6xxx_port_add_broadcast(struct mv88e6xxx_chip *chip, int port,
					u16 vid)
{
	u8 state = MV88E6XXX_G1_ATU_DATA_STATE_MC_STATIC;
	u8 broadcast[ETH_ALEN];

	eth_broadcast_addr(broadcast);

	return mv88e6xxx_port_db_load_purge(chip, port, broadcast, vid, state);
}

static int mv88e6xxx_broadcast_setup(struct mv88e6xxx_chip *chip, u16 vid)
{
	int port;
	int err;

	for (port = 0; port < mv88e6xxx_num_ports(chip); port++) {
		struct dsa_port *dp = dsa_to_port(chip->ds, port);
		struct net_device *brport;

		if (dsa_is_unused_port(chip->ds, port))
			continue;

		brport = dsa_port_to_bridge_port(dp);
		if (brport && !br_port_flag_is_set(brport, BR_BCAST_FLOOD))
			/* Skip bridged user ports where broadcast
			 * flooding is disabled.
			 */
			continue;

		err = mv88e6xxx_port_add_broadcast(chip, port, vid);
		if (err)
			return err;
	}

	return 0;
}

struct mv88e6xxx_port_broadcast_sync_ctx {
	int port;
	bool flood;
};

static int
mv88e6xxx_port_broadcast_sync_vlan(struct mv88e6xxx_chip *chip,
				   const struct mv88e6xxx_vtu_entry *vlan,
				   void *_ctx)
{
	struct mv88e6xxx_port_broadcast_sync_ctx *ctx = _ctx;
	u8 broadcast[ETH_ALEN];
	u8 state;

	if (ctx->flood)
		state = MV88E6XXX_G1_ATU_DATA_STATE_MC_STATIC;
	else
		state = MV88E6XXX_G1_ATU_DATA_STATE_MC_UNUSED;

	eth_broadcast_addr(broadcast);

	return mv88e6xxx_port_db_load_purge(chip, ctx->port, broadcast,
					    vlan->vid, state);
}

static int mv88e6xxx_port_broadcast_sync(struct mv88e6xxx_chip *chip, int port,
					 bool flood)
{
	struct mv88e6xxx_port_broadcast_sync_ctx ctx = {
		.port = port,
		.flood = flood,
	};
	struct mv88e6xxx_vtu_entry vid0 = {
		.vid = 0,
	};
	int err;

	/* Update the port's private database... */
	err = mv88e6xxx_port_broadcast_sync_vlan(chip, &vid0, &ctx);
	if (err)
		return err;

	/* ...and the database for all VLANs. */
	return mv88e6xxx_vtu_walk(chip, mv88e6xxx_port_broadcast_sync_vlan,
				  &ctx);
}

static int mv88e6xxx_port_vlan_join(struct mv88e6xxx_chip *chip, int port,
				    u16 vid, u8 member, bool warn)
{
	const u8 non_member = MV88E6XXX_G1_VTU_DATA_MEMBER_TAG_NON_MEMBER;
	struct mv88e6xxx_vtu_entry vlan;
	int i, err;

	err = mv88e6xxx_vtu_get(chip, vid, &vlan);
	if (err)
		return err;

	if (!vlan.valid) {
		memset(&vlan, 0, sizeof(vlan));

		if (vid == MV88E6XXX_VID_STANDALONE)
			vlan.policy = true;

		err = mv88e6xxx_atu_new(chip, &vlan.fid);
		if (err)
			return err;

		for (i = 0; i < mv88e6xxx_num_ports(chip); ++i)
			if (i == port)
				vlan.member[i] = member;
			else
				vlan.member[i] = non_member;

		vlan.vid = vid;
		vlan.valid = true;

		err = mv88e6xxx_vtu_loadpurge(chip, &vlan);
		if (err)
			return err;

		err = mv88e6xxx_broadcast_setup(chip, vlan.vid);
		if (err)
			return err;
	} else if (vlan.member[port] != member) {
		vlan.member[port] = member;

		err = mv88e6xxx_vtu_loadpurge(chip, &vlan);
		if (err)
			return err;
	} else if (warn) {
		dev_info(chip->dev, "p%d: already a member of VLAN %d\n",
			 port, vid);
	}

	return 0;
}

static int mv88e6xxx_port_vlan_add(struct dsa_switch *ds, int port,
				   const struct switchdev_obj_port_vlan *vlan,
				   struct netlink_ext_ack *extack)
{
	struct mv88e6xxx_chip *chip = ds->priv;
	bool untagged = vlan->flags & BRIDGE_VLAN_INFO_UNTAGGED;
	bool pvid = vlan->flags & BRIDGE_VLAN_INFO_PVID;
	struct mv88e6xxx_port *p = &chip->ports[port];
	bool warn;
	u8 member;
	int err;

	if (!vlan->vid)
		return 0;

	err = mv88e6xxx_port_vlan_prepare(ds, port, vlan);
	if (err)
		return err;

	if (dsa_is_dsa_port(ds, port) || dsa_is_cpu_port(ds, port))
		member = MV88E6XXX_G1_VTU_DATA_MEMBER_TAG_UNMODIFIED;
	else if (untagged)
		member = MV88E6XXX_G1_VTU_DATA_MEMBER_TAG_UNTAGGED;
	else
		member = MV88E6XXX_G1_VTU_DATA_MEMBER_TAG_TAGGED;

	/* net/dsa/user.c will call dsa_port_vlan_add() for the affected port
	 * and then the CPU port. Do not warn for duplicates for the CPU port.
	 */
	warn = !dsa_is_cpu_port(ds, port) && !dsa_is_dsa_port(ds, port);

	mv88e6xxx_reg_lock(chip);

	err = mv88e6xxx_port_vlan_join(chip, port, vlan->vid, member, warn);
	if (err) {
		dev_err(ds->dev, "p%d: failed to add VLAN %d%c\n", port,
			vlan->vid, untagged ? 'u' : 't');
		goto out;
	}

	if (pvid) {
		p->bridge_pvid.vid = vlan->vid;
		p->bridge_pvid.valid = true;

		err = mv88e6xxx_port_commit_pvid(chip, port);
		if (err)
			goto out;
	} else if (vlan->vid && p->bridge_pvid.vid == vlan->vid) {
		/* The old pvid was reinstalled as a non-pvid VLAN */
		p->bridge_pvid.valid = false;

		err = mv88e6xxx_port_commit_pvid(chip, port);
		if (err)
			goto out;
	}

out:
	mv88e6xxx_reg_unlock(chip);

	return err;
}

static int mv88e6xxx_port_vlan_leave(struct mv88e6xxx_chip *chip,
				     int port, u16 vid)
{
	struct mv88e6xxx_vtu_entry vlan;
	int i, err;

	if (!vid)
		return 0;

	err = mv88e6xxx_vtu_get(chip, vid, &vlan);
	if (err)
		return err;

	/* If the VLAN doesn't exist in hardware or the port isn't a member,
	 * tell switchdev that this VLAN is likely handled in software.
	 */
	if (!vlan.valid ||
	    vlan.member[port] == MV88E6XXX_G1_VTU_DATA_MEMBER_TAG_NON_MEMBER)
		return -EOPNOTSUPP;

	vlan.member[port] = MV88E6XXX_G1_VTU_DATA_MEMBER_TAG_NON_MEMBER;

	/* keep the VLAN unless all ports are excluded */
	vlan.valid = false;
	for (i = 0; i < mv88e6xxx_num_ports(chip); ++i) {
		if (vlan.member[i] !=
		    MV88E6XXX_G1_VTU_DATA_MEMBER_TAG_NON_MEMBER) {
			vlan.valid = true;
			break;
		}
	}

	err = mv88e6xxx_vtu_loadpurge(chip, &vlan);
	if (err)
		return err;

	if (!vlan.valid) {
		err = mv88e6xxx_mst_put(chip, vlan.sid);
		if (err)
			return err;
	}

	return mv88e6xxx_g1_atu_remove(chip, vlan.fid, port, false);
}

static int mv88e6xxx_port_vlan_del(struct dsa_switch *ds, int port,
				   const struct switchdev_obj_port_vlan *vlan)
{
	struct mv88e6xxx_chip *chip = ds->priv;
	struct mv88e6xxx_port *p = &chip->ports[port];
	int err = 0;
	u16 pvid;

	if (!mv88e6xxx_max_vid(chip))
		return -EOPNOTSUPP;

	/* The ATU removal procedure needs the FID to be mapped in the VTU,
	 * but FDB deletion runs concurrently with VLAN deletion. Flush the DSA
	 * switchdev workqueue to ensure that all FDB entries are deleted
	 * before we remove the VLAN.
	 */
	dsa_flush_workqueue();

	mv88e6xxx_reg_lock(chip);

	err = mv88e6xxx_port_get_pvid(chip, port, &pvid);
	if (err)
		goto unlock;

	err = mv88e6xxx_port_vlan_leave(chip, port, vlan->vid);
	if (err)
		goto unlock;

	if (vlan->vid == pvid) {
		p->bridge_pvid.valid = false;

		err = mv88e6xxx_port_commit_pvid(chip, port);
		if (err)
			goto unlock;
	}

unlock:
	mv88e6xxx_reg_unlock(chip);

	return err;
}

static int mv88e6xxx_port_vlan_fast_age(struct dsa_switch *ds, int port, u16 vid)
{
	struct mv88e6xxx_chip *chip = ds->priv;
	struct mv88e6xxx_vtu_entry vlan;
	int err;

	mv88e6xxx_reg_lock(chip);

	err = mv88e6xxx_vtu_get(chip, vid, &vlan);
	if (err)
		goto unlock;

	err = mv88e6xxx_port_fast_age_fid(chip, port, vlan.fid);

unlock:
	mv88e6xxx_reg_unlock(chip);

	return err;
}

static int mv88e6xxx_vlan_msti_set(struct dsa_switch *ds,
				   struct dsa_bridge bridge,
				   const struct switchdev_vlan_msti *msti)
{
	struct mv88e6xxx_chip *chip = ds->priv;
	struct mv88e6xxx_vtu_entry vlan;
	u8 old_sid, new_sid;
	int err;

	if (!mv88e6xxx_has_stu(chip))
		return -EOPNOTSUPP;

	mv88e6xxx_reg_lock(chip);

	err = mv88e6xxx_vtu_get(chip, msti->vid, &vlan);
	if (err)
		goto unlock;

	if (!vlan.valid) {
		err = -EINVAL;
		goto unlock;
	}

	old_sid = vlan.sid;

	err = mv88e6xxx_mst_get(chip, bridge.dev, msti->msti, &new_sid);
	if (err)
		goto unlock;

	if (new_sid != old_sid) {
		vlan.sid = new_sid;

		err = mv88e6xxx_vtu_loadpurge(chip, &vlan);
		if (err) {
			mv88e6xxx_mst_put(chip, new_sid);
			goto unlock;
		}
	}

	err = mv88e6xxx_mst_put(chip, old_sid);

unlock:
	mv88e6xxx_reg_unlock(chip);
	return err;
}

static int mv88e6xxx_port_fdb_add(struct dsa_switch *ds, int port,
				  const unsigned char *addr, u16 vid,
				  struct dsa_db db)
{
	struct mv88e6xxx_chip *chip = ds->priv;
	int err;

	mv88e6xxx_reg_lock(chip);
	err = mv88e6xxx_port_db_load_purge(chip, port, addr, vid,
					   MV88E6XXX_G1_ATU_DATA_STATE_UC_STATIC);
	mv88e6xxx_reg_unlock(chip);

	return err;
}

static int mv88e6xxx_port_fdb_del(struct dsa_switch *ds, int port,
				  const unsigned char *addr, u16 vid,
				  struct dsa_db db)
{
	struct mv88e6xxx_chip *chip = ds->priv;
	int err;

	mv88e6xxx_reg_lock(chip);
	err = mv88e6xxx_port_db_load_purge(chip, port, addr, vid, 0);
	mv88e6xxx_reg_unlock(chip);

	return err;
}

static int mv88e6xxx_port_db_dump_fid(struct mv88e6xxx_chip *chip,
				      u16 fid, u16 vid, int port,
				      dsa_fdb_dump_cb_t *cb, void *data)
{
	struct mv88e6xxx_atu_entry addr;
	bool is_static;
	int err;

	addr.state = 0;
	eth_broadcast_addr(addr.mac);

	do {
		err = mv88e6xxx_g1_atu_getnext(chip, fid, &addr);
		if (err)
			return err;

		if (!addr.state)
			break;

		if (addr.trunk || (addr.portvec & BIT(port)) == 0)
			continue;

		if (!is_unicast_ether_addr(addr.mac))
			continue;

		is_static = (addr.state ==
			     MV88E6XXX_G1_ATU_DATA_STATE_UC_STATIC);
		err = cb(addr.mac, vid, is_static, data);
		if (err)
			return err;
	} while (!is_broadcast_ether_addr(addr.mac));

	return err;
}

struct mv88e6xxx_port_db_dump_vlan_ctx {
	int port;
	dsa_fdb_dump_cb_t *cb;
	void *data;
};

static int mv88e6xxx_port_db_dump_vlan(struct mv88e6xxx_chip *chip,
				       const struct mv88e6xxx_vtu_entry *entry,
				       void *_data)
{
	struct mv88e6xxx_port_db_dump_vlan_ctx *ctx = _data;

	return mv88e6xxx_port_db_dump_fid(chip, entry->fid, entry->vid,
					  ctx->port, ctx->cb, ctx->data);
}

static int mv88e6xxx_port_db_dump(struct mv88e6xxx_chip *chip, int port,
				  dsa_fdb_dump_cb_t *cb, void *data)
{
	struct mv88e6xxx_port_db_dump_vlan_ctx ctx = {
		.port = port,
		.cb = cb,
		.data = data,
	};
	u16 fid;
	int err;

	/* Dump port's default Filtering Information Database (VLAN ID 0) */
	err = mv88e6xxx_port_get_fid(chip, port, &fid);
	if (err)
		return err;

	err = mv88e6xxx_port_db_dump_fid(chip, fid, 0, port, cb, data);
	if (err)
		return err;

	return mv88e6xxx_vtu_walk(chip, mv88e6xxx_port_db_dump_vlan, &ctx);
}

static int mv88e6xxx_port_fdb_dump(struct dsa_switch *ds, int port,
				   dsa_fdb_dump_cb_t *cb, void *data)
{
	struct mv88e6xxx_chip *chip = ds->priv;
	int err;

	mv88e6xxx_reg_lock(chip);
	err = mv88e6xxx_port_db_dump(chip, port, cb, data);
	mv88e6xxx_reg_unlock(chip);

	return err;
}

static int mv88e6xxx_bridge_map(struct mv88e6xxx_chip *chip,
				struct dsa_bridge bridge)
{
	struct dsa_switch *ds = chip->ds;
	struct dsa_switch_tree *dst = ds->dst;
	struct dsa_port *dp;
	int err;

	list_for_each_entry(dp, &dst->ports, list) {
		if (dsa_port_offloads_bridge(dp, &bridge)) {
			if (dp->ds == ds) {
				/* This is a local bridge group member,
				 * remap its Port VLAN Map.
				 */
				err = mv88e6xxx_port_vlan_map(chip, dp->index);
				if (err)
					return err;
			} else {
				/* This is an external bridge group member,
				 * remap its cross-chip Port VLAN Table entry.
				 */
				err = mv88e6xxx_pvt_map(chip, dp->ds->index,
							dp->index);
				if (err)
					return err;
			}
		}
	}

	return 0;
}

/* Treat the software bridge as a virtual single-port switch behind the
 * CPU and map in the PVT. First dst->last_switch elements are taken by
 * physical switches, so start from beyond that range.
 */
static int mv88e6xxx_map_virtual_bridge_to_pvt(struct dsa_switch *ds,
					       unsigned int bridge_num)
{
	u8 dev = bridge_num + ds->dst->last_switch;
	struct mv88e6xxx_chip *chip = ds->priv;

	return mv88e6xxx_pvt_map(chip, dev, 0);
}

static int mv88e6xxx_port_bridge_join(struct dsa_switch *ds, int port,
				      struct dsa_bridge bridge,
				      bool *tx_fwd_offload,
				      struct netlink_ext_ack *extack)
{
	struct mv88e6xxx_chip *chip = ds->priv;
	int err;

	mv88e6xxx_reg_lock(chip);

	err = mv88e6xxx_bridge_map(chip, bridge);
	if (err)
		goto unlock;

	err = mv88e6xxx_port_set_map_da(chip, port, true);
	if (err)
		goto unlock;

	err = mv88e6xxx_port_commit_pvid(chip, port);
	if (err)
		goto unlock;

	if (mv88e6xxx_has_pvt(chip)) {
		err = mv88e6xxx_map_virtual_bridge_to_pvt(ds, bridge.num);
		if (err)
			goto unlock;

		*tx_fwd_offload = true;
	}

unlock:
	mv88e6xxx_reg_unlock(chip);

	return err;
}

static void mv88e6xxx_port_bridge_leave(struct dsa_switch *ds, int port,
					struct dsa_bridge bridge)
{
	struct mv88e6xxx_chip *chip = ds->priv;
	int err;

	mv88e6xxx_reg_lock(chip);

	if (bridge.tx_fwd_offload &&
	    mv88e6xxx_map_virtual_bridge_to_pvt(ds, bridge.num))
		dev_err(ds->dev, "failed to remap cross-chip Port VLAN\n");

	if (mv88e6xxx_bridge_map(chip, bridge) ||
	    mv88e6xxx_port_vlan_map(chip, port))
		dev_err(ds->dev, "failed to remap in-chip Port VLAN\n");

	err = mv88e6xxx_port_set_map_da(chip, port, false);
	if (err)
		dev_err(ds->dev,
			"port %d failed to restore map-DA: %pe\n",
			port, ERR_PTR(err));

	err = mv88e6xxx_port_commit_pvid(chip, port);
	if (err)
		dev_err(ds->dev,
			"port %d failed to restore standalone pvid: %pe\n",
			port, ERR_PTR(err));

	mv88e6xxx_reg_unlock(chip);
}

static int mv88e6xxx_crosschip_bridge_join(struct dsa_switch *ds,
					   int tree_index, int sw_index,
					   int port, struct dsa_bridge bridge,
					   struct netlink_ext_ack *extack)
{
	struct mv88e6xxx_chip *chip = ds->priv;
	int err;

	if (tree_index != ds->dst->index)
		return 0;

	mv88e6xxx_reg_lock(chip);
	err = mv88e6xxx_pvt_map(chip, sw_index, port);
	err = err ? : mv88e6xxx_map_virtual_bridge_to_pvt(ds, bridge.num);
	mv88e6xxx_reg_unlock(chip);

	return err;
}

static void mv88e6xxx_crosschip_bridge_leave(struct dsa_switch *ds,
					     int tree_index, int sw_index,
					     int port, struct dsa_bridge bridge)
{
	struct mv88e6xxx_chip *chip = ds->priv;

	if (tree_index != ds->dst->index)
		return;

	mv88e6xxx_reg_lock(chip);
	if (mv88e6xxx_pvt_map(chip, sw_index, port) ||
	    mv88e6xxx_map_virtual_bridge_to_pvt(ds, bridge.num))
		dev_err(ds->dev, "failed to remap cross-chip Port VLAN\n");
	mv88e6xxx_reg_unlock(chip);
}

static int mv88e6xxx_software_reset(struct mv88e6xxx_chip *chip)
{
	if (chip->info->ops->reset)
		return chip->info->ops->reset(chip);

	return 0;
}

static void mv88e6xxx_hardware_reset(struct mv88e6xxx_chip *chip)
{
	struct gpio_desc *gpiod = chip->reset;
	int err;

	/* If there is a GPIO connected to the reset pin, toggle it */
	if (gpiod) {
		/* If the switch has just been reset and not yet completed
		 * loading EEPROM, the reset may interrupt the I2C transaction
		 * mid-byte, causing the first EEPROM read after the reset
		 * from the wrong location resulting in the switch booting
		 * to wrong mode and inoperable.
		 * For this reason, switch families with EEPROM support
		 * generally wait for EEPROM loads to complete as their pre-
		 * and post-reset handlers.
		 */
		if (chip->info->ops->hardware_reset_pre) {
			err = chip->info->ops->hardware_reset_pre(chip);
			if (err)
				dev_err(chip->dev, "pre-reset error: %d\n", err);
		}

		gpiod_set_value_cansleep(gpiod, 1);
		usleep_range(10000, 20000);
		gpiod_set_value_cansleep(gpiod, 0);
		usleep_range(10000, 20000);

		if (chip->info->ops->hardware_reset_post) {
			err = chip->info->ops->hardware_reset_post(chip);
			if (err)
				dev_err(chip->dev, "post-reset error: %d\n", err);
		}
	}
}

static int mv88e6xxx_disable_ports(struct mv88e6xxx_chip *chip)
{
	int i, err;

	/* Set all ports to the Disabled state */
	for (i = 0; i < mv88e6xxx_num_ports(chip); i++) {
		err = mv88e6xxx_port_set_state(chip, i, BR_STATE_DISABLED);
		if (err)
			return err;
	}

	/* Wait for transmit queues to drain,
	 * i.e. 2ms for a maximum frame to be transmitted at 10 Mbps.
	 */
	usleep_range(2000, 4000);

	return 0;
}

static int mv88e6xxx_switch_reset(struct mv88e6xxx_chip *chip)
{
	int err;

	err = mv88e6xxx_disable_ports(chip);
	if (err)
		return err;

	mv88e6xxx_hardware_reset(chip);

	return mv88e6xxx_software_reset(chip);
}

static int mv88e6xxx_set_port_mode(struct mv88e6xxx_chip *chip, int port,
				   enum mv88e6xxx_frame_mode frame,
				   enum mv88e6xxx_egress_mode egress, u16 etype)
{
	int err;

	if (!chip->info->ops->port_set_frame_mode)
		return -EOPNOTSUPP;

	err = mv88e6xxx_port_set_egress_mode(chip, port, egress);
	if (err)
		return err;

	err = chip->info->ops->port_set_frame_mode(chip, port, frame);
	if (err)
		return err;

	if (chip->info->ops->port_set_ether_type)
		return chip->info->ops->port_set_ether_type(chip, port, etype);

	return 0;
}

static int mv88e6xxx_set_port_mode_normal(struct mv88e6xxx_chip *chip, int port)
{
	return mv88e6xxx_set_port_mode(chip, port, MV88E6XXX_FRAME_MODE_NORMAL,
				       MV88E6XXX_EGRESS_MODE_UNMODIFIED,
				       MV88E6XXX_PORT_ETH_TYPE_DEFAULT);
}

static int mv88e6xxx_set_port_mode_dsa(struct mv88e6xxx_chip *chip, int port)
{
	return mv88e6xxx_set_port_mode(chip, port, MV88E6XXX_FRAME_MODE_DSA,
				       MV88E6XXX_EGRESS_MODE_UNMODIFIED,
				       MV88E6XXX_PORT_ETH_TYPE_DEFAULT);
}

static int mv88e6xxx_set_port_mode_edsa(struct mv88e6xxx_chip *chip, int port)
{
	return mv88e6xxx_set_port_mode(chip, port,
				       MV88E6XXX_FRAME_MODE_ETHERTYPE,
				       MV88E6XXX_EGRESS_MODE_ETHERTYPE,
				       ETH_P_EDSA);
}

static int mv88e6xxx_setup_port_mode(struct mv88e6xxx_chip *chip, int port)
{
	if (dsa_is_dsa_port(chip->ds, port))
		return mv88e6xxx_set_port_mode_dsa(chip, port);

	if (dsa_is_user_port(chip->ds, port))
		return mv88e6xxx_set_port_mode_normal(chip, port);

	/* Setup CPU port mode depending on its supported tag format */
	if (chip->tag_protocol == DSA_TAG_PROTO_DSA)
		return mv88e6xxx_set_port_mode_dsa(chip, port);

	if (chip->tag_protocol == DSA_TAG_PROTO_EDSA)
		return mv88e6xxx_set_port_mode_edsa(chip, port);

	return -EINVAL;
}

static int mv88e6xxx_setup_message_port(struct mv88e6xxx_chip *chip, int port)
{
	bool message = dsa_is_dsa_port(chip->ds, port);

	return mv88e6xxx_port_set_message_port(chip, port, message);
}

static int mv88e6xxx_setup_egress_floods(struct mv88e6xxx_chip *chip, int port)
{
	int err;

	if (chip->info->ops->port_set_ucast_flood) {
		err = chip->info->ops->port_set_ucast_flood(chip, port, true);
		if (err)
			return err;
	}
	if (chip->info->ops->port_set_mcast_flood) {
		err = chip->info->ops->port_set_mcast_flood(chip, port, true);
		if (err)
			return err;
	}

	return 0;
}

static int mv88e6xxx_set_egress_port(struct mv88e6xxx_chip *chip,
				     enum mv88e6xxx_egress_direction direction,
				     int port)
{
	int err;

	if (!chip->info->ops->set_egress_port)
		return -EOPNOTSUPP;

	err = chip->info->ops->set_egress_port(chip, direction, port);
	if (err)
		return err;

	if (direction == MV88E6XXX_EGRESS_DIR_INGRESS)
		chip->ingress_dest_port = port;
	else
		chip->egress_dest_port = port;

	return 0;
}

static int mv88e6xxx_setup_upstream_port(struct mv88e6xxx_chip *chip, int port)
{
	struct dsa_switch *ds = chip->ds;
	int upstream_port;
	int err;

	upstream_port = dsa_upstream_port(ds, port);
	if (chip->info->ops->port_set_upstream_port) {
		err = chip->info->ops->port_set_upstream_port(chip, port,
							      upstream_port);
		if (err)
			return err;
	}

	if (port == upstream_port) {
		if (chip->info->ops->set_cpu_port) {
			err = chip->info->ops->set_cpu_port(chip,
							    upstream_port);
			if (err)
				return err;
		}

		err = mv88e6xxx_set_egress_port(chip,
						MV88E6XXX_EGRESS_DIR_INGRESS,
						upstream_port);
		if (err && err != -EOPNOTSUPP)
			return err;

		err = mv88e6xxx_set_egress_port(chip,
						MV88E6XXX_EGRESS_DIR_EGRESS,
						upstream_port);
		if (err && err != -EOPNOTSUPP)
			return err;
	}

	return 0;
}

static int mv88e6xxx_setup_port(struct mv88e6xxx_chip *chip, int port)
{
	struct device_node *phy_handle = NULL;
	struct dsa_switch *ds = chip->ds;
	struct dsa_port *dp;
	int tx_amp;
	int err;
	u16 reg;

	chip->ports[port].chip = chip;
	chip->ports[port].port = port;

	err = mv88e6xxx_port_setup_mac(chip, port, LINK_UNFORCED,
				       SPEED_UNFORCED, DUPLEX_UNFORCED,
				       PAUSE_ON, PHY_INTERFACE_MODE_NA);
	if (err)
		return err;

	/* Port Control: disable Drop-on-Unlock, disable Drop-on-Lock,
	 * disable Header mode, enable IGMP/MLD snooping, disable VLAN
	 * tunneling, determine priority by looking at 802.1p and IP
	 * priority fields (IP prio has precedence), and set STP state
	 * to Forwarding.
	 *
	 * If this is the CPU link, use DSA or EDSA tagging depending
	 * on which tagging mode was configured.
	 *
	 * If this is a link to another switch, use DSA tagging mode.
	 *
	 * If this is the upstream port for this switch, enable
	 * forwarding of unknown unicasts and multicasts.
	 */
	reg = MV88E6185_PORT_CTL0_USE_TAG | MV88E6185_PORT_CTL0_USE_IP |
		MV88E6XXX_PORT_CTL0_STATE_FORWARDING;
	/* Forward any IPv4 IGMP or IPv6 MLD frames received
	 * by a USER port to the CPU port to allow snooping.
	 */
	if (dsa_is_user_port(ds, port))
		reg |= MV88E6XXX_PORT_CTL0_IGMP_MLD_SNOOP;

	err = mv88e6xxx_port_write(chip, port, MV88E6XXX_PORT_CTL0, reg);
	if (err)
		return err;

	err = mv88e6xxx_setup_port_mode(chip, port);
	if (err)
		return err;

	err = mv88e6xxx_setup_egress_floods(chip, port);
	if (err)
		return err;

	/* Port Control 2: don't force a good FCS, set the MTU size to
	 * 10222 bytes, disable 802.1q tags checking, don't discard
	 * tagged or untagged frames on this port, skip destination
	 * address lookup on user ports, disable ARP mirroring and don't
	 * send a copy of all transmitted/received frames on this port
	 * to the CPU.
	 */
	err = mv88e6xxx_port_set_map_da(chip, port, !dsa_is_user_port(ds, port));
	if (err)
		return err;

	err = mv88e6xxx_setup_upstream_port(chip, port);
	if (err)
		return err;

	/* On chips that support it, set all downstream DSA ports'
	 * VLAN policy to TRAP. In combination with loading
	 * MV88E6XXX_VID_STANDALONE as a policy entry in the VTU, this
	 * provides a better isolation barrier between standalone
	 * ports, as the ATU is bypassed on any intermediate switches
	 * between the incoming port and the CPU.
	 */
	if (dsa_is_downstream_port(ds, port) &&
	    chip->info->ops->port_set_policy) {
		err = chip->info->ops->port_set_policy(chip, port,
						MV88E6XXX_POLICY_MAPPING_VTU,
						MV88E6XXX_POLICY_ACTION_TRAP);
		if (err)
			return err;
	}

	/* User ports start out in standalone mode and 802.1Q is
	 * therefore disabled. On DSA ports, all valid VIDs are always
	 * loaded in the VTU - therefore, enable 802.1Q in order to take
	 * advantage of VLAN policy on chips that supports it.
	 */
	err = mv88e6xxx_port_set_8021q_mode(chip, port,
				dsa_is_user_port(ds, port) ?
				MV88E6XXX_PORT_CTL2_8021Q_MODE_DISABLED :
				MV88E6XXX_PORT_CTL2_8021Q_MODE_SECURE);
	if (err)
		return err;

	/* Bind MV88E6XXX_VID_STANDALONE to MV88E6XXX_FID_STANDALONE by
	 * virtue of the fact that mv88e6xxx_atu_new() will pick it as
	 * the first free FID. This will be used as the private PVID for
	 * unbridged ports. Shared (DSA and CPU) ports must also be
	 * members of this VID, in order to trap all frames assigned to
	 * it to the CPU.
	 */
	err = mv88e6xxx_port_vlan_join(chip, port, MV88E6XXX_VID_STANDALONE,
				       MV88E6XXX_G1_VTU_DATA_MEMBER_TAG_UNMODIFIED,
				       false);
	if (err)
		return err;

	/* Associate MV88E6XXX_VID_BRIDGED with MV88E6XXX_FID_BRIDGED in the
	 * ATU by virtue of the fact that mv88e6xxx_atu_new() will pick it as
	 * the first free FID after MV88E6XXX_FID_STANDALONE. This will be used
	 * as the private PVID on ports under a VLAN-unaware bridge.
	 * Shared (DSA and CPU) ports must also be members of it, to translate
	 * the VID from the DSA tag into MV88E6XXX_FID_BRIDGED, instead of
	 * relying on their port default FID.
	 */
	err = mv88e6xxx_port_vlan_join(chip, port, MV88E6XXX_VID_BRIDGED,
				       MV88E6XXX_G1_VTU_DATA_MEMBER_TAG_UNMODIFIED,
				       false);
	if (err)
		return err;

	if (chip->info->ops->port_set_jumbo_size) {
		err = chip->info->ops->port_set_jumbo_size(chip, port, 10218);
		if (err)
			return err;
	}

	/* Port Association Vector: disable automatic address learning
	 * on all user ports since they start out in standalone
	 * mode. When joining a bridge, learning will be configured to
	 * match the bridge port settings. Enable learning on all
	 * DSA/CPU ports. NOTE: FROM_CPU frames always bypass the
	 * learning process.
	 *
	 * Disable HoldAt1, IntOnAgeOut, LockedPort, IgnoreWrongData,
	 * and RefreshLocked. I.e. setup standard automatic learning.
	 */
	if (dsa_is_user_port(ds, port))
		reg = 0;
	else
		reg = 1 << port;

	err = mv88e6xxx_port_write(chip, port, MV88E6XXX_PORT_ASSOC_VECTOR,
				   reg);
	if (err)
		return err;

	/* Egress rate control 2: disable egress rate control. */
	err = mv88e6xxx_port_write(chip, port, MV88E6XXX_PORT_EGRESS_RATE_CTL2,
				   0x0000);
	if (err)
		return err;

	if (chip->info->ops->port_pause_limit) {
		err = chip->info->ops->port_pause_limit(chip, port, 0, 0);
		if (err)
			return err;
	}

	if (chip->info->ops->port_disable_learn_limit) {
		err = chip->info->ops->port_disable_learn_limit(chip, port);
		if (err)
			return err;
	}

	if (chip->info->ops->port_disable_pri_override) {
		err = chip->info->ops->port_disable_pri_override(chip, port);
		if (err)
			return err;
	}

	if (chip->info->ops->port_tag_remap) {
		err = chip->info->ops->port_tag_remap(chip, port);
		if (err)
			return err;
	}

	if (chip->info->ops->port_egress_rate_limiting) {
		err = chip->info->ops->port_egress_rate_limiting(chip, port);
		if (err)
			return err;
	}

	if (chip->info->ops->port_setup_message_port) {
		err = chip->info->ops->port_setup_message_port(chip, port);
		if (err)
			return err;
	}

	if (chip->info->ops->serdes_set_tx_amplitude) {
		dp = dsa_to_port(ds, port);
		if (dp)
			phy_handle = of_parse_phandle(dp->dn, "phy-handle", 0);

		if (phy_handle && !of_property_read_u32(phy_handle,
							"tx-p2p-microvolt",
							&tx_amp))
			err = chip->info->ops->serdes_set_tx_amplitude(chip,
								port, tx_amp);
		if (phy_handle) {
			of_node_put(phy_handle);
			if (err)
				return err;
		}
	}

	/* Port based VLAN map: give each port the same default address
	 * database, and allow bidirectional communication between the
	 * CPU and DSA port(s), and the other ports.
	 */
	err = mv88e6xxx_port_set_fid(chip, port, MV88E6XXX_FID_STANDALONE);
	if (err)
		return err;

	err = mv88e6xxx_port_vlan_map(chip, port);
	if (err)
		return err;

	/* Default VLAN ID and priority: don't set a default VLAN
	 * ID, and set the default packet priority to zero.
	 */
	return mv88e6xxx_port_write(chip, port, MV88E6XXX_PORT_DEFAULT_VLAN, 0);
}

static int mv88e6xxx_get_max_mtu(struct dsa_switch *ds, int port)
{
	struct mv88e6xxx_chip *chip = ds->priv;

	if (chip->info->ops->port_set_jumbo_size)
		return 10240 - VLAN_ETH_HLEN - EDSA_HLEN - ETH_FCS_LEN;
	else if (chip->info->ops->set_max_frame_size)
		return 1632 - VLAN_ETH_HLEN - EDSA_HLEN - ETH_FCS_LEN;
	return ETH_DATA_LEN;
}

static int mv88e6xxx_change_mtu(struct dsa_switch *ds, int port, int new_mtu)
{
	struct mv88e6xxx_chip *chip = ds->priv;
	int ret = 0;

	/* For families where we don't know how to alter the MTU,
	 * just accept any value up to ETH_DATA_LEN
	 */
	if (!chip->info->ops->port_set_jumbo_size &&
	    !chip->info->ops->set_max_frame_size) {
		if (new_mtu > ETH_DATA_LEN)
			return -EINVAL;

		return 0;
	}

	if (dsa_is_dsa_port(ds, port) || dsa_is_cpu_port(ds, port))
		new_mtu += EDSA_HLEN;

	mv88e6xxx_reg_lock(chip);
	if (chip->info->ops->port_set_jumbo_size)
		ret = chip->info->ops->port_set_jumbo_size(chip, port, new_mtu);
	else if (chip->info->ops->set_max_frame_size &&
		 dsa_is_cpu_port(ds, port))
		ret = chip->info->ops->set_max_frame_size(chip, new_mtu);
	mv88e6xxx_reg_unlock(chip);

	return ret;
}

static int mv88e6xxx_set_ageing_time(struct dsa_switch *ds,
				     unsigned int ageing_time)
{
	struct mv88e6xxx_chip *chip = ds->priv;
	int err;

	mv88e6xxx_reg_lock(chip);
	err = mv88e6xxx_g1_atu_set_age_time(chip, ageing_time);
	mv88e6xxx_reg_unlock(chip);

	return err;
}

static int mv88e6xxx_stats_setup(struct mv88e6xxx_chip *chip)
{
	int err;

	/* Initialize the statistics unit */
	if (chip->info->ops->stats_set_histogram) {
		err = chip->info->ops->stats_set_histogram(chip);
		if (err)
			return err;
	}

	return mv88e6xxx_g1_stats_clear(chip);
}

/* Check if the errata has already been applied. */
static bool mv88e6390_setup_errata_applied(struct mv88e6xxx_chip *chip)
{
	int port;
	int err;
	u16 val;

	for (port = 0; port < mv88e6xxx_num_ports(chip); port++) {
		err = mv88e6xxx_port_hidden_read(chip, 0xf, port, 0, &val);
		if (err) {
			dev_err(chip->dev,
				"Error reading hidden register: %d\n", err);
			return false;
		}
		if (val != 0x01c0)
			return false;
	}

	return true;
}

/* The 6390 copper ports have an errata which require poking magic
 * values into undocumented hidden registers and then performing a
 * software reset.
 */
static int mv88e6390_setup_errata(struct mv88e6xxx_chip *chip)
{
	int port;
	int err;

	if (mv88e6390_setup_errata_applied(chip))
		return 0;

	/* Set the ports into blocking mode */
	for (port = 0; port < mv88e6xxx_num_ports(chip); port++) {
		err = mv88e6xxx_port_set_state(chip, port, BR_STATE_DISABLED);
		if (err)
			return err;
	}

	for (port = 0; port < mv88e6xxx_num_ports(chip); port++) {
		err = mv88e6xxx_port_hidden_write(chip, 0xf, port, 0, 0x01c0);
		if (err)
			return err;
	}

	return mv88e6xxx_software_reset(chip);
}

/* prod_id for switch families which do not have a PHY model number */
static const u16 family_prod_id_table[] = {
	[MV88E6XXX_FAMILY_6341] = MV88E6XXX_PORT_SWITCH_ID_PROD_6341,
	[MV88E6XXX_FAMILY_6390] = MV88E6XXX_PORT_SWITCH_ID_PROD_6390,
	[MV88E6XXX_FAMILY_6393] = MV88E6XXX_PORT_SWITCH_ID_PROD_6393X,
};

static int mv88e6xxx_mdio_read(struct mii_bus *bus, int phy, int reg)
{
	struct mv88e6xxx_mdio_bus *mdio_bus = bus->priv;
	struct mv88e6xxx_chip *chip = mdio_bus->chip;
	u16 prod_id;
	u16 val;
	int err;

	if (!chip->info->ops->phy_read)
		return -EOPNOTSUPP;

	mv88e6xxx_reg_lock(chip);
	err = chip->info->ops->phy_read(chip, bus, phy, reg, &val);
	mv88e6xxx_reg_unlock(chip);

	/* Some internal PHYs don't have a model number. */
	if (reg == MII_PHYSID2 && !(val & 0x3f0) &&
	    chip->info->family < ARRAY_SIZE(family_prod_id_table)) {
		prod_id = family_prod_id_table[chip->info->family];
		if (prod_id)
			val |= prod_id >> 4;
	}

	return err ? err : val;
}

static int mv88e6xxx_mdio_read_c45(struct mii_bus *bus, int phy, int devad,
				   int reg)
{
	struct mv88e6xxx_mdio_bus *mdio_bus = bus->priv;
	struct mv88e6xxx_chip *chip = mdio_bus->chip;
	u16 val;
	int err;

	if (!chip->info->ops->phy_read_c45)
<<<<<<< HEAD
		return 0xffff;
=======
		return -ENODEV;
>>>>>>> a6ad5510

	mv88e6xxx_reg_lock(chip);
	err = chip->info->ops->phy_read_c45(chip, bus, phy, devad, reg, &val);
	mv88e6xxx_reg_unlock(chip);

	return err ? err : val;
}

static int mv88e6xxx_mdio_write(struct mii_bus *bus, int phy, int reg, u16 val)
{
	struct mv88e6xxx_mdio_bus *mdio_bus = bus->priv;
	struct mv88e6xxx_chip *chip = mdio_bus->chip;
	int err;

	if (!chip->info->ops->phy_write)
		return -EOPNOTSUPP;

	mv88e6xxx_reg_lock(chip);
	err = chip->info->ops->phy_write(chip, bus, phy, reg, val);
	mv88e6xxx_reg_unlock(chip);

	return err;
}

static int mv88e6xxx_mdio_write_c45(struct mii_bus *bus, int phy, int devad,
				    int reg, u16 val)
{
	struct mv88e6xxx_mdio_bus *mdio_bus = bus->priv;
	struct mv88e6xxx_chip *chip = mdio_bus->chip;
	int err;

	if (!chip->info->ops->phy_write_c45)
		return -EOPNOTSUPP;

	mv88e6xxx_reg_lock(chip);
	err = chip->info->ops->phy_write_c45(chip, bus, phy, devad, reg, val);
	mv88e6xxx_reg_unlock(chip);

	return err;
}

static int mv88e6xxx_mdio_register(struct mv88e6xxx_chip *chip,
				   struct device_node *np,
				   bool external)
{
	static int index;
	struct mv88e6xxx_mdio_bus *mdio_bus;
	struct mii_bus *bus;
	int err;

	if (external) {
		mv88e6xxx_reg_lock(chip);
		if (chip->info->family == MV88E6XXX_FAMILY_6393)
			err = mv88e6393x_g2_scratch_gpio_set_smi(chip, true);
		else
			err = mv88e6390_g2_scratch_gpio_set_smi(chip, true);
		mv88e6xxx_reg_unlock(chip);

		if (err)
			return err;
	}

	bus = mdiobus_alloc_size(sizeof(*mdio_bus));
	if (!bus)
		return -ENOMEM;

	mdio_bus = bus->priv;
	mdio_bus->bus = bus;
	mdio_bus->chip = chip;
	INIT_LIST_HEAD(&mdio_bus->list);
	mdio_bus->external = external;

	if (np) {
		bus->name = np->full_name;
		snprintf(bus->id, MII_BUS_ID_SIZE, "%pOF", np);
	} else {
		bus->name = "mv88e6xxx SMI";
		snprintf(bus->id, MII_BUS_ID_SIZE, "mv88e6xxx-%d", index++);
	}

	bus->read = mv88e6xxx_mdio_read;
	bus->write = mv88e6xxx_mdio_write;
	bus->read_c45 = mv88e6xxx_mdio_read_c45;
	bus->write_c45 = mv88e6xxx_mdio_write_c45;
	bus->parent = chip->dev;
	bus->phy_mask = ~GENMASK(chip->info->phy_base_addr +
				 mv88e6xxx_num_ports(chip) - 1,
				 chip->info->phy_base_addr);

	if (!external) {
		err = mv88e6xxx_g2_irq_mdio_setup(chip, bus);
		if (err)
			goto out;
	}

	err = of_mdiobus_register(bus, np);
	if (err) {
		dev_err(chip->dev, "Cannot register MDIO bus (%d)\n", err);
		mv88e6xxx_g2_irq_mdio_free(chip, bus);
		goto out;
	}

	if (external)
		list_add_tail(&mdio_bus->list, &chip->mdios);
	else
		list_add(&mdio_bus->list, &chip->mdios);

	return 0;

out:
	mdiobus_free(bus);
	return err;
}

static void mv88e6xxx_mdios_unregister(struct mv88e6xxx_chip *chip)

{
	struct mv88e6xxx_mdio_bus *mdio_bus, *p;
	struct mii_bus *bus;

	list_for_each_entry_safe(mdio_bus, p, &chip->mdios, list) {
		bus = mdio_bus->bus;

		if (!mdio_bus->external)
			mv88e6xxx_g2_irq_mdio_free(chip, bus);

		mdiobus_unregister(bus);
		mdiobus_free(bus);
	}
}

static int mv88e6xxx_mdios_register(struct mv88e6xxx_chip *chip)
{
	struct device_node *np = chip->dev->of_node;
	struct device_node *child;
	int err;

	/* Always register one mdio bus for the internal/default mdio
	 * bus. This maybe represented in the device tree, but is
	 * optional.
	 */
	child = of_get_child_by_name(np, "mdio");
	err = mv88e6xxx_mdio_register(chip, child, false);
	of_node_put(child);
	if (err)
		return err;

	/* Walk the device tree, and see if there are any other nodes
	 * which say they are compatible with the external mdio
	 * bus.
	 */
	for_each_available_child_of_node(np, child) {
		if (of_device_is_compatible(
			    child, "marvell,mv88e6xxx-mdio-external")) {
			err = mv88e6xxx_mdio_register(chip, child, true);
			if (err) {
				mv88e6xxx_mdios_unregister(chip);
				of_node_put(child);
				return err;
			}
		}
	}

	return 0;
}

static void mv88e6xxx_teardown(struct dsa_switch *ds)
{
	struct mv88e6xxx_chip *chip = ds->priv;

	mv88e6xxx_teardown_devlink_params(ds);
	dsa_devlink_resources_unregister(ds);
	mv88e6xxx_teardown_devlink_regions_global(ds);
	mv88e6xxx_mdios_unregister(chip);
}

static int mv88e6xxx_setup(struct dsa_switch *ds)
{
	struct mv88e6xxx_chip *chip = ds->priv;
	u8 cmode;
	int err;
	int i;

	err = mv88e6xxx_mdios_register(chip);
	if (err)
		return err;

	chip->ds = ds;
	ds->user_mii_bus = mv88e6xxx_default_mdio_bus(chip);

	/* Since virtual bridges are mapped in the PVT, the number we support
	 * depends on the physical switch topology. We need to let DSA figure
	 * that out and therefore we cannot set this at dsa_register_switch()
	 * time.
	 */
	if (mv88e6xxx_has_pvt(chip))
		ds->max_num_bridges = MV88E6XXX_MAX_PVT_SWITCHES -
				      ds->dst->last_switch - 1;

	mv88e6xxx_reg_lock(chip);

	if (chip->info->ops->setup_errata) {
		err = chip->info->ops->setup_errata(chip);
		if (err)
			goto unlock;
	}

	/* Cache the cmode of each port. */
	for (i = 0; i < mv88e6xxx_num_ports(chip); i++) {
		if (chip->info->ops->port_get_cmode) {
			err = chip->info->ops->port_get_cmode(chip, i, &cmode);
			if (err)
				goto unlock;

			chip->ports[i].cmode = cmode;
		}
	}

	err = mv88e6xxx_vtu_setup(chip);
	if (err)
		goto unlock;

	/* Must be called after mv88e6xxx_vtu_setup (which flushes the
	 * VTU, thereby also flushing the STU).
	 */
	err = mv88e6xxx_stu_setup(chip);
	if (err)
		goto unlock;

	/* Setup Switch Port Registers */
	for (i = 0; i < mv88e6xxx_num_ports(chip); i++) {
		if (dsa_is_unused_port(ds, i))
			continue;

		/* Prevent the use of an invalid port. */
		if (mv88e6xxx_is_invalid_port(chip, i)) {
			dev_err(chip->dev, "port %d is invalid\n", i);
			err = -EINVAL;
			goto unlock;
		}

		err = mv88e6xxx_setup_port(chip, i);
		if (err)
			goto unlock;
	}

	err = mv88e6xxx_irl_setup(chip);
	if (err)
		goto unlock;

	err = mv88e6xxx_mac_setup(chip);
	if (err)
		goto unlock;

	err = mv88e6xxx_phy_setup(chip);
	if (err)
		goto unlock;

	err = mv88e6xxx_pvt_setup(chip);
	if (err)
		goto unlock;

	err = mv88e6xxx_atu_setup(chip);
	if (err)
		goto unlock;

	err = mv88e6xxx_broadcast_setup(chip, 0);
	if (err)
		goto unlock;

	err = mv88e6xxx_pot_setup(chip);
	if (err)
		goto unlock;

	err = mv88e6xxx_rmu_setup(chip);
	if (err)
		goto unlock;

	err = mv88e6xxx_rsvd2cpu_setup(chip);
	if (err)
		goto unlock;

	err = mv88e6xxx_trunk_setup(chip);
	if (err)
		goto unlock;

	err = mv88e6xxx_devmap_setup(chip);
	if (err)
		goto unlock;

	err = mv88e6xxx_pri_setup(chip);
	if (err)
		goto unlock;

	/* Setup PTP Hardware Clock and timestamping */
	if (chip->info->ptp_support) {
		err = mv88e6xxx_ptp_setup(chip);
		if (err)
			goto unlock;

		err = mv88e6xxx_hwtstamp_setup(chip);
		if (err)
			goto unlock;
	}

	err = mv88e6xxx_stats_setup(chip);
	if (err)
		goto unlock;

unlock:
	mv88e6xxx_reg_unlock(chip);

	if (err)
		goto out_mdios;

	/* Have to be called without holding the register lock, since
	 * they take the devlink lock, and we later take the locks in
	 * the reverse order when getting/setting parameters or
	 * resource occupancy.
	 */
	err = mv88e6xxx_setup_devlink_resources(ds);
	if (err)
		goto out_mdios;

	err = mv88e6xxx_setup_devlink_params(ds);
	if (err)
		goto out_resources;

	err = mv88e6xxx_setup_devlink_regions_global(ds);
	if (err)
		goto out_params;

	return 0;

out_params:
	mv88e6xxx_teardown_devlink_params(ds);
out_resources:
	dsa_devlink_resources_unregister(ds);
out_mdios:
	mv88e6xxx_mdios_unregister(chip);

	return err;
}

static int mv88e6xxx_port_setup(struct dsa_switch *ds, int port)
{
	struct mv88e6xxx_chip *chip = ds->priv;
	int err;

	if (chip->info->ops->pcs_ops &&
	    chip->info->ops->pcs_ops->pcs_init) {
		err = chip->info->ops->pcs_ops->pcs_init(chip, port);
		if (err)
			return err;
	}

	return mv88e6xxx_setup_devlink_regions_port(ds, port);
}

static void mv88e6xxx_port_teardown(struct dsa_switch *ds, int port)
{
	struct mv88e6xxx_chip *chip = ds->priv;

	mv88e6xxx_teardown_devlink_regions_port(ds, port);

	if (chip->info->ops->pcs_ops &&
	    chip->info->ops->pcs_ops->pcs_teardown)
		chip->info->ops->pcs_ops->pcs_teardown(chip, port);
}

static int mv88e6xxx_get_eeprom_len(struct dsa_switch *ds)
{
	struct mv88e6xxx_chip *chip = ds->priv;

	return chip->eeprom_len;
}

static int mv88e6xxx_get_eeprom(struct dsa_switch *ds,
				struct ethtool_eeprom *eeprom, u8 *data)
{
	struct mv88e6xxx_chip *chip = ds->priv;
	int err;

	if (!chip->info->ops->get_eeprom)
		return -EOPNOTSUPP;

	mv88e6xxx_reg_lock(chip);
	err = chip->info->ops->get_eeprom(chip, eeprom, data);
	mv88e6xxx_reg_unlock(chip);

	if (err)
		return err;

	eeprom->magic = 0xc3ec4951;

	return 0;
}

static int mv88e6xxx_set_eeprom(struct dsa_switch *ds,
				struct ethtool_eeprom *eeprom, u8 *data)
{
	struct mv88e6xxx_chip *chip = ds->priv;
	int err;

	if (!chip->info->ops->set_eeprom)
		return -EOPNOTSUPP;

	if (eeprom->magic != 0xc3ec4951)
		return -EINVAL;

	mv88e6xxx_reg_lock(chip);
	err = chip->info->ops->set_eeprom(chip, eeprom, data);
	mv88e6xxx_reg_unlock(chip);

	return err;
}

static const struct mv88e6xxx_ops mv88e6085_ops = {
	/* MV88E6XXX_FAMILY_6097 */
	.ieee_pri_map = mv88e6085_g1_ieee_pri_map,
	.ip_pri_map = mv88e6085_g1_ip_pri_map,
	.irl_init_all = mv88e6352_g2_irl_init_all,
	.set_switch_mac = mv88e6xxx_g1_set_switch_mac,
	.phy_read = mv88e6185_phy_ppu_read,
	.phy_write = mv88e6185_phy_ppu_write,
	.port_set_link = mv88e6xxx_port_set_link,
	.port_sync_link = mv88e6xxx_port_sync_link,
	.port_set_speed_duplex = mv88e6185_port_set_speed_duplex,
	.port_tag_remap = mv88e6095_port_tag_remap,
	.port_set_policy = mv88e6352_port_set_policy,
	.port_set_frame_mode = mv88e6351_port_set_frame_mode,
	.port_set_ucast_flood = mv88e6352_port_set_ucast_flood,
	.port_set_mcast_flood = mv88e6352_port_set_mcast_flood,
	.port_set_ether_type = mv88e6351_port_set_ether_type,
	.port_egress_rate_limiting = mv88e6097_port_egress_rate_limiting,
	.port_pause_limit = mv88e6097_port_pause_limit,
	.port_disable_learn_limit = mv88e6xxx_port_disable_learn_limit,
	.port_disable_pri_override = mv88e6xxx_port_disable_pri_override,
	.port_get_cmode = mv88e6185_port_get_cmode,
	.port_setup_message_port = mv88e6xxx_setup_message_port,
	.stats_snapshot = mv88e6xxx_g1_stats_snapshot,
	.stats_set_histogram = mv88e6095_g1_stats_set_histogram,
	.stats_get_sset_count = mv88e6095_stats_get_sset_count,
	.stats_get_strings = mv88e6095_stats_get_strings,
	.stats_get_stat = mv88e6095_stats_get_stat,
	.set_cpu_port = mv88e6095_g1_set_cpu_port,
	.set_egress_port = mv88e6095_g1_set_egress_port,
	.watchdog_ops = &mv88e6097_watchdog_ops,
	.mgmt_rsvd2cpu = mv88e6352_g2_mgmt_rsvd2cpu,
	.pot_clear = mv88e6xxx_g2_pot_clear,
	.ppu_enable = mv88e6185_g1_ppu_enable,
	.ppu_disable = mv88e6185_g1_ppu_disable,
	.reset = mv88e6185_g1_reset,
	.rmu_disable = mv88e6085_g1_rmu_disable,
	.vtu_getnext = mv88e6352_g1_vtu_getnext,
	.vtu_loadpurge = mv88e6352_g1_vtu_loadpurge,
	.stu_getnext = mv88e6352_g1_stu_getnext,
	.stu_loadpurge = mv88e6352_g1_stu_loadpurge,
	.phylink_get_caps = mv88e6185_phylink_get_caps,
	.set_max_frame_size = mv88e6185_g1_set_max_frame_size,
};

static const struct mv88e6xxx_ops mv88e6095_ops = {
	/* MV88E6XXX_FAMILY_6095 */
	.ieee_pri_map = mv88e6085_g1_ieee_pri_map,
	.ip_pri_map = mv88e6085_g1_ip_pri_map,
	.set_switch_mac = mv88e6xxx_g1_set_switch_mac,
	.phy_read = mv88e6185_phy_ppu_read,
	.phy_write = mv88e6185_phy_ppu_write,
	.port_set_link = mv88e6xxx_port_set_link,
	.port_sync_link = mv88e6185_port_sync_link,
	.port_set_speed_duplex = mv88e6185_port_set_speed_duplex,
	.port_set_frame_mode = mv88e6085_port_set_frame_mode,
	.port_set_ucast_flood = mv88e6185_port_set_forward_unknown,
	.port_set_mcast_flood = mv88e6185_port_set_default_forward,
	.port_set_upstream_port = mv88e6095_port_set_upstream_port,
	.port_get_cmode = mv88e6185_port_get_cmode,
	.port_setup_message_port = mv88e6xxx_setup_message_port,
	.stats_snapshot = mv88e6xxx_g1_stats_snapshot,
	.stats_set_histogram = mv88e6095_g1_stats_set_histogram,
	.stats_get_sset_count = mv88e6095_stats_get_sset_count,
	.stats_get_strings = mv88e6095_stats_get_strings,
	.stats_get_stat = mv88e6095_stats_get_stat,
	.mgmt_rsvd2cpu = mv88e6185_g2_mgmt_rsvd2cpu,
	.ppu_enable = mv88e6185_g1_ppu_enable,
	.ppu_disable = mv88e6185_g1_ppu_disable,
	.reset = mv88e6185_g1_reset,
	.vtu_getnext = mv88e6185_g1_vtu_getnext,
	.vtu_loadpurge = mv88e6185_g1_vtu_loadpurge,
	.phylink_get_caps = mv88e6095_phylink_get_caps,
	.pcs_ops = &mv88e6185_pcs_ops,
	.set_max_frame_size = mv88e6185_g1_set_max_frame_size,
};

static const struct mv88e6xxx_ops mv88e6097_ops = {
	/* MV88E6XXX_FAMILY_6097 */
	.ieee_pri_map = mv88e6085_g1_ieee_pri_map,
	.ip_pri_map = mv88e6085_g1_ip_pri_map,
	.irl_init_all = mv88e6352_g2_irl_init_all,
	.set_switch_mac = mv88e6xxx_g2_set_switch_mac,
	.phy_read = mv88e6xxx_g2_smi_phy_read_c22,
	.phy_write = mv88e6xxx_g2_smi_phy_write_c22,
	.phy_read_c45 = mv88e6xxx_g2_smi_phy_read_c45,
	.phy_write_c45 = mv88e6xxx_g2_smi_phy_write_c45,
	.port_set_link = mv88e6xxx_port_set_link,
	.port_sync_link = mv88e6185_port_sync_link,
	.port_set_speed_duplex = mv88e6185_port_set_speed_duplex,
	.port_tag_remap = mv88e6095_port_tag_remap,
	.port_set_policy = mv88e6352_port_set_policy,
	.port_set_frame_mode = mv88e6351_port_set_frame_mode,
	.port_set_ucast_flood = mv88e6352_port_set_ucast_flood,
	.port_set_mcast_flood = mv88e6352_port_set_mcast_flood,
	.port_set_ether_type = mv88e6351_port_set_ether_type,
	.port_egress_rate_limiting = mv88e6095_port_egress_rate_limiting,
	.port_pause_limit = mv88e6097_port_pause_limit,
	.port_disable_learn_limit = mv88e6xxx_port_disable_learn_limit,
	.port_disable_pri_override = mv88e6xxx_port_disable_pri_override,
	.port_get_cmode = mv88e6185_port_get_cmode,
	.port_setup_message_port = mv88e6xxx_setup_message_port,
	.stats_snapshot = mv88e6xxx_g1_stats_snapshot,
	.stats_set_histogram = mv88e6095_g1_stats_set_histogram,
	.stats_get_sset_count = mv88e6095_stats_get_sset_count,
	.stats_get_strings = mv88e6095_stats_get_strings,
	.stats_get_stat = mv88e6095_stats_get_stat,
	.set_cpu_port = mv88e6095_g1_set_cpu_port,
	.set_egress_port = mv88e6095_g1_set_egress_port,
	.watchdog_ops = &mv88e6097_watchdog_ops,
	.mgmt_rsvd2cpu = mv88e6352_g2_mgmt_rsvd2cpu,
	.serdes_irq_mapping = mv88e6390_serdes_irq_mapping,
	.pot_clear = mv88e6xxx_g2_pot_clear,
	.reset = mv88e6352_g1_reset,
	.rmu_disable = mv88e6085_g1_rmu_disable,
	.vtu_getnext = mv88e6352_g1_vtu_getnext,
	.vtu_loadpurge = mv88e6352_g1_vtu_loadpurge,
	.phylink_get_caps = mv88e6095_phylink_get_caps,
	.pcs_ops = &mv88e6185_pcs_ops,
	.stu_getnext = mv88e6352_g1_stu_getnext,
	.stu_loadpurge = mv88e6352_g1_stu_loadpurge,
	.set_max_frame_size = mv88e6185_g1_set_max_frame_size,
};

static const struct mv88e6xxx_ops mv88e6123_ops = {
	/* MV88E6XXX_FAMILY_6165 */
	.ieee_pri_map = mv88e6085_g1_ieee_pri_map,
	.ip_pri_map = mv88e6085_g1_ip_pri_map,
	.irl_init_all = mv88e6352_g2_irl_init_all,
	.set_switch_mac = mv88e6xxx_g2_set_switch_mac,
	.phy_read = mv88e6xxx_g2_smi_phy_read_c22,
	.phy_write = mv88e6xxx_g2_smi_phy_write_c22,
	.phy_read_c45 = mv88e6xxx_g2_smi_phy_read_c45,
	.phy_write_c45 = mv88e6xxx_g2_smi_phy_write_c45,
	.port_set_link = mv88e6xxx_port_set_link,
	.port_sync_link = mv88e6xxx_port_sync_link,
	.port_set_speed_duplex = mv88e6185_port_set_speed_duplex,
	.port_set_frame_mode = mv88e6085_port_set_frame_mode,
	.port_set_ucast_flood = mv88e6352_port_set_ucast_flood,
	.port_set_mcast_flood = mv88e6352_port_set_mcast_flood,
	.port_disable_learn_limit = mv88e6xxx_port_disable_learn_limit,
	.port_disable_pri_override = mv88e6xxx_port_disable_pri_override,
	.port_get_cmode = mv88e6185_port_get_cmode,
	.port_setup_message_port = mv88e6xxx_setup_message_port,
	.stats_snapshot = mv88e6320_g1_stats_snapshot,
	.stats_set_histogram = mv88e6095_g1_stats_set_histogram,
	.stats_get_sset_count = mv88e6095_stats_get_sset_count,
	.stats_get_strings = mv88e6095_stats_get_strings,
	.stats_get_stat = mv88e6095_stats_get_stat,
	.set_cpu_port = mv88e6095_g1_set_cpu_port,
	.set_egress_port = mv88e6095_g1_set_egress_port,
	.watchdog_ops = &mv88e6097_watchdog_ops,
	.mgmt_rsvd2cpu = mv88e6352_g2_mgmt_rsvd2cpu,
	.pot_clear = mv88e6xxx_g2_pot_clear,
	.reset = mv88e6352_g1_reset,
	.atu_get_hash = mv88e6165_g1_atu_get_hash,
	.atu_set_hash = mv88e6165_g1_atu_set_hash,
	.vtu_getnext = mv88e6352_g1_vtu_getnext,
	.vtu_loadpurge = mv88e6352_g1_vtu_loadpurge,
	.stu_getnext = mv88e6352_g1_stu_getnext,
	.stu_loadpurge = mv88e6352_g1_stu_loadpurge,
	.phylink_get_caps = mv88e6185_phylink_get_caps,
	.set_max_frame_size = mv88e6185_g1_set_max_frame_size,
};

static const struct mv88e6xxx_ops mv88e6131_ops = {
	/* MV88E6XXX_FAMILY_6185 */
	.ieee_pri_map = mv88e6085_g1_ieee_pri_map,
	.ip_pri_map = mv88e6085_g1_ip_pri_map,
	.set_switch_mac = mv88e6xxx_g1_set_switch_mac,
	.phy_read = mv88e6185_phy_ppu_read,
	.phy_write = mv88e6185_phy_ppu_write,
	.port_set_link = mv88e6xxx_port_set_link,
	.port_sync_link = mv88e6xxx_port_sync_link,
	.port_set_speed_duplex = mv88e6185_port_set_speed_duplex,
	.port_tag_remap = mv88e6095_port_tag_remap,
	.port_set_frame_mode = mv88e6351_port_set_frame_mode,
	.port_set_ucast_flood = mv88e6185_port_set_forward_unknown,
	.port_set_mcast_flood = mv88e6185_port_set_default_forward,
	.port_set_ether_type = mv88e6351_port_set_ether_type,
	.port_set_upstream_port = mv88e6095_port_set_upstream_port,
	.port_set_jumbo_size = mv88e6165_port_set_jumbo_size,
	.port_egress_rate_limiting = mv88e6097_port_egress_rate_limiting,
	.port_pause_limit = mv88e6097_port_pause_limit,
	.port_set_pause = mv88e6185_port_set_pause,
	.port_get_cmode = mv88e6185_port_get_cmode,
	.port_setup_message_port = mv88e6xxx_setup_message_port,
	.stats_snapshot = mv88e6xxx_g1_stats_snapshot,
	.stats_set_histogram = mv88e6095_g1_stats_set_histogram,
	.stats_get_sset_count = mv88e6095_stats_get_sset_count,
	.stats_get_strings = mv88e6095_stats_get_strings,
	.stats_get_stat = mv88e6095_stats_get_stat,
	.set_cpu_port = mv88e6095_g1_set_cpu_port,
	.set_egress_port = mv88e6095_g1_set_egress_port,
	.watchdog_ops = &mv88e6097_watchdog_ops,
	.mgmt_rsvd2cpu = mv88e6185_g2_mgmt_rsvd2cpu,
	.ppu_enable = mv88e6185_g1_ppu_enable,
	.set_cascade_port = mv88e6185_g1_set_cascade_port,
	.ppu_disable = mv88e6185_g1_ppu_disable,
	.reset = mv88e6185_g1_reset,
	.vtu_getnext = mv88e6185_g1_vtu_getnext,
	.vtu_loadpurge = mv88e6185_g1_vtu_loadpurge,
	.phylink_get_caps = mv88e6185_phylink_get_caps,
};

static const struct mv88e6xxx_ops mv88e6141_ops = {
	/* MV88E6XXX_FAMILY_6341 */
	.ieee_pri_map = mv88e6085_g1_ieee_pri_map,
	.ip_pri_map = mv88e6085_g1_ip_pri_map,
	.irl_init_all = mv88e6352_g2_irl_init_all,
	.get_eeprom = mv88e6xxx_g2_get_eeprom8,
	.set_eeprom = mv88e6xxx_g2_set_eeprom8,
	.set_switch_mac = mv88e6xxx_g2_set_switch_mac,
	.phy_read = mv88e6xxx_g2_smi_phy_read_c22,
	.phy_write = mv88e6xxx_g2_smi_phy_write_c22,
	.phy_read_c45 = mv88e6xxx_g2_smi_phy_read_c45,
	.phy_write_c45 = mv88e6xxx_g2_smi_phy_write_c45,
	.port_set_link = mv88e6xxx_port_set_link,
	.port_sync_link = mv88e6xxx_port_sync_link,
	.port_set_rgmii_delay = mv88e6390_port_set_rgmii_delay,
	.port_set_speed_duplex = mv88e6341_port_set_speed_duplex,
	.port_max_speed_mode = mv88e6341_port_max_speed_mode,
	.port_tag_remap = mv88e6095_port_tag_remap,
	.port_set_policy = mv88e6352_port_set_policy,
	.port_set_frame_mode = mv88e6351_port_set_frame_mode,
	.port_set_ucast_flood = mv88e6352_port_set_ucast_flood,
	.port_set_mcast_flood = mv88e6352_port_set_mcast_flood,
	.port_set_ether_type = mv88e6351_port_set_ether_type,
	.port_set_jumbo_size = mv88e6165_port_set_jumbo_size,
	.port_egress_rate_limiting = mv88e6097_port_egress_rate_limiting,
	.port_pause_limit = mv88e6097_port_pause_limit,
	.port_disable_learn_limit = mv88e6xxx_port_disable_learn_limit,
	.port_disable_pri_override = mv88e6xxx_port_disable_pri_override,
	.port_get_cmode = mv88e6352_port_get_cmode,
	.port_set_cmode = mv88e6341_port_set_cmode,
	.port_setup_message_port = mv88e6xxx_setup_message_port,
	.stats_snapshot = mv88e6390_g1_stats_snapshot,
	.stats_set_histogram = mv88e6390_g1_stats_set_histogram,
	.stats_get_sset_count = mv88e6320_stats_get_sset_count,
	.stats_get_strings = mv88e6320_stats_get_strings,
	.stats_get_stat = mv88e6390_stats_get_stat,
	.set_cpu_port = mv88e6390_g1_set_cpu_port,
	.set_egress_port = mv88e6390_g1_set_egress_port,
	.watchdog_ops = &mv88e6390_watchdog_ops,
	.mgmt_rsvd2cpu =  mv88e6390_g1_mgmt_rsvd2cpu,
	.pot_clear = mv88e6xxx_g2_pot_clear,
	.hardware_reset_pre = mv88e6xxx_g2_eeprom_wait,
	.hardware_reset_post = mv88e6xxx_g2_eeprom_wait,
	.reset = mv88e6352_g1_reset,
	.rmu_disable = mv88e6390_g1_rmu_disable,
	.atu_get_hash = mv88e6165_g1_atu_get_hash,
	.atu_set_hash = mv88e6165_g1_atu_set_hash,
	.vtu_getnext = mv88e6352_g1_vtu_getnext,
	.vtu_loadpurge = mv88e6352_g1_vtu_loadpurge,
	.stu_getnext = mv88e6352_g1_stu_getnext,
	.stu_loadpurge = mv88e6352_g1_stu_loadpurge,
	.serdes_get_lane = mv88e6341_serdes_get_lane,
	.serdes_irq_mapping = mv88e6390_serdes_irq_mapping,
	.gpio_ops = &mv88e6352_gpio_ops,
	.serdes_get_sset_count = mv88e6390_serdes_get_sset_count,
	.serdes_get_strings = mv88e6390_serdes_get_strings,
	.serdes_get_stats = mv88e6390_serdes_get_stats,
	.serdes_get_regs_len = mv88e6390_serdes_get_regs_len,
	.serdes_get_regs = mv88e6390_serdes_get_regs,
	.phylink_get_caps = mv88e6341_phylink_get_caps,
	.pcs_ops = &mv88e6390_pcs_ops,
};

static const struct mv88e6xxx_ops mv88e6161_ops = {
	/* MV88E6XXX_FAMILY_6165 */
	.ieee_pri_map = mv88e6085_g1_ieee_pri_map,
	.ip_pri_map = mv88e6085_g1_ip_pri_map,
	.irl_init_all = mv88e6352_g2_irl_init_all,
	.set_switch_mac = mv88e6xxx_g2_set_switch_mac,
	.phy_read = mv88e6xxx_g2_smi_phy_read_c22,
	.phy_write = mv88e6xxx_g2_smi_phy_write_c22,
	.phy_read_c45 = mv88e6xxx_g2_smi_phy_read_c45,
	.phy_write_c45 = mv88e6xxx_g2_smi_phy_write_c45,
	.port_set_link = mv88e6xxx_port_set_link,
	.port_sync_link = mv88e6xxx_port_sync_link,
	.port_set_speed_duplex = mv88e6185_port_set_speed_duplex,
	.port_tag_remap = mv88e6095_port_tag_remap,
	.port_set_policy = mv88e6352_port_set_policy,
	.port_set_frame_mode = mv88e6351_port_set_frame_mode,
	.port_set_ucast_flood = mv88e6352_port_set_ucast_flood,
	.port_set_mcast_flood = mv88e6352_port_set_mcast_flood,
	.port_set_ether_type = mv88e6351_port_set_ether_type,
	.port_egress_rate_limiting = mv88e6097_port_egress_rate_limiting,
	.port_pause_limit = mv88e6097_port_pause_limit,
	.port_disable_learn_limit = mv88e6xxx_port_disable_learn_limit,
	.port_disable_pri_override = mv88e6xxx_port_disable_pri_override,
	.port_get_cmode = mv88e6185_port_get_cmode,
	.port_setup_message_port = mv88e6xxx_setup_message_port,
	.stats_snapshot = mv88e6xxx_g1_stats_snapshot,
	.stats_set_histogram = mv88e6095_g1_stats_set_histogram,
	.stats_get_sset_count = mv88e6095_stats_get_sset_count,
	.stats_get_strings = mv88e6095_stats_get_strings,
	.stats_get_stat = mv88e6095_stats_get_stat,
	.set_cpu_port = mv88e6095_g1_set_cpu_port,
	.set_egress_port = mv88e6095_g1_set_egress_port,
	.watchdog_ops = &mv88e6097_watchdog_ops,
	.mgmt_rsvd2cpu = mv88e6352_g2_mgmt_rsvd2cpu,
	.pot_clear = mv88e6xxx_g2_pot_clear,
	.reset = mv88e6352_g1_reset,
	.atu_get_hash = mv88e6165_g1_atu_get_hash,
	.atu_set_hash = mv88e6165_g1_atu_set_hash,
	.vtu_getnext = mv88e6352_g1_vtu_getnext,
	.vtu_loadpurge = mv88e6352_g1_vtu_loadpurge,
	.stu_getnext = mv88e6352_g1_stu_getnext,
	.stu_loadpurge = mv88e6352_g1_stu_loadpurge,
	.avb_ops = &mv88e6165_avb_ops,
	.ptp_ops = &mv88e6165_ptp_ops,
	.phylink_get_caps = mv88e6185_phylink_get_caps,
	.set_max_frame_size = mv88e6185_g1_set_max_frame_size,
};

static const struct mv88e6xxx_ops mv88e6165_ops = {
	/* MV88E6XXX_FAMILY_6165 */
	.ieee_pri_map = mv88e6085_g1_ieee_pri_map,
	.ip_pri_map = mv88e6085_g1_ip_pri_map,
	.irl_init_all = mv88e6352_g2_irl_init_all,
	.set_switch_mac = mv88e6xxx_g2_set_switch_mac,
	.phy_read = mv88e6165_phy_read,
	.phy_write = mv88e6165_phy_write,
	.port_set_link = mv88e6xxx_port_set_link,
	.port_sync_link = mv88e6xxx_port_sync_link,
	.port_set_speed_duplex = mv88e6185_port_set_speed_duplex,
	.port_disable_learn_limit = mv88e6xxx_port_disable_learn_limit,
	.port_disable_pri_override = mv88e6xxx_port_disable_pri_override,
	.port_get_cmode = mv88e6185_port_get_cmode,
	.port_setup_message_port = mv88e6xxx_setup_message_port,
	.stats_snapshot = mv88e6xxx_g1_stats_snapshot,
	.stats_set_histogram = mv88e6095_g1_stats_set_histogram,
	.stats_get_sset_count = mv88e6095_stats_get_sset_count,
	.stats_get_strings = mv88e6095_stats_get_strings,
	.stats_get_stat = mv88e6095_stats_get_stat,
	.set_cpu_port = mv88e6095_g1_set_cpu_port,
	.set_egress_port = mv88e6095_g1_set_egress_port,
	.watchdog_ops = &mv88e6097_watchdog_ops,
	.mgmt_rsvd2cpu = mv88e6352_g2_mgmt_rsvd2cpu,
	.pot_clear = mv88e6xxx_g2_pot_clear,
	.reset = mv88e6352_g1_reset,
	.atu_get_hash = mv88e6165_g1_atu_get_hash,
	.atu_set_hash = mv88e6165_g1_atu_set_hash,
	.vtu_getnext = mv88e6352_g1_vtu_getnext,
	.vtu_loadpurge = mv88e6352_g1_vtu_loadpurge,
	.stu_getnext = mv88e6352_g1_stu_getnext,
	.stu_loadpurge = mv88e6352_g1_stu_loadpurge,
	.avb_ops = &mv88e6165_avb_ops,
	.ptp_ops = &mv88e6165_ptp_ops,
	.phylink_get_caps = mv88e6185_phylink_get_caps,
};

static const struct mv88e6xxx_ops mv88e6171_ops = {
	/* MV88E6XXX_FAMILY_6351 */
	.ieee_pri_map = mv88e6085_g1_ieee_pri_map,
	.ip_pri_map = mv88e6085_g1_ip_pri_map,
	.irl_init_all = mv88e6352_g2_irl_init_all,
	.set_switch_mac = mv88e6xxx_g2_set_switch_mac,
	.phy_read = mv88e6xxx_g2_smi_phy_read_c22,
	.phy_write = mv88e6xxx_g2_smi_phy_write_c22,
	.phy_read_c45 = mv88e6xxx_g2_smi_phy_read_c45,
	.phy_write_c45 = mv88e6xxx_g2_smi_phy_write_c45,
	.port_set_link = mv88e6xxx_port_set_link,
	.port_sync_link = mv88e6xxx_port_sync_link,
	.port_set_rgmii_delay = mv88e6352_port_set_rgmii_delay,
	.port_set_speed_duplex = mv88e6185_port_set_speed_duplex,
	.port_tag_remap = mv88e6095_port_tag_remap,
	.port_set_frame_mode = mv88e6351_port_set_frame_mode,
	.port_set_ucast_flood = mv88e6352_port_set_ucast_flood,
	.port_set_mcast_flood = mv88e6352_port_set_mcast_flood,
	.port_set_ether_type = mv88e6351_port_set_ether_type,
	.port_set_jumbo_size = mv88e6165_port_set_jumbo_size,
	.port_egress_rate_limiting = mv88e6097_port_egress_rate_limiting,
	.port_pause_limit = mv88e6097_port_pause_limit,
	.port_disable_learn_limit = mv88e6xxx_port_disable_learn_limit,
	.port_disable_pri_override = mv88e6xxx_port_disable_pri_override,
	.port_get_cmode = mv88e6352_port_get_cmode,
	.port_setup_message_port = mv88e6xxx_setup_message_port,
	.stats_snapshot = mv88e6320_g1_stats_snapshot,
	.stats_set_histogram = mv88e6095_g1_stats_set_histogram,
	.stats_get_sset_count = mv88e6095_stats_get_sset_count,
	.stats_get_strings = mv88e6095_stats_get_strings,
	.stats_get_stat = mv88e6095_stats_get_stat,
	.set_cpu_port = mv88e6095_g1_set_cpu_port,
	.set_egress_port = mv88e6095_g1_set_egress_port,
	.watchdog_ops = &mv88e6097_watchdog_ops,
	.mgmt_rsvd2cpu = mv88e6352_g2_mgmt_rsvd2cpu,
	.pot_clear = mv88e6xxx_g2_pot_clear,
	.reset = mv88e6352_g1_reset,
	.atu_get_hash = mv88e6165_g1_atu_get_hash,
	.atu_set_hash = mv88e6165_g1_atu_set_hash,
	.vtu_getnext = mv88e6352_g1_vtu_getnext,
	.vtu_loadpurge = mv88e6352_g1_vtu_loadpurge,
	.stu_getnext = mv88e6352_g1_stu_getnext,
	.stu_loadpurge = mv88e6352_g1_stu_loadpurge,
	.phylink_get_caps = mv88e6351_phylink_get_caps,
};

static const struct mv88e6xxx_ops mv88e6172_ops = {
	/* MV88E6XXX_FAMILY_6352 */
	.ieee_pri_map = mv88e6085_g1_ieee_pri_map,
	.ip_pri_map = mv88e6085_g1_ip_pri_map,
	.irl_init_all = mv88e6352_g2_irl_init_all,
	.get_eeprom = mv88e6xxx_g2_get_eeprom16,
	.set_eeprom = mv88e6xxx_g2_set_eeprom16,
	.set_switch_mac = mv88e6xxx_g2_set_switch_mac,
	.phy_read = mv88e6xxx_g2_smi_phy_read_c22,
	.phy_write = mv88e6xxx_g2_smi_phy_write_c22,
	.phy_read_c45 = mv88e6xxx_g2_smi_phy_read_c45,
	.phy_write_c45 = mv88e6xxx_g2_smi_phy_write_c45,
	.port_set_link = mv88e6xxx_port_set_link,
	.port_sync_link = mv88e6xxx_port_sync_link,
	.port_set_rgmii_delay = mv88e6352_port_set_rgmii_delay,
	.port_set_speed_duplex = mv88e6352_port_set_speed_duplex,
	.port_tag_remap = mv88e6095_port_tag_remap,
	.port_set_policy = mv88e6352_port_set_policy,
	.port_set_frame_mode = mv88e6351_port_set_frame_mode,
	.port_set_ucast_flood = mv88e6352_port_set_ucast_flood,
	.port_set_mcast_flood = mv88e6352_port_set_mcast_flood,
	.port_set_ether_type = mv88e6351_port_set_ether_type,
	.port_set_jumbo_size = mv88e6165_port_set_jumbo_size,
	.port_egress_rate_limiting = mv88e6097_port_egress_rate_limiting,
	.port_pause_limit = mv88e6097_port_pause_limit,
	.port_disable_learn_limit = mv88e6xxx_port_disable_learn_limit,
	.port_disable_pri_override = mv88e6xxx_port_disable_pri_override,
	.port_get_cmode = mv88e6352_port_get_cmode,
	.port_setup_message_port = mv88e6xxx_setup_message_port,
	.stats_snapshot = mv88e6320_g1_stats_snapshot,
	.stats_set_histogram = mv88e6095_g1_stats_set_histogram,
	.stats_get_sset_count = mv88e6095_stats_get_sset_count,
	.stats_get_strings = mv88e6095_stats_get_strings,
	.stats_get_stat = mv88e6095_stats_get_stat,
	.set_cpu_port = mv88e6095_g1_set_cpu_port,
	.set_egress_port = mv88e6095_g1_set_egress_port,
	.watchdog_ops = &mv88e6097_watchdog_ops,
	.mgmt_rsvd2cpu = mv88e6352_g2_mgmt_rsvd2cpu,
	.pot_clear = mv88e6xxx_g2_pot_clear,
	.hardware_reset_pre = mv88e6xxx_g2_eeprom_wait,
	.hardware_reset_post = mv88e6xxx_g2_eeprom_wait,
	.reset = mv88e6352_g1_reset,
	.rmu_disable = mv88e6352_g1_rmu_disable,
	.atu_get_hash = mv88e6165_g1_atu_get_hash,
	.atu_set_hash = mv88e6165_g1_atu_set_hash,
	.vtu_getnext = mv88e6352_g1_vtu_getnext,
	.vtu_loadpurge = mv88e6352_g1_vtu_loadpurge,
	.stu_getnext = mv88e6352_g1_stu_getnext,
	.stu_loadpurge = mv88e6352_g1_stu_loadpurge,
	.serdes_get_regs_len = mv88e6352_serdes_get_regs_len,
	.serdes_get_regs = mv88e6352_serdes_get_regs,
	.gpio_ops = &mv88e6352_gpio_ops,
	.phylink_get_caps = mv88e6352_phylink_get_caps,
	.pcs_ops = &mv88e6352_pcs_ops,
};

static const struct mv88e6xxx_ops mv88e6175_ops = {
	/* MV88E6XXX_FAMILY_6351 */
	.ieee_pri_map = mv88e6085_g1_ieee_pri_map,
	.ip_pri_map = mv88e6085_g1_ip_pri_map,
	.irl_init_all = mv88e6352_g2_irl_init_all,
	.set_switch_mac = mv88e6xxx_g2_set_switch_mac,
	.phy_read = mv88e6xxx_g2_smi_phy_read_c22,
	.phy_write = mv88e6xxx_g2_smi_phy_write_c22,
	.phy_read_c45 = mv88e6xxx_g2_smi_phy_read_c45,
	.phy_write_c45 = mv88e6xxx_g2_smi_phy_write_c45,
	.port_set_link = mv88e6xxx_port_set_link,
	.port_sync_link = mv88e6xxx_port_sync_link,
	.port_set_rgmii_delay = mv88e6352_port_set_rgmii_delay,
	.port_set_speed_duplex = mv88e6185_port_set_speed_duplex,
	.port_tag_remap = mv88e6095_port_tag_remap,
	.port_set_frame_mode = mv88e6351_port_set_frame_mode,
	.port_set_ucast_flood = mv88e6352_port_set_ucast_flood,
	.port_set_mcast_flood = mv88e6352_port_set_mcast_flood,
	.port_set_ether_type = mv88e6351_port_set_ether_type,
	.port_set_jumbo_size = mv88e6165_port_set_jumbo_size,
	.port_egress_rate_limiting = mv88e6097_port_egress_rate_limiting,
	.port_pause_limit = mv88e6097_port_pause_limit,
	.port_disable_learn_limit = mv88e6xxx_port_disable_learn_limit,
	.port_disable_pri_override = mv88e6xxx_port_disable_pri_override,
	.port_get_cmode = mv88e6352_port_get_cmode,
	.port_setup_message_port = mv88e6xxx_setup_message_port,
	.stats_snapshot = mv88e6320_g1_stats_snapshot,
	.stats_set_histogram = mv88e6095_g1_stats_set_histogram,
	.stats_get_sset_count = mv88e6095_stats_get_sset_count,
	.stats_get_strings = mv88e6095_stats_get_strings,
	.stats_get_stat = mv88e6095_stats_get_stat,
	.set_cpu_port = mv88e6095_g1_set_cpu_port,
	.set_egress_port = mv88e6095_g1_set_egress_port,
	.watchdog_ops = &mv88e6097_watchdog_ops,
	.mgmt_rsvd2cpu = mv88e6352_g2_mgmt_rsvd2cpu,
	.pot_clear = mv88e6xxx_g2_pot_clear,
	.reset = mv88e6352_g1_reset,
	.atu_get_hash = mv88e6165_g1_atu_get_hash,
	.atu_set_hash = mv88e6165_g1_atu_set_hash,
	.vtu_getnext = mv88e6352_g1_vtu_getnext,
	.vtu_loadpurge = mv88e6352_g1_vtu_loadpurge,
	.stu_getnext = mv88e6352_g1_stu_getnext,
	.stu_loadpurge = mv88e6352_g1_stu_loadpurge,
	.phylink_get_caps = mv88e6351_phylink_get_caps,
};

static const struct mv88e6xxx_ops mv88e6176_ops = {
	/* MV88E6XXX_FAMILY_6352 */
	.ieee_pri_map = mv88e6085_g1_ieee_pri_map,
	.ip_pri_map = mv88e6085_g1_ip_pri_map,
	.irl_init_all = mv88e6352_g2_irl_init_all,
	.get_eeprom = mv88e6xxx_g2_get_eeprom16,
	.set_eeprom = mv88e6xxx_g2_set_eeprom16,
	.set_switch_mac = mv88e6xxx_g2_set_switch_mac,
	.phy_read = mv88e6xxx_g2_smi_phy_read_c22,
	.phy_write = mv88e6xxx_g2_smi_phy_write_c22,
	.phy_read_c45 = mv88e6xxx_g2_smi_phy_read_c45,
	.phy_write_c45 = mv88e6xxx_g2_smi_phy_write_c45,
	.port_set_link = mv88e6xxx_port_set_link,
	.port_sync_link = mv88e6xxx_port_sync_link,
	.port_set_rgmii_delay = mv88e6352_port_set_rgmii_delay,
	.port_set_speed_duplex = mv88e6352_port_set_speed_duplex,
	.port_tag_remap = mv88e6095_port_tag_remap,
	.port_set_policy = mv88e6352_port_set_policy,
	.port_set_frame_mode = mv88e6351_port_set_frame_mode,
	.port_set_ucast_flood = mv88e6352_port_set_ucast_flood,
	.port_set_mcast_flood = mv88e6352_port_set_mcast_flood,
	.port_set_ether_type = mv88e6351_port_set_ether_type,
	.port_set_jumbo_size = mv88e6165_port_set_jumbo_size,
	.port_egress_rate_limiting = mv88e6097_port_egress_rate_limiting,
	.port_pause_limit = mv88e6097_port_pause_limit,
	.port_disable_learn_limit = mv88e6xxx_port_disable_learn_limit,
	.port_disable_pri_override = mv88e6xxx_port_disable_pri_override,
	.port_get_cmode = mv88e6352_port_get_cmode,
	.port_setup_message_port = mv88e6xxx_setup_message_port,
	.stats_snapshot = mv88e6320_g1_stats_snapshot,
	.stats_set_histogram = mv88e6095_g1_stats_set_histogram,
	.stats_get_sset_count = mv88e6095_stats_get_sset_count,
	.stats_get_strings = mv88e6095_stats_get_strings,
	.stats_get_stat = mv88e6095_stats_get_stat,
	.set_cpu_port = mv88e6095_g1_set_cpu_port,
	.set_egress_port = mv88e6095_g1_set_egress_port,
	.watchdog_ops = &mv88e6097_watchdog_ops,
	.mgmt_rsvd2cpu = mv88e6352_g2_mgmt_rsvd2cpu,
	.pot_clear = mv88e6xxx_g2_pot_clear,
	.hardware_reset_pre = mv88e6xxx_g2_eeprom_wait,
	.hardware_reset_post = mv88e6xxx_g2_eeprom_wait,
	.reset = mv88e6352_g1_reset,
	.rmu_disable = mv88e6352_g1_rmu_disable,
	.atu_get_hash = mv88e6165_g1_atu_get_hash,
	.atu_set_hash = mv88e6165_g1_atu_set_hash,
	.vtu_getnext = mv88e6352_g1_vtu_getnext,
	.vtu_loadpurge = mv88e6352_g1_vtu_loadpurge,
	.stu_getnext = mv88e6352_g1_stu_getnext,
	.stu_loadpurge = mv88e6352_g1_stu_loadpurge,
	.serdes_irq_mapping = mv88e6352_serdes_irq_mapping,
	.serdes_get_regs_len = mv88e6352_serdes_get_regs_len,
	.serdes_get_regs = mv88e6352_serdes_get_regs,
	.serdes_set_tx_amplitude = mv88e6352_serdes_set_tx_amplitude,
	.gpio_ops = &mv88e6352_gpio_ops,
	.phylink_get_caps = mv88e6352_phylink_get_caps,
	.pcs_ops = &mv88e6352_pcs_ops,
};

static const struct mv88e6xxx_ops mv88e6185_ops = {
	/* MV88E6XXX_FAMILY_6185 */
	.ieee_pri_map = mv88e6085_g1_ieee_pri_map,
	.ip_pri_map = mv88e6085_g1_ip_pri_map,
	.set_switch_mac = mv88e6xxx_g1_set_switch_mac,
	.phy_read = mv88e6185_phy_ppu_read,
	.phy_write = mv88e6185_phy_ppu_write,
	.port_set_link = mv88e6xxx_port_set_link,
	.port_sync_link = mv88e6185_port_sync_link,
	.port_set_speed_duplex = mv88e6185_port_set_speed_duplex,
	.port_set_frame_mode = mv88e6085_port_set_frame_mode,
	.port_set_ucast_flood = mv88e6185_port_set_forward_unknown,
	.port_set_mcast_flood = mv88e6185_port_set_default_forward,
	.port_egress_rate_limiting = mv88e6095_port_egress_rate_limiting,
	.port_set_upstream_port = mv88e6095_port_set_upstream_port,
	.port_set_pause = mv88e6185_port_set_pause,
	.port_get_cmode = mv88e6185_port_get_cmode,
	.port_setup_message_port = mv88e6xxx_setup_message_port,
	.stats_snapshot = mv88e6xxx_g1_stats_snapshot,
	.stats_set_histogram = mv88e6095_g1_stats_set_histogram,
	.stats_get_sset_count = mv88e6095_stats_get_sset_count,
	.stats_get_strings = mv88e6095_stats_get_strings,
	.stats_get_stat = mv88e6095_stats_get_stat,
	.set_cpu_port = mv88e6095_g1_set_cpu_port,
	.set_egress_port = mv88e6095_g1_set_egress_port,
	.watchdog_ops = &mv88e6097_watchdog_ops,
	.mgmt_rsvd2cpu = mv88e6185_g2_mgmt_rsvd2cpu,
	.set_cascade_port = mv88e6185_g1_set_cascade_port,
	.ppu_enable = mv88e6185_g1_ppu_enable,
	.ppu_disable = mv88e6185_g1_ppu_disable,
	.reset = mv88e6185_g1_reset,
	.vtu_getnext = mv88e6185_g1_vtu_getnext,
	.vtu_loadpurge = mv88e6185_g1_vtu_loadpurge,
	.phylink_get_caps = mv88e6185_phylink_get_caps,
	.pcs_ops = &mv88e6185_pcs_ops,
	.set_max_frame_size = mv88e6185_g1_set_max_frame_size,
};

static const struct mv88e6xxx_ops mv88e6190_ops = {
	/* MV88E6XXX_FAMILY_6390 */
	.setup_errata = mv88e6390_setup_errata,
	.irl_init_all = mv88e6390_g2_irl_init_all,
	.get_eeprom = mv88e6xxx_g2_get_eeprom8,
	.set_eeprom = mv88e6xxx_g2_set_eeprom8,
	.set_switch_mac = mv88e6xxx_g2_set_switch_mac,
	.phy_read = mv88e6xxx_g2_smi_phy_read_c22,
	.phy_write = mv88e6xxx_g2_smi_phy_write_c22,
	.phy_read_c45 = mv88e6xxx_g2_smi_phy_read_c45,
	.phy_write_c45 = mv88e6xxx_g2_smi_phy_write_c45,
	.port_set_link = mv88e6xxx_port_set_link,
	.port_sync_link = mv88e6xxx_port_sync_link,
	.port_set_rgmii_delay = mv88e6390_port_set_rgmii_delay,
	.port_set_speed_duplex = mv88e6390_port_set_speed_duplex,
	.port_max_speed_mode = mv88e6390_port_max_speed_mode,
	.port_tag_remap = mv88e6390_port_tag_remap,
	.port_set_policy = mv88e6352_port_set_policy,
	.port_set_frame_mode = mv88e6351_port_set_frame_mode,
	.port_set_ucast_flood = mv88e6352_port_set_ucast_flood,
	.port_set_mcast_flood = mv88e6352_port_set_mcast_flood,
	.port_set_ether_type = mv88e6351_port_set_ether_type,
	.port_set_jumbo_size = mv88e6165_port_set_jumbo_size,
	.port_pause_limit = mv88e6390_port_pause_limit,
	.port_disable_learn_limit = mv88e6xxx_port_disable_learn_limit,
	.port_disable_pri_override = mv88e6xxx_port_disable_pri_override,
	.port_get_cmode = mv88e6352_port_get_cmode,
	.port_set_cmode = mv88e6390_port_set_cmode,
	.port_setup_message_port = mv88e6xxx_setup_message_port,
	.stats_snapshot = mv88e6390_g1_stats_snapshot,
	.stats_set_histogram = mv88e6390_g1_stats_set_histogram,
	.stats_get_sset_count = mv88e6320_stats_get_sset_count,
	.stats_get_strings = mv88e6320_stats_get_strings,
	.stats_get_stat = mv88e6390_stats_get_stat,
	.set_cpu_port = mv88e6390_g1_set_cpu_port,
	.set_egress_port = mv88e6390_g1_set_egress_port,
	.watchdog_ops = &mv88e6390_watchdog_ops,
	.mgmt_rsvd2cpu = mv88e6390_g1_mgmt_rsvd2cpu,
	.pot_clear = mv88e6xxx_g2_pot_clear,
	.hardware_reset_pre = mv88e6xxx_g2_eeprom_wait,
	.hardware_reset_post = mv88e6xxx_g2_eeprom_wait,
	.reset = mv88e6352_g1_reset,
	.rmu_disable = mv88e6390_g1_rmu_disable,
	.atu_get_hash = mv88e6165_g1_atu_get_hash,
	.atu_set_hash = mv88e6165_g1_atu_set_hash,
	.vtu_getnext = mv88e6390_g1_vtu_getnext,
	.vtu_loadpurge = mv88e6390_g1_vtu_loadpurge,
	.stu_getnext = mv88e6390_g1_stu_getnext,
	.stu_loadpurge = mv88e6390_g1_stu_loadpurge,
	.serdes_get_lane = mv88e6390_serdes_get_lane,
	.serdes_irq_mapping = mv88e6390_serdes_irq_mapping,
	.serdes_get_strings = mv88e6390_serdes_get_strings,
	.serdes_get_stats = mv88e6390_serdes_get_stats,
	.serdes_get_regs_len = mv88e6390_serdes_get_regs_len,
	.serdes_get_regs = mv88e6390_serdes_get_regs,
	.gpio_ops = &mv88e6352_gpio_ops,
	.phylink_get_caps = mv88e6390_phylink_get_caps,
	.pcs_ops = &mv88e6390_pcs_ops,
};

static const struct mv88e6xxx_ops mv88e6190x_ops = {
	/* MV88E6XXX_FAMILY_6390 */
	.setup_errata = mv88e6390_setup_errata,
	.irl_init_all = mv88e6390_g2_irl_init_all,
	.get_eeprom = mv88e6xxx_g2_get_eeprom8,
	.set_eeprom = mv88e6xxx_g2_set_eeprom8,
	.set_switch_mac = mv88e6xxx_g2_set_switch_mac,
	.phy_read = mv88e6xxx_g2_smi_phy_read_c22,
	.phy_write = mv88e6xxx_g2_smi_phy_write_c22,
	.phy_read_c45 = mv88e6xxx_g2_smi_phy_read_c45,
	.phy_write_c45 = mv88e6xxx_g2_smi_phy_write_c45,
	.port_set_link = mv88e6xxx_port_set_link,
	.port_sync_link = mv88e6xxx_port_sync_link,
	.port_set_rgmii_delay = mv88e6390_port_set_rgmii_delay,
	.port_set_speed_duplex = mv88e6390x_port_set_speed_duplex,
	.port_max_speed_mode = mv88e6390x_port_max_speed_mode,
	.port_tag_remap = mv88e6390_port_tag_remap,
	.port_set_policy = mv88e6352_port_set_policy,
	.port_set_frame_mode = mv88e6351_port_set_frame_mode,
	.port_set_ucast_flood = mv88e6352_port_set_ucast_flood,
	.port_set_mcast_flood = mv88e6352_port_set_mcast_flood,
	.port_set_ether_type = mv88e6351_port_set_ether_type,
	.port_set_jumbo_size = mv88e6165_port_set_jumbo_size,
	.port_pause_limit = mv88e6390_port_pause_limit,
	.port_disable_learn_limit = mv88e6xxx_port_disable_learn_limit,
	.port_disable_pri_override = mv88e6xxx_port_disable_pri_override,
	.port_get_cmode = mv88e6352_port_get_cmode,
	.port_set_cmode = mv88e6390x_port_set_cmode,
	.port_setup_message_port = mv88e6xxx_setup_message_port,
	.stats_snapshot = mv88e6390_g1_stats_snapshot,
	.stats_set_histogram = mv88e6390_g1_stats_set_histogram,
	.stats_get_sset_count = mv88e6320_stats_get_sset_count,
	.stats_get_strings = mv88e6320_stats_get_strings,
	.stats_get_stat = mv88e6390_stats_get_stat,
	.set_cpu_port = mv88e6390_g1_set_cpu_port,
	.set_egress_port = mv88e6390_g1_set_egress_port,
	.watchdog_ops = &mv88e6390_watchdog_ops,
	.mgmt_rsvd2cpu = mv88e6390_g1_mgmt_rsvd2cpu,
	.pot_clear = mv88e6xxx_g2_pot_clear,
	.hardware_reset_pre = mv88e6xxx_g2_eeprom_wait,
	.hardware_reset_post = mv88e6xxx_g2_eeprom_wait,
	.reset = mv88e6352_g1_reset,
	.rmu_disable = mv88e6390_g1_rmu_disable,
	.atu_get_hash = mv88e6165_g1_atu_get_hash,
	.atu_set_hash = mv88e6165_g1_atu_set_hash,
	.vtu_getnext = mv88e6390_g1_vtu_getnext,
	.vtu_loadpurge = mv88e6390_g1_vtu_loadpurge,
	.stu_getnext = mv88e6390_g1_stu_getnext,
	.stu_loadpurge = mv88e6390_g1_stu_loadpurge,
	.serdes_get_lane = mv88e6390x_serdes_get_lane,
	.serdes_irq_mapping = mv88e6390_serdes_irq_mapping,
	.serdes_get_strings = mv88e6390_serdes_get_strings,
	.serdes_get_stats = mv88e6390_serdes_get_stats,
	.serdes_get_regs_len = mv88e6390_serdes_get_regs_len,
	.serdes_get_regs = mv88e6390_serdes_get_regs,
	.gpio_ops = &mv88e6352_gpio_ops,
	.phylink_get_caps = mv88e6390x_phylink_get_caps,
	.pcs_ops = &mv88e6390_pcs_ops,
};

static const struct mv88e6xxx_ops mv88e6191_ops = {
	/* MV88E6XXX_FAMILY_6390 */
	.setup_errata = mv88e6390_setup_errata,
	.irl_init_all = mv88e6390_g2_irl_init_all,
	.get_eeprom = mv88e6xxx_g2_get_eeprom8,
	.set_eeprom = mv88e6xxx_g2_set_eeprom8,
	.set_switch_mac = mv88e6xxx_g2_set_switch_mac,
	.phy_read = mv88e6xxx_g2_smi_phy_read_c22,
	.phy_write = mv88e6xxx_g2_smi_phy_write_c22,
	.phy_read_c45 = mv88e6xxx_g2_smi_phy_read_c45,
	.phy_write_c45 = mv88e6xxx_g2_smi_phy_write_c45,
	.port_set_link = mv88e6xxx_port_set_link,
	.port_sync_link = mv88e6xxx_port_sync_link,
	.port_set_rgmii_delay = mv88e6390_port_set_rgmii_delay,
	.port_set_speed_duplex = mv88e6390_port_set_speed_duplex,
	.port_max_speed_mode = mv88e6390_port_max_speed_mode,
	.port_tag_remap = mv88e6390_port_tag_remap,
	.port_set_frame_mode = mv88e6351_port_set_frame_mode,
	.port_set_ucast_flood = mv88e6352_port_set_ucast_flood,
	.port_set_mcast_flood = mv88e6352_port_set_mcast_flood,
	.port_set_ether_type = mv88e6351_port_set_ether_type,
	.port_pause_limit = mv88e6390_port_pause_limit,
	.port_disable_learn_limit = mv88e6xxx_port_disable_learn_limit,
	.port_disable_pri_override = mv88e6xxx_port_disable_pri_override,
	.port_get_cmode = mv88e6352_port_get_cmode,
	.port_set_cmode = mv88e6390_port_set_cmode,
	.port_setup_message_port = mv88e6xxx_setup_message_port,
	.stats_snapshot = mv88e6390_g1_stats_snapshot,
	.stats_set_histogram = mv88e6390_g1_stats_set_histogram,
	.stats_get_sset_count = mv88e6320_stats_get_sset_count,
	.stats_get_strings = mv88e6320_stats_get_strings,
	.stats_get_stat = mv88e6390_stats_get_stat,
	.set_cpu_port = mv88e6390_g1_set_cpu_port,
	.set_egress_port = mv88e6390_g1_set_egress_port,
	.watchdog_ops = &mv88e6390_watchdog_ops,
	.mgmt_rsvd2cpu = mv88e6390_g1_mgmt_rsvd2cpu,
	.pot_clear = mv88e6xxx_g2_pot_clear,
	.hardware_reset_pre = mv88e6xxx_g2_eeprom_wait,
	.hardware_reset_post = mv88e6xxx_g2_eeprom_wait,
	.reset = mv88e6352_g1_reset,
	.rmu_disable = mv88e6390_g1_rmu_disable,
	.atu_get_hash = mv88e6165_g1_atu_get_hash,
	.atu_set_hash = mv88e6165_g1_atu_set_hash,
	.vtu_getnext = mv88e6390_g1_vtu_getnext,
	.vtu_loadpurge = mv88e6390_g1_vtu_loadpurge,
	.stu_getnext = mv88e6390_g1_stu_getnext,
	.stu_loadpurge = mv88e6390_g1_stu_loadpurge,
	.serdes_get_lane = mv88e6390_serdes_get_lane,
	.serdes_irq_mapping = mv88e6390_serdes_irq_mapping,
	.serdes_get_strings = mv88e6390_serdes_get_strings,
	.serdes_get_stats = mv88e6390_serdes_get_stats,
	.serdes_get_regs_len = mv88e6390_serdes_get_regs_len,
	.serdes_get_regs = mv88e6390_serdes_get_regs,
	.avb_ops = &mv88e6390_avb_ops,
	.ptp_ops = &mv88e6352_ptp_ops,
	.phylink_get_caps = mv88e6390_phylink_get_caps,
	.pcs_ops = &mv88e6390_pcs_ops,
};

static const struct mv88e6xxx_ops mv88e6240_ops = {
	/* MV88E6XXX_FAMILY_6352 */
	.ieee_pri_map = mv88e6085_g1_ieee_pri_map,
	.ip_pri_map = mv88e6085_g1_ip_pri_map,
	.irl_init_all = mv88e6352_g2_irl_init_all,
	.get_eeprom = mv88e6xxx_g2_get_eeprom16,
	.set_eeprom = mv88e6xxx_g2_set_eeprom16,
	.set_switch_mac = mv88e6xxx_g2_set_switch_mac,
	.phy_read = mv88e6xxx_g2_smi_phy_read_c22,
	.phy_write = mv88e6xxx_g2_smi_phy_write_c22,
	.phy_read_c45 = mv88e6xxx_g2_smi_phy_read_c45,
	.phy_write_c45 = mv88e6xxx_g2_smi_phy_write_c45,
	.port_set_link = mv88e6xxx_port_set_link,
	.port_sync_link = mv88e6xxx_port_sync_link,
	.port_set_rgmii_delay = mv88e6352_port_set_rgmii_delay,
	.port_set_speed_duplex = mv88e6352_port_set_speed_duplex,
	.port_tag_remap = mv88e6095_port_tag_remap,
	.port_set_policy = mv88e6352_port_set_policy,
	.port_set_frame_mode = mv88e6351_port_set_frame_mode,
	.port_set_ucast_flood = mv88e6352_port_set_ucast_flood,
	.port_set_mcast_flood = mv88e6352_port_set_mcast_flood,
	.port_set_ether_type = mv88e6351_port_set_ether_type,
	.port_set_jumbo_size = mv88e6165_port_set_jumbo_size,
	.port_egress_rate_limiting = mv88e6097_port_egress_rate_limiting,
	.port_pause_limit = mv88e6097_port_pause_limit,
	.port_disable_learn_limit = mv88e6xxx_port_disable_learn_limit,
	.port_disable_pri_override = mv88e6xxx_port_disable_pri_override,
	.port_get_cmode = mv88e6352_port_get_cmode,
	.port_setup_message_port = mv88e6xxx_setup_message_port,
	.stats_snapshot = mv88e6320_g1_stats_snapshot,
	.stats_set_histogram = mv88e6095_g1_stats_set_histogram,
	.stats_get_sset_count = mv88e6095_stats_get_sset_count,
	.stats_get_strings = mv88e6095_stats_get_strings,
	.stats_get_stat = mv88e6095_stats_get_stat,
	.set_cpu_port = mv88e6095_g1_set_cpu_port,
	.set_egress_port = mv88e6095_g1_set_egress_port,
	.watchdog_ops = &mv88e6097_watchdog_ops,
	.mgmt_rsvd2cpu = mv88e6352_g2_mgmt_rsvd2cpu,
	.pot_clear = mv88e6xxx_g2_pot_clear,
	.hardware_reset_pre = mv88e6xxx_g2_eeprom_wait,
	.hardware_reset_post = mv88e6xxx_g2_eeprom_wait,
	.reset = mv88e6352_g1_reset,
	.rmu_disable = mv88e6352_g1_rmu_disable,
	.atu_get_hash = mv88e6165_g1_atu_get_hash,
	.atu_set_hash = mv88e6165_g1_atu_set_hash,
	.vtu_getnext = mv88e6352_g1_vtu_getnext,
	.vtu_loadpurge = mv88e6352_g1_vtu_loadpurge,
	.stu_getnext = mv88e6352_g1_stu_getnext,
	.stu_loadpurge = mv88e6352_g1_stu_loadpurge,
	.serdes_irq_mapping = mv88e6352_serdes_irq_mapping,
	.serdes_get_regs_len = mv88e6352_serdes_get_regs_len,
	.serdes_get_regs = mv88e6352_serdes_get_regs,
	.serdes_set_tx_amplitude = mv88e6352_serdes_set_tx_amplitude,
	.gpio_ops = &mv88e6352_gpio_ops,
	.avb_ops = &mv88e6352_avb_ops,
	.ptp_ops = &mv88e6352_ptp_ops,
	.phylink_get_caps = mv88e6352_phylink_get_caps,
	.pcs_ops = &mv88e6352_pcs_ops,
};

static const struct mv88e6xxx_ops mv88e6250_ops = {
	/* MV88E6XXX_FAMILY_6250 */
	.ieee_pri_map = mv88e6250_g1_ieee_pri_map,
	.ip_pri_map = mv88e6085_g1_ip_pri_map,
	.irl_init_all = mv88e6352_g2_irl_init_all,
	.get_eeprom = mv88e6xxx_g2_get_eeprom16,
	.set_eeprom = mv88e6xxx_g2_set_eeprom16,
	.set_switch_mac = mv88e6xxx_g2_set_switch_mac,
	.phy_read = mv88e6xxx_g2_smi_phy_read_c22,
	.phy_write = mv88e6xxx_g2_smi_phy_write_c22,
	.phy_read_c45 = mv88e6xxx_g2_smi_phy_read_c45,
	.phy_write_c45 = mv88e6xxx_g2_smi_phy_write_c45,
	.port_set_link = mv88e6xxx_port_set_link,
	.port_sync_link = mv88e6xxx_port_sync_link,
	.port_set_rgmii_delay = mv88e6352_port_set_rgmii_delay,
	.port_set_speed_duplex = mv88e6250_port_set_speed_duplex,
	.port_tag_remap = mv88e6095_port_tag_remap,
	.port_set_frame_mode = mv88e6351_port_set_frame_mode,
	.port_set_ucast_flood = mv88e6352_port_set_ucast_flood,
	.port_set_mcast_flood = mv88e6352_port_set_mcast_flood,
	.port_set_ether_type = mv88e6351_port_set_ether_type,
	.port_egress_rate_limiting = mv88e6097_port_egress_rate_limiting,
	.port_pause_limit = mv88e6097_port_pause_limit,
	.port_disable_pri_override = mv88e6xxx_port_disable_pri_override,
	.stats_snapshot = mv88e6320_g1_stats_snapshot,
	.stats_set_histogram = mv88e6095_g1_stats_set_histogram,
	.stats_get_sset_count = mv88e6250_stats_get_sset_count,
	.stats_get_strings = mv88e6250_stats_get_strings,
	.stats_get_stat = mv88e6250_stats_get_stat,
	.set_cpu_port = mv88e6095_g1_set_cpu_port,
	.set_egress_port = mv88e6095_g1_set_egress_port,
	.watchdog_ops = &mv88e6250_watchdog_ops,
	.mgmt_rsvd2cpu = mv88e6352_g2_mgmt_rsvd2cpu,
	.pot_clear = mv88e6xxx_g2_pot_clear,
	.hardware_reset_pre = mv88e6250_g1_wait_eeprom_done_prereset,
	.hardware_reset_post = mv88e6xxx_g1_wait_eeprom_done,
	.reset = mv88e6250_g1_reset,
	.vtu_getnext = mv88e6185_g1_vtu_getnext,
	.vtu_loadpurge = mv88e6185_g1_vtu_loadpurge,
	.avb_ops = &mv88e6352_avb_ops,
	.ptp_ops = &mv88e6250_ptp_ops,
	.phylink_get_caps = mv88e6250_phylink_get_caps,
	.set_max_frame_size = mv88e6185_g1_set_max_frame_size,
};

static const struct mv88e6xxx_ops mv88e6290_ops = {
	/* MV88E6XXX_FAMILY_6390 */
	.setup_errata = mv88e6390_setup_errata,
	.irl_init_all = mv88e6390_g2_irl_init_all,
	.get_eeprom = mv88e6xxx_g2_get_eeprom8,
	.set_eeprom = mv88e6xxx_g2_set_eeprom8,
	.set_switch_mac = mv88e6xxx_g2_set_switch_mac,
	.phy_read = mv88e6xxx_g2_smi_phy_read_c22,
	.phy_write = mv88e6xxx_g2_smi_phy_write_c22,
	.phy_read_c45 = mv88e6xxx_g2_smi_phy_read_c45,
	.phy_write_c45 = mv88e6xxx_g2_smi_phy_write_c45,
	.port_set_link = mv88e6xxx_port_set_link,
	.port_sync_link = mv88e6xxx_port_sync_link,
	.port_set_rgmii_delay = mv88e6390_port_set_rgmii_delay,
	.port_set_speed_duplex = mv88e6390_port_set_speed_duplex,
	.port_max_speed_mode = mv88e6390_port_max_speed_mode,
	.port_tag_remap = mv88e6390_port_tag_remap,
	.port_set_policy = mv88e6352_port_set_policy,
	.port_set_frame_mode = mv88e6351_port_set_frame_mode,
	.port_set_ucast_flood = mv88e6352_port_set_ucast_flood,
	.port_set_mcast_flood = mv88e6352_port_set_mcast_flood,
	.port_set_ether_type = mv88e6351_port_set_ether_type,
	.port_pause_limit = mv88e6390_port_pause_limit,
	.port_disable_learn_limit = mv88e6xxx_port_disable_learn_limit,
	.port_disable_pri_override = mv88e6xxx_port_disable_pri_override,
	.port_get_cmode = mv88e6352_port_get_cmode,
	.port_set_cmode = mv88e6390_port_set_cmode,
	.port_setup_message_port = mv88e6xxx_setup_message_port,
	.stats_snapshot = mv88e6390_g1_stats_snapshot,
	.stats_set_histogram = mv88e6390_g1_stats_set_histogram,
	.stats_get_sset_count = mv88e6320_stats_get_sset_count,
	.stats_get_strings = mv88e6320_stats_get_strings,
	.stats_get_stat = mv88e6390_stats_get_stat,
	.set_cpu_port = mv88e6390_g1_set_cpu_port,
	.set_egress_port = mv88e6390_g1_set_egress_port,
	.watchdog_ops = &mv88e6390_watchdog_ops,
	.mgmt_rsvd2cpu = mv88e6390_g1_mgmt_rsvd2cpu,
	.pot_clear = mv88e6xxx_g2_pot_clear,
	.hardware_reset_pre = mv88e6xxx_g2_eeprom_wait,
	.hardware_reset_post = mv88e6xxx_g2_eeprom_wait,
	.reset = mv88e6352_g1_reset,
	.rmu_disable = mv88e6390_g1_rmu_disable,
	.atu_get_hash = mv88e6165_g1_atu_get_hash,
	.atu_set_hash = mv88e6165_g1_atu_set_hash,
	.vtu_getnext = mv88e6390_g1_vtu_getnext,
	.vtu_loadpurge = mv88e6390_g1_vtu_loadpurge,
	.stu_getnext = mv88e6390_g1_stu_getnext,
	.stu_loadpurge = mv88e6390_g1_stu_loadpurge,
	.serdes_get_lane = mv88e6390_serdes_get_lane,
	.serdes_irq_mapping = mv88e6390_serdes_irq_mapping,
	.serdes_get_strings = mv88e6390_serdes_get_strings,
	.serdes_get_stats = mv88e6390_serdes_get_stats,
	.serdes_get_regs_len = mv88e6390_serdes_get_regs_len,
	.serdes_get_regs = mv88e6390_serdes_get_regs,
	.gpio_ops = &mv88e6352_gpio_ops,
	.avb_ops = &mv88e6390_avb_ops,
	.ptp_ops = &mv88e6390_ptp_ops,
	.phylink_get_caps = mv88e6390_phylink_get_caps,
	.pcs_ops = &mv88e6390_pcs_ops,
};

static const struct mv88e6xxx_ops mv88e6320_ops = {
	/* MV88E6XXX_FAMILY_6320 */
	.ieee_pri_map = mv88e6085_g1_ieee_pri_map,
	.ip_pri_map = mv88e6085_g1_ip_pri_map,
	.irl_init_all = mv88e6352_g2_irl_init_all,
	.get_eeprom = mv88e6xxx_g2_get_eeprom16,
	.set_eeprom = mv88e6xxx_g2_set_eeprom16,
	.set_switch_mac = mv88e6xxx_g2_set_switch_mac,
	.phy_read = mv88e6xxx_g2_smi_phy_read_c22,
	.phy_write = mv88e6xxx_g2_smi_phy_write_c22,
	.phy_read_c45 = mv88e6xxx_g2_smi_phy_read_c45,
	.phy_write_c45 = mv88e6xxx_g2_smi_phy_write_c45,
	.port_set_link = mv88e6xxx_port_set_link,
	.port_sync_link = mv88e6xxx_port_sync_link,
	.port_set_rgmii_delay = mv88e6320_port_set_rgmii_delay,
	.port_set_speed_duplex = mv88e6185_port_set_speed_duplex,
	.port_tag_remap = mv88e6095_port_tag_remap,
	.port_set_frame_mode = mv88e6351_port_set_frame_mode,
	.port_set_ucast_flood = mv88e6352_port_set_ucast_flood,
	.port_set_mcast_flood = mv88e6352_port_set_mcast_flood,
	.port_set_ether_type = mv88e6351_port_set_ether_type,
	.port_set_jumbo_size = mv88e6165_port_set_jumbo_size,
	.port_egress_rate_limiting = mv88e6097_port_egress_rate_limiting,
	.port_pause_limit = mv88e6097_port_pause_limit,
	.port_disable_learn_limit = mv88e6xxx_port_disable_learn_limit,
	.port_disable_pri_override = mv88e6xxx_port_disable_pri_override,
	.port_get_cmode = mv88e6352_port_get_cmode,
	.port_setup_message_port = mv88e6xxx_setup_message_port,
	.stats_snapshot = mv88e6320_g1_stats_snapshot,
	.stats_set_histogram = mv88e6095_g1_stats_set_histogram,
	.stats_get_sset_count = mv88e6320_stats_get_sset_count,
	.stats_get_strings = mv88e6320_stats_get_strings,
	.stats_get_stat = mv88e6320_stats_get_stat,
	.set_cpu_port = mv88e6095_g1_set_cpu_port,
	.set_egress_port = mv88e6095_g1_set_egress_port,
	.watchdog_ops = &mv88e6390_watchdog_ops,
	.mgmt_rsvd2cpu = mv88e6352_g2_mgmt_rsvd2cpu,
	.pot_clear = mv88e6xxx_g2_pot_clear,
	.hardware_reset_pre = mv88e6xxx_g2_eeprom_wait,
	.hardware_reset_post = mv88e6xxx_g2_eeprom_wait,
	.reset = mv88e6352_g1_reset,
	.vtu_getnext = mv88e6185_g1_vtu_getnext,
	.vtu_loadpurge = mv88e6185_g1_vtu_loadpurge,
	.gpio_ops = &mv88e6352_gpio_ops,
	.avb_ops = &mv88e6352_avb_ops,
	.ptp_ops = &mv88e6352_ptp_ops,
	.phylink_get_caps = mv88e632x_phylink_get_caps,
};

static const struct mv88e6xxx_ops mv88e6321_ops = {
	/* MV88E6XXX_FAMILY_6320 */
	.ieee_pri_map = mv88e6085_g1_ieee_pri_map,
	.ip_pri_map = mv88e6085_g1_ip_pri_map,
	.irl_init_all = mv88e6352_g2_irl_init_all,
	.get_eeprom = mv88e6xxx_g2_get_eeprom16,
	.set_eeprom = mv88e6xxx_g2_set_eeprom16,
	.set_switch_mac = mv88e6xxx_g2_set_switch_mac,
	.phy_read = mv88e6xxx_g2_smi_phy_read_c22,
	.phy_write = mv88e6xxx_g2_smi_phy_write_c22,
	.phy_read_c45 = mv88e6xxx_g2_smi_phy_read_c45,
	.phy_write_c45 = mv88e6xxx_g2_smi_phy_write_c45,
	.port_set_link = mv88e6xxx_port_set_link,
	.port_sync_link = mv88e6xxx_port_sync_link,
	.port_set_rgmii_delay = mv88e6320_port_set_rgmii_delay,
	.port_set_speed_duplex = mv88e6185_port_set_speed_duplex,
	.port_tag_remap = mv88e6095_port_tag_remap,
	.port_set_frame_mode = mv88e6351_port_set_frame_mode,
	.port_set_ucast_flood = mv88e6352_port_set_ucast_flood,
	.port_set_mcast_flood = mv88e6352_port_set_mcast_flood,
	.port_set_ether_type = mv88e6351_port_set_ether_type,
	.port_set_jumbo_size = mv88e6165_port_set_jumbo_size,
	.port_egress_rate_limiting = mv88e6097_port_egress_rate_limiting,
	.port_pause_limit = mv88e6097_port_pause_limit,
	.port_disable_learn_limit = mv88e6xxx_port_disable_learn_limit,
	.port_disable_pri_override = mv88e6xxx_port_disable_pri_override,
	.port_get_cmode = mv88e6352_port_get_cmode,
	.port_setup_message_port = mv88e6xxx_setup_message_port,
	.stats_snapshot = mv88e6320_g1_stats_snapshot,
	.stats_set_histogram = mv88e6095_g1_stats_set_histogram,
	.stats_get_sset_count = mv88e6320_stats_get_sset_count,
	.stats_get_strings = mv88e6320_stats_get_strings,
	.stats_get_stat = mv88e6320_stats_get_stat,
	.set_cpu_port = mv88e6095_g1_set_cpu_port,
	.set_egress_port = mv88e6095_g1_set_egress_port,
	.watchdog_ops = &mv88e6390_watchdog_ops,
	.mgmt_rsvd2cpu = mv88e6352_g2_mgmt_rsvd2cpu,
	.hardware_reset_pre = mv88e6xxx_g2_eeprom_wait,
	.hardware_reset_post = mv88e6xxx_g2_eeprom_wait,
	.reset = mv88e6352_g1_reset,
	.vtu_getnext = mv88e6185_g1_vtu_getnext,
	.vtu_loadpurge = mv88e6185_g1_vtu_loadpurge,
	.gpio_ops = &mv88e6352_gpio_ops,
	.avb_ops = &mv88e6352_avb_ops,
	.ptp_ops = &mv88e6352_ptp_ops,
	.phylink_get_caps = mv88e632x_phylink_get_caps,
};

static const struct mv88e6xxx_ops mv88e6341_ops = {
	/* MV88E6XXX_FAMILY_6341 */
	.ieee_pri_map = mv88e6085_g1_ieee_pri_map,
	.ip_pri_map = mv88e6085_g1_ip_pri_map,
	.irl_init_all = mv88e6352_g2_irl_init_all,
	.get_eeprom = mv88e6xxx_g2_get_eeprom8,
	.set_eeprom = mv88e6xxx_g2_set_eeprom8,
	.set_switch_mac = mv88e6xxx_g2_set_switch_mac,
	.phy_read = mv88e6xxx_g2_smi_phy_read_c22,
	.phy_write = mv88e6xxx_g2_smi_phy_write_c22,
	.phy_read_c45 = mv88e6xxx_g2_smi_phy_read_c45,
	.phy_write_c45 = mv88e6xxx_g2_smi_phy_write_c45,
	.port_set_link = mv88e6xxx_port_set_link,
	.port_sync_link = mv88e6xxx_port_sync_link,
	.port_set_rgmii_delay = mv88e6390_port_set_rgmii_delay,
	.port_set_speed_duplex = mv88e6341_port_set_speed_duplex,
	.port_max_speed_mode = mv88e6341_port_max_speed_mode,
	.port_tag_remap = mv88e6095_port_tag_remap,
	.port_set_policy = mv88e6352_port_set_policy,
	.port_set_frame_mode = mv88e6351_port_set_frame_mode,
	.port_set_ucast_flood = mv88e6352_port_set_ucast_flood,
	.port_set_mcast_flood = mv88e6352_port_set_mcast_flood,
	.port_set_ether_type = mv88e6351_port_set_ether_type,
	.port_set_jumbo_size = mv88e6165_port_set_jumbo_size,
	.port_egress_rate_limiting = mv88e6097_port_egress_rate_limiting,
	.port_pause_limit = mv88e6097_port_pause_limit,
	.port_disable_learn_limit = mv88e6xxx_port_disable_learn_limit,
	.port_disable_pri_override = mv88e6xxx_port_disable_pri_override,
	.port_get_cmode = mv88e6352_port_get_cmode,
	.port_set_cmode = mv88e6341_port_set_cmode,
	.port_setup_message_port = mv88e6xxx_setup_message_port,
	.stats_snapshot = mv88e6390_g1_stats_snapshot,
	.stats_set_histogram = mv88e6390_g1_stats_set_histogram,
	.stats_get_sset_count = mv88e6320_stats_get_sset_count,
	.stats_get_strings = mv88e6320_stats_get_strings,
	.stats_get_stat = mv88e6390_stats_get_stat,
	.set_cpu_port = mv88e6390_g1_set_cpu_port,
	.set_egress_port = mv88e6390_g1_set_egress_port,
	.watchdog_ops = &mv88e6390_watchdog_ops,
	.mgmt_rsvd2cpu =  mv88e6390_g1_mgmt_rsvd2cpu,
	.pot_clear = mv88e6xxx_g2_pot_clear,
	.hardware_reset_pre = mv88e6xxx_g2_eeprom_wait,
	.hardware_reset_post = mv88e6xxx_g2_eeprom_wait,
	.reset = mv88e6352_g1_reset,
	.rmu_disable = mv88e6390_g1_rmu_disable,
	.atu_get_hash = mv88e6165_g1_atu_get_hash,
	.atu_set_hash = mv88e6165_g1_atu_set_hash,
	.vtu_getnext = mv88e6352_g1_vtu_getnext,
	.vtu_loadpurge = mv88e6352_g1_vtu_loadpurge,
	.stu_getnext = mv88e6352_g1_stu_getnext,
	.stu_loadpurge = mv88e6352_g1_stu_loadpurge,
	.serdes_get_lane = mv88e6341_serdes_get_lane,
	.serdes_irq_mapping = mv88e6390_serdes_irq_mapping,
	.gpio_ops = &mv88e6352_gpio_ops,
	.avb_ops = &mv88e6390_avb_ops,
	.ptp_ops = &mv88e6352_ptp_ops,
	.serdes_get_sset_count = mv88e6390_serdes_get_sset_count,
	.serdes_get_strings = mv88e6390_serdes_get_strings,
	.serdes_get_stats = mv88e6390_serdes_get_stats,
	.serdes_get_regs_len = mv88e6390_serdes_get_regs_len,
	.serdes_get_regs = mv88e6390_serdes_get_regs,
	.phylink_get_caps = mv88e6341_phylink_get_caps,
	.pcs_ops = &mv88e6390_pcs_ops,
};

static const struct mv88e6xxx_ops mv88e6350_ops = {
	/* MV88E6XXX_FAMILY_6351 */
	.ieee_pri_map = mv88e6085_g1_ieee_pri_map,
	.ip_pri_map = mv88e6085_g1_ip_pri_map,
	.irl_init_all = mv88e6352_g2_irl_init_all,
	.set_switch_mac = mv88e6xxx_g2_set_switch_mac,
	.phy_read = mv88e6xxx_g2_smi_phy_read_c22,
	.phy_write = mv88e6xxx_g2_smi_phy_write_c22,
	.phy_read_c45 = mv88e6xxx_g2_smi_phy_read_c45,
	.phy_write_c45 = mv88e6xxx_g2_smi_phy_write_c45,
	.port_set_link = mv88e6xxx_port_set_link,
	.port_sync_link = mv88e6xxx_port_sync_link,
	.port_set_rgmii_delay = mv88e6352_port_set_rgmii_delay,
	.port_set_speed_duplex = mv88e6185_port_set_speed_duplex,
	.port_tag_remap = mv88e6095_port_tag_remap,
	.port_set_frame_mode = mv88e6351_port_set_frame_mode,
	.port_set_ucast_flood = mv88e6352_port_set_ucast_flood,
	.port_set_mcast_flood = mv88e6352_port_set_mcast_flood,
	.port_set_ether_type = mv88e6351_port_set_ether_type,
	.port_set_jumbo_size = mv88e6165_port_set_jumbo_size,
	.port_egress_rate_limiting = mv88e6097_port_egress_rate_limiting,
	.port_pause_limit = mv88e6097_port_pause_limit,
	.port_disable_learn_limit = mv88e6xxx_port_disable_learn_limit,
	.port_disable_pri_override = mv88e6xxx_port_disable_pri_override,
	.port_get_cmode = mv88e6352_port_get_cmode,
	.port_setup_message_port = mv88e6xxx_setup_message_port,
	.stats_snapshot = mv88e6320_g1_stats_snapshot,
	.stats_set_histogram = mv88e6095_g1_stats_set_histogram,
	.stats_get_sset_count = mv88e6095_stats_get_sset_count,
	.stats_get_strings = mv88e6095_stats_get_strings,
	.stats_get_stat = mv88e6095_stats_get_stat,
	.set_cpu_port = mv88e6095_g1_set_cpu_port,
	.set_egress_port = mv88e6095_g1_set_egress_port,
	.watchdog_ops = &mv88e6097_watchdog_ops,
	.mgmt_rsvd2cpu = mv88e6352_g2_mgmt_rsvd2cpu,
	.pot_clear = mv88e6xxx_g2_pot_clear,
	.reset = mv88e6352_g1_reset,
	.atu_get_hash = mv88e6165_g1_atu_get_hash,
	.atu_set_hash = mv88e6165_g1_atu_set_hash,
	.vtu_getnext = mv88e6352_g1_vtu_getnext,
	.vtu_loadpurge = mv88e6352_g1_vtu_loadpurge,
	.stu_getnext = mv88e6352_g1_stu_getnext,
	.stu_loadpurge = mv88e6352_g1_stu_loadpurge,
	.phylink_get_caps = mv88e6351_phylink_get_caps,
};

static const struct mv88e6xxx_ops mv88e6351_ops = {
	/* MV88E6XXX_FAMILY_6351 */
	.ieee_pri_map = mv88e6085_g1_ieee_pri_map,
	.ip_pri_map = mv88e6085_g1_ip_pri_map,
	.irl_init_all = mv88e6352_g2_irl_init_all,
	.set_switch_mac = mv88e6xxx_g2_set_switch_mac,
	.phy_read = mv88e6xxx_g2_smi_phy_read_c22,
	.phy_write = mv88e6xxx_g2_smi_phy_write_c22,
	.phy_read_c45 = mv88e6xxx_g2_smi_phy_read_c45,
	.phy_write_c45 = mv88e6xxx_g2_smi_phy_write_c45,
	.port_set_link = mv88e6xxx_port_set_link,
	.port_sync_link = mv88e6xxx_port_sync_link,
	.port_set_rgmii_delay = mv88e6352_port_set_rgmii_delay,
	.port_set_speed_duplex = mv88e6185_port_set_speed_duplex,
	.port_tag_remap = mv88e6095_port_tag_remap,
	.port_set_frame_mode = mv88e6351_port_set_frame_mode,
	.port_set_ucast_flood = mv88e6352_port_set_ucast_flood,
	.port_set_mcast_flood = mv88e6352_port_set_mcast_flood,
	.port_set_ether_type = mv88e6351_port_set_ether_type,
	.port_set_jumbo_size = mv88e6165_port_set_jumbo_size,
	.port_egress_rate_limiting = mv88e6097_port_egress_rate_limiting,
	.port_pause_limit = mv88e6097_port_pause_limit,
	.port_disable_learn_limit = mv88e6xxx_port_disable_learn_limit,
	.port_disable_pri_override = mv88e6xxx_port_disable_pri_override,
	.port_get_cmode = mv88e6352_port_get_cmode,
	.port_setup_message_port = mv88e6xxx_setup_message_port,
	.stats_snapshot = mv88e6320_g1_stats_snapshot,
	.stats_set_histogram = mv88e6095_g1_stats_set_histogram,
	.stats_get_sset_count = mv88e6095_stats_get_sset_count,
	.stats_get_strings = mv88e6095_stats_get_strings,
	.stats_get_stat = mv88e6095_stats_get_stat,
	.set_cpu_port = mv88e6095_g1_set_cpu_port,
	.set_egress_port = mv88e6095_g1_set_egress_port,
	.watchdog_ops = &mv88e6097_watchdog_ops,
	.mgmt_rsvd2cpu = mv88e6352_g2_mgmt_rsvd2cpu,
	.pot_clear = mv88e6xxx_g2_pot_clear,
	.reset = mv88e6352_g1_reset,
	.atu_get_hash = mv88e6165_g1_atu_get_hash,
	.atu_set_hash = mv88e6165_g1_atu_set_hash,
	.vtu_getnext = mv88e6352_g1_vtu_getnext,
	.vtu_loadpurge = mv88e6352_g1_vtu_loadpurge,
	.stu_getnext = mv88e6352_g1_stu_getnext,
	.stu_loadpurge = mv88e6352_g1_stu_loadpurge,
	.avb_ops = &mv88e6352_avb_ops,
	.ptp_ops = &mv88e6352_ptp_ops,
	.phylink_get_caps = mv88e6351_phylink_get_caps,
};

static const struct mv88e6xxx_ops mv88e6352_ops = {
	/* MV88E6XXX_FAMILY_6352 */
	.ieee_pri_map = mv88e6085_g1_ieee_pri_map,
	.ip_pri_map = mv88e6085_g1_ip_pri_map,
	.irl_init_all = mv88e6352_g2_irl_init_all,
	.get_eeprom = mv88e6xxx_g2_get_eeprom16,
	.set_eeprom = mv88e6xxx_g2_set_eeprom16,
	.set_switch_mac = mv88e6xxx_g2_set_switch_mac,
	.phy_read = mv88e6xxx_g2_smi_phy_read_c22,
	.phy_write = mv88e6xxx_g2_smi_phy_write_c22,
	.phy_read_c45 = mv88e6xxx_g2_smi_phy_read_c45,
	.phy_write_c45 = mv88e6xxx_g2_smi_phy_write_c45,
	.port_set_link = mv88e6xxx_port_set_link,
	.port_sync_link = mv88e6xxx_port_sync_link,
	.port_set_rgmii_delay = mv88e6352_port_set_rgmii_delay,
	.port_set_speed_duplex = mv88e6352_port_set_speed_duplex,
	.port_tag_remap = mv88e6095_port_tag_remap,
	.port_set_policy = mv88e6352_port_set_policy,
	.port_set_frame_mode = mv88e6351_port_set_frame_mode,
	.port_set_ucast_flood = mv88e6352_port_set_ucast_flood,
	.port_set_mcast_flood = mv88e6352_port_set_mcast_flood,
	.port_set_ether_type = mv88e6351_port_set_ether_type,
	.port_set_jumbo_size = mv88e6165_port_set_jumbo_size,
	.port_egress_rate_limiting = mv88e6097_port_egress_rate_limiting,
	.port_pause_limit = mv88e6097_port_pause_limit,
	.port_disable_learn_limit = mv88e6xxx_port_disable_learn_limit,
	.port_disable_pri_override = mv88e6xxx_port_disable_pri_override,
	.port_get_cmode = mv88e6352_port_get_cmode,
	.port_setup_message_port = mv88e6xxx_setup_message_port,
	.stats_snapshot = mv88e6320_g1_stats_snapshot,
	.stats_set_histogram = mv88e6095_g1_stats_set_histogram,
	.stats_get_sset_count = mv88e6095_stats_get_sset_count,
	.stats_get_strings = mv88e6095_stats_get_strings,
	.stats_get_stat = mv88e6095_stats_get_stat,
	.set_cpu_port = mv88e6095_g1_set_cpu_port,
	.set_egress_port = mv88e6095_g1_set_egress_port,
	.watchdog_ops = &mv88e6097_watchdog_ops,
	.mgmt_rsvd2cpu = mv88e6352_g2_mgmt_rsvd2cpu,
	.pot_clear = mv88e6xxx_g2_pot_clear,
	.hardware_reset_pre = mv88e6xxx_g2_eeprom_wait,
	.hardware_reset_post = mv88e6xxx_g2_eeprom_wait,
	.reset = mv88e6352_g1_reset,
	.rmu_disable = mv88e6352_g1_rmu_disable,
	.atu_get_hash = mv88e6165_g1_atu_get_hash,
	.atu_set_hash = mv88e6165_g1_atu_set_hash,
	.vtu_getnext = mv88e6352_g1_vtu_getnext,
	.vtu_loadpurge = mv88e6352_g1_vtu_loadpurge,
	.stu_getnext = mv88e6352_g1_stu_getnext,
	.stu_loadpurge = mv88e6352_g1_stu_loadpurge,
	.serdes_irq_mapping = mv88e6352_serdes_irq_mapping,
	.gpio_ops = &mv88e6352_gpio_ops,
	.avb_ops = &mv88e6352_avb_ops,
	.ptp_ops = &mv88e6352_ptp_ops,
	.serdes_get_sset_count = mv88e6352_serdes_get_sset_count,
	.serdes_get_strings = mv88e6352_serdes_get_strings,
	.serdes_get_stats = mv88e6352_serdes_get_stats,
	.serdes_get_regs_len = mv88e6352_serdes_get_regs_len,
	.serdes_get_regs = mv88e6352_serdes_get_regs,
	.serdes_set_tx_amplitude = mv88e6352_serdes_set_tx_amplitude,
	.phylink_get_caps = mv88e6352_phylink_get_caps,
	.pcs_ops = &mv88e6352_pcs_ops,
};

static const struct mv88e6xxx_ops mv88e6390_ops = {
	/* MV88E6XXX_FAMILY_6390 */
	.setup_errata = mv88e6390_setup_errata,
	.irl_init_all = mv88e6390_g2_irl_init_all,
	.get_eeprom = mv88e6xxx_g2_get_eeprom8,
	.set_eeprom = mv88e6xxx_g2_set_eeprom8,
	.set_switch_mac = mv88e6xxx_g2_set_switch_mac,
	.phy_read = mv88e6xxx_g2_smi_phy_read_c22,
	.phy_write = mv88e6xxx_g2_smi_phy_write_c22,
	.phy_read_c45 = mv88e6xxx_g2_smi_phy_read_c45,
	.phy_write_c45 = mv88e6xxx_g2_smi_phy_write_c45,
	.port_set_link = mv88e6xxx_port_set_link,
	.port_sync_link = mv88e6xxx_port_sync_link,
	.port_set_rgmii_delay = mv88e6390_port_set_rgmii_delay,
	.port_set_speed_duplex = mv88e6390_port_set_speed_duplex,
	.port_max_speed_mode = mv88e6390_port_max_speed_mode,
	.port_tag_remap = mv88e6390_port_tag_remap,
	.port_set_policy = mv88e6352_port_set_policy,
	.port_set_frame_mode = mv88e6351_port_set_frame_mode,
	.port_set_ucast_flood = mv88e6352_port_set_ucast_flood,
	.port_set_mcast_flood = mv88e6352_port_set_mcast_flood,
	.port_set_ether_type = mv88e6351_port_set_ether_type,
	.port_set_jumbo_size = mv88e6165_port_set_jumbo_size,
	.port_egress_rate_limiting = mv88e6097_port_egress_rate_limiting,
	.port_pause_limit = mv88e6390_port_pause_limit,
	.port_disable_learn_limit = mv88e6xxx_port_disable_learn_limit,
	.port_disable_pri_override = mv88e6xxx_port_disable_pri_override,
	.port_get_cmode = mv88e6352_port_get_cmode,
	.port_set_cmode = mv88e6390_port_set_cmode,
	.port_setup_message_port = mv88e6xxx_setup_message_port,
	.stats_snapshot = mv88e6390_g1_stats_snapshot,
	.stats_set_histogram = mv88e6390_g1_stats_set_histogram,
	.stats_get_sset_count = mv88e6320_stats_get_sset_count,
	.stats_get_strings = mv88e6320_stats_get_strings,
	.stats_get_stat = mv88e6390_stats_get_stat,
	.set_cpu_port = mv88e6390_g1_set_cpu_port,
	.set_egress_port = mv88e6390_g1_set_egress_port,
	.watchdog_ops = &mv88e6390_watchdog_ops,
	.mgmt_rsvd2cpu = mv88e6390_g1_mgmt_rsvd2cpu,
	.pot_clear = mv88e6xxx_g2_pot_clear,
	.hardware_reset_pre = mv88e6xxx_g2_eeprom_wait,
	.hardware_reset_post = mv88e6xxx_g2_eeprom_wait,
	.reset = mv88e6352_g1_reset,
	.rmu_disable = mv88e6390_g1_rmu_disable,
	.atu_get_hash = mv88e6165_g1_atu_get_hash,
	.atu_set_hash = mv88e6165_g1_atu_set_hash,
	.vtu_getnext = mv88e6390_g1_vtu_getnext,
	.vtu_loadpurge = mv88e6390_g1_vtu_loadpurge,
	.stu_getnext = mv88e6390_g1_stu_getnext,
	.stu_loadpurge = mv88e6390_g1_stu_loadpurge,
	.serdes_get_lane = mv88e6390_serdes_get_lane,
	.serdes_irq_mapping = mv88e6390_serdes_irq_mapping,
	.gpio_ops = &mv88e6352_gpio_ops,
	.avb_ops = &mv88e6390_avb_ops,
	.ptp_ops = &mv88e6390_ptp_ops,
	.serdes_get_sset_count = mv88e6390_serdes_get_sset_count,
	.serdes_get_strings = mv88e6390_serdes_get_strings,
	.serdes_get_stats = mv88e6390_serdes_get_stats,
	.serdes_get_regs_len = mv88e6390_serdes_get_regs_len,
	.serdes_get_regs = mv88e6390_serdes_get_regs,
	.phylink_get_caps = mv88e6390_phylink_get_caps,
	.pcs_ops = &mv88e6390_pcs_ops,
};

static const struct mv88e6xxx_ops mv88e6390x_ops = {
	/* MV88E6XXX_FAMILY_6390 */
	.setup_errata = mv88e6390_setup_errata,
	.irl_init_all = mv88e6390_g2_irl_init_all,
	.get_eeprom = mv88e6xxx_g2_get_eeprom8,
	.set_eeprom = mv88e6xxx_g2_set_eeprom8,
	.set_switch_mac = mv88e6xxx_g2_set_switch_mac,
	.phy_read = mv88e6xxx_g2_smi_phy_read_c22,
	.phy_write = mv88e6xxx_g2_smi_phy_write_c22,
	.phy_read_c45 = mv88e6xxx_g2_smi_phy_read_c45,
	.phy_write_c45 = mv88e6xxx_g2_smi_phy_write_c45,
	.port_set_link = mv88e6xxx_port_set_link,
	.port_sync_link = mv88e6xxx_port_sync_link,
	.port_set_rgmii_delay = mv88e6390_port_set_rgmii_delay,
	.port_set_speed_duplex = mv88e6390x_port_set_speed_duplex,
	.port_max_speed_mode = mv88e6390x_port_max_speed_mode,
	.port_tag_remap = mv88e6390_port_tag_remap,
	.port_set_policy = mv88e6352_port_set_policy,
	.port_set_frame_mode = mv88e6351_port_set_frame_mode,
	.port_set_ucast_flood = mv88e6352_port_set_ucast_flood,
	.port_set_mcast_flood = mv88e6352_port_set_mcast_flood,
	.port_set_ether_type = mv88e6351_port_set_ether_type,
	.port_set_jumbo_size = mv88e6165_port_set_jumbo_size,
	.port_egress_rate_limiting = mv88e6097_port_egress_rate_limiting,
	.port_pause_limit = mv88e6390_port_pause_limit,
	.port_disable_learn_limit = mv88e6xxx_port_disable_learn_limit,
	.port_disable_pri_override = mv88e6xxx_port_disable_pri_override,
	.port_get_cmode = mv88e6352_port_get_cmode,
	.port_set_cmode = mv88e6390x_port_set_cmode,
	.port_setup_message_port = mv88e6xxx_setup_message_port,
	.stats_snapshot = mv88e6390_g1_stats_snapshot,
	.stats_set_histogram = mv88e6390_g1_stats_set_histogram,
	.stats_get_sset_count = mv88e6320_stats_get_sset_count,
	.stats_get_strings = mv88e6320_stats_get_strings,
	.stats_get_stat = mv88e6390_stats_get_stat,
	.set_cpu_port = mv88e6390_g1_set_cpu_port,
	.set_egress_port = mv88e6390_g1_set_egress_port,
	.watchdog_ops = &mv88e6390_watchdog_ops,
	.mgmt_rsvd2cpu = mv88e6390_g1_mgmt_rsvd2cpu,
	.pot_clear = mv88e6xxx_g2_pot_clear,
	.hardware_reset_pre = mv88e6xxx_g2_eeprom_wait,
	.hardware_reset_post = mv88e6xxx_g2_eeprom_wait,
	.reset = mv88e6352_g1_reset,
	.rmu_disable = mv88e6390_g1_rmu_disable,
	.atu_get_hash = mv88e6165_g1_atu_get_hash,
	.atu_set_hash = mv88e6165_g1_atu_set_hash,
	.vtu_getnext = mv88e6390_g1_vtu_getnext,
	.vtu_loadpurge = mv88e6390_g1_vtu_loadpurge,
	.stu_getnext = mv88e6390_g1_stu_getnext,
	.stu_loadpurge = mv88e6390_g1_stu_loadpurge,
	.serdes_get_lane = mv88e6390x_serdes_get_lane,
	.serdes_irq_mapping = mv88e6390_serdes_irq_mapping,
	.serdes_get_sset_count = mv88e6390_serdes_get_sset_count,
	.serdes_get_strings = mv88e6390_serdes_get_strings,
	.serdes_get_stats = mv88e6390_serdes_get_stats,
	.serdes_get_regs_len = mv88e6390_serdes_get_regs_len,
	.serdes_get_regs = mv88e6390_serdes_get_regs,
	.gpio_ops = &mv88e6352_gpio_ops,
	.avb_ops = &mv88e6390_avb_ops,
	.ptp_ops = &mv88e6390_ptp_ops,
	.phylink_get_caps = mv88e6390x_phylink_get_caps,
	.pcs_ops = &mv88e6390_pcs_ops,
};

static const struct mv88e6xxx_ops mv88e6393x_ops = {
	/* MV88E6XXX_FAMILY_6393 */
	.irl_init_all = mv88e6390_g2_irl_init_all,
	.get_eeprom = mv88e6xxx_g2_get_eeprom8,
	.set_eeprom = mv88e6xxx_g2_set_eeprom8,
	.set_switch_mac = mv88e6xxx_g2_set_switch_mac,
	.phy_read = mv88e6xxx_g2_smi_phy_read_c22,
	.phy_write = mv88e6xxx_g2_smi_phy_write_c22,
	.phy_read_c45 = mv88e6xxx_g2_smi_phy_read_c45,
	.phy_write_c45 = mv88e6xxx_g2_smi_phy_write_c45,
	.port_set_link = mv88e6xxx_port_set_link,
	.port_sync_link = mv88e6xxx_port_sync_link,
	.port_set_rgmii_delay = mv88e6390_port_set_rgmii_delay,
	.port_set_speed_duplex = mv88e6393x_port_set_speed_duplex,
	.port_max_speed_mode = mv88e6393x_port_max_speed_mode,
	.port_tag_remap = mv88e6390_port_tag_remap,
	.port_set_policy = mv88e6393x_port_set_policy,
	.port_set_frame_mode = mv88e6351_port_set_frame_mode,
	.port_set_ucast_flood = mv88e6352_port_set_ucast_flood,
	.port_set_mcast_flood = mv88e6352_port_set_mcast_flood,
	.port_set_ether_type = mv88e6393x_port_set_ether_type,
	.port_set_jumbo_size = mv88e6165_port_set_jumbo_size,
	.port_egress_rate_limiting = mv88e6097_port_egress_rate_limiting,
	.port_pause_limit = mv88e6390_port_pause_limit,
	.port_disable_learn_limit = mv88e6xxx_port_disable_learn_limit,
	.port_disable_pri_override = mv88e6xxx_port_disable_pri_override,
	.port_get_cmode = mv88e6352_port_get_cmode,
	.port_set_cmode = mv88e6393x_port_set_cmode,
	.port_setup_message_port = mv88e6xxx_setup_message_port,
	.port_set_upstream_port = mv88e6393x_port_set_upstream_port,
	.stats_snapshot = mv88e6390_g1_stats_snapshot,
	.stats_set_histogram = mv88e6390_g1_stats_set_histogram,
	.stats_get_sset_count = mv88e6320_stats_get_sset_count,
	.stats_get_strings = mv88e6320_stats_get_strings,
	.stats_get_stat = mv88e6390_stats_get_stat,
	/* .set_cpu_port is missing because this family does not support a global
	 * CPU port, only per port CPU port which is set via
	 * .port_set_upstream_port method.
	 */
	.set_egress_port = mv88e6393x_set_egress_port,
	.watchdog_ops = &mv88e6393x_watchdog_ops,
	.mgmt_rsvd2cpu = mv88e6393x_port_mgmt_rsvd2cpu,
	.pot_clear = mv88e6xxx_g2_pot_clear,
	.hardware_reset_pre = mv88e6xxx_g2_eeprom_wait,
	.hardware_reset_post = mv88e6xxx_g2_eeprom_wait,
	.reset = mv88e6352_g1_reset,
	.rmu_disable = mv88e6390_g1_rmu_disable,
	.atu_get_hash = mv88e6165_g1_atu_get_hash,
	.atu_set_hash = mv88e6165_g1_atu_set_hash,
	.vtu_getnext = mv88e6390_g1_vtu_getnext,
	.vtu_loadpurge = mv88e6390_g1_vtu_loadpurge,
	.stu_getnext = mv88e6390_g1_stu_getnext,
	.stu_loadpurge = mv88e6390_g1_stu_loadpurge,
	.serdes_get_lane = mv88e6393x_serdes_get_lane,
	.serdes_irq_mapping = mv88e6390_serdes_irq_mapping,
	/* TODO: serdes stats */
	.gpio_ops = &mv88e6352_gpio_ops,
	.avb_ops = &mv88e6390_avb_ops,
	.ptp_ops = &mv88e6352_ptp_ops,
	.phylink_get_caps = mv88e6393x_phylink_get_caps,
	.pcs_ops = &mv88e6393x_pcs_ops,
};

static const struct mv88e6xxx_info mv88e6xxx_table[] = {
	[MV88E6020] = {
		.prod_num = MV88E6XXX_PORT_SWITCH_ID_PROD_6020,
		.family = MV88E6XXX_FAMILY_6250,
		.name = "Marvell 88E6020",
		.num_databases = 64,
		/* Ports 2-4 are not routed to pins
		 * => usable ports 0, 1, 5, 6
		 */
		.num_ports = 7,
		.num_internal_phys = 2,
		.invalid_port_mask = BIT(2) | BIT(3) | BIT(4),
		.max_vid = 4095,
		.port_base_addr = 0x8,
		.phy_base_addr = 0x0,
		.global1_addr = 0xf,
		.global2_addr = 0x7,
		.age_time_coeff = 15000,
		.g1_irqs = 9,
		.g2_irqs = 5,
		.atu_move_port_mask = 0xf,
		.dual_chip = true,
		.ops = &mv88e6250_ops,
	},

	[MV88E6071] = {
		.prod_num = MV88E6XXX_PORT_SWITCH_ID_PROD_6071,
		.family = MV88E6XXX_FAMILY_6250,
		.name = "Marvell 88E6071",
		.num_databases = 64,
		.num_ports = 7,
		.num_internal_phys = 5,
		.max_vid = 4095,
		.port_base_addr = 0x08,
		.phy_base_addr = 0x00,
		.global1_addr = 0x0f,
		.global2_addr = 0x07,
		.age_time_coeff = 15000,
		.g1_irqs = 9,
		.g2_irqs = 5,
		.atu_move_port_mask = 0xf,
		.dual_chip = true,
		.ops = &mv88e6250_ops,
	},

	[MV88E6085] = {
		.prod_num = MV88E6XXX_PORT_SWITCH_ID_PROD_6085,
		.family = MV88E6XXX_FAMILY_6097,
		.name = "Marvell 88E6085",
		.num_databases = 4096,
		.num_macs = 8192,
		.num_ports = 10,
		.num_internal_phys = 5,
		.max_vid = 4095,
		.max_sid = 63,
		.port_base_addr = 0x10,
		.phy_base_addr = 0x0,
		.global1_addr = 0x1b,
		.global2_addr = 0x1c,
		.age_time_coeff = 15000,
		.g1_irqs = 8,
		.g2_irqs = 10,
		.atu_move_port_mask = 0xf,
		.pvt = true,
		.multi_chip = true,
		.ops = &mv88e6085_ops,
	},

	[MV88E6095] = {
		.prod_num = MV88E6XXX_PORT_SWITCH_ID_PROD_6095,
		.family = MV88E6XXX_FAMILY_6095,
		.name = "Marvell 88E6095/88E6095F",
		.num_databases = 256,
		.num_macs = 8192,
		.num_ports = 11,
		.num_internal_phys = 0,
		.max_vid = 4095,
		.port_base_addr = 0x10,
		.phy_base_addr = 0x0,
		.global1_addr = 0x1b,
		.global2_addr = 0x1c,
		.age_time_coeff = 15000,
		.g1_irqs = 8,
		.atu_move_port_mask = 0xf,
		.multi_chip = true,
		.ops = &mv88e6095_ops,
	},

	[MV88E6097] = {
		.prod_num = MV88E6XXX_PORT_SWITCH_ID_PROD_6097,
		.family = MV88E6XXX_FAMILY_6097,
		.name = "Marvell 88E6097/88E6097F",
		.num_databases = 4096,
		.num_macs = 8192,
		.num_ports = 11,
		.num_internal_phys = 8,
		.max_vid = 4095,
		.max_sid = 63,
		.port_base_addr = 0x10,
		.phy_base_addr = 0x0,
		.global1_addr = 0x1b,
		.global2_addr = 0x1c,
		.age_time_coeff = 15000,
		.g1_irqs = 8,
		.g2_irqs = 10,
		.atu_move_port_mask = 0xf,
		.pvt = true,
		.multi_chip = true,
		.edsa_support = MV88E6XXX_EDSA_SUPPORTED,
		.ops = &mv88e6097_ops,
	},

	[MV88E6123] = {
		.prod_num = MV88E6XXX_PORT_SWITCH_ID_PROD_6123,
		.family = MV88E6XXX_FAMILY_6165,
		.name = "Marvell 88E6123",
		.num_databases = 4096,
		.num_macs = 1024,
		.num_ports = 3,
		.num_internal_phys = 5,
		.max_vid = 4095,
		.max_sid = 63,
		.port_base_addr = 0x10,
		.phy_base_addr = 0x0,
		.global1_addr = 0x1b,
		.global2_addr = 0x1c,
		.age_time_coeff = 15000,
		.g1_irqs = 9,
		.g2_irqs = 10,
		.atu_move_port_mask = 0xf,
		.pvt = true,
		.multi_chip = true,
		.edsa_support = MV88E6XXX_EDSA_SUPPORTED,
		.ops = &mv88e6123_ops,
	},

	[MV88E6131] = {
		.prod_num = MV88E6XXX_PORT_SWITCH_ID_PROD_6131,
		.family = MV88E6XXX_FAMILY_6185,
		.name = "Marvell 88E6131",
		.num_databases = 256,
		.num_macs = 8192,
		.num_ports = 8,
		.num_internal_phys = 0,
		.max_vid = 4095,
		.port_base_addr = 0x10,
		.phy_base_addr = 0x0,
		.global1_addr = 0x1b,
		.global2_addr = 0x1c,
		.age_time_coeff = 15000,
		.g1_irqs = 9,
		.atu_move_port_mask = 0xf,
		.multi_chip = true,
		.ops = &mv88e6131_ops,
	},

	[MV88E6141] = {
		.prod_num = MV88E6XXX_PORT_SWITCH_ID_PROD_6141,
		.family = MV88E6XXX_FAMILY_6341,
		.name = "Marvell 88E6141",
		.num_databases = 256,
		.num_macs = 2048,
		.num_ports = 6,
		.num_internal_phys = 5,
		.num_gpio = 11,
		.max_vid = 4095,
		.max_sid = 63,
		.port_base_addr = 0x10,
		.phy_base_addr = 0x10,
		.global1_addr = 0x1b,
		.global2_addr = 0x1c,
		.age_time_coeff = 3750,
		.atu_move_port_mask = 0x1f,
		.g1_irqs = 9,
		.g2_irqs = 10,
		.pvt = true,
		.multi_chip = true,
		.edsa_support = MV88E6XXX_EDSA_SUPPORTED,
		.ops = &mv88e6141_ops,
	},

	[MV88E6161] = {
		.prod_num = MV88E6XXX_PORT_SWITCH_ID_PROD_6161,
		.family = MV88E6XXX_FAMILY_6165,
		.name = "Marvell 88E6161",
		.num_databases = 4096,
		.num_macs = 1024,
		.num_ports = 6,
		.num_internal_phys = 5,
		.max_vid = 4095,
		.max_sid = 63,
		.port_base_addr = 0x10,
		.phy_base_addr = 0x0,
		.global1_addr = 0x1b,
		.global2_addr = 0x1c,
		.age_time_coeff = 15000,
		.g1_irqs = 9,
		.g2_irqs = 10,
		.atu_move_port_mask = 0xf,
		.pvt = true,
		.multi_chip = true,
		.edsa_support = MV88E6XXX_EDSA_SUPPORTED,
		.ptp_support = true,
		.ops = &mv88e6161_ops,
	},

	[MV88E6165] = {
		.prod_num = MV88E6XXX_PORT_SWITCH_ID_PROD_6165,
		.family = MV88E6XXX_FAMILY_6165,
		.name = "Marvell 88E6165",
		.num_databases = 4096,
		.num_macs = 8192,
		.num_ports = 6,
		.num_internal_phys = 0,
		.max_vid = 4095,
		.max_sid = 63,
		.port_base_addr = 0x10,
		.phy_base_addr = 0x0,
		.global1_addr = 0x1b,
		.global2_addr = 0x1c,
		.age_time_coeff = 15000,
		.g1_irqs = 9,
		.g2_irqs = 10,
		.atu_move_port_mask = 0xf,
		.pvt = true,
		.multi_chip = true,
		.ptp_support = true,
		.ops = &mv88e6165_ops,
	},

	[MV88E6171] = {
		.prod_num = MV88E6XXX_PORT_SWITCH_ID_PROD_6171,
		.family = MV88E6XXX_FAMILY_6351,
		.name = "Marvell 88E6171",
		.num_databases = 4096,
		.num_macs = 8192,
		.num_ports = 7,
		.num_internal_phys = 5,
		.max_vid = 4095,
		.max_sid = 63,
		.port_base_addr = 0x10,
		.phy_base_addr = 0x0,
		.global1_addr = 0x1b,
		.global2_addr = 0x1c,
		.age_time_coeff = 15000,
		.g1_irqs = 9,
		.g2_irqs = 10,
		.atu_move_port_mask = 0xf,
		.pvt = true,
		.multi_chip = true,
		.edsa_support = MV88E6XXX_EDSA_SUPPORTED,
		.ops = &mv88e6171_ops,
	},

	[MV88E6172] = {
		.prod_num = MV88E6XXX_PORT_SWITCH_ID_PROD_6172,
		.family = MV88E6XXX_FAMILY_6352,
		.name = "Marvell 88E6172",
		.num_databases = 4096,
		.num_macs = 8192,
		.num_ports = 7,
		.num_internal_phys = 5,
		.num_gpio = 15,
		.max_vid = 4095,
		.max_sid = 63,
		.port_base_addr = 0x10,
		.phy_base_addr = 0x0,
		.global1_addr = 0x1b,
		.global2_addr = 0x1c,
		.age_time_coeff = 15000,
		.g1_irqs = 9,
		.g2_irqs = 10,
		.atu_move_port_mask = 0xf,
		.pvt = true,
		.multi_chip = true,
		.edsa_support = MV88E6XXX_EDSA_SUPPORTED,
		.ops = &mv88e6172_ops,
	},

	[MV88E6175] = {
		.prod_num = MV88E6XXX_PORT_SWITCH_ID_PROD_6175,
		.family = MV88E6XXX_FAMILY_6351,
		.name = "Marvell 88E6175",
		.num_databases = 4096,
		.num_macs = 8192,
		.num_ports = 7,
		.num_internal_phys = 5,
		.max_vid = 4095,
		.max_sid = 63,
		.port_base_addr = 0x10,
		.phy_base_addr = 0x0,
		.global1_addr = 0x1b,
		.global2_addr = 0x1c,
		.age_time_coeff = 15000,
		.g1_irqs = 9,
		.g2_irqs = 10,
		.atu_move_port_mask = 0xf,
		.pvt = true,
		.multi_chip = true,
		.edsa_support = MV88E6XXX_EDSA_SUPPORTED,
		.ops = &mv88e6175_ops,
	},

	[MV88E6176] = {
		.prod_num = MV88E6XXX_PORT_SWITCH_ID_PROD_6176,
		.family = MV88E6XXX_FAMILY_6352,
		.name = "Marvell 88E6176",
		.num_databases = 4096,
		.num_macs = 8192,
		.num_ports = 7,
		.num_internal_phys = 5,
		.num_gpio = 15,
		.max_vid = 4095,
		.max_sid = 63,
		.port_base_addr = 0x10,
		.phy_base_addr = 0x0,
		.global1_addr = 0x1b,
		.global2_addr = 0x1c,
		.age_time_coeff = 15000,
		.g1_irqs = 9,
		.g2_irqs = 10,
		.atu_move_port_mask = 0xf,
		.pvt = true,
		.multi_chip = true,
		.edsa_support = MV88E6XXX_EDSA_SUPPORTED,
		.ops = &mv88e6176_ops,
	},

	[MV88E6185] = {
		.prod_num = MV88E6XXX_PORT_SWITCH_ID_PROD_6185,
		.family = MV88E6XXX_FAMILY_6185,
		.name = "Marvell 88E6185",
		.num_databases = 256,
		.num_macs = 8192,
		.num_ports = 10,
		.num_internal_phys = 0,
		.max_vid = 4095,
		.port_base_addr = 0x10,
		.phy_base_addr = 0x0,
		.global1_addr = 0x1b,
		.global2_addr = 0x1c,
		.age_time_coeff = 15000,
		.g1_irqs = 8,
		.atu_move_port_mask = 0xf,
		.multi_chip = true,
		.edsa_support = MV88E6XXX_EDSA_SUPPORTED,
		.ops = &mv88e6185_ops,
	},

	[MV88E6190] = {
		.prod_num = MV88E6XXX_PORT_SWITCH_ID_PROD_6190,
		.family = MV88E6XXX_FAMILY_6390,
		.name = "Marvell 88E6190",
		.num_databases = 4096,
		.num_macs = 16384,
		.num_ports = 11,	/* 10 + Z80 */
		.num_internal_phys = 9,
		.num_gpio = 16,
		.max_vid = 8191,
		.max_sid = 63,
		.port_base_addr = 0x0,
		.phy_base_addr = 0x0,
		.global1_addr = 0x1b,
		.global2_addr = 0x1c,
		.age_time_coeff = 3750,
		.g1_irqs = 9,
		.g2_irqs = 14,
		.pvt = true,
		.multi_chip = true,
		.atu_move_port_mask = 0x1f,
		.ops = &mv88e6190_ops,
	},

	[MV88E6190X] = {
		.prod_num = MV88E6XXX_PORT_SWITCH_ID_PROD_6190X,
		.family = MV88E6XXX_FAMILY_6390,
		.name = "Marvell 88E6190X",
		.num_databases = 4096,
		.num_macs = 16384,
		.num_ports = 11,	/* 10 + Z80 */
		.num_internal_phys = 9,
		.num_gpio = 16,
		.max_vid = 8191,
		.max_sid = 63,
		.port_base_addr = 0x0,
		.phy_base_addr = 0x0,
		.global1_addr = 0x1b,
		.global2_addr = 0x1c,
		.age_time_coeff = 3750,
		.g1_irqs = 9,
		.g2_irqs = 14,
		.atu_move_port_mask = 0x1f,
		.pvt = true,
		.multi_chip = true,
		.ops = &mv88e6190x_ops,
	},

	[MV88E6191] = {
		.prod_num = MV88E6XXX_PORT_SWITCH_ID_PROD_6191,
		.family = MV88E6XXX_FAMILY_6390,
		.name = "Marvell 88E6191",
		.num_databases = 4096,
		.num_macs = 16384,
		.num_ports = 11,	/* 10 + Z80 */
		.num_internal_phys = 9,
		.max_vid = 8191,
		.max_sid = 63,
		.port_base_addr = 0x0,
		.phy_base_addr = 0x0,
		.global1_addr = 0x1b,
		.global2_addr = 0x1c,
		.age_time_coeff = 3750,
		.g1_irqs = 9,
		.g2_irqs = 14,
		.atu_move_port_mask = 0x1f,
		.pvt = true,
		.multi_chip = true,
		.ptp_support = true,
		.ops = &mv88e6191_ops,
	},

	[MV88E6191X] = {
		.prod_num = MV88E6XXX_PORT_SWITCH_ID_PROD_6191X,
		.family = MV88E6XXX_FAMILY_6393,
		.name = "Marvell 88E6191X",
		.num_databases = 4096,
		.num_ports = 11,	/* 10 + Z80 */
		.num_internal_phys = 8,
		.internal_phys_offset = 1,
		.max_vid = 8191,
		.max_sid = 63,
		.port_base_addr = 0x0,
		.phy_base_addr = 0x0,
		.global1_addr = 0x1b,
		.global2_addr = 0x1c,
		.age_time_coeff = 3750,
		.g1_irqs = 10,
		.g2_irqs = 14,
		.atu_move_port_mask = 0x1f,
		.pvt = true,
		.multi_chip = true,
		.ptp_support = true,
		.ops = &mv88e6393x_ops,
	},

	[MV88E6193X] = {
		.prod_num = MV88E6XXX_PORT_SWITCH_ID_PROD_6193X,
		.family = MV88E6XXX_FAMILY_6393,
		.name = "Marvell 88E6193X",
		.num_databases = 4096,
		.num_ports = 11,	/* 10 + Z80 */
		.num_internal_phys = 8,
		.internal_phys_offset = 1,
		.max_vid = 8191,
		.max_sid = 63,
		.port_base_addr = 0x0,
		.phy_base_addr = 0x0,
		.global1_addr = 0x1b,
		.global2_addr = 0x1c,
		.age_time_coeff = 3750,
		.g1_irqs = 10,
		.g2_irqs = 14,
		.atu_move_port_mask = 0x1f,
		.pvt = true,
		.multi_chip = true,
		.ptp_support = true,
		.ops = &mv88e6393x_ops,
	},

	[MV88E6220] = {
		.prod_num = MV88E6XXX_PORT_SWITCH_ID_PROD_6220,
		.family = MV88E6XXX_FAMILY_6250,
		.name = "Marvell 88E6220",
		.num_databases = 64,

		/* Ports 2-4 are not routed to pins
		 * => usable ports 0, 1, 5, 6
		 */
		.num_ports = 7,
		.num_internal_phys = 2,
		.invalid_port_mask = BIT(2) | BIT(3) | BIT(4),
		.max_vid = 4095,
		.port_base_addr = 0x08,
		.phy_base_addr = 0x00,
		.global1_addr = 0x0f,
		.global2_addr = 0x07,
		.age_time_coeff = 15000,
		.g1_irqs = 9,
		.g2_irqs = 10,
		.atu_move_port_mask = 0xf,
		.dual_chip = true,
		.ptp_support = true,
		.ops = &mv88e6250_ops,
	},

	[MV88E6240] = {
		.prod_num = MV88E6XXX_PORT_SWITCH_ID_PROD_6240,
		.family = MV88E6XXX_FAMILY_6352,
		.name = "Marvell 88E6240",
		.num_databases = 4096,
		.num_macs = 8192,
		.num_ports = 7,
		.num_internal_phys = 5,
		.num_gpio = 15,
		.max_vid = 4095,
		.max_sid = 63,
		.port_base_addr = 0x10,
		.phy_base_addr = 0x0,
		.global1_addr = 0x1b,
		.global2_addr = 0x1c,
		.age_time_coeff = 15000,
		.g1_irqs = 9,
		.g2_irqs = 10,
		.atu_move_port_mask = 0xf,
		.pvt = true,
		.multi_chip = true,
		.edsa_support = MV88E6XXX_EDSA_SUPPORTED,
		.ptp_support = true,
		.ops = &mv88e6240_ops,
	},

	[MV88E6250] = {
		.prod_num = MV88E6XXX_PORT_SWITCH_ID_PROD_6250,
		.family = MV88E6XXX_FAMILY_6250,
		.name = "Marvell 88E6250",
		.num_databases = 64,
		.num_ports = 7,
		.num_internal_phys = 5,
		.max_vid = 4095,
		.port_base_addr = 0x08,
		.phy_base_addr = 0x00,
		.global1_addr = 0x0f,
		.global2_addr = 0x07,
		.age_time_coeff = 15000,
		.g1_irqs = 9,
		.g2_irqs = 10,
		.atu_move_port_mask = 0xf,
		.dual_chip = true,
		.ptp_support = true,
		.ops = &mv88e6250_ops,
	},

	[MV88E6290] = {
		.prod_num = MV88E6XXX_PORT_SWITCH_ID_PROD_6290,
		.family = MV88E6XXX_FAMILY_6390,
		.name = "Marvell 88E6290",
		.num_databases = 4096,
		.num_ports = 11,	/* 10 + Z80 */
		.num_internal_phys = 9,
		.num_gpio = 16,
		.max_vid = 8191,
		.max_sid = 63,
		.port_base_addr = 0x0,
		.phy_base_addr = 0x0,
		.global1_addr = 0x1b,
		.global2_addr = 0x1c,
		.age_time_coeff = 3750,
		.g1_irqs = 9,
		.g2_irqs = 14,
		.atu_move_port_mask = 0x1f,
		.pvt = true,
		.multi_chip = true,
		.ptp_support = true,
		.ops = &mv88e6290_ops,
	},

	[MV88E6320] = {
		.prod_num = MV88E6XXX_PORT_SWITCH_ID_PROD_6320,
		.family = MV88E6XXX_FAMILY_6320,
		.name = "Marvell 88E6320",
		.num_databases = 4096,
		.num_macs = 8192,
		.num_ports = 7,
		.num_internal_phys = 5,
		.num_gpio = 15,
		.max_vid = 4095,
		.port_base_addr = 0x10,
		.phy_base_addr = 0x0,
		.global1_addr = 0x1b,
		.global2_addr = 0x1c,
		.age_time_coeff = 15000,
		.g1_irqs = 8,
		.g2_irqs = 10,
		.atu_move_port_mask = 0xf,
		.pvt = true,
		.multi_chip = true,
		.edsa_support = MV88E6XXX_EDSA_SUPPORTED,
		.ptp_support = true,
		.ops = &mv88e6320_ops,
	},

	[MV88E6321] = {
		.prod_num = MV88E6XXX_PORT_SWITCH_ID_PROD_6321,
		.family = MV88E6XXX_FAMILY_6320,
		.name = "Marvell 88E6321",
		.num_databases = 4096,
		.num_macs = 8192,
		.num_ports = 7,
		.num_internal_phys = 5,
		.num_gpio = 15,
		.max_vid = 4095,
		.port_base_addr = 0x10,
		.phy_base_addr = 0x0,
		.global1_addr = 0x1b,
		.global2_addr = 0x1c,
		.age_time_coeff = 15000,
		.g1_irqs = 8,
		.g2_irqs = 10,
		.atu_move_port_mask = 0xf,
		.multi_chip = true,
		.edsa_support = MV88E6XXX_EDSA_SUPPORTED,
		.ptp_support = true,
		.ops = &mv88e6321_ops,
	},

	[MV88E6341] = {
		.prod_num = MV88E6XXX_PORT_SWITCH_ID_PROD_6341,
		.family = MV88E6XXX_FAMILY_6341,
		.name = "Marvell 88E6341",
		.num_databases = 256,
		.num_macs = 2048,
		.num_internal_phys = 5,
		.num_ports = 6,
		.num_gpio = 11,
		.max_vid = 4095,
		.max_sid = 63,
		.port_base_addr = 0x10,
		.phy_base_addr = 0x10,
		.global1_addr = 0x1b,
		.global2_addr = 0x1c,
		.age_time_coeff = 3750,
		.atu_move_port_mask = 0x1f,
		.g1_irqs = 9,
		.g2_irqs = 10,
		.pvt = true,
		.multi_chip = true,
		.edsa_support = MV88E6XXX_EDSA_SUPPORTED,
		.ptp_support = true,
		.ops = &mv88e6341_ops,
	},

	[MV88E6350] = {
		.prod_num = MV88E6XXX_PORT_SWITCH_ID_PROD_6350,
		.family = MV88E6XXX_FAMILY_6351,
		.name = "Marvell 88E6350",
		.num_databases = 4096,
		.num_macs = 8192,
		.num_ports = 7,
		.num_internal_phys = 5,
		.max_vid = 4095,
		.max_sid = 63,
		.port_base_addr = 0x10,
		.phy_base_addr = 0x0,
		.global1_addr = 0x1b,
		.global2_addr = 0x1c,
		.age_time_coeff = 15000,
		.g1_irqs = 9,
		.g2_irqs = 10,
		.atu_move_port_mask = 0xf,
		.pvt = true,
		.multi_chip = true,
		.edsa_support = MV88E6XXX_EDSA_SUPPORTED,
		.ops = &mv88e6350_ops,
	},

	[MV88E6351] = {
		.prod_num = MV88E6XXX_PORT_SWITCH_ID_PROD_6351,
		.family = MV88E6XXX_FAMILY_6351,
		.name = "Marvell 88E6351",
		.num_databases = 4096,
		.num_macs = 8192,
		.num_ports = 7,
		.num_internal_phys = 5,
		.max_vid = 4095,
		.max_sid = 63,
		.port_base_addr = 0x10,
		.phy_base_addr = 0x0,
		.global1_addr = 0x1b,
		.global2_addr = 0x1c,
		.age_time_coeff = 15000,
		.g1_irqs = 9,
		.g2_irqs = 10,
		.atu_move_port_mask = 0xf,
		.pvt = true,
		.multi_chip = true,
		.edsa_support = MV88E6XXX_EDSA_SUPPORTED,
		.ops = &mv88e6351_ops,
	},

	[MV88E6352] = {
		.prod_num = MV88E6XXX_PORT_SWITCH_ID_PROD_6352,
		.family = MV88E6XXX_FAMILY_6352,
		.name = "Marvell 88E6352",
		.num_databases = 4096,
		.num_macs = 8192,
		.num_ports = 7,
		.num_internal_phys = 5,
		.num_gpio = 15,
		.max_vid = 4095,
		.max_sid = 63,
		.port_base_addr = 0x10,
		.phy_base_addr = 0x0,
		.global1_addr = 0x1b,
		.global2_addr = 0x1c,
		.age_time_coeff = 15000,
		.g1_irqs = 9,
		.g2_irqs = 10,
		.atu_move_port_mask = 0xf,
		.pvt = true,
		.multi_chip = true,
		.edsa_support = MV88E6XXX_EDSA_SUPPORTED,
		.ptp_support = true,
		.ops = &mv88e6352_ops,
	},
	[MV88E6361] = {
		.prod_num = MV88E6XXX_PORT_SWITCH_ID_PROD_6361,
		.family = MV88E6XXX_FAMILY_6393,
		.name = "Marvell 88E6361",
		.num_databases = 4096,
		.num_macs = 16384,
		.num_ports = 11,
		/* Ports 1, 2 and 8 are not routed */
		.invalid_port_mask = BIT(1) | BIT(2) | BIT(8),
		.num_internal_phys = 5,
		.internal_phys_offset = 3,
		.max_vid = 8191,
		.max_sid = 63,
		.port_base_addr = 0x0,
		.phy_base_addr = 0x0,
		.global1_addr = 0x1b,
		.global2_addr = 0x1c,
		.age_time_coeff = 3750,
		.g1_irqs = 10,
		.g2_irqs = 14,
		.atu_move_port_mask = 0x1f,
		.pvt = true,
		.multi_chip = true,
		.ptp_support = true,
		.ops = &mv88e6393x_ops,
	},
	[MV88E6390] = {
		.prod_num = MV88E6XXX_PORT_SWITCH_ID_PROD_6390,
		.family = MV88E6XXX_FAMILY_6390,
		.name = "Marvell 88E6390",
		.num_databases = 4096,
		.num_macs = 16384,
		.num_ports = 11,	/* 10 + Z80 */
		.num_internal_phys = 9,
		.num_gpio = 16,
		.max_vid = 8191,
		.max_sid = 63,
		.port_base_addr = 0x0,
		.phy_base_addr = 0x0,
		.global1_addr = 0x1b,
		.global2_addr = 0x1c,
		.age_time_coeff = 3750,
		.g1_irqs = 9,
		.g2_irqs = 14,
		.atu_move_port_mask = 0x1f,
		.pvt = true,
		.multi_chip = true,
		.edsa_support = MV88E6XXX_EDSA_UNDOCUMENTED,
		.ptp_support = true,
		.ops = &mv88e6390_ops,
	},
	[MV88E6390X] = {
		.prod_num = MV88E6XXX_PORT_SWITCH_ID_PROD_6390X,
		.family = MV88E6XXX_FAMILY_6390,
		.name = "Marvell 88E6390X",
		.num_databases = 4096,
		.num_macs = 16384,
		.num_ports = 11,	/* 10 + Z80 */
		.num_internal_phys = 9,
		.num_gpio = 16,
		.max_vid = 8191,
		.max_sid = 63,
		.port_base_addr = 0x0,
		.phy_base_addr = 0x0,
		.global1_addr = 0x1b,
		.global2_addr = 0x1c,
		.age_time_coeff = 3750,
		.g1_irqs = 9,
		.g2_irqs = 14,
		.atu_move_port_mask = 0x1f,
		.pvt = true,
		.multi_chip = true,
		.edsa_support = MV88E6XXX_EDSA_UNDOCUMENTED,
		.ptp_support = true,
		.ops = &mv88e6390x_ops,
	},

	[MV88E6393X] = {
		.prod_num = MV88E6XXX_PORT_SWITCH_ID_PROD_6393X,
		.family = MV88E6XXX_FAMILY_6393,
		.name = "Marvell 88E6393X",
		.num_databases = 4096,
		.num_ports = 11,	/* 10 + Z80 */
		.num_internal_phys = 8,
		.internal_phys_offset = 1,
		.max_vid = 8191,
		.max_sid = 63,
		.port_base_addr = 0x0,
		.phy_base_addr = 0x0,
		.global1_addr = 0x1b,
		.global2_addr = 0x1c,
		.age_time_coeff = 3750,
		.g1_irqs = 10,
		.g2_irqs = 14,
		.atu_move_port_mask = 0x1f,
		.pvt = true,
		.multi_chip = true,
		.ptp_support = true,
		.ops = &mv88e6393x_ops,
	},
};

static const struct mv88e6xxx_info *mv88e6xxx_lookup_info(unsigned int prod_num)
{
	int i;

	for (i = 0; i < ARRAY_SIZE(mv88e6xxx_table); ++i)
		if (mv88e6xxx_table[i].prod_num == prod_num)
			return &mv88e6xxx_table[i];

	return NULL;
}

static int mv88e6xxx_detect(struct mv88e6xxx_chip *chip)
{
	const struct mv88e6xxx_info *info;
	unsigned int prod_num, rev;
	u16 id;
	int err;

	mv88e6xxx_reg_lock(chip);
	err = mv88e6xxx_port_read(chip, 0, MV88E6XXX_PORT_SWITCH_ID, &id);
	mv88e6xxx_reg_unlock(chip);
	if (err)
		return err;

	prod_num = id & MV88E6XXX_PORT_SWITCH_ID_PROD_MASK;
	rev = id & MV88E6XXX_PORT_SWITCH_ID_REV_MASK;

	info = mv88e6xxx_lookup_info(prod_num);
	if (!info)
		return -ENODEV;

	/* Update the compatible info with the probed one */
	chip->info = info;

	dev_info(chip->dev, "switch 0x%x detected: %s, revision %u\n",
		 chip->info->prod_num, chip->info->name, rev);

	return 0;
}

static int mv88e6xxx_single_chip_detect(struct mv88e6xxx_chip *chip,
					struct mdio_device *mdiodev)
{
	int err;

	/* dual_chip takes precedence over single/multi-chip modes */
	if (chip->info->dual_chip)
		return -EINVAL;

	/* If the mdio addr is 16 indicating the first port address of a switch
	 * (e.g. mv88e6*41) in single chip addressing mode the device may be
	 * configured in single chip addressing mode. Setup the smi access as
	 * single chip addressing mode and attempt to detect the model of the
	 * switch, if this fails the device is not configured in single chip
	 * addressing mode.
	 */
	if (mdiodev->addr != 16)
		return -EINVAL;

	err = mv88e6xxx_smi_init(chip, mdiodev->bus, 0);
	if (err)
		return err;

	return mv88e6xxx_detect(chip);
}

static struct mv88e6xxx_chip *mv88e6xxx_alloc_chip(struct device *dev)
{
	struct mv88e6xxx_chip *chip;

	chip = devm_kzalloc(dev, sizeof(*chip), GFP_KERNEL);
	if (!chip)
		return NULL;

	chip->dev = dev;

	mutex_init(&chip->reg_lock);
	INIT_LIST_HEAD(&chip->mdios);
	idr_init(&chip->policies);
	INIT_LIST_HEAD(&chip->msts);

	return chip;
}

static enum dsa_tag_protocol mv88e6xxx_get_tag_protocol(struct dsa_switch *ds,
							int port,
							enum dsa_tag_protocol m)
{
	struct mv88e6xxx_chip *chip = ds->priv;

	return chip->tag_protocol;
}

static int mv88e6xxx_change_tag_protocol(struct dsa_switch *ds,
					 enum dsa_tag_protocol proto)
{
	struct mv88e6xxx_chip *chip = ds->priv;
	enum dsa_tag_protocol old_protocol;
	struct dsa_port *cpu_dp;
	int err;

	switch (proto) {
	case DSA_TAG_PROTO_EDSA:
		switch (chip->info->edsa_support) {
		case MV88E6XXX_EDSA_UNSUPPORTED:
			return -EPROTONOSUPPORT;
		case MV88E6XXX_EDSA_UNDOCUMENTED:
			dev_warn(chip->dev, "Relying on undocumented EDSA tagging behavior\n");
			fallthrough;
		case MV88E6XXX_EDSA_SUPPORTED:
			break;
		}
		break;
	case DSA_TAG_PROTO_DSA:
		break;
	default:
		return -EPROTONOSUPPORT;
	}

	old_protocol = chip->tag_protocol;
	chip->tag_protocol = proto;

	mv88e6xxx_reg_lock(chip);
	dsa_switch_for_each_cpu_port(cpu_dp, ds) {
		err = mv88e6xxx_setup_port_mode(chip, cpu_dp->index);
		if (err) {
			mv88e6xxx_reg_unlock(chip);
			goto unwind;
		}
	}
	mv88e6xxx_reg_unlock(chip);

	return 0;

unwind:
	chip->tag_protocol = old_protocol;

	mv88e6xxx_reg_lock(chip);
	dsa_switch_for_each_cpu_port_continue_reverse(cpu_dp, ds)
		mv88e6xxx_setup_port_mode(chip, cpu_dp->index);
	mv88e6xxx_reg_unlock(chip);

	return err;
}

static int mv88e6xxx_port_mdb_add(struct dsa_switch *ds, int port,
				  const struct switchdev_obj_port_mdb *mdb,
				  struct dsa_db db)
{
	struct mv88e6xxx_chip *chip = ds->priv;
	int err;

	mv88e6xxx_reg_lock(chip);
	err = mv88e6xxx_port_db_load_purge(chip, port, mdb->addr, mdb->vid,
					   MV88E6XXX_G1_ATU_DATA_STATE_MC_STATIC);
	mv88e6xxx_reg_unlock(chip);

	return err;
}

static int mv88e6xxx_port_mdb_del(struct dsa_switch *ds, int port,
				  const struct switchdev_obj_port_mdb *mdb,
				  struct dsa_db db)
{
	struct mv88e6xxx_chip *chip = ds->priv;
	int err;

	mv88e6xxx_reg_lock(chip);
	err = mv88e6xxx_port_db_load_purge(chip, port, mdb->addr, mdb->vid, 0);
	mv88e6xxx_reg_unlock(chip);

	return err;
}

static int mv88e6xxx_port_mirror_add(struct dsa_switch *ds, int port,
				     struct dsa_mall_mirror_tc_entry *mirror,
				     bool ingress,
				     struct netlink_ext_ack *extack)
{
	enum mv88e6xxx_egress_direction direction = ingress ?
						MV88E6XXX_EGRESS_DIR_INGRESS :
						MV88E6XXX_EGRESS_DIR_EGRESS;
	struct mv88e6xxx_chip *chip = ds->priv;
	bool other_mirrors = false;
	int i;
	int err;

	mutex_lock(&chip->reg_lock);
	if ((ingress ? chip->ingress_dest_port : chip->egress_dest_port) !=
	    mirror->to_local_port) {
		for (i = 0; i < mv88e6xxx_num_ports(chip); i++)
			other_mirrors |= ingress ?
					 chip->ports[i].mirror_ingress :
					 chip->ports[i].mirror_egress;

		/* Can't change egress port when other mirror is active */
		if (other_mirrors) {
			err = -EBUSY;
			goto out;
		}

		err = mv88e6xxx_set_egress_port(chip, direction,
						mirror->to_local_port);
		if (err)
			goto out;
	}

	err = mv88e6xxx_port_set_mirror(chip, port, direction, true);
out:
	mutex_unlock(&chip->reg_lock);

	return err;
}

static void mv88e6xxx_port_mirror_del(struct dsa_switch *ds, int port,
				      struct dsa_mall_mirror_tc_entry *mirror)
{
	enum mv88e6xxx_egress_direction direction = mirror->ingress ?
						MV88E6XXX_EGRESS_DIR_INGRESS :
						MV88E6XXX_EGRESS_DIR_EGRESS;
	struct mv88e6xxx_chip *chip = ds->priv;
	bool other_mirrors = false;
	int i;

	mutex_lock(&chip->reg_lock);
	if (mv88e6xxx_port_set_mirror(chip, port, direction, false))
		dev_err(ds->dev, "p%d: failed to disable mirroring\n", port);

	for (i = 0; i < mv88e6xxx_num_ports(chip); i++)
		other_mirrors |= mirror->ingress ?
				 chip->ports[i].mirror_ingress :
				 chip->ports[i].mirror_egress;

	/* Reset egress port when no other mirror is active */
	if (!other_mirrors) {
		if (mv88e6xxx_set_egress_port(chip, direction,
					      dsa_upstream_port(ds, port)))
			dev_err(ds->dev, "failed to set egress port\n");
	}

	mutex_unlock(&chip->reg_lock);
}

static int mv88e6xxx_port_pre_bridge_flags(struct dsa_switch *ds, int port,
					   struct switchdev_brport_flags flags,
					   struct netlink_ext_ack *extack)
{
	struct mv88e6xxx_chip *chip = ds->priv;
	const struct mv88e6xxx_ops *ops;

	if (flags.mask & ~(BR_LEARNING | BR_FLOOD | BR_MCAST_FLOOD |
			   BR_BCAST_FLOOD | BR_PORT_LOCKED | BR_PORT_MAB))
		return -EINVAL;

	ops = chip->info->ops;

	if ((flags.mask & BR_FLOOD) && !ops->port_set_ucast_flood)
		return -EINVAL;

	if ((flags.mask & BR_MCAST_FLOOD) && !ops->port_set_mcast_flood)
		return -EINVAL;

	return 0;
}

static int mv88e6xxx_port_bridge_flags(struct dsa_switch *ds, int port,
				       struct switchdev_brport_flags flags,
				       struct netlink_ext_ack *extack)
{
	struct mv88e6xxx_chip *chip = ds->priv;
	int err = 0;

	mv88e6xxx_reg_lock(chip);

	if (flags.mask & BR_LEARNING) {
		bool learning = !!(flags.val & BR_LEARNING);
		u16 pav = learning ? (1 << port) : 0;

		err = mv88e6xxx_port_set_assoc_vector(chip, port, pav);
		if (err)
			goto out;
	}

	if (flags.mask & BR_FLOOD) {
		bool unicast = !!(flags.val & BR_FLOOD);

		err = chip->info->ops->port_set_ucast_flood(chip, port,
							    unicast);
		if (err)
			goto out;
	}

	if (flags.mask & BR_MCAST_FLOOD) {
		bool multicast = !!(flags.val & BR_MCAST_FLOOD);

		err = chip->info->ops->port_set_mcast_flood(chip, port,
							    multicast);
		if (err)
			goto out;
	}

	if (flags.mask & BR_BCAST_FLOOD) {
		bool broadcast = !!(flags.val & BR_BCAST_FLOOD);

		err = mv88e6xxx_port_broadcast_sync(chip, port, broadcast);
		if (err)
			goto out;
	}

	if (flags.mask & BR_PORT_MAB) {
		bool mab = !!(flags.val & BR_PORT_MAB);

		mv88e6xxx_port_set_mab(chip, port, mab);
	}

	if (flags.mask & BR_PORT_LOCKED) {
		bool locked = !!(flags.val & BR_PORT_LOCKED);

		err = mv88e6xxx_port_set_lock(chip, port, locked);
		if (err)
			goto out;
	}
out:
	mv88e6xxx_reg_unlock(chip);

	return err;
}

static bool mv88e6xxx_lag_can_offload(struct dsa_switch *ds,
				      struct dsa_lag lag,
				      struct netdev_lag_upper_info *info,
				      struct netlink_ext_ack *extack)
{
	struct mv88e6xxx_chip *chip = ds->priv;
	struct dsa_port *dp;
	int members = 0;

	if (!mv88e6xxx_has_lag(chip)) {
		NL_SET_ERR_MSG_MOD(extack, "Chip does not support LAG offload");
		return false;
	}

	if (!lag.id)
		return false;

	dsa_lag_foreach_port(dp, ds->dst, &lag)
		/* Includes the port joining the LAG */
		members++;

	if (members > 8) {
		NL_SET_ERR_MSG_MOD(extack,
				   "Cannot offload more than 8 LAG ports");
		return false;
	}

	/* We could potentially relax this to include active
	 * backup in the future.
	 */
	if (info->tx_type != NETDEV_LAG_TX_TYPE_HASH) {
		NL_SET_ERR_MSG_MOD(extack,
				   "Can only offload LAG using hash TX type");
		return false;
	}

	/* Ideally we would also validate that the hash type matches
	 * the hardware. Alas, this is always set to unknown on team
	 * interfaces.
	 */
	return true;
}

static int mv88e6xxx_lag_sync_map(struct dsa_switch *ds, struct dsa_lag lag)
{
	struct mv88e6xxx_chip *chip = ds->priv;
	struct dsa_port *dp;
	u16 map = 0;
	int id;

	/* DSA LAG IDs are one-based, hardware is zero-based */
	id = lag.id - 1;

	/* Build the map of all ports to distribute flows destined for
	 * this LAG. This can be either a local user port, or a DSA
	 * port if the LAG port is on a remote chip.
	 */
	dsa_lag_foreach_port(dp, ds->dst, &lag)
		map |= BIT(dsa_towards_port(ds, dp->ds->index, dp->index));

	return mv88e6xxx_g2_trunk_mapping_write(chip, id, map);
}

static const u8 mv88e6xxx_lag_mask_table[8][8] = {
	/* Row number corresponds to the number of active members in a
	 * LAG. Each column states which of the eight hash buckets are
	 * mapped to the column:th port in the LAG.
	 *
	 * Example: In a LAG with three active ports, the second port
	 * ([2][1]) would be selected for traffic mapped to buckets
	 * 3,4,5 (0x38).
	 */
	{ 0xff,    0,    0,    0,    0,    0,    0,    0 },
	{ 0x0f, 0xf0,    0,    0,    0,    0,    0,    0 },
	{ 0x07, 0x38, 0xc0,    0,    0,    0,    0,    0 },
	{ 0x03, 0x0c, 0x30, 0xc0,    0,    0,    0,    0 },
	{ 0x03, 0x0c, 0x30, 0x40, 0x80,    0,    0,    0 },
	{ 0x03, 0x0c, 0x10, 0x20, 0x40, 0x80,    0,    0 },
	{ 0x03, 0x04, 0x08, 0x10, 0x20, 0x40, 0x80,    0 },
	{ 0x01, 0x02, 0x04, 0x08, 0x10, 0x20, 0x40, 0x80 },
};

static void mv88e6xxx_lag_set_port_mask(u16 *mask, int port,
					int num_tx, int nth)
{
	u8 active = 0;
	int i;

	num_tx = num_tx <= 8 ? num_tx : 8;
	if (nth < num_tx)
		active = mv88e6xxx_lag_mask_table[num_tx - 1][nth];

	for (i = 0; i < 8; i++) {
		if (BIT(i) & active)
			mask[i] |= BIT(port);
	}
}

static int mv88e6xxx_lag_sync_masks(struct dsa_switch *ds)
{
	struct mv88e6xxx_chip *chip = ds->priv;
	unsigned int id, num_tx;
	struct dsa_port *dp;
	struct dsa_lag *lag;
	int i, err, nth;
	u16 mask[8];
	u16 ivec;

	/* Assume no port is a member of any LAG. */
	ivec = BIT(mv88e6xxx_num_ports(chip)) - 1;

	/* Disable all masks for ports that _are_ members of a LAG. */
	dsa_switch_for_each_port(dp, ds) {
		if (!dp->lag)
			continue;

		ivec &= ~BIT(dp->index);
	}

	for (i = 0; i < 8; i++)
		mask[i] = ivec;

	/* Enable the correct subset of masks for all LAG ports that
	 * are in the Tx set.
	 */
	dsa_lags_foreach_id(id, ds->dst) {
		lag = dsa_lag_by_id(ds->dst, id);
		if (!lag)
			continue;

		num_tx = 0;
		dsa_lag_foreach_port(dp, ds->dst, lag) {
			if (dp->lag_tx_enabled)
				num_tx++;
		}

		if (!num_tx)
			continue;

		nth = 0;
		dsa_lag_foreach_port(dp, ds->dst, lag) {
			if (!dp->lag_tx_enabled)
				continue;

			if (dp->ds == ds)
				mv88e6xxx_lag_set_port_mask(mask, dp->index,
							    num_tx, nth);

			nth++;
		}
	}

	for (i = 0; i < 8; i++) {
		err = mv88e6xxx_g2_trunk_mask_write(chip, i, true, mask[i]);
		if (err)
			return err;
	}

	return 0;
}

static int mv88e6xxx_lag_sync_masks_map(struct dsa_switch *ds,
					struct dsa_lag lag)
{
	int err;

	err = mv88e6xxx_lag_sync_masks(ds);

	if (!err)
		err = mv88e6xxx_lag_sync_map(ds, lag);

	return err;
}

static int mv88e6xxx_port_lag_change(struct dsa_switch *ds, int port)
{
	struct mv88e6xxx_chip *chip = ds->priv;
	int err;

	mv88e6xxx_reg_lock(chip);
	err = mv88e6xxx_lag_sync_masks(ds);
	mv88e6xxx_reg_unlock(chip);
	return err;
}

static int mv88e6xxx_port_lag_join(struct dsa_switch *ds, int port,
				   struct dsa_lag lag,
				   struct netdev_lag_upper_info *info,
				   struct netlink_ext_ack *extack)
{
	struct mv88e6xxx_chip *chip = ds->priv;
	int err, id;

	if (!mv88e6xxx_lag_can_offload(ds, lag, info, extack))
		return -EOPNOTSUPP;

	/* DSA LAG IDs are one-based */
	id = lag.id - 1;

	mv88e6xxx_reg_lock(chip);

	err = mv88e6xxx_port_set_trunk(chip, port, true, id);
	if (err)
		goto err_unlock;

	err = mv88e6xxx_lag_sync_masks_map(ds, lag);
	if (err)
		goto err_clear_trunk;

	mv88e6xxx_reg_unlock(chip);
	return 0;

err_clear_trunk:
	mv88e6xxx_port_set_trunk(chip, port, false, 0);
err_unlock:
	mv88e6xxx_reg_unlock(chip);
	return err;
}

static int mv88e6xxx_port_lag_leave(struct dsa_switch *ds, int port,
				    struct dsa_lag lag)
{
	struct mv88e6xxx_chip *chip = ds->priv;
	int err_sync, err_trunk;

	mv88e6xxx_reg_lock(chip);
	err_sync = mv88e6xxx_lag_sync_masks_map(ds, lag);
	err_trunk = mv88e6xxx_port_set_trunk(chip, port, false, 0);
	mv88e6xxx_reg_unlock(chip);
	return err_sync ? : err_trunk;
}

static int mv88e6xxx_crosschip_lag_change(struct dsa_switch *ds, int sw_index,
					  int port)
{
	struct mv88e6xxx_chip *chip = ds->priv;
	int err;

	mv88e6xxx_reg_lock(chip);
	err = mv88e6xxx_lag_sync_masks(ds);
	mv88e6xxx_reg_unlock(chip);
	return err;
}

static int mv88e6xxx_crosschip_lag_join(struct dsa_switch *ds, int sw_index,
					int port, struct dsa_lag lag,
					struct netdev_lag_upper_info *info,
					struct netlink_ext_ack *extack)
{
	struct mv88e6xxx_chip *chip = ds->priv;
	int err;

	if (!mv88e6xxx_lag_can_offload(ds, lag, info, extack))
		return -EOPNOTSUPP;

	mv88e6xxx_reg_lock(chip);

	err = mv88e6xxx_lag_sync_masks_map(ds, lag);
	if (err)
		goto unlock;

	err = mv88e6xxx_pvt_map(chip, sw_index, port);

unlock:
	mv88e6xxx_reg_unlock(chip);
	return err;
}

static int mv88e6xxx_crosschip_lag_leave(struct dsa_switch *ds, int sw_index,
					 int port, struct dsa_lag lag)
{
	struct mv88e6xxx_chip *chip = ds->priv;
	int err_sync, err_pvt;

	mv88e6xxx_reg_lock(chip);
	err_sync = mv88e6xxx_lag_sync_masks_map(ds, lag);
	err_pvt = mv88e6xxx_pvt_map(chip, sw_index, port);
	mv88e6xxx_reg_unlock(chip);
	return err_sync ? : err_pvt;
}

static const struct phylink_mac_ops mv88e6xxx_phylink_mac_ops = {
	.mac_select_pcs		= mv88e6xxx_mac_select_pcs,
	.mac_prepare		= mv88e6xxx_mac_prepare,
	.mac_config		= mv88e6xxx_mac_config,
	.mac_finish		= mv88e6xxx_mac_finish,
	.mac_link_down		= mv88e6xxx_mac_link_down,
	.mac_link_up		= mv88e6xxx_mac_link_up,
};

static const struct dsa_switch_ops mv88e6xxx_switch_ops = {
	.get_tag_protocol	= mv88e6xxx_get_tag_protocol,
	.change_tag_protocol	= mv88e6xxx_change_tag_protocol,
	.setup			= mv88e6xxx_setup,
	.teardown		= mv88e6xxx_teardown,
	.port_setup		= mv88e6xxx_port_setup,
	.port_teardown		= mv88e6xxx_port_teardown,
	.phylink_get_caps	= mv88e6xxx_get_caps,
	.get_strings		= mv88e6xxx_get_strings,
	.get_ethtool_stats	= mv88e6xxx_get_ethtool_stats,
	.get_eth_mac_stats	= mv88e6xxx_get_eth_mac_stats,
	.get_rmon_stats		= mv88e6xxx_get_rmon_stats,
	.get_sset_count		= mv88e6xxx_get_sset_count,
	.port_max_mtu		= mv88e6xxx_get_max_mtu,
	.port_change_mtu	= mv88e6xxx_change_mtu,
	.get_mac_eee		= mv88e6xxx_get_mac_eee,
	.set_mac_eee		= mv88e6xxx_set_mac_eee,
	.get_eeprom_len		= mv88e6xxx_get_eeprom_len,
	.get_eeprom		= mv88e6xxx_get_eeprom,
	.set_eeprom		= mv88e6xxx_set_eeprom,
	.get_regs_len		= mv88e6xxx_get_regs_len,
	.get_regs		= mv88e6xxx_get_regs,
	.get_rxnfc		= mv88e6xxx_get_rxnfc,
	.set_rxnfc		= mv88e6xxx_set_rxnfc,
	.set_ageing_time	= mv88e6xxx_set_ageing_time,
	.port_bridge_join	= mv88e6xxx_port_bridge_join,
	.port_bridge_leave	= mv88e6xxx_port_bridge_leave,
	.port_pre_bridge_flags	= mv88e6xxx_port_pre_bridge_flags,
	.port_bridge_flags	= mv88e6xxx_port_bridge_flags,
	.port_stp_state_set	= mv88e6xxx_port_stp_state_set,
	.port_mst_state_set	= mv88e6xxx_port_mst_state_set,
	.port_fast_age		= mv88e6xxx_port_fast_age,
	.port_vlan_fast_age	= mv88e6xxx_port_vlan_fast_age,
	.port_vlan_filtering	= mv88e6xxx_port_vlan_filtering,
	.port_vlan_add		= mv88e6xxx_port_vlan_add,
	.port_vlan_del		= mv88e6xxx_port_vlan_del,
	.vlan_msti_set		= mv88e6xxx_vlan_msti_set,
	.port_fdb_add		= mv88e6xxx_port_fdb_add,
	.port_fdb_del		= mv88e6xxx_port_fdb_del,
	.port_fdb_dump		= mv88e6xxx_port_fdb_dump,
	.port_mdb_add		= mv88e6xxx_port_mdb_add,
	.port_mdb_del		= mv88e6xxx_port_mdb_del,
	.port_mirror_add	= mv88e6xxx_port_mirror_add,
	.port_mirror_del	= mv88e6xxx_port_mirror_del,
	.crosschip_bridge_join	= mv88e6xxx_crosschip_bridge_join,
	.crosschip_bridge_leave	= mv88e6xxx_crosschip_bridge_leave,
	.port_hwtstamp_set	= mv88e6xxx_port_hwtstamp_set,
	.port_hwtstamp_get	= mv88e6xxx_port_hwtstamp_get,
	.port_txtstamp		= mv88e6xxx_port_txtstamp,
	.port_rxtstamp		= mv88e6xxx_port_rxtstamp,
	.get_ts_info		= mv88e6xxx_get_ts_info,
	.devlink_param_get	= mv88e6xxx_devlink_param_get,
	.devlink_param_set	= mv88e6xxx_devlink_param_set,
	.devlink_info_get	= mv88e6xxx_devlink_info_get,
	.port_lag_change	= mv88e6xxx_port_lag_change,
	.port_lag_join		= mv88e6xxx_port_lag_join,
	.port_lag_leave		= mv88e6xxx_port_lag_leave,
	.crosschip_lag_change	= mv88e6xxx_crosschip_lag_change,
	.crosschip_lag_join	= mv88e6xxx_crosschip_lag_join,
	.crosschip_lag_leave	= mv88e6xxx_crosschip_lag_leave,
};

static int mv88e6xxx_register_switch(struct mv88e6xxx_chip *chip)
{
	struct device *dev = chip->dev;
	struct dsa_switch *ds;

	ds = devm_kzalloc(dev, sizeof(*ds), GFP_KERNEL);
	if (!ds)
		return -ENOMEM;

	ds->dev = dev;
	ds->num_ports = mv88e6xxx_num_ports(chip);
	ds->priv = chip;
	ds->dev = dev;
	ds->ops = &mv88e6xxx_switch_ops;
	ds->phylink_mac_ops = &mv88e6xxx_phylink_mac_ops;
	ds->ageing_time_min = chip->info->age_time_coeff;
	ds->ageing_time_max = chip->info->age_time_coeff * U8_MAX;

	/* Some chips support up to 32, but that requires enabling the
	 * 5-bit port mode, which we do not support. 640k^W16 ought to
	 * be enough for anyone.
	 */
	ds->num_lag_ids = mv88e6xxx_has_lag(chip) ? 16 : 0;

	dev_set_drvdata(dev, ds);

	return dsa_register_switch(ds);
}

static void mv88e6xxx_unregister_switch(struct mv88e6xxx_chip *chip)
{
	dsa_unregister_switch(chip->ds);
}

static const void *pdata_device_get_match_data(struct device *dev)
{
	const struct of_device_id *matches = dev->driver->of_match_table;
	const struct dsa_mv88e6xxx_pdata *pdata = dev->platform_data;

	for (; matches->name[0] || matches->type[0] || matches->compatible[0];
	     matches++) {
		if (!strcmp(pdata->compatible, matches->compatible))
			return matches->data;
	}
	return NULL;
}

/* There is no suspend to RAM support at DSA level yet, the switch configuration
 * would be lost after a power cycle so prevent it to be suspended.
 */
static int __maybe_unused mv88e6xxx_suspend(struct device *dev)
{
	return -EOPNOTSUPP;
}

static int __maybe_unused mv88e6xxx_resume(struct device *dev)
{
	return 0;
}

static SIMPLE_DEV_PM_OPS(mv88e6xxx_pm_ops, mv88e6xxx_suspend, mv88e6xxx_resume);

static int mv88e6xxx_probe(struct mdio_device *mdiodev)
{
	struct dsa_mv88e6xxx_pdata *pdata = mdiodev->dev.platform_data;
	const struct mv88e6xxx_info *compat_info = NULL;
	struct device *dev = &mdiodev->dev;
	struct device_node *np = dev->of_node;
	struct mv88e6xxx_chip *chip;
	int port;
	int err;

	if (!np && !pdata)
		return -EINVAL;

	if (np)
		compat_info = of_device_get_match_data(dev);

	if (pdata) {
		compat_info = pdata_device_get_match_data(dev);

		if (!pdata->netdev)
			return -EINVAL;

		for (port = 0; port < DSA_MAX_PORTS; port++) {
			if (!(pdata->enabled_ports & (1 << port)))
				continue;
			if (strcmp(pdata->cd.port_names[port], "cpu"))
				continue;
			pdata->cd.netdev[port] = &pdata->netdev->dev;
			break;
		}
	}

	if (!compat_info)
		return -EINVAL;

	chip = mv88e6xxx_alloc_chip(dev);
	if (!chip) {
		err = -ENOMEM;
		goto out;
	}

	chip->info = compat_info;

	chip->reset = devm_gpiod_get_optional(dev, "reset", GPIOD_OUT_LOW);
	if (IS_ERR(chip->reset)) {
		err = PTR_ERR(chip->reset);
		goto out;
	}
	if (chip->reset)
		usleep_range(10000, 20000);

	/* Detect if the device is configured in single chip addressing mode,
	 * otherwise continue with address specific smi init/detection.
	 */
	err = mv88e6xxx_single_chip_detect(chip, mdiodev);
	if (err) {
		err = mv88e6xxx_smi_init(chip, mdiodev->bus, mdiodev->addr);
		if (err)
			goto out;

		err = mv88e6xxx_detect(chip);
		if (err)
			goto out;
	}

	if (chip->info->edsa_support == MV88E6XXX_EDSA_SUPPORTED)
		chip->tag_protocol = DSA_TAG_PROTO_EDSA;
	else
		chip->tag_protocol = DSA_TAG_PROTO_DSA;

	mv88e6xxx_phy_init(chip);

	if (chip->info->ops->get_eeprom) {
		if (np)
			of_property_read_u32(np, "eeprom-length",
					     &chip->eeprom_len);
		else
			chip->eeprom_len = pdata->eeprom_len;
	}

	mv88e6xxx_reg_lock(chip);
	err = mv88e6xxx_switch_reset(chip);
	mv88e6xxx_reg_unlock(chip);
	if (err)
		goto out;

	if (np) {
		chip->irq = of_irq_get(np, 0);
		if (chip->irq == -EPROBE_DEFER) {
			err = chip->irq;
			goto out;
		}
	}

	if (pdata)
		chip->irq = pdata->irq;

	/* Has to be performed before the MDIO bus is created, because
	 * the PHYs will link their interrupts to these interrupt
	 * controllers
	 */
	mv88e6xxx_reg_lock(chip);
	if (chip->irq > 0)
		err = mv88e6xxx_g1_irq_setup(chip);
	else
		err = mv88e6xxx_irq_poll_setup(chip);
	mv88e6xxx_reg_unlock(chip);

	if (err)
		goto out;

	if (chip->info->g2_irqs > 0) {
		err = mv88e6xxx_g2_irq_setup(chip);
		if (err)
			goto out_g1_irq;
	}

	err = mv88e6xxx_g1_atu_prob_irq_setup(chip);
	if (err)
		goto out_g2_irq;

	err = mv88e6xxx_g1_vtu_prob_irq_setup(chip);
	if (err)
		goto out_g1_atu_prob_irq;

	err = mv88e6xxx_register_switch(chip);
	if (err)
		goto out_g1_vtu_prob_irq;

	return 0;

out_g1_vtu_prob_irq:
	mv88e6xxx_g1_vtu_prob_irq_free(chip);
out_g1_atu_prob_irq:
	mv88e6xxx_g1_atu_prob_irq_free(chip);
out_g2_irq:
	if (chip->info->g2_irqs > 0)
		mv88e6xxx_g2_irq_free(chip);
out_g1_irq:
	if (chip->irq > 0)
		mv88e6xxx_g1_irq_free(chip);
	else
		mv88e6xxx_irq_poll_free(chip);
out:
	if (pdata)
		dev_put(pdata->netdev);

	return err;
}

static void mv88e6xxx_remove(struct mdio_device *mdiodev)
{
	struct dsa_switch *ds = dev_get_drvdata(&mdiodev->dev);
	struct mv88e6xxx_chip *chip;

	if (!ds)
		return;

	chip = ds->priv;

	if (chip->info->ptp_support) {
		mv88e6xxx_hwtstamp_free(chip);
		mv88e6xxx_ptp_free(chip);
	}

	mv88e6xxx_phy_destroy(chip);
	mv88e6xxx_unregister_switch(chip);

	mv88e6xxx_g1_vtu_prob_irq_free(chip);
	mv88e6xxx_g1_atu_prob_irq_free(chip);

	if (chip->info->g2_irqs > 0)
		mv88e6xxx_g2_irq_free(chip);

	if (chip->irq > 0)
		mv88e6xxx_g1_irq_free(chip);
	else
		mv88e6xxx_irq_poll_free(chip);
}

static void mv88e6xxx_shutdown(struct mdio_device *mdiodev)
{
	struct dsa_switch *ds = dev_get_drvdata(&mdiodev->dev);

	if (!ds)
		return;

	dsa_switch_shutdown(ds);

	dev_set_drvdata(&mdiodev->dev, NULL);
}

static const struct of_device_id mv88e6xxx_of_match[] = {
	{
		.compatible = "marvell,mv88e6085",
		.data = &mv88e6xxx_table[MV88E6085],
	},
	{
		.compatible = "marvell,mv88e6190",
		.data = &mv88e6xxx_table[MV88E6190],
	},
	{
		.compatible = "marvell,mv88e6250",
		.data = &mv88e6xxx_table[MV88E6250],
	},
	{ /* sentinel */ },
};

MODULE_DEVICE_TABLE(of, mv88e6xxx_of_match);

static struct mdio_driver mv88e6xxx_driver = {
	.probe	= mv88e6xxx_probe,
	.remove = mv88e6xxx_remove,
	.shutdown = mv88e6xxx_shutdown,
	.mdiodrv.driver = {
		.name = "mv88e6085",
		.of_match_table = mv88e6xxx_of_match,
		.pm = &mv88e6xxx_pm_ops,
	},
};

mdio_module_driver(mv88e6xxx_driver);

MODULE_AUTHOR("Lennert Buytenhek <buytenh@wantstofly.org>");
MODULE_DESCRIPTION("Driver for Marvell 88E6XXX ethernet switch chips");
MODULE_LICENSE("GPL");<|MERGE_RESOLUTION|>--- conflicted
+++ resolved
@@ -718,18 +718,6 @@
 		else
 			mv88e6xxx_translate_cmode(cmode, supported);
 	}
-}
-
-static void mv88e632x_phylink_get_caps(struct mv88e6xxx_chip *chip, int port,
-				       struct phylink_config *config)
-{
-	unsigned long *supported = config->supported_interfaces;
-
-	/* Translate the default cmode */
-	mv88e6xxx_translate_cmode(chip->ports[port].cmode, supported);
-
-	config->mac_capabilities = MAC_SYM_PAUSE | MAC_10 | MAC_100 |
-				   MAC_1000FD;
 }
 
 static void mv88e6341_phylink_get_caps(struct mv88e6xxx_chip *chip, int port,
@@ -3764,11 +3752,7 @@
 	int err;
 
 	if (!chip->info->ops->phy_read_c45)
-<<<<<<< HEAD
-		return 0xffff;
-=======
 		return -ENODEV;
->>>>>>> a6ad5510
 
 	mv88e6xxx_reg_lock(chip);
 	err = chip->info->ops->phy_read_c45(chip, bus, phy, devad, reg, &val);
