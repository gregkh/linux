/* SPDX-License-Identifier: GPL-2.0 */
/*
 * Microchip KSZ8XXX series register access
 *
 * Copyright (C) 2020 Pengutronix, Michael Grzeschik <kernel@pengutronix.de>
 */

#ifndef __KSZ8XXX_H
#define __KSZ8XXX_H

#include <linux/types.h>
#include <net/dsa.h>
#include "ksz_common.h"

int ksz8_setup(struct dsa_switch *ds);
u32 ksz8_get_port_addr(int port, int offset);
void ksz8_cfg_port_member(struct ksz_device *dev, int port, u8 member);
void ksz8_flush_dyn_mac_table(struct ksz_device *dev, int port);
void ksz8_port_setup(struct ksz_device *dev, int port, bool cpu_port);
int ksz8_r_phy(struct ksz_device *dev, u16 phy, u16 reg, u16 *val);
int ksz8_w_phy(struct ksz_device *dev, u16 phy, u16 reg, u16 val);
int ksz8_r_dyn_mac_table(struct ksz_device *dev, u16 addr, u8 *mac_addr,
			 u8 *fid, u8 *src_port, u8 *timestamp, u16 *entries);
<<<<<<< HEAD
void ksz8_w_sta_mac_table(struct ksz_device *dev, u16 addr,
			  struct alu_struct *alu);
=======
>>>>>>> 98817289
void ksz8_r_mib_cnt(struct ksz_device *dev, int port, u16 addr, u64 *cnt);
void ksz8_r_mib_pkt(struct ksz_device *dev, int port, u16 addr,
		    u64 *dropped, u64 *cnt);
void ksz8_freeze_mib(struct ksz_device *dev, int port, bool freeze);
void ksz8_port_init_cnt(struct ksz_device *dev, int port);
int ksz8_fdb_dump(struct ksz_device *dev, int port,
		  dsa_fdb_dump_cb_t *cb, void *data);
int ksz8_fdb_add(struct ksz_device *dev, int port, const unsigned char *addr,
		 u16 vid, struct dsa_db db);
int ksz8_fdb_del(struct ksz_device *dev, int port, const unsigned char *addr,
		 u16 vid, struct dsa_db db);
int ksz8_mdb_add(struct ksz_device *dev, int port,
		 const struct switchdev_obj_port_mdb *mdb, struct dsa_db db);
int ksz8_mdb_del(struct ksz_device *dev, int port,
		 const struct switchdev_obj_port_mdb *mdb, struct dsa_db db);
int ksz8_port_vlan_filtering(struct ksz_device *dev, int port, bool flag,
			     struct netlink_ext_ack *extack);
int ksz8_port_vlan_add(struct ksz_device *dev, int port,
		       const struct switchdev_obj_port_vlan *vlan,
		       struct netlink_ext_ack *extack);
int ksz8_port_vlan_del(struct ksz_device *dev, int port,
		       const struct switchdev_obj_port_vlan *vlan);
int ksz8_port_mirror_add(struct ksz_device *dev, int port,
			 struct dsa_mall_mirror_tc_entry *mirror,
			 bool ingress, struct netlink_ext_ack *extack);
void ksz8_port_mirror_del(struct ksz_device *dev, int port,
			  struct dsa_mall_mirror_tc_entry *mirror);
void ksz8_get_caps(struct ksz_device *dev, int port,
		   struct phylink_config *config);
void ksz8_config_cpu_port(struct dsa_switch *ds);
int ksz8_enable_stp_addr(struct ksz_device *dev);
int ksz8_reset_switch(struct ksz_device *dev);
int ksz8_switch_init(struct ksz_device *dev);
void ksz8_switch_exit(struct ksz_device *dev);
int ksz8_change_mtu(struct ksz_device *dev, int port, int mtu);

#endif<|MERGE_RESOLUTION|>--- conflicted
+++ resolved
@@ -21,11 +21,6 @@
 int ksz8_w_phy(struct ksz_device *dev, u16 phy, u16 reg, u16 val);
 int ksz8_r_dyn_mac_table(struct ksz_device *dev, u16 addr, u8 *mac_addr,
 			 u8 *fid, u8 *src_port, u8 *timestamp, u16 *entries);
-<<<<<<< HEAD
-void ksz8_w_sta_mac_table(struct ksz_device *dev, u16 addr,
-			  struct alu_struct *alu);
-=======
->>>>>>> 98817289
 void ksz8_r_mib_cnt(struct ksz_device *dev, int port, u16 addr, u64 *cnt);
 void ksz8_r_mib_pkt(struct ksz_device *dev, int port, u16 addr,
 		    u64 *dropped, u64 *cnt);
