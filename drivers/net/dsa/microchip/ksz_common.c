// SPDX-License-Identifier: GPL-2.0
/*
 * Microchip switch driver main logic
 *
 * Copyright (C) 2017-2019 Microchip Technology Inc.
 */

#include <linux/delay.h>
#include <linux/export.h>
#include <linux/gpio/consumer.h>
#include <linux/kernel.h>
#include <linux/module.h>
#include <linux/platform_data/microchip-ksz.h>
#include <linux/phy.h>
#include <linux/etherdevice.h>
#include <linux/if_bridge.h>
#include <linux/of_net.h>
#include <net/dsa.h>
#include <net/switchdev.h>

#include "ksz_common.h"

void ksz_update_port_member(struct ksz_device *dev, int port)
{
	struct ksz_port *p;
	int i;

	for (i = 0; i < dev->port_cnt; i++) {
		if (i == port || i == dev->cpu_port)
			continue;
		p = &dev->ports[i];
		if (!(dev->member & (1 << i)))
			continue;

		/* Port is a member of the bridge and is forwarding. */
		if (p->stp_state == BR_STATE_FORWARDING &&
		    p->member != dev->member)
			dev->dev_ops->cfg_port_member(dev, i, dev->member);
	}
}
EXPORT_SYMBOL_GPL(ksz_update_port_member);

static void port_r_cnt(struct ksz_device *dev, int port)
{
	struct ksz_port_mib *mib = &dev->ports[port].mib;
	u64 *dropped;

	/* Some ports may not have MIB counters before SWITCH_COUNTER_NUM. */
	while (mib->cnt_ptr < dev->reg_mib_cnt) {
		dev->dev_ops->r_mib_cnt(dev, port, mib->cnt_ptr,
					&mib->counters[mib->cnt_ptr]);
		++mib->cnt_ptr;
	}

	/* last one in storage */
	dropped = &mib->counters[dev->mib_cnt];

	/* Some ports may not have MIB counters after SWITCH_COUNTER_NUM. */
	while (mib->cnt_ptr < dev->mib_cnt) {
		dev->dev_ops->r_mib_pkt(dev, port, mib->cnt_ptr,
					dropped, &mib->counters[mib->cnt_ptr]);
		++mib->cnt_ptr;
	}
	mib->cnt_ptr = 0;
}

static void ksz_mib_read_work(struct work_struct *work)
{
	struct ksz_device *dev = container_of(work, struct ksz_device,
					      mib_read.work);
	struct ksz_port_mib *mib;
	struct ksz_port *p;
	int i;

	for (i = 0; i < dev->port_cnt; i++) {
		if (dsa_is_unused_port(dev->ds, i))
			continue;

		p = &dev->ports[i];
		mib = &p->mib;
		mutex_lock(&mib->cnt_mutex);

		/* Only read MIB counters when the port is told to do.
		 * If not, read only dropped counters when link is not up.
		 */
		if (!p->read) {
			const struct dsa_port *dp = dsa_to_port(dev->ds, i);

			if (!netif_carrier_ok(dp->slave))
				mib->cnt_ptr = dev->reg_mib_cnt;
		}
		port_r_cnt(dev, i);
		p->read = false;
		mutex_unlock(&mib->cnt_mutex);
	}

	schedule_delayed_work(&dev->mib_read, dev->mib_read_interval);
}

void ksz_init_mib_timer(struct ksz_device *dev)
{
	int i;

	INIT_DELAYED_WORK(&dev->mib_read, ksz_mib_read_work);

	for (i = 0; i < dev->port_cnt; i++)
		dev->dev_ops->port_init_cnt(dev, i);
}
EXPORT_SYMBOL_GPL(ksz_init_mib_timer);

int ksz_phy_read16(struct dsa_switch *ds, int addr, int reg)
{
	struct ksz_device *dev = ds->priv;
	u16 val = 0xffff;

	dev->dev_ops->r_phy(dev, addr, reg, &val);

	return val;
}
EXPORT_SYMBOL_GPL(ksz_phy_read16);

int ksz_phy_write16(struct dsa_switch *ds, int addr, int reg, u16 val)
{
	struct ksz_device *dev = ds->priv;

	dev->dev_ops->w_phy(dev, addr, reg, val);

	return 0;
}
EXPORT_SYMBOL_GPL(ksz_phy_write16);

void ksz_mac_link_down(struct dsa_switch *ds, int port, unsigned int mode,
		       phy_interface_t interface)
{
	struct ksz_device *dev = ds->priv;
	struct ksz_port *p = &dev->ports[port];

	/* Read all MIB counters when the link is going down. */
	p->read = true;
	/* timer started */
	if (dev->mib_read_interval)
		schedule_delayed_work(&dev->mib_read, 0);
}
EXPORT_SYMBOL_GPL(ksz_mac_link_down);

int ksz_sset_count(struct dsa_switch *ds, int port, int sset)
{
	struct ksz_device *dev = ds->priv;

	if (sset != ETH_SS_STATS)
		return 0;

	return dev->mib_cnt;
}
EXPORT_SYMBOL_GPL(ksz_sset_count);

void ksz_get_ethtool_stats(struct dsa_switch *ds, int port, uint64_t *buf)
{
	const struct dsa_port *dp = dsa_to_port(ds, port);
	struct ksz_device *dev = ds->priv;
	struct ksz_port_mib *mib;

	mib = &dev->ports[port].mib;
	mutex_lock(&mib->cnt_mutex);

	/* Only read dropped counters if no link. */
	if (!netif_carrier_ok(dp->slave))
		mib->cnt_ptr = dev->reg_mib_cnt;
	port_r_cnt(dev, port);
	memcpy(buf, mib->counters, dev->mib_cnt * sizeof(u64));
	mutex_unlock(&mib->cnt_mutex);
}
EXPORT_SYMBOL_GPL(ksz_get_ethtool_stats);

int ksz_port_bridge_join(struct dsa_switch *ds, int port,
			 struct net_device *br)
{
	struct ksz_device *dev = ds->priv;

	mutex_lock(&dev->dev_mutex);
	dev->br_member |= (1 << port);
	mutex_unlock(&dev->dev_mutex);

	/* port_stp_state_set() will be called after to put the port in
	 * appropriate state so there is no need to do anything.
	 */

	return 0;
}
EXPORT_SYMBOL_GPL(ksz_port_bridge_join);

void ksz_port_bridge_leave(struct dsa_switch *ds, int port,
			   struct net_device *br)
{
	struct ksz_device *dev = ds->priv;

	mutex_lock(&dev->dev_mutex);
	dev->br_member &= ~(1 << port);
	dev->member &= ~(1 << port);
	mutex_unlock(&dev->dev_mutex);

	/* port_stp_state_set() will be called after to put the port in
	 * forwarding state so there is no need to do anything.
	 */
}
EXPORT_SYMBOL_GPL(ksz_port_bridge_leave);

void ksz_port_fast_age(struct dsa_switch *ds, int port)
{
	struct ksz_device *dev = ds->priv;

	dev->dev_ops->flush_dyn_mac_table(dev, port);
}
EXPORT_SYMBOL_GPL(ksz_port_fast_age);

int ksz_port_fdb_dump(struct dsa_switch *ds, int port, dsa_fdb_dump_cb_t *cb,
		      void *data)
{
	struct ksz_device *dev = ds->priv;
	int ret = 0;
	u16 i = 0;
	u16 entries = 0;
	u8 timestamp = 0;
	u8 fid;
	u8 member;
	struct alu_struct alu;

	do {
		alu.is_static = false;
		ret = dev->dev_ops->r_dyn_mac_table(dev, i, alu.mac, &fid,
						    &member, &timestamp,
						    &entries);
		if (!ret && (member & BIT(port))) {
			ret = cb(alu.mac, alu.fid, alu.is_static, data);
			if (ret)
				break;
		}
		i++;
	} while (i < entries);
	if (i >= entries)
		ret = 0;

	return ret;
}
EXPORT_SYMBOL_GPL(ksz_port_fdb_dump);

int ksz_port_mdb_add(struct dsa_switch *ds, int port,
		     const struct switchdev_obj_port_mdb *mdb)
{
	struct ksz_device *dev = ds->priv;
	struct alu_struct alu;
	int index;
	int empty = 0;

	alu.port_forward = 0;
	for (index = 0; index < dev->num_statics; index++) {
		if (!dev->dev_ops->r_sta_mac_table(dev, index, &alu)) {
			/* Found one already in static MAC table. */
			if (!memcmp(alu.mac, mdb->addr, ETH_ALEN) &&
			    alu.fid == mdb->vid)
				break;
		/* Remember the first empty entry. */
		} else if (!empty) {
			empty = index + 1;
		}
	}

	/* no available entry */
	if (index == dev->num_statics && !empty)
		return -ENOSPC;

	/* add entry */
	if (index == dev->num_statics) {
		index = empty - 1;
		memset(&alu, 0, sizeof(alu));
		memcpy(alu.mac, mdb->addr, ETH_ALEN);
		alu.is_static = true;
	}
	alu.port_forward |= BIT(port);
	if (mdb->vid) {
		alu.is_use_fid = true;

		/* Need a way to map VID to FID. */
		alu.fid = mdb->vid;
	}
	dev->dev_ops->w_sta_mac_table(dev, index, &alu);

	return 0;
}
EXPORT_SYMBOL_GPL(ksz_port_mdb_add);

int ksz_port_mdb_del(struct dsa_switch *ds, int port,
		     const struct switchdev_obj_port_mdb *mdb)
{
	struct ksz_device *dev = ds->priv;
	struct alu_struct alu;
	int index;
	int ret = 0;

	for (index = 0; index < dev->num_statics; index++) {
		if (!dev->dev_ops->r_sta_mac_table(dev, index, &alu)) {
			/* Found one already in static MAC table. */
			if (!memcmp(alu.mac, mdb->addr, ETH_ALEN) &&
			    alu.fid == mdb->vid)
				break;
		}
	}

	/* no available entry */
	if (index == dev->num_statics)
		goto exit;

	/* clear port */
	alu.port_forward &= ~BIT(port);
	if (!alu.port_forward)
		alu.is_static = false;
	dev->dev_ops->w_sta_mac_table(dev, index, &alu);

exit:
	return ret;
}
EXPORT_SYMBOL_GPL(ksz_port_mdb_del);

int ksz_enable_port(struct dsa_switch *ds, int port, struct phy_device *phy)
{
	struct ksz_device *dev = ds->priv;

	if (!dsa_is_user_port(ds, port))
		return 0;

	/* setup slave port */
	dev->dev_ops->port_setup(dev, port, false);

	/* port_stp_state_set() will be called after to enable the port so
	 * there is no need to do anything.
	 */

	return 0;
}
EXPORT_SYMBOL_GPL(ksz_enable_port);

struct ksz_device *ksz_switch_alloc(struct device *base, void *priv)
{
	struct dsa_switch *ds;
	struct ksz_device *swdev;

	ds = devm_kzalloc(base, sizeof(*ds), GFP_KERNEL);
	if (!ds)
		return NULL;

	ds->dev = base;
	ds->num_ports = DSA_MAX_PORTS;

	swdev = devm_kzalloc(base, sizeof(*swdev), GFP_KERNEL);
	if (!swdev)
		return NULL;

	ds->priv = swdev;
	swdev->dev = base;

	swdev->ds = ds;
	swdev->priv = priv;

	return swdev;
}
EXPORT_SYMBOL(ksz_switch_alloc);

int ksz_switch_register(struct ksz_device *dev,
			const struct ksz_dev_ops *ops)
{
	struct device_node *port, *ports;
	phy_interface_t interface;
	unsigned int port_num;
	int ret;

	if (dev->pdata)
		dev->chip_id = dev->pdata->chip_id;

	dev->reset_gpio = devm_gpiod_get_optional(dev->dev, "reset",
						  GPIOD_OUT_LOW);
	if (IS_ERR(dev->reset_gpio))
		return PTR_ERR(dev->reset_gpio);

	if (dev->reset_gpio) {
		gpiod_set_value_cansleep(dev->reset_gpio, 1);
		usleep_range(10000, 12000);
		gpiod_set_value_cansleep(dev->reset_gpio, 0);
		msleep(100);
	}

	mutex_init(&dev->dev_mutex);
	mutex_init(&dev->regmap_mutex);
	mutex_init(&dev->alu_mutex);
	mutex_init(&dev->vlan_mutex);

	dev->dev_ops = ops;

	if (dev->dev_ops->detect(dev))
		return -EINVAL;

	ret = dev->dev_ops->init(dev);
	if (ret)
		return ret;

	/* Host port interface will be self detected, or specifically set in
	 * device tree.
	 */
	for (port_num = 0; port_num < dev->port_cnt; ++port_num)
		dev->ports[port_num].interface = PHY_INTERFACE_MODE_NA;
	if (dev->dev->of_node) {
		ret = of_get_phy_mode(dev->dev->of_node, &interface);
		if (ret == 0)
			dev->compat_interface = interface;
		ports = of_get_child_by_name(dev->dev->of_node, "ethernet-ports");
		if (!ports)
			ports = of_get_child_by_name(dev->dev->of_node, "ports");
		if (ports)
			for_each_available_child_of_node(ports, port) {
				if (of_property_read_u32(port, "reg",
							 &port_num))
					continue;
<<<<<<< HEAD
				if (port_num >= dev->mib_port_cnt)
=======
				if (!(dev->port_mask & BIT(port_num))) {
					of_node_put(port);
>>>>>>> 3b17187f
					return -EINVAL;
				}
				of_get_phy_mode(port,
						&dev->ports[port_num].interface);
			}
		dev->synclko_125 = of_property_read_bool(dev->dev->of_node,
							 "microchip,synclko-125");
	}

	ret = dsa_register_switch(dev->ds);
	if (ret) {
		dev->dev_ops->exit(dev);
		return ret;
	}

	/* Read MIB counters every 30 seconds to avoid overflow. */
	dev->mib_read_interval = msecs_to_jiffies(30000);

	/* Start the MIB timer. */
	schedule_delayed_work(&dev->mib_read, 0);

	return 0;
}
EXPORT_SYMBOL(ksz_switch_register);

void ksz_switch_remove(struct ksz_device *dev)
{
	/* timer started */
	if (dev->mib_read_interval) {
		dev->mib_read_interval = 0;
		cancel_delayed_work_sync(&dev->mib_read);
	}

	dev->dev_ops->exit(dev);
	dsa_unregister_switch(dev->ds);

	if (dev->reset_gpio)
		gpiod_set_value_cansleep(dev->reset_gpio, 1);

}
EXPORT_SYMBOL(ksz_switch_remove);

MODULE_AUTHOR("Woojung Huh <Woojung.Huh@microchip.com>");
MODULE_DESCRIPTION("Microchip KSZ Series Switch DSA Driver");
MODULE_LICENSE("GPL");<|MERGE_RESOLUTION|>--- conflicted
+++ resolved
@@ -419,12 +419,8 @@
 				if (of_property_read_u32(port, "reg",
 							 &port_num))
 					continue;
-<<<<<<< HEAD
-				if (port_num >= dev->mib_port_cnt)
-=======
 				if (!(dev->port_mask & BIT(port_num))) {
 					of_node_put(port);
->>>>>>> 3b17187f
 					return -EINVAL;
 				}
 				of_get_phy_mode(port,
