/*
 * B53 switch driver main logic
 *
 * Copyright (C) 2011-2013 Jonas Gorski <jogo@openwrt.org>
 * Copyright (C) 2016 Florian Fainelli <f.fainelli@gmail.com>
 *
 * Permission to use, copy, modify, and/or distribute this software for any
 * purpose with or without fee is hereby granted, provided that the above
 * copyright notice and this permission notice appear in all copies.
 *
 * THE SOFTWARE IS PROVIDED "AS IS" AND THE AUTHOR DISCLAIMS ALL WARRANTIES
 * WITH REGARD TO THIS SOFTWARE INCLUDING ALL IMPLIED WARRANTIES OF
 * MERCHANTABILITY AND FITNESS. IN NO EVENT SHALL THE AUTHOR BE LIABLE FOR
 * ANY SPECIAL, DIRECT, INDIRECT, OR CONSEQUENTIAL DAMAGES OR ANY DAMAGES
 * WHATSOEVER RESULTING FROM LOSS OF USE, DATA OR PROFITS, WHETHER IN AN
 * ACTION OF CONTRACT, NEGLIGENCE OR OTHER TORTIOUS ACTION, ARISING OUT OF
 * OR IN CONNECTION WITH THE USE OR PERFORMANCE OF THIS SOFTWARE.
 */

#include <linux/delay.h>
#include <linux/export.h>
#include <linux/gpio.h>
#include <linux/kernel.h>
#include <linux/module.h>
#include <linux/platform_data/b53.h>
#include <linux/phy.h>
#include <linux/phylink.h>
#include <linux/etherdevice.h>
#include <linux/if_bridge.h>
#include <linux/if_vlan.h>
#include <net/dsa.h>

#include "b53_regs.h"
#include "b53_priv.h"

struct b53_mib_desc {
	u8 size;
	u8 offset;
	const char *name;
};

/* BCM5365 MIB counters */
static const struct b53_mib_desc b53_mibs_65[] = {
	{ 8, 0x00, "TxOctets" },
	{ 4, 0x08, "TxDropPkts" },
	{ 4, 0x10, "TxBroadcastPkts" },
	{ 4, 0x14, "TxMulticastPkts" },
	{ 4, 0x18, "TxUnicastPkts" },
	{ 4, 0x1c, "TxCollisions" },
	{ 4, 0x20, "TxSingleCollision" },
	{ 4, 0x24, "TxMultipleCollision" },
	{ 4, 0x28, "TxDeferredTransmit" },
	{ 4, 0x2c, "TxLateCollision" },
	{ 4, 0x30, "TxExcessiveCollision" },
	{ 4, 0x38, "TxPausePkts" },
	{ 8, 0x44, "RxOctets" },
	{ 4, 0x4c, "RxUndersizePkts" },
	{ 4, 0x50, "RxPausePkts" },
	{ 4, 0x54, "Pkts64Octets" },
	{ 4, 0x58, "Pkts65to127Octets" },
	{ 4, 0x5c, "Pkts128to255Octets" },
	{ 4, 0x60, "Pkts256to511Octets" },
	{ 4, 0x64, "Pkts512to1023Octets" },
	{ 4, 0x68, "Pkts1024to1522Octets" },
	{ 4, 0x6c, "RxOversizePkts" },
	{ 4, 0x70, "RxJabbers" },
	{ 4, 0x74, "RxAlignmentErrors" },
	{ 4, 0x78, "RxFCSErrors" },
	{ 8, 0x7c, "RxGoodOctets" },
	{ 4, 0x84, "RxDropPkts" },
	{ 4, 0x88, "RxUnicastPkts" },
	{ 4, 0x8c, "RxMulticastPkts" },
	{ 4, 0x90, "RxBroadcastPkts" },
	{ 4, 0x94, "RxSAChanges" },
	{ 4, 0x98, "RxFragments" },
};

#define B53_MIBS_65_SIZE	ARRAY_SIZE(b53_mibs_65)

/* BCM63xx MIB counters */
static const struct b53_mib_desc b53_mibs_63xx[] = {
	{ 8, 0x00, "TxOctets" },
	{ 4, 0x08, "TxDropPkts" },
	{ 4, 0x0c, "TxQoSPkts" },
	{ 4, 0x10, "TxBroadcastPkts" },
	{ 4, 0x14, "TxMulticastPkts" },
	{ 4, 0x18, "TxUnicastPkts" },
	{ 4, 0x1c, "TxCollisions" },
	{ 4, 0x20, "TxSingleCollision" },
	{ 4, 0x24, "TxMultipleCollision" },
	{ 4, 0x28, "TxDeferredTransmit" },
	{ 4, 0x2c, "TxLateCollision" },
	{ 4, 0x30, "TxExcessiveCollision" },
	{ 4, 0x38, "TxPausePkts" },
	{ 8, 0x3c, "TxQoSOctets" },
	{ 8, 0x44, "RxOctets" },
	{ 4, 0x4c, "RxUndersizePkts" },
	{ 4, 0x50, "RxPausePkts" },
	{ 4, 0x54, "Pkts64Octets" },
	{ 4, 0x58, "Pkts65to127Octets" },
	{ 4, 0x5c, "Pkts128to255Octets" },
	{ 4, 0x60, "Pkts256to511Octets" },
	{ 4, 0x64, "Pkts512to1023Octets" },
	{ 4, 0x68, "Pkts1024to1522Octets" },
	{ 4, 0x6c, "RxOversizePkts" },
	{ 4, 0x70, "RxJabbers" },
	{ 4, 0x74, "RxAlignmentErrors" },
	{ 4, 0x78, "RxFCSErrors" },
	{ 8, 0x7c, "RxGoodOctets" },
	{ 4, 0x84, "RxDropPkts" },
	{ 4, 0x88, "RxUnicastPkts" },
	{ 4, 0x8c, "RxMulticastPkts" },
	{ 4, 0x90, "RxBroadcastPkts" },
	{ 4, 0x94, "RxSAChanges" },
	{ 4, 0x98, "RxFragments" },
	{ 4, 0xa0, "RxSymbolErrors" },
	{ 4, 0xa4, "RxQoSPkts" },
	{ 8, 0xa8, "RxQoSOctets" },
	{ 4, 0xb0, "Pkts1523to2047Octets" },
	{ 4, 0xb4, "Pkts2048to4095Octets" },
	{ 4, 0xb8, "Pkts4096to8191Octets" },
	{ 4, 0xbc, "Pkts8192to9728Octets" },
	{ 4, 0xc0, "RxDiscarded" },
};

#define B53_MIBS_63XX_SIZE	ARRAY_SIZE(b53_mibs_63xx)

/* MIB counters */
static const struct b53_mib_desc b53_mibs[] = {
	{ 8, 0x00, "TxOctets" },
	{ 4, 0x08, "TxDropPkts" },
	{ 4, 0x10, "TxBroadcastPkts" },
	{ 4, 0x14, "TxMulticastPkts" },
	{ 4, 0x18, "TxUnicastPkts" },
	{ 4, 0x1c, "TxCollisions" },
	{ 4, 0x20, "TxSingleCollision" },
	{ 4, 0x24, "TxMultipleCollision" },
	{ 4, 0x28, "TxDeferredTransmit" },
	{ 4, 0x2c, "TxLateCollision" },
	{ 4, 0x30, "TxExcessiveCollision" },
	{ 4, 0x38, "TxPausePkts" },
	{ 8, 0x50, "RxOctets" },
	{ 4, 0x58, "RxUndersizePkts" },
	{ 4, 0x5c, "RxPausePkts" },
	{ 4, 0x60, "Pkts64Octets" },
	{ 4, 0x64, "Pkts65to127Octets" },
	{ 4, 0x68, "Pkts128to255Octets" },
	{ 4, 0x6c, "Pkts256to511Octets" },
	{ 4, 0x70, "Pkts512to1023Octets" },
	{ 4, 0x74, "Pkts1024to1522Octets" },
	{ 4, 0x78, "RxOversizePkts" },
	{ 4, 0x7c, "RxJabbers" },
	{ 4, 0x80, "RxAlignmentErrors" },
	{ 4, 0x84, "RxFCSErrors" },
	{ 8, 0x88, "RxGoodOctets" },
	{ 4, 0x90, "RxDropPkts" },
	{ 4, 0x94, "RxUnicastPkts" },
	{ 4, 0x98, "RxMulticastPkts" },
	{ 4, 0x9c, "RxBroadcastPkts" },
	{ 4, 0xa0, "RxSAChanges" },
	{ 4, 0xa4, "RxFragments" },
	{ 4, 0xa8, "RxJumboPkts" },
	{ 4, 0xac, "RxSymbolErrors" },
	{ 4, 0xc0, "RxDiscarded" },
};

#define B53_MIBS_SIZE	ARRAY_SIZE(b53_mibs)

static const struct b53_mib_desc b53_mibs_58xx[] = {
	{ 8, 0x00, "TxOctets" },
	{ 4, 0x08, "TxDropPkts" },
	{ 4, 0x0c, "TxQPKTQ0" },
	{ 4, 0x10, "TxBroadcastPkts" },
	{ 4, 0x14, "TxMulticastPkts" },
	{ 4, 0x18, "TxUnicastPKts" },
	{ 4, 0x1c, "TxCollisions" },
	{ 4, 0x20, "TxSingleCollision" },
	{ 4, 0x24, "TxMultipleCollision" },
	{ 4, 0x28, "TxDeferredCollision" },
	{ 4, 0x2c, "TxLateCollision" },
	{ 4, 0x30, "TxExcessiveCollision" },
	{ 4, 0x34, "TxFrameInDisc" },
	{ 4, 0x38, "TxPausePkts" },
	{ 4, 0x3c, "TxQPKTQ1" },
	{ 4, 0x40, "TxQPKTQ2" },
	{ 4, 0x44, "TxQPKTQ3" },
	{ 4, 0x48, "TxQPKTQ4" },
	{ 4, 0x4c, "TxQPKTQ5" },
	{ 8, 0x50, "RxOctets" },
	{ 4, 0x58, "RxUndersizePkts" },
	{ 4, 0x5c, "RxPausePkts" },
	{ 4, 0x60, "RxPkts64Octets" },
	{ 4, 0x64, "RxPkts65to127Octets" },
	{ 4, 0x68, "RxPkts128to255Octets" },
	{ 4, 0x6c, "RxPkts256to511Octets" },
	{ 4, 0x70, "RxPkts512to1023Octets" },
	{ 4, 0x74, "RxPkts1024toMaxPktsOctets" },
	{ 4, 0x78, "RxOversizePkts" },
	{ 4, 0x7c, "RxJabbers" },
	{ 4, 0x80, "RxAlignmentErrors" },
	{ 4, 0x84, "RxFCSErrors" },
	{ 8, 0x88, "RxGoodOctets" },
	{ 4, 0x90, "RxDropPkts" },
	{ 4, 0x94, "RxUnicastPkts" },
	{ 4, 0x98, "RxMulticastPkts" },
	{ 4, 0x9c, "RxBroadcastPkts" },
	{ 4, 0xa0, "RxSAChanges" },
	{ 4, 0xa4, "RxFragments" },
	{ 4, 0xa8, "RxJumboPkt" },
	{ 4, 0xac, "RxSymblErr" },
	{ 4, 0xb0, "InRangeErrCount" },
	{ 4, 0xb4, "OutRangeErrCount" },
	{ 4, 0xb8, "EEELpiEvent" },
	{ 4, 0xbc, "EEELpiDuration" },
	{ 4, 0xc0, "RxDiscard" },
	{ 4, 0xc8, "TxQPKTQ6" },
	{ 4, 0xcc, "TxQPKTQ7" },
	{ 4, 0xd0, "TxPkts64Octets" },
	{ 4, 0xd4, "TxPkts65to127Octets" },
	{ 4, 0xd8, "TxPkts128to255Octets" },
	{ 4, 0xdc, "TxPkts256to511Ocets" },
	{ 4, 0xe0, "TxPkts512to1023Ocets" },
	{ 4, 0xe4, "TxPkts1024toMaxPktOcets" },
};

#define B53_MIBS_58XX_SIZE	ARRAY_SIZE(b53_mibs_58xx)

#define B53_MAX_MTU_25		(1536 - ETH_HLEN - VLAN_HLEN - ETH_FCS_LEN)
#define B53_MAX_MTU		(9720 - ETH_HLEN - VLAN_HLEN - ETH_FCS_LEN)

static int b53_do_vlan_op(struct b53_device *dev, u8 op)
{
	unsigned int i;

	b53_write8(dev, B53_ARLIO_PAGE, dev->vta_regs[0], VTA_START_CMD | op);

	for (i = 0; i < 10; i++) {
		u8 vta;

		b53_read8(dev, B53_ARLIO_PAGE, dev->vta_regs[0], &vta);
		if (!(vta & VTA_START_CMD))
			return 0;

		usleep_range(100, 200);
	}

	return -EIO;
}

static void b53_set_vlan_entry(struct b53_device *dev, u16 vid,
			       struct b53_vlan *vlan)
{
	if (is5325(dev)) {
		u32 entry = 0;

		if (vlan->members) {
			entry = ((vlan->untag & VA_UNTAG_MASK_25) <<
				 VA_UNTAG_S_25) | vlan->members;
			if (dev->core_rev >= 3)
				entry |= VA_VALID_25_R4 | vid << VA_VID_HIGH_S;
			else
				entry |= VA_VALID_25;
		}

		b53_write32(dev, B53_VLAN_PAGE, B53_VLAN_WRITE_25, entry);
		b53_write16(dev, B53_VLAN_PAGE, B53_VLAN_TABLE_ACCESS_25, vid |
			    VTA_RW_STATE_WR | VTA_RW_OP_EN);
	} else if (is5365(dev)) {
		u16 entry = 0;

		if (vlan->members)
			entry = ((vlan->untag & VA_UNTAG_MASK_65) <<
				 VA_UNTAG_S_65) | vlan->members | VA_VALID_65;

		b53_write16(dev, B53_VLAN_PAGE, B53_VLAN_WRITE_65, entry);
		b53_write16(dev, B53_VLAN_PAGE, B53_VLAN_TABLE_ACCESS_65, vid |
			    VTA_RW_STATE_WR | VTA_RW_OP_EN);
	} else {
		b53_write16(dev, B53_ARLIO_PAGE, dev->vta_regs[1], vid);
		b53_write32(dev, B53_ARLIO_PAGE, dev->vta_regs[2],
			    (vlan->untag << VTE_UNTAG_S) | vlan->members);

		b53_do_vlan_op(dev, VTA_CMD_WRITE);
	}

	dev_dbg(dev->ds->dev, "VID: %d, members: 0x%04x, untag: 0x%04x\n",
		vid, vlan->members, vlan->untag);
}

static void b53_get_vlan_entry(struct b53_device *dev, u16 vid,
			       struct b53_vlan *vlan)
{
	if (is5325(dev)) {
		u32 entry = 0;

		b53_write16(dev, B53_VLAN_PAGE, B53_VLAN_TABLE_ACCESS_25, vid |
			    VTA_RW_STATE_RD | VTA_RW_OP_EN);
		b53_read32(dev, B53_VLAN_PAGE, B53_VLAN_WRITE_25, &entry);

		if (dev->core_rev >= 3)
			vlan->valid = !!(entry & VA_VALID_25_R4);
		else
			vlan->valid = !!(entry & VA_VALID_25);
		vlan->members = entry & VA_MEMBER_MASK;
		vlan->untag = (entry >> VA_UNTAG_S_25) & VA_UNTAG_MASK_25;

	} else if (is5365(dev)) {
		u16 entry = 0;

		b53_write16(dev, B53_VLAN_PAGE, B53_VLAN_TABLE_ACCESS_65, vid |
			    VTA_RW_STATE_WR | VTA_RW_OP_EN);
		b53_read16(dev, B53_VLAN_PAGE, B53_VLAN_WRITE_65, &entry);

		vlan->valid = !!(entry & VA_VALID_65);
		vlan->members = entry & VA_MEMBER_MASK;
		vlan->untag = (entry >> VA_UNTAG_S_65) & VA_UNTAG_MASK_65;
	} else {
		u32 entry = 0;

		b53_write16(dev, B53_ARLIO_PAGE, dev->vta_regs[1], vid);
		b53_do_vlan_op(dev, VTA_CMD_READ);
		b53_read32(dev, B53_ARLIO_PAGE, dev->vta_regs[2], &entry);
		vlan->members = entry & VTE_MEMBERS;
		vlan->untag = (entry >> VTE_UNTAG_S) & VTE_MEMBERS;
		vlan->valid = true;
	}
}

static void b53_set_eap_mode(struct b53_device *dev, int port, int mode)
{
	u64 eap_conf;

	if (is5325(dev) || is5365(dev) || dev->chip_id == BCM5389_DEVICE_ID)
		return;

	b53_read64(dev, B53_EAP_PAGE, B53_PORT_EAP_CONF(port), &eap_conf);

	if (is63xx(dev)) {
		eap_conf &= ~EAP_MODE_MASK_63XX;
		eap_conf |= (u64)mode << EAP_MODE_SHIFT_63XX;
	} else {
		eap_conf &= ~EAP_MODE_MASK;
		eap_conf |= (u64)mode << EAP_MODE_SHIFT;
	}

	b53_write64(dev, B53_EAP_PAGE, B53_PORT_EAP_CONF(port), eap_conf);
}

static void b53_set_forwarding(struct b53_device *dev, int enable)
{
	u8 mgmt;

	b53_read8(dev, B53_CTRL_PAGE, B53_SWITCH_MODE, &mgmt);

	if (enable)
		mgmt |= SM_SW_FWD_EN;
	else
		mgmt &= ~SM_SW_FWD_EN;

	b53_write8(dev, B53_CTRL_PAGE, B53_SWITCH_MODE, mgmt);

	/* Include IMP port in dumb forwarding mode
	 */
	b53_read8(dev, B53_CTRL_PAGE, B53_SWITCH_CTRL, &mgmt);
	mgmt |= B53_MII_DUMB_FWDG_EN;
	b53_write8(dev, B53_CTRL_PAGE, B53_SWITCH_CTRL, mgmt);

	/* Look at B53_UC_FWD_EN and B53_MC_FWD_EN to decide whether
	 * frames should be flooded or not.
	 */
	b53_read8(dev, B53_CTRL_PAGE, B53_IP_MULTICAST_CTRL, &mgmt);
	mgmt |= B53_UC_FWD_EN | B53_MC_FWD_EN | B53_IPMC_FWD_EN;
	b53_write8(dev, B53_CTRL_PAGE, B53_IP_MULTICAST_CTRL, mgmt);
}

static void b53_enable_vlan(struct b53_device *dev, int port, bool enable,
			    bool enable_filtering)
{
	u8 mgmt, vc0, vc1, vc4 = 0, vc5;

	b53_read8(dev, B53_CTRL_PAGE, B53_SWITCH_MODE, &mgmt);
	b53_read8(dev, B53_VLAN_PAGE, B53_VLAN_CTRL0, &vc0);
	b53_read8(dev, B53_VLAN_PAGE, B53_VLAN_CTRL1, &vc1);

	if (is5325(dev) || is5365(dev)) {
		b53_read8(dev, B53_VLAN_PAGE, B53_VLAN_CTRL4_25, &vc4);
		b53_read8(dev, B53_VLAN_PAGE, B53_VLAN_CTRL5_25, &vc5);
	} else if (is63xx(dev)) {
		b53_read8(dev, B53_VLAN_PAGE, B53_VLAN_CTRL4_63XX, &vc4);
		b53_read8(dev, B53_VLAN_PAGE, B53_VLAN_CTRL5_63XX, &vc5);
	} else {
		b53_read8(dev, B53_VLAN_PAGE, B53_VLAN_CTRL4, &vc4);
		b53_read8(dev, B53_VLAN_PAGE, B53_VLAN_CTRL5, &vc5);
	}

	vc1 &= ~VC1_RX_MCST_FWD_EN;

	if (enable) {
		vc0 |= VC0_VLAN_EN | VC0_VID_CHK_EN | VC0_VID_HASH_VID;
		vc1 |= VC1_RX_MCST_UNTAG_EN;
		vc4 &= ~VC4_ING_VID_CHECK_MASK;
		if (enable_filtering) {
			vc4 |= VC4_ING_VID_VIO_DROP << VC4_ING_VID_CHECK_S;
			vc5 |= VC5_DROP_VTABLE_MISS;
		} else {
			vc4 |= VC4_NO_ING_VID_CHK << VC4_ING_VID_CHECK_S;
			vc5 &= ~VC5_DROP_VTABLE_MISS;
		}

		if (is5325(dev))
			vc0 &= ~VC0_RESERVED_1;

		if (is5325(dev) || is5365(dev))
			vc1 |= VC1_RX_MCST_TAG_EN;

	} else {
		vc0 &= ~(VC0_VLAN_EN | VC0_VID_CHK_EN | VC0_VID_HASH_VID);
		vc1 &= ~VC1_RX_MCST_UNTAG_EN;
		vc4 &= ~VC4_ING_VID_CHECK_MASK;
		vc5 &= ~VC5_DROP_VTABLE_MISS;

		if (is5325(dev) || is5365(dev))
			vc4 |= VC4_ING_VID_VIO_FWD << VC4_ING_VID_CHECK_S;
		else
			vc4 |= VC4_ING_VID_VIO_TO_IMP << VC4_ING_VID_CHECK_S;

		if (is5325(dev) || is5365(dev))
			vc1 &= ~VC1_RX_MCST_TAG_EN;
	}

	if (!is5325(dev) && !is5365(dev))
		vc5 &= ~VC5_VID_FFF_EN;

	b53_write8(dev, B53_VLAN_PAGE, B53_VLAN_CTRL0, vc0);
	b53_write8(dev, B53_VLAN_PAGE, B53_VLAN_CTRL1, vc1);

	if (is5325(dev) || is5365(dev)) {
		/* enable the high 8 bit vid check on 5325 */
		if (is5325(dev) && enable)
			b53_write8(dev, B53_VLAN_PAGE, B53_VLAN_CTRL3,
				   VC3_HIGH_8BIT_EN);
		else
			b53_write8(dev, B53_VLAN_PAGE, B53_VLAN_CTRL3, 0);

		b53_write8(dev, B53_VLAN_PAGE, B53_VLAN_CTRL4_25, vc4);
		b53_write8(dev, B53_VLAN_PAGE, B53_VLAN_CTRL5_25, vc5);
	} else if (is63xx(dev)) {
		b53_write16(dev, B53_VLAN_PAGE, B53_VLAN_CTRL3_63XX, 0);
		b53_write8(dev, B53_VLAN_PAGE, B53_VLAN_CTRL4_63XX, vc4);
		b53_write8(dev, B53_VLAN_PAGE, B53_VLAN_CTRL5_63XX, vc5);
	} else {
		b53_write16(dev, B53_VLAN_PAGE, B53_VLAN_CTRL3, 0);
		b53_write8(dev, B53_VLAN_PAGE, B53_VLAN_CTRL4, vc4);
		b53_write8(dev, B53_VLAN_PAGE, B53_VLAN_CTRL5, vc5);
	}

	b53_write8(dev, B53_CTRL_PAGE, B53_SWITCH_MODE, mgmt);

	dev->vlan_enabled = enable;

	dev_dbg(dev->dev, "Port %d VLAN enabled: %d, filtering: %d\n",
		port, enable, enable_filtering);
}

static int b53_set_jumbo(struct b53_device *dev, bool enable, bool allow_10_100)
{
	u32 port_mask = 0;
	u16 max_size = JMS_MIN_SIZE;

	if (is5325(dev) || is5365(dev))
		return -EINVAL;

	if (enable) {
		port_mask = dev->enabled_ports;
		max_size = JMS_MAX_SIZE;
		if (allow_10_100)
			port_mask |= JPM_10_100_JUMBO_EN;
	}

	b53_write32(dev, B53_JUMBO_PAGE, dev->jumbo_pm_reg, port_mask);
	return b53_write16(dev, B53_JUMBO_PAGE, dev->jumbo_size_reg, max_size);
}

static int b53_flush_arl(struct b53_device *dev, u8 mask)
{
	unsigned int i;

	b53_write8(dev, B53_CTRL_PAGE, B53_FAST_AGE_CTRL,
		   FAST_AGE_DONE | FAST_AGE_DYNAMIC | mask);

	for (i = 0; i < 10; i++) {
		u8 fast_age_ctrl;

		b53_read8(dev, B53_CTRL_PAGE, B53_FAST_AGE_CTRL,
			  &fast_age_ctrl);

		if (!(fast_age_ctrl & FAST_AGE_DONE))
			goto out;

		msleep(1);
	}

	return -ETIMEDOUT;
out:
	/* Only age dynamic entries (default behavior) */
	b53_write8(dev, B53_CTRL_PAGE, B53_FAST_AGE_CTRL, FAST_AGE_DYNAMIC);
	return 0;
}

static int b53_fast_age_port(struct b53_device *dev, int port)
{
	b53_write8(dev, B53_CTRL_PAGE, B53_FAST_AGE_PORT_CTRL, port);

	return b53_flush_arl(dev, FAST_AGE_PORT);
}

static int b53_fast_age_vlan(struct b53_device *dev, u16 vid)
{
	b53_write16(dev, B53_CTRL_PAGE, B53_FAST_AGE_VID_CTRL, vid);

	return b53_flush_arl(dev, FAST_AGE_VLAN);
}

void b53_imp_vlan_setup(struct dsa_switch *ds, int cpu_port)
{
	struct b53_device *dev = ds->priv;
	unsigned int i;
	u16 pvlan;

	/* Enable the IMP port to be in the same VLAN as the other ports
	 * on a per-port basis such that we only have Port i and IMP in
	 * the same VLAN.
	 */
	b53_for_each_port(dev, i) {
		b53_read16(dev, B53_PVLAN_PAGE, B53_PVLAN_PORT_MASK(i), &pvlan);
		pvlan |= BIT(cpu_port);
		b53_write16(dev, B53_PVLAN_PAGE, B53_PVLAN_PORT_MASK(i), pvlan);
	}
}
EXPORT_SYMBOL(b53_imp_vlan_setup);

static void b53_port_set_ucast_flood(struct b53_device *dev, int port,
				     bool unicast)
{
	u16 uc;

	b53_read16(dev, B53_CTRL_PAGE, B53_UC_FLOOD_MASK, &uc);
	if (unicast)
		uc |= BIT(port);
	else
		uc &= ~BIT(port);
	b53_write16(dev, B53_CTRL_PAGE, B53_UC_FLOOD_MASK, uc);
}

static void b53_port_set_mcast_flood(struct b53_device *dev, int port,
				     bool multicast)
{
	u16 mc;

	b53_read16(dev, B53_CTRL_PAGE, B53_MC_FLOOD_MASK, &mc);
	if (multicast)
		mc |= BIT(port);
	else
		mc &= ~BIT(port);
	b53_write16(dev, B53_CTRL_PAGE, B53_MC_FLOOD_MASK, mc);

	b53_read16(dev, B53_CTRL_PAGE, B53_IPMC_FLOOD_MASK, &mc);
	if (multicast)
		mc |= BIT(port);
	else
		mc &= ~BIT(port);
	b53_write16(dev, B53_CTRL_PAGE, B53_IPMC_FLOOD_MASK, mc);
}

static void b53_port_set_learning(struct b53_device *dev, int port,
				  bool learning)
{
	u16 reg;

	b53_read16(dev, B53_CTRL_PAGE, B53_DIS_LEARNING, &reg);
	if (learning)
		reg &= ~BIT(port);
	else
		reg |= BIT(port);
	b53_write16(dev, B53_CTRL_PAGE, B53_DIS_LEARNING, reg);
}

static void b53_eee_enable_set(struct dsa_switch *ds, int port, bool enable)
{
	struct b53_device *dev = ds->priv;
	u16 reg;

	b53_read16(dev, B53_EEE_PAGE, B53_EEE_EN_CTRL, &reg);
	if (enable)
		reg |= BIT(port);
	else
		reg &= ~BIT(port);
	b53_write16(dev, B53_EEE_PAGE, B53_EEE_EN_CTRL, reg);
}

int b53_setup_port(struct dsa_switch *ds, int port)
{
	struct b53_device *dev = ds->priv;

	b53_port_set_ucast_flood(dev, port, true);
	b53_port_set_mcast_flood(dev, port, true);
	b53_port_set_learning(dev, port, false);

	/* Force all traffic to go to the CPU port to prevent the ASIC from
	 * trying to forward to bridged ports on matching FDB entries, then
	 * dropping frames because it isn't allowed to forward there.
	 */
	if (dsa_is_user_port(ds, port))
		b53_set_eap_mode(dev, port, EAP_MODE_SIMPLIFIED);

	return 0;
}
EXPORT_SYMBOL(b53_setup_port);

int b53_enable_port(struct dsa_switch *ds, int port, struct phy_device *phy)
{
	struct b53_device *dev = ds->priv;
	unsigned int cpu_port;
	int ret = 0;
	u16 pvlan;

	if (!dsa_is_user_port(ds, port))
		return 0;

	cpu_port = dsa_to_port(ds, port)->cpu_dp->index;

	if (dev->ops->irq_enable)
		ret = dev->ops->irq_enable(dev, port);
	if (ret)
		return ret;

	/* Clear the Rx and Tx disable bits and set to no spanning tree */
	b53_write8(dev, B53_CTRL_PAGE, B53_PORT_CTRL(port), 0);

	/* Set this port, and only this one to be in the default VLAN,
	 * if member of a bridge, restore its membership prior to
	 * bringing down this port.
	 */
	b53_read16(dev, B53_PVLAN_PAGE, B53_PVLAN_PORT_MASK(port), &pvlan);
	pvlan &= ~0x1ff;
	pvlan |= BIT(port);
	pvlan |= dev->ports[port].vlan_ctl_mask;
	b53_write16(dev, B53_PVLAN_PAGE, B53_PVLAN_PORT_MASK(port), pvlan);

	b53_imp_vlan_setup(ds, cpu_port);

	/* If EEE was enabled, restore it */
	if (dev->ports[port].eee.eee_enabled)
		b53_eee_enable_set(ds, port, true);

	return 0;
}
EXPORT_SYMBOL(b53_enable_port);

void b53_disable_port(struct dsa_switch *ds, int port)
{
	struct b53_device *dev = ds->priv;
	u8 reg;

	/* Disable Tx/Rx for the port */
	b53_read8(dev, B53_CTRL_PAGE, B53_PORT_CTRL(port), &reg);
	reg |= PORT_CTRL_RX_DISABLE | PORT_CTRL_TX_DISABLE;
	b53_write8(dev, B53_CTRL_PAGE, B53_PORT_CTRL(port), reg);

	if (dev->ops->irq_disable)
		dev->ops->irq_disable(dev, port);
}
EXPORT_SYMBOL(b53_disable_port);

void b53_brcm_hdr_setup(struct dsa_switch *ds, int port)
{
	struct b53_device *dev = ds->priv;
	bool tag_en = !(dev->tag_protocol == DSA_TAG_PROTO_NONE);
	u8 hdr_ctl, val;
	u16 reg;

	/* Resolve which bit controls the Broadcom tag */
	switch (port) {
	case 8:
		val = BRCM_HDR_P8_EN;
		break;
	case 7:
		val = BRCM_HDR_P7_EN;
		break;
	case 5:
		val = BRCM_HDR_P5_EN;
		break;
	default:
		val = 0;
		break;
	}

	/* Enable management mode if tagging is requested */
	b53_read8(dev, B53_CTRL_PAGE, B53_SWITCH_MODE, &hdr_ctl);
	if (tag_en)
		hdr_ctl |= SM_SW_FWD_MODE;
	else
		hdr_ctl &= ~SM_SW_FWD_MODE;
	b53_write8(dev, B53_CTRL_PAGE, B53_SWITCH_MODE, hdr_ctl);

	/* Configure the appropriate IMP port */
	b53_read8(dev, B53_MGMT_PAGE, B53_GLOBAL_CONFIG, &hdr_ctl);
	if (port == 8)
		hdr_ctl |= GC_FRM_MGMT_PORT_MII;
	else if (port == 5)
		hdr_ctl |= GC_FRM_MGMT_PORT_M;
	b53_write8(dev, B53_MGMT_PAGE, B53_GLOBAL_CONFIG, hdr_ctl);

	/* Enable Broadcom tags for IMP port */
	b53_read8(dev, B53_MGMT_PAGE, B53_BRCM_HDR, &hdr_ctl);
	if (tag_en)
		hdr_ctl |= val;
	else
		hdr_ctl &= ~val;
	b53_write8(dev, B53_MGMT_PAGE, B53_BRCM_HDR, hdr_ctl);

	/* Registers below are only accessible on newer devices */
	if (!is58xx(dev))
		return;

	/* Enable reception Broadcom tag for CPU TX (switch RX) to
	 * allow us to tag outgoing frames
	 */
	b53_read16(dev, B53_MGMT_PAGE, B53_BRCM_HDR_RX_DIS, &reg);
	if (tag_en)
		reg &= ~BIT(port);
	else
		reg |= BIT(port);
	b53_write16(dev, B53_MGMT_PAGE, B53_BRCM_HDR_RX_DIS, reg);

	/* Enable transmission of Broadcom tags from the switch (CPU RX) to
	 * allow delivering frames to the per-port net_devices
	 */
	b53_read16(dev, B53_MGMT_PAGE, B53_BRCM_HDR_TX_DIS, &reg);
	if (tag_en)
		reg &= ~BIT(port);
	else
		reg |= BIT(port);
	b53_write16(dev, B53_MGMT_PAGE, B53_BRCM_HDR_TX_DIS, reg);
}
EXPORT_SYMBOL(b53_brcm_hdr_setup);

static void b53_enable_cpu_port(struct b53_device *dev, int port)
{
	u8 port_ctrl;

	/* BCM5325 CPU port is at 8 */
	if ((is5325(dev) || is5365(dev)) && port == B53_CPU_PORT_25)
		port = B53_CPU_PORT;

	port_ctrl = PORT_CTRL_RX_BCST_EN |
		    PORT_CTRL_RX_MCST_EN |
		    PORT_CTRL_RX_UCST_EN;
	b53_write8(dev, B53_CTRL_PAGE, B53_PORT_CTRL(port), port_ctrl);

	b53_brcm_hdr_setup(dev->ds, port);
}

static void b53_enable_mib(struct b53_device *dev)
{
	u8 gc;

	b53_read8(dev, B53_MGMT_PAGE, B53_GLOBAL_CONFIG, &gc);
	gc &= ~(GC_RESET_MIB | GC_MIB_AC_EN);
	b53_write8(dev, B53_MGMT_PAGE, B53_GLOBAL_CONFIG, gc);
}

static void b53_enable_stp(struct b53_device *dev)
{
	u8 gc;

	b53_read8(dev, B53_MGMT_PAGE, B53_GLOBAL_CONFIG, &gc);
	gc |= GC_RX_BPDU_EN;
	b53_write8(dev, B53_MGMT_PAGE, B53_GLOBAL_CONFIG, gc);
}

static u16 b53_default_pvid(struct b53_device *dev)
{
	if (is5325(dev) || is5365(dev))
		return 1;
	else
		return 0;
}

static bool b53_vlan_port_needs_forced_tagged(struct dsa_switch *ds, int port)
{
	struct b53_device *dev = ds->priv;

	return dev->tag_protocol == DSA_TAG_PROTO_NONE && dsa_is_cpu_port(ds, port);
}

static bool b53_vlan_port_may_join_untagged(struct dsa_switch *ds, int port)
{
	struct b53_device *dev = ds->priv;
	struct dsa_port *dp;

	if (!dev->vlan_filtering)
		return true;

	dp = dsa_to_port(ds, port);

	if (dsa_port_is_cpu(dp))
		return true;

	return dp->bridge == NULL;
}

int b53_configure_vlan(struct dsa_switch *ds)
{
	struct b53_device *dev = ds->priv;
	struct b53_vlan vl = { 0 };
	struct b53_vlan *v;
	int i, def_vid;
	u16 vid;

	def_vid = b53_default_pvid(dev);

	/* clear all vlan entries */
	if (is5325(dev) || is5365(dev)) {
		for (i = def_vid; i < dev->num_vlans; i++)
			b53_set_vlan_entry(dev, i, &vl);
	} else {
		b53_do_vlan_op(dev, VTA_CMD_CLEAR);
	}

	b53_enable_vlan(dev, -1, dev->vlan_enabled, dev->vlan_filtering);

	/* Create an untagged VLAN entry for the default PVID in case
	 * CONFIG_VLAN_8021Q is disabled and there are no calls to
	 * dsa_user_vlan_rx_add_vid() to create the default VLAN
	 * entry. Do this only when the tagging protocol is not
	 * DSA_TAG_PROTO_NONE
	 */
	v = &dev->vlans[def_vid];
	b53_for_each_port(dev, i) {
		if (!b53_vlan_port_may_join_untagged(ds, i))
			continue;

		vl.members |= BIT(i);
		if (!b53_vlan_port_needs_forced_tagged(ds, i))
			vl.untag = vl.members;
		b53_write16(dev, B53_VLAN_PAGE, B53_VLAN_PORT_DEF_TAG(i),
			    def_vid);
	}
	b53_set_vlan_entry(dev, def_vid, &vl);

	if (dev->vlan_filtering) {
		/* Upon initial call we have not set-up any VLANs, but upon
		 * system resume, we need to restore all VLAN entries.
		 */
		for (vid = def_vid + 1; vid < dev->num_vlans; vid++) {
			v = &dev->vlans[vid];

			if (!v->members)
				continue;

			b53_set_vlan_entry(dev, vid, v);
			b53_fast_age_vlan(dev, vid);
		}

		b53_for_each_port(dev, i) {
			if (!dsa_is_cpu_port(ds, i))
				b53_write16(dev, B53_VLAN_PAGE,
					    B53_VLAN_PORT_DEF_TAG(i),
					    dev->ports[i].pvid);
		}
	}

	return 0;
}
EXPORT_SYMBOL(b53_configure_vlan);

static void b53_switch_reset_gpio(struct b53_device *dev)
{
	int gpio = dev->reset_gpio;

	if (gpio < 0)
		return;

	/* Reset sequence: RESET low(50ms)->high(20ms)
	 */
	gpio_set_value(gpio, 0);
	mdelay(50);

	gpio_set_value(gpio, 1);
	mdelay(20);

	dev->current_page = 0xff;
}

static int b53_switch_reset(struct b53_device *dev)
{
	unsigned int timeout = 1000;
	u8 mgmt, reg;

	b53_switch_reset_gpio(dev);

	if (is539x(dev)) {
		b53_write8(dev, B53_CTRL_PAGE, B53_SOFTRESET, 0x83);
		b53_write8(dev, B53_CTRL_PAGE, B53_SOFTRESET, 0x00);
	}

	/* This is specific to 58xx devices here, do not use is58xx() which
	 * covers the larger Starfigther 2 family, including 7445/7278 which
	 * still use this driver as a library and need to perform the reset
	 * earlier.
	 */
	if (dev->chip_id == BCM58XX_DEVICE_ID ||
	    dev->chip_id == BCM583XX_DEVICE_ID) {
		b53_read8(dev, B53_CTRL_PAGE, B53_SOFTRESET, &reg);
		reg |= SW_RST | EN_SW_RST | EN_CH_RST;
		b53_write8(dev, B53_CTRL_PAGE, B53_SOFTRESET, reg);

		do {
			b53_read8(dev, B53_CTRL_PAGE, B53_SOFTRESET, &reg);
			if (!(reg & SW_RST))
				break;

			usleep_range(1000, 2000);
		} while (timeout-- > 0);

		if (timeout == 0) {
			dev_err(dev->dev,
				"Timeout waiting for SW_RST to clear!\n");
			return -ETIMEDOUT;
		}
	}

	b53_read8(dev, B53_CTRL_PAGE, B53_SWITCH_MODE, &mgmt);

	if (!(mgmt & SM_SW_FWD_EN)) {
		mgmt &= ~SM_SW_FWD_MODE;
		mgmt |= SM_SW_FWD_EN;

		b53_write8(dev, B53_CTRL_PAGE, B53_SWITCH_MODE, mgmt);
		b53_read8(dev, B53_CTRL_PAGE, B53_SWITCH_MODE, &mgmt);

		if (!(mgmt & SM_SW_FWD_EN)) {
			dev_err(dev->dev, "Failed to enable switch!\n");
			return -EINVAL;
		}
	}

	b53_enable_mib(dev);
	b53_enable_stp(dev);

	return b53_flush_arl(dev, FAST_AGE_STATIC);
}

static int b53_phy_read16(struct dsa_switch *ds, int addr, int reg)
{
	struct b53_device *priv = ds->priv;
	u16 value = 0;
	int ret;

	if (priv->ops->phy_read16)
		ret = priv->ops->phy_read16(priv, addr, reg, &value);
	else
		ret = b53_read16(priv, B53_PORT_MII_PAGE(addr),
				 reg * 2, &value);

	return ret ? ret : value;
}

static int b53_phy_write16(struct dsa_switch *ds, int addr, int reg, u16 val)
{
	struct b53_device *priv = ds->priv;

	if (priv->ops->phy_write16)
		return priv->ops->phy_write16(priv, addr, reg, val);

	return b53_write16(priv, B53_PORT_MII_PAGE(addr), reg * 2, val);
}

static int b53_reset_switch(struct b53_device *priv)
{
	/* reset vlans */
	memset(priv->vlans, 0, sizeof(*priv->vlans) * priv->num_vlans);
	memset(priv->ports, 0, sizeof(*priv->ports) * priv->num_ports);

	priv->serdes_lane = B53_INVALID_LANE;

	return b53_switch_reset(priv);
}

static int b53_apply_config(struct b53_device *priv)
{
	/* disable switching */
	b53_set_forwarding(priv, 0);

	b53_configure_vlan(priv->ds);

	/* enable switching */
	b53_set_forwarding(priv, 1);

	return 0;
}

static void b53_reset_mib(struct b53_device *priv)
{
	u8 gc;

	b53_read8(priv, B53_MGMT_PAGE, B53_GLOBAL_CONFIG, &gc);

	b53_write8(priv, B53_MGMT_PAGE, B53_GLOBAL_CONFIG, gc | GC_RESET_MIB);
	msleep(1);
	b53_write8(priv, B53_MGMT_PAGE, B53_GLOBAL_CONFIG, gc & ~GC_RESET_MIB);
	msleep(1);
}

static const struct b53_mib_desc *b53_get_mib(struct b53_device *dev)
{
	if (is5365(dev))
		return b53_mibs_65;
	else if (is63xx(dev))
		return b53_mibs_63xx;
	else if (is58xx(dev))
		return b53_mibs_58xx;
	else
		return b53_mibs;
}

static unsigned int b53_get_mib_size(struct b53_device *dev)
{
	if (is5365(dev))
		return B53_MIBS_65_SIZE;
	else if (is63xx(dev))
		return B53_MIBS_63XX_SIZE;
	else if (is58xx(dev))
		return B53_MIBS_58XX_SIZE;
	else
		return B53_MIBS_SIZE;
}

static struct phy_device *b53_get_phy_device(struct dsa_switch *ds, int port)
{
	/* These ports typically do not have built-in PHYs */
	switch (port) {
	case B53_CPU_PORT_25:
	case 7:
	case B53_CPU_PORT:
		return NULL;
	}

	return mdiobus_get_phy(ds->user_mii_bus, port);
}

void b53_get_strings(struct dsa_switch *ds, int port, u32 stringset,
		     uint8_t *data)
{
	struct b53_device *dev = ds->priv;
	const struct b53_mib_desc *mibs = b53_get_mib(dev);
	unsigned int mib_size = b53_get_mib_size(dev);
	struct phy_device *phydev;
	unsigned int i;

	if (stringset == ETH_SS_STATS) {
		for (i = 0; i < mib_size; i++)
			ethtool_puts(&data, mibs[i].name);
	} else if (stringset == ETH_SS_PHY_STATS) {
		phydev = b53_get_phy_device(ds, port);
		if (!phydev)
			return;

		phy_ethtool_get_strings(phydev, data);
	}
}
EXPORT_SYMBOL(b53_get_strings);

void b53_get_ethtool_stats(struct dsa_switch *ds, int port, uint64_t *data)
{
	struct b53_device *dev = ds->priv;
	const struct b53_mib_desc *mibs = b53_get_mib(dev);
	unsigned int mib_size = b53_get_mib_size(dev);
	const struct b53_mib_desc *s;
	unsigned int i;
	u64 val = 0;

	if (is5365(dev) && port == 5)
		port = 8;

	mutex_lock(&dev->stats_mutex);

	for (i = 0; i < mib_size; i++) {
		s = &mibs[i];

		if (s->size == 8) {
			b53_read64(dev, B53_MIB_PAGE(port), s->offset, &val);
		} else {
			u32 val32;

			b53_read32(dev, B53_MIB_PAGE(port), s->offset,
				   &val32);
			val = val32;
		}
		data[i] = (u64)val;
	}

	mutex_unlock(&dev->stats_mutex);
}
EXPORT_SYMBOL(b53_get_ethtool_stats);

void b53_get_ethtool_phy_stats(struct dsa_switch *ds, int port, uint64_t *data)
{
	struct phy_device *phydev;

	phydev = b53_get_phy_device(ds, port);
	if (!phydev)
		return;

	phy_ethtool_get_stats(phydev, NULL, data);
}
EXPORT_SYMBOL(b53_get_ethtool_phy_stats);

int b53_get_sset_count(struct dsa_switch *ds, int port, int sset)
{
	struct b53_device *dev = ds->priv;
	struct phy_device *phydev;

	if (sset == ETH_SS_STATS) {
		return b53_get_mib_size(dev);
	} else if (sset == ETH_SS_PHY_STATS) {
		phydev = b53_get_phy_device(ds, port);
		if (!phydev)
			return 0;

		return phy_ethtool_get_sset_count(phydev);
	}

	return 0;
}
EXPORT_SYMBOL(b53_get_sset_count);

enum b53_devlink_resource_id {
	B53_DEVLINK_PARAM_ID_VLAN_TABLE,
};

static u64 b53_devlink_vlan_table_get(void *priv)
{
	struct b53_device *dev = priv;
	struct b53_vlan *vl;
	unsigned int i;
	u64 count = 0;

	for (i = 0; i < dev->num_vlans; i++) {
		vl = &dev->vlans[i];
		if (vl->members)
			count++;
	}

	return count;
}

int b53_setup_devlink_resources(struct dsa_switch *ds)
{
	struct devlink_resource_size_params size_params;
	struct b53_device *dev = ds->priv;
	int err;

	devlink_resource_size_params_init(&size_params, dev->num_vlans,
					  dev->num_vlans,
					  1, DEVLINK_RESOURCE_UNIT_ENTRY);

	err = dsa_devlink_resource_register(ds, "VLAN", dev->num_vlans,
					    B53_DEVLINK_PARAM_ID_VLAN_TABLE,
					    DEVLINK_RESOURCE_ID_PARENT_TOP,
					    &size_params);
	if (err)
		goto out;

	dsa_devlink_resource_occ_get_register(ds,
					      B53_DEVLINK_PARAM_ID_VLAN_TABLE,
					      b53_devlink_vlan_table_get, dev);

	return 0;
out:
	dsa_devlink_resources_unregister(ds);
	return err;
}
EXPORT_SYMBOL(b53_setup_devlink_resources);

static int b53_setup(struct dsa_switch *ds)
{
	struct b53_device *dev = ds->priv;
	struct b53_vlan *vl;
	unsigned int port;
	u16 pvid;
	int ret;

	/* Request bridge PVID untagged when DSA_TAG_PROTO_NONE is set
	 * which forces the CPU port to be tagged in all VLANs.
	 */
	ds->untag_bridge_pvid = dev->tag_protocol == DSA_TAG_PROTO_NONE;

	/* The switch does not tell us the original VLAN for untagged
	 * packets, so keep the CPU port always tagged.
	 */
	ds->untag_vlan_aware_bridge_pvid = true;

	ret = b53_reset_switch(dev);
	if (ret) {
		dev_err(ds->dev, "failed to reset switch\n");
		return ret;
	}

	/* setup default vlan for filtering mode */
	pvid = b53_default_pvid(dev);
	vl = &dev->vlans[pvid];
	b53_for_each_port(dev, port) {
		vl->members |= BIT(port);
		if (!b53_vlan_port_needs_forced_tagged(ds, port))
			vl->untag |= BIT(port);
	}

	b53_reset_mib(dev);

	ret = b53_apply_config(dev);
	if (ret) {
		dev_err(ds->dev, "failed to apply configuration\n");
		return ret;
	}

	/* Configure IMP/CPU port, disable all other ports. Enabled
	 * ports will be configured with .port_enable
	 */
	for (port = 0; port < dev->num_ports; port++) {
		if (dsa_is_cpu_port(ds, port))
			b53_enable_cpu_port(dev, port);
		else
			b53_disable_port(ds, port);
	}

	return b53_setup_devlink_resources(ds);
}

static void b53_teardown(struct dsa_switch *ds)
{
	dsa_devlink_resources_unregister(ds);
}

static void b53_force_link(struct b53_device *dev, int port, int link)
{
	u8 reg, val, off;

	/* Override the port settings */
	if (port == dev->imp_port) {
		off = B53_PORT_OVERRIDE_CTRL;
		val = PORT_OVERRIDE_EN;
	} else {
		off = B53_GMII_PORT_OVERRIDE_CTRL(port);
		val = GMII_PO_EN;
	}

	b53_read8(dev, B53_CTRL_PAGE, off, &reg);
	reg |= val;
	if (link)
		reg |= PORT_OVERRIDE_LINK;
	else
		reg &= ~PORT_OVERRIDE_LINK;
	b53_write8(dev, B53_CTRL_PAGE, off, reg);
}

static void b53_force_port_config(struct b53_device *dev, int port,
				  int speed, int duplex,
				  bool tx_pause, bool rx_pause)
{
	u8 reg, val, off;

	/* Override the port settings */
	if (port == dev->imp_port) {
		off = B53_PORT_OVERRIDE_CTRL;
		val = PORT_OVERRIDE_EN;
	} else {
		off = B53_GMII_PORT_OVERRIDE_CTRL(port);
		val = GMII_PO_EN;
	}

	b53_read8(dev, B53_CTRL_PAGE, off, &reg);
	reg |= val;
	if (duplex == DUPLEX_FULL)
		reg |= PORT_OVERRIDE_FULL_DUPLEX;
	else
		reg &= ~PORT_OVERRIDE_FULL_DUPLEX;

	switch (speed) {
	case 2000:
		reg |= PORT_OVERRIDE_SPEED_2000M;
		fallthrough;
	case SPEED_1000:
		reg |= PORT_OVERRIDE_SPEED_1000M;
		break;
	case SPEED_100:
		reg |= PORT_OVERRIDE_SPEED_100M;
		break;
	case SPEED_10:
		reg |= PORT_OVERRIDE_SPEED_10M;
		break;
	default:
		dev_err(dev->dev, "unknown speed: %d\n", speed);
		return;
	}

	if (rx_pause)
		reg |= PORT_OVERRIDE_RX_FLOW;
	if (tx_pause)
		reg |= PORT_OVERRIDE_TX_FLOW;

	b53_write8(dev, B53_CTRL_PAGE, off, reg);
}

static void b53_adjust_63xx_rgmii(struct dsa_switch *ds, int port,
				  phy_interface_t interface)
{
	struct b53_device *dev = ds->priv;
	u8 rgmii_ctrl = 0, off;

	if (port == dev->imp_port)
		off = B53_RGMII_CTRL_IMP;
	else
		off = B53_RGMII_CTRL_P(port);

	b53_read8(dev, B53_CTRL_PAGE, off, &rgmii_ctrl);

	switch (interface) {
	case PHY_INTERFACE_MODE_RGMII_ID:
		rgmii_ctrl |= (RGMII_CTRL_DLL_RXC | RGMII_CTRL_DLL_TXC);
		break;
	case PHY_INTERFACE_MODE_RGMII_RXID:
		rgmii_ctrl &= ~(RGMII_CTRL_DLL_TXC);
		rgmii_ctrl |= RGMII_CTRL_DLL_RXC;
		break;
	case PHY_INTERFACE_MODE_RGMII_TXID:
		rgmii_ctrl &= ~(RGMII_CTRL_DLL_RXC);
		rgmii_ctrl |= RGMII_CTRL_DLL_TXC;
		break;
	case PHY_INTERFACE_MODE_RGMII:
	default:
		rgmii_ctrl &= ~(RGMII_CTRL_DLL_RXC | RGMII_CTRL_DLL_TXC);
		break;
	}

	if (port != dev->imp_port) {
		if (is63268(dev))
			rgmii_ctrl |= RGMII_CTRL_MII_OVERRIDE;

		rgmii_ctrl |= RGMII_CTRL_ENABLE_GMII;
	}

	b53_write8(dev, B53_CTRL_PAGE, off, rgmii_ctrl);

	dev_dbg(ds->dev, "Configured port %d for %s\n", port,
		phy_modes(interface));
}

static void b53_adjust_531x5_rgmii(struct dsa_switch *ds, int port,
				   phy_interface_t interface)
{
	struct b53_device *dev = ds->priv;
	u8 rgmii_ctrl = 0, off;

	if (port == dev->imp_port)
		off = B53_RGMII_CTRL_IMP;
	else
		off = B53_RGMII_CTRL_P(port);

	/* Configure the port RGMII clock delay by DLL disabled and
	 * tx_clk aligned timing (restoring to reset defaults)
	 */
	b53_read8(dev, B53_CTRL_PAGE, off, &rgmii_ctrl);
	rgmii_ctrl &= ~(RGMII_CTRL_DLL_RXC | RGMII_CTRL_DLL_TXC |
			RGMII_CTRL_TIMING_SEL);

	/* PHY_INTERFACE_MODE_RGMII_TXID means TX internal delay, make
	 * sure that we enable the port TX clock internal delay to
	 * account for this internal delay that is inserted, otherwise
	 * the switch won't be able to receive correctly.
	 *
	 * PHY_INTERFACE_MODE_RGMII means that we are not introducing
	 * any delay neither on transmission nor reception, so the
	 * BCM53125 must also be configured accordingly to account for
	 * the lack of delay and introduce
	 *
	 * The BCM53125 switch has its RX clock and TX clock control
	 * swapped, hence the reason why we modify the TX clock path in
	 * the "RGMII" case
	 */
	if (interface == PHY_INTERFACE_MODE_RGMII_TXID)
		rgmii_ctrl |= RGMII_CTRL_DLL_TXC;
	if (interface == PHY_INTERFACE_MODE_RGMII)
		rgmii_ctrl |= RGMII_CTRL_DLL_TXC | RGMII_CTRL_DLL_RXC;
	rgmii_ctrl |= RGMII_CTRL_TIMING_SEL;
	b53_write8(dev, B53_CTRL_PAGE, off, rgmii_ctrl);

	dev_info(ds->dev, "Configured port %d for %s\n", port,
		 phy_modes(interface));
}

static void b53_adjust_5325_mii(struct dsa_switch *ds, int port)
{
	struct b53_device *dev = ds->priv;
	u8 reg = 0;

	b53_read8(dev, B53_CTRL_PAGE, B53_PORT_OVERRIDE_CTRL,
		  &reg);

	/* reverse mii needs to be enabled */
	if (!(reg & PORT_OVERRIDE_RV_MII_25)) {
		b53_write8(dev, B53_CTRL_PAGE, B53_PORT_OVERRIDE_CTRL,
			   reg | PORT_OVERRIDE_RV_MII_25);
		b53_read8(dev, B53_CTRL_PAGE, B53_PORT_OVERRIDE_CTRL,
			  &reg);

		if (!(reg & PORT_OVERRIDE_RV_MII_25)) {
			dev_err(ds->dev,
				"Failed to enable reverse MII mode\n");
			return;
		}
	}
}

void b53_port_event(struct dsa_switch *ds, int port)
{
	struct b53_device *dev = ds->priv;
	bool link;
	u16 sts;

	b53_read16(dev, B53_STAT_PAGE, B53_LINK_STAT, &sts);
	link = !!(sts & BIT(port));
	dsa_port_phylink_mac_change(ds, port, link);
}
EXPORT_SYMBOL(b53_port_event);

static void b53_phylink_get_caps(struct dsa_switch *ds, int port,
				 struct phylink_config *config)
{
	struct b53_device *dev = ds->priv;

	/* Internal ports need GMII for PHYLIB */
	__set_bit(PHY_INTERFACE_MODE_GMII, config->supported_interfaces);

	/* These switches appear to support MII and RevMII too, but beyond
	 * this, the code gives very few clues. FIXME: We probably need more
	 * interface modes here.
	 *
	 * According to b53_srab_mux_init(), ports 3..5 can support:
	 *  SGMII, MII, GMII, RGMII or INTERNAL depending on the MUX setting.
	 * However, the interface mode read from the MUX configuration is
	 * not passed back to DSA, so phylink uses NA.
	 * DT can specify RGMII for ports 0, 1.
	 * For MDIO, port 8 can be RGMII_TXID.
	 */
	__set_bit(PHY_INTERFACE_MODE_MII, config->supported_interfaces);
	__set_bit(PHY_INTERFACE_MODE_REVMII, config->supported_interfaces);

	config->mac_capabilities = MAC_ASYM_PAUSE | MAC_SYM_PAUSE |
		MAC_10 | MAC_100;

	/* 5325/5365 are not capable of gigabit speeds, everything else is.
	 * Note: the original code also exclulded Gigagbit for MII, RevMII
	 * and 802.3z modes. MII and RevMII are not able to work above 100M,
	 * so will be excluded by the generic validator implementation.
	 * However, the exclusion of Gigabit for 802.3z just seems wrong.
	 */
	if (!(is5325(dev) || is5365(dev)))
		config->mac_capabilities |= MAC_1000;

	/* Get the implementation specific capabilities */
	if (dev->ops->phylink_get_caps)
		dev->ops->phylink_get_caps(dev, port, config);
}

static struct phylink_pcs *b53_phylink_mac_select_pcs(struct phylink_config *config,
						      phy_interface_t interface)
{
	struct dsa_port *dp = dsa_phylink_to_port(config);
	struct b53_device *dev = dp->ds->priv;

	if (!dev->ops->phylink_mac_select_pcs)
		return NULL;

	return dev->ops->phylink_mac_select_pcs(dev, dp->index, interface);
}

static void b53_phylink_mac_config(struct phylink_config *config,
				   unsigned int mode,
				   const struct phylink_link_state *state)
{
	struct dsa_port *dp = dsa_phylink_to_port(config);
	phy_interface_t interface = state->interface;
	struct dsa_switch *ds = dp->ds;
	struct b53_device *dev = ds->priv;
	int port = dp->index;

	if (is63xx(dev) && port >= B53_63XX_RGMII0)
		b53_adjust_63xx_rgmii(ds, port, interface);

	if (mode == MLO_AN_FIXED) {
		if (is531x5(dev) && phy_interface_mode_is_rgmii(interface))
			b53_adjust_531x5_rgmii(ds, port, interface);

		/* configure MII port if necessary */
		if (is5325(dev))
			b53_adjust_5325_mii(ds, port);
	}
}

static void b53_phylink_mac_link_down(struct phylink_config *config,
				      unsigned int mode,
				      phy_interface_t interface)
{
	struct dsa_port *dp = dsa_phylink_to_port(config);
	struct b53_device *dev = dp->ds->priv;
	int port = dp->index;

	if (mode == MLO_AN_PHY)
		return;

	if (mode == MLO_AN_FIXED) {
		b53_force_link(dev, port, false);
		return;
	}

	if (phy_interface_mode_is_8023z(interface) &&
	    dev->ops->serdes_link_set)
		dev->ops->serdes_link_set(dev, port, mode, interface, false);
}

static void b53_phylink_mac_link_up(struct phylink_config *config,
				    struct phy_device *phydev,
				    unsigned int mode,
				    phy_interface_t interface,
				    int speed, int duplex,
				    bool tx_pause, bool rx_pause)
{
	struct dsa_port *dp = dsa_phylink_to_port(config);
	struct dsa_switch *ds = dp->ds;
	struct b53_device *dev = ds->priv;
	struct ethtool_keee *p = &dev->ports[dp->index].eee;
	int port = dp->index;

	if (mode == MLO_AN_PHY) {
		/* Re-negotiate EEE if it was enabled already */
		p->eee_enabled = b53_eee_init(ds, port, phydev);
		return;
	}

	if (mode == MLO_AN_FIXED) {
		/* Force flow control on BCM5301x's CPU port */
		if (is5301x(dev) && dsa_is_cpu_port(ds, port))
			tx_pause = rx_pause = true;

		b53_force_port_config(dev, port, speed, duplex,
				      tx_pause, rx_pause);
		b53_force_link(dev, port, true);
		return;
	}

	if (phy_interface_mode_is_8023z(interface) &&
	    dev->ops->serdes_link_set)
		dev->ops->serdes_link_set(dev, port, mode, interface, true);
}

int b53_vlan_filtering(struct dsa_switch *ds, int port, bool vlan_filtering,
		       struct netlink_ext_ack *extack)
{
	struct b53_device *dev = ds->priv;

	if (dev->vlan_filtering != vlan_filtering) {
		dev->vlan_filtering = vlan_filtering;
		b53_apply_config(dev);
	}

	return 0;
}
EXPORT_SYMBOL(b53_vlan_filtering);

static int b53_vlan_prepare(struct dsa_switch *ds, int port,
			    const struct switchdev_obj_port_vlan *vlan)
{
	struct b53_device *dev = ds->priv;

	if ((is5325(dev) || is5365(dev)) && vlan->vid == 0)
		return -EOPNOTSUPP;

	/* Port 7 on 7278 connects to the ASP's UniMAC which is not capable of
	 * receiving VLAN tagged frames at all, we can still allow the port to
	 * be configured for egress untagged.
	 */
	if (dev->chip_id == BCM7278_DEVICE_ID && port == 7 &&
	    !(vlan->flags & BRIDGE_VLAN_INFO_UNTAGGED))
		return -EINVAL;

	if (vlan->vid >= dev->num_vlans)
		return -ERANGE;

	b53_enable_vlan(dev, port, true, dev->vlan_filtering);

	return 0;
}

int b53_vlan_add(struct dsa_switch *ds, int port,
		 const struct switchdev_obj_port_vlan *vlan,
		 struct netlink_ext_ack *extack)
{
	struct b53_device *dev = ds->priv;
	bool untagged = vlan->flags & BRIDGE_VLAN_INFO_UNTAGGED;
	bool pvid = vlan->flags & BRIDGE_VLAN_INFO_PVID;
	struct b53_vlan *vl;
	u16 old_pvid, new_pvid;
	int err;

	err = b53_vlan_prepare(ds, port, vlan);
	if (err)
		return err;

	if (vlan->vid == 0)
		return 0;
<<<<<<< HEAD

	old_pvid = dev->ports[port].pvid;
	if (pvid)
		new_pvid = vlan->vid;
	else if (!pvid && vlan->vid == old_pvid)
		new_pvid = b53_default_pvid(dev);
	else
		new_pvid = old_pvid;
	dev->ports[port].pvid = new_pvid;

	vl = &dev->vlans[vlan->vid];

=======

	old_pvid = dev->ports[port].pvid;
	if (pvid)
		new_pvid = vlan->vid;
	else if (!pvid && vlan->vid == old_pvid)
		new_pvid = b53_default_pvid(dev);
	else
		new_pvid = old_pvid;
	dev->ports[port].pvid = new_pvid;

	vl = &dev->vlans[vlan->vid];

>>>>>>> fc85704c
	if (dsa_is_cpu_port(ds, port))
		untagged = false;

	vl->members |= BIT(port);
	if (untagged && !b53_vlan_port_needs_forced_tagged(ds, port))
		vl->untag |= BIT(port);
	else
		vl->untag &= ~BIT(port);

	if (!dev->vlan_filtering)
		return 0;

	b53_set_vlan_entry(dev, vlan->vid, vl);
	b53_fast_age_vlan(dev, vlan->vid);

	if (!dsa_is_cpu_port(ds, port) && new_pvid != old_pvid) {
		b53_write16(dev, B53_VLAN_PAGE, B53_VLAN_PORT_DEF_TAG(port),
			    new_pvid);
		b53_fast_age_vlan(dev, old_pvid);
	}

	return 0;
}
EXPORT_SYMBOL(b53_vlan_add);

int b53_vlan_del(struct dsa_switch *ds, int port,
		 const struct switchdev_obj_port_vlan *vlan)
{
	struct b53_device *dev = ds->priv;
	bool untagged = vlan->flags & BRIDGE_VLAN_INFO_UNTAGGED;
	struct b53_vlan *vl;
	u16 pvid;

	if (vlan->vid == 0)
		return 0;

	pvid = dev->ports[port].pvid;

	vl = &dev->vlans[vlan->vid];

	vl->members &= ~BIT(port);

	if (pvid == vlan->vid)
		pvid = b53_default_pvid(dev);
	dev->ports[port].pvid = pvid;

	if (untagged && !b53_vlan_port_needs_forced_tagged(ds, port))
		vl->untag &= ~(BIT(port));

	if (!dev->vlan_filtering)
		return 0;

	b53_set_vlan_entry(dev, vlan->vid, vl);
	b53_fast_age_vlan(dev, vlan->vid);

	b53_write16(dev, B53_VLAN_PAGE, B53_VLAN_PORT_DEF_TAG(port), pvid);
	b53_fast_age_vlan(dev, pvid);

	return 0;
}
EXPORT_SYMBOL(b53_vlan_del);

/* Address Resolution Logic routines. Caller must hold &dev->arl_mutex. */
static int b53_arl_op_wait(struct b53_device *dev)
{
	unsigned int timeout = 10;
	u8 reg;

	do {
		b53_read8(dev, B53_ARLIO_PAGE, B53_ARLTBL_RW_CTRL, &reg);
		if (!(reg & ARLTBL_START_DONE))
			return 0;

		usleep_range(1000, 2000);
	} while (timeout--);

	dev_warn(dev->dev, "timeout waiting for ARL to finish: 0x%02x\n", reg);

	return -ETIMEDOUT;
}

static int b53_arl_rw_op(struct b53_device *dev, unsigned int op)
{
	u8 reg;

	if (op > ARLTBL_RW)
		return -EINVAL;

	b53_read8(dev, B53_ARLIO_PAGE, B53_ARLTBL_RW_CTRL, &reg);
	reg |= ARLTBL_START_DONE;
	if (op)
		reg |= ARLTBL_RW;
	else
		reg &= ~ARLTBL_RW;
	if (dev->vlan_enabled)
		reg &= ~ARLTBL_IVL_SVL_SELECT;
	else
		reg |= ARLTBL_IVL_SVL_SELECT;
	b53_write8(dev, B53_ARLIO_PAGE, B53_ARLTBL_RW_CTRL, reg);

	return b53_arl_op_wait(dev);
}

static int b53_arl_read(struct b53_device *dev, u64 mac,
			u16 vid, struct b53_arl_entry *ent, u8 *idx)
{
	DECLARE_BITMAP(free_bins, B53_ARLTBL_MAX_BIN_ENTRIES);
	unsigned int i;
	int ret;

	ret = b53_arl_op_wait(dev);
	if (ret)
		return ret;

	bitmap_zero(free_bins, dev->num_arl_bins);

	/* Read the bins */
	for (i = 0; i < dev->num_arl_bins; i++) {
		u64 mac_vid;
		u32 fwd_entry;

		b53_read64(dev, B53_ARLIO_PAGE,
			   B53_ARLTBL_MAC_VID_ENTRY(i), &mac_vid);
		b53_read32(dev, B53_ARLIO_PAGE,
			   B53_ARLTBL_DATA_ENTRY(i), &fwd_entry);
		b53_arl_to_entry(ent, mac_vid, fwd_entry);

		if (!(fwd_entry & ARLTBL_VALID)) {
			set_bit(i, free_bins);
			continue;
		}
		if ((mac_vid & ARLTBL_MAC_MASK) != mac)
			continue;
		if (dev->vlan_enabled &&
		    ((mac_vid >> ARLTBL_VID_S) & ARLTBL_VID_MASK) != vid)
			continue;
		*idx = i;
		return 0;
	}

	*idx = find_first_bit(free_bins, dev->num_arl_bins);
	return *idx >= dev->num_arl_bins ? -ENOSPC : -ENOENT;
}

static int b53_arl_op(struct b53_device *dev, int op, int port,
		      const unsigned char *addr, u16 vid, bool is_valid)
{
	struct b53_arl_entry ent;
	u32 fwd_entry;
	u64 mac, mac_vid = 0;
	u8 idx = 0;
	int ret;

	/* Convert the array into a 64-bit MAC */
	mac = ether_addr_to_u64(addr);

	/* Perform a read for the given MAC and VID */
	b53_write48(dev, B53_ARLIO_PAGE, B53_MAC_ADDR_IDX, mac);
	b53_write16(dev, B53_ARLIO_PAGE, B53_VLAN_ID_IDX, vid);

	/* Issue a read operation for this MAC */
	ret = b53_arl_rw_op(dev, 1);
	if (ret)
		return ret;

	ret = b53_arl_read(dev, mac, vid, &ent, &idx);

	/* If this is a read, just finish now */
	if (op)
		return ret;

	switch (ret) {
	case -ETIMEDOUT:
		return ret;
	case -ENOSPC:
		dev_dbg(dev->dev, "{%pM,%.4d} no space left in ARL\n",
			addr, vid);
		return is_valid ? ret : 0;
	case -ENOENT:
		/* We could not find a matching MAC, so reset to a new entry */
		dev_dbg(dev->dev, "{%pM,%.4d} not found, using idx: %d\n",
			addr, vid, idx);
		fwd_entry = 0;
		break;
	default:
		dev_dbg(dev->dev, "{%pM,%.4d} found, using idx: %d\n",
			addr, vid, idx);
		break;
	}

	/* For multicast address, the port is a bitmask and the validity
	 * is determined by having at least one port being still active
	 */
	if (!is_multicast_ether_addr(addr)) {
		ent.port = port;
		ent.is_valid = is_valid;
	} else {
		if (is_valid)
			ent.port |= BIT(port);
		else
			ent.port &= ~BIT(port);

		ent.is_valid = !!(ent.port);
	}

	ent.vid = vid;
	ent.is_static = true;
	ent.is_age = false;
	memcpy(ent.mac, addr, ETH_ALEN);
	b53_arl_from_entry(&mac_vid, &fwd_entry, &ent);

	b53_write64(dev, B53_ARLIO_PAGE,
		    B53_ARLTBL_MAC_VID_ENTRY(idx), mac_vid);
	b53_write32(dev, B53_ARLIO_PAGE,
		    B53_ARLTBL_DATA_ENTRY(idx), fwd_entry);

	return b53_arl_rw_op(dev, 0);
}

int b53_fdb_add(struct dsa_switch *ds, int port,
		const unsigned char *addr, u16 vid,
		struct dsa_db db)
{
	struct b53_device *priv = ds->priv;
	int ret;

	/* 5325 and 5365 require some more massaging, but could
	 * be supported eventually
	 */
	if (is5325(priv) || is5365(priv))
		return -EOPNOTSUPP;

	mutex_lock(&priv->arl_mutex);
	ret = b53_arl_op(priv, 0, port, addr, vid, true);
	mutex_unlock(&priv->arl_mutex);

	return ret;
}
EXPORT_SYMBOL(b53_fdb_add);

int b53_fdb_del(struct dsa_switch *ds, int port,
		const unsigned char *addr, u16 vid,
		struct dsa_db db)
{
	struct b53_device *priv = ds->priv;
	int ret;

	mutex_lock(&priv->arl_mutex);
	ret = b53_arl_op(priv, 0, port, addr, vid, false);
	mutex_unlock(&priv->arl_mutex);

	return ret;
}
EXPORT_SYMBOL(b53_fdb_del);

static int b53_arl_search_wait(struct b53_device *dev)
{
	unsigned int timeout = 1000;
	u8 reg;

	do {
		b53_read8(dev, B53_ARLIO_PAGE, B53_ARL_SRCH_CTL, &reg);
		if (!(reg & ARL_SRCH_STDN))
			return 0;

		if (reg & ARL_SRCH_VLID)
			return 0;

		usleep_range(1000, 2000);
	} while (timeout--);

	return -ETIMEDOUT;
}

static void b53_arl_search_rd(struct b53_device *dev, u8 idx,
			      struct b53_arl_entry *ent)
{
	u64 mac_vid;
	u32 fwd_entry;

	b53_read64(dev, B53_ARLIO_PAGE,
		   B53_ARL_SRCH_RSTL_MACVID(idx), &mac_vid);
	b53_read32(dev, B53_ARLIO_PAGE,
		   B53_ARL_SRCH_RSTL(idx), &fwd_entry);
	b53_arl_to_entry(ent, mac_vid, fwd_entry);
}

static int b53_fdb_copy(int port, const struct b53_arl_entry *ent,
			dsa_fdb_dump_cb_t *cb, void *data)
{
	if (!ent->is_valid)
		return 0;

	if (port != ent->port)
		return 0;

	return cb(ent->mac, ent->vid, ent->is_static, data);
}

int b53_fdb_dump(struct dsa_switch *ds, int port,
		 dsa_fdb_dump_cb_t *cb, void *data)
{
	struct b53_device *priv = ds->priv;
	struct b53_arl_entry results[2];
	unsigned int count = 0;
	int ret;
	u8 reg;

	mutex_lock(&priv->arl_mutex);

	/* Start search operation */
	reg = ARL_SRCH_STDN;
	b53_write8(priv, B53_ARLIO_PAGE, B53_ARL_SRCH_CTL, reg);

	do {
		ret = b53_arl_search_wait(priv);
		if (ret)
			break;

		b53_arl_search_rd(priv, 0, &results[0]);
		ret = b53_fdb_copy(port, &results[0], cb, data);
		if (ret)
			break;

		if (priv->num_arl_bins > 2) {
			b53_arl_search_rd(priv, 1, &results[1]);
			ret = b53_fdb_copy(port, &results[1], cb, data);
			if (ret)
				break;

			if (!results[0].is_valid && !results[1].is_valid)
				break;
		}

	} while (count++ < b53_max_arl_entries(priv) / 2);

	mutex_unlock(&priv->arl_mutex);

	return 0;
}
EXPORT_SYMBOL(b53_fdb_dump);

int b53_mdb_add(struct dsa_switch *ds, int port,
		const struct switchdev_obj_port_mdb *mdb,
		struct dsa_db db)
{
	struct b53_device *priv = ds->priv;
	int ret;

	/* 5325 and 5365 require some more massaging, but could
	 * be supported eventually
	 */
	if (is5325(priv) || is5365(priv))
		return -EOPNOTSUPP;

	mutex_lock(&priv->arl_mutex);
	ret = b53_arl_op(priv, 0, port, mdb->addr, mdb->vid, true);
	mutex_unlock(&priv->arl_mutex);

	return ret;
}
EXPORT_SYMBOL(b53_mdb_add);

int b53_mdb_del(struct dsa_switch *ds, int port,
		const struct switchdev_obj_port_mdb *mdb,
		struct dsa_db db)
{
	struct b53_device *priv = ds->priv;
	int ret;

	mutex_lock(&priv->arl_mutex);
	ret = b53_arl_op(priv, 0, port, mdb->addr, mdb->vid, false);
	mutex_unlock(&priv->arl_mutex);
	if (ret)
		dev_err(ds->dev, "failed to delete MDB entry\n");

	return ret;
}
EXPORT_SYMBOL(b53_mdb_del);

int b53_br_join(struct dsa_switch *ds, int port, struct dsa_bridge bridge,
		bool *tx_fwd_offload, struct netlink_ext_ack *extack)
{
	struct b53_device *dev = ds->priv;
	struct b53_vlan *vl;
	s8 cpu_port = dsa_to_port(ds, port)->cpu_dp->index;
	u16 pvlan, reg, pvid;
	unsigned int i;

	/* On 7278, port 7 which connects to the ASP should only receive
	 * traffic from matching CFP rules.
	 */
	if (dev->chip_id == BCM7278_DEVICE_ID && port == 7)
		return -EINVAL;

	pvid = b53_default_pvid(dev);
	vl = &dev->vlans[pvid];

	if (dev->vlan_filtering) {
		/* Make this port leave the all VLANs join since we will have
		 * proper VLAN entries from now on
		 */
		if (is58xx(dev)) {
			b53_read16(dev, B53_VLAN_PAGE, B53_JOIN_ALL_VLAN_EN,
				   &reg);
			reg &= ~BIT(port);
			if ((reg & BIT(cpu_port)) == BIT(cpu_port))
				reg &= ~BIT(cpu_port);
			b53_write16(dev, B53_VLAN_PAGE, B53_JOIN_ALL_VLAN_EN,
				    reg);
		}

		b53_get_vlan_entry(dev, pvid, vl);
		vl->members &= ~BIT(port);
		if (vl->members == BIT(cpu_port))
			vl->members &= ~BIT(cpu_port);
		vl->untag = vl->members;
		b53_set_vlan_entry(dev, pvid, vl);
	}

	b53_read16(dev, B53_PVLAN_PAGE, B53_PVLAN_PORT_MASK(port), &pvlan);

	b53_for_each_port(dev, i) {
		if (!dsa_port_offloads_bridge(dsa_to_port(ds, i), &bridge))
			continue;

		/* Add this local port to the remote port VLAN control
		 * membership and update the remote port bitmask
		 */
		b53_read16(dev, B53_PVLAN_PAGE, B53_PVLAN_PORT_MASK(i), &reg);
		reg |= BIT(port);
		b53_write16(dev, B53_PVLAN_PAGE, B53_PVLAN_PORT_MASK(i), reg);
		dev->ports[i].vlan_ctl_mask = reg;

		pvlan |= BIT(i);
	}

	/* Disable redirection of unknown SA to the CPU port */
	b53_set_eap_mode(dev, port, EAP_MODE_BASIC);

	/* Configure the local port VLAN control membership to include
	 * remote ports and update the local port bitmask
	 */
	b53_write16(dev, B53_PVLAN_PAGE, B53_PVLAN_PORT_MASK(port), pvlan);
	dev->ports[port].vlan_ctl_mask = pvlan;

	return 0;
}
EXPORT_SYMBOL(b53_br_join);

void b53_br_leave(struct dsa_switch *ds, int port, struct dsa_bridge bridge)
{
	struct b53_device *dev = ds->priv;
	struct b53_vlan *vl;
	s8 cpu_port = dsa_to_port(ds, port)->cpu_dp->index;
	unsigned int i;
	u16 pvlan, reg, pvid;

	b53_read16(dev, B53_PVLAN_PAGE, B53_PVLAN_PORT_MASK(port), &pvlan);

	b53_for_each_port(dev, i) {
		/* Don't touch the remaining ports */
		if (!dsa_port_offloads_bridge(dsa_to_port(ds, i), &bridge))
			continue;

		b53_read16(dev, B53_PVLAN_PAGE, B53_PVLAN_PORT_MASK(i), &reg);
		reg &= ~BIT(port);
		b53_write16(dev, B53_PVLAN_PAGE, B53_PVLAN_PORT_MASK(i), reg);
		dev->ports[port].vlan_ctl_mask = reg;

		/* Prevent self removal to preserve isolation */
		if (port != i)
			pvlan &= ~BIT(i);
	}

	/* Enable redirection of unknown SA to the CPU port */
	b53_set_eap_mode(dev, port, EAP_MODE_SIMPLIFIED);

	b53_write16(dev, B53_PVLAN_PAGE, B53_PVLAN_PORT_MASK(port), pvlan);
	dev->ports[port].vlan_ctl_mask = pvlan;

	pvid = b53_default_pvid(dev);
	vl = &dev->vlans[pvid];

	if (dev->vlan_filtering) {
		/* Make this port join all VLANs without VLAN entries */
		if (is58xx(dev)) {
			b53_read16(dev, B53_VLAN_PAGE, B53_JOIN_ALL_VLAN_EN, &reg);
			reg |= BIT(port);
			if (!(reg & BIT(cpu_port)))
				reg |= BIT(cpu_port);
			b53_write16(dev, B53_VLAN_PAGE, B53_JOIN_ALL_VLAN_EN, reg);
		}

		b53_get_vlan_entry(dev, pvid, vl);
		vl->members |= BIT(port) | BIT(cpu_port);
		vl->untag |= BIT(port) | BIT(cpu_port);
		b53_set_vlan_entry(dev, pvid, vl);
	}
}
EXPORT_SYMBOL(b53_br_leave);

void b53_br_set_stp_state(struct dsa_switch *ds, int port, u8 state)
{
	struct b53_device *dev = ds->priv;
	u8 hw_state;
	u8 reg;

	switch (state) {
	case BR_STATE_DISABLED:
		hw_state = PORT_CTRL_DIS_STATE;
		break;
	case BR_STATE_LISTENING:
		hw_state = PORT_CTRL_LISTEN_STATE;
		break;
	case BR_STATE_LEARNING:
		hw_state = PORT_CTRL_LEARN_STATE;
		break;
	case BR_STATE_FORWARDING:
		hw_state = PORT_CTRL_FWD_STATE;
		break;
	case BR_STATE_BLOCKING:
		hw_state = PORT_CTRL_BLOCK_STATE;
		break;
	default:
		dev_err(ds->dev, "invalid STP state: %d\n", state);
		return;
	}

	b53_read8(dev, B53_CTRL_PAGE, B53_PORT_CTRL(port), &reg);
	reg &= ~PORT_CTRL_STP_STATE_MASK;
	reg |= hw_state;
	b53_write8(dev, B53_CTRL_PAGE, B53_PORT_CTRL(port), reg);
}
EXPORT_SYMBOL(b53_br_set_stp_state);

void b53_br_fast_age(struct dsa_switch *ds, int port)
{
	struct b53_device *dev = ds->priv;

	if (b53_fast_age_port(dev, port))
		dev_err(ds->dev, "fast ageing failed\n");
}
EXPORT_SYMBOL(b53_br_fast_age);

int b53_br_flags_pre(struct dsa_switch *ds, int port,
		     struct switchdev_brport_flags flags,
		     struct netlink_ext_ack *extack)
{
	if (flags.mask & ~(BR_FLOOD | BR_MCAST_FLOOD | BR_LEARNING))
		return -EINVAL;

	return 0;
}
EXPORT_SYMBOL(b53_br_flags_pre);

int b53_br_flags(struct dsa_switch *ds, int port,
		 struct switchdev_brport_flags flags,
		 struct netlink_ext_ack *extack)
{
	if (flags.mask & BR_FLOOD)
		b53_port_set_ucast_flood(ds->priv, port,
					 !!(flags.val & BR_FLOOD));
	if (flags.mask & BR_MCAST_FLOOD)
		b53_port_set_mcast_flood(ds->priv, port,
					 !!(flags.val & BR_MCAST_FLOOD));
	if (flags.mask & BR_LEARNING)
		b53_port_set_learning(ds->priv, port,
				      !!(flags.val & BR_LEARNING));

	return 0;
}
EXPORT_SYMBOL(b53_br_flags);

static bool b53_possible_cpu_port(struct dsa_switch *ds, int port)
{
	/* Broadcom switches will accept enabling Broadcom tags on the
	 * following ports: 5, 7 and 8, any other port is not supported
	 */
	switch (port) {
	case B53_CPU_PORT_25:
	case 7:
	case B53_CPU_PORT:
		return true;
	}

	return false;
}

static bool b53_can_enable_brcm_tags(struct dsa_switch *ds, int port,
				     enum dsa_tag_protocol tag_protocol)
{
	bool ret = b53_possible_cpu_port(ds, port);

	if (!ret) {
		dev_warn(ds->dev, "Port %d is not Broadcom tag capable\n",
			 port);
		return ret;
	}

	switch (tag_protocol) {
	case DSA_TAG_PROTO_BRCM:
	case DSA_TAG_PROTO_BRCM_PREPEND:
		dev_warn(ds->dev,
			 "Port %d is stacked to Broadcom tag switch\n", port);
		ret = false;
		break;
	default:
		ret = true;
		break;
	}

	return ret;
}

enum dsa_tag_protocol b53_get_tag_protocol(struct dsa_switch *ds, int port,
					   enum dsa_tag_protocol mprot)
{
	struct b53_device *dev = ds->priv;

	if (!b53_can_enable_brcm_tags(ds, port, mprot)) {
		dev->tag_protocol = DSA_TAG_PROTO_NONE;
		goto out;
	}

	/* Older models require a different 6 byte tag */
	if (is5325(dev) || is5365(dev) || is63xx(dev)) {
		dev->tag_protocol = DSA_TAG_PROTO_BRCM_LEGACY;
		goto out;
	}

	/* Broadcom BCM58xx chips have a flow accelerator on Port 8
	 * which requires us to use the prepended Broadcom tag type
	 */
	if (dev->chip_id == BCM58XX_DEVICE_ID && port == B53_CPU_PORT) {
		dev->tag_protocol = DSA_TAG_PROTO_BRCM_PREPEND;
		goto out;
	}

	dev->tag_protocol = DSA_TAG_PROTO_BRCM;
out:
	return dev->tag_protocol;
}
EXPORT_SYMBOL(b53_get_tag_protocol);

int b53_mirror_add(struct dsa_switch *ds, int port,
		   struct dsa_mall_mirror_tc_entry *mirror, bool ingress,
		   struct netlink_ext_ack *extack)
{
	struct b53_device *dev = ds->priv;
	u16 reg, loc;

	if (ingress)
		loc = B53_IG_MIR_CTL;
	else
		loc = B53_EG_MIR_CTL;

	b53_read16(dev, B53_MGMT_PAGE, loc, &reg);
	reg |= BIT(port);
	b53_write16(dev, B53_MGMT_PAGE, loc, reg);

	b53_read16(dev, B53_MGMT_PAGE, B53_MIR_CAP_CTL, &reg);
	reg &= ~CAP_PORT_MASK;
	reg |= mirror->to_local_port;
	reg |= MIRROR_EN;
	b53_write16(dev, B53_MGMT_PAGE, B53_MIR_CAP_CTL, reg);

	return 0;
}
EXPORT_SYMBOL(b53_mirror_add);

void b53_mirror_del(struct dsa_switch *ds, int port,
		    struct dsa_mall_mirror_tc_entry *mirror)
{
	struct b53_device *dev = ds->priv;
	bool loc_disable = false, other_loc_disable = false;
	u16 reg, loc;

	if (mirror->ingress)
		loc = B53_IG_MIR_CTL;
	else
		loc = B53_EG_MIR_CTL;

	/* Update the desired ingress/egress register */
	b53_read16(dev, B53_MGMT_PAGE, loc, &reg);
	reg &= ~BIT(port);
	if (!(reg & MIRROR_MASK))
		loc_disable = true;
	b53_write16(dev, B53_MGMT_PAGE, loc, reg);

	/* Now look at the other one to know if we can disable mirroring
	 * entirely
	 */
	if (mirror->ingress)
		b53_read16(dev, B53_MGMT_PAGE, B53_EG_MIR_CTL, &reg);
	else
		b53_read16(dev, B53_MGMT_PAGE, B53_IG_MIR_CTL, &reg);
	if (!(reg & MIRROR_MASK))
		other_loc_disable = true;

	b53_read16(dev, B53_MGMT_PAGE, B53_MIR_CAP_CTL, &reg);
	/* Both no longer have ports, let's disable mirroring */
	if (loc_disable && other_loc_disable) {
		reg &= ~MIRROR_EN;
		reg &= ~mirror->to_local_port;
	}
	b53_write16(dev, B53_MGMT_PAGE, B53_MIR_CAP_CTL, reg);
}
EXPORT_SYMBOL(b53_mirror_del);

/* Returns 0 if EEE was not enabled, or 1 otherwise
 */
int b53_eee_init(struct dsa_switch *ds, int port, struct phy_device *phy)
{
	int ret;

	ret = phy_init_eee(phy, false);
	if (ret)
		return 0;

	b53_eee_enable_set(ds, port, true);

	return 1;
}
EXPORT_SYMBOL(b53_eee_init);

bool b53_support_eee(struct dsa_switch *ds, int port)
{
	struct b53_device *dev = ds->priv;

	return !is5325(dev) && !is5365(dev);
}
EXPORT_SYMBOL(b53_support_eee);

int b53_set_mac_eee(struct dsa_switch *ds, int port, struct ethtool_keee *e)
{
	struct b53_device *dev = ds->priv;
	struct ethtool_keee *p = &dev->ports[port].eee;

	p->eee_enabled = e->eee_enabled;
	b53_eee_enable_set(ds, port, e->eee_enabled);

	return 0;
}
EXPORT_SYMBOL(b53_set_mac_eee);

static int b53_change_mtu(struct dsa_switch *ds, int port, int mtu)
{
	struct b53_device *dev = ds->priv;
	bool enable_jumbo;
	bool allow_10_100;

	if (is5325(dev) || is5365(dev))
		return 0;

	if (!dsa_is_cpu_port(ds, port))
		return 0;

	enable_jumbo = (mtu > ETH_DATA_LEN);
	allow_10_100 = !is63xx(dev);

	return b53_set_jumbo(dev, enable_jumbo, allow_10_100);
}

static int b53_get_max_mtu(struct dsa_switch *ds, int port)
{
	struct b53_device *dev = ds->priv;

	if (is5325(dev) || is5365(dev))
		return B53_MAX_MTU_25;

	return B53_MAX_MTU;
}

static const struct phylink_mac_ops b53_phylink_mac_ops = {
	.mac_select_pcs	= b53_phylink_mac_select_pcs,
	.mac_config	= b53_phylink_mac_config,
	.mac_link_down	= b53_phylink_mac_link_down,
	.mac_link_up	= b53_phylink_mac_link_up,
};

static const struct dsa_switch_ops b53_switch_ops = {
	.get_tag_protocol	= b53_get_tag_protocol,
	.setup			= b53_setup,
	.teardown		= b53_teardown,
	.get_strings		= b53_get_strings,
	.get_ethtool_stats	= b53_get_ethtool_stats,
	.get_sset_count		= b53_get_sset_count,
	.get_ethtool_phy_stats	= b53_get_ethtool_phy_stats,
	.phy_read		= b53_phy_read16,
	.phy_write		= b53_phy_write16,
	.phylink_get_caps	= b53_phylink_get_caps,
	.port_setup		= b53_setup_port,
	.port_enable		= b53_enable_port,
	.port_disable		= b53_disable_port,
	.support_eee		= b53_support_eee,
	.set_mac_eee		= b53_set_mac_eee,
	.port_bridge_join	= b53_br_join,
	.port_bridge_leave	= b53_br_leave,
	.port_pre_bridge_flags	= b53_br_flags_pre,
	.port_bridge_flags	= b53_br_flags,
	.port_stp_state_set	= b53_br_set_stp_state,
	.port_fast_age		= b53_br_fast_age,
	.port_vlan_filtering	= b53_vlan_filtering,
	.port_vlan_add		= b53_vlan_add,
	.port_vlan_del		= b53_vlan_del,
	.port_fdb_dump		= b53_fdb_dump,
	.port_fdb_add		= b53_fdb_add,
	.port_fdb_del		= b53_fdb_del,
	.port_mirror_add	= b53_mirror_add,
	.port_mirror_del	= b53_mirror_del,
	.port_mdb_add		= b53_mdb_add,
	.port_mdb_del		= b53_mdb_del,
	.port_max_mtu		= b53_get_max_mtu,
	.port_change_mtu	= b53_change_mtu,
};

struct b53_chip_data {
	u32 chip_id;
	const char *dev_name;
	u16 vlans;
	u16 enabled_ports;
	u8 imp_port;
	u8 cpu_port;
	u8 vta_regs[3];
	u8 arl_bins;
	u16 arl_buckets;
	u8 duplex_reg;
	u8 jumbo_pm_reg;
	u8 jumbo_size_reg;
};

#define B53_VTA_REGS	\
	{ B53_VT_ACCESS, B53_VT_INDEX, B53_VT_ENTRY }
#define B53_VTA_REGS_9798 \
	{ B53_VT_ACCESS_9798, B53_VT_INDEX_9798, B53_VT_ENTRY_9798 }
#define B53_VTA_REGS_63XX \
	{ B53_VT_ACCESS_63XX, B53_VT_INDEX_63XX, B53_VT_ENTRY_63XX }

static const struct b53_chip_data b53_switch_chips[] = {
	{
		.chip_id = BCM5325_DEVICE_ID,
		.dev_name = "BCM5325",
		.vlans = 16,
		.enabled_ports = 0x3f,
		.arl_bins = 2,
		.arl_buckets = 1024,
		.imp_port = 5,
		.duplex_reg = B53_DUPLEX_STAT_FE,
	},
	{
		.chip_id = BCM5365_DEVICE_ID,
		.dev_name = "BCM5365",
		.vlans = 256,
		.enabled_ports = 0x3f,
		.arl_bins = 2,
		.arl_buckets = 1024,
		.imp_port = 5,
		.duplex_reg = B53_DUPLEX_STAT_FE,
	},
	{
		.chip_id = BCM5389_DEVICE_ID,
		.dev_name = "BCM5389",
		.vlans = 4096,
		.enabled_ports = 0x11f,
		.arl_bins = 4,
		.arl_buckets = 1024,
		.imp_port = 8,
		.vta_regs = B53_VTA_REGS,
		.duplex_reg = B53_DUPLEX_STAT_GE,
		.jumbo_pm_reg = B53_JUMBO_PORT_MASK,
		.jumbo_size_reg = B53_JUMBO_MAX_SIZE,
	},
	{
		.chip_id = BCM5395_DEVICE_ID,
		.dev_name = "BCM5395",
		.vlans = 4096,
		.enabled_ports = 0x11f,
		.arl_bins = 4,
		.arl_buckets = 1024,
		.imp_port = 8,
		.vta_regs = B53_VTA_REGS,
		.duplex_reg = B53_DUPLEX_STAT_GE,
		.jumbo_pm_reg = B53_JUMBO_PORT_MASK,
		.jumbo_size_reg = B53_JUMBO_MAX_SIZE,
	},
	{
		.chip_id = BCM5397_DEVICE_ID,
		.dev_name = "BCM5397",
		.vlans = 4096,
		.enabled_ports = 0x11f,
		.arl_bins = 4,
		.arl_buckets = 1024,
		.imp_port = 8,
		.vta_regs = B53_VTA_REGS_9798,
		.duplex_reg = B53_DUPLEX_STAT_GE,
		.jumbo_pm_reg = B53_JUMBO_PORT_MASK,
		.jumbo_size_reg = B53_JUMBO_MAX_SIZE,
	},
	{
		.chip_id = BCM5398_DEVICE_ID,
		.dev_name = "BCM5398",
		.vlans = 4096,
		.enabled_ports = 0x17f,
		.arl_bins = 4,
		.arl_buckets = 1024,
		.imp_port = 8,
		.vta_regs = B53_VTA_REGS_9798,
		.duplex_reg = B53_DUPLEX_STAT_GE,
		.jumbo_pm_reg = B53_JUMBO_PORT_MASK,
		.jumbo_size_reg = B53_JUMBO_MAX_SIZE,
	},
	{
		.chip_id = BCM53101_DEVICE_ID,
		.dev_name = "BCM53101",
		.vlans = 4096,
		.enabled_ports = 0x11f,
		.arl_bins = 4,
		.arl_buckets = 512,
		.vta_regs = B53_VTA_REGS,
		.imp_port = 8,
		.duplex_reg = B53_DUPLEX_STAT_GE,
		.jumbo_pm_reg = B53_JUMBO_PORT_MASK,
		.jumbo_size_reg = B53_JUMBO_MAX_SIZE,
	},
	{
		.chip_id = BCM53115_DEVICE_ID,
		.dev_name = "BCM53115",
		.vlans = 4096,
		.enabled_ports = 0x11f,
		.arl_bins = 4,
		.arl_buckets = 1024,
		.vta_regs = B53_VTA_REGS,
		.imp_port = 8,
		.duplex_reg = B53_DUPLEX_STAT_GE,
		.jumbo_pm_reg = B53_JUMBO_PORT_MASK,
		.jumbo_size_reg = B53_JUMBO_MAX_SIZE,
	},
	{
		.chip_id = BCM53125_DEVICE_ID,
		.dev_name = "BCM53125",
		.vlans = 4096,
		.enabled_ports = 0x1ff,
		.arl_bins = 4,
		.arl_buckets = 1024,
		.imp_port = 8,
		.vta_regs = B53_VTA_REGS,
		.duplex_reg = B53_DUPLEX_STAT_GE,
		.jumbo_pm_reg = B53_JUMBO_PORT_MASK,
		.jumbo_size_reg = B53_JUMBO_MAX_SIZE,
	},
	{
		.chip_id = BCM53128_DEVICE_ID,
		.dev_name = "BCM53128",
		.vlans = 4096,
		.enabled_ports = 0x1ff,
		.arl_bins = 4,
		.arl_buckets = 1024,
		.imp_port = 8,
		.vta_regs = B53_VTA_REGS,
		.duplex_reg = B53_DUPLEX_STAT_GE,
		.jumbo_pm_reg = B53_JUMBO_PORT_MASK,
		.jumbo_size_reg = B53_JUMBO_MAX_SIZE,
	},
	{
		.chip_id = BCM63XX_DEVICE_ID,
		.dev_name = "BCM63xx",
		.vlans = 4096,
		.enabled_ports = 0, /* pdata must provide them */
		.arl_bins = 4,
		.arl_buckets = 1024,
		.imp_port = 8,
		.vta_regs = B53_VTA_REGS_63XX,
		.duplex_reg = B53_DUPLEX_STAT_63XX,
		.jumbo_pm_reg = B53_JUMBO_PORT_MASK_63XX,
		.jumbo_size_reg = B53_JUMBO_MAX_SIZE_63XX,
	},
	{
		.chip_id = BCM63268_DEVICE_ID,
		.dev_name = "BCM63268",
		.vlans = 4096,
		.enabled_ports = 0, /* pdata must provide them */
		.arl_bins = 4,
		.arl_buckets = 1024,
		.imp_port = 8,
		.vta_regs = B53_VTA_REGS_63XX,
		.duplex_reg = B53_DUPLEX_STAT_63XX,
		.jumbo_pm_reg = B53_JUMBO_PORT_MASK_63XX,
		.jumbo_size_reg = B53_JUMBO_MAX_SIZE_63XX,
	},
	{
		.chip_id = BCM53010_DEVICE_ID,
		.dev_name = "BCM53010",
		.vlans = 4096,
		.enabled_ports = 0x1bf,
		.arl_bins = 4,
		.arl_buckets = 1024,
		.imp_port = 8,
		.vta_regs = B53_VTA_REGS,
		.duplex_reg = B53_DUPLEX_STAT_GE,
		.jumbo_pm_reg = B53_JUMBO_PORT_MASK,
		.jumbo_size_reg = B53_JUMBO_MAX_SIZE,
	},
	{
		.chip_id = BCM53011_DEVICE_ID,
		.dev_name = "BCM53011",
		.vlans = 4096,
		.enabled_ports = 0x1bf,
		.arl_bins = 4,
		.arl_buckets = 1024,
		.imp_port = 8,
		.vta_regs = B53_VTA_REGS,
		.duplex_reg = B53_DUPLEX_STAT_GE,
		.jumbo_pm_reg = B53_JUMBO_PORT_MASK,
		.jumbo_size_reg = B53_JUMBO_MAX_SIZE,
	},
	{
		.chip_id = BCM53012_DEVICE_ID,
		.dev_name = "BCM53012",
		.vlans = 4096,
		.enabled_ports = 0x1bf,
		.arl_bins = 4,
		.arl_buckets = 1024,
		.imp_port = 8,
		.vta_regs = B53_VTA_REGS,
		.duplex_reg = B53_DUPLEX_STAT_GE,
		.jumbo_pm_reg = B53_JUMBO_PORT_MASK,
		.jumbo_size_reg = B53_JUMBO_MAX_SIZE,
	},
	{
		.chip_id = BCM53018_DEVICE_ID,
		.dev_name = "BCM53018",
		.vlans = 4096,
		.enabled_ports = 0x1bf,
		.arl_bins = 4,
		.arl_buckets = 1024,
		.imp_port = 8,
		.vta_regs = B53_VTA_REGS,
		.duplex_reg = B53_DUPLEX_STAT_GE,
		.jumbo_pm_reg = B53_JUMBO_PORT_MASK,
		.jumbo_size_reg = B53_JUMBO_MAX_SIZE,
	},
	{
		.chip_id = BCM53019_DEVICE_ID,
		.dev_name = "BCM53019",
		.vlans = 4096,
		.enabled_ports = 0x1bf,
		.arl_bins = 4,
		.arl_buckets = 1024,
		.imp_port = 8,
		.vta_regs = B53_VTA_REGS,
		.duplex_reg = B53_DUPLEX_STAT_GE,
		.jumbo_pm_reg = B53_JUMBO_PORT_MASK,
		.jumbo_size_reg = B53_JUMBO_MAX_SIZE,
	},
	{
		.chip_id = BCM58XX_DEVICE_ID,
		.dev_name = "BCM585xx/586xx/88312",
		.vlans	= 4096,
		.enabled_ports = 0x1ff,
		.arl_bins = 4,
		.arl_buckets = 1024,
		.imp_port = 8,
		.vta_regs = B53_VTA_REGS,
		.duplex_reg = B53_DUPLEX_STAT_GE,
		.jumbo_pm_reg = B53_JUMBO_PORT_MASK,
		.jumbo_size_reg = B53_JUMBO_MAX_SIZE,
	},
	{
		.chip_id = BCM583XX_DEVICE_ID,
		.dev_name = "BCM583xx/11360",
		.vlans = 4096,
		.enabled_ports = 0x103,
		.arl_bins = 4,
		.arl_buckets = 1024,
		.imp_port = 8,
		.vta_regs = B53_VTA_REGS,
		.duplex_reg = B53_DUPLEX_STAT_GE,
		.jumbo_pm_reg = B53_JUMBO_PORT_MASK,
		.jumbo_size_reg = B53_JUMBO_MAX_SIZE,
	},
	/* Starfighter 2 */
	{
		.chip_id = BCM4908_DEVICE_ID,
		.dev_name = "BCM4908",
		.vlans = 4096,
		.enabled_ports = 0x1bf,
		.arl_bins = 4,
		.arl_buckets = 256,
		.imp_port = 8,
		.vta_regs = B53_VTA_REGS,
		.duplex_reg = B53_DUPLEX_STAT_GE,
		.jumbo_pm_reg = B53_JUMBO_PORT_MASK,
		.jumbo_size_reg = B53_JUMBO_MAX_SIZE,
	},
	{
		.chip_id = BCM7445_DEVICE_ID,
		.dev_name = "BCM7445",
		.vlans	= 4096,
		.enabled_ports = 0x1ff,
		.arl_bins = 4,
		.arl_buckets = 1024,
		.imp_port = 8,
		.vta_regs = B53_VTA_REGS,
		.duplex_reg = B53_DUPLEX_STAT_GE,
		.jumbo_pm_reg = B53_JUMBO_PORT_MASK,
		.jumbo_size_reg = B53_JUMBO_MAX_SIZE,
	},
	{
		.chip_id = BCM7278_DEVICE_ID,
		.dev_name = "BCM7278",
		.vlans = 4096,
		.enabled_ports = 0x1ff,
		.arl_bins = 4,
		.arl_buckets = 256,
		.imp_port = 8,
		.vta_regs = B53_VTA_REGS,
		.duplex_reg = B53_DUPLEX_STAT_GE,
		.jumbo_pm_reg = B53_JUMBO_PORT_MASK,
		.jumbo_size_reg = B53_JUMBO_MAX_SIZE,
	},
	{
		.chip_id = BCM53134_DEVICE_ID,
		.dev_name = "BCM53134",
		.vlans = 4096,
		.enabled_ports = 0x12f,
		.imp_port = 8,
		.cpu_port = B53_CPU_PORT,
		.vta_regs = B53_VTA_REGS,
		.arl_bins = 4,
		.arl_buckets = 1024,
		.duplex_reg = B53_DUPLEX_STAT_GE,
		.jumbo_pm_reg = B53_JUMBO_PORT_MASK,
		.jumbo_size_reg = B53_JUMBO_MAX_SIZE,
	},
};

static int b53_switch_init(struct b53_device *dev)
{
	unsigned int i;
	int ret;

	for (i = 0; i < ARRAY_SIZE(b53_switch_chips); i++) {
		const struct b53_chip_data *chip = &b53_switch_chips[i];

		if (chip->chip_id == dev->chip_id) {
			if (!dev->enabled_ports)
				dev->enabled_ports = chip->enabled_ports;
			dev->name = chip->dev_name;
			dev->duplex_reg = chip->duplex_reg;
			dev->vta_regs[0] = chip->vta_regs[0];
			dev->vta_regs[1] = chip->vta_regs[1];
			dev->vta_regs[2] = chip->vta_regs[2];
			dev->jumbo_pm_reg = chip->jumbo_pm_reg;
			dev->imp_port = chip->imp_port;
			dev->num_vlans = chip->vlans;
			dev->num_arl_bins = chip->arl_bins;
			dev->num_arl_buckets = chip->arl_buckets;
			break;
		}
	}

	/* check which BCM5325x version we have */
	if (is5325(dev)) {
		u8 vc4;

		b53_read8(dev, B53_VLAN_PAGE, B53_VLAN_CTRL4_25, &vc4);

		/* check reserved bits */
		switch (vc4 & 3) {
		case 1:
			/* BCM5325E */
			break;
		case 3:
			/* BCM5325F - do not use port 4 */
			dev->enabled_ports &= ~BIT(4);
			break;
		default:
/* On the BCM47XX SoCs this is the supported internal switch.*/
#ifndef CONFIG_BCM47XX
			/* BCM5325M */
			return -EINVAL;
#else
			break;
#endif
		}
	}

	dev->num_ports = fls(dev->enabled_ports);

	dev->ds->num_ports = min_t(unsigned int, dev->num_ports, DSA_MAX_PORTS);

	/* Include non standard CPU port built-in PHYs to be probed */
	if (is539x(dev) || is531x5(dev)) {
		for (i = 0; i < dev->num_ports; i++) {
			if (!(dev->ds->phys_mii_mask & BIT(i)) &&
			    !b53_possible_cpu_port(dev->ds, i))
				dev->ds->phys_mii_mask |= BIT(i);
		}
	}

	dev->ports = devm_kcalloc(dev->dev,
				  dev->num_ports, sizeof(struct b53_port),
				  GFP_KERNEL);
	if (!dev->ports)
		return -ENOMEM;

	dev->vlans = devm_kcalloc(dev->dev,
				  dev->num_vlans, sizeof(struct b53_vlan),
				  GFP_KERNEL);
	if (!dev->vlans)
		return -ENOMEM;

	dev->reset_gpio = b53_switch_get_reset_gpio(dev);
	if (dev->reset_gpio >= 0) {
		ret = devm_gpio_request_one(dev->dev, dev->reset_gpio,
					    GPIOF_OUT_INIT_HIGH, "robo_reset");
		if (ret)
			return ret;
	}

	return 0;
}

struct b53_device *b53_switch_alloc(struct device *base,
				    const struct b53_io_ops *ops,
				    void *priv)
{
	struct dsa_switch *ds;
	struct b53_device *dev;

	ds = devm_kzalloc(base, sizeof(*ds), GFP_KERNEL);
	if (!ds)
		return NULL;

	ds->dev = base;

	dev = devm_kzalloc(base, sizeof(*dev), GFP_KERNEL);
	if (!dev)
		return NULL;

	ds->priv = dev;
	dev->dev = base;

	dev->ds = ds;
	dev->priv = priv;
	dev->ops = ops;
	ds->ops = &b53_switch_ops;
	ds->phylink_mac_ops = &b53_phylink_mac_ops;
	dev->vlan_enabled = true;
	dev->vlan_filtering = false;
	/* Let DSA handle the case were multiple bridges span the same switch
	 * device and different VLAN awareness settings are requested, which
	 * would be breaking filtering semantics for any of the other bridge
	 * devices. (not hardware supported)
	 */
	ds->vlan_filtering_is_global = true;

	mutex_init(&dev->reg_mutex);
	mutex_init(&dev->stats_mutex);
	mutex_init(&dev->arl_mutex);

	return dev;
}
EXPORT_SYMBOL(b53_switch_alloc);

int b53_switch_detect(struct b53_device *dev)
{
	u32 id32;
	u16 tmp;
	u8 id8;
	int ret;

	ret = b53_read8(dev, B53_MGMT_PAGE, B53_DEVICE_ID, &id8);
	if (ret)
		return ret;

	switch (id8) {
	case 0:
		/* BCM5325 and BCM5365 do not have this register so reads
		 * return 0. But the read operation did succeed, so assume this
		 * is one of them.
		 *
		 * Next check if we can write to the 5325's VTA register; for
		 * 5365 it is read only.
		 */
		b53_write16(dev, B53_VLAN_PAGE, B53_VLAN_TABLE_ACCESS_25, 0xf);
		b53_read16(dev, B53_VLAN_PAGE, B53_VLAN_TABLE_ACCESS_25, &tmp);

		if (tmp == 0xf)
			dev->chip_id = BCM5325_DEVICE_ID;
		else
			dev->chip_id = BCM5365_DEVICE_ID;
		break;
	case BCM5389_DEVICE_ID:
	case BCM5395_DEVICE_ID:
	case BCM5397_DEVICE_ID:
	case BCM5398_DEVICE_ID:
		dev->chip_id = id8;
		break;
	default:
		ret = b53_read32(dev, B53_MGMT_PAGE, B53_DEVICE_ID, &id32);
		if (ret)
			return ret;

		switch (id32) {
		case BCM53101_DEVICE_ID:
		case BCM53115_DEVICE_ID:
		case BCM53125_DEVICE_ID:
		case BCM53128_DEVICE_ID:
		case BCM53010_DEVICE_ID:
		case BCM53011_DEVICE_ID:
		case BCM53012_DEVICE_ID:
		case BCM53018_DEVICE_ID:
		case BCM53019_DEVICE_ID:
		case BCM53134_DEVICE_ID:
			dev->chip_id = id32;
			break;
		default:
			dev_err(dev->dev,
				"unsupported switch detected (BCM53%02x/BCM%x)\n",
				id8, id32);
			return -ENODEV;
		}
	}

	if (dev->chip_id == BCM5325_DEVICE_ID)
		return b53_read8(dev, B53_STAT_PAGE, B53_REV_ID_25,
				 &dev->core_rev);
	else
		return b53_read8(dev, B53_MGMT_PAGE, B53_REV_ID,
				 &dev->core_rev);
}
EXPORT_SYMBOL(b53_switch_detect);

int b53_switch_register(struct b53_device *dev)
{
	int ret;

	if (dev->pdata) {
		dev->chip_id = dev->pdata->chip_id;
		dev->enabled_ports = dev->pdata->enabled_ports;
	}

	if (!dev->chip_id && b53_switch_detect(dev))
		return -EINVAL;

	ret = b53_switch_init(dev);
	if (ret)
		return ret;

	dev_info(dev->dev, "found switch: %s, rev %i\n",
		 dev->name, dev->core_rev);

	return dsa_register_switch(dev->ds);
}
EXPORT_SYMBOL(b53_switch_register);

MODULE_AUTHOR("Jonas Gorski <jogo@openwrt.org>");
MODULE_DESCRIPTION("B53 switch library");
MODULE_LICENSE("Dual BSD/GPL");<|MERGE_RESOLUTION|>--- conflicted
+++ resolved
@@ -1620,7 +1620,6 @@
 
 	if (vlan->vid == 0)
 		return 0;
-<<<<<<< HEAD
 
 	old_pvid = dev->ports[port].pvid;
 	if (pvid)
@@ -1633,20 +1632,6 @@
 
 	vl = &dev->vlans[vlan->vid];
 
-=======
-
-	old_pvid = dev->ports[port].pvid;
-	if (pvid)
-		new_pvid = vlan->vid;
-	else if (!pvid && vlan->vid == old_pvid)
-		new_pvid = b53_default_pvid(dev);
-	else
-		new_pvid = old_pvid;
-	dev->ports[port].pvid = new_pvid;
-
-	vl = &dev->vlans[vlan->vid];
-
->>>>>>> fc85704c
 	if (dsa_is_cpu_port(ds, port))
 		untagged = false;
 
