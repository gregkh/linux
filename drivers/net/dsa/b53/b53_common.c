--- conflicted
+++ resolved
@@ -2259,17 +2259,10 @@
 
 	if (is5325(dev) || is5365(dev))
 		return 0;
-<<<<<<< HEAD
 
 	if (!dsa_is_cpu_port(ds, port))
 		return 0;
 
-=======
-
-	if (!dsa_is_cpu_port(ds, port))
-		return 0;
-
->>>>>>> a6ad5510
 	enable_jumbo = (mtu > ETH_DATA_LEN);
 	allow_10_100 = !is63xx(dev);
 
