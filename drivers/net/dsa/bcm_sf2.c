--- conflicted
+++ resolved
@@ -814,16 +814,6 @@
 
 	if (priv->wol_ports_mask & BIT(port))
 		return;
-<<<<<<< HEAD
-
-	if (port != core_readl(priv, CORE_IMP0_PRT_ID)) {
-		if (priv->type == BCM4908_DEVICE_ID ||
-		    priv->type == BCM7445_DEVICE_ID)
-			offset = CORE_STS_OVERRIDE_GMIIP_PORT(port);
-		else
-			offset = CORE_STS_OVERRIDE_GMIIP2_PORT(port);
-=======
->>>>>>> d60c95ef
 
 	offset = bcm_sf2_port_override_offset(priv, port);
 	reg = core_readl(priv, offset);
@@ -873,14 +863,6 @@
 		reg |= SW_OVERRIDE;
 	}
 
-<<<<<<< HEAD
-		if (tx_pause)
-			reg |= TXFLOW_CNTL;
-		if (rx_pause)
-			reg |= RXFLOW_CNTL;
-
-		core_writel(priv, reg, offset);
-=======
 	switch (speed) {
 	case SPEED_1000:
 		reg |= SPDSTS_1000 << SPEED_SHIFT;
@@ -888,7 +870,6 @@
 	case SPEED_100:
 		reg |= SPDSTS_100 << SPEED_SHIFT;
 		break;
->>>>>>> d60c95ef
 	}
 
 	if (duplex == DUPLEX_FULL)
