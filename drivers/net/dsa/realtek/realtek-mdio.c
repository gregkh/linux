--- conflicted
+++ resolved
@@ -20,11 +20,7 @@
  */
 
 #include <linux/module.h>
-<<<<<<< HEAD
-#include <linux/of_device.h>
-=======
 #include <linux/of.h>
->>>>>>> 98817289
 #include <linux/overflow.h>
 #include <linux/regmap.h>
 
