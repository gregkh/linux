--- conflicted
+++ resolved
@@ -37,24 +37,6 @@
 #define MT753X_AGC			0xc
 #define  LOCAL_EN			BIT(7)
 
-<<<<<<< HEAD
-/* Registers to mac forward control for unknown frames */
-#define MT7530_MFC			0x10
-#define  BC_FFP(x)			(((x) & 0xff) << 24)
-#define  BC_FFP_MASK			BC_FFP(~0)
-#define  UNM_FFP(x)			(((x) & 0xff) << 16)
-#define  UNM_FFP_MASK			UNM_FFP(~0)
-#define  UNU_FFP(x)			(((x) & 0xff) << 8)
-#define  UNU_FFP_MASK			UNU_FFP(~0)
-#define  CPU_EN				BIT(7)
-#define  CPU_PORT(x)			((x) << 4)
-#define  CPU_MASK			(0xf << 4)
-#define  MIRROR_EN			BIT(3)
-#define  MIRROR_PORT(x)			((x) & 0x7)
-#define  MIRROR_MASK			0x7
-
-/* Registers for CPU forward control */
-=======
 /* Register for MAC forward control */
 #define MT753X_MFC			0x10
 #define  BC_FFP_MASK			GENMASK(31, 24)
@@ -74,7 +56,6 @@
 #define  MT7531_QRY_FFP(x)		FIELD_PREP(MT7531_QRY_FFP_MASK, x)
 
 /* Register for CPU forward control */
->>>>>>> a6ad5510
 #define MT7531_CFC			0x4
 #define  MT7531_MIRROR_EN		BIT(19)
 #define  MT7531_MIRROR_PORT_MASK	GENMASK(18, 16)
@@ -113,47 +94,6 @@
 
 /* Register for BPDU and PAE frame control */
 #define MT753X_BPC			0x24
-<<<<<<< HEAD
-#define  MT753X_PAE_BPDU_FR		BIT(25)
-#define  MT753X_PAE_EG_TAG_MASK		GENMASK(24, 22)
-#define  MT753X_PAE_EG_TAG(x)		FIELD_PREP(MT753X_PAE_EG_TAG_MASK, x)
-#define  MT753X_PAE_PORT_FW_MASK	GENMASK(18, 16)
-#define  MT753X_PAE_PORT_FW(x)		FIELD_PREP(MT753X_PAE_PORT_FW_MASK, x)
-#define  MT753X_BPDU_EG_TAG_MASK	GENMASK(8, 6)
-#define  MT753X_BPDU_EG_TAG(x)		FIELD_PREP(MT753X_BPDU_EG_TAG_MASK, x)
-#define  MT753X_BPDU_PORT_FW_MASK	GENMASK(2, 0)
-
-/* Register for :01 and :02 MAC DA frame control */
-#define MT753X_RGAC1			0x28
-#define  MT753X_R02_BPDU_FR		BIT(25)
-#define  MT753X_R02_EG_TAG_MASK		GENMASK(24, 22)
-#define  MT753X_R02_EG_TAG(x)		FIELD_PREP(MT753X_R02_EG_TAG_MASK, x)
-#define  MT753X_R02_PORT_FW_MASK	GENMASK(18, 16)
-#define  MT753X_R02_PORT_FW(x)		FIELD_PREP(MT753X_R02_PORT_FW_MASK, x)
-#define  MT753X_R01_BPDU_FR		BIT(9)
-#define  MT753X_R01_EG_TAG_MASK		GENMASK(8, 6)
-#define  MT753X_R01_EG_TAG(x)		FIELD_PREP(MT753X_R01_EG_TAG_MASK, x)
-#define  MT753X_R01_PORT_FW_MASK	GENMASK(2, 0)
-
-/* Register for :03 and :0E MAC DA frame control */
-#define MT753X_RGAC2			0x2c
-#define  MT753X_R0E_BPDU_FR		BIT(25)
-#define  MT753X_R0E_EG_TAG_MASK		GENMASK(24, 22)
-#define  MT753X_R0E_EG_TAG(x)		FIELD_PREP(MT753X_R0E_EG_TAG_MASK, x)
-#define  MT753X_R0E_PORT_FW_MASK	GENMASK(18, 16)
-#define  MT753X_R0E_PORT_FW(x)		FIELD_PREP(MT753X_R0E_PORT_FW_MASK, x)
-#define  MT753X_R03_BPDU_FR		BIT(9)
-#define  MT753X_R03_EG_TAG_MASK		GENMASK(8, 6)
-#define  MT753X_R03_EG_TAG(x)		FIELD_PREP(MT753X_R03_EG_TAG_MASK, x)
-#define  MT753X_R03_PORT_FW_MASK	GENMASK(2, 0)
-
-enum mt753x_bpdu_port_fw {
-	MT753X_BPDU_FOLLOW_MFC,
-	MT753X_BPDU_CPU_EXCLUDE = 4,
-	MT753X_BPDU_CPU_INCLUDE = 5,
-	MT753X_BPDU_CPU_ONLY = 6,
-	MT753X_BPDU_DROP = 7,
-=======
 #define  PAE_BPDU_FR			BIT(25)
 #define  PAE_EG_TAG_MASK		GENMASK(24, 22)
 #define  PAE_EG_TAG(x)			FIELD_PREP(PAE_EG_TAG_MASK, x)
@@ -193,7 +133,6 @@
 	TO_CPU_FW_CPU_INCLUDE = 5,
 	TO_CPU_FW_CPU_ONLY = 6,
 	TO_CPU_FW_DROP = 7,
->>>>>>> a6ad5510
 };
 
 /* Registers for address table access */
