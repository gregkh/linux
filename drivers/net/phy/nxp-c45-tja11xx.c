// SPDX-License-Identifier: GPL-2.0
/* NXP C45 PHY driver
 * Copyright 2021-2025 NXP
 * Author: Radu Pirea <radu-nicolae.pirea@oss.nxp.com>
 */

#include <linux/delay.h>
#include <linux/ethtool.h>
#include <linux/ethtool_netlink.h>
#include <linux/kernel.h>
#include <linux/mii.h>
#include <linux/module.h>
#include <linux/of.h>
#include <linux/phy.h>
#include <linux/processor.h>
#include <linux/property.h>
#include <linux/ptp_classify.h>
#include <linux/net_tstamp.h>

#include "nxp-c45-tja11xx.h"

#define PHY_ID_MASK			GENMASK(31, 4)
/* Same id: TJA1103, TJA1104 */
#define PHY_ID_TJA_1103			0x001BB010
/* Same id: TJA1120, TJA1121 */
#define PHY_ID_TJA_1120			0x001BB031

#define VEND1_DEVICE_ID3		0x0004
#define TJA1120_DEV_ID3_SILICON_VERSION	GENMASK(15, 12)
#define TJA1120_DEV_ID3_SAMPLE_TYPE	GENMASK(11, 8)
#define DEVICE_ID3_SAMPLE_TYPE_R	0x9

#define VEND1_DEVICE_CONTROL		0x0040
#define DEVICE_CONTROL_RESET		BIT(15)
#define DEVICE_CONTROL_CONFIG_GLOBAL_EN	BIT(14)
#define DEVICE_CONTROL_CONFIG_ALL_EN	BIT(13)

#define VEND1_DEVICE_CONFIG		0x0048

#define TJA1120_VEND1_EXT_TS_MODE	0x1012

#define TJA1120_GLOBAL_INFRA_IRQ_ACK	0x2C08
#define TJA1120_GLOBAL_INFRA_IRQ_EN	0x2C0A
#define TJA1120_GLOBAL_INFRA_IRQ_STATUS	0x2C0C
#define TJA1120_DEV_BOOT_DONE		BIT(1)

#define TJA1120_VEND1_PTP_TRIG_DATA_S	0x1070

#define TJA1120_EGRESS_TS_DATA_S	0x9060
#define TJA1120_EGRESS_TS_END		0x9067
#define TJA1120_TS_VALID		BIT(0)
#define TJA1120_MORE_TS			BIT(15)

#define VEND1_PHY_IRQ_ACK		0x80A0
#define VEND1_PHY_IRQ_EN		0x80A1
#define VEND1_PHY_IRQ_STATUS		0x80A2
#define PHY_IRQ_LINK_EVENT		BIT(1)

#define VEND1_ALWAYS_ACCESSIBLE		0x801F
#define FUSA_PASS			BIT(4)

#define VEND1_PHY_CONTROL		0x8100
#define PHY_CONFIG_EN			BIT(14)
#define PHY_START_OP			BIT(0)

#define VEND1_PHY_CONFIG		0x8108
#define PHY_CONFIG_AUTO			BIT(0)

#define TJA1120_EPHY_RESETS		0x810A
#define EPHY_PCS_RESET			BIT(3)

#define VEND1_SIGNAL_QUALITY		0x8320
#define SQI_VALID			BIT(14)
#define SQI_MASK			GENMASK(2, 0)
#define MAX_SQI				SQI_MASK

#define CABLE_TEST_ENABLE		BIT(15)
#define CABLE_TEST_START		BIT(14)
#define CABLE_TEST_OK			0x00
#define CABLE_TEST_SHORTED		0x01
#define CABLE_TEST_OPEN			0x02
#define CABLE_TEST_UNKNOWN		0x07

#define VEND1_PORT_CONTROL		0x8040
#define PORT_CONTROL_EN			BIT(14)

#define VEND1_PORT_ABILITIES		0x8046
#define MACSEC_ABILITY			BIT(5)
#define PTP_ABILITY			BIT(3)

#define VEND1_PORT_FUNC_IRQ_EN		0x807A
#define MACSEC_IRQS			BIT(5)
#define PTP_IRQS			BIT(3)

#define VEND1_PTP_IRQ_ACK		0x9008
#define EGR_TS_IRQ			BIT(1)

#define VEND1_PORT_INFRA_CONTROL	0xAC00
#define PORT_INFRA_CONTROL_EN		BIT(14)

#define VEND1_RXID			0xAFCC
#define VEND1_TXID			0xAFCD
#define ID_ENABLE			BIT(15)

#define VEND1_ABILITIES			0xAFC4
#define RGMII_ID_ABILITY		BIT(15)
#define RGMII_ABILITY			BIT(14)
#define RMII_ABILITY			BIT(10)
#define REVMII_ABILITY			BIT(9)
#define MII_ABILITY			BIT(8)
#define SGMII_ABILITY			BIT(0)

#define VEND1_MII_BASIC_CONFIG		0xAFC6
#define MII_BASIC_CONFIG_REV		BIT(4)
#define MII_BASIC_CONFIG_SGMII		0x9
#define MII_BASIC_CONFIG_RGMII		0x7
#define MII_BASIC_CONFIG_RMII		0x5
#define MII_BASIC_CONFIG_MII		0x4

#define VEND1_SGMII_BASIC_CONTROL	0xB000
#define SGMII_LPM			BIT(11)

#define VEND1_SYMBOL_ERROR_CNT_XTD	0x8351
#define EXTENDED_CNT_EN			BIT(15)
#define VEND1_MONITOR_STATUS		0xAC80
#define MONITOR_RESET			BIT(15)
#define VEND1_MONITOR_CONFIG		0xAC86
#define LOST_FRAMES_CNT_EN		BIT(9)
#define ALL_FRAMES_CNT_EN		BIT(8)

#define VEND1_SYMBOL_ERROR_COUNTER	0x8350
#define VEND1_LINK_DROP_COUNTER		0x8352
#define VEND1_LINK_LOSSES_AND_FAILURES	0x8353
#define VEND1_RX_PREAMBLE_COUNT		0xAFCE
#define VEND1_TX_PREAMBLE_COUNT		0xAFCF
#define VEND1_RX_IPG_LENGTH		0xAFD0
#define VEND1_TX_IPG_LENGTH		0xAFD1
#define COUNTER_EN			BIT(15)

#define VEND1_PTP_CONFIG		0x1102
#define EXT_TRG_EDGE			BIT(1)

#define TJA1120_SYNC_TRIG_FILTER	0x1010
#define PTP_TRIG_RISE_TS		BIT(3)
#define PTP_TRIG_FALLING_TS		BIT(2)

#define CLK_RATE_ADJ_LD			BIT(15)
#define CLK_RATE_ADJ_DIR		BIT(14)

#define VEND1_RX_TS_INSRT_CTRL		0x114D
#define TJA1103_RX_TS_INSRT_MODE2	0x02

#define TJA1120_RX_TS_INSRT_CTRL	0x9012
#define TJA1120_RX_TS_INSRT_EN		BIT(15)
#define TJA1120_TS_INSRT_MODE		BIT(4)

#define VEND1_EGR_RING_DATA_0		0x114E
#define VEND1_EGR_RING_CTRL		0x1154

#define RING_DATA_0_TS_VALID		BIT(15)

#define RING_DONE			BIT(0)

#define TS_SEC_MASK			GENMASK(1, 0)

#define PTP_ENABLE			BIT(3)
#define PHY_TEST_ENABLE			BIT(0)

#define VEND1_PORT_PTP_CONTROL		0x9000
#define PORT_PTP_CONTROL_BYPASS		BIT(11)

#define PTP_CLK_PERIOD_100BT1		15ULL
#define PTP_CLK_PERIOD_1000BT1		8ULL

#define EVENT_MSG_FILT_ALL		0x0F
#define EVENT_MSG_FILT_NONE		0x00

#define VEND1_GPIO_FUNC_CONFIG_BASE	0x2C40
#define GPIO_FUNC_EN			BIT(15)
#define GPIO_FUNC_PTP			BIT(6)
#define GPIO_SIGNAL_PTP_TRIGGER		0x01
#define GPIO_SIGNAL_PPS_OUT		0x12
#define GPIO_DISABLE			0
#define GPIO_PPS_OUT_CFG		(GPIO_FUNC_EN | GPIO_FUNC_PTP | \
	GPIO_SIGNAL_PPS_OUT)
#define GPIO_EXTTS_OUT_CFG		(GPIO_FUNC_EN | GPIO_FUNC_PTP | \
	GPIO_SIGNAL_PTP_TRIGGER)

#define RGMII_PERIOD_PS			8000U
#define PS_PER_DEGREE			div_u64(RGMII_PERIOD_PS, 360)
#define MIN_ID_PS			1644U
#define MAX_ID_PS			2260U
#define DEFAULT_ID_PS			2000U

#define PPM_TO_SUBNS_INC(ppb, ptp_clk_period) div_u64(GENMASK_ULL(31, 0) * \
	(ppb) * (ptp_clk_period), NSEC_PER_SEC)

#define NXP_C45_SKB_CB(skb)	((struct nxp_c45_skb_cb *)(skb)->cb)

#define TJA11XX_REVERSE_MODE		BIT(0)

struct nxp_c45_phy;

struct nxp_c45_skb_cb {
	struct ptp_header *header;
	unsigned int type;
};

#define NXP_C45_REG_FIELD(_reg, _devad, _offset, _size)	\
	((struct nxp_c45_reg_field) {			\
		.reg = _reg,				\
		.devad =  _devad,			\
		.offset = _offset,			\
		.size = _size,				\
	})

struct nxp_c45_reg_field {
	u16 reg;
	u8 devad;
	u8 offset;
	u8 size;
};

struct nxp_c45_hwts {
	u32	nsec;
	u32	sec;
	u8	domain_number;
	u16	sequence_id;
	u8	msg_type;
};

struct nxp_c45_regmap {
	/* PTP config regs. */
	u16 vend1_ptp_clk_period;
	u16 vend1_event_msg_filt;

	/* LTC bits and regs. */
	struct nxp_c45_reg_field ltc_read;
	struct nxp_c45_reg_field ltc_write;
	struct nxp_c45_reg_field ltc_lock_ctrl;
	u16 vend1_ltc_wr_nsec_0;
	u16 vend1_ltc_wr_nsec_1;
	u16 vend1_ltc_wr_sec_0;
	u16 vend1_ltc_wr_sec_1;
	u16 vend1_ltc_rd_nsec_0;
	u16 vend1_ltc_rd_nsec_1;
	u16 vend1_ltc_rd_sec_0;
	u16 vend1_ltc_rd_sec_1;
	u16 vend1_rate_adj_subns_0;
	u16 vend1_rate_adj_subns_1;

	/* External trigger reg fields. */
	struct nxp_c45_reg_field irq_egr_ts_en;
	struct nxp_c45_reg_field irq_egr_ts_status;
	struct nxp_c45_reg_field domain_number;
	struct nxp_c45_reg_field msg_type;
	struct nxp_c45_reg_field sequence_id;
	struct nxp_c45_reg_field sec_1_0;
	struct nxp_c45_reg_field sec_4_2;
	struct nxp_c45_reg_field nsec_15_0;
	struct nxp_c45_reg_field nsec_29_16;

	/* PPS and EXT Trigger bits and regs. */
	struct nxp_c45_reg_field pps_enable;
	struct nxp_c45_reg_field pps_polarity;
	u16 vend1_ext_trg_data_0;
	u16 vend1_ext_trg_data_1;
	u16 vend1_ext_trg_data_2;
	u16 vend1_ext_trg_data_3;
	u16 vend1_ext_trg_ctrl;

	/* Cable test reg fields. */
	u16 cable_test;
	struct nxp_c45_reg_field cable_test_valid;
	struct nxp_c45_reg_field cable_test_result;
};

struct nxp_c45_phy_stats {
	const char	*name;
	const struct nxp_c45_reg_field counter;
};

struct nxp_c45_phy_data {
	const struct nxp_c45_regmap *regmap;
	const struct nxp_c45_phy_stats *stats;
	int n_stats;
	u8 ptp_clk_period;
	bool ext_ts_both_edges;
	bool ack_ptp_irq;
	void (*counters_enable)(struct phy_device *phydev);
	bool (*get_egressts)(struct nxp_c45_phy *priv,
			     struct nxp_c45_hwts *hwts);
	bool (*get_extts)(struct nxp_c45_phy *priv, struct timespec64 *extts);
	void (*ptp_init)(struct phy_device *phydev);
	void (*ptp_enable)(struct phy_device *phydev, bool enable);
	void (*nmi_handler)(struct phy_device *phydev,
			    irqreturn_t *irq_status);
};

static const
struct nxp_c45_phy_data *nxp_c45_get_data(struct phy_device *phydev)
{
	return phydev->drv->driver_data;
}

static const
struct nxp_c45_regmap *nxp_c45_get_regmap(struct phy_device *phydev)
{
	const struct nxp_c45_phy_data *phy_data = nxp_c45_get_data(phydev);

	return phy_data->regmap;
}

static int nxp_c45_read_reg_field(struct phy_device *phydev,
				  const struct nxp_c45_reg_field *reg_field)
{
	u16 mask;
	int ret;

	if (reg_field->size == 0) {
		phydev_err(phydev, "Trying to read a reg field of size 0.\n");
		return -EINVAL;
	}

	ret = phy_read_mmd(phydev, reg_field->devad, reg_field->reg);
	if (ret < 0)
		return ret;

	mask = reg_field->size == 1 ? BIT(reg_field->offset) :
		GENMASK(reg_field->offset + reg_field->size - 1,
			reg_field->offset);
	ret &= mask;
	ret >>= reg_field->offset;

	return ret;
}

static int nxp_c45_write_reg_field(struct phy_device *phydev,
				   const struct nxp_c45_reg_field *reg_field,
				   u16 val)
{
	u16 mask;
	u16 set;

	if (reg_field->size == 0) {
		phydev_err(phydev, "Trying to write a reg field of size 0.\n");
		return -EINVAL;
	}

	mask = reg_field->size == 1 ? BIT(reg_field->offset) :
		GENMASK(reg_field->offset + reg_field->size - 1,
			reg_field->offset);
	set = val << reg_field->offset;

	return phy_modify_mmd_changed(phydev, reg_field->devad,
				      reg_field->reg, mask, set);
}

static int nxp_c45_set_reg_field(struct phy_device *phydev,
				 const struct nxp_c45_reg_field *reg_field)
{
	if (reg_field->size != 1) {
		phydev_err(phydev, "Trying to set a reg field of size different than 1.\n");
		return -EINVAL;
	}

	return nxp_c45_write_reg_field(phydev, reg_field, 1);
}

static int nxp_c45_clear_reg_field(struct phy_device *phydev,
				   const struct nxp_c45_reg_field *reg_field)
{
	if (reg_field->size != 1) {
		phydev_err(phydev, "Trying to set a reg field of size different than 1.\n");
		return -EINVAL;
	}

	return nxp_c45_write_reg_field(phydev, reg_field, 0);
}

static bool nxp_c45_poll_txts(struct phy_device *phydev)
{
	return phydev->irq <= 0;
}

static int _nxp_c45_ptp_gettimex64(struct ptp_clock_info *ptp,
				   struct timespec64 *ts,
				   struct ptp_system_timestamp *sts)
{
	struct nxp_c45_phy *priv = container_of(ptp, struct nxp_c45_phy, caps);
	const struct nxp_c45_regmap *regmap = nxp_c45_get_regmap(priv->phydev);

	nxp_c45_set_reg_field(priv->phydev, &regmap->ltc_read);
	ts->tv_nsec = phy_read_mmd(priv->phydev, MDIO_MMD_VEND1,
				   regmap->vend1_ltc_rd_nsec_0);
	ts->tv_nsec |= phy_read_mmd(priv->phydev, MDIO_MMD_VEND1,
				    regmap->vend1_ltc_rd_nsec_1) << 16;
	ts->tv_sec = phy_read_mmd(priv->phydev, MDIO_MMD_VEND1,
				  regmap->vend1_ltc_rd_sec_0);
	ts->tv_sec |= phy_read_mmd(priv->phydev, MDIO_MMD_VEND1,
				   regmap->vend1_ltc_rd_sec_1) << 16;

	return 0;
}

static int nxp_c45_ptp_gettimex64(struct ptp_clock_info *ptp,
				  struct timespec64 *ts,
				  struct ptp_system_timestamp *sts)
{
	struct nxp_c45_phy *priv = container_of(ptp, struct nxp_c45_phy, caps);

	mutex_lock(&priv->ptp_lock);
	_nxp_c45_ptp_gettimex64(ptp, ts, sts);
	mutex_unlock(&priv->ptp_lock);

	return 0;
}

static int _nxp_c45_ptp_settime64(struct ptp_clock_info *ptp,
				  const struct timespec64 *ts)
{
	struct nxp_c45_phy *priv = container_of(ptp, struct nxp_c45_phy, caps);
	const struct nxp_c45_regmap *regmap = nxp_c45_get_regmap(priv->phydev);

	phy_write_mmd(priv->phydev, MDIO_MMD_VEND1, regmap->vend1_ltc_wr_nsec_0,
		      ts->tv_nsec);
	phy_write_mmd(priv->phydev, MDIO_MMD_VEND1, regmap->vend1_ltc_wr_nsec_1,
		      ts->tv_nsec >> 16);
	phy_write_mmd(priv->phydev, MDIO_MMD_VEND1, regmap->vend1_ltc_wr_sec_0,
		      ts->tv_sec);
	phy_write_mmd(priv->phydev, MDIO_MMD_VEND1, regmap->vend1_ltc_wr_sec_1,
		      ts->tv_sec >> 16);
	nxp_c45_set_reg_field(priv->phydev, &regmap->ltc_write);

	return 0;
}

static int nxp_c45_ptp_settime64(struct ptp_clock_info *ptp,
				 const struct timespec64 *ts)
{
	struct nxp_c45_phy *priv = container_of(ptp, struct nxp_c45_phy, caps);

	mutex_lock(&priv->ptp_lock);
	_nxp_c45_ptp_settime64(ptp, ts);
	mutex_unlock(&priv->ptp_lock);

	return 0;
}

static int nxp_c45_ptp_adjfine(struct ptp_clock_info *ptp, long scaled_ppm)
{
	struct nxp_c45_phy *priv = container_of(ptp, struct nxp_c45_phy, caps);
	const struct nxp_c45_phy_data *data = nxp_c45_get_data(priv->phydev);
	const struct nxp_c45_regmap *regmap = data->regmap;
	s32 ppb = scaled_ppm_to_ppb(scaled_ppm);
	u64 subns_inc_val;
	bool inc;

	mutex_lock(&priv->ptp_lock);
	inc = ppb >= 0;
	ppb = abs(ppb);

	subns_inc_val = PPM_TO_SUBNS_INC(ppb, data->ptp_clk_period);

	phy_write_mmd(priv->phydev, MDIO_MMD_VEND1,
		      regmap->vend1_rate_adj_subns_0,
		      subns_inc_val);
	subns_inc_val >>= 16;
	subns_inc_val |= CLK_RATE_ADJ_LD;
	if (inc)
		subns_inc_val |= CLK_RATE_ADJ_DIR;

	phy_write_mmd(priv->phydev, MDIO_MMD_VEND1,
		      regmap->vend1_rate_adj_subns_1,
		      subns_inc_val);
	mutex_unlock(&priv->ptp_lock);

	return 0;
}

static int nxp_c45_ptp_adjtime(struct ptp_clock_info *ptp, s64 delta)
{
	struct nxp_c45_phy *priv = container_of(ptp, struct nxp_c45_phy, caps);
	struct timespec64 now, then;

	mutex_lock(&priv->ptp_lock);
	then = ns_to_timespec64(delta);
	_nxp_c45_ptp_gettimex64(ptp, &now, NULL);
	now = timespec64_add(now, then);
	_nxp_c45_ptp_settime64(ptp, &now);
	mutex_unlock(&priv->ptp_lock);

	return 0;
}

static void nxp_c45_reconstruct_ts(struct timespec64 *ts,
				   struct nxp_c45_hwts *hwts)
{
	ts->tv_nsec = hwts->nsec;
	if ((ts->tv_sec & TS_SEC_MASK) < (hwts->sec & TS_SEC_MASK))
		ts->tv_sec -= TS_SEC_MASK + 1;
	ts->tv_sec &= ~TS_SEC_MASK;
	ts->tv_sec |= hwts->sec & TS_SEC_MASK;
}

static bool nxp_c45_match_ts(struct ptp_header *header,
			     struct nxp_c45_hwts *hwts,
			     unsigned int type)
{
	return ntohs(header->sequence_id) == hwts->sequence_id &&
	       ptp_get_msgtype(header, type) == hwts->msg_type &&
	       header->domain_number  == hwts->domain_number;
}

static bool nxp_c45_get_extts(struct nxp_c45_phy *priv,
			      struct timespec64 *extts)
{
	const struct nxp_c45_regmap *regmap = nxp_c45_get_regmap(priv->phydev);

	extts->tv_nsec = phy_read_mmd(priv->phydev, MDIO_MMD_VEND1,
				      regmap->vend1_ext_trg_data_0);
	extts->tv_nsec |= phy_read_mmd(priv->phydev, MDIO_MMD_VEND1,
				       regmap->vend1_ext_trg_data_1) << 16;
	extts->tv_sec = phy_read_mmd(priv->phydev, MDIO_MMD_VEND1,
				     regmap->vend1_ext_trg_data_2);
	extts->tv_sec |= phy_read_mmd(priv->phydev, MDIO_MMD_VEND1,
				      regmap->vend1_ext_trg_data_3) << 16;
	phy_write_mmd(priv->phydev, MDIO_MMD_VEND1,
		      regmap->vend1_ext_trg_ctrl, RING_DONE);

	return true;
}

static bool tja1120_extts_is_valid(struct phy_device *phydev)
{
	bool valid;
	int reg;

	reg = phy_read_mmd(phydev, MDIO_MMD_VEND1,
			   TJA1120_VEND1_PTP_TRIG_DATA_S);
	valid = !!(reg & TJA1120_TS_VALID);

	return valid;
}

static bool tja1120_get_extts(struct nxp_c45_phy *priv,
			      struct timespec64 *extts)
{
	const struct nxp_c45_regmap *regmap = nxp_c45_get_regmap(priv->phydev);
	struct phy_device *phydev = priv->phydev;
	bool more_ts;
	bool valid;
	u16 reg;

	reg = phy_read_mmd(phydev, MDIO_MMD_VEND1,
			   regmap->vend1_ext_trg_ctrl);
	more_ts = !!(reg & TJA1120_MORE_TS);

	valid = tja1120_extts_is_valid(phydev);
	if (!valid) {
		if (!more_ts)
			goto tja1120_get_extts_out;

		/* Bug workaround for TJA1120 engineering samples: move the new
		 * timestamp from the FIFO to the buffer.
		 */
		phy_write_mmd(phydev, MDIO_MMD_VEND1,
			      regmap->vend1_ext_trg_ctrl, RING_DONE);
		valid = tja1120_extts_is_valid(phydev);
		if (!valid)
			goto tja1120_get_extts_out;
	}

	nxp_c45_get_extts(priv, extts);
tja1120_get_extts_out:
	return valid;
}

static void nxp_c45_read_egress_ts(struct nxp_c45_phy *priv,
				   struct nxp_c45_hwts *hwts)
{
	const struct nxp_c45_regmap *regmap = nxp_c45_get_regmap(priv->phydev);
	struct phy_device *phydev = priv->phydev;

	hwts->domain_number =
		nxp_c45_read_reg_field(phydev, &regmap->domain_number);
	hwts->msg_type =
		nxp_c45_read_reg_field(phydev, &regmap->msg_type);
	hwts->sequence_id =
		nxp_c45_read_reg_field(phydev, &regmap->sequence_id);
	hwts->nsec =
		nxp_c45_read_reg_field(phydev, &regmap->nsec_15_0);
	hwts->nsec |=
		nxp_c45_read_reg_field(phydev, &regmap->nsec_29_16) << 16;
	hwts->sec = nxp_c45_read_reg_field(phydev, &regmap->sec_1_0);
	hwts->sec |= nxp_c45_read_reg_field(phydev, &regmap->sec_4_2) << 2;
}

static bool nxp_c45_get_hwtxts(struct nxp_c45_phy *priv,
			       struct nxp_c45_hwts *hwts)
{
	bool valid;
	u16 reg;

	mutex_lock(&priv->ptp_lock);
	phy_write_mmd(priv->phydev, MDIO_MMD_VEND1, VEND1_EGR_RING_CTRL,
		      RING_DONE);
	reg = phy_read_mmd(priv->phydev, MDIO_MMD_VEND1, VEND1_EGR_RING_DATA_0);
	valid = !!(reg & RING_DATA_0_TS_VALID);
	if (!valid)
		goto nxp_c45_get_hwtxts_out;

	nxp_c45_read_egress_ts(priv, hwts);
nxp_c45_get_hwtxts_out:
	mutex_unlock(&priv->ptp_lock);
	return valid;
}

static bool tja1120_egress_ts_is_valid(struct phy_device *phydev)
{
	bool valid;
	u16 reg;

	reg = phy_read_mmd(phydev, MDIO_MMD_VEND1, TJA1120_EGRESS_TS_DATA_S);
	valid = !!(reg & TJA1120_TS_VALID);

	return valid;
}

static bool tja1120_get_hwtxts(struct nxp_c45_phy *priv,
			       struct nxp_c45_hwts *hwts)
{
	struct phy_device *phydev = priv->phydev;
	bool more_ts;
	bool valid;
	u16 reg;

	mutex_lock(&priv->ptp_lock);
	reg = phy_read_mmd(phydev, MDIO_MMD_VEND1, TJA1120_EGRESS_TS_END);
	more_ts = !!(reg & TJA1120_MORE_TS);
	valid = tja1120_egress_ts_is_valid(phydev);
	if (!valid) {
		if (!more_ts)
			goto tja1120_get_hwtxts_out;

		/* Bug workaround for TJA1120 engineering samples: move the
		 * new timestamp from the FIFO to the buffer.
		 */
		phy_write_mmd(phydev, MDIO_MMD_VEND1,
			      TJA1120_EGRESS_TS_END, TJA1120_TS_VALID);
		valid = tja1120_egress_ts_is_valid(phydev);
		if (!valid)
			goto tja1120_get_hwtxts_out;
	}
	nxp_c45_read_egress_ts(priv, hwts);
	phy_clear_bits_mmd(phydev, MDIO_MMD_VEND1, TJA1120_EGRESS_TS_DATA_S,
			   TJA1120_TS_VALID);
tja1120_get_hwtxts_out:
	mutex_unlock(&priv->ptp_lock);
	return valid;
}

static void nxp_c45_process_txts(struct nxp_c45_phy *priv,
				 struct nxp_c45_hwts *txts)
{
	struct sk_buff *skb, *tmp, *skb_match = NULL;
	struct skb_shared_hwtstamps shhwtstamps;
	struct timespec64 ts;
	unsigned long flags;
	bool ts_match;
	s64 ts_ns;

	spin_lock_irqsave(&priv->tx_queue.lock, flags);
	skb_queue_walk_safe(&priv->tx_queue, skb, tmp) {
		ts_match = nxp_c45_match_ts(NXP_C45_SKB_CB(skb)->header, txts,
					    NXP_C45_SKB_CB(skb)->type);
		if (!ts_match)
			continue;
		skb_match = skb;
		__skb_unlink(skb, &priv->tx_queue);
		break;
	}
	spin_unlock_irqrestore(&priv->tx_queue.lock, flags);

	if (skb_match) {
		nxp_c45_ptp_gettimex64(&priv->caps, &ts, NULL);
		nxp_c45_reconstruct_ts(&ts, txts);
		memset(&shhwtstamps, 0, sizeof(shhwtstamps));
		ts_ns = timespec64_to_ns(&ts);
		shhwtstamps.hwtstamp = ns_to_ktime(ts_ns);
		skb_complete_tx_timestamp(skb_match, &shhwtstamps);
	} else {
		phydev_warn(priv->phydev,
			    "the tx timestamp doesn't match with any skb\n");
	}
}

static long nxp_c45_do_aux_work(struct ptp_clock_info *ptp)
{
	struct nxp_c45_phy *priv = container_of(ptp, struct nxp_c45_phy, caps);
	const struct nxp_c45_phy_data *data = nxp_c45_get_data(priv->phydev);
	bool poll_txts = nxp_c45_poll_txts(priv->phydev);
	struct skb_shared_hwtstamps *shhwtstamps_rx;
	struct ptp_clock_event event;
	struct nxp_c45_hwts hwts;
	bool reschedule = false;
	struct timespec64 ts;
	struct sk_buff *skb;
	bool ts_valid;
	u32 ts_raw;

	while (!skb_queue_empty_lockless(&priv->tx_queue) && poll_txts) {
		ts_valid = data->get_egressts(priv, &hwts);
		if (unlikely(!ts_valid)) {
			/* Still more skbs in the queue */
			reschedule = true;
			break;
		}

		nxp_c45_process_txts(priv, &hwts);
	}

	while ((skb = skb_dequeue(&priv->rx_queue)) != NULL) {
		nxp_c45_ptp_gettimex64(&priv->caps, &ts, NULL);
		ts_raw = __be32_to_cpu(NXP_C45_SKB_CB(skb)->header->reserved2);
		hwts.sec = ts_raw >> 30;
		hwts.nsec = ts_raw & GENMASK(29, 0);
		nxp_c45_reconstruct_ts(&ts, &hwts);
		shhwtstamps_rx = skb_hwtstamps(skb);
		shhwtstamps_rx->hwtstamp = ns_to_ktime(timespec64_to_ns(&ts));
		NXP_C45_SKB_CB(skb)->header->reserved2 = 0;
		netif_rx(skb);
	}

	if (priv->extts) {
		ts_valid = data->get_extts(priv, &ts);
		if (ts_valid && timespec64_compare(&ts, &priv->extts_ts) != 0) {
			priv->extts_ts = ts;
			event.index = priv->extts_index;
			event.type = PTP_CLOCK_EXTTS;
			event.timestamp = ns_to_ktime(timespec64_to_ns(&ts));
			ptp_clock_event(priv->ptp_clock, &event);
		}
		reschedule = true;
	}

	return reschedule ? 1 : -1;
}

static void nxp_c45_gpio_config(struct nxp_c45_phy *priv,
				int pin, u16 pin_cfg)
{
	struct phy_device *phydev = priv->phydev;

	phy_write_mmd(phydev, MDIO_MMD_VEND1,
		      VEND1_GPIO_FUNC_CONFIG_BASE + pin, pin_cfg);
}

static int nxp_c45_perout_enable(struct nxp_c45_phy *priv,
				 struct ptp_perout_request *perout, int on)
{
	const struct nxp_c45_regmap *regmap = nxp_c45_get_regmap(priv->phydev);
	struct phy_device *phydev = priv->phydev;
	int pin;

	if (perout->flags & ~PTP_PEROUT_PHASE)
		return -EOPNOTSUPP;

	pin = ptp_find_pin(priv->ptp_clock, PTP_PF_PEROUT, perout->index);
	if (pin < 0)
		return pin;

	if (!on) {
		nxp_c45_clear_reg_field(priv->phydev,
					&regmap->pps_enable);
		nxp_c45_clear_reg_field(priv->phydev,
					&regmap->pps_polarity);

		nxp_c45_gpio_config(priv, pin, GPIO_DISABLE);

		return 0;
	}

	/* The PPS signal is fixed to 1 second and is always generated when the
	 * seconds counter is incremented. The start time is not configurable.
	 * If the clock is adjusted, the PPS signal is automatically readjusted.
	 */
	if (perout->period.sec != 1 || perout->period.nsec != 0) {
		phydev_warn(phydev, "The period can be set only to 1 second.");
		return -EINVAL;
	}

	if (!(perout->flags & PTP_PEROUT_PHASE)) {
		if (perout->start.sec != 0 || perout->start.nsec != 0) {
			phydev_warn(phydev, "The start time is not configurable. Should be set to 0 seconds and 0 nanoseconds.");
			return -EINVAL;
		}
	} else {
		if (perout->phase.nsec != 0 &&
		    perout->phase.nsec != (NSEC_PER_SEC >> 1)) {
			phydev_warn(phydev, "The phase can be set only to 0 or 500000000 nanoseconds.");
			return -EINVAL;
		}

		if (perout->phase.nsec == 0)
			nxp_c45_clear_reg_field(priv->phydev,
						&regmap->pps_polarity);
		else
			nxp_c45_set_reg_field(priv->phydev,
					      &regmap->pps_polarity);
	}

	nxp_c45_gpio_config(priv, pin, GPIO_PPS_OUT_CFG);

	nxp_c45_set_reg_field(priv->phydev, &regmap->pps_enable);

	return 0;
}

static void nxp_c45_set_rising_or_falling(struct phy_device *phydev,
					  struct ptp_extts_request *extts)
{
	if (extts->flags & PTP_RISING_EDGE)
		phy_clear_bits_mmd(phydev, MDIO_MMD_VEND1,
				   VEND1_PTP_CONFIG, EXT_TRG_EDGE);

	if (extts->flags & PTP_FALLING_EDGE)
		phy_set_bits_mmd(phydev, MDIO_MMD_VEND1,
				 VEND1_PTP_CONFIG, EXT_TRG_EDGE);
}

static void nxp_c45_set_rising_and_falling(struct phy_device *phydev,
					   struct ptp_extts_request *extts)
{
	/* PTP_EXTTS_REQUEST may have only the PTP_ENABLE_FEATURE flag set. In
	 * this case external ts will be enabled on rising edge.
	 */
	if (extts->flags & PTP_RISING_EDGE ||
	    extts->flags == PTP_ENABLE_FEATURE)
		phy_set_bits_mmd(phydev, MDIO_MMD_VEND1,
				 TJA1120_SYNC_TRIG_FILTER,
				 PTP_TRIG_RISE_TS);
	else
		phy_clear_bits_mmd(phydev, MDIO_MMD_VEND1,
				   TJA1120_SYNC_TRIG_FILTER,
				   PTP_TRIG_RISE_TS);

	if (extts->flags & PTP_FALLING_EDGE)
		phy_set_bits_mmd(phydev, MDIO_MMD_VEND1,
				 TJA1120_SYNC_TRIG_FILTER,
				 PTP_TRIG_FALLING_TS);
	else
		phy_clear_bits_mmd(phydev, MDIO_MMD_VEND1,
				   TJA1120_SYNC_TRIG_FILTER,
				   PTP_TRIG_FALLING_TS);
}

static int nxp_c45_extts_enable(struct nxp_c45_phy *priv,
				struct ptp_extts_request *extts, int on)
{
	const struct nxp_c45_phy_data *data = nxp_c45_get_data(priv->phydev);
	int pin;

	if (extts->flags & ~(PTP_ENABLE_FEATURE |
			      PTP_RISING_EDGE |
			      PTP_FALLING_EDGE |
			      PTP_STRICT_FLAGS))
		return -EOPNOTSUPP;

	/* Sampling on both edges is not supported */
	if ((extts->flags & PTP_RISING_EDGE) &&
	    (extts->flags & PTP_FALLING_EDGE) &&
	    !data->ext_ts_both_edges)
		return -EOPNOTSUPP;

	pin = ptp_find_pin(priv->ptp_clock, PTP_PF_EXTTS, extts->index);
	if (pin < 0)
		return pin;

	if (!on) {
		nxp_c45_gpio_config(priv, pin, GPIO_DISABLE);
		priv->extts = false;

		return 0;
	}

	if (data->ext_ts_both_edges)
		nxp_c45_set_rising_and_falling(priv->phydev, extts);
	else
		nxp_c45_set_rising_or_falling(priv->phydev, extts);

	nxp_c45_gpio_config(priv, pin, GPIO_EXTTS_OUT_CFG);
	priv->extts = true;
	priv->extts_index = extts->index;
	ptp_schedule_worker(priv->ptp_clock, 0);

	return 0;
}

static int nxp_c45_ptp_enable(struct ptp_clock_info *ptp,
			      struct ptp_clock_request *req, int on)
{
	struct nxp_c45_phy *priv = container_of(ptp, struct nxp_c45_phy, caps);

	switch (req->type) {
	case PTP_CLK_REQ_EXTTS:
		return nxp_c45_extts_enable(priv, &req->extts, on);
	case PTP_CLK_REQ_PEROUT:
		return nxp_c45_perout_enable(priv, &req->perout, on);
	default:
		return -EOPNOTSUPP;
	}
}

static struct ptp_pin_desc nxp_c45_ptp_pins[] = {
	{ "nxp_c45_gpio0", 0, PTP_PF_NONE},
	{ "nxp_c45_gpio1", 1, PTP_PF_NONE},
	{ "nxp_c45_gpio2", 2, PTP_PF_NONE},
	{ "nxp_c45_gpio3", 3, PTP_PF_NONE},
	{ "nxp_c45_gpio4", 4, PTP_PF_NONE},
	{ "nxp_c45_gpio5", 5, PTP_PF_NONE},
	{ "nxp_c45_gpio6", 6, PTP_PF_NONE},
	{ "nxp_c45_gpio7", 7, PTP_PF_NONE},
	{ "nxp_c45_gpio8", 8, PTP_PF_NONE},
	{ "nxp_c45_gpio9", 9, PTP_PF_NONE},
	{ "nxp_c45_gpio10", 10, PTP_PF_NONE},
	{ "nxp_c45_gpio11", 11, PTP_PF_NONE},
};

static int nxp_c45_ptp_verify_pin(struct ptp_clock_info *ptp, unsigned int pin,
				  enum ptp_pin_function func, unsigned int chan)
{
	if (pin >= ARRAY_SIZE(nxp_c45_ptp_pins))
		return -EINVAL;

	switch (func) {
	case PTP_PF_NONE:
	case PTP_PF_PEROUT:
	case PTP_PF_EXTTS:
		break;
	default:
		return -EOPNOTSUPP;
	}

	return 0;
}

static int nxp_c45_init_ptp_clock(struct nxp_c45_phy *priv)
{
	priv->caps = (struct ptp_clock_info) {
		.owner		= THIS_MODULE,
		.name		= "NXP C45 PHC",
		.max_adj	= 16666666,
		.adjfine	= nxp_c45_ptp_adjfine,
		.adjtime	= nxp_c45_ptp_adjtime,
		.gettimex64	= nxp_c45_ptp_gettimex64,
		.settime64	= nxp_c45_ptp_settime64,
		.enable		= nxp_c45_ptp_enable,
		.verify		= nxp_c45_ptp_verify_pin,
		.do_aux_work	= nxp_c45_do_aux_work,
		.pin_config	= nxp_c45_ptp_pins,
		.n_pins		= ARRAY_SIZE(nxp_c45_ptp_pins),
		.n_ext_ts	= 1,
		.n_per_out	= 1,
	};

	priv->ptp_clock = ptp_clock_register(&priv->caps,
					     &priv->phydev->mdio.dev);

	if (IS_ERR(priv->ptp_clock))
		return PTR_ERR(priv->ptp_clock);

	if (!priv->ptp_clock)
		return -ENOMEM;

	return 0;
}

static void nxp_c45_txtstamp(struct mii_timestamper *mii_ts,
			     struct sk_buff *skb, int type)
{
	struct nxp_c45_phy *priv = container_of(mii_ts, struct nxp_c45_phy,
						mii_ts);

	switch (priv->hwts_tx) {
	case HWTSTAMP_TX_ON:
		NXP_C45_SKB_CB(skb)->type = type;
		NXP_C45_SKB_CB(skb)->header = ptp_parse_header(skb, type);
		skb_shinfo(skb)->tx_flags |= SKBTX_IN_PROGRESS;
		skb_queue_tail(&priv->tx_queue, skb);
		if (nxp_c45_poll_txts(priv->phydev))
			ptp_schedule_worker(priv->ptp_clock, 0);
		break;
	case HWTSTAMP_TX_OFF:
	default:
		kfree_skb(skb);
		break;
	}
}

static bool nxp_c45_rxtstamp(struct mii_timestamper *mii_ts,
			     struct sk_buff *skb, int type)
{
	struct nxp_c45_phy *priv = container_of(mii_ts, struct nxp_c45_phy,
						mii_ts);
	struct ptp_header *header = ptp_parse_header(skb, type);

	if (!header)
		return false;

	if (!priv->hwts_rx)
		return false;

	NXP_C45_SKB_CB(skb)->header = header;
	skb_queue_tail(&priv->rx_queue, skb);
	ptp_schedule_worker(priv->ptp_clock, 0);

	return true;
}

static int nxp_c45_hwtstamp(struct mii_timestamper *mii_ts,
			    struct kernel_hwtstamp_config *cfg,
			    struct netlink_ext_ack *extack)
{
	struct nxp_c45_phy *priv = container_of(mii_ts, struct nxp_c45_phy,
						mii_ts);
	struct phy_device *phydev = priv->phydev;
	const struct nxp_c45_phy_data *data;

	if (cfg->tx_type < 0 || cfg->tx_type > HWTSTAMP_TX_ON)
		return -ERANGE;

	data = nxp_c45_get_data(phydev);
	priv->hwts_tx = cfg->tx_type;

	switch (cfg->rx_filter) {
	case HWTSTAMP_FILTER_NONE:
		priv->hwts_rx = 0;
		break;
	case HWTSTAMP_FILTER_PTP_V2_L2_EVENT:
	case HWTSTAMP_FILTER_PTP_V2_L2_SYNC:
	case HWTSTAMP_FILTER_PTP_V2_L2_DELAY_REQ:
		priv->hwts_rx = 1;
		cfg->rx_filter = HWTSTAMP_FILTER_PTP_V2_L2_EVENT;
		break;
	default:
		return -ERANGE;
	}

	if (priv->hwts_rx || priv->hwts_tx) {
		phy_write_mmd(phydev, MDIO_MMD_VEND1,
			      data->regmap->vend1_event_msg_filt,
			      EVENT_MSG_FILT_ALL);
		data->ptp_enable(phydev, true);
	} else {
		phy_write_mmd(phydev, MDIO_MMD_VEND1,
			      data->regmap->vend1_event_msg_filt,
			      EVENT_MSG_FILT_NONE);
		data->ptp_enable(phydev, false);
	}

	if (nxp_c45_poll_txts(priv->phydev))
		goto nxp_c45_no_ptp_irq;

	if (priv->hwts_tx)
		nxp_c45_set_reg_field(phydev, &data->regmap->irq_egr_ts_en);
	else
		nxp_c45_clear_reg_field(phydev, &data->regmap->irq_egr_ts_en);

nxp_c45_no_ptp_irq:
	return 0;
}

static int nxp_c45_ts_info(struct mii_timestamper *mii_ts,
			   struct kernel_ethtool_ts_info *ts_info)
{
	struct nxp_c45_phy *priv = container_of(mii_ts, struct nxp_c45_phy,
						mii_ts);

	ts_info->so_timestamping = SOF_TIMESTAMPING_TX_HARDWARE |
			SOF_TIMESTAMPING_RX_HARDWARE |
			SOF_TIMESTAMPING_RAW_HARDWARE;
	ts_info->phc_index = ptp_clock_index(priv->ptp_clock);
	ts_info->tx_types = (1 << HWTSTAMP_TX_OFF) | (1 << HWTSTAMP_TX_ON);
	ts_info->rx_filters = (1 << HWTSTAMP_FILTER_NONE) |
			(1 << HWTSTAMP_FILTER_PTP_V2_L2_SYNC) |
			(1 << HWTSTAMP_FILTER_PTP_V2_L2_DELAY_REQ) |
			(1 << HWTSTAMP_FILTER_PTP_V2_L2_EVENT);

	return 0;
}

static const struct nxp_c45_phy_stats common_hw_stats[] = {
	{ "phy_link_status_drop_cnt",
		NXP_C45_REG_FIELD(0x8352, MDIO_MMD_VEND1, 8, 6), },
	{ "phy_link_availability_drop_cnt",
		NXP_C45_REG_FIELD(0x8352, MDIO_MMD_VEND1, 0, 6), },
	{ "phy_link_loss_cnt",
		NXP_C45_REG_FIELD(0x8353, MDIO_MMD_VEND1, 10, 6), },
	{ "phy_link_failure_cnt",
		NXP_C45_REG_FIELD(0x8353, MDIO_MMD_VEND1, 0, 10), },
	{ "phy_symbol_error_cnt",
		NXP_C45_REG_FIELD(0x8350, MDIO_MMD_VEND1, 0, 16) },
};

static const struct nxp_c45_phy_stats tja1103_hw_stats[] = {
	{ "rx_preamble_count",
		NXP_C45_REG_FIELD(0xAFCE, MDIO_MMD_VEND1, 0, 6), },
	{ "tx_preamble_count",
		NXP_C45_REG_FIELD(0xAFCF, MDIO_MMD_VEND1, 0, 6), },
	{ "rx_ipg_length",
		NXP_C45_REG_FIELD(0xAFD0, MDIO_MMD_VEND1, 0, 9), },
	{ "tx_ipg_length",
		NXP_C45_REG_FIELD(0xAFD1, MDIO_MMD_VEND1, 0, 9), },
};

static const struct nxp_c45_phy_stats tja1120_hw_stats[] = {
	{ "phy_symbol_error_cnt_ext",
		NXP_C45_REG_FIELD(0x8351, MDIO_MMD_VEND1, 0, 14) },
	{ "tx_frames_xtd",
		NXP_C45_REG_FIELD(0xACA1, MDIO_MMD_VEND1, 0, 8), },
	{ "tx_frames",
		NXP_C45_REG_FIELD(0xACA0, MDIO_MMD_VEND1, 0, 16), },
	{ "rx_frames_xtd",
		NXP_C45_REG_FIELD(0xACA3, MDIO_MMD_VEND1, 0, 8), },
	{ "rx_frames",
		NXP_C45_REG_FIELD(0xACA2, MDIO_MMD_VEND1, 0, 16), },
	{ "tx_lost_frames_xtd",
		NXP_C45_REG_FIELD(0xACA5, MDIO_MMD_VEND1, 0, 8), },
	{ "tx_lost_frames",
		NXP_C45_REG_FIELD(0xACA4, MDIO_MMD_VEND1, 0, 16), },
	{ "rx_lost_frames_xtd",
		NXP_C45_REG_FIELD(0xACA7, MDIO_MMD_VEND1, 0, 8), },
	{ "rx_lost_frames",
		NXP_C45_REG_FIELD(0xACA6, MDIO_MMD_VEND1, 0, 16), },
};

static int nxp_c45_get_sset_count(struct phy_device *phydev)
{
	const struct nxp_c45_phy_data *phy_data = nxp_c45_get_data(phydev);

	return ARRAY_SIZE(common_hw_stats) + (phy_data ? phy_data->n_stats : 0);
}

static void nxp_c45_get_strings(struct phy_device *phydev, u8 *data)
{
	const struct nxp_c45_phy_data *phy_data = nxp_c45_get_data(phydev);
	size_t count = nxp_c45_get_sset_count(phydev);
	size_t idx;
	size_t i;

	for (i = 0; i < count; i++) {
		if (i < ARRAY_SIZE(common_hw_stats)) {
			ethtool_puts(&data, common_hw_stats[i].name);
			continue;
		}
		idx = i - ARRAY_SIZE(common_hw_stats);
		ethtool_puts(&data, phy_data->stats[idx].name);
	}
}

static void nxp_c45_get_stats(struct phy_device *phydev,
			      struct ethtool_stats *stats, u64 *data)
{
	const struct nxp_c45_phy_data *phy_data = nxp_c45_get_data(phydev);
	size_t count = nxp_c45_get_sset_count(phydev);
	const struct nxp_c45_reg_field *reg_field;
	size_t idx;
	size_t i;
	int ret;

	for (i = 0; i < count; i++) {
		if (i < ARRAY_SIZE(common_hw_stats)) {
			reg_field = &common_hw_stats[i].counter;
		} else {
			idx = i - ARRAY_SIZE(common_hw_stats);
			reg_field = &phy_data->stats[idx].counter;
		}

		ret = nxp_c45_read_reg_field(phydev, reg_field);
		if (ret < 0)
			data[i] = U64_MAX;
		else
			data[i] = ret;
	}
}

static int nxp_c45_config_enable(struct phy_device *phydev)
{
	phy_write_mmd(phydev, MDIO_MMD_VEND1, VEND1_DEVICE_CONTROL,
		      DEVICE_CONTROL_CONFIG_GLOBAL_EN |
		      DEVICE_CONTROL_CONFIG_ALL_EN);
	usleep_range(400, 450);

	phy_write_mmd(phydev, MDIO_MMD_VEND1, VEND1_PORT_CONTROL,
		      PORT_CONTROL_EN);
	phy_write_mmd(phydev, MDIO_MMD_VEND1, VEND1_PHY_CONTROL,
		      PHY_CONFIG_EN);
	phy_write_mmd(phydev, MDIO_MMD_VEND1, VEND1_PORT_INFRA_CONTROL,
		      PORT_INFRA_CONTROL_EN);

	return 0;
}

static int nxp_c45_start_op(struct phy_device *phydev)
{
	return phy_set_bits_mmd(phydev, MDIO_MMD_VEND1, VEND1_PHY_CONTROL,
				PHY_START_OP);
}

static int nxp_c45_config_intr(struct phy_device *phydev)
{
	int ret;

	if (phydev->interrupts == PHY_INTERRUPT_ENABLED) {
		ret = phy_set_bits_mmd(phydev, MDIO_MMD_VEND1,
				       VEND1_PORT_FUNC_IRQ_EN, MACSEC_IRQS);
		if (ret)
			return ret;

		return phy_set_bits_mmd(phydev, MDIO_MMD_VEND1,
					VEND1_PHY_IRQ_EN, PHY_IRQ_LINK_EVENT);
	}

	ret = phy_clear_bits_mmd(phydev, MDIO_MMD_VEND1,
				 VEND1_PORT_FUNC_IRQ_EN, MACSEC_IRQS);
	if (ret)
		return ret;

	return phy_clear_bits_mmd(phydev, MDIO_MMD_VEND1,
				  VEND1_PHY_IRQ_EN, PHY_IRQ_LINK_EVENT);
}

static int tja1103_config_intr(struct phy_device *phydev)
{
	int ret;

	/* We can't disable the FUSA IRQ for TJA1103, but we can clean it up. */
	ret = phy_write_mmd(phydev, MDIO_MMD_VEND1, VEND1_ALWAYS_ACCESSIBLE,
			    FUSA_PASS);
	if (ret)
		return ret;

	return nxp_c45_config_intr(phydev);
}

static int tja1120_config_intr(struct phy_device *phydev)
{
	int ret;

	if (phydev->interrupts == PHY_INTERRUPT_ENABLED)
		ret = phy_set_bits_mmd(phydev, MDIO_MMD_VEND1,
				       TJA1120_GLOBAL_INFRA_IRQ_EN,
				       TJA1120_DEV_BOOT_DONE);
	else
		ret = phy_clear_bits_mmd(phydev, MDIO_MMD_VEND1,
					 TJA1120_GLOBAL_INFRA_IRQ_EN,
					 TJA1120_DEV_BOOT_DONE);
	if (ret)
		return ret;

	return nxp_c45_config_intr(phydev);
}

static irqreturn_t nxp_c45_handle_interrupt(struct phy_device *phydev)
{
	const struct nxp_c45_phy_data *data = nxp_c45_get_data(phydev);
	struct nxp_c45_phy *priv = phydev->priv;
	irqreturn_t ret = IRQ_NONE;
	struct nxp_c45_hwts hwts;
	int irq;

	irq = phy_read_mmd(phydev, MDIO_MMD_VEND1, VEND1_PHY_IRQ_STATUS);
	if (irq & PHY_IRQ_LINK_EVENT) {
		phy_write_mmd(phydev, MDIO_MMD_VEND1, VEND1_PHY_IRQ_ACK,
			      PHY_IRQ_LINK_EVENT);
		phy_trigger_machine(phydev);
		ret = IRQ_HANDLED;
	}

	irq = nxp_c45_read_reg_field(phydev, &data->regmap->irq_egr_ts_status);
	if (irq) {
		/* If ack_ptp_irq is false, the IRQ bit is self-clear and will
		 * be cleared when the EGR TS FIFO is empty. Otherwise, the
		 * IRQ bit should be cleared before reading the timestamp,
		 */
		if (data->ack_ptp_irq)
			phy_write_mmd(phydev, MDIO_MMD_VEND1,
				      VEND1_PTP_IRQ_ACK, EGR_TS_IRQ);
		while (data->get_egressts(priv, &hwts))
			nxp_c45_process_txts(priv, &hwts);

		ret = IRQ_HANDLED;
	}

	data->nmi_handler(phydev, &ret);
	nxp_c45_handle_macsec_interrupt(phydev, &ret);

	return ret;
}

static int nxp_c45_soft_reset(struct phy_device *phydev)
{
	int ret;

	ret = phy_write_mmd(phydev, MDIO_MMD_VEND1, VEND1_DEVICE_CONTROL,
			    DEVICE_CONTROL_RESET);
	if (ret)
		return ret;

	usleep_range(2000, 2050);

	return phy_read_mmd_poll_timeout(phydev, MDIO_MMD_VEND1,
					 VEND1_DEVICE_CONTROL, ret,
					 !(ret & DEVICE_CONTROL_RESET), 20000,
					 240000, false);
}

static int nxp_c45_cable_test_start(struct phy_device *phydev)
{
	const struct nxp_c45_regmap *regmap = nxp_c45_get_regmap(phydev);

	phy_set_bits_mmd(phydev, MDIO_MMD_VEND1,
			 VEND1_PORT_FUNC_ENABLES, PHY_TEST_ENABLE);
	return phy_set_bits_mmd(phydev, MDIO_MMD_VEND1, regmap->cable_test,
				CABLE_TEST_ENABLE | CABLE_TEST_START);
}

static int nxp_c45_cable_test_get_status(struct phy_device *phydev,
					 bool *finished)
{
	const struct nxp_c45_regmap *regmap = nxp_c45_get_regmap(phydev);
	int ret;
	u8 cable_test_result;

	ret = nxp_c45_read_reg_field(phydev, &regmap->cable_test_valid);
	if (!ret) {
		*finished = false;
		return 0;
	}

	*finished = true;
	cable_test_result = nxp_c45_read_reg_field(phydev,
						   &regmap->cable_test_result);

	switch (cable_test_result) {
	case CABLE_TEST_OK:
		ethnl_cable_test_result(phydev, ETHTOOL_A_CABLE_PAIR_A,
					ETHTOOL_A_CABLE_RESULT_CODE_OK);
		break;
	case CABLE_TEST_SHORTED:
		ethnl_cable_test_result(phydev, ETHTOOL_A_CABLE_PAIR_A,
					ETHTOOL_A_CABLE_RESULT_CODE_SAME_SHORT);
		break;
	case CABLE_TEST_OPEN:
		ethnl_cable_test_result(phydev, ETHTOOL_A_CABLE_PAIR_A,
					ETHTOOL_A_CABLE_RESULT_CODE_OPEN);
		break;
	default:
		ethnl_cable_test_result(phydev, ETHTOOL_A_CABLE_PAIR_A,
					ETHTOOL_A_CABLE_RESULT_CODE_UNSPEC);
	}

	phy_clear_bits_mmd(phydev, MDIO_MMD_VEND1, regmap->cable_test,
			   CABLE_TEST_ENABLE);
	phy_clear_bits_mmd(phydev, MDIO_MMD_VEND1,
			   VEND1_PORT_FUNC_ENABLES, PHY_TEST_ENABLE);

	return nxp_c45_start_op(phydev);
}

static int nxp_c45_get_sqi(struct phy_device *phydev)
{
	int reg;

	reg = phy_read_mmd(phydev, MDIO_MMD_VEND1, VEND1_SIGNAL_QUALITY);
	if (!(reg & SQI_VALID))
		return -EINVAL;

	reg &= SQI_MASK;

	return reg;
}

static void tja1120_link_change_notify(struct phy_device *phydev)
{
	/* Bug workaround for TJA1120 enegineering samples: fix egress
	 * timestamps lost after link recovery.
	 */
	if (phydev->state == PHY_NOLINK) {
		phy_set_bits_mmd(phydev, MDIO_MMD_VEND1,
				 TJA1120_EPHY_RESETS, EPHY_PCS_RESET);
		phy_clear_bits_mmd(phydev, MDIO_MMD_VEND1,
				   TJA1120_EPHY_RESETS, EPHY_PCS_RESET);
	}
}

static int nxp_c45_get_sqi_max(struct phy_device *phydev)
{
	return MAX_SQI;
}

static int nxp_c45_check_delay(struct phy_device *phydev, u32 delay)
{
	if (delay < MIN_ID_PS) {
		phydev_err(phydev, "delay value smaller than %u\n", MIN_ID_PS);
		return -EINVAL;
	}

	if (delay > MAX_ID_PS) {
		phydev_err(phydev, "delay value higher than %u\n", MAX_ID_PS);
		return -EINVAL;
	}

	return 0;
}

static void nxp_c45_counters_enable(struct phy_device *phydev)
{
	const struct nxp_c45_phy_data *data = nxp_c45_get_data(phydev);

	phy_set_bits_mmd(phydev, MDIO_MMD_VEND1, VEND1_LINK_DROP_COUNTER,
			 COUNTER_EN);

	data->counters_enable(phydev);
}

static void nxp_c45_ptp_init(struct phy_device *phydev)
{
	const struct nxp_c45_phy_data *data = nxp_c45_get_data(phydev);

	phy_write_mmd(phydev, MDIO_MMD_VEND1,
		      data->regmap->vend1_ptp_clk_period,
		      data->ptp_clk_period);
	nxp_c45_clear_reg_field(phydev, &data->regmap->ltc_lock_ctrl);

	data->ptp_init(phydev);
}

static u64 nxp_c45_get_phase_shift(u64 phase_offset_raw)
{
	/* The delay in degree phase is 73.8 + phase_offset_raw * 0.9.
	 * To avoid floating point operations we'll multiply by 10
	 * and get 1 decimal point precision.
	 */
	phase_offset_raw *= 10;
	phase_offset_raw -= 738;
	return div_u64(phase_offset_raw, 9);
}

static void nxp_c45_disable_delays(struct phy_device *phydev)
{
	phy_clear_bits_mmd(phydev, MDIO_MMD_VEND1, VEND1_TXID, ID_ENABLE);
	phy_clear_bits_mmd(phydev, MDIO_MMD_VEND1, VEND1_RXID, ID_ENABLE);
}

static void nxp_c45_set_delays(struct phy_device *phydev)
{
	struct nxp_c45_phy *priv = phydev->priv;
	u64 tx_delay = priv->tx_delay;
	u64 rx_delay = priv->rx_delay;
	u64 degree;

	if (phydev->interface == PHY_INTERFACE_MODE_RGMII_ID ||
	    phydev->interface == PHY_INTERFACE_MODE_RGMII_TXID) {
		degree = div_u64(tx_delay, PS_PER_DEGREE);
		phy_write_mmd(phydev, MDIO_MMD_VEND1, VEND1_TXID,
			      ID_ENABLE | nxp_c45_get_phase_shift(degree));
	} else {
		phy_clear_bits_mmd(phydev, MDIO_MMD_VEND1, VEND1_TXID,
				   ID_ENABLE);
	}

	if (phydev->interface == PHY_INTERFACE_MODE_RGMII_ID ||
	    phydev->interface == PHY_INTERFACE_MODE_RGMII_RXID) {
		degree = div_u64(rx_delay, PS_PER_DEGREE);
		phy_write_mmd(phydev, MDIO_MMD_VEND1, VEND1_RXID,
			      ID_ENABLE | nxp_c45_get_phase_shift(degree));
	} else {
		phy_clear_bits_mmd(phydev, MDIO_MMD_VEND1, VEND1_RXID,
				   ID_ENABLE);
	}
}

static int nxp_c45_get_delays(struct phy_device *phydev)
{
	struct nxp_c45_phy *priv = phydev->priv;
	int ret;

	if (phydev->interface == PHY_INTERFACE_MODE_RGMII_ID ||
	    phydev->interface == PHY_INTERFACE_MODE_RGMII_TXID) {
		ret = device_property_read_u32(&phydev->mdio.dev,
					       "tx-internal-delay-ps",
					       &priv->tx_delay);
		if (ret)
			priv->tx_delay = DEFAULT_ID_PS;

		ret = nxp_c45_check_delay(phydev, priv->tx_delay);
		if (ret) {
			phydev_err(phydev,
				   "tx-internal-delay-ps invalid value\n");
			return ret;
		}
	}

	if (phydev->interface == PHY_INTERFACE_MODE_RGMII_ID ||
	    phydev->interface == PHY_INTERFACE_MODE_RGMII_RXID) {
		ret = device_property_read_u32(&phydev->mdio.dev,
					       "rx-internal-delay-ps",
					       &priv->rx_delay);
		if (ret)
			priv->rx_delay = DEFAULT_ID_PS;

		ret = nxp_c45_check_delay(phydev, priv->rx_delay);
		if (ret) {
			phydev_err(phydev,
				   "rx-internal-delay-ps invalid value\n");
			return ret;
		}
	}

	return 0;
}

static int nxp_c45_set_phy_mode(struct phy_device *phydev)
{
	struct nxp_c45_phy *priv = phydev->priv;
	u16 basic_config;
	int ret;

	ret = phy_read_mmd(phydev, MDIO_MMD_VEND1, VEND1_ABILITIES);
	phydev_dbg(phydev, "Clause 45 managed PHY abilities 0x%x\n", ret);

	switch (phydev->interface) {
	case PHY_INTERFACE_MODE_RGMII:
		if (!(ret & RGMII_ABILITY)) {
			phydev_err(phydev, "rgmii mode not supported\n");
			return -EINVAL;
		}
		phy_write_mmd(phydev, MDIO_MMD_VEND1, VEND1_MII_BASIC_CONFIG,
			      MII_BASIC_CONFIG_RGMII);
		nxp_c45_disable_delays(phydev);
		break;
	case PHY_INTERFACE_MODE_RGMII_ID:
	case PHY_INTERFACE_MODE_RGMII_TXID:
	case PHY_INTERFACE_MODE_RGMII_RXID:
		if (!(ret & RGMII_ID_ABILITY)) {
			phydev_err(phydev, "rgmii-id, rgmii-txid, rgmii-rxid modes are not supported\n");
			return -EINVAL;
		}
		phy_write_mmd(phydev, MDIO_MMD_VEND1, VEND1_MII_BASIC_CONFIG,
			      MII_BASIC_CONFIG_RGMII);
		ret = nxp_c45_get_delays(phydev);
		if (ret)
			return ret;

		nxp_c45_set_delays(phydev);
		break;
	case PHY_INTERFACE_MODE_MII:
		if (!(ret & MII_ABILITY)) {
			phydev_err(phydev, "mii mode not supported\n");
			return -EINVAL;
		}
		phy_write_mmd(phydev, MDIO_MMD_VEND1, VEND1_MII_BASIC_CONFIG,
			      MII_BASIC_CONFIG_MII);
		break;
	case PHY_INTERFACE_MODE_REVMII:
		if (!(ret & REVMII_ABILITY)) {
			phydev_err(phydev, "rev-mii mode not supported\n");
			return -EINVAL;
		}
		phy_write_mmd(phydev, MDIO_MMD_VEND1, VEND1_MII_BASIC_CONFIG,
			      MII_BASIC_CONFIG_MII | MII_BASIC_CONFIG_REV);
		break;
	case PHY_INTERFACE_MODE_RMII:
		if (!(ret & RMII_ABILITY)) {
			phydev_err(phydev, "rmii mode not supported\n");
			return -EINVAL;
		}

		basic_config = MII_BASIC_CONFIG_RMII;

		/* This is not PHY_INTERFACE_MODE_REVRMII */
		if (priv->flags & TJA11XX_REVERSE_MODE)
			basic_config |= MII_BASIC_CONFIG_REV;

		phy_write_mmd(phydev, MDIO_MMD_VEND1, VEND1_MII_BASIC_CONFIG,
			      basic_config);
		break;
	case PHY_INTERFACE_MODE_SGMII:
		if (!(ret & SGMII_ABILITY)) {
			phydev_err(phydev, "sgmii mode not supported\n");
			return -EINVAL;
		}
		phy_write_mmd(phydev, MDIO_MMD_VEND1, VEND1_MII_BASIC_CONFIG,
			      MII_BASIC_CONFIG_SGMII);
		break;
	case PHY_INTERFACE_MODE_INTERNAL:
		break;
	default:
		return -EINVAL;
	}

	return 0;
}

/* Errata: ES_TJA1120 and ES_TJA1121 Rev. 1.0 — 28 November 2024 Section 3.1 & 3.2 */
static void nxp_c45_tja1120_errata(struct phy_device *phydev)
{
	bool macsec_ability, sgmii_ability;
	int silicon_version, sample_type;
	int phy_abilities;
	int ret = 0;

	ret = phy_read_mmd(phydev, MDIO_MMD_VEND1, VEND1_DEVICE_ID3);
	if (ret < 0)
		return;

	sample_type = FIELD_GET(TJA1120_DEV_ID3_SAMPLE_TYPE, ret);
	if (sample_type != DEVICE_ID3_SAMPLE_TYPE_R)
		return;

	silicon_version = FIELD_GET(TJA1120_DEV_ID3_SILICON_VERSION, ret);

	phy_abilities = phy_read_mmd(phydev, MDIO_MMD_VEND1,
				     VEND1_PORT_ABILITIES);
	macsec_ability = !!(phy_abilities & MACSEC_ABILITY);
	sgmii_ability = !!(phy_abilities & SGMII_ABILITY);
	if ((!macsec_ability && silicon_version == 2) ||
	    (macsec_ability && silicon_version == 1)) {
		/* TJA1120/TJA1121 PHY configuration errata workaround.
		 * Apply PHY writes sequence before link up.
		 */
		if (!macsec_ability) {
			phy_write_mmd(phydev, MDIO_MMD_VEND1, 0x01F8, 0x4b95);
			phy_write_mmd(phydev, MDIO_MMD_VEND1, 0x01F9, 0xf3cd);
		} else {
			phy_write_mmd(phydev, MDIO_MMD_VEND1, 0x01F8, 0x89c7);
			phy_write_mmd(phydev, MDIO_MMD_VEND1, 0x01F9, 0x0893);
		}

		phy_write_mmd(phydev, MDIO_MMD_VEND1, 0x0476, 0x58a0);

		phy_write_mmd(phydev, MDIO_MMD_PMAPMD, 0x8921, 0xa3a);
		phy_write_mmd(phydev, MDIO_MMD_PMAPMD, 0x89F1, 0x16c1);

		phy_write_mmd(phydev, MDIO_MMD_VEND1, 0x01F8, 0x0);
		phy_write_mmd(phydev, MDIO_MMD_VEND1, 0x01F9, 0x0);

		if (sgmii_ability) {
			/* TJA1120B/TJA1121B SGMII PCS restart errata workaround.
			 * Put SGMII PCS into power down mode and back up.
			 */
			phy_set_bits_mmd(phydev, MDIO_MMD_VEND1,
					 VEND1_SGMII_BASIC_CONTROL,
					 SGMII_LPM);
			phy_clear_bits_mmd(phydev, MDIO_MMD_VEND1,
					   VEND1_SGMII_BASIC_CONTROL,
					   SGMII_LPM);
		}
	}
}

static int nxp_c45_config_init(struct phy_device *phydev)
{
	int ret;

	ret = nxp_c45_config_enable(phydev);
	if (ret) {
		phydev_err(phydev, "Failed to enable config\n");
		return ret;
	}

	/* Bug workaround for SJA1110 rev B: enable write access
	 * to MDIO_MMD_PMAPMD
	 */
	phy_write_mmd(phydev, MDIO_MMD_VEND1, 0x01F8, 1);
	phy_write_mmd(phydev, MDIO_MMD_VEND1, 0x01F9, 2);

	if (phy_id_compare(phydev->phy_id, PHY_ID_TJA_1120, GENMASK(31, 4)))
		nxp_c45_tja1120_errata(phydev);

	phy_set_bits_mmd(phydev, MDIO_MMD_VEND1, VEND1_PHY_CONFIG,
			 PHY_CONFIG_AUTO);

	ret = nxp_c45_set_phy_mode(phydev);
	if (ret)
		return ret;

	phydev->autoneg = AUTONEG_DISABLE;

	nxp_c45_counters_enable(phydev);
	nxp_c45_ptp_init(phydev);
	ret = nxp_c45_macsec_config_init(phydev);
	if (ret)
		return ret;

	return nxp_c45_start_op(phydev);
}

static int nxp_c45_get_features(struct phy_device *phydev)
{
	linkmode_set_bit(ETHTOOL_LINK_MODE_TP_BIT, phydev->supported);
	linkmode_set_bit(ETHTOOL_LINK_MODE_MII_BIT, phydev->supported);

	return genphy_c45_pma_read_abilities(phydev);
}

static int nxp_c45_parse_dt(struct phy_device *phydev)
{
	struct device_node *node = phydev->mdio.dev.of_node;
	struct nxp_c45_phy *priv = phydev->priv;

	if (!IS_ENABLED(CONFIG_OF_MDIO))
		return 0;

	if (of_property_read_bool(node, "nxp,rmii-refclk-out"))
		priv->flags |= TJA11XX_REVERSE_MODE;

	return 0;
}

static int nxp_c45_probe(struct phy_device *phydev)
{
	struct nxp_c45_phy *priv;
	bool macsec_ability;
	int phy_abilities;
	bool ptp_ability;
	int ret = 0;

	priv = devm_kzalloc(&phydev->mdio.dev, sizeof(*priv), GFP_KERNEL);
	if (!priv)
		return -ENOMEM;

	skb_queue_head_init(&priv->tx_queue);
	skb_queue_head_init(&priv->rx_queue);

	priv->phydev = phydev;

	phydev->priv = priv;

	nxp_c45_parse_dt(phydev);

	mutex_init(&priv->ptp_lock);

	phy_abilities = phy_read_mmd(phydev, MDIO_MMD_VEND1,
				     VEND1_PORT_ABILITIES);
	ptp_ability = !!(phy_abilities & PTP_ABILITY);
	if (!ptp_ability) {
		phydev_dbg(phydev, "the phy does not support PTP");
		goto no_ptp_support;
	}

	if (IS_ENABLED(CONFIG_PTP_1588_CLOCK) &&
	    IS_ENABLED(CONFIG_NETWORK_PHY_TIMESTAMPING)) {
		priv->mii_ts.rxtstamp = nxp_c45_rxtstamp;
		priv->mii_ts.txtstamp = nxp_c45_txtstamp;
		priv->mii_ts.hwtstamp = nxp_c45_hwtstamp;
		priv->mii_ts.ts_info = nxp_c45_ts_info;
		phydev->mii_ts = &priv->mii_ts;
		ret = nxp_c45_init_ptp_clock(priv);

		/* Timestamp selected by default to keep legacy API */
		phydev->default_timestamp = true;
	} else {
		phydev_dbg(phydev, "PTP support not enabled even if the phy supports it");
	}

no_ptp_support:
	macsec_ability = !!(phy_abilities & MACSEC_ABILITY);
	if (!macsec_ability) {
		phydev_info(phydev, "the phy does not support MACsec\n");
		goto no_macsec_support;
	}

	if (IS_ENABLED(CONFIG_MACSEC)) {
		ret = nxp_c45_macsec_probe(phydev);
		phydev_dbg(phydev, "MACsec support enabled.");
	} else {
		phydev_dbg(phydev, "MACsec support not enabled even if the phy supports it");
	}

no_macsec_support:

	return ret;
}

static void nxp_c45_remove(struct phy_device *phydev)
{
	struct nxp_c45_phy *priv = phydev->priv;

	if (priv->ptp_clock)
		ptp_clock_unregister(priv->ptp_clock);

	skb_queue_purge(&priv->tx_queue);
	skb_queue_purge(&priv->rx_queue);
	nxp_c45_macsec_remove(phydev);
}

static void tja1103_counters_enable(struct phy_device *phydev)
{
	phy_set_bits_mmd(phydev, MDIO_MMD_VEND1, VEND1_RX_PREAMBLE_COUNT,
			 COUNTER_EN);
	phy_set_bits_mmd(phydev, MDIO_MMD_VEND1, VEND1_TX_PREAMBLE_COUNT,
			 COUNTER_EN);
	phy_set_bits_mmd(phydev, MDIO_MMD_VEND1, VEND1_RX_IPG_LENGTH,
			 COUNTER_EN);
	phy_set_bits_mmd(phydev, MDIO_MMD_VEND1, VEND1_TX_IPG_LENGTH,
			 COUNTER_EN);
}

static void tja1103_ptp_init(struct phy_device *phydev)
{
	phy_write_mmd(phydev, MDIO_MMD_VEND1, VEND1_RX_TS_INSRT_CTRL,
		      TJA1103_RX_TS_INSRT_MODE2);
	phy_set_bits_mmd(phydev, MDIO_MMD_VEND1, VEND1_PORT_FUNC_ENABLES,
			 PTP_ENABLE);
}

static void tja1103_ptp_enable(struct phy_device *phydev, bool enable)
{
	if (enable)
		phy_clear_bits_mmd(phydev, MDIO_MMD_VEND1,
				   VEND1_PORT_PTP_CONTROL,
				   PORT_PTP_CONTROL_BYPASS);
	else
		phy_set_bits_mmd(phydev, MDIO_MMD_VEND1,
				 VEND1_PORT_PTP_CONTROL,
				 PORT_PTP_CONTROL_BYPASS);
}

static void tja1103_nmi_handler(struct phy_device *phydev,
				irqreturn_t *irq_status)
{
	int ret;

	ret = phy_read_mmd(phydev, MDIO_MMD_VEND1,
			   VEND1_ALWAYS_ACCESSIBLE);
	if (ret & FUSA_PASS) {
		phy_write_mmd(phydev, MDIO_MMD_VEND1,
			      VEND1_ALWAYS_ACCESSIBLE,
			      FUSA_PASS);
		*irq_status = IRQ_HANDLED;
	}
}

static const struct nxp_c45_regmap tja1103_regmap = {
	.vend1_ptp_clk_period	= 0x1104,
	.vend1_event_msg_filt	= 0x1148,
	.pps_enable		=
		NXP_C45_REG_FIELD(0x1102, MDIO_MMD_VEND1, 3, 1),
	.pps_polarity		=
		NXP_C45_REG_FIELD(0x1102, MDIO_MMD_VEND1, 2, 1),
	.ltc_lock_ctrl		=
		NXP_C45_REG_FIELD(0x1115, MDIO_MMD_VEND1, 0, 1),
	.ltc_read		=
		NXP_C45_REG_FIELD(0x1105, MDIO_MMD_VEND1, 2, 1),
	.ltc_write		=
		NXP_C45_REG_FIELD(0x1105, MDIO_MMD_VEND1, 0, 1),
	.vend1_ltc_wr_nsec_0	= 0x1106,
	.vend1_ltc_wr_nsec_1	= 0x1107,
	.vend1_ltc_wr_sec_0	= 0x1108,
	.vend1_ltc_wr_sec_1	= 0x1109,
	.vend1_ltc_rd_nsec_0	= 0x110A,
	.vend1_ltc_rd_nsec_1	= 0x110B,
	.vend1_ltc_rd_sec_0	= 0x110C,
	.vend1_ltc_rd_sec_1	= 0x110D,
	.vend1_rate_adj_subns_0	= 0x110F,
	.vend1_rate_adj_subns_1	= 0x1110,
	.irq_egr_ts_en		=
		NXP_C45_REG_FIELD(0x1131, MDIO_MMD_VEND1, 0, 1),
	.irq_egr_ts_status	=
		NXP_C45_REG_FIELD(0x1132, MDIO_MMD_VEND1, 0, 1),
	.domain_number		=
		NXP_C45_REG_FIELD(0x114E, MDIO_MMD_VEND1, 0, 8),
	.msg_type		=
		NXP_C45_REG_FIELD(0x114E, MDIO_MMD_VEND1, 8, 4),
	.sequence_id		=
		NXP_C45_REG_FIELD(0x114F, MDIO_MMD_VEND1, 0, 16),
	.sec_1_0		=
		NXP_C45_REG_FIELD(0x1151, MDIO_MMD_VEND1, 14, 2),
	.sec_4_2		=
		NXP_C45_REG_FIELD(0x114E, MDIO_MMD_VEND1, 12, 3),
	.nsec_15_0		=
		NXP_C45_REG_FIELD(0x1150, MDIO_MMD_VEND1, 0, 16),
	.nsec_29_16		=
		NXP_C45_REG_FIELD(0x1151, MDIO_MMD_VEND1, 0, 14),
	.vend1_ext_trg_data_0	= 0x1121,
	.vend1_ext_trg_data_1	= 0x1122,
	.vend1_ext_trg_data_2	= 0x1123,
	.vend1_ext_trg_data_3	= 0x1124,
	.vend1_ext_trg_ctrl	= 0x1126,
	.cable_test		= 0x8330,
	.cable_test_valid	=
		NXP_C45_REG_FIELD(0x8330, MDIO_MMD_VEND1, 13, 1),
	.cable_test_result	=
		NXP_C45_REG_FIELD(0x8330, MDIO_MMD_VEND1, 0, 3),
};

static const struct nxp_c45_phy_data tja1103_phy_data = {
	.regmap = &tja1103_regmap,
	.stats = tja1103_hw_stats,
	.n_stats = ARRAY_SIZE(tja1103_hw_stats),
	.ptp_clk_period = PTP_CLK_PERIOD_100BT1,
	.ext_ts_both_edges = false,
	.ack_ptp_irq = false,
	.counters_enable = tja1103_counters_enable,
	.get_egressts = nxp_c45_get_hwtxts,
	.get_extts = nxp_c45_get_extts,
	.ptp_init = tja1103_ptp_init,
	.ptp_enable = tja1103_ptp_enable,
	.nmi_handler = tja1103_nmi_handler,
};

static void tja1120_counters_enable(struct phy_device *phydev)
{
	phy_set_bits_mmd(phydev, MDIO_MMD_VEND1, VEND1_SYMBOL_ERROR_CNT_XTD,
			 EXTENDED_CNT_EN);
	phy_set_bits_mmd(phydev, MDIO_MMD_VEND1, VEND1_MONITOR_STATUS,
			 MONITOR_RESET);
	phy_set_bits_mmd(phydev, MDIO_MMD_VEND1, VEND1_MONITOR_CONFIG,
			 ALL_FRAMES_CNT_EN | LOST_FRAMES_CNT_EN);
}

static void tja1120_ptp_init(struct phy_device *phydev)
{
	phy_write_mmd(phydev, MDIO_MMD_VEND1, TJA1120_RX_TS_INSRT_CTRL,
		      TJA1120_RX_TS_INSRT_EN | TJA1120_TS_INSRT_MODE);
	phy_write_mmd(phydev, MDIO_MMD_VEND1, TJA1120_VEND1_EXT_TS_MODE,
		      TJA1120_TS_INSRT_MODE);
	phy_set_bits_mmd(phydev, MDIO_MMD_VEND1, VEND1_DEVICE_CONFIG,
			 PTP_ENABLE);
}

static void tja1120_ptp_enable(struct phy_device *phydev, bool enable)
{
	if (enable)
		phy_set_bits_mmd(phydev, MDIO_MMD_VEND1,
				 VEND1_PORT_FUNC_ENABLES,
				 PTP_ENABLE);
	else
		phy_clear_bits_mmd(phydev, MDIO_MMD_VEND1,
				   VEND1_PORT_FUNC_ENABLES,
				   PTP_ENABLE);
}

static void tja1120_nmi_handler(struct phy_device *phydev,
				irqreturn_t *irq_status)
{
	int ret;

	ret = phy_read_mmd(phydev, MDIO_MMD_VEND1,
			   TJA1120_GLOBAL_INFRA_IRQ_STATUS);
	if (ret & TJA1120_DEV_BOOT_DONE) {
		phy_write_mmd(phydev, MDIO_MMD_VEND1,
			      TJA1120_GLOBAL_INFRA_IRQ_ACK,
			      TJA1120_DEV_BOOT_DONE);
		*irq_status = IRQ_HANDLED;
	}
}

static int nxp_c45_macsec_ability(struct phy_device *phydev)
{
	bool macsec_ability;
	int phy_abilities;

	phy_abilities = phy_read_mmd(phydev, MDIO_MMD_VEND1,
				     VEND1_PORT_ABILITIES);
	macsec_ability = !!(phy_abilities & MACSEC_ABILITY);

	return macsec_ability;
}

static int tja1103_match_phy_device(struct phy_device *phydev)
{
	return phy_id_compare(phydev->phy_id, PHY_ID_TJA_1103, PHY_ID_MASK) &&
	       !nxp_c45_macsec_ability(phydev);
}

static int tja1104_match_phy_device(struct phy_device *phydev)
{
	return phy_id_compare(phydev->phy_id, PHY_ID_TJA_1103, PHY_ID_MASK) &&
	       nxp_c45_macsec_ability(phydev);
}

<<<<<<< HEAD
=======
static int tja1120_match_phy_device(struct phy_device *phydev)
{
	return phy_id_compare(phydev->phy_id, PHY_ID_TJA_1120, PHY_ID_MASK) &&
	       !nxp_c45_macsec_ability(phydev);
}

static int tja1121_match_phy_device(struct phy_device *phydev)
{
	return phy_id_compare(phydev->phy_id, PHY_ID_TJA_1120, PHY_ID_MASK) &&
	       nxp_c45_macsec_ability(phydev);
}

>>>>>>> fc85704c
static const struct nxp_c45_regmap tja1120_regmap = {
	.vend1_ptp_clk_period	= 0x1020,
	.vend1_event_msg_filt	= 0x9010,
	.pps_enable		=
		NXP_C45_REG_FIELD(0x1006, MDIO_MMD_VEND1, 4, 1),
	.pps_polarity		=
		NXP_C45_REG_FIELD(0x1006, MDIO_MMD_VEND1, 5, 1),
	.ltc_lock_ctrl		=
		NXP_C45_REG_FIELD(0x1006, MDIO_MMD_VEND1, 2, 1),
	.ltc_read		=
		NXP_C45_REG_FIELD(0x1000, MDIO_MMD_VEND1, 1, 1),
	.ltc_write		=
		NXP_C45_REG_FIELD(0x1000, MDIO_MMD_VEND1, 2, 1),
	.vend1_ltc_wr_nsec_0	= 0x1040,
	.vend1_ltc_wr_nsec_1	= 0x1041,
	.vend1_ltc_wr_sec_0	= 0x1042,
	.vend1_ltc_wr_sec_1	= 0x1043,
	.vend1_ltc_rd_nsec_0	= 0x1048,
	.vend1_ltc_rd_nsec_1	= 0x1049,
	.vend1_ltc_rd_sec_0	= 0x104A,
	.vend1_ltc_rd_sec_1	= 0x104B,
	.vend1_rate_adj_subns_0	= 0x1030,
	.vend1_rate_adj_subns_1	= 0x1031,
	.irq_egr_ts_en		=
		NXP_C45_REG_FIELD(0x900A, MDIO_MMD_VEND1, 1, 1),
	.irq_egr_ts_status	=
		NXP_C45_REG_FIELD(0x900C, MDIO_MMD_VEND1, 1, 1),
	.domain_number		=
		NXP_C45_REG_FIELD(0x9061, MDIO_MMD_VEND1, 8, 8),
	.msg_type		=
		NXP_C45_REG_FIELD(0x9061, MDIO_MMD_VEND1, 4, 4),
	.sequence_id		=
		NXP_C45_REG_FIELD(0x9062, MDIO_MMD_VEND1, 0, 16),
	.sec_1_0		=
		NXP_C45_REG_FIELD(0x9065, MDIO_MMD_VEND1, 0, 2),
	.sec_4_2		=
		NXP_C45_REG_FIELD(0x9065, MDIO_MMD_VEND1, 2, 3),
	.nsec_15_0		=
		NXP_C45_REG_FIELD(0x9063, MDIO_MMD_VEND1, 0, 16),
	.nsec_29_16		=
		NXP_C45_REG_FIELD(0x9064, MDIO_MMD_VEND1, 0, 14),
	.vend1_ext_trg_data_0	= 0x1071,
	.vend1_ext_trg_data_1	= 0x1072,
	.vend1_ext_trg_data_2	= 0x1073,
	.vend1_ext_trg_data_3	= 0x1074,
	.vend1_ext_trg_ctrl	= 0x1075,
	.cable_test		= 0x8360,
	.cable_test_valid	=
		NXP_C45_REG_FIELD(0x8361, MDIO_MMD_VEND1, 15, 1),
	.cable_test_result	=
		NXP_C45_REG_FIELD(0x8361, MDIO_MMD_VEND1, 0, 3),
};

static const struct nxp_c45_phy_data tja1120_phy_data = {
	.regmap = &tja1120_regmap,
	.stats = tja1120_hw_stats,
	.n_stats = ARRAY_SIZE(tja1120_hw_stats),
	.ptp_clk_period = PTP_CLK_PERIOD_1000BT1,
	.ext_ts_both_edges = true,
	.ack_ptp_irq = true,
	.counters_enable = tja1120_counters_enable,
	.get_egressts = tja1120_get_hwtxts,
	.get_extts = tja1120_get_extts,
	.ptp_init = tja1120_ptp_init,
	.ptp_enable = tja1120_ptp_enable,
	.nmi_handler = tja1120_nmi_handler,
};

static struct phy_driver nxp_c45_driver[] = {
	{
		.name			= "NXP C45 TJA1103",
		.get_features		= nxp_c45_get_features,
		.driver_data		= &tja1103_phy_data,
		.probe			= nxp_c45_probe,
		.soft_reset		= nxp_c45_soft_reset,
		.config_aneg		= genphy_c45_config_aneg,
		.config_init		= nxp_c45_config_init,
		.config_intr		= tja1103_config_intr,
		.handle_interrupt	= nxp_c45_handle_interrupt,
		.read_status		= genphy_c45_read_status,
		.suspend		= genphy_c45_pma_suspend,
		.resume			= genphy_c45_pma_resume,
		.get_sset_count		= nxp_c45_get_sset_count,
		.get_strings		= nxp_c45_get_strings,
		.get_stats		= nxp_c45_get_stats,
		.cable_test_start	= nxp_c45_cable_test_start,
		.cable_test_get_status	= nxp_c45_cable_test_get_status,
		.set_loopback		= genphy_c45_loopback,
		.get_sqi		= nxp_c45_get_sqi,
		.get_sqi_max		= nxp_c45_get_sqi_max,
		.remove			= nxp_c45_remove,
		.match_phy_device	= tja1103_match_phy_device,
	},
	{
		.name			= "NXP C45 TJA1104",
		.get_features		= nxp_c45_get_features,
		.driver_data		= &tja1103_phy_data,
		.probe			= nxp_c45_probe,
		.soft_reset		= nxp_c45_soft_reset,
		.config_aneg		= genphy_c45_config_aneg,
		.config_init		= nxp_c45_config_init,
		.config_intr		= tja1103_config_intr,
		.handle_interrupt	= nxp_c45_handle_interrupt,
		.read_status		= genphy_c45_read_status,
		.suspend		= genphy_c45_pma_suspend,
		.resume			= genphy_c45_pma_resume,
		.get_sset_count		= nxp_c45_get_sset_count,
		.get_strings		= nxp_c45_get_strings,
		.get_stats		= nxp_c45_get_stats,
		.cable_test_start	= nxp_c45_cable_test_start,
		.cable_test_get_status	= nxp_c45_cable_test_get_status,
		.set_loopback		= genphy_c45_loopback,
		.get_sqi		= nxp_c45_get_sqi,
		.get_sqi_max		= nxp_c45_get_sqi_max,
		.remove			= nxp_c45_remove,
		.match_phy_device	= tja1104_match_phy_device,
	},
	{
		.name			= "NXP C45 TJA1120",
		.get_features		= nxp_c45_get_features,
		.driver_data		= &tja1120_phy_data,
		.probe			= nxp_c45_probe,
		.soft_reset		= nxp_c45_soft_reset,
		.config_aneg		= genphy_c45_config_aneg,
		.config_init		= nxp_c45_config_init,
		.config_intr		= tja1120_config_intr,
		.handle_interrupt	= nxp_c45_handle_interrupt,
		.read_status		= genphy_c45_read_status,
		.link_change_notify	= tja1120_link_change_notify,
		.suspend		= genphy_c45_pma_suspend,
		.resume			= genphy_c45_pma_resume,
		.get_sset_count		= nxp_c45_get_sset_count,
		.get_strings		= nxp_c45_get_strings,
		.get_stats		= nxp_c45_get_stats,
		.cable_test_start	= nxp_c45_cable_test_start,
		.cable_test_get_status	= nxp_c45_cable_test_get_status,
		.set_loopback		= genphy_c45_loopback,
		.get_sqi		= nxp_c45_get_sqi,
		.get_sqi_max		= nxp_c45_get_sqi_max,
		.remove			= nxp_c45_remove,
		.match_phy_device	= tja1120_match_phy_device,
	},
	{
		.name			= "NXP C45 TJA1121",
		.get_features		= nxp_c45_get_features,
		.driver_data		= &tja1120_phy_data,
		.probe			= nxp_c45_probe,
		.soft_reset		= nxp_c45_soft_reset,
		.config_aneg		= genphy_c45_config_aneg,
		.config_init		= nxp_c45_config_init,
		.config_intr		= tja1120_config_intr,
		.handle_interrupt	= nxp_c45_handle_interrupt,
		.read_status		= genphy_c45_read_status,
		.link_change_notify	= tja1120_link_change_notify,
		.suspend		= genphy_c45_pma_suspend,
		.resume			= genphy_c45_pma_resume,
		.get_sset_count		= nxp_c45_get_sset_count,
		.get_strings		= nxp_c45_get_strings,
		.get_stats		= nxp_c45_get_stats,
		.cable_test_start	= nxp_c45_cable_test_start,
		.cable_test_get_status	= nxp_c45_cable_test_get_status,
		.set_loopback		= genphy_c45_loopback,
		.get_sqi		= nxp_c45_get_sqi,
		.get_sqi_max		= nxp_c45_get_sqi_max,
		.remove			= nxp_c45_remove,
		.match_phy_device	= tja1121_match_phy_device,
	},
};

module_phy_driver(nxp_c45_driver);

static const struct mdio_device_id __maybe_unused nxp_c45_tbl[] = {
	{ PHY_ID_MATCH_MODEL(PHY_ID_TJA_1103) },
	{ PHY_ID_MATCH_MODEL(PHY_ID_TJA_1120) },
	{ /*sentinel*/ },
};

MODULE_DEVICE_TABLE(mdio, nxp_c45_tbl);

MODULE_AUTHOR("Radu Pirea <radu-nicolae.pirea@oss.nxp.com>");
MODULE_DESCRIPTION("NXP C45 PHY driver");
MODULE_LICENSE("GPL v2");<|MERGE_RESOLUTION|>--- conflicted
+++ resolved
@@ -1983,8 +1983,6 @@
 	       nxp_c45_macsec_ability(phydev);
 }
 
-<<<<<<< HEAD
-=======
 static int tja1120_match_phy_device(struct phy_device *phydev)
 {
 	return phy_id_compare(phydev->phy_id, PHY_ID_TJA_1120, PHY_ID_MASK) &&
@@ -1997,7 +1995,6 @@
 	       nxp_c45_macsec_ability(phydev);
 }
 
->>>>>>> fc85704c
 static const struct nxp_c45_regmap tja1120_regmap = {
 	.vend1_ptp_clk_period	= 0x1020,
 	.vend1_event_msg_filt	= 0x9010,
