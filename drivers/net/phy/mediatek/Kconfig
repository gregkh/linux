--- conflicted
+++ resolved
@@ -23,13 +23,9 @@
 
 config MEDIATEK_GE_SOC_PHY
 	tristate "MediaTek SoC Ethernet PHYs"
-<<<<<<< HEAD
-	depends on (ARM64 && ARCH_MEDIATEK && NVMEM_MTK_EFUSE) || COMPILE_TEST
-=======
 	depends on ARM64 || COMPILE_TEST
 	depends on ARCH_AIROHA || (ARCH_MEDIATEK && NVMEM_MTK_EFUSE) || \
 		   COMPILE_TEST
->>>>>>> 25bf10be
 	select MTK_NET_PHYLIB
 	help
 	  Supports MediaTek SoC built-in Gigabit Ethernet PHYs.
