// SPDX-License-Identifier: GPL-2.0
/* Parts of this driver are based on the following:
 *  - Kvaser linux leaf driver (version 4.78)
 *  - CAN driver for esd CAN-USB/2
 *  - Kvaser linux usbcanII driver (version 5.3)
 *
 * Copyright (C) 2002-2018 KVASER AB, Sweden. All rights reserved.
 * Copyright (C) 2010 Matthias Fuchs <matthias.fuchs@esd.eu>, esd gmbh
 * Copyright (C) 2012 Olivier Sobrie <olivier@sobrie.be>
 * Copyright (C) 2015 Valeo S.A.
 */

#include <linux/completion.h>
#include <linux/device.h>
#include <linux/gfp.h>
#include <linux/jiffies.h>
#include <linux/kernel.h>
#include <linux/netdevice.h>
#include <linux/spinlock.h>
#include <linux/string.h>
#include <linux/types.h>
#include <linux/units.h>
#include <linux/usb.h>
#include <linux/workqueue.h>

#include <linux/can.h>
#include <linux/can/dev.h>
#include <linux/can/error.h>
#include <linux/can/netlink.h>

#include "kvaser_usb.h"

#define MAX_USBCAN_NET_DEVICES		2

/* Command header size */
#define CMD_HEADER_LEN			2

/* Kvaser CAN message flags */
#define MSG_FLAG_ERROR_FRAME		BIT(0)
#define MSG_FLAG_OVERRUN		BIT(1)
#define MSG_FLAG_NERR			BIT(2)
#define MSG_FLAG_WAKEUP			BIT(3)
#define MSG_FLAG_REMOTE_FRAME		BIT(4)
#define MSG_FLAG_RESERVED		BIT(5)
#define MSG_FLAG_TX_ACK			BIT(6)
#define MSG_FLAG_TX_REQUEST		BIT(7)

/* CAN states (M16C CxSTRH register) */
#define M16C_STATE_BUS_RESET		BIT(0)
#define M16C_STATE_BUS_ERROR		BIT(4)
#define M16C_STATE_BUS_PASSIVE		BIT(5)
#define M16C_STATE_BUS_OFF		BIT(6)

/* Leaf/usbcan command ids */
#define CMD_RX_STD_MESSAGE		12
#define CMD_TX_STD_MESSAGE		13
#define CMD_RX_EXT_MESSAGE		14
#define CMD_TX_EXT_MESSAGE		15
#define CMD_SET_BUS_PARAMS		16
#define CMD_GET_BUS_PARAMS		17
#define CMD_GET_BUS_PARAMS_REPLY	18
#define CMD_GET_CHIP_STATE		19
#define CMD_CHIP_STATE_EVENT		20
#define CMD_SET_CTRL_MODE		21
#define CMD_RESET_CHIP			24
#define CMD_START_CHIP			26
#define CMD_START_CHIP_REPLY		27
#define CMD_STOP_CHIP			28
#define CMD_STOP_CHIP_REPLY		29

#define CMD_USBCAN_CLOCK_OVERFLOW_EVENT	33

#define CMD_GET_CARD_INFO		34
#define CMD_GET_CARD_INFO_REPLY		35
#define CMD_GET_SOFTWARE_INFO		38
#define CMD_GET_SOFTWARE_INFO_REPLY	39
#define CMD_ERROR_EVENT			45
#define CMD_FLUSH_QUEUE			48
#define CMD_TX_ACKNOWLEDGE		50
#define CMD_CAN_ERROR_EVENT		51
#define CMD_FLUSH_QUEUE_REPLY		68
#define CMD_GET_CAPABILITIES_REQ	95
#define CMD_GET_CAPABILITIES_RESP	96

#define CMD_LEAF_LOG_MESSAGE		106

/* Leaf frequency options */
#define KVASER_USB_LEAF_SWOPTION_FREQ_MASK 0x60
#define KVASER_USB_LEAF_SWOPTION_FREQ_16_MHZ_CLK 0
#define KVASER_USB_LEAF_SWOPTION_FREQ_32_MHZ_CLK BIT(5)
#define KVASER_USB_LEAF_SWOPTION_FREQ_24_MHZ_CLK BIT(6)

#define KVASER_USB_LEAF_SWOPTION_EXT_CAP BIT(12)

/* error factors */
#define M16C_EF_ACKE			BIT(0)
#define M16C_EF_CRCE			BIT(1)
#define M16C_EF_FORME			BIT(2)
#define M16C_EF_STFE			BIT(3)
#define M16C_EF_BITE0			BIT(4)
#define M16C_EF_BITE1			BIT(5)
#define M16C_EF_RCVE			BIT(6)
#define M16C_EF_TRE			BIT(7)

/* Only Leaf-based devices can report M16C error factors,
 * thus define our own error status flags for USBCANII
 */
#define USBCAN_ERROR_STATE_NONE		0
#define USBCAN_ERROR_STATE_TX_ERROR	BIT(0)
#define USBCAN_ERROR_STATE_RX_ERROR	BIT(1)
#define USBCAN_ERROR_STATE_BUSERROR	BIT(2)

/* ctrl modes */
#define KVASER_CTRL_MODE_NORMAL		1
#define KVASER_CTRL_MODE_SILENT		2
#define KVASER_CTRL_MODE_SELFRECEPTION	3
#define KVASER_CTRL_MODE_OFF		4

/* Extended CAN identifier flag */
#define KVASER_EXTENDED_FRAME		BIT(31)

struct kvaser_cmd_simple {
	u8 tid;
	u8 channel;
} __packed;

struct kvaser_cmd_cardinfo {
	u8 tid;
	u8 nchannels;
	__le32 serial_number;
	__le32 padding0;
	__le32 clock_resolution;
	__le32 mfgdate;
	u8 ean[8];
	u8 hw_revision;
	union {
		struct {
			u8 usb_hs_mode;
		} __packed leaf1;
		struct {
			u8 padding;
		} __packed usbcan1;
	} __packed;
	__le16 padding1;
} __packed;

struct leaf_cmd_softinfo {
	u8 tid;
	u8 padding0;
	__le32 sw_options;
	__le32 fw_version;
	__le16 max_outstanding_tx;
	__le16 padding1[9];
} __packed;

struct usbcan_cmd_softinfo {
	u8 tid;
	u8 fw_name[5];
	__le16 max_outstanding_tx;
	u8 padding[6];
	__le32 fw_version;
	__le16 checksum;
	__le16 sw_options;
} __packed;

struct kvaser_cmd_busparams {
	u8 tid;
	u8 channel;
	struct kvaser_usb_busparams busparams;
} __packed;

struct kvaser_cmd_tx_can {
	u8 channel;
	u8 tid;
	u8 data[14];
	union {
		struct {
			u8 padding;
			u8 flags;
		} __packed leaf;
		struct {
			u8 flags;
			u8 padding;
		} __packed usbcan;
	} __packed;
} __packed;

struct kvaser_cmd_rx_can_header {
	u8 channel;
	u8 flag;
} __packed;

struct leaf_cmd_rx_can {
	u8 channel;
	u8 flag;

	__le16 time[3];
	u8 data[14];
} __packed;

struct usbcan_cmd_rx_can {
	u8 channel;
	u8 flag;

	u8 data[14];
	__le16 time;
} __packed;

struct leaf_cmd_chip_state_event {
	u8 tid;
	u8 channel;

	__le16 time[3];
	u8 tx_errors_count;
	u8 rx_errors_count;

	u8 status;
	u8 padding[3];
} __packed;

struct usbcan_cmd_chip_state_event {
	u8 tid;
	u8 channel;

	u8 tx_errors_count;
	u8 rx_errors_count;
	__le16 time;

	u8 status;
	u8 padding[3];
} __packed;

struct kvaser_cmd_tx_acknowledge_header {
	u8 channel;
	u8 tid;
} __packed;

struct leaf_cmd_can_error_event {
	u8 tid;
	u8 flags;
	__le16 time[3];
	u8 channel;
	u8 padding;
	u8 tx_errors_count;
	u8 rx_errors_count;
	u8 status;
	u8 error_factor;
} __packed;

struct usbcan_cmd_can_error_event {
	u8 tid;
	u8 padding;
	u8 tx_errors_count_ch0;
	u8 rx_errors_count_ch0;
	u8 tx_errors_count_ch1;
	u8 rx_errors_count_ch1;
	u8 status_ch0;
	u8 status_ch1;
	__le16 time;
} __packed;

/* CMD_ERROR_EVENT error codes */
#define KVASER_USB_LEAF_ERROR_EVENT_TX_QUEUE_FULL 0x8
#define KVASER_USB_LEAF_ERROR_EVENT_PARAM 0x9

struct leaf_cmd_error_event {
	u8 tid;
	u8 error_code;
	__le16 timestamp[3];
	__le16 padding;
	__le16 info1;
	__le16 info2;
} __packed;

struct usbcan_cmd_error_event {
	u8 tid;
	u8 error_code;
	__le16 info1;
	__le16 info2;
	__le16 timestamp;
	__le16 padding;
} __packed;

struct kvaser_cmd_ctrl_mode {
	u8 tid;
	u8 channel;
	u8 ctrl_mode;
	u8 padding[3];
} __packed;

struct kvaser_cmd_flush_queue {
	u8 tid;
	u8 channel;
	u8 flags;
	u8 padding[3];
} __packed;

struct leaf_cmd_log_message {
	u8 channel;
	u8 flags;
	__le16 time[3];
	u8 dlc;
	u8 time_offset;
	__le32 id;
	u8 data[8];
} __packed;

/* Sub commands for cap_req and cap_res */
#define KVASER_USB_LEAF_CAP_CMD_LISTEN_MODE 0x02
#define KVASER_USB_LEAF_CAP_CMD_ERR_REPORT 0x05
struct kvaser_cmd_cap_req {
	__le16 padding0;
	__le16 cap_cmd;
	__le16 padding1;
	__le16 channel;
} __packed;

/* Status codes for cap_res */
#define KVASER_USB_LEAF_CAP_STAT_OK 0x00
#define KVASER_USB_LEAF_CAP_STAT_NOT_IMPL 0x01
#define KVASER_USB_LEAF_CAP_STAT_UNAVAIL 0x02
struct kvaser_cmd_cap_res {
	__le16 padding;
	__le16 cap_cmd;
	__le16 status;
	__le32 mask;
	__le32 value;
} __packed;

struct kvaser_cmd {
	u8 len;
	u8 id;
	union	{
		struct kvaser_cmd_simple simple;
		struct kvaser_cmd_cardinfo cardinfo;
		struct kvaser_cmd_busparams busparams;

		struct kvaser_cmd_rx_can_header rx_can_header;
		struct kvaser_cmd_tx_acknowledge_header tx_acknowledge_header;

		union {
			struct leaf_cmd_softinfo softinfo;
			struct leaf_cmd_rx_can rx_can;
			struct leaf_cmd_chip_state_event chip_state_event;
			struct leaf_cmd_can_error_event can_error_event;
			struct leaf_cmd_log_message log_message;
			struct leaf_cmd_error_event error_event;
			struct kvaser_cmd_cap_req cap_req;
			struct kvaser_cmd_cap_res cap_res;
		} __packed leaf;

		union {
			struct usbcan_cmd_softinfo softinfo;
			struct usbcan_cmd_rx_can rx_can;
			struct usbcan_cmd_chip_state_event chip_state_event;
			struct usbcan_cmd_can_error_event can_error_event;
			struct usbcan_cmd_error_event error_event;
		} __packed usbcan;

		struct kvaser_cmd_tx_can tx_can;
		struct kvaser_cmd_ctrl_mode ctrl_mode;
		struct kvaser_cmd_flush_queue flush_queue;
	} u;
} __packed;

#define CMD_SIZE_ANY 0xff
#define kvaser_fsize(field) sizeof_field(struct kvaser_cmd, field)

static const u8 kvaser_usb_leaf_cmd_sizes_leaf[] = {
	[CMD_START_CHIP_REPLY]		= kvaser_fsize(u.simple),
	[CMD_STOP_CHIP_REPLY]		= kvaser_fsize(u.simple),
	[CMD_GET_CARD_INFO_REPLY]	= kvaser_fsize(u.cardinfo),
	[CMD_TX_ACKNOWLEDGE]		= kvaser_fsize(u.tx_acknowledge_header),
	[CMD_GET_SOFTWARE_INFO_REPLY]	= kvaser_fsize(u.leaf.softinfo),
	[CMD_RX_STD_MESSAGE]		= kvaser_fsize(u.leaf.rx_can),
	[CMD_RX_EXT_MESSAGE]		= kvaser_fsize(u.leaf.rx_can),
	[CMD_LEAF_LOG_MESSAGE]		= kvaser_fsize(u.leaf.log_message),
	[CMD_CHIP_STATE_EVENT]		= kvaser_fsize(u.leaf.chip_state_event),
	[CMD_CAN_ERROR_EVENT]		= kvaser_fsize(u.leaf.can_error_event),
	[CMD_GET_CAPABILITIES_RESP]	= kvaser_fsize(u.leaf.cap_res),
	[CMD_GET_BUS_PARAMS_REPLY]	= kvaser_fsize(u.busparams),
	[CMD_ERROR_EVENT]		= kvaser_fsize(u.leaf.error_event),
	/* ignored events: */
	[CMD_FLUSH_QUEUE_REPLY]		= CMD_SIZE_ANY,
};

static const u8 kvaser_usb_leaf_cmd_sizes_usbcan[] = {
	[CMD_START_CHIP_REPLY]		= kvaser_fsize(u.simple),
	[CMD_STOP_CHIP_REPLY]		= kvaser_fsize(u.simple),
	[CMD_GET_CARD_INFO_REPLY]	= kvaser_fsize(u.cardinfo),
	[CMD_TX_ACKNOWLEDGE]		= kvaser_fsize(u.tx_acknowledge_header),
	[CMD_GET_SOFTWARE_INFO_REPLY]	= kvaser_fsize(u.usbcan.softinfo),
	[CMD_RX_STD_MESSAGE]		= kvaser_fsize(u.usbcan.rx_can),
	[CMD_RX_EXT_MESSAGE]		= kvaser_fsize(u.usbcan.rx_can),
	[CMD_CHIP_STATE_EVENT]		= kvaser_fsize(u.usbcan.chip_state_event),
	[CMD_CAN_ERROR_EVENT]		= kvaser_fsize(u.usbcan.can_error_event),
	[CMD_ERROR_EVENT]		= kvaser_fsize(u.usbcan.error_event),
	/* ignored events: */
	[CMD_USBCAN_CLOCK_OVERFLOW_EVENT] = CMD_SIZE_ANY,
};

/* Summary of a kvaser error event, for a unified Leaf/Usbcan error
 * handling. Some discrepancies between the two families exist:
 *
 * - USBCAN firmware does not report M16C "error factors"
 * - USBCAN controllers has difficulties reporting if the raised error
 *   event is for ch0 or ch1. They leave such arbitration to the OS
 *   driver by letting it compare error counters with previous values
 *   and decide the error event's channel. Thus for USBCAN, the channel
 *   field is only advisory.
 */
struct kvaser_usb_err_summary {
	u8 channel, status, txerr, rxerr;
	union {
		struct {
			u8 error_factor;
		} leaf;
		struct {
			u8 other_ch_status;
			u8 error_state;
		} usbcan;
	};
};

struct kvaser_usb_net_leaf_priv {
	struct kvaser_usb_net_priv *net;

	struct delayed_work chip_state_req_work;
<<<<<<< HEAD
=======

	/* started but not reported as bus-on yet */
	bool joining_bus;
>>>>>>> 6ab3eda1
};

static const struct can_bittiming_const kvaser_usb_leaf_m16c_bittiming_const = {
	.name = "kvaser_usb_ucii",
	.tseg1_min = 4,
	.tseg1_max = 16,
	.tseg2_min = 2,
	.tseg2_max = 8,
	.sjw_max = 4,
	.brp_min = 1,
	.brp_max = 16,
	.brp_inc = 1,
};

static const struct can_bittiming_const kvaser_usb_leaf_m32c_bittiming_const = {
	.name = "kvaser_usb_leaf",
	.tseg1_min = 3,
	.tseg1_max = 16,
	.tseg2_min = 2,
	.tseg2_max = 8,
	.sjw_max = 4,
	.brp_min = 2,
	.brp_max = 128,
	.brp_inc = 2,
};

static const struct kvaser_usb_dev_cfg kvaser_usb_leaf_usbcan_dev_cfg = {
	.clock = {
		.freq = 8 * MEGA /* Hz */,
	},
	.timestamp_freq = 1,
	.bittiming_const = &kvaser_usb_leaf_m16c_bittiming_const,
};

static const struct kvaser_usb_dev_cfg kvaser_usb_leaf_m32c_dev_cfg = {
	.clock = {
		.freq = 16 * MEGA /* Hz */,
	},
	.timestamp_freq = 1,
	.bittiming_const = &kvaser_usb_leaf_m32c_bittiming_const,
};

static const struct kvaser_usb_dev_cfg kvaser_usb_leaf_imx_dev_cfg_16mhz = {
	.clock = {
		.freq = 16 * MEGA /* Hz */,
	},
	.timestamp_freq = 1,
	.bittiming_const = &kvaser_usb_flexc_bittiming_const,
};

static const struct kvaser_usb_dev_cfg kvaser_usb_leaf_imx_dev_cfg_24mhz = {
	.clock = {
		.freq = 24 * MEGA /* Hz */,
	},
	.timestamp_freq = 1,
	.bittiming_const = &kvaser_usb_flexc_bittiming_const,
};

static const struct kvaser_usb_dev_cfg kvaser_usb_leaf_imx_dev_cfg_32mhz = {
	.clock = {
		.freq = 32 * MEGA /* Hz */,
	},
	.timestamp_freq = 1,
	.bittiming_const = &kvaser_usb_flexc_bittiming_const,
};

static int kvaser_usb_leaf_verify_size(const struct kvaser_usb *dev,
				       const struct kvaser_cmd *cmd)
{
	/* buffer size >= cmd->len ensured by caller */
	u8 min_size = 0;

	switch (dev->driver_info->family) {
	case KVASER_LEAF:
		if (cmd->id < ARRAY_SIZE(kvaser_usb_leaf_cmd_sizes_leaf))
			min_size = kvaser_usb_leaf_cmd_sizes_leaf[cmd->id];
		break;
	case KVASER_USBCAN:
		if (cmd->id < ARRAY_SIZE(kvaser_usb_leaf_cmd_sizes_usbcan))
			min_size = kvaser_usb_leaf_cmd_sizes_usbcan[cmd->id];
		break;
	}

	if (min_size == CMD_SIZE_ANY)
		return 0;

	if (min_size) {
		min_size += CMD_HEADER_LEN;
		if (cmd->len >= min_size)
			return 0;

		dev_err_ratelimited(&dev->intf->dev,
				    "Received command %u too short (size %u, needed %u)",
				    cmd->id, cmd->len, min_size);
		return -EIO;
	}

	dev_warn_ratelimited(&dev->intf->dev,
			     "Unhandled command (%d, size %d)\n",
			     cmd->id, cmd->len);
	return -EINVAL;
}

static void *
kvaser_usb_leaf_frame_to_cmd(const struct kvaser_usb_net_priv *priv,
			     const struct sk_buff *skb, int *cmd_len,
			     u16 transid)
{
	struct kvaser_usb *dev = priv->dev;
	struct kvaser_cmd *cmd;
	u8 *cmd_tx_can_flags = NULL;		/* GCC */
	struct can_frame *cf = (struct can_frame *)skb->data;

	cmd = kmalloc(sizeof(*cmd), GFP_ATOMIC);
	if (cmd) {
		cmd->u.tx_can.tid = transid & 0xff;
		cmd->len = *cmd_len = CMD_HEADER_LEN +
				      sizeof(struct kvaser_cmd_tx_can);
		cmd->u.tx_can.channel = priv->channel;

		switch (dev->driver_info->family) {
		case KVASER_LEAF:
			cmd_tx_can_flags = &cmd->u.tx_can.leaf.flags;
			break;
		case KVASER_USBCAN:
			cmd_tx_can_flags = &cmd->u.tx_can.usbcan.flags;
			break;
		}

		*cmd_tx_can_flags = 0;

		if (cf->can_id & CAN_EFF_FLAG) {
			cmd->id = CMD_TX_EXT_MESSAGE;
			cmd->u.tx_can.data[0] = (cf->can_id >> 24) & 0x1f;
			cmd->u.tx_can.data[1] = (cf->can_id >> 18) & 0x3f;
			cmd->u.tx_can.data[2] = (cf->can_id >> 14) & 0x0f;
			cmd->u.tx_can.data[3] = (cf->can_id >> 6) & 0xff;
			cmd->u.tx_can.data[4] = cf->can_id & 0x3f;
		} else {
			cmd->id = CMD_TX_STD_MESSAGE;
			cmd->u.tx_can.data[0] = (cf->can_id >> 6) & 0x1f;
			cmd->u.tx_can.data[1] = cf->can_id & 0x3f;
		}

		cmd->u.tx_can.data[5] = cf->len;
		memcpy(&cmd->u.tx_can.data[6], cf->data, cf->len);

		if (cf->can_id & CAN_RTR_FLAG)
			*cmd_tx_can_flags |= MSG_FLAG_REMOTE_FRAME;
	}
	return cmd;
}

static int kvaser_usb_leaf_wait_cmd(const struct kvaser_usb *dev, u8 id,
				    struct kvaser_cmd *cmd)
{
	struct kvaser_cmd *tmp;
	void *buf;
	int actual_len;
	int err;
	int pos;
	unsigned long to = jiffies + msecs_to_jiffies(KVASER_USB_TIMEOUT);

	buf = kzalloc(KVASER_USB_RX_BUFFER_SIZE, GFP_KERNEL);
	if (!buf)
		return -ENOMEM;

	do {
		err = kvaser_usb_recv_cmd(dev, buf, KVASER_USB_RX_BUFFER_SIZE,
					  &actual_len);
		if (err < 0)
			goto end;

		pos = 0;
		while (pos <= actual_len - CMD_HEADER_LEN) {
			tmp = buf + pos;

			/* Handle commands crossing the USB endpoint max packet
			 * size boundary. Check kvaser_usb_read_bulk_callback()
			 * for further details.
			 */
			if (tmp->len == 0) {
				pos = round_up(pos,
					       le16_to_cpu
						(dev->bulk_in->wMaxPacketSize));
				continue;
			}

			if (pos + tmp->len > actual_len) {
				dev_err_ratelimited(&dev->intf->dev,
						    "Format error\n");
				break;
			}

			if (tmp->id == id) {
				memcpy(cmd, tmp, tmp->len);
				goto end;
			}

			pos += tmp->len;
		}
	} while (time_before(jiffies, to));

	err = -EINVAL;

end:
	kfree(buf);

	if (err == 0)
		err = kvaser_usb_leaf_verify_size(dev, cmd);

	return err;
}

static int kvaser_usb_leaf_send_simple_cmd(const struct kvaser_usb *dev,
					   u8 cmd_id, int channel)
{
	struct kvaser_cmd *cmd;
	int rc;

	cmd = kmalloc(sizeof(*cmd), GFP_KERNEL);
	if (!cmd)
		return -ENOMEM;

	cmd->id = cmd_id;
	cmd->len = CMD_HEADER_LEN + sizeof(struct kvaser_cmd_simple);
	cmd->u.simple.channel = channel;
	cmd->u.simple.tid = 0xff;

	rc = kvaser_usb_send_cmd(dev, cmd, cmd->len);

	kfree(cmd);
	return rc;
}

static void kvaser_usb_leaf_get_software_info_leaf(struct kvaser_usb *dev,
						   const struct leaf_cmd_softinfo *softinfo)
{
	u32 sw_options = le32_to_cpu(softinfo->sw_options);

	dev->fw_version = le32_to_cpu(softinfo->fw_version);
	dev->max_tx_urbs = le16_to_cpu(softinfo->max_outstanding_tx);

	if (sw_options & KVASER_USB_LEAF_SWOPTION_EXT_CAP)
		dev->card_data.capabilities |= KVASER_USB_CAP_EXT_CAP;

	if (dev->driver_info->quirks & KVASER_USB_QUIRK_IGNORE_CLK_FREQ) {
		/* Firmware expects bittiming parameters calculated for 16MHz
		 * clock, regardless of the actual clock
		 */
		dev->cfg = &kvaser_usb_leaf_m32c_dev_cfg;
	} else {
		switch (sw_options & KVASER_USB_LEAF_SWOPTION_FREQ_MASK) {
		case KVASER_USB_LEAF_SWOPTION_FREQ_16_MHZ_CLK:
			dev->cfg = &kvaser_usb_leaf_imx_dev_cfg_16mhz;
			break;
		case KVASER_USB_LEAF_SWOPTION_FREQ_24_MHZ_CLK:
			dev->cfg = &kvaser_usb_leaf_imx_dev_cfg_24mhz;
			break;
		case KVASER_USB_LEAF_SWOPTION_FREQ_32_MHZ_CLK:
			dev->cfg = &kvaser_usb_leaf_imx_dev_cfg_32mhz;
			break;
		}
	}
}

static int kvaser_usb_leaf_get_software_info_inner(struct kvaser_usb *dev)
{
	struct kvaser_cmd cmd;
	int err;

	err = kvaser_usb_leaf_send_simple_cmd(dev, CMD_GET_SOFTWARE_INFO, 0);
	if (err)
		return err;

	err = kvaser_usb_leaf_wait_cmd(dev, CMD_GET_SOFTWARE_INFO_REPLY, &cmd);
	if (err)
		return err;

	switch (dev->driver_info->family) {
	case KVASER_LEAF:
		kvaser_usb_leaf_get_software_info_leaf(dev, &cmd.u.leaf.softinfo);
		break;
	case KVASER_USBCAN:
		dev->fw_version = le32_to_cpu(cmd.u.usbcan.softinfo.fw_version);
		dev->max_tx_urbs =
			le16_to_cpu(cmd.u.usbcan.softinfo.max_outstanding_tx);
		dev->cfg = &kvaser_usb_leaf_usbcan_dev_cfg;
		break;
	}

	return 0;
}

static int kvaser_usb_leaf_get_software_info(struct kvaser_usb *dev)
{
	int err;
	int retry = 3;

	/* On some x86 laptops, plugging a Kvaser device again after
	 * an unplug makes the firmware always ignore the very first
	 * command. For such a case, provide some room for retries
	 * instead of completely exiting the driver.
	 */
	do {
		err = kvaser_usb_leaf_get_software_info_inner(dev);
	} while (--retry && err == -ETIMEDOUT);

	return err;
}

static int kvaser_usb_leaf_get_card_info(struct kvaser_usb *dev)
{
	struct kvaser_cmd cmd;
	int err;

	err = kvaser_usb_leaf_send_simple_cmd(dev, CMD_GET_CARD_INFO, 0);
	if (err)
		return err;

	err = kvaser_usb_leaf_wait_cmd(dev, CMD_GET_CARD_INFO_REPLY, &cmd);
	if (err)
		return err;

	dev->nchannels = cmd.u.cardinfo.nchannels;
	if (dev->nchannels > KVASER_USB_MAX_NET_DEVICES ||
	    (dev->driver_info->family == KVASER_USBCAN &&
	     dev->nchannels > MAX_USBCAN_NET_DEVICES))
		return -EINVAL;

	return 0;
}

static int kvaser_usb_leaf_get_single_capability(struct kvaser_usb *dev,
						 u16 cap_cmd_req, u16 *status)
{
	struct kvaser_usb_dev_card_data *card_data = &dev->card_data;
	struct kvaser_cmd *cmd;
	u32 value = 0;
	u32 mask = 0;
	u16 cap_cmd_res;
	int err;
	int i;

	cmd = kzalloc(sizeof(*cmd), GFP_KERNEL);
	if (!cmd)
		return -ENOMEM;

	cmd->id = CMD_GET_CAPABILITIES_REQ;
	cmd->u.leaf.cap_req.cap_cmd = cpu_to_le16(cap_cmd_req);
	cmd->len = CMD_HEADER_LEN + sizeof(struct kvaser_cmd_cap_req);

	err = kvaser_usb_send_cmd(dev, cmd, cmd->len);
	if (err)
		goto end;

	err = kvaser_usb_leaf_wait_cmd(dev, CMD_GET_CAPABILITIES_RESP, cmd);
	if (err)
		goto end;

	*status = le16_to_cpu(cmd->u.leaf.cap_res.status);

	if (*status != KVASER_USB_LEAF_CAP_STAT_OK)
		goto end;

	cap_cmd_res = le16_to_cpu(cmd->u.leaf.cap_res.cap_cmd);
	switch (cap_cmd_res) {
	case KVASER_USB_LEAF_CAP_CMD_LISTEN_MODE:
	case KVASER_USB_LEAF_CAP_CMD_ERR_REPORT:
		value = le32_to_cpu(cmd->u.leaf.cap_res.value);
		mask = le32_to_cpu(cmd->u.leaf.cap_res.mask);
		break;
	default:
		dev_warn(&dev->intf->dev, "Unknown capability command %u\n",
			 cap_cmd_res);
		break;
	}

	for (i = 0; i < dev->nchannels; i++) {
		if (BIT(i) & (value & mask)) {
			switch (cap_cmd_res) {
			case KVASER_USB_LEAF_CAP_CMD_LISTEN_MODE:
				card_data->ctrlmode_supported |=
						CAN_CTRLMODE_LISTENONLY;
				break;
			case KVASER_USB_LEAF_CAP_CMD_ERR_REPORT:
				card_data->capabilities |=
						KVASER_USB_CAP_BERR_CAP;
				break;
			}
		}
	}

end:
	kfree(cmd);

	return err;
}

static int kvaser_usb_leaf_get_capabilities_leaf(struct kvaser_usb *dev)
{
	int err;
	u16 status;

	if (!(dev->card_data.capabilities & KVASER_USB_CAP_EXT_CAP)) {
		dev_info(&dev->intf->dev,
			 "No extended capability support. Upgrade device firmware.\n");
		return 0;
	}

	err = kvaser_usb_leaf_get_single_capability(dev,
						    KVASER_USB_LEAF_CAP_CMD_LISTEN_MODE,
						    &status);
	if (err)
		return err;
	if (status)
		dev_info(&dev->intf->dev,
			 "KVASER_USB_LEAF_CAP_CMD_LISTEN_MODE failed %u\n",
			 status);

	err = kvaser_usb_leaf_get_single_capability(dev,
						    KVASER_USB_LEAF_CAP_CMD_ERR_REPORT,
						    &status);
	if (err)
		return err;
	if (status)
		dev_info(&dev->intf->dev,
			 "KVASER_USB_LEAF_CAP_CMD_ERR_REPORT failed %u\n",
			 status);

	return 0;
}

static int kvaser_usb_leaf_get_capabilities(struct kvaser_usb *dev)
{
	int err = 0;

	if (dev->driver_info->family == KVASER_LEAF)
		err = kvaser_usb_leaf_get_capabilities_leaf(dev);

	return err;
}

static void kvaser_usb_leaf_tx_acknowledge(const struct kvaser_usb *dev,
					   const struct kvaser_cmd *cmd)
{
	struct net_device_stats *stats;
	struct kvaser_usb_tx_urb_context *context;
	struct kvaser_usb_net_priv *priv;
	unsigned long flags;
	u8 channel, tid;

	channel = cmd->u.tx_acknowledge_header.channel;
	tid = cmd->u.tx_acknowledge_header.tid;

	if (channel >= dev->nchannels) {
		dev_err(&dev->intf->dev,
			"Invalid channel number (%d)\n", channel);
		return;
	}

	priv = dev->nets[channel];

	if (!netif_device_present(priv->netdev))
		return;

	stats = &priv->netdev->stats;

	context = &priv->tx_contexts[tid % dev->max_tx_urbs];

	/* Sometimes the state change doesn't come after a bus-off event */
	if (priv->can.restart_ms && priv->can.state == CAN_STATE_BUS_OFF) {
		struct sk_buff *skb;
		struct can_frame *cf;

		skb = alloc_can_err_skb(priv->netdev, &cf);
		if (skb) {
			cf->can_id |= CAN_ERR_RESTARTED;

			netif_rx(skb);
		} else {
			netdev_err(priv->netdev,
				   "No memory left for err_skb\n");
		}

		priv->can.can_stats.restarts++;
		netif_carrier_on(priv->netdev);

		priv->can.state = CAN_STATE_ERROR_ACTIVE;
	}

	spin_lock_irqsave(&priv->tx_contexts_lock, flags);

	stats->tx_packets++;
	stats->tx_bytes += can_get_echo_skb(priv->netdev,
					    context->echo_index, NULL);
	context->echo_index = dev->max_tx_urbs;
	--priv->active_tx_contexts;
	netif_wake_queue(priv->netdev);

	spin_unlock_irqrestore(&priv->tx_contexts_lock, flags);
}

static int kvaser_usb_leaf_simple_cmd_async(struct kvaser_usb_net_priv *priv,
					    u8 cmd_id)
{
	struct kvaser_cmd *cmd;
	int err;

	cmd = kzalloc(sizeof(*cmd), GFP_ATOMIC);
	if (!cmd)
		return -ENOMEM;

	cmd->len = CMD_HEADER_LEN + sizeof(struct kvaser_cmd_simple);
	cmd->id = cmd_id;
	cmd->u.simple.channel = priv->channel;

	err = kvaser_usb_send_cmd_async(priv, cmd, cmd->len);
	if (err)
		kfree(cmd);

	return err;
}

static void kvaser_usb_leaf_chip_state_req_work(struct work_struct *work)
{
	struct kvaser_usb_net_leaf_priv *leaf =
		container_of(work, struct kvaser_usb_net_leaf_priv,
			     chip_state_req_work.work);
	struct kvaser_usb_net_priv *priv = leaf->net;

	kvaser_usb_leaf_simple_cmd_async(priv, CMD_GET_CHIP_STATE);
}

static void
kvaser_usb_leaf_rx_error_update_can_state(struct kvaser_usb_net_priv *priv,
					const struct kvaser_usb_err_summary *es,
					struct can_frame *cf)
{
	struct kvaser_usb_net_leaf_priv *leaf = priv->sub_priv;
	struct kvaser_usb *dev = priv->dev;
	struct net_device_stats *stats = &priv->netdev->stats;
	enum can_state cur_state, new_state, tx_state, rx_state;

	netdev_dbg(priv->netdev, "Error status: 0x%02x\n", es->status);

	new_state = priv->can.state;
	cur_state = priv->can.state;

	if (es->status & (M16C_STATE_BUS_OFF | M16C_STATE_BUS_RESET)) {
		new_state = CAN_STATE_BUS_OFF;
	} else if (es->status & M16C_STATE_BUS_PASSIVE) {
		new_state = CAN_STATE_ERROR_PASSIVE;
	} else if ((es->status & M16C_STATE_BUS_ERROR) &&
		   cur_state >= CAN_STATE_BUS_OFF) {
		/* Guard against spurious error events after a busoff */
	} else if (es->txerr >= 128 || es->rxerr >= 128) {
		new_state = CAN_STATE_ERROR_PASSIVE;
	} else if (es->txerr >= 96 || es->rxerr >= 96) {
		new_state = CAN_STATE_ERROR_WARNING;
	} else {
		new_state = CAN_STATE_ERROR_ACTIVE;
	}
<<<<<<< HEAD
=======

	/* 0bfd:0124 FW 4.18.778 was observed to send the initial
	 * CMD_CHIP_STATE_EVENT after CMD_START_CHIP with M16C_STATE_BUS_OFF
	 * bit set if the channel was bus-off when it was last stopped (even
	 * across chip resets). This bit will clear shortly afterwards, without
	 * triggering a second unsolicited chip state event.
	 * Ignore this initial bus-off.
	 */
	if (leaf->joining_bus) {
		if (new_state == CAN_STATE_BUS_OFF) {
			netdev_dbg(priv->netdev, "ignoring bus-off during startup");
			new_state = cur_state;
		} else {
			leaf->joining_bus = false;
		}
	}
>>>>>>> 6ab3eda1

	if (new_state != cur_state) {
		tx_state = (es->txerr >= es->rxerr) ? new_state : 0;
		rx_state = (es->txerr <= es->rxerr) ? new_state : 0;

		can_change_state(priv->netdev, cf, tx_state, rx_state);
	}

	if (priv->can.restart_ms &&
	    cur_state == CAN_STATE_BUS_OFF &&
	    new_state < CAN_STATE_BUS_OFF)
		priv->can.can_stats.restarts++;

	switch (dev->driver_info->family) {
	case KVASER_LEAF:
		if (es->leaf.error_factor) {
			priv->can.can_stats.bus_error++;
			stats->rx_errors++;
		}
		break;
	case KVASER_USBCAN:
		if (es->usbcan.error_state & USBCAN_ERROR_STATE_TX_ERROR)
			stats->tx_errors++;
		if (es->usbcan.error_state & USBCAN_ERROR_STATE_RX_ERROR)
			stats->rx_errors++;
		if (es->usbcan.error_state & USBCAN_ERROR_STATE_BUSERROR)
			priv->can.can_stats.bus_error++;
		break;
	}

	priv->bec.txerr = es->txerr;
	priv->bec.rxerr = es->rxerr;
}

static void kvaser_usb_leaf_rx_error(const struct kvaser_usb *dev,
				     const struct kvaser_usb_err_summary *es)
{
	struct can_frame *cf;
	struct can_frame tmp_cf = { .can_id = CAN_ERR_FLAG,
				    .len = CAN_ERR_DLC };
	struct sk_buff *skb;
	struct net_device_stats *stats;
	struct kvaser_usb_net_priv *priv;
	struct kvaser_usb_net_leaf_priv *leaf;
	enum can_state old_state, new_state;

	if (es->channel >= dev->nchannels) {
		dev_err(&dev->intf->dev,
			"Invalid channel number (%d)\n", es->channel);
		return;
	}

	priv = dev->nets[es->channel];
	leaf = priv->sub_priv;
	stats = &priv->netdev->stats;

	/* Ignore e.g. state change to bus-off reported just after stopping */
	if (!netif_running(priv->netdev))
		return;

	/* Update all of the CAN interface's state and error counters before
	 * trying any memory allocation that can actually fail with -ENOMEM.
	 *
	 * We send a temporary stack-allocated error CAN frame to
	 * can_change_state() for the very same reason.
	 *
	 * TODO: Split can_change_state() responsibility between updating the
	 * CAN interface's state and counters, and the setting up of CAN error
	 * frame ID and data to userspace. Remove stack allocation afterwards.
	 */
	old_state = priv->can.state;
	kvaser_usb_leaf_rx_error_update_can_state(priv, es, &tmp_cf);
	new_state = priv->can.state;

	/* If there are errors, request status updates periodically as we do
	 * not get automatic notifications of improved state.
<<<<<<< HEAD
	 */
	if (new_state < CAN_STATE_BUS_OFF &&
	    (es->rxerr || es->txerr || new_state == CAN_STATE_ERROR_PASSIVE))
=======
	 * Also request updates if we saw a stale BUS_OFF during startup
	 * (joining_bus).
	 */
	if (new_state < CAN_STATE_BUS_OFF &&
	    (es->rxerr || es->txerr || new_state == CAN_STATE_ERROR_PASSIVE ||
	     leaf->joining_bus))
>>>>>>> 6ab3eda1
		schedule_delayed_work(&leaf->chip_state_req_work,
				      msecs_to_jiffies(500));

	skb = alloc_can_err_skb(priv->netdev, &cf);
	if (!skb) {
		stats->rx_dropped++;
		return;
	}
	memcpy(cf, &tmp_cf, sizeof(*cf));

	if (new_state != old_state) {
		if (es->status &
		    (M16C_STATE_BUS_OFF | M16C_STATE_BUS_RESET)) {
			if (!priv->can.restart_ms)
				kvaser_usb_leaf_simple_cmd_async(priv,
								 CMD_STOP_CHIP);
			netif_carrier_off(priv->netdev);
		}

		if (priv->can.restart_ms &&
		    old_state == CAN_STATE_BUS_OFF &&
		    new_state < CAN_STATE_BUS_OFF) {
			cf->can_id |= CAN_ERR_RESTARTED;
			netif_carrier_on(priv->netdev);
		}
	}

	switch (dev->driver_info->family) {
	case KVASER_LEAF:
		if (es->leaf.error_factor) {
			cf->can_id |= CAN_ERR_BUSERROR | CAN_ERR_PROT;

			if (es->leaf.error_factor & M16C_EF_ACKE)
				cf->data[3] = CAN_ERR_PROT_LOC_ACK;
			if (es->leaf.error_factor & M16C_EF_CRCE)
				cf->data[3] = CAN_ERR_PROT_LOC_CRC_SEQ;
			if (es->leaf.error_factor & M16C_EF_FORME)
				cf->data[2] |= CAN_ERR_PROT_FORM;
			if (es->leaf.error_factor & M16C_EF_STFE)
				cf->data[2] |= CAN_ERR_PROT_STUFF;
			if (es->leaf.error_factor & M16C_EF_BITE0)
				cf->data[2] |= CAN_ERR_PROT_BIT0;
			if (es->leaf.error_factor & M16C_EF_BITE1)
				cf->data[2] |= CAN_ERR_PROT_BIT1;
			if (es->leaf.error_factor & M16C_EF_TRE)
				cf->data[2] |= CAN_ERR_PROT_TX;
		}
		break;
	case KVASER_USBCAN:
		if (es->usbcan.error_state & USBCAN_ERROR_STATE_BUSERROR)
			cf->can_id |= CAN_ERR_BUSERROR;
		break;
	}

	if (new_state != CAN_STATE_BUS_OFF) {
		cf->can_id |= CAN_ERR_CNT;
		cf->data[6] = es->txerr;
		cf->data[7] = es->rxerr;
	}

	netif_rx(skb);
}

/* For USBCAN, report error to userspace if the channels's errors counter
 * has changed, or we're the only channel seeing a bus error state.
 */
static void
kvaser_usb_leaf_usbcan_conditionally_rx_error(const struct kvaser_usb *dev,
					      struct kvaser_usb_err_summary *es)
{
	struct kvaser_usb_net_priv *priv;
	unsigned int channel;
	bool report_error;

	channel = es->channel;
	if (channel >= dev->nchannels) {
		dev_err(&dev->intf->dev,
			"Invalid channel number (%d)\n", channel);
		return;
	}

	priv = dev->nets[channel];
	report_error = false;

	if (es->txerr != priv->bec.txerr) {
		es->usbcan.error_state |= USBCAN_ERROR_STATE_TX_ERROR;
		report_error = true;
	}
	if (es->rxerr != priv->bec.rxerr) {
		es->usbcan.error_state |= USBCAN_ERROR_STATE_RX_ERROR;
		report_error = true;
	}
	if ((es->status & M16C_STATE_BUS_ERROR) &&
	    !(es->usbcan.other_ch_status & M16C_STATE_BUS_ERROR)) {
		es->usbcan.error_state |= USBCAN_ERROR_STATE_BUSERROR;
		report_error = true;
	}

	if (report_error)
		kvaser_usb_leaf_rx_error(dev, es);
}

static void kvaser_usb_leaf_usbcan_rx_error(const struct kvaser_usb *dev,
					    const struct kvaser_cmd *cmd)
{
	struct kvaser_usb_err_summary es = { };

	switch (cmd->id) {
	/* Sometimes errors are sent as unsolicited chip state events */
	case CMD_CHIP_STATE_EVENT:
		es.channel = cmd->u.usbcan.chip_state_event.channel;
		es.status = cmd->u.usbcan.chip_state_event.status;
		es.txerr = cmd->u.usbcan.chip_state_event.tx_errors_count;
		es.rxerr = cmd->u.usbcan.chip_state_event.rx_errors_count;
		kvaser_usb_leaf_usbcan_conditionally_rx_error(dev, &es);
		break;

	case CMD_CAN_ERROR_EVENT:
		es.channel = 0;
		es.status = cmd->u.usbcan.can_error_event.status_ch0;
		es.txerr = cmd->u.usbcan.can_error_event.tx_errors_count_ch0;
		es.rxerr = cmd->u.usbcan.can_error_event.rx_errors_count_ch0;
		es.usbcan.other_ch_status =
			cmd->u.usbcan.can_error_event.status_ch1;
		kvaser_usb_leaf_usbcan_conditionally_rx_error(dev, &es);

		/* The USBCAN firmware supports up to 2 channels.
		 * Now that ch0 was checked, check if ch1 has any errors.
		 */
		if (dev->nchannels == MAX_USBCAN_NET_DEVICES) {
			es.channel = 1;
			es.status = cmd->u.usbcan.can_error_event.status_ch1;
			es.txerr =
				cmd->u.usbcan.can_error_event.tx_errors_count_ch1;
			es.rxerr =
				cmd->u.usbcan.can_error_event.rx_errors_count_ch1;
			es.usbcan.other_ch_status =
				cmd->u.usbcan.can_error_event.status_ch0;
			kvaser_usb_leaf_usbcan_conditionally_rx_error(dev, &es);
		}
		break;

	default:
		dev_err(&dev->intf->dev, "Invalid cmd id (%d)\n", cmd->id);
	}
}

static void kvaser_usb_leaf_leaf_rx_error(const struct kvaser_usb *dev,
					  const struct kvaser_cmd *cmd)
{
	struct kvaser_usb_err_summary es = { };

	switch (cmd->id) {
	case CMD_CAN_ERROR_EVENT:
		es.channel = cmd->u.leaf.can_error_event.channel;
		es.status = cmd->u.leaf.can_error_event.status;
		es.txerr = cmd->u.leaf.can_error_event.tx_errors_count;
		es.rxerr = cmd->u.leaf.can_error_event.rx_errors_count;
		es.leaf.error_factor = cmd->u.leaf.can_error_event.error_factor;
		break;
	case CMD_LEAF_LOG_MESSAGE:
		es.channel = cmd->u.leaf.log_message.channel;
		es.status = cmd->u.leaf.log_message.data[0];
		es.txerr = cmd->u.leaf.log_message.data[2];
		es.rxerr = cmd->u.leaf.log_message.data[3];
		es.leaf.error_factor = cmd->u.leaf.log_message.data[1];
		break;
	case CMD_CHIP_STATE_EVENT:
		es.channel = cmd->u.leaf.chip_state_event.channel;
		es.status = cmd->u.leaf.chip_state_event.status;
		es.txerr = cmd->u.leaf.chip_state_event.tx_errors_count;
		es.rxerr = cmd->u.leaf.chip_state_event.rx_errors_count;
		es.leaf.error_factor = 0;
		break;
	default:
		dev_err(&dev->intf->dev, "Invalid cmd id (%d)\n", cmd->id);
		return;
	}

	kvaser_usb_leaf_rx_error(dev, &es);
}

static void kvaser_usb_leaf_rx_can_err(const struct kvaser_usb_net_priv *priv,
				       const struct kvaser_cmd *cmd)
{
	if (cmd->u.rx_can_header.flag & (MSG_FLAG_ERROR_FRAME |
					 MSG_FLAG_NERR)) {
		struct net_device_stats *stats = &priv->netdev->stats;

		netdev_err(priv->netdev, "Unknown error (flags: 0x%02x)\n",
			   cmd->u.rx_can_header.flag);

		stats->rx_errors++;
		return;
	}

	if (cmd->u.rx_can_header.flag & MSG_FLAG_OVERRUN)
		kvaser_usb_can_rx_over_error(priv->netdev);
}

static void kvaser_usb_leaf_rx_can_msg(const struct kvaser_usb *dev,
				       const struct kvaser_cmd *cmd)
{
	struct kvaser_usb_net_priv *priv;
	struct can_frame *cf;
	struct sk_buff *skb;
	struct net_device_stats *stats;
	u8 channel = cmd->u.rx_can_header.channel;
	const u8 *rx_data = NULL;	/* GCC */

	if (channel >= dev->nchannels) {
		dev_err(&dev->intf->dev,
			"Invalid channel number (%d)\n", channel);
		return;
	}

	priv = dev->nets[channel];
	stats = &priv->netdev->stats;

	if ((cmd->u.rx_can_header.flag & MSG_FLAG_ERROR_FRAME) &&
	    (dev->driver_info->family == KVASER_LEAF &&
	     cmd->id == CMD_LEAF_LOG_MESSAGE)) {
		kvaser_usb_leaf_leaf_rx_error(dev, cmd);
		return;
	} else if (cmd->u.rx_can_header.flag & (MSG_FLAG_ERROR_FRAME |
						MSG_FLAG_NERR |
						MSG_FLAG_OVERRUN)) {
		kvaser_usb_leaf_rx_can_err(priv, cmd);
		return;
	} else if (cmd->u.rx_can_header.flag & ~MSG_FLAG_REMOTE_FRAME) {
		netdev_warn(priv->netdev,
			    "Unhandled frame (flags: 0x%02x)\n",
			    cmd->u.rx_can_header.flag);
		return;
	}

	switch (dev->driver_info->family) {
	case KVASER_LEAF:
		rx_data = cmd->u.leaf.rx_can.data;
		break;
	case KVASER_USBCAN:
		rx_data = cmd->u.usbcan.rx_can.data;
		break;
	}

	skb = alloc_can_skb(priv->netdev, &cf);
	if (!skb) {
		stats->rx_dropped++;
		return;
	}

	if (dev->driver_info->family == KVASER_LEAF && cmd->id ==
	    CMD_LEAF_LOG_MESSAGE) {
		cf->can_id = le32_to_cpu(cmd->u.leaf.log_message.id);
		if (cf->can_id & KVASER_EXTENDED_FRAME)
			cf->can_id &= CAN_EFF_MASK | CAN_EFF_FLAG;
		else
			cf->can_id &= CAN_SFF_MASK;

		cf->len = can_cc_dlc2len(cmd->u.leaf.log_message.dlc);

		if (cmd->u.leaf.log_message.flags & MSG_FLAG_REMOTE_FRAME)
			cf->can_id |= CAN_RTR_FLAG;
		else
			memcpy(cf->data, &cmd->u.leaf.log_message.data,
			       cf->len);
	} else {
		cf->can_id = ((rx_data[0] & 0x1f) << 6) | (rx_data[1] & 0x3f);

		if (cmd->id == CMD_RX_EXT_MESSAGE) {
			cf->can_id <<= 18;
			cf->can_id |= ((rx_data[2] & 0x0f) << 14) |
				      ((rx_data[3] & 0xff) << 6) |
				      (rx_data[4] & 0x3f);
			cf->can_id |= CAN_EFF_FLAG;
		}

		cf->len = can_cc_dlc2len(rx_data[5]);

		if (cmd->u.rx_can_header.flag & MSG_FLAG_REMOTE_FRAME)
			cf->can_id |= CAN_RTR_FLAG;
		else
			memcpy(cf->data, &rx_data[6], cf->len);
	}

	stats->rx_packets++;
	if (!(cf->can_id & CAN_RTR_FLAG))
		stats->rx_bytes += cf->len;
	netif_rx(skb);
}

static void kvaser_usb_leaf_error_event_parameter(const struct kvaser_usb *dev,
						  const struct kvaser_cmd *cmd)
{
	u16 info1 = 0;

	switch (dev->driver_info->family) {
	case KVASER_LEAF:
		info1 = le16_to_cpu(cmd->u.leaf.error_event.info1);
		break;
	case KVASER_USBCAN:
		info1 = le16_to_cpu(cmd->u.usbcan.error_event.info1);
		break;
	}

	/* info1 will contain the offending cmd_no */
	switch (info1) {
	case CMD_SET_CTRL_MODE:
		dev_warn(&dev->intf->dev,
			 "CMD_SET_CTRL_MODE error in parameter\n");
		break;

	case CMD_SET_BUS_PARAMS:
		dev_warn(&dev->intf->dev,
			 "CMD_SET_BUS_PARAMS error in parameter\n");
		break;

	default:
		dev_warn(&dev->intf->dev,
			 "Unhandled parameter error event cmd_no (%u)\n",
			 info1);
		break;
	}
}

static void kvaser_usb_leaf_error_event(const struct kvaser_usb *dev,
					const struct kvaser_cmd *cmd)
{
	u8 error_code = 0;

	switch (dev->driver_info->family) {
	case KVASER_LEAF:
		error_code = cmd->u.leaf.error_event.error_code;
		break;
	case KVASER_USBCAN:
		error_code = cmd->u.usbcan.error_event.error_code;
		break;
	}

	switch (error_code) {
	case KVASER_USB_LEAF_ERROR_EVENT_TX_QUEUE_FULL:
		/* Received additional CAN message, when firmware TX queue is
		 * already full. Something is wrong with the driver.
		 * This should never happen!
		 */
		dev_err(&dev->intf->dev,
			"Received error event TX_QUEUE_FULL\n");
		break;
	case KVASER_USB_LEAF_ERROR_EVENT_PARAM:
		kvaser_usb_leaf_error_event_parameter(dev, cmd);
		break;

	default:
		dev_warn(&dev->intf->dev,
			 "Unhandled error event (%d)\n", error_code);
		break;
	}
}

static void kvaser_usb_leaf_start_chip_reply(const struct kvaser_usb *dev,
					     const struct kvaser_cmd *cmd)
{
	struct kvaser_usb_net_priv *priv;
	u8 channel = cmd->u.simple.channel;

	if (channel >= dev->nchannels) {
		dev_err(&dev->intf->dev,
			"Invalid channel number (%d)\n", channel);
		return;
	}

	priv = dev->nets[channel];

	if (completion_done(&priv->start_comp) &&
	    netif_queue_stopped(priv->netdev)) {
		netif_wake_queue(priv->netdev);
	} else {
		netif_start_queue(priv->netdev);
		complete(&priv->start_comp);
	}
}

static void kvaser_usb_leaf_stop_chip_reply(const struct kvaser_usb *dev,
					    const struct kvaser_cmd *cmd)
{
	struct kvaser_usb_net_priv *priv;
	u8 channel = cmd->u.simple.channel;

	if (channel >= dev->nchannels) {
		dev_err(&dev->intf->dev,
			"Invalid channel number (%d)\n", channel);
		return;
	}

	priv = dev->nets[channel];

	complete(&priv->stop_comp);
}

static void kvaser_usb_leaf_get_busparams_reply(const struct kvaser_usb *dev,
						const struct kvaser_cmd *cmd)
{
	struct kvaser_usb_net_priv *priv;
	u8 channel = cmd->u.busparams.channel;

	if (channel >= dev->nchannels) {
		dev_err(&dev->intf->dev,
			"Invalid channel number (%d)\n", channel);
		return;
	}

	priv = dev->nets[channel];
	memcpy(&priv->busparams_nominal, &cmd->u.busparams.busparams,
	       sizeof(priv->busparams_nominal));

	complete(&priv->get_busparams_comp);
}

static void kvaser_usb_leaf_handle_command(const struct kvaser_usb *dev,
					   const struct kvaser_cmd *cmd)
{
	if (kvaser_usb_leaf_verify_size(dev, cmd) < 0)
		return;

	switch (cmd->id) {
	case CMD_START_CHIP_REPLY:
		kvaser_usb_leaf_start_chip_reply(dev, cmd);
		break;

	case CMD_STOP_CHIP_REPLY:
		kvaser_usb_leaf_stop_chip_reply(dev, cmd);
		break;

	case CMD_RX_STD_MESSAGE:
	case CMD_RX_EXT_MESSAGE:
		kvaser_usb_leaf_rx_can_msg(dev, cmd);
		break;

	case CMD_LEAF_LOG_MESSAGE:
		if (dev->driver_info->family != KVASER_LEAF)
			goto warn;
		kvaser_usb_leaf_rx_can_msg(dev, cmd);
		break;

	case CMD_CHIP_STATE_EVENT:
	case CMD_CAN_ERROR_EVENT:
		if (dev->driver_info->family == KVASER_LEAF)
			kvaser_usb_leaf_leaf_rx_error(dev, cmd);
		else
			kvaser_usb_leaf_usbcan_rx_error(dev, cmd);
		break;

	case CMD_TX_ACKNOWLEDGE:
		kvaser_usb_leaf_tx_acknowledge(dev, cmd);
		break;

	case CMD_ERROR_EVENT:
		kvaser_usb_leaf_error_event(dev, cmd);
		break;

	case CMD_GET_BUS_PARAMS_REPLY:
		kvaser_usb_leaf_get_busparams_reply(dev, cmd);
		break;

	/* Ignored commands */
	case CMD_USBCAN_CLOCK_OVERFLOW_EVENT:
		if (dev->driver_info->family != KVASER_USBCAN)
			goto warn;
		break;

	case CMD_FLUSH_QUEUE_REPLY:
		if (dev->driver_info->family != KVASER_LEAF)
			goto warn;
		break;

	default:
warn:		dev_warn(&dev->intf->dev, "Unhandled command (%d)\n", cmd->id);
		break;
	}
}

static void kvaser_usb_leaf_read_bulk_callback(struct kvaser_usb *dev,
					       void *buf, int len)
{
	struct kvaser_cmd *cmd;
	int pos = 0;

	while (pos <= len - CMD_HEADER_LEN) {
		cmd = buf + pos;

		/* The Kvaser firmware can only read and write commands that
		 * does not cross the USB's endpoint wMaxPacketSize boundary.
		 * If a follow-up command crosses such boundary, firmware puts
		 * a placeholder zero-length command in its place then aligns
		 * the real command to the next max packet size.
		 *
		 * Handle such cases or we're going to miss a significant
		 * number of events in case of a heavy rx load on the bus.
		 */
		if (cmd->len == 0) {
			pos = round_up(pos, le16_to_cpu
						(dev->bulk_in->wMaxPacketSize));
			continue;
		}

		if (pos + cmd->len > len) {
			dev_err_ratelimited(&dev->intf->dev, "Format error\n");
			break;
		}

		kvaser_usb_leaf_handle_command(dev, cmd);
		pos += cmd->len;
	}
}

static int kvaser_usb_leaf_set_opt_mode(const struct kvaser_usb_net_priv *priv)
{
	struct kvaser_cmd *cmd;
	int rc;

	cmd = kzalloc(sizeof(*cmd), GFP_KERNEL);
	if (!cmd)
		return -ENOMEM;

	cmd->id = CMD_SET_CTRL_MODE;
	cmd->len = CMD_HEADER_LEN + sizeof(struct kvaser_cmd_ctrl_mode);
	cmd->u.ctrl_mode.tid = 0xff;
	cmd->u.ctrl_mode.channel = priv->channel;

	if (priv->can.ctrlmode & CAN_CTRLMODE_LISTENONLY)
		cmd->u.ctrl_mode.ctrl_mode = KVASER_CTRL_MODE_SILENT;
	else
		cmd->u.ctrl_mode.ctrl_mode = KVASER_CTRL_MODE_NORMAL;

	rc = kvaser_usb_send_cmd(priv->dev, cmd, cmd->len);

	kfree(cmd);
	return rc;
}

static int kvaser_usb_leaf_start_chip(struct kvaser_usb_net_priv *priv)
{
	struct kvaser_usb_net_leaf_priv *leaf = priv->sub_priv;
	int err;

	leaf->joining_bus = true;

	reinit_completion(&priv->start_comp);

	err = kvaser_usb_leaf_send_simple_cmd(priv->dev, CMD_START_CHIP,
					      priv->channel);
	if (err)
		return err;

	if (!wait_for_completion_timeout(&priv->start_comp,
					 msecs_to_jiffies(KVASER_USB_TIMEOUT)))
		return -ETIMEDOUT;

	return 0;
}

static int kvaser_usb_leaf_stop_chip(struct kvaser_usb_net_priv *priv)
{
	struct kvaser_usb_net_leaf_priv *leaf = priv->sub_priv;
	int err;

	reinit_completion(&priv->stop_comp);

	cancel_delayed_work(&leaf->chip_state_req_work);

	err = kvaser_usb_leaf_send_simple_cmd(priv->dev, CMD_STOP_CHIP,
					      priv->channel);
	if (err)
		return err;

	if (!wait_for_completion_timeout(&priv->stop_comp,
					 msecs_to_jiffies(KVASER_USB_TIMEOUT)))
		return -ETIMEDOUT;

	return 0;
}

static int kvaser_usb_leaf_reset_chip(struct kvaser_usb *dev, int channel)
{
	return kvaser_usb_leaf_send_simple_cmd(dev, CMD_RESET_CHIP, channel);
}

static int kvaser_usb_leaf_flush_queue(struct kvaser_usb_net_priv *priv)
{
	struct kvaser_cmd *cmd;
	int rc;

	cmd = kzalloc(sizeof(*cmd), GFP_KERNEL);
	if (!cmd)
		return -ENOMEM;

	cmd->id = CMD_FLUSH_QUEUE;
	cmd->len = CMD_HEADER_LEN + sizeof(struct kvaser_cmd_flush_queue);
	cmd->u.flush_queue.channel = priv->channel;
	cmd->u.flush_queue.flags = 0x00;

	rc = kvaser_usb_send_cmd(priv->dev, cmd, cmd->len);

	kfree(cmd);
	return rc;
}

static int kvaser_usb_leaf_init_card(struct kvaser_usb *dev)
{
	struct kvaser_usb_dev_card_data *card_data = &dev->card_data;

	card_data->ctrlmode_supported |= CAN_CTRLMODE_3_SAMPLES;

	return 0;
}

static int kvaser_usb_leaf_init_channel(struct kvaser_usb_net_priv *priv)
{
	struct kvaser_usb_net_leaf_priv *leaf;

	leaf = devm_kzalloc(&priv->dev->intf->dev, sizeof(*leaf), GFP_KERNEL);
	if (!leaf)
		return -ENOMEM;

	leaf->net = priv;
	INIT_DELAYED_WORK(&leaf->chip_state_req_work,
			  kvaser_usb_leaf_chip_state_req_work);

	priv->sub_priv = leaf;

	return 0;
}

static void kvaser_usb_leaf_remove_channel(struct kvaser_usb_net_priv *priv)
{
	struct kvaser_usb_net_leaf_priv *leaf = priv->sub_priv;

	if (leaf)
		cancel_delayed_work_sync(&leaf->chip_state_req_work);
}

static int kvaser_usb_leaf_set_bittiming(const struct net_device *netdev,
					 const struct kvaser_usb_busparams *busparams)
{
	struct kvaser_usb_net_priv *priv = netdev_priv(netdev);
	struct kvaser_usb *dev = priv->dev;
	struct kvaser_cmd *cmd;
	int rc;

	cmd = kmalloc(sizeof(*cmd), GFP_KERNEL);
	if (!cmd)
		return -ENOMEM;

	cmd->id = CMD_SET_BUS_PARAMS;
	cmd->len = CMD_HEADER_LEN + sizeof(struct kvaser_cmd_busparams);
	cmd->u.busparams.channel = priv->channel;
	cmd->u.busparams.tid = 0xff;
	memcpy(&cmd->u.busparams.busparams, busparams,
	       sizeof(cmd->u.busparams.busparams));

	rc = kvaser_usb_send_cmd(dev, cmd, cmd->len);

	kfree(cmd);
	return rc;
}

static int kvaser_usb_leaf_get_busparams(struct kvaser_usb_net_priv *priv)
{
	int err;

	if (priv->dev->driver_info->family == KVASER_USBCAN)
		return -EOPNOTSUPP;

	reinit_completion(&priv->get_busparams_comp);

	err = kvaser_usb_leaf_send_simple_cmd(priv->dev, CMD_GET_BUS_PARAMS,
					      priv->channel);
	if (err)
		return err;

	if (!wait_for_completion_timeout(&priv->get_busparams_comp,
					 msecs_to_jiffies(KVASER_USB_TIMEOUT)))
		return -ETIMEDOUT;

	return 0;
}

static int kvaser_usb_leaf_set_mode(struct net_device *netdev,
				    enum can_mode mode)
{
	struct kvaser_usb_net_priv *priv = netdev_priv(netdev);
	struct kvaser_usb_net_leaf_priv *leaf = priv->sub_priv;
	int err;

	switch (mode) {
	case CAN_MODE_START:
		kvaser_usb_unlink_tx_urbs(priv);

		leaf->joining_bus = true;

		err = kvaser_usb_leaf_simple_cmd_async(priv, CMD_START_CHIP);
		if (err)
			return err;

		priv->can.state = CAN_STATE_ERROR_ACTIVE;
		break;
	default:
		return -EOPNOTSUPP;
	}

	return 0;
}

static int kvaser_usb_leaf_get_berr_counter(const struct net_device *netdev,
					    struct can_berr_counter *bec)
{
	struct kvaser_usb_net_priv *priv = netdev_priv(netdev);

	*bec = priv->bec;

	return 0;
}

static int kvaser_usb_leaf_setup_endpoints(struct kvaser_usb *dev)
{
	const struct usb_host_interface *iface_desc;
	struct usb_endpoint_descriptor *endpoint;
	int i;

	iface_desc = dev->intf->cur_altsetting;

	for (i = 0; i < iface_desc->desc.bNumEndpoints; ++i) {
		endpoint = &iface_desc->endpoint[i].desc;

		if (!dev->bulk_in && usb_endpoint_is_bulk_in(endpoint))
			dev->bulk_in = endpoint;

		if (!dev->bulk_out && usb_endpoint_is_bulk_out(endpoint))
			dev->bulk_out = endpoint;

		/* use first bulk endpoint for in and out */
		if (dev->bulk_in && dev->bulk_out)
			return 0;
	}

	return -ENODEV;
}

const struct kvaser_usb_dev_ops kvaser_usb_leaf_dev_ops = {
	.dev_set_mode = kvaser_usb_leaf_set_mode,
	.dev_set_bittiming = kvaser_usb_leaf_set_bittiming,
	.dev_get_busparams = kvaser_usb_leaf_get_busparams,
	.dev_set_data_bittiming = NULL,
	.dev_get_data_busparams = NULL,
	.dev_get_berr_counter = kvaser_usb_leaf_get_berr_counter,
	.dev_setup_endpoints = kvaser_usb_leaf_setup_endpoints,
	.dev_init_card = kvaser_usb_leaf_init_card,
	.dev_init_channel = kvaser_usb_leaf_init_channel,
	.dev_remove_channel = kvaser_usb_leaf_remove_channel,
	.dev_get_software_info = kvaser_usb_leaf_get_software_info,
	.dev_get_software_details = NULL,
	.dev_get_card_info = kvaser_usb_leaf_get_card_info,
	.dev_get_capabilities = kvaser_usb_leaf_get_capabilities,
	.dev_set_opt_mode = kvaser_usb_leaf_set_opt_mode,
	.dev_start_chip = kvaser_usb_leaf_start_chip,
	.dev_stop_chip = kvaser_usb_leaf_stop_chip,
	.dev_reset_chip = kvaser_usb_leaf_reset_chip,
	.dev_flush_queue = kvaser_usb_leaf_flush_queue,
	.dev_read_bulk_callback = kvaser_usb_leaf_read_bulk_callback,
	.dev_frame_to_cmd = kvaser_usb_leaf_frame_to_cmd,
};<|MERGE_RESOLUTION|>--- conflicted
+++ resolved
@@ -426,12 +426,9 @@
 	struct kvaser_usb_net_priv *net;
 
 	struct delayed_work chip_state_req_work;
-<<<<<<< HEAD
-=======
 
 	/* started but not reported as bus-on yet */
 	bool joining_bus;
->>>>>>> 6ab3eda1
 };
 
 static const struct can_bittiming_const kvaser_usb_leaf_m16c_bittiming_const = {
@@ -995,8 +992,6 @@
 	} else {
 		new_state = CAN_STATE_ERROR_ACTIVE;
 	}
-<<<<<<< HEAD
-=======
 
 	/* 0bfd:0124 FW 4.18.778 was observed to send the initial
 	 * CMD_CHIP_STATE_EVENT after CMD_START_CHIP with M16C_STATE_BUS_OFF
@@ -1013,7 +1008,6 @@
 			leaf->joining_bus = false;
 		}
 	}
->>>>>>> 6ab3eda1
 
 	if (new_state != cur_state) {
 		tx_state = (es->txerr >= es->rxerr) ? new_state : 0;
@@ -1090,18 +1084,12 @@
 
 	/* If there are errors, request status updates periodically as we do
 	 * not get automatic notifications of improved state.
-<<<<<<< HEAD
-	 */
-	if (new_state < CAN_STATE_BUS_OFF &&
-	    (es->rxerr || es->txerr || new_state == CAN_STATE_ERROR_PASSIVE))
-=======
 	 * Also request updates if we saw a stale BUS_OFF during startup
 	 * (joining_bus).
 	 */
 	if (new_state < CAN_STATE_BUS_OFF &&
 	    (es->rxerr || es->txerr || new_state == CAN_STATE_ERROR_PASSIVE ||
 	     leaf->joining_bus))
->>>>>>> 6ab3eda1
 		schedule_delayed_work(&leaf->chip_state_req_work,
 				      msecs_to_jiffies(500));
 
