--- conflicted
+++ resolved
@@ -536,19 +536,11 @@
 	struct kvaser_usb *dev = priv->dev;
 	const struct kvaser_usb_dev_ops *ops = dev->driver_info->ops;
 	struct can_bittiming *bt = &priv->can.bittiming;
-<<<<<<< HEAD
-
-=======
->>>>>>> 98817289
 	struct kvaser_usb_busparams busparams;
 	int tseg1 = bt->prop_seg + bt->phase_seg1;
 	int tseg2 = bt->phase_seg2;
 	int sjw = bt->sjw;
-<<<<<<< HEAD
-	int err = -EOPNOTSUPP;
-=======
 	int err;
->>>>>>> 98817289
 
 	busparams.bitrate = cpu_to_le32(bt->bitrate);
 	busparams.sjw = (u8)sjw;
@@ -588,10 +580,6 @@
 	struct kvaser_usb *dev = priv->dev;
 	const struct kvaser_usb_dev_ops *ops = dev->driver_info->ops;
 	struct can_bittiming *dbt = &priv->can.data_bittiming;
-<<<<<<< HEAD
-
-=======
->>>>>>> 98817289
 	struct kvaser_usb_busparams busparams;
 	int tseg1 = dbt->prop_seg + dbt->phase_seg1;
 	int tseg2 = dbt->phase_seg2;
@@ -828,11 +816,7 @@
 	init_completion(&priv->stop_comp);
 	init_completion(&priv->flush_comp);
 	init_completion(&priv->get_busparams_comp);
-<<<<<<< HEAD
-	priv->can.ctrlmode_supported = 0;
-=======
 	priv->can.ctrlmode_supported = CAN_CTRLMODE_CC_LEN8_DLC;
->>>>>>> 98817289
 
 	priv->dev = dev;
 	priv->netdev = netdev;
