// SPDX-License-Identifier: GPL-2.0-only

#include <linux/bitfield.h>
#include <linux/bits.h>
#include <linux/delay.h>
#include <linux/i2c.h>
#include <linux/input.h>
#include <linux/input/mt.h>
#include <linux/input/touchscreen.h>
#include <linux/kernel.h>
#include <linux/module.h>
#include <linux/property.h>
#include <linux/regulator/consumer.h>

#define IST3032C_WHOAMI			0x32c

#define IST3038B_REG_STATUS		0x20
#define IST3038B_REG_CHIPID		0x30
#define IST3038B_WHOAMI			0x30380b

#define IST3038C_HIB_ACCESS		(0x800B << 16)
#define IST3038C_DIRECT_ACCESS		BIT(31)
#define IST3038C_REG_CHIPID		(0x40001000 | IST3038C_DIRECT_ACCESS)
#define IST3038C_REG_HIB_BASE		0x30000100
#define IST3038C_REG_TOUCH_STATUS	(IST3038C_REG_HIB_BASE | IST3038C_HIB_ACCESS)
#define IST3038C_REG_TOUCH_COORD	(IST3038C_REG_HIB_BASE | IST3038C_HIB_ACCESS | 0x8)
#define IST3038C_REG_INTR_MESSAGE	(IST3038C_REG_HIB_BASE | IST3038C_HIB_ACCESS | 0x4)
#define IST3038C_WHOAMI			0x38c
#define IST3038C_CHIP_ON_DELAY_MS	60
#define IST3038C_I2C_RETRY_COUNT	3
#define IST3038C_MAX_FINGER_NUM		10
#define IST3038C_X_MASK			GENMASK(23, 12)
#define IST3038C_Y_MASK			GENMASK(11, 0)
#define IST3038C_AREA_MASK		GENMASK(27, 24)
#define IST3038C_FINGER_COUNT_MASK	GENMASK(15, 12)
#define IST3038C_FINGER_STATUS_MASK	GENMASK(9, 0)
#define IST3032C_KEY_STATUS_MASK	GENMASK(20, 16)

struct imagis_properties {
	unsigned int interrupt_msg_cmd;
	unsigned int touch_coord_cmd;
	unsigned int whoami_cmd;
	unsigned int whoami_val;
	bool protocol_b;
	bool touch_keys_supported;
};

struct imagis_ts {
	struct i2c_client *client;
	const struct imagis_properties *tdata;
	struct input_dev *input_dev;
	struct touchscreen_properties prop;
	struct regulator_bulk_data supplies[2];
	u32 keycodes[5];
	int num_keycodes;
};

static int imagis_i2c_read_reg(struct imagis_ts *ts,
			       unsigned int reg, u32 *data)
{
	__be32 ret_be;
	__be32 reg_be = cpu_to_be32(reg);
	struct i2c_msg msg[] = {
		{
			.addr = ts->client->addr,
			.flags = 0,
			.buf = (unsigned char *)&reg_be,
			.len = sizeof(reg_be),
		}, {
			.addr = ts->client->addr,
			.flags = I2C_M_RD,
			.buf = (unsigned char *)&ret_be,
			.len = sizeof(ret_be),
		},
	};
	int ret, error;
	int retry = IST3038C_I2C_RETRY_COUNT;

	/* Retry in case the controller fails to respond */
	do {
		ret = i2c_transfer(ts->client->adapter, msg, ARRAY_SIZE(msg));
		if (ret == ARRAY_SIZE(msg)) {
			*data = be32_to_cpu(ret_be);
			return 0;
		}

		error = ret < 0 ? ret : -EIO;
		dev_err(&ts->client->dev,
			"%s - i2c_transfer failed: %d (%d)\n",
			__func__, error, ret);
	} while (--retry);

	return error;
}

static irqreturn_t imagis_interrupt(int irq, void *dev_id)
{
	struct imagis_ts *ts = dev_id;
	u32 intr_message, finger_status;
	unsigned int finger_count, finger_pressed, key_pressed;
	int i;
	int error;

	error = imagis_i2c_read_reg(ts, ts->tdata->interrupt_msg_cmd, &intr_message);
	if (error) {
		dev_err(&ts->client->dev,
			"failed to read the interrupt message: %d\n", error);
		goto out;
	}

	finger_count = FIELD_GET(IST3038C_FINGER_COUNT_MASK, intr_message);
	if (finger_count > IST3038C_MAX_FINGER_NUM) {
		dev_err(&ts->client->dev,
			"finger count %d is more than maximum supported\n",
			finger_count);
		goto out;
	}

	finger_pressed = FIELD_GET(IST3038C_FINGER_STATUS_MASK, intr_message);

	for (i = 0; i < finger_count; i++) {
		if (ts->tdata->protocol_b)
			error = imagis_i2c_read_reg(ts,
						    ts->tdata->touch_coord_cmd, &finger_status);
		else
			error = imagis_i2c_read_reg(ts,
						    ts->tdata->touch_coord_cmd + (i * 4),
						    &finger_status);
		if (error) {
			dev_err(&ts->client->dev,
				"failed to read coordinates for finger %d: %d\n",
				i, error);
			goto out;
		}

		input_mt_slot(ts->input_dev, i);
		input_mt_report_slot_state(ts->input_dev, MT_TOOL_FINGER,
					   finger_pressed & BIT(i));
		touchscreen_report_pos(ts->input_dev, &ts->prop,
				       FIELD_GET(IST3038C_X_MASK, finger_status),
				       FIELD_GET(IST3038C_Y_MASK, finger_status),
				       true);
		input_report_abs(ts->input_dev, ABS_MT_TOUCH_MAJOR,
				 FIELD_GET(IST3038C_AREA_MASK, finger_status));
	}

	key_pressed = FIELD_GET(IST3032C_KEY_STATUS_MASK, intr_message);

	for (int i = 0; i < ts->num_keycodes; i++)
		input_report_key(ts->input_dev, ts->keycodes[i],
				 key_pressed & BIT(i));

	input_mt_sync_frame(ts->input_dev);
	input_sync(ts->input_dev);

out:
	return IRQ_HANDLED;
}

static void imagis_power_off(void *_ts)
{
	struct imagis_ts *ts = _ts;

	regulator_bulk_disable(ARRAY_SIZE(ts->supplies), ts->supplies);
}

static int imagis_power_on(struct imagis_ts *ts)
{
	int error;

	error = regulator_bulk_enable(ARRAY_SIZE(ts->supplies), ts->supplies);
	if (error)
		return error;

	msleep(IST3038C_CHIP_ON_DELAY_MS);

	return 0;
}

static int imagis_start(struct imagis_ts *ts)
{
	int error;

	error = imagis_power_on(ts);
	if (error)
		return error;

	enable_irq(ts->client->irq);

	return 0;
}

static int imagis_stop(struct imagis_ts *ts)
{
	disable_irq(ts->client->irq);

	imagis_power_off(ts);

	return 0;
}

static int imagis_input_open(struct input_dev *dev)
{
	struct imagis_ts *ts = input_get_drvdata(dev);

	return imagis_start(ts);
}

static void imagis_input_close(struct input_dev *dev)
{
	struct imagis_ts *ts = input_get_drvdata(dev);

	imagis_stop(ts);
}

static int imagis_init_input_dev(struct imagis_ts *ts)
{
	struct input_dev *input_dev;
	int error;

	input_dev = devm_input_allocate_device(&ts->client->dev);
	if (!input_dev)
		return -ENOMEM;

	ts->input_dev = input_dev;

	input_dev->name = "Imagis capacitive touchscreen";
	input_dev->phys = "input/ts";
	input_dev->id.bustype = BUS_I2C;
	input_dev->open = imagis_input_open;
	input_dev->close = imagis_input_close;

	input_set_drvdata(input_dev, ts);

	input_set_capability(input_dev, EV_ABS, ABS_MT_POSITION_X);
	input_set_capability(input_dev, EV_ABS, ABS_MT_POSITION_Y);
	input_set_abs_params(input_dev, ABS_MT_TOUCH_MAJOR, 0, 16, 0, 0);
<<<<<<< HEAD
=======
	if (ts->tdata->touch_keys_supported) {
		ts->num_keycodes = of_property_read_variable_u32_array(
				ts->client->dev.of_node, "linux,keycodes",
				ts->keycodes, 0, ARRAY_SIZE(ts->keycodes));
		if (ts->num_keycodes <= 0) {
			ts->keycodes[0] = KEY_APPSELECT;
			ts->keycodes[1] = KEY_BACK;
			ts->num_keycodes = 2;
		}

		input_dev->keycodemax = ts->num_keycodes;
		input_dev->keycodesize = sizeof(ts->keycodes[0]);
		input_dev->keycode = ts->keycodes;
	}

	for (int i = 0; i < ts->num_keycodes; i++)
		input_set_capability(input_dev, EV_KEY, ts->keycodes[i]);
>>>>>>> 1b4861e3

	touchscreen_parse_properties(input_dev, true, &ts->prop);
	if (!ts->prop.max_x || !ts->prop.max_y) {
		dev_err(&ts->client->dev,
			"Touchscreen-size-x and/or touchscreen-size-y not set in dts\n");
		return -EINVAL;
	}

	error = input_mt_init_slots(input_dev,
				    IST3038C_MAX_FINGER_NUM,
				    INPUT_MT_DIRECT | INPUT_MT_DROP_UNUSED);
	if (error) {
		dev_err(&ts->client->dev,
			"Failed to initialize MT slots: %d", error);
		return error;
	}

	error = input_register_device(input_dev);
	if (error) {
		dev_err(&ts->client->dev,
			"Failed to register input device: %d", error);
		return error;
	}

	return 0;
}

static int imagis_init_regulators(struct imagis_ts *ts)
{
	struct i2c_client *client = ts->client;

	ts->supplies[0].supply = "vdd";
	ts->supplies[1].supply = "vddio";
	return devm_regulator_bulk_get(&client->dev,
				       ARRAY_SIZE(ts->supplies),
				       ts->supplies);
}

static int imagis_probe(struct i2c_client *i2c)
{
	struct device *dev = &i2c->dev;
	struct imagis_ts *ts;
	int chip_id, error;

	ts = devm_kzalloc(dev, sizeof(*ts), GFP_KERNEL);
	if (!ts)
		return -ENOMEM;

	ts->client = i2c;

	ts->tdata = device_get_match_data(dev);
	if (!ts->tdata) {
		dev_err(dev, "missing chip data\n");
		return -EINVAL;
	}

	error = imagis_init_regulators(ts);
	if (error) {
		dev_err(dev, "regulator init error: %d\n", error);
		return error;
	}

	error = imagis_power_on(ts);
	if (error) {
		dev_err(dev, "failed to enable regulators: %d\n", error);
		return error;
	}

	error = devm_add_action_or_reset(dev, imagis_power_off, ts);
	if (error) {
		dev_err(dev, "failed to install poweroff action: %d\n", error);
		return error;
	}

	error = imagis_i2c_read_reg(ts, ts->tdata->whoami_cmd, &chip_id);
	if (error) {
		dev_err(dev, "chip ID read failure: %d\n", error);
		return error;
	}

	if (chip_id != ts->tdata->whoami_val) {
		dev_err(dev, "unknown chip ID: 0x%x\n", chip_id);
		return -EINVAL;
	}

	error = devm_request_threaded_irq(dev, i2c->irq,
					  NULL, imagis_interrupt,
					  IRQF_ONESHOT | IRQF_NO_AUTOEN,
					  "imagis-touchscreen", ts);
	if (error) {
		dev_err(dev, "IRQ %d allocation failure: %d\n",
			i2c->irq, error);
		return error;
	}

	error = imagis_init_input_dev(ts);
	if (error)
		return error;

	return 0;
}

static int imagis_suspend(struct device *dev)
{
	struct i2c_client *client = to_i2c_client(dev);
	struct imagis_ts *ts = i2c_get_clientdata(client);
	int retval = 0;

	mutex_lock(&ts->input_dev->mutex);

	if (input_device_enabled(ts->input_dev))
		retval = imagis_stop(ts);

	mutex_unlock(&ts->input_dev->mutex);

	return retval;
}

static int imagis_resume(struct device *dev)
{
	struct i2c_client *client = to_i2c_client(dev);
	struct imagis_ts *ts = i2c_get_clientdata(client);
	int retval = 0;

	mutex_lock(&ts->input_dev->mutex);

	if (input_device_enabled(ts->input_dev))
		retval = imagis_start(ts);

	mutex_unlock(&ts->input_dev->mutex);

	return retval;
}

static DEFINE_SIMPLE_DEV_PM_OPS(imagis_pm_ops, imagis_suspend, imagis_resume);

static const struct imagis_properties imagis_3032c_data = {
	.interrupt_msg_cmd = IST3038C_REG_INTR_MESSAGE,
	.touch_coord_cmd = IST3038C_REG_TOUCH_COORD,
	.whoami_cmd = IST3038C_REG_CHIPID,
	.whoami_val = IST3032C_WHOAMI,
	.touch_keys_supported = true,
};

static const struct imagis_properties imagis_3038b_data = {
	.interrupt_msg_cmd = IST3038B_REG_STATUS,
	.touch_coord_cmd = IST3038B_REG_STATUS,
	.whoami_cmd = IST3038B_REG_CHIPID,
	.whoami_val = IST3038B_WHOAMI,
	.protocol_b = true,
};

static const struct imagis_properties imagis_3038c_data = {
	.interrupt_msg_cmd = IST3038C_REG_INTR_MESSAGE,
	.touch_coord_cmd = IST3038C_REG_TOUCH_COORD,
	.whoami_cmd = IST3038C_REG_CHIPID,
	.whoami_val = IST3038C_WHOAMI,
};

#ifdef CONFIG_OF
static const struct of_device_id imagis_of_match[] = {
	{ .compatible = "imagis,ist3032c", .data = &imagis_3032c_data },
	{ .compatible = "imagis,ist3038b", .data = &imagis_3038b_data },
	{ .compatible = "imagis,ist3038c", .data = &imagis_3038c_data },
	{ },
};
MODULE_DEVICE_TABLE(of, imagis_of_match);
#endif

static struct i2c_driver imagis_ts_driver = {
	.driver = {
		.name = "imagis-touchscreen",
		.pm = pm_sleep_ptr(&imagis_pm_ops),
		.of_match_table = of_match_ptr(imagis_of_match),
	},
	.probe = imagis_probe,
};

module_i2c_driver(imagis_ts_driver);

MODULE_DESCRIPTION("Imagis IST3038C Touchscreen Driver");
MODULE_AUTHOR("Markuss Broks <markuss.broks@gmail.com>");
MODULE_LICENSE("GPL");<|MERGE_RESOLUTION|>--- conflicted
+++ resolved
@@ -235,8 +235,6 @@
 	input_set_capability(input_dev, EV_ABS, ABS_MT_POSITION_X);
 	input_set_capability(input_dev, EV_ABS, ABS_MT_POSITION_Y);
 	input_set_abs_params(input_dev, ABS_MT_TOUCH_MAJOR, 0, 16, 0, 0);
-<<<<<<< HEAD
-=======
 	if (ts->tdata->touch_keys_supported) {
 		ts->num_keycodes = of_property_read_variable_u32_array(
 				ts->client->dev.of_node, "linux,keycodes",
@@ -254,7 +252,6 @@
 
 	for (int i = 0; i < ts->num_keycodes; i++)
 		input_set_capability(input_dev, EV_KEY, ts->keycodes[i]);
->>>>>>> 1b4861e3
 
 	touchscreen_parse_properties(input_dev, true, &ts->prop);
 	if (!ts->prop.max_x || !ts->prop.max_y) {
