--- conflicted
+++ resolved
@@ -132,21 +132,11 @@
 {
 	struct tca6416_keypad_chip *chip = input_get_drvdata(dev);
 
-<<<<<<< HEAD
-	/* Get initial device state in case it has switches */
-	tca6416_keys_scan(chip);
-
-	if (chip->use_polling)
-		schedule_delayed_work(&chip->dwork, msecs_to_jiffies(100));
-	else
-		enable_irq(chip->client->irq);
-=======
 	if (!chip->use_polling) {
 		/* Get initial device state in case it has switches */
 		tca6416_keys_scan(dev);
 		enable_irq(chip->client->irq);
 	}
->>>>>>> 98817289
 
 	return 0;
 }
@@ -155,13 +145,7 @@
 {
 	struct tca6416_keypad_chip *chip = input_get_drvdata(dev);
 
-<<<<<<< HEAD
-	if (chip->use_polling)
-		cancel_delayed_work_sync(&chip->dwork);
-	else
-=======
 	if (!chip->use_polling)
->>>>>>> 98817289
 		disable_irq(chip->client->irq);
 }
 
@@ -267,14 +251,6 @@
 	if (error)
 		return error;
 
-<<<<<<< HEAD
-	if (!chip->use_polling) {
-		error = request_threaded_irq(client->irq, NULL,
-					     tca6416_keys_isr,
-					     IRQF_TRIGGER_FALLING |
-					     IRQF_ONESHOT | IRQF_NO_AUTOEN,
-					     "tca6416-keypad", chip);
-=======
 	if (chip->use_polling) {
 		error = input_setup_polling(input, tca6416_keys_scan);
 		if (error) {
@@ -290,16 +266,11 @@
 							IRQF_ONESHOT |
 							IRQF_NO_AUTOEN,
 						  "tca6416-keypad", input);
->>>>>>> 98817289
 		if (error) {
 			dev_dbg(&client->dev,
 				"Unable to claim irq %d; error %d\n",
 				client->irq, error);
-<<<<<<< HEAD
-			goto fail1;
-=======
 			return error;
->>>>>>> 98817289
 		}
 	}
 
@@ -313,57 +284,8 @@
 	i2c_set_clientdata(client, chip);
 
 	return 0;
-<<<<<<< HEAD
-
-fail2:
-	if (!chip->use_polling)
-		free_irq(client->irq, chip);
-fail1:
-	input_free_device(input);
-	kfree(chip);
-	return error;
-}
-
-static void tca6416_keypad_remove(struct i2c_client *client)
-{
-	struct tca6416_keypad_chip *chip = i2c_get_clientdata(client);
-
-	if (!chip->use_polling)
-		free_irq(client->irq, chip);
-
-	input_unregister_device(chip->input);
-	kfree(chip);
-}
-
-#ifdef CONFIG_PM_SLEEP
-static int tca6416_keypad_suspend(struct device *dev)
-{
-	struct i2c_client *client = to_i2c_client(dev);
-
-	if (device_may_wakeup(dev))
-		enable_irq_wake(client->irq);
-
-	return 0;
-}
-
-static int tca6416_keypad_resume(struct device *dev)
-{
-	struct i2c_client *client = to_i2c_client(dev);
-
-	if (device_may_wakeup(dev))
-		disable_irq_wake(client->irq);
-
-	return 0;
-}
-#endif
-
-static SIMPLE_DEV_PM_OPS(tca6416_keypad_dev_pm_ops,
-			 tca6416_keypad_suspend, tca6416_keypad_resume);
-
-=======
-}
-
->>>>>>> 98817289
+}
+
 static struct i2c_driver tca6416_keypad_driver = {
 	.driver = {
 		.name	= "tca6416-keypad",
