--- conflicted
+++ resolved
@@ -156,15 +156,5 @@
 };
 
 int trackpoint_detect(struct psmouse *psmouse, bool set_properties);
-<<<<<<< HEAD
-#else
-static inline int trackpoint_detect(struct psmouse *psmouse,
-				    bool set_properties)
-{
-	return -ENOSYS;
-}
-#endif /* CONFIG_MOUSE_PS2_TRACKPOINT */
-=======
->>>>>>> f7688b48
 
 #endif /* _TRACKPOINT_H */