--- conflicted
+++ resolved
@@ -59,15 +59,12 @@
 #define USB_TP_TRANSMISSION_DELAY_MAX	65535	/* ns */
 #define USB_PING_RESPONSE_TIME		400	/* ns */
 #define USB_REDUCE_FRAME_INTR_BINTERVAL	9
-<<<<<<< HEAD
-=======
 
 /*
  * The SET_ADDRESS request timeout will be 500 ms when
  * USB_QUIRK_SHORT_SET_ADDRESS_REQ_TIMEOUT quirk flag is set.
  */
 #define USB_SHORT_SET_ADDRESS_REQ_TIMEOUT	500  /* ms */
->>>>>>> 03a22b59
 
 /* Protect struct usb_device->state and ->children members
  * Note: Both are also protected by ->dev.sem, except that ->state can
