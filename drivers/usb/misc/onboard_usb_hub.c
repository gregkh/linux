--- conflicted
+++ resolved
@@ -433,10 +433,7 @@
 	{ USB_DEVICE(VENDOR_ID_CYPRESS, 0x6506) }, /* CYUSB33{0,1,2}x/CYUSB230x 2.0 */
 	{ USB_DEVICE(VENDOR_ID_GENESYS, 0x0608) }, /* Genesys Logic GL850G USB 2.0 */
 	{ USB_DEVICE(VENDOR_ID_GENESYS, 0x0610) }, /* Genesys Logic GL852G USB 2.0 */
-<<<<<<< HEAD
-=======
 	{ USB_DEVICE(VENDOR_ID_GENESYS, 0x0620) }, /* Genesys Logic GL3523 USB 3.1 */
->>>>>>> bd3a9e57
 	{ USB_DEVICE(VENDOR_ID_MICROCHIP, 0x2412) }, /* USB2412 USB 2.0 */
 	{ USB_DEVICE(VENDOR_ID_MICROCHIP, 0x2514) }, /* USB2514B USB 2.0 */
 	{ USB_DEVICE(VENDOR_ID_MICROCHIP, 0x2517) }, /* USB2517 USB 2.0 */
