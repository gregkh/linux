--- conflicted
+++ resolved
@@ -1739,13 +1739,10 @@
 	struct xhci_hub		*rhub;
 	struct xhci_port_cap	*port_cap;
 	unsigned int		lpm_incapable:1;
-<<<<<<< HEAD
-=======
 	unsigned long		resume_timestamp;
 	bool			rexit_active;
 	struct completion	rexit_done;
 	struct completion	u3exit_done;
->>>>>>> 98817289
 };
 
 struct xhci_hub {
@@ -1956,11 +1953,8 @@
 	void (*reset_bandwidth)(struct usb_hcd *, struct usb_device *);
 	int (*update_hub_device)(struct usb_hcd *hcd, struct usb_device *hdev,
 			    struct usb_tt *tt, gfp_t mem_flags);
-<<<<<<< HEAD
-=======
 	int (*hub_control)(struct usb_hcd *hcd, u16 typeReq, u16 wValue,
 			   u16 wIndex, char *buf, u16 wLength);
->>>>>>> 98817289
 };
 
 #define	XHCI_CFC_DELAY		10
