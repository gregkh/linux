--- conflicted
+++ resolved
@@ -2866,61 +2866,6 @@
 
 			if (ep->skip && usb_endpoint_xfer_isoc(&td->urb->ep->desc)) {
 				skip_isoc_td(xhci, td, ep, status);
-<<<<<<< HEAD
-				goto cleanup;
-			}
-
-			/*
-			 * Some hosts give a spurious success event after a short
-			 * transfer. Ignore it.
-			 */
-			if ((xhci->quirks & XHCI_SPURIOUS_SUCCESS) &&
-			    ep_ring->last_td_was_short) {
-				ep_ring->last_td_was_short = false;
-				goto cleanup;
-			}
-
-			/*
-			 * xhci 4.10.2 states isoc endpoints should continue
-			 * processing the next TD if there was an error mid TD.
-			 * So host like NEC don't generate an event for the last
-			 * isoc TRB even if the IOC flag is set.
-			 * xhci 4.9.1 states that if there are errors in mult-TRB
-			 * TDs xHC should generate an error for that TRB, and if xHC
-			 * proceeds to the next TD it should genete an event for
-			 * any TRB with IOC flag on the way. Other host follow this.
-			 * So this event might be for the next TD.
-			 */
-			if (td->error_mid_td &&
-			    !list_is_last(&td->td_list, &ep_ring->td_list)) {
-				struct xhci_td *td_next = list_next_entry(td, td_list);
-
-				ep_seg = trb_in_td(xhci, td_next->start_seg, td_next->first_trb,
-						   td_next->last_trb, ep_trb_dma, false);
-				if (ep_seg) {
-					/* give back previous TD, start handling new */
-					xhci_dbg(xhci, "Missing TD completion event after mid TD error\n");
-					ep_ring->dequeue = td->last_trb;
-					ep_ring->deq_seg = td->last_trb_seg;
-					inc_deq(xhci, ep_ring);
-					xhci_td_cleanup(xhci, td, ep_ring, td->status);
-					td = td_next;
-				}
-			}
-
-			if (!ep_seg) {
-				/* HC is busted, give up! */
-				xhci_err(xhci,
-					"ERROR Transfer event TRB DMA ptr not "
-					"part of current TD ep_index %d "
-					"comp_code %u\n", ep_index,
-					trb_comp_code);
-				trb_in_td(xhci, ep_ring->deq_seg,
-					  ep_ring->dequeue, td->last_trb,
-					  ep_trb_dma, true);
-				return -ESHUTDOWN;
-			}
-=======
 				if (!list_empty(&ep_ring->td_list))
 					continue;
 
@@ -2960,7 +2905,6 @@
 			trb_in_td(xhci, td, ep_trb_dma, true);
 
 			return -ESHUTDOWN;
->>>>>>> a6ad5510
 		}
 
 		if (ep->skip) {
