// SPDX-License-Identifier: GPL-2.0
/*
 * xhci-dbgcap.c - xHCI debug capability support
 *
 * Copyright (C) 2017 Intel Corporation
 *
 * Author: Lu Baolu <baolu.lu@linux.intel.com>
 */
#include <linux/bug.h>
#include <linux/device.h>
#include <linux/dma-mapping.h>
#include <linux/errno.h>
#include <linux/kstrtox.h>
#include <linux/list.h>
#include <linux/nls.h>
#include <linux/pm_runtime.h>
#include <linux/slab.h>
#include <linux/spinlock.h>
#include <linux/string.h>
#include <linux/sysfs.h>
#include <linux/types.h>
#include <linux/workqueue.h>

#include <linux/io-64-nonatomic-lo-hi.h>

#include <asm/byteorder.h>

#include "xhci.h"
#include "xhci-trace.h"
#include "xhci-dbgcap.h"

static void dbc_free_ctx(struct device *dev, struct xhci_container_ctx *ctx)
{
	if (!ctx)
		return;
	dma_free_coherent(dev, ctx->size, ctx->bytes, ctx->dma);
	kfree(ctx);
}

/* we use only one segment for DbC rings */
static void dbc_ring_free(struct device *dev, struct xhci_ring *ring)
{
	if (!ring)
		return;

	if (ring->first_seg) {
		dma_free_coherent(dev, TRB_SEGMENT_SIZE,
				  ring->first_seg->trbs,
				  ring->first_seg->dma);
		kfree(ring->first_seg);
	}
	kfree(ring);
}

static u32 xhci_dbc_populate_strings(struct dbc_str_descs *strings)
{
	struct usb_string_descriptor	*s_desc;
	u32				string_length;

	/* Serial string: */
	s_desc = (struct usb_string_descriptor *)strings->serial;
	utf8s_to_utf16s(DBC_STRING_SERIAL, strlen(DBC_STRING_SERIAL),
			UTF16_LITTLE_ENDIAN, (wchar_t *)s_desc->wData,
			DBC_MAX_STRING_LENGTH);

	s_desc->bLength		= (strlen(DBC_STRING_SERIAL) + 1) * 2;
	s_desc->bDescriptorType	= USB_DT_STRING;
	string_length		= s_desc->bLength;
	string_length		<<= 8;

	/* Product string: */
	s_desc = (struct usb_string_descriptor *)strings->product;
	utf8s_to_utf16s(DBC_STRING_PRODUCT, strlen(DBC_STRING_PRODUCT),
			UTF16_LITTLE_ENDIAN, (wchar_t *)s_desc->wData,
			DBC_MAX_STRING_LENGTH);

	s_desc->bLength		= (strlen(DBC_STRING_PRODUCT) + 1) * 2;
	s_desc->bDescriptorType	= USB_DT_STRING;
	string_length		+= s_desc->bLength;
	string_length		<<= 8;

	/* Manufacture string: */
	s_desc = (struct usb_string_descriptor *)strings->manufacturer;
	utf8s_to_utf16s(DBC_STRING_MANUFACTURER,
			strlen(DBC_STRING_MANUFACTURER),
			UTF16_LITTLE_ENDIAN, (wchar_t *)s_desc->wData,
			DBC_MAX_STRING_LENGTH);

	s_desc->bLength		= (strlen(DBC_STRING_MANUFACTURER) + 1) * 2;
	s_desc->bDescriptorType	= USB_DT_STRING;
	string_length		+= s_desc->bLength;
	string_length		<<= 8;

	/* String0: */
	strings->string0[0]	= 4;
	strings->string0[1]	= USB_DT_STRING;
	strings->string0[2]	= 0x09;
	strings->string0[3]	= 0x04;
	string_length		+= 4;

	return string_length;
}

static void xhci_dbc_init_contexts(struct xhci_dbc *dbc, u32 string_length)
{
	struct dbc_info_context	*info;
	struct xhci_ep_ctx	*ep_ctx;
	u32			dev_info;
	dma_addr_t		deq, dma;
	unsigned int		max_burst;

	if (!dbc)
		return;

	/* Populate info Context: */
	info			= (struct dbc_info_context *)dbc->ctx->bytes;
	dma			= dbc->string_dma;
	info->string0		= cpu_to_le64(dma);
	info->manufacturer	= cpu_to_le64(dma + DBC_MAX_STRING_LENGTH);
	info->product		= cpu_to_le64(dma + DBC_MAX_STRING_LENGTH * 2);
	info->serial		= cpu_to_le64(dma + DBC_MAX_STRING_LENGTH * 3);
	info->length		= cpu_to_le32(string_length);

	/* Populate bulk out endpoint context: */
	ep_ctx			= dbc_bulkout_ctx(dbc);
	max_burst		= DBC_CTRL_MAXBURST(readl(&dbc->regs->control));
	deq			= dbc_bulkout_enq(dbc);
	ep_ctx->ep_info		= 0;
	ep_ctx->ep_info2	= dbc_epctx_info2(BULK_OUT_EP, 1024, max_burst);
	ep_ctx->deq		= cpu_to_le64(deq | dbc->ring_out->cycle_state);

	/* Populate bulk in endpoint context: */
	ep_ctx			= dbc_bulkin_ctx(dbc);
	deq			= dbc_bulkin_enq(dbc);
	ep_ctx->ep_info		= 0;
	ep_ctx->ep_info2	= dbc_epctx_info2(BULK_IN_EP, 1024, max_burst);
	ep_ctx->deq		= cpu_to_le64(deq | dbc->ring_in->cycle_state);

	/* Set DbC context and info registers: */
	lo_hi_writeq(dbc->ctx->dma, &dbc->regs->dccp);

	dev_info = (dbc->idVendor << 16) | dbc->bInterfaceProtocol;
	writel(dev_info, &dbc->regs->devinfo1);

	dev_info = (dbc->bcdDevice << 16) | dbc->idProduct;
	writel(dev_info, &dbc->regs->devinfo2);
}

static void xhci_dbc_giveback(struct dbc_request *req, int status)
	__releases(&dbc->lock)
	__acquires(&dbc->lock)
{
	struct xhci_dbc		*dbc = req->dbc;
	struct device		*dev = dbc->dev;

	list_del_init(&req->list_pending);
	req->trb_dma = 0;
	req->trb = NULL;

	if (req->status == -EINPROGRESS)
		req->status = status;

	trace_xhci_dbc_giveback_request(req);

	dma_unmap_single(dev,
			 req->dma,
			 req->length,
			 dbc_ep_dma_direction(req));

	/* Give back the transfer request: */
	spin_unlock(&dbc->lock);
	req->complete(dbc, req);
	spin_lock(&dbc->lock);
}

static void trb_to_noop(union xhci_trb *trb)
{
	trb->generic.field[0]	= 0;
	trb->generic.field[1]	= 0;
	trb->generic.field[2]	= 0;
	trb->generic.field[3]	&= cpu_to_le32(TRB_CYCLE);
	trb->generic.field[3]	|= cpu_to_le32(TRB_TYPE(TRB_TR_NOOP));
}

static void xhci_dbc_flush_single_request(struct dbc_request *req)
{
	trb_to_noop(req->trb);
	xhci_dbc_giveback(req, -ESHUTDOWN);
}

static void xhci_dbc_flush_endpoint_requests(struct dbc_ep *dep)
{
	struct dbc_request	*req, *tmp;

	list_for_each_entry_safe(req, tmp, &dep->list_pending, list_pending)
		xhci_dbc_flush_single_request(req);
}

static void xhci_dbc_flush_requests(struct xhci_dbc *dbc)
{
	xhci_dbc_flush_endpoint_requests(&dbc->eps[BULK_OUT]);
	xhci_dbc_flush_endpoint_requests(&dbc->eps[BULK_IN]);
}

struct dbc_request *
dbc_alloc_request(struct xhci_dbc *dbc, unsigned int direction, gfp_t flags)
{
	struct dbc_request	*req;

	if (direction != BULK_IN &&
	    direction != BULK_OUT)
		return NULL;

	if (!dbc)
		return NULL;

	req = kzalloc(sizeof(*req), flags);
	if (!req)
		return NULL;

	req->dbc = dbc;
	INIT_LIST_HEAD(&req->list_pending);
	INIT_LIST_HEAD(&req->list_pool);
	req->direction = direction;

	trace_xhci_dbc_alloc_request(req);

	return req;
}

void
dbc_free_request(struct dbc_request *req)
{
	trace_xhci_dbc_free_request(req);

	kfree(req);
}

static void
xhci_dbc_queue_trb(struct xhci_ring *ring, u32 field1,
		   u32 field2, u32 field3, u32 field4)
{
	union xhci_trb		*trb, *next;

	trb = ring->enqueue;
	trb->generic.field[0]	= cpu_to_le32(field1);
	trb->generic.field[1]	= cpu_to_le32(field2);
	trb->generic.field[2]	= cpu_to_le32(field3);
	trb->generic.field[3]	= cpu_to_le32(field4);

	trace_xhci_dbc_gadget_ep_queue(ring, &trb->generic);

	ring->num_trbs_free--;
	next = ++(ring->enqueue);
	if (TRB_TYPE_LINK_LE32(next->link.control)) {
		next->link.control ^= cpu_to_le32(TRB_CYCLE);
		ring->enqueue = ring->enq_seg->trbs;
		ring->cycle_state ^= 1;
	}
}

static int xhci_dbc_queue_bulk_tx(struct dbc_ep *dep,
				  struct dbc_request *req)
{
	u64			addr;
	union xhci_trb		*trb;
	unsigned int		num_trbs;
	struct xhci_dbc		*dbc = req->dbc;
	struct xhci_ring	*ring = dep->ring;
	u32			length, control, cycle;

	num_trbs = count_trbs(req->dma, req->length);
	WARN_ON(num_trbs != 1);
	if (ring->num_trbs_free < num_trbs)
		return -EBUSY;

	addr	= req->dma;
	trb	= ring->enqueue;
	cycle	= ring->cycle_state;
	length	= TRB_LEN(req->length);
	control	= TRB_TYPE(TRB_NORMAL) | TRB_IOC;

	if (cycle)
		control &= cpu_to_le32(~TRB_CYCLE);
	else
		control |= cpu_to_le32(TRB_CYCLE);

	req->trb = ring->enqueue;
	req->trb_dma = xhci_trb_virt_to_dma(ring->enq_seg, ring->enqueue);
	xhci_dbc_queue_trb(ring,
			   lower_32_bits(addr),
			   upper_32_bits(addr),
			   length, control);

	/*
	 * Add a barrier between writes of trb fields and flipping
	 * the cycle bit:
	 */
	wmb();

	if (cycle)
		trb->generic.field[3] |= cpu_to_le32(TRB_CYCLE);
	else
		trb->generic.field[3] &= cpu_to_le32(~TRB_CYCLE);

	writel(DBC_DOOR_BELL_TARGET(dep->direction), &dbc->regs->doorbell);

	return 0;
}

static int
dbc_ep_do_queue(struct dbc_request *req)
{
	int			ret;
	struct xhci_dbc		*dbc = req->dbc;
	struct device		*dev = dbc->dev;
	struct dbc_ep		*dep = &dbc->eps[req->direction];

	if (!req->length || !req->buf)
		return -EINVAL;

	req->actual		= 0;
	req->status		= -EINPROGRESS;

	req->dma = dma_map_single(dev,
				  req->buf,
				  req->length,
				  dbc_ep_dma_direction(dep));
	if (dma_mapping_error(dev, req->dma)) {
		dev_err(dbc->dev, "failed to map buffer\n");
		return -EFAULT;
	}

	ret = xhci_dbc_queue_bulk_tx(dep, req);
	if (ret) {
		dev_err(dbc->dev, "failed to queue trbs\n");
		dma_unmap_single(dev,
				 req->dma,
				 req->length,
				 dbc_ep_dma_direction(dep));
		return -EFAULT;
	}

	list_add_tail(&req->list_pending, &dep->list_pending);

	return 0;
}

int dbc_ep_queue(struct dbc_request *req)
{
	unsigned long		flags;
	struct xhci_dbc		*dbc = req->dbc;
	int			ret = -ESHUTDOWN;

	if (!dbc)
		return -ENODEV;

	if (req->direction != BULK_IN &&
	    req->direction != BULK_OUT)
		return -EINVAL;

	spin_lock_irqsave(&dbc->lock, flags);
	if (dbc->state == DS_CONFIGURED)
		ret = dbc_ep_do_queue(req);
	spin_unlock_irqrestore(&dbc->lock, flags);

	mod_delayed_work(system_wq, &dbc->event_work, 0);

	trace_xhci_dbc_queue_request(req);

	return ret;
}

static inline void xhci_dbc_do_eps_init(struct xhci_dbc *dbc, bool direction)
{
	struct dbc_ep		*dep;

	dep			= &dbc->eps[direction];
	dep->dbc		= dbc;
	dep->direction		= direction;
	dep->ring		= direction ? dbc->ring_in : dbc->ring_out;

	INIT_LIST_HEAD(&dep->list_pending);
}

static void xhci_dbc_eps_init(struct xhci_dbc *dbc)
{
	xhci_dbc_do_eps_init(dbc, BULK_OUT);
	xhci_dbc_do_eps_init(dbc, BULK_IN);
}

static void xhci_dbc_eps_exit(struct xhci_dbc *dbc)
{
	memset(dbc->eps, 0, sizeof_field(struct xhci_dbc, eps));
}

static int dbc_erst_alloc(struct device *dev, struct xhci_ring *evt_ring,
		    struct xhci_erst *erst, gfp_t flags)
{
	erst->entries = dma_alloc_coherent(dev, sizeof(*erst->entries),
					   &erst->erst_dma_addr, flags);
	if (!erst->entries)
		return -ENOMEM;

	erst->num_entries = 1;
	erst->entries[0].seg_addr = cpu_to_le64(evt_ring->first_seg->dma);
	erst->entries[0].seg_size = cpu_to_le32(TRBS_PER_SEGMENT);
	erst->entries[0].rsvd = 0;
	return 0;
}

static void dbc_erst_free(struct device *dev, struct xhci_erst *erst)
{
	dma_free_coherent(dev, sizeof(*erst->entries), erst->entries,
			  erst->erst_dma_addr);
	erst->entries = NULL;
}

static struct xhci_container_ctx *
dbc_alloc_ctx(struct device *dev, gfp_t flags)
{
	struct xhci_container_ctx *ctx;

	ctx = kzalloc(sizeof(*ctx), flags);
	if (!ctx)
		return NULL;

	/* xhci 7.6.9, all three contexts; info, ep-out and ep-in. Each 64 bytes*/
	ctx->size = 3 * DBC_CONTEXT_SIZE;
	ctx->bytes = dma_alloc_coherent(dev, ctx->size, &ctx->dma, flags);
	if (!ctx->bytes) {
		kfree(ctx);
		return NULL;
	}
	return ctx;
}

static struct xhci_ring *
xhci_dbc_ring_alloc(struct device *dev, enum xhci_ring_type type, gfp_t flags)
{
	struct xhci_ring *ring;
	struct xhci_segment *seg;
	dma_addr_t dma;

	ring = kzalloc(sizeof(*ring), flags);
	if (!ring)
		return NULL;

	ring->num_segs = 1;
	ring->type = type;

	seg = kzalloc(sizeof(*seg), flags);
	if (!seg)
		goto seg_fail;

	ring->first_seg = seg;
	ring->last_seg = seg;
	seg->next = seg;

	seg->trbs = dma_alloc_coherent(dev, TRB_SEGMENT_SIZE, &dma, flags);
	if (!seg->trbs)
		goto dma_fail;

	seg->dma = dma;

	/* Only event ring does not use link TRB */
	if (type != TYPE_EVENT) {
		union xhci_trb *trb = &seg->trbs[TRBS_PER_SEGMENT - 1];

		trb->link.segment_ptr = cpu_to_le64(dma);
		trb->link.control = cpu_to_le32(LINK_TOGGLE | TRB_TYPE(TRB_LINK));
	}
	INIT_LIST_HEAD(&ring->td_list);
	xhci_initialize_ring_info(ring, 1);
	return ring;
dma_fail:
	kfree(seg);
seg_fail:
	kfree(ring);
	return NULL;
}

static int xhci_dbc_mem_init(struct xhci_dbc *dbc, gfp_t flags)
{
	int			ret;
	dma_addr_t		deq;
	u32			string_length;
	struct device		*dev = dbc->dev;

	/* Allocate various rings for events and transfers: */
	dbc->ring_evt = xhci_dbc_ring_alloc(dev, TYPE_EVENT, flags);
	if (!dbc->ring_evt)
		goto evt_fail;

	dbc->ring_in = xhci_dbc_ring_alloc(dev, TYPE_BULK, flags);
	if (!dbc->ring_in)
		goto in_fail;

	dbc->ring_out = xhci_dbc_ring_alloc(dev, TYPE_BULK, flags);
	if (!dbc->ring_out)
		goto out_fail;

	/* Allocate and populate ERST: */
	ret = dbc_erst_alloc(dev, dbc->ring_evt, &dbc->erst, flags);
	if (ret)
		goto erst_fail;

	/* Allocate context data structure: */
	dbc->ctx = dbc_alloc_ctx(dev, flags); /* was sysdev, and is still */
	if (!dbc->ctx)
		goto ctx_fail;

	/* Allocate the string table: */
	dbc->string_size = sizeof(*dbc->string);
	dbc->string = dma_alloc_coherent(dev, dbc->string_size,
					 &dbc->string_dma, flags);
	if (!dbc->string)
		goto string_fail;

	/* Setup ERST register: */
	writel(dbc->erst.num_entries, &dbc->regs->ersts);

	lo_hi_writeq(dbc->erst.erst_dma_addr, &dbc->regs->erstba);
	deq = xhci_trb_virt_to_dma(dbc->ring_evt->deq_seg,
				   dbc->ring_evt->dequeue);
	lo_hi_writeq(deq, &dbc->regs->erdp);

	/* Setup strings and contexts: */
	string_length = xhci_dbc_populate_strings(dbc->string);
	xhci_dbc_init_contexts(dbc, string_length);

	xhci_dbc_eps_init(dbc);
	dbc->state = DS_INITIALIZED;

	return 0;

string_fail:
	dbc_free_ctx(dev, dbc->ctx);
	dbc->ctx = NULL;
ctx_fail:
	dbc_erst_free(dev, &dbc->erst);
erst_fail:
	dbc_ring_free(dev, dbc->ring_out);
	dbc->ring_out = NULL;
out_fail:
	dbc_ring_free(dev, dbc->ring_in);
	dbc->ring_in = NULL;
in_fail:
	dbc_ring_free(dev, dbc->ring_evt);
	dbc->ring_evt = NULL;
evt_fail:
	return -ENOMEM;
}

static void xhci_dbc_mem_cleanup(struct xhci_dbc *dbc)
{
	if (!dbc)
		return;

	xhci_dbc_eps_exit(dbc);

	dma_free_coherent(dbc->dev, dbc->string_size, dbc->string, dbc->string_dma);
	dbc->string = NULL;

	dbc_free_ctx(dbc->dev, dbc->ctx);
	dbc->ctx = NULL;

	dbc_erst_free(dbc->dev, &dbc->erst);
	dbc_ring_free(dbc->dev, dbc->ring_out);
	dbc_ring_free(dbc->dev, dbc->ring_in);
	dbc_ring_free(dbc->dev, dbc->ring_evt);
	dbc->ring_in = NULL;
	dbc->ring_out = NULL;
	dbc->ring_evt = NULL;
}

static int xhci_do_dbc_start(struct xhci_dbc *dbc)
{
	int			ret;
	u32			ctrl;

	if (dbc->state != DS_DISABLED)
		return -EINVAL;

	writel(0, &dbc->regs->control);
	ret = xhci_handshake(&dbc->regs->control,
			     DBC_CTRL_DBC_ENABLE,
			     0, 1000);
	if (ret)
		return ret;

	ret = xhci_dbc_mem_init(dbc, GFP_ATOMIC);
	if (ret)
		return ret;

	ctrl = readl(&dbc->regs->control);
	writel(ctrl | DBC_CTRL_DBC_ENABLE | DBC_CTRL_PORT_ENABLE,
	       &dbc->regs->control);
	ret = xhci_handshake(&dbc->regs->control,
			     DBC_CTRL_DBC_ENABLE,
			     DBC_CTRL_DBC_ENABLE, 1000);
	if (ret)
		return ret;

	dbc->state = DS_ENABLED;

	return 0;
}

static int xhci_do_dbc_stop(struct xhci_dbc *dbc)
{
	if (dbc->state == DS_DISABLED)
		return -EINVAL;

	writel(0, &dbc->regs->control);
	dbc->state = DS_DISABLED;

	return 0;
}

static int xhci_dbc_start(struct xhci_dbc *dbc)
{
	int			ret;
	unsigned long		flags;

	WARN_ON(!dbc);

	pm_runtime_get_sync(dbc->dev); /* note this was self.controller */

	spin_lock_irqsave(&dbc->lock, flags);
	ret = xhci_do_dbc_start(dbc);
	spin_unlock_irqrestore(&dbc->lock, flags);

	if (ret) {
		pm_runtime_put(dbc->dev); /* note this was self.controller */
		return ret;
	}

	return mod_delayed_work(system_wq, &dbc->event_work,
				msecs_to_jiffies(dbc->poll_interval));
}

static void xhci_dbc_stop(struct xhci_dbc *dbc)
{
	int ret;
	unsigned long		flags;

	WARN_ON(!dbc);

	switch (dbc->state) {
	case DS_DISABLED:
		return;
	case DS_CONFIGURED:
		if (dbc->driver->disconnect)
			dbc->driver->disconnect(dbc);
		break;
	default:
		break;
	}

	cancel_delayed_work_sync(&dbc->event_work);

	spin_lock_irqsave(&dbc->lock, flags);
	ret = xhci_do_dbc_stop(dbc);
	spin_unlock_irqrestore(&dbc->lock, flags);
	if (ret)
		return;

	xhci_dbc_mem_cleanup(dbc);
	pm_runtime_put_sync(dbc->dev); /* note, was self.controller */
}

static void
handle_ep_halt_changes(struct xhci_dbc *dbc, struct dbc_ep *dep, bool halted)
{
	if (halted) {
		dev_info(dbc->dev, "DbC Endpoint halted\n");
		dep->halted = 1;

	} else if (dep->halted) {
		dev_info(dbc->dev, "DbC Endpoint halt cleared\n");
		dep->halted = 0;

		if (!list_empty(&dep->list_pending))
			writel(DBC_DOOR_BELL_TARGET(dep->direction),
			       &dbc->regs->doorbell);
	}
}

static void
handle_ep_halt_changes(struct xhci_dbc *dbc, struct dbc_ep *dep, bool halted)
{
	if (halted) {
		dev_info(dbc->dev, "DbC Endpoint halted\n");
		dep->halted = 1;

	} else if (dep->halted) {
		dev_info(dbc->dev, "DbC Endpoint halt cleared\n");
		dep->halted = 0;

		if (!list_empty(&dep->list_pending))
			writel(DBC_DOOR_BELL_TARGET(dep->direction),
			       &dbc->regs->doorbell);
	}
}

static void
dbc_handle_port_status(struct xhci_dbc *dbc, union xhci_trb *event)
{
	u32			portsc;

	portsc = readl(&dbc->regs->portsc);
	if (portsc & DBC_PORTSC_CONN_CHANGE)
		dev_info(dbc->dev, "DbC port connect change\n");

	if (portsc & DBC_PORTSC_RESET_CHANGE)
		dev_info(dbc->dev, "DbC port reset change\n");

	if (portsc & DBC_PORTSC_LINK_CHANGE)
		dev_info(dbc->dev, "DbC port link status change\n");

	if (portsc & DBC_PORTSC_CONFIG_CHANGE)
		dev_info(dbc->dev, "DbC config error change\n");

	/* Port reset change bit will be cleared in other place: */
	writel(portsc & ~DBC_PORTSC_RESET_CHANGE, &dbc->regs->portsc);
}

static void dbc_handle_xfer_event(struct xhci_dbc *dbc, union xhci_trb *event)
{
	struct dbc_ep		*dep;
	struct xhci_ring	*ring;
	int			ep_id;
	int			status;
	struct xhci_ep_ctx	*ep_ctx;
	u32			comp_code;
	size_t			remain_length;
	struct dbc_request	*req = NULL, *r;

	comp_code	= GET_COMP_CODE(le32_to_cpu(event->generic.field[2]));
	remain_length	= EVENT_TRB_LEN(le32_to_cpu(event->generic.field[2]));
	ep_id		= TRB_TO_EP_ID(le32_to_cpu(event->generic.field[3]));
	dep		= (ep_id == EPID_OUT) ?
				get_out_ep(dbc) : get_in_ep(dbc);
	ep_ctx		= (ep_id == EPID_OUT) ?
				dbc_bulkout_ctx(dbc) : dbc_bulkin_ctx(dbc);
	ring		= dep->ring;

	/* Match the pending request: */
	list_for_each_entry(r, &dep->list_pending, list_pending) {
		if (r->trb_dma == event->trans_event.buffer) {
			req = r;
			break;
		}
		if (r->status == -COMP_STALL_ERROR) {
			dev_warn(dbc->dev, "Give back stale stalled req\n");
			ring->num_trbs_free++;
			xhci_dbc_giveback(r, 0);
		}
	}

	if (!req) {
		dev_warn(dbc->dev, "no matched request\n");
		return;
	}

	trace_xhci_dbc_handle_transfer(ring, &req->trb->generic);

	switch (comp_code) {
	case COMP_SUCCESS:
		remain_length = 0;
		fallthrough;
	case COMP_SHORT_PACKET:
		status = 0;
		break;
	case COMP_TRB_ERROR:
	case COMP_BABBLE_DETECTED_ERROR:
	case COMP_USB_TRANSACTION_ERROR:
		dev_warn(dbc->dev, "tx error %d detected\n", comp_code);
		status = -comp_code;
		break;
	case COMP_STALL_ERROR:
		dev_warn(dbc->dev, "Stall error at bulk TRB %llx, remaining %zu, ep deq %llx\n",
			 event->trans_event.buffer, remain_length, ep_ctx->deq);
		status = 0;
		dep->halted = 1;

		/*
		 * xHC DbC may trigger a STALL bulk xfer event when host sends a
		 * ClearFeature(ENDPOINT_HALT) request even if there wasn't an
		 * active bulk transfer.
		 *
		 * Don't give back this transfer request as hardware will later
		 * start processing TRBs starting from this 'STALLED' TRB,
		 * causing TRBs and requests to be out of sync.
		 *
		 * If STALL event shows some bytes were transferred then assume
		 * it's an actual transfer issue and give back the request.
		 * In this case mark the TRB as No-Op to avoid hw from using the
		 * TRB again.
		 */

		if ((ep_ctx->deq & ~TRB_CYCLE) == event->trans_event.buffer) {
			dev_dbg(dbc->dev, "Ep stopped on Stalled TRB\n");
			if (remain_length == req->length) {
				dev_dbg(dbc->dev, "Spurious stall event, keep req\n");
				req->status = -COMP_STALL_ERROR;
				req->actual = 0;
				return;
			}
			dev_dbg(dbc->dev, "Give back stalled req, but turn TRB to No-op\n");
			trb_to_noop(req->trb);
		}
		break;

	default:
		dev_err(dbc->dev, "unknown tx error %d\n", comp_code);
		status = -comp_code;
		break;
	}

	ring->num_trbs_free++;
	req->actual = req->length - remain_length;
	xhci_dbc_giveback(req, status);
}

static void inc_evt_deq(struct xhci_ring *ring)
{
	/* If on the last TRB of the segment go back to the beginning */
	if (ring->dequeue == &ring->deq_seg->trbs[TRBS_PER_SEGMENT - 1]) {
		ring->cycle_state ^= 1;
		ring->dequeue = ring->deq_seg->trbs;
		return;
	}
	ring->dequeue++;
}

static enum evtreturn xhci_dbc_do_handle_events(struct xhci_dbc *dbc)
{
	dma_addr_t		deq;
	union xhci_trb		*evt;
	u32			ctrl, portsc;
	bool			update_erdp = false;

	/* DbC state machine: */
	switch (dbc->state) {
	case DS_DISABLED:
	case DS_INITIALIZED:

		return EVT_ERR;
	case DS_ENABLED:
		portsc = readl(&dbc->regs->portsc);
		if (portsc & DBC_PORTSC_CONN_STATUS) {
			dbc->state = DS_CONNECTED;
			dev_info(dbc->dev, "DbC connected\n");
		}

		return EVT_DONE;
	case DS_CONNECTED:
		ctrl = readl(&dbc->regs->control);
		if (ctrl & DBC_CTRL_DBC_RUN) {
			dbc->state = DS_CONFIGURED;
			dev_info(dbc->dev, "DbC configured\n");
			portsc = readl(&dbc->regs->portsc);
			writel(portsc, &dbc->regs->portsc);
			return EVT_GSER;
		}

		return EVT_DONE;
	case DS_CONFIGURED:
		/* Handle cable unplug event: */
		portsc = readl(&dbc->regs->portsc);
		if (!(portsc & DBC_PORTSC_PORT_ENABLED) &&
		    !(portsc & DBC_PORTSC_CONN_STATUS)) {
			dev_info(dbc->dev, "DbC cable unplugged\n");
			dbc->state = DS_ENABLED;
			xhci_dbc_flush_requests(dbc);

			return EVT_DISC;
		}

		/* Handle debug port reset event: */
		if (portsc & DBC_PORTSC_RESET_CHANGE) {
			dev_info(dbc->dev, "DbC port reset\n");
			writel(portsc, &dbc->regs->portsc);
			dbc->state = DS_ENABLED;
			xhci_dbc_flush_requests(dbc);

			return EVT_DISC;
		}

		/* Check and handle changes in endpoint halt status */
		ctrl = readl(&dbc->regs->control);
		handle_ep_halt_changes(dbc, get_in_ep(dbc), ctrl & DBC_CTRL_HALT_IN_TR);
		handle_ep_halt_changes(dbc, get_out_ep(dbc), ctrl & DBC_CTRL_HALT_OUT_TR);

		/* Clear DbC run change bit: */
		if (ctrl & DBC_CTRL_DBC_RUN_CHANGE) {
			writel(ctrl, &dbc->regs->control);
			ctrl = readl(&dbc->regs->control);
		}
		break;
	default:
		dev_err(dbc->dev, "Unknown DbC state %d\n", dbc->state);
		break;
	}

	/* Handle the events in the event ring: */
	evt = dbc->ring_evt->dequeue;
	while ((le32_to_cpu(evt->event_cmd.flags) & TRB_CYCLE) ==
			dbc->ring_evt->cycle_state) {
		/*
		 * Add a barrier between reading the cycle flag and any
		 * reads of the event's flags/data below:
		 */
		rmb();

		trace_xhci_dbc_handle_event(dbc->ring_evt, &evt->generic);

		switch (le32_to_cpu(evt->event_cmd.flags) & TRB_TYPE_BITMASK) {
		case TRB_TYPE(TRB_PORT_STATUS):
			dbc_handle_port_status(dbc, evt);
			break;
		case TRB_TYPE(TRB_TRANSFER):
			dbc_handle_xfer_event(dbc, evt);
			break;
		default:
			break;
		}

		inc_evt_deq(dbc->ring_evt);

		evt = dbc->ring_evt->dequeue;
		update_erdp = true;
	}

	/* Update event ring dequeue pointer: */
	if (update_erdp) {
		deq = xhci_trb_virt_to_dma(dbc->ring_evt->deq_seg,
					   dbc->ring_evt->dequeue);
		lo_hi_writeq(deq, &dbc->regs->erdp);
	}

	return EVT_DONE;
}

static void xhci_dbc_handle_events(struct work_struct *work)
{
	enum evtreturn		evtr;
	struct xhci_dbc		*dbc;
	unsigned long		flags;
	unsigned int		poll_interval;

	dbc = container_of(to_delayed_work(work), struct xhci_dbc, event_work);
	poll_interval = dbc->poll_interval;

	spin_lock_irqsave(&dbc->lock, flags);
	evtr = xhci_dbc_do_handle_events(dbc);
	spin_unlock_irqrestore(&dbc->lock, flags);

	switch (evtr) {
	case EVT_GSER:
		if (dbc->driver->configure)
			dbc->driver->configure(dbc);
		break;
	case EVT_DISC:
		if (dbc->driver->disconnect)
			dbc->driver->disconnect(dbc);
		break;
	case EVT_DONE:
		/* set fast poll rate if there are pending data transfers */
		if (!list_empty(&dbc->eps[BULK_OUT].list_pending) ||
		    !list_empty(&dbc->eps[BULK_IN].list_pending))
			poll_interval = 1;
		break;
	default:
		dev_info(dbc->dev, "stop handling dbc events\n");
		return;
	}

	mod_delayed_work(system_wq, &dbc->event_work,
			 msecs_to_jiffies(poll_interval));
}

static const char * const dbc_state_strings[DS_MAX] = {
	[DS_DISABLED] = "disabled",
	[DS_INITIALIZED] = "initialized",
	[DS_ENABLED] = "enabled",
	[DS_CONNECTED] = "connected",
	[DS_CONFIGURED] = "configured",
};

static ssize_t dbc_show(struct device *dev,
			struct device_attribute *attr,
			char *buf)
{
	struct xhci_dbc		*dbc;
	struct xhci_hcd		*xhci;

	xhci = hcd_to_xhci(dev_get_drvdata(dev));
	dbc = xhci->dbc;

<<<<<<< HEAD
	switch (dbc->state) {
	case DS_DISABLED:
		p = "disabled";
		break;
	case DS_INITIALIZED:
		p = "initialized";
		break;
	case DS_ENABLED:
		p = "enabled";
		break;
	case DS_CONNECTED:
		p = "connected";
		break;
	case DS_CONFIGURED:
		p = "configured";
		break;
	default:
		p = "unknown";
	}
=======
	if (dbc->state >= ARRAY_SIZE(dbc_state_strings))
		return sysfs_emit(buf, "unknown\n");
>>>>>>> a6ad5510

	return sysfs_emit(buf, "%s\n", dbc_state_strings[dbc->state]);
}

static ssize_t dbc_store(struct device *dev,
			 struct device_attribute *attr,
			 const char *buf, size_t count)
{
	struct xhci_hcd		*xhci;
	struct xhci_dbc		*dbc;

	xhci = hcd_to_xhci(dev_get_drvdata(dev));
	dbc = xhci->dbc;

	if (sysfs_streq(buf, "enable"))
		xhci_dbc_start(dbc);
	else if (sysfs_streq(buf, "disable"))
		xhci_dbc_stop(dbc);
	else
		return -EINVAL;

	return count;
}

static ssize_t dbc_idVendor_show(struct device *dev,
			    struct device_attribute *attr,
			    char *buf)
{
	struct xhci_dbc		*dbc;
	struct xhci_hcd		*xhci;

	xhci = hcd_to_xhci(dev_get_drvdata(dev));
	dbc = xhci->dbc;

	return sysfs_emit(buf, "%04x\n", dbc->idVendor);
}

static ssize_t dbc_idVendor_store(struct device *dev,
			     struct device_attribute *attr,
			     const char *buf, size_t size)
{
	struct xhci_dbc		*dbc;
	struct xhci_hcd		*xhci;
	void __iomem		*ptr;
	u16			value;
	u32			dev_info;
	int ret;

	ret = kstrtou16(buf, 0, &value);
	if (ret)
		return ret;

	xhci = hcd_to_xhci(dev_get_drvdata(dev));
	dbc = xhci->dbc;
	if (dbc->state != DS_DISABLED)
		return -EBUSY;

	dbc->idVendor = value;
	ptr = &dbc->regs->devinfo1;
	dev_info = readl(ptr);
	dev_info = (dev_info & ~(0xffffu << 16)) | (value << 16);
	writel(dev_info, ptr);

	return size;
}

static ssize_t dbc_idProduct_show(struct device *dev,
			    struct device_attribute *attr,
			    char *buf)
{
	struct xhci_dbc         *dbc;
	struct xhci_hcd         *xhci;

	xhci = hcd_to_xhci(dev_get_drvdata(dev));
	dbc = xhci->dbc;

	return sysfs_emit(buf, "%04x\n", dbc->idProduct);
}

static ssize_t dbc_idProduct_store(struct device *dev,
			     struct device_attribute *attr,
			     const char *buf, size_t size)
{
	struct xhci_dbc         *dbc;
	struct xhci_hcd         *xhci;
	void __iomem		*ptr;
	u32			dev_info;
	u16			value;
	int ret;

	ret = kstrtou16(buf, 0, &value);
	if (ret)
		return ret;

	xhci = hcd_to_xhci(dev_get_drvdata(dev));
	dbc = xhci->dbc;
	if (dbc->state != DS_DISABLED)
		return -EBUSY;

	dbc->idProduct = value;
	ptr = &dbc->regs->devinfo2;
	dev_info = readl(ptr);
	dev_info = (dev_info & ~(0xffffu)) | value;
	writel(dev_info, ptr);
	return size;
}

static ssize_t dbc_bcdDevice_show(struct device *dev,
				   struct device_attribute *attr,
				   char *buf)
{
	struct xhci_dbc	*dbc;
	struct xhci_hcd	*xhci;

	xhci = hcd_to_xhci(dev_get_drvdata(dev));
	dbc = xhci->dbc;

	return sysfs_emit(buf, "%04x\n", dbc->bcdDevice);
}

static ssize_t dbc_bcdDevice_store(struct device *dev,
				    struct device_attribute *attr,
				    const char *buf, size_t size)
{
	struct xhci_dbc	*dbc;
	struct xhci_hcd	*xhci;
	void __iomem *ptr;
	u32 dev_info;
	u16 value;
	int ret;

	ret = kstrtou16(buf, 0, &value);
	if (ret)
		return ret;

	xhci = hcd_to_xhci(dev_get_drvdata(dev));
	dbc = xhci->dbc;
	if (dbc->state != DS_DISABLED)
		return -EBUSY;

	dbc->bcdDevice = value;
	ptr = &dbc->regs->devinfo2;
	dev_info = readl(ptr);
	dev_info = (dev_info & ~(0xffffu << 16)) | (value << 16);
	writel(dev_info, ptr);

	return size;
}

static ssize_t dbc_bInterfaceProtocol_show(struct device *dev,
				 struct device_attribute *attr,
				 char *buf)
{
	struct xhci_dbc	*dbc;
	struct xhci_hcd	*xhci;

	xhci = hcd_to_xhci(dev_get_drvdata(dev));
	dbc = xhci->dbc;

	return sysfs_emit(buf, "%02x\n", dbc->bInterfaceProtocol);
}

static ssize_t dbc_bInterfaceProtocol_store(struct device *dev,
				  struct device_attribute *attr,
				  const char *buf, size_t size)
{
	struct xhci_dbc *dbc;
	struct xhci_hcd *xhci;
	void __iomem *ptr;
	u32 dev_info;
	u8 value;
	int ret;

	/* bInterfaceProtocol is 8 bit, but... */
	ret = kstrtou8(buf, 0, &value);
	if (ret)
		return ret;

	/* ...xhci only supports values 0 and 1 */
	if (value > 1)
		return -EINVAL;

	xhci = hcd_to_xhci(dev_get_drvdata(dev));
	dbc = xhci->dbc;
	if (dbc->state != DS_DISABLED)
		return -EBUSY;

	dbc->bInterfaceProtocol = value;
	ptr = &dbc->regs->devinfo1;
	dev_info = readl(ptr);
	dev_info = (dev_info & ~(0xffu)) | value;
	writel(dev_info, ptr);

	return size;
}

static ssize_t dbc_poll_interval_ms_show(struct device *dev,
					 struct device_attribute *attr,
					 char *buf)
{
	struct xhci_dbc *dbc;
	struct xhci_hcd *xhci;

	xhci = hcd_to_xhci(dev_get_drvdata(dev));
	dbc = xhci->dbc;

	return sysfs_emit(buf, "%u\n", dbc->poll_interval);
}

static ssize_t dbc_poll_interval_ms_store(struct device *dev,
					  struct device_attribute *attr,
					  const char *buf, size_t size)
{
	struct xhci_dbc *dbc;
	struct xhci_hcd *xhci;
	u32 value;
	int ret;

	ret = kstrtou32(buf, 0, &value);
	if (ret || value > DBC_POLL_INTERVAL_MAX)
		return -EINVAL;

	xhci = hcd_to_xhci(dev_get_drvdata(dev));
	dbc = xhci->dbc;

	dbc->poll_interval = value;

	mod_delayed_work(system_wq, &dbc->event_work, 0);

	return size;
}

static DEVICE_ATTR_RW(dbc);
static DEVICE_ATTR_RW(dbc_idVendor);
static DEVICE_ATTR_RW(dbc_idProduct);
static DEVICE_ATTR_RW(dbc_bcdDevice);
static DEVICE_ATTR_RW(dbc_bInterfaceProtocol);
static DEVICE_ATTR_RW(dbc_poll_interval_ms);

static struct attribute *dbc_dev_attrs[] = {
	&dev_attr_dbc.attr,
	&dev_attr_dbc_idVendor.attr,
	&dev_attr_dbc_idProduct.attr,
	&dev_attr_dbc_bcdDevice.attr,
	&dev_attr_dbc_bInterfaceProtocol.attr,
	&dev_attr_dbc_poll_interval_ms.attr,
	NULL
};
ATTRIBUTE_GROUPS(dbc_dev);

struct xhci_dbc *
xhci_alloc_dbc(struct device *dev, void __iomem *base, const struct dbc_driver *driver)
{
	struct xhci_dbc		*dbc;
	int			ret;

	dbc = kzalloc(sizeof(*dbc), GFP_KERNEL);
	if (!dbc)
		return NULL;

	dbc->regs = base;
	dbc->dev = dev;
	dbc->driver = driver;
	dbc->idProduct = DBC_PRODUCT_ID;
	dbc->idVendor = DBC_VENDOR_ID;
	dbc->bcdDevice = DBC_DEVICE_REV;
	dbc->bInterfaceProtocol = DBC_PROTOCOL;
	dbc->poll_interval = DBC_POLL_INTERVAL_DEFAULT;

	if (readl(&dbc->regs->control) & DBC_CTRL_DBC_ENABLE)
		goto err;

	INIT_DELAYED_WORK(&dbc->event_work, xhci_dbc_handle_events);
	spin_lock_init(&dbc->lock);

	ret = sysfs_create_groups(&dev->kobj, dbc_dev_groups);
	if (ret)
		goto err;

	return dbc;
err:
	kfree(dbc);
	return NULL;
}

/* undo what xhci_alloc_dbc() did */
void xhci_dbc_remove(struct xhci_dbc *dbc)
{
	if (!dbc)
		return;
	/* stop hw, stop wq and call dbc->ops->stop() */
	xhci_dbc_stop(dbc);

	/* remove sysfs files */
	sysfs_remove_groups(&dbc->dev->kobj, dbc_dev_groups);

	kfree(dbc);
}


int xhci_create_dbc_dev(struct xhci_hcd *xhci)
{
	struct device		*dev;
	void __iomem		*base;
	int			ret;
	int			dbc_cap_offs;

	/* create all parameters needed resembling a dbc device */
	dev = xhci_to_hcd(xhci)->self.controller;
	base = &xhci->cap_regs->hc_capbase;

	dbc_cap_offs = xhci_find_next_ext_cap(base, 0, XHCI_EXT_CAPS_DEBUG);
	if (!dbc_cap_offs)
		return -ENODEV;

	/* already allocated and in use */
	if (xhci->dbc)
		return -EBUSY;

	ret = xhci_dbc_tty_probe(dev, base + dbc_cap_offs, xhci);

	return ret;
}

void xhci_remove_dbc_dev(struct xhci_hcd *xhci)
{
	unsigned long		flags;

	if (!xhci->dbc)
		return;

	xhci_dbc_tty_remove(xhci->dbc);
	spin_lock_irqsave(&xhci->lock, flags);
	xhci->dbc = NULL;
	spin_unlock_irqrestore(&xhci->lock, flags);
}

#ifdef CONFIG_PM
int xhci_dbc_suspend(struct xhci_hcd *xhci)
{
	struct xhci_dbc		*dbc = xhci->dbc;

	if (!dbc)
		return 0;

	if (dbc->state == DS_CONFIGURED)
		dbc->resume_required = 1;

	xhci_dbc_stop(dbc);

	return 0;
}

int xhci_dbc_resume(struct xhci_hcd *xhci)
{
	int			ret = 0;
	struct xhci_dbc		*dbc = xhci->dbc;

	if (!dbc)
		return 0;

	if (dbc->resume_required) {
		dbc->resume_required = 0;
		xhci_dbc_start(dbc);
	}

	return ret;
}
#endif /* CONFIG_PM */

int xhci_dbc_init(void)
{
	return dbc_tty_init();
}

void xhci_dbc_exit(void)
{
	dbc_tty_exit();
}<|MERGE_RESOLUTION|>--- conflicted
+++ resolved
@@ -688,23 +688,6 @@
 }
 
 static void
-handle_ep_halt_changes(struct xhci_dbc *dbc, struct dbc_ep *dep, bool halted)
-{
-	if (halted) {
-		dev_info(dbc->dev, "DbC Endpoint halted\n");
-		dep->halted = 1;
-
-	} else if (dep->halted) {
-		dev_info(dbc->dev, "DbC Endpoint halt cleared\n");
-		dep->halted = 0;
-
-		if (!list_empty(&dep->list_pending))
-			writel(DBC_DOOR_BELL_TARGET(dep->direction),
-			       &dbc->regs->doorbell);
-	}
-}
-
-static void
 dbc_handle_port_status(struct xhci_dbc *dbc, union xhci_trb *event)
 {
 	u32			portsc;
@@ -1000,30 +983,8 @@
 	xhci = hcd_to_xhci(dev_get_drvdata(dev));
 	dbc = xhci->dbc;
 
-<<<<<<< HEAD
-	switch (dbc->state) {
-	case DS_DISABLED:
-		p = "disabled";
-		break;
-	case DS_INITIALIZED:
-		p = "initialized";
-		break;
-	case DS_ENABLED:
-		p = "enabled";
-		break;
-	case DS_CONNECTED:
-		p = "connected";
-		break;
-	case DS_CONFIGURED:
-		p = "configured";
-		break;
-	default:
-		p = "unknown";
-	}
-=======
 	if (dbc->state >= ARRAY_SIZE(dbc_state_strings))
 		return sysfs_emit(buf, "unknown\n");
->>>>>>> a6ad5510
 
 	return sysfs_emit(buf, "%s\n", dbc_state_strings[dbc->state]);
 }
