// SPDX-License-Identifier: (GPL-2.0+ OR BSD-3-Clause)
/*
 * platform.c - DesignWare HS OTG Controller platform driver
 *
 * Copyright (C) Matthijs Kooijman <matthijs@stdin.nl>
 */

#include <linux/kernel.h>
#include <linux/module.h>
#include <linux/slab.h>
#include <linux/clk.h>
#include <linux/device.h>
#include <linux/dma-mapping.h>
#include <linux/of.h>
#include <linux/mutex.h>
#include <linux/platform_device.h>
#include <linux/phy/phy.h>
#include <linux/platform_data/s3c-hsotg.h>
#include <linux/reset.h>

#include <linux/usb/of.h>

#include "core.h"
#include "hcd.h"
#include "debug.h"

static const char dwc2_driver_name[] = "dwc2";

/*
 * Check the dr_mode against the module configuration and hardware
 * capabilities.
 *
 * The hardware, module, and dr_mode, can each be set to host, device,
 * or otg. Check that all these values are compatible and adjust the
 * value of dr_mode if possible.
 *
 *                      actual
 *    HW  MOD dr_mode   dr_mode
 *  ------------------------------
 *   HST  HST  any    :  HST
 *   HST  DEV  any    :  ---
 *   HST  OTG  any    :  HST
 *
 *   DEV  HST  any    :  ---
 *   DEV  DEV  any    :  DEV
 *   DEV  OTG  any    :  DEV
 *
 *   OTG  HST  any    :  HST
 *   OTG  DEV  any    :  DEV
 *   OTG  OTG  any    :  dr_mode
 */
static int dwc2_get_dr_mode(struct dwc2_hsotg *hsotg)
{
	enum usb_dr_mode mode;

	hsotg->dr_mode = usb_get_dr_mode(hsotg->dev);
	if (hsotg->dr_mode == USB_DR_MODE_UNKNOWN)
		hsotg->dr_mode = USB_DR_MODE_OTG;

	mode = hsotg->dr_mode;

	if (dwc2_hw_is_device(hsotg)) {
		if (IS_ENABLED(CONFIG_USB_DWC2_HOST)) {
			dev_err(hsotg->dev,
				"Controller does not support host mode.\n");
			return -EINVAL;
		}
		mode = USB_DR_MODE_PERIPHERAL;
	} else if (dwc2_hw_is_host(hsotg)) {
		if (IS_ENABLED(CONFIG_USB_DWC2_PERIPHERAL)) {
			dev_err(hsotg->dev,
				"Controller does not support device mode.\n");
			return -EINVAL;
		}
		mode = USB_DR_MODE_HOST;
	} else {
		if (IS_ENABLED(CONFIG_USB_DWC2_HOST))
			mode = USB_DR_MODE_HOST;
		else if (IS_ENABLED(CONFIG_USB_DWC2_PERIPHERAL))
			mode = USB_DR_MODE_PERIPHERAL;
	}

	if (mode != hsotg->dr_mode) {
		dev_warn(hsotg->dev,
			 "Configuration mismatch. dr_mode forced to %s\n",
			mode == USB_DR_MODE_HOST ? "host" : "device");

		hsotg->dr_mode = mode;
	}

	return 0;
}

static int __dwc2_lowlevel_hw_enable(struct dwc2_hsotg *hsotg)
{
	struct platform_device *pdev = to_platform_device(hsotg->dev);
	int ret;

	ret = regulator_bulk_enable(ARRAY_SIZE(hsotg->supplies),
				    hsotg->supplies);
	if (ret)
		return ret;

<<<<<<< HEAD
=======
	if (hsotg->utmi_clk) {
		ret = clk_prepare_enable(hsotg->utmi_clk);
		if (ret)
			goto err_dis_reg;
	}

>>>>>>> 98817289
	if (hsotg->clk) {
		ret = clk_prepare_enable(hsotg->clk);
		if (ret)
			goto err_dis_utmi_clk;
	}

	if (hsotg->uphy) {
		ret = usb_phy_init(hsotg->uphy);
	} else if (hsotg->plat && hsotg->plat->phy_init) {
		ret = hsotg->plat->phy_init(pdev, hsotg->plat->phy_type);
	} else {
		ret = phy_init(hsotg->phy);
		if (ret == 0) {
			ret = phy_power_on(hsotg->phy);
			if (ret)
				phy_exit(hsotg->phy);
		}
	}

	if (ret)
		goto err_dis_clk;

	return 0;

err_dis_clk:
	if (hsotg->clk)
		clk_disable_unprepare(hsotg->clk);

err_dis_utmi_clk:
	if (hsotg->utmi_clk)
		clk_disable_unprepare(hsotg->utmi_clk);

err_dis_reg:
	regulator_bulk_disable(ARRAY_SIZE(hsotg->supplies), hsotg->supplies);

	return ret;
}

/**
 * dwc2_lowlevel_hw_enable - enable platform lowlevel hw resources
 * @hsotg: The driver state
 *
 * A wrapper for platform code responsible for controlling
 * low-level USB platform resources (phy, clock, regulators)
 */
int dwc2_lowlevel_hw_enable(struct dwc2_hsotg *hsotg)
{
	int ret = __dwc2_lowlevel_hw_enable(hsotg);

	if (ret == 0)
		hsotg->ll_hw_enabled = true;
	return ret;
}

static int __dwc2_lowlevel_hw_disable(struct dwc2_hsotg *hsotg)
{
	struct platform_device *pdev = to_platform_device(hsotg->dev);
	int ret = 0;

	if (hsotg->uphy) {
		usb_phy_shutdown(hsotg->uphy);
	} else if (hsotg->plat && hsotg->plat->phy_exit) {
		ret = hsotg->plat->phy_exit(pdev, hsotg->plat->phy_type);
	} else {
		ret = phy_power_off(hsotg->phy);
		if (ret == 0)
			ret = phy_exit(hsotg->phy);
	}
	if (ret)
		return ret;

	if (hsotg->clk)
		clk_disable_unprepare(hsotg->clk);

<<<<<<< HEAD
=======
	if (hsotg->utmi_clk)
		clk_disable_unprepare(hsotg->utmi_clk);

>>>>>>> 98817289
	return regulator_bulk_disable(ARRAY_SIZE(hsotg->supplies), hsotg->supplies);
}

/**
 * dwc2_lowlevel_hw_disable - disable platform lowlevel hw resources
 * @hsotg: The driver state
 *
 * A wrapper for platform code responsible for controlling
 * low-level USB platform resources (phy, clock, regulators)
 */
int dwc2_lowlevel_hw_disable(struct dwc2_hsotg *hsotg)
{
	int ret = __dwc2_lowlevel_hw_disable(hsotg);

	if (ret == 0)
		hsotg->ll_hw_enabled = false;
	return ret;
}

static void dwc2_reset_control_assert(void *data)
{
	reset_control_assert(data);
}

static int dwc2_lowlevel_hw_init(struct dwc2_hsotg *hsotg)
{
	int i, ret;

	hsotg->reset = devm_reset_control_get_optional(hsotg->dev, "dwc2");
	if (IS_ERR(hsotg->reset))
		return dev_err_probe(hsotg->dev, PTR_ERR(hsotg->reset),
				     "error getting reset control\n");

	reset_control_deassert(hsotg->reset);
	ret = devm_add_action_or_reset(hsotg->dev, dwc2_reset_control_assert,
				       hsotg->reset);
	if (ret)
		return ret;

	hsotg->reset_ecc = devm_reset_control_get_optional(hsotg->dev, "dwc2-ecc");
	if (IS_ERR(hsotg->reset_ecc))
		return dev_err_probe(hsotg->dev, PTR_ERR(hsotg->reset_ecc),
				     "error getting reset control for ecc\n");

	reset_control_deassert(hsotg->reset_ecc);
	ret = devm_add_action_or_reset(hsotg->dev, dwc2_reset_control_assert,
				       hsotg->reset_ecc);
	if (ret)
		return ret;

	/*
	 * Attempt to find a generic PHY, then look for an old style
	 * USB PHY and then fall back to pdata
	 */
	hsotg->phy = devm_phy_get(hsotg->dev, "usb2-phy");
	if (IS_ERR(hsotg->phy)) {
		ret = PTR_ERR(hsotg->phy);
		switch (ret) {
		case -ENODEV:
		case -ENOSYS:
			hsotg->phy = NULL;
			break;
		default:
			return dev_err_probe(hsotg->dev, ret, "error getting phy\n");
		}
	}

	if (!hsotg->phy) {
		hsotg->uphy = devm_usb_get_phy(hsotg->dev, USB_PHY_TYPE_USB2);
		if (IS_ERR(hsotg->uphy)) {
			ret = PTR_ERR(hsotg->uphy);
			switch (ret) {
			case -ENODEV:
			case -ENXIO:
				hsotg->uphy = NULL;
				break;
			default:
				return dev_err_probe(hsotg->dev, ret, "error getting usb phy\n");
			}
		}
	}

	hsotg->plat = dev_get_platdata(hsotg->dev);

	/* Clock */
	hsotg->clk = devm_clk_get_optional(hsotg->dev, "otg");
	if (IS_ERR(hsotg->clk))
		return dev_err_probe(hsotg->dev, PTR_ERR(hsotg->clk), "cannot get otg clock\n");

	hsotg->utmi_clk = devm_clk_get_optional(hsotg->dev, "utmi");
	if (IS_ERR(hsotg->utmi_clk))
		return dev_err_probe(hsotg->dev, PTR_ERR(hsotg->utmi_clk),
				     "cannot get utmi clock\n");

	/* Regulators */
	for (i = 0; i < ARRAY_SIZE(hsotg->supplies); i++)
		hsotg->supplies[i].supply = dwc2_hsotg_supply_names[i];

	ret = devm_regulator_bulk_get(hsotg->dev, ARRAY_SIZE(hsotg->supplies),
				      hsotg->supplies);
	if (ret)
		return dev_err_probe(hsotg->dev, ret, "failed to request supplies\n");

	return 0;
}

/**
 * dwc2_driver_remove() - Called when the DWC_otg core is unregistered with the
 * DWC_otg driver
 *
 * @dev: Platform device
 *
 * This routine is called, for example, when the rmmod command is executed. The
 * device may or may not be electrically present. If it is present, the driver
 * stops device processing. Any resources used on behalf of this device are
 * freed.
 */
static void dwc2_driver_remove(struct platform_device *dev)
{
	struct dwc2_hsotg *hsotg = platform_get_drvdata(dev);
	struct dwc2_gregs_backup *gr;
	int ret = 0;

	gr = &hsotg->gr_backup;

	/* Exit Hibernation when driver is removed. */
	if (hsotg->hibernated) {
		if (gr->gotgctl & GOTGCTL_CURMODE_HOST)
			ret = dwc2_exit_hibernation(hsotg, 0, 0, 1);
		else
			ret = dwc2_exit_hibernation(hsotg, 0, 0, 0);

		if (ret)
			dev_err(hsotg->dev,
				"exit hibernation failed.\n");
	}

	/* Exit Partial Power Down when driver is removed. */
	if (hsotg->in_ppd) {
		ret = dwc2_exit_partial_power_down(hsotg, 0, true);
		if (ret)
			dev_err(hsotg->dev,
				"exit partial_power_down failed\n");
	}

	/* Exit clock gating when driver is removed. */
	if (hsotg->params.power_down == DWC2_POWER_DOWN_PARAM_NONE &&
	    hsotg->bus_suspended) {
		if (dwc2_is_device_mode(hsotg))
			dwc2_gadget_exit_clock_gating(hsotg, 0);
		else
			dwc2_host_exit_clock_gating(hsotg, 0);
	}

	dwc2_debugfs_exit(hsotg);
	if (hsotg->hcd_enabled)
		dwc2_hcd_remove(hsotg);
	if (hsotg->gadget_enabled)
		dwc2_hsotg_remove(hsotg);

	dwc2_drd_exit(hsotg);

	if (hsotg->params.activate_stm_id_vb_detection)
		regulator_disable(hsotg->usb33d);

	if (hsotg->ll_hw_enabled)
		dwc2_lowlevel_hw_disable(hsotg);
<<<<<<< HEAD

	return 0;
=======
>>>>>>> 98817289
}

/**
 * dwc2_driver_shutdown() - Called on device shutdown
 *
 * @dev: Platform device
 *
 * In specific conditions (involving usb hubs) dwc2 devices can create a
 * lot of interrupts, even to the point of overwhelming devices running
 * at low frequencies. Some devices need to do special clock handling
 * at shutdown-time which may bring the system clock below the threshold
 * of being able to handle the dwc2 interrupts. Disabling dwc2-irqs
 * prevents reboots/poweroffs from getting stuck in such cases.
 */
static void dwc2_driver_shutdown(struct platform_device *dev)
{
	struct dwc2_hsotg *hsotg = platform_get_drvdata(dev);

	dwc2_disable_global_interrupts(hsotg);
	synchronize_irq(hsotg->irq);
}

/**
 * dwc2_check_core_endianness() - Returns true if core and AHB have
 * opposite endianness.
 * @hsotg:	Programming view of the DWC_otg controller.
 */
static bool dwc2_check_core_endianness(struct dwc2_hsotg *hsotg)
{
	u32 snpsid;

	snpsid = ioread32(hsotg->regs + GSNPSID);
	if ((snpsid & GSNPSID_ID_MASK) == DWC2_OTG_ID ||
	    (snpsid & GSNPSID_ID_MASK) == DWC2_FS_IOT_ID ||
	    (snpsid & GSNPSID_ID_MASK) == DWC2_HS_IOT_ID)
		return false;
	return true;
}

/**
 * dwc2_check_core_version() - Check core version
 *
 * @hsotg: Programming view of the DWC_otg controller
 *
 */
int dwc2_check_core_version(struct dwc2_hsotg *hsotg)
{
	struct dwc2_hw_params *hw = &hsotg->hw_params;

	/*
	 * Attempt to ensure this device is really a DWC_otg Controller.
	 * Read and verify the GSNPSID register contents. The value should be
	 * 0x45f4xxxx, 0x5531xxxx or 0x5532xxxx
	 */

	hw->snpsid = dwc2_readl(hsotg, GSNPSID);
	if ((hw->snpsid & GSNPSID_ID_MASK) != DWC2_OTG_ID &&
	    (hw->snpsid & GSNPSID_ID_MASK) != DWC2_FS_IOT_ID &&
	    (hw->snpsid & GSNPSID_ID_MASK) != DWC2_HS_IOT_ID) {
		dev_err(hsotg->dev, "Bad value for GSNPSID: 0x%08x\n",
			hw->snpsid);
		return -ENODEV;
	}

	dev_dbg(hsotg->dev, "Core Release: %1x.%1x%1x%1x (snpsid=%x)\n",
		hw->snpsid >> 12 & 0xf, hw->snpsid >> 8 & 0xf,
		hw->snpsid >> 4 & 0xf, hw->snpsid & 0xf, hw->snpsid);
	return 0;
}

/**
 * dwc2_driver_probe() - Called when the DWC_otg core is bound to the DWC_otg
 * driver
 *
 * @dev: Platform device
 *
 * This routine creates the driver components required to control the device
 * (core, HCD, and PCD) and initializes the device. The driver components are
 * stored in a dwc2_hsotg structure. A reference to the dwc2_hsotg is saved
 * in the device private data. This allows the driver to access the dwc2_hsotg
 * structure on subsequent calls to driver methods for this device.
 */
static int dwc2_driver_probe(struct platform_device *dev)
{
	struct dwc2_hsotg *hsotg;
	struct resource *res;
	int retval;

	hsotg = devm_kzalloc(&dev->dev, sizeof(*hsotg), GFP_KERNEL);
	if (!hsotg)
		return -ENOMEM;

	hsotg->dev = &dev->dev;

	/*
	 * Use reasonable defaults so platforms don't have to provide these.
	 */
	if (!dev->dev.dma_mask)
		dev->dev.dma_mask = &dev->dev.coherent_dma_mask;
	retval = dma_set_coherent_mask(&dev->dev, DMA_BIT_MASK(32));
	if (retval) {
		dev_err(&dev->dev, "can't set coherent DMA mask: %d\n", retval);
		return retval;
	}

	hsotg->regs = devm_platform_get_and_ioremap_resource(dev, 0, &res);
	if (IS_ERR(hsotg->regs))
		return PTR_ERR(hsotg->regs);

	dev_dbg(&dev->dev, "mapped PA %08lx to VA %p\n",
		(unsigned long)res->start, hsotg->regs);

	retval = dwc2_lowlevel_hw_init(hsotg);
	if (retval)
		return retval;

	spin_lock_init(&hsotg->lock);

	hsotg->irq = platform_get_irq(dev, 0);
	if (hsotg->irq < 0)
		return hsotg->irq;

	dev_dbg(hsotg->dev, "registering common handler for irq%d\n",
		hsotg->irq);
	retval = devm_request_irq(hsotg->dev, hsotg->irq,
				  dwc2_handle_common_intr, IRQF_SHARED,
				  dev_name(hsotg->dev), hsotg);
	if (retval)
		return retval;

	hsotg->vbus_supply = devm_regulator_get_optional(hsotg->dev, "vbus");
	if (IS_ERR(hsotg->vbus_supply)) {
		retval = PTR_ERR(hsotg->vbus_supply);
		hsotg->vbus_supply = NULL;
		if (retval != -ENODEV)
			return retval;
	}

	retval = dwc2_lowlevel_hw_enable(hsotg);
	if (retval)
		return retval;

	hsotg->needs_byte_swap = dwc2_check_core_endianness(hsotg);

	retval = dwc2_get_dr_mode(hsotg);
	if (retval)
		goto error;

	hsotg->need_phy_for_wake =
		of_property_read_bool(dev->dev.of_node,
				      "snps,need-phy-for-wake");

	/*
	 * Before performing any core related operations
	 * check core version.
	 */
	retval = dwc2_check_core_version(hsotg);
	if (retval)
		goto error;

	/*
	 * Reset before dwc2_get_hwparams() then it could get power-on real
	 * reset value form registers.
	 */
	retval = dwc2_core_reset(hsotg, false);
	if (retval)
		goto error;

	/* Detect config values from hardware */
	retval = dwc2_get_hwparams(hsotg);
	if (retval)
		goto error;

	/*
	 * For OTG cores, set the force mode bits to reflect the value
	 * of dr_mode. Force mode bits should not be touched at any
	 * other time after this.
	 */
	dwc2_force_dr_mode(hsotg);

	retval = dwc2_init_params(hsotg);
	if (retval)
		goto error;

	if (hsotg->params.activate_stm_id_vb_detection) {
		u32 ggpio;

		hsotg->usb33d = devm_regulator_get(hsotg->dev, "usb33d");
		if (IS_ERR(hsotg->usb33d)) {
			retval = PTR_ERR(hsotg->usb33d);
			dev_err_probe(hsotg->dev, retval, "failed to request usb33d supply\n");
			goto error;
		}
		retval = regulator_enable(hsotg->usb33d);
		if (retval) {
			dev_err_probe(hsotg->dev, retval, "failed to enable usb33d supply\n");
			goto error;
		}

		ggpio = dwc2_readl(hsotg, GGPIO);
		ggpio |= GGPIO_STM32_OTG_GCCFG_IDEN;
		ggpio |= GGPIO_STM32_OTG_GCCFG_VBDEN;
		dwc2_writel(hsotg, ggpio, GGPIO);

		/* ID/VBUS detection startup time */
		usleep_range(5000, 7000);
	}

	retval = dwc2_drd_init(hsotg);
	if (retval) {
		dev_err_probe(hsotg->dev, retval, "failed to initialize dual-role\n");
		goto error_init;
	}

	if (hsotg->dr_mode != USB_DR_MODE_HOST) {
		retval = dwc2_gadget_init(hsotg);
		if (retval)
			goto error_drd;
		hsotg->gadget_enabled = 1;
	}

	/*
	 * If we need PHY for wakeup we must be wakeup capable.
	 * When we have a device that can wake without the PHY we
	 * can adjust this condition.
	 */
	if (hsotg->need_phy_for_wake)
		device_set_wakeup_capable(&dev->dev, true);

	hsotg->reset_phy_on_wake =
		of_property_read_bool(dev->dev.of_node,
				      "snps,reset-phy-on-wake");
	if (hsotg->reset_phy_on_wake && !hsotg->phy) {
		dev_warn(hsotg->dev,
			 "Quirk reset-phy-on-wake only supports generic PHYs\n");
		hsotg->reset_phy_on_wake = false;
	}

	if (hsotg->dr_mode != USB_DR_MODE_PERIPHERAL) {
		retval = dwc2_hcd_init(hsotg);
		if (retval) {
			if (hsotg->gadget_enabled)
				dwc2_hsotg_remove(hsotg);
			goto error_drd;
		}
		hsotg->hcd_enabled = 1;
	}

	platform_set_drvdata(dev, hsotg);
	hsotg->hibernated = 0;

	dwc2_debugfs_init(hsotg);

	/* Gadget code manages lowlevel hw on its own */
	if (hsotg->dr_mode == USB_DR_MODE_PERIPHERAL)
		dwc2_lowlevel_hw_disable(hsotg);

#if IS_ENABLED(CONFIG_USB_DWC2_PERIPHERAL) || \
	IS_ENABLED(CONFIG_USB_DWC2_DUAL_ROLE)
	/* Postponed adding a new gadget to the udc class driver list */
	if (hsotg->gadget_enabled) {
		retval = usb_add_gadget_udc(hsotg->dev, &hsotg->gadget);
		if (retval) {
			hsotg->gadget.udc = NULL;
			dwc2_hsotg_remove(hsotg);
			goto error_debugfs;
		}
	}
#endif /* CONFIG_USB_DWC2_PERIPHERAL || CONFIG_USB_DWC2_DUAL_ROLE */
	return 0;

#if IS_ENABLED(CONFIG_USB_DWC2_PERIPHERAL) || \
	IS_ENABLED(CONFIG_USB_DWC2_DUAL_ROLE)
error_debugfs:
	dwc2_debugfs_exit(hsotg);
	if (hsotg->hcd_enabled)
		dwc2_hcd_remove(hsotg);
#endif
error_drd:
	dwc2_drd_exit(hsotg);

error_init:
	if (hsotg->params.activate_stm_id_vb_detection)
		regulator_disable(hsotg->usb33d);
error:
	if (hsotg->ll_hw_enabled)
		dwc2_lowlevel_hw_disable(hsotg);
	return retval;
}

static int __maybe_unused dwc2_suspend(struct device *dev)
{
	struct dwc2_hsotg *dwc2 = dev_get_drvdata(dev);
	bool is_device_mode = dwc2_is_device_mode(dwc2);
	int ret = 0;

	if (is_device_mode)
		dwc2_hsotg_suspend(dwc2);

	dwc2_drd_suspend(dwc2);

	if (dwc2->params.activate_stm_id_vb_detection) {
		unsigned long flags;
		u32 ggpio, gotgctl;

		/*
		 * Need to force the mode to the current mode to avoid Mode
		 * Mismatch Interrupt when ID detection will be disabled.
		 */
		dwc2_force_mode(dwc2, !is_device_mode);

		spin_lock_irqsave(&dwc2->lock, flags);
		gotgctl = dwc2_readl(dwc2, GOTGCTL);
		/* bypass debounce filter, enable overrides */
		gotgctl |= GOTGCTL_DBNCE_FLTR_BYPASS;
		gotgctl |= GOTGCTL_BVALOEN | GOTGCTL_AVALOEN;
		/* Force A / B session if needed */
		if (gotgctl & GOTGCTL_ASESVLD)
			gotgctl |= GOTGCTL_AVALOVAL;
		if (gotgctl & GOTGCTL_BSESVLD)
			gotgctl |= GOTGCTL_BVALOVAL;
		dwc2_writel(dwc2, gotgctl, GOTGCTL);
		spin_unlock_irqrestore(&dwc2->lock, flags);

		ggpio = dwc2_readl(dwc2, GGPIO);
		ggpio &= ~GGPIO_STM32_OTG_GCCFG_IDEN;
		ggpio &= ~GGPIO_STM32_OTG_GCCFG_VBDEN;
		dwc2_writel(dwc2, ggpio, GGPIO);

		regulator_disable(dwc2->usb33d);
	}

	if (dwc2->ll_hw_enabled &&
	    (is_device_mode || dwc2_host_can_poweroff_phy(dwc2))) {
		ret = __dwc2_lowlevel_hw_disable(dwc2);
		dwc2->phy_off_for_suspend = true;
	}

	return ret;
}

static int __maybe_unused dwc2_resume(struct device *dev)
{
	struct dwc2_hsotg *dwc2 = dev_get_drvdata(dev);
	int ret = 0;

	if (dwc2->phy_off_for_suspend && dwc2->ll_hw_enabled) {
		ret = __dwc2_lowlevel_hw_enable(dwc2);
		if (ret)
			return ret;
	}
	dwc2->phy_off_for_suspend = false;

	if (dwc2->params.activate_stm_id_vb_detection) {
		unsigned long flags;
		u32 ggpio, gotgctl;

		ret = regulator_enable(dwc2->usb33d);
		if (ret)
			return ret;

		ggpio = dwc2_readl(dwc2, GGPIO);
		ggpio |= GGPIO_STM32_OTG_GCCFG_IDEN;
		ggpio |= GGPIO_STM32_OTG_GCCFG_VBDEN;
		dwc2_writel(dwc2, ggpio, GGPIO);

		/* ID/VBUS detection startup time */
		usleep_range(5000, 7000);

		spin_lock_irqsave(&dwc2->lock, flags);
		gotgctl = dwc2_readl(dwc2, GOTGCTL);
		gotgctl &= ~GOTGCTL_DBNCE_FLTR_BYPASS;
		gotgctl &= ~(GOTGCTL_BVALOEN | GOTGCTL_AVALOEN |
			     GOTGCTL_BVALOVAL | GOTGCTL_AVALOVAL);
		dwc2_writel(dwc2, gotgctl, GOTGCTL);
		spin_unlock_irqrestore(&dwc2->lock, flags);
	}

	if (!dwc2->role_sw) {
		/* Need to restore FORCEDEVMODE/FORCEHOSTMODE */
		dwc2_force_dr_mode(dwc2);
	} else {
		dwc2_drd_resume(dwc2);
	}

	if (dwc2_is_device_mode(dwc2))
		ret = dwc2_hsotg_resume(dwc2);

	return ret;
}

static const struct dev_pm_ops dwc2_dev_pm_ops = {
	SET_SYSTEM_SLEEP_PM_OPS(dwc2_suspend, dwc2_resume)
};

static struct platform_driver dwc2_platform_driver = {
	.driver = {
		.name = dwc2_driver_name,
		.of_match_table = dwc2_of_match_table,
		.acpi_match_table = ACPI_PTR(dwc2_acpi_match),
		.pm = &dwc2_dev_pm_ops,
	},
	.probe = dwc2_driver_probe,
	.remove_new = dwc2_driver_remove,
	.shutdown = dwc2_driver_shutdown,
};

module_platform_driver(dwc2_platform_driver);<|MERGE_RESOLUTION|>--- conflicted
+++ resolved
@@ -101,15 +101,12 @@
 	if (ret)
 		return ret;
 
-<<<<<<< HEAD
-=======
 	if (hsotg->utmi_clk) {
 		ret = clk_prepare_enable(hsotg->utmi_clk);
 		if (ret)
 			goto err_dis_reg;
 	}
 
->>>>>>> 98817289
 	if (hsotg->clk) {
 		ret = clk_prepare_enable(hsotg->clk);
 		if (ret)
@@ -184,12 +181,9 @@
 	if (hsotg->clk)
 		clk_disable_unprepare(hsotg->clk);
 
-<<<<<<< HEAD
-=======
 	if (hsotg->utmi_clk)
 		clk_disable_unprepare(hsotg->utmi_clk);
 
->>>>>>> 98817289
 	return regulator_bulk_disable(ARRAY_SIZE(hsotg->supplies), hsotg->supplies);
 }
 
@@ -357,11 +351,6 @@
 
 	if (hsotg->ll_hw_enabled)
 		dwc2_lowlevel_hw_disable(hsotg);
-<<<<<<< HEAD
-
-	return 0;
-=======
->>>>>>> 98817289
 }
 
 /**
