// SPDX-License-Identifier: GPL-2.0
/*
 * USB Raw Gadget driver.
 * See Documentation/usb/raw-gadget.rst for more details.
 *
 * Copyright (c) 2020 Google, Inc.
 * Author: Andrey Konovalov <andreyknvl@gmail.com>
 */

#include <linux/compiler.h>
#include <linux/ctype.h>
#include <linux/debugfs.h>
#include <linux/delay.h>
#include <linux/idr.h>
#include <linux/kref.h>
#include <linux/miscdevice.h>
#include <linux/module.h>
#include <linux/semaphore.h>
#include <linux/sched.h>
#include <linux/slab.h>
#include <linux/uaccess.h>
#include <linux/wait.h>

#include <linux/usb.h>
#include <linux/usb/ch9.h>
#include <linux/usb/ch11.h>
#include <linux/usb/gadget.h>
#include <linux/usb/composite.h>

#include <uapi/linux/usb/raw_gadget.h>

#define	DRIVER_DESC "USB Raw Gadget"
#define DRIVER_NAME "raw-gadget"

MODULE_DESCRIPTION(DRIVER_DESC);
MODULE_AUTHOR("Andrey Konovalov");
MODULE_LICENSE("GPL");

/*----------------------------------------------------------------------*/

static DEFINE_IDA(driver_id_numbers);
#define DRIVER_DRIVER_NAME_LENGTH_MAX	32

#define RAW_EVENT_QUEUE_SIZE	16

struct raw_event_queue {
	/* See the comment in raw_event_queue_fetch() for locking details. */
	spinlock_t		lock;
	struct semaphore	sema;
	struct usb_raw_event	*events[RAW_EVENT_QUEUE_SIZE];
	int			size;
};

static void raw_event_queue_init(struct raw_event_queue *queue)
{
	spin_lock_init(&queue->lock);
	sema_init(&queue->sema, 0);
	queue->size = 0;
}

static int raw_event_queue_add(struct raw_event_queue *queue,
	enum usb_raw_event_type type, size_t length, const void *data)
{
	unsigned long flags;
	struct usb_raw_event *event;

	spin_lock_irqsave(&queue->lock, flags);
	if (queue->size >= RAW_EVENT_QUEUE_SIZE) {
		spin_unlock_irqrestore(&queue->lock, flags);
		return -ENOMEM;
	}
	event = kmalloc(sizeof(*event) + length, GFP_ATOMIC);
	if (!event) {
		spin_unlock_irqrestore(&queue->lock, flags);
		return -ENOMEM;
	}
	event->type = type;
	event->length = length;
	if (event->length)
		memcpy(&event->data[0], data, length);
	queue->events[queue->size] = event;
	queue->size++;
	up(&queue->sema);
	spin_unlock_irqrestore(&queue->lock, flags);
	return 0;
}

static struct usb_raw_event *raw_event_queue_fetch(
				struct raw_event_queue *queue)
{
	int ret;
	unsigned long flags;
	struct usb_raw_event *event;

	/*
	 * This function can be called concurrently. We first check that
	 * there's at least one event queued by decrementing the semaphore,
	 * and then take the lock to protect queue struct fields.
	 */
	ret = down_interruptible(&queue->sema);
	if (ret)
		return ERR_PTR(ret);
	spin_lock_irqsave(&queue->lock, flags);
	/*
	 * queue->size must have the same value as queue->sema counter (before
	 * the down_interruptible() call above), so this check is a fail-safe.
	 */
	if (WARN_ON(!queue->size)) {
		spin_unlock_irqrestore(&queue->lock, flags);
		return ERR_PTR(-ENODEV);
	}
	event = queue->events[0];
	queue->size--;
	memmove(&queue->events[0], &queue->events[1],
			queue->size * sizeof(queue->events[0]));
	spin_unlock_irqrestore(&queue->lock, flags);
	return event;
}

static void raw_event_queue_destroy(struct raw_event_queue *queue)
{
	int i;

	for (i = 0; i < queue->size; i++)
		kfree(queue->events[i]);
	queue->size = 0;
}

/*----------------------------------------------------------------------*/

struct raw_dev;

enum ep_state {
	STATE_EP_DISABLED,
	STATE_EP_ENABLED,
};

struct raw_ep {
	struct raw_dev		*dev;
	enum ep_state		state;
	struct usb_ep		*ep;
	u8			addr;
	struct usb_request	*req;
	bool			urb_queued;
	bool			disabling;
	ssize_t			status;
};

enum dev_state {
	STATE_DEV_INVALID = 0,
	STATE_DEV_OPENED,
	STATE_DEV_INITIALIZED,
	STATE_DEV_REGISTERING,
	STATE_DEV_RUNNING,
	STATE_DEV_CLOSED,
	STATE_DEV_FAILED
};

struct raw_dev {
	struct kref			count;
	spinlock_t			lock;

	const char			*udc_name;
	struct usb_gadget_driver	driver;

	/* Reference to misc device: */
	struct device			*dev;

	/* Make driver names unique */
	int				driver_id_number;

	/* Protected by lock: */
	enum dev_state			state;
	bool				gadget_registered;
	struct usb_gadget		*gadget;
	struct usb_request		*req;
	bool				ep0_in_pending;
	bool				ep0_out_pending;
	bool				ep0_urb_queued;
	ssize_t				ep0_status;
	struct raw_ep			eps[USB_RAW_EPS_NUM_MAX];
	int				eps_num;

	struct completion		ep0_done;
	struct raw_event_queue		queue;
};

static struct raw_dev *dev_new(void)
{
	struct raw_dev *dev;

	dev = kzalloc(sizeof(*dev), GFP_KERNEL);
	if (!dev)
		return NULL;
	/* Matches kref_put() in raw_release(). */
	kref_init(&dev->count);
	spin_lock_init(&dev->lock);
	init_completion(&dev->ep0_done);
	raw_event_queue_init(&dev->queue);
	dev->driver_id_number = -1;
	return dev;
}

static void dev_free(struct kref *kref)
{
	struct raw_dev *dev = container_of(kref, struct raw_dev, count);
	int i;

	kfree(dev->udc_name);
	kfree(dev->driver.udc_name);
	kfree(dev->driver.driver.name);
	if (dev->driver_id_number >= 0)
		ida_free(&driver_id_numbers, dev->driver_id_number);
	if (dev->req) {
		if (dev->ep0_urb_queued)
			usb_ep_dequeue(dev->gadget->ep0, dev->req);
		usb_ep_free_request(dev->gadget->ep0, dev->req);
	}
	raw_event_queue_destroy(&dev->queue);
	for (i = 0; i < dev->eps_num; i++) {
		if (dev->eps[i].state == STATE_EP_DISABLED)
			continue;
		usb_ep_disable(dev->eps[i].ep);
		usb_ep_free_request(dev->eps[i].ep, dev->eps[i].req);
		kfree(dev->eps[i].ep->desc);
		dev->eps[i].state = STATE_EP_DISABLED;
	}
	kfree(dev);
}

/*----------------------------------------------------------------------*/

static int raw_queue_event(struct raw_dev *dev,
	enum usb_raw_event_type type, size_t length, const void *data)
{
	int ret = 0;
	unsigned long flags;

	ret = raw_event_queue_add(&dev->queue, type, length, data);
	if (ret < 0) {
		spin_lock_irqsave(&dev->lock, flags);
		dev->state = STATE_DEV_FAILED;
		spin_unlock_irqrestore(&dev->lock, flags);
	}
	return ret;
}

static void gadget_ep0_complete(struct usb_ep *ep, struct usb_request *req)
{
	struct raw_dev *dev = req->context;
	unsigned long flags;

	spin_lock_irqsave(&dev->lock, flags);
	if (req->status)
		dev->ep0_status = req->status;
	else
		dev->ep0_status = req->actual;
	if (dev->ep0_in_pending)
		dev->ep0_in_pending = false;
	else
		dev->ep0_out_pending = false;
	spin_unlock_irqrestore(&dev->lock, flags);

	complete(&dev->ep0_done);
}

static u8 get_ep_addr(const char *name)
{
	/* If the endpoint has fixed function (named as e.g. "ep12out-bulk"),
	 * parse the endpoint address from its name. We deliberately use
	 * deprecated simple_strtoul() function here, as the number isn't
	 * followed by '\0' nor '\n'.
	 */
	if (isdigit(name[2]))
		return simple_strtoul(&name[2], NULL, 10);
	/* Otherwise the endpoint is configurable (named as e.g. "ep-a"). */
	return USB_RAW_EP_ADDR_ANY;
}

static int gadget_bind(struct usb_gadget *gadget,
			struct usb_gadget_driver *driver)
{
	int ret = 0, i = 0;
	struct raw_dev *dev = container_of(driver, struct raw_dev, driver);
	struct usb_request *req;
	struct usb_ep *ep;
	unsigned long flags;

	if (strcmp(gadget->name, dev->udc_name) != 0)
		return -ENODEV;

	set_gadget_data(gadget, dev);
	req = usb_ep_alloc_request(gadget->ep0, GFP_KERNEL);
	if (!req) {
		dev_err(&gadget->dev, "usb_ep_alloc_request failed\n");
		set_gadget_data(gadget, NULL);
		return -ENOMEM;
	}

	spin_lock_irqsave(&dev->lock, flags);
	dev->req = req;
	dev->req->context = dev;
	dev->req->complete = gadget_ep0_complete;
	dev->gadget = gadget;
	gadget_for_each_ep(ep, dev->gadget) {
		dev->eps[i].ep = ep;
		dev->eps[i].addr = get_ep_addr(ep->name);
		dev->eps[i].state = STATE_EP_DISABLED;
		i++;
	}
	dev->eps_num = i;
	spin_unlock_irqrestore(&dev->lock, flags);

	dev_dbg(&gadget->dev, "gadget connected\n");
	ret = raw_queue_event(dev, USB_RAW_EVENT_CONNECT, 0, NULL);
	if (ret < 0) {
		dev_err(&gadget->dev, "failed to queue connect event\n");
		set_gadget_data(gadget, NULL);
		return ret;
	}

	/* Matches kref_put() in gadget_unbind(). */
	kref_get(&dev->count);
	return ret;
}

static void gadget_unbind(struct usb_gadget *gadget)
{
	struct raw_dev *dev = get_gadget_data(gadget);

	set_gadget_data(gadget, NULL);
	/* Matches kref_get() in gadget_bind(). */
	kref_put(&dev->count, dev_free);
}

static int gadget_setup(struct usb_gadget *gadget,
			const struct usb_ctrlrequest *ctrl)
{
	int ret = 0;
	struct raw_dev *dev = get_gadget_data(gadget);
	unsigned long flags;

	spin_lock_irqsave(&dev->lock, flags);
	if (dev->state != STATE_DEV_RUNNING) {
		dev_err(&gadget->dev, "ignoring, device is not running\n");
		ret = -ENODEV;
		goto out_unlock;
	}
	if (dev->ep0_in_pending || dev->ep0_out_pending) {
		dev_dbg(&gadget->dev, "stalling, request already pending\n");
		ret = -EBUSY;
		goto out_unlock;
	}
	if ((ctrl->bRequestType & USB_DIR_IN) && ctrl->wLength)
		dev->ep0_in_pending = true;
	else
		dev->ep0_out_pending = true;
	spin_unlock_irqrestore(&dev->lock, flags);

	ret = raw_queue_event(dev, USB_RAW_EVENT_CONTROL, sizeof(*ctrl), ctrl);
	if (ret < 0)
		dev_err(&gadget->dev, "failed to queue control event\n");
	goto out;

out_unlock:
	spin_unlock_irqrestore(&dev->lock, flags);
out:
	if (ret == 0 && ctrl->wLength == 0) {
		/*
		 * Return USB_GADGET_DELAYED_STATUS as a workaround to stop
		 * some UDC drivers (e.g. dwc3) from automatically proceeding
		 * with the status stage for 0-length transfers.
		 * Should be removed once all UDC drivers are fixed to always
		 * delay the status stage until a response is queued to EP0.
		 */
		return USB_GADGET_DELAYED_STATUS;
	}
	return ret;
}

static void gadget_disconnect(struct usb_gadget *gadget)
{
	struct raw_dev *dev = get_gadget_data(gadget);
	int ret;

	dev_dbg(&gadget->dev, "gadget disconnected\n");
	ret = raw_queue_event(dev, USB_RAW_EVENT_DISCONNECT, 0, NULL);
	if (ret < 0)
		dev_err(&gadget->dev, "failed to queue disconnect event\n");
}
static void gadget_suspend(struct usb_gadget *gadget)
{
	struct raw_dev *dev = get_gadget_data(gadget);
	int ret;

	dev_dbg(&gadget->dev, "gadget suspended\n");
	ret = raw_queue_event(dev, USB_RAW_EVENT_SUSPEND, 0, NULL);
	if (ret < 0)
		dev_err(&gadget->dev, "failed to queue suspend event\n");
}
static void gadget_resume(struct usb_gadget *gadget)
{
	struct raw_dev *dev = get_gadget_data(gadget);
	int ret;

	dev_dbg(&gadget->dev, "gadget resumed\n");
	ret = raw_queue_event(dev, USB_RAW_EVENT_RESUME, 0, NULL);
	if (ret < 0)
		dev_err(&gadget->dev, "failed to queue resume event\n");
}
static void gadget_reset(struct usb_gadget *gadget)
{
	struct raw_dev *dev = get_gadget_data(gadget);
	int ret;

	dev_dbg(&gadget->dev, "gadget reset\n");
	ret = raw_queue_event(dev, USB_RAW_EVENT_RESET, 0, NULL);
	if (ret < 0)
		dev_err(&gadget->dev, "failed to queue reset event\n");
}

/*----------------------------------------------------------------------*/

static struct miscdevice raw_misc_device;

static int raw_open(struct inode *inode, struct file *fd)
{
	struct raw_dev *dev;

	/* Nonblocking I/O is not supported yet. */
	if (fd->f_flags & O_NONBLOCK)
		return -EINVAL;

	dev = dev_new();
	if (!dev)
		return -ENOMEM;
	fd->private_data = dev;
	dev->state = STATE_DEV_OPENED;
	dev->dev = raw_misc_device.this_device;
	return 0;
}

static int raw_release(struct inode *inode, struct file *fd)
{
	int ret = 0;
	struct raw_dev *dev = fd->private_data;
	unsigned long flags;
	bool unregister = false;

	spin_lock_irqsave(&dev->lock, flags);
	dev->state = STATE_DEV_CLOSED;
	if (!dev->gadget) {
		spin_unlock_irqrestore(&dev->lock, flags);
		goto out_put;
	}
	if (dev->gadget_registered)
		unregister = true;
	dev->gadget_registered = false;
	spin_unlock_irqrestore(&dev->lock, flags);

	if (unregister) {
		ret = usb_gadget_unregister_driver(&dev->driver);
		if (ret != 0)
			dev_err(dev->dev,
				"usb_gadget_unregister_driver() failed with %d\n",
				ret);
		/* Matches kref_get() in raw_ioctl_run(). */
		kref_put(&dev->count, dev_free);
	}

out_put:
	/* Matches dev_new() in raw_open(). */
	kref_put(&dev->count, dev_free);
	return ret;
}

/*----------------------------------------------------------------------*/

static int raw_ioctl_init(struct raw_dev *dev, unsigned long value)
{
	int ret = 0;
	int driver_id_number;
	struct usb_raw_init arg;
	char *udc_driver_name;
	char *udc_device_name;
	char *driver_driver_name;
	unsigned long flags;

	if (copy_from_user(&arg, (void __user *)value, sizeof(arg)))
		return -EFAULT;

	switch (arg.speed) {
	case USB_SPEED_UNKNOWN:
		arg.speed = USB_SPEED_HIGH;
		break;
	case USB_SPEED_LOW:
	case USB_SPEED_FULL:
	case USB_SPEED_HIGH:
	case USB_SPEED_SUPER:
		break;
	default:
		return -EINVAL;
	}

	driver_id_number = ida_alloc(&driver_id_numbers, GFP_KERNEL);
	if (driver_id_number < 0)
		return driver_id_number;

	driver_driver_name = kmalloc(DRIVER_DRIVER_NAME_LENGTH_MAX, GFP_KERNEL);
	if (!driver_driver_name) {
		ret = -ENOMEM;
		goto out_free_driver_id_number;
	}
	snprintf(driver_driver_name, DRIVER_DRIVER_NAME_LENGTH_MAX,
				DRIVER_NAME ".%d", driver_id_number);

	udc_driver_name = kmalloc(UDC_NAME_LENGTH_MAX, GFP_KERNEL);
	if (!udc_driver_name) {
		ret = -ENOMEM;
		goto out_free_driver_driver_name;
	}
	ret = strscpy(udc_driver_name, &arg.driver_name[0],
				UDC_NAME_LENGTH_MAX);
	if (ret < 0)
		goto out_free_udc_driver_name;
	ret = 0;

	udc_device_name = kmalloc(UDC_NAME_LENGTH_MAX, GFP_KERNEL);
	if (!udc_device_name) {
		ret = -ENOMEM;
		goto out_free_udc_driver_name;
	}
	ret = strscpy(udc_device_name, &arg.device_name[0],
				UDC_NAME_LENGTH_MAX);
	if (ret < 0)
		goto out_free_udc_device_name;
	ret = 0;

	spin_lock_irqsave(&dev->lock, flags);
	if (dev->state != STATE_DEV_OPENED) {
		dev_dbg(dev->dev, "fail, device is not opened\n");
		ret = -EINVAL;
		goto out_unlock;
	}
	dev->udc_name = udc_driver_name;

	dev->driver.function = DRIVER_DESC;
	dev->driver.max_speed = arg.speed;
	dev->driver.setup = gadget_setup;
	dev->driver.disconnect = gadget_disconnect;
	dev->driver.bind = gadget_bind;
	dev->driver.unbind = gadget_unbind;
	dev->driver.suspend = gadget_suspend;
	dev->driver.resume = gadget_resume;
	dev->driver.reset = gadget_reset;
	dev->driver.driver.name = driver_driver_name;
	dev->driver.udc_name = udc_device_name;
	dev->driver.match_existing_only = 1;
	dev->driver_id_number = driver_id_number;

	dev->state = STATE_DEV_INITIALIZED;
	spin_unlock_irqrestore(&dev->lock, flags);
	return ret;

out_unlock:
	spin_unlock_irqrestore(&dev->lock, flags);
out_free_udc_device_name:
	kfree(udc_device_name);
out_free_udc_driver_name:
	kfree(udc_driver_name);
out_free_driver_driver_name:
	kfree(driver_driver_name);
out_free_driver_id_number:
	ida_free(&driver_id_numbers, driver_id_number);
	return ret;
}

static int raw_ioctl_run(struct raw_dev *dev, unsigned long value)
{
	int ret = 0;
	unsigned long flags;

	if (value)
		return -EINVAL;

	spin_lock_irqsave(&dev->lock, flags);
	if (dev->state != STATE_DEV_INITIALIZED) {
		dev_dbg(dev->dev, "fail, device is not initialized\n");
		ret = -EINVAL;
		goto out_unlock;
	}
	dev->state = STATE_DEV_REGISTERING;
	spin_unlock_irqrestore(&dev->lock, flags);

	ret = usb_gadget_register_driver(&dev->driver);

	spin_lock_irqsave(&dev->lock, flags);
	if (ret) {
		dev_err(dev->dev,
			"fail, usb_gadget_register_driver returned %d\n", ret);
		dev->state = STATE_DEV_FAILED;
		goto out_unlock;
	}
	dev->gadget_registered = true;
	dev->state = STATE_DEV_RUNNING;
	/* Matches kref_put() in raw_release(). */
	kref_get(&dev->count);

out_unlock:
	spin_unlock_irqrestore(&dev->lock, flags);
	return ret;
}

static int raw_ioctl_event_fetch(struct raw_dev *dev, unsigned long value)
{
	struct usb_raw_event arg;
	unsigned long flags;
	struct usb_raw_event *event;
	uint32_t length;

	if (copy_from_user(&arg, (void __user *)value, sizeof(arg)))
		return -EFAULT;

	spin_lock_irqsave(&dev->lock, flags);
	if (dev->state != STATE_DEV_RUNNING) {
		dev_dbg(dev->dev, "fail, device is not running\n");
		spin_unlock_irqrestore(&dev->lock, flags);
		return -EINVAL;
	}
	if (!dev->gadget) {
		dev_dbg(dev->dev, "fail, gadget is not bound\n");
		spin_unlock_irqrestore(&dev->lock, flags);
		return -EBUSY;
	}
	spin_unlock_irqrestore(&dev->lock, flags);

	event = raw_event_queue_fetch(&dev->queue);
	if (PTR_ERR(event) == -EINTR) {
		dev_dbg(&dev->gadget->dev, "event fetching interrupted\n");
		return -EINTR;
	}
	if (IS_ERR(event)) {
		dev_err(&dev->gadget->dev, "failed to fetch event\n");
		spin_lock_irqsave(&dev->lock, flags);
		dev->state = STATE_DEV_FAILED;
		spin_unlock_irqrestore(&dev->lock, flags);
		return -ENODEV;
	}
	length = min(arg.length, event->length);
	if (copy_to_user((void __user *)value, event, sizeof(*event) + length)) {
		kfree(event);
		return -EFAULT;
	}

	kfree(event);
	return 0;
}

static void *raw_alloc_io_data(struct usb_raw_ep_io *io, void __user *ptr,
				bool get_from_user)
{
	void *data;

	if (copy_from_user(io, ptr, sizeof(*io)))
		return ERR_PTR(-EFAULT);
	if (io->ep >= USB_RAW_EPS_NUM_MAX)
		return ERR_PTR(-EINVAL);
	if (!usb_raw_io_flags_valid(io->flags))
		return ERR_PTR(-EINVAL);
	if (io->length > PAGE_SIZE)
		return ERR_PTR(-EINVAL);
	if (get_from_user)
		data = memdup_user(ptr + sizeof(*io), io->length);
	else {
		data = kmalloc(io->length, GFP_KERNEL);
		if (!data)
			data = ERR_PTR(-ENOMEM);
	}
	return data;
}

static int raw_process_ep0_io(struct raw_dev *dev, struct usb_raw_ep_io *io,
				void *data, bool in)
{
	int ret = 0;
	unsigned long flags;

	spin_lock_irqsave(&dev->lock, flags);
	if (dev->state != STATE_DEV_RUNNING) {
		dev_dbg(dev->dev, "fail, device is not running\n");
		ret = -EINVAL;
		goto out_unlock;
	}
	if (!dev->gadget) {
		dev_dbg(dev->dev, "fail, gadget is not bound\n");
		ret = -EBUSY;
		goto out_unlock;
	}
	if (dev->ep0_urb_queued) {
		dev_dbg(&dev->gadget->dev, "fail, urb already queued\n");
		ret = -EBUSY;
		goto out_unlock;
	}
	if ((in && !dev->ep0_in_pending) ||
			(!in && !dev->ep0_out_pending)) {
		dev_dbg(&dev->gadget->dev, "fail, wrong direction\n");
		ret = -EBUSY;
		goto out_unlock;
	}
	if (WARN_ON(in && dev->ep0_out_pending)) {
		ret = -ENODEV;
		dev->state = STATE_DEV_FAILED;
		goto out_unlock;
	}
	if (WARN_ON(!in && dev->ep0_in_pending)) {
		ret = -ENODEV;
		dev->state = STATE_DEV_FAILED;
		goto out_unlock;
	}

	dev->req->buf = data;
	dev->req->length = io->length;
	dev->req->zero = usb_raw_io_flags_zero(io->flags);
	dev->ep0_urb_queued = true;
	spin_unlock_irqrestore(&dev->lock, flags);

	ret = usb_ep_queue(dev->gadget->ep0, dev->req, GFP_KERNEL);
	if (ret) {
		dev_err(&dev->gadget->dev,
				"fail, usb_ep_queue returned %d\n", ret);
		spin_lock_irqsave(&dev->lock, flags);
<<<<<<< HEAD
		dev->state = STATE_DEV_FAILED;
=======
>>>>>>> a6ad5510
		goto out_queue_failed;
	}

	ret = wait_for_completion_interruptible(&dev->ep0_done);
	if (ret) {
		dev_dbg(&dev->gadget->dev, "wait interrupted\n");
		usb_ep_dequeue(dev->gadget->ep0, dev->req);
		wait_for_completion(&dev->ep0_done);
		spin_lock_irqsave(&dev->lock, flags);
		if (dev->ep0_status == -ECONNRESET)
			dev->ep0_status = -EINTR;
		goto out_interrupted;
	}

	spin_lock_irqsave(&dev->lock, flags);

out_interrupted:
	ret = dev->ep0_status;
out_queue_failed:
	dev->ep0_urb_queued = false;
out_unlock:
	spin_unlock_irqrestore(&dev->lock, flags);
	return ret;
}

static int raw_ioctl_ep0_write(struct raw_dev *dev, unsigned long value)
{
	int ret = 0;
	void *data;
	struct usb_raw_ep_io io;

	data = raw_alloc_io_data(&io, (void __user *)value, true);
	if (IS_ERR(data))
		return PTR_ERR(data);
	ret = raw_process_ep0_io(dev, &io, data, true);
	kfree(data);
	return ret;
}

static int raw_ioctl_ep0_read(struct raw_dev *dev, unsigned long value)
{
	int ret = 0;
	void *data;
	struct usb_raw_ep_io io;
	unsigned int length;

	data = raw_alloc_io_data(&io, (void __user *)value, false);
	if (IS_ERR(data))
		return PTR_ERR(data);
	ret = raw_process_ep0_io(dev, &io, data, false);
	if (ret < 0)
		goto free;

	length = min(io.length, (unsigned int)ret);
	if (copy_to_user((void __user *)(value + sizeof(io)), data, length))
		ret = -EFAULT;
	else
		ret = length;
free:
	kfree(data);
	return ret;
}

static int raw_ioctl_ep0_stall(struct raw_dev *dev, unsigned long value)
{
	int ret = 0;
	unsigned long flags;

	if (value)
		return -EINVAL;
	spin_lock_irqsave(&dev->lock, flags);
	if (dev->state != STATE_DEV_RUNNING) {
		dev_dbg(dev->dev, "fail, device is not running\n");
		ret = -EINVAL;
		goto out_unlock;
	}
	if (!dev->gadget) {
		dev_dbg(dev->dev, "fail, gadget is not bound\n");
		ret = -EBUSY;
		goto out_unlock;
	}
	if (dev->ep0_urb_queued) {
		dev_dbg(&dev->gadget->dev, "fail, urb already queued\n");
		ret = -EBUSY;
		goto out_unlock;
	}
	if (!dev->ep0_in_pending && !dev->ep0_out_pending) {
		dev_dbg(&dev->gadget->dev, "fail, no request pending\n");
		ret = -EBUSY;
		goto out_unlock;
	}

	ret = usb_ep_set_halt(dev->gadget->ep0);
	if (ret < 0)
		dev_err(&dev->gadget->dev,
				"fail, usb_ep_set_halt returned %d\n", ret);

	if (dev->ep0_in_pending)
		dev->ep0_in_pending = false;
	else
		dev->ep0_out_pending = false;

out_unlock:
	spin_unlock_irqrestore(&dev->lock, flags);
	return ret;
}

static int raw_ioctl_ep_enable(struct raw_dev *dev, unsigned long value)
{
	int ret = 0, i;
	unsigned long flags;
	struct usb_endpoint_descriptor *desc;
	struct raw_ep *ep;
	bool ep_props_matched = false;

	desc = memdup_user((void __user *)value, sizeof(*desc));
	if (IS_ERR(desc))
		return PTR_ERR(desc);

	/*
	 * Endpoints with a maxpacket length of 0 can cause crashes in UDC
	 * drivers.
	 */
	if (usb_endpoint_maxp(desc) == 0) {
		dev_dbg(dev->dev, "fail, bad endpoint maxpacket\n");
		kfree(desc);
		return -EINVAL;
	}

	spin_lock_irqsave(&dev->lock, flags);
	if (dev->state != STATE_DEV_RUNNING) {
		dev_dbg(dev->dev, "fail, device is not running\n");
		ret = -EINVAL;
		goto out_free;
	}
	if (!dev->gadget) {
		dev_dbg(dev->dev, "fail, gadget is not bound\n");
		ret = -EBUSY;
		goto out_free;
	}

	for (i = 0; i < dev->eps_num; i++) {
		ep = &dev->eps[i];
		if (ep->addr != usb_endpoint_num(desc) &&
				ep->addr != USB_RAW_EP_ADDR_ANY)
			continue;
		if (!usb_gadget_ep_match_desc(dev->gadget, ep->ep, desc, NULL))
			continue;
		ep_props_matched = true;
		if (ep->state != STATE_EP_DISABLED)
			continue;
		ep->ep->desc = desc;
		ret = usb_ep_enable(ep->ep);
		if (ret < 0) {
			dev_err(&dev->gadget->dev,
				"fail, usb_ep_enable returned %d\n", ret);
			goto out_free;
		}
		ep->req = usb_ep_alloc_request(ep->ep, GFP_ATOMIC);
		if (!ep->req) {
			dev_err(&dev->gadget->dev,
				"fail, usb_ep_alloc_request failed\n");
			usb_ep_disable(ep->ep);
			ret = -ENOMEM;
			goto out_free;
		}
		ep->state = STATE_EP_ENABLED;
		ep->ep->driver_data = ep;
		ret = i;
		goto out_unlock;
	}

	if (!ep_props_matched) {
		dev_dbg(&dev->gadget->dev, "fail, bad endpoint descriptor\n");
		ret = -EINVAL;
	} else {
		dev_dbg(&dev->gadget->dev, "fail, no endpoints available\n");
		ret = -EBUSY;
	}

out_free:
	kfree(desc);
out_unlock:
	spin_unlock_irqrestore(&dev->lock, flags);
	return ret;
}

static int raw_ioctl_ep_disable(struct raw_dev *dev, unsigned long value)
{
	int ret = 0, i = value;
	unsigned long flags;

	spin_lock_irqsave(&dev->lock, flags);
	if (dev->state != STATE_DEV_RUNNING) {
		dev_dbg(dev->dev, "fail, device is not running\n");
		ret = -EINVAL;
		goto out_unlock;
	}
	if (!dev->gadget) {
		dev_dbg(dev->dev, "fail, gadget is not bound\n");
		ret = -EBUSY;
		goto out_unlock;
	}
	if (i < 0 || i >= dev->eps_num) {
		dev_dbg(dev->dev, "fail, invalid endpoint\n");
		ret = -EBUSY;
		goto out_unlock;
	}
	if (dev->eps[i].state == STATE_EP_DISABLED) {
		dev_dbg(&dev->gadget->dev, "fail, endpoint is not enabled\n");
		ret = -EINVAL;
		goto out_unlock;
	}
	if (dev->eps[i].disabling) {
		dev_dbg(&dev->gadget->dev,
				"fail, disable already in progress\n");
		ret = -EINVAL;
		goto out_unlock;
	}
	if (dev->eps[i].urb_queued) {
		dev_dbg(&dev->gadget->dev,
				"fail, waiting for urb completion\n");
		ret = -EINVAL;
		goto out_unlock;
	}
	dev->eps[i].disabling = true;
	spin_unlock_irqrestore(&dev->lock, flags);

	usb_ep_disable(dev->eps[i].ep);

	spin_lock_irqsave(&dev->lock, flags);
	usb_ep_free_request(dev->eps[i].ep, dev->eps[i].req);
	kfree(dev->eps[i].ep->desc);
	dev->eps[i].state = STATE_EP_DISABLED;
	dev->eps[i].disabling = false;

out_unlock:
	spin_unlock_irqrestore(&dev->lock, flags);
	return ret;
}

static int raw_ioctl_ep_set_clear_halt_wedge(struct raw_dev *dev,
		unsigned long value, bool set, bool halt)
{
	int ret = 0, i = value;
	unsigned long flags;

	spin_lock_irqsave(&dev->lock, flags);
	if (dev->state != STATE_DEV_RUNNING) {
		dev_dbg(dev->dev, "fail, device is not running\n");
		ret = -EINVAL;
		goto out_unlock;
	}
	if (!dev->gadget) {
		dev_dbg(dev->dev, "fail, gadget is not bound\n");
		ret = -EBUSY;
		goto out_unlock;
	}
	if (i < 0 || i >= dev->eps_num) {
		dev_dbg(dev->dev, "fail, invalid endpoint\n");
		ret = -EBUSY;
		goto out_unlock;
	}
	if (dev->eps[i].state == STATE_EP_DISABLED) {
		dev_dbg(&dev->gadget->dev, "fail, endpoint is not enabled\n");
		ret = -EINVAL;
		goto out_unlock;
	}
	if (dev->eps[i].disabling) {
		dev_dbg(&dev->gadget->dev,
				"fail, disable is in progress\n");
		ret = -EINVAL;
		goto out_unlock;
	}
	if (dev->eps[i].urb_queued) {
		dev_dbg(&dev->gadget->dev,
				"fail, waiting for urb completion\n");
		ret = -EINVAL;
		goto out_unlock;
	}
	if (usb_endpoint_xfer_isoc(dev->eps[i].ep->desc)) {
		dev_dbg(&dev->gadget->dev,
				"fail, can't halt/wedge ISO endpoint\n");
		ret = -EINVAL;
		goto out_unlock;
	}

	if (set && halt) {
		ret = usb_ep_set_halt(dev->eps[i].ep);
		if (ret < 0)
			dev_err(&dev->gadget->dev,
				"fail, usb_ep_set_halt returned %d\n", ret);
	} else if (!set && halt) {
		ret = usb_ep_clear_halt(dev->eps[i].ep);
		if (ret < 0)
			dev_err(&dev->gadget->dev,
				"fail, usb_ep_clear_halt returned %d\n", ret);
	} else if (set && !halt) {
		ret = usb_ep_set_wedge(dev->eps[i].ep);
		if (ret < 0)
			dev_err(&dev->gadget->dev,
				"fail, usb_ep_set_wedge returned %d\n", ret);
	}

out_unlock:
	spin_unlock_irqrestore(&dev->lock, flags);
	return ret;
}

static void gadget_ep_complete(struct usb_ep *ep, struct usb_request *req)
{
	struct raw_ep *r_ep = (struct raw_ep *)ep->driver_data;
	struct raw_dev *dev = r_ep->dev;
	unsigned long flags;

	spin_lock_irqsave(&dev->lock, flags);
	if (req->status)
		r_ep->status = req->status;
	else
		r_ep->status = req->actual;
	spin_unlock_irqrestore(&dev->lock, flags);

	complete((struct completion *)req->context);
}

static int raw_process_ep_io(struct raw_dev *dev, struct usb_raw_ep_io *io,
				void *data, bool in)
{
	int ret = 0;
	unsigned long flags;
	struct raw_ep *ep;
	DECLARE_COMPLETION_ONSTACK(done);

	spin_lock_irqsave(&dev->lock, flags);
	if (dev->state != STATE_DEV_RUNNING) {
		dev_dbg(dev->dev, "fail, device is not running\n");
		ret = -EINVAL;
		goto out_unlock;
	}
	if (!dev->gadget) {
		dev_dbg(dev->dev, "fail, gadget is not bound\n");
		ret = -EBUSY;
		goto out_unlock;
	}
	if (io->ep >= dev->eps_num) {
		dev_dbg(&dev->gadget->dev, "fail, invalid endpoint\n");
		ret = -EINVAL;
		goto out_unlock;
	}
	ep = &dev->eps[io->ep];
	if (ep->state != STATE_EP_ENABLED) {
		dev_dbg(&dev->gadget->dev, "fail, endpoint is not enabled\n");
		ret = -EBUSY;
		goto out_unlock;
	}
	if (ep->disabling) {
		dev_dbg(&dev->gadget->dev,
				"fail, endpoint is already being disabled\n");
		ret = -EBUSY;
		goto out_unlock;
	}
	if (ep->urb_queued) {
		dev_dbg(&dev->gadget->dev, "fail, urb already queued\n");
		ret = -EBUSY;
		goto out_unlock;
	}
	if (in != usb_endpoint_dir_in(ep->ep->desc)) {
		dev_dbg(&dev->gadget->dev, "fail, wrong direction\n");
		ret = -EINVAL;
		goto out_unlock;
	}

	ep->dev = dev;
	ep->req->context = &done;
	ep->req->complete = gadget_ep_complete;
	ep->req->buf = data;
	ep->req->length = io->length;
	ep->req->zero = usb_raw_io_flags_zero(io->flags);
	ep->urb_queued = true;
	spin_unlock_irqrestore(&dev->lock, flags);

	ret = usb_ep_queue(ep->ep, ep->req, GFP_KERNEL);
	if (ret) {
		dev_err(&dev->gadget->dev,
				"fail, usb_ep_queue returned %d\n", ret);
		spin_lock_irqsave(&dev->lock, flags);
<<<<<<< HEAD
		dev->state = STATE_DEV_FAILED;
=======
>>>>>>> a6ad5510
		goto out_queue_failed;
	}

	ret = wait_for_completion_interruptible(&done);
	if (ret) {
		dev_dbg(&dev->gadget->dev, "wait interrupted\n");
		usb_ep_dequeue(ep->ep, ep->req);
		wait_for_completion(&done);
		spin_lock_irqsave(&dev->lock, flags);
		if (ep->status == -ECONNRESET)
			ep->status = -EINTR;
		goto out_interrupted;
	}

	spin_lock_irqsave(&dev->lock, flags);

out_interrupted:
	ret = ep->status;
out_queue_failed:
	ep->urb_queued = false;
out_unlock:
	spin_unlock_irqrestore(&dev->lock, flags);
	return ret;
}

static int raw_ioctl_ep_write(struct raw_dev *dev, unsigned long value)
{
	int ret = 0;
	char *data;
	struct usb_raw_ep_io io;

	data = raw_alloc_io_data(&io, (void __user *)value, true);
	if (IS_ERR(data))
		return PTR_ERR(data);
	ret = raw_process_ep_io(dev, &io, data, true);
	kfree(data);
	return ret;
}

static int raw_ioctl_ep_read(struct raw_dev *dev, unsigned long value)
{
	int ret = 0;
	char *data;
	struct usb_raw_ep_io io;
	unsigned int length;

	data = raw_alloc_io_data(&io, (void __user *)value, false);
	if (IS_ERR(data))
		return PTR_ERR(data);
	ret = raw_process_ep_io(dev, &io, data, false);
	if (ret < 0)
		goto free;

	length = min(io.length, (unsigned int)ret);
	if (copy_to_user((void __user *)(value + sizeof(io)), data, length))
		ret = -EFAULT;
	else
		ret = length;
free:
	kfree(data);
	return ret;
}

static int raw_ioctl_configure(struct raw_dev *dev, unsigned long value)
{
	int ret = 0;
	unsigned long flags;

	if (value)
		return -EINVAL;
	spin_lock_irqsave(&dev->lock, flags);
	if (dev->state != STATE_DEV_RUNNING) {
		dev_dbg(dev->dev, "fail, device is not running\n");
		ret = -EINVAL;
		goto out_unlock;
	}
	if (!dev->gadget) {
		dev_dbg(dev->dev, "fail, gadget is not bound\n");
		ret = -EBUSY;
		goto out_unlock;
	}
	usb_gadget_set_state(dev->gadget, USB_STATE_CONFIGURED);

out_unlock:
	spin_unlock_irqrestore(&dev->lock, flags);
	return ret;
}

static int raw_ioctl_vbus_draw(struct raw_dev *dev, unsigned long value)
{
	int ret = 0;
	unsigned long flags;

	spin_lock_irqsave(&dev->lock, flags);
	if (dev->state != STATE_DEV_RUNNING) {
		dev_dbg(dev->dev, "fail, device is not running\n");
		ret = -EINVAL;
		goto out_unlock;
	}
	if (!dev->gadget) {
		dev_dbg(dev->dev, "fail, gadget is not bound\n");
		ret = -EBUSY;
		goto out_unlock;
	}
	usb_gadget_vbus_draw(dev->gadget, 2 * value);

out_unlock:
	spin_unlock_irqrestore(&dev->lock, flags);
	return ret;
}

static void fill_ep_caps(struct usb_ep_caps *caps,
				struct usb_raw_ep_caps *raw_caps)
{
	raw_caps->type_control = caps->type_control;
	raw_caps->type_iso = caps->type_iso;
	raw_caps->type_bulk = caps->type_bulk;
	raw_caps->type_int = caps->type_int;
	raw_caps->dir_in = caps->dir_in;
	raw_caps->dir_out = caps->dir_out;
}

static void fill_ep_limits(struct usb_ep *ep, struct usb_raw_ep_limits *limits)
{
	limits->maxpacket_limit = ep->maxpacket_limit;
	limits->max_streams = ep->max_streams;
}

static int raw_ioctl_eps_info(struct raw_dev *dev, unsigned long value)
{
	int ret = 0, i;
	unsigned long flags;
	struct usb_raw_eps_info *info;
	struct raw_ep *ep;

	info = kzalloc(sizeof(*info), GFP_KERNEL);
	if (!info) {
		ret = -ENOMEM;
		goto out;
	}

	spin_lock_irqsave(&dev->lock, flags);
	if (dev->state != STATE_DEV_RUNNING) {
		dev_dbg(dev->dev, "fail, device is not running\n");
		ret = -EINVAL;
		spin_unlock_irqrestore(&dev->lock, flags);
		goto out_free;
	}
	if (!dev->gadget) {
		dev_dbg(dev->dev, "fail, gadget is not bound\n");
		ret = -EBUSY;
		spin_unlock_irqrestore(&dev->lock, flags);
		goto out_free;
	}

	for (i = 0; i < dev->eps_num; i++) {
		ep = &dev->eps[i];
		strscpy(&info->eps[i].name[0], ep->ep->name,
				USB_RAW_EP_NAME_MAX);
		info->eps[i].addr = ep->addr;
		fill_ep_caps(&ep->ep->caps, &info->eps[i].caps);
		fill_ep_limits(ep->ep, &info->eps[i].limits);
	}
	ret = dev->eps_num;
	spin_unlock_irqrestore(&dev->lock, flags);

	if (copy_to_user((void __user *)value, info, sizeof(*info)))
		ret = -EFAULT;

out_free:
	kfree(info);
out:
	return ret;
}

static long raw_ioctl(struct file *fd, unsigned int cmd, unsigned long value)
{
	struct raw_dev *dev = fd->private_data;
	int ret = 0;

	if (!dev)
		return -EBUSY;

	switch (cmd) {
	case USB_RAW_IOCTL_INIT:
		ret = raw_ioctl_init(dev, value);
		break;
	case USB_RAW_IOCTL_RUN:
		ret = raw_ioctl_run(dev, value);
		break;
	case USB_RAW_IOCTL_EVENT_FETCH:
		ret = raw_ioctl_event_fetch(dev, value);
		break;
	case USB_RAW_IOCTL_EP0_WRITE:
		ret = raw_ioctl_ep0_write(dev, value);
		break;
	case USB_RAW_IOCTL_EP0_READ:
		ret = raw_ioctl_ep0_read(dev, value);
		break;
	case USB_RAW_IOCTL_EP_ENABLE:
		ret = raw_ioctl_ep_enable(dev, value);
		break;
	case USB_RAW_IOCTL_EP_DISABLE:
		ret = raw_ioctl_ep_disable(dev, value);
		break;
	case USB_RAW_IOCTL_EP_WRITE:
		ret = raw_ioctl_ep_write(dev, value);
		break;
	case USB_RAW_IOCTL_EP_READ:
		ret = raw_ioctl_ep_read(dev, value);
		break;
	case USB_RAW_IOCTL_CONFIGURE:
		ret = raw_ioctl_configure(dev, value);
		break;
	case USB_RAW_IOCTL_VBUS_DRAW:
		ret = raw_ioctl_vbus_draw(dev, value);
		break;
	case USB_RAW_IOCTL_EPS_INFO:
		ret = raw_ioctl_eps_info(dev, value);
		break;
	case USB_RAW_IOCTL_EP0_STALL:
		ret = raw_ioctl_ep0_stall(dev, value);
		break;
	case USB_RAW_IOCTL_EP_SET_HALT:
		ret = raw_ioctl_ep_set_clear_halt_wedge(
					dev, value, true, true);
		break;
	case USB_RAW_IOCTL_EP_CLEAR_HALT:
		ret = raw_ioctl_ep_set_clear_halt_wedge(
					dev, value, false, true);
		break;
	case USB_RAW_IOCTL_EP_SET_WEDGE:
		ret = raw_ioctl_ep_set_clear_halt_wedge(
					dev, value, true, false);
		break;
	default:
		ret = -EINVAL;
	}

	return ret;
}

/*----------------------------------------------------------------------*/

static const struct file_operations raw_fops = {
	.open =			raw_open,
	.unlocked_ioctl =	raw_ioctl,
	.compat_ioctl =		raw_ioctl,
	.release =		raw_release,
};

static struct miscdevice raw_misc_device = {
	.minor = MISC_DYNAMIC_MINOR,
	.name = DRIVER_NAME,
	.fops = &raw_fops,
};

module_misc_device(raw_misc_device);<|MERGE_RESOLUTION|>--- conflicted
+++ resolved
@@ -729,10 +729,6 @@
 		dev_err(&dev->gadget->dev,
 				"fail, usb_ep_queue returned %d\n", ret);
 		spin_lock_irqsave(&dev->lock, flags);
-<<<<<<< HEAD
-		dev->state = STATE_DEV_FAILED;
-=======
->>>>>>> a6ad5510
 		goto out_queue_failed;
 	}
 
@@ -1119,10 +1115,6 @@
 		dev_err(&dev->gadget->dev,
 				"fail, usb_ep_queue returned %d\n", ret);
 		spin_lock_irqsave(&dev->lock, flags);
-<<<<<<< HEAD
-		dev->state = STATE_DEV_FAILED;
-=======
->>>>>>> a6ad5510
 		goto out_queue_failed;
 	}
 
