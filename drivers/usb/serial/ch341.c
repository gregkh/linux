--- conflicted
+++ resolved
@@ -97,10 +97,7 @@
 	u8 msr;
 	u8 lcr;
 	unsigned long quirks;
-<<<<<<< HEAD
-=======
 	unsigned long break_end;
->>>>>>> d1988041
 };
 
 static void ch341_set_termios(struct tty_struct *tty,
@@ -364,12 +361,8 @@
 			    USB_TYPE_VENDOR | USB_RECIP_DEVICE | USB_DIR_IN,
 			    CH341_REG_BREAK, 0, buffer, size, DEFAULT_TIMEOUT);
 	if (r == -EPIPE) {
-<<<<<<< HEAD
-		dev_dbg(&port->dev, "break control not supported\n");
-=======
 		dev_info(&port->dev, "break control not supported, using simulated break\n");
 		quirks = CH341_QUIRK_LIMITED_PRESCALER | CH341_QUIRK_SIMULATE_BREAK;
->>>>>>> d1988041
 		r = 0;
 		goto out;
 	}
