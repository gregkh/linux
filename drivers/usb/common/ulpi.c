--- conflicted
+++ resolved
@@ -300,12 +300,9 @@
 		put_device(&ulpi->dev);
 		return ret;
 	}
-<<<<<<< HEAD
-=======
 
 	root = debugfs_create_dir(dev_name(dev), ULPI_ROOT);
 	debugfs_create_file("regs", 0444, root, ulpi, &ulpi_regs_fops);
->>>>>>> d60c95ef
 
 	dev_dbg(&ulpi->dev, "registered ULPI PHY: vendor %04x, product %04x\n",
 		ulpi->id.vendor, ulpi->id.product);
@@ -352,11 +349,8 @@
  */
 void ulpi_unregister_interface(struct ulpi *ulpi)
 {
-<<<<<<< HEAD
-=======
 	debugfs_remove_recursive(debugfs_lookup(dev_name(&ulpi->dev),
 						ULPI_ROOT));
->>>>>>> d60c95ef
 	device_unregister(&ulpi->dev);
 }
 EXPORT_SYMBOL_GPL(ulpi_unregister_interface);
