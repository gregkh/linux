// SPDX-License-Identifier: GPL-2.0
/*
 * STMicroelectronics STUSB160x Type-C controller family driver
 *
 * Copyright (C) 2020, STMicroelectronics
 * Author(s): Amelie Delaunay <amelie.delaunay@st.com>
 */

#include <linux/bitfield.h>
#include <linux/i2c.h>
#include <linux/interrupt.h>
#include <linux/kernel.h>
#include <linux/module.h>
#include <linux/regmap.h>
#include <linux/regulator/consumer.h>
#include <linux/usb/role.h>
#include <linux/usb/typec.h>

#define STUSB160X_ALERT_STATUS			0x0B /* RC */
#define STUSB160X_ALERT_STATUS_MASK_CTRL	0x0C /* RW */
#define STUSB160X_CC_CONNECTION_STATUS_TRANS	0x0D /* RC */
#define STUSB160X_CC_CONNECTION_STATUS		0x0E /* RO */
#define STUSB160X_MONITORING_STATUS_TRANS	0x0F /* RC */
#define STUSB160X_MONITORING_STATUS		0x10 /* RO */
#define STUSB160X_CC_OPERATION_STATUS		0x11 /* RO */
#define STUSB160X_HW_FAULT_STATUS_TRANS		0x12 /* RC */
#define STUSB160X_HW_FAULT_STATUS		0x13 /* RO */
#define STUSB160X_CC_CAPABILITY_CTRL		0x18 /* RW */
#define STUSB160X_CC_VCONN_SWITCH_CTRL		0x1E /* RW */
#define STUSB160X_VCONN_MONITORING_CTRL		0x20 /* RW */
#define STUSB160X_VBUS_MONITORING_RANGE_CTRL	0x22 /* RW */
#define STUSB160X_RESET_CTRL			0x23 /* RW */
#define STUSB160X_VBUS_DISCHARGE_TIME_CTRL	0x25 /* RW */
#define STUSB160X_VBUS_DISCHARGE_STATUS		0x26 /* RO */
#define STUSB160X_VBUS_ENABLE_STATUS		0x27 /* RO */
#define STUSB160X_CC_POWER_MODE_CTRL		0x28 /* RW */
#define STUSB160X_VBUS_MONITORING_CTRL		0x2E /* RW */
#define STUSB1600_REG_MAX			0x2F /* RO - Reserved */

/* STUSB160X_ALERT_STATUS/STUSB160X_ALERT_STATUS_MASK_CTRL bitfields */
#define STUSB160X_HW_FAULT			BIT(4)
#define STUSB160X_MONITORING			BIT(5)
#define STUSB160X_CC_CONNECTION			BIT(6)
#define STUSB160X_ALL_ALERTS			GENMASK(6, 4)

/* STUSB160X_CC_CONNECTION_STATUS_TRANS bitfields */
#define STUSB160X_CC_ATTACH_TRANS		BIT(0)

/* STUSB160X_CC_CONNECTION_STATUS bitfields */
#define STUSB160X_CC_ATTACH			BIT(0)
#define STUSB160X_CC_VCONN_SUPPLY		BIT(1)
#define STUSB160X_CC_DATA_ROLE(s)		(!!((s) & BIT(2)))
#define STUSB160X_CC_POWER_ROLE(s)		(!!((s) & BIT(3)))
#define STUSB160X_CC_ATTACHED_MODE		GENMASK(7, 5)

/* STUSB160X_MONITORING_STATUS_TRANS bitfields */
#define STUSB160X_VCONN_PRESENCE_TRANS		BIT(0)
#define STUSB160X_VBUS_PRESENCE_TRANS		BIT(1)
#define STUSB160X_VBUS_VSAFE0V_TRANS		BIT(2)
#define STUSB160X_VBUS_VALID_TRANS		BIT(3)

/* STUSB160X_MONITORING_STATUS bitfields */
#define STUSB160X_VCONN_PRESENCE		BIT(0)
#define STUSB160X_VBUS_PRESENCE			BIT(1)
#define STUSB160X_VBUS_VSAFE0V			BIT(2)
#define STUSB160X_VBUS_VALID			BIT(3)

/* STUSB160X_CC_OPERATION_STATUS bitfields */
#define STUSB160X_TYPEC_FSM_STATE		GENMASK(4, 0)
#define STUSB160X_SINK_POWER_STATE		GENMASK(6, 5)
#define STUSB160X_CC_ATTACHED			BIT(7)

/* STUSB160X_HW_FAULT_STATUS_TRANS bitfields */
#define STUSB160X_VCONN_SW_OVP_FAULT_TRANS	BIT(0)
#define STUSB160X_VCONN_SW_OCP_FAULT_TRANS	BIT(1)
#define STUSB160X_VCONN_SW_RVP_FAULT_TRANS	BIT(2)
#define STUSB160X_VPU_VALID_TRANS		BIT(4)
#define STUSB160X_VPU_OVP_FAULT_TRANS		BIT(5)
#define STUSB160X_THERMAL_FAULT			BIT(7)

/* STUSB160X_HW_FAULT_STATUS bitfields */
#define STUSB160X_VCONN_SW_OVP_FAULT_CC2	BIT(0)
#define STUSB160X_VCONN_SW_OVP_FAULT_CC1	BIT(1)
#define STUSB160X_VCONN_SW_OCP_FAULT_CC2	BIT(2)
#define STUSB160X_VCONN_SW_OCP_FAULT_CC1	BIT(3)
#define STUSB160X_VCONN_SW_RVP_FAULT_CC2	BIT(4)
#define STUSB160X_VCONN_SW_RVP_FAULT_CC1	BIT(5)
#define STUSB160X_VPU_VALID			BIT(6)
#define STUSB160X_VPU_OVP_FAULT			BIT(7)

/* STUSB160X_CC_CAPABILITY_CTRL bitfields */
#define STUSB160X_CC_VCONN_SUPPLY_EN		BIT(0)
#define STUSB160X_CC_VCONN_DISCHARGE_EN		BIT(4)
#define STUSB160X_CC_CURRENT_ADVERTISED		GENMASK(7, 6)

/* STUSB160X_VCONN_SWITCH_CTRL bitfields */
#define STUSB160X_CC_VCONN_SWITCH_ILIM		GENMASK(3, 0)

/* STUSB160X_VCONN_MONITORING_CTRL bitfields */
#define STUSB160X_VCONN_UVLO_THRESHOLD		BIT(6)
#define STUSB160X_VCONN_MONITORING_EN		BIT(7)

/* STUSB160X_VBUS_MONITORING_RANGE_CTRL bitfields */
#define STUSB160X_SHIFT_LOW_VBUS_LIMIT		GENMASK(3, 0)
#define STUSB160X_SHIFT_HIGH_VBUS_LIMIT		GENMASK(7, 4)

/* STUSB160X_RESET_CTRL bitfields */
#define STUSB160X_SW_RESET_EN			BIT(0)

/* STUSB160X_VBUS_DISCHARGE_TIME_CTRL bitfields */
#define STUSBXX02_VBUS_DISCHARGE_TIME_TO_PDO	GENMASK(3, 0)
#define STUSB160X_VBUS_DISCHARGE_TIME_TO_0V	GENMASK(7, 4)

/* STUSB160X_VBUS_DISCHARGE_STATUS bitfields */
#define STUSB160X_VBUS_DISCHARGE_EN		BIT(7)

/* STUSB160X_VBUS_ENABLE_STATUS bitfields */
#define STUSB160X_VBUS_SOURCE_EN		BIT(0)
#define STUSB160X_VBUS_SINK_EN			BIT(1)

/* STUSB160X_CC_POWER_MODE_CTRL bitfields */
#define STUSB160X_CC_POWER_MODE			GENMASK(2, 0)

/* STUSB160X_VBUS_MONITORING_CTRL bitfields */
#define STUSB160X_VDD_UVLO_DISABLE		BIT(0)
#define STUSB160X_VBUS_VSAFE0V_THRESHOLD	GENMASK(2, 1)
#define STUSB160X_VBUS_RANGE_DISABLE		BIT(4)
#define STUSB160X_VDD_OVLO_DISABLE		BIT(6)

enum stusb160x_pwr_mode {
	SOURCE_WITH_ACCESSORY,
	SINK_WITH_ACCESSORY,
	SINK_WITHOUT_ACCESSORY,
	DUAL_WITH_ACCESSORY,
	DUAL_WITH_ACCESSORY_AND_TRY_SRC,
	DUAL_WITH_ACCESSORY_AND_TRY_SNK,
};

enum stusb160x_attached_mode {
	NO_DEVICE_ATTACHED,
	SINK_ATTACHED,
	SOURCE_ATTACHED,
	DEBUG_ACCESSORY_ATTACHED,
	AUDIO_ACCESSORY_ATTACHED,
};

struct stusb160x {
	struct device		*dev;
	struct regmap		*regmap;
	struct regulator	*vdd_supply;
	struct regulator	*vsys_supply;
	struct regulator	*vconn_supply;
	struct regulator	*main_supply;

	struct typec_port	*port;
	struct typec_capability capability;
	struct typec_partner	*partner;

	enum typec_port_type	port_type;
	enum typec_pwr_opmode	pwr_opmode;
	bool			vbus_on;

	struct usb_role_switch	*role_sw;
};

static bool stusb160x_reg_writeable(struct device *dev, unsigned int reg)
{
	switch (reg) {
	case STUSB160X_ALERT_STATUS_MASK_CTRL:
	case STUSB160X_CC_CAPABILITY_CTRL:
	case STUSB160X_CC_VCONN_SWITCH_CTRL:
	case STUSB160X_VCONN_MONITORING_CTRL:
	case STUSB160X_VBUS_MONITORING_RANGE_CTRL:
	case STUSB160X_RESET_CTRL:
	case STUSB160X_VBUS_DISCHARGE_TIME_CTRL:
	case STUSB160X_CC_POWER_MODE_CTRL:
	case STUSB160X_VBUS_MONITORING_CTRL:
		return true;
	default:
		return false;
	}
}

static bool stusb160x_reg_readable(struct device *dev, unsigned int reg)
{
	if (reg <= 0x0A ||
	    (reg >= 0x14 && reg <= 0x17) ||
	    (reg >= 0x19 && reg <= 0x1D) ||
	    (reg >= 0x29 && reg <= 0x2D) ||
	    (reg == 0x1F || reg == 0x21 || reg == 0x24 || reg == 0x2F))
		return false;
	else
		return true;
}

static bool stusb160x_reg_volatile(struct device *dev, unsigned int reg)
{
	switch (reg) {
	case STUSB160X_ALERT_STATUS:
	case STUSB160X_CC_CONNECTION_STATUS_TRANS:
	case STUSB160X_CC_CONNECTION_STATUS:
	case STUSB160X_MONITORING_STATUS_TRANS:
	case STUSB160X_MONITORING_STATUS:
	case STUSB160X_CC_OPERATION_STATUS:
	case STUSB160X_HW_FAULT_STATUS_TRANS:
	case STUSB160X_HW_FAULT_STATUS:
	case STUSB160X_VBUS_DISCHARGE_STATUS:
	case STUSB160X_VBUS_ENABLE_STATUS:
		return true;
	default:
		return false;
	}
}

static bool stusb160x_reg_precious(struct device *dev, unsigned int reg)
{
	switch (reg) {
	case STUSB160X_ALERT_STATUS:
	case STUSB160X_CC_CONNECTION_STATUS_TRANS:
	case STUSB160X_MONITORING_STATUS_TRANS:
	case STUSB160X_HW_FAULT_STATUS_TRANS:
		return true;
	default:
		return false;
	}
}

static const struct regmap_config stusb1600_regmap_config = {
	.reg_bits	= 8,
	.reg_stride	= 1,
	.val_bits	= 8,
	.max_register	= STUSB1600_REG_MAX,
	.writeable_reg	= stusb160x_reg_writeable,
	.readable_reg	= stusb160x_reg_readable,
	.volatile_reg	= stusb160x_reg_volatile,
	.precious_reg	= stusb160x_reg_precious,
	.cache_type	= REGCACHE_RBTREE,
};

static bool stusb160x_get_vconn(struct stusb160x *chip)
{
	u32 val;
	int ret;

	ret = regmap_read(chip->regmap, STUSB160X_CC_CAPABILITY_CTRL, &val);
	if (ret) {
		dev_err(chip->dev, "Unable to get Vconn status: %d\n", ret);
		return false;
	}

	return !!FIELD_GET(STUSB160X_CC_VCONN_SUPPLY_EN, val);
}

static int stusb160x_set_vconn(struct stusb160x *chip, bool on)
{
	int ret;

	/* Manage VCONN input supply */
	if (chip->vconn_supply) {
		if (on) {
			ret = regulator_enable(chip->vconn_supply);
			if (ret) {
				dev_err(chip->dev,
					"failed to enable vconn supply: %d\n",
					ret);
				return ret;
			}
		} else {
			regulator_disable(chip->vconn_supply);
		}
	}

	/* Manage VCONN monitoring and power path */
	ret = regmap_update_bits(chip->regmap, STUSB160X_VCONN_MONITORING_CTRL,
				 STUSB160X_VCONN_MONITORING_EN,
				 on ? STUSB160X_VCONN_MONITORING_EN : 0);
	if (ret)
		goto vconn_reg_disable;

	return 0;

vconn_reg_disable:
	if (chip->vconn_supply && on)
		regulator_disable(chip->vconn_supply);

	return ret;
}

static enum typec_pwr_opmode stusb160x_get_pwr_opmode(struct stusb160x *chip)
{
	u32 val;
	int ret;

	ret = regmap_read(chip->regmap, STUSB160X_CC_CAPABILITY_CTRL, &val);
	if (ret) {
		dev_err(chip->dev, "Unable to get pwr opmode: %d\n", ret);
		return TYPEC_PWR_MODE_USB;
	}

	return FIELD_GET(STUSB160X_CC_CURRENT_ADVERTISED, val);
}

static enum typec_accessory stusb160x_get_accessory(u32 status)
{
	enum stusb160x_attached_mode mode;

	mode = FIELD_GET(STUSB160X_CC_ATTACHED_MODE, status);

	switch (mode) {
	case DEBUG_ACCESSORY_ATTACHED:
		return TYPEC_ACCESSORY_DEBUG;
	case AUDIO_ACCESSORY_ATTACHED:
		return TYPEC_ACCESSORY_AUDIO;
	default:
		return TYPEC_ACCESSORY_NONE;
	}
}

static enum typec_role stusb160x_get_vconn_role(u32 status)
{
	if (FIELD_GET(STUSB160X_CC_VCONN_SUPPLY, status))
		return TYPEC_SOURCE;

	return TYPEC_SINK;
}

static void stusb160x_set_data_role(struct stusb160x *chip,
				    enum typec_data_role data_role,
				    bool attached)
{
	enum usb_role usb_role = USB_ROLE_NONE;

	if (attached) {
		if (data_role == TYPEC_HOST)
			usb_role = USB_ROLE_HOST;
		else
			usb_role = USB_ROLE_DEVICE;
	}

	usb_role_switch_set_role(chip->role_sw, usb_role);
	typec_set_data_role(chip->port, data_role);
}

static int stusb160x_attach(struct stusb160x *chip, u32 status)
{
	struct typec_partner_desc desc;
	int ret;

	if ((STUSB160X_CC_POWER_ROLE(status) == TYPEC_SOURCE) &&
	    chip->vdd_supply) {
		ret = regulator_enable(chip->vdd_supply);
		if (ret) {
			dev_err(chip->dev,
				"Failed to enable Vbus supply: %d\n", ret);
			return ret;
		}
		chip->vbus_on = true;
	}

	desc.usb_pd = false;
	desc.accessory = stusb160x_get_accessory(status);
	desc.identity = NULL;

	chip->partner = typec_register_partner(chip->port, &desc);
	if (IS_ERR(chip->partner)) {
		ret = PTR_ERR(chip->partner);
		goto vbus_disable;
	}

	typec_set_pwr_role(chip->port, STUSB160X_CC_POWER_ROLE(status));
	typec_set_pwr_opmode(chip->port, stusb160x_get_pwr_opmode(chip));
	typec_set_vconn_role(chip->port, stusb160x_get_vconn_role(status));
	stusb160x_set_data_role(chip, STUSB160X_CC_DATA_ROLE(status), true);

	return 0;

vbus_disable:
	if (chip->vbus_on) {
		regulator_disable(chip->vdd_supply);
		chip->vbus_on = false;
	}

	return ret;
}

static void stusb160x_detach(struct stusb160x *chip, u32 status)
{
	typec_unregister_partner(chip->partner);
	chip->partner = NULL;

	typec_set_pwr_role(chip->port, STUSB160X_CC_POWER_ROLE(status));
	typec_set_pwr_opmode(chip->port, TYPEC_PWR_MODE_USB);
	typec_set_vconn_role(chip->port, stusb160x_get_vconn_role(status));
	stusb160x_set_data_role(chip, STUSB160X_CC_DATA_ROLE(status), false);

	if (chip->vbus_on) {
		regulator_disable(chip->vdd_supply);
		chip->vbus_on = false;
	}
}

static irqreturn_t stusb160x_irq_handler(int irq, void *data)
{
	struct stusb160x *chip = data;
	u32 pending, trans, status;
	int ret;

	ret = regmap_read(chip->regmap, STUSB160X_ALERT_STATUS, &pending);
	if (ret)
		goto err;

	if (pending & STUSB160X_CC_CONNECTION) {
		ret = regmap_read(chip->regmap,
				  STUSB160X_CC_CONNECTION_STATUS_TRANS, &trans);
		if (ret)
			goto err;
		ret = regmap_read(chip->regmap,
				  STUSB160X_CC_CONNECTION_STATUS, &status);
		if (ret)
			goto err;

		if (trans & STUSB160X_CC_ATTACH_TRANS) {
			if (status & STUSB160X_CC_ATTACH) {
				ret = stusb160x_attach(chip, status);
				if (ret)
					goto err;
			} else {
				stusb160x_detach(chip, status);
			}
		}
	}
err:
	return IRQ_HANDLED;
}

static int stusb160x_irq_init(struct stusb160x *chip, int irq)
{
	u32 status;
	int ret;

	ret = regmap_read(chip->regmap,
			  STUSB160X_CC_CONNECTION_STATUS, &status);
	if (ret)
		return ret;

	if (status & STUSB160X_CC_ATTACH) {
		ret = stusb160x_attach(chip, status);
		if (ret)
			dev_err(chip->dev, "attach failed: %d\n", ret);
	}

	ret = devm_request_threaded_irq(chip->dev, irq, NULL,
					stusb160x_irq_handler, IRQF_ONESHOT,
					dev_name(chip->dev), chip);
	if (ret)
		goto partner_unregister;

	/* Unmask CC_CONNECTION events */
	ret = regmap_write_bits(chip->regmap, STUSB160X_ALERT_STATUS_MASK_CTRL,
				STUSB160X_CC_CONNECTION, 0);
	if (ret)
		goto partner_unregister;

	return 0;

partner_unregister:
	if (chip->partner) {
		typec_unregister_partner(chip->partner);
		chip->partner = NULL;
	}

	return ret;
}

static int stusb160x_chip_init(struct stusb160x *chip)
{
	u32 val;
	int ret;

	/* Change the default Type-C power mode */
	if (chip->port_type == TYPEC_PORT_SRC)
		ret = regmap_update_bits(chip->regmap,
					 STUSB160X_CC_POWER_MODE_CTRL,
					 STUSB160X_CC_POWER_MODE,
					 SOURCE_WITH_ACCESSORY);
	else if (chip->port_type == TYPEC_PORT_SNK)
		ret = regmap_update_bits(chip->regmap,
					 STUSB160X_CC_POWER_MODE_CTRL,
					 STUSB160X_CC_POWER_MODE,
					 SINK_WITH_ACCESSORY);
	else /* (chip->port_type == TYPEC_PORT_DRP) */
		ret = regmap_update_bits(chip->regmap,
					 STUSB160X_CC_POWER_MODE_CTRL,
					 STUSB160X_CC_POWER_MODE,
					 DUAL_WITH_ACCESSORY);
	if (ret)
		return ret;

	if (chip->port_type == TYPEC_PORT_SNK)
		goto skip_src;

	/* Change the default Type-C Source power operation mode capability */
	ret = regmap_update_bits(chip->regmap, STUSB160X_CC_CAPABILITY_CTRL,
				 STUSB160X_CC_CURRENT_ADVERTISED,
				 FIELD_PREP(STUSB160X_CC_CURRENT_ADVERTISED,
					    chip->pwr_opmode));
	if (ret)
		return ret;

	/* Manage Type-C Source Vconn supply */
	if (stusb160x_get_vconn(chip)) {
		ret = stusb160x_set_vconn(chip, true);
		if (ret)
			return ret;
	}

skip_src:
	/* Mask all events interrupts - to be unmasked with interrupt support */
	ret = regmap_update_bits(chip->regmap, STUSB160X_ALERT_STATUS_MASK_CTRL,
				 STUSB160X_ALL_ALERTS, STUSB160X_ALL_ALERTS);
	if (ret)
		return ret;

	/* Read status at least once to clear any stale interrupts */
	regmap_read(chip->regmap, STUSB160X_ALERT_STATUS, &val);
	regmap_read(chip->regmap, STUSB160X_CC_CONNECTION_STATUS_TRANS, &val);
	regmap_read(chip->regmap, STUSB160X_MONITORING_STATUS_TRANS, &val);
	regmap_read(chip->regmap, STUSB160X_HW_FAULT_STATUS_TRANS, &val);

	return 0;
}

static int stusb160x_get_fw_caps(struct stusb160x *chip,
				 struct fwnode_handle *fwnode)
{
	const char *cap_str;
	int ret;

	chip->capability.fwnode = fwnode;

	/*
	 * Supported port type can be configured through device tree
	 * else it is read from chip registers in stusb160x_get_caps.
	 */
	ret = fwnode_property_read_string(fwnode, "power-role", &cap_str);
	if (!ret) {
		ret = typec_find_port_power_role(cap_str);
		if (ret < 0)
			return ret;
		chip->port_type = ret;
	}
	chip->capability.type = chip->port_type;

	/* Skip DRP/Source capabilities in case of Sink only */
	if (chip->port_type == TYPEC_PORT_SNK)
		return 0;

	if (chip->port_type == TYPEC_PORT_DRP)
		chip->capability.prefer_role = TYPEC_SINK;

	/*
	 * Supported power operation mode can be configured through device tree
	 * else it is read from chip registers in stusb160x_get_caps.
	 */
	ret = fwnode_property_read_string(fwnode, "typec-power-opmode", &cap_str);
	if (!ret) {
		ret = typec_find_pwr_opmode(cap_str);
		/* Power delivery not yet supported */
		if (ret < 0 || ret == TYPEC_PWR_MODE_PD) {
			dev_err(chip->dev, "bad power operation mode: %d\n", ret);
			return -EINVAL;
		}
		chip->pwr_opmode = ret;
	}

	return 0;
}

static int stusb160x_get_caps(struct stusb160x *chip)
{
	enum typec_port_type *type = &chip->capability.type;
	enum typec_port_data *data = &chip->capability.data;
	enum typec_accessory *accessory = chip->capability.accessory;
	u32 val;
	int ret;

	chip->capability.revision = USB_TYPEC_REV_1_2;

	ret = regmap_read(chip->regmap, STUSB160X_CC_POWER_MODE_CTRL, &val);
	if (ret)
		return ret;

	switch (FIELD_GET(STUSB160X_CC_POWER_MODE, val)) {
	case SOURCE_WITH_ACCESSORY:
		*type = TYPEC_PORT_SRC;
		*data = TYPEC_PORT_DFP;
		*accessory++ = TYPEC_ACCESSORY_AUDIO;
		*accessory++ = TYPEC_ACCESSORY_DEBUG;
		break;
	case SINK_WITH_ACCESSORY:
		*type = TYPEC_PORT_SNK;
		*data = TYPEC_PORT_UFP;
		*accessory++ = TYPEC_ACCESSORY_AUDIO;
		*accessory++ = TYPEC_ACCESSORY_DEBUG;
		break;
	case SINK_WITHOUT_ACCESSORY:
		*type = TYPEC_PORT_SNK;
		*data = TYPEC_PORT_UFP;
		break;
	case DUAL_WITH_ACCESSORY:
	case DUAL_WITH_ACCESSORY_AND_TRY_SRC:
	case DUAL_WITH_ACCESSORY_AND_TRY_SNK:
		*type = TYPEC_PORT_DRP;
		*data = TYPEC_PORT_DRD;
		*accessory++ = TYPEC_ACCESSORY_AUDIO;
		*accessory++ = TYPEC_ACCESSORY_DEBUG;
		break;
	default:
		return -EINVAL;
	}

	chip->port_type = *type;
	chip->pwr_opmode = stusb160x_get_pwr_opmode(chip);

	return 0;
}

static const struct of_device_id stusb160x_of_match[] = {
	{ .compatible = "st,stusb1600", .data = &stusb1600_regmap_config},
	{},
};
MODULE_DEVICE_TABLE(of, stusb160x_of_match);

static int stusb160x_probe(struct i2c_client *client)
{
	struct stusb160x *chip;
	const struct of_device_id *match;
	struct regmap_config *regmap_config;
	struct fwnode_handle *fwnode;
	int ret;

	chip = devm_kzalloc(&client->dev, sizeof(struct stusb160x), GFP_KERNEL);
	if (!chip)
		return -ENOMEM;

	i2c_set_clientdata(client, chip);

	match = i2c_of_match_device(stusb160x_of_match, client);
	regmap_config = (struct regmap_config *)match->data;
	chip->regmap = devm_regmap_init_i2c(client, regmap_config);
	if (IS_ERR(chip->regmap)) {
		ret = PTR_ERR(chip->regmap);
		dev_err(&client->dev,
			"Failed to allocate register map:%d\n", ret);
		return ret;
	}

	chip->dev = &client->dev;

	chip->vsys_supply = devm_regulator_get_optional(chip->dev, "vsys");
	if (IS_ERR(chip->vsys_supply)) {
		ret = PTR_ERR(chip->vsys_supply);
		if (ret != -ENODEV)
			return ret;
		chip->vsys_supply = NULL;
	}

	chip->vdd_supply = devm_regulator_get_optional(chip->dev, "vdd");
	if (IS_ERR(chip->vdd_supply)) {
		ret = PTR_ERR(chip->vdd_supply);
		if (ret != -ENODEV)
			return ret;
		chip->vdd_supply = NULL;
	}

	chip->vconn_supply = devm_regulator_get_optional(chip->dev, "vconn");
	if (IS_ERR(chip->vconn_supply)) {
		ret = PTR_ERR(chip->vconn_supply);
		if (ret != -ENODEV)
			return ret;
		chip->vconn_supply = NULL;
	}

	fwnode = device_get_named_child_node(chip->dev, "connector");
	if (!fwnode)
		return -ENODEV;
<<<<<<< HEAD
=======

	/*
	 * This fwnode has a "compatible" property, but is never populated as a
	 * struct device. Instead we simply parse it to read the properties.
	 * This it breaks fw_devlink=on. To maintain backward compatibility
	 * with existing DT files, we work around this by deleting any
	 * fwnode_links to/from this fwnode.
	 */
	fw_devlink_purge_absent_suppliers(fwnode);
>>>>>>> 3b17187f

	/*
	 * When both VDD and VSYS power supplies are present, the low power
	 * supply VSYS is selected when VSYS voltage is above 3.1 V.
	 * Otherwise VDD is selected.
	 */
	if (chip->vdd_supply &&
	    (!chip->vsys_supply ||
	     (regulator_get_voltage(chip->vsys_supply) <= 3100000)))
		chip->main_supply = chip->vdd_supply;
	else
		chip->main_supply = chip->vsys_supply;

	if (chip->main_supply) {
		ret = regulator_enable(chip->main_supply);
		if (ret) {
			dev_err(chip->dev,
				"Failed to enable main supply: %d\n", ret);
			goto fwnode_put;
		}
	}

	/* Get configuration from chip */
	ret = stusb160x_get_caps(chip);
	if (ret) {
		dev_err(chip->dev, "Failed to get port caps: %d\n", ret);
		goto main_reg_disable;
	}

	/* Get optional re-configuration from device tree */
	ret = stusb160x_get_fw_caps(chip, fwnode);
	if (ret) {
		dev_err(chip->dev, "Failed to get connector caps: %d\n", ret);
		goto main_reg_disable;
	}

	ret = stusb160x_chip_init(chip);
	if (ret) {
		dev_err(chip->dev, "Failed to init port: %d\n", ret);
		goto main_reg_disable;
	}

	chip->port = typec_register_port(chip->dev, &chip->capability);
	if (IS_ERR(chip->port)) {
		ret = PTR_ERR(chip->port);
		goto all_reg_disable;
	}

	/*
	 * Default power operation mode initialization: will be updated upon
	 * attach/detach interrupt
	 */
	typec_set_pwr_opmode(chip->port, chip->pwr_opmode);

	if (client->irq) {
		chip->role_sw = fwnode_usb_role_switch_get(fwnode);
		if (IS_ERR(chip->role_sw)) {
			ret = PTR_ERR(chip->role_sw);
			if (ret != -EPROBE_DEFER)
				dev_err(chip->dev,
					"Failed to get usb role switch: %d\n",
					ret);
			goto port_unregister;
		}

		ret = stusb160x_irq_init(chip, client->irq);
		if (ret)
			goto role_sw_put;
	} else {
		/*
		 * If Source or Dual power role, need to enable VDD supply
		 * providing Vbus if present. In case of interrupt support,
		 * VDD supply will be dynamically managed upon attach/detach
		 * interrupt.
		 */
		if (chip->port_type != TYPEC_PORT_SNK && chip->vdd_supply) {
			ret = regulator_enable(chip->vdd_supply);
			if (ret) {
				dev_err(chip->dev,
					"Failed to enable VDD supply: %d\n",
					ret);
				goto port_unregister;
			}
			chip->vbus_on = true;
		}
	}

	fwnode_handle_put(fwnode);

	return 0;

role_sw_put:
	if (chip->role_sw)
		usb_role_switch_put(chip->role_sw);
port_unregister:
	typec_unregister_port(chip->port);
all_reg_disable:
	if (stusb160x_get_vconn(chip))
		stusb160x_set_vconn(chip, false);
main_reg_disable:
	if (chip->main_supply)
		regulator_disable(chip->main_supply);
fwnode_put:
	fwnode_handle_put(fwnode);

	return ret;
}

static int stusb160x_remove(struct i2c_client *client)
{
	struct stusb160x *chip = i2c_get_clientdata(client);

	if (chip->partner) {
		typec_unregister_partner(chip->partner);
		chip->partner = NULL;
	}

	if (chip->vbus_on)
		regulator_disable(chip->vdd_supply);

	if (chip->role_sw)
		usb_role_switch_put(chip->role_sw);

	typec_unregister_port(chip->port);

	if (stusb160x_get_vconn(chip))
		stusb160x_set_vconn(chip, false);

	if (chip->main_supply)
		regulator_disable(chip->main_supply);

	return 0;
}

static int __maybe_unused stusb160x_suspend(struct device *dev)
{
	struct stusb160x *chip = dev_get_drvdata(dev);

	/* Mask interrupts */
	return regmap_update_bits(chip->regmap,
				  STUSB160X_ALERT_STATUS_MASK_CTRL,
				  STUSB160X_ALL_ALERTS, STUSB160X_ALL_ALERTS);
}

static int __maybe_unused stusb160x_resume(struct device *dev)
{
	struct stusb160x *chip = dev_get_drvdata(dev);
	u32 status;
	int ret;

	ret = regcache_sync(chip->regmap);
	if (ret)
		return ret;

	/* Check if attach/detach occurred during low power */
	ret = regmap_read(chip->regmap,
			  STUSB160X_CC_CONNECTION_STATUS, &status);
	if (ret)
		return ret;

	if (chip->partner && !(status & STUSB160X_CC_ATTACH))
		stusb160x_detach(chip, status);

	if (!chip->partner && (status & STUSB160X_CC_ATTACH)) {
		ret = stusb160x_attach(chip, status);
		if (ret)
			dev_err(chip->dev, "attach failed: %d\n", ret);
	}

	/* Unmask interrupts */
	return regmap_write_bits(chip->regmap, STUSB160X_ALERT_STATUS_MASK_CTRL,
				 STUSB160X_CC_CONNECTION, 0);
}

static SIMPLE_DEV_PM_OPS(stusb160x_pm_ops, stusb160x_suspend, stusb160x_resume);

static struct i2c_driver stusb160x_driver = {
	.driver = {
		.name = "stusb160x",
		.pm = &stusb160x_pm_ops,
		.of_match_table = stusb160x_of_match,
	},
	.probe_new = stusb160x_probe,
	.remove = stusb160x_remove,
};
module_i2c_driver(stusb160x_driver);

MODULE_AUTHOR("Amelie Delaunay <amelie.delaunay@st.com>");
MODULE_DESCRIPTION("STMicroelectronics STUSB160x Type-C controller driver");
MODULE_LICENSE("GPL v2");<|MERGE_RESOLUTION|>--- conflicted
+++ resolved
@@ -684,8 +684,6 @@
 	fwnode = device_get_named_child_node(chip->dev, "connector");
 	if (!fwnode)
 		return -ENODEV;
-<<<<<<< HEAD
-=======
 
 	/*
 	 * This fwnode has a "compatible" property, but is never populated as a
@@ -695,7 +693,6 @@
 	 * fwnode_links to/from this fwnode.
 	 */
 	fw_devlink_purge_absent_suppliers(fwnode);
->>>>>>> 3b17187f
 
 	/*
 	 * When both VDD and VSYS power supplies are present, the low power
