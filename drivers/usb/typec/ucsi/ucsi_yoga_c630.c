// SPDX-License-Identifier: GPL-2.0-only
/*
 * Copyright (c) 2022-2024, Linaro Ltd
 * Authors:
 *  Bjorn Andersson
 *  Dmitry Baryshkov
 */
#include <linux/auxiliary_bus.h>
#include <linux/bitops.h>
#include <linux/bitfield.h>
#include <linux/completion.h>
#include <linux/container_of.h>
#include <linux/module.h>
#include <linux/notifier.h>
#include <linux/of.h>
#include <linux/property.h>
#include <linux/string.h>
#include <linux/platform_data/lenovo-yoga-c630.h>
#include <linux/usb/typec_dp.h>

#include <drm/bridge/aux-bridge.h>

#include "ucsi.h"

#define LENOVO_EC_USB_MUX	0x08

#define USB_MUX_MUXC	GENMASK(1, 0)
#define USB_MUX_CCST	GENMASK(3, 2)
#define USB_MUX_DPPN	GENMASK(7, 4)
#define USB_MUX_HPDS	BIT(8)
#define USB_MUX_HSFL	GENMASK(11, 9)

struct yoga_c630_ucsi {
	struct yoga_c630_ec *ec;
	struct ucsi *ucsi;
	struct auxiliary_device *bridge;
	struct notifier_block nb;
	u16 version;
};

static int yoga_c630_ucsi_read_version(struct ucsi *ucsi, u16 *version)
{
	struct yoga_c630_ucsi *uec = ucsi_get_drvdata(ucsi);

	*version = uec->version;

	return 0;
}

static int yoga_c630_ucsi_read_cci(struct ucsi *ucsi, u32 *cci)
{
	struct yoga_c630_ucsi *uec = ucsi_get_drvdata(ucsi);
	u8 buf[YOGA_C630_UCSI_READ_SIZE];
	int ret;

	ret = yoga_c630_ec_ucsi_read(uec->ec, buf);
	if (ret)
		return ret;

	memcpy(cci, buf, sizeof(*cci));

	return 0;
}

static int yoga_c630_ucsi_read_message_in(struct ucsi *ucsi,
					  void *val, size_t val_len)
{
	struct yoga_c630_ucsi *uec = ucsi_get_drvdata(ucsi);
	u8 buf[YOGA_C630_UCSI_READ_SIZE];
	int ret;

	ret = yoga_c630_ec_ucsi_read(uec->ec, buf);
	if (ret)
		return ret;

	memcpy(val, buf + YOGA_C630_UCSI_CCI_SIZE,
	       min(val_len, YOGA_C630_UCSI_DATA_SIZE));

	return 0;
}

static int yoga_c630_ucsi_async_control(struct ucsi *ucsi, u64 command)
{
	struct yoga_c630_ucsi *uec = ucsi_get_drvdata(ucsi);

	return yoga_c630_ec_ucsi_write(uec->ec, (u8*)&command);
}

static int yoga_c630_ucsi_sync_control(struct ucsi *ucsi,
				       u64 command,
				       u32 *cci,
				       void *data, size_t size)
{
	int ret;

	/*
	 * EC doesn't return connector's DP mode even though it is supported.
	 * Fake it.
	 */
	if (UCSI_COMMAND(command) == UCSI_GET_ALTERNATE_MODES &&
	    UCSI_GET_ALTMODE_GET_CONNECTOR_NUMBER(command) == 1 &&
	    UCSI_ALTMODE_RECIPIENT(command) == UCSI_RECIPIENT_CON &&
	    UCSI_ALTMODE_OFFSET(command) == 0) {
		static const struct ucsi_altmode alt = {
			.svid = USB_TYPEC_DP_SID,
			.mid = USB_TYPEC_DP_MODE,
		};

		dev_dbg(ucsi->dev, "faking DP altmode for con1\n");
		memset(data, 0, size);
		memcpy(data, &alt, min(sizeof(alt), size));
		*cci = UCSI_CCI_COMMAND_COMPLETE | UCSI_SET_CCI_LENGTH(sizeof(alt));
		return 0;
	}

	/*
	 * EC can return AltModes present on CON1 (port0, right) for CON2
	 * (port1, left) too. Ignore all requests going to CON2 (it doesn't
	 * support DP anyway).
	 */
	if (UCSI_COMMAND(command) == UCSI_GET_ALTERNATE_MODES &&
	    UCSI_GET_ALTMODE_GET_CONNECTOR_NUMBER(command) == 2) {
		dev_dbg(ucsi->dev, "ignoring altmodes for con2\n");
		memset(data, 0, size);
		*cci = UCSI_CCI_COMMAND_COMPLETE;
		return 0;
	}

	ret = ucsi_sync_control_common(ucsi, command, cci, data, size);
	if (ret < 0)
		return ret;

	/* UCSI_GET_CURRENT_CAM is off-by-one on all ports */
	if (UCSI_COMMAND(command) == UCSI_GET_CURRENT_CAM && data)
		((u8 *)data)[0]--;

	return ret;
}

static bool yoga_c630_ucsi_update_altmodes(struct ucsi *ucsi,
					   u8 recipient,
					   struct ucsi_altmode *orig,
					   struct ucsi_altmode *updated)
{
	int i;

	if (orig[0].svid == 0 || recipient != UCSI_RECIPIENT_SOP)
		return false;

	/* EC is nice and repeats altmodes again and again. Ignore copies. */
	for (i = 1; i < UCSI_MAX_ALTMODES; i++) {
		if (orig[i].svid == orig[0].svid) {
			dev_dbg(ucsi->dev, "Found duplicate altmodes, starting from %d\n", i);
			memset(&orig[i], 0, (UCSI_MAX_ALTMODES - i) * sizeof(*orig));
			break;
		}
	}

	return false;
}

static void yoga_c630_ucsi_update_connector(struct ucsi_connector *con)
{
	if (con->num == 1)
		con->typec_cap.orientation_aware = true;
}

static const struct ucsi_operations yoga_c630_ucsi_ops = {
	.read_version = yoga_c630_ucsi_read_version,
	.read_cci = yoga_c630_ucsi_read_cci,
	.poll_cci = yoga_c630_ucsi_read_cci,
	.read_message_in = yoga_c630_ucsi_read_message_in,
	.sync_control = yoga_c630_ucsi_sync_control,
	.async_control = yoga_c630_ucsi_async_control,
	.update_altmodes = yoga_c630_ucsi_update_altmodes,
	.update_connector = yoga_c630_ucsi_update_connector,
};

static void yoga_c630_ucsi_read_port0_status(struct yoga_c630_ucsi *uec)
{
	int val;
	unsigned int muxc, ccst, dppn, hpds, hsfl;

	val = yoga_c630_ec_read16(uec->ec, LENOVO_EC_USB_MUX);

	muxc = FIELD_GET(USB_MUX_MUXC, val);
	ccst = FIELD_GET(USB_MUX_CCST, val);
	dppn = FIELD_GET(USB_MUX_DPPN, val);
	hpds = FIELD_GET(USB_MUX_HPDS, val);
	hsfl = FIELD_GET(USB_MUX_HSFL, val);

	dev_dbg(uec->ucsi->dev, " mux %04x (muxc %d ccst %d dppn %d hpds %d hsfl %d)\n",
		val,
		muxc, ccst, dppn, hpds, hsfl);

	if (uec->ucsi->connector && uec->ucsi->connector[0].port)
		typec_set_orientation(uec->ucsi->connector[0].port,
				      ccst == 1 ?
				      TYPEC_ORIENTATION_REVERSE :
				      TYPEC_ORIENTATION_NORMAL);

	if (uec->bridge)
		drm_aux_hpd_bridge_notify(&uec->bridge->dev,
					  dppn != 0 ?
					  connector_status_connected :
					  connector_status_disconnected);

}

static int yoga_c630_ucsi_notify(struct notifier_block *nb,
				 unsigned long action, void *data)
{
	struct yoga_c630_ucsi *uec = container_of(nb, struct yoga_c630_ucsi, nb);
	u32 cci;
	int ret;

	switch (action) {
	case LENOVO_EC_EVENT_USB:
	case LENOVO_EC_EVENT_HPD:
		yoga_c630_ucsi_read_port0_status(uec);
		ucsi_connector_change(uec->ucsi, 1);
		return NOTIFY_OK;

	case LENOVO_EC_EVENT_UCSI:
		ret = uec->ucsi->ops->read_cci(uec->ucsi, &cci);
		if (ret)
			return NOTIFY_DONE;

		ucsi_notify_common(uec->ucsi, cci);

		return NOTIFY_OK;

	default:
		return NOTIFY_DONE;
	}
}

static int yoga_c630_ucsi_probe(struct auxiliary_device *adev,
				const struct auxiliary_device_id *id)
{
	struct yoga_c630_ec *ec = adev->dev.platform_data;
	struct yoga_c630_ucsi *uec;
	int ret;

	uec = devm_kzalloc(&adev->dev, sizeof(*uec), GFP_KERNEL);
	if (!uec)
		return -ENOMEM;

	uec->ec = ec;
	uec->nb.notifier_call = yoga_c630_ucsi_notify;

	device_for_each_child_node_scoped(&adev->dev, fwnode) {
		u32 port;

		ret = fwnode_property_read_u32(fwnode, "reg", &port);
		if (ret < 0) {
			dev_err(&adev->dev, "missing reg property of %pfwP\n", fwnode);
			return ret;
		}

		/* DP is only on port0 */
		if (port != 0)
			continue;

		uec->bridge = devm_drm_dp_hpd_bridge_alloc(&adev->dev, to_of_node(fwnode));
		if (IS_ERR(uec->bridge))
			return PTR_ERR(uec->bridge);
	}

	uec->ucsi = ucsi_create(&adev->dev, &yoga_c630_ucsi_ops);
	if (IS_ERR(uec->ucsi))
		return PTR_ERR(uec->ucsi);

	ucsi_set_drvdata(uec->ucsi, uec);

	uec->version = yoga_c630_ec_ucsi_get_version(uec->ec);

	auxiliary_set_drvdata(adev, uec);

	ret = yoga_c630_ec_register_notify(ec, &uec->nb);
	if (ret)
		goto err_destroy;

	ret = ucsi_register(uec->ucsi);
	if (ret)
		goto err_unregister;

<<<<<<< HEAD
	return 0;

=======
	if (uec->bridge) {
		ret = devm_drm_dp_hpd_bridge_add(&adev->dev, uec->bridge);
		if (ret)
			goto err_ucsi_unregister;
	}

	return 0;

err_ucsi_unregister:
	ucsi_unregister(uec->ucsi);

>>>>>>> 449d48b1
err_unregister:
	yoga_c630_ec_unregister_notify(uec->ec, &uec->nb);

err_destroy:
	ucsi_destroy(uec->ucsi);

	return ret;
}

static void yoga_c630_ucsi_remove(struct auxiliary_device *adev)
{
	struct yoga_c630_ucsi *uec = auxiliary_get_drvdata(adev);

	ucsi_unregister(uec->ucsi);
	yoga_c630_ec_unregister_notify(uec->ec, &uec->nb);
	ucsi_destroy(uec->ucsi);
}

static const struct auxiliary_device_id yoga_c630_ucsi_id_table[] = {
	{ .name = YOGA_C630_MOD_NAME "." YOGA_C630_DEV_UCSI, },
	{}
};
MODULE_DEVICE_TABLE(auxiliary, yoga_c630_ucsi_id_table);

static struct auxiliary_driver yoga_c630_ucsi_driver = {
	.name = YOGA_C630_DEV_UCSI,
	.id_table = yoga_c630_ucsi_id_table,
	.probe = yoga_c630_ucsi_probe,
	.remove = yoga_c630_ucsi_remove,
};

module_auxiliary_driver(yoga_c630_ucsi_driver);

MODULE_DESCRIPTION("Lenovo Yoga C630 UCSI");
MODULE_LICENSE("GPL");<|MERGE_RESOLUTION|>--- conflicted
+++ resolved
@@ -285,10 +285,6 @@
 	if (ret)
 		goto err_unregister;
 
-<<<<<<< HEAD
-	return 0;
-
-=======
 	if (uec->bridge) {
 		ret = devm_drm_dp_hpd_bridge_add(&adev->dev, uec->bridge);
 		if (ret)
@@ -300,7 +296,6 @@
 err_ucsi_unregister:
 	ucsi_unregister(uec->ucsi);
 
->>>>>>> 449d48b1
 err_unregister:
 	yoga_c630_ec_unregister_notify(uec->ec, &uec->nb);
 
