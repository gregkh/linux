--- conflicted
+++ resolved
@@ -36,19 +36,6 @@
  */
 #define UCSI_SWAP_TIMEOUT_MS	5000
 
-<<<<<<< HEAD
-static int ucsi_read_message_in(struct ucsi *ucsi, void *buf,
-					  size_t buf_size)
-{
-	/*
-	 * Below UCSI 2.0, MESSAGE_IN was limited to 16 bytes. Truncate the
-	 * reads here.
-	 */
-	if (ucsi->version <= UCSI_VERSION_1_2)
-		buf_size = clamp(buf_size, 0, 16);
-
-	return ucsi->ops->read(ucsi, UCSI_MESSAGE_IN, buf, buf_size);
-=======
 void ucsi_notify_common(struct ucsi *ucsi, u32 cci)
 {
 	/* Ignore bogus data in CCI if busy indicator is set. */
@@ -65,12 +52,9 @@
 	if (cci & UCSI_CCI_COMMAND_COMPLETE &&
 	    test_and_clear_bit(COMMAND_PENDING, &ucsi->flags))
 		complete(&ucsi->complete);
->>>>>>> a6ad5510
 }
 EXPORT_SYMBOL_GPL(ucsi_notify_common);
 
-<<<<<<< HEAD
-=======
 int ucsi_sync_control_common(struct ucsi *ucsi, u64 command)
 {
 	bool ack = UCSI_COMMAND(command) == UCSI_ACK_CC_CI;
@@ -100,7 +84,6 @@
 }
 EXPORT_SYMBOL_GPL(ucsi_sync_control_common);
 
->>>>>>> a6ad5510
 static int ucsi_acknowledge(struct ucsi *ucsi, bool conn_ack)
 {
 	u64 ctrl;
@@ -129,13 +112,8 @@
 	if (ucsi->ops->read_cci(ucsi, cci))
 		return -EIO;
 
-<<<<<<< HEAD
-	/* Acknowledge the command that failed */
-	ret = ucsi_acknowledge(ucsi, false);
-=======
 	if (*cci & UCSI_CCI_BUSY)
 		return ucsi_run_command(ucsi, UCSI_CANCEL, cci, NULL, 0, false) ?: -EBUSY;
->>>>>>> a6ad5510
 	if (ret)
 		return ret;
 
@@ -152,14 +130,6 @@
 	if (!err && data && UCSI_CCI_LENGTH(*cci))
 		err = ucsi->ops->read_message_in(ucsi, data, size);
 
-<<<<<<< HEAD
-	ret = ucsi_read_message_in(ucsi, &error, sizeof(error));
-	if (ret)
-		return ret;
-
-	ret = ucsi_acknowledge(ucsi, false);
-	if (ret)
-=======
 	/*
 	 * Don't ACK connection change if there was an error.
 	 */
@@ -180,7 +150,6 @@
 	command = UCSI_GET_ERROR_STATUS | UCSI_CONNECTOR_NUMBER(connector_num);
 	ret = ucsi_run_command(ucsi, command, &cci, &error, sizeof(error), false);
 	if (ret < 0)
->>>>>>> a6ad5510
 		return ret;
 
 	switch (error) {
@@ -257,32 +226,6 @@
 
 	mutex_lock(&ucsi->ppm_lock);
 
-<<<<<<< HEAD
-	if (cci & UCSI_CCI_NOT_SUPPORTED) {
-		if (ucsi_acknowledge(ucsi, false) < 0)
-			dev_err(ucsi->dev,
-				"ACK of unsupported command failed\n");
-		return -EOPNOTSUPP;
-	}
-
-	if (cci & UCSI_CCI_ERROR) {
-		if (cmd == UCSI_GET_ERROR_STATUS) {
-			ret = ucsi_acknowledge(ucsi, false);
-			if (ret)
-				return ret;
-
-			return -EIO;
-		}
-		return ucsi_read_error(ucsi);
-	}
-
-	if (cmd == UCSI_CANCEL && cci & UCSI_CCI_CANCEL_COMPLETE) {
-		ret = ucsi_acknowledge(ucsi, false);
-		return ret ? ret : -EBUSY;
-	}
-
-	return UCSI_CCI_LENGTH(cci);
-=======
 	ret = ucsi_run_command(ucsi, cmd, &cci, data, size, conn_ack);
 
 	if (cci & UCSI_CCI_ERROR)
@@ -290,41 +233,6 @@
 
 	mutex_unlock(&ucsi->ppm_lock);
 	return ret;
->>>>>>> a6ad5510
-}
-
-static int ucsi_send_command_common(struct ucsi *ucsi, u64 command,
-				    void *data, size_t size, bool conn_ack)
-{
-<<<<<<< HEAD
-	u8 length;
-	int ret;
-
-	mutex_lock(&ucsi->ppm_lock);
-
-	ret = ucsi_exec_command(ucsi, command);
-	if (ret < 0)
-		goto out;
-
-	length = ret;
-
-	if (data) {
-		ret = ucsi_read_message_in(ucsi, data, size);
-		if (ret)
-			goto out;
-	}
-
-	ret = ucsi_acknowledge(ucsi, conn_ack);
-	if (ret)
-		goto out;
-
-	ret = length;
-out:
-	mutex_unlock(&ucsi->ppm_lock);
-	return ret;
-=======
-	return ucsi_send_command_common(ucsi, command, data, size, false);
->>>>>>> a6ad5510
 }
 
 int ucsi_send_command(struct ucsi *ucsi, u64 command,
@@ -959,9 +867,6 @@
 
 	con->partner_source_caps = cap;
 
-<<<<<<< HEAD
-		con->partner_source_caps = cap;
-=======
 	cap = ucsi_get_pd_caps(con, TYPEC_SINK, true);
 	if (IS_ERR(cap))
 	    return PTR_ERR(cap);
@@ -992,7 +897,6 @@
 			"con%d: failed to register plug (%ld)\n", con->num,
 			PTR_ERR(plug));
 		return PTR_ERR(plug);
->>>>>>> a6ad5510
 	}
 
 	con->plug = plug;
@@ -1009,12 +913,6 @@
 	con->plug = NULL;
 }
 
-<<<<<<< HEAD
-		con->partner_sink_caps = cap;
-	}
-
-	return typec_partner_set_usb_power_delivery(con->partner, con->partner_pd);
-=======
 static int ucsi_register_cable(struct ucsi_connector *con)
 {
 	struct ucsi_cable_property cable_prop;
@@ -1062,7 +960,6 @@
 
 	con->cable = cable;
 	return 0;
->>>>>>> a6ad5510
 }
 
 static void ucsi_unregister_cable(struct ucsi_connector *con)
@@ -1372,12 +1269,9 @@
 	if (con->status.change & UCSI_CONSTAT_CAM_CHANGE)
 		ucsi_partner_task(con, ucsi_check_altmodes, 1, HZ);
 
-<<<<<<< HEAD
-=======
 	if (con->status.change & UCSI_CONSTAT_BC_CHANGE)
 		ucsi_port_psy_changed(con);
 
->>>>>>> a6ad5510
 out_unlock:
 	mutex_unlock(&con->lock);
 }
@@ -1436,11 +1330,7 @@
 
 	mutex_lock(&ucsi->ppm_lock);
 
-<<<<<<< HEAD
-	ret = ucsi->ops->read(ucsi, UCSI_CCI, &cci, sizeof(cci));
-=======
 	ret = ucsi->ops->read_cci(ucsi, &cci);
->>>>>>> a6ad5510
 	if (ret < 0)
 		goto out;
 
@@ -1452,23 +1342,13 @@
 	 */
 	if (cci & UCSI_CCI_RESET_COMPLETE) {
 		command = UCSI_SET_NOTIFICATION_ENABLE;
-<<<<<<< HEAD
-		ret = ucsi->ops->async_write(ucsi, UCSI_CONTROL, &command,
-					     sizeof(command));
-=======
 		ret = ucsi->ops->async_control(ucsi, command);
->>>>>>> a6ad5510
 		if (ret < 0)
 			goto out;
 
 		tmo = jiffies + msecs_to_jiffies(UCSI_TIMEOUT_MS);
 		do {
-<<<<<<< HEAD
-			ret = ucsi->ops->read(ucsi, UCSI_CCI,
-					      &cci, sizeof(cci));
-=======
 			ret = ucsi->ops->read_cci(ucsi, &cci);
->>>>>>> a6ad5510
 			if (ret < 0)
 				goto out;
 			if (cci & UCSI_CCI_COMMAND_COMPLETE)
@@ -1482,12 +1362,7 @@
 	}
 
 	command = UCSI_PPM_RESET;
-<<<<<<< HEAD
-	ret = ucsi->ops->async_write(ucsi, UCSI_CONTROL, &command,
-				     sizeof(command));
-=======
 	ret = ucsi->ops->async_control(ucsi, command);
->>>>>>> a6ad5510
 	if (ret < 0)
 		goto out;
 
@@ -1732,45 +1607,8 @@
 		goto out;
 	}
 
-<<<<<<< HEAD
-	con->pd = usb_power_delivery_register(ucsi->dev, &desc);
-
-	ret = ucsi_get_pdos(con, TYPEC_SOURCE, 0, pd_caps.pdo);
-	if (ret > 0) {
-		if (ret < PDO_MAX_OBJECTS)
-			pd_caps.pdo[ret] = 0;
-
-		pd_caps.role = TYPEC_SOURCE;
-		pd_cap = usb_power_delivery_register_capabilities(con->pd, &pd_caps);
-		if (IS_ERR(pd_cap)) {
-			ret = PTR_ERR(pd_cap);
-			goto out;
-		}
-
-		con->port_source_caps = pd_cap;
-	}
-
-	memset(&pd_caps, 0, sizeof(pd_caps));
-	ret = ucsi_get_pdos(con, TYPEC_SINK, 0, pd_caps.pdo);
-	if (ret > 0) {
-		if (ret < PDO_MAX_OBJECTS)
-			pd_caps.pdo[ret] = 0;
-
-		pd_caps.role = TYPEC_SINK;
-		pd_cap = usb_power_delivery_register_capabilities(con->pd, &pd_caps);
-		if (IS_ERR(pd_cap)) {
-			ret = PTR_ERR(pd_cap);
-			goto out;
-		}
-
-		con->port_sink_caps = pd_cap;
-	}
-=======
 	if (!(ucsi->quirks & UCSI_DELAY_DEVICE_PDOS))
 		ucsi_register_device_pdos(con);
->>>>>>> a6ad5510
-
-	typec_port_set_usb_power_delivery(con->port, con->pd);
 
 	/* Alternate modes */
 	ret = ucsi_register_altmodes(con, UCSI_RECIPIENT_CON);
@@ -1960,11 +1798,7 @@
 	ucsi->ntfy = ntfy;
 
 	mutex_lock(&ucsi->ppm_lock);
-<<<<<<< HEAD
-	ret = ucsi->ops->read(ucsi, UCSI_CCI, &cci, sizeof(cci));
-=======
 	ret = ucsi->ops->read_cci(ucsi, &cci);
->>>>>>> a6ad5510
 	mutex_unlock(&ucsi->ppm_lock);
 	if (ret)
 		return ret;
