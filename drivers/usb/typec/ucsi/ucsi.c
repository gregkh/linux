// SPDX-License-Identifier: GPL-2.0
/*
 * USB Type-C Connector System Software Interface driver
 *
 * Copyright (C) 2017, Intel Corporation
 * Author: Heikki Krogerus <heikki.krogerus@linux.intel.com>
 */

#include <linux/completion.h>
#include <linux/property.h>
#include <linux/device.h>
#include <linux/module.h>
#include <linux/delay.h>
#include <linux/slab.h>
#include <linux/usb/typec_dp.h>

#include "ucsi.h"
#include "trace.h"

/*
 * UCSI_TIMEOUT_MS - PPM communication timeout
 *
 * Ideally we could use MIN_TIME_TO_RESPOND_WITH_BUSY (which is defined in UCSI
 * specification) here as reference, but unfortunately we can't. It is very
 * difficult to estimate the time it takes for the system to process the command
 * before it is actually passed to the PPM.
 */
#define UCSI_TIMEOUT_MS		5000

/*
 * UCSI_SWAP_TIMEOUT_MS - Timeout for role swap requests
 *
 * 5 seconds is close to the time it takes for CapsCounter to reach 0, so even
 * if the PPM does not generate Connector Change events before that with
 * partners that do not support USB Power Delivery, this should still work.
 */
#define UCSI_SWAP_TIMEOUT_MS	5000

static int ucsi_acknowledge_command(struct ucsi *ucsi)
{
	u64 ctrl;

	ctrl = UCSI_ACK_CC_CI;
	ctrl |= UCSI_ACK_COMMAND_COMPLETE;

	return ucsi->ops->sync_write(ucsi, UCSI_CONTROL, &ctrl, sizeof(ctrl));
}

static int ucsi_acknowledge_connector_change(struct ucsi *ucsi)
{
	u64 ctrl;

	ctrl = UCSI_ACK_CC_CI;
	ctrl |= UCSI_ACK_CONNECTOR_CHANGE;

	return ucsi->ops->sync_write(ucsi, UCSI_CONTROL, &ctrl, sizeof(ctrl));
}

static int ucsi_exec_command(struct ucsi *ucsi, u64 command);

static int ucsi_read_error(struct ucsi *ucsi)
{
	u16 error;
	int ret;

	/* Acknowledge the command that failed */
	ret = ucsi_acknowledge_command(ucsi);
	if (ret)
		return ret;

	ret = ucsi_exec_command(ucsi, UCSI_GET_ERROR_STATUS);
	if (ret < 0)
		return ret;

	ret = ucsi->ops->read(ucsi, UCSI_MESSAGE_IN, &error, sizeof(error));
	if (ret)
		return ret;

	ret = ucsi_acknowledge_command(ucsi);
	if (ret)
		return ret;

	switch (error) {
	case UCSI_ERROR_INCOMPATIBLE_PARTNER:
		return -EOPNOTSUPP;
	case UCSI_ERROR_CC_COMMUNICATION_ERR:
		return -ECOMM;
	case UCSI_ERROR_CONTRACT_NEGOTIATION_FAIL:
		return -EPROTO;
	case UCSI_ERROR_DEAD_BATTERY:
		dev_warn(ucsi->dev, "Dead battery condition!\n");
		return -EPERM;
	case UCSI_ERROR_INVALID_CON_NUM:
	case UCSI_ERROR_UNREGONIZED_CMD:
	case UCSI_ERROR_INVALID_CMD_ARGUMENT:
		dev_err(ucsi->dev, "possible UCSI driver bug %u\n", error);
		return -EINVAL;
	case UCSI_ERROR_OVERCURRENT:
		dev_warn(ucsi->dev, "Overcurrent condition\n");
		break;
	case UCSI_ERROR_PARTNER_REJECTED_SWAP:
		dev_warn(ucsi->dev, "Partner rejected swap\n");
		break;
	case UCSI_ERROR_HARD_RESET:
		dev_warn(ucsi->dev, "Hard reset occurred\n");
		break;
	case UCSI_ERROR_PPM_POLICY_CONFLICT:
		dev_warn(ucsi->dev, "PPM Policy conflict\n");
		break;
	case UCSI_ERROR_SWAP_REJECTED:
		dev_warn(ucsi->dev, "Swap rejected\n");
		break;
	case UCSI_ERROR_UNDEFINED:
	default:
		dev_err(ucsi->dev, "unknown error %u\n", error);
		break;
	}

	return -EIO;
}

static int ucsi_exec_command(struct ucsi *ucsi, u64 cmd)
{
	u32 cci;
	int ret;

	ret = ucsi->ops->sync_write(ucsi, UCSI_CONTROL, &cmd, sizeof(cmd));
	if (ret)
		return ret;

	ret = ucsi->ops->read(ucsi, UCSI_CCI, &cci, sizeof(cci));
	if (ret)
		return ret;

	if (cmd != UCSI_CANCEL && cci & UCSI_CCI_BUSY)
		return ucsi_exec_command(ucsi, UCSI_CANCEL);

	if (!(cci & UCSI_CCI_COMMAND_COMPLETE))
		return -EIO;

	if (cci & UCSI_CCI_NOT_SUPPORTED)
		return -EOPNOTSUPP;

	if (cci & UCSI_CCI_ERROR) {
		if (cmd == UCSI_GET_ERROR_STATUS)
			return -EIO;
		return ucsi_read_error(ucsi);
	}

	if (cmd == UCSI_CANCEL && cci & UCSI_CCI_CANCEL_COMPLETE) {
		ret = ucsi_acknowledge_command(ucsi);
		return ret ? ret : -EBUSY;
	}

	return UCSI_CCI_LENGTH(cci);
}

int ucsi_send_command(struct ucsi *ucsi, u64 command,
		      void *data, size_t size)
{
	u8 length;
	int ret;

	mutex_lock(&ucsi->ppm_lock);

	ret = ucsi_exec_command(ucsi, command);
	if (ret < 0)
		goto out;

	length = ret;

	if (data) {
		ret = ucsi->ops->read(ucsi, UCSI_MESSAGE_IN, data, size);
		if (ret)
			goto out;
	}

	ret = ucsi_acknowledge_command(ucsi);
	if (ret)
		goto out;

	ret = length;
out:
	mutex_unlock(&ucsi->ppm_lock);
	return ret;
}
EXPORT_SYMBOL_GPL(ucsi_send_command);

/* -------------------------------------------------------------------------- */

struct ucsi_work {
	struct delayed_work work;
	struct list_head node;
	unsigned long delay;
	unsigned int count;
	struct ucsi_connector *con;
	int (*cb)(struct ucsi_connector *);
};

static void ucsi_poll_worker(struct work_struct *work)
{
	struct ucsi_work *uwork = container_of(work, struct ucsi_work, work.work);
	struct ucsi_connector *con = uwork->con;
	int ret;

	mutex_lock(&con->lock);

	if (!con->partner) {
		list_del(&uwork->node);
		mutex_unlock(&con->lock);
		kfree(uwork);
		return;
	}

	ret = uwork->cb(con);

	if (uwork->count-- && (ret == -EBUSY || ret == -ETIMEDOUT)) {
		queue_delayed_work(con->wq, &uwork->work, uwork->delay);
	} else {
		list_del(&uwork->node);
		kfree(uwork);
	}

	mutex_unlock(&con->lock);
}

static int ucsi_partner_task(struct ucsi_connector *con,
			     int (*cb)(struct ucsi_connector *),
			     int retries, unsigned long delay)
{
	struct ucsi_work *uwork;

	if (!con->partner)
		return 0;

	uwork = kzalloc(sizeof(*uwork), GFP_KERNEL);
	if (!uwork)
		return -ENOMEM;

	INIT_DELAYED_WORK(&uwork->work, ucsi_poll_worker);
	uwork->count = retries;
	uwork->delay = delay;
	uwork->con = con;
	uwork->cb = cb;

	list_add_tail(&uwork->node, &con->partner_tasks);
	queue_delayed_work(con->wq, &uwork->work, delay);

	return 0;
}

/* -------------------------------------------------------------------------- */

void ucsi_altmode_update_active(struct ucsi_connector *con)
{
	const struct typec_altmode *altmode = NULL;
	u64 command;
	int ret;
	u8 cur;
	int i;

	command = UCSI_GET_CURRENT_CAM | UCSI_CONNECTOR_NUMBER(con->num);
	ret = ucsi_send_command(con->ucsi, command, &cur, sizeof(cur));
	if (ret < 0) {
		if (con->ucsi->version > 0x0100) {
			dev_err(con->ucsi->dev,
				"GET_CURRENT_CAM command failed\n");
			return;
		}
		cur = 0xff;
	}

	if (cur < UCSI_MAX_ALTMODES)
		altmode = typec_altmode_get_partner(con->port_altmode[cur]);

	for (i = 0; con->partner_altmode[i]; i++)
		typec_altmode_update_active(con->partner_altmode[i],
					    con->partner_altmode[i] == altmode);
}

static int ucsi_altmode_next_mode(struct typec_altmode **alt, u16 svid)
{
	u8 mode = 1;
	int i;

	for (i = 0; alt[i]; i++) {
		if (i > MODE_DISCOVERY_MAX)
			return -ERANGE;

		if (alt[i]->svid == svid)
			mode++;
	}

	return mode;
}

static int ucsi_next_altmode(struct typec_altmode **alt)
{
	int i = 0;

	for (i = 0; i < UCSI_MAX_ALTMODES; i++)
		if (!alt[i])
			return i;

	return -ENOENT;
}

static int ucsi_get_num_altmode(struct typec_altmode **alt)
{
	int i;

	for (i = 0; i < UCSI_MAX_ALTMODES; i++)
		if (!alt[i])
			break;

	return i;
}

static int ucsi_register_altmode(struct ucsi_connector *con,
				 struct typec_altmode_desc *desc,
				 u8 recipient)
{
	struct typec_altmode *alt;
	bool override;
	int ret;
	int i;

	override = !!(con->ucsi->cap.features & UCSI_CAP_ALT_MODE_OVERRIDE);

	switch (recipient) {
	case UCSI_RECIPIENT_CON:
		i = ucsi_next_altmode(con->port_altmode);
		if (i < 0) {
			ret = i;
			goto err;
		}

		ret = ucsi_altmode_next_mode(con->port_altmode, desc->svid);
		if (ret < 0)
			return ret;

		desc->mode = ret;

		switch (desc->svid) {
		case USB_TYPEC_DP_SID:
			alt = ucsi_register_displayport(con, override, i, desc);
			break;
		case USB_TYPEC_NVIDIA_VLINK_SID:
			if (desc->vdo == USB_TYPEC_NVIDIA_VLINK_DBG_VDO)
				alt = typec_port_register_altmode(con->port,
								  desc);
			else
				alt = ucsi_register_displayport(con, override,
								i, desc);
			break;
		default:
			alt = typec_port_register_altmode(con->port, desc);
			break;
		}

		if (IS_ERR(alt)) {
			ret = PTR_ERR(alt);
			goto err;
		}

		con->port_altmode[i] = alt;
		break;
	case UCSI_RECIPIENT_SOP:
		i = ucsi_next_altmode(con->partner_altmode);
		if (i < 0) {
			ret = i;
			goto err;
		}

		ret = ucsi_altmode_next_mode(con->partner_altmode, desc->svid);
		if (ret < 0)
			return ret;

		desc->mode = ret;

		alt = typec_partner_register_altmode(con->partner, desc);
		if (IS_ERR(alt)) {
			ret = PTR_ERR(alt);
			goto err;
		}

		con->partner_altmode[i] = alt;
		break;
	default:
		return -EINVAL;
	}

	trace_ucsi_register_altmode(recipient, alt);

	return 0;

err:
	dev_err(con->ucsi->dev, "failed to registers svid 0x%04x mode %d\n",
		desc->svid, desc->mode);

	return ret;
}

static int
ucsi_register_altmodes_nvidia(struct ucsi_connector *con, u8 recipient)
{
	int max_altmodes = UCSI_MAX_ALTMODES;
	struct typec_altmode_desc desc;
	struct ucsi_altmode alt;
	struct ucsi_altmode orig[UCSI_MAX_ALTMODES];
	struct ucsi_altmode updated[UCSI_MAX_ALTMODES];
	struct ucsi *ucsi = con->ucsi;
	bool multi_dp = false;
	u64 command;
	int ret;
	int len;
	int i;
	int k = 0;

	if (recipient == UCSI_RECIPIENT_CON)
		max_altmodes = con->ucsi->cap.num_alt_modes;

	memset(orig, 0, sizeof(orig));
	memset(updated, 0, sizeof(updated));

	/* First get all the alternate modes */
	for (i = 0; i < max_altmodes; i++) {
		memset(&alt, 0, sizeof(alt));
		command = UCSI_GET_ALTERNATE_MODES;
		command |= UCSI_GET_ALTMODE_RECIPIENT(recipient);
		command |= UCSI_GET_ALTMODE_CONNECTOR_NUMBER(con->num);
		command |= UCSI_GET_ALTMODE_OFFSET(i);
		len = ucsi_send_command(con->ucsi, command, &alt, sizeof(alt));
		/*
		 * We are collecting all altmodes first and then registering.
		 * Some type-C device will return zero length data beyond last
		 * alternate modes. We should not return if length is zero.
		 */
		if (len < 0)
			return len;

		/* We got all altmodes, now break out and register them */
		if (!len || !alt.svid)
			break;

		orig[k].mid = alt.mid;
		orig[k].svid = alt.svid;
		k++;
	}
	/*
	 * Update the original altmode table as some ppms may report
	 * multiple DP altmodes.
	 */
	if (recipient == UCSI_RECIPIENT_CON)
		multi_dp = ucsi->ops->update_altmodes(ucsi, orig, updated);

	/* now register altmodes */
	for (i = 0; i < max_altmodes; i++) {
		memset(&desc, 0, sizeof(desc));
		if (multi_dp && recipient == UCSI_RECIPIENT_CON) {
			desc.svid = updated[i].svid;
			desc.vdo = updated[i].mid;
		} else {
			desc.svid = orig[i].svid;
			desc.vdo = orig[i].mid;
		}
		desc.roles = TYPEC_PORT_DRD;

		if (!desc.svid)
			return 0;

		ret = ucsi_register_altmode(con, &desc, recipient);
		if (ret)
			return ret;
	}

	return 0;
}

static int ucsi_register_altmodes(struct ucsi_connector *con, u8 recipient)
{
	int max_altmodes = UCSI_MAX_ALTMODES;
	struct typec_altmode_desc desc;
	struct ucsi_altmode alt[2];
	u64 command;
	int num;
	int ret;
	int len;
	int j;
	int i;

	if (!(con->ucsi->cap.features & UCSI_CAP_ALT_MODE_DETAILS))
		return 0;

	if (recipient == UCSI_RECIPIENT_SOP && con->partner_altmode[0])
		return 0;

	if (con->ucsi->ops->update_altmodes)
		return ucsi_register_altmodes_nvidia(con, recipient);

	if (recipient == UCSI_RECIPIENT_CON)
		max_altmodes = con->ucsi->cap.num_alt_modes;

	for (i = 0; i < max_altmodes;) {
		memset(alt, 0, sizeof(alt));
		command = UCSI_GET_ALTERNATE_MODES;
		command |= UCSI_GET_ALTMODE_RECIPIENT(recipient);
		command |= UCSI_GET_ALTMODE_CONNECTOR_NUMBER(con->num);
		command |= UCSI_GET_ALTMODE_OFFSET(i);
		len = ucsi_send_command(con->ucsi, command, alt, sizeof(alt));
		if (len == -EBUSY)
			continue;
		if (len <= 0)
			return len;

		/*
		 * This code is requesting one alt mode at a time, but some PPMs
		 * may still return two. If that happens both alt modes need be
		 * registered and the offset for the next alt mode has to be
		 * incremented.
		 */
		num = len / sizeof(alt[0]);
		i += num;

		for (j = 0; j < num; j++) {
			if (!alt[j].svid)
				return 0;

			memset(&desc, 0, sizeof(desc));
			desc.vdo = alt[j].mid;
			desc.svid = alt[j].svid;
			desc.roles = TYPEC_PORT_DRD;

			ret = ucsi_register_altmode(con, &desc, recipient);
			if (ret)
				return ret;
		}
	}

	return 0;
}

static void ucsi_unregister_altmodes(struct ucsi_connector *con, u8 recipient)
{
	const struct typec_altmode *pdev;
	struct typec_altmode **adev;
	int i = 0;

	switch (recipient) {
	case UCSI_RECIPIENT_CON:
		adev = con->port_altmode;
		break;
	case UCSI_RECIPIENT_SOP:
		adev = con->partner_altmode;
		break;
	default:
		return;
	}

	while (adev[i]) {
		if (recipient == UCSI_RECIPIENT_SOP &&
		    (adev[i]->svid == USB_TYPEC_DP_SID ||
			(adev[i]->svid == USB_TYPEC_NVIDIA_VLINK_SID &&
			adev[i]->vdo != USB_TYPEC_NVIDIA_VLINK_DBG_VDO))) {
			pdev = typec_altmode_get_partner(adev[i]);
			ucsi_displayport_remove_partner((void *)pdev);
		}
		typec_unregister_altmode(adev[i]);
		adev[i++] = NULL;
	}
}

static int ucsi_read_pdos(struct ucsi_connector *con,
			  enum typec_role role, int is_partner,
			  u32 *pdos, int offset, int num_pdos)
{
	struct ucsi *ucsi = con->ucsi;
	u64 command;
	int ret;

	command = UCSI_COMMAND(UCSI_GET_PDOS) | UCSI_CONNECTOR_NUMBER(con->num);
	command |= UCSI_GET_PDOS_PARTNER_PDO(is_partner);
	command |= UCSI_GET_PDOS_PDO_OFFSET(offset);
	command |= UCSI_GET_PDOS_NUM_PDOS(num_pdos - 1);
	command |= is_source(role) ? UCSI_GET_PDOS_SRC_PDOS : 0;
	ret = ucsi_send_command(ucsi, command, pdos + offset,
				num_pdos * sizeof(u32));
	if (ret < 0 && ret != -ETIMEDOUT)
		dev_err(ucsi->dev, "UCSI_GET_PDOS failed (%d)\n", ret);

	return ret;
}

static int ucsi_get_pdos(struct ucsi_connector *con, enum typec_role role,
			 int is_partner, u32 *pdos)
{
	u8 num_pdos;
	int ret;

	/* UCSI max payload means only getting at most 4 PDOs at a time */
	ret = ucsi_read_pdos(con, role, is_partner, pdos, 0, UCSI_MAX_PDOS);
	if (ret < 0)
		return ret;

	num_pdos = ret / sizeof(u32); /* number of bytes to 32-bit PDOs */
	if (num_pdos < UCSI_MAX_PDOS)
		return num_pdos;

	/* get the remaining PDOs, if any */
	ret = ucsi_read_pdos(con, role, is_partner, pdos, UCSI_MAX_PDOS,
			     PDO_MAX_OBJECTS - UCSI_MAX_PDOS);
	if (ret < 0)
		return ret;

	return ret / sizeof(u32) + num_pdos;
}

static int ucsi_get_src_pdos(struct ucsi_connector *con)
{
	int ret;

	ret = ucsi_get_pdos(con, TYPEC_SOURCE, 1, con->src_pdos);
	if (ret < 0)
		return ret;

	con->num_pdos = ret;

	ucsi_port_psy_changed(con);

	return ret;
}

static int ucsi_check_altmodes(struct ucsi_connector *con)
{
	int ret, num_partner_am;

	ret = ucsi_register_altmodes(con, UCSI_RECIPIENT_SOP);
	if (ret && ret != -ETIMEDOUT)
		dev_err(con->ucsi->dev,
			"con%d: failed to register partner alt modes (%d)\n",
			con->num, ret);

	/* Ignoring the errors in this case. */
	if (con->partner_altmode[0]) {
		num_partner_am = ucsi_get_num_altmode(con->partner_altmode);
		if (num_partner_am > 0)
			typec_partner_set_num_altmodes(con->partner, num_partner_am);
		ucsi_altmode_update_active(con);
		return 0;
	}

	return ret;
}

static int ucsi_register_partner_pdos(struct ucsi_connector *con)
{
	struct usb_power_delivery_desc desc = { con->ucsi->cap.pd_version };
	struct usb_power_delivery_capabilities_desc caps;
	struct usb_power_delivery_capabilities *cap;
	int ret;

	if (con->partner_pd)
		return 0;

	con->partner_pd = usb_power_delivery_register(NULL, &desc);
	if (IS_ERR(con->partner_pd))
		return PTR_ERR(con->partner_pd);

	ret = ucsi_get_pdos(con, TYPEC_SOURCE, 1, caps.pdo);
	if (ret > 0) {
		if (ret < PDO_MAX_OBJECTS)
			caps.pdo[ret] = 0;

		caps.role = TYPEC_SOURCE;
		cap = usb_power_delivery_register_capabilities(con->partner_pd, &caps);
		if (IS_ERR(cap))
			return PTR_ERR(cap);

		con->partner_source_caps = cap;

		ret = typec_partner_set_usb_power_delivery(con->partner, con->partner_pd);
		if (ret) {
			usb_power_delivery_unregister_capabilities(con->partner_source_caps);
			return ret;
		}
	}

	ret = ucsi_get_pdos(con, TYPEC_SINK, 1, caps.pdo);
	if (ret > 0) {
		if (ret < PDO_MAX_OBJECTS)
			caps.pdo[ret] = 0;

		caps.role = TYPEC_SINK;

		cap = usb_power_delivery_register_capabilities(con->partner_pd, &caps);
		if (IS_ERR(cap))
			return PTR_ERR(cap);

		con->partner_sink_caps = cap;

		ret = typec_partner_set_usb_power_delivery(con->partner, con->partner_pd);
		if (ret) {
			usb_power_delivery_unregister_capabilities(con->partner_sink_caps);
			return ret;
		}
	}

	return 0;
}

static void ucsi_unregister_partner_pdos(struct ucsi_connector *con)
{
	usb_power_delivery_unregister_capabilities(con->partner_sink_caps);
	con->partner_sink_caps = NULL;
	usb_power_delivery_unregister_capabilities(con->partner_source_caps);
	con->partner_source_caps = NULL;
	usb_power_delivery_unregister(con->partner_pd);
	con->partner_pd = NULL;
}

static void ucsi_pwr_opmode_change(struct ucsi_connector *con)
{
	switch (UCSI_CONSTAT_PWR_OPMODE(con->status.flags)) {
	case UCSI_CONSTAT_PWR_OPMODE_PD:
		con->rdo = con->status.request_data_obj;
		typec_set_pwr_opmode(con->port, TYPEC_PWR_MODE_PD);
		ucsi_partner_task(con, ucsi_get_src_pdos, 30, 0);
		ucsi_partner_task(con, ucsi_check_altmodes, 30, 0);
		ucsi_partner_task(con, ucsi_register_partner_pdos, 1, HZ);
		break;
	case UCSI_CONSTAT_PWR_OPMODE_TYPEC1_5:
		con->rdo = 0;
		typec_set_pwr_opmode(con->port, TYPEC_PWR_MODE_1_5A);
		break;
	case UCSI_CONSTAT_PWR_OPMODE_TYPEC3_0:
		con->rdo = 0;
		typec_set_pwr_opmode(con->port, TYPEC_PWR_MODE_3_0A);
		break;
	default:
		con->rdo = 0;
		typec_set_pwr_opmode(con->port, TYPEC_PWR_MODE_USB);
		break;
	}
}

static int ucsi_register_partner(struct ucsi_connector *con)
{
	u8 pwr_opmode = UCSI_CONSTAT_PWR_OPMODE(con->status.flags);
	struct typec_partner_desc desc;
	struct typec_partner *partner;

	if (con->partner)
		return 0;

	memset(&desc, 0, sizeof(desc));

	switch (UCSI_CONSTAT_PARTNER_TYPE(con->status.flags)) {
	case UCSI_CONSTAT_PARTNER_TYPE_DEBUG:
		desc.accessory = TYPEC_ACCESSORY_DEBUG;
		break;
	case UCSI_CONSTAT_PARTNER_TYPE_AUDIO:
		desc.accessory = TYPEC_ACCESSORY_AUDIO;
		break;
	default:
		break;
	}

	desc.usb_pd = pwr_opmode == UCSI_CONSTAT_PWR_OPMODE_PD;

	partner = typec_register_partner(con->port, &desc);
	if (IS_ERR(partner)) {
		dev_err(con->ucsi->dev,
			"con%d: failed to register partner (%ld)\n", con->num,
			PTR_ERR(partner));
		return PTR_ERR(partner);
	}

	con->partner = partner;

	return 0;
}

static void ucsi_unregister_partner(struct ucsi_connector *con)
{
	if (!con->partner)
		return;

	typec_set_mode(con->port, TYPEC_STATE_SAFE);

	typec_partner_set_usb_power_delivery(con->partner, NULL);
	ucsi_unregister_partner_pdos(con);
	ucsi_unregister_altmodes(con, UCSI_RECIPIENT_SOP);
	typec_unregister_partner(con->partner);
	con->partner = NULL;
}

static void ucsi_partner_change(struct ucsi_connector *con)
{
	enum usb_role u_role = USB_ROLE_NONE;
	int ret;

	switch (UCSI_CONSTAT_PARTNER_TYPE(con->status.flags)) {
	case UCSI_CONSTAT_PARTNER_TYPE_UFP:
	case UCSI_CONSTAT_PARTNER_TYPE_CABLE_AND_UFP:
		u_role = USB_ROLE_HOST;
		fallthrough;
	case UCSI_CONSTAT_PARTNER_TYPE_CABLE:
		typec_set_data_role(con->port, TYPEC_HOST);
		break;
	case UCSI_CONSTAT_PARTNER_TYPE_DFP:
		u_role = USB_ROLE_DEVICE;
		typec_set_data_role(con->port, TYPEC_DEVICE);
		break;
	default:
		break;
	}

	if (con->status.flags & UCSI_CONSTAT_CONNECTED) {
		switch (UCSI_CONSTAT_PARTNER_TYPE(con->status.flags)) {
		case UCSI_CONSTAT_PARTNER_TYPE_DEBUG:
			typec_set_mode(con->port, TYPEC_MODE_DEBUG);
			break;
		case UCSI_CONSTAT_PARTNER_TYPE_AUDIO:
			typec_set_mode(con->port, TYPEC_MODE_AUDIO);
			break;
		default:
			if (UCSI_CONSTAT_PARTNER_FLAGS(con->status.flags) ==
					UCSI_CONSTAT_PARTNER_FLAG_USB)
				typec_set_mode(con->port, TYPEC_STATE_USB);
		}
	}

	/* Only notify USB controller if partner supports USB data */
	if (!(UCSI_CONSTAT_PARTNER_FLAGS(con->status.flags) & UCSI_CONSTAT_PARTNER_FLAG_USB))
		u_role = USB_ROLE_NONE;

	ret = usb_role_switch_set_role(con->usb_role_sw, u_role);
	if (ret)
		dev_err(con->ucsi->dev, "con:%d: failed to set usb role:%d\n",
			con->num, u_role);
}

static int ucsi_check_connection(struct ucsi_connector *con)
{
	u8 prev_flags = con->status.flags;
	u64 command;
	int ret;

	command = UCSI_GET_CONNECTOR_STATUS | UCSI_CONNECTOR_NUMBER(con->num);
	ret = ucsi_send_command(con->ucsi, command, &con->status, sizeof(con->status));
	if (ret < 0) {
		dev_err(con->ucsi->dev, "GET_CONNECTOR_STATUS failed (%d)\n", ret);
		return ret;
	}

	if (con->status.flags == prev_flags)
		return 0;

	if (con->status.flags & UCSI_CONSTAT_CONNECTED) {
		ucsi_register_partner(con);
		ucsi_pwr_opmode_change(con);
		ucsi_partner_change(con);
	} else {
		ucsi_partner_change(con);
		ucsi_port_psy_changed(con);
		ucsi_unregister_partner(con);
	}

	return 0;
}

static void ucsi_handle_connector_change(struct work_struct *work)
{
	struct ucsi_connector *con = container_of(work, struct ucsi_connector,
						  work);
	struct ucsi *ucsi = con->ucsi;
	enum typec_role role;
	u64 command;
	int ret;

	mutex_lock(&con->lock);

	command = UCSI_GET_CONNECTOR_STATUS | UCSI_CONNECTOR_NUMBER(con->num);
	ret = ucsi_send_command(ucsi, command, &con->status, sizeof(con->status));
	if (ret < 0) {
		dev_err(ucsi->dev, "%s: GET_CONNECTOR_STATUS failed (%d)\n",
			__func__, ret);
		clear_bit(EVENT_PENDING, &con->ucsi->flags);
		goto out_unlock;
	}

	trace_ucsi_connector_change(con->num, &con->status);

	role = !!(con->status.flags & UCSI_CONSTAT_PWR_DIR);

	if (con->status.change & UCSI_CONSTAT_POWER_DIR_CHANGE) {
		typec_set_pwr_role(con->port, role);

		/* Complete pending power role swap */
		if (!completion_done(&con->complete))
			complete(&con->complete);
	}

	if (con->status.change & UCSI_CONSTAT_CONNECT_CHANGE) {
		typec_set_pwr_role(con->port, role);
		ucsi_port_psy_changed(con);
		ucsi_partner_change(con);

		if (con->status.flags & UCSI_CONSTAT_CONNECTED) {
			ucsi_register_partner(con);
			ucsi_partner_task(con, ucsi_check_connection, 1, HZ);

			if (UCSI_CONSTAT_PWR_OPMODE(con->status.flags) ==
			    UCSI_CONSTAT_PWR_OPMODE_PD)
				ucsi_partner_task(con, ucsi_register_partner_pdos, 1, HZ);
		} else {
			ucsi_unregister_partner(con);
		}
	}

	if (con->status.change & UCSI_CONSTAT_POWER_OPMODE_CHANGE ||
	    con->status.change & UCSI_CONSTAT_POWER_LEVEL_CHANGE)
		ucsi_pwr_opmode_change(con);

	if (con->partner && con->status.change & UCSI_CONSTAT_PARTNER_CHANGE) {
		ucsi_partner_change(con);

		/* Complete pending data role swap */
		if (!completion_done(&con->complete))
			complete(&con->complete);
	}

	if (con->status.change & UCSI_CONSTAT_CAM_CHANGE)
		ucsi_partner_task(con, ucsi_check_altmodes, 1, 0);

	clear_bit(EVENT_PENDING, &con->ucsi->flags);

	ret = ucsi_acknowledge_connector_change(ucsi);
	if (ret)
		dev_err(ucsi->dev, "%s: ACK failed (%d)", __func__, ret);

out_unlock:
	mutex_unlock(&con->lock);
}

/**
 * ucsi_connector_change - Process Connector Change Event
 * @ucsi: UCSI Interface
 * @num: Connector number
 */
void ucsi_connector_change(struct ucsi *ucsi, u8 num)
{
	struct ucsi_connector *con = &ucsi->connector[num - 1];

	if (!(ucsi->ntfy & UCSI_ENABLE_NTFY_CONNECTOR_CHANGE)) {
		dev_dbg(ucsi->dev, "Bogus connector change event\n");
		return;
	}

	if (!test_and_set_bit(EVENT_PENDING, &ucsi->flags))
		schedule_work(&con->work);
}
EXPORT_SYMBOL_GPL(ucsi_connector_change);

/* -------------------------------------------------------------------------- */

static int ucsi_reset_connector(struct ucsi_connector *con, bool hard)
{
	u64 command;

	command = UCSI_CONNECTOR_RESET | UCSI_CONNECTOR_NUMBER(con->num);
	command |= hard ? UCSI_CONNECTOR_RESET_HARD : 0;

	return ucsi_send_command(con->ucsi, command, NULL, 0);
}

static int ucsi_reset_ppm(struct ucsi *ucsi)
{
	u64 command = UCSI_PPM_RESET;
	unsigned long tmo;
	u32 cci;
	int ret;

	mutex_lock(&ucsi->ppm_lock);

	ret = ucsi->ops->async_write(ucsi, UCSI_CONTROL, &command,
				     sizeof(command));
	if (ret < 0)
		goto out;

	tmo = jiffies + msecs_to_jiffies(UCSI_TIMEOUT_MS);

	do {
		if (time_is_before_jiffies(tmo)) {
			ret = -ETIMEDOUT;
			goto out;
		}

		ret = ucsi->ops->read(ucsi, UCSI_CCI, &cci, sizeof(cci));
		if (ret)
			goto out;

		/* If the PPM is still doing something else, reset it again. */
		if (cci & ~UCSI_CCI_RESET_COMPLETE) {
			ret = ucsi->ops->async_write(ucsi, UCSI_CONTROL,
						     &command,
						     sizeof(command));
			if (ret < 0)
				goto out;
		}

		msleep(20);
	} while (!(cci & UCSI_CCI_RESET_COMPLETE));

out:
	mutex_unlock(&ucsi->ppm_lock);
	return ret;
}

static int ucsi_role_cmd(struct ucsi_connector *con, u64 command)
{
	int ret;

	ret = ucsi_send_command(con->ucsi, command, NULL, 0);
	if (ret == -ETIMEDOUT) {
		u64 c;

		/* PPM most likely stopped responding. Resetting everything. */
		ucsi_reset_ppm(con->ucsi);

		c = UCSI_SET_NOTIFICATION_ENABLE | con->ucsi->ntfy;
		ucsi_send_command(con->ucsi, c, NULL, 0);

		ucsi_reset_connector(con, true);
	}

	return ret;
}

static int ucsi_dr_swap(struct typec_port *port, enum typec_data_role role)
{
	struct ucsi_connector *con = typec_get_drvdata(port);
	u8 partner_type;
	u64 command;
	int ret = 0;

	mutex_lock(&con->lock);

	if (!con->partner) {
		ret = -ENOTCONN;
		goto out_unlock;
	}

	partner_type = UCSI_CONSTAT_PARTNER_TYPE(con->status.flags);
	if ((partner_type == UCSI_CONSTAT_PARTNER_TYPE_DFP &&
	     role == TYPEC_DEVICE) ||
	    (partner_type == UCSI_CONSTAT_PARTNER_TYPE_UFP &&
	     role == TYPEC_HOST))
		goto out_unlock;

	reinit_completion(&con->complete);

	command = UCSI_SET_UOR | UCSI_CONNECTOR_NUMBER(con->num);
	command |= UCSI_SET_UOR_ROLE(role);
	command |= UCSI_SET_UOR_ACCEPT_ROLE_SWAPS;
	ret = ucsi_role_cmd(con, command);
	if (ret < 0)
		goto out_unlock;

	mutex_unlock(&con->lock);

	if (!wait_for_completion_timeout(&con->complete,
					 msecs_to_jiffies(UCSI_SWAP_TIMEOUT_MS)))
		return -ETIMEDOUT;

	return 0;

out_unlock:
	mutex_unlock(&con->lock);

	return ret;
}

static int ucsi_pr_swap(struct typec_port *port, enum typec_role role)
{
	struct ucsi_connector *con = typec_get_drvdata(port);
	enum typec_role cur_role;
	u64 command;
	int ret = 0;

	mutex_lock(&con->lock);

	if (!con->partner) {
		ret = -ENOTCONN;
		goto out_unlock;
	}

	cur_role = !!(con->status.flags & UCSI_CONSTAT_PWR_DIR);

	if (cur_role == role)
		goto out_unlock;

	reinit_completion(&con->complete);

	command = UCSI_SET_PDR | UCSI_CONNECTOR_NUMBER(con->num);
	command |= UCSI_SET_PDR_ROLE(role);
	command |= UCSI_SET_PDR_ACCEPT_ROLE_SWAPS;
	ret = ucsi_role_cmd(con, command);
	if (ret < 0)
		goto out_unlock;

	mutex_unlock(&con->lock);

	if (!wait_for_completion_timeout(&con->complete,
					 msecs_to_jiffies(UCSI_SWAP_TIMEOUT_MS)))
		return -ETIMEDOUT;

	mutex_lock(&con->lock);

	/* Something has gone wrong while swapping the role */
	if (UCSI_CONSTAT_PWR_OPMODE(con->status.flags) !=
	    UCSI_CONSTAT_PWR_OPMODE_PD) {
		ucsi_reset_connector(con, true);
		ret = -EPROTO;
	}

out_unlock:
	mutex_unlock(&con->lock);

	return ret;
}

static const struct typec_operations ucsi_ops = {
	.dr_set = ucsi_dr_swap,
	.pr_set = ucsi_pr_swap
};

/* Caller must call fwnode_handle_put() after use */
static struct fwnode_handle *ucsi_find_fwnode(struct ucsi_connector *con)
{
	struct fwnode_handle *fwnode;
	int i = 1;

	device_for_each_child_node(con->ucsi->dev, fwnode)
		if (i++ == con->num)
			return fwnode;
	return NULL;
}

static int ucsi_register_port(struct ucsi *ucsi, struct ucsi_connector *con)
{
<<<<<<< HEAD
=======
	struct usb_power_delivery_desc desc = { ucsi->cap.pd_version};
	struct usb_power_delivery_capabilities_desc pd_caps;
	struct usb_power_delivery_capabilities *pd_cap;
>>>>>>> 98817289
	struct typec_capability *cap = &con->typec_cap;
	enum typec_accessory *accessory = cap->accessory;
	enum usb_role u_role = USB_ROLE_NONE;
	u64 command;
	char *name;
	int ret;

	name = kasprintf(GFP_KERNEL, "%s-con%d", dev_name(ucsi->dev), con->num);
	if (!name)
		return -ENOMEM;

	con->wq = create_singlethread_workqueue(name);
	kfree(name);
	if (!con->wq)
		return -ENOMEM;

	INIT_WORK(&con->work, ucsi_handle_connector_change);
	init_completion(&con->complete);
	mutex_init(&con->lock);
	INIT_LIST_HEAD(&con->partner_tasks);
	con->ucsi = ucsi;

	cap->fwnode = ucsi_find_fwnode(con);
	con->usb_role_sw = fwnode_usb_role_switch_get(cap->fwnode);
	if (IS_ERR(con->usb_role_sw))
		return dev_err_probe(ucsi->dev, PTR_ERR(con->usb_role_sw),
			"con%d: failed to get usb role switch\n", con->num);

	/* Delay other interactions with the con until registration is complete */
	mutex_lock(&con->lock);

	/* Get connector capability */
	command = UCSI_GET_CONNECTOR_CAPABILITY;
	command |= UCSI_CONNECTOR_NUMBER(con->num);
	ret = ucsi_send_command(ucsi, command, &con->cap, sizeof(con->cap));
	if (ret < 0)
		goto out_unlock;

	if (con->cap.op_mode & UCSI_CONCAP_OPMODE_DRP)
		cap->data = TYPEC_PORT_DRD;
	else if (con->cap.op_mode & UCSI_CONCAP_OPMODE_DFP)
		cap->data = TYPEC_PORT_DFP;
	else if (con->cap.op_mode & UCSI_CONCAP_OPMODE_UFP)
		cap->data = TYPEC_PORT_UFP;

	if ((con->cap.flags & UCSI_CONCAP_FLAG_PROVIDER) &&
	    (con->cap.flags & UCSI_CONCAP_FLAG_CONSUMER))
		cap->type = TYPEC_PORT_DRP;
	else if (con->cap.flags & UCSI_CONCAP_FLAG_PROVIDER)
		cap->type = TYPEC_PORT_SRC;
	else if (con->cap.flags & UCSI_CONCAP_FLAG_CONSUMER)
		cap->type = TYPEC_PORT_SNK;

	cap->revision = ucsi->cap.typec_version;
	cap->pd_revision = ucsi->cap.pd_version;
	cap->svdm_version = SVDM_VER_2_0;
	cap->prefer_role = TYPEC_NO_PREFERRED_ROLE;

	if (con->cap.op_mode & UCSI_CONCAP_OPMODE_AUDIO_ACCESSORY)
		*accessory++ = TYPEC_ACCESSORY_AUDIO;
	if (con->cap.op_mode & UCSI_CONCAP_OPMODE_DEBUG_ACCESSORY)
		*accessory = TYPEC_ACCESSORY_DEBUG;

	cap->driver_data = con;
	cap->ops = &ucsi_ops;

	ret = ucsi_register_port_psy(con);
	if (ret)
		goto out;

	/* Register the connector */
	con->port = typec_register_port(ucsi->dev, cap);
	if (IS_ERR(con->port)) {
		ret = PTR_ERR(con->port);
		goto out;
	}

	con->pd = usb_power_delivery_register(ucsi->dev, &desc);

	ret = ucsi_get_pdos(con, TYPEC_SOURCE, 0, pd_caps.pdo);
	if (ret > 0) {
		if (ret < PDO_MAX_OBJECTS)
			pd_caps.pdo[ret] = 0;

		pd_caps.role = TYPEC_SOURCE;
		pd_cap = usb_power_delivery_register_capabilities(con->pd, &pd_caps);
		if (IS_ERR(pd_cap)) {
			ret = PTR_ERR(pd_cap);
			goto out;
		}

		con->port_source_caps = pd_cap;
		typec_port_set_usb_power_delivery(con->port, con->pd);
	}

	memset(&pd_caps, 0, sizeof(pd_caps));
	ret = ucsi_get_pdos(con, TYPEC_SINK, 0, pd_caps.pdo);
	if (ret > 0) {
		if (ret < PDO_MAX_OBJECTS)
			pd_caps.pdo[ret] = 0;

		pd_caps.role = TYPEC_SINK;
		pd_cap = usb_power_delivery_register_capabilities(con->pd, &pd_caps);
		if (IS_ERR(pd_cap)) {
			ret = PTR_ERR(pd_cap);
			goto out;
		}

		con->port_sink_caps = pd_cap;
		typec_port_set_usb_power_delivery(con->port, con->pd);
	}

	/* Alternate modes */
	ret = ucsi_register_altmodes(con, UCSI_RECIPIENT_CON);
	if (ret) {
		dev_err(ucsi->dev, "con%d: failed to register alt modes\n",
			con->num);
		goto out;
	}

	/* Get the status */
	command = UCSI_GET_CONNECTOR_STATUS | UCSI_CONNECTOR_NUMBER(con->num);
	ret = ucsi_send_command(ucsi, command, &con->status, sizeof(con->status));
	if (ret < 0) {
		dev_err(ucsi->dev, "con%d: failed to get status\n", con->num);
		ret = 0;
		goto out;
	}
	ret = 0; /* ucsi_send_command() returns length on success */

	switch (UCSI_CONSTAT_PARTNER_TYPE(con->status.flags)) {
	case UCSI_CONSTAT_PARTNER_TYPE_UFP:
	case UCSI_CONSTAT_PARTNER_TYPE_CABLE_AND_UFP:
		u_role = USB_ROLE_HOST;
		fallthrough;
	case UCSI_CONSTAT_PARTNER_TYPE_CABLE:
		typec_set_data_role(con->port, TYPEC_HOST);
		break;
	case UCSI_CONSTAT_PARTNER_TYPE_DFP:
		u_role = USB_ROLE_DEVICE;
		typec_set_data_role(con->port, TYPEC_DEVICE);
		break;
	default:
		break;
	}

	/* Check if there is already something connected */
	if (con->status.flags & UCSI_CONSTAT_CONNECTED) {
		typec_set_pwr_role(con->port,
				  !!(con->status.flags & UCSI_CONSTAT_PWR_DIR));
		ucsi_register_partner(con);
		ucsi_pwr_opmode_change(con);
		ucsi_port_psy_changed(con);
	}

	/* Only notify USB controller if partner supports USB data */
	if (!(UCSI_CONSTAT_PARTNER_FLAGS(con->status.flags) & UCSI_CONSTAT_PARTNER_FLAG_USB))
		u_role = USB_ROLE_NONE;

	ret = usb_role_switch_set_role(con->usb_role_sw, u_role);
	if (ret) {
		dev_err(ucsi->dev, "con:%d: failed to set usb role:%d\n",
			con->num, u_role);
		ret = 0;
	}

	if (con->partner &&
	    UCSI_CONSTAT_PWR_OPMODE(con->status.flags) ==
	    UCSI_CONSTAT_PWR_OPMODE_PD) {
		ucsi_get_src_pdos(con);
		ucsi_check_altmodes(con);
	}

	trace_ucsi_register_port(con->num, &con->status);

out:
	fwnode_handle_put(cap->fwnode);
out_unlock:
	mutex_unlock(&con->lock);

	if (ret && con->wq) {
		destroy_workqueue(con->wq);
		con->wq = NULL;
	}

	return ret;
}

/**
 * ucsi_init - Initialize UCSI interface
 * @ucsi: UCSI to be initialized
 *
 * Registers all ports @ucsi has and enables all notification events.
 */
static int ucsi_init(struct ucsi *ucsi)
{
	struct ucsi_connector *con, *connector;
	u64 command, ntfy;
	int ret;
	int i;

	/* Reset the PPM */
	ret = ucsi_reset_ppm(ucsi);
	if (ret) {
		dev_err(ucsi->dev, "failed to reset PPM!\n");
		goto err;
	}

	/* Enable basic notifications */
	ntfy = UCSI_ENABLE_NTFY_CMD_COMPLETE | UCSI_ENABLE_NTFY_ERROR;
	command = UCSI_SET_NOTIFICATION_ENABLE | ntfy;
	ret = ucsi_send_command(ucsi, command, NULL, 0);
	if (ret < 0)
		goto err_reset;

	/* Get PPM capabilities */
	command = UCSI_GET_CAPABILITY;
	ret = ucsi_send_command(ucsi, command, &ucsi->cap, sizeof(ucsi->cap));
	if (ret < 0)
		goto err_reset;

	if (!ucsi->cap.num_connectors) {
		ret = -ENODEV;
		goto err_reset;
	}

	/* Allocate the connectors. Released in ucsi_unregister() */
	connector = kcalloc(ucsi->cap.num_connectors + 1, sizeof(*connector), GFP_KERNEL);
	if (!connector) {
		ret = -ENOMEM;
		goto err_reset;
	}

	/* Register all connectors */
	for (i = 0; i < ucsi->cap.num_connectors; i++) {
		connector[i].num = i + 1;
		ret = ucsi_register_port(ucsi, &connector[i]);
		if (ret)
			goto err_unregister;
	}

	/* Enable all notifications */
	ntfy = UCSI_ENABLE_NTFY_ALL;
	command = UCSI_SET_NOTIFICATION_ENABLE | ntfy;
	ret = ucsi_send_command(ucsi, command, NULL, 0);
	if (ret < 0)
		goto err_unregister;

	ucsi->connector = connector;
	ucsi->ntfy = ntfy;
	return 0;

err_unregister:
	for (con = connector; con->port; con++) {
		ucsi_unregister_partner(con);
		ucsi_unregister_altmodes(con, UCSI_RECIPIENT_CON);
		ucsi_unregister_port_psy(con);
		if (con->wq)
			destroy_workqueue(con->wq);

		usb_power_delivery_unregister_capabilities(con->port_sink_caps);
		con->port_sink_caps = NULL;
		usb_power_delivery_unregister_capabilities(con->port_source_caps);
		con->port_source_caps = NULL;
		usb_power_delivery_unregister(con->pd);
		con->pd = NULL;
		typec_unregister_port(con->port);
		con->port = NULL;
	}
	kfree(connector);
err_reset:
	memset(&ucsi->cap, 0, sizeof(ucsi->cap));
	ucsi_reset_ppm(ucsi);
err:
	return ret;
}

static void ucsi_resume_work(struct work_struct *work)
{
	struct ucsi *ucsi = container_of(work, struct ucsi, resume_work);
	struct ucsi_connector *con;
	u64 command;
	int ret;

	/* Restore UCSI notification enable mask after system resume */
	command = UCSI_SET_NOTIFICATION_ENABLE | ucsi->ntfy;
	ret = ucsi_send_command(ucsi, command, NULL, 0);
	if (ret < 0) {
		dev_err(ucsi->dev, "failed to re-enable notifications (%d)\n", ret);
		return;
	}

	for (con = ucsi->connector; con->port; con++) {
		mutex_lock(&con->lock);
		ucsi_partner_task(con, ucsi_check_connection, 1, 0);
		mutex_unlock(&con->lock);
	}
}

int ucsi_resume(struct ucsi *ucsi)
{
	if (ucsi->connector)
		queue_work(system_long_wq, &ucsi->resume_work);
	return 0;
}
EXPORT_SYMBOL_GPL(ucsi_resume);

static void ucsi_init_work(struct work_struct *work)
{
	struct ucsi *ucsi = container_of(work, struct ucsi, work.work);
	int ret;

	ret = ucsi_init(ucsi);
	if (ret)
		dev_err_probe(ucsi->dev, ret, "PPM init failed\n");

	if (ret == -EPROBE_DEFER) {
		if (ucsi->work_count++ > UCSI_ROLE_SWITCH_WAIT_COUNT) {
			dev_err(ucsi->dev, "PPM init failed, stop trying\n");
			return;
		}

		queue_delayed_work(system_long_wq, &ucsi->work,
				   UCSI_ROLE_SWITCH_INTERVAL);
	}
}

/**
 * ucsi_get_drvdata - Return private driver data pointer
 * @ucsi: UCSI interface
 */
void *ucsi_get_drvdata(struct ucsi *ucsi)
{
	return ucsi->driver_data;
}
EXPORT_SYMBOL_GPL(ucsi_get_drvdata);

/**
 * ucsi_set_drvdata - Assign private driver data pointer
 * @ucsi: UCSI interface
 * @data: Private data pointer
 */
void ucsi_set_drvdata(struct ucsi *ucsi, void *data)
{
	ucsi->driver_data = data;
}
EXPORT_SYMBOL_GPL(ucsi_set_drvdata);

/**
 * ucsi_create - Allocate UCSI instance
 * @dev: Device interface to the PPM (Platform Policy Manager)
 * @ops: I/O routines
 */
struct ucsi *ucsi_create(struct device *dev, const struct ucsi_operations *ops)
{
	struct ucsi *ucsi;

	if (!ops || !ops->read || !ops->sync_write || !ops->async_write)
		return ERR_PTR(-EINVAL);

	ucsi = kzalloc(sizeof(*ucsi), GFP_KERNEL);
	if (!ucsi)
		return ERR_PTR(-ENOMEM);

	INIT_WORK(&ucsi->resume_work, ucsi_resume_work);
	INIT_DELAYED_WORK(&ucsi->work, ucsi_init_work);
	mutex_init(&ucsi->ppm_lock);
	ucsi->dev = dev;
	ucsi->ops = ops;

	return ucsi;
}
EXPORT_SYMBOL_GPL(ucsi_create);

/**
 * ucsi_destroy - Free UCSI instance
 * @ucsi: UCSI instance to be freed
 */
void ucsi_destroy(struct ucsi *ucsi)
{
	ucsi_debugfs_unregister(ucsi);
	kfree(ucsi);
}
EXPORT_SYMBOL_GPL(ucsi_destroy);

/**
 * ucsi_register - Register UCSI interface
 * @ucsi: UCSI instance
 */
int ucsi_register(struct ucsi *ucsi)
{
	int ret;

	ret = ucsi->ops->read(ucsi, UCSI_VERSION, &ucsi->version,
			      sizeof(ucsi->version));
	if (ret)
		return ret;

	if (!ucsi->version)
		return -ENODEV;

	queue_delayed_work(system_long_wq, &ucsi->work, 0);

	ucsi_debugfs_register(ucsi);
	return 0;
}
EXPORT_SYMBOL_GPL(ucsi_register);

/**
 * ucsi_unregister - Unregister UCSI interface
 * @ucsi: UCSI interface to be unregistered
 *
 * Unregister UCSI interface that was created with ucsi_register().
 */
void ucsi_unregister(struct ucsi *ucsi)
{
	u64 cmd = UCSI_SET_NOTIFICATION_ENABLE;
	int i;

	/* Make sure that we are not in the middle of driver initialization */
	cancel_delayed_work_sync(&ucsi->work);
	cancel_work_sync(&ucsi->resume_work);

	/* Disable notifications */
	ucsi->ops->async_write(ucsi, UCSI_CONTROL, &cmd, sizeof(cmd));

	if (!ucsi->connector)
		return;

	for (i = 0; i < ucsi->cap.num_connectors; i++) {
		cancel_work_sync(&ucsi->connector[i].work);
		ucsi_unregister_partner(&ucsi->connector[i]);
		ucsi_unregister_altmodes(&ucsi->connector[i],
					 UCSI_RECIPIENT_CON);
		ucsi_unregister_port_psy(&ucsi->connector[i]);

		if (ucsi->connector[i].wq) {
			struct ucsi_work *uwork;

			mutex_lock(&ucsi->connector[i].lock);
			/*
			 * queue delayed items immediately so they can execute
			 * and free themselves before the wq is destroyed
			 */
			list_for_each_entry(uwork, &ucsi->connector[i].partner_tasks, node)
				mod_delayed_work(ucsi->connector[i].wq, &uwork->work, 0);
			mutex_unlock(&ucsi->connector[i].lock);
			destroy_workqueue(ucsi->connector[i].wq);
		}
<<<<<<< HEAD
=======

		usb_power_delivery_unregister_capabilities(ucsi->connector[i].port_sink_caps);
		ucsi->connector[i].port_sink_caps = NULL;
		usb_power_delivery_unregister_capabilities(ucsi->connector[i].port_source_caps);
		ucsi->connector[i].port_source_caps = NULL;
		usb_power_delivery_unregister(ucsi->connector[i].pd);
		ucsi->connector[i].pd = NULL;
>>>>>>> 98817289
		typec_unregister_port(ucsi->connector[i].port);
	}

	kfree(ucsi->connector);
}
EXPORT_SYMBOL_GPL(ucsi_unregister);

static int __init ucsi_module_init(void)
{
	ucsi_debugfs_init();
	return 0;
}
module_init(ucsi_module_init);

static void __exit ucsi_module_exit(void)
{
	ucsi_debugfs_exit();
}
module_exit(ucsi_module_exit);

MODULE_AUTHOR("Heikki Krogerus <heikki.krogerus@linux.intel.com>");
MODULE_LICENSE("GPL v2");
MODULE_DESCRIPTION("USB Type-C Connector System Software Interface driver");<|MERGE_RESOLUTION|>--- conflicted
+++ resolved
@@ -1149,12 +1149,9 @@
 
 static int ucsi_register_port(struct ucsi *ucsi, struct ucsi_connector *con)
 {
-<<<<<<< HEAD
-=======
 	struct usb_power_delivery_desc desc = { ucsi->cap.pd_version};
 	struct usb_power_delivery_capabilities_desc pd_caps;
 	struct usb_power_delivery_capabilities *pd_cap;
->>>>>>> 98817289
 	struct typec_capability *cap = &con->typec_cap;
 	enum typec_accessory *accessory = cap->accessory;
 	enum usb_role u_role = USB_ROLE_NONE;
@@ -1604,8 +1601,6 @@
 			mutex_unlock(&ucsi->connector[i].lock);
 			destroy_workqueue(ucsi->connector[i].wq);
 		}
-<<<<<<< HEAD
-=======
 
 		usb_power_delivery_unregister_capabilities(ucsi->connector[i].port_sink_caps);
 		ucsi->connector[i].port_sink_caps = NULL;
@@ -1613,7 +1608,6 @@
 		ucsi->connector[i].port_source_caps = NULL;
 		usb_power_delivery_unregister(ucsi->connector[i].pd);
 		ucsi->connector[i].pd = NULL;
->>>>>>> 98817289
 		typec_unregister_port(ucsi->connector[i].port);
 	}
 
