// SPDX-License-Identifier: GPL-2.0
/*
 * USB Type-C Connector System Software Interface driver
 *
 * Copyright (C) 2017, Intel Corporation
 * Author: Heikki Krogerus <heikki.krogerus@linux.intel.com>
 */

#include <linux/completion.h>
#include <linux/property.h>
#include <linux/device.h>
#include <linux/module.h>
#include <linux/delay.h>
#include <linux/slab.h>
#include <linux/usb/typec_dp.h>

#include "ucsi.h"
#include "trace.h"

/*
 * UCSI_TIMEOUT_MS - PPM communication timeout
 *
 * Ideally we could use MIN_TIME_TO_RESPOND_WITH_BUSY (which is defined in UCSI
 * specification) here as reference, but unfortunately we can't. It is very
 * difficult to estimate the time it takes for the system to process the command
 * before it is actually passed to the PPM.
 */
#define UCSI_TIMEOUT_MS		5000

/*
 * UCSI_SWAP_TIMEOUT_MS - Timeout for role swap requests
 *
 * 5 seconds is close to the time it takes for CapsCounter to reach 0, so even
 * if the PPM does not generate Connector Change events before that with
 * partners that do not support USB Power Delivery, this should still work.
 */
#define UCSI_SWAP_TIMEOUT_MS	5000

static int ucsi_acknowledge_command(struct ucsi *ucsi)
{
	u64 ctrl;

	ctrl = UCSI_ACK_CC_CI;
	ctrl |= UCSI_ACK_COMMAND_COMPLETE;

	return ucsi->ops->sync_write(ucsi, UCSI_CONTROL, &ctrl, sizeof(ctrl));
}

static int ucsi_acknowledge_connector_change(struct ucsi *ucsi)
{
	u64 ctrl;

	ctrl = UCSI_ACK_CC_CI;
	ctrl |= UCSI_ACK_CONNECTOR_CHANGE;

	return ucsi->ops->sync_write(ucsi, UCSI_CONTROL, &ctrl, sizeof(ctrl));
}

static int ucsi_exec_command(struct ucsi *ucsi, u64 command);

static int ucsi_read_error(struct ucsi *ucsi)
{
	u16 error;
	int ret;

	/* Acknowledge the command that failed */
	ret = ucsi_acknowledge_command(ucsi);
	if (ret)
		return ret;

	ret = ucsi_exec_command(ucsi, UCSI_GET_ERROR_STATUS);
	if (ret < 0)
		return ret;

	ret = ucsi->ops->read(ucsi, UCSI_MESSAGE_IN, &error, sizeof(error));
	if (ret)
		return ret;

	switch (error) {
	case UCSI_ERROR_INCOMPATIBLE_PARTNER:
		return -EOPNOTSUPP;
	case UCSI_ERROR_CC_COMMUNICATION_ERR:
		return -ECOMM;
	case UCSI_ERROR_CONTRACT_NEGOTIATION_FAIL:
		return -EPROTO;
	case UCSI_ERROR_DEAD_BATTERY:
		dev_warn(ucsi->dev, "Dead battery condition!\n");
		return -EPERM;
	case UCSI_ERROR_INVALID_CON_NUM:
	case UCSI_ERROR_UNREGONIZED_CMD:
	case UCSI_ERROR_INVALID_CMD_ARGUMENT:
		dev_err(ucsi->dev, "possible UCSI driver bug %u\n", error);
		return -EINVAL;
	case UCSI_ERROR_OVERCURRENT:
		dev_warn(ucsi->dev, "Overcurrent condition\n");
		break;
	case UCSI_ERROR_PARTNER_REJECTED_SWAP:
		dev_warn(ucsi->dev, "Partner rejected swap\n");
		break;
	case UCSI_ERROR_HARD_RESET:
		dev_warn(ucsi->dev, "Hard reset occurred\n");
		break;
	case UCSI_ERROR_PPM_POLICY_CONFLICT:
		dev_warn(ucsi->dev, "PPM Policy conflict\n");
		break;
	case UCSI_ERROR_SWAP_REJECTED:
		dev_warn(ucsi->dev, "Swap rejected\n");
		break;
	case UCSI_ERROR_UNDEFINED:
	default:
		dev_err(ucsi->dev, "unknown error %u\n", error);
		break;
	}

	return -EIO;
}

static int ucsi_exec_command(struct ucsi *ucsi, u64 cmd)
{
	u32 cci;
	int ret;

	ret = ucsi->ops->sync_write(ucsi, UCSI_CONTROL, &cmd, sizeof(cmd));
	if (ret)
		return ret;

	ret = ucsi->ops->read(ucsi, UCSI_CCI, &cci, sizeof(cci));
	if (ret)
		return ret;

	if (cci & UCSI_CCI_BUSY)
		return -EBUSY;

	if (!(cci & UCSI_CCI_COMMAND_COMPLETE))
		return -EIO;

	if (cci & UCSI_CCI_NOT_SUPPORTED)
		return -EOPNOTSUPP;

	if (cci & UCSI_CCI_ERROR) {
		if (cmd == UCSI_GET_ERROR_STATUS)
			return -EIO;
		return ucsi_read_error(ucsi);
	}

	return UCSI_CCI_LENGTH(cci);
}

int ucsi_send_command(struct ucsi *ucsi, u64 command,
		      void *data, size_t size)
{
	u8 length;
	int ret;

	mutex_lock(&ucsi->ppm_lock);

	ret = ucsi_exec_command(ucsi, command);
	if (ret < 0)
		goto out;

	length = ret;

	if (data) {
		ret = ucsi->ops->read(ucsi, UCSI_MESSAGE_IN, data, size);
		if (ret)
			goto out;
	}

	ret = ucsi_acknowledge_command(ucsi);
	if (ret)
		goto out;

	ret = length;
out:
	mutex_unlock(&ucsi->ppm_lock);
	return ret;
}
EXPORT_SYMBOL_GPL(ucsi_send_command);

int ucsi_resume(struct ucsi *ucsi)
{
	u64 command;

	/* Restore UCSI notification enable mask after system resume */
	command = UCSI_SET_NOTIFICATION_ENABLE | ucsi->ntfy;

	return ucsi_send_command(ucsi, command, NULL, 0);
}
EXPORT_SYMBOL_GPL(ucsi_resume);
/* -------------------------------------------------------------------------- */

void ucsi_altmode_update_active(struct ucsi_connector *con)
{
	const struct typec_altmode *altmode = NULL;
	u64 command;
	int ret;
	u8 cur;
	int i;

	command = UCSI_GET_CURRENT_CAM | UCSI_CONNECTOR_NUMBER(con->num);
	ret = ucsi_send_command(con->ucsi, command, &cur, sizeof(cur));
	if (ret < 0) {
		if (con->ucsi->version > 0x0100) {
			dev_err(con->ucsi->dev,
				"GET_CURRENT_CAM command failed\n");
			return;
		}
		cur = 0xff;
	}

	if (cur < UCSI_MAX_ALTMODES)
		altmode = typec_altmode_get_partner(con->port_altmode[cur]);

	for (i = 0; con->partner_altmode[i]; i++)
		typec_altmode_update_active(con->partner_altmode[i],
					    con->partner_altmode[i] == altmode);
}

static int ucsi_altmode_next_mode(struct typec_altmode **alt, u16 svid)
{
	u8 mode = 1;
	int i;

	for (i = 0; alt[i]; i++) {
		if (i > MODE_DISCOVERY_MAX)
			return -ERANGE;

		if (alt[i]->svid == svid)
			mode++;
	}

	return mode;
}

static int ucsi_next_altmode(struct typec_altmode **alt)
{
	int i = 0;

	for (i = 0; i < UCSI_MAX_ALTMODES; i++)
		if (!alt[i])
			return i;

	return -ENOENT;
}

static int ucsi_register_altmode(struct ucsi_connector *con,
				 struct typec_altmode_desc *desc,
				 u8 recipient)
{
	struct typec_altmode *alt;
	bool override;
	int ret;
	int i;

	override = !!(con->ucsi->cap.features & UCSI_CAP_ALT_MODE_OVERRIDE);

	switch (recipient) {
	case UCSI_RECIPIENT_CON:
		i = ucsi_next_altmode(con->port_altmode);
		if (i < 0) {
			ret = i;
			goto err;
		}

		ret = ucsi_altmode_next_mode(con->port_altmode, desc->svid);
		if (ret < 0)
			return ret;

		desc->mode = ret;

		switch (desc->svid) {
		case USB_TYPEC_DP_SID:
			alt = ucsi_register_displayport(con, override, i, desc);
			break;
		case USB_TYPEC_NVIDIA_VLINK_SID:
			if (desc->vdo == USB_TYPEC_NVIDIA_VLINK_DBG_VDO)
				alt = typec_port_register_altmode(con->port,
								  desc);
			else
				alt = ucsi_register_displayport(con, override,
								i, desc);
			break;
		default:
			alt = typec_port_register_altmode(con->port, desc);
			break;
		}

		if (IS_ERR(alt)) {
			ret = PTR_ERR(alt);
			goto err;
		}

		con->port_altmode[i] = alt;
		break;
	case UCSI_RECIPIENT_SOP:
		i = ucsi_next_altmode(con->partner_altmode);
		if (i < 0) {
			ret = i;
			goto err;
		}

		ret = ucsi_altmode_next_mode(con->partner_altmode, desc->svid);
		if (ret < 0)
			return ret;

		desc->mode = ret;

		alt = typec_partner_register_altmode(con->partner, desc);
		if (IS_ERR(alt)) {
			ret = PTR_ERR(alt);
			goto err;
		}

		con->partner_altmode[i] = alt;
		break;
	default:
		return -EINVAL;
	}

	trace_ucsi_register_altmode(recipient, alt);

	return 0;

err:
	dev_err(con->ucsi->dev, "failed to registers svid 0x%04x mode %d\n",
		desc->svid, desc->mode);

	return ret;
}

static int
ucsi_register_altmodes_nvidia(struct ucsi_connector *con, u8 recipient)
{
	int max_altmodes = UCSI_MAX_ALTMODES;
	struct typec_altmode_desc desc;
	struct ucsi_altmode alt;
	struct ucsi_altmode orig[UCSI_MAX_ALTMODES];
	struct ucsi_altmode updated[UCSI_MAX_ALTMODES];
	struct ucsi *ucsi = con->ucsi;
	bool multi_dp = false;
	u64 command;
	int ret;
	int len;
	int i;
	int k = 0;

	if (recipient == UCSI_RECIPIENT_CON)
		max_altmodes = con->ucsi->cap.num_alt_modes;

	memset(orig, 0, sizeof(orig));
	memset(updated, 0, sizeof(updated));

	/* First get all the alternate modes */
	for (i = 0; i < max_altmodes; i++) {
		memset(&alt, 0, sizeof(alt));
		command = UCSI_GET_ALTERNATE_MODES;
		command |= UCSI_GET_ALTMODE_RECIPIENT(recipient);
		command |= UCSI_GET_ALTMODE_CONNECTOR_NUMBER(con->num);
		command |= UCSI_GET_ALTMODE_OFFSET(i);
		len = ucsi_send_command(con->ucsi, command, &alt, sizeof(alt));
		/*
		 * We are collecting all altmodes first and then registering.
		 * Some type-C device will return zero length data beyond last
		 * alternate modes. We should not return if length is zero.
		 */
		if (len < 0)
			return len;

		/* We got all altmodes, now break out and register them */
		if (!len || !alt.svid)
			break;

		orig[k].mid = alt.mid;
		orig[k].svid = alt.svid;
		k++;
	}
	/*
	 * Update the original altmode table as some ppms may report
	 * multiple DP altmodes.
	 */
	if (recipient == UCSI_RECIPIENT_CON)
		multi_dp = ucsi->ops->update_altmodes(ucsi, orig, updated);

	/* now register altmodes */
	for (i = 0; i < max_altmodes; i++) {
		memset(&desc, 0, sizeof(desc));
		if (multi_dp && recipient == UCSI_RECIPIENT_CON) {
			desc.svid = updated[i].svid;
			desc.vdo = updated[i].mid;
		} else {
			desc.svid = orig[i].svid;
			desc.vdo = orig[i].mid;
		}
		desc.roles = TYPEC_PORT_DRD;

		if (!desc.svid)
			return 0;

		ret = ucsi_register_altmode(con, &desc, recipient);
		if (ret)
			return ret;
	}

	return 0;
}

static int ucsi_register_altmodes(struct ucsi_connector *con, u8 recipient)
{
	int max_altmodes = UCSI_MAX_ALTMODES;
	struct typec_altmode_desc desc;
	struct ucsi_altmode alt[2];
	u64 command;
	int num;
	int ret;
	int len;
	int j;
	int i;

	if (!(con->ucsi->cap.features & UCSI_CAP_ALT_MODE_DETAILS))
		return 0;

	if (recipient == UCSI_RECIPIENT_SOP && con->partner_altmode[0])
		return 0;

	if (con->ucsi->ops->update_altmodes)
		return ucsi_register_altmodes_nvidia(con, recipient);

	if (recipient == UCSI_RECIPIENT_CON)
		max_altmodes = con->ucsi->cap.num_alt_modes;

	for (i = 0; i < max_altmodes;) {
		memset(alt, 0, sizeof(alt));
		command = UCSI_GET_ALTERNATE_MODES;
		command |= UCSI_GET_ALTMODE_RECIPIENT(recipient);
		command |= UCSI_GET_ALTMODE_CONNECTOR_NUMBER(con->num);
		command |= UCSI_GET_ALTMODE_OFFSET(i);
		len = ucsi_send_command(con->ucsi, command, alt, sizeof(alt));
		if (len <= 0)
			return len;

		/*
		 * This code is requesting one alt mode at a time, but some PPMs
		 * may still return two. If that happens both alt modes need be
		 * registered and the offset for the next alt mode has to be
		 * incremented.
		 */
		num = len / sizeof(alt[0]);
		i += num;

		for (j = 0; j < num; j++) {
			if (!alt[j].svid)
				return 0;

			memset(&desc, 0, sizeof(desc));
			desc.vdo = alt[j].mid;
			desc.svid = alt[j].svid;
			desc.roles = TYPEC_PORT_DRD;

			ret = ucsi_register_altmode(con, &desc, recipient);
			if (ret)
				return ret;
		}
	}

	return 0;
}

static void ucsi_unregister_altmodes(struct ucsi_connector *con, u8 recipient)
{
	const struct typec_altmode *pdev;
	struct typec_altmode **adev;
	int i = 0;

	switch (recipient) {
	case UCSI_RECIPIENT_CON:
		adev = con->port_altmode;
		break;
	case UCSI_RECIPIENT_SOP:
		adev = con->partner_altmode;
		break;
	default:
		return;
	}

	while (adev[i]) {
		if (recipient == UCSI_RECIPIENT_SOP &&
		    (adev[i]->svid == USB_TYPEC_DP_SID ||
			(adev[i]->svid == USB_TYPEC_NVIDIA_VLINK_SID &&
			adev[i]->vdo != USB_TYPEC_NVIDIA_VLINK_DBG_VDO))) {
			pdev = typec_altmode_get_partner(adev[i]);
			ucsi_displayport_remove_partner((void *)pdev);
		}
		typec_unregister_altmode(adev[i]);
		adev[i++] = NULL;
	}
}

static int ucsi_get_pdos(struct ucsi_connector *con, int is_partner,
			 u32 *pdos, int offset, int num_pdos)
{
	struct ucsi *ucsi = con->ucsi;
	u64 command;
	int ret;

	command = UCSI_COMMAND(UCSI_GET_PDOS) | UCSI_CONNECTOR_NUMBER(con->num);
	command |= UCSI_GET_PDOS_PARTNER_PDO(is_partner);
	command |= UCSI_GET_PDOS_PDO_OFFSET(offset);
	command |= UCSI_GET_PDOS_NUM_PDOS(num_pdos - 1);
	command |= UCSI_GET_PDOS_SRC_PDOS;
	ret = ucsi_send_command(ucsi, command, pdos + offset,
				num_pdos * sizeof(u32));
	if (ret < 0)
		dev_err(ucsi->dev, "UCSI_GET_PDOS failed (%d)\n", ret);
	if (ret == 0 && offset == 0)
		dev_warn(ucsi->dev, "UCSI_GET_PDOS returned 0 bytes\n");

	return ret;
}

static void ucsi_get_src_pdos(struct ucsi_connector *con, int is_partner)
{
	int ret;

	/* UCSI max payload means only getting at most 4 PDOs at a time */
	ret = ucsi_get_pdos(con, 1, con->src_pdos, 0, UCSI_MAX_PDOS);
	if (ret < 0)
		return;

	con->num_pdos = ret / sizeof(u32); /* number of bytes to 32-bit PDOs */
	if (con->num_pdos < UCSI_MAX_PDOS)
		return;

	/* get the remaining PDOs, if any */
	ret = ucsi_get_pdos(con, 1, con->src_pdos, UCSI_MAX_PDOS,
			    PDO_MAX_OBJECTS - UCSI_MAX_PDOS);
	if (ret < 0)
		return;

	con->num_pdos += ret / sizeof(u32);
}

static void ucsi_pwr_opmode_change(struct ucsi_connector *con)
{
	switch (UCSI_CONSTAT_PWR_OPMODE(con->status.flags)) {
	case UCSI_CONSTAT_PWR_OPMODE_PD:
		con->rdo = con->status.request_data_obj;
		typec_set_pwr_opmode(con->port, TYPEC_PWR_MODE_PD);
		ucsi_get_src_pdos(con, 1);
		break;
	case UCSI_CONSTAT_PWR_OPMODE_TYPEC1_5:
		con->rdo = 0;
		typec_set_pwr_opmode(con->port, TYPEC_PWR_MODE_1_5A);
		break;
	case UCSI_CONSTAT_PWR_OPMODE_TYPEC3_0:
		con->rdo = 0;
		typec_set_pwr_opmode(con->port, TYPEC_PWR_MODE_3_0A);
		break;
	default:
		con->rdo = 0;
		typec_set_pwr_opmode(con->port, TYPEC_PWR_MODE_USB);
		break;
	}
}

static int ucsi_register_partner(struct ucsi_connector *con)
{
	u8 pwr_opmode = UCSI_CONSTAT_PWR_OPMODE(con->status.flags);
	struct typec_partner_desc desc;
	struct typec_partner *partner;

	if (con->partner)
		return 0;

	memset(&desc, 0, sizeof(desc));

	switch (UCSI_CONSTAT_PARTNER_TYPE(con->status.flags)) {
	case UCSI_CONSTAT_PARTNER_TYPE_DEBUG:
		desc.accessory = TYPEC_ACCESSORY_DEBUG;
		break;
	case UCSI_CONSTAT_PARTNER_TYPE_AUDIO:
		desc.accessory = TYPEC_ACCESSORY_AUDIO;
		break;
	default:
		break;
	}

	desc.usb_pd = pwr_opmode == UCSI_CONSTAT_PWR_OPMODE_PD;

	partner = typec_register_partner(con->port, &desc);
	if (IS_ERR(partner)) {
		dev_err(con->ucsi->dev,
			"con%d: failed to register partner (%ld)\n", con->num,
			PTR_ERR(partner));
		return PTR_ERR(partner);
	}

	con->partner = partner;

	return 0;
}

static void ucsi_unregister_partner(struct ucsi_connector *con)
{
	if (!con->partner)
		return;

	ucsi_unregister_altmodes(con, UCSI_RECIPIENT_SOP);
	typec_unregister_partner(con->partner);
	con->partner = NULL;
}

static void ucsi_partner_change(struct ucsi_connector *con)
{
	enum usb_role u_role = USB_ROLE_NONE;
	int ret;

	if (!con->partner)
		return;

	switch (UCSI_CONSTAT_PARTNER_TYPE(con->status.flags)) {
	case UCSI_CONSTAT_PARTNER_TYPE_UFP:
	case UCSI_CONSTAT_PARTNER_TYPE_CABLE_AND_UFP:
		u_role = USB_ROLE_HOST;
		fallthrough;
	case UCSI_CONSTAT_PARTNER_TYPE_CABLE:
		typec_set_data_role(con->port, TYPEC_HOST);
		break;
	case UCSI_CONSTAT_PARTNER_TYPE_DFP:
		u_role = USB_ROLE_DEVICE;
		typec_set_data_role(con->port, TYPEC_DEVICE);
		break;
	default:
		break;
	}

	/* Complete pending data role swap */
	if (!completion_done(&con->complete))
		complete(&con->complete);

	/* Only notify USB controller if partner supports USB data */
	if (!(UCSI_CONSTAT_PARTNER_FLAGS(con->status.flags) & UCSI_CONSTAT_PARTNER_FLAG_USB))
		u_role = USB_ROLE_NONE;

	ret = usb_role_switch_set_role(con->usb_role_sw, u_role);
	if (ret)
		dev_err(con->ucsi->dev, "con:%d: failed to set usb role:%d\n",
			con->num, u_role);

	/* Can't rely on Partner Flags field. Always checking the alt modes. */
	ret = ucsi_register_altmodes(con, UCSI_RECIPIENT_SOP);
	if (ret)
		dev_err(con->ucsi->dev,
			"con%d: failed to register partner alternate modes\n",
			con->num);
	else
		ucsi_altmode_update_active(con);
}

static void ucsi_handle_connector_change(struct work_struct *work)
{
	struct ucsi_connector *con = container_of(work, struct ucsi_connector,
						  work);
	struct ucsi *ucsi = con->ucsi;
	struct ucsi_connector_status pre_ack_status;
	struct ucsi_connector_status post_ack_status;
	enum typec_role role;
<<<<<<< HEAD
=======
	enum usb_role u_role = USB_ROLE_NONE;
>>>>>>> 3b17187f
	u16 inferred_changes;
	u16 changed_flags;
	u64 command;
	int ret;

	mutex_lock(&con->lock);

	/*
	 * Some/many PPMs have an issue where all fields in the change bitfield
	 * are cleared when an ACK is send. This will causes any change
	 * between GET_CONNECTOR_STATUS and ACK to be lost.
	 *
	 * We work around this by re-fetching the connector status afterwards.
	 * We then infer any changes that we see have happened but that may not
	 * be represented in the change bitfield.
	 *
	 * Also, even though we don't need to know the currently supported alt
	 * modes, we run the GET_CAM_SUPPORTED command to ensure the PPM does
	 * not get stuck in case it assumes we do.
	 * Always do this, rather than relying on UCSI_CONSTAT_CAM_CHANGE to be
	 * set in the change bitfield.
	 *
	 * We end up with the following actions:
	 *  1. UCSI_GET_CONNECTOR_STATUS, store result, update unprocessed_changes
	 *  2. UCSI_GET_CAM_SUPPORTED, discard result
	 *  3. ACK connector change
	 *  4. UCSI_GET_CONNECTOR_STATUS, store result
	 *  5. Infere lost changes by comparing UCSI_GET_CONNECTOR_STATUS results
	 *  6. If PPM reported a new change, then restart in order to ACK
	 *  7. Process everything as usual.
	 *
	 * We may end up seeing a change twice, but we can only miss extremely
	 * short transitional changes.
	 */

	/* 1. First UCSI_GET_CONNECTOR_STATUS */
	command = UCSI_GET_CONNECTOR_STATUS | UCSI_CONNECTOR_NUMBER(con->num);
	ret = ucsi_send_command(ucsi, command, &pre_ack_status,
				sizeof(pre_ack_status));
	if (ret < 0) {
		dev_err(ucsi->dev, "%s: GET_CONNECTOR_STATUS failed (%d)\n",
			__func__, ret);
		goto out_unlock;
	}
	con->unprocessed_changes |= pre_ack_status.change;

	/* 2. Run UCSI_GET_CAM_SUPPORTED and discard the result. */
	command = UCSI_GET_CAM_SUPPORTED;
	command |= UCSI_CONNECTOR_NUMBER(con->num);
	ucsi_send_command(con->ucsi, command, NULL, 0);

	/* 3. ACK connector change */
	ret = ucsi_acknowledge_connector_change(ucsi);
	clear_bit(EVENT_PENDING, &ucsi->flags);
	if (ret) {
		dev_err(ucsi->dev, "%s: ACK failed (%d)", __func__, ret);
		goto out_unlock;
	}

	/* 4. Second UCSI_GET_CONNECTOR_STATUS */
	command = UCSI_GET_CONNECTOR_STATUS | UCSI_CONNECTOR_NUMBER(con->num);
	ret = ucsi_send_command(ucsi, command, &post_ack_status,
				sizeof(post_ack_status));
	if (ret < 0) {
		dev_err(ucsi->dev, "%s: GET_CONNECTOR_STATUS failed (%d)\n",
			__func__, ret);
		goto out_unlock;
	}

	/* 5. Inferre any missing changes */
	changed_flags = pre_ack_status.flags ^ post_ack_status.flags;
	inferred_changes = 0;
	if (UCSI_CONSTAT_PWR_OPMODE(changed_flags) != 0)
		inferred_changes |= UCSI_CONSTAT_POWER_OPMODE_CHANGE;

	if (changed_flags & UCSI_CONSTAT_CONNECTED)
		inferred_changes |= UCSI_CONSTAT_CONNECT_CHANGE;

	if (changed_flags & UCSI_CONSTAT_PWR_DIR)
		inferred_changes |= UCSI_CONSTAT_POWER_DIR_CHANGE;

	if (UCSI_CONSTAT_PARTNER_FLAGS(changed_flags) != 0)
		inferred_changes |= UCSI_CONSTAT_PARTNER_CHANGE;

	if (UCSI_CONSTAT_PARTNER_TYPE(changed_flags) != 0)
		inferred_changes |= UCSI_CONSTAT_PARTNER_CHANGE;

	/* Mask out anything that was correctly notified in the later call. */
	inferred_changes &= ~post_ack_status.change;
	if (inferred_changes)
		dev_dbg(ucsi->dev, "%s: Inferred changes that would have been lost: 0x%04x\n",
			__func__, inferred_changes);

	con->unprocessed_changes |= inferred_changes;

	/* 6. If PPM reported a new change, then restart in order to ACK */
	if (post_ack_status.change)
		goto out_unlock;

	/* 7. Continue as if nothing happened */
	con->status = post_ack_status;
	con->status.change = con->unprocessed_changes;
	con->unprocessed_changes = 0;

	role = !!(con->status.flags & UCSI_CONSTAT_PWR_DIR);

	if (con->status.change & UCSI_CONSTAT_POWER_OPMODE_CHANGE ||
	    con->status.change & UCSI_CONSTAT_POWER_LEVEL_CHANGE) {
		ucsi_pwr_opmode_change(con);
		ucsi_port_psy_changed(con);
	}

	if (con->status.change & UCSI_CONSTAT_POWER_DIR_CHANGE) {
		typec_set_pwr_role(con->port, role);

		/* Complete pending power role swap */
		if (!completion_done(&con->complete))
			complete(&con->complete);
	}

	if (con->status.change & UCSI_CONSTAT_CONNECT_CHANGE) {
		typec_set_pwr_role(con->port, role);

		switch (UCSI_CONSTAT_PARTNER_TYPE(con->status.flags)) {
		case UCSI_CONSTAT_PARTNER_TYPE_UFP:
		case UCSI_CONSTAT_PARTNER_TYPE_CABLE_AND_UFP:
			u_role = USB_ROLE_HOST;
			fallthrough;
		case UCSI_CONSTAT_PARTNER_TYPE_CABLE:
			typec_set_data_role(con->port, TYPEC_HOST);
			break;
		case UCSI_CONSTAT_PARTNER_TYPE_DFP:
			u_role = USB_ROLE_DEVICE;
			typec_set_data_role(con->port, TYPEC_DEVICE);
			break;
		default:
			break;
		}

		if (con->status.flags & UCSI_CONSTAT_CONNECTED)
			ucsi_register_partner(con);
		else
			ucsi_unregister_partner(con);

		ucsi_port_psy_changed(con);

<<<<<<< HEAD
=======
		/* Only notify USB controller if partner supports USB data */
		if (!(UCSI_CONSTAT_PARTNER_FLAGS(con->status.flags) &
				UCSI_CONSTAT_PARTNER_FLAG_USB))
			u_role = USB_ROLE_NONE;

		ret = usb_role_switch_set_role(con->usb_role_sw, u_role);
		if (ret)
			dev_err(ucsi->dev, "con:%d: failed to set usb role:%d\n",
				con->num, u_role);
	}

>>>>>>> 3b17187f
	if (con->status.change & UCSI_CONSTAT_PARTNER_CHANGE)
		ucsi_partner_change(con);

	trace_ucsi_connector_change(con->num, &con->status);

out_unlock:
	if (test_and_clear_bit(EVENT_PENDING, &ucsi->flags)) {
		schedule_work(&con->work);
		mutex_unlock(&con->lock);
		return;
	}

	clear_bit(EVENT_PROCESSING, &ucsi->flags);
	mutex_unlock(&con->lock);
}

/**
 * ucsi_connector_change - Process Connector Change Event
 * @ucsi: UCSI Interface
 * @num: Connector number
 */
void ucsi_connector_change(struct ucsi *ucsi, u8 num)
{
	struct ucsi_connector *con = &ucsi->connector[num - 1];

	if (!(ucsi->ntfy & UCSI_ENABLE_NTFY_CONNECTOR_CHANGE)) {
		dev_dbg(ucsi->dev, "Bogus connector change event\n");
		return;
	}

	set_bit(EVENT_PENDING, &ucsi->flags);

	if (!test_and_set_bit(EVENT_PROCESSING, &ucsi->flags))
		schedule_work(&con->work);
}
EXPORT_SYMBOL_GPL(ucsi_connector_change);

/* -------------------------------------------------------------------------- */

static int ucsi_reset_connector(struct ucsi_connector *con, bool hard)
{
	u64 command;

	command = UCSI_CONNECTOR_RESET | UCSI_CONNECTOR_NUMBER(con->num);
	command |= hard ? UCSI_CONNECTOR_RESET_HARD : 0;

	return ucsi_send_command(con->ucsi, command, NULL, 0);
}

static int ucsi_reset_ppm(struct ucsi *ucsi)
{
	u64 command = UCSI_PPM_RESET;
	unsigned long tmo;
	u32 cci;
	int ret;

	mutex_lock(&ucsi->ppm_lock);

	ret = ucsi->ops->async_write(ucsi, UCSI_CONTROL, &command,
				     sizeof(command));
	if (ret < 0)
		goto out;

	tmo = jiffies + msecs_to_jiffies(UCSI_TIMEOUT_MS);

	do {
		if (time_is_before_jiffies(tmo)) {
			ret = -ETIMEDOUT;
			goto out;
		}

		ret = ucsi->ops->read(ucsi, UCSI_CCI, &cci, sizeof(cci));
		if (ret)
			goto out;

		/* If the PPM is still doing something else, reset it again. */
		if (cci & ~UCSI_CCI_RESET_COMPLETE) {
			ret = ucsi->ops->async_write(ucsi, UCSI_CONTROL,
						     &command,
						     sizeof(command));
			if (ret < 0)
				goto out;
		}

		msleep(20);
	} while (!(cci & UCSI_CCI_RESET_COMPLETE));

out:
	mutex_unlock(&ucsi->ppm_lock);
	return ret;
}

static int ucsi_role_cmd(struct ucsi_connector *con, u64 command)
{
	int ret;

	ret = ucsi_send_command(con->ucsi, command, NULL, 0);
	if (ret == -ETIMEDOUT) {
		u64 c;

		/* PPM most likely stopped responding. Resetting everything. */
		ucsi_reset_ppm(con->ucsi);

		c = UCSI_SET_NOTIFICATION_ENABLE | con->ucsi->ntfy;
		ucsi_send_command(con->ucsi, c, NULL, 0);

		ucsi_reset_connector(con, true);
	}

	return ret;
}

static int ucsi_dr_swap(struct typec_port *port, enum typec_data_role role)
{
	struct ucsi_connector *con = typec_get_drvdata(port);
	u8 partner_type;
	u64 command;
	int ret = 0;

	mutex_lock(&con->lock);

	if (!con->partner) {
		ret = -ENOTCONN;
		goto out_unlock;
	}

	partner_type = UCSI_CONSTAT_PARTNER_TYPE(con->status.flags);
	if ((partner_type == UCSI_CONSTAT_PARTNER_TYPE_DFP &&
	     role == TYPEC_DEVICE) ||
	    (partner_type == UCSI_CONSTAT_PARTNER_TYPE_UFP &&
	     role == TYPEC_HOST))
		goto out_unlock;

	command = UCSI_SET_UOR | UCSI_CONNECTOR_NUMBER(con->num);
	command |= UCSI_SET_UOR_ROLE(role);
	command |= UCSI_SET_UOR_ACCEPT_ROLE_SWAPS;
	ret = ucsi_role_cmd(con, command);
	if (ret < 0)
		goto out_unlock;

	if (!wait_for_completion_timeout(&con->complete,
					msecs_to_jiffies(UCSI_SWAP_TIMEOUT_MS)))
		ret = -ETIMEDOUT;

out_unlock:
	mutex_unlock(&con->lock);

	return ret < 0 ? ret : 0;
}

static int ucsi_pr_swap(struct typec_port *port, enum typec_role role)
{
	struct ucsi_connector *con = typec_get_drvdata(port);
	enum typec_role cur_role;
	u64 command;
	int ret = 0;

	mutex_lock(&con->lock);

	if (!con->partner) {
		ret = -ENOTCONN;
		goto out_unlock;
	}

	cur_role = !!(con->status.flags & UCSI_CONSTAT_PWR_DIR);

	if (cur_role == role)
		goto out_unlock;

	command = UCSI_SET_PDR | UCSI_CONNECTOR_NUMBER(con->num);
	command |= UCSI_SET_PDR_ROLE(role);
	command |= UCSI_SET_PDR_ACCEPT_ROLE_SWAPS;
	ret = ucsi_role_cmd(con, command);
	if (ret < 0)
		goto out_unlock;

	if (!wait_for_completion_timeout(&con->complete,
				msecs_to_jiffies(UCSI_SWAP_TIMEOUT_MS))) {
		ret = -ETIMEDOUT;
		goto out_unlock;
	}

	/* Something has gone wrong while swapping the role */
	if (UCSI_CONSTAT_PWR_OPMODE(con->status.flags) !=
	    UCSI_CONSTAT_PWR_OPMODE_PD) {
		ucsi_reset_connector(con, true);
		ret = -EPROTO;
	}

out_unlock:
	mutex_unlock(&con->lock);

	return ret;
}

static const struct typec_operations ucsi_ops = {
	.dr_set = ucsi_dr_swap,
	.pr_set = ucsi_pr_swap
};

/* Caller must call fwnode_handle_put() after use */
static struct fwnode_handle *ucsi_find_fwnode(struct ucsi_connector *con)
{
	struct fwnode_handle *fwnode;
	int i = 1;

	device_for_each_child_node(con->ucsi->dev, fwnode)
		if (i++ == con->num)
			return fwnode;
	return NULL;
}

static int ucsi_register_port(struct ucsi *ucsi, int index)
{
	struct ucsi_connector *con = &ucsi->connector[index];
	struct typec_capability *cap = &con->typec_cap;
	enum typec_accessory *accessory = cap->accessory;
	enum usb_role u_role = USB_ROLE_NONE;
	u64 command;
	int ret;

	INIT_WORK(&con->work, ucsi_handle_connector_change);
	init_completion(&con->complete);
	mutex_init(&con->lock);
	con->num = index + 1;
	con->ucsi = ucsi;

	/* Delay other interactions with the con until registration is complete */
	mutex_lock(&con->lock);

	/* Get connector capability */
	command = UCSI_GET_CONNECTOR_CAPABILITY;
	command |= UCSI_CONNECTOR_NUMBER(con->num);
	ret = ucsi_send_command(ucsi, command, &con->cap, sizeof(con->cap));
	if (ret < 0)
		goto out_unlock;

	if (con->cap.op_mode & UCSI_CONCAP_OPMODE_DRP)
		cap->data = TYPEC_PORT_DRD;
	else if (con->cap.op_mode & UCSI_CONCAP_OPMODE_DFP)
		cap->data = TYPEC_PORT_DFP;
	else if (con->cap.op_mode & UCSI_CONCAP_OPMODE_UFP)
		cap->data = TYPEC_PORT_UFP;

	if ((con->cap.flags & UCSI_CONCAP_FLAG_PROVIDER) &&
	    (con->cap.flags & UCSI_CONCAP_FLAG_CONSUMER))
		cap->type = TYPEC_PORT_DRP;
	else if (con->cap.flags & UCSI_CONCAP_FLAG_PROVIDER)
		cap->type = TYPEC_PORT_SRC;
	else if (con->cap.flags & UCSI_CONCAP_FLAG_CONSUMER)
		cap->type = TYPEC_PORT_SNK;

	cap->revision = ucsi->cap.typec_version;
	cap->pd_revision = ucsi->cap.pd_version;
	cap->svdm_version = SVDM_VER_2_0;
	cap->prefer_role = TYPEC_NO_PREFERRED_ROLE;

	if (con->cap.op_mode & UCSI_CONCAP_OPMODE_AUDIO_ACCESSORY)
		*accessory++ = TYPEC_ACCESSORY_AUDIO;
	if (con->cap.op_mode & UCSI_CONCAP_OPMODE_DEBUG_ACCESSORY)
		*accessory = TYPEC_ACCESSORY_DEBUG;

	cap->fwnode = ucsi_find_fwnode(con);
	cap->driver_data = con;
	cap->ops = &ucsi_ops;

	ret = ucsi_register_port_psy(con);
	if (ret)
		goto out;

	/* Register the connector */
	con->port = typec_register_port(ucsi->dev, cap);
	if (IS_ERR(con->port)) {
		ret = PTR_ERR(con->port);
		goto out;
	}

	/* Alternate modes */
	ret = ucsi_register_altmodes(con, UCSI_RECIPIENT_CON);
	if (ret) {
		dev_err(ucsi->dev, "con%d: failed to register alt modes\n",
			con->num);
		goto out;
	}

	/* Get the status */
	command = UCSI_GET_CONNECTOR_STATUS | UCSI_CONNECTOR_NUMBER(con->num);
	ret = ucsi_send_command(ucsi, command, &con->status, sizeof(con->status));
	if (ret < 0) {
		dev_err(ucsi->dev, "con%d: failed to get status\n", con->num);
		ret = 0;
		goto out;
	}
	ret = 0; /* ucsi_send_command() returns length on success */

	switch (UCSI_CONSTAT_PARTNER_TYPE(con->status.flags)) {
	case UCSI_CONSTAT_PARTNER_TYPE_UFP:
	case UCSI_CONSTAT_PARTNER_TYPE_CABLE_AND_UFP:
		u_role = USB_ROLE_HOST;
		fallthrough;
	case UCSI_CONSTAT_PARTNER_TYPE_CABLE:
		typec_set_data_role(con->port, TYPEC_HOST);
		break;
	case UCSI_CONSTAT_PARTNER_TYPE_DFP:
		u_role = USB_ROLE_DEVICE;
		typec_set_data_role(con->port, TYPEC_DEVICE);
		break;
	default:
		break;
	}

	/* Check if there is already something connected */
	if (con->status.flags & UCSI_CONSTAT_CONNECTED) {
		typec_set_pwr_role(con->port,
				  !!(con->status.flags & UCSI_CONSTAT_PWR_DIR));
		ucsi_pwr_opmode_change(con);
		ucsi_register_partner(con);
		ucsi_port_psy_changed(con);
	}

	con->usb_role_sw = fwnode_usb_role_switch_get(cap->fwnode);
	if (IS_ERR(con->usb_role_sw)) {
		dev_err(ucsi->dev, "con%d: failed to get usb role switch\n",
			con->num);
		con->usb_role_sw = NULL;
	}

	/* Only notify USB controller if partner supports USB data */
	if (!(UCSI_CONSTAT_PARTNER_FLAGS(con->status.flags) & UCSI_CONSTAT_PARTNER_FLAG_USB))
		u_role = USB_ROLE_NONE;

	ret = usb_role_switch_set_role(con->usb_role_sw, u_role);
	if (ret) {
		dev_err(ucsi->dev, "con:%d: failed to set usb role:%d\n",
			con->num, u_role);
		ret = 0;
	}

	if (con->partner) {
		ret = ucsi_register_altmodes(con, UCSI_RECIPIENT_SOP);
		if (ret) {
			dev_err(ucsi->dev,
				"con%d: failed to register alternate modes\n",
				con->num);
			ret = 0;
		} else {
			ucsi_altmode_update_active(con);
		}
	}

	trace_ucsi_register_port(con->num, &con->status);

out:
	fwnode_handle_put(cap->fwnode);
out_unlock:
	mutex_unlock(&con->lock);
	return ret;
}

/**
 * ucsi_init - Initialize UCSI interface
 * @ucsi: UCSI to be initialized
 *
 * Registers all ports @ucsi has and enables all notification events.
 */
static int ucsi_init(struct ucsi *ucsi)
{
	struct ucsi_connector *con;
	u64 command;
	int ret;
	int i;

	/* Reset the PPM */
	ret = ucsi_reset_ppm(ucsi);
	if (ret) {
		dev_err(ucsi->dev, "failed to reset PPM!\n");
		goto err;
	}

	/* Enable basic notifications */
	ucsi->ntfy = UCSI_ENABLE_NTFY_CMD_COMPLETE | UCSI_ENABLE_NTFY_ERROR;
	command = UCSI_SET_NOTIFICATION_ENABLE | ucsi->ntfy;
	ret = ucsi_send_command(ucsi, command, NULL, 0);
	if (ret < 0)
		goto err_reset;

	/* Get PPM capabilities */
	command = UCSI_GET_CAPABILITY;
	ret = ucsi_send_command(ucsi, command, &ucsi->cap, sizeof(ucsi->cap));
	if (ret < 0)
		goto err_reset;

	if (!ucsi->cap.num_connectors) {
		ret = -ENODEV;
		goto err_reset;
	}

	/* Allocate the connectors. Released in ucsi_unregister() */
	ucsi->connector = kcalloc(ucsi->cap.num_connectors + 1,
				  sizeof(*ucsi->connector), GFP_KERNEL);
	if (!ucsi->connector) {
		ret = -ENOMEM;
		goto err_reset;
	}

	/* Register all connectors */
	for (i = 0; i < ucsi->cap.num_connectors; i++) {
		ret = ucsi_register_port(ucsi, i);
		if (ret)
			goto err_unregister;
	}

	/* Enable all notifications */
	ucsi->ntfy = UCSI_ENABLE_NTFY_ALL;
	command = UCSI_SET_NOTIFICATION_ENABLE | ucsi->ntfy;
	ret = ucsi_send_command(ucsi, command, NULL, 0);
	if (ret < 0)
		goto err_unregister;

	return 0;

err_unregister:
	for (con = ucsi->connector; con->port; con++) {
		ucsi_unregister_partner(con);
		ucsi_unregister_altmodes(con, UCSI_RECIPIENT_CON);
		ucsi_unregister_port_psy(con);
		typec_unregister_port(con->port);
		con->port = NULL;
	}

err_reset:
	memset(&ucsi->cap, 0, sizeof(ucsi->cap));
	ucsi_reset_ppm(ucsi);
err:
	return ret;
}

static void ucsi_init_work(struct work_struct *work)
{
	struct ucsi *ucsi = container_of(work, struct ucsi, work);
	int ret;

	ret = ucsi_init(ucsi);
	if (ret)
		dev_err(ucsi->dev, "PPM init failed (%d)\n", ret);
}

/**
 * ucsi_get_drvdata - Return private driver data pointer
 * @ucsi: UCSI interface
 */
void *ucsi_get_drvdata(struct ucsi *ucsi)
{
	return ucsi->driver_data;
}
EXPORT_SYMBOL_GPL(ucsi_get_drvdata);

/**
 * ucsi_set_drvdata - Assign private driver data pointer
 * @ucsi: UCSI interface
 * @data: Private data pointer
 */
void ucsi_set_drvdata(struct ucsi *ucsi, void *data)
{
	ucsi->driver_data = data;
}
EXPORT_SYMBOL_GPL(ucsi_set_drvdata);

/**
 * ucsi_create - Allocate UCSI instance
 * @dev: Device interface to the PPM (Platform Policy Manager)
 * @ops: I/O routines
 */
struct ucsi *ucsi_create(struct device *dev, const struct ucsi_operations *ops)
{
	struct ucsi *ucsi;

	if (!ops || !ops->read || !ops->sync_write || !ops->async_write)
		return ERR_PTR(-EINVAL);

	ucsi = kzalloc(sizeof(*ucsi), GFP_KERNEL);
	if (!ucsi)
		return ERR_PTR(-ENOMEM);

	INIT_WORK(&ucsi->work, ucsi_init_work);
	mutex_init(&ucsi->ppm_lock);
	ucsi->dev = dev;
	ucsi->ops = ops;

	return ucsi;
}
EXPORT_SYMBOL_GPL(ucsi_create);

/**
 * ucsi_destroy - Free UCSI instance
 * @ucsi: UCSI instance to be freed
 */
void ucsi_destroy(struct ucsi *ucsi)
{
	kfree(ucsi);
}
EXPORT_SYMBOL_GPL(ucsi_destroy);

/**
 * ucsi_register - Register UCSI interface
 * @ucsi: UCSI instance
 */
int ucsi_register(struct ucsi *ucsi)
{
	int ret;

	ret = ucsi->ops->read(ucsi, UCSI_VERSION, &ucsi->version,
			      sizeof(ucsi->version));
	if (ret)
		return ret;

	if (!ucsi->version)
		return -ENODEV;

	queue_work(system_long_wq, &ucsi->work);

	return 0;
}
EXPORT_SYMBOL_GPL(ucsi_register);

/**
 * ucsi_unregister - Unregister UCSI interface
 * @ucsi: UCSI interface to be unregistered
 *
 * Unregister UCSI interface that was created with ucsi_register().
 */
void ucsi_unregister(struct ucsi *ucsi)
{
	u64 cmd = UCSI_SET_NOTIFICATION_ENABLE;
	int i;

	/* Make sure that we are not in the middle of driver initialization */
	cancel_work_sync(&ucsi->work);

	/* Disable notifications */
	ucsi->ops->async_write(ucsi, UCSI_CONTROL, &cmd, sizeof(cmd));

	for (i = 0; i < ucsi->cap.num_connectors; i++) {
		cancel_work_sync(&ucsi->connector[i].work);
		ucsi_unregister_partner(&ucsi->connector[i]);
		ucsi_unregister_altmodes(&ucsi->connector[i],
					 UCSI_RECIPIENT_CON);
		ucsi_unregister_port_psy(&ucsi->connector[i]);
		typec_unregister_port(ucsi->connector[i].port);
	}

	kfree(ucsi->connector);
}
EXPORT_SYMBOL_GPL(ucsi_unregister);

MODULE_AUTHOR("Heikki Krogerus <heikki.krogerus@linux.intel.com>");
MODULE_LICENSE("GPL v2");
MODULE_DESCRIPTION("USB Type-C Connector System Software Interface driver");<|MERGE_RESOLUTION|>--- conflicted
+++ resolved
@@ -664,10 +664,7 @@
 	struct ucsi_connector_status pre_ack_status;
 	struct ucsi_connector_status post_ack_status;
 	enum typec_role role;
-<<<<<<< HEAD
-=======
 	enum usb_role u_role = USB_ROLE_NONE;
->>>>>>> 3b17187f
 	u16 inferred_changes;
 	u16 changed_flags;
 	u64 command;
@@ -814,8 +811,6 @@
 
 		ucsi_port_psy_changed(con);
 
-<<<<<<< HEAD
-=======
 		/* Only notify USB controller if partner supports USB data */
 		if (!(UCSI_CONSTAT_PARTNER_FLAGS(con->status.flags) &
 				UCSI_CONSTAT_PARTNER_FLAG_USB))
@@ -827,7 +822,6 @@
 				con->num, u_role);
 	}
 
->>>>>>> 3b17187f
 	if (con->status.change & UCSI_CONSTAT_PARTNER_CHANGE)
 		ucsi_partner_change(con);
 
