--- conflicted
+++ resolved
@@ -14,11 +14,7 @@
 #include <linux/soc/qcom/pmic_glink.h>
 #include "ucsi.h"
 
-<<<<<<< HEAD
-#define PMIC_GLINK_MAX_PORTS	2
-=======
 #define PMIC_GLINK_MAX_PORTS		3
->>>>>>> a6ad5510
 
 #define UCSI_BUF_SIZE                   48
 
@@ -62,10 +58,6 @@
 	struct device *dev;
 
 	struct gpio_desc *port_orientation[PMIC_GLINK_MAX_PORTS];
-<<<<<<< HEAD
-	struct typec_switch *port_switch[PMIC_GLINK_MAX_PORTS];
-=======
->>>>>>> a6ad5510
 
 	struct pmic_glink_client *client;
 
@@ -188,21 +180,10 @@
 	con->typec_cap.orientation_aware = true;
 }
 
-<<<<<<< HEAD
-	left = wait_for_completion_timeout(&ucsi->sync_ack, 5 * HZ);
-	if (!left) {
-		dev_err(ucsi->dev, "timeout waiting for UCSI sync write response\n");
-		/* return 0 here and let core UCSI code handle the CCI_BUSY */
-		ret = 0;
-	} else if (ucsi->sync_val) {
-		dev_err(ucsi->dev, "sync write returned: %d\n", ucsi->sync_val);
-	}
-=======
 static void pmic_glink_ucsi_connector_status(struct ucsi_connector *con)
 {
 	struct pmic_glink_ucsi *ucsi = ucsi_get_drvdata(con->ucsi);
 	int orientation;
->>>>>>> a6ad5510
 
 	if (con->num > PMIC_GLINK_MAX_PORTS ||
 	    !ucsi->port_orientation[con->num - 1])
@@ -217,46 +198,12 @@
 	}
 }
 
-static void pmic_glink_ucsi_update_connector(struct ucsi_connector *con)
-{
-	struct pmic_glink_ucsi *ucsi = ucsi_get_drvdata(con->ucsi);
-
-	if (con->num > PMIC_GLINK_MAX_PORTS ||
-	    !ucsi->port_orientation[con->num - 1])
-		return;
-
-	con->typec_cap.orientation_aware = true;
-}
-
-static void pmic_glink_ucsi_connector_status(struct ucsi_connector *con)
-{
-	struct pmic_glink_ucsi *ucsi = ucsi_get_drvdata(con->ucsi);
-	int orientation;
-
-	if (con->num > PMIC_GLINK_MAX_PORTS ||
-	    !ucsi->port_orientation[con->num - 1])
-		return;
-
-	orientation = gpiod_get_value(ucsi->port_orientation[con->num - 1]);
-	if (orientation >= 0) {
-		typec_switch_set(ucsi->port_switch[con->num - 1],
-				 orientation ? TYPEC_ORIENTATION_REVERSE
-				 : TYPEC_ORIENTATION_NORMAL);
-	}
-}
-
 static const struct ucsi_operations pmic_glink_ucsi_ops = {
-<<<<<<< HEAD
-	.read = pmic_glink_ucsi_read,
-	.sync_write = pmic_glink_ucsi_sync_write,
-	.async_write = pmic_glink_ucsi_async_write,
-=======
 	.read_version = pmic_glink_ucsi_read_version,
 	.read_cci = pmic_glink_ucsi_read_cci,
 	.read_message_in = pmic_glink_ucsi_read_message_in,
 	.sync_control = ucsi_sync_control_common,
 	.async_control = pmic_glink_ucsi_async_control,
->>>>>>> a6ad5510
 	.update_connector = pmic_glink_ucsi_update_connector,
 	.connector_status = pmic_glink_ucsi_connector_status,
 };
@@ -294,18 +241,7 @@
 		return;
 	}
 
-<<<<<<< HEAD
-	con_num = UCSI_CCI_CONNECTOR(cci);
-	if (con_num)
-		ucsi_connector_change(ucsi->ucsi, con_num);
-
-	if (ucsi->sync_pending &&
-		   (cci & (UCSI_CCI_ACK_COMPLETE | UCSI_CCI_COMMAND_COMPLETE))) {
-		complete(&ucsi->sync_ack);
-	}
-=======
 	ucsi_notify_common(ucsi->ucsi, cci);
->>>>>>> a6ad5510
 }
 
 static void pmic_glink_ucsi_register(struct work_struct *work)
@@ -385,10 +321,7 @@
 {
 	struct pmic_glink_ucsi *ucsi;
 	struct device *dev = &adev->dev;
-<<<<<<< HEAD
-=======
 	const struct of_device_id *match;
->>>>>>> a6ad5510
 	struct fwnode_handle *fwnode;
 	int ret;
 
@@ -449,14 +382,6 @@
 					     "unable to acquire orientation gpio\n");
 		}
 		ucsi->port_orientation[port] = desc;
-<<<<<<< HEAD
-
-		ucsi->port_switch[port] = fwnode_typec_switch_get(fwnode);
-		if (IS_ERR(ucsi->port_switch[port]))
-			return dev_err_probe(dev, PTR_ERR(ucsi->port_switch[port]),
-					"failed to acquire orientation-switch\n");
-=======
->>>>>>> a6ad5510
 	}
 
 	ucsi->client = devm_pmic_glink_client_alloc(dev, PMIC_GLINK_OWNER_USBC,
