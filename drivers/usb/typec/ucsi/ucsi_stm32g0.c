// SPDX-License-Identifier: GPL-2.0-only OR BSD-2-Clause
/*
 * UCSI driver for STMicroelectronics STM32G0 Type-C PD controller
 *
 * Copyright (C) 2022, STMicroelectronics - All Rights Reserved
 * Author: Fabrice Gasnier <fabrice.gasnier@foss.st.com>.
 */

#include <linux/delay.h>
#include <linux/firmware.h>
#include <linux/i2c.h>
#include <linux/interrupt.h>
#include <linux/module.h>
#include <linux/platform_device.h>
#include <asm/unaligned.h>

#include "ucsi.h"

/* STM32G0 I2C bootloader addr: 0b1010001x (See AN2606) */
#define STM32G0_I2C_BL_ADDR	(0xa2 >> 1)

/* STM32G0 I2C bootloader max data size */
#define STM32G0_I2C_BL_SZ	256

/* STM32 I2C bootloader commands (See AN4221) */
#define STM32_CMD_GVR		0x01	/* Gets the bootloader version */
#define STM32_CMD_GVR_LEN	1
#define STM32_CMD_RM		0x11	/* Reag memory */
#define STM32_CMD_WM		0x31	/* Write memory */
#define STM32_CMD_ADDR_LEN	5	/* Address len for go, mem write... */
#define STM32_CMD_ERASE		0x44	/* Erase page, bank or all */
#define STM32_CMD_ERASE_SPECIAL_LEN	3
#define STM32_CMD_GLOBAL_MASS_ERASE	0xffff /* All-bank erase */

/* STM32 I2C bootloader answer status */
#define STM32G0_I2C_BL_ACK	0x79
#define STM32G0_I2C_BL_NACK	0x1f
#define STM32G0_I2C_BL_BUSY	0x76

/* STM32G0 flash definitions */
#define STM32G0_USER_OPTION_BYTES	0x1fff7800
#define STM32G0_USER_OB_NBOOT0		BIT(26)
#define STM32G0_USER_OB_NBOOT_SEL	BIT(24)
#define STM32G0_USER_OB_BOOT_MAIN	(STM32G0_USER_OB_NBOOT0 | STM32G0_USER_OB_NBOOT_SEL)
#define STM32G0_MAIN_MEM_ADDR		0x08000000

/* STM32 Firmware definitions: additional commands */
#define STM32G0_FW_GETVER	0x00	/* Gets the firmware version */
#define STM32G0_FW_GETVER_LEN	4
#define STM32G0_FW_RSTGOBL	0x21	/* Reset and go to bootloader */
#define STM32G0_FW_KEYWORD	0xa56959a6

/* ucsi_stm32g0_fw_info located at the end of the firmware */
struct ucsi_stm32g0_fw_info {
	u32 version;
	u32 keyword;
};

struct ucsi_stm32g0 {
	struct i2c_client *client;
	struct i2c_client *i2c_bl;
	bool in_bootloader;
	u8 bl_version;
	struct completion complete;
	struct device *dev;
	unsigned long flags;
<<<<<<< HEAD
=======
#define COMMAND_PENDING	1
>>>>>>> 2d002356
#define ACK_PENDING	2
	const char *fw_name;
	struct ucsi *ucsi;
	bool suspended;
	bool wakeup_event;
};

/*
 * Bootloader commands helpers:
 * - send command (2 bytes)
 * - check ack
 * Then either:
 * - receive data
 * - receive data + check ack
 * - send data + check ack
 * These operations depends on the command and have various length.
 */
static int ucsi_stm32g0_bl_check_ack(struct ucsi *ucsi)
{
	struct ucsi_stm32g0 *g0 = ucsi_get_drvdata(ucsi);
	struct i2c_client *client = g0->i2c_bl;
	unsigned char ack;
	struct i2c_msg msg[] = {
		{
			.addr	= client->addr,
			.flags  = I2C_M_RD,
			.len	= 1,
			.buf	= &ack,
		},
	};
	int ret;

	ret = i2c_transfer(client->adapter, msg, ARRAY_SIZE(msg));
	if (ret != ARRAY_SIZE(msg)) {
		dev_err(g0->dev, "i2c bl ack (%02x), error: %d\n", client->addr, ret);

		return ret < 0 ? ret : -EIO;
	}

	/* The 'ack' byte should contain bootloader answer: ack/nack/busy */
	switch (ack) {
	case STM32G0_I2C_BL_ACK:
		return 0;
	case STM32G0_I2C_BL_NACK:
		return -ENOENT;
	case STM32G0_I2C_BL_BUSY:
		return -EBUSY;
	default:
		dev_err(g0->dev, "i2c bl ack (%02x), invalid byte: %02x\n",
			client->addr, ack);
		return -EINVAL;
	}
}

static int ucsi_stm32g0_bl_cmd_check_ack(struct ucsi *ucsi, unsigned int cmd, bool check_ack)
{
	struct ucsi_stm32g0 *g0 = ucsi_get_drvdata(ucsi);
	struct i2c_client *client = g0->i2c_bl;
	unsigned char buf[2];
	struct i2c_msg msg[] = {
		{
			.addr	= client->addr,
			.flags  = 0,
			.len	= sizeof(buf),
			.buf	= buf,
		},
	};
	int ret;

	/*
	 * Send STM32 bootloader command format is two bytes:
	 * - command code
	 * - XOR'ed command code
	 */
	buf[0] = cmd;
	buf[1] = cmd ^ 0xff;

	ret = i2c_transfer(client->adapter, msg, ARRAY_SIZE(msg));
	if (ret != ARRAY_SIZE(msg)) {
		dev_dbg(g0->dev, "i2c bl cmd %d (%02x), error: %d\n", cmd, client->addr, ret);

		return ret < 0 ? ret : -EIO;
	}

	if (check_ack)
		return ucsi_stm32g0_bl_check_ack(ucsi);

	return 0;
}

static int ucsi_stm32g0_bl_cmd(struct ucsi *ucsi, unsigned int cmd)
{
	return ucsi_stm32g0_bl_cmd_check_ack(ucsi, cmd, true);
}

static int ucsi_stm32g0_bl_rcv_check_ack(struct ucsi *ucsi, void *data, size_t len, bool check_ack)
{
	struct ucsi_stm32g0 *g0 = ucsi_get_drvdata(ucsi);
	struct i2c_client *client = g0->i2c_bl;
	struct i2c_msg msg[] = {
		{
			.addr	= client->addr,
			.flags  = I2C_M_RD,
			.len	= len,
			.buf	= data,
		},
	};
	int ret;

	ret = i2c_transfer(client->adapter, msg, ARRAY_SIZE(msg));
	if (ret != ARRAY_SIZE(msg)) {
		dev_err(g0->dev, "i2c bl rcv %02x, error: %d\n", client->addr, ret);

		return ret < 0 ? ret : -EIO;
	}

	if (check_ack)
		return ucsi_stm32g0_bl_check_ack(ucsi);

	return 0;
}

static int ucsi_stm32g0_bl_rcv(struct ucsi *ucsi, void *data, size_t len)
{
	return ucsi_stm32g0_bl_rcv_check_ack(ucsi, data, len, true);
}

static int ucsi_stm32g0_bl_rcv_woack(struct ucsi *ucsi, void *data, size_t len)
{
	return ucsi_stm32g0_bl_rcv_check_ack(ucsi, data, len, false);
}

static int ucsi_stm32g0_bl_send(struct ucsi *ucsi, void *data, size_t len)
{
	struct ucsi_stm32g0 *g0 = ucsi_get_drvdata(ucsi);
	struct i2c_client *client = g0->i2c_bl;
	struct i2c_msg msg[] = {
		{
			.addr	= client->addr,
			.flags  = 0,
			.len	= len,
			.buf	= data,
		},
	};
	int ret;

	ret = i2c_transfer(client->adapter, msg, ARRAY_SIZE(msg));
	if (ret != ARRAY_SIZE(msg)) {
		dev_err(g0->dev, "i2c bl send %02x, error: %d\n", client->addr, ret);

		return ret < 0 ? ret : -EIO;
	}

	return ucsi_stm32g0_bl_check_ack(ucsi);
}

/* Bootloader commands */
static int ucsi_stm32g0_bl_get_version(struct ucsi *ucsi, u8 *bl_version)
{
	int ret;

	ret = ucsi_stm32g0_bl_cmd(ucsi, STM32_CMD_GVR);
	if (ret)
		return ret;

	return ucsi_stm32g0_bl_rcv(ucsi, bl_version, STM32_CMD_GVR_LEN);
}

static int ucsi_stm32g0_bl_send_addr(struct ucsi *ucsi, u32 addr)
{
	u8 data8[STM32_CMD_ADDR_LEN];

	/* Address format: 4 bytes addr (MSB first) + XOR'ed addr bytes */
	put_unaligned_be32(addr, data8);
	data8[4] = data8[0] ^ data8[1] ^ data8[2] ^ data8[3];

	return ucsi_stm32g0_bl_send(ucsi, data8, STM32_CMD_ADDR_LEN);
}

static int ucsi_stm32g0_bl_global_mass_erase(struct ucsi *ucsi)
{
	u8 data8[4];
	u16 *data16 = (u16 *)&data8[0];
	int ret;

	data16[0] = STM32_CMD_GLOBAL_MASS_ERASE;
	data8[2] = data8[0] ^ data8[1];

	ret = ucsi_stm32g0_bl_cmd(ucsi, STM32_CMD_ERASE);
	if (ret)
		return ret;

	return ucsi_stm32g0_bl_send(ucsi, data8, STM32_CMD_ERASE_SPECIAL_LEN);
}

static int ucsi_stm32g0_bl_write(struct ucsi *ucsi, u32 addr, const void *data, size_t len)
{
	u8 *data8;
	int i, ret;

	if (!len || len > STM32G0_I2C_BL_SZ)
		return -EINVAL;

	/* Write memory: len bytes -1, data up to 256 bytes + XOR'ed bytes */
	data8 = kmalloc(STM32G0_I2C_BL_SZ + 2, GFP_KERNEL);
	if (!data8)
		return -ENOMEM;

	ret = ucsi_stm32g0_bl_cmd(ucsi, STM32_CMD_WM);
	if (ret)
		goto free;

	ret = ucsi_stm32g0_bl_send_addr(ucsi, addr);
	if (ret)
		goto free;

	data8[0] = len - 1;
	memcpy(data8 + 1, data, len);
	data8[len + 1] = data8[0];
	for (i = 1; i <= len; i++)
		data8[len + 1] ^= data8[i];

	ret = ucsi_stm32g0_bl_send(ucsi, data8, len + 2);
free:
	kfree(data8);

	return ret;
}

static int ucsi_stm32g0_bl_read(struct ucsi *ucsi, u32 addr, void *data, size_t len)
{
	int ret;

	if (!len || len > STM32G0_I2C_BL_SZ)
		return -EINVAL;

	ret = ucsi_stm32g0_bl_cmd(ucsi, STM32_CMD_RM);
	if (ret)
		return ret;

	ret = ucsi_stm32g0_bl_send_addr(ucsi, addr);
	if (ret)
		return ret;

	ret = ucsi_stm32g0_bl_cmd(ucsi, len - 1);
	if (ret)
		return ret;

	return ucsi_stm32g0_bl_rcv_woack(ucsi, data, len);
}

/* Firmware commands (the same address as the bootloader) */
static int ucsi_stm32g0_fw_cmd(struct ucsi *ucsi, unsigned int cmd)
{
	return ucsi_stm32g0_bl_cmd_check_ack(ucsi, cmd, false);
}

static int ucsi_stm32g0_fw_rcv(struct ucsi *ucsi, void *data, size_t len)
{
	return ucsi_stm32g0_bl_rcv_woack(ucsi, data, len);
}

/* UCSI ops */
static int ucsi_stm32g0_read(struct ucsi *ucsi, unsigned int offset, void *val, size_t len)
{
	struct ucsi_stm32g0 *g0 = ucsi_get_drvdata(ucsi);
	struct i2c_client *client = g0->client;
	u8 reg = offset;
	struct i2c_msg msg[] = {
		{
			.addr	= client->addr,
			.flags  = 0,
			.len	= 1,
			.buf	= &reg,
		},
		{
			.addr	= client->addr,
			.flags  = I2C_M_RD,
			.len	= len,
			.buf	= val,
		},
	};
	int ret;

	ret = i2c_transfer(client->adapter, msg, ARRAY_SIZE(msg));
	if (ret != ARRAY_SIZE(msg)) {
		dev_err(g0->dev, "i2c read %02x, %02x error: %d\n", client->addr, reg, ret);

		return ret < 0 ? ret : -EIO;
	}

	return 0;
}

static int ucsi_stm32g0_async_write(struct ucsi *ucsi, unsigned int offset, const void *val,
				    size_t len)
{
	struct ucsi_stm32g0 *g0 = ucsi_get_drvdata(ucsi);
	struct i2c_client *client = g0->client;
	struct i2c_msg msg[] = {
		{
			.addr	= client->addr,
			.flags  = 0,
		}
	};
	unsigned char *buf;
	int ret;

	buf = kmalloc(len + 1, GFP_KERNEL);
	if (!buf)
		return -ENOMEM;

	buf[0] = offset;
	memcpy(&buf[1], val, len);
	msg[0].len = len + 1;
	msg[0].buf = buf;

	ret = i2c_transfer(client->adapter, msg, ARRAY_SIZE(msg));
	kfree(buf);
	if (ret != ARRAY_SIZE(msg)) {
		dev_err(g0->dev, "i2c write %02x, %02x error: %d\n", client->addr, offset, ret);

		return ret < 0 ? ret : -EIO;
	}

	return 0;
}

static int ucsi_stm32g0_sync_write(struct ucsi *ucsi, unsigned int offset, const void *val,
				   size_t len)
{
	struct ucsi_stm32g0 *g0 = ucsi_get_drvdata(ucsi);
	bool ack = UCSI_COMMAND(*(u64 *)val) == UCSI_ACK_CC_CI;
	int ret;

	if (ack)
		set_bit(ACK_PENDING, &g0->flags);
	else
		set_bit(COMMAND_PENDING, &g0->flags);

	ret = ucsi_stm32g0_async_write(ucsi, offset, val, len);
	if (ret)
		goto out_clear_bit;

	if (!wait_for_completion_timeout(&g0->complete, msecs_to_jiffies(5000)))
		ret = -ETIMEDOUT;
	else
		return 0;

out_clear_bit:
	if (ack)
		clear_bit(ACK_PENDING, &g0->flags);
	else
		clear_bit(COMMAND_PENDING, &g0->flags);

	return ret;
}

static irqreturn_t ucsi_stm32g0_irq_handler(int irq, void *data)
{
	struct ucsi_stm32g0 *g0 = data;
	u32 cci;
	int ret;

	if (g0->suspended)
		g0->wakeup_event = true;

	ret = ucsi_stm32g0_read(g0->ucsi, UCSI_CCI, &cci, sizeof(cci));
	if (ret)
		return IRQ_NONE;

	if (UCSI_CCI_CONNECTOR(cci))
		ucsi_connector_change(g0->ucsi, UCSI_CCI_CONNECTOR(cci));

	if (cci & UCSI_CCI_ACK_COMPLETE && test_and_clear_bit(ACK_PENDING, &g0->flags))
		complete(&g0->complete);
	if (cci & UCSI_CCI_COMMAND_COMPLETE && test_and_clear_bit(COMMAND_PENDING, &g0->flags))
		complete(&g0->complete);

	return IRQ_HANDLED;
}

static const struct ucsi_operations ucsi_stm32g0_ops = {
	.read = ucsi_stm32g0_read,
	.sync_write = ucsi_stm32g0_sync_write,
	.async_write = ucsi_stm32g0_async_write,
};

static int ucsi_stm32g0_register(struct ucsi *ucsi)
{
	struct ucsi_stm32g0 *g0 = ucsi_get_drvdata(ucsi);
	struct i2c_client *client = g0->client;
	int ret;

	/* Request alert interrupt */
	ret = request_threaded_irq(client->irq, NULL, ucsi_stm32g0_irq_handler, IRQF_ONESHOT,
				   dev_name(g0->dev), g0);
	if (ret) {
		dev_err(g0->dev, "request IRQ failed: %d\n", ret);
		return ret;
	}

	ret = ucsi_register(ucsi);
	if (ret) {
		dev_err_probe(g0->dev, ret, "ucsi_register failed\n");
		free_irq(client->irq, g0);
		return ret;
	}

	return 0;
}

static void ucsi_stm32g0_unregister(struct ucsi *ucsi)
{
	struct ucsi_stm32g0 *g0 = ucsi_get_drvdata(ucsi);
	struct i2c_client *client = g0->client;

	ucsi_unregister(ucsi);
	free_irq(client->irq, g0);
}

static void ucsi_stm32g0_fw_cb(const struct firmware *fw, void *context)
{
	struct ucsi_stm32g0 *g0;
	const u8 *data, *end;
	const struct ucsi_stm32g0_fw_info *fw_info;
	u32 addr = STM32G0_MAIN_MEM_ADDR, ob, fw_version;
	int ret, size;

	if (!context)
		return;

	g0 = ucsi_get_drvdata(context);

	if (!fw)
		goto fw_release;

	fw_info = (struct ucsi_stm32g0_fw_info *)(fw->data + fw->size - sizeof(*fw_info));

	if (!g0->in_bootloader) {
		/* Read running firmware version */
		ret = ucsi_stm32g0_fw_cmd(g0->ucsi, STM32G0_FW_GETVER);
		if (ret) {
			dev_err(g0->dev, "Get version cmd failed %d\n", ret);
			goto fw_release;
		}
		ret = ucsi_stm32g0_fw_rcv(g0->ucsi, &fw_version,
					  STM32G0_FW_GETVER_LEN);
		if (ret) {
			dev_err(g0->dev, "Get version failed %d\n", ret);
			goto fw_release;
		}

		/* Sanity check on keyword and firmware version */
		if (fw_info->keyword != STM32G0_FW_KEYWORD || fw_info->version == fw_version)
			goto fw_release;

		dev_info(g0->dev, "Flashing FW: %08x (%08x cur)\n", fw_info->version, fw_version);

		/* Switch to bootloader mode */
		ucsi_stm32g0_unregister(g0->ucsi);
		ret = ucsi_stm32g0_fw_cmd(g0->ucsi, STM32G0_FW_RSTGOBL);
		if (ret) {
			dev_err(g0->dev, "bootloader cmd failed %d\n", ret);
			goto fw_release;
		}
		g0->in_bootloader = true;

		/* STM32G0 reboot delay */
		msleep(100);
	}

	ret = ucsi_stm32g0_bl_global_mass_erase(g0->ucsi);
	if (ret) {
		dev_err(g0->dev, "Erase failed %d\n", ret);
		goto fw_release;
	}

	data = fw->data;
	end = fw->data + fw->size;
	while (data < end) {
		if ((end - data) < STM32G0_I2C_BL_SZ)
			size = end - data;
		else
			size = STM32G0_I2C_BL_SZ;

		ret = ucsi_stm32g0_bl_write(g0->ucsi, addr, data, size);
		if (ret) {
			dev_err(g0->dev, "Write failed %d\n", ret);
			goto fw_release;
		}
		addr += size;
		data += size;
	}

	dev_dbg(g0->dev, "Configure to boot from main flash\n");

	ret = ucsi_stm32g0_bl_read(g0->ucsi, STM32G0_USER_OPTION_BYTES, &ob, sizeof(ob));
	if (ret) {
		dev_err(g0->dev, "read user option bytes failed %d\n", ret);
		goto fw_release;
	}

	dev_dbg(g0->dev, "STM32G0_USER_OPTION_BYTES 0x%08x\n", ob);

	/* Configure user option bytes to boot from main flash next time */
	ob |= STM32G0_USER_OB_BOOT_MAIN;

	/* Writing option bytes will also reset G0 for updates to be loaded */
	ret = ucsi_stm32g0_bl_write(g0->ucsi, STM32G0_USER_OPTION_BYTES, &ob, sizeof(ob));
	if (ret) {
		dev_err(g0->dev, "write user option bytes failed %d\n", ret);
		goto fw_release;
	}

	dev_info(g0->dev, "Starting, option bytes:0x%08x\n", ob);

	/* STM32G0 FW boot delay */
	msleep(500);

	/* Register UCSI interface */
	if (!ucsi_stm32g0_register(g0->ucsi))
		g0->in_bootloader = false;

fw_release:
	release_firmware(fw);
}

static int ucsi_stm32g0_probe_bootloader(struct ucsi *ucsi)
{
	struct ucsi_stm32g0 *g0 = ucsi_get_drvdata(ucsi);
	int ret;
	u16 ucsi_version;

	/* firmware-name is optional */
	if (device_property_present(g0->dev, "firmware-name")) {
		ret = device_property_read_string(g0->dev, "firmware-name", &g0->fw_name);
		if (ret < 0)
			return dev_err_probe(g0->dev, ret, "Error reading firmware-name\n");
	}

	if (g0->fw_name) {
		/* STM32G0 in bootloader mode communicates at reserved address 0x51 */
		g0->i2c_bl = i2c_new_dummy_device(g0->client->adapter, STM32G0_I2C_BL_ADDR);
		if (IS_ERR(g0->i2c_bl)) {
			ret = dev_err_probe(g0->dev, PTR_ERR(g0->i2c_bl),
					    "Failed to register bootloader I2C address\n");
			return ret;
		}
	}

	/*
	 * Try to guess if the STM32G0 is running a UCSI firmware. First probe the UCSI FW at its
	 * i2c address. Fallback to bootloader i2c address only if firmware-name is specified.
	 */
	ret = ucsi_stm32g0_read(ucsi, UCSI_VERSION, &ucsi_version, sizeof(ucsi_version));
	if (!ret || !g0->fw_name)
		return ret;

	/* Speculatively read the bootloader version that has a known length. */
	ret = ucsi_stm32g0_bl_get_version(ucsi, &g0->bl_version);
	if (ret < 0) {
		i2c_unregister_device(g0->i2c_bl);
		return ret;
	}

	/* Device in bootloader mode */
	g0->in_bootloader = true;
	dev_info(g0->dev, "Bootloader Version 0x%02x\n", g0->bl_version);

	return 0;
}

static int ucsi_stm32g0_probe(struct i2c_client *client)
{
	struct device *dev = &client->dev;
	struct ucsi_stm32g0 *g0;
	int ret;

	g0 = devm_kzalloc(dev, sizeof(*g0), GFP_KERNEL);
	if (!g0)
		return -ENOMEM;

	g0->dev = dev;
	g0->client = client;
	init_completion(&g0->complete);
	i2c_set_clientdata(client, g0);

	g0->ucsi = ucsi_create(dev, &ucsi_stm32g0_ops);
	if (IS_ERR(g0->ucsi))
		return PTR_ERR(g0->ucsi);

	ucsi_set_drvdata(g0->ucsi, g0);

	ret = ucsi_stm32g0_probe_bootloader(g0->ucsi);
	if (ret < 0)
		goto destroy;

	/*
	 * Don't register in bootloader mode: wait for the firmware to be loaded and started before
	 * registering UCSI device.
	 */
	if (!g0->in_bootloader) {
		ret = ucsi_stm32g0_register(g0->ucsi);
		if (ret < 0)
			goto freei2c;
	}

	if (g0->fw_name) {
		/*
		 * Asynchronously flash (e.g. bootloader mode) or update the running firmware,
		 * not to hang the boot process
		 */
		ret = request_firmware_nowait(THIS_MODULE, FW_ACTION_UEVENT, g0->fw_name, g0->dev,
					      GFP_KERNEL, g0->ucsi, ucsi_stm32g0_fw_cb);
		if (ret < 0) {
			dev_err_probe(dev, ret, "firmware request failed\n");
			goto unregister;
		}
	}

	return 0;

unregister:
	if (!g0->in_bootloader)
		ucsi_stm32g0_unregister(g0->ucsi);
freei2c:
	if (g0->fw_name)
		i2c_unregister_device(g0->i2c_bl);
destroy:
	ucsi_destroy(g0->ucsi);

	return ret;
}

static void ucsi_stm32g0_remove(struct i2c_client *client)
{
	struct ucsi_stm32g0 *g0 = i2c_get_clientdata(client);

	if (!g0->in_bootloader)
		ucsi_stm32g0_unregister(g0->ucsi);
	if (g0->fw_name)
		i2c_unregister_device(g0->i2c_bl);
	ucsi_destroy(g0->ucsi);
}

static int ucsi_stm32g0_suspend(struct device *dev)
{
	struct ucsi_stm32g0 *g0 = dev_get_drvdata(dev);
	struct i2c_client *client = g0->client;

	if (g0->in_bootloader)
		return 0;

	/* Keep the interrupt disabled until the i2c bus has been resumed */
	disable_irq(client->irq);

	g0->suspended = true;
	g0->wakeup_event = false;

	if (device_may_wakeup(dev) || device_wakeup_path(dev))
		enable_irq_wake(client->irq);

	return 0;
}

static int ucsi_stm32g0_resume(struct device *dev)
{
	struct ucsi_stm32g0 *g0 = dev_get_drvdata(dev);
	struct i2c_client *client = g0->client;

	if (g0->in_bootloader)
		return 0;

	if (device_may_wakeup(dev) || device_wakeup_path(dev))
		disable_irq_wake(client->irq);

	enable_irq(client->irq);

	/* Enforce any pending handler gets called to signal a wakeup_event */
	synchronize_irq(client->irq);

	if (g0->wakeup_event)
		pm_wakeup_event(g0->dev, 0);

	g0->suspended = false;

	return 0;
}

static DEFINE_SIMPLE_DEV_PM_OPS(ucsi_stm32g0_pm_ops, ucsi_stm32g0_suspend, ucsi_stm32g0_resume);

static const struct of_device_id __maybe_unused ucsi_stm32g0_typec_of_match[] = {
	{ .compatible = "st,stm32g0-typec" },
	{},
};
MODULE_DEVICE_TABLE(of, ucsi_stm32g0_typec_of_match);

static const struct i2c_device_id ucsi_stm32g0_typec_i2c_devid[] = {
	{"stm32g0-typec", 0},
	{},
};
MODULE_DEVICE_TABLE(i2c, ucsi_stm32g0_typec_i2c_devid);

static struct i2c_driver ucsi_stm32g0_i2c_driver = {
	.driver = {
		.name = "ucsi-stm32g0-i2c",
		.of_match_table = of_match_ptr(ucsi_stm32g0_typec_of_match),
		.pm = pm_sleep_ptr(&ucsi_stm32g0_pm_ops),
	},
	.probe = ucsi_stm32g0_probe,
	.remove = ucsi_stm32g0_remove,
	.id_table = ucsi_stm32g0_typec_i2c_devid
};
module_i2c_driver(ucsi_stm32g0_i2c_driver);

MODULE_AUTHOR("Fabrice Gasnier <fabrice.gasnier@foss.st.com>");
MODULE_DESCRIPTION("STMicroelectronics STM32G0 Type-C controller");
MODULE_LICENSE("Dual BSD/GPL");
MODULE_ALIAS("platform:ucsi-stm32g0");<|MERGE_RESOLUTION|>--- conflicted
+++ resolved
@@ -64,10 +64,7 @@
 	struct completion complete;
 	struct device *dev;
 	unsigned long flags;
-<<<<<<< HEAD
-=======
 #define COMMAND_PENDING	1
->>>>>>> 2d002356
 #define ACK_PENDING	2
 	const char *fw_name;
 	struct ucsi *ucsi;
