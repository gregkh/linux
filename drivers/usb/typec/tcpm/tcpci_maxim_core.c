// SPDX-License-Identifier: GPL-2.0+
/*
 * Copyright (C) 2020 - 2022, Google LLC
 *
 * MAXIM TCPCI based TCPC driver
 */

#include <linux/interrupt.h>
#include <linux/i2c.h>
#include <linux/kernel.h>
#include <linux/module.h>
#include <linux/regmap.h>
#include <linux/usb/pd.h>
#include <linux/usb/tcpci.h>
#include <linux/usb/tcpm.h>
#include <linux/usb/typec.h>

#include "tcpci_maxim.h"

#define PD_ACTIVITY_TIMEOUT_MS				10000

#define TCPC_VENDOR_ALERT				0x80
#define TCPC_VENDOR_USBSW_CTRL				0x93
#define TCPC_VENDOR_USBSW_CTRL_ENABLE_USB_DATA		0x9
#define TCPC_VENDOR_USBSW_CTRL_DISABLE_USB_DATA		0

#define TCPC_RECEIVE_BUFFER_COUNT_OFFSET		0
#define TCPC_RECEIVE_BUFFER_FRAME_TYPE_OFFSET		1
#define TCPC_RECEIVE_BUFFER_RX_BYTE_BUF_OFFSET		2

/*
 * LongMessage not supported, hence 32 bytes for buf to be read from RECEIVE_BUFFER.
 * DEVICE_CAPABILITIES_2.LongMessage = 0, the value in READABLE_BYTE_COUNT reg shall be
 * less than or equal to 31. Since, RECEIVE_BUFFER len = 31 + 1(READABLE_BYTE_COUNT).
 */
#define TCPC_RECEIVE_BUFFER_LEN				32

#define MAX_BUCK_BOOST_SID				0x69
#define MAX_BUCK_BOOST_OP				0xb9
#define MAX_BUCK_BOOST_OFF				0
#define MAX_BUCK_BOOST_SOURCE				0xa
#define MAX_BUCK_BOOST_SINK				0x5

static const struct regmap_range max_tcpci_tcpci_range[] = {
	regmap_reg_range(0x00, 0x95)
};

static const struct regmap_access_table max_tcpci_tcpci_write_table = {
	.yes_ranges = max_tcpci_tcpci_range,
	.n_yes_ranges = ARRAY_SIZE(max_tcpci_tcpci_range),
};

static const struct regmap_config max_tcpci_regmap_config = {
	.reg_bits = 8,
	.val_bits = 8,
	.max_register = 0x95,
	.wr_table = &max_tcpci_tcpci_write_table,
};

static struct max_tcpci_chip *tdata_to_max_tcpci(struct tcpci_data *tdata)
{
	return container_of(tdata, struct max_tcpci_chip, data);
}

static void max_tcpci_init_regs(struct max_tcpci_chip *chip)
{
	u16 alert_mask = 0;
	int ret;

	ret = max_tcpci_write16(chip, TCPC_ALERT, 0xffff);
	if (ret < 0) {
		dev_err(chip->dev, "Error writing to TCPC_ALERT ret:%d\n", ret);
		return;
	}

	ret = max_tcpci_write16(chip, TCPC_VENDOR_ALERT, 0xffff);
	if (ret < 0) {
		dev_err(chip->dev, "Error writing to TCPC_VENDOR_ALERT ret:%d\n", ret);
		return;
	}

	ret = max_tcpci_write8(chip, TCPC_ALERT_EXTENDED, 0xff);
	if (ret < 0) {
		dev_err(chip->dev, "Unable to clear TCPC_ALERT_EXTENDED ret:%d\n", ret);
		return;
	}

	/* Enable VSAFE0V detection */
	ret = max_tcpci_write8(chip, TCPC_EXTENDED_STATUS_MASK, TCPC_EXTENDED_STATUS_VSAFE0V);
	if (ret < 0) {
		dev_err(chip->dev, "Unable to unmask TCPC_EXTENDED_STATUS_VSAFE0V ret:%d\n", ret);
		return;
	}

	/* Vconn Over Current Protection */
	ret = max_tcpci_write8(chip, TCPC_FAULT_STATUS_MASK, TCPC_FAULT_STATUS_MASK_VCONN_OC);
	if (ret < 0)
		return;

	alert_mask = (TCPC_ALERT_TX_SUCCESS | TCPC_ALERT_TX_DISCARDED |
		      TCPC_ALERT_TX_FAILED | TCPC_ALERT_RX_HARD_RST |
		      TCPC_ALERT_RX_STATUS | TCPC_ALERT_POWER_STATUS |
		      TCPC_ALERT_CC_STATUS |
		      TCPC_ALERT_EXTND | TCPC_ALERT_EXTENDED_STATUS |
		      TCPC_ALERT_VBUS_DISCNCT | TCPC_ALERT_RX_BUF_OVF |
		      TCPC_ALERT_FAULT);

	ret = max_tcpci_write16(chip, TCPC_ALERT_MASK, alert_mask);
	if (ret < 0) {
		dev_err(chip->dev,
			"Error enabling TCPC_ALERT: TCPC_ALERT_MASK write failed ret:%d\n", ret);
		return;
	}

	/* Enable vbus voltage monitoring and voltage alerts */
	ret = max_tcpci_write8(chip, TCPC_POWER_CTRL, 0);
	if (ret < 0) {
		dev_err(chip->dev, "Error writing to TCPC_POWER_CTRL ret:%d\n", ret);
		return;
	}

	ret = max_tcpci_write8(chip, TCPC_ALERT_EXTENDED_MASK, TCPC_SINK_FAST_ROLE_SWAP);
	if (ret < 0)
		return;
}

static void process_rx(struct max_tcpci_chip *chip, u16 status)
{
	struct pd_message msg;
	u8 count, frame_type, rx_buf[TCPC_RECEIVE_BUFFER_LEN];
	int ret, payload_index;
	u8 *rx_buf_ptr;
	enum tcpm_transmit_type rx_type;

	/*
	 * READABLE_BYTE_COUNT: Indicates the number of bytes in the RX_BUF_BYTE_x registers
	 * plus one (for the RX_BUF_FRAME_TYPE) Table 4-36.
	 * Read the count and frame type.
	 */
	ret = regmap_raw_read(chip->data.regmap, TCPC_RX_BYTE_CNT, rx_buf, 2);
	if (ret < 0) {
		dev_err(chip->dev, "TCPC_RX_BYTE_CNT read failed ret:%d\n", ret);
		return;
	}

	count = rx_buf[TCPC_RECEIVE_BUFFER_COUNT_OFFSET];
	frame_type = rx_buf[TCPC_RECEIVE_BUFFER_FRAME_TYPE_OFFSET];

	switch (frame_type) {
	case TCPC_RX_BUF_FRAME_TYPE_SOP1:
		rx_type = TCPC_TX_SOP_PRIME;
		break;
	case TCPC_RX_BUF_FRAME_TYPE_SOP:
		rx_type = TCPC_TX_SOP;
		break;
	default:
		rx_type = TCPC_TX_SOP;
		break;
	}

	if (count == 0 || (frame_type != TCPC_RX_BUF_FRAME_TYPE_SOP &&
	    frame_type != TCPC_RX_BUF_FRAME_TYPE_SOP1)) {
		max_tcpci_write16(chip, TCPC_ALERT, TCPC_ALERT_RX_STATUS);
		dev_err(chip->dev, "%s\n", count ==  0 ? "error: count is 0" :
			"error frame_type is not SOP/SOP'");
		return;
	}

	if (count > sizeof(struct pd_message) + 1 ||
	    count + 1 > TCPC_RECEIVE_BUFFER_LEN) {
		dev_err(chip->dev, "Invalid TCPC_RX_BYTE_CNT %d\n", count);
		return;
	}

	/*
	 * Read count + 1 as RX_BUF_BYTE_x is hidden and can only be read through
	 * TCPC_RX_BYTE_CNT
	 */
	count += 1;
	ret = regmap_raw_read(chip->data.regmap, TCPC_RX_BYTE_CNT, rx_buf, count);
	if (ret < 0) {
		dev_err(chip->dev, "Error: TCPC_RX_BYTE_CNT read failed: %d\n", ret);
		return;
	}

	rx_buf_ptr = rx_buf + TCPC_RECEIVE_BUFFER_RX_BYTE_BUF_OFFSET;
	msg.header = cpu_to_le16(*(u16 *)rx_buf_ptr);
	rx_buf_ptr = rx_buf_ptr + sizeof(msg.header);
	for (payload_index = 0; payload_index < pd_header_cnt_le(msg.header); payload_index++,
	     rx_buf_ptr += sizeof(msg.payload[0]))
		msg.payload[payload_index] = cpu_to_le32(*(u32 *)rx_buf_ptr);

	/*
	 * Read complete, clear RX status alert bit.
	 * Clear overflow as well if set.
	 */
	ret = max_tcpci_write16(chip, TCPC_ALERT,
				TCPC_ALERT_RX_STATUS | (status & TCPC_ALERT_RX_BUF_OVF));
	if (ret < 0)
		return;

	tcpm_pd_receive(chip->port, &msg, rx_type);
}

static int max_tcpci_set_vbus(struct tcpci *tcpci, struct tcpci_data *tdata, bool source, bool sink)
{
	struct max_tcpci_chip *chip = tdata_to_max_tcpci(tdata);
	u8 buffer_source[2] = {MAX_BUCK_BOOST_OP, MAX_BUCK_BOOST_SOURCE};
	u8 buffer_sink[2] = {MAX_BUCK_BOOST_OP, MAX_BUCK_BOOST_SINK};
	u8 buffer_none[2] = {MAX_BUCK_BOOST_OP, MAX_BUCK_BOOST_OFF};
	struct i2c_client *i2c = chip->client;
	int ret;

	struct i2c_msg msgs[] = {
		{
			.addr = MAX_BUCK_BOOST_SID,
			.flags = i2c->flags & I2C_M_TEN,
			.len = 2,
			.buf = source ? buffer_source : sink ? buffer_sink : buffer_none,
		},
	};

	if (source && sink) {
		dev_err(chip->dev, "Both source and sink set\n");
		return -EINVAL;
	}

	ret = i2c_transfer(i2c->adapter, msgs, 1);

	return  ret < 0 ? ret : 1;
}

static void process_power_status(struct max_tcpci_chip *chip)
{
	u8 pwr_status;
	int ret;

	ret = max_tcpci_read8(chip, TCPC_POWER_STATUS, &pwr_status);
	if (ret < 0)
		return;

	if (pwr_status == 0xff)
		max_tcpci_init_regs(chip);
	else if (pwr_status & TCPC_POWER_STATUS_SOURCING_VBUS)
		tcpm_sourcing_vbus(chip->port);
	else
		tcpm_vbus_change(chip->port);
}

static void max_tcpci_frs_sourcing_vbus(struct tcpci *tcpci, struct tcpci_data *tdata)
{
	/*
	 * For Fast Role Swap case, Boost turns on autonomously without
	 * AP intervention, but, needs AP to enable source mode explicitly
	 * for AP to regain control.
	 */
	max_tcpci_set_vbus(tcpci, tdata, true, false);
}

static void process_tx(struct max_tcpci_chip *chip, u16 status)
{
	if (status & TCPC_ALERT_TX_SUCCESS)
		tcpm_pd_transmit_complete(chip->port, TCPC_TX_SUCCESS);
	else if (status & TCPC_ALERT_TX_DISCARDED)
		tcpm_pd_transmit_complete(chip->port, TCPC_TX_DISCARDED);
	else if (status & TCPC_ALERT_TX_FAILED)
		tcpm_pd_transmit_complete(chip->port, TCPC_TX_FAILED);

	/* Reinit regs as Hard reset sets them to default value */
	if ((status & TCPC_ALERT_TX_SUCCESS) && (status & TCPC_ALERT_TX_FAILED))
		max_tcpci_init_regs(chip);
}

/* Enable USB switches when partner is USB communications capable */
static void max_tcpci_set_partner_usb_comm_capable(struct tcpci *tcpci, struct tcpci_data *data,
						   bool capable)
{
	struct max_tcpci_chip *chip = tdata_to_max_tcpci(data);
	int ret;

	ret = max_tcpci_write8(chip, TCPC_VENDOR_USBSW_CTRL, capable ?
			       TCPC_VENDOR_USBSW_CTRL_ENABLE_USB_DATA :
			       TCPC_VENDOR_USBSW_CTRL_DISABLE_USB_DATA);

	if (ret < 0)
		dev_err(chip->dev, "Failed to enable USB switches");
}

static irqreturn_t _max_tcpci_irq(struct max_tcpci_chip *chip, u16 status)
{
	u16 mask;
	int ret;
	u8 reg_status;

	/*
	 * Clear alert status for everything except RX_STATUS, which shouldn't
	 * be cleared until we have successfully retrieved message.
	 */
	if (status & ~TCPC_ALERT_RX_STATUS) {
		mask = status & ~(TCPC_ALERT_RX_STATUS
				  | (status & TCPC_ALERT_RX_BUF_OVF));
		ret = max_tcpci_write16(chip, TCPC_ALERT, mask);
		if (ret < 0) {
			dev_err(chip->dev, "ALERT clear failed\n");
			return ret;
		}
	}

	if (status & TCPC_ALERT_RX_BUF_OVF && !(status & TCPC_ALERT_RX_STATUS)) {
		ret = max_tcpci_write16(chip, TCPC_ALERT, (TCPC_ALERT_RX_STATUS |
							  TCPC_ALERT_RX_BUF_OVF));
		if (ret < 0) {
			dev_err(chip->dev, "ALERT clear failed\n");
			return ret;
		}
	}

	if (status & TCPC_ALERT_FAULT) {
		ret = max_tcpci_read8(chip, TCPC_FAULT_STATUS, &reg_status);
		if (ret < 0)
			return ret;

		ret = max_tcpci_write8(chip, TCPC_FAULT_STATUS, reg_status);
		if (ret < 0)
			return ret;

		if (reg_status & TCPC_FAULT_STATUS_VCONN_OC) {
			chip->veto_vconn_swap = true;
			tcpm_port_error_recovery(chip->port);
		}
	}

	if (status & TCPC_ALERT_EXTND) {
		ret = max_tcpci_read8(chip, TCPC_ALERT_EXTENDED, &reg_status);
		if (ret < 0)
			return ret;

		ret = max_tcpci_write8(chip, TCPC_ALERT_EXTENDED, reg_status);
		if (ret < 0)
			return ret;

		if (reg_status & TCPC_SINK_FAST_ROLE_SWAP) {
			dev_info(chip->dev, "FRS Signal\n");
			tcpm_sink_frs(chip->port);
		}
	}

	if (status & TCPC_ALERT_EXTENDED_STATUS) {
		ret = max_tcpci_read8(chip, TCPC_EXTENDED_STATUS, (u8 *)&reg_status);
		if (ret >= 0 && (reg_status & TCPC_EXTENDED_STATUS_VSAFE0V))
			tcpm_vbus_change(chip->port);
	}

	if (status & TCPC_ALERT_RX_STATUS)
		process_rx(chip, status);

	if (status & TCPC_ALERT_VBUS_DISCNCT)
		tcpm_vbus_change(chip->port);

	if (status & TCPC_ALERT_CC_STATUS) {
		bool cc_handled = false;

		if (chip->contaminant_state == DETECTED || tcpm_port_is_toggling(chip->port)) {
			if (!max_contaminant_is_contaminant(chip, false, &cc_handled))
				tcpm_port_clean(chip->port);
		}
		if (!cc_handled)
			tcpm_cc_change(chip->port);
	}

	if (status & TCPC_ALERT_POWER_STATUS)
		process_power_status(chip);

	if (status & TCPC_ALERT_RX_HARD_RST) {
		tcpm_pd_hard_reset(chip->port);
		max_tcpci_init_regs(chip);
	}

	if (status & TCPC_ALERT_TX_SUCCESS || status & TCPC_ALERT_TX_DISCARDED || status &
	    TCPC_ALERT_TX_FAILED)
		process_tx(chip, status);

	return IRQ_HANDLED;
}

static irqreturn_t max_tcpci_irq(int irq, void *dev_id)
{
	struct max_tcpci_chip *chip = dev_id;
	u16 status;
	irqreturn_t irq_return = IRQ_HANDLED;
	int ret;

	if (!chip->port)
		return IRQ_HANDLED;

	ret = max_tcpci_read16(chip, TCPC_ALERT, &status);
	if (ret < 0) {
		dev_err(chip->dev, "ALERT read failed\n");
		return ret;
	}
	while (status) {
		irq_return = _max_tcpci_irq(chip, status);
		/* Do not return if a (new) ALERT is set (again). */
		ret = max_tcpci_read16(chip, TCPC_ALERT, &status);
		if (ret < 0)
			break;
	}

	return irq_return;
}

static irqreturn_t max_tcpci_isr(int irq, void *dev_id)
{
	struct max_tcpci_chip *chip = dev_id;

	pm_wakeup_event(chip->dev, PD_ACTIVITY_TIMEOUT_MS);

	if (!chip->port)
		return IRQ_HANDLED;

	return IRQ_WAKE_THREAD;
}

static int max_tcpci_start_toggling(struct tcpci *tcpci, struct tcpci_data *tdata,
				    enum typec_cc_status cc)
{
	struct max_tcpci_chip *chip = tdata_to_max_tcpci(tdata);

	max_tcpci_init_regs(chip);

	return 0;
}

static int tcpci_init(struct tcpci *tcpci, struct tcpci_data *data)
{
	/*
	 * Generic TCPCI overwrites the regs once this driver initializes
	 * them. Prevent this by returning -1.
	 */
	return -1;
}

static void max_tcpci_check_contaminant(struct tcpci *tcpci, struct tcpci_data *tdata)
{
	struct max_tcpci_chip *chip = tdata_to_max_tcpci(tdata);
	bool cc_handled;

	if (!max_contaminant_is_contaminant(chip, true, &cc_handled))
		tcpm_port_clean(chip->port);
}

static bool max_tcpci_attempt_vconn_swap_discovery(struct tcpci *tcpci, struct tcpci_data *tdata)
{
	struct max_tcpci_chip *chip = tdata_to_max_tcpci(tdata);

	if (chip->veto_vconn_swap) {
		chip->veto_vconn_swap = false;
		return false;
	}

	return true;
}

static void max_tcpci_unregister_tcpci_port(void *tcpci)
{
	tcpci_unregister_port(tcpci);
}

static int max_tcpci_probe(struct i2c_client *client)
{
	int ret;
	struct max_tcpci_chip *chip;
	u8 power_status;

	chip = devm_kzalloc(&client->dev, sizeof(*chip), GFP_KERNEL);
	if (!chip)
		return -ENOMEM;

	chip->client = client;
	chip->data.regmap = devm_regmap_init_i2c(client, &max_tcpci_regmap_config);
	if (IS_ERR(chip->data.regmap))
		return dev_err_probe(&client->dev, PTR_ERR(chip->data.regmap),
				     "Regmap init failed\n");

	chip->dev = &client->dev;
	i2c_set_clientdata(client, chip);

	ret = max_tcpci_read8(chip, TCPC_POWER_STATUS, &power_status);
	if (ret < 0)
		return dev_err_probe(&client->dev, ret,
				     "Failed to read TCPC_POWER_STATUS\n");

	/* Chip level tcpci callbacks */
	chip->data.set_vbus = max_tcpci_set_vbus;
	chip->data.start_drp_toggling = max_tcpci_start_toggling;
	chip->data.TX_BUF_BYTE_x_hidden = true;
	chip->data.init = tcpci_init;
	chip->data.frs_sourcing_vbus = max_tcpci_frs_sourcing_vbus;
	chip->data.auto_discharge_disconnect = true;
	chip->data.vbus_vsafe0v = true;
	chip->data.set_partner_usb_comm_capable = max_tcpci_set_partner_usb_comm_capable;
	chip->data.check_contaminant = max_tcpci_check_contaminant;
	chip->data.cable_comm_capable = true;
	chip->data.attempt_vconn_swap_discovery = max_tcpci_attempt_vconn_swap_discovery;

	max_tcpci_init_regs(chip);
	chip->tcpci = tcpci_register_port(chip->dev, &chip->data);
	if (IS_ERR(chip->tcpci))
		return dev_err_probe(&client->dev, PTR_ERR(chip->tcpci),
				     "TCPCI port registration failed\n");

        ret = devm_add_action_or_reset(&client->dev,
				       max_tcpci_unregister_tcpci_port,
				       chip->tcpci);
        if (ret)
                return ret;

	chip->port = tcpci_get_tcpm_port(chip->tcpci);

	ret = devm_request_threaded_irq(&client->dev, client->irq, max_tcpci_isr, max_tcpci_irq,
					(IRQF_TRIGGER_LOW | IRQF_ONESHOT), dev_name(chip->dev),
					chip);
	if (ret < 0)
		return dev_err_probe(&client->dev, ret,
				     "IRQ initialization failed\n");

	ret = devm_device_init_wakeup(chip->dev);
	if (ret)
		return dev_err_probe(chip->dev, ret, "Failed to init wakeup\n");

	return 0;
}

#ifdef CONFIG_PM_SLEEP
static int max_tcpci_resume(struct device *dev)
{
	struct i2c_client *client = to_i2c_client(dev);
	int ret = 0;

	if (client->irq && device_may_wakeup(dev))
		ret = disable_irq_wake(client->irq);

	return ret;
}

static int max_tcpci_suspend(struct device *dev)
{
	struct i2c_client *client = to_i2c_client(dev);
	int ret = 0;

	if (client->irq && device_may_wakeup(dev))
		ret = enable_irq_wake(client->irq);

	return ret;
}
#endif /* CONFIG_PM_SLEEP */

static SIMPLE_DEV_PM_OPS(max_tcpci_pm_ops, max_tcpci_suspend, max_tcpci_resume);

static const struct i2c_device_id max_tcpci_id[] = {
	{ "maxtcpc" },
	{ }
};
MODULE_DEVICE_TABLE(i2c, max_tcpci_id);

static const struct of_device_id max_tcpci_of_match[] = {
	{ .compatible = "maxim,max33359", },
	{},
};
MODULE_DEVICE_TABLE(of, max_tcpci_of_match);

static struct i2c_driver max_tcpci_i2c_driver = {
	.driver = {
		.name = "maxtcpc",
<<<<<<< HEAD
		.of_match_table = of_match_ptr(max_tcpci_of_match),
=======
		.probe_type = PROBE_PREFER_ASYNCHRONOUS,
		.of_match_table = max_tcpci_of_match,
>>>>>>> 449d48b1
		.pm = &max_tcpci_pm_ops,
	},
	.probe = max_tcpci_probe,
	.id_table = max_tcpci_id,
};
module_i2c_driver(max_tcpci_i2c_driver);

MODULE_AUTHOR("Badhri Jagan Sridharan <badhri@google.com>");
MODULE_DESCRIPTION("Maxim TCPCI based USB Type-C Port Controller Interface Driver");
MODULE_LICENSE("GPL v2");<|MERGE_RESOLUTION|>--- conflicted
+++ resolved
@@ -572,12 +572,8 @@
 static struct i2c_driver max_tcpci_i2c_driver = {
 	.driver = {
 		.name = "maxtcpc",
-<<<<<<< HEAD
-		.of_match_table = of_match_ptr(max_tcpci_of_match),
-=======
 		.probe_type = PROBE_PREFER_ASYNCHRONOUS,
 		.of_match_table = max_tcpci_of_match,
->>>>>>> 449d48b1
 		.pm = &max_tcpci_pm_ops,
 	},
 	.probe = max_tcpci_probe,
