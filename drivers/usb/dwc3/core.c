--- conflicted
+++ resolved
@@ -120,12 +120,6 @@
 	unsigned long flags;
 	int ret;
 	u32 reg;
-<<<<<<< HEAD
-
-	if (dwc->dr_mode != USB_DR_MODE_OTG)
-		return;
-=======
->>>>>>> 85b047c6
 
 	pm_runtime_get_sync(dwc->dev);
 
