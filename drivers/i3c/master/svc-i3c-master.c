// SPDX-License-Identifier: GPL-2.0
/*
 * Silvaco dual-role I3C master driver
 *
 * Copyright (C) 2020 Silvaco
 * Author: Miquel RAYNAL <miquel.raynal@bootlin.com>
 * Based on a work from: Conor Culhane <conor.culhane@silvaco.com>
 */

#include <linux/bitfield.h>
#include <linux/clk.h>
#include <linux/completion.h>
#include <linux/errno.h>
#include <linux/i3c/master.h>
#include <linux/interrupt.h>
#include <linux/iopoll.h>
#include <linux/list.h>
#include <linux/module.h>
#include <linux/of.h>
#include <linux/pinctrl/consumer.h>
#include <linux/platform_device.h>
#include <linux/pm_runtime.h>

/* Master Mode Registers */
#define SVC_I3C_MCONFIG      0x000
#define   SVC_I3C_MCONFIG_MASTER_EN BIT(0)
#define   SVC_I3C_MCONFIG_DISTO(x) FIELD_PREP(BIT(3), (x))
#define   SVC_I3C_MCONFIG_HKEEP(x) FIELD_PREP(GENMASK(5, 4), (x))
#define   SVC_I3C_MCONFIG_ODSTOP(x) FIELD_PREP(BIT(6), (x))
#define   SVC_I3C_MCONFIG_PPBAUD(x) FIELD_PREP(GENMASK(11, 8), (x))
#define   SVC_I3C_MCONFIG_PPLOW(x) FIELD_PREP(GENMASK(15, 12), (x))
#define   SVC_I3C_MCONFIG_ODBAUD(x) FIELD_PREP(GENMASK(23, 16), (x))
#define   SVC_I3C_MCONFIG_ODHPP(x) FIELD_PREP(BIT(24), (x))
#define   SVC_I3C_MCONFIG_SKEW(x) FIELD_PREP(GENMASK(27, 25), (x))
#define   SVC_I3C_MCONFIG_I2CBAUD(x) FIELD_PREP(GENMASK(31, 28), (x))

#define SVC_I3C_MCTRL        0x084
#define   SVC_I3C_MCTRL_REQUEST_MASK GENMASK(2, 0)
#define   SVC_I3C_MCTRL_REQUEST_NONE 0
#define   SVC_I3C_MCTRL_REQUEST_START_ADDR 1
#define   SVC_I3C_MCTRL_REQUEST_STOP 2
#define   SVC_I3C_MCTRL_REQUEST_IBI_ACKNACK 3
#define   SVC_I3C_MCTRL_REQUEST_PROC_DAA 4
#define   SVC_I3C_MCTRL_REQUEST_AUTO_IBI 7
#define   SVC_I3C_MCTRL_TYPE_I3C 0
#define   SVC_I3C_MCTRL_TYPE_I2C BIT(4)
#define   SVC_I3C_MCTRL_IBIRESP_AUTO 0
#define   SVC_I3C_MCTRL_IBIRESP_ACK_WITHOUT_BYTE 0
#define   SVC_I3C_MCTRL_IBIRESP_ACK_WITH_BYTE BIT(7)
#define   SVC_I3C_MCTRL_IBIRESP_NACK BIT(6)
#define   SVC_I3C_MCTRL_IBIRESP_MANUAL GENMASK(7, 6)
#define   SVC_I3C_MCTRL_DIR(x) FIELD_PREP(BIT(8), (x))
#define   SVC_I3C_MCTRL_DIR_WRITE 0
#define   SVC_I3C_MCTRL_DIR_READ 1
#define   SVC_I3C_MCTRL_ADDR(x) FIELD_PREP(GENMASK(15, 9), (x))
#define   SVC_I3C_MCTRL_RDTERM(x) FIELD_PREP(GENMASK(23, 16), (x))

#define SVC_I3C_MSTATUS      0x088
#define   SVC_I3C_MSTATUS_STATE(x) FIELD_GET(GENMASK(2, 0), (x))
#define   SVC_I3C_MSTATUS_STATE_DAA(x) (SVC_I3C_MSTATUS_STATE(x) == 5)
#define   SVC_I3C_MSTATUS_STATE_IDLE(x) (SVC_I3C_MSTATUS_STATE(x) == 0)
#define   SVC_I3C_MSTATUS_BETWEEN(x) FIELD_GET(BIT(4), (x))
#define   SVC_I3C_MSTATUS_NACKED(x) FIELD_GET(BIT(5), (x))
#define   SVC_I3C_MSTATUS_IBITYPE(x) FIELD_GET(GENMASK(7, 6), (x))
#define   SVC_I3C_MSTATUS_IBITYPE_IBI 1
#define   SVC_I3C_MSTATUS_IBITYPE_MASTER_REQUEST 2
#define   SVC_I3C_MSTATUS_IBITYPE_HOT_JOIN 3
#define   SVC_I3C_MINT_SLVSTART BIT(8)
#define   SVC_I3C_MINT_MCTRLDONE BIT(9)
#define   SVC_I3C_MINT_COMPLETE BIT(10)
#define   SVC_I3C_MINT_RXPEND BIT(11)
#define   SVC_I3C_MINT_TXNOTFULL BIT(12)
#define   SVC_I3C_MINT_IBIWON BIT(13)
#define   SVC_I3C_MINT_ERRWARN BIT(15)
#define   SVC_I3C_MSTATUS_SLVSTART(x) FIELD_GET(SVC_I3C_MINT_SLVSTART, (x))
#define   SVC_I3C_MSTATUS_MCTRLDONE(x) FIELD_GET(SVC_I3C_MINT_MCTRLDONE, (x))
#define   SVC_I3C_MSTATUS_COMPLETE(x) FIELD_GET(SVC_I3C_MINT_COMPLETE, (x))
#define   SVC_I3C_MSTATUS_RXPEND(x) FIELD_GET(SVC_I3C_MINT_RXPEND, (x))
#define   SVC_I3C_MSTATUS_TXNOTFULL(x) FIELD_GET(SVC_I3C_MINT_TXNOTFULL, (x))
#define   SVC_I3C_MSTATUS_IBIWON(x) FIELD_GET(SVC_I3C_MINT_IBIWON, (x))
#define   SVC_I3C_MSTATUS_ERRWARN(x) FIELD_GET(SVC_I3C_MINT_ERRWARN, (x))
#define   SVC_I3C_MSTATUS_IBIADDR(x) FIELD_GET(GENMASK(30, 24), (x))

#define SVC_I3C_IBIRULES     0x08C
#define   SVC_I3C_IBIRULES_ADDR(slot, addr) FIELD_PREP(GENMASK(29, 0), \
						       ((addr) & 0x3F) << ((slot) * 6))
#define   SVC_I3C_IBIRULES_ADDRS 5
#define   SVC_I3C_IBIRULES_MSB0 BIT(30)
#define   SVC_I3C_IBIRULES_NOBYTE BIT(31)
#define   SVC_I3C_IBIRULES_MANDBYTE 0
#define SVC_I3C_MINTSET      0x090
#define SVC_I3C_MINTCLR      0x094
#define SVC_I3C_MINTMASKED   0x098
#define SVC_I3C_MERRWARN     0x09C
#define   SVC_I3C_MERRWARN_NACK BIT(2)
#define   SVC_I3C_MERRWARN_TIMEOUT BIT(20)
#define SVC_I3C_MDMACTRL     0x0A0
#define SVC_I3C_MDATACTRL    0x0AC
#define   SVC_I3C_MDATACTRL_FLUSHTB BIT(0)
#define   SVC_I3C_MDATACTRL_FLUSHRB BIT(1)
#define   SVC_I3C_MDATACTRL_UNLOCK_TRIG BIT(3)
#define   SVC_I3C_MDATACTRL_TXTRIG_FIFO_NOT_FULL GENMASK(5, 4)
#define   SVC_I3C_MDATACTRL_RXTRIG_FIFO_NOT_EMPTY 0
#define   SVC_I3C_MDATACTRL_RXCOUNT(x) FIELD_GET(GENMASK(28, 24), (x))
#define   SVC_I3C_MDATACTRL_TXFULL BIT(30)
#define   SVC_I3C_MDATACTRL_RXEMPTY BIT(31)

#define SVC_I3C_MWDATAB      0x0B0
#define   SVC_I3C_MWDATAB_END BIT(8)

#define SVC_I3C_MWDATABE     0x0B4
#define SVC_I3C_MWDATAH      0x0B8
#define SVC_I3C_MWDATAHE     0x0BC
#define SVC_I3C_MRDATAB      0x0C0
#define SVC_I3C_MRDATAH      0x0C8
#define SVC_I3C_MWMSG_SDR    0x0D0
#define SVC_I3C_MRMSG_SDR    0x0D4
#define SVC_I3C_MWMSG_DDR    0x0D8
#define SVC_I3C_MRMSG_DDR    0x0DC

#define SVC_I3C_MDYNADDR     0x0E4
#define   SVC_MDYNADDR_VALID BIT(0)
#define   SVC_MDYNADDR_ADDR(x) FIELD_PREP(GENMASK(7, 1), (x))

#define SVC_I3C_MAX_DEVS 32
#define SVC_I3C_PM_TIMEOUT_MS 1000

/* This parameter depends on the implementation and may be tuned */
#define SVC_I3C_FIFO_SIZE 16

struct svc_i3c_cmd {
	u8 addr;
	bool rnw;
	u8 *in;
	const void *out;
	unsigned int len;
	unsigned int read_len;
	bool continued;
};

struct svc_i3c_xfer {
	struct list_head node;
	struct completion comp;
	int ret;
	unsigned int type;
	unsigned int ncmds;
	struct svc_i3c_cmd cmds[];
};

struct svc_i3c_regs_save {
	u32 mconfig;
	u32 mdynaddr;
};

/**
 * struct svc_i3c_master - Silvaco I3C Master structure
 * @base: I3C master controller
 * @dev: Corresponding device
 * @regs: Memory mapping
 * @saved_regs: Volatile values for PM operations
 * @free_slots: Bit array of available slots
 * @addrs: Array containing the dynamic addresses of each attached device
 * @descs: Array of descriptors, one per attached device
 * @hj_work: Hot-join work
 * @ibi_work: IBI work
 * @irq: Main interrupt
 * @pclk: System clock
 * @fclk: Fast clock (bus)
 * @sclk: Slow clock (other events)
 * @xferqueue: Transfer queue structure
 * @xferqueue.list: List member
 * @xferqueue.cur: Current ongoing transfer
 * @xferqueue.lock: Queue lock
 * @ibi: IBI structure
 * @ibi.num_slots: Number of slots available in @ibi.slots
 * @ibi.slots: Available IBI slots
 * @ibi.tbq_slot: To be queued IBI slot
 * @ibi.lock: IBI lock
 * @lock: Transfer lock, protect between IBI work thread and callbacks from master
 */
struct svc_i3c_master {
	struct i3c_master_controller base;
	struct device *dev;
	void __iomem *regs;
	struct svc_i3c_regs_save saved_regs;
	u32 free_slots;
	u8 addrs[SVC_I3C_MAX_DEVS];
	struct i3c_dev_desc *descs[SVC_I3C_MAX_DEVS];
	struct work_struct hj_work;
	struct work_struct ibi_work;
	int irq;
	struct clk *pclk;
	struct clk *fclk;
	struct clk *sclk;
	struct {
		struct list_head list;
		struct svc_i3c_xfer *cur;
		/* Prevent races between transfers */
		spinlock_t lock;
	} xferqueue;
	struct {
		unsigned int num_slots;
		struct i3c_dev_desc **slots;
		struct i3c_ibi_slot *tbq_slot;
		/* Prevent races within IBI handlers */
		spinlock_t lock;
	} ibi;
	struct mutex lock;
};

/**
 * struct svc_i3c_i2c_dev_data - Device specific data
 * @index: Index in the master tables corresponding to this device
 * @ibi: IBI slot index in the master structure
 * @ibi_pool: IBI pool associated to this device
 */
struct svc_i3c_i2c_dev_data {
	u8 index;
	int ibi;
	struct i3c_generic_ibi_pool *ibi_pool;
};

static bool svc_i3c_master_error(struct svc_i3c_master *master)
{
	u32 mstatus, merrwarn;

	mstatus = readl(master->regs + SVC_I3C_MSTATUS);
	if (SVC_I3C_MSTATUS_ERRWARN(mstatus)) {
		merrwarn = readl(master->regs + SVC_I3C_MERRWARN);
		writel(merrwarn, master->regs + SVC_I3C_MERRWARN);

		/* Ignore timeout error */
		if (merrwarn & SVC_I3C_MERRWARN_TIMEOUT) {
			dev_dbg(master->dev, "Warning condition: MSTATUS 0x%08x, MERRWARN 0x%08x\n",
				mstatus, merrwarn);
			return false;
		}

		dev_err(master->dev,
			"Error condition: MSTATUS 0x%08x, MERRWARN 0x%08x\n",
			mstatus, merrwarn);

		return true;
	}

	return false;
}

static void svc_i3c_master_enable_interrupts(struct svc_i3c_master *master, u32 mask)
{
	writel(mask, master->regs + SVC_I3C_MINTSET);
}

static void svc_i3c_master_disable_interrupts(struct svc_i3c_master *master)
{
	u32 mask = readl(master->regs + SVC_I3C_MINTSET);

	writel(mask, master->regs + SVC_I3C_MINTCLR);
}

static void svc_i3c_master_clear_merrwarn(struct svc_i3c_master *master)
{
	/* Clear pending warnings */
	writel(readl(master->regs + SVC_I3C_MERRWARN),
	       master->regs + SVC_I3C_MERRWARN);
}

static void svc_i3c_master_flush_fifo(struct svc_i3c_master *master)
{
	/* Flush FIFOs */
	writel(SVC_I3C_MDATACTRL_FLUSHTB | SVC_I3C_MDATACTRL_FLUSHRB,
	       master->regs + SVC_I3C_MDATACTRL);
}

static void svc_i3c_master_reset_fifo_trigger(struct svc_i3c_master *master)
{
	u32 reg;

	/* Set RX and TX tigger levels, flush FIFOs */
	reg = SVC_I3C_MDATACTRL_FLUSHTB |
	      SVC_I3C_MDATACTRL_FLUSHRB |
	      SVC_I3C_MDATACTRL_UNLOCK_TRIG |
	      SVC_I3C_MDATACTRL_TXTRIG_FIFO_NOT_FULL |
	      SVC_I3C_MDATACTRL_RXTRIG_FIFO_NOT_EMPTY;
	writel(reg, master->regs + SVC_I3C_MDATACTRL);
}

static void svc_i3c_master_reset(struct svc_i3c_master *master)
{
	svc_i3c_master_clear_merrwarn(master);
	svc_i3c_master_reset_fifo_trigger(master);
	svc_i3c_master_disable_interrupts(master);
}

static inline struct svc_i3c_master *
to_svc_i3c_master(struct i3c_master_controller *master)
{
	return container_of(master, struct svc_i3c_master, base);
}

static void svc_i3c_master_hj_work(struct work_struct *work)
{
	struct svc_i3c_master *master;

	master = container_of(work, struct svc_i3c_master, hj_work);
	i3c_master_do_daa(&master->base);
}

static struct i3c_dev_desc *
svc_i3c_master_dev_from_addr(struct svc_i3c_master *master,
			     unsigned int ibiaddr)
{
	int i;

	for (i = 0; i < SVC_I3C_MAX_DEVS; i++)
		if (master->addrs[i] == ibiaddr)
			break;

	if (i == SVC_I3C_MAX_DEVS)
		return NULL;

	return master->descs[i];
}

static void svc_i3c_master_emit_stop(struct svc_i3c_master *master)
{
	writel(SVC_I3C_MCTRL_REQUEST_STOP, master->regs + SVC_I3C_MCTRL);

	/*
	 * This delay is necessary after the emission of a stop, otherwise eg.
	 * repeating IBIs do not get detected. There is a note in the manual
	 * about it, stating that the stop condition might not be settled
	 * correctly if a start condition follows too rapidly.
	 */
	udelay(1);
}

static int svc_i3c_master_handle_ibi(struct svc_i3c_master *master,
				     struct i3c_dev_desc *dev)
{
	struct svc_i3c_i2c_dev_data *data = i3c_dev_get_master_data(dev);
	struct i3c_ibi_slot *slot;
	unsigned int count;
	u32 mdatactrl;
	int ret, val;
	u8 *buf;

	slot = i3c_generic_ibi_get_free_slot(data->ibi_pool);
	if (!slot)
		return -ENOSPC;

	slot->len = 0;
	buf = slot->data;

	ret = readl_relaxed_poll_timeout(master->regs + SVC_I3C_MSTATUS, val,
						SVC_I3C_MSTATUS_COMPLETE(val), 0, 1000);
	if (ret) {
		dev_err(master->dev, "Timeout when polling for COMPLETE\n");
		return ret;
	}

	while (SVC_I3C_MSTATUS_RXPEND(readl(master->regs + SVC_I3C_MSTATUS))  &&
	       slot->len < SVC_I3C_FIFO_SIZE) {
		mdatactrl = readl(master->regs + SVC_I3C_MDATACTRL);
		count = SVC_I3C_MDATACTRL_RXCOUNT(mdatactrl);
		readsl(master->regs + SVC_I3C_MRDATAB, buf, count);
		slot->len += count;
		buf += count;
	}

	master->ibi.tbq_slot = slot;

	return 0;
}

static void svc_i3c_master_ack_ibi(struct svc_i3c_master *master,
				   bool mandatory_byte)
{
	unsigned int ibi_ack_nack;

	ibi_ack_nack = SVC_I3C_MCTRL_REQUEST_IBI_ACKNACK;
	if (mandatory_byte)
		ibi_ack_nack |= SVC_I3C_MCTRL_IBIRESP_ACK_WITH_BYTE;
	else
		ibi_ack_nack |= SVC_I3C_MCTRL_IBIRESP_ACK_WITHOUT_BYTE;

	writel(ibi_ack_nack, master->regs + SVC_I3C_MCTRL);
}

static void svc_i3c_master_nack_ibi(struct svc_i3c_master *master)
{
	writel(SVC_I3C_MCTRL_REQUEST_IBI_ACKNACK |
	       SVC_I3C_MCTRL_IBIRESP_NACK,
	       master->regs + SVC_I3C_MCTRL);
}

static void svc_i3c_master_ibi_work(struct work_struct *work)
{
	struct svc_i3c_master *master = container_of(work, struct svc_i3c_master, ibi_work);
	struct svc_i3c_i2c_dev_data *data;
	unsigned int ibitype, ibiaddr;
	struct i3c_dev_desc *dev;
	u32 status, val;
	int ret;

	mutex_lock(&master->lock);
	/* Acknowledge the incoming interrupt with the AUTOIBI mechanism */
	writel(SVC_I3C_MCTRL_REQUEST_AUTO_IBI |
	       SVC_I3C_MCTRL_IBIRESP_AUTO,
	       master->regs + SVC_I3C_MCTRL);

	/* Wait for IBIWON, should take approximately 100us */
	ret = readl_relaxed_poll_timeout(master->regs + SVC_I3C_MSTATUS, val,
					 SVC_I3C_MSTATUS_IBIWON(val), 0, 1000);
	if (ret) {
		dev_err(master->dev, "Timeout when polling for IBIWON\n");
		svc_i3c_master_emit_stop(master);
		goto reenable_ibis;
	}

	/* Clear the interrupt status */
	writel(SVC_I3C_MINT_IBIWON, master->regs + SVC_I3C_MSTATUS);

	status = readl(master->regs + SVC_I3C_MSTATUS);
	ibitype = SVC_I3C_MSTATUS_IBITYPE(status);
	ibiaddr = SVC_I3C_MSTATUS_IBIADDR(status);

	/* Handle the critical responses to IBI's */
	switch (ibitype) {
	case SVC_I3C_MSTATUS_IBITYPE_IBI:
		dev = svc_i3c_master_dev_from_addr(master, ibiaddr);
		if (!dev)
			svc_i3c_master_nack_ibi(master);
		else
			svc_i3c_master_handle_ibi(master, dev);
		break;
	case SVC_I3C_MSTATUS_IBITYPE_HOT_JOIN:
		svc_i3c_master_ack_ibi(master, false);
		break;
	case SVC_I3C_MSTATUS_IBITYPE_MASTER_REQUEST:
		svc_i3c_master_nack_ibi(master);
		break;
	default:
		break;
	}

	/*
	 * If an error happened, we probably got interrupted and the exchange
	 * timedout. In this case we just drop everything, emit a stop and wait
	 * for the slave to interrupt again.
	 */
	if (svc_i3c_master_error(master)) {
		if (master->ibi.tbq_slot) {
			data = i3c_dev_get_master_data(dev);
			i3c_generic_ibi_recycle_slot(data->ibi_pool,
						     master->ibi.tbq_slot);
			master->ibi.tbq_slot = NULL;
		}

		svc_i3c_master_emit_stop(master);

		goto reenable_ibis;
	}

	/* Handle the non critical tasks */
	switch (ibitype) {
	case SVC_I3C_MSTATUS_IBITYPE_IBI:
		if (dev) {
			i3c_master_queue_ibi(dev, master->ibi.tbq_slot);
			master->ibi.tbq_slot = NULL;
		}
		svc_i3c_master_emit_stop(master);
		break;
	case SVC_I3C_MSTATUS_IBITYPE_HOT_JOIN:
		queue_work(master->base.wq, &master->hj_work);
		break;
	case SVC_I3C_MSTATUS_IBITYPE_MASTER_REQUEST:
	default:
		break;
	}

reenable_ibis:
	svc_i3c_master_enable_interrupts(master, SVC_I3C_MINT_SLVSTART);
	mutex_unlock(&master->lock);
}

static irqreturn_t svc_i3c_master_irq_handler(int irq, void *dev_id)
{
	struct svc_i3c_master *master = (struct svc_i3c_master *)dev_id;
	u32 active = readl(master->regs + SVC_I3C_MSTATUS);

	if (!SVC_I3C_MSTATUS_SLVSTART(active))
		return IRQ_NONE;

	/* Clear the interrupt status */
	writel(SVC_I3C_MINT_SLVSTART, master->regs + SVC_I3C_MSTATUS);

	svc_i3c_master_disable_interrupts(master);

	/* Handle the interrupt in a non atomic context */
	queue_work(master->base.wq, &master->ibi_work);

	return IRQ_HANDLED;
}

static int svc_i3c_master_bus_init(struct i3c_master_controller *m)
{
	struct svc_i3c_master *master = to_svc_i3c_master(m);
	struct i3c_bus *bus = i3c_master_get_bus(m);
	struct i3c_device_info info = {};
	unsigned long fclk_rate, fclk_period_ns;
	unsigned int high_period_ns, od_low_period_ns;
	u32 ppbaud, pplow, odhpp, odbaud, odstop, i2cbaud, reg;
	int ret;

	ret = pm_runtime_resume_and_get(master->dev);
	if (ret < 0) {
		dev_err(master->dev,
			"<%s> cannot resume i3c bus master, err: %d\n",
			__func__, ret);
		return ret;
	}

	/* Timings derivation */
	fclk_rate = clk_get_rate(master->fclk);
	if (!fclk_rate) {
		ret = -EINVAL;
		goto rpm_out;
	}

	fclk_period_ns = DIV_ROUND_UP(1000000000, fclk_rate);

	/*
	 * Using I3C Push-Pull mode, target is 12.5MHz/80ns period.
	 * Simplest configuration is using a 50% duty-cycle of 40ns.
	 */
	ppbaud = DIV_ROUND_UP(40, fclk_period_ns) - 1;
	pplow = 0;

	/*
	 * Using I3C Open-Drain mode, target is 4.17MHz/240ns with a
	 * duty-cycle tuned so that high levels are filetered out by
	 * the 50ns filter (target being 40ns).
	 */
	odhpp = 1;
	high_period_ns = (ppbaud + 1) * fclk_period_ns;
	odbaud = DIV_ROUND_UP(240 - high_period_ns, high_period_ns) - 1;
	od_low_period_ns = (odbaud + 1) * high_period_ns;

	switch (bus->mode) {
	case I3C_BUS_MODE_PURE:
		i2cbaud = 0;
		odstop = 0;
		break;
	case I3C_BUS_MODE_MIXED_FAST:
	case I3C_BUS_MODE_MIXED_LIMITED:
		/*
		 * Using I2C Fm+ mode, target is 1MHz/1000ns, the difference
		 * between the high and low period does not really matter.
		 */
		i2cbaud = DIV_ROUND_UP(1000, od_low_period_ns) - 2;
		odstop = 1;
		break;
	case I3C_BUS_MODE_MIXED_SLOW:
		/*
		 * Using I2C Fm mode, target is 0.4MHz/2500ns, with the same
		 * constraints as the FM+ mode.
		 */
		i2cbaud = DIV_ROUND_UP(2500, od_low_period_ns) - 2;
		odstop = 1;
		break;
	default:
		goto rpm_out;
	}

	reg = SVC_I3C_MCONFIG_MASTER_EN |
	      SVC_I3C_MCONFIG_DISTO(0) |
	      SVC_I3C_MCONFIG_HKEEP(0) |
	      SVC_I3C_MCONFIG_ODSTOP(odstop) |
	      SVC_I3C_MCONFIG_PPBAUD(ppbaud) |
	      SVC_I3C_MCONFIG_PPLOW(pplow) |
	      SVC_I3C_MCONFIG_ODBAUD(odbaud) |
	      SVC_I3C_MCONFIG_ODHPP(odhpp) |
	      SVC_I3C_MCONFIG_SKEW(0) |
	      SVC_I3C_MCONFIG_I2CBAUD(i2cbaud);
	writel(reg, master->regs + SVC_I3C_MCONFIG);

	/* Master core's registration */
	ret = i3c_master_get_free_addr(m, 0);
	if (ret < 0)
		goto rpm_out;

	info.dyn_addr = ret;

	writel(SVC_MDYNADDR_VALID | SVC_MDYNADDR_ADDR(info.dyn_addr),
	       master->regs + SVC_I3C_MDYNADDR);

	ret = i3c_master_set_info(&master->base, &info);
	if (ret)
		goto rpm_out;

rpm_out:
	pm_runtime_mark_last_busy(master->dev);
	pm_runtime_put_autosuspend(master->dev);

	return ret;
}

static void svc_i3c_master_bus_cleanup(struct i3c_master_controller *m)
{
	struct svc_i3c_master *master = to_svc_i3c_master(m);
	int ret;

	ret = pm_runtime_resume_and_get(master->dev);
	if (ret < 0) {
		dev_err(master->dev, "<%s> Cannot get runtime PM.\n", __func__);
		return;
	}

	svc_i3c_master_disable_interrupts(master);

	/* Disable master */
	writel(0, master->regs + SVC_I3C_MCONFIG);

	pm_runtime_mark_last_busy(master->dev);
	pm_runtime_put_autosuspend(master->dev);
}

static int svc_i3c_master_reserve_slot(struct svc_i3c_master *master)
{
	unsigned int slot;

	if (!(master->free_slots & GENMASK(SVC_I3C_MAX_DEVS - 1, 0)))
		return -ENOSPC;

	slot = ffs(master->free_slots) - 1;

	master->free_slots &= ~BIT(slot);

	return slot;
}

static void svc_i3c_master_release_slot(struct svc_i3c_master *master,
					unsigned int slot)
{
	master->free_slots |= BIT(slot);
}

static int svc_i3c_master_attach_i3c_dev(struct i3c_dev_desc *dev)
{
	struct i3c_master_controller *m = i3c_dev_get_master(dev);
	struct svc_i3c_master *master = to_svc_i3c_master(m);
	struct svc_i3c_i2c_dev_data *data;
	int slot;

	slot = svc_i3c_master_reserve_slot(master);
	if (slot < 0)
		return slot;

	data = kzalloc(sizeof(*data), GFP_KERNEL);
	if (!data) {
		svc_i3c_master_release_slot(master, slot);
		return -ENOMEM;
	}

	data->ibi = -1;
	data->index = slot;
	master->addrs[slot] = dev->info.dyn_addr ? dev->info.dyn_addr :
						   dev->info.static_addr;
	master->descs[slot] = dev;

	i3c_dev_set_master_data(dev, data);

	return 0;
}

static int svc_i3c_master_reattach_i3c_dev(struct i3c_dev_desc *dev,
					   u8 old_dyn_addr)
{
	struct i3c_master_controller *m = i3c_dev_get_master(dev);
	struct svc_i3c_master *master = to_svc_i3c_master(m);
	struct svc_i3c_i2c_dev_data *data = i3c_dev_get_master_data(dev);

	master->addrs[data->index] = dev->info.dyn_addr ? dev->info.dyn_addr :
							  dev->info.static_addr;

	return 0;
}

static void svc_i3c_master_detach_i3c_dev(struct i3c_dev_desc *dev)
{
	struct svc_i3c_i2c_dev_data *data = i3c_dev_get_master_data(dev);
	struct i3c_master_controller *m = i3c_dev_get_master(dev);
	struct svc_i3c_master *master = to_svc_i3c_master(m);

	master->addrs[data->index] = 0;
	svc_i3c_master_release_slot(master, data->index);

	kfree(data);
}

static int svc_i3c_master_attach_i2c_dev(struct i2c_dev_desc *dev)
{
	struct i3c_master_controller *m = i2c_dev_get_master(dev);
	struct svc_i3c_master *master = to_svc_i3c_master(m);
	struct svc_i3c_i2c_dev_data *data;
	int slot;

	slot = svc_i3c_master_reserve_slot(master);
	if (slot < 0)
		return slot;

	data = kzalloc(sizeof(*data), GFP_KERNEL);
	if (!data) {
		svc_i3c_master_release_slot(master, slot);
		return -ENOMEM;
	}

	data->index = slot;
	master->addrs[slot] = dev->addr;

	i2c_dev_set_master_data(dev, data);

	return 0;
}

static void svc_i3c_master_detach_i2c_dev(struct i2c_dev_desc *dev)
{
	struct svc_i3c_i2c_dev_data *data = i2c_dev_get_master_data(dev);
	struct i3c_master_controller *m = i2c_dev_get_master(dev);
	struct svc_i3c_master *master = to_svc_i3c_master(m);

	svc_i3c_master_release_slot(master, data->index);

	kfree(data);
}

static int svc_i3c_master_readb(struct svc_i3c_master *master, u8 *dst,
				unsigned int len)
{
	int ret, i;
	u32 reg;

	for (i = 0; i < len; i++) {
		ret = readl_poll_timeout_atomic(master->regs + SVC_I3C_MSTATUS,
						reg,
						SVC_I3C_MSTATUS_RXPEND(reg),
						0, 1000);
		if (ret)
			return ret;

		dst[i] = readl(master->regs + SVC_I3C_MRDATAB);
	}

	return 0;
}

static int svc_i3c_master_do_daa_locked(struct svc_i3c_master *master,
					u8 *addrs, unsigned int *count)
{
	u64 prov_id[SVC_I3C_MAX_DEVS] = {}, nacking_prov_id = 0;
	unsigned int dev_nb = 0, last_addr = 0;
	u32 reg;
	int ret, i;

	while (true) {
		/* Enter/proceed with DAA */
		writel(SVC_I3C_MCTRL_REQUEST_PROC_DAA |
		       SVC_I3C_MCTRL_TYPE_I3C |
		       SVC_I3C_MCTRL_IBIRESP_NACK |
		       SVC_I3C_MCTRL_DIR(SVC_I3C_MCTRL_DIR_WRITE),
		       master->regs + SVC_I3C_MCTRL);

		/*
		 * Either one slave will send its ID, or the assignment process
		 * is done.
		 */
		ret = readl_poll_timeout_atomic(master->regs + SVC_I3C_MSTATUS,
						reg,
						SVC_I3C_MSTATUS_RXPEND(reg) |
						SVC_I3C_MSTATUS_MCTRLDONE(reg),
						1, 1000);
		if (ret)
			return ret;

		if (SVC_I3C_MSTATUS_RXPEND(reg)) {
			u8 data[6];

			/*
			 * We only care about the 48-bit provisional ID yet to
			 * be sure a device does not nack an address twice.
			 * Otherwise, we would just need to flush the RX FIFO.
			 */
			ret = svc_i3c_master_readb(master, data, 6);
			if (ret)
				return ret;

			for (i = 0; i < 6; i++)
				prov_id[dev_nb] |= (u64)(data[i]) << (8 * (5 - i));

			/* We do not care about the BCR and DCR yet */
			ret = svc_i3c_master_readb(master, data, 2);
			if (ret)
				return ret;
		} else if (SVC_I3C_MSTATUS_MCTRLDONE(reg)) {
			if (SVC_I3C_MSTATUS_STATE_IDLE(reg) &&
			    SVC_I3C_MSTATUS_COMPLETE(reg)) {
				/*
				 * All devices received and acked they dynamic
				 * address, this is the natural end of the DAA
				 * procedure.
				 */
				break;
			} else if (SVC_I3C_MSTATUS_NACKED(reg)) {
				/* No I3C devices attached */
				if (dev_nb == 0)
					break;

				/*
				 * A slave device nacked the address, this is
				 * allowed only once, DAA will be stopped and
				 * then resumed. The same device is supposed to
				 * answer again immediately and shall ack the
				 * address this time.
				 */
				if (prov_id[dev_nb] == nacking_prov_id)
					return -EIO;

				dev_nb--;
				nacking_prov_id = prov_id[dev_nb];
				svc_i3c_master_emit_stop(master);

				continue;
			} else {
				return -EIO;
			}
		}

		/* Wait for the slave to be ready to receive its address */
		ret = readl_poll_timeout_atomic(master->regs + SVC_I3C_MSTATUS,
						reg,
						SVC_I3C_MSTATUS_MCTRLDONE(reg) &&
						SVC_I3C_MSTATUS_STATE_DAA(reg) &&
						SVC_I3C_MSTATUS_BETWEEN(reg),
						0, 1000);
		if (ret)
			return ret;

		/* Give the slave device a suitable dynamic address */
		ret = i3c_master_get_free_addr(&master->base, last_addr + 1);
		if (ret < 0)
			return ret;

		addrs[dev_nb] = ret;
		dev_dbg(master->dev, "DAA: device %d assigned to 0x%02x\n",
			dev_nb, addrs[dev_nb]);

		writel(addrs[dev_nb], master->regs + SVC_I3C_MWDATAB);
		last_addr = addrs[dev_nb++];
	}

	*count = dev_nb;

	return 0;
}

static int svc_i3c_update_ibirules(struct svc_i3c_master *master)
{
	struct i3c_dev_desc *dev;
	u32 reg_mbyte = 0, reg_nobyte = SVC_I3C_IBIRULES_NOBYTE;
	unsigned int mbyte_addr_ok = 0, mbyte_addr_ko = 0, nobyte_addr_ok = 0,
		nobyte_addr_ko = 0;
	bool list_mbyte = false, list_nobyte = false;

	/* Create the IBIRULES register for both cases */
	i3c_bus_for_each_i3cdev(&master->base.bus, dev) {
		if (I3C_BCR_DEVICE_ROLE(dev->info.bcr) == I3C_BCR_I3C_MASTER)
			continue;

		if (dev->info.bcr & I3C_BCR_IBI_PAYLOAD) {
			reg_mbyte |= SVC_I3C_IBIRULES_ADDR(mbyte_addr_ok,
							   dev->info.dyn_addr);

			/* IBI rules cannot be applied to devices with MSb=1 */
			if (dev->info.dyn_addr & BIT(7))
				mbyte_addr_ko++;
			else
				mbyte_addr_ok++;
		} else {
			reg_nobyte |= SVC_I3C_IBIRULES_ADDR(nobyte_addr_ok,
							    dev->info.dyn_addr);

			/* IBI rules cannot be applied to devices with MSb=1 */
			if (dev->info.dyn_addr & BIT(7))
				nobyte_addr_ko++;
			else
				nobyte_addr_ok++;
		}
	}

	/* Device list cannot be handled by hardware */
	if (!mbyte_addr_ko && mbyte_addr_ok <= SVC_I3C_IBIRULES_ADDRS)
		list_mbyte = true;

	if (!nobyte_addr_ko && nobyte_addr_ok <= SVC_I3C_IBIRULES_ADDRS)
		list_nobyte = true;

	/* No list can be properly handled, return an error */
	if (!list_mbyte && !list_nobyte)
		return -ERANGE;

	/* Pick the first list that can be handled by hardware, randomly */
	if (list_mbyte)
		writel(reg_mbyte, master->regs + SVC_I3C_IBIRULES);
	else
		writel(reg_nobyte, master->regs + SVC_I3C_IBIRULES);

	return 0;
}

static int svc_i3c_master_do_daa(struct i3c_master_controller *m)
{
	struct svc_i3c_master *master = to_svc_i3c_master(m);
	u8 addrs[SVC_I3C_MAX_DEVS];
	unsigned long flags;
	unsigned int dev_nb;
	int ret, i;

	ret = pm_runtime_resume_and_get(master->dev);
	if (ret < 0) {
		dev_err(master->dev, "<%s> Cannot get runtime PM.\n", __func__);
		return ret;
	}

	spin_lock_irqsave(&master->xferqueue.lock, flags);
	ret = svc_i3c_master_do_daa_locked(master, addrs, &dev_nb);
	spin_unlock_irqrestore(&master->xferqueue.lock, flags);
	if (ret) {
		svc_i3c_master_emit_stop(master);
		svc_i3c_master_clear_merrwarn(master);
		goto rpm_out;
	}

	/* Register all devices who participated to the core */
	for (i = 0; i < dev_nb; i++) {
		ret = i3c_master_add_i3c_dev_locked(m, addrs[i]);
		if (ret)
			goto rpm_out;
	}

	/* Configure IBI auto-rules */
	ret = svc_i3c_update_ibirules(master);
	if (ret)
		dev_err(master->dev, "Cannot handle such a list of devices");

rpm_out:
	pm_runtime_mark_last_busy(master->dev);
	pm_runtime_put_autosuspend(master->dev);

	return ret;
}

static int svc_i3c_master_read(struct svc_i3c_master *master,
			       u8 *in, unsigned int len)
{
	int offset = 0, i;
	u32 mdctrl, mstatus;
	bool completed = false;
	unsigned int count;
	unsigned long start = jiffies;

	while (!completed) {
		mstatus = readl(master->regs + SVC_I3C_MSTATUS);
		if (SVC_I3C_MSTATUS_COMPLETE(mstatus) != 0)
			completed = true;

		if (time_after(jiffies, start + msecs_to_jiffies(1000))) {
			dev_dbg(master->dev, "I3C read timeout\n");
			return -ETIMEDOUT;
		}

		mdctrl = readl(master->regs + SVC_I3C_MDATACTRL);
		count = SVC_I3C_MDATACTRL_RXCOUNT(mdctrl);
		if (offset + count > len) {
			dev_err(master->dev, "I3C receive length too long!\n");
			return -EINVAL;
		}
		for (i = 0; i < count; i++)
			in[offset + i] = readl(master->regs + SVC_I3C_MRDATAB);

		offset += count;
	}

	return offset;
}

static int svc_i3c_master_write(struct svc_i3c_master *master,
				const u8 *out, unsigned int len)
{
	int offset = 0, ret;
	u32 mdctrl;

	while (offset < len) {
		ret = readl_poll_timeout(master->regs + SVC_I3C_MDATACTRL,
					 mdctrl,
					 !(mdctrl & SVC_I3C_MDATACTRL_TXFULL),
					 0, 1000);
		if (ret)
			return ret;

		/*
		 * The last byte to be sent over the bus must either have the
		 * "end" bit set or be written in MWDATABE.
		 */
		if (likely(offset < (len - 1)))
			writel(out[offset++], master->regs + SVC_I3C_MWDATAB);
		else
			writel(out[offset++], master->regs + SVC_I3C_MWDATABE);
	}

	return 0;
}

static int svc_i3c_master_xfer(struct svc_i3c_master *master,
			       bool rnw, unsigned int xfer_type, u8 addr,
			       u8 *in, const u8 *out, unsigned int xfer_len,
			       unsigned int *read_len, bool continued)
{
	u32 reg;
	int ret;

	/* clean SVC_I3C_MINT_IBIWON w1c bits */
	writel(SVC_I3C_MINT_IBIWON, master->regs + SVC_I3C_MSTATUS);

	writel(SVC_I3C_MCTRL_REQUEST_START_ADDR |
	       xfer_type |
	       SVC_I3C_MCTRL_IBIRESP_NACK |
	       SVC_I3C_MCTRL_DIR(rnw) |
	       SVC_I3C_MCTRL_ADDR(addr) |
	       SVC_I3C_MCTRL_RDTERM(*read_len),
	       master->regs + SVC_I3C_MCTRL);

	ret = readl_poll_timeout(master->regs + SVC_I3C_MSTATUS, reg,
				 SVC_I3C_MSTATUS_MCTRLDONE(reg), 0, 1000);
	if (ret)
		goto emit_stop;

	if (readl(master->regs + SVC_I3C_MERRWARN) & SVC_I3C_MERRWARN_NACK) {
		ret = -ENXIO;
		goto emit_stop;
	}

<<<<<<< HEAD
=======
	/*
	 * According to I3C spec ver 1.1.1, 5.1.2.2.3 Consequence of Controller Starting a Frame
	 * with I3C Target Address.
	 *
	 * The I3C Controller normally should start a Frame, the Address may be arbitrated, and so
	 * the Controller shall monitor to see whether an In-Band Interrupt request, a Controller
	 * Role Request (i.e., Secondary Controller requests to become the Active Controller), or
	 * a Hot-Join Request has been made.
	 *
	 * If missed IBIWON check, the wrong data will be return. When IBIWON happen, return failure
	 * and yield the above events handler.
	 */
	if (SVC_I3C_MSTATUS_IBIWON(reg)) {
		ret = -ENXIO;
		goto emit_stop;
	}

>>>>>>> 98817289
	if (rnw)
		ret = svc_i3c_master_read(master, in, xfer_len);
	else
		ret = svc_i3c_master_write(master, out, xfer_len);
	if (ret < 0)
		goto emit_stop;

	/*
	 * According to I3C spec ver 1.1.1, 5.1.2.2.3 Consequence of Controller Starting a Frame
	 * with I3C Target Address.
	 *
	 * The I3C Controller normally should start a Frame, the Address may be arbitrated, and so
	 * the Controller shall monitor to see whether an In-Band Interrupt request, a Controller
	 * Role Request (i.e., Secondary Controller requests to become the Active Controller), or
	 * a Hot-Join Request has been made.
	 *
	 * If missed IBIWON check, the wrong data will be return. When IBIWON happen, return failure
	 * and yield the above events handler.
	 */
	if (SVC_I3C_MSTATUS_IBIWON(reg)) {
		ret = -ENXIO;
		goto emit_stop;
	}

	if (rnw)
		*read_len = ret;

	ret = readl_poll_timeout(master->regs + SVC_I3C_MSTATUS, reg,
				 SVC_I3C_MSTATUS_COMPLETE(reg), 0, 1000);
	if (ret)
		goto emit_stop;

	writel(SVC_I3C_MINT_COMPLETE, master->regs + SVC_I3C_MSTATUS);

	if (!continued) {
		svc_i3c_master_emit_stop(master);

		/* Wait idle if stop is sent. */
		readl_poll_timeout(master->regs + SVC_I3C_MSTATUS, reg,
				   SVC_I3C_MSTATUS_STATE_IDLE(reg), 0, 1000);
	}

	return 0;

emit_stop:
	svc_i3c_master_emit_stop(master);
	svc_i3c_master_clear_merrwarn(master);

	return ret;
}

static struct svc_i3c_xfer *
svc_i3c_master_alloc_xfer(struct svc_i3c_master *master, unsigned int ncmds)
{
	struct svc_i3c_xfer *xfer;

	xfer = kzalloc(struct_size(xfer, cmds, ncmds), GFP_KERNEL);
	if (!xfer)
		return NULL;

	INIT_LIST_HEAD(&xfer->node);
	xfer->ncmds = ncmds;
	xfer->ret = -ETIMEDOUT;

	return xfer;
}

static void svc_i3c_master_free_xfer(struct svc_i3c_xfer *xfer)
{
	kfree(xfer);
}

static void svc_i3c_master_dequeue_xfer_locked(struct svc_i3c_master *master,
					       struct svc_i3c_xfer *xfer)
{
	if (master->xferqueue.cur == xfer)
		master->xferqueue.cur = NULL;
	else
		list_del_init(&xfer->node);
}

static void svc_i3c_master_dequeue_xfer(struct svc_i3c_master *master,
					struct svc_i3c_xfer *xfer)
{
	unsigned long flags;

	spin_lock_irqsave(&master->xferqueue.lock, flags);
	svc_i3c_master_dequeue_xfer_locked(master, xfer);
	spin_unlock_irqrestore(&master->xferqueue.lock, flags);
}

static void svc_i3c_master_start_xfer_locked(struct svc_i3c_master *master)
{
	struct svc_i3c_xfer *xfer = master->xferqueue.cur;
	int ret, i;

	if (!xfer)
		return;

	svc_i3c_master_clear_merrwarn(master);
	svc_i3c_master_flush_fifo(master);

	for (i = 0; i < xfer->ncmds; i++) {
		struct svc_i3c_cmd *cmd = &xfer->cmds[i];

		ret = svc_i3c_master_xfer(master, cmd->rnw, xfer->type,
					  cmd->addr, cmd->in, cmd->out,
					  cmd->len, &cmd->read_len,
					  cmd->continued);
		if (ret)
			break;
	}

	xfer->ret = ret;
	complete(&xfer->comp);

	if (ret < 0)
		svc_i3c_master_dequeue_xfer_locked(master, xfer);

	xfer = list_first_entry_or_null(&master->xferqueue.list,
					struct svc_i3c_xfer,
					node);
	if (xfer)
		list_del_init(&xfer->node);

	master->xferqueue.cur = xfer;
	svc_i3c_master_start_xfer_locked(master);
}

static void svc_i3c_master_enqueue_xfer(struct svc_i3c_master *master,
					struct svc_i3c_xfer *xfer)
{
	unsigned long flags;
	int ret;

	ret = pm_runtime_resume_and_get(master->dev);
	if (ret < 0) {
		dev_err(master->dev, "<%s> Cannot get runtime PM.\n", __func__);
		return;
	}

	init_completion(&xfer->comp);
	spin_lock_irqsave(&master->xferqueue.lock, flags);
	if (master->xferqueue.cur) {
		list_add_tail(&xfer->node, &master->xferqueue.list);
	} else {
		master->xferqueue.cur = xfer;
		svc_i3c_master_start_xfer_locked(master);
	}
	spin_unlock_irqrestore(&master->xferqueue.lock, flags);

	pm_runtime_mark_last_busy(master->dev);
	pm_runtime_put_autosuspend(master->dev);
}

static bool
svc_i3c_master_supports_ccc_cmd(struct i3c_master_controller *master,
				const struct i3c_ccc_cmd *cmd)
{
	/* No software support for CCC commands targeting more than one slave */
	return (cmd->ndests == 1);
}

static int svc_i3c_master_send_bdcast_ccc_cmd(struct svc_i3c_master *master,
					      struct i3c_ccc_cmd *ccc)
{
	unsigned int xfer_len = ccc->dests[0].payload.len + 1;
	struct svc_i3c_xfer *xfer;
	struct svc_i3c_cmd *cmd;
	u8 *buf;
	int ret;

	xfer = svc_i3c_master_alloc_xfer(master, 1);
	if (!xfer)
		return -ENOMEM;

	buf = kmalloc(xfer_len, GFP_KERNEL);
	if (!buf) {
		svc_i3c_master_free_xfer(xfer);
		return -ENOMEM;
	}

	buf[0] = ccc->id;
	memcpy(&buf[1], ccc->dests[0].payload.data, ccc->dests[0].payload.len);

	xfer->type = SVC_I3C_MCTRL_TYPE_I3C;

	cmd = &xfer->cmds[0];
	cmd->addr = ccc->dests[0].addr;
	cmd->rnw = ccc->rnw;
	cmd->in = NULL;
	cmd->out = buf;
	cmd->len = xfer_len;
	cmd->read_len = 0;
	cmd->continued = false;

	mutex_lock(&master->lock);
	svc_i3c_master_enqueue_xfer(master, xfer);
	if (!wait_for_completion_timeout(&xfer->comp, msecs_to_jiffies(1000)))
		svc_i3c_master_dequeue_xfer(master, xfer);
	mutex_unlock(&master->lock);

	ret = xfer->ret;
	kfree(buf);
	svc_i3c_master_free_xfer(xfer);

	return ret;
}

static int svc_i3c_master_send_direct_ccc_cmd(struct svc_i3c_master *master,
					      struct i3c_ccc_cmd *ccc)
{
	unsigned int xfer_len = ccc->dests[0].payload.len;
	unsigned int read_len = ccc->rnw ? xfer_len : 0;
	struct svc_i3c_xfer *xfer;
	struct svc_i3c_cmd *cmd;
	int ret;

	xfer = svc_i3c_master_alloc_xfer(master, 2);
	if (!xfer)
		return -ENOMEM;

	xfer->type = SVC_I3C_MCTRL_TYPE_I3C;

	/* Broadcasted message */
	cmd = &xfer->cmds[0];
	cmd->addr = I3C_BROADCAST_ADDR;
	cmd->rnw = 0;
	cmd->in = NULL;
	cmd->out = &ccc->id;
	cmd->len = 1;
	cmd->read_len = 0;
	cmd->continued = true;

	/* Directed message */
	cmd = &xfer->cmds[1];
	cmd->addr = ccc->dests[0].addr;
	cmd->rnw = ccc->rnw;
	cmd->in = ccc->rnw ? ccc->dests[0].payload.data : NULL;
	cmd->out = ccc->rnw ? NULL : ccc->dests[0].payload.data,
	cmd->len = xfer_len;
	cmd->read_len = read_len;
	cmd->continued = false;

	mutex_lock(&master->lock);
	svc_i3c_master_enqueue_xfer(master, xfer);
	if (!wait_for_completion_timeout(&xfer->comp, msecs_to_jiffies(1000)))
		svc_i3c_master_dequeue_xfer(master, xfer);
	mutex_unlock(&master->lock);

	if (cmd->read_len != xfer_len)
		ccc->dests[0].payload.len = cmd->read_len;

	ret = xfer->ret;
	svc_i3c_master_free_xfer(xfer);

	return ret;
}

static int svc_i3c_master_send_ccc_cmd(struct i3c_master_controller *m,
				       struct i3c_ccc_cmd *cmd)
{
	struct svc_i3c_master *master = to_svc_i3c_master(m);
	bool broadcast = cmd->id < 0x80;
	int ret;

	if (broadcast)
		ret = svc_i3c_master_send_bdcast_ccc_cmd(master, cmd);
	else
		ret = svc_i3c_master_send_direct_ccc_cmd(master, cmd);

	if (ret)
		cmd->err = I3C_ERROR_M2;

	return ret;
}

static int svc_i3c_master_priv_xfers(struct i3c_dev_desc *dev,
				     struct i3c_priv_xfer *xfers,
				     int nxfers)
{
	struct i3c_master_controller *m = i3c_dev_get_master(dev);
	struct svc_i3c_master *master = to_svc_i3c_master(m);
	struct svc_i3c_i2c_dev_data *data = i3c_dev_get_master_data(dev);
	struct svc_i3c_xfer *xfer;
	int ret, i;

	xfer = svc_i3c_master_alloc_xfer(master, nxfers);
	if (!xfer)
		return -ENOMEM;

	xfer->type = SVC_I3C_MCTRL_TYPE_I3C;

	for (i = 0; i < nxfers; i++) {
		struct svc_i3c_cmd *cmd = &xfer->cmds[i];

		cmd->addr = master->addrs[data->index];
		cmd->rnw = xfers[i].rnw;
		cmd->in = xfers[i].rnw ? xfers[i].data.in : NULL;
		cmd->out = xfers[i].rnw ? NULL : xfers[i].data.out;
		cmd->len = xfers[i].len;
		cmd->read_len = xfers[i].rnw ? xfers[i].len : 0;
		cmd->continued = (i + 1) < nxfers;
	}

	mutex_lock(&master->lock);
	svc_i3c_master_enqueue_xfer(master, xfer);
	if (!wait_for_completion_timeout(&xfer->comp, msecs_to_jiffies(1000)))
		svc_i3c_master_dequeue_xfer(master, xfer);
	mutex_unlock(&master->lock);

	ret = xfer->ret;
	svc_i3c_master_free_xfer(xfer);

	return ret;
}

static int svc_i3c_master_i2c_xfers(struct i2c_dev_desc *dev,
				    const struct i2c_msg *xfers,
				    int nxfers)
{
	struct i3c_master_controller *m = i2c_dev_get_master(dev);
	struct svc_i3c_master *master = to_svc_i3c_master(m);
	struct svc_i3c_i2c_dev_data *data = i2c_dev_get_master_data(dev);
	struct svc_i3c_xfer *xfer;
	int ret, i;

	xfer = svc_i3c_master_alloc_xfer(master, nxfers);
	if (!xfer)
		return -ENOMEM;

	xfer->type = SVC_I3C_MCTRL_TYPE_I2C;

	for (i = 0; i < nxfers; i++) {
		struct svc_i3c_cmd *cmd = &xfer->cmds[i];

		cmd->addr = master->addrs[data->index];
		cmd->rnw = xfers[i].flags & I2C_M_RD;
		cmd->in = cmd->rnw ? xfers[i].buf : NULL;
		cmd->out = cmd->rnw ? NULL : xfers[i].buf;
		cmd->len = xfers[i].len;
		cmd->read_len = cmd->rnw ? xfers[i].len : 0;
		cmd->continued = (i + 1 < nxfers);
	}

	mutex_lock(&master->lock);
	svc_i3c_master_enqueue_xfer(master, xfer);
	if (!wait_for_completion_timeout(&xfer->comp, msecs_to_jiffies(1000)))
		svc_i3c_master_dequeue_xfer(master, xfer);
	mutex_unlock(&master->lock);

	ret = xfer->ret;
	svc_i3c_master_free_xfer(xfer);

	return ret;
}

static int svc_i3c_master_request_ibi(struct i3c_dev_desc *dev,
				      const struct i3c_ibi_setup *req)
{
	struct i3c_master_controller *m = i3c_dev_get_master(dev);
	struct svc_i3c_master *master = to_svc_i3c_master(m);
	struct svc_i3c_i2c_dev_data *data = i3c_dev_get_master_data(dev);
	unsigned long flags;
	unsigned int i;

	if (dev->ibi->max_payload_len > SVC_I3C_FIFO_SIZE) {
		dev_err(master->dev, "IBI max payload %d should be < %d\n",
			dev->ibi->max_payload_len, SVC_I3C_FIFO_SIZE);
		return -ERANGE;
	}

	data->ibi_pool = i3c_generic_ibi_alloc_pool(dev, req);
	if (IS_ERR(data->ibi_pool))
		return PTR_ERR(data->ibi_pool);

	spin_lock_irqsave(&master->ibi.lock, flags);
	for (i = 0; i < master->ibi.num_slots; i++) {
		if (!master->ibi.slots[i]) {
			data->ibi = i;
			master->ibi.slots[i] = dev;
			break;
		}
	}
	spin_unlock_irqrestore(&master->ibi.lock, flags);

	if (i < master->ibi.num_slots)
		return 0;

	i3c_generic_ibi_free_pool(data->ibi_pool);
	data->ibi_pool = NULL;

	return -ENOSPC;
}

static void svc_i3c_master_free_ibi(struct i3c_dev_desc *dev)
{
	struct i3c_master_controller *m = i3c_dev_get_master(dev);
	struct svc_i3c_master *master = to_svc_i3c_master(m);
	struct svc_i3c_i2c_dev_data *data = i3c_dev_get_master_data(dev);
	unsigned long flags;

	spin_lock_irqsave(&master->ibi.lock, flags);
	master->ibi.slots[data->ibi] = NULL;
	data->ibi = -1;
	spin_unlock_irqrestore(&master->ibi.lock, flags);

	i3c_generic_ibi_free_pool(data->ibi_pool);
}

static int svc_i3c_master_enable_ibi(struct i3c_dev_desc *dev)
{
	struct i3c_master_controller *m = i3c_dev_get_master(dev);
	struct svc_i3c_master *master = to_svc_i3c_master(m);
	int ret;

	ret = pm_runtime_resume_and_get(master->dev);
	if (ret < 0) {
		dev_err(master->dev, "<%s> Cannot get runtime PM.\n", __func__);
		return ret;
	}

	svc_i3c_master_enable_interrupts(master, SVC_I3C_MINT_SLVSTART);

	return i3c_master_enec_locked(m, dev->info.dyn_addr, I3C_CCC_EVENT_SIR);
}

static int svc_i3c_master_disable_ibi(struct i3c_dev_desc *dev)
{
	struct i3c_master_controller *m = i3c_dev_get_master(dev);
	struct svc_i3c_master *master = to_svc_i3c_master(m);
	int ret;

	svc_i3c_master_disable_interrupts(master);

	ret = i3c_master_disec_locked(m, dev->info.dyn_addr, I3C_CCC_EVENT_SIR);

	pm_runtime_mark_last_busy(master->dev);
	pm_runtime_put_autosuspend(master->dev);

	return ret;
}

static void svc_i3c_master_recycle_ibi_slot(struct i3c_dev_desc *dev,
					    struct i3c_ibi_slot *slot)
{
	struct svc_i3c_i2c_dev_data *data = i3c_dev_get_master_data(dev);

	i3c_generic_ibi_recycle_slot(data->ibi_pool, slot);
}

static const struct i3c_master_controller_ops svc_i3c_master_ops = {
	.bus_init = svc_i3c_master_bus_init,
	.bus_cleanup = svc_i3c_master_bus_cleanup,
	.attach_i3c_dev = svc_i3c_master_attach_i3c_dev,
	.detach_i3c_dev = svc_i3c_master_detach_i3c_dev,
	.reattach_i3c_dev = svc_i3c_master_reattach_i3c_dev,
	.attach_i2c_dev = svc_i3c_master_attach_i2c_dev,
	.detach_i2c_dev = svc_i3c_master_detach_i2c_dev,
	.do_daa = svc_i3c_master_do_daa,
	.supports_ccc_cmd = svc_i3c_master_supports_ccc_cmd,
	.send_ccc_cmd = svc_i3c_master_send_ccc_cmd,
	.priv_xfers = svc_i3c_master_priv_xfers,
	.i2c_xfers = svc_i3c_master_i2c_xfers,
	.request_ibi = svc_i3c_master_request_ibi,
	.free_ibi = svc_i3c_master_free_ibi,
	.recycle_ibi_slot = svc_i3c_master_recycle_ibi_slot,
	.enable_ibi = svc_i3c_master_enable_ibi,
	.disable_ibi = svc_i3c_master_disable_ibi,
};

static int svc_i3c_master_prepare_clks(struct svc_i3c_master *master)
{
	int ret = 0;

	ret = clk_prepare_enable(master->pclk);
	if (ret)
		return ret;

	ret = clk_prepare_enable(master->fclk);
	if (ret) {
		clk_disable_unprepare(master->pclk);
		return ret;
	}

	ret = clk_prepare_enable(master->sclk);
	if (ret) {
		clk_disable_unprepare(master->pclk);
		clk_disable_unprepare(master->fclk);
		return ret;
	}

	return 0;
}

static void svc_i3c_master_unprepare_clks(struct svc_i3c_master *master)
{
	clk_disable_unprepare(master->pclk);
	clk_disable_unprepare(master->fclk);
	clk_disable_unprepare(master->sclk);
}

static int svc_i3c_master_probe(struct platform_device *pdev)
{
	struct device *dev = &pdev->dev;
	struct svc_i3c_master *master;
	int ret;

	master = devm_kzalloc(dev, sizeof(*master), GFP_KERNEL);
	if (!master)
		return -ENOMEM;

	master->regs = devm_platform_ioremap_resource(pdev, 0);
	if (IS_ERR(master->regs))
		return PTR_ERR(master->regs);

	master->pclk = devm_clk_get(dev, "pclk");
	if (IS_ERR(master->pclk))
		return PTR_ERR(master->pclk);

	master->fclk = devm_clk_get(dev, "fast_clk");
	if (IS_ERR(master->fclk))
		return PTR_ERR(master->fclk);

	master->sclk = devm_clk_get(dev, "slow_clk");
	if (IS_ERR(master->sclk))
		return PTR_ERR(master->sclk);

	master->irq = platform_get_irq(pdev, 0);
	if (master->irq < 0)
		return master->irq;

	master->dev = dev;

	ret = svc_i3c_master_prepare_clks(master);
	if (ret)
		return ret;

	INIT_WORK(&master->hj_work, svc_i3c_master_hj_work);
	INIT_WORK(&master->ibi_work, svc_i3c_master_ibi_work);
	mutex_init(&master->lock);

	ret = devm_request_irq(dev, master->irq, svc_i3c_master_irq_handler,
			       IRQF_NO_SUSPEND, "svc-i3c-irq", master);
	if (ret)
		goto err_disable_clks;

	master->free_slots = GENMASK(SVC_I3C_MAX_DEVS - 1, 0);

	spin_lock_init(&master->xferqueue.lock);
	INIT_LIST_HEAD(&master->xferqueue.list);

	spin_lock_init(&master->ibi.lock);
	master->ibi.num_slots = SVC_I3C_MAX_DEVS;
	master->ibi.slots = devm_kcalloc(&pdev->dev, master->ibi.num_slots,
					 sizeof(*master->ibi.slots),
					 GFP_KERNEL);
	if (!master->ibi.slots) {
		ret = -ENOMEM;
		goto err_disable_clks;
	}

	platform_set_drvdata(pdev, master);

	pm_runtime_set_autosuspend_delay(&pdev->dev, SVC_I3C_PM_TIMEOUT_MS);
	pm_runtime_use_autosuspend(&pdev->dev);
	pm_runtime_get_noresume(&pdev->dev);
	pm_runtime_set_active(&pdev->dev);
	pm_runtime_enable(&pdev->dev);

	svc_i3c_master_reset(master);

	/* Register the master */
	ret = i3c_master_register(&master->base, &pdev->dev,
				  &svc_i3c_master_ops, false);
	if (ret)
		goto rpm_disable;

	pm_runtime_mark_last_busy(&pdev->dev);
	pm_runtime_put_autosuspend(&pdev->dev);

	return 0;

rpm_disable:
	pm_runtime_dont_use_autosuspend(&pdev->dev);
	pm_runtime_put_noidle(&pdev->dev);
	pm_runtime_set_suspended(&pdev->dev);
	pm_runtime_disable(&pdev->dev);

err_disable_clks:
	svc_i3c_master_unprepare_clks(master);

	return ret;
}

static void svc_i3c_master_remove(struct platform_device *pdev)
{
	struct svc_i3c_master *master = platform_get_drvdata(pdev);

	i3c_master_unregister(&master->base);

	pm_runtime_dont_use_autosuspend(&pdev->dev);
	pm_runtime_disable(&pdev->dev);
}

static void svc_i3c_save_regs(struct svc_i3c_master *master)
{
	master->saved_regs.mconfig = readl(master->regs + SVC_I3C_MCONFIG);
	master->saved_regs.mdynaddr = readl(master->regs + SVC_I3C_MDYNADDR);
}

static void svc_i3c_restore_regs(struct svc_i3c_master *master)
{
	if (readl(master->regs + SVC_I3C_MDYNADDR) !=
	    master->saved_regs.mdynaddr) {
		writel(master->saved_regs.mconfig,
		       master->regs + SVC_I3C_MCONFIG);
		writel(master->saved_regs.mdynaddr,
		       master->regs + SVC_I3C_MDYNADDR);
	}
}

static int __maybe_unused svc_i3c_runtime_suspend(struct device *dev)
{
	struct svc_i3c_master *master = dev_get_drvdata(dev);

	svc_i3c_save_regs(master);
	svc_i3c_master_unprepare_clks(master);
	pinctrl_pm_select_sleep_state(dev);

	return 0;
}

static int __maybe_unused svc_i3c_runtime_resume(struct device *dev)
{
	struct svc_i3c_master *master = dev_get_drvdata(dev);

	pinctrl_pm_select_default_state(dev);
	svc_i3c_master_prepare_clks(master);

	svc_i3c_restore_regs(master);

	return 0;
}

static const struct dev_pm_ops svc_i3c_pm_ops = {
	SET_NOIRQ_SYSTEM_SLEEP_PM_OPS(pm_runtime_force_suspend,
				      pm_runtime_force_resume)
	SET_RUNTIME_PM_OPS(svc_i3c_runtime_suspend,
			   svc_i3c_runtime_resume, NULL)
};

static const struct of_device_id svc_i3c_master_of_match_tbl[] = {
	{ .compatible = "silvaco,i3c-master" },
	{ /* sentinel */ },
};
MODULE_DEVICE_TABLE(of, svc_i3c_master_of_match_tbl);

static struct platform_driver svc_i3c_master = {
	.probe = svc_i3c_master_probe,
	.remove_new = svc_i3c_master_remove,
	.driver = {
		.name = "silvaco-i3c-master",
		.of_match_table = svc_i3c_master_of_match_tbl,
		.pm = &svc_i3c_pm_ops,
	},
};
module_platform_driver(svc_i3c_master);

MODULE_AUTHOR("Conor Culhane <conor.culhane@silvaco.com>");
MODULE_AUTHOR("Miquel Raynal <miquel.raynal@bootlin.com>");
MODULE_DESCRIPTION("Silvaco dual-role I3C master driver");
MODULE_LICENSE("GPL v2");<|MERGE_RESOLUTION|>--- conflicted
+++ resolved
@@ -1050,8 +1050,6 @@
 		goto emit_stop;
 	}
 
-<<<<<<< HEAD
-=======
 	/*
 	 * According to I3C spec ver 1.1.1, 5.1.2.2.3 Consequence of Controller Starting a Frame
 	 * with I3C Target Address.
@@ -1069,30 +1067,12 @@
 		goto emit_stop;
 	}
 
->>>>>>> 98817289
 	if (rnw)
 		ret = svc_i3c_master_read(master, in, xfer_len);
 	else
 		ret = svc_i3c_master_write(master, out, xfer_len);
 	if (ret < 0)
 		goto emit_stop;
-
-	/*
-	 * According to I3C spec ver 1.1.1, 5.1.2.2.3 Consequence of Controller Starting a Frame
-	 * with I3C Target Address.
-	 *
-	 * The I3C Controller normally should start a Frame, the Address may be arbitrated, and so
-	 * the Controller shall monitor to see whether an In-Band Interrupt request, a Controller
-	 * Role Request (i.e., Secondary Controller requests to become the Active Controller), or
-	 * a Hot-Join Request has been made.
-	 *
-	 * If missed IBIWON check, the wrong data will be return. When IBIWON happen, return failure
-	 * and yield the above events handler.
-	 */
-	if (SVC_I3C_MSTATUS_IBIWON(reg)) {
-		ret = -ENXIO;
-		goto emit_stop;
-	}
 
 	if (rnw)
 		*read_len = ret;
