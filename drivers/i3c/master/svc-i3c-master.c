--- conflicted
+++ resolved
@@ -2061,15 +2061,11 @@
 			   svc_i3c_runtime_resume, NULL)
 };
 
-<<<<<<< HEAD
-static const struct svc_i3c_drvdata npcm845_drvdata = {};
-=======
 static const struct svc_i3c_drvdata npcm845_drvdata = {
 	.quirks = SVC_I3C_QUIRK_FIFO_EMPTY |
 		SVC_I3C_QUIRK_FALSE_SLVSTART |
 		SVC_I3C_QUIRK_DAA_CORRUPT,
 };
->>>>>>> fc85704c
 
 static const struct svc_i3c_drvdata svc_default_drvdata = {};
 
