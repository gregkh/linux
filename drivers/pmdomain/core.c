// SPDX-License-Identifier: GPL-2.0
/*
 * drivers/base/power/domain.c - Common code related to device power domains.
 *
 * Copyright (C) 2011 Rafael J. Wysocki <rjw@sisk.pl>, Renesas Electronics Corp.
 */
#define pr_fmt(fmt) "PM: " fmt

#include <linux/delay.h>
#include <linux/idr.h>
#include <linux/kernel.h>
#include <linux/io.h>
#include <linux/platform_device.h>
#include <linux/pm_opp.h>
#include <linux/pm_runtime.h>
#include <linux/pm_domain.h>
#include <linux/pm_qos.h>
#include <linux/pm_clock.h>
#include <linux/slab.h>
#include <linux/err.h>
#include <linux/sched.h>
#include <linux/suspend.h>
#include <linux/export.h>
#include <linux/cpu.h>
#include <linux/debugfs.h>

/* Provides a unique ID for each genpd device */
static DEFINE_IDA(genpd_ida);

#define GENPD_RETRY_MAX_MS	250		/* Approximate */

#define GENPD_DEV_CALLBACK(genpd, type, callback, dev)		\
({								\
	type (*__routine)(struct device *__d); 			\
	type __ret = (type)0;					\
								\
	__routine = genpd->dev_ops.callback; 			\
	if (__routine) {					\
		__ret = __routine(dev); 			\
	}							\
	__ret;							\
})

static LIST_HEAD(gpd_list);
static DEFINE_MUTEX(gpd_list_lock);

struct genpd_lock_ops {
	void (*lock)(struct generic_pm_domain *genpd);
	void (*lock_nested)(struct generic_pm_domain *genpd, int depth);
	int (*lock_interruptible)(struct generic_pm_domain *genpd);
	void (*unlock)(struct generic_pm_domain *genpd);
};

static void genpd_lock_mtx(struct generic_pm_domain *genpd)
{
	mutex_lock(&genpd->mlock);
}

static void genpd_lock_nested_mtx(struct generic_pm_domain *genpd,
					int depth)
{
	mutex_lock_nested(&genpd->mlock, depth);
}

static int genpd_lock_interruptible_mtx(struct generic_pm_domain *genpd)
{
	return mutex_lock_interruptible(&genpd->mlock);
}

static void genpd_unlock_mtx(struct generic_pm_domain *genpd)
{
	return mutex_unlock(&genpd->mlock);
}

static const struct genpd_lock_ops genpd_mtx_ops = {
	.lock = genpd_lock_mtx,
	.lock_nested = genpd_lock_nested_mtx,
	.lock_interruptible = genpd_lock_interruptible_mtx,
	.unlock = genpd_unlock_mtx,
};

static void genpd_lock_spin(struct generic_pm_domain *genpd)
	__acquires(&genpd->slock)
{
	unsigned long flags;

	spin_lock_irqsave(&genpd->slock, flags);
	genpd->lock_flags = flags;
}

static void genpd_lock_nested_spin(struct generic_pm_domain *genpd,
					int depth)
	__acquires(&genpd->slock)
{
	unsigned long flags;

	spin_lock_irqsave_nested(&genpd->slock, flags, depth);
	genpd->lock_flags = flags;
}

static int genpd_lock_interruptible_spin(struct generic_pm_domain *genpd)
	__acquires(&genpd->slock)
{
	unsigned long flags;

	spin_lock_irqsave(&genpd->slock, flags);
	genpd->lock_flags = flags;
	return 0;
}

static void genpd_unlock_spin(struct generic_pm_domain *genpd)
	__releases(&genpd->slock)
{
	spin_unlock_irqrestore(&genpd->slock, genpd->lock_flags);
}

static const struct genpd_lock_ops genpd_spin_ops = {
	.lock = genpd_lock_spin,
	.lock_nested = genpd_lock_nested_spin,
	.lock_interruptible = genpd_lock_interruptible_spin,
	.unlock = genpd_unlock_spin,
};

static void genpd_lock_raw_spin(struct generic_pm_domain *genpd)
	__acquires(&genpd->raw_slock)
{
	unsigned long flags;

	raw_spin_lock_irqsave(&genpd->raw_slock, flags);
	genpd->raw_lock_flags = flags;
}

static void genpd_lock_nested_raw_spin(struct generic_pm_domain *genpd,
					int depth)
	__acquires(&genpd->raw_slock)
{
	unsigned long flags;

	raw_spin_lock_irqsave_nested(&genpd->raw_slock, flags, depth);
	genpd->raw_lock_flags = flags;
}

static int genpd_lock_interruptible_raw_spin(struct generic_pm_domain *genpd)
	__acquires(&genpd->raw_slock)
{
	unsigned long flags;

	raw_spin_lock_irqsave(&genpd->raw_slock, flags);
	genpd->raw_lock_flags = flags;
	return 0;
}

static void genpd_unlock_raw_spin(struct generic_pm_domain *genpd)
	__releases(&genpd->raw_slock)
{
	raw_spin_unlock_irqrestore(&genpd->raw_slock, genpd->raw_lock_flags);
}

static const struct genpd_lock_ops genpd_raw_spin_ops = {
	.lock = genpd_lock_raw_spin,
	.lock_nested = genpd_lock_nested_raw_spin,
	.lock_interruptible = genpd_lock_interruptible_raw_spin,
	.unlock = genpd_unlock_raw_spin,
};

#define genpd_lock(p)			p->lock_ops->lock(p)
#define genpd_lock_nested(p, d)		p->lock_ops->lock_nested(p, d)
#define genpd_lock_interruptible(p)	p->lock_ops->lock_interruptible(p)
#define genpd_unlock(p)			p->lock_ops->unlock(p)

#define genpd_status_on(genpd)		(genpd->status == GENPD_STATE_ON)
#define genpd_is_irq_safe(genpd)	(genpd->flags & GENPD_FLAG_IRQ_SAFE)
#define genpd_is_always_on(genpd)	(genpd->flags & GENPD_FLAG_ALWAYS_ON)
#define genpd_is_active_wakeup(genpd)	(genpd->flags & GENPD_FLAG_ACTIVE_WAKEUP)
#define genpd_is_cpu_domain(genpd)	(genpd->flags & GENPD_FLAG_CPU_DOMAIN)
#define genpd_is_rpm_always_on(genpd)	(genpd->flags & GENPD_FLAG_RPM_ALWAYS_ON)
#define genpd_is_opp_table_fw(genpd)	(genpd->flags & GENPD_FLAG_OPP_TABLE_FW)
#define genpd_is_dev_name_fw(genpd)	(genpd->flags & GENPD_FLAG_DEV_NAME_FW)

static inline bool irq_safe_dev_in_sleep_domain(struct device *dev,
		const struct generic_pm_domain *genpd)
{
	bool ret;

	ret = pm_runtime_is_irq_safe(dev) && !genpd_is_irq_safe(genpd);

	/*
	 * Warn once if an IRQ safe device is attached to a domain, which
	 * callbacks are allowed to sleep. This indicates a suboptimal
	 * configuration for PM, but it doesn't matter for an always on domain.
	 */
	if (genpd_is_always_on(genpd) || genpd_is_rpm_always_on(genpd))
		return ret;

	if (ret)
		dev_warn_once(dev, "PM domain %s will not be powered off\n",
			      dev_name(&genpd->dev));

	return ret;
}

static int genpd_runtime_suspend(struct device *dev);

/*
 * Get the generic PM domain for a particular struct device.
 * This validates the struct device pointer, the PM domain pointer,
 * and checks that the PM domain pointer is a real generic PM domain.
 * Any failure results in NULL being returned.
 */
static struct generic_pm_domain *dev_to_genpd_safe(struct device *dev)
{
	if (IS_ERR_OR_NULL(dev) || IS_ERR_OR_NULL(dev->pm_domain))
		return NULL;

	/* A genpd's always have its ->runtime_suspend() callback assigned. */
	if (dev->pm_domain->ops.runtime_suspend == genpd_runtime_suspend)
		return pd_to_genpd(dev->pm_domain);

	return NULL;
}

/*
 * This should only be used where we are certain that the pm_domain
 * attached to the device is a genpd domain.
 */
static struct generic_pm_domain *dev_to_genpd(struct device *dev)
{
	if (IS_ERR_OR_NULL(dev->pm_domain))
		return ERR_PTR(-EINVAL);

	return pd_to_genpd(dev->pm_domain);
}

struct device *dev_to_genpd_dev(struct device *dev)
{
	struct generic_pm_domain *genpd = dev_to_genpd(dev);

	if (IS_ERR(genpd))
		return ERR_CAST(genpd);

	return &genpd->dev;
}

static int genpd_stop_dev(const struct generic_pm_domain *genpd,
			  struct device *dev)
{
	return GENPD_DEV_CALLBACK(genpd, int, stop, dev);
}

static int genpd_start_dev(const struct generic_pm_domain *genpd,
			   struct device *dev)
{
	return GENPD_DEV_CALLBACK(genpd, int, start, dev);
}

static bool genpd_sd_counter_dec(struct generic_pm_domain *genpd)
{
	bool ret = false;

	if (!WARN_ON(atomic_read(&genpd->sd_count) == 0))
		ret = !!atomic_dec_and_test(&genpd->sd_count);

	return ret;
}

static void genpd_sd_counter_inc(struct generic_pm_domain *genpd)
{
	atomic_inc(&genpd->sd_count);
	smp_mb__after_atomic();
}

#ifdef CONFIG_DEBUG_FS
static struct dentry *genpd_debugfs_dir;

static void genpd_debug_add(struct generic_pm_domain *genpd);

static void genpd_debug_remove(struct generic_pm_domain *genpd)
{
	if (!genpd_debugfs_dir)
		return;

	debugfs_lookup_and_remove(dev_name(&genpd->dev), genpd_debugfs_dir);
}

static void genpd_update_accounting(struct generic_pm_domain *genpd)
{
	u64 delta, now;

	now = ktime_get_mono_fast_ns();
	if (now <= genpd->accounting_time)
		return;

	delta = now - genpd->accounting_time;

	/*
	 * If genpd->status is active, it means we are just
	 * out of off and so update the idle time and vice
	 * versa.
	 */
	if (genpd->status == GENPD_STATE_ON)
		genpd->states[genpd->state_idx].idle_time += delta;
	else
		genpd->on_time += delta;

	genpd->accounting_time = now;
}
#else
static inline void genpd_debug_add(struct generic_pm_domain *genpd) {}
static inline void genpd_debug_remove(struct generic_pm_domain *genpd) {}
static inline void genpd_update_accounting(struct generic_pm_domain *genpd) {}
#endif

static int _genpd_reeval_performance_state(struct generic_pm_domain *genpd,
					   unsigned int state)
{
	struct generic_pm_domain_data *pd_data;
	struct pm_domain_data *pdd;
	struct gpd_link *link;

	/* New requested state is same as Max requested state */
	if (state == genpd->performance_state)
		return state;

	/* New requested state is higher than Max requested state */
	if (state > genpd->performance_state)
		return state;

	/* Traverse all devices within the domain */
	list_for_each_entry(pdd, &genpd->dev_list, list_node) {
		pd_data = to_gpd_data(pdd);

		if (pd_data->performance_state > state)
			state = pd_data->performance_state;
	}

	/*
	 * Traverse all sub-domains within the domain. This can be
	 * done without any additional locking as the link->performance_state
	 * field is protected by the parent genpd->lock, which is already taken.
	 *
	 * Also note that link->performance_state (subdomain's performance state
	 * requirement to parent domain) is different from
	 * link->child->performance_state (current performance state requirement
	 * of the devices/sub-domains of the subdomain) and so can have a
	 * different value.
	 *
	 * Note that we also take vote from powered-off sub-domains into account
	 * as the same is done for devices right now.
	 */
	list_for_each_entry(link, &genpd->parent_links, parent_node) {
		if (link->performance_state > state)
			state = link->performance_state;
	}

	return state;
}

static int genpd_xlate_performance_state(struct generic_pm_domain *genpd,
					 struct generic_pm_domain *parent,
					 unsigned int pstate)
{
	if (!parent->set_performance_state)
		return pstate;

	return dev_pm_opp_xlate_performance_state(genpd->opp_table,
						  parent->opp_table,
						  pstate);
}

static int _genpd_set_performance_state(struct generic_pm_domain *genpd,
					unsigned int state, int depth);

static void _genpd_rollback_parent_state(struct gpd_link *link, int depth)
{
	struct generic_pm_domain *parent = link->parent;
	int parent_state;

	genpd_lock_nested(parent, depth + 1);

	parent_state = link->prev_performance_state;
	link->performance_state = parent_state;

	parent_state = _genpd_reeval_performance_state(parent, parent_state);
	if (_genpd_set_performance_state(parent, parent_state, depth + 1)) {
		pr_err("%s: Failed to roll back to %d performance state\n",
		       parent->name, parent_state);
	}

	genpd_unlock(parent);
}

static int _genpd_set_parent_state(struct generic_pm_domain *genpd,
				   struct gpd_link *link,
				   unsigned int state, int depth)
{
	struct generic_pm_domain *parent = link->parent;
	int parent_state, ret;

	/* Find parent's performance state */
	ret = genpd_xlate_performance_state(genpd, parent, state);
	if (unlikely(ret < 0))
		return ret;

	parent_state = ret;

	genpd_lock_nested(parent, depth + 1);

	link->prev_performance_state = link->performance_state;
	link->performance_state = parent_state;

	parent_state = _genpd_reeval_performance_state(parent, parent_state);
	ret = _genpd_set_performance_state(parent, parent_state, depth + 1);
	if (ret)
		link->performance_state = link->prev_performance_state;

	genpd_unlock(parent);

	return ret;
}

static int _genpd_set_performance_state(struct generic_pm_domain *genpd,
					unsigned int state, int depth)
{
	struct gpd_link *link = NULL;
	int ret;

	if (state == genpd->performance_state)
		return 0;

	/* When scaling up, propagate to parents first in normal order */
	if (state > genpd->performance_state) {
		list_for_each_entry(link, &genpd->child_links, child_node) {
			ret = _genpd_set_parent_state(genpd, link, state, depth);
			if (ret)
				goto rollback_parents_up;
		}
	}

	if (genpd->set_performance_state) {
		ret = genpd->set_performance_state(genpd, state);
		if (ret) {
			if (link)
				goto rollback_parents_up;
			return ret;
		}
	}

	/* When scaling down, propagate to parents last in reverse order */
	if (state < genpd->performance_state) {
		list_for_each_entry_reverse(link, &genpd->child_links, child_node) {
			ret = _genpd_set_parent_state(genpd, link, state, depth);
			if (ret)
				goto rollback_parents_down;
		}
	}

	genpd->performance_state = state;
	return 0;

rollback_parents_up:
	list_for_each_entry_continue_reverse(link, &genpd->child_links, child_node)
		_genpd_rollback_parent_state(link, depth);
	return ret;
rollback_parents_down:
	list_for_each_entry_continue(link, &genpd->child_links, child_node)
		_genpd_rollback_parent_state(link, depth);
	return ret;
}

static int genpd_set_performance_state(struct device *dev, unsigned int state)
{
	struct generic_pm_domain *genpd = dev_to_genpd(dev);
	struct generic_pm_domain_data *gpd_data = dev_gpd_data(dev);
	unsigned int prev_state;
	int ret;

	prev_state = gpd_data->performance_state;
	if (prev_state == state)
		return 0;

	gpd_data->performance_state = state;
	state = _genpd_reeval_performance_state(genpd, state);

	ret = _genpd_set_performance_state(genpd, state, 0);
	if (ret)
		gpd_data->performance_state = prev_state;

	return ret;
}

static int genpd_drop_performance_state(struct device *dev)
{
	unsigned int prev_state = dev_gpd_data(dev)->performance_state;

	if (!genpd_set_performance_state(dev, 0))
		return prev_state;

	return 0;
}

static void genpd_restore_performance_state(struct device *dev,
					    unsigned int state)
{
	if (state)
		genpd_set_performance_state(dev, state);
}

static int genpd_dev_pm_set_performance_state(struct device *dev,
					      unsigned int state)
{
	struct generic_pm_domain *genpd = dev_to_genpd(dev);
	int ret = 0;

	genpd_lock(genpd);
	if (pm_runtime_suspended(dev)) {
		dev_gpd_data(dev)->rpm_pstate = state;
	} else {
		ret = genpd_set_performance_state(dev, state);
		if (!ret)
			dev_gpd_data(dev)->rpm_pstate = 0;
	}
	genpd_unlock(genpd);

	return ret;
}

/**
 * dev_pm_genpd_set_performance_state- Set performance state of device's power
 * domain.
 *
 * @dev: Device for which the performance-state needs to be set.
 * @state: Target performance state of the device. This can be set as 0 when the
 *	   device doesn't have any performance state constraints left (And so
 *	   the device wouldn't participate anymore to find the target
 *	   performance state of the genpd).
 *
 * It is assumed that the users guarantee that the genpd wouldn't be detached
 * while this routine is getting called.
 *
 * Returns 0 on success and negative error values on failures.
 */
int dev_pm_genpd_set_performance_state(struct device *dev, unsigned int state)
{
	struct generic_pm_domain *genpd;

	genpd = dev_to_genpd_safe(dev);
	if (!genpd)
		return -ENODEV;

	if (WARN_ON(!dev->power.subsys_data ||
		     !dev->power.subsys_data->domain_data))
		return -EINVAL;

	return genpd_dev_pm_set_performance_state(dev, state);
}
EXPORT_SYMBOL_GPL(dev_pm_genpd_set_performance_state);

/**
 * dev_pm_genpd_set_next_wakeup - Notify PM framework of an impending wakeup.
 *
 * @dev: Device to handle
 * @next: impending interrupt/wakeup for the device
 *
 *
 * Allow devices to inform of the next wakeup. It's assumed that the users
 * guarantee that the genpd wouldn't be detached while this routine is getting
 * called. Additionally, it's also assumed that @dev isn't runtime suspended
 * (RPM_SUSPENDED)."
 * Although devices are expected to update the next_wakeup after the end of
 * their usecase as well, it is possible the devices themselves may not know
 * about that, so stale @next will be ignored when powering off the domain.
 */
void dev_pm_genpd_set_next_wakeup(struct device *dev, ktime_t next)
{
	struct generic_pm_domain *genpd;
	struct gpd_timing_data *td;

	genpd = dev_to_genpd_safe(dev);
	if (!genpd)
		return;

	td = to_gpd_data(dev->power.subsys_data->domain_data)->td;
	if (td)
		td->next_wakeup = next;
}
EXPORT_SYMBOL_GPL(dev_pm_genpd_set_next_wakeup);

/**
 * dev_pm_genpd_get_next_hrtimer - Return the next_hrtimer for the genpd
 * @dev: A device that is attached to the genpd.
 *
 * This routine should typically be called for a device, at the point of when a
 * GENPD_NOTIFY_PRE_OFF notification has been sent for it.
 *
 * Returns the aggregated value of the genpd's next hrtimer or KTIME_MAX if no
 * valid value have been set.
 */
ktime_t dev_pm_genpd_get_next_hrtimer(struct device *dev)
{
	struct generic_pm_domain *genpd;

	genpd = dev_to_genpd_safe(dev);
	if (!genpd)
		return KTIME_MAX;

	if (genpd->gd)
		return genpd->gd->next_hrtimer;

	return KTIME_MAX;
}
EXPORT_SYMBOL_GPL(dev_pm_genpd_get_next_hrtimer);

/*
 * dev_pm_genpd_synced_poweroff - Next power off should be synchronous
 *
 * @dev: A device that is attached to the genpd.
 *
 * Allows a consumer of the genpd to notify the provider that the next power off
 * should be synchronous.
 *
 * It is assumed that the users guarantee that the genpd wouldn't be detached
 * while this routine is getting called.
 */
void dev_pm_genpd_synced_poweroff(struct device *dev)
{
	struct generic_pm_domain *genpd;

	genpd = dev_to_genpd_safe(dev);
	if (!genpd)
		return;

	genpd_lock(genpd);
	genpd->synced_poweroff = true;
	genpd_unlock(genpd);
}
EXPORT_SYMBOL_GPL(dev_pm_genpd_synced_poweroff);

/**
 * dev_pm_genpd_set_hwmode() - Set the HW mode for the device and its PM domain.
 *
 * @dev: Device for which the HW-mode should be changed.
 * @enable: Value to set or unset the HW-mode.
 *
 * Some PM domains can rely on HW signals to control the power for a device. To
 * allow a consumer driver to switch the behaviour for its device in runtime,
 * which may be beneficial from a latency or energy point of view, this function
 * may be called.
 *
 * It is assumed that the users guarantee that the genpd wouldn't be detached
 * while this routine is getting called.
 *
 * Return: Returns 0 on success and negative error values on failures.
 */
int dev_pm_genpd_set_hwmode(struct device *dev, bool enable)
{
	struct generic_pm_domain *genpd;
	int ret = 0;

	genpd = dev_to_genpd_safe(dev);
	if (!genpd)
		return -ENODEV;

	if (!genpd->set_hwmode_dev)
		return -EOPNOTSUPP;

	genpd_lock(genpd);

	if (dev_gpd_data(dev)->hw_mode == enable)
		goto out;

	ret = genpd->set_hwmode_dev(genpd, dev, enable);
	if (!ret)
		dev_gpd_data(dev)->hw_mode = enable;

out:
	genpd_unlock(genpd);
	return ret;
}
EXPORT_SYMBOL_GPL(dev_pm_genpd_set_hwmode);

/**
 * dev_pm_genpd_get_hwmode() - Get the HW mode setting for the device.
 *
 * @dev: Device for which the current HW-mode setting should be fetched.
 *
 * This helper function allows consumer drivers to fetch the current HW mode
 * setting of its the device.
 *
 * It is assumed that the users guarantee that the genpd wouldn't be detached
 * while this routine is getting called.
 *
 * Return: Returns the HW mode setting of device from SW cached hw_mode.
 */
bool dev_pm_genpd_get_hwmode(struct device *dev)
{
	return dev_gpd_data(dev)->hw_mode;
}
EXPORT_SYMBOL_GPL(dev_pm_genpd_get_hwmode);

static int _genpd_power_on(struct generic_pm_domain *genpd, bool timed)
{
	unsigned int state_idx = genpd->state_idx;
	ktime_t time_start;
	s64 elapsed_ns;
	int ret;

	/* Notify consumers that we are about to power on. */
	ret = raw_notifier_call_chain_robust(&genpd->power_notifiers,
					     GENPD_NOTIFY_PRE_ON,
					     GENPD_NOTIFY_OFF, NULL);
	ret = notifier_to_errno(ret);
	if (ret)
		return ret;

	if (!genpd->power_on)
		goto out;

	timed = timed && genpd->gd && !genpd->states[state_idx].fwnode;
	if (!timed) {
		ret = genpd->power_on(genpd);
		if (ret)
			goto err;

		goto out;
	}

	time_start = ktime_get();
	ret = genpd->power_on(genpd);
	if (ret)
		goto err;

	elapsed_ns = ktime_to_ns(ktime_sub(ktime_get(), time_start));
	if (elapsed_ns <= genpd->states[state_idx].power_on_latency_ns)
		goto out;

	genpd->states[state_idx].power_on_latency_ns = elapsed_ns;
	genpd->gd->max_off_time_changed = true;
	pr_debug("%s: Power-%s latency exceeded, new value %lld ns\n",
		 dev_name(&genpd->dev), "on", elapsed_ns);

out:
	raw_notifier_call_chain(&genpd->power_notifiers, GENPD_NOTIFY_ON, NULL);
	genpd->synced_poweroff = false;
	return 0;
err:
	raw_notifier_call_chain(&genpd->power_notifiers, GENPD_NOTIFY_OFF,
				NULL);
	return ret;
}

static int _genpd_power_off(struct generic_pm_domain *genpd, bool timed)
{
	unsigned int state_idx = genpd->state_idx;
	ktime_t time_start;
	s64 elapsed_ns;
	int ret;

	/* Notify consumers that we are about to power off. */
	ret = raw_notifier_call_chain_robust(&genpd->power_notifiers,
					     GENPD_NOTIFY_PRE_OFF,
					     GENPD_NOTIFY_ON, NULL);
	ret = notifier_to_errno(ret);
	if (ret)
		return ret;

	if (!genpd->power_off)
		goto out;

	timed = timed && genpd->gd && !genpd->states[state_idx].fwnode;
	if (!timed) {
		ret = genpd->power_off(genpd);
		if (ret)
			goto busy;

		goto out;
	}

	time_start = ktime_get();
	ret = genpd->power_off(genpd);
	if (ret)
		goto busy;

	elapsed_ns = ktime_to_ns(ktime_sub(ktime_get(), time_start));
	if (elapsed_ns <= genpd->states[state_idx].power_off_latency_ns)
		goto out;

	genpd->states[state_idx].power_off_latency_ns = elapsed_ns;
	genpd->gd->max_off_time_changed = true;
	pr_debug("%s: Power-%s latency exceeded, new value %lld ns\n",
		 dev_name(&genpd->dev), "off", elapsed_ns);

out:
	raw_notifier_call_chain(&genpd->power_notifiers, GENPD_NOTIFY_OFF,
				NULL);
	return 0;
busy:
	raw_notifier_call_chain(&genpd->power_notifiers, GENPD_NOTIFY_ON, NULL);
	return ret;
}

/**
 * genpd_queue_power_off_work - Queue up the execution of genpd_power_off().
 * @genpd: PM domain to power off.
 *
 * Queue up the execution of genpd_power_off() unless it's already been done
 * before.
 */
static void genpd_queue_power_off_work(struct generic_pm_domain *genpd)
{
	queue_work(pm_wq, &genpd->power_off_work);
}

/**
 * genpd_power_off - Remove power from a given PM domain.
 * @genpd: PM domain to power down.
 * @one_dev_on: If invoked from genpd's ->runtime_suspend|resume() callback, the
 * RPM status of the releated device is in an intermediate state, not yet turned
 * into RPM_SUSPENDED. This means genpd_power_off() must allow one device to not
 * be RPM_SUSPENDED, while it tries to power off the PM domain.
 * @depth: nesting count for lockdep.
 *
 * If all of the @genpd's devices have been suspended and all of its subdomains
 * have been powered down, remove power from @genpd.
 */
static int genpd_power_off(struct generic_pm_domain *genpd, bool one_dev_on,
			   unsigned int depth)
{
	struct pm_domain_data *pdd;
	struct gpd_link *link;
	unsigned int not_suspended = 0;
	int ret;

	/*
	 * Do not try to power off the domain in the following situations:
	 * (1) The domain is already in the "power off" state.
	 * (2) System suspend is in progress.
	 */
	if (!genpd_status_on(genpd) || genpd->prepared_count > 0)
		return 0;

	/*
	 * Abort power off for the PM domain in the following situations:
	 * (1) The domain is configured as always on.
	 * (2) When the domain has a subdomain being powered on.
	 */
	if (genpd_is_always_on(genpd) ||
			genpd_is_rpm_always_on(genpd) ||
			atomic_read(&genpd->sd_count) > 0)
		return -EBUSY;

	/*
	 * The children must be in their deepest (powered-off) states to allow
	 * the parent to be powered off. Note that, there's no need for
	 * additional locking, as powering on a child, requires the parent's
	 * lock to be acquired first.
	 */
	list_for_each_entry(link, &genpd->parent_links, parent_node) {
		struct generic_pm_domain *child = link->child;
		if (child->state_idx < child->state_count - 1)
			return -EBUSY;
	}

	list_for_each_entry(pdd, &genpd->dev_list, list_node) {
		/*
		 * Do not allow PM domain to be powered off, when an IRQ safe
		 * device is part of a non-IRQ safe domain.
		 */
		if (!pm_runtime_suspended(pdd->dev) ||
			irq_safe_dev_in_sleep_domain(pdd->dev, genpd))
			not_suspended++;
	}

	if (not_suspended > 1 || (not_suspended == 1 && !one_dev_on))
		return -EBUSY;

	if (genpd->gov && genpd->gov->power_down_ok) {
		if (!genpd->gov->power_down_ok(&genpd->domain))
			return -EAGAIN;
	}

	/* Default to shallowest state. */
	if (!genpd->gov)
		genpd->state_idx = 0;

	/* Don't power off, if a child domain is waiting to power on. */
	if (atomic_read(&genpd->sd_count) > 0)
		return -EBUSY;

	ret = _genpd_power_off(genpd, true);
	if (ret) {
		genpd->states[genpd->state_idx].rejected++;
		return ret;
	}

	genpd->status = GENPD_STATE_OFF;
	genpd_update_accounting(genpd);
	genpd->states[genpd->state_idx].usage++;

	list_for_each_entry(link, &genpd->child_links, child_node) {
		genpd_sd_counter_dec(link->parent);
		genpd_lock_nested(link->parent, depth + 1);
		genpd_power_off(link->parent, false, depth + 1);
		genpd_unlock(link->parent);
	}

	return 0;
}

/**
 * genpd_power_on - Restore power to a given PM domain and its parents.
 * @genpd: PM domain to power up.
 * @depth: nesting count for lockdep.
 *
 * Restore power to @genpd and all of its parents so that it is possible to
 * resume a device belonging to it.
 */
static int genpd_power_on(struct generic_pm_domain *genpd, unsigned int depth)
{
	struct gpd_link *link;
	int ret = 0;

	if (genpd_status_on(genpd))
		return 0;

	/*
	 * The list is guaranteed not to change while the loop below is being
	 * executed, unless one of the parents' .power_on() callbacks fiddles
	 * with it.
	 */
	list_for_each_entry(link, &genpd->child_links, child_node) {
		struct generic_pm_domain *parent = link->parent;

		genpd_sd_counter_inc(parent);

		genpd_lock_nested(parent, depth + 1);
		ret = genpd_power_on(parent, depth + 1);
		genpd_unlock(parent);

		if (ret) {
			genpd_sd_counter_dec(parent);
			goto err;
		}
	}

	ret = _genpd_power_on(genpd, true);
	if (ret)
		goto err;

	genpd->status = GENPD_STATE_ON;
	genpd_update_accounting(genpd);

	return 0;

 err:
	list_for_each_entry_continue_reverse(link,
					&genpd->child_links,
					child_node) {
		genpd_sd_counter_dec(link->parent);
		genpd_lock_nested(link->parent, depth + 1);
		genpd_power_off(link->parent, false, depth + 1);
		genpd_unlock(link->parent);
	}

	return ret;
}

static int genpd_dev_pm_start(struct device *dev)
{
	struct generic_pm_domain *genpd = dev_to_genpd(dev);

	return genpd_start_dev(genpd, dev);
}

static int genpd_dev_pm_qos_notifier(struct notifier_block *nb,
				     unsigned long val, void *ptr)
{
	struct generic_pm_domain_data *gpd_data;
	struct device *dev;

	gpd_data = container_of(nb, struct generic_pm_domain_data, nb);
	dev = gpd_data->base.dev;

	for (;;) {
		struct generic_pm_domain *genpd = ERR_PTR(-ENODATA);
		struct pm_domain_data *pdd;
		struct gpd_timing_data *td;

		spin_lock_irq(&dev->power.lock);

		pdd = dev->power.subsys_data ?
				dev->power.subsys_data->domain_data : NULL;
		if (pdd) {
			td = to_gpd_data(pdd)->td;
			if (td) {
				td->constraint_changed = true;
				genpd = dev_to_genpd(dev);
			}
		}

		spin_unlock_irq(&dev->power.lock);

		if (!IS_ERR(genpd)) {
			genpd_lock(genpd);
			genpd->gd->max_off_time_changed = true;
			genpd_unlock(genpd);
		}

		dev = dev->parent;
		if (!dev || dev->power.ignore_children)
			break;
	}

	return NOTIFY_DONE;
}

/**
 * genpd_power_off_work_fn - Power off PM domain whose subdomain count is 0.
 * @work: Work structure used for scheduling the execution of this function.
 */
static void genpd_power_off_work_fn(struct work_struct *work)
{
	struct generic_pm_domain *genpd;

	genpd = container_of(work, struct generic_pm_domain, power_off_work);

	genpd_lock(genpd);
	genpd_power_off(genpd, false, 0);
	genpd_unlock(genpd);
}

/**
 * __genpd_runtime_suspend - walk the hierarchy of ->runtime_suspend() callbacks
 * @dev: Device to handle.
 */
static int __genpd_runtime_suspend(struct device *dev)
{
	int (*cb)(struct device *__dev);

	if (dev->type && dev->type->pm)
		cb = dev->type->pm->runtime_suspend;
	else if (dev->class && dev->class->pm)
		cb = dev->class->pm->runtime_suspend;
	else if (dev->bus && dev->bus->pm)
		cb = dev->bus->pm->runtime_suspend;
	else
		cb = NULL;

	if (!cb && dev->driver && dev->driver->pm)
		cb = dev->driver->pm->runtime_suspend;

	return cb ? cb(dev) : 0;
}

/**
 * __genpd_runtime_resume - walk the hierarchy of ->runtime_resume() callbacks
 * @dev: Device to handle.
 */
static int __genpd_runtime_resume(struct device *dev)
{
	int (*cb)(struct device *__dev);

	if (dev->type && dev->type->pm)
		cb = dev->type->pm->runtime_resume;
	else if (dev->class && dev->class->pm)
		cb = dev->class->pm->runtime_resume;
	else if (dev->bus && dev->bus->pm)
		cb = dev->bus->pm->runtime_resume;
	else
		cb = NULL;

	if (!cb && dev->driver && dev->driver->pm)
		cb = dev->driver->pm->runtime_resume;

	return cb ? cb(dev) : 0;
}

/**
 * genpd_runtime_suspend - Suspend a device belonging to I/O PM domain.
 * @dev: Device to suspend.
 *
 * Carry out a runtime suspend of a device under the assumption that its
 * pm_domain field points to the domain member of an object of type
 * struct generic_pm_domain representing a PM domain consisting of I/O devices.
 */
static int genpd_runtime_suspend(struct device *dev)
{
	struct generic_pm_domain *genpd;
	bool (*suspend_ok)(struct device *__dev);
	struct generic_pm_domain_data *gpd_data = dev_gpd_data(dev);
	struct gpd_timing_data *td = gpd_data->td;
	bool runtime_pm = pm_runtime_enabled(dev);
	ktime_t time_start = 0;
	s64 elapsed_ns;
	int ret;

	dev_dbg(dev, "%s()\n", __func__);

	genpd = dev_to_genpd(dev);
	if (IS_ERR(genpd))
		return -EINVAL;

	/*
	 * A runtime PM centric subsystem/driver may re-use the runtime PM
	 * callbacks for other purposes than runtime PM. In those scenarios
	 * runtime PM is disabled. Under these circumstances, we shall skip
	 * validating/measuring the PM QoS latency.
	 */
	suspend_ok = genpd->gov ? genpd->gov->suspend_ok : NULL;
	if (runtime_pm && suspend_ok && !suspend_ok(dev))
		return -EBUSY;

	/* Measure suspend latency. */
	if (td && runtime_pm)
		time_start = ktime_get();

	ret = __genpd_runtime_suspend(dev);
	if (ret)
		return ret;

	ret = genpd_stop_dev(genpd, dev);
	if (ret) {
		__genpd_runtime_resume(dev);
		return ret;
	}

	/* Update suspend latency value if the measured time exceeds it. */
	if (td && runtime_pm) {
		elapsed_ns = ktime_to_ns(ktime_sub(ktime_get(), time_start));
		if (elapsed_ns > td->suspend_latency_ns) {
			td->suspend_latency_ns = elapsed_ns;
			dev_dbg(dev, "suspend latency exceeded, %lld ns\n",
				elapsed_ns);
			genpd->gd->max_off_time_changed = true;
			td->constraint_changed = true;
		}
	}

	/*
	 * If power.irq_safe is set, this routine may be run with
	 * IRQs disabled, so suspend only if the PM domain also is irq_safe.
	 */
	if (irq_safe_dev_in_sleep_domain(dev, genpd))
		return 0;

	genpd_lock(genpd);
	genpd_power_off(genpd, true, 0);
	gpd_data->rpm_pstate = genpd_drop_performance_state(dev);
	genpd_unlock(genpd);

	return 0;
}

/**
 * genpd_runtime_resume - Resume a device belonging to I/O PM domain.
 * @dev: Device to resume.
 *
 * Carry out a runtime resume of a device under the assumption that its
 * pm_domain field points to the domain member of an object of type
 * struct generic_pm_domain representing a PM domain consisting of I/O devices.
 */
static int genpd_runtime_resume(struct device *dev)
{
	struct generic_pm_domain *genpd;
	struct generic_pm_domain_data *gpd_data = dev_gpd_data(dev);
	struct gpd_timing_data *td = gpd_data->td;
	bool timed = td && pm_runtime_enabled(dev);
	ktime_t time_start = 0;
	s64 elapsed_ns;
	int ret;

	dev_dbg(dev, "%s()\n", __func__);

	genpd = dev_to_genpd(dev);
	if (IS_ERR(genpd))
		return -EINVAL;

	/*
	 * As we don't power off a non IRQ safe domain, which holds
	 * an IRQ safe device, we don't need to restore power to it.
	 */
	if (irq_safe_dev_in_sleep_domain(dev, genpd))
		goto out;

	genpd_lock(genpd);
	genpd_restore_performance_state(dev, gpd_data->rpm_pstate);
	ret = genpd_power_on(genpd, 0);
	genpd_unlock(genpd);

	if (ret)
		return ret;

 out:
	/* Measure resume latency. */
	if (timed)
		time_start = ktime_get();

	ret = genpd_start_dev(genpd, dev);
	if (ret)
		goto err_poweroff;

	ret = __genpd_runtime_resume(dev);
	if (ret)
		goto err_stop;

	/* Update resume latency value if the measured time exceeds it. */
	if (timed) {
		elapsed_ns = ktime_to_ns(ktime_sub(ktime_get(), time_start));
		if (elapsed_ns > td->resume_latency_ns) {
			td->resume_latency_ns = elapsed_ns;
			dev_dbg(dev, "resume latency exceeded, %lld ns\n",
				elapsed_ns);
			genpd->gd->max_off_time_changed = true;
			td->constraint_changed = true;
		}
	}

	return 0;

err_stop:
	genpd_stop_dev(genpd, dev);
err_poweroff:
	if (!pm_runtime_is_irq_safe(dev) || genpd_is_irq_safe(genpd)) {
		genpd_lock(genpd);
		genpd_power_off(genpd, true, 0);
		gpd_data->rpm_pstate = genpd_drop_performance_state(dev);
		genpd_unlock(genpd);
	}

	return ret;
}

static bool pd_ignore_unused;
static int __init pd_ignore_unused_setup(char *__unused)
{
	pd_ignore_unused = true;
	return 1;
}
__setup("pd_ignore_unused", pd_ignore_unused_setup);

/**
 * genpd_power_off_unused - Power off all PM domains with no devices in use.
 */
static int __init genpd_power_off_unused(void)
{
	struct generic_pm_domain *genpd;

	if (pd_ignore_unused) {
		pr_warn("genpd: Not disabling unused power domains\n");
		return 0;
	}

	pr_info("genpd: Disabling unused power domains\n");
	mutex_lock(&gpd_list_lock);

	list_for_each_entry(genpd, &gpd_list, gpd_list_node)
		genpd_queue_power_off_work(genpd);

	mutex_unlock(&gpd_list_lock);

	return 0;
}
late_initcall_sync(genpd_power_off_unused);

#ifdef CONFIG_PM_SLEEP

/**
 * genpd_sync_power_off - Synchronously power off a PM domain and its parents.
 * @genpd: PM domain to power off, if possible.
 * @use_lock: use the lock.
 * @depth: nesting count for lockdep.
 *
 * Check if the given PM domain can be powered off (during system suspend or
 * hibernation) and do that if so.  Also, in that case propagate to its parents.
 *
 * This function is only called in "noirq" and "syscore" stages of system power
 * transitions. The "noirq" callbacks may be executed asynchronously, thus in
 * these cases the lock must be held.
 */
static void genpd_sync_power_off(struct generic_pm_domain *genpd, bool use_lock,
				 unsigned int depth)
{
	struct gpd_link *link;

	if (!genpd_status_on(genpd) || genpd_is_always_on(genpd))
		return;

	if (genpd->suspended_count != genpd->device_count
	    || atomic_read(&genpd->sd_count) > 0)
		return;

	/* Check that the children are in their deepest (powered-off) state. */
	list_for_each_entry(link, &genpd->parent_links, parent_node) {
		struct generic_pm_domain *child = link->child;
		if (child->state_idx < child->state_count - 1)
			return;
	}

	/* Choose the deepest state when suspending */
	genpd->state_idx = genpd->state_count - 1;
	if (_genpd_power_off(genpd, false)) {
		genpd->states[genpd->state_idx].rejected++;
		return;
	} else {
		genpd->states[genpd->state_idx].usage++;
	}

	genpd->status = GENPD_STATE_OFF;

	list_for_each_entry(link, &genpd->child_links, child_node) {
		genpd_sd_counter_dec(link->parent);

		if (use_lock)
			genpd_lock_nested(link->parent, depth + 1);

		genpd_sync_power_off(link->parent, use_lock, depth + 1);

		if (use_lock)
			genpd_unlock(link->parent);
	}
}

/**
 * genpd_sync_power_on - Synchronously power on a PM domain and its parents.
 * @genpd: PM domain to power on.
 * @use_lock: use the lock.
 * @depth: nesting count for lockdep.
 *
 * This function is only called in "noirq" and "syscore" stages of system power
 * transitions. The "noirq" callbacks may be executed asynchronously, thus in
 * these cases the lock must be held.
 */
static void genpd_sync_power_on(struct generic_pm_domain *genpd, bool use_lock,
				unsigned int depth)
{
	struct gpd_link *link;

	if (genpd_status_on(genpd))
		return;

	list_for_each_entry(link, &genpd->child_links, child_node) {
		genpd_sd_counter_inc(link->parent);

		if (use_lock)
			genpd_lock_nested(link->parent, depth + 1);

		genpd_sync_power_on(link->parent, use_lock, depth + 1);

		if (use_lock)
			genpd_unlock(link->parent);
	}

	_genpd_power_on(genpd, false);
	genpd->status = GENPD_STATE_ON;
}

/**
 * genpd_prepare - Start power transition of a device in a PM domain.
 * @dev: Device to start the transition of.
 *
 * Start a power transition of a device (during a system-wide power transition)
 * under the assumption that its pm_domain field points to the domain member of
 * an object of type struct generic_pm_domain representing a PM domain
 * consisting of I/O devices.
 */
static int genpd_prepare(struct device *dev)
{
	struct generic_pm_domain *genpd;
	int ret;

	dev_dbg(dev, "%s()\n", __func__);

	genpd = dev_to_genpd(dev);
	if (IS_ERR(genpd))
		return -EINVAL;

	genpd_lock(genpd);
	genpd->prepared_count++;
	genpd_unlock(genpd);

	ret = pm_generic_prepare(dev);
	if (ret < 0) {
		genpd_lock(genpd);

		genpd->prepared_count--;

		genpd_unlock(genpd);
	}

	/* Never return 1, as genpd don't cope with the direct_complete path. */
	return ret >= 0 ? 0 : ret;
}

/**
 * genpd_finish_suspend - Completion of suspend or hibernation of device in an
 *   I/O pm domain.
 * @dev: Device to suspend.
 * @suspend_noirq: Generic suspend_noirq callback.
 * @resume_noirq: Generic resume_noirq callback.
 *
 * Stop the device and remove power from the domain if all devices in it have
 * been stopped.
 */
static int genpd_finish_suspend(struct device *dev,
				int (*suspend_noirq)(struct device *dev),
				int (*resume_noirq)(struct device *dev))
{
	struct generic_pm_domain *genpd;
	int ret = 0;

	genpd = dev_to_genpd(dev);
	if (IS_ERR(genpd))
		return -EINVAL;

	ret = suspend_noirq(dev);
	if (ret)
		return ret;

	if (device_wakeup_path(dev) && genpd_is_active_wakeup(genpd))
		return 0;

	if (genpd->dev_ops.stop && genpd->dev_ops.start &&
	    !pm_runtime_status_suspended(dev)) {
		ret = genpd_stop_dev(genpd, dev);
		if (ret) {
			resume_noirq(dev);
			return ret;
		}
	}

	genpd_lock(genpd);
	genpd->suspended_count++;
	genpd_sync_power_off(genpd, true, 0);
	genpd_unlock(genpd);

	return 0;
}

/**
 * genpd_suspend_noirq - Completion of suspend of device in an I/O PM domain.
 * @dev: Device to suspend.
 *
 * Stop the device and remove power from the domain if all devices in it have
 * been stopped.
 */
static int genpd_suspend_noirq(struct device *dev)
{
	dev_dbg(dev, "%s()\n", __func__);

	return genpd_finish_suspend(dev,
				    pm_generic_suspend_noirq,
				    pm_generic_resume_noirq);
}

/**
 * genpd_finish_resume - Completion of resume of device in an I/O PM domain.
 * @dev: Device to resume.
 * @resume_noirq: Generic resume_noirq callback.
 *
 * Restore power to the device's PM domain, if necessary, and start the device.
 */
static int genpd_finish_resume(struct device *dev,
			       int (*resume_noirq)(struct device *dev))
{
	struct generic_pm_domain *genpd;
	int ret;

	dev_dbg(dev, "%s()\n", __func__);

	genpd = dev_to_genpd(dev);
	if (IS_ERR(genpd))
		return -EINVAL;

	if (device_wakeup_path(dev) && genpd_is_active_wakeup(genpd))
		return resume_noirq(dev);

	genpd_lock(genpd);
	genpd_sync_power_on(genpd, true, 0);
	genpd->suspended_count--;
	genpd_unlock(genpd);

	if (genpd->dev_ops.stop && genpd->dev_ops.start &&
	    !pm_runtime_status_suspended(dev)) {
		ret = genpd_start_dev(genpd, dev);
		if (ret)
			return ret;
	}

	return pm_generic_resume_noirq(dev);
}

/**
 * genpd_resume_noirq - Start of resume of device in an I/O PM domain.
 * @dev: Device to resume.
 *
 * Restore power to the device's PM domain, if necessary, and start the device.
 */
static int genpd_resume_noirq(struct device *dev)
{
	dev_dbg(dev, "%s()\n", __func__);

	return genpd_finish_resume(dev, pm_generic_resume_noirq);
}

/**
 * genpd_freeze_noirq - Completion of freezing a device in an I/O PM domain.
 * @dev: Device to freeze.
 *
 * Carry out a late freeze of a device under the assumption that its
 * pm_domain field points to the domain member of an object of type
 * struct generic_pm_domain representing a power domain consisting of I/O
 * devices.
 */
static int genpd_freeze_noirq(struct device *dev)
{
	dev_dbg(dev, "%s()\n", __func__);

	return genpd_finish_suspend(dev,
				    pm_generic_freeze_noirq,
				    pm_generic_thaw_noirq);
}

/**
 * genpd_thaw_noirq - Early thaw of device in an I/O PM domain.
 * @dev: Device to thaw.
 *
 * Start the device, unless power has been removed from the domain already
 * before the system transition.
 */
static int genpd_thaw_noirq(struct device *dev)
{
	dev_dbg(dev, "%s()\n", __func__);

	return genpd_finish_resume(dev, pm_generic_thaw_noirq);
}

/**
 * genpd_poweroff_noirq - Completion of hibernation of device in an
 *   I/O PM domain.
 * @dev: Device to poweroff.
 *
 * Stop the device and remove power from the domain if all devices in it have
 * been stopped.
 */
static int genpd_poweroff_noirq(struct device *dev)
{
	dev_dbg(dev, "%s()\n", __func__);

	return genpd_finish_suspend(dev,
				    pm_generic_poweroff_noirq,
				    pm_generic_restore_noirq);
}

/**
 * genpd_restore_noirq - Start of restore of device in an I/O PM domain.
 * @dev: Device to resume.
 *
 * Make sure the domain will be in the same power state as before the
 * hibernation the system is resuming from and start the device if necessary.
 */
static int genpd_restore_noirq(struct device *dev)
{
	dev_dbg(dev, "%s()\n", __func__);

	return genpd_finish_resume(dev, pm_generic_restore_noirq);
}

/**
 * genpd_complete - Complete power transition of a device in a power domain.
 * @dev: Device to complete the transition of.
 *
 * Complete a power transition of a device (during a system-wide power
 * transition) under the assumption that its pm_domain field points to the
 * domain member of an object of type struct generic_pm_domain representing
 * a power domain consisting of I/O devices.
 */
static void genpd_complete(struct device *dev)
{
	struct generic_pm_domain *genpd;

	dev_dbg(dev, "%s()\n", __func__);

	genpd = dev_to_genpd(dev);
	if (IS_ERR(genpd))
		return;

	pm_generic_complete(dev);

	genpd_lock(genpd);

	genpd->prepared_count--;
	if (!genpd->prepared_count)
		genpd_queue_power_off_work(genpd);

	genpd_unlock(genpd);
}

static void genpd_switch_state(struct device *dev, bool suspend)
{
	struct generic_pm_domain *genpd;
	bool use_lock;

	genpd = dev_to_genpd_safe(dev);
	if (!genpd)
		return;

	use_lock = genpd_is_irq_safe(genpd);

	if (use_lock)
		genpd_lock(genpd);

	if (suspend) {
		genpd->suspended_count++;
		genpd_sync_power_off(genpd, use_lock, 0);
	} else {
		genpd_sync_power_on(genpd, use_lock, 0);
		genpd->suspended_count--;
	}

	if (use_lock)
		genpd_unlock(genpd);
}

/**
 * dev_pm_genpd_suspend - Synchronously try to suspend the genpd for @dev
 * @dev: The device that is attached to the genpd, that can be suspended.
 *
 * This routine should typically be called for a device that needs to be
 * suspended during the syscore suspend phase. It may also be called during
 * suspend-to-idle to suspend a corresponding CPU device that is attached to a
 * genpd.
 */
void dev_pm_genpd_suspend(struct device *dev)
{
	genpd_switch_state(dev, true);
}
EXPORT_SYMBOL_GPL(dev_pm_genpd_suspend);

/**
 * dev_pm_genpd_resume - Synchronously try to resume the genpd for @dev
 * @dev: The device that is attached to the genpd, which needs to be resumed.
 *
 * This routine should typically be called for a device that needs to be resumed
 * during the syscore resume phase. It may also be called during suspend-to-idle
 * to resume a corresponding CPU device that is attached to a genpd.
 */
void dev_pm_genpd_resume(struct device *dev)
{
	genpd_switch_state(dev, false);
}
EXPORT_SYMBOL_GPL(dev_pm_genpd_resume);

#else /* !CONFIG_PM_SLEEP */

#define genpd_prepare		NULL
#define genpd_suspend_noirq	NULL
#define genpd_resume_noirq	NULL
#define genpd_freeze_noirq	NULL
#define genpd_thaw_noirq	NULL
#define genpd_poweroff_noirq	NULL
#define genpd_restore_noirq	NULL
#define genpd_complete		NULL

#endif /* CONFIG_PM_SLEEP */

static struct generic_pm_domain_data *genpd_alloc_dev_data(struct device *dev,
							   bool has_governor)
{
	struct generic_pm_domain_data *gpd_data;
	struct gpd_timing_data *td;
	int ret;

	ret = dev_pm_get_subsys_data(dev);
	if (ret)
		return ERR_PTR(ret);

	gpd_data = kzalloc(sizeof(*gpd_data), GFP_KERNEL);
	if (!gpd_data) {
		ret = -ENOMEM;
		goto err_put;
	}

	gpd_data->base.dev = dev;
	gpd_data->nb.notifier_call = genpd_dev_pm_qos_notifier;

	/* Allocate data used by a governor. */
	if (has_governor) {
		td = kzalloc(sizeof(*td), GFP_KERNEL);
		if (!td) {
			ret = -ENOMEM;
			goto err_free;
		}

		td->constraint_changed = true;
		td->effective_constraint_ns = PM_QOS_RESUME_LATENCY_NO_CONSTRAINT_NS;
		td->next_wakeup = KTIME_MAX;
		gpd_data->td = td;
	}

	spin_lock_irq(&dev->power.lock);

	if (dev->power.subsys_data->domain_data)
		ret = -EINVAL;
	else
		dev->power.subsys_data->domain_data = &gpd_data->base;

	spin_unlock_irq(&dev->power.lock);

	if (ret)
		goto err_free;

	return gpd_data;

 err_free:
	kfree(gpd_data->td);
	kfree(gpd_data);
 err_put:
	dev_pm_put_subsys_data(dev);
	return ERR_PTR(ret);
}

static void genpd_free_dev_data(struct device *dev,
				struct generic_pm_domain_data *gpd_data)
{
	spin_lock_irq(&dev->power.lock);

	dev->power.subsys_data->domain_data = NULL;

	spin_unlock_irq(&dev->power.lock);

	dev_pm_opp_clear_config(gpd_data->opp_token);
	kfree(gpd_data->td);
	kfree(gpd_data);
	dev_pm_put_subsys_data(dev);
}

static void genpd_update_cpumask(struct generic_pm_domain *genpd,
				 int cpu, bool set, unsigned int depth)
{
	struct gpd_link *link;

	if (!genpd_is_cpu_domain(genpd))
		return;

	list_for_each_entry(link, &genpd->child_links, child_node) {
		struct generic_pm_domain *parent = link->parent;

		genpd_lock_nested(parent, depth + 1);
		genpd_update_cpumask(parent, cpu, set, depth + 1);
		genpd_unlock(parent);
	}

	if (set)
		cpumask_set_cpu(cpu, genpd->cpus);
	else
		cpumask_clear_cpu(cpu, genpd->cpus);
}

static void genpd_set_cpumask(struct generic_pm_domain *genpd, int cpu)
{
	if (cpu >= 0)
		genpd_update_cpumask(genpd, cpu, true, 0);
}

static void genpd_clear_cpumask(struct generic_pm_domain *genpd, int cpu)
{
	if (cpu >= 0)
		genpd_update_cpumask(genpd, cpu, false, 0);
}

static int genpd_get_cpu(struct generic_pm_domain *genpd, struct device *dev)
{
	int cpu;

	if (!genpd_is_cpu_domain(genpd))
		return -1;

	for_each_possible_cpu(cpu) {
		if (get_cpu_device(cpu) == dev)
			return cpu;
	}

	return -1;
}

static int genpd_add_device(struct generic_pm_domain *genpd, struct device *dev,
			    struct device *base_dev)
{
	struct genpd_governor_data *gd = genpd->gd;
	struct generic_pm_domain_data *gpd_data;
	int ret;

	dev_dbg(dev, "%s()\n", __func__);

	gpd_data = genpd_alloc_dev_data(dev, gd);
	if (IS_ERR(gpd_data))
		return PTR_ERR(gpd_data);

	gpd_data->cpu = genpd_get_cpu(genpd, base_dev);

	gpd_data->hw_mode = genpd->get_hwmode_dev ? genpd->get_hwmode_dev(genpd, dev) : false;

	ret = genpd->attach_dev ? genpd->attach_dev(genpd, dev) : 0;
	if (ret)
		goto out;

	genpd_lock(genpd);

	genpd_set_cpumask(genpd, gpd_data->cpu);

	genpd->device_count++;
	if (gd)
		gd->max_off_time_changed = true;

	list_add_tail(&gpd_data->base.list_node, &genpd->dev_list);

	genpd_unlock(genpd);
	dev_pm_domain_set(dev, &genpd->domain);
 out:
	if (ret)
		genpd_free_dev_data(dev, gpd_data);
	else
		dev_pm_qos_add_notifier(dev, &gpd_data->nb,
					DEV_PM_QOS_RESUME_LATENCY);

	return ret;
}

/**
 * pm_genpd_add_device - Add a device to an I/O PM domain.
 * @genpd: PM domain to add the device to.
 * @dev: Device to be added.
 */
int pm_genpd_add_device(struct generic_pm_domain *genpd, struct device *dev)
{
	int ret;

	if (!genpd || !dev)
		return -EINVAL;

	mutex_lock(&gpd_list_lock);
	ret = genpd_add_device(genpd, dev, dev);
	mutex_unlock(&gpd_list_lock);

	return ret;
}
EXPORT_SYMBOL_GPL(pm_genpd_add_device);

static int genpd_remove_device(struct generic_pm_domain *genpd,
			       struct device *dev)
{
	struct generic_pm_domain_data *gpd_data;
	struct pm_domain_data *pdd;
	int ret = 0;

	dev_dbg(dev, "%s()\n", __func__);

	pdd = dev->power.subsys_data->domain_data;
	gpd_data = to_gpd_data(pdd);
	dev_pm_qos_remove_notifier(dev, &gpd_data->nb,
				   DEV_PM_QOS_RESUME_LATENCY);

	genpd_lock(genpd);

	if (genpd->prepared_count > 0) {
		ret = -EAGAIN;
		goto out;
	}

	genpd->device_count--;
	if (genpd->gd)
		genpd->gd->max_off_time_changed = true;

	genpd_clear_cpumask(genpd, gpd_data->cpu);

	list_del_init(&pdd->list_node);

	genpd_unlock(genpd);

	dev_pm_domain_set(dev, NULL);

	if (genpd->detach_dev)
		genpd->detach_dev(genpd, dev);

	genpd_free_dev_data(dev, gpd_data);

	return 0;

 out:
	genpd_unlock(genpd);
	dev_pm_qos_add_notifier(dev, &gpd_data->nb, DEV_PM_QOS_RESUME_LATENCY);

	return ret;
}

/**
 * pm_genpd_remove_device - Remove a device from an I/O PM domain.
 * @dev: Device to be removed.
 */
int pm_genpd_remove_device(struct device *dev)
{
	struct generic_pm_domain *genpd = dev_to_genpd_safe(dev);

	if (!genpd)
		return -EINVAL;

	return genpd_remove_device(genpd, dev);
}
EXPORT_SYMBOL_GPL(pm_genpd_remove_device);

/**
 * dev_pm_genpd_add_notifier - Add a genpd power on/off notifier for @dev
 *
 * @dev: Device that should be associated with the notifier
 * @nb: The notifier block to register
 *
 * Users may call this function to add a genpd power on/off notifier for an
 * attached @dev. Only one notifier per device is allowed. The notifier is
 * sent when genpd is powering on/off the PM domain.
 *
 * It is assumed that the user guarantee that the genpd wouldn't be detached
 * while this routine is getting called.
 *
 * Returns 0 on success and negative error values on failures.
 */
int dev_pm_genpd_add_notifier(struct device *dev, struct notifier_block *nb)
{
	struct generic_pm_domain *genpd;
	struct generic_pm_domain_data *gpd_data;
	int ret;

	genpd = dev_to_genpd_safe(dev);
	if (!genpd)
		return -ENODEV;

	if (WARN_ON(!dev->power.subsys_data ||
		     !dev->power.subsys_data->domain_data))
		return -EINVAL;

	gpd_data = to_gpd_data(dev->power.subsys_data->domain_data);
	if (gpd_data->power_nb)
		return -EEXIST;

	genpd_lock(genpd);
	ret = raw_notifier_chain_register(&genpd->power_notifiers, nb);
	genpd_unlock(genpd);

	if (ret) {
		dev_warn(dev, "failed to add notifier for PM domain %s\n",
			 dev_name(&genpd->dev));
		return ret;
	}

	gpd_data->power_nb = nb;
	return 0;
}
EXPORT_SYMBOL_GPL(dev_pm_genpd_add_notifier);

/**
 * dev_pm_genpd_remove_notifier - Remove a genpd power on/off notifier for @dev
 *
 * @dev: Device that is associated with the notifier
 *
 * Users may call this function to remove a genpd power on/off notifier for an
 * attached @dev.
 *
 * It is assumed that the user guarantee that the genpd wouldn't be detached
 * while this routine is getting called.
 *
 * Returns 0 on success and negative error values on failures.
 */
int dev_pm_genpd_remove_notifier(struct device *dev)
{
	struct generic_pm_domain *genpd;
	struct generic_pm_domain_data *gpd_data;
	int ret;

	genpd = dev_to_genpd_safe(dev);
	if (!genpd)
		return -ENODEV;

	if (WARN_ON(!dev->power.subsys_data ||
		     !dev->power.subsys_data->domain_data))
		return -EINVAL;

	gpd_data = to_gpd_data(dev->power.subsys_data->domain_data);
	if (!gpd_data->power_nb)
		return -ENODEV;

	genpd_lock(genpd);
	ret = raw_notifier_chain_unregister(&genpd->power_notifiers,
					    gpd_data->power_nb);
	genpd_unlock(genpd);

	if (ret) {
		dev_warn(dev, "failed to remove notifier for PM domain %s\n",
			 dev_name(&genpd->dev));
		return ret;
	}

	gpd_data->power_nb = NULL;
	return 0;
}
EXPORT_SYMBOL_GPL(dev_pm_genpd_remove_notifier);

static int genpd_add_subdomain(struct generic_pm_domain *genpd,
			       struct generic_pm_domain *subdomain)
{
	struct gpd_link *link, *itr;
	int ret = 0;

	if (IS_ERR_OR_NULL(genpd) || IS_ERR_OR_NULL(subdomain)
	    || genpd == subdomain)
		return -EINVAL;

	/*
	 * If the domain can be powered on/off in an IRQ safe
	 * context, ensure that the subdomain can also be
	 * powered on/off in that context.
	 */
	if (!genpd_is_irq_safe(genpd) && genpd_is_irq_safe(subdomain)) {
		WARN(1, "Parent %s of subdomain %s must be IRQ safe\n",
		     dev_name(&genpd->dev), subdomain->name);
		return -EINVAL;
	}

	link = kzalloc(sizeof(*link), GFP_KERNEL);
	if (!link)
		return -ENOMEM;

	genpd_lock(subdomain);
	genpd_lock_nested(genpd, SINGLE_DEPTH_NESTING);

	if (!genpd_status_on(genpd) && genpd_status_on(subdomain)) {
		ret = -EINVAL;
		goto out;
	}

	list_for_each_entry(itr, &genpd->parent_links, parent_node) {
		if (itr->child == subdomain && itr->parent == genpd) {
			ret = -EINVAL;
			goto out;
		}
	}

	link->parent = genpd;
	list_add_tail(&link->parent_node, &genpd->parent_links);
	link->child = subdomain;
	list_add_tail(&link->child_node, &subdomain->child_links);
	if (genpd_status_on(subdomain))
		genpd_sd_counter_inc(genpd);

 out:
	genpd_unlock(genpd);
	genpd_unlock(subdomain);
	if (ret)
		kfree(link);
	return ret;
}

/**
 * pm_genpd_add_subdomain - Add a subdomain to an I/O PM domain.
 * @genpd: Leader PM domain to add the subdomain to.
 * @subdomain: Subdomain to be added.
 */
int pm_genpd_add_subdomain(struct generic_pm_domain *genpd,
			   struct generic_pm_domain *subdomain)
{
	int ret;

	mutex_lock(&gpd_list_lock);
	ret = genpd_add_subdomain(genpd, subdomain);
	mutex_unlock(&gpd_list_lock);

	return ret;
}
EXPORT_SYMBOL_GPL(pm_genpd_add_subdomain);

/**
 * pm_genpd_remove_subdomain - Remove a subdomain from an I/O PM domain.
 * @genpd: Leader PM domain to remove the subdomain from.
 * @subdomain: Subdomain to be removed.
 */
int pm_genpd_remove_subdomain(struct generic_pm_domain *genpd,
			      struct generic_pm_domain *subdomain)
{
	struct gpd_link *l, *link;
	int ret = -EINVAL;

	if (IS_ERR_OR_NULL(genpd) || IS_ERR_OR_NULL(subdomain))
		return -EINVAL;

	genpd_lock(subdomain);
	genpd_lock_nested(genpd, SINGLE_DEPTH_NESTING);

	if (!list_empty(&subdomain->parent_links) || subdomain->device_count) {
		pr_warn("%s: unable to remove subdomain %s\n",
			dev_name(&genpd->dev), subdomain->name);
		ret = -EBUSY;
		goto out;
	}

	list_for_each_entry_safe(link, l, &genpd->parent_links, parent_node) {
		if (link->child != subdomain)
			continue;

		list_del(&link->parent_node);
		list_del(&link->child_node);
		kfree(link);
		if (genpd_status_on(subdomain))
			genpd_sd_counter_dec(genpd);

		ret = 0;
		break;
	}

out:
	genpd_unlock(genpd);
	genpd_unlock(subdomain);

	return ret;
}
EXPORT_SYMBOL_GPL(pm_genpd_remove_subdomain);

static void genpd_free_default_power_state(struct genpd_power_state *states,
					   unsigned int state_count)
{
	kfree(states);
}

static int genpd_set_default_power_state(struct generic_pm_domain *genpd)
{
	struct genpd_power_state *state;

	state = kzalloc(sizeof(*state), GFP_KERNEL);
	if (!state)
		return -ENOMEM;

	genpd->states = state;
	genpd->state_count = 1;
	genpd->free_states = genpd_free_default_power_state;

	return 0;
}

static void genpd_provider_release(struct device *dev)
{
	/* nothing to be done here */
}

static int genpd_alloc_data(struct generic_pm_domain *genpd)
{
	struct genpd_governor_data *gd = NULL;
	int ret;

	if (genpd_is_cpu_domain(genpd) &&
	    !zalloc_cpumask_var(&genpd->cpus, GFP_KERNEL))
		return -ENOMEM;

	if (genpd->gov) {
		gd = kzalloc(sizeof(*gd), GFP_KERNEL);
		if (!gd) {
			ret = -ENOMEM;
			goto free;
		}

		gd->max_off_time_ns = -1;
		gd->max_off_time_changed = true;
		gd->next_wakeup = KTIME_MAX;
		gd->next_hrtimer = KTIME_MAX;
	}

	/* Use only one "off" state if there were no states declared */
	if (genpd->state_count == 0) {
		ret = genpd_set_default_power_state(genpd);
		if (ret)
			goto free;
	}

	genpd->gd = gd;
	device_initialize(&genpd->dev);
	genpd->dev.release = genpd_provider_release;

	if (!genpd_is_dev_name_fw(genpd)) {
		dev_set_name(&genpd->dev, "%s", genpd->name);
	} else {
		ret = ida_alloc(&genpd_ida, GFP_KERNEL);
		if (ret < 0)
			goto put;
<<<<<<< HEAD

		genpd->device_id = ret;
		dev_set_name(&genpd->dev, "%s_%u", genpd->name, genpd->device_id);
	}

=======

		genpd->device_id = ret;
		dev_set_name(&genpd->dev, "%s_%u", genpd->name, genpd->device_id);
	}

>>>>>>> 4e3ac415
	return 0;
put:
	put_device(&genpd->dev);
	if (genpd->free_states == genpd_free_default_power_state)
		kfree(genpd->states);
free:
	if (genpd_is_cpu_domain(genpd))
		free_cpumask_var(genpd->cpus);
	kfree(gd);
	return ret;
}

static void genpd_free_data(struct generic_pm_domain *genpd)
{
	put_device(&genpd->dev);
	if (genpd->device_id != -ENXIO)
		ida_free(&genpd_ida, genpd->device_id);
	if (genpd_is_cpu_domain(genpd))
		free_cpumask_var(genpd->cpus);
	if (genpd->free_states)
		genpd->free_states(genpd->states, genpd->state_count);
	kfree(genpd->gd);
}

static void genpd_lock_init(struct generic_pm_domain *genpd)
{
	if (genpd_is_cpu_domain(genpd)) {
		raw_spin_lock_init(&genpd->raw_slock);
		genpd->lock_ops = &genpd_raw_spin_ops;
	} else if (genpd_is_irq_safe(genpd)) {
		spin_lock_init(&genpd->slock);
		genpd->lock_ops = &genpd_spin_ops;
	} else {
		mutex_init(&genpd->mlock);
		genpd->lock_ops = &genpd_mtx_ops;
	}
}

/**
 * pm_genpd_init - Initialize a generic I/O PM domain object.
 * @genpd: PM domain object to initialize.
 * @gov: PM domain governor to associate with the domain (may be NULL).
 * @is_off: Initial value of the domain's power_is_off field.
 *
 * Returns 0 on successful initialization, else a negative error code.
 */
int pm_genpd_init(struct generic_pm_domain *genpd,
		  struct dev_power_governor *gov, bool is_off)
{
	int ret;

	if (IS_ERR_OR_NULL(genpd))
		return -EINVAL;

	INIT_LIST_HEAD(&genpd->parent_links);
	INIT_LIST_HEAD(&genpd->child_links);
	INIT_LIST_HEAD(&genpd->dev_list);
	RAW_INIT_NOTIFIER_HEAD(&genpd->power_notifiers);
	genpd_lock_init(genpd);
	genpd->gov = gov;
	INIT_WORK(&genpd->power_off_work, genpd_power_off_work_fn);
	atomic_set(&genpd->sd_count, 0);
	genpd->status = is_off ? GENPD_STATE_OFF : GENPD_STATE_ON;
	genpd->device_count = 0;
	genpd->provider = NULL;
	genpd->device_id = -ENXIO;
	genpd->has_provider = false;
	genpd->accounting_time = ktime_get_mono_fast_ns();
	genpd->domain.ops.runtime_suspend = genpd_runtime_suspend;
	genpd->domain.ops.runtime_resume = genpd_runtime_resume;
	genpd->domain.ops.prepare = genpd_prepare;
	genpd->domain.ops.suspend_noirq = genpd_suspend_noirq;
	genpd->domain.ops.resume_noirq = genpd_resume_noirq;
	genpd->domain.ops.freeze_noirq = genpd_freeze_noirq;
	genpd->domain.ops.thaw_noirq = genpd_thaw_noirq;
	genpd->domain.ops.poweroff_noirq = genpd_poweroff_noirq;
	genpd->domain.ops.restore_noirq = genpd_restore_noirq;
	genpd->domain.ops.complete = genpd_complete;
	genpd->domain.start = genpd_dev_pm_start;
	genpd->domain.set_performance_state = genpd_dev_pm_set_performance_state;

	if (genpd->flags & GENPD_FLAG_PM_CLK) {
		genpd->dev_ops.stop = pm_clk_suspend;
		genpd->dev_ops.start = pm_clk_resume;
	}

	/* The always-on governor works better with the corresponding flag. */
	if (gov == &pm_domain_always_on_gov)
		genpd->flags |= GENPD_FLAG_RPM_ALWAYS_ON;

	/* Always-on domains must be powered on at initialization. */
	if ((genpd_is_always_on(genpd) || genpd_is_rpm_always_on(genpd)) &&
			!genpd_status_on(genpd)) {
		pr_err("always-on PM domain %s is not on\n", genpd->name);
		return -EINVAL;
	}

	/* Multiple states but no governor doesn't make sense. */
	if (!gov && genpd->state_count > 1)
		pr_warn("%s: no governor for states\n", genpd->name);

	ret = genpd_alloc_data(genpd);
	if (ret)
		return ret;

	mutex_lock(&gpd_list_lock);
	list_add(&genpd->gpd_list_node, &gpd_list);
	mutex_unlock(&gpd_list_lock);
	genpd_debug_add(genpd);

	return 0;
}
EXPORT_SYMBOL_GPL(pm_genpd_init);

static int genpd_remove(struct generic_pm_domain *genpd)
{
	struct gpd_link *l, *link;

	if (IS_ERR_OR_NULL(genpd))
		return -EINVAL;

	genpd_lock(genpd);

	if (genpd->has_provider) {
		genpd_unlock(genpd);
		pr_err("Provider present, unable to remove %s\n", dev_name(&genpd->dev));
		return -EBUSY;
	}

	if (!list_empty(&genpd->parent_links) || genpd->device_count) {
		genpd_unlock(genpd);
		pr_err("%s: unable to remove %s\n", __func__, dev_name(&genpd->dev));
		return -EBUSY;
	}

	list_for_each_entry_safe(link, l, &genpd->child_links, child_node) {
		list_del(&link->parent_node);
		list_del(&link->child_node);
		kfree(link);
	}

	list_del(&genpd->gpd_list_node);
	genpd_unlock(genpd);
	genpd_debug_remove(genpd);
	cancel_work_sync(&genpd->power_off_work);
	genpd_free_data(genpd);

	pr_debug("%s: removed %s\n", __func__, dev_name(&genpd->dev));

	return 0;
}

/**
 * pm_genpd_remove - Remove a generic I/O PM domain
 * @genpd: Pointer to PM domain that is to be removed.
 *
 * To remove the PM domain, this function:
 *  - Removes the PM domain as a subdomain to any parent domains,
 *    if it was added.
 *  - Removes the PM domain from the list of registered PM domains.
 *
 * The PM domain will only be removed, if the associated provider has
 * been removed, it is not a parent to any other PM domain and has no
 * devices associated with it.
 */
int pm_genpd_remove(struct generic_pm_domain *genpd)
{
	int ret;

	mutex_lock(&gpd_list_lock);
	ret = genpd_remove(genpd);
	mutex_unlock(&gpd_list_lock);

	return ret;
}
EXPORT_SYMBOL_GPL(pm_genpd_remove);

#ifdef CONFIG_PM_GENERIC_DOMAINS_OF

/*
 * Device Tree based PM domain providers.
 *
 * The code below implements generic device tree based PM domain providers that
 * bind device tree nodes with generic PM domains registered in the system.
 *
 * Any driver that registers generic PM domains and needs to support binding of
 * devices to these domains is supposed to register a PM domain provider, which
 * maps a PM domain specifier retrieved from the device tree to a PM domain.
 *
 * Two simple mapping functions have been provided for convenience:
 *  - genpd_xlate_simple() for 1:1 device tree node to PM domain mapping.
 *  - genpd_xlate_onecell() for mapping of multiple PM domains per node by
 *    index.
 */

/**
 * struct of_genpd_provider - PM domain provider registration structure
 * @link: Entry in global list of PM domain providers
 * @node: Pointer to device tree node of PM domain provider
 * @xlate: Provider-specific xlate callback mapping a set of specifier cells
 *         into a PM domain.
 * @data: context pointer to be passed into @xlate callback
 */
struct of_genpd_provider {
	struct list_head link;
	struct device_node *node;
	genpd_xlate_t xlate;
	void *data;
};

/* List of registered PM domain providers. */
static LIST_HEAD(of_genpd_providers);
/* Mutex to protect the list above. */
static DEFINE_MUTEX(of_genpd_mutex);

/**
 * genpd_xlate_simple() - Xlate function for direct node-domain mapping
 * @genpdspec: OF phandle args to map into a PM domain
 * @data: xlate function private data - pointer to struct generic_pm_domain
 *
 * This is a generic xlate function that can be used to model PM domains that
 * have their own device tree nodes. The private data of xlate function needs
 * to be a valid pointer to struct generic_pm_domain.
 */
static struct generic_pm_domain *genpd_xlate_simple(
					const struct of_phandle_args *genpdspec,
					void *data)
{
	return data;
}

/**
 * genpd_xlate_onecell() - Xlate function using a single index.
 * @genpdspec: OF phandle args to map into a PM domain
 * @data: xlate function private data - pointer to struct genpd_onecell_data
 *
 * This is a generic xlate function that can be used to model simple PM domain
 * controllers that have one device tree node and provide multiple PM domains.
 * A single cell is used as an index into an array of PM domains specified in
 * the genpd_onecell_data struct when registering the provider.
 */
static struct generic_pm_domain *genpd_xlate_onecell(
					const struct of_phandle_args *genpdspec,
					void *data)
{
	struct genpd_onecell_data *genpd_data = data;
	unsigned int idx = genpdspec->args[0];

	if (genpdspec->args_count != 1)
		return ERR_PTR(-EINVAL);

	if (idx >= genpd_data->num_domains) {
		pr_err("%s: invalid domain index %u\n", __func__, idx);
		return ERR_PTR(-EINVAL);
	}

	if (!genpd_data->domains[idx])
		return ERR_PTR(-ENOENT);

	return genpd_data->domains[idx];
}

/**
 * genpd_add_provider() - Register a PM domain provider for a node
 * @np: Device node pointer associated with the PM domain provider.
 * @xlate: Callback for decoding PM domain from phandle arguments.
 * @data: Context pointer for @xlate callback.
 */
static int genpd_add_provider(struct device_node *np, genpd_xlate_t xlate,
			      void *data)
{
	struct of_genpd_provider *cp;

	cp = kzalloc(sizeof(*cp), GFP_KERNEL);
	if (!cp)
		return -ENOMEM;

	cp->node = of_node_get(np);
	cp->data = data;
	cp->xlate = xlate;
	fwnode_dev_initialized(&np->fwnode, true);

	mutex_lock(&of_genpd_mutex);
	list_add(&cp->link, &of_genpd_providers);
	mutex_unlock(&of_genpd_mutex);
	pr_debug("Added domain provider from %pOF\n", np);

	return 0;
}

static bool genpd_present(const struct generic_pm_domain *genpd)
{
	bool ret = false;
	const struct generic_pm_domain *gpd;

	mutex_lock(&gpd_list_lock);
	list_for_each_entry(gpd, &gpd_list, gpd_list_node) {
		if (gpd == genpd) {
			ret = true;
			break;
		}
	}
	mutex_unlock(&gpd_list_lock);

	return ret;
}

/**
 * of_genpd_add_provider_simple() - Register a simple PM domain provider
 * @np: Device node pointer associated with the PM domain provider.
 * @genpd: Pointer to PM domain associated with the PM domain provider.
 */
int of_genpd_add_provider_simple(struct device_node *np,
				 struct generic_pm_domain *genpd)
{
	int ret;

	if (!np || !genpd)
		return -EINVAL;

	if (!genpd_present(genpd))
		return -EINVAL;

	genpd->dev.of_node = np;

	/* Parse genpd OPP table */
	if (!genpd_is_opp_table_fw(genpd) && genpd->set_performance_state) {
		ret = dev_pm_opp_of_add_table(&genpd->dev);
		if (ret)
			return dev_err_probe(&genpd->dev, ret, "Failed to add OPP table\n");

		/*
		 * Save table for faster processing while setting performance
		 * state.
		 */
		genpd->opp_table = dev_pm_opp_get_opp_table(&genpd->dev);
		WARN_ON(IS_ERR(genpd->opp_table));
	}

	ret = genpd_add_provider(np, genpd_xlate_simple, genpd);
	if (ret) {
		if (!genpd_is_opp_table_fw(genpd) && genpd->set_performance_state) {
			dev_pm_opp_put_opp_table(genpd->opp_table);
			dev_pm_opp_of_remove_table(&genpd->dev);
		}

		return ret;
	}

	genpd->provider = &np->fwnode;
	genpd->has_provider = true;

	return 0;
}
EXPORT_SYMBOL_GPL(of_genpd_add_provider_simple);

/**
 * of_genpd_add_provider_onecell() - Register a onecell PM domain provider
 * @np: Device node pointer associated with the PM domain provider.
 * @data: Pointer to the data associated with the PM domain provider.
 */
int of_genpd_add_provider_onecell(struct device_node *np,
				  struct genpd_onecell_data *data)
{
	struct generic_pm_domain *genpd;
	unsigned int i;
	int ret = -EINVAL;

	if (!np || !data)
		return -EINVAL;

	if (!data->xlate)
		data->xlate = genpd_xlate_onecell;

	for (i = 0; i < data->num_domains; i++) {
		genpd = data->domains[i];

		if (!genpd)
			continue;
		if (!genpd_present(genpd))
			goto error;

		genpd->dev.of_node = np;

		/* Parse genpd OPP table */
		if (!genpd_is_opp_table_fw(genpd) && genpd->set_performance_state) {
			ret = dev_pm_opp_of_add_table_indexed(&genpd->dev, i);
			if (ret) {
				dev_err_probe(&genpd->dev, ret,
					      "Failed to add OPP table for index %d\n", i);
				goto error;
			}

			/*
			 * Save table for faster processing while setting
			 * performance state.
			 */
			genpd->opp_table = dev_pm_opp_get_opp_table(&genpd->dev);
			WARN_ON(IS_ERR(genpd->opp_table));
		}

		genpd->provider = &np->fwnode;
		genpd->has_provider = true;
	}

	ret = genpd_add_provider(np, data->xlate, data);
	if (ret < 0)
		goto error;

	return 0;

error:
	while (i--) {
		genpd = data->domains[i];

		if (!genpd)
			continue;

		genpd->provider = NULL;
		genpd->has_provider = false;

		if (!genpd_is_opp_table_fw(genpd) && genpd->set_performance_state) {
			dev_pm_opp_put_opp_table(genpd->opp_table);
			dev_pm_opp_of_remove_table(&genpd->dev);
		}
	}

	return ret;
}
EXPORT_SYMBOL_GPL(of_genpd_add_provider_onecell);

/**
 * of_genpd_del_provider() - Remove a previously registered PM domain provider
 * @np: Device node pointer associated with the PM domain provider
 */
void of_genpd_del_provider(struct device_node *np)
{
	struct of_genpd_provider *cp, *tmp;
	struct generic_pm_domain *gpd;

	mutex_lock(&gpd_list_lock);
	mutex_lock(&of_genpd_mutex);
	list_for_each_entry_safe(cp, tmp, &of_genpd_providers, link) {
		if (cp->node == np) {
			/*
			 * For each PM domain associated with the
			 * provider, set the 'has_provider' to false
			 * so that the PM domain can be safely removed.
			 */
			list_for_each_entry(gpd, &gpd_list, gpd_list_node) {
				if (gpd->provider == &np->fwnode) {
					gpd->has_provider = false;

					if (genpd_is_opp_table_fw(gpd) || !gpd->set_performance_state)
						continue;

					dev_pm_opp_put_opp_table(gpd->opp_table);
					dev_pm_opp_of_remove_table(&gpd->dev);
				}
			}

			fwnode_dev_initialized(&cp->node->fwnode, false);
			list_del(&cp->link);
			of_node_put(cp->node);
			kfree(cp);
			break;
		}
	}
	mutex_unlock(&of_genpd_mutex);
	mutex_unlock(&gpd_list_lock);
}
EXPORT_SYMBOL_GPL(of_genpd_del_provider);

/**
 * genpd_get_from_provider() - Look-up PM domain
 * @genpdspec: OF phandle args to use for look-up
 *
 * Looks for a PM domain provider under the node specified by @genpdspec and if
 * found, uses xlate function of the provider to map phandle args to a PM
 * domain.
 *
 * Returns a valid pointer to struct generic_pm_domain on success or ERR_PTR()
 * on failure.
 */
static struct generic_pm_domain *genpd_get_from_provider(
					const struct of_phandle_args *genpdspec)
{
	struct generic_pm_domain *genpd = ERR_PTR(-ENOENT);
	struct of_genpd_provider *provider;

	if (!genpdspec)
		return ERR_PTR(-EINVAL);

	mutex_lock(&of_genpd_mutex);

	/* Check if we have such a provider in our array */
	list_for_each_entry(provider, &of_genpd_providers, link) {
		if (provider->node == genpdspec->np)
			genpd = provider->xlate(genpdspec, provider->data);
		if (!IS_ERR(genpd))
			break;
	}

	mutex_unlock(&of_genpd_mutex);

	return genpd;
}

/**
 * of_genpd_add_device() - Add a device to an I/O PM domain
 * @genpdspec: OF phandle args to use for look-up PM domain
 * @dev: Device to be added.
 *
 * Looks-up an I/O PM domain based upon phandle args provided and adds
 * the device to the PM domain. Returns a negative error code on failure.
 */
int of_genpd_add_device(const struct of_phandle_args *genpdspec, struct device *dev)
{
	struct generic_pm_domain *genpd;
	int ret;

	if (!dev)
		return -EINVAL;

	mutex_lock(&gpd_list_lock);

	genpd = genpd_get_from_provider(genpdspec);
	if (IS_ERR(genpd)) {
		ret = PTR_ERR(genpd);
		goto out;
	}

	ret = genpd_add_device(genpd, dev, dev);

out:
	mutex_unlock(&gpd_list_lock);

	return ret;
}
EXPORT_SYMBOL_GPL(of_genpd_add_device);

/**
 * of_genpd_add_subdomain - Add a subdomain to an I/O PM domain.
 * @parent_spec: OF phandle args to use for parent PM domain look-up
 * @subdomain_spec: OF phandle args to use for subdomain look-up
 *
 * Looks-up a parent PM domain and subdomain based upon phandle args
 * provided and adds the subdomain to the parent PM domain. Returns a
 * negative error code on failure.
 */
int of_genpd_add_subdomain(const struct of_phandle_args *parent_spec,
			   const struct of_phandle_args *subdomain_spec)
{
	struct generic_pm_domain *parent, *subdomain;
	int ret;

	mutex_lock(&gpd_list_lock);

	parent = genpd_get_from_provider(parent_spec);
	if (IS_ERR(parent)) {
		ret = PTR_ERR(parent);
		goto out;
	}

	subdomain = genpd_get_from_provider(subdomain_spec);
	if (IS_ERR(subdomain)) {
		ret = PTR_ERR(subdomain);
		goto out;
	}

	ret = genpd_add_subdomain(parent, subdomain);

out:
	mutex_unlock(&gpd_list_lock);

	return ret == -ENOENT ? -EPROBE_DEFER : ret;
}
EXPORT_SYMBOL_GPL(of_genpd_add_subdomain);

/**
 * of_genpd_remove_subdomain - Remove a subdomain from an I/O PM domain.
 * @parent_spec: OF phandle args to use for parent PM domain look-up
 * @subdomain_spec: OF phandle args to use for subdomain look-up
 *
 * Looks-up a parent PM domain and subdomain based upon phandle args
 * provided and removes the subdomain from the parent PM domain. Returns a
 * negative error code on failure.
 */
int of_genpd_remove_subdomain(const struct of_phandle_args *parent_spec,
			      const struct of_phandle_args *subdomain_spec)
{
	struct generic_pm_domain *parent, *subdomain;
	int ret;

	mutex_lock(&gpd_list_lock);

	parent = genpd_get_from_provider(parent_spec);
	if (IS_ERR(parent)) {
		ret = PTR_ERR(parent);
		goto out;
	}

	subdomain = genpd_get_from_provider(subdomain_spec);
	if (IS_ERR(subdomain)) {
		ret = PTR_ERR(subdomain);
		goto out;
	}

	ret = pm_genpd_remove_subdomain(parent, subdomain);

out:
	mutex_unlock(&gpd_list_lock);

	return ret;
}
EXPORT_SYMBOL_GPL(of_genpd_remove_subdomain);

/**
 * of_genpd_remove_last - Remove the last PM domain registered for a provider
 * @np: Pointer to device node associated with provider
 *
 * Find the last PM domain that was added by a particular provider and
 * remove this PM domain from the list of PM domains. The provider is
 * identified by the 'provider' device structure that is passed. The PM
 * domain will only be removed, if the provider associated with domain
 * has been removed.
 *
 * Returns a valid pointer to struct generic_pm_domain on success or
 * ERR_PTR() on failure.
 */
struct generic_pm_domain *of_genpd_remove_last(struct device_node *np)
{
	struct generic_pm_domain *gpd, *tmp, *genpd = ERR_PTR(-ENOENT);
	int ret;

	if (IS_ERR_OR_NULL(np))
		return ERR_PTR(-EINVAL);

	mutex_lock(&gpd_list_lock);
	list_for_each_entry_safe(gpd, tmp, &gpd_list, gpd_list_node) {
		if (gpd->provider == &np->fwnode) {
			ret = genpd_remove(gpd);
			genpd = ret ? ERR_PTR(ret) : gpd;
			break;
		}
	}
	mutex_unlock(&gpd_list_lock);

	return genpd;
}
EXPORT_SYMBOL_GPL(of_genpd_remove_last);

static void genpd_release_dev(struct device *dev)
{
	of_node_put(dev->of_node);
	kfree(dev);
}

static const struct bus_type genpd_bus_type = {
	.name		= "genpd",
};

/**
 * genpd_dev_pm_detach - Detach a device from its PM domain.
 * @dev: Device to detach.
 * @power_off: Currently not used
 *
 * Try to locate a corresponding generic PM domain, which the device was
 * attached to previously. If such is found, the device is detached from it.
 */
static void genpd_dev_pm_detach(struct device *dev, bool power_off)
{
	struct generic_pm_domain *pd;
	unsigned int i;
	int ret = 0;

	pd = dev_to_genpd(dev);
	if (IS_ERR(pd))
		return;

	dev_dbg(dev, "removing from PM domain %s\n", pd->name);

	/* Drop the default performance state */
	if (dev_gpd_data(dev)->default_pstate) {
		dev_pm_genpd_set_performance_state(dev, 0);
		dev_gpd_data(dev)->default_pstate = 0;
	}

	for (i = 1; i < GENPD_RETRY_MAX_MS; i <<= 1) {
		ret = genpd_remove_device(pd, dev);
		if (ret != -EAGAIN)
			break;

		mdelay(i);
		cond_resched();
	}

	if (ret < 0) {
		dev_err(dev, "failed to remove from PM domain %s: %d",
			pd->name, ret);
		return;
	}

	/* Check if PM domain can be powered off after removing this device. */
	genpd_queue_power_off_work(pd);

	/* Unregister the device if it was created by genpd. */
	if (dev->bus == &genpd_bus_type)
		device_unregister(dev);
}

static void genpd_dev_pm_sync(struct device *dev)
{
	struct generic_pm_domain *pd;

	pd = dev_to_genpd(dev);
	if (IS_ERR(pd))
		return;

	genpd_queue_power_off_work(pd);
}

static int genpd_set_required_opp_dev(struct device *dev,
				      struct device *base_dev)
{
	struct dev_pm_opp_config config = {
		.required_dev = dev,
	};
	int ret;

	/* Limit support to non-providers for now. */
	if (of_property_present(base_dev->of_node, "#power-domain-cells"))
		return 0;

	if (!dev_pm_opp_of_has_required_opp(base_dev))
		return 0;

	ret = dev_pm_opp_set_config(base_dev, &config);
	if (ret < 0)
		return ret;

	dev_gpd_data(dev)->opp_token = ret;
	return 0;
}

static int genpd_set_required_opp(struct device *dev, unsigned int index)
{
	int ret, pstate;

	/* Set the default performance state */
	pstate = of_get_required_opp_performance_state(dev->of_node, index);
	if (pstate < 0 && pstate != -ENODEV && pstate != -EOPNOTSUPP) {
		ret = pstate;
		goto err;
	} else if (pstate > 0) {
		ret = dev_pm_genpd_set_performance_state(dev, pstate);
		if (ret)
			goto err;
		dev_gpd_data(dev)->default_pstate = pstate;
	}

	return 0;
err:
	dev_err(dev, "failed to set required performance state for power-domain %s: %d\n",
		dev_to_genpd(dev)->name, ret);
	return ret;
}

static int __genpd_dev_pm_attach(struct device *dev, struct device *base_dev,
				 unsigned int index, unsigned int num_domains,
				 bool power_on)
{
	struct of_phandle_args pd_args;
	struct generic_pm_domain *pd;
	int ret;

	ret = of_parse_phandle_with_args(dev->of_node, "power-domains",
				"#power-domain-cells", index, &pd_args);
	if (ret < 0)
		return ret;

	mutex_lock(&gpd_list_lock);
	pd = genpd_get_from_provider(&pd_args);
	of_node_put(pd_args.np);
	if (IS_ERR(pd)) {
		mutex_unlock(&gpd_list_lock);
		dev_dbg(dev, "%s() failed to find PM domain: %ld\n",
			__func__, PTR_ERR(pd));
		return driver_deferred_probe_check_state(base_dev);
	}

	dev_dbg(dev, "adding to PM domain %s\n", pd->name);

	ret = genpd_add_device(pd, dev, base_dev);
	mutex_unlock(&gpd_list_lock);

	if (ret < 0)
		return dev_err_probe(dev, ret, "failed to add to PM domain %s\n", pd->name);

	dev->pm_domain->detach = genpd_dev_pm_detach;
	dev->pm_domain->sync = genpd_dev_pm_sync;

	/*
	 * For a single PM domain the index of the required OPP must be zero, so
	 * let's try to assign a required dev in that case. In the multiple PM
	 * domains case, we need platform code to specify the index.
	 */
	if (num_domains == 1) {
		ret = genpd_set_required_opp_dev(dev, base_dev);
		if (ret)
			goto err;
	}

	ret = genpd_set_required_opp(dev, index);
	if (ret)
		goto err;

	if (power_on) {
		genpd_lock(pd);
		ret = genpd_power_on(pd, 0);
		genpd_unlock(pd);
	}

	if (ret) {
		/* Drop the default performance state */
		if (dev_gpd_data(dev)->default_pstate) {
			dev_pm_genpd_set_performance_state(dev, 0);
			dev_gpd_data(dev)->default_pstate = 0;
		}

		genpd_remove_device(pd, dev);
		return -EPROBE_DEFER;
	}

	return 1;

err:
	genpd_remove_device(pd, dev);
	return ret;
}

/**
 * genpd_dev_pm_attach - Attach a device to its PM domain using DT.
 * @dev: Device to attach.
 *
 * Parse device's OF node to find a PM domain specifier. If such is found,
 * attaches the device to retrieved pm_domain ops.
 *
 * Returns 1 on successfully attached PM domain, 0 when the device don't need a
 * PM domain or when multiple power-domains exists for it, else a negative error
 * code. Note that if a power-domain exists for the device, but it cannot be
 * found or turned on, then return -EPROBE_DEFER to ensure that the device is
 * not probed and to re-try again later.
 */
int genpd_dev_pm_attach(struct device *dev)
{
	if (!dev->of_node)
		return 0;

	/*
	 * Devices with multiple PM domains must be attached separately, as we
	 * can only attach one PM domain per device.
	 */
	if (of_count_phandle_with_args(dev->of_node, "power-domains",
				       "#power-domain-cells") != 1)
		return 0;

	return __genpd_dev_pm_attach(dev, dev, 0, 1, true);
}
EXPORT_SYMBOL_GPL(genpd_dev_pm_attach);

/**
 * genpd_dev_pm_attach_by_id - Associate a device with one of its PM domains.
 * @dev: The device used to lookup the PM domain.
 * @index: The index of the PM domain.
 *
 * Parse device's OF node to find a PM domain specifier at the provided @index.
 * If such is found, creates a virtual device and attaches it to the retrieved
 * pm_domain ops. To deal with detaching of the virtual device, the ->detach()
 * callback in the struct dev_pm_domain are assigned to genpd_dev_pm_detach().
 *
 * Returns the created virtual device if successfully attached PM domain, NULL
 * when the device don't need a PM domain, else an ERR_PTR() in case of
 * failures. If a power-domain exists for the device, but cannot be found or
 * turned on, then ERR_PTR(-EPROBE_DEFER) is returned to ensure that the device
 * is not probed and to re-try again later.
 */
struct device *genpd_dev_pm_attach_by_id(struct device *dev,
					 unsigned int index)
{
	struct device *virt_dev;
	int num_domains;
	int ret;

	if (!dev->of_node)
		return NULL;

	/* Verify that the index is within a valid range. */
	num_domains = of_count_phandle_with_args(dev->of_node, "power-domains",
						 "#power-domain-cells");
	if (index >= num_domains)
		return NULL;

	/* Allocate and register device on the genpd bus. */
	virt_dev = kzalloc(sizeof(*virt_dev), GFP_KERNEL);
	if (!virt_dev)
		return ERR_PTR(-ENOMEM);

	dev_set_name(virt_dev, "genpd:%u:%s", index, dev_name(dev));
	virt_dev->bus = &genpd_bus_type;
	virt_dev->release = genpd_release_dev;
	virt_dev->of_node = of_node_get(dev->of_node);

	ret = device_register(virt_dev);
	if (ret) {
		put_device(virt_dev);
		return ERR_PTR(ret);
	}

	/* Try to attach the device to the PM domain at the specified index. */
	ret = __genpd_dev_pm_attach(virt_dev, dev, index, num_domains, false);
	if (ret < 1) {
		device_unregister(virt_dev);
		return ret ? ERR_PTR(ret) : NULL;
	}

	pm_runtime_enable(virt_dev);
	genpd_queue_power_off_work(dev_to_genpd(virt_dev));

	return virt_dev;
}
EXPORT_SYMBOL_GPL(genpd_dev_pm_attach_by_id);

/**
 * genpd_dev_pm_attach_by_name - Associate a device with one of its PM domains.
 * @dev: The device used to lookup the PM domain.
 * @name: The name of the PM domain.
 *
 * Parse device's OF node to find a PM domain specifier using the
 * power-domain-names DT property. For further description see
 * genpd_dev_pm_attach_by_id().
 */
struct device *genpd_dev_pm_attach_by_name(struct device *dev, const char *name)
{
	int index;

	if (!dev->of_node)
		return NULL;

	index = of_property_match_string(dev->of_node, "power-domain-names",
					 name);
	if (index < 0)
		return NULL;

	return genpd_dev_pm_attach_by_id(dev, index);
}

static const struct of_device_id idle_state_match[] = {
	{ .compatible = "domain-idle-state", },
	{ }
};

static int genpd_parse_state(struct genpd_power_state *genpd_state,
				    struct device_node *state_node)
{
	int err;
	u32 residency;
	u32 entry_latency, exit_latency;

	err = of_property_read_u32(state_node, "entry-latency-us",
						&entry_latency);
	if (err) {
		pr_debug(" * %pOF missing entry-latency-us property\n",
			 state_node);
		return -EINVAL;
	}

	err = of_property_read_u32(state_node, "exit-latency-us",
						&exit_latency);
	if (err) {
		pr_debug(" * %pOF missing exit-latency-us property\n",
			 state_node);
		return -EINVAL;
	}

	err = of_property_read_u32(state_node, "min-residency-us", &residency);
	if (!err)
		genpd_state->residency_ns = 1000LL * residency;

	genpd_state->power_on_latency_ns = 1000LL * exit_latency;
	genpd_state->power_off_latency_ns = 1000LL * entry_latency;
	genpd_state->fwnode = &state_node->fwnode;

	return 0;
}

static int genpd_iterate_idle_states(struct device_node *dn,
				     struct genpd_power_state *states)
{
	int ret;
	struct of_phandle_iterator it;
	struct device_node *np;
	int i = 0;

	ret = of_count_phandle_with_args(dn, "domain-idle-states", NULL);
	if (ret <= 0)
		return ret == -ENOENT ? 0 : ret;

	/* Loop over the phandles until all the requested entry is found */
	of_for_each_phandle(&it, ret, dn, "domain-idle-states", NULL, 0) {
		np = it.node;
		if (!of_match_node(idle_state_match, np))
			continue;

		if (!of_device_is_available(np))
			continue;

		if (states) {
			ret = genpd_parse_state(&states[i], np);
			if (ret) {
				pr_err("Parsing idle state node %pOF failed with err %d\n",
				       np, ret);
				of_node_put(np);
				return ret;
			}
		}
		i++;
	}

	return i;
}

/**
 * of_genpd_parse_idle_states: Return array of idle states for the genpd.
 *
 * @dn: The genpd device node
 * @states: The pointer to which the state array will be saved.
 * @n: The count of elements in the array returned from this function.
 *
 * Returns the device states parsed from the OF node. The memory for the states
 * is allocated by this function and is the responsibility of the caller to
 * free the memory after use. If any or zero compatible domain idle states is
 * found it returns 0 and in case of errors, a negative error code is returned.
 */
int of_genpd_parse_idle_states(struct device_node *dn,
			struct genpd_power_state **states, int *n)
{
	struct genpd_power_state *st;
	int ret;

	ret = genpd_iterate_idle_states(dn, NULL);
	if (ret < 0)
		return ret;

	if (!ret) {
		*states = NULL;
		*n = 0;
		return 0;
	}

	st = kcalloc(ret, sizeof(*st), GFP_KERNEL);
	if (!st)
		return -ENOMEM;

	ret = genpd_iterate_idle_states(dn, st);
	if (ret <= 0) {
		kfree(st);
		return ret < 0 ? ret : -EINVAL;
	}

	*states = st;
	*n = ret;

	return 0;
}
EXPORT_SYMBOL_GPL(of_genpd_parse_idle_states);

static int __init genpd_bus_init(void)
{
	return bus_register(&genpd_bus_type);
}
core_initcall(genpd_bus_init);

#endif /* CONFIG_PM_GENERIC_DOMAINS_OF */


/***        debugfs support        ***/

#ifdef CONFIG_DEBUG_FS
/*
 * TODO: This function is a slightly modified version of rtpm_status_show
 * from sysfs.c, so generalize it.
 */
static void rtpm_status_str(struct seq_file *s, struct device *dev)
{
	static const char * const status_lookup[] = {
		[RPM_ACTIVE] = "active",
		[RPM_RESUMING] = "resuming",
		[RPM_SUSPENDED] = "suspended",
		[RPM_SUSPENDING] = "suspending"
	};
	const char *p = "";

	if (dev->power.runtime_error)
		p = "error";
	else if (dev->power.disable_depth)
		p = "unsupported";
	else if (dev->power.runtime_status < ARRAY_SIZE(status_lookup))
		p = status_lookup[dev->power.runtime_status];
	else
		WARN_ON(1);

	seq_printf(s, "%-26s  ", p);
}

static void perf_status_str(struct seq_file *s, struct device *dev)
{
	struct generic_pm_domain_data *gpd_data;

	gpd_data = to_gpd_data(dev->power.subsys_data->domain_data);

	seq_printf(s, "%-10u  ", gpd_data->performance_state);
}

static void mode_status_str(struct seq_file *s, struct device *dev)
{
	struct generic_pm_domain_data *gpd_data;

	gpd_data = to_gpd_data(dev->power.subsys_data->domain_data);

	seq_printf(s, "%2s", gpd_data->hw_mode ? "HW" : "SW");
}

static int genpd_summary_one(struct seq_file *s,
			struct generic_pm_domain *genpd)
{
	static const char * const status_lookup[] = {
		[GENPD_STATE_ON] = "on",
		[GENPD_STATE_OFF] = "off"
	};
	struct pm_domain_data *pm_data;
	struct gpd_link *link;
	char state[16];
	int ret;

	ret = genpd_lock_interruptible(genpd);
	if (ret)
		return -ERESTARTSYS;

	if (WARN_ON(genpd->status >= ARRAY_SIZE(status_lookup)))
		goto exit;
	if (!genpd_status_on(genpd))
		snprintf(state, sizeof(state), "%s-%u",
			 status_lookup[genpd->status], genpd->state_idx);
	else
		snprintf(state, sizeof(state), "%s",
			 status_lookup[genpd->status]);
	seq_printf(s, "%-30s  %-30s  %u", dev_name(&genpd->dev), state, genpd->performance_state);

	/*
	 * Modifications on the list require holding locks on both
	 * parent and child, so we are safe.
	 * Also the device name is immutable.
	 */
	list_for_each_entry(link, &genpd->parent_links, parent_node) {
		if (list_is_first(&link->parent_node, &genpd->parent_links))
			seq_printf(s, "\n%48s", " ");
		seq_printf(s, "%s", link->child->name);
		if (!list_is_last(&link->parent_node, &genpd->parent_links))
			seq_puts(s, ", ");
	}

	list_for_each_entry(pm_data, &genpd->dev_list, list_node) {
		seq_printf(s, "\n    %-30s  ", dev_name(pm_data->dev));
		rtpm_status_str(s, pm_data->dev);
		perf_status_str(s, pm_data->dev);
		mode_status_str(s, pm_data->dev);
	}

	seq_puts(s, "\n");
exit:
	genpd_unlock(genpd);

	return 0;
}

static int summary_show(struct seq_file *s, void *data)
{
	struct generic_pm_domain *genpd;
	int ret = 0;

	seq_puts(s, "domain                          status          children        performance\n");
	seq_puts(s, "    /device                         runtime status                  managed by\n");
	seq_puts(s, "------------------------------------------------------------------------------\n");

	ret = mutex_lock_interruptible(&gpd_list_lock);
	if (ret)
		return -ERESTARTSYS;

	list_for_each_entry(genpd, &gpd_list, gpd_list_node) {
		ret = genpd_summary_one(s, genpd);
		if (ret)
			break;
	}
	mutex_unlock(&gpd_list_lock);

	return ret;
}

static int status_show(struct seq_file *s, void *data)
{
	static const char * const status_lookup[] = {
		[GENPD_STATE_ON] = "on",
		[GENPD_STATE_OFF] = "off"
	};

	struct generic_pm_domain *genpd = s->private;
	int ret = 0;

	ret = genpd_lock_interruptible(genpd);
	if (ret)
		return -ERESTARTSYS;

	if (WARN_ON_ONCE(genpd->status >= ARRAY_SIZE(status_lookup)))
		goto exit;

	if (genpd->status == GENPD_STATE_OFF)
		seq_printf(s, "%s-%u\n", status_lookup[genpd->status],
			genpd->state_idx);
	else
		seq_printf(s, "%s\n", status_lookup[genpd->status]);
exit:
	genpd_unlock(genpd);
	return ret;
}

static int sub_domains_show(struct seq_file *s, void *data)
{
	struct generic_pm_domain *genpd = s->private;
	struct gpd_link *link;
	int ret = 0;

	ret = genpd_lock_interruptible(genpd);
	if (ret)
		return -ERESTARTSYS;

	list_for_each_entry(link, &genpd->parent_links, parent_node)
		seq_printf(s, "%s\n", link->child->name);

	genpd_unlock(genpd);
	return ret;
}

static int idle_states_show(struct seq_file *s, void *data)
{
	struct generic_pm_domain *genpd = s->private;
	u64 now, delta, idle_time = 0;
	unsigned int i;
	int ret = 0;

	ret = genpd_lock_interruptible(genpd);
	if (ret)
		return -ERESTARTSYS;

	seq_puts(s, "State          Time Spent(ms) Usage          Rejected\n");

	for (i = 0; i < genpd->state_count; i++) {
		idle_time += genpd->states[i].idle_time;

		if (genpd->status == GENPD_STATE_OFF && genpd->state_idx == i) {
			now = ktime_get_mono_fast_ns();
			if (now > genpd->accounting_time) {
				delta = now - genpd->accounting_time;
				idle_time += delta;
			}
		}

		do_div(idle_time, NSEC_PER_MSEC);
		seq_printf(s, "S%-13i %-14llu %-14llu %llu\n", i, idle_time,
			   genpd->states[i].usage, genpd->states[i].rejected);
	}

	genpd_unlock(genpd);
	return ret;
}

static int active_time_show(struct seq_file *s, void *data)
{
	struct generic_pm_domain *genpd = s->private;
	u64 now, on_time, delta = 0;
	int ret = 0;

	ret = genpd_lock_interruptible(genpd);
	if (ret)
		return -ERESTARTSYS;

	if (genpd->status == GENPD_STATE_ON) {
		now = ktime_get_mono_fast_ns();
		if (now > genpd->accounting_time)
			delta = now - genpd->accounting_time;
	}

	on_time = genpd->on_time + delta;
	do_div(on_time, NSEC_PER_MSEC);
	seq_printf(s, "%llu ms\n", on_time);

	genpd_unlock(genpd);
	return ret;
}

static int total_idle_time_show(struct seq_file *s, void *data)
{
	struct generic_pm_domain *genpd = s->private;
	u64 now, delta, total = 0;
	unsigned int i;
	int ret = 0;

	ret = genpd_lock_interruptible(genpd);
	if (ret)
		return -ERESTARTSYS;

	for (i = 0; i < genpd->state_count; i++) {
		total += genpd->states[i].idle_time;

		if (genpd->status == GENPD_STATE_OFF && genpd->state_idx == i) {
			now = ktime_get_mono_fast_ns();
			if (now > genpd->accounting_time) {
				delta = now - genpd->accounting_time;
				total += delta;
			}
		}
	}

	do_div(total, NSEC_PER_MSEC);
	seq_printf(s, "%llu ms\n", total);

	genpd_unlock(genpd);
	return ret;
}


static int devices_show(struct seq_file *s, void *data)
{
	struct generic_pm_domain *genpd = s->private;
	struct pm_domain_data *pm_data;
	int ret = 0;

	ret = genpd_lock_interruptible(genpd);
	if (ret)
		return -ERESTARTSYS;

	list_for_each_entry(pm_data, &genpd->dev_list, list_node)
		seq_printf(s, "%s\n", dev_name(pm_data->dev));

	genpd_unlock(genpd);
	return ret;
}

static int perf_state_show(struct seq_file *s, void *data)
{
	struct generic_pm_domain *genpd = s->private;

	if (genpd_lock_interruptible(genpd))
		return -ERESTARTSYS;

	seq_printf(s, "%u\n", genpd->performance_state);

	genpd_unlock(genpd);
	return 0;
}

DEFINE_SHOW_ATTRIBUTE(summary);
DEFINE_SHOW_ATTRIBUTE(status);
DEFINE_SHOW_ATTRIBUTE(sub_domains);
DEFINE_SHOW_ATTRIBUTE(idle_states);
DEFINE_SHOW_ATTRIBUTE(active_time);
DEFINE_SHOW_ATTRIBUTE(total_idle_time);
DEFINE_SHOW_ATTRIBUTE(devices);
DEFINE_SHOW_ATTRIBUTE(perf_state);

static void genpd_debug_add(struct generic_pm_domain *genpd)
{
	struct dentry *d;

	if (!genpd_debugfs_dir)
		return;

	d = debugfs_create_dir(dev_name(&genpd->dev), genpd_debugfs_dir);

	debugfs_create_file("current_state", 0444,
			    d, genpd, &status_fops);
	debugfs_create_file("sub_domains", 0444,
			    d, genpd, &sub_domains_fops);
	debugfs_create_file("idle_states", 0444,
			    d, genpd, &idle_states_fops);
	debugfs_create_file("active_time", 0444,
			    d, genpd, &active_time_fops);
	debugfs_create_file("total_idle_time", 0444,
			    d, genpd, &total_idle_time_fops);
	debugfs_create_file("devices", 0444,
			    d, genpd, &devices_fops);
	if (genpd->set_performance_state)
		debugfs_create_file("perf_state", 0444,
				    d, genpd, &perf_state_fops);
}

static int __init genpd_debug_init(void)
{
	struct generic_pm_domain *genpd;

	genpd_debugfs_dir = debugfs_create_dir("pm_genpd", NULL);

	debugfs_create_file("pm_genpd_summary", S_IRUGO, genpd_debugfs_dir,
			    NULL, &summary_fops);

	list_for_each_entry(genpd, &gpd_list, gpd_list_node)
		genpd_debug_add(genpd);

	return 0;
}
late_initcall(genpd_debug_init);

static void __exit genpd_debug_exit(void)
{
	debugfs_remove_recursive(genpd_debugfs_dir);
}
__exitcall(genpd_debug_exit);
#endif /* CONFIG_DEBUG_FS */<|MERGE_RESOLUTION|>--- conflicted
+++ resolved
@@ -2186,19 +2186,11 @@
 		ret = ida_alloc(&genpd_ida, GFP_KERNEL);
 		if (ret < 0)
 			goto put;
-<<<<<<< HEAD
 
 		genpd->device_id = ret;
 		dev_set_name(&genpd->dev, "%s_%u", genpd->name, genpd->device_id);
 	}
 
-=======
-
-		genpd->device_id = ret;
-		dev_set_name(&genpd->dev, "%s_%u", genpd->name, genpd->device_id);
-	}
-
->>>>>>> 4e3ac415
 	return 0;
 put:
 	put_device(&genpd->dev);
