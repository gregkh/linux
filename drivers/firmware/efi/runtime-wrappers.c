// SPDX-License-Identifier: GPL-2.0-only
/*
 * runtime-wrappers.c - Runtime Services function call wrappers
 *
 * Implementation summary:
 * -----------------------
 * 1. When user/kernel thread requests to execute efi_runtime_service(),
 * enqueue work to efi_rts_wq.
 * 2. Caller thread waits for completion until the work is finished
 * because it's dependent on the return status and execution of
 * efi_runtime_service().
 * For instance, get_variable() and get_next_variable().
 *
 * Copyright (C) 2014 Linaro Ltd. <ard.biesheuvel@linaro.org>
 *
 * Split off from arch/x86/platform/efi/efi.c
 *
 * Copyright (C) 1999 VA Linux Systems
 * Copyright (C) 1999 Walt Drummond <drummond@valinux.com>
 * Copyright (C) 1999-2002 Hewlett-Packard Co.
 * Copyright (C) 2005-2008 Intel Co.
 * Copyright (C) 2013 SuSE Labs
 */

#define pr_fmt(fmt)	"efi: " fmt

#include <linux/bug.h>
#include <linux/efi.h>
#include <linux/irqflags.h>
#include <linux/mutex.h>
#include <linux/semaphore.h>
#include <linux/stringify.h>
#include <linux/workqueue.h>
#include <linux/completion.h>

#include <asm/efi.h>

/*
 * Wrap around the new efi_call_virt_generic() macros so that the
 * code doesn't get too cluttered:
 */
#define efi_call_virt(f, args...)   \
	arch_efi_call_virt(efi.runtime, f, args)

union efi_rts_args {
	struct {
		efi_time_t 	*time;
		efi_time_cap_t	*capabilities;
	} GET_TIME;

	struct {
		efi_time_t	*time;
	} SET_TIME;

	struct {
		efi_bool_t	*enabled;
		efi_bool_t	*pending;
		efi_time_t	*time;
	} GET_WAKEUP_TIME;

	struct {
		efi_bool_t	enable;
		efi_time_t	*time;
	} SET_WAKEUP_TIME;

	struct {
		efi_char16_t	*name;
		efi_guid_t	*vendor;
		u32		*attr;
		unsigned long	*data_size;
		void		*data;
	} GET_VARIABLE;

	struct {
		unsigned long	*name_size;
		efi_char16_t	*name;
		efi_guid_t 	*vendor;
	} GET_NEXT_VARIABLE;

	struct {
		efi_char16_t	*name;
		efi_guid_t	*vendor;
		u32		attr;
		unsigned long	data_size;
		void		*data;
	} SET_VARIABLE;

	struct {
		u32		attr;
		u64		*storage_space;
		u64		*remaining_space;
		u64		*max_variable_size;
	} QUERY_VARIABLE_INFO;

	struct {
		u32		*high_count;
	} GET_NEXT_HIGH_MONO_COUNT;

	struct {
		efi_capsule_header_t **capsules;
		unsigned long	count;
		unsigned long	sg_list;
	} UPDATE_CAPSULE;

	struct {
		efi_capsule_header_t **capsules;
		unsigned long	count;
		u64		*max_size;
		int		*reset_type;
	} QUERY_CAPSULE_CAPS;

	struct {
		efi_status_t	(__efiapi *acpi_prm_handler)(u64, void *);
		u64		param_buffer_addr;
		void		*context;
	} ACPI_PRM_HANDLER;
};

struct efi_runtime_work efi_rts_work;

/*
 * efi_queue_work:	Queue EFI runtime service call and wait for completion
 * @_rts:		EFI runtime service function identifier
 * @_args:		Arguments to pass to the EFI runtime service
 *
 * Accesses to efi_runtime_services() are serialized by a binary
 * semaphore (efi_runtime_lock) and caller waits until the work is
 * finished, hence _only_ one work is queued at a time and the caller
 * thread waits for completion.
 */
<<<<<<< HEAD
#define efi_queue_work(_rts, _arg1, _arg2, _arg3, _arg4, _arg5)		\
({									\
	efi_rts_work.status = EFI_ABORTED;				\
									\
	if (!efi_enabled(EFI_RUNTIME_SERVICES)) {			\
		pr_warn_once("EFI Runtime Services are disabled!\n");	\
		efi_rts_work.status = EFI_DEVICE_ERROR;			\
		goto exit;						\
	}								\
									\
	init_completion(&efi_rts_work.efi_rts_comp);			\
	INIT_WORK(&efi_rts_work.work, efi_call_rts);			\
	efi_rts_work.arg1 = _arg1;					\
	efi_rts_work.arg2 = _arg2;					\
	efi_rts_work.arg3 = _arg3;					\
	efi_rts_work.arg4 = _arg4;					\
	efi_rts_work.arg5 = _arg5;					\
	efi_rts_work.efi_rts_id = _rts;					\
									\
	/*								\
	 * queue_work() returns 0 if work was already on queue,         \
	 * _ideally_ this should never happen.                          \
	 */								\
	if (queue_work(efi_rts_wq, &efi_rts_work.work))			\
		wait_for_completion(&efi_rts_work.efi_rts_comp);	\
	else								\
		pr_err("Failed to queue work to efi_rts_wq.\n");	\
									\
	WARN_ON_ONCE(efi_rts_work.status == EFI_ABORTED);		\
exit:									\
	efi_rts_work.efi_rts_id = EFI_NONE;				\
	efi_rts_work.status;						\
})
=======
#define efi_queue_work(_rts, _args...)					\
	__efi_queue_work(EFI_ ## _rts,					\
			 &(union efi_rts_args){ ._rts = { _args }})
>>>>>>> 98817289

#ifndef arch_efi_save_flags
#define arch_efi_save_flags(state_flags)	local_save_flags(state_flags)
#define arch_efi_restore_flags(state_flags)	local_irq_restore(state_flags)
#endif

unsigned long efi_call_virt_save_flags(void)
{
	unsigned long flags;

	arch_efi_save_flags(flags);
	return flags;
}

void efi_call_virt_check_flags(unsigned long flags, const void *caller)
{
	unsigned long cur_flags, mismatch;

	cur_flags = efi_call_virt_save_flags();

	mismatch = flags ^ cur_flags;
	if (!WARN_ON_ONCE(mismatch & ARCH_EFI_IRQ_FLAGS_MASK))
		return;

	add_taint(TAINT_FIRMWARE_WORKAROUND, LOCKDEP_NOW_UNRELIABLE);
	pr_err_ratelimited(FW_BUG "IRQ flags corrupted (0x%08lx=>0x%08lx) by EFI call from %pS\n",
			   flags, cur_flags, caller ?: __builtin_return_address(0));
	arch_efi_restore_flags(flags);
}

/*
 * According to section 7.1 of the UEFI spec, Runtime Services are not fully
 * reentrant, and there are particular combinations of calls that need to be
 * serialized. (source: UEFI Specification v2.4A)
 *
 * Table 31. Rules for Reentry Into Runtime Services
 * +------------------------------------+-------------------------------+
 * | If previous call is busy in	| Forbidden to call		|
 * +------------------------------------+-------------------------------+
 * | Any				| SetVirtualAddressMap()	|
 * +------------------------------------+-------------------------------+
 * | ConvertPointer()			| ConvertPointer()		|
 * +------------------------------------+-------------------------------+
 * | SetVariable()			| ResetSystem()			|
 * | UpdateCapsule()			|				|
 * | SetTime()				|				|
 * | SetWakeupTime()			|				|
 * | GetNextHighMonotonicCount()	|				|
 * +------------------------------------+-------------------------------+
 * | GetVariable()			| GetVariable()			|
 * | GetNextVariableName()		| GetNextVariableName()		|
 * | SetVariable()			| SetVariable()			|
 * | QueryVariableInfo()		| QueryVariableInfo()		|
 * | UpdateCapsule()			| UpdateCapsule()		|
 * | QueryCapsuleCapabilities()		| QueryCapsuleCapabilities()	|
 * | GetNextHighMonotonicCount()	| GetNextHighMonotonicCount()	|
 * +------------------------------------+-------------------------------+
 * | GetTime()				| GetTime()			|
 * | SetTime()				| SetTime()			|
 * | GetWakeupTime()			| GetWakeupTime()		|
 * | SetWakeupTime()			| SetWakeupTime()		|
 * +------------------------------------+-------------------------------+
 *
 * Due to the fact that the EFI pstore may write to the variable store in
 * interrupt context, we need to use a lock for at least the groups that
 * contain SetVariable() and QueryVariableInfo(). That leaves little else, as
 * none of the remaining functions are actually ever called at runtime.
 * So let's just use a single lock to serialize all Runtime Services calls.
 */
static DEFINE_SEMAPHORE(efi_runtime_lock, 1);

/*
 * Expose the EFI runtime lock to the UV platform
 */
#ifdef CONFIG_X86_UV
extern struct semaphore __efi_uv_runtime_lock __alias(efi_runtime_lock);
#endif

/*
 * Calls the appropriate efi_runtime_service() with the appropriate
 * arguments.
 */
static void efi_call_rts(struct work_struct *work)
{
	const union efi_rts_args *args = efi_rts_work.args;
	efi_status_t status = EFI_NOT_FOUND;
	unsigned long flags;

	arch_efi_call_virt_setup();
	flags = efi_call_virt_save_flags();

	switch (efi_rts_work.efi_rts_id) {
	case EFI_GET_TIME:
		status = efi_call_virt(get_time,
				       args->GET_TIME.time,
				       args->GET_TIME.capabilities);
		break;
	case EFI_SET_TIME:
		status = efi_call_virt(set_time,
				       args->SET_TIME.time);
		break;
	case EFI_GET_WAKEUP_TIME:
		status = efi_call_virt(get_wakeup_time,
				       args->GET_WAKEUP_TIME.enabled,
				       args->GET_WAKEUP_TIME.pending,
				       args->GET_WAKEUP_TIME.time);
		break;
	case EFI_SET_WAKEUP_TIME:
		status = efi_call_virt(set_wakeup_time,
				       args->SET_WAKEUP_TIME.enable,
				       args->SET_WAKEUP_TIME.time);
		break;
	case EFI_GET_VARIABLE:
		status = efi_call_virt(get_variable,
				       args->GET_VARIABLE.name,
				       args->GET_VARIABLE.vendor,
				       args->GET_VARIABLE.attr,
				       args->GET_VARIABLE.data_size,
				       args->GET_VARIABLE.data);
		break;
	case EFI_GET_NEXT_VARIABLE:
		status = efi_call_virt(get_next_variable,
				       args->GET_NEXT_VARIABLE.name_size,
				       args->GET_NEXT_VARIABLE.name,
				       args->GET_NEXT_VARIABLE.vendor);
		break;
	case EFI_SET_VARIABLE:
		status = efi_call_virt(set_variable,
				       args->SET_VARIABLE.name,
				       args->SET_VARIABLE.vendor,
				       args->SET_VARIABLE.attr,
				       args->SET_VARIABLE.data_size,
				       args->SET_VARIABLE.data);
		break;
	case EFI_QUERY_VARIABLE_INFO:
		status = efi_call_virt(query_variable_info,
				       args->QUERY_VARIABLE_INFO.attr,
				       args->QUERY_VARIABLE_INFO.storage_space,
				       args->QUERY_VARIABLE_INFO.remaining_space,
				       args->QUERY_VARIABLE_INFO.max_variable_size);
		break;
	case EFI_GET_NEXT_HIGH_MONO_COUNT:
		status = efi_call_virt(get_next_high_mono_count,
				       args->GET_NEXT_HIGH_MONO_COUNT.high_count);
		break;
	case EFI_UPDATE_CAPSULE:
		status = efi_call_virt(update_capsule,
				       args->UPDATE_CAPSULE.capsules,
				       args->UPDATE_CAPSULE.count,
				       args->UPDATE_CAPSULE.sg_list);
		break;
	case EFI_QUERY_CAPSULE_CAPS:
		status = efi_call_virt(query_capsule_caps,
				       args->QUERY_CAPSULE_CAPS.capsules,
				       args->QUERY_CAPSULE_CAPS.count,
				       args->QUERY_CAPSULE_CAPS.max_size,
				       args->QUERY_CAPSULE_CAPS.reset_type);
		break;
	case EFI_ACPI_PRM_HANDLER:
#ifdef CONFIG_ACPI_PRMT
		status = arch_efi_call_virt(args, ACPI_PRM_HANDLER.acpi_prm_handler,
					    args->ACPI_PRM_HANDLER.param_buffer_addr,
					    args->ACPI_PRM_HANDLER.context);
		break;
#endif
	default:
		/*
		 * Ideally, we should never reach here because a caller of this
		 * function should have put the right efi_runtime_service()
		 * function identifier into efi_rts_work->efi_rts_id
		 */
		pr_err("Requested executing invalid EFI Runtime Service.\n");
	}

	efi_call_virt_check_flags(flags, efi_rts_work.caller);
	arch_efi_call_virt_teardown();

	efi_rts_work.status = status;
	complete(&efi_rts_work.efi_rts_comp);
}

static efi_status_t __efi_queue_work(enum efi_rts_ids id,
				     union efi_rts_args *args)
{
	efi_rts_work.efi_rts_id = id;
	efi_rts_work.args = args;
	efi_rts_work.caller = __builtin_return_address(0);
	efi_rts_work.status = EFI_ABORTED;

	if (!efi_enabled(EFI_RUNTIME_SERVICES)) {
		pr_warn_once("EFI Runtime Services are disabled!\n");
		efi_rts_work.status = EFI_DEVICE_ERROR;
		goto exit;
	}

	init_completion(&efi_rts_work.efi_rts_comp);
	INIT_WORK(&efi_rts_work.work, efi_call_rts);

	/*
	 * queue_work() returns 0 if work was already on queue,
	 * _ideally_ this should never happen.
	 */
	if (queue_work(efi_rts_wq, &efi_rts_work.work))
		wait_for_completion(&efi_rts_work.efi_rts_comp);
	else
		pr_err("Failed to queue work to efi_rts_wq.\n");

	WARN_ON_ONCE(efi_rts_work.status == EFI_ABORTED);
exit:
	efi_rts_work.efi_rts_id = EFI_NONE;
	return efi_rts_work.status;
}

static efi_status_t virt_efi_get_time(efi_time_t *tm, efi_time_cap_t *tc)
{
	efi_status_t status;

	if (down_interruptible(&efi_runtime_lock))
		return EFI_ABORTED;
	status = efi_queue_work(GET_TIME, tm, tc);
	up(&efi_runtime_lock);
	return status;
}

static efi_status_t virt_efi_set_time(efi_time_t *tm)
{
	efi_status_t status;

	if (down_interruptible(&efi_runtime_lock))
		return EFI_ABORTED;
	status = efi_queue_work(SET_TIME, tm);
	up(&efi_runtime_lock);
	return status;
}

static efi_status_t virt_efi_get_wakeup_time(efi_bool_t *enabled,
					     efi_bool_t *pending,
					     efi_time_t *tm)
{
	efi_status_t status;

	if (down_interruptible(&efi_runtime_lock))
		return EFI_ABORTED;
	status = efi_queue_work(GET_WAKEUP_TIME, enabled, pending, tm);
	up(&efi_runtime_lock);
	return status;
}

static efi_status_t virt_efi_set_wakeup_time(efi_bool_t enabled, efi_time_t *tm)
{
	efi_status_t status;

	if (down_interruptible(&efi_runtime_lock))
		return EFI_ABORTED;
	status = efi_queue_work(SET_WAKEUP_TIME, enabled, tm);
	up(&efi_runtime_lock);
	return status;
}

static efi_status_t virt_efi_get_variable(efi_char16_t *name,
					  efi_guid_t *vendor,
					  u32 *attr,
					  unsigned long *data_size,
					  void *data)
{
	efi_status_t status;

	if (down_interruptible(&efi_runtime_lock))
		return EFI_ABORTED;
	status = efi_queue_work(GET_VARIABLE, name, vendor, attr, data_size,
				data);
	up(&efi_runtime_lock);
	return status;
}

static efi_status_t virt_efi_get_next_variable(unsigned long *name_size,
					       efi_char16_t *name,
					       efi_guid_t *vendor)
{
	efi_status_t status;

	if (down_interruptible(&efi_runtime_lock))
		return EFI_ABORTED;
	status = efi_queue_work(GET_NEXT_VARIABLE, name_size, name, vendor);
	up(&efi_runtime_lock);
	return status;
}

static efi_status_t virt_efi_set_variable(efi_char16_t *name,
					  efi_guid_t *vendor,
					  u32 attr,
					  unsigned long data_size,
					  void *data)
{
	efi_status_t status;

	if (down_interruptible(&efi_runtime_lock))
		return EFI_ABORTED;
	status = efi_queue_work(SET_VARIABLE, name, vendor, attr, data_size,
				data);
	up(&efi_runtime_lock);
	return status;
}

static efi_status_t
virt_efi_set_variable_nb(efi_char16_t *name, efi_guid_t *vendor, u32 attr,
			 unsigned long data_size, void *data)
{
	efi_status_t status;

	if (down_trylock(&efi_runtime_lock))
		return EFI_NOT_READY;

	status = efi_call_virt_pointer(efi.runtime, set_variable, name, vendor,
				       attr, data_size, data);
	up(&efi_runtime_lock);
	return status;
}


static efi_status_t virt_efi_query_variable_info(u32 attr,
						 u64 *storage_space,
						 u64 *remaining_space,
						 u64 *max_variable_size)
{
	efi_status_t status;

	if (efi.runtime_version < EFI_2_00_SYSTEM_TABLE_REVISION)
		return EFI_UNSUPPORTED;

	if (down_interruptible(&efi_runtime_lock))
		return EFI_ABORTED;
	status = efi_queue_work(QUERY_VARIABLE_INFO, attr, storage_space,
				remaining_space, max_variable_size);
	up(&efi_runtime_lock);
	return status;
}

static efi_status_t
virt_efi_query_variable_info_nb(u32 attr, u64 *storage_space,
				u64 *remaining_space, u64 *max_variable_size)
{
	efi_status_t status;

	if (efi.runtime_version < EFI_2_00_SYSTEM_TABLE_REVISION)
		return EFI_UNSUPPORTED;

	if (down_trylock(&efi_runtime_lock))
		return EFI_NOT_READY;

	status = efi_call_virt_pointer(efi.runtime, query_variable_info, attr,
				       storage_space, remaining_space,
				       max_variable_size);
	up(&efi_runtime_lock);
	return status;
}

static efi_status_t virt_efi_get_next_high_mono_count(u32 *count)
{
	efi_status_t status;

	if (down_interruptible(&efi_runtime_lock))
		return EFI_ABORTED;
	status = efi_queue_work(GET_NEXT_HIGH_MONO_COUNT, count);
	up(&efi_runtime_lock);
	return status;
}

static void virt_efi_reset_system(int reset_type,
				  efi_status_t status,
				  unsigned long data_size,
				  efi_char16_t *data)
{
	if (down_trylock(&efi_runtime_lock)) {
		pr_warn("failed to invoke the reset_system() runtime service:\n"
			"could not get exclusive access to the firmware\n");
		return;
	}

	arch_efi_call_virt_setup();
	efi_rts_work.efi_rts_id = EFI_RESET_SYSTEM;
	arch_efi_call_virt(efi.runtime, reset_system, reset_type, status,
			   data_size, data);
	arch_efi_call_virt_teardown();

	up(&efi_runtime_lock);
}

static efi_status_t virt_efi_update_capsule(efi_capsule_header_t **capsules,
					    unsigned long count,
					    unsigned long sg_list)
{
	efi_status_t status;

	if (efi.runtime_version < EFI_2_00_SYSTEM_TABLE_REVISION)
		return EFI_UNSUPPORTED;

	if (down_interruptible(&efi_runtime_lock))
		return EFI_ABORTED;
	status = efi_queue_work(UPDATE_CAPSULE, capsules, count, sg_list);
	up(&efi_runtime_lock);
	return status;
}

static efi_status_t virt_efi_query_capsule_caps(efi_capsule_header_t **capsules,
						unsigned long count,
						u64 *max_size,
						int *reset_type)
{
	efi_status_t status;

	if (efi.runtime_version < EFI_2_00_SYSTEM_TABLE_REVISION)
		return EFI_UNSUPPORTED;

	if (down_interruptible(&efi_runtime_lock))
		return EFI_ABORTED;
	status = efi_queue_work(QUERY_CAPSULE_CAPS, capsules, count,
				max_size, reset_type);
	up(&efi_runtime_lock);
	return status;
}

void __init efi_native_runtime_setup(void)
{
	efi.get_time			    = virt_efi_get_time;
	efi.set_time			    = virt_efi_set_time;
	efi.get_wakeup_time		    = virt_efi_get_wakeup_time;
	efi.set_wakeup_time		    = virt_efi_set_wakeup_time;
	efi.get_variable		    = virt_efi_get_variable;
	efi.get_next_variable		    = virt_efi_get_next_variable;
	efi.set_variable		    = virt_efi_set_variable;
	efi.set_variable_nonblocking	    = virt_efi_set_variable_nb;
	efi.get_next_high_mono_count	    = virt_efi_get_next_high_mono_count;
	efi.reset_system 		    = virt_efi_reset_system;
	efi.query_variable_info		    = virt_efi_query_variable_info;
	efi.query_variable_info_nonblocking = virt_efi_query_variable_info_nb;
	efi.update_capsule		    = virt_efi_update_capsule;
	efi.query_capsule_caps		    = virt_efi_query_capsule_caps;
}

#ifdef CONFIG_ACPI_PRMT

efi_status_t
efi_call_acpi_prm_handler(efi_status_t (__efiapi *handler_addr)(u64, void *),
			  u64 param_buffer_addr, void *context)
{
	efi_status_t status;

	if (down_interruptible(&efi_runtime_lock))
		return EFI_ABORTED;
	status = efi_queue_work(ACPI_PRM_HANDLER, handler_addr,
				param_buffer_addr, context);
	up(&efi_runtime_lock);
	return status;
}

#endif<|MERGE_RESOLUTION|>--- conflicted
+++ resolved
@@ -128,45 +128,9 @@
  * finished, hence _only_ one work is queued at a time and the caller
  * thread waits for completion.
  */
-<<<<<<< HEAD
-#define efi_queue_work(_rts, _arg1, _arg2, _arg3, _arg4, _arg5)		\
-({									\
-	efi_rts_work.status = EFI_ABORTED;				\
-									\
-	if (!efi_enabled(EFI_RUNTIME_SERVICES)) {			\
-		pr_warn_once("EFI Runtime Services are disabled!\n");	\
-		efi_rts_work.status = EFI_DEVICE_ERROR;			\
-		goto exit;						\
-	}								\
-									\
-	init_completion(&efi_rts_work.efi_rts_comp);			\
-	INIT_WORK(&efi_rts_work.work, efi_call_rts);			\
-	efi_rts_work.arg1 = _arg1;					\
-	efi_rts_work.arg2 = _arg2;					\
-	efi_rts_work.arg3 = _arg3;					\
-	efi_rts_work.arg4 = _arg4;					\
-	efi_rts_work.arg5 = _arg5;					\
-	efi_rts_work.efi_rts_id = _rts;					\
-									\
-	/*								\
-	 * queue_work() returns 0 if work was already on queue,         \
-	 * _ideally_ this should never happen.                          \
-	 */								\
-	if (queue_work(efi_rts_wq, &efi_rts_work.work))			\
-		wait_for_completion(&efi_rts_work.efi_rts_comp);	\
-	else								\
-		pr_err("Failed to queue work to efi_rts_wq.\n");	\
-									\
-	WARN_ON_ONCE(efi_rts_work.status == EFI_ABORTED);		\
-exit:									\
-	efi_rts_work.efi_rts_id = EFI_NONE;				\
-	efi_rts_work.status;						\
-})
-=======
 #define efi_queue_work(_rts, _args...)					\
 	__efi_queue_work(EFI_ ## _rts,					\
 			 &(union efi_rts_args){ ._rts = { _args }})
->>>>>>> 98817289
 
 #ifndef arch_efi_save_flags
 #define arch_efi_save_flags(state_flags)	local_save_flags(state_flags)
