// SPDX-License-Identifier: GPL-2.0
/*
 * UEFI Common Platform Error Record (CPER) support
 *
 * Copyright (C) 2010, Intel Corp.
 *	Author: Huang Ying <ying.huang@intel.com>
 *
 * CPER is the format used to describe platform hardware error by
 * various tables, such as ERST, BERT and HEST etc.
 *
 * For more information about CPER, please refer to Appendix N of UEFI
 * Specification version 2.4.
 */

#include <linux/kernel.h>
#include <linux/module.h>
#include <linux/time.h>
#include <linux/cper.h>
#include <linux/dmi.h>
#include <linux/acpi.h>
#include <linux/pci.h>
#include <linux/aer.h>
#include <linux/printk.h>
#include <linux/bcd.h>
#include <acpi/ghes.h>
#include <ras/ras_event.h>

static char rcd_decode_str[CPER_REC_LEN];

/*
 * CPER record ID need to be unique even after reboot, because record
 * ID is used as index for ERST storage, while CPER records from
 * multiple boot may co-exist in ERST.
 */
u64 cper_next_record_id(void)
{
	static atomic64_t seq;

	if (!atomic64_read(&seq)) {
		time64_t time = ktime_get_real_seconds();

		/*
		 * This code is unlikely to still be needed in year 2106,
		 * but just in case, let's use a few more bits for timestamps
		 * after y2038 to be sure they keep increasing monotonically
		 * for the next few hundred years...
		 */
		if (time < 0x80000000)
			atomic64_set(&seq, (ktime_get_real_seconds()) << 32);
		else
			atomic64_set(&seq, 0x8000000000000000ull |
					   ktime_get_real_seconds() << 24);
	}

	return atomic64_inc_return(&seq);
}
EXPORT_SYMBOL_GPL(cper_next_record_id);

static const char * const severity_strs[] = {
	"recoverable",
	"fatal",
	"corrected",
	"info",
};

const char *cper_severity_str(unsigned int severity)
{
	return severity < ARRAY_SIZE(severity_strs) ?
		severity_strs[severity] : "unknown";
}
EXPORT_SYMBOL_GPL(cper_severity_str);

/*
 * cper_print_bits - print strings for set bits
 * @pfx: prefix for each line, including log level and prefix string
 * @bits: bit mask
 * @strs: string array, indexed by bit position
 * @strs_size: size of the string array: @strs
 *
 * For each set bit in @bits, print the corresponding string in @strs.
 * If the output length is longer than 80, multiple line will be
 * printed, with @pfx is printed at the beginning of each line.
 */
void cper_print_bits(const char *pfx, unsigned int bits,
		     const char * const strs[], unsigned int strs_size)
{
	int i, len = 0;
	const char *str;
	char buf[84];

	for (i = 0; i < strs_size; i++) {
		if (!(bits & (1U << i)))
			continue;
		str = strs[i];
		if (!str)
			continue;
		if (len && len + strlen(str) + 2 > 80) {
			printk("%s\n", buf);
			len = 0;
		}
		if (!len)
			len = snprintf(buf, sizeof(buf), "%s%s", pfx, str);
		else
			len += snprintf(buf+len, sizeof(buf)-len, ", %s", str);
	}
	if (len)
		printk("%s\n", buf);
}

static const char * const proc_type_strs[] = {
	"IA32/X64",
	"IA64",
	"ARM",
};

static const char * const proc_isa_strs[] = {
	"IA32",
	"IA64",
	"X64",
	"ARM A32/T32",
	"ARM A64",
};

const char * const cper_proc_error_type_strs[] = {
	"cache error",
	"TLB error",
	"bus error",
	"micro-architectural error",
};

static const char * const proc_op_strs[] = {
	"unknown or generic",
	"data read",
	"data write",
	"instruction execution",
};

static const char * const proc_flag_strs[] = {
	"restartable",
	"precise IP",
	"overflow",
	"corrected",
};

static void cper_print_proc_generic(const char *pfx,
				    const struct cper_sec_proc_generic *proc)
{
	if (proc->validation_bits & CPER_PROC_VALID_TYPE)
		printk("%s""processor_type: %d, %s\n", pfx, proc->proc_type,
		       proc->proc_type < ARRAY_SIZE(proc_type_strs) ?
		       proc_type_strs[proc->proc_type] : "unknown");
	if (proc->validation_bits & CPER_PROC_VALID_ISA)
		printk("%s""processor_isa: %d, %s\n", pfx, proc->proc_isa,
		       proc->proc_isa < ARRAY_SIZE(proc_isa_strs) ?
		       proc_isa_strs[proc->proc_isa] : "unknown");
	if (proc->validation_bits & CPER_PROC_VALID_ERROR_TYPE) {
		printk("%s""error_type: 0x%02x\n", pfx, proc->proc_error_type);
		cper_print_bits(pfx, proc->proc_error_type,
				cper_proc_error_type_strs,
				ARRAY_SIZE(cper_proc_error_type_strs));
	}
	if (proc->validation_bits & CPER_PROC_VALID_OPERATION)
		printk("%s""operation: %d, %s\n", pfx, proc->operation,
		       proc->operation < ARRAY_SIZE(proc_op_strs) ?
		       proc_op_strs[proc->operation] : "unknown");
	if (proc->validation_bits & CPER_PROC_VALID_FLAGS) {
		printk("%s""flags: 0x%02x\n", pfx, proc->flags);
		cper_print_bits(pfx, proc->flags, proc_flag_strs,
				ARRAY_SIZE(proc_flag_strs));
	}
	if (proc->validation_bits & CPER_PROC_VALID_LEVEL)
		printk("%s""level: %d\n", pfx, proc->level);
	if (proc->validation_bits & CPER_PROC_VALID_VERSION)
		printk("%s""version_info: 0x%016llx\n", pfx, proc->cpu_version);
	if (proc->validation_bits & CPER_PROC_VALID_ID)
		printk("%s""processor_id: 0x%016llx\n", pfx, proc->proc_id);
	if (proc->validation_bits & CPER_PROC_VALID_TARGET_ADDRESS)
		printk("%s""target_address: 0x%016llx\n",
		       pfx, proc->target_addr);
	if (proc->validation_bits & CPER_PROC_VALID_REQUESTOR_ID)
		printk("%s""requestor_id: 0x%016llx\n",
		       pfx, proc->requestor_id);
	if (proc->validation_bits & CPER_PROC_VALID_RESPONDER_ID)
		printk("%s""responder_id: 0x%016llx\n",
		       pfx, proc->responder_id);
	if (proc->validation_bits & CPER_PROC_VALID_IP)
		printk("%s""IP: 0x%016llx\n", pfx, proc->ip);
}

static const char * const mem_err_type_strs[] = {
	"unknown",
	"no error",
	"single-bit ECC",
	"multi-bit ECC",
	"single-symbol chipkill ECC",
	"multi-symbol chipkill ECC",
	"master abort",
	"target abort",
	"parity error",
	"watchdog timeout",
	"invalid address",
	"mirror Broken",
	"memory sparing",
	"scrub corrected error",
	"scrub uncorrected error",
	"physical memory map-out event",
};

const char *cper_mem_err_type_str(unsigned int etype)
{
	return etype < ARRAY_SIZE(mem_err_type_strs) ?
		mem_err_type_strs[etype] : "unknown";
}
EXPORT_SYMBOL_GPL(cper_mem_err_type_str);

static int cper_mem_err_location(struct cper_mem_err_compact *mem, char *msg)
{
	u32 len, n;

	if (!msg)
		return 0;

	n = 0;
	len = CPER_REC_LEN - 1;
	if (mem->validation_bits & CPER_MEM_VALID_NODE)
		n += scnprintf(msg + n, len - n, "node: %d ", mem->node);
	if (mem->validation_bits & CPER_MEM_VALID_CARD)
		n += scnprintf(msg + n, len - n, "card: %d ", mem->card);
	if (mem->validation_bits & CPER_MEM_VALID_MODULE)
		n += scnprintf(msg + n, len - n, "module: %d ", mem->module);
	if (mem->validation_bits & CPER_MEM_VALID_RANK_NUMBER)
		n += scnprintf(msg + n, len - n, "rank: %d ", mem->rank);
	if (mem->validation_bits & CPER_MEM_VALID_BANK)
		n += scnprintf(msg + n, len - n, "bank: %d ", mem->bank);
	if (mem->validation_bits & CPER_MEM_VALID_DEVICE)
		n += scnprintf(msg + n, len - n, "device: %d ", mem->device);
	if (mem->validation_bits & CPER_MEM_VALID_ROW)
		n += scnprintf(msg + n, len - n, "row: %d ", mem->row);
	if (mem->validation_bits & CPER_MEM_VALID_COLUMN)
		n += scnprintf(msg + n, len - n, "column: %d ", mem->column);
	if (mem->validation_bits & CPER_MEM_VALID_BIT_POSITION)
		n += scnprintf(msg + n, len - n, "bit_position: %d ",
			       mem->bit_pos);
	if (mem->validation_bits & CPER_MEM_VALID_REQUESTOR_ID)
		n += scnprintf(msg + n, len - n, "requestor_id: 0x%016llx ",
			       mem->requestor_id);
	if (mem->validation_bits & CPER_MEM_VALID_RESPONDER_ID)
		n += scnprintf(msg + n, len - n, "responder_id: 0x%016llx ",
			       mem->responder_id);
	if (mem->validation_bits & CPER_MEM_VALID_TARGET_ID)
		scnprintf(msg + n, len - n, "target_id: 0x%016llx ",
			  mem->target_id);

	msg[n] = '\0';
	return n;
}

static int cper_dimm_err_location(struct cper_mem_err_compact *mem, char *msg)
{
	u32 len, n;
	const char *bank = NULL, *device = NULL;

	if (!msg || !(mem->validation_bits & CPER_MEM_VALID_MODULE_HANDLE))
		return 0;

	n = 0;
	len = CPER_REC_LEN - 1;
	dmi_memdev_name(mem->mem_dev_handle, &bank, &device);
	if (bank && device)
		n = snprintf(msg, len, "DIMM location: %s %s ", bank, device);
	else
		n = snprintf(msg, len,
			     "DIMM location: not present. DMI handle: 0x%.4x ",
			     mem->mem_dev_handle);

	msg[n] = '\0';
	return n;
}

void cper_mem_err_pack(const struct cper_sec_mem_err *mem,
		       struct cper_mem_err_compact *cmem)
{
	cmem->validation_bits = mem->validation_bits;
	cmem->node = mem->node;
	cmem->card = mem->card;
	cmem->module = mem->module;
	cmem->bank = mem->bank;
	cmem->device = mem->device;
	cmem->row = mem->row;
	cmem->column = mem->column;
	cmem->bit_pos = mem->bit_pos;
	cmem->requestor_id = mem->requestor_id;
	cmem->responder_id = mem->responder_id;
	cmem->target_id = mem->target_id;
	cmem->rank = mem->rank;
	cmem->mem_array_handle = mem->mem_array_handle;
	cmem->mem_dev_handle = mem->mem_dev_handle;
}

const char *cper_mem_err_unpack(struct trace_seq *p,
				struct cper_mem_err_compact *cmem)
{
	const char *ret = trace_seq_buffer_ptr(p);

	if (cper_mem_err_location(cmem, rcd_decode_str))
		trace_seq_printf(p, "%s", rcd_decode_str);
	if (cper_dimm_err_location(cmem, rcd_decode_str))
		trace_seq_printf(p, "%s", rcd_decode_str);
	trace_seq_putc(p, '\0');

	return ret;
}

static void cper_print_mem(const char *pfx, const struct cper_sec_mem_err *mem,
	int len)
{
	struct cper_mem_err_compact cmem;

	/* Don't trust UEFI 2.1/2.2 structure with bad validation bits */
	if (len == sizeof(struct cper_sec_mem_err_old) &&
	    (mem->validation_bits & ~(CPER_MEM_VALID_RANK_NUMBER - 1))) {
		pr_err(FW_WARN "valid bits set for fields beyond structure\n");
		return;
	}
	if (mem->validation_bits & CPER_MEM_VALID_ERROR_STATUS)
		printk("%s""error_status: 0x%016llx\n", pfx, mem->error_status);
	if (mem->validation_bits & CPER_MEM_VALID_PA)
		printk("%s""physical_address: 0x%016llx\n",
		       pfx, mem->physical_addr);
	if (mem->validation_bits & CPER_MEM_VALID_PA_MASK)
		printk("%s""physical_address_mask: 0x%016llx\n",
		       pfx, mem->physical_addr_mask);
	cper_mem_err_pack(mem, &cmem);
	if (cper_mem_err_location(&cmem, rcd_decode_str))
		printk("%s%s\n", pfx, rcd_decode_str);
	if (mem->validation_bits & CPER_MEM_VALID_ERROR_TYPE) {
		u8 etype = mem->error_type;
		printk("%s""error_type: %d, %s\n", pfx, etype,
		       cper_mem_err_type_str(etype));
	}
	if (cper_dimm_err_location(&cmem, rcd_decode_str))
		printk("%s%s\n", pfx, rcd_decode_str);
}

static const char * const pcie_port_type_strs[] = {
	"PCIe end point",
	"legacy PCI end point",
	"unknown",
	"unknown",
	"root port",
	"upstream switch port",
	"downstream switch port",
	"PCIe to PCI/PCI-X bridge",
	"PCI/PCI-X to PCIe bridge",
	"root complex integrated endpoint device",
	"root complex event collector",
};

static void cper_print_pcie(const char *pfx, const struct cper_sec_pcie *pcie,
			    const struct acpi_hest_generic_data *gdata)
{
	if (pcie->validation_bits & CPER_PCIE_VALID_PORT_TYPE)
		printk("%s""port_type: %d, %s\n", pfx, pcie->port_type,
		       pcie->port_type < ARRAY_SIZE(pcie_port_type_strs) ?
		       pcie_port_type_strs[pcie->port_type] : "unknown");
	if (pcie->validation_bits & CPER_PCIE_VALID_VERSION)
		printk("%s""version: %d.%d\n", pfx,
		       pcie->version.major, pcie->version.minor);
	if (pcie->validation_bits & CPER_PCIE_VALID_COMMAND_STATUS)
		printk("%s""command: 0x%04x, status: 0x%04x\n", pfx,
		       pcie->command, pcie->status);
	if (pcie->validation_bits & CPER_PCIE_VALID_DEVICE_ID) {
		const __u8 *p;
		printk("%s""device_id: %04x:%02x:%02x.%x\n", pfx,
		       pcie->device_id.segment, pcie->device_id.bus,
		       pcie->device_id.device, pcie->device_id.function);
		printk("%s""slot: %d\n", pfx,
		       pcie->device_id.slot >> CPER_PCIE_SLOT_SHIFT);
		printk("%s""secondary_bus: 0x%02x\n", pfx,
		       pcie->device_id.secondary_bus);
		printk("%s""vendor_id: 0x%04x, device_id: 0x%04x\n", pfx,
		       pcie->device_id.vendor_id, pcie->device_id.device_id);
		p = pcie->device_id.class_code;
		printk("%s""class_code: %02x%02x%02x\n", pfx, p[2], p[1], p[0]);
	}
	if (pcie->validation_bits & CPER_PCIE_VALID_SERIAL_NUMBER)
		printk("%s""serial number: 0x%04x, 0x%04x\n", pfx,
		       pcie->serial_number.lower, pcie->serial_number.upper);
	if (pcie->validation_bits & CPER_PCIE_VALID_BRIDGE_CONTROL_STATUS)
		printk(
	"%s""bridge: secondary_status: 0x%04x, control: 0x%04x\n",
	pfx, pcie->bridge.secondary_status, pcie->bridge.control);

	/* Fatal errors call __ghes_panic() before AER handler prints this */
	if ((pcie->validation_bits & CPER_PCIE_VALID_AER_INFO) &&
	    (gdata->error_severity & CPER_SEV_FATAL)) {
		struct aer_capability_regs *aer;

		aer = (struct aer_capability_regs *)pcie->aer_info;
		printk("%saer_uncor_status: 0x%08x, aer_uncor_mask: 0x%08x\n",
		       pfx, aer->uncor_status, aer->uncor_mask);
		printk("%saer_uncor_severity: 0x%08x\n",
		       pfx, aer->uncor_severity);
		printk("%sTLP Header: %08x %08x %08x %08x\n", pfx,
		       aer->header_log.dw0, aer->header_log.dw1,
		       aer->header_log.dw2, aer->header_log.dw3);
	}
}

static void cper_print_tstamp(const char *pfx,
				   struct acpi_hest_generic_data_v300 *gdata)
{
	__u8 hour, min, sec, day, mon, year, century, *timestamp;

	if (gdata->validation_bits & ACPI_HEST_GEN_VALID_TIMESTAMP) {
		timestamp = (__u8 *)&(gdata->time_stamp);
		sec       = bcd2bin(timestamp[0]);
		min       = bcd2bin(timestamp[1]);
		hour      = bcd2bin(timestamp[2]);
		day       = bcd2bin(timestamp[4]);
		mon       = bcd2bin(timestamp[5]);
		year      = bcd2bin(timestamp[6]);
		century   = bcd2bin(timestamp[7]);

		printk("%s%ststamp: %02d%02d-%02d-%02d %02d:%02d:%02d\n", pfx,
		       (timestamp[3] & 0x1 ? "precise " : "imprecise "),
		       century, year, mon, day, hour, min, sec);
	}
}

static void
cper_estatus_print_section(const char *pfx, struct acpi_hest_generic_data *gdata,
			   int sec_no)
{
	guid_t *sec_type = (guid_t *)gdata->section_type;
	__u16 severity;
	char newpfx[64];

	if (acpi_hest_get_version(gdata) >= 3)
		cper_print_tstamp(pfx, (struct acpi_hest_generic_data_v300 *)gdata);

	severity = gdata->error_severity;
	printk("%s""Error %d, type: %s\n", pfx, sec_no,
	       cper_severity_str(severity));
	if (gdata->validation_bits & CPER_SEC_VALID_FRU_ID)
		printk("%s""fru_id: %pUl\n", pfx, gdata->fru_id);
	if (gdata->validation_bits & CPER_SEC_VALID_FRU_TEXT)
		printk("%s""fru_text: %.20s\n", pfx, gdata->fru_text);

	snprintf(newpfx, sizeof(newpfx), "%s ", pfx);
	if (guid_equal(sec_type, &CPER_SEC_PROC_GENERIC)) {
		struct cper_sec_proc_generic *proc_err = acpi_hest_get_payload(gdata);

		printk("%s""section_type: general processor error\n", newpfx);
		if (gdata->error_data_length >= sizeof(*proc_err))
			cper_print_proc_generic(newpfx, proc_err);
		else
			goto err_section_too_small;
	} else if (guid_equal(sec_type, &CPER_SEC_PLATFORM_MEM)) {
		struct cper_sec_mem_err *mem_err = acpi_hest_get_payload(gdata);

		printk("%s""section_type: memory error\n", newpfx);
		if (gdata->error_data_length >=
		    sizeof(struct cper_sec_mem_err_old))
			cper_print_mem(newpfx, mem_err,
				       gdata->error_data_length);
		else
			goto err_section_too_small;
	} else if (guid_equal(sec_type, &CPER_SEC_PCIE)) {
		struct cper_sec_pcie *pcie = acpi_hest_get_payload(gdata);

		printk("%s""section_type: PCIe error\n", newpfx);
		if (gdata->error_data_length >= sizeof(*pcie))
			cper_print_pcie(newpfx, pcie, gdata);
		else
			goto err_section_too_small;
#if defined(CONFIG_ARM64) || defined(CONFIG_ARM)
	} else if (guid_equal(sec_type, &CPER_SEC_PROC_ARM)) {
		struct cper_sec_proc_arm *arm_err = acpi_hest_get_payload(gdata);

		printk("%ssection_type: ARM processor error\n", newpfx);
		if (gdata->error_data_length >= sizeof(*arm_err))
			cper_print_proc_arm(newpfx, arm_err);
		else
			goto err_section_too_small;
#endif
#if defined(CONFIG_UEFI_CPER_X86)
	} else if (guid_equal(sec_type, &CPER_SEC_PROC_IA)) {
		struct cper_sec_proc_ia *ia_err = acpi_hest_get_payload(gdata);

		printk("%ssection_type: IA32/X64 processor error\n", newpfx);
		if (gdata->error_data_length >= sizeof(*ia_err))
			cper_print_proc_ia(newpfx, ia_err);
		else
			goto err_section_too_small;
#endif
	} else {
		const void *err = acpi_hest_get_payload(gdata);

		printk("%ssection type: unknown, %pUl\n", newpfx, sec_type);
		printk("%ssection length: %#x\n", newpfx,
		       gdata->error_data_length);
		print_hex_dump(newpfx, "", DUMP_PREFIX_OFFSET, 16, 4, err,
			       gdata->error_data_length, true);
	}

	return;

err_section_too_small:
	pr_err(FW_WARN "error section length is too small\n");
}

void cper_estatus_print(const char *pfx,
			const struct acpi_hest_generic_status *estatus)
{
	struct acpi_hest_generic_data *gdata;
	int sec_no = 0;
	char newpfx[64];
	__u16 severity;

	severity = estatus->error_severity;
	if (severity == CPER_SEV_CORRECTED)
		printk("%s%s\n", pfx,
		       "It has been corrected by h/w "
		       "and requires no further action");
	printk("%s""event severity: %s\n", pfx, cper_severity_str(severity));
	snprintf(newpfx, sizeof(newpfx), "%s ", pfx);

	apei_estatus_for_each_section(estatus, gdata) {
		cper_estatus_print_section(newpfx, gdata, sec_no);
		sec_no++;
	}
}
EXPORT_SYMBOL_GPL(cper_estatus_print);

int cper_estatus_check_header(const struct acpi_hest_generic_status *estatus)
{
	if (estatus->data_length &&
	    estatus->data_length < sizeof(struct acpi_hest_generic_data))
		return -EINVAL;
	if (estatus->raw_data_length &&
	    estatus->raw_data_offset < sizeof(*estatus) + estatus->data_length)
		return -EINVAL;

	return 0;
}
EXPORT_SYMBOL_GPL(cper_estatus_check_header);

int cper_estatus_check(const struct acpi_hest_generic_status *estatus)
{
	struct acpi_hest_generic_data *gdata;
	unsigned int data_len, record_size;
	int rc;

	rc = cper_estatus_check_header(estatus);
	if (rc)
		return rc;

	data_len = estatus->data_length;

	apei_estatus_for_each_section(estatus, gdata) {
		if (sizeof(struct acpi_hest_generic_data) > data_len)
<<<<<<< HEAD
			return -EINVAL;

		record_size = acpi_hest_get_record_size(gdata);
		if (record_size > data_len)
			return -EINVAL;

=======
			return -EINVAL;

		record_size = acpi_hest_get_record_size(gdata);
		if (record_size > data_len)
			return -EINVAL;

>>>>>>> f7688b48
		data_len -= record_size;
	}
	if (data_len)
		return -EINVAL;

	return 0;
}
EXPORT_SYMBOL_GPL(cper_estatus_check);<|MERGE_RESOLUTION|>--- conflicted
+++ resolved
@@ -560,21 +560,12 @@
 
 	apei_estatus_for_each_section(estatus, gdata) {
 		if (sizeof(struct acpi_hest_generic_data) > data_len)
-<<<<<<< HEAD
 			return -EINVAL;
 
 		record_size = acpi_hest_get_record_size(gdata);
 		if (record_size > data_len)
 			return -EINVAL;
 
-=======
-			return -EINVAL;
-
-		record_size = acpi_hest_get_record_size(gdata);
-		if (record_size > data_len)
-			return -EINVAL;
-
->>>>>>> f7688b48
 		data_len -= record_size;
 	}
 	if (data_len)
