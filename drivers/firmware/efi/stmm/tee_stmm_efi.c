--- conflicted
+++ resolved
@@ -176,12 +176,7 @@
 
 	comm_buf = alloc_pages_exact(COMM_BUF_SIZE(payload_size),
 				     GFP_KERNEL | __GFP_ZERO);
-<<<<<<< HEAD
-	if (!comm_buf) {
-		*ret = EFI_OUT_OF_RESOURCES;
-=======
 	if (!comm_buf)
->>>>>>> 449d48b1
 		return NULL;
 
 	mm_hdr = (struct efi_mm_communicate_header *)comm_buf;
