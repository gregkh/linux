--- conflicted
+++ resolved
@@ -787,11 +787,8 @@
 			efi_debug("AMI firmware v2.0 or older detected - disabling physical KASLR\n");
 			seed[0] = 0;
 		}
-<<<<<<< HEAD
-=======
 
 		boot_params_ptr->hdr.loadflags |= KASLR_FLAG;
->>>>>>> 7bbf3b67
 	}
 
 	status = efi_random_alloc(alloc_size, CONFIG_PHYSICAL_ALIGN, &addr,
