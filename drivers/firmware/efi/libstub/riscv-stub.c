--- conflicted
+++ resolved
@@ -41,13 +41,6 @@
 		return -EINVAL;
 
 	prop = fdt_getprop((void *)fdt, chosen_node, "boot-hartid", &len);
-<<<<<<< HEAD
-	if (!prop || len != sizeof(u32))
-		return -EINVAL;
-
-	hartid = fdt32_to_cpu(*prop);
-	return 0;
-=======
 	if (!prop)
 		return -EINVAL;
 
@@ -72,19 +65,10 @@
 	if (status != EFI_SUCCESS)
 		return status;
 	return efi_call_proto(boot_protocol, get_boot_hartid, &hartid);
->>>>>>> d60c95ef
 }
 
 efi_status_t check_platform_features(void)
 {
-<<<<<<< HEAD
-	int ret;
-
-	ret = get_boot_hartid_from_fdt();
-	if (ret) {
-		efi_err("/chosen/boot-hartid missing or invalid!\n");
-		return EFI_UNSUPPORTED;
-=======
 	efi_status_t status;
 	int ret;
 
@@ -95,7 +79,6 @@
 			efi_err("Failed to get boot hartid!\n");
 			return EFI_UNSUPPORTED;
 		}
->>>>>>> d60c95ef
 	}
 	return EFI_SUCCESS;
 }
