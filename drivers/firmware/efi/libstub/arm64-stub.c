// SPDX-License-Identifier: GPL-2.0
/*
 * Copyright (C) 2013, 2014 Linaro Ltd;  <roy.franz@linaro.org>
 *
 * This file implements the EFI boot stub for the arm64 kernel.
 * Adapted from ARM version by Mark Salter <msalter@redhat.com>
 */


#include <linux/efi.h>
#include <asm/efi.h>
#include <asm/memory.h>
#include <asm/sections.h>

#include "efistub.h"

<<<<<<< HEAD
static bool system_needs_vamap(void)
{
	const struct efi_smbios_type4_record *record;
	const u32 __aligned(1) *socid;
	const u8 *version;

	/*
	 * Ampere eMAG, Altra, and Altra Max machines crash in SetTime() if
	 * SetVirtualAddressMap() has not been called prior. Most Altra systems
	 * can be identified by the SMCCC soc ID, which is conveniently exposed
	 * via the type 4 SMBIOS records. Otherwise, test the processor version
	 * field. eMAG systems all appear to have the processor version field
	 * set to "eMAG".
	 */
	record = (struct efi_smbios_type4_record *)efi_get_smbios_record(4);
	if (!record)
		return false;

	socid = (u32 *)record->processor_id;
	switch (*socid & 0xffff000f) {
		static char const altra[] = "Ampere(TM) Altra(TM) Processor";
		static char const emag[] = "eMAG";

	default:
		version = efi_get_smbios_string(&record->header, 4,
						processor_version);
		if (!version || (strncmp(version, altra, sizeof(altra) - 1) &&
				 strncmp(version, emag, sizeof(emag) - 1)))
			break;

		fallthrough;

	case 0x0a160001:	// Altra
	case 0x0a160002:	// Altra Max
		efi_warn("Working around broken SetVirtualAddressMap()\n");
		return true;
	}

	return false;
}

efi_status_t check_platform_features(void)
{
	u64 tg;

	/*
	 * If we have 48 bits of VA space for TTBR0 mappings, we can map the
	 * UEFI runtime regions 1:1 and so calling SetVirtualAddressMap() is
	 * unnecessary.
	 */
	if (VA_BITS_MIN >= 48 && !system_needs_vamap())
		efi_novamap = true;

	/* UEFI mandates support for 4 KB granularity, no need to check */
	if (IS_ENABLED(CONFIG_ARM64_4K_PAGES))
		return EFI_SUCCESS;

	tg = (read_cpuid(ID_AA64MMFR0_EL1) >> ID_AA64MMFR0_EL1_TGRAN_SHIFT) & 0xf;
	if (tg < ID_AA64MMFR0_EL1_TGRAN_SUPPORTED_MIN || tg > ID_AA64MMFR0_EL1_TGRAN_SUPPORTED_MAX) {
		if (IS_ENABLED(CONFIG_ARM64_64K_PAGES))
			efi_err("This 64 KB granular kernel is not supported by your CPU\n");
		else
			efi_err("This 16 KB granular kernel is not supported by your CPU\n");
		return EFI_UNSUPPORTED;
	}
	return EFI_SUCCESS;
}

/*
 * Distro versions of GRUB may ignore the BSS allocation entirely (i.e., fail
 * to provide space, and fail to zero it). Check for this condition by double
 * checking that the first and the last byte of the image are covered by the
 * same EFI memory map entry.
 */
static bool check_image_region(u64 base, u64 size)
{
	struct efi_boot_memmap *map;
	efi_status_t status;
	bool ret = false;
	int map_offset;

	status = efi_get_memory_map(&map, false);
	if (status != EFI_SUCCESS)
		return false;

	for (map_offset = 0; map_offset < map->map_size; map_offset += map->desc_size) {
		efi_memory_desc_t *md = (void *)map->map + map_offset;
		u64 end = md->phys_addr + md->num_pages * EFI_PAGE_SIZE;

		/*
		 * Find the region that covers base, and return whether
		 * it covers base+size bytes.
		 */
		if (base >= md->phys_addr && base < end) {
			ret = (base + size) <= end;
			break;
		}
	}

	efi_bs_call(free_pool, map);

	return ret;
}

=======
>>>>>>> 98817289
efi_status_t handle_kernel_image(unsigned long *image_addr,
				 unsigned long *image_size,
				 unsigned long *reserve_addr,
				 unsigned long *reserve_size,
				 efi_loaded_image_t *image,
				 efi_handle_t image_handle)
{
	efi_status_t status;
	unsigned long kernel_size, kernel_codesize, kernel_memsize;

	if (image->image_base != _text) {
		efi_err("FIRMWARE BUG: efi_loaded_image_t::image_base has bogus value\n");
		image->image_base = _text;
	}

	if (!IS_ALIGNED((u64)_text, SEGMENT_ALIGN))
		efi_err("FIRMWARE BUG: kernel image not aligned on %dk boundary\n",
			SEGMENT_ALIGN >> 10);

	kernel_size = _edata - _text;
	kernel_codesize = __inittext_end - _text;
	kernel_memsize = kernel_size + (_end - _edata);
	*reserve_size = kernel_memsize;
	*image_addr = (unsigned long)_text;

	status = efi_kaslr_relocate_kernel(image_addr,
					   reserve_addr, reserve_size,
					   kernel_size, kernel_codesize,
					   kernel_memsize,
					   efi_kaslr_get_phys_seed(image_handle));
	if (status != EFI_SUCCESS)
		return status;

	return EFI_SUCCESS;
}

asmlinkage void primary_entry(void);

unsigned long primary_entry_offset(void)
{
	/*
	 * When built as part of the kernel, the EFI stub cannot branch to the
	 * kernel proper via the image header, as the PE/COFF header is
	 * strictly not part of the in-memory presentation of the image, only
	 * of the file representation. So instead, we need to jump to the
	 * actual entrypoint in the .text region of the image.
	 */
	return (char *)primary_entry - _text;
}

void efi_icache_sync(unsigned long start, unsigned long end)
{
	caches_clean_inval_pou(start, end);
}<|MERGE_RESOLUTION|>--- conflicted
+++ resolved
@@ -14,113 +14,6 @@
 
 #include "efistub.h"
 
-<<<<<<< HEAD
-static bool system_needs_vamap(void)
-{
-	const struct efi_smbios_type4_record *record;
-	const u32 __aligned(1) *socid;
-	const u8 *version;
-
-	/*
-	 * Ampere eMAG, Altra, and Altra Max machines crash in SetTime() if
-	 * SetVirtualAddressMap() has not been called prior. Most Altra systems
-	 * can be identified by the SMCCC soc ID, which is conveniently exposed
-	 * via the type 4 SMBIOS records. Otherwise, test the processor version
-	 * field. eMAG systems all appear to have the processor version field
-	 * set to "eMAG".
-	 */
-	record = (struct efi_smbios_type4_record *)efi_get_smbios_record(4);
-	if (!record)
-		return false;
-
-	socid = (u32 *)record->processor_id;
-	switch (*socid & 0xffff000f) {
-		static char const altra[] = "Ampere(TM) Altra(TM) Processor";
-		static char const emag[] = "eMAG";
-
-	default:
-		version = efi_get_smbios_string(&record->header, 4,
-						processor_version);
-		if (!version || (strncmp(version, altra, sizeof(altra) - 1) &&
-				 strncmp(version, emag, sizeof(emag) - 1)))
-			break;
-
-		fallthrough;
-
-	case 0x0a160001:	// Altra
-	case 0x0a160002:	// Altra Max
-		efi_warn("Working around broken SetVirtualAddressMap()\n");
-		return true;
-	}
-
-	return false;
-}
-
-efi_status_t check_platform_features(void)
-{
-	u64 tg;
-
-	/*
-	 * If we have 48 bits of VA space for TTBR0 mappings, we can map the
-	 * UEFI runtime regions 1:1 and so calling SetVirtualAddressMap() is
-	 * unnecessary.
-	 */
-	if (VA_BITS_MIN >= 48 && !system_needs_vamap())
-		efi_novamap = true;
-
-	/* UEFI mandates support for 4 KB granularity, no need to check */
-	if (IS_ENABLED(CONFIG_ARM64_4K_PAGES))
-		return EFI_SUCCESS;
-
-	tg = (read_cpuid(ID_AA64MMFR0_EL1) >> ID_AA64MMFR0_EL1_TGRAN_SHIFT) & 0xf;
-	if (tg < ID_AA64MMFR0_EL1_TGRAN_SUPPORTED_MIN || tg > ID_AA64MMFR0_EL1_TGRAN_SUPPORTED_MAX) {
-		if (IS_ENABLED(CONFIG_ARM64_64K_PAGES))
-			efi_err("This 64 KB granular kernel is not supported by your CPU\n");
-		else
-			efi_err("This 16 KB granular kernel is not supported by your CPU\n");
-		return EFI_UNSUPPORTED;
-	}
-	return EFI_SUCCESS;
-}
-
-/*
- * Distro versions of GRUB may ignore the BSS allocation entirely (i.e., fail
- * to provide space, and fail to zero it). Check for this condition by double
- * checking that the first and the last byte of the image are covered by the
- * same EFI memory map entry.
- */
-static bool check_image_region(u64 base, u64 size)
-{
-	struct efi_boot_memmap *map;
-	efi_status_t status;
-	bool ret = false;
-	int map_offset;
-
-	status = efi_get_memory_map(&map, false);
-	if (status != EFI_SUCCESS)
-		return false;
-
-	for (map_offset = 0; map_offset < map->map_size; map_offset += map->desc_size) {
-		efi_memory_desc_t *md = (void *)map->map + map_offset;
-		u64 end = md->phys_addr + md->num_pages * EFI_PAGE_SIZE;
-
-		/*
-		 * Find the region that covers base, and return whether
-		 * it covers base+size bytes.
-		 */
-		if (base >= md->phys_addr && base < end) {
-			ret = (base + size) <= end;
-			break;
-		}
-	}
-
-	efi_bs_call(free_pool, map);
-
-	return ret;
-}
-
-=======
->>>>>>> 98817289
 efi_status_t handle_kernel_image(unsigned long *image_addr,
 				 unsigned long *image_size,
 				 unsigned long *reserve_addr,
