--- conflicted
+++ resolved
@@ -1582,28 +1582,6 @@
 	.notifier_call = ffa_bus_notifier,
 };
 
-<<<<<<< HEAD
-static int ffa_xa_add_partition_info(int vm_id)
-{
-	struct ffa_dev_part_info *info;
-	int ret;
-
-	info = kzalloc(sizeof(*info), GFP_KERNEL);
-	if (!info)
-		return -ENOMEM;
-
-	rwlock_init(&info->rw_lock);
-	ret = xa_insert(&drv_info->partition_info, vm_id, info, GFP_KERNEL);
-	if (ret) {
-		pr_err("%s: failed to save partition ID 0x%x - ret:%d. Abort.\n",
-		       __func__, vm_id, ret);
-		kfree(info);
-	}
-
-	return ret;
-}
-
-=======
 static int ffa_xa_add_partition_info(struct ffa_device *dev)
 {
 	struct ffa_dev_part_info *info;
@@ -1704,7 +1682,6 @@
 	xa_destroy(&drv_info->partition_info);
 }
 
->>>>>>> fc85704c
 static int ffa_setup_partitions(void)
 {
 	int count, idx, ret;
@@ -1742,11 +1719,7 @@
 		    !(tpbuf->properties & FFA_PARTITION_AARCH64_EXEC))
 			ffa_mode_32bit_set(ffa_dev);
 
-<<<<<<< HEAD
-		if (ffa_xa_add_partition_info(ffa_dev->vm_id)) {
-=======
 		if (ffa_xa_add_partition_info(ffa_dev)) {
->>>>>>> fc85704c
 			ffa_device_unregister(ffa_dev);
 			continue;
 		}
@@ -1754,49 +1727,22 @@
 
 	kfree(pbuf);
 
-<<<<<<< HEAD
-	/* Check if the host is already added as part of partition info */
-=======
 	/*
 	 * Check if the host is already added as part of partition info
 	 * No multiple UUID possible for the host, so just checking if
 	 * there is an entry will suffice
 	 */
->>>>>>> fc85704c
 	if (xa_load(&drv_info->partition_info, drv_info->vm_id))
 		return 0;
 
 	/* Allocate for the host */
-<<<<<<< HEAD
-	ret = ffa_xa_add_partition_info(drv_info->vm_id);
-=======
 	ret = ffa_setup_host_partition(drv_info->vm_id);
->>>>>>> fc85704c
 	if (ret)
 		ffa_partitions_cleanup();
 
 	return ret;
 }
 
-<<<<<<< HEAD
-static void ffa_partitions_cleanup(void)
-{
-	struct ffa_dev_part_info *info;
-	unsigned long idx;
-
-	/* Clean up/free all registered devices */
-	ffa_devices_unregister();
-
-	xa_for_each(&drv_info->partition_info, idx, info) {
-		xa_erase(&drv_info->partition_info, idx);
-		kfree(info);
-	}
-
-	xa_destroy(&drv_info->partition_info);
-}
-
-=======
->>>>>>> fc85704c
 /* FFA FEATURE IDs */
 #define FFA_FEAT_NOTIFICATION_PENDING_INT	(1)
 #define FFA_FEAT_SCHEDULE_RECEIVER_INT		(2)
