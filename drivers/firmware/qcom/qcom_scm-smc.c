// SPDX-License-Identifier: GPL-2.0-only
/* Copyright (c) 2015,2019 The Linux Foundation. All rights reserved.
 */

#include <linux/cleanup.h>
#include <linux/io.h>
#include <linux/errno.h>
#include <linux/delay.h>
#include <linux/mutex.h>
#include <linux/slab.h>
#include <linux/types.h>
#include <linux/firmware/qcom/qcom_scm.h>
#include <linux/firmware/qcom/qcom_tzmem.h>
#include <linux/arm-smccc.h>
#include <linux/dma-mapping.h>

#include "qcom_scm.h"

/**
 * struct arm_smccc_args
 * @args:	The array of values used in registers in smc instruction
 */
struct arm_smccc_args {
	unsigned long args[8];
};

static DEFINE_MUTEX(qcom_scm_lock);

#define QCOM_SCM_EBUSY_WAIT_MS 30
#define QCOM_SCM_EBUSY_MAX_RETRY 20

#define SCM_SMC_N_REG_ARGS	4
#define SCM_SMC_FIRST_EXT_IDX	(SCM_SMC_N_REG_ARGS - 1)
#define SCM_SMC_N_EXT_ARGS	(MAX_QCOM_SCM_ARGS - SCM_SMC_N_REG_ARGS + 1)
#define SCM_SMC_FIRST_REG_IDX	2
#define SCM_SMC_LAST_REG_IDX	(SCM_SMC_FIRST_REG_IDX + SCM_SMC_N_REG_ARGS - 1)

static void __scm_smc_do_quirk(const struct arm_smccc_args *smc,
			       struct arm_smccc_res *res)
{
	unsigned long a0 = smc->args[0];
	struct arm_smccc_quirk quirk = { .id = ARM_SMCCC_QUIRK_QCOM_A6 };

	quirk.state.a6 = 0;

	do {
		arm_smccc_smc_quirk(a0, smc->args[1], smc->args[2],
				    smc->args[3], smc->args[4], smc->args[5],
				    quirk.state.a6, smc->args[7], res, &quirk);

		if (res->a0 == QCOM_SCM_INTERRUPTED)
			a0 = res->a0;

	} while (res->a0 == QCOM_SCM_INTERRUPTED);
}

static void fill_wq_resume_args(struct arm_smccc_args *resume, u32 smc_call_ctx)
{
	memset(resume->args, 0, sizeof(resume->args[0]) * ARRAY_SIZE(resume->args));

	resume->args[0] = ARM_SMCCC_CALL_VAL(ARM_SMCCC_STD_CALL,
					ARM_SMCCC_SMC_64, ARM_SMCCC_OWNER_SIP,
					SCM_SMC_FNID(QCOM_SCM_SVC_WAITQ, QCOM_SCM_WAITQ_RESUME));

	resume->args[1] = QCOM_SCM_ARGS(1);

	resume->args[2] = smc_call_ctx;
}

int scm_get_wq_ctx(u32 *wq_ctx, u32 *flags, u32 *more_pending)
{
	int ret;
	struct arm_smccc_res get_wq_res;
	struct arm_smccc_args get_wq_ctx = {0};

	get_wq_ctx.args[0] = ARM_SMCCC_CALL_VAL(ARM_SMCCC_FAST_CALL,
				ARM_SMCCC_SMC_64, ARM_SMCCC_OWNER_SIP,
				SCM_SMC_FNID(QCOM_SCM_SVC_WAITQ, QCOM_SCM_WAITQ_GET_WQ_CTX));

	/* Guaranteed to return only success or error, no WAITQ_* */
	__scm_smc_do_quirk(&get_wq_ctx, &get_wq_res);
	ret = get_wq_res.a0;
	if (ret)
		return ret;

	*wq_ctx = get_wq_res.a1;
	*flags  = get_wq_res.a2;
	*more_pending = get_wq_res.a3;

	return 0;
}

static int __scm_smc_do_quirk_handle_waitq(struct device *dev, struct arm_smccc_args *waitq,
					   struct arm_smccc_res *res)
{
	int ret;
	u32 wq_ctx, smc_call_ctx;
	struct arm_smccc_args resume;
	struct arm_smccc_args *smc = waitq;

	do {
		__scm_smc_do_quirk(smc, res);

		if (res->a0 == QCOM_SCM_WAITQ_SLEEP) {
			wq_ctx = res->a1;
			smc_call_ctx = res->a2;

			ret = qcom_scm_wait_for_wq_completion(wq_ctx);
			if (ret)
				return ret;

			fill_wq_resume_args(&resume, smc_call_ctx);
			smc = &resume;
		}
	} while (res->a0 == QCOM_SCM_WAITQ_SLEEP);

	return 0;
}

static int __scm_smc_do(struct device *dev, struct arm_smccc_args *smc,
			struct arm_smccc_res *res, bool atomic)
{
	int ret, retry_count = 0;

	if (atomic) {
		__scm_smc_do_quirk(smc, res);
		return 0;
	}

	do {
		mutex_lock(&qcom_scm_lock);

		ret = __scm_smc_do_quirk_handle_waitq(dev, smc, res);

		mutex_unlock(&qcom_scm_lock);

		if (ret)
			return ret;

		if (res->a0 == QCOM_SCM_V2_EBUSY) {
			if (retry_count++ > QCOM_SCM_EBUSY_MAX_RETRY)
				break;
			msleep(QCOM_SCM_EBUSY_WAIT_MS);
		}
	}  while (res->a0 == QCOM_SCM_V2_EBUSY);

	return 0;
}


int __scm_smc_call(struct device *dev, const struct qcom_scm_desc *desc,
		   enum qcom_scm_convention qcom_convention,
		   struct qcom_scm_res *res, bool atomic)
{
	int arglen = desc->arginfo & 0xf;
	int i, ret;
	void *args_virt __free(qcom_tzmem) = NULL;
	gfp_t flag = atomic ? GFP_ATOMIC : GFP_KERNEL;
	u32 smccc_call_type = atomic ? ARM_SMCCC_FAST_CALL : ARM_SMCCC_STD_CALL;
	u32 qcom_smccc_convention = (qcom_convention == SMC_CONVENTION_ARM_32) ?
				    ARM_SMCCC_SMC_32 : ARM_SMCCC_SMC_64;
	struct arm_smccc_res smc_res;
	struct arm_smccc_args smc = {0};

	smc.args[0] = ARM_SMCCC_CALL_VAL(
		smccc_call_type,
		qcom_smccc_convention,
		desc->owner,
		SCM_SMC_FNID(desc->svc, desc->cmd));
	smc.args[1] = desc->arginfo;
	for (i = 0; i < SCM_SMC_N_REG_ARGS; i++)
		smc.args[i + SCM_SMC_FIRST_REG_IDX] = desc->args[i];

	if (unlikely(arglen > SCM_SMC_N_REG_ARGS)) {
<<<<<<< HEAD
=======
		struct qcom_tzmem_pool *mempool = qcom_scm_get_tzmem_pool();

>>>>>>> d12acd7b
		if (!mempool)
			return -EINVAL;

		args_virt = qcom_tzmem_alloc(mempool,
					     SCM_SMC_N_EXT_ARGS * sizeof(u64),
					     flag);
		if (!args_virt)
			return -ENOMEM;

		if (qcom_smccc_convention == ARM_SMCCC_SMC_32) {
			__le32 *args = args_virt;

			for (i = 0; i < SCM_SMC_N_EXT_ARGS; i++)
				args[i] = cpu_to_le32(desc->args[i +
						      SCM_SMC_FIRST_EXT_IDX]);
		} else {
			__le64 *args = args_virt;

			for (i = 0; i < SCM_SMC_N_EXT_ARGS; i++)
				args[i] = cpu_to_le64(desc->args[i +
						      SCM_SMC_FIRST_EXT_IDX]);
		}

		smc.args[SCM_SMC_LAST_REG_IDX] = qcom_tzmem_to_phys(args_virt);
	}

	ret = __scm_smc_do(dev, &smc, &smc_res, atomic);
	if (ret)
		return ret;

	if (res) {
		res->result[0] = smc_res.a1;
		res->result[1] = smc_res.a2;
		res->result[2] = smc_res.a3;
	}

	return (long)smc_res.a0 ? qcom_scm_remap_error(smc_res.a0) : 0;

}<|MERGE_RESOLUTION|>--- conflicted
+++ resolved
@@ -172,11 +172,8 @@
 		smc.args[i + SCM_SMC_FIRST_REG_IDX] = desc->args[i];
 
 	if (unlikely(arglen > SCM_SMC_N_REG_ARGS)) {
-<<<<<<< HEAD
-=======
 		struct qcom_tzmem_pool *mempool = qcom_scm_get_tzmem_pool();
 
->>>>>>> d12acd7b
 		if (!mempool)
 			return -EINVAL;
 
