// SPDX-License-Identifier: GPL-2.0-only
/*
 * Copyright (C) 2012 Red Hat, Inc.  All rights reserved.
 *     Author: Alex Williamson <alex.williamson@redhat.com>
 *
 * Derived from original vfio:
 * Copyright 2010 Cisco Systems, Inc.  All rights reserved.
 * Author: Tom Lyon, pugs@cisco.com
 */

#define pr_fmt(fmt) KBUILD_MODNAME ": " fmt

#include <linux/aperture.h>
#include <linux/device.h>
#include <linux/eventfd.h>
#include <linux/file.h>
#include <linux/interrupt.h>
#include <linux/iommu.h>
#include <linux/module.h>
#include <linux/mutex.h>
#include <linux/notifier.h>
#include <linux/pci.h>
#include <linux/pfn_t.h>
#include <linux/pm_runtime.h>
#include <linux/slab.h>
#include <linux/types.h>
#include <linux/uaccess.h>
#include <linux/vgaarb.h>
#include <linux/nospec.h>
#include <linux/sched/mm.h>
#include <linux/iommufd.h>
#if IS_ENABLED(CONFIG_EEH)
#include <asm/eeh.h>
#endif

#include "vfio_pci_priv.h"

#define DRIVER_AUTHOR   "Alex Williamson <alex.williamson@redhat.com>"
#define DRIVER_DESC "core driver for VFIO based PCI devices"

static bool nointxmask;
static bool disable_vga;
static bool disable_idle_d3;

/* List of PF's that vfio_pci_core_sriov_configure() has been called on */
static DEFINE_MUTEX(vfio_pci_sriov_pfs_mutex);
static LIST_HEAD(vfio_pci_sriov_pfs);

struct vfio_pci_dummy_resource {
	struct resource		resource;
	int			index;
	struct list_head	res_next;
};

struct vfio_pci_vf_token {
	struct mutex		lock;
	uuid_t			uuid;
	int			users;
};

static inline bool vfio_vga_disabled(void)
{
#ifdef CONFIG_VFIO_PCI_VGA
	return disable_vga;
#else
	return true;
#endif
}

/*
 * Our VGA arbiter participation is limited since we don't know anything
 * about the device itself.  However, if the device is the only VGA device
 * downstream of a bridge and VFIO VGA support is disabled, then we can
 * safely return legacy VGA IO and memory as not decoded since the user
 * has no way to get to it and routing can be disabled externally at the
 * bridge.
 */
static unsigned int vfio_pci_set_decode(struct pci_dev *pdev, bool single_vga)
{
	struct pci_dev *tmp = NULL;
	unsigned char max_busnr;
	unsigned int decodes;

	if (single_vga || !vfio_vga_disabled() || pci_is_root_bus(pdev->bus))
		return VGA_RSRC_NORMAL_IO | VGA_RSRC_NORMAL_MEM |
		       VGA_RSRC_LEGACY_IO | VGA_RSRC_LEGACY_MEM;

	max_busnr = pci_bus_max_busnr(pdev->bus);
	decodes = VGA_RSRC_NORMAL_IO | VGA_RSRC_NORMAL_MEM;

	while ((tmp = pci_get_class(PCI_CLASS_DISPLAY_VGA << 8, tmp)) != NULL) {
		if (tmp == pdev ||
		    pci_domain_nr(tmp->bus) != pci_domain_nr(pdev->bus) ||
		    pci_is_root_bus(tmp->bus))
			continue;

		if (tmp->bus->number >= pdev->bus->number &&
		    tmp->bus->number <= max_busnr) {
			pci_dev_put(tmp);
			decodes |= VGA_RSRC_LEGACY_IO | VGA_RSRC_LEGACY_MEM;
			break;
		}
	}

	return decodes;
}

static void vfio_pci_probe_mmaps(struct vfio_pci_core_device *vdev)
{
	struct resource *res;
	int i;
	struct vfio_pci_dummy_resource *dummy_res;

	for (i = 0; i < PCI_STD_NUM_BARS; i++) {
		int bar = i + PCI_STD_RESOURCES;

		res = &vdev->pdev->resource[bar];

		if (!IS_ENABLED(CONFIG_VFIO_PCI_MMAP))
			goto no_mmap;

		if (!(res->flags & IORESOURCE_MEM))
			goto no_mmap;

		/*
		 * The PCI core shouldn't set up a resource with a
		 * type but zero size. But there may be bugs that
		 * cause us to do that.
		 */
		if (!resource_size(res))
			goto no_mmap;

		if (resource_size(res) >= PAGE_SIZE) {
			vdev->bar_mmap_supported[bar] = true;
			continue;
		}

		if (!(res->start & ~PAGE_MASK)) {
			/*
			 * Add a dummy resource to reserve the remainder
			 * of the exclusive page in case that hot-add
			 * device's bar is assigned into it.
			 */
			dummy_res =
				kzalloc(sizeof(*dummy_res), GFP_KERNEL_ACCOUNT);
			if (dummy_res == NULL)
				goto no_mmap;

			dummy_res->resource.name = "vfio sub-page reserved";
			dummy_res->resource.start = res->end + 1;
			dummy_res->resource.end = res->start + PAGE_SIZE - 1;
			dummy_res->resource.flags = res->flags;
			if (request_resource(res->parent,
						&dummy_res->resource)) {
				kfree(dummy_res);
				goto no_mmap;
			}
			dummy_res->index = bar;
			list_add(&dummy_res->res_next,
					&vdev->dummy_resources_list);
			vdev->bar_mmap_supported[bar] = true;
			continue;
		}
		/*
		 * Here we don't handle the case when the BAR is not page
		 * aligned because we can't expect the BAR will be
		 * assigned into the same location in a page in guest
		 * when we passthrough the BAR. And it's hard to access
		 * this BAR in userspace because we have no way to get
		 * the BAR's location in a page.
		 */
no_mmap:
		vdev->bar_mmap_supported[bar] = false;
	}
}

struct vfio_pci_group_info;
static void vfio_pci_dev_set_try_reset(struct vfio_device_set *dev_set);
static int vfio_pci_dev_set_hot_reset(struct vfio_device_set *dev_set,
				      struct vfio_pci_group_info *groups,
				      struct iommufd_ctx *iommufd_ctx);

/*
 * INTx masking requires the ability to disable INTx signaling via PCI_COMMAND
 * _and_ the ability detect when the device is asserting INTx via PCI_STATUS.
 * If a device implements the former but not the latter we would typically
 * expect broken_intx_masking be set and require an exclusive interrupt.
 * However since we do have control of the device's ability to assert INTx,
 * we can instead pretend that the device does not implement INTx, virtualizing
 * the pin register to report zero and maintaining DisINTx set on the host.
 */
static bool vfio_pci_nointx(struct pci_dev *pdev)
{
	switch (pdev->vendor) {
	case PCI_VENDOR_ID_INTEL:
		switch (pdev->device) {
		/* All i40e (XL710/X710/XXV710) 10/20/25/40GbE NICs */
		case 0x1572:
		case 0x1574:
		case 0x1580 ... 0x1581:
		case 0x1583 ... 0x158b:
		case 0x37d0 ... 0x37d2:
		/* X550 */
		case 0x1563:
			return true;
		default:
			return false;
		}
	}

	return false;
}

static void vfio_pci_probe_power_state(struct vfio_pci_core_device *vdev)
{
	struct pci_dev *pdev = vdev->pdev;
	u16 pmcsr;

	if (!pdev->pm_cap)
		return;

	pci_read_config_word(pdev, pdev->pm_cap + PCI_PM_CTRL, &pmcsr);

	vdev->needs_pm_restore = !(pmcsr & PCI_PM_CTRL_NO_SOFT_RESET);
}

/*
 * pci_set_power_state() wrapper handling devices which perform a soft reset on
 * D3->D0 transition.  Save state prior to D0/1/2->D3, stash it on the vdev,
 * restore when returned to D0.  Saved separately from pci_saved_state for use
 * by PM capability emulation and separately from pci_dev internal saved state
 * to avoid it being overwritten and consumed around other resets.
 */
int vfio_pci_set_power_state(struct vfio_pci_core_device *vdev, pci_power_t state)
{
	struct pci_dev *pdev = vdev->pdev;
	bool needs_restore = false, needs_save = false;
	int ret;

	/* Prevent changing power state for PFs with VFs enabled */
	if (pci_num_vf(pdev) && state > PCI_D0)
		return -EBUSY;

	if (vdev->needs_pm_restore) {
		if (pdev->current_state < PCI_D3hot && state >= PCI_D3hot) {
			pci_save_state(pdev);
			needs_save = true;
		}

		if (pdev->current_state >= PCI_D3hot && state <= PCI_D0)
			needs_restore = true;
	}

	ret = pci_set_power_state(pdev, state);

	if (!ret) {
		/* D3 might be unsupported via quirk, skip unless in D3 */
		if (needs_save && pdev->current_state >= PCI_D3hot) {
			/*
			 * The current PCI state will be saved locally in
			 * 'pm_save' during the D3hot transition. When the
			 * device state is changed to D0 again with the current
			 * function, then pci_store_saved_state() will restore
			 * the state and will free the memory pointed by
			 * 'pm_save'. There are few cases where the PCI power
			 * state can be changed to D0 without the involvement
			 * of the driver. For these cases, free the earlier
			 * allocated memory first before overwriting 'pm_save'
			 * to prevent the memory leak.
			 */
			kfree(vdev->pm_save);
			vdev->pm_save = pci_store_saved_state(pdev);
		} else if (needs_restore) {
			pci_load_and_free_saved_state(pdev, &vdev->pm_save);
			pci_restore_state(pdev);
		}
	}

	return ret;
}

static int vfio_pci_runtime_pm_entry(struct vfio_pci_core_device *vdev,
				     struct eventfd_ctx *efdctx)
{
	/*
	 * The vdev power related flags are protected with 'memory_lock'
	 * semaphore.
	 */
	vfio_pci_zap_and_down_write_memory_lock(vdev);
	if (vdev->pm_runtime_engaged) {
		up_write(&vdev->memory_lock);
		return -EINVAL;
	}

	vdev->pm_runtime_engaged = true;
	vdev->pm_wake_eventfd_ctx = efdctx;
	pm_runtime_put_noidle(&vdev->pdev->dev);
	up_write(&vdev->memory_lock);

	return 0;
}

static int vfio_pci_core_pm_entry(struct vfio_device *device, u32 flags,
				  void __user *arg, size_t argsz)
{
	struct vfio_pci_core_device *vdev =
		container_of(device, struct vfio_pci_core_device, vdev);
	int ret;

	ret = vfio_check_feature(flags, argsz, VFIO_DEVICE_FEATURE_SET, 0);
	if (ret != 1)
		return ret;

	/*
	 * Inside vfio_pci_runtime_pm_entry(), only the runtime PM usage count
	 * will be decremented. The pm_runtime_put() will be invoked again
	 * while returning from the ioctl and then the device can go into
	 * runtime suspended state.
	 */
	return vfio_pci_runtime_pm_entry(vdev, NULL);
}

static int vfio_pci_core_pm_entry_with_wakeup(
	struct vfio_device *device, u32 flags,
	struct vfio_device_low_power_entry_with_wakeup __user *arg,
	size_t argsz)
{
	struct vfio_pci_core_device *vdev =
		container_of(device, struct vfio_pci_core_device, vdev);
	struct vfio_device_low_power_entry_with_wakeup entry;
	struct eventfd_ctx *efdctx;
	int ret;

	ret = vfio_check_feature(flags, argsz, VFIO_DEVICE_FEATURE_SET,
				 sizeof(entry));
	if (ret != 1)
		return ret;

	if (copy_from_user(&entry, arg, sizeof(entry)))
		return -EFAULT;

	if (entry.wakeup_eventfd < 0)
		return -EINVAL;

	efdctx = eventfd_ctx_fdget(entry.wakeup_eventfd);
	if (IS_ERR(efdctx))
		return PTR_ERR(efdctx);

	ret = vfio_pci_runtime_pm_entry(vdev, efdctx);
	if (ret)
		eventfd_ctx_put(efdctx);

	return ret;
}

static void __vfio_pci_runtime_pm_exit(struct vfio_pci_core_device *vdev)
{
	if (vdev->pm_runtime_engaged) {
		vdev->pm_runtime_engaged = false;
		pm_runtime_get_noresume(&vdev->pdev->dev);

		if (vdev->pm_wake_eventfd_ctx) {
			eventfd_ctx_put(vdev->pm_wake_eventfd_ctx);
			vdev->pm_wake_eventfd_ctx = NULL;
		}
	}
}

static void vfio_pci_runtime_pm_exit(struct vfio_pci_core_device *vdev)
{
	/*
	 * The vdev power related flags are protected with 'memory_lock'
	 * semaphore.
	 */
	down_write(&vdev->memory_lock);
	__vfio_pci_runtime_pm_exit(vdev);
	up_write(&vdev->memory_lock);
}

static int vfio_pci_core_pm_exit(struct vfio_device *device, u32 flags,
				 void __user *arg, size_t argsz)
{
	struct vfio_pci_core_device *vdev =
		container_of(device, struct vfio_pci_core_device, vdev);
	int ret;

	ret = vfio_check_feature(flags, argsz, VFIO_DEVICE_FEATURE_SET, 0);
	if (ret != 1)
		return ret;

	/*
	 * The device is always in the active state here due to pm wrappers
	 * around ioctls. If the device had entered a low power state and
	 * pm_wake_eventfd_ctx is valid, vfio_pci_core_runtime_resume() has
	 * already signaled the eventfd and exited low power mode itself.
	 * pm_runtime_engaged protects the redundant call here.
	 */
	vfio_pci_runtime_pm_exit(vdev);
	return 0;
}

#ifdef CONFIG_PM
static int vfio_pci_core_runtime_suspend(struct device *dev)
{
	struct vfio_pci_core_device *vdev = dev_get_drvdata(dev);

	down_write(&vdev->memory_lock);
	/*
	 * The user can move the device into D3hot state before invoking
	 * power management IOCTL. Move the device into D0 state here and then
	 * the pci-driver core runtime PM suspend function will move the device
	 * into the low power state. Also, for the devices which have
	 * NoSoftRst-, it will help in restoring the original state
	 * (saved locally in 'vdev->pm_save').
	 */
	vfio_pci_set_power_state(vdev, PCI_D0);
	up_write(&vdev->memory_lock);

	/*
	 * If INTx is enabled, then mask INTx before going into the runtime
	 * suspended state and unmask the same in the runtime resume.
	 * If INTx has already been masked by the user, then
	 * vfio_pci_intx_mask() will return false and in that case, INTx
	 * should not be unmasked in the runtime resume.
	 */
	vdev->pm_intx_masked = ((vdev->irq_type == VFIO_PCI_INTX_IRQ_INDEX) &&
				vfio_pci_intx_mask(vdev));

	return 0;
}

static int vfio_pci_core_runtime_resume(struct device *dev)
{
	struct vfio_pci_core_device *vdev = dev_get_drvdata(dev);

	/*
	 * Resume with a pm_wake_eventfd_ctx signals the eventfd and exit
	 * low power mode.
	 */
	down_write(&vdev->memory_lock);
	if (vdev->pm_wake_eventfd_ctx) {
		eventfd_signal(vdev->pm_wake_eventfd_ctx);
		__vfio_pci_runtime_pm_exit(vdev);
	}
	up_write(&vdev->memory_lock);

	if (vdev->pm_intx_masked)
		vfio_pci_intx_unmask(vdev);

	return 0;
}
#endif /* CONFIG_PM */

/*
 * The pci-driver core runtime PM routines always save the device state
 * before going into suspended state. If the device is going into low power
 * state with only with runtime PM ops, then no explicit handling is needed
 * for the devices which have NoSoftRst-.
 */
static const struct dev_pm_ops vfio_pci_core_pm_ops = {
	SET_RUNTIME_PM_OPS(vfio_pci_core_runtime_suspend,
			   vfio_pci_core_runtime_resume,
			   NULL)
};

int vfio_pci_core_enable(struct vfio_pci_core_device *vdev)
{
	struct pci_dev *pdev = vdev->pdev;
	int ret;
	u16 cmd;
	u8 msix_pos;

	if (!disable_idle_d3) {
		ret = pm_runtime_resume_and_get(&pdev->dev);
		if (ret < 0)
			return ret;
	}

	/* Don't allow our initial saved state to include busmaster */
	pci_clear_master(pdev);

	ret = pci_enable_device(pdev);
	if (ret)
		goto out_power;

	/* If reset fails because of the device lock, fail this path entirely */
	ret = pci_try_reset_function(pdev);
	if (ret == -EAGAIN)
		goto out_disable_device;

	vdev->reset_works = !ret;
	pci_save_state(pdev);
	vdev->pci_saved_state = pci_store_saved_state(pdev);
	if (!vdev->pci_saved_state)
		pci_dbg(pdev, "%s: Couldn't store saved state\n", __func__);

	if (likely(!nointxmask)) {
		if (vfio_pci_nointx(pdev)) {
			pci_info(pdev, "Masking broken INTx support\n");
			vdev->nointx = true;
			pci_intx(pdev, 0);
		} else
			vdev->pci_2_3 = pci_intx_mask_supported(pdev);
	}

	pci_read_config_word(pdev, PCI_COMMAND, &cmd);
	if (vdev->pci_2_3 && (cmd & PCI_COMMAND_INTX_DISABLE)) {
		cmd &= ~PCI_COMMAND_INTX_DISABLE;
		pci_write_config_word(pdev, PCI_COMMAND, cmd);
	}

	ret = vfio_pci_zdev_open_device(vdev);
	if (ret)
		goto out_free_state;

	ret = vfio_config_init(vdev);
	if (ret)
		goto out_free_zdev;

	msix_pos = pdev->msix_cap;
	if (msix_pos) {
		u16 flags;
		u32 table;

		pci_read_config_word(pdev, msix_pos + PCI_MSIX_FLAGS, &flags);
		pci_read_config_dword(pdev, msix_pos + PCI_MSIX_TABLE, &table);

		vdev->msix_bar = table & PCI_MSIX_TABLE_BIR;
		vdev->msix_offset = table & PCI_MSIX_TABLE_OFFSET;
		vdev->msix_size = ((flags & PCI_MSIX_FLAGS_QSIZE) + 1) * 16;
		vdev->has_dyn_msix = pci_msix_can_alloc_dyn(pdev);
	} else {
		vdev->msix_bar = 0xFF;
		vdev->has_dyn_msix = false;
	}

	if (!vfio_vga_disabled() && vfio_pci_is_vga(pdev))
		vdev->has_vga = true;


	return 0;

out_free_zdev:
	vfio_pci_zdev_close_device(vdev);
out_free_state:
	kfree(vdev->pci_saved_state);
	vdev->pci_saved_state = NULL;
out_disable_device:
	pci_disable_device(pdev);
out_power:
	if (!disable_idle_d3)
		pm_runtime_put(&pdev->dev);
	return ret;
}
EXPORT_SYMBOL_GPL(vfio_pci_core_enable);

void vfio_pci_core_disable(struct vfio_pci_core_device *vdev)
{
	struct pci_dev *pdev = vdev->pdev;
	struct vfio_pci_dummy_resource *dummy_res, *tmp;
	struct vfio_pci_ioeventfd *ioeventfd, *ioeventfd_tmp;
	int i, bar;

	/* For needs_reset */
	lockdep_assert_held(&vdev->vdev.dev_set->lock);

	/*
	 * This function can be invoked while the power state is non-D0.
	 * This non-D0 power state can be with or without runtime PM.
	 * vfio_pci_runtime_pm_exit() will internally increment the usage
	 * count corresponding to pm_runtime_put() called during low power
	 * feature entry and then pm_runtime_resume() will wake up the device,
	 * if the device has already gone into the suspended state. Otherwise,
	 * the vfio_pci_set_power_state() will change the device power state
	 * to D0.
	 */
	vfio_pci_runtime_pm_exit(vdev);
	pm_runtime_resume(&pdev->dev);

	/*
	 * This function calls __pci_reset_function_locked() which internally
	 * can use pci_pm_reset() for the function reset. pci_pm_reset() will
	 * fail if the power state is non-D0. Also, for the devices which
	 * have NoSoftRst-, the reset function can cause the PCI config space
	 * reset without restoring the original state (saved locally in
	 * 'vdev->pm_save').
	 */
	vfio_pci_set_power_state(vdev, PCI_D0);

	/* Stop the device from further DMA */
	pci_clear_master(pdev);

	vfio_pci_set_irqs_ioctl(vdev, VFIO_IRQ_SET_DATA_NONE |
				VFIO_IRQ_SET_ACTION_TRIGGER,
				vdev->irq_type, 0, 0, NULL);

	/* Device closed, don't need mutex here */
	list_for_each_entry_safe(ioeventfd, ioeventfd_tmp,
				 &vdev->ioeventfds_list, next) {
		vfio_virqfd_disable(&ioeventfd->virqfd);
		list_del(&ioeventfd->next);
		kfree(ioeventfd);
	}
	vdev->ioeventfds_nr = 0;

	vdev->virq_disabled = false;

	for (i = 0; i < vdev->num_regions; i++)
		vdev->region[i].ops->release(vdev, &vdev->region[i]);

	vdev->num_regions = 0;
	kfree(vdev->region);
	vdev->region = NULL; /* don't krealloc a freed pointer */

	vfio_config_free(vdev);

	for (i = 0; i < PCI_STD_NUM_BARS; i++) {
		bar = i + PCI_STD_RESOURCES;
		if (!vdev->barmap[bar])
			continue;
		pci_iounmap(pdev, vdev->barmap[bar]);
		pci_release_selected_regions(pdev, 1 << bar);
		vdev->barmap[bar] = NULL;
	}

	list_for_each_entry_safe(dummy_res, tmp,
				 &vdev->dummy_resources_list, res_next) {
		list_del(&dummy_res->res_next);
		release_resource(&dummy_res->resource);
		kfree(dummy_res);
	}

	vdev->needs_reset = true;

	vfio_pci_zdev_close_device(vdev);

	/*
	 * If we have saved state, restore it.  If we can reset the device,
	 * even better.  Resetting with current state seems better than
	 * nothing, but saving and restoring current state without reset
	 * is just busy work.
	 */
	if (pci_load_and_free_saved_state(pdev, &vdev->pci_saved_state)) {
		pci_info(pdev, "%s: Couldn't reload saved state\n", __func__);

		if (!vdev->reset_works)
			goto out;

		pci_save_state(pdev);
	}

	/*
	 * Disable INTx and MSI, presumably to avoid spurious interrupts
	 * during reset.  Stolen from pci_reset_function()
	 */
	pci_write_config_word(pdev, PCI_COMMAND, PCI_COMMAND_INTX_DISABLE);

	/*
	 * Try to get the locks ourselves to prevent a deadlock. The
	 * success of this is dependent on being able to lock the device,
	 * which is not always possible.
	 * We can not use the "try" reset interface here, which will
	 * overwrite the previously restored configuration information.
	 */
	if (vdev->reset_works && pci_dev_trylock(pdev)) {
		if (!__pci_reset_function_locked(pdev))
			vdev->needs_reset = false;
		pci_dev_unlock(pdev);
	}

	pci_restore_state(pdev);
out:
	pci_disable_device(pdev);

	vfio_pci_dev_set_try_reset(vdev->vdev.dev_set);

	/* Put the pm-runtime usage counter acquired during enable */
	if (!disable_idle_d3)
		pm_runtime_put(&pdev->dev);
}
EXPORT_SYMBOL_GPL(vfio_pci_core_disable);

void vfio_pci_core_close_device(struct vfio_device *core_vdev)
{
	struct vfio_pci_core_device *vdev =
		container_of(core_vdev, struct vfio_pci_core_device, vdev);

	if (vdev->sriov_pf_core_dev) {
		mutex_lock(&vdev->sriov_pf_core_dev->vf_token->lock);
		WARN_ON(!vdev->sriov_pf_core_dev->vf_token->users);
		vdev->sriov_pf_core_dev->vf_token->users--;
		mutex_unlock(&vdev->sriov_pf_core_dev->vf_token->lock);
	}
#if IS_ENABLED(CONFIG_EEH)
	eeh_dev_release(vdev->pdev);
#endif
	vfio_pci_core_disable(vdev);

	mutex_lock(&vdev->igate);
	if (vdev->err_trigger) {
		eventfd_ctx_put(vdev->err_trigger);
		vdev->err_trigger = NULL;
	}
	if (vdev->req_trigger) {
		eventfd_ctx_put(vdev->req_trigger);
		vdev->req_trigger = NULL;
	}
	mutex_unlock(&vdev->igate);
}
EXPORT_SYMBOL_GPL(vfio_pci_core_close_device);

void vfio_pci_core_finish_enable(struct vfio_pci_core_device *vdev)
{
	vfio_pci_probe_mmaps(vdev);
#if IS_ENABLED(CONFIG_EEH)
	eeh_dev_open(vdev->pdev);
#endif

	if (vdev->sriov_pf_core_dev) {
		mutex_lock(&vdev->sriov_pf_core_dev->vf_token->lock);
		vdev->sriov_pf_core_dev->vf_token->users++;
		mutex_unlock(&vdev->sriov_pf_core_dev->vf_token->lock);
	}
}
EXPORT_SYMBOL_GPL(vfio_pci_core_finish_enable);

static int vfio_pci_get_irq_count(struct vfio_pci_core_device *vdev, int irq_type)
{
	if (irq_type == VFIO_PCI_INTX_IRQ_INDEX) {
		u8 pin;

		if (!IS_ENABLED(CONFIG_VFIO_PCI_INTX) ||
		    vdev->nointx || vdev->pdev->is_virtfn)
			return 0;

		pci_read_config_byte(vdev->pdev, PCI_INTERRUPT_PIN, &pin);

		return pin ? 1 : 0;
	} else if (irq_type == VFIO_PCI_MSI_IRQ_INDEX) {
		u8 pos;
		u16 flags;

		pos = vdev->pdev->msi_cap;
		if (pos) {
			pci_read_config_word(vdev->pdev,
					     pos + PCI_MSI_FLAGS, &flags);
			return 1 << ((flags & PCI_MSI_FLAGS_QMASK) >> 1);
		}
	} else if (irq_type == VFIO_PCI_MSIX_IRQ_INDEX) {
		u8 pos;
		u16 flags;

		pos = vdev->pdev->msix_cap;
		if (pos) {
			pci_read_config_word(vdev->pdev,
					     pos + PCI_MSIX_FLAGS, &flags);

			return (flags & PCI_MSIX_FLAGS_QSIZE) + 1;
		}
	} else if (irq_type == VFIO_PCI_ERR_IRQ_INDEX) {
		if (pci_is_pcie(vdev->pdev))
			return 1;
	} else if (irq_type == VFIO_PCI_REQ_IRQ_INDEX) {
		return 1;
	}

	return 0;
}

static int vfio_pci_count_devs(struct pci_dev *pdev, void *data)
{
	(*(int *)data)++;
	return 0;
}

struct vfio_pci_fill_info {
	struct vfio_device *vdev;
	struct vfio_pci_dependent_device *devices;
	int nr_devices;
	u32 count;
	u32 flags;
};

static int vfio_pci_fill_devs(struct pci_dev *pdev, void *data)
{
	struct vfio_pci_dependent_device *info;
	struct vfio_pci_fill_info *fill = data;

	/* The topology changed since we counted devices */
	if (fill->count >= fill->nr_devices)
		return -EAGAIN;

	info = &fill->devices[fill->count++];
	info->segment = pci_domain_nr(pdev->bus);
	info->bus = pdev->bus->number;
	info->devfn = pdev->devfn;

	if (fill->flags & VFIO_PCI_HOT_RESET_FLAG_DEV_ID) {
		struct iommufd_ctx *iommufd = vfio_iommufd_device_ictx(fill->vdev);
		struct vfio_device_set *dev_set = fill->vdev->dev_set;
		struct vfio_device *vdev;

		/*
		 * hot-reset requires all affected devices be represented in
		 * the dev_set.
		 */
		vdev = vfio_find_device_in_devset(dev_set, &pdev->dev);
		if (!vdev) {
			info->devid = VFIO_PCI_DEVID_NOT_OWNED;
		} else {
			int id = vfio_iommufd_get_dev_id(vdev, iommufd);

			if (id > 0)
				info->devid = id;
			else if (id == -ENOENT)
				info->devid = VFIO_PCI_DEVID_OWNED;
			else
				info->devid = VFIO_PCI_DEVID_NOT_OWNED;
		}
		/* If devid is VFIO_PCI_DEVID_NOT_OWNED, clear owned flag. */
		if (info->devid == VFIO_PCI_DEVID_NOT_OWNED)
			fill->flags &= ~VFIO_PCI_HOT_RESET_FLAG_DEV_ID_OWNED;
	} else {
		struct iommu_group *iommu_group;

		iommu_group = iommu_group_get(&pdev->dev);
		if (!iommu_group)
			return -EPERM; /* Cannot reset non-isolated devices */

		info->group_id = iommu_group_id(iommu_group);
		iommu_group_put(iommu_group);
	}

	return 0;
}

struct vfio_pci_group_info {
	int count;
	struct file **files;
};

static bool vfio_pci_dev_below_slot(struct pci_dev *pdev, struct pci_slot *slot)
{
	for (; pdev; pdev = pdev->bus->self)
		if (pdev->bus == slot->bus)
			return (pdev->slot == slot);
	return false;
}

struct vfio_pci_walk_info {
	int (*fn)(struct pci_dev *pdev, void *data);
	void *data;
	struct pci_dev *pdev;
	bool slot;
	int ret;
};

static int vfio_pci_walk_wrapper(struct pci_dev *pdev, void *data)
{
	struct vfio_pci_walk_info *walk = data;

	if (!walk->slot || vfio_pci_dev_below_slot(pdev, walk->pdev->slot))
		walk->ret = walk->fn(pdev, walk->data);

	return walk->ret;
}

static int vfio_pci_for_each_slot_or_bus(struct pci_dev *pdev,
					 int (*fn)(struct pci_dev *,
						   void *data), void *data,
					 bool slot)
{
	struct vfio_pci_walk_info walk = {
		.fn = fn, .data = data, .pdev = pdev, .slot = slot, .ret = 0,
	};

	pci_walk_bus(pdev->bus, vfio_pci_walk_wrapper, &walk);

	return walk.ret;
}

static int msix_mmappable_cap(struct vfio_pci_core_device *vdev,
			      struct vfio_info_cap *caps)
{
	struct vfio_info_cap_header header = {
		.id = VFIO_REGION_INFO_CAP_MSIX_MAPPABLE,
		.version = 1
	};

	return vfio_info_add_capability(caps, &header, sizeof(header));
}

int vfio_pci_core_register_dev_region(struct vfio_pci_core_device *vdev,
				      unsigned int type, unsigned int subtype,
				      const struct vfio_pci_regops *ops,
				      size_t size, u32 flags, void *data)
{
	struct vfio_pci_region *region;

	region = krealloc(vdev->region,
			  (vdev->num_regions + 1) * sizeof(*region),
			  GFP_KERNEL_ACCOUNT);
	if (!region)
		return -ENOMEM;

	vdev->region = region;
	vdev->region[vdev->num_regions].type = type;
	vdev->region[vdev->num_regions].subtype = subtype;
	vdev->region[vdev->num_regions].ops = ops;
	vdev->region[vdev->num_regions].size = size;
	vdev->region[vdev->num_regions].flags = flags;
	vdev->region[vdev->num_regions].data = data;

	vdev->num_regions++;

	return 0;
}
EXPORT_SYMBOL_GPL(vfio_pci_core_register_dev_region);

static int vfio_pci_info_atomic_cap(struct vfio_pci_core_device *vdev,
				    struct vfio_info_cap *caps)
{
	struct vfio_device_info_cap_pci_atomic_comp cap = {
		.header.id = VFIO_DEVICE_INFO_CAP_PCI_ATOMIC_COMP,
		.header.version = 1
	};
	struct pci_dev *pdev = pci_physfn(vdev->pdev);
	u32 devcap2;

	pcie_capability_read_dword(pdev, PCI_EXP_DEVCAP2, &devcap2);

	if ((devcap2 & PCI_EXP_DEVCAP2_ATOMIC_COMP32) &&
	    !pci_enable_atomic_ops_to_root(pdev, PCI_EXP_DEVCAP2_ATOMIC_COMP32))
		cap.flags |= VFIO_PCI_ATOMIC_COMP32;

	if ((devcap2 & PCI_EXP_DEVCAP2_ATOMIC_COMP64) &&
	    !pci_enable_atomic_ops_to_root(pdev, PCI_EXP_DEVCAP2_ATOMIC_COMP64))
		cap.flags |= VFIO_PCI_ATOMIC_COMP64;

	if ((devcap2 & PCI_EXP_DEVCAP2_ATOMIC_COMP128) &&
	    !pci_enable_atomic_ops_to_root(pdev,
					   PCI_EXP_DEVCAP2_ATOMIC_COMP128))
		cap.flags |= VFIO_PCI_ATOMIC_COMP128;

	if (!cap.flags)
		return -ENODEV;

	return vfio_info_add_capability(caps, &cap.header, sizeof(cap));
}

static int vfio_pci_ioctl_get_info(struct vfio_pci_core_device *vdev,
				   struct vfio_device_info __user *arg)
{
	unsigned long minsz = offsetofend(struct vfio_device_info, num_irqs);
	struct vfio_device_info info = {};
	struct vfio_info_cap caps = { .buf = NULL, .size = 0 };
	int ret;

	if (copy_from_user(&info, arg, minsz))
		return -EFAULT;

	if (info.argsz < minsz)
		return -EINVAL;

	minsz = min_t(size_t, info.argsz, sizeof(info));

	info.flags = VFIO_DEVICE_FLAGS_PCI;

	if (vdev->reset_works)
		info.flags |= VFIO_DEVICE_FLAGS_RESET;

	info.num_regions = VFIO_PCI_NUM_REGIONS + vdev->num_regions;
	info.num_irqs = VFIO_PCI_NUM_IRQS;

	ret = vfio_pci_info_zdev_add_caps(vdev, &caps);
	if (ret && ret != -ENODEV) {
		pci_warn(vdev->pdev,
			 "Failed to setup zPCI info capabilities\n");
		return ret;
	}

	ret = vfio_pci_info_atomic_cap(vdev, &caps);
	if (ret && ret != -ENODEV) {
		pci_warn(vdev->pdev,
			 "Failed to setup AtomicOps info capability\n");
		return ret;
	}

	if (caps.size) {
		info.flags |= VFIO_DEVICE_FLAGS_CAPS;
		if (info.argsz < sizeof(info) + caps.size) {
			info.argsz = sizeof(info) + caps.size;
		} else {
			vfio_info_cap_shift(&caps, sizeof(info));
			if (copy_to_user(arg + 1, caps.buf, caps.size)) {
				kfree(caps.buf);
				return -EFAULT;
			}
			info.cap_offset = sizeof(*arg);
		}

		kfree(caps.buf);
	}

	return copy_to_user(arg, &info, minsz) ? -EFAULT : 0;
}

static int vfio_pci_ioctl_get_region_info(struct vfio_pci_core_device *vdev,
					  struct vfio_region_info __user *arg)
{
	unsigned long minsz = offsetofend(struct vfio_region_info, offset);
	struct pci_dev *pdev = vdev->pdev;
	struct vfio_region_info info;
	struct vfio_info_cap caps = { .buf = NULL, .size = 0 };
	int i, ret;

	if (copy_from_user(&info, arg, minsz))
		return -EFAULT;

	if (info.argsz < minsz)
		return -EINVAL;

	switch (info.index) {
	case VFIO_PCI_CONFIG_REGION_INDEX:
		info.offset = VFIO_PCI_INDEX_TO_OFFSET(info.index);
		info.size = pdev->cfg_size;
		info.flags = VFIO_REGION_INFO_FLAG_READ |
			     VFIO_REGION_INFO_FLAG_WRITE;
		break;
	case VFIO_PCI_BAR0_REGION_INDEX ... VFIO_PCI_BAR5_REGION_INDEX:
		info.offset = VFIO_PCI_INDEX_TO_OFFSET(info.index);
		info.size = pci_resource_len(pdev, info.index);
		if (!info.size) {
			info.flags = 0;
			break;
		}

		info.flags = VFIO_REGION_INFO_FLAG_READ |
			     VFIO_REGION_INFO_FLAG_WRITE;
		if (vdev->bar_mmap_supported[info.index]) {
			info.flags |= VFIO_REGION_INFO_FLAG_MMAP;
			if (info.index == vdev->msix_bar) {
				ret = msix_mmappable_cap(vdev, &caps);
				if (ret)
					return ret;
			}
		}

		break;
	case VFIO_PCI_ROM_REGION_INDEX: {
		void __iomem *io;
		size_t size;
		u16 cmd;

		info.offset = VFIO_PCI_INDEX_TO_OFFSET(info.index);
		info.flags = 0;

		/* Report the BAR size, not the ROM size */
		info.size = pci_resource_len(pdev, info.index);
		if (!info.size) {
			/* Shadow ROMs appear as PCI option ROMs */
			if (pdev->resource[PCI_ROM_RESOURCE].flags &
			    IORESOURCE_ROM_SHADOW)
				info.size = 0x20000;
			else
				break;
		}

		/*
		 * Is it really there?  Enable memory decode for implicit access
		 * in pci_map_rom().
		 */
		cmd = vfio_pci_memory_lock_and_enable(vdev);
		io = pci_map_rom(pdev, &size);
		if (io) {
			info.flags = VFIO_REGION_INFO_FLAG_READ;
			pci_unmap_rom(pdev, io);
		} else {
			info.size = 0;
		}
		vfio_pci_memory_unlock_and_restore(vdev, cmd);

		break;
	}
	case VFIO_PCI_VGA_REGION_INDEX:
		if (!vdev->has_vga)
			return -EINVAL;

		info.offset = VFIO_PCI_INDEX_TO_OFFSET(info.index);
		info.size = 0xc0000;
		info.flags = VFIO_REGION_INFO_FLAG_READ |
			     VFIO_REGION_INFO_FLAG_WRITE;

		break;
	default: {
		struct vfio_region_info_cap_type cap_type = {
			.header.id = VFIO_REGION_INFO_CAP_TYPE,
			.header.version = 1
		};

		if (info.index >= VFIO_PCI_NUM_REGIONS + vdev->num_regions)
			return -EINVAL;
		info.index = array_index_nospec(
			info.index, VFIO_PCI_NUM_REGIONS + vdev->num_regions);

		i = info.index - VFIO_PCI_NUM_REGIONS;

		info.offset = VFIO_PCI_INDEX_TO_OFFSET(info.index);
		info.size = vdev->region[i].size;
		info.flags = vdev->region[i].flags;

		cap_type.type = vdev->region[i].type;
		cap_type.subtype = vdev->region[i].subtype;

		ret = vfio_info_add_capability(&caps, &cap_type.header,
					       sizeof(cap_type));
		if (ret)
			return ret;

		if (vdev->region[i].ops->add_capability) {
			ret = vdev->region[i].ops->add_capability(
				vdev, &vdev->region[i], &caps);
			if (ret)
				return ret;
		}
	}
	}

	if (caps.size) {
		info.flags |= VFIO_REGION_INFO_FLAG_CAPS;
		if (info.argsz < sizeof(info) + caps.size) {
			info.argsz = sizeof(info) + caps.size;
			info.cap_offset = 0;
		} else {
			vfio_info_cap_shift(&caps, sizeof(info));
			if (copy_to_user(arg + 1, caps.buf, caps.size)) {
				kfree(caps.buf);
				return -EFAULT;
			}
			info.cap_offset = sizeof(*arg);
		}

		kfree(caps.buf);
	}

	return copy_to_user(arg, &info, minsz) ? -EFAULT : 0;
}

static int vfio_pci_ioctl_get_irq_info(struct vfio_pci_core_device *vdev,
				       struct vfio_irq_info __user *arg)
{
	unsigned long minsz = offsetofend(struct vfio_irq_info, count);
	struct vfio_irq_info info;

	if (copy_from_user(&info, arg, minsz))
		return -EFAULT;

	if (info.argsz < minsz || info.index >= VFIO_PCI_NUM_IRQS)
		return -EINVAL;

	switch (info.index) {
	case VFIO_PCI_INTX_IRQ_INDEX ... VFIO_PCI_MSIX_IRQ_INDEX:
	case VFIO_PCI_REQ_IRQ_INDEX:
		break;
	case VFIO_PCI_ERR_IRQ_INDEX:
		if (pci_is_pcie(vdev->pdev))
			break;
		fallthrough;
	default:
		return -EINVAL;
	}

	info.flags = VFIO_IRQ_INFO_EVENTFD;

	info.count = vfio_pci_get_irq_count(vdev, info.index);

	if (info.index == VFIO_PCI_INTX_IRQ_INDEX)
		info.flags |=
			(VFIO_IRQ_INFO_MASKABLE | VFIO_IRQ_INFO_AUTOMASKED);
	else if (info.index != VFIO_PCI_MSIX_IRQ_INDEX || !vdev->has_dyn_msix)
		info.flags |= VFIO_IRQ_INFO_NORESIZE;

	return copy_to_user(arg, &info, minsz) ? -EFAULT : 0;
}

static int vfio_pci_ioctl_set_irqs(struct vfio_pci_core_device *vdev,
				   struct vfio_irq_set __user *arg)
{
	unsigned long minsz = offsetofend(struct vfio_irq_set, count);
	struct vfio_irq_set hdr;
	u8 *data = NULL;
	int max, ret = 0;
	size_t data_size = 0;

	if (copy_from_user(&hdr, arg, minsz))
		return -EFAULT;

	max = vfio_pci_get_irq_count(vdev, hdr.index);

	ret = vfio_set_irqs_validate_and_prepare(&hdr, max, VFIO_PCI_NUM_IRQS,
						 &data_size);
	if (ret)
		return ret;

	if (data_size) {
		data = memdup_user(&arg->data, data_size);
		if (IS_ERR(data))
			return PTR_ERR(data);
	}

	mutex_lock(&vdev->igate);

	ret = vfio_pci_set_irqs_ioctl(vdev, hdr.flags, hdr.index, hdr.start,
				      hdr.count, data);

	mutex_unlock(&vdev->igate);
	kfree(data);

	return ret;
}

static int vfio_pci_ioctl_reset(struct vfio_pci_core_device *vdev,
				void __user *arg)
{
	int ret;

	if (!vdev->reset_works)
		return -EINVAL;

	vfio_pci_zap_and_down_write_memory_lock(vdev);

	/*
	 * This function can be invoked while the power state is non-D0. If
	 * pci_try_reset_function() has been called while the power state is
	 * non-D0, then pci_try_reset_function() will internally set the power
	 * state to D0 without vfio driver involvement. For the devices which
	 * have NoSoftRst-, the reset function can cause the PCI config space
	 * reset without restoring the original state (saved locally in
	 * 'vdev->pm_save').
	 */
	vfio_pci_set_power_state(vdev, PCI_D0);

	ret = pci_try_reset_function(vdev->pdev);
	up_write(&vdev->memory_lock);

	return ret;
}

static int vfio_pci_ioctl_get_pci_hot_reset_info(
	struct vfio_pci_core_device *vdev,
	struct vfio_pci_hot_reset_info __user *arg)
{
	unsigned long minsz =
		offsetofend(struct vfio_pci_hot_reset_info, count);
	struct vfio_pci_dependent_device *devices = NULL;
	struct vfio_pci_hot_reset_info hdr;
	struct vfio_pci_fill_info fill = {};
	bool slot = false;
	int ret, count = 0;

	if (copy_from_user(&hdr, arg, minsz))
		return -EFAULT;

	if (hdr.argsz < minsz)
		return -EINVAL;

	hdr.flags = 0;

	/* Can we do a slot or bus reset or neither? */
	if (!pci_probe_reset_slot(vdev->pdev->slot))
		slot = true;
	else if (pci_probe_reset_bus(vdev->pdev->bus))
		return -ENODEV;

	ret = vfio_pci_for_each_slot_or_bus(vdev->pdev, vfio_pci_count_devs,
					    &count, slot);
	if (ret)
		return ret;

<<<<<<< HEAD
=======
	if (WARN_ON(!count)) /* Should always be at least one */
		return -ERANGE;

>>>>>>> a6ad5510
	if (count > (hdr.argsz - sizeof(hdr)) / sizeof(*devices)) {
		hdr.count = count;
		ret = -ENOSPC;
		goto header;
	}

	devices = kcalloc(count, sizeof(*devices), GFP_KERNEL);
	if (!devices)
		return -ENOMEM;

	fill.devices = devices;
	fill.nr_devices = count;
	fill.vdev = &vdev->vdev;

	if (vfio_device_cdev_opened(&vdev->vdev))
		fill.flags |= VFIO_PCI_HOT_RESET_FLAG_DEV_ID |
			     VFIO_PCI_HOT_RESET_FLAG_DEV_ID_OWNED;

	mutex_lock(&vdev->vdev.dev_set->lock);
	ret = vfio_pci_for_each_slot_or_bus(vdev->pdev, vfio_pci_fill_devs,
					    &fill, slot);
	mutex_unlock(&vdev->vdev.dev_set->lock);
	if (ret)
		goto out;

	if (copy_to_user(arg->devices, devices,
			 sizeof(*devices) * fill.count)) {
		ret = -EFAULT;
		goto out;
	}

	hdr.count = fill.count;
	hdr.flags = fill.flags;

header:
	if (copy_to_user(arg, &hdr, minsz))
		ret = -EFAULT;
out:
	kfree(devices);
	return ret;
}

static int
vfio_pci_ioctl_pci_hot_reset_groups(struct vfio_pci_core_device *vdev,
				    u32 array_count, bool slot,
				    struct vfio_pci_hot_reset __user *arg)
{
	int32_t *group_fds;
	struct file **files;
	struct vfio_pci_group_info info;
	int file_idx, count = 0, ret = 0;

	/*
	 * We can't let userspace give us an arbitrarily large buffer to copy,
	 * so verify how many we think there could be.  Note groups can have
	 * multiple devices so one group per device is the max.
	 */
	ret = vfio_pci_for_each_slot_or_bus(vdev->pdev, vfio_pci_count_devs,
					    &count, slot);
	if (ret)
		return ret;

	if (array_count > count)
		return -EINVAL;

	group_fds = kcalloc(array_count, sizeof(*group_fds), GFP_KERNEL);
	files = kcalloc(array_count, sizeof(*files), GFP_KERNEL);
	if (!group_fds || !files) {
		kfree(group_fds);
		kfree(files);
		return -ENOMEM;
	}

	if (copy_from_user(group_fds, arg->group_fds,
			   array_count * sizeof(*group_fds))) {
		kfree(group_fds);
		kfree(files);
		return -EFAULT;
	}

	/*
	 * Get the group file for each fd to ensure the group is held across
	 * the reset
	 */
	for (file_idx = 0; file_idx < array_count; file_idx++) {
		struct file *file = fget(group_fds[file_idx]);

		if (!file) {
			ret = -EBADF;
			break;
		}

		/* Ensure the FD is a vfio group FD.*/
		if (!vfio_file_is_group(file)) {
			fput(file);
			ret = -EINVAL;
			break;
		}

		files[file_idx] = file;
	}

	kfree(group_fds);

	/* release reference to groups on error */
	if (ret)
		goto hot_reset_release;

	info.count = array_count;
	info.files = files;

	ret = vfio_pci_dev_set_hot_reset(vdev->vdev.dev_set, &info, NULL);

hot_reset_release:
	for (file_idx--; file_idx >= 0; file_idx--)
		fput(files[file_idx]);

	kfree(files);
	return ret;
}

static int vfio_pci_ioctl_pci_hot_reset(struct vfio_pci_core_device *vdev,
					struct vfio_pci_hot_reset __user *arg)
{
	unsigned long minsz = offsetofend(struct vfio_pci_hot_reset, count);
	struct vfio_pci_hot_reset hdr;
	bool slot = false;

	if (copy_from_user(&hdr, arg, minsz))
		return -EFAULT;

	if (hdr.argsz < minsz || hdr.flags)
		return -EINVAL;

	/* zero-length array is only for cdev opened devices */
	if (!!hdr.count == vfio_device_cdev_opened(&vdev->vdev))
		return -EINVAL;

	/* Can we do a slot or bus reset or neither? */
	if (!pci_probe_reset_slot(vdev->pdev->slot))
		slot = true;
	else if (pci_probe_reset_bus(vdev->pdev->bus))
		return -ENODEV;

	if (hdr.count)
		return vfio_pci_ioctl_pci_hot_reset_groups(vdev, hdr.count, slot, arg);

	return vfio_pci_dev_set_hot_reset(vdev->vdev.dev_set, NULL,
					  vfio_iommufd_device_ictx(&vdev->vdev));
}

static int vfio_pci_ioctl_ioeventfd(struct vfio_pci_core_device *vdev,
				    struct vfio_device_ioeventfd __user *arg)
{
	unsigned long minsz = offsetofend(struct vfio_device_ioeventfd, fd);
	struct vfio_device_ioeventfd ioeventfd;
	int count;

	if (copy_from_user(&ioeventfd, arg, minsz))
		return -EFAULT;

	if (ioeventfd.argsz < minsz)
		return -EINVAL;

	if (ioeventfd.flags & ~VFIO_DEVICE_IOEVENTFD_SIZE_MASK)
		return -EINVAL;

	count = ioeventfd.flags & VFIO_DEVICE_IOEVENTFD_SIZE_MASK;

	if (hweight8(count) != 1 || ioeventfd.fd < -1)
		return -EINVAL;

	return vfio_pci_ioeventfd(vdev, ioeventfd.offset, ioeventfd.data, count,
				  ioeventfd.fd);
}

long vfio_pci_core_ioctl(struct vfio_device *core_vdev, unsigned int cmd,
			 unsigned long arg)
{
	struct vfio_pci_core_device *vdev =
		container_of(core_vdev, struct vfio_pci_core_device, vdev);
	void __user *uarg = (void __user *)arg;

	switch (cmd) {
	case VFIO_DEVICE_GET_INFO:
		return vfio_pci_ioctl_get_info(vdev, uarg);
	case VFIO_DEVICE_GET_IRQ_INFO:
		return vfio_pci_ioctl_get_irq_info(vdev, uarg);
	case VFIO_DEVICE_GET_PCI_HOT_RESET_INFO:
		return vfio_pci_ioctl_get_pci_hot_reset_info(vdev, uarg);
	case VFIO_DEVICE_GET_REGION_INFO:
		return vfio_pci_ioctl_get_region_info(vdev, uarg);
	case VFIO_DEVICE_IOEVENTFD:
		return vfio_pci_ioctl_ioeventfd(vdev, uarg);
	case VFIO_DEVICE_PCI_HOT_RESET:
		return vfio_pci_ioctl_pci_hot_reset(vdev, uarg);
	case VFIO_DEVICE_RESET:
		return vfio_pci_ioctl_reset(vdev, uarg);
	case VFIO_DEVICE_SET_IRQS:
		return vfio_pci_ioctl_set_irqs(vdev, uarg);
	default:
		return -ENOTTY;
	}
}
EXPORT_SYMBOL_GPL(vfio_pci_core_ioctl);

static int vfio_pci_core_feature_token(struct vfio_device *device, u32 flags,
				       uuid_t __user *arg, size_t argsz)
{
	struct vfio_pci_core_device *vdev =
		container_of(device, struct vfio_pci_core_device, vdev);
	uuid_t uuid;
	int ret;

	if (!vdev->vf_token)
		return -ENOTTY;
	/*
	 * We do not support GET of the VF Token UUID as this could
	 * expose the token of the previous device user.
	 */
	ret = vfio_check_feature(flags, argsz, VFIO_DEVICE_FEATURE_SET,
				 sizeof(uuid));
	if (ret != 1)
		return ret;

	if (copy_from_user(&uuid, arg, sizeof(uuid)))
		return -EFAULT;

	mutex_lock(&vdev->vf_token->lock);
	uuid_copy(&vdev->vf_token->uuid, &uuid);
	mutex_unlock(&vdev->vf_token->lock);
	return 0;
}

int vfio_pci_core_ioctl_feature(struct vfio_device *device, u32 flags,
				void __user *arg, size_t argsz)
{
	switch (flags & VFIO_DEVICE_FEATURE_MASK) {
	case VFIO_DEVICE_FEATURE_LOW_POWER_ENTRY:
		return vfio_pci_core_pm_entry(device, flags, arg, argsz);
	case VFIO_DEVICE_FEATURE_LOW_POWER_ENTRY_WITH_WAKEUP:
		return vfio_pci_core_pm_entry_with_wakeup(device, flags,
							  arg, argsz);
	case VFIO_DEVICE_FEATURE_LOW_POWER_EXIT:
		return vfio_pci_core_pm_exit(device, flags, arg, argsz);
	case VFIO_DEVICE_FEATURE_PCI_VF_TOKEN:
		return vfio_pci_core_feature_token(device, flags, arg, argsz);
	default:
		return -ENOTTY;
	}
}
EXPORT_SYMBOL_GPL(vfio_pci_core_ioctl_feature);

static ssize_t vfio_pci_rw(struct vfio_pci_core_device *vdev, char __user *buf,
			   size_t count, loff_t *ppos, bool iswrite)
{
	unsigned int index = VFIO_PCI_OFFSET_TO_INDEX(*ppos);
	int ret;

	if (index >= VFIO_PCI_NUM_REGIONS + vdev->num_regions)
		return -EINVAL;

	ret = pm_runtime_resume_and_get(&vdev->pdev->dev);
	if (ret) {
		pci_info_ratelimited(vdev->pdev, "runtime resume failed %d\n",
				     ret);
		return -EIO;
	}

	switch (index) {
	case VFIO_PCI_CONFIG_REGION_INDEX:
		ret = vfio_pci_config_rw(vdev, buf, count, ppos, iswrite);
		break;

	case VFIO_PCI_ROM_REGION_INDEX:
		if (iswrite)
			ret = -EINVAL;
		else
			ret = vfio_pci_bar_rw(vdev, buf, count, ppos, false);
		break;

	case VFIO_PCI_BAR0_REGION_INDEX ... VFIO_PCI_BAR5_REGION_INDEX:
		ret = vfio_pci_bar_rw(vdev, buf, count, ppos, iswrite);
		break;

	case VFIO_PCI_VGA_REGION_INDEX:
		ret = vfio_pci_vga_rw(vdev, buf, count, ppos, iswrite);
		break;

	default:
		index -= VFIO_PCI_NUM_REGIONS;
		ret = vdev->region[index].ops->rw(vdev, buf,
						   count, ppos, iswrite);
		break;
	}

	pm_runtime_put(&vdev->pdev->dev);
	return ret;
}

ssize_t vfio_pci_core_read(struct vfio_device *core_vdev, char __user *buf,
		size_t count, loff_t *ppos)
{
	struct vfio_pci_core_device *vdev =
		container_of(core_vdev, struct vfio_pci_core_device, vdev);

	if (!count)
		return 0;

	return vfio_pci_rw(vdev, buf, count, ppos, false);
}
EXPORT_SYMBOL_GPL(vfio_pci_core_read);

ssize_t vfio_pci_core_write(struct vfio_device *core_vdev, const char __user *buf,
		size_t count, loff_t *ppos)
{
	struct vfio_pci_core_device *vdev =
		container_of(core_vdev, struct vfio_pci_core_device, vdev);

	if (!count)
		return 0;

	return vfio_pci_rw(vdev, (char __user *)buf, count, ppos, true);
}
EXPORT_SYMBOL_GPL(vfio_pci_core_write);

static void vfio_pci_zap_bars(struct vfio_pci_core_device *vdev)
{
	struct vfio_device *core_vdev = &vdev->vdev;
	loff_t start = VFIO_PCI_INDEX_TO_OFFSET(VFIO_PCI_BAR0_REGION_INDEX);
	loff_t end = VFIO_PCI_INDEX_TO_OFFSET(VFIO_PCI_ROM_REGION_INDEX);
	loff_t len = end - start;

	unmap_mapping_range(core_vdev->inode->i_mapping, start, len, true);
}

void vfio_pci_zap_and_down_write_memory_lock(struct vfio_pci_core_device *vdev)
{
	down_write(&vdev->memory_lock);
	vfio_pci_zap_bars(vdev);
}

u16 vfio_pci_memory_lock_and_enable(struct vfio_pci_core_device *vdev)
{
	u16 cmd;

	down_write(&vdev->memory_lock);
	pci_read_config_word(vdev->pdev, PCI_COMMAND, &cmd);
	if (!(cmd & PCI_COMMAND_MEMORY))
		pci_write_config_word(vdev->pdev, PCI_COMMAND,
				      cmd | PCI_COMMAND_MEMORY);

	return cmd;
}

void vfio_pci_memory_unlock_and_restore(struct vfio_pci_core_device *vdev, u16 cmd)
{
	pci_write_config_word(vdev->pdev, PCI_COMMAND, cmd);
	up_write(&vdev->memory_lock);
}

static unsigned long vma_to_pfn(struct vm_area_struct *vma)
{
	struct vfio_pci_core_device *vdev = vma->vm_private_data;
	int index = vma->vm_pgoff >> (VFIO_PCI_OFFSET_SHIFT - PAGE_SHIFT);
	u64 pgoff;

	pgoff = vma->vm_pgoff &
		((1U << (VFIO_PCI_OFFSET_SHIFT - PAGE_SHIFT)) - 1);

	return (pci_resource_start(vdev->pdev, index) >> PAGE_SHIFT) + pgoff;
}

static vm_fault_t vfio_pci_mmap_huge_fault(struct vm_fault *vmf,
					   unsigned int order)
{
	struct vm_area_struct *vma = vmf->vma;
	struct vfio_pci_core_device *vdev = vma->vm_private_data;
	unsigned long pfn, pgoff = vmf->pgoff - vma->vm_pgoff;
	vm_fault_t ret = VM_FAULT_SIGBUS;

	pfn = vma_to_pfn(vma) + pgoff;

	if (order && (pfn & ((1 << order) - 1) ||
		      vmf->address & ((PAGE_SIZE << order) - 1) ||
		      vmf->address + (PAGE_SIZE << order) > vma->vm_end)) {
		ret = VM_FAULT_FALLBACK;
		goto out;
	}

	down_read(&vdev->memory_lock);

	if (vdev->pm_runtime_engaged || !__vfio_pci_memory_enabled(vdev))
		goto out_unlock;

	switch (order) {
	case 0:
		ret = vmf_insert_pfn(vma, vmf->address, pfn);
		break;
#ifdef CONFIG_ARCH_SUPPORTS_PMD_PFNMAP
	case PMD_ORDER:
		ret = vmf_insert_pfn_pmd(vmf,
					 __pfn_to_pfn_t(pfn, PFN_DEV), false);
		break;
#endif
#ifdef CONFIG_ARCH_SUPPORTS_PUD_PFNMAP
	case PUD_ORDER:
		ret = vmf_insert_pfn_pud(vmf,
					 __pfn_to_pfn_t(pfn, PFN_DEV), false);
		break;
#endif
	default:
		ret = VM_FAULT_FALLBACK;
	}

out_unlock:
	up_read(&vdev->memory_lock);
out:
	dev_dbg_ratelimited(&vdev->pdev->dev,
			   "%s(,order = %d) BAR %ld page offset 0x%lx: 0x%x\n",
			    __func__, order,
			    vma->vm_pgoff >>
				(VFIO_PCI_OFFSET_SHIFT - PAGE_SHIFT),
			    pgoff, (unsigned int)ret);

	return ret;
}

static vm_fault_t vfio_pci_mmap_page_fault(struct vm_fault *vmf)
{
	return vfio_pci_mmap_huge_fault(vmf, 0);
}

static const struct vm_operations_struct vfio_pci_mmap_ops = {
	.fault = vfio_pci_mmap_page_fault,
#ifdef CONFIG_ARCH_SUPPORTS_HUGE_PFNMAP
	.huge_fault = vfio_pci_mmap_huge_fault,
#endif
};

int vfio_pci_core_mmap(struct vfio_device *core_vdev, struct vm_area_struct *vma)
{
	struct vfio_pci_core_device *vdev =
		container_of(core_vdev, struct vfio_pci_core_device, vdev);
	struct pci_dev *pdev = vdev->pdev;
	unsigned int index;
	u64 phys_len, req_len, pgoff, req_start;
	int ret;

	index = vma->vm_pgoff >> (VFIO_PCI_OFFSET_SHIFT - PAGE_SHIFT);

	if (index >= VFIO_PCI_NUM_REGIONS + vdev->num_regions)
		return -EINVAL;
	if (vma->vm_end < vma->vm_start)
		return -EINVAL;
	if ((vma->vm_flags & VM_SHARED) == 0)
		return -EINVAL;
	if (index >= VFIO_PCI_NUM_REGIONS) {
		int regnum = index - VFIO_PCI_NUM_REGIONS;
		struct vfio_pci_region *region = vdev->region + regnum;

		if (region->ops && region->ops->mmap &&
		    (region->flags & VFIO_REGION_INFO_FLAG_MMAP))
			return region->ops->mmap(vdev, region, vma);
		return -EINVAL;
	}
	if (index >= VFIO_PCI_ROM_REGION_INDEX)
		return -EINVAL;
	if (!vdev->bar_mmap_supported[index])
		return -EINVAL;

	phys_len = PAGE_ALIGN(pci_resource_len(pdev, index));
	req_len = vma->vm_end - vma->vm_start;
	pgoff = vma->vm_pgoff &
		((1U << (VFIO_PCI_OFFSET_SHIFT - PAGE_SHIFT)) - 1);
	req_start = pgoff << PAGE_SHIFT;

	if (req_start + req_len > phys_len)
		return -EINVAL;

	/*
	 * Even though we don't make use of the barmap for the mmap,
	 * we need to request the region and the barmap tracks that.
	 */
	if (!vdev->barmap[index]) {
		ret = pci_request_selected_regions(pdev,
						   1 << index, "vfio-pci");
		if (ret)
			return ret;

		vdev->barmap[index] = pci_iomap(pdev, index, 0);
		if (!vdev->barmap[index]) {
			pci_release_selected_regions(pdev, 1 << index);
			return -ENOMEM;
		}
	}

	vma->vm_private_data = vdev;
	vma->vm_page_prot = pgprot_noncached(vma->vm_page_prot);
	vma->vm_page_prot = pgprot_decrypted(vma->vm_page_prot);

	/*
	 * Set vm_flags now, they should not be changed in the fault handler.
	 * We want the same flags and page protection (decrypted above) as
	 * io_remap_pfn_range() would set.
	 *
	 * VM_ALLOW_ANY_UNCACHED: The VMA flag is implemented for ARM64,
	 * allowing KVM stage 2 device mapping attributes to use Normal-NC
	 * rather than DEVICE_nGnRE, which allows guest mappings
	 * supporting write-combining attributes (WC). ARM does not
	 * architecturally guarantee this is safe, and indeed some MMIO
	 * regions like the GICv2 VCPU interface can trigger uncontained
	 * faults if Normal-NC is used.
	 *
	 * To safely use VFIO in KVM the platform must guarantee full
	 * safety in the guest where no action taken against a MMIO
	 * mapping can trigger an uncontained failure. The assumption is
	 * that most VFIO PCI platforms support this for both mapping types,
	 * at least in common flows, based on some expectations of how
	 * PCI IP is integrated. Hence VM_ALLOW_ANY_UNCACHED is set in
	 * the VMA flags.
	 */
	vm_flags_set(vma, VM_ALLOW_ANY_UNCACHED | VM_IO | VM_PFNMAP |
			VM_DONTEXPAND | VM_DONTDUMP);
	vma->vm_ops = &vfio_pci_mmap_ops;

	return 0;
}
EXPORT_SYMBOL_GPL(vfio_pci_core_mmap);

void vfio_pci_core_request(struct vfio_device *core_vdev, unsigned int count)
{
	struct vfio_pci_core_device *vdev =
		container_of(core_vdev, struct vfio_pci_core_device, vdev);
	struct pci_dev *pdev = vdev->pdev;

	mutex_lock(&vdev->igate);

	if (vdev->req_trigger) {
		if (!(count % 10))
			pci_notice_ratelimited(pdev,
				"Relaying device request to user (#%u)\n",
				count);
		eventfd_signal(vdev->req_trigger);
	} else if (count == 0) {
		pci_warn(pdev,
			"No device request channel registered, blocked until released by user\n");
	}

	mutex_unlock(&vdev->igate);
}
EXPORT_SYMBOL_GPL(vfio_pci_core_request);

static int vfio_pci_validate_vf_token(struct vfio_pci_core_device *vdev,
				      bool vf_token, uuid_t *uuid)
{
	/*
	 * There's always some degree of trust or collaboration between SR-IOV
	 * PF and VFs, even if just that the PF hosts the SR-IOV capability and
	 * can disrupt VFs with a reset, but often the PF has more explicit
	 * access to deny service to the VF or access data passed through the
	 * VF.  We therefore require an opt-in via a shared VF token (UUID) to
	 * represent this trust.  This both prevents that a VF driver might
	 * assume the PF driver is a trusted, in-kernel driver, and also that
	 * a PF driver might be replaced with a rogue driver, unknown to in-use
	 * VF drivers.
	 *
	 * Therefore when presented with a VF, if the PF is a vfio device and
	 * it is bound to the vfio-pci driver, the user needs to provide a VF
	 * token to access the device, in the form of appending a vf_token to
	 * the device name, for example:
	 *
	 * "0000:04:10.0 vf_token=bd8d9d2b-5a5f-4f5a-a211-f591514ba1f3"
	 *
	 * When presented with a PF which has VFs in use, the user must also
	 * provide the current VF token to prove collaboration with existing
	 * VF users.  If VFs are not in use, the VF token provided for the PF
	 * device will act to set the VF token.
	 *
	 * If the VF token is provided but unused, an error is generated.
	 */
	if (vdev->pdev->is_virtfn) {
		struct vfio_pci_core_device *pf_vdev = vdev->sriov_pf_core_dev;
		bool match;

		if (!pf_vdev) {
			if (!vf_token)
				return 0; /* PF is not vfio-pci, no VF token */

			pci_info_ratelimited(vdev->pdev,
				"VF token incorrectly provided, PF not bound to vfio-pci\n");
			return -EINVAL;
		}

		if (!vf_token) {
			pci_info_ratelimited(vdev->pdev,
				"VF token required to access device\n");
			return -EACCES;
		}

		mutex_lock(&pf_vdev->vf_token->lock);
		match = uuid_equal(uuid, &pf_vdev->vf_token->uuid);
		mutex_unlock(&pf_vdev->vf_token->lock);

		if (!match) {
			pci_info_ratelimited(vdev->pdev,
				"Incorrect VF token provided for device\n");
			return -EACCES;
		}
	} else if (vdev->vf_token) {
		mutex_lock(&vdev->vf_token->lock);
		if (vdev->vf_token->users) {
			if (!vf_token) {
				mutex_unlock(&vdev->vf_token->lock);
				pci_info_ratelimited(vdev->pdev,
					"VF token required to access device\n");
				return -EACCES;
			}

			if (!uuid_equal(uuid, &vdev->vf_token->uuid)) {
				mutex_unlock(&vdev->vf_token->lock);
				pci_info_ratelimited(vdev->pdev,
					"Incorrect VF token provided for device\n");
				return -EACCES;
			}
		} else if (vf_token) {
			uuid_copy(&vdev->vf_token->uuid, uuid);
		}

		mutex_unlock(&vdev->vf_token->lock);
	} else if (vf_token) {
		pci_info_ratelimited(vdev->pdev,
			"VF token incorrectly provided, not a PF or VF\n");
		return -EINVAL;
	}

	return 0;
}

#define VF_TOKEN_ARG "vf_token="

int vfio_pci_core_match(struct vfio_device *core_vdev, char *buf)
{
	struct vfio_pci_core_device *vdev =
		container_of(core_vdev, struct vfio_pci_core_device, vdev);
	bool vf_token = false;
	uuid_t uuid;
	int ret;

	if (strncmp(pci_name(vdev->pdev), buf, strlen(pci_name(vdev->pdev))))
		return 0; /* No match */

	if (strlen(buf) > strlen(pci_name(vdev->pdev))) {
		buf += strlen(pci_name(vdev->pdev));

		if (*buf != ' ')
			return 0; /* No match: non-whitespace after name */

		while (*buf) {
			if (*buf == ' ') {
				buf++;
				continue;
			}

			if (!vf_token && !strncmp(buf, VF_TOKEN_ARG,
						  strlen(VF_TOKEN_ARG))) {
				buf += strlen(VF_TOKEN_ARG);

				if (strlen(buf) < UUID_STRING_LEN)
					return -EINVAL;

				ret = uuid_parse(buf, &uuid);
				if (ret)
					return ret;

				vf_token = true;
				buf += UUID_STRING_LEN;
			} else {
				/* Unknown/duplicate option */
				return -EINVAL;
			}
		}
	}

	ret = vfio_pci_validate_vf_token(vdev, vf_token, &uuid);
	if (ret)
		return ret;

	return 1; /* Match */
}
EXPORT_SYMBOL_GPL(vfio_pci_core_match);

static int vfio_pci_bus_notifier(struct notifier_block *nb,
				 unsigned long action, void *data)
{
	struct vfio_pci_core_device *vdev = container_of(nb,
						    struct vfio_pci_core_device, nb);
	struct device *dev = data;
	struct pci_dev *pdev = to_pci_dev(dev);
	struct pci_dev *physfn = pci_physfn(pdev);

	if (action == BUS_NOTIFY_ADD_DEVICE &&
	    pdev->is_virtfn && physfn == vdev->pdev) {
		pci_info(vdev->pdev, "Captured SR-IOV VF %s driver_override\n",
			 pci_name(pdev));
		pdev->driver_override = kasprintf(GFP_KERNEL, "%s",
						  vdev->vdev.ops->name);
		WARN_ON(!pdev->driver_override);
	} else if (action == BUS_NOTIFY_BOUND_DRIVER &&
		   pdev->is_virtfn && physfn == vdev->pdev) {
		struct pci_driver *drv = pci_dev_driver(pdev);

		if (drv && drv != pci_dev_driver(vdev->pdev))
			pci_warn(vdev->pdev,
				 "VF %s bound to driver %s while PF bound to driver %s\n",
				 pci_name(pdev), drv->name,
				 pci_dev_driver(vdev->pdev)->name);
	}

	return 0;
}

static int vfio_pci_vf_init(struct vfio_pci_core_device *vdev)
{
	struct pci_dev *pdev = vdev->pdev;
	struct vfio_pci_core_device *cur;
	struct pci_dev *physfn;
	int ret;

	if (pdev->is_virtfn) {
		/*
		 * If this VF was created by our vfio_pci_core_sriov_configure()
		 * then we can find the PF vfio_pci_core_device now, and due to
		 * the locking in pci_disable_sriov() it cannot change until
		 * this VF device driver is removed.
		 */
		physfn = pci_physfn(vdev->pdev);
		mutex_lock(&vfio_pci_sriov_pfs_mutex);
		list_for_each_entry(cur, &vfio_pci_sriov_pfs, sriov_pfs_item) {
			if (cur->pdev == physfn) {
				vdev->sriov_pf_core_dev = cur;
				break;
			}
		}
		mutex_unlock(&vfio_pci_sriov_pfs_mutex);
		return 0;
	}

	/* Not a SRIOV PF */
	if (!pdev->is_physfn)
		return 0;

	vdev->vf_token = kzalloc(sizeof(*vdev->vf_token), GFP_KERNEL);
	if (!vdev->vf_token)
		return -ENOMEM;

	mutex_init(&vdev->vf_token->lock);
	uuid_gen(&vdev->vf_token->uuid);

	vdev->nb.notifier_call = vfio_pci_bus_notifier;
	ret = bus_register_notifier(&pci_bus_type, &vdev->nb);
	if (ret) {
		kfree(vdev->vf_token);
		return ret;
	}
	return 0;
}

static void vfio_pci_vf_uninit(struct vfio_pci_core_device *vdev)
{
	if (!vdev->vf_token)
		return;

	bus_unregister_notifier(&pci_bus_type, &vdev->nb);
	WARN_ON(vdev->vf_token->users);
	mutex_destroy(&vdev->vf_token->lock);
	kfree(vdev->vf_token);
}

static int vfio_pci_vga_init(struct vfio_pci_core_device *vdev)
{
	struct pci_dev *pdev = vdev->pdev;
	int ret;

	if (!vfio_pci_is_vga(pdev))
		return 0;

	ret = aperture_remove_conflicting_pci_devices(pdev, vdev->vdev.ops->name);
	if (ret)
		return ret;

	ret = vga_client_register(pdev, vfio_pci_set_decode);
	if (ret)
		return ret;
	vga_set_legacy_decoding(pdev, vfio_pci_set_decode(pdev, false));
	return 0;
}

static void vfio_pci_vga_uninit(struct vfio_pci_core_device *vdev)
{
	struct pci_dev *pdev = vdev->pdev;

	if (!vfio_pci_is_vga(pdev))
		return;
	vga_client_unregister(pdev);
	vga_set_legacy_decoding(pdev, VGA_RSRC_NORMAL_IO | VGA_RSRC_NORMAL_MEM |
					      VGA_RSRC_LEGACY_IO |
					      VGA_RSRC_LEGACY_MEM);
}

int vfio_pci_core_init_dev(struct vfio_device *core_vdev)
{
	struct vfio_pci_core_device *vdev =
		container_of(core_vdev, struct vfio_pci_core_device, vdev);

	vdev->pdev = to_pci_dev(core_vdev->dev);
	vdev->irq_type = VFIO_PCI_NUM_IRQS;
	mutex_init(&vdev->igate);
	spin_lock_init(&vdev->irqlock);
	mutex_init(&vdev->ioeventfds_lock);
	INIT_LIST_HEAD(&vdev->dummy_resources_list);
	INIT_LIST_HEAD(&vdev->ioeventfds_list);
	INIT_LIST_HEAD(&vdev->sriov_pfs_item);
	init_rwsem(&vdev->memory_lock);
	xa_init(&vdev->ctx);

	return 0;
}
EXPORT_SYMBOL_GPL(vfio_pci_core_init_dev);

void vfio_pci_core_release_dev(struct vfio_device *core_vdev)
{
	struct vfio_pci_core_device *vdev =
		container_of(core_vdev, struct vfio_pci_core_device, vdev);

	mutex_destroy(&vdev->igate);
	mutex_destroy(&vdev->ioeventfds_lock);
	kfree(vdev->region);
	kfree(vdev->pm_save);
}
EXPORT_SYMBOL_GPL(vfio_pci_core_release_dev);

int vfio_pci_core_register_device(struct vfio_pci_core_device *vdev)
{
	struct pci_dev *pdev = vdev->pdev;
	struct device *dev = &pdev->dev;
	int ret;

	/* Drivers must set the vfio_pci_core_device to their drvdata */
	if (WARN_ON(vdev != dev_get_drvdata(dev)))
		return -EINVAL;

	if (pdev->hdr_type != PCI_HEADER_TYPE_NORMAL)
		return -EINVAL;

	if (vdev->vdev.mig_ops) {
		if (!(vdev->vdev.mig_ops->migration_get_state &&
		      vdev->vdev.mig_ops->migration_set_state &&
		      vdev->vdev.mig_ops->migration_get_data_size) ||
		    !(vdev->vdev.migration_flags & VFIO_MIGRATION_STOP_COPY))
			return -EINVAL;
	}

	if (vdev->vdev.log_ops && !(vdev->vdev.log_ops->log_start &&
	    vdev->vdev.log_ops->log_stop &&
	    vdev->vdev.log_ops->log_read_and_clear))
		return -EINVAL;

	/*
	 * Prevent binding to PFs with VFs enabled, the VFs might be in use
	 * by the host or other users.  We cannot capture the VFs if they
	 * already exist, nor can we track VF users.  Disabling SR-IOV here
	 * would initiate removing the VFs, which would unbind the driver,
	 * which is prone to blocking if that VF is also in use by vfio-pci.
	 * Just reject these PFs and let the user sort it out.
	 */
	if (pci_num_vf(pdev)) {
		pci_warn(pdev, "Cannot bind to PF with SR-IOV enabled\n");
		return -EBUSY;
	}

	if (pci_is_root_bus(pdev->bus)) {
		ret = vfio_assign_device_set(&vdev->vdev, vdev);
	} else if (!pci_probe_reset_slot(pdev->slot)) {
		ret = vfio_assign_device_set(&vdev->vdev, pdev->slot);
	} else {
		/*
		 * If there is no slot reset support for this device, the whole
		 * bus needs to be grouped together to support bus-wide resets.
		 */
		ret = vfio_assign_device_set(&vdev->vdev, pdev->bus);
	}

	if (ret)
		return ret;
	ret = vfio_pci_vf_init(vdev);
	if (ret)
		return ret;
	ret = vfio_pci_vga_init(vdev);
	if (ret)
		goto out_vf;

	vfio_pci_probe_power_state(vdev);

	/*
	 * pci-core sets the device power state to an unknown value at
	 * bootup and after being removed from a driver.  The only
	 * transition it allows from this unknown state is to D0, which
	 * typically happens when a driver calls pci_enable_device().
	 * We're not ready to enable the device yet, but we do want to
	 * be able to get to D3.  Therefore first do a D0 transition
	 * before enabling runtime PM.
	 */
	vfio_pci_set_power_state(vdev, PCI_D0);

	dev->driver->pm = &vfio_pci_core_pm_ops;
	pm_runtime_allow(dev);
	if (!disable_idle_d3)
		pm_runtime_put(dev);

	ret = vfio_register_group_dev(&vdev->vdev);
	if (ret)
		goto out_power;
	return 0;

out_power:
	if (!disable_idle_d3)
		pm_runtime_get_noresume(dev);

	pm_runtime_forbid(dev);
out_vf:
	vfio_pci_vf_uninit(vdev);
	return ret;
}
EXPORT_SYMBOL_GPL(vfio_pci_core_register_device);

void vfio_pci_core_unregister_device(struct vfio_pci_core_device *vdev)
{
	vfio_pci_core_sriov_configure(vdev, 0);

	vfio_unregister_group_dev(&vdev->vdev);

	vfio_pci_vf_uninit(vdev);
	vfio_pci_vga_uninit(vdev);

	if (!disable_idle_d3)
		pm_runtime_get_noresume(&vdev->pdev->dev);

	pm_runtime_forbid(&vdev->pdev->dev);
}
EXPORT_SYMBOL_GPL(vfio_pci_core_unregister_device);

pci_ers_result_t vfio_pci_core_aer_err_detected(struct pci_dev *pdev,
						pci_channel_state_t state)
{
	struct vfio_pci_core_device *vdev = dev_get_drvdata(&pdev->dev);

	mutex_lock(&vdev->igate);

	if (vdev->err_trigger)
		eventfd_signal(vdev->err_trigger);

	mutex_unlock(&vdev->igate);

	return PCI_ERS_RESULT_CAN_RECOVER;
}
EXPORT_SYMBOL_GPL(vfio_pci_core_aer_err_detected);

int vfio_pci_core_sriov_configure(struct vfio_pci_core_device *vdev,
				  int nr_virtfn)
{
	struct pci_dev *pdev = vdev->pdev;
	int ret = 0;

	device_lock_assert(&pdev->dev);

	if (nr_virtfn) {
		mutex_lock(&vfio_pci_sriov_pfs_mutex);
		/*
		 * The thread that adds the vdev to the list is the only thread
		 * that gets to call pci_enable_sriov() and we will only allow
		 * it to be called once without going through
		 * pci_disable_sriov()
		 */
		if (!list_empty(&vdev->sriov_pfs_item)) {
			ret = -EINVAL;
			goto out_unlock;
		}
		list_add_tail(&vdev->sriov_pfs_item, &vfio_pci_sriov_pfs);
		mutex_unlock(&vfio_pci_sriov_pfs_mutex);

		/*
		 * The PF power state should always be higher than the VF power
		 * state. The PF can be in low power state either with runtime
		 * power management (when there is no user) or PCI_PM_CTRL
		 * register write by the user. If PF is in the low power state,
		 * then change the power state to D0 first before enabling
		 * SR-IOV. Also, this function can be called at any time, and
		 * userspace PCI_PM_CTRL write can race against this code path,
		 * so protect the same with 'memory_lock'.
		 */
		ret = pm_runtime_resume_and_get(&pdev->dev);
		if (ret)
			goto out_del;

		down_write(&vdev->memory_lock);
		vfio_pci_set_power_state(vdev, PCI_D0);
		ret = pci_enable_sriov(pdev, nr_virtfn);
		up_write(&vdev->memory_lock);
		if (ret) {
			pm_runtime_put(&pdev->dev);
			goto out_del;
		}
		return nr_virtfn;
	}

	if (pci_num_vf(pdev)) {
		pci_disable_sriov(pdev);
		pm_runtime_put(&pdev->dev);
	}

out_del:
	mutex_lock(&vfio_pci_sriov_pfs_mutex);
	list_del_init(&vdev->sriov_pfs_item);
out_unlock:
	mutex_unlock(&vfio_pci_sriov_pfs_mutex);
	return ret;
}
EXPORT_SYMBOL_GPL(vfio_pci_core_sriov_configure);

const struct pci_error_handlers vfio_pci_core_err_handlers = {
	.error_detected = vfio_pci_core_aer_err_detected,
};
EXPORT_SYMBOL_GPL(vfio_pci_core_err_handlers);

static bool vfio_dev_in_groups(struct vfio_device *vdev,
			       struct vfio_pci_group_info *groups)
{
	unsigned int i;

	if (!groups)
		return false;

	for (i = 0; i < groups->count; i++)
		if (vfio_file_has_dev(groups->files[i], vdev))
			return true;
	return false;
}

static int vfio_pci_is_device_in_set(struct pci_dev *pdev, void *data)
{
	struct vfio_device_set *dev_set = data;

	return vfio_find_device_in_devset(dev_set, &pdev->dev) ? 0 : -ENODEV;
}

/*
 * vfio-core considers a group to be viable and will create a vfio_device even
 * if some devices are bound to drivers like pci-stub or pcieport. Here we
 * require all PCI devices to be inside our dev_set since that ensures they stay
 * put and that every driver controlling the device can co-ordinate with the
 * device reset.
 *
 * Returns the pci_dev to pass to pci_reset_bus() if every PCI device to be
 * reset is inside the dev_set, and pci_reset_bus() can succeed. NULL otherwise.
 */
static struct pci_dev *
vfio_pci_dev_set_resettable(struct vfio_device_set *dev_set)
{
	struct pci_dev *pdev;

	lockdep_assert_held(&dev_set->lock);

	/*
	 * By definition all PCI devices in the dev_set share the same PCI
	 * reset, so any pci_dev will have the same outcomes for
	 * pci_probe_reset_*() and pci_reset_bus().
	 */
	pdev = list_first_entry(&dev_set->device_list,
				struct vfio_pci_core_device,
				vdev.dev_set_list)->pdev;

	/* pci_reset_bus() is supported */
	if (pci_probe_reset_slot(pdev->slot) && pci_probe_reset_bus(pdev->bus))
		return NULL;

	if (vfio_pci_for_each_slot_or_bus(pdev, vfio_pci_is_device_in_set,
					  dev_set,
					  !pci_probe_reset_slot(pdev->slot)))
		return NULL;
	return pdev;
}

static int vfio_pci_dev_set_pm_runtime_get(struct vfio_device_set *dev_set)
{
	struct vfio_pci_core_device *cur;
	int ret;

	list_for_each_entry(cur, &dev_set->device_list, vdev.dev_set_list) {
		ret = pm_runtime_resume_and_get(&cur->pdev->dev);
		if (ret)
			goto unwind;
	}

	return 0;

unwind:
	list_for_each_entry_continue_reverse(cur, &dev_set->device_list,
					     vdev.dev_set_list)
		pm_runtime_put(&cur->pdev->dev);

	return ret;
}

static int vfio_pci_dev_set_hot_reset(struct vfio_device_set *dev_set,
				      struct vfio_pci_group_info *groups,
				      struct iommufd_ctx *iommufd_ctx)
{
	struct vfio_pci_core_device *vdev;
	struct pci_dev *pdev;
	int ret;

	mutex_lock(&dev_set->lock);

	pdev = vfio_pci_dev_set_resettable(dev_set);
	if (!pdev) {
		ret = -EINVAL;
		goto err_unlock;
	}

	/*
	 * Some of the devices in the dev_set can be in the runtime suspended
	 * state. Increment the usage count for all the devices in the dev_set
	 * before reset and decrement the same after reset.
	 */
	ret = vfio_pci_dev_set_pm_runtime_get(dev_set);
	if (ret)
		goto err_unlock;

	list_for_each_entry(vdev, &dev_set->device_list, vdev.dev_set_list) {
		bool owned;

		/*
		 * Test whether all the affected devices can be reset by the
		 * user.
		 *
		 * If called from a group opened device and the user provides
		 * a set of groups, all the devices in the dev_set should be
		 * contained by the set of groups provided by the user.
		 *
		 * If called from a cdev opened device and the user provides
		 * a zero-length array, all the devices in the dev_set must
		 * be bound to the same iommufd_ctx as the input iommufd_ctx.
		 * If there is any device that has not been bound to any
		 * iommufd_ctx yet, check if its iommu_group has any device
		 * bound to the input iommufd_ctx.  Such devices can be
		 * considered owned by the input iommufd_ctx as the device
		 * cannot be owned by another iommufd_ctx when its iommu_group
		 * is owned.
		 *
		 * Otherwise, reset is not allowed.
		 */
		if (iommufd_ctx) {
			int devid = vfio_iommufd_get_dev_id(&vdev->vdev,
							    iommufd_ctx);

			owned = (devid > 0 || devid == -ENOENT);
		} else {
			owned = vfio_dev_in_groups(&vdev->vdev, groups);
		}

		if (!owned) {
			ret = -EINVAL;
			break;
		}

		/*
		 * Take the memory write lock for each device and zap BAR
		 * mappings to prevent the user accessing the device while in
		 * reset.  Locking multiple devices is prone to deadlock,
		 * runaway and unwind if we hit contention.
		 */
		if (!down_write_trylock(&vdev->memory_lock)) {
			ret = -EBUSY;
			break;
		}

		vfio_pci_zap_bars(vdev);
	}

	if (!list_entry_is_head(vdev,
				&dev_set->device_list, vdev.dev_set_list)) {
		vdev = list_prev_entry(vdev, vdev.dev_set_list);
		goto err_undo;
	}

	/*
	 * The pci_reset_bus() will reset all the devices in the bus.
	 * The power state can be non-D0 for some of the devices in the bus.
	 * For these devices, the pci_reset_bus() will internally set
	 * the power state to D0 without vfio driver involvement.
	 * For the devices which have NoSoftRst-, the reset function can
	 * cause the PCI config space reset without restoring the original
	 * state (saved locally in 'vdev->pm_save').
	 */
	list_for_each_entry(vdev, &dev_set->device_list, vdev.dev_set_list)
		vfio_pci_set_power_state(vdev, PCI_D0);

	ret = pci_reset_bus(pdev);

	vdev = list_last_entry(&dev_set->device_list,
			       struct vfio_pci_core_device, vdev.dev_set_list);

err_undo:
	list_for_each_entry_from_reverse(vdev, &dev_set->device_list,
					 vdev.dev_set_list)
		up_write(&vdev->memory_lock);

	list_for_each_entry(vdev, &dev_set->device_list, vdev.dev_set_list)
		pm_runtime_put(&vdev->pdev->dev);

err_unlock:
	mutex_unlock(&dev_set->lock);
	return ret;
}

static bool vfio_pci_dev_set_needs_reset(struct vfio_device_set *dev_set)
{
	struct vfio_pci_core_device *cur;
	bool needs_reset = false;

	/* No other VFIO device in the set can be open. */
	if (vfio_device_set_open_count(dev_set) > 1)
		return false;

	list_for_each_entry(cur, &dev_set->device_list, vdev.dev_set_list)
		needs_reset |= cur->needs_reset;
	return needs_reset;
}

/*
 * If a bus or slot reset is available for the provided dev_set and:
 *  - All of the devices affected by that bus or slot reset are unused
 *  - At least one of the affected devices is marked dirty via
 *    needs_reset (such as by lack of FLR support)
 * Then attempt to perform that bus or slot reset.
 */
static void vfio_pci_dev_set_try_reset(struct vfio_device_set *dev_set)
{
	struct vfio_pci_core_device *cur;
	struct pci_dev *pdev;
	bool reset_done = false;

	if (!vfio_pci_dev_set_needs_reset(dev_set))
		return;

	pdev = vfio_pci_dev_set_resettable(dev_set);
	if (!pdev)
		return;

	/*
	 * Some of the devices in the bus can be in the runtime suspended
	 * state. Increment the usage count for all the devices in the dev_set
	 * before reset and decrement the same after reset.
	 */
	if (!disable_idle_d3 && vfio_pci_dev_set_pm_runtime_get(dev_set))
		return;

	if (!pci_reset_bus(pdev))
		reset_done = true;

	list_for_each_entry(cur, &dev_set->device_list, vdev.dev_set_list) {
		if (reset_done)
			cur->needs_reset = false;

		if (!disable_idle_d3)
			pm_runtime_put(&cur->pdev->dev);
	}
}

void vfio_pci_core_set_params(bool is_nointxmask, bool is_disable_vga,
			      bool is_disable_idle_d3)
{
	nointxmask = is_nointxmask;
	disable_vga = is_disable_vga;
	disable_idle_d3 = is_disable_idle_d3;
}
EXPORT_SYMBOL_GPL(vfio_pci_core_set_params);

static void vfio_pci_core_cleanup(void)
{
	vfio_pci_uninit_perm_bits();
}

static int __init vfio_pci_core_init(void)
{
	/* Allocate shared config space permission data used by all devices */
	return vfio_pci_init_perm_bits();
}

module_init(vfio_pci_core_init);
module_exit(vfio_pci_core_cleanup);

MODULE_LICENSE("GPL v2");
MODULE_AUTHOR(DRIVER_AUTHOR);
MODULE_DESCRIPTION(DRIVER_DESC);<|MERGE_RESOLUTION|>--- conflicted
+++ resolved
@@ -1277,12 +1277,9 @@
 	if (ret)
 		return ret;
 
-<<<<<<< HEAD
-=======
 	if (WARN_ON(!count)) /* Should always be at least one */
 		return -ERANGE;
 
->>>>>>> a6ad5510
 	if (count > (hdr.argsz - sizeof(hdr)) / sizeof(*devices)) {
 		hdr.count = count;
 		ret = -ENOSPC;
