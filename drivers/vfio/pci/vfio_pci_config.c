// SPDX-License-Identifier: GPL-2.0-only
/*
 * VFIO PCI config space virtualization
 *
 * Copyright (C) 2012 Red Hat, Inc.  All rights reserved.
 *     Author: Alex Williamson <alex.williamson@redhat.com>
 *
 * Derived from original vfio:
 * Copyright 2010 Cisco Systems, Inc.  All rights reserved.
 * Author: Tom Lyon, pugs@cisco.com
 */

/*
 * This code handles reading and writing of PCI configuration registers.
 * This is hairy because we want to allow a lot of flexibility to the
 * user driver, but cannot trust it with all of the config fields.
 * Tables determine which fields can be read and written, as well as
 * which fields are 'virtualized' - special actions and translations to
 * make it appear to the user that he has control, when in fact things
 * must be negotiated with the underlying OS.
 */

#include <linux/fs.h>
#include <linux/pci.h>
#include <linux/uaccess.h>
#include <linux/vfio.h>
#include <linux/slab.h>

#include "vfio_pci_priv.h"

/* Fake capability ID for standard config space */
#define PCI_CAP_ID_BASIC	0

#define is_bar(offset)	\
	((offset >= PCI_BASE_ADDRESS_0 && offset < PCI_BASE_ADDRESS_5 + 4) || \
	 (offset >= PCI_ROM_ADDRESS && offset < PCI_ROM_ADDRESS + 4))

/*
 * Lengths of PCI Config Capabilities
 *   0: Removed from the user visible capability list
 *   FF: Variable length
 */
static const u8 pci_cap_length[PCI_CAP_ID_MAX + 1] = {
	[PCI_CAP_ID_BASIC]	= PCI_STD_HEADER_SIZEOF, /* pci config header */
	[PCI_CAP_ID_PM]		= PCI_PM_SIZEOF,
	[PCI_CAP_ID_AGP]	= PCI_AGP_SIZEOF,
	[PCI_CAP_ID_VPD]	= PCI_CAP_VPD_SIZEOF,
	[PCI_CAP_ID_SLOTID]	= 0,		/* bridge - don't care */
	[PCI_CAP_ID_MSI]	= 0xFF,		/* 10, 14, 20, or 24 */
	[PCI_CAP_ID_CHSWP]	= 0,		/* cpci - not yet */
	[PCI_CAP_ID_PCIX]	= 0xFF,		/* 8 or 24 */
	[PCI_CAP_ID_HT]		= 0xFF,		/* hypertransport */
	[PCI_CAP_ID_VNDR]	= 0xFF,		/* variable */
	[PCI_CAP_ID_DBG]	= 0,		/* debug - don't care */
	[PCI_CAP_ID_CCRC]	= 0,		/* cpci - not yet */
	[PCI_CAP_ID_SHPC]	= 0,		/* hotswap - not yet */
	[PCI_CAP_ID_SSVID]	= 0,		/* bridge - don't care */
	[PCI_CAP_ID_AGP3]	= 0,		/* AGP8x - not yet */
	[PCI_CAP_ID_SECDEV]	= 0,		/* secure device not yet */
	[PCI_CAP_ID_EXP]	= 0xFF,		/* 20 or 44 */
	[PCI_CAP_ID_MSIX]	= PCI_CAP_MSIX_SIZEOF,
	[PCI_CAP_ID_SATA]	= 0xFF,
	[PCI_CAP_ID_AF]		= PCI_CAP_AF_SIZEOF,
};

/*
 * Lengths of PCIe/PCI-X Extended Config Capabilities
 *   0: Removed or masked from the user visible capability list
 *   FF: Variable length
 */
static const u16 pci_ext_cap_length[PCI_EXT_CAP_ID_MAX + 1] = {
	[PCI_EXT_CAP_ID_ERR]	=	PCI_ERR_ROOT_COMMAND,
	[PCI_EXT_CAP_ID_VC]	=	0xFF,
	[PCI_EXT_CAP_ID_DSN]	=	PCI_EXT_CAP_DSN_SIZEOF,
	[PCI_EXT_CAP_ID_PWR]	=	PCI_EXT_CAP_PWR_SIZEOF,
	[PCI_EXT_CAP_ID_RCLD]	=	0,	/* root only - don't care */
	[PCI_EXT_CAP_ID_RCILC]	=	0,	/* root only - don't care */
	[PCI_EXT_CAP_ID_RCEC]	=	0,	/* root only - don't care */
	[PCI_EXT_CAP_ID_MFVC]	=	0xFF,
	[PCI_EXT_CAP_ID_VC9]	=	0xFF,	/* same as CAP_ID_VC */
	[PCI_EXT_CAP_ID_RCRB]	=	0,	/* root only - don't care */
	[PCI_EXT_CAP_ID_VNDR]	=	0xFF,
	[PCI_EXT_CAP_ID_CAC]	=	0,	/* obsolete */
	[PCI_EXT_CAP_ID_ACS]	=	0xFF,
	[PCI_EXT_CAP_ID_ARI]	=	PCI_EXT_CAP_ARI_SIZEOF,
	[PCI_EXT_CAP_ID_ATS]	=	PCI_EXT_CAP_ATS_SIZEOF,
	[PCI_EXT_CAP_ID_SRIOV]	=	PCI_EXT_CAP_SRIOV_SIZEOF,
	[PCI_EXT_CAP_ID_MRIOV]	=	0,	/* not yet */
	[PCI_EXT_CAP_ID_MCAST]	=	PCI_EXT_CAP_MCAST_ENDPOINT_SIZEOF,
	[PCI_EXT_CAP_ID_PRI]	=	PCI_EXT_CAP_PRI_SIZEOF,
	[PCI_EXT_CAP_ID_AMD_XXX] =	0,	/* not yet */
	[PCI_EXT_CAP_ID_REBAR]	=	0xFF,
	[PCI_EXT_CAP_ID_DPA]	=	0xFF,
	[PCI_EXT_CAP_ID_TPH]	=	0xFF,
	[PCI_EXT_CAP_ID_LTR]	=	PCI_EXT_CAP_LTR_SIZEOF,
	[PCI_EXT_CAP_ID_SECPCI]	=	0,	/* not yet */
	[PCI_EXT_CAP_ID_PMUX]	=	0,	/* not yet */
	[PCI_EXT_CAP_ID_PASID]	=	0,	/* not yet */
	[PCI_EXT_CAP_ID_DVSEC]	=	0xFF,
};

/*
 * Read/Write Permission Bits - one bit for each bit in capability
 * Any field can be read if it exists, but what is read depends on
 * whether the field is 'virtualized', or just pass through to the
 * hardware.  Any virtualized field is also virtualized for writes.
 * Writes are only permitted if they have a 1 bit here.
 */
struct perm_bits {
	u8	*virt;		/* read/write virtual data, not hw */
	u8	*write;		/* writeable bits */
	int	(*readfn)(struct vfio_pci_core_device *vdev, int pos, int count,
			  struct perm_bits *perm, int offset, __le32 *val);
	int	(*writefn)(struct vfio_pci_core_device *vdev, int pos, int count,
			   struct perm_bits *perm, int offset, __le32 val);
};

#define	NO_VIRT		0
#define	ALL_VIRT	0xFFFFFFFFU
#define	NO_WRITE	0
#define	ALL_WRITE	0xFFFFFFFFU

static int vfio_user_config_read(struct pci_dev *pdev, int offset,
				 __le32 *val, int count)
{
	int ret = -EINVAL;
	u32 tmp_val = 0;

	switch (count) {
	case 1:
	{
		u8 tmp;
		ret = pci_user_read_config_byte(pdev, offset, &tmp);
		tmp_val = tmp;
		break;
	}
	case 2:
	{
		u16 tmp;
		ret = pci_user_read_config_word(pdev, offset, &tmp);
		tmp_val = tmp;
		break;
	}
	case 4:
		ret = pci_user_read_config_dword(pdev, offset, &tmp_val);
		break;
	}

	*val = cpu_to_le32(tmp_val);

	return ret;
}

static int vfio_user_config_write(struct pci_dev *pdev, int offset,
				  __le32 val, int count)
{
	int ret = -EINVAL;
	u32 tmp_val = le32_to_cpu(val);

	switch (count) {
	case 1:
		ret = pci_user_write_config_byte(pdev, offset, tmp_val);
		break;
	case 2:
		ret = pci_user_write_config_word(pdev, offset, tmp_val);
		break;
	case 4:
		ret = pci_user_write_config_dword(pdev, offset, tmp_val);
		break;
	}

	return ret;
}

static int vfio_default_config_read(struct vfio_pci_core_device *vdev, int pos,
				    int count, struct perm_bits *perm,
				    int offset, __le32 *val)
{
	__le32 virt = 0;

	memcpy(val, vdev->vconfig + pos, count);

	memcpy(&virt, perm->virt + offset, count);

	/* Any non-virtualized bits? */
	if (cpu_to_le32(~0U >> (32 - (count * 8))) != virt) {
		struct pci_dev *pdev = vdev->pdev;
		__le32 phys_val = 0;
		int ret;

		ret = vfio_user_config_read(pdev, pos, &phys_val, count);
		if (ret)
			return ret;

		*val = (phys_val & ~virt) | (*val & virt);
	}

	return count;
}

static int vfio_default_config_write(struct vfio_pci_core_device *vdev, int pos,
				     int count, struct perm_bits *perm,
				     int offset, __le32 val)
{
	__le32 virt = 0, write = 0;

	memcpy(&write, perm->write + offset, count);

	if (!write)
		return count; /* drop, no writable bits */

	memcpy(&virt, perm->virt + offset, count);

	/* Virtualized and writable bits go to vconfig */
	if (write & virt) {
		__le32 virt_val = 0;

		memcpy(&virt_val, vdev->vconfig + pos, count);

		virt_val &= ~(write & virt);
		virt_val |= (val & (write & virt));

		memcpy(vdev->vconfig + pos, &virt_val, count);
	}

	/* Non-virtualized and writable bits go to hardware */
	if (write & ~virt) {
		struct pci_dev *pdev = vdev->pdev;
		__le32 phys_val = 0;
		int ret;

		ret = vfio_user_config_read(pdev, pos, &phys_val, count);
		if (ret)
			return ret;

		phys_val &= ~(write & ~virt);
		phys_val |= (val & (write & ~virt));

		ret = vfio_user_config_write(pdev, pos, phys_val, count);
		if (ret)
			return ret;
	}

	return count;
}

/* Allow direct read from hardware, except for capability next pointer */
static int vfio_direct_config_read(struct vfio_pci_core_device *vdev, int pos,
				   int count, struct perm_bits *perm,
				   int offset, __le32 *val)
{
	int ret;

	ret = vfio_user_config_read(vdev->pdev, pos, val, count);
	if (ret)
		return ret;

	if (pos >= PCI_CFG_SPACE_SIZE) { /* Extended cap header mangling */
		if (offset < 4)
			memcpy(val, vdev->vconfig + pos, count);
	} else if (pos >= PCI_STD_HEADER_SIZEOF) { /* Std cap mangling */
		if (offset == PCI_CAP_LIST_ID && count > 1)
			memcpy(val, vdev->vconfig + pos,
			       min(PCI_CAP_FLAGS, count));
		else if (offset == PCI_CAP_LIST_NEXT)
			memcpy(val, vdev->vconfig + pos, 1);
	}

	return count;
}

/* Raw access skips any kind of virtualization */
static int vfio_raw_config_write(struct vfio_pci_core_device *vdev, int pos,
				 int count, struct perm_bits *perm,
				 int offset, __le32 val)
{
	int ret;

	ret = vfio_user_config_write(vdev->pdev, pos, val, count);
	if (ret)
		return ret;

	return count;
}

static int vfio_raw_config_read(struct vfio_pci_core_device *vdev, int pos,
				int count, struct perm_bits *perm,
				int offset, __le32 *val)
{
	int ret;

	ret = vfio_user_config_read(vdev->pdev, pos, val, count);
	if (ret)
		return ret;

	return count;
}

/* Virt access uses only virtualization */
static int vfio_virt_config_write(struct vfio_pci_core_device *vdev, int pos,
				  int count, struct perm_bits *perm,
				  int offset, __le32 val)
{
	memcpy(vdev->vconfig + pos, &val, count);
	return count;
}

static int vfio_virt_config_read(struct vfio_pci_core_device *vdev, int pos,
				 int count, struct perm_bits *perm,
				 int offset, __le32 *val)
{
	memcpy(val, vdev->vconfig + pos, count);
	return count;
}

static struct perm_bits direct_ro_perms = {
	.readfn = vfio_direct_config_read,
};

/* Default capability regions to read-only, no-virtualization */
static struct perm_bits cap_perms[PCI_CAP_ID_MAX + 1] = {
	[0 ... PCI_CAP_ID_MAX] = { .readfn = vfio_direct_config_read }
};
static struct perm_bits ecap_perms[PCI_EXT_CAP_ID_MAX + 1] = {
	[0 ... PCI_EXT_CAP_ID_MAX] = { .readfn = vfio_direct_config_read }
};
/*
 * Default unassigned regions to raw read-write access.  Some devices
 * require this to function as they hide registers between the gaps in
 * config space (be2net).  Like MMIO and I/O port registers, we have
 * to trust the hardware isolation.
 */
static struct perm_bits unassigned_perms = {
	.readfn = vfio_raw_config_read,
	.writefn = vfio_raw_config_write
};

static struct perm_bits virt_perms = {
	.readfn = vfio_virt_config_read,
	.writefn = vfio_virt_config_write
};

static void free_perm_bits(struct perm_bits *perm)
{
	kfree(perm->virt);
	kfree(perm->write);
	perm->virt = NULL;
	perm->write = NULL;
}

static int alloc_perm_bits(struct perm_bits *perm, int size)
{
	/*
	 * Round up all permission bits to the next dword, this lets us
	 * ignore whether a read/write exceeds the defined capability
	 * structure.  We can do this because:
	 *  - Standard config space is already dword aligned
	 *  - Capabilities are all dword aligned (bits 0:1 of next reserved)
	 *  - Express capabilities defined as dword aligned
	 */
	size = round_up(size, 4);

	/*
	 * Zero state is
	 * - All Readable, None Writeable, None Virtualized
	 */
	perm->virt = kzalloc(size, GFP_KERNEL);
	perm->write = kzalloc(size, GFP_KERNEL);
	if (!perm->virt || !perm->write) {
		free_perm_bits(perm);
		return -ENOMEM;
	}

	perm->readfn = vfio_default_config_read;
	perm->writefn = vfio_default_config_write;

	return 0;
}

/*
 * Helper functions for filling in permission tables
 */
static inline void p_setb(struct perm_bits *p, int off, u8 virt, u8 write)
{
	p->virt[off] = virt;
	p->write[off] = write;
}

/* Handle endian-ness - pci and tables are little-endian */
static inline void p_setw(struct perm_bits *p, int off, u16 virt, u16 write)
{
	*(__le16 *)(&p->virt[off]) = cpu_to_le16(virt);
	*(__le16 *)(&p->write[off]) = cpu_to_le16(write);
}

/* Handle endian-ness - pci and tables are little-endian */
static inline void p_setd(struct perm_bits *p, int off, u32 virt, u32 write)
{
	*(__le32 *)(&p->virt[off]) = cpu_to_le32(virt);
	*(__le32 *)(&p->write[off]) = cpu_to_le32(write);
}

/* Caller should hold memory_lock semaphore */
bool __vfio_pci_memory_enabled(struct vfio_pci_core_device *vdev)
{
	struct pci_dev *pdev = vdev->pdev;
	u16 cmd = le16_to_cpu(*(__le16 *)&vdev->vconfig[PCI_COMMAND]);

	/*
	 * Memory region cannot be accessed if device power state is D3.
	 *
	 * SR-IOV VF memory enable is handled by the MSE bit in the
	 * PF SR-IOV capability, there's therefore no need to trigger
	 * faults based on the virtual value.
	 */
	return pdev->current_state < PCI_D3hot &&
	       (pdev->no_command_memory || (cmd & PCI_COMMAND_MEMORY));
}

/*
 * Restore the *real* BARs after we detect a FLR or backdoor reset.
 * (backdoor = some device specific technique that we didn't catch)
 */
static void vfio_bar_restore(struct vfio_pci_core_device *vdev)
{
	struct pci_dev *pdev = vdev->pdev;
	u32 *rbar = vdev->rbar;
	u16 cmd;
	int i;

	if (pdev->is_virtfn)
		return;

	pci_info(pdev, "%s: reset recovery - restoring BARs\n", __func__);

	for (i = PCI_BASE_ADDRESS_0; i <= PCI_BASE_ADDRESS_5; i += 4, rbar++)
		pci_user_write_config_dword(pdev, i, *rbar);

	pci_user_write_config_dword(pdev, PCI_ROM_ADDRESS, *rbar);

	if (vdev->nointx) {
		pci_user_read_config_word(pdev, PCI_COMMAND, &cmd);
		cmd |= PCI_COMMAND_INTX_DISABLE;
		pci_user_write_config_word(pdev, PCI_COMMAND, cmd);
	}
}

static __le32 vfio_generate_bar_flags(struct pci_dev *pdev, int bar)
{
	unsigned long flags = pci_resource_flags(pdev, bar);
	u32 val;

	if (flags & IORESOURCE_IO)
		return cpu_to_le32(PCI_BASE_ADDRESS_SPACE_IO);

	val = PCI_BASE_ADDRESS_SPACE_MEMORY;

	if (flags & IORESOURCE_PREFETCH)
		val |= PCI_BASE_ADDRESS_MEM_PREFETCH;

	if (flags & IORESOURCE_MEM_64)
		val |= PCI_BASE_ADDRESS_MEM_TYPE_64;

	return cpu_to_le32(val);
}

/*
 * Pretend we're hardware and tweak the values of the *virtual* PCI BARs
 * to reflect the hardware capabilities.  This implements BAR sizing.
 */
static void vfio_bar_fixup(struct vfio_pci_core_device *vdev)
{
	struct pci_dev *pdev = vdev->pdev;
	int i;
	__le32 *vbar;
	u64 mask;

	if (!vdev->bardirty)
		return;

	vbar = (__le32 *)&vdev->vconfig[PCI_BASE_ADDRESS_0];

	for (i = 0; i < PCI_STD_NUM_BARS; i++, vbar++) {
		int bar = i + PCI_STD_RESOURCES;

		if (!pci_resource_start(pdev, bar)) {
			*vbar = 0; /* Unmapped by host = unimplemented to user */
			continue;
		}

		mask = ~(pci_resource_len(pdev, bar) - 1);

		*vbar &= cpu_to_le32((u32)mask);
		*vbar |= vfio_generate_bar_flags(pdev, bar);

		if (*vbar & cpu_to_le32(PCI_BASE_ADDRESS_MEM_TYPE_64)) {
			vbar++;
			*vbar &= cpu_to_le32((u32)(mask >> 32));
			i++;
		}
	}

	vbar = (__le32 *)&vdev->vconfig[PCI_ROM_ADDRESS];

	/*
	 * NB. REGION_INFO will have reported zero size if we weren't able
	 * to read the ROM, but we still return the actual BAR size here if
	 * it exists (or the shadow ROM space).
	 */
	if (pci_resource_start(pdev, PCI_ROM_RESOURCE)) {
		mask = ~(pci_resource_len(pdev, PCI_ROM_RESOURCE) - 1);
		mask |= PCI_ROM_ADDRESS_ENABLE;
		*vbar &= cpu_to_le32((u32)mask);
	} else if (pdev->rom && pdev->romlen) {
		mask = ~(roundup_pow_of_two(pdev->romlen) - 1);
		mask |= PCI_ROM_ADDRESS_ENABLE;
		*vbar &= cpu_to_le32((u32)mask);
	} else {
		*vbar = 0;
	}

	vdev->bardirty = false;
}

static int vfio_basic_config_read(struct vfio_pci_core_device *vdev, int pos,
				  int count, struct perm_bits *perm,
				  int offset, __le32 *val)
{
	if (is_bar(offset)) /* pos == offset for basic config */
		vfio_bar_fixup(vdev);

	count = vfio_default_config_read(vdev, pos, count, perm, offset, val);

	/* Mask in virtual memory enable */
	if (offset == PCI_COMMAND && vdev->pdev->no_command_memory) {
		u16 cmd = le16_to_cpu(*(__le16 *)&vdev->vconfig[PCI_COMMAND]);
		u32 tmp_val = le32_to_cpu(*val);

		tmp_val |= cmd & PCI_COMMAND_MEMORY;
		*val = cpu_to_le32(tmp_val);
	}

	return count;
}

/* Test whether BARs match the value we think they should contain */
static bool vfio_need_bar_restore(struct vfio_pci_core_device *vdev)
{
	int i = 0, pos = PCI_BASE_ADDRESS_0, ret;
	u32 bar;

	for (; pos <= PCI_BASE_ADDRESS_5; i++, pos += 4) {
		if (vdev->rbar[i]) {
			ret = pci_user_read_config_dword(vdev->pdev, pos, &bar);
			if (ret || vdev->rbar[i] != bar)
				return true;
		}
	}

	return false;
}

static int vfio_basic_config_write(struct vfio_pci_core_device *vdev, int pos,
				   int count, struct perm_bits *perm,
				   int offset, __le32 val)
{
	struct pci_dev *pdev = vdev->pdev;
	__le16 *virt_cmd;
	u16 new_cmd = 0;
	int ret;

	virt_cmd = (__le16 *)&vdev->vconfig[PCI_COMMAND];

	if (offset == PCI_COMMAND) {
		bool phys_mem, virt_mem, new_mem, phys_io, virt_io, new_io;
		u16 phys_cmd;

		ret = pci_user_read_config_word(pdev, PCI_COMMAND, &phys_cmd);
		if (ret)
			return ret;

		new_cmd = le32_to_cpu(val);

		phys_io = !!(phys_cmd & PCI_COMMAND_IO);
		virt_io = !!(le16_to_cpu(*virt_cmd) & PCI_COMMAND_IO);
		new_io = !!(new_cmd & PCI_COMMAND_IO);

		phys_mem = !!(phys_cmd & PCI_COMMAND_MEMORY);
		virt_mem = !!(le16_to_cpu(*virt_cmd) & PCI_COMMAND_MEMORY);
		new_mem = !!(new_cmd & PCI_COMMAND_MEMORY);

		if (!new_mem)
			vfio_pci_zap_and_down_write_memory_lock(vdev);
		else
			down_write(&vdev->memory_lock);

		/*
		 * If the user is writing mem/io enable (new_mem/io) and we
		 * think it's already enabled (virt_mem/io), but the hardware
		 * shows it disabled (phys_mem/io, then the device has
		 * undergone some kind of backdoor reset and needs to be
		 * restored before we allow it to enable the bars.
		 * SR-IOV devices will trigger this - for mem enable let's
		 * catch this now and for io enable it will be caught later
		 */
		if ((new_mem && virt_mem && !phys_mem &&
		     !pdev->no_command_memory) ||
		    (new_io && virt_io && !phys_io) ||
		    vfio_need_bar_restore(vdev))
			vfio_bar_restore(vdev);
	}

	count = vfio_default_config_write(vdev, pos, count, perm, offset, val);
	if (count < 0) {
		if (offset == PCI_COMMAND)
			up_write(&vdev->memory_lock);
		return count;
	}

	/*
	 * Save current memory/io enable bits in vconfig to allow for
	 * the test above next time.
	 */
	if (offset == PCI_COMMAND) {
		u16 mask = PCI_COMMAND_MEMORY | PCI_COMMAND_IO;

		*virt_cmd &= cpu_to_le16(~mask);
		*virt_cmd |= cpu_to_le16(new_cmd & mask);

		up_write(&vdev->memory_lock);
	}

	/* Emulate INTx disable */
	if (offset >= PCI_COMMAND && offset <= PCI_COMMAND + 1) {
		bool virt_intx_disable;

		virt_intx_disable = !!(le16_to_cpu(*virt_cmd) &
				       PCI_COMMAND_INTX_DISABLE);

		if (virt_intx_disable && !vdev->virq_disabled) {
			vdev->virq_disabled = true;
			vfio_pci_intx_mask(vdev);
		} else if (!virt_intx_disable && vdev->virq_disabled) {
			vdev->virq_disabled = false;
			vfio_pci_intx_unmask(vdev);
		}
	}

	if (is_bar(offset))
		vdev->bardirty = true;

	return count;
}

/* Permissions for the Basic PCI Header */
static int __init init_pci_cap_basic_perm(struct perm_bits *perm)
{
	if (alloc_perm_bits(perm, PCI_STD_HEADER_SIZEOF))
		return -ENOMEM;

	perm->readfn = vfio_basic_config_read;
	perm->writefn = vfio_basic_config_write;

	/* Virtualized for SR-IOV functions, which just have FFFF */
	p_setw(perm, PCI_VENDOR_ID, (u16)ALL_VIRT, NO_WRITE);
	p_setw(perm, PCI_DEVICE_ID, (u16)ALL_VIRT, NO_WRITE);

	/*
	 * Virtualize INTx disable, we use it internally for interrupt
	 * control and can emulate it for non-PCI 2.3 devices.
	 */
	p_setw(perm, PCI_COMMAND, PCI_COMMAND_INTX_DISABLE, (u16)ALL_WRITE);

	/* Virtualize capability list, we might want to skip/disable */
	p_setw(perm, PCI_STATUS, PCI_STATUS_CAP_LIST, NO_WRITE);

	/* No harm to write */
	p_setb(perm, PCI_CACHE_LINE_SIZE, NO_VIRT, (u8)ALL_WRITE);
	p_setb(perm, PCI_LATENCY_TIMER, NO_VIRT, (u8)ALL_WRITE);
	p_setb(perm, PCI_BIST, NO_VIRT, (u8)ALL_WRITE);

	/* Virtualize all bars, can't touch the real ones */
	p_setd(perm, PCI_BASE_ADDRESS_0, ALL_VIRT, ALL_WRITE);
	p_setd(perm, PCI_BASE_ADDRESS_1, ALL_VIRT, ALL_WRITE);
	p_setd(perm, PCI_BASE_ADDRESS_2, ALL_VIRT, ALL_WRITE);
	p_setd(perm, PCI_BASE_ADDRESS_3, ALL_VIRT, ALL_WRITE);
	p_setd(perm, PCI_BASE_ADDRESS_4, ALL_VIRT, ALL_WRITE);
	p_setd(perm, PCI_BASE_ADDRESS_5, ALL_VIRT, ALL_WRITE);
	p_setd(perm, PCI_ROM_ADDRESS, ALL_VIRT, ALL_WRITE);

	/* Allow us to adjust capability chain */
	p_setb(perm, PCI_CAPABILITY_LIST, (u8)ALL_VIRT, NO_WRITE);

	/* Sometimes used by sw, just virtualize */
	p_setb(perm, PCI_INTERRUPT_LINE, (u8)ALL_VIRT, (u8)ALL_WRITE);

	/* Virtualize interrupt pin to allow hiding INTx */
	p_setb(perm, PCI_INTERRUPT_PIN, (u8)ALL_VIRT, (u8)NO_WRITE);

	return 0;
}

/*
 * It takes all the required locks to protect the access of power related
 * variables and then invokes vfio_pci_set_power_state().
 */
static void vfio_lock_and_set_power_state(struct vfio_pci_core_device *vdev,
					  pci_power_t state)
{
	if (state >= PCI_D3hot)
		vfio_pci_zap_and_down_write_memory_lock(vdev);
	else
		down_write(&vdev->memory_lock);

	vfio_pci_set_power_state(vdev, state);
	up_write(&vdev->memory_lock);
}

static int vfio_pm_config_write(struct vfio_pci_core_device *vdev, int pos,
				int count, struct perm_bits *perm,
				int offset, __le32 val)
{
	count = vfio_default_config_write(vdev, pos, count, perm, offset, val);
	if (count < 0)
		return count;

	if (offset == PCI_PM_CTRL) {
		pci_power_t state;

		switch (le32_to_cpu(val) & PCI_PM_CTRL_STATE_MASK) {
		case 0:
			state = PCI_D0;
			break;
		case 1:
			state = PCI_D1;
			break;
		case 2:
			state = PCI_D2;
			break;
		case 3:
			state = PCI_D3hot;
			break;
		}

		vfio_lock_and_set_power_state(vdev, state);
	}

	return count;
}

/* Permissions for the Power Management capability */
static int __init init_pci_cap_pm_perm(struct perm_bits *perm)
{
	if (alloc_perm_bits(perm, pci_cap_length[PCI_CAP_ID_PM]))
		return -ENOMEM;

	perm->writefn = vfio_pm_config_write;

	/*
	 * We always virtualize the next field so we can remove
	 * capabilities from the chain if we want to.
	 */
	p_setb(perm, PCI_CAP_LIST_NEXT, (u8)ALL_VIRT, NO_WRITE);

	/*
	 * The guests can't process PME events. If any PME event will be
	 * generated, then it will be mostly handled in the host and the
	 * host will clear the PME_STATUS. So virtualize PME_Support bits.
	 * The vconfig bits will be cleared during device capability
	 * initialization.
	 */
	p_setw(perm, PCI_PM_PMC, PCI_PM_CAP_PME_MASK, NO_WRITE);

	/*
	 * Power management is defined *per function*, so we can let
	 * the user change power state, but we trap and initiate the
	 * change ourselves, so the state bits are read-only.
	 *
	 * The guest can't process PME from D3cold so virtualize PME_Status
	 * and PME_En bits. The vconfig bits will be cleared during device
	 * capability initialization.
	 */
	p_setd(perm, PCI_PM_CTRL,
	       PCI_PM_CTRL_PME_ENABLE | PCI_PM_CTRL_PME_STATUS,
	       ~(PCI_PM_CTRL_PME_ENABLE | PCI_PM_CTRL_PME_STATUS |
		 PCI_PM_CTRL_STATE_MASK));

	return 0;
}

static int vfio_vpd_config_write(struct vfio_pci_core_device *vdev, int pos,
				 int count, struct perm_bits *perm,
				 int offset, __le32 val)
{
	struct pci_dev *pdev = vdev->pdev;
	__le16 *paddr = (__le16 *)(vdev->vconfig + pos - offset + PCI_VPD_ADDR);
	__le32 *pdata = (__le32 *)(vdev->vconfig + pos - offset + PCI_VPD_DATA);
	u16 addr;
	u32 data;

	/*
	 * Write through to emulation.  If the write includes the upper byte
	 * of PCI_VPD_ADDR, then the PCI_VPD_ADDR_F bit is written and we
	 * have work to do.
	 */
	count = vfio_default_config_write(vdev, pos, count, perm, offset, val);
	if (count < 0 || offset > PCI_VPD_ADDR + 1 ||
	    offset + count <= PCI_VPD_ADDR + 1)
		return count;

	addr = le16_to_cpu(*paddr);

	if (addr & PCI_VPD_ADDR_F) {
		data = le32_to_cpu(*pdata);
		if (pci_write_vpd(pdev, addr & ~PCI_VPD_ADDR_F, 4, &data) != 4)
			return count;
	} else {
		data = 0;
		if (pci_read_vpd(pdev, addr, 4, &data) < 0)
			return count;
		*pdata = cpu_to_le32(data);
	}

	/*
	 * Toggle PCI_VPD_ADDR_F in the emulated PCI_VPD_ADDR register to
	 * signal completion.  If an error occurs above, we assume that not
	 * toggling this bit will induce a driver timeout.
	 */
	addr ^= PCI_VPD_ADDR_F;
	*paddr = cpu_to_le16(addr);

	return count;
}

/* Permissions for Vital Product Data capability */
static int __init init_pci_cap_vpd_perm(struct perm_bits *perm)
{
	if (alloc_perm_bits(perm, pci_cap_length[PCI_CAP_ID_VPD]))
		return -ENOMEM;

	perm->writefn = vfio_vpd_config_write;

	/*
	 * We always virtualize the next field so we can remove
	 * capabilities from the chain if we want to.
	 */
	p_setb(perm, PCI_CAP_LIST_NEXT, (u8)ALL_VIRT, NO_WRITE);

	/*
	 * Both the address and data registers are virtualized to
	 * enable access through the pci_vpd_read/write functions
	 */
	p_setw(perm, PCI_VPD_ADDR, (u16)ALL_VIRT, (u16)ALL_WRITE);
	p_setd(perm, PCI_VPD_DATA, ALL_VIRT, ALL_WRITE);

	return 0;
}

/* Permissions for PCI-X capability */
static int __init init_pci_cap_pcix_perm(struct perm_bits *perm)
{
	/* Alloc 24, but only 8 are used in v0 */
	if (alloc_perm_bits(perm, PCI_CAP_PCIX_SIZEOF_V2))
		return -ENOMEM;

	p_setb(perm, PCI_CAP_LIST_NEXT, (u8)ALL_VIRT, NO_WRITE);

	p_setw(perm, PCI_X_CMD, NO_VIRT, (u16)ALL_WRITE);
	p_setd(perm, PCI_X_ECC_CSR, NO_VIRT, ALL_WRITE);
	return 0;
}

static int vfio_exp_config_write(struct vfio_pci_core_device *vdev, int pos,
				 int count, struct perm_bits *perm,
				 int offset, __le32 val)
{
	__le16 *ctrl = (__le16 *)(vdev->vconfig + pos -
				  offset + PCI_EXP_DEVCTL);
	int readrq = le16_to_cpu(*ctrl) & PCI_EXP_DEVCTL_READRQ;

	count = vfio_default_config_write(vdev, pos, count, perm, offset, val);
	if (count < 0)
		return count;

	/*
	 * The FLR bit is virtualized, if set and the device supports PCIe
	 * FLR, issue a reset_function.  Regardless, clear the bit, the spec
	 * requires it to be always read as zero.  NB, reset_function might
	 * not use a PCIe FLR, we don't have that level of granularity.
	 */
	if (*ctrl & cpu_to_le16(PCI_EXP_DEVCTL_BCR_FLR)) {
		u32 cap;
		int ret;

		*ctrl &= ~cpu_to_le16(PCI_EXP_DEVCTL_BCR_FLR);

		ret = pci_user_read_config_dword(vdev->pdev,
						 pos - offset + PCI_EXP_DEVCAP,
						 &cap);

		if (!ret && (cap & PCI_EXP_DEVCAP_FLR)) {
			vfio_pci_zap_and_down_write_memory_lock(vdev);
			pci_try_reset_function(vdev->pdev);
			up_write(&vdev->memory_lock);
		}
	}

	/*
	 * MPS is virtualized to the user, writes do not change the physical
	 * register since determining a proper MPS value requires a system wide
	 * device view.  The MRRS is largely independent of MPS, but since the
	 * user does not have that system-wide view, they might set a safe, but
	 * inefficiently low value.  Here we allow writes through to hardware,
	 * but we set the floor to the physical device MPS setting, so that
	 * we can at least use full TLPs, as defined by the MPS value.
	 *
	 * NB, if any devices actually depend on an artificially low MRRS
	 * setting, this will need to be revisited, perhaps with a quirk
	 * though pcie_set_readrq().
	 */
	if (readrq != (le16_to_cpu(*ctrl) & PCI_EXP_DEVCTL_READRQ)) {
		readrq = 128 <<
			((le16_to_cpu(*ctrl) & PCI_EXP_DEVCTL_READRQ) >> 12);
		readrq = max(readrq, pcie_get_mps(vdev->pdev));

		pcie_set_readrq(vdev->pdev, readrq);
	}

	return count;
}

/* Permissions for PCI Express capability */
static int __init init_pci_cap_exp_perm(struct perm_bits *perm)
{
	/* Alloc largest of possible sizes */
	if (alloc_perm_bits(perm, PCI_CAP_EXP_ENDPOINT_SIZEOF_V2))
		return -ENOMEM;

	perm->writefn = vfio_exp_config_write;

	p_setb(perm, PCI_CAP_LIST_NEXT, (u8)ALL_VIRT, NO_WRITE);

	/*
	 * Allow writes to device control fields, except devctl_phantom,
	 * which could confuse IOMMU, MPS, which can break communication
	 * with other physical devices, and the ARI bit in devctl2, which
	 * is set at probe time.  FLR and MRRS get virtualized via our
	 * writefn.
	 */
	p_setw(perm, PCI_EXP_DEVCTL,
	       PCI_EXP_DEVCTL_BCR_FLR | PCI_EXP_DEVCTL_PAYLOAD |
	       PCI_EXP_DEVCTL_READRQ, ~PCI_EXP_DEVCTL_PHANTOM);
	p_setw(perm, PCI_EXP_DEVCTL2, NO_VIRT, ~PCI_EXP_DEVCTL2_ARI);
	return 0;
}

static int vfio_af_config_write(struct vfio_pci_core_device *vdev, int pos,
				int count, struct perm_bits *perm,
				int offset, __le32 val)
{
	u8 *ctrl = vdev->vconfig + pos - offset + PCI_AF_CTRL;

	count = vfio_default_config_write(vdev, pos, count, perm, offset, val);
	if (count < 0)
		return count;

	/*
	 * The FLR bit is virtualized, if set and the device supports AF
	 * FLR, issue a reset_function.  Regardless, clear the bit, the spec
	 * requires it to be always read as zero.  NB, reset_function might
	 * not use an AF FLR, we don't have that level of granularity.
	 */
	if (*ctrl & PCI_AF_CTRL_FLR) {
		u8 cap;
		int ret;

		*ctrl &= ~PCI_AF_CTRL_FLR;

		ret = pci_user_read_config_byte(vdev->pdev,
						pos - offset + PCI_AF_CAP,
						&cap);

		if (!ret && (cap & PCI_AF_CAP_FLR) && (cap & PCI_AF_CAP_TP)) {
			vfio_pci_zap_and_down_write_memory_lock(vdev);
			pci_try_reset_function(vdev->pdev);
			up_write(&vdev->memory_lock);
		}
	}

	return count;
}

/* Permissions for Advanced Function capability */
static int __init init_pci_cap_af_perm(struct perm_bits *perm)
{
	if (alloc_perm_bits(perm, pci_cap_length[PCI_CAP_ID_AF]))
		return -ENOMEM;

	perm->writefn = vfio_af_config_write;

	p_setb(perm, PCI_CAP_LIST_NEXT, (u8)ALL_VIRT, NO_WRITE);
	p_setb(perm, PCI_AF_CTRL, PCI_AF_CTRL_FLR, PCI_AF_CTRL_FLR);
	return 0;
}

/* Permissions for Advanced Error Reporting extended capability */
static int __init init_pci_ext_cap_err_perm(struct perm_bits *perm)
{
	u32 mask;

	if (alloc_perm_bits(perm, pci_ext_cap_length[PCI_EXT_CAP_ID_ERR]))
		return -ENOMEM;

	/*
	 * Virtualize the first dword of all express capabilities
	 * because it includes the next pointer.  This lets us later
	 * remove capabilities from the chain if we need to.
	 */
	p_setd(perm, 0, ALL_VIRT, NO_WRITE);

	/* Writable bits mask */
	mask =	PCI_ERR_UNC_UND |		/* Undefined */
		PCI_ERR_UNC_DLP |		/* Data Link Protocol */
		PCI_ERR_UNC_SURPDN |		/* Surprise Down */
		PCI_ERR_UNC_POISON_TLP |	/* Poisoned TLP */
		PCI_ERR_UNC_FCP |		/* Flow Control Protocol */
		PCI_ERR_UNC_COMP_TIME |		/* Completion Timeout */
		PCI_ERR_UNC_COMP_ABORT |	/* Completer Abort */
		PCI_ERR_UNC_UNX_COMP |		/* Unexpected Completion */
		PCI_ERR_UNC_RX_OVER |		/* Receiver Overflow */
		PCI_ERR_UNC_MALF_TLP |		/* Malformed TLP */
		PCI_ERR_UNC_ECRC |		/* ECRC Error Status */
		PCI_ERR_UNC_UNSUP |		/* Unsupported Request */
		PCI_ERR_UNC_ACSV |		/* ACS Violation */
		PCI_ERR_UNC_INTN |		/* internal error */
		PCI_ERR_UNC_MCBTLP |		/* MC blocked TLP */
		PCI_ERR_UNC_ATOMEG |		/* Atomic egress blocked */
		PCI_ERR_UNC_TLPPRE;		/* TLP prefix blocked */
	p_setd(perm, PCI_ERR_UNCOR_STATUS, NO_VIRT, mask);
	p_setd(perm, PCI_ERR_UNCOR_MASK, NO_VIRT, mask);
	p_setd(perm, PCI_ERR_UNCOR_SEVER, NO_VIRT, mask);

	mask =	PCI_ERR_COR_RCVR |		/* Receiver Error Status */
		PCI_ERR_COR_BAD_TLP |		/* Bad TLP Status */
		PCI_ERR_COR_BAD_DLLP |		/* Bad DLLP Status */
		PCI_ERR_COR_REP_ROLL |		/* REPLAY_NUM Rollover */
		PCI_ERR_COR_REP_TIMER |		/* Replay Timer Timeout */
		PCI_ERR_COR_ADV_NFAT |		/* Advisory Non-Fatal */
		PCI_ERR_COR_INTERNAL |		/* Corrected Internal */
		PCI_ERR_COR_LOG_OVER;		/* Header Log Overflow */
	p_setd(perm, PCI_ERR_COR_STATUS, NO_VIRT, mask);
	p_setd(perm, PCI_ERR_COR_MASK, NO_VIRT, mask);

	mask =	PCI_ERR_CAP_ECRC_GENE |		/* ECRC Generation Enable */
		PCI_ERR_CAP_ECRC_CHKE;		/* ECRC Check Enable */
	p_setd(perm, PCI_ERR_CAP, NO_VIRT, mask);
	return 0;
}

/* Permissions for Power Budgeting extended capability */
static int __init init_pci_ext_cap_pwr_perm(struct perm_bits *perm)
{
	if (alloc_perm_bits(perm, pci_ext_cap_length[PCI_EXT_CAP_ID_PWR]))
		return -ENOMEM;

	p_setd(perm, 0, ALL_VIRT, NO_WRITE);

	/* Writing the data selector is OK, the info is still read-only */
	p_setb(perm, PCI_PWR_DATA, NO_VIRT, (u8)ALL_WRITE);
	return 0;
}

/*
 * Initialize the shared permission tables
 */
void vfio_pci_uninit_perm_bits(void)
{
	free_perm_bits(&cap_perms[PCI_CAP_ID_BASIC]);

	free_perm_bits(&cap_perms[PCI_CAP_ID_PM]);
	free_perm_bits(&cap_perms[PCI_CAP_ID_VPD]);
	free_perm_bits(&cap_perms[PCI_CAP_ID_PCIX]);
	free_perm_bits(&cap_perms[PCI_CAP_ID_EXP]);
	free_perm_bits(&cap_perms[PCI_CAP_ID_AF]);

	free_perm_bits(&ecap_perms[PCI_EXT_CAP_ID_ERR]);
	free_perm_bits(&ecap_perms[PCI_EXT_CAP_ID_PWR]);
}

int __init vfio_pci_init_perm_bits(void)
{
	int ret;

	/* Basic config space */
	ret = init_pci_cap_basic_perm(&cap_perms[PCI_CAP_ID_BASIC]);

	/* Capabilities */
	ret |= init_pci_cap_pm_perm(&cap_perms[PCI_CAP_ID_PM]);
	ret |= init_pci_cap_vpd_perm(&cap_perms[PCI_CAP_ID_VPD]);
	ret |= init_pci_cap_pcix_perm(&cap_perms[PCI_CAP_ID_PCIX]);
	cap_perms[PCI_CAP_ID_VNDR].writefn = vfio_raw_config_write;
	ret |= init_pci_cap_exp_perm(&cap_perms[PCI_CAP_ID_EXP]);
	ret |= init_pci_cap_af_perm(&cap_perms[PCI_CAP_ID_AF]);

	/* Extended capabilities */
	ret |= init_pci_ext_cap_err_perm(&ecap_perms[PCI_EXT_CAP_ID_ERR]);
	ret |= init_pci_ext_cap_pwr_perm(&ecap_perms[PCI_EXT_CAP_ID_PWR]);
	ecap_perms[PCI_EXT_CAP_ID_VNDR].writefn = vfio_raw_config_write;
	ecap_perms[PCI_EXT_CAP_ID_DVSEC].writefn = vfio_raw_config_write;

	if (ret)
		vfio_pci_uninit_perm_bits();

	return ret;
}

static int vfio_find_cap_start(struct vfio_pci_core_device *vdev, int pos)
{
	u8 cap;
	int base = (pos >= PCI_CFG_SPACE_SIZE) ? PCI_CFG_SPACE_SIZE :
						 PCI_STD_HEADER_SIZEOF;
	cap = vdev->pci_config_map[pos];

	if (cap == PCI_CAP_ID_BASIC)
		return 0;

	/* XXX Can we have to abutting capabilities of the same type? */
	while (pos - 1 >= base && vdev->pci_config_map[pos - 1] == cap)
		pos--;

	return pos;
}

static int vfio_msi_config_read(struct vfio_pci_core_device *vdev, int pos,
				int count, struct perm_bits *perm,
				int offset, __le32 *val)
{
	/* Update max available queue size from msi_qmax */
	if (offset <= PCI_MSI_FLAGS && offset + count >= PCI_MSI_FLAGS) {
		__le16 *flags;
		int start;

		start = vfio_find_cap_start(vdev, pos);

		flags = (__le16 *)&vdev->vconfig[start];

		*flags &= cpu_to_le16(~PCI_MSI_FLAGS_QMASK);
		*flags |= cpu_to_le16(vdev->msi_qmax << 1);
	}

	return vfio_default_config_read(vdev, pos, count, perm, offset, val);
}

static int vfio_msi_config_write(struct vfio_pci_core_device *vdev, int pos,
				 int count, struct perm_bits *perm,
				 int offset, __le32 val)
{
	count = vfio_default_config_write(vdev, pos, count, perm, offset, val);
	if (count < 0)
		return count;

	/* Fixup and write configured queue size and enable to hardware */
	if (offset <= PCI_MSI_FLAGS && offset + count >= PCI_MSI_FLAGS) {
		__le16 *pflags;
		u16 flags;
		int start, ret;

		start = vfio_find_cap_start(vdev, pos);

		pflags = (__le16 *)&vdev->vconfig[start + PCI_MSI_FLAGS];

		flags = le16_to_cpu(*pflags);

		/* MSI is enabled via ioctl */
		if  (vdev->irq_type != VFIO_PCI_MSI_IRQ_INDEX)
			flags &= ~PCI_MSI_FLAGS_ENABLE;

		/* Check queue size */
		if ((flags & PCI_MSI_FLAGS_QSIZE) >> 4 > vdev->msi_qmax) {
			flags &= ~PCI_MSI_FLAGS_QSIZE;
			flags |= vdev->msi_qmax << 4;
		}

		/* Write back to virt and to hardware */
		*pflags = cpu_to_le16(flags);
		ret = pci_user_write_config_word(vdev->pdev,
						 start + PCI_MSI_FLAGS,
						 flags);
		if (ret)
			return ret;
	}

	return count;
}

/*
 * MSI determination is per-device, so this routine gets used beyond
 * initialization time. Don't add __init
 */
static int init_pci_cap_msi_perm(struct perm_bits *perm, int len, u16 flags)
{
	if (alloc_perm_bits(perm, len))
		return -ENOMEM;

	perm->readfn = vfio_msi_config_read;
	perm->writefn = vfio_msi_config_write;

	p_setb(perm, PCI_CAP_LIST_NEXT, (u8)ALL_VIRT, NO_WRITE);

	/*
	 * The upper byte of the control register is reserved,
	 * just setup the lower byte.
	 */
	p_setb(perm, PCI_MSI_FLAGS, (u8)ALL_VIRT, (u8)ALL_WRITE);
	p_setd(perm, PCI_MSI_ADDRESS_LO, ALL_VIRT, ALL_WRITE);
	if (flags & PCI_MSI_FLAGS_64BIT) {
		p_setd(perm, PCI_MSI_ADDRESS_HI, ALL_VIRT, ALL_WRITE);
		p_setw(perm, PCI_MSI_DATA_64, (u16)ALL_VIRT, (u16)ALL_WRITE);
		if (flags & PCI_MSI_FLAGS_MASKBIT) {
			p_setd(perm, PCI_MSI_MASK_64, NO_VIRT, ALL_WRITE);
			p_setd(perm, PCI_MSI_PENDING_64, NO_VIRT, ALL_WRITE);
		}
	} else {
		p_setw(perm, PCI_MSI_DATA_32, (u16)ALL_VIRT, (u16)ALL_WRITE);
		if (flags & PCI_MSI_FLAGS_MASKBIT) {
			p_setd(perm, PCI_MSI_MASK_32, NO_VIRT, ALL_WRITE);
			p_setd(perm, PCI_MSI_PENDING_32, NO_VIRT, ALL_WRITE);
		}
	}
	return 0;
}

/* Determine MSI CAP field length; initialize msi_perms on 1st call per vdev */
static int vfio_msi_cap_len(struct vfio_pci_core_device *vdev, u8 pos)
{
	struct pci_dev *pdev = vdev->pdev;
	int len, ret;
	u16 flags;

	ret = pci_read_config_word(pdev, pos + PCI_MSI_FLAGS, &flags);
	if (ret)
		return pcibios_err_to_errno(ret);

	len = 10; /* Minimum size */
	if (flags & PCI_MSI_FLAGS_64BIT)
		len += 4;
	if (flags & PCI_MSI_FLAGS_MASKBIT)
		len += 10;

	if (vdev->msi_perm)
		return len;

	vdev->msi_perm = kmalloc(sizeof(struct perm_bits), GFP_KERNEL_ACCOUNT);
	if (!vdev->msi_perm)
		return -ENOMEM;

	ret = init_pci_cap_msi_perm(vdev->msi_perm, len, flags);
	if (ret) {
		kfree(vdev->msi_perm);
		return ret;
	}

	return len;
}

/* Determine extended capability length for VC (2 & 9) and MFVC */
static int vfio_vc_cap_len(struct vfio_pci_core_device *vdev, u16 pos)
{
	struct pci_dev *pdev = vdev->pdev;
	u32 tmp;
	int ret, evcc, phases, vc_arb;
	int len = PCI_CAP_VC_BASE_SIZEOF;

	ret = pci_read_config_dword(pdev, pos + PCI_VC_PORT_CAP1, &tmp);
	if (ret)
		return pcibios_err_to_errno(ret);

	evcc = tmp & PCI_VC_CAP1_EVCC; /* extended vc count */
	ret = pci_read_config_dword(pdev, pos + PCI_VC_PORT_CAP2, &tmp);
	if (ret)
		return pcibios_err_to_errno(ret);

	if (tmp & PCI_VC_CAP2_128_PHASE)
		phases = 128;
	else if (tmp & PCI_VC_CAP2_64_PHASE)
		phases = 64;
	else if (tmp & PCI_VC_CAP2_32_PHASE)
		phases = 32;
	else
		phases = 0;

	vc_arb = phases * 4;

	/*
	 * Port arbitration tables are root & switch only;
	 * function arbitration tables are function 0 only.
	 * In either case, we'll never let user write them so
	 * we don't care how big they are
	 */
	len += (1 + evcc) * PCI_CAP_VC_PER_VC_SIZEOF;
	if (vc_arb) {
		len = round_up(len, 16);
		len += vc_arb / 8;
	}
	return len;
}

static int vfio_cap_len(struct vfio_pci_core_device *vdev, u8 cap, u8 pos)
{
	struct pci_dev *pdev = vdev->pdev;
	u32 dword;
	u16 word;
	u8 byte;
	int ret;

	switch (cap) {
	case PCI_CAP_ID_MSI:
		return vfio_msi_cap_len(vdev, pos);
	case PCI_CAP_ID_PCIX:
		ret = pci_read_config_word(pdev, pos + PCI_X_CMD, &word);
		if (ret)
			return pcibios_err_to_errno(ret);

		if (PCI_X_CMD_VERSION(word)) {
			if (pdev->cfg_size > PCI_CFG_SPACE_SIZE) {
				/* Test for extended capabilities */
				pci_read_config_dword(pdev, PCI_CFG_SPACE_SIZE,
						      &dword);
				vdev->extended_caps = (dword != 0);
			}
			return PCI_CAP_PCIX_SIZEOF_V2;
		} else
			return PCI_CAP_PCIX_SIZEOF_V0;
	case PCI_CAP_ID_VNDR:
		/* length follows next field */
		ret = pci_read_config_byte(pdev, pos + PCI_CAP_FLAGS, &byte);
		if (ret)
			return pcibios_err_to_errno(ret);

		return byte;
	case PCI_CAP_ID_EXP:
		if (pdev->cfg_size > PCI_CFG_SPACE_SIZE) {
			/* Test for extended capabilities */
			pci_read_config_dword(pdev, PCI_CFG_SPACE_SIZE, &dword);
			vdev->extended_caps = (dword != 0);
		}

		/* length based on version and type */
		if ((pcie_caps_reg(pdev) & PCI_EXP_FLAGS_VERS) == 1) {
			if (pci_pcie_type(pdev) == PCI_EXP_TYPE_RC_END)
				return 0xc; /* "All Devices" only, no link */
			return PCI_CAP_EXP_ENDPOINT_SIZEOF_V1;
		} else {
			if (pci_pcie_type(pdev) == PCI_EXP_TYPE_RC_END)
				return 0x2c; /* No link */
			return PCI_CAP_EXP_ENDPOINT_SIZEOF_V2;
		}
	case PCI_CAP_ID_HT:
		ret = pci_read_config_byte(pdev, pos + 3, &byte);
		if (ret)
			return pcibios_err_to_errno(ret);

		return (byte & HT_3BIT_CAP_MASK) ?
			HT_CAP_SIZEOF_SHORT : HT_CAP_SIZEOF_LONG;
	case PCI_CAP_ID_SATA:
		ret = pci_read_config_byte(pdev, pos + PCI_SATA_REGS, &byte);
		if (ret)
			return pcibios_err_to_errno(ret);

		byte &= PCI_SATA_REGS_MASK;
		if (byte == PCI_SATA_REGS_INLINE)
			return PCI_SATA_SIZEOF_LONG;
		else
			return PCI_SATA_SIZEOF_SHORT;
	default:
		pci_warn(pdev, "%s: unknown length for PCI cap %#x@%#x\n",
			 __func__, cap, pos);
	}

	return 0;
}

static int vfio_ext_cap_len(struct vfio_pci_core_device *vdev, u16 ecap, u16 epos)
{
	struct pci_dev *pdev = vdev->pdev;
	u8 byte;
	u32 dword;
	int ret;

	switch (ecap) {
	case PCI_EXT_CAP_ID_VNDR:
		ret = pci_read_config_dword(pdev, epos + PCI_VNDR_HEADER,
					    &dword);
		if (ret)
			return pcibios_err_to_errno(ret);

		return PCI_VNDR_HEADER_LEN(dword);
	case PCI_EXT_CAP_ID_VC:
	case PCI_EXT_CAP_ID_VC9:
	case PCI_EXT_CAP_ID_MFVC:
		return vfio_vc_cap_len(vdev, epos);
	case PCI_EXT_CAP_ID_ACS:
		ret = pci_read_config_byte(pdev, epos + PCI_ACS_CAP, &byte);
		if (ret)
			return pcibios_err_to_errno(ret);

		if (byte & PCI_ACS_EC) {
			int bits;

			ret = pci_read_config_byte(pdev,
						   epos + PCI_ACS_EGRESS_BITS,
						   &byte);
			if (ret)
				return pcibios_err_to_errno(ret);

			bits = byte ? round_up(byte, 32) : 256;
			return 8 + (bits / 8);
		}
		return 8;

	case PCI_EXT_CAP_ID_REBAR:
		ret = pci_read_config_byte(pdev, epos + PCI_REBAR_CTRL, &byte);
		if (ret)
			return pcibios_err_to_errno(ret);

		byte &= PCI_REBAR_CTRL_NBAR_MASK;
		byte >>= PCI_REBAR_CTRL_NBAR_SHIFT;

		return 4 + (byte * 8);
	case PCI_EXT_CAP_ID_DPA:
		ret = pci_read_config_byte(pdev, epos + PCI_DPA_CAP, &byte);
		if (ret)
			return pcibios_err_to_errno(ret);

		byte &= PCI_DPA_CAP_SUBSTATE_MASK;
		return PCI_DPA_BASE_SIZEOF + byte + 1;
	case PCI_EXT_CAP_ID_TPH:
		ret = pci_read_config_dword(pdev, epos + PCI_TPH_CAP, &dword);
		if (ret)
			return pcibios_err_to_errno(ret);

		if ((dword & PCI_TPH_CAP_LOC_MASK) == PCI_TPH_LOC_CAP) {
			int sts;

			sts = dword & PCI_TPH_CAP_ST_MASK;
			sts >>= PCI_TPH_CAP_ST_SHIFT;
			return PCI_TPH_BASE_SIZEOF + (sts * 2) + 2;
		}
		return PCI_TPH_BASE_SIZEOF;
	case PCI_EXT_CAP_ID_DVSEC:
		ret = pci_read_config_dword(pdev, epos + PCI_DVSEC_HEADER1, &dword);
		if (ret)
			return pcibios_err_to_errno(ret);
		return PCI_DVSEC_HEADER1_LEN(dword);
	default:
		pci_warn(pdev, "%s: unknown length for PCI ecap %#x@%#x\n",
			 __func__, ecap, epos);
	}

	return 0;
}

static void vfio_update_pm_vconfig_bytes(struct vfio_pci_core_device *vdev,
					 int offset)
{
	__le16 *pmc = (__le16 *)&vdev->vconfig[offset + PCI_PM_PMC];
	__le16 *ctrl = (__le16 *)&vdev->vconfig[offset + PCI_PM_CTRL];

	/* Clear vconfig PME_Support, PME_Status, and PME_En bits */
	*pmc &= ~cpu_to_le16(PCI_PM_CAP_PME_MASK);
	*ctrl &= ~cpu_to_le16(PCI_PM_CTRL_PME_ENABLE | PCI_PM_CTRL_PME_STATUS);
}

static int vfio_fill_vconfig_bytes(struct vfio_pci_core_device *vdev,
				   int offset, int size)
{
	struct pci_dev *pdev = vdev->pdev;
	int ret = 0;

	/*
	 * We try to read physical config space in the largest chunks
	 * we can, assuming that all of the fields support dword access.
	 * pci_save_state() makes this same assumption and seems to do ok.
	 */
	while (size) {
		int filled;

		if (size >= 4 && !(offset % 4)) {
			__le32 *dwordp = (__le32 *)&vdev->vconfig[offset];
			u32 dword;

			ret = pci_read_config_dword(pdev, offset, &dword);
			if (ret)
				return ret;
			*dwordp = cpu_to_le32(dword);
			filled = 4;
		} else if (size >= 2 && !(offset % 2)) {
			__le16 *wordp = (__le16 *)&vdev->vconfig[offset];
			u16 word;

			ret = pci_read_config_word(pdev, offset, &word);
			if (ret)
				return ret;
			*wordp = cpu_to_le16(word);
			filled = 2;
		} else {
			u8 *byte = &vdev->vconfig[offset];
			ret = pci_read_config_byte(pdev, offset, byte);
			if (ret)
				return ret;
			filled = 1;
		}

		offset += filled;
		size -= filled;
	}

	return ret;
}

static int vfio_cap_init(struct vfio_pci_core_device *vdev)
{
	struct pci_dev *pdev = vdev->pdev;
	u8 *map = vdev->pci_config_map;
	u16 status;
	u8 pos, *prev, cap;
	int loops, ret, caps = 0;

	/* Any capabilities? */
	ret = pci_read_config_word(pdev, PCI_STATUS, &status);
	if (ret)
		return ret;

	if (!(status & PCI_STATUS_CAP_LIST))
		return 0; /* Done */

	ret = pci_read_config_byte(pdev, PCI_CAPABILITY_LIST, &pos);
	if (ret)
		return ret;

	/* Mark the previous position in case we want to skip a capability */
	prev = &vdev->vconfig[PCI_CAPABILITY_LIST];

	/* We can bound our loop, capabilities are dword aligned */
	loops = (PCI_CFG_SPACE_SIZE - PCI_STD_HEADER_SIZEOF) / PCI_CAP_SIZEOF;
	while (pos && loops--) {
		u8 next;
		int i, len = 0;

		ret = pci_read_config_byte(pdev, pos, &cap);
		if (ret)
			return ret;

		ret = pci_read_config_byte(pdev,
					   pos + PCI_CAP_LIST_NEXT, &next);
		if (ret)
			return ret;

		/*
		 * ID 0 is a NULL capability, conflicting with our fake
		 * PCI_CAP_ID_BASIC.  As it has no content, consider it
		 * hidden for now.
		 */
		if (cap && cap <= PCI_CAP_ID_MAX) {
			len = pci_cap_length[cap];
			if (len == 0xFF) { /* Variable length */
				len = vfio_cap_len(vdev, cap, pos);
				if (len < 0)
					return len;
			}
		}

		if (!len) {
			pci_dbg(pdev, "%s: hiding cap %#x@%#x\n", __func__,
				cap, pos);
			*prev = next;
			pos = next;
			continue;
		}

		/* Sanity check, do we overlap other capabilities? */
		for (i = 0; i < len; i++) {
			if (likely(map[pos + i] == PCI_CAP_ID_INVALID))
				continue;

			pci_warn(pdev, "%s: PCI config conflict @%#x, was cap %#x now cap %#x\n",
				 __func__, pos + i, map[pos + i], cap);
		}

		BUILD_BUG_ON(PCI_CAP_ID_MAX >= PCI_CAP_ID_INVALID_VIRT);

		memset(map + pos, cap, len);
		ret = vfio_fill_vconfig_bytes(vdev, pos, len);
		if (ret)
			return ret;

		if (cap == PCI_CAP_ID_PM)
			vfio_update_pm_vconfig_bytes(vdev, pos);

		prev = &vdev->vconfig[pos + PCI_CAP_LIST_NEXT];
		pos = next;
		caps++;
	}

	/* If we didn't fill any capabilities, clear the status flag */
	if (!caps) {
		__le16 *vstatus = (__le16 *)&vdev->vconfig[PCI_STATUS];
		*vstatus &= ~cpu_to_le16(PCI_STATUS_CAP_LIST);
	}

	return 0;
}

static int vfio_ecap_init(struct vfio_pci_core_device *vdev)
{
	struct pci_dev *pdev = vdev->pdev;
	u8 *map = vdev->pci_config_map;
	u16 epos;
	__le32 *prev = NULL;
	int loops, ret, ecaps = 0;

	if (!vdev->extended_caps)
		return 0;

	epos = PCI_CFG_SPACE_SIZE;

	loops = (pdev->cfg_size - PCI_CFG_SPACE_SIZE) / PCI_CAP_SIZEOF;

	while (loops-- && epos >= PCI_CFG_SPACE_SIZE) {
		u32 header;
		u16 ecap;
		int i, len = 0;
		bool hidden = false;

		ret = pci_read_config_dword(pdev, epos, &header);
		if (ret)
			return ret;

		ecap = PCI_EXT_CAP_ID(header);

		if (ecap <= PCI_EXT_CAP_ID_MAX) {
			len = pci_ext_cap_length[ecap];
			if (len == 0xFF) {
				len = vfio_ext_cap_len(vdev, ecap, epos);
				if (len < 0)
					return len;
			}
		}

		if (!len) {
			pci_dbg(pdev, "%s: hiding ecap %#x@%#x\n",
				__func__, ecap, epos);

			/* If not the first in the chain, we can skip over it */
			if (prev) {
				u32 val = epos = PCI_EXT_CAP_NEXT(header);
				*prev &= cpu_to_le32(~(0xffcU << 20));
				*prev |= cpu_to_le32(val << 20);
				continue;
			}

			/*
			 * Otherwise, fill in a placeholder, the direct
			 * readfn will virtualize this automatically
			 */
			len = PCI_CAP_SIZEOF;
			hidden = true;
		}

		for (i = 0; i < len; i++) {
			if (likely(map[epos + i] == PCI_CAP_ID_INVALID))
				continue;

			pci_warn(pdev, "%s: PCI config conflict @%#x, was ecap %#x now ecap %#x\n",
				 __func__, epos + i, map[epos + i], ecap);
		}

		/*
		 * Even though ecap is 2 bytes, we're currently a long way
		 * from exceeding 1 byte capabilities.  If we ever make it
		 * up to 0xFE we'll need to up this to a two-byte, byte map.
		 */
		BUILD_BUG_ON(PCI_EXT_CAP_ID_MAX >= PCI_CAP_ID_INVALID_VIRT);

		memset(map + epos, ecap, len);
		ret = vfio_fill_vconfig_bytes(vdev, epos, len);
		if (ret)
			return ret;

		/*
		 * If we're just using this capability to anchor the list,
		 * hide the real ID.  Only count real ecaps.  XXX PCI spec
		 * indicates to use cap id = 0, version = 0, next = 0 if
		 * ecaps are absent, hope users check all the way to next.
		 */
		if (hidden)
			*(__le32 *)&vdev->vconfig[epos] &=
				cpu_to_le32((0xffcU << 20));
		else
			ecaps++;

		prev = (__le32 *)&vdev->vconfig[epos];
		epos = PCI_EXT_CAP_NEXT(header);
	}

	if (!ecaps)
		*(u32 *)&vdev->vconfig[PCI_CFG_SPACE_SIZE] = 0;

	return 0;
}

/*
 * Nag about hardware bugs, hopefully to have vendors fix them, but at least
 * to collect a list of dependencies for the VF INTx pin quirk below.
 */
static const struct pci_device_id known_bogus_vf_intx_pin[] = {
	{ PCI_DEVICE(PCI_VENDOR_ID_INTEL, 0x270c) },
	{}
};

/*
 * For each device we allocate a pci_config_map that indicates the
 * capability occupying each dword and thus the struct perm_bits we
 * use for read and write.  We also allocate a virtualized config
 * space which tracks reads and writes to bits that we emulate for
 * the user.  Initial values filled from device.
 *
 * Using shared struct perm_bits between all vfio-pci devices saves
 * us from allocating cfg_size buffers for virt and write for every
 * device.  We could remove vconfig and allocate individual buffers
 * for each area requiring emulated bits, but the array of pointers
 * would be comparable in size (at least for standard config space).
 */
int vfio_config_init(struct vfio_pci_core_device *vdev)
{
	struct pci_dev *pdev = vdev->pdev;
	u8 *map, *vconfig;
	int ret;

	/*
	 * Config space, caps and ecaps are all dword aligned, so we could
	 * use one byte per dword to record the type.  However, there are
	 * no requirements on the length of a capability, so the gap between
	 * capabilities needs byte granularity.
	 */
	map = kmalloc(pdev->cfg_size, GFP_KERNEL_ACCOUNT);
	if (!map)
		return -ENOMEM;

	vconfig = kmalloc(pdev->cfg_size, GFP_KERNEL_ACCOUNT);
	if (!vconfig) {
		kfree(map);
		return -ENOMEM;
	}

	vdev->pci_config_map = map;
	vdev->vconfig = vconfig;

	memset(map, PCI_CAP_ID_BASIC, PCI_STD_HEADER_SIZEOF);
	memset(map + PCI_STD_HEADER_SIZEOF, PCI_CAP_ID_INVALID,
	       pdev->cfg_size - PCI_STD_HEADER_SIZEOF);

	ret = vfio_fill_vconfig_bytes(vdev, 0, PCI_STD_HEADER_SIZEOF);
	if (ret)
		goto out;

	vdev->bardirty = true;

	/*
	 * XXX can we just pci_load_saved_state/pci_restore_state?
	 * may need to rebuild vconfig after that
	 */

	/* For restore after reset */
	vdev->rbar[0] = le32_to_cpu(*(__le32 *)&vconfig[PCI_BASE_ADDRESS_0]);
	vdev->rbar[1] = le32_to_cpu(*(__le32 *)&vconfig[PCI_BASE_ADDRESS_1]);
	vdev->rbar[2] = le32_to_cpu(*(__le32 *)&vconfig[PCI_BASE_ADDRESS_2]);
	vdev->rbar[3] = le32_to_cpu(*(__le32 *)&vconfig[PCI_BASE_ADDRESS_3]);
	vdev->rbar[4] = le32_to_cpu(*(__le32 *)&vconfig[PCI_BASE_ADDRESS_4]);
	vdev->rbar[5] = le32_to_cpu(*(__le32 *)&vconfig[PCI_BASE_ADDRESS_5]);
	vdev->rbar[6] = le32_to_cpu(*(__le32 *)&vconfig[PCI_ROM_ADDRESS]);

	if (pdev->is_virtfn) {
		*(__le16 *)&vconfig[PCI_VENDOR_ID] = cpu_to_le16(pdev->vendor);
		*(__le16 *)&vconfig[PCI_DEVICE_ID] = cpu_to_le16(pdev->device);

		/*
		 * Per SR-IOV spec rev 1.1, 3.4.1.18 the interrupt pin register
		 * does not apply to VFs and VFs must implement this register
		 * as read-only with value zero.  Userspace is not readily able
		 * to identify whether a device is a VF and thus that the pin
		 * definition on the device is bogus should it violate this
		 * requirement.  We already virtualize the pin register for
		 * other purposes, so we simply need to replace the bogus value
		 * and consider VFs when we determine INTx IRQ count.
		 */
		if (vconfig[PCI_INTERRUPT_PIN] &&
		    !pci_match_id(known_bogus_vf_intx_pin, pdev))
			pci_warn(pdev,
				 "Hardware bug: VF reports bogus INTx pin %d\n",
				 vconfig[PCI_INTERRUPT_PIN]);

		vconfig[PCI_INTERRUPT_PIN] = 0; /* Gratuitous for good VFs */
	}
	if (pdev->no_command_memory) {
		/*
		 * VFs and devices that set pdev->no_command_memory do not
		 * implement the memory enable bit of the COMMAND register
		 * therefore we'll not have it set in our initial copy of
		 * config space after pci_enable_device().  For consistency
		 * with PFs, set the virtual enable bit here.
		 */
		*(__le16 *)&vconfig[PCI_COMMAND] |=
					cpu_to_le16(PCI_COMMAND_MEMORY);
	}

	if (!IS_ENABLED(CONFIG_VFIO_PCI_INTX) || vdev->nointx ||
<<<<<<< HEAD
	    vdev->pdev->irq == IRQ_NOTCONNECTED)
=======
	    !vdev->pdev->irq || vdev->pdev->irq == IRQ_NOTCONNECTED)
>>>>>>> fc85704c
		vconfig[PCI_INTERRUPT_PIN] = 0;

	ret = vfio_cap_init(vdev);
	if (ret)
		goto out;

	ret = vfio_ecap_init(vdev);
	if (ret)
		goto out;

	return 0;

out:
	kfree(map);
	vdev->pci_config_map = NULL;
	kfree(vconfig);
	vdev->vconfig = NULL;
	return pcibios_err_to_errno(ret);
}

void vfio_config_free(struct vfio_pci_core_device *vdev)
{
	kfree(vdev->vconfig);
	vdev->vconfig = NULL;
	kfree(vdev->pci_config_map);
	vdev->pci_config_map = NULL;
	if (vdev->msi_perm) {
		free_perm_bits(vdev->msi_perm);
		kfree(vdev->msi_perm);
		vdev->msi_perm = NULL;
	}
}

/*
 * Find the remaining number of bytes in a dword that match the given
 * position.  Stop at either the end of the capability or the dword boundary.
 */
static size_t vfio_pci_cap_remaining_dword(struct vfio_pci_core_device *vdev,
					   loff_t pos)
{
	u8 cap = vdev->pci_config_map[pos];
	size_t i;

	for (i = 1; (pos + i) % 4 && vdev->pci_config_map[pos + i] == cap; i++)
		/* nop */;

	return i;
}

static ssize_t vfio_config_do_rw(struct vfio_pci_core_device *vdev, char __user *buf,
				 size_t count, loff_t *ppos, bool iswrite)
{
	struct pci_dev *pdev = vdev->pdev;
	struct perm_bits *perm;
	__le32 val = 0;
	int cap_start = 0, offset;
	u8 cap_id;
	ssize_t ret;

	if (*ppos < 0 || *ppos >= pdev->cfg_size ||
	    *ppos + count > pdev->cfg_size)
		return -EFAULT;

	/*
	 * Chop accesses into aligned chunks containing no more than a
	 * single capability.  Caller increments to the next chunk.
	 */
	count = min(count, vfio_pci_cap_remaining_dword(vdev, *ppos));
	if (count >= 4 && !(*ppos % 4))
		count = 4;
	else if (count >= 2 && !(*ppos % 2))
		count = 2;
	else
		count = 1;

	ret = count;

	cap_id = vdev->pci_config_map[*ppos];

	if (cap_id == PCI_CAP_ID_INVALID) {
		perm = &unassigned_perms;
		cap_start = *ppos;
	} else if (cap_id == PCI_CAP_ID_INVALID_VIRT) {
		perm = &virt_perms;
		cap_start = *ppos;
	} else {
		if (*ppos >= PCI_CFG_SPACE_SIZE) {
			/*
			 * We can get a cap_id that exceeds PCI_EXT_CAP_ID_MAX
			 * if we're hiding an unknown capability at the start
			 * of the extended capability list.  Use default, ro
			 * access, which will virtualize the id and next values.
			 */
			if (cap_id > PCI_EXT_CAP_ID_MAX)
				perm = &direct_ro_perms;
			else
				perm = &ecap_perms[cap_id];

			cap_start = vfio_find_cap_start(vdev, *ppos);
		} else {
			WARN_ON(cap_id > PCI_CAP_ID_MAX);

			perm = &cap_perms[cap_id];

			if (cap_id == PCI_CAP_ID_MSI)
				perm = vdev->msi_perm;

			if (cap_id > PCI_CAP_ID_BASIC)
				cap_start = vfio_find_cap_start(vdev, *ppos);
		}
	}

	WARN_ON(!cap_start && cap_id != PCI_CAP_ID_BASIC);
	WARN_ON(cap_start > *ppos);

	offset = *ppos - cap_start;

	if (iswrite) {
		if (!perm->writefn)
			return ret;

		if (copy_from_user(&val, buf, count))
			return -EFAULT;

		ret = perm->writefn(vdev, *ppos, count, perm, offset, val);
	} else {
		if (perm->readfn) {
			ret = perm->readfn(vdev, *ppos, count,
					   perm, offset, &val);
			if (ret < 0)
				return ret;
		}

		if (copy_to_user(buf, &val, count))
			return -EFAULT;
	}

	return ret;
}

ssize_t vfio_pci_config_rw(struct vfio_pci_core_device *vdev, char __user *buf,
			   size_t count, loff_t *ppos, bool iswrite)
{
	size_t done = 0;
	int ret = 0;
	loff_t pos = *ppos;

	pos &= VFIO_PCI_OFFSET_MASK;

	while (count) {
		ret = vfio_config_do_rw(vdev, buf, count, &pos, iswrite);
		if (ret < 0)
			return ret;

		count -= ret;
		done += ret;
		buf += ret;
		pos += ret;
	}

	*ppos += done;

	return done;
}

/**
 * vfio_pci_core_range_intersect_range() - Determine overlap between a buffer
 *					   and register offset ranges.
 * @buf_start:		start offset of the buffer
 * @buf_cnt:		number of buffer bytes
 * @reg_start:		start register offset
 * @reg_cnt:		number of register bytes
 * @buf_offset:	start offset of overlap in the buffer
 * @intersect_count:	number of overlapping bytes
 * @register_offset:	start offset of overlap in register
 *
 * Returns: true if there is overlap, false if not.
 * The overlap start and size is returned through function args.
 */
bool vfio_pci_core_range_intersect_range(loff_t buf_start, size_t buf_cnt,
					 loff_t reg_start, size_t reg_cnt,
					 loff_t *buf_offset,
					 size_t *intersect_count,
					 size_t *register_offset)
{
	if (buf_start <= reg_start &&
	    buf_start + buf_cnt > reg_start) {
		*buf_offset = reg_start - buf_start;
		*intersect_count = min_t(size_t, reg_cnt,
					 buf_start + buf_cnt - reg_start);
		*register_offset = 0;
		return true;
	}

	if (buf_start > reg_start &&
	    buf_start < reg_start + reg_cnt) {
		*buf_offset = 0;
		*intersect_count = min_t(size_t, buf_cnt,
					 reg_start + reg_cnt - buf_start);
		*register_offset = buf_start - reg_start;
		return true;
	}

	return false;
}
EXPORT_SYMBOL_GPL(vfio_pci_core_range_intersect_range);<|MERGE_RESOLUTION|>--- conflicted
+++ resolved
@@ -1815,11 +1815,7 @@
 	}
 
 	if (!IS_ENABLED(CONFIG_VFIO_PCI_INTX) || vdev->nointx ||
-<<<<<<< HEAD
-	    vdev->pdev->irq == IRQ_NOTCONNECTED)
-=======
 	    !vdev->pdev->irq || vdev->pdev->irq == IRQ_NOTCONNECTED)
->>>>>>> fc85704c
 		vconfig[PCI_INTERRUPT_PIN] = 0;
 
 	ret = vfio_cap_init(vdev);
