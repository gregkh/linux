--- conflicted
+++ resolved
@@ -551,11 +551,7 @@
 		pds_vfio->vf_id, iova, length, region->page_size,
 		pages, bitmap_size);
 
-<<<<<<< HEAD
-	if (!length || ((iova - dirty->region_start + length) > dirty->region_size)) {
-=======
 	if (!length || ((iova - region->start + length) > region->size)) {
->>>>>>> 03a22b59
 		dev_err(dev, "Invalid iova 0x%lx and/or length 0x%lx to sync\n",
 			iova, length);
 		return -EINVAL;
@@ -571,10 +567,6 @@
 		return -EINVAL;
 	}
 
-<<<<<<< HEAD
-	bmp_offset = DIV_ROUND_UP((iova - dirty->region_start) /
-				  dirty->region_page_size, sizeof(u64));
-=======
 	if (bmp_bytes > region->bmp_bytes) {
 		dev_err(dev,
 			"Calculated bitmap bytes %llu larger than region's cached bmp_bytes %llu\n",
@@ -584,7 +576,6 @@
 
 	bmp_offset = DIV_ROUND_UP((iova - region->start) /
 				  region->page_size, sizeof(u64));
->>>>>>> 03a22b59
 
 	dev_dbg(dev,
 		"Syncing dirty bitmap, iova 0x%lx length 0x%lx, bmp_offset %llu bmp_bytes %llu\n",
