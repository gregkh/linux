--- conflicted
+++ resolved
@@ -145,15 +145,9 @@
 	.functionality = hdpvr_functionality,
 };
 
-<<<<<<< HEAD
-/* prevent invalid 0-length usb_control_msg */
-static const struct i2c_adapter_quirks hdpvr_quirks = {
-	.flags = I2C_AQ_NO_ZERO_LEN_READ,
-=======
 /* prevent invalid 0-length usb_control_msg and support only write-then-read */
 static const struct i2c_adapter_quirks hdpvr_quirks = {
 	.flags = I2C_AQ_NO_ZERO_LEN_READ | I2C_AQ_COMB_WRITE_THEN_READ,
->>>>>>> 449d48b1
 };
 
 static const struct i2c_adapter hdpvr_i2c_adapter_template = {
