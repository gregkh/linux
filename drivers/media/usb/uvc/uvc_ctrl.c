--- conflicted
+++ resolved
@@ -1056,32 +1056,20 @@
 		value |= -(value & (1 << (mapping->size - 1)));
 
 	/* If it is a menu, convert from uvc to v4l2. */
-<<<<<<< HEAD
-	if (mapping->v4l2_type != V4L2_CTRL_TYPE_MENU)
-		return value;
-=======
 	if (mapping->v4l2_type != V4L2_CTRL_TYPE_MENU) {
 		*out = value;
 		return 0;
 	}
->>>>>>> fc85704c
 
 	switch (query) {
 	case UVC_GET_CUR:
 	case UVC_GET_DEF:
-<<<<<<< HEAD
-		return uvc_menu_to_v4l2_menu(mapping, value);
-	}
-
-	return value;
-=======
 		*out = uvc_menu_to_v4l2_menu(mapping, value);
 		return 0;
 	}
 
 	*out = value;
 	return 0;
->>>>>>> fc85704c
 }
 
 /*
@@ -1317,13 +1305,8 @@
 	if (ret < 0)
 		return ret;
 
-<<<<<<< HEAD
-	*value = mapping->get(mapping, UVC_GET_CUR,
-			      uvc_ctrl_data(ctrl, UVC_CTRL_DATA_CURRENT));
-=======
 	*value = uvc_mapping_get_s32(mapping, UVC_GET_CUR,
 				     uvc_ctrl_data(ctrl, UVC_CTRL_DATA_CURRENT));
->>>>>>> fc85704c
 
 	return 0;
 }
@@ -1505,37 +1488,6 @@
 				      struct uvc_control_mapping *mapping,
 				      struct v4l2_query_ext_ctrl *v4l2_ctrl)
 {
-<<<<<<< HEAD
-	struct uvc_control_mapping *master_map = NULL;
-	struct uvc_control *master_ctrl = NULL;
-
-	memset(v4l2_ctrl, 0, sizeof(*v4l2_ctrl));
-	v4l2_ctrl->id = mapping->id;
-	v4l2_ctrl->type = mapping->v4l2_type;
-	strscpy(v4l2_ctrl->name, uvc_map_get_name(mapping),
-		sizeof(v4l2_ctrl->name));
-	v4l2_ctrl->flags = 0;
-
-	if (!(ctrl->info.flags & UVC_CTRL_FLAG_GET_CUR))
-		v4l2_ctrl->flags |= V4L2_CTRL_FLAG_WRITE_ONLY;
-	if (!(ctrl->info.flags & UVC_CTRL_FLAG_SET_CUR))
-		v4l2_ctrl->flags |= V4L2_CTRL_FLAG_READ_ONLY;
-
-	if (mapping->master_id)
-		__uvc_find_control(ctrl->entity, mapping->master_id,
-				   &master_map, &master_ctrl, 0);
-	if (master_ctrl && (master_ctrl->info.flags & UVC_CTRL_FLAG_GET_CUR)) {
-		s32 val;
-		int ret = __uvc_ctrl_get(chain, master_ctrl, master_map, &val);
-		if (ret < 0)
-			return ret;
-
-		if (val != mapping->master_manual)
-				v4l2_ctrl->flags |= V4L2_CTRL_FLAG_INACTIVE;
-	}
-
-=======
->>>>>>> fc85704c
 	if (!ctrl->cached) {
 		int ret = uvc_ctrl_populate_cache(chain, ctrl);
 		if (ret < 0)
@@ -1911,16 +1863,12 @@
 		uvc_ctrl_set_handle(handle, ctrl, NULL);
 
 	list_for_each_entry(mapping, &ctrl->info.mappings, list) {
-<<<<<<< HEAD
-		s32 value = mapping->get(mapping, UVC_GET_CUR, data);
-=======
 		s32 value;
 
 		if (uvc_ctrl_mapping_is_compound(mapping))
 			value = 0;
 		else
 			value = uvc_mapping_get_s32(mapping, UVC_GET_CUR, data);
->>>>>>> fc85704c
 
 		/*
 		 * handle may be NULL here if the device sends auto-update
