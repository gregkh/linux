--- conflicted
+++ resolved
@@ -509,14 +509,6 @@
 	unsigned int header_size;
 	bool has_pts = false;
 	bool has_scr = false;
-<<<<<<< HEAD
-	unsigned long flags;
-	ktime_t time;
-	u16 host_sof;
-	u16 dev_sof;
-	u32 dev_stc;
-=======
->>>>>>> 7aa21fec
 
 	switch (data[1] & (UVC_STREAM_PTS | UVC_STREAM_SCR)) {
 	case UVC_STREAM_PTS | UVC_STREAM_SCR:
@@ -565,8 +557,7 @@
 	if (sample.dev_sof == stream->clock.last_sof)
 		return;
 
-<<<<<<< HEAD
-	dev_stc = get_unaligned_le32(&data[header_size - 6]);
+	sample.dev_stc = get_unaligned_le32(&data[header_size - 6]);
 
 	/*
 	 * STC (Source Time Clock) is the clock used by the camera. The UVC 1.5
@@ -591,43 +582,10 @@
 	 * suffer from this condition.
 	 */
 	if (buf && buf->bytesused == 0 && len == header_size &&
-	    dev_stc == 0 && dev_sof == 0)
-		return;
-
-	stream->clock.last_sof = dev_sof;
-
-	host_sof = usb_get_current_frame_number(stream->dev->udev);
-=======
-	sample.dev_stc = get_unaligned_le32(&data[header_size - 6]);
-
-	/*
-	 * STC (Source Time Clock) is the clock used by the camera. The UVC 1.5
-	 * standard states that it "must be captured when the first video data
-	 * of a video frame is put on the USB bus". This is generally understood
-	 * as requiring devices to clear the payload header's SCR bit before
-	 * the first packet containing video data.
-	 *
-	 * Most vendors follow that interpretation, but some (namely SunplusIT
-	 * on some devices) always set the `UVC_STREAM_SCR` bit, fill the SCR
-	 * field with 0's,and expect that the driver only processes the SCR if
-	 * there is data in the packet.
-	 *
-	 * Ignore all the hardware timestamp information if we haven't received
-	 * any data for this frame yet, the packet contains no data, and both
-	 * STC and SOF are zero. This heuristics should be safe on compliant
-	 * devices. This should be safe with compliant devices, as in the very
-	 * unlikely case where a UVC 1.1 device would send timing information
-	 * only before the first packet containing data, and both STC and SOF
-	 * happen to be zero for a particular frame, we would only miss one
-	 * clock sample from many and the clock recovery algorithm wouldn't
-	 * suffer from this condition.
-	 */
-	if (buf && buf->bytesused == 0 && len == header_size &&
 	    sample.dev_stc == 0 && sample.dev_sof == 0)
 		return;
 
 	sample.host_sof = usb_get_current_frame_number(stream->dev->udev);
->>>>>>> 7aa21fec
 
 	/*
 	 * On some devices, like the Logitech C922, the device SOF does not run
@@ -637,15 +595,9 @@
 	 * host, but the exact reason hasn't been fully determined.
 	 */
 	if (stream->dev->quirks & UVC_QUIRK_INVALID_DEVICE_SOF)
-<<<<<<< HEAD
-		dev_sof = host_sof;
-
-	time = uvc_video_get_time();
-=======
 		sample.dev_sof = sample.host_sof;
 
 	sample.host_time = uvc_video_get_time();
->>>>>>> 7aa21fec
 
 	/*
 	 * The UVC specification allows device implementations that can't obtain
@@ -675,29 +627,9 @@
 			stream->clock.sof_offset = 0;
 	}
 
-<<<<<<< HEAD
-	dev_sof = (dev_sof + stream->clock.sof_offset) & 2047;
-
-	spin_lock_irqsave(&stream->clock.lock, flags);
-
-	sample = &stream->clock.samples[stream->clock.head];
-	sample->dev_stc = dev_stc;
-	sample->dev_sof = dev_sof;
-	sample->host_sof = host_sof;
-	sample->host_time = time;
-
-	/* Update the sliding window head and count. */
-	stream->clock.head = (stream->clock.head + 1) % stream->clock.size;
-
-	if (stream->clock.count < stream->clock.size)
-		stream->clock.count++;
-
-	spin_unlock_irqrestore(&stream->clock.lock, flags);
-=======
 	sample.dev_sof = (sample.dev_sof + stream->clock.sof_offset) & 2047;
 	uvc_video_clock_add_sample(&stream->clock, &sample);
 	stream->clock.last_sof = sample.dev_sof;
->>>>>>> 7aa21fec
 }
 
 static void uvc_video_clock_reset(struct uvc_clock *clock)
