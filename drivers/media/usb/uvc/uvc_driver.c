// SPDX-License-Identifier: GPL-2.0-or-later
/*
 *      uvc_driver.c  --  USB Video Class driver
 *
 *      Copyright (C) 2005-2010
 *          Laurent Pinchart (laurent.pinchart@ideasonboard.com)
 */

#include <linux/atomic.h>
#include <linux/bits.h>
#include <linux/gpio/consumer.h>
#include <linux/kernel.h>
#include <linux/list.h>
#include <linux/module.h>
#include <linux/slab.h>
#include <linux/usb.h>
#include <linux/usb/quirks.h>
#include <linux/usb/uvc.h>
#include <linux/videodev2.h>
#include <linux/vmalloc.h>
#include <linux/wait.h>
#include <linux/unaligned.h>

#include <media/v4l2-common.h>
#include <media/v4l2-ioctl.h>

#include "uvcvideo.h"

#define DRIVER_AUTHOR		"Laurent Pinchart " \
				"<laurent.pinchart@ideasonboard.com>"
#define DRIVER_DESC		"USB Video Class driver"

unsigned int uvc_clock_param = CLOCK_MONOTONIC;
unsigned int uvc_hw_timestamps_param;
unsigned int uvc_no_drop_param = 1;
static unsigned int uvc_quirks_param = -1;
unsigned int uvc_dbg_param;
unsigned int uvc_timeout_param = UVC_CTRL_STREAMING_TIMEOUT;

static struct usb_driver uvc_driver;

/* ------------------------------------------------------------------------
 * Utility functions
 */

struct usb_host_endpoint *uvc_find_endpoint(struct usb_host_interface *alts,
		u8 epaddr)
{
	struct usb_host_endpoint *ep;
	unsigned int i;

	for (i = 0; i < alts->desc.bNumEndpoints; ++i) {
		ep = &alts->endpoint[i];
		if (ep->desc.bEndpointAddress == epaddr)
			return ep;
	}

	return NULL;
}

static enum v4l2_colorspace uvc_colorspace(const u8 primaries)
{
	static const enum v4l2_colorspace colorprimaries[] = {
		V4L2_COLORSPACE_SRGB,  /* Unspecified */
		V4L2_COLORSPACE_SRGB,
		V4L2_COLORSPACE_470_SYSTEM_M,
		V4L2_COLORSPACE_470_SYSTEM_BG,
		V4L2_COLORSPACE_SMPTE170M,
		V4L2_COLORSPACE_SMPTE240M,
	};

	if (primaries < ARRAY_SIZE(colorprimaries))
		return colorprimaries[primaries];

	return V4L2_COLORSPACE_SRGB;  /* Reserved */
}

static enum v4l2_xfer_func uvc_xfer_func(const u8 transfer_characteristics)
{
	/*
	 * V4L2 does not currently have definitions for all possible values of
	 * UVC transfer characteristics. If v4l2_xfer_func is extended with new
	 * values, the mapping below should be updated.
	 *
	 * Substitutions are taken from the mapping given for
	 * V4L2_XFER_FUNC_DEFAULT documented in videodev2.h.
	 */
	static const enum v4l2_xfer_func xfer_funcs[] = {
		V4L2_XFER_FUNC_DEFAULT,    /* Unspecified */
		V4L2_XFER_FUNC_709,
		V4L2_XFER_FUNC_709,        /* Substitution for BT.470-2 M */
		V4L2_XFER_FUNC_709,        /* Substitution for BT.470-2 B, G */
		V4L2_XFER_FUNC_709,        /* Substitution for SMPTE 170M */
		V4L2_XFER_FUNC_SMPTE240M,
		V4L2_XFER_FUNC_NONE,
		V4L2_XFER_FUNC_SRGB,
	};

	if (transfer_characteristics < ARRAY_SIZE(xfer_funcs))
		return xfer_funcs[transfer_characteristics];

	return V4L2_XFER_FUNC_DEFAULT;  /* Reserved */
}

static enum v4l2_ycbcr_encoding uvc_ycbcr_enc(const u8 matrix_coefficients)
{
	/*
	 * V4L2 does not currently have definitions for all possible values of
	 * UVC matrix coefficients. If v4l2_ycbcr_encoding is extended with new
	 * values, the mapping below should be updated.
	 *
	 * Substitutions are taken from the mapping given for
	 * V4L2_YCBCR_ENC_DEFAULT documented in videodev2.h.
	 *
	 * FCC is assumed to be close enough to 601.
	 */
	static const enum v4l2_ycbcr_encoding ycbcr_encs[] = {
		V4L2_YCBCR_ENC_DEFAULT,  /* Unspecified */
		V4L2_YCBCR_ENC_709,
		V4L2_YCBCR_ENC_601,      /* Substitution for FCC */
		V4L2_YCBCR_ENC_601,      /* Substitution for BT.470-2 B, G */
		V4L2_YCBCR_ENC_601,
		V4L2_YCBCR_ENC_SMPTE240M,
	};

	if (matrix_coefficients < ARRAY_SIZE(ycbcr_encs))
		return ycbcr_encs[matrix_coefficients];

	return V4L2_YCBCR_ENC_DEFAULT;  /* Reserved */
}

/* ------------------------------------------------------------------------
 * Terminal and unit management
 */

struct uvc_entity *uvc_entity_by_id(struct uvc_device *dev, int id)
{
	struct uvc_entity *entity;

	list_for_each_entry(entity, &dev->entities, list) {
		if (entity->id == id)
			return entity;
	}

	return NULL;
}

static struct uvc_entity *uvc_entity_by_reference(struct uvc_device *dev,
	int id, struct uvc_entity *entity)
{
	unsigned int i;

	if (entity == NULL)
		entity = list_entry(&dev->entities, struct uvc_entity, list);

	list_for_each_entry_continue(entity, &dev->entities, list) {
		for (i = 0; i < entity->bNrInPins; ++i)
			if (entity->baSourceID[i] == id)
				return entity;
	}

	return NULL;
}

static struct uvc_streaming *uvc_stream_by_id(struct uvc_device *dev, int id)
{
	struct uvc_streaming *stream;

	list_for_each_entry(stream, &dev->streams, list) {
		if (stream->header.bTerminalLink == id)
			return stream;
	}

	return NULL;
}

/* ------------------------------------------------------------------------
 * Streaming Object Management
 */

static void uvc_stream_delete(struct uvc_streaming *stream)
{
	if (stream->async_wq)
		destroy_workqueue(stream->async_wq);

	mutex_destroy(&stream->mutex);

	usb_put_intf(stream->intf);

	kfree(stream->formats);
	kfree(stream->header.bmaControls);
	kfree(stream);
}

static struct uvc_streaming *uvc_stream_new(struct uvc_device *dev,
					    struct usb_interface *intf)
{
	struct uvc_streaming *stream;

	stream = kzalloc(sizeof(*stream), GFP_KERNEL);
	if (stream == NULL)
		return NULL;

	mutex_init(&stream->mutex);

	stream->dev = dev;
	stream->intf = usb_get_intf(intf);
	stream->intfnum = intf->cur_altsetting->desc.bInterfaceNumber;

	/* Allocate a stream specific work queue for asynchronous tasks. */
	stream->async_wq = alloc_workqueue("uvcvideo", WQ_UNBOUND | WQ_HIGHPRI,
					   0);
	if (!stream->async_wq) {
		uvc_stream_delete(stream);
		return NULL;
	}

	return stream;
}

/* ------------------------------------------------------------------------
 * Descriptors parsing
 */

static int uvc_parse_frame(struct uvc_device *dev,
			   struct uvc_streaming *streaming,
			   struct uvc_format *format, struct uvc_frame *frame,
			   u32 **intervals, u8 ftype, int width_multiplier,
			   const unsigned char *buffer, int buflen)
{
	struct usb_host_interface *alts = streaming->intf->cur_altsetting;
	unsigned int maxIntervalIndex;
	unsigned int interval;
	unsigned int i, n;

	if (ftype != UVC_VS_FRAME_FRAME_BASED)
		n = buflen > 25 ? buffer[25] : 0;
	else
		n = buflen > 21 ? buffer[21] : 0;

	n = n ? n : 3;

	if (buflen < 26 + 4 * n) {
		uvc_dbg(dev, DESCR,
			"device %d videostreaming interface %d FRAME error\n",
			dev->udev->devnum, alts->desc.bInterfaceNumber);
		return -EINVAL;
	}

	frame->bFrameIndex = buffer[3];
	frame->bmCapabilities = buffer[4];
	frame->wWidth = get_unaligned_le16(&buffer[5]) * width_multiplier;
	frame->wHeight = get_unaligned_le16(&buffer[7]);
	frame->dwMinBitRate = get_unaligned_le32(&buffer[9]);
	frame->dwMaxBitRate = get_unaligned_le32(&buffer[13]);
	if (ftype != UVC_VS_FRAME_FRAME_BASED) {
		frame->dwMaxVideoFrameBufferSize =
			get_unaligned_le32(&buffer[17]);
		frame->dwDefaultFrameInterval =
			get_unaligned_le32(&buffer[21]);
		frame->bFrameIntervalType = buffer[25];
	} else {
		frame->dwMaxVideoFrameBufferSize = 0;
		frame->dwDefaultFrameInterval =
			get_unaligned_le32(&buffer[17]);
		frame->bFrameIntervalType = buffer[21];
	}

	/*
	 * Copy the frame intervals.
	 *
	 * Some bogus devices report dwMinFrameInterval equal to
	 * dwMaxFrameInterval and have dwFrameIntervalStep set to zero. Setting
	 * all null intervals to 1 fixes the problem and some other divisions
	 * by zero that could happen.
	 */
	frame->dwFrameInterval = *intervals;

	for (i = 0; i < n; ++i) {
		interval = get_unaligned_le32(&buffer[26 + 4 * i]);
		(*intervals)[i] = interval ? interval : 1;
	}

	/*
	 * Apply more fixes, quirks and workarounds to handle incorrect or
	 * broken descriptors.
	 */

	/*
	 * Several UVC chipsets screw up dwMaxVideoFrameBufferSize completely.
	 * Observed behaviours range from setting the value to 1.1x the actual
	 * frame size to hardwiring the 16 low bits to 0. This results in a
	 * higher than necessary memory usage as well as a wrong image size
	 * information. For uncompressed formats this can be fixed by computing
	 * the value from the frame size.
	 */
	if (!(format->flags & UVC_FMT_FLAG_COMPRESSED))
		frame->dwMaxVideoFrameBufferSize = format->bpp * frame->wWidth
						 * frame->wHeight / 8;

	/*
	 * Clamp the default frame interval to the boundaries. A zero
	 * bFrameIntervalType value indicates a continuous frame interval
	 * range, with dwFrameInterval[0] storing the minimum value and
	 * dwFrameInterval[1] storing the maximum value.
	 */
	maxIntervalIndex = frame->bFrameIntervalType ? n - 1 : 1;
	frame->dwDefaultFrameInterval =
		clamp(frame->dwDefaultFrameInterval,
		      frame->dwFrameInterval[0],
		      frame->dwFrameInterval[maxIntervalIndex]);

	/*
	 * Some devices report frame intervals that are not functional. If the
	 * corresponding quirk is set, restrict operation to the first interval
	 * only.
	 */
	if (dev->quirks & UVC_QUIRK_RESTRICT_FRAME_RATE) {
		frame->bFrameIntervalType = 1;
		(*intervals)[0] = frame->dwDefaultFrameInterval;
	}

	uvc_dbg(dev, DESCR, "- %ux%u (%u.%u fps)\n",
		frame->wWidth, frame->wHeight,
		10000000 / frame->dwDefaultFrameInterval,
		(100000000 / frame->dwDefaultFrameInterval) % 10);

	*intervals += n;

	return buffer[0];
}

static int uvc_parse_format(struct uvc_device *dev,
	struct uvc_streaming *streaming, struct uvc_format *format,
	struct uvc_frame *frames, u32 **intervals, const unsigned char *buffer,
	int buflen)
{
	struct usb_host_interface *alts = streaming->intf->cur_altsetting;
	const struct uvc_format_desc *fmtdesc;
	struct uvc_frame *frame;
	const unsigned char *start = buffer;
	unsigned int width_multiplier = 1;
	unsigned int i, n;
	u8 ftype;
	int ret;

	if (buflen < 4)
		return -EINVAL;

	format->type = buffer[2];
	format->index = buffer[3];
	format->frames = frames;

	switch (buffer[2]) {
	case UVC_VS_FORMAT_UNCOMPRESSED:
	case UVC_VS_FORMAT_FRAME_BASED:
		n = buffer[2] == UVC_VS_FORMAT_UNCOMPRESSED ? 27 : 28;
		if (buflen < n) {
			uvc_dbg(dev, DESCR,
				"device %d videostreaming interface %d FORMAT error\n",
				dev->udev->devnum,
				alts->desc.bInterfaceNumber);
			return -EINVAL;
		}

		/* Find the format descriptor from its GUID. */
		fmtdesc = uvc_format_by_guid(&buffer[5]);

		if (!fmtdesc) {
			/*
			 * Unknown video formats are not fatal errors, the
			 * caller will skip this descriptor.
			 */
			dev_info(&streaming->intf->dev,
				 "Unknown video format %pUl\n", &buffer[5]);
			return 0;
		}

		format->fcc = fmtdesc->fcc;
		format->bpp = buffer[21];

		/*
		 * Some devices report a format that doesn't match what they
		 * really send.
		 */
		if (dev->quirks & UVC_QUIRK_FORCE_Y8) {
			if (format->fcc == V4L2_PIX_FMT_YUYV) {
				format->fcc = V4L2_PIX_FMT_GREY;
				format->bpp = 8;
				width_multiplier = 2;
			}
		}

		/* Some devices report bpp that doesn't match the format. */
		if (dev->quirks & UVC_QUIRK_FORCE_BPP) {
			const struct v4l2_format_info *info =
				v4l2_format_info(format->fcc);

			if (info) {
				unsigned int div = info->hdiv * info->vdiv;

				n = info->bpp[0] * div;
				for (i = 1; i < info->comp_planes; i++)
					n += info->bpp[i];

				format->bpp = DIV_ROUND_UP(8 * n, div);
			}
		}

		if (buffer[2] == UVC_VS_FORMAT_UNCOMPRESSED) {
			ftype = UVC_VS_FRAME_UNCOMPRESSED;
		} else {
			ftype = UVC_VS_FRAME_FRAME_BASED;
			if (buffer[27])
				format->flags = UVC_FMT_FLAG_COMPRESSED;
		}
		break;

	case UVC_VS_FORMAT_MJPEG:
		if (buflen < 11) {
			uvc_dbg(dev, DESCR,
				"device %d videostreaming interface %d FORMAT error\n",
				dev->udev->devnum,
				alts->desc.bInterfaceNumber);
			return -EINVAL;
		}

		format->fcc = V4L2_PIX_FMT_MJPEG;
		format->flags = UVC_FMT_FLAG_COMPRESSED;
		format->bpp = 0;
		ftype = UVC_VS_FRAME_MJPEG;
		break;

	case UVC_VS_FORMAT_DV:
		if (buflen < 9) {
			uvc_dbg(dev, DESCR,
				"device %d videostreaming interface %d FORMAT error\n",
				dev->udev->devnum,
				alts->desc.bInterfaceNumber);
			return -EINVAL;
		}

		if ((buffer[8] & 0x7f) > 2) {
			uvc_dbg(dev, DESCR,
				"device %d videostreaming interface %d: unknown DV format %u\n",
				dev->udev->devnum,
				alts->desc.bInterfaceNumber, buffer[8]);
			return -EINVAL;
		}

		format->fcc = V4L2_PIX_FMT_DV;
		format->flags = UVC_FMT_FLAG_COMPRESSED | UVC_FMT_FLAG_STREAM;
		format->bpp = 0;
		ftype = 0;

		/* Create a dummy frame descriptor. */
		frame = &frames[0];
		memset(frame, 0, sizeof(*frame));
		frame->bFrameIntervalType = 1;
		frame->dwDefaultFrameInterval = 1;
		frame->dwFrameInterval = *intervals;
		*(*intervals)++ = 1;
		format->nframes = 1;
		break;

	case UVC_VS_FORMAT_MPEG2TS:
	case UVC_VS_FORMAT_STREAM_BASED:
		/* Not supported yet. */
	default:
		uvc_dbg(dev, DESCR,
			"device %d videostreaming interface %d unsupported format %u\n",
			dev->udev->devnum, alts->desc.bInterfaceNumber,
			buffer[2]);
		return -EINVAL;
	}

	uvc_dbg(dev, DESCR, "Found format %p4cc", &format->fcc);

	buflen -= buffer[0];
	buffer += buffer[0];

	/*
	 * Parse the frame descriptors. Only uncompressed, MJPEG and frame
	 * based formats have frame descriptors.
	 */
	if (ftype) {
		while (buflen > 2 && buffer[1] == USB_DT_CS_INTERFACE &&
		       buffer[2] == ftype) {
			frame = &frames[format->nframes];
			ret = uvc_parse_frame(dev, streaming, format, frame,
					      intervals, ftype, width_multiplier,
					      buffer, buflen);
			if (ret < 0)
				return ret;
			format->nframes++;
			buflen -= ret;
			buffer += ret;
		}
	}

	if (buflen > 2 && buffer[1] == USB_DT_CS_INTERFACE &&
	    buffer[2] == UVC_VS_STILL_IMAGE_FRAME) {
		buflen -= buffer[0];
		buffer += buffer[0];
	}

	if (buflen > 2 && buffer[1] == USB_DT_CS_INTERFACE &&
	    buffer[2] == UVC_VS_COLORFORMAT) {
		if (buflen < 6) {
			uvc_dbg(dev, DESCR,
				"device %d videostreaming interface %d COLORFORMAT error\n",
				dev->udev->devnum,
				alts->desc.bInterfaceNumber);
			return -EINVAL;
		}

		format->colorspace = uvc_colorspace(buffer[3]);
		format->xfer_func = uvc_xfer_func(buffer[4]);
		format->ycbcr_enc = uvc_ycbcr_enc(buffer[5]);

		buflen -= buffer[0];
		buffer += buffer[0];
	} else {
		format->colorspace = V4L2_COLORSPACE_SRGB;
	}

	return buffer - start;
}

static int uvc_parse_streaming(struct uvc_device *dev,
	struct usb_interface *intf)
{
	struct uvc_streaming *streaming = NULL;
	struct uvc_format *format;
	struct uvc_frame *frame;
	struct usb_host_interface *alts = &intf->altsetting[0];
	const unsigned char *_buffer, *buffer = alts->extra;
	int _buflen, buflen = alts->extralen;
	unsigned int nformats = 0, nframes = 0, nintervals = 0;
	unsigned int size, i, n, p;
	u32 *interval;
	u16 psize;
	int ret = -EINVAL;

	if (intf->cur_altsetting->desc.bInterfaceSubClass
		!= UVC_SC_VIDEOSTREAMING) {
		uvc_dbg(dev, DESCR,
			"device %d interface %d isn't a video streaming interface\n",
			dev->udev->devnum,
			intf->altsetting[0].desc.bInterfaceNumber);
		return -EINVAL;
	}

	if (usb_driver_claim_interface(&uvc_driver, intf, dev)) {
		uvc_dbg(dev, DESCR,
			"device %d interface %d is already claimed\n",
			dev->udev->devnum,
			intf->altsetting[0].desc.bInterfaceNumber);
		return -EINVAL;
	}

	streaming = uvc_stream_new(dev, intf);
	if (streaming == NULL) {
		usb_driver_release_interface(&uvc_driver, intf);
		return -ENOMEM;
	}

	/*
	 * The Pico iMage webcam has its class-specific interface descriptors
	 * after the endpoint descriptors.
	 */
	if (buflen == 0) {
		for (i = 0; i < alts->desc.bNumEndpoints; ++i) {
			struct usb_host_endpoint *ep = &alts->endpoint[i];

			if (ep->extralen == 0)
				continue;

			if (ep->extralen > 2 &&
			    ep->extra[1] == USB_DT_CS_INTERFACE) {
				uvc_dbg(dev, DESCR,
					"trying extra data from endpoint %u\n",
					i);
				buffer = alts->endpoint[i].extra;
				buflen = alts->endpoint[i].extralen;
				break;
			}
		}
	}

	/* Skip the standard interface descriptors. */
	while (buflen > 2 && buffer[1] != USB_DT_CS_INTERFACE) {
		buflen -= buffer[0];
		buffer += buffer[0];
	}

	if (buflen <= 2) {
		uvc_dbg(dev, DESCR,
			"no class-specific streaming interface descriptors found\n");
		goto error;
	}

	/* Parse the header descriptor. */
	switch (buffer[2]) {
	case UVC_VS_OUTPUT_HEADER:
		streaming->type = V4L2_BUF_TYPE_VIDEO_OUTPUT;
		size = 9;
		break;

	case UVC_VS_INPUT_HEADER:
		streaming->type = V4L2_BUF_TYPE_VIDEO_CAPTURE;
		size = 13;
		break;

	default:
		uvc_dbg(dev, DESCR,
			"device %d videostreaming interface %d HEADER descriptor not found\n",
			dev->udev->devnum, alts->desc.bInterfaceNumber);
		goto error;
	}

	p = buflen >= 4 ? buffer[3] : 0;
	n = buflen >= size ? buffer[size-1] : 0;

	if (buflen < size + p*n) {
		uvc_dbg(dev, DESCR,
			"device %d videostreaming interface %d HEADER descriptor is invalid\n",
			dev->udev->devnum, alts->desc.bInterfaceNumber);
		goto error;
	}

	streaming->header.bNumFormats = p;
	streaming->header.bEndpointAddress = buffer[6];
	if (buffer[2] == UVC_VS_INPUT_HEADER) {
		streaming->header.bmInfo = buffer[7];
		streaming->header.bTerminalLink = buffer[8];
		streaming->header.bStillCaptureMethod = buffer[9];
		streaming->header.bTriggerSupport = buffer[10];
		streaming->header.bTriggerUsage = buffer[11];
	} else {
		streaming->header.bTerminalLink = buffer[7];
	}
	streaming->header.bControlSize = n;

	streaming->header.bmaControls = kmemdup(&buffer[size], p * n,
						GFP_KERNEL);
	if (streaming->header.bmaControls == NULL) {
		ret = -ENOMEM;
		goto error;
	}

	buflen -= buffer[0];
	buffer += buffer[0];

	_buffer = buffer;
	_buflen = buflen;

	/* Count the format and frame descriptors. */
	while (_buflen > 2 && _buffer[1] == USB_DT_CS_INTERFACE) {
		switch (_buffer[2]) {
		case UVC_VS_FORMAT_UNCOMPRESSED:
		case UVC_VS_FORMAT_MJPEG:
		case UVC_VS_FORMAT_FRAME_BASED:
			nformats++;
			break;

		case UVC_VS_FORMAT_DV:
			/*
			 * DV format has no frame descriptor. We will create a
			 * dummy frame descriptor with a dummy frame interval.
			 */
			nformats++;
			nframes++;
			nintervals++;
			break;

		case UVC_VS_FORMAT_MPEG2TS:
		case UVC_VS_FORMAT_STREAM_BASED:
			uvc_dbg(dev, DESCR,
				"device %d videostreaming interface %d FORMAT %u is not supported\n",
				dev->udev->devnum,
				alts->desc.bInterfaceNumber, _buffer[2]);
			break;

		case UVC_VS_FRAME_UNCOMPRESSED:
		case UVC_VS_FRAME_MJPEG:
			nframes++;
			if (_buflen > 25)
				nintervals += _buffer[25] ? _buffer[25] : 3;
			break;

		case UVC_VS_FRAME_FRAME_BASED:
			nframes++;
			if (_buflen > 21)
				nintervals += _buffer[21] ? _buffer[21] : 3;
			break;
		}

		_buflen -= _buffer[0];
		_buffer += _buffer[0];
	}

	if (nformats == 0) {
		uvc_dbg(dev, DESCR,
			"device %d videostreaming interface %d has no supported formats defined\n",
			dev->udev->devnum, alts->desc.bInterfaceNumber);
		goto error;
	}

	/*
	 * Allocate memory for the formats, the frames and the intervals,
	 * plus any required padding to guarantee that everything has the
	 * correct alignment.
	 */
	size = nformats * sizeof(*format);
	size = ALIGN(size, __alignof__(*frame)) + nframes * sizeof(*frame);
	size = ALIGN(size, __alignof__(*interval))
	     + nintervals * sizeof(*interval);

	format = kzalloc(size, GFP_KERNEL);
	if (!format) {
		ret = -ENOMEM;
		goto error;
	}

	frame = (void *)format + nformats * sizeof(*format);
	frame = PTR_ALIGN(frame, __alignof__(*frame));
	interval = (void *)frame + nframes * sizeof(*frame);
	interval = PTR_ALIGN(interval, __alignof__(*interval));

	streaming->formats = format;
	streaming->nformats = 0;

	/* Parse the format descriptors. */
	while (buflen > 2 && buffer[1] == USB_DT_CS_INTERFACE) {
		switch (buffer[2]) {
		case UVC_VS_FORMAT_UNCOMPRESSED:
		case UVC_VS_FORMAT_MJPEG:
		case UVC_VS_FORMAT_DV:
		case UVC_VS_FORMAT_FRAME_BASED:
			ret = uvc_parse_format(dev, streaming, format, frame,
				&interval, buffer, buflen);
			if (ret < 0)
				goto error;
			if (!ret)
				break;

			streaming->nformats++;
			frame += format->nframes;
			format++;

			buflen -= ret;
			buffer += ret;
			continue;

		default:
			break;
		}

		buflen -= buffer[0];
		buffer += buffer[0];
	}

	if (buflen)
		uvc_dbg(dev, DESCR,
			"device %d videostreaming interface %d has %u bytes of trailing descriptor garbage\n",
			dev->udev->devnum, alts->desc.bInterfaceNumber, buflen);

	/* Parse the alternate settings to find the maximum bandwidth. */
	for (i = 0; i < intf->num_altsetting; ++i) {
		struct usb_host_endpoint *ep;

		alts = &intf->altsetting[i];
		ep = uvc_find_endpoint(alts,
				streaming->header.bEndpointAddress);
		if (ep == NULL)
			continue;
		psize = uvc_endpoint_max_bpi(dev->udev, ep);
		if (psize > streaming->maxpsize)
			streaming->maxpsize = psize;
	}

	list_add_tail(&streaming->list, &dev->streams);
	return 0;

error:
	usb_driver_release_interface(&uvc_driver, intf);
	uvc_stream_delete(streaming);
	return ret;
}

static const u8 uvc_camera_guid[16] = UVC_GUID_UVC_CAMERA;
static const u8 uvc_gpio_guid[16] = UVC_GUID_EXT_GPIO_CONTROLLER;
static const u8 uvc_media_transport_input_guid[16] =
	UVC_GUID_UVC_MEDIA_TRANSPORT_INPUT;
static const u8 uvc_processing_guid[16] = UVC_GUID_UVC_PROCESSING;

static struct uvc_entity *uvc_alloc_entity(u16 type, u16 id,
		unsigned int num_pads, unsigned int extra_size)
{
	struct uvc_entity *entity;
	unsigned int num_inputs;
	unsigned int size;
	unsigned int i;

	extra_size = roundup(extra_size, sizeof(*entity->pads));
	if (num_pads)
		num_inputs = type & UVC_TERM_OUTPUT ? num_pads : num_pads - 1;
	else
		num_inputs = 0;
	size = sizeof(*entity) + extra_size + sizeof(*entity->pads) * num_pads
	     + num_inputs;
	entity = kzalloc(size, GFP_KERNEL);
	if (entity == NULL)
		return NULL;

	entity->id = id;
	entity->type = type;

	/*
	 * Set the GUID for standard entity types. For extension units, the GUID
	 * is initialized by the caller.
	 */
	switch (type) {
	case UVC_EXT_GPIO_UNIT:
		memcpy(entity->guid, uvc_gpio_guid, 16);
		break;
	case UVC_ITT_CAMERA:
		memcpy(entity->guid, uvc_camera_guid, 16);
		break;
	case UVC_ITT_MEDIA_TRANSPORT_INPUT:
		memcpy(entity->guid, uvc_media_transport_input_guid, 16);
		break;
	case UVC_VC_PROCESSING_UNIT:
		memcpy(entity->guid, uvc_processing_guid, 16);
		break;
	}

	entity->num_links = 0;
	entity->num_pads = num_pads;
	entity->pads = ((void *)(entity + 1)) + extra_size;

	for (i = 0; i < num_inputs; ++i)
		entity->pads[i].flags = MEDIA_PAD_FL_SINK;
	if (!UVC_ENTITY_IS_OTERM(entity) && num_pads)
		entity->pads[num_pads-1].flags = MEDIA_PAD_FL_SOURCE;

	entity->bNrInPins = num_inputs;
	entity->baSourceID = (u8 *)(&entity->pads[num_pads]);

	return entity;
}

static void uvc_entity_set_name(struct uvc_device *dev, struct uvc_entity *entity,
				const char *type_name, u8 string_id)
{
	int ret;

	/*
	 * First attempt to read the entity name from the device. If the entity
	 * has no associated string, or if reading the string fails (most
	 * likely due to a buggy firmware), fall back to default names based on
	 * the entity type.
	 */
	if (string_id) {
		ret = usb_string(dev->udev, string_id, entity->name,
				 sizeof(entity->name));
		if (!ret)
			return;
	}

	sprintf(entity->name, "%s %u", type_name, entity->id);
}

/* Parse vendor-specific extensions. */
static int uvc_parse_vendor_control(struct uvc_device *dev,
	const unsigned char *buffer, int buflen)
{
	struct usb_device *udev = dev->udev;
	struct usb_host_interface *alts = dev->intf->cur_altsetting;
	struct uvc_entity *unit;
	unsigned int n, p;
	int handled = 0;

	switch (le16_to_cpu(dev->udev->descriptor.idVendor)) {
	case 0x046d:		/* Logitech */
		if (buffer[1] != 0x41 || buffer[2] != 0x01)
			break;

		/*
		 * Logitech implements several vendor specific functions
		 * through vendor specific extension units (LXU).
		 *
		 * The LXU descriptors are similar to XU descriptors
		 * (see "USB Device Video Class for Video Devices", section
		 * 3.7.2.6 "Extension Unit Descriptor") with the following
		 * differences:
		 *
		 * ----------------------------------------------------------
		 * 0		bLength		1	 Number
		 *	Size of this descriptor, in bytes: 24+p+n*2
		 * ----------------------------------------------------------
		 * 23+p+n	bmControlsType	N	Bitmap
		 *	Individual bits in the set are defined:
		 *	0: Absolute
		 *	1: Relative
		 *
		 *	This bitset is mapped exactly the same as bmControls.
		 * ----------------------------------------------------------
		 * 23+p+n*2	bReserved	1	Boolean
		 * ----------------------------------------------------------
		 * 24+p+n*2	iExtension	1	Index
		 *	Index of a string descriptor that describes this
		 *	extension unit.
		 * ----------------------------------------------------------
		 */
		p = buflen >= 22 ? buffer[21] : 0;
		n = buflen >= 25 + p ? buffer[22+p] : 0;

		if (buflen < 25 + p + 2*n) {
			uvc_dbg(dev, DESCR,
				"device %d videocontrol interface %d EXTENSION_UNIT error\n",
				udev->devnum, alts->desc.bInterfaceNumber);
			break;
		}

		unit = uvc_alloc_entity(UVC_VC_EXTENSION_UNIT, buffer[3],
					p + 1, 2*n);
		if (unit == NULL)
			return -ENOMEM;

		memcpy(unit->guid, &buffer[4], 16);
		unit->extension.bNumControls = buffer[20];
		memcpy(unit->baSourceID, &buffer[22], p);
		unit->extension.bControlSize = buffer[22+p];
		unit->extension.bmControls = (u8 *)unit + sizeof(*unit);
		unit->extension.bmControlsType = (u8 *)unit + sizeof(*unit)
					       + n;
		memcpy(unit->extension.bmControls, &buffer[23+p], 2*n);

		uvc_entity_set_name(dev, unit, "Extension", buffer[24+p+2*n]);

		list_add_tail(&unit->list, &dev->entities);
		handled = 1;
		break;
	}

	return handled;
}

static int uvc_parse_standard_control(struct uvc_device *dev,
	const unsigned char *buffer, int buflen)
{
	struct usb_device *udev = dev->udev;
	struct uvc_entity *unit, *term;
	struct usb_interface *intf;
	struct usb_host_interface *alts = dev->intf->cur_altsetting;
	unsigned int i, n, p, len;
	const char *type_name;
	u16 type;

	switch (buffer[2]) {
	case UVC_VC_HEADER:
		n = buflen >= 12 ? buffer[11] : 0;

		if (buflen < 12 + n) {
			uvc_dbg(dev, DESCR,
				"device %d videocontrol interface %d HEADER error\n",
				udev->devnum, alts->desc.bInterfaceNumber);
			return -EINVAL;
		}

		dev->uvc_version = get_unaligned_le16(&buffer[3]);
		dev->clock_frequency = get_unaligned_le32(&buffer[7]);

		/* Parse all USB Video Streaming interfaces. */
		for (i = 0; i < n; ++i) {
			intf = usb_ifnum_to_if(udev, buffer[12+i]);
			if (intf == NULL) {
				uvc_dbg(dev, DESCR,
					"device %d interface %d doesn't exists\n",
					udev->devnum, i);
				continue;
			}

			uvc_parse_streaming(dev, intf);
		}
		break;

	case UVC_VC_INPUT_TERMINAL:
		if (buflen < 8) {
			uvc_dbg(dev, DESCR,
				"device %d videocontrol interface %d INPUT_TERMINAL error\n",
				udev->devnum, alts->desc.bInterfaceNumber);
			return -EINVAL;
		}

		/*
		 * Reject invalid terminal types that would cause issues:
		 *
		 * - The high byte must be non-zero, otherwise it would be
		 *   confused with a unit.
		 *
		 * - Bit 15 must be 0, as we use it internally as a terminal
		 *   direction flag.
		 *
		 * Other unknown types are accepted.
		 */
		type = get_unaligned_le16(&buffer[4]);
		if ((type & 0x7f00) == 0 || (type & 0x8000) != 0) {
			uvc_dbg(dev, DESCR,
				"device %d videocontrol interface %d INPUT_TERMINAL %d has invalid type 0x%04x, skipping\n",
				udev->devnum, alts->desc.bInterfaceNumber,
				buffer[3], type);
			return 0;
		}

		n = 0;
		p = 0;
		len = 8;

		if (type == UVC_ITT_CAMERA) {
			n = buflen >= 15 ? buffer[14] : 0;
			len = 15;

		} else if (type == UVC_ITT_MEDIA_TRANSPORT_INPUT) {
			n = buflen >= 9 ? buffer[8] : 0;
			p = buflen >= 10 + n ? buffer[9+n] : 0;
			len = 10;
		}

		if (buflen < len + n + p) {
			uvc_dbg(dev, DESCR,
				"device %d videocontrol interface %d INPUT_TERMINAL error\n",
				udev->devnum, alts->desc.bInterfaceNumber);
			return -EINVAL;
		}

		term = uvc_alloc_entity(type | UVC_TERM_INPUT, buffer[3],
					1, n + p);
		if (term == NULL)
			return -ENOMEM;

		if (UVC_ENTITY_TYPE(term) == UVC_ITT_CAMERA) {
			term->camera.bControlSize = n;
			term->camera.bmControls = (u8 *)term + sizeof(*term);
			term->camera.wObjectiveFocalLengthMin =
				get_unaligned_le16(&buffer[8]);
			term->camera.wObjectiveFocalLengthMax =
				get_unaligned_le16(&buffer[10]);
			term->camera.wOcularFocalLength =
				get_unaligned_le16(&buffer[12]);
			memcpy(term->camera.bmControls, &buffer[15], n);
		} else if (UVC_ENTITY_TYPE(term) ==
			   UVC_ITT_MEDIA_TRANSPORT_INPUT) {
			term->media.bControlSize = n;
			term->media.bmControls = (u8 *)term + sizeof(*term);
			term->media.bTransportModeSize = p;
			term->media.bmTransportModes = (u8 *)term
						     + sizeof(*term) + n;
			memcpy(term->media.bmControls, &buffer[9], n);
			memcpy(term->media.bmTransportModes, &buffer[10+n], p);
		}

		if (UVC_ENTITY_TYPE(term) == UVC_ITT_CAMERA)
			type_name = "Camera";
		else if (UVC_ENTITY_TYPE(term) == UVC_ITT_MEDIA_TRANSPORT_INPUT)
			type_name = "Media";
		else
			type_name = "Input";

		uvc_entity_set_name(dev, term, type_name, buffer[7]);

		list_add_tail(&term->list, &dev->entities);
		break;

	case UVC_VC_OUTPUT_TERMINAL:
		if (buflen < 9) {
			uvc_dbg(dev, DESCR,
				"device %d videocontrol interface %d OUTPUT_TERMINAL error\n",
				udev->devnum, alts->desc.bInterfaceNumber);
			return -EINVAL;
		}

		/*
		 * Make sure the terminal type MSB is not null, otherwise it
		 * could be confused with a unit.
		 */
		type = get_unaligned_le16(&buffer[4]);
		if ((type & 0xff00) == 0) {
			uvc_dbg(dev, DESCR,
				"device %d videocontrol interface %d OUTPUT_TERMINAL %d has invalid type 0x%04x, skipping\n",
				udev->devnum, alts->desc.bInterfaceNumber,
				buffer[3], type);
			return 0;
		}

		term = uvc_alloc_entity(type | UVC_TERM_OUTPUT, buffer[3],
					1, 0);
		if (term == NULL)
			return -ENOMEM;

		memcpy(term->baSourceID, &buffer[7], 1);

		uvc_entity_set_name(dev, term, "Output", buffer[8]);

		list_add_tail(&term->list, &dev->entities);
		break;

	case UVC_VC_SELECTOR_UNIT:
		p = buflen >= 5 ? buffer[4] : 0;

		if (buflen < 5 || buflen < 6 + p) {
			uvc_dbg(dev, DESCR,
				"device %d videocontrol interface %d SELECTOR_UNIT error\n",
				udev->devnum, alts->desc.bInterfaceNumber);
			return -EINVAL;
		}

		unit = uvc_alloc_entity(buffer[2], buffer[3], p + 1, 0);
		if (unit == NULL)
			return -ENOMEM;

		memcpy(unit->baSourceID, &buffer[5], p);

		uvc_entity_set_name(dev, unit, "Selector", buffer[5+p]);

		list_add_tail(&unit->list, &dev->entities);
		break;

	case UVC_VC_PROCESSING_UNIT:
		n = buflen >= 8 ? buffer[7] : 0;
		p = dev->uvc_version >= 0x0110 ? 10 : 9;

		if (buflen < p + n) {
			uvc_dbg(dev, DESCR,
				"device %d videocontrol interface %d PROCESSING_UNIT error\n",
				udev->devnum, alts->desc.bInterfaceNumber);
			return -EINVAL;
		}

		unit = uvc_alloc_entity(buffer[2], buffer[3], 2, n);
		if (unit == NULL)
			return -ENOMEM;

		memcpy(unit->baSourceID, &buffer[4], 1);
		unit->processing.wMaxMultiplier =
			get_unaligned_le16(&buffer[5]);
		unit->processing.bControlSize = buffer[7];
		unit->processing.bmControls = (u8 *)unit + sizeof(*unit);
		memcpy(unit->processing.bmControls, &buffer[8], n);
		if (dev->uvc_version >= 0x0110)
			unit->processing.bmVideoStandards = buffer[9+n];

		uvc_entity_set_name(dev, unit, "Processing", buffer[8+n]);

		list_add_tail(&unit->list, &dev->entities);
		break;

	case UVC_VC_EXTENSION_UNIT:
		p = buflen >= 22 ? buffer[21] : 0;
		n = buflen >= 24 + p ? buffer[22+p] : 0;

		if (buflen < 24 + p + n) {
			uvc_dbg(dev, DESCR,
				"device %d videocontrol interface %d EXTENSION_UNIT error\n",
				udev->devnum, alts->desc.bInterfaceNumber);
			return -EINVAL;
		}

		unit = uvc_alloc_entity(buffer[2], buffer[3], p + 1, n);
		if (unit == NULL)
			return -ENOMEM;

		memcpy(unit->guid, &buffer[4], 16);
		unit->extension.bNumControls = buffer[20];
		memcpy(unit->baSourceID, &buffer[22], p);
		unit->extension.bControlSize = buffer[22+p];
		unit->extension.bmControls = (u8 *)unit + sizeof(*unit);
		memcpy(unit->extension.bmControls, &buffer[23+p], n);

		uvc_entity_set_name(dev, unit, "Extension", buffer[23+p+n]);

		list_add_tail(&unit->list, &dev->entities);
		break;

	default:
		uvc_dbg(dev, DESCR,
			"Found an unknown CS_INTERFACE descriptor (%u)\n",
			buffer[2]);
		break;
	}

	return 0;
}

static int uvc_parse_control(struct uvc_device *dev)
{
	struct usb_host_interface *alts = dev->intf->cur_altsetting;
	const unsigned char *buffer = alts->extra;
	int buflen = alts->extralen;
	int ret;

	/*
	 * Parse the default alternate setting only, as the UVC specification
	 * defines a single alternate setting, the default alternate setting
	 * zero.
	 */

	while (buflen > 2) {
		if (uvc_parse_vendor_control(dev, buffer, buflen) ||
		    buffer[1] != USB_DT_CS_INTERFACE)
			goto next_descriptor;

		ret = uvc_parse_standard_control(dev, buffer, buflen);
		if (ret < 0)
			return ret;

next_descriptor:
		buflen -= buffer[0];
		buffer += buffer[0];
	}

	/*
	 * Check if the optional status endpoint is present. Built-in iSight
	 * webcams have an interrupt endpoint but spit proprietary data that
	 * don't conform to the UVC status endpoint messages. Don't try to
	 * handle the interrupt endpoint for those cameras.
	 */
	if (alts->desc.bNumEndpoints == 1 &&
	    !(dev->quirks & UVC_QUIRK_BUILTIN_ISIGHT)) {
		struct usb_host_endpoint *ep = &alts->endpoint[0];
		struct usb_endpoint_descriptor *desc = &ep->desc;

		if (usb_endpoint_is_int_in(desc) &&
		    le16_to_cpu(desc->wMaxPacketSize) >= 8 &&
		    desc->bInterval != 0) {
			uvc_dbg(dev, DESCR,
				"Found a Status endpoint (addr %02x)\n",
				desc->bEndpointAddress);
			dev->int_ep = ep;
		}
	}

	return 0;
}

/* -----------------------------------------------------------------------------
 * Privacy GPIO
 */

static void uvc_gpio_event(struct uvc_device *dev)
{
	struct uvc_entity *unit = dev->gpio_unit;
	struct uvc_video_chain *chain;
	u8 new_val;

	if (!unit)
		return;

	new_val = gpiod_get_value_cansleep(unit->gpio.gpio_privacy);

	/* GPIO entities are always on the first chain. */
	chain = list_first_entry(&dev->chains, struct uvc_video_chain, list);
	uvc_ctrl_status_event(chain, unit->controls, &new_val);
}

static int uvc_gpio_get_cur(struct uvc_device *dev, struct uvc_entity *entity,
			    u8 cs, void *data, u16 size)
{
	if (cs != UVC_CT_PRIVACY_CONTROL || size < 1)
		return -EINVAL;

	*(u8 *)data = gpiod_get_value_cansleep(entity->gpio.gpio_privacy);

	return 0;
}

static int uvc_gpio_get_info(struct uvc_device *dev, struct uvc_entity *entity,
			     u8 cs, u8 *caps)
{
	if (cs != UVC_CT_PRIVACY_CONTROL)
		return -EINVAL;

	*caps = UVC_CONTROL_CAP_GET | UVC_CONTROL_CAP_AUTOUPDATE;
	return 0;
}

static irqreturn_t uvc_gpio_irq(int irq, void *data)
{
	struct uvc_device *dev = data;

	uvc_gpio_event(dev);
	return IRQ_HANDLED;
}

static int uvc_gpio_parse(struct uvc_device *dev)
{
	struct uvc_entity *unit;
	struct gpio_desc *gpio_privacy;
	int irq;

	gpio_privacy = devm_gpiod_get_optional(&dev->intf->dev, "privacy",
					       GPIOD_IN);
	if (!gpio_privacy)
		return 0;

	if (IS_ERR(gpio_privacy))
		return dev_err_probe(&dev->intf->dev,
				     PTR_ERR(gpio_privacy),
				     "Can't get privacy GPIO\n");

	irq = gpiod_to_irq(gpio_privacy);
	if (irq < 0)
		return dev_err_probe(&dev->intf->dev, irq,
				     "No IRQ for privacy GPIO\n");

	unit = uvc_alloc_entity(UVC_EXT_GPIO_UNIT, UVC_EXT_GPIO_UNIT_ID, 0, 1);
	if (!unit)
		return -ENOMEM;

	unit->gpio.gpio_privacy = gpio_privacy;
	unit->gpio.irq = irq;
	unit->gpio.bControlSize = 1;
	unit->gpio.bmControls = (u8 *)unit + sizeof(*unit);
	unit->gpio.bmControls[0] = 1;
	unit->get_cur = uvc_gpio_get_cur;
	unit->get_info = uvc_gpio_get_info;
	strscpy(unit->name, "GPIO", sizeof(unit->name));

	list_add_tail(&unit->list, &dev->entities);

	dev->gpio_unit = unit;

	return 0;
}

static int uvc_gpio_init_irq(struct uvc_device *dev)
{
	struct uvc_entity *unit = dev->gpio_unit;
	int ret;

	if (!unit || unit->gpio.irq < 0)
		return 0;

	ret = request_threaded_irq(unit->gpio.irq, NULL, uvc_gpio_irq,
				   IRQF_ONESHOT | IRQF_TRIGGER_FALLING |
				   IRQF_TRIGGER_RISING,
				   "uvc_privacy_gpio", dev);

	unit->gpio.initialized = !ret;

	return ret;
}

static void uvc_gpio_deinit(struct uvc_device *dev)
{
	if (!dev->gpio_unit || !dev->gpio_unit->gpio.initialized)
		return;

	free_irq(dev->gpio_unit->gpio.irq, dev);
}

/* ------------------------------------------------------------------------
 * UVC device scan
 */

/*
 * Scan the UVC descriptors to locate a chain starting at an Output Terminal
 * and containing the following units:
 *
 * - one or more Output Terminals (USB Streaming or Display)
 * - zero or one Processing Unit
 * - zero, one or more single-input Selector Units
 * - zero or one multiple-input Selector Units, provided all inputs are
 *   connected to input terminals
 * - zero, one or mode single-input Extension Units
 * - one or more Input Terminals (Camera, External or USB Streaming)
 *
 * The terminal and units must match on of the following structures:
 *
 * ITT_*(0) -> +---------+    +---------+    +---------+ -> TT_STREAMING(0)
 * ...         | SU{0,1} | -> | PU{0,1} | -> | XU{0,n} |    ...
 * ITT_*(n) -> +---------+    +---------+    +---------+ -> TT_STREAMING(n)
 *
 *                 +---------+    +---------+ -> OTT_*(0)
 * TT_STREAMING -> | PU{0,1} | -> | XU{0,n} |    ...
 *                 +---------+    +---------+ -> OTT_*(n)
 *
 * The Processing Unit and Extension Units can be in any order. Additional
 * Extension Units connected to the main chain as single-unit branches are
 * also supported. Single-input Selector Units are ignored.
 */
static int uvc_scan_chain_entity(struct uvc_video_chain *chain,
	struct uvc_entity *entity)
{
	switch (UVC_ENTITY_TYPE(entity)) {
	case UVC_VC_EXTENSION_UNIT:
		uvc_dbg_cont(PROBE, " <- XU %d", entity->id);

		if (entity->bNrInPins != 1) {
			uvc_dbg(chain->dev, DESCR,
				"Extension unit %d has more than 1 input pin\n",
				entity->id);
			return -1;
		}

		break;

	case UVC_VC_PROCESSING_UNIT:
		uvc_dbg_cont(PROBE, " <- PU %d", entity->id);

		if (chain->processing != NULL) {
			uvc_dbg(chain->dev, DESCR,
				"Found multiple Processing Units in chain\n");
			return -1;
		}

		chain->processing = entity;
		break;

	case UVC_VC_SELECTOR_UNIT:
		uvc_dbg_cont(PROBE, " <- SU %d", entity->id);

		/* Single-input selector units are ignored. */
		if (entity->bNrInPins == 1)
			break;

		if (chain->selector != NULL) {
			uvc_dbg(chain->dev, DESCR,
				"Found multiple Selector Units in chain\n");
			return -1;
		}

		chain->selector = entity;
		break;

	case UVC_ITT_VENDOR_SPECIFIC:
	case UVC_ITT_CAMERA:
	case UVC_ITT_MEDIA_TRANSPORT_INPUT:
		uvc_dbg_cont(PROBE, " <- IT %d\n", entity->id);

		break;

	case UVC_OTT_VENDOR_SPECIFIC:
	case UVC_OTT_DISPLAY:
	case UVC_OTT_MEDIA_TRANSPORT_OUTPUT:
		uvc_dbg_cont(PROBE, " OT %d", entity->id);

		break;

	case UVC_TT_STREAMING:
		if (UVC_ENTITY_IS_ITERM(entity))
			uvc_dbg_cont(PROBE, " <- IT %d\n", entity->id);
		else
			uvc_dbg_cont(PROBE, " OT %d", entity->id);

		break;

	default:
		uvc_dbg(chain->dev, DESCR,
			"Unsupported entity type 0x%04x found in chain\n",
			UVC_ENTITY_TYPE(entity));
		return -1;
	}

	list_add_tail(&entity->chain, &chain->entities);
	return 0;
}

static int uvc_scan_chain_forward(struct uvc_video_chain *chain,
	struct uvc_entity *entity, struct uvc_entity *prev)
{
	struct uvc_entity *forward;
	int found;

	/* Forward scan */
	forward = NULL;
	found = 0;

	while (1) {
		forward = uvc_entity_by_reference(chain->dev, entity->id,
			forward);
		if (forward == NULL)
			break;
		if (forward == prev)
			continue;
		if (forward->chain.next || forward->chain.prev) {
			uvc_dbg(chain->dev, DESCR,
				"Found reference to entity %d already in chain\n",
				forward->id);
			return -EINVAL;
		}

		switch (UVC_ENTITY_TYPE(forward)) {
		case UVC_VC_EXTENSION_UNIT:
			if (forward->bNrInPins != 1) {
				uvc_dbg(chain->dev, DESCR,
					"Extension unit %d has more than 1 input pin\n",
					forward->id);
				return -EINVAL;
			}

			/*
			 * Some devices reference an output terminal as the
			 * source of extension units. This is incorrect, as
			 * output terminals only have an input pin, and thus
			 * can't be connected to any entity in the forward
			 * direction. The resulting topology would cause issues
			 * when registering the media controller graph. To
			 * avoid this problem, connect the extension unit to
			 * the source of the output terminal instead.
			 */
			if (UVC_ENTITY_IS_OTERM(entity)) {
				struct uvc_entity *source;

				source = uvc_entity_by_id(chain->dev,
							  entity->baSourceID[0]);
				if (!source) {
					uvc_dbg(chain->dev, DESCR,
						"Can't connect extension unit %u in chain\n",
						forward->id);
					break;
				}

				forward->baSourceID[0] = source->id;
			}

			list_add_tail(&forward->chain, &chain->entities);
			if (!found)
				uvc_dbg_cont(PROBE, " (->");

			uvc_dbg_cont(PROBE, " XU %d", forward->id);
			found = 1;
			break;

		case UVC_OTT_VENDOR_SPECIFIC:
		case UVC_OTT_DISPLAY:
		case UVC_OTT_MEDIA_TRANSPORT_OUTPUT:
		case UVC_TT_STREAMING:
			if (UVC_ENTITY_IS_ITERM(forward)) {
				uvc_dbg(chain->dev, DESCR,
					"Unsupported input terminal %u\n",
					forward->id);
				return -EINVAL;
			}

			if (UVC_ENTITY_IS_OTERM(entity)) {
				uvc_dbg(chain->dev, DESCR,
					"Unsupported connection between output terminals %u and %u\n",
					entity->id, forward->id);
				break;
			}

			list_add_tail(&forward->chain, &chain->entities);
			if (!found)
				uvc_dbg_cont(PROBE, " (->");

			uvc_dbg_cont(PROBE, " OT %d", forward->id);
			found = 1;
			break;
		}
	}
	if (found)
		uvc_dbg_cont(PROBE, ")");

	return 0;
}

static int uvc_scan_chain_backward(struct uvc_video_chain *chain,
	struct uvc_entity **_entity)
{
	struct uvc_entity *entity = *_entity;
	struct uvc_entity *term;
	int id = -EINVAL, i;

	switch (UVC_ENTITY_TYPE(entity)) {
	case UVC_VC_EXTENSION_UNIT:
	case UVC_VC_PROCESSING_UNIT:
		id = entity->baSourceID[0];
		break;

	case UVC_VC_SELECTOR_UNIT:
		/* Single-input selector units are ignored. */
		if (entity->bNrInPins == 1) {
			id = entity->baSourceID[0];
			break;
		}

		uvc_dbg_cont(PROBE, " <- IT");

		chain->selector = entity;
		for (i = 0; i < entity->bNrInPins; ++i) {
			id = entity->baSourceID[i];
			term = uvc_entity_by_id(chain->dev, id);
			if (term == NULL || !UVC_ENTITY_IS_ITERM(term)) {
				uvc_dbg(chain->dev, DESCR,
					"Selector unit %d input %d isn't connected to an input terminal\n",
					entity->id, i);
				return -1;
			}

			if (term->chain.next || term->chain.prev) {
				uvc_dbg(chain->dev, DESCR,
					"Found reference to entity %d already in chain\n",
					term->id);
				return -EINVAL;
			}

			uvc_dbg_cont(PROBE, " %d", term->id);

			list_add_tail(&term->chain, &chain->entities);
			uvc_scan_chain_forward(chain, term, entity);
		}

		uvc_dbg_cont(PROBE, "\n");

		id = 0;
		break;

	case UVC_ITT_VENDOR_SPECIFIC:
	case UVC_ITT_CAMERA:
	case UVC_ITT_MEDIA_TRANSPORT_INPUT:
	case UVC_OTT_VENDOR_SPECIFIC:
	case UVC_OTT_DISPLAY:
	case UVC_OTT_MEDIA_TRANSPORT_OUTPUT:
	case UVC_TT_STREAMING:
		id = UVC_ENTITY_IS_OTERM(entity) ? entity->baSourceID[0] : 0;
		break;
	}

	if (id <= 0) {
		*_entity = NULL;
		return id;
	}

	entity = uvc_entity_by_id(chain->dev, id);
	if (entity == NULL) {
		uvc_dbg(chain->dev, DESCR,
			"Found reference to unknown entity %d\n", id);
		return -EINVAL;
	}

	*_entity = entity;
	return 0;
}

static int uvc_scan_chain(struct uvc_video_chain *chain,
			  struct uvc_entity *term)
{
	struct uvc_entity *entity, *prev;

	uvc_dbg(chain->dev, PROBE, "Scanning UVC chain:");

	entity = term;
	prev = NULL;

	while (entity != NULL) {
		/* Entity must not be part of an existing chain */
		if (entity->chain.next || entity->chain.prev) {
			uvc_dbg(chain->dev, DESCR,
				"Found reference to entity %d already in chain\n",
				entity->id);
			return -EINVAL;
		}

		/* Process entity */
		if (uvc_scan_chain_entity(chain, entity) < 0)
			return -EINVAL;

		/* Forward scan */
		if (uvc_scan_chain_forward(chain, entity, prev) < 0)
			return -EINVAL;

		/* Backward scan */
		prev = entity;
		if (uvc_scan_chain_backward(chain, &entity) < 0)
			return -EINVAL;
	}

	return 0;
}

static unsigned int uvc_print_terms(struct list_head *terms, u16 dir,
		char *buffer)
{
	struct uvc_entity *term;
	unsigned int nterms = 0;
	char *p = buffer;

	list_for_each_entry(term, terms, chain) {
		if (!UVC_ENTITY_IS_TERM(term) ||
		    UVC_TERM_DIRECTION(term) != dir)
			continue;

		if (nterms)
			p += sprintf(p, ",");
		if (++nterms >= 4) {
			p += sprintf(p, "...");
			break;
		}
		p += sprintf(p, "%u", term->id);
	}

	return p - buffer;
}

static const char *uvc_print_chain(struct uvc_video_chain *chain)
{
	static char buffer[43];
	char *p = buffer;

	p += uvc_print_terms(&chain->entities, UVC_TERM_INPUT, p);
	p += sprintf(p, " -> ");
	uvc_print_terms(&chain->entities, UVC_TERM_OUTPUT, p);

	return buffer;
}

static struct uvc_video_chain *uvc_alloc_chain(struct uvc_device *dev)
{
	struct uvc_video_chain *chain;

	chain = kzalloc(sizeof(*chain), GFP_KERNEL);
	if (chain == NULL)
		return NULL;

	INIT_LIST_HEAD(&chain->entities);
	mutex_init(&chain->ctrl_mutex);
	chain->dev = dev;
	v4l2_prio_init(&chain->prio);

	return chain;
}

/*
 * Fallback heuristic for devices that don't connect units and terminals in a
 * valid chain.
 *
 * Some devices have invalid baSourceID references, causing uvc_scan_chain()
 * to fail, but if we just take the entities we can find and put them together
 * in the most sensible chain we can think of, turns out they do work anyway.
 * Note: This heuristic assumes there is a single chain.
 *
 * At the time of writing, devices known to have such a broken chain are
 *  - Acer Integrated Camera (5986:055a)
 *  - Realtek rtl157a7 (0bda:57a7)
 */
static int uvc_scan_fallback(struct uvc_device *dev)
{
	struct uvc_video_chain *chain;
	struct uvc_entity *iterm = NULL;
	struct uvc_entity *oterm = NULL;
	struct uvc_entity *entity;
	struct uvc_entity *prev;

	/*
	 * Start by locating the input and output terminals. We only support
	 * devices with exactly one of each for now.
	 */
	list_for_each_entry(entity, &dev->entities, list) {
		if (UVC_ENTITY_IS_ITERM(entity)) {
			if (iterm)
				return -EINVAL;
			iterm = entity;
		}

		if (UVC_ENTITY_IS_OTERM(entity)) {
			if (oterm)
				return -EINVAL;
			oterm = entity;
		}
	}

	if (iterm == NULL || oterm == NULL)
		return -EINVAL;

	/* Allocate the chain and fill it. */
	chain = uvc_alloc_chain(dev);
	if (chain == NULL)
		return -ENOMEM;

	if (uvc_scan_chain_entity(chain, oterm) < 0)
		goto error;

	prev = oterm;

	/*
	 * Add all Processing and Extension Units with two pads. The order
	 * doesn't matter much, use reverse list traversal to connect units in
	 * UVC descriptor order as we build the chain from output to input. This
	 * leads to units appearing in the order meant by the manufacturer for
	 * the cameras known to require this heuristic.
	 */
	list_for_each_entry_reverse(entity, &dev->entities, list) {
		if (entity->type != UVC_VC_PROCESSING_UNIT &&
		    entity->type != UVC_VC_EXTENSION_UNIT)
			continue;

		if (entity->num_pads != 2)
			continue;

		if (uvc_scan_chain_entity(chain, entity) < 0)
			goto error;

		prev->baSourceID[0] = entity->id;
		prev = entity;
	}

	if (uvc_scan_chain_entity(chain, iterm) < 0)
		goto error;

	prev->baSourceID[0] = iterm->id;

	list_add_tail(&chain->list, &dev->chains);

	uvc_dbg(dev, PROBE, "Found a video chain by fallback heuristic (%s)\n",
		uvc_print_chain(chain));

	return 0;

error:
	kfree(chain);
	return -EINVAL;
}

/*
 * Scan the device for video chains and register video devices.
 *
 * Chains are scanned starting at their output terminals and walked backwards.
 */
static int uvc_scan_device(struct uvc_device *dev)
{
	struct uvc_video_chain *chain;
	struct uvc_entity *term;

	list_for_each_entry(term, &dev->entities, list) {
		if (!UVC_ENTITY_IS_OTERM(term))
			continue;

		/*
		 * If the terminal is already included in a chain, skip it.
		 * This can happen for chains that have multiple output
		 * terminals, where all output terminals beside the first one
		 * will be inserted in the chain in forward scans.
		 */
		if (term->chain.next || term->chain.prev)
			continue;

		chain = uvc_alloc_chain(dev);
		if (chain == NULL)
			return -ENOMEM;

		term->flags |= UVC_ENTITY_FLAG_DEFAULT;

		if (uvc_scan_chain(chain, term) < 0) {
			kfree(chain);
			continue;
		}

		uvc_dbg(dev, PROBE, "Found a valid video chain (%s)\n",
			uvc_print_chain(chain));

		list_add_tail(&chain->list, &dev->chains);
	}

	if (list_empty(&dev->chains))
		uvc_scan_fallback(dev);

	if (list_empty(&dev->chains)) {
		dev_info(&dev->udev->dev, "No valid video chain found.\n");
		return -1;
	}

	/* Add GPIO entity to the first chain. */
	if (dev->gpio_unit) {
		chain = list_first_entry(&dev->chains,
					 struct uvc_video_chain, list);
		list_add_tail(&dev->gpio_unit->chain, &chain->entities);
	}

	return 0;
}

/* ------------------------------------------------------------------------
 * Video device registration and unregistration
 */

/*
 * Delete the UVC device.
 *
 * Called by the kernel when the last reference to the uvc_device structure
 * is released.
 *
 * As this function is called after or during disconnect(), all URBs have
 * already been cancelled by the USB core. There is no need to kill the
 * interrupt URB manually.
 */
static void uvc_delete(struct kref *kref)
{
	struct uvc_device *dev = container_of(kref, struct uvc_device, ref);
	struct list_head *p, *n;

	uvc_status_cleanup(dev);
	uvc_ctrl_cleanup_device(dev);

	usb_put_intf(dev->intf);
	usb_put_dev(dev->udev);

#ifdef CONFIG_MEDIA_CONTROLLER
	media_device_cleanup(&dev->mdev);
#endif

	list_for_each_safe(p, n, &dev->chains) {
		struct uvc_video_chain *chain;

		chain = list_entry(p, struct uvc_video_chain, list);
		kfree(chain);
	}

	list_for_each_safe(p, n, &dev->entities) {
		struct uvc_entity *entity;

		entity = list_entry(p, struct uvc_entity, list);
#ifdef CONFIG_MEDIA_CONTROLLER
		uvc_mc_cleanup_entity(entity);
#endif
		kfree(entity);
	}

	list_for_each_safe(p, n, &dev->streams) {
		struct uvc_streaming *streaming;

		streaming = list_entry(p, struct uvc_streaming, list);
		usb_driver_release_interface(&uvc_driver, streaming->intf);
		uvc_stream_delete(streaming);
	}

	kfree(dev);
}

static void uvc_release(struct video_device *vdev)
{
	struct uvc_streaming *stream = video_get_drvdata(vdev);
	struct uvc_device *dev = stream->dev;

	kref_put(&dev->ref, uvc_delete);
}

/*
 * Unregister the video devices.
 */
static void uvc_unregister_video(struct uvc_device *dev)
{
	struct uvc_streaming *stream;

	uvc_gpio_deinit(dev);

	list_for_each_entry(stream, &dev->streams, list) {
		/* Nothing to do here, continue. */
		if (!video_is_registered(&stream->vdev))
			continue;

		/*
		 * For stream->vdev we follow the same logic as:
		 * vb2_video_unregister_device().
		 */

		/* 1. Take a reference to vdev */
		get_device(&stream->vdev.dev);

		/* 2. Ensure that no new ioctls can be called. */
		video_unregister_device(&stream->vdev);

		/* 3. Wait for old ioctls to finish. */
		mutex_lock(&stream->mutex);

		/* 4. Stop streaming. */
		uvc_queue_release(&stream->queue);

		mutex_unlock(&stream->mutex);

		put_device(&stream->vdev.dev);

		/*
		 * For stream->meta.vdev we can directly call:
		 * vb2_video_unregister_device().
		 */
		vb2_video_unregister_device(&stream->meta.vdev);

		/*
		 * Now both vdevs are not streaming and all the ioctls will
		 * return -ENODEV.
		 */

		uvc_debugfs_cleanup_stream(stream);
	}

	uvc_status_unregister(dev);

	if (dev->vdev.dev)
		v4l2_device_unregister(&dev->vdev);
#ifdef CONFIG_MEDIA_CONTROLLER
	if (media_devnode_is_registered(dev->mdev.devnode))
		media_device_unregister(&dev->mdev);
#endif
}

int uvc_register_video_device(struct uvc_device *dev,
			      struct uvc_streaming *stream,
			      struct video_device *vdev,
			      struct uvc_video_queue *queue,
			      enum v4l2_buf_type type,
			      const struct v4l2_file_operations *fops,
			      const struct v4l2_ioctl_ops *ioctl_ops)
{
	int ret;

	/* Initialize the video buffers queue. */
	ret = uvc_queue_init(queue, type);
	if (ret)
		return ret;

	/* Register the device with V4L. */

	/*
	 * We already hold a reference to dev->udev. The video device will be
	 * unregistered before the reference is released, so we don't need to
	 * get another one.
	 */
	vdev->v4l2_dev = &dev->vdev;
	vdev->fops = fops;
	vdev->ioctl_ops = ioctl_ops;
	vdev->release = uvc_release;
	vdev->prio = &stream->chain->prio;
	if (type == V4L2_BUF_TYPE_VIDEO_OUTPUT)
		vdev->vfl_dir = VFL_DIR_TX;
	else
		vdev->vfl_dir = VFL_DIR_RX;

	switch (type) {
	case V4L2_BUF_TYPE_VIDEO_CAPTURE:
	default:
		vdev->device_caps = V4L2_CAP_VIDEO_CAPTURE | V4L2_CAP_STREAMING;
		break;
	case V4L2_BUF_TYPE_VIDEO_OUTPUT:
		vdev->device_caps = V4L2_CAP_VIDEO_OUTPUT | V4L2_CAP_STREAMING;
		break;
	case V4L2_BUF_TYPE_META_CAPTURE:
		vdev->device_caps = V4L2_CAP_META_CAPTURE | V4L2_CAP_STREAMING;
		break;
	}

	strscpy(vdev->name, dev->name, sizeof(vdev->name));

	/*
	 * Set the driver data before calling video_register_device, otherwise
	 * the file open() handler might race us.
	 */
	video_set_drvdata(vdev, stream);

	ret = video_register_device(vdev, VFL_TYPE_VIDEO, -1);
	if (ret < 0) {
		dev_err(&stream->intf->dev,
			"Failed to register %s device (%d).\n",
			v4l2_type_names[type], ret);
		return ret;
	}

	kref_get(&dev->ref);
	return 0;
}

static int uvc_register_video(struct uvc_device *dev,
		struct uvc_streaming *stream)
{
	int ret;

	/* Initialize the streaming interface with default parameters. */
	ret = uvc_video_init(stream);
	if (ret < 0) {
		dev_err(&stream->intf->dev,
			"Failed to initialize the device (%d).\n", ret);
		return ret;
	}

	if (stream->type == V4L2_BUF_TYPE_VIDEO_CAPTURE)
		stream->chain->caps |= V4L2_CAP_VIDEO_CAPTURE
			| V4L2_CAP_META_CAPTURE;
	else
		stream->chain->caps |= V4L2_CAP_VIDEO_OUTPUT;

	uvc_debugfs_init_stream(stream);

	/* Register the device with V4L. */
	return uvc_register_video_device(dev, stream, &stream->vdev,
					 &stream->queue, stream->type,
					 &uvc_fops, &uvc_ioctl_ops);
}

/*
 * Register all video devices in all chains.
 */
static int uvc_register_terms(struct uvc_device *dev,
	struct uvc_video_chain *chain)
{
	struct uvc_streaming *stream;
	struct uvc_entity *term;
	int ret;

	list_for_each_entry(term, &chain->entities, chain) {
		if (UVC_ENTITY_TYPE(term) != UVC_TT_STREAMING)
			continue;

		stream = uvc_stream_by_id(dev, term->id);
		if (stream == NULL) {
			dev_info(&dev->udev->dev,
				 "No streaming interface found for terminal %u.",
				 term->id);
			continue;
		}

		stream->chain = chain;
		ret = uvc_register_video(dev, stream);
		if (ret < 0)
			return ret;

		/*
		 * Register a metadata node, but ignore a possible failure,
		 * complete registration of video nodes anyway.
		 */
		uvc_meta_register(stream);

		term->vdev = &stream->vdev;
	}

	return 0;
}

static int uvc_register_chains(struct uvc_device *dev)
{
	struct uvc_video_chain *chain;
	int ret;

	list_for_each_entry(chain, &dev->chains, list) {
		ret = uvc_register_terms(dev, chain);
		if (ret < 0)
			return ret;

#ifdef CONFIG_MEDIA_CONTROLLER
		ret = uvc_mc_register_entities(chain);
		if (ret < 0)
			dev_info(&dev->udev->dev,
				 "Failed to register entities (%d).\n", ret);
#endif
	}

	return 0;
}

/* ------------------------------------------------------------------------
 * USB probe, disconnect, suspend and resume
 */

static const struct uvc_device_info uvc_quirk_none = { 0 };

static int uvc_probe(struct usb_interface *intf,
		     const struct usb_device_id *id)
{
	struct usb_device *udev = interface_to_usbdev(intf);
	struct uvc_device *dev;
	const struct uvc_device_info *info =
		(const struct uvc_device_info *)id->driver_info;
	int function;
	int ret;

	/* Allocate memory for the device and initialize it. */
	dev = kzalloc(sizeof(*dev), GFP_KERNEL);
	if (dev == NULL)
		return -ENOMEM;

	INIT_LIST_HEAD(&dev->entities);
	INIT_LIST_HEAD(&dev->chains);
	INIT_LIST_HEAD(&dev->streams);
	kref_init(&dev->ref);
	atomic_set(&dev->nmappings, 0);

	dev->udev = usb_get_dev(udev);
	dev->intf = usb_get_intf(intf);
	dev->intfnum = intf->cur_altsetting->desc.bInterfaceNumber;
	dev->info = info ? info : &uvc_quirk_none;
	dev->quirks = uvc_quirks_param == -1
		    ? dev->info->quirks : uvc_quirks_param;

	if (id->idVendor && id->idProduct)
		uvc_dbg(dev, PROBE, "Probing known UVC device %s (%04x:%04x)\n",
			udev->devpath, id->idVendor, id->idProduct);
	else
		uvc_dbg(dev, PROBE, "Probing generic UVC device %s\n",
			udev->devpath);

	if (udev->product != NULL)
		strscpy(dev->name, udev->product, sizeof(dev->name));
	else
		snprintf(dev->name, sizeof(dev->name),
			 "UVC Camera (%04x:%04x)",
			 le16_to_cpu(udev->descriptor.idVendor),
			 le16_to_cpu(udev->descriptor.idProduct));

	/*
	 * Add iFunction or iInterface to names when available as additional
	 * distinguishers between interfaces. iFunction is prioritized over
	 * iInterface which matches Windows behavior at the point of writing.
	 */
	if (intf->intf_assoc && intf->intf_assoc->iFunction != 0)
		function = intf->intf_assoc->iFunction;
	else
		function = intf->cur_altsetting->desc.iInterface;
	if (function != 0) {
		size_t len;

		strlcat(dev->name, ": ", sizeof(dev->name));
		len = strlen(dev->name);
		usb_string(udev, function, dev->name + len,
			   sizeof(dev->name) - len);
	}

	/* Initialize the media device. */
#ifdef CONFIG_MEDIA_CONTROLLER
	dev->mdev.dev = &intf->dev;
	strscpy(dev->mdev.model, dev->name, sizeof(dev->mdev.model));
	if (udev->serial)
		strscpy(dev->mdev.serial, udev->serial,
			sizeof(dev->mdev.serial));
	usb_make_path(udev, dev->mdev.bus_info, sizeof(dev->mdev.bus_info));
	dev->mdev.hw_revision = le16_to_cpu(udev->descriptor.bcdDevice);
	media_device_init(&dev->mdev);

	dev->vdev.mdev = &dev->mdev;
#endif

	/* Parse the Video Class control descriptor. */
	ret = uvc_parse_control(dev);
	if (ret < 0) {
		ret = -ENODEV;
		uvc_dbg(dev, PROBE, "Unable to parse UVC descriptors\n");
		goto error;
	}

	/* Parse the associated GPIOs. */
	ret = uvc_gpio_parse(dev);
<<<<<<< HEAD
	if (ret < 0) {
		uvc_dbg(dev, PROBE, "Unable to parse UVC GPIOs\n");
=======
	if (ret < 0)
>>>>>>> 25bf10be
		goto error;

	dev_info(&dev->udev->dev, "Found UVC %u.%02x device %s (%04x:%04x)\n",
		 dev->uvc_version >> 8, dev->uvc_version & 0xff,
		 udev->product ? udev->product : "<unnamed>",
		 le16_to_cpu(udev->descriptor.idVendor),
		 le16_to_cpu(udev->descriptor.idProduct));

	if (dev->quirks != dev->info->quirks) {
		dev_info(&dev->udev->dev,
			 "Forcing device quirks to 0x%x by module parameter for testing purpose.\n",
			 dev->quirks);
		dev_info(&dev->udev->dev,
			 "Please report required quirks to the linux-media mailing list.\n");
	}

	if (dev->info->uvc_version) {
		dev->uvc_version = dev->info->uvc_version;
		dev_info(&dev->udev->dev, "Forcing UVC version to %u.%02x\n",
			 dev->uvc_version >> 8, dev->uvc_version & 0xff);
	}

	/* Register the V4L2 device. */
	ret = v4l2_device_register(&intf->dev, &dev->vdev);
	if (ret < 0)
		goto error;

	/* Scan the device for video chains. */
	if (uvc_scan_device(dev) < 0) {
		ret = -ENODEV;
		goto error;
	}

	/* Initialize controls. */
	if (uvc_ctrl_init_device(dev) < 0) {
		ret = -ENODEV;
		goto error;
	}

	/* Register video device nodes. */
	if (uvc_register_chains(dev) < 0) {
		ret = -ENODEV;
		goto error;
	}

#ifdef CONFIG_MEDIA_CONTROLLER
	/* Register the media device node */
	ret = media_device_register(&dev->mdev);
	if (ret < 0)
		goto error;
#endif
	/* Save our data pointer in the interface data. */
	usb_set_intfdata(intf, dev);

	/* Initialize the interrupt URB. */
	ret = uvc_status_init(dev);
	if (ret < 0) {
		dev_info(&dev->udev->dev,
			 "Unable to initialize the status endpoint (%d), status interrupt will not be supported.\n",
			 ret);
	}

	ret = uvc_gpio_init_irq(dev);
	if (ret < 0) {
		dev_err(&dev->udev->dev,
			"Unable to request privacy GPIO IRQ (%d)\n", ret);
		goto error;
	}

	if (dev->quirks & UVC_QUIRK_NO_RESET_RESUME)
		udev->quirks &= ~USB_QUIRK_RESET_RESUME;

	if (!(dev->quirks & UVC_QUIRK_DISABLE_AUTOSUSPEND))
		usb_enable_autosuspend(udev);

	uvc_dbg(dev, PROBE, "UVC device initialized\n");

	return 0;

error:
	uvc_unregister_video(dev);
	kref_put(&dev->ref, uvc_delete);
	return ret;
}

static void uvc_disconnect(struct usb_interface *intf)
{
	struct uvc_device *dev = usb_get_intfdata(intf);

	/*
	 * Set the USB interface data to NULL. This can be done outside the
	 * lock, as there's no other reader.
	 */
	usb_set_intfdata(intf, NULL);

	if (intf->cur_altsetting->desc.bInterfaceSubClass ==
	    UVC_SC_VIDEOSTREAMING)
		return;

	uvc_unregister_video(dev);
	kref_put(&dev->ref, uvc_delete);
}

static int uvc_suspend(struct usb_interface *intf, pm_message_t message)
{
	struct uvc_device *dev = usb_get_intfdata(intf);
	struct uvc_streaming *stream;

	uvc_dbg(dev, SUSPEND, "Suspending interface %u\n",
		intf->cur_altsetting->desc.bInterfaceNumber);

	/* Controls are cached on the fly so they don't need to be saved. */
	if (intf->cur_altsetting->desc.bInterfaceSubClass ==
	    UVC_SC_VIDEOCONTROL) {
		uvc_status_suspend(dev);
		return 0;
	}

	list_for_each_entry(stream, &dev->streams, list) {
		if (stream->intf == intf)
			return uvc_video_suspend(stream);
	}

	uvc_dbg(dev, SUSPEND,
		"Suspend: video streaming USB interface mismatch\n");
	return -EINVAL;
}

static int __uvc_resume(struct usb_interface *intf, int reset)
{
	struct uvc_device *dev = usb_get_intfdata(intf);
	struct uvc_streaming *stream;
	int ret = 0;

	uvc_dbg(dev, SUSPEND, "Resuming interface %u\n",
		intf->cur_altsetting->desc.bInterfaceNumber);

	if (intf->cur_altsetting->desc.bInterfaceSubClass ==
	    UVC_SC_VIDEOCONTROL) {
		if (reset) {
			ret = uvc_ctrl_restore_values(dev);
			if (ret < 0)
				return ret;
		}

		return uvc_status_resume(dev);
	}

	list_for_each_entry(stream, &dev->streams, list) {
		if (stream->intf == intf) {
			ret = uvc_video_resume(stream, reset);
			if (ret < 0)
				uvc_queue_streamoff(&stream->queue,
						    stream->queue.queue.type);
			return ret;
		}
	}

	uvc_dbg(dev, SUSPEND,
		"Resume: video streaming USB interface mismatch\n");
	return -EINVAL;
}

static int uvc_resume(struct usb_interface *intf)
{
	return __uvc_resume(intf, 0);
}

static int uvc_reset_resume(struct usb_interface *intf)
{
	return __uvc_resume(intf, 1);
}

/* ------------------------------------------------------------------------
 * Module parameters
 */

static int uvc_clock_param_get(char *buffer, const struct kernel_param *kp)
{
	if (uvc_clock_param == CLOCK_MONOTONIC)
		return sprintf(buffer, "CLOCK_MONOTONIC");
	else
		return sprintf(buffer, "CLOCK_REALTIME");
}

static int uvc_clock_param_set(const char *val, const struct kernel_param *kp)
{
	if (strncasecmp(val, "clock_", strlen("clock_")) == 0)
		val += strlen("clock_");

	if (strcasecmp(val, "monotonic") == 0)
		uvc_clock_param = CLOCK_MONOTONIC;
	else if (strcasecmp(val, "realtime") == 0)
		uvc_clock_param = CLOCK_REALTIME;
	else
		return -EINVAL;

	return 0;
}

module_param_call(clock, uvc_clock_param_set, uvc_clock_param_get,
		  &uvc_clock_param, 0644);
MODULE_PARM_DESC(clock, "Video buffers timestamp clock");
module_param_named(hwtimestamps, uvc_hw_timestamps_param, uint, 0644);
MODULE_PARM_DESC(hwtimestamps, "Use hardware timestamps");

static int param_set_nodrop(const char *val, const struct kernel_param *kp)
{
	pr_warn_once("uvcvideo: "
		     DEPRECATED
		     "nodrop parameter will be eventually removed.\n");
	return param_set_bool(val, kp);
}

static const struct kernel_param_ops param_ops_nodrop = {
	.set = param_set_nodrop,
	.get = param_get_uint,
};

param_check_uint(nodrop, &uvc_no_drop_param);
module_param_cb(nodrop, &param_ops_nodrop, &uvc_no_drop_param, 0644);
__MODULE_PARM_TYPE(nodrop, "uint");
MODULE_PARM_DESC(nodrop, "Don't drop incomplete frames");

module_param_named(quirks, uvc_quirks_param, uint, 0644);
MODULE_PARM_DESC(quirks, "Forced device quirks");
module_param_named(trace, uvc_dbg_param, uint, 0644);
MODULE_PARM_DESC(trace, "Trace level bitmask");
module_param_named(timeout, uvc_timeout_param, uint, 0644);
MODULE_PARM_DESC(timeout, "Streaming control requests timeout");

/* ------------------------------------------------------------------------
 * Driver initialization and cleanup
 */

static const struct uvc_device_info uvc_quirk_probe_minmax = {
	.quirks = UVC_QUIRK_PROBE_MINMAX,
};

static const struct uvc_device_info uvc_quirk_fix_bandwidth = {
	.quirks = UVC_QUIRK_FIX_BANDWIDTH,
};

static const struct uvc_device_info uvc_quirk_probe_def = {
	.quirks = UVC_QUIRK_PROBE_DEF,
};

static const struct uvc_device_info uvc_quirk_stream_no_fid = {
	.quirks = UVC_QUIRK_STREAM_NO_FID,
};

static const struct uvc_device_info uvc_quirk_force_y8 = {
	.quirks = UVC_QUIRK_FORCE_Y8,
};

#define UVC_INFO_QUIRK(q) (kernel_ulong_t)&(struct uvc_device_info){.quirks = q}
#define UVC_INFO_META(m) (kernel_ulong_t)&(struct uvc_device_info) \
	{.meta_format = m}

/*
 * The Logitech cameras listed below have their interface class set to
 * VENDOR_SPEC because they don't announce themselves as UVC devices, even
 * though they are compliant.
 *
 * Sort these by vendor/product ID.
 */
static const struct usb_device_id uvc_ids[] = {
	/* HP Webcam HD 2300 */
	{ .match_flags		= USB_DEVICE_ID_MATCH_DEVICE
				| USB_DEVICE_ID_MATCH_INT_INFO,
	  .idVendor		= 0x03f0,
	  .idProduct		= 0xe207,
	  .bInterfaceClass	= USB_CLASS_VIDEO,
	  .bInterfaceSubClass	= 1,
	  .bInterfaceProtocol	= 0,
	  .driver_info		= (kernel_ulong_t)&uvc_quirk_stream_no_fid },
	/* Quanta ACER HD User Facing */
	{ .match_flags		= USB_DEVICE_ID_MATCH_DEVICE
				| USB_DEVICE_ID_MATCH_INT_INFO,
	  .idVendor		= 0x0408,
	  .idProduct		= 0x4033,
	  .bInterfaceClass	= USB_CLASS_VIDEO,
	  .bInterfaceSubClass	= 1,
	  .bInterfaceProtocol	= UVC_PC_PROTOCOL_15,
	  .driver_info		= (kernel_ulong_t)&(const struct uvc_device_info){
		.uvc_version = 0x010a,
	  } },
	/* Quanta ACER HD User Facing */
	{ .match_flags		= USB_DEVICE_ID_MATCH_DEVICE
				| USB_DEVICE_ID_MATCH_INT_INFO,
	  .idVendor		= 0x0408,
	  .idProduct		= 0x4035,
	  .bInterfaceClass	= USB_CLASS_VIDEO,
	  .bInterfaceSubClass	= 1,
	  .bInterfaceProtocol	= UVC_PC_PROTOCOL_15,
	  .driver_info		= (kernel_ulong_t)&(const struct uvc_device_info){
		.uvc_version = 0x010a,
	  } },
	/* LogiLink Wireless Webcam */
	{ .match_flags		= USB_DEVICE_ID_MATCH_DEVICE
				| USB_DEVICE_ID_MATCH_INT_INFO,
	  .idVendor		= 0x0416,
	  .idProduct		= 0xa91a,
	  .bInterfaceClass	= USB_CLASS_VIDEO,
	  .bInterfaceSubClass	= 1,
	  .bInterfaceProtocol	= 0,
	  .driver_info		= (kernel_ulong_t)&uvc_quirk_probe_minmax },
	/* Genius eFace 2025 */
	{ .match_flags		= USB_DEVICE_ID_MATCH_DEVICE
				| USB_DEVICE_ID_MATCH_INT_INFO,
	  .idVendor		= 0x0458,
	  .idProduct		= 0x706e,
	  .bInterfaceClass	= USB_CLASS_VIDEO,
	  .bInterfaceSubClass	= 1,
	  .bInterfaceProtocol	= 0,
	  .driver_info		= (kernel_ulong_t)&uvc_quirk_probe_minmax },
	/* Microsoft Lifecam NX-6000 */
	{ .match_flags		= USB_DEVICE_ID_MATCH_DEVICE
				| USB_DEVICE_ID_MATCH_INT_INFO,
	  .idVendor		= 0x045e,
	  .idProduct		= 0x00f8,
	  .bInterfaceClass	= USB_CLASS_VIDEO,
	  .bInterfaceSubClass	= 1,
	  .bInterfaceProtocol	= 0,
	  .driver_info		= (kernel_ulong_t)&uvc_quirk_probe_minmax },
	/* Microsoft Lifecam NX-3000 */
	{ .match_flags		= USB_DEVICE_ID_MATCH_DEVICE
				| USB_DEVICE_ID_MATCH_INT_INFO,
	  .idVendor		= 0x045e,
	  .idProduct		= 0x0721,
	  .bInterfaceClass	= USB_CLASS_VIDEO,
	  .bInterfaceSubClass	= 1,
	  .bInterfaceProtocol	= 0,
	  .driver_info		= (kernel_ulong_t)&uvc_quirk_probe_def },
	/* Microsoft Lifecam VX-7000 */
	{ .match_flags		= USB_DEVICE_ID_MATCH_DEVICE
				| USB_DEVICE_ID_MATCH_INT_INFO,
	  .idVendor		= 0x045e,
	  .idProduct		= 0x0723,
	  .bInterfaceClass	= USB_CLASS_VIDEO,
	  .bInterfaceSubClass	= 1,
	  .bInterfaceProtocol	= 0,
	  .driver_info		= (kernel_ulong_t)&uvc_quirk_probe_minmax },
	/* Logitech, Webcam C910 */
	{ .match_flags		= USB_DEVICE_ID_MATCH_DEVICE
				| USB_DEVICE_ID_MATCH_INT_INFO,
	  .idVendor		= 0x046d,
	  .idProduct		= 0x0821,
	  .bInterfaceClass	= USB_CLASS_VIDEO,
	  .bInterfaceSubClass	= 1,
	  .bInterfaceProtocol	= 0,
	  .driver_info		= UVC_INFO_QUIRK(UVC_QUIRK_WAKE_AUTOSUSPEND)},
	/* Logitech, Webcam B910 */
	{ .match_flags		= USB_DEVICE_ID_MATCH_DEVICE
				| USB_DEVICE_ID_MATCH_INT_INFO,
	  .idVendor		= 0x046d,
	  .idProduct		= 0x0823,
	  .bInterfaceClass	= USB_CLASS_VIDEO,
	  .bInterfaceSubClass	= 1,
	  .bInterfaceProtocol	= 0,
	  .driver_info		= UVC_INFO_QUIRK(UVC_QUIRK_WAKE_AUTOSUSPEND)},
	/* Logitech Quickcam Fusion */
	{ .match_flags		= USB_DEVICE_ID_MATCH_DEVICE
				| USB_DEVICE_ID_MATCH_INT_INFO,
	  .idVendor		= 0x046d,
	  .idProduct		= 0x08c1,
	  .bInterfaceClass	= USB_CLASS_VENDOR_SPEC,
	  .bInterfaceSubClass	= 1,
	  .bInterfaceProtocol	= 0 },
	/* Logitech Quickcam Orbit MP */
	{ .match_flags		= USB_DEVICE_ID_MATCH_DEVICE
				| USB_DEVICE_ID_MATCH_INT_INFO,
	  .idVendor		= 0x046d,
	  .idProduct		= 0x08c2,
	  .bInterfaceClass	= USB_CLASS_VENDOR_SPEC,
	  .bInterfaceSubClass	= 1,
	  .bInterfaceProtocol	= 0 },
	/* Logitech Quickcam Pro for Notebook */
	{ .match_flags		= USB_DEVICE_ID_MATCH_DEVICE
				| USB_DEVICE_ID_MATCH_INT_INFO,
	  .idVendor		= 0x046d,
	  .idProduct		= 0x08c3,
	  .bInterfaceClass	= USB_CLASS_VENDOR_SPEC,
	  .bInterfaceSubClass	= 1,
	  .bInterfaceProtocol	= 0 },
	/* Logitech Quickcam Pro 5000 */
	{ .match_flags		= USB_DEVICE_ID_MATCH_DEVICE
				| USB_DEVICE_ID_MATCH_INT_INFO,
	  .idVendor		= 0x046d,
	  .idProduct		= 0x08c5,
	  .bInterfaceClass	= USB_CLASS_VENDOR_SPEC,
	  .bInterfaceSubClass	= 1,
	  .bInterfaceProtocol	= 0 },
	/* Logitech Quickcam OEM Dell Notebook */
	{ .match_flags		= USB_DEVICE_ID_MATCH_DEVICE
				| USB_DEVICE_ID_MATCH_INT_INFO,
	  .idVendor		= 0x046d,
	  .idProduct		= 0x08c6,
	  .bInterfaceClass	= USB_CLASS_VENDOR_SPEC,
	  .bInterfaceSubClass	= 1,
	  .bInterfaceProtocol	= 0 },
	/* Logitech Quickcam OEM Cisco VT Camera II */
	{ .match_flags		= USB_DEVICE_ID_MATCH_DEVICE
				| USB_DEVICE_ID_MATCH_INT_INFO,
	  .idVendor		= 0x046d,
	  .idProduct		= 0x08c7,
	  .bInterfaceClass	= USB_CLASS_VENDOR_SPEC,
	  .bInterfaceSubClass	= 1,
	  .bInterfaceProtocol	= 0 },
	/* Logitech HD Pro Webcam C920 */
	{ .match_flags		= USB_DEVICE_ID_MATCH_DEVICE
				| USB_DEVICE_ID_MATCH_INT_INFO,
	  .idVendor		= 0x046d,
	  .idProduct		= 0x082d,
	  .bInterfaceClass	= USB_CLASS_VIDEO,
	  .bInterfaceSubClass	= 1,
	  .bInterfaceProtocol	= 0,
	  .driver_info		= UVC_INFO_QUIRK(UVC_QUIRK_RESTORE_CTRLS_ON_INIT
					       | UVC_QUIRK_INVALID_DEVICE_SOF) },
	/* Logitech HD Pro Webcam C922 */
	{ .match_flags		= USB_DEVICE_ID_MATCH_DEVICE
				| USB_DEVICE_ID_MATCH_INT_INFO,
	  .idVendor		= 0x046d,
	  .idProduct		= 0x085c,
	  .bInterfaceClass	= USB_CLASS_VIDEO,
	  .bInterfaceSubClass	= 1,
	  .bInterfaceProtocol	= 0,
	  .driver_info		= UVC_INFO_QUIRK(UVC_QUIRK_INVALID_DEVICE_SOF) },
	/* Logitech Rally Bar Huddle */
	{ .match_flags		= USB_DEVICE_ID_MATCH_DEVICE
				| USB_DEVICE_ID_MATCH_INT_INFO,
	  .idVendor		= 0x046d,
	  .idProduct		= 0x087c,
	  .bInterfaceClass	= USB_CLASS_VIDEO,
	  .bInterfaceSubClass	= 1,
	  .bInterfaceProtocol	= 0,
	  .driver_info		= UVC_INFO_QUIRK(UVC_QUIRK_NO_RESET_RESUME) },
	/* Logitech Rally Bar */
	{ .match_flags		= USB_DEVICE_ID_MATCH_DEVICE
				| USB_DEVICE_ID_MATCH_INT_INFO,
	  .idVendor		= 0x046d,
	  .idProduct		= 0x089b,
	  .bInterfaceClass	= USB_CLASS_VIDEO,
	  .bInterfaceSubClass	= 1,
	  .bInterfaceProtocol	= 0,
	  .driver_info		= UVC_INFO_QUIRK(UVC_QUIRK_NO_RESET_RESUME) },
	/* Logitech Rally Bar Mini */
	{ .match_flags		= USB_DEVICE_ID_MATCH_DEVICE
				| USB_DEVICE_ID_MATCH_INT_INFO,
	  .idVendor		= 0x046d,
	  .idProduct		= 0x08d3,
	  .bInterfaceClass	= USB_CLASS_VIDEO,
	  .bInterfaceSubClass	= 1,
	  .bInterfaceProtocol	= 0,
	  .driver_info		= UVC_INFO_QUIRK(UVC_QUIRK_NO_RESET_RESUME) },
	/* Chicony CNF7129 (Asus EEE 100HE) */
	{ .match_flags		= USB_DEVICE_ID_MATCH_DEVICE
				| USB_DEVICE_ID_MATCH_INT_INFO,
	  .idVendor		= 0x04f2,
	  .idProduct		= 0xb071,
	  .bInterfaceClass	= USB_CLASS_VIDEO,
	  .bInterfaceSubClass	= 1,
	  .bInterfaceProtocol	= 0,
	  .driver_info		= UVC_INFO_QUIRK(UVC_QUIRK_RESTRICT_FRAME_RATE) },
	/* Alcor Micro AU3820 (Future Boy PC USB Webcam) */
	{ .match_flags		= USB_DEVICE_ID_MATCH_DEVICE
				| USB_DEVICE_ID_MATCH_INT_INFO,
	  .idVendor		= 0x058f,
	  .idProduct		= 0x3820,
	  .bInterfaceClass	= USB_CLASS_VIDEO,
	  .bInterfaceSubClass	= 1,
	  .bInterfaceProtocol	= 0,
	  .driver_info		= (kernel_ulong_t)&uvc_quirk_probe_minmax },
	/* Dell XPS m1530 */
	{ .match_flags		= USB_DEVICE_ID_MATCH_DEVICE
				| USB_DEVICE_ID_MATCH_INT_INFO,
	  .idVendor		= 0x05a9,
	  .idProduct		= 0x2640,
	  .bInterfaceClass	= USB_CLASS_VIDEO,
	  .bInterfaceSubClass	= 1,
	  .bInterfaceProtocol	= 0,
	  .driver_info		= (kernel_ulong_t)&uvc_quirk_probe_def },
	/* Dell SP2008WFP Monitor */
	{ .match_flags		= USB_DEVICE_ID_MATCH_DEVICE
				| USB_DEVICE_ID_MATCH_INT_INFO,
	  .idVendor		= 0x05a9,
	  .idProduct		= 0x2641,
	  .bInterfaceClass	= USB_CLASS_VIDEO,
	  .bInterfaceSubClass	= 1,
	  .bInterfaceProtocol	= 0,
	  .driver_info		= (kernel_ulong_t)&uvc_quirk_probe_def },
	/* Dell Alienware X51 */
	{ .match_flags		= USB_DEVICE_ID_MATCH_DEVICE
				| USB_DEVICE_ID_MATCH_INT_INFO,
	  .idVendor		= 0x05a9,
	  .idProduct		= 0x2643,
	  .bInterfaceClass	= USB_CLASS_VIDEO,
	  .bInterfaceSubClass	= 1,
	  .bInterfaceProtocol	= 0,
	  .driver_info		= (kernel_ulong_t)&uvc_quirk_probe_def },
	/* Dell Studio Hybrid 140g (OmniVision webcam) */
	{ .match_flags		= USB_DEVICE_ID_MATCH_DEVICE
				| USB_DEVICE_ID_MATCH_INT_INFO,
	  .idVendor		= 0x05a9,
	  .idProduct		= 0x264a,
	  .bInterfaceClass	= USB_CLASS_VIDEO,
	  .bInterfaceSubClass	= 1,
	  .bInterfaceProtocol	= 0,
	  .driver_info		= (kernel_ulong_t)&uvc_quirk_probe_def },
	/* Dell XPS M1330 (OmniVision OV7670 webcam) */
	{ .match_flags		= USB_DEVICE_ID_MATCH_DEVICE
				| USB_DEVICE_ID_MATCH_INT_INFO,
	  .idVendor		= 0x05a9,
	  .idProduct		= 0x7670,
	  .bInterfaceClass	= USB_CLASS_VIDEO,
	  .bInterfaceSubClass	= 1,
	  .bInterfaceProtocol	= 0,
	  .driver_info		= (kernel_ulong_t)&uvc_quirk_probe_def },
	/* Apple Built-In iSight */
	{ .match_flags		= USB_DEVICE_ID_MATCH_DEVICE
				| USB_DEVICE_ID_MATCH_INT_INFO,
	  .idVendor		= 0x05ac,
	  .idProduct		= 0x8501,
	  .bInterfaceClass	= USB_CLASS_VIDEO,
	  .bInterfaceSubClass	= 1,
	  .bInterfaceProtocol	= 0,
	  .driver_info		= UVC_INFO_QUIRK(UVC_QUIRK_PROBE_MINMAX
					| UVC_QUIRK_BUILTIN_ISIGHT) },
	/* Apple FaceTime HD Camera (Built-In) */
	{ .match_flags		= USB_DEVICE_ID_MATCH_DEVICE
				| USB_DEVICE_ID_MATCH_INT_INFO,
	  .idVendor		= 0x05ac,
	  .idProduct		= 0x8514,
	  .bInterfaceClass	= USB_CLASS_VIDEO,
	  .bInterfaceSubClass	= 1,
	  .bInterfaceProtocol	= 0,
	  .driver_info		= (kernel_ulong_t)&uvc_quirk_probe_def },
	/* Apple Built-In iSight via iBridge */
	{ .match_flags		= USB_DEVICE_ID_MATCH_DEVICE
				| USB_DEVICE_ID_MATCH_INT_INFO,
	  .idVendor		= 0x05ac,
	  .idProduct		= 0x8600,
	  .bInterfaceClass	= USB_CLASS_VIDEO,
	  .bInterfaceSubClass	= 1,
	  .bInterfaceProtocol	= 0,
	  .driver_info		= (kernel_ulong_t)&uvc_quirk_probe_def },
	/* Foxlink ("HP Webcam" on HP Mini 5103) */
	{ .match_flags		= USB_DEVICE_ID_MATCH_DEVICE
				| USB_DEVICE_ID_MATCH_INT_INFO,
	  .idVendor		= 0x05c8,
	  .idProduct		= 0x0403,
	  .bInterfaceClass	= USB_CLASS_VIDEO,
	  .bInterfaceSubClass	= 1,
	  .bInterfaceProtocol	= 0,
	  .driver_info		= (kernel_ulong_t)&uvc_quirk_fix_bandwidth },
	/* Genesys Logic USB 2.0 PC Camera */
	{ .match_flags		= USB_DEVICE_ID_MATCH_DEVICE
				| USB_DEVICE_ID_MATCH_INT_INFO,
	  .idVendor		= 0x05e3,
	  .idProduct		= 0x0505,
	  .bInterfaceClass	= USB_CLASS_VIDEO,
	  .bInterfaceSubClass	= 1,
	  .bInterfaceProtocol	= 0,
	  .driver_info		= (kernel_ulong_t)&uvc_quirk_stream_no_fid },
	/* Hercules Classic Silver */
	{ .match_flags		= USB_DEVICE_ID_MATCH_DEVICE
				| USB_DEVICE_ID_MATCH_INT_INFO,
	  .idVendor		= 0x06f8,
	  .idProduct		= 0x300c,
	  .bInterfaceClass	= USB_CLASS_VIDEO,
	  .bInterfaceSubClass	= 1,
	  .bInterfaceProtocol	= 0,
	  .driver_info		= (kernel_ulong_t)&uvc_quirk_fix_bandwidth },
	/* ViMicro Vega */
	{ .match_flags		= USB_DEVICE_ID_MATCH_DEVICE
				| USB_DEVICE_ID_MATCH_INT_INFO,
	  .idVendor		= 0x0ac8,
	  .idProduct		= 0x332d,
	  .bInterfaceClass	= USB_CLASS_VIDEO,
	  .bInterfaceSubClass	= 1,
	  .bInterfaceProtocol	= 0,
	  .driver_info		= (kernel_ulong_t)&uvc_quirk_fix_bandwidth },
	/* ViMicro - Minoru3D */
	{ .match_flags		= USB_DEVICE_ID_MATCH_DEVICE
				| USB_DEVICE_ID_MATCH_INT_INFO,
	  .idVendor		= 0x0ac8,
	  .idProduct		= 0x3410,
	  .bInterfaceClass	= USB_CLASS_VIDEO,
	  .bInterfaceSubClass	= 1,
	  .bInterfaceProtocol	= 0,
	  .driver_info		= (kernel_ulong_t)&uvc_quirk_fix_bandwidth },
	/* ViMicro Venus - Minoru3D */
	{ .match_flags		= USB_DEVICE_ID_MATCH_DEVICE
				| USB_DEVICE_ID_MATCH_INT_INFO,
	  .idVendor		= 0x0ac8,
	  .idProduct		= 0x3420,
	  .bInterfaceClass	= USB_CLASS_VIDEO,
	  .bInterfaceSubClass	= 1,
	  .bInterfaceProtocol	= 0,
	  .driver_info		= (kernel_ulong_t)&uvc_quirk_fix_bandwidth },
	/* Ophir Optronics - SPCAM 620U */
	{ .match_flags		= USB_DEVICE_ID_MATCH_DEVICE
				| USB_DEVICE_ID_MATCH_INT_INFO,
	  .idVendor		= 0x0bd3,
	  .idProduct		= 0x0555,
	  .bInterfaceClass	= USB_CLASS_VIDEO,
	  .bInterfaceSubClass	= 1,
	  .bInterfaceProtocol	= 0,
	  .driver_info		= (kernel_ulong_t)&uvc_quirk_probe_minmax },
	/* Sonix Technology Co. Ltd. - 292A IPC AR0330 */
	{ .match_flags		= USB_DEVICE_ID_MATCH_DEVICE
				| USB_DEVICE_ID_MATCH_INT_INFO,
	  .idVendor		= 0x0c45,
	  .idProduct		= 0x6366,
	  .bInterfaceClass	= USB_CLASS_VIDEO,
	  .bInterfaceSubClass	= 1,
	  .bInterfaceProtocol	= 0,
	  .driver_info		= UVC_INFO_QUIRK(UVC_QUIRK_MJPEG_NO_EOF) },
	/* MT6227 */
	{ .match_flags		= USB_DEVICE_ID_MATCH_DEVICE
				| USB_DEVICE_ID_MATCH_INT_INFO,
	  .idVendor		= 0x0e8d,
	  .idProduct		= 0x0004,
	  .bInterfaceClass	= USB_CLASS_VIDEO,
	  .bInterfaceSubClass	= 1,
	  .bInterfaceProtocol	= 0,
	  .driver_info		= UVC_INFO_QUIRK(UVC_QUIRK_PROBE_MINMAX
					| UVC_QUIRK_PROBE_DEF) },
	/* IMC Networks (Medion Akoya) */
	{ .match_flags		= USB_DEVICE_ID_MATCH_DEVICE
				| USB_DEVICE_ID_MATCH_INT_INFO,
	  .idVendor		= 0x13d3,
	  .idProduct		= 0x5103,
	  .bInterfaceClass	= USB_CLASS_VIDEO,
	  .bInterfaceSubClass	= 1,
	  .bInterfaceProtocol	= 0,
	  .driver_info		= (kernel_ulong_t)&uvc_quirk_stream_no_fid },
	/* JMicron USB2.0 XGA WebCam */
	{ .match_flags		= USB_DEVICE_ID_MATCH_DEVICE
				| USB_DEVICE_ID_MATCH_INT_INFO,
	  .idVendor		= 0x152d,
	  .idProduct		= 0x0310,
	  .bInterfaceClass	= USB_CLASS_VIDEO,
	  .bInterfaceSubClass	= 1,
	  .bInterfaceProtocol	= 0,
	  .driver_info		= (kernel_ulong_t)&uvc_quirk_probe_minmax },
	/* Kurokesu C1 PRO */
	{ .match_flags		= USB_DEVICE_ID_MATCH_DEVICE
				| USB_DEVICE_ID_MATCH_INT_INFO,
	  .idVendor		= 0x16d0,
	  .idProduct		= 0x0ed1,
	  .bInterfaceClass	= USB_CLASS_VIDEO,
	  .bInterfaceSubClass	= 1,
	  .bInterfaceProtocol	= 0,
	  .driver_info		= UVC_INFO_QUIRK(UVC_QUIRK_MJPEG_NO_EOF) },
	/* Syntek (HP Spartan) */
	{ .match_flags		= USB_DEVICE_ID_MATCH_DEVICE
				| USB_DEVICE_ID_MATCH_INT_INFO,
	  .idVendor		= 0x174f,
	  .idProduct		= 0x5212,
	  .bInterfaceClass	= USB_CLASS_VIDEO,
	  .bInterfaceSubClass	= 1,
	  .bInterfaceProtocol	= 0,
	  .driver_info		= (kernel_ulong_t)&uvc_quirk_stream_no_fid },
	/* Syntek (Samsung Q310) */
	{ .match_flags		= USB_DEVICE_ID_MATCH_DEVICE
				| USB_DEVICE_ID_MATCH_INT_INFO,
	  .idVendor		= 0x174f,
	  .idProduct		= 0x5931,
	  .bInterfaceClass	= USB_CLASS_VIDEO,
	  .bInterfaceSubClass	= 1,
	  .bInterfaceProtocol	= 0,
	  .driver_info		= (kernel_ulong_t)&uvc_quirk_stream_no_fid },
	/* Syntek (Packard Bell EasyNote MX52 */
	{ .match_flags		= USB_DEVICE_ID_MATCH_DEVICE
				| USB_DEVICE_ID_MATCH_INT_INFO,
	  .idVendor		= 0x174f,
	  .idProduct		= 0x8a12,
	  .bInterfaceClass	= USB_CLASS_VIDEO,
	  .bInterfaceSubClass	= 1,
	  .bInterfaceProtocol	= 0,
	  .driver_info		= (kernel_ulong_t)&uvc_quirk_stream_no_fid },
	/* Syntek (Asus F9SG) */
	{ .match_flags		= USB_DEVICE_ID_MATCH_DEVICE
				| USB_DEVICE_ID_MATCH_INT_INFO,
	  .idVendor		= 0x174f,
	  .idProduct		= 0x8a31,
	  .bInterfaceClass	= USB_CLASS_VIDEO,
	  .bInterfaceSubClass	= 1,
	  .bInterfaceProtocol	= 0,
	  .driver_info		= (kernel_ulong_t)&uvc_quirk_stream_no_fid },
	/* Syntek (Asus U3S) */
	{ .match_flags		= USB_DEVICE_ID_MATCH_DEVICE
				| USB_DEVICE_ID_MATCH_INT_INFO,
	  .idVendor		= 0x174f,
	  .idProduct		= 0x8a33,
	  .bInterfaceClass	= USB_CLASS_VIDEO,
	  .bInterfaceSubClass	= 1,
	  .bInterfaceProtocol	= 0,
	  .driver_info		= (kernel_ulong_t)&uvc_quirk_stream_no_fid },
	/* Syntek (JAOtech Smart Terminal) */
	{ .match_flags		= USB_DEVICE_ID_MATCH_DEVICE
				| USB_DEVICE_ID_MATCH_INT_INFO,
	  .idVendor		= 0x174f,
	  .idProduct		= 0x8a34,
	  .bInterfaceClass	= USB_CLASS_VIDEO,
	  .bInterfaceSubClass	= 1,
	  .bInterfaceProtocol	= 0,
	  .driver_info		= (kernel_ulong_t)&uvc_quirk_stream_no_fid },
	/* Miricle 307K */
	{ .match_flags		= USB_DEVICE_ID_MATCH_DEVICE
				| USB_DEVICE_ID_MATCH_INT_INFO,
	  .idVendor		= 0x17dc,
	  .idProduct		= 0x0202,
	  .bInterfaceClass	= USB_CLASS_VIDEO,
	  .bInterfaceSubClass	= 1,
	  .bInterfaceProtocol	= 0,
	  .driver_info		= (kernel_ulong_t)&uvc_quirk_stream_no_fid },
	/* Lenovo Thinkpad SL400/SL500 */
	{ .match_flags		= USB_DEVICE_ID_MATCH_DEVICE
				| USB_DEVICE_ID_MATCH_INT_INFO,
	  .idVendor		= 0x17ef,
	  .idProduct		= 0x480b,
	  .bInterfaceClass	= USB_CLASS_VIDEO,
	  .bInterfaceSubClass	= 1,
	  .bInterfaceProtocol	= 0,
	  .driver_info		= (kernel_ulong_t)&uvc_quirk_stream_no_fid },
	/* Aveo Technology USB 2.0 Camera */
	{ .match_flags		= USB_DEVICE_ID_MATCH_DEVICE
				| USB_DEVICE_ID_MATCH_INT_INFO,
	  .idVendor		= 0x1871,
	  .idProduct		= 0x0306,
	  .bInterfaceClass	= USB_CLASS_VIDEO,
	  .bInterfaceSubClass	= 1,
	  .bInterfaceProtocol	= 0,
	  .driver_info		= UVC_INFO_QUIRK(UVC_QUIRK_PROBE_MINMAX
					| UVC_QUIRK_PROBE_EXTRAFIELDS) },
	/* Aveo Technology USB 2.0 Camera (Tasco USB Microscope) */
	{ .match_flags		= USB_DEVICE_ID_MATCH_DEVICE
				| USB_DEVICE_ID_MATCH_INT_INFO,
	  .idVendor		= 0x1871,
	  .idProduct		= 0x0516,
	  .bInterfaceClass	= USB_CLASS_VENDOR_SPEC,
	  .bInterfaceSubClass	= 1,
	  .bInterfaceProtocol	= 0 },
	/* Ecamm Pico iMage */
	{ .match_flags		= USB_DEVICE_ID_MATCH_DEVICE
				| USB_DEVICE_ID_MATCH_INT_INFO,
	  .idVendor		= 0x18cd,
	  .idProduct		= 0xcafe,
	  .bInterfaceClass	= USB_CLASS_VIDEO,
	  .bInterfaceSubClass	= 1,
	  .bInterfaceProtocol	= 0,
	  .driver_info		= UVC_INFO_QUIRK(UVC_QUIRK_PROBE_EXTRAFIELDS) },
	/* Manta MM-353 Plako */
	{ .match_flags		= USB_DEVICE_ID_MATCH_DEVICE
				| USB_DEVICE_ID_MATCH_INT_INFO,
	  .idVendor		= 0x18ec,
	  .idProduct		= 0x3188,
	  .bInterfaceClass	= USB_CLASS_VIDEO,
	  .bInterfaceSubClass	= 1,
	  .bInterfaceProtocol	= 0,
	  .driver_info		= (kernel_ulong_t)&uvc_quirk_probe_minmax },
	/* FSC WebCam V30S */
	{ .match_flags		= USB_DEVICE_ID_MATCH_DEVICE
				| USB_DEVICE_ID_MATCH_INT_INFO,
	  .idVendor		= 0x18ec,
	  .idProduct		= 0x3288,
	  .bInterfaceClass	= USB_CLASS_VIDEO,
	  .bInterfaceSubClass	= 1,
	  .bInterfaceProtocol	= 0,
	  .driver_info		= (kernel_ulong_t)&uvc_quirk_probe_minmax },
	/* Arkmicro unbranded */
	{ .match_flags		= USB_DEVICE_ID_MATCH_DEVICE
				| USB_DEVICE_ID_MATCH_INT_INFO,
	  .idVendor		= 0x18ec,
	  .idProduct		= 0x3290,
	  .bInterfaceClass	= USB_CLASS_VIDEO,
	  .bInterfaceSubClass	= 1,
	  .bInterfaceProtocol	= 0,
	  .driver_info		= (kernel_ulong_t)&uvc_quirk_probe_def },
	/* The Imaging Source USB CCD cameras */
	{ .match_flags		= USB_DEVICE_ID_MATCH_DEVICE
				| USB_DEVICE_ID_MATCH_INT_INFO,
	  .idVendor		= 0x199e,
	  .idProduct		= 0x8102,
	  .bInterfaceClass	= USB_CLASS_VENDOR_SPEC,
	  .bInterfaceSubClass	= 1,
	  .bInterfaceProtocol	= 0 },
	/* Bodelin ProScopeHR */
	{ .match_flags		= USB_DEVICE_ID_MATCH_DEVICE
				| USB_DEVICE_ID_MATCH_DEV_HI
				| USB_DEVICE_ID_MATCH_INT_INFO,
	  .idVendor		= 0x19ab,
	  .idProduct		= 0x1000,
	  .bcdDevice_hi		= 0x0126,
	  .bInterfaceClass	= USB_CLASS_VIDEO,
	  .bInterfaceSubClass	= 1,
	  .bInterfaceProtocol	= 0,
	  .driver_info		= UVC_INFO_QUIRK(UVC_QUIRK_STATUS_INTERVAL) },
	/* MSI StarCam 370i */
	{ .match_flags		= USB_DEVICE_ID_MATCH_DEVICE
				| USB_DEVICE_ID_MATCH_INT_INFO,
	  .idVendor		= 0x1b3b,
	  .idProduct		= 0x2951,
	  .bInterfaceClass	= USB_CLASS_VIDEO,
	  .bInterfaceSubClass	= 1,
	  .bInterfaceProtocol	= 0,
	  .driver_info		= (kernel_ulong_t)&uvc_quirk_probe_minmax },
	/* Generalplus Technology Inc. 808 Camera */
	{ .match_flags		= USB_DEVICE_ID_MATCH_DEVICE
				| USB_DEVICE_ID_MATCH_INT_INFO,
	  .idVendor		= 0x1b3f,
	  .idProduct		= 0x2002,
	  .bInterfaceClass	= USB_CLASS_VIDEO,
	  .bInterfaceSubClass	= 1,
	  .bInterfaceProtocol	= 0,
	  .driver_info		= (kernel_ulong_t)&uvc_quirk_probe_minmax },
	/* Shenzhen Aoni Electronic Co.,Ltd 2K FHD camera */
	{ .match_flags		= USB_DEVICE_ID_MATCH_DEVICE
				| USB_DEVICE_ID_MATCH_INT_INFO,
	  .idVendor		= 0x1bcf,
	  .idProduct		= 0x0b40,
	  .bInterfaceClass	= USB_CLASS_VIDEO,
	  .bInterfaceSubClass	= 1,
	  .bInterfaceProtocol	= 0,
	  .driver_info		= (kernel_ulong_t)&(const struct uvc_device_info){
		.uvc_version = 0x010a,
	  } },
	/* SiGma Micro USB Web Camera */
	{ .match_flags		= USB_DEVICE_ID_MATCH_DEVICE
				| USB_DEVICE_ID_MATCH_INT_INFO,
	  .idVendor		= 0x1c4f,
	  .idProduct		= 0x3000,
	  .bInterfaceClass	= USB_CLASS_VIDEO,
	  .bInterfaceSubClass	= 1,
	  .bInterfaceProtocol	= 0,
	  .driver_info		= UVC_INFO_QUIRK(UVC_QUIRK_PROBE_MINMAX
					| UVC_QUIRK_IGNORE_SELECTOR_UNIT) },
	/* Actions Microelectronics Co. Display capture-UVC05 */
	{ .match_flags		= USB_DEVICE_ID_MATCH_DEVICE
				| USB_DEVICE_ID_MATCH_INT_INFO,
	  .idVendor		= 0x1de1,
	  .idProduct		= 0xf105,
	  .bInterfaceClass	= USB_CLASS_VIDEO,
	  .bInterfaceSubClass	= 1,
	  .bInterfaceProtocol	= 0,
	  .driver_info		= UVC_INFO_QUIRK(UVC_QUIRK_DISABLE_AUTOSUSPEND) },
	/* NXP Semiconductors IR VIDEO */
	{ .match_flags		= USB_DEVICE_ID_MATCH_DEVICE
				| USB_DEVICE_ID_MATCH_INT_INFO,
	  .idVendor		= 0x1fc9,
	  .idProduct		= 0x009b,
	  .bInterfaceClass	= USB_CLASS_VIDEO,
	  .bInterfaceSubClass	= 1,
	  .bInterfaceProtocol	= 0,
	  .driver_info		= (kernel_ulong_t)&uvc_quirk_probe_minmax },
	/* Oculus VR Positional Tracker DK2 */
	{ .match_flags		= USB_DEVICE_ID_MATCH_DEVICE
				| USB_DEVICE_ID_MATCH_INT_INFO,
	  .idVendor		= 0x2833,
	  .idProduct		= 0x0201,
	  .bInterfaceClass	= USB_CLASS_VIDEO,
	  .bInterfaceSubClass	= 1,
	  .bInterfaceProtocol	= 0,
	  .driver_info		= (kernel_ulong_t)&uvc_quirk_force_y8 },
	/* Oculus VR Rift Sensor */
	{ .match_flags		= USB_DEVICE_ID_MATCH_DEVICE
				| USB_DEVICE_ID_MATCH_INT_INFO,
	  .idVendor		= 0x2833,
	  .idProduct		= 0x0211,
	  .bInterfaceClass	= USB_CLASS_VENDOR_SPEC,
	  .bInterfaceSubClass	= 1,
	  .bInterfaceProtocol	= 0,
	  .driver_info		= (kernel_ulong_t)&uvc_quirk_force_y8 },
	/* GEO Semiconductor GC6500 */
	{ .match_flags		= USB_DEVICE_ID_MATCH_DEVICE
				| USB_DEVICE_ID_MATCH_INT_INFO,
	  .idVendor		= 0x29fe,
	  .idProduct		= 0x4d53,
	  .bInterfaceClass	= USB_CLASS_VIDEO,
	  .bInterfaceSubClass	= 1,
	  .bInterfaceProtocol	= 0,
	  .driver_info		= UVC_INFO_QUIRK(UVC_QUIRK_FORCE_BPP) },
	/* Insta360 Link */
	{ .match_flags		= USB_DEVICE_ID_MATCH_DEVICE
				| USB_DEVICE_ID_MATCH_INT_INFO,
	  .idVendor		= 0x2e1a,
	  .idProduct		= 0x4c01,
	  .bInterfaceClass	= USB_CLASS_VIDEO,
	  .bInterfaceSubClass	= 1,
	  .bInterfaceProtocol	= 0,
	  .driver_info		= UVC_INFO_QUIRK(UVC_QUIRK_DISABLE_AUTOSUSPEND) },
	/* Intel D410/ASR depth camera */
	{ .match_flags		= USB_DEVICE_ID_MATCH_DEVICE
				| USB_DEVICE_ID_MATCH_INT_INFO,
	  .idVendor		= 0x8086,
	  .idProduct		= 0x0ad2,
	  .bInterfaceClass	= USB_CLASS_VIDEO,
	  .bInterfaceSubClass	= 1,
	  .bInterfaceProtocol	= 0,
	  .driver_info		= UVC_INFO_META(V4L2_META_FMT_D4XX) },
	/* Intel D415/ASRC depth camera */
	{ .match_flags		= USB_DEVICE_ID_MATCH_DEVICE
				| USB_DEVICE_ID_MATCH_INT_INFO,
	  .idVendor		= 0x8086,
	  .idProduct		= 0x0ad3,
	  .bInterfaceClass	= USB_CLASS_VIDEO,
	  .bInterfaceSubClass	= 1,
	  .bInterfaceProtocol	= 0,
	  .driver_info		= UVC_INFO_META(V4L2_META_FMT_D4XX) },
	/* Intel D430/AWG depth camera */
	{ .match_flags		= USB_DEVICE_ID_MATCH_DEVICE
				| USB_DEVICE_ID_MATCH_INT_INFO,
	  .idVendor		= 0x8086,
	  .idProduct		= 0x0ad4,
	  .bInterfaceClass	= USB_CLASS_VIDEO,
	  .bInterfaceSubClass	= 1,
	  .bInterfaceProtocol	= 0,
	  .driver_info		= UVC_INFO_META(V4L2_META_FMT_D4XX) },
	/* Intel RealSense D4M */
	{ .match_flags		= USB_DEVICE_ID_MATCH_DEVICE
				| USB_DEVICE_ID_MATCH_INT_INFO,
	  .idVendor		= 0x8086,
	  .idProduct		= 0x0b03,
	  .bInterfaceClass	= USB_CLASS_VIDEO,
	  .bInterfaceSubClass	= 1,
	  .bInterfaceProtocol	= 0,
	  .driver_info		= UVC_INFO_META(V4L2_META_FMT_D4XX) },
	/* Intel D435/AWGC depth camera */
	{ .match_flags		= USB_DEVICE_ID_MATCH_DEVICE
				| USB_DEVICE_ID_MATCH_INT_INFO,
	  .idVendor		= 0x8086,
	  .idProduct		= 0x0b07,
	  .bInterfaceClass	= USB_CLASS_VIDEO,
	  .bInterfaceSubClass	= 1,
	  .bInterfaceProtocol	= 0,
	  .driver_info		= UVC_INFO_META(V4L2_META_FMT_D4XX) },
	/* Intel D435i depth camera */
	{ .match_flags		= USB_DEVICE_ID_MATCH_DEVICE
				| USB_DEVICE_ID_MATCH_INT_INFO,
	  .idVendor		= 0x8086,
	  .idProduct		= 0x0b3a,
	  .bInterfaceClass	= USB_CLASS_VIDEO,
	  .bInterfaceSubClass	= 1,
	  .bInterfaceProtocol	= 0,
	  .driver_info		= UVC_INFO_META(V4L2_META_FMT_D4XX) },
	/* Intel D405 Depth Camera */
	{ .match_flags		= USB_DEVICE_ID_MATCH_DEVICE
				| USB_DEVICE_ID_MATCH_INT_INFO,
	  .idVendor		= 0x8086,
	  .idProduct		= 0x0b5b,
	  .bInterfaceClass	= USB_CLASS_VIDEO,
	  .bInterfaceSubClass	= 1,
	  .bInterfaceProtocol	= 0,
	  .driver_info		= UVC_INFO_META(V4L2_META_FMT_D4XX) },
	/* Intel D455 Depth Camera */
	{ .match_flags		= USB_DEVICE_ID_MATCH_DEVICE
				| USB_DEVICE_ID_MATCH_INT_INFO,
	  .idVendor		= 0x8086,
	  .idProduct		= 0x0b5c,
	  .bInterfaceClass	= USB_CLASS_VIDEO,
	  .bInterfaceSubClass	= 1,
	  .bInterfaceProtocol	= 0,
	  .driver_info		= UVC_INFO_META(V4L2_META_FMT_D4XX) },
	/* Intel D421 Depth Module */
	{ .match_flags		= USB_DEVICE_ID_MATCH_DEVICE
				| USB_DEVICE_ID_MATCH_INT_INFO,
	  .idVendor		= 0x8086,
	  .idProduct		= 0x1155,
	  .bInterfaceClass	= USB_CLASS_VIDEO,
	  .bInterfaceSubClass	= 1,
	  .bInterfaceProtocol	= 0,
	  .driver_info		= UVC_INFO_META(V4L2_META_FMT_D4XX) },
	/* Generic USB Video Class */
	{ USB_INTERFACE_INFO(USB_CLASS_VIDEO, 1, UVC_PC_PROTOCOL_UNDEFINED) },
	{ USB_INTERFACE_INFO(USB_CLASS_VIDEO, 1, UVC_PC_PROTOCOL_15) },
	{}
};

MODULE_DEVICE_TABLE(usb, uvc_ids);

static struct usb_driver uvc_driver = {
	.name		= "uvcvideo",
	.probe		= uvc_probe,
	.disconnect	= uvc_disconnect,
	.suspend	= uvc_suspend,
	.resume		= uvc_resume,
	.reset_resume	= uvc_reset_resume,
	.id_table	= uvc_ids,
	.supports_autosuspend = 1,
};

static int __init uvc_init(void)
{
	int ret;

	uvc_debugfs_init();

	ret = usb_register(&uvc_driver);
	if (ret < 0) {
		uvc_debugfs_cleanup();
		return ret;
	}

	return 0;
}

static void __exit uvc_cleanup(void)
{
	usb_deregister(&uvc_driver);
	uvc_debugfs_cleanup();
}

module_init(uvc_init);
module_exit(uvc_cleanup);

MODULE_AUTHOR(DRIVER_AUTHOR);
MODULE_DESCRIPTION(DRIVER_DESC);
MODULE_LICENSE("GPL");
MODULE_VERSION(DRIVER_VERSION);
<|MERGE_RESOLUTION|>--- conflicted
+++ resolved
@@ -2249,12 +2249,7 @@
 
 	/* Parse the associated GPIOs. */
 	ret = uvc_gpio_parse(dev);
-<<<<<<< HEAD
-	if (ret < 0) {
-		uvc_dbg(dev, PROBE, "Unable to parse UVC GPIOs\n");
-=======
 	if (ret < 0)
->>>>>>> 25bf10be
 		goto error;
 
 	dev_info(&dev->udev->dev, "Found UVC %u.%02x device %s (%04x:%04x)\n",
