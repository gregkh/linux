--- conflicted
+++ resolved
@@ -298,25 +298,6 @@
 	 * offsets are needed, as planes 2 and 3 always have identical
 	 * strides.
 	 */
-<<<<<<< HEAD
-	crop = *vsp1_rwpf_get_crop(rpf, rpf->entity.config);
-
-	/*
-	 * Partition Algorithm Control
-	 *
-	 * The partition algorithm can split this frame into multiple
-	 * slices. We must scale our partition window based on the pipe
-	 * configuration to match the destination partition window.
-	 * To achieve this, we adjust our crop to provide a 'sub-crop'
-	 * matching the expected partition window. Only 'left' and
-	 * 'width' need to be adjusted.
-	 */
-	if (pipe->partitions > 1) {
-		crop.width = pipe->partition->rpf[rpf->entity.index].width;
-		crop.left += pipe->partition->rpf[rpf->entity.index].left;
-	}
-=======
->>>>>>> a6ad5510
 
 	if (pipe->interlaced) {
 		crop.height = round_down(crop.height / 2, fmtinfo->vsub);
@@ -372,10 +353,6 @@
 			  struct v4l2_rect *window)
 {
 	struct vsp1_rwpf *rpf = to_rwpf(&entity->subdev);
-<<<<<<< HEAD
-
-	partition->rpf[rpf->entity.index] = *window;
-=======
 	struct v4l2_rect *rpf_rect = &partition->rpf[rpf->entity.index];
 
 	/*
@@ -393,7 +370,6 @@
 		rpf_rect->width = window->width;
 		rpf_rect->left += window->left;
 	}
->>>>>>> a6ad5510
 }
 
 static const struct vsp1_entity_operations rpf_entity_ops = {
