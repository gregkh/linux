// SPDX-License-Identifier: GPL-2.0
/*
 * Copyright 2020-2021 NXP
 */

#include <linux/init.h>
#include <linux/interconnect.h>
#include <linux/ioctl.h>
#include <linux/list.h>
#include <linux/kernel.h>
#include <linux/module.h>
#include <linux/pm_runtime.h>
#include <linux/videodev2.h>
#include <media/v4l2-device.h>
#include <media/v4l2-event.h>
#include <media/v4l2-mem2mem.h>
#include <media/v4l2-ioctl.h>
#include <media/videobuf2-v4l2.h>
#include <media/videobuf2-dma-contig.h>
#include <media/videobuf2-vmalloc.h>
#include "vpu.h"
#include "vpu_core.h"
#include "vpu_v4l2.h"
#include "vpu_msgs.h"
#include "vpu_helpers.h"

void vpu_inst_lock(struct vpu_inst *inst)
{
	mutex_lock(&inst->lock);
}

void vpu_inst_unlock(struct vpu_inst *inst)
{
	mutex_unlock(&inst->lock);
}

dma_addr_t vpu_get_vb_phy_addr(struct vb2_buffer *vb, u32 plane_no)
{
	if (plane_no >= vb->num_planes)
		return 0;
	return vb2_dma_contig_plane_dma_addr(vb, plane_no) +
			vb->planes[plane_no].data_offset;
}

unsigned int vpu_get_vb_length(struct vb2_buffer *vb, u32 plane_no)
{
	if (plane_no >= vb->num_planes)
		return 0;
	return vb2_plane_size(vb, plane_no) - vb->planes[plane_no].data_offset;
}

void vpu_set_buffer_state(struct vb2_v4l2_buffer *vbuf, unsigned int state)
{
	struct vpu_vb2_buffer *vpu_buf = to_vpu_vb2_buffer(vbuf);

	vpu_buf->state = state;
}

unsigned int vpu_get_buffer_state(struct vb2_v4l2_buffer *vbuf)
{
	struct vpu_vb2_buffer *vpu_buf = to_vpu_vb2_buffer(vbuf);

	return vpu_buf->state;
}

void vpu_v4l2_set_error(struct vpu_inst *inst)
{
	vpu_inst_lock(inst);
	dev_err(inst->dev, "some error occurs in codec\n");
	if (inst->fh.m2m_ctx) {
		vb2_queue_error(v4l2_m2m_get_src_vq(inst->fh.m2m_ctx));
		vb2_queue_error(v4l2_m2m_get_dst_vq(inst->fh.m2m_ctx));
	}
	vpu_inst_unlock(inst);
}

int vpu_notify_eos(struct vpu_inst *inst)
{
	static const struct v4l2_event ev = {
		.id = 0,
		.type = V4L2_EVENT_EOS
	};

	vpu_trace(inst->dev, "[%d]\n", inst->id);
	v4l2_event_queue_fh(&inst->fh, &ev);

	return 0;
}

int vpu_notify_source_change(struct vpu_inst *inst)
{
	static const struct v4l2_event ev = {
		.id = 0,
		.type = V4L2_EVENT_SOURCE_CHANGE,
		.u.src_change.changes = V4L2_EVENT_SRC_CH_RESOLUTION
	};

	vpu_trace(inst->dev, "[%d]\n", inst->id);
	v4l2_event_queue_fh(&inst->fh, &ev);
	return 0;
}

int vpu_set_last_buffer_dequeued(struct vpu_inst *inst, bool eos)
{
	struct vb2_queue *q;

	if (!inst || !inst->fh.m2m_ctx)
		return -EINVAL;

	q = v4l2_m2m_get_dst_vq(inst->fh.m2m_ctx);
	if (!list_empty(&q->done_list))
		return -EINVAL;

	if (q->last_buffer_dequeued)
		return 0;
	vpu_trace(inst->dev, "last buffer dequeued\n");
	q->last_buffer_dequeued = true;
	wake_up(&q->done_wq);
	if (eos)
		vpu_notify_eos(inst);
	return 0;
}

bool vpu_is_source_empty(struct vpu_inst *inst)
{
	struct v4l2_m2m_buffer *buf = NULL;

	if (!inst->fh.m2m_ctx)
		return true;
	v4l2_m2m_for_each_src_buf(inst->fh.m2m_ctx, buf) {
		if (vpu_get_buffer_state(&buf->vb) == VPU_BUF_STATE_IDLE)
			return false;
	}
	return true;
}

static int vpu_init_format(struct vpu_inst *inst, struct vpu_format *fmt)
{
	const struct vpu_format *info;

	info = vpu_helper_find_format(inst, fmt->type, fmt->pixfmt);
	if (!info) {
		info = vpu_helper_enum_format(inst, fmt->type, 0);
		if (!info)
			return -EINVAL;
	}
	memcpy(fmt, info, sizeof(*fmt));

	return 0;
}

static int vpu_calc_fmt_bytesperline(struct v4l2_format *f, struct vpu_format *fmt)
{
	struct v4l2_pix_format_mplane *pixmp = &f->fmt.pix_mp;
	int i;

	if (fmt->flags & V4L2_FMT_FLAG_COMPRESSED) {
		for (i = 0; i < fmt->comp_planes; i++)
			fmt->bytesperline[i] = 0;
		return 0;
	}
	if (pixmp->num_planes == fmt->comp_planes) {
		for (i = 0; i < fmt->comp_planes; i++)
			fmt->bytesperline[i] = pixmp->plane_fmt[i].bytesperline;
		return 0;
	}
	if (pixmp->num_planes > 1)
		return -EINVAL;

	/*amphion vpu only support nv12 and nv12 tiled,
	 * so the bytesperline of luma and chroma should be same
	 */
	for (i = 0; i < fmt->comp_planes; i++)
		fmt->bytesperline[i] = pixmp->plane_fmt[0].bytesperline;

	return 0;
}

static int vpu_calc_fmt_sizeimage(struct vpu_inst *inst, struct vpu_format *fmt)
{
	u32 stride = 1;
	int i;

	if (!(fmt->flags & V4L2_FMT_FLAG_COMPRESSED)) {
		const struct vpu_core_resources *res = vpu_get_resource(inst);

		if (res)
			stride = res->stride;
	}

	for (i = 0; i < fmt->comp_planes; i++) {
		fmt->sizeimage[i] = vpu_helper_get_plane_size(fmt->pixfmt,
							      fmt->width,
							      fmt->height,
							      i,
							      stride,
							      fmt->field != V4L2_FIELD_NONE ? 1 : 0,
							      &fmt->bytesperline[i]);
		fmt->sizeimage[i] = max_t(u32, fmt->sizeimage[i], PAGE_SIZE);
		if (fmt->flags & V4L2_FMT_FLAG_COMPRESSED) {
			fmt->sizeimage[i] = clamp_val(fmt->sizeimage[i], SZ_128K, SZ_8M);
			fmt->bytesperline[i] = 0;
		}
	}

	return 0;
}

u32 vpu_get_fmt_plane_size(struct vpu_format *fmt, u32 plane_no)
{
	u32 size;
	int i;

	if (plane_no >= fmt->mem_planes)
		return 0;

	if (fmt->comp_planes == fmt->mem_planes)
		return fmt->sizeimage[plane_no];
	if (plane_no < fmt->mem_planes - 1)
		return fmt->sizeimage[plane_no];

	size = fmt->sizeimage[plane_no];
	for (i = fmt->mem_planes; i < fmt->comp_planes; i++)
		size += fmt->sizeimage[i];

	return size;
}

int vpu_try_fmt_common(struct vpu_inst *inst, struct v4l2_format *f, struct vpu_format *fmt)
{
	struct v4l2_pix_format_mplane *pixmp = &f->fmt.pix_mp;
	int i;
	int ret;

	fmt->pixfmt = pixmp->pixelformat;
	fmt->type = f->type;
	ret = vpu_init_format(inst, fmt);
	if (ret < 0)
		return ret;

	fmt->width = pixmp->width;
	fmt->height = pixmp->height;
	if (fmt->width)
		fmt->width = vpu_helper_valid_frame_width(inst, fmt->width);
	if (fmt->height)
		fmt->height = vpu_helper_valid_frame_height(inst, fmt->height);
	fmt->field = pixmp->field == V4L2_FIELD_ANY ? V4L2_FIELD_NONE : pixmp->field;
	vpu_calc_fmt_bytesperline(f, fmt);
	vpu_calc_fmt_sizeimage(inst, fmt);
	if ((fmt->flags & V4L2_FMT_FLAG_COMPRESSED) && pixmp->plane_fmt[0].sizeimage)
		fmt->sizeimage[0] = clamp_val(pixmp->plane_fmt[0].sizeimage, SZ_128K, SZ_8M);

	pixmp->pixelformat = fmt->pixfmt;
	pixmp->width = fmt->width;
	pixmp->height = fmt->height;
	pixmp->flags = fmt->flags;
	pixmp->num_planes = fmt->mem_planes;
	pixmp->field = fmt->field;
	memset(pixmp->reserved, 0, sizeof(pixmp->reserved));
	for (i = 0; i < pixmp->num_planes; i++) {
		pixmp->plane_fmt[i].bytesperline = fmt->bytesperline[i];
		pixmp->plane_fmt[i].sizeimage = vpu_get_fmt_plane_size(fmt, i);
		memset(pixmp->plane_fmt[i].reserved, 0, sizeof(pixmp->plane_fmt[i].reserved));
	}

	return 0;
}

static bool vpu_check_ready(struct vpu_inst *inst, u32 type)
{
	if (!inst)
		return false;
	if (inst->state == VPU_CODEC_STATE_DEINIT || inst->id < 0)
		return false;
	if (!inst->ops->check_ready)
		return true;
	return call_vop(inst, check_ready, type);
}

int vpu_process_output_buffer(struct vpu_inst *inst)
{
	struct v4l2_m2m_buffer *buf = NULL;
	struct vb2_v4l2_buffer *vbuf = NULL;

	if (!inst || !inst->fh.m2m_ctx)
		return -EINVAL;

	if (!vpu_check_ready(inst, inst->out_format.type))
		return -EINVAL;

	v4l2_m2m_for_each_src_buf(inst->fh.m2m_ctx, buf) {
		vbuf = &buf->vb;
		if (vpu_get_buffer_state(vbuf) == VPU_BUF_STATE_IDLE)
			break;
		vbuf = NULL;
	}

	if (!vbuf)
		return -EINVAL;

	dev_dbg(inst->dev, "[%d]frame id = %d / %d\n",
		inst->id, vbuf->sequence, inst->sequence);
	return call_vop(inst, process_output, &vbuf->vb2_buf);
}

int vpu_process_capture_buffer(struct vpu_inst *inst)
{
	struct v4l2_m2m_buffer *buf = NULL;
	struct vb2_v4l2_buffer *vbuf = NULL;

	if (!inst || !inst->fh.m2m_ctx)
		return -EINVAL;

	if (!vpu_check_ready(inst, inst->cap_format.type))
		return -EINVAL;

	v4l2_m2m_for_each_dst_buf(inst->fh.m2m_ctx, buf) {
		vbuf = &buf->vb;
		if (vpu_get_buffer_state(vbuf) == VPU_BUF_STATE_IDLE)
			break;
		vbuf = NULL;
	}
	if (!vbuf)
		return -EINVAL;

	return call_vop(inst, process_capture, &vbuf->vb2_buf);
}

struct vb2_v4l2_buffer *vpu_next_src_buf(struct vpu_inst *inst)
{
	struct vb2_v4l2_buffer *src_buf = NULL;
<<<<<<< HEAD

	if (!inst->fh.m2m_ctx)
		return NULL;

=======

	if (!inst->fh.m2m_ctx)
		return NULL;

>>>>>>> 98817289
	src_buf = v4l2_m2m_next_src_buf(inst->fh.m2m_ctx);
	if (!src_buf || vpu_get_buffer_state(src_buf) == VPU_BUF_STATE_IDLE)
		return NULL;

	while (vpu_vb_is_codecconfig(src_buf)) {
		v4l2_m2m_src_buf_remove(inst->fh.m2m_ctx);
		vpu_set_buffer_state(src_buf, VPU_BUF_STATE_IDLE);
		v4l2_m2m_buf_done(src_buf, VB2_BUF_STATE_DONE);

		src_buf = v4l2_m2m_next_src_buf(inst->fh.m2m_ctx);
		if (!src_buf || vpu_get_buffer_state(src_buf) == VPU_BUF_STATE_IDLE)
			return NULL;
	}

	return src_buf;
}

void vpu_skip_frame(struct vpu_inst *inst, int count)
{
	struct vb2_v4l2_buffer *src_buf;
	enum vb2_buffer_state state;
	int i = 0;

	if (count <= 0 || !inst->fh.m2m_ctx)
		return;

	while (i < count) {
		src_buf = v4l2_m2m_src_buf_remove(inst->fh.m2m_ctx);
		if (!src_buf || vpu_get_buffer_state(src_buf) == VPU_BUF_STATE_IDLE)
			return;
		if (vpu_get_buffer_state(src_buf) == VPU_BUF_STATE_DECODED)
			state = VB2_BUF_STATE_DONE;
		else
			state = VB2_BUF_STATE_ERROR;
		i++;
		vpu_set_buffer_state(src_buf, VPU_BUF_STATE_IDLE);
		v4l2_m2m_buf_done(src_buf, state);
	}
}

struct vb2_v4l2_buffer *vpu_find_buf_by_sequence(struct vpu_inst *inst, u32 type, u32 sequence)
{
	struct v4l2_m2m_buffer *buf = NULL;
	struct vb2_v4l2_buffer *vbuf = NULL;

	if (!inst || !inst->fh.m2m_ctx)
		return NULL;

	if (V4L2_TYPE_IS_OUTPUT(type)) {
		v4l2_m2m_for_each_src_buf(inst->fh.m2m_ctx, buf) {
			vbuf = &buf->vb;
			if (vbuf->sequence == sequence)
				break;
			vbuf = NULL;
		}
	} else {
		v4l2_m2m_for_each_dst_buf(inst->fh.m2m_ctx, buf) {
			vbuf = &buf->vb;
			if (vbuf->sequence == sequence)
				break;
			vbuf = NULL;
		}
	}

	return vbuf;
}

struct vb2_v4l2_buffer *vpu_find_buf_by_idx(struct vpu_inst *inst, u32 type, u32 idx)
{
	struct v4l2_m2m_buffer *buf = NULL;
	struct vb2_v4l2_buffer *vbuf = NULL;

	if (!inst || !inst->fh.m2m_ctx)
		return NULL;

	if (V4L2_TYPE_IS_OUTPUT(type)) {
		v4l2_m2m_for_each_src_buf(inst->fh.m2m_ctx, buf) {
			vbuf = &buf->vb;
			if (vbuf->vb2_buf.index == idx)
				break;
			vbuf = NULL;
		}
	} else {
		v4l2_m2m_for_each_dst_buf(inst->fh.m2m_ctx, buf) {
			vbuf = &buf->vb;
			if (vbuf->vb2_buf.index == idx)
				break;
			vbuf = NULL;
		}
	}

	return vbuf;
}

int vpu_get_num_buffers(struct vpu_inst *inst, u32 type)
{
	struct vb2_queue *q;

	if (!inst || !inst->fh.m2m_ctx)
		return -EINVAL;

	if (V4L2_TYPE_IS_OUTPUT(type))
		q = v4l2_m2m_get_src_vq(inst->fh.m2m_ctx);
	else
		q = v4l2_m2m_get_dst_vq(inst->fh.m2m_ctx);

	return q->num_buffers;
}

static void vpu_m2m_device_run(void *priv)
{
}

static void vpu_m2m_job_abort(void *priv)
{
	struct vpu_inst *inst = priv;
	struct v4l2_m2m_ctx *m2m_ctx = inst->fh.m2m_ctx;

	v4l2_m2m_job_finish(m2m_ctx->m2m_dev, m2m_ctx);
}

static const struct v4l2_m2m_ops vpu_m2m_ops = {
	.device_run = vpu_m2m_device_run,
	.job_abort = vpu_m2m_job_abort
};

static int vpu_vb2_queue_setup(struct vb2_queue *vq,
			       unsigned int *buf_count,
			       unsigned int *plane_count,
			       unsigned int psize[],
			       struct device *allocators[])
{
	struct vpu_inst *inst = vb2_get_drv_priv(vq);
	struct vpu_format *cur_fmt;
	int i;

	cur_fmt = vpu_get_format(inst, vq->type);

	if (*plane_count) {
		if (*plane_count != cur_fmt->mem_planes)
			return -EINVAL;
		for (i = 0; i < cur_fmt->mem_planes; i++) {
			if (psize[i] < vpu_get_fmt_plane_size(cur_fmt, i))
				return -EINVAL;
		}
		return 0;
	}

	if (V4L2_TYPE_IS_OUTPUT(vq->type))
		*buf_count = max_t(unsigned int, *buf_count, inst->min_buffer_out);
	else
		*buf_count = max_t(unsigned int, *buf_count, inst->min_buffer_cap);
	*plane_count = cur_fmt->mem_planes;
	for (i = 0; i < cur_fmt->mem_planes; i++)
		psize[i] = vpu_get_fmt_plane_size(cur_fmt, i);

	if (V4L2_TYPE_IS_OUTPUT(vq->type) && inst->state == VPU_CODEC_STATE_SEEK) {
		vpu_trace(inst->dev, "reinit when VIDIOC_REQBUFS(OUTPUT, 0)\n");
		call_void_vop(inst, release);
	}

	if (V4L2_TYPE_IS_OUTPUT(vq->type) && inst->state == VPU_CODEC_STATE_SEEK) {
		vpu_trace(inst->dev, "reinit when VIDIOC_REQBUFS(OUTPUT, 0)\n");
		call_void_vop(inst, release);
	}

	return 0;
}

static int vpu_vb2_buf_init(struct vb2_buffer *vb)
{
	struct vb2_v4l2_buffer *vbuf = to_vb2_v4l2_buffer(vb);

	vpu_set_buffer_state(vbuf, VPU_BUF_STATE_IDLE);
	return 0;
}

static int vpu_vb2_buf_out_validate(struct vb2_buffer *vb)
{
	struct vb2_v4l2_buffer *vbuf = to_vb2_v4l2_buffer(vb);

	vbuf->field = V4L2_FIELD_NONE;

	return 0;
}

static int vpu_vb2_buf_prepare(struct vb2_buffer *vb)
{
	struct vpu_inst *inst = vb2_get_drv_priv(vb->vb2_queue);
	struct vb2_v4l2_buffer *vbuf = to_vb2_v4l2_buffer(vb);
	struct vpu_format *cur_fmt;
	u32 i;

	cur_fmt = vpu_get_format(inst, vb->type);
	for (i = 0; i < cur_fmt->mem_planes; i++) {
		if (vpu_get_vb_length(vb, i) < vpu_get_fmt_plane_size(cur_fmt, i)) {
			dev_dbg(inst->dev, "[%d] %s buf[%d] is invalid\n",
				inst->id, vpu_type_name(vb->type), vb->index);
			vpu_set_buffer_state(vbuf, VPU_BUF_STATE_ERROR);
		}
	}

	return 0;
}

static void vpu_vb2_buf_finish(struct vb2_buffer *vb)
{
	struct vb2_v4l2_buffer *vbuf = to_vb2_v4l2_buffer(vb);
	struct vpu_inst *inst = vb2_get_drv_priv(vb->vb2_queue);
	struct vb2_queue *q = vb->vb2_queue;

	if (vbuf->flags & V4L2_BUF_FLAG_LAST)
		vpu_notify_eos(inst);

	if (list_empty(&q->done_list))
		call_void_vop(inst, on_queue_empty, q->type);
}

void vpu_vb2_buffers_return(struct vpu_inst *inst, unsigned int type, enum vb2_buffer_state state)
{
	struct vb2_v4l2_buffer *buf;

	if (V4L2_TYPE_IS_OUTPUT(type)) {
		while ((buf = v4l2_m2m_src_buf_remove(inst->fh.m2m_ctx))) {
			vpu_set_buffer_state(buf, VPU_BUF_STATE_IDLE);
			v4l2_m2m_buf_done(buf, state);
		}
	} else {
		while ((buf = v4l2_m2m_dst_buf_remove(inst->fh.m2m_ctx))) {
			vpu_set_buffer_state(buf, VPU_BUF_STATE_IDLE);
			v4l2_m2m_buf_done(buf, state);
		}
	}
}

static int vpu_vb2_start_streaming(struct vb2_queue *q, unsigned int count)
{
	struct vpu_inst *inst = vb2_get_drv_priv(q);
	struct vpu_format *fmt = vpu_get_format(inst, q->type);
	int ret;

	vpu_inst_unlock(inst);
	ret = vpu_inst_register(inst);
	vpu_inst_lock(inst);
	if (ret) {
		vpu_vb2_buffers_return(inst, q->type, VB2_BUF_STATE_QUEUED);
		return ret;
	}

	vpu_trace(inst->dev, "[%d] %s %c%c%c%c %dx%d %u(%u) %u(%u) %u(%u) %d\n",
		  inst->id, vpu_type_name(q->type),
		  fmt->pixfmt,
		  fmt->pixfmt >> 8,
		  fmt->pixfmt >> 16,
		  fmt->pixfmt >> 24,
		  fmt->width, fmt->height,
		  fmt->sizeimage[0], fmt->bytesperline[0],
		  fmt->sizeimage[1], fmt->bytesperline[1],
		  fmt->sizeimage[2], fmt->bytesperline[2],
		  q->num_buffers);
	vb2_clear_last_buffer_dequeued(q);
	ret = call_vop(inst, start, q->type);
	if (ret)
		vpu_vb2_buffers_return(inst, q->type, VB2_BUF_STATE_QUEUED);

	return ret;
}

static void vpu_vb2_stop_streaming(struct vb2_queue *q)
{
	struct vpu_inst *inst = vb2_get_drv_priv(q);

	vpu_trace(inst->dev, "[%d] %s\n", inst->id, vpu_type_name(q->type));

	call_void_vop(inst, stop, q->type);
	vpu_vb2_buffers_return(inst, q->type, VB2_BUF_STATE_ERROR);
	if (V4L2_TYPE_IS_OUTPUT(q->type))
		inst->sequence = 0;
}

static void vpu_vb2_buf_queue(struct vb2_buffer *vb)
{
	struct vb2_v4l2_buffer *vbuf = to_vb2_v4l2_buffer(vb);
	struct vpu_inst *inst = vb2_get_drv_priv(vb->vb2_queue);

	if (V4L2_TYPE_IS_OUTPUT(vb->type))
		vbuf->sequence = inst->sequence++;

	v4l2_m2m_buf_queue(inst->fh.m2m_ctx, vbuf);
	vpu_process_output_buffer(inst);
	vpu_process_capture_buffer(inst);
}

static const struct vb2_ops vpu_vb2_ops = {
	.queue_setup        = vpu_vb2_queue_setup,
	.buf_init           = vpu_vb2_buf_init,
	.buf_out_validate   = vpu_vb2_buf_out_validate,
	.buf_prepare        = vpu_vb2_buf_prepare,
	.buf_finish         = vpu_vb2_buf_finish,
	.start_streaming    = vpu_vb2_start_streaming,
	.stop_streaming     = vpu_vb2_stop_streaming,
	.buf_queue          = vpu_vb2_buf_queue,
	.wait_prepare       = vb2_ops_wait_prepare,
	.wait_finish        = vb2_ops_wait_finish,
};

static int vpu_m2m_queue_init(void *priv, struct vb2_queue *src_vq, struct vb2_queue *dst_vq)
{
	struct vpu_inst *inst = priv;
	int ret;

	src_vq->type = V4L2_BUF_TYPE_VIDEO_OUTPUT_MPLANE;
	inst->out_format.type = src_vq->type;
	src_vq->io_modes = VB2_MMAP | VB2_DMABUF;
	src_vq->timestamp_flags = V4L2_BUF_FLAG_TIMESTAMP_COPY;
	src_vq->ops = &vpu_vb2_ops;
	src_vq->mem_ops = &vb2_dma_contig_memops;
	if (inst->type == VPU_CORE_TYPE_DEC && inst->use_stream_buffer)
		src_vq->mem_ops = &vb2_vmalloc_memops;
	src_vq->drv_priv = inst;
	src_vq->buf_struct_size = sizeof(struct vpu_vb2_buffer);
	src_vq->min_buffers_needed = 1;
	src_vq->dev = inst->vpu->dev;
	src_vq->lock = &inst->lock;
	ret = vb2_queue_init(src_vq);
	if (ret)
		return ret;

	dst_vq->type = V4L2_BUF_TYPE_VIDEO_CAPTURE_MPLANE;
	inst->cap_format.type = dst_vq->type;
	dst_vq->io_modes = VB2_MMAP | VB2_DMABUF;
	dst_vq->timestamp_flags = V4L2_BUF_FLAG_TIMESTAMP_COPY;
	dst_vq->ops = &vpu_vb2_ops;
	dst_vq->mem_ops = &vb2_dma_contig_memops;
	if (inst->type == VPU_CORE_TYPE_ENC && inst->use_stream_buffer)
		dst_vq->mem_ops = &vb2_vmalloc_memops;
	dst_vq->drv_priv = inst;
	dst_vq->buf_struct_size = sizeof(struct vpu_vb2_buffer);
	dst_vq->min_buffers_needed = 1;
	dst_vq->dev = inst->vpu->dev;
	dst_vq->lock = &inst->lock;
	ret = vb2_queue_init(dst_vq);
	if (ret) {
		vb2_queue_release(src_vq);
		return ret;
	}

	return 0;
}

static int vpu_v4l2_release(struct vpu_inst *inst)
{
	vpu_trace(inst->vpu->dev, "%p\n", inst);

	vpu_release_core(inst->core);
	put_device(inst->dev);

	if (inst->workqueue) {
		cancel_work_sync(&inst->msg_work);
		destroy_workqueue(inst->workqueue);
		inst->workqueue = NULL;
	}

	v4l2_ctrl_handler_free(&inst->ctrl_handler);
	mutex_destroy(&inst->lock);
	v4l2_fh_del(&inst->fh);
	v4l2_fh_exit(&inst->fh);

	call_void_vop(inst, cleanup);

	return 0;
}

int vpu_v4l2_open(struct file *file, struct vpu_inst *inst)
{
	struct vpu_dev *vpu = video_drvdata(file);
	struct vpu_func *func;
	int ret = 0;

	if (!inst || !inst->ops)
		return -EINVAL;

	if (inst->type == VPU_CORE_TYPE_ENC)
		func = &vpu->encoder;
	else
		func = &vpu->decoder;

	atomic_set(&inst->ref_count, 0);
	vpu_inst_get(inst);
	inst->vpu = vpu;
	inst->core = vpu_request_core(vpu, inst->type);
	if (inst->core)
		inst->dev = get_device(inst->core->dev);
	mutex_init(&inst->lock);
	INIT_LIST_HEAD(&inst->cmd_q);
	inst->id = VPU_INST_NULL_ID;
	inst->release = vpu_v4l2_release;
	inst->pid = current->pid;
	inst->tgid = current->tgid;
	inst->min_buffer_cap = 2;
	inst->min_buffer_out = 2;
	v4l2_fh_init(&inst->fh, func->vfd);
	v4l2_fh_add(&inst->fh);

	ret = call_vop(inst, ctrl_init);
	if (ret)
		goto error;

	inst->fh.m2m_ctx = v4l2_m2m_ctx_init(func->m2m_dev, inst, vpu_m2m_queue_init);
	if (IS_ERR(inst->fh.m2m_ctx)) {
		dev_err(vpu->dev, "v4l2_m2m_ctx_init fail\n");
		ret = PTR_ERR(inst->fh.m2m_ctx);
		goto error;
	}

	inst->fh.ctrl_handler = &inst->ctrl_handler;
	file->private_data = &inst->fh;
	inst->state = VPU_CODEC_STATE_DEINIT;
	inst->workqueue = alloc_ordered_workqueue("vpu_inst", WQ_MEM_RECLAIM);
	if (inst->workqueue) {
		INIT_WORK(&inst->msg_work, vpu_inst_run_work);
		ret = kfifo_init(&inst->msg_fifo,
				 inst->msg_buffer,
				 rounddown_pow_of_two(sizeof(inst->msg_buffer)));
		if (ret) {
			destroy_workqueue(inst->workqueue);
			inst->workqueue = NULL;
		}
	}
	vpu_trace(vpu->dev, "tgid = %d, pid = %d, type = %s, inst = %p\n",
		  inst->tgid, inst->pid, vpu_core_type_desc(inst->type), inst);

	return 0;
error:
	vpu_inst_put(inst);
	return ret;
}

int vpu_v4l2_close(struct file *file)
{
	struct vpu_dev *vpu = video_drvdata(file);
	struct vpu_inst *inst = to_inst(file);

	vpu_trace(vpu->dev, "tgid = %d, pid = %d, inst = %p\n", inst->tgid, inst->pid, inst);

	vpu_inst_lock(inst);
	if (inst->fh.m2m_ctx) {
		v4l2_m2m_ctx_release(inst->fh.m2m_ctx);
		inst->fh.m2m_ctx = NULL;
	}
	call_void_vop(inst, release);
	vpu_inst_unlock(inst);

	vpu_inst_unregister(inst);
	vpu_inst_put(inst);

	return 0;
}

int vpu_add_func(struct vpu_dev *vpu, struct vpu_func *func)
{
	struct video_device *vfd;
	int ret;

	if (!vpu || !func)
		return -EINVAL;

	if (func->vfd)
		return 0;

	func->m2m_dev = v4l2_m2m_init(&vpu_m2m_ops);
	if (IS_ERR(func->m2m_dev)) {
		dev_err(vpu->dev, "v4l2_m2m_init fail\n");
		func->vfd = NULL;
		return PTR_ERR(func->m2m_dev);
	}

	vfd = video_device_alloc();
	if (!vfd) {
		v4l2_m2m_release(func->m2m_dev);
		dev_err(vpu->dev, "alloc vpu decoder video device fail\n");
		return -ENOMEM;
	}
	vfd->release = video_device_release;
	vfd->vfl_dir = VFL_DIR_M2M;
	vfd->v4l2_dev = &vpu->v4l2_dev;
	vfd->device_caps = V4L2_CAP_VIDEO_M2M_MPLANE | V4L2_CAP_STREAMING;
	if (func->type == VPU_CORE_TYPE_ENC) {
		strscpy(vfd->name, "amphion-vpu-encoder", sizeof(vfd->name));
		vfd->fops = venc_get_fops();
		vfd->ioctl_ops = venc_get_ioctl_ops();
	} else {
		strscpy(vfd->name, "amphion-vpu-decoder", sizeof(vfd->name));
		vfd->fops = vdec_get_fops();
		vfd->ioctl_ops = vdec_get_ioctl_ops();
	}

	ret = video_register_device(vfd, VFL_TYPE_VIDEO, -1);
	if (ret) {
		video_device_release(vfd);
		v4l2_m2m_release(func->m2m_dev);
		return ret;
	}
	video_set_drvdata(vfd, vpu);
	func->vfd = vfd;

	ret = v4l2_m2m_register_media_controller(func->m2m_dev, func->vfd, func->function);
	if (ret) {
		v4l2_m2m_release(func->m2m_dev);
		func->m2m_dev = NULL;
		video_unregister_device(func->vfd);
		func->vfd = NULL;
		return ret;
	}

	return 0;
}

void vpu_remove_func(struct vpu_func *func)
{
	if (!func)
		return;

	if (func->m2m_dev) {
		v4l2_m2m_unregister_media_controller(func->m2m_dev);
		v4l2_m2m_release(func->m2m_dev);
		func->m2m_dev = NULL;
	}
	if (func->vfd) {
		video_unregister_device(func->vfd);
		func->vfd = NULL;
	}
}<|MERGE_RESOLUTION|>--- conflicted
+++ resolved
@@ -329,17 +329,10 @@
 struct vb2_v4l2_buffer *vpu_next_src_buf(struct vpu_inst *inst)
 {
 	struct vb2_v4l2_buffer *src_buf = NULL;
-<<<<<<< HEAD
 
 	if (!inst->fh.m2m_ctx)
 		return NULL;
 
-=======
-
-	if (!inst->fh.m2m_ctx)
-		return NULL;
-
->>>>>>> 98817289
 	src_buf = v4l2_m2m_next_src_buf(inst->fh.m2m_ctx);
 	if (!src_buf || vpu_get_buffer_state(src_buf) == VPU_BUF_STATE_IDLE)
 		return NULL;
@@ -495,11 +488,6 @@
 	*plane_count = cur_fmt->mem_planes;
 	for (i = 0; i < cur_fmt->mem_planes; i++)
 		psize[i] = vpu_get_fmt_plane_size(cur_fmt, i);
-
-	if (V4L2_TYPE_IS_OUTPUT(vq->type) && inst->state == VPU_CODEC_STATE_SEEK) {
-		vpu_trace(inst->dev, "reinit when VIDIOC_REQBUFS(OUTPUT, 0)\n");
-		call_void_vop(inst, release);
-	}
 
 	if (V4L2_TYPE_IS_OUTPUT(vq->type) && inst->state == VPU_CODEC_STATE_SEEK) {
 		vpu_trace(inst->dev, "reinit when VIDIOC_REQBUFS(OUTPUT, 0)\n");
