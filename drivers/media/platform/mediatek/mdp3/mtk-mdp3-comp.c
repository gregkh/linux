// SPDX-License-Identifier: GPL-2.0-only
/*
 * Copyright (c) 2022 MediaTek Inc.
 * Author: Ping-Hsun Wu <ping-hsun.wu@mediatek.com>
 */

#include <linux/clk.h>
#include <linux/of_platform.h>
#include <linux/of_address.h>
#include <linux/pm_runtime.h>
#include "mtk-mdp3-cfg.h"
#include "mtk-mdp3-comp.h"
#include "mtk-mdp3-core.h"
#include "mtk-mdp3-regs.h"

#include "mdp_reg_rdma.h"
#include "mdp_reg_ccorr.h"
#include "mdp_reg_rsz.h"
#include "mdp_reg_wrot.h"
#include "mdp_reg_wdma.h"

static u32 mdp_comp_alias_id[MDP_COMP_TYPE_COUNT];
static int p_id;

static inline const struct mdp_platform_config *
__get_plat_cfg(const struct mdp_comp_ctx *ctx)
{
	if (!ctx)
		return NULL;

	return ctx->comp->mdp_dev->mdp_data->mdp_cfg;
}

static s64 get_comp_flag(const struct mdp_comp_ctx *ctx)
{
	const struct mdp_platform_config *mdp_cfg = __get_plat_cfg(ctx);
	u32 rdma0, rsz1;

	rdma0 = mdp_cfg_get_id_inner(ctx->comp->mdp_dev, MDP_COMP_RDMA0);
	rsz1 = mdp_cfg_get_id_inner(ctx->comp->mdp_dev, MDP_COMP_RSZ1);
	if (!rdma0 || !rsz1)
		return MDP_COMP_NONE;

	if (mdp_cfg && mdp_cfg->rdma_rsz1_sram_sharing)
		if (ctx->comp->inner_id == rdma0)
			return BIT(rdma0) | BIT(rsz1);

	return BIT(ctx->comp->inner_id);
}

static int init_rdma(struct mdp_comp_ctx *ctx, struct mdp_cmdq_cmd *cmd)
{
	const struct mdp_platform_config *mdp_cfg = __get_plat_cfg(ctx);
	phys_addr_t base = ctx->comp->reg_base;
	u8 subsys_id = ctx->comp->subsys_id;
	s32 rdma0;

	rdma0 = mdp_cfg_get_id_inner(ctx->comp->mdp_dev, MDP_COMP_RDMA0);
	if (!rdma0)
		return -EINVAL;

	if (mdp_cfg && mdp_cfg->rdma_support_10bit) {
		struct mdp_comp *prz1 = ctx->comp->mdp_dev->comp[MDP_COMP_RSZ1];

		/* Disable RSZ1 */
		if (ctx->comp->inner_id == rdma0 && prz1)
			MM_REG_WRITE(cmd, subsys_id, prz1->reg_base, PRZ_ENABLE,
				     0x0, BIT(0));
	}

	/* Reset RDMA */
	MM_REG_WRITE(cmd, subsys_id, base, MDP_RDMA_RESET, BIT(0), BIT(0));
	MM_REG_POLL(cmd, subsys_id, base, MDP_RDMA_MON_STA_1, BIT(8), BIT(8));
	MM_REG_WRITE(cmd, subsys_id, base, MDP_RDMA_RESET, 0x0, BIT(0));
	return 0;
}

static int config_rdma_frame(struct mdp_comp_ctx *ctx,
			     struct mdp_cmdq_cmd *cmd,
			     const struct v4l2_rect *compose)
{
	const struct mdp_platform_config *mdp_cfg = __get_plat_cfg(ctx);
	u32 colorformat = ctx->input->buffer.format.colorformat;
	bool block10bit = MDP_COLOR_IS_10BIT_PACKED(colorformat);
	bool en_ufo = MDP_COLOR_IS_UFP(colorformat);
	phys_addr_t base = ctx->comp->reg_base;
	u8 subsys_id = ctx->comp->subsys_id;
	u32 reg = 0;

	if (mdp_cfg && mdp_cfg->rdma_support_10bit) {
		if (block10bit)
			MM_REG_WRITE(cmd, subsys_id, base,
				     MDP_RDMA_RESV_DUMMY_0, 0x7, 0x7);
		else
			MM_REG_WRITE(cmd, subsys_id, base,
				     MDP_RDMA_RESV_DUMMY_0, 0x0, 0x7);
	}

	/* Setup smi control */
	MM_REG_WRITE(cmd, subsys_id, base, MDP_RDMA_GMCIF_CON,
		     (7 <<  4) + //burst type to 8
		     (1 << 16),  //enable pre-ultra
		     0x00030071);

	/* Setup source frame info */
	if (CFG_CHECK(MT8183, p_id))
		reg = CFG_COMP(MT8183, ctx->param, rdma.src_ctrl);
	MM_REG_WRITE(cmd, subsys_id, base, MDP_RDMA_SRC_CON, reg,
		     0x03C8FE0F);

	if (mdp_cfg)
		if (mdp_cfg->rdma_support_10bit && en_ufo) {
			/* Setup source buffer base */
			if (CFG_CHECK(MT8183, p_id))
				reg = CFG_COMP(MT8183, ctx->param, rdma.ufo_dec_y);
			MM_REG_WRITE(cmd, subsys_id,
				     base, MDP_RDMA_UFO_DEC_LENGTH_BASE_Y,
				     reg, 0xFFFFFFFF);
			if (CFG_CHECK(MT8183, p_id))
				reg = CFG_COMP(MT8183, ctx->param, rdma.ufo_dec_c);
			MM_REG_WRITE(cmd, subsys_id,
				     base, MDP_RDMA_UFO_DEC_LENGTH_BASE_C,
				     reg, 0xFFFFFFFF);
			/* Set 10bit source frame pitch */
			if (block10bit) {
				if (CFG_CHECK(MT8183, p_id))
					reg = CFG_COMP(MT8183, ctx->param, rdma.mf_bkgd_in_pxl);
				MM_REG_WRITE(cmd, subsys_id,
					     base, MDP_RDMA_MF_BKGD_SIZE_IN_PXL,
					     reg, 0x001FFFFF);
			}
		}

	if (CFG_CHECK(MT8183, p_id))
		reg = CFG_COMP(MT8183, ctx->param, rdma.control);
	MM_REG_WRITE(cmd, subsys_id, base, MDP_RDMA_CON, reg,
		     0x1110);
	/* Setup source buffer base */
	if (CFG_CHECK(MT8183, p_id))
		reg = CFG_COMP(MT8183, ctx->param, rdma.iova[0]);
	MM_REG_WRITE(cmd, subsys_id, base, MDP_RDMA_SRC_BASE_0, reg,
		     0xFFFFFFFF);
	if (CFG_CHECK(MT8183, p_id))
		reg = CFG_COMP(MT8183, ctx->param, rdma.iova[1]);
	MM_REG_WRITE(cmd, subsys_id, base, MDP_RDMA_SRC_BASE_1, reg,
		     0xFFFFFFFF);
	if (CFG_CHECK(MT8183, p_id))
		reg = CFG_COMP(MT8183, ctx->param, rdma.iova[2]);
	MM_REG_WRITE(cmd, subsys_id, base, MDP_RDMA_SRC_BASE_2, reg,
		     0xFFFFFFFF);
	/* Setup source buffer end */
	if (CFG_CHECK(MT8183, p_id))
		reg = CFG_COMP(MT8183, ctx->param, rdma.iova_end[0]);
	MM_REG_WRITE(cmd, subsys_id, base, MDP_RDMA_SRC_END_0,
		     reg, 0xFFFFFFFF);
	if (CFG_CHECK(MT8183, p_id))
		reg = CFG_COMP(MT8183, ctx->param, rdma.iova_end[1]);
	MM_REG_WRITE(cmd, subsys_id, base, MDP_RDMA_SRC_END_1,
		     reg, 0xFFFFFFFF);
	if (CFG_CHECK(MT8183, p_id))
		reg = CFG_COMP(MT8183, ctx->param, rdma.iova_end[2]);
	MM_REG_WRITE(cmd, subsys_id, base, MDP_RDMA_SRC_END_2,
		     reg, 0xFFFFFFFF);
	/* Setup source frame pitch */
	if (CFG_CHECK(MT8183, p_id))
		reg = CFG_COMP(MT8183, ctx->param, rdma.mf_bkgd);
	MM_REG_WRITE(cmd, subsys_id, base, MDP_RDMA_MF_BKGD_SIZE_IN_BYTE,
		     reg, 0x001FFFFF);
	if (CFG_CHECK(MT8183, p_id))
		reg = CFG_COMP(MT8183, ctx->param, rdma.sf_bkgd);
	MM_REG_WRITE(cmd, subsys_id, base, MDP_RDMA_SF_BKGD_SIZE_IN_BYTE,
		     reg, 0x001FFFFF);
	/* Setup color transform */
	if (CFG_CHECK(MT8183, p_id))
		reg = CFG_COMP(MT8183, ctx->param, rdma.transform);
	MM_REG_WRITE(cmd, subsys_id, base, MDP_RDMA_TRANSFORM_0,
		     reg, 0x0F110000);

	return 0;
}

static int config_rdma_subfrm(struct mdp_comp_ctx *ctx,
			      struct mdp_cmdq_cmd *cmd, u32 index)
{
	const struct mdp_platform_config *mdp_cfg = __get_plat_cfg(ctx);
	u32 colorformat = ctx->input->buffer.format.colorformat;
	bool block10bit = MDP_COLOR_IS_10BIT_PACKED(colorformat);
	bool en_ufo = MDP_COLOR_IS_UFP(colorformat);
	phys_addr_t base = ctx->comp->reg_base;
	u8 subsys_id = ctx->comp->subsys_id;
	u32 csf_l = 0, csf_r = 0;
	u32 reg = 0;

	/* Enable RDMA */
	MM_REG_WRITE(cmd, subsys_id, base, MDP_RDMA_EN, BIT(0), BIT(0));

	/* Set Y pixel offset */
	if (CFG_CHECK(MT8183, p_id))
		reg = CFG_COMP(MT8183, ctx->param, rdma.subfrms[index].offset[0]);
	MM_REG_WRITE(cmd, subsys_id, base, MDP_RDMA_SRC_OFFSET_0,
		     reg, 0xFFFFFFFF);

	/* Set 10bit UFO mode */
	if (mdp_cfg) {
		if (mdp_cfg->rdma_support_10bit && block10bit && en_ufo) {
			if (CFG_CHECK(MT8183, p_id))
				reg = CFG_COMP(MT8183, ctx->param, rdma.subfrms[index].offset_0_p);
			MM_REG_WRITE(cmd, subsys_id, base,
				     MDP_RDMA_SRC_OFFSET_0_P,
				     reg, 0xFFFFFFFF);
		}
	}

	/* Set U pixel offset */
	if (CFG_CHECK(MT8183, p_id))
		reg = CFG_COMP(MT8183, ctx->param, rdma.subfrms[index].offset[1]);
	MM_REG_WRITE(cmd, subsys_id, base, MDP_RDMA_SRC_OFFSET_1,
		     reg, 0xFFFFFFFF);
	/* Set V pixel offset */
	if (CFG_CHECK(MT8183, p_id))
		reg = CFG_COMP(MT8183, ctx->param, rdma.subfrms[index].offset[2]);
	MM_REG_WRITE(cmd, subsys_id, base, MDP_RDMA_SRC_OFFSET_2,
		     reg, 0xFFFFFFFF);
	/* Set source size */
	if (CFG_CHECK(MT8183, p_id))
		reg = CFG_COMP(MT8183, ctx->param, rdma.subfrms[index].src);
	MM_REG_WRITE(cmd, subsys_id, base, MDP_RDMA_MF_SRC_SIZE, reg,
		     0x1FFF1FFF);
	/* Set target size */
	if (CFG_CHECK(MT8183, p_id))
		reg = CFG_COMP(MT8183, ctx->param, rdma.subfrms[index].clip);
	MM_REG_WRITE(cmd, subsys_id, base, MDP_RDMA_MF_CLIP_SIZE,
		     reg, 0x1FFF1FFF);
	/* Set crop offset */
	if (CFG_CHECK(MT8183, p_id))
		reg = CFG_COMP(MT8183, ctx->param, rdma.subfrms[index].clip_ofst);
	MM_REG_WRITE(cmd, subsys_id, base, MDP_RDMA_MF_OFFSET_1,
		     reg, 0x003F001F);

	if (CFG_CHECK(MT8183, p_id)) {
		csf_l = CFG_COMP(MT8183, ctx->param, subfrms[index].in.left);
		csf_r = CFG_COMP(MT8183, ctx->param, subfrms[index].in.right);
	}
	if (mdp_cfg && mdp_cfg->rdma_upsample_repeat_only)
		if ((csf_r - csf_l + 1) > 320)
			MM_REG_WRITE(cmd, subsys_id, base,
				     MDP_RDMA_RESV_DUMMY_0, BIT(2), BIT(2));

	return 0;
}

static int wait_rdma_event(struct mdp_comp_ctx *ctx, struct mdp_cmdq_cmd *cmd)
{
	struct device *dev = &ctx->comp->mdp_dev->pdev->dev;
	phys_addr_t base = ctx->comp->reg_base;
	u8 subsys_id = ctx->comp->subsys_id;

	if (ctx->comp->alias_id == 0)
		MM_REG_WAIT(cmd, ctx->comp->gce_event[MDP_GCE_EVENT_EOF]);
	else
		dev_err(dev, "Do not support RDMA1_DONE event\n");

	/* Disable RDMA */
	MM_REG_WRITE(cmd, subsys_id, base, MDP_RDMA_EN, 0x0, BIT(0));
	return 0;
}

static const struct mdp_comp_ops rdma_ops = {
	.get_comp_flag = get_comp_flag,
	.init_comp = init_rdma,
	.config_frame = config_rdma_frame,
	.config_subfrm = config_rdma_subfrm,
	.wait_comp_event = wait_rdma_event,
};

static int init_rsz(struct mdp_comp_ctx *ctx, struct mdp_cmdq_cmd *cmd)
{
	phys_addr_t base = ctx->comp->reg_base;
	u8 subsys_id = ctx->comp->subsys_id;

	/* Reset RSZ */
	MM_REG_WRITE(cmd, subsys_id, base, PRZ_ENABLE, 0x10000, BIT(16));
	MM_REG_WRITE(cmd, subsys_id, base, PRZ_ENABLE, 0x0, BIT(16));
	/* Enable RSZ */
	MM_REG_WRITE(cmd, subsys_id, base, PRZ_ENABLE, BIT(0), BIT(0));
	return 0;
}

static int config_rsz_frame(struct mdp_comp_ctx *ctx,
			    struct mdp_cmdq_cmd *cmd,
			    const struct v4l2_rect *compose)
{
	phys_addr_t base = ctx->comp->reg_base;
	u8 subsys_id = ctx->comp->subsys_id;
	bool bypass = FALSE;
	u32 reg = 0;

	if (CFG_CHECK(MT8183, p_id))
		bypass = CFG_COMP(MT8183, ctx->param, frame.bypass);

	if (bypass) {
		/* Disable RSZ */
		MM_REG_WRITE(cmd, subsys_id, base, PRZ_ENABLE, 0x0, BIT(0));
		return 0;
	}

	if (CFG_CHECK(MT8183, p_id))
		reg = CFG_COMP(MT8183, ctx->param, rsz.control1);
	MM_REG_WRITE(cmd, subsys_id, base, PRZ_CONTROL_1, reg,
		     0x03FFFDF3);
	if (CFG_CHECK(MT8183, p_id))
		reg = CFG_COMP(MT8183, ctx->param, rsz.control2);
	MM_REG_WRITE(cmd, subsys_id, base, PRZ_CONTROL_2, reg,
		     0x0FFFC290);
	if (CFG_CHECK(MT8183, p_id))
		reg = CFG_COMP(MT8183, ctx->param, rsz.coeff_step_x);
	MM_REG_WRITE(cmd, subsys_id, base, PRZ_HORIZONTAL_COEFF_STEP,
		     reg, 0x007FFFFF);
	if (CFG_CHECK(MT8183, p_id))
		reg = CFG_COMP(MT8183, ctx->param, rsz.coeff_step_y);
	MM_REG_WRITE(cmd, subsys_id, base, PRZ_VERTICAL_COEFF_STEP,
		     reg, 0x007FFFFF);
	return 0;
}

static int config_rsz_subfrm(struct mdp_comp_ctx *ctx,
			     struct mdp_cmdq_cmd *cmd, u32 index)
{
	const struct mdp_platform_config *mdp_cfg = __get_plat_cfg(ctx);
	phys_addr_t base = ctx->comp->reg_base;
	u8 subsys_id = ctx->comp->subsys_id;
	u32 csf_l = 0, csf_r = 0;
	u32 reg = 0;

	if (CFG_CHECK(MT8183, p_id))
		reg = CFG_COMP(MT8183, ctx->param, rsz.subfrms[index].control2);
	MM_REG_WRITE(cmd, subsys_id, base, PRZ_CONTROL_2, reg,
		     0x00003800);
	if (CFG_CHECK(MT8183, p_id))
		reg = CFG_COMP(MT8183, ctx->param, rsz.subfrms[index].src);
	MM_REG_WRITE(cmd, subsys_id, base, PRZ_INPUT_IMAGE, reg,
		     0xFFFFFFFF);

	if (CFG_CHECK(MT8183, p_id)) {
		csf_l = CFG_COMP(MT8183, ctx->param, subfrms[index].in.left);
		csf_r = CFG_COMP(MT8183, ctx->param, subfrms[index].in.right);
	}
	if (mdp_cfg && mdp_cfg->rsz_disable_dcm_small_sample)
		if ((csf_r - csf_l + 1) <= 16)
			MM_REG_WRITE(cmd, subsys_id, base, PRZ_CONTROL_1,
				     BIT(27), BIT(27));

	if (CFG_CHECK(MT8183, p_id))
		reg = CFG_COMP(MT8183, ctx->param, subfrms[index].luma.left);
	MM_REG_WRITE(cmd, subsys_id, base, PRZ_LUMA_HORIZONTAL_INTEGER_OFFSET,
		     reg, 0xFFFF);
	if (CFG_CHECK(MT8183, p_id))
		reg = CFG_COMP(MT8183, ctx->param, subfrms[index].luma.left_subpix);
	MM_REG_WRITE(cmd, subsys_id,
		     base, PRZ_LUMA_HORIZONTAL_SUBPIXEL_OFFSET,
		     reg, 0x1FFFFF);
	if (CFG_CHECK(MT8183, p_id))
		reg = CFG_COMP(MT8183, ctx->param, subfrms[index].luma.top);
	MM_REG_WRITE(cmd, subsys_id, base, PRZ_LUMA_VERTICAL_INTEGER_OFFSET,
		     reg, 0xFFFF);
	if (CFG_CHECK(MT8183, p_id))
		reg = CFG_COMP(MT8183, ctx->param, subfrms[index].luma.top_subpix);
	MM_REG_WRITE(cmd, subsys_id, base, PRZ_LUMA_VERTICAL_SUBPIXEL_OFFSET,
		     reg, 0x1FFFFF);
	if (CFG_CHECK(MT8183, p_id))
		reg = CFG_COMP(MT8183, ctx->param, subfrms[index].chroma.left);
	MM_REG_WRITE(cmd, subsys_id,
		     base, PRZ_CHROMA_HORIZONTAL_INTEGER_OFFSET,
		     reg, 0xFFFF);
	if (CFG_CHECK(MT8183, p_id))
		reg = CFG_COMP(MT8183, ctx->param, subfrms[index].chroma.left_subpix);
	MM_REG_WRITE(cmd, subsys_id,
		     base, PRZ_CHROMA_HORIZONTAL_SUBPIXEL_OFFSET,
		     reg, 0x1FFFFF);

	if (CFG_CHECK(MT8183, p_id))
		reg = CFG_COMP(MT8183, ctx->param, rsz.subfrms[index].clip);
	MM_REG_WRITE(cmd, subsys_id, base, PRZ_OUTPUT_IMAGE, reg,
		     0xFFFFFFFF);

	return 0;
}

static int advance_rsz_subfrm(struct mdp_comp_ctx *ctx,
			      struct mdp_cmdq_cmd *cmd, u32 index)
{
	const struct mdp_platform_config *mdp_cfg = __get_plat_cfg(ctx);

	if (mdp_cfg && mdp_cfg->rsz_disable_dcm_small_sample) {
		phys_addr_t base = ctx->comp->reg_base;
		u8 subsys_id = ctx->comp->subsys_id;
		u32 csf_l = 0, csf_r = 0;

		if (CFG_CHECK(MT8183, p_id)) {
			csf_l = CFG_COMP(MT8183, ctx->param, subfrms[index].in.left);
			csf_r = CFG_COMP(MT8183, ctx->param, subfrms[index].in.right);
		}

		if ((csf_r - csf_l + 1) <= 16)
			MM_REG_WRITE(cmd, subsys_id, base, PRZ_CONTROL_1, 0x0,
				     BIT(27));
	}

	return 0;
}

static const struct mdp_comp_ops rsz_ops = {
	.get_comp_flag = get_comp_flag,
	.init_comp = init_rsz,
	.config_frame = config_rsz_frame,
	.config_subfrm = config_rsz_subfrm,
	.advance_subfrm = advance_rsz_subfrm,
};

static int init_wrot(struct mdp_comp_ctx *ctx, struct mdp_cmdq_cmd *cmd)
{
	phys_addr_t base = ctx->comp->reg_base;
	u8 subsys_id = ctx->comp->subsys_id;

	/* Reset WROT */
	MM_REG_WRITE(cmd, subsys_id, base, VIDO_SOFT_RST, BIT(0), BIT(0));
	MM_REG_POLL(cmd, subsys_id, base, VIDO_SOFT_RST_STAT, BIT(0), BIT(0));
	MM_REG_WRITE(cmd, subsys_id, base, VIDO_SOFT_RST, 0x0, BIT(0));
	MM_REG_POLL(cmd, subsys_id, base, VIDO_SOFT_RST_STAT, 0x0, BIT(0));
	return 0;
}

static int config_wrot_frame(struct mdp_comp_ctx *ctx,
			     struct mdp_cmdq_cmd *cmd,
			     const struct v4l2_rect *compose)
{
	const struct mdp_platform_config *mdp_cfg = __get_plat_cfg(ctx);
	phys_addr_t base = ctx->comp->reg_base;
	u8 subsys_id = ctx->comp->subsys_id;
	u32 reg = 0;

	/* Write frame base address */
	if (CFG_CHECK(MT8183, p_id))
		reg = CFG_COMP(MT8183, ctx->param, wrot.iova[0]);
	MM_REG_WRITE(cmd, subsys_id, base, VIDO_BASE_ADDR, reg,
		     0xFFFFFFFF);
	if (CFG_CHECK(MT8183, p_id))
		reg = CFG_COMP(MT8183, ctx->param, wrot.iova[1]);
	MM_REG_WRITE(cmd, subsys_id, base, VIDO_BASE_ADDR_C, reg,
		     0xFFFFFFFF);
	if (CFG_CHECK(MT8183, p_id))
		reg = CFG_COMP(MT8183, ctx->param, wrot.iova[2]);
	MM_REG_WRITE(cmd, subsys_id, base, VIDO_BASE_ADDR_V, reg,
		     0xFFFFFFFF);
	/* Write frame related registers */
	if (CFG_CHECK(MT8183, p_id))
		reg = CFG_COMP(MT8183, ctx->param, wrot.control);
	MM_REG_WRITE(cmd, subsys_id, base, VIDO_CTRL, reg,
		     0xF131510F);
	/* Write frame Y pitch */
	if (CFG_CHECK(MT8183, p_id))
		reg = CFG_COMP(MT8183, ctx->param, wrot.stride[0]);
	MM_REG_WRITE(cmd, subsys_id, base, VIDO_STRIDE, reg,
		     0x0000FFFF);
	/* Write frame UV pitch */
	if (CFG_CHECK(MT8183, p_id))
		reg = CFG_COMP(MT8183, ctx->param, wrot.stride[1]);
	MM_REG_WRITE(cmd, subsys_id, base, VIDO_STRIDE_C, reg,
		     0xFFFF);
	if (CFG_CHECK(MT8183, p_id))
		reg = CFG_COMP(MT8183, ctx->param, wrot.stride[2]);
	MM_REG_WRITE(cmd, subsys_id, base, VIDO_STRIDE_V, reg,
		     0xFFFF);
	/* Write matrix control */
	if (CFG_CHECK(MT8183, p_id))
		reg = CFG_COMP(MT8183, ctx->param, wrot.mat_ctrl);
	MM_REG_WRITE(cmd, subsys_id, base, VIDO_MAT_CTRL, reg, 0xF3);

	/* Set the fixed ALPHA as 0xFF */
	MM_REG_WRITE(cmd, subsys_id, base, VIDO_DITHER, 0xFF000000,
		     0xFF000000);
	/* Set VIDO_EOL_SEL */
	MM_REG_WRITE(cmd, subsys_id, base, VIDO_RSV_1, BIT(31), BIT(31));
	/* Set VIDO_FIFO_TEST */
	if (CFG_CHECK(MT8183, p_id))
		reg = CFG_COMP(MT8183, ctx->param, wrot.fifo_test);
	if (reg != 0)
		MM_REG_WRITE(cmd, subsys_id, base, VIDO_FIFO_TEST,
			     reg, 0xFFF);
	/* Filter enable */
	if (mdp_cfg && mdp_cfg->wrot_filter_constraint) {
		if (CFG_CHECK(MT8183, p_id))
			reg = CFG_COMP(MT8183, ctx->param, wrot.filter);
		MM_REG_WRITE(cmd, subsys_id, base, VIDO_MAIN_BUF_SIZE,
			     reg, 0x77);
	}

	return 0;
}

static int config_wrot_subfrm(struct mdp_comp_ctx *ctx,
			      struct mdp_cmdq_cmd *cmd, u32 index)
{
	phys_addr_t base = ctx->comp->reg_base;
	u8 subsys_id = ctx->comp->subsys_id;
	u32 reg = 0;

	/* Write Y pixel offset */
	if (CFG_CHECK(MT8183, p_id))
		reg = CFG_COMP(MT8183, ctx->param, wrot.subfrms[index].offset[0]);
	MM_REG_WRITE(cmd, subsys_id, base, VIDO_OFST_ADDR,
		     reg, 0x0FFFFFFF);
	/* Write U pixel offset */
	if (CFG_CHECK(MT8183, p_id))
		reg = CFG_COMP(MT8183, ctx->param, wrot.subfrms[index].offset[1]);
	MM_REG_WRITE(cmd, subsys_id, base, VIDO_OFST_ADDR_C,
		     reg, 0x0FFFFFFF);
	/* Write V pixel offset */
	if (CFG_CHECK(MT8183, p_id))
		reg = CFG_COMP(MT8183, ctx->param, wrot.subfrms[index].offset[2]);
	MM_REG_WRITE(cmd, subsys_id, base, VIDO_OFST_ADDR_V,
		     reg, 0x0FFFFFFF);
	/* Write source size */
	if (CFG_CHECK(MT8183, p_id))
		reg = CFG_COMP(MT8183, ctx->param, wrot.subfrms[index].src);
	MM_REG_WRITE(cmd, subsys_id, base, VIDO_IN_SIZE, reg,
		     0x1FFF1FFF);
	/* Write target size */
	if (CFG_CHECK(MT8183, p_id))
		reg = CFG_COMP(MT8183, ctx->param, wrot.subfrms[index].clip);
	MM_REG_WRITE(cmd, subsys_id, base, VIDO_TAR_SIZE, reg,
		     0x1FFF1FFF);
	if (CFG_CHECK(MT8183, p_id))
		reg = CFG_COMP(MT8183, ctx->param, wrot.subfrms[index].clip_ofst);
	MM_REG_WRITE(cmd, subsys_id, base, VIDO_CROP_OFST, reg,
		     0x1FFF1FFF);

	if (CFG_CHECK(MT8183, p_id))
		reg = CFG_COMP(MT8183, ctx->param, wrot.subfrms[index].main_buf);
	MM_REG_WRITE(cmd, subsys_id, base, VIDO_MAIN_BUF_SIZE,
		     reg, 0x1FFF7F00);

	/* Enable WROT */
	MM_REG_WRITE(cmd, subsys_id, base, VIDO_ROT_EN, BIT(0), BIT(0));

	return 0;
}

static int wait_wrot_event(struct mdp_comp_ctx *ctx, struct mdp_cmdq_cmd *cmd)
{
	const struct mdp_platform_config *mdp_cfg = __get_plat_cfg(ctx);
	struct device *dev = &ctx->comp->mdp_dev->pdev->dev;
	phys_addr_t base = ctx->comp->reg_base;
	u8 subsys_id = ctx->comp->subsys_id;

	if (ctx->comp->alias_id == 0)
		MM_REG_WAIT(cmd, ctx->comp->gce_event[MDP_GCE_EVENT_EOF]);
	else
		dev_err(dev, "Do not support WROT1_DONE event\n");

	if (mdp_cfg && mdp_cfg->wrot_filter_constraint)
		MM_REG_WRITE(cmd, subsys_id, base, VIDO_MAIN_BUF_SIZE, 0x0,
			     0x77);

	/* Disable WROT */
	MM_REG_WRITE(cmd, subsys_id, base, VIDO_ROT_EN, 0x0, BIT(0));

	return 0;
}

static const struct mdp_comp_ops wrot_ops = {
	.get_comp_flag = get_comp_flag,
	.init_comp = init_wrot,
	.config_frame = config_wrot_frame,
	.config_subfrm = config_wrot_subfrm,
	.wait_comp_event = wait_wrot_event,
};

static int init_wdma(struct mdp_comp_ctx *ctx, struct mdp_cmdq_cmd *cmd)
{
	phys_addr_t base = ctx->comp->reg_base;
	u8 subsys_id = ctx->comp->subsys_id;

	/* Reset WDMA */
	MM_REG_WRITE(cmd, subsys_id, base, WDMA_RST, BIT(0), BIT(0));
	MM_REG_POLL(cmd, subsys_id, base, WDMA_FLOW_CTRL_DBG, BIT(0), BIT(0));
	MM_REG_WRITE(cmd, subsys_id, base, WDMA_RST, 0x0, BIT(0));
	return 0;
}

static int config_wdma_frame(struct mdp_comp_ctx *ctx,
			     struct mdp_cmdq_cmd *cmd,
			     const struct v4l2_rect *compose)
{
	phys_addr_t base = ctx->comp->reg_base;
	u8 subsys_id = ctx->comp->subsys_id;
	u32 reg = 0;

	MM_REG_WRITE(cmd, subsys_id, base, WDMA_BUF_CON2, 0x10101050,
		     0xFFFFFFFF);

	/* Setup frame information */
	if (CFG_CHECK(MT8183, p_id))
		reg = CFG_COMP(MT8183, ctx->param, wdma.wdma_cfg);
	MM_REG_WRITE(cmd, subsys_id, base, WDMA_CFG, reg,
		     0x0F01B8F0);
	/* Setup frame base address */
	if (CFG_CHECK(MT8183, p_id))
		reg = CFG_COMP(MT8183, ctx->param, wdma.iova[0]);
	MM_REG_WRITE(cmd, subsys_id, base, WDMA_DST_ADDR, reg,
		     0xFFFFFFFF);
	if (CFG_CHECK(MT8183, p_id))
		reg = CFG_COMP(MT8183, ctx->param, wdma.iova[1]);
	MM_REG_WRITE(cmd, subsys_id, base, WDMA_DST_U_ADDR, reg,
		     0xFFFFFFFF);
	if (CFG_CHECK(MT8183, p_id))
		reg = CFG_COMP(MT8183, ctx->param, wdma.iova[2]);
	MM_REG_WRITE(cmd, subsys_id, base, WDMA_DST_V_ADDR, reg,
		     0xFFFFFFFF);
	/* Setup Y pitch */
	if (CFG_CHECK(MT8183, p_id))
		reg = CFG_COMP(MT8183, ctx->param, wdma.w_in_byte);
	MM_REG_WRITE(cmd, subsys_id, base, WDMA_DST_W_IN_BYTE,
		     reg, 0x0000FFFF);
	/* Setup UV pitch */
	if (CFG_CHECK(MT8183, p_id))
		reg = CFG_COMP(MT8183, ctx->param, wdma.uv_stride);
	MM_REG_WRITE(cmd, subsys_id, base, WDMA_DST_UV_PITCH,
		     reg, 0x0000FFFF);
	/* Set the fixed ALPHA as 0xFF */
	MM_REG_WRITE(cmd, subsys_id, base, WDMA_ALPHA, 0x800000FF,
		     0x800000FF);

	return 0;
}

static int config_wdma_subfrm(struct mdp_comp_ctx *ctx,
			      struct mdp_cmdq_cmd *cmd, u32 index)
{
	phys_addr_t base = ctx->comp->reg_base;
	u8 subsys_id = ctx->comp->subsys_id;
	u32 reg = 0;

	/* Write Y pixel offset */
	if (CFG_CHECK(MT8183, p_id))
		reg = CFG_COMP(MT8183, ctx->param, wdma.subfrms[index].offset[0]);
	MM_REG_WRITE(cmd, subsys_id, base, WDMA_DST_ADDR_OFFSET,
		     reg, 0x0FFFFFFF);
	/* Write U pixel offset */
	if (CFG_CHECK(MT8183, p_id))
		reg = CFG_COMP(MT8183, ctx->param, wdma.subfrms[index].offset[1]);
	MM_REG_WRITE(cmd, subsys_id, base, WDMA_DST_U_ADDR_OFFSET,
		     reg, 0x0FFFFFFF);
	/* Write V pixel offset */
	if (CFG_CHECK(MT8183, p_id))
		reg = CFG_COMP(MT8183, ctx->param, wdma.subfrms[index].offset[2]);
	MM_REG_WRITE(cmd, subsys_id, base, WDMA_DST_V_ADDR_OFFSET,
		     reg, 0x0FFFFFFF);
	/* Write source size */
	if (CFG_CHECK(MT8183, p_id))
		reg = CFG_COMP(MT8183, ctx->param, wdma.subfrms[index].src);
	MM_REG_WRITE(cmd, subsys_id, base, WDMA_SRC_SIZE, reg,
		     0x3FFF3FFF);
	/* Write target size */
	if (CFG_CHECK(MT8183, p_id))
		reg = CFG_COMP(MT8183, ctx->param, wdma.subfrms[index].clip);
	MM_REG_WRITE(cmd, subsys_id, base, WDMA_CLIP_SIZE, reg,
		     0x3FFF3FFF);
	/* Write clip offset */
	if (CFG_CHECK(MT8183, p_id))
		reg = CFG_COMP(MT8183, ctx->param, wdma.subfrms[index].clip_ofst);
	MM_REG_WRITE(cmd, subsys_id, base, WDMA_CLIP_COORD, reg,
		     0x3FFF3FFF);

	/* Enable WDMA */
	MM_REG_WRITE(cmd, subsys_id, base, WDMA_EN, BIT(0), BIT(0));

	return 0;
}

static int wait_wdma_event(struct mdp_comp_ctx *ctx, struct mdp_cmdq_cmd *cmd)
{
	phys_addr_t base = ctx->comp->reg_base;
	u8 subsys_id = ctx->comp->subsys_id;

	MM_REG_WAIT(cmd, ctx->comp->gce_event[MDP_GCE_EVENT_EOF]);
	/* Disable WDMA */
	MM_REG_WRITE(cmd, subsys_id, base, WDMA_EN, 0x0, BIT(0));
	return 0;
}

static const struct mdp_comp_ops wdma_ops = {
	.get_comp_flag = get_comp_flag,
	.init_comp = init_wdma,
	.config_frame = config_wdma_frame,
	.config_subfrm = config_wdma_subfrm,
	.wait_comp_event = wait_wdma_event,
};

static int init_ccorr(struct mdp_comp_ctx *ctx, struct mdp_cmdq_cmd *cmd)
{
	phys_addr_t base = ctx->comp->reg_base;
	u8 subsys_id = ctx->comp->subsys_id;

	/* CCORR enable */
	MM_REG_WRITE(cmd, subsys_id, base, MDP_CCORR_EN, BIT(0), BIT(0));
	/* Relay mode */
	MM_REG_WRITE(cmd, subsys_id, base, MDP_CCORR_CFG, BIT(0), BIT(0));
	return 0;
}

static int config_ccorr_subfrm(struct mdp_comp_ctx *ctx,
			       struct mdp_cmdq_cmd *cmd, u32 index)
{
	phys_addr_t base = ctx->comp->reg_base;
	u8 subsys_id = ctx->comp->subsys_id;
	u32 csf_l = 0, csf_r = 0;
	u32 csf_t = 0, csf_b = 0;
	u32 hsize, vsize;

	if (CFG_CHECK(MT8183, p_id)) {
		csf_l = CFG_COMP(MT8183, ctx->param, subfrms[index].in.left);
		csf_r = CFG_COMP(MT8183, ctx->param, subfrms[index].in.right);
		csf_t = CFG_COMP(MT8183, ctx->param, subfrms[index].in.top);
		csf_b = CFG_COMP(MT8183, ctx->param, subfrms[index].in.bottom);
	}

	hsize = csf_r - csf_l + 1;
	vsize = csf_b - csf_t + 1;
	MM_REG_WRITE(cmd, subsys_id, base, MDP_CCORR_SIZE,
		     (hsize << 16) + (vsize <<  0), 0x1FFF1FFF);
	return 0;
}

static const struct mdp_comp_ops ccorr_ops = {
	.get_comp_flag = get_comp_flag,
	.init_comp = init_ccorr,
	.config_subfrm = config_ccorr_subfrm,
};

static const struct mdp_comp_ops *mdp_comp_ops[MDP_COMP_TYPE_COUNT] = {
	[MDP_COMP_TYPE_RDMA] =		&rdma_ops,
	[MDP_COMP_TYPE_RSZ] =		&rsz_ops,
	[MDP_COMP_TYPE_WROT] =		&wrot_ops,
	[MDP_COMP_TYPE_WDMA] =		&wdma_ops,
	[MDP_COMP_TYPE_CCORR] =		&ccorr_ops,
};

static const struct of_device_id mdp_comp_dt_ids[] __maybe_unused = {
	{
		.compatible = "mediatek,mt8183-mdp3-rdma",
		.data = (void *)MDP_COMP_TYPE_RDMA,
	}, {
		.compatible = "mediatek,mt8183-mdp3-ccorr",
		.data = (void *)MDP_COMP_TYPE_CCORR,
	}, {
		.compatible = "mediatek,mt8183-mdp3-rsz",
		.data = (void *)MDP_COMP_TYPE_RSZ,
	}, {
		.compatible = "mediatek,mt8183-mdp3-wrot",
		.data = (void *)MDP_COMP_TYPE_WROT,
	}, {
		.compatible = "mediatek,mt8183-mdp3-wdma",
		.data = (void *)MDP_COMP_TYPE_WDMA,
	},
	{}
};

static inline bool is_dma_capable(const enum mdp_comp_type type)
{
	return (type == MDP_COMP_TYPE_RDMA ||
		type == MDP_COMP_TYPE_WROT ||
		type == MDP_COMP_TYPE_WDMA);
}

static inline bool is_bypass_gce_event(const enum mdp_comp_type type)
{
	/*
	 * Subcomponent PATH is only used for the direction of data flow and
	 * dose not need to wait for GCE event.
	 */
	return (type == MDP_COMP_TYPE_PATH);
}

static int mdp_comp_get_id(struct mdp_dev *mdp, enum mdp_comp_type type, u32 alias_id)
{
	int i;

	for (i = 0; i < mdp->mdp_data->comp_data_len; i++)
		if (mdp->mdp_data->comp_data[i].match.type == type &&
		    mdp->mdp_data->comp_data[i].match.alias_id == alias_id)
			return i;
	return -ENODEV;
}

int mdp_comp_clock_on(struct device *dev, struct mdp_comp *comp)
{
	int i, ret;

	/* Only DMA capable components need the pm control */
	if (comp->comp_dev && is_dma_capable(comp->type)) {
		ret = pm_runtime_resume_and_get(comp->comp_dev);
		if (ret < 0) {
			dev_err(dev,
				"Failed to get power, err %d. type:%d id:%d\n",
				ret, comp->type, comp->inner_id);
			return ret;
		}
	}

	for (i = 0; i < comp->clk_num; i++) {
		if (IS_ERR_OR_NULL(comp->clks[i]))
			continue;
		ret = clk_prepare_enable(comp->clks[i]);
		if (ret) {
			dev_err(dev,
				"Failed to enable clk %d. type:%d id:%d\n",
<<<<<<< HEAD
				i, comp->type, comp->id);
=======
				i, comp->type, comp->inner_id);
>>>>>>> 98817289
			goto err_revert;
		}
	}

	return 0;

err_revert:
	while (--i >= 0) {
		if (IS_ERR_OR_NULL(comp->clks[i]))
			continue;
		clk_disable_unprepare(comp->clks[i]);
	}
<<<<<<< HEAD
	if (comp->comp_dev)
=======
	if (comp->comp_dev && is_dma_capable(comp->type))
>>>>>>> 98817289
		pm_runtime_put_sync(comp->comp_dev);

	return ret;
}

void mdp_comp_clock_off(struct device *dev, struct mdp_comp *comp)
{
	int i;

	for (i = 0; i < comp->clk_num; i++) {
		if (IS_ERR_OR_NULL(comp->clks[i]))
			continue;
		clk_disable_unprepare(comp->clks[i]);
	}

	if (comp->comp_dev && is_dma_capable(comp->type))
		pm_runtime_put(comp->comp_dev);
}

int mdp_comp_clocks_on(struct device *dev, struct mdp_comp *comps, int num)
{
	int i, ret;

	for (i = 0; i < num; i++) {
		ret = mdp_comp_clock_on(dev, &comps[i]);
		if (ret)
			return ret;
	}

	return 0;
}

void mdp_comp_clocks_off(struct device *dev, struct mdp_comp *comps, int num)
{
	int i;

	for (i = 0; i < num; i++)
		mdp_comp_clock_off(dev, &comps[i]);
}

static int mdp_get_subsys_id(struct mdp_dev *mdp, struct device *dev,
			     struct device_node *node, struct mdp_comp *comp)
{
	struct platform_device *comp_pdev;
	struct cmdq_client_reg  cmdq_reg;
	int ret = 0;
	int index = 0;

	if (!dev || !node || !comp)
		return -EINVAL;

	comp_pdev = of_find_device_by_node(node);

	if (!comp_pdev) {
		dev_err(dev, "get comp_pdev fail! comp public id=%d, inner id=%d, type=%d\n",
			comp->public_id, comp->inner_id, comp->type);
		return -ENODEV;
	}

	index = mdp->mdp_data->comp_data[comp->public_id].info.dts_reg_ofst;
	ret = cmdq_dev_get_client_reg(&comp_pdev->dev, &cmdq_reg, index);
	if (ret != 0) {
		dev_err(&comp_pdev->dev, "cmdq_dev_get_subsys fail!\n");
		put_device(&comp_pdev->dev);
		return -EINVAL;
	}

	comp->subsys_id = cmdq_reg.subsys;
	dev_dbg(&comp_pdev->dev, "subsys id=%d\n", cmdq_reg.subsys);
	put_device(&comp_pdev->dev);

	return 0;
}

static void __mdp_comp_init(struct mdp_dev *mdp, struct device_node *node,
			    struct mdp_comp *comp)
{
	struct resource res;
	phys_addr_t base;
	int index;

	index = mdp->mdp_data->comp_data[comp->public_id].info.dts_reg_ofst;
	if (of_address_to_resource(node, index, &res) < 0)
		base = 0L;
	else
		base = res.start;

	comp->mdp_dev = mdp;
	comp->regs = of_iomap(node, 0);
	comp->reg_base = base;
}

static int mdp_comp_init(struct mdp_dev *mdp, struct device_node *node,
			 struct mdp_comp *comp, enum mtk_mdp_comp_id id)
{
	struct device *dev = &mdp->pdev->dev;
	struct platform_device *pdev_c;
	int clk_ofst;
	int i;
	s32 event;

	if (id < 0 || id >= MDP_MAX_COMP_COUNT) {
		dev_err(dev, "Invalid component id %d\n", id);
		return -EINVAL;
	}

	pdev_c = of_find_device_by_node(node);
	if (!pdev_c) {
		dev_warn(dev, "can't find platform device of node:%s\n",
			 node->name);
		return -ENODEV;
	}

	comp->comp_dev = &pdev_c->dev;
	comp->public_id = id;
	comp->type = mdp->mdp_data->comp_data[id].match.type;
	comp->inner_id = mdp->mdp_data->comp_data[id].match.inner_id;
	comp->alias_id = mdp->mdp_data->comp_data[id].match.alias_id;
	comp->ops = mdp_comp_ops[comp->type];
	__mdp_comp_init(mdp, node, comp);

	comp->clk_num = mdp->mdp_data->comp_data[id].info.clk_num;
	comp->clks = devm_kzalloc(dev, sizeof(struct clk *) * comp->clk_num,
				  GFP_KERNEL);
	if (!comp->clks)
		return -ENOMEM;

	clk_ofst = mdp->mdp_data->comp_data[id].info.clk_ofst;

	for (i = 0; i < comp->clk_num; i++) {
		comp->clks[i] = of_clk_get(node, i + clk_ofst);
		if (IS_ERR(comp->clks[i]))
			break;
	}

	mdp_get_subsys_id(mdp, dev, node, comp);

	/* Set GCE SOF event */
	if (is_bypass_gce_event(comp->type) ||
	    of_property_read_u32_index(node, "mediatek,gce-events",
				       MDP_GCE_EVENT_SOF, &event))
		event = MDP_GCE_NO_EVENT;

	comp->gce_event[MDP_GCE_EVENT_SOF] = event;

	/* Set GCE EOF event */
	if (is_dma_capable(comp->type)) {
		if (of_property_read_u32_index(node, "mediatek,gce-events",
					       MDP_GCE_EVENT_EOF, &event)) {
			dev_err(dev, "Component id %d has no EOF\n", id);
			return -EINVAL;
		}
	} else {
		event = MDP_GCE_NO_EVENT;
	}

	comp->gce_event[MDP_GCE_EVENT_EOF] = event;

	return 0;
}

static void mdp_comp_deinit(struct mdp_comp *comp)
{
	if (!comp)
		return;

	if (comp->comp_dev && comp->clks) {
		devm_kfree(&comp->mdp_dev->pdev->dev, comp->clks);
		comp->clks = NULL;
	}

	if (comp->regs)
		iounmap(comp->regs);
}

static struct mdp_comp *mdp_comp_create(struct mdp_dev *mdp,
					struct device_node *node,
					enum mtk_mdp_comp_id id)
{
	struct device *dev = &mdp->pdev->dev;
	struct mdp_comp *comp;
	int ret;

	if (mdp->comp[id])
		return ERR_PTR(-EEXIST);

	comp = devm_kzalloc(dev, sizeof(*comp), GFP_KERNEL);
	if (!comp)
		return ERR_PTR(-ENOMEM);

	ret = mdp_comp_init(mdp, node, comp, id);
	if (ret) {
		devm_kfree(dev, comp);
		return ERR_PTR(ret);
	}
	mdp->comp[id] = comp;
	mdp->comp[id]->mdp_dev = mdp;

	dev_dbg(dev, "%s type:%d alias:%d public id:%d inner id:%d base:%#x regs:%p\n",
		dev->of_node->name, comp->type, comp->alias_id, id, comp->inner_id,
		(u32)comp->reg_base, comp->regs);
	return comp;
}

static int mdp_comp_sub_create(struct mdp_dev *mdp)
{
	struct device *dev = &mdp->pdev->dev;
	struct device_node *node, *parent;
	int ret = 0;

	parent = dev->of_node->parent;

	for_each_child_of_node(parent, node) {
		const struct of_device_id *of_id;
		enum mdp_comp_type type;
		int id, alias_id;
		struct mdp_comp *comp;

		of_id = of_match_node(mdp->mdp_data->mdp_sub_comp_dt_ids, node);
		if (!of_id)
			continue;
		if (!of_device_is_available(node)) {
			dev_dbg(dev, "Skipping disabled sub comp. %pOF\n",
				node);
			continue;
		}

		type = (enum mdp_comp_type)(uintptr_t)of_id->data;
		alias_id = mdp_comp_alias_id[type];
		id = mdp_comp_get_id(mdp, type, alias_id);
		if (id < 0) {
			dev_err(dev,
				"Fail to get sub comp. id: type %d alias %d\n",
				type, alias_id);
			ret = -EINVAL;
			goto err_free_node;
		}
		mdp_comp_alias_id[type]++;

		comp = mdp_comp_create(mdp, node, id);
		if (IS_ERR(comp)) {
			ret = PTR_ERR(comp);
			goto err_free_node;
		}
	}
	return ret;

err_free_node:
	of_node_put(node);
	return ret;
}

void mdp_comp_destroy(struct mdp_dev *mdp)
{
	int i;

	for (i = 0; i < ARRAY_SIZE(mdp->comp); i++) {
		if (mdp->comp[i]) {
			if (is_dma_capable(mdp->comp[i]->type))
				pm_runtime_disable(mdp->comp[i]->comp_dev);
			mdp_comp_deinit(mdp->comp[i]);
			devm_kfree(mdp->comp[i]->comp_dev, mdp->comp[i]);
			mdp->comp[i] = NULL;
		}
	}
}

int mdp_comp_config(struct mdp_dev *mdp)
{
	struct device *dev = &mdp->pdev->dev;
	struct device_node *node, *parent;
	int ret;

	memset(mdp_comp_alias_id, 0, sizeof(mdp_comp_alias_id));
	p_id = mdp->mdp_data->mdp_plat_id;

	parent = dev->of_node->parent;
	/* Iterate over sibling MDP function blocks */
	for_each_child_of_node(parent, node) {
		const struct of_device_id *of_id;
		enum mdp_comp_type type;
		int id, alias_id;
		struct mdp_comp *comp;

		of_id = of_match_node(mdp_comp_dt_ids, node);
		if (!of_id)
			continue;

		if (!of_device_is_available(node)) {
			dev_dbg(dev, "Skipping disabled component %pOF\n",
				node);
			continue;
		}

		type = (enum mdp_comp_type)(uintptr_t)of_id->data;
		alias_id = mdp_comp_alias_id[type];
		id = mdp_comp_get_id(mdp, type, alias_id);
		if (id < 0) {
			dev_err(dev,
				"Fail to get component id: type %d alias %d\n",
				type, alias_id);
			continue;
		}
		mdp_comp_alias_id[type]++;

		comp = mdp_comp_create(mdp, node, id);
		if (IS_ERR(comp)) {
			ret = PTR_ERR(comp);
			goto err_init_comps;
		}

		/* Only DMA capable components need the pm control */
		if (!is_dma_capable(comp->type))
			continue;
		pm_runtime_enable(comp->comp_dev);
	}

	ret = mdp_comp_sub_create(mdp);
	if (ret)
		goto err_init_comps;

	return 0;

err_init_comps:
	mdp_comp_destroy(mdp);
	return ret;
}

int mdp_comp_ctx_config(struct mdp_dev *mdp, struct mdp_comp_ctx *ctx,
			const struct img_compparam *param,
			const struct img_ipi_frameparam *frame)
{
	struct device *dev = &mdp->pdev->dev;
	enum mtk_mdp_comp_id public_id = MDP_COMP_NONE;
	u32 arg;
	int i, idx;

	if (!param) {
		dev_err(dev, "Invalid component param");
		return -EINVAL;
	}

	if (CFG_CHECK(MT8183, p_id))
		arg = CFG_COMP(MT8183, param, type);
	else
		return -EINVAL;
	public_id = mdp_cfg_get_id_public(mdp, arg);
	if (public_id < 0) {
		dev_err(dev, "Invalid component id %d", public_id);
		return -EINVAL;
	}

	ctx->comp = mdp->comp[public_id];
	if (!ctx->comp) {
		dev_err(dev, "Uninit component inner id %d", arg);
		return -EINVAL;
	}

	ctx->param = param;
	if (CFG_CHECK(MT8183, p_id))
		arg = CFG_COMP(MT8183, param, input);
	else
		return -EINVAL;
	ctx->input = &frame->inputs[arg];
	if (CFG_CHECK(MT8183, p_id))
		idx = CFG_COMP(MT8183, param, num_outputs);
	else
		return -EINVAL;
	for (i = 0; i < idx; i++) {
		if (CFG_CHECK(MT8183, p_id))
			arg = CFG_COMP(MT8183, param, outputs[i]);
		else
			return -EINVAL;
		ctx->outputs[i] = &frame->outputs[arg];
	}
	return 0;
}<|MERGE_RESOLUTION|>--- conflicted
+++ resolved
@@ -815,11 +815,7 @@
 		if (ret) {
 			dev_err(dev,
 				"Failed to enable clk %d. type:%d id:%d\n",
-<<<<<<< HEAD
-				i, comp->type, comp->id);
-=======
 				i, comp->type, comp->inner_id);
->>>>>>> 98817289
 			goto err_revert;
 		}
 	}
@@ -832,11 +828,7 @@
 			continue;
 		clk_disable_unprepare(comp->clks[i]);
 	}
-<<<<<<< HEAD
-	if (comp->comp_dev)
-=======
 	if (comp->comp_dev && is_dma_capable(comp->type))
->>>>>>> 98817289
 		pm_runtime_put_sync(comp->comp_dev);
 
 	return ret;
