// SPDX-License-Identifier: GPL-2.0
/*
 * imx214.c - imx214 sensor driver
 *
 * Copyright 2018 Qtechnology A/S
 *
 * Ricardo Ribalda <ribalda@kernel.org>
 */
#include <linux/clk.h>
#include <linux/delay.h>
#include <linux/gpio/consumer.h>
#include <linux/i2c.h>
#include <linux/module.h>
#include <linux/pm_runtime.h>
#include <linux/regmap.h>
#include <linux/regulator/consumer.h>
#include <media/media-entity.h>
#include <media/v4l2-cci.h>
#include <media/v4l2-ctrls.h>
#include <media/v4l2-fwnode.h>
#include <media/v4l2-subdev.h>

<<<<<<< HEAD
=======
/* Chip ID */
#define IMX214_REG_CHIP_ID		CCI_REG16(0x0016)
#define IMX214_CHIP_ID			0x0214

>>>>>>> fc85704c
#define IMX214_REG_MODE_SELECT		CCI_REG8(0x0100)
#define IMX214_MODE_STANDBY		0x00
#define IMX214_MODE_STREAMING		0x01

#define IMX214_REG_FAST_STANDBY_CTRL	CCI_REG8(0x0106)

#define IMX214_DEFAULT_CLK_FREQ	24000000
#define IMX214_DEFAULT_LINK_FREQ	600000000
/* Keep wrong link frequency for backward compatibility */
#define IMX214_DEFAULT_LINK_FREQ_LEGACY	480000000
#define IMX214_DEFAULT_PIXEL_RATE ((IMX214_DEFAULT_LINK_FREQ * 8LL) / 10)
#define IMX214_FPS 30

/* V-TIMING internal */
#define IMX214_REG_FRM_LENGTH_LINES	CCI_REG16(0x0340)
#define IMX214_VTS_MAX			0xffff

#define IMX214_VBLANK_MIN		890

/* HBLANK control - read only */
#define IMX214_PPL_DEFAULT		5008

/* V-TIMING internal */
#define IMX214_REG_FRM_LENGTH_LINES	CCI_REG16(0x0340)

/* Exposure control */
#define IMX214_REG_EXPOSURE		CCI_REG16(0x0202)
<<<<<<< HEAD
#define IMX214_EXPOSURE_MIN		0
#define IMX214_EXPOSURE_MAX		3184
=======
#define IMX214_EXPOSURE_OFFSET		10
#define IMX214_EXPOSURE_MIN		1
>>>>>>> fc85704c
#define IMX214_EXPOSURE_STEP		1
#define IMX214_EXPOSURE_DEFAULT		3184
#define IMX214_REG_EXPOSURE_RATIO	CCI_REG8(0x0222)
#define IMX214_REG_SHORT_EXPOSURE	CCI_REG16(0x0224)

/* Analog gain control */
#define IMX214_REG_ANALOG_GAIN		CCI_REG16(0x0204)
#define IMX214_REG_SHORT_ANALOG_GAIN	CCI_REG16(0x0216)
<<<<<<< HEAD
=======
#define IMX214_ANA_GAIN_MIN		0
#define IMX214_ANA_GAIN_MAX		448
#define IMX214_ANA_GAIN_STEP		1
#define IMX214_ANA_GAIN_DEFAULT		0x0
>>>>>>> fc85704c

/* Digital gain control */
#define IMX214_REG_DIG_GAIN_GREENR	CCI_REG16(0x020e)
#define IMX214_REG_DIG_GAIN_RED		CCI_REG16(0x0210)
#define IMX214_REG_DIG_GAIN_BLUE	CCI_REG16(0x0212)
#define IMX214_REG_DIG_GAIN_GREENB	CCI_REG16(0x0214)
<<<<<<< HEAD
=======
#define IMX214_DGTL_GAIN_MIN		0x0100
#define IMX214_DGTL_GAIN_MAX		0x0fff
#define IMX214_DGTL_GAIN_DEFAULT	0x0100
#define IMX214_DGTL_GAIN_STEP		1
>>>>>>> fc85704c

#define IMX214_REG_ORIENTATION		CCI_REG8(0x0101)

#define IMX214_REG_MASK_CORR_FRAMES	CCI_REG8(0x0105)
#define IMX214_CORR_FRAMES_TRANSMIT	0
#define IMX214_CORR_FRAMES_MASK		1

#define IMX214_REG_CSI_DATA_FORMAT	CCI_REG16(0x0112)
#define IMX214_CSI_DATA_FORMAT_RAW8	0x0808
#define IMX214_CSI_DATA_FORMAT_RAW10	0x0A0A
#define IMX214_CSI_DATA_FORMAT_COMP6	0x0A06
#define IMX214_CSI_DATA_FORMAT_COMP8	0x0A08

#define IMX214_REG_CSI_LANE_MODE	CCI_REG8(0x0114)
#define IMX214_CSI_2_LANE_MODE		1
#define IMX214_CSI_4_LANE_MODE		3

#define IMX214_REG_EXCK_FREQ		CCI_REG16(0x0136)
#define IMX214_EXCK_FREQ(n)		((n) * 256)	/* n expressed in MHz */

#define IMX214_REG_TEMP_SENSOR_CONTROL	CCI_REG8(0x0138)

#define IMX214_REG_HDR_MODE		CCI_REG8(0x0220)
#define IMX214_HDR_MODE_OFF		0
#define IMX214_HDR_MODE_ON		1

#define IMX214_REG_HDR_RES_REDUCTION	CCI_REG8(0x0221)
#define IMX214_HDR_RES_REDU_THROUGH	0x11
#define IMX214_HDR_RES_REDU_2_BINNING	0x22

/* PLL settings */
#define IMX214_REG_VTPXCK_DIV		CCI_REG8(0x0301)
#define IMX214_REG_VTSYCK_DIV		CCI_REG8(0x0303)
#define IMX214_REG_PREPLLCK_VT_DIV	CCI_REG8(0x0305)
#define IMX214_REG_PLL_VT_MPY		CCI_REG16(0x0306)
#define IMX214_REG_OPPXCK_DIV		CCI_REG8(0x0309)
#define IMX214_REG_OPSYCK_DIV		CCI_REG8(0x030b)
#define IMX214_REG_PLL_MULT_DRIV	CCI_REG8(0x0310)
#define IMX214_PLL_SINGLE		0
#define IMX214_PLL_DUAL			1

#define IMX214_REG_LINE_LENGTH_PCK	CCI_REG16(0x0342)
#define IMX214_REG_X_ADD_STA		CCI_REG16(0x0344)
#define IMX214_REG_Y_ADD_STA		CCI_REG16(0x0346)
#define IMX214_REG_X_ADD_END		CCI_REG16(0x0348)
#define IMX214_REG_Y_ADD_END		CCI_REG16(0x034a)
#define IMX214_REG_X_OUTPUT_SIZE	CCI_REG16(0x034c)
#define IMX214_REG_Y_OUTPUT_SIZE	CCI_REG16(0x034e)
#define IMX214_REG_X_EVEN_INC		CCI_REG8(0x0381)
#define IMX214_REG_X_ODD_INC		CCI_REG8(0x0383)
#define IMX214_REG_Y_EVEN_INC		CCI_REG8(0x0385)
#define IMX214_REG_Y_ODD_INC		CCI_REG8(0x0387)

#define IMX214_REG_SCALE_MODE		CCI_REG8(0x0401)
#define IMX214_SCALE_NONE		0
#define IMX214_SCALE_HORIZONTAL		1
#define IMX214_SCALE_FULL		2
#define IMX214_REG_SCALE_M		CCI_REG16(0x0404)

#define IMX214_REG_DIG_CROP_X_OFFSET	CCI_REG16(0x0408)
#define IMX214_REG_DIG_CROP_Y_OFFSET	CCI_REG16(0x040a)
#define IMX214_REG_DIG_CROP_WIDTH	CCI_REG16(0x040c)
#define IMX214_REG_DIG_CROP_HEIGHT	CCI_REG16(0x040e)

#define IMX214_REG_REQ_LINK_BIT_RATE	CCI_REG32(0x0820)
#define IMX214_LINK_BIT_RATE_MBPS(n)	((n) << 16)

/* Binning mode */
#define IMX214_REG_BINNING_MODE		CCI_REG8(0x0900)
#define IMX214_BINNING_NONE		0
#define IMX214_BINNING_ENABLE		1
#define IMX214_REG_BINNING_TYPE		CCI_REG8(0x0901)
#define IMX214_REG_BINNING_WEIGHTING	CCI_REG8(0x0902)
#define IMX214_BINNING_AVERAGE		0x00
#define IMX214_BINNING_SUMMED		0x01
#define IMX214_BINNING_BAYER		0x02

#define IMX214_REG_SING_DEF_CORR_EN	CCI_REG8(0x0b06)
#define IMX214_SING_DEF_CORR_OFF	0
#define IMX214_SING_DEF_CORR_ON		1

/* AWB control */
#define IMX214_REG_ABS_GAIN_GREENR	CCI_REG16(0x0b8e)
#define IMX214_REG_ABS_GAIN_RED		CCI_REG16(0x0b90)
#define IMX214_REG_ABS_GAIN_BLUE	CCI_REG16(0x0b92)
#define IMX214_REG_ABS_GAIN_GREENB	CCI_REG16(0x0b94)

#define IMX214_REG_RMSC_NR_MODE		CCI_REG8(0x3001)
#define IMX214_REG_STATS_OUT_EN		CCI_REG8(0x3013)
#define IMX214_STATS_OUT_OFF		0
#define IMX214_STATS_OUT_ON		1

/* Chroma noise reduction */
#define IMX214_REG_NML_NR_EN		CCI_REG8(0x30a2)
#define IMX214_NML_NR_OFF		0
#define IMX214_NML_NR_ON		1

#define IMX214_REG_EBD_SIZE_V		CCI_REG8(0x5041)
#define IMX214_EBD_NO			0
#define IMX214_EBD_4_LINE		4

#define IMX214_REG_RG_STATS_LMT		CCI_REG16(0x6d12)
#define IMX214_RG_STATS_LMT_10_BIT	0x03FF
#define IMX214_RG_STATS_LMT_14_BIT	0x3FFF

#define IMX214_REG_ATR_FAST_MOVE	CCI_REG8(0x9300)
<<<<<<< HEAD
=======

/* Test Pattern Control */
#define IMX214_REG_TEST_PATTERN		CCI_REG16(0x0600)
#define IMX214_TEST_PATTERN_DISABLE	0
#define IMX214_TEST_PATTERN_SOLID_COLOR	1
#define IMX214_TEST_PATTERN_COLOR_BARS	2
#define IMX214_TEST_PATTERN_GREY_COLOR	3
#define IMX214_TEST_PATTERN_PN9		4

/* Test pattern colour components */
#define IMX214_REG_TESTP_RED		CCI_REG16(0x0602)
#define IMX214_REG_TESTP_GREENR		CCI_REG16(0x0604)
#define IMX214_REG_TESTP_BLUE		CCI_REG16(0x0606)
#define IMX214_REG_TESTP_GREENB		CCI_REG16(0x0608)
#define IMX214_TESTP_COLOUR_MIN		0
#define IMX214_TESTP_COLOUR_MAX		0x03ff
#define IMX214_TESTP_COLOUR_STEP	1
>>>>>>> fc85704c

/* IMX214 native and active pixel array size */
#define IMX214_NATIVE_WIDTH		4224U
#define IMX214_NATIVE_HEIGHT		3136U
#define IMX214_PIXEL_ARRAY_LEFT		8U
#define IMX214_PIXEL_ARRAY_TOP		8U
#define IMX214_PIXEL_ARRAY_WIDTH	4208U
#define IMX214_PIXEL_ARRAY_HEIGHT	3120U

static const char * const imx214_supply_name[] = {
	"vdda",
	"vddd",
	"vdddo",
};

#define IMX214_NUM_SUPPLIES ARRAY_SIZE(imx214_supply_name)

/*
 * The supported formats.
 * This table MUST contain 4 entries per format, to cover the various flip
 * combinations in the order
 * - no flip
 * - h flip
 * - v flip
 * - h&v flips
 */
static const u32 imx214_mbus_formats[] = {
	MEDIA_BUS_FMT_SRGGB10_1X10,
	MEDIA_BUS_FMT_SGRBG10_1X10,
	MEDIA_BUS_FMT_SGBRG10_1X10,
	MEDIA_BUS_FMT_SBGGR10_1X10,
};

static const char * const imx214_test_pattern_menu[] = {
	"Disabled",
	"Color Bars",
	"Solid Color",
	"Grey Color Bars",
	"PN9"
};

static const int imx214_test_pattern_val[] = {
	IMX214_TEST_PATTERN_DISABLE,
	IMX214_TEST_PATTERN_COLOR_BARS,
	IMX214_TEST_PATTERN_SOLID_COLOR,
	IMX214_TEST_PATTERN_GREY_COLOR,
	IMX214_TEST_PATTERN_PN9,
};

struct imx214 {
	struct device *dev;
	struct clk *xclk;
	struct regmap *regmap;

	struct v4l2_subdev sd;
	struct media_pad pad;

	struct v4l2_ctrl_handler ctrls;
	struct v4l2_ctrl *pixel_rate;
	struct v4l2_ctrl *link_freq;
	struct v4l2_ctrl *vblank;
	struct v4l2_ctrl *hblank;
	struct v4l2_ctrl *exposure;
	struct v4l2_ctrl *unit_size;
	struct {
		struct v4l2_ctrl *hflip;
		struct v4l2_ctrl *vflip;
	};

	struct regulator_bulk_data	supplies[IMX214_NUM_SUPPLIES];

	struct gpio_desc *enable_gpio;
};

/*From imx214_mode_tbls.h*/
static const struct cci_reg_sequence mode_4096x2304[] = {
	{ IMX214_REG_HDR_MODE, IMX214_HDR_MODE_OFF },
	{ IMX214_REG_HDR_RES_REDUCTION, IMX214_HDR_RES_REDU_THROUGH },
	{ IMX214_REG_EXPOSURE_RATIO, 1 },
<<<<<<< HEAD
	{ IMX214_REG_FRM_LENGTH_LINES, 3194 },
	{ IMX214_REG_LINE_LENGTH_PCK, 5008 },
=======
>>>>>>> fc85704c
	{ IMX214_REG_X_ADD_STA, 56 },
	{ IMX214_REG_Y_ADD_STA, 408 },
	{ IMX214_REG_X_ADD_END, 4151 },
	{ IMX214_REG_Y_ADD_END, 2711 },
	{ IMX214_REG_X_EVEN_INC, 1 },
	{ IMX214_REG_X_ODD_INC, 1 },
	{ IMX214_REG_Y_EVEN_INC, 1 },
	{ IMX214_REG_Y_ODD_INC, 1 },
	{ IMX214_REG_BINNING_MODE, IMX214_BINNING_NONE },
	{ IMX214_REG_BINNING_TYPE, 0 },
	{ IMX214_REG_BINNING_WEIGHTING, IMX214_BINNING_AVERAGE },
	{ CCI_REG8(0x3000), 0x35 },
	{ CCI_REG8(0x3054), 0x01 },
	{ CCI_REG8(0x305C), 0x11 },

	{ IMX214_REG_CSI_DATA_FORMAT, IMX214_CSI_DATA_FORMAT_RAW10 },
	{ IMX214_REG_X_OUTPUT_SIZE, 4096 },
	{ IMX214_REG_Y_OUTPUT_SIZE, 2304 },
	{ IMX214_REG_SCALE_MODE, IMX214_SCALE_NONE },
	{ IMX214_REG_SCALE_M, 2 },
	{ IMX214_REG_DIG_CROP_X_OFFSET, 0 },
	{ IMX214_REG_DIG_CROP_Y_OFFSET, 0 },
	{ IMX214_REG_DIG_CROP_WIDTH, 4096 },
	{ IMX214_REG_DIG_CROP_HEIGHT, 2304 },

	{ IMX214_REG_VTPXCK_DIV, 5 },
	{ IMX214_REG_VTSYCK_DIV, 2 },
	{ IMX214_REG_PREPLLCK_VT_DIV, 3 },
	{ IMX214_REG_PLL_VT_MPY, 150 },
	{ IMX214_REG_OPPXCK_DIV, 10 },
	{ IMX214_REG_OPSYCK_DIV, 1 },
	{ IMX214_REG_PLL_MULT_DRIV, IMX214_PLL_SINGLE },

	{ IMX214_REG_REQ_LINK_BIT_RATE, IMX214_LINK_BIT_RATE_MBPS(4800) },

	{ CCI_REG8(0x3A03), 0x09 },
	{ CCI_REG8(0x3A04), 0x50 },
	{ CCI_REG8(0x3A05), 0x01 },

	{ IMX214_REG_SING_DEF_CORR_EN, IMX214_SING_DEF_CORR_ON },
	{ IMX214_REG_NML_NR_EN, IMX214_NML_NR_OFF },

	{ CCI_REG8(0x30B4), 0x00 },

	{ CCI_REG8(0x3A02), 0xFF },

	{ CCI_REG8(0x3011), 0x00 },
	{ IMX214_REG_STATS_OUT_EN, IMX214_STATS_OUT_ON },

<<<<<<< HEAD
	{ IMX214_REG_EXPOSURE, IMX214_EXPOSURE_DEFAULT },
	{ IMX214_REG_SHORT_EXPOSURE, 500 },

	{ IMX214_REG_ANALOG_GAIN, 0 },
	{ IMX214_REG_DIG_GAIN_GREENR, 256 },
	{ IMX214_REG_DIG_GAIN_RED, 256 },
	{ IMX214_REG_DIG_GAIN_BLUE, 256 },
	{ IMX214_REG_DIG_GAIN_GREENB, 256 },
	{ IMX214_REG_SHORT_ANALOG_GAIN, 0 },

=======
	{ IMX214_REG_SHORT_EXPOSURE, 500 },

>>>>>>> fc85704c
	{ CCI_REG8(0x4170), 0x00 },
	{ CCI_REG8(0x4171), 0x10 },
	{ CCI_REG8(0x4176), 0x00 },
	{ CCI_REG8(0x4177), 0x3C },
	{ CCI_REG8(0xAE20), 0x04 },
	{ CCI_REG8(0xAE21), 0x5C },
};

static const struct cci_reg_sequence mode_1920x1080[] = {
	{ IMX214_REG_HDR_MODE, IMX214_HDR_MODE_OFF },
	{ IMX214_REG_HDR_RES_REDUCTION, IMX214_HDR_RES_REDU_THROUGH },
	{ IMX214_REG_EXPOSURE_RATIO, 1 },
<<<<<<< HEAD
	{ IMX214_REG_FRM_LENGTH_LINES, 3194 },
	{ IMX214_REG_LINE_LENGTH_PCK, 5008 },
=======
>>>>>>> fc85704c
	{ IMX214_REG_X_ADD_STA, 1144 },
	{ IMX214_REG_Y_ADD_STA, 1020 },
	{ IMX214_REG_X_ADD_END, 3063 },
	{ IMX214_REG_Y_ADD_END, 2099 },
	{ IMX214_REG_X_EVEN_INC, 1 },
	{ IMX214_REG_X_ODD_INC, 1 },
	{ IMX214_REG_Y_EVEN_INC, 1 },
	{ IMX214_REG_Y_ODD_INC, 1 },
	{ IMX214_REG_BINNING_MODE, IMX214_BINNING_NONE },
	{ IMX214_REG_BINNING_TYPE, 0 },
	{ IMX214_REG_BINNING_WEIGHTING, IMX214_BINNING_AVERAGE },
	{ CCI_REG8(0x3000), 0x35 },
	{ CCI_REG8(0x3054), 0x01 },
	{ CCI_REG8(0x305C), 0x11 },

	{ IMX214_REG_CSI_DATA_FORMAT, IMX214_CSI_DATA_FORMAT_RAW10 },
	{ IMX214_REG_X_OUTPUT_SIZE, 1920 },
	{ IMX214_REG_Y_OUTPUT_SIZE, 1080 },
	{ IMX214_REG_SCALE_MODE, IMX214_SCALE_NONE },
	{ IMX214_REG_SCALE_M, 2 },
	{ IMX214_REG_DIG_CROP_X_OFFSET, 0 },
	{ IMX214_REG_DIG_CROP_Y_OFFSET, 0 },
	{ IMX214_REG_DIG_CROP_WIDTH, 1920 },
	{ IMX214_REG_DIG_CROP_HEIGHT, 1080 },

	{ IMX214_REG_VTPXCK_DIV, 5 },
	{ IMX214_REG_VTSYCK_DIV, 2 },
	{ IMX214_REG_PREPLLCK_VT_DIV, 3 },
	{ IMX214_REG_PLL_VT_MPY, 150 },
	{ IMX214_REG_OPPXCK_DIV, 10 },
	{ IMX214_REG_OPSYCK_DIV, 1 },
	{ IMX214_REG_PLL_MULT_DRIV, IMX214_PLL_SINGLE },

	{ IMX214_REG_REQ_LINK_BIT_RATE, IMX214_LINK_BIT_RATE_MBPS(4800) },

	{ CCI_REG8(0x3A03), 0x04 },
	{ CCI_REG8(0x3A04), 0xF8 },
	{ CCI_REG8(0x3A05), 0x02 },

	{ IMX214_REG_SING_DEF_CORR_EN, IMX214_SING_DEF_CORR_ON },
	{ IMX214_REG_NML_NR_EN, IMX214_NML_NR_OFF },

	{ CCI_REG8(0x30B4), 0x00 },

	{ CCI_REG8(0x3A02), 0xFF },

	{ CCI_REG8(0x3011), 0x00 },
	{ IMX214_REG_STATS_OUT_EN, IMX214_STATS_OUT_ON },

<<<<<<< HEAD
	{ IMX214_REG_EXPOSURE, IMX214_EXPOSURE_DEFAULT },
	{ IMX214_REG_SHORT_EXPOSURE, 500 },

	{ IMX214_REG_ANALOG_GAIN, 0 },
	{ IMX214_REG_DIG_GAIN_GREENR, 256 },
	{ IMX214_REG_DIG_GAIN_RED, 256 },
	{ IMX214_REG_DIG_GAIN_BLUE, 256 },
	{ IMX214_REG_DIG_GAIN_GREENB, 256 },
	{ IMX214_REG_SHORT_ANALOG_GAIN, 0 },

=======
	{ IMX214_REG_SHORT_EXPOSURE, 500 },

>>>>>>> fc85704c
	{ CCI_REG8(0x4170), 0x00 },
	{ CCI_REG8(0x4171), 0x10 },
	{ CCI_REG8(0x4176), 0x00 },
	{ CCI_REG8(0x4177), 0x3C },
	{ CCI_REG8(0xAE20), 0x04 },
	{ CCI_REG8(0xAE21), 0x5C },
};

static const struct cci_reg_sequence mode_table_common[] = {
	/* software reset */

	/* software standby settings */
	{ IMX214_REG_MODE_SELECT, IMX214_MODE_STANDBY },

	/* ATR setting */
	{ IMX214_REG_ATR_FAST_MOVE, 2 },

	/* external clock setting */
	{ IMX214_REG_EXCK_FREQ, IMX214_EXCK_FREQ(IMX214_DEFAULT_CLK_FREQ / 1000000) },

	/* global setting */
	/* basic config */
<<<<<<< HEAD
	{ IMX214_REG_ORIENTATION, 0 },
	{ IMX214_REG_MASK_CORR_FRAMES, IMX214_CORR_FRAMES_MASK },
	{ IMX214_REG_FAST_STANDBY_CTRL, 1 },
=======
	{ IMX214_REG_MASK_CORR_FRAMES, IMX214_CORR_FRAMES_MASK },
	{ IMX214_REG_FAST_STANDBY_CTRL, 1 },
	{ IMX214_REG_LINE_LENGTH_PCK, IMX214_PPL_DEFAULT },
>>>>>>> fc85704c
	{ CCI_REG8(0x4550), 0x02 },
	{ CCI_REG8(0x4601), 0x00 },
	{ CCI_REG8(0x4642), 0x05 },
	{ CCI_REG8(0x6227), 0x11 },
	{ CCI_REG8(0x6276), 0x00 },
	{ CCI_REG8(0x900E), 0x06 },
	{ CCI_REG8(0xA802), 0x90 },
	{ CCI_REG8(0xA803), 0x11 },
	{ CCI_REG8(0xA804), 0x62 },
	{ CCI_REG8(0xA805), 0x77 },
	{ CCI_REG8(0xA806), 0xAE },
	{ CCI_REG8(0xA807), 0x34 },
	{ CCI_REG8(0xA808), 0xAE },
	{ CCI_REG8(0xA809), 0x35 },
	{ CCI_REG8(0xA80A), 0x62 },
	{ CCI_REG8(0xA80B), 0x83 },
	{ CCI_REG8(0xAE33), 0x00 },

	/* analog setting */
	{ CCI_REG8(0x4174), 0x00 },
	{ CCI_REG8(0x4175), 0x11 },
	{ CCI_REG8(0x4612), 0x29 },
	{ CCI_REG8(0x461B), 0x12 },
	{ CCI_REG8(0x461F), 0x06 },
	{ CCI_REG8(0x4635), 0x07 },
	{ CCI_REG8(0x4637), 0x30 },
	{ CCI_REG8(0x463F), 0x18 },
	{ CCI_REG8(0x4641), 0x0D },
	{ CCI_REG8(0x465B), 0x12 },
	{ CCI_REG8(0x465F), 0x11 },
	{ CCI_REG8(0x4663), 0x11 },
	{ CCI_REG8(0x4667), 0x0F },
	{ CCI_REG8(0x466F), 0x0F },
	{ CCI_REG8(0x470E), 0x09 },
	{ CCI_REG8(0x4909), 0xAB },
	{ CCI_REG8(0x490B), 0x95 },
	{ CCI_REG8(0x4915), 0x5D },
	{ CCI_REG8(0x4A5F), 0xFF },
	{ CCI_REG8(0x4A61), 0xFF },
	{ CCI_REG8(0x4A73), 0x62 },
	{ CCI_REG8(0x4A85), 0x00 },
	{ CCI_REG8(0x4A87), 0xFF },

	/* embedded data */
	{ IMX214_REG_EBD_SIZE_V, IMX214_EBD_4_LINE },
	{ CCI_REG8(0x583C), 0x04 },
	{ CCI_REG8(0x620E), 0x04 },
	{ CCI_REG8(0x6EB2), 0x01 },
	{ CCI_REG8(0x6EB3), 0x00 },
	{ IMX214_REG_ATR_FAST_MOVE, 2 },

	/* imagequality */
	/* HDR setting */
	{ IMX214_REG_RMSC_NR_MODE, 0x07 },
	{ IMX214_REG_RG_STATS_LMT, IMX214_RG_STATS_LMT_14_BIT },
	{ CCI_REG8(0x9344), 0x03 },
	{ CCI_REG8(0x9706), 0x10 },
	{ CCI_REG8(0x9707), 0x03 },
	{ CCI_REG8(0x9708), 0x03 },
	{ CCI_REG8(0x9E04), 0x01 },
	{ CCI_REG8(0x9E05), 0x00 },
	{ CCI_REG8(0x9E0C), 0x01 },
	{ CCI_REG8(0x9E0D), 0x02 },
	{ CCI_REG8(0x9E24), 0x00 },
	{ CCI_REG8(0x9E25), 0x8C },
	{ CCI_REG8(0x9E26), 0x00 },
	{ CCI_REG8(0x9E27), 0x94 },
	{ CCI_REG8(0x9E28), 0x00 },
	{ CCI_REG8(0x9E29), 0x96 },

	/* CNR parameter setting */
	{ CCI_REG8(0x69DB), 0x01 },

	/* Moire reduction */
	{ CCI_REG8(0x6957), 0x01 },

	/* image enhancement */
	{ CCI_REG8(0x6987), 0x17 },
	{ CCI_REG8(0x698A), 0x03 },
	{ CCI_REG8(0x698B), 0x03 },

	/* white balanace */
	{ IMX214_REG_ABS_GAIN_GREENR, 0x0100 },
	{ IMX214_REG_ABS_GAIN_RED, 0x0100 },
	{ IMX214_REG_ABS_GAIN_BLUE, 0x0100 },
	{ IMX214_REG_ABS_GAIN_GREENB, 0x0100 },

	/* ATR setting */
	{ CCI_REG8(0x6E50), 0x00 },
	{ CCI_REG8(0x6E51), 0x32 },
	{ CCI_REG8(0x9340), 0x00 },
	{ CCI_REG8(0x9341), 0x3C },
	{ CCI_REG8(0x9342), 0x03 },
	{ CCI_REG8(0x9343), 0xFF },
};

/*
 * Declare modes in order, from biggest
 * to smallest height.
 */
static const struct imx214_mode {
	u32 width;
	u32 height;
<<<<<<< HEAD
=======

	/* V-timing */
	unsigned int vts_def;

>>>>>>> fc85704c
	unsigned int num_of_regs;
	const struct cci_reg_sequence *reg_table;
} imx214_modes[] = {
	{
		.width = 4096,
		.height = 2304,
<<<<<<< HEAD
=======
		.vts_def = 3194,
>>>>>>> fc85704c
		.num_of_regs = ARRAY_SIZE(mode_4096x2304),
		.reg_table = mode_4096x2304,
	},
	{
		.width = 1920,
		.height = 1080,
<<<<<<< HEAD
=======
		.vts_def = 3194,
>>>>>>> fc85704c
		.num_of_regs = ARRAY_SIZE(mode_1920x1080),
		.reg_table = mode_1920x1080,
	},
};

static inline struct imx214 *to_imx214(struct v4l2_subdev *sd)
{
	return container_of(sd, struct imx214, sd);
}

static int __maybe_unused imx214_power_on(struct device *dev)
{
	struct i2c_client *client = to_i2c_client(dev);
	struct v4l2_subdev *sd = i2c_get_clientdata(client);
	struct imx214 *imx214 = to_imx214(sd);
	int ret;

	ret = regulator_bulk_enable(IMX214_NUM_SUPPLIES, imx214->supplies);
	if (ret < 0) {
		dev_err(imx214->dev, "failed to enable regulators: %d\n", ret);
		return ret;
	}

	usleep_range(2000, 3000);

	ret = clk_prepare_enable(imx214->xclk);
	if (ret < 0) {
		regulator_bulk_disable(IMX214_NUM_SUPPLIES, imx214->supplies);
		dev_err(imx214->dev, "clk prepare enable failed\n");
		return ret;
	}

	gpiod_set_value_cansleep(imx214->enable_gpio, 1);
	usleep_range(12000, 15000);

	return 0;
}

static int __maybe_unused imx214_power_off(struct device *dev)
{
	struct i2c_client *client = to_i2c_client(dev);
	struct v4l2_subdev *sd = i2c_get_clientdata(client);
	struct imx214 *imx214 = to_imx214(sd);

	gpiod_set_value_cansleep(imx214->enable_gpio, 0);

	clk_disable_unprepare(imx214->xclk);

	regulator_bulk_disable(IMX214_NUM_SUPPLIES, imx214->supplies);
	usleep_range(10, 20);

	return 0;
}

<<<<<<< HEAD
=======
/* Get bayer order based on flip setting. */
static u32 imx214_get_format_code(struct imx214 *imx214)
{
	unsigned int i;

	i = (imx214->vflip->val ? 2 : 0) | (imx214->hflip->val ? 1 : 0);

	return imx214_mbus_formats[i];
}

>>>>>>> fc85704c
static void imx214_update_pad_format(struct imx214 *imx214,
				     const struct imx214_mode *mode,
				     struct v4l2_mbus_framefmt *fmt, u32 code)
{
<<<<<<< HEAD
	fmt->code = IMX214_MBUS_CODE;
=======
	fmt->code = imx214_get_format_code(imx214);
>>>>>>> fc85704c
	fmt->width = mode->width;
	fmt->height = mode->height;
	fmt->field = V4L2_FIELD_NONE;
	fmt->colorspace = V4L2_COLORSPACE_SRGB;
	fmt->ycbcr_enc = V4L2_MAP_YCBCR_ENC_DEFAULT(fmt->colorspace);
	fmt->quantization = V4L2_MAP_QUANTIZATION_DEFAULT(true,
							  fmt->colorspace,
							  fmt->ycbcr_enc);
	fmt->xfer_func = V4L2_MAP_XFER_FUNC_DEFAULT(fmt->colorspace);
}

static int imx214_enum_mbus_code(struct v4l2_subdev *sd,
				 struct v4l2_subdev_state *sd_state,
				 struct v4l2_subdev_mbus_code_enum *code)
{
	struct imx214 *imx214 = to_imx214(sd);

	if (code->index >= (ARRAY_SIZE(imx214_mbus_formats) / 4))
		return -EINVAL;

	code->code = imx214_get_format_code(imx214);

	return 0;
}

static int imx214_enum_frame_size(struct v4l2_subdev *subdev,
				  struct v4l2_subdev_state *sd_state,
				  struct v4l2_subdev_frame_size_enum *fse)
{
	struct imx214 *imx214 = to_imx214(subdev);
	u32 code;

	code = imx214_get_format_code(imx214);
	if (fse->code != code)
		return -EINVAL;

	if (fse->index >= ARRAY_SIZE(imx214_modes))
		return -EINVAL;

	fse->min_width = fse->max_width = imx214_modes[fse->index].width;
	fse->min_height = fse->max_height = imx214_modes[fse->index].height;

	return 0;
}

#ifdef CONFIG_VIDEO_ADV_DEBUG
static int imx214_s_register(struct v4l2_subdev *subdev,
			     const struct v4l2_dbg_register *reg)
{
	struct imx214 *imx214 = container_of(subdev, struct imx214, sd);

	return regmap_write(imx214->regmap, reg->reg, reg->val);
}

static int imx214_g_register(struct v4l2_subdev *subdev,
			     struct v4l2_dbg_register *reg)
{
	struct imx214 *imx214 = container_of(subdev, struct imx214, sd);
	unsigned int aux;
	int ret;

	reg->size = 1;
	ret = regmap_read(imx214->regmap, reg->reg, &aux);
	reg->val = aux;

	return ret;
}
#endif

static const struct v4l2_subdev_core_ops imx214_core_ops = {
#ifdef CONFIG_VIDEO_ADV_DEBUG
	.g_register = imx214_g_register,
	.s_register = imx214_s_register,
#endif
};

static int imx214_set_format(struct v4l2_subdev *sd,
			     struct v4l2_subdev_state *sd_state,
			     struct v4l2_subdev_format *format)
{
	struct imx214 *imx214 = to_imx214(sd);
	struct v4l2_mbus_framefmt *__format;
	struct v4l2_rect *__crop;
	const struct imx214_mode *mode;

	mode = v4l2_find_nearest_size(imx214_modes,
				      ARRAY_SIZE(imx214_modes), width, height,
				      format->format.width,
				      format->format.height);

	imx214_update_pad_format(imx214, mode, &format->format,
				 format->format.code);
	__format = v4l2_subdev_state_get_format(sd_state, 0);
<<<<<<< HEAD

	*__format = format->format;

	__crop = v4l2_subdev_state_get_crop(sd_state, 0);
	__crop->width = mode->width;
	__crop->height = mode->height;
=======

	*__format = format->format;

	__crop = v4l2_subdev_state_get_crop(sd_state, 0);
	__crop->width = mode->width;
	__crop->height = mode->height;

	if (format->which == V4L2_SUBDEV_FORMAT_ACTIVE) {
		int exposure_max;
		int exposure_def;
		int hblank;

		/* Update blank limits */
		__v4l2_ctrl_modify_range(imx214->vblank, IMX214_VBLANK_MIN,
					 IMX214_VTS_MAX - mode->height, 2,
					 mode->vts_def - mode->height);

		/* Update max exposure while meeting expected vblanking */
		exposure_max = mode->vts_def - IMX214_EXPOSURE_OFFSET;
		exposure_def = min(exposure_max, IMX214_EXPOSURE_DEFAULT);
		__v4l2_ctrl_modify_range(imx214->exposure,
					 imx214->exposure->minimum,
					 exposure_max, imx214->exposure->step,
					 exposure_def);

		/*
		 * Currently PPL is fixed to IMX214_PPL_DEFAULT, so hblank
		 * depends on mode->width only, and is not changeable in any
		 * way other than changing the mode.
		 */
		hblank = IMX214_PPL_DEFAULT - mode->width;
		__v4l2_ctrl_modify_range(imx214->hblank, hblank, hblank, 1,
					 hblank);
	}
>>>>>>> fc85704c

	return 0;
}

static int imx214_get_selection(struct v4l2_subdev *sd,
				struct v4l2_subdev_state *sd_state,
				struct v4l2_subdev_selection *sel)
{
	switch (sel->target) {
	case V4L2_SEL_TGT_CROP:
		sel->r = *v4l2_subdev_state_get_crop(sd_state, 0);
		return 0;

	case V4L2_SEL_TGT_NATIVE_SIZE:
		sel->r.top = 0;
		sel->r.left = 0;
		sel->r.width = IMX214_NATIVE_WIDTH;
		sel->r.height = IMX214_NATIVE_HEIGHT;
		return 0;

	case V4L2_SEL_TGT_CROP_DEFAULT:
	case V4L2_SEL_TGT_CROP_BOUNDS:
		sel->r.top = IMX214_PIXEL_ARRAY_TOP;
		sel->r.left = IMX214_PIXEL_ARRAY_LEFT;
		sel->r.width = IMX214_PIXEL_ARRAY_WIDTH;
		sel->r.height = IMX214_PIXEL_ARRAY_HEIGHT;
		return 0;
	}

	return -EINVAL;
}

static int imx214_entity_init_state(struct v4l2_subdev *subdev,
				    struct v4l2_subdev_state *sd_state)
{
	struct v4l2_subdev_format fmt = { };

	fmt.which = sd_state ? V4L2_SUBDEV_FORMAT_TRY : V4L2_SUBDEV_FORMAT_ACTIVE;
	fmt.format.code = MEDIA_BUS_FMT_SRGGB10_1X10;
	fmt.format.width = imx214_modes[0].width;
	fmt.format.height = imx214_modes[0].height;

	imx214_set_format(subdev, sd_state, &fmt);

	return 0;
}

static int imx214_update_digital_gain(struct imx214 *imx214, u32 val)
{
	int ret = 0;

	cci_write(imx214->regmap, IMX214_REG_DIG_GAIN_GREENR, val, &ret);
	cci_write(imx214->regmap, IMX214_REG_DIG_GAIN_RED, val, &ret);
	cci_write(imx214->regmap, IMX214_REG_DIG_GAIN_BLUE, val, &ret);
	cci_write(imx214->regmap, IMX214_REG_DIG_GAIN_GREENB, val, &ret);

	return ret;
}

static int imx214_set_ctrl(struct v4l2_ctrl *ctrl)
{
	struct imx214 *imx214 = container_of(ctrl->handler,
					     struct imx214, ctrls);
<<<<<<< HEAD
	int ret;
=======
	const struct v4l2_mbus_framefmt *format = NULL;
	struct v4l2_subdev_state *state;
	int ret = 0;

	if (ctrl->id == V4L2_CID_VBLANK) {
		int exposure_max, exposure_def;

		state = v4l2_subdev_get_locked_active_state(&imx214->sd);
		format = v4l2_subdev_state_get_format(state, 0);

		/* Update max exposure while meeting expected vblanking */
		exposure_max =
			format->height + ctrl->val - IMX214_EXPOSURE_OFFSET;
		exposure_def = min(exposure_max, IMX214_EXPOSURE_DEFAULT);
		__v4l2_ctrl_modify_range(imx214->exposure,
					 imx214->exposure->minimum,
					 exposure_max, imx214->exposure->step,
					 exposure_def);
	}
>>>>>>> fc85704c

	/*
	 * Applying V4L2 control value only happens
	 * when power is up for streaming
	 */
	if (!pm_runtime_get_if_in_use(imx214->dev))
		return 0;

	switch (ctrl->id) {
	case V4L2_CID_ANALOGUE_GAIN:
		cci_write(imx214->regmap, IMX214_REG_ANALOG_GAIN,
			  ctrl->val, &ret);
		cci_write(imx214->regmap, IMX214_REG_SHORT_ANALOG_GAIN,
			  ctrl->val, &ret);
		break;
	case V4L2_CID_DIGITAL_GAIN:
		ret = imx214_update_digital_gain(imx214, ctrl->val);
		break;
	case V4L2_CID_EXPOSURE:
		cci_write(imx214->regmap, IMX214_REG_EXPOSURE, ctrl->val, &ret);
<<<<<<< HEAD
=======
		break;
	case V4L2_CID_HFLIP:
	case V4L2_CID_VFLIP:
		cci_write(imx214->regmap, IMX214_REG_ORIENTATION,
			  imx214->hflip->val | imx214->vflip->val << 1, &ret);
		break;
	case V4L2_CID_VBLANK:
		cci_write(imx214->regmap, IMX214_REG_FRM_LENGTH_LINES,
			  format->height + ctrl->val, &ret);
		break;
	case V4L2_CID_TEST_PATTERN:
		cci_write(imx214->regmap, IMX214_REG_TEST_PATTERN,
			  imx214_test_pattern_val[ctrl->val], &ret);
		break;
	case V4L2_CID_TEST_PATTERN_RED:
		cci_write(imx214->regmap, IMX214_REG_TESTP_RED,
			  ctrl->val, &ret);
		break;
	case V4L2_CID_TEST_PATTERN_GREENR:
		cci_write(imx214->regmap, IMX214_REG_TESTP_GREENR,
			  ctrl->val, &ret);
		break;
	case V4L2_CID_TEST_PATTERN_BLUE:
		cci_write(imx214->regmap, IMX214_REG_TESTP_BLUE,
			  ctrl->val, &ret);
		break;
	case V4L2_CID_TEST_PATTERN_GREENB:
		cci_write(imx214->regmap, IMX214_REG_TESTP_GREENB,
			  ctrl->val, &ret);
>>>>>>> fc85704c
		break;
	default:
		ret = -EINVAL;
	}

	pm_runtime_put(imx214->dev);

	return ret;
}

static const struct v4l2_ctrl_ops imx214_ctrl_ops = {
	.s_ctrl = imx214_set_ctrl,
};

static int imx214_ctrls_init(struct imx214 *imx214)
{
	static const s64 link_freq[] = {
		IMX214_DEFAULT_LINK_FREQ
	};
	static const struct v4l2_area unit_size = {
		.width = 1120,
		.height = 1120,
	};
	const struct imx214_mode *mode = &imx214_modes[0];
	struct v4l2_fwnode_device_properties props;
	struct v4l2_ctrl_handler *ctrl_hdlr;
	int exposure_max, exposure_def;
	int hblank;
	int i, ret;

	ret = v4l2_fwnode_device_parse(imx214->dev, &props);
	if (ret < 0)
		return ret;

	ctrl_hdlr = &imx214->ctrls;
	ret = v4l2_ctrl_handler_init(&imx214->ctrls, 13);
	if (ret)
		return ret;

	imx214->pixel_rate = v4l2_ctrl_new_std(ctrl_hdlr, NULL,
					       V4L2_CID_PIXEL_RATE, 0,
					       IMX214_DEFAULT_PIXEL_RATE, 1,
					       IMX214_DEFAULT_PIXEL_RATE);

	imx214->link_freq = v4l2_ctrl_new_int_menu(ctrl_hdlr, NULL,
						   V4L2_CID_LINK_FREQ,
						   ARRAY_SIZE(link_freq) - 1,
						   0, link_freq);
	if (imx214->link_freq)
		imx214->link_freq->flags |= V4L2_CTRL_FLAG_READ_ONLY;

	/*
	 * WARNING!
	 * Values obtained reverse engineering blobs and/or devices.
	 * Ranges and functionality might be wrong.
	 *
	 * Sony, please release some register set documentation for the
	 * device.
	 *
	 * Yours sincerely, Ricardo.
	 */

	/* Initial vblank/hblank/exposure parameters based on current mode */
	imx214->vblank = v4l2_ctrl_new_std(ctrl_hdlr, &imx214_ctrl_ops,
					   V4L2_CID_VBLANK, IMX214_VBLANK_MIN,
					   IMX214_VTS_MAX - mode->height, 2,
					   mode->vts_def - mode->height);

	hblank = IMX214_PPL_DEFAULT - mode->width;
	imx214->hblank = v4l2_ctrl_new_std(ctrl_hdlr, &imx214_ctrl_ops,
					   V4L2_CID_HBLANK, hblank, hblank,
					   1, hblank);
	if (imx214->hblank)
		imx214->hblank->flags |= V4L2_CTRL_FLAG_READ_ONLY;

	exposure_max = mode->vts_def - IMX214_EXPOSURE_OFFSET;
	exposure_def = min(exposure_max, IMX214_EXPOSURE_DEFAULT);
	imx214->exposure = v4l2_ctrl_new_std(ctrl_hdlr, &imx214_ctrl_ops,
					     V4L2_CID_EXPOSURE,
					     IMX214_EXPOSURE_MIN,
					     exposure_max,
					     IMX214_EXPOSURE_STEP,
					     exposure_def);

	v4l2_ctrl_new_std(ctrl_hdlr, &imx214_ctrl_ops, V4L2_CID_ANALOGUE_GAIN,
			  IMX214_ANA_GAIN_MIN, IMX214_ANA_GAIN_MAX,
			  IMX214_ANA_GAIN_STEP, IMX214_ANA_GAIN_DEFAULT);

	v4l2_ctrl_new_std(ctrl_hdlr, &imx214_ctrl_ops, V4L2_CID_DIGITAL_GAIN,
			  IMX214_DGTL_GAIN_MIN, IMX214_DGTL_GAIN_MAX,
			  IMX214_DGTL_GAIN_STEP, IMX214_DGTL_GAIN_DEFAULT);

	imx214->hflip = v4l2_ctrl_new_std(ctrl_hdlr, &imx214_ctrl_ops,
					  V4L2_CID_HFLIP, 0, 1, 1, 0);
	if (imx214->hflip)
		imx214->hflip->flags |= V4L2_CTRL_FLAG_MODIFY_LAYOUT;

	imx214->vflip = v4l2_ctrl_new_std(ctrl_hdlr, &imx214_ctrl_ops,
					  V4L2_CID_VFLIP, 0, 1, 1, 0);
	if (imx214->vflip)
		imx214->vflip->flags |= V4L2_CTRL_FLAG_MODIFY_LAYOUT;

	v4l2_ctrl_cluster(2, &imx214->hflip);

	v4l2_ctrl_new_std_menu_items(ctrl_hdlr, &imx214_ctrl_ops,
				     V4L2_CID_TEST_PATTERN,
				     ARRAY_SIZE(imx214_test_pattern_menu) - 1,
				     0, 0, imx214_test_pattern_menu);
	for (i = 0; i < 4; i++) {
		/*
		 * The assumption is that
		 * V4L2_CID_TEST_PATTERN_GREENR == V4L2_CID_TEST_PATTERN_RED + 1
		 * V4L2_CID_TEST_PATTERN_BLUE   == V4L2_CID_TEST_PATTERN_RED + 2
		 * V4L2_CID_TEST_PATTERN_GREENB == V4L2_CID_TEST_PATTERN_RED + 3
		 */
		v4l2_ctrl_new_std(ctrl_hdlr, &imx214_ctrl_ops,
				  V4L2_CID_TEST_PATTERN_RED + i,
				  IMX214_TESTP_COLOUR_MIN,
				  IMX214_TESTP_COLOUR_MAX,
				  IMX214_TESTP_COLOUR_STEP,
				  IMX214_TESTP_COLOUR_MAX);
		/* The "Solid color" pattern is white by default */
	}

	imx214->unit_size = v4l2_ctrl_new_std_compound(ctrl_hdlr,
				NULL,
				V4L2_CID_UNIT_CELL_SIZE,
				v4l2_ctrl_ptr_create((void *)&unit_size),
				v4l2_ctrl_ptr_create(NULL),
				v4l2_ctrl_ptr_create(NULL));

	v4l2_ctrl_new_fwnode_properties(ctrl_hdlr, &imx214_ctrl_ops, &props);

	ret = ctrl_hdlr->error;
	if (ret) {
		v4l2_ctrl_handler_free(ctrl_hdlr);
		dev_err(imx214->dev, "failed to add controls: %d\n", ret);
		return ret;
	}

	imx214->sd.ctrl_handler = ctrl_hdlr;

	return 0;
};

static int imx214_start_streaming(struct imx214 *imx214)
{
	const struct v4l2_mbus_framefmt *fmt;
	struct v4l2_subdev_state *state;
	const struct imx214_mode *mode;
	int ret;

	ret = cci_multi_reg_write(imx214->regmap, mode_table_common,
				  ARRAY_SIZE(mode_table_common), NULL);
	if (ret < 0) {
		dev_err(imx214->dev, "could not sent common table %d\n", ret);
		return ret;
	}

	ret = cci_write(imx214->regmap, IMX214_REG_CSI_LANE_MODE,
			IMX214_CSI_4_LANE_MODE, NULL);
	if (ret) {
		dev_err(imx214->dev, "failed to configure lanes\n");
		return ret;
	}

	state = v4l2_subdev_get_locked_active_state(&imx214->sd);
	fmt = v4l2_subdev_state_get_format(state, 0);
	mode = v4l2_find_nearest_size(imx214_modes, ARRAY_SIZE(imx214_modes),
				      width, height, fmt->width, fmt->height);
	ret = cci_multi_reg_write(imx214->regmap, mode->reg_table,
				  mode->num_of_regs, NULL);
	if (ret < 0) {
		dev_err(imx214->dev, "could not sent mode table %d\n", ret);
		return ret;
	}

	usleep_range(10000, 10500);

	cci_write(imx214->regmap, IMX214_REG_TEMP_SENSOR_CONTROL, 0x01, NULL);

	ret = __v4l2_ctrl_handler_setup(&imx214->ctrls);
	if (ret < 0) {
		dev_err(imx214->dev, "could not sync v4l2 controls\n");
		return ret;
	}
	ret = cci_write(imx214->regmap, IMX214_REG_MODE_SELECT,
			IMX214_MODE_STREAMING, NULL);
	if (ret < 0)
		dev_err(imx214->dev, "could not sent start table %d\n", ret);

	return ret;
}

static int imx214_stop_streaming(struct imx214 *imx214)
{
	int ret;

	ret = cci_write(imx214->regmap, IMX214_REG_MODE_SELECT,
			IMX214_MODE_STANDBY, NULL);
	if (ret < 0)
		dev_err(imx214->dev, "could not sent stop table %d\n",	ret);

	return ret;
}

static int imx214_s_stream(struct v4l2_subdev *subdev, int enable)
{
	struct imx214 *imx214 = to_imx214(subdev);
	struct v4l2_subdev_state *state;
<<<<<<< HEAD
	int ret = 0;
=======
	int ret;
>>>>>>> fc85704c

	if (enable) {
		ret = pm_runtime_resume_and_get(imx214->dev);
		if (ret < 0)
			return ret;

		state = v4l2_subdev_lock_and_get_active_state(subdev);
		ret = imx214_start_streaming(imx214);
		v4l2_subdev_unlock_state(state);
		if (ret < 0)
			goto err_rpm_put;
	} else {
		ret = imx214_stop_streaming(imx214);
		if (ret < 0)
			goto err_rpm_put;
		pm_runtime_put(imx214->dev);
	}

	return 0;

err_rpm_put:
	pm_runtime_put(imx214->dev);
	return ret;
}

static int imx214_get_frame_interval(struct v4l2_subdev *subdev,
				     struct v4l2_subdev_state *sd_state,
				     struct v4l2_subdev_frame_interval *fival)
{
	/*
	 * FIXME: Implement support for V4L2_SUBDEV_FORMAT_TRY, using the V4L2
	 * subdev active state API.
	 */
	if (fival->which != V4L2_SUBDEV_FORMAT_ACTIVE)
		return -EINVAL;

	fival->interval.numerator = 1;
	fival->interval.denominator = IMX214_FPS;

	return 0;
}

/*
 * Raw sensors should be using the VBLANK and HBLANK controls to determine
 * the frame rate. However this driver was initially added using the
 * [S|G|ENUM]_FRAME_INTERVAL ioctls with a fixed rate of 30fps.
 * Retain the frame_interval ops for backwards compatibility, but they do
 * nothing.
 */
static int imx214_enum_frame_interval(struct v4l2_subdev *subdev,
				struct v4l2_subdev_state *sd_state,
				struct v4l2_subdev_frame_interval_enum *fie)
{
	struct imx214 *imx214 = to_imx214(subdev);
	const struct imx214_mode *mode;

	dev_warn_once(imx214->dev, "frame_interval functions return an unreliable value for compatibility reasons. Use the VBLANK and HBLANK controls to determine the correct frame rate.\n");

	if (fie->index != 0)
		return -EINVAL;

	mode = v4l2_find_nearest_size(imx214_modes,
				ARRAY_SIZE(imx214_modes), width, height,
				fie->width, fie->height);

	fie->code = imx214_get_format_code(imx214);
	fie->width = mode->width;
	fie->height = mode->height;
	fie->interval.numerator = 1;
	fie->interval.denominator = IMX214_FPS;

	return 0;
}

static const struct v4l2_subdev_video_ops imx214_video_ops = {
	.s_stream = imx214_s_stream,
};

static const struct v4l2_subdev_pad_ops imx214_subdev_pad_ops = {
	.enum_mbus_code = imx214_enum_mbus_code,
	.enum_frame_size = imx214_enum_frame_size,
	.enum_frame_interval = imx214_enum_frame_interval,
	.get_fmt = v4l2_subdev_get_fmt,
	.set_fmt = imx214_set_format,
	.get_selection = imx214_get_selection,
	.get_frame_interval = imx214_get_frame_interval,
	.set_frame_interval = imx214_get_frame_interval,
};

static const struct v4l2_subdev_ops imx214_subdev_ops = {
	.core = &imx214_core_ops,
	.video = &imx214_video_ops,
	.pad = &imx214_subdev_pad_ops,
};

static const struct v4l2_subdev_internal_ops imx214_internal_ops = {
	.init_state = imx214_entity_init_state,
};

static int imx214_get_regulators(struct device *dev, struct imx214 *imx214)
{
	unsigned int i;

	for (i = 0; i < IMX214_NUM_SUPPLIES; i++)
		imx214->supplies[i].supply = imx214_supply_name[i];

	return devm_regulator_bulk_get(dev, IMX214_NUM_SUPPLIES,
				       imx214->supplies);
}

/* Verify chip ID */
static int imx214_identify_module(struct imx214 *imx214)
{
	struct i2c_client *client = v4l2_get_subdevdata(&imx214->sd);
	int ret;
	u64 val;

	ret = cci_read(imx214->regmap, IMX214_REG_CHIP_ID, &val, NULL);
	if (ret)
		return dev_err_probe(&client->dev, ret,
				     "failed to read chip id %x\n",
				     IMX214_CHIP_ID);

	if (val != IMX214_CHIP_ID)
		return dev_err_probe(&client->dev, -EIO,
				     "chip id mismatch: %x!=%llx\n",
				     IMX214_CHIP_ID, val);

	return 0;
}

static int imx214_parse_fwnode(struct device *dev)
{
	struct fwnode_handle *endpoint;
	struct v4l2_fwnode_endpoint bus_cfg = {
		.bus_type = V4L2_MBUS_CSI2_DPHY,
	};
	unsigned int i;
	int ret;

	endpoint = fwnode_graph_get_next_endpoint(dev_fwnode(dev), NULL);
	if (!endpoint)
		return dev_err_probe(dev, -EINVAL, "endpoint node not found\n");

	ret = v4l2_fwnode_endpoint_alloc_parse(endpoint, &bus_cfg);
	if (ret) {
		dev_err_probe(dev, ret, "parsing endpoint node failed\n");
		goto done;
	}

	/* Check the number of MIPI CSI2 data lanes */
	if (bus_cfg.bus.mipi_csi2.num_data_lanes != 4) {
		ret = dev_err_probe(dev, -EINVAL,
				    "only 4 data lanes are currently supported\n");
		goto done;
	}

	if (bus_cfg.nr_of_link_frequencies != 1)
		dev_warn(dev, "Only one link-frequency supported, please review your DT. Continuing anyway\n");

	for (i = 0; i < bus_cfg.nr_of_link_frequencies; i++) {
		if (bus_cfg.link_frequencies[i] == IMX214_DEFAULT_LINK_FREQ)
			break;
		if (bus_cfg.link_frequencies[i] ==
		    IMX214_DEFAULT_LINK_FREQ_LEGACY) {
			dev_warn(dev,
				 "link-frequencies %d not supported, please review your DT. Continuing anyway\n",
				 IMX214_DEFAULT_LINK_FREQ);
			break;
		}
	}

	if (i == bus_cfg.nr_of_link_frequencies)
		ret = dev_err_probe(dev, -EINVAL,
				    "link-frequencies %d not supported, please review your DT\n",
				    IMX214_DEFAULT_LINK_FREQ);

done:
	v4l2_fwnode_endpoint_free(&bus_cfg);
	fwnode_handle_put(endpoint);
	return ret;
}

static int imx214_probe(struct i2c_client *client)
{
	struct device *dev = &client->dev;
	struct imx214 *imx214;
	int ret;

	ret = imx214_parse_fwnode(dev);
	if (ret)
		return ret;

	imx214 = devm_kzalloc(dev, sizeof(*imx214), GFP_KERNEL);
	if (!imx214)
		return -ENOMEM;

	imx214->dev = dev;

	imx214->xclk = devm_clk_get(dev, NULL);
	if (IS_ERR(imx214->xclk))
		return dev_err_probe(dev, PTR_ERR(imx214->xclk),
				     "failed to get xclk\n");

	ret = clk_set_rate(imx214->xclk, IMX214_DEFAULT_CLK_FREQ);
	if (ret)
		return dev_err_probe(dev, ret,
				     "failed to set xclk frequency\n");

	ret = imx214_get_regulators(dev, imx214);
	if (ret < 0)
		return dev_err_probe(dev, ret, "failed to get regulators\n");

	imx214->enable_gpio = devm_gpiod_get(dev, "enable", GPIOD_OUT_LOW);
	if (IS_ERR(imx214->enable_gpio))
		return dev_err_probe(dev, PTR_ERR(imx214->enable_gpio),
				     "failed to get enable gpio\n");

	imx214->regmap = devm_cci_regmap_init_i2c(client, 16);
	if (IS_ERR(imx214->regmap))
		return dev_err_probe(dev, PTR_ERR(imx214->regmap),
				     "failed to initialize CCI\n");

	v4l2_i2c_subdev_init(&imx214->sd, client, &imx214_subdev_ops);
	imx214->sd.internal_ops = &imx214_internal_ops;

	/*
	 * Enable power initially, to avoid warnings
	 * from clk_disable on power_off
	 */
	imx214_power_on(imx214->dev);

<<<<<<< HEAD
=======
	ret = imx214_identify_module(imx214);
	if (ret)
		goto error_power_off;

>>>>>>> fc85704c
	ret = imx214_ctrls_init(imx214);
	if (ret < 0)
		goto error_power_off;

	imx214->sd.flags |= V4L2_SUBDEV_FL_HAS_DEVNODE;
	imx214->pad.flags = MEDIA_PAD_FL_SOURCE;
	imx214->sd.dev = &client->dev;
	imx214->sd.entity.function = MEDIA_ENT_F_CAM_SENSOR;

	ret = media_entity_pads_init(&imx214->sd.entity, 1, &imx214->pad);
	if (ret < 0) {
		dev_err_probe(dev, ret, "failed to init entity pads\n");
		goto free_ctrl;
	}

	imx214->sd.state_lock = imx214->ctrls.lock;
	ret = v4l2_subdev_init_finalize(&imx214->sd);
	if (ret < 0) {
		dev_err_probe(dev, ret, "subdev init error\n");
		goto free_entity;
	}

	pm_runtime_set_active(imx214->dev);
	pm_runtime_enable(imx214->dev);

	ret = v4l2_async_register_subdev_sensor(&imx214->sd);
	if (ret < 0) {
		dev_err_probe(dev, ret,
			      "failed to register sensor sub-device\n");
		goto error_subdev_cleanup;
	}

	pm_runtime_idle(imx214->dev);

	return 0;

error_subdev_cleanup:
	pm_runtime_disable(imx214->dev);
	pm_runtime_set_suspended(&client->dev);
	v4l2_subdev_cleanup(&imx214->sd);

free_entity:
	media_entity_cleanup(&imx214->sd.entity);

free_ctrl:
	v4l2_ctrl_handler_free(&imx214->ctrls);

error_power_off:
	imx214_power_off(imx214->dev);

	return ret;
}

static void imx214_remove(struct i2c_client *client)
{
	struct v4l2_subdev *sd = i2c_get_clientdata(client);
	struct imx214 *imx214 = to_imx214(sd);

	v4l2_async_unregister_subdev(&imx214->sd);
	v4l2_subdev_cleanup(sd);
	media_entity_cleanup(&imx214->sd.entity);
	v4l2_ctrl_handler_free(&imx214->ctrls);
	pm_runtime_disable(&client->dev);
	if (!pm_runtime_status_suspended(&client->dev)) {
		imx214_power_off(imx214->dev);
		pm_runtime_set_suspended(&client->dev);
	}
}

static const struct of_device_id imx214_of_match[] = {
	{ .compatible = "sony,imx214" },
	{ }
};
MODULE_DEVICE_TABLE(of, imx214_of_match);

static const struct dev_pm_ops imx214_pm_ops = {
	SET_RUNTIME_PM_OPS(imx214_power_off, imx214_power_on, NULL)
};

static struct i2c_driver imx214_i2c_driver = {
	.driver = {
		.of_match_table = imx214_of_match,
		.pm = &imx214_pm_ops,
		.name  = "imx214",
	},
	.probe = imx214_probe,
	.remove = imx214_remove,
};

module_i2c_driver(imx214_i2c_driver);

MODULE_DESCRIPTION("Sony IMX214 Camera driver");
MODULE_AUTHOR("Ricardo Ribalda <ribalda@kernel.org>");
MODULE_LICENSE("GPL v2");<|MERGE_RESOLUTION|>--- conflicted
+++ resolved
@@ -20,13 +20,10 @@
 #include <media/v4l2-fwnode.h>
 #include <media/v4l2-subdev.h>
 
-<<<<<<< HEAD
-=======
 /* Chip ID */
 #define IMX214_REG_CHIP_ID		CCI_REG16(0x0016)
 #define IMX214_CHIP_ID			0x0214
 
->>>>>>> fc85704c
 #define IMX214_REG_MODE_SELECT		CCI_REG8(0x0100)
 #define IMX214_MODE_STANDBY		0x00
 #define IMX214_MODE_STREAMING		0x01
@@ -49,18 +46,10 @@
 /* HBLANK control - read only */
 #define IMX214_PPL_DEFAULT		5008
 
-/* V-TIMING internal */
-#define IMX214_REG_FRM_LENGTH_LINES	CCI_REG16(0x0340)
-
 /* Exposure control */
 #define IMX214_REG_EXPOSURE		CCI_REG16(0x0202)
-<<<<<<< HEAD
-#define IMX214_EXPOSURE_MIN		0
-#define IMX214_EXPOSURE_MAX		3184
-=======
 #define IMX214_EXPOSURE_OFFSET		10
 #define IMX214_EXPOSURE_MIN		1
->>>>>>> fc85704c
 #define IMX214_EXPOSURE_STEP		1
 #define IMX214_EXPOSURE_DEFAULT		3184
 #define IMX214_REG_EXPOSURE_RATIO	CCI_REG8(0x0222)
@@ -69,26 +58,20 @@
 /* Analog gain control */
 #define IMX214_REG_ANALOG_GAIN		CCI_REG16(0x0204)
 #define IMX214_REG_SHORT_ANALOG_GAIN	CCI_REG16(0x0216)
-<<<<<<< HEAD
-=======
 #define IMX214_ANA_GAIN_MIN		0
 #define IMX214_ANA_GAIN_MAX		448
 #define IMX214_ANA_GAIN_STEP		1
 #define IMX214_ANA_GAIN_DEFAULT		0x0
->>>>>>> fc85704c
 
 /* Digital gain control */
 #define IMX214_REG_DIG_GAIN_GREENR	CCI_REG16(0x020e)
 #define IMX214_REG_DIG_GAIN_RED		CCI_REG16(0x0210)
 #define IMX214_REG_DIG_GAIN_BLUE	CCI_REG16(0x0212)
 #define IMX214_REG_DIG_GAIN_GREENB	CCI_REG16(0x0214)
-<<<<<<< HEAD
-=======
 #define IMX214_DGTL_GAIN_MIN		0x0100
 #define IMX214_DGTL_GAIN_MAX		0x0fff
 #define IMX214_DGTL_GAIN_DEFAULT	0x0100
 #define IMX214_DGTL_GAIN_STEP		1
->>>>>>> fc85704c
 
 #define IMX214_REG_ORIENTATION		CCI_REG8(0x0101)
 
@@ -195,8 +178,6 @@
 #define IMX214_RG_STATS_LMT_14_BIT	0x3FFF
 
 #define IMX214_REG_ATR_FAST_MOVE	CCI_REG8(0x9300)
-<<<<<<< HEAD
-=======
 
 /* Test Pattern Control */
 #define IMX214_REG_TEST_PATTERN		CCI_REG16(0x0600)
@@ -214,7 +195,6 @@
 #define IMX214_TESTP_COLOUR_MIN		0
 #define IMX214_TESTP_COLOUR_MAX		0x03ff
 #define IMX214_TESTP_COLOUR_STEP	1
->>>>>>> fc85704c
 
 /* IMX214 native and active pixel array size */
 #define IMX214_NATIVE_WIDTH		4224U
@@ -294,11 +274,6 @@
 	{ IMX214_REG_HDR_MODE, IMX214_HDR_MODE_OFF },
 	{ IMX214_REG_HDR_RES_REDUCTION, IMX214_HDR_RES_REDU_THROUGH },
 	{ IMX214_REG_EXPOSURE_RATIO, 1 },
-<<<<<<< HEAD
-	{ IMX214_REG_FRM_LENGTH_LINES, 3194 },
-	{ IMX214_REG_LINE_LENGTH_PCK, 5008 },
-=======
->>>>>>> fc85704c
 	{ IMX214_REG_X_ADD_STA, 56 },
 	{ IMX214_REG_Y_ADD_STA, 408 },
 	{ IMX214_REG_X_ADD_END, 4151 },
@@ -348,21 +323,8 @@
 	{ CCI_REG8(0x3011), 0x00 },
 	{ IMX214_REG_STATS_OUT_EN, IMX214_STATS_OUT_ON },
 
-<<<<<<< HEAD
-	{ IMX214_REG_EXPOSURE, IMX214_EXPOSURE_DEFAULT },
 	{ IMX214_REG_SHORT_EXPOSURE, 500 },
 
-	{ IMX214_REG_ANALOG_GAIN, 0 },
-	{ IMX214_REG_DIG_GAIN_GREENR, 256 },
-	{ IMX214_REG_DIG_GAIN_RED, 256 },
-	{ IMX214_REG_DIG_GAIN_BLUE, 256 },
-	{ IMX214_REG_DIG_GAIN_GREENB, 256 },
-	{ IMX214_REG_SHORT_ANALOG_GAIN, 0 },
-
-=======
-	{ IMX214_REG_SHORT_EXPOSURE, 500 },
-
->>>>>>> fc85704c
 	{ CCI_REG8(0x4170), 0x00 },
 	{ CCI_REG8(0x4171), 0x10 },
 	{ CCI_REG8(0x4176), 0x00 },
@@ -375,11 +337,6 @@
 	{ IMX214_REG_HDR_MODE, IMX214_HDR_MODE_OFF },
 	{ IMX214_REG_HDR_RES_REDUCTION, IMX214_HDR_RES_REDU_THROUGH },
 	{ IMX214_REG_EXPOSURE_RATIO, 1 },
-<<<<<<< HEAD
-	{ IMX214_REG_FRM_LENGTH_LINES, 3194 },
-	{ IMX214_REG_LINE_LENGTH_PCK, 5008 },
-=======
->>>>>>> fc85704c
 	{ IMX214_REG_X_ADD_STA, 1144 },
 	{ IMX214_REG_Y_ADD_STA, 1020 },
 	{ IMX214_REG_X_ADD_END, 3063 },
@@ -429,21 +386,8 @@
 	{ CCI_REG8(0x3011), 0x00 },
 	{ IMX214_REG_STATS_OUT_EN, IMX214_STATS_OUT_ON },
 
-<<<<<<< HEAD
-	{ IMX214_REG_EXPOSURE, IMX214_EXPOSURE_DEFAULT },
 	{ IMX214_REG_SHORT_EXPOSURE, 500 },
 
-	{ IMX214_REG_ANALOG_GAIN, 0 },
-	{ IMX214_REG_DIG_GAIN_GREENR, 256 },
-	{ IMX214_REG_DIG_GAIN_RED, 256 },
-	{ IMX214_REG_DIG_GAIN_BLUE, 256 },
-	{ IMX214_REG_DIG_GAIN_GREENB, 256 },
-	{ IMX214_REG_SHORT_ANALOG_GAIN, 0 },
-
-=======
-	{ IMX214_REG_SHORT_EXPOSURE, 500 },
-
->>>>>>> fc85704c
 	{ CCI_REG8(0x4170), 0x00 },
 	{ CCI_REG8(0x4171), 0x10 },
 	{ CCI_REG8(0x4176), 0x00 },
@@ -466,15 +410,9 @@
 
 	/* global setting */
 	/* basic config */
-<<<<<<< HEAD
-	{ IMX214_REG_ORIENTATION, 0 },
-	{ IMX214_REG_MASK_CORR_FRAMES, IMX214_CORR_FRAMES_MASK },
-	{ IMX214_REG_FAST_STANDBY_CTRL, 1 },
-=======
 	{ IMX214_REG_MASK_CORR_FRAMES, IMX214_CORR_FRAMES_MASK },
 	{ IMX214_REG_FAST_STANDBY_CTRL, 1 },
 	{ IMX214_REG_LINE_LENGTH_PCK, IMX214_PPL_DEFAULT },
->>>>>>> fc85704c
 	{ CCI_REG8(0x4550), 0x02 },
 	{ CCI_REG8(0x4601), 0x00 },
 	{ CCI_REG8(0x4642), 0x05 },
@@ -578,33 +516,24 @@
 static const struct imx214_mode {
 	u32 width;
 	u32 height;
-<<<<<<< HEAD
-=======
 
 	/* V-timing */
 	unsigned int vts_def;
 
->>>>>>> fc85704c
 	unsigned int num_of_regs;
 	const struct cci_reg_sequence *reg_table;
 } imx214_modes[] = {
 	{
 		.width = 4096,
 		.height = 2304,
-<<<<<<< HEAD
-=======
 		.vts_def = 3194,
->>>>>>> fc85704c
 		.num_of_regs = ARRAY_SIZE(mode_4096x2304),
 		.reg_table = mode_4096x2304,
 	},
 	{
 		.width = 1920,
 		.height = 1080,
-<<<<<<< HEAD
-=======
 		.vts_def = 3194,
->>>>>>> fc85704c
 		.num_of_regs = ARRAY_SIZE(mode_1920x1080),
 		.reg_table = mode_1920x1080,
 	},
@@ -659,8 +588,6 @@
 	return 0;
 }
 
-<<<<<<< HEAD
-=======
 /* Get bayer order based on flip setting. */
 static u32 imx214_get_format_code(struct imx214 *imx214)
 {
@@ -671,16 +598,11 @@
 	return imx214_mbus_formats[i];
 }
 
->>>>>>> fc85704c
 static void imx214_update_pad_format(struct imx214 *imx214,
 				     const struct imx214_mode *mode,
 				     struct v4l2_mbus_framefmt *fmt, u32 code)
 {
-<<<<<<< HEAD
-	fmt->code = IMX214_MBUS_CODE;
-=======
 	fmt->code = imx214_get_format_code(imx214);
->>>>>>> fc85704c
 	fmt->width = mode->width;
 	fmt->height = mode->height;
 	fmt->field = V4L2_FIELD_NONE;
@@ -774,14 +696,6 @@
 	imx214_update_pad_format(imx214, mode, &format->format,
 				 format->format.code);
 	__format = v4l2_subdev_state_get_format(sd_state, 0);
-<<<<<<< HEAD
-
-	*__format = format->format;
-
-	__crop = v4l2_subdev_state_get_crop(sd_state, 0);
-	__crop->width = mode->width;
-	__crop->height = mode->height;
-=======
 
 	*__format = format->format;
 
@@ -816,7 +730,6 @@
 		__v4l2_ctrl_modify_range(imx214->hblank, hblank, hblank, 1,
 					 hblank);
 	}
->>>>>>> fc85704c
 
 	return 0;
 }
@@ -880,9 +793,6 @@
 {
 	struct imx214 *imx214 = container_of(ctrl->handler,
 					     struct imx214, ctrls);
-<<<<<<< HEAD
-	int ret;
-=======
 	const struct v4l2_mbus_framefmt *format = NULL;
 	struct v4l2_subdev_state *state;
 	int ret = 0;
@@ -902,7 +812,6 @@
 					 exposure_max, imx214->exposure->step,
 					 exposure_def);
 	}
->>>>>>> fc85704c
 
 	/*
 	 * Applying V4L2 control value only happens
@@ -923,8 +832,6 @@
 		break;
 	case V4L2_CID_EXPOSURE:
 		cci_write(imx214->regmap, IMX214_REG_EXPOSURE, ctrl->val, &ret);
-<<<<<<< HEAD
-=======
 		break;
 	case V4L2_CID_HFLIP:
 	case V4L2_CID_VFLIP:
@@ -954,7 +861,6 @@
 	case V4L2_CID_TEST_PATTERN_GREENB:
 		cci_write(imx214->regmap, IMX214_REG_TESTP_GREENB,
 			  ctrl->val, &ret);
->>>>>>> fc85704c
 		break;
 	default:
 		ret = -EINVAL;
@@ -1165,11 +1071,7 @@
 {
 	struct imx214 *imx214 = to_imx214(subdev);
 	struct v4l2_subdev_state *state;
-<<<<<<< HEAD
-	int ret = 0;
-=======
 	int ret;
->>>>>>> fc85704c
 
 	if (enable) {
 		ret = pm_runtime_resume_and_get(imx214->dev);
@@ -1402,13 +1304,10 @@
 	 */
 	imx214_power_on(imx214->dev);
 
-<<<<<<< HEAD
-=======
 	ret = imx214_identify_module(imx214);
 	if (ret)
 		goto error_power_off;
 
->>>>>>> fc85704c
 	ret = imx214_ctrls_init(imx214);
 	if (ret < 0)
 		goto error_power_off;
