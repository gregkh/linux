--- conflicted
+++ resolved
@@ -3,9 +3,5 @@
 # Makefile for the IPU drivers
 #
 obj-$(CONFIG_IPU_BRIDGE) += ipu-bridge.o
-<<<<<<< HEAD
 obj-y	+= ipu3/
-=======
-obj-y	+= ipu3/
-obj-y	+= ivsc/
->>>>>>> bd3a9e57
+obj-y	+= ivsc/