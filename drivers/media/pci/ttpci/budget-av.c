--- conflicted
+++ resolved
@@ -1464,31 +1464,19 @@
 		if (err != 0) {
 			ttpci_budget_deinit(&budget_av->budget);
 			kfree(budget_av);
-<<<<<<< HEAD
-			ERR("cannot init vv subsystem\n");
-=======
 			pr_err("cannot init vv subsystem\n");
->>>>>>> a6ad5510
 			return err;
 		}
 		vv_data.vid_ops.vidioc_enum_input = vidioc_enum_input;
 		vv_data.vid_ops.vidioc_g_input = vidioc_g_input;
 		vv_data.vid_ops.vidioc_s_input = vidioc_s_input;
 
-<<<<<<< HEAD
-		if ((err = saa7146_register_device(&budget_av->vd, dev, "knc1", VFL_TYPE_VIDEO))) {
-			saa7146_vv_release(dev);
-			ttpci_budget_deinit(&budget_av->budget);
-			kfree(budget_av);
-			ERR("cannot register capture v4l2 device\n");
-=======
 		err = saa7146_register_device(&budget_av->vd, dev, "knc1", VFL_TYPE_VIDEO);
 		if (err) {
 			saa7146_vv_release(dev);
 			ttpci_budget_deinit(&budget_av->budget);
 			kfree(budget_av);
 			pr_err("cannot register capture v4l2 device\n");
->>>>>>> a6ad5510
 			return err;
 		}
 
