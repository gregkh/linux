--- conflicted
+++ resolved
@@ -451,17 +451,8 @@
 	 * The .s_stream() operation must never be called to start or stop an
 	 * already started or stopped subdev. Catch offenders but don't return
 	 * an error yet to avoid regressions.
-<<<<<<< HEAD
-	 *
-	 * As .s_stream() is mutually exclusive with the .enable_streams() and
-	 * .disable_streams() operation, we can use the enabled_streams field
-	 * to store the subdev streaming state.
-	 */
-	if (WARN_ON(!!sd->enabled_streams == !!enable))
-=======
 	 */
 	if (WARN_ON(sd->s_stream_enabled == !!enable))
->>>>>>> a6ad5510
 		return 0;
 
 	ret = sd->ops->video->s_stream(sd, enable);
@@ -472,26 +463,12 @@
 	}
 
 	if (!ret) {
-<<<<<<< HEAD
-		sd->enabled_streams = enable ? BIT(0) : 0;
-
-#if IS_REACHABLE(CONFIG_LEDS_CLASS)
-		if (!IS_ERR_OR_NULL(sd->privacy_led)) {
-			if (enable)
-				led_set_brightness(sd->privacy_led,
-						   sd->privacy_led->max_brightness);
-			else
-				led_set_brightness(sd->privacy_led, 0);
-		}
-#endif
-=======
 		sd->s_stream_enabled = enable;
 
 		if (enable)
 			v4l2_subdev_enable_privacy_led(sd);
 		else
 			v4l2_subdev_disable_privacy_led(sd);
->>>>>>> a6ad5510
 	}
 
 	return ret;
