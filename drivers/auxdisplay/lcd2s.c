--- conflicted
+++ resolved
@@ -303,11 +303,7 @@
 	if (err < 0)
 		return err;
 
-<<<<<<< HEAD
-	lcd = charlcd_alloc(0);
-=======
 	lcd = charlcd_alloc(sizeof(*lcd2s));
->>>>>>> fc85704c
 	if (!lcd)
 		return -ENOMEM;
 
