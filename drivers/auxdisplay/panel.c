--- conflicted
+++ resolved
@@ -835,16 +835,7 @@
 	if (!charlcd)
 		return;
 
-<<<<<<< HEAD
-	charlcd = charlcd_alloc(0);
-	if (!charlcd) {
-		kfree(hdc);
-		return;
-	}
-
-=======
 	hdc = charlcd->drvdata;
->>>>>>> fc85704c
 	hdc->hd44780 = &lcd;
 
 	/*
@@ -1667,11 +1658,7 @@
 	if (lcd.enabled)
 		charlcd_unregister(lcd.charlcd);
 err_unreg_device:
-<<<<<<< HEAD
-	charlcd_free(lcd.charlcd);
-=======
 	hd44780_common_free(lcd.charlcd);
->>>>>>> fc85704c
 	lcd.charlcd = NULL;
 	parport_unregister_device(pprt);
 	pprt = NULL;
@@ -1698,12 +1685,7 @@
 	if (lcd.enabled) {
 		charlcd_unregister(lcd.charlcd);
 		lcd.initialized = false;
-<<<<<<< HEAD
-		kfree(lcd.charlcd->drvdata);
-		charlcd_free(lcd.charlcd);
-=======
 		hd44780_common_free(lcd.charlcd);
->>>>>>> fc85704c
 		lcd.charlcd = NULL;
 	}
 
