--- conflicted
+++ resolved
@@ -315,44 +315,6 @@
 	return result;
 }
 
-<<<<<<< HEAD
-static int int3400_thermal_run_osc(acpi_handle handle,
-				enum int3400_thermal_uuid uuid, bool enable)
-{
-	u32 ret, buf[2];
-	acpi_status status;
-	int result = 0;
-	struct acpi_osc_context context = {
-		.uuid_str = NULL,
-		.rev = 1,
-		.cap.length = 8,
-	};
-
-	if (uuid < 0 || uuid >= INT3400_THERMAL_MAXIMUM_UUID)
-		return -EINVAL;
-
-	context.uuid_str = int3400_thermal_uuids[uuid];
-
-	buf[OSC_QUERY_DWORD] = 0;
-	buf[OSC_SUPPORT_DWORD] = enable;
-
-	context.cap.pointer = buf;
-
-	status = acpi_run_osc(handle, &context);
-	if (ACPI_SUCCESS(status)) {
-		ret = *((u32 *)(context.ret.pointer + 4));
-		if (ret != enable)
-			result = -EPERM;
-	} else
-		result = -EPERM;
-
-	kfree(context.ret.pointer);
-
-	return result;
-}
-
-=======
->>>>>>> d60c95ef
 static ssize_t odvp_show(struct device *dev, struct device_attribute *attr,
 			 char *buf)
 {
@@ -565,15 +527,8 @@
 	priv->data_vault = kmemdup(obj->package.elements[0].buffer.pointer,
 				   obj->package.elements[0].buffer.length,
 				   GFP_KERNEL);
-<<<<<<< HEAD
-	if (!priv->data_vault) {
-		kfree(buffer.pointer);
-		return;
-	}
-=======
 	if (ZERO_OR_NULL_PTR(priv->data_vault))
 		goto out_free;
->>>>>>> d60c95ef
 
 	bin_attr_data_vault.private = priv->data_vault;
 	bin_attr_data_vault.size = obj->package.elements[0].buffer.length;
