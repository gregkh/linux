--- conflicted
+++ resolved
@@ -413,16 +413,6 @@
 			 trip->type == THERMAL_TRIP_HOT)
 			handle_critical_trips(tz, trip);
 	}
-<<<<<<< HEAD
-
-	tz->last_temperature = tz->temperature;
-	tz->temperature = temp;
-
-	trace_thermal_temperature(tz);
-
-	thermal_genl_sampling_temp(tz->id, temp);
-=======
->>>>>>> 2d002356
 }
 
 static void thermal_zone_device_check(struct work_struct *work)
@@ -540,12 +530,7 @@
 
 	thermal_debug_update_trip_stats(tz);
 
-<<<<<<< HEAD
-	thermal_debug_update_temp(tz);
-
-=======
 monitor:
->>>>>>> 2d002356
 	monitor_thermal_zone(tz);
 }
 
