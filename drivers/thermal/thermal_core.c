--- conflicted
+++ resolved
@@ -462,14 +462,6 @@
 	struct thermal_trip *trip;
 
 	if (tz->suspended)
-<<<<<<< HEAD
-		return;
-
-	if (WARN_ONCE(!tz->ops->get_temp,
-		      "'%s' must not be called without 'get_temp' ops set\n",
-		      __func__))
-=======
->>>>>>> 03a22b59
 		return;
 
 	if (!thermal_zone_device_is_enabled(tz))
@@ -1616,12 +1608,6 @@
 		list_for_each_entry(tz, &thermal_tz_list, node) {
 			mutex_lock(&tz->lock);
 
-<<<<<<< HEAD
-			tz->suspended = false;
-
-			thermal_zone_device_init(tz);
-			__thermal_zone_device_update(tz, THERMAL_EVENT_UNSPECIFIED);
-=======
 			cancel_delayed_work(&tz->poll_queue);
 
 			/*
@@ -1634,7 +1620,6 @@
 			/* Queue up the work without a delay. */
 			mod_delayed_work(system_freezable_power_efficient_wq,
 					 &tz->poll_queue, 0);
->>>>>>> 03a22b59
 
 			mutex_unlock(&tz->lock);
 		}
