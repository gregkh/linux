--- conflicted
+++ resolved
@@ -867,12 +867,7 @@
 
 	instance = container_of(attr, struct thermal_instance, attr);
 
-<<<<<<< HEAD
-	return sprintf(buf, "%d\n",
-		       thermal_zone_trip_id(instance->tz, instance->trip));
-=======
 	return sprintf(buf, "%d\n", thermal_zone_trip_id(tz, instance->trip));
->>>>>>> a6ad5510
 }
 
 ssize_t
