--- conflicted
+++ resolved
@@ -369,10 +369,7 @@
 	struct thermal_cooling_device *cdev;
 	struct device *dev = df->dev.parent;
 	struct devfreq_cooling_device *dfc;
-<<<<<<< HEAD
-=======
 	struct em_perf_domain *em;
->>>>>>> bf44eed7
 	struct thermal_cooling_device_ops *ops;
 	char *name;
 	int err, num_opps;
@@ -389,14 +386,9 @@
 
 	dfc->devfreq = df;
 
-<<<<<<< HEAD
-	dfc->em_pd = em_pd_get(dev);
-	if (dfc->em_pd) {
-=======
 	em = em_pd_get(dev);
 	if (em && !em_is_artificial(em)) {
 		dfc->em_pd = em;
->>>>>>> bf44eed7
 		ops->get_requested_power =
 			devfreq_cooling_get_requested_power;
 		ops->state2power = devfreq_cooling_state2power;
