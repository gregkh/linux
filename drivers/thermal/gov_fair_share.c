--- conflicted
+++ resolved
@@ -44,12 +44,8 @@
 /**
  * fair_share_throttle - throttles devices associated with the given zone
  * @tz: thermal_zone_device
-<<<<<<< HEAD
- * @trip_index: trip point index
-=======
  * @trip: trip point
  * @trip_level: number of trips crossed by the zone temperature
->>>>>>> a6ad5510
  *
  * Throttling Logic: This uses three parameters to calculate the new
  * throttle state of the cooling devices associated with the given zone.
@@ -64,15 +60,10 @@
  *	whereas the throttling is at full swing if we trip critical levels.
  * new_state of cooling device = P3 * P2 * P1
  */
-<<<<<<< HEAD
-static int fair_share_throttle(struct thermal_zone_device *tz, int trip_index)
-=======
 static void fair_share_throttle(struct thermal_zone_device *tz,
 				const struct thermal_trip *trip,
 				int trip_level)
->>>>>>> a6ad5510
 {
-	const struct thermal_trip *trip = &tz->trips[trip_index];
 	struct thermal_instance *instance;
 	int total_weight = 0;
 	int nr_instances = 0;
