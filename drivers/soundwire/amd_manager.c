// SPDX-License-Identifier: (GPL-2.0 OR BSD-3-Clause)
/*
 * SoundWire AMD Manager driver
 *
 * Copyright 2023-24 Advanced Micro Devices, Inc.
 */

#include <linux/completion.h>
#include <linux/cleanup.h>
#include <linux/device.h>
#include <linux/io.h>
#include <linux/jiffies.h>
#include <linux/kernel.h>
#include <linux/module.h>
#include <linux/slab.h>
#include <linux/soundwire/sdw.h>
#include <linux/soundwire/sdw_registers.h>
#include <linux/pm_runtime.h>
#include <linux/wait.h>
#include <sound/pcm_params.h>
#include <sound/soc.h>
#include "bus.h"
#include "amd_init.h"
#include "amd_manager.h"

#define DRV_NAME "amd_sdw_manager"

#define to_amd_sdw(b)	container_of(b, struct amd_sdw_manager, bus)

static int amd_init_sdw_manager(struct amd_sdw_manager *amd_manager)
{
	u32 val;
	int ret;

	writel(AMD_SDW_ENABLE, amd_manager->mmio + ACP_SW_EN);
	ret = readl_poll_timeout(amd_manager->mmio + ACP_SW_EN_STATUS, val, val, ACP_DELAY_US,
				 AMD_SDW_TIMEOUT);
	if (ret)
		return ret;

	/* SoundWire manager bus reset */
	writel(AMD_SDW_BUS_RESET_REQ, amd_manager->mmio + ACP_SW_BUS_RESET_CTRL);
	ret = readl_poll_timeout(amd_manager->mmio + ACP_SW_BUS_RESET_CTRL, val,
				 (val & AMD_SDW_BUS_RESET_DONE), ACP_DELAY_US, AMD_SDW_TIMEOUT);
	if (ret)
		return ret;

	writel(AMD_SDW_BUS_RESET_CLEAR_REQ, amd_manager->mmio + ACP_SW_BUS_RESET_CTRL);
	ret = readl_poll_timeout(amd_manager->mmio + ACP_SW_BUS_RESET_CTRL, val, !val,
				 ACP_DELAY_US, AMD_SDW_TIMEOUT);
	if (ret) {
		dev_err(amd_manager->dev, "Failed to reset SoundWire manager instance%d\n",
			amd_manager->instance);
		return ret;
	}

	writel(AMD_SDW_DISABLE, amd_manager->mmio + ACP_SW_EN);
	return readl_poll_timeout(amd_manager->mmio + ACP_SW_EN_STATUS, val, !val, ACP_DELAY_US,
				  AMD_SDW_TIMEOUT);
}

static int amd_enable_sdw_manager(struct amd_sdw_manager *amd_manager)
{
	u32 val;

	writel(AMD_SDW_ENABLE, amd_manager->mmio + ACP_SW_EN);
	return readl_poll_timeout(amd_manager->mmio + ACP_SW_EN_STATUS, val, val, ACP_DELAY_US,
				  AMD_SDW_TIMEOUT);
}

static int amd_disable_sdw_manager(struct amd_sdw_manager *amd_manager)
{
	u32 val;

	writel(AMD_SDW_DISABLE, amd_manager->mmio + ACP_SW_EN);
	/*
	 * After invoking manager disable sequence, check whether
	 * manager has executed clock stop sequence. In this case,
	 * manager should ignore checking enable status register.
	 */
	val = readl(amd_manager->mmio + ACP_SW_CLK_RESUME_CTRL);
	if (val)
		return 0;
	return readl_poll_timeout(amd_manager->mmio + ACP_SW_EN_STATUS, val, !val, ACP_DELAY_US,
				  AMD_SDW_TIMEOUT);
}

static void amd_enable_sdw_interrupts(struct amd_sdw_manager *amd_manager)
{
	u32 val;

	mutex_lock(amd_manager->acp_sdw_lock);
	val = sdw_manager_reg_mask_array[amd_manager->instance];
	amd_updatel(amd_manager->acp_mmio, ACP_EXTERNAL_INTR_CNTL(amd_manager->instance), val, val);
	mutex_unlock(amd_manager->acp_sdw_lock);

	writel(AMD_SDW_IRQ_MASK_0TO7, amd_manager->mmio +
		       ACP_SW_STATE_CHANGE_STATUS_MASK_0TO7);
	writel(AMD_SDW_IRQ_MASK_8TO11, amd_manager->mmio +
		       ACP_SW_STATE_CHANGE_STATUS_MASK_8TO11);
	writel(AMD_SDW_IRQ_ERROR_MASK, amd_manager->mmio + ACP_SW_ERROR_INTR_MASK);
}

static void amd_disable_sdw_interrupts(struct amd_sdw_manager *amd_manager)
{
	u32 irq_mask;

	mutex_lock(amd_manager->acp_sdw_lock);
	irq_mask = sdw_manager_reg_mask_array[amd_manager->instance];
	amd_updatel(amd_manager->acp_mmio, ACP_EXTERNAL_INTR_CNTL(amd_manager->instance),
		    irq_mask, 0);
	mutex_unlock(amd_manager->acp_sdw_lock);

	writel(0x00, amd_manager->mmio + ACP_SW_STATE_CHANGE_STATUS_MASK_0TO7);
	writel(0x00, amd_manager->mmio + ACP_SW_STATE_CHANGE_STATUS_MASK_8TO11);
	writel(0x00, amd_manager->mmio + ACP_SW_ERROR_INTR_MASK);
}

static int amd_deinit_sdw_manager(struct amd_sdw_manager *amd_manager)
{
	amd_disable_sdw_interrupts(amd_manager);
	return amd_disable_sdw_manager(amd_manager);
}

static void amd_sdw_set_frameshape(struct amd_sdw_manager *amd_manager)
{
	u32 frame_size;

	frame_size = (amd_manager->rows_index << 3) | amd_manager->cols_index;
	writel(frame_size, amd_manager->mmio + ACP_SW_FRAMESIZE);
}

static void amd_sdw_wake_enable(struct amd_sdw_manager *amd_manager, bool enable)
{
	u32 wake_ctrl;

	wake_ctrl = readl(amd_manager->mmio + ACP_SW_STATE_CHANGE_STATUS_MASK_8TO11);
	if (enable)
		wake_ctrl |= AMD_SDW_WAKE_INTR_MASK;
	else
		wake_ctrl &= ~AMD_SDW_WAKE_INTR_MASK;

	writel(wake_ctrl, amd_manager->mmio + ACP_SW_STATE_CHANGE_STATUS_MASK_8TO11);
}

static int amd_sdw_set_device_state(struct amd_sdw_manager *amd_manager, u32 target_device_state)
{
	u32 sdw_dev_state;

	sdw_dev_state = readl(amd_manager->acp_mmio + AMD_SDW_DEVICE_STATE);
	switch (amd_manager->instance) {
	case ACP_SDW0:
		u32p_replace_bits(&sdw_dev_state, target_device_state,
				  AMD_SDW0_DEVICE_STATE_MASK);
		break;
	case ACP_SDW1:
		u32p_replace_bits(&sdw_dev_state, target_device_state,
				  AMD_SDW1_DEVICE_STATE_MASK);
		break;
	default:
		return -EINVAL;
	}
	writel(sdw_dev_state, amd_manager->acp_mmio + AMD_SDW_DEVICE_STATE);
	sdw_dev_state = readl(amd_manager->acp_mmio + AMD_SDW_DEVICE_STATE);
	dev_dbg(amd_manager->dev, "AMD_SDW_DEVICE_STATE:0x%x\n", sdw_dev_state);
	return 0;
}

static int amd_sdw_host_wake_enable(struct amd_sdw_manager *amd_manager, bool enable)
{
	u32 intr_cntl1;
	u32 sdw_host_wake_irq_mask;

	if (!amd_manager->wake_en_mask)
		return 0;

	switch (amd_manager->instance) {
	case ACP_SDW0:
		sdw_host_wake_irq_mask = AMD_SDW0_HOST_WAKE_INTR_MASK;
		break;
	case ACP_SDW1:
		sdw_host_wake_irq_mask = AMD_SDW1_HOST_WAKE_INTR_MASK;
		break;
	default:
		return -EINVAL;
	}

	intr_cntl1 = readl(amd_manager->acp_mmio + ACP_EXTERNAL_INTR_CNTL(ACP_SDW1));
	if (enable)
		intr_cntl1 |= sdw_host_wake_irq_mask;
	else
		intr_cntl1 &= ~sdw_host_wake_irq_mask;
	writel(intr_cntl1, amd_manager->acp_mmio + ACP_EXTERNAL_INTR_CNTL(ACP_SDW1));
	return 0;
}

static void amd_sdw_ctl_word_prep(u32 *lower_word, u32 *upper_word, struct sdw_msg *msg,
				  int cmd_offset)
{
	u32 upper_data;
	u32 lower_data = 0;
	u16 addr;
	u8 upper_addr, lower_addr;
	u8 data = 0;

	addr = msg->addr + cmd_offset;
	upper_addr = (addr & 0xFF00) >> 8;
	lower_addr = addr & 0xFF;

	if (msg->flags == SDW_MSG_FLAG_WRITE)
		data = msg->buf[cmd_offset];

	upper_data = FIELD_PREP(AMD_SDW_MCP_CMD_DEV_ADDR, msg->dev_num);
	upper_data |= FIELD_PREP(AMD_SDW_MCP_CMD_COMMAND, msg->flags + 2);
	upper_data |= FIELD_PREP(AMD_SDW_MCP_CMD_REG_ADDR_HIGH, upper_addr);
	lower_data |= FIELD_PREP(AMD_SDW_MCP_CMD_REG_ADDR_LOW, lower_addr);
	lower_data |= FIELD_PREP(AMD_SDW_MCP_CMD_REG_DATA, data);

	*upper_word = upper_data;
	*lower_word = lower_data;
}

static u64 amd_sdw_send_cmd_get_resp(struct amd_sdw_manager *amd_manager, u32 lower_data,
				     u32 upper_data)
{
	u64 resp;
	u32 lower_resp, upper_resp;
	u32 sts;
	int ret;

	ret = readl_poll_timeout(amd_manager->mmio + ACP_SW_IMM_CMD_STS, sts,
				 !(sts & AMD_SDW_IMM_CMD_BUSY), ACP_DELAY_US, AMD_SDW_TIMEOUT);
	if (ret) {
		dev_err(amd_manager->dev, "SDW%x previous cmd status clear failed\n",
			amd_manager->instance);
		return ret;
	}

	if (sts & AMD_SDW_IMM_RES_VALID) {
		dev_err(amd_manager->dev, "SDW%x manager is in bad state\n", amd_manager->instance);
		writel(0x00, amd_manager->mmio + ACP_SW_IMM_CMD_STS);
	}
	writel(upper_data, amd_manager->mmio + ACP_SW_IMM_CMD_UPPER_WORD);
	writel(lower_data, amd_manager->mmio + ACP_SW_IMM_CMD_LOWER_QWORD);

	ret = readl_poll_timeout(amd_manager->mmio + ACP_SW_IMM_CMD_STS, sts,
				 (sts & AMD_SDW_IMM_RES_VALID), ACP_DELAY_US, AMD_SDW_TIMEOUT);
	if (ret) {
		dev_err(amd_manager->dev, "SDW%x cmd response timeout occurred\n",
			amd_manager->instance);
		return ret;
	}
	upper_resp = readl(amd_manager->mmio + ACP_SW_IMM_RESP_UPPER_WORD);
	lower_resp = readl(amd_manager->mmio + ACP_SW_IMM_RESP_LOWER_QWORD);

	writel(AMD_SDW_IMM_RES_VALID, amd_manager->mmio + ACP_SW_IMM_CMD_STS);
	ret = readl_poll_timeout(amd_manager->mmio + ACP_SW_IMM_CMD_STS, sts,
				 !(sts & AMD_SDW_IMM_RES_VALID), ACP_DELAY_US, AMD_SDW_TIMEOUT);
	if (ret) {
		dev_err(amd_manager->dev, "SDW%x cmd status retry failed\n",
			amd_manager->instance);
		return ret;
	}
	resp = upper_resp;
	resp = (resp << 32) | lower_resp;
	return resp;
}

static enum sdw_command_response
amd_program_scp_addr(struct amd_sdw_manager *amd_manager, struct sdw_msg *msg)
{
	struct sdw_msg scp_msg = {0};
	u64 response_buf[2] = {0};
	u32 upper_data = 0, lower_data = 0;
	int index;

	scp_msg.dev_num = msg->dev_num;
	scp_msg.addr = SDW_SCP_ADDRPAGE1;
	scp_msg.buf = &msg->addr_page1;
	scp_msg.flags = SDW_MSG_FLAG_WRITE;
	amd_sdw_ctl_word_prep(&lower_data, &upper_data, &scp_msg, 0);
	response_buf[0] = amd_sdw_send_cmd_get_resp(amd_manager, lower_data, upper_data);
	scp_msg.addr = SDW_SCP_ADDRPAGE2;
	scp_msg.buf = &msg->addr_page2;
	amd_sdw_ctl_word_prep(&lower_data, &upper_data, &scp_msg, 0);
	response_buf[1] = amd_sdw_send_cmd_get_resp(amd_manager, lower_data, upper_data);

	for (index = 0; index < 2; index++) {
		if (response_buf[index] == -ETIMEDOUT) {
			dev_err_ratelimited(amd_manager->dev,
					    "SCP_addrpage command timeout for Slave %d\n",
					    msg->dev_num);
			return SDW_CMD_TIMEOUT;
		} else if (!(response_buf[index] & AMD_SDW_MCP_RESP_ACK)) {
			if (response_buf[index] & AMD_SDW_MCP_RESP_NACK) {
				dev_err_ratelimited(amd_manager->dev,
						    "SCP_addrpage NACKed for Slave %d\n",
						    msg->dev_num);
				return SDW_CMD_FAIL;
			}
			dev_dbg_ratelimited(amd_manager->dev, "SCP_addrpage ignored for Slave %d\n",
					    msg->dev_num);
			return SDW_CMD_IGNORED;
		}
	}
	return SDW_CMD_OK;
}

static int amd_prep_msg(struct amd_sdw_manager *amd_manager, struct sdw_msg *msg)
{
	int ret;

	if (msg->page) {
		ret = amd_program_scp_addr(amd_manager, msg);
		if (ret) {
			msg->len = 0;
			return ret;
		}
	}
	switch (msg->flags) {
	case SDW_MSG_FLAG_READ:
	case SDW_MSG_FLAG_WRITE:
		break;
	default:
		dev_err(amd_manager->dev, "Invalid msg cmd: %d\n", msg->flags);
		return -EINVAL;
	}
	return 0;
}

static enum sdw_command_response amd_sdw_fill_msg_resp(struct amd_sdw_manager *amd_manager,
						       struct sdw_msg *msg, u64 response,
						       int offset)
{
	if (response & AMD_SDW_MCP_RESP_ACK) {
		if (msg->flags == SDW_MSG_FLAG_READ)
			msg->buf[offset] = FIELD_GET(AMD_SDW_MCP_RESP_RDATA, response);
	} else {
		if (response == -ETIMEDOUT) {
			dev_err_ratelimited(amd_manager->dev, "command timeout for Slave %d\n",
					    msg->dev_num);
			return SDW_CMD_TIMEOUT;
		} else if (response & AMD_SDW_MCP_RESP_NACK) {
			dev_err_ratelimited(amd_manager->dev,
					    "command response NACK received for Slave %d\n",
					    msg->dev_num);
			return SDW_CMD_FAIL;
		}
		dev_dbg_ratelimited(amd_manager->dev, "command is ignored for Slave %d\n",
				    msg->dev_num);
		return SDW_CMD_IGNORED;
	}
	return SDW_CMD_OK;
}

static unsigned int _amd_sdw_xfer_msg(struct amd_sdw_manager *amd_manager, struct sdw_msg *msg,
				      int cmd_offset)
{
	u64 response;
	u32 upper_data = 0, lower_data = 0;

	amd_sdw_ctl_word_prep(&lower_data, &upper_data, msg, cmd_offset);
	response = amd_sdw_send_cmd_get_resp(amd_manager, lower_data, upper_data);
	return amd_sdw_fill_msg_resp(amd_manager, msg, response, cmd_offset);
}

static enum sdw_command_response amd_sdw_xfer_msg(struct sdw_bus *bus, struct sdw_msg *msg)
{
	struct amd_sdw_manager *amd_manager = to_amd_sdw(bus);
	int ret, i;

	ret = amd_prep_msg(amd_manager, msg);
	if (ret)
		return SDW_CMD_FAIL_OTHER;
	for (i = 0; i < msg->len; i++) {
		ret = _amd_sdw_xfer_msg(amd_manager, msg, i);
		if (ret)
			return ret;
	}
	return SDW_CMD_OK;
}

static void amd_sdw_fill_slave_status(struct amd_sdw_manager *amd_manager, u16 index, u32 status)
{
	switch (status) {
	case SDW_SLAVE_ATTACHED:
	case SDW_SLAVE_UNATTACHED:
	case SDW_SLAVE_ALERT:
		amd_manager->status[index] = status;
		break;
	default:
		amd_manager->status[index] = SDW_SLAVE_RESERVED;
		break;
	}
}

static void amd_sdw_process_ping_status(u64 response, struct amd_sdw_manager *amd_manager)
{
	u64 slave_stat;
	u32 val;
	u16 dev_index;

	/* slave status response */
	slave_stat = FIELD_GET(AMD_SDW_MCP_SLAVE_STAT_0_3, response);
	slave_stat |= FIELD_GET(AMD_SDW_MCP_SLAVE_STAT_4_11, response) << 8;
	dev_dbg(amd_manager->dev, "slave_stat:0x%llx\n", slave_stat);
	for (dev_index = 0; dev_index <= SDW_MAX_DEVICES; ++dev_index) {
		val = (slave_stat >> (dev_index * 2)) & AMD_SDW_MCP_SLAVE_STATUS_MASK;
		dev_dbg(amd_manager->dev, "val:0x%x\n", val);
		amd_sdw_fill_slave_status(amd_manager, dev_index, val);
	}
}

static void amd_sdw_read_and_process_ping_status(struct amd_sdw_manager *amd_manager)
{
	u64 response;

	mutex_lock(&amd_manager->bus.msg_lock);
	response = amd_sdw_send_cmd_get_resp(amd_manager, 0, 0);
	mutex_unlock(&amd_manager->bus.msg_lock);
	amd_sdw_process_ping_status(response, amd_manager);
}

static u32 amd_sdw_read_ping_status(struct sdw_bus *bus)
{
	struct amd_sdw_manager *amd_manager = to_amd_sdw(bus);
	u64 response;
	u32 slave_stat;

	response = amd_sdw_send_cmd_get_resp(amd_manager, 0, 0);
	/* slave status from ping response */
	slave_stat = FIELD_GET(AMD_SDW_MCP_SLAVE_STAT_0_3, response);
	slave_stat |= FIELD_GET(AMD_SDW_MCP_SLAVE_STAT_4_11, response) << 8;
	dev_dbg(amd_manager->dev, "slave_stat:0x%x\n", slave_stat);
	return slave_stat;
}

static int amd_sdw_compute_params(struct sdw_bus *bus, struct sdw_stream_runtime *stream)
{
	struct sdw_transport_data t_data = {0};
	struct sdw_master_runtime *m_rt;
	struct sdw_port_runtime *p_rt;
	struct sdw_bus_params *b_params = &bus->params;
	int port_bo, hstart, hstop, sample_int;
	unsigned int rate, bps;

	port_bo = 0;
	hstart = 1;
	hstop = bus->params.col - 1;
	t_data.hstop = hstop;
	t_data.hstart = hstart;

	list_for_each_entry(m_rt, &bus->m_rt_list, bus_node) {
		rate = m_rt->stream->params.rate;
		bps = m_rt->stream->params.bps;
		sample_int = (bus->params.curr_dr_freq / rate);
		list_for_each_entry(p_rt, &m_rt->port_list, port_node) {
			port_bo = (p_rt->num * 64) + 1;
			dev_dbg(bus->dev, "p_rt->num=%d hstart=%d hstop=%d port_bo=%d\n",
				p_rt->num, hstart, hstop, port_bo);
			sdw_fill_xport_params(&p_rt->transport_params, p_rt->num,
					      false, SDW_BLK_GRP_CNT_1, sample_int,
					      port_bo, port_bo >> 8, hstart, hstop,
					      SDW_BLK_PKG_PER_PORT, p_rt->lane);

			sdw_fill_port_params(&p_rt->port_params,
					     p_rt->num, bps,
					     SDW_PORT_FLOW_MODE_ISOCH,
					     b_params->m_data_mode);
			t_data.hstart = hstart;
			t_data.hstop = hstop;
			t_data.block_offset = port_bo;
			t_data.sub_block_offset = 0;
		}
		sdw_compute_slave_ports(m_rt, &t_data);
	}
	return 0;
}

static int amd_sdw_port_params(struct sdw_bus *bus, struct sdw_port_params *p_params,
			       unsigned int bank)
{
	struct amd_sdw_manager *amd_manager = to_amd_sdw(bus);
	u32 frame_fmt_reg, dpn_frame_fmt;

	dev_dbg(amd_manager->dev, "p_params->num:0x%x\n", p_params->num);
	switch (amd_manager->acp_rev) {
	case ACP63_PCI_REV_ID:
		switch (amd_manager->instance) {
		case ACP_SDW0:
			frame_fmt_reg = acp63_sdw0_dp_reg[p_params->num].frame_fmt_reg;
			break;
		case ACP_SDW1:
			frame_fmt_reg = acp63_sdw1_dp_reg[p_params->num].frame_fmt_reg;
			break;
		default:
			return -EINVAL;
		}
		break;
	case ACP70_PCI_REV_ID:
	case ACP71_PCI_REV_ID:
		frame_fmt_reg = acp70_sdw_dp_reg[p_params->num].frame_fmt_reg;
		break;
	default:
		return -EINVAL;
	}

	dpn_frame_fmt = readl(amd_manager->mmio + frame_fmt_reg);
	u32p_replace_bits(&dpn_frame_fmt, p_params->flow_mode, AMD_DPN_FRAME_FMT_PFM);
	u32p_replace_bits(&dpn_frame_fmt, p_params->data_mode, AMD_DPN_FRAME_FMT_PDM);
	u32p_replace_bits(&dpn_frame_fmt, p_params->bps - 1, AMD_DPN_FRAME_FMT_WORD_LEN);
	writel(dpn_frame_fmt, amd_manager->mmio + frame_fmt_reg);
	return 0;
}

static int amd_sdw_transport_params(struct sdw_bus *bus,
				    struct sdw_transport_params *params,
				    enum sdw_reg_bank bank)
{
	struct amd_sdw_manager *amd_manager = to_amd_sdw(bus);
	u32 dpn_frame_fmt;
	u32 dpn_sampleinterval;
	u32 dpn_hctrl;
	u32 dpn_offsetctrl;
	u32 dpn_lanectrl;
	u32 frame_fmt_reg, sample_int_reg, hctrl_dp0_reg;
	u32 offset_reg, lane_ctrl_ch_en_reg;

	switch (amd_manager->acp_rev) {
	case ACP63_PCI_REV_ID:
		switch (amd_manager->instance) {
		case ACP_SDW0:
			frame_fmt_reg = acp63_sdw0_dp_reg[params->port_num].frame_fmt_reg;
			sample_int_reg = acp63_sdw0_dp_reg[params->port_num].sample_int_reg;
			hctrl_dp0_reg = acp63_sdw0_dp_reg[params->port_num].hctrl_dp0_reg;
			offset_reg = acp63_sdw0_dp_reg[params->port_num].offset_reg;
			lane_ctrl_ch_en_reg =
					acp63_sdw0_dp_reg[params->port_num].lane_ctrl_ch_en_reg;
			break;
		case ACP_SDW1:
			frame_fmt_reg = acp63_sdw1_dp_reg[params->port_num].frame_fmt_reg;
			sample_int_reg = acp63_sdw1_dp_reg[params->port_num].sample_int_reg;
			hctrl_dp0_reg = acp63_sdw1_dp_reg[params->port_num].hctrl_dp0_reg;
			offset_reg = acp63_sdw1_dp_reg[params->port_num].offset_reg;
			lane_ctrl_ch_en_reg =
					acp63_sdw1_dp_reg[params->port_num].lane_ctrl_ch_en_reg;
			break;
		default:
			return -EINVAL;
		}
		break;
	case ACP70_PCI_REV_ID:
	case ACP71_PCI_REV_ID:
		frame_fmt_reg = acp70_sdw_dp_reg[params->port_num].frame_fmt_reg;
		sample_int_reg = acp70_sdw_dp_reg[params->port_num].sample_int_reg;
		hctrl_dp0_reg = acp70_sdw_dp_reg[params->port_num].hctrl_dp0_reg;
		offset_reg = acp70_sdw_dp_reg[params->port_num].offset_reg;
		lane_ctrl_ch_en_reg = acp70_sdw_dp_reg[params->port_num].lane_ctrl_ch_en_reg;
		break;
	default:
		return -EINVAL;
	}
	writel(AMD_SDW_SSP_COUNTER_VAL, amd_manager->mmio + ACP_SW_SSP_COUNTER);

	dpn_frame_fmt = readl(amd_manager->mmio + frame_fmt_reg);
	u32p_replace_bits(&dpn_frame_fmt, params->blk_pkg_mode, AMD_DPN_FRAME_FMT_BLK_PKG_MODE);
	u32p_replace_bits(&dpn_frame_fmt, params->blk_grp_ctrl, AMD_DPN_FRAME_FMT_BLK_GRP_CTRL);
	u32p_replace_bits(&dpn_frame_fmt, SDW_STREAM_PCM, AMD_DPN_FRAME_FMT_PCM_OR_PDM);
	writel(dpn_frame_fmt, amd_manager->mmio + frame_fmt_reg);

	dpn_sampleinterval = params->sample_interval - 1;
	writel(dpn_sampleinterval, amd_manager->mmio + sample_int_reg);

	dpn_hctrl = FIELD_PREP(AMD_DPN_HCTRL_HSTOP, params->hstop);
	dpn_hctrl |= FIELD_PREP(AMD_DPN_HCTRL_HSTART, params->hstart);
	writel(dpn_hctrl, amd_manager->mmio + hctrl_dp0_reg);

	dpn_offsetctrl = FIELD_PREP(AMD_DPN_OFFSET_CTRL_1, params->offset1);
	dpn_offsetctrl |= FIELD_PREP(AMD_DPN_OFFSET_CTRL_2, params->offset2);
	writel(dpn_offsetctrl, amd_manager->mmio + offset_reg);

	/*
	 * lane_ctrl_ch_en_reg will be used to program lane_ctrl and ch_mask
	 * parameters.
	 */
	dpn_lanectrl = readl(amd_manager->mmio + lane_ctrl_ch_en_reg);
	u32p_replace_bits(&dpn_lanectrl, params->lane_ctrl, AMD_DPN_CH_EN_LCTRL);
	writel(dpn_lanectrl, amd_manager->mmio + lane_ctrl_ch_en_reg);
	return 0;
}

static int amd_sdw_port_enable(struct sdw_bus *bus,
			       struct sdw_enable_ch *enable_ch,
			       unsigned int bank)
{
	struct amd_sdw_manager *amd_manager = to_amd_sdw(bus);
	u32 dpn_ch_enable;
	u32 lane_ctrl_ch_en_reg;

	switch (amd_manager->acp_rev) {
	case ACP63_PCI_REV_ID:
		switch (amd_manager->instance) {
		case ACP_SDW0:
			lane_ctrl_ch_en_reg =
					acp63_sdw0_dp_reg[enable_ch->port_num].lane_ctrl_ch_en_reg;
			break;
		case ACP_SDW1:
			lane_ctrl_ch_en_reg =
					acp63_sdw1_dp_reg[enable_ch->port_num].lane_ctrl_ch_en_reg;
			break;
		default:
			return -EINVAL;
		}
		break;
	case ACP70_PCI_REV_ID:
	case ACP71_PCI_REV_ID:
		lane_ctrl_ch_en_reg = acp70_sdw_dp_reg[enable_ch->port_num].lane_ctrl_ch_en_reg;
		break;
	default:
		return -EINVAL;
	}

	/*
	 * lane_ctrl_ch_en_reg will be used to program lane_ctrl and ch_mask
	 * parameters.
	 */
	dpn_ch_enable = readl(amd_manager->mmio + lane_ctrl_ch_en_reg);
	u32p_replace_bits(&dpn_ch_enable, enable_ch->ch_mask, AMD_DPN_CH_EN_CHMASK);
	if (enable_ch->enable)
		writel(dpn_ch_enable, amd_manager->mmio + lane_ctrl_ch_en_reg);
	else
		writel(0, amd_manager->mmio + lane_ctrl_ch_en_reg);
	return 0;
}

static int sdw_master_read_amd_prop(struct sdw_bus *bus)
{
	struct amd_sdw_manager *amd_manager = to_amd_sdw(bus);
	struct fwnode_handle *link;
	struct sdw_master_prop *prop;
	u32 quirk_mask = 0;
	u32 wake_en_mask = 0;
	u32 power_mode_mask = 0;
	char name[32];

	prop = &bus->prop;
	/* Find manager handle */
	snprintf(name, sizeof(name), "mipi-sdw-link-%d-subproperties", bus->link_id);
	link = device_get_named_child_node(bus->dev, name);
	if (!link) {
		dev_err(bus->dev, "Manager node %s not found\n", name);
		return -EIO;
	}
	fwnode_property_read_u32(link, "amd-sdw-enable", &quirk_mask);
	if (!(quirk_mask & AMD_SDW_QUIRK_MASK_BUS_ENABLE))
		prop->hw_disabled = true;
	prop->quirks = SDW_MASTER_QUIRKS_CLEAR_INITIAL_CLASH |
		       SDW_MASTER_QUIRKS_CLEAR_INITIAL_PARITY;

	fwnode_property_read_u32(link, "amd-sdw-wakeup-enable", &wake_en_mask);
	amd_manager->wake_en_mask = wake_en_mask;
	fwnode_property_read_u32(link, "amd-sdw-power-mode", &power_mode_mask);
	amd_manager->power_mode_mask = power_mode_mask;

	fwnode_handle_put(link);

	return 0;
}

static int amd_prop_read(struct sdw_bus *bus)
{
	sdw_master_read_prop(bus);
	sdw_master_read_amd_prop(bus);
	return 0;
}

static const struct sdw_master_port_ops amd_sdw_port_ops = {
	.dpn_set_port_params = amd_sdw_port_params,
	.dpn_set_port_transport_params = amd_sdw_transport_params,
	.dpn_port_enable_ch = amd_sdw_port_enable,
};

static const struct sdw_master_ops amd_sdw_ops = {
	.read_prop = amd_prop_read,
	.xfer_msg = amd_sdw_xfer_msg,
	.read_ping_status = amd_sdw_read_ping_status,
};

static int amd_sdw_hw_params(struct snd_pcm_substream *substream,
			     struct snd_pcm_hw_params *params,
			     struct snd_soc_dai *dai)
{
	struct amd_sdw_manager *amd_manager = snd_soc_dai_get_drvdata(dai);
	struct sdw_amd_dai_runtime *dai_runtime;
	struct sdw_stream_config sconfig;
	int ch, dir;
	int ret;

	dai_runtime = amd_manager->dai_runtime_array[dai->id];
	if (!dai_runtime)
		return -EIO;

	ch = params_channels(params);
	if (substream->stream == SNDRV_PCM_STREAM_CAPTURE)
		dir = SDW_DATA_DIR_RX;
	else
		dir = SDW_DATA_DIR_TX;
	dev_dbg(amd_manager->dev, "dir:%d dai->id:0x%x\n", dir, dai->id);

	sconfig.direction = dir;
	sconfig.ch_count = ch;
	sconfig.frame_rate = params_rate(params);
	sconfig.type = dai_runtime->stream_type;

	sconfig.bps = snd_pcm_format_width(params_format(params));

	/* Port configuration */
	struct sdw_port_config *pconfig __free(kfree) = kzalloc(sizeof(*pconfig),
								GFP_KERNEL);
	if (!pconfig)
		return -ENOMEM;

	pconfig->num = dai->id;
	pconfig->ch_mask = (1 << ch) - 1;
	ret = sdw_stream_add_master(&amd_manager->bus, &sconfig,
				    pconfig, 1, dai_runtime->stream);
	if (ret)
		dev_err(amd_manager->dev, "add manager to stream failed:%d\n", ret);

	return ret;
}

static int amd_sdw_hw_free(struct snd_pcm_substream *substream, struct snd_soc_dai *dai)
{
	struct amd_sdw_manager *amd_manager = snd_soc_dai_get_drvdata(dai);
	struct sdw_amd_dai_runtime *dai_runtime;
	int ret;

	dai_runtime = amd_manager->dai_runtime_array[dai->id];
	if (!dai_runtime)
		return -EIO;

	ret = sdw_stream_remove_master(&amd_manager->bus, dai_runtime->stream);
	if (ret < 0)
		dev_err(dai->dev, "remove manager from stream %s failed: %d\n",
			dai_runtime->stream->name, ret);
	return ret;
}

static int amd_set_sdw_stream(struct snd_soc_dai *dai, void *stream, int direction)
{
	struct amd_sdw_manager *amd_manager = snd_soc_dai_get_drvdata(dai);
	struct sdw_amd_dai_runtime *dai_runtime;

	dai_runtime = amd_manager->dai_runtime_array[dai->id];
	if (stream) {
		/* first paranoia check */
		if (dai_runtime) {
			dev_err(dai->dev, "dai_runtime already allocated for dai %s\n",	dai->name);
			return -EINVAL;
		}

		/* allocate and set dai_runtime info */
		dai_runtime = kzalloc(sizeof(*dai_runtime), GFP_KERNEL);
		if (!dai_runtime)
			return -ENOMEM;

		dai_runtime->stream_type = SDW_STREAM_PCM;
		dai_runtime->bus = &amd_manager->bus;
		dai_runtime->stream = stream;
		amd_manager->dai_runtime_array[dai->id] = dai_runtime;
	} else {
		/* second paranoia check */
		if (!dai_runtime) {
			dev_err(dai->dev, "dai_runtime not allocated for dai %s\n", dai->name);
			return -EINVAL;
		}

		/* for NULL stream we release allocated dai_runtime */
		kfree(dai_runtime);
		amd_manager->dai_runtime_array[dai->id] = NULL;
	}
	return 0;
}

static int amd_pcm_set_sdw_stream(struct snd_soc_dai *dai, void *stream, int direction)
{
	return amd_set_sdw_stream(dai, stream, direction);
}

static void *amd_get_sdw_stream(struct snd_soc_dai *dai, int direction)
{
	struct amd_sdw_manager *amd_manager = snd_soc_dai_get_drvdata(dai);
	struct sdw_amd_dai_runtime *dai_runtime;

	dai_runtime = amd_manager->dai_runtime_array[dai->id];
	if (!dai_runtime)
		return ERR_PTR(-EINVAL);

	return dai_runtime->stream;
}

static const struct snd_soc_dai_ops amd_sdw_dai_ops = {
	.hw_params = amd_sdw_hw_params,
	.hw_free = amd_sdw_hw_free,
	.set_stream = amd_pcm_set_sdw_stream,
	.get_stream = amd_get_sdw_stream,
};

static const struct snd_soc_component_driver amd_sdw_dai_component = {
	.name = "soundwire",
};

static int amd_sdw_register_dais(struct amd_sdw_manager *amd_manager)
{
	struct sdw_amd_dai_runtime **dai_runtime_array;
	struct snd_soc_dai_driver *dais;
	struct snd_soc_pcm_stream *stream;
	struct device *dev;
	int i, num_dais;

	dev = amd_manager->dev;
	num_dais = amd_manager->num_dout_ports + amd_manager->num_din_ports;
	dais = devm_kcalloc(dev, num_dais, sizeof(*dais), GFP_KERNEL);
	if (!dais)
		return -ENOMEM;

	dai_runtime_array = devm_kcalloc(dev, num_dais,
					 sizeof(struct sdw_amd_dai_runtime *),
					 GFP_KERNEL);
	if (!dai_runtime_array)
		return -ENOMEM;
	amd_manager->dai_runtime_array = dai_runtime_array;
	for (i = 0; i < num_dais; i++) {
		dais[i].name = devm_kasprintf(dev, GFP_KERNEL, "SDW%d Pin%d", amd_manager->instance,
					      i);
		if (!dais[i].name)
			return -ENOMEM;
		if (i < amd_manager->num_dout_ports)
			stream = &dais[i].playback;
		else
			stream = &dais[i].capture;

		stream->channels_min = 2;
		stream->channels_max = 2;
		stream->rates = SNDRV_PCM_RATE_48000;
		stream->formats = SNDRV_PCM_FMTBIT_S16_LE;

		dais[i].ops = &amd_sdw_dai_ops;
		dais[i].id = i;
	}

	return devm_snd_soc_register_component(dev, &amd_sdw_dai_component,
					       dais, num_dais);
}

static void amd_sdw_update_slave_status_work(struct work_struct *work)
{
	struct amd_sdw_manager *amd_manager =
		container_of(work, struct amd_sdw_manager, amd_sdw_work);
	int retry_count = 0;

	if (amd_manager->status[0] == SDW_SLAVE_ATTACHED) {
		writel(0, amd_manager->mmio + ACP_SW_STATE_CHANGE_STATUS_MASK_0TO7);
		writel(0, amd_manager->mmio + ACP_SW_STATE_CHANGE_STATUS_MASK_8TO11);
	}

update_status:
	sdw_handle_slave_status(&amd_manager->bus, amd_manager->status);
	/*
	 * During the peripheral enumeration sequence, the SoundWire manager interrupts
	 * are masked. Once the device number programming is done for all peripherals,
	 * interrupts will be unmasked. Read the peripheral device status from ping command
	 * and process the response. This sequence will ensure all peripheral devices enumerated
	 * and initialized properly.
	 */
	if (amd_manager->status[0] == SDW_SLAVE_ATTACHED) {
		if (retry_count++ < SDW_MAX_DEVICES) {
			writel(AMD_SDW_IRQ_MASK_0TO7, amd_manager->mmio +
			       ACP_SW_STATE_CHANGE_STATUS_MASK_0TO7);
			writel(AMD_SDW_IRQ_MASK_8TO11, amd_manager->mmio +
			       ACP_SW_STATE_CHANGE_STATUS_MASK_8TO11);
			amd_sdw_read_and_process_ping_status(amd_manager);
			goto update_status;
		} else {
			dev_err_ratelimited(amd_manager->dev,
					    "Device0 detected after %d iterations\n",
					    retry_count);
		}
	}
}

static void amd_sdw_update_slave_status(u32 status_change_0to7, u32 status_change_8to11,
					struct amd_sdw_manager *amd_manager)
{
	u64 slave_stat;
	u32 val;
	int dev_index;

	if (status_change_0to7 == AMD_SDW_SLAVE_0_ATTACHED)
		memset(amd_manager->status, 0, sizeof(amd_manager->status));
	slave_stat = status_change_0to7;
	slave_stat |= FIELD_GET(AMD_SDW_MCP_SLAVE_STATUS_8TO_11, status_change_8to11) << 32;
	dev_dbg(amd_manager->dev, "status_change_0to7:0x%x status_change_8to11:0x%x\n",
		status_change_0to7, status_change_8to11);
	if (slave_stat) {
		for (dev_index = 0; dev_index <= SDW_MAX_DEVICES; ++dev_index) {
			if (slave_stat & AMD_SDW_MCP_SLAVE_STATUS_VALID_MASK(dev_index)) {
				val = (slave_stat >> AMD_SDW_MCP_SLAVE_STAT_SHIFT_MASK(dev_index)) &
				      AMD_SDW_MCP_SLAVE_STATUS_MASK;
				amd_sdw_fill_slave_status(amd_manager, dev_index, val);
			}
		}
	}
}

static void amd_sdw_process_wake_event(struct amd_sdw_manager *amd_manager)
{
	dev_dbg(amd_manager->dev, "SoundWire Wake event reported\n");
	pm_request_resume(amd_manager->dev);
	writel(0x00, amd_manager->acp_mmio + ACP_SW_WAKE_EN(amd_manager->instance));
	writel(0x00, amd_manager->mmio + ACP_SW_STATE_CHANGE_STATUS_8TO11);
}

static void amd_sdw_irq_thread(struct work_struct *work)
{
	struct amd_sdw_manager *amd_manager =
			container_of(work, struct amd_sdw_manager, amd_sdw_irq_thread);
	u32 status_change_8to11;
	u32 status_change_0to7;

	status_change_8to11 = readl(amd_manager->mmio + ACP_SW_STATE_CHANGE_STATUS_8TO11);
	status_change_0to7 = readl(amd_manager->mmio + ACP_SW_STATE_CHANGE_STATUS_0TO7);
	dev_dbg(amd_manager->dev, "[SDW%d] SDW INT: 0to7=0x%x, 8to11=0x%x\n",
		amd_manager->instance, status_change_0to7, status_change_8to11);
	if (status_change_8to11 & AMD_SDW_WAKE_STAT_MASK)
		return amd_sdw_process_wake_event(amd_manager);

	if (status_change_8to11 & AMD_SDW_PREQ_INTR_STAT) {
		amd_sdw_read_and_process_ping_status(amd_manager);
	} else {
		/* Check for the updated status on peripheral device */
		amd_sdw_update_slave_status(status_change_0to7, status_change_8to11, amd_manager);
	}
	if (status_change_8to11 || status_change_0to7)
		schedule_work(&amd_manager->amd_sdw_work);
	writel(0x00, amd_manager->mmio + ACP_SW_STATE_CHANGE_STATUS_8TO11);
	writel(0x00, amd_manager->mmio + ACP_SW_STATE_CHANGE_STATUS_0TO7);
}

int amd_sdw_manager_start(struct amd_sdw_manager *amd_manager)
{
	struct sdw_master_prop *prop;
	int ret;

	prop = &amd_manager->bus.prop;
	if (!prop->hw_disabled) {
		ret = amd_init_sdw_manager(amd_manager);
		if (ret)
			return ret;
		amd_enable_sdw_interrupts(amd_manager);
		ret = amd_enable_sdw_manager(amd_manager);
		if (ret)
			return ret;
		amd_sdw_set_frameshape(amd_manager);
	}
	/* Enable runtime PM */
	pm_runtime_set_autosuspend_delay(amd_manager->dev, AMD_SDW_MASTER_SUSPEND_DELAY_MS);
	pm_runtime_use_autosuspend(amd_manager->dev);
	pm_runtime_mark_last_busy(amd_manager->dev);
	pm_runtime_set_active(amd_manager->dev);
	pm_runtime_enable(amd_manager->dev);
	return 0;
}

static int amd_sdw_manager_probe(struct platform_device *pdev)
{
	const struct acp_sdw_pdata *pdata = pdev->dev.platform_data;
	struct resource *res;
	struct device *dev = &pdev->dev;
	struct sdw_master_prop *prop;
	struct sdw_bus_params *params;
	struct amd_sdw_manager *amd_manager;
	int ret;

	amd_manager = devm_kzalloc(dev, sizeof(struct amd_sdw_manager), GFP_KERNEL);
	if (!amd_manager)
		return -ENOMEM;

	res = platform_get_resource(pdev, IORESOURCE_MEM, 0);
	if (!res)
		return -ENOMEM;

	amd_manager->acp_mmio = devm_ioremap(dev, res->start, resource_size(res));
	if (!amd_manager->acp_mmio) {
		dev_err(dev, "mmio not found\n");
		return -ENOMEM;
	}
	amd_manager->instance = pdata->instance;
	amd_manager->mmio = amd_manager->acp_mmio +
			    (amd_manager->instance * SDW_MANAGER_REG_OFFSET);
	amd_manager->acp_sdw_lock = pdata->acp_sdw_lock;
	amd_manager->acp_rev = pdata->acp_rev;
	amd_manager->cols_index = sdw_find_col_index(AMD_SDW_DEFAULT_COLUMNS);
	amd_manager->rows_index = sdw_find_row_index(AMD_SDW_DEFAULT_ROWS);
	amd_manager->dev = dev;
	amd_manager->bus.ops = &amd_sdw_ops;
	amd_manager->bus.port_ops = &amd_sdw_port_ops;
	amd_manager->bus.compute_params = &amd_sdw_compute_params;
	amd_manager->bus.clk_stop_timeout = 200;
	amd_manager->bus.link_id = amd_manager->instance;

	/*
	 * Due to BIOS compatibility, the two links are exposed within
	 * the scope of a single controller. If this changes, the
	 * controller_id will have to be updated with drv_data
	 * information.
	 */
	amd_manager->bus.controller_id = 0;
	dev_dbg(dev, "acp_rev:0x%x\n", amd_manager->acp_rev);
	switch (amd_manager->acp_rev) {
	case ACP63_PCI_REV_ID:
		switch (amd_manager->instance) {
		case ACP_SDW0:
			amd_manager->num_dout_ports = AMD_ACP63_SDW0_MAX_TX_PORTS;
			amd_manager->num_din_ports = AMD_ACP63_SDW0_MAX_RX_PORTS;
			break;
		case ACP_SDW1:
			amd_manager->num_dout_ports = AMD_ACP63_SDW1_MAX_TX_PORTS;
			amd_manager->num_din_ports = AMD_ACP63_SDW1_MAX_RX_PORTS;
			break;
		default:
			return -EINVAL;
		}
		break;
	case ACP70_PCI_REV_ID:
	case ACP71_PCI_REV_ID:
		amd_manager->num_dout_ports = AMD_ACP70_SDW_MAX_TX_PORTS;
		amd_manager->num_din_ports = AMD_ACP70_SDW_MAX_RX_PORTS;
		break;
	default:
		return -EINVAL;
	}

	params = &amd_manager->bus.params;

	params->col = AMD_SDW_DEFAULT_COLUMNS;
	params->row = AMD_SDW_DEFAULT_ROWS;
	prop = &amd_manager->bus.prop;
	prop->clk_freq = &amd_sdw_freq_tbl[0];
	prop->mclk_freq = AMD_SDW_BUS_BASE_FREQ;
	prop->max_clk_freq = AMD_SDW_DEFAULT_CLK_FREQ;

	ret = sdw_bus_master_add(&amd_manager->bus, dev, dev->fwnode);
	if (ret) {
		dev_err(dev, "Failed to register SoundWire manager(%d)\n", ret);
		return ret;
	}
	ret = amd_sdw_register_dais(amd_manager);
	if (ret) {
		dev_err(dev, "CPU DAI registration failed\n");
		sdw_bus_master_delete(&amd_manager->bus);
		return ret;
	}
	dev_set_drvdata(dev, amd_manager);
	INIT_WORK(&amd_manager->amd_sdw_irq_thread, amd_sdw_irq_thread);
	INIT_WORK(&amd_manager->amd_sdw_work, amd_sdw_update_slave_status_work);
	return 0;
}

static void amd_sdw_manager_remove(struct platform_device *pdev)
{
	struct amd_sdw_manager *amd_manager = dev_get_drvdata(&pdev->dev);
	int ret;

	pm_runtime_disable(&pdev->dev);
	amd_disable_sdw_interrupts(amd_manager);
	sdw_bus_master_delete(&amd_manager->bus);
	ret = amd_disable_sdw_manager(amd_manager);
	if (ret)
		dev_err(&pdev->dev, "Failed to disable device (%pe)\n", ERR_PTR(ret));
}

static int amd_sdw_clock_stop(struct amd_sdw_manager *amd_manager)
{
	u32 val;
	int ret;

	ret = sdw_bus_prep_clk_stop(&amd_manager->bus);
	if (ret < 0 && ret != -ENODATA) {
		dev_err(amd_manager->dev, "prepare clock stop failed %d", ret);
		return 0;
	}
	ret = sdw_bus_clk_stop(&amd_manager->bus);
	if (ret < 0 && ret != -ENODATA) {
		dev_err(amd_manager->dev, "bus clock stop failed %d", ret);
		return 0;
	}

	ret = readl_poll_timeout(amd_manager->mmio + ACP_SW_CLK_RESUME_CTRL, val,
				 (val & AMD_SDW_CLK_STOP_DONE), ACP_DELAY_US, AMD_SDW_TIMEOUT);
	if (ret) {
		dev_err(amd_manager->dev, "SDW%x clock stop failed\n", amd_manager->instance);
		return 0;
	}

	amd_manager->clk_stopped = true;
	if (amd_manager->wake_en_mask)
		writel(0x01, amd_manager->acp_mmio + ACP_SW_WAKE_EN(amd_manager->instance));

	dev_dbg(amd_manager->dev, "SDW%x clock stop successful\n", amd_manager->instance);
	return 0;
}

static int amd_sdw_clock_stop_exit(struct amd_sdw_manager *amd_manager)
{
	int ret;
	u32 val;

	if (amd_manager->clk_stopped) {
		val = readl(amd_manager->mmio + ACP_SW_CLK_RESUME_CTRL);
		val |= AMD_SDW_CLK_RESUME_REQ;
		writel(val, amd_manager->mmio + ACP_SW_CLK_RESUME_CTRL);
		ret = readl_poll_timeout(amd_manager->mmio + ACP_SW_CLK_RESUME_CTRL, val,
					 (val & AMD_SDW_CLK_RESUME_DONE), ACP_DELAY_US,
					 AMD_SDW_TIMEOUT);
		if (val & AMD_SDW_CLK_RESUME_DONE) {
			writel(0, amd_manager->mmio + ACP_SW_CLK_RESUME_CTRL);
			ret = sdw_bus_exit_clk_stop(&amd_manager->bus);
			if (ret < 0)
				dev_err(amd_manager->dev, "bus failed to exit clock stop %d\n",
					ret);
			amd_manager->clk_stopped = false;
		}
	}
	if (amd_manager->clk_stopped) {
		dev_err(amd_manager->dev, "SDW%x clock stop exit failed\n", amd_manager->instance);
		return 0;
	}
	dev_dbg(amd_manager->dev, "SDW%x clock stop exit successful\n", amd_manager->instance);
	return 0;
}

static int amd_resume_child_device(struct device *dev, void *data)
{
	struct sdw_slave *slave = dev_to_sdw_dev(dev);
	int ret;

	if (!slave->probed) {
		dev_dbg(dev, "skipping device, no probed driver\n");
		return 0;
	}
	if (!slave->dev_num_sticky) {
		dev_dbg(dev, "skipping device, never detected on bus\n");
		return 0;
	}
	ret = pm_request_resume(dev);
	if (ret < 0) {
		dev_err(dev, "pm_request_resume failed: %d\n", ret);
		return ret;
	}
	return 0;
}

static int __maybe_unused amd_pm_prepare(struct device *dev)
{
	struct amd_sdw_manager *amd_manager = dev_get_drvdata(dev);
	struct sdw_bus *bus = &amd_manager->bus;
	int ret;

	if (bus->prop.hw_disabled) {
		dev_dbg(bus->dev, "SoundWire manager %d is disabled, ignoring\n",
			bus->link_id);
		return 0;
	}
	/*
	 * When multiple peripheral devices connected over the same link, if SoundWire manager
	 * device is not in runtime suspend state, observed that device alerts are missing
	 * without pm_prepare on AMD platforms in clockstop mode0.
	 */
	if (amd_manager->power_mode_mask & AMD_SDW_CLK_STOP_MODE) {
		ret = pm_request_resume(dev);
		if (ret < 0) {
			dev_err(bus->dev, "pm_request_resume failed: %d\n", ret);
			return 0;
		}
	}
	/* To force peripheral devices to system level suspend state, resume the devices
	 * from runtime suspend state first. Without that unable to dispatch the alert
	 * status to peripheral driver during system level resume as they are in runtime
	 * suspend state.
	 */
	ret = device_for_each_child(bus->dev, NULL, amd_resume_child_device);
	if (ret < 0)
		dev_err(dev, "amd_resume_child_device failed: %d\n", ret);
	return 0;
}

static int __maybe_unused amd_suspend(struct device *dev)
{
	struct amd_sdw_manager *amd_manager = dev_get_drvdata(dev);
	struct sdw_bus *bus = &amd_manager->bus;
	int ret;

	if (bus->prop.hw_disabled) {
		dev_dbg(bus->dev, "SoundWire manager %d is disabled, ignoring\n",
			bus->link_id);
		return 0;
	}

	if (amd_manager->power_mode_mask & AMD_SDW_CLK_STOP_MODE) {
		amd_sdw_wake_enable(amd_manager, false);
		if (amd_manager->acp_rev >= ACP70_PCI_REV_ID) {
			ret = amd_sdw_host_wake_enable(amd_manager, false);
			if (ret)
				return ret;
		}
		ret = amd_sdw_clock_stop(amd_manager);
		if (ret)
			return ret;
	} else if (amd_manager->power_mode_mask & AMD_SDW_POWER_OFF_MODE) {
		amd_sdw_wake_enable(amd_manager, false);
<<<<<<< HEAD
=======
		if (amd_manager->acp_rev >= ACP70_PCI_REV_ID) {
			ret = amd_sdw_host_wake_enable(amd_manager, false);
			if (ret)
				return ret;
		}
>>>>>>> fc85704c
		/*
		 * As per hardware programming sequence on AMD platforms,
		 * clock stop should be invoked first before powering-off
		 */
		ret = amd_sdw_clock_stop(amd_manager);
		if (ret)
			return ret;
		ret = amd_deinit_sdw_manager(amd_manager);
		if (ret)
			return ret;
	}
	if (amd_manager->acp_rev >= ACP70_PCI_REV_ID) {
		ret = amd_sdw_set_device_state(amd_manager, AMD_SDW_DEVICE_STATE_D3);
		if (ret)
			return ret;
	}
	return 0;
}

static int __maybe_unused amd_suspend_runtime(struct device *dev)
{
	struct amd_sdw_manager *amd_manager = dev_get_drvdata(dev);
	struct sdw_bus *bus = &amd_manager->bus;
	int ret;
	u32 val;

	if (bus->prop.hw_disabled) {
		dev_dbg(bus->dev, "SoundWire manager %d is disabled,\n",
			bus->link_id);
		return 0;
	}
	if (amd_manager->power_mode_mask & AMD_SDW_CLK_STOP_MODE) {
		amd_sdw_wake_enable(amd_manager, true);
		if (amd_manager->acp_rev >= ACP70_PCI_REV_ID) {
			ret = amd_sdw_host_wake_enable(amd_manager, true);
			if (ret)
				return ret;
		}
		ret = amd_sdw_clock_stop(amd_manager);
		if (ret)
			return ret;
	} else if (amd_manager->power_mode_mask & AMD_SDW_POWER_OFF_MODE) {
		amd_sdw_wake_enable(amd_manager, true);
<<<<<<< HEAD
=======
		if (amd_manager->acp_rev >= ACP70_PCI_REV_ID) {
			ret = amd_sdw_host_wake_enable(amd_manager, true);
			if (ret)
				return ret;
		}
>>>>>>> fc85704c
		ret = amd_sdw_clock_stop(amd_manager);
		if (ret)
			return ret;
		ret = amd_deinit_sdw_manager(amd_manager);
		if (ret)
			return ret;
	}
	if (amd_manager->acp_rev >= ACP70_PCI_REV_ID) {
		ret = amd_sdw_set_device_state(amd_manager, AMD_SDW_DEVICE_STATE_D3);
		if (ret)
			return ret;
		if (amd_manager->wake_en_mask) {
			val = readl(amd_manager->acp_mmio + ACP_PME_EN);
			if (!val) {
				writel(1, amd_manager->acp_mmio + ACP_PME_EN);
				val = readl(amd_manager->acp_mmio + ACP_PME_EN);
				dev_dbg(amd_manager->dev, "ACP_PME_EN:0x%x\n", val);
			}
		}
	}
	return 0;
}

static int __maybe_unused amd_resume_runtime(struct device *dev)
{
	struct amd_sdw_manager *amd_manager = dev_get_drvdata(dev);
	struct sdw_bus *bus = &amd_manager->bus;
	int ret;
	u32 val;

	if (bus->prop.hw_disabled) {
		dev_dbg(bus->dev, "SoundWire manager %d is disabled, ignoring\n",
			bus->link_id);
		return 0;
	}

	if (amd_manager->power_mode_mask & AMD_SDW_CLK_STOP_MODE) {
		ret = amd_sdw_clock_stop_exit(amd_manager);
		if (ret)
			return ret;
		if (amd_manager->acp_rev >= ACP70_PCI_REV_ID) {
			ret = amd_sdw_host_wake_enable(amd_manager, false);
			if (ret)
				return ret;
		}
	} else if (amd_manager->power_mode_mask & AMD_SDW_POWER_OFF_MODE) {
		writel(0x00, amd_manager->acp_mmio + ACP_SW_WAKE_EN(amd_manager->instance));
		if (amd_manager->acp_rev >= ACP70_PCI_REV_ID) {
			ret = amd_sdw_host_wake_enable(amd_manager, false);
			if (ret)
				return ret;
		}
		val = readl(amd_manager->mmio + ACP_SW_CLK_RESUME_CTRL);
		if (val) {
			val |= AMD_SDW_CLK_RESUME_REQ;
			writel(val, amd_manager->mmio + ACP_SW_CLK_RESUME_CTRL);
			ret = readl_poll_timeout(amd_manager->mmio + ACP_SW_CLK_RESUME_CTRL, val,
						 (val & AMD_SDW_CLK_RESUME_DONE), ACP_DELAY_US,
						 AMD_SDW_TIMEOUT);
			if (val & AMD_SDW_CLK_RESUME_DONE) {
				writel(0, amd_manager->mmio + ACP_SW_CLK_RESUME_CTRL);
				amd_manager->clk_stopped = false;
			}
		}
		sdw_clear_slave_status(bus, SDW_UNATTACH_REQUEST_MASTER_RESET);
		amd_init_sdw_manager(amd_manager);
		amd_enable_sdw_interrupts(amd_manager);
		ret = amd_enable_sdw_manager(amd_manager);
		if (ret)
			return ret;
		amd_sdw_set_frameshape(amd_manager);
	}
	if (amd_manager->acp_rev >= ACP70_PCI_REV_ID) {
		ret = amd_sdw_set_device_state(amd_manager, AMD_SDW_DEVICE_STATE_D0);
		if (ret)
			return ret;
	}
	return 0;
}

static const struct dev_pm_ops amd_pm = {
	.prepare = amd_pm_prepare,
	SET_SYSTEM_SLEEP_PM_OPS(amd_suspend, amd_resume_runtime)
	SET_RUNTIME_PM_OPS(amd_suspend_runtime, amd_resume_runtime, NULL)
};

static struct platform_driver amd_sdw_driver = {
	.probe	= &amd_sdw_manager_probe,
	.remove = &amd_sdw_manager_remove,
	.driver = {
		.name	= "amd_sdw_manager",
		.pm = &amd_pm,
	}
};
module_platform_driver(amd_sdw_driver);

MODULE_AUTHOR("Vijendar.Mukunda@amd.com");
MODULE_DESCRIPTION("AMD SoundWire driver");
MODULE_LICENSE("Dual BSD/GPL");
MODULE_ALIAS("platform:" DRV_NAME);<|MERGE_RESOLUTION|>--- conflicted
+++ resolved
@@ -1220,14 +1220,11 @@
 			return ret;
 	} else if (amd_manager->power_mode_mask & AMD_SDW_POWER_OFF_MODE) {
 		amd_sdw_wake_enable(amd_manager, false);
-<<<<<<< HEAD
-=======
 		if (amd_manager->acp_rev >= ACP70_PCI_REV_ID) {
 			ret = amd_sdw_host_wake_enable(amd_manager, false);
 			if (ret)
 				return ret;
 		}
->>>>>>> fc85704c
 		/*
 		 * As per hardware programming sequence on AMD platforms,
 		 * clock stop should be invoked first before powering-off
@@ -1271,14 +1268,11 @@
 			return ret;
 	} else if (amd_manager->power_mode_mask & AMD_SDW_POWER_OFF_MODE) {
 		amd_sdw_wake_enable(amd_manager, true);
-<<<<<<< HEAD
-=======
 		if (amd_manager->acp_rev >= ACP70_PCI_REV_ID) {
 			ret = amd_sdw_host_wake_enable(amd_manager, true);
 			if (ret)
 				return ret;
 		}
->>>>>>> fc85704c
 		ret = amd_sdw_clock_stop(amd_manager);
 		if (ret)
 			return ret;
