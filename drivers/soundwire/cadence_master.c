--- conflicted
+++ resolved
@@ -129,13 +129,8 @@
 #define CDNS_MCP_FIFOSTAT			0x7C
 #define CDNS_MCP_RX_FIFO_AVAIL			GENMASK(5, 0)
 
-<<<<<<< HEAD
-#define CDNS_MCP_CMD_BASE			0x80
-#define CDNS_MCP_RESP_BASE			0x80
-=======
 #define CDNS_IP_MCP_CMD_BASE			0x80 /* IP offset added at run-time */
 #define CDNS_IP_MCP_RESP_BASE			0x80 /* IP offset added at run-time */
->>>>>>> 98817289
 /* FIFO can hold 8 commands */
 #define CDNS_MCP_CMD_LEN			8
 #define CDNS_MCP_CMD_WORD_LEN			0x4
@@ -619,17 +614,10 @@
 		num_resp = ARRAY_SIZE(cdns->response_buf);
 	}
 
-<<<<<<< HEAD
-	cmd_base = CDNS_MCP_CMD_BASE;
-
-	for (i = 0; i < num_resp; i++) {
-		cdns->response_buf[i] = cdns_readl(cdns, cmd_base);
-=======
 	cmd_base = CDNS_IP_MCP_CMD_BASE;
 
 	for (i = 0; i < num_resp; i++) {
 		cdns->response_buf[i] = cdns_ip_readl(cdns, cmd_base);
->>>>>>> 98817289
 		cmd_base += CDNS_MCP_CMD_WORD_LEN;
 	}
 }
@@ -1767,22 +1755,11 @@
 {
 	struct sdw_cdns *cdns = snd_soc_dai_get_drvdata(dai);
 	struct sdw_cdns_dai_runtime *dai_runtime;
-<<<<<<< HEAD
+
+	dai_runtime = cdns->dai_runtime_array[dai->id];
 
 	if (stream) {
 		/* first paranoia check */
-		if (direction == SNDRV_PCM_STREAM_PLAYBACK)
-			dai_runtime = dai->playback_dma_data;
-		else
-			dai_runtime = dai->capture_dma_data;
-
-=======
-
-	dai_runtime = cdns->dai_runtime_array[dai->id];
-
-	if (stream) {
-		/* first paranoia check */
->>>>>>> 98817289
 		if (dai_runtime) {
 			dev_err(dai->dev,
 				"dai_runtime already allocated for dai %s\n",
@@ -1801,21 +1778,6 @@
 		dai_runtime->link_id = cdns->instance;
 
 		dai_runtime->stream = stream;
-<<<<<<< HEAD
-
-		if (direction == SNDRV_PCM_STREAM_PLAYBACK)
-			dai->playback_dma_data = dai_runtime;
-		else
-			dai->capture_dma_data = dai_runtime;
-	} else {
-		/* for NULL stream we release allocated dai_runtime */
-		if (direction == SNDRV_PCM_STREAM_PLAYBACK) {
-			kfree(dai->playback_dma_data);
-			dai->playback_dma_data = NULL;
-		} else {
-			kfree(dai->capture_dma_data);
-			dai->capture_dma_data = NULL;
-=======
 		dai_runtime->direction = direction;
 
 		cdns->dai_runtime_array[dai->id] = dai_runtime;
@@ -1826,7 +1788,6 @@
 				"dai_runtime not allocated for dai %s\n",
 				dai->name);
 			return -EINVAL;
->>>>>>> 98817289
 		}
 
 		/* for NULL stream we release allocated dai_runtime */
