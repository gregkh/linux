--- conflicted
+++ resolved
@@ -170,20 +170,17 @@
 	int ret = 0;
 
 	mutex_lock(&slave->sdw_dev_lock);
+
 	slave->probed = false;
-	mutex_unlock(&slave->sdw_dev_lock);
 
 	if (slave->prop.use_domain_irq)
 		sdw_irq_dispose_mapping(slave);
 
-<<<<<<< HEAD
-=======
 	mutex_unlock(&slave->sdw_dev_lock);
 
 	if (drv->remove)
 		ret = drv->remove(slave);
 
->>>>>>> 98817289
 	dev_pm_domain_detach(dev, false);
 
 	return ret;
