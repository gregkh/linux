// SPDX-License-Identifier: GPL-2.0
/*
 * drivers/base/core.c - core driver model code (device registration, etc)
 *
 * Copyright (c) 2002-3 Patrick Mochel
 * Copyright (c) 2002-3 Open Source Development Labs
 * Copyright (c) 2006 Greg Kroah-Hartman <gregkh@suse.de>
 * Copyright (c) 2006 Novell, Inc.
 */

#include <linux/acpi.h>
#include <linux/blkdev.h>
#include <linux/cleanup.h>
#include <linux/cpufreq.h>
#include <linux/device.h>
#include <linux/dma-map-ops.h> /* for dma_default_coherent */
#include <linux/err.h>
#include <linux/fwnode.h>
#include <linux/init.h>
#include <linux/kdev_t.h>
#include <linux/kstrtox.h>
#include <linux/module.h>
#include <linux/mutex.h>
#include <linux/netdevice.h>
#include <linux/notifier.h>
#include <linux/of.h>
#include <linux/of_device.h>
#include <linux/pm_runtime.h>
#include <linux/sched/mm.h>
#include <linux/sched/signal.h>
#include <linux/slab.h>
#include <linux/string_helpers.h>
#include <linux/swiotlb.h>
#include <linux/sysfs.h>

#include "base.h"
#include "physical_location.h"
#include "power/power.h"

/* Device links support. */
static LIST_HEAD(deferred_sync);
static unsigned int defer_sync_state_count = 1;
static DEFINE_MUTEX(fwnode_link_lock);
static bool fw_devlink_is_permissive(void);
static void __fw_devlink_link_to_consumers(struct device *dev);
static bool fw_devlink_drv_reg_done;
static bool fw_devlink_best_effort;
static struct workqueue_struct *device_link_wq;

/**
 * __fwnode_link_add - Create a link between two fwnode_handles.
 * @con: Consumer end of the link.
 * @sup: Supplier end of the link.
 * @flags: Link flags.
 *
 * Create a fwnode link between fwnode handles @con and @sup. The fwnode link
 * represents the detail that the firmware lists @sup fwnode as supplying a
 * resource to @con.
 *
 * The driver core will use the fwnode link to create a device link between the
 * two device objects corresponding to @con and @sup when they are created. The
 * driver core will automatically delete the fwnode link between @con and @sup
 * after doing that.
 *
 * Attempts to create duplicate links between the same pair of fwnode handles
 * are ignored and there is no reference counting.
 */
static int __fwnode_link_add(struct fwnode_handle *con,
			     struct fwnode_handle *sup, u8 flags)
{
	struct fwnode_link *link;

	list_for_each_entry(link, &sup->consumers, s_hook)
		if (link->consumer == con) {
			link->flags |= flags;
			return 0;
		}

	link = kzalloc(sizeof(*link), GFP_KERNEL);
	if (!link)
		return -ENOMEM;

	link->supplier = sup;
	INIT_LIST_HEAD(&link->s_hook);
	link->consumer = con;
	INIT_LIST_HEAD(&link->c_hook);
	link->flags = flags;

	list_add(&link->s_hook, &sup->consumers);
	list_add(&link->c_hook, &con->suppliers);
	pr_debug("%pfwf Linked as a fwnode consumer to %pfwf\n",
		 con, sup);

	return 0;
}

int fwnode_link_add(struct fwnode_handle *con, struct fwnode_handle *sup,
		    u8 flags)
{
	guard(mutex)(&fwnode_link_lock);

	return __fwnode_link_add(con, sup, flags);
}

/**
 * __fwnode_link_del - Delete a link between two fwnode_handles.
 * @link: the fwnode_link to be deleted
 *
 * The fwnode_link_lock needs to be held when this function is called.
 */
static void __fwnode_link_del(struct fwnode_link *link)
{
	pr_debug("%pfwf Dropping the fwnode link to %pfwf\n",
		 link->consumer, link->supplier);
	list_del(&link->s_hook);
	list_del(&link->c_hook);
	kfree(link);
}

/**
 * __fwnode_link_cycle - Mark a fwnode link as being part of a cycle.
 * @link: the fwnode_link to be marked
 *
 * The fwnode_link_lock needs to be held when this function is called.
 */
static void __fwnode_link_cycle(struct fwnode_link *link)
{
	pr_debug("%pfwf: cycle: depends on %pfwf\n",
		 link->consumer, link->supplier);
	link->flags |= FWLINK_FLAG_CYCLE;
}

/**
 * fwnode_links_purge_suppliers - Delete all supplier links of fwnode_handle.
 * @fwnode: fwnode whose supplier links need to be deleted
 *
 * Deletes all supplier links connecting directly to @fwnode.
 */
static void fwnode_links_purge_suppliers(struct fwnode_handle *fwnode)
{
	struct fwnode_link *link, *tmp;

	guard(mutex)(&fwnode_link_lock);

	list_for_each_entry_safe(link, tmp, &fwnode->suppliers, c_hook)
		__fwnode_link_del(link);
}

/**
 * fwnode_links_purge_consumers - Delete all consumer links of fwnode_handle.
 * @fwnode: fwnode whose consumer links need to be deleted
 *
 * Deletes all consumer links connecting directly to @fwnode.
 */
static void fwnode_links_purge_consumers(struct fwnode_handle *fwnode)
{
	struct fwnode_link *link, *tmp;

	guard(mutex)(&fwnode_link_lock);

	list_for_each_entry_safe(link, tmp, &fwnode->consumers, s_hook)
		__fwnode_link_del(link);
}

/**
 * fwnode_links_purge - Delete all links connected to a fwnode_handle.
 * @fwnode: fwnode whose links needs to be deleted
 *
 * Deletes all links connecting directly to a fwnode.
 */
void fwnode_links_purge(struct fwnode_handle *fwnode)
{
	fwnode_links_purge_suppliers(fwnode);
	fwnode_links_purge_consumers(fwnode);
}

void fw_devlink_purge_absent_suppliers(struct fwnode_handle *fwnode)
{
	struct fwnode_handle *child;

	/* Don't purge consumer links of an added child */
	if (fwnode->dev)
		return;

	fwnode->flags |= FWNODE_FLAG_NOT_DEVICE;
	fwnode_links_purge_consumers(fwnode);

	fwnode_for_each_available_child_node(fwnode, child)
		fw_devlink_purge_absent_suppliers(child);
}
EXPORT_SYMBOL_GPL(fw_devlink_purge_absent_suppliers);

/**
 * __fwnode_links_move_consumers - Move consumer from @from to @to fwnode_handle
 * @from: move consumers away from this fwnode
 * @to: move consumers to this fwnode
 *
 * Move all consumer links from @from fwnode to @to fwnode.
 */
static void __fwnode_links_move_consumers(struct fwnode_handle *from,
					  struct fwnode_handle *to)
{
	struct fwnode_link *link, *tmp;

	list_for_each_entry_safe(link, tmp, &from->consumers, s_hook) {
		__fwnode_link_add(link->consumer, to, link->flags);
		__fwnode_link_del(link);
	}
}

/**
 * __fw_devlink_pickup_dangling_consumers - Pick up dangling consumers
 * @fwnode: fwnode from which to pick up dangling consumers
 * @new_sup: fwnode of new supplier
 *
 * If the @fwnode has a corresponding struct device and the device supports
 * probing (that is, added to a bus), then we want to let fw_devlink create
 * MANAGED device links to this device, so leave @fwnode and its descendant's
 * fwnode links alone.
 *
 * Otherwise, move its consumers to the new supplier @new_sup.
 */
static void __fw_devlink_pickup_dangling_consumers(struct fwnode_handle *fwnode,
						   struct fwnode_handle *new_sup)
{
	struct fwnode_handle *child;

	if (fwnode->dev && fwnode->dev->bus)
		return;

	fwnode->flags |= FWNODE_FLAG_NOT_DEVICE;
	__fwnode_links_move_consumers(fwnode, new_sup);

	fwnode_for_each_available_child_node(fwnode, child)
		__fw_devlink_pickup_dangling_consumers(child, new_sup);
}

static DEFINE_MUTEX(device_links_lock);
DEFINE_STATIC_SRCU(device_links_srcu);

static inline void device_links_write_lock(void)
{
	mutex_lock(&device_links_lock);
}

static inline void device_links_write_unlock(void)
{
	mutex_unlock(&device_links_lock);
}

int device_links_read_lock(void) __acquires(&device_links_srcu)
{
	return srcu_read_lock(&device_links_srcu);
}

void device_links_read_unlock(int idx) __releases(&device_links_srcu)
{
	srcu_read_unlock(&device_links_srcu, idx);
}

int device_links_read_lock_held(void)
{
	return srcu_read_lock_held(&device_links_srcu);
}

static void device_link_synchronize_removal(void)
{
	synchronize_srcu(&device_links_srcu);
}

static void device_link_remove_from_lists(struct device_link *link)
{
	list_del_rcu(&link->s_node);
	list_del_rcu(&link->c_node);
}

static bool device_is_ancestor(struct device *dev, struct device *target)
{
	while (target->parent) {
		target = target->parent;
		if (dev == target)
			return true;
	}
	return false;
}

#define DL_MARKER_FLAGS		(DL_FLAG_INFERRED | \
				 DL_FLAG_CYCLE | \
				 DL_FLAG_MANAGED)
static inline bool device_link_flag_is_sync_state_only(u32 flags)
{
	return (flags & ~DL_MARKER_FLAGS) == DL_FLAG_SYNC_STATE_ONLY;
}

/**
 * device_is_dependent - Check if one device depends on another one
 * @dev: Device to check dependencies for.
 * @target: Device to check against.
 *
 * Check if @target depends on @dev or any device dependent on it (its child or
 * its consumer etc).  Return 1 if that is the case or 0 otherwise.
 */
static int device_is_dependent(struct device *dev, void *target)
{
	struct device_link *link;
	int ret;

	/*
	 * The "ancestors" check is needed to catch the case when the target
	 * device has not been completely initialized yet and it is still
	 * missing from the list of children of its parent device.
	 */
	if (dev == target || device_is_ancestor(dev, target))
		return 1;

	ret = device_for_each_child(dev, target, device_is_dependent);
	if (ret)
		return ret;

	list_for_each_entry(link, &dev->links.consumers, s_node) {
		if (device_link_flag_is_sync_state_only(link->flags))
			continue;

		if (link->consumer == target)
			return 1;

		ret = device_is_dependent(link->consumer, target);
		if (ret)
			break;
	}
	return ret;
}

static void device_link_init_status(struct device_link *link,
				    struct device *consumer,
				    struct device *supplier)
{
	switch (supplier->links.status) {
	case DL_DEV_PROBING:
		switch (consumer->links.status) {
		case DL_DEV_PROBING:
			/*
			 * A consumer driver can create a link to a supplier
			 * that has not completed its probing yet as long as it
			 * knows that the supplier is already functional (for
			 * example, it has just acquired some resources from the
			 * supplier).
			 */
			link->status = DL_STATE_CONSUMER_PROBE;
			break;
		default:
			link->status = DL_STATE_DORMANT;
			break;
		}
		break;
	case DL_DEV_DRIVER_BOUND:
		switch (consumer->links.status) {
		case DL_DEV_PROBING:
			link->status = DL_STATE_CONSUMER_PROBE;
			break;
		case DL_DEV_DRIVER_BOUND:
			link->status = DL_STATE_ACTIVE;
			break;
		default:
			link->status = DL_STATE_AVAILABLE;
			break;
		}
		break;
	case DL_DEV_UNBINDING:
		link->status = DL_STATE_SUPPLIER_UNBIND;
		break;
	default:
		link->status = DL_STATE_DORMANT;
		break;
	}
}

static int device_reorder_to_tail(struct device *dev, void *not_used)
{
	struct device_link *link;

	/*
	 * Devices that have not been registered yet will be put to the ends
	 * of the lists during the registration, so skip them here.
	 */
	if (device_is_registered(dev))
		devices_kset_move_last(dev);

	if (device_pm_initialized(dev))
		device_pm_move_last(dev);

	device_for_each_child(dev, NULL, device_reorder_to_tail);
	list_for_each_entry(link, &dev->links.consumers, s_node) {
		if (device_link_flag_is_sync_state_only(link->flags))
			continue;
		device_reorder_to_tail(link->consumer, NULL);
	}

	return 0;
}

/**
 * device_pm_move_to_tail - Move set of devices to the end of device lists
 * @dev: Device to move
 *
 * This is a device_reorder_to_tail() wrapper taking the requisite locks.
 *
 * It moves the @dev along with all of its children and all of its consumers
 * to the ends of the device_kset and dpm_list, recursively.
 */
void device_pm_move_to_tail(struct device *dev)
{
	int idx;

	idx = device_links_read_lock();
	device_pm_lock();
	device_reorder_to_tail(dev, NULL);
	device_pm_unlock();
	device_links_read_unlock(idx);
}

#define to_devlink(dev)	container_of((dev), struct device_link, link_dev)

static ssize_t status_show(struct device *dev,
			   struct device_attribute *attr, char *buf)
{
	const char *output;

	switch (to_devlink(dev)->status) {
	case DL_STATE_NONE:
		output = "not tracked";
		break;
	case DL_STATE_DORMANT:
		output = "dormant";
		break;
	case DL_STATE_AVAILABLE:
		output = "available";
		break;
	case DL_STATE_CONSUMER_PROBE:
		output = "consumer probing";
		break;
	case DL_STATE_ACTIVE:
		output = "active";
		break;
	case DL_STATE_SUPPLIER_UNBIND:
		output = "supplier unbinding";
		break;
	default:
		output = "unknown";
		break;
	}

	return sysfs_emit(buf, "%s\n", output);
}
static DEVICE_ATTR_RO(status);

static ssize_t auto_remove_on_show(struct device *dev,
				   struct device_attribute *attr, char *buf)
{
	struct device_link *link = to_devlink(dev);
	const char *output;

	if (link->flags & DL_FLAG_AUTOREMOVE_SUPPLIER)
		output = "supplier unbind";
	else if (link->flags & DL_FLAG_AUTOREMOVE_CONSUMER)
		output = "consumer unbind";
	else
		output = "never";

	return sysfs_emit(buf, "%s\n", output);
}
static DEVICE_ATTR_RO(auto_remove_on);

static ssize_t runtime_pm_show(struct device *dev,
			       struct device_attribute *attr, char *buf)
{
	struct device_link *link = to_devlink(dev);

	return sysfs_emit(buf, "%d\n", !!(link->flags & DL_FLAG_PM_RUNTIME));
}
static DEVICE_ATTR_RO(runtime_pm);

static ssize_t sync_state_only_show(struct device *dev,
				    struct device_attribute *attr, char *buf)
{
	struct device_link *link = to_devlink(dev);

	return sysfs_emit(buf, "%d\n",
			  !!(link->flags & DL_FLAG_SYNC_STATE_ONLY));
}
static DEVICE_ATTR_RO(sync_state_only);

static struct attribute *devlink_attrs[] = {
	&dev_attr_status.attr,
	&dev_attr_auto_remove_on.attr,
	&dev_attr_runtime_pm.attr,
	&dev_attr_sync_state_only.attr,
	NULL,
};
ATTRIBUTE_GROUPS(devlink);

static void device_link_release_fn(struct work_struct *work)
{
	struct device_link *link = container_of(work, struct device_link, rm_work);

	/* Ensure that all references to the link object have been dropped. */
	device_link_synchronize_removal();

	pm_runtime_release_supplier(link);
	/*
	 * If supplier_preactivated is set, the link has been dropped between
	 * the pm_runtime_get_suppliers() and pm_runtime_put_suppliers() calls
	 * in __driver_probe_device().  In that case, drop the supplier's
	 * PM-runtime usage counter to remove the reference taken by
	 * pm_runtime_get_suppliers().
	 */
	if (link->supplier_preactivated)
		pm_runtime_put_noidle(link->supplier);

	pm_request_idle(link->supplier);

	put_device(link->consumer);
	put_device(link->supplier);
	kfree(link);
}

static void devlink_dev_release(struct device *dev)
{
	struct device_link *link = to_devlink(dev);

	INIT_WORK(&link->rm_work, device_link_release_fn);
	/*
	 * It may take a while to complete this work because of the SRCU
	 * synchronization in device_link_release_fn() and if the consumer or
	 * supplier devices get deleted when it runs, so put it into the
	 * dedicated workqueue.
<<<<<<< HEAD
	 */
	queue_work(device_link_wq, &link->rm_work);
=======
	 */
	queue_work(device_link_wq, &link->rm_work);
}

/**
 * device_link_wait_removal - Wait for ongoing devlink removal jobs to terminate
 */
void device_link_wait_removal(void)
{
	/*
	 * devlink removal jobs are queued in the dedicated work queue.
	 * To be sure that all removal jobs are terminated, ensure that any
	 * scheduled work has run to completion.
	 */
	flush_workqueue(device_link_wq);
>>>>>>> a6ad5510
}
EXPORT_SYMBOL_GPL(device_link_wait_removal);

/**
 * device_link_wait_removal - Wait for ongoing devlink removal jobs to terminate
 */
void device_link_wait_removal(void)
{
	/*
	 * devlink removal jobs are queued in the dedicated work queue.
	 * To be sure that all removal jobs are terminated, ensure that any
	 * scheduled work has run to completion.
	 */
	flush_workqueue(device_link_wq);
}
EXPORT_SYMBOL_GPL(device_link_wait_removal);

static struct class devlink_class = {
	.name = "devlink",
	.dev_groups = devlink_groups,
	.dev_release = devlink_dev_release,
};

static int devlink_add_symlinks(struct device *dev)
{
	char *buf_con __free(kfree) = NULL, *buf_sup __free(kfree) = NULL;
	int ret;
	struct device_link *link = to_devlink(dev);
	struct device *sup = link->supplier;
	struct device *con = link->consumer;

	ret = sysfs_create_link(&link->link_dev.kobj, &sup->kobj, "supplier");
	if (ret)
		goto out;

	ret = sysfs_create_link(&link->link_dev.kobj, &con->kobj, "consumer");
	if (ret)
		goto err_con;

	buf_con = kasprintf(GFP_KERNEL, "consumer:%s:%s", dev_bus_name(con), dev_name(con));
	if (!buf_con) {
		ret = -ENOMEM;
		goto err_con_dev;
	}

	ret = sysfs_create_link(&sup->kobj, &link->link_dev.kobj, buf_con);
	if (ret)
		goto err_con_dev;

	buf_sup = kasprintf(GFP_KERNEL, "supplier:%s:%s", dev_bus_name(sup), dev_name(sup));
	if (!buf_sup) {
		ret = -ENOMEM;
		goto err_sup_dev;
	}

	ret = sysfs_create_link(&con->kobj, &link->link_dev.kobj, buf_sup);
	if (ret)
		goto err_sup_dev;

	goto out;

err_sup_dev:
	sysfs_remove_link(&sup->kobj, buf_con);
err_con_dev:
	sysfs_remove_link(&link->link_dev.kobj, "consumer");
err_con:
	sysfs_remove_link(&link->link_dev.kobj, "supplier");
out:
	return ret;
}

static void devlink_remove_symlinks(struct device *dev)
{
	char *buf_con __free(kfree) = NULL, *buf_sup __free(kfree) = NULL;
	struct device_link *link = to_devlink(dev);
	struct device *sup = link->supplier;
	struct device *con = link->consumer;

	sysfs_remove_link(&link->link_dev.kobj, "consumer");
	sysfs_remove_link(&link->link_dev.kobj, "supplier");

	if (device_is_registered(con)) {
		buf_sup = kasprintf(GFP_KERNEL, "supplier:%s:%s", dev_bus_name(sup), dev_name(sup));
		if (!buf_sup)
			goto out;
		sysfs_remove_link(&con->kobj, buf_sup);
	}

	buf_con = kasprintf(GFP_KERNEL, "consumer:%s:%s", dev_bus_name(con), dev_name(con));
	if (!buf_con)
		goto out;
	sysfs_remove_link(&sup->kobj, buf_con);

	return;

out:
	WARN(1, "Unable to properly free device link symlinks!\n");
}

static struct class_interface devlink_class_intf = {
	.class = &devlink_class,
	.add_dev = devlink_add_symlinks,
	.remove_dev = devlink_remove_symlinks,
};

static int __init devlink_class_init(void)
{
	int ret;

	ret = class_register(&devlink_class);
	if (ret)
		return ret;

	ret = class_interface_register(&devlink_class_intf);
	if (ret)
		class_unregister(&devlink_class);

	return ret;
}
postcore_initcall(devlink_class_init);

#define DL_MANAGED_LINK_FLAGS (DL_FLAG_AUTOREMOVE_CONSUMER | \
			       DL_FLAG_AUTOREMOVE_SUPPLIER | \
			       DL_FLAG_AUTOPROBE_CONSUMER  | \
			       DL_FLAG_SYNC_STATE_ONLY | \
			       DL_FLAG_INFERRED | \
			       DL_FLAG_CYCLE)

#define DL_ADD_VALID_FLAGS (DL_MANAGED_LINK_FLAGS | DL_FLAG_STATELESS | \
			    DL_FLAG_PM_RUNTIME | DL_FLAG_RPM_ACTIVE)

/**
 * device_link_add - Create a link between two devices.
 * @consumer: Consumer end of the link.
 * @supplier: Supplier end of the link.
 * @flags: Link flags.
 *
 * Return: On success, a device_link struct will be returned.
 *         On error or invalid flag settings, NULL will be returned.
 *
 * The caller is responsible for the proper synchronization of the link creation
 * with runtime PM.  First, setting the DL_FLAG_PM_RUNTIME flag will cause the
 * runtime PM framework to take the link into account.  Second, if the
 * DL_FLAG_RPM_ACTIVE flag is set in addition to it, the supplier devices will
 * be forced into the active meta state and reference-counted upon the creation
 * of the link.  If DL_FLAG_PM_RUNTIME is not set, DL_FLAG_RPM_ACTIVE will be
 * ignored.
 *
 * If DL_FLAG_STATELESS is set in @flags, the caller of this function is
 * expected to release the link returned by it directly with the help of either
 * device_link_del() or device_link_remove().
 *
 * If that flag is not set, however, the caller of this function is handing the
 * management of the link over to the driver core entirely and its return value
 * can only be used to check whether or not the link is present.  In that case,
 * the DL_FLAG_AUTOREMOVE_CONSUMER and DL_FLAG_AUTOREMOVE_SUPPLIER device link
 * flags can be used to indicate to the driver core when the link can be safely
 * deleted.  Namely, setting one of them in @flags indicates to the driver core
 * that the link is not going to be used (by the given caller of this function)
 * after unbinding the consumer or supplier driver, respectively, from its
 * device, so the link can be deleted at that point.  If none of them is set,
 * the link will be maintained until one of the devices pointed to by it (either
 * the consumer or the supplier) is unregistered.
 *
 * Also, if DL_FLAG_STATELESS, DL_FLAG_AUTOREMOVE_CONSUMER and
 * DL_FLAG_AUTOREMOVE_SUPPLIER are not set in @flags (that is, a persistent
 * managed device link is being added), the DL_FLAG_AUTOPROBE_CONSUMER flag can
 * be used to request the driver core to automatically probe for a consumer
 * driver after successfully binding a driver to the supplier device.
 *
 * The combination of DL_FLAG_STATELESS and one of DL_FLAG_AUTOREMOVE_CONSUMER,
 * DL_FLAG_AUTOREMOVE_SUPPLIER, or DL_FLAG_AUTOPROBE_CONSUMER set in @flags at
 * the same time is invalid and will cause NULL to be returned upfront.
 * However, if a device link between the given @consumer and @supplier pair
 * exists already when this function is called for them, the existing link will
 * be returned regardless of its current type and status (the link's flags may
 * be modified then).  The caller of this function is then expected to treat
 * the link as though it has just been created, so (in particular) if
 * DL_FLAG_STATELESS was passed in @flags, the link needs to be released
 * explicitly when not needed any more (as stated above).
 *
 * A side effect of the link creation is re-ordering of dpm_list and the
 * devices_kset list by moving the consumer device and all devices depending
 * on it to the ends of these lists (that does not happen to devices that have
 * not been registered when this function is called).
 *
 * The supplier device is required to be registered when this function is called
 * and NULL will be returned if that is not the case.  The consumer device need
 * not be registered, however.
 */
struct device_link *device_link_add(struct device *consumer,
				    struct device *supplier, u32 flags)
{
	struct device_link *link;

	if (!consumer || !supplier || consumer == supplier ||
	    flags & ~DL_ADD_VALID_FLAGS ||
	    (flags & DL_FLAG_STATELESS && flags & DL_MANAGED_LINK_FLAGS) ||
	    (flags & DL_FLAG_AUTOPROBE_CONSUMER &&
	     flags & (DL_FLAG_AUTOREMOVE_CONSUMER |
		      DL_FLAG_AUTOREMOVE_SUPPLIER)))
		return NULL;

	if (flags & DL_FLAG_PM_RUNTIME && flags & DL_FLAG_RPM_ACTIVE) {
		if (pm_runtime_get_sync(supplier) < 0) {
			pm_runtime_put_noidle(supplier);
			return NULL;
		}
	}

	if (!(flags & DL_FLAG_STATELESS))
		flags |= DL_FLAG_MANAGED;

	if (flags & DL_FLAG_SYNC_STATE_ONLY &&
	    !device_link_flag_is_sync_state_only(flags))
		return NULL;

	device_links_write_lock();
	device_pm_lock();

	/*
	 * If the supplier has not been fully registered yet or there is a
	 * reverse (non-SYNC_STATE_ONLY) dependency between the consumer and
	 * the supplier already in the graph, return NULL. If the link is a
	 * SYNC_STATE_ONLY link, we don't check for reverse dependencies
	 * because it only affects sync_state() callbacks.
	 */
	if (!device_pm_initialized(supplier)
	    || (!(flags & DL_FLAG_SYNC_STATE_ONLY) &&
		  device_is_dependent(consumer, supplier))) {
		link = NULL;
		goto out;
	}

	/*
	 * SYNC_STATE_ONLY links are useless once a consumer device has probed.
	 * So, only create it if the consumer hasn't probed yet.
	 */
	if (flags & DL_FLAG_SYNC_STATE_ONLY &&
	    consumer->links.status != DL_DEV_NO_DRIVER &&
	    consumer->links.status != DL_DEV_PROBING) {
		link = NULL;
		goto out;
	}

	/*
	 * DL_FLAG_AUTOREMOVE_SUPPLIER indicates that the link will be needed
	 * longer than for DL_FLAG_AUTOREMOVE_CONSUMER and setting them both
	 * together doesn't make sense, so prefer DL_FLAG_AUTOREMOVE_SUPPLIER.
	 */
	if (flags & DL_FLAG_AUTOREMOVE_SUPPLIER)
		flags &= ~DL_FLAG_AUTOREMOVE_CONSUMER;

	list_for_each_entry(link, &supplier->links.consumers, s_node) {
		if (link->consumer != consumer)
			continue;

		if (link->flags & DL_FLAG_INFERRED &&
		    !(flags & DL_FLAG_INFERRED))
			link->flags &= ~DL_FLAG_INFERRED;

		if (flags & DL_FLAG_PM_RUNTIME) {
			if (!(link->flags & DL_FLAG_PM_RUNTIME)) {
				pm_runtime_new_link(consumer);
				link->flags |= DL_FLAG_PM_RUNTIME;
			}
			if (flags & DL_FLAG_RPM_ACTIVE)
				refcount_inc(&link->rpm_active);
		}

		if (flags & DL_FLAG_STATELESS) {
			kref_get(&link->kref);
			if (link->flags & DL_FLAG_SYNC_STATE_ONLY &&
			    !(link->flags & DL_FLAG_STATELESS)) {
				link->flags |= DL_FLAG_STATELESS;
				goto reorder;
			} else {
				link->flags |= DL_FLAG_STATELESS;
				goto out;
			}
		}

		/*
		 * If the life time of the link following from the new flags is
		 * longer than indicated by the flags of the existing link,
		 * update the existing link to stay around longer.
		 */
		if (flags & DL_FLAG_AUTOREMOVE_SUPPLIER) {
			if (link->flags & DL_FLAG_AUTOREMOVE_CONSUMER) {
				link->flags &= ~DL_FLAG_AUTOREMOVE_CONSUMER;
				link->flags |= DL_FLAG_AUTOREMOVE_SUPPLIER;
			}
		} else if (!(flags & DL_FLAG_AUTOREMOVE_CONSUMER)) {
			link->flags &= ~(DL_FLAG_AUTOREMOVE_CONSUMER |
					 DL_FLAG_AUTOREMOVE_SUPPLIER);
		}
		if (!(link->flags & DL_FLAG_MANAGED)) {
			kref_get(&link->kref);
			link->flags |= DL_FLAG_MANAGED;
			device_link_init_status(link, consumer, supplier);
		}
		if (link->flags & DL_FLAG_SYNC_STATE_ONLY &&
		    !(flags & DL_FLAG_SYNC_STATE_ONLY)) {
			link->flags &= ~DL_FLAG_SYNC_STATE_ONLY;
			goto reorder;
		}

		goto out;
	}

	link = kzalloc(sizeof(*link), GFP_KERNEL);
	if (!link)
		goto out;

	refcount_set(&link->rpm_active, 1);

	get_device(supplier);
	link->supplier = supplier;
	INIT_LIST_HEAD(&link->s_node);
	get_device(consumer);
	link->consumer = consumer;
	INIT_LIST_HEAD(&link->c_node);
	link->flags = flags;
	kref_init(&link->kref);

	link->link_dev.class = &devlink_class;
	device_set_pm_not_required(&link->link_dev);
	dev_set_name(&link->link_dev, "%s:%s--%s:%s",
		     dev_bus_name(supplier), dev_name(supplier),
		     dev_bus_name(consumer), dev_name(consumer));
	if (device_register(&link->link_dev)) {
		put_device(&link->link_dev);
		link = NULL;
		goto out;
	}

	if (flags & DL_FLAG_PM_RUNTIME) {
		if (flags & DL_FLAG_RPM_ACTIVE)
			refcount_inc(&link->rpm_active);

		pm_runtime_new_link(consumer);
	}

	/* Determine the initial link state. */
	if (flags & DL_FLAG_STATELESS)
		link->status = DL_STATE_NONE;
	else
		device_link_init_status(link, consumer, supplier);

	/*
	 * Some callers expect the link creation during consumer driver probe to
	 * resume the supplier even without DL_FLAG_RPM_ACTIVE.
	 */
	if (link->status == DL_STATE_CONSUMER_PROBE &&
	    flags & DL_FLAG_PM_RUNTIME)
		pm_runtime_resume(supplier);

	list_add_tail_rcu(&link->s_node, &supplier->links.consumers);
	list_add_tail_rcu(&link->c_node, &consumer->links.suppliers);

	if (flags & DL_FLAG_SYNC_STATE_ONLY) {
		dev_dbg(consumer,
			"Linked as a sync state only consumer to %s\n",
			dev_name(supplier));
		goto out;
	}

reorder:
	/*
	 * Move the consumer and all of the devices depending on it to the end
	 * of dpm_list and the devices_kset list.
	 *
	 * It is necessary to hold dpm_list locked throughout all that or else
	 * we may end up suspending with a wrong ordering of it.
	 */
	device_reorder_to_tail(consumer, NULL);

	dev_dbg(consumer, "Linked as a consumer to %s\n", dev_name(supplier));

out:
	device_pm_unlock();
	device_links_write_unlock();

	if ((flags & DL_FLAG_PM_RUNTIME && flags & DL_FLAG_RPM_ACTIVE) && !link)
		pm_runtime_put(supplier);

	return link;
}
EXPORT_SYMBOL_GPL(device_link_add);

static void __device_link_del(struct kref *kref)
{
	struct device_link *link = container_of(kref, struct device_link, kref);

	dev_dbg(link->consumer, "Dropping the link to %s\n",
		dev_name(link->supplier));

	pm_runtime_drop_link(link);

	device_link_remove_from_lists(link);
	device_unregister(&link->link_dev);
}

static void device_link_put_kref(struct device_link *link)
{
	if (link->flags & DL_FLAG_STATELESS)
		kref_put(&link->kref, __device_link_del);
	else if (!device_is_registered(link->consumer))
		__device_link_del(&link->kref);
	else
		WARN(1, "Unable to drop a managed device link reference\n");
}

/**
 * device_link_del - Delete a stateless link between two devices.
 * @link: Device link to delete.
 *
 * The caller must ensure proper synchronization of this function with runtime
 * PM.  If the link was added multiple times, it needs to be deleted as often.
 * Care is required for hotplugged devices:  Their links are purged on removal
 * and calling device_link_del() is then no longer allowed.
 */
void device_link_del(struct device_link *link)
{
	device_links_write_lock();
	device_link_put_kref(link);
	device_links_write_unlock();
}
EXPORT_SYMBOL_GPL(device_link_del);

/**
 * device_link_remove - Delete a stateless link between two devices.
 * @consumer: Consumer end of the link.
 * @supplier: Supplier end of the link.
 *
 * The caller must ensure proper synchronization of this function with runtime
 * PM.
 */
void device_link_remove(void *consumer, struct device *supplier)
{
	struct device_link *link;

	if (WARN_ON(consumer == supplier))
		return;

	device_links_write_lock();

	list_for_each_entry(link, &supplier->links.consumers, s_node) {
		if (link->consumer == consumer) {
			device_link_put_kref(link);
			break;
		}
	}

	device_links_write_unlock();
}
EXPORT_SYMBOL_GPL(device_link_remove);

static void device_links_missing_supplier(struct device *dev)
{
	struct device_link *link;

	list_for_each_entry(link, &dev->links.suppliers, c_node) {
		if (link->status != DL_STATE_CONSUMER_PROBE)
			continue;

		if (link->supplier->links.status == DL_DEV_DRIVER_BOUND) {
			WRITE_ONCE(link->status, DL_STATE_AVAILABLE);
		} else {
			WARN_ON(!(link->flags & DL_FLAG_SYNC_STATE_ONLY));
			WRITE_ONCE(link->status, DL_STATE_DORMANT);
		}
	}
}

static bool dev_is_best_effort(struct device *dev)
{
	return (fw_devlink_best_effort && dev->can_match) ||
		(dev->fwnode && (dev->fwnode->flags & FWNODE_FLAG_BEST_EFFORT));
}

static struct fwnode_handle *fwnode_links_check_suppliers(
						struct fwnode_handle *fwnode)
{
	struct fwnode_link *link;

	if (!fwnode || fw_devlink_is_permissive())
		return NULL;

	list_for_each_entry(link, &fwnode->suppliers, c_hook)
		if (!(link->flags &
		      (FWLINK_FLAG_CYCLE | FWLINK_FLAG_IGNORE)))
			return link->supplier;

	return NULL;
}

/**
 * device_links_check_suppliers - Check presence of supplier drivers.
 * @dev: Consumer device.
 *
 * Check links from this device to any suppliers.  Walk the list of the device's
 * links to suppliers and see if all of them are available.  If not, simply
 * return -EPROBE_DEFER.
 *
 * We need to guarantee that the supplier will not go away after the check has
 * been positive here.  It only can go away in __device_release_driver() and
 * that function  checks the device's links to consumers.  This means we need to
 * mark the link as "consumer probe in progress" to make the supplier removal
 * wait for us to complete (or bad things may happen).
 *
 * Links without the DL_FLAG_MANAGED flag set are ignored.
 */
int device_links_check_suppliers(struct device *dev)
{
	struct device_link *link;
	int ret = 0, fwnode_ret = 0;
	struct fwnode_handle *sup_fw;

	/*
	 * Device waiting for supplier to become available is not allowed to
	 * probe.
	 */
	scoped_guard(mutex, &fwnode_link_lock) {
		sup_fw = fwnode_links_check_suppliers(dev->fwnode);
		if (sup_fw) {
			if (dev_is_best_effort(dev))
				fwnode_ret = -EAGAIN;
			else
				return dev_err_probe(dev, -EPROBE_DEFER,
						     "wait for supplier %pfwf\n", sup_fw);
		}
	}

	device_links_write_lock();

	list_for_each_entry(link, &dev->links.suppliers, c_node) {
		if (!(link->flags & DL_FLAG_MANAGED))
			continue;

		if (link->status != DL_STATE_AVAILABLE &&
		    !(link->flags & DL_FLAG_SYNC_STATE_ONLY)) {

			if (dev_is_best_effort(dev) &&
			    link->flags & DL_FLAG_INFERRED &&
			    !link->supplier->can_match) {
				ret = -EAGAIN;
				continue;
			}

			device_links_missing_supplier(dev);
			ret = dev_err_probe(dev, -EPROBE_DEFER,
					    "supplier %s not ready\n", dev_name(link->supplier));
			break;
		}
		WRITE_ONCE(link->status, DL_STATE_CONSUMER_PROBE);
	}
	dev->links.status = DL_DEV_PROBING;

	device_links_write_unlock();

	return ret ? ret : fwnode_ret;
}

/**
 * __device_links_queue_sync_state - Queue a device for sync_state() callback
 * @dev: Device to call sync_state() on
 * @list: List head to queue the @dev on
 *
 * Queues a device for a sync_state() callback when the device links write lock
 * isn't held. This allows the sync_state() execution flow to use device links
 * APIs.  The caller must ensure this function is called with
 * device_links_write_lock() held.
 *
 * This function does a get_device() to make sure the device is not freed while
 * on this list.
 *
 * So the caller must also ensure that device_links_flush_sync_list() is called
 * as soon as the caller releases device_links_write_lock().  This is necessary
 * to make sure the sync_state() is called in a timely fashion and the
 * put_device() is called on this device.
 */
static void __device_links_queue_sync_state(struct device *dev,
					    struct list_head *list)
{
	struct device_link *link;

	if (!dev_has_sync_state(dev))
		return;
	if (dev->state_synced)
		return;

	list_for_each_entry(link, &dev->links.consumers, s_node) {
		if (!(link->flags & DL_FLAG_MANAGED))
			continue;
		if (link->status != DL_STATE_ACTIVE)
			return;
	}

	/*
	 * Set the flag here to avoid adding the same device to a list more
	 * than once. This can happen if new consumers get added to the device
	 * and probed before the list is flushed.
	 */
	dev->state_synced = true;

	if (WARN_ON(!list_empty(&dev->links.defer_sync)))
		return;

	get_device(dev);
	list_add_tail(&dev->links.defer_sync, list);
}

/**
 * device_links_flush_sync_list - Call sync_state() on a list of devices
 * @list: List of devices to call sync_state() on
 * @dont_lock_dev: Device for which lock is already held by the caller
 *
 * Calls sync_state() on all the devices that have been queued for it. This
 * function is used in conjunction with __device_links_queue_sync_state(). The
 * @dont_lock_dev parameter is useful when this function is called from a
 * context where a device lock is already held.
 */
static void device_links_flush_sync_list(struct list_head *list,
					 struct device *dont_lock_dev)
{
	struct device *dev, *tmp;

	list_for_each_entry_safe(dev, tmp, list, links.defer_sync) {
		list_del_init(&dev->links.defer_sync);

		if (dev != dont_lock_dev)
			device_lock(dev);

		dev_sync_state(dev);

		if (dev != dont_lock_dev)
			device_unlock(dev);

		put_device(dev);
	}
}

void device_links_supplier_sync_state_pause(void)
{
	device_links_write_lock();
	defer_sync_state_count++;
	device_links_write_unlock();
}

void device_links_supplier_sync_state_resume(void)
{
	struct device *dev, *tmp;
	LIST_HEAD(sync_list);

	device_links_write_lock();
	if (!defer_sync_state_count) {
		WARN(true, "Unmatched sync_state pause/resume!");
		goto out;
	}
	defer_sync_state_count--;
	if (defer_sync_state_count)
		goto out;

	list_for_each_entry_safe(dev, tmp, &deferred_sync, links.defer_sync) {
		/*
		 * Delete from deferred_sync list before queuing it to
		 * sync_list because defer_sync is used for both lists.
		 */
		list_del_init(&dev->links.defer_sync);
		__device_links_queue_sync_state(dev, &sync_list);
	}
out:
	device_links_write_unlock();

	device_links_flush_sync_list(&sync_list, NULL);
}

static int sync_state_resume_initcall(void)
{
	device_links_supplier_sync_state_resume();
	return 0;
}
late_initcall(sync_state_resume_initcall);

static void __device_links_supplier_defer_sync(struct device *sup)
{
	if (list_empty(&sup->links.defer_sync) && dev_has_sync_state(sup))
		list_add_tail(&sup->links.defer_sync, &deferred_sync);
}

static void device_link_drop_managed(struct device_link *link)
{
	link->flags &= ~DL_FLAG_MANAGED;
	WRITE_ONCE(link->status, DL_STATE_NONE);
	kref_put(&link->kref, __device_link_del);
}

static ssize_t waiting_for_supplier_show(struct device *dev,
					 struct device_attribute *attr,
					 char *buf)
{
	bool val;

	device_lock(dev);
	scoped_guard(mutex, &fwnode_link_lock)
		val = !!fwnode_links_check_suppliers(dev->fwnode);
	device_unlock(dev);
	return sysfs_emit(buf, "%u\n", val);
}
static DEVICE_ATTR_RO(waiting_for_supplier);

/**
 * device_links_force_bind - Prepares device to be force bound
 * @dev: Consumer device.
 *
 * device_bind_driver() force binds a device to a driver without calling any
 * driver probe functions. So the consumer really isn't going to wait for any
 * supplier before it's bound to the driver. We still want the device link
 * states to be sensible when this happens.
 *
 * In preparation for device_bind_driver(), this function goes through each
 * supplier device links and checks if the supplier is bound. If it is, then
 * the device link status is set to CONSUMER_PROBE. Otherwise, the device link
 * is dropped. Links without the DL_FLAG_MANAGED flag set are ignored.
 */
void device_links_force_bind(struct device *dev)
{
	struct device_link *link, *ln;

	device_links_write_lock();

	list_for_each_entry_safe(link, ln, &dev->links.suppliers, c_node) {
		if (!(link->flags & DL_FLAG_MANAGED))
			continue;

		if (link->status != DL_STATE_AVAILABLE) {
			device_link_drop_managed(link);
			continue;
		}
		WRITE_ONCE(link->status, DL_STATE_CONSUMER_PROBE);
	}
	dev->links.status = DL_DEV_PROBING;

	device_links_write_unlock();
}

/**
 * device_links_driver_bound - Update device links after probing its driver.
 * @dev: Device to update the links for.
 *
 * The probe has been successful, so update links from this device to any
 * consumers by changing their status to "available".
 *
 * Also change the status of @dev's links to suppliers to "active".
 *
 * Links without the DL_FLAG_MANAGED flag set are ignored.
 */
void device_links_driver_bound(struct device *dev)
{
	struct device_link *link, *ln;
	LIST_HEAD(sync_list);

	/*
	 * If a device binds successfully, it's expected to have created all
	 * the device links it needs to or make new device links as it needs
	 * them. So, fw_devlink no longer needs to create device links to any
	 * of the device's suppliers.
	 *
	 * Also, if a child firmware node of this bound device is not added as a
	 * device by now, assume it is never going to be added. Make this bound
	 * device the fallback supplier to the dangling consumers of the child
	 * firmware node because this bound device is probably implementing the
	 * child firmware node functionality and we don't want the dangling
	 * consumers to defer probe indefinitely waiting for a device for the
	 * child firmware node.
	 */
	if (dev->fwnode && dev->fwnode->dev == dev) {
		struct fwnode_handle *child;

		fwnode_links_purge_suppliers(dev->fwnode);

		guard(mutex)(&fwnode_link_lock);

		fwnode_for_each_available_child_node(dev->fwnode, child)
			__fw_devlink_pickup_dangling_consumers(child,
							       dev->fwnode);
		__fw_devlink_link_to_consumers(dev);
	}
	device_remove_file(dev, &dev_attr_waiting_for_supplier);

	device_links_write_lock();

	list_for_each_entry(link, &dev->links.consumers, s_node) {
		if (!(link->flags & DL_FLAG_MANAGED))
			continue;

		/*
		 * Links created during consumer probe may be in the "consumer
		 * probe" state to start with if the supplier is still probing
		 * when they are created and they may become "active" if the
		 * consumer probe returns first.  Skip them here.
		 */
		if (link->status == DL_STATE_CONSUMER_PROBE ||
		    link->status == DL_STATE_ACTIVE)
			continue;

		WARN_ON(link->status != DL_STATE_DORMANT);
		WRITE_ONCE(link->status, DL_STATE_AVAILABLE);

		if (link->flags & DL_FLAG_AUTOPROBE_CONSUMER)
			driver_deferred_probe_add(link->consumer);
	}

	if (defer_sync_state_count)
		__device_links_supplier_defer_sync(dev);
	else
		__device_links_queue_sync_state(dev, &sync_list);

	list_for_each_entry_safe(link, ln, &dev->links.suppliers, c_node) {
		struct device *supplier;

		if (!(link->flags & DL_FLAG_MANAGED))
			continue;

		supplier = link->supplier;
		if (link->flags & DL_FLAG_SYNC_STATE_ONLY) {
			/*
			 * When DL_FLAG_SYNC_STATE_ONLY is set, it means no
			 * other DL_MANAGED_LINK_FLAGS have been set. So, it's
			 * save to drop the managed link completely.
			 */
			device_link_drop_managed(link);
		} else if (dev_is_best_effort(dev) &&
			   link->flags & DL_FLAG_INFERRED &&
			   link->status != DL_STATE_CONSUMER_PROBE &&
			   !link->supplier->can_match) {
			/*
			 * When dev_is_best_effort() is true, we ignore device
			 * links to suppliers that don't have a driver.  If the
			 * consumer device still managed to probe, there's no
			 * point in maintaining a device link in a weird state
			 * (consumer probed before supplier). So delete it.
			 */
			device_link_drop_managed(link);
		} else {
			WARN_ON(link->status != DL_STATE_CONSUMER_PROBE);
			WRITE_ONCE(link->status, DL_STATE_ACTIVE);
		}

		/*
		 * This needs to be done even for the deleted
		 * DL_FLAG_SYNC_STATE_ONLY device link in case it was the last
		 * device link that was preventing the supplier from getting a
		 * sync_state() call.
		 */
		if (defer_sync_state_count)
			__device_links_supplier_defer_sync(supplier);
		else
			__device_links_queue_sync_state(supplier, &sync_list);
	}

	dev->links.status = DL_DEV_DRIVER_BOUND;

	device_links_write_unlock();

	device_links_flush_sync_list(&sync_list, dev);
}

/**
 * __device_links_no_driver - Update links of a device without a driver.
 * @dev: Device without a drvier.
 *
 * Delete all non-persistent links from this device to any suppliers.
 *
 * Persistent links stay around, but their status is changed to "available",
 * unless they already are in the "supplier unbind in progress" state in which
 * case they need not be updated.
 *
 * Links without the DL_FLAG_MANAGED flag set are ignored.
 */
static void __device_links_no_driver(struct device *dev)
{
	struct device_link *link, *ln;

	list_for_each_entry_safe_reverse(link, ln, &dev->links.suppliers, c_node) {
		if (!(link->flags & DL_FLAG_MANAGED))
			continue;

		if (link->flags & DL_FLAG_AUTOREMOVE_CONSUMER) {
			device_link_drop_managed(link);
			continue;
		}

		if (link->status != DL_STATE_CONSUMER_PROBE &&
		    link->status != DL_STATE_ACTIVE)
			continue;

		if (link->supplier->links.status == DL_DEV_DRIVER_BOUND) {
			WRITE_ONCE(link->status, DL_STATE_AVAILABLE);
		} else {
			WARN_ON(!(link->flags & DL_FLAG_SYNC_STATE_ONLY));
			WRITE_ONCE(link->status, DL_STATE_DORMANT);
		}
	}

	dev->links.status = DL_DEV_NO_DRIVER;
}

/**
 * device_links_no_driver - Update links after failing driver probe.
 * @dev: Device whose driver has just failed to probe.
 *
 * Clean up leftover links to consumers for @dev and invoke
 * %__device_links_no_driver() to update links to suppliers for it as
 * appropriate.
 *
 * Links without the DL_FLAG_MANAGED flag set are ignored.
 */
void device_links_no_driver(struct device *dev)
{
	struct device_link *link;

	device_links_write_lock();

	list_for_each_entry(link, &dev->links.consumers, s_node) {
		if (!(link->flags & DL_FLAG_MANAGED))
			continue;

		/*
		 * The probe has failed, so if the status of the link is
		 * "consumer probe" or "active", it must have been added by
		 * a probing consumer while this device was still probing.
		 * Change its state to "dormant", as it represents a valid
		 * relationship, but it is not functionally meaningful.
		 */
		if (link->status == DL_STATE_CONSUMER_PROBE ||
		    link->status == DL_STATE_ACTIVE)
			WRITE_ONCE(link->status, DL_STATE_DORMANT);
	}

	__device_links_no_driver(dev);

	device_links_write_unlock();
}

/**
 * device_links_driver_cleanup - Update links after driver removal.
 * @dev: Device whose driver has just gone away.
 *
 * Update links to consumers for @dev by changing their status to "dormant" and
 * invoke %__device_links_no_driver() to update links to suppliers for it as
 * appropriate.
 *
 * Links without the DL_FLAG_MANAGED flag set are ignored.
 */
void device_links_driver_cleanup(struct device *dev)
{
	struct device_link *link, *ln;

	device_links_write_lock();

	list_for_each_entry_safe(link, ln, &dev->links.consumers, s_node) {
		if (!(link->flags & DL_FLAG_MANAGED))
			continue;

		WARN_ON(link->flags & DL_FLAG_AUTOREMOVE_CONSUMER);
		WARN_ON(link->status != DL_STATE_SUPPLIER_UNBIND);

		/*
		 * autoremove the links between this @dev and its consumer
		 * devices that are not active, i.e. where the link state
		 * has moved to DL_STATE_SUPPLIER_UNBIND.
		 */
		if (link->status == DL_STATE_SUPPLIER_UNBIND &&
		    link->flags & DL_FLAG_AUTOREMOVE_SUPPLIER)
			device_link_drop_managed(link);

		WRITE_ONCE(link->status, DL_STATE_DORMANT);
	}

	list_del_init(&dev->links.defer_sync);
	__device_links_no_driver(dev);

	device_links_write_unlock();
}

/**
 * device_links_busy - Check if there are any busy links to consumers.
 * @dev: Device to check.
 *
 * Check each consumer of the device and return 'true' if its link's status
 * is one of "consumer probe" or "active" (meaning that the given consumer is
 * probing right now or its driver is present).  Otherwise, change the link
 * state to "supplier unbind" to prevent the consumer from being probed
 * successfully going forward.
 *
 * Return 'false' if there are no probing or active consumers.
 *
 * Links without the DL_FLAG_MANAGED flag set are ignored.
 */
bool device_links_busy(struct device *dev)
{
	struct device_link *link;
	bool ret = false;

	device_links_write_lock();

	list_for_each_entry(link, &dev->links.consumers, s_node) {
		if (!(link->flags & DL_FLAG_MANAGED))
			continue;

		if (link->status == DL_STATE_CONSUMER_PROBE
		    || link->status == DL_STATE_ACTIVE) {
			ret = true;
			break;
		}
		WRITE_ONCE(link->status, DL_STATE_SUPPLIER_UNBIND);
	}

	dev->links.status = DL_DEV_UNBINDING;

	device_links_write_unlock();
	return ret;
}

/**
 * device_links_unbind_consumers - Force unbind consumers of the given device.
 * @dev: Device to unbind the consumers of.
 *
 * Walk the list of links to consumers for @dev and if any of them is in the
 * "consumer probe" state, wait for all device probes in progress to complete
 * and start over.
 *
 * If that's not the case, change the status of the link to "supplier unbind"
 * and check if the link was in the "active" state.  If so, force the consumer
 * driver to unbind and start over (the consumer will not re-probe as we have
 * changed the state of the link already).
 *
 * Links without the DL_FLAG_MANAGED flag set are ignored.
 */
void device_links_unbind_consumers(struct device *dev)
{
	struct device_link *link;

 start:
	device_links_write_lock();

	list_for_each_entry(link, &dev->links.consumers, s_node) {
		enum device_link_state status;

		if (!(link->flags & DL_FLAG_MANAGED) ||
		    link->flags & DL_FLAG_SYNC_STATE_ONLY)
			continue;

		status = link->status;
		if (status == DL_STATE_CONSUMER_PROBE) {
			device_links_write_unlock();

			wait_for_device_probe();
			goto start;
		}
		WRITE_ONCE(link->status, DL_STATE_SUPPLIER_UNBIND);
		if (status == DL_STATE_ACTIVE) {
			struct device *consumer = link->consumer;

			get_device(consumer);

			device_links_write_unlock();

			device_release_driver_internal(consumer, NULL,
						       consumer->parent);
			put_device(consumer);
			goto start;
		}
	}

	device_links_write_unlock();
}

/**
 * device_links_purge - Delete existing links to other devices.
 * @dev: Target device.
 */
static void device_links_purge(struct device *dev)
{
	struct device_link *link, *ln;

	if (dev->class == &devlink_class)
		return;

	/*
	 * Delete all of the remaining links from this device to any other
	 * devices (either consumers or suppliers).
	 */
	device_links_write_lock();

	list_for_each_entry_safe_reverse(link, ln, &dev->links.suppliers, c_node) {
		WARN_ON(link->status == DL_STATE_ACTIVE);
		__device_link_del(&link->kref);
	}

	list_for_each_entry_safe_reverse(link, ln, &dev->links.consumers, s_node) {
		WARN_ON(link->status != DL_STATE_DORMANT &&
			link->status != DL_STATE_NONE);
		__device_link_del(&link->kref);
	}

	device_links_write_unlock();
}

#define FW_DEVLINK_FLAGS_PERMISSIVE	(DL_FLAG_INFERRED | \
					 DL_FLAG_SYNC_STATE_ONLY)
#define FW_DEVLINK_FLAGS_ON		(DL_FLAG_INFERRED | \
					 DL_FLAG_AUTOPROBE_CONSUMER)
#define FW_DEVLINK_FLAGS_RPM		(FW_DEVLINK_FLAGS_ON | \
					 DL_FLAG_PM_RUNTIME)

static u32 fw_devlink_flags = FW_DEVLINK_FLAGS_RPM;
static int __init fw_devlink_setup(char *arg)
{
	if (!arg)
		return -EINVAL;

	if (strcmp(arg, "off") == 0) {
		fw_devlink_flags = 0;
	} else if (strcmp(arg, "permissive") == 0) {
		fw_devlink_flags = FW_DEVLINK_FLAGS_PERMISSIVE;
	} else if (strcmp(arg, "on") == 0) {
		fw_devlink_flags = FW_DEVLINK_FLAGS_ON;
	} else if (strcmp(arg, "rpm") == 0) {
		fw_devlink_flags = FW_DEVLINK_FLAGS_RPM;
	}
	return 0;
}
early_param("fw_devlink", fw_devlink_setup);

static bool fw_devlink_strict;
static int __init fw_devlink_strict_setup(char *arg)
{
	return kstrtobool(arg, &fw_devlink_strict);
}
early_param("fw_devlink.strict", fw_devlink_strict_setup);

#define FW_DEVLINK_SYNC_STATE_STRICT	0
#define FW_DEVLINK_SYNC_STATE_TIMEOUT	1

#ifndef CONFIG_FW_DEVLINK_SYNC_STATE_TIMEOUT
static int fw_devlink_sync_state;
#else
static int fw_devlink_sync_state = FW_DEVLINK_SYNC_STATE_TIMEOUT;
#endif

static int __init fw_devlink_sync_state_setup(char *arg)
{
	if (!arg)
		return -EINVAL;

	if (strcmp(arg, "strict") == 0) {
		fw_devlink_sync_state = FW_DEVLINK_SYNC_STATE_STRICT;
		return 0;
	} else if (strcmp(arg, "timeout") == 0) {
		fw_devlink_sync_state = FW_DEVLINK_SYNC_STATE_TIMEOUT;
		return 0;
	}
	return -EINVAL;
}
early_param("fw_devlink.sync_state", fw_devlink_sync_state_setup);

static inline u32 fw_devlink_get_flags(u8 fwlink_flags)
{
	if (fwlink_flags & FWLINK_FLAG_CYCLE)
		return FW_DEVLINK_FLAGS_PERMISSIVE | DL_FLAG_CYCLE;

	return fw_devlink_flags;
}

static bool fw_devlink_is_permissive(void)
{
	return fw_devlink_flags == FW_DEVLINK_FLAGS_PERMISSIVE;
}

bool fw_devlink_is_strict(void)
{
	return fw_devlink_strict && !fw_devlink_is_permissive();
}

static void fw_devlink_parse_fwnode(struct fwnode_handle *fwnode)
{
	if (fwnode->flags & FWNODE_FLAG_LINKS_ADDED)
		return;

	fwnode_call_int_op(fwnode, add_links);
	fwnode->flags |= FWNODE_FLAG_LINKS_ADDED;
}

static void fw_devlink_parse_fwtree(struct fwnode_handle *fwnode)
{
	struct fwnode_handle *child = NULL;

	fw_devlink_parse_fwnode(fwnode);

	while ((child = fwnode_get_next_available_child_node(fwnode, child)))
		fw_devlink_parse_fwtree(child);
}

static void fw_devlink_relax_link(struct device_link *link)
{
	if (!(link->flags & DL_FLAG_INFERRED))
		return;

	if (device_link_flag_is_sync_state_only(link->flags))
		return;

	pm_runtime_drop_link(link);
	link->flags = DL_FLAG_MANAGED | FW_DEVLINK_FLAGS_PERMISSIVE;
	dev_dbg(link->consumer, "Relaxing link with %s\n",
		dev_name(link->supplier));
}

static int fw_devlink_no_driver(struct device *dev, void *data)
{
	struct device_link *link = to_devlink(dev);

	if (!link->supplier->can_match)
		fw_devlink_relax_link(link);

	return 0;
}

void fw_devlink_drivers_done(void)
{
	fw_devlink_drv_reg_done = true;
	device_links_write_lock();
	class_for_each_device(&devlink_class, NULL, NULL,
			      fw_devlink_no_driver);
	device_links_write_unlock();
}

static int fw_devlink_dev_sync_state(struct device *dev, void *data)
{
	struct device_link *link = to_devlink(dev);
	struct device *sup = link->supplier;

	if (!(link->flags & DL_FLAG_MANAGED) ||
	    link->status == DL_STATE_ACTIVE || sup->state_synced ||
	    !dev_has_sync_state(sup))
		return 0;

	if (fw_devlink_sync_state == FW_DEVLINK_SYNC_STATE_STRICT) {
		dev_warn(sup, "sync_state() pending due to %s\n",
			 dev_name(link->consumer));
		return 0;
	}

	if (!list_empty(&sup->links.defer_sync))
		return 0;

	dev_warn(sup, "Timed out. Forcing sync_state()\n");
	sup->state_synced = true;
	get_device(sup);
	list_add_tail(&sup->links.defer_sync, data);

	return 0;
}

void fw_devlink_probing_done(void)
{
	LIST_HEAD(sync_list);

	device_links_write_lock();
	class_for_each_device(&devlink_class, NULL, &sync_list,
			      fw_devlink_dev_sync_state);
	device_links_write_unlock();
	device_links_flush_sync_list(&sync_list, NULL);
}

/**
 * wait_for_init_devices_probe - Try to probe any device needed for init
 *
 * Some devices might need to be probed and bound successfully before the kernel
 * boot sequence can finish and move on to init/userspace. For example, a
 * network interface might need to be bound to be able to mount a NFS rootfs.
 *
 * With fw_devlink=on by default, some of these devices might be blocked from
 * probing because they are waiting on a optional supplier that doesn't have a
 * driver. While fw_devlink will eventually identify such devices and unblock
 * the probing automatically, it might be too late by the time it unblocks the
 * probing of devices. For example, the IP4 autoconfig might timeout before
 * fw_devlink unblocks probing of the network interface.
 *
 * This function is available to temporarily try and probe all devices that have
 * a driver even if some of their suppliers haven't been added or don't have
 * drivers.
 *
 * The drivers can then decide which of the suppliers are optional vs mandatory
 * and probe the device if possible. By the time this function returns, all such
 * "best effort" probes are guaranteed to be completed. If a device successfully
 * probes in this mode, we delete all fw_devlink discovered dependencies of that
 * device where the supplier hasn't yet probed successfully because they have to
 * be optional dependencies.
 *
 * Any devices that didn't successfully probe go back to being treated as if
 * this function was never called.
 *
 * This also means that some devices that aren't needed for init and could have
 * waited for their optional supplier to probe (when the supplier's module is
 * loaded later on) would end up probing prematurely with limited functionality.
 * So call this function only when boot would fail without it.
 */
void __init wait_for_init_devices_probe(void)
{
	if (!fw_devlink_flags || fw_devlink_is_permissive())
		return;

	/*
	 * Wait for all ongoing probes to finish so that the "best effort" is
	 * only applied to devices that can't probe otherwise.
	 */
	wait_for_device_probe();

	pr_info("Trying to probe devices needed for running init ...\n");
	fw_devlink_best_effort = true;
	driver_deferred_probe_trigger();

	/*
	 * Wait for all "best effort" probes to finish before going back to
	 * normal enforcement.
	 */
	wait_for_device_probe();
	fw_devlink_best_effort = false;
}

static void fw_devlink_unblock_consumers(struct device *dev)
{
	struct device_link *link;

	if (!fw_devlink_flags || fw_devlink_is_permissive())
		return;

	device_links_write_lock();
	list_for_each_entry(link, &dev->links.consumers, s_node)
		fw_devlink_relax_link(link);
	device_links_write_unlock();
}

#define get_dev_from_fwnode(fwnode)	get_device((fwnode)->dev)

static bool fwnode_init_without_drv(struct fwnode_handle *fwnode)
{
	struct device *dev;
	bool ret;

	if (!(fwnode->flags & FWNODE_FLAG_INITIALIZED))
		return false;

	dev = get_dev_from_fwnode(fwnode);
	ret = !dev || dev->links.status == DL_DEV_NO_DRIVER;
	put_device(dev);

	return ret;
}

static bool fwnode_ancestor_init_without_drv(struct fwnode_handle *fwnode)
{
	struct fwnode_handle *parent;

	fwnode_for_each_parent_node(fwnode, parent) {
		if (fwnode_init_without_drv(parent)) {
			fwnode_handle_put(parent);
			return true;
		}
	}

	return false;
}

/**
 * fwnode_is_ancestor_of - Test if @ancestor is ancestor of @child
 * @ancestor: Firmware which is tested for being an ancestor
 * @child: Firmware which is tested for being the child
 *
 * A node is considered an ancestor of itself too.
 *
 * Return: true if @ancestor is an ancestor of @child. Otherwise, returns false.
 */
static bool fwnode_is_ancestor_of(const struct fwnode_handle *ancestor,
				  const struct fwnode_handle *child)
{
	struct fwnode_handle *parent;

	if (IS_ERR_OR_NULL(ancestor))
		return false;

	if (child == ancestor)
		return true;

	fwnode_for_each_parent_node(child, parent) {
		if (parent == ancestor) {
			fwnode_handle_put(parent);
			return true;
		}
	}
	return false;
}

/**
 * fwnode_get_next_parent_dev - Find device of closest ancestor fwnode
 * @fwnode: firmware node
 *
 * Given a firmware node (@fwnode), this function finds its closest ancestor
 * firmware node that has a corresponding struct device and returns that struct
 * device.
 *
 * The caller is responsible for calling put_device() on the returned device
 * pointer.
 *
 * Return: a pointer to the device of the @fwnode's closest ancestor.
 */
static struct device *fwnode_get_next_parent_dev(const struct fwnode_handle *fwnode)
{
	struct fwnode_handle *parent;
	struct device *dev;

	fwnode_for_each_parent_node(fwnode, parent) {
		dev = get_dev_from_fwnode(parent);
		if (dev) {
			fwnode_handle_put(parent);
			return dev;
		}
	}
	return NULL;
}

/**
 * __fw_devlink_relax_cycles - Relax and mark dependency cycles.
 * @con: Potential consumer device.
 * @sup_handle: Potential supplier's fwnode.
 *
 * Needs to be called with fwnode_lock and device link lock held.
 *
 * Check if @sup_handle or any of its ancestors or suppliers direct/indirectly
 * depend on @con. This function can detect multiple cyles between @sup_handle
 * and @con. When such dependency cycles are found, convert all device links
 * created solely by fw_devlink into SYNC_STATE_ONLY device links. Also, mark
 * all fwnode links in the cycle with FWLINK_FLAG_CYCLE so that when they are
 * converted into a device link in the future, they are created as
 * SYNC_STATE_ONLY device links. This is the equivalent of doing
 * fw_devlink=permissive just between the devices in the cycle. We need to do
 * this because, at this point, fw_devlink can't tell which of these
 * dependencies is not a real dependency.
 *
 * Return true if one or more cycles were found. Otherwise, return false.
 */
static bool __fw_devlink_relax_cycles(struct fwnode_handle *con_handle,
				 struct fwnode_handle *sup_handle)
{
	struct device *sup_dev = NULL, *par_dev = NULL, *con_dev = NULL;
	struct fwnode_link *link;
	struct device_link *dev_link;
	bool ret = false;

	if (!sup_handle)
		return false;

	/*
	 * We aren't trying to find all cycles. Just a cycle between con and
	 * sup_handle.
	 */
	if (sup_handle->flags & FWNODE_FLAG_VISITED)
		return false;

	sup_handle->flags |= FWNODE_FLAG_VISITED;

	/* Termination condition. */
	if (sup_handle == con_handle) {
		pr_debug("----- cycle: start -----\n");
		ret = true;
		goto out;
	}

	sup_dev = get_dev_from_fwnode(sup_handle);
	con_dev = get_dev_from_fwnode(con_handle);
	/*
	 * If sup_dev is bound to a driver and @con hasn't started binding to a
	 * driver, sup_dev can't be a consumer of @con. So, no need to check
	 * further.
	 */
	if (sup_dev && sup_dev->links.status ==  DL_DEV_DRIVER_BOUND &&
	    con_dev && con_dev->links.status == DL_DEV_NO_DRIVER) {
		ret = false;
		goto out;
	}

	list_for_each_entry(link, &sup_handle->suppliers, c_hook) {
		if (link->flags & FWLINK_FLAG_IGNORE)
			continue;

		if (__fw_devlink_relax_cycles(con_handle, link->supplier)) {
			__fwnode_link_cycle(link);
			ret = true;
		}
	}

	/*
	 * Give priority to device parent over fwnode parent to account for any
	 * quirks in how fwnodes are converted to devices.
	 */
	if (sup_dev)
		par_dev = get_device(sup_dev->parent);
	else
		par_dev = fwnode_get_next_parent_dev(sup_handle);

	if (par_dev && __fw_devlink_relax_cycles(con_handle, par_dev->fwnode)) {
		pr_debug("%pfwf: cycle: child of %pfwf\n", sup_handle,
			 par_dev->fwnode);
		ret = true;
	}

	if (!sup_dev)
		goto out;

	list_for_each_entry(dev_link, &sup_dev->links.suppliers, c_node) {
		/*
		 * Ignore a SYNC_STATE_ONLY flag only if it wasn't marked as
		 * such due to a cycle.
		 */
		if (device_link_flag_is_sync_state_only(dev_link->flags) &&
		    !(dev_link->flags & DL_FLAG_CYCLE))
			continue;

		if (__fw_devlink_relax_cycles(con_handle,
					      dev_link->supplier->fwnode)) {
			pr_debug("%pfwf: cycle: depends on %pfwf\n", sup_handle,
				 dev_link->supplier->fwnode);
			fw_devlink_relax_link(dev_link);
			dev_link->flags |= DL_FLAG_CYCLE;
			ret = true;
		}
	}

out:
	sup_handle->flags &= ~FWNODE_FLAG_VISITED;
	put_device(sup_dev);
	put_device(par_dev);
	return ret;
}

/**
 * fw_devlink_create_devlink - Create a device link from a consumer to fwnode
 * @con: consumer device for the device link
 * @sup_handle: fwnode handle of supplier
 * @link: fwnode link that's being converted to a device link
 *
 * This function will try to create a device link between the consumer device
 * @con and the supplier device represented by @sup_handle.
 *
 * The supplier has to be provided as a fwnode because incorrect cycles in
 * fwnode links can sometimes cause the supplier device to never be created.
 * This function detects such cases and returns an error if it cannot create a
 * device link from the consumer to a missing supplier.
 *
 * Returns,
 * 0 on successfully creating a device link
 * -EINVAL if the device link cannot be created as expected
 * -EAGAIN if the device link cannot be created right now, but it may be
 *  possible to do that in the future
 */
static int fw_devlink_create_devlink(struct device *con,
				     struct fwnode_handle *sup_handle,
				     struct fwnode_link *link)
{
	struct device *sup_dev;
	int ret = 0;
	u32 flags;

	if (link->flags & FWLINK_FLAG_IGNORE)
		return 0;

	/*
	 * In some cases, a device P might also be a supplier to its child node
	 * C. However, this would defer the probe of C until the probe of P
	 * completes successfully. This is perfectly fine in the device driver
	 * model. device_add() doesn't guarantee probe completion of the device
	 * by the time it returns.
	 *
	 * However, there are a few drivers that assume C will finish probing
	 * as soon as it's added and before P finishes probing. So, we provide
	 * a flag to let fw_devlink know not to delay the probe of C until the
	 * probe of P completes successfully.
	 *
	 * When such a flag is set, we can't create device links where P is the
	 * supplier of C as that would delay the probe of C.
	 */
	if (sup_handle->flags & FWNODE_FLAG_NEEDS_CHILD_BOUND_ON_ADD &&
	    fwnode_is_ancestor_of(sup_handle, con->fwnode))
		return -EINVAL;

	/*
	 * Don't try to optimize by not calling the cycle detection logic under
	 * certain conditions. There's always some corner case that won't get
	 * detected.
	 */
	device_links_write_lock();
	if (__fw_devlink_relax_cycles(link->consumer, sup_handle)) {
		__fwnode_link_cycle(link);
		pr_debug("----- cycle: end -----\n");
		pr_info("%pfwf: Fixed dependency cycle(s) with %pfwf\n",
			link->consumer, sup_handle);
	}
	device_links_write_unlock();

	if (con->fwnode == link->consumer)
		flags = fw_devlink_get_flags(link->flags);
	else
		flags = FW_DEVLINK_FLAGS_PERMISSIVE;

	if (sup_handle->flags & FWNODE_FLAG_NOT_DEVICE)
		sup_dev = fwnode_get_next_parent_dev(sup_handle);
	else
		sup_dev = get_dev_from_fwnode(sup_handle);

	if (sup_dev) {
		/*
		 * If it's one of those drivers that don't actually bind to
		 * their device using driver core, then don't wait on this
		 * supplier device indefinitely.
		 */
		if (sup_dev->links.status == DL_DEV_NO_DRIVER &&
		    sup_handle->flags & FWNODE_FLAG_INITIALIZED) {
			dev_dbg(con,
				"Not linking %pfwf - dev might never probe\n",
				sup_handle);
			ret = -EINVAL;
			goto out;
		}

		if (con != sup_dev && !device_link_add(con, sup_dev, flags)) {
			dev_err(con, "Failed to create device link (0x%x) with %s\n",
				flags, dev_name(sup_dev));
			ret = -EINVAL;
		}

		goto out;
	}

	/*
	 * Supplier or supplier's ancestor already initialized without a struct
	 * device or being probed by a driver.
	 */
	if (fwnode_init_without_drv(sup_handle) ||
	    fwnode_ancestor_init_without_drv(sup_handle)) {
		dev_dbg(con, "Not linking %pfwf - might never become dev\n",
			sup_handle);
		return -EINVAL;
	}

	ret = -EAGAIN;
out:
	put_device(sup_dev);
	return ret;
}

/**
 * __fw_devlink_link_to_consumers - Create device links to consumers of a device
 * @dev: Device that needs to be linked to its consumers
 *
 * This function looks at all the consumer fwnodes of @dev and creates device
 * links between the consumer device and @dev (supplier).
 *
 * If the consumer device has not been added yet, then this function creates a
 * SYNC_STATE_ONLY link between @dev (supplier) and the closest ancestor device
 * of the consumer fwnode. This is necessary to make sure @dev doesn't get a
 * sync_state() callback before the real consumer device gets to be added and
 * then probed.
 *
 * Once device links are created from the real consumer to @dev (supplier), the
 * fwnode links are deleted.
 */
static void __fw_devlink_link_to_consumers(struct device *dev)
{
	struct fwnode_handle *fwnode = dev->fwnode;
	struct fwnode_link *link, *tmp;

	list_for_each_entry_safe(link, tmp, &fwnode->consumers, s_hook) {
		struct device *con_dev;
		bool own_link = true;
		int ret;

		con_dev = get_dev_from_fwnode(link->consumer);
		/*
		 * If consumer device is not available yet, make a "proxy"
		 * SYNC_STATE_ONLY link from the consumer's parent device to
		 * the supplier device. This is necessary to make sure the
		 * supplier doesn't get a sync_state() callback before the real
		 * consumer can create a device link to the supplier.
		 *
		 * This proxy link step is needed to handle the case where the
		 * consumer's parent device is added before the supplier.
		 */
		if (!con_dev) {
			con_dev = fwnode_get_next_parent_dev(link->consumer);
			/*
			 * However, if the consumer's parent device is also the
			 * parent of the supplier, don't create a
			 * consumer-supplier link from the parent to its child
			 * device. Such a dependency is impossible.
			 */
			if (con_dev &&
			    fwnode_is_ancestor_of(con_dev->fwnode, fwnode)) {
				put_device(con_dev);
				con_dev = NULL;
			} else {
				own_link = false;
			}
		}

		if (!con_dev)
			continue;

		ret = fw_devlink_create_devlink(con_dev, fwnode, link);
		put_device(con_dev);
		if (!own_link || ret == -EAGAIN)
			continue;

		__fwnode_link_del(link);
	}
}

/**
 * __fw_devlink_link_to_suppliers - Create device links to suppliers of a device
 * @dev: The consumer device that needs to be linked to its suppliers
 * @fwnode: Root of the fwnode tree that is used to create device links
 *
 * This function looks at all the supplier fwnodes of fwnode tree rooted at
 * @fwnode and creates device links between @dev (consumer) and all the
 * supplier devices of the entire fwnode tree at @fwnode.
 *
 * The function creates normal (non-SYNC_STATE_ONLY) device links between @dev
 * and the real suppliers of @dev. Once these device links are created, the
 * fwnode links are deleted.
 *
 * In addition, it also looks at all the suppliers of the entire fwnode tree
 * because some of the child devices of @dev that have not been added yet
 * (because @dev hasn't probed) might already have their suppliers added to
 * driver core. So, this function creates SYNC_STATE_ONLY device links between
 * @dev (consumer) and these suppliers to make sure they don't execute their
 * sync_state() callbacks before these child devices have a chance to create
 * their device links. The fwnode links that correspond to the child devices
 * aren't delete because they are needed later to create the device links
 * between the real consumer and supplier devices.
 */
static void __fw_devlink_link_to_suppliers(struct device *dev,
					   struct fwnode_handle *fwnode)
{
	bool own_link = (dev->fwnode == fwnode);
	struct fwnode_link *link, *tmp;
	struct fwnode_handle *child = NULL;

	list_for_each_entry_safe(link, tmp, &fwnode->suppliers, c_hook) {
		int ret;
		struct fwnode_handle *sup = link->supplier;

		ret = fw_devlink_create_devlink(dev, sup, link);
		if (!own_link || ret == -EAGAIN)
			continue;

		__fwnode_link_del(link);
	}

	/*
	 * Make "proxy" SYNC_STATE_ONLY device links to represent the needs of
	 * all the descendants. This proxy link step is needed to handle the
	 * case where the supplier is added before the consumer's parent device
	 * (@dev).
	 */
	while ((child = fwnode_get_next_available_child_node(fwnode, child)))
		__fw_devlink_link_to_suppliers(dev, child);
}

static void fw_devlink_link_device(struct device *dev)
{
	struct fwnode_handle *fwnode = dev->fwnode;

	if (!fw_devlink_flags)
		return;

	fw_devlink_parse_fwtree(fwnode);

	guard(mutex)(&fwnode_link_lock);

	__fw_devlink_link_to_consumers(dev);
	__fw_devlink_link_to_suppliers(dev, fwnode);
}

/* Device links support end. */

static struct kobject *dev_kobj;

/* /sys/dev/char */
static struct kobject *sysfs_dev_char_kobj;

/* /sys/dev/block */
static struct kobject *sysfs_dev_block_kobj;

static DEFINE_MUTEX(device_hotplug_lock);

void lock_device_hotplug(void)
{
	mutex_lock(&device_hotplug_lock);
}

void unlock_device_hotplug(void)
{
	mutex_unlock(&device_hotplug_lock);
}

int lock_device_hotplug_sysfs(void)
{
	if (mutex_trylock(&device_hotplug_lock))
		return 0;

	/* Avoid busy looping (5 ms of sleep should do). */
	msleep(5);
	return restart_syscall();
}

#ifdef CONFIG_BLOCK
static inline int device_is_not_partition(struct device *dev)
{
	return !(dev->type == &part_type);
}
#else
static inline int device_is_not_partition(struct device *dev)
{
	return 1;
}
#endif

static void device_platform_notify(struct device *dev)
{
	acpi_device_notify(dev);

	software_node_notify(dev);
}

static void device_platform_notify_remove(struct device *dev)
{
	software_node_notify_remove(dev);

	acpi_device_notify_remove(dev);
}

/**
 * dev_driver_string - Return a device's driver name, if at all possible
 * @dev: struct device to get the name of
 *
 * Will return the device's driver's name if it is bound to a device.  If
 * the device is not bound to a driver, it will return the name of the bus
 * it is attached to.  If it is not attached to a bus either, an empty
 * string will be returned.
 */
const char *dev_driver_string(const struct device *dev)
{
	struct device_driver *drv;

	/* dev->driver can change to NULL underneath us because of unbinding,
	 * so be careful about accessing it.  dev->bus and dev->class should
	 * never change once they are set, so they don't need special care.
	 */
	drv = READ_ONCE(dev->driver);
	return drv ? drv->name : dev_bus_name(dev);
}
EXPORT_SYMBOL(dev_driver_string);

#define to_dev_attr(_attr) container_of(_attr, struct device_attribute, attr)

static ssize_t dev_attr_show(struct kobject *kobj, struct attribute *attr,
			     char *buf)
{
	struct device_attribute *dev_attr = to_dev_attr(attr);
	struct device *dev = kobj_to_dev(kobj);
	ssize_t ret = -EIO;

	if (dev_attr->show)
		ret = dev_attr->show(dev, dev_attr, buf);
	if (ret >= (ssize_t)PAGE_SIZE) {
		printk("dev_attr_show: %pS returned bad count\n",
				dev_attr->show);
	}
	return ret;
}

static ssize_t dev_attr_store(struct kobject *kobj, struct attribute *attr,
			      const char *buf, size_t count)
{
	struct device_attribute *dev_attr = to_dev_attr(attr);
	struct device *dev = kobj_to_dev(kobj);
	ssize_t ret = -EIO;

	if (dev_attr->store)
		ret = dev_attr->store(dev, dev_attr, buf, count);
	return ret;
}

static const struct sysfs_ops dev_sysfs_ops = {
	.show	= dev_attr_show,
	.store	= dev_attr_store,
};

#define to_ext_attr(x) container_of(x, struct dev_ext_attribute, attr)

ssize_t device_store_ulong(struct device *dev,
			   struct device_attribute *attr,
			   const char *buf, size_t size)
{
	struct dev_ext_attribute *ea = to_ext_attr(attr);
	int ret;
	unsigned long new;

	ret = kstrtoul(buf, 0, &new);
	if (ret)
		return ret;
	*(unsigned long *)(ea->var) = new;
	/* Always return full write size even if we didn't consume all */
	return size;
}
EXPORT_SYMBOL_GPL(device_store_ulong);

ssize_t device_show_ulong(struct device *dev,
			  struct device_attribute *attr,
			  char *buf)
{
	struct dev_ext_attribute *ea = to_ext_attr(attr);
	return sysfs_emit(buf, "%lx\n", *(unsigned long *)(ea->var));
}
EXPORT_SYMBOL_GPL(device_show_ulong);

ssize_t device_store_int(struct device *dev,
			 struct device_attribute *attr,
			 const char *buf, size_t size)
{
	struct dev_ext_attribute *ea = to_ext_attr(attr);
	int ret;
	long new;

	ret = kstrtol(buf, 0, &new);
	if (ret)
		return ret;

	if (new > INT_MAX || new < INT_MIN)
		return -EINVAL;
	*(int *)(ea->var) = new;
	/* Always return full write size even if we didn't consume all */
	return size;
}
EXPORT_SYMBOL_GPL(device_store_int);

ssize_t device_show_int(struct device *dev,
			struct device_attribute *attr,
			char *buf)
{
	struct dev_ext_attribute *ea = to_ext_attr(attr);

	return sysfs_emit(buf, "%d\n", *(int *)(ea->var));
}
EXPORT_SYMBOL_GPL(device_show_int);

ssize_t device_store_bool(struct device *dev, struct device_attribute *attr,
			  const char *buf, size_t size)
{
	struct dev_ext_attribute *ea = to_ext_attr(attr);

	if (kstrtobool(buf, ea->var) < 0)
		return -EINVAL;

	return size;
}
EXPORT_SYMBOL_GPL(device_store_bool);

ssize_t device_show_bool(struct device *dev, struct device_attribute *attr,
			 char *buf)
{
	struct dev_ext_attribute *ea = to_ext_attr(attr);

	return sysfs_emit(buf, "%d\n", *(bool *)(ea->var));
}
EXPORT_SYMBOL_GPL(device_show_bool);

ssize_t device_show_string(struct device *dev,
			   struct device_attribute *attr, char *buf)
{
	struct dev_ext_attribute *ea = to_ext_attr(attr);

	return sysfs_emit(buf, "%s\n", (char *)ea->var);
}
EXPORT_SYMBOL_GPL(device_show_string);

/**
 * device_release - free device structure.
 * @kobj: device's kobject.
 *
 * This is called once the reference count for the object
 * reaches 0. We forward the call to the device's release
 * method, which should handle actually freeing the structure.
 */
static void device_release(struct kobject *kobj)
{
	struct device *dev = kobj_to_dev(kobj);
	struct device_private *p = dev->p;

	/*
	 * Some platform devices are driven without driver attached
	 * and managed resources may have been acquired.  Make sure
	 * all resources are released.
	 *
	 * Drivers still can add resources into device after device
	 * is deleted but alive, so release devres here to avoid
	 * possible memory leak.
	 */
	devres_release_all(dev);

	kfree(dev->dma_range_map);

	if (dev->release)
		dev->release(dev);
	else if (dev->type && dev->type->release)
		dev->type->release(dev);
	else if (dev->class && dev->class->dev_release)
		dev->class->dev_release(dev);
	else
		WARN(1, KERN_ERR "Device '%s' does not have a release() function, it is broken and must be fixed. See Documentation/core-api/kobject.rst.\n",
			dev_name(dev));
	kfree(p);
}

static const void *device_namespace(const struct kobject *kobj)
{
	const struct device *dev = kobj_to_dev(kobj);
	const void *ns = NULL;

	if (dev->class && dev->class->namespace)
		ns = dev->class->namespace(dev);

	return ns;
}

static void device_get_ownership(const struct kobject *kobj, kuid_t *uid, kgid_t *gid)
{
	const struct device *dev = kobj_to_dev(kobj);

	if (dev->class && dev->class->get_ownership)
		dev->class->get_ownership(dev, uid, gid);
}

static const struct kobj_type device_ktype = {
	.release	= device_release,
	.sysfs_ops	= &dev_sysfs_ops,
	.namespace	= device_namespace,
	.get_ownership	= device_get_ownership,
};


static int dev_uevent_filter(const struct kobject *kobj)
{
	const struct kobj_type *ktype = get_ktype(kobj);

	if (ktype == &device_ktype) {
		const struct device *dev = kobj_to_dev(kobj);
		if (dev->bus)
			return 1;
		if (dev->class)
			return 1;
	}
	return 0;
}

static const char *dev_uevent_name(const struct kobject *kobj)
{
	const struct device *dev = kobj_to_dev(kobj);

	if (dev->bus)
		return dev->bus->name;
	if (dev->class)
		return dev->class->name;
	return NULL;
}

static int dev_uevent(const struct kobject *kobj, struct kobj_uevent_env *env)
{
	const struct device *dev = kobj_to_dev(kobj);
	int retval = 0;

	/* add device node properties if present */
	if (MAJOR(dev->devt)) {
		const char *tmp;
		const char *name;
		umode_t mode = 0;
		kuid_t uid = GLOBAL_ROOT_UID;
		kgid_t gid = GLOBAL_ROOT_GID;

		add_uevent_var(env, "MAJOR=%u", MAJOR(dev->devt));
		add_uevent_var(env, "MINOR=%u", MINOR(dev->devt));
		name = device_get_devnode(dev, &mode, &uid, &gid, &tmp);
		if (name) {
			add_uevent_var(env, "DEVNAME=%s", name);
			if (mode)
				add_uevent_var(env, "DEVMODE=%#o", mode & 0777);
			if (!uid_eq(uid, GLOBAL_ROOT_UID))
				add_uevent_var(env, "DEVUID=%u", from_kuid(&init_user_ns, uid));
			if (!gid_eq(gid, GLOBAL_ROOT_GID))
				add_uevent_var(env, "DEVGID=%u", from_kgid(&init_user_ns, gid));
			kfree(tmp);
		}
	}

	if (dev->type && dev->type->name)
		add_uevent_var(env, "DEVTYPE=%s", dev->type->name);

	if (dev->driver)
		add_uevent_var(env, "DRIVER=%s", dev->driver->name);

	/* Add common DT information about the device */
	of_device_uevent(dev, env);

	/* have the bus specific function add its stuff */
	if (dev->bus && dev->bus->uevent) {
		retval = dev->bus->uevent(dev, env);
		if (retval)
			pr_debug("device: '%s': %s: bus uevent() returned %d\n",
				 dev_name(dev), __func__, retval);
	}

	/* have the class specific function add its stuff */
	if (dev->class && dev->class->dev_uevent) {
		retval = dev->class->dev_uevent(dev, env);
		if (retval)
			pr_debug("device: '%s': %s: class uevent() "
				 "returned %d\n", dev_name(dev),
				 __func__, retval);
	}

	/* have the device type specific function add its stuff */
	if (dev->type && dev->type->uevent) {
		retval = dev->type->uevent(dev, env);
		if (retval)
			pr_debug("device: '%s': %s: dev_type uevent() "
				 "returned %d\n", dev_name(dev),
				 __func__, retval);
	}

	return retval;
}

static const struct kset_uevent_ops device_uevent_ops = {
	.filter =	dev_uevent_filter,
	.name =		dev_uevent_name,
	.uevent =	dev_uevent,
};

static ssize_t uevent_show(struct device *dev, struct device_attribute *attr,
			   char *buf)
{
	struct kobject *top_kobj;
	struct kset *kset;
	struct kobj_uevent_env *env = NULL;
	int i;
	int len = 0;
	int retval;

	/* search the kset, the device belongs to */
	top_kobj = &dev->kobj;
	while (!top_kobj->kset && top_kobj->parent)
		top_kobj = top_kobj->parent;
	if (!top_kobj->kset)
		goto out;

	kset = top_kobj->kset;
	if (!kset->uevent_ops || !kset->uevent_ops->uevent)
		goto out;

	/* respect filter */
	if (kset->uevent_ops && kset->uevent_ops->filter)
		if (!kset->uevent_ops->filter(&dev->kobj))
			goto out;

	env = kzalloc(sizeof(struct kobj_uevent_env), GFP_KERNEL);
	if (!env)
		return -ENOMEM;

	/* Synchronize with really_probe() */
	device_lock(dev);
	/* let the kset specific function add its keys */
	retval = kset->uevent_ops->uevent(&dev->kobj, env);
	device_unlock(dev);
	if (retval)
		goto out;

	/* copy keys to file */
	for (i = 0; i < env->envp_idx; i++)
		len += sysfs_emit_at(buf, len, "%s\n", env->envp[i]);
out:
	kfree(env);
	return len;
}

static ssize_t uevent_store(struct device *dev, struct device_attribute *attr,
			    const char *buf, size_t count)
{
	int rc;

	rc = kobject_synth_uevent(&dev->kobj, buf, count);

	if (rc) {
		dev_err(dev, "uevent: failed to send synthetic uevent: %d\n", rc);
		return rc;
	}

	return count;
}
static DEVICE_ATTR_RW(uevent);

static ssize_t online_show(struct device *dev, struct device_attribute *attr,
			   char *buf)
{
	bool val;

	device_lock(dev);
	val = !dev->offline;
	device_unlock(dev);
	return sysfs_emit(buf, "%u\n", val);
}

static ssize_t online_store(struct device *dev, struct device_attribute *attr,
			    const char *buf, size_t count)
{
	bool val;
	int ret;

	ret = kstrtobool(buf, &val);
	if (ret < 0)
		return ret;

	ret = lock_device_hotplug_sysfs();
	if (ret)
		return ret;

	ret = val ? device_online(dev) : device_offline(dev);
	unlock_device_hotplug();
	return ret < 0 ? ret : count;
}
static DEVICE_ATTR_RW(online);

static ssize_t removable_show(struct device *dev, struct device_attribute *attr,
			      char *buf)
{
	const char *loc;

	switch (dev->removable) {
	case DEVICE_REMOVABLE:
		loc = "removable";
		break;
	case DEVICE_FIXED:
		loc = "fixed";
		break;
	default:
		loc = "unknown";
	}
	return sysfs_emit(buf, "%s\n", loc);
}
static DEVICE_ATTR_RO(removable);

int device_add_groups(struct device *dev, const struct attribute_group **groups)
{
	return sysfs_create_groups(&dev->kobj, groups);
}
EXPORT_SYMBOL_GPL(device_add_groups);

void device_remove_groups(struct device *dev,
			  const struct attribute_group **groups)
{
	sysfs_remove_groups(&dev->kobj, groups);
}
EXPORT_SYMBOL_GPL(device_remove_groups);

union device_attr_group_devres {
	const struct attribute_group *group;
	const struct attribute_group **groups;
};

static void devm_attr_group_remove(struct device *dev, void *res)
{
	union device_attr_group_devres *devres = res;
	const struct attribute_group *group = devres->group;

	dev_dbg(dev, "%s: removing group %p\n", __func__, group);
	sysfs_remove_group(&dev->kobj, group);
}

/**
 * devm_device_add_group - given a device, create a managed attribute group
 * @dev:	The device to create the group for
 * @grp:	The attribute group to create
 *
 * This function creates a group for the first time.  It will explicitly
 * warn and error if any of the attribute files being created already exist.
 *
 * Returns 0 on success or error code on failure.
 */
int devm_device_add_group(struct device *dev, const struct attribute_group *grp)
{
	union device_attr_group_devres *devres;
	int error;

	devres = devres_alloc(devm_attr_group_remove,
			      sizeof(*devres), GFP_KERNEL);
	if (!devres)
		return -ENOMEM;

	error = sysfs_create_group(&dev->kobj, grp);
	if (error) {
		devres_free(devres);
		return error;
	}

	devres->group = grp;
	devres_add(dev, devres);
	return 0;
}
EXPORT_SYMBOL_GPL(devm_device_add_group);

static int device_add_attrs(struct device *dev)
{
	const struct class *class = dev->class;
	const struct device_type *type = dev->type;
	int error;

	if (class) {
		error = device_add_groups(dev, class->dev_groups);
		if (error)
			return error;
	}

	if (type) {
		error = device_add_groups(dev, type->groups);
		if (error)
			goto err_remove_class_groups;
	}

	error = device_add_groups(dev, dev->groups);
	if (error)
		goto err_remove_type_groups;

	if (device_supports_offline(dev) && !dev->offline_disabled) {
		error = device_create_file(dev, &dev_attr_online);
		if (error)
			goto err_remove_dev_groups;
	}

	if (fw_devlink_flags && !fw_devlink_is_permissive() && dev->fwnode) {
		error = device_create_file(dev, &dev_attr_waiting_for_supplier);
		if (error)
			goto err_remove_dev_online;
	}

	if (dev_removable_is_valid(dev)) {
		error = device_create_file(dev, &dev_attr_removable);
		if (error)
			goto err_remove_dev_waiting_for_supplier;
	}

	if (dev_add_physical_location(dev)) {
		error = device_add_group(dev,
			&dev_attr_physical_location_group);
		if (error)
			goto err_remove_dev_removable;
	}

	return 0;

 err_remove_dev_removable:
	device_remove_file(dev, &dev_attr_removable);
 err_remove_dev_waiting_for_supplier:
	device_remove_file(dev, &dev_attr_waiting_for_supplier);
 err_remove_dev_online:
	device_remove_file(dev, &dev_attr_online);
 err_remove_dev_groups:
	device_remove_groups(dev, dev->groups);
 err_remove_type_groups:
	if (type)
		device_remove_groups(dev, type->groups);
 err_remove_class_groups:
	if (class)
		device_remove_groups(dev, class->dev_groups);

	return error;
}

static void device_remove_attrs(struct device *dev)
{
	const struct class *class = dev->class;
	const struct device_type *type = dev->type;

	if (dev->physical_location) {
		device_remove_group(dev, &dev_attr_physical_location_group);
		kfree(dev->physical_location);
	}

	device_remove_file(dev, &dev_attr_removable);
	device_remove_file(dev, &dev_attr_waiting_for_supplier);
	device_remove_file(dev, &dev_attr_online);
	device_remove_groups(dev, dev->groups);

	if (type)
		device_remove_groups(dev, type->groups);

	if (class)
		device_remove_groups(dev, class->dev_groups);
}

static ssize_t dev_show(struct device *dev, struct device_attribute *attr,
			char *buf)
{
	return print_dev_t(buf, dev->devt);
}
static DEVICE_ATTR_RO(dev);

/* /sys/devices/ */
struct kset *devices_kset;

/**
 * devices_kset_move_before - Move device in the devices_kset's list.
 * @deva: Device to move.
 * @devb: Device @deva should come before.
 */
static void devices_kset_move_before(struct device *deva, struct device *devb)
{
	if (!devices_kset)
		return;
	pr_debug("devices_kset: Moving %s before %s\n",
		 dev_name(deva), dev_name(devb));
	spin_lock(&devices_kset->list_lock);
	list_move_tail(&deva->kobj.entry, &devb->kobj.entry);
	spin_unlock(&devices_kset->list_lock);
}

/**
 * devices_kset_move_after - Move device in the devices_kset's list.
 * @deva: Device to move
 * @devb: Device @deva should come after.
 */
static void devices_kset_move_after(struct device *deva, struct device *devb)
{
	if (!devices_kset)
		return;
	pr_debug("devices_kset: Moving %s after %s\n",
		 dev_name(deva), dev_name(devb));
	spin_lock(&devices_kset->list_lock);
	list_move(&deva->kobj.entry, &devb->kobj.entry);
	spin_unlock(&devices_kset->list_lock);
}

/**
 * devices_kset_move_last - move the device to the end of devices_kset's list.
 * @dev: device to move
 */
void devices_kset_move_last(struct device *dev)
{
	if (!devices_kset)
		return;
	pr_debug("devices_kset: Moving %s to end of list\n", dev_name(dev));
	spin_lock(&devices_kset->list_lock);
	list_move_tail(&dev->kobj.entry, &devices_kset->list);
	spin_unlock(&devices_kset->list_lock);
}

/**
 * device_create_file - create sysfs attribute file for device.
 * @dev: device.
 * @attr: device attribute descriptor.
 */
int device_create_file(struct device *dev,
		       const struct device_attribute *attr)
{
	int error = 0;

	if (dev) {
		WARN(((attr->attr.mode & S_IWUGO) && !attr->store),
			"Attribute %s: write permission without 'store'\n",
			attr->attr.name);
		WARN(((attr->attr.mode & S_IRUGO) && !attr->show),
			"Attribute %s: read permission without 'show'\n",
			attr->attr.name);
		error = sysfs_create_file(&dev->kobj, &attr->attr);
	}

	return error;
}
EXPORT_SYMBOL_GPL(device_create_file);

/**
 * device_remove_file - remove sysfs attribute file.
 * @dev: device.
 * @attr: device attribute descriptor.
 */
void device_remove_file(struct device *dev,
			const struct device_attribute *attr)
{
	if (dev)
		sysfs_remove_file(&dev->kobj, &attr->attr);
}
EXPORT_SYMBOL_GPL(device_remove_file);

/**
 * device_remove_file_self - remove sysfs attribute file from its own method.
 * @dev: device.
 * @attr: device attribute descriptor.
 *
 * See kernfs_remove_self() for details.
 */
bool device_remove_file_self(struct device *dev,
			     const struct device_attribute *attr)
{
	if (dev)
		return sysfs_remove_file_self(&dev->kobj, &attr->attr);
	else
		return false;
}
EXPORT_SYMBOL_GPL(device_remove_file_self);

/**
 * device_create_bin_file - create sysfs binary attribute file for device.
 * @dev: device.
 * @attr: device binary attribute descriptor.
 */
int device_create_bin_file(struct device *dev,
			   const struct bin_attribute *attr)
{
	int error = -EINVAL;
	if (dev)
		error = sysfs_create_bin_file(&dev->kobj, attr);
	return error;
}
EXPORT_SYMBOL_GPL(device_create_bin_file);

/**
 * device_remove_bin_file - remove sysfs binary attribute file
 * @dev: device.
 * @attr: device binary attribute descriptor.
 */
void device_remove_bin_file(struct device *dev,
			    const struct bin_attribute *attr)
{
	if (dev)
		sysfs_remove_bin_file(&dev->kobj, attr);
}
EXPORT_SYMBOL_GPL(device_remove_bin_file);

static void klist_children_get(struct klist_node *n)
{
	struct device_private *p = to_device_private_parent(n);
	struct device *dev = p->device;

	get_device(dev);
}

static void klist_children_put(struct klist_node *n)
{
	struct device_private *p = to_device_private_parent(n);
	struct device *dev = p->device;

	put_device(dev);
}

/**
 * device_initialize - init device structure.
 * @dev: device.
 *
 * This prepares the device for use by other layers by initializing
 * its fields.
 * It is the first half of device_register(), if called by
 * that function, though it can also be called separately, so one
 * may use @dev's fields. In particular, get_device()/put_device()
 * may be used for reference counting of @dev after calling this
 * function.
 *
 * All fields in @dev must be initialized by the caller to 0, except
 * for those explicitly set to some other value.  The simplest
 * approach is to use kzalloc() to allocate the structure containing
 * @dev.
 *
 * NOTE: Use put_device() to give up your reference instead of freeing
 * @dev directly once you have called this function.
 */
void device_initialize(struct device *dev)
{
	dev->kobj.kset = devices_kset;
	kobject_init(&dev->kobj, &device_ktype);
	INIT_LIST_HEAD(&dev->dma_pools);
	mutex_init(&dev->mutex);
	lockdep_set_novalidate_class(&dev->mutex);
	spin_lock_init(&dev->devres_lock);
	INIT_LIST_HEAD(&dev->devres_head);
	device_pm_init(dev);
	set_dev_node(dev, NUMA_NO_NODE);
	INIT_LIST_HEAD(&dev->links.consumers);
	INIT_LIST_HEAD(&dev->links.suppliers);
	INIT_LIST_HEAD(&dev->links.defer_sync);
	dev->links.status = DL_DEV_NO_DRIVER;
#if defined(CONFIG_ARCH_HAS_SYNC_DMA_FOR_DEVICE) || \
    defined(CONFIG_ARCH_HAS_SYNC_DMA_FOR_CPU) || \
    defined(CONFIG_ARCH_HAS_SYNC_DMA_FOR_CPU_ALL)
	dev->dma_coherent = dma_default_coherent;
#endif
	swiotlb_dev_init(dev);
}
EXPORT_SYMBOL_GPL(device_initialize);

struct kobject *virtual_device_parent(void)
{
	static struct kobject *virtual_dir = NULL;

	if (!virtual_dir)
		virtual_dir = kobject_create_and_add("virtual",
						     &devices_kset->kobj);

	return virtual_dir;
}

struct class_dir {
	struct kobject kobj;
	const struct class *class;
};

#define to_class_dir(obj) container_of(obj, struct class_dir, kobj)

static void class_dir_release(struct kobject *kobj)
{
	struct class_dir *dir = to_class_dir(kobj);
	kfree(dir);
}

static const
struct kobj_ns_type_operations *class_dir_child_ns_type(const struct kobject *kobj)
{
	const struct class_dir *dir = to_class_dir(kobj);
	return dir->class->ns_type;
}

static const struct kobj_type class_dir_ktype = {
	.release	= class_dir_release,
	.sysfs_ops	= &kobj_sysfs_ops,
	.child_ns_type	= class_dir_child_ns_type
};

static struct kobject *class_dir_create_and_add(struct subsys_private *sp,
						struct kobject *parent_kobj)
{
	struct class_dir *dir;
	int retval;

	dir = kzalloc(sizeof(*dir), GFP_KERNEL);
	if (!dir)
		return ERR_PTR(-ENOMEM);

	dir->class = sp->class;
	kobject_init(&dir->kobj, &class_dir_ktype);

	dir->kobj.kset = &sp->glue_dirs;

	retval = kobject_add(&dir->kobj, parent_kobj, "%s", sp->class->name);
	if (retval < 0) {
		kobject_put(&dir->kobj);
		return ERR_PTR(retval);
	}
	return &dir->kobj;
}

static DEFINE_MUTEX(gdp_mutex);

static struct kobject *get_device_parent(struct device *dev,
					 struct device *parent)
{
	struct subsys_private *sp = class_to_subsys(dev->class);
	struct kobject *kobj = NULL;

	if (sp) {
		struct kobject *parent_kobj;
		struct kobject *k;

		/*
		 * If we have no parent, we live in "virtual".
		 * Class-devices with a non class-device as parent, live
		 * in a "glue" directory to prevent namespace collisions.
		 */
		if (parent == NULL)
			parent_kobj = virtual_device_parent();
		else if (parent->class && !dev->class->ns_type) {
			subsys_put(sp);
			return &parent->kobj;
		} else {
			parent_kobj = &parent->kobj;
		}

		mutex_lock(&gdp_mutex);

		/* find our class-directory at the parent and reference it */
		spin_lock(&sp->glue_dirs.list_lock);
		list_for_each_entry(k, &sp->glue_dirs.list, entry)
			if (k->parent == parent_kobj) {
				kobj = kobject_get(k);
				break;
			}
		spin_unlock(&sp->glue_dirs.list_lock);
		if (kobj) {
			mutex_unlock(&gdp_mutex);
			subsys_put(sp);
			return kobj;
		}

		/* or create a new class-directory at the parent device */
		k = class_dir_create_and_add(sp, parent_kobj);
		/* do not emit an uevent for this simple "glue" directory */
		mutex_unlock(&gdp_mutex);
		subsys_put(sp);
		return k;
	}

	/* subsystems can specify a default root directory for their devices */
	if (!parent && dev->bus) {
		struct device *dev_root = bus_get_dev_root(dev->bus);

		if (dev_root) {
			kobj = &dev_root->kobj;
			put_device(dev_root);
			return kobj;
		}
	}

	if (parent)
		return &parent->kobj;
	return NULL;
}

static inline bool live_in_glue_dir(struct kobject *kobj,
				    struct device *dev)
{
	struct subsys_private *sp;
	bool retval;

	if (!kobj || !dev->class)
		return false;

	sp = class_to_subsys(dev->class);
	if (!sp)
		return false;

	if (kobj->kset == &sp->glue_dirs)
		retval = true;
	else
		retval = false;

	subsys_put(sp);
	return retval;
}

static inline struct kobject *get_glue_dir(struct device *dev)
{
	return dev->kobj.parent;
}

/**
 * kobject_has_children - Returns whether a kobject has children.
 * @kobj: the object to test
 *
 * This will return whether a kobject has other kobjects as children.
 *
 * It does NOT account for the presence of attribute files, only sub
 * directories. It also assumes there is no concurrent addition or
 * removal of such children, and thus relies on external locking.
 */
static inline bool kobject_has_children(struct kobject *kobj)
{
	WARN_ON_ONCE(kref_read(&kobj->kref) == 0);

	return kobj->sd && kobj->sd->dir.subdirs;
}

/*
 * make sure cleaning up dir as the last step, we need to make
 * sure .release handler of kobject is run with holding the
 * global lock
 */
static void cleanup_glue_dir(struct device *dev, struct kobject *glue_dir)
{
	unsigned int ref;

	/* see if we live in a "glue" directory */
	if (!live_in_glue_dir(glue_dir, dev))
		return;

	mutex_lock(&gdp_mutex);
	/**
	 * There is a race condition between removing glue directory
	 * and adding a new device under the glue directory.
	 *
	 * CPU1:                                         CPU2:
	 *
	 * device_add()
	 *   get_device_parent()
	 *     class_dir_create_and_add()
	 *       kobject_add_internal()
	 *         create_dir()    // create glue_dir
	 *
	 *                                               device_add()
	 *                                                 get_device_parent()
	 *                                                   kobject_get() // get glue_dir
	 *
	 * device_del()
	 *   cleanup_glue_dir()
	 *     kobject_del(glue_dir)
	 *
	 *                                               kobject_add()
	 *                                                 kobject_add_internal()
	 *                                                   create_dir() // in glue_dir
	 *                                                     sysfs_create_dir_ns()
	 *                                                       kernfs_create_dir_ns(sd)
	 *
	 *       sysfs_remove_dir() // glue_dir->sd=NULL
	 *       sysfs_put()        // free glue_dir->sd
	 *
	 *                                                         // sd is freed
	 *                                                         kernfs_new_node(sd)
	 *                                                           kernfs_get(glue_dir)
	 *                                                           kernfs_add_one()
	 *                                                           kernfs_put()
	 *
	 * Before CPU1 remove last child device under glue dir, if CPU2 add
	 * a new device under glue dir, the glue_dir kobject reference count
	 * will be increase to 2 in kobject_get(k). And CPU2 has been called
	 * kernfs_create_dir_ns(). Meanwhile, CPU1 call sysfs_remove_dir()
	 * and sysfs_put(). This result in glue_dir->sd is freed.
	 *
	 * Then the CPU2 will see a stale "empty" but still potentially used
	 * glue dir around in kernfs_new_node().
	 *
	 * In order to avoid this happening, we also should make sure that
	 * kernfs_node for glue_dir is released in CPU1 only when refcount
	 * for glue_dir kobj is 1.
	 */
	ref = kref_read(&glue_dir->kref);
	if (!kobject_has_children(glue_dir) && !--ref)
		kobject_del(glue_dir);
	kobject_put(glue_dir);
	mutex_unlock(&gdp_mutex);
}

static int device_add_class_symlinks(struct device *dev)
{
	struct device_node *of_node = dev_of_node(dev);
	struct subsys_private *sp;
	int error;

	if (of_node) {
		error = sysfs_create_link(&dev->kobj, of_node_kobj(of_node), "of_node");
		if (error)
			dev_warn(dev, "Error %d creating of_node link\n",error);
		/* An error here doesn't warrant bringing down the device */
	}

	sp = class_to_subsys(dev->class);
	if (!sp)
		return 0;

	error = sysfs_create_link(&dev->kobj, &sp->subsys.kobj, "subsystem");
	if (error)
		goto out_devnode;

	if (dev->parent && device_is_not_partition(dev)) {
		error = sysfs_create_link(&dev->kobj, &dev->parent->kobj,
					  "device");
		if (error)
			goto out_subsys;
	}

	/* link in the class directory pointing to the device */
	error = sysfs_create_link(&sp->subsys.kobj, &dev->kobj, dev_name(dev));
	if (error)
		goto out_device;
	goto exit;

out_device:
	sysfs_remove_link(&dev->kobj, "device");
out_subsys:
	sysfs_remove_link(&dev->kobj, "subsystem");
out_devnode:
	sysfs_remove_link(&dev->kobj, "of_node");
exit:
	subsys_put(sp);
	return error;
}

static void device_remove_class_symlinks(struct device *dev)
{
	struct subsys_private *sp = class_to_subsys(dev->class);

	if (dev_of_node(dev))
		sysfs_remove_link(&dev->kobj, "of_node");

	if (!sp)
		return;

	if (dev->parent && device_is_not_partition(dev))
		sysfs_remove_link(&dev->kobj, "device");
	sysfs_remove_link(&dev->kobj, "subsystem");
	sysfs_delete_link(&sp->subsys.kobj, &dev->kobj, dev_name(dev));
	subsys_put(sp);
}

/**
 * dev_set_name - set a device name
 * @dev: device
 * @fmt: format string for the device's name
 */
int dev_set_name(struct device *dev, const char *fmt, ...)
{
	va_list vargs;
	int err;

	va_start(vargs, fmt);
	err = kobject_set_name_vargs(&dev->kobj, fmt, vargs);
	va_end(vargs);
	return err;
}
EXPORT_SYMBOL_GPL(dev_set_name);

/* select a /sys/dev/ directory for the device */
static struct kobject *device_to_dev_kobj(struct device *dev)
{
	if (is_blockdev(dev))
		return sysfs_dev_block_kobj;
	else
		return sysfs_dev_char_kobj;
}

static int device_create_sys_dev_entry(struct device *dev)
{
	struct kobject *kobj = device_to_dev_kobj(dev);
	int error = 0;
	char devt_str[15];

	if (kobj) {
		format_dev_t(devt_str, dev->devt);
		error = sysfs_create_link(kobj, &dev->kobj, devt_str);
	}

	return error;
}

static void device_remove_sys_dev_entry(struct device *dev)
{
	struct kobject *kobj = device_to_dev_kobj(dev);
	char devt_str[15];

	if (kobj) {
		format_dev_t(devt_str, dev->devt);
		sysfs_remove_link(kobj, devt_str);
	}
}

static int device_private_init(struct device *dev)
{
	dev->p = kzalloc(sizeof(*dev->p), GFP_KERNEL);
	if (!dev->p)
		return -ENOMEM;
	dev->p->device = dev;
	klist_init(&dev->p->klist_children, klist_children_get,
		   klist_children_put);
	INIT_LIST_HEAD(&dev->p->deferred_probe);
	return 0;
}

/**
 * device_add - add device to device hierarchy.
 * @dev: device.
 *
 * This is part 2 of device_register(), though may be called
 * separately _iff_ device_initialize() has been called separately.
 *
 * This adds @dev to the kobject hierarchy via kobject_add(), adds it
 * to the global and sibling lists for the device, then
 * adds it to the other relevant subsystems of the driver model.
 *
 * Do not call this routine or device_register() more than once for
 * any device structure.  The driver model core is not designed to work
 * with devices that get unregistered and then spring back to life.
 * (Among other things, it's very hard to guarantee that all references
 * to the previous incarnation of @dev have been dropped.)  Allocate
 * and register a fresh new struct device instead.
 *
 * NOTE: _Never_ directly free @dev after calling this function, even
 * if it returned an error! Always use put_device() to give up your
 * reference instead.
 *
 * Rule of thumb is: if device_add() succeeds, you should call
 * device_del() when you want to get rid of it. If device_add() has
 * *not* succeeded, use *only* put_device() to drop the reference
 * count.
 */
int device_add(struct device *dev)
{
	struct subsys_private *sp;
	struct device *parent;
	struct kobject *kobj;
	struct class_interface *class_intf;
	int error = -EINVAL;
	struct kobject *glue_dir = NULL;

	dev = get_device(dev);
	if (!dev)
		goto done;

	if (!dev->p) {
		error = device_private_init(dev);
		if (error)
			goto done;
	}

	/*
	 * for statically allocated devices, which should all be converted
	 * some day, we need to initialize the name. We prevent reading back
	 * the name, and force the use of dev_name()
	 */
	if (dev->init_name) {
		error = dev_set_name(dev, "%s", dev->init_name);
		dev->init_name = NULL;
	}

	if (dev_name(dev))
		error = 0;
	/* subsystems can specify simple device enumeration */
	else if (dev->bus && dev->bus->dev_name)
		error = dev_set_name(dev, "%s%u", dev->bus->dev_name, dev->id);
	else
		error = -EINVAL;
	if (error)
		goto name_error;

	pr_debug("device: '%s': %s\n", dev_name(dev), __func__);

	parent = get_device(dev->parent);
	kobj = get_device_parent(dev, parent);
	if (IS_ERR(kobj)) {
		error = PTR_ERR(kobj);
		goto parent_error;
	}
	if (kobj)
		dev->kobj.parent = kobj;

	/* use parent numa_node */
	if (parent && (dev_to_node(dev) == NUMA_NO_NODE))
		set_dev_node(dev, dev_to_node(parent));

	/* first, register with generic layer. */
	/* we require the name to be set before, and pass NULL */
	error = kobject_add(&dev->kobj, dev->kobj.parent, NULL);
	if (error) {
		glue_dir = kobj;
		goto Error;
	}

	/* notify platform of device entry */
	device_platform_notify(dev);

	error = device_create_file(dev, &dev_attr_uevent);
	if (error)
		goto attrError;

	error = device_add_class_symlinks(dev);
	if (error)
		goto SymlinkError;
	error = device_add_attrs(dev);
	if (error)
		goto AttrsError;
	error = bus_add_device(dev);
	if (error)
		goto BusError;
	error = dpm_sysfs_add(dev);
	if (error)
		goto DPMError;
	device_pm_add(dev);

	if (MAJOR(dev->devt)) {
		error = device_create_file(dev, &dev_attr_dev);
		if (error)
			goto DevAttrError;

		error = device_create_sys_dev_entry(dev);
		if (error)
			goto SysEntryError;

		devtmpfs_create_node(dev);
	}

	/* Notify clients of device addition.  This call must come
	 * after dpm_sysfs_add() and before kobject_uevent().
	 */
	bus_notify(dev, BUS_NOTIFY_ADD_DEVICE);
	kobject_uevent(&dev->kobj, KOBJ_ADD);

	/*
	 * Check if any of the other devices (consumers) have been waiting for
	 * this device (supplier) to be added so that they can create a device
	 * link to it.
	 *
	 * This needs to happen after device_pm_add() because device_link_add()
	 * requires the supplier be registered before it's called.
	 *
	 * But this also needs to happen before bus_probe_device() to make sure
	 * waiting consumers can link to it before the driver is bound to the
	 * device and the driver sync_state callback is called for this device.
	 */
	if (dev->fwnode && !dev->fwnode->dev) {
		dev->fwnode->dev = dev;
		fw_devlink_link_device(dev);
	}

	bus_probe_device(dev);

	/*
	 * If all driver registration is done and a newly added device doesn't
	 * match with any driver, don't block its consumers from probing in
	 * case the consumer device is able to operate without this supplier.
	 */
	if (dev->fwnode && fw_devlink_drv_reg_done && !dev->can_match)
		fw_devlink_unblock_consumers(dev);

	if (parent)
		klist_add_tail(&dev->p->knode_parent,
			       &parent->p->klist_children);

	sp = class_to_subsys(dev->class);
	if (sp) {
		mutex_lock(&sp->mutex);
		/* tie the class to the device */
		klist_add_tail(&dev->p->knode_class, &sp->klist_devices);

		/* notify any interfaces that the device is here */
		list_for_each_entry(class_intf, &sp->interfaces, node)
			if (class_intf->add_dev)
				class_intf->add_dev(dev);
		mutex_unlock(&sp->mutex);
		subsys_put(sp);
	}
done:
	put_device(dev);
	return error;
 SysEntryError:
	if (MAJOR(dev->devt))
		device_remove_file(dev, &dev_attr_dev);
 DevAttrError:
	device_pm_remove(dev);
	dpm_sysfs_remove(dev);
 DPMError:
	dev->driver = NULL;
	bus_remove_device(dev);
 BusError:
	device_remove_attrs(dev);
 AttrsError:
	device_remove_class_symlinks(dev);
 SymlinkError:
	device_remove_file(dev, &dev_attr_uevent);
 attrError:
	device_platform_notify_remove(dev);
	kobject_uevent(&dev->kobj, KOBJ_REMOVE);
	glue_dir = get_glue_dir(dev);
	kobject_del(&dev->kobj);
 Error:
	cleanup_glue_dir(dev, glue_dir);
parent_error:
	put_device(parent);
name_error:
	kfree(dev->p);
	dev->p = NULL;
	goto done;
}
EXPORT_SYMBOL_GPL(device_add);

/**
 * device_register - register a device with the system.
 * @dev: pointer to the device structure
 *
 * This happens in two clean steps - initialize the device
 * and add it to the system. The two steps can be called
 * separately, but this is the easiest and most common.
 * I.e. you should only call the two helpers separately if
 * have a clearly defined need to use and refcount the device
 * before it is added to the hierarchy.
 *
 * For more information, see the kerneldoc for device_initialize()
 * and device_add().
 *
 * NOTE: _Never_ directly free @dev after calling this function, even
 * if it returned an error! Always use put_device() to give up the
 * reference initialized in this function instead.
 */
int device_register(struct device *dev)
{
	device_initialize(dev);
	return device_add(dev);
}
EXPORT_SYMBOL_GPL(device_register);

/**
 * get_device - increment reference count for device.
 * @dev: device.
 *
 * This simply forwards the call to kobject_get(), though
 * we do take care to provide for the case that we get a NULL
 * pointer passed in.
 */
struct device *get_device(struct device *dev)
{
	return dev ? kobj_to_dev(kobject_get(&dev->kobj)) : NULL;
}
EXPORT_SYMBOL_GPL(get_device);

/**
 * put_device - decrement reference count.
 * @dev: device in question.
 */
void put_device(struct device *dev)
{
	/* might_sleep(); */
	if (dev)
		kobject_put(&dev->kobj);
}
EXPORT_SYMBOL_GPL(put_device);

bool kill_device(struct device *dev)
{
	/*
	 * Require the device lock and set the "dead" flag to guarantee that
	 * the update behavior is consistent with the other bitfields near
	 * it and that we cannot have an asynchronous probe routine trying
	 * to run while we are tearing out the bus/class/sysfs from
	 * underneath the device.
	 */
	device_lock_assert(dev);

	if (dev->p->dead)
		return false;
	dev->p->dead = true;
	return true;
}
EXPORT_SYMBOL_GPL(kill_device);

/**
 * device_del - delete device from system.
 * @dev: device.
 *
 * This is the first part of the device unregistration
 * sequence. This removes the device from the lists we control
 * from here, has it removed from the other driver model
 * subsystems it was added to in device_add(), and removes it
 * from the kobject hierarchy.
 *
 * NOTE: this should be called manually _iff_ device_add() was
 * also called manually.
 */
void device_del(struct device *dev)
{
	struct subsys_private *sp;
	struct device *parent = dev->parent;
	struct kobject *glue_dir = NULL;
	struct class_interface *class_intf;
	unsigned int noio_flag;

	device_lock(dev);
	kill_device(dev);
	device_unlock(dev);

	if (dev->fwnode && dev->fwnode->dev == dev)
		dev->fwnode->dev = NULL;

	/* Notify clients of device removal.  This call must come
	 * before dpm_sysfs_remove().
	 */
	noio_flag = memalloc_noio_save();
	bus_notify(dev, BUS_NOTIFY_DEL_DEVICE);

	dpm_sysfs_remove(dev);
	if (parent)
		klist_del(&dev->p->knode_parent);
	if (MAJOR(dev->devt)) {
		devtmpfs_delete_node(dev);
		device_remove_sys_dev_entry(dev);
		device_remove_file(dev, &dev_attr_dev);
	}

	sp = class_to_subsys(dev->class);
	if (sp) {
		device_remove_class_symlinks(dev);

		mutex_lock(&sp->mutex);
		/* notify any interfaces that the device is now gone */
		list_for_each_entry(class_intf, &sp->interfaces, node)
			if (class_intf->remove_dev)
				class_intf->remove_dev(dev);
		/* remove the device from the class list */
		klist_del(&dev->p->knode_class);
		mutex_unlock(&sp->mutex);
		subsys_put(sp);
	}
	device_remove_file(dev, &dev_attr_uevent);
	device_remove_attrs(dev);
	bus_remove_device(dev);
	device_pm_remove(dev);
	driver_deferred_probe_del(dev);
	device_platform_notify_remove(dev);
	device_links_purge(dev);

	/*
	 * If a device does not have a driver attached, we need to clean
	 * up any managed resources. We do this in device_release(), but
	 * it's never called (and we leak the device) if a managed
	 * resource holds a reference to the device. So release all
	 * managed resources here, like we do in driver_detach(). We
	 * still need to do so again in device_release() in case someone
	 * adds a new resource after this point, though.
	 */
	devres_release_all(dev);

	bus_notify(dev, BUS_NOTIFY_REMOVED_DEVICE);
	kobject_uevent(&dev->kobj, KOBJ_REMOVE);
	glue_dir = get_glue_dir(dev);
	kobject_del(&dev->kobj);
	cleanup_glue_dir(dev, glue_dir);
	memalloc_noio_restore(noio_flag);
	put_device(parent);
}
EXPORT_SYMBOL_GPL(device_del);

/**
 * device_unregister - unregister device from system.
 * @dev: device going away.
 *
 * We do this in two parts, like we do device_register(). First,
 * we remove it from all the subsystems with device_del(), then
 * we decrement the reference count via put_device(). If that
 * is the final reference count, the device will be cleaned up
 * via device_release() above. Otherwise, the structure will
 * stick around until the final reference to the device is dropped.
 */
void device_unregister(struct device *dev)
{
	pr_debug("device: '%s': %s\n", dev_name(dev), __func__);
	device_del(dev);
	put_device(dev);
}
EXPORT_SYMBOL_GPL(device_unregister);

static struct device *prev_device(struct klist_iter *i)
{
	struct klist_node *n = klist_prev(i);
	struct device *dev = NULL;
	struct device_private *p;

	if (n) {
		p = to_device_private_parent(n);
		dev = p->device;
	}
	return dev;
}

static struct device *next_device(struct klist_iter *i)
{
	struct klist_node *n = klist_next(i);
	struct device *dev = NULL;
	struct device_private *p;

	if (n) {
		p = to_device_private_parent(n);
		dev = p->device;
	}
	return dev;
}

/**
 * device_get_devnode - path of device node file
 * @dev: device
 * @mode: returned file access mode
 * @uid: returned file owner
 * @gid: returned file group
 * @tmp: possibly allocated string
 *
 * Return the relative path of a possible device node.
 * Non-default names may need to allocate a memory to compose
 * a name. This memory is returned in tmp and needs to be
 * freed by the caller.
 */
const char *device_get_devnode(const struct device *dev,
			       umode_t *mode, kuid_t *uid, kgid_t *gid,
			       const char **tmp)
{
	char *s;

	*tmp = NULL;

	/* the device type may provide a specific name */
	if (dev->type && dev->type->devnode)
		*tmp = dev->type->devnode(dev, mode, uid, gid);
	if (*tmp)
		return *tmp;

	/* the class may provide a specific name */
	if (dev->class && dev->class->devnode)
		*tmp = dev->class->devnode(dev, mode);
	if (*tmp)
		return *tmp;

	/* return name without allocation, tmp == NULL */
	if (strchr(dev_name(dev), '!') == NULL)
		return dev_name(dev);

	/* replace '!' in the name with '/' */
	s = kstrdup_and_replace(dev_name(dev), '!', '/', GFP_KERNEL);
	if (!s)
		return NULL;
	return *tmp = s;
}

/**
 * device_for_each_child - device child iterator.
 * @parent: parent struct device.
 * @fn: function to be called for each device.
 * @data: data for the callback.
 *
 * Iterate over @parent's child devices, and call @fn for each,
 * passing it @data.
 *
 * We check the return of @fn each time. If it returns anything
 * other than 0, we break out and return that value.
 */
int device_for_each_child(struct device *parent, void *data,
			  int (*fn)(struct device *dev, void *data))
{
	struct klist_iter i;
	struct device *child;
	int error = 0;

	if (!parent || !parent->p)
		return 0;

	klist_iter_init(&parent->p->klist_children, &i);
	while (!error && (child = next_device(&i)))
		error = fn(child, data);
	klist_iter_exit(&i);
	return error;
}
EXPORT_SYMBOL_GPL(device_for_each_child);

/**
 * device_for_each_child_reverse - device child iterator in reversed order.
 * @parent: parent struct device.
 * @fn: function to be called for each device.
 * @data: data for the callback.
 *
 * Iterate over @parent's child devices, and call @fn for each,
 * passing it @data.
 *
 * We check the return of @fn each time. If it returns anything
 * other than 0, we break out and return that value.
 */
int device_for_each_child_reverse(struct device *parent, void *data,
				  int (*fn)(struct device *dev, void *data))
{
	struct klist_iter i;
	struct device *child;
	int error = 0;

	if (!parent || !parent->p)
		return 0;

	klist_iter_init(&parent->p->klist_children, &i);
	while ((child = prev_device(&i)) && !error)
		error = fn(child, data);
	klist_iter_exit(&i);
	return error;
}
EXPORT_SYMBOL_GPL(device_for_each_child_reverse);

/**
 * device_for_each_child_reverse_from - device child iterator in reversed order.
 * @parent: parent struct device.
 * @from: optional starting point in child list
 * @fn: function to be called for each device.
 * @data: data for the callback.
 *
 * Iterate over @parent's child devices, starting at @from, and call @fn
 * for each, passing it @data. This helper is identical to
 * device_for_each_child_reverse() when @from is NULL.
 *
 * @fn is checked each iteration. If it returns anything other than 0,
 * iteration stop and that value is returned to the caller of
 * device_for_each_child_reverse_from();
 */
int device_for_each_child_reverse_from(struct device *parent,
				       struct device *from, const void *data,
				       int (*fn)(struct device *, const void *))
{
	struct klist_iter i;
	struct device *child;
	int error = 0;

	if (!parent->p)
		return 0;

	klist_iter_init_node(&parent->p->klist_children, &i,
			     (from ? &from->p->knode_parent : NULL));
	while ((child = prev_device(&i)) && !error)
		error = fn(child, data);
	klist_iter_exit(&i);
	return error;
}
EXPORT_SYMBOL_GPL(device_for_each_child_reverse_from);

/**
 * device_find_child - device iterator for locating a particular device.
 * @parent: parent struct device
 * @match: Callback function to check device
 * @data: Data to pass to match function
 *
 * This is similar to the device_for_each_child() function above, but it
 * returns a reference to a device that is 'found' for later use, as
 * determined by the @match callback.
 *
 * The callback should return 0 if the device doesn't match and non-zero
 * if it does.  If the callback returns non-zero and a reference to the
 * current device can be obtained, this function will return to the caller
 * and not iterate over any more devices.
 *
 * NOTE: you will need to drop the reference with put_device() after use.
 */
struct device *device_find_child(struct device *parent, void *data,
				 int (*match)(struct device *dev, void *data))
{
	struct klist_iter i;
	struct device *child;

	if (!parent || !parent->p)
		return NULL;

	klist_iter_init(&parent->p->klist_children, &i);
	while ((child = next_device(&i)))
		if (match(child, data) && get_device(child))
			break;
	klist_iter_exit(&i);
	return child;
}
EXPORT_SYMBOL_GPL(device_find_child);

/**
 * device_find_child_by_name - device iterator for locating a child device.
 * @parent: parent struct device
 * @name: name of the child device
 *
 * This is similar to the device_find_child() function above, but it
 * returns a reference to a device that has the name @name.
 *
 * NOTE: you will need to drop the reference with put_device() after use.
 */
struct device *device_find_child_by_name(struct device *parent,
					 const char *name)
{
	struct klist_iter i;
	struct device *child;

	if (!parent)
		return NULL;

	klist_iter_init(&parent->p->klist_children, &i);
	while ((child = next_device(&i)))
		if (sysfs_streq(dev_name(child), name) && get_device(child))
			break;
	klist_iter_exit(&i);
	return child;
}
EXPORT_SYMBOL_GPL(device_find_child_by_name);

static int match_any(struct device *dev, void *unused)
{
	return 1;
}

/**
 * device_find_any_child - device iterator for locating a child device, if any.
 * @parent: parent struct device
 *
 * This is similar to the device_find_child() function above, but it
 * returns a reference to a child device, if any.
 *
 * NOTE: you will need to drop the reference with put_device() after use.
 */
struct device *device_find_any_child(struct device *parent)
{
	return device_find_child(parent, NULL, match_any);
}
EXPORT_SYMBOL_GPL(device_find_any_child);

int __init devices_init(void)
{
	devices_kset = kset_create_and_add("devices", &device_uevent_ops, NULL);
	if (!devices_kset)
		return -ENOMEM;
	dev_kobj = kobject_create_and_add("dev", NULL);
	if (!dev_kobj)
		goto dev_kobj_err;
	sysfs_dev_block_kobj = kobject_create_and_add("block", dev_kobj);
	if (!sysfs_dev_block_kobj)
		goto block_kobj_err;
	sysfs_dev_char_kobj = kobject_create_and_add("char", dev_kobj);
	if (!sysfs_dev_char_kobj)
		goto char_kobj_err;
	device_link_wq = alloc_workqueue("device_link_wq", 0, 0);
	if (!device_link_wq)
		goto wq_err;

	return 0;

 wq_err:
	kobject_put(sysfs_dev_char_kobj);
 char_kobj_err:
	kobject_put(sysfs_dev_block_kobj);
 block_kobj_err:
	kobject_put(dev_kobj);
 dev_kobj_err:
	kset_unregister(devices_kset);
	return -ENOMEM;
}

static int device_check_offline(struct device *dev, void *not_used)
{
	int ret;

	ret = device_for_each_child(dev, NULL, device_check_offline);
	if (ret)
		return ret;

	return device_supports_offline(dev) && !dev->offline ? -EBUSY : 0;
}

/**
 * device_offline - Prepare the device for hot-removal.
 * @dev: Device to be put offline.
 *
 * Execute the device bus type's .offline() callback, if present, to prepare
 * the device for a subsequent hot-removal.  If that succeeds, the device must
 * not be used until either it is removed or its bus type's .online() callback
 * is executed.
 *
 * Call under device_hotplug_lock.
 */
int device_offline(struct device *dev)
{
	int ret;

	if (dev->offline_disabled)
		return -EPERM;

	ret = device_for_each_child(dev, NULL, device_check_offline);
	if (ret)
		return ret;

	device_lock(dev);
	if (device_supports_offline(dev)) {
		if (dev->offline) {
			ret = 1;
		} else {
			ret = dev->bus->offline(dev);
			if (!ret) {
				kobject_uevent(&dev->kobj, KOBJ_OFFLINE);
				dev->offline = true;
			}
		}
	}
	device_unlock(dev);

	return ret;
}

/**
 * device_online - Put the device back online after successful device_offline().
 * @dev: Device to be put back online.
 *
 * If device_offline() has been successfully executed for @dev, but the device
 * has not been removed subsequently, execute its bus type's .online() callback
 * to indicate that the device can be used again.
 *
 * Call under device_hotplug_lock.
 */
int device_online(struct device *dev)
{
	int ret = 0;

	device_lock(dev);
	if (device_supports_offline(dev)) {
		if (dev->offline) {
			ret = dev->bus->online(dev);
			if (!ret) {
				kobject_uevent(&dev->kobj, KOBJ_ONLINE);
				dev->offline = false;
			}
		} else {
			ret = 1;
		}
	}
	device_unlock(dev);

	return ret;
}

struct root_device {
	struct device dev;
	struct module *owner;
};

static inline struct root_device *to_root_device(struct device *d)
{
	return container_of(d, struct root_device, dev);
}

static void root_device_release(struct device *dev)
{
	kfree(to_root_device(dev));
}

/**
 * __root_device_register - allocate and register a root device
 * @name: root device name
 * @owner: owner module of the root device, usually THIS_MODULE
 *
 * This function allocates a root device and registers it
 * using device_register(). In order to free the returned
 * device, use root_device_unregister().
 *
 * Root devices are dummy devices which allow other devices
 * to be grouped under /sys/devices. Use this function to
 * allocate a root device and then use it as the parent of
 * any device which should appear under /sys/devices/{name}
 *
 * The /sys/devices/{name} directory will also contain a
 * 'module' symlink which points to the @owner directory
 * in sysfs.
 *
 * Returns &struct device pointer on success, or ERR_PTR() on error.
 *
 * Note: You probably want to use root_device_register().
 */
struct device *__root_device_register(const char *name, struct module *owner)
{
	struct root_device *root;
	int err = -ENOMEM;

	root = kzalloc(sizeof(struct root_device), GFP_KERNEL);
	if (!root)
		return ERR_PTR(err);

	err = dev_set_name(&root->dev, "%s", name);
	if (err) {
		kfree(root);
		return ERR_PTR(err);
	}

	root->dev.release = root_device_release;

	err = device_register(&root->dev);
	if (err) {
		put_device(&root->dev);
		return ERR_PTR(err);
	}

#ifdef CONFIG_MODULES	/* gotta find a "cleaner" way to do this */
	if (owner) {
		struct module_kobject *mk = &owner->mkobj;

		err = sysfs_create_link(&root->dev.kobj, &mk->kobj, "module");
		if (err) {
			device_unregister(&root->dev);
			return ERR_PTR(err);
		}
		root->owner = owner;
	}
#endif

	return &root->dev;
}
EXPORT_SYMBOL_GPL(__root_device_register);

/**
 * root_device_unregister - unregister and free a root device
 * @dev: device going away
 *
 * This function unregisters and cleans up a device that was created by
 * root_device_register().
 */
void root_device_unregister(struct device *dev)
{
	struct root_device *root = to_root_device(dev);

	if (root->owner)
		sysfs_remove_link(&root->dev.kobj, "module");

	device_unregister(dev);
}
EXPORT_SYMBOL_GPL(root_device_unregister);


static void device_create_release(struct device *dev)
{
	pr_debug("device: '%s': %s\n", dev_name(dev), __func__);
	kfree(dev);
}

static __printf(6, 0) struct device *
device_create_groups_vargs(const struct class *class, struct device *parent,
			   dev_t devt, void *drvdata,
			   const struct attribute_group **groups,
			   const char *fmt, va_list args)
{
	struct device *dev = NULL;
	int retval = -ENODEV;

	if (IS_ERR_OR_NULL(class))
		goto error;

	dev = kzalloc(sizeof(*dev), GFP_KERNEL);
	if (!dev) {
		retval = -ENOMEM;
		goto error;
	}

	device_initialize(dev);
	dev->devt = devt;
	dev->class = class;
	dev->parent = parent;
	dev->groups = groups;
	dev->release = device_create_release;
	dev_set_drvdata(dev, drvdata);

	retval = kobject_set_name_vargs(&dev->kobj, fmt, args);
	if (retval)
		goto error;

	retval = device_add(dev);
	if (retval)
		goto error;

	return dev;

error:
	put_device(dev);
	return ERR_PTR(retval);
}

/**
 * device_create - creates a device and registers it with sysfs
 * @class: pointer to the struct class that this device should be registered to
 * @parent: pointer to the parent struct device of this new device, if any
 * @devt: the dev_t for the char device to be added
 * @drvdata: the data to be added to the device for callbacks
 * @fmt: string for the device's name
 *
 * This function can be used by char device classes.  A struct device
 * will be created in sysfs, registered to the specified class.
 *
 * A "dev" file will be created, showing the dev_t for the device, if
 * the dev_t is not 0,0.
 * If a pointer to a parent struct device is passed in, the newly created
 * struct device will be a child of that device in sysfs.
 * The pointer to the struct device will be returned from the call.
 * Any further sysfs files that might be required can be created using this
 * pointer.
 *
 * Returns &struct device pointer on success, or ERR_PTR() on error.
 */
struct device *device_create(const struct class *class, struct device *parent,
			     dev_t devt, void *drvdata, const char *fmt, ...)
{
	va_list vargs;
	struct device *dev;

	va_start(vargs, fmt);
	dev = device_create_groups_vargs(class, parent, devt, drvdata, NULL,
					  fmt, vargs);
	va_end(vargs);
	return dev;
}
EXPORT_SYMBOL_GPL(device_create);

/**
 * device_create_with_groups - creates a device and registers it with sysfs
 * @class: pointer to the struct class that this device should be registered to
 * @parent: pointer to the parent struct device of this new device, if any
 * @devt: the dev_t for the char device to be added
 * @drvdata: the data to be added to the device for callbacks
 * @groups: NULL-terminated list of attribute groups to be created
 * @fmt: string for the device's name
 *
 * This function can be used by char device classes.  A struct device
 * will be created in sysfs, registered to the specified class.
 * Additional attributes specified in the groups parameter will also
 * be created automatically.
 *
 * A "dev" file will be created, showing the dev_t for the device, if
 * the dev_t is not 0,0.
 * If a pointer to a parent struct device is passed in, the newly created
 * struct device will be a child of that device in sysfs.
 * The pointer to the struct device will be returned from the call.
 * Any further sysfs files that might be required can be created using this
 * pointer.
 *
 * Returns &struct device pointer on success, or ERR_PTR() on error.
 */
struct device *device_create_with_groups(const struct class *class,
					 struct device *parent, dev_t devt,
					 void *drvdata,
					 const struct attribute_group **groups,
					 const char *fmt, ...)
{
	va_list vargs;
	struct device *dev;

	va_start(vargs, fmt);
	dev = device_create_groups_vargs(class, parent, devt, drvdata, groups,
					 fmt, vargs);
	va_end(vargs);
	return dev;
}
EXPORT_SYMBOL_GPL(device_create_with_groups);

/**
 * device_destroy - removes a device that was created with device_create()
 * @class: pointer to the struct class that this device was registered with
 * @devt: the dev_t of the device that was previously registered
 *
 * This call unregisters and cleans up a device that was created with a
 * call to device_create().
 */
void device_destroy(const struct class *class, dev_t devt)
{
	struct device *dev;

	dev = class_find_device_by_devt(class, devt);
	if (dev) {
		put_device(dev);
		device_unregister(dev);
	}
}
EXPORT_SYMBOL_GPL(device_destroy);

/**
 * device_rename - renames a device
 * @dev: the pointer to the struct device to be renamed
 * @new_name: the new name of the device
 *
 * It is the responsibility of the caller to provide mutual
 * exclusion between two different calls of device_rename
 * on the same device to ensure that new_name is valid and
 * won't conflict with other devices.
 *
 * Note: given that some subsystems (networking and infiniband) use this
 * function, with no immediate plans for this to change, we cannot assume or
 * require that this function not be called at all.
 *
 * However, if you're writing new code, do not call this function. The following
 * text from Kay Sievers offers some insight:
 *
 * Renaming devices is racy at many levels, symlinks and other stuff are not
 * replaced atomically, and you get a "move" uevent, but it's not easy to
 * connect the event to the old and new device. Device nodes are not renamed at
 * all, there isn't even support for that in the kernel now.
 *
 * In the meantime, during renaming, your target name might be taken by another
 * driver, creating conflicts. Or the old name is taken directly after you
 * renamed it -- then you get events for the same DEVPATH, before you even see
 * the "move" event. It's just a mess, and nothing new should ever rely on
 * kernel device renaming. Besides that, it's not even implemented now for
 * other things than (driver-core wise very simple) network devices.
 *
 * Make up a "real" name in the driver before you register anything, or add
 * some other attributes for userspace to find the device, or use udev to add
 * symlinks -- but never rename kernel devices later, it's a complete mess. We
 * don't even want to get into that and try to implement the missing pieces in
 * the core. We really have other pieces to fix in the driver core mess. :)
 */
int device_rename(struct device *dev, const char *new_name)
{
	struct subsys_private *sp = NULL;
	struct kobject *kobj = &dev->kobj;
	char *old_device_name = NULL;
	int error;
	bool is_link_renamed = false;

	dev = get_device(dev);
	if (!dev)
		return -EINVAL;

	dev_dbg(dev, "renaming to %s\n", new_name);

	old_device_name = kstrdup(dev_name(dev), GFP_KERNEL);
	if (!old_device_name) {
		error = -ENOMEM;
		goto out;
	}

	if (dev->class) {
		sp = class_to_subsys(dev->class);

		if (!sp) {
			error = -EINVAL;
			goto out;
		}

		error = sysfs_rename_link_ns(&sp->subsys.kobj, kobj, old_device_name,
					     new_name, kobject_namespace(kobj));
		if (error)
			goto out;

		is_link_renamed = true;
	}

	error = kobject_rename(kobj, new_name);
out:
	if (error && is_link_renamed)
		sysfs_rename_link_ns(&sp->subsys.kobj, kobj, new_name,
				     old_device_name, kobject_namespace(kobj));
	subsys_put(sp);

	put_device(dev);

	kfree(old_device_name);

	return error;
}
EXPORT_SYMBOL_GPL(device_rename);

static int device_move_class_links(struct device *dev,
				   struct device *old_parent,
				   struct device *new_parent)
{
	int error = 0;

	if (old_parent)
		sysfs_remove_link(&dev->kobj, "device");
	if (new_parent)
		error = sysfs_create_link(&dev->kobj, &new_parent->kobj,
					  "device");
	return error;
}

/**
 * device_move - moves a device to a new parent
 * @dev: the pointer to the struct device to be moved
 * @new_parent: the new parent of the device (can be NULL)
 * @dpm_order: how to reorder the dpm_list
 */
int device_move(struct device *dev, struct device *new_parent,
		enum dpm_order dpm_order)
{
	int error;
	struct device *old_parent;
	struct kobject *new_parent_kobj;

	dev = get_device(dev);
	if (!dev)
		return -EINVAL;

	device_pm_lock();
	new_parent = get_device(new_parent);
	new_parent_kobj = get_device_parent(dev, new_parent);
	if (IS_ERR(new_parent_kobj)) {
		error = PTR_ERR(new_parent_kobj);
		put_device(new_parent);
		goto out;
	}

	pr_debug("device: '%s': %s: moving to '%s'\n", dev_name(dev),
		 __func__, new_parent ? dev_name(new_parent) : "<NULL>");
	error = kobject_move(&dev->kobj, new_parent_kobj);
	if (error) {
		cleanup_glue_dir(dev, new_parent_kobj);
		put_device(new_parent);
		goto out;
	}
	old_parent = dev->parent;
	dev->parent = new_parent;
	if (old_parent)
		klist_remove(&dev->p->knode_parent);
	if (new_parent) {
		klist_add_tail(&dev->p->knode_parent,
			       &new_parent->p->klist_children);
		set_dev_node(dev, dev_to_node(new_parent));
	}

	if (dev->class) {
		error = device_move_class_links(dev, old_parent, new_parent);
		if (error) {
			/* We ignore errors on cleanup since we're hosed anyway... */
			device_move_class_links(dev, new_parent, old_parent);
			if (!kobject_move(&dev->kobj, &old_parent->kobj)) {
				if (new_parent)
					klist_remove(&dev->p->knode_parent);
				dev->parent = old_parent;
				if (old_parent) {
					klist_add_tail(&dev->p->knode_parent,
						       &old_parent->p->klist_children);
					set_dev_node(dev, dev_to_node(old_parent));
				}
			}
			cleanup_glue_dir(dev, new_parent_kobj);
			put_device(new_parent);
			goto out;
		}
	}
	switch (dpm_order) {
	case DPM_ORDER_NONE:
		break;
	case DPM_ORDER_DEV_AFTER_PARENT:
		device_pm_move_after(dev, new_parent);
		devices_kset_move_after(dev, new_parent);
		break;
	case DPM_ORDER_PARENT_BEFORE_DEV:
		device_pm_move_before(new_parent, dev);
		devices_kset_move_before(new_parent, dev);
		break;
	case DPM_ORDER_DEV_LAST:
		device_pm_move_last(dev);
		devices_kset_move_last(dev);
		break;
	}

	put_device(old_parent);
out:
	device_pm_unlock();
	put_device(dev);
	return error;
}
EXPORT_SYMBOL_GPL(device_move);

static int device_attrs_change_owner(struct device *dev, kuid_t kuid,
				     kgid_t kgid)
{
	struct kobject *kobj = &dev->kobj;
	const struct class *class = dev->class;
	const struct device_type *type = dev->type;
	int error;

	if (class) {
		/*
		 * Change the device groups of the device class for @dev to
		 * @kuid/@kgid.
		 */
		error = sysfs_groups_change_owner(kobj, class->dev_groups, kuid,
						  kgid);
		if (error)
			return error;
	}

	if (type) {
		/*
		 * Change the device groups of the device type for @dev to
		 * @kuid/@kgid.
		 */
		error = sysfs_groups_change_owner(kobj, type->groups, kuid,
						  kgid);
		if (error)
			return error;
	}

	/* Change the device groups of @dev to @kuid/@kgid. */
	error = sysfs_groups_change_owner(kobj, dev->groups, kuid, kgid);
	if (error)
		return error;

	if (device_supports_offline(dev) && !dev->offline_disabled) {
		/* Change online device attributes of @dev to @kuid/@kgid. */
		error = sysfs_file_change_owner(kobj, dev_attr_online.attr.name,
						kuid, kgid);
		if (error)
			return error;
	}

	return 0;
}

/**
 * device_change_owner - change the owner of an existing device.
 * @dev: device.
 * @kuid: new owner's kuid
 * @kgid: new owner's kgid
 *
 * This changes the owner of @dev and its corresponding sysfs entries to
 * @kuid/@kgid. This function closely mirrors how @dev was added via driver
 * core.
 *
 * Returns 0 on success or error code on failure.
 */
int device_change_owner(struct device *dev, kuid_t kuid, kgid_t kgid)
{
	int error;
	struct kobject *kobj = &dev->kobj;
	struct subsys_private *sp;

	dev = get_device(dev);
	if (!dev)
		return -EINVAL;

	/*
	 * Change the kobject and the default attributes and groups of the
	 * ktype associated with it to @kuid/@kgid.
	 */
	error = sysfs_change_owner(kobj, kuid, kgid);
	if (error)
		goto out;

	/*
	 * Change the uevent file for @dev to the new owner. The uevent file
	 * was created in a separate step when @dev got added and we mirror
	 * that step here.
	 */
	error = sysfs_file_change_owner(kobj, dev_attr_uevent.attr.name, kuid,
					kgid);
	if (error)
		goto out;

	/*
	 * Change the device groups, the device groups associated with the
	 * device class, and the groups associated with the device type of @dev
	 * to @kuid/@kgid.
	 */
	error = device_attrs_change_owner(dev, kuid, kgid);
	if (error)
		goto out;

	error = dpm_sysfs_change_owner(dev, kuid, kgid);
	if (error)
		goto out;

	/*
	 * Change the owner of the symlink located in the class directory of
	 * the device class associated with @dev which points to the actual
	 * directory entry for @dev to @kuid/@kgid. This ensures that the
	 * symlink shows the same permissions as its target.
	 */
	sp = class_to_subsys(dev->class);
	if (!sp) {
		error = -EINVAL;
		goto out;
	}
	error = sysfs_link_change_owner(&sp->subsys.kobj, &dev->kobj, dev_name(dev), kuid, kgid);
	subsys_put(sp);

out:
	put_device(dev);
	return error;
}
EXPORT_SYMBOL_GPL(device_change_owner);

/**
 * device_shutdown - call ->shutdown() on each device to shutdown.
 */
void device_shutdown(void)
{
	struct device *dev, *parent;

	wait_for_device_probe();
	device_block_probing();

	cpufreq_suspend();

	spin_lock(&devices_kset->list_lock);
	/*
	 * Walk the devices list backward, shutting down each in turn.
	 * Beware that device unplug events may also start pulling
	 * devices offline, even as the system is shutting down.
	 */
	while (!list_empty(&devices_kset->list)) {
		dev = list_entry(devices_kset->list.prev, struct device,
				kobj.entry);

		/*
		 * hold reference count of device's parent to
		 * prevent it from being freed because parent's
		 * lock is to be held
		 */
		parent = get_device(dev->parent);
		get_device(dev);
		/*
		 * Make sure the device is off the kset list, in the
		 * event that dev->*->shutdown() doesn't remove it.
		 */
		list_del_init(&dev->kobj.entry);
		spin_unlock(&devices_kset->list_lock);

		/* hold lock to avoid race with probe/release */
		if (parent)
			device_lock(parent);
		device_lock(dev);

		/* Don't allow any more runtime suspends */
		pm_runtime_get_noresume(dev);
		pm_runtime_barrier(dev);

		if (dev->class && dev->class->shutdown_pre) {
			if (initcall_debug)
				dev_info(dev, "shutdown_pre\n");
			dev->class->shutdown_pre(dev);
		}
		if (dev->bus && dev->bus->shutdown) {
			if (initcall_debug)
				dev_info(dev, "shutdown\n");
			dev->bus->shutdown(dev);
		} else if (dev->driver && dev->driver->shutdown) {
			if (initcall_debug)
				dev_info(dev, "shutdown\n");
			dev->driver->shutdown(dev);
		}

		device_unlock(dev);
		if (parent)
			device_unlock(parent);

		put_device(dev);
		put_device(parent);

		spin_lock(&devices_kset->list_lock);
	}
	spin_unlock(&devices_kset->list_lock);
}

/*
 * Device logging functions
 */

#ifdef CONFIG_PRINTK
static void
set_dev_info(const struct device *dev, struct dev_printk_info *dev_info)
{
	const char *subsys;

	memset(dev_info, 0, sizeof(*dev_info));

	if (dev->class)
		subsys = dev->class->name;
	else if (dev->bus)
		subsys = dev->bus->name;
	else
		return;

	strscpy(dev_info->subsystem, subsys);

	/*
	 * Add device identifier DEVICE=:
	 *   b12:8         block dev_t
	 *   c127:3        char dev_t
	 *   n8            netdev ifindex
	 *   +sound:card0  subsystem:devname
	 */
	if (MAJOR(dev->devt)) {
		char c;

		if (strcmp(subsys, "block") == 0)
			c = 'b';
		else
			c = 'c';

		snprintf(dev_info->device, sizeof(dev_info->device),
			 "%c%u:%u", c, MAJOR(dev->devt), MINOR(dev->devt));
	} else if (strcmp(subsys, "net") == 0) {
		struct net_device *net = to_net_dev(dev);

		snprintf(dev_info->device, sizeof(dev_info->device),
			 "n%u", net->ifindex);
	} else {
		snprintf(dev_info->device, sizeof(dev_info->device),
			 "+%s:%s", subsys, dev_name(dev));
	}
}

int dev_vprintk_emit(int level, const struct device *dev,
		     const char *fmt, va_list args)
{
	struct dev_printk_info dev_info;

	set_dev_info(dev, &dev_info);

	return vprintk_emit(0, level, &dev_info, fmt, args);
}
EXPORT_SYMBOL(dev_vprintk_emit);

int dev_printk_emit(int level, const struct device *dev, const char *fmt, ...)
{
	va_list args;
	int r;

	va_start(args, fmt);

	r = dev_vprintk_emit(level, dev, fmt, args);

	va_end(args);

	return r;
}
EXPORT_SYMBOL(dev_printk_emit);

static void __dev_printk(const char *level, const struct device *dev,
			struct va_format *vaf)
{
	if (dev)
		dev_printk_emit(level[1] - '0', dev, "%s %s: %pV",
				dev_driver_string(dev), dev_name(dev), vaf);
	else
		printk("%s(NULL device *): %pV", level, vaf);
}

void _dev_printk(const char *level, const struct device *dev,
		 const char *fmt, ...)
{
	struct va_format vaf;
	va_list args;

	va_start(args, fmt);

	vaf.fmt = fmt;
	vaf.va = &args;

	__dev_printk(level, dev, &vaf);

	va_end(args);
}
EXPORT_SYMBOL(_dev_printk);

#define define_dev_printk_level(func, kern_level)		\
void func(const struct device *dev, const char *fmt, ...)	\
{								\
	struct va_format vaf;					\
	va_list args;						\
								\
	va_start(args, fmt);					\
								\
	vaf.fmt = fmt;						\
	vaf.va = &args;						\
								\
	__dev_printk(kern_level, dev, &vaf);			\
								\
	va_end(args);						\
}								\
EXPORT_SYMBOL(func);

define_dev_printk_level(_dev_emerg, KERN_EMERG);
define_dev_printk_level(_dev_alert, KERN_ALERT);
define_dev_printk_level(_dev_crit, KERN_CRIT);
define_dev_printk_level(_dev_err, KERN_ERR);
define_dev_printk_level(_dev_warn, KERN_WARNING);
define_dev_printk_level(_dev_notice, KERN_NOTICE);
define_dev_printk_level(_dev_info, KERN_INFO);

#endif

/**
 * dev_err_probe - probe error check and log helper
 * @dev: the pointer to the struct device
 * @err: error value to test
 * @fmt: printf-style format string
 * @...: arguments as specified in the format string
 *
 * This helper implements common pattern present in probe functions for error
 * checking: print debug or error message depending if the error value is
 * -EPROBE_DEFER and propagate error upwards.
 * In case of -EPROBE_DEFER it sets also defer probe reason, which can be
 * checked later by reading devices_deferred debugfs attribute.
 * It replaces code sequence::
 *
 * 	if (err != -EPROBE_DEFER)
 * 		dev_err(dev, ...);
 * 	else
 * 		dev_dbg(dev, ...);
 * 	return err;
 *
 * with::
 *
 * 	return dev_err_probe(dev, err, ...);
 *
 * Using this helper in your probe function is totally fine even if @err is
 * known to never be -EPROBE_DEFER.
 * The benefit compared to a normal dev_err() is the standardized format
 * of the error code, it being emitted symbolically (i.e. you get "EAGAIN"
 * instead of "-35") and the fact that the error code is returned which allows
 * more compact error paths.
 *
 * Returns @err.
 */
int dev_err_probe(const struct device *dev, int err, const char *fmt, ...)
{
	struct va_format vaf;
	va_list args;

	va_start(args, fmt);
	vaf.fmt = fmt;
	vaf.va = &args;

	switch (err) {
	case -EPROBE_DEFER:
		device_set_deferred_probe_reason(dev, &vaf);
		dev_dbg(dev, "error %pe: %pV", ERR_PTR(err), &vaf);
		break;

	case -ENOMEM:
		/*
		 * We don't print anything on -ENOMEM, there is already enough
		 * output.
		 */
		break;

	default:
		dev_err(dev, "error %pe: %pV", ERR_PTR(err), &vaf);
		break;
	}

	va_end(args);

	return err;
}
EXPORT_SYMBOL_GPL(dev_err_probe);

static inline bool fwnode_is_primary(struct fwnode_handle *fwnode)
{
	return fwnode && !IS_ERR(fwnode->secondary);
}

/**
 * set_primary_fwnode - Change the primary firmware node of a given device.
 * @dev: Device to handle.
 * @fwnode: New primary firmware node of the device.
 *
 * Set the device's firmware node pointer to @fwnode, but if a secondary
 * firmware node of the device is present, preserve it.
 *
 * Valid fwnode cases are:
 *  - primary --> secondary --> -ENODEV
 *  - primary --> NULL
 *  - secondary --> -ENODEV
 *  - NULL
 */
void set_primary_fwnode(struct device *dev, struct fwnode_handle *fwnode)
{
	struct device *parent = dev->parent;
	struct fwnode_handle *fn = dev->fwnode;

	if (fwnode) {
		if (fwnode_is_primary(fn))
			fn = fn->secondary;

		if (fn) {
			WARN_ON(fwnode->secondary);
			fwnode->secondary = fn;
		}
		dev->fwnode = fwnode;
	} else {
		if (fwnode_is_primary(fn)) {
			dev->fwnode = fn->secondary;

			/* Skip nullifying fn->secondary if the primary is shared */
			if (parent && fn == parent->fwnode)
				return;

			/* Set fn->secondary = NULL, so fn remains the primary fwnode */
			fn->secondary = NULL;
		} else {
			dev->fwnode = NULL;
		}
	}
}
EXPORT_SYMBOL_GPL(set_primary_fwnode);

/**
 * set_secondary_fwnode - Change the secondary firmware node of a given device.
 * @dev: Device to handle.
 * @fwnode: New secondary firmware node of the device.
 *
 * If a primary firmware node of the device is present, set its secondary
 * pointer to @fwnode.  Otherwise, set the device's firmware node pointer to
 * @fwnode.
 */
void set_secondary_fwnode(struct device *dev, struct fwnode_handle *fwnode)
{
	if (fwnode)
		fwnode->secondary = ERR_PTR(-ENODEV);

	if (fwnode_is_primary(dev->fwnode))
		dev->fwnode->secondary = fwnode;
	else
		dev->fwnode = fwnode;
}
EXPORT_SYMBOL_GPL(set_secondary_fwnode);

/**
 * device_set_of_node_from_dev - reuse device-tree node of another device
 * @dev: device whose device-tree node is being set
 * @dev2: device whose device-tree node is being reused
 *
 * Takes another reference to the new device-tree node after first dropping
 * any reference held to the old node.
 */
void device_set_of_node_from_dev(struct device *dev, const struct device *dev2)
{
	of_node_put(dev->of_node);
	dev->of_node = of_node_get(dev2->of_node);
	dev->of_node_reused = true;
}
EXPORT_SYMBOL_GPL(device_set_of_node_from_dev);

void device_set_node(struct device *dev, struct fwnode_handle *fwnode)
{
	dev->fwnode = fwnode;
	dev->of_node = to_of_node(fwnode);
}
EXPORT_SYMBOL_GPL(device_set_node);

int device_match_name(struct device *dev, const void *name)
{
	return sysfs_streq(dev_name(dev), name);
}
EXPORT_SYMBOL_GPL(device_match_name);

int device_match_of_node(struct device *dev, const void *np)
{
	return dev->of_node == np;
}
EXPORT_SYMBOL_GPL(device_match_of_node);

int device_match_fwnode(struct device *dev, const void *fwnode)
{
	return dev_fwnode(dev) == fwnode;
}
EXPORT_SYMBOL_GPL(device_match_fwnode);

int device_match_devt(struct device *dev, const void *pdevt)
{
	return dev->devt == *(dev_t *)pdevt;
}
EXPORT_SYMBOL_GPL(device_match_devt);

int device_match_acpi_dev(struct device *dev, const void *adev)
{
	return ACPI_COMPANION(dev) == adev;
}
EXPORT_SYMBOL(device_match_acpi_dev);

int device_match_acpi_handle(struct device *dev, const void *handle)
{
	return ACPI_HANDLE(dev) == handle;
}
EXPORT_SYMBOL(device_match_acpi_handle);

int device_match_any(struct device *dev, const void *unused)
{
	return 1;
}
EXPORT_SYMBOL_GPL(device_match_any);<|MERGE_RESOLUTION|>--- conflicted
+++ resolved
@@ -534,28 +534,9 @@
 	 * synchronization in device_link_release_fn() and if the consumer or
 	 * supplier devices get deleted when it runs, so put it into the
 	 * dedicated workqueue.
-<<<<<<< HEAD
 	 */
 	queue_work(device_link_wq, &link->rm_work);
-=======
-	 */
-	queue_work(device_link_wq, &link->rm_work);
-}
-
-/**
- * device_link_wait_removal - Wait for ongoing devlink removal jobs to terminate
- */
-void device_link_wait_removal(void)
-{
-	/*
-	 * devlink removal jobs are queued in the dedicated work queue.
-	 * To be sure that all removal jobs are terminated, ensure that any
-	 * scheduled work has run to completion.
-	 */
-	flush_workqueue(device_link_wq);
->>>>>>> a6ad5510
-}
-EXPORT_SYMBOL_GPL(device_link_wait_removal);
+}
 
 /**
  * device_link_wait_removal - Wait for ongoing devlink removal jobs to terminate
