// SPDX-License-Identifier: GPL-2.0
/*
 * drivers/base/power/main.c - Where the driver meets power management.
 *
 * Copyright (c) 2003 Patrick Mochel
 * Copyright (c) 2003 Open Source Development Lab
 *
 * The driver model core calls device_pm_add() when a device is registered.
 * This will initialize the embedded device_pm_info object in the device
 * and add it to the list of power-controlled devices. sysfs entries for
 * controlling device power management will also be added.
 *
 * A separate list is used for keeping track of power info, because the power
 * domain dependencies may differ from the ancestral dependencies that the
 * subsystem list maintains.
 */

#define pr_fmt(fmt) "PM: " fmt
#define dev_fmt pr_fmt

#include <linux/device.h>
#include <linux/export.h>
#include <linux/mutex.h>
#include <linux/pm.h>
#include <linux/pm_runtime.h>
#include <linux/pm-trace.h>
#include <linux/pm_wakeirq.h>
#include <linux/interrupt.h>
#include <linux/sched.h>
#include <linux/sched/debug.h>
#include <linux/async.h>
#include <linux/suspend.h>
#include <trace/events/power.h>
#include <linux/cpufreq.h>
#include <linux/devfreq.h>
#include <linux/timer.h>

#include "../base.h"
#include "power.h"

typedef int (*pm_callback_t)(struct device *);

#define list_for_each_entry_rcu_locked(pos, head, member) \
	list_for_each_entry_rcu(pos, head, member, \
			device_links_read_lock_held())

/*
 * The entries in the dpm_list list are in a depth first order, simply
 * because children are guaranteed to be discovered after parents, and
 * are inserted at the back of the list on discovery.
 *
 * Since device_pm_add() may be called with a device lock held,
 * we must never try to acquire a device lock while holding
 * dpm_list_mutex.
 */

LIST_HEAD(dpm_list);
static LIST_HEAD(dpm_prepared_list);
static LIST_HEAD(dpm_suspended_list);
static LIST_HEAD(dpm_late_early_list);
static LIST_HEAD(dpm_noirq_list);

static DEFINE_MUTEX(dpm_list_mtx);
static pm_message_t pm_transition;

static int async_error;

static const char *pm_verb(int event)
{
	switch (event) {
	case PM_EVENT_SUSPEND:
		return "suspend";
	case PM_EVENT_RESUME:
		return "resume";
	case PM_EVENT_FREEZE:
		return "freeze";
	case PM_EVENT_QUIESCE:
		return "quiesce";
	case PM_EVENT_HIBERNATE:
		return "hibernate";
	case PM_EVENT_THAW:
		return "thaw";
	case PM_EVENT_RESTORE:
		return "restore";
	case PM_EVENT_RECOVER:
		return "recover";
	default:
		return "(unknown PM event)";
	}
}

/**
 * device_pm_sleep_init - Initialize system suspend-related device fields.
 * @dev: Device object being initialized.
 */
void device_pm_sleep_init(struct device *dev)
{
	dev->power.is_prepared = false;
	dev->power.is_suspended = false;
	dev->power.is_noirq_suspended = false;
	dev->power.is_late_suspended = false;
	init_completion(&dev->power.completion);
	complete_all(&dev->power.completion);
	dev->power.wakeup = NULL;
	INIT_LIST_HEAD(&dev->power.entry);
}

/**
 * device_pm_lock - Lock the list of active devices used by the PM core.
 */
void device_pm_lock(void)
{
	mutex_lock(&dpm_list_mtx);
}

/**
 * device_pm_unlock - Unlock the list of active devices used by the PM core.
 */
void device_pm_unlock(void)
{
	mutex_unlock(&dpm_list_mtx);
}

/**
 * device_pm_add - Add a device to the PM core's list of active devices.
 * @dev: Device to add to the list.
 */
void device_pm_add(struct device *dev)
{
	/* Skip PM setup/initialization. */
	if (device_pm_not_required(dev))
		return;

	pr_debug("Adding info for %s:%s\n",
		 dev->bus ? dev->bus->name : "No Bus", dev_name(dev));
	device_pm_check_callbacks(dev);
	mutex_lock(&dpm_list_mtx);
	if (dev->parent && dev->parent->power.is_prepared)
		dev_warn(dev, "parent %s should not be sleeping\n",
			dev_name(dev->parent));
	list_add_tail(&dev->power.entry, &dpm_list);
	dev->power.in_dpm_list = true;
	mutex_unlock(&dpm_list_mtx);
}

/**
 * device_pm_remove - Remove a device from the PM core's list of active devices.
 * @dev: Device to be removed from the list.
 */
void device_pm_remove(struct device *dev)
{
	if (device_pm_not_required(dev))
		return;

	pr_debug("Removing info for %s:%s\n",
		 dev->bus ? dev->bus->name : "No Bus", dev_name(dev));
	complete_all(&dev->power.completion);
	mutex_lock(&dpm_list_mtx);
	list_del_init(&dev->power.entry);
	dev->power.in_dpm_list = false;
	mutex_unlock(&dpm_list_mtx);
	device_wakeup_disable(dev);
	pm_runtime_remove(dev);
	device_pm_check_callbacks(dev);
}

/**
 * device_pm_move_before - Move device in the PM core's list of active devices.
 * @deva: Device to move in dpm_list.
 * @devb: Device @deva should come before.
 */
void device_pm_move_before(struct device *deva, struct device *devb)
{
	pr_debug("Moving %s:%s before %s:%s\n",
		 deva->bus ? deva->bus->name : "No Bus", dev_name(deva),
		 devb->bus ? devb->bus->name : "No Bus", dev_name(devb));
	/* Delete deva from dpm_list and reinsert before devb. */
	list_move_tail(&deva->power.entry, &devb->power.entry);
}

/**
 * device_pm_move_after - Move device in the PM core's list of active devices.
 * @deva: Device to move in dpm_list.
 * @devb: Device @deva should come after.
 */
void device_pm_move_after(struct device *deva, struct device *devb)
{
	pr_debug("Moving %s:%s after %s:%s\n",
		 deva->bus ? deva->bus->name : "No Bus", dev_name(deva),
		 devb->bus ? devb->bus->name : "No Bus", dev_name(devb));
	/* Delete deva from dpm_list and reinsert after devb. */
	list_move(&deva->power.entry, &devb->power.entry);
}

/**
 * device_pm_move_last - Move device to end of the PM core's list of devices.
 * @dev: Device to move in dpm_list.
 */
void device_pm_move_last(struct device *dev)
{
	pr_debug("Moving %s:%s to end of list\n",
		 dev->bus ? dev->bus->name : "No Bus", dev_name(dev));
	list_move_tail(&dev->power.entry, &dpm_list);
}

static ktime_t initcall_debug_start(struct device *dev, void *cb)
{
	if (!pm_print_times_enabled)
		return 0;

	dev_info(dev, "calling %ps @ %i, parent: %s\n", cb,
		 task_pid_nr(current),
		 dev->parent ? dev_name(dev->parent) : "none");
	return ktime_get();
}

static void initcall_debug_report(struct device *dev, ktime_t calltime,
				  void *cb, int error)
{
	ktime_t rettime;

	if (!pm_print_times_enabled)
		return;

	rettime = ktime_get();
	dev_info(dev, "%ps returned %d after %Ld usecs\n", cb, error,
		 (unsigned long long)ktime_us_delta(rettime, calltime));
}

/**
 * dpm_wait - Wait for a PM operation to complete.
 * @dev: Device to wait for.
 * @async: If unset, wait only if the device's power.async_suspend flag is set.
 */
static void dpm_wait(struct device *dev, bool async)
{
	if (!dev)
		return;

	if (async || (pm_async_enabled && dev->power.async_suspend))
		wait_for_completion(&dev->power.completion);
}

static int dpm_wait_fn(struct device *dev, void *async_ptr)
{
	dpm_wait(dev, *((bool *)async_ptr));
	return 0;
}

static void dpm_wait_for_children(struct device *dev, bool async)
{
       device_for_each_child(dev, &async, dpm_wait_fn);
}

static void dpm_wait_for_suppliers(struct device *dev, bool async)
{
	struct device_link *link;
	int idx;

	idx = device_links_read_lock();

	/*
	 * If the supplier goes away right after we've checked the link to it,
	 * we'll wait for its completion to change the state, but that's fine,
	 * because the only things that will block as a result are the SRCU
	 * callbacks freeing the link objects for the links in the list we're
	 * walking.
	 */
	list_for_each_entry_rcu_locked(link, &dev->links.suppliers, c_node)
		if (READ_ONCE(link->status) != DL_STATE_DORMANT)
			dpm_wait(link->supplier, async);

	device_links_read_unlock(idx);
}

static bool dpm_wait_for_superior(struct device *dev, bool async)
{
	struct device *parent;

	/*
	 * If the device is resumed asynchronously and the parent's callback
	 * deletes both the device and the parent itself, the parent object may
	 * be freed while this function is running, so avoid that by reference
	 * counting the parent once more unless the device has been deleted
	 * already (in which case return right away).
	 */
	mutex_lock(&dpm_list_mtx);

	if (!device_pm_initialized(dev)) {
		mutex_unlock(&dpm_list_mtx);
		return false;
	}

	parent = get_device(dev->parent);

	mutex_unlock(&dpm_list_mtx);

	dpm_wait(parent, async);
	put_device(parent);

	dpm_wait_for_suppliers(dev, async);

	/*
	 * If the parent's callback has deleted the device, attempting to resume
	 * it would be invalid, so avoid doing that then.
	 */
	return device_pm_initialized(dev);
}

static void dpm_wait_for_consumers(struct device *dev, bool async)
{
	struct device_link *link;
	int idx;

	idx = device_links_read_lock();

	/*
	 * The status of a device link can only be changed from "dormant" by a
	 * probe, but that cannot happen during system suspend/resume.  In
	 * theory it can change to "dormant" at that time, but then it is
	 * reasonable to wait for the target device anyway (eg. if it goes
	 * away, it's better to wait for it to go away completely and then
	 * continue instead of trying to continue in parallel with its
	 * unregistration).
	 */
	list_for_each_entry_rcu_locked(link, &dev->links.consumers, s_node)
		if (READ_ONCE(link->status) != DL_STATE_DORMANT)
			dpm_wait(link->consumer, async);

	device_links_read_unlock(idx);
}

static void dpm_wait_for_subordinate(struct device *dev, bool async)
{
	dpm_wait_for_children(dev, async);
	dpm_wait_for_consumers(dev, async);
}

/**
 * pm_op - Return the PM operation appropriate for given PM event.
 * @ops: PM operations to choose from.
 * @state: PM transition of the system being carried out.
 */
static pm_callback_t pm_op(const struct dev_pm_ops *ops, pm_message_t state)
{
	switch (state.event) {
#ifdef CONFIG_SUSPEND
	case PM_EVENT_SUSPEND:
		return ops->suspend;
	case PM_EVENT_RESUME:
		return ops->resume;
#endif /* CONFIG_SUSPEND */
#ifdef CONFIG_HIBERNATE_CALLBACKS
	case PM_EVENT_FREEZE:
	case PM_EVENT_QUIESCE:
		return ops->freeze;
	case PM_EVENT_HIBERNATE:
		return ops->poweroff;
	case PM_EVENT_THAW:
	case PM_EVENT_RECOVER:
		return ops->thaw;
	case PM_EVENT_RESTORE:
		return ops->restore;
#endif /* CONFIG_HIBERNATE_CALLBACKS */
	}

	return NULL;
}

/**
 * pm_late_early_op - Return the PM operation appropriate for given PM event.
 * @ops: PM operations to choose from.
 * @state: PM transition of the system being carried out.
 *
 * Runtime PM is disabled for @dev while this function is being executed.
 */
static pm_callback_t pm_late_early_op(const struct dev_pm_ops *ops,
				      pm_message_t state)
{
	switch (state.event) {
#ifdef CONFIG_SUSPEND
	case PM_EVENT_SUSPEND:
		return ops->suspend_late;
	case PM_EVENT_RESUME:
		return ops->resume_early;
#endif /* CONFIG_SUSPEND */
#ifdef CONFIG_HIBERNATE_CALLBACKS
	case PM_EVENT_FREEZE:
	case PM_EVENT_QUIESCE:
		return ops->freeze_late;
	case PM_EVENT_HIBERNATE:
		return ops->poweroff_late;
	case PM_EVENT_THAW:
	case PM_EVENT_RECOVER:
		return ops->thaw_early;
	case PM_EVENT_RESTORE:
		return ops->restore_early;
#endif /* CONFIG_HIBERNATE_CALLBACKS */
	}

	return NULL;
}

/**
 * pm_noirq_op - Return the PM operation appropriate for given PM event.
 * @ops: PM operations to choose from.
 * @state: PM transition of the system being carried out.
 *
 * The driver of @dev will not receive interrupts while this function is being
 * executed.
 */
static pm_callback_t pm_noirq_op(const struct dev_pm_ops *ops, pm_message_t state)
{
	switch (state.event) {
#ifdef CONFIG_SUSPEND
	case PM_EVENT_SUSPEND:
		return ops->suspend_noirq;
	case PM_EVENT_RESUME:
		return ops->resume_noirq;
#endif /* CONFIG_SUSPEND */
#ifdef CONFIG_HIBERNATE_CALLBACKS
	case PM_EVENT_FREEZE:
	case PM_EVENT_QUIESCE:
		return ops->freeze_noirq;
	case PM_EVENT_HIBERNATE:
		return ops->poweroff_noirq;
	case PM_EVENT_THAW:
	case PM_EVENT_RECOVER:
		return ops->thaw_noirq;
	case PM_EVENT_RESTORE:
		return ops->restore_noirq;
#endif /* CONFIG_HIBERNATE_CALLBACKS */
	}

	return NULL;
}

static void pm_dev_dbg(struct device *dev, pm_message_t state, const char *info)
{
	dev_dbg(dev, "%s%s%s driver flags: %x\n", info, pm_verb(state.event),
		((state.event & PM_EVENT_SLEEP) && device_may_wakeup(dev)) ?
		", may wakeup" : "", dev->power.driver_flags);
}

static void pm_dev_err(struct device *dev, pm_message_t state, const char *info,
			int error)
{
	dev_err(dev, "failed to %s%s: error %d\n", pm_verb(state.event), info,
		error);
}

static void dpm_show_time(ktime_t starttime, pm_message_t state, int error,
			  const char *info)
{
	ktime_t calltime;
	u64 usecs64;
	int usecs;

	calltime = ktime_get();
	usecs64 = ktime_to_ns(ktime_sub(calltime, starttime));
	do_div(usecs64, NSEC_PER_USEC);
	usecs = usecs64;
	if (usecs == 0)
		usecs = 1;

	pm_pr_dbg("%s%s%s of devices %s after %ld.%03ld msecs\n",
		  info ?: "", info ? " " : "", pm_verb(state.event),
		  error ? "aborted" : "complete",
		  usecs / USEC_PER_MSEC, usecs % USEC_PER_MSEC);
}

static int dpm_run_callback(pm_callback_t cb, struct device *dev,
			    pm_message_t state, const char *info)
{
	ktime_t calltime;
	int error;

	if (!cb)
		return 0;

	calltime = initcall_debug_start(dev, cb);

	pm_dev_dbg(dev, state, info);
	trace_device_pm_callback_start(dev, info, state.event);
	error = cb(dev);
	trace_device_pm_callback_end(dev, error);
	suspend_report_result(dev, cb, error);

	initcall_debug_report(dev, calltime, cb, error);

	return error;
}

#ifdef CONFIG_DPM_WATCHDOG
struct dpm_watchdog {
	struct device		*dev;
	struct task_struct	*tsk;
	struct timer_list	timer;
};

#define DECLARE_DPM_WATCHDOG_ON_STACK(wd) \
	struct dpm_watchdog wd

/**
 * dpm_watchdog_handler - Driver suspend / resume watchdog handler.
 * @t: The timer that PM watchdog depends on.
 *
 * Called when a driver has timed out suspending or resuming.
 * There's not much we can do here to recover so panic() to
 * capture a crash-dump in pstore.
 */
static void dpm_watchdog_handler(struct timer_list *t)
{
	struct dpm_watchdog *wd = from_timer(wd, t, timer);

	dev_emerg(wd->dev, "**** DPM device timeout ****\n");
	show_stack(wd->tsk, NULL, KERN_EMERG);
	panic("%s %s: unrecoverable failure\n",
		dev_driver_string(wd->dev), dev_name(wd->dev));
}

/**
 * dpm_watchdog_set - Enable pm watchdog for given device.
 * @wd: Watchdog. Must be allocated on the stack.
 * @dev: Device to handle.
 */
static void dpm_watchdog_set(struct dpm_watchdog *wd, struct device *dev)
{
	struct timer_list *timer = &wd->timer;

	wd->dev = dev;
	wd->tsk = current;

	timer_setup_on_stack(timer, dpm_watchdog_handler, 0);
	/* use same timeout value for both suspend and resume */
	timer->expires = jiffies + HZ * CONFIG_DPM_WATCHDOG_TIMEOUT;
	add_timer(timer);
}

/**
 * dpm_watchdog_clear - Disable suspend/resume watchdog.
 * @wd: Watchdog to disable.
 */
static void dpm_watchdog_clear(struct dpm_watchdog *wd)
{
	struct timer_list *timer = &wd->timer;

	del_timer_sync(timer);
	destroy_timer_on_stack(timer);
}
#else
#define DECLARE_DPM_WATCHDOG_ON_STACK(wd)
#define dpm_watchdog_set(x, y)
#define dpm_watchdog_clear(x)
#endif

/*------------------------- Resume routines -------------------------*/

/**
 * dev_pm_skip_resume - System-wide device resume optimization check.
 * @dev: Target device.
 *
 * Return:
 * - %false if the transition under way is RESTORE.
 * - Return value of dev_pm_skip_suspend() if the transition under way is THAW.
 * - The logical negation of %power.must_resume otherwise (that is, when the
 *   transition under way is RESUME).
 */
bool dev_pm_skip_resume(struct device *dev)
{
	if (pm_transition.event == PM_EVENT_RESTORE)
		return false;

	if (pm_transition.event == PM_EVENT_THAW)
		return dev_pm_skip_suspend(dev);

	return !dev->power.must_resume;
}

static bool is_async(struct device *dev)
{
	return dev->power.async_suspend && pm_async_enabled
		&& !pm_trace_is_enabled();
}

static bool dpm_async_fn(struct device *dev, async_func_t func)
{
	reinit_completion(&dev->power.completion);

	if (is_async(dev)) {
		dev->power.async_in_progress = true;

		get_device(dev);

		if (async_schedule_dev_nocall(func, dev))
			return true;

		put_device(dev);
	}
	/*
	 * Because async_schedule_dev_nocall() above has returned false or it
	 * has not been called at all, func() is not running and it is safe to
	 * update the async_in_progress flag without extra synchronization.
	 */
	dev->power.async_in_progress = false;
	return false;
}

/**
 * __device_resume_noirq - Execute a "noirq resume" callback for given device.
 * @dev: Device to handle.
 * @state: PM transition of the system being carried out.
 * @async: If true, the device is being resumed asynchronously.
 *
 * The driver of @dev will not receive interrupts while this function is being
 * executed.
 */
<<<<<<< HEAD
static void __device_resume_noirq(struct device *dev, pm_message_t state, bool async)
=======
static void device_resume_noirq(struct device *dev, pm_message_t state, bool async)
>>>>>>> a6ad5510
{
	pm_callback_t callback = NULL;
	const char *info = NULL;
	bool skip_resume;
	int error = 0;

	TRACE_DEVICE(dev);
	TRACE_RESUME(0);

	if (dev->power.syscore || dev->power.direct_complete)
		goto Out;

	if (!dev->power.is_noirq_suspended)
		goto Out;

	if (!dpm_wait_for_superior(dev, async))
		goto Out;

	skip_resume = dev_pm_skip_resume(dev);
	/*
	 * If the driver callback is skipped below or by the middle layer
	 * callback and device_resume_early() also skips the driver callback for
	 * this device later, it needs to appear as "suspended" to PM-runtime,
	 * so change its status accordingly.
	 *
	 * Otherwise, the device is going to be resumed, so set its PM-runtime
	 * status to "active", but do that only if DPM_FLAG_SMART_SUSPEND is set
	 * to avoid confusing drivers that don't use it.
	 */
	if (skip_resume)
		pm_runtime_set_suspended(dev);
	else if (dev_pm_skip_suspend(dev))
		pm_runtime_set_active(dev);

	if (dev->pm_domain) {
		info = "noirq power domain ";
		callback = pm_noirq_op(&dev->pm_domain->ops, state);
	} else if (dev->type && dev->type->pm) {
		info = "noirq type ";
		callback = pm_noirq_op(dev->type->pm, state);
	} else if (dev->class && dev->class->pm) {
		info = "noirq class ";
		callback = pm_noirq_op(dev->class->pm, state);
	} else if (dev->bus && dev->bus->pm) {
		info = "noirq bus ";
		callback = pm_noirq_op(dev->bus->pm, state);
	}
	if (callback)
		goto Run;

	if (skip_resume)
		goto Skip;

	if (dev->driver && dev->driver->pm) {
		info = "noirq driver ";
		callback = pm_noirq_op(dev->driver->pm, state);
	}

Run:
	error = dpm_run_callback(callback, dev, state, info);

Skip:
	dev->power.is_noirq_suspended = false;

Out:
	complete_all(&dev->power.completion);
	TRACE_RESUME(error);
<<<<<<< HEAD

	if (error) {
		suspend_stats.failed_resume_noirq++;
		dpm_save_failed_step(SUSPEND_RESUME_NOIRQ);
		dpm_save_failed_dev(dev_name(dev));
		pm_dev_err(dev, state, async ? " async noirq" : " noirq", error);
	}
}

static bool is_async(struct device *dev)
{
	return dev->power.async_suspend && pm_async_enabled
		&& !pm_trace_is_enabled();
}

static bool dpm_async_fn(struct device *dev, async_func_t func)
{
	reinit_completion(&dev->power.completion);

	if (!is_async(dev))
		return false;

	get_device(dev);

	if (async_schedule_dev_nocall(func, dev))
		return true;

	put_device(dev);

	return false;
=======

	if (error) {
		async_error = error;
		dpm_save_failed_dev(dev_name(dev));
		pm_dev_err(dev, state, async ? " async noirq" : " noirq", error);
	}
>>>>>>> a6ad5510
}

static void async_resume_noirq(void *data, async_cookie_t cookie)
{
	struct device *dev = data;

<<<<<<< HEAD
	__device_resume_noirq(dev, pm_transition, true);
=======
	device_resume_noirq(dev, pm_transition, true);
>>>>>>> a6ad5510
	put_device(dev);
}

static void device_resume_noirq(struct device *dev)
{
	if (dpm_async_fn(dev, async_resume_noirq))
		return;

	__device_resume_noirq(dev, pm_transition, false);
}

static void dpm_noirq_resume_devices(pm_message_t state)
{
	struct device *dev;
	ktime_t starttime = ktime_get();

	trace_suspend_resume(TPS("dpm_resume_noirq"), state.event, true);

	async_error = 0;
	pm_transition = state;

<<<<<<< HEAD
=======
	mutex_lock(&dpm_list_mtx);

	/*
	 * Trigger the resume of "async" devices upfront so they don't have to
	 * wait for the "non-async" ones they don't depend on.
	 */
	list_for_each_entry(dev, &dpm_noirq_list, power.entry)
		dpm_async_fn(dev, async_resume_noirq);

>>>>>>> a6ad5510
	while (!list_empty(&dpm_noirq_list)) {
		dev = to_device(dpm_noirq_list.next);
		list_move_tail(&dev->power.entry, &dpm_late_early_list);

		if (!dev->power.async_in_progress) {
			get_device(dev);

<<<<<<< HEAD
		device_resume_noirq(dev);
=======
			mutex_unlock(&dpm_list_mtx);

			device_resume_noirq(dev, state, false);
>>>>>>> a6ad5510

			put_device(dev);

			mutex_lock(&dpm_list_mtx);
		}
	}
	mutex_unlock(&dpm_list_mtx);
	async_synchronize_full();
	dpm_show_time(starttime, state, 0, "noirq");
	if (async_error)
		dpm_save_failed_step(SUSPEND_RESUME_NOIRQ);

	trace_suspend_resume(TPS("dpm_resume_noirq"), state.event, false);
}

/**
 * dpm_resume_noirq - Execute "noirq resume" callbacks for all devices.
 * @state: PM transition of the system being carried out.
 *
 * Invoke the "noirq" resume callbacks for all devices in dpm_noirq_list and
 * allow device drivers' interrupt handlers to be called.
 */
void dpm_resume_noirq(pm_message_t state)
{
	dpm_noirq_resume_devices(state);

	resume_device_irqs();
	device_wakeup_disarm_wake_irqs();
}

/**
 * __device_resume_early - Execute an "early resume" callback for given device.
 * @dev: Device to handle.
 * @state: PM transition of the system being carried out.
 * @async: If true, the device is being resumed asynchronously.
 *
 * Runtime PM is disabled for @dev while this function is being executed.
 */
<<<<<<< HEAD
static void __device_resume_early(struct device *dev, pm_message_t state, bool async)
=======
static void device_resume_early(struct device *dev, pm_message_t state, bool async)
>>>>>>> a6ad5510
{
	pm_callback_t callback = NULL;
	const char *info = NULL;
	int error = 0;

	TRACE_DEVICE(dev);
	TRACE_RESUME(0);

	if (dev->power.syscore || dev->power.direct_complete)
		goto Out;

	if (!dev->power.is_late_suspended)
		goto Out;

	if (!dpm_wait_for_superior(dev, async))
		goto Out;

	if (dev->pm_domain) {
		info = "early power domain ";
		callback = pm_late_early_op(&dev->pm_domain->ops, state);
	} else if (dev->type && dev->type->pm) {
		info = "early type ";
		callback = pm_late_early_op(dev->type->pm, state);
	} else if (dev->class && dev->class->pm) {
		info = "early class ";
		callback = pm_late_early_op(dev->class->pm, state);
	} else if (dev->bus && dev->bus->pm) {
		info = "early bus ";
		callback = pm_late_early_op(dev->bus->pm, state);
	}
	if (callback)
		goto Run;

	if (dev_pm_skip_resume(dev))
		goto Skip;

	if (dev->driver && dev->driver->pm) {
		info = "early driver ";
		callback = pm_late_early_op(dev->driver->pm, state);
	}

Run:
	error = dpm_run_callback(callback, dev, state, info);

Skip:
	dev->power.is_late_suspended = false;

Out:
	TRACE_RESUME(error);

	pm_runtime_enable(dev);
	complete_all(&dev->power.completion);

	if (error) {
<<<<<<< HEAD
		suspend_stats.failed_resume_early++;
		dpm_save_failed_step(SUSPEND_RESUME_EARLY);
=======
		async_error = error;
>>>>>>> a6ad5510
		dpm_save_failed_dev(dev_name(dev));
		pm_dev_err(dev, state, async ? " async early" : " early", error);
	}
}

static void async_resume_early(void *data, async_cookie_t cookie)
{
	struct device *dev = data;

<<<<<<< HEAD
	__device_resume_early(dev, pm_transition, true);
=======
	device_resume_early(dev, pm_transition, true);
>>>>>>> a6ad5510
	put_device(dev);
}

static void device_resume_early(struct device *dev)
{
	if (dpm_async_fn(dev, async_resume_early))
		return;

	__device_resume_early(dev, pm_transition, false);
}

/**
 * dpm_resume_early - Execute "early resume" callbacks for all devices.
 * @state: PM transition of the system being carried out.
 */
void dpm_resume_early(pm_message_t state)
{
	struct device *dev;
	ktime_t starttime = ktime_get();

	trace_suspend_resume(TPS("dpm_resume_early"), state.event, true);

	async_error = 0;
	pm_transition = state;

<<<<<<< HEAD
=======
	mutex_lock(&dpm_list_mtx);

	/*
	 * Trigger the resume of "async" devices upfront so they don't have to
	 * wait for the "non-async" ones they don't depend on.
	 */
	list_for_each_entry(dev, &dpm_late_early_list, power.entry)
		dpm_async_fn(dev, async_resume_early);

>>>>>>> a6ad5510
	while (!list_empty(&dpm_late_early_list)) {
		dev = to_device(dpm_late_early_list.next);
		list_move_tail(&dev->power.entry, &dpm_suspended_list);

		if (!dev->power.async_in_progress) {
			get_device(dev);

<<<<<<< HEAD
		device_resume_early(dev);
=======
			mutex_unlock(&dpm_list_mtx);

			device_resume_early(dev, state, false);
>>>>>>> a6ad5510

			put_device(dev);

			mutex_lock(&dpm_list_mtx);
		}
	}
	mutex_unlock(&dpm_list_mtx);
	async_synchronize_full();
	dpm_show_time(starttime, state, 0, "early");
	if (async_error)
		dpm_save_failed_step(SUSPEND_RESUME_EARLY);

	trace_suspend_resume(TPS("dpm_resume_early"), state.event, false);
}

/**
 * dpm_resume_start - Execute "noirq" and "early" device callbacks.
 * @state: PM transition of the system being carried out.
 */
void dpm_resume_start(pm_message_t state)
{
	dpm_resume_noirq(state);
	dpm_resume_early(state);
}
EXPORT_SYMBOL_GPL(dpm_resume_start);

/**
 * __device_resume - Execute "resume" callbacks for given device.
 * @dev: Device to handle.
 * @state: PM transition of the system being carried out.
 * @async: If true, the device is being resumed asynchronously.
 */
<<<<<<< HEAD
static void __device_resume(struct device *dev, pm_message_t state, bool async)
=======
static void device_resume(struct device *dev, pm_message_t state, bool async)
>>>>>>> a6ad5510
{
	pm_callback_t callback = NULL;
	const char *info = NULL;
	int error = 0;
	DECLARE_DPM_WATCHDOG_ON_STACK(wd);

	TRACE_DEVICE(dev);
	TRACE_RESUME(0);

	if (dev->power.syscore)
		goto Complete;

	if (dev->power.direct_complete) {
		/* Match the pm_runtime_disable() in __device_suspend(). */
		pm_runtime_enable(dev);
		goto Complete;
	}

	if (!dpm_wait_for_superior(dev, async))
		goto Complete;

	dpm_watchdog_set(&wd, dev);
	device_lock(dev);

	/*
	 * This is a fib.  But we'll allow new children to be added below
	 * a resumed device, even if the device hasn't been completed yet.
	 */
	dev->power.is_prepared = false;

	if (!dev->power.is_suspended)
		goto Unlock;

	if (dev->pm_domain) {
		info = "power domain ";
		callback = pm_op(&dev->pm_domain->ops, state);
		goto Driver;
	}

	if (dev->type && dev->type->pm) {
		info = "type ";
		callback = pm_op(dev->type->pm, state);
		goto Driver;
	}

	if (dev->class && dev->class->pm) {
		info = "class ";
		callback = pm_op(dev->class->pm, state);
		goto Driver;
	}

	if (dev->bus) {
		if (dev->bus->pm) {
			info = "bus ";
			callback = pm_op(dev->bus->pm, state);
		} else if (dev->bus->resume) {
			info = "legacy bus ";
			callback = dev->bus->resume;
			goto End;
		}
	}

 Driver:
	if (!callback && dev->driver && dev->driver->pm) {
		info = "driver ";
		callback = pm_op(dev->driver->pm, state);
	}

 End:
	error = dpm_run_callback(callback, dev, state, info);
	dev->power.is_suspended = false;

 Unlock:
	device_unlock(dev);
	dpm_watchdog_clear(&wd);

 Complete:
	complete_all(&dev->power.completion);

	TRACE_RESUME(error);

	if (error) {
<<<<<<< HEAD
		suspend_stats.failed_resume++;
		dpm_save_failed_step(SUSPEND_RESUME);
=======
		async_error = error;
>>>>>>> a6ad5510
		dpm_save_failed_dev(dev_name(dev));
		pm_dev_err(dev, state, async ? " async" : "", error);
	}
}

static void async_resume(void *data, async_cookie_t cookie)
{
	struct device *dev = data;

<<<<<<< HEAD
	__device_resume(dev, pm_transition, true);
=======
	device_resume(dev, pm_transition, true);
>>>>>>> a6ad5510
	put_device(dev);
}

static void device_resume(struct device *dev)
{
	if (dpm_async_fn(dev, async_resume))
		return;

	__device_resume(dev, pm_transition, false);
}

/**
 * dpm_resume - Execute "resume" callbacks for non-sysdev devices.
 * @state: PM transition of the system being carried out.
 *
 * Execute the appropriate "resume" callback for all devices whose status
 * indicates that they are suspended.
 */
void dpm_resume(pm_message_t state)
{
	struct device *dev;
	ktime_t starttime = ktime_get();

	trace_suspend_resume(TPS("dpm_resume"), state.event, true);
	might_sleep();

	pm_transition = state;
	async_error = 0;

<<<<<<< HEAD
	while (!list_empty(&dpm_suspended_list)) {
		dev = to_device(dpm_suspended_list.next);

		get_device(dev);
=======
	mutex_lock(&dpm_list_mtx);

	/*
	 * Trigger the resume of "async" devices upfront so they don't have to
	 * wait for the "non-async" ones they don't depend on.
	 */
	list_for_each_entry(dev, &dpm_suspended_list, power.entry)
		dpm_async_fn(dev, async_resume);

	while (!list_empty(&dpm_suspended_list)) {
		dev = to_device(dpm_suspended_list.next);
		list_move_tail(&dev->power.entry, &dpm_prepared_list);

		if (!dev->power.async_in_progress) {
			get_device(dev);
>>>>>>> a6ad5510

		mutex_unlock(&dpm_list_mtx);

		device_resume(dev);

<<<<<<< HEAD
		mutex_lock(&dpm_list_mtx);

		if (!list_empty(&dev->power.entry))
			list_move_tail(&dev->power.entry, &dpm_prepared_list);

		mutex_unlock(&dpm_list_mtx);

		put_device(dev);

		mutex_lock(&dpm_list_mtx);
=======
			device_resume(dev, state, false);

			put_device(dev);

			mutex_lock(&dpm_list_mtx);
		}
>>>>>>> a6ad5510
	}
	mutex_unlock(&dpm_list_mtx);
	async_synchronize_full();
	dpm_show_time(starttime, state, 0, NULL);
	if (async_error)
		dpm_save_failed_step(SUSPEND_RESUME);

	cpufreq_resume();
	devfreq_resume();
	trace_suspend_resume(TPS("dpm_resume"), state.event, false);
}

/**
 * device_complete - Complete a PM transition for given device.
 * @dev: Device to handle.
 * @state: PM transition of the system being carried out.
 */
static void device_complete(struct device *dev, pm_message_t state)
{
	void (*callback)(struct device *) = NULL;
	const char *info = NULL;

	if (dev->power.syscore)
		goto out;

	device_lock(dev);

	if (dev->pm_domain) {
		info = "completing power domain ";
		callback = dev->pm_domain->ops.complete;
	} else if (dev->type && dev->type->pm) {
		info = "completing type ";
		callback = dev->type->pm->complete;
	} else if (dev->class && dev->class->pm) {
		info = "completing class ";
		callback = dev->class->pm->complete;
	} else if (dev->bus && dev->bus->pm) {
		info = "completing bus ";
		callback = dev->bus->pm->complete;
	}

	if (!callback && dev->driver && dev->driver->pm) {
		info = "completing driver ";
		callback = dev->driver->pm->complete;
	}

	if (callback) {
		pm_dev_dbg(dev, state, info);
		callback(dev);
	}

	device_unlock(dev);

out:
	pm_runtime_put(dev);
}

/**
 * dpm_complete - Complete a PM transition for all non-sysdev devices.
 * @state: PM transition of the system being carried out.
 *
 * Execute the ->complete() callbacks for all devices whose PM status is not
 * DPM_ON (this allows new devices to be registered).
 */
void dpm_complete(pm_message_t state)
{
	struct list_head list;

	trace_suspend_resume(TPS("dpm_complete"), state.event, true);
	might_sleep();

	INIT_LIST_HEAD(&list);
	mutex_lock(&dpm_list_mtx);
	while (!list_empty(&dpm_prepared_list)) {
		struct device *dev = to_device(dpm_prepared_list.prev);

		get_device(dev);
		dev->power.is_prepared = false;
		list_move(&dev->power.entry, &list);

		mutex_unlock(&dpm_list_mtx);

		trace_device_pm_callback_start(dev, "", state.event);
		device_complete(dev, state);
		trace_device_pm_callback_end(dev, 0);

		put_device(dev);

		mutex_lock(&dpm_list_mtx);
	}
	list_splice(&list, &dpm_list);
	mutex_unlock(&dpm_list_mtx);

	/* Allow device probing and trigger re-probing of deferred devices */
	device_unblock_probing();
	trace_suspend_resume(TPS("dpm_complete"), state.event, false);
}

/**
 * dpm_resume_end - Execute "resume" callbacks and complete system transition.
 * @state: PM transition of the system being carried out.
 *
 * Execute "resume" callbacks for all devices and complete the PM transition of
 * the system.
 */
void dpm_resume_end(pm_message_t state)
{
	dpm_resume(state);
	dpm_complete(state);
}
EXPORT_SYMBOL_GPL(dpm_resume_end);


/*------------------------- Suspend routines -------------------------*/

/**
 * resume_event - Return a "resume" message for given "suspend" sleep state.
 * @sleep_state: PM message representing a sleep state.
 *
 * Return a PM message representing the resume event corresponding to given
 * sleep state.
 */
static pm_message_t resume_event(pm_message_t sleep_state)
{
	switch (sleep_state.event) {
	case PM_EVENT_SUSPEND:
		return PMSG_RESUME;
	case PM_EVENT_FREEZE:
	case PM_EVENT_QUIESCE:
		return PMSG_RECOVER;
	case PM_EVENT_HIBERNATE:
		return PMSG_RESTORE;
	}
	return PMSG_ON;
}

static void dpm_superior_set_must_resume(struct device *dev)
{
	struct device_link *link;
	int idx;

	if (dev->parent)
		dev->parent->power.must_resume = true;

	idx = device_links_read_lock();

	list_for_each_entry_rcu_locked(link, &dev->links.suppliers, c_node)
		link->supplier->power.must_resume = true;

	device_links_read_unlock(idx);
}

/**
 * device_suspend_noirq - Execute a "noirq suspend" callback for given device.
 * @dev: Device to handle.
 * @state: PM transition of the system being carried out.
 * @async: If true, the device is being suspended asynchronously.
 *
 * The driver of @dev will not receive interrupts while this function is being
 * executed.
 */
static int device_suspend_noirq(struct device *dev, pm_message_t state, bool async)
{
	pm_callback_t callback = NULL;
	const char *info = NULL;
	int error = 0;

	TRACE_DEVICE(dev);
	TRACE_SUSPEND(0);

	dpm_wait_for_subordinate(dev, async);

	if (async_error)
		goto Complete;

	if (dev->power.syscore || dev->power.direct_complete)
		goto Complete;

	if (dev->pm_domain) {
		info = "noirq power domain ";
		callback = pm_noirq_op(&dev->pm_domain->ops, state);
	} else if (dev->type && dev->type->pm) {
		info = "noirq type ";
		callback = pm_noirq_op(dev->type->pm, state);
	} else if (dev->class && dev->class->pm) {
		info = "noirq class ";
		callback = pm_noirq_op(dev->class->pm, state);
	} else if (dev->bus && dev->bus->pm) {
		info = "noirq bus ";
		callback = pm_noirq_op(dev->bus->pm, state);
	}
	if (callback)
		goto Run;

	if (dev_pm_skip_suspend(dev))
		goto Skip;

	if (dev->driver && dev->driver->pm) {
		info = "noirq driver ";
		callback = pm_noirq_op(dev->driver->pm, state);
	}

Run:
	error = dpm_run_callback(callback, dev, state, info);
	if (error) {
		async_error = error;
		dpm_save_failed_dev(dev_name(dev));
		pm_dev_err(dev, state, async ? " async noirq" : " noirq", error);
		goto Complete;
	}

Skip:
	dev->power.is_noirq_suspended = true;

	/*
	 * Skipping the resume of devices that were in use right before the
	 * system suspend (as indicated by their PM-runtime usage counters)
	 * would be suboptimal.  Also resume them if doing that is not allowed
	 * to be skipped.
	 */
	if (atomic_read(&dev->power.usage_count) > 1 ||
	    !(dev_pm_test_driver_flags(dev, DPM_FLAG_MAY_SKIP_RESUME) &&
	      dev->power.may_skip_resume))
		dev->power.must_resume = true;

	if (dev->power.must_resume)
		dpm_superior_set_must_resume(dev);

Complete:
	complete_all(&dev->power.completion);
	TRACE_SUSPEND(error);
	return error;
}

static void async_suspend_noirq(void *data, async_cookie_t cookie)
{
	struct device *dev = data;

	device_suspend_noirq(dev, pm_transition, true);
	put_device(dev);
}

static int dpm_noirq_suspend_devices(pm_message_t state)
{
	ktime_t starttime = ktime_get();
	int error = 0;

	trace_suspend_resume(TPS("dpm_suspend_noirq"), state.event, true);

	pm_transition = state;
	async_error = 0;

	mutex_lock(&dpm_list_mtx);

	while (!list_empty(&dpm_late_early_list)) {
		struct device *dev = to_device(dpm_late_early_list.prev);

		list_move(&dev->power.entry, &dpm_noirq_list);

		if (dpm_async_fn(dev, async_suspend_noirq))
			continue;

		get_device(dev);

		mutex_unlock(&dpm_list_mtx);

		error = device_suspend_noirq(dev, state, false);

		put_device(dev);

		mutex_lock(&dpm_list_mtx);

		if (error || async_error)
			break;
	}

	mutex_unlock(&dpm_list_mtx);

	async_synchronize_full();
	if (!error)
		error = async_error;

	if (error)
		dpm_save_failed_step(SUSPEND_SUSPEND_NOIRQ);

	dpm_show_time(starttime, state, error, "noirq");
	trace_suspend_resume(TPS("dpm_suspend_noirq"), state.event, false);
	return error;
}

/**
 * dpm_suspend_noirq - Execute "noirq suspend" callbacks for all devices.
 * @state: PM transition of the system being carried out.
 *
 * Prevent device drivers' interrupt handlers from being called and invoke
 * "noirq" suspend callbacks for all non-sysdev devices.
 */
int dpm_suspend_noirq(pm_message_t state)
{
	int ret;

	device_wakeup_arm_wake_irqs();
	suspend_device_irqs();

	ret = dpm_noirq_suspend_devices(state);
	if (ret)
		dpm_resume_noirq(resume_event(state));

	return ret;
}

static void dpm_propagate_wakeup_to_parent(struct device *dev)
{
	struct device *parent = dev->parent;

	if (!parent)
		return;

	spin_lock_irq(&parent->power.lock);

	if (device_wakeup_path(dev) && !parent->power.ignore_children)
		parent->power.wakeup_path = true;

	spin_unlock_irq(&parent->power.lock);
}

/**
 * device_suspend_late - Execute a "late suspend" callback for given device.
 * @dev: Device to handle.
 * @state: PM transition of the system being carried out.
 * @async: If true, the device is being suspended asynchronously.
 *
 * Runtime PM is disabled for @dev while this function is being executed.
 */
static int device_suspend_late(struct device *dev, pm_message_t state, bool async)
{
	pm_callback_t callback = NULL;
	const char *info = NULL;
	int error = 0;

	TRACE_DEVICE(dev);
	TRACE_SUSPEND(0);

	__pm_runtime_disable(dev, false);

	dpm_wait_for_subordinate(dev, async);

	if (async_error)
		goto Complete;

	if (pm_wakeup_pending()) {
		async_error = -EBUSY;
		goto Complete;
	}

	if (dev->power.syscore || dev->power.direct_complete)
		goto Complete;

	if (dev->pm_domain) {
		info = "late power domain ";
		callback = pm_late_early_op(&dev->pm_domain->ops, state);
	} else if (dev->type && dev->type->pm) {
		info = "late type ";
		callback = pm_late_early_op(dev->type->pm, state);
	} else if (dev->class && dev->class->pm) {
		info = "late class ";
		callback = pm_late_early_op(dev->class->pm, state);
	} else if (dev->bus && dev->bus->pm) {
		info = "late bus ";
		callback = pm_late_early_op(dev->bus->pm, state);
	}
	if (callback)
		goto Run;

	if (dev_pm_skip_suspend(dev))
		goto Skip;

	if (dev->driver && dev->driver->pm) {
		info = "late driver ";
		callback = pm_late_early_op(dev->driver->pm, state);
	}

Run:
	error = dpm_run_callback(callback, dev, state, info);
	if (error) {
		async_error = error;
		dpm_save_failed_dev(dev_name(dev));
		pm_dev_err(dev, state, async ? " async late" : " late", error);
		goto Complete;
	}
	dpm_propagate_wakeup_to_parent(dev);

Skip:
	dev->power.is_late_suspended = true;

Complete:
	TRACE_SUSPEND(error);
	complete_all(&dev->power.completion);
	return error;
}

static void async_suspend_late(void *data, async_cookie_t cookie)
{
	struct device *dev = data;

	device_suspend_late(dev, pm_transition, true);
	put_device(dev);
}

/**
 * dpm_suspend_late - Execute "late suspend" callbacks for all devices.
 * @state: PM transition of the system being carried out.
 */
int dpm_suspend_late(pm_message_t state)
{
	ktime_t starttime = ktime_get();
	int error = 0;

	trace_suspend_resume(TPS("dpm_suspend_late"), state.event, true);

	pm_transition = state;
	async_error = 0;

	wake_up_all_idle_cpus();

	mutex_lock(&dpm_list_mtx);

	while (!list_empty(&dpm_suspended_list)) {
		struct device *dev = to_device(dpm_suspended_list.prev);

		list_move(&dev->power.entry, &dpm_late_early_list);

		if (dpm_async_fn(dev, async_suspend_late))
			continue;

		get_device(dev);

		mutex_unlock(&dpm_list_mtx);

		error = device_suspend_late(dev, state, false);

		put_device(dev);

		mutex_lock(&dpm_list_mtx);

		if (error || async_error)
			break;
	}

	mutex_unlock(&dpm_list_mtx);

	async_synchronize_full();
	if (!error)
		error = async_error;

	if (error) {
		dpm_save_failed_step(SUSPEND_SUSPEND_LATE);
		dpm_resume_early(resume_event(state));
	}
	dpm_show_time(starttime, state, error, "late");
	trace_suspend_resume(TPS("dpm_suspend_late"), state.event, false);
	return error;
}

/**
 * dpm_suspend_end - Execute "late" and "noirq" device suspend callbacks.
 * @state: PM transition of the system being carried out.
 */
int dpm_suspend_end(pm_message_t state)
{
	ktime_t starttime = ktime_get();
	int error;

	error = dpm_suspend_late(state);
	if (error)
		goto out;

	error = dpm_suspend_noirq(state);
	if (error)
		dpm_resume_early(resume_event(state));

out:
	dpm_show_time(starttime, state, error, "end");
	return error;
}
EXPORT_SYMBOL_GPL(dpm_suspend_end);

/**
 * legacy_suspend - Execute a legacy (bus or class) suspend callback for device.
 * @dev: Device to suspend.
 * @state: PM transition of the system being carried out.
 * @cb: Suspend callback to execute.
 * @info: string description of caller.
 */
static int legacy_suspend(struct device *dev, pm_message_t state,
			  int (*cb)(struct device *dev, pm_message_t state),
			  const char *info)
{
	int error;
	ktime_t calltime;

	calltime = initcall_debug_start(dev, cb);

	trace_device_pm_callback_start(dev, info, state.event);
	error = cb(dev, state);
	trace_device_pm_callback_end(dev, error);
	suspend_report_result(dev, cb, error);

	initcall_debug_report(dev, calltime, cb, error);

	return error;
}

static void dpm_clear_superiors_direct_complete(struct device *dev)
{
	struct device_link *link;
	int idx;

	if (dev->parent) {
		spin_lock_irq(&dev->parent->power.lock);
		dev->parent->power.direct_complete = false;
		spin_unlock_irq(&dev->parent->power.lock);
	}

	idx = device_links_read_lock();

	list_for_each_entry_rcu_locked(link, &dev->links.suppliers, c_node) {
		spin_lock_irq(&link->supplier->power.lock);
		link->supplier->power.direct_complete = false;
		spin_unlock_irq(&link->supplier->power.lock);
	}

	device_links_read_unlock(idx);
}

/**
 * device_suspend - Execute "suspend" callbacks for given device.
 * @dev: Device to handle.
 * @state: PM transition of the system being carried out.
 * @async: If true, the device is being suspended asynchronously.
 */
static int device_suspend(struct device *dev, pm_message_t state, bool async)
{
	pm_callback_t callback = NULL;
	const char *info = NULL;
	int error = 0;
	DECLARE_DPM_WATCHDOG_ON_STACK(wd);

	TRACE_DEVICE(dev);
	TRACE_SUSPEND(0);

	dpm_wait_for_subordinate(dev, async);

	if (async_error) {
		dev->power.direct_complete = false;
		goto Complete;
	}

	/*
	 * Wait for possible runtime PM transitions of the device in progress
	 * to complete and if there's a runtime resume request pending for it,
	 * resume it before proceeding with invoking the system-wide suspend
	 * callbacks for it.
	 *
	 * If the system-wide suspend callbacks below change the configuration
	 * of the device, they must disable runtime PM for it or otherwise
	 * ensure that its runtime-resume callbacks will not be confused by that
	 * change in case they are invoked going forward.
	 */
	pm_runtime_barrier(dev);

	if (pm_wakeup_pending()) {
		dev->power.direct_complete = false;
		async_error = -EBUSY;
		goto Complete;
	}

	if (dev->power.syscore)
		goto Complete;

	/* Avoid direct_complete to let wakeup_path propagate. */
	if (device_may_wakeup(dev) || device_wakeup_path(dev))
		dev->power.direct_complete = false;

	if (dev->power.direct_complete) {
		if (pm_runtime_status_suspended(dev)) {
			pm_runtime_disable(dev);
			if (pm_runtime_status_suspended(dev)) {
				pm_dev_dbg(dev, state, "direct-complete ");
				goto Complete;
			}

			pm_runtime_enable(dev);
		}
		dev->power.direct_complete = false;
	}

	dev->power.may_skip_resume = true;
	dev->power.must_resume = !dev_pm_test_driver_flags(dev, DPM_FLAG_MAY_SKIP_RESUME);

	dpm_watchdog_set(&wd, dev);
	device_lock(dev);

	if (dev->pm_domain) {
		info = "power domain ";
		callback = pm_op(&dev->pm_domain->ops, state);
		goto Run;
	}

	if (dev->type && dev->type->pm) {
		info = "type ";
		callback = pm_op(dev->type->pm, state);
		goto Run;
	}

	if (dev->class && dev->class->pm) {
		info = "class ";
		callback = pm_op(dev->class->pm, state);
		goto Run;
	}

	if (dev->bus) {
		if (dev->bus->pm) {
			info = "bus ";
			callback = pm_op(dev->bus->pm, state);
		} else if (dev->bus->suspend) {
			pm_dev_dbg(dev, state, "legacy bus ");
			error = legacy_suspend(dev, state, dev->bus->suspend,
						"legacy bus ");
			goto End;
		}
	}

 Run:
	if (!callback && dev->driver && dev->driver->pm) {
		info = "driver ";
		callback = pm_op(dev->driver->pm, state);
	}

	error = dpm_run_callback(callback, dev, state, info);

 End:
	if (!error) {
		dev->power.is_suspended = true;
		if (device_may_wakeup(dev))
			dev->power.wakeup_path = true;

		dpm_propagate_wakeup_to_parent(dev);
		dpm_clear_superiors_direct_complete(dev);
	}

	device_unlock(dev);
	dpm_watchdog_clear(&wd);

 Complete:
	if (error) {
		async_error = error;
		dpm_save_failed_dev(dev_name(dev));
		pm_dev_err(dev, state, async ? " async" : "", error);
	}

	complete_all(&dev->power.completion);
	TRACE_SUSPEND(error);
	return error;
}

static void async_suspend(void *data, async_cookie_t cookie)
{
	struct device *dev = data;

	device_suspend(dev, pm_transition, true);
	put_device(dev);
}

/**
 * dpm_suspend - Execute "suspend" callbacks for all non-sysdev devices.
 * @state: PM transition of the system being carried out.
 */
int dpm_suspend(pm_message_t state)
{
	ktime_t starttime = ktime_get();
	int error = 0;

	trace_suspend_resume(TPS("dpm_suspend"), state.event, true);
	might_sleep();

	devfreq_suspend();
	cpufreq_suspend();

	pm_transition = state;
	async_error = 0;

	mutex_lock(&dpm_list_mtx);

	while (!list_empty(&dpm_prepared_list)) {
		struct device *dev = to_device(dpm_prepared_list.prev);

		list_move(&dev->power.entry, &dpm_suspended_list);

		if (dpm_async_fn(dev, async_suspend))
			continue;

		get_device(dev);

		mutex_unlock(&dpm_list_mtx);

		error = device_suspend(dev, state, false);

		put_device(dev);

		mutex_lock(&dpm_list_mtx);

		if (error || async_error)
			break;
	}

	mutex_unlock(&dpm_list_mtx);

	async_synchronize_full();
	if (!error)
		error = async_error;

	if (error)
		dpm_save_failed_step(SUSPEND_SUSPEND);

	dpm_show_time(starttime, state, error, NULL);
	trace_suspend_resume(TPS("dpm_suspend"), state.event, false);
	return error;
}

/**
 * device_prepare - Prepare a device for system power transition.
 * @dev: Device to handle.
 * @state: PM transition of the system being carried out.
 *
 * Execute the ->prepare() callback(s) for given device.  No new children of the
 * device may be registered after this function has returned.
 */
static int device_prepare(struct device *dev, pm_message_t state)
{
	int (*callback)(struct device *) = NULL;
	int ret = 0;

	/*
	 * If a device's parent goes into runtime suspend at the wrong time,
	 * it won't be possible to resume the device.  To prevent this we
	 * block runtime suspend here, during the prepare phase, and allow
	 * it again during the complete phase.
	 */
	pm_runtime_get_noresume(dev);

	if (dev->power.syscore)
		return 0;

	device_lock(dev);

	dev->power.wakeup_path = false;

	if (dev->power.no_pm_callbacks)
		goto unlock;

	if (dev->pm_domain)
		callback = dev->pm_domain->ops.prepare;
	else if (dev->type && dev->type->pm)
		callback = dev->type->pm->prepare;
	else if (dev->class && dev->class->pm)
		callback = dev->class->pm->prepare;
	else if (dev->bus && dev->bus->pm)
		callback = dev->bus->pm->prepare;

	if (!callback && dev->driver && dev->driver->pm)
		callback = dev->driver->pm->prepare;

	if (callback)
		ret = callback(dev);

unlock:
	device_unlock(dev);

	if (ret < 0) {
		suspend_report_result(dev, callback, ret);
		pm_runtime_put(dev);
		return ret;
	}
	/*
	 * A positive return value from ->prepare() means "this device appears
	 * to be runtime-suspended and its state is fine, so if it really is
	 * runtime-suspended, you can leave it in that state provided that you
	 * will do the same thing with all of its descendants".  This only
	 * applies to suspend transitions, however.
	 */
	spin_lock_irq(&dev->power.lock);
	dev->power.direct_complete = state.event == PM_EVENT_SUSPEND &&
		(ret > 0 || dev->power.no_pm_callbacks) &&
		!dev_pm_test_driver_flags(dev, DPM_FLAG_NO_DIRECT_COMPLETE);
	spin_unlock_irq(&dev->power.lock);
	return 0;
}

/**
 * dpm_prepare - Prepare all non-sysdev devices for a system PM transition.
 * @state: PM transition of the system being carried out.
 *
 * Execute the ->prepare() callback(s) for all devices.
 */
int dpm_prepare(pm_message_t state)
{
	int error = 0;

	trace_suspend_resume(TPS("dpm_prepare"), state.event, true);
	might_sleep();

	/*
	 * Give a chance for the known devices to complete their probes, before
	 * disable probing of devices. This sync point is important at least
	 * at boot time + hibernation restore.
	 */
	wait_for_device_probe();
	/*
	 * It is unsafe if probing of devices will happen during suspend or
	 * hibernation and system behavior will be unpredictable in this case.
	 * So, let's prohibit device's probing here and defer their probes
	 * instead. The normal behavior will be restored in dpm_complete().
	 */
	device_block_probing();

	mutex_lock(&dpm_list_mtx);
	while (!list_empty(&dpm_list) && !error) {
		struct device *dev = to_device(dpm_list.next);

		get_device(dev);

		mutex_unlock(&dpm_list_mtx);

		trace_device_pm_callback_start(dev, "", state.event);
		error = device_prepare(dev, state);
		trace_device_pm_callback_end(dev, error);

		mutex_lock(&dpm_list_mtx);

		if (!error) {
			dev->power.is_prepared = true;
			if (!list_empty(&dev->power.entry))
				list_move_tail(&dev->power.entry, &dpm_prepared_list);
		} else if (error == -EAGAIN) {
			error = 0;
		} else {
			dev_info(dev, "not prepared for power transition: code %d\n",
				 error);
		}

		mutex_unlock(&dpm_list_mtx);

		put_device(dev);

		mutex_lock(&dpm_list_mtx);
	}
	mutex_unlock(&dpm_list_mtx);
	trace_suspend_resume(TPS("dpm_prepare"), state.event, false);
	return error;
}

/**
 * dpm_suspend_start - Prepare devices for PM transition and suspend them.
 * @state: PM transition of the system being carried out.
 *
 * Prepare all non-sysdev devices for system PM transition and execute "suspend"
 * callbacks for them.
 */
int dpm_suspend_start(pm_message_t state)
{
	ktime_t starttime = ktime_get();
	int error;

	error = dpm_prepare(state);
	if (error)
		dpm_save_failed_step(SUSPEND_PREPARE);
	else
		error = dpm_suspend(state);

	dpm_show_time(starttime, state, error, "start");
	return error;
}
EXPORT_SYMBOL_GPL(dpm_suspend_start);

void __suspend_report_result(const char *function, struct device *dev, void *fn, int ret)
{
	if (ret)
		dev_err(dev, "%s(): %ps returns %d\n", function, fn, ret);
}
EXPORT_SYMBOL_GPL(__suspend_report_result);

/**
 * device_pm_wait_for_dev - Wait for suspend/resume of a device to complete.
 * @subordinate: Device that needs to wait for @dev.
 * @dev: Device to wait for.
 */
int device_pm_wait_for_dev(struct device *subordinate, struct device *dev)
{
	dpm_wait(dev, subordinate->power.async_suspend);
	return async_error;
}
EXPORT_SYMBOL_GPL(device_pm_wait_for_dev);

/**
 * dpm_for_each_dev - device iterator.
 * @data: data for the callback.
 * @fn: function to be called for each device.
 *
 * Iterate over devices in dpm_list, and call @fn for each device,
 * passing it @data.
 */
void dpm_for_each_dev(void *data, void (*fn)(struct device *, void *))
{
	struct device *dev;

	if (!fn)
		return;

	device_pm_lock();
	list_for_each_entry(dev, &dpm_list, power.entry)
		fn(dev, data);
	device_pm_unlock();
}
EXPORT_SYMBOL_GPL(dpm_for_each_dev);

static bool pm_ops_is_empty(const struct dev_pm_ops *ops)
{
	if (!ops)
		return true;

	return !ops->prepare &&
	       !ops->suspend &&
	       !ops->suspend_late &&
	       !ops->suspend_noirq &&
	       !ops->resume_noirq &&
	       !ops->resume_early &&
	       !ops->resume &&
	       !ops->complete;
}

void device_pm_check_callbacks(struct device *dev)
{
	unsigned long flags;

	spin_lock_irqsave(&dev->power.lock, flags);
	dev->power.no_pm_callbacks =
		(!dev->bus || (pm_ops_is_empty(dev->bus->pm) &&
		 !dev->bus->suspend && !dev->bus->resume)) &&
		(!dev->class || pm_ops_is_empty(dev->class->pm)) &&
		(!dev->type || pm_ops_is_empty(dev->type->pm)) &&
		(!dev->pm_domain || pm_ops_is_empty(&dev->pm_domain->ops)) &&
		(!dev->driver || (pm_ops_is_empty(dev->driver->pm) &&
		 !dev->driver->suspend && !dev->driver->resume));
	spin_unlock_irqrestore(&dev->power.lock, flags);
}

bool dev_pm_skip_suspend(struct device *dev)
{
	return dev_pm_test_driver_flags(dev, DPM_FLAG_SMART_SUSPEND) &&
		pm_runtime_status_suspended(dev);
}<|MERGE_RESOLUTION|>--- conflicted
+++ resolved
@@ -607,7 +607,7 @@
 }
 
 /**
- * __device_resume_noirq - Execute a "noirq resume" callback for given device.
+ * device_resume_noirq - Execute a "noirq resume" callback for given device.
  * @dev: Device to handle.
  * @state: PM transition of the system being carried out.
  * @async: If true, the device is being resumed asynchronously.
@@ -615,11 +615,7 @@
  * The driver of @dev will not receive interrupts while this function is being
  * executed.
  */
-<<<<<<< HEAD
-static void __device_resume_noirq(struct device *dev, pm_message_t state, bool async)
-=======
 static void device_resume_noirq(struct device *dev, pm_message_t state, bool async)
->>>>>>> a6ad5510
 {
 	pm_callback_t callback = NULL;
 	const char *info = NULL;
@@ -687,65 +683,20 @@
 Out:
 	complete_all(&dev->power.completion);
 	TRACE_RESUME(error);
-<<<<<<< HEAD
-
-	if (error) {
-		suspend_stats.failed_resume_noirq++;
-		dpm_save_failed_step(SUSPEND_RESUME_NOIRQ);
-		dpm_save_failed_dev(dev_name(dev));
-		pm_dev_err(dev, state, async ? " async noirq" : " noirq", error);
-	}
-}
-
-static bool is_async(struct device *dev)
-{
-	return dev->power.async_suspend && pm_async_enabled
-		&& !pm_trace_is_enabled();
-}
-
-static bool dpm_async_fn(struct device *dev, async_func_t func)
-{
-	reinit_completion(&dev->power.completion);
-
-	if (!is_async(dev))
-		return false;
-
-	get_device(dev);
-
-	if (async_schedule_dev_nocall(func, dev))
-		return true;
-
-	put_device(dev);
-
-	return false;
-=======
 
 	if (error) {
 		async_error = error;
 		dpm_save_failed_dev(dev_name(dev));
 		pm_dev_err(dev, state, async ? " async noirq" : " noirq", error);
 	}
->>>>>>> a6ad5510
 }
 
 static void async_resume_noirq(void *data, async_cookie_t cookie)
 {
 	struct device *dev = data;
 
-<<<<<<< HEAD
-	__device_resume_noirq(dev, pm_transition, true);
-=======
 	device_resume_noirq(dev, pm_transition, true);
->>>>>>> a6ad5510
 	put_device(dev);
-}
-
-static void device_resume_noirq(struct device *dev)
-{
-	if (dpm_async_fn(dev, async_resume_noirq))
-		return;
-
-	__device_resume_noirq(dev, pm_transition, false);
 }
 
 static void dpm_noirq_resume_devices(pm_message_t state)
@@ -758,8 +709,6 @@
 	async_error = 0;
 	pm_transition = state;
 
-<<<<<<< HEAD
-=======
 	mutex_lock(&dpm_list_mtx);
 
 	/*
@@ -769,7 +718,6 @@
 	list_for_each_entry(dev, &dpm_noirq_list, power.entry)
 		dpm_async_fn(dev, async_resume_noirq);
 
->>>>>>> a6ad5510
 	while (!list_empty(&dpm_noirq_list)) {
 		dev = to_device(dpm_noirq_list.next);
 		list_move_tail(&dev->power.entry, &dpm_late_early_list);
@@ -777,13 +725,9 @@
 		if (!dev->power.async_in_progress) {
 			get_device(dev);
 
-<<<<<<< HEAD
-		device_resume_noirq(dev);
-=======
 			mutex_unlock(&dpm_list_mtx);
 
 			device_resume_noirq(dev, state, false);
->>>>>>> a6ad5510
 
 			put_device(dev);
 
@@ -815,18 +759,14 @@
 }
 
 /**
- * __device_resume_early - Execute an "early resume" callback for given device.
+ * device_resume_early - Execute an "early resume" callback for given device.
  * @dev: Device to handle.
  * @state: PM transition of the system being carried out.
  * @async: If true, the device is being resumed asynchronously.
  *
  * Runtime PM is disabled for @dev while this function is being executed.
  */
-<<<<<<< HEAD
-static void __device_resume_early(struct device *dev, pm_message_t state, bool async)
-=======
 static void device_resume_early(struct device *dev, pm_message_t state, bool async)
->>>>>>> a6ad5510
 {
 	pm_callback_t callback = NULL;
 	const char *info = NULL;
@@ -881,12 +821,7 @@
 	complete_all(&dev->power.completion);
 
 	if (error) {
-<<<<<<< HEAD
-		suspend_stats.failed_resume_early++;
-		dpm_save_failed_step(SUSPEND_RESUME_EARLY);
-=======
 		async_error = error;
->>>>>>> a6ad5510
 		dpm_save_failed_dev(dev_name(dev));
 		pm_dev_err(dev, state, async ? " async early" : " early", error);
 	}
@@ -896,20 +831,8 @@
 {
 	struct device *dev = data;
 
-<<<<<<< HEAD
-	__device_resume_early(dev, pm_transition, true);
-=======
 	device_resume_early(dev, pm_transition, true);
->>>>>>> a6ad5510
 	put_device(dev);
-}
-
-static void device_resume_early(struct device *dev)
-{
-	if (dpm_async_fn(dev, async_resume_early))
-		return;
-
-	__device_resume_early(dev, pm_transition, false);
 }
 
 /**
@@ -926,8 +849,6 @@
 	async_error = 0;
 	pm_transition = state;
 
-<<<<<<< HEAD
-=======
 	mutex_lock(&dpm_list_mtx);
 
 	/*
@@ -937,7 +858,6 @@
 	list_for_each_entry(dev, &dpm_late_early_list, power.entry)
 		dpm_async_fn(dev, async_resume_early);
 
->>>>>>> a6ad5510
 	while (!list_empty(&dpm_late_early_list)) {
 		dev = to_device(dpm_late_early_list.next);
 		list_move_tail(&dev->power.entry, &dpm_suspended_list);
@@ -945,13 +865,9 @@
 		if (!dev->power.async_in_progress) {
 			get_device(dev);
 
-<<<<<<< HEAD
-		device_resume_early(dev);
-=======
 			mutex_unlock(&dpm_list_mtx);
 
 			device_resume_early(dev, state, false);
->>>>>>> a6ad5510
 
 			put_device(dev);
 
@@ -979,16 +895,12 @@
 EXPORT_SYMBOL_GPL(dpm_resume_start);
 
 /**
- * __device_resume - Execute "resume" callbacks for given device.
+ * device_resume - Execute "resume" callbacks for given device.
  * @dev: Device to handle.
  * @state: PM transition of the system being carried out.
  * @async: If true, the device is being resumed asynchronously.
  */
-<<<<<<< HEAD
-static void __device_resume(struct device *dev, pm_message_t state, bool async)
-=======
 static void device_resume(struct device *dev, pm_message_t state, bool async)
->>>>>>> a6ad5510
 {
 	pm_callback_t callback = NULL;
 	const char *info = NULL;
@@ -1071,12 +983,7 @@
 	TRACE_RESUME(error);
 
 	if (error) {
-<<<<<<< HEAD
-		suspend_stats.failed_resume++;
-		dpm_save_failed_step(SUSPEND_RESUME);
-=======
 		async_error = error;
->>>>>>> a6ad5510
 		dpm_save_failed_dev(dev_name(dev));
 		pm_dev_err(dev, state, async ? " async" : "", error);
 	}
@@ -1086,20 +993,8 @@
 {
 	struct device *dev = data;
 
-<<<<<<< HEAD
-	__device_resume(dev, pm_transition, true);
-=======
 	device_resume(dev, pm_transition, true);
->>>>>>> a6ad5510
 	put_device(dev);
-}
-
-static void device_resume(struct device *dev)
-{
-	if (dpm_async_fn(dev, async_resume))
-		return;
-
-	__device_resume(dev, pm_transition, false);
 }
 
 /**
@@ -1120,12 +1015,6 @@
 	pm_transition = state;
 	async_error = 0;
 
-<<<<<<< HEAD
-	while (!list_empty(&dpm_suspended_list)) {
-		dev = to_device(dpm_suspended_list.next);
-
-		get_device(dev);
-=======
 	mutex_lock(&dpm_list_mtx);
 
 	/*
@@ -1141,31 +1030,15 @@
 
 		if (!dev->power.async_in_progress) {
 			get_device(dev);
->>>>>>> a6ad5510
-
-		mutex_unlock(&dpm_list_mtx);
-
-		device_resume(dev);
-
-<<<<<<< HEAD
-		mutex_lock(&dpm_list_mtx);
-
-		if (!list_empty(&dev->power.entry))
-			list_move_tail(&dev->power.entry, &dpm_prepared_list);
-
-		mutex_unlock(&dpm_list_mtx);
-
-		put_device(dev);
-
-		mutex_lock(&dpm_list_mtx);
-=======
+
+			mutex_unlock(&dpm_list_mtx);
+
 			device_resume(dev, state, false);
 
 			put_device(dev);
 
 			mutex_lock(&dpm_list_mtx);
 		}
->>>>>>> a6ad5510
 	}
 	mutex_unlock(&dpm_list_mtx);
 	async_synchronize_full();
