// SPDX-License-Identifier: GPL-2.0
//
// regmap based irq_chip
//
// Copyright 2011 Wolfson Microelectronics plc
//
// Author: Mark Brown <broonie@opensource.wolfsonmicro.com>

#include <linux/device.h>
#include <linux/export.h>
#include <linux/interrupt.h>
#include <linux/irq.h>
#include <linux/irqdomain.h>
#include <linux/pm_runtime.h>
#include <linux/regmap.h>
#include <linux/slab.h>

#include "internal.h"

struct regmap_irq_chip_data {
	struct mutex lock;
	struct irq_chip irq_chip;

	struct regmap *map;
	const struct regmap_irq_chip *chip;

	int irq_base;
	struct irq_domain *domain;

	int irq;
	int wake_count;

	void *status_reg_buf;
	unsigned int *main_status_buf;
	unsigned int *status_buf;
	unsigned int *mask_buf;
	unsigned int *mask_buf_def;
	unsigned int *wake_buf;
	unsigned int *type_buf;
	unsigned int *type_buf_def;
	unsigned int **config_buf;

	unsigned int irq_reg_stride;

	unsigned int (*get_irq_reg)(struct regmap_irq_chip_data *data,
				    unsigned int base, int index);

	unsigned int clear_status:1;
};

static inline const
struct regmap_irq *irq_to_regmap_irq(struct regmap_irq_chip_data *data,
				     int irq)
{
	return &data->chip->irqs[irq];
}

static bool regmap_irq_can_bulk_read_status(struct regmap_irq_chip_data *data)
{
	struct regmap *map = data->map;

	/*
	 * While possible that a user-defined ->get_irq_reg() callback might
	 * be linear enough to support bulk reads, most of the time it won't.
	 * Therefore only allow them if the default callback is being used.
	 */
	return data->irq_reg_stride == 1 && map->reg_stride == 1 &&
	       data->get_irq_reg == regmap_irq_get_irq_reg_linear &&
	       !map->use_single_read;
}

static void regmap_irq_lock(struct irq_data *data)
{
	struct regmap_irq_chip_data *d = irq_data_get_irq_chip_data(data);

	mutex_lock(&d->lock);
}

static void regmap_irq_sync_unlock(struct irq_data *data)
{
	struct regmap_irq_chip_data *d = irq_data_get_irq_chip_data(data);
	struct regmap *map = d->map;
	int i, j, ret;
	u32 reg;
	u32 val;

	if (d->chip->runtime_pm) {
		ret = pm_runtime_get_sync(map->dev);
		if (ret < 0)
			dev_err(map->dev, "IRQ sync failed to resume: %d\n",
				ret);
	}

	if (d->clear_status) {
		for (i = 0; i < d->chip->num_regs; i++) {
			reg = d->get_irq_reg(d, d->chip->status_base, i);

			ret = regmap_read(map, reg, &val);
			if (ret)
				dev_err(d->map->dev,
					"Failed to clear the interrupt status bits\n");
		}

		d->clear_status = false;
	}

	/*
	 * If there's been a change in the mask write it back to the
	 * hardware.  We rely on the use of the regmap core cache to
	 * suppress pointless writes.
	 */
	for (i = 0; i < d->chip->num_regs; i++) {
		if (d->chip->handle_mask_sync)
			d->chip->handle_mask_sync(i, d->mask_buf_def[i],
						  d->mask_buf[i],
						  d->chip->irq_drv_data);

		if (d->chip->mask_base && !d->chip->handle_mask_sync) {
			reg = d->get_irq_reg(d, d->chip->mask_base, i);
			ret = regmap_update_bits(d->map, reg,
						 d->mask_buf_def[i],
						 d->mask_buf[i]);
			if (ret)
				dev_err(d->map->dev, "Failed to sync masks in %x\n", reg);
		}

		if (d->chip->unmask_base && !d->chip->handle_mask_sync) {
			reg = d->get_irq_reg(d, d->chip->unmask_base, i);
			ret = regmap_update_bits(d->map, reg,
					d->mask_buf_def[i], ~d->mask_buf[i]);
			if (ret)
				dev_err(d->map->dev, "Failed to sync masks in %x\n",
					reg);
		}

		reg = d->get_irq_reg(d, d->chip->wake_base, i);
		if (d->wake_buf) {
			if (d->chip->wake_invert)
				ret = regmap_update_bits(d->map, reg,
							 d->mask_buf_def[i],
							 ~d->wake_buf[i]);
			else
				ret = regmap_update_bits(d->map, reg,
							 d->mask_buf_def[i],
							 d->wake_buf[i]);
			if (ret != 0)
				dev_err(d->map->dev,
					"Failed to sync wakes in %x: %d\n",
					reg, ret);
		}

		if (!d->chip->init_ack_masked)
			continue;
		/*
		 * Ack all the masked interrupts unconditionally,
		 * OR if there is masked interrupt which hasn't been Acked,
		 * it'll be ignored in irq handler, then may introduce irq storm
		 */
		if (d->mask_buf[i] && (d->chip->ack_base || d->chip->use_ack)) {
			reg = d->get_irq_reg(d, d->chip->ack_base, i);

			/* some chips ack by write 0 */
			if (d->chip->ack_invert)
				ret = regmap_write(map, reg, ~d->mask_buf[i]);
			else
				ret = regmap_write(map, reg, d->mask_buf[i]);
			if (d->chip->clear_ack) {
				if (d->chip->ack_invert && !ret)
					ret = regmap_write(map, reg, UINT_MAX);
				else if (!ret)
					ret = regmap_write(map, reg, 0);
			}
			if (ret != 0)
				dev_err(d->map->dev, "Failed to ack 0x%x: %d\n",
					reg, ret);
		}
	}

	for (i = 0; i < d->chip->num_config_bases; i++) {
		for (j = 0; j < d->chip->num_config_regs; j++) {
			reg = d->get_irq_reg(d, d->chip->config_base[i], j);
			ret = regmap_write(map, reg, d->config_buf[i][j]);
			if (ret)
				dev_err(d->map->dev,
					"Failed to write config %x: %d\n",
					reg, ret);
		}
	}

	if (d->chip->runtime_pm)
		pm_runtime_put(map->dev);

	/* If we've changed our wakeup count propagate it to the parent */
	if (d->wake_count < 0)
		for (i = d->wake_count; i < 0; i++)
			irq_set_irq_wake(d->irq, 0);
	else if (d->wake_count > 0)
		for (i = 0; i < d->wake_count; i++)
			irq_set_irq_wake(d->irq, 1);

	d->wake_count = 0;

	mutex_unlock(&d->lock);
}

static void regmap_irq_enable(struct irq_data *data)
{
	struct regmap_irq_chip_data *d = irq_data_get_irq_chip_data(data);
	struct regmap *map = d->map;
	const struct regmap_irq *irq_data = irq_to_regmap_irq(d, data->hwirq);
	unsigned int reg = irq_data->reg_offset / map->reg_stride;
	unsigned int mask;

	/*
	 * The type_in_mask flag means that the underlying hardware uses
	 * separate mask bits for each interrupt trigger type, but we want
	 * to have a single logical interrupt with a configurable type.
	 *
	 * If the interrupt we're enabling defines any supported types
	 * then instead of using the regular mask bits for this interrupt,
	 * use the value previously written to the type buffer at the
	 * corresponding offset in regmap_irq_set_type().
	 */
	if (d->chip->type_in_mask && irq_data->type.types_supported)
		mask = d->type_buf[reg] & irq_data->mask;
	else
		mask = irq_data->mask;

	if (d->chip->clear_on_unmask)
		d->clear_status = true;

	d->mask_buf[reg] &= ~mask;
}

static void regmap_irq_disable(struct irq_data *data)
{
	struct regmap_irq_chip_data *d = irq_data_get_irq_chip_data(data);
	struct regmap *map = d->map;
	const struct regmap_irq *irq_data = irq_to_regmap_irq(d, data->hwirq);

	d->mask_buf[irq_data->reg_offset / map->reg_stride] |= irq_data->mask;
}

static int regmap_irq_set_type(struct irq_data *data, unsigned int type)
{
	struct regmap_irq_chip_data *d = irq_data_get_irq_chip_data(data);
	struct regmap *map = d->map;
	const struct regmap_irq *irq_data = irq_to_regmap_irq(d, data->hwirq);
	int reg, ret;
	const struct regmap_irq_type *t = &irq_data->type;

	if ((t->types_supported & type) != type)
		return 0;

	reg = t->type_reg_offset / map->reg_stride;

	if (d->chip->type_in_mask) {
		ret = regmap_irq_set_type_config_simple(&d->type_buf, type,
							irq_data, reg, d->chip->irq_drv_data);
		if (ret)
			return ret;
	}

	if (d->chip->set_type_config) {
		ret = d->chip->set_type_config(d->config_buf, type, irq_data,
					       reg, d->chip->irq_drv_data);
		if (ret)
			return ret;
	}

	return 0;
}

static int regmap_irq_set_wake(struct irq_data *data, unsigned int on)
{
	struct regmap_irq_chip_data *d = irq_data_get_irq_chip_data(data);
	struct regmap *map = d->map;
	const struct regmap_irq *irq_data = irq_to_regmap_irq(d, data->hwirq);

	if (on) {
		if (d->wake_buf)
			d->wake_buf[irq_data->reg_offset / map->reg_stride]
				&= ~irq_data->mask;
		d->wake_count++;
	} else {
		if (d->wake_buf)
			d->wake_buf[irq_data->reg_offset / map->reg_stride]
				|= irq_data->mask;
		d->wake_count--;
	}

	return 0;
}

static const struct irq_chip regmap_irq_chip = {
	.irq_bus_lock		= regmap_irq_lock,
	.irq_bus_sync_unlock	= regmap_irq_sync_unlock,
	.irq_disable		= regmap_irq_disable,
	.irq_enable		= regmap_irq_enable,
	.irq_set_type		= regmap_irq_set_type,
	.irq_set_wake		= regmap_irq_set_wake,
};

static inline int read_sub_irq_data(struct regmap_irq_chip_data *data,
					   unsigned int b)
{
	const struct regmap_irq_chip *chip = data->chip;
	struct regmap *map = data->map;
	struct regmap_irq_sub_irq_map *subreg;
	unsigned int reg;
	int i, ret = 0;

	if (!chip->sub_reg_offsets) {
		reg = data->get_irq_reg(data, chip->status_base, b);
		ret = regmap_read(map, reg, &data->status_buf[b]);
	} else {
		/*
		 * Note we can't use ->get_irq_reg() here because the offsets
		 * in 'subreg' are *not* interchangeable with indices.
		 */
		subreg = &chip->sub_reg_offsets[b];
		for (i = 0; i < subreg->num_regs; i++) {
			unsigned int offset = subreg->offset[i];
			unsigned int index = offset / map->reg_stride;

			ret = regmap_read(map, chip->status_base + offset,
					  &data->status_buf[index]);
			if (ret)
				break;
		}
	}
	return ret;
}

static irqreturn_t regmap_irq_thread(int irq, void *d)
{
	struct regmap_irq_chip_data *data = d;
	const struct regmap_irq_chip *chip = data->chip;
	struct regmap *map = data->map;
	int ret, i;
	bool handled = false;
	u32 reg;

	if (chip->handle_pre_irq)
		chip->handle_pre_irq(chip->irq_drv_data);

	if (chip->runtime_pm) {
		ret = pm_runtime_get_sync(map->dev);
		if (ret < 0) {
			dev_err(map->dev, "IRQ thread failed to resume: %d\n",
				ret);
			goto exit;
		}
	}

	/*
	 * Read only registers with active IRQs if the chip has 'main status
	 * register'. Else read in the statuses, using a single bulk read if
	 * possible in order to reduce the I/O overheads.
	 */

	if (chip->no_status) {
		/* no status register so default to all active */
		memset32(data->status_buf, GENMASK(31, 0), chip->num_regs);
	} else if (chip->num_main_regs) {
		unsigned int max_main_bits;
		unsigned long size;

		size = chip->num_regs * sizeof(unsigned int);

		max_main_bits = (chip->num_main_status_bits) ?
				 chip->num_main_status_bits : chip->num_regs;
		/* Clear the status buf as we don't read all status regs */
		memset(data->status_buf, 0, size);

		/* We could support bulk read for main status registers
		 * but I don't expect to see devices with really many main
		 * status registers so let's only support single reads for the
		 * sake of simplicity. and add bulk reads only if needed
		 */
		for (i = 0; i < chip->num_main_regs; i++) {
			reg = data->get_irq_reg(data, chip->main_status, i);
			ret = regmap_read(map, reg, &data->main_status_buf[i]);
			if (ret) {
				dev_err(map->dev,
					"Failed to read IRQ status %d\n",
					ret);
				goto exit;
			}
		}

		/* Read sub registers with active IRQs */
		for (i = 0; i < chip->num_main_regs; i++) {
			unsigned int b;
			const unsigned long mreg = data->main_status_buf[i];

			for_each_set_bit(b, &mreg, map->format.val_bytes * 8) {
				if (i * map->format.val_bytes * 8 + b >
				    max_main_bits)
					break;
				ret = read_sub_irq_data(data, b);

				if (ret != 0) {
					dev_err(map->dev,
						"Failed to read IRQ status %d\n",
						ret);
					goto exit;
				}
			}

		}
	} else if (regmap_irq_can_bulk_read_status(data)) {

		u8 *buf8 = data->status_reg_buf;
		u16 *buf16 = data->status_reg_buf;
		u32 *buf32 = data->status_reg_buf;

		BUG_ON(!data->status_reg_buf);

		ret = regmap_bulk_read(map, chip->status_base,
				       data->status_reg_buf,
				       chip->num_regs);
		if (ret != 0) {
			dev_err(map->dev, "Failed to read IRQ status: %d\n",
				ret);
			goto exit;
		}

		for (i = 0; i < data->chip->num_regs; i++) {
			switch (map->format.val_bytes) {
			case 1:
				data->status_buf[i] = buf8[i];
				break;
			case 2:
				data->status_buf[i] = buf16[i];
				break;
			case 4:
				data->status_buf[i] = buf32[i];
				break;
			default:
				BUG();
				goto exit;
			}
		}

	} else {
		for (i = 0; i < data->chip->num_regs; i++) {
			unsigned int reg = data->get_irq_reg(data,
					data->chip->status_base, i);
			ret = regmap_read(map, reg, &data->status_buf[i]);

			if (ret != 0) {
				dev_err(map->dev,
					"Failed to read IRQ status: %d\n",
					ret);
				goto exit;
			}
		}
	}

	if (chip->status_invert)
		for (i = 0; i < data->chip->num_regs; i++)
			data->status_buf[i] = ~data->status_buf[i];

	/*
	 * Ignore masked IRQs and ack if we need to; we ack early so
	 * there is no race between handling and acknowledging the
	 * interrupt.  We assume that typically few of the interrupts
	 * will fire simultaneously so don't worry about overhead from
	 * doing a write per register.
	 */
	for (i = 0; i < data->chip->num_regs; i++) {
		data->status_buf[i] &= ~data->mask_buf[i];

		if (data->status_buf[i] && (chip->ack_base || chip->use_ack)) {
			reg = data->get_irq_reg(data, data->chip->ack_base, i);

			if (chip->ack_invert)
				ret = regmap_write(map, reg,
						~data->status_buf[i]);
			else
				ret = regmap_write(map, reg,
						data->status_buf[i]);
			if (chip->clear_ack) {
				if (chip->ack_invert && !ret)
					ret = regmap_write(map, reg, UINT_MAX);
				else if (!ret)
					ret = regmap_write(map, reg, 0);
			}
			if (ret != 0)
				dev_err(map->dev, "Failed to ack 0x%x: %d\n",
					reg, ret);
		}
	}

	for (i = 0; i < chip->num_irqs; i++) {
		if (data->status_buf[chip->irqs[i].reg_offset /
				     map->reg_stride] & chip->irqs[i].mask) {
			handle_nested_irq(irq_find_mapping(data->domain, i));
			handled = true;
		}
	}

exit:
	if (chip->handle_post_irq)
		chip->handle_post_irq(chip->irq_drv_data);

	if (chip->runtime_pm)
		pm_runtime_put(map->dev);

	if (handled)
		return IRQ_HANDLED;
	else
		return IRQ_NONE;
}

static int regmap_irq_map(struct irq_domain *h, unsigned int virq,
			  irq_hw_number_t hw)
{
	struct regmap_irq_chip_data *data = h->host_data;

	irq_set_chip_data(virq, data);
	irq_set_chip(virq, &data->irq_chip);
	irq_set_nested_thread(virq, 1);
	irq_set_parent(virq, data->irq);
	irq_set_noprobe(virq);

	return 0;
}

static const struct irq_domain_ops regmap_domain_ops = {
	.map	= regmap_irq_map,
	.xlate	= irq_domain_xlate_onetwocell,
};

/**
 * regmap_irq_get_irq_reg_linear() - Linear IRQ register mapping callback.
 * @data: Data for the &struct regmap_irq_chip
 * @base: Base register
 * @index: Register index
 *
 * Returns the register address corresponding to the given @base and @index
 * by the formula ``base + index * regmap_stride * irq_reg_stride``.
 */
unsigned int regmap_irq_get_irq_reg_linear(struct regmap_irq_chip_data *data,
					   unsigned int base, int index)
{
	struct regmap *map = data->map;

	return base + index * map->reg_stride * data->irq_reg_stride;
}
EXPORT_SYMBOL_GPL(regmap_irq_get_irq_reg_linear);

/**
 * regmap_irq_set_type_config_simple() - Simple IRQ type configuration callback.
 * @buf: Buffer containing configuration register values, this is a 2D array of
 *       `num_config_bases` rows, each of `num_config_regs` elements.
 * @type: The requested IRQ type.
 * @irq_data: The IRQ being configured.
 * @idx: Index of the irq's config registers within each array `buf[i]`
 * @irq_drv_data: Driver specific IRQ data
 *
 * This is a &struct regmap_irq_chip->set_type_config callback suitable for
 * chips with one config register. Register values are updated according to
 * the &struct regmap_irq_type data associated with an IRQ.
 */
int regmap_irq_set_type_config_simple(unsigned int **buf, unsigned int type,
				      const struct regmap_irq *irq_data,
				      int idx, void *irq_drv_data)
{
	const struct regmap_irq_type *t = &irq_data->type;

	if (t->type_reg_mask)
		buf[0][idx] &= ~t->type_reg_mask;
	else
		buf[0][idx] &= ~(t->type_falling_val |
				 t->type_rising_val |
				 t->type_level_low_val |
				 t->type_level_high_val);

	switch (type) {
	case IRQ_TYPE_EDGE_FALLING:
		buf[0][idx] |= t->type_falling_val;
		break;

	case IRQ_TYPE_EDGE_RISING:
		buf[0][idx] |= t->type_rising_val;
		break;

	case IRQ_TYPE_EDGE_BOTH:
		buf[0][idx] |= (t->type_falling_val |
				t->type_rising_val);
		break;

	case IRQ_TYPE_LEVEL_HIGH:
		buf[0][idx] |= t->type_level_high_val;
		break;

	case IRQ_TYPE_LEVEL_LOW:
		buf[0][idx] |= t->type_level_low_val;
		break;

	default:
		return -EINVAL;
	}

	return 0;
}
EXPORT_SYMBOL_GPL(regmap_irq_set_type_config_simple);

/**
 * regmap_add_irq_chip_fwnode() - Use standard regmap IRQ controller handling
 *
 * @fwnode: The firmware node where the IRQ domain should be added to.
 * @map: The regmap for the device.
 * @irq: The IRQ the device uses to signal interrupts.
 * @irq_flags: The IRQF_ flags to use for the primary interrupt.
 * @irq_base: Allocate at specific IRQ number if irq_base > 0.
 * @chip: Configuration for the interrupt controller.
 * @data: Runtime data structure for the controller, allocated on success.
 *
 * Returns 0 on success or an errno on failure.
 *
 * In order for this to be efficient the chip really should use a
 * register cache.  The chip driver is responsible for restoring the
 * register values used by the IRQ controller over suspend and resume.
 */
int regmap_add_irq_chip_fwnode(struct fwnode_handle *fwnode,
			       struct regmap *map, int irq,
			       int irq_flags, int irq_base,
			       const struct regmap_irq_chip *chip,
			       struct regmap_irq_chip_data **data)
{
	struct regmap_irq_chip_data *d;
	int i;
	int ret = -ENOMEM;
<<<<<<< HEAD
	int num_type_reg;
	int num_regs;
=======
>>>>>>> 98817289
	u32 reg;

	if (chip->num_regs <= 0)
		return -EINVAL;

	if (chip->clear_on_unmask && (chip->ack_base || chip->use_ack))
		return -EINVAL;

	if (chip->mask_base && chip->unmask_base && !chip->mask_unmask_non_inverted)
		return -EINVAL;

	for (i = 0; i < chip->num_irqs; i++) {
		if (chip->irqs[i].reg_offset % map->reg_stride)
			return -EINVAL;
		if (chip->irqs[i].reg_offset / map->reg_stride >=
		    chip->num_regs)
			return -EINVAL;
	}

	if (irq_base) {
		irq_base = irq_alloc_descs(irq_base, 0, chip->num_irqs, 0);
		if (irq_base < 0) {
			dev_warn(map->dev, "Failed to allocate IRQs: %d\n",
				 irq_base);
			return irq_base;
		}
	}

	d = kzalloc(sizeof(*d), GFP_KERNEL);
	if (!d)
		return -ENOMEM;

	if (chip->num_main_regs) {
		d->main_status_buf = kcalloc(chip->num_main_regs,
					     sizeof(*d->main_status_buf),
					     GFP_KERNEL);

		if (!d->main_status_buf)
			goto err_alloc;
	}

	d->status_buf = kcalloc(chip->num_regs, sizeof(*d->status_buf),
				GFP_KERNEL);
	if (!d->status_buf)
		goto err_alloc;

	d->mask_buf = kcalloc(chip->num_regs, sizeof(*d->mask_buf),
			      GFP_KERNEL);
	if (!d->mask_buf)
		goto err_alloc;

	d->mask_buf_def = kcalloc(chip->num_regs, sizeof(*d->mask_buf_def),
				  GFP_KERNEL);
	if (!d->mask_buf_def)
		goto err_alloc;

	if (chip->wake_base) {
		d->wake_buf = kcalloc(chip->num_regs, sizeof(*d->wake_buf),
				      GFP_KERNEL);
		if (!d->wake_buf)
			goto err_alloc;
	}

<<<<<<< HEAD
	/*
	 * Use num_config_regs if defined, otherwise fall back to num_type_reg
	 * to maintain backward compatibility.
	 */
	num_type_reg = chip->num_config_regs ? chip->num_config_regs
			: chip->num_type_reg;
	num_regs = chip->type_in_mask ? chip->num_regs : num_type_reg;
	if (num_regs) {
		d->type_buf_def = kcalloc(num_regs,
=======
	if (chip->type_in_mask) {
		d->type_buf_def = kcalloc(chip->num_regs,
>>>>>>> 98817289
					  sizeof(*d->type_buf_def), GFP_KERNEL);
		if (!d->type_buf_def)
			goto err_alloc;

<<<<<<< HEAD
		d->type_buf = kcalloc(num_regs, sizeof(*d->type_buf),
				      GFP_KERNEL);
=======
		d->type_buf = kcalloc(chip->num_regs, sizeof(*d->type_buf), GFP_KERNEL);
>>>>>>> 98817289
		if (!d->type_buf)
			goto err_alloc;
	}

	if (chip->num_config_bases && chip->num_config_regs) {
		/*
		 * Create config_buf[num_config_bases][num_config_regs]
		 */
		d->config_buf = kcalloc(chip->num_config_bases,
					sizeof(*d->config_buf), GFP_KERNEL);
		if (!d->config_buf)
			goto err_alloc;

		for (i = 0; i < chip->num_config_bases; i++) {
			d->config_buf[i] = kcalloc(chip->num_config_regs,
						   sizeof(**d->config_buf),
						   GFP_KERNEL);
			if (!d->config_buf[i])
				goto err_alloc;
		}
	}

	d->irq_chip = regmap_irq_chip;
	d->irq_chip.name = chip->name;
	d->irq = irq;
	d->map = map;
	d->chip = chip;
	d->irq_base = irq_base;

	if (chip->irq_reg_stride)
		d->irq_reg_stride = chip->irq_reg_stride;
	else
		d->irq_reg_stride = 1;

	if (chip->get_irq_reg)
		d->get_irq_reg = chip->get_irq_reg;
	else
		d->get_irq_reg = regmap_irq_get_irq_reg_linear;

	if (regmap_irq_can_bulk_read_status(d)) {
		d->status_reg_buf = kmalloc_array(chip->num_regs,
						  map->format.val_bytes,
						  GFP_KERNEL);
		if (!d->status_reg_buf)
			goto err_alloc;
	}

	mutex_init(&d->lock);

	for (i = 0; i < chip->num_irqs; i++)
		d->mask_buf_def[chip->irqs[i].reg_offset / map->reg_stride]
			|= chip->irqs[i].mask;

	/* Mask all the interrupts by default */
	for (i = 0; i < chip->num_regs; i++) {
		d->mask_buf[i] = d->mask_buf_def[i];

		if (chip->handle_mask_sync) {
			ret = chip->handle_mask_sync(i, d->mask_buf_def[i],
						     d->mask_buf[i],
						     chip->irq_drv_data);
			if (ret)
				goto err_alloc;
		}

		if (chip->mask_base && !chip->handle_mask_sync) {
			reg = d->get_irq_reg(d, chip->mask_base, i);
			ret = regmap_update_bits(d->map, reg,
						 d->mask_buf_def[i],
						 d->mask_buf[i]);
			if (ret) {
				dev_err(map->dev, "Failed to set masks in 0x%x: %d\n",
					reg, ret);
				goto err_alloc;
			}
		}

		if (chip->unmask_base && !chip->handle_mask_sync) {
			reg = d->get_irq_reg(d, chip->unmask_base, i);
			ret = regmap_update_bits(d->map, reg,
					d->mask_buf_def[i], ~d->mask_buf[i]);
			if (ret) {
				dev_err(map->dev, "Failed to set masks in 0x%x: %d\n",
					reg, ret);
				goto err_alloc;
			}
		}

		if (!chip->init_ack_masked)
			continue;

		/* Ack masked but set interrupts */
		if (d->chip->no_status) {
			/* no status register so default to all active */
			d->status_buf[i] = GENMASK(31, 0);
		} else {
			reg = d->get_irq_reg(d, d->chip->status_base, i);
			ret = regmap_read(map, reg, &d->status_buf[i]);
			if (ret != 0) {
				dev_err(map->dev, "Failed to read IRQ status: %d\n",
					ret);
				goto err_alloc;
			}
		}

		if (chip->status_invert)
			d->status_buf[i] = ~d->status_buf[i];

		if (d->status_buf[i] && (chip->ack_base || chip->use_ack)) {
			reg = d->get_irq_reg(d, d->chip->ack_base, i);
			if (chip->ack_invert)
				ret = regmap_write(map, reg,
					~(d->status_buf[i] & d->mask_buf[i]));
			else
				ret = regmap_write(map, reg,
					d->status_buf[i] & d->mask_buf[i]);
			if (chip->clear_ack) {
				if (chip->ack_invert && !ret)
					ret = regmap_write(map, reg, UINT_MAX);
				else if (!ret)
					ret = regmap_write(map, reg, 0);
			}
			if (ret != 0) {
				dev_err(map->dev, "Failed to ack 0x%x: %d\n",
					reg, ret);
				goto err_alloc;
			}
		}
	}

	/* Wake is disabled by default */
	if (d->wake_buf) {
		for (i = 0; i < chip->num_regs; i++) {
			d->wake_buf[i] = d->mask_buf_def[i];
			reg = d->get_irq_reg(d, d->chip->wake_base, i);

			if (chip->wake_invert)
				ret = regmap_update_bits(d->map, reg,
							 d->mask_buf_def[i],
							 0);
			else
				ret = regmap_update_bits(d->map, reg,
							 d->mask_buf_def[i],
							 d->wake_buf[i]);
			if (ret != 0) {
				dev_err(map->dev, "Failed to set masks in 0x%x: %d\n",
					reg, ret);
				goto err_alloc;
			}
		}
	}

	if (irq_base)
		d->domain = irq_domain_create_legacy(fwnode, chip->num_irqs,
						     irq_base, 0,
						     &regmap_domain_ops, d);
	else
		d->domain = irq_domain_create_linear(fwnode, chip->num_irqs,
						     &regmap_domain_ops, d);
	if (!d->domain) {
		dev_err(map->dev, "Failed to create IRQ domain\n");
		ret = -ENOMEM;
		goto err_alloc;
	}

	ret = request_threaded_irq(irq, NULL, regmap_irq_thread,
				   irq_flags | IRQF_ONESHOT,
				   chip->name, d);
	if (ret != 0) {
		dev_err(map->dev, "Failed to request IRQ %d for %s: %d\n",
			irq, chip->name, ret);
		goto err_domain;
	}

	*data = d;

	return 0;

err_domain:
	/* Should really dispose of the domain but... */
err_alloc:
	kfree(d->type_buf);
	kfree(d->type_buf_def);
	kfree(d->wake_buf);
	kfree(d->mask_buf_def);
	kfree(d->mask_buf);
	kfree(d->status_buf);
	kfree(d->status_reg_buf);
	if (d->config_buf) {
		for (i = 0; i < chip->num_config_bases; i++)
			kfree(d->config_buf[i]);
		kfree(d->config_buf);
	}
	kfree(d);
	return ret;
}
EXPORT_SYMBOL_GPL(regmap_add_irq_chip_fwnode);

/**
 * regmap_add_irq_chip() - Use standard regmap IRQ controller handling
 *
 * @map: The regmap for the device.
 * @irq: The IRQ the device uses to signal interrupts.
 * @irq_flags: The IRQF_ flags to use for the primary interrupt.
 * @irq_base: Allocate at specific IRQ number if irq_base > 0.
 * @chip: Configuration for the interrupt controller.
 * @data: Runtime data structure for the controller, allocated on success.
 *
 * Returns 0 on success or an errno on failure.
 *
 * This is the same as regmap_add_irq_chip_fwnode, except that the firmware
 * node of the regmap is used.
 */
int regmap_add_irq_chip(struct regmap *map, int irq, int irq_flags,
			int irq_base, const struct regmap_irq_chip *chip,
			struct regmap_irq_chip_data **data)
{
	return regmap_add_irq_chip_fwnode(dev_fwnode(map->dev), map, irq,
					  irq_flags, irq_base, chip, data);
}
EXPORT_SYMBOL_GPL(regmap_add_irq_chip);

/**
 * regmap_del_irq_chip() - Stop interrupt handling for a regmap IRQ chip
 *
 * @irq: Primary IRQ for the device
 * @d: &regmap_irq_chip_data allocated by regmap_add_irq_chip()
 *
 * This function also disposes of all mapped IRQs on the chip.
 */
void regmap_del_irq_chip(int irq, struct regmap_irq_chip_data *d)
{
	unsigned int virq;
	int i, hwirq;

	if (!d)
		return;

	free_irq(irq, d);

	/* Dispose all virtual irq from irq domain before removing it */
	for (hwirq = 0; hwirq < d->chip->num_irqs; hwirq++) {
		/* Ignore hwirq if holes in the IRQ list */
		if (!d->chip->irqs[hwirq].mask)
			continue;

		/*
		 * Find the virtual irq of hwirq on chip and if it is
		 * there then dispose it
		 */
		virq = irq_find_mapping(d->domain, hwirq);
		if (virq)
			irq_dispose_mapping(virq);
	}

	irq_domain_remove(d->domain);
	kfree(d->type_buf);
	kfree(d->type_buf_def);
	kfree(d->wake_buf);
	kfree(d->mask_buf_def);
	kfree(d->mask_buf);
	kfree(d->status_reg_buf);
	kfree(d->status_buf);
	if (d->config_buf) {
		for (i = 0; i < d->chip->num_config_bases; i++)
			kfree(d->config_buf[i]);
		kfree(d->config_buf);
	}
	kfree(d);
}
EXPORT_SYMBOL_GPL(regmap_del_irq_chip);

static void devm_regmap_irq_chip_release(struct device *dev, void *res)
{
	struct regmap_irq_chip_data *d = *(struct regmap_irq_chip_data **)res;

	regmap_del_irq_chip(d->irq, d);
}

static int devm_regmap_irq_chip_match(struct device *dev, void *res, void *data)

{
	struct regmap_irq_chip_data **r = res;

	if (!r || !*r) {
		WARN_ON(!r || !*r);
		return 0;
	}
	return *r == data;
}

/**
 * devm_regmap_add_irq_chip_fwnode() - Resource managed regmap_add_irq_chip_fwnode()
 *
 * @dev: The device pointer on which irq_chip belongs to.
 * @fwnode: The firmware node where the IRQ domain should be added to.
 * @map: The regmap for the device.
 * @irq: The IRQ the device uses to signal interrupts
 * @irq_flags: The IRQF_ flags to use for the primary interrupt.
 * @irq_base: Allocate at specific IRQ number if irq_base > 0.
 * @chip: Configuration for the interrupt controller.
 * @data: Runtime data structure for the controller, allocated on success
 *
 * Returns 0 on success or an errno on failure.
 *
 * The &regmap_irq_chip_data will be automatically released when the device is
 * unbound.
 */
int devm_regmap_add_irq_chip_fwnode(struct device *dev,
				    struct fwnode_handle *fwnode,
				    struct regmap *map, int irq,
				    int irq_flags, int irq_base,
				    const struct regmap_irq_chip *chip,
				    struct regmap_irq_chip_data **data)
{
	struct regmap_irq_chip_data **ptr, *d;
	int ret;

	ptr = devres_alloc(devm_regmap_irq_chip_release, sizeof(*ptr),
			   GFP_KERNEL);
	if (!ptr)
		return -ENOMEM;

	ret = regmap_add_irq_chip_fwnode(fwnode, map, irq, irq_flags, irq_base,
					 chip, &d);
	if (ret < 0) {
		devres_free(ptr);
		return ret;
	}

	*ptr = d;
	devres_add(dev, ptr);
	*data = d;
	return 0;
}
EXPORT_SYMBOL_GPL(devm_regmap_add_irq_chip_fwnode);

/**
 * devm_regmap_add_irq_chip() - Resource managed regmap_add_irq_chip()
 *
 * @dev: The device pointer on which irq_chip belongs to.
 * @map: The regmap for the device.
 * @irq: The IRQ the device uses to signal interrupts
 * @irq_flags: The IRQF_ flags to use for the primary interrupt.
 * @irq_base: Allocate at specific IRQ number if irq_base > 0.
 * @chip: Configuration for the interrupt controller.
 * @data: Runtime data structure for the controller, allocated on success
 *
 * Returns 0 on success or an errno on failure.
 *
 * The &regmap_irq_chip_data will be automatically released when the device is
 * unbound.
 */
int devm_regmap_add_irq_chip(struct device *dev, struct regmap *map, int irq,
			     int irq_flags, int irq_base,
			     const struct regmap_irq_chip *chip,
			     struct regmap_irq_chip_data **data)
{
	return devm_regmap_add_irq_chip_fwnode(dev, dev_fwnode(map->dev), map,
					       irq, irq_flags, irq_base, chip,
					       data);
}
EXPORT_SYMBOL_GPL(devm_regmap_add_irq_chip);

/**
 * devm_regmap_del_irq_chip() - Resource managed regmap_del_irq_chip()
 *
 * @dev: Device for which the resource was allocated.
 * @irq: Primary IRQ for the device.
 * @data: &regmap_irq_chip_data allocated by regmap_add_irq_chip().
 *
 * A resource managed version of regmap_del_irq_chip().
 */
void devm_regmap_del_irq_chip(struct device *dev, int irq,
			      struct regmap_irq_chip_data *data)
{
	int rc;

	WARN_ON(irq != data->irq);
	rc = devres_release(dev, devm_regmap_irq_chip_release,
			    devm_regmap_irq_chip_match, data);

	if (rc != 0)
		WARN_ON(rc);
}
EXPORT_SYMBOL_GPL(devm_regmap_del_irq_chip);

/**
 * regmap_irq_chip_get_base() - Retrieve interrupt base for a regmap IRQ chip
 *
 * @data: regmap irq controller to operate on.
 *
 * Useful for drivers to request their own IRQs.
 */
int regmap_irq_chip_get_base(struct regmap_irq_chip_data *data)
{
	WARN_ON(!data->irq_base);
	return data->irq_base;
}
EXPORT_SYMBOL_GPL(regmap_irq_chip_get_base);

/**
 * regmap_irq_get_virq() - Map an interrupt on a chip to a virtual IRQ
 *
 * @data: regmap irq controller to operate on.
 * @irq: index of the interrupt requested in the chip IRQs.
 *
 * Useful for drivers to request their own IRQs.
 */
int regmap_irq_get_virq(struct regmap_irq_chip_data *data, int irq)
{
	/* Handle holes in the IRQ list */
	if (!data->chip->irqs[irq].mask)
		return -EINVAL;

	return irq_create_mapping(data->domain, irq);
}
EXPORT_SYMBOL_GPL(regmap_irq_get_virq);

/**
 * regmap_irq_get_domain() - Retrieve the irq_domain for the chip
 *
 * @data: regmap_irq controller to operate on.
 *
 * Useful for drivers to request their own IRQs and for integration
 * with subsystems.  For ease of integration NULL is accepted as a
 * domain, allowing devices to just call this even if no domain is
 * allocated.
 */
struct irq_domain *regmap_irq_get_domain(struct regmap_irq_chip_data *data)
{
	if (data)
		return data->domain;
	else
		return NULL;
}
EXPORT_SYMBOL_GPL(regmap_irq_get_domain);<|MERGE_RESOLUTION|>--- conflicted
+++ resolved
@@ -634,11 +634,6 @@
 	struct regmap_irq_chip_data *d;
 	int i;
 	int ret = -ENOMEM;
-<<<<<<< HEAD
-	int num_type_reg;
-	int num_regs;
-=======
->>>>>>> 98817289
 	u32 reg;
 
 	if (chip->num_regs <= 0)
@@ -702,30 +697,13 @@
 			goto err_alloc;
 	}
 
-<<<<<<< HEAD
-	/*
-	 * Use num_config_regs if defined, otherwise fall back to num_type_reg
-	 * to maintain backward compatibility.
-	 */
-	num_type_reg = chip->num_config_regs ? chip->num_config_regs
-			: chip->num_type_reg;
-	num_regs = chip->type_in_mask ? chip->num_regs : num_type_reg;
-	if (num_regs) {
-		d->type_buf_def = kcalloc(num_regs,
-=======
 	if (chip->type_in_mask) {
 		d->type_buf_def = kcalloc(chip->num_regs,
->>>>>>> 98817289
 					  sizeof(*d->type_buf_def), GFP_KERNEL);
 		if (!d->type_buf_def)
 			goto err_alloc;
 
-<<<<<<< HEAD
-		d->type_buf = kcalloc(num_regs, sizeof(*d->type_buf),
-				      GFP_KERNEL);
-=======
 		d->type_buf = kcalloc(chip->num_regs, sizeof(*d->type_buf), GFP_KERNEL);
->>>>>>> 98817289
 		if (!d->type_buf)
 			goto err_alloc;
 	}
