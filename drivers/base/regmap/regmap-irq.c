// SPDX-License-Identifier: GPL-2.0
//
// regmap based irq_chip
//
// Copyright 2011 Wolfson Microelectronics plc
//
// Author: Mark Brown <broonie@opensource.wolfsonmicro.com>

#include <linux/array_size.h>
#include <linux/device.h>
#include <linux/export.h>
#include <linux/interrupt.h>
#include <linux/irq.h>
#include <linux/irqdomain.h>
#include <linux/overflow.h>
#include <linux/pm_runtime.h>
#include <linux/regmap.h>
#include <linux/slab.h>

#include "internal.h"

struct regmap_irq_chip_data {
	struct mutex lock;
	struct lock_class_key lock_key;
	struct irq_chip irq_chip;

	struct regmap *map;
	const struct regmap_irq_chip *chip;

	int irq_base;
	struct irq_domain *domain;

	int irq;
	int wake_count;

	void *status_reg_buf;
	unsigned int *main_status_buf;
	unsigned int *status_buf;
	unsigned int *prev_status_buf;
	unsigned int *mask_buf;
	unsigned int *mask_buf_def;
	unsigned int *wake_buf;
	unsigned int *type_buf;
	unsigned int *type_buf_def;
	unsigned int **config_buf;

	unsigned int irq_reg_stride;

	unsigned int (*get_irq_reg)(struct regmap_irq_chip_data *data,
				    unsigned int base, int index);

	unsigned int clear_status:1;
};

static inline const
struct regmap_irq *irq_to_regmap_irq(struct regmap_irq_chip_data *data,
				     int irq)
{
	return &data->chip->irqs[irq];
}

static bool regmap_irq_can_bulk_read_status(struct regmap_irq_chip_data *data)
{
	struct regmap *map = data->map;

	/*
	 * While possible that a user-defined ->get_irq_reg() callback might
	 * be linear enough to support bulk reads, most of the time it won't.
	 * Therefore only allow them if the default callback is being used.
	 */
	return data->irq_reg_stride == 1 && map->reg_stride == 1 &&
	       data->get_irq_reg == regmap_irq_get_irq_reg_linear &&
	       !map->use_single_read;
}

static void regmap_irq_lock(struct irq_data *data)
{
	struct regmap_irq_chip_data *d = irq_data_get_irq_chip_data(data);

	mutex_lock(&d->lock);
}

static void regmap_irq_sync_unlock(struct irq_data *data)
{
	struct regmap_irq_chip_data *d = irq_data_get_irq_chip_data(data);
	struct regmap *map = d->map;
	int i, j, ret;
	u32 reg;
	u32 val;

	if (d->chip->runtime_pm) {
		ret = pm_runtime_get_sync(map->dev);
		if (ret < 0)
			dev_err(map->dev, "IRQ sync failed to resume: %d\n",
				ret);
	}

	if (d->clear_status) {
		for (i = 0; i < d->chip->num_regs; i++) {
			reg = d->get_irq_reg(d, d->chip->status_base, i);

			ret = regmap_read(map, reg, &val);
			if (ret)
				dev_err(d->map->dev,
					"Failed to clear the interrupt status bits\n");
		}

		d->clear_status = false;
	}

	/*
	 * If there's been a change in the mask write it back to the
	 * hardware.  We rely on the use of the regmap core cache to
	 * suppress pointless writes.
	 */
	for (i = 0; i < d->chip->num_regs; i++) {
		if (d->chip->handle_mask_sync)
			d->chip->handle_mask_sync(i, d->mask_buf_def[i],
						  d->mask_buf[i],
						  d->chip->irq_drv_data);

		if (d->chip->mask_base && !d->chip->handle_mask_sync) {
			reg = d->get_irq_reg(d, d->chip->mask_base, i);
			ret = regmap_update_bits(d->map, reg,
						 d->mask_buf_def[i],
						 d->mask_buf[i]);
			if (ret)
				dev_err(d->map->dev, "Failed to sync masks in %x\n", reg);
		}

		if (d->chip->unmask_base && !d->chip->handle_mask_sync) {
			reg = d->get_irq_reg(d, d->chip->unmask_base, i);
			ret = regmap_update_bits(d->map, reg,
					d->mask_buf_def[i], ~d->mask_buf[i]);
			if (ret)
				dev_err(d->map->dev, "Failed to sync masks in %x\n",
					reg);
		}

		reg = d->get_irq_reg(d, d->chip->wake_base, i);
		if (d->wake_buf) {
			if (d->chip->wake_invert)
				ret = regmap_update_bits(d->map, reg,
							 d->mask_buf_def[i],
							 ~d->wake_buf[i]);
			else
				ret = regmap_update_bits(d->map, reg,
							 d->mask_buf_def[i],
							 d->wake_buf[i]);
			if (ret != 0)
				dev_err(d->map->dev,
					"Failed to sync wakes in %x: %d\n",
					reg, ret);
		}

		if (!d->chip->init_ack_masked)
			continue;
		/*
		 * Ack all the masked interrupts unconditionally,
		 * OR if there is masked interrupt which hasn't been Acked,
		 * it'll be ignored in irq handler, then may introduce irq storm
		 */
		if (d->mask_buf[i] && (d->chip->ack_base || d->chip->use_ack)) {
			reg = d->get_irq_reg(d, d->chip->ack_base, i);

			/* some chips ack by write 0 */
			if (d->chip->ack_invert)
				ret = regmap_write(map, reg, ~d->mask_buf[i]);
			else
				ret = regmap_write(map, reg, d->mask_buf[i]);
			if (d->chip->clear_ack) {
				if (d->chip->ack_invert && !ret)
					ret = regmap_write(map, reg, UINT_MAX);
				else if (!ret)
					ret = regmap_write(map, reg, 0);
			}
			if (ret != 0)
				dev_err(d->map->dev, "Failed to ack 0x%x: %d\n",
					reg, ret);
		}
	}

	for (i = 0; i < d->chip->num_config_bases; i++) {
		for (j = 0; j < d->chip->num_config_regs; j++) {
			reg = d->get_irq_reg(d, d->chip->config_base[i], j);
			ret = regmap_write(map, reg, d->config_buf[i][j]);
			if (ret)
				dev_err(d->map->dev,
					"Failed to write config %x: %d\n",
					reg, ret);
		}
	}

	if (d->chip->runtime_pm)
		pm_runtime_put(map->dev);

	/* If we've changed our wakeup count propagate it to the parent */
	if (d->wake_count < 0)
		for (i = d->wake_count; i < 0; i++)
			disable_irq_wake(d->irq);
	else if (d->wake_count > 0)
		for (i = 0; i < d->wake_count; i++)
			enable_irq_wake(d->irq);

	d->wake_count = 0;

	mutex_unlock(&d->lock);
}

static void regmap_irq_enable(struct irq_data *data)
{
	struct regmap_irq_chip_data *d = irq_data_get_irq_chip_data(data);
	struct regmap *map = d->map;
	const struct regmap_irq *irq_data = irq_to_regmap_irq(d, data->hwirq);
	unsigned int reg = irq_data->reg_offset / map->reg_stride;
	unsigned int mask;

	/*
	 * The type_in_mask flag means that the underlying hardware uses
	 * separate mask bits for each interrupt trigger type, but we want
	 * to have a single logical interrupt with a configurable type.
	 *
	 * If the interrupt we're enabling defines any supported types
	 * then instead of using the regular mask bits for this interrupt,
	 * use the value previously written to the type buffer at the
	 * corresponding offset in regmap_irq_set_type().
	 */
	if (d->chip->type_in_mask && irq_data->type.types_supported)
		mask = d->type_buf[reg] & irq_data->mask;
	else
		mask = irq_data->mask;

	if (d->chip->clear_on_unmask)
		d->clear_status = true;

	d->mask_buf[reg] &= ~mask;
}

static void regmap_irq_disable(struct irq_data *data)
{
	struct regmap_irq_chip_data *d = irq_data_get_irq_chip_data(data);
	struct regmap *map = d->map;
	const struct regmap_irq *irq_data = irq_to_regmap_irq(d, data->hwirq);

	d->mask_buf[irq_data->reg_offset / map->reg_stride] |= irq_data->mask;
}

static int regmap_irq_set_type(struct irq_data *data, unsigned int type)
{
	struct regmap_irq_chip_data *d = irq_data_get_irq_chip_data(data);
	struct regmap *map = d->map;
	const struct regmap_irq *irq_data = irq_to_regmap_irq(d, data->hwirq);
	int reg, ret;
	const struct regmap_irq_type *t = &irq_data->type;

	if ((t->types_supported & type) != type)
		return 0;

	reg = t->type_reg_offset / map->reg_stride;

	if (d->chip->type_in_mask) {
		ret = regmap_irq_set_type_config_simple(&d->type_buf, type,
							irq_data, reg, d->chip->irq_drv_data);
		if (ret)
			return ret;
	}

	if (d->chip->set_type_config) {
		ret = d->chip->set_type_config(d->config_buf, type, irq_data,
					       reg, d->chip->irq_drv_data);
		if (ret)
			return ret;
	}

	return 0;
}

static int regmap_irq_set_wake(struct irq_data *data, unsigned int on)
{
	struct regmap_irq_chip_data *d = irq_data_get_irq_chip_data(data);
	struct regmap *map = d->map;
	const struct regmap_irq *irq_data = irq_to_regmap_irq(d, data->hwirq);

	if (on) {
		if (d->wake_buf)
			d->wake_buf[irq_data->reg_offset / map->reg_stride]
				&= ~irq_data->mask;
		d->wake_count++;
	} else {
		if (d->wake_buf)
			d->wake_buf[irq_data->reg_offset / map->reg_stride]
				|= irq_data->mask;
		d->wake_count--;
	}

	return 0;
}

static const struct irq_chip regmap_irq_chip = {
	.irq_bus_lock		= regmap_irq_lock,
	.irq_bus_sync_unlock	= regmap_irq_sync_unlock,
	.irq_disable		= regmap_irq_disable,
	.irq_enable		= regmap_irq_enable,
	.irq_set_type		= regmap_irq_set_type,
	.irq_set_wake		= regmap_irq_set_wake,
};

static inline int read_sub_irq_data(struct regmap_irq_chip_data *data,
					   unsigned int b)
{
	const struct regmap_irq_chip *chip = data->chip;
	const struct regmap_irq_sub_irq_map *subreg;
	struct regmap *map = data->map;
	unsigned int reg;
	int i, ret = 0;

	if (!chip->sub_reg_offsets) {
		reg = data->get_irq_reg(data, chip->status_base, b);
		ret = regmap_read(map, reg, &data->status_buf[b]);
	} else {
		/*
		 * Note we can't use ->get_irq_reg() here because the offsets
		 * in 'subreg' are *not* interchangeable with indices.
		 */
		subreg = &chip->sub_reg_offsets[b];
		for (i = 0; i < subreg->num_regs; i++) {
			unsigned int offset = subreg->offset[i];
			unsigned int index = offset / map->reg_stride;

			ret = regmap_read(map, chip->status_base + offset,
					  &data->status_buf[index]);
			if (ret)
				break;
		}
	}
	return ret;
}

static int read_irq_data(struct regmap_irq_chip_data *data)
{
	const struct regmap_irq_chip *chip = data->chip;
	struct regmap *map = data->map;
	int ret, i;
	u32 reg;

	/*
	 * Read only registers with active IRQs if the chip has 'main status
	 * register'. Else read in the statuses, using a single bulk read if
	 * possible in order to reduce the I/O overheads.
	 */

	if (chip->no_status) {
		/* no status register so default to all active */
		memset32(data->status_buf, GENMASK(31, 0), chip->num_regs);
	} else if (chip->num_main_regs) {
		unsigned int max_main_bits;

		max_main_bits = (chip->num_main_status_bits) ?
				 chip->num_main_status_bits : chip->num_regs;
		/* Clear the status buf as we don't read all status regs */
		memset32(data->status_buf, 0, chip->num_regs);

		/* We could support bulk read for main status registers
		 * but I don't expect to see devices with really many main
		 * status registers so let's only support single reads for the
		 * sake of simplicity. and add bulk reads only if needed
		 */
		for (i = 0; i < chip->num_main_regs; i++) {
			reg = data->get_irq_reg(data, chip->main_status, i);
			ret = regmap_read(map, reg, &data->main_status_buf[i]);
			if (ret) {
				dev_err(map->dev, "Failed to read IRQ status %d\n", ret);
				return ret;
			}
		}

		/* Read sub registers with active IRQs */
		for (i = 0; i < chip->num_main_regs; i++) {
			unsigned int b;
			const unsigned long mreg = data->main_status_buf[i];

			for_each_set_bit(b, &mreg, map->format.val_bytes * 8) {
				if (i * map->format.val_bytes * 8 + b >
				    max_main_bits)
					break;
				ret = read_sub_irq_data(data, b);

				if (ret != 0) {
					dev_err(map->dev, "Failed to read IRQ status %d\n", ret);
					return ret;
				}
			}

		}
	} else if (regmap_irq_can_bulk_read_status(data)) {

		u8 *buf8 = data->status_reg_buf;
		u16 *buf16 = data->status_reg_buf;
		u32 *buf32 = data->status_reg_buf;

		BUG_ON(!data->status_reg_buf);

		ret = regmap_bulk_read(map, chip->status_base,
				       data->status_reg_buf,
				       chip->num_regs);
		if (ret != 0) {
			dev_err(map->dev, "Failed to read IRQ status: %d\n", ret);
			return ret;
		}

		for (i = 0; i < data->chip->num_regs; i++) {
			switch (map->format.val_bytes) {
			case 1:
				data->status_buf[i] = buf8[i];
				break;
			case 2:
				data->status_buf[i] = buf16[i];
				break;
			case 4:
				data->status_buf[i] = buf32[i];
				break;
			default:
				BUG();
				return -EIO;
			}
		}

	} else {
		for (i = 0; i < data->chip->num_regs; i++) {
			unsigned int reg = data->get_irq_reg(data,
					data->chip->status_base, i);
			ret = regmap_read(map, reg, &data->status_buf[i]);

			if (ret != 0) {
				dev_err(map->dev, "Failed to read IRQ status: %d\n", ret);
				return ret;
			}
		}
	}

	if (chip->status_invert)
		for (i = 0; i < data->chip->num_regs; i++)
			data->status_buf[i] = ~data->status_buf[i];

	return 0;
}

static irqreturn_t regmap_irq_thread(int irq, void *d)
{
	struct regmap_irq_chip_data *data = d;
	const struct regmap_irq_chip *chip = data->chip;
	struct regmap *map = data->map;
	int ret, i;
	bool handled = false;
	u32 reg;

	if (chip->handle_pre_irq)
		chip->handle_pre_irq(chip->irq_drv_data);

	if (chip->runtime_pm) {
		ret = pm_runtime_get_sync(map->dev);
		if (ret < 0) {
			dev_err(map->dev, "IRQ thread failed to resume: %d\n", ret);
			goto exit;
		}
	}

	ret = read_irq_data(data);
	if (ret < 0)
		goto exit;

	if (chip->status_is_level) {
		for (i = 0; i < data->chip->num_regs; i++) {
			unsigned int val = data->status_buf[i];

			data->status_buf[i] ^= data->prev_status_buf[i];
			data->prev_status_buf[i] = val;
		}
	}

	/*
	 * Ignore masked IRQs and ack if we need to; we ack early so
	 * there is no race between handling and acknowledging the
	 * interrupt.  We assume that typically few of the interrupts
	 * will fire simultaneously so don't worry about overhead from
	 * doing a write per register.
	 */
	for (i = 0; i < data->chip->num_regs; i++) {
		data->status_buf[i] &= ~data->mask_buf[i];

		if (data->status_buf[i] && (chip->ack_base || chip->use_ack)) {
			reg = data->get_irq_reg(data, data->chip->ack_base, i);

			if (chip->ack_invert)
				ret = regmap_write(map, reg,
						~data->status_buf[i]);
			else
				ret = regmap_write(map, reg,
						data->status_buf[i]);
			if (chip->clear_ack) {
				if (chip->ack_invert && !ret)
					ret = regmap_write(map, reg, UINT_MAX);
				else if (!ret)
					ret = regmap_write(map, reg, 0);
			}
			if (ret != 0)
				dev_err(map->dev, "Failed to ack 0x%x: %d\n",
					reg, ret);
		}
	}

	for (i = 0; i < chip->num_irqs; i++) {
		if (data->status_buf[chip->irqs[i].reg_offset /
				     map->reg_stride] & chip->irqs[i].mask) {
			handle_nested_irq(irq_find_mapping(data->domain, i));
			handled = true;
		}
	}

exit:
	if (chip->handle_post_irq)
		chip->handle_post_irq(chip->irq_drv_data);

	if (chip->runtime_pm)
		pm_runtime_put(map->dev);

	if (handled)
		return IRQ_HANDLED;
	else
		return IRQ_NONE;
}

static struct lock_class_key regmap_irq_lock_class;
static struct lock_class_key regmap_irq_request_class;

static int regmap_irq_map(struct irq_domain *h, unsigned int virq,
			  irq_hw_number_t hw)
{
	struct regmap_irq_chip_data *data = h->host_data;

	irq_set_chip_data(virq, data);
	irq_set_lockdep_class(virq, &regmap_irq_lock_class, &regmap_irq_request_class);
	irq_set_chip(virq, &data->irq_chip);
	irq_set_nested_thread(virq, 1);
	irq_set_parent(virq, data->irq);
	irq_set_noprobe(virq);

	return 0;
}

static const struct irq_domain_ops regmap_domain_ops = {
	.map	= regmap_irq_map,
	.xlate	= irq_domain_xlate_onetwocell,
};

/**
 * regmap_irq_get_irq_reg_linear() - Linear IRQ register mapping callback.
 * @data: Data for the &struct regmap_irq_chip
 * @base: Base register
 * @index: Register index
 *
 * Returns the register address corresponding to the given @base and @index
 * by the formula ``base + index * regmap_stride * irq_reg_stride``.
 */
unsigned int regmap_irq_get_irq_reg_linear(struct regmap_irq_chip_data *data,
					   unsigned int base, int index)
{
	struct regmap *map = data->map;

	return base + index * map->reg_stride * data->irq_reg_stride;
}
EXPORT_SYMBOL_GPL(regmap_irq_get_irq_reg_linear);

/**
 * regmap_irq_set_type_config_simple() - Simple IRQ type configuration callback.
 * @buf: Buffer containing configuration register values, this is a 2D array of
 *       `num_config_bases` rows, each of `num_config_regs` elements.
 * @type: The requested IRQ type.
 * @irq_data: The IRQ being configured.
 * @idx: Index of the irq's config registers within each array `buf[i]`
 * @irq_drv_data: Driver specific IRQ data
 *
 * This is a &struct regmap_irq_chip->set_type_config callback suitable for
 * chips with one config register. Register values are updated according to
 * the &struct regmap_irq_type data associated with an IRQ.
 */
int regmap_irq_set_type_config_simple(unsigned int **buf, unsigned int type,
				      const struct regmap_irq *irq_data,
				      int idx, void *irq_drv_data)
{
	const struct regmap_irq_type *t = &irq_data->type;

	if (t->type_reg_mask)
		buf[0][idx] &= ~t->type_reg_mask;
	else
		buf[0][idx] &= ~(t->type_falling_val |
				 t->type_rising_val |
				 t->type_level_low_val |
				 t->type_level_high_val);

	switch (type) {
	case IRQ_TYPE_EDGE_FALLING:
		buf[0][idx] |= t->type_falling_val;
		break;

	case IRQ_TYPE_EDGE_RISING:
		buf[0][idx] |= t->type_rising_val;
		break;

	case IRQ_TYPE_EDGE_BOTH:
		buf[0][idx] |= (t->type_falling_val |
				t->type_rising_val);
		break;

	case IRQ_TYPE_LEVEL_HIGH:
		buf[0][idx] |= t->type_level_high_val;
		break;

	case IRQ_TYPE_LEVEL_LOW:
		buf[0][idx] |= t->type_level_low_val;
		break;

	default:
		return -EINVAL;
	}

	return 0;
}
EXPORT_SYMBOL_GPL(regmap_irq_set_type_config_simple);

static int regmap_irq_create_domain(struct fwnode_handle *fwnode, int irq_base,
				    const struct regmap_irq_chip *chip,
				    struct regmap_irq_chip_data *d)
{
	struct irq_domain_info info = {
		.fwnode = fwnode,
		.size = chip->num_irqs,
		.hwirq_max = chip->num_irqs,
		.virq_base = irq_base,
		.ops = &regmap_domain_ops,
		.host_data = d,
		.name_suffix = chip->domain_suffix,
	};

	d->domain = irq_domain_instantiate(&info);
	if (IS_ERR(d->domain)) {
		dev_err(d->map->dev, "Failed to create IRQ domain\n");
		return PTR_ERR(d->domain);
	}

	return 0;
}


/**
 * regmap_add_irq_chip_fwnode() - Use standard regmap IRQ controller handling
 *
 * @fwnode: The firmware node where the IRQ domain should be added to.
 * @map: The regmap for the device.
 * @irq: The IRQ the device uses to signal interrupts.
 * @irq_flags: The IRQF_ flags to use for the primary interrupt.
 * @irq_base: Allocate at specific IRQ number if irq_base > 0.
 * @chip: Configuration for the interrupt controller.
 * @data: Runtime data structure for the controller, allocated on success.
 *
 * Returns 0 on success or an errno on failure.
 *
 * In order for this to be efficient the chip really should use a
 * register cache.  The chip driver is responsible for restoring the
 * register values used by the IRQ controller over suspend and resume.
 */
int regmap_add_irq_chip_fwnode(struct fwnode_handle *fwnode,
			       struct regmap *map, int irq,
			       int irq_flags, int irq_base,
			       const struct regmap_irq_chip *chip,
			       struct regmap_irq_chip_data **data)
{
	struct regmap_irq_chip_data *d;
	int i;
	int ret = -ENOMEM;
	u32 reg;

	if (chip->num_regs <= 0)
		return -EINVAL;

	if (chip->clear_on_unmask && (chip->ack_base || chip->use_ack))
		return -EINVAL;

	if (chip->mask_base && chip->unmask_base && !chip->mask_unmask_non_inverted)
		return -EINVAL;

	for (i = 0; i < chip->num_irqs; i++) {
		if (chip->irqs[i].reg_offset % map->reg_stride)
			return -EINVAL;
		if (chip->irqs[i].reg_offset / map->reg_stride >=
		    chip->num_regs)
			return -EINVAL;
	}

	if (irq_base) {
		irq_base = irq_alloc_descs(irq_base, 0, chip->num_irqs, 0);
		if (irq_base < 0) {
			dev_warn(map->dev, "Failed to allocate IRQs: %d\n",
				 irq_base);
			return irq_base;
		}
	}

	d = kzalloc(sizeof(*d), GFP_KERNEL);
	if (!d)
		return -ENOMEM;

	if (chip->num_main_regs) {
		d->main_status_buf = kcalloc(chip->num_main_regs,
					     sizeof(*d->main_status_buf),
					     GFP_KERNEL);

		if (!d->main_status_buf)
			goto err_alloc;
	}

	d->status_buf = kcalloc(chip->num_regs, sizeof(*d->status_buf),
				GFP_KERNEL);
	if (!d->status_buf)
		goto err_alloc;

	if (chip->status_is_level) {
		d->prev_status_buf = kcalloc(chip->num_regs, sizeof(*d->prev_status_buf),
					     GFP_KERNEL);
		if (!d->prev_status_buf)
			goto err_alloc;
	}

	d->mask_buf = kcalloc(chip->num_regs, sizeof(*d->mask_buf),
			      GFP_KERNEL);
	if (!d->mask_buf)
		goto err_alloc;

	d->mask_buf_def = kcalloc(chip->num_regs, sizeof(*d->mask_buf_def),
				  GFP_KERNEL);
	if (!d->mask_buf_def)
		goto err_alloc;

	if (chip->wake_base) {
		d->wake_buf = kcalloc(chip->num_regs, sizeof(*d->wake_buf),
				      GFP_KERNEL);
		if (!d->wake_buf)
			goto err_alloc;
	}

	if (chip->type_in_mask) {
		d->type_buf_def = kcalloc(chip->num_regs,
					  sizeof(*d->type_buf_def), GFP_KERNEL);
		if (!d->type_buf_def)
			goto err_alloc;

		d->type_buf = kcalloc(chip->num_regs, sizeof(*d->type_buf), GFP_KERNEL);
		if (!d->type_buf)
			goto err_alloc;
	}

	if (chip->num_config_bases && chip->num_config_regs) {
		/*
		 * Create config_buf[num_config_bases][num_config_regs]
		 */
		d->config_buf = kcalloc(chip->num_config_bases,
					sizeof(*d->config_buf), GFP_KERNEL);
		if (!d->config_buf)
			goto err_alloc;

		for (i = 0; i < chip->num_config_bases; i++) {
			d->config_buf[i] = kcalloc(chip->num_config_regs,
						   sizeof(**d->config_buf),
						   GFP_KERNEL);
			if (!d->config_buf[i])
				goto err_alloc;
		}
	}

	d->irq_chip = regmap_irq_chip;
	d->irq_chip.name = chip->name;
	d->irq = irq;
	d->map = map;
	d->chip = chip;
	d->irq_base = irq_base;

	if (chip->irq_reg_stride)
		d->irq_reg_stride = chip->irq_reg_stride;
	else
		d->irq_reg_stride = 1;

	if (chip->get_irq_reg)
		d->get_irq_reg = chip->get_irq_reg;
	else
		d->get_irq_reg = regmap_irq_get_irq_reg_linear;

	if (regmap_irq_can_bulk_read_status(d)) {
		d->status_reg_buf = kmalloc_array(chip->num_regs,
						  map->format.val_bytes,
						  GFP_KERNEL);
		if (!d->status_reg_buf)
			goto err_alloc;
	}

	/*
	 * If one regmap-irq is the parent of another then we'll try
	 * to lock the child with the parent locked, use an explicit
	 * lock_key so lockdep can figure out what's going on.
	 */
	lockdep_register_key(&d->lock_key);
	mutex_init_with_key(&d->lock, &d->lock_key);

	for (i = 0; i < chip->num_irqs; i++)
		d->mask_buf_def[chip->irqs[i].reg_offset / map->reg_stride]
			|= chip->irqs[i].mask;

	/* Mask all the interrupts by default */
	for (i = 0; i < chip->num_regs; i++) {
		d->mask_buf[i] = d->mask_buf_def[i];

		if (chip->handle_mask_sync) {
			ret = chip->handle_mask_sync(i, d->mask_buf_def[i],
						     d->mask_buf[i],
						     chip->irq_drv_data);
			if (ret)
				goto err_mutex;
		}

		if (chip->mask_base && !chip->handle_mask_sync) {
			reg = d->get_irq_reg(d, chip->mask_base, i);
			ret = regmap_update_bits(d->map, reg,
						 d->mask_buf_def[i],
						 d->mask_buf[i]);
			if (ret) {
				dev_err(map->dev, "Failed to set masks in 0x%x: %d\n",
					reg, ret);
				goto err_mutex;
			}
		}

		if (chip->unmask_base && !chip->handle_mask_sync) {
			reg = d->get_irq_reg(d, chip->unmask_base, i);
			ret = regmap_update_bits(d->map, reg,
					d->mask_buf_def[i], ~d->mask_buf[i]);
			if (ret) {
				dev_err(map->dev, "Failed to set masks in 0x%x: %d\n",
					reg, ret);
				goto err_mutex;
			}
		}

		if (!chip->init_ack_masked)
			continue;

		/* Ack masked but set interrupts */
		if (d->chip->no_status) {
			/* no status register so default to all active */
			d->status_buf[i] = UINT_MAX;
		} else {
			reg = d->get_irq_reg(d, d->chip->status_base, i);
			ret = regmap_read(map, reg, &d->status_buf[i]);
			if (ret != 0) {
				dev_err(map->dev, "Failed to read IRQ status: %d\n",
					ret);
				goto err_mutex;
			}
		}

		if (chip->status_invert)
			d->status_buf[i] = ~d->status_buf[i];

		if (d->status_buf[i] && (chip->ack_base || chip->use_ack)) {
			reg = d->get_irq_reg(d, d->chip->ack_base, i);
			if (chip->ack_invert)
				ret = regmap_write(map, reg,
					~(d->status_buf[i] & d->mask_buf[i]));
			else
				ret = regmap_write(map, reg,
					d->status_buf[i] & d->mask_buf[i]);
			if (chip->clear_ack) {
				if (chip->ack_invert && !ret)
					ret = regmap_write(map, reg, UINT_MAX);
				else if (!ret)
					ret = regmap_write(map, reg, 0);
			}
			if (ret != 0) {
				dev_err(map->dev, "Failed to ack 0x%x: %d\n",
					reg, ret);
				goto err_mutex;
			}
		}
	}

	/* Wake is disabled by default */
	if (d->wake_buf) {
		for (i = 0; i < chip->num_regs; i++) {
			d->wake_buf[i] = d->mask_buf_def[i];
			reg = d->get_irq_reg(d, d->chip->wake_base, i);

			if (chip->wake_invert)
				ret = regmap_update_bits(d->map, reg,
							 d->mask_buf_def[i],
							 0);
			else
				ret = regmap_update_bits(d->map, reg,
							 d->mask_buf_def[i],
							 d->wake_buf[i]);
			if (ret != 0) {
				dev_err(map->dev, "Failed to set masks in 0x%x: %d\n",
					reg, ret);
				goto err_mutex;
			}
		}
	}

	/* Store current levels */
	if (chip->status_is_level) {
		ret = read_irq_data(d);
		if (ret < 0)
			goto err_mutex;

		memcpy(d->prev_status_buf, d->status_buf,
		       array_size(d->chip->num_regs, sizeof(d->prev_status_buf[0])));
	}

	ret = regmap_irq_create_domain(fwnode, irq_base, chip, d);
	if (ret)
		goto err_mutex;

	ret = request_threaded_irq(irq, NULL, regmap_irq_thread,
				   irq_flags | IRQF_ONESHOT,
				   chip->name, d);
	if (ret != 0) {
		dev_err(map->dev, "Failed to request IRQ %d for %s: %d\n",
			irq, chip->name, ret);
		goto err_domain;
	}

	*data = d;

	return 0;

err_domain:
	/* Should really dispose of the domain but... */
err_mutex:
	mutex_destroy(&d->lock);
<<<<<<< HEAD
=======
	lockdep_unregister_key(&d->lock_key);
>>>>>>> 449d48b1
err_alloc:
	kfree(d->type_buf);
	kfree(d->type_buf_def);
	kfree(d->wake_buf);
	kfree(d->mask_buf_def);
	kfree(d->mask_buf);
	kfree(d->main_status_buf);
	kfree(d->status_buf);
	kfree(d->prev_status_buf);
	kfree(d->status_reg_buf);
	if (d->config_buf) {
		for (i = 0; i < chip->num_config_bases; i++)
			kfree(d->config_buf[i]);
		kfree(d->config_buf);
	}
	kfree(d);
	return ret;
}
EXPORT_SYMBOL_GPL(regmap_add_irq_chip_fwnode);

/**
 * regmap_add_irq_chip() - Use standard regmap IRQ controller handling
 *
 * @map: The regmap for the device.
 * @irq: The IRQ the device uses to signal interrupts.
 * @irq_flags: The IRQF_ flags to use for the primary interrupt.
 * @irq_base: Allocate at specific IRQ number if irq_base > 0.
 * @chip: Configuration for the interrupt controller.
 * @data: Runtime data structure for the controller, allocated on success.
 *
 * Returns 0 on success or an errno on failure.
 *
 * This is the same as regmap_add_irq_chip_fwnode, except that the firmware
 * node of the regmap is used.
 */
int regmap_add_irq_chip(struct regmap *map, int irq, int irq_flags,
			int irq_base, const struct regmap_irq_chip *chip,
			struct regmap_irq_chip_data **data)
{
	return regmap_add_irq_chip_fwnode(dev_fwnode(map->dev), map, irq,
					  irq_flags, irq_base, chip, data);
}
EXPORT_SYMBOL_GPL(regmap_add_irq_chip);

/**
 * regmap_del_irq_chip() - Stop interrupt handling for a regmap IRQ chip
 *
 * @irq: Primary IRQ for the device
 * @d: &regmap_irq_chip_data allocated by regmap_add_irq_chip()
 *
 * This function also disposes of all mapped IRQs on the chip.
 */
void regmap_del_irq_chip(int irq, struct regmap_irq_chip_data *d)
{
	unsigned int virq;
	int i, hwirq;

	if (!d)
		return;

	free_irq(irq, d);

	/* Dispose all virtual irq from irq domain before removing it */
	for (hwirq = 0; hwirq < d->chip->num_irqs; hwirq++) {
		/* Ignore hwirq if holes in the IRQ list */
		if (!d->chip->irqs[hwirq].mask)
			continue;

		/*
		 * Find the virtual irq of hwirq on chip and if it is
		 * there then dispose it
		 */
		virq = irq_find_mapping(d->domain, hwirq);
		if (virq)
			irq_dispose_mapping(virq);
	}

	irq_domain_remove(d->domain);
	kfree(d->type_buf);
	kfree(d->type_buf_def);
	kfree(d->wake_buf);
	kfree(d->mask_buf_def);
	kfree(d->mask_buf);
	kfree(d->main_status_buf);
	kfree(d->status_reg_buf);
	kfree(d->status_buf);
	kfree(d->prev_status_buf);
	if (d->config_buf) {
		for (i = 0; i < d->chip->num_config_bases; i++)
			kfree(d->config_buf[i]);
		kfree(d->config_buf);
	}
	mutex_destroy(&d->lock);
<<<<<<< HEAD
=======
	lockdep_unregister_key(&d->lock_key);
>>>>>>> 449d48b1
	kfree(d);
}
EXPORT_SYMBOL_GPL(regmap_del_irq_chip);

static void devm_regmap_irq_chip_release(struct device *dev, void *res)
{
	struct regmap_irq_chip_data *d = *(struct regmap_irq_chip_data **)res;

	regmap_del_irq_chip(d->irq, d);
}

static int devm_regmap_irq_chip_match(struct device *dev, void *res, void *data)

{
	struct regmap_irq_chip_data **r = res;

	if (!r || !*r) {
		WARN_ON(!r || !*r);
		return 0;
	}
	return *r == data;
}

/**
 * devm_regmap_add_irq_chip_fwnode() - Resource managed regmap_add_irq_chip_fwnode()
 *
 * @dev: The device pointer on which irq_chip belongs to.
 * @fwnode: The firmware node where the IRQ domain should be added to.
 * @map: The regmap for the device.
 * @irq: The IRQ the device uses to signal interrupts
 * @irq_flags: The IRQF_ flags to use for the primary interrupt.
 * @irq_base: Allocate at specific IRQ number if irq_base > 0.
 * @chip: Configuration for the interrupt controller.
 * @data: Runtime data structure for the controller, allocated on success
 *
 * Returns 0 on success or an errno on failure.
 *
 * The &regmap_irq_chip_data will be automatically released when the device is
 * unbound.
 */
int devm_regmap_add_irq_chip_fwnode(struct device *dev,
				    struct fwnode_handle *fwnode,
				    struct regmap *map, int irq,
				    int irq_flags, int irq_base,
				    const struct regmap_irq_chip *chip,
				    struct regmap_irq_chip_data **data)
{
	struct regmap_irq_chip_data **ptr, *d;
	int ret;

	ptr = devres_alloc(devm_regmap_irq_chip_release, sizeof(*ptr),
			   GFP_KERNEL);
	if (!ptr)
		return -ENOMEM;

	ret = regmap_add_irq_chip_fwnode(fwnode, map, irq, irq_flags, irq_base,
					 chip, &d);
	if (ret < 0) {
		devres_free(ptr);
		return ret;
	}

	*ptr = d;
	devres_add(dev, ptr);
	*data = d;
	return 0;
}
EXPORT_SYMBOL_GPL(devm_regmap_add_irq_chip_fwnode);

/**
 * devm_regmap_add_irq_chip() - Resource managed regmap_add_irq_chip()
 *
 * @dev: The device pointer on which irq_chip belongs to.
 * @map: The regmap for the device.
 * @irq: The IRQ the device uses to signal interrupts
 * @irq_flags: The IRQF_ flags to use for the primary interrupt.
 * @irq_base: Allocate at specific IRQ number if irq_base > 0.
 * @chip: Configuration for the interrupt controller.
 * @data: Runtime data structure for the controller, allocated on success
 *
 * Returns 0 on success or an errno on failure.
 *
 * The &regmap_irq_chip_data will be automatically released when the device is
 * unbound.
 */
int devm_regmap_add_irq_chip(struct device *dev, struct regmap *map, int irq,
			     int irq_flags, int irq_base,
			     const struct regmap_irq_chip *chip,
			     struct regmap_irq_chip_data **data)
{
	return devm_regmap_add_irq_chip_fwnode(dev, dev_fwnode(map->dev), map,
					       irq, irq_flags, irq_base, chip,
					       data);
}
EXPORT_SYMBOL_GPL(devm_regmap_add_irq_chip);

/**
 * devm_regmap_del_irq_chip() - Resource managed regmap_del_irq_chip()
 *
 * @dev: Device for which the resource was allocated.
 * @irq: Primary IRQ for the device.
 * @data: &regmap_irq_chip_data allocated by regmap_add_irq_chip().
 *
 * A resource managed version of regmap_del_irq_chip().
 */
void devm_regmap_del_irq_chip(struct device *dev, int irq,
			      struct regmap_irq_chip_data *data)
{
	int rc;

	WARN_ON(irq != data->irq);
	rc = devres_release(dev, devm_regmap_irq_chip_release,
			    devm_regmap_irq_chip_match, data);

	if (rc != 0)
		WARN_ON(rc);
}
EXPORT_SYMBOL_GPL(devm_regmap_del_irq_chip);

/**
 * regmap_irq_chip_get_base() - Retrieve interrupt base for a regmap IRQ chip
 *
 * @data: regmap irq controller to operate on.
 *
 * Useful for drivers to request their own IRQs.
 */
int regmap_irq_chip_get_base(struct regmap_irq_chip_data *data)
{
	WARN_ON(!data->irq_base);
	return data->irq_base;
}
EXPORT_SYMBOL_GPL(regmap_irq_chip_get_base);

/**
 * regmap_irq_get_virq() - Map an interrupt on a chip to a virtual IRQ
 *
 * @data: regmap irq controller to operate on.
 * @irq: index of the interrupt requested in the chip IRQs.
 *
 * Useful for drivers to request their own IRQs.
 */
int regmap_irq_get_virq(struct regmap_irq_chip_data *data, int irq)
{
	/* Handle holes in the IRQ list */
	if (!data->chip->irqs[irq].mask)
		return -EINVAL;

	return irq_create_mapping(data->domain, irq);
}
EXPORT_SYMBOL_GPL(regmap_irq_get_virq);

/**
 * regmap_irq_get_domain() - Retrieve the irq_domain for the chip
 *
 * @data: regmap_irq controller to operate on.
 *
 * Useful for drivers to request their own IRQs and for integration
 * with subsystems.  For ease of integration NULL is accepted as a
 * domain, allowing devices to just call this even if no domain is
 * allocated.
 */
struct irq_domain *regmap_irq_get_domain(struct regmap_irq_chip_data *data)
{
	if (data)
		return data->domain;
	else
		return NULL;
}
EXPORT_SYMBOL_GPL(regmap_irq_get_domain);<|MERGE_RESOLUTION|>--- conflicted
+++ resolved
@@ -944,10 +944,7 @@
 	/* Should really dispose of the domain but... */
 err_mutex:
 	mutex_destroy(&d->lock);
-<<<<<<< HEAD
-=======
 	lockdep_unregister_key(&d->lock_key);
->>>>>>> 449d48b1
 err_alloc:
 	kfree(d->type_buf);
 	kfree(d->type_buf_def);
@@ -1041,10 +1038,7 @@
 		kfree(d->config_buf);
 	}
 	mutex_destroy(&d->lock);
-<<<<<<< HEAD
-=======
 	lockdep_unregister_key(&d->lock_key);
->>>>>>> 449d48b1
 	kfree(d);
 }
 EXPORT_SYMBOL_GPL(regmap_del_irq_chip);
