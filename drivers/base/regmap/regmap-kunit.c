// SPDX-License-Identifier: GPL-2.0
//
// regmap KUnit tests
//
// Copyright 2023 Arm Ltd

#include <kunit/device.h>
#include <kunit/resource.h>
#include <kunit/test.h>
#include "internal.h"

#define BLOCK_TEST_SIZE 12

<<<<<<< HEAD
=======
KUNIT_DEFINE_ACTION_WRAPPER(regmap_exit_action, regmap_exit, struct regmap *);

struct regmap_test_priv {
	struct device *dev;
};

struct regmap_test_param {
	enum regcache_type cache;
	enum regmap_endian val_endian;

	unsigned int from_reg;
	bool fast_io;
};

>>>>>>> a6ad5510
static void get_changed_bytes(void *orig, void *new, size_t size)
{
	char *o = orig;
	char *n = new;
	int i;

	get_random_bytes(new, size);

	/*
	 * This could be nicer and more efficient but we shouldn't
	 * super care.
	 */
	for (i = 0; i < size; i++)
		while (n[i] == o[i])
			get_random_bytes(&n[i], 1);
}

static const struct regmap_config test_regmap_config = {
	.reg_stride = 1,
	.val_bits = sizeof(unsigned int) * 8,
};

static const char *regcache_type_name(enum regcache_type type)
{
	switch (type) {
	case REGCACHE_NONE:
		return "none";
	case REGCACHE_FLAT:
		return "flat";
	case REGCACHE_RBTREE:
		return "rbtree";
	case REGCACHE_MAPLE:
		return "maple";
	default:
		return NULL;
	}
}

static const char *regmap_endian_name(enum regmap_endian endian)
{
	switch (endian) {
	case REGMAP_ENDIAN_BIG:
		return "big";
	case REGMAP_ENDIAN_LITTLE:
		return "little";
	case REGMAP_ENDIAN_DEFAULT:
		return "default";
	case REGMAP_ENDIAN_NATIVE:
		return "native";
	default:
		return NULL;
	}
}

static void param_to_desc(const struct regmap_test_param *param, char *desc)
{
	snprintf(desc, KUNIT_PARAM_DESC_SIZE, "%s-%s%s @%#x",
		 regcache_type_name(param->cache),
		 regmap_endian_name(param->val_endian),
		 param->fast_io ? " fast I/O" : "",
		 param->from_reg);
}

static const struct regmap_test_param regcache_types_list[] = {
	{ .cache = REGCACHE_NONE },
	{ .cache = REGCACHE_NONE, .fast_io = true },
	{ .cache = REGCACHE_FLAT },
	{ .cache = REGCACHE_FLAT, .fast_io = true },
	{ .cache = REGCACHE_RBTREE },
	{ .cache = REGCACHE_RBTREE, .fast_io = true },
	{ .cache = REGCACHE_MAPLE },
	{ .cache = REGCACHE_MAPLE, .fast_io = true },
};

KUNIT_ARRAY_PARAM(regcache_types, regcache_types_list, param_to_desc);

static const struct regmap_test_param real_cache_types_only_list[] = {
	{ .cache = REGCACHE_FLAT },
	{ .cache = REGCACHE_FLAT, .fast_io = true },
	{ .cache = REGCACHE_RBTREE },
	{ .cache = REGCACHE_RBTREE, .fast_io = true },
	{ .cache = REGCACHE_MAPLE },
	{ .cache = REGCACHE_MAPLE, .fast_io = true },
};

KUNIT_ARRAY_PARAM(real_cache_types_only, real_cache_types_only_list, param_to_desc);

static const struct regmap_test_param real_cache_types_list[] = {
	{ .cache = REGCACHE_FLAT,   .from_reg = 0 },
	{ .cache = REGCACHE_FLAT,   .from_reg = 0, .fast_io = true },
	{ .cache = REGCACHE_FLAT,   .from_reg = 0x2001 },
	{ .cache = REGCACHE_FLAT,   .from_reg = 0x2002 },
	{ .cache = REGCACHE_FLAT,   .from_reg = 0x2003 },
	{ .cache = REGCACHE_FLAT,   .from_reg = 0x2004 },
	{ .cache = REGCACHE_RBTREE, .from_reg = 0 },
	{ .cache = REGCACHE_RBTREE, .from_reg = 0, .fast_io = true },
	{ .cache = REGCACHE_RBTREE, .from_reg = 0x2001 },
	{ .cache = REGCACHE_RBTREE, .from_reg = 0x2002 },
	{ .cache = REGCACHE_RBTREE, .from_reg = 0x2003 },
	{ .cache = REGCACHE_RBTREE, .from_reg = 0x2004 },
	{ .cache = REGCACHE_MAPLE,  .from_reg = 0 },
	{ .cache = REGCACHE_RBTREE, .from_reg = 0, .fast_io = true },
	{ .cache = REGCACHE_MAPLE,  .from_reg = 0x2001 },
	{ .cache = REGCACHE_MAPLE,  .from_reg = 0x2002 },
	{ .cache = REGCACHE_MAPLE,  .from_reg = 0x2003 },
	{ .cache = REGCACHE_MAPLE,  .from_reg = 0x2004 },
};

KUNIT_ARRAY_PARAM(real_cache_types, real_cache_types_list, param_to_desc);

static const struct regmap_test_param sparse_cache_types_list[] = {
	{ .cache = REGCACHE_RBTREE, .from_reg = 0 },
	{ .cache = REGCACHE_RBTREE, .from_reg = 0, .fast_io = true },
	{ .cache = REGCACHE_RBTREE, .from_reg = 0x2001 },
	{ .cache = REGCACHE_RBTREE, .from_reg = 0x2002 },
	{ .cache = REGCACHE_RBTREE, .from_reg = 0x2003 },
	{ .cache = REGCACHE_RBTREE, .from_reg = 0x2004 },
	{ .cache = REGCACHE_MAPLE,  .from_reg = 0 },
	{ .cache = REGCACHE_MAPLE,  .from_reg = 0, .fast_io = true },
	{ .cache = REGCACHE_MAPLE,  .from_reg = 0x2001 },
	{ .cache = REGCACHE_MAPLE,  .from_reg = 0x2002 },
	{ .cache = REGCACHE_MAPLE,  .from_reg = 0x2003 },
	{ .cache = REGCACHE_MAPLE,  .from_reg = 0x2004 },
};

KUNIT_ARRAY_PARAM(sparse_cache_types, sparse_cache_types_list, param_to_desc);

static struct regmap *gen_regmap(struct kunit *test,
				 struct regmap_config *config,
				 struct regmap_ram_data **data)
{
	const struct regmap_test_param *param = test->param_value;
	struct regmap_test_priv *priv = test->priv;
	unsigned int *buf;
	struct regmap *ret = ERR_PTR(-ENOMEM);
	size_t size;
	int i, error;
	struct reg_default *defaults;

	config->cache_type = param->cache;
	config->fast_io = param->fast_io;

	if (config->max_register == 0) {
		config->max_register = param->from_reg;
		if (config->num_reg_defaults)
			config->max_register += (config->num_reg_defaults - 1) *
						config->reg_stride;
		else
			config->max_register += (BLOCK_TEST_SIZE * config->reg_stride);
	}

	size = array_size(config->max_register + 1, sizeof(*buf));
	buf = kmalloc(size, GFP_KERNEL);
	if (!buf)
		return ERR_PTR(-ENOMEM);

	get_random_bytes(buf, size);

	*data = kzalloc(sizeof(**data), GFP_KERNEL);
	if (!(*data))
		goto out_free;
	(*data)->vals = buf;

	if (config->num_reg_defaults) {
		defaults = kunit_kcalloc(test,
					 config->num_reg_defaults,
					 sizeof(struct reg_default),
					 GFP_KERNEL);
		if (!defaults)
			goto out_free;

		config->reg_defaults = defaults;

		for (i = 0; i < config->num_reg_defaults; i++) {
			defaults[i].reg = param->from_reg + (i * config->reg_stride);
			defaults[i].def = buf[param->from_reg + (i * config->reg_stride)];
		}
	}

	ret = regmap_init_ram(priv->dev, config, *data);
	if (IS_ERR(ret))
		goto out_free;

	/* This calls regmap_exit() on failure, which frees buf and *data */
	error = kunit_add_action_or_reset(test, regmap_exit_action, ret);
	if (error)
		ret = ERR_PTR(error);

	return ret;

out_free:
	kfree(buf);
	kfree(*data);

	return ret;
}

static bool reg_5_false(struct device *dev, unsigned int reg)
{
	struct kunit *test = dev_get_drvdata(dev);
	const struct regmap_test_param *param = test->param_value;

	return reg != (param->from_reg + 5);
}

static void basic_read_write(struct kunit *test)
{
	struct regmap *map;
	struct regmap_config config;
	struct regmap_ram_data *data;
	unsigned int val, rval;

	config = test_regmap_config;

	map = gen_regmap(test, &config, &data);
	KUNIT_ASSERT_FALSE(test, IS_ERR(map));
	if (IS_ERR(map))
		return;

	get_random_bytes(&val, sizeof(val));

	/* If we write a value to a register we can read it back */
	KUNIT_EXPECT_EQ(test, 0, regmap_write(map, 0, val));
	KUNIT_EXPECT_EQ(test, 0, regmap_read(map, 0, &rval));
	KUNIT_EXPECT_EQ(test, val, rval);

	/* If using a cache the cache satisfied the read */
	KUNIT_EXPECT_EQ(test, config.cache_type == REGCACHE_NONE, data->read[0]);
}

static void bulk_write(struct kunit *test)
{
	struct regmap *map;
	struct regmap_config config;
	struct regmap_ram_data *data;
	unsigned int val[BLOCK_TEST_SIZE], rval[BLOCK_TEST_SIZE];
	int i;

	config = test_regmap_config;

	map = gen_regmap(test, &config, &data);
	KUNIT_ASSERT_FALSE(test, IS_ERR(map));
	if (IS_ERR(map))
		return;

	get_random_bytes(&val, sizeof(val));

	/*
	 * Data written via the bulk API can be read back with single
	 * reads.
	 */
	KUNIT_EXPECT_EQ(test, 0, regmap_bulk_write(map, 0, val,
						   BLOCK_TEST_SIZE));
	for (i = 0; i < BLOCK_TEST_SIZE; i++)
		KUNIT_EXPECT_EQ(test, 0, regmap_read(map, i, &rval[i]));

	KUNIT_EXPECT_MEMEQ(test, val, rval, sizeof(val));

	/* If using a cache the cache satisfied the read */
	for (i = 0; i < BLOCK_TEST_SIZE; i++)
		KUNIT_EXPECT_EQ(test, config.cache_type == REGCACHE_NONE, data->read[i]);
}

static void bulk_read(struct kunit *test)
{
	struct regmap *map;
	struct regmap_config config;
	struct regmap_ram_data *data;
	unsigned int val[BLOCK_TEST_SIZE], rval[BLOCK_TEST_SIZE];
	int i;

	config = test_regmap_config;

	map = gen_regmap(test, &config, &data);
	KUNIT_ASSERT_FALSE(test, IS_ERR(map));
	if (IS_ERR(map))
		return;

	get_random_bytes(&val, sizeof(val));

	/* Data written as single writes can be read via the bulk API */
	for (i = 0; i < BLOCK_TEST_SIZE; i++)
		KUNIT_EXPECT_EQ(test, 0, regmap_write(map, i, val[i]));
	KUNIT_EXPECT_EQ(test, 0, regmap_bulk_read(map, 0, rval,
						  BLOCK_TEST_SIZE));
	KUNIT_EXPECT_MEMEQ(test, val, rval, sizeof(val));

	/* If using a cache the cache satisfied the read */
	for (i = 0; i < BLOCK_TEST_SIZE; i++)
		KUNIT_EXPECT_EQ(test, config.cache_type == REGCACHE_NONE, data->read[i]);
}

static void multi_write(struct kunit *test)
{
	struct regmap *map;
	struct regmap_config config;
	struct regmap_ram_data *data;
	struct reg_sequence sequence[BLOCK_TEST_SIZE];
	unsigned int val[BLOCK_TEST_SIZE], rval[BLOCK_TEST_SIZE];
	int i;

	config = test_regmap_config;

	map = gen_regmap(test, &config, &data);
	KUNIT_ASSERT_FALSE(test, IS_ERR(map));
	if (IS_ERR(map))
		return;

	get_random_bytes(&val, sizeof(val));

	/*
	 * Data written via the multi API can be read back with single
	 * reads.
	 */
	for (i = 0; i < BLOCK_TEST_SIZE; i++) {
		sequence[i].reg = i;
		sequence[i].def = val[i];
		sequence[i].delay_us = 0;
	}
	KUNIT_EXPECT_EQ(test, 0,
			regmap_multi_reg_write(map, sequence, BLOCK_TEST_SIZE));
	for (i = 0; i < BLOCK_TEST_SIZE; i++)
		KUNIT_EXPECT_EQ(test, 0, regmap_read(map, i, &rval[i]));

	KUNIT_EXPECT_MEMEQ(test, val, rval, sizeof(val));

	/* If using a cache the cache satisfied the read */
	for (i = 0; i < BLOCK_TEST_SIZE; i++)
		KUNIT_EXPECT_EQ(test, config.cache_type == REGCACHE_NONE, data->read[i]);
}

static void multi_read(struct kunit *test)
{
	struct regmap *map;
	struct regmap_config config;
	struct regmap_ram_data *data;
	unsigned int regs[BLOCK_TEST_SIZE];
	unsigned int val[BLOCK_TEST_SIZE], rval[BLOCK_TEST_SIZE];
	int i;

	config = test_regmap_config;

	map = gen_regmap(test, &config, &data);
	KUNIT_ASSERT_FALSE(test, IS_ERR(map));
	if (IS_ERR(map))
		return;

	get_random_bytes(&val, sizeof(val));

	/* Data written as single writes can be read via the multi API */
	for (i = 0; i < BLOCK_TEST_SIZE; i++) {
		regs[i] = i;
		KUNIT_EXPECT_EQ(test, 0, regmap_write(map, i, val[i]));
	}
	KUNIT_EXPECT_EQ(test, 0,
			regmap_multi_reg_read(map, regs, rval, BLOCK_TEST_SIZE));
	KUNIT_EXPECT_MEMEQ(test, val, rval, sizeof(val));

	/* If using a cache the cache satisfied the read */
	for (i = 0; i < BLOCK_TEST_SIZE; i++)
		KUNIT_EXPECT_EQ(test, config.cache_type == REGCACHE_NONE, data->read[i]);
}

static void read_bypassed(struct kunit *test)
{
	const struct regmap_test_param *param = test->param_value;
	struct regmap *map;
	struct regmap_config config;
	struct regmap_ram_data *data;
	unsigned int val[BLOCK_TEST_SIZE], rval;
	int i;

	config = test_regmap_config;

	map = gen_regmap(test, &config, &data);
	KUNIT_ASSERT_FALSE(test, IS_ERR(map));
	if (IS_ERR(map))
		return;

	KUNIT_EXPECT_FALSE(test, map->cache_bypass);

	get_random_bytes(&val, sizeof(val));

	/* Write some test values */
	KUNIT_EXPECT_EQ(test, 0, regmap_bulk_write(map, param->from_reg, val, ARRAY_SIZE(val)));

	regcache_cache_only(map, true);

	/*
	 * While in cache-only regmap_read_bypassed() should return the register
	 * value and leave the map in cache-only.
	 */
	for (i = 0; i < ARRAY_SIZE(val); i++) {
		/* Put inverted bits in rval to prove we really read the value */
		rval = ~val[i];
		KUNIT_EXPECT_EQ(test, 0, regmap_read(map, param->from_reg + i, &rval));
		KUNIT_EXPECT_EQ(test, val[i], rval);

		rval = ~val[i];
		KUNIT_EXPECT_EQ(test, 0, regmap_read_bypassed(map, param->from_reg + i, &rval));
		KUNIT_EXPECT_EQ(test, val[i], rval);
		KUNIT_EXPECT_TRUE(test, map->cache_only);
		KUNIT_EXPECT_FALSE(test, map->cache_bypass);
	}

	/*
	 * Change the underlying register values to prove it is returning
	 * real values not cached values.
	 */
	for (i = 0; i < ARRAY_SIZE(val); i++) {
		val[i] = ~val[i];
		data->vals[param->from_reg + i] = val[i];
	}

	for (i = 0; i < ARRAY_SIZE(val); i++) {
		rval = ~val[i];
		KUNIT_EXPECT_EQ(test, 0, regmap_read(map, param->from_reg + i, &rval));
		KUNIT_EXPECT_NE(test, val[i], rval);

		rval = ~val[i];
		KUNIT_EXPECT_EQ(test, 0, regmap_read_bypassed(map, param->from_reg + i, &rval));
		KUNIT_EXPECT_EQ(test, val[i], rval);
		KUNIT_EXPECT_TRUE(test, map->cache_only);
		KUNIT_EXPECT_FALSE(test, map->cache_bypass);
	}
}

static void read_bypassed_volatile(struct kunit *test)
{
	const struct regmap_test_param *param = test->param_value;
	struct regmap *map;
	struct regmap_config config;
	struct regmap_ram_data *data;
	unsigned int val[BLOCK_TEST_SIZE], rval;
	int i;

	config = test_regmap_config;
	/* All registers except #5 volatile */
	config.volatile_reg = reg_5_false;

	map = gen_regmap(test, &config, &data);
	KUNIT_ASSERT_FALSE(test, IS_ERR(map));
	if (IS_ERR(map))
		return;

	KUNIT_EXPECT_FALSE(test, map->cache_bypass);

	get_random_bytes(&val, sizeof(val));

	/* Write some test values */
	KUNIT_EXPECT_EQ(test, 0, regmap_bulk_write(map, param->from_reg, val, ARRAY_SIZE(val)));

	regcache_cache_only(map, true);

	/*
	 * While in cache-only regmap_read_bypassed() should return the register
	 * value and leave the map in cache-only.
	 */
	for (i = 0; i < ARRAY_SIZE(val); i++) {
		/* Register #5 is non-volatile so should read from cache */
		KUNIT_EXPECT_EQ(test, (i == 5) ? 0 : -EBUSY,
				regmap_read(map, param->from_reg + i, &rval));

		/* Put inverted bits in rval to prove we really read the value */
		rval = ~val[i];
		KUNIT_EXPECT_EQ(test, 0, regmap_read_bypassed(map, param->from_reg + i, &rval));
		KUNIT_EXPECT_EQ(test, val[i], rval);
		KUNIT_EXPECT_TRUE(test, map->cache_only);
		KUNIT_EXPECT_FALSE(test, map->cache_bypass);
	}

	/*
	 * Change the underlying register values to prove it is returning
	 * real values not cached values.
	 */
	for (i = 0; i < ARRAY_SIZE(val); i++) {
		val[i] = ~val[i];
		data->vals[param->from_reg + i] = val[i];
	}

	for (i = 0; i < ARRAY_SIZE(val); i++) {
		if (i == 5)
			continue;

		rval = ~val[i];
		KUNIT_EXPECT_EQ(test, 0, regmap_read_bypassed(map, param->from_reg + i, &rval));
		KUNIT_EXPECT_EQ(test, val[i], rval);
		KUNIT_EXPECT_TRUE(test, map->cache_only);
		KUNIT_EXPECT_FALSE(test, map->cache_bypass);
	}
}

static void write_readonly(struct kunit *test)
{
	struct regmap *map;
	struct regmap_config config;
	struct regmap_ram_data *data;
	unsigned int val;
	int i;

	config = test_regmap_config;
	config.num_reg_defaults = BLOCK_TEST_SIZE;
	config.writeable_reg = reg_5_false;

	map = gen_regmap(test, &config, &data);
	KUNIT_ASSERT_FALSE(test, IS_ERR(map));
	if (IS_ERR(map))
		return;

	get_random_bytes(&val, sizeof(val));

	for (i = 0; i < BLOCK_TEST_SIZE; i++)
		data->written[i] = false;

	/* Change the value of all registers, readonly should fail */
	for (i = 0; i < BLOCK_TEST_SIZE; i++)
		KUNIT_EXPECT_EQ(test, i != 5, regmap_write(map, i, val) == 0);

	/* Did that match what we see on the device? */
	for (i = 0; i < BLOCK_TEST_SIZE; i++)
		KUNIT_EXPECT_EQ(test, i != 5, data->written[i]);
}

static void read_writeonly(struct kunit *test)
{
	struct regmap *map;
	struct regmap_config config;
	struct regmap_ram_data *data;
	unsigned int val;
	int i;

	config = test_regmap_config;
	config.readable_reg = reg_5_false;

	map = gen_regmap(test, &config, &data);
	KUNIT_ASSERT_FALSE(test, IS_ERR(map));
	if (IS_ERR(map))
		return;

	for (i = 0; i < BLOCK_TEST_SIZE; i++)
		data->read[i] = false;

	/*
	 * Try to read all the registers, the writeonly one should
	 * fail if we aren't using the flat cache.
	 */
	for (i = 0; i < BLOCK_TEST_SIZE; i++) {
		if (config.cache_type != REGCACHE_FLAT) {
			KUNIT_EXPECT_EQ(test, i != 5,
					regmap_read(map, i, &val) == 0);
		} else {
			KUNIT_EXPECT_EQ(test, 0, regmap_read(map, i, &val));
		}
	}

	/* Did we trigger a hardware access? */
	KUNIT_EXPECT_FALSE(test, data->read[5]);
}

static void reg_defaults(struct kunit *test)
{
	struct regmap *map;
	struct regmap_config config;
	struct regmap_ram_data *data;
	unsigned int rval[BLOCK_TEST_SIZE];
	int i;

	config = test_regmap_config;
	config.num_reg_defaults = BLOCK_TEST_SIZE;

	map = gen_regmap(test, &config, &data);
	KUNIT_ASSERT_FALSE(test, IS_ERR(map));
	if (IS_ERR(map))
		return;

	/* Read back the expected default data */
	KUNIT_EXPECT_EQ(test, 0, regmap_bulk_read(map, 0, rval,
						  BLOCK_TEST_SIZE));
	KUNIT_EXPECT_MEMEQ(test, data->vals, rval, sizeof(rval));

	/* The data should have been read from cache if there was one */
	for (i = 0; i < BLOCK_TEST_SIZE; i++)
		KUNIT_EXPECT_EQ(test, config.cache_type == REGCACHE_NONE, data->read[i]);
}

static void reg_defaults_read_dev(struct kunit *test)
{
	struct regmap *map;
	struct regmap_config config;
	struct regmap_ram_data *data;
	unsigned int rval[BLOCK_TEST_SIZE];
	int i;

	config = test_regmap_config;
	config.num_reg_defaults_raw = BLOCK_TEST_SIZE;

	map = gen_regmap(test, &config, &data);
	KUNIT_ASSERT_FALSE(test, IS_ERR(map));
	if (IS_ERR(map))
		return;

	/* We should have read the cache defaults back from the map */
	for (i = 0; i < BLOCK_TEST_SIZE; i++) {
		KUNIT_EXPECT_EQ(test, config.cache_type != REGCACHE_NONE, data->read[i]);
		data->read[i] = false;
	}

	/* Read back the expected default data */
	KUNIT_EXPECT_EQ(test, 0, regmap_bulk_read(map, 0, rval,
						  BLOCK_TEST_SIZE));
	KUNIT_EXPECT_MEMEQ(test, data->vals, rval, sizeof(rval));

	/* The data should have been read from cache if there was one */
	for (i = 0; i < BLOCK_TEST_SIZE; i++)
		KUNIT_EXPECT_EQ(test, config.cache_type == REGCACHE_NONE, data->read[i]);
}

static void register_patch(struct kunit *test)
{
	struct regmap *map;
	struct regmap_config config;
	struct regmap_ram_data *data;
	struct reg_sequence patch[2];
	unsigned int rval[BLOCK_TEST_SIZE];
	int i;

	/* We need defaults so readback works */
	config = test_regmap_config;
	config.num_reg_defaults = BLOCK_TEST_SIZE;

	map = gen_regmap(test, &config, &data);
	KUNIT_ASSERT_FALSE(test, IS_ERR(map));
	if (IS_ERR(map))
		return;

	/* Stash the original values */
	KUNIT_EXPECT_EQ(test, 0, regmap_bulk_read(map, 0, rval,
						  BLOCK_TEST_SIZE));

	/* Patch a couple of values */
	patch[0].reg = 2;
	patch[0].def = rval[2] + 1;
	patch[0].delay_us = 0;
	patch[1].reg = 5;
	patch[1].def = rval[5] + 1;
	patch[1].delay_us = 0;
	KUNIT_EXPECT_EQ(test, 0, regmap_register_patch(map, patch,
						       ARRAY_SIZE(patch)));

	/* Only the patched registers are written */
	for (i = 0; i < BLOCK_TEST_SIZE; i++) {
		switch (i) {
		case 2:
		case 5:
			KUNIT_EXPECT_TRUE(test, data->written[i]);
			KUNIT_EXPECT_EQ(test, data->vals[i], rval[i] + 1);
			break;
		default:
			KUNIT_EXPECT_FALSE(test, data->written[i]);
			KUNIT_EXPECT_EQ(test, data->vals[i], rval[i]);
			break;
		}
	}
}

static void stride(struct kunit *test)
{
	struct regmap *map;
	struct regmap_config config;
	struct regmap_ram_data *data;
	unsigned int rval;
	int i;

	config = test_regmap_config;
	config.reg_stride = 2;
	config.num_reg_defaults = BLOCK_TEST_SIZE / 2;

	/*
	 * Allow one extra register so that the read/written arrays
	 * are sized big enough to include an entry for the odd
	 * address past the final reg_default register.
	 */
	config.max_register = BLOCK_TEST_SIZE;

	map = gen_regmap(test, &config, &data);
	KUNIT_ASSERT_FALSE(test, IS_ERR(map));
	if (IS_ERR(map))
		return;

	/* Only even addresses can be accessed, try both read and write */
	for (i = 0; i < BLOCK_TEST_SIZE; i++) {
		data->read[i] = false;
		data->written[i] = false;

		if (i % 2) {
			KUNIT_EXPECT_NE(test, 0, regmap_read(map, i, &rval));
			KUNIT_EXPECT_NE(test, 0, regmap_write(map, i, rval));
			KUNIT_EXPECT_FALSE(test, data->read[i]);
			KUNIT_EXPECT_FALSE(test, data->written[i]);
		} else {
			KUNIT_EXPECT_EQ(test, 0, regmap_read(map, i, &rval));
			KUNIT_EXPECT_EQ(test, data->vals[i], rval);
			KUNIT_EXPECT_EQ(test, config.cache_type == REGCACHE_NONE,
					data->read[i]);

			KUNIT_EXPECT_EQ(test, 0, regmap_write(map, i, rval));
			KUNIT_EXPECT_TRUE(test, data->written[i]);
		}
	}
}

static struct regmap_range_cfg test_range = {
	.selector_reg = 1,
	.selector_mask = 0xff,

	.window_start = 4,
	.window_len = 10,

	.range_min = 20,
	.range_max = 40,
};

static bool test_range_window_volatile(struct device *dev, unsigned int reg)
{
	if (reg >= test_range.window_start &&
	    reg <= test_range.window_start + test_range.window_len)
		return true;

	return false;
}

static bool test_range_all_volatile(struct device *dev, unsigned int reg)
{
	if (test_range_window_volatile(dev, reg))
		return true;

	if (reg >= test_range.range_min && reg <= test_range.range_max)
		return true;

	return false;
}

static void basic_ranges(struct kunit *test)
{
	struct regmap *map;
	struct regmap_config config;
	struct regmap_ram_data *data;
	unsigned int val;
	int i;

	config = test_regmap_config;
	config.volatile_reg = test_range_all_volatile;
	config.ranges = &test_range;
	config.num_ranges = 1;
	config.max_register = test_range.range_max;

	map = gen_regmap(test, &config, &data);
	KUNIT_ASSERT_FALSE(test, IS_ERR(map));
	if (IS_ERR(map))
		return;

	for (i = test_range.range_min; i < test_range.range_max; i++) {
		data->read[i] = false;
		data->written[i] = false;
	}

	/* Reset the page to a non-zero value to trigger a change */
	KUNIT_EXPECT_EQ(test, 0, regmap_write(map, test_range.selector_reg,
					      test_range.range_max));

	/* Check we set the page and use the window for writes */
	data->written[test_range.selector_reg] = false;
	data->written[test_range.window_start] = false;
	KUNIT_EXPECT_EQ(test, 0, regmap_write(map, test_range.range_min, 0));
	KUNIT_EXPECT_TRUE(test, data->written[test_range.selector_reg]);
	KUNIT_EXPECT_TRUE(test, data->written[test_range.window_start]);

	data->written[test_range.selector_reg] = false;
	data->written[test_range.window_start] = false;
	KUNIT_EXPECT_EQ(test, 0, regmap_write(map,
					      test_range.range_min +
					      test_range.window_len,
					      0));
	KUNIT_EXPECT_TRUE(test, data->written[test_range.selector_reg]);
	KUNIT_EXPECT_TRUE(test, data->written[test_range.window_start]);

	/* Same for reads */
	data->written[test_range.selector_reg] = false;
	data->read[test_range.window_start] = false;
	KUNIT_EXPECT_EQ(test, 0, regmap_read(map, test_range.range_min, &val));
	KUNIT_EXPECT_TRUE(test, data->written[test_range.selector_reg]);
	KUNIT_EXPECT_TRUE(test, data->read[test_range.window_start]);

	data->written[test_range.selector_reg] = false;
	data->read[test_range.window_start] = false;
	KUNIT_EXPECT_EQ(test, 0, regmap_read(map,
					     test_range.range_min +
					     test_range.window_len,
					     &val));
	KUNIT_EXPECT_TRUE(test, data->written[test_range.selector_reg]);
	KUNIT_EXPECT_TRUE(test, data->read[test_range.window_start]);

	/* No physical access triggered in the virtual range */
	for (i = test_range.range_min; i < test_range.range_max; i++) {
		KUNIT_EXPECT_FALSE(test, data->read[i]);
		KUNIT_EXPECT_FALSE(test, data->written[i]);
	}
}

/* Try to stress dynamic creation of cache data structures */
static void stress_insert(struct kunit *test)
{
	struct regmap *map;
	struct regmap_config config;
	struct regmap_ram_data *data;
	unsigned int rval, *vals;
	size_t buf_sz;
	int i;

	config = test_regmap_config;
	config.max_register = 300;

	map = gen_regmap(test, &config, &data);
	KUNIT_ASSERT_FALSE(test, IS_ERR(map));
	if (IS_ERR(map))
		return;

	buf_sz = array_size(sizeof(*vals), config.max_register);
	vals = kunit_kmalloc(test, buf_sz, GFP_KERNEL);
	KUNIT_ASSERT_FALSE(test, vals == NULL);

	get_random_bytes(vals, buf_sz);

	/* Write data into the map/cache in ever decreasing strides */
	for (i = 0; i < config.max_register; i += 100)
		KUNIT_EXPECT_EQ(test, 0, regmap_write(map, i, vals[i]));
	for (i = 0; i < config.max_register; i += 50)
		KUNIT_EXPECT_EQ(test, 0, regmap_write(map, i, vals[i]));
	for (i = 0; i < config.max_register; i += 25)
		KUNIT_EXPECT_EQ(test, 0, regmap_write(map, i, vals[i]));
	for (i = 0; i < config.max_register; i += 10)
		KUNIT_EXPECT_EQ(test, 0, regmap_write(map, i, vals[i]));
	for (i = 0; i < config.max_register; i += 5)
		KUNIT_EXPECT_EQ(test, 0, regmap_write(map, i, vals[i]));
	for (i = 0; i < config.max_register; i += 3)
		KUNIT_EXPECT_EQ(test, 0, regmap_write(map, i, vals[i]));
	for (i = 0; i < config.max_register; i += 2)
		KUNIT_EXPECT_EQ(test, 0, regmap_write(map, i, vals[i]));
	for (i = 0; i < config.max_register; i++)
		KUNIT_EXPECT_EQ(test, 0, regmap_write(map, i, vals[i]));

	/* Do reads from the cache (if there is one) match? */
	for (i = 0; i < config.max_register; i ++) {
		KUNIT_EXPECT_EQ(test, 0, regmap_read(map, i, &rval));
		KUNIT_EXPECT_EQ(test, rval, vals[i]);
		KUNIT_EXPECT_EQ(test, config.cache_type == REGCACHE_NONE, data->read[i]);
	}
}

static void cache_bypass(struct kunit *test)
{
	const struct regmap_test_param *param = test->param_value;
	struct regmap *map;
	struct regmap_config config;
	struct regmap_ram_data *data;
	unsigned int val, rval;

	config = test_regmap_config;

	map = gen_regmap(test, &config, &data);
	KUNIT_ASSERT_FALSE(test, IS_ERR(map));
	if (IS_ERR(map))
		return;

	get_random_bytes(&val, sizeof(val));

	/* Ensure the cache has a value in it */
	KUNIT_EXPECT_EQ(test, 0, regmap_write(map, param->from_reg, val));

	/* Bypass then write a different value */
	regcache_cache_bypass(map, true);
	KUNIT_EXPECT_EQ(test, 0, regmap_write(map, param->from_reg, val + 1));

	/* Read the bypassed value */
	KUNIT_EXPECT_EQ(test, 0, regmap_read(map, param->from_reg, &rval));
	KUNIT_EXPECT_EQ(test, val + 1, rval);
	KUNIT_EXPECT_EQ(test, data->vals[param->from_reg], rval);

	/* Disable bypass, the cache should still return the original value */
	regcache_cache_bypass(map, false);
	KUNIT_EXPECT_EQ(test, 0, regmap_read(map, param->from_reg, &rval));
	KUNIT_EXPECT_EQ(test, val, rval);
}

static void cache_sync_marked_dirty(struct kunit *test)
{
	const struct regmap_test_param *param = test->param_value;
	struct regmap *map;
	struct regmap_config config;
	struct regmap_ram_data *data;
	unsigned int val[BLOCK_TEST_SIZE];
	int i;

	config = test_regmap_config;

	map = gen_regmap(test, &config, &data);
	KUNIT_ASSERT_FALSE(test, IS_ERR(map));
	if (IS_ERR(map))
		return;

	get_random_bytes(&val, sizeof(val));

	/* Put some data into the cache */
	KUNIT_EXPECT_EQ(test, 0, regmap_bulk_write(map, param->from_reg, val,
						   BLOCK_TEST_SIZE));
	for (i = 0; i < BLOCK_TEST_SIZE; i++)
		data->written[param->from_reg + i] = false;

	/* Trash the data on the device itself then resync */
	regcache_mark_dirty(map);
	memset(data->vals, 0, sizeof(val));
	KUNIT_EXPECT_EQ(test, 0, regcache_sync(map));

	/* Did we just write the correct data out? */
	KUNIT_EXPECT_MEMEQ(test, &data->vals[param->from_reg], val, sizeof(val));
	for (i = 0; i < BLOCK_TEST_SIZE; i++)
		KUNIT_EXPECT_EQ(test, true, data->written[param->from_reg + i]);
}

static void cache_sync_after_cache_only(struct kunit *test)
{
	const struct regmap_test_param *param = test->param_value;
	struct regmap *map;
	struct regmap_config config;
	struct regmap_ram_data *data;
	unsigned int val[BLOCK_TEST_SIZE];
	unsigned int val_mask;
	int i;

	config = test_regmap_config;

	map = gen_regmap(test, &config, &data);
	KUNIT_ASSERT_FALSE(test, IS_ERR(map));
	if (IS_ERR(map))
		return;

	val_mask = GENMASK(config.val_bits - 1, 0);
	get_random_bytes(&val, sizeof(val));

	/* Put some data into the cache */
	KUNIT_EXPECT_EQ(test, 0, regmap_bulk_write(map, param->from_reg, val,
						   BLOCK_TEST_SIZE));
	for (i = 0; i < BLOCK_TEST_SIZE; i++)
		data->written[param->from_reg + i] = false;

	/* Set cache-only and change the values */
	regcache_cache_only(map, true);
	for (i = 0; i < ARRAY_SIZE(val); ++i)
		val[i] = ~val[i] & val_mask;

	KUNIT_EXPECT_EQ(test, 0, regmap_bulk_write(map, param->from_reg, val,
						   BLOCK_TEST_SIZE));
	for (i = 0; i < BLOCK_TEST_SIZE; i++)
		KUNIT_EXPECT_FALSE(test, data->written[param->from_reg + i]);

	KUNIT_EXPECT_MEMNEQ(test, &data->vals[param->from_reg], val, sizeof(val));

	/* Exit cache-only and sync the cache without marking hardware registers dirty */
	regcache_cache_only(map, false);

	KUNIT_EXPECT_EQ(test, 0, regcache_sync(map));

	/* Did we just write the correct data out? */
	KUNIT_EXPECT_MEMEQ(test, &data->vals[param->from_reg], val, sizeof(val));
	for (i = 0; i < BLOCK_TEST_SIZE; i++)
		KUNIT_EXPECT_TRUE(test, data->written[param->from_reg + i]);
}

static void cache_sync_defaults_marked_dirty(struct kunit *test)
{
	const struct regmap_test_param *param = test->param_value;
	struct regmap *map;
	struct regmap_config config;
	struct regmap_ram_data *data;
	unsigned int val;
	int i;

	config = test_regmap_config;
	config.num_reg_defaults = BLOCK_TEST_SIZE;

	map = gen_regmap(test, &config, &data);
	KUNIT_ASSERT_FALSE(test, IS_ERR(map));
	if (IS_ERR(map))
		return;

	get_random_bytes(&val, sizeof(val));

	/* Change the value of one register */
	KUNIT_EXPECT_EQ(test, 0, regmap_write(map, param->from_reg + 2, val));

	/* Resync */
	regcache_mark_dirty(map);
	for (i = 0; i < BLOCK_TEST_SIZE; i++)
		data->written[param->from_reg + i] = false;
	KUNIT_EXPECT_EQ(test, 0, regcache_sync(map));

	/* Did we just sync the one register we touched? */
	for (i = 0; i < BLOCK_TEST_SIZE; i++)
		KUNIT_EXPECT_EQ(test, i == 2, data->written[param->from_reg + i]);

	/* Rewrite registers back to their defaults */
	for (i = 0; i < config.num_reg_defaults; ++i)
		KUNIT_EXPECT_EQ(test, 0, regmap_write(map, config.reg_defaults[i].reg,
						      config.reg_defaults[i].def));

	/*
	 * Resync after regcache_mark_dirty() should not write out registers
	 * that are at default value
	 */
	for (i = 0; i < BLOCK_TEST_SIZE; i++)
		data->written[param->from_reg + i] = false;
	regcache_mark_dirty(map);
	KUNIT_EXPECT_EQ(test, 0, regcache_sync(map));
	for (i = 0; i < BLOCK_TEST_SIZE; i++)
		KUNIT_EXPECT_FALSE(test, data->written[param->from_reg + i]);
}

static void cache_sync_default_after_cache_only(struct kunit *test)
{
	const struct regmap_test_param *param = test->param_value;
	struct regmap *map;
	struct regmap_config config;
	struct regmap_ram_data *data;
	unsigned int orig_val;
	int i;

	config = test_regmap_config;
	config.num_reg_defaults = BLOCK_TEST_SIZE;

	map = gen_regmap(test, &config, &data);
	KUNIT_ASSERT_FALSE(test, IS_ERR(map));
	if (IS_ERR(map))
		return;

	KUNIT_EXPECT_EQ(test, 0, regmap_read(map, param->from_reg + 2, &orig_val));

	/* Enter cache-only and change the value of one register */
	regcache_cache_only(map, true);
	KUNIT_EXPECT_EQ(test, 0, regmap_write(map, param->from_reg + 2, orig_val + 1));

	/* Exit cache-only and resync, should write out the changed register */
	regcache_cache_only(map, false);
	for (i = 0; i < BLOCK_TEST_SIZE; i++)
		data->written[param->from_reg + i] = false;
	KUNIT_EXPECT_EQ(test, 0, regcache_sync(map));

	/* Was the register written out? */
	KUNIT_EXPECT_TRUE(test, data->written[param->from_reg + 2]);
	KUNIT_EXPECT_EQ(test, data->vals[param->from_reg + 2], orig_val + 1);

	/* Enter cache-only and write register back to its default value */
	regcache_cache_only(map, true);
	KUNIT_EXPECT_EQ(test, 0, regmap_write(map, param->from_reg + 2, orig_val));

	/* Resync should write out the new value */
	regcache_cache_only(map, false);
	for (i = 0; i < BLOCK_TEST_SIZE; i++)
		data->written[param->from_reg + i] = false;

	KUNIT_EXPECT_EQ(test, 0, regcache_sync(map));
	KUNIT_EXPECT_TRUE(test, data->written[param->from_reg + 2]);
	KUNIT_EXPECT_EQ(test, data->vals[param->from_reg + 2], orig_val);
}

static void cache_sync_readonly(struct kunit *test)
{
	const struct regmap_test_param *param = test->param_value;
	struct regmap *map;
	struct regmap_config config;
	struct regmap_ram_data *data;
	unsigned int val;
	int i;

	config = test_regmap_config;
	config.writeable_reg = reg_5_false;

	map = gen_regmap(test, &config, &data);
	KUNIT_ASSERT_FALSE(test, IS_ERR(map));
	if (IS_ERR(map))
		return;

	/* Read all registers to fill the cache */
	for (i = 0; i < BLOCK_TEST_SIZE; i++)
		KUNIT_EXPECT_EQ(test, 0, regmap_read(map, param->from_reg + i, &val));

	/* Change the value of all registers, readonly should fail */
	get_random_bytes(&val, sizeof(val));
	regcache_cache_only(map, true);
	for (i = 0; i < BLOCK_TEST_SIZE; i++)
		KUNIT_EXPECT_EQ(test, i != 5, regmap_write(map, param->from_reg + i, val) == 0);
	regcache_cache_only(map, false);

	/* Resync */
	for (i = 0; i < BLOCK_TEST_SIZE; i++)
		data->written[param->from_reg + i] = false;
	KUNIT_EXPECT_EQ(test, 0, regcache_sync(map));

	/* Did that match what we see on the device? */
	for (i = 0; i < BLOCK_TEST_SIZE; i++)
		KUNIT_EXPECT_EQ(test, i != 5, data->written[param->from_reg + i]);
}

static void cache_sync_patch(struct kunit *test)
{
	const struct regmap_test_param *param = test->param_value;
	struct regmap *map;
	struct regmap_config config;
	struct regmap_ram_data *data;
	struct reg_sequence patch[2];
	unsigned int rval[BLOCK_TEST_SIZE], val;
	int i;

	/* We need defaults so readback works */
	config = test_regmap_config;
	config.num_reg_defaults = BLOCK_TEST_SIZE;

	map = gen_regmap(test, &config, &data);
	KUNIT_ASSERT_FALSE(test, IS_ERR(map));
	if (IS_ERR(map))
		return;

	/* Stash the original values */
	KUNIT_EXPECT_EQ(test, 0, regmap_bulk_read(map, param->from_reg, rval,
						  BLOCK_TEST_SIZE));

	/* Patch a couple of values */
	patch[0].reg = param->from_reg + 2;
	patch[0].def = rval[2] + 1;
	patch[0].delay_us = 0;
	patch[1].reg = param->from_reg + 5;
	patch[1].def = rval[5] + 1;
	patch[1].delay_us = 0;
	KUNIT_EXPECT_EQ(test, 0, regmap_register_patch(map, patch,
						       ARRAY_SIZE(patch)));

	/* Sync the cache */
	regcache_mark_dirty(map);
	for (i = 0; i < BLOCK_TEST_SIZE; i++)
		data->written[param->from_reg + i] = false;
	KUNIT_EXPECT_EQ(test, 0, regcache_sync(map));

	/* The patch should be on the device but not in the cache */
	for (i = 0; i < BLOCK_TEST_SIZE; i++) {
		KUNIT_EXPECT_EQ(test, 0, regmap_read(map, param->from_reg + i, &val));
		KUNIT_EXPECT_EQ(test, val, rval[i]);

		switch (i) {
		case 2:
		case 5:
			KUNIT_EXPECT_EQ(test, true, data->written[param->from_reg + i]);
			KUNIT_EXPECT_EQ(test, data->vals[param->from_reg + i], rval[i] + 1);
			break;
		default:
			KUNIT_EXPECT_EQ(test, false, data->written[param->from_reg + i]);
			KUNIT_EXPECT_EQ(test, data->vals[param->from_reg + i], rval[i]);
			break;
		}
	}
}

static void cache_drop(struct kunit *test)
{
	const struct regmap_test_param *param = test->param_value;
	struct regmap *map;
	struct regmap_config config;
	struct regmap_ram_data *data;
	unsigned int rval[BLOCK_TEST_SIZE];
	int i;

	config = test_regmap_config;
	config.num_reg_defaults = BLOCK_TEST_SIZE;

	map = gen_regmap(test, &config, &data);
	KUNIT_ASSERT_FALSE(test, IS_ERR(map));
	if (IS_ERR(map))
		return;

	/* Ensure the data is read from the cache */
	for (i = 0; i < BLOCK_TEST_SIZE; i++)
		data->read[param->from_reg + i] = false;
	KUNIT_EXPECT_EQ(test, 0, regmap_bulk_read(map, param->from_reg, rval,
						  BLOCK_TEST_SIZE));
	for (i = 0; i < BLOCK_TEST_SIZE; i++) {
		KUNIT_EXPECT_FALSE(test, data->read[param->from_reg + i]);
		data->read[param->from_reg + i] = false;
	}
	KUNIT_EXPECT_MEMEQ(test, &data->vals[param->from_reg], rval, sizeof(rval));

	/* Drop some registers */
	KUNIT_EXPECT_EQ(test, 0, regcache_drop_region(map, param->from_reg + 3,
						      param->from_reg + 5));

	/* Reread and check only the dropped registers hit the device. */
	KUNIT_EXPECT_EQ(test, 0, regmap_bulk_read(map, param->from_reg, rval,
						  BLOCK_TEST_SIZE));
	for (i = 0; i < BLOCK_TEST_SIZE; i++)
		KUNIT_EXPECT_EQ(test, data->read[param->from_reg + i], i >= 3 && i <= 5);
	KUNIT_EXPECT_MEMEQ(test, &data->vals[param->from_reg], rval, sizeof(rval));
}

static void cache_drop_with_non_contiguous_ranges(struct kunit *test)
{
	const struct regmap_test_param *param = test->param_value;
	struct regmap *map;
	struct regmap_config config;
	struct regmap_ram_data *data;
	unsigned int val[4][BLOCK_TEST_SIZE];
	unsigned int reg;
	const int num_ranges = ARRAY_SIZE(val) * 2;
	int rangeidx, i;

	static_assert(ARRAY_SIZE(val) == 4);

	config = test_regmap_config;
	config.max_register = param->from_reg + (num_ranges * BLOCK_TEST_SIZE);

	map = gen_regmap(test, &config, &data);
	KUNIT_ASSERT_FALSE(test, IS_ERR(map));
	if (IS_ERR(map))
		return;

	for (i = 0; i < config.max_register + 1; i++)
		data->written[i] = false;

	/* Create non-contiguous cache blocks by writing every other range */
	get_random_bytes(&val, sizeof(val));
	for (rangeidx = 0; rangeidx < num_ranges; rangeidx += 2) {
		reg = param->from_reg + (rangeidx * BLOCK_TEST_SIZE);
		KUNIT_EXPECT_EQ(test, 0, regmap_bulk_write(map, reg,
							   &val[rangeidx / 2],
							   BLOCK_TEST_SIZE));
		KUNIT_EXPECT_MEMEQ(test, &data->vals[reg],
				   &val[rangeidx / 2], sizeof(val[rangeidx / 2]));
	}

	/* Check that odd ranges weren't written */
	for (rangeidx = 1; rangeidx < num_ranges; rangeidx += 2) {
		reg = param->from_reg + (rangeidx * BLOCK_TEST_SIZE);
		for (i = 0; i < BLOCK_TEST_SIZE; i++)
			KUNIT_EXPECT_FALSE(test, data->written[reg + i]);
	}

	/* Drop range 2 */
	reg = param->from_reg + (2 * BLOCK_TEST_SIZE);
	KUNIT_EXPECT_EQ(test, 0, regcache_drop_region(map, reg, reg + BLOCK_TEST_SIZE - 1));

	/* Drop part of range 4 */
	reg = param->from_reg + (4 * BLOCK_TEST_SIZE);
	KUNIT_EXPECT_EQ(test, 0, regcache_drop_region(map, reg + 3, reg + 5));

	/* Mark dirty and reset mock registers to 0 */
	regcache_mark_dirty(map);
	for (i = 0; i < config.max_register + 1; i++) {
		data->vals[i] = 0;
		data->written[i] = false;
	}

	/* The registers that were dropped from range 4 should now remain at 0 */
	val[4 / 2][3] = 0;
	val[4 / 2][4] = 0;
	val[4 / 2][5] = 0;

	/* Sync and check that the expected register ranges were written */
	KUNIT_EXPECT_EQ(test, 0, regcache_sync(map));

	/* Check that odd ranges weren't written */
	for (rangeidx = 1; rangeidx < num_ranges; rangeidx += 2) {
		reg = param->from_reg + (rangeidx * BLOCK_TEST_SIZE);
		for (i = 0; i < BLOCK_TEST_SIZE; i++)
			KUNIT_EXPECT_FALSE(test, data->written[reg + i]);
	}

	/* Check that even ranges (except 2 and 4) were written */
	for (rangeidx = 0; rangeidx < num_ranges; rangeidx += 2) {
		if ((rangeidx == 2) || (rangeidx == 4))
			continue;

		reg = param->from_reg + (rangeidx * BLOCK_TEST_SIZE);
		for (i = 0; i < BLOCK_TEST_SIZE; i++)
			KUNIT_EXPECT_TRUE(test, data->written[reg + i]);

		KUNIT_EXPECT_MEMEQ(test, &data->vals[reg],
				   &val[rangeidx / 2], sizeof(val[rangeidx / 2]));
	}

	/* Check that range 2 wasn't written */
	reg = param->from_reg + (2 * BLOCK_TEST_SIZE);
	for (i = 0; i < BLOCK_TEST_SIZE; i++)
		KUNIT_EXPECT_FALSE(test, data->written[reg + i]);

	/* Check that range 4 was partially written */
	reg = param->from_reg + (4 * BLOCK_TEST_SIZE);
	for (i = 0; i < BLOCK_TEST_SIZE; i++)
		KUNIT_EXPECT_EQ(test, data->written[reg + i], i < 3 || i > 5);

	KUNIT_EXPECT_MEMEQ(test, &data->vals[reg], &val[4 / 2], sizeof(val[4 / 2]));

	/* Nothing before param->from_reg should have been written */
	for (i = 0; i < param->from_reg; i++)
		KUNIT_EXPECT_FALSE(test, data->written[i]);
}

static void cache_drop_all_and_sync_marked_dirty(struct kunit *test)
{
	const struct regmap_test_param *param = test->param_value;
	struct regmap *map;
	struct regmap_config config;
	struct regmap_ram_data *data;
	unsigned int rval[BLOCK_TEST_SIZE];
	int i;

	config = test_regmap_config;
	config.num_reg_defaults = BLOCK_TEST_SIZE;

	map = gen_regmap(test, &config, &data);
	KUNIT_ASSERT_FALSE(test, IS_ERR(map));
	if (IS_ERR(map))
		return;

	/* Ensure the data is read from the cache */
	for (i = 0; i < BLOCK_TEST_SIZE; i++)
		data->read[param->from_reg + i] = false;
	KUNIT_EXPECT_EQ(test, 0, regmap_bulk_read(map, param->from_reg, rval,
						  BLOCK_TEST_SIZE));
	KUNIT_EXPECT_MEMEQ(test, &data->vals[param->from_reg], rval, sizeof(rval));

	/* Change all values in cache from defaults */
	for (i = 0; i < BLOCK_TEST_SIZE; i++)
		KUNIT_EXPECT_EQ(test, 0, regmap_write(map, param->from_reg + i, rval[i] + 1));

	/* Drop all registers */
	KUNIT_EXPECT_EQ(test, 0, regcache_drop_region(map, 0, config.max_register));

	/* Mark dirty and cache sync should not write anything. */
	regcache_mark_dirty(map);
	for (i = 0; i < BLOCK_TEST_SIZE; i++)
		data->written[param->from_reg + i] = false;

	KUNIT_EXPECT_EQ(test, 0, regcache_sync(map));
	for (i = 0; i <= config.max_register; i++)
		KUNIT_EXPECT_FALSE(test, data->written[i]);
}

static void cache_drop_all_and_sync_no_defaults(struct kunit *test)
{
	const struct regmap_test_param *param = test->param_value;
	struct regmap *map;
	struct regmap_config config;
	struct regmap_ram_data *data;
	unsigned int rval[BLOCK_TEST_SIZE];
	int i;

	config = test_regmap_config;

	map = gen_regmap(test, &config, &data);
	KUNIT_ASSERT_FALSE(test, IS_ERR(map));
	if (IS_ERR(map))
		return;

	/* Ensure the data is read from the cache */
	for (i = 0; i < BLOCK_TEST_SIZE; i++)
		data->read[param->from_reg + i] = false;
	KUNIT_EXPECT_EQ(test, 0, regmap_bulk_read(map, param->from_reg, rval,
						  BLOCK_TEST_SIZE));
	KUNIT_EXPECT_MEMEQ(test, &data->vals[param->from_reg], rval, sizeof(rval));

	/* Change all values in cache */
	for (i = 0; i < BLOCK_TEST_SIZE; i++)
		KUNIT_EXPECT_EQ(test, 0, regmap_write(map, param->from_reg + i, rval[i] + 1));

	/* Drop all registers */
	KUNIT_EXPECT_EQ(test, 0, regcache_drop_region(map, 0, config.max_register));

	/*
	 * Sync cache without marking it dirty. All registers were dropped
	 * so the cache should not have any entries to write out.
	 */
	for (i = 0; i < BLOCK_TEST_SIZE; i++)
		data->written[param->from_reg + i] = false;

	KUNIT_EXPECT_EQ(test, 0, regcache_sync(map));
	for (i = 0; i <= config.max_register; i++)
		KUNIT_EXPECT_FALSE(test, data->written[i]);
}

static void cache_drop_all_and_sync_has_defaults(struct kunit *test)
{
	const struct regmap_test_param *param = test->param_value;
	struct regmap *map;
	struct regmap_config config;
	struct regmap_ram_data *data;
	unsigned int rval[BLOCK_TEST_SIZE];
	int i;

	config = test_regmap_config;
	config.num_reg_defaults = BLOCK_TEST_SIZE;

	map = gen_regmap(test, &config, &data);
	KUNIT_ASSERT_FALSE(test, IS_ERR(map));
	if (IS_ERR(map))
		return;

	/* Ensure the data is read from the cache */
	for (i = 0; i < BLOCK_TEST_SIZE; i++)
		data->read[param->from_reg + i] = false;
	KUNIT_EXPECT_EQ(test, 0, regmap_bulk_read(map, param->from_reg, rval,
						  BLOCK_TEST_SIZE));
	KUNIT_EXPECT_MEMEQ(test, &data->vals[param->from_reg], rval, sizeof(rval));

	/* Change all values in cache from defaults */
	for (i = 0; i < BLOCK_TEST_SIZE; i++)
		KUNIT_EXPECT_EQ(test, 0, regmap_write(map, param->from_reg + i, rval[i] + 1));

	/* Drop all registers */
	KUNIT_EXPECT_EQ(test, 0, regcache_drop_region(map, 0, config.max_register));

	/*
	 * Sync cache without marking it dirty. All registers were dropped
	 * so the cache should not have any entries to write out.
	 */
	for (i = 0; i < BLOCK_TEST_SIZE; i++)
		data->written[param->from_reg + i] = false;

	KUNIT_EXPECT_EQ(test, 0, regcache_sync(map));
	for (i = 0; i <= config.max_register; i++)
		KUNIT_EXPECT_FALSE(test, data->written[i]);
}

static void cache_present(struct kunit *test)
{
	const struct regmap_test_param *param = test->param_value;
	struct regmap *map;
	struct regmap_config config;
	struct regmap_ram_data *data;
	unsigned int val;
	int i;

	config = test_regmap_config;

	map = gen_regmap(test, &config, &data);
	KUNIT_ASSERT_FALSE(test, IS_ERR(map));
	if (IS_ERR(map))
		return;

	for (i = 0; i < BLOCK_TEST_SIZE; i++)
		data->read[param->from_reg + i] = false;

	/* No defaults so no registers cached. */
	for (i = 0; i < BLOCK_TEST_SIZE; i++)
		KUNIT_ASSERT_FALSE(test, regcache_reg_cached(map, param->from_reg + i));

	/* We didn't trigger any reads */
	for (i = 0; i < BLOCK_TEST_SIZE; i++)
		KUNIT_ASSERT_FALSE(test, data->read[param->from_reg + i]);

	/* Fill the cache */
	for (i = 0; i < BLOCK_TEST_SIZE; i++)
		KUNIT_EXPECT_EQ(test, 0, regmap_read(map, param->from_reg + i, &val));

	/* Now everything should be cached */
	for (i = 0; i < BLOCK_TEST_SIZE; i++)
		KUNIT_ASSERT_TRUE(test, regcache_reg_cached(map, param->from_reg + i));
}

/* Check that caching the window register works with sync */
static void cache_range_window_reg(struct kunit *test)
{
	struct regmap *map;
	struct regmap_config config;
	struct regmap_ram_data *data;
	unsigned int val;
	int i;

	config = test_regmap_config;
	config.volatile_reg = test_range_window_volatile;
	config.ranges = &test_range;
	config.num_ranges = 1;
	config.max_register = test_range.range_max;

	map = gen_regmap(test, &config, &data);
	KUNIT_ASSERT_FALSE(test, IS_ERR(map));
	if (IS_ERR(map))
		return;

	/* Write new values to the entire range */
	for (i = test_range.range_min; i <= test_range.range_max; i++)
		KUNIT_ASSERT_EQ(test, 0, regmap_write(map, i, 0));

	val = data->vals[test_range.selector_reg] & test_range.selector_mask;
	KUNIT_ASSERT_EQ(test, val, 2);

	/* Write to the first register in the range to reset the page */
	KUNIT_ASSERT_EQ(test, 0, regmap_write(map, test_range.range_min, 0));
	val = data->vals[test_range.selector_reg] & test_range.selector_mask;
	KUNIT_ASSERT_EQ(test, val, 0);

	/* Trigger a cache sync */
	regcache_mark_dirty(map);
	KUNIT_ASSERT_EQ(test, 0, regcache_sync(map));

	/* Write to the first register again, the page should be reset */
	KUNIT_ASSERT_EQ(test, 0, regmap_write(map, test_range.range_min, 0));
	val = data->vals[test_range.selector_reg] & test_range.selector_mask;
	KUNIT_ASSERT_EQ(test, val, 0);

	/* Trigger another cache sync */
	regcache_mark_dirty(map);
	KUNIT_ASSERT_EQ(test, 0, regcache_sync(map));

	/* Write to the last register again, the page should be reset */
	KUNIT_ASSERT_EQ(test, 0, regmap_write(map, test_range.range_max, 0));
	val = data->vals[test_range.selector_reg] & test_range.selector_mask;
	KUNIT_ASSERT_EQ(test, val, 2);
}

static const struct regmap_test_param raw_types_list[] = {
	{ .cache = REGCACHE_NONE,   .val_endian = REGMAP_ENDIAN_LITTLE },
	{ .cache = REGCACHE_NONE,   .val_endian = REGMAP_ENDIAN_BIG },
	{ .cache = REGCACHE_FLAT,   .val_endian = REGMAP_ENDIAN_LITTLE },
	{ .cache = REGCACHE_FLAT,   .val_endian = REGMAP_ENDIAN_BIG },
	{ .cache = REGCACHE_RBTREE, .val_endian = REGMAP_ENDIAN_LITTLE },
	{ .cache = REGCACHE_RBTREE, .val_endian = REGMAP_ENDIAN_BIG },
	{ .cache = REGCACHE_MAPLE,  .val_endian = REGMAP_ENDIAN_LITTLE },
	{ .cache = REGCACHE_MAPLE,  .val_endian = REGMAP_ENDIAN_BIG },
};

KUNIT_ARRAY_PARAM(raw_test_types, raw_types_list, param_to_desc);

static const struct regmap_test_param raw_cache_types_list[] = {
	{ .cache = REGCACHE_FLAT,   .val_endian = REGMAP_ENDIAN_LITTLE },
	{ .cache = REGCACHE_FLAT,   .val_endian = REGMAP_ENDIAN_BIG },
	{ .cache = REGCACHE_RBTREE, .val_endian = REGMAP_ENDIAN_LITTLE },
	{ .cache = REGCACHE_RBTREE, .val_endian = REGMAP_ENDIAN_BIG },
	{ .cache = REGCACHE_MAPLE,  .val_endian = REGMAP_ENDIAN_LITTLE },
	{ .cache = REGCACHE_MAPLE,  .val_endian = REGMAP_ENDIAN_BIG },
};

KUNIT_ARRAY_PARAM(raw_test_cache_types, raw_cache_types_list, param_to_desc);

static const struct regmap_config raw_regmap_config = {
	.max_register = BLOCK_TEST_SIZE,

	.reg_format_endian = REGMAP_ENDIAN_LITTLE,
	.reg_bits = 16,
	.val_bits = 16,
};

static struct regmap *gen_raw_regmap(struct kunit *test,
				     struct regmap_config *config,
				     struct regmap_ram_data **data)
{
	struct regmap_test_priv *priv = test->priv;
	const struct regmap_test_param *param = test->param_value;
	u16 *buf;
	struct regmap *ret = ERR_PTR(-ENOMEM);
	int i, error;
	struct reg_default *defaults;
	size_t size;

	config->cache_type = param->cache;
	config->val_format_endian = param->val_endian;
	config->disable_locking = config->cache_type == REGCACHE_RBTREE ||
					config->cache_type == REGCACHE_MAPLE;

	size = array_size(config->max_register + 1, BITS_TO_BYTES(config->reg_bits));
	buf = kmalloc(size, GFP_KERNEL);
	if (!buf)
		return ERR_PTR(-ENOMEM);

	get_random_bytes(buf, size);

	*data = kzalloc(sizeof(**data), GFP_KERNEL);
	if (!(*data))
		goto out_free;
	(*data)->vals = (void *)buf;

	config->num_reg_defaults = config->max_register + 1;
	defaults = kunit_kcalloc(test,
				 config->num_reg_defaults,
				 sizeof(struct reg_default),
				 GFP_KERNEL);
	if (!defaults)
		goto out_free;
	config->reg_defaults = defaults;

	for (i = 0; i < config->num_reg_defaults; i++) {
		defaults[i].reg = i;
		switch (param->val_endian) {
		case REGMAP_ENDIAN_LITTLE:
			defaults[i].def = le16_to_cpu(buf[i]);
			break;
		case REGMAP_ENDIAN_BIG:
			defaults[i].def = be16_to_cpu(buf[i]);
			break;
		default:
			ret = ERR_PTR(-EINVAL);
			goto out_free;
		}
	}

	/*
	 * We use the defaults in the tests but they don't make sense
	 * to the core if there's no cache.
	 */
	if (config->cache_type == REGCACHE_NONE)
		config->num_reg_defaults = 0;

	ret = regmap_init_raw_ram(priv->dev, config, *data);
	if (IS_ERR(ret))
		goto out_free;

	/* This calls regmap_exit() on failure, which frees buf and *data */
	error = kunit_add_action_or_reset(test, regmap_exit_action, ret);
	if (error)
		ret = ERR_PTR(error);

	return ret;

out_free:
	kfree(buf);
	kfree(*data);

	return ret;
}

static void raw_read_defaults_single(struct kunit *test)
{
	struct regmap *map;
	struct regmap_config config;
	struct regmap_ram_data *data;
	unsigned int rval;
	int i;

	config = raw_regmap_config;

	map = gen_raw_regmap(test, &config, &data);
	KUNIT_ASSERT_FALSE(test, IS_ERR(map));
	if (IS_ERR(map))
		return;

	/* Check that we can read the defaults via the API */
	for (i = 0; i < config.max_register + 1; i++) {
		KUNIT_EXPECT_EQ(test, 0, regmap_read(map, i, &rval));
		KUNIT_EXPECT_EQ(test, config.reg_defaults[i].def, rval);
	}
}

static void raw_read_defaults(struct kunit *test)
{
	struct regmap *map;
	struct regmap_config config;
	struct regmap_ram_data *data;
	u16 *rval;
	u16 def;
	size_t val_len;
	int i;

	config = raw_regmap_config;

	map = gen_raw_regmap(test, &config, &data);
	KUNIT_ASSERT_FALSE(test, IS_ERR(map));
	if (IS_ERR(map))
		return;

	val_len = array_size(sizeof(*rval), config.max_register + 1);
	rval = kunit_kmalloc(test, val_len, GFP_KERNEL);
	KUNIT_ASSERT_TRUE(test, rval != NULL);
	if (!rval)
		return;

	/* Check that we can read the defaults via the API */
	KUNIT_EXPECT_EQ(test, 0, regmap_raw_read(map, 0, rval, val_len));
	for (i = 0; i < config.max_register + 1; i++) {
		def = config.reg_defaults[i].def;
		if (config.val_format_endian == REGMAP_ENDIAN_BIG) {
			KUNIT_EXPECT_EQ(test, def, be16_to_cpu((__force __be16)rval[i]));
		} else {
			KUNIT_EXPECT_EQ(test, def, le16_to_cpu((__force __le16)rval[i]));
		}
	}
}

static void raw_write_read_single(struct kunit *test)
{
	struct regmap *map;
	struct regmap_config config;
	struct regmap_ram_data *data;
	u16 val;
	unsigned int rval;

	config = raw_regmap_config;

	map = gen_raw_regmap(test, &config, &data);
	KUNIT_ASSERT_FALSE(test, IS_ERR(map));
	if (IS_ERR(map))
		return;

	get_random_bytes(&val, sizeof(val));

	/* If we write a value to a register we can read it back */
	KUNIT_EXPECT_EQ(test, 0, regmap_write(map, 0, val));
	KUNIT_EXPECT_EQ(test, 0, regmap_read(map, 0, &rval));
	KUNIT_EXPECT_EQ(test, val, rval);
}

static void raw_write(struct kunit *test)
{
	struct regmap *map;
	struct regmap_config config;
	struct regmap_ram_data *data;
	u16 *hw_buf;
	u16 val[2];
	unsigned int rval;
	int i;

	config = raw_regmap_config;

	map = gen_raw_regmap(test, &config, &data);
	KUNIT_ASSERT_FALSE(test, IS_ERR(map));
	if (IS_ERR(map))
		return;

	hw_buf = (u16 *)data->vals;

	get_random_bytes(&val, sizeof(val));

	/* Do a raw write */
	KUNIT_EXPECT_EQ(test, 0, regmap_raw_write(map, 2, val, sizeof(val)));

	/* We should read back the new values, and defaults for the rest */
	for (i = 0; i < config.max_register + 1; i++) {
		KUNIT_EXPECT_EQ(test, 0, regmap_read(map, i, &rval));

		switch (i) {
		case 2:
		case 3:
			if (config.val_format_endian == REGMAP_ENDIAN_BIG) {
				KUNIT_EXPECT_EQ(test, rval,
						be16_to_cpu((__force __be16)val[i % 2]));
			} else {
				KUNIT_EXPECT_EQ(test, rval,
						le16_to_cpu((__force __le16)val[i % 2]));
			}
			break;
		default:
			KUNIT_EXPECT_EQ(test, config.reg_defaults[i].def, rval);
			break;
		}
	}

	/* The values should appear in the "hardware" */
	KUNIT_EXPECT_MEMEQ(test, &hw_buf[2], val, sizeof(val));
}

static bool reg_zero(struct device *dev, unsigned int reg)
{
	return reg == 0;
}

static bool ram_reg_zero(struct regmap_ram_data *data, unsigned int reg)
{
	return reg == 0;
}

static void raw_noinc_write(struct kunit *test)
{
	struct regmap *map;
	struct regmap_config config;
	struct regmap_ram_data *data;
	unsigned int val;
	u16 val_test, val_last;
	u16 val_array[BLOCK_TEST_SIZE];

	config = raw_regmap_config;
	config.volatile_reg = reg_zero;
	config.writeable_noinc_reg = reg_zero;
	config.readable_noinc_reg = reg_zero;

	map = gen_raw_regmap(test, &config, &data);
	KUNIT_ASSERT_FALSE(test, IS_ERR(map));
	if (IS_ERR(map))
		return;

	data->noinc_reg = ram_reg_zero;

	get_random_bytes(&val_array, sizeof(val_array));

	if (config.val_format_endian == REGMAP_ENDIAN_BIG) {
		val_test = be16_to_cpu(val_array[1]) + 100;
		val_last = be16_to_cpu(val_array[BLOCK_TEST_SIZE - 1]);
	} else {
		val_test = le16_to_cpu(val_array[1]) + 100;
		val_last = le16_to_cpu(val_array[BLOCK_TEST_SIZE - 1]);
	}

	/* Put some data into the register following the noinc register */
	KUNIT_EXPECT_EQ(test, 0, regmap_write(map, 1, val_test));

	/* Write some data to the noinc register */
	KUNIT_EXPECT_EQ(test, 0, regmap_noinc_write(map, 0, val_array,
						    sizeof(val_array)));

	/* We should read back the last value written */
	KUNIT_EXPECT_EQ(test, 0, regmap_read(map, 0, &val));
	KUNIT_ASSERT_EQ(test, val_last, val);

	/* Make sure we didn't touch the register after the noinc register */
	KUNIT_EXPECT_EQ(test, 0, regmap_read(map, 1, &val));
	KUNIT_ASSERT_EQ(test, val_test, val);
}

static void raw_sync(struct kunit *test)
{
	struct regmap *map;
	struct regmap_config config;
	struct regmap_ram_data *data;
	u16 val[3];
	u16 *hw_buf;
	unsigned int rval;
	int i;

	config = raw_regmap_config;

	map = gen_raw_regmap(test, &config, &data);
	KUNIT_ASSERT_FALSE(test, IS_ERR(map));
	if (IS_ERR(map))
		return;

	hw_buf = (u16 *)data->vals;

	get_changed_bytes(&hw_buf[2], &val[0], sizeof(val));

	/* Do a regular write and a raw write in cache only mode */
	regcache_cache_only(map, true);
	KUNIT_EXPECT_EQ(test, 0, regmap_raw_write(map, 2, val,
						  sizeof(u16) * 2));
	KUNIT_EXPECT_EQ(test, 0, regmap_write(map, 4, val[2]));

	/* We should read back the new values, and defaults for the rest */
	for (i = 0; i < config.max_register + 1; i++) {
		KUNIT_EXPECT_EQ(test, 0, regmap_read(map, i, &rval));

		switch (i) {
		case 2:
		case 3:
			if (config.val_format_endian == REGMAP_ENDIAN_BIG) {
				KUNIT_EXPECT_EQ(test, rval,
<<<<<<< HEAD
						be16_to_cpu(val[i - 2]));
			} else {
				KUNIT_EXPECT_EQ(test, rval,
						le16_to_cpu(val[i - 2]));
=======
						be16_to_cpu((__force __be16)val[i - 2]));
			} else {
				KUNIT_EXPECT_EQ(test, rval,
						le16_to_cpu((__force __le16)val[i - 2]));
>>>>>>> a6ad5510
			}
			break;
		case 4:
			KUNIT_EXPECT_EQ(test, rval, val[i - 2]);
			break;
		default:
			KUNIT_EXPECT_EQ(test, config.reg_defaults[i].def, rval);
			break;
		}
	}

	/*
	 * The value written via _write() was translated by the core,
	 * translate the original copy for comparison purposes.
	 */
	if (config.val_format_endian == REGMAP_ENDIAN_BIG)
		val[2] = cpu_to_be16(val[2]);
	else
		val[2] = cpu_to_le16(val[2]);
<<<<<<< HEAD
	
=======

>>>>>>> a6ad5510
	/* The values should not appear in the "hardware" */
	KUNIT_EXPECT_MEMNEQ(test, &hw_buf[2], &val[0], sizeof(val));

	for (i = 0; i < config.max_register + 1; i++)
		data->written[i] = false;

	/* Do the sync */
	regcache_cache_only(map, false);
	regcache_mark_dirty(map);
	KUNIT_EXPECT_EQ(test, 0, regcache_sync(map));

	/* The values should now appear in the "hardware" */
	KUNIT_EXPECT_MEMEQ(test, &hw_buf[2], &val[0], sizeof(val));
<<<<<<< HEAD
=======
}
>>>>>>> a6ad5510

static void raw_ranges(struct kunit *test)
{
	struct regmap *map;
	struct regmap_config config;
	struct regmap_ram_data *data;
	unsigned int val;
	int i;

	config = raw_regmap_config;
	config.volatile_reg = test_range_all_volatile;
	config.ranges = &test_range;
	config.num_ranges = 1;
	config.max_register = test_range.range_max;

	map = gen_raw_regmap(test, &config, &data);
	KUNIT_ASSERT_FALSE(test, IS_ERR(map));
	if (IS_ERR(map))
		return;

	/* Reset the page to a non-zero value to trigger a change */
	KUNIT_EXPECT_EQ(test, 0, regmap_write(map, test_range.selector_reg,
					      test_range.range_max));

	/* Check we set the page and use the window for writes */
	data->written[test_range.selector_reg] = false;
	data->written[test_range.window_start] = false;
	KUNIT_EXPECT_EQ(test, 0, regmap_write(map, test_range.range_min, 0));
	KUNIT_EXPECT_TRUE(test, data->written[test_range.selector_reg]);
	KUNIT_EXPECT_TRUE(test, data->written[test_range.window_start]);

	data->written[test_range.selector_reg] = false;
	data->written[test_range.window_start] = false;
	KUNIT_EXPECT_EQ(test, 0, regmap_write(map,
					      test_range.range_min +
					      test_range.window_len,
					      0));
	KUNIT_EXPECT_TRUE(test, data->written[test_range.selector_reg]);
	KUNIT_EXPECT_TRUE(test, data->written[test_range.window_start]);

	/* Same for reads */
	data->written[test_range.selector_reg] = false;
	data->read[test_range.window_start] = false;
	KUNIT_EXPECT_EQ(test, 0, regmap_read(map, test_range.range_min, &val));
	KUNIT_EXPECT_TRUE(test, data->written[test_range.selector_reg]);
	KUNIT_EXPECT_TRUE(test, data->read[test_range.window_start]);

	data->written[test_range.selector_reg] = false;
	data->read[test_range.window_start] = false;
	KUNIT_EXPECT_EQ(test, 0, regmap_read(map,
					     test_range.range_min +
					     test_range.window_len,
					     &val));
	KUNIT_EXPECT_TRUE(test, data->written[test_range.selector_reg]);
	KUNIT_EXPECT_TRUE(test, data->read[test_range.window_start]);

	/* No physical access triggered in the virtual range */
	for (i = test_range.range_min; i < test_range.range_max; i++) {
		KUNIT_EXPECT_FALSE(test, data->read[i]);
		KUNIT_EXPECT_FALSE(test, data->written[i]);
	}
}

static struct kunit_case regmap_test_cases[] = {
	KUNIT_CASE_PARAM(basic_read_write, regcache_types_gen_params),
	KUNIT_CASE_PARAM(read_bypassed, real_cache_types_gen_params),
	KUNIT_CASE_PARAM(read_bypassed_volatile, real_cache_types_gen_params),
	KUNIT_CASE_PARAM(bulk_write, regcache_types_gen_params),
	KUNIT_CASE_PARAM(bulk_read, regcache_types_gen_params),
	KUNIT_CASE_PARAM(multi_write, regcache_types_gen_params),
	KUNIT_CASE_PARAM(multi_read, regcache_types_gen_params),
	KUNIT_CASE_PARAM(write_readonly, regcache_types_gen_params),
	KUNIT_CASE_PARAM(read_writeonly, regcache_types_gen_params),
	KUNIT_CASE_PARAM(reg_defaults, regcache_types_gen_params),
	KUNIT_CASE_PARAM(reg_defaults_read_dev, regcache_types_gen_params),
	KUNIT_CASE_PARAM(register_patch, regcache_types_gen_params),
	KUNIT_CASE_PARAM(stride, regcache_types_gen_params),
	KUNIT_CASE_PARAM(basic_ranges, regcache_types_gen_params),
	KUNIT_CASE_PARAM(stress_insert, regcache_types_gen_params),
	KUNIT_CASE_PARAM(cache_bypass, real_cache_types_gen_params),
	KUNIT_CASE_PARAM(cache_sync_marked_dirty, real_cache_types_gen_params),
	KUNIT_CASE_PARAM(cache_sync_after_cache_only, real_cache_types_gen_params),
	KUNIT_CASE_PARAM(cache_sync_defaults_marked_dirty, real_cache_types_gen_params),
	KUNIT_CASE_PARAM(cache_sync_default_after_cache_only, real_cache_types_gen_params),
	KUNIT_CASE_PARAM(cache_sync_readonly, real_cache_types_gen_params),
	KUNIT_CASE_PARAM(cache_sync_patch, real_cache_types_gen_params),
	KUNIT_CASE_PARAM(cache_drop, sparse_cache_types_gen_params),
	KUNIT_CASE_PARAM(cache_drop_with_non_contiguous_ranges, sparse_cache_types_gen_params),
	KUNIT_CASE_PARAM(cache_drop_all_and_sync_marked_dirty, sparse_cache_types_gen_params),
	KUNIT_CASE_PARAM(cache_drop_all_and_sync_no_defaults, sparse_cache_types_gen_params),
	KUNIT_CASE_PARAM(cache_drop_all_and_sync_has_defaults, sparse_cache_types_gen_params),
	KUNIT_CASE_PARAM(cache_present, sparse_cache_types_gen_params),
	KUNIT_CASE_PARAM(cache_range_window_reg, real_cache_types_only_gen_params),

	KUNIT_CASE_PARAM(raw_read_defaults_single, raw_test_types_gen_params),
	KUNIT_CASE_PARAM(raw_read_defaults, raw_test_types_gen_params),
	KUNIT_CASE_PARAM(raw_write_read_single, raw_test_types_gen_params),
	KUNIT_CASE_PARAM(raw_write, raw_test_types_gen_params),
	KUNIT_CASE_PARAM(raw_noinc_write, raw_test_types_gen_params),
	KUNIT_CASE_PARAM(raw_sync, raw_test_cache_types_gen_params),
	KUNIT_CASE_PARAM(raw_ranges, raw_test_cache_types_gen_params),
	{}
};

static int regmap_test_init(struct kunit *test)
{
	struct regmap_test_priv *priv;
	struct device *dev;

	priv = kunit_kzalloc(test, sizeof(*priv), GFP_KERNEL);
	if (!priv)
		return -ENOMEM;

	test->priv = priv;

	dev = kunit_device_register(test, "regmap_test");
	if (IS_ERR(dev))
		return PTR_ERR(dev);

	priv->dev = get_device(dev);
	dev_set_drvdata(dev, test);

	return 0;
}

static void regmap_test_exit(struct kunit *test)
{
	struct regmap_test_priv *priv = test->priv;

	/* Destroy the dummy struct device */
	if (priv && priv->dev)
		put_device(priv->dev);
}

static struct kunit_suite regmap_test_suite = {
	.name = "regmap",
	.init = regmap_test_init,
	.exit = regmap_test_exit,
	.test_cases = regmap_test_cases,
};
kunit_test_suite(regmap_test_suite);

MODULE_DESCRIPTION("Regmap KUnit tests");
MODULE_LICENSE("GPL v2");<|MERGE_RESOLUTION|>--- conflicted
+++ resolved
@@ -11,8 +11,6 @@
 
 #define BLOCK_TEST_SIZE 12
 
-<<<<<<< HEAD
-=======
 KUNIT_DEFINE_ACTION_WRAPPER(regmap_exit_action, regmap_exit, struct regmap *);
 
 struct regmap_test_priv {
@@ -27,7 +25,6 @@
 	bool fast_io;
 };
 
->>>>>>> a6ad5510
 static void get_changed_bytes(void *orig, void *new, size_t size)
 {
 	char *o = orig;
@@ -1885,17 +1882,10 @@
 		case 3:
 			if (config.val_format_endian == REGMAP_ENDIAN_BIG) {
 				KUNIT_EXPECT_EQ(test, rval,
-<<<<<<< HEAD
-						be16_to_cpu(val[i - 2]));
-			} else {
-				KUNIT_EXPECT_EQ(test, rval,
-						le16_to_cpu(val[i - 2]));
-=======
 						be16_to_cpu((__force __be16)val[i - 2]));
 			} else {
 				KUNIT_EXPECT_EQ(test, rval,
 						le16_to_cpu((__force __le16)val[i - 2]));
->>>>>>> a6ad5510
 			}
 			break;
 		case 4:
@@ -1915,11 +1905,7 @@
 		val[2] = cpu_to_be16(val[2]);
 	else
 		val[2] = cpu_to_le16(val[2]);
-<<<<<<< HEAD
-	
-=======
-
->>>>>>> a6ad5510
+
 	/* The values should not appear in the "hardware" */
 	KUNIT_EXPECT_MEMNEQ(test, &hw_buf[2], &val[0], sizeof(val));
 
@@ -1933,10 +1919,7 @@
 
 	/* The values should now appear in the "hardware" */
 	KUNIT_EXPECT_MEMEQ(test, &hw_buf[2], &val[0], sizeof(val));
-<<<<<<< HEAD
-=======
-}
->>>>>>> a6ad5510
+}
 
 static void raw_ranges(struct kunit *test)
 {
