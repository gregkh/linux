--- conflicted
+++ resolved
@@ -1862,10 +1862,6 @@
 	struct regmap_range_node *range;
 	int ret;
 
-<<<<<<< HEAD
-	reg += map->reg_base;
-	reg >>= map->format.reg_downshift;
-=======
 	range = _regmap_range_lookup(map, reg);
 	if (range) {
 		ret = _regmap_select_page(map, &reg, range, 1);
@@ -1874,7 +1870,6 @@
 	}
 
 	reg = regmap_reg_addr(map, reg);
->>>>>>> 98817289
 	return map->bus->reg_write(map->bus_context, reg, val);
 }
 
@@ -2753,10 +2748,6 @@
 	struct regmap_range_node *range;
 	int ret;
 
-<<<<<<< HEAD
-	reg += map->reg_base;
-	reg >>= map->format.reg_downshift;
-=======
 	range = _regmap_range_lookup(map, reg);
 	if (range) {
 		ret = _regmap_select_page(map, &reg, range, 1);
@@ -2765,7 +2756,6 @@
 	}
 
 	reg = regmap_reg_addr(map, reg);
->>>>>>> 98817289
 	return map->bus->reg_read(map->bus_context, reg, val);
 }
 
@@ -3155,12 +3145,7 @@
 		*change = false;
 
 	if (regmap_volatile(map, reg) && map->reg_update_bits) {
-<<<<<<< HEAD
-		reg += map->reg_base;
-		reg >>= map->format.reg_downshift;
-=======
 		reg = regmap_reg_addr(map, reg);
->>>>>>> 98817289
 		ret = map->reg_update_bits(map->bus_context, reg, mask, val);
 		if (ret == 0 && change)
 			*change = true;
