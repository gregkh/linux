// SPDX-License-Identifier: GPL-2.0-only
/*
 * Intel I/OAT DMA Linux driver
 * Copyright(c) 2004 - 2015 Intel Corporation.
 */

/*
 * This driver supports an Intel I/OAT DMA engine, which does asynchronous
 * copy operations.
 */

#include <linux/init.h>
#include <linux/module.h>
#include <linux/slab.h>
#include <linux/pci.h>
#include <linux/interrupt.h>
#include <linux/dmaengine.h>
#include <linux/delay.h>
#include <linux/dma-mapping.h>
#include <linux/workqueue.h>
#include <linux/prefetch.h>
#include <linux/sizes.h>
#include "dma.h"
#include "registers.h"
#include "hw.h"

#include "../dmaengine.h"

<<<<<<< HEAD
int completion_timeout = 200;
module_param(completion_timeout, int, 0644);
MODULE_PARM_DESC(completion_timeout,
		"set ioat completion timeout [msec] (default 200 [msec])");
int idle_timeout = 2000;
=======
static int completion_timeout = 200;
module_param(completion_timeout, int, 0644);
MODULE_PARM_DESC(completion_timeout,
		"set ioat completion timeout [msec] (default 200 [msec])");
static int idle_timeout = 2000;
>>>>>>> d1988041
module_param(idle_timeout, int, 0644);
MODULE_PARM_DESC(idle_timeout,
		"set ioat idel timeout [msec] (default 2000 [msec])");

#define IDLE_TIMEOUT msecs_to_jiffies(idle_timeout)
#define COMPLETION_TIMEOUT msecs_to_jiffies(completion_timeout)

static char *chanerr_str[] = {
	"DMA Transfer Source Address Error",
	"DMA Transfer Destination Address Error",
	"Next Descriptor Address Error",
	"Descriptor Error",
	"Chan Address Value Error",
	"CHANCMD Error",
	"Chipset Uncorrectable Data Integrity Error",
	"DMA Uncorrectable Data Integrity Error",
	"Read Data Error",
	"Write Data Error",
	"Descriptor Control Error",
	"Descriptor Transfer Size Error",
	"Completion Address Error",
	"Interrupt Configuration Error",
	"Super extended descriptor Address Error",
	"Unaffiliated Error",
	"CRC or XOR P Error",
	"XOR Q Error",
	"Descriptor Count Error",
	"DIF All F detect Error",
	"Guard Tag verification Error",
	"Application Tag verification Error",
	"Reference Tag verification Error",
	"Bundle Bit Error",
	"Result DIF All F detect Error",
	"Result Guard Tag verification Error",
	"Result Application Tag verification Error",
	"Result Reference Tag verification Error",
};

static void ioat_eh(struct ioatdma_chan *ioat_chan);

static void ioat_print_chanerrs(struct ioatdma_chan *ioat_chan, u32 chanerr)
{
	int i;

	for (i = 0; i < ARRAY_SIZE(chanerr_str); i++) {
		if ((chanerr >> i) & 1) {
			dev_err(to_dev(ioat_chan), "Err(%d): %s\n",
				i, chanerr_str[i]);
		}
	}
}

/**
 * ioat_dma_do_interrupt - handler used for single vector interrupt mode
 * @irq: interrupt id
 * @data: interrupt data
 */
irqreturn_t ioat_dma_do_interrupt(int irq, void *data)
{
	struct ioatdma_device *instance = data;
	struct ioatdma_chan *ioat_chan;
	unsigned long attnstatus;
	int bit;
	u8 intrctrl;

	intrctrl = readb(instance->reg_base + IOAT_INTRCTRL_OFFSET);

	if (!(intrctrl & IOAT_INTRCTRL_MASTER_INT_EN))
		return IRQ_NONE;

	if (!(intrctrl & IOAT_INTRCTRL_INT_STATUS)) {
		writeb(intrctrl, instance->reg_base + IOAT_INTRCTRL_OFFSET);
		return IRQ_NONE;
	}

	attnstatus = readl(instance->reg_base + IOAT_ATTNSTATUS_OFFSET);
	for_each_set_bit(bit, &attnstatus, BITS_PER_LONG) {
		ioat_chan = ioat_chan_by_index(instance, bit);
		if (test_bit(IOAT_RUN, &ioat_chan->state))
			tasklet_schedule(&ioat_chan->cleanup_task);
	}

	writeb(intrctrl, instance->reg_base + IOAT_INTRCTRL_OFFSET);
	return IRQ_HANDLED;
}

/**
 * ioat_dma_do_interrupt_msix - handler used for vector-per-channel interrupt mode
 * @irq: interrupt id
 * @data: interrupt data
 */
irqreturn_t ioat_dma_do_interrupt_msix(int irq, void *data)
{
	struct ioatdma_chan *ioat_chan = data;

	if (test_bit(IOAT_RUN, &ioat_chan->state))
		tasklet_schedule(&ioat_chan->cleanup_task);

	return IRQ_HANDLED;
}

void ioat_stop(struct ioatdma_chan *ioat_chan)
{
	struct ioatdma_device *ioat_dma = ioat_chan->ioat_dma;
	struct pci_dev *pdev = ioat_dma->pdev;
	int chan_id = chan_num(ioat_chan);
	struct msix_entry *msix;

	/* 1/ stop irq from firing tasklets
	 * 2/ stop the tasklet from re-arming irqs
	 */
	clear_bit(IOAT_RUN, &ioat_chan->state);

	/* flush inflight interrupts */
	switch (ioat_dma->irq_mode) {
	case IOAT_MSIX:
		msix = &ioat_dma->msix_entries[chan_id];
		synchronize_irq(msix->vector);
		break;
	case IOAT_MSI:
	case IOAT_INTX:
		synchronize_irq(pdev->irq);
		break;
	default:
		break;
	}

	/* flush inflight timers */
	del_timer_sync(&ioat_chan->timer);

	/* flush inflight tasklet runs */
	tasklet_kill(&ioat_chan->cleanup_task);

	/* final cleanup now that everything is quiesced and can't re-arm */
	ioat_cleanup_event(&ioat_chan->cleanup_task);
}

static void __ioat_issue_pending(struct ioatdma_chan *ioat_chan)
{
	ioat_chan->dmacount += ioat_ring_pending(ioat_chan);
	ioat_chan->issued = ioat_chan->head;
	writew(ioat_chan->dmacount,
	       ioat_chan->reg_base + IOAT_CHAN_DMACOUNT_OFFSET);
	dev_dbg(to_dev(ioat_chan),
		"%s: head: %#x tail: %#x issued: %#x count: %#x\n",
		__func__, ioat_chan->head, ioat_chan->tail,
		ioat_chan->issued, ioat_chan->dmacount);
}

void ioat_issue_pending(struct dma_chan *c)
{
	struct ioatdma_chan *ioat_chan = to_ioat_chan(c);

	if (ioat_ring_pending(ioat_chan)) {
		spin_lock_bh(&ioat_chan->prep_lock);
		__ioat_issue_pending(ioat_chan);
		spin_unlock_bh(&ioat_chan->prep_lock);
	}
}

/**
 * ioat_update_pending - log pending descriptors
 * @ioat_chan: ioat+ channel
 *
 * Check if the number of unsubmitted descriptors has exceeded the
 * watermark.  Called with prep_lock held
 */
static void ioat_update_pending(struct ioatdma_chan *ioat_chan)
{
	if (ioat_ring_pending(ioat_chan) > ioat_pending_level)
		__ioat_issue_pending(ioat_chan);
}

static void __ioat_start_null_desc(struct ioatdma_chan *ioat_chan)
{
	struct ioat_ring_ent *desc;
	struct ioat_dma_descriptor *hw;

	if (ioat_ring_space(ioat_chan) < 1) {
		dev_err(to_dev(ioat_chan),
			"Unable to start null desc - ring full\n");
		return;
	}

	dev_dbg(to_dev(ioat_chan),
		"%s: head: %#x tail: %#x issued: %#x\n",
		__func__, ioat_chan->head, ioat_chan->tail, ioat_chan->issued);
	desc = ioat_get_ring_ent(ioat_chan, ioat_chan->head);

	hw = desc->hw;
	hw->ctl = 0;
	hw->ctl_f.null = 1;
	hw->ctl_f.int_en = 1;
	hw->ctl_f.compl_write = 1;
	/* set size to non-zero value (channel returns error when size is 0) */
	hw->size = NULL_DESC_BUFFER_SIZE;
	hw->src_addr = 0;
	hw->dst_addr = 0;
	async_tx_ack(&desc->txd);
	ioat_set_chainaddr(ioat_chan, desc->txd.phys);
	dump_desc_dbg(ioat_chan, desc);
	/* make sure descriptors are written before we submit */
	wmb();
	ioat_chan->head += 1;
	__ioat_issue_pending(ioat_chan);
}

void ioat_start_null_desc(struct ioatdma_chan *ioat_chan)
{
	spin_lock_bh(&ioat_chan->prep_lock);
	if (!test_bit(IOAT_CHAN_DOWN, &ioat_chan->state))
		__ioat_start_null_desc(ioat_chan);
	spin_unlock_bh(&ioat_chan->prep_lock);
}

static void __ioat_restart_chan(struct ioatdma_chan *ioat_chan)
{
	/* set the tail to be re-issued */
	ioat_chan->issued = ioat_chan->tail;
	ioat_chan->dmacount = 0;
	mod_timer(&ioat_chan->timer, jiffies + COMPLETION_TIMEOUT);

	dev_dbg(to_dev(ioat_chan),
		"%s: head: %#x tail: %#x issued: %#x count: %#x\n",
		__func__, ioat_chan->head, ioat_chan->tail,
		ioat_chan->issued, ioat_chan->dmacount);

	if (ioat_ring_pending(ioat_chan)) {
		struct ioat_ring_ent *desc;

		desc = ioat_get_ring_ent(ioat_chan, ioat_chan->tail);
		ioat_set_chainaddr(ioat_chan, desc->txd.phys);
		__ioat_issue_pending(ioat_chan);
	} else
		__ioat_start_null_desc(ioat_chan);
}

static int ioat_quiesce(struct ioatdma_chan *ioat_chan, unsigned long tmo)
{
	unsigned long end = jiffies + tmo;
	int err = 0;
	u32 status;

	status = ioat_chansts(ioat_chan);
	if (is_ioat_active(status) || is_ioat_idle(status))
		ioat_suspend(ioat_chan);
	while (is_ioat_active(status) || is_ioat_idle(status)) {
		if (tmo && time_after(jiffies, end)) {
			err = -ETIMEDOUT;
			break;
		}
		status = ioat_chansts(ioat_chan);
		cpu_relax();
	}

	return err;
}

static int ioat_reset_sync(struct ioatdma_chan *ioat_chan, unsigned long tmo)
{
	unsigned long end = jiffies + tmo;
	int err = 0;

	ioat_reset(ioat_chan);
	while (ioat_reset_pending(ioat_chan)) {
		if (end && time_after(jiffies, end)) {
			err = -ETIMEDOUT;
			break;
		}
		cpu_relax();
	}

	return err;
}

static dma_cookie_t ioat_tx_submit_unlock(struct dma_async_tx_descriptor *tx)
	__releases(&ioat_chan->prep_lock)
{
	struct dma_chan *c = tx->chan;
	struct ioatdma_chan *ioat_chan = to_ioat_chan(c);
	dma_cookie_t cookie;

	cookie = dma_cookie_assign(tx);
	dev_dbg(to_dev(ioat_chan), "%s: cookie: %d\n", __func__, cookie);

	if (!test_and_set_bit(IOAT_CHAN_ACTIVE, &ioat_chan->state))
		mod_timer(&ioat_chan->timer, jiffies + COMPLETION_TIMEOUT);

	/* make descriptor updates visible before advancing ioat->head,
	 * this is purposefully not smp_wmb() since we are also
	 * publishing the descriptor updates to a dma device
	 */
	wmb();

	ioat_chan->head += ioat_chan->produce;

	ioat_update_pending(ioat_chan);
	spin_unlock_bh(&ioat_chan->prep_lock);

	return cookie;
}

static struct ioat_ring_ent *
ioat_alloc_ring_ent(struct dma_chan *chan, int idx, gfp_t flags)
{
	struct ioat_dma_descriptor *hw;
	struct ioat_ring_ent *desc;
	struct ioatdma_chan *ioat_chan = to_ioat_chan(chan);
	int chunk;
	dma_addr_t phys;
	u8 *pos;
	off_t offs;

	chunk = idx / IOAT_DESCS_PER_CHUNK;
	idx &= (IOAT_DESCS_PER_CHUNK - 1);
	offs = idx * IOAT_DESC_SZ;
	pos = (u8 *)ioat_chan->descs[chunk].virt + offs;
	phys = ioat_chan->descs[chunk].hw + offs;
	hw = (struct ioat_dma_descriptor *)pos;
	memset(hw, 0, sizeof(*hw));

	desc = kmem_cache_zalloc(ioat_cache, flags);
	if (!desc)
		return NULL;

	dma_async_tx_descriptor_init(&desc->txd, chan);
	desc->txd.tx_submit = ioat_tx_submit_unlock;
	desc->hw = hw;
	desc->txd.phys = phys;
	return desc;
}

void ioat_free_ring_ent(struct ioat_ring_ent *desc, struct dma_chan *chan)
{
	kmem_cache_free(ioat_cache, desc);
}

struct ioat_ring_ent **
ioat_alloc_ring(struct dma_chan *c, int order, gfp_t flags)
{
	struct ioatdma_chan *ioat_chan = to_ioat_chan(c);
	struct ioatdma_device *ioat_dma = ioat_chan->ioat_dma;
	struct ioat_ring_ent **ring;
	int total_descs = 1 << order;
	int i, chunks;

	/* allocate the array to hold the software ring */
	ring = kcalloc(total_descs, sizeof(*ring), flags);
	if (!ring)
		return NULL;

	chunks = (total_descs * IOAT_DESC_SZ) / IOAT_CHUNK_SIZE;
	ioat_chan->desc_chunks = chunks;

	for (i = 0; i < chunks; i++) {
		struct ioat_descs *descs = &ioat_chan->descs[i];

		descs->virt = dma_alloc_coherent(to_dev(ioat_chan),
<<<<<<< HEAD
						 SZ_2M, &descs->hw, flags);
=======
					IOAT_CHUNK_SIZE, &descs->hw, flags);
>>>>>>> d1988041
		if (!descs->virt) {
			int idx;

			for (idx = 0; idx < i; idx++) {
				descs = &ioat_chan->descs[idx];
<<<<<<< HEAD
				dma_free_coherent(to_dev(ioat_chan), SZ_2M,
						  descs->virt, descs->hw);
=======
				dma_free_coherent(to_dev(ioat_chan),
						IOAT_CHUNK_SIZE,
						descs->virt, descs->hw);
>>>>>>> d1988041
				descs->virt = NULL;
				descs->hw = 0;
			}

			ioat_chan->desc_chunks = 0;
			kfree(ring);
			return NULL;
		}
	}

	for (i = 0; i < total_descs; i++) {
		ring[i] = ioat_alloc_ring_ent(c, i, flags);
		if (!ring[i]) {
			int idx;

			while (i--)
				ioat_free_ring_ent(ring[i], c);

			for (idx = 0; idx < ioat_chan->desc_chunks; idx++) {
				dma_free_coherent(to_dev(ioat_chan),
						  IOAT_CHUNK_SIZE,
						  ioat_chan->descs[idx].virt,
						  ioat_chan->descs[idx].hw);
				ioat_chan->descs[idx].virt = NULL;
				ioat_chan->descs[idx].hw = 0;
			}

			ioat_chan->desc_chunks = 0;
			kfree(ring);
			return NULL;
		}
		set_desc_id(ring[i], i);
	}

	/* link descs */
	for (i = 0; i < total_descs-1; i++) {
		struct ioat_ring_ent *next = ring[i+1];
		struct ioat_dma_descriptor *hw = ring[i]->hw;

		hw->next = next->txd.phys;
	}
	ring[i]->hw->next = ring[0]->txd.phys;

	/* setup descriptor pre-fetching for v3.4 */
	if (ioat_dma->cap & IOAT_CAP_DPS) {
		u16 drsctl = IOAT_CHAN_DRSZ_2MB | IOAT_CHAN_DRS_EN;

		if (chunks == 1)
			drsctl |= IOAT_CHAN_DRS_AUTOWRAP;

		writew(drsctl, ioat_chan->reg_base + IOAT_CHAN_DRSCTL_OFFSET);

	}

	return ring;
}

/**
 * ioat_check_space_lock - verify space and grab ring producer lock
 * @ioat_chan: ioat,3 channel (ring) to operate on
 * @num_descs: allocation length
 */
int ioat_check_space_lock(struct ioatdma_chan *ioat_chan, int num_descs)
	__acquires(&ioat_chan->prep_lock)
{
	spin_lock_bh(&ioat_chan->prep_lock);
	/* never allow the last descriptor to be consumed, we need at
	 * least one free at all times to allow for on-the-fly ring
	 * resizing.
	 */
	if (likely(ioat_ring_space(ioat_chan) > num_descs)) {
		dev_dbg(to_dev(ioat_chan), "%s: num_descs: %d (%x:%x:%x)\n",
			__func__, num_descs, ioat_chan->head,
			ioat_chan->tail, ioat_chan->issued);
		ioat_chan->produce = num_descs;
		return 0;  /* with ioat->prep_lock held */
	}
	spin_unlock_bh(&ioat_chan->prep_lock);

	dev_dbg_ratelimited(to_dev(ioat_chan),
			    "%s: ring full! num_descs: %d (%x:%x:%x)\n",
			    __func__, num_descs, ioat_chan->head,
			    ioat_chan->tail, ioat_chan->issued);

	/* progress reclaim in the allocation failure case we may be
	 * called under bh_disabled so we need to trigger the timer
	 * event directly
	 */
	if (time_is_before_jiffies(ioat_chan->timer.expires)
	    && timer_pending(&ioat_chan->timer)) {
		mod_timer(&ioat_chan->timer, jiffies + COMPLETION_TIMEOUT);
		ioat_timer_event(&ioat_chan->timer);
	}

	return -ENOMEM;
}

static bool desc_has_ext(struct ioat_ring_ent *desc)
{
	struct ioat_dma_descriptor *hw = desc->hw;

	if (hw->ctl_f.op == IOAT_OP_XOR ||
	    hw->ctl_f.op == IOAT_OP_XOR_VAL) {
		struct ioat_xor_descriptor *xor = desc->xor;

		if (src_cnt_to_sw(xor->ctl_f.src_cnt) > 5)
			return true;
	} else if (hw->ctl_f.op == IOAT_OP_PQ ||
		   hw->ctl_f.op == IOAT_OP_PQ_VAL) {
		struct ioat_pq_descriptor *pq = desc->pq;

		if (src_cnt_to_sw(pq->ctl_f.src_cnt) > 3)
			return true;
	}

	return false;
}

static void
ioat_free_sed(struct ioatdma_device *ioat_dma, struct ioat_sed_ent *sed)
{
	if (!sed)
		return;

	dma_pool_free(ioat_dma->sed_hw_pool[sed->hw_pool], sed->hw, sed->dma);
	kmem_cache_free(ioat_sed_cache, sed);
}

static u64 ioat_get_current_completion(struct ioatdma_chan *ioat_chan)
{
	u64 phys_complete;
	u64 completion;

	completion = *ioat_chan->completion;
	phys_complete = ioat_chansts_to_addr(completion);

	dev_dbg(to_dev(ioat_chan), "%s: phys_complete: %#llx\n", __func__,
		(unsigned long long) phys_complete);

	return phys_complete;
}

static bool ioat_cleanup_preamble(struct ioatdma_chan *ioat_chan,
				   u64 *phys_complete)
{
	*phys_complete = ioat_get_current_completion(ioat_chan);
	if (*phys_complete == ioat_chan->last_completion)
		return false;

	clear_bit(IOAT_COMPLETION_ACK, &ioat_chan->state);
	mod_timer(&ioat_chan->timer, jiffies + COMPLETION_TIMEOUT);

	return true;
}

static void
desc_get_errstat(struct ioatdma_chan *ioat_chan, struct ioat_ring_ent *desc)
{
	struct ioat_dma_descriptor *hw = desc->hw;

	switch (hw->ctl_f.op) {
	case IOAT_OP_PQ_VAL:
	case IOAT_OP_PQ_VAL_16S:
	{
		struct ioat_pq_descriptor *pq = desc->pq;

		/* check if there's error written */
		if (!pq->dwbes_f.wbes)
			return;

		/* need to set a chanerr var for checking to clear later */

		if (pq->dwbes_f.p_val_err)
			*desc->result |= SUM_CHECK_P_RESULT;

		if (pq->dwbes_f.q_val_err)
			*desc->result |= SUM_CHECK_Q_RESULT;

		return;
	}
	default:
		return;
	}
}

/**
 * __cleanup - reclaim used descriptors
 * @ioat_chan: channel (ring) to clean
 * @phys_complete: zeroed (or not) completion address (from status)
 */
static void __cleanup(struct ioatdma_chan *ioat_chan, dma_addr_t phys_complete)
{
	struct ioatdma_device *ioat_dma = ioat_chan->ioat_dma;
	struct ioat_ring_ent *desc;
	bool seen_current = false;
	int idx = ioat_chan->tail, i;
	u16 active;

	dev_dbg(to_dev(ioat_chan), "%s: head: %#x tail: %#x issued: %#x\n",
		__func__, ioat_chan->head, ioat_chan->tail, ioat_chan->issued);

	/*
	 * At restart of the channel, the completion address and the
	 * channel status will be 0 due to starting a new chain. Since
	 * it's new chain and the first descriptor "fails", there is
	 * nothing to clean up. We do not want to reap the entire submitted
	 * chain due to this 0 address value and then BUG.
	 */
	if (!phys_complete)
		return;

	active = ioat_ring_active(ioat_chan);
	for (i = 0; i < active && !seen_current; i++) {
		struct dma_async_tx_descriptor *tx;

		prefetch(ioat_get_ring_ent(ioat_chan, idx + i + 1));
		desc = ioat_get_ring_ent(ioat_chan, idx + i);
		dump_desc_dbg(ioat_chan, desc);

		/* set err stat if we are using dwbes */
		if (ioat_dma->cap & IOAT_CAP_DWBES)
			desc_get_errstat(ioat_chan, desc);

		tx = &desc->txd;
		if (tx->cookie) {
			dma_cookie_complete(tx);
			dma_descriptor_unmap(tx);
			dmaengine_desc_get_callback_invoke(tx, NULL);
			tx->callback = NULL;
			tx->callback_result = NULL;
		}

		if (tx->phys == phys_complete)
			seen_current = true;

		/* skip extended descriptors */
		if (desc_has_ext(desc)) {
			BUG_ON(i + 1 >= active);
			i++;
		}

		/* cleanup super extended descriptors */
		if (desc->sed) {
			ioat_free_sed(ioat_dma, desc->sed);
			desc->sed = NULL;
		}
	}

	/* finish all descriptor reads before incrementing tail */
	smp_mb();
	ioat_chan->tail = idx + i;
	/* no active descs have written a completion? */
	BUG_ON(active && !seen_current);
	ioat_chan->last_completion = phys_complete;

	if (active - i == 0) {
		dev_dbg(to_dev(ioat_chan), "%s: cancel completion timeout\n",
			__func__);
		mod_timer(&ioat_chan->timer, jiffies + IDLE_TIMEOUT);
	}

	/* microsecond delay by sysfs variable  per pending descriptor */
	if (ioat_chan->intr_coalesce != ioat_chan->prev_intr_coalesce) {
		writew(min((ioat_chan->intr_coalesce * (active - i)),
		       IOAT_INTRDELAY_MASK),
		       ioat_chan->ioat_dma->reg_base + IOAT_INTRDELAY_OFFSET);
		ioat_chan->prev_intr_coalesce = ioat_chan->intr_coalesce;
	}
}

static void ioat_cleanup(struct ioatdma_chan *ioat_chan)
{
	u64 phys_complete;

	spin_lock_bh(&ioat_chan->cleanup_lock);

	if (ioat_cleanup_preamble(ioat_chan, &phys_complete))
		__cleanup(ioat_chan, phys_complete);

	if (is_ioat_halted(*ioat_chan->completion)) {
		u32 chanerr = readl(ioat_chan->reg_base + IOAT_CHANERR_OFFSET);

		if (chanerr &
		    (IOAT_CHANERR_HANDLE_MASK | IOAT_CHANERR_RECOVER_MASK)) {
			mod_timer(&ioat_chan->timer, jiffies + IDLE_TIMEOUT);
			ioat_eh(ioat_chan);
		}
	}

	spin_unlock_bh(&ioat_chan->cleanup_lock);
}

void ioat_cleanup_event(struct tasklet_struct *t)
{
	struct ioatdma_chan *ioat_chan = from_tasklet(ioat_chan, t, cleanup_task);

	ioat_cleanup(ioat_chan);
	if (!test_bit(IOAT_RUN, &ioat_chan->state))
		return;
	writew(IOAT_CHANCTRL_RUN, ioat_chan->reg_base + IOAT_CHANCTRL_OFFSET);
}

static void ioat_restart_channel(struct ioatdma_chan *ioat_chan)
{
	u64 phys_complete;

	/* set the completion address register again */
	writel(lower_32_bits(ioat_chan->completion_dma),
	       ioat_chan->reg_base + IOAT_CHANCMP_OFFSET_LOW);
	writel(upper_32_bits(ioat_chan->completion_dma),
	       ioat_chan->reg_base + IOAT_CHANCMP_OFFSET_HIGH);

	ioat_quiesce(ioat_chan, 0);
	if (ioat_cleanup_preamble(ioat_chan, &phys_complete))
		__cleanup(ioat_chan, phys_complete);

	__ioat_restart_chan(ioat_chan);
}


static void ioat_abort_descs(struct ioatdma_chan *ioat_chan)
{
	struct ioatdma_device *ioat_dma = ioat_chan->ioat_dma;
	struct ioat_ring_ent *desc;
	u16 active;
	int idx = ioat_chan->tail, i;

	/*
	 * We assume that the failed descriptor has been processed.
	 * Now we are just returning all the remaining submitted
	 * descriptors to abort.
	 */
	active = ioat_ring_active(ioat_chan);

	/* we skip the failed descriptor that tail points to */
	for (i = 1; i < active; i++) {
		struct dma_async_tx_descriptor *tx;

		prefetch(ioat_get_ring_ent(ioat_chan, idx + i + 1));
		desc = ioat_get_ring_ent(ioat_chan, idx + i);

		tx = &desc->txd;
		if (tx->cookie) {
			struct dmaengine_result res;

			dma_cookie_complete(tx);
			dma_descriptor_unmap(tx);
			res.result = DMA_TRANS_ABORTED;
			dmaengine_desc_get_callback_invoke(tx, &res);
			tx->callback = NULL;
			tx->callback_result = NULL;
		}

		/* skip extended descriptors */
		if (desc_has_ext(desc)) {
			WARN_ON(i + 1 >= active);
			i++;
		}

		/* cleanup super extended descriptors */
		if (desc->sed) {
			ioat_free_sed(ioat_dma, desc->sed);
			desc->sed = NULL;
		}
	}

	smp_mb(); /* finish all descriptor reads before incrementing tail */
	ioat_chan->tail = idx + active;

	desc = ioat_get_ring_ent(ioat_chan, ioat_chan->tail);
	ioat_chan->last_completion = *ioat_chan->completion = desc->txd.phys;
}

static void ioat_eh(struct ioatdma_chan *ioat_chan)
{
	struct pci_dev *pdev = to_pdev(ioat_chan);
	struct ioat_dma_descriptor *hw;
	struct dma_async_tx_descriptor *tx;
	u64 phys_complete;
	struct ioat_ring_ent *desc;
	u32 err_handled = 0;
	u32 chanerr_int;
	u32 chanerr;
	bool abort = false;
	struct dmaengine_result res;

	/* cleanup so tail points to descriptor that caused the error */
	if (ioat_cleanup_preamble(ioat_chan, &phys_complete))
		__cleanup(ioat_chan, phys_complete);

	chanerr = readl(ioat_chan->reg_base + IOAT_CHANERR_OFFSET);
	pci_read_config_dword(pdev, IOAT_PCI_CHANERR_INT_OFFSET, &chanerr_int);

	dev_dbg(to_dev(ioat_chan), "%s: error = %x:%x\n",
		__func__, chanerr, chanerr_int);

	desc = ioat_get_ring_ent(ioat_chan, ioat_chan->tail);
	hw = desc->hw;
	dump_desc_dbg(ioat_chan, desc);

	switch (hw->ctl_f.op) {
	case IOAT_OP_XOR_VAL:
		if (chanerr & IOAT_CHANERR_XOR_P_OR_CRC_ERR) {
			*desc->result |= SUM_CHECK_P_RESULT;
			err_handled |= IOAT_CHANERR_XOR_P_OR_CRC_ERR;
		}
		break;
	case IOAT_OP_PQ_VAL:
	case IOAT_OP_PQ_VAL_16S:
		if (chanerr & IOAT_CHANERR_XOR_P_OR_CRC_ERR) {
			*desc->result |= SUM_CHECK_P_RESULT;
			err_handled |= IOAT_CHANERR_XOR_P_OR_CRC_ERR;
		}
		if (chanerr & IOAT_CHANERR_XOR_Q_ERR) {
			*desc->result |= SUM_CHECK_Q_RESULT;
			err_handled |= IOAT_CHANERR_XOR_Q_ERR;
		}
		break;
	}

	if (chanerr & IOAT_CHANERR_RECOVER_MASK) {
		if (chanerr & IOAT_CHANERR_READ_DATA_ERR) {
			res.result = DMA_TRANS_READ_FAILED;
			err_handled |= IOAT_CHANERR_READ_DATA_ERR;
		} else if (chanerr & IOAT_CHANERR_WRITE_DATA_ERR) {
			res.result = DMA_TRANS_WRITE_FAILED;
			err_handled |= IOAT_CHANERR_WRITE_DATA_ERR;
		}

		abort = true;
	} else
		res.result = DMA_TRANS_NOERROR;

	/* fault on unhandled error or spurious halt */
	if (chanerr ^ err_handled || chanerr == 0) {
		dev_err(to_dev(ioat_chan), "%s: fatal error (%x:%x)\n",
			__func__, chanerr, err_handled);
		dev_err(to_dev(ioat_chan), "Errors handled:\n");
		ioat_print_chanerrs(ioat_chan, err_handled);
		dev_err(to_dev(ioat_chan), "Errors not handled:\n");
		ioat_print_chanerrs(ioat_chan, (chanerr & ~err_handled));

		BUG();
	}

	/* cleanup the faulty descriptor since we are continuing */
	tx = &desc->txd;
	if (tx->cookie) {
		dma_cookie_complete(tx);
		dma_descriptor_unmap(tx);
		dmaengine_desc_get_callback_invoke(tx, &res);
		tx->callback = NULL;
		tx->callback_result = NULL;
	}

	/* mark faulting descriptor as complete */
	*ioat_chan->completion = desc->txd.phys;

	spin_lock_bh(&ioat_chan->prep_lock);
	/* we need abort all descriptors */
	if (abort) {
		ioat_abort_descs(ioat_chan);
		/* clean up the channel, we could be in weird state */
		ioat_reset_hw(ioat_chan);
	}

	writel(chanerr, ioat_chan->reg_base + IOAT_CHANERR_OFFSET);
	pci_write_config_dword(pdev, IOAT_PCI_CHANERR_INT_OFFSET, chanerr_int);

	ioat_restart_channel(ioat_chan);
	spin_unlock_bh(&ioat_chan->prep_lock);
}

static void check_active(struct ioatdma_chan *ioat_chan)
{
	if (ioat_ring_active(ioat_chan)) {
		mod_timer(&ioat_chan->timer, jiffies + COMPLETION_TIMEOUT);
		return;
	}

	if (test_and_clear_bit(IOAT_CHAN_ACTIVE, &ioat_chan->state))
		mod_timer(&ioat_chan->timer, jiffies + IDLE_TIMEOUT);
}

static void ioat_reboot_chan(struct ioatdma_chan *ioat_chan)
{
	spin_lock_bh(&ioat_chan->prep_lock);
	set_bit(IOAT_CHAN_DOWN, &ioat_chan->state);
	spin_unlock_bh(&ioat_chan->prep_lock);

	ioat_abort_descs(ioat_chan);
	dev_warn(to_dev(ioat_chan), "Reset channel...\n");
	ioat_reset_hw(ioat_chan);
	dev_warn(to_dev(ioat_chan), "Restart channel...\n");
	ioat_restart_channel(ioat_chan);

	spin_lock_bh(&ioat_chan->prep_lock);
	clear_bit(IOAT_CHAN_DOWN, &ioat_chan->state);
	spin_unlock_bh(&ioat_chan->prep_lock);
}

void ioat_timer_event(struct timer_list *t)
{
	struct ioatdma_chan *ioat_chan = from_timer(ioat_chan, t, timer);
	dma_addr_t phys_complete;
	u64 status;

	status = ioat_chansts(ioat_chan);

	/* when halted due to errors check for channel
	 * programming errors before advancing the completion state
	 */
	if (is_ioat_halted(status)) {
		u32 chanerr;

		chanerr = readl(ioat_chan->reg_base + IOAT_CHANERR_OFFSET);
		dev_err(to_dev(ioat_chan), "%s: Channel halted (%x)\n",
			__func__, chanerr);
		dev_err(to_dev(ioat_chan), "Errors:\n");
		ioat_print_chanerrs(ioat_chan, chanerr);

		if (test_bit(IOAT_RUN, &ioat_chan->state)) {
			spin_lock_bh(&ioat_chan->cleanup_lock);
			ioat_reboot_chan(ioat_chan);
			spin_unlock_bh(&ioat_chan->cleanup_lock);
		}

		return;
	}

	spin_lock_bh(&ioat_chan->cleanup_lock);

	/* handle the no-actives case */
	if (!ioat_ring_active(ioat_chan)) {
		spin_lock_bh(&ioat_chan->prep_lock);
		check_active(ioat_chan);
		spin_unlock_bh(&ioat_chan->prep_lock);
		goto unlock_out;
	}

	/* handle the missed cleanup case */
	if (ioat_cleanup_preamble(ioat_chan, &phys_complete)) {
		/* timer restarted in ioat_cleanup_preamble
		 * and IOAT_COMPLETION_ACK cleared
		 */
		__cleanup(ioat_chan, phys_complete);
		goto unlock_out;
	}

	/* if we haven't made progress and we have already
	 * acknowledged a pending completion once, then be more
	 * forceful with a restart
	 */
	if (test_bit(IOAT_COMPLETION_ACK, &ioat_chan->state)) {
		u32 chanerr;

		chanerr = readl(ioat_chan->reg_base + IOAT_CHANERR_OFFSET);
		dev_err(to_dev(ioat_chan), "CHANSTS: %#Lx CHANERR: %#x\n",
			status, chanerr);
		dev_err(to_dev(ioat_chan), "Errors:\n");
		ioat_print_chanerrs(ioat_chan, chanerr);

		dev_dbg(to_dev(ioat_chan), "Active descriptors: %d\n",
			ioat_ring_active(ioat_chan));

		ioat_reboot_chan(ioat_chan);

		goto unlock_out;
	}

	/* handle missed issue pending case */
	if (ioat_ring_pending(ioat_chan)) {
		dev_warn(to_dev(ioat_chan),
			"Completion timeout with pending descriptors\n");
		spin_lock_bh(&ioat_chan->prep_lock);
		__ioat_issue_pending(ioat_chan);
		spin_unlock_bh(&ioat_chan->prep_lock);
	}

	set_bit(IOAT_COMPLETION_ACK, &ioat_chan->state);
	mod_timer(&ioat_chan->timer, jiffies + COMPLETION_TIMEOUT);
unlock_out:
	spin_unlock_bh(&ioat_chan->cleanup_lock);
}

enum dma_status
ioat_tx_status(struct dma_chan *c, dma_cookie_t cookie,
		struct dma_tx_state *txstate)
{
	struct ioatdma_chan *ioat_chan = to_ioat_chan(c);
	enum dma_status ret;

	ret = dma_cookie_status(c, cookie, txstate);
	if (ret == DMA_COMPLETE)
		return ret;

	ioat_cleanup(ioat_chan);

	return dma_cookie_status(c, cookie, txstate);
}

int ioat_reset_hw(struct ioatdma_chan *ioat_chan)
{
	/* throw away whatever the channel was doing and get it
	 * initialized, with ioat3 specific workarounds
	 */
	struct ioatdma_device *ioat_dma = ioat_chan->ioat_dma;
	struct pci_dev *pdev = ioat_dma->pdev;
	u32 chanerr;
	u16 dev_id;
	int err;

	ioat_quiesce(ioat_chan, msecs_to_jiffies(100));

	chanerr = readl(ioat_chan->reg_base + IOAT_CHANERR_OFFSET);
	writel(chanerr, ioat_chan->reg_base + IOAT_CHANERR_OFFSET);

	if (ioat_dma->version < IOAT_VER_3_3) {
		/* clear any pending errors */
		err = pci_read_config_dword(pdev,
				IOAT_PCI_CHANERR_INT_OFFSET, &chanerr);
		if (err) {
			dev_err(&pdev->dev,
				"channel error register unreachable\n");
			return err;
		}
		pci_write_config_dword(pdev,
				IOAT_PCI_CHANERR_INT_OFFSET, chanerr);

		/* Clear DMAUNCERRSTS Cfg-Reg Parity Error status bit
		 * (workaround for spurious config parity error after restart)
		 */
		pci_read_config_word(pdev, IOAT_PCI_DEVICE_ID_OFFSET, &dev_id);
		if (dev_id == PCI_DEVICE_ID_INTEL_IOAT_TBG0) {
			pci_write_config_dword(pdev,
					       IOAT_PCI_DMAUNCERRSTS_OFFSET,
					       0x10);
		}
	}

	if (is_bwd_ioat(pdev) && (ioat_dma->irq_mode == IOAT_MSIX)) {
		ioat_dma->msixtba0 = readq(ioat_dma->reg_base + 0x1000);
		ioat_dma->msixdata0 = readq(ioat_dma->reg_base + 0x1008);
		ioat_dma->msixpba = readq(ioat_dma->reg_base + 0x1800);
	}


	err = ioat_reset_sync(ioat_chan, msecs_to_jiffies(200));
	if (!err) {
		if (is_bwd_ioat(pdev) && (ioat_dma->irq_mode == IOAT_MSIX)) {
			writeq(ioat_dma->msixtba0, ioat_dma->reg_base + 0x1000);
			writeq(ioat_dma->msixdata0, ioat_dma->reg_base + 0x1008);
			writeq(ioat_dma->msixpba, ioat_dma->reg_base + 0x1800);
		}
	}

	if (err)
		dev_err(&pdev->dev, "Failed to reset: %d\n", err);

	return err;
}<|MERGE_RESOLUTION|>--- conflicted
+++ resolved
@@ -26,19 +26,11 @@
 
 #include "../dmaengine.h"
 
-<<<<<<< HEAD
-int completion_timeout = 200;
-module_param(completion_timeout, int, 0644);
-MODULE_PARM_DESC(completion_timeout,
-		"set ioat completion timeout [msec] (default 200 [msec])");
-int idle_timeout = 2000;
-=======
 static int completion_timeout = 200;
 module_param(completion_timeout, int, 0644);
 MODULE_PARM_DESC(completion_timeout,
 		"set ioat completion timeout [msec] (default 200 [msec])");
 static int idle_timeout = 2000;
->>>>>>> d1988041
 module_param(idle_timeout, int, 0644);
 MODULE_PARM_DESC(idle_timeout,
 		"set ioat idel timeout [msec] (default 2000 [msec])");
@@ -397,24 +389,15 @@
 		struct ioat_descs *descs = &ioat_chan->descs[i];
 
 		descs->virt = dma_alloc_coherent(to_dev(ioat_chan),
-<<<<<<< HEAD
-						 SZ_2M, &descs->hw, flags);
-=======
 					IOAT_CHUNK_SIZE, &descs->hw, flags);
->>>>>>> d1988041
 		if (!descs->virt) {
 			int idx;
 
 			for (idx = 0; idx < i; idx++) {
 				descs = &ioat_chan->descs[idx];
-<<<<<<< HEAD
-				dma_free_coherent(to_dev(ioat_chan), SZ_2M,
-						  descs->virt, descs->hw);
-=======
 				dma_free_coherent(to_dev(ioat_chan),
 						IOAT_CHUNK_SIZE,
 						descs->virt, descs->hw);
->>>>>>> d1988041
 				descs->virt = NULL;
 				descs->hw = 0;
 			}
