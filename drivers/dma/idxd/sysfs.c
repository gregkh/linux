// SPDX-License-Identifier: GPL-2.0
/* Copyright(c) 2019 Intel Corporation. All rights rsvd. */
#include <linux/init.h>
#include <linux/kernel.h>
#include <linux/module.h>
#include <linux/pci.h>
#include <linux/device.h>
#include <linux/io-64-nonatomic-lo-hi.h>
#include <uapi/linux/idxd.h>
#include "registers.h"
#include "idxd.h"

static char *idxd_wq_type_names[] = {
	[IDXD_WQT_NONE]		= "none",
	[IDXD_WQT_KERNEL]	= "kernel",
	[IDXD_WQT_USER]		= "user",
};

/* IDXD engine attributes */
static ssize_t engine_group_id_show(struct device *dev,
				    struct device_attribute *attr, char *buf)
{
	struct idxd_engine *engine = confdev_to_engine(dev);

	if (engine->group)
		return sysfs_emit(buf, "%d\n", engine->group->id);
	else
		return sysfs_emit(buf, "%d\n", -1);
}

static ssize_t engine_group_id_store(struct device *dev,
				     struct device_attribute *attr,
				     const char *buf, size_t count)
{
	struct idxd_engine *engine = confdev_to_engine(dev);
	struct idxd_device *idxd = engine->idxd;
	long id;
	int rc;
	struct idxd_group *prevg;

	rc = kstrtol(buf, 10, &id);
	if (rc < 0)
		return -EINVAL;

	if (!test_bit(IDXD_FLAG_CONFIGURABLE, &idxd->flags))
		return -EPERM;

	if (id > idxd->max_groups - 1 || id < -1)
		return -EINVAL;

	if (id == -1) {
		if (engine->group) {
			engine->group->num_engines--;
			engine->group = NULL;
		}
		return count;
	}

	prevg = engine->group;

	if (prevg)
		prevg->num_engines--;
	engine->group = idxd->groups[id];
	engine->group->num_engines++;

	return count;
}

static struct device_attribute dev_attr_engine_group =
		__ATTR(group_id, 0644, engine_group_id_show,
		       engine_group_id_store);

static struct attribute *idxd_engine_attributes[] = {
	&dev_attr_engine_group.attr,
	NULL,
};

static const struct attribute_group idxd_engine_attribute_group = {
	.attrs = idxd_engine_attributes,
};

static const struct attribute_group *idxd_engine_attribute_groups[] = {
	&idxd_engine_attribute_group,
	NULL,
};

static void idxd_conf_engine_release(struct device *dev)
{
	struct idxd_engine *engine = confdev_to_engine(dev);

	kfree(engine);
}

struct device_type idxd_engine_device_type = {
	.name = "engine",
	.release = idxd_conf_engine_release,
	.groups = idxd_engine_attribute_groups,
};

/* Group attributes */

static void idxd_set_free_rdbufs(struct idxd_device *idxd)
{
	int i, rdbufs;

	for (i = 0, rdbufs = 0; i < idxd->max_groups; i++) {
		struct idxd_group *g = idxd->groups[i];

		rdbufs += g->rdbufs_reserved;
	}

	idxd->nr_rdbufs = idxd->max_rdbufs - rdbufs;
}

static ssize_t group_read_buffers_reserved_show(struct device *dev,
						struct device_attribute *attr,
						char *buf)
{
	struct idxd_group *group = confdev_to_group(dev);

	return sysfs_emit(buf, "%u\n", group->rdbufs_reserved);
}

static ssize_t group_tokens_reserved_show(struct device *dev,
					  struct device_attribute *attr,
					  char *buf)
{
	dev_warn_once(dev, "attribute deprecated, see read_buffers_reserved.\n");
	return group_read_buffers_reserved_show(dev, attr, buf);
}

static ssize_t group_read_buffers_reserved_store(struct device *dev,
						 struct device_attribute *attr,
						 const char *buf, size_t count)
{
	struct idxd_group *group = confdev_to_group(dev);
	struct idxd_device *idxd = group->idxd;
	unsigned long val;
	int rc;

	rc = kstrtoul(buf, 10, &val);
	if (rc < 0)
		return -EINVAL;

	if (idxd->data->type == IDXD_TYPE_IAX)
		return -EOPNOTSUPP;

	if (!test_bit(IDXD_FLAG_CONFIGURABLE, &idxd->flags))
		return -EPERM;

	if (idxd->state == IDXD_DEV_ENABLED)
		return -EPERM;

	if (val > idxd->max_rdbufs)
		return -EINVAL;

	if (val > idxd->nr_rdbufs + group->rdbufs_reserved)
		return -EINVAL;

	group->rdbufs_reserved = val;
	idxd_set_free_rdbufs(idxd);
	return count;
}

static ssize_t group_tokens_reserved_store(struct device *dev,
					   struct device_attribute *attr,
					   const char *buf, size_t count)
{
	dev_warn_once(dev, "attribute deprecated, see read_buffers_reserved.\n");
	return group_read_buffers_reserved_store(dev, attr, buf, count);
}

static struct device_attribute dev_attr_group_tokens_reserved =
		__ATTR(tokens_reserved, 0644, group_tokens_reserved_show,
		       group_tokens_reserved_store);

static struct device_attribute dev_attr_group_read_buffers_reserved =
		__ATTR(read_buffers_reserved, 0644, group_read_buffers_reserved_show,
		       group_read_buffers_reserved_store);

static ssize_t group_read_buffers_allowed_show(struct device *dev,
					       struct device_attribute *attr,
					       char *buf)
{
	struct idxd_group *group = confdev_to_group(dev);

	return sysfs_emit(buf, "%u\n", group->rdbufs_allowed);
}

static ssize_t group_tokens_allowed_show(struct device *dev,
					 struct device_attribute *attr,
					 char *buf)
{
	dev_warn_once(dev, "attribute deprecated, see read_buffers_allowed.\n");
	return group_read_buffers_allowed_show(dev, attr, buf);
}

static ssize_t group_read_buffers_allowed_store(struct device *dev,
						struct device_attribute *attr,
						const char *buf, size_t count)
{
	struct idxd_group *group = confdev_to_group(dev);
	struct idxd_device *idxd = group->idxd;
	unsigned long val;
	int rc;

	rc = kstrtoul(buf, 10, &val);
	if (rc < 0)
		return -EINVAL;

	if (idxd->data->type == IDXD_TYPE_IAX)
		return -EOPNOTSUPP;

	if (!test_bit(IDXD_FLAG_CONFIGURABLE, &idxd->flags))
		return -EPERM;

	if (idxd->state == IDXD_DEV_ENABLED)
		return -EPERM;

	if (val < 4 * group->num_engines ||
	    val > group->rdbufs_reserved + idxd->nr_rdbufs)
		return -EINVAL;

	group->rdbufs_allowed = val;
	return count;
}

static ssize_t group_tokens_allowed_store(struct device *dev,
					  struct device_attribute *attr,
					  const char *buf, size_t count)
{
	dev_warn_once(dev, "attribute deprecated, see read_buffers_allowed.\n");
	return group_read_buffers_allowed_store(dev, attr, buf, count);
}

static struct device_attribute dev_attr_group_tokens_allowed =
		__ATTR(tokens_allowed, 0644, group_tokens_allowed_show,
		       group_tokens_allowed_store);

static struct device_attribute dev_attr_group_read_buffers_allowed =
		__ATTR(read_buffers_allowed, 0644, group_read_buffers_allowed_show,
		       group_read_buffers_allowed_store);

static ssize_t group_use_read_buffer_limit_show(struct device *dev,
						struct device_attribute *attr,
						char *buf)
{
	struct idxd_group *group = confdev_to_group(dev);

	return sysfs_emit(buf, "%u\n", group->use_rdbuf_limit);
}

static ssize_t group_use_token_limit_show(struct device *dev,
					  struct device_attribute *attr,
					  char *buf)
{
	dev_warn_once(dev, "attribute deprecated, see use_read_buffer_limit.\n");
	return group_use_read_buffer_limit_show(dev, attr, buf);
}

static ssize_t group_use_read_buffer_limit_store(struct device *dev,
						 struct device_attribute *attr,
						 const char *buf, size_t count)
{
	struct idxd_group *group = confdev_to_group(dev);
	struct idxd_device *idxd = group->idxd;
	unsigned long val;
	int rc;

	rc = kstrtoul(buf, 10, &val);
	if (rc < 0)
		return -EINVAL;

	if (idxd->data->type == IDXD_TYPE_IAX)
		return -EOPNOTSUPP;

	if (!test_bit(IDXD_FLAG_CONFIGURABLE, &idxd->flags))
		return -EPERM;

	if (idxd->state == IDXD_DEV_ENABLED)
		return -EPERM;

	if (idxd->rdbuf_limit == 0)
		return -EPERM;

	group->use_rdbuf_limit = !!val;
	return count;
}

static ssize_t group_use_token_limit_store(struct device *dev,
					   struct device_attribute *attr,
					   const char *buf, size_t count)
{
	dev_warn_once(dev, "attribute deprecated, see use_read_buffer_limit.\n");
	return group_use_read_buffer_limit_store(dev, attr, buf, count);
}

static struct device_attribute dev_attr_group_use_token_limit =
		__ATTR(use_token_limit, 0644, group_use_token_limit_show,
		       group_use_token_limit_store);

static struct device_attribute dev_attr_group_use_read_buffer_limit =
		__ATTR(use_read_buffer_limit, 0644, group_use_read_buffer_limit_show,
		       group_use_read_buffer_limit_store);

static ssize_t group_engines_show(struct device *dev,
				  struct device_attribute *attr, char *buf)
{
	struct idxd_group *group = confdev_to_group(dev);
	int i, rc = 0;
	struct idxd_device *idxd = group->idxd;

	for (i = 0; i < idxd->max_engines; i++) {
		struct idxd_engine *engine = idxd->engines[i];

		if (!engine->group)
			continue;

		if (engine->group->id == group->id)
			rc += sysfs_emit_at(buf, rc, "engine%d.%d ", idxd->id, engine->id);
	}

	if (!rc)
		return 0;
	rc--;
	rc += sysfs_emit_at(buf, rc, "\n");

	return rc;
}

static struct device_attribute dev_attr_group_engines =
		__ATTR(engines, 0444, group_engines_show, NULL);

static ssize_t group_work_queues_show(struct device *dev,
				      struct device_attribute *attr, char *buf)
{
	struct idxd_group *group = confdev_to_group(dev);
	int i, rc = 0;
	struct idxd_device *idxd = group->idxd;

	for (i = 0; i < idxd->max_wqs; i++) {
		struct idxd_wq *wq = idxd->wqs[i];

		if (!wq->group)
			continue;

		if (wq->group->id == group->id)
			rc += sysfs_emit_at(buf, rc, "wq%d.%d ", idxd->id, wq->id);
	}

	if (!rc)
		return 0;
	rc--;
	rc += sysfs_emit_at(buf, rc, "\n");

	return rc;
}

static struct device_attribute dev_attr_group_work_queues =
		__ATTR(work_queues, 0444, group_work_queues_show, NULL);

static ssize_t group_traffic_class_a_show(struct device *dev,
					  struct device_attribute *attr,
					  char *buf)
{
	struct idxd_group *group = confdev_to_group(dev);

	return sysfs_emit(buf, "%d\n", group->tc_a);
}

static ssize_t group_traffic_class_a_store(struct device *dev,
					   struct device_attribute *attr,
					   const char *buf, size_t count)
{
	struct idxd_group *group = confdev_to_group(dev);
	struct idxd_device *idxd = group->idxd;
	long val;
	int rc;

	rc = kstrtol(buf, 10, &val);
	if (rc < 0)
		return -EINVAL;

	if (!test_bit(IDXD_FLAG_CONFIGURABLE, &idxd->flags))
		return -EPERM;

	if (idxd->state == IDXD_DEV_ENABLED)
		return -EPERM;

	if (idxd->hw.version <= DEVICE_VERSION_2 && !tc_override)
		return -EPERM;

	if (val < 0 || val > 7)
		return -EINVAL;

	group->tc_a = val;
	return count;
}

static struct device_attribute dev_attr_group_traffic_class_a =
		__ATTR(traffic_class_a, 0644, group_traffic_class_a_show,
		       group_traffic_class_a_store);

static ssize_t group_traffic_class_b_show(struct device *dev,
					  struct device_attribute *attr,
					  char *buf)
{
	struct idxd_group *group = confdev_to_group(dev);

	return sysfs_emit(buf, "%d\n", group->tc_b);
}

static ssize_t group_traffic_class_b_store(struct device *dev,
					   struct device_attribute *attr,
					   const char *buf, size_t count)
{
	struct idxd_group *group = confdev_to_group(dev);
	struct idxd_device *idxd = group->idxd;
	long val;
	int rc;

	rc = kstrtol(buf, 10, &val);
	if (rc < 0)
		return -EINVAL;

	if (!test_bit(IDXD_FLAG_CONFIGURABLE, &idxd->flags))
		return -EPERM;

	if (idxd->state == IDXD_DEV_ENABLED)
		return -EPERM;

	if (idxd->hw.version <= DEVICE_VERSION_2 && !tc_override)
		return -EPERM;

	if (val < 0 || val > 7)
		return -EINVAL;

	group->tc_b = val;
	return count;
}

static struct device_attribute dev_attr_group_traffic_class_b =
		__ATTR(traffic_class_b, 0644, group_traffic_class_b_show,
		       group_traffic_class_b_store);

static ssize_t group_desc_progress_limit_show(struct device *dev,
					      struct device_attribute *attr,
					      char *buf)
{
	struct idxd_group *group = confdev_to_group(dev);

	return sysfs_emit(buf, "%d\n", group->desc_progress_limit);
}

static ssize_t group_desc_progress_limit_store(struct device *dev,
					       struct device_attribute *attr,
					       const char *buf, size_t count)
{
	struct idxd_group *group = confdev_to_group(dev);
	int val, rc;

	rc = kstrtoint(buf, 10, &val);
	if (rc < 0)
		return -EINVAL;

	if (val & ~GENMASK(1, 0))
		return -EINVAL;

	group->desc_progress_limit = val;
	return count;
}

static struct device_attribute dev_attr_group_desc_progress_limit =
		__ATTR(desc_progress_limit, 0644, group_desc_progress_limit_show,
		       group_desc_progress_limit_store);

static ssize_t group_batch_progress_limit_show(struct device *dev,
					       struct device_attribute *attr,
					       char *buf)
{
	struct idxd_group *group = confdev_to_group(dev);

	return sysfs_emit(buf, "%d\n", group->batch_progress_limit);
}

static ssize_t group_batch_progress_limit_store(struct device *dev,
						struct device_attribute *attr,
						const char *buf, size_t count)
{
	struct idxd_group *group = confdev_to_group(dev);
	int val, rc;

	rc = kstrtoint(buf, 10, &val);
	if (rc < 0)
		return -EINVAL;

	if (val & ~GENMASK(1, 0))
		return -EINVAL;

	group->batch_progress_limit = val;
	return count;
}

static struct device_attribute dev_attr_group_batch_progress_limit =
		__ATTR(batch_progress_limit, 0644, group_batch_progress_limit_show,
		       group_batch_progress_limit_store);
static struct attribute *idxd_group_attributes[] = {
	&dev_attr_group_work_queues.attr,
	&dev_attr_group_engines.attr,
	&dev_attr_group_use_token_limit.attr,
	&dev_attr_group_use_read_buffer_limit.attr,
	&dev_attr_group_tokens_allowed.attr,
	&dev_attr_group_read_buffers_allowed.attr,
	&dev_attr_group_tokens_reserved.attr,
	&dev_attr_group_read_buffers_reserved.attr,
	&dev_attr_group_traffic_class_a.attr,
	&dev_attr_group_traffic_class_b.attr,
	&dev_attr_group_desc_progress_limit.attr,
	&dev_attr_group_batch_progress_limit.attr,
	NULL,
};

static bool idxd_group_attr_progress_limit_invisible(struct attribute *attr,
						     struct idxd_device *idxd)
{
	return (attr == &dev_attr_group_desc_progress_limit.attr ||
		attr == &dev_attr_group_batch_progress_limit.attr) &&
		!idxd->hw.group_cap.progress_limit;
}

static bool idxd_group_attr_read_buffers_invisible(struct attribute *attr,
						   struct idxd_device *idxd)
{
	/*
	 * Intel IAA does not support Read Buffer allocation control,
	 * make these attributes invisible.
	 */
	return (attr == &dev_attr_group_use_token_limit.attr ||
		attr == &dev_attr_group_use_read_buffer_limit.attr ||
		attr == &dev_attr_group_tokens_allowed.attr ||
		attr == &dev_attr_group_read_buffers_allowed.attr ||
		attr == &dev_attr_group_tokens_reserved.attr ||
		attr == &dev_attr_group_read_buffers_reserved.attr) &&
		idxd->data->type == IDXD_TYPE_IAX;
}

static umode_t idxd_group_attr_visible(struct kobject *kobj,
				       struct attribute *attr, int n)
{
	struct device *dev = container_of(kobj, struct device, kobj);
	struct idxd_group *group = confdev_to_group(dev);
	struct idxd_device *idxd = group->idxd;

	if (idxd_group_attr_progress_limit_invisible(attr, idxd))
		return 0;

	if (idxd_group_attr_read_buffers_invisible(attr, idxd))
		return 0;

	return attr->mode;
}

static const struct attribute_group idxd_group_attribute_group = {
	.attrs = idxd_group_attributes,
	.is_visible = idxd_group_attr_visible,
};

static const struct attribute_group *idxd_group_attribute_groups[] = {
	&idxd_group_attribute_group,
	NULL,
};

static void idxd_conf_group_release(struct device *dev)
{
	struct idxd_group *group = confdev_to_group(dev);

	kfree(group);
}

struct device_type idxd_group_device_type = {
	.name = "group",
	.release = idxd_conf_group_release,
	.groups = idxd_group_attribute_groups,
};

/* IDXD work queue attribs */
static ssize_t wq_clients_show(struct device *dev,
			       struct device_attribute *attr, char *buf)
{
	struct idxd_wq *wq = confdev_to_wq(dev);

	return sysfs_emit(buf, "%d\n", wq->client_count);
}

static struct device_attribute dev_attr_wq_clients =
		__ATTR(clients, 0444, wq_clients_show, NULL);

static ssize_t wq_state_show(struct device *dev,
			     struct device_attribute *attr, char *buf)
{
	struct idxd_wq *wq = confdev_to_wq(dev);

	switch (wq->state) {
	case IDXD_WQ_DISABLED:
		return sysfs_emit(buf, "disabled\n");
	case IDXD_WQ_ENABLED:
		return sysfs_emit(buf, "enabled\n");
	}

	return sysfs_emit(buf, "unknown\n");
}

static struct device_attribute dev_attr_wq_state =
		__ATTR(state, 0444, wq_state_show, NULL);

static ssize_t wq_group_id_show(struct device *dev,
				struct device_attribute *attr, char *buf)
{
	struct idxd_wq *wq = confdev_to_wq(dev);

	if (wq->group)
		return sysfs_emit(buf, "%u\n", wq->group->id);
	else
		return sysfs_emit(buf, "-1\n");
}

static ssize_t wq_group_id_store(struct device *dev,
				 struct device_attribute *attr,
				 const char *buf, size_t count)
{
	struct idxd_wq *wq = confdev_to_wq(dev);
	struct idxd_device *idxd = wq->idxd;
	long id;
	int rc;
	struct idxd_group *prevg, *group;

	rc = kstrtol(buf, 10, &id);
	if (rc < 0)
		return -EINVAL;

	if (!test_bit(IDXD_FLAG_CONFIGURABLE, &idxd->flags))
		return -EPERM;

	if (wq->state != IDXD_WQ_DISABLED)
		return -EPERM;

	if (id > idxd->max_groups - 1 || id < -1)
		return -EINVAL;

	if (id == -1) {
		if (wq->group) {
			wq->group->num_wqs--;
			wq->group = NULL;
		}
		return count;
	}

	group = idxd->groups[id];
	prevg = wq->group;

	if (prevg)
		prevg->num_wqs--;
	wq->group = group;
	group->num_wqs++;
	return count;
}

static struct device_attribute dev_attr_wq_group_id =
		__ATTR(group_id, 0644, wq_group_id_show, wq_group_id_store);

static ssize_t wq_mode_show(struct device *dev, struct device_attribute *attr,
			    char *buf)
{
	struct idxd_wq *wq = confdev_to_wq(dev);

	return sysfs_emit(buf, "%s\n", wq_dedicated(wq) ? "dedicated" : "shared");
}

static ssize_t wq_mode_store(struct device *dev,
			     struct device_attribute *attr, const char *buf,
			     size_t count)
{
	struct idxd_wq *wq = confdev_to_wq(dev);
	struct idxd_device *idxd = wq->idxd;

	if (!test_bit(IDXD_FLAG_CONFIGURABLE, &idxd->flags))
		return -EPERM;

	if (wq->state != IDXD_WQ_DISABLED)
		return -EPERM;

	if (sysfs_streq(buf, "dedicated")) {
		set_bit(WQ_FLAG_DEDICATED, &wq->flags);
		wq->threshold = 0;
	} else if (sysfs_streq(buf, "shared")) {
		clear_bit(WQ_FLAG_DEDICATED, &wq->flags);
	} else {
		return -EINVAL;
	}

	return count;
}

static struct device_attribute dev_attr_wq_mode =
		__ATTR(mode, 0644, wq_mode_show, wq_mode_store);

static ssize_t wq_size_show(struct device *dev, struct device_attribute *attr,
			    char *buf)
{
	struct idxd_wq *wq = confdev_to_wq(dev);

	return sysfs_emit(buf, "%u\n", wq->size);
}

static int total_claimed_wq_size(struct idxd_device *idxd)
{
	int i;
	int wq_size = 0;

	for (i = 0; i < idxd->max_wqs; i++) {
		struct idxd_wq *wq = idxd->wqs[i];

		wq_size += wq->size;
	}

	return wq_size;
}

static ssize_t wq_size_store(struct device *dev,
			     struct device_attribute *attr, const char *buf,
			     size_t count)
{
	struct idxd_wq *wq = confdev_to_wq(dev);
	unsigned long size;
	struct idxd_device *idxd = wq->idxd;
	int rc;

	rc = kstrtoul(buf, 10, &size);
	if (rc < 0)
		return -EINVAL;

	if (!test_bit(IDXD_FLAG_CONFIGURABLE, &idxd->flags))
		return -EPERM;

	if (idxd->state == IDXD_DEV_ENABLED)
		return -EPERM;

	if (size + total_claimed_wq_size(idxd) - wq->size > idxd->max_wq_size)
		return -EINVAL;

	wq->size = size;
	return count;
}

static struct device_attribute dev_attr_wq_size =
		__ATTR(size, 0644, wq_size_show, wq_size_store);

static ssize_t wq_priority_show(struct device *dev,
				struct device_attribute *attr, char *buf)
{
	struct idxd_wq *wq = confdev_to_wq(dev);

	return sysfs_emit(buf, "%u\n", wq->priority);
}

static ssize_t wq_priority_store(struct device *dev,
				 struct device_attribute *attr,
				 const char *buf, size_t count)
{
	struct idxd_wq *wq = confdev_to_wq(dev);
	unsigned long prio;
	struct idxd_device *idxd = wq->idxd;
	int rc;

	rc = kstrtoul(buf, 10, &prio);
	if (rc < 0)
		return -EINVAL;

	if (!test_bit(IDXD_FLAG_CONFIGURABLE, &idxd->flags))
		return -EPERM;

	if (wq->state != IDXD_WQ_DISABLED)
		return -EPERM;

	if (prio > IDXD_MAX_PRIORITY)
		return -EINVAL;

	wq->priority = prio;
	return count;
}

static struct device_attribute dev_attr_wq_priority =
		__ATTR(priority, 0644, wq_priority_show, wq_priority_store);

static ssize_t wq_block_on_fault_show(struct device *dev,
				      struct device_attribute *attr, char *buf)
{
	struct idxd_wq *wq = confdev_to_wq(dev);

	return sysfs_emit(buf, "%u\n", test_bit(WQ_FLAG_BLOCK_ON_FAULT, &wq->flags));
}

static ssize_t wq_block_on_fault_store(struct device *dev,
				       struct device_attribute *attr,
				       const char *buf, size_t count)
{
	struct idxd_wq *wq = confdev_to_wq(dev);
	struct idxd_device *idxd = wq->idxd;
	bool bof;
	int rc;

	if (!idxd->hw.gen_cap.block_on_fault)
		return -EOPNOTSUPP;

	if (!test_bit(IDXD_FLAG_CONFIGURABLE, &idxd->flags))
		return -EPERM;

	if (wq->state != IDXD_WQ_DISABLED)
		return -ENXIO;

	rc = kstrtobool(buf, &bof);
	if (rc < 0)
		return rc;

	if (bof) {
		if (test_bit(WQ_FLAG_PRS_DISABLE, &wq->flags))
			return -EOPNOTSUPP;

		set_bit(WQ_FLAG_BLOCK_ON_FAULT, &wq->flags);
	} else {
		clear_bit(WQ_FLAG_BLOCK_ON_FAULT, &wq->flags);
	}

	return count;
}

static struct device_attribute dev_attr_wq_block_on_fault =
		__ATTR(block_on_fault, 0644, wq_block_on_fault_show,
		       wq_block_on_fault_store);

static ssize_t wq_threshold_show(struct device *dev,
				 struct device_attribute *attr, char *buf)
{
	struct idxd_wq *wq = confdev_to_wq(dev);

	return sysfs_emit(buf, "%u\n", wq->threshold);
}

static ssize_t wq_threshold_store(struct device *dev,
				  struct device_attribute *attr,
				  const char *buf, size_t count)
{
	struct idxd_wq *wq = confdev_to_wq(dev);
	struct idxd_device *idxd = wq->idxd;
	unsigned int val;
	int rc;

	rc = kstrtouint(buf, 0, &val);
	if (rc < 0)
		return -EINVAL;

	if (val > wq->size || val <= 0)
		return -EINVAL;

	if (!test_bit(IDXD_FLAG_CONFIGURABLE, &idxd->flags))
		return -EPERM;

	if (wq->state != IDXD_WQ_DISABLED)
		return -ENXIO;

	if (test_bit(WQ_FLAG_DEDICATED, &wq->flags))
		return -EINVAL;

	wq->threshold = val;

	return count;
}

static struct device_attribute dev_attr_wq_threshold =
		__ATTR(threshold, 0644, wq_threshold_show, wq_threshold_store);

static ssize_t wq_type_show(struct device *dev,
			    struct device_attribute *attr, char *buf)
{
	struct idxd_wq *wq = confdev_to_wq(dev);

	switch (wq->type) {
	case IDXD_WQT_KERNEL:
		return sysfs_emit(buf, "%s\n", idxd_wq_type_names[IDXD_WQT_KERNEL]);
	case IDXD_WQT_USER:
		return sysfs_emit(buf, "%s\n", idxd_wq_type_names[IDXD_WQT_USER]);
	case IDXD_WQT_NONE:
	default:
		return sysfs_emit(buf, "%s\n", idxd_wq_type_names[IDXD_WQT_NONE]);
	}

	return -EINVAL;
}

static ssize_t wq_type_store(struct device *dev,
			     struct device_attribute *attr, const char *buf,
			     size_t count)
{
	struct idxd_wq *wq = confdev_to_wq(dev);
	enum idxd_wq_type old_type;

	if (wq->state != IDXD_WQ_DISABLED)
		return -EPERM;

	old_type = wq->type;
	if (sysfs_streq(buf, idxd_wq_type_names[IDXD_WQT_NONE]))
		wq->type = IDXD_WQT_NONE;
	else if (sysfs_streq(buf, idxd_wq_type_names[IDXD_WQT_KERNEL]))
		wq->type = IDXD_WQT_KERNEL;
	else if (sysfs_streq(buf, idxd_wq_type_names[IDXD_WQT_USER]))
		wq->type = IDXD_WQT_USER;
	else
		return -EINVAL;

	/* If we are changing queue type, clear the name */
	if (wq->type != old_type)
		memset(wq->name, 0, WQ_NAME_SIZE + 1);

	return count;
}

static struct device_attribute dev_attr_wq_type =
		__ATTR(type, 0644, wq_type_show, wq_type_store);

static ssize_t wq_name_show(struct device *dev,
			    struct device_attribute *attr, char *buf)
{
	struct idxd_wq *wq = confdev_to_wq(dev);

	return sysfs_emit(buf, "%s\n", wq->name);
}

static ssize_t wq_name_store(struct device *dev,
			     struct device_attribute *attr, const char *buf,
			     size_t count)
{
	struct idxd_wq *wq = confdev_to_wq(dev);
	char *input, *pos;

	if (wq->state != IDXD_WQ_DISABLED)
		return -EPERM;

	if (strlen(buf) > WQ_NAME_SIZE || strlen(buf) == 0)
		return -EINVAL;

	input = kstrndup(buf, count, GFP_KERNEL);
	if (!input)
		return -ENOMEM;

	pos = strim(input);
	memset(wq->name, 0, WQ_NAME_SIZE + 1);
	sprintf(wq->name, "%s", pos);
	kfree(input);
	return count;
}

static struct device_attribute dev_attr_wq_name =
		__ATTR(name, 0644, wq_name_show, wq_name_store);

static ssize_t wq_cdev_minor_show(struct device *dev,
				  struct device_attribute *attr, char *buf)
{
	struct idxd_wq *wq = confdev_to_wq(dev);
	int minor = -1;

	mutex_lock(&wq->wq_lock);
	if (wq->idxd_cdev)
		minor = wq->idxd_cdev->minor;
	mutex_unlock(&wq->wq_lock);

	if (minor == -1)
		return -ENXIO;
	return sysfs_emit(buf, "%d\n", minor);
}

static struct device_attribute dev_attr_wq_cdev_minor =
		__ATTR(cdev_minor, 0444, wq_cdev_minor_show, NULL);

static int __get_sysfs_u64(const char *buf, u64 *val)
{
	int rc;

	rc = kstrtou64(buf, 0, val);
	if (rc < 0)
		return -EINVAL;

	if (*val == 0)
		return -EINVAL;

	*val = roundup_pow_of_two(*val);
	return 0;
}

static ssize_t wq_max_transfer_size_show(struct device *dev, struct device_attribute *attr,
					 char *buf)
{
	struct idxd_wq *wq = confdev_to_wq(dev);

	return sysfs_emit(buf, "%llu\n", wq->max_xfer_bytes);
}

static ssize_t wq_max_transfer_size_store(struct device *dev, struct device_attribute *attr,
					  const char *buf, size_t count)
{
	struct idxd_wq *wq = confdev_to_wq(dev);
	struct idxd_device *idxd = wq->idxd;
	u64 xfer_size;
	int rc;

	if (!test_bit(IDXD_FLAG_CONFIGURABLE, &idxd->flags))
		return -EPERM;

	if (wq->state != IDXD_WQ_DISABLED)
		return -EPERM;

	rc = __get_sysfs_u64(buf, &xfer_size);
	if (rc < 0)
		return rc;

	if (xfer_size > idxd->max_xfer_bytes)
		return -EINVAL;

	wq->max_xfer_bytes = xfer_size;

	return count;
}

static struct device_attribute dev_attr_wq_max_transfer_size =
		__ATTR(max_transfer_size, 0644,
		       wq_max_transfer_size_show, wq_max_transfer_size_store);

static ssize_t wq_max_batch_size_show(struct device *dev, struct device_attribute *attr, char *buf)
{
	struct idxd_wq *wq = confdev_to_wq(dev);

	return sysfs_emit(buf, "%u\n", wq->max_batch_size);
}

static ssize_t wq_max_batch_size_store(struct device *dev, struct device_attribute *attr,
				       const char *buf, size_t count)
{
	struct idxd_wq *wq = confdev_to_wq(dev);
	struct idxd_device *idxd = wq->idxd;
	u64 batch_size;
	int rc;

	if (!test_bit(IDXD_FLAG_CONFIGURABLE, &idxd->flags))
		return -EPERM;

	if (wq->state != IDXD_WQ_DISABLED)
		return -EPERM;

	rc = __get_sysfs_u64(buf, &batch_size);
	if (rc < 0)
		return rc;

	if (batch_size > idxd->max_batch_size)
		return -EINVAL;

	idxd_wq_set_max_batch_size(idxd->data->type, wq, (u32)batch_size);

	return count;
}

static struct device_attribute dev_attr_wq_max_batch_size =
		__ATTR(max_batch_size, 0644, wq_max_batch_size_show, wq_max_batch_size_store);

static ssize_t wq_ats_disable_show(struct device *dev, struct device_attribute *attr, char *buf)
{
	struct idxd_wq *wq = confdev_to_wq(dev);

	return sysfs_emit(buf, "%u\n", test_bit(WQ_FLAG_ATS_DISABLE, &wq->flags));
}

static ssize_t wq_ats_disable_store(struct device *dev, struct device_attribute *attr,
				    const char *buf, size_t count)
{
	struct idxd_wq *wq = confdev_to_wq(dev);
	struct idxd_device *idxd = wq->idxd;
	bool ats_dis;
	int rc;

	if (wq->state != IDXD_WQ_DISABLED)
		return -EPERM;

	if (!test_bit(IDXD_FLAG_CONFIGURABLE, &idxd->flags))
		return -EPERM;

	rc = kstrtobool(buf, &ats_dis);
	if (rc < 0)
		return rc;

	if (ats_dis)
		set_bit(WQ_FLAG_ATS_DISABLE, &wq->flags);
	else
		clear_bit(WQ_FLAG_ATS_DISABLE, &wq->flags);

	return count;
}

static struct device_attribute dev_attr_wq_ats_disable =
		__ATTR(ats_disable, 0644, wq_ats_disable_show, wq_ats_disable_store);

static ssize_t wq_prs_disable_show(struct device *dev, struct device_attribute *attr, char *buf)
{
	struct idxd_wq *wq = confdev_to_wq(dev);

	return sysfs_emit(buf, "%u\n", test_bit(WQ_FLAG_PRS_DISABLE, &wq->flags));
}

static ssize_t wq_prs_disable_store(struct device *dev, struct device_attribute *attr,
				    const char *buf, size_t count)
{
	struct idxd_wq *wq = confdev_to_wq(dev);
	struct idxd_device *idxd = wq->idxd;
	bool prs_dis;
	int rc;

	if (wq->state != IDXD_WQ_DISABLED)
		return -EPERM;

	if (!test_bit(IDXD_FLAG_CONFIGURABLE, &idxd->flags))
		return -EPERM;

	rc = kstrtobool(buf, &prs_dis);
	if (rc < 0)
		return rc;

	if (prs_dis) {
		set_bit(WQ_FLAG_PRS_DISABLE, &wq->flags);
		/* when PRS is disabled, BOF needs to be off as well */
		clear_bit(WQ_FLAG_BLOCK_ON_FAULT, &wq->flags);
	} else {
		clear_bit(WQ_FLAG_PRS_DISABLE, &wq->flags);
	}
	return count;
}

static struct device_attribute dev_attr_wq_prs_disable =
		__ATTR(prs_disable, 0644, wq_prs_disable_show, wq_prs_disable_store);

static ssize_t wq_occupancy_show(struct device *dev, struct device_attribute *attr, char *buf)
{
	struct idxd_wq *wq = confdev_to_wq(dev);
	struct idxd_device *idxd = wq->idxd;
	u32 occup, offset;

	if (!idxd->hw.wq_cap.occupancy)
		return -EOPNOTSUPP;

	offset = WQCFG_OFFSET(idxd, wq->id, WQCFG_OCCUP_IDX);
	occup = ioread32(idxd->reg_base + offset) & WQCFG_OCCUP_MASK;

	return sysfs_emit(buf, "%u\n", occup);
}

static struct device_attribute dev_attr_wq_occupancy =
		__ATTR(occupancy, 0444, wq_occupancy_show, NULL);

static ssize_t wq_enqcmds_retries_show(struct device *dev,
				       struct device_attribute *attr, char *buf)
{
	struct idxd_wq *wq = confdev_to_wq(dev);

	if (wq_dedicated(wq))
		return -EOPNOTSUPP;

	return sysfs_emit(buf, "%u\n", wq->enqcmds_retries);
}

static ssize_t wq_enqcmds_retries_store(struct device *dev, struct device_attribute *attr,
					const char *buf, size_t count)
{
	struct idxd_wq *wq = confdev_to_wq(dev);
	int rc;
	unsigned int retries;

	if (wq_dedicated(wq))
		return -EOPNOTSUPP;

	rc = kstrtouint(buf, 10, &retries);
	if (rc < 0)
		return rc;

	if (retries > IDXD_ENQCMDS_MAX_RETRIES)
		retries = IDXD_ENQCMDS_MAX_RETRIES;

	wq->enqcmds_retries = retries;
	return count;
}

static struct device_attribute dev_attr_wq_enqcmds_retries =
		__ATTR(enqcmds_retries, 0644, wq_enqcmds_retries_show, wq_enqcmds_retries_store);

static ssize_t wq_op_config_show(struct device *dev,
				 struct device_attribute *attr, char *buf)
{
	struct idxd_wq *wq = confdev_to_wq(dev);

	return sysfs_emit(buf, "%*pb\n", IDXD_MAX_OPCAP_BITS, wq->opcap_bmap);
}

static int idxd_verify_supported_opcap(struct idxd_device *idxd, unsigned long *opmask)
{
	int bit;

	/*
	 * The OPCAP is defined as 256 bits that represents each operation the device
	 * supports per bit. Iterate through all the bits and check if the input mask
	 * is set for bits that are not set in the OPCAP for the device. If no OPCAP
	 * bit is set and input mask has the bit set, then return error.
	 */
	for_each_set_bit(bit, opmask, IDXD_MAX_OPCAP_BITS) {
		if (!test_bit(bit, idxd->opcap_bmap))
			return -EINVAL;
	}

	return 0;
}

static ssize_t wq_op_config_store(struct device *dev, struct device_attribute *attr,
				  const char *buf, size_t count)
{
	struct idxd_wq *wq = confdev_to_wq(dev);
	struct idxd_device *idxd = wq->idxd;
	unsigned long *opmask;
	int rc;

	if (wq->state != IDXD_WQ_DISABLED)
		return -EPERM;

	opmask = bitmap_zalloc(IDXD_MAX_OPCAP_BITS, GFP_KERNEL);
	if (!opmask)
		return -ENOMEM;

	rc = bitmap_parse(buf, count, opmask, IDXD_MAX_OPCAP_BITS);
	if (rc < 0)
		goto err;

	rc = idxd_verify_supported_opcap(idxd, opmask);
	if (rc < 0)
		goto err;

	bitmap_copy(wq->opcap_bmap, opmask, IDXD_MAX_OPCAP_BITS);

	bitmap_free(opmask);
	return count;

err:
	bitmap_free(opmask);
	return rc;
}

static struct device_attribute dev_attr_wq_op_config =
		__ATTR(op_config, 0644, wq_op_config_show, wq_op_config_store);

static struct attribute *idxd_wq_attributes[] = {
	&dev_attr_wq_clients.attr,
	&dev_attr_wq_state.attr,
	&dev_attr_wq_group_id.attr,
	&dev_attr_wq_mode.attr,
	&dev_attr_wq_size.attr,
	&dev_attr_wq_priority.attr,
	&dev_attr_wq_block_on_fault.attr,
	&dev_attr_wq_threshold.attr,
	&dev_attr_wq_type.attr,
	&dev_attr_wq_name.attr,
	&dev_attr_wq_cdev_minor.attr,
	&dev_attr_wq_max_transfer_size.attr,
	&dev_attr_wq_max_batch_size.attr,
	&dev_attr_wq_ats_disable.attr,
	&dev_attr_wq_prs_disable.attr,
	&dev_attr_wq_occupancy.attr,
	&dev_attr_wq_enqcmds_retries.attr,
	&dev_attr_wq_op_config.attr,
	NULL,
};

/*  A WQ attr is invisible if the feature is not supported in WQCAP. */
#define idxd_wq_attr_invisible(name, cap_field, a, idxd)		\
	((a) == &dev_attr_wq_##name.attr && !(idxd)->hw.wq_cap.cap_field)

static bool idxd_wq_attr_max_batch_size_invisible(struct attribute *attr,
						  struct idxd_device *idxd)
{
	/* Intel IAA does not support batch processing, make it invisible */
	return attr == &dev_attr_wq_max_batch_size.attr &&
	       idxd->data->type == IDXD_TYPE_IAX;
}

static bool idxd_wq_attr_max_batch_size_invisible(struct attribute *attr,
						  struct idxd_device *idxd)
{
	/* Intel IAA does not support batch processing, make it invisible */
	return attr == &dev_attr_wq_max_batch_size.attr &&
	       idxd->data->type == IDXD_TYPE_IAX;
}

static umode_t idxd_wq_attr_visible(struct kobject *kobj,
				    struct attribute *attr, int n)
{
	struct device *dev = container_of(kobj, struct device, kobj);
	struct idxd_wq *wq = confdev_to_wq(dev);
	struct idxd_device *idxd = wq->idxd;

	if (idxd_wq_attr_invisible(op_config, op_config, attr, idxd))
		return 0;

	if (idxd_wq_attr_max_batch_size_invisible(attr, idxd))
		return 0;

	if (idxd_wq_attr_invisible(prs_disable, wq_prs_support, attr, idxd))
		return 0;

	if (idxd_wq_attr_invisible(ats_disable, wq_ats_support, attr, idxd))
		return 0;

	if (idxd_wq_attr_max_batch_size_invisible(attr, idxd))
		return 0;

	return attr->mode;
}

static const struct attribute_group idxd_wq_attribute_group = {
	.attrs = idxd_wq_attributes,
	.is_visible = idxd_wq_attr_visible,
};

static const struct attribute_group *idxd_wq_attribute_groups[] = {
	&idxd_wq_attribute_group,
	NULL,
};

static void idxd_conf_wq_release(struct device *dev)
{
	struct idxd_wq *wq = confdev_to_wq(dev);

	bitmap_free(wq->opcap_bmap);
	kfree(wq->wqcfg);
	xa_destroy(&wq->upasid_xa);
	kfree(wq);
}

struct device_type idxd_wq_device_type = {
	.name = "wq",
	.release = idxd_conf_wq_release,
	.groups = idxd_wq_attribute_groups,
};

/* IDXD device attribs */
static ssize_t version_show(struct device *dev, struct device_attribute *attr,
			    char *buf)
{
	struct idxd_device *idxd = confdev_to_idxd(dev);

	return sysfs_emit(buf, "%#x\n", idxd->hw.version);
}
static DEVICE_ATTR_RO(version);

static ssize_t max_work_queues_size_show(struct device *dev,
					 struct device_attribute *attr,
					 char *buf)
{
	struct idxd_device *idxd = confdev_to_idxd(dev);

	return sysfs_emit(buf, "%u\n", idxd->max_wq_size);
}
static DEVICE_ATTR_RO(max_work_queues_size);

static ssize_t max_groups_show(struct device *dev,
			       struct device_attribute *attr, char *buf)
{
	struct idxd_device *idxd = confdev_to_idxd(dev);

	return sysfs_emit(buf, "%u\n", idxd->max_groups);
}
static DEVICE_ATTR_RO(max_groups);

static ssize_t max_work_queues_show(struct device *dev,
				    struct device_attribute *attr, char *buf)
{
	struct idxd_device *idxd = confdev_to_idxd(dev);

	return sysfs_emit(buf, "%u\n", idxd->max_wqs);
}
static DEVICE_ATTR_RO(max_work_queues);

static ssize_t max_engines_show(struct device *dev,
				struct device_attribute *attr, char *buf)
{
	struct idxd_device *idxd = confdev_to_idxd(dev);

	return sysfs_emit(buf, "%u\n", idxd->max_engines);
}
static DEVICE_ATTR_RO(max_engines);

static ssize_t numa_node_show(struct device *dev,
			      struct device_attribute *attr, char *buf)
{
	struct idxd_device *idxd = confdev_to_idxd(dev);

	return sysfs_emit(buf, "%d\n", dev_to_node(&idxd->pdev->dev));
}
static DEVICE_ATTR_RO(numa_node);

static ssize_t max_batch_size_show(struct device *dev,
				   struct device_attribute *attr, char *buf)
{
	struct idxd_device *idxd = confdev_to_idxd(dev);

	return sysfs_emit(buf, "%u\n", idxd->max_batch_size);
}
static DEVICE_ATTR_RO(max_batch_size);

static ssize_t max_transfer_size_show(struct device *dev,
				      struct device_attribute *attr,
				      char *buf)
{
	struct idxd_device *idxd = confdev_to_idxd(dev);

	return sysfs_emit(buf, "%llu\n", idxd->max_xfer_bytes);
}
static DEVICE_ATTR_RO(max_transfer_size);

static ssize_t op_cap_show(struct device *dev,
			   struct device_attribute *attr, char *buf)
{
	struct idxd_device *idxd = confdev_to_idxd(dev);

	return sysfs_emit(buf, "%*pb\n", IDXD_MAX_OPCAP_BITS, idxd->opcap_bmap);
}
static DEVICE_ATTR_RO(op_cap);

static ssize_t gen_cap_show(struct device *dev,
			    struct device_attribute *attr, char *buf)
{
	struct idxd_device *idxd = confdev_to_idxd(dev);

	return sysfs_emit(buf, "%#llx\n", idxd->hw.gen_cap.bits);
}
static DEVICE_ATTR_RO(gen_cap);

static ssize_t configurable_show(struct device *dev,
				 struct device_attribute *attr, char *buf)
{
	struct idxd_device *idxd = confdev_to_idxd(dev);

	return sysfs_emit(buf, "%u\n", test_bit(IDXD_FLAG_CONFIGURABLE, &idxd->flags));
}
static DEVICE_ATTR_RO(configurable);

static ssize_t clients_show(struct device *dev,
			    struct device_attribute *attr, char *buf)
{
	struct idxd_device *idxd = confdev_to_idxd(dev);
	int count = 0, i;

	spin_lock(&idxd->dev_lock);
	for (i = 0; i < idxd->max_wqs; i++) {
		struct idxd_wq *wq = idxd->wqs[i];

		count += wq->client_count;
	}
	spin_unlock(&idxd->dev_lock);

	return sysfs_emit(buf, "%d\n", count);
}
static DEVICE_ATTR_RO(clients);

static ssize_t pasid_enabled_show(struct device *dev,
				  struct device_attribute *attr, char *buf)
{
	struct idxd_device *idxd = confdev_to_idxd(dev);

	return sysfs_emit(buf, "%u\n", device_user_pasid_enabled(idxd));
}
static DEVICE_ATTR_RO(pasid_enabled);

static ssize_t state_show(struct device *dev,
			  struct device_attribute *attr, char *buf)
{
	struct idxd_device *idxd = confdev_to_idxd(dev);

	switch (idxd->state) {
	case IDXD_DEV_DISABLED:
		return sysfs_emit(buf, "disabled\n");
	case IDXD_DEV_ENABLED:
		return sysfs_emit(buf, "enabled\n");
	case IDXD_DEV_HALTED:
		return sysfs_emit(buf, "halted\n");
	}

	return sysfs_emit(buf, "unknown\n");
}
static DEVICE_ATTR_RO(state);

static ssize_t errors_show(struct device *dev,
			   struct device_attribute *attr, char *buf)
{
	struct idxd_device *idxd = confdev_to_idxd(dev);
	DECLARE_BITMAP(swerr_bmap, 256);

	bitmap_zero(swerr_bmap, 256);
	spin_lock(&idxd->dev_lock);
	multi_u64_to_bmap(swerr_bmap, &idxd->sw_err.bits[0], 4);
	spin_unlock(&idxd->dev_lock);
	return sysfs_emit(buf, "%*pb\n", 256, swerr_bmap);
}
static DEVICE_ATTR_RO(errors);

static ssize_t max_read_buffers_show(struct device *dev,
				     struct device_attribute *attr, char *buf)
{
	struct idxd_device *idxd = confdev_to_idxd(dev);

	return sysfs_emit(buf, "%u\n", idxd->max_rdbufs);
}

static ssize_t max_tokens_show(struct device *dev,
			       struct device_attribute *attr, char *buf)
{
	dev_warn_once(dev, "attribute deprecated, see max_read_buffers.\n");
	return max_read_buffers_show(dev, attr, buf);
}

static DEVICE_ATTR_RO(max_tokens);	/* deprecated */
static DEVICE_ATTR_RO(max_read_buffers);

static ssize_t read_buffer_limit_show(struct device *dev,
				      struct device_attribute *attr, char *buf)
{
	struct idxd_device *idxd = confdev_to_idxd(dev);

	return sysfs_emit(buf, "%u\n", idxd->rdbuf_limit);
}

static ssize_t token_limit_show(struct device *dev,
				struct device_attribute *attr, char *buf)
{
	dev_warn_once(dev, "attribute deprecated, see read_buffer_limit.\n");
	return read_buffer_limit_show(dev, attr, buf);
}

static ssize_t read_buffer_limit_store(struct device *dev,
				       struct device_attribute *attr,
				       const char *buf, size_t count)
{
	struct idxd_device *idxd = confdev_to_idxd(dev);
	unsigned long val;
	int rc;

	rc = kstrtoul(buf, 10, &val);
	if (rc < 0)
		return -EINVAL;

	if (idxd->state == IDXD_DEV_ENABLED)
		return -EPERM;

	if (!test_bit(IDXD_FLAG_CONFIGURABLE, &idxd->flags))
		return -EPERM;

	if (!idxd->hw.group_cap.rdbuf_limit)
		return -EPERM;

	if (val > idxd->hw.group_cap.total_rdbufs)
		return -EINVAL;

	idxd->rdbuf_limit = val;
	return count;
}

static ssize_t token_limit_store(struct device *dev,
				 struct device_attribute *attr,
				 const char *buf, size_t count)
{
	dev_warn_once(dev, "attribute deprecated, see read_buffer_limit\n");
	return read_buffer_limit_store(dev, attr, buf, count);
}

static DEVICE_ATTR_RW(token_limit);	/* deprecated */
static DEVICE_ATTR_RW(read_buffer_limit);

static ssize_t cdev_major_show(struct device *dev,
			       struct device_attribute *attr, char *buf)
{
	struct idxd_device *idxd = confdev_to_idxd(dev);

	return sysfs_emit(buf, "%u\n", idxd->major);
}
static DEVICE_ATTR_RO(cdev_major);

static ssize_t cmd_status_show(struct device *dev,
			       struct device_attribute *attr, char *buf)
{
	struct idxd_device *idxd = confdev_to_idxd(dev);

	return sysfs_emit(buf, "%#x\n", idxd->cmd_status);
}

static ssize_t cmd_status_store(struct device *dev, struct device_attribute *attr,
				const char *buf, size_t count)
{
	struct idxd_device *idxd = confdev_to_idxd(dev);

	idxd->cmd_status = 0;
	return count;
}
static DEVICE_ATTR_RW(cmd_status);

<<<<<<< HEAD
=======
static ssize_t iaa_cap_show(struct device *dev,
			    struct device_attribute *attr, char *buf)
{
	struct idxd_device *idxd = confdev_to_idxd(dev);

	if (idxd->hw.version < DEVICE_VERSION_2)
		return -EOPNOTSUPP;

	return sysfs_emit(buf, "%#llx\n", idxd->hw.iaa_cap.bits);
}
static DEVICE_ATTR_RO(iaa_cap);

static ssize_t event_log_size_show(struct device *dev,
				   struct device_attribute *attr, char *buf)
{
	struct idxd_device *idxd = confdev_to_idxd(dev);

	if (!idxd->evl)
		return -EOPNOTSUPP;

	return sysfs_emit(buf, "%u\n", idxd->evl->size);
}

static ssize_t event_log_size_store(struct device *dev,
				    struct device_attribute *attr,
				    const char *buf, size_t count)
{
	struct idxd_device *idxd = confdev_to_idxd(dev);
	unsigned long val;
	int rc;

	if (!idxd->evl)
		return -EOPNOTSUPP;

	rc = kstrtoul(buf, 10, &val);
	if (rc < 0)
		return -EINVAL;

	if (idxd->state == IDXD_DEV_ENABLED)
		return -EPERM;

	if (!test_bit(IDXD_FLAG_CONFIGURABLE, &idxd->flags))
		return -EPERM;

	if (val < IDXD_EVL_SIZE_MIN || val > IDXD_EVL_SIZE_MAX ||
	    (val * evl_ent_size(idxd) > ULONG_MAX - idxd->evl->dma))
		return -EINVAL;

	idxd->evl->size = val;
	return count;
}
static DEVICE_ATTR_RW(event_log_size);

>>>>>>> 98817289
static bool idxd_device_attr_max_batch_size_invisible(struct attribute *attr,
						      struct idxd_device *idxd)
{
	/* Intel IAA does not support batch processing, make it invisible */
	return attr == &dev_attr_max_batch_size.attr &&
	       idxd->data->type == IDXD_TYPE_IAX;
}

static bool idxd_device_attr_read_buffers_invisible(struct attribute *attr,
						    struct idxd_device *idxd)
{
	/*
	 * Intel IAA does not support Read Buffer allocation control,
	 * make these attributes invisible.
	 */
	return (attr == &dev_attr_max_tokens.attr ||
		attr == &dev_attr_max_read_buffers.attr ||
		attr == &dev_attr_token_limit.attr ||
		attr == &dev_attr_read_buffer_limit.attr) &&
		idxd->data->type == IDXD_TYPE_IAX;
}

<<<<<<< HEAD
=======
static bool idxd_device_attr_iaa_cap_invisible(struct attribute *attr,
					       struct idxd_device *idxd)
{
	return attr == &dev_attr_iaa_cap.attr &&
	       (idxd->data->type != IDXD_TYPE_IAX ||
	       idxd->hw.version < DEVICE_VERSION_2);
}

static bool idxd_device_attr_event_log_size_invisible(struct attribute *attr,
						      struct idxd_device *idxd)
{
	return (attr == &dev_attr_event_log_size.attr &&
		!idxd->hw.gen_cap.evl_support);
}

>>>>>>> 98817289
static umode_t idxd_device_attr_visible(struct kobject *kobj,
					struct attribute *attr, int n)
{
	struct device *dev = container_of(kobj, struct device, kobj);
	struct idxd_device *idxd = confdev_to_idxd(dev);

	if (idxd_device_attr_max_batch_size_invisible(attr, idxd))
		return 0;

	if (idxd_device_attr_read_buffers_invisible(attr, idxd))
		return 0;

<<<<<<< HEAD
=======
	if (idxd_device_attr_iaa_cap_invisible(attr, idxd))
		return 0;

	if (idxd_device_attr_event_log_size_invisible(attr, idxd))
		return 0;

>>>>>>> 98817289
	return attr->mode;
}

static struct attribute *idxd_device_attributes[] = {
	&dev_attr_version.attr,
	&dev_attr_max_groups.attr,
	&dev_attr_max_work_queues.attr,
	&dev_attr_max_work_queues_size.attr,
	&dev_attr_max_engines.attr,
	&dev_attr_numa_node.attr,
	&dev_attr_max_batch_size.attr,
	&dev_attr_max_transfer_size.attr,
	&dev_attr_op_cap.attr,
	&dev_attr_gen_cap.attr,
	&dev_attr_configurable.attr,
	&dev_attr_clients.attr,
	&dev_attr_pasid_enabled.attr,
	&dev_attr_state.attr,
	&dev_attr_errors.attr,
	&dev_attr_max_tokens.attr,
	&dev_attr_max_read_buffers.attr,
	&dev_attr_token_limit.attr,
	&dev_attr_read_buffer_limit.attr,
	&dev_attr_cdev_major.attr,
	&dev_attr_cmd_status.attr,
	&dev_attr_iaa_cap.attr,
	&dev_attr_event_log_size.attr,
	NULL,
};

static const struct attribute_group idxd_device_attribute_group = {
	.attrs = idxd_device_attributes,
	.is_visible = idxd_device_attr_visible,
};

static const struct attribute_group *idxd_attribute_groups[] = {
	&idxd_device_attribute_group,
	NULL,
};

static void idxd_conf_device_release(struct device *dev)
{
	struct idxd_device *idxd = confdev_to_idxd(dev);

	kfree(idxd->groups);
	bitmap_free(idxd->wq_enable_map);
	kfree(idxd->wqs);
	kfree(idxd->engines);
	kfree(idxd->evl);
	kmem_cache_destroy(idxd->evl_cache);
	ida_free(&idxd_ida, idxd->id);
	bitmap_free(idxd->opcap_bmap);
	kfree(idxd);
}

struct device_type dsa_device_type = {
	.name = "dsa",
	.release = idxd_conf_device_release,
	.groups = idxd_attribute_groups,
};

struct device_type iax_device_type = {
	.name = "iax",
	.release = idxd_conf_device_release,
	.groups = idxd_attribute_groups,
};

static int idxd_register_engine_devices(struct idxd_device *idxd)
{
	struct idxd_engine *engine;
	int i, j, rc;

	for (i = 0; i < idxd->max_engines; i++) {
		engine = idxd->engines[i];
		rc = device_add(engine_confdev(engine));
		if (rc < 0)
			goto cleanup;
	}

	return 0;

cleanup:
	j = i - 1;
	for (; i < idxd->max_engines; i++) {
		engine = idxd->engines[i];
		put_device(engine_confdev(engine));
	}

	while (j--) {
		engine = idxd->engines[j];
		device_unregister(engine_confdev(engine));
	}
	return rc;
}

static int idxd_register_group_devices(struct idxd_device *idxd)
{
	struct idxd_group *group;
	int i, j, rc;

	for (i = 0; i < idxd->max_groups; i++) {
		group = idxd->groups[i];
		rc = device_add(group_confdev(group));
		if (rc < 0)
			goto cleanup;
	}

	return 0;

cleanup:
	j = i - 1;
	for (; i < idxd->max_groups; i++) {
		group = idxd->groups[i];
		put_device(group_confdev(group));
	}

	while (j--) {
		group = idxd->groups[j];
		device_unregister(group_confdev(group));
	}
	return rc;
}

static int idxd_register_wq_devices(struct idxd_device *idxd)
{
	struct idxd_wq *wq;
	int i, rc, j;

	for (i = 0; i < idxd->max_wqs; i++) {
		wq = idxd->wqs[i];
		rc = device_add(wq_confdev(wq));
		if (rc < 0)
			goto cleanup;
	}

	return 0;

cleanup:
	j = i - 1;
	for (; i < idxd->max_wqs; i++) {
		wq = idxd->wqs[i];
		put_device(wq_confdev(wq));
	}

	while (j--) {
		wq = idxd->wqs[j];
		device_unregister(wq_confdev(wq));
	}
	return rc;
}

int idxd_register_devices(struct idxd_device *idxd)
{
	struct device *dev = &idxd->pdev->dev;
	int rc, i;

	rc = device_add(idxd_confdev(idxd));
	if (rc < 0)
		return rc;

	rc = idxd_register_wq_devices(idxd);
	if (rc < 0) {
		dev_dbg(dev, "WQ devices registering failed: %d\n", rc);
		goto err_wq;
	}

	rc = idxd_register_engine_devices(idxd);
	if (rc < 0) {
		dev_dbg(dev, "Engine devices registering failed: %d\n", rc);
		goto err_engine;
	}

	rc = idxd_register_group_devices(idxd);
	if (rc < 0) {
		dev_dbg(dev, "Group device registering failed: %d\n", rc);
		goto err_group;
	}

	return 0;

 err_group:
	for (i = 0; i < idxd->max_engines; i++)
		device_unregister(engine_confdev(idxd->engines[i]));
 err_engine:
	for (i = 0; i < idxd->max_wqs; i++)
		device_unregister(wq_confdev(idxd->wqs[i]));
 err_wq:
	device_del(idxd_confdev(idxd));
	return rc;
}

void idxd_unregister_devices(struct idxd_device *idxd)
{
	int i;

	for (i = 0; i < idxd->max_wqs; i++) {
		struct idxd_wq *wq = idxd->wqs[i];

		device_unregister(wq_confdev(wq));
	}

	for (i = 0; i < idxd->max_engines; i++) {
		struct idxd_engine *engine = idxd->engines[i];

		device_unregister(engine_confdev(engine));
	}

	for (i = 0; i < idxd->max_groups; i++) {
		struct idxd_group *group = idxd->groups[i];

		device_unregister(group_confdev(group));
	}
}

int idxd_register_bus_type(void)
{
	return bus_register(&dsa_bus_type);
}

void idxd_unregister_bus_type(void)
{
	bus_unregister(&dsa_bus_type);
}<|MERGE_RESOLUTION|>--- conflicted
+++ resolved
@@ -1293,14 +1293,6 @@
 	       idxd->data->type == IDXD_TYPE_IAX;
 }
 
-static bool idxd_wq_attr_max_batch_size_invisible(struct attribute *attr,
-						  struct idxd_device *idxd)
-{
-	/* Intel IAA does not support batch processing, make it invisible */
-	return attr == &dev_attr_wq_max_batch_size.attr &&
-	       idxd->data->type == IDXD_TYPE_IAX;
-}
-
 static umode_t idxd_wq_attr_visible(struct kobject *kobj,
 				    struct attribute *attr, int n)
 {
@@ -1318,9 +1310,6 @@
 		return 0;
 
 	if (idxd_wq_attr_invisible(ats_disable, wq_ats_support, attr, idxd))
-		return 0;
-
-	if (idxd_wq_attr_max_batch_size_invisible(attr, idxd))
 		return 0;
 
 	return attr->mode;
@@ -1612,8 +1601,6 @@
 }
 static DEVICE_ATTR_RW(cmd_status);
 
-<<<<<<< HEAD
-=======
 static ssize_t iaa_cap_show(struct device *dev,
 			    struct device_attribute *attr, char *buf)
 {
@@ -1667,7 +1654,6 @@
 }
 static DEVICE_ATTR_RW(event_log_size);
 
->>>>>>> 98817289
 static bool idxd_device_attr_max_batch_size_invisible(struct attribute *attr,
 						      struct idxd_device *idxd)
 {
@@ -1690,8 +1676,6 @@
 		idxd->data->type == IDXD_TYPE_IAX;
 }
 
-<<<<<<< HEAD
-=======
 static bool idxd_device_attr_iaa_cap_invisible(struct attribute *attr,
 					       struct idxd_device *idxd)
 {
@@ -1707,7 +1691,6 @@
 		!idxd->hw.gen_cap.evl_support);
 }
 
->>>>>>> 98817289
 static umode_t idxd_device_attr_visible(struct kobject *kobj,
 					struct attribute *attr, int n)
 {
@@ -1720,15 +1703,12 @@
 	if (idxd_device_attr_read_buffers_invisible(attr, idxd))
 		return 0;
 
-<<<<<<< HEAD
-=======
 	if (idxd_device_attr_iaa_cap_invisible(attr, idxd))
 		return 0;
 
 	if (idxd_device_attr_event_log_size_invisible(attr, idxd))
 		return 0;
 
->>>>>>> 98817289
 	return attr->mode;
 }
 
