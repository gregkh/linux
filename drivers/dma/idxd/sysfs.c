--- conflicted
+++ resolved
@@ -289,14 +289,9 @@
 
 		idxd_unregister_dma_device(idxd);
 		rc = idxd_device_disable(idxd);
-<<<<<<< HEAD
-		for (i = 0; i < idxd->max_wqs; i++) {
-			struct idxd_wq *wq = idxd->wqs[i];
-=======
 		if (test_bit(IDXD_FLAG_CONFIGURABLE, &idxd->flags)) {
 			for (i = 0; i < idxd->max_wqs; i++) {
 				struct idxd_wq *wq = idxd->wqs[i];
->>>>>>> 25423f4b
 
 				mutex_lock(&wq->wq_lock);
 				idxd_wq_disable_cleanup(wq);
@@ -336,38 +331,6 @@
 	},
 };
 
-<<<<<<< HEAD
-static struct idxd_device_driver iax_drv = {
-	.drv = {
-		.name = "iax",
-		.bus = &iax_bus_type,
-		.owner = THIS_MODULE,
-		.mod_name = KBUILD_MODNAME,
-	},
-};
-
-static struct idxd_device_driver *idxd_drvs[] = {
-	&dsa_drv,
-	&iax_drv
-};
-
-struct bus_type *idxd_get_bus_type(struct idxd_device *idxd)
-{
-	return idxd_bus_types[idxd->type];
-}
-
-struct device_type *idxd_get_device_type(struct idxd_device *idxd)
-{
-	if (idxd->type == IDXD_TYPE_DSA)
-		return &dsa_device_type;
-	else if (idxd->type == IDXD_TYPE_IAX)
-		return &iax_device_type;
-	else
-		return NULL;
-}
-
-=======
->>>>>>> 25423f4b
 /* IDXD generic driver setup */
 int idxd_register_driver(void)
 {
@@ -1631,12 +1594,8 @@
 	kfree(idxd->wqs);
 	kfree(idxd->engines);
 	kfree(idxd->irq_entries);
-<<<<<<< HEAD
-	ida_free(idxd_ida(idxd), idxd->id);
-=======
 	kfree(idxd->int_handles);
 	ida_free(&idxd_ida, idxd->id);
->>>>>>> 25423f4b
 	kfree(idxd);
 }
 
