--- conflicted
+++ resolved
@@ -149,13 +149,6 @@
 	/*
 	 * Read the frame number related to a given grant reference.
 	 */
-<<<<<<< HEAD
-	unsigned long (*end_foreign_transfer_ref)(grant_ref_t ref);
-	/*
-	 * Read the frame number related to a given grant reference.
-	 */
-=======
->>>>>>> d60c95ef
 	unsigned long (*read_frame)(grant_ref_t ref);
 };
 
@@ -432,11 +425,7 @@
 }
 EXPORT_SYMBOL_GPL(gnttab_grant_foreign_access);
 
-<<<<<<< HEAD
-static int gnttab_end_foreign_access_ref_v1(grant_ref_t ref, int readonly)
-=======
 static int gnttab_end_foreign_access_ref_v1(grant_ref_t ref)
->>>>>>> d60c95ef
 {
 	u16 flags, nflags;
 	u16 *pflags;
@@ -585,46 +574,6 @@
 }
 
 int gnttab_try_end_foreign_access(grant_ref_t ref)
-<<<<<<< HEAD
-{
-	int ret = _gnttab_end_foreign_access_ref(ref, 0);
-
-	if (ret)
-		put_free_entry(ref);
-
-	return ret;
-}
-EXPORT_SYMBOL_GPL(gnttab_try_end_foreign_access);
-
-void gnttab_end_foreign_access(grant_ref_t ref, int readonly,
-			       unsigned long page)
-{
-	if (gnttab_try_end_foreign_access(ref)) {
-		if (page != 0)
-			put_page(virt_to_page(page));
-	} else
-		gnttab_add_deferred(ref, readonly,
-				    page ? virt_to_page(page) : NULL);
-}
-EXPORT_SYMBOL_GPL(gnttab_end_foreign_access);
-
-int gnttab_grant_foreign_transfer(domid_t domid, unsigned long pfn)
-{
-	int ref;
-
-	ref = get_free_entries(1);
-	if (unlikely(ref < 0))
-		return -ENOSPC;
-	gnttab_grant_foreign_transfer_ref(ref, domid, pfn);
-
-	return ref;
-}
-EXPORT_SYMBOL_GPL(gnttab_grant_foreign_transfer);
-
-void gnttab_grant_foreign_transfer_ref(grant_ref_t ref, domid_t domid,
-				       unsigned long pfn)
-=======
->>>>>>> d60c95ef
 {
 	int ret = _gnttab_end_foreign_access_ref(ref);
 
@@ -1543,10 +1492,6 @@
 	.unmap_frames			= gnttab_unmap_frames_v1,
 	.update_entry			= gnttab_update_entry_v1,
 	.end_foreign_access_ref		= gnttab_end_foreign_access_ref_v1,
-<<<<<<< HEAD
-	.end_foreign_transfer_ref	= gnttab_end_foreign_transfer_ref_v1,
-=======
->>>>>>> d60c95ef
 	.read_frame			= gnttab_read_frame_v1,
 };
 
@@ -1558,10 +1503,6 @@
 	.unmap_frames			= gnttab_unmap_frames_v2,
 	.update_entry			= gnttab_update_entry_v2,
 	.end_foreign_access_ref		= gnttab_end_foreign_access_ref_v2,
-<<<<<<< HEAD
-	.end_foreign_transfer_ref	= gnttab_end_foreign_transfer_ref_v2,
-=======
->>>>>>> d60c95ef
 	.read_frame			= gnttab_read_frame_v2,
 };
 
