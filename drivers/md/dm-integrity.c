--- conflicted
+++ resolved
@@ -3789,11 +3789,7 @@
 		break;
 
 	case STATUSTYPE_TABLE: {
-<<<<<<< HEAD
-		arg_count = 3;
-=======
 		arg_count = 1; /* buffer_sectors */
->>>>>>> d12acd7b
 		arg_count += !!ic->meta_dev;
 		arg_count += ic->sectors_per_block != 1;
 		arg_count += !!(ic->sb->flags & cpu_to_le32(SB_FLAG_RECALCULATING));
@@ -3831,10 +3827,7 @@
 
 			watermark_percentage += ic->journal_entries / 2;
 			do_div(watermark_percentage, ic->journal_entries);
-<<<<<<< HEAD
-=======
 			DMEMIT(" journal_sectors:%u", ic->initial_sectors - SB_SECTORS);
->>>>>>> d12acd7b
 			DMEMIT(" journal_watermark:%u", (unsigned int)watermark_percentage);
 			DMEMIT(" commit_time:%u", ic->autocommit_msec);
 		}
