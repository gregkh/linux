--- conflicted
+++ resolved
@@ -9847,11 +9847,7 @@
 		s += rdev->data_offset;
 
 	if (!badblocks_set(&rdev->badblocks, s, sectors, 0))
-<<<<<<< HEAD
-		return 0;
-=======
 		return false;
->>>>>>> fc85704c
 
 	/* Make sure they get written out promptly */
 	if (test_bit(ExternalBbl, &rdev->flags))
@@ -9860,11 +9856,7 @@
 	set_mask_bits(&mddev->sb_flags, 0,
 		      BIT(MD_SB_CHANGE_CLEAN) | BIT(MD_SB_CHANGE_PENDING));
 	md_wakeup_thread(rdev->mddev->thread);
-<<<<<<< HEAD
-	return 1;
-=======
 	return true;
->>>>>>> fc85704c
 }
 EXPORT_SYMBOL_GPL(rdev_set_badblocks);
 
@@ -9877,18 +9869,10 @@
 		s += rdev->data_offset;
 
 	if (!badblocks_clear(&rdev->badblocks, s, sectors))
-<<<<<<< HEAD
-		return 0;
+		return;
 
 	if (test_bit(ExternalBbl, &rdev->flags))
 		sysfs_notify_dirent_safe(rdev->sysfs_badblocks);
-	return 1;
-=======
-		return;
-
-	if (test_bit(ExternalBbl, &rdev->flags))
-		sysfs_notify_dirent_safe(rdev->sysfs_badblocks);
->>>>>>> fc85704c
 }
 EXPORT_SYMBOL_GPL(rdev_clear_badblocks);
 
