// SPDX-License-Identifier: GPL-2.0-or-later
/*
   md.c : Multiple Devices driver for Linux
     Copyright (C) 1998, 1999, 2000 Ingo Molnar

     completely rewritten, based on the MD driver code from Marc Zyngier

   Changes:

   - RAID-1/RAID-5 extensions by Miguel de Icaza, Gadi Oxman, Ingo Molnar
   - RAID-6 extensions by H. Peter Anvin <hpa@zytor.com>
   - boot support for linear and striped mode by Harald Hoyer <HarryH@Royal.Net>
   - kerneld support by Boris Tobotras <boris@xtalk.msk.su>
   - kmod support by: Cyrus Durgin
   - RAID0 bugfixes: Mark Anthony Lisher <markal@iname.com>
   - Devfs support by Richard Gooch <rgooch@atnf.csiro.au>

   - lots of fixes and improvements to the RAID1/RAID5 and generic
     RAID code (such as request based resynchronization):

     Neil Brown <neilb@cse.unsw.edu.au>.

   - persistent bitmap code
     Copyright (C) 2003-2004, Paul Clements, SteelEye Technology, Inc.


   Errors, Warnings, etc.
   Please use:
     pr_crit() for error conditions that risk data loss
     pr_err() for error conditions that are unexpected, like an IO error
         or internal inconsistency
     pr_warn() for error conditions that could have been predicated, like
         adding a device to an array when it has incompatible metadata
     pr_info() for every interesting, very rare events, like an array starting
         or stopping, or resync starting or stopping
     pr_debug() for everything else.

*/

#include <linux/sched/mm.h>
#include <linux/sched/signal.h>
#include <linux/kthread.h>
#include <linux/blkdev.h>
#include <linux/blk-integrity.h>
#include <linux/badblocks.h>
#include <linux/sysctl.h>
#include <linux/seq_file.h>
#include <linux/fs.h>
#include <linux/poll.h>
#include <linux/ctype.h>
#include <linux/string.h>
#include <linux/hdreg.h>
#include <linux/proc_fs.h>
#include <linux/random.h>
#include <linux/major.h>
#include <linux/module.h>
#include <linux/reboot.h>
#include <linux/file.h>
#include <linux/compat.h>
#include <linux/delay.h>
#include <linux/raid/md_p.h>
#include <linux/raid/md_u.h>
#include <linux/raid/detect.h>
#include <linux/slab.h>
#include <linux/percpu-refcount.h>
#include <linux/part_stat.h>

#include <trace/events/block.h>
#include "md.h"
#include "md-bitmap.h"
#include "md-cluster.h"

/* pers_list is a list of registered personalities protected by pers_lock. */
static LIST_HEAD(pers_list);
static DEFINE_SPINLOCK(pers_lock);

static const struct kobj_type md_ktype;

struct md_cluster_operations *md_cluster_ops;
EXPORT_SYMBOL(md_cluster_ops);
static struct module *md_cluster_mod;

static DECLARE_WAIT_QUEUE_HEAD(resync_wait);
static struct workqueue_struct *md_wq;
static struct workqueue_struct *md_misc_wq;
struct workqueue_struct *md_bitmap_wq;

static int remove_and_add_spares(struct mddev *mddev,
				 struct md_rdev *this);
static void mddev_detach(struct mddev *mddev);
static void export_rdev(struct md_rdev *rdev, struct mddev *mddev);
static void md_wakeup_thread_directly(struct md_thread __rcu *thread);

enum md_ro_state {
	MD_RDWR,
	MD_RDONLY,
	MD_AUTO_READ,
	MD_MAX_STATE
};

static bool md_is_rdwr(struct mddev *mddev)
{
	return (mddev->ro == MD_RDWR);
}

/*
 * Default number of read corrections we'll attempt on an rdev
 * before ejecting it from the array. We divide the read error
 * count by 2 for every hour elapsed between read errors.
 */
#define MD_DEFAULT_MAX_CORRECTED_READ_ERRORS 20
/* Default safemode delay: 200 msec */
#define DEFAULT_SAFEMODE_DELAY ((200 * HZ)/1000 +1)
/*
 * Current RAID-1,4,5 parallel reconstruction 'guaranteed speed limit'
 * is 1000 KB/sec, so the extra system load does not show up that much.
 * Increase it if you want to have more _guaranteed_ speed. Note that
 * the RAID driver will use the maximum available bandwidth if the IO
 * subsystem is idle. There is also an 'absolute maximum' reconstruction
 * speed limit - in case reconstruction slows down your system despite
 * idle IO detection.
 *
 * you can change it via /proc/sys/dev/raid/speed_limit_min and _max.
 * or /sys/block/mdX/md/sync_speed_{min,max}
 */

static int sysctl_speed_limit_min = 1000;
static int sysctl_speed_limit_max = 200000;
static inline int speed_min(struct mddev *mddev)
{
	return mddev->sync_speed_min ?
		mddev->sync_speed_min : sysctl_speed_limit_min;
}

static inline int speed_max(struct mddev *mddev)
{
	return mddev->sync_speed_max ?
		mddev->sync_speed_max : sysctl_speed_limit_max;
}

static void rdev_uninit_serial(struct md_rdev *rdev)
{
	if (!test_and_clear_bit(CollisionCheck, &rdev->flags))
		return;

	kvfree(rdev->serial);
	rdev->serial = NULL;
}

static void rdevs_uninit_serial(struct mddev *mddev)
{
	struct md_rdev *rdev;

	rdev_for_each(rdev, mddev)
		rdev_uninit_serial(rdev);
}

static int rdev_init_serial(struct md_rdev *rdev)
{
	/* serial_nums equals with BARRIER_BUCKETS_NR */
	int i, serial_nums = 1 << ((PAGE_SHIFT - ilog2(sizeof(atomic_t))));
	struct serial_in_rdev *serial = NULL;

	if (test_bit(CollisionCheck, &rdev->flags))
		return 0;

	serial = kvmalloc(sizeof(struct serial_in_rdev) * serial_nums,
			  GFP_KERNEL);
	if (!serial)
		return -ENOMEM;

	for (i = 0; i < serial_nums; i++) {
		struct serial_in_rdev *serial_tmp = &serial[i];

		spin_lock_init(&serial_tmp->serial_lock);
		serial_tmp->serial_rb = RB_ROOT_CACHED;
		init_waitqueue_head(&serial_tmp->serial_io_wait);
	}

	rdev->serial = serial;
	set_bit(CollisionCheck, &rdev->flags);

	return 0;
}

static int rdevs_init_serial(struct mddev *mddev)
{
	struct md_rdev *rdev;
	int ret = 0;

	rdev_for_each(rdev, mddev) {
		ret = rdev_init_serial(rdev);
		if (ret)
			break;
	}

	/* Free all resources if pool is not existed */
	if (ret && !mddev->serial_info_pool)
		rdevs_uninit_serial(mddev);

	return ret;
}

/*
 * rdev needs to enable serial stuffs if it meets the conditions:
 * 1. it is multi-queue device flaged with writemostly.
 * 2. the write-behind mode is enabled.
 */
static int rdev_need_serial(struct md_rdev *rdev)
{
	return (rdev && rdev->mddev->bitmap_info.max_write_behind > 0 &&
		rdev->bdev->bd_disk->queue->nr_hw_queues != 1 &&
		test_bit(WriteMostly, &rdev->flags));
}

/*
 * Init resource for rdev(s), then create serial_info_pool if:
 * 1. rdev is the first device which return true from rdev_enable_serial.
 * 2. rdev is NULL, means we want to enable serialization for all rdevs.
 */
void mddev_create_serial_pool(struct mddev *mddev, struct md_rdev *rdev,
			      bool is_suspend)
{
	int ret = 0;

	if (rdev && !rdev_need_serial(rdev) &&
	    !test_bit(CollisionCheck, &rdev->flags))
		return;

	if (!is_suspend)
		mddev_suspend(mddev);

	if (!rdev)
		ret = rdevs_init_serial(mddev);
	else
		ret = rdev_init_serial(rdev);
	if (ret)
		goto abort;

	if (mddev->serial_info_pool == NULL) {
		/*
		 * already in memalloc noio context by
		 * mddev_suspend()
		 */
		mddev->serial_info_pool =
			mempool_create_kmalloc_pool(NR_SERIAL_INFOS,
						sizeof(struct serial_info));
		if (!mddev->serial_info_pool) {
			rdevs_uninit_serial(mddev);
			pr_err("can't alloc memory pool for serialization\n");
		}
	}

abort:
	if (!is_suspend)
		mddev_resume(mddev);
}

/*
 * Free resource from rdev(s), and destroy serial_info_pool under conditions:
 * 1. rdev is the last device flaged with CollisionCheck.
 * 2. when bitmap is destroyed while policy is not enabled.
 * 3. for disable policy, the pool is destroyed only when no rdev needs it.
 */
void mddev_destroy_serial_pool(struct mddev *mddev, struct md_rdev *rdev,
			       bool is_suspend)
{
	if (rdev && !test_bit(CollisionCheck, &rdev->flags))
		return;

	if (mddev->serial_info_pool) {
		struct md_rdev *temp;
		int num = 0; /* used to track if other rdevs need the pool */

		if (!is_suspend)
			mddev_suspend(mddev);
		rdev_for_each(temp, mddev) {
			if (!rdev) {
				if (!mddev->serialize_policy ||
				    !rdev_need_serial(temp))
					rdev_uninit_serial(temp);
				else
					num++;
			} else if (temp != rdev &&
				   test_bit(CollisionCheck, &temp->flags))
				num++;
		}

		if (rdev)
			rdev_uninit_serial(rdev);

		if (num)
			pr_info("The mempool could be used by other devices\n");
		else {
			mempool_destroy(mddev->serial_info_pool);
			mddev->serial_info_pool = NULL;
		}
		if (!is_suspend)
			mddev_resume(mddev);
	}
}

static struct ctl_table_header *raid_table_header;

static struct ctl_table raid_table[] = {
	{
		.procname	= "speed_limit_min",
		.data		= &sysctl_speed_limit_min,
		.maxlen		= sizeof(int),
		.mode		= S_IRUGO|S_IWUSR,
		.proc_handler	= proc_dointvec,
	},
	{
		.procname	= "speed_limit_max",
		.data		= &sysctl_speed_limit_max,
		.maxlen		= sizeof(int),
		.mode		= S_IRUGO|S_IWUSR,
		.proc_handler	= proc_dointvec,
	},
	{ }
};

static int start_readonly;

/*
 * The original mechanism for creating an md device is to create
 * a device node in /dev and to open it.  This causes races with device-close.
 * The preferred method is to write to the "new_array" module parameter.
 * This can avoid races.
 * Setting create_on_open to false disables the original mechanism
 * so all the races disappear.
 */
static bool create_on_open = true;

/*
 * We have a system wide 'event count' that is incremented
 * on any 'interesting' event, and readers of /proc/mdstat
 * can use 'poll' or 'select' to find out when the event
 * count increases.
 *
 * Events are:
 *  start array, stop array, error, add device, remove device,
 *  start build, activate spare
 */
static DECLARE_WAIT_QUEUE_HEAD(md_event_waiters);
static atomic_t md_event_count;
void md_new_event(void)
{
	atomic_inc(&md_event_count);
	wake_up(&md_event_waiters);
}
EXPORT_SYMBOL_GPL(md_new_event);

/*
 * Enables to iterate over all existing md arrays
 * all_mddevs_lock protects this list.
 */
static LIST_HEAD(all_mddevs);
static DEFINE_SPINLOCK(all_mddevs_lock);

static bool is_md_suspended(struct mddev *mddev)
{
	return percpu_ref_is_dying(&mddev->active_io);
}
/* Rather than calling directly into the personality make_request function,
 * IO requests come here first so that we can check if the device is
 * being suspended pending a reconfiguration.
 * We hold a refcount over the call to ->make_request.  By the time that
 * call has finished, the bio has been linked into some internal structure
 * and so is visible to ->quiesce(), so we don't need the refcount any more.
 */
static bool is_suspended(struct mddev *mddev, struct bio *bio)
{
	if (is_md_suspended(mddev))
		return true;
	if (bio_data_dir(bio) != WRITE)
		return false;
	if (mddev->suspend_lo >= mddev->suspend_hi)
		return false;
	if (bio->bi_iter.bi_sector >= mddev->suspend_hi)
		return false;
	if (bio_end_sector(bio) < mddev->suspend_lo)
		return false;
	return true;
}

void md_handle_request(struct mddev *mddev, struct bio *bio)
{
check_suspended:
	if (is_suspended(mddev, bio)) {
		DEFINE_WAIT(__wait);
		/* Bail out if REQ_NOWAIT is set for the bio */
		if (bio->bi_opf & REQ_NOWAIT) {
			bio_wouldblock_error(bio);
			return;
		}
		for (;;) {
			prepare_to_wait(&mddev->sb_wait, &__wait,
					TASK_UNINTERRUPTIBLE);
			if (!is_suspended(mddev, bio))
				break;
			schedule();
		}
		finish_wait(&mddev->sb_wait, &__wait);
	}
	if (!percpu_ref_tryget_live(&mddev->active_io))
		goto check_suspended;

	if (!mddev->pers->make_request(mddev, bio)) {
		percpu_ref_put(&mddev->active_io);
		goto check_suspended;
	}

	percpu_ref_put(&mddev->active_io);
}
EXPORT_SYMBOL(md_handle_request);

static void md_submit_bio(struct bio *bio)
{
	const int rw = bio_data_dir(bio);
	struct mddev *mddev = bio->bi_bdev->bd_disk->private_data;

	if (mddev == NULL || mddev->pers == NULL) {
		bio_io_error(bio);
		return;
	}

	if (unlikely(test_bit(MD_BROKEN, &mddev->flags)) && (rw == WRITE)) {
		bio_io_error(bio);
		return;
	}

	bio = bio_split_to_limits(bio);
	if (!bio)
		return;

	if (mddev->ro == MD_RDONLY && unlikely(rw == WRITE)) {
		if (bio_sectors(bio) != 0)
			bio->bi_status = BLK_STS_IOERR;
		bio_endio(bio);
		return;
	}

	/* bio could be mergeable after passing to underlayer */
	bio->bi_opf &= ~REQ_NOMERGE;

	md_handle_request(mddev, bio);
}

/* mddev_suspend makes sure no new requests are submitted
 * to the device, and that any requests that have been submitted
 * are completely handled.
 * Once mddev_detach() is called and completes, the module will be
 * completely unused.
 */
void mddev_suspend(struct mddev *mddev)
{
	struct md_thread *thread = rcu_dereference_protected(mddev->thread,
			lockdep_is_held(&mddev->reconfig_mutex));

	WARN_ON_ONCE(thread && current == thread->tsk);
	if (mddev->suspended++)
		return;
	wake_up(&mddev->sb_wait);
	set_bit(MD_ALLOW_SB_UPDATE, &mddev->flags);
	percpu_ref_kill(&mddev->active_io);
<<<<<<< HEAD
	wait_event(mddev->sb_wait, percpu_ref_is_zero(&mddev->active_io));
	mddev->pers->quiesce(mddev, 1);
=======

	if (mddev->pers && mddev->pers->prepare_suspend)
		mddev->pers->prepare_suspend(mddev);

	wait_event(mddev->sb_wait, percpu_ref_is_zero(&mddev->active_io));
>>>>>>> 98817289
	clear_bit_unlock(MD_ALLOW_SB_UPDATE, &mddev->flags);
	wait_event(mddev->sb_wait, !test_bit(MD_UPDATING_SB, &mddev->flags));

	del_timer_sync(&mddev->safemode_timer);
	/* restrict memory reclaim I/O during raid array is suspend */
	mddev->noio_flag = memalloc_noio_save();
}
EXPORT_SYMBOL_GPL(mddev_suspend);

void mddev_resume(struct mddev *mddev)
{
	lockdep_assert_held(&mddev->reconfig_mutex);
	if (--mddev->suspended)
		return;

	/* entred the memalloc scope from mddev_suspend() */
	memalloc_noio_restore(mddev->noio_flag);

	percpu_ref_resurrect(&mddev->active_io);
	wake_up(&mddev->sb_wait);

	set_bit(MD_RECOVERY_NEEDED, &mddev->recovery);
	md_wakeup_thread(mddev->thread);
	md_wakeup_thread(mddev->sync_thread); /* possibly kick off a reshape */
}
EXPORT_SYMBOL_GPL(mddev_resume);

/*
 * Generic flush handling for md
 */

static void md_end_flush(struct bio *bio)
{
	struct md_rdev *rdev = bio->bi_private;
	struct mddev *mddev = rdev->mddev;

	bio_put(bio);

	rdev_dec_pending(rdev, mddev);

	if (atomic_dec_and_test(&mddev->flush_pending)) {
		/* The pair is percpu_ref_get() from md_flush_request() */
		percpu_ref_put(&mddev->active_io);

		/* The pre-request flush has finished */
		queue_work(md_wq, &mddev->flush_work);
	}
}

static void md_submit_flush_data(struct work_struct *ws);

static void submit_flushes(struct work_struct *ws)
{
	struct mddev *mddev = container_of(ws, struct mddev, flush_work);
	struct md_rdev *rdev;

	mddev->start_flush = ktime_get_boottime();
	INIT_WORK(&mddev->flush_work, md_submit_flush_data);
	atomic_set(&mddev->flush_pending, 1);
	rcu_read_lock();
	rdev_for_each_rcu(rdev, mddev)
		if (rdev->raid_disk >= 0 &&
		    !test_bit(Faulty, &rdev->flags)) {
			struct bio *bi;

			atomic_inc(&rdev->nr_pending);
			rcu_read_unlock();
			bi = bio_alloc_bioset(rdev->bdev, 0,
					      REQ_OP_WRITE | REQ_PREFLUSH,
					      GFP_NOIO, &mddev->bio_set);
			bi->bi_end_io = md_end_flush;
			bi->bi_private = rdev;
			atomic_inc(&mddev->flush_pending);
			submit_bio(bi);
			rcu_read_lock();
		}
	rcu_read_unlock();
	if (atomic_dec_and_test(&mddev->flush_pending))
		queue_work(md_wq, &mddev->flush_work);
}

static void md_submit_flush_data(struct work_struct *ws)
{
	struct mddev *mddev = container_of(ws, struct mddev, flush_work);
	struct bio *bio = mddev->flush_bio;

	/*
	 * must reset flush_bio before calling into md_handle_request to avoid a
	 * deadlock, because other bios passed md_handle_request suspend check
	 * could wait for this and below md_handle_request could wait for those
	 * bios because of suspend check
	 */
	spin_lock_irq(&mddev->lock);
	mddev->prev_flush_start = mddev->start_flush;
	mddev->flush_bio = NULL;
	spin_unlock_irq(&mddev->lock);
	wake_up(&mddev->sb_wait);

	if (bio->bi_iter.bi_size == 0) {
		/* an empty barrier - all done */
		bio_endio(bio);
	} else {
		bio->bi_opf &= ~REQ_PREFLUSH;
		md_handle_request(mddev, bio);
	}
}

/*
 * Manages consolidation of flushes and submitting any flushes needed for
 * a bio with REQ_PREFLUSH.  Returns true if the bio is finished or is
 * being finished in another context.  Returns false if the flushing is
 * complete but still needs the I/O portion of the bio to be processed.
 */
bool md_flush_request(struct mddev *mddev, struct bio *bio)
{
	ktime_t req_start = ktime_get_boottime();
	spin_lock_irq(&mddev->lock);
	/* flush requests wait until ongoing flush completes,
	 * hence coalescing all the pending requests.
	 */
	wait_event_lock_irq(mddev->sb_wait,
			    !mddev->flush_bio ||
			    ktime_before(req_start, mddev->prev_flush_start),
			    mddev->lock);
	/* new request after previous flush is completed */
	if (ktime_after(req_start, mddev->prev_flush_start)) {
		WARN_ON(mddev->flush_bio);
		/*
		 * Grab a reference to make sure mddev_suspend() will wait for
		 * this flush to be done.
		 *
		 * md_flush_reqeust() is called under md_handle_request() and
		 * 'active_io' is already grabbed, hence percpu_ref_is_zero()
		 * won't pass, percpu_ref_tryget_live() can't be used because
		 * percpu_ref_kill() can be called by mddev_suspend()
		 * concurrently.
		 */
		WARN_ON(percpu_ref_is_zero(&mddev->active_io));
		percpu_ref_get(&mddev->active_io);
		mddev->flush_bio = bio;
		bio = NULL;
	}
	spin_unlock_irq(&mddev->lock);

	if (!bio) {
		INIT_WORK(&mddev->flush_work, submit_flushes);
		queue_work(md_wq, &mddev->flush_work);
	} else {
		/* flush was performed for some other bio while we waited. */
		if (bio->bi_iter.bi_size == 0)
			/* an empty barrier - all done */
			bio_endio(bio);
		else {
			bio->bi_opf &= ~REQ_PREFLUSH;
			return false;
		}
	}
	return true;
}
EXPORT_SYMBOL(md_flush_request);

static inline struct mddev *mddev_get(struct mddev *mddev)
{
	lockdep_assert_held(&all_mddevs_lock);

	if (test_bit(MD_DELETED, &mddev->flags))
		return NULL;
	atomic_inc(&mddev->active);
	return mddev;
}

static void mddev_delayed_delete(struct work_struct *ws);

void mddev_put(struct mddev *mddev)
{
	if (!atomic_dec_and_lock(&mddev->active, &all_mddevs_lock))
		return;
	if (!mddev->raid_disks && list_empty(&mddev->disks) &&
	    mddev->ctime == 0 && !mddev->hold_active) {
		/* Array is not configured at all, and not held active,
		 * so destroy it */
		set_bit(MD_DELETED, &mddev->flags);

		/*
		 * Call queue_work inside the spinlock so that
		 * flush_workqueue() after mddev_find will succeed in waiting
		 * for the work to be done.
		 */
		INIT_WORK(&mddev->del_work, mddev_delayed_delete);
		queue_work(md_misc_wq, &mddev->del_work);
	}
	spin_unlock(&all_mddevs_lock);
}

static void md_safemode_timeout(struct timer_list *t);

void mddev_init(struct mddev *mddev)
{
	mutex_init(&mddev->open_mutex);
	mutex_init(&mddev->reconfig_mutex);
	mutex_init(&mddev->sync_mutex);
	mutex_init(&mddev->bitmap_info.mutex);
	INIT_LIST_HEAD(&mddev->disks);
	INIT_LIST_HEAD(&mddev->all_mddevs);
	INIT_LIST_HEAD(&mddev->deleting);
	timer_setup(&mddev->safemode_timer, md_safemode_timeout, 0);
	atomic_set(&mddev->active, 1);
	atomic_set(&mddev->openers, 0);
<<<<<<< HEAD
=======
	atomic_set(&mddev->sync_seq, 0);
>>>>>>> 98817289
	spin_lock_init(&mddev->lock);
	atomic_set(&mddev->flush_pending, 0);
	init_waitqueue_head(&mddev->sb_wait);
	init_waitqueue_head(&mddev->recovery_wait);
	mddev->reshape_position = MaxSector;
	mddev->reshape_backwards = 0;
	mddev->last_sync_action = "none";
	mddev->resync_min = 0;
	mddev->resync_max = MaxSector;
	mddev->level = LEVEL_NONE;
}
EXPORT_SYMBOL_GPL(mddev_init);

static struct mddev *mddev_find_locked(dev_t unit)
{
	struct mddev *mddev;

	list_for_each_entry(mddev, &all_mddevs, all_mddevs)
		if (mddev->unit == unit)
			return mddev;

	return NULL;
}

/* find an unused unit number */
static dev_t mddev_alloc_unit(void)
{
	static int next_minor = 512;
	int start = next_minor;
	bool is_free = 0;
	dev_t dev = 0;

	while (!is_free) {
		dev = MKDEV(MD_MAJOR, next_minor);
		next_minor++;
		if (next_minor > MINORMASK)
			next_minor = 0;
		if (next_minor == start)
			return 0;		/* Oh dear, all in use. */
		is_free = !mddev_find_locked(dev);
	}

	return dev;
}

static struct mddev *mddev_alloc(dev_t unit)
{
	struct mddev *new;
	int error;

	if (unit && MAJOR(unit) != MD_MAJOR)
		unit &= ~((1 << MdpMinorShift) - 1);

	new = kzalloc(sizeof(*new), GFP_KERNEL);
	if (!new)
		return ERR_PTR(-ENOMEM);
	mddev_init(new);

	spin_lock(&all_mddevs_lock);
	if (unit) {
		error = -EEXIST;
		if (mddev_find_locked(unit))
			goto out_free_new;
		new->unit = unit;
		if (MAJOR(unit) == MD_MAJOR)
			new->md_minor = MINOR(unit);
		else
			new->md_minor = MINOR(unit) >> MdpMinorShift;
		new->hold_active = UNTIL_IOCTL;
	} else {
		error = -ENODEV;
		new->unit = mddev_alloc_unit();
		if (!new->unit)
			goto out_free_new;
		new->md_minor = MINOR(new->unit);
		new->hold_active = UNTIL_STOP;
	}

	list_add(&new->all_mddevs, &all_mddevs);
	spin_unlock(&all_mddevs_lock);
	return new;
out_free_new:
	spin_unlock(&all_mddevs_lock);
	kfree(new);
	return ERR_PTR(error);
}

static void mddev_free(struct mddev *mddev)
{
	spin_lock(&all_mddevs_lock);
	list_del(&mddev->all_mddevs);
	spin_unlock(&all_mddevs_lock);

	kfree(mddev);
}

static const struct attribute_group md_redundancy_group;

void mddev_unlock(struct mddev *mddev)
{
	struct md_rdev *rdev;
	struct md_rdev *tmp;
	LIST_HEAD(delete);

	if (!list_empty(&mddev->deleting))
		list_splice_init(&mddev->deleting, &delete);

	if (mddev->to_remove) {
		/* These cannot be removed under reconfig_mutex as
		 * an access to the files will try to take reconfig_mutex
		 * while holding the file unremovable, which leads to
		 * a deadlock.
		 * So hold set sysfs_active while the remove in happeing,
		 * and anything else which might set ->to_remove or my
		 * otherwise change the sysfs namespace will fail with
		 * -EBUSY if sysfs_active is still set.
		 * We set sysfs_active under reconfig_mutex and elsewhere
		 * test it under the same mutex to ensure its correct value
		 * is seen.
		 */
		const struct attribute_group *to_remove = mddev->to_remove;
		mddev->to_remove = NULL;
		mddev->sysfs_active = 1;
		mutex_unlock(&mddev->reconfig_mutex);

		if (mddev->kobj.sd) {
			if (to_remove != &md_redundancy_group)
				sysfs_remove_group(&mddev->kobj, to_remove);
			if (mddev->pers == NULL ||
			    mddev->pers->sync_request == NULL) {
				sysfs_remove_group(&mddev->kobj, &md_redundancy_group);
				if (mddev->sysfs_action)
					sysfs_put(mddev->sysfs_action);
				if (mddev->sysfs_completed)
					sysfs_put(mddev->sysfs_completed);
				if (mddev->sysfs_degraded)
					sysfs_put(mddev->sysfs_degraded);
				mddev->sysfs_action = NULL;
				mddev->sysfs_completed = NULL;
				mddev->sysfs_degraded = NULL;
			}
		}
		mddev->sysfs_active = 0;
	} else
		mutex_unlock(&mddev->reconfig_mutex);

	md_wakeup_thread(mddev->thread);
	wake_up(&mddev->sb_wait);

	list_for_each_entry_safe(rdev, tmp, &delete, same_set) {
		list_del_init(&rdev->same_set);
		kobject_del(&rdev->kobj);
		export_rdev(rdev, mddev);
	}
}
EXPORT_SYMBOL_GPL(mddev_unlock);

struct md_rdev *md_find_rdev_nr_rcu(struct mddev *mddev, int nr)
{
	struct md_rdev *rdev;

	rdev_for_each_rcu(rdev, mddev)
		if (rdev->desc_nr == nr)
			return rdev;

	return NULL;
}
EXPORT_SYMBOL_GPL(md_find_rdev_nr_rcu);

static struct md_rdev *find_rdev(struct mddev *mddev, dev_t dev)
{
	struct md_rdev *rdev;

	rdev_for_each(rdev, mddev)
		if (rdev->bdev->bd_dev == dev)
			return rdev;

	return NULL;
}

struct md_rdev *md_find_rdev_rcu(struct mddev *mddev, dev_t dev)
{
	struct md_rdev *rdev;

	rdev_for_each_rcu(rdev, mddev)
		if (rdev->bdev->bd_dev == dev)
			return rdev;

	return NULL;
}
EXPORT_SYMBOL_GPL(md_find_rdev_rcu);

static struct md_personality *find_pers(int level, char *clevel)
{
	struct md_personality *pers;
	list_for_each_entry(pers, &pers_list, list) {
		if (level != LEVEL_NONE && pers->level == level)
			return pers;
		if (strcmp(pers->name, clevel)==0)
			return pers;
	}
	return NULL;
}

/* return the offset of the super block in 512byte sectors */
static inline sector_t calc_dev_sboffset(struct md_rdev *rdev)
{
	return MD_NEW_SIZE_SECTORS(bdev_nr_sectors(rdev->bdev));
}

static int alloc_disk_sb(struct md_rdev *rdev)
{
	rdev->sb_page = alloc_page(GFP_KERNEL);
	if (!rdev->sb_page)
		return -ENOMEM;
	return 0;
}

void md_rdev_clear(struct md_rdev *rdev)
{
	if (rdev->sb_page) {
		put_page(rdev->sb_page);
		rdev->sb_loaded = 0;
		rdev->sb_page = NULL;
		rdev->sb_start = 0;
		rdev->sectors = 0;
	}
	if (rdev->bb_page) {
		put_page(rdev->bb_page);
		rdev->bb_page = NULL;
	}
	badblocks_exit(&rdev->badblocks);
}
EXPORT_SYMBOL_GPL(md_rdev_clear);

static void super_written(struct bio *bio)
{
	struct md_rdev *rdev = bio->bi_private;
	struct mddev *mddev = rdev->mddev;

	if (bio->bi_status) {
		pr_err("md: %s gets error=%d\n", __func__,
		       blk_status_to_errno(bio->bi_status));
		md_error(mddev, rdev);
		if (!test_bit(Faulty, &rdev->flags)
		    && (bio->bi_opf & MD_FAILFAST)) {
			set_bit(MD_SB_NEED_REWRITE, &mddev->sb_flags);
			set_bit(LastDev, &rdev->flags);
		}
	} else
		clear_bit(LastDev, &rdev->flags);

	bio_put(bio);

	rdev_dec_pending(rdev, mddev);

	if (atomic_dec_and_test(&mddev->pending_writes))
		wake_up(&mddev->sb_wait);
}

void md_super_write(struct mddev *mddev, struct md_rdev *rdev,
		   sector_t sector, int size, struct page *page)
{
	/* write first size bytes of page to sector of rdev
	 * Increment mddev->pending_writes before returning
	 * and decrement it on completion, waking up sb_wait
	 * if zero is reached.
	 * If an error occurred, call md_error
	 */
	struct bio *bio;

	if (!page)
		return;

	if (test_bit(Faulty, &rdev->flags))
		return;

	bio = bio_alloc_bioset(rdev->meta_bdev ? rdev->meta_bdev : rdev->bdev,
			       1,
			       REQ_OP_WRITE | REQ_SYNC | REQ_PREFLUSH | REQ_FUA,
			       GFP_NOIO, &mddev->sync_set);

	atomic_inc(&rdev->nr_pending);

	bio->bi_iter.bi_sector = sector;
	__bio_add_page(bio, page, size, 0);
	bio->bi_private = rdev;
	bio->bi_end_io = super_written;

	if (test_bit(MD_FAILFAST_SUPPORTED, &mddev->flags) &&
	    test_bit(FailFast, &rdev->flags) &&
	    !test_bit(LastDev, &rdev->flags))
		bio->bi_opf |= MD_FAILFAST;

	atomic_inc(&mddev->pending_writes);
	submit_bio(bio);
}

int md_super_wait(struct mddev *mddev)
{
	/* wait for all superblock writes that were scheduled to complete */
	wait_event(mddev->sb_wait, atomic_read(&mddev->pending_writes)==0);
	if (test_and_clear_bit(MD_SB_NEED_REWRITE, &mddev->sb_flags))
		return -EAGAIN;
	return 0;
}

int sync_page_io(struct md_rdev *rdev, sector_t sector, int size,
		 struct page *page, blk_opf_t opf, bool metadata_op)
{
	struct bio bio;
	struct bio_vec bvec;

	if (metadata_op && rdev->meta_bdev)
		bio_init(&bio, rdev->meta_bdev, &bvec, 1, opf);
	else
		bio_init(&bio, rdev->bdev, &bvec, 1, opf);

	if (metadata_op)
		bio.bi_iter.bi_sector = sector + rdev->sb_start;
	else if (rdev->mddev->reshape_position != MaxSector &&
		 (rdev->mddev->reshape_backwards ==
		  (sector >= rdev->mddev->reshape_position)))
		bio.bi_iter.bi_sector = sector + rdev->new_data_offset;
	else
		bio.bi_iter.bi_sector = sector + rdev->data_offset;
	__bio_add_page(&bio, page, size, 0);

	submit_bio_wait(&bio);

	return !bio.bi_status;
}
EXPORT_SYMBOL_GPL(sync_page_io);

static int read_disk_sb(struct md_rdev *rdev, int size)
{
	if (rdev->sb_loaded)
		return 0;

	if (!sync_page_io(rdev, 0, size, rdev->sb_page, REQ_OP_READ, true))
		goto fail;
	rdev->sb_loaded = 1;
	return 0;

fail:
	pr_err("md: disabled device %pg, could not read superblock.\n",
	       rdev->bdev);
	return -EINVAL;
}

static int md_uuid_equal(mdp_super_t *sb1, mdp_super_t *sb2)
{
	return	sb1->set_uuid0 == sb2->set_uuid0 &&
		sb1->set_uuid1 == sb2->set_uuid1 &&
		sb1->set_uuid2 == sb2->set_uuid2 &&
		sb1->set_uuid3 == sb2->set_uuid3;
}

static int md_sb_equal(mdp_super_t *sb1, mdp_super_t *sb2)
{
	int ret;
	mdp_super_t *tmp1, *tmp2;

	tmp1 = kmalloc(sizeof(*tmp1),GFP_KERNEL);
	tmp2 = kmalloc(sizeof(*tmp2),GFP_KERNEL);

	if (!tmp1 || !tmp2) {
		ret = 0;
		goto abort;
	}

	*tmp1 = *sb1;
	*tmp2 = *sb2;

	/*
	 * nr_disks is not constant
	 */
	tmp1->nr_disks = 0;
	tmp2->nr_disks = 0;

	ret = (memcmp(tmp1, tmp2, MD_SB_GENERIC_CONSTANT_WORDS * 4) == 0);
abort:
	kfree(tmp1);
	kfree(tmp2);
	return ret;
}

static u32 md_csum_fold(u32 csum)
{
	csum = (csum & 0xffff) + (csum >> 16);
	return (csum & 0xffff) + (csum >> 16);
}

static unsigned int calc_sb_csum(mdp_super_t *sb)
{
	u64 newcsum = 0;
	u32 *sb32 = (u32*)sb;
	int i;
	unsigned int disk_csum, csum;

	disk_csum = sb->sb_csum;
	sb->sb_csum = 0;

	for (i = 0; i < MD_SB_BYTES/4 ; i++)
		newcsum += sb32[i];
	csum = (newcsum & 0xffffffff) + (newcsum>>32);

#ifdef CONFIG_ALPHA
	/* This used to use csum_partial, which was wrong for several
	 * reasons including that different results are returned on
	 * different architectures.  It isn't critical that we get exactly
	 * the same return value as before (we always csum_fold before
	 * testing, and that removes any differences).  However as we
	 * know that csum_partial always returned a 16bit value on
	 * alphas, do a fold to maximise conformity to previous behaviour.
	 */
	sb->sb_csum = md_csum_fold(disk_csum);
#else
	sb->sb_csum = disk_csum;
#endif
	return csum;
}

/*
 * Handle superblock details.
 * We want to be able to handle multiple superblock formats
 * so we have a common interface to them all, and an array of
 * different handlers.
 * We rely on user-space to write the initial superblock, and support
 * reading and updating of superblocks.
 * Interface methods are:
 *   int load_super(struct md_rdev *dev, struct md_rdev *refdev, int minor_version)
 *      loads and validates a superblock on dev.
 *      if refdev != NULL, compare superblocks on both devices
 *    Return:
 *      0 - dev has a superblock that is compatible with refdev
 *      1 - dev has a superblock that is compatible and newer than refdev
 *          so dev should be used as the refdev in future
 *     -EINVAL superblock incompatible or invalid
 *     -othererror e.g. -EIO
 *
 *   int validate_super(struct mddev *mddev, struct md_rdev *dev)
 *      Verify that dev is acceptable into mddev.
 *       The first time, mddev->raid_disks will be 0, and data from
 *       dev should be merged in.  Subsequent calls check that dev
 *       is new enough.  Return 0 or -EINVAL
 *
 *   void sync_super(struct mddev *mddev, struct md_rdev *dev)
 *     Update the superblock for rdev with data in mddev
 *     This does not write to disc.
 *
 */

struct super_type  {
	char		    *name;
	struct module	    *owner;
	int		    (*load_super)(struct md_rdev *rdev,
					  struct md_rdev *refdev,
					  int minor_version);
	int		    (*validate_super)(struct mddev *mddev,
					      struct md_rdev *rdev);
	void		    (*sync_super)(struct mddev *mddev,
					  struct md_rdev *rdev);
	unsigned long long  (*rdev_size_change)(struct md_rdev *rdev,
						sector_t num_sectors);
	int		    (*allow_new_offset)(struct md_rdev *rdev,
						unsigned long long new_offset);
};

/*
 * Check that the given mddev has no bitmap.
 *
 * This function is called from the run method of all personalities that do not
 * support bitmaps. It prints an error message and returns non-zero if mddev
 * has a bitmap. Otherwise, it returns 0.
 *
 */
int md_check_no_bitmap(struct mddev *mddev)
{
	if (!mddev->bitmap_info.file && !mddev->bitmap_info.offset)
		return 0;
	pr_warn("%s: bitmaps are not supported for %s\n",
		mdname(mddev), mddev->pers->name);
	return 1;
}
EXPORT_SYMBOL(md_check_no_bitmap);

/*
 * load_super for 0.90.0
 */
static int super_90_load(struct md_rdev *rdev, struct md_rdev *refdev, int minor_version)
{
	mdp_super_t *sb;
	int ret;
	bool spare_disk = true;

	/*
	 * Calculate the position of the superblock (512byte sectors),
	 * it's at the end of the disk.
	 *
	 * It also happens to be a multiple of 4Kb.
	 */
	rdev->sb_start = calc_dev_sboffset(rdev);

	ret = read_disk_sb(rdev, MD_SB_BYTES);
	if (ret)
		return ret;

	ret = -EINVAL;

	sb = page_address(rdev->sb_page);

	if (sb->md_magic != MD_SB_MAGIC) {
		pr_warn("md: invalid raid superblock magic on %pg\n",
			rdev->bdev);
		goto abort;
	}

	if (sb->major_version != 0 ||
	    sb->minor_version < 90 ||
	    sb->minor_version > 91) {
		pr_warn("Bad version number %d.%d on %pg\n",
			sb->major_version, sb->minor_version, rdev->bdev);
		goto abort;
	}

	if (sb->raid_disks <= 0)
		goto abort;

	if (md_csum_fold(calc_sb_csum(sb)) != md_csum_fold(sb->sb_csum)) {
		pr_warn("md: invalid superblock checksum on %pg\n", rdev->bdev);
		goto abort;
	}

	rdev->preferred_minor = sb->md_minor;
	rdev->data_offset = 0;
	rdev->new_data_offset = 0;
	rdev->sb_size = MD_SB_BYTES;
	rdev->badblocks.shift = -1;

	if (sb->level == LEVEL_MULTIPATH)
		rdev->desc_nr = -1;
	else
		rdev->desc_nr = sb->this_disk.number;

	/* not spare disk, or LEVEL_MULTIPATH */
	if (sb->level == LEVEL_MULTIPATH ||
		(rdev->desc_nr >= 0 &&
		 rdev->desc_nr < MD_SB_DISKS &&
		 sb->disks[rdev->desc_nr].state &
		 ((1<<MD_DISK_SYNC) | (1 << MD_DISK_ACTIVE))))
		spare_disk = false;

	if (!refdev) {
		if (!spare_disk)
			ret = 1;
		else
			ret = 0;
	} else {
		__u64 ev1, ev2;
		mdp_super_t *refsb = page_address(refdev->sb_page);
		if (!md_uuid_equal(refsb, sb)) {
			pr_warn("md: %pg has different UUID to %pg\n",
				rdev->bdev, refdev->bdev);
			goto abort;
		}
		if (!md_sb_equal(refsb, sb)) {
			pr_warn("md: %pg has same UUID but different superblock to %pg\n",
				rdev->bdev, refdev->bdev);
			goto abort;
		}
		ev1 = md_event(sb);
		ev2 = md_event(refsb);

		if (!spare_disk && ev1 > ev2)
			ret = 1;
		else
			ret = 0;
	}
	rdev->sectors = rdev->sb_start;
	/* Limit to 4TB as metadata cannot record more than that.
	 * (not needed for Linear and RAID0 as metadata doesn't
	 * record this size)
	 */
	if ((u64)rdev->sectors >= (2ULL << 32) && sb->level >= 1)
		rdev->sectors = (sector_t)(2ULL << 32) - 2;

	if (rdev->sectors < ((sector_t)sb->size) * 2 && sb->level >= 1)
		/* "this cannot possibly happen" ... */
		ret = -EINVAL;

 abort:
	return ret;
}

/*
 * validate_super for 0.90.0
 */
static int super_90_validate(struct mddev *mddev, struct md_rdev *rdev)
{
	mdp_disk_t *desc;
	mdp_super_t *sb = page_address(rdev->sb_page);
	__u64 ev1 = md_event(sb);

	rdev->raid_disk = -1;
	clear_bit(Faulty, &rdev->flags);
	clear_bit(In_sync, &rdev->flags);
	clear_bit(Bitmap_sync, &rdev->flags);
	clear_bit(WriteMostly, &rdev->flags);

	if (mddev->raid_disks == 0) {
		mddev->major_version = 0;
		mddev->minor_version = sb->minor_version;
		mddev->patch_version = sb->patch_version;
		mddev->external = 0;
		mddev->chunk_sectors = sb->chunk_size >> 9;
		mddev->ctime = sb->ctime;
		mddev->utime = sb->utime;
		mddev->level = sb->level;
		mddev->clevel[0] = 0;
		mddev->layout = sb->layout;
		mddev->raid_disks = sb->raid_disks;
		mddev->dev_sectors = ((sector_t)sb->size) * 2;
		mddev->events = ev1;
		mddev->bitmap_info.offset = 0;
		mddev->bitmap_info.space = 0;
		/* bitmap can use 60 K after the 4K superblocks */
		mddev->bitmap_info.default_offset = MD_SB_BYTES >> 9;
		mddev->bitmap_info.default_space = 64*2 - (MD_SB_BYTES >> 9);
		mddev->reshape_backwards = 0;

		if (mddev->minor_version >= 91) {
			mddev->reshape_position = sb->reshape_position;
			mddev->delta_disks = sb->delta_disks;
			mddev->new_level = sb->new_level;
			mddev->new_layout = sb->new_layout;
			mddev->new_chunk_sectors = sb->new_chunk >> 9;
			if (mddev->delta_disks < 0)
				mddev->reshape_backwards = 1;
		} else {
			mddev->reshape_position = MaxSector;
			mddev->delta_disks = 0;
			mddev->new_level = mddev->level;
			mddev->new_layout = mddev->layout;
			mddev->new_chunk_sectors = mddev->chunk_sectors;
		}
		if (mddev->level == 0)
			mddev->layout = -1;

		if (sb->state & (1<<MD_SB_CLEAN))
			mddev->recovery_cp = MaxSector;
		else {
			if (sb->events_hi == sb->cp_events_hi &&
				sb->events_lo == sb->cp_events_lo) {
				mddev->recovery_cp = sb->recovery_cp;
			} else
				mddev->recovery_cp = 0;
		}

		memcpy(mddev->uuid+0, &sb->set_uuid0, 4);
		memcpy(mddev->uuid+4, &sb->set_uuid1, 4);
		memcpy(mddev->uuid+8, &sb->set_uuid2, 4);
		memcpy(mddev->uuid+12,&sb->set_uuid3, 4);

		mddev->max_disks = MD_SB_DISKS;

		if (sb->state & (1<<MD_SB_BITMAP_PRESENT) &&
		    mddev->bitmap_info.file == NULL) {
			mddev->bitmap_info.offset =
				mddev->bitmap_info.default_offset;
			mddev->bitmap_info.space =
				mddev->bitmap_info.default_space;
		}

	} else if (mddev->pers == NULL) {
		/* Insist on good event counter while assembling, except
		 * for spares (which don't need an event count) */
		++ev1;
		if (sb->disks[rdev->desc_nr].state & (
			    (1<<MD_DISK_SYNC) | (1 << MD_DISK_ACTIVE)))
			if (ev1 < mddev->events)
				return -EINVAL;
	} else if (mddev->bitmap) {
		/* if adding to array with a bitmap, then we can accept an
		 * older device ... but not too old.
		 */
		if (ev1 < mddev->bitmap->events_cleared)
			return 0;
		if (ev1 < mddev->events)
			set_bit(Bitmap_sync, &rdev->flags);
	} else {
		if (ev1 < mddev->events)
			/* just a hot-add of a new device, leave raid_disk at -1 */
			return 0;
	}

	if (mddev->level != LEVEL_MULTIPATH) {
		desc = sb->disks + rdev->desc_nr;

		if (desc->state & (1<<MD_DISK_FAULTY))
			set_bit(Faulty, &rdev->flags);
		else if (desc->state & (1<<MD_DISK_SYNC) /* &&
			    desc->raid_disk < mddev->raid_disks */) {
			set_bit(In_sync, &rdev->flags);
			rdev->raid_disk = desc->raid_disk;
			rdev->saved_raid_disk = desc->raid_disk;
		} else if (desc->state & (1<<MD_DISK_ACTIVE)) {
			/* active but not in sync implies recovery up to
			 * reshape position.  We don't know exactly where
			 * that is, so set to zero for now */
			if (mddev->minor_version >= 91) {
				rdev->recovery_offset = 0;
				rdev->raid_disk = desc->raid_disk;
			}
		}
		if (desc->state & (1<<MD_DISK_WRITEMOSTLY))
			set_bit(WriteMostly, &rdev->flags);
		if (desc->state & (1<<MD_DISK_FAILFAST))
			set_bit(FailFast, &rdev->flags);
	} else /* MULTIPATH are always insync */
		set_bit(In_sync, &rdev->flags);
	return 0;
}

/*
 * sync_super for 0.90.0
 */
static void super_90_sync(struct mddev *mddev, struct md_rdev *rdev)
{
	mdp_super_t *sb;
	struct md_rdev *rdev2;
	int next_spare = mddev->raid_disks;

	/* make rdev->sb match mddev data..
	 *
	 * 1/ zero out disks
	 * 2/ Add info for each disk, keeping track of highest desc_nr (next_spare);
	 * 3/ any empty disks < next_spare become removed
	 *
	 * disks[0] gets initialised to REMOVED because
	 * we cannot be sure from other fields if it has
	 * been initialised or not.
	 */
	int i;
	int active=0, working=0,failed=0,spare=0,nr_disks=0;

	rdev->sb_size = MD_SB_BYTES;

	sb = page_address(rdev->sb_page);

	memset(sb, 0, sizeof(*sb));

	sb->md_magic = MD_SB_MAGIC;
	sb->major_version = mddev->major_version;
	sb->patch_version = mddev->patch_version;
	sb->gvalid_words  = 0; /* ignored */
	memcpy(&sb->set_uuid0, mddev->uuid+0, 4);
	memcpy(&sb->set_uuid1, mddev->uuid+4, 4);
	memcpy(&sb->set_uuid2, mddev->uuid+8, 4);
	memcpy(&sb->set_uuid3, mddev->uuid+12,4);

	sb->ctime = clamp_t(time64_t, mddev->ctime, 0, U32_MAX);
	sb->level = mddev->level;
	sb->size = mddev->dev_sectors / 2;
	sb->raid_disks = mddev->raid_disks;
	sb->md_minor = mddev->md_minor;
	sb->not_persistent = 0;
	sb->utime = clamp_t(time64_t, mddev->utime, 0, U32_MAX);
	sb->state = 0;
	sb->events_hi = (mddev->events>>32);
	sb->events_lo = (u32)mddev->events;

	if (mddev->reshape_position == MaxSector)
		sb->minor_version = 90;
	else {
		sb->minor_version = 91;
		sb->reshape_position = mddev->reshape_position;
		sb->new_level = mddev->new_level;
		sb->delta_disks = mddev->delta_disks;
		sb->new_layout = mddev->new_layout;
		sb->new_chunk = mddev->new_chunk_sectors << 9;
	}
	mddev->minor_version = sb->minor_version;
	if (mddev->in_sync)
	{
		sb->recovery_cp = mddev->recovery_cp;
		sb->cp_events_hi = (mddev->events>>32);
		sb->cp_events_lo = (u32)mddev->events;
		if (mddev->recovery_cp == MaxSector)
			sb->state = (1<< MD_SB_CLEAN);
	} else
		sb->recovery_cp = 0;

	sb->layout = mddev->layout;
	sb->chunk_size = mddev->chunk_sectors << 9;

	if (mddev->bitmap && mddev->bitmap_info.file == NULL)
		sb->state |= (1<<MD_SB_BITMAP_PRESENT);

	sb->disks[0].state = (1<<MD_DISK_REMOVED);
	rdev_for_each(rdev2, mddev) {
		mdp_disk_t *d;
		int desc_nr;
		int is_active = test_bit(In_sync, &rdev2->flags);

		if (rdev2->raid_disk >= 0 &&
		    sb->minor_version >= 91)
			/* we have nowhere to store the recovery_offset,
			 * but if it is not below the reshape_position,
			 * we can piggy-back on that.
			 */
			is_active = 1;
		if (rdev2->raid_disk < 0 ||
		    test_bit(Faulty, &rdev2->flags))
			is_active = 0;
		if (is_active)
			desc_nr = rdev2->raid_disk;
		else
			desc_nr = next_spare++;
		rdev2->desc_nr = desc_nr;
		d = &sb->disks[rdev2->desc_nr];
		nr_disks++;
		d->number = rdev2->desc_nr;
		d->major = MAJOR(rdev2->bdev->bd_dev);
		d->minor = MINOR(rdev2->bdev->bd_dev);
		if (is_active)
			d->raid_disk = rdev2->raid_disk;
		else
			d->raid_disk = rdev2->desc_nr; /* compatibility */
		if (test_bit(Faulty, &rdev2->flags))
			d->state = (1<<MD_DISK_FAULTY);
		else if (is_active) {
			d->state = (1<<MD_DISK_ACTIVE);
			if (test_bit(In_sync, &rdev2->flags))
				d->state |= (1<<MD_DISK_SYNC);
			active++;
			working++;
		} else {
			d->state = 0;
			spare++;
			working++;
		}
		if (test_bit(WriteMostly, &rdev2->flags))
			d->state |= (1<<MD_DISK_WRITEMOSTLY);
		if (test_bit(FailFast, &rdev2->flags))
			d->state |= (1<<MD_DISK_FAILFAST);
	}
	/* now set the "removed" and "faulty" bits on any missing devices */
	for (i=0 ; i < mddev->raid_disks ; i++) {
		mdp_disk_t *d = &sb->disks[i];
		if (d->state == 0 && d->number == 0) {
			d->number = i;
			d->raid_disk = i;
			d->state = (1<<MD_DISK_REMOVED);
			d->state |= (1<<MD_DISK_FAULTY);
			failed++;
		}
	}
	sb->nr_disks = nr_disks;
	sb->active_disks = active;
	sb->working_disks = working;
	sb->failed_disks = failed;
	sb->spare_disks = spare;

	sb->this_disk = sb->disks[rdev->desc_nr];
	sb->sb_csum = calc_sb_csum(sb);
}

/*
 * rdev_size_change for 0.90.0
 */
static unsigned long long
super_90_rdev_size_change(struct md_rdev *rdev, sector_t num_sectors)
{
	if (num_sectors && num_sectors < rdev->mddev->dev_sectors)
		return 0; /* component must fit device */
	if (rdev->mddev->bitmap_info.offset)
		return 0; /* can't move bitmap */
	rdev->sb_start = calc_dev_sboffset(rdev);
	if (!num_sectors || num_sectors > rdev->sb_start)
		num_sectors = rdev->sb_start;
	/* Limit to 4TB as metadata cannot record more than that.
	 * 4TB == 2^32 KB, or 2*2^32 sectors.
	 */
	if ((u64)num_sectors >= (2ULL << 32) && rdev->mddev->level >= 1)
		num_sectors = (sector_t)(2ULL << 32) - 2;
	do {
		md_super_write(rdev->mddev, rdev, rdev->sb_start, rdev->sb_size,
		       rdev->sb_page);
	} while (md_super_wait(rdev->mddev) < 0);
	return num_sectors;
}

static int
super_90_allow_new_offset(struct md_rdev *rdev, unsigned long long new_offset)
{
	/* non-zero offset changes not possible with v0.90 */
	return new_offset == 0;
}

/*
 * version 1 superblock
 */

static __le32 calc_sb_1_csum(struct mdp_superblock_1 *sb)
{
	__le32 disk_csum;
	u32 csum;
	unsigned long long newcsum;
	int size = 256 + le32_to_cpu(sb->max_dev)*2;
	__le32 *isuper = (__le32*)sb;

	disk_csum = sb->sb_csum;
	sb->sb_csum = 0;
	newcsum = 0;
	for (; size >= 4; size -= 4)
		newcsum += le32_to_cpu(*isuper++);

	if (size == 2)
		newcsum += le16_to_cpu(*(__le16*) isuper);

	csum = (newcsum & 0xffffffff) + (newcsum >> 32);
	sb->sb_csum = disk_csum;
	return cpu_to_le32(csum);
}

static int super_1_load(struct md_rdev *rdev, struct md_rdev *refdev, int minor_version)
{
	struct mdp_superblock_1 *sb;
	int ret;
	sector_t sb_start;
	sector_t sectors;
	int bmask;
	bool spare_disk = true;

	/*
	 * Calculate the position of the superblock in 512byte sectors.
	 * It is always aligned to a 4K boundary and
	 * depeding on minor_version, it can be:
	 * 0: At least 8K, but less than 12K, from end of device
	 * 1: At start of device
	 * 2: 4K from start of device.
	 */
	switch(minor_version) {
	case 0:
		sb_start = bdev_nr_sectors(rdev->bdev) - 8 * 2;
		sb_start &= ~(sector_t)(4*2-1);
		break;
	case 1:
		sb_start = 0;
		break;
	case 2:
		sb_start = 8;
		break;
	default:
		return -EINVAL;
	}
	rdev->sb_start = sb_start;

	/* superblock is rarely larger than 1K, but it can be larger,
	 * and it is safe to read 4k, so we do that
	 */
	ret = read_disk_sb(rdev, 4096);
	if (ret) return ret;

	sb = page_address(rdev->sb_page);

	if (sb->magic != cpu_to_le32(MD_SB_MAGIC) ||
	    sb->major_version != cpu_to_le32(1) ||
	    le32_to_cpu(sb->max_dev) > (4096-256)/2 ||
	    le64_to_cpu(sb->super_offset) != rdev->sb_start ||
	    (le32_to_cpu(sb->feature_map) & ~MD_FEATURE_ALL) != 0)
		return -EINVAL;

	if (calc_sb_1_csum(sb) != sb->sb_csum) {
		pr_warn("md: invalid superblock checksum on %pg\n",
			rdev->bdev);
		return -EINVAL;
	}
	if (le64_to_cpu(sb->data_size) < 10) {
		pr_warn("md: data_size too small on %pg\n",
			rdev->bdev);
		return -EINVAL;
	}
	if (sb->pad0 ||
	    sb->pad3[0] ||
	    memcmp(sb->pad3, sb->pad3+1, sizeof(sb->pad3) - sizeof(sb->pad3[1])))
		/* Some padding is non-zero, might be a new feature */
		return -EINVAL;

	rdev->preferred_minor = 0xffff;
	rdev->data_offset = le64_to_cpu(sb->data_offset);
	rdev->new_data_offset = rdev->data_offset;
	if ((le32_to_cpu(sb->feature_map) & MD_FEATURE_RESHAPE_ACTIVE) &&
	    (le32_to_cpu(sb->feature_map) & MD_FEATURE_NEW_OFFSET))
		rdev->new_data_offset += (s32)le32_to_cpu(sb->new_offset);
	atomic_set(&rdev->corrected_errors, le32_to_cpu(sb->cnt_corrected_read));

	rdev->sb_size = le32_to_cpu(sb->max_dev) * 2 + 256;
	bmask = queue_logical_block_size(rdev->bdev->bd_disk->queue)-1;
	if (rdev->sb_size & bmask)
		rdev->sb_size = (rdev->sb_size | bmask) + 1;

	if (minor_version
	    && rdev->data_offset < sb_start + (rdev->sb_size/512))
		return -EINVAL;
	if (minor_version
	    && rdev->new_data_offset < sb_start + (rdev->sb_size/512))
		return -EINVAL;

	if (sb->level == cpu_to_le32(LEVEL_MULTIPATH))
		rdev->desc_nr = -1;
	else
		rdev->desc_nr = le32_to_cpu(sb->dev_number);

	if (!rdev->bb_page) {
		rdev->bb_page = alloc_page(GFP_KERNEL);
		if (!rdev->bb_page)
			return -ENOMEM;
	}
	if ((le32_to_cpu(sb->feature_map) & MD_FEATURE_BAD_BLOCKS) &&
	    rdev->badblocks.count == 0) {
		/* need to load the bad block list.
		 * Currently we limit it to one page.
		 */
		s32 offset;
		sector_t bb_sector;
		__le64 *bbp;
		int i;
		int sectors = le16_to_cpu(sb->bblog_size);
		if (sectors > (PAGE_SIZE / 512))
			return -EINVAL;
		offset = le32_to_cpu(sb->bblog_offset);
		if (offset == 0)
			return -EINVAL;
		bb_sector = (long long)offset;
		if (!sync_page_io(rdev, bb_sector, sectors << 9,
				  rdev->bb_page, REQ_OP_READ, true))
			return -EIO;
		bbp = (__le64 *)page_address(rdev->bb_page);
		rdev->badblocks.shift = sb->bblog_shift;
		for (i = 0 ; i < (sectors << (9-3)) ; i++, bbp++) {
			u64 bb = le64_to_cpu(*bbp);
			int count = bb & (0x3ff);
			u64 sector = bb >> 10;
			sector <<= sb->bblog_shift;
			count <<= sb->bblog_shift;
			if (bb + 1 == 0)
				break;
			if (badblocks_set(&rdev->badblocks, sector, count, 1))
				return -EINVAL;
		}
	} else if (sb->bblog_offset != 0)
		rdev->badblocks.shift = 0;

	if ((le32_to_cpu(sb->feature_map) &
	    (MD_FEATURE_PPL | MD_FEATURE_MULTIPLE_PPLS))) {
		rdev->ppl.offset = (__s16)le16_to_cpu(sb->ppl.offset);
		rdev->ppl.size = le16_to_cpu(sb->ppl.size);
		rdev->ppl.sector = rdev->sb_start + rdev->ppl.offset;
	}

	if ((le32_to_cpu(sb->feature_map) & MD_FEATURE_RAID0_LAYOUT) &&
	    sb->level != 0)
		return -EINVAL;

	/* not spare disk, or LEVEL_MULTIPATH */
	if (sb->level == cpu_to_le32(LEVEL_MULTIPATH) ||
		(rdev->desc_nr >= 0 &&
		rdev->desc_nr < le32_to_cpu(sb->max_dev) &&
		(le16_to_cpu(sb->dev_roles[rdev->desc_nr]) < MD_DISK_ROLE_MAX ||
		 le16_to_cpu(sb->dev_roles[rdev->desc_nr]) == MD_DISK_ROLE_JOURNAL)))
		spare_disk = false;

	if (!refdev) {
		if (!spare_disk)
			ret = 1;
		else
			ret = 0;
	} else {
		__u64 ev1, ev2;
		struct mdp_superblock_1 *refsb = page_address(refdev->sb_page);

		if (memcmp(sb->set_uuid, refsb->set_uuid, 16) != 0 ||
		    sb->level != refsb->level ||
		    sb->layout != refsb->layout ||
		    sb->chunksize != refsb->chunksize) {
			pr_warn("md: %pg has strangely different superblock to %pg\n",
				rdev->bdev,
				refdev->bdev);
			return -EINVAL;
		}
		ev1 = le64_to_cpu(sb->events);
		ev2 = le64_to_cpu(refsb->events);

		if (!spare_disk && ev1 > ev2)
			ret = 1;
		else
			ret = 0;
	}
	if (minor_version)
		sectors = bdev_nr_sectors(rdev->bdev) - rdev->data_offset;
	else
		sectors = rdev->sb_start;
	if (sectors < le64_to_cpu(sb->data_size))
		return -EINVAL;
	rdev->sectors = le64_to_cpu(sb->data_size);
	return ret;
}

static int super_1_validate(struct mddev *mddev, struct md_rdev *rdev)
{
	struct mdp_superblock_1 *sb = page_address(rdev->sb_page);
	__u64 ev1 = le64_to_cpu(sb->events);

	rdev->raid_disk = -1;
	clear_bit(Faulty, &rdev->flags);
	clear_bit(In_sync, &rdev->flags);
	clear_bit(Bitmap_sync, &rdev->flags);
	clear_bit(WriteMostly, &rdev->flags);

	if (mddev->raid_disks == 0) {
		mddev->major_version = 1;
		mddev->patch_version = 0;
		mddev->external = 0;
		mddev->chunk_sectors = le32_to_cpu(sb->chunksize);
		mddev->ctime = le64_to_cpu(sb->ctime);
		mddev->utime = le64_to_cpu(sb->utime);
		mddev->level = le32_to_cpu(sb->level);
		mddev->clevel[0] = 0;
		mddev->layout = le32_to_cpu(sb->layout);
		mddev->raid_disks = le32_to_cpu(sb->raid_disks);
		mddev->dev_sectors = le64_to_cpu(sb->size);
		mddev->events = ev1;
		mddev->bitmap_info.offset = 0;
		mddev->bitmap_info.space = 0;
		/* Default location for bitmap is 1K after superblock
		 * using 3K - total of 4K
		 */
		mddev->bitmap_info.default_offset = 1024 >> 9;
		mddev->bitmap_info.default_space = (4096-1024) >> 9;
		mddev->reshape_backwards = 0;

		mddev->recovery_cp = le64_to_cpu(sb->resync_offset);
		memcpy(mddev->uuid, sb->set_uuid, 16);

		mddev->max_disks =  (4096-256)/2;

		if ((le32_to_cpu(sb->feature_map) & MD_FEATURE_BITMAP_OFFSET) &&
		    mddev->bitmap_info.file == NULL) {
			mddev->bitmap_info.offset =
				(__s32)le32_to_cpu(sb->bitmap_offset);
			/* Metadata doesn't record how much space is available.
			 * For 1.0, we assume we can use up to the superblock
			 * if before, else to 4K beyond superblock.
			 * For others, assume no change is possible.
			 */
			if (mddev->minor_version > 0)
				mddev->bitmap_info.space = 0;
			else if (mddev->bitmap_info.offset > 0)
				mddev->bitmap_info.space =
					8 - mddev->bitmap_info.offset;
			else
				mddev->bitmap_info.space =
					-mddev->bitmap_info.offset;
		}

		if ((le32_to_cpu(sb->feature_map) & MD_FEATURE_RESHAPE_ACTIVE)) {
			mddev->reshape_position = le64_to_cpu(sb->reshape_position);
			mddev->delta_disks = le32_to_cpu(sb->delta_disks);
			mddev->new_level = le32_to_cpu(sb->new_level);
			mddev->new_layout = le32_to_cpu(sb->new_layout);
			mddev->new_chunk_sectors = le32_to_cpu(sb->new_chunk);
			if (mddev->delta_disks < 0 ||
			    (mddev->delta_disks == 0 &&
			     (le32_to_cpu(sb->feature_map)
			      & MD_FEATURE_RESHAPE_BACKWARDS)))
				mddev->reshape_backwards = 1;
		} else {
			mddev->reshape_position = MaxSector;
			mddev->delta_disks = 0;
			mddev->new_level = mddev->level;
			mddev->new_layout = mddev->layout;
			mddev->new_chunk_sectors = mddev->chunk_sectors;
		}

		if (mddev->level == 0 &&
		    !(le32_to_cpu(sb->feature_map) & MD_FEATURE_RAID0_LAYOUT))
			mddev->layout = -1;

		if (le32_to_cpu(sb->feature_map) & MD_FEATURE_JOURNAL)
			set_bit(MD_HAS_JOURNAL, &mddev->flags);

		if (le32_to_cpu(sb->feature_map) &
		    (MD_FEATURE_PPL | MD_FEATURE_MULTIPLE_PPLS)) {
			if (le32_to_cpu(sb->feature_map) &
			    (MD_FEATURE_BITMAP_OFFSET | MD_FEATURE_JOURNAL))
				return -EINVAL;
			if ((le32_to_cpu(sb->feature_map) & MD_FEATURE_PPL) &&
			    (le32_to_cpu(sb->feature_map) &
					    MD_FEATURE_MULTIPLE_PPLS))
				return -EINVAL;
			set_bit(MD_HAS_PPL, &mddev->flags);
		}
	} else if (mddev->pers == NULL) {
		/* Insist of good event counter while assembling, except for
		 * spares (which don't need an event count) */
		++ev1;
		if (rdev->desc_nr >= 0 &&
		    rdev->desc_nr < le32_to_cpu(sb->max_dev) &&
		    (le16_to_cpu(sb->dev_roles[rdev->desc_nr]) < MD_DISK_ROLE_MAX ||
		     le16_to_cpu(sb->dev_roles[rdev->desc_nr]) == MD_DISK_ROLE_JOURNAL))
			if (ev1 < mddev->events)
				return -EINVAL;
	} else if (mddev->bitmap) {
		/* If adding to array with a bitmap, then we can accept an
		 * older device, but not too old.
		 */
		if (ev1 < mddev->bitmap->events_cleared)
			return 0;
		if (ev1 < mddev->events)
			set_bit(Bitmap_sync, &rdev->flags);
	} else {
		if (ev1 < mddev->events)
			/* just a hot-add of a new device, leave raid_disk at -1 */
			return 0;
	}
	if (mddev->level != LEVEL_MULTIPATH) {
		int role;
		if (rdev->desc_nr < 0 ||
		    rdev->desc_nr >= le32_to_cpu(sb->max_dev)) {
			role = MD_DISK_ROLE_SPARE;
			rdev->desc_nr = -1;
		} else
			role = le16_to_cpu(sb->dev_roles[rdev->desc_nr]);
		switch(role) {
		case MD_DISK_ROLE_SPARE: /* spare */
			break;
		case MD_DISK_ROLE_FAULTY: /* faulty */
			set_bit(Faulty, &rdev->flags);
			break;
		case MD_DISK_ROLE_JOURNAL: /* journal device */
			if (!(le32_to_cpu(sb->feature_map) & MD_FEATURE_JOURNAL)) {
				/* journal device without journal feature */
				pr_warn("md: journal device provided without journal feature, ignoring the device\n");
				return -EINVAL;
			}
			set_bit(Journal, &rdev->flags);
			rdev->journal_tail = le64_to_cpu(sb->journal_tail);
			rdev->raid_disk = 0;
			break;
		default:
			rdev->saved_raid_disk = role;
			if ((le32_to_cpu(sb->feature_map) &
			     MD_FEATURE_RECOVERY_OFFSET)) {
				rdev->recovery_offset = le64_to_cpu(sb->recovery_offset);
				if (!(le32_to_cpu(sb->feature_map) &
				      MD_FEATURE_RECOVERY_BITMAP))
					rdev->saved_raid_disk = -1;
			} else {
				/*
				 * If the array is FROZEN, then the device can't
				 * be in_sync with rest of array.
				 */
				if (!test_bit(MD_RECOVERY_FROZEN,
					      &mddev->recovery))
					set_bit(In_sync, &rdev->flags);
			}
			rdev->raid_disk = role;
			break;
		}
		if (sb->devflags & WriteMostly1)
			set_bit(WriteMostly, &rdev->flags);
		if (sb->devflags & FailFast1)
			set_bit(FailFast, &rdev->flags);
		if (le32_to_cpu(sb->feature_map) & MD_FEATURE_REPLACEMENT)
			set_bit(Replacement, &rdev->flags);
	} else /* MULTIPATH are always insync */
		set_bit(In_sync, &rdev->flags);

	return 0;
}

static void super_1_sync(struct mddev *mddev, struct md_rdev *rdev)
{
	struct mdp_superblock_1 *sb;
	struct md_rdev *rdev2;
	int max_dev, i;
	/* make rdev->sb match mddev and rdev data. */

	sb = page_address(rdev->sb_page);

	sb->feature_map = 0;
	sb->pad0 = 0;
	sb->recovery_offset = cpu_to_le64(0);
	memset(sb->pad3, 0, sizeof(sb->pad3));

	sb->utime = cpu_to_le64((__u64)mddev->utime);
	sb->events = cpu_to_le64(mddev->events);
	if (mddev->in_sync)
		sb->resync_offset = cpu_to_le64(mddev->recovery_cp);
	else if (test_bit(MD_JOURNAL_CLEAN, &mddev->flags))
		sb->resync_offset = cpu_to_le64(MaxSector);
	else
		sb->resync_offset = cpu_to_le64(0);

	sb->cnt_corrected_read = cpu_to_le32(atomic_read(&rdev->corrected_errors));

	sb->raid_disks = cpu_to_le32(mddev->raid_disks);
	sb->size = cpu_to_le64(mddev->dev_sectors);
	sb->chunksize = cpu_to_le32(mddev->chunk_sectors);
	sb->level = cpu_to_le32(mddev->level);
	sb->layout = cpu_to_le32(mddev->layout);
	if (test_bit(FailFast, &rdev->flags))
		sb->devflags |= FailFast1;
	else
		sb->devflags &= ~FailFast1;

	if (test_bit(WriteMostly, &rdev->flags))
		sb->devflags |= WriteMostly1;
	else
		sb->devflags &= ~WriteMostly1;
	sb->data_offset = cpu_to_le64(rdev->data_offset);
	sb->data_size = cpu_to_le64(rdev->sectors);

	if (mddev->bitmap && mddev->bitmap_info.file == NULL) {
		sb->bitmap_offset = cpu_to_le32((__u32)mddev->bitmap_info.offset);
		sb->feature_map = cpu_to_le32(MD_FEATURE_BITMAP_OFFSET);
	}

	if (rdev->raid_disk >= 0 && !test_bit(Journal, &rdev->flags) &&
	    !test_bit(In_sync, &rdev->flags)) {
		sb->feature_map |=
			cpu_to_le32(MD_FEATURE_RECOVERY_OFFSET);
		sb->recovery_offset =
			cpu_to_le64(rdev->recovery_offset);
		if (rdev->saved_raid_disk >= 0 && mddev->bitmap)
			sb->feature_map |=
				cpu_to_le32(MD_FEATURE_RECOVERY_BITMAP);
	}
	/* Note: recovery_offset and journal_tail share space  */
	if (test_bit(Journal, &rdev->flags))
		sb->journal_tail = cpu_to_le64(rdev->journal_tail);
	if (test_bit(Replacement, &rdev->flags))
		sb->feature_map |=
			cpu_to_le32(MD_FEATURE_REPLACEMENT);

	if (mddev->reshape_position != MaxSector) {
		sb->feature_map |= cpu_to_le32(MD_FEATURE_RESHAPE_ACTIVE);
		sb->reshape_position = cpu_to_le64(mddev->reshape_position);
		sb->new_layout = cpu_to_le32(mddev->new_layout);
		sb->delta_disks = cpu_to_le32(mddev->delta_disks);
		sb->new_level = cpu_to_le32(mddev->new_level);
		sb->new_chunk = cpu_to_le32(mddev->new_chunk_sectors);
		if (mddev->delta_disks == 0 &&
		    mddev->reshape_backwards)
			sb->feature_map
				|= cpu_to_le32(MD_FEATURE_RESHAPE_BACKWARDS);
		if (rdev->new_data_offset != rdev->data_offset) {
			sb->feature_map
				|= cpu_to_le32(MD_FEATURE_NEW_OFFSET);
			sb->new_offset = cpu_to_le32((__u32)(rdev->new_data_offset
							     - rdev->data_offset));
		}
	}

	if (mddev_is_clustered(mddev))
		sb->feature_map |= cpu_to_le32(MD_FEATURE_CLUSTERED);

	if (rdev->badblocks.count == 0)
		/* Nothing to do for bad blocks*/ ;
	else if (sb->bblog_offset == 0)
		/* Cannot record bad blocks on this device */
		md_error(mddev, rdev);
	else {
		struct badblocks *bb = &rdev->badblocks;
		__le64 *bbp = (__le64 *)page_address(rdev->bb_page);
		u64 *p = bb->page;
		sb->feature_map |= cpu_to_le32(MD_FEATURE_BAD_BLOCKS);
		if (bb->changed) {
			unsigned seq;

retry:
			seq = read_seqbegin(&bb->lock);

			memset(bbp, 0xff, PAGE_SIZE);

			for (i = 0 ; i < bb->count ; i++) {
				u64 internal_bb = p[i];
				u64 store_bb = ((BB_OFFSET(internal_bb) << 10)
						| BB_LEN(internal_bb));
				bbp[i] = cpu_to_le64(store_bb);
			}
			bb->changed = 0;
			if (read_seqretry(&bb->lock, seq))
				goto retry;

			bb->sector = (rdev->sb_start +
				      (int)le32_to_cpu(sb->bblog_offset));
			bb->size = le16_to_cpu(sb->bblog_size);
		}
	}

	max_dev = 0;
	rdev_for_each(rdev2, mddev)
		if (rdev2->desc_nr+1 > max_dev)
			max_dev = rdev2->desc_nr+1;

	if (max_dev > le32_to_cpu(sb->max_dev)) {
		int bmask;
		sb->max_dev = cpu_to_le32(max_dev);
		rdev->sb_size = max_dev * 2 + 256;
		bmask = queue_logical_block_size(rdev->bdev->bd_disk->queue)-1;
		if (rdev->sb_size & bmask)
			rdev->sb_size = (rdev->sb_size | bmask) + 1;
	} else
		max_dev = le32_to_cpu(sb->max_dev);

	for (i=0; i<max_dev;i++)
		sb->dev_roles[i] = cpu_to_le16(MD_DISK_ROLE_SPARE);

	if (test_bit(MD_HAS_JOURNAL, &mddev->flags))
		sb->feature_map |= cpu_to_le32(MD_FEATURE_JOURNAL);

	if (test_bit(MD_HAS_PPL, &mddev->flags)) {
		if (test_bit(MD_HAS_MULTIPLE_PPLS, &mddev->flags))
			sb->feature_map |=
			    cpu_to_le32(MD_FEATURE_MULTIPLE_PPLS);
		else
			sb->feature_map |= cpu_to_le32(MD_FEATURE_PPL);
		sb->ppl.offset = cpu_to_le16(rdev->ppl.offset);
		sb->ppl.size = cpu_to_le16(rdev->ppl.size);
	}

	rdev_for_each(rdev2, mddev) {
		i = rdev2->desc_nr;
		if (test_bit(Faulty, &rdev2->flags))
			sb->dev_roles[i] = cpu_to_le16(MD_DISK_ROLE_FAULTY);
		else if (test_bit(In_sync, &rdev2->flags))
			sb->dev_roles[i] = cpu_to_le16(rdev2->raid_disk);
		else if (test_bit(Journal, &rdev2->flags))
			sb->dev_roles[i] = cpu_to_le16(MD_DISK_ROLE_JOURNAL);
		else if (rdev2->raid_disk >= 0)
			sb->dev_roles[i] = cpu_to_le16(rdev2->raid_disk);
		else
			sb->dev_roles[i] = cpu_to_le16(MD_DISK_ROLE_SPARE);
	}

	sb->sb_csum = calc_sb_1_csum(sb);
}

static sector_t super_1_choose_bm_space(sector_t dev_size)
{
	sector_t bm_space;

	/* if the device is bigger than 8Gig, save 64k for bitmap
	 * usage, if bigger than 200Gig, save 128k
	 */
	if (dev_size < 64*2)
		bm_space = 0;
	else if (dev_size - 64*2 >= 200*1024*1024*2)
		bm_space = 128*2;
	else if (dev_size - 4*2 > 8*1024*1024*2)
		bm_space = 64*2;
	else
		bm_space = 4*2;
	return bm_space;
}

static unsigned long long
super_1_rdev_size_change(struct md_rdev *rdev, sector_t num_sectors)
{
	struct mdp_superblock_1 *sb;
	sector_t max_sectors;
	if (num_sectors && num_sectors < rdev->mddev->dev_sectors)
		return 0; /* component must fit device */
	if (rdev->data_offset != rdev->new_data_offset)
		return 0; /* too confusing */
	if (rdev->sb_start < rdev->data_offset) {
		/* minor versions 1 and 2; superblock before data */
		max_sectors = bdev_nr_sectors(rdev->bdev) - rdev->data_offset;
		if (!num_sectors || num_sectors > max_sectors)
			num_sectors = max_sectors;
	} else if (rdev->mddev->bitmap_info.offset) {
		/* minor version 0 with bitmap we can't move */
		return 0;
	} else {
		/* minor version 0; superblock after data */
		sector_t sb_start, bm_space;
		sector_t dev_size = bdev_nr_sectors(rdev->bdev);

		/* 8K is for superblock */
		sb_start = dev_size - 8*2;
		sb_start &= ~(sector_t)(4*2 - 1);

		bm_space = super_1_choose_bm_space(dev_size);

		/* Space that can be used to store date needs to decrease
		 * superblock bitmap space and bad block space(4K)
		 */
		max_sectors = sb_start - bm_space - 4*2;

		if (!num_sectors || num_sectors > max_sectors)
			num_sectors = max_sectors;
		rdev->sb_start = sb_start;
	}
	sb = page_address(rdev->sb_page);
	sb->data_size = cpu_to_le64(num_sectors);
	sb->super_offset = cpu_to_le64(rdev->sb_start);
	sb->sb_csum = calc_sb_1_csum(sb);
	do {
		md_super_write(rdev->mddev, rdev, rdev->sb_start, rdev->sb_size,
			       rdev->sb_page);
	} while (md_super_wait(rdev->mddev) < 0);
	return num_sectors;

}

static int
super_1_allow_new_offset(struct md_rdev *rdev,
			 unsigned long long new_offset)
{
	/* All necessary checks on new >= old have been done */
	struct bitmap *bitmap;
	if (new_offset >= rdev->data_offset)
		return 1;

	/* with 1.0 metadata, there is no metadata to tread on
	 * so we can always move back */
	if (rdev->mddev->minor_version == 0)
		return 1;

	/* otherwise we must be sure not to step on
	 * any metadata, so stay:
	 * 36K beyond start of superblock
	 * beyond end of badblocks
	 * beyond write-intent bitmap
	 */
	if (rdev->sb_start + (32+4)*2 > new_offset)
		return 0;
	bitmap = rdev->mddev->bitmap;
	if (bitmap && !rdev->mddev->bitmap_info.file &&
	    rdev->sb_start + rdev->mddev->bitmap_info.offset +
	    bitmap->storage.file_pages * (PAGE_SIZE>>9) > new_offset)
		return 0;
	if (rdev->badblocks.sector + rdev->badblocks.size > new_offset)
		return 0;

	return 1;
}

static struct super_type super_types[] = {
	[0] = {
		.name	= "0.90.0",
		.owner	= THIS_MODULE,
		.load_super	    = super_90_load,
		.validate_super	    = super_90_validate,
		.sync_super	    = super_90_sync,
		.rdev_size_change   = super_90_rdev_size_change,
		.allow_new_offset   = super_90_allow_new_offset,
	},
	[1] = {
		.name	= "md-1",
		.owner	= THIS_MODULE,
		.load_super	    = super_1_load,
		.validate_super	    = super_1_validate,
		.sync_super	    = super_1_sync,
		.rdev_size_change   = super_1_rdev_size_change,
		.allow_new_offset   = super_1_allow_new_offset,
	},
};

static void sync_super(struct mddev *mddev, struct md_rdev *rdev)
{
	if (mddev->sync_super) {
		mddev->sync_super(mddev, rdev);
		return;
	}

	BUG_ON(mddev->major_version >= ARRAY_SIZE(super_types));

	super_types[mddev->major_version].sync_super(mddev, rdev);
}

static int match_mddev_units(struct mddev *mddev1, struct mddev *mddev2)
{
	struct md_rdev *rdev, *rdev2;

	rcu_read_lock();
	rdev_for_each_rcu(rdev, mddev1) {
		if (test_bit(Faulty, &rdev->flags) ||
		    test_bit(Journal, &rdev->flags) ||
		    rdev->raid_disk == -1)
			continue;
		rdev_for_each_rcu(rdev2, mddev2) {
			if (test_bit(Faulty, &rdev2->flags) ||
			    test_bit(Journal, &rdev2->flags) ||
			    rdev2->raid_disk == -1)
				continue;
			if (rdev->bdev->bd_disk == rdev2->bdev->bd_disk) {
				rcu_read_unlock();
				return 1;
			}
		}
	}
	rcu_read_unlock();
	return 0;
}

static LIST_HEAD(pending_raid_disks);

/*
 * Try to register data integrity profile for an mddev
 *
 * This is called when an array is started and after a disk has been kicked
 * from the array. It only succeeds if all working and active component devices
 * are integrity capable with matching profiles.
 */
int md_integrity_register(struct mddev *mddev)
{
	struct md_rdev *rdev, *reference = NULL;

	if (list_empty(&mddev->disks))
		return 0; /* nothing to do */
	if (!mddev->gendisk || blk_get_integrity(mddev->gendisk))
		return 0; /* shouldn't register, or already is */
	rdev_for_each(rdev, mddev) {
		/* skip spares and non-functional disks */
		if (test_bit(Faulty, &rdev->flags))
			continue;
		if (rdev->raid_disk < 0)
			continue;
		if (!reference) {
			/* Use the first rdev as the reference */
			reference = rdev;
			continue;
		}
		/* does this rdev's profile match the reference profile? */
		if (blk_integrity_compare(reference->bdev->bd_disk,
				rdev->bdev->bd_disk) < 0)
			return -EINVAL;
	}
	if (!reference || !bdev_get_integrity(reference->bdev))
		return 0;
	/*
	 * All component devices are integrity capable and have matching
	 * profiles, register the common profile for the md device.
	 */
	blk_integrity_register(mddev->gendisk,
			       bdev_get_integrity(reference->bdev));

	pr_debug("md: data integrity enabled on %s\n", mdname(mddev));
	if (bioset_integrity_create(&mddev->bio_set, BIO_POOL_SIZE) ||
	    (mddev->level != 1 && mddev->level != 10 &&
	     bioset_integrity_create(&mddev->io_clone_set, BIO_POOL_SIZE))) {
		/*
		 * No need to handle the failure of bioset_integrity_create,
		 * because the function is called by md_run() -> pers->run(),
		 * md_run calls bioset_exit -> bioset_integrity_free in case
		 * of failure case.
		 */
		pr_err("md: failed to create integrity pool for %s\n",
		       mdname(mddev));
		return -EINVAL;
	}
	return 0;
}
EXPORT_SYMBOL(md_integrity_register);

/*
 * Attempt to add an rdev, but only if it is consistent with the current
 * integrity profile
 */
int md_integrity_add_rdev(struct md_rdev *rdev, struct mddev *mddev)
{
	struct blk_integrity *bi_mddev;

	if (!mddev->gendisk)
		return 0;

	bi_mddev = blk_get_integrity(mddev->gendisk);

	if (!bi_mddev) /* nothing to do */
		return 0;

	if (blk_integrity_compare(mddev->gendisk, rdev->bdev->bd_disk) != 0) {
		pr_err("%s: incompatible integrity profile for %pg\n",
		       mdname(mddev), rdev->bdev);
		return -ENXIO;
	}

	return 0;
}
EXPORT_SYMBOL(md_integrity_add_rdev);

static bool rdev_read_only(struct md_rdev *rdev)
{
	return bdev_read_only(rdev->bdev) ||
		(rdev->meta_bdev && bdev_read_only(rdev->meta_bdev));
}

static int bind_rdev_to_array(struct md_rdev *rdev, struct mddev *mddev)
{
	char b[BDEVNAME_SIZE];
	int err;

	/* prevent duplicates */
	if (find_rdev(mddev, rdev->bdev->bd_dev))
		return -EEXIST;

	if (rdev_read_only(rdev) && mddev->pers)
		return -EROFS;

	/* make sure rdev->sectors exceeds mddev->dev_sectors */
	if (!test_bit(Journal, &rdev->flags) &&
	    rdev->sectors &&
	    (mddev->dev_sectors == 0 || rdev->sectors < mddev->dev_sectors)) {
		if (mddev->pers) {
			/* Cannot change size, so fail
			 * If mddev->level <= 0, then we don't care
			 * about aligning sizes (e.g. linear)
			 */
			if (mddev->level > 0)
				return -ENOSPC;
		} else
			mddev->dev_sectors = rdev->sectors;
	}

	/* Verify rdev->desc_nr is unique.
	 * If it is -1, assign a free number, else
	 * check number is not in use
	 */
	rcu_read_lock();
	if (rdev->desc_nr < 0) {
		int choice = 0;
		if (mddev->pers)
			choice = mddev->raid_disks;
		while (md_find_rdev_nr_rcu(mddev, choice))
			choice++;
		rdev->desc_nr = choice;
	} else {
		if (md_find_rdev_nr_rcu(mddev, rdev->desc_nr)) {
			rcu_read_unlock();
			return -EBUSY;
		}
	}
	rcu_read_unlock();
	if (!test_bit(Journal, &rdev->flags) &&
	    mddev->max_disks && rdev->desc_nr >= mddev->max_disks) {
		pr_warn("md: %s: array is limited to %d devices\n",
			mdname(mddev), mddev->max_disks);
		return -EBUSY;
	}
	snprintf(b, sizeof(b), "%pg", rdev->bdev);
	strreplace(b, '/', '!');

	rdev->mddev = mddev;
	pr_debug("md: bind<%s>\n", b);

	if (mddev->raid_disks)
		mddev_create_serial_pool(mddev, rdev, false);

	if ((err = kobject_add(&rdev->kobj, &mddev->kobj, "dev-%s", b)))
		goto fail;

	/* failure here is OK */
	err = sysfs_create_link(&rdev->kobj, bdev_kobj(rdev->bdev), "block");
	rdev->sysfs_state = sysfs_get_dirent_safe(rdev->kobj.sd, "state");
	rdev->sysfs_unack_badblocks =
		sysfs_get_dirent_safe(rdev->kobj.sd, "unacknowledged_bad_blocks");
	rdev->sysfs_badblocks =
		sysfs_get_dirent_safe(rdev->kobj.sd, "bad_blocks");

	list_add_rcu(&rdev->same_set, &mddev->disks);
	bd_link_disk_holder(rdev->bdev, mddev->gendisk);

	/* May as well allow recovery to be retried once */
	mddev->recovery_disabled++;

	return 0;

 fail:
	pr_warn("md: failed to register dev-%s for %s\n",
		b, mdname(mddev));
	return err;
}

void md_autodetect_dev(dev_t dev);

/* just for claiming the bdev */
static struct md_rdev claim_rdev;

static void export_rdev(struct md_rdev *rdev, struct mddev *mddev)
{
	pr_debug("md: export_rdev(%pg)\n", rdev->bdev);
	md_rdev_clear(rdev);
#ifndef MODULE
	if (test_bit(AutoDetected, &rdev->flags))
		md_autodetect_dev(rdev->bdev->bd_dev);
#endif
	blkdev_put(rdev->bdev,
		   test_bit(Holder, &rdev->flags) ? rdev : &claim_rdev);
	rdev->bdev = NULL;
	kobject_put(&rdev->kobj);
}

static void md_kick_rdev_from_array(struct md_rdev *rdev)
{
	struct mddev *mddev = rdev->mddev;

	bd_unlink_disk_holder(rdev->bdev, rdev->mddev->gendisk);
	list_del_rcu(&rdev->same_set);
	pr_debug("md: unbind<%pg>\n", rdev->bdev);
	mddev_destroy_serial_pool(rdev->mddev, rdev, false);
	rdev->mddev = NULL;
	sysfs_remove_link(&rdev->kobj, "block");
	sysfs_put(rdev->sysfs_state);
	sysfs_put(rdev->sysfs_unack_badblocks);
	sysfs_put(rdev->sysfs_badblocks);
	rdev->sysfs_state = NULL;
	rdev->sysfs_unack_badblocks = NULL;
	rdev->sysfs_badblocks = NULL;
	rdev->badblocks.count = 0;

	synchronize_rcu();

	/*
	 * kobject_del() will wait for all in progress writers to be done, where
	 * reconfig_mutex is held, hence it can't be called under
	 * reconfig_mutex and it's delayed to mddev_unlock().
	 */
	list_add(&rdev->same_set, &mddev->deleting);
}

static void export_array(struct mddev *mddev)
{
	struct md_rdev *rdev;

	while (!list_empty(&mddev->disks)) {
		rdev = list_first_entry(&mddev->disks, struct md_rdev,
					same_set);
		md_kick_rdev_from_array(rdev);
	}
	mddev->raid_disks = 0;
	mddev->major_version = 0;
}

static bool set_in_sync(struct mddev *mddev)
{
	lockdep_assert_held(&mddev->lock);
	if (!mddev->in_sync) {
		mddev->sync_checkers++;
		spin_unlock(&mddev->lock);
		percpu_ref_switch_to_atomic_sync(&mddev->writes_pending);
		spin_lock(&mddev->lock);
		if (!mddev->in_sync &&
		    percpu_ref_is_zero(&mddev->writes_pending)) {
			mddev->in_sync = 1;
			/*
			 * Ensure ->in_sync is visible before we clear
			 * ->sync_checkers.
			 */
			smp_mb();
			set_bit(MD_SB_CHANGE_CLEAN, &mddev->sb_flags);
			sysfs_notify_dirent_safe(mddev->sysfs_state);
		}
		if (--mddev->sync_checkers == 0)
			percpu_ref_switch_to_percpu(&mddev->writes_pending);
	}
	if (mddev->safemode == 1)
		mddev->safemode = 0;
	return mddev->in_sync;
}

static void sync_sbs(struct mddev *mddev, int nospares)
{
	/* Update each superblock (in-memory image), but
	 * if we are allowed to, skip spares which already
	 * have the right event counter, or have one earlier
	 * (which would mean they aren't being marked as dirty
	 * with the rest of the array)
	 */
	struct md_rdev *rdev;
	rdev_for_each(rdev, mddev) {
		if (rdev->sb_events == mddev->events ||
		    (nospares &&
		     rdev->raid_disk < 0 &&
		     rdev->sb_events+1 == mddev->events)) {
			/* Don't update this superblock */
			rdev->sb_loaded = 2;
		} else {
			sync_super(mddev, rdev);
			rdev->sb_loaded = 1;
		}
	}
}

static bool does_sb_need_changing(struct mddev *mddev)
{
	struct md_rdev *rdev = NULL, *iter;
	struct mdp_superblock_1 *sb;
	int role;

	/* Find a good rdev */
	rdev_for_each(iter, mddev)
		if ((iter->raid_disk >= 0) && !test_bit(Faulty, &iter->flags)) {
			rdev = iter;
			break;
		}

	/* No good device found. */
	if (!rdev)
		return false;

	sb = page_address(rdev->sb_page);
	/* Check if a device has become faulty or a spare become active */
	rdev_for_each(rdev, mddev) {
		role = le16_to_cpu(sb->dev_roles[rdev->desc_nr]);
		/* Device activated? */
		if (role == MD_DISK_ROLE_SPARE && rdev->raid_disk >= 0 &&
		    !test_bit(Faulty, &rdev->flags))
			return true;
		/* Device turned faulty? */
		if (test_bit(Faulty, &rdev->flags) && (role < MD_DISK_ROLE_MAX))
			return true;
	}

	/* Check if any mddev parameters have changed */
	if ((mddev->dev_sectors != le64_to_cpu(sb->size)) ||
	    (mddev->reshape_position != le64_to_cpu(sb->reshape_position)) ||
	    (mddev->layout != le32_to_cpu(sb->layout)) ||
	    (mddev->raid_disks != le32_to_cpu(sb->raid_disks)) ||
	    (mddev->chunk_sectors != le32_to_cpu(sb->chunksize)))
		return true;

	return false;
}

void md_update_sb(struct mddev *mddev, int force_change)
{
	struct md_rdev *rdev;
	int sync_req;
	int nospares = 0;
	int any_badblocks_changed = 0;
	int ret = -1;

	if (!md_is_rdwr(mddev)) {
		if (force_change)
			set_bit(MD_SB_CHANGE_DEVS, &mddev->sb_flags);
		return;
	}

repeat:
	if (mddev_is_clustered(mddev)) {
		if (test_and_clear_bit(MD_SB_CHANGE_DEVS, &mddev->sb_flags))
			force_change = 1;
		if (test_and_clear_bit(MD_SB_CHANGE_CLEAN, &mddev->sb_flags))
			nospares = 1;
		ret = md_cluster_ops->metadata_update_start(mddev);
		/* Has someone else has updated the sb */
		if (!does_sb_need_changing(mddev)) {
			if (ret == 0)
				md_cluster_ops->metadata_update_cancel(mddev);
			bit_clear_unless(&mddev->sb_flags, BIT(MD_SB_CHANGE_PENDING),
							 BIT(MD_SB_CHANGE_DEVS) |
							 BIT(MD_SB_CHANGE_CLEAN));
			return;
		}
	}

	/*
	 * First make sure individual recovery_offsets are correct
	 * curr_resync_completed can only be used during recovery.
	 * During reshape/resync it might use array-addresses rather
	 * that device addresses.
	 */
	rdev_for_each(rdev, mddev) {
		if (rdev->raid_disk >= 0 &&
		    mddev->delta_disks >= 0 &&
		    test_bit(MD_RECOVERY_RUNNING, &mddev->recovery) &&
		    test_bit(MD_RECOVERY_RECOVER, &mddev->recovery) &&
		    !test_bit(MD_RECOVERY_RESHAPE, &mddev->recovery) &&
		    !test_bit(Journal, &rdev->flags) &&
		    !test_bit(In_sync, &rdev->flags) &&
		    mddev->curr_resync_completed > rdev->recovery_offset)
				rdev->recovery_offset = mddev->curr_resync_completed;

	}
	if (!mddev->persistent) {
		clear_bit(MD_SB_CHANGE_CLEAN, &mddev->sb_flags);
		clear_bit(MD_SB_CHANGE_DEVS, &mddev->sb_flags);
		if (!mddev->external) {
			clear_bit(MD_SB_CHANGE_PENDING, &mddev->sb_flags);
			rdev_for_each(rdev, mddev) {
				if (rdev->badblocks.changed) {
					rdev->badblocks.changed = 0;
					ack_all_badblocks(&rdev->badblocks);
					md_error(mddev, rdev);
				}
				clear_bit(Blocked, &rdev->flags);
				clear_bit(BlockedBadBlocks, &rdev->flags);
				wake_up(&rdev->blocked_wait);
			}
		}
		wake_up(&mddev->sb_wait);
		return;
	}

	spin_lock(&mddev->lock);

	mddev->utime = ktime_get_real_seconds();

	if (test_and_clear_bit(MD_SB_CHANGE_DEVS, &mddev->sb_flags))
		force_change = 1;
	if (test_and_clear_bit(MD_SB_CHANGE_CLEAN, &mddev->sb_flags))
		/* just a clean<-> dirty transition, possibly leave spares alone,
		 * though if events isn't the right even/odd, we will have to do
		 * spares after all
		 */
		nospares = 1;
	if (force_change)
		nospares = 0;
	if (mddev->degraded)
		/* If the array is degraded, then skipping spares is both
		 * dangerous and fairly pointless.
		 * Dangerous because a device that was removed from the array
		 * might have a event_count that still looks up-to-date,
		 * so it can be re-added without a resync.
		 * Pointless because if there are any spares to skip,
		 * then a recovery will happen and soon that array won't
		 * be degraded any more and the spare can go back to sleep then.
		 */
		nospares = 0;

	sync_req = mddev->in_sync;

	/* If this is just a dirty<->clean transition, and the array is clean
	 * and 'events' is odd, we can roll back to the previous clean state */
	if (nospares
	    && (mddev->in_sync && mddev->recovery_cp == MaxSector)
	    && mddev->can_decrease_events
	    && mddev->events != 1) {
		mddev->events--;
		mddev->can_decrease_events = 0;
	} else {
		/* otherwise we have to go forward and ... */
		mddev->events ++;
		mddev->can_decrease_events = nospares;
	}

	/*
	 * This 64-bit counter should never wrap.
	 * Either we are in around ~1 trillion A.C., assuming
	 * 1 reboot per second, or we have a bug...
	 */
	WARN_ON(mddev->events == 0);

	rdev_for_each(rdev, mddev) {
		if (rdev->badblocks.changed)
			any_badblocks_changed++;
		if (test_bit(Faulty, &rdev->flags))
			set_bit(FaultRecorded, &rdev->flags);
	}

	sync_sbs(mddev, nospares);
	spin_unlock(&mddev->lock);

	pr_debug("md: updating %s RAID superblock on device (in sync %d)\n",
		 mdname(mddev), mddev->in_sync);

	if (mddev->queue)
		blk_add_trace_msg(mddev->queue, "md md_update_sb");
rewrite:
	md_bitmap_update_sb(mddev->bitmap);
	rdev_for_each(rdev, mddev) {
		if (rdev->sb_loaded != 1)
			continue; /* no noise on spare devices */

		if (!test_bit(Faulty, &rdev->flags)) {
			md_super_write(mddev,rdev,
				       rdev->sb_start, rdev->sb_size,
				       rdev->sb_page);
			pr_debug("md: (write) %pg's sb offset: %llu\n",
				 rdev->bdev,
				 (unsigned long long)rdev->sb_start);
			rdev->sb_events = mddev->events;
			if (rdev->badblocks.size) {
				md_super_write(mddev, rdev,
					       rdev->badblocks.sector,
					       rdev->badblocks.size << 9,
					       rdev->bb_page);
				rdev->badblocks.size = 0;
			}

		} else
			pr_debug("md: %pg (skipping faulty)\n",
				 rdev->bdev);

		if (mddev->level == LEVEL_MULTIPATH)
			/* only need to write one superblock... */
			break;
	}
	if (md_super_wait(mddev) < 0)
		goto rewrite;
	/* if there was a failure, MD_SB_CHANGE_DEVS was set, and we re-write super */

	if (mddev_is_clustered(mddev) && ret == 0)
		md_cluster_ops->metadata_update_finish(mddev);

	if (mddev->in_sync != sync_req ||
	    !bit_clear_unless(&mddev->sb_flags, BIT(MD_SB_CHANGE_PENDING),
			       BIT(MD_SB_CHANGE_DEVS) | BIT(MD_SB_CHANGE_CLEAN)))
		/* have to write it out again */
		goto repeat;
	wake_up(&mddev->sb_wait);
	if (test_bit(MD_RECOVERY_RUNNING, &mddev->recovery))
		sysfs_notify_dirent_safe(mddev->sysfs_completed);

	rdev_for_each(rdev, mddev) {
		if (test_and_clear_bit(FaultRecorded, &rdev->flags))
			clear_bit(Blocked, &rdev->flags);

		if (any_badblocks_changed)
			ack_all_badblocks(&rdev->badblocks);
		clear_bit(BlockedBadBlocks, &rdev->flags);
		wake_up(&rdev->blocked_wait);
	}
}
EXPORT_SYMBOL(md_update_sb);

static int add_bound_rdev(struct md_rdev *rdev)
{
	struct mddev *mddev = rdev->mddev;
	int err = 0;
	bool add_journal = test_bit(Journal, &rdev->flags);

	if (!mddev->pers->hot_remove_disk || add_journal) {
		/* If there is hot_add_disk but no hot_remove_disk
		 * then added disks for geometry changes,
		 * and should be added immediately.
		 */
		super_types[mddev->major_version].
			validate_super(mddev, rdev);
		if (add_journal)
			mddev_suspend(mddev);
		err = mddev->pers->hot_add_disk(mddev, rdev);
		if (add_journal)
			mddev_resume(mddev);
		if (err) {
			md_kick_rdev_from_array(rdev);
			return err;
		}
	}
	sysfs_notify_dirent_safe(rdev->sysfs_state);

	set_bit(MD_SB_CHANGE_DEVS, &mddev->sb_flags);
	if (mddev->degraded)
		set_bit(MD_RECOVERY_RECOVER, &mddev->recovery);
	set_bit(MD_RECOVERY_NEEDED, &mddev->recovery);
	md_new_event();
	md_wakeup_thread(mddev->thread);
	return 0;
}

/* words written to sysfs files may, or may not, be \n terminated.
 * We want to accept with case. For this we use cmd_match.
 */
static int cmd_match(const char *cmd, const char *str)
{
	/* See if cmd, written into a sysfs file, matches
	 * str.  They must either be the same, or cmd can
	 * have a trailing newline
	 */
	while (*cmd && *str && *cmd == *str) {
		cmd++;
		str++;
	}
	if (*cmd == '\n')
		cmd++;
	if (*str || *cmd)
		return 0;
	return 1;
}

struct rdev_sysfs_entry {
	struct attribute attr;
	ssize_t (*show)(struct md_rdev *, char *);
	ssize_t (*store)(struct md_rdev *, const char *, size_t);
};

static ssize_t
state_show(struct md_rdev *rdev, char *page)
{
	char *sep = ",";
	size_t len = 0;
	unsigned long flags = READ_ONCE(rdev->flags);

	if (test_bit(Faulty, &flags) ||
	    (!test_bit(ExternalBbl, &flags) &&
	    rdev->badblocks.unacked_exist))
		len += sprintf(page+len, "faulty%s", sep);
	if (test_bit(In_sync, &flags))
		len += sprintf(page+len, "in_sync%s", sep);
	if (test_bit(Journal, &flags))
		len += sprintf(page+len, "journal%s", sep);
	if (test_bit(WriteMostly, &flags))
		len += sprintf(page+len, "write_mostly%s", sep);
	if (test_bit(Blocked, &flags) ||
	    (rdev->badblocks.unacked_exist
	     && !test_bit(Faulty, &flags)))
		len += sprintf(page+len, "blocked%s", sep);
	if (!test_bit(Faulty, &flags) &&
	    !test_bit(Journal, &flags) &&
	    !test_bit(In_sync, &flags))
		len += sprintf(page+len, "spare%s", sep);
	if (test_bit(WriteErrorSeen, &flags))
		len += sprintf(page+len, "write_error%s", sep);
	if (test_bit(WantReplacement, &flags))
		len += sprintf(page+len, "want_replacement%s", sep);
	if (test_bit(Replacement, &flags))
		len += sprintf(page+len, "replacement%s", sep);
	if (test_bit(ExternalBbl, &flags))
		len += sprintf(page+len, "external_bbl%s", sep);
	if (test_bit(FailFast, &flags))
		len += sprintf(page+len, "failfast%s", sep);

	if (len)
		len -= strlen(sep);

	return len+sprintf(page+len, "\n");
}

static ssize_t
state_store(struct md_rdev *rdev, const char *buf, size_t len)
{
	/* can write
	 *  faulty  - simulates an error
	 *  remove  - disconnects the device
	 *  writemostly - sets write_mostly
	 *  -writemostly - clears write_mostly
	 *  blocked - sets the Blocked flags
	 *  -blocked - clears the Blocked and possibly simulates an error
	 *  insync - sets Insync providing device isn't active
	 *  -insync - clear Insync for a device with a slot assigned,
	 *            so that it gets rebuilt based on bitmap
	 *  write_error - sets WriteErrorSeen
	 *  -write_error - clears WriteErrorSeen
	 *  {,-}failfast - set/clear FailFast
	 */

	struct mddev *mddev = rdev->mddev;
	int err = -EINVAL;
	bool need_update_sb = false;

	if (cmd_match(buf, "faulty") && rdev->mddev->pers) {
		md_error(rdev->mddev, rdev);

		if (test_bit(MD_BROKEN, &rdev->mddev->flags))
			err = -EBUSY;
		else
			err = 0;
	} else if (cmd_match(buf, "remove")) {
		if (rdev->mddev->pers) {
			clear_bit(Blocked, &rdev->flags);
			remove_and_add_spares(rdev->mddev, rdev);
		}
		if (rdev->raid_disk >= 0)
			err = -EBUSY;
		else {
			err = 0;
			if (mddev_is_clustered(mddev))
				err = md_cluster_ops->remove_disk(mddev, rdev);

			if (err == 0) {
				md_kick_rdev_from_array(rdev);
				if (mddev->pers) {
					set_bit(MD_SB_CHANGE_DEVS, &mddev->sb_flags);
					md_wakeup_thread(mddev->thread);
				}
				md_new_event();
			}
		}
	} else if (cmd_match(buf, "writemostly")) {
		set_bit(WriteMostly, &rdev->flags);
		mddev_create_serial_pool(rdev->mddev, rdev, false);
		need_update_sb = true;
		err = 0;
	} else if (cmd_match(buf, "-writemostly")) {
		mddev_destroy_serial_pool(rdev->mddev, rdev, false);
		clear_bit(WriteMostly, &rdev->flags);
		need_update_sb = true;
		err = 0;
	} else if (cmd_match(buf, "blocked")) {
		set_bit(Blocked, &rdev->flags);
		err = 0;
	} else if (cmd_match(buf, "-blocked")) {
		if (!test_bit(Faulty, &rdev->flags) &&
		    !test_bit(ExternalBbl, &rdev->flags) &&
		    rdev->badblocks.unacked_exist) {
			/* metadata handler doesn't understand badblocks,
			 * so we need to fail the device
			 */
			md_error(rdev->mddev, rdev);
		}
		clear_bit(Blocked, &rdev->flags);
		clear_bit(BlockedBadBlocks, &rdev->flags);
		wake_up(&rdev->blocked_wait);
		set_bit(MD_RECOVERY_NEEDED, &rdev->mddev->recovery);
		md_wakeup_thread(rdev->mddev->thread);

		err = 0;
	} else if (cmd_match(buf, "insync") && rdev->raid_disk == -1) {
		set_bit(In_sync, &rdev->flags);
		err = 0;
	} else if (cmd_match(buf, "failfast")) {
		set_bit(FailFast, &rdev->flags);
		need_update_sb = true;
		err = 0;
	} else if (cmd_match(buf, "-failfast")) {
		clear_bit(FailFast, &rdev->flags);
		need_update_sb = true;
		err = 0;
	} else if (cmd_match(buf, "-insync") && rdev->raid_disk >= 0 &&
		   !test_bit(Journal, &rdev->flags)) {
		if (rdev->mddev->pers == NULL) {
			clear_bit(In_sync, &rdev->flags);
			rdev->saved_raid_disk = rdev->raid_disk;
			rdev->raid_disk = -1;
			err = 0;
		}
	} else if (cmd_match(buf, "write_error")) {
		set_bit(WriteErrorSeen, &rdev->flags);
		err = 0;
	} else if (cmd_match(buf, "-write_error")) {
		clear_bit(WriteErrorSeen, &rdev->flags);
		err = 0;
	} else if (cmd_match(buf, "want_replacement")) {
		/* Any non-spare device that is not a replacement can
		 * become want_replacement at any time, but we then need to
		 * check if recovery is needed.
		 */
		if (rdev->raid_disk >= 0 &&
		    !test_bit(Journal, &rdev->flags) &&
		    !test_bit(Replacement, &rdev->flags))
			set_bit(WantReplacement, &rdev->flags);
		set_bit(MD_RECOVERY_NEEDED, &rdev->mddev->recovery);
		md_wakeup_thread(rdev->mddev->thread);
		err = 0;
	} else if (cmd_match(buf, "-want_replacement")) {
		/* Clearing 'want_replacement' is always allowed.
		 * Once replacements starts it is too late though.
		 */
		err = 0;
		clear_bit(WantReplacement, &rdev->flags);
	} else if (cmd_match(buf, "replacement")) {
		/* Can only set a device as a replacement when array has not
		 * yet been started.  Once running, replacement is automatic
		 * from spares, or by assigning 'slot'.
		 */
		if (rdev->mddev->pers)
			err = -EBUSY;
		else {
			set_bit(Replacement, &rdev->flags);
			err = 0;
		}
	} else if (cmd_match(buf, "-replacement")) {
		/* Similarly, can only clear Replacement before start */
		if (rdev->mddev->pers)
			err = -EBUSY;
		else {
			clear_bit(Replacement, &rdev->flags);
			err = 0;
		}
	} else if (cmd_match(buf, "re-add")) {
		if (!rdev->mddev->pers)
			err = -EINVAL;
		else if (test_bit(Faulty, &rdev->flags) && (rdev->raid_disk == -1) &&
				rdev->saved_raid_disk >= 0) {
			/* clear_bit is performed _after_ all the devices
			 * have their local Faulty bit cleared. If any writes
			 * happen in the meantime in the local node, they
			 * will land in the local bitmap, which will be synced
			 * by this node eventually
			 */
			if (!mddev_is_clustered(rdev->mddev) ||
			    (err = md_cluster_ops->gather_bitmaps(rdev)) == 0) {
				clear_bit(Faulty, &rdev->flags);
				err = add_bound_rdev(rdev);
			}
		} else
			err = -EBUSY;
	} else if (cmd_match(buf, "external_bbl") && (rdev->mddev->external)) {
		set_bit(ExternalBbl, &rdev->flags);
		rdev->badblocks.shift = 0;
		err = 0;
	} else if (cmd_match(buf, "-external_bbl") && (rdev->mddev->external)) {
		clear_bit(ExternalBbl, &rdev->flags);
		err = 0;
	}
	if (need_update_sb)
		md_update_sb(mddev, 1);
	if (!err)
		sysfs_notify_dirent_safe(rdev->sysfs_state);
	return err ? err : len;
}
static struct rdev_sysfs_entry rdev_state =
__ATTR_PREALLOC(state, S_IRUGO|S_IWUSR, state_show, state_store);

static ssize_t
errors_show(struct md_rdev *rdev, char *page)
{
	return sprintf(page, "%d\n", atomic_read(&rdev->corrected_errors));
}

static ssize_t
errors_store(struct md_rdev *rdev, const char *buf, size_t len)
{
	unsigned int n;
	int rv;

	rv = kstrtouint(buf, 10, &n);
	if (rv < 0)
		return rv;
	atomic_set(&rdev->corrected_errors, n);
	return len;
}
static struct rdev_sysfs_entry rdev_errors =
__ATTR(errors, S_IRUGO|S_IWUSR, errors_show, errors_store);

static ssize_t
slot_show(struct md_rdev *rdev, char *page)
{
	if (test_bit(Journal, &rdev->flags))
		return sprintf(page, "journal\n");
	else if (rdev->raid_disk < 0)
		return sprintf(page, "none\n");
	else
		return sprintf(page, "%d\n", rdev->raid_disk);
}

static ssize_t
slot_store(struct md_rdev *rdev, const char *buf, size_t len)
{
	int slot;
	int err;

	if (test_bit(Journal, &rdev->flags))
		return -EBUSY;
	if (strncmp(buf, "none", 4)==0)
		slot = -1;
	else {
		err = kstrtouint(buf, 10, (unsigned int *)&slot);
		if (err < 0)
			return err;
		if (slot < 0)
			/* overflow */
			return -ENOSPC;
	}
	if (rdev->mddev->pers && slot == -1) {
		/* Setting 'slot' on an active array requires also
		 * updating the 'rd%d' link, and communicating
		 * with the personality with ->hot_*_disk.
		 * For now we only support removing
		 * failed/spare devices.  This normally happens automatically,
		 * but not when the metadata is externally managed.
		 */
		if (rdev->raid_disk == -1)
			return -EEXIST;
		/* personality does all needed checks */
		if (rdev->mddev->pers->hot_remove_disk == NULL)
			return -EINVAL;
		clear_bit(Blocked, &rdev->flags);
		remove_and_add_spares(rdev->mddev, rdev);
		if (rdev->raid_disk >= 0)
			return -EBUSY;
		set_bit(MD_RECOVERY_NEEDED, &rdev->mddev->recovery);
		md_wakeup_thread(rdev->mddev->thread);
	} else if (rdev->mddev->pers) {
		/* Activating a spare .. or possibly reactivating
		 * if we ever get bitmaps working here.
		 */
		int err;

		if (rdev->raid_disk != -1)
			return -EBUSY;

		if (test_bit(MD_RECOVERY_RUNNING, &rdev->mddev->recovery))
			return -EBUSY;

		if (rdev->mddev->pers->hot_add_disk == NULL)
			return -EINVAL;

		if (slot >= rdev->mddev->raid_disks &&
		    slot >= rdev->mddev->raid_disks + rdev->mddev->delta_disks)
			return -ENOSPC;

		rdev->raid_disk = slot;
		if (test_bit(In_sync, &rdev->flags))
			rdev->saved_raid_disk = slot;
		else
			rdev->saved_raid_disk = -1;
		clear_bit(In_sync, &rdev->flags);
		clear_bit(Bitmap_sync, &rdev->flags);
		err = rdev->mddev->pers->hot_add_disk(rdev->mddev, rdev);
		if (err) {
			rdev->raid_disk = -1;
			return err;
		} else
			sysfs_notify_dirent_safe(rdev->sysfs_state);
		/* failure here is OK */;
		sysfs_link_rdev(rdev->mddev, rdev);
		/* don't wakeup anyone, leave that to userspace. */
	} else {
		if (slot >= rdev->mddev->raid_disks &&
		    slot >= rdev->mddev->raid_disks + rdev->mddev->delta_disks)
			return -ENOSPC;
		rdev->raid_disk = slot;
		/* assume it is working */
		clear_bit(Faulty, &rdev->flags);
		clear_bit(WriteMostly, &rdev->flags);
		set_bit(In_sync, &rdev->flags);
		sysfs_notify_dirent_safe(rdev->sysfs_state);
	}
	return len;
}

static struct rdev_sysfs_entry rdev_slot =
__ATTR(slot, S_IRUGO|S_IWUSR, slot_show, slot_store);

static ssize_t
offset_show(struct md_rdev *rdev, char *page)
{
	return sprintf(page, "%llu\n", (unsigned long long)rdev->data_offset);
}

static ssize_t
offset_store(struct md_rdev *rdev, const char *buf, size_t len)
{
	unsigned long long offset;
	if (kstrtoull(buf, 10, &offset) < 0)
		return -EINVAL;
	if (rdev->mddev->pers && rdev->raid_disk >= 0)
		return -EBUSY;
	if (rdev->sectors && rdev->mddev->external)
		/* Must set offset before size, so overlap checks
		 * can be sane */
		return -EBUSY;
	rdev->data_offset = offset;
	rdev->new_data_offset = offset;
	return len;
}

static struct rdev_sysfs_entry rdev_offset =
__ATTR(offset, S_IRUGO|S_IWUSR, offset_show, offset_store);

static ssize_t new_offset_show(struct md_rdev *rdev, char *page)
{
	return sprintf(page, "%llu\n",
		       (unsigned long long)rdev->new_data_offset);
}

static ssize_t new_offset_store(struct md_rdev *rdev,
				const char *buf, size_t len)
{
	unsigned long long new_offset;
	struct mddev *mddev = rdev->mddev;

	if (kstrtoull(buf, 10, &new_offset) < 0)
		return -EINVAL;

	if (mddev->sync_thread ||
	    test_bit(MD_RECOVERY_RUNNING,&mddev->recovery))
		return -EBUSY;
	if (new_offset == rdev->data_offset)
		/* reset is always permitted */
		;
	else if (new_offset > rdev->data_offset) {
		/* must not push array size beyond rdev_sectors */
		if (new_offset - rdev->data_offset
		    + mddev->dev_sectors > rdev->sectors)
				return -E2BIG;
	}
	/* Metadata worries about other space details. */

	/* decreasing the offset is inconsistent with a backwards
	 * reshape.
	 */
	if (new_offset < rdev->data_offset &&
	    mddev->reshape_backwards)
		return -EINVAL;
	/* Increasing offset is inconsistent with forwards
	 * reshape.  reshape_direction should be set to
	 * 'backwards' first.
	 */
	if (new_offset > rdev->data_offset &&
	    !mddev->reshape_backwards)
		return -EINVAL;

	if (mddev->pers && mddev->persistent &&
	    !super_types[mddev->major_version]
	    .allow_new_offset(rdev, new_offset))
		return -E2BIG;
	rdev->new_data_offset = new_offset;
	if (new_offset > rdev->data_offset)
		mddev->reshape_backwards = 1;
	else if (new_offset < rdev->data_offset)
		mddev->reshape_backwards = 0;

	return len;
}
static struct rdev_sysfs_entry rdev_new_offset =
__ATTR(new_offset, S_IRUGO|S_IWUSR, new_offset_show, new_offset_store);

static ssize_t
rdev_size_show(struct md_rdev *rdev, char *page)
{
	return sprintf(page, "%llu\n", (unsigned long long)rdev->sectors / 2);
}

static int md_rdevs_overlap(struct md_rdev *a, struct md_rdev *b)
{
	/* check if two start/length pairs overlap */
	if (a->data_offset + a->sectors <= b->data_offset)
		return false;
	if (b->data_offset + b->sectors <= a->data_offset)
		return false;
	return true;
}

static bool md_rdev_overlaps(struct md_rdev *rdev)
{
	struct mddev *mddev;
	struct md_rdev *rdev2;

	spin_lock(&all_mddevs_lock);
	list_for_each_entry(mddev, &all_mddevs, all_mddevs) {
		if (test_bit(MD_DELETED, &mddev->flags))
			continue;
		rdev_for_each(rdev2, mddev) {
			if (rdev != rdev2 && rdev->bdev == rdev2->bdev &&
			    md_rdevs_overlap(rdev, rdev2)) {
				spin_unlock(&all_mddevs_lock);
				return true;
			}
		}
	}
	spin_unlock(&all_mddevs_lock);
	return false;
}

static int strict_blocks_to_sectors(const char *buf, sector_t *sectors)
{
	unsigned long long blocks;
	sector_t new;

	if (kstrtoull(buf, 10, &blocks) < 0)
		return -EINVAL;

	if (blocks & 1ULL << (8 * sizeof(blocks) - 1))
		return -EINVAL; /* sector conversion overflow */

	new = blocks * 2;
	if (new != blocks * 2)
		return -EINVAL; /* unsigned long long to sector_t overflow */

	*sectors = new;
	return 0;
}

static ssize_t
rdev_size_store(struct md_rdev *rdev, const char *buf, size_t len)
{
	struct mddev *my_mddev = rdev->mddev;
	sector_t oldsectors = rdev->sectors;
	sector_t sectors;

	if (test_bit(Journal, &rdev->flags))
		return -EBUSY;
	if (strict_blocks_to_sectors(buf, &sectors) < 0)
		return -EINVAL;
	if (rdev->data_offset != rdev->new_data_offset)
		return -EINVAL; /* too confusing */
	if (my_mddev->pers && rdev->raid_disk >= 0) {
		if (my_mddev->persistent) {
			sectors = super_types[my_mddev->major_version].
				rdev_size_change(rdev, sectors);
			if (!sectors)
				return -EBUSY;
		} else if (!sectors)
			sectors = bdev_nr_sectors(rdev->bdev) -
				rdev->data_offset;
		if (!my_mddev->pers->resize)
			/* Cannot change size for RAID0 or Linear etc */
			return -EINVAL;
	}
	if (sectors < my_mddev->dev_sectors)
		return -EINVAL; /* component must fit device */

	rdev->sectors = sectors;

	/*
	 * Check that all other rdevs with the same bdev do not overlap.  This
	 * check does not provide a hard guarantee, it just helps avoid
	 * dangerous mistakes.
	 */
	if (sectors > oldsectors && my_mddev->external &&
	    md_rdev_overlaps(rdev)) {
		/*
		 * Someone else could have slipped in a size change here, but
		 * doing so is just silly.  We put oldsectors back because we
		 * know it is safe, and trust userspace not to race with itself.
		 */
		rdev->sectors = oldsectors;
		return -EBUSY;
	}
	return len;
}

static struct rdev_sysfs_entry rdev_size =
__ATTR(size, S_IRUGO|S_IWUSR, rdev_size_show, rdev_size_store);

static ssize_t recovery_start_show(struct md_rdev *rdev, char *page)
{
	unsigned long long recovery_start = rdev->recovery_offset;

	if (test_bit(In_sync, &rdev->flags) ||
	    recovery_start == MaxSector)
		return sprintf(page, "none\n");

	return sprintf(page, "%llu\n", recovery_start);
}

static ssize_t recovery_start_store(struct md_rdev *rdev, const char *buf, size_t len)
{
	unsigned long long recovery_start;

	if (cmd_match(buf, "none"))
		recovery_start = MaxSector;
	else if (kstrtoull(buf, 10, &recovery_start))
		return -EINVAL;

	if (rdev->mddev->pers &&
	    rdev->raid_disk >= 0)
		return -EBUSY;

	rdev->recovery_offset = recovery_start;
	if (recovery_start == MaxSector)
		set_bit(In_sync, &rdev->flags);
	else
		clear_bit(In_sync, &rdev->flags);
	return len;
}

static struct rdev_sysfs_entry rdev_recovery_start =
__ATTR(recovery_start, S_IRUGO|S_IWUSR, recovery_start_show, recovery_start_store);

/* sysfs access to bad-blocks list.
 * We present two files.
 * 'bad-blocks' lists sector numbers and lengths of ranges that
 *    are recorded as bad.  The list is truncated to fit within
 *    the one-page limit of sysfs.
 *    Writing "sector length" to this file adds an acknowledged
 *    bad block list.
 * 'unacknowledged-bad-blocks' lists bad blocks that have not yet
 *    been acknowledged.  Writing to this file adds bad blocks
 *    without acknowledging them.  This is largely for testing.
 */
static ssize_t bb_show(struct md_rdev *rdev, char *page)
{
	return badblocks_show(&rdev->badblocks, page, 0);
}
static ssize_t bb_store(struct md_rdev *rdev, const char *page, size_t len)
{
	int rv = badblocks_store(&rdev->badblocks, page, len, 0);
	/* Maybe that ack was all we needed */
	if (test_and_clear_bit(BlockedBadBlocks, &rdev->flags))
		wake_up(&rdev->blocked_wait);
	return rv;
}
static struct rdev_sysfs_entry rdev_bad_blocks =
__ATTR(bad_blocks, S_IRUGO|S_IWUSR, bb_show, bb_store);

static ssize_t ubb_show(struct md_rdev *rdev, char *page)
{
	return badblocks_show(&rdev->badblocks, page, 1);
}
static ssize_t ubb_store(struct md_rdev *rdev, const char *page, size_t len)
{
	return badblocks_store(&rdev->badblocks, page, len, 1);
}
static struct rdev_sysfs_entry rdev_unack_bad_blocks =
__ATTR(unacknowledged_bad_blocks, S_IRUGO|S_IWUSR, ubb_show, ubb_store);

static ssize_t
ppl_sector_show(struct md_rdev *rdev, char *page)
{
	return sprintf(page, "%llu\n", (unsigned long long)rdev->ppl.sector);
}

static ssize_t
ppl_sector_store(struct md_rdev *rdev, const char *buf, size_t len)
{
	unsigned long long sector;

	if (kstrtoull(buf, 10, &sector) < 0)
		return -EINVAL;
	if (sector != (sector_t)sector)
		return -EINVAL;

	if (rdev->mddev->pers && test_bit(MD_HAS_PPL, &rdev->mddev->flags) &&
	    rdev->raid_disk >= 0)
		return -EBUSY;

	if (rdev->mddev->persistent) {
		if (rdev->mddev->major_version == 0)
			return -EINVAL;
		if ((sector > rdev->sb_start &&
		     sector - rdev->sb_start > S16_MAX) ||
		    (sector < rdev->sb_start &&
		     rdev->sb_start - sector > -S16_MIN))
			return -EINVAL;
		rdev->ppl.offset = sector - rdev->sb_start;
	} else if (!rdev->mddev->external) {
		return -EBUSY;
	}
	rdev->ppl.sector = sector;
	return len;
}

static struct rdev_sysfs_entry rdev_ppl_sector =
__ATTR(ppl_sector, S_IRUGO|S_IWUSR, ppl_sector_show, ppl_sector_store);

static ssize_t
ppl_size_show(struct md_rdev *rdev, char *page)
{
	return sprintf(page, "%u\n", rdev->ppl.size);
}

static ssize_t
ppl_size_store(struct md_rdev *rdev, const char *buf, size_t len)
{
	unsigned int size;

	if (kstrtouint(buf, 10, &size) < 0)
		return -EINVAL;

	if (rdev->mddev->pers && test_bit(MD_HAS_PPL, &rdev->mddev->flags) &&
	    rdev->raid_disk >= 0)
		return -EBUSY;

	if (rdev->mddev->persistent) {
		if (rdev->mddev->major_version == 0)
			return -EINVAL;
		if (size > U16_MAX)
			return -EINVAL;
	} else if (!rdev->mddev->external) {
		return -EBUSY;
	}
	rdev->ppl.size = size;
	return len;
}

static struct rdev_sysfs_entry rdev_ppl_size =
__ATTR(ppl_size, S_IRUGO|S_IWUSR, ppl_size_show, ppl_size_store);

static struct attribute *rdev_default_attrs[] = {
	&rdev_state.attr,
	&rdev_errors.attr,
	&rdev_slot.attr,
	&rdev_offset.attr,
	&rdev_new_offset.attr,
	&rdev_size.attr,
	&rdev_recovery_start.attr,
	&rdev_bad_blocks.attr,
	&rdev_unack_bad_blocks.attr,
	&rdev_ppl_sector.attr,
	&rdev_ppl_size.attr,
	NULL,
};
ATTRIBUTE_GROUPS(rdev_default);
static ssize_t
rdev_attr_show(struct kobject *kobj, struct attribute *attr, char *page)
{
	struct rdev_sysfs_entry *entry = container_of(attr, struct rdev_sysfs_entry, attr);
	struct md_rdev *rdev = container_of(kobj, struct md_rdev, kobj);

	if (!entry->show)
		return -EIO;
	if (!rdev->mddev)
		return -ENODEV;
	return entry->show(rdev, page);
}

static ssize_t
rdev_attr_store(struct kobject *kobj, struct attribute *attr,
	      const char *page, size_t length)
{
	struct rdev_sysfs_entry *entry = container_of(attr, struct rdev_sysfs_entry, attr);
	struct md_rdev *rdev = container_of(kobj, struct md_rdev, kobj);
	struct kernfs_node *kn = NULL;
	ssize_t rv;
	struct mddev *mddev = rdev->mddev;

	if (!entry->store)
		return -EIO;
	if (!capable(CAP_SYS_ADMIN))
		return -EACCES;

	if (entry->store == state_store && cmd_match(page, "remove"))
		kn = sysfs_break_active_protection(kobj, attr);

	rv = mddev ? mddev_lock(mddev) : -ENODEV;
	if (!rv) {
		if (rdev->mddev == NULL)
			rv = -ENODEV;
		else
			rv = entry->store(rdev, page, length);
		mddev_unlock(mddev);
	}

	if (kn)
		sysfs_unbreak_active_protection(kn);

	return rv;
}

static void rdev_free(struct kobject *ko)
{
	struct md_rdev *rdev = container_of(ko, struct md_rdev, kobj);
	kfree(rdev);
}
static const struct sysfs_ops rdev_sysfs_ops = {
	.show		= rdev_attr_show,
	.store		= rdev_attr_store,
};
static const struct kobj_type rdev_ktype = {
	.release	= rdev_free,
	.sysfs_ops	= &rdev_sysfs_ops,
	.default_groups	= rdev_default_groups,
};

int md_rdev_init(struct md_rdev *rdev)
{
	rdev->desc_nr = -1;
	rdev->saved_raid_disk = -1;
	rdev->raid_disk = -1;
	rdev->flags = 0;
	rdev->data_offset = 0;
	rdev->new_data_offset = 0;
	rdev->sb_events = 0;
	rdev->last_read_error = 0;
	rdev->sb_loaded = 0;
	rdev->bb_page = NULL;
	atomic_set(&rdev->nr_pending, 0);
	atomic_set(&rdev->read_errors, 0);
	atomic_set(&rdev->corrected_errors, 0);

	INIT_LIST_HEAD(&rdev->same_set);
	init_waitqueue_head(&rdev->blocked_wait);

	/* Add space to store bad block list.
	 * This reserves the space even on arrays where it cannot
	 * be used - I wonder if that matters
	 */
	return badblocks_init(&rdev->badblocks, 0);
}
EXPORT_SYMBOL_GPL(md_rdev_init);

/*
 * Import a device. If 'super_format' >= 0, then sanity check the superblock
 *
 * mark the device faulty if:
 *
 *   - the device is nonexistent (zero size)
 *   - the device has no valid superblock
 *
 * a faulty rdev _never_ has rdev->sb set.
 */
static struct md_rdev *md_import_device(dev_t newdev, int super_format, int super_minor)
{
	struct md_rdev *rdev;
	struct md_rdev *holder;
	sector_t size;
	int err;

	rdev = kzalloc(sizeof(*rdev), GFP_KERNEL);
	if (!rdev)
		return ERR_PTR(-ENOMEM);

	err = md_rdev_init(rdev);
	if (err)
		goto out_free_rdev;
	err = alloc_disk_sb(rdev);
	if (err)
		goto out_clear_rdev;

	if (super_format == -2) {
		holder = &claim_rdev;
	} else {
		holder = rdev;
		set_bit(Holder, &rdev->flags);
	}

	rdev->bdev = blkdev_get_by_dev(newdev, BLK_OPEN_READ | BLK_OPEN_WRITE,
				       holder, NULL);
	if (IS_ERR(rdev->bdev)) {
		pr_warn("md: could not open device unknown-block(%u,%u).\n",
			MAJOR(newdev), MINOR(newdev));
		err = PTR_ERR(rdev->bdev);
		goto out_clear_rdev;
	}

	kobject_init(&rdev->kobj, &rdev_ktype);

	size = bdev_nr_bytes(rdev->bdev) >> BLOCK_SIZE_BITS;
	if (!size) {
		pr_warn("md: %pg has zero or unknown size, marking faulty!\n",
			rdev->bdev);
		err = -EINVAL;
		goto out_blkdev_put;
	}

	if (super_format >= 0) {
		err = super_types[super_format].
			load_super(rdev, NULL, super_minor);
		if (err == -EINVAL) {
			pr_warn("md: %pg does not have a valid v%d.%d superblock, not importing!\n",
				rdev->bdev,
				super_format, super_minor);
			goto out_blkdev_put;
		}
		if (err < 0) {
			pr_warn("md: could not read %pg's sb, not importing!\n",
				rdev->bdev);
			goto out_blkdev_put;
		}
	}

	return rdev;

out_blkdev_put:
	blkdev_put(rdev->bdev, holder);
out_clear_rdev:
	md_rdev_clear(rdev);
out_free_rdev:
	kfree(rdev);
	return ERR_PTR(err);
}

/*
 * Check a full RAID array for plausibility
 */

static int analyze_sbs(struct mddev *mddev)
{
	int i;
	struct md_rdev *rdev, *freshest, *tmp;

	freshest = NULL;
	rdev_for_each_safe(rdev, tmp, mddev)
		switch (super_types[mddev->major_version].
			load_super(rdev, freshest, mddev->minor_version)) {
		case 1:
			freshest = rdev;
			break;
		case 0:
			break;
		default:
			pr_warn("md: fatal superblock inconsistency in %pg -- removing from array\n",
				rdev->bdev);
			md_kick_rdev_from_array(rdev);
		}

	/* Cannot find a valid fresh disk */
	if (!freshest) {
		pr_warn("md: cannot find a valid disk\n");
		return -EINVAL;
	}

	super_types[mddev->major_version].
		validate_super(mddev, freshest);

	i = 0;
	rdev_for_each_safe(rdev, tmp, mddev) {
		if (mddev->max_disks &&
		    (rdev->desc_nr >= mddev->max_disks ||
		     i > mddev->max_disks)) {
			pr_warn("md: %s: %pg: only %d devices permitted\n",
				mdname(mddev), rdev->bdev,
				mddev->max_disks);
			md_kick_rdev_from_array(rdev);
			continue;
		}
		if (rdev != freshest) {
			if (super_types[mddev->major_version].
			    validate_super(mddev, rdev)) {
				pr_warn("md: kicking non-fresh %pg from array!\n",
					rdev->bdev);
				md_kick_rdev_from_array(rdev);
				continue;
			}
		}
		if (mddev->level == LEVEL_MULTIPATH) {
			rdev->desc_nr = i++;
			rdev->raid_disk = rdev->desc_nr;
			set_bit(In_sync, &rdev->flags);
		} else if (rdev->raid_disk >=
			    (mddev->raid_disks - min(0, mddev->delta_disks)) &&
			   !test_bit(Journal, &rdev->flags)) {
			rdev->raid_disk = -1;
			clear_bit(In_sync, &rdev->flags);
		}
	}

	return 0;
}

/* Read a fixed-point number.
 * Numbers in sysfs attributes should be in "standard" units where
 * possible, so time should be in seconds.
 * However we internally use a a much smaller unit such as
 * milliseconds or jiffies.
 * This function takes a decimal number with a possible fractional
 * component, and produces an integer which is the result of
 * multiplying that number by 10^'scale'.
 * all without any floating-point arithmetic.
 */
int strict_strtoul_scaled(const char *cp, unsigned long *res, int scale)
{
	unsigned long result = 0;
	long decimals = -1;
	while (isdigit(*cp) || (*cp == '.' && decimals < 0)) {
		if (*cp == '.')
			decimals = 0;
		else if (decimals < scale) {
			unsigned int value;
			value = *cp - '0';
			result = result * 10 + value;
			if (decimals >= 0)
				decimals++;
		}
		cp++;
	}
	if (*cp == '\n')
		cp++;
	if (*cp)
		return -EINVAL;
	if (decimals < 0)
		decimals = 0;
	*res = result * int_pow(10, scale - decimals);
	return 0;
}

static ssize_t
safe_delay_show(struct mddev *mddev, char *page)
{
	unsigned int msec = ((unsigned long)mddev->safemode_delay*1000)/HZ;

	return sprintf(page, "%u.%03u\n", msec/1000, msec%1000);
}
static ssize_t
safe_delay_store(struct mddev *mddev, const char *cbuf, size_t len)
{
	unsigned long msec;

	if (mddev_is_clustered(mddev)) {
		pr_warn("md: Safemode is disabled for clustered mode\n");
		return -EINVAL;
	}

	if (strict_strtoul_scaled(cbuf, &msec, 3) < 0 || msec > UINT_MAX / HZ)
		return -EINVAL;
	if (msec == 0)
		mddev->safemode_delay = 0;
	else {
		unsigned long old_delay = mddev->safemode_delay;
		unsigned long new_delay = (msec*HZ)/1000;

		if (new_delay == 0)
			new_delay = 1;
		mddev->safemode_delay = new_delay;
		if (new_delay < old_delay || old_delay == 0)
			mod_timer(&mddev->safemode_timer, jiffies+1);
	}
	return len;
}
static struct md_sysfs_entry md_safe_delay =
__ATTR(safe_mode_delay, S_IRUGO|S_IWUSR,safe_delay_show, safe_delay_store);

static ssize_t
level_show(struct mddev *mddev, char *page)
{
	struct md_personality *p;
	int ret;
	spin_lock(&mddev->lock);
	p = mddev->pers;
	if (p)
		ret = sprintf(page, "%s\n", p->name);
	else if (mddev->clevel[0])
		ret = sprintf(page, "%s\n", mddev->clevel);
	else if (mddev->level != LEVEL_NONE)
		ret = sprintf(page, "%d\n", mddev->level);
	else
		ret = 0;
	spin_unlock(&mddev->lock);
	return ret;
}

static ssize_t
level_store(struct mddev *mddev, const char *buf, size_t len)
{
	char clevel[16];
	ssize_t rv;
	size_t slen = len;
	struct md_personality *pers, *oldpers;
	long level;
	void *priv, *oldpriv;
	struct md_rdev *rdev;

	if (slen == 0 || slen >= sizeof(clevel))
		return -EINVAL;

	rv = mddev_lock(mddev);
	if (rv)
		return rv;

	if (mddev->pers == NULL) {
		strncpy(mddev->clevel, buf, slen);
		if (mddev->clevel[slen-1] == '\n')
			slen--;
		mddev->clevel[slen] = 0;
		mddev->level = LEVEL_NONE;
		rv = len;
		goto out_unlock;
	}
	rv = -EROFS;
	if (!md_is_rdwr(mddev))
		goto out_unlock;

	/* request to change the personality.  Need to ensure:
	 *  - array is not engaged in resync/recovery/reshape
	 *  - old personality can be suspended
	 *  - new personality will access other array.
	 */

	rv = -EBUSY;
	if (mddev->sync_thread ||
	    test_bit(MD_RECOVERY_RUNNING, &mddev->recovery) ||
	    mddev->reshape_position != MaxSector ||
	    mddev->sysfs_active)
		goto out_unlock;

	rv = -EINVAL;
	if (!mddev->pers->quiesce) {
		pr_warn("md: %s: %s does not support online personality change\n",
			mdname(mddev), mddev->pers->name);
		goto out_unlock;
	}

	/* Now find the new personality */
	strncpy(clevel, buf, slen);
	if (clevel[slen-1] == '\n')
		slen--;
	clevel[slen] = 0;
	if (kstrtol(clevel, 10, &level))
		level = LEVEL_NONE;

	if (request_module("md-%s", clevel) != 0)
		request_module("md-level-%s", clevel);
	spin_lock(&pers_lock);
	pers = find_pers(level, clevel);
	if (!pers || !try_module_get(pers->owner)) {
		spin_unlock(&pers_lock);
		pr_warn("md: personality %s not loaded\n", clevel);
		rv = -EINVAL;
		goto out_unlock;
	}
	spin_unlock(&pers_lock);

	if (pers == mddev->pers) {
		/* Nothing to do! */
		module_put(pers->owner);
		rv = len;
		goto out_unlock;
	}
	if (!pers->takeover) {
		module_put(pers->owner);
		pr_warn("md: %s: %s does not support personality takeover\n",
			mdname(mddev), clevel);
		rv = -EINVAL;
		goto out_unlock;
	}

	rdev_for_each(rdev, mddev)
		rdev->new_raid_disk = rdev->raid_disk;

	/* ->takeover must set new_* and/or delta_disks
	 * if it succeeds, and may set them when it fails.
	 */
	priv = pers->takeover(mddev);
	if (IS_ERR(priv)) {
		mddev->new_level = mddev->level;
		mddev->new_layout = mddev->layout;
		mddev->new_chunk_sectors = mddev->chunk_sectors;
		mddev->raid_disks -= mddev->delta_disks;
		mddev->delta_disks = 0;
		mddev->reshape_backwards = 0;
		module_put(pers->owner);
		pr_warn("md: %s: %s would not accept array\n",
			mdname(mddev), clevel);
		rv = PTR_ERR(priv);
		goto out_unlock;
	}

	/* Looks like we have a winner */
	mddev_suspend(mddev);
	mddev_detach(mddev);

	spin_lock(&mddev->lock);
	oldpers = mddev->pers;
	oldpriv = mddev->private;
	mddev->pers = pers;
	mddev->private = priv;
	strscpy(mddev->clevel, pers->name, sizeof(mddev->clevel));
	mddev->level = mddev->new_level;
	mddev->layout = mddev->new_layout;
	mddev->chunk_sectors = mddev->new_chunk_sectors;
	mddev->delta_disks = 0;
	mddev->reshape_backwards = 0;
	mddev->degraded = 0;
	spin_unlock(&mddev->lock);

	if (oldpers->sync_request == NULL &&
	    mddev->external) {
		/* We are converting from a no-redundancy array
		 * to a redundancy array and metadata is managed
		 * externally so we need to be sure that writes
		 * won't block due to a need to transition
		 *      clean->dirty
		 * until external management is started.
		 */
		mddev->in_sync = 0;
		mddev->safemode_delay = 0;
		mddev->safemode = 0;
	}

	oldpers->free(mddev, oldpriv);

	if (oldpers->sync_request == NULL &&
	    pers->sync_request != NULL) {
		/* need to add the md_redundancy_group */
		if (sysfs_create_group(&mddev->kobj, &md_redundancy_group))
			pr_warn("md: cannot register extra attributes for %s\n",
				mdname(mddev));
		mddev->sysfs_action = sysfs_get_dirent(mddev->kobj.sd, "sync_action");
		mddev->sysfs_completed = sysfs_get_dirent_safe(mddev->kobj.sd, "sync_completed");
		mddev->sysfs_degraded = sysfs_get_dirent_safe(mddev->kobj.sd, "degraded");
	}
	if (oldpers->sync_request != NULL &&
	    pers->sync_request == NULL) {
		/* need to remove the md_redundancy_group */
		if (mddev->to_remove == NULL)
			mddev->to_remove = &md_redundancy_group;
	}

	module_put(oldpers->owner);

	rdev_for_each(rdev, mddev) {
		if (rdev->raid_disk < 0)
			continue;
		if (rdev->new_raid_disk >= mddev->raid_disks)
			rdev->new_raid_disk = -1;
		if (rdev->new_raid_disk == rdev->raid_disk)
			continue;
		sysfs_unlink_rdev(mddev, rdev);
	}
	rdev_for_each(rdev, mddev) {
		if (rdev->raid_disk < 0)
			continue;
		if (rdev->new_raid_disk == rdev->raid_disk)
			continue;
		rdev->raid_disk = rdev->new_raid_disk;
		if (rdev->raid_disk < 0)
			clear_bit(In_sync, &rdev->flags);
		else {
			if (sysfs_link_rdev(mddev, rdev))
				pr_warn("md: cannot register rd%d for %s after level change\n",
					rdev->raid_disk, mdname(mddev));
		}
	}

	if (pers->sync_request == NULL) {
		/* this is now an array without redundancy, so
		 * it must always be in_sync
		 */
		mddev->in_sync = 1;
		del_timer_sync(&mddev->safemode_timer);
	}
	blk_set_stacking_limits(&mddev->queue->limits);
	pers->run(mddev);
	set_bit(MD_SB_CHANGE_DEVS, &mddev->sb_flags);
	mddev_resume(mddev);
	if (!mddev->thread)
		md_update_sb(mddev, 1);
	sysfs_notify_dirent_safe(mddev->sysfs_level);
	md_new_event();
	rv = len;
out_unlock:
	mddev_unlock(mddev);
	return rv;
}

static struct md_sysfs_entry md_level =
__ATTR(level, S_IRUGO|S_IWUSR, level_show, level_store);

static ssize_t
layout_show(struct mddev *mddev, char *page)
{
	/* just a number, not meaningful for all levels */
	if (mddev->reshape_position != MaxSector &&
	    mddev->layout != mddev->new_layout)
		return sprintf(page, "%d (%d)\n",
			       mddev->new_layout, mddev->layout);
	return sprintf(page, "%d\n", mddev->layout);
}

static ssize_t
layout_store(struct mddev *mddev, const char *buf, size_t len)
{
	unsigned int n;
	int err;

	err = kstrtouint(buf, 10, &n);
	if (err < 0)
		return err;
	err = mddev_lock(mddev);
	if (err)
		return err;

	if (mddev->pers) {
		if (mddev->pers->check_reshape == NULL)
			err = -EBUSY;
		else if (!md_is_rdwr(mddev))
			err = -EROFS;
		else {
			mddev->new_layout = n;
			err = mddev->pers->check_reshape(mddev);
			if (err)
				mddev->new_layout = mddev->layout;
		}
	} else {
		mddev->new_layout = n;
		if (mddev->reshape_position == MaxSector)
			mddev->layout = n;
	}
	mddev_unlock(mddev);
	return err ?: len;
}
static struct md_sysfs_entry md_layout =
__ATTR(layout, S_IRUGO|S_IWUSR, layout_show, layout_store);

static ssize_t
raid_disks_show(struct mddev *mddev, char *page)
{
	if (mddev->raid_disks == 0)
		return 0;
	if (mddev->reshape_position != MaxSector &&
	    mddev->delta_disks != 0)
		return sprintf(page, "%d (%d)\n", mddev->raid_disks,
			       mddev->raid_disks - mddev->delta_disks);
	return sprintf(page, "%d\n", mddev->raid_disks);
}

static int update_raid_disks(struct mddev *mddev, int raid_disks);

static ssize_t
raid_disks_store(struct mddev *mddev, const char *buf, size_t len)
{
	unsigned int n;
	int err;

	err = kstrtouint(buf, 10, &n);
	if (err < 0)
		return err;

	err = mddev_lock(mddev);
	if (err)
		return err;
	if (mddev->pers)
		err = update_raid_disks(mddev, n);
	else if (mddev->reshape_position != MaxSector) {
		struct md_rdev *rdev;
		int olddisks = mddev->raid_disks - mddev->delta_disks;

		err = -EINVAL;
		rdev_for_each(rdev, mddev) {
			if (olddisks < n &&
			    rdev->data_offset < rdev->new_data_offset)
				goto out_unlock;
			if (olddisks > n &&
			    rdev->data_offset > rdev->new_data_offset)
				goto out_unlock;
		}
		err = 0;
		mddev->delta_disks = n - olddisks;
		mddev->raid_disks = n;
		mddev->reshape_backwards = (mddev->delta_disks < 0);
	} else
		mddev->raid_disks = n;
out_unlock:
	mddev_unlock(mddev);
	return err ? err : len;
}
static struct md_sysfs_entry md_raid_disks =
__ATTR(raid_disks, S_IRUGO|S_IWUSR, raid_disks_show, raid_disks_store);

static ssize_t
uuid_show(struct mddev *mddev, char *page)
{
	return sprintf(page, "%pU\n", mddev->uuid);
}
static struct md_sysfs_entry md_uuid =
__ATTR(uuid, S_IRUGO, uuid_show, NULL);

static ssize_t
chunk_size_show(struct mddev *mddev, char *page)
{
	if (mddev->reshape_position != MaxSector &&
	    mddev->chunk_sectors != mddev->new_chunk_sectors)
		return sprintf(page, "%d (%d)\n",
			       mddev->new_chunk_sectors << 9,
			       mddev->chunk_sectors << 9);
	return sprintf(page, "%d\n", mddev->chunk_sectors << 9);
}

static ssize_t
chunk_size_store(struct mddev *mddev, const char *buf, size_t len)
{
	unsigned long n;
	int err;

	err = kstrtoul(buf, 10, &n);
	if (err < 0)
		return err;

	err = mddev_lock(mddev);
	if (err)
		return err;
	if (mddev->pers) {
		if (mddev->pers->check_reshape == NULL)
			err = -EBUSY;
		else if (!md_is_rdwr(mddev))
			err = -EROFS;
		else {
			mddev->new_chunk_sectors = n >> 9;
			err = mddev->pers->check_reshape(mddev);
			if (err)
				mddev->new_chunk_sectors = mddev->chunk_sectors;
		}
	} else {
		mddev->new_chunk_sectors = n >> 9;
		if (mddev->reshape_position == MaxSector)
			mddev->chunk_sectors = n >> 9;
	}
	mddev_unlock(mddev);
	return err ?: len;
}
static struct md_sysfs_entry md_chunk_size =
__ATTR(chunk_size, S_IRUGO|S_IWUSR, chunk_size_show, chunk_size_store);

static ssize_t
resync_start_show(struct mddev *mddev, char *page)
{
	if (mddev->recovery_cp == MaxSector)
		return sprintf(page, "none\n");
	return sprintf(page, "%llu\n", (unsigned long long)mddev->recovery_cp);
}

static ssize_t
resync_start_store(struct mddev *mddev, const char *buf, size_t len)
{
	unsigned long long n;
	int err;

	if (cmd_match(buf, "none"))
		n = MaxSector;
	else {
		err = kstrtoull(buf, 10, &n);
		if (err < 0)
			return err;
		if (n != (sector_t)n)
			return -EINVAL;
	}

	err = mddev_lock(mddev);
	if (err)
		return err;
	if (mddev->pers && !test_bit(MD_RECOVERY_FROZEN, &mddev->recovery))
		err = -EBUSY;

	if (!err) {
		mddev->recovery_cp = n;
		if (mddev->pers)
			set_bit(MD_SB_CHANGE_CLEAN, &mddev->sb_flags);
	}
	mddev_unlock(mddev);
	return err ?: len;
}
static struct md_sysfs_entry md_resync_start =
__ATTR_PREALLOC(resync_start, S_IRUGO|S_IWUSR,
		resync_start_show, resync_start_store);

/*
 * The array state can be:
 *
 * clear
 *     No devices, no size, no level
 *     Equivalent to STOP_ARRAY ioctl
 * inactive
 *     May have some settings, but array is not active
 *        all IO results in error
 *     When written, doesn't tear down array, but just stops it
 * suspended (not supported yet)
 *     All IO requests will block. The array can be reconfigured.
 *     Writing this, if accepted, will block until array is quiescent
 * readonly
 *     no resync can happen.  no superblocks get written.
 *     write requests fail
 * read-auto
 *     like readonly, but behaves like 'clean' on a write request.
 *
 * clean - no pending writes, but otherwise active.
 *     When written to inactive array, starts without resync
 *     If a write request arrives then
 *       if metadata is known, mark 'dirty' and switch to 'active'.
 *       if not known, block and switch to write-pending
 *     If written to an active array that has pending writes, then fails.
 * active
 *     fully active: IO and resync can be happening.
 *     When written to inactive array, starts with resync
 *
 * write-pending
 *     clean, but writes are blocked waiting for 'active' to be written.
 *
 * active-idle
 *     like active, but no writes have been seen for a while (100msec).
 *
 * broken
*     Array is failed. It's useful because mounted-arrays aren't stopped
*     when array is failed, so this state will at least alert the user that
*     something is wrong.
 */
enum array_state { clear, inactive, suspended, readonly, read_auto, clean, active,
		   write_pending, active_idle, broken, bad_word};
static char *array_states[] = {
	"clear", "inactive", "suspended", "readonly", "read-auto", "clean", "active",
	"write-pending", "active-idle", "broken", NULL };

static int match_word(const char *word, char **list)
{
	int n;
	for (n=0; list[n]; n++)
		if (cmd_match(word, list[n]))
			break;
	return n;
}

static ssize_t
array_state_show(struct mddev *mddev, char *page)
{
	enum array_state st = inactive;

	if (mddev->pers && !test_bit(MD_NOT_READY, &mddev->flags)) {
		switch(mddev->ro) {
		case MD_RDONLY:
			st = readonly;
			break;
		case MD_AUTO_READ:
			st = read_auto;
			break;
		case MD_RDWR:
			spin_lock(&mddev->lock);
			if (test_bit(MD_SB_CHANGE_PENDING, &mddev->sb_flags))
				st = write_pending;
			else if (mddev->in_sync)
				st = clean;
			else if (mddev->safemode)
				st = active_idle;
			else
				st = active;
			spin_unlock(&mddev->lock);
		}

		if (test_bit(MD_BROKEN, &mddev->flags) && st == clean)
			st = broken;
	} else {
		if (list_empty(&mddev->disks) &&
		    mddev->raid_disks == 0 &&
		    mddev->dev_sectors == 0)
			st = clear;
		else
			st = inactive;
	}
	return sprintf(page, "%s\n", array_states[st]);
}

static int do_md_stop(struct mddev *mddev, int ro, struct block_device *bdev);
static int md_set_readonly(struct mddev *mddev, struct block_device *bdev);
static int restart_array(struct mddev *mddev);

static ssize_t
array_state_store(struct mddev *mddev, const char *buf, size_t len)
{
	int err = 0;
	enum array_state st = match_word(buf, array_states);

	if (mddev->pers && (st == active || st == clean) &&
	    mddev->ro != MD_RDONLY) {
		/* don't take reconfig_mutex when toggling between
		 * clean and active
		 */
		spin_lock(&mddev->lock);
		if (st == active) {
			restart_array(mddev);
			clear_bit(MD_SB_CHANGE_PENDING, &mddev->sb_flags);
			md_wakeup_thread(mddev->thread);
			wake_up(&mddev->sb_wait);
		} else /* st == clean */ {
			restart_array(mddev);
			if (!set_in_sync(mddev))
				err = -EBUSY;
		}
		if (!err)
			sysfs_notify_dirent_safe(mddev->sysfs_state);
		spin_unlock(&mddev->lock);
		return err ?: len;
	}
	err = mddev_lock(mddev);
	if (err)
		return err;
	err = -EINVAL;
	switch(st) {
	case bad_word:
		break;
	case clear:
		/* stopping an active array */
		err = do_md_stop(mddev, 0, NULL);
		break;
	case inactive:
		/* stopping an active array */
		if (mddev->pers)
			err = do_md_stop(mddev, 2, NULL);
		else
			err = 0; /* already inactive */
		break;
	case suspended:
		break; /* not supported yet */
	case readonly:
		if (mddev->pers)
			err = md_set_readonly(mddev, NULL);
		else {
			mddev->ro = MD_RDONLY;
			set_disk_ro(mddev->gendisk, 1);
			err = do_md_run(mddev);
		}
		break;
	case read_auto:
		if (mddev->pers) {
			if (md_is_rdwr(mddev))
				err = md_set_readonly(mddev, NULL);
			else if (mddev->ro == MD_RDONLY)
				err = restart_array(mddev);
			if (err == 0) {
				mddev->ro = MD_AUTO_READ;
				set_disk_ro(mddev->gendisk, 0);
			}
		} else {
			mddev->ro = MD_AUTO_READ;
			err = do_md_run(mddev);
		}
		break;
	case clean:
		if (mddev->pers) {
			err = restart_array(mddev);
			if (err)
				break;
			spin_lock(&mddev->lock);
			if (!set_in_sync(mddev))
				err = -EBUSY;
			spin_unlock(&mddev->lock);
		} else
			err = -EINVAL;
		break;
	case active:
		if (mddev->pers) {
			err = restart_array(mddev);
			if (err)
				break;
			clear_bit(MD_SB_CHANGE_PENDING, &mddev->sb_flags);
			wake_up(&mddev->sb_wait);
			err = 0;
		} else {
			mddev->ro = MD_RDWR;
			set_disk_ro(mddev->gendisk, 0);
			err = do_md_run(mddev);
		}
		break;
	case write_pending:
	case active_idle:
	case broken:
		/* these cannot be set */
		break;
	}

	if (!err) {
		if (mddev->hold_active == UNTIL_IOCTL)
			mddev->hold_active = 0;
		sysfs_notify_dirent_safe(mddev->sysfs_state);
	}
	mddev_unlock(mddev);
	return err ?: len;
}
static struct md_sysfs_entry md_array_state =
__ATTR_PREALLOC(array_state, S_IRUGO|S_IWUSR, array_state_show, array_state_store);

static ssize_t
max_corrected_read_errors_show(struct mddev *mddev, char *page) {
	return sprintf(page, "%d\n",
		       atomic_read(&mddev->max_corr_read_errors));
}

static ssize_t
max_corrected_read_errors_store(struct mddev *mddev, const char *buf, size_t len)
{
	unsigned int n;
	int rv;

	rv = kstrtouint(buf, 10, &n);
	if (rv < 0)
		return rv;
	if (n > INT_MAX)
		return -EINVAL;
	atomic_set(&mddev->max_corr_read_errors, n);
	return len;
}

static struct md_sysfs_entry max_corr_read_errors =
__ATTR(max_read_errors, S_IRUGO|S_IWUSR, max_corrected_read_errors_show,
	max_corrected_read_errors_store);

static ssize_t
null_show(struct mddev *mddev, char *page)
{
	return -EINVAL;
}

static ssize_t
new_dev_store(struct mddev *mddev, const char *buf, size_t len)
{
	/* buf must be %d:%d\n? giving major and minor numbers */
	/* The new device is added to the array.
	 * If the array has a persistent superblock, we read the
	 * superblock to initialise info and check validity.
	 * Otherwise, only checking done is that in bind_rdev_to_array,
	 * which mainly checks size.
	 */
	char *e;
	int major = simple_strtoul(buf, &e, 10);
	int minor;
	dev_t dev;
	struct md_rdev *rdev;
	int err;

	if (!*buf || *e != ':' || !e[1] || e[1] == '\n')
		return -EINVAL;
	minor = simple_strtoul(e+1, &e, 10);
	if (*e && *e != '\n')
		return -EINVAL;
	dev = MKDEV(major, minor);
	if (major != MAJOR(dev) ||
	    minor != MINOR(dev))
		return -EOVERFLOW;

	err = mddev_lock(mddev);
	if (err)
		return err;
	if (mddev->persistent) {
		rdev = md_import_device(dev, mddev->major_version,
					mddev->minor_version);
		if (!IS_ERR(rdev) && !list_empty(&mddev->disks)) {
			struct md_rdev *rdev0
				= list_entry(mddev->disks.next,
					     struct md_rdev, same_set);
			err = super_types[mddev->major_version]
				.load_super(rdev, rdev0, mddev->minor_version);
			if (err < 0)
				goto out;
		}
	} else if (mddev->external)
		rdev = md_import_device(dev, -2, -1);
	else
		rdev = md_import_device(dev, -1, -1);

	if (IS_ERR(rdev)) {
		mddev_unlock(mddev);
		return PTR_ERR(rdev);
	}
	err = bind_rdev_to_array(rdev, mddev);
 out:
	if (err)
		export_rdev(rdev, mddev);
	mddev_unlock(mddev);
	if (!err)
		md_new_event();
	return err ? err : len;
}

static struct md_sysfs_entry md_new_device =
__ATTR(new_dev, S_IWUSR, null_show, new_dev_store);

static ssize_t
bitmap_store(struct mddev *mddev, const char *buf, size_t len)
{
	char *end;
	unsigned long chunk, end_chunk;
	int err;

	err = mddev_lock(mddev);
	if (err)
		return err;
	if (!mddev->bitmap)
		goto out;
	/* buf should be <chunk> <chunk> ... or <chunk>-<chunk> ... (range) */
	while (*buf) {
		chunk = end_chunk = simple_strtoul(buf, &end, 0);
		if (buf == end) break;
		if (*end == '-') { /* range */
			buf = end + 1;
			end_chunk = simple_strtoul(buf, &end, 0);
			if (buf == end) break;
		}
		if (*end && !isspace(*end)) break;
		md_bitmap_dirty_bits(mddev->bitmap, chunk, end_chunk);
		buf = skip_spaces(end);
	}
	md_bitmap_unplug(mddev->bitmap); /* flush the bits to disk */
out:
	mddev_unlock(mddev);
	return len;
}

static struct md_sysfs_entry md_bitmap =
__ATTR(bitmap_set_bits, S_IWUSR, null_show, bitmap_store);

static ssize_t
size_show(struct mddev *mddev, char *page)
{
	return sprintf(page, "%llu\n",
		(unsigned long long)mddev->dev_sectors / 2);
}

static int update_size(struct mddev *mddev, sector_t num_sectors);

static ssize_t
size_store(struct mddev *mddev, const char *buf, size_t len)
{
	/* If array is inactive, we can reduce the component size, but
	 * not increase it (except from 0).
	 * If array is active, we can try an on-line resize
	 */
	sector_t sectors;
	int err = strict_blocks_to_sectors(buf, &sectors);

	if (err < 0)
		return err;
	err = mddev_lock(mddev);
	if (err)
		return err;
	if (mddev->pers) {
		err = update_size(mddev, sectors);
		if (err == 0)
			md_update_sb(mddev, 1);
	} else {
		if (mddev->dev_sectors == 0 ||
		    mddev->dev_sectors > sectors)
			mddev->dev_sectors = sectors;
		else
			err = -ENOSPC;
	}
	mddev_unlock(mddev);
	return err ? err : len;
}

static struct md_sysfs_entry md_size =
__ATTR(component_size, S_IRUGO|S_IWUSR, size_show, size_store);

/* Metadata version.
 * This is one of
 *   'none' for arrays with no metadata (good luck...)
 *   'external' for arrays with externally managed metadata,
 * or N.M for internally known formats
 */
static ssize_t
metadata_show(struct mddev *mddev, char *page)
{
	if (mddev->persistent)
		return sprintf(page, "%d.%d\n",
			       mddev->major_version, mddev->minor_version);
	else if (mddev->external)
		return sprintf(page, "external:%s\n", mddev->metadata_type);
	else
		return sprintf(page, "none\n");
}

static ssize_t
metadata_store(struct mddev *mddev, const char *buf, size_t len)
{
	int major, minor;
	char *e;
	int err;
	/* Changing the details of 'external' metadata is
	 * always permitted.  Otherwise there must be
	 * no devices attached to the array.
	 */

	err = mddev_lock(mddev);
	if (err)
		return err;
	err = -EBUSY;
	if (mddev->external && strncmp(buf, "external:", 9) == 0)
		;
	else if (!list_empty(&mddev->disks))
		goto out_unlock;

	err = 0;
	if (cmd_match(buf, "none")) {
		mddev->persistent = 0;
		mddev->external = 0;
		mddev->major_version = 0;
		mddev->minor_version = 90;
		goto out_unlock;
	}
	if (strncmp(buf, "external:", 9) == 0) {
		size_t namelen = len-9;
		if (namelen >= sizeof(mddev->metadata_type))
			namelen = sizeof(mddev->metadata_type)-1;
		strncpy(mddev->metadata_type, buf+9, namelen);
		mddev->metadata_type[namelen] = 0;
		if (namelen && mddev->metadata_type[namelen-1] == '\n')
			mddev->metadata_type[--namelen] = 0;
		mddev->persistent = 0;
		mddev->external = 1;
		mddev->major_version = 0;
		mddev->minor_version = 90;
		goto out_unlock;
	}
	major = simple_strtoul(buf, &e, 10);
	err = -EINVAL;
	if (e==buf || *e != '.')
		goto out_unlock;
	buf = e+1;
	minor = simple_strtoul(buf, &e, 10);
	if (e==buf || (*e && *e != '\n') )
		goto out_unlock;
	err = -ENOENT;
	if (major >= ARRAY_SIZE(super_types) || super_types[major].name == NULL)
		goto out_unlock;
	mddev->major_version = major;
	mddev->minor_version = minor;
	mddev->persistent = 1;
	mddev->external = 0;
	err = 0;
out_unlock:
	mddev_unlock(mddev);
	return err ?: len;
}

static struct md_sysfs_entry md_metadata =
__ATTR_PREALLOC(metadata_version, S_IRUGO|S_IWUSR, metadata_show, metadata_store);

static ssize_t
action_show(struct mddev *mddev, char *page)
{
	char *type = "idle";
	unsigned long recovery = mddev->recovery;
	if (test_bit(MD_RECOVERY_FROZEN, &recovery))
		type = "frozen";
	else if (test_bit(MD_RECOVERY_RUNNING, &recovery) ||
	    (md_is_rdwr(mddev) && test_bit(MD_RECOVERY_NEEDED, &recovery))) {
		if (test_bit(MD_RECOVERY_RESHAPE, &recovery))
			type = "reshape";
		else if (test_bit(MD_RECOVERY_SYNC, &recovery)) {
			if (!test_bit(MD_RECOVERY_REQUESTED, &recovery))
				type = "resync";
			else if (test_bit(MD_RECOVERY_CHECK, &recovery))
				type = "check";
			else
				type = "repair";
		} else if (test_bit(MD_RECOVERY_RECOVER, &recovery))
			type = "recover";
		else if (mddev->reshape_position != MaxSector)
			type = "reshape";
	}
	return sprintf(page, "%s\n", type);
}

static void stop_sync_thread(struct mddev *mddev)
{
	if (!test_bit(MD_RECOVERY_RUNNING, &mddev->recovery))
		return;

	if (mddev_lock(mddev))
		return;

	/*
	 * Check again in case MD_RECOVERY_RUNNING is cleared before lock is
	 * held.
	 */
	if (!test_bit(MD_RECOVERY_RUNNING, &mddev->recovery)) {
		mddev_unlock(mddev);
		return;
	}

	if (work_pending(&mddev->del_work))
		flush_workqueue(md_misc_wq);

	set_bit(MD_RECOVERY_INTR, &mddev->recovery);
	/*
	 * Thread might be blocked waiting for metadata update which will now
	 * never happen
	 */
	md_wakeup_thread_directly(mddev->sync_thread);

	mddev_unlock(mddev);
}

static void idle_sync_thread(struct mddev *mddev)
{
	int sync_seq = atomic_read(&mddev->sync_seq);

	mutex_lock(&mddev->sync_mutex);
	clear_bit(MD_RECOVERY_FROZEN, &mddev->recovery);
	stop_sync_thread(mddev);

	wait_event(resync_wait, sync_seq != atomic_read(&mddev->sync_seq) ||
			!test_bit(MD_RECOVERY_RUNNING, &mddev->recovery));

	mutex_unlock(&mddev->sync_mutex);
}

static void frozen_sync_thread(struct mddev *mddev)
{
	mutex_lock(&mddev->sync_mutex);
	set_bit(MD_RECOVERY_FROZEN, &mddev->recovery);
	stop_sync_thread(mddev);

	wait_event(resync_wait, mddev->sync_thread == NULL &&
			!test_bit(MD_RECOVERY_RUNNING, &mddev->recovery));

	mutex_unlock(&mddev->sync_mutex);
}

static ssize_t
action_store(struct mddev *mddev, const char *page, size_t len)
{
	if (!mddev->pers || !mddev->pers->sync_request)
		return -EINVAL;


	if (cmd_match(page, "idle"))
		idle_sync_thread(mddev);
	else if (cmd_match(page, "frozen"))
		frozen_sync_thread(mddev);
	else if (test_bit(MD_RECOVERY_RUNNING, &mddev->recovery))
		return -EBUSY;
	else if (cmd_match(page, "resync"))
		clear_bit(MD_RECOVERY_FROZEN, &mddev->recovery);
	else if (cmd_match(page, "recover")) {
		clear_bit(MD_RECOVERY_FROZEN, &mddev->recovery);
		set_bit(MD_RECOVERY_RECOVER, &mddev->recovery);
	} else if (cmd_match(page, "reshape")) {
		int err;
		if (mddev->pers->start_reshape == NULL)
			return -EINVAL;
		err = mddev_lock(mddev);
		if (!err) {
			if (test_bit(MD_RECOVERY_RUNNING, &mddev->recovery)) {
				err =  -EBUSY;
			} else if (mddev->reshape_position == MaxSector ||
				   mddev->pers->check_reshape == NULL ||
				   mddev->pers->check_reshape(mddev)) {
				clear_bit(MD_RECOVERY_FROZEN, &mddev->recovery);
				err = mddev->pers->start_reshape(mddev);
			} else {
				/*
				 * If reshape is still in progress, and
				 * md_check_recovery() can continue to reshape,
				 * don't restart reshape because data can be
				 * corrupted for raid456.
				 */
				clear_bit(MD_RECOVERY_FROZEN, &mddev->recovery);
			}
			mddev_unlock(mddev);
		}
		if (err)
			return err;
		sysfs_notify_dirent_safe(mddev->sysfs_degraded);
	} else {
		if (cmd_match(page, "check"))
			set_bit(MD_RECOVERY_CHECK, &mddev->recovery);
		else if (!cmd_match(page, "repair"))
			return -EINVAL;
		clear_bit(MD_RECOVERY_FROZEN, &mddev->recovery);
		set_bit(MD_RECOVERY_REQUESTED, &mddev->recovery);
		set_bit(MD_RECOVERY_SYNC, &mddev->recovery);
	}
	if (mddev->ro == MD_AUTO_READ) {
		/* A write to sync_action is enough to justify
		 * canceling read-auto mode
		 */
		mddev->ro = MD_RDWR;
		md_wakeup_thread(mddev->sync_thread);
	}
	set_bit(MD_RECOVERY_NEEDED, &mddev->recovery);
	md_wakeup_thread(mddev->thread);
	sysfs_notify_dirent_safe(mddev->sysfs_action);
	return len;
}

static struct md_sysfs_entry md_scan_mode =
__ATTR_PREALLOC(sync_action, S_IRUGO|S_IWUSR, action_show, action_store);

static ssize_t
last_sync_action_show(struct mddev *mddev, char *page)
{
	return sprintf(page, "%s\n", mddev->last_sync_action);
}

static struct md_sysfs_entry md_last_scan_mode = __ATTR_RO(last_sync_action);

static ssize_t
mismatch_cnt_show(struct mddev *mddev, char *page)
{
	return sprintf(page, "%llu\n",
		       (unsigned long long)
		       atomic64_read(&mddev->resync_mismatches));
}

static struct md_sysfs_entry md_mismatches = __ATTR_RO(mismatch_cnt);

static ssize_t
sync_min_show(struct mddev *mddev, char *page)
{
	return sprintf(page, "%d (%s)\n", speed_min(mddev),
		       mddev->sync_speed_min ? "local": "system");
}

static ssize_t
sync_min_store(struct mddev *mddev, const char *buf, size_t len)
{
	unsigned int min;
	int rv;

	if (strncmp(buf, "system", 6)==0) {
		min = 0;
	} else {
		rv = kstrtouint(buf, 10, &min);
		if (rv < 0)
			return rv;
		if (min == 0)
			return -EINVAL;
	}
	mddev->sync_speed_min = min;
	return len;
}

static struct md_sysfs_entry md_sync_min =
__ATTR(sync_speed_min, S_IRUGO|S_IWUSR, sync_min_show, sync_min_store);

static ssize_t
sync_max_show(struct mddev *mddev, char *page)
{
	return sprintf(page, "%d (%s)\n", speed_max(mddev),
		       mddev->sync_speed_max ? "local": "system");
}

static ssize_t
sync_max_store(struct mddev *mddev, const char *buf, size_t len)
{
	unsigned int max;
	int rv;

	if (strncmp(buf, "system", 6)==0) {
		max = 0;
	} else {
		rv = kstrtouint(buf, 10, &max);
		if (rv < 0)
			return rv;
		if (max == 0)
			return -EINVAL;
	}
	mddev->sync_speed_max = max;
	return len;
}

static struct md_sysfs_entry md_sync_max =
__ATTR(sync_speed_max, S_IRUGO|S_IWUSR, sync_max_show, sync_max_store);

static ssize_t
degraded_show(struct mddev *mddev, char *page)
{
	return sprintf(page, "%d\n", mddev->degraded);
}
static struct md_sysfs_entry md_degraded = __ATTR_RO(degraded);

static ssize_t
sync_force_parallel_show(struct mddev *mddev, char *page)
{
	return sprintf(page, "%d\n", mddev->parallel_resync);
}

static ssize_t
sync_force_parallel_store(struct mddev *mddev, const char *buf, size_t len)
{
	long n;

	if (kstrtol(buf, 10, &n))
		return -EINVAL;

	if (n != 0 && n != 1)
		return -EINVAL;

	mddev->parallel_resync = n;

	if (mddev->sync_thread)
		wake_up(&resync_wait);

	return len;
}

/* force parallel resync, even with shared block devices */
static struct md_sysfs_entry md_sync_force_parallel =
__ATTR(sync_force_parallel, S_IRUGO|S_IWUSR,
       sync_force_parallel_show, sync_force_parallel_store);

static ssize_t
sync_speed_show(struct mddev *mddev, char *page)
{
	unsigned long resync, dt, db;
	if (mddev->curr_resync == MD_RESYNC_NONE)
		return sprintf(page, "none\n");
	resync = mddev->curr_mark_cnt - atomic_read(&mddev->recovery_active);
	dt = (jiffies - mddev->resync_mark) / HZ;
	if (!dt) dt++;
	db = resync - mddev->resync_mark_cnt;
	return sprintf(page, "%lu\n", db/dt/2); /* K/sec */
}

static struct md_sysfs_entry md_sync_speed = __ATTR_RO(sync_speed);

static ssize_t
sync_completed_show(struct mddev *mddev, char *page)
{
	unsigned long long max_sectors, resync;

	if (!test_bit(MD_RECOVERY_RUNNING, &mddev->recovery))
		return sprintf(page, "none\n");

	if (mddev->curr_resync == MD_RESYNC_YIELDED ||
	    mddev->curr_resync == MD_RESYNC_DELAYED)
		return sprintf(page, "delayed\n");

	if (test_bit(MD_RECOVERY_SYNC, &mddev->recovery) ||
	    test_bit(MD_RECOVERY_RESHAPE, &mddev->recovery))
		max_sectors = mddev->resync_max_sectors;
	else
		max_sectors = mddev->dev_sectors;

	resync = mddev->curr_resync_completed;
	return sprintf(page, "%llu / %llu\n", resync, max_sectors);
}

static struct md_sysfs_entry md_sync_completed =
	__ATTR_PREALLOC(sync_completed, S_IRUGO, sync_completed_show, NULL);

static ssize_t
min_sync_show(struct mddev *mddev, char *page)
{
	return sprintf(page, "%llu\n",
		       (unsigned long long)mddev->resync_min);
}
static ssize_t
min_sync_store(struct mddev *mddev, const char *buf, size_t len)
{
	unsigned long long min;
	int err;

	if (kstrtoull(buf, 10, &min))
		return -EINVAL;

	spin_lock(&mddev->lock);
	err = -EINVAL;
	if (min > mddev->resync_max)
		goto out_unlock;

	err = -EBUSY;
	if (test_bit(MD_RECOVERY_RUNNING, &mddev->recovery))
		goto out_unlock;

	/* Round down to multiple of 4K for safety */
	mddev->resync_min = round_down(min, 8);
	err = 0;

out_unlock:
	spin_unlock(&mddev->lock);
	return err ?: len;
}

static struct md_sysfs_entry md_min_sync =
__ATTR(sync_min, S_IRUGO|S_IWUSR, min_sync_show, min_sync_store);

static ssize_t
max_sync_show(struct mddev *mddev, char *page)
{
	if (mddev->resync_max == MaxSector)
		return sprintf(page, "max\n");
	else
		return sprintf(page, "%llu\n",
			       (unsigned long long)mddev->resync_max);
}
static ssize_t
max_sync_store(struct mddev *mddev, const char *buf, size_t len)
{
	int err;
	spin_lock(&mddev->lock);
	if (strncmp(buf, "max", 3) == 0)
		mddev->resync_max = MaxSector;
	else {
		unsigned long long max;
		int chunk;

		err = -EINVAL;
		if (kstrtoull(buf, 10, &max))
			goto out_unlock;
		if (max < mddev->resync_min)
			goto out_unlock;

		err = -EBUSY;
		if (max < mddev->resync_max && md_is_rdwr(mddev) &&
		    test_bit(MD_RECOVERY_RUNNING, &mddev->recovery))
			goto out_unlock;

		/* Must be a multiple of chunk_size */
		chunk = mddev->chunk_sectors;
		if (chunk) {
			sector_t temp = max;

			err = -EINVAL;
			if (sector_div(temp, chunk))
				goto out_unlock;
		}
		mddev->resync_max = max;
	}
	wake_up(&mddev->recovery_wait);
	err = 0;
out_unlock:
	spin_unlock(&mddev->lock);
	return err ?: len;
}

static struct md_sysfs_entry md_max_sync =
__ATTR(sync_max, S_IRUGO|S_IWUSR, max_sync_show, max_sync_store);

static ssize_t
suspend_lo_show(struct mddev *mddev, char *page)
{
	return sprintf(page, "%llu\n", (unsigned long long)mddev->suspend_lo);
}

static ssize_t
suspend_lo_store(struct mddev *mddev, const char *buf, size_t len)
{
	unsigned long long new;
	int err;

	err = kstrtoull(buf, 10, &new);
	if (err < 0)
		return err;
	if (new != (sector_t)new)
		return -EINVAL;

	err = mddev_lock(mddev);
	if (err)
		return err;
	err = -EINVAL;
	if (mddev->pers == NULL ||
	    mddev->pers->quiesce == NULL)
		goto unlock;
	mddev_suspend(mddev);
	mddev->suspend_lo = new;
	mddev_resume(mddev);

	err = 0;
unlock:
	mddev_unlock(mddev);
	return err ?: len;
}
static struct md_sysfs_entry md_suspend_lo =
__ATTR(suspend_lo, S_IRUGO|S_IWUSR, suspend_lo_show, suspend_lo_store);

static ssize_t
suspend_hi_show(struct mddev *mddev, char *page)
{
	return sprintf(page, "%llu\n", (unsigned long long)mddev->suspend_hi);
}

static ssize_t
suspend_hi_store(struct mddev *mddev, const char *buf, size_t len)
{
	unsigned long long new;
	int err;

	err = kstrtoull(buf, 10, &new);
	if (err < 0)
		return err;
	if (new != (sector_t)new)
		return -EINVAL;

	err = mddev_lock(mddev);
	if (err)
		return err;
	err = -EINVAL;
	if (mddev->pers == NULL)
		goto unlock;

	mddev_suspend(mddev);
	mddev->suspend_hi = new;
	mddev_resume(mddev);

	err = 0;
unlock:
	mddev_unlock(mddev);
	return err ?: len;
}
static struct md_sysfs_entry md_suspend_hi =
__ATTR(suspend_hi, S_IRUGO|S_IWUSR, suspend_hi_show, suspend_hi_store);

static ssize_t
reshape_position_show(struct mddev *mddev, char *page)
{
	if (mddev->reshape_position != MaxSector)
		return sprintf(page, "%llu\n",
			       (unsigned long long)mddev->reshape_position);
	strcpy(page, "none\n");
	return 5;
}

static ssize_t
reshape_position_store(struct mddev *mddev, const char *buf, size_t len)
{
	struct md_rdev *rdev;
	unsigned long long new;
	int err;

	err = kstrtoull(buf, 10, &new);
	if (err < 0)
		return err;
	if (new != (sector_t)new)
		return -EINVAL;
	err = mddev_lock(mddev);
	if (err)
		return err;
	err = -EBUSY;
	if (mddev->pers)
		goto unlock;
	mddev->reshape_position = new;
	mddev->delta_disks = 0;
	mddev->reshape_backwards = 0;
	mddev->new_level = mddev->level;
	mddev->new_layout = mddev->layout;
	mddev->new_chunk_sectors = mddev->chunk_sectors;
	rdev_for_each(rdev, mddev)
		rdev->new_data_offset = rdev->data_offset;
	err = 0;
unlock:
	mddev_unlock(mddev);
	return err ?: len;
}

static struct md_sysfs_entry md_reshape_position =
__ATTR(reshape_position, S_IRUGO|S_IWUSR, reshape_position_show,
       reshape_position_store);

static ssize_t
reshape_direction_show(struct mddev *mddev, char *page)
{
	return sprintf(page, "%s\n",
		       mddev->reshape_backwards ? "backwards" : "forwards");
}

static ssize_t
reshape_direction_store(struct mddev *mddev, const char *buf, size_t len)
{
	int backwards = 0;
	int err;

	if (cmd_match(buf, "forwards"))
		backwards = 0;
	else if (cmd_match(buf, "backwards"))
		backwards = 1;
	else
		return -EINVAL;
	if (mddev->reshape_backwards == backwards)
		return len;

	err = mddev_lock(mddev);
	if (err)
		return err;
	/* check if we are allowed to change */
	if (mddev->delta_disks)
		err = -EBUSY;
	else if (mddev->persistent &&
	    mddev->major_version == 0)
		err =  -EINVAL;
	else
		mddev->reshape_backwards = backwards;
	mddev_unlock(mddev);
	return err ?: len;
}

static struct md_sysfs_entry md_reshape_direction =
__ATTR(reshape_direction, S_IRUGO|S_IWUSR, reshape_direction_show,
       reshape_direction_store);

static ssize_t
array_size_show(struct mddev *mddev, char *page)
{
	if (mddev->external_size)
		return sprintf(page, "%llu\n",
			       (unsigned long long)mddev->array_sectors/2);
	else
		return sprintf(page, "default\n");
}

static ssize_t
array_size_store(struct mddev *mddev, const char *buf, size_t len)
{
	sector_t sectors;
	int err;

	err = mddev_lock(mddev);
	if (err)
		return err;

	/* cluster raid doesn't support change array_sectors */
	if (mddev_is_clustered(mddev)) {
		mddev_unlock(mddev);
		return -EINVAL;
	}

	if (strncmp(buf, "default", 7) == 0) {
		if (mddev->pers)
			sectors = mddev->pers->size(mddev, 0, 0);
		else
			sectors = mddev->array_sectors;

		mddev->external_size = 0;
	} else {
		if (strict_blocks_to_sectors(buf, &sectors) < 0)
			err = -EINVAL;
		else if (mddev->pers && mddev->pers->size(mddev, 0, 0) < sectors)
			err = -E2BIG;
		else
			mddev->external_size = 1;
	}

	if (!err) {
		mddev->array_sectors = sectors;
		if (mddev->pers)
			set_capacity_and_notify(mddev->gendisk,
						mddev->array_sectors);
	}
	mddev_unlock(mddev);
	return err ?: len;
}

static struct md_sysfs_entry md_array_size =
__ATTR(array_size, S_IRUGO|S_IWUSR, array_size_show,
       array_size_store);

static ssize_t
consistency_policy_show(struct mddev *mddev, char *page)
{
	int ret;

	if (test_bit(MD_HAS_JOURNAL, &mddev->flags)) {
		ret = sprintf(page, "journal\n");
	} else if (test_bit(MD_HAS_PPL, &mddev->flags)) {
		ret = sprintf(page, "ppl\n");
	} else if (mddev->bitmap) {
		ret = sprintf(page, "bitmap\n");
	} else if (mddev->pers) {
		if (mddev->pers->sync_request)
			ret = sprintf(page, "resync\n");
		else
			ret = sprintf(page, "none\n");
	} else {
		ret = sprintf(page, "unknown\n");
	}

	return ret;
}

static ssize_t
consistency_policy_store(struct mddev *mddev, const char *buf, size_t len)
{
	int err = 0;

	if (mddev->pers) {
		if (mddev->pers->change_consistency_policy)
			err = mddev->pers->change_consistency_policy(mddev, buf);
		else
			err = -EBUSY;
	} else if (mddev->external && strncmp(buf, "ppl", 3) == 0) {
		set_bit(MD_HAS_PPL, &mddev->flags);
	} else {
		err = -EINVAL;
	}

	return err ? err : len;
}

static struct md_sysfs_entry md_consistency_policy =
__ATTR(consistency_policy, S_IRUGO | S_IWUSR, consistency_policy_show,
       consistency_policy_store);

static ssize_t fail_last_dev_show(struct mddev *mddev, char *page)
{
	return sprintf(page, "%d\n", mddev->fail_last_dev);
}

/*
 * Setting fail_last_dev to true to allow last device to be forcibly removed
 * from RAID1/RAID10.
 */
static ssize_t
fail_last_dev_store(struct mddev *mddev, const char *buf, size_t len)
{
	int ret;
	bool value;

	ret = kstrtobool(buf, &value);
	if (ret)
		return ret;

	if (value != mddev->fail_last_dev)
		mddev->fail_last_dev = value;

	return len;
}
static struct md_sysfs_entry md_fail_last_dev =
__ATTR(fail_last_dev, S_IRUGO | S_IWUSR, fail_last_dev_show,
       fail_last_dev_store);

static ssize_t serialize_policy_show(struct mddev *mddev, char *page)
{
	if (mddev->pers == NULL || (mddev->pers->level != 1))
		return sprintf(page, "n/a\n");
	else
		return sprintf(page, "%d\n", mddev->serialize_policy);
}

/*
 * Setting serialize_policy to true to enforce write IO is not reordered
 * for raid1.
 */
static ssize_t
serialize_policy_store(struct mddev *mddev, const char *buf, size_t len)
{
	int err;
	bool value;

	err = kstrtobool(buf, &value);
	if (err)
		return err;

	if (value == mddev->serialize_policy)
		return len;

	err = mddev_lock(mddev);
	if (err)
		return err;
	if (mddev->pers == NULL || (mddev->pers->level != 1)) {
		pr_err("md: serialize_policy is only effective for raid1\n");
		err = -EINVAL;
		goto unlock;
	}

	mddev_suspend(mddev);
	if (value)
		mddev_create_serial_pool(mddev, NULL, true);
	else
		mddev_destroy_serial_pool(mddev, NULL, true);
	mddev->serialize_policy = value;
	mddev_resume(mddev);
unlock:
	mddev_unlock(mddev);
	return err ?: len;
}

static struct md_sysfs_entry md_serialize_policy =
__ATTR(serialize_policy, S_IRUGO | S_IWUSR, serialize_policy_show,
       serialize_policy_store);


static struct attribute *md_default_attrs[] = {
	&md_level.attr,
	&md_layout.attr,
	&md_raid_disks.attr,
	&md_uuid.attr,
	&md_chunk_size.attr,
	&md_size.attr,
	&md_resync_start.attr,
	&md_metadata.attr,
	&md_new_device.attr,
	&md_safe_delay.attr,
	&md_array_state.attr,
	&md_reshape_position.attr,
	&md_reshape_direction.attr,
	&md_array_size.attr,
	&max_corr_read_errors.attr,
	&md_consistency_policy.attr,
	&md_fail_last_dev.attr,
	&md_serialize_policy.attr,
	NULL,
};

static const struct attribute_group md_default_group = {
	.attrs = md_default_attrs,
};

static struct attribute *md_redundancy_attrs[] = {
	&md_scan_mode.attr,
	&md_last_scan_mode.attr,
	&md_mismatches.attr,
	&md_sync_min.attr,
	&md_sync_max.attr,
	&md_sync_speed.attr,
	&md_sync_force_parallel.attr,
	&md_sync_completed.attr,
	&md_min_sync.attr,
	&md_max_sync.attr,
	&md_suspend_lo.attr,
	&md_suspend_hi.attr,
	&md_bitmap.attr,
	&md_degraded.attr,
	NULL,
};
static const struct attribute_group md_redundancy_group = {
	.name = NULL,
	.attrs = md_redundancy_attrs,
};

static const struct attribute_group *md_attr_groups[] = {
	&md_default_group,
	&md_bitmap_group,
	NULL,
};

static ssize_t
md_attr_show(struct kobject *kobj, struct attribute *attr, char *page)
{
	struct md_sysfs_entry *entry = container_of(attr, struct md_sysfs_entry, attr);
	struct mddev *mddev = container_of(kobj, struct mddev, kobj);
	ssize_t rv;

	if (!entry->show)
		return -EIO;
	spin_lock(&all_mddevs_lock);
	if (!mddev_get(mddev)) {
		spin_unlock(&all_mddevs_lock);
		return -EBUSY;
	}
	spin_unlock(&all_mddevs_lock);

	rv = entry->show(mddev, page);
	mddev_put(mddev);
	return rv;
}

static ssize_t
md_attr_store(struct kobject *kobj, struct attribute *attr,
	      const char *page, size_t length)
{
	struct md_sysfs_entry *entry = container_of(attr, struct md_sysfs_entry, attr);
	struct mddev *mddev = container_of(kobj, struct mddev, kobj);
	ssize_t rv;

	if (!entry->store)
		return -EIO;
	if (!capable(CAP_SYS_ADMIN))
		return -EACCES;
	spin_lock(&all_mddevs_lock);
	if (!mddev_get(mddev)) {
		spin_unlock(&all_mddevs_lock);
		return -EBUSY;
	}
	spin_unlock(&all_mddevs_lock);
	rv = entry->store(mddev, page, length);
	mddev_put(mddev);
	return rv;
}

static void md_kobj_release(struct kobject *ko)
{
	struct mddev *mddev = container_of(ko, struct mddev, kobj);

	if (mddev->sysfs_state)
		sysfs_put(mddev->sysfs_state);
	if (mddev->sysfs_level)
		sysfs_put(mddev->sysfs_level);

	del_gendisk(mddev->gendisk);
	put_disk(mddev->gendisk);
}

static const struct sysfs_ops md_sysfs_ops = {
	.show	= md_attr_show,
	.store	= md_attr_store,
};
static const struct kobj_type md_ktype = {
	.release	= md_kobj_release,
	.sysfs_ops	= &md_sysfs_ops,
	.default_groups	= md_attr_groups,
};

int mdp_major = 0;

static void mddev_delayed_delete(struct work_struct *ws)
{
	struct mddev *mddev = container_of(ws, struct mddev, del_work);

	kobject_put(&mddev->kobj);
}

static void no_op(struct percpu_ref *r) {}

int mddev_init_writes_pending(struct mddev *mddev)
{
	if (mddev->writes_pending.percpu_count_ptr)
		return 0;
	if (percpu_ref_init(&mddev->writes_pending, no_op,
			    PERCPU_REF_ALLOW_REINIT, GFP_KERNEL) < 0)
		return -ENOMEM;
	/* We want to start with the refcount at zero */
	percpu_ref_put(&mddev->writes_pending);
	return 0;
}
EXPORT_SYMBOL_GPL(mddev_init_writes_pending);

struct mddev *md_alloc(dev_t dev, char *name)
{
	/*
	 * If dev is zero, name is the name of a device to allocate with
	 * an arbitrary minor number.  It will be "md_???"
	 * If dev is non-zero it must be a device number with a MAJOR of
	 * MD_MAJOR or mdp_major.  In this case, if "name" is NULL, then
	 * the device is being created by opening a node in /dev.
	 * If "name" is not NULL, the device is being created by
	 * writing to /sys/module/md_mod/parameters/new_array.
	 */
	static DEFINE_MUTEX(disks_mutex);
	struct mddev *mddev;
	struct gendisk *disk;
	int partitioned;
	int shift;
	int unit;
	int error ;

	/*
	 * Wait for any previous instance of this device to be completely
	 * removed (mddev_delayed_delete).
	 */
	flush_workqueue(md_misc_wq);

	mutex_lock(&disks_mutex);
	mddev = mddev_alloc(dev);
	if (IS_ERR(mddev)) {
		error = PTR_ERR(mddev);
		goto out_unlock;
	}

	partitioned = (MAJOR(mddev->unit) != MD_MAJOR);
	shift = partitioned ? MdpMinorShift : 0;
	unit = MINOR(mddev->unit) >> shift;

	if (name && !dev) {
		/* Need to ensure that 'name' is not a duplicate.
		 */
		struct mddev *mddev2;
		spin_lock(&all_mddevs_lock);

		list_for_each_entry(mddev2, &all_mddevs, all_mddevs)
			if (mddev2->gendisk &&
			    strcmp(mddev2->gendisk->disk_name, name) == 0) {
				spin_unlock(&all_mddevs_lock);
				error = -EEXIST;
				goto out_free_mddev;
			}
		spin_unlock(&all_mddevs_lock);
	}
	if (name && dev)
		/*
		 * Creating /dev/mdNNN via "newarray", so adjust hold_active.
		 */
		mddev->hold_active = UNTIL_STOP;

	error = -ENOMEM;
	disk = blk_alloc_disk(NUMA_NO_NODE);
	if (!disk)
		goto out_free_mddev;

	disk->major = MAJOR(mddev->unit);
	disk->first_minor = unit << shift;
	disk->minors = 1 << shift;
	if (name)
		strcpy(disk->disk_name, name);
	else if (partitioned)
		sprintf(disk->disk_name, "md_d%d", unit);
	else
		sprintf(disk->disk_name, "md%d", unit);
	disk->fops = &md_fops;
	disk->private_data = mddev;

	mddev->queue = disk->queue;
	blk_set_stacking_limits(&mddev->queue->limits);
	blk_queue_write_cache(mddev->queue, true, true);
	disk->events |= DISK_EVENT_MEDIA_CHANGE;
	mddev->gendisk = disk;
	error = add_disk(disk);
	if (error)
		goto out_put_disk;

	kobject_init(&mddev->kobj, &md_ktype);
	error = kobject_add(&mddev->kobj, &disk_to_dev(disk)->kobj, "%s", "md");
	if (error) {
		/*
		 * The disk is already live at this point.  Clear the hold flag
		 * and let mddev_put take care of the deletion, as it isn't any
		 * different from a normal close on last release now.
		 */
		mddev->hold_active = 0;
		mutex_unlock(&disks_mutex);
		mddev_put(mddev);
		return ERR_PTR(error);
	}

	kobject_uevent(&mddev->kobj, KOBJ_ADD);
	mddev->sysfs_state = sysfs_get_dirent_safe(mddev->kobj.sd, "array_state");
	mddev->sysfs_level = sysfs_get_dirent_safe(mddev->kobj.sd, "level");
	mutex_unlock(&disks_mutex);
	return mddev;

out_put_disk:
	put_disk(disk);
out_free_mddev:
	mddev_free(mddev);
out_unlock:
	mutex_unlock(&disks_mutex);
	return ERR_PTR(error);
}

static int md_alloc_and_put(dev_t dev, char *name)
{
	struct mddev *mddev = md_alloc(dev, name);

	if (IS_ERR(mddev))
		return PTR_ERR(mddev);
	mddev_put(mddev);
	return 0;
}

static void md_probe(dev_t dev)
{
	if (MAJOR(dev) == MD_MAJOR && MINOR(dev) >= 512)
		return;
	if (create_on_open)
		md_alloc_and_put(dev, NULL);
}

static int add_named_array(const char *val, const struct kernel_param *kp)
{
	/*
	 * val must be "md_*" or "mdNNN".
	 * For "md_*" we allocate an array with a large free minor number, and
	 * set the name to val.  val must not already be an active name.
	 * For "mdNNN" we allocate an array with the minor number NNN
	 * which must not already be in use.
	 */
	int len = strlen(val);
	char buf[DISK_NAME_LEN];
	unsigned long devnum;

	while (len && val[len-1] == '\n')
		len--;
	if (len >= DISK_NAME_LEN)
		return -E2BIG;
	strscpy(buf, val, len+1);
	if (strncmp(buf, "md_", 3) == 0)
		return md_alloc_and_put(0, buf);
	if (strncmp(buf, "md", 2) == 0 &&
	    isdigit(buf[2]) &&
	    kstrtoul(buf+2, 10, &devnum) == 0 &&
	    devnum <= MINORMASK)
		return md_alloc_and_put(MKDEV(MD_MAJOR, devnum), NULL);

	return -EINVAL;
}

static void md_safemode_timeout(struct timer_list *t)
{
	struct mddev *mddev = from_timer(mddev, t, safemode_timer);

	mddev->safemode = 1;
	if (mddev->external)
		sysfs_notify_dirent_safe(mddev->sysfs_state);

	md_wakeup_thread(mddev->thread);
}

static int start_dirty_degraded;
static void active_io_release(struct percpu_ref *ref)
{
	struct mddev *mddev = container_of(ref, struct mddev, active_io);

	wake_up(&mddev->sb_wait);
}

int md_run(struct mddev *mddev)
{
	int err;
	struct md_rdev *rdev;
	struct md_personality *pers;
	bool nowait = true;

	if (list_empty(&mddev->disks))
		/* cannot run an array with no devices.. */
		return -EINVAL;

	if (mddev->pers)
		return -EBUSY;
	/* Cannot run until previous stop completes properly */
	if (mddev->sysfs_active)
		return -EBUSY;

	/*
	 * Analyze all RAID superblock(s)
	 */
	if (!mddev->raid_disks) {
		if (!mddev->persistent)
			return -EINVAL;
		err = analyze_sbs(mddev);
		if (err)
			return -EINVAL;
	}

	if (mddev->level != LEVEL_NONE)
		request_module("md-level-%d", mddev->level);
	else if (mddev->clevel[0])
		request_module("md-%s", mddev->clevel);

	/*
	 * Drop all container device buffers, from now on
	 * the only valid external interface is through the md
	 * device.
	 */
	mddev->has_superblocks = false;
	rdev_for_each(rdev, mddev) {
		if (test_bit(Faulty, &rdev->flags))
			continue;
		sync_blockdev(rdev->bdev);
		invalidate_bdev(rdev->bdev);
		if (mddev->ro != MD_RDONLY && rdev_read_only(rdev)) {
			mddev->ro = MD_RDONLY;
			if (mddev->gendisk)
				set_disk_ro(mddev->gendisk, 1);
		}

		if (rdev->sb_page)
			mddev->has_superblocks = true;

		/* perform some consistency tests on the device.
		 * We don't want the data to overlap the metadata,
		 * Internal Bitmap issues have been handled elsewhere.
		 */
		if (rdev->meta_bdev) {
			/* Nothing to check */;
		} else if (rdev->data_offset < rdev->sb_start) {
			if (mddev->dev_sectors &&
			    rdev->data_offset + mddev->dev_sectors
			    > rdev->sb_start) {
				pr_warn("md: %s: data overlaps metadata\n",
					mdname(mddev));
				return -EINVAL;
			}
		} else {
			if (rdev->sb_start + rdev->sb_size/512
			    > rdev->data_offset) {
				pr_warn("md: %s: metadata overlaps data\n",
					mdname(mddev));
				return -EINVAL;
			}
		}
		sysfs_notify_dirent_safe(rdev->sysfs_state);
		nowait = nowait && bdev_nowait(rdev->bdev);
	}

	err = percpu_ref_init(&mddev->active_io, active_io_release,
				PERCPU_REF_ALLOW_REINIT, GFP_KERNEL);
	if (err)
		return err;

	if (!bioset_initialized(&mddev->bio_set)) {
		err = bioset_init(&mddev->bio_set, BIO_POOL_SIZE, 0, BIOSET_NEED_BVECS);
		if (err)
			goto exit_active_io;
	}
	if (!bioset_initialized(&mddev->sync_set)) {
		err = bioset_init(&mddev->sync_set, BIO_POOL_SIZE, 0, BIOSET_NEED_BVECS);
		if (err)
			goto exit_bio_set;
	}

	if (!bioset_initialized(&mddev->io_clone_set)) {
		err = bioset_init(&mddev->io_clone_set, BIO_POOL_SIZE,
				  offsetof(struct md_io_clone, bio_clone), 0);
		if (err)
			goto exit_sync_set;
	}

	spin_lock(&pers_lock);
	pers = find_pers(mddev->level, mddev->clevel);
	if (!pers || !try_module_get(pers->owner)) {
		spin_unlock(&pers_lock);
		if (mddev->level != LEVEL_NONE)
			pr_warn("md: personality for level %d is not loaded!\n",
				mddev->level);
		else
			pr_warn("md: personality for level %s is not loaded!\n",
				mddev->clevel);
		err = -EINVAL;
		goto abort;
	}
	spin_unlock(&pers_lock);
	if (mddev->level != pers->level) {
		mddev->level = pers->level;
		mddev->new_level = pers->level;
	}
	strscpy(mddev->clevel, pers->name, sizeof(mddev->clevel));

	if (mddev->reshape_position != MaxSector &&
	    pers->start_reshape == NULL) {
		/* This personality cannot handle reshaping... */
		module_put(pers->owner);
		err = -EINVAL;
		goto abort;
	}

	if (pers->sync_request) {
		/* Warn if this is a potentially silly
		 * configuration.
		 */
		struct md_rdev *rdev2;
		int warned = 0;

		rdev_for_each(rdev, mddev)
			rdev_for_each(rdev2, mddev) {
				if (rdev < rdev2 &&
				    rdev->bdev->bd_disk ==
				    rdev2->bdev->bd_disk) {
					pr_warn("%s: WARNING: %pg appears to be on the same physical disk as %pg.\n",
						mdname(mddev),
						rdev->bdev,
						rdev2->bdev);
					warned = 1;
				}
			}

		if (warned)
			pr_warn("True protection against single-disk failure might be compromised.\n");
	}

	mddev->recovery = 0;
	/* may be over-ridden by personality */
	mddev->resync_max_sectors = mddev->dev_sectors;

	mddev->ok_start_degraded = start_dirty_degraded;

	if (start_readonly && md_is_rdwr(mddev))
		mddev->ro = MD_AUTO_READ; /* read-only, but switch on first write */

	err = pers->run(mddev);
	if (err)
		pr_warn("md: pers->run() failed ...\n");
	else if (pers->size(mddev, 0, 0) < mddev->array_sectors) {
		WARN_ONCE(!mddev->external_size,
			  "%s: default size too small, but 'external_size' not in effect?\n",
			  __func__);
		pr_warn("md: invalid array_size %llu > default size %llu\n",
			(unsigned long long)mddev->array_sectors / 2,
			(unsigned long long)pers->size(mddev, 0, 0) / 2);
		err = -EINVAL;
	}
	if (err == 0 && pers->sync_request &&
	    (mddev->bitmap_info.file || mddev->bitmap_info.offset)) {
		struct bitmap *bitmap;

		bitmap = md_bitmap_create(mddev, -1);
		if (IS_ERR(bitmap)) {
			err = PTR_ERR(bitmap);
			pr_warn("%s: failed to create bitmap (%d)\n",
				mdname(mddev), err);
		} else
			mddev->bitmap = bitmap;

	}
	if (err)
		goto bitmap_abort;

	if (mddev->bitmap_info.max_write_behind > 0) {
		bool create_pool = false;

		rdev_for_each(rdev, mddev) {
			if (test_bit(WriteMostly, &rdev->flags) &&
			    rdev_init_serial(rdev))
				create_pool = true;
		}
		if (create_pool && mddev->serial_info_pool == NULL) {
			mddev->serial_info_pool =
				mempool_create_kmalloc_pool(NR_SERIAL_INFOS,
						    sizeof(struct serial_info));
			if (!mddev->serial_info_pool) {
				err = -ENOMEM;
				goto bitmap_abort;
			}
		}
	}

	if (mddev->queue) {
		bool nonrot = true;

		rdev_for_each(rdev, mddev) {
			if (rdev->raid_disk >= 0 && !bdev_nonrot(rdev->bdev)) {
				nonrot = false;
				break;
			}
		}
		if (mddev->degraded)
			nonrot = false;
		if (nonrot)
			blk_queue_flag_set(QUEUE_FLAG_NONROT, mddev->queue);
		else
			blk_queue_flag_clear(QUEUE_FLAG_NONROT, mddev->queue);
		blk_queue_flag_set(QUEUE_FLAG_IO_STAT, mddev->queue);

		/* Set the NOWAIT flags if all underlying devices support it */
		if (nowait)
			blk_queue_flag_set(QUEUE_FLAG_NOWAIT, mddev->queue);
	}
	if (pers->sync_request) {
		if (mddev->kobj.sd &&
		    sysfs_create_group(&mddev->kobj, &md_redundancy_group))
			pr_warn("md: cannot register extra attributes for %s\n",
				mdname(mddev));
		mddev->sysfs_action = sysfs_get_dirent_safe(mddev->kobj.sd, "sync_action");
		mddev->sysfs_completed = sysfs_get_dirent_safe(mddev->kobj.sd, "sync_completed");
		mddev->sysfs_degraded = sysfs_get_dirent_safe(mddev->kobj.sd, "degraded");
	} else if (mddev->ro == MD_AUTO_READ)
		mddev->ro = MD_RDWR;

	atomic_set(&mddev->max_corr_read_errors,
		   MD_DEFAULT_MAX_CORRECTED_READ_ERRORS);
	mddev->safemode = 0;
	if (mddev_is_clustered(mddev))
		mddev->safemode_delay = 0;
	else
		mddev->safemode_delay = DEFAULT_SAFEMODE_DELAY;
	mddev->in_sync = 1;
	smp_wmb();
	spin_lock(&mddev->lock);
	mddev->pers = pers;
	spin_unlock(&mddev->lock);
	rdev_for_each(rdev, mddev)
		if (rdev->raid_disk >= 0)
			sysfs_link_rdev(mddev, rdev); /* failure here is OK */

	if (mddev->degraded && md_is_rdwr(mddev))
		/* This ensures that recovering status is reported immediately
		 * via sysfs - until a lack of spares is confirmed.
		 */
		set_bit(MD_RECOVERY_RECOVER, &mddev->recovery);
	set_bit(MD_RECOVERY_NEEDED, &mddev->recovery);

	if (mddev->sb_flags)
		md_update_sb(mddev, 0);

	md_new_event();
	return 0;

bitmap_abort:
	mddev_detach(mddev);
	if (mddev->private)
		pers->free(mddev, mddev->private);
	mddev->private = NULL;
	module_put(pers->owner);
	md_bitmap_destroy(mddev);
abort:
	bioset_exit(&mddev->io_clone_set);
exit_sync_set:
	bioset_exit(&mddev->sync_set);
exit_bio_set:
	bioset_exit(&mddev->bio_set);
exit_active_io:
	percpu_ref_exit(&mddev->active_io);
	return err;
}
EXPORT_SYMBOL_GPL(md_run);

int do_md_run(struct mddev *mddev)
{
	int err;

	set_bit(MD_NOT_READY, &mddev->flags);
	err = md_run(mddev);
	if (err)
		goto out;
	err = md_bitmap_load(mddev);
	if (err) {
		md_bitmap_destroy(mddev);
		goto out;
	}

	if (mddev_is_clustered(mddev))
		md_allow_write(mddev);

	/* run start up tasks that require md_thread */
	md_start(mddev);

	md_wakeup_thread(mddev->thread);
	md_wakeup_thread(mddev->sync_thread); /* possibly kick off a reshape */

	set_capacity_and_notify(mddev->gendisk, mddev->array_sectors);
	clear_bit(MD_NOT_READY, &mddev->flags);
	mddev->changed = 1;
	kobject_uevent(&disk_to_dev(mddev->gendisk)->kobj, KOBJ_CHANGE);
	sysfs_notify_dirent_safe(mddev->sysfs_state);
	sysfs_notify_dirent_safe(mddev->sysfs_action);
	sysfs_notify_dirent_safe(mddev->sysfs_degraded);
out:
	clear_bit(MD_NOT_READY, &mddev->flags);
	return err;
}

int md_start(struct mddev *mddev)
{
	int ret = 0;

	if (mddev->pers->start) {
		set_bit(MD_RECOVERY_WAIT, &mddev->recovery);
		md_wakeup_thread(mddev->thread);
		ret = mddev->pers->start(mddev);
		clear_bit(MD_RECOVERY_WAIT, &mddev->recovery);
		md_wakeup_thread(mddev->sync_thread);
	}
	return ret;
}
EXPORT_SYMBOL_GPL(md_start);

static int restart_array(struct mddev *mddev)
{
	struct gendisk *disk = mddev->gendisk;
	struct md_rdev *rdev;
	bool has_journal = false;
	bool has_readonly = false;

	/* Complain if it has no devices */
	if (list_empty(&mddev->disks))
		return -ENXIO;
	if (!mddev->pers)
		return -EINVAL;
	if (md_is_rdwr(mddev))
		return -EBUSY;

	rcu_read_lock();
	rdev_for_each_rcu(rdev, mddev) {
		if (test_bit(Journal, &rdev->flags) &&
		    !test_bit(Faulty, &rdev->flags))
			has_journal = true;
		if (rdev_read_only(rdev))
			has_readonly = true;
	}
	rcu_read_unlock();
	if (test_bit(MD_HAS_JOURNAL, &mddev->flags) && !has_journal)
		/* Don't restart rw with journal missing/faulty */
			return -EINVAL;
	if (has_readonly)
		return -EROFS;

	mddev->safemode = 0;
	mddev->ro = MD_RDWR;
	set_disk_ro(disk, 0);
	pr_debug("md: %s switched to read-write mode.\n", mdname(mddev));
	/* Kick recovery or resync if necessary */
	set_bit(MD_RECOVERY_NEEDED, &mddev->recovery);
	md_wakeup_thread(mddev->thread);
	md_wakeup_thread(mddev->sync_thread);
	sysfs_notify_dirent_safe(mddev->sysfs_state);
	return 0;
}

static void md_clean(struct mddev *mddev)
{
	mddev->array_sectors = 0;
	mddev->external_size = 0;
	mddev->dev_sectors = 0;
	mddev->raid_disks = 0;
	mddev->recovery_cp = 0;
	mddev->resync_min = 0;
	mddev->resync_max = MaxSector;
	mddev->reshape_position = MaxSector;
	/* we still need mddev->external in export_rdev, do not clear it yet */
	mddev->persistent = 0;
	mddev->level = LEVEL_NONE;
	mddev->clevel[0] = 0;
	mddev->flags = 0;
	mddev->sb_flags = 0;
	mddev->ro = MD_RDWR;
	mddev->metadata_type[0] = 0;
	mddev->chunk_sectors = 0;
	mddev->ctime = mddev->utime = 0;
	mddev->layout = 0;
	mddev->max_disks = 0;
	mddev->events = 0;
	mddev->can_decrease_events = 0;
	mddev->delta_disks = 0;
	mddev->reshape_backwards = 0;
	mddev->new_level = LEVEL_NONE;
	mddev->new_layout = 0;
	mddev->new_chunk_sectors = 0;
	mddev->curr_resync = MD_RESYNC_NONE;
	atomic64_set(&mddev->resync_mismatches, 0);
	mddev->suspend_lo = mddev->suspend_hi = 0;
	mddev->sync_speed_min = mddev->sync_speed_max = 0;
	mddev->recovery = 0;
	mddev->in_sync = 0;
	mddev->changed = 0;
	mddev->degraded = 0;
	mddev->safemode = 0;
	mddev->private = NULL;
	mddev->cluster_info = NULL;
	mddev->bitmap_info.offset = 0;
	mddev->bitmap_info.default_offset = 0;
	mddev->bitmap_info.default_space = 0;
	mddev->bitmap_info.chunksize = 0;
	mddev->bitmap_info.daemon_sleep = 0;
	mddev->bitmap_info.max_write_behind = 0;
	mddev->bitmap_info.nodes = 0;
}

static void __md_stop_writes(struct mddev *mddev)
{
	set_bit(MD_RECOVERY_FROZEN, &mddev->recovery);
	if (work_pending(&mddev->del_work))
		flush_workqueue(md_misc_wq);
	if (mddev->sync_thread) {
		set_bit(MD_RECOVERY_INTR, &mddev->recovery);
		md_reap_sync_thread(mddev);
	}

	del_timer_sync(&mddev->safemode_timer);

	if (mddev->pers && mddev->pers->quiesce) {
		mddev->pers->quiesce(mddev, 1);
		mddev->pers->quiesce(mddev, 0);
	}
	md_bitmap_flush(mddev);

	if (md_is_rdwr(mddev) &&
	    ((!mddev->in_sync && !mddev_is_clustered(mddev)) ||
	     mddev->sb_flags)) {
		/* mark array as shutdown cleanly */
		if (!mddev_is_clustered(mddev))
			mddev->in_sync = 1;
		md_update_sb(mddev, 1);
	}
	/* disable policy to guarantee rdevs free resources for serialization */
	mddev->serialize_policy = 0;
	mddev_destroy_serial_pool(mddev, NULL, true);
}

void md_stop_writes(struct mddev *mddev)
{
	mddev_lock_nointr(mddev);
	__md_stop_writes(mddev);
	mddev_unlock(mddev);
}
EXPORT_SYMBOL_GPL(md_stop_writes);

static void mddev_detach(struct mddev *mddev)
{
	md_bitmap_wait_behind_writes(mddev);
	if (mddev->pers && mddev->pers->quiesce && !is_md_suspended(mddev)) {
		mddev->pers->quiesce(mddev, 1);
		mddev->pers->quiesce(mddev, 0);
	}
	md_unregister_thread(mddev, &mddev->thread);
	if (mddev->queue)
		blk_sync_queue(mddev->queue); /* the unplug fn references 'conf'*/
}

static void __md_stop(struct mddev *mddev)
{
	struct md_personality *pers = mddev->pers;
	md_bitmap_destroy(mddev);
	mddev_detach(mddev);
	/* Ensure ->event_work is done */
	if (mddev->event_work.func)
		flush_workqueue(md_misc_wq);
	spin_lock(&mddev->lock);
	mddev->pers = NULL;
	spin_unlock(&mddev->lock);
	if (mddev->private)
		pers->free(mddev, mddev->private);
	mddev->private = NULL;
	if (pers->sync_request && mddev->to_remove == NULL)
		mddev->to_remove = &md_redundancy_group;
	module_put(pers->owner);
	clear_bit(MD_RECOVERY_FROZEN, &mddev->recovery);

	percpu_ref_exit(&mddev->active_io);
	bioset_exit(&mddev->bio_set);
	bioset_exit(&mddev->sync_set);
<<<<<<< HEAD
=======
	bioset_exit(&mddev->io_clone_set);
>>>>>>> 98817289
}

void md_stop(struct mddev *mddev)
{
	lockdep_assert_held(&mddev->reconfig_mutex);

	/* stop the array and free an attached data structures.
	 * This is called from dm-raid
	 */
	__md_stop_writes(mddev);
	__md_stop(mddev);
	percpu_ref_exit(&mddev->writes_pending);
}

EXPORT_SYMBOL_GPL(md_stop);

static int md_set_readonly(struct mddev *mddev, struct block_device *bdev)
{
	int err = 0;
	int did_freeze = 0;

	if (mddev->external && test_bit(MD_SB_CHANGE_PENDING, &mddev->sb_flags))
		return -EBUSY;

	if (!test_bit(MD_RECOVERY_FROZEN, &mddev->recovery)) {
		did_freeze = 1;
		set_bit(MD_RECOVERY_FROZEN, &mddev->recovery);
		md_wakeup_thread(mddev->thread);
	}
	if (test_bit(MD_RECOVERY_RUNNING, &mddev->recovery))
		set_bit(MD_RECOVERY_INTR, &mddev->recovery);

<<<<<<< HEAD
=======
	/*
	 * Thread might be blocked waiting for metadata update which will now
	 * never happen
	 */
	md_wakeup_thread_directly(mddev->sync_thread);

>>>>>>> 98817289
	mddev_unlock(mddev);
	wait_event(resync_wait, !test_bit(MD_RECOVERY_RUNNING,
					  &mddev->recovery));
	wait_event(mddev->sb_wait,
		   !test_bit(MD_SB_CHANGE_PENDING, &mddev->sb_flags));
	mddev_lock_nointr(mddev);

	mutex_lock(&mddev->open_mutex);
	if ((mddev->pers && atomic_read(&mddev->openers) > !!bdev) ||
	    mddev->sync_thread ||
	    test_bit(MD_RECOVERY_RUNNING, &mddev->recovery)) {
		pr_warn("md: %s still in use.\n",mdname(mddev));
		err = -EBUSY;
		goto out;
	}

	if (mddev->pers) {
		__md_stop_writes(mddev);

		if (mddev->ro == MD_RDONLY) {
			err  = -ENXIO;
			goto out;
		}

		mddev->ro = MD_RDONLY;
		set_disk_ro(mddev->gendisk, 1);
	}

out:
	if ((mddev->pers && !err) || did_freeze) {
		clear_bit(MD_RECOVERY_FROZEN, &mddev->recovery);
		set_bit(MD_RECOVERY_NEEDED, &mddev->recovery);
		md_wakeup_thread(mddev->thread);
		sysfs_notify_dirent_safe(mddev->sysfs_state);
	}

	mutex_unlock(&mddev->open_mutex);
	return err;
}

/* mode:
 *   0 - completely stop and dis-assemble array
 *   2 - stop but do not disassemble array
 */
static int do_md_stop(struct mddev *mddev, int mode,
		      struct block_device *bdev)
{
	struct gendisk *disk = mddev->gendisk;
	struct md_rdev *rdev;
	int did_freeze = 0;

	if (!test_bit(MD_RECOVERY_FROZEN, &mddev->recovery)) {
		did_freeze = 1;
		set_bit(MD_RECOVERY_FROZEN, &mddev->recovery);
		md_wakeup_thread(mddev->thread);
	}
	if (test_bit(MD_RECOVERY_RUNNING, &mddev->recovery))
		set_bit(MD_RECOVERY_INTR, &mddev->recovery);

	/*
	 * Thread might be blocked waiting for metadata update which will now
	 * never happen
	 */
	md_wakeup_thread_directly(mddev->sync_thread);

	mddev_unlock(mddev);
	wait_event(resync_wait, (mddev->sync_thread == NULL &&
				 !test_bit(MD_RECOVERY_RUNNING,
					   &mddev->recovery)));
	mddev_lock_nointr(mddev);

	mutex_lock(&mddev->open_mutex);
	if ((mddev->pers && atomic_read(&mddev->openers) > !!bdev) ||
	    mddev->sysfs_active ||
	    mddev->sync_thread ||
	    test_bit(MD_RECOVERY_RUNNING, &mddev->recovery)) {
		pr_warn("md: %s still in use.\n",mdname(mddev));
		mutex_unlock(&mddev->open_mutex);
		if (did_freeze) {
			clear_bit(MD_RECOVERY_FROZEN, &mddev->recovery);
			set_bit(MD_RECOVERY_NEEDED, &mddev->recovery);
			md_wakeup_thread(mddev->thread);
		}
		return -EBUSY;
	}
	if (mddev->pers) {
		if (!md_is_rdwr(mddev))
			set_disk_ro(disk, 0);

		__md_stop_writes(mddev);
		__md_stop(mddev);

		/* tell userspace to handle 'inactive' */
		sysfs_notify_dirent_safe(mddev->sysfs_state);

		rdev_for_each(rdev, mddev)
			if (rdev->raid_disk >= 0)
				sysfs_unlink_rdev(mddev, rdev);

		set_capacity_and_notify(disk, 0);
		mutex_unlock(&mddev->open_mutex);
		mddev->changed = 1;

		if (!md_is_rdwr(mddev))
			mddev->ro = MD_RDWR;
	} else
		mutex_unlock(&mddev->open_mutex);
	/*
	 * Free resources if final stop
	 */
	if (mode == 0) {
		pr_info("md: %s stopped.\n", mdname(mddev));

		if (mddev->bitmap_info.file) {
			struct file *f = mddev->bitmap_info.file;
			spin_lock(&mddev->lock);
			mddev->bitmap_info.file = NULL;
			spin_unlock(&mddev->lock);
			fput(f);
		}
		mddev->bitmap_info.offset = 0;

		export_array(mddev);

		md_clean(mddev);
		if (mddev->hold_active == UNTIL_STOP)
			mddev->hold_active = 0;
	}
	md_new_event();
	sysfs_notify_dirent_safe(mddev->sysfs_state);
	return 0;
}

#ifndef MODULE
static void autorun_array(struct mddev *mddev)
{
	struct md_rdev *rdev;
	int err;

	if (list_empty(&mddev->disks))
		return;

	pr_info("md: running: ");

	rdev_for_each(rdev, mddev) {
		pr_cont("<%pg>", rdev->bdev);
	}
	pr_cont("\n");

	err = do_md_run(mddev);
	if (err) {
		pr_warn("md: do_md_run() returned %d\n", err);
		do_md_stop(mddev, 0, NULL);
	}
}

/*
 * lets try to run arrays based on all disks that have arrived
 * until now. (those are in pending_raid_disks)
 *
 * the method: pick the first pending disk, collect all disks with
 * the same UUID, remove all from the pending list and put them into
 * the 'same_array' list. Then order this list based on superblock
 * update time (freshest comes first), kick out 'old' disks and
 * compare superblocks. If everything's fine then run it.
 *
 * If "unit" is allocated, then bump its reference count
 */
static void autorun_devices(int part)
{
	struct md_rdev *rdev0, *rdev, *tmp;
	struct mddev *mddev;

	pr_info("md: autorun ...\n");
	while (!list_empty(&pending_raid_disks)) {
		int unit;
		dev_t dev;
		LIST_HEAD(candidates);
		rdev0 = list_entry(pending_raid_disks.next,
					 struct md_rdev, same_set);

		pr_debug("md: considering %pg ...\n", rdev0->bdev);
		INIT_LIST_HEAD(&candidates);
		rdev_for_each_list(rdev, tmp, &pending_raid_disks)
			if (super_90_load(rdev, rdev0, 0) >= 0) {
				pr_debug("md:  adding %pg ...\n",
					 rdev->bdev);
				list_move(&rdev->same_set, &candidates);
			}
		/*
		 * now we have a set of devices, with all of them having
		 * mostly sane superblocks. It's time to allocate the
		 * mddev.
		 */
		if (part) {
			dev = MKDEV(mdp_major,
				    rdev0->preferred_minor << MdpMinorShift);
			unit = MINOR(dev) >> MdpMinorShift;
		} else {
			dev = MKDEV(MD_MAJOR, rdev0->preferred_minor);
			unit = MINOR(dev);
		}
		if (rdev0->preferred_minor != unit) {
			pr_warn("md: unit number in %pg is bad: %d\n",
				rdev0->bdev, rdev0->preferred_minor);
			break;
		}

		mddev = md_alloc(dev, NULL);
		if (IS_ERR(mddev))
			break;

		if (mddev_lock(mddev))
			pr_warn("md: %s locked, cannot run\n", mdname(mddev));
		else if (mddev->raid_disks || mddev->major_version
			 || !list_empty(&mddev->disks)) {
			pr_warn("md: %s already running, cannot run %pg\n",
				mdname(mddev), rdev0->bdev);
			mddev_unlock(mddev);
		} else {
			pr_debug("md: created %s\n", mdname(mddev));
			mddev->persistent = 1;
			rdev_for_each_list(rdev, tmp, &candidates) {
				list_del_init(&rdev->same_set);
				if (bind_rdev_to_array(rdev, mddev))
					export_rdev(rdev, mddev);
			}
			autorun_array(mddev);
			mddev_unlock(mddev);
		}
		/* on success, candidates will be empty, on error
		 * it won't...
		 */
		rdev_for_each_list(rdev, tmp, &candidates) {
			list_del_init(&rdev->same_set);
			export_rdev(rdev, mddev);
		}
		mddev_put(mddev);
	}
	pr_info("md: ... autorun DONE.\n");
}
#endif /* !MODULE */

static int get_version(void __user *arg)
{
	mdu_version_t ver;

	ver.major = MD_MAJOR_VERSION;
	ver.minor = MD_MINOR_VERSION;
	ver.patchlevel = MD_PATCHLEVEL_VERSION;

	if (copy_to_user(arg, &ver, sizeof(ver)))
		return -EFAULT;

	return 0;
}

static int get_array_info(struct mddev *mddev, void __user *arg)
{
	mdu_array_info_t info;
	int nr,working,insync,failed,spare;
	struct md_rdev *rdev;

	nr = working = insync = failed = spare = 0;
	rcu_read_lock();
	rdev_for_each_rcu(rdev, mddev) {
		nr++;
		if (test_bit(Faulty, &rdev->flags))
			failed++;
		else {
			working++;
			if (test_bit(In_sync, &rdev->flags))
				insync++;
			else if (test_bit(Journal, &rdev->flags))
				/* TODO: add journal count to md_u.h */
				;
			else
				spare++;
		}
	}
	rcu_read_unlock();

	info.major_version = mddev->major_version;
	info.minor_version = mddev->minor_version;
	info.patch_version = MD_PATCHLEVEL_VERSION;
	info.ctime         = clamp_t(time64_t, mddev->ctime, 0, U32_MAX);
	info.level         = mddev->level;
	info.size          = mddev->dev_sectors / 2;
	if (info.size != mddev->dev_sectors / 2) /* overflow */
		info.size = -1;
	info.nr_disks      = nr;
	info.raid_disks    = mddev->raid_disks;
	info.md_minor      = mddev->md_minor;
	info.not_persistent= !mddev->persistent;

	info.utime         = clamp_t(time64_t, mddev->utime, 0, U32_MAX);
	info.state         = 0;
	if (mddev->in_sync)
		info.state = (1<<MD_SB_CLEAN);
	if (mddev->bitmap && mddev->bitmap_info.offset)
		info.state |= (1<<MD_SB_BITMAP_PRESENT);
	if (mddev_is_clustered(mddev))
		info.state |= (1<<MD_SB_CLUSTERED);
	info.active_disks  = insync;
	info.working_disks = working;
	info.failed_disks  = failed;
	info.spare_disks   = spare;

	info.layout        = mddev->layout;
	info.chunk_size    = mddev->chunk_sectors << 9;

	if (copy_to_user(arg, &info, sizeof(info)))
		return -EFAULT;

	return 0;
}

static int get_bitmap_file(struct mddev *mddev, void __user * arg)
{
	mdu_bitmap_file_t *file = NULL; /* too big for stack allocation */
	char *ptr;
	int err;

	file = kzalloc(sizeof(*file), GFP_NOIO);
	if (!file)
		return -ENOMEM;

	err = 0;
	spin_lock(&mddev->lock);
	/* bitmap enabled */
	if (mddev->bitmap_info.file) {
		ptr = file_path(mddev->bitmap_info.file, file->pathname,
				sizeof(file->pathname));
		if (IS_ERR(ptr))
			err = PTR_ERR(ptr);
		else
			memmove(file->pathname, ptr,
				sizeof(file->pathname)-(ptr-file->pathname));
	}
	spin_unlock(&mddev->lock);

	if (err == 0 &&
	    copy_to_user(arg, file, sizeof(*file)))
		err = -EFAULT;

	kfree(file);
	return err;
}

static int get_disk_info(struct mddev *mddev, void __user * arg)
{
	mdu_disk_info_t info;
	struct md_rdev *rdev;

	if (copy_from_user(&info, arg, sizeof(info)))
		return -EFAULT;

	rcu_read_lock();
	rdev = md_find_rdev_nr_rcu(mddev, info.number);
	if (rdev) {
		info.major = MAJOR(rdev->bdev->bd_dev);
		info.minor = MINOR(rdev->bdev->bd_dev);
		info.raid_disk = rdev->raid_disk;
		info.state = 0;
		if (test_bit(Faulty, &rdev->flags))
			info.state |= (1<<MD_DISK_FAULTY);
		else if (test_bit(In_sync, &rdev->flags)) {
			info.state |= (1<<MD_DISK_ACTIVE);
			info.state |= (1<<MD_DISK_SYNC);
		}
		if (test_bit(Journal, &rdev->flags))
			info.state |= (1<<MD_DISK_JOURNAL);
		if (test_bit(WriteMostly, &rdev->flags))
			info.state |= (1<<MD_DISK_WRITEMOSTLY);
		if (test_bit(FailFast, &rdev->flags))
			info.state |= (1<<MD_DISK_FAILFAST);
	} else {
		info.major = info.minor = 0;
		info.raid_disk = -1;
		info.state = (1<<MD_DISK_REMOVED);
	}
	rcu_read_unlock();

	if (copy_to_user(arg, &info, sizeof(info)))
		return -EFAULT;

	return 0;
}

int md_add_new_disk(struct mddev *mddev, struct mdu_disk_info_s *info)
{
	struct md_rdev *rdev;
	dev_t dev = MKDEV(info->major,info->minor);

	if (mddev_is_clustered(mddev) &&
		!(info->state & ((1 << MD_DISK_CLUSTER_ADD) | (1 << MD_DISK_CANDIDATE)))) {
		pr_warn("%s: Cannot add to clustered mddev.\n",
			mdname(mddev));
		return -EINVAL;
	}

	if (info->major != MAJOR(dev) || info->minor != MINOR(dev))
		return -EOVERFLOW;

	if (!mddev->raid_disks) {
		int err;
		/* expecting a device which has a superblock */
		rdev = md_import_device(dev, mddev->major_version, mddev->minor_version);
		if (IS_ERR(rdev)) {
			pr_warn("md: md_import_device returned %ld\n",
				PTR_ERR(rdev));
			return PTR_ERR(rdev);
		}
		if (!list_empty(&mddev->disks)) {
			struct md_rdev *rdev0
				= list_entry(mddev->disks.next,
					     struct md_rdev, same_set);
			err = super_types[mddev->major_version]
				.load_super(rdev, rdev0, mddev->minor_version);
			if (err < 0) {
				pr_warn("md: %pg has different UUID to %pg\n",
					rdev->bdev,
					rdev0->bdev);
				export_rdev(rdev, mddev);
				return -EINVAL;
			}
		}
		err = bind_rdev_to_array(rdev, mddev);
		if (err)
			export_rdev(rdev, mddev);
		return err;
	}

	/*
	 * md_add_new_disk can be used once the array is assembled
	 * to add "hot spares".  They must already have a superblock
	 * written
	 */
	if (mddev->pers) {
		int err;
		if (!mddev->pers->hot_add_disk) {
			pr_warn("%s: personality does not support diskops!\n",
				mdname(mddev));
			return -EINVAL;
		}
		if (mddev->persistent)
			rdev = md_import_device(dev, mddev->major_version,
						mddev->minor_version);
		else
			rdev = md_import_device(dev, -1, -1);
		if (IS_ERR(rdev)) {
			pr_warn("md: md_import_device returned %ld\n",
				PTR_ERR(rdev));
			return PTR_ERR(rdev);
		}
		/* set saved_raid_disk if appropriate */
		if (!mddev->persistent) {
			if (info->state & (1<<MD_DISK_SYNC)  &&
			    info->raid_disk < mddev->raid_disks) {
				rdev->raid_disk = info->raid_disk;
				clear_bit(Bitmap_sync, &rdev->flags);
			} else
				rdev->raid_disk = -1;
			rdev->saved_raid_disk = rdev->raid_disk;
		} else
			super_types[mddev->major_version].
				validate_super(mddev, rdev);
		if ((info->state & (1<<MD_DISK_SYNC)) &&
		     rdev->raid_disk != info->raid_disk) {
			/* This was a hot-add request, but events doesn't
			 * match, so reject it.
			 */
			export_rdev(rdev, mddev);
			return -EINVAL;
		}

		clear_bit(In_sync, &rdev->flags); /* just to be sure */
		if (info->state & (1<<MD_DISK_WRITEMOSTLY))
			set_bit(WriteMostly, &rdev->flags);
		else
			clear_bit(WriteMostly, &rdev->flags);
		if (info->state & (1<<MD_DISK_FAILFAST))
			set_bit(FailFast, &rdev->flags);
		else
			clear_bit(FailFast, &rdev->flags);

		if (info->state & (1<<MD_DISK_JOURNAL)) {
			struct md_rdev *rdev2;
			bool has_journal = false;

			/* make sure no existing journal disk */
			rdev_for_each(rdev2, mddev) {
				if (test_bit(Journal, &rdev2->flags)) {
					has_journal = true;
					break;
				}
			}
			if (has_journal || mddev->bitmap) {
				export_rdev(rdev, mddev);
				return -EBUSY;
			}
			set_bit(Journal, &rdev->flags);
		}
		/*
		 * check whether the device shows up in other nodes
		 */
		if (mddev_is_clustered(mddev)) {
			if (info->state & (1 << MD_DISK_CANDIDATE))
				set_bit(Candidate, &rdev->flags);
			else if (info->state & (1 << MD_DISK_CLUSTER_ADD)) {
				/* --add initiated by this node */
				err = md_cluster_ops->add_new_disk(mddev, rdev);
				if (err) {
					export_rdev(rdev, mddev);
					return err;
				}
			}
		}

		rdev->raid_disk = -1;
		err = bind_rdev_to_array(rdev, mddev);

		if (err)
			export_rdev(rdev, mddev);

		if (mddev_is_clustered(mddev)) {
			if (info->state & (1 << MD_DISK_CANDIDATE)) {
				if (!err) {
					err = md_cluster_ops->new_disk_ack(mddev,
						err == 0);
					if (err)
						md_kick_rdev_from_array(rdev);
				}
			} else {
				if (err)
					md_cluster_ops->add_new_disk_cancel(mddev);
				else
					err = add_bound_rdev(rdev);
			}

		} else if (!err)
			err = add_bound_rdev(rdev);

		return err;
	}

	/* otherwise, md_add_new_disk is only allowed
	 * for major_version==0 superblocks
	 */
	if (mddev->major_version != 0) {
		pr_warn("%s: ADD_NEW_DISK not supported\n", mdname(mddev));
		return -EINVAL;
	}

	if (!(info->state & (1<<MD_DISK_FAULTY))) {
		int err;
		rdev = md_import_device(dev, -1, 0);
		if (IS_ERR(rdev)) {
			pr_warn("md: error, md_import_device() returned %ld\n",
				PTR_ERR(rdev));
			return PTR_ERR(rdev);
		}
		rdev->desc_nr = info->number;
		if (info->raid_disk < mddev->raid_disks)
			rdev->raid_disk = info->raid_disk;
		else
			rdev->raid_disk = -1;

		if (rdev->raid_disk < mddev->raid_disks)
			if (info->state & (1<<MD_DISK_SYNC))
				set_bit(In_sync, &rdev->flags);

		if (info->state & (1<<MD_DISK_WRITEMOSTLY))
			set_bit(WriteMostly, &rdev->flags);
		if (info->state & (1<<MD_DISK_FAILFAST))
			set_bit(FailFast, &rdev->flags);

		if (!mddev->persistent) {
			pr_debug("md: nonpersistent superblock ...\n");
			rdev->sb_start = bdev_nr_sectors(rdev->bdev);
		} else
			rdev->sb_start = calc_dev_sboffset(rdev);
		rdev->sectors = rdev->sb_start;

		err = bind_rdev_to_array(rdev, mddev);
		if (err) {
			export_rdev(rdev, mddev);
			return err;
		}
	}

	return 0;
}

static int hot_remove_disk(struct mddev *mddev, dev_t dev)
{
	struct md_rdev *rdev;

	if (!mddev->pers)
		return -ENODEV;

	rdev = find_rdev(mddev, dev);
	if (!rdev)
		return -ENXIO;

	if (rdev->raid_disk < 0)
		goto kick_rdev;

	clear_bit(Blocked, &rdev->flags);
	remove_and_add_spares(mddev, rdev);

	if (rdev->raid_disk >= 0)
		goto busy;

kick_rdev:
	if (mddev_is_clustered(mddev)) {
		if (md_cluster_ops->remove_disk(mddev, rdev))
			goto busy;
	}

	md_kick_rdev_from_array(rdev);
	set_bit(MD_SB_CHANGE_DEVS, &mddev->sb_flags);
	if (mddev->thread)
		md_wakeup_thread(mddev->thread);
	else
		md_update_sb(mddev, 1);
	md_new_event();

	return 0;
busy:
	pr_debug("md: cannot remove active disk %pg from %s ...\n",
		 rdev->bdev, mdname(mddev));
	return -EBUSY;
}

static int hot_add_disk(struct mddev *mddev, dev_t dev)
{
	int err;
	struct md_rdev *rdev;

	if (!mddev->pers)
		return -ENODEV;

	if (mddev->major_version != 0) {
		pr_warn("%s: HOT_ADD may only be used with version-0 superblocks.\n",
			mdname(mddev));
		return -EINVAL;
	}
	if (!mddev->pers->hot_add_disk) {
		pr_warn("%s: personality does not support diskops!\n",
			mdname(mddev));
		return -EINVAL;
	}

	rdev = md_import_device(dev, -1, 0);
	if (IS_ERR(rdev)) {
		pr_warn("md: error, md_import_device() returned %ld\n",
			PTR_ERR(rdev));
		return -EINVAL;
	}

	if (mddev->persistent)
		rdev->sb_start = calc_dev_sboffset(rdev);
	else
		rdev->sb_start = bdev_nr_sectors(rdev->bdev);

	rdev->sectors = rdev->sb_start;

	if (test_bit(Faulty, &rdev->flags)) {
		pr_warn("md: can not hot-add faulty %pg disk to %s!\n",
			rdev->bdev, mdname(mddev));
		err = -EINVAL;
		goto abort_export;
	}

	clear_bit(In_sync, &rdev->flags);
	rdev->desc_nr = -1;
	rdev->saved_raid_disk = -1;
	err = bind_rdev_to_array(rdev, mddev);
	if (err)
		goto abort_export;

	/*
	 * The rest should better be atomic, we can have disk failures
	 * noticed in interrupt contexts ...
	 */

	rdev->raid_disk = -1;

	set_bit(MD_SB_CHANGE_DEVS, &mddev->sb_flags);
	if (!mddev->thread)
		md_update_sb(mddev, 1);
	/*
	 * If the new disk does not support REQ_NOWAIT,
	 * disable on the whole MD.
	 */
	if (!bdev_nowait(rdev->bdev)) {
		pr_info("%s: Disabling nowait because %pg does not support nowait\n",
			mdname(mddev), rdev->bdev);
		blk_queue_flag_clear(QUEUE_FLAG_NOWAIT, mddev->queue);
	}
	/*
	 * Kick recovery, maybe this spare has to be added to the
	 * array immediately.
	 */
	set_bit(MD_RECOVERY_NEEDED, &mddev->recovery);
	md_wakeup_thread(mddev->thread);
	md_new_event();
	return 0;

abort_export:
	export_rdev(rdev, mddev);
	return err;
}

static int set_bitmap_file(struct mddev *mddev, int fd)
{
	int err = 0;

	if (mddev->pers) {
		if (!mddev->pers->quiesce || !mddev->thread)
			return -EBUSY;
		if (mddev->recovery || mddev->sync_thread)
			return -EBUSY;
		/* we should be able to change the bitmap.. */
	}

	if (fd >= 0) {
		struct inode *inode;
		struct file *f;

		if (mddev->bitmap || mddev->bitmap_info.file)
			return -EEXIST; /* cannot add when bitmap is present */

		if (!IS_ENABLED(CONFIG_MD_BITMAP_FILE)) {
			pr_warn("%s: bitmap files not supported by this kernel\n",
				mdname(mddev));
			return -EINVAL;
		}
		pr_warn("%s: using deprecated bitmap file support\n",
			mdname(mddev));

		f = fget(fd);

		if (f == NULL) {
			pr_warn("%s: error: failed to get bitmap file\n",
				mdname(mddev));
			return -EBADF;
		}

		inode = f->f_mapping->host;
		if (!S_ISREG(inode->i_mode)) {
			pr_warn("%s: error: bitmap file must be a regular file\n",
				mdname(mddev));
			err = -EBADF;
		} else if (!(f->f_mode & FMODE_WRITE)) {
			pr_warn("%s: error: bitmap file must open for write\n",
				mdname(mddev));
			err = -EBADF;
		} else if (atomic_read(&inode->i_writecount) != 1) {
			pr_warn("%s: error: bitmap file is already in use\n",
				mdname(mddev));
			err = -EBUSY;
		}
		if (err) {
			fput(f);
			return err;
		}
		mddev->bitmap_info.file = f;
		mddev->bitmap_info.offset = 0; /* file overrides offset */
	} else if (mddev->bitmap == NULL)
		return -ENOENT; /* cannot remove what isn't there */
	err = 0;
	if (mddev->pers) {
		if (fd >= 0) {
			struct bitmap *bitmap;

			bitmap = md_bitmap_create(mddev, -1);
			mddev_suspend(mddev);
			if (!IS_ERR(bitmap)) {
				mddev->bitmap = bitmap;
				err = md_bitmap_load(mddev);
			} else
				err = PTR_ERR(bitmap);
			if (err) {
				md_bitmap_destroy(mddev);
				fd = -1;
			}
			mddev_resume(mddev);
		} else if (fd < 0) {
			mddev_suspend(mddev);
			md_bitmap_destroy(mddev);
			mddev_resume(mddev);
		}
	}
	if (fd < 0) {
		struct file *f = mddev->bitmap_info.file;
		if (f) {
			spin_lock(&mddev->lock);
			mddev->bitmap_info.file = NULL;
			spin_unlock(&mddev->lock);
			fput(f);
		}
	}

	return err;
}

/*
 * md_set_array_info is used two different ways
 * The original usage is when creating a new array.
 * In this usage, raid_disks is > 0 and it together with
 *  level, size, not_persistent,layout,chunksize determine the
 *  shape of the array.
 *  This will always create an array with a type-0.90.0 superblock.
 * The newer usage is when assembling an array.
 *  In this case raid_disks will be 0, and the major_version field is
 *  use to determine which style super-blocks are to be found on the devices.
 *  The minor and patch _version numbers are also kept incase the
 *  super_block handler wishes to interpret them.
 */
int md_set_array_info(struct mddev *mddev, struct mdu_array_info_s *info)
{
	if (info->raid_disks == 0) {
		/* just setting version number for superblock loading */
		if (info->major_version < 0 ||
		    info->major_version >= ARRAY_SIZE(super_types) ||
		    super_types[info->major_version].name == NULL) {
			/* maybe try to auto-load a module? */
			pr_warn("md: superblock version %d not known\n",
				info->major_version);
			return -EINVAL;
		}
		mddev->major_version = info->major_version;
		mddev->minor_version = info->minor_version;
		mddev->patch_version = info->patch_version;
		mddev->persistent = !info->not_persistent;
		/* ensure mddev_put doesn't delete this now that there
		 * is some minimal configuration.
		 */
		mddev->ctime         = ktime_get_real_seconds();
		return 0;
	}
	mddev->major_version = MD_MAJOR_VERSION;
	mddev->minor_version = MD_MINOR_VERSION;
	mddev->patch_version = MD_PATCHLEVEL_VERSION;
	mddev->ctime         = ktime_get_real_seconds();

	mddev->level         = info->level;
	mddev->clevel[0]     = 0;
	mddev->dev_sectors   = 2 * (sector_t)info->size;
	mddev->raid_disks    = info->raid_disks;
	/* don't set md_minor, it is determined by which /dev/md* was
	 * openned
	 */
	if (info->state & (1<<MD_SB_CLEAN))
		mddev->recovery_cp = MaxSector;
	else
		mddev->recovery_cp = 0;
	mddev->persistent    = ! info->not_persistent;
	mddev->external	     = 0;

	mddev->layout        = info->layout;
	if (mddev->level == 0)
		/* Cannot trust RAID0 layout info here */
		mddev->layout = -1;
	mddev->chunk_sectors = info->chunk_size >> 9;

	if (mddev->persistent) {
		mddev->max_disks = MD_SB_DISKS;
		mddev->flags = 0;
		mddev->sb_flags = 0;
	}
	set_bit(MD_SB_CHANGE_DEVS, &mddev->sb_flags);

	mddev->bitmap_info.default_offset = MD_SB_BYTES >> 9;
	mddev->bitmap_info.default_space = 64*2 - (MD_SB_BYTES >> 9);
	mddev->bitmap_info.offset = 0;

	mddev->reshape_position = MaxSector;

	/*
	 * Generate a 128 bit UUID
	 */
	get_random_bytes(mddev->uuid, 16);

	mddev->new_level = mddev->level;
	mddev->new_chunk_sectors = mddev->chunk_sectors;
	mddev->new_layout = mddev->layout;
	mddev->delta_disks = 0;
	mddev->reshape_backwards = 0;

	return 0;
}

void md_set_array_sectors(struct mddev *mddev, sector_t array_sectors)
{
	lockdep_assert_held(&mddev->reconfig_mutex);

	if (mddev->external_size)
		return;

	mddev->array_sectors = array_sectors;
}
EXPORT_SYMBOL(md_set_array_sectors);

static int update_size(struct mddev *mddev, sector_t num_sectors)
{
	struct md_rdev *rdev;
	int rv;
	int fit = (num_sectors == 0);
	sector_t old_dev_sectors = mddev->dev_sectors;

	if (mddev->pers->resize == NULL)
		return -EINVAL;
	/* The "num_sectors" is the number of sectors of each device that
	 * is used.  This can only make sense for arrays with redundancy.
	 * linear and raid0 always use whatever space is available. We can only
	 * consider changing this number if no resync or reconstruction is
	 * happening, and if the new size is acceptable. It must fit before the
	 * sb_start or, if that is <data_offset, it must fit before the size
	 * of each device.  If num_sectors is zero, we find the largest size
	 * that fits.
	 */
	if (test_bit(MD_RECOVERY_RUNNING, &mddev->recovery) ||
	    mddev->sync_thread)
		return -EBUSY;
	if (!md_is_rdwr(mddev))
		return -EROFS;

	rdev_for_each(rdev, mddev) {
		sector_t avail = rdev->sectors;

		if (fit && (num_sectors == 0 || num_sectors > avail))
			num_sectors = avail;
		if (avail < num_sectors)
			return -ENOSPC;
	}
	rv = mddev->pers->resize(mddev, num_sectors);
	if (!rv) {
		if (mddev_is_clustered(mddev))
			md_cluster_ops->update_size(mddev, old_dev_sectors);
		else if (mddev->queue) {
			set_capacity_and_notify(mddev->gendisk,
						mddev->array_sectors);
		}
	}
	return rv;
}

static int update_raid_disks(struct mddev *mddev, int raid_disks)
{
	int rv;
	struct md_rdev *rdev;
	/* change the number of raid disks */
	if (mddev->pers->check_reshape == NULL)
		return -EINVAL;
	if (!md_is_rdwr(mddev))
		return -EROFS;
	if (raid_disks <= 0 ||
	    (mddev->max_disks && raid_disks >= mddev->max_disks))
		return -EINVAL;
	if (mddev->sync_thread ||
	    test_bit(MD_RECOVERY_RUNNING, &mddev->recovery) ||
	    test_bit(MD_RESYNCING_REMOTE, &mddev->recovery) ||
	    mddev->reshape_position != MaxSector)
		return -EBUSY;

	rdev_for_each(rdev, mddev) {
		if (mddev->raid_disks < raid_disks &&
		    rdev->data_offset < rdev->new_data_offset)
			return -EINVAL;
		if (mddev->raid_disks > raid_disks &&
		    rdev->data_offset > rdev->new_data_offset)
			return -EINVAL;
	}

	mddev->delta_disks = raid_disks - mddev->raid_disks;
	if (mddev->delta_disks < 0)
		mddev->reshape_backwards = 1;
	else if (mddev->delta_disks > 0)
		mddev->reshape_backwards = 0;

	rv = mddev->pers->check_reshape(mddev);
	if (rv < 0) {
		mddev->delta_disks = 0;
		mddev->reshape_backwards = 0;
	}
	return rv;
}

/*
 * update_array_info is used to change the configuration of an
 * on-line array.
 * The version, ctime,level,size,raid_disks,not_persistent, layout,chunk_size
 * fields in the info are checked against the array.
 * Any differences that cannot be handled will cause an error.
 * Normally, only one change can be managed at a time.
 */
static int update_array_info(struct mddev *mddev, mdu_array_info_t *info)
{
	int rv = 0;
	int cnt = 0;
	int state = 0;

	/* calculate expected state,ignoring low bits */
	if (mddev->bitmap && mddev->bitmap_info.offset)
		state |= (1 << MD_SB_BITMAP_PRESENT);

	if (mddev->major_version != info->major_version ||
	    mddev->minor_version != info->minor_version ||
/*	    mddev->patch_version != info->patch_version || */
	    mddev->ctime         != info->ctime         ||
	    mddev->level         != info->level         ||
/*	    mddev->layout        != info->layout        || */
	    mddev->persistent	 != !info->not_persistent ||
	    mddev->chunk_sectors != info->chunk_size >> 9 ||
	    /* ignore bottom 8 bits of state, and allow SB_BITMAP_PRESENT to change */
	    ((state^info->state) & 0xfffffe00)
		)
		return -EINVAL;
	/* Check there is only one change */
	if (info->size >= 0 && mddev->dev_sectors / 2 != info->size)
		cnt++;
	if (mddev->raid_disks != info->raid_disks)
		cnt++;
	if (mddev->layout != info->layout)
		cnt++;
	if ((state ^ info->state) & (1<<MD_SB_BITMAP_PRESENT))
		cnt++;
	if (cnt == 0)
		return 0;
	if (cnt > 1)
		return -EINVAL;

	if (mddev->layout != info->layout) {
		/* Change layout
		 * we don't need to do anything at the md level, the
		 * personality will take care of it all.
		 */
		if (mddev->pers->check_reshape == NULL)
			return -EINVAL;
		else {
			mddev->new_layout = info->layout;
			rv = mddev->pers->check_reshape(mddev);
			if (rv)
				mddev->new_layout = mddev->layout;
			return rv;
		}
	}
	if (info->size >= 0 && mddev->dev_sectors / 2 != info->size)
		rv = update_size(mddev, (sector_t)info->size * 2);

	if (mddev->raid_disks    != info->raid_disks)
		rv = update_raid_disks(mddev, info->raid_disks);

	if ((state ^ info->state) & (1<<MD_SB_BITMAP_PRESENT)) {
		if (mddev->pers->quiesce == NULL || mddev->thread == NULL) {
			rv = -EINVAL;
			goto err;
		}
		if (mddev->recovery || mddev->sync_thread) {
			rv = -EBUSY;
			goto err;
		}
		if (info->state & (1<<MD_SB_BITMAP_PRESENT)) {
			struct bitmap *bitmap;
			/* add the bitmap */
			if (mddev->bitmap) {
				rv = -EEXIST;
				goto err;
			}
			if (mddev->bitmap_info.default_offset == 0) {
				rv = -EINVAL;
				goto err;
			}
			mddev->bitmap_info.offset =
				mddev->bitmap_info.default_offset;
			mddev->bitmap_info.space =
				mddev->bitmap_info.default_space;
			bitmap = md_bitmap_create(mddev, -1);
			mddev_suspend(mddev);
			if (!IS_ERR(bitmap)) {
				mddev->bitmap = bitmap;
				rv = md_bitmap_load(mddev);
			} else
				rv = PTR_ERR(bitmap);
			if (rv)
				md_bitmap_destroy(mddev);
			mddev_resume(mddev);
		} else {
			/* remove the bitmap */
			if (!mddev->bitmap) {
				rv = -ENOENT;
				goto err;
			}
			if (mddev->bitmap->storage.file) {
				rv = -EINVAL;
				goto err;
			}
			if (mddev->bitmap_info.nodes) {
				/* hold PW on all the bitmap lock */
				if (md_cluster_ops->lock_all_bitmaps(mddev) <= 0) {
					pr_warn("md: can't change bitmap to none since the array is in use by more than one node\n");
					rv = -EPERM;
					md_cluster_ops->unlock_all_bitmaps(mddev);
					goto err;
				}

				mddev->bitmap_info.nodes = 0;
				md_cluster_ops->leave(mddev);
				module_put(md_cluster_mod);
				mddev->safemode_delay = DEFAULT_SAFEMODE_DELAY;
			}
			mddev_suspend(mddev);
			md_bitmap_destroy(mddev);
			mddev_resume(mddev);
			mddev->bitmap_info.offset = 0;
		}
	}
	md_update_sb(mddev, 1);
	return rv;
err:
	return rv;
}

static int set_disk_faulty(struct mddev *mddev, dev_t dev)
{
	struct md_rdev *rdev;
	int err = 0;

	if (mddev->pers == NULL)
		return -ENODEV;

	rcu_read_lock();
	rdev = md_find_rdev_rcu(mddev, dev);
	if (!rdev)
		err =  -ENODEV;
	else {
		md_error(mddev, rdev);
		if (test_bit(MD_BROKEN, &mddev->flags))
			err = -EBUSY;
	}
	rcu_read_unlock();
	return err;
}

/*
 * We have a problem here : there is no easy way to give a CHS
 * virtual geometry. We currently pretend that we have a 2 heads
 * 4 sectors (with a BIG number of cylinders...). This drives
 * dosfs just mad... ;-)
 */
static int md_getgeo(struct block_device *bdev, struct hd_geometry *geo)
{
	struct mddev *mddev = bdev->bd_disk->private_data;

	geo->heads = 2;
	geo->sectors = 4;
	geo->cylinders = mddev->array_sectors / 8;
	return 0;
}

static inline bool md_ioctl_valid(unsigned int cmd)
{
	switch (cmd) {
	case ADD_NEW_DISK:
	case GET_ARRAY_INFO:
	case GET_BITMAP_FILE:
	case GET_DISK_INFO:
	case HOT_ADD_DISK:
	case HOT_REMOVE_DISK:
	case RAID_VERSION:
	case RESTART_ARRAY_RW:
	case RUN_ARRAY:
	case SET_ARRAY_INFO:
	case SET_BITMAP_FILE:
	case SET_DISK_FAULTY:
	case STOP_ARRAY:
	case STOP_ARRAY_RO:
	case CLUSTERED_DISK_NACK:
		return true;
	default:
		return false;
	}
}

static int __md_set_array_info(struct mddev *mddev, void __user *argp)
{
	mdu_array_info_t info;
	int err;

	if (!argp)
		memset(&info, 0, sizeof(info));
	else if (copy_from_user(&info, argp, sizeof(info)))
		return -EFAULT;

	if (mddev->pers) {
		err = update_array_info(mddev, &info);
		if (err)
			pr_warn("md: couldn't update array info. %d\n", err);
		return err;
	}

	if (!list_empty(&mddev->disks)) {
		pr_warn("md: array %s already has disks!\n", mdname(mddev));
		return -EBUSY;
	}

	if (mddev->raid_disks) {
		pr_warn("md: array %s already initialised!\n", mdname(mddev));
		return -EBUSY;
	}

	err = md_set_array_info(mddev, &info);
	if (err)
		pr_warn("md: couldn't set array info. %d\n", err);

	return err;
}

static int md_ioctl(struct block_device *bdev, blk_mode_t mode,
			unsigned int cmd, unsigned long arg)
{
	int err = 0;
	void __user *argp = (void __user *)arg;
	struct mddev *mddev = NULL;
	bool did_set_md_closing = false;

	if (!md_ioctl_valid(cmd))
		return -ENOTTY;

	switch (cmd) {
	case RAID_VERSION:
	case GET_ARRAY_INFO:
	case GET_DISK_INFO:
		break;
	default:
		if (!capable(CAP_SYS_ADMIN))
			return -EACCES;
	}

	/*
	 * Commands dealing with the RAID driver but not any
	 * particular array:
	 */
	switch (cmd) {
	case RAID_VERSION:
		err = get_version(argp);
		goto out;
	default:;
	}

	/*
	 * Commands creating/starting a new array:
	 */

	mddev = bdev->bd_disk->private_data;

	if (!mddev) {
		BUG();
		goto out;
	}

	/* Some actions do not requires the mutex */
	switch (cmd) {
	case GET_ARRAY_INFO:
		if (!mddev->raid_disks && !mddev->external)
			err = -ENODEV;
		else
			err = get_array_info(mddev, argp);
		goto out;

	case GET_DISK_INFO:
		if (!mddev->raid_disks && !mddev->external)
			err = -ENODEV;
		else
			err = get_disk_info(mddev, argp);
		goto out;

	case SET_DISK_FAULTY:
		err = set_disk_faulty(mddev, new_decode_dev(arg));
		goto out;

	case GET_BITMAP_FILE:
		err = get_bitmap_file(mddev, argp);
		goto out;

	}

	if (cmd == HOT_REMOVE_DISK)
		/* need to ensure recovery thread has run */
		wait_event_interruptible_timeout(mddev->sb_wait,
						 !test_bit(MD_RECOVERY_NEEDED,
							   &mddev->recovery),
						 msecs_to_jiffies(5000));
	if (cmd == STOP_ARRAY || cmd == STOP_ARRAY_RO) {
		/* Need to flush page cache, and ensure no-one else opens
		 * and writes
		 */
		mutex_lock(&mddev->open_mutex);
		if (mddev->pers && atomic_read(&mddev->openers) > 1) {
			mutex_unlock(&mddev->open_mutex);
			err = -EBUSY;
			goto out;
		}
		if (test_and_set_bit(MD_CLOSING, &mddev->flags)) {
			mutex_unlock(&mddev->open_mutex);
			err = -EBUSY;
			goto out;
		}
		did_set_md_closing = true;
		mutex_unlock(&mddev->open_mutex);
		sync_blockdev(bdev);
	}
	err = mddev_lock(mddev);
	if (err) {
		pr_debug("md: ioctl lock interrupted, reason %d, cmd %d\n",
			 err, cmd);
		goto out;
	}

	if (cmd == SET_ARRAY_INFO) {
		err = __md_set_array_info(mddev, argp);
		goto unlock;
	}

	/*
	 * Commands querying/configuring an existing array:
	 */
	/* if we are not initialised yet, only ADD_NEW_DISK, STOP_ARRAY,
	 * RUN_ARRAY, and GET_ and SET_BITMAP_FILE are allowed */
	if ((!mddev->raid_disks && !mddev->external)
	    && cmd != ADD_NEW_DISK && cmd != STOP_ARRAY
	    && cmd != RUN_ARRAY && cmd != SET_BITMAP_FILE
	    && cmd != GET_BITMAP_FILE) {
		err = -ENODEV;
		goto unlock;
	}

	/*
	 * Commands even a read-only array can execute:
	 */
	switch (cmd) {
	case RESTART_ARRAY_RW:
		err = restart_array(mddev);
		goto unlock;

	case STOP_ARRAY:
		err = do_md_stop(mddev, 0, bdev);
		goto unlock;

	case STOP_ARRAY_RO:
		err = md_set_readonly(mddev, bdev);
		goto unlock;

	case HOT_REMOVE_DISK:
		err = hot_remove_disk(mddev, new_decode_dev(arg));
		goto unlock;

	case ADD_NEW_DISK:
		/* We can support ADD_NEW_DISK on read-only arrays
		 * only if we are re-adding a preexisting device.
		 * So require mddev->pers and MD_DISK_SYNC.
		 */
		if (mddev->pers) {
			mdu_disk_info_t info;
			if (copy_from_user(&info, argp, sizeof(info)))
				err = -EFAULT;
			else if (!(info.state & (1<<MD_DISK_SYNC)))
				/* Need to clear read-only for this */
				break;
			else
				err = md_add_new_disk(mddev, &info);
			goto unlock;
		}
		break;
	}

	/*
	 * The remaining ioctls are changing the state of the
	 * superblock, so we do not allow them on read-only arrays.
	 */
	if (!md_is_rdwr(mddev) && mddev->pers) {
		if (mddev->ro != MD_AUTO_READ) {
			err = -EROFS;
			goto unlock;
		}
		mddev->ro = MD_RDWR;
		sysfs_notify_dirent_safe(mddev->sysfs_state);
		set_bit(MD_RECOVERY_NEEDED, &mddev->recovery);
		/* mddev_unlock will wake thread */
		/* If a device failed while we were read-only, we
		 * need to make sure the metadata is updated now.
		 */
		if (test_bit(MD_SB_CHANGE_DEVS, &mddev->sb_flags)) {
			mddev_unlock(mddev);
			wait_event(mddev->sb_wait,
				   !test_bit(MD_SB_CHANGE_DEVS, &mddev->sb_flags) &&
				   !test_bit(MD_SB_CHANGE_PENDING, &mddev->sb_flags));
			mddev_lock_nointr(mddev);
		}
	}

	switch (cmd) {
	case ADD_NEW_DISK:
	{
		mdu_disk_info_t info;
		if (copy_from_user(&info, argp, sizeof(info)))
			err = -EFAULT;
		else
			err = md_add_new_disk(mddev, &info);
		goto unlock;
	}

	case CLUSTERED_DISK_NACK:
		if (mddev_is_clustered(mddev))
			md_cluster_ops->new_disk_ack(mddev, false);
		else
			err = -EINVAL;
		goto unlock;

	case HOT_ADD_DISK:
		err = hot_add_disk(mddev, new_decode_dev(arg));
		goto unlock;

	case RUN_ARRAY:
		err = do_md_run(mddev);
		goto unlock;

	case SET_BITMAP_FILE:
		err = set_bitmap_file(mddev, (int)arg);
		goto unlock;

	default:
		err = -EINVAL;
		goto unlock;
	}

unlock:
	if (mddev->hold_active == UNTIL_IOCTL &&
	    err != -EINVAL)
		mddev->hold_active = 0;
	mddev_unlock(mddev);
out:
	if(did_set_md_closing)
		clear_bit(MD_CLOSING, &mddev->flags);
	return err;
}
#ifdef CONFIG_COMPAT
static int md_compat_ioctl(struct block_device *bdev, blk_mode_t mode,
		    unsigned int cmd, unsigned long arg)
{
	switch (cmd) {
	case HOT_REMOVE_DISK:
	case HOT_ADD_DISK:
	case SET_DISK_FAULTY:
	case SET_BITMAP_FILE:
		/* These take in integer arg, do not convert */
		break;
	default:
		arg = (unsigned long)compat_ptr(arg);
		break;
	}

	return md_ioctl(bdev, mode, cmd, arg);
}
#endif /* CONFIG_COMPAT */

static int md_set_read_only(struct block_device *bdev, bool ro)
{
	struct mddev *mddev = bdev->bd_disk->private_data;
	int err;

	err = mddev_lock(mddev);
	if (err)
		return err;

	if (!mddev->raid_disks && !mddev->external) {
		err = -ENODEV;
		goto out_unlock;
	}

	/*
	 * Transitioning to read-auto need only happen for arrays that call
	 * md_write_start and which are not ready for writes yet.
	 */
	if (!ro && mddev->ro == MD_RDONLY && mddev->pers) {
		err = restart_array(mddev);
		if (err)
			goto out_unlock;
		mddev->ro = MD_AUTO_READ;
	}

out_unlock:
	mddev_unlock(mddev);
	return err;
}

static int md_open(struct gendisk *disk, blk_mode_t mode)
{
	struct mddev *mddev;
	int err;

	spin_lock(&all_mddevs_lock);
	mddev = mddev_get(disk->private_data);
	spin_unlock(&all_mddevs_lock);
	if (!mddev)
		return -ENODEV;

	err = mutex_lock_interruptible(&mddev->open_mutex);
	if (err)
		goto out;

	err = -ENODEV;
	if (test_bit(MD_CLOSING, &mddev->flags))
		goto out_unlock;

	atomic_inc(&mddev->openers);
	mutex_unlock(&mddev->open_mutex);

	disk_check_media_change(disk);
	return 0;

out_unlock:
	mutex_unlock(&mddev->open_mutex);
out:
	mddev_put(mddev);
	return err;
}

static void md_release(struct gendisk *disk)
{
	struct mddev *mddev = disk->private_data;

	BUG_ON(!mddev);
	atomic_dec(&mddev->openers);
	mddev_put(mddev);
}

static unsigned int md_check_events(struct gendisk *disk, unsigned int clearing)
{
	struct mddev *mddev = disk->private_data;
	unsigned int ret = 0;

	if (mddev->changed)
		ret = DISK_EVENT_MEDIA_CHANGE;
	mddev->changed = 0;
	return ret;
}

static void md_free_disk(struct gendisk *disk)
{
	struct mddev *mddev = disk->private_data;

	percpu_ref_exit(&mddev->writes_pending);
	mddev_free(mddev);
}

const struct block_device_operations md_fops =
{
	.owner		= THIS_MODULE,
	.submit_bio	= md_submit_bio,
	.open		= md_open,
	.release	= md_release,
	.ioctl		= md_ioctl,
#ifdef CONFIG_COMPAT
	.compat_ioctl	= md_compat_ioctl,
#endif
	.getgeo		= md_getgeo,
	.check_events	= md_check_events,
	.set_read_only	= md_set_read_only,
	.free_disk	= md_free_disk,
};

static int md_thread(void *arg)
{
	struct md_thread *thread = arg;

	/*
	 * md_thread is a 'system-thread', it's priority should be very
	 * high. We avoid resource deadlocks individually in each
	 * raid personality. (RAID5 does preallocation) We also use RR and
	 * the very same RT priority as kswapd, thus we will never get
	 * into a priority inversion deadlock.
	 *
	 * we definitely have to have equal or higher priority than
	 * bdflush, otherwise bdflush will deadlock if there are too
	 * many dirty RAID5 blocks.
	 */

	allow_signal(SIGKILL);
	while (!kthread_should_stop()) {

		/* We need to wait INTERRUPTIBLE so that
		 * we don't add to the load-average.
		 * That means we need to be sure no signals are
		 * pending
		 */
		if (signal_pending(current))
			flush_signals(current);

		wait_event_interruptible_timeout
			(thread->wqueue,
			 test_bit(THREAD_WAKEUP, &thread->flags)
			 || kthread_should_stop() || kthread_should_park(),
			 thread->timeout);

		clear_bit(THREAD_WAKEUP, &thread->flags);
		if (kthread_should_park())
			kthread_parkme();
		if (!kthread_should_stop())
			thread->run(thread);
	}

	return 0;
}

static void md_wakeup_thread_directly(struct md_thread __rcu *thread)
{
	struct md_thread *t;

	rcu_read_lock();
	t = rcu_dereference(thread);
	if (t)
		wake_up_process(t->tsk);
	rcu_read_unlock();
}

void md_wakeup_thread(struct md_thread __rcu *thread)
{
	struct md_thread *t;

	rcu_read_lock();
	t = rcu_dereference(thread);
	if (t) {
		pr_debug("md: waking up MD thread %s.\n", t->tsk->comm);
		set_bit(THREAD_WAKEUP, &t->flags);
		wake_up(&t->wqueue);
	}
	rcu_read_unlock();
}
EXPORT_SYMBOL(md_wakeup_thread);

struct md_thread *md_register_thread(void (*run) (struct md_thread *),
		struct mddev *mddev, const char *name)
{
	struct md_thread *thread;

	thread = kzalloc(sizeof(struct md_thread), GFP_KERNEL);
	if (!thread)
		return NULL;

	init_waitqueue_head(&thread->wqueue);

	thread->run = run;
	thread->mddev = mddev;
	thread->timeout = MAX_SCHEDULE_TIMEOUT;
	thread->tsk = kthread_run(md_thread, thread,
				  "%s_%s",
				  mdname(thread->mddev),
				  name);
	if (IS_ERR(thread->tsk)) {
		kfree(thread);
		return NULL;
	}
	return thread;
}
EXPORT_SYMBOL(md_register_thread);

void md_unregister_thread(struct mddev *mddev, struct md_thread __rcu **threadp)
{
	struct md_thread *thread = rcu_dereference_protected(*threadp,
					lockdep_is_held(&mddev->reconfig_mutex));

	if (!thread)
		return;

	rcu_assign_pointer(*threadp, NULL);
	synchronize_rcu();

	pr_debug("interrupting MD-thread pid %d\n", task_pid_nr(thread->tsk));
	kthread_stop(thread->tsk);
	kfree(thread);
}
EXPORT_SYMBOL(md_unregister_thread);

void md_error(struct mddev *mddev, struct md_rdev *rdev)
{
	if (!rdev || test_bit(Faulty, &rdev->flags))
		return;

	if (!mddev->pers || !mddev->pers->error_handler)
		return;
	mddev->pers->error_handler(mddev, rdev);

	if (mddev->pers->level == 0 || mddev->pers->level == LEVEL_LINEAR)
		return;

	if (mddev->degraded && !test_bit(MD_BROKEN, &mddev->flags))
		set_bit(MD_RECOVERY_RECOVER, &mddev->recovery);
	sysfs_notify_dirent_safe(rdev->sysfs_state);
	set_bit(MD_RECOVERY_INTR, &mddev->recovery);
	if (!test_bit(MD_BROKEN, &mddev->flags)) {
		set_bit(MD_RECOVERY_NEEDED, &mddev->recovery);
		md_wakeup_thread(mddev->thread);
	}
	if (mddev->event_work.func)
		queue_work(md_misc_wq, &mddev->event_work);
	md_new_event();
}
EXPORT_SYMBOL(md_error);

/* seq_file implementation /proc/mdstat */

static void status_unused(struct seq_file *seq)
{
	int i = 0;
	struct md_rdev *rdev;

	seq_printf(seq, "unused devices: ");

	list_for_each_entry(rdev, &pending_raid_disks, same_set) {
		i++;
		seq_printf(seq, "%pg ", rdev->bdev);
	}
	if (!i)
		seq_printf(seq, "<none>");

	seq_printf(seq, "\n");
}

static int status_resync(struct seq_file *seq, struct mddev *mddev)
{
	sector_t max_sectors, resync, res;
	unsigned long dt, db = 0;
	sector_t rt, curr_mark_cnt, resync_mark_cnt;
	int scale, recovery_active;
	unsigned int per_milli;

	if (test_bit(MD_RECOVERY_SYNC, &mddev->recovery) ||
	    test_bit(MD_RECOVERY_RESHAPE, &mddev->recovery))
		max_sectors = mddev->resync_max_sectors;
	else
		max_sectors = mddev->dev_sectors;

	resync = mddev->curr_resync;
	if (resync < MD_RESYNC_ACTIVE) {
		if (test_bit(MD_RECOVERY_DONE, &mddev->recovery))
			/* Still cleaning up */
			resync = max_sectors;
	} else if (resync > max_sectors) {
		resync = max_sectors;
	} else {
		res = atomic_read(&mddev->recovery_active);
		/*
		 * Resync has started, but the subtraction has overflowed or
		 * yielded one of the special values. Force it to active to
		 * ensure the status reports an active resync.
		 */
		if (resync < res || resync - res < MD_RESYNC_ACTIVE)
			resync = MD_RESYNC_ACTIVE;
		else
			resync -= res;
	}

	if (resync == MD_RESYNC_NONE) {
		if (test_bit(MD_RESYNCING_REMOTE, &mddev->recovery)) {
			struct md_rdev *rdev;

			rdev_for_each(rdev, mddev)
				if (rdev->raid_disk >= 0 &&
				    !test_bit(Faulty, &rdev->flags) &&
				    rdev->recovery_offset != MaxSector &&
				    rdev->recovery_offset) {
					seq_printf(seq, "\trecover=REMOTE");
					return 1;
				}
			if (mddev->reshape_position != MaxSector)
				seq_printf(seq, "\treshape=REMOTE");
			else
				seq_printf(seq, "\tresync=REMOTE");
			return 1;
		}
		if (mddev->recovery_cp < MaxSector) {
			seq_printf(seq, "\tresync=PENDING");
			return 1;
		}
		return 0;
	}
	if (resync < MD_RESYNC_ACTIVE) {
		seq_printf(seq, "\tresync=DELAYED");
		return 1;
	}

	WARN_ON(max_sectors == 0);
	/* Pick 'scale' such that (resync>>scale)*1000 will fit
	 * in a sector_t, and (max_sectors>>scale) will fit in a
	 * u32, as those are the requirements for sector_div.
	 * Thus 'scale' must be at least 10
	 */
	scale = 10;
	if (sizeof(sector_t) > sizeof(unsigned long)) {
		while ( max_sectors/2 > (1ULL<<(scale+32)))
			scale++;
	}
	res = (resync>>scale)*1000;
	sector_div(res, (u32)((max_sectors>>scale)+1));

	per_milli = res;
	{
		int i, x = per_milli/50, y = 20-x;
		seq_printf(seq, "[");
		for (i = 0; i < x; i++)
			seq_printf(seq, "=");
		seq_printf(seq, ">");
		for (i = 0; i < y; i++)
			seq_printf(seq, ".");
		seq_printf(seq, "] ");
	}
	seq_printf(seq, " %s =%3u.%u%% (%llu/%llu)",
		   (test_bit(MD_RECOVERY_RESHAPE, &mddev->recovery)?
		    "reshape" :
		    (test_bit(MD_RECOVERY_CHECK, &mddev->recovery)?
		     "check" :
		     (test_bit(MD_RECOVERY_SYNC, &mddev->recovery) ?
		      "resync" : "recovery"))),
		   per_milli/10, per_milli % 10,
		   (unsigned long long) resync/2,
		   (unsigned long long) max_sectors/2);

	/*
	 * dt: time from mark until now
	 * db: blocks written from mark until now
	 * rt: remaining time
	 *
	 * rt is a sector_t, which is always 64bit now. We are keeping
	 * the original algorithm, but it is not really necessary.
	 *
	 * Original algorithm:
	 *   So we divide before multiply in case it is 32bit and close
	 *   to the limit.
	 *   We scale the divisor (db) by 32 to avoid losing precision
	 *   near the end of resync when the number of remaining sectors
	 *   is close to 'db'.
	 *   We then divide rt by 32 after multiplying by db to compensate.
	 *   The '+1' avoids division by zero if db is very small.
	 */
	dt = ((jiffies - mddev->resync_mark) / HZ);
	if (!dt) dt++;

	curr_mark_cnt = mddev->curr_mark_cnt;
	recovery_active = atomic_read(&mddev->recovery_active);
	resync_mark_cnt = mddev->resync_mark_cnt;

	if (curr_mark_cnt >= (recovery_active + resync_mark_cnt))
		db = curr_mark_cnt - (recovery_active + resync_mark_cnt);

	rt = max_sectors - resync;    /* number of remaining sectors */
	rt = div64_u64(rt, db/32+1);
	rt *= dt;
	rt >>= 5;

	seq_printf(seq, " finish=%lu.%lumin", (unsigned long)rt / 60,
		   ((unsigned long)rt % 60)/6);

	seq_printf(seq, " speed=%ldK/sec", db/2/dt);
	return 1;
}

static void *md_seq_start(struct seq_file *seq, loff_t *pos)
{
	struct list_head *tmp;
	loff_t l = *pos;
	struct mddev *mddev;

	if (l == 0x10000) {
		++*pos;
		return (void *)2;
	}
	if (l > 0x10000)
		return NULL;
	if (!l--)
		/* header */
		return (void*)1;

	spin_lock(&all_mddevs_lock);
	list_for_each(tmp,&all_mddevs)
		if (!l--) {
			mddev = list_entry(tmp, struct mddev, all_mddevs);
			if (!mddev_get(mddev))
				continue;
			spin_unlock(&all_mddevs_lock);
			return mddev;
		}
	spin_unlock(&all_mddevs_lock);
	if (!l--)
		return (void*)2;/* tail */
	return NULL;
}

static void *md_seq_next(struct seq_file *seq, void *v, loff_t *pos)
{
	struct list_head *tmp;
	struct mddev *next_mddev, *mddev = v;
	struct mddev *to_put = NULL;

	++*pos;
	if (v == (void*)2)
		return NULL;

	spin_lock(&all_mddevs_lock);
	if (v == (void*)1) {
		tmp = all_mddevs.next;
	} else {
		to_put = mddev;
		tmp = mddev->all_mddevs.next;
	}

	for (;;) {
		if (tmp == &all_mddevs) {
			next_mddev = (void*)2;
			*pos = 0x10000;
			break;
		}
		next_mddev = list_entry(tmp, struct mddev, all_mddevs);
		if (mddev_get(next_mddev))
			break;
		mddev = next_mddev;
		tmp = mddev->all_mddevs.next;
	}
	spin_unlock(&all_mddevs_lock);

	if (to_put)
		mddev_put(to_put);
	return next_mddev;

}

static void md_seq_stop(struct seq_file *seq, void *v)
{
	struct mddev *mddev = v;

	if (mddev && v != (void*)1 && v != (void*)2)
		mddev_put(mddev);
}

static int md_seq_show(struct seq_file *seq, void *v)
{
	struct mddev *mddev = v;
	sector_t sectors;
	struct md_rdev *rdev;

	if (v == (void*)1) {
		struct md_personality *pers;
		seq_printf(seq, "Personalities : ");
		spin_lock(&pers_lock);
		list_for_each_entry(pers, &pers_list, list)
			seq_printf(seq, "[%s] ", pers->name);

		spin_unlock(&pers_lock);
		seq_printf(seq, "\n");
		seq->poll_event = atomic_read(&md_event_count);
		return 0;
	}
	if (v == (void*)2) {
		status_unused(seq);
		return 0;
	}

	spin_lock(&mddev->lock);
	if (mddev->pers || mddev->raid_disks || !list_empty(&mddev->disks)) {
		seq_printf(seq, "%s : %sactive", mdname(mddev),
						mddev->pers ? "" : "in");
		if (mddev->pers) {
			if (mddev->ro == MD_RDONLY)
				seq_printf(seq, " (read-only)");
			if (mddev->ro == MD_AUTO_READ)
				seq_printf(seq, " (auto-read-only)");
			seq_printf(seq, " %s", mddev->pers->name);
		}

		sectors = 0;
		rcu_read_lock();
		rdev_for_each_rcu(rdev, mddev) {
			seq_printf(seq, " %pg[%d]", rdev->bdev, rdev->desc_nr);

			if (test_bit(WriteMostly, &rdev->flags))
				seq_printf(seq, "(W)");
			if (test_bit(Journal, &rdev->flags))
				seq_printf(seq, "(J)");
			if (test_bit(Faulty, &rdev->flags)) {
				seq_printf(seq, "(F)");
				continue;
			}
			if (rdev->raid_disk < 0)
				seq_printf(seq, "(S)"); /* spare */
			if (test_bit(Replacement, &rdev->flags))
				seq_printf(seq, "(R)");
			sectors += rdev->sectors;
		}
		rcu_read_unlock();

		if (!list_empty(&mddev->disks)) {
			if (mddev->pers)
				seq_printf(seq, "\n      %llu blocks",
					   (unsigned long long)
					   mddev->array_sectors / 2);
			else
				seq_printf(seq, "\n      %llu blocks",
					   (unsigned long long)sectors / 2);
		}
		if (mddev->persistent) {
			if (mddev->major_version != 0 ||
			    mddev->minor_version != 90) {
				seq_printf(seq," super %d.%d",
					   mddev->major_version,
					   mddev->minor_version);
			}
		} else if (mddev->external)
			seq_printf(seq, " super external:%s",
				   mddev->metadata_type);
		else
			seq_printf(seq, " super non-persistent");

		if (mddev->pers) {
			mddev->pers->status(seq, mddev);
			seq_printf(seq, "\n      ");
			if (mddev->pers->sync_request) {
				if (status_resync(seq, mddev))
					seq_printf(seq, "\n      ");
			}
		} else
			seq_printf(seq, "\n       ");

		md_bitmap_status(seq, mddev->bitmap);

		seq_printf(seq, "\n");
	}
	spin_unlock(&mddev->lock);

	return 0;
}

static const struct seq_operations md_seq_ops = {
	.start  = md_seq_start,
	.next   = md_seq_next,
	.stop   = md_seq_stop,
	.show   = md_seq_show,
};

static int md_seq_open(struct inode *inode, struct file *file)
{
	struct seq_file *seq;
	int error;

	error = seq_open(file, &md_seq_ops);
	if (error)
		return error;

	seq = file->private_data;
	seq->poll_event = atomic_read(&md_event_count);
	return error;
}

static int md_unloading;
static __poll_t mdstat_poll(struct file *filp, poll_table *wait)
{
	struct seq_file *seq = filp->private_data;
	__poll_t mask;

	if (md_unloading)
		return EPOLLIN|EPOLLRDNORM|EPOLLERR|EPOLLPRI;
	poll_wait(filp, &md_event_waiters, wait);

	/* always allow read */
	mask = EPOLLIN | EPOLLRDNORM;

	if (seq->poll_event != atomic_read(&md_event_count))
		mask |= EPOLLERR | EPOLLPRI;
	return mask;
}

static const struct proc_ops mdstat_proc_ops = {
	.proc_open	= md_seq_open,
	.proc_read	= seq_read,
	.proc_lseek	= seq_lseek,
	.proc_release	= seq_release,
	.proc_poll	= mdstat_poll,
};

int register_md_personality(struct md_personality *p)
{
	pr_debug("md: %s personality registered for level %d\n",
		 p->name, p->level);
	spin_lock(&pers_lock);
	list_add_tail(&p->list, &pers_list);
	spin_unlock(&pers_lock);
	return 0;
}
EXPORT_SYMBOL(register_md_personality);

int unregister_md_personality(struct md_personality *p)
{
	pr_debug("md: %s personality unregistered\n", p->name);
	spin_lock(&pers_lock);
	list_del_init(&p->list);
	spin_unlock(&pers_lock);
	return 0;
}
EXPORT_SYMBOL(unregister_md_personality);

int register_md_cluster_operations(struct md_cluster_operations *ops,
				   struct module *module)
{
	int ret = 0;
	spin_lock(&pers_lock);
	if (md_cluster_ops != NULL)
		ret = -EALREADY;
	else {
		md_cluster_ops = ops;
		md_cluster_mod = module;
	}
	spin_unlock(&pers_lock);
	return ret;
}
EXPORT_SYMBOL(register_md_cluster_operations);

int unregister_md_cluster_operations(void)
{
	spin_lock(&pers_lock);
	md_cluster_ops = NULL;
	spin_unlock(&pers_lock);
	return 0;
}
EXPORT_SYMBOL(unregister_md_cluster_operations);

int md_setup_cluster(struct mddev *mddev, int nodes)
{
	int ret;
	if (!md_cluster_ops)
		request_module("md-cluster");
	spin_lock(&pers_lock);
	/* ensure module won't be unloaded */
	if (!md_cluster_ops || !try_module_get(md_cluster_mod)) {
		pr_warn("can't find md-cluster module or get its reference.\n");
		spin_unlock(&pers_lock);
		return -ENOENT;
	}
	spin_unlock(&pers_lock);

	ret = md_cluster_ops->join(mddev, nodes);
	if (!ret)
		mddev->safemode_delay = 0;
	return ret;
}

void md_cluster_stop(struct mddev *mddev)
{
	if (!md_cluster_ops)
		return;
	md_cluster_ops->leave(mddev);
	module_put(md_cluster_mod);
}

static int is_mddev_idle(struct mddev *mddev, int init)
{
	struct md_rdev *rdev;
	int idle;
	int curr_events;

	idle = 1;
	rcu_read_lock();
	rdev_for_each_rcu(rdev, mddev) {
		struct gendisk *disk = rdev->bdev->bd_disk;
		curr_events = (int)part_stat_read_accum(disk->part0, sectors) -
			      atomic_read(&disk->sync_io);
		/* sync IO will cause sync_io to increase before the disk_stats
		 * as sync_io is counted when a request starts, and
		 * disk_stats is counted when it completes.
		 * So resync activity will cause curr_events to be smaller than
		 * when there was no such activity.
		 * non-sync IO will cause disk_stat to increase without
		 * increasing sync_io so curr_events will (eventually)
		 * be larger than it was before.  Once it becomes
		 * substantially larger, the test below will cause
		 * the array to appear non-idle, and resync will slow
		 * down.
		 * If there is a lot of outstanding resync activity when
		 * we set last_event to curr_events, then all that activity
		 * completing might cause the array to appear non-idle
		 * and resync will be slowed down even though there might
		 * not have been non-resync activity.  This will only
		 * happen once though.  'last_events' will soon reflect
		 * the state where there is little or no outstanding
		 * resync requests, and further resync activity will
		 * always make curr_events less than last_events.
		 *
		 */
		if (init || curr_events - rdev->last_events > 64) {
			rdev->last_events = curr_events;
			idle = 0;
		}
	}
	rcu_read_unlock();
	return idle;
}

void md_done_sync(struct mddev *mddev, int blocks, int ok)
{
	/* another "blocks" (512byte) blocks have been synced */
	atomic_sub(blocks, &mddev->recovery_active);
	wake_up(&mddev->recovery_wait);
	if (!ok) {
		set_bit(MD_RECOVERY_INTR, &mddev->recovery);
		set_bit(MD_RECOVERY_ERROR, &mddev->recovery);
		md_wakeup_thread(mddev->thread);
		// stop recovery, signal do_sync ....
	}
}
EXPORT_SYMBOL(md_done_sync);

/* md_write_start(mddev, bi)
 * If we need to update some array metadata (e.g. 'active' flag
 * in superblock) before writing, schedule a superblock update
 * and wait for it to complete.
 * A return value of 'false' means that the write wasn't recorded
 * and cannot proceed as the array is being suspend.
 */
bool md_write_start(struct mddev *mddev, struct bio *bi)
{
	int did_change = 0;

	if (bio_data_dir(bi) != WRITE)
		return true;

	BUG_ON(mddev->ro == MD_RDONLY);
	if (mddev->ro == MD_AUTO_READ) {
		/* need to switch to read/write */
		mddev->ro = MD_RDWR;
		set_bit(MD_RECOVERY_NEEDED, &mddev->recovery);
		md_wakeup_thread(mddev->thread);
		md_wakeup_thread(mddev->sync_thread);
		did_change = 1;
	}
	rcu_read_lock();
	percpu_ref_get(&mddev->writes_pending);
	smp_mb(); /* Match smp_mb in set_in_sync() */
	if (mddev->safemode == 1)
		mddev->safemode = 0;
	/* sync_checkers is always 0 when writes_pending is in per-cpu mode */
	if (mddev->in_sync || mddev->sync_checkers) {
		spin_lock(&mddev->lock);
		if (mddev->in_sync) {
			mddev->in_sync = 0;
			set_bit(MD_SB_CHANGE_CLEAN, &mddev->sb_flags);
			set_bit(MD_SB_CHANGE_PENDING, &mddev->sb_flags);
			md_wakeup_thread(mddev->thread);
			did_change = 1;
		}
		spin_unlock(&mddev->lock);
	}
	rcu_read_unlock();
	if (did_change)
		sysfs_notify_dirent_safe(mddev->sysfs_state);
	if (!mddev->has_superblocks)
		return true;
	wait_event(mddev->sb_wait,
		   !test_bit(MD_SB_CHANGE_PENDING, &mddev->sb_flags) ||
		   is_md_suspended(mddev));
	if (test_bit(MD_SB_CHANGE_PENDING, &mddev->sb_flags)) {
		percpu_ref_put(&mddev->writes_pending);
		return false;
	}
	return true;
}
EXPORT_SYMBOL(md_write_start);

/* md_write_inc can only be called when md_write_start() has
 * already been called at least once of the current request.
 * It increments the counter and is useful when a single request
 * is split into several parts.  Each part causes an increment and
 * so needs a matching md_write_end().
 * Unlike md_write_start(), it is safe to call md_write_inc() inside
 * a spinlocked region.
 */
void md_write_inc(struct mddev *mddev, struct bio *bi)
{
	if (bio_data_dir(bi) != WRITE)
		return;
	WARN_ON_ONCE(mddev->in_sync || !md_is_rdwr(mddev));
	percpu_ref_get(&mddev->writes_pending);
}
EXPORT_SYMBOL(md_write_inc);

void md_write_end(struct mddev *mddev)
{
	percpu_ref_put(&mddev->writes_pending);

	if (mddev->safemode == 2)
		md_wakeup_thread(mddev->thread);
	else if (mddev->safemode_delay)
		/* The roundup() ensures this only performs locking once
		 * every ->safemode_delay jiffies
		 */
		mod_timer(&mddev->safemode_timer,
			  roundup(jiffies, mddev->safemode_delay) +
			  mddev->safemode_delay);
}

EXPORT_SYMBOL(md_write_end);

/* This is used by raid0 and raid10 */
void md_submit_discard_bio(struct mddev *mddev, struct md_rdev *rdev,
			struct bio *bio, sector_t start, sector_t size)
{
	struct bio *discard_bio = NULL;

	if (__blkdev_issue_discard(rdev->bdev, start, size, GFP_NOIO,
			&discard_bio) || !discard_bio)
		return;

	bio_chain(discard_bio, bio);
	bio_clone_blkg_association(discard_bio, bio);
	if (mddev->gendisk)
		trace_block_bio_remap(discard_bio,
				disk_devt(mddev->gendisk),
				bio->bi_iter.bi_sector);
	submit_bio_noacct(discard_bio);
}
EXPORT_SYMBOL_GPL(md_submit_discard_bio);

static void md_end_clone_io(struct bio *bio)
{
	struct md_io_clone *md_io_clone = bio->bi_private;
	struct bio *orig_bio = md_io_clone->orig_bio;
	struct mddev *mddev = md_io_clone->mddev;

	if (bio->bi_status && !orig_bio->bi_status)
		orig_bio->bi_status = bio->bi_status;

<<<<<<< HEAD
	if (bio->bi_status && !orig_bio->bi_status)
		orig_bio->bi_status = bio->bi_status;
=======
	if (md_io_clone->start_time)
		bio_end_io_acct(orig_bio, md_io_clone->start_time);
>>>>>>> 98817289

	bio_put(bio);
	bio_endio(orig_bio);
	percpu_ref_put(&mddev->active_io);
}

static void md_clone_bio(struct mddev *mddev, struct bio **bio)
{
	struct block_device *bdev = (*bio)->bi_bdev;
	struct md_io_clone *md_io_clone;
	struct bio *clone =
		bio_alloc_clone(bdev, *bio, GFP_NOIO, &mddev->io_clone_set);

	md_io_clone = container_of(clone, struct md_io_clone, bio_clone);
	md_io_clone->orig_bio = *bio;
	md_io_clone->mddev = mddev;
	if (blk_queue_io_stat(bdev->bd_disk->queue))
		md_io_clone->start_time = bio_start_io_acct(*bio);

	clone->bi_end_io = md_end_clone_io;
	clone->bi_private = md_io_clone;
	*bio = clone;
}

void md_account_bio(struct mddev *mddev, struct bio **bio)
{
	percpu_ref_get(&mddev->active_io);
	md_clone_bio(mddev, bio);
}
EXPORT_SYMBOL_GPL(md_account_bio);

/* md_allow_write(mddev)
 * Calling this ensures that the array is marked 'active' so that writes
 * may proceed without blocking.  It is important to call this before
 * attempting a GFP_KERNEL allocation while holding the mddev lock.
 * Must be called with mddev_lock held.
 */
void md_allow_write(struct mddev *mddev)
{
	if (!mddev->pers)
		return;
	if (!md_is_rdwr(mddev))
		return;
	if (!mddev->pers->sync_request)
		return;

	spin_lock(&mddev->lock);
	if (mddev->in_sync) {
		mddev->in_sync = 0;
		set_bit(MD_SB_CHANGE_CLEAN, &mddev->sb_flags);
		set_bit(MD_SB_CHANGE_PENDING, &mddev->sb_flags);
		if (mddev->safemode_delay &&
		    mddev->safemode == 0)
			mddev->safemode = 1;
		spin_unlock(&mddev->lock);
		md_update_sb(mddev, 0);
		sysfs_notify_dirent_safe(mddev->sysfs_state);
		/* wait for the dirty state to be recorded in the metadata */
		wait_event(mddev->sb_wait,
			   !test_bit(MD_SB_CHANGE_PENDING, &mddev->sb_flags));
	} else
		spin_unlock(&mddev->lock);
}
EXPORT_SYMBOL_GPL(md_allow_write);

#define SYNC_MARKS	10
#define	SYNC_MARK_STEP	(3*HZ)
#define UPDATE_FREQUENCY (5*60*HZ)
void md_do_sync(struct md_thread *thread)
{
	struct mddev *mddev = thread->mddev;
	struct mddev *mddev2;
	unsigned int currspeed = 0, window;
	sector_t max_sectors,j, io_sectors, recovery_done;
	unsigned long mark[SYNC_MARKS];
	unsigned long update_time;
	sector_t mark_cnt[SYNC_MARKS];
	int last_mark,m;
	sector_t last_check;
	int skipped = 0;
	struct md_rdev *rdev;
	char *desc, *action = NULL;
	struct blk_plug plug;
	int ret;

	/* just incase thread restarts... */
	if (test_bit(MD_RECOVERY_DONE, &mddev->recovery) ||
	    test_bit(MD_RECOVERY_WAIT, &mddev->recovery))
		return;
	if (!md_is_rdwr(mddev)) {/* never try to sync a read-only array */
		set_bit(MD_RECOVERY_INTR, &mddev->recovery);
		return;
	}

	if (mddev_is_clustered(mddev)) {
		ret = md_cluster_ops->resync_start(mddev);
		if (ret)
			goto skip;

		set_bit(MD_CLUSTER_RESYNC_LOCKED, &mddev->flags);
		if (!(test_bit(MD_RECOVERY_SYNC, &mddev->recovery) ||
			test_bit(MD_RECOVERY_RESHAPE, &mddev->recovery) ||
			test_bit(MD_RECOVERY_RECOVER, &mddev->recovery))
		     && ((unsigned long long)mddev->curr_resync_completed
			 < (unsigned long long)mddev->resync_max_sectors))
			goto skip;
	}

	if (test_bit(MD_RECOVERY_SYNC, &mddev->recovery)) {
		if (test_bit(MD_RECOVERY_CHECK, &mddev->recovery)) {
			desc = "data-check";
			action = "check";
		} else if (test_bit(MD_RECOVERY_REQUESTED, &mddev->recovery)) {
			desc = "requested-resync";
			action = "repair";
		} else
			desc = "resync";
	} else if (test_bit(MD_RECOVERY_RESHAPE, &mddev->recovery))
		desc = "reshape";
	else
		desc = "recovery";

	mddev->last_sync_action = action ?: desc;

	/*
	 * Before starting a resync we must have set curr_resync to
	 * 2, and then checked that every "conflicting" array has curr_resync
	 * less than ours.  When we find one that is the same or higher
	 * we wait on resync_wait.  To avoid deadlock, we reduce curr_resync
	 * to 1 if we choose to yield (based arbitrarily on address of mddev structure).
	 * This will mean we have to start checking from the beginning again.
	 *
	 */

	do {
		int mddev2_minor = -1;
		mddev->curr_resync = MD_RESYNC_DELAYED;

	try_again:
		if (test_bit(MD_RECOVERY_INTR, &mddev->recovery))
			goto skip;
		spin_lock(&all_mddevs_lock);
		list_for_each_entry(mddev2, &all_mddevs, all_mddevs) {
			if (test_bit(MD_DELETED, &mddev2->flags))
				continue;
			if (mddev2 == mddev)
				continue;
			if (!mddev->parallel_resync
			&&  mddev2->curr_resync
			&&  match_mddev_units(mddev, mddev2)) {
				DEFINE_WAIT(wq);
				if (mddev < mddev2 &&
				    mddev->curr_resync == MD_RESYNC_DELAYED) {
					/* arbitrarily yield */
					mddev->curr_resync = MD_RESYNC_YIELDED;
					wake_up(&resync_wait);
				}
				if (mddev > mddev2 &&
				    mddev->curr_resync == MD_RESYNC_YIELDED)
					/* no need to wait here, we can wait the next
					 * time 'round when curr_resync == 2
					 */
					continue;
				/* We need to wait 'interruptible' so as not to
				 * contribute to the load average, and not to
				 * be caught by 'softlockup'
				 */
				prepare_to_wait(&resync_wait, &wq, TASK_INTERRUPTIBLE);
				if (!test_bit(MD_RECOVERY_INTR, &mddev->recovery) &&
				    mddev2->curr_resync >= mddev->curr_resync) {
					if (mddev2_minor != mddev2->md_minor) {
						mddev2_minor = mddev2->md_minor;
						pr_info("md: delaying %s of %s until %s has finished (they share one or more physical units)\n",
							desc, mdname(mddev),
							mdname(mddev2));
					}
					spin_unlock(&all_mddevs_lock);

					if (signal_pending(current))
						flush_signals(current);
					schedule();
					finish_wait(&resync_wait, &wq);
					goto try_again;
				}
				finish_wait(&resync_wait, &wq);
			}
		}
		spin_unlock(&all_mddevs_lock);
	} while (mddev->curr_resync < MD_RESYNC_DELAYED);

	j = 0;
	if (test_bit(MD_RECOVERY_SYNC, &mddev->recovery)) {
		/* resync follows the size requested by the personality,
		 * which defaults to physical size, but can be virtual size
		 */
		max_sectors = mddev->resync_max_sectors;
		atomic64_set(&mddev->resync_mismatches, 0);
		/* we don't use the checkpoint if there's a bitmap */
		if (test_bit(MD_RECOVERY_REQUESTED, &mddev->recovery))
			j = mddev->resync_min;
		else if (!mddev->bitmap)
			j = mddev->recovery_cp;

	} else if (test_bit(MD_RECOVERY_RESHAPE, &mddev->recovery)) {
		max_sectors = mddev->resync_max_sectors;
		/*
		 * If the original node aborts reshaping then we continue the
		 * reshaping, so set j again to avoid restart reshape from the
		 * first beginning
		 */
		if (mddev_is_clustered(mddev) &&
		    mddev->reshape_position != MaxSector)
			j = mddev->reshape_position;
	} else {
		/* recovery follows the physical size of devices */
		max_sectors = mddev->dev_sectors;
		j = MaxSector;
		rcu_read_lock();
		rdev_for_each_rcu(rdev, mddev)
			if (rdev->raid_disk >= 0 &&
			    !test_bit(Journal, &rdev->flags) &&
			    !test_bit(Faulty, &rdev->flags) &&
			    !test_bit(In_sync, &rdev->flags) &&
			    rdev->recovery_offset < j)
				j = rdev->recovery_offset;
		rcu_read_unlock();

		/* If there is a bitmap, we need to make sure all
		 * writes that started before we added a spare
		 * complete before we start doing a recovery.
		 * Otherwise the write might complete and (via
		 * bitmap_endwrite) set a bit in the bitmap after the
		 * recovery has checked that bit and skipped that
		 * region.
		 */
		if (mddev->bitmap) {
			mddev->pers->quiesce(mddev, 1);
			mddev->pers->quiesce(mddev, 0);
		}
	}

	pr_info("md: %s of RAID array %s\n", desc, mdname(mddev));
	pr_debug("md: minimum _guaranteed_  speed: %d KB/sec/disk.\n", speed_min(mddev));
	pr_debug("md: using maximum available idle IO bandwidth (but not more than %d KB/sec) for %s.\n",
		 speed_max(mddev), desc);

	is_mddev_idle(mddev, 1); /* this initializes IO event counters */

	io_sectors = 0;
	for (m = 0; m < SYNC_MARKS; m++) {
		mark[m] = jiffies;
		mark_cnt[m] = io_sectors;
	}
	last_mark = 0;
	mddev->resync_mark = mark[last_mark];
	mddev->resync_mark_cnt = mark_cnt[last_mark];

	/*
	 * Tune reconstruction:
	 */
	window = 32 * (PAGE_SIZE / 512);
	pr_debug("md: using %dk window, over a total of %lluk.\n",
		 window/2, (unsigned long long)max_sectors/2);

	atomic_set(&mddev->recovery_active, 0);
	last_check = 0;

	if (j >= MD_RESYNC_ACTIVE) {
		pr_debug("md: resuming %s of %s from checkpoint.\n",
			 desc, mdname(mddev));
		mddev->curr_resync = j;
	} else
		mddev->curr_resync = MD_RESYNC_ACTIVE; /* no longer delayed */
	mddev->curr_resync_completed = j;
	sysfs_notify_dirent_safe(mddev->sysfs_completed);
	md_new_event();
	update_time = jiffies;

	blk_start_plug(&plug);
	while (j < max_sectors) {
		sector_t sectors;

		skipped = 0;

		if (!test_bit(MD_RECOVERY_RESHAPE, &mddev->recovery) &&
		    ((mddev->curr_resync > mddev->curr_resync_completed &&
		      (mddev->curr_resync - mddev->curr_resync_completed)
		      > (max_sectors >> 4)) ||
		     time_after_eq(jiffies, update_time + UPDATE_FREQUENCY) ||
		     (j - mddev->curr_resync_completed)*2
		     >= mddev->resync_max - mddev->curr_resync_completed ||
		     mddev->curr_resync_completed > mddev->resync_max
			    )) {
			/* time to update curr_resync_completed */
			wait_event(mddev->recovery_wait,
				   atomic_read(&mddev->recovery_active) == 0);
			mddev->curr_resync_completed = j;
			if (test_bit(MD_RECOVERY_SYNC, &mddev->recovery) &&
			    j > mddev->recovery_cp)
				mddev->recovery_cp = j;
			update_time = jiffies;
			set_bit(MD_SB_CHANGE_CLEAN, &mddev->sb_flags);
			sysfs_notify_dirent_safe(mddev->sysfs_completed);
		}

		while (j >= mddev->resync_max &&
		       !test_bit(MD_RECOVERY_INTR, &mddev->recovery)) {
			/* As this condition is controlled by user-space,
			 * we can block indefinitely, so use '_interruptible'
			 * to avoid triggering warnings.
			 */
			flush_signals(current); /* just in case */
			wait_event_interruptible(mddev->recovery_wait,
						 mddev->resync_max > j
						 || test_bit(MD_RECOVERY_INTR,
							     &mddev->recovery));
		}

		if (test_bit(MD_RECOVERY_INTR, &mddev->recovery))
			break;

		sectors = mddev->pers->sync_request(mddev, j, &skipped);
		if (sectors == 0) {
			set_bit(MD_RECOVERY_INTR, &mddev->recovery);
			break;
		}

		if (!skipped) { /* actual IO requested */
			io_sectors += sectors;
			atomic_add(sectors, &mddev->recovery_active);
		}

		if (test_bit(MD_RECOVERY_INTR, &mddev->recovery))
			break;

		j += sectors;
		if (j > max_sectors)
			/* when skipping, extra large numbers can be returned. */
			j = max_sectors;
		if (j >= MD_RESYNC_ACTIVE)
			mddev->curr_resync = j;
		mddev->curr_mark_cnt = io_sectors;
		if (last_check == 0)
			/* this is the earliest that rebuild will be
			 * visible in /proc/mdstat
			 */
			md_new_event();

		if (last_check + window > io_sectors || j == max_sectors)
			continue;

		last_check = io_sectors;
	repeat:
		if (time_after_eq(jiffies, mark[last_mark] + SYNC_MARK_STEP )) {
			/* step marks */
			int next = (last_mark+1) % SYNC_MARKS;

			mddev->resync_mark = mark[next];
			mddev->resync_mark_cnt = mark_cnt[next];
			mark[next] = jiffies;
			mark_cnt[next] = io_sectors - atomic_read(&mddev->recovery_active);
			last_mark = next;
		}

		if (test_bit(MD_RECOVERY_INTR, &mddev->recovery))
			break;

		/*
		 * this loop exits only if either when we are slower than
		 * the 'hard' speed limit, or the system was IO-idle for
		 * a jiffy.
		 * the system might be non-idle CPU-wise, but we only care
		 * about not overloading the IO subsystem. (things like an
		 * e2fsck being done on the RAID array should execute fast)
		 */
		cond_resched();

		recovery_done = io_sectors - atomic_read(&mddev->recovery_active);
		currspeed = ((unsigned long)(recovery_done - mddev->resync_mark_cnt))/2
			/((jiffies-mddev->resync_mark)/HZ +1) +1;

		if (currspeed > speed_min(mddev)) {
			if (currspeed > speed_max(mddev)) {
				msleep(500);
				goto repeat;
			}
			if (!is_mddev_idle(mddev, 0)) {
				/*
				 * Give other IO more of a chance.
				 * The faster the devices, the less we wait.
				 */
				wait_event(mddev->recovery_wait,
					   !atomic_read(&mddev->recovery_active));
			}
		}
	}
	pr_info("md: %s: %s %s.\n",mdname(mddev), desc,
		test_bit(MD_RECOVERY_INTR, &mddev->recovery)
		? "interrupted" : "done");
	/*
	 * this also signals 'finished resyncing' to md_stop
	 */
	blk_finish_plug(&plug);
	wait_event(mddev->recovery_wait, !atomic_read(&mddev->recovery_active));

	if (!test_bit(MD_RECOVERY_RESHAPE, &mddev->recovery) &&
	    !test_bit(MD_RECOVERY_INTR, &mddev->recovery) &&
	    mddev->curr_resync >= MD_RESYNC_ACTIVE) {
		mddev->curr_resync_completed = mddev->curr_resync;
		sysfs_notify_dirent_safe(mddev->sysfs_completed);
	}
	mddev->pers->sync_request(mddev, max_sectors, &skipped);

	if (!test_bit(MD_RECOVERY_CHECK, &mddev->recovery) &&
	    mddev->curr_resync > MD_RESYNC_ACTIVE) {
		if (test_bit(MD_RECOVERY_SYNC, &mddev->recovery)) {
			if (test_bit(MD_RECOVERY_INTR, &mddev->recovery)) {
				if (mddev->curr_resync >= mddev->recovery_cp) {
					pr_debug("md: checkpointing %s of %s.\n",
						 desc, mdname(mddev));
					if (test_bit(MD_RECOVERY_ERROR,
						&mddev->recovery))
						mddev->recovery_cp =
							mddev->curr_resync_completed;
					else
						mddev->recovery_cp =
							mddev->curr_resync;
				}
			} else
				mddev->recovery_cp = MaxSector;
		} else {
			if (!test_bit(MD_RECOVERY_INTR, &mddev->recovery))
				mddev->curr_resync = MaxSector;
			if (!test_bit(MD_RECOVERY_RESHAPE, &mddev->recovery) &&
			    test_bit(MD_RECOVERY_RECOVER, &mddev->recovery)) {
				rcu_read_lock();
				rdev_for_each_rcu(rdev, mddev)
					if (rdev->raid_disk >= 0 &&
					    mddev->delta_disks >= 0 &&
					    !test_bit(Journal, &rdev->flags) &&
					    !test_bit(Faulty, &rdev->flags) &&
					    !test_bit(In_sync, &rdev->flags) &&
					    rdev->recovery_offset < mddev->curr_resync)
						rdev->recovery_offset = mddev->curr_resync;
				rcu_read_unlock();
			}
		}
	}
 skip:
	/* set CHANGE_PENDING here since maybe another update is needed,
	 * so other nodes are informed. It should be harmless for normal
	 * raid */
	set_mask_bits(&mddev->sb_flags, 0,
		      BIT(MD_SB_CHANGE_PENDING) | BIT(MD_SB_CHANGE_DEVS));

	if (test_bit(MD_RECOVERY_RESHAPE, &mddev->recovery) &&
			!test_bit(MD_RECOVERY_INTR, &mddev->recovery) &&
			mddev->delta_disks > 0 &&
			mddev->pers->finish_reshape &&
			mddev->pers->size &&
			mddev->queue) {
		mddev_lock_nointr(mddev);
		md_set_array_sectors(mddev, mddev->pers->size(mddev, 0, 0));
		mddev_unlock(mddev);
		if (!mddev_is_clustered(mddev))
			set_capacity_and_notify(mddev->gendisk,
						mddev->array_sectors);
	}

	spin_lock(&mddev->lock);
	if (!test_bit(MD_RECOVERY_INTR, &mddev->recovery)) {
		/* We completed so min/max setting can be forgotten if used. */
		if (test_bit(MD_RECOVERY_REQUESTED, &mddev->recovery))
			mddev->resync_min = 0;
		mddev->resync_max = MaxSector;
	} else if (test_bit(MD_RECOVERY_REQUESTED, &mddev->recovery))
		mddev->resync_min = mddev->curr_resync_completed;
	set_bit(MD_RECOVERY_DONE, &mddev->recovery);
	mddev->curr_resync = MD_RESYNC_NONE;
	spin_unlock(&mddev->lock);

	wake_up(&resync_wait);
	wake_up(&mddev->sb_wait);
	md_wakeup_thread(mddev->thread);
	return;
}
EXPORT_SYMBOL_GPL(md_do_sync);

static int remove_and_add_spares(struct mddev *mddev,
				 struct md_rdev *this)
{
	struct md_rdev *rdev;
	int spares = 0;
	int removed = 0;
	bool remove_some = false;

	if (this && test_bit(MD_RECOVERY_RUNNING, &mddev->recovery))
		/* Mustn't remove devices when resync thread is running */
		return 0;

	rdev_for_each(rdev, mddev) {
		if ((this == NULL || rdev == this) &&
		    rdev->raid_disk >= 0 &&
		    !test_bit(Blocked, &rdev->flags) &&
		    test_bit(Faulty, &rdev->flags) &&
		    atomic_read(&rdev->nr_pending)==0) {
			/* Faulty non-Blocked devices with nr_pending == 0
			 * never get nr_pending incremented,
			 * never get Faulty cleared, and never get Blocked set.
			 * So we can synchronize_rcu now rather than once per device
			 */
			remove_some = true;
			set_bit(RemoveSynchronized, &rdev->flags);
		}
	}

	if (remove_some)
		synchronize_rcu();
	rdev_for_each(rdev, mddev) {
		if ((this == NULL || rdev == this) &&
		    rdev->raid_disk >= 0 &&
		    !test_bit(Blocked, &rdev->flags) &&
		    ((test_bit(RemoveSynchronized, &rdev->flags) ||
		     (!test_bit(In_sync, &rdev->flags) &&
		      !test_bit(Journal, &rdev->flags))) &&
		    atomic_read(&rdev->nr_pending)==0)) {
			if (mddev->pers->hot_remove_disk(
				    mddev, rdev) == 0) {
				sysfs_unlink_rdev(mddev, rdev);
				rdev->saved_raid_disk = rdev->raid_disk;
				rdev->raid_disk = -1;
				removed++;
			}
		}
		if (remove_some && test_bit(RemoveSynchronized, &rdev->flags))
			clear_bit(RemoveSynchronized, &rdev->flags);
	}

	if (removed && mddev->kobj.sd)
		sysfs_notify_dirent_safe(mddev->sysfs_degraded);

	if (this && removed)
		goto no_add;

	rdev_for_each(rdev, mddev) {
		if (this && this != rdev)
			continue;
		if (test_bit(Candidate, &rdev->flags))
			continue;
		if (rdev->raid_disk >= 0 &&
		    !test_bit(In_sync, &rdev->flags) &&
		    !test_bit(Journal, &rdev->flags) &&
		    !test_bit(Faulty, &rdev->flags))
			spares++;
		if (rdev->raid_disk >= 0)
			continue;
		if (test_bit(Faulty, &rdev->flags))
			continue;
		if (!test_bit(Journal, &rdev->flags)) {
			if (!md_is_rdwr(mddev) &&
			    !(rdev->saved_raid_disk >= 0 &&
			      !test_bit(Bitmap_sync, &rdev->flags)))
				continue;

			rdev->recovery_offset = 0;
		}
		if (mddev->pers->hot_add_disk(mddev, rdev) == 0) {
			/* failure here is OK */
			sysfs_link_rdev(mddev, rdev);
			if (!test_bit(Journal, &rdev->flags))
				spares++;
			md_new_event();
			set_bit(MD_SB_CHANGE_DEVS, &mddev->sb_flags);
		}
	}
no_add:
	if (removed)
		set_bit(MD_SB_CHANGE_DEVS, &mddev->sb_flags);
	return spares;
}

static void md_start_sync(struct work_struct *ws)
{
	struct mddev *mddev = container_of(ws, struct mddev, del_work);

	rcu_assign_pointer(mddev->sync_thread,
			   md_register_thread(md_do_sync, mddev, "resync"));
	if (!mddev->sync_thread) {
		pr_warn("%s: could not start resync thread...\n",
			mdname(mddev));
		/* leave the spares where they are, it shouldn't hurt */
		clear_bit(MD_RECOVERY_SYNC, &mddev->recovery);
		clear_bit(MD_RECOVERY_RESHAPE, &mddev->recovery);
		clear_bit(MD_RECOVERY_REQUESTED, &mddev->recovery);
		clear_bit(MD_RECOVERY_CHECK, &mddev->recovery);
		clear_bit(MD_RECOVERY_RUNNING, &mddev->recovery);
		wake_up(&resync_wait);
		if (test_and_clear_bit(MD_RECOVERY_RECOVER,
				       &mddev->recovery))
			if (mddev->sysfs_action)
				sysfs_notify_dirent_safe(mddev->sysfs_action);
	} else
		md_wakeup_thread(mddev->sync_thread);
	sysfs_notify_dirent_safe(mddev->sysfs_action);
	md_new_event();
}

/*
 * This routine is regularly called by all per-raid-array threads to
 * deal with generic issues like resync and super-block update.
 * Raid personalities that don't have a thread (linear/raid0) do not
 * need this as they never do any recovery or update the superblock.
 *
 * It does not do any resync itself, but rather "forks" off other threads
 * to do that as needed.
 * When it is determined that resync is needed, we set MD_RECOVERY_RUNNING in
 * "->recovery" and create a thread at ->sync_thread.
 * When the thread finishes it sets MD_RECOVERY_DONE
 * and wakeups up this thread which will reap the thread and finish up.
 * This thread also removes any faulty devices (with nr_pending == 0).
 *
 * The overall approach is:
 *  1/ if the superblock needs updating, update it.
 *  2/ If a recovery thread is running, don't do anything else.
 *  3/ If recovery has finished, clean up, possibly marking spares active.
 *  4/ If there are any faulty devices, remove them.
 *  5/ If array is degraded, try to add spares devices
 *  6/ If array has spares or is not in-sync, start a resync thread.
 */
void md_check_recovery(struct mddev *mddev)
{
	if (test_bit(MD_ALLOW_SB_UPDATE, &mddev->flags) && mddev->sb_flags) {
		/* Write superblock - thread that called mddev_suspend()
		 * holds reconfig_mutex for us.
		 */
		set_bit(MD_UPDATING_SB, &mddev->flags);
		smp_mb__after_atomic();
		if (test_bit(MD_ALLOW_SB_UPDATE, &mddev->flags))
			md_update_sb(mddev, 0);
		clear_bit_unlock(MD_UPDATING_SB, &mddev->flags);
		wake_up(&mddev->sb_wait);
	}

	if (is_md_suspended(mddev))
		return;

	if (mddev->bitmap)
		md_bitmap_daemon_work(mddev);

	if (signal_pending(current)) {
		if (mddev->pers->sync_request && !mddev->external) {
			pr_debug("md: %s in immediate safe mode\n",
				 mdname(mddev));
			mddev->safemode = 2;
		}
		flush_signals(current);
	}

	if (!md_is_rdwr(mddev) &&
	    !test_bit(MD_RECOVERY_NEEDED, &mddev->recovery))
		return;
	if ( ! (
		(mddev->sb_flags & ~ (1<<MD_SB_CHANGE_PENDING)) ||
		test_bit(MD_RECOVERY_NEEDED, &mddev->recovery) ||
		test_bit(MD_RECOVERY_DONE, &mddev->recovery) ||
		(mddev->external == 0 && mddev->safemode == 1) ||
		(mddev->safemode == 2
		 && !mddev->in_sync && mddev->recovery_cp == MaxSector)
		))
		return;

	if (mddev_trylock(mddev)) {
		int spares = 0;
		bool try_set_sync = mddev->safemode != 0;

		if (!mddev->external && mddev->safemode == 1)
			mddev->safemode = 0;

		if (!md_is_rdwr(mddev)) {
			struct md_rdev *rdev;
			if (!mddev->external && mddev->in_sync)
				/* 'Blocked' flag not needed as failed devices
				 * will be recorded if array switched to read/write.
				 * Leaving it set will prevent the device
				 * from being removed.
				 */
				rdev_for_each(rdev, mddev)
					clear_bit(Blocked, &rdev->flags);
			/* On a read-only array we can:
			 * - remove failed devices
			 * - add already-in_sync devices if the array itself
			 *   is in-sync.
			 * As we only add devices that are already in-sync,
			 * we can activate the spares immediately.
			 */
			remove_and_add_spares(mddev, NULL);
			/* There is no thread, but we need to call
			 * ->spare_active and clear saved_raid_disk
			 */
			set_bit(MD_RECOVERY_INTR, &mddev->recovery);
			md_reap_sync_thread(mddev);
			clear_bit(MD_RECOVERY_RECOVER, &mddev->recovery);
			clear_bit(MD_RECOVERY_NEEDED, &mddev->recovery);
			clear_bit(MD_SB_CHANGE_PENDING, &mddev->sb_flags);
			goto unlock;
		}

		if (mddev_is_clustered(mddev)) {
			struct md_rdev *rdev, *tmp;
			/* kick the device if another node issued a
			 * remove disk.
			 */
			rdev_for_each_safe(rdev, tmp, mddev) {
				if (test_and_clear_bit(ClusterRemove, &rdev->flags) &&
						rdev->raid_disk < 0)
					md_kick_rdev_from_array(rdev);
			}
		}

		if (try_set_sync && !mddev->external && !mddev->in_sync) {
			spin_lock(&mddev->lock);
			set_in_sync(mddev);
			spin_unlock(&mddev->lock);
		}

		if (mddev->sb_flags)
			md_update_sb(mddev, 0);

		/*
		 * Never start a new sync thread if MD_RECOVERY_RUNNING is
		 * still set.
		 */
		if (test_bit(MD_RECOVERY_RUNNING, &mddev->recovery)) {
			if (!test_bit(MD_RECOVERY_DONE, &mddev->recovery)) {
				/* resync/recovery still happening */
				clear_bit(MD_RECOVERY_NEEDED, &mddev->recovery);
				goto unlock;
			}

			if (WARN_ON_ONCE(!mddev->sync_thread))
				goto unlock;

			md_reap_sync_thread(mddev);
			goto unlock;
		}

		/* Set RUNNING before clearing NEEDED to avoid
		 * any transients in the value of "sync_action".
		 */
		mddev->curr_resync_completed = 0;
		spin_lock(&mddev->lock);
		set_bit(MD_RECOVERY_RUNNING, &mddev->recovery);
		spin_unlock(&mddev->lock);
		/* Clear some bits that don't mean anything, but
		 * might be left set
		 */
		clear_bit(MD_RECOVERY_INTR, &mddev->recovery);
		clear_bit(MD_RECOVERY_DONE, &mddev->recovery);

		if (!test_and_clear_bit(MD_RECOVERY_NEEDED, &mddev->recovery) ||
		    test_bit(MD_RECOVERY_FROZEN, &mddev->recovery))
			goto not_running;
		/* no recovery is running.
		 * remove any failed drives, then
		 * add spares if possible.
		 * Spares are also removed and re-added, to allow
		 * the personality to fail the re-add.
		 */

		if (mddev->reshape_position != MaxSector) {
			if (mddev->pers->check_reshape == NULL ||
			    mddev->pers->check_reshape(mddev) != 0)
				/* Cannot proceed */
				goto not_running;
			set_bit(MD_RECOVERY_RESHAPE, &mddev->recovery);
			clear_bit(MD_RECOVERY_RECOVER, &mddev->recovery);
		} else if ((spares = remove_and_add_spares(mddev, NULL))) {
			clear_bit(MD_RECOVERY_SYNC, &mddev->recovery);
			clear_bit(MD_RECOVERY_CHECK, &mddev->recovery);
			clear_bit(MD_RECOVERY_REQUESTED, &mddev->recovery);
			set_bit(MD_RECOVERY_RECOVER, &mddev->recovery);
		} else if (mddev->recovery_cp < MaxSector) {
			set_bit(MD_RECOVERY_SYNC, &mddev->recovery);
			clear_bit(MD_RECOVERY_RECOVER, &mddev->recovery);
		} else if (!test_bit(MD_RECOVERY_SYNC, &mddev->recovery))
			/* nothing to be done ... */
			goto not_running;

		if (mddev->pers->sync_request) {
			if (spares) {
				/* We are adding a device or devices to an array
				 * which has the bitmap stored on all devices.
				 * So make sure all bitmap pages get written
				 */
				md_bitmap_write_all(mddev->bitmap);
			}
			INIT_WORK(&mddev->del_work, md_start_sync);
			queue_work(md_misc_wq, &mddev->del_work);
			goto unlock;
		}
	not_running:
		if (!mddev->sync_thread) {
			clear_bit(MD_RECOVERY_RUNNING, &mddev->recovery);
			wake_up(&resync_wait);
			if (test_and_clear_bit(MD_RECOVERY_RECOVER,
					       &mddev->recovery))
				if (mddev->sysfs_action)
					sysfs_notify_dirent_safe(mddev->sysfs_action);
		}
	unlock:
		wake_up(&mddev->sb_wait);
		mddev_unlock(mddev);
	}
}
EXPORT_SYMBOL(md_check_recovery);

void md_reap_sync_thread(struct mddev *mddev)
{
	struct md_rdev *rdev;
	sector_t old_dev_sectors = mddev->dev_sectors;
	bool is_reshaped = false;

	/* resync has finished, collect result */
	md_unregister_thread(mddev, &mddev->sync_thread);
	atomic_inc(&mddev->sync_seq);

	if (!test_bit(MD_RECOVERY_INTR, &mddev->recovery) &&
	    !test_bit(MD_RECOVERY_REQUESTED, &mddev->recovery) &&
	    mddev->degraded != mddev->raid_disks) {
		/* success...*/
		/* activate any spares */
		if (mddev->pers->spare_active(mddev)) {
			sysfs_notify_dirent_safe(mddev->sysfs_degraded);
			set_bit(MD_SB_CHANGE_DEVS, &mddev->sb_flags);
		}
	}
	if (test_bit(MD_RECOVERY_RESHAPE, &mddev->recovery) &&
	    mddev->pers->finish_reshape) {
		mddev->pers->finish_reshape(mddev);
		if (mddev_is_clustered(mddev))
			is_reshaped = true;
	}

	/* If array is no-longer degraded, then any saved_raid_disk
	 * information must be scrapped.
	 */
	if (!mddev->degraded)
		rdev_for_each(rdev, mddev)
			rdev->saved_raid_disk = -1;

	md_update_sb(mddev, 1);
	/* MD_SB_CHANGE_PENDING should be cleared by md_update_sb, so we can
	 * call resync_finish here if MD_CLUSTER_RESYNC_LOCKED is set by
	 * clustered raid */
	if (test_and_clear_bit(MD_CLUSTER_RESYNC_LOCKED, &mddev->flags))
		md_cluster_ops->resync_finish(mddev);
	clear_bit(MD_RECOVERY_RUNNING, &mddev->recovery);
	clear_bit(MD_RECOVERY_DONE, &mddev->recovery);
	clear_bit(MD_RECOVERY_SYNC, &mddev->recovery);
	clear_bit(MD_RECOVERY_RESHAPE, &mddev->recovery);
	clear_bit(MD_RECOVERY_REQUESTED, &mddev->recovery);
	clear_bit(MD_RECOVERY_CHECK, &mddev->recovery);
	/*
	 * We call md_cluster_ops->update_size here because sync_size could
	 * be changed by md_update_sb, and MD_RECOVERY_RESHAPE is cleared,
	 * so it is time to update size across cluster.
	 */
	if (mddev_is_clustered(mddev) && is_reshaped
				      && !test_bit(MD_CLOSING, &mddev->flags))
		md_cluster_ops->update_size(mddev, old_dev_sectors);
	/* flag recovery needed just to double check */
	set_bit(MD_RECOVERY_NEEDED, &mddev->recovery);
	sysfs_notify_dirent_safe(mddev->sysfs_completed);
	sysfs_notify_dirent_safe(mddev->sysfs_action);
	md_new_event();
	if (mddev->event_work.func)
		queue_work(md_misc_wq, &mddev->event_work);
	wake_up(&resync_wait);
}
EXPORT_SYMBOL(md_reap_sync_thread);

void md_wait_for_blocked_rdev(struct md_rdev *rdev, struct mddev *mddev)
{
	sysfs_notify_dirent_safe(rdev->sysfs_state);
	wait_event_timeout(rdev->blocked_wait,
			   !test_bit(Blocked, &rdev->flags) &&
			   !test_bit(BlockedBadBlocks, &rdev->flags),
			   msecs_to_jiffies(5000));
	rdev_dec_pending(rdev, mddev);
}
EXPORT_SYMBOL(md_wait_for_blocked_rdev);

void md_finish_reshape(struct mddev *mddev)
{
	/* called be personality module when reshape completes. */
	struct md_rdev *rdev;

	rdev_for_each(rdev, mddev) {
		if (rdev->data_offset > rdev->new_data_offset)
			rdev->sectors += rdev->data_offset - rdev->new_data_offset;
		else
			rdev->sectors -= rdev->new_data_offset - rdev->data_offset;
		rdev->data_offset = rdev->new_data_offset;
	}
}
EXPORT_SYMBOL(md_finish_reshape);

/* Bad block management */

/* Returns 1 on success, 0 on failure */
int rdev_set_badblocks(struct md_rdev *rdev, sector_t s, int sectors,
		       int is_new)
{
	struct mddev *mddev = rdev->mddev;
	int rv;
	if (is_new)
		s += rdev->new_data_offset;
	else
		s += rdev->data_offset;
	rv = badblocks_set(&rdev->badblocks, s, sectors, 0);
	if (rv == 0) {
		/* Make sure they get written out promptly */
		if (test_bit(ExternalBbl, &rdev->flags))
			sysfs_notify_dirent_safe(rdev->sysfs_unack_badblocks);
		sysfs_notify_dirent_safe(rdev->sysfs_state);
		set_mask_bits(&mddev->sb_flags, 0,
			      BIT(MD_SB_CHANGE_CLEAN) | BIT(MD_SB_CHANGE_PENDING));
		md_wakeup_thread(rdev->mddev->thread);
		return 1;
	} else
		return 0;
}
EXPORT_SYMBOL_GPL(rdev_set_badblocks);

int rdev_clear_badblocks(struct md_rdev *rdev, sector_t s, int sectors,
			 int is_new)
{
	int rv;
	if (is_new)
		s += rdev->new_data_offset;
	else
		s += rdev->data_offset;
	rv = badblocks_clear(&rdev->badblocks, s, sectors);
	if ((rv == 0) && test_bit(ExternalBbl, &rdev->flags))
		sysfs_notify_dirent_safe(rdev->sysfs_badblocks);
	return rv;
}
EXPORT_SYMBOL_GPL(rdev_clear_badblocks);

static int md_notify_reboot(struct notifier_block *this,
			    unsigned long code, void *x)
{
	struct mddev *mddev, *n;
	int need_delay = 0;

	spin_lock(&all_mddevs_lock);
	list_for_each_entry_safe(mddev, n, &all_mddevs, all_mddevs) {
		if (!mddev_get(mddev))
			continue;
		spin_unlock(&all_mddevs_lock);
		if (mddev_trylock(mddev)) {
			if (mddev->pers)
				__md_stop_writes(mddev);
			if (mddev->persistent)
				mddev->safemode = 2;
			mddev_unlock(mddev);
		}
		need_delay = 1;
		mddev_put(mddev);
		spin_lock(&all_mddevs_lock);
	}
	spin_unlock(&all_mddevs_lock);

	/*
	 * certain more exotic SCSI devices are known to be
	 * volatile wrt too early system reboots. While the
	 * right place to handle this issue is the given
	 * driver, we do want to have a safe RAID driver ...
	 */
	if (need_delay)
		msleep(1000);

	return NOTIFY_DONE;
}

static struct notifier_block md_notifier = {
	.notifier_call	= md_notify_reboot,
	.next		= NULL,
	.priority	= INT_MAX, /* before any real devices */
};

static void md_geninit(void)
{
	pr_debug("md: sizeof(mdp_super_t) = %d\n", (int)sizeof(mdp_super_t));

	proc_create("mdstat", S_IRUGO, NULL, &mdstat_proc_ops);
}

static int __init md_init(void)
{
	int ret = -ENOMEM;

	md_wq = alloc_workqueue("md", WQ_MEM_RECLAIM, 0);
	if (!md_wq)
		goto err_wq;

	md_misc_wq = alloc_workqueue("md_misc", 0, 0);
	if (!md_misc_wq)
		goto err_misc_wq;

	md_bitmap_wq = alloc_workqueue("md_bitmap", WQ_MEM_RECLAIM | WQ_UNBOUND,
				       0);
	if (!md_bitmap_wq)
		goto err_bitmap_wq;

	ret = __register_blkdev(MD_MAJOR, "md", md_probe);
	if (ret < 0)
		goto err_md;

	ret = __register_blkdev(0, "mdp", md_probe);
	if (ret < 0)
		goto err_mdp;
	mdp_major = ret;

	register_reboot_notifier(&md_notifier);
	raid_table_header = register_sysctl("dev/raid", raid_table);

	md_geninit();
	return 0;

err_mdp:
	unregister_blkdev(MD_MAJOR, "md");
err_md:
	destroy_workqueue(md_bitmap_wq);
err_bitmap_wq:
	destroy_workqueue(md_misc_wq);
err_misc_wq:
	destroy_workqueue(md_wq);
err_wq:
	return ret;
}

static void check_sb_changes(struct mddev *mddev, struct md_rdev *rdev)
{
	struct mdp_superblock_1 *sb = page_address(rdev->sb_page);
	struct md_rdev *rdev2, *tmp;
	int role, ret;

	/*
	 * If size is changed in another node then we need to
	 * do resize as well.
	 */
	if (mddev->dev_sectors != le64_to_cpu(sb->size)) {
		ret = mddev->pers->resize(mddev, le64_to_cpu(sb->size));
		if (ret)
			pr_info("md-cluster: resize failed\n");
		else
			md_bitmap_update_sb(mddev->bitmap);
	}

	/* Check for change of roles in the active devices */
	rdev_for_each_safe(rdev2, tmp, mddev) {
		if (test_bit(Faulty, &rdev2->flags))
			continue;

		/* Check if the roles changed */
		role = le16_to_cpu(sb->dev_roles[rdev2->desc_nr]);

		if (test_bit(Candidate, &rdev2->flags)) {
			if (role == MD_DISK_ROLE_FAULTY) {
				pr_info("md: Removing Candidate device %pg because add failed\n",
					rdev2->bdev);
				md_kick_rdev_from_array(rdev2);
				continue;
			}
			else
				clear_bit(Candidate, &rdev2->flags);
		}

		if (role != rdev2->raid_disk) {
			/*
			 * got activated except reshape is happening.
			 */
			if (rdev2->raid_disk == -1 && role != MD_DISK_ROLE_SPARE &&
			    !(le32_to_cpu(sb->feature_map) &
			      MD_FEATURE_RESHAPE_ACTIVE)) {
				rdev2->saved_raid_disk = role;
				ret = remove_and_add_spares(mddev, rdev2);
				pr_info("Activated spare: %pg\n",
					rdev2->bdev);
				/* wakeup mddev->thread here, so array could
				 * perform resync with the new activated disk */
				set_bit(MD_RECOVERY_NEEDED, &mddev->recovery);
				md_wakeup_thread(mddev->thread);
			}
			/* device faulty
			 * We just want to do the minimum to mark the disk
			 * as faulty. The recovery is performed by the
			 * one who initiated the error.
			 */
			if (role == MD_DISK_ROLE_FAULTY ||
			    role == MD_DISK_ROLE_JOURNAL) {
				md_error(mddev, rdev2);
				clear_bit(Blocked, &rdev2->flags);
			}
		}
	}

	if (mddev->raid_disks != le32_to_cpu(sb->raid_disks)) {
		ret = update_raid_disks(mddev, le32_to_cpu(sb->raid_disks));
		if (ret)
			pr_warn("md: updating array disks failed. %d\n", ret);
	}

	/*
	 * Since mddev->delta_disks has already updated in update_raid_disks,
	 * so it is time to check reshape.
	 */
	if (test_bit(MD_RESYNCING_REMOTE, &mddev->recovery) &&
	    (le32_to_cpu(sb->feature_map) & MD_FEATURE_RESHAPE_ACTIVE)) {
		/*
		 * reshape is happening in the remote node, we need to
		 * update reshape_position and call start_reshape.
		 */
		mddev->reshape_position = le64_to_cpu(sb->reshape_position);
		if (mddev->pers->update_reshape_pos)
			mddev->pers->update_reshape_pos(mddev);
		if (mddev->pers->start_reshape)
			mddev->pers->start_reshape(mddev);
	} else if (test_bit(MD_RESYNCING_REMOTE, &mddev->recovery) &&
		   mddev->reshape_position != MaxSector &&
		   !(le32_to_cpu(sb->feature_map) & MD_FEATURE_RESHAPE_ACTIVE)) {
		/* reshape is just done in another node. */
		mddev->reshape_position = MaxSector;
		if (mddev->pers->update_reshape_pos)
			mddev->pers->update_reshape_pos(mddev);
	}

	/* Finally set the event to be up to date */
	mddev->events = le64_to_cpu(sb->events);
}

static int read_rdev(struct mddev *mddev, struct md_rdev *rdev)
{
	int err;
	struct page *swapout = rdev->sb_page;
	struct mdp_superblock_1 *sb;

	/* Store the sb page of the rdev in the swapout temporary
	 * variable in case we err in the future
	 */
	rdev->sb_page = NULL;
	err = alloc_disk_sb(rdev);
	if (err == 0) {
		ClearPageUptodate(rdev->sb_page);
		rdev->sb_loaded = 0;
		err = super_types[mddev->major_version].
			load_super(rdev, NULL, mddev->minor_version);
	}
	if (err < 0) {
		pr_warn("%s: %d Could not reload rdev(%d) err: %d. Restoring old values\n",
				__func__, __LINE__, rdev->desc_nr, err);
		if (rdev->sb_page)
			put_page(rdev->sb_page);
		rdev->sb_page = swapout;
		rdev->sb_loaded = 1;
		return err;
	}

	sb = page_address(rdev->sb_page);
	/* Read the offset unconditionally, even if MD_FEATURE_RECOVERY_OFFSET
	 * is not set
	 */

	if ((le32_to_cpu(sb->feature_map) & MD_FEATURE_RECOVERY_OFFSET))
		rdev->recovery_offset = le64_to_cpu(sb->recovery_offset);

	/* The other node finished recovery, call spare_active to set
	 * device In_sync and mddev->degraded
	 */
	if (rdev->recovery_offset == MaxSector &&
	    !test_bit(In_sync, &rdev->flags) &&
	    mddev->pers->spare_active(mddev))
		sysfs_notify_dirent_safe(mddev->sysfs_degraded);

	put_page(swapout);
	return 0;
}

void md_reload_sb(struct mddev *mddev, int nr)
{
	struct md_rdev *rdev = NULL, *iter;
	int err;

	/* Find the rdev */
	rdev_for_each_rcu(iter, mddev) {
		if (iter->desc_nr == nr) {
			rdev = iter;
			break;
		}
	}

	if (!rdev) {
		pr_warn("%s: %d Could not find rdev with nr %d\n", __func__, __LINE__, nr);
		return;
	}

	err = read_rdev(mddev, rdev);
	if (err < 0)
		return;

	check_sb_changes(mddev, rdev);

	/* Read all rdev's to update recovery_offset */
	rdev_for_each_rcu(rdev, mddev) {
		if (!test_bit(Faulty, &rdev->flags))
			read_rdev(mddev, rdev);
	}
}
EXPORT_SYMBOL(md_reload_sb);

#ifndef MODULE

/*
 * Searches all registered partitions for autorun RAID arrays
 * at boot time.
 */

static DEFINE_MUTEX(detected_devices_mutex);
static LIST_HEAD(all_detected_devices);
struct detected_devices_node {
	struct list_head list;
	dev_t dev;
};

void md_autodetect_dev(dev_t dev)
{
	struct detected_devices_node *node_detected_dev;

	node_detected_dev = kzalloc(sizeof(*node_detected_dev), GFP_KERNEL);
	if (node_detected_dev) {
		node_detected_dev->dev = dev;
		mutex_lock(&detected_devices_mutex);
		list_add_tail(&node_detected_dev->list, &all_detected_devices);
		mutex_unlock(&detected_devices_mutex);
	}
}

void md_autostart_arrays(int part)
{
	struct md_rdev *rdev;
	struct detected_devices_node *node_detected_dev;
	dev_t dev;
	int i_scanned, i_passed;

	i_scanned = 0;
	i_passed = 0;

	pr_info("md: Autodetecting RAID arrays.\n");

	mutex_lock(&detected_devices_mutex);
	while (!list_empty(&all_detected_devices) && i_scanned < INT_MAX) {
		i_scanned++;
		node_detected_dev = list_entry(all_detected_devices.next,
					struct detected_devices_node, list);
		list_del(&node_detected_dev->list);
		dev = node_detected_dev->dev;
		kfree(node_detected_dev);
		mutex_unlock(&detected_devices_mutex);
		rdev = md_import_device(dev,0, 90);
		mutex_lock(&detected_devices_mutex);
		if (IS_ERR(rdev))
			continue;

		if (test_bit(Faulty, &rdev->flags))
			continue;

		set_bit(AutoDetected, &rdev->flags);
		list_add(&rdev->same_set, &pending_raid_disks);
		i_passed++;
	}
	mutex_unlock(&detected_devices_mutex);

	pr_debug("md: Scanned %d and added %d devices.\n", i_scanned, i_passed);

	autorun_devices(part);
}

#endif /* !MODULE */

static __exit void md_exit(void)
{
	struct mddev *mddev, *n;
	int delay = 1;

	unregister_blkdev(MD_MAJOR,"md");
	unregister_blkdev(mdp_major, "mdp");
	unregister_reboot_notifier(&md_notifier);
	unregister_sysctl_table(raid_table_header);

	/* We cannot unload the modules while some process is
	 * waiting for us in select() or poll() - wake them up
	 */
	md_unloading = 1;
	while (waitqueue_active(&md_event_waiters)) {
		/* not safe to leave yet */
		wake_up(&md_event_waiters);
		msleep(delay);
		delay += delay;
	}
	remove_proc_entry("mdstat", NULL);

	spin_lock(&all_mddevs_lock);
	list_for_each_entry_safe(mddev, n, &all_mddevs, all_mddevs) {
		if (!mddev_get(mddev))
			continue;
		spin_unlock(&all_mddevs_lock);
		export_array(mddev);
		mddev->ctime = 0;
		mddev->hold_active = 0;
		/*
		 * As the mddev is now fully clear, mddev_put will schedule
		 * the mddev for destruction by a workqueue, and the
		 * destroy_workqueue() below will wait for that to complete.
		 */
		mddev_put(mddev);
		spin_lock(&all_mddevs_lock);
	}
	spin_unlock(&all_mddevs_lock);

	destroy_workqueue(md_misc_wq);
	destroy_workqueue(md_bitmap_wq);
	destroy_workqueue(md_wq);
}

subsys_initcall(md_init);
module_exit(md_exit)

static int get_ro(char *buffer, const struct kernel_param *kp)
{
	return sprintf(buffer, "%d\n", start_readonly);
}
static int set_ro(const char *val, const struct kernel_param *kp)
{
	return kstrtouint(val, 10, (unsigned int *)&start_readonly);
}

module_param_call(start_ro, set_ro, get_ro, NULL, S_IRUSR|S_IWUSR);
module_param(start_dirty_degraded, int, S_IRUGO|S_IWUSR);
module_param_call(new_array, add_named_array, NULL, NULL, S_IWUSR);
module_param(create_on_open, bool, S_IRUSR|S_IWUSR);

MODULE_LICENSE("GPL");
MODULE_DESCRIPTION("MD RAID framework");
MODULE_ALIAS("md");
MODULE_ALIAS_BLOCKDEV_MAJOR(MD_MAJOR);<|MERGE_RESOLUTION|>--- conflicted
+++ resolved
@@ -91,18 +91,6 @@
 static void export_rdev(struct md_rdev *rdev, struct mddev *mddev);
 static void md_wakeup_thread_directly(struct md_thread __rcu *thread);
 
-enum md_ro_state {
-	MD_RDWR,
-	MD_RDONLY,
-	MD_AUTO_READ,
-	MD_MAX_STATE
-};
-
-static bool md_is_rdwr(struct mddev *mddev)
-{
-	return (mddev->ro == MD_RDWR);
-}
-
 /*
  * Default number of read corrections we'll attempt on an rdev
  * before ejecting it from the array. We divide the read error
@@ -358,10 +346,6 @@
 static LIST_HEAD(all_mddevs);
 static DEFINE_SPINLOCK(all_mddevs_lock);
 
-static bool is_md_suspended(struct mddev *mddev)
-{
-	return percpu_ref_is_dying(&mddev->active_io);
-}
 /* Rather than calling directly into the personality make_request function,
  * IO requests come here first so that we can check if the device is
  * being suspended pending a reconfiguration.
@@ -464,16 +448,11 @@
 	wake_up(&mddev->sb_wait);
 	set_bit(MD_ALLOW_SB_UPDATE, &mddev->flags);
 	percpu_ref_kill(&mddev->active_io);
-<<<<<<< HEAD
-	wait_event(mddev->sb_wait, percpu_ref_is_zero(&mddev->active_io));
-	mddev->pers->quiesce(mddev, 1);
-=======
 
 	if (mddev->pers && mddev->pers->prepare_suspend)
 		mddev->pers->prepare_suspend(mddev);
 
 	wait_event(mddev->sb_wait, percpu_ref_is_zero(&mddev->active_io));
->>>>>>> 98817289
 	clear_bit_unlock(MD_ALLOW_SB_UPDATE, &mddev->flags);
 	wait_event(mddev->sb_wait, !test_bit(MD_UPDATING_SB, &mddev->flags));
 
@@ -682,10 +661,7 @@
 	timer_setup(&mddev->safemode_timer, md_safemode_timeout, 0);
 	atomic_set(&mddev->active, 1);
 	atomic_set(&mddev->openers, 0);
-<<<<<<< HEAD
-=======
 	atomic_set(&mddev->sync_seq, 0);
->>>>>>> 98817289
 	spin_lock_init(&mddev->lock);
 	atomic_set(&mddev->flush_pending, 0);
 	init_waitqueue_head(&mddev->sb_wait);
@@ -6328,10 +6304,7 @@
 	percpu_ref_exit(&mddev->active_io);
 	bioset_exit(&mddev->bio_set);
 	bioset_exit(&mddev->sync_set);
-<<<<<<< HEAD
-=======
 	bioset_exit(&mddev->io_clone_set);
->>>>>>> 98817289
 }
 
 void md_stop(struct mddev *mddev)
@@ -6364,15 +6337,12 @@
 	if (test_bit(MD_RECOVERY_RUNNING, &mddev->recovery))
 		set_bit(MD_RECOVERY_INTR, &mddev->recovery);
 
-<<<<<<< HEAD
-=======
 	/*
 	 * Thread might be blocked waiting for metadata update which will now
 	 * never happen
 	 */
 	md_wakeup_thread_directly(mddev->sync_thread);
 
->>>>>>> 98817289
 	mddev_unlock(mddev);
 	wait_event(resync_wait, !test_bit(MD_RECOVERY_RUNNING,
 					  &mddev->recovery));
@@ -8714,13 +8684,8 @@
 	if (bio->bi_status && !orig_bio->bi_status)
 		orig_bio->bi_status = bio->bi_status;
 
-<<<<<<< HEAD
-	if (bio->bi_status && !orig_bio->bi_status)
-		orig_bio->bi_status = bio->bi_status;
-=======
 	if (md_io_clone->start_time)
 		bio_end_io_acct(orig_bio, md_io_clone->start_time);
->>>>>>> 98817289
 
 	bio_put(bio);
 	bio_endio(orig_bio);
