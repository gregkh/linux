--- conflicted
+++ resolved
@@ -116,14 +116,9 @@
 {
 	int r, corrected = 0, res;
 	struct dm_buffer *buf;
-<<<<<<< HEAD
-	unsigned int n, i, offset, par_buf_offset = 0;
-	u8 *par, *block, par_buf[DM_VERITY_FEC_RSM - DM_VERITY_FEC_MIN_RSN];
-=======
 	unsigned int n, i, j, offset, par_buf_offset = 0;
 	uint16_t par_buf[DM_VERITY_FEC_RSM - DM_VERITY_FEC_MIN_RSN];
 	u8 *par, *block;
->>>>>>> 4e3ac415
 	struct bio *bio = dm_bio_from_per_bio_data(io, v->ti->per_io_data_size);
 
 	par = fec_read_parity(v, rsb, block_offset, &offset,
@@ -137,16 +132,11 @@
 	 */
 	fec_for_each_buffer_rs_block(fio, n, i) {
 		block = fec_buffer_rs_block(v, fio, n, i);
-<<<<<<< HEAD
-		memcpy(&par_buf[par_buf_offset], &par[offset], v->fec->roots - par_buf_offset);
-		res = fec_decode_rs8(v, fio, block, par_buf, neras);
-=======
 		for (j = 0; j < v->fec->roots - par_buf_offset; j++)
 			par_buf[par_buf_offset + j] = par[offset + j];
 		/* Decode an RS block using Reed-Solomon */
 		res = decode_rs8(fio->rs, block, par_buf, v->fec->rsn,
 				 NULL, neras, fio->erasures, 0, NULL);
->>>>>>> 4e3ac415
 		if (res < 0) {
 			r = res;
 			goto error;
@@ -164,12 +154,8 @@
 		/* Check if parity bytes are split between blocks */
 		if (offset < v->fec->io_size && (offset + v->fec->roots) > v->fec->io_size) {
 			par_buf_offset = v->fec->io_size - offset;
-<<<<<<< HEAD
-			memcpy(par_buf, &par[offset], par_buf_offset);
-=======
 			for (j = 0; j < par_buf_offset; j++)
 				par_buf[j] = par[offset + j];
->>>>>>> 4e3ac415
 			offset += par_buf_offset;
 		} else
 			par_buf_offset = 0;
