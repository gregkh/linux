--- conflicted
+++ resolved
@@ -141,20 +141,12 @@
 /*
  * Wrapper for crypto_ahash_init, which handles verity salting.
  */
-<<<<<<< HEAD
-static int verity_hash_init(struct dm_verity *v, struct ahash_request *req,
-=======
 static int verity_ahash_init(struct dm_verity *v, struct ahash_request *req,
->>>>>>> a6ad5510
 				struct crypto_wait *wait, bool may_sleep)
 {
 	int r;
 
-<<<<<<< HEAD
-	ahash_request_set_tfm(req, v->tfm);
-=======
 	ahash_request_set_tfm(req, v->ahash_tfm);
->>>>>>> a6ad5510
 	ahash_request_set_callback(req,
 		may_sleep ? CRYPTO_TFM_REQ_MAY_SLEEP | CRYPTO_TFM_REQ_MAY_BACKLOG : 0,
 		crypto_req_done, (void *)wait);
@@ -194,28 +186,14 @@
 	return r;
 }
 
-<<<<<<< HEAD
-int verity_hash(struct dm_verity *v, struct ahash_request *req,
-=======
 int verity_hash(struct dm_verity *v, struct dm_verity_io *io,
->>>>>>> a6ad5510
 		const u8 *data, size_t len, u8 *digest, bool may_sleep)
 {
 	int r;
 
-<<<<<<< HEAD
-	r = verity_hash_init(v, req, &wait, may_sleep);
-	if (unlikely(r < 0))
-		goto out;
-
-	r = verity_hash_update(v, req, data, len, &wait);
-	if (unlikely(r < 0))
-		goto out;
-=======
 	if (static_branch_unlikely(&ahash_enabled) && !v->shash_tfm) {
 		struct ahash_request *req = verity_io_hash_req(v, io);
 		struct crypto_wait wait;
->>>>>>> a6ad5510
 
 		r = verity_ahash_init(v, req, &wait, may_sleep) ?:
 		    verity_ahash_update(v, req, data, len, &wait) ?:
@@ -357,14 +335,8 @@
 			goto release_ret_r;
 		}
 
-<<<<<<< HEAD
-		r = verity_hash(v, verity_io_hash_req(v, io),
-				data, 1 << v->hash_dev_block_bits,
-				verity_io_real_digest(v, io), !io->in_tasklet);
-=======
 		r = verity_hash(v, io, data, 1 << v->hash_dev_block_bits,
 				verity_io_real_digest(v, io), !io->in_bh);
->>>>>>> a6ad5510
 		if (unlikely(r < 0))
 			goto release_ret_r;
 
@@ -509,75 +481,11 @@
 	if (bio->bi_status)
 		return -EIO; /* Error correction failed; Just return error */
 
-<<<<<<< HEAD
-static int verity_recheck_copy(struct dm_verity *v, struct dm_verity_io *io,
-			       u8 *data, size_t len)
-{
-	memcpy(data, io->recheck_buffer, len);
-	io->recheck_buffer += len;
-
-	return 0;
-}
-
-static noinline int verity_recheck(struct dm_verity *v, struct dm_verity_io *io,
-				   struct bvec_iter start, sector_t cur_block)
-{
-	struct page *page;
-	void *buffer;
-	int r;
-	struct dm_io_request io_req;
-	struct dm_io_region io_loc;
-
-	page = mempool_alloc(&v->recheck_pool, GFP_NOIO);
-	buffer = page_to_virt(page);
-
-	io_req.bi_opf = REQ_OP_READ;
-	io_req.mem.type = DM_IO_KMEM;
-	io_req.mem.ptr.addr = buffer;
-	io_req.notify.fn = NULL;
-	io_req.client = v->io;
-	io_loc.bdev = v->data_dev->bdev;
-	io_loc.sector = cur_block << (v->data_dev_block_bits - SECTOR_SHIFT);
-	io_loc.count = 1 << (v->data_dev_block_bits - SECTOR_SHIFT);
-	r = dm_io(&io_req, 1, &io_loc, NULL, IOPRIO_DEFAULT);
-	if (unlikely(r))
-		goto free_ret;
-
-	r = verity_hash(v, verity_io_hash_req(v, io), buffer,
-			1 << v->data_dev_block_bits,
-			verity_io_real_digest(v, io), true);
-	if (unlikely(r))
-		goto free_ret;
-
-	if (memcmp(verity_io_real_digest(v, io),
-		   verity_io_want_digest(v, io), v->digest_size)) {
-		r = -EIO;
-		goto free_ret;
-	}
-
-	io->recheck_buffer = buffer;
-	r = verity_for_bv_block(v, io, &start, verity_recheck_copy);
-	if (unlikely(r))
-		goto free_ret;
-
-	r = 0;
-free_ret:
-	mempool_free(page, &v->recheck_pool);
-
-	return r;
-}
-
-static int verity_bv_zero(struct dm_verity *v, struct dm_verity_io *io,
-			  u8 *data, size_t len)
-{
-	memset(data, 0, len);
-=======
 	if (verity_handle_err(v, DM_VERITY_BLOCK_TYPE_DATA, blkno)) {
 		io->had_mismatch = true;
 		dm_audit_log_bio(DM_MSG_PREFIX, "verify-data", bio, blkno, 0);
 		return -EIO;
 	}
->>>>>>> a6ad5510
 	return 0;
 }
 
@@ -587,11 +495,7 @@
 static int verity_verify_io(struct dm_verity_io *io)
 {
 	struct dm_verity *v = io->v;
-<<<<<<< HEAD
-	struct bvec_iter start;
-=======
 	const unsigned int block_size = 1 << v->data_dev_block_bits;
->>>>>>> a6ad5510
 	struct bvec_iter iter_copy;
 	struct bvec_iter *iter;
 	struct bio *bio = dm_bio_from_per_bio_data(io, v->ti->per_io_data_size);
@@ -649,25 +553,10 @@
 			continue;
 		}
 
-<<<<<<< HEAD
-		r = verity_hash_init(v, req, &wait, !io->in_tasklet);
-		if (unlikely(r < 0))
-			return r;
-
-		start = *iter;
-		r = verity_for_io_block(v, io, iter, &wait);
-		if (unlikely(r < 0))
-			return r;
-
-		r = verity_hash_final(v, req, verity_io_real_digest(v, io),
-					&wait);
-		if (unlikely(r < 0))
-=======
 		r = verity_hash(v, io, data, block_size,
 				verity_io_real_digest(v, io), !io->in_bh);
 		if (unlikely(r < 0)) {
 			kunmap_local(data);
->>>>>>> a6ad5510
 			return r;
 		}
 
@@ -677,38 +566,6 @@
 				set_bit(cur_block, v->validated_blocks);
 			kunmap_local(data);
 			continue;
-<<<<<<< HEAD
-		} else if (static_branch_unlikely(&use_tasklet_enabled) &&
-			   io->in_tasklet) {
-			/*
-			 * Error handling code (FEC included) cannot be run in a
-			 * tasklet since it may sleep, so fallback to work-queue.
-			 */
-			return -EAGAIN;
-		} else if (verity_recheck(v, io, start, cur_block) == 0) {
-			if (v->validated_blocks)
-				set_bit(cur_block, v->validated_blocks);
-			continue;
-#if defined(CONFIG_DM_VERITY_FEC)
-		} else if (verity_fec_decode(v, io, DM_VERITY_BLOCK_TYPE_DATA,
-					     cur_block, NULL, &start) == 0) {
-			continue;
-#endif
-		} else {
-			if (bio->bi_status) {
-				/*
-				 * Error correction failed; Just return error
-				 */
-				return -EIO;
-			}
-			if (verity_handle_err(v, DM_VERITY_BLOCK_TYPE_DATA,
-					      cur_block)) {
-				dm_audit_log_bio(DM_MSG_PREFIX, "verify-data",
-						 bio, cur_block, 0);
-				return -EIO;
-			}
-=======
->>>>>>> a6ad5510
 		}
 		r = verity_handle_data_hash_mismatch(v, io, bio, cur_block,
 						     data);
@@ -778,8 +635,6 @@
 	verity_finish_io(io, errno_to_blk_status(verity_verify_io(io)));
 }
 
-<<<<<<< HEAD
-=======
 static void verity_bh_work(struct work_struct *w)
 {
 	struct dm_verity_io *io = container_of(w, struct dm_verity_io, bh_work);
@@ -797,7 +652,6 @@
 	verity_finish_io(io, errno_to_blk_status(err));
 }
 
->>>>>>> a6ad5510
 static void verity_end_io(struct bio *bio)
 {
 	struct dm_verity_io *io = bio->bi_private;
@@ -810,10 +664,6 @@
 		return;
 	}
 
-<<<<<<< HEAD
-	INIT_WORK(&io->work, verity_work);
-	queue_work(io->v->verify_wq, &io->work);
-=======
 	if (static_branch_unlikely(&use_bh_wq_enabled) && io->v->use_bh_wq) {
 		INIT_WORK(&io->bh_work, verity_bh_work);
 		queue_work(system_bh_wq, &io->bh_work);
@@ -821,7 +671,6 @@
 		INIT_WORK(&io->work, verity_work);
 		queue_work(io->v->verify_wq, &io->work);
 	}
->>>>>>> a6ad5510
 }
 
 /*
@@ -940,11 +789,7 @@
 
 	verity_fec_init_io(io);
 
-<<<<<<< HEAD
-	verity_submit_prefetch(v, io);
-=======
 	verity_submit_prefetch(v, io, bio_prio(bio));
->>>>>>> a6ad5510
 
 	submit_bio_noacct(bio);
 
@@ -1266,11 +1111,7 @@
 	if (!zero_data)
 		goto out;
 
-<<<<<<< HEAD
-	r = verity_hash(v, req, zero_data, 1 << v->data_dev_block_bits,
-=======
 	r = verity_hash(v, io, zero_data, 1 << v->data_dev_block_bits,
->>>>>>> a6ad5510
 			v->zero_digest, true);
 
 out:
