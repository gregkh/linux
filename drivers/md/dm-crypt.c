--- conflicted
+++ resolved
@@ -232,11 +232,7 @@
 #define POOL_ENTRY_SIZE	512
 
 static DEFINE_SPINLOCK(dm_crypt_clients_lock);
-<<<<<<< HEAD
-static unsigned int dm_crypt_clients_n = 0;
-=======
 static unsigned int dm_crypt_clients_n;
->>>>>>> 98817289
 static volatile unsigned long dm_crypt_pages_per_client;
 #define DM_CRYPT_MEMORY_PERCENT			2
 #define DM_CRYPT_MIN_PAGES_PER_CLIENT		(BIO_MAX_VECS * 16)
@@ -1682,13 +1678,8 @@
 	struct bio *clone;
 	unsigned int nr_iovecs = (size + PAGE_SIZE - 1) >> PAGE_SHIFT;
 	gfp_t gfp_mask = GFP_NOWAIT | __GFP_HIGHMEM;
-<<<<<<< HEAD
-	unsigned int i, len, remaining_size;
-	struct page *page;
-=======
 	unsigned int remaining_size;
 	unsigned int order = MAX_ORDER;
->>>>>>> 98817289
 
 retry:
 	if (unlikely(gfp_mask & __GFP_DIRECT_RECLAIM))
