--- conflicted
+++ resolved
@@ -232,11 +232,7 @@
 #define POOL_ENTRY_SIZE	512
 
 static DEFINE_SPINLOCK(dm_crypt_clients_lock);
-<<<<<<< HEAD
-static unsigned int dm_crypt_clients_n = 0;
-=======
 static unsigned int dm_crypt_clients_n;
->>>>>>> 5729a900
 static volatile unsigned long dm_crypt_pages_per_client;
 #define DM_CRYPT_MEMORY_PERCENT			2
 #define DM_CRYPT_MIN_PAGES_PER_CLIENT		(BIO_MAX_VECS * 16)
@@ -3424,14 +3420,11 @@
 
 	if (cc->on_disk_tag_size) {
 		unsigned int tag_len = cc->on_disk_tag_size * (bio_sectors(bio) >> cc->sector_shift);
-<<<<<<< HEAD
-=======
 
 		if (unlikely(tag_len > KMALLOC_MAX_SIZE))
 			io->integrity_metadata = NULL;
 		else
 			io->integrity_metadata = kmalloc(tag_len, GFP_NOIO | __GFP_NORETRY | __GFP_NOMEMALLOC | __GFP_NOWARN);
->>>>>>> 5729a900
 
 		if (unlikely(!io->integrity_metadata)) {
 			if (bio_sectors(bio) > cc->tag_pool_max_sectors)
