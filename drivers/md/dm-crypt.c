/*
 * Copyright (C) 2003 Jana Saout <jana@saout.de>
 * Copyright (C) 2004 Clemens Fruhwirth <clemens@endorphin.org>
 * Copyright (C) 2006-2017 Red Hat, Inc. All rights reserved.
 * Copyright (C) 2013-2017 Milan Broz <gmazyland@gmail.com>
 *
 * This file is released under the GPL.
 */

#include <linux/completion.h>
#include <linux/err.h>
#include <linux/module.h>
#include <linux/init.h>
#include <linux/kernel.h>
#include <linux/key.h>
#include <linux/bio.h>
#include <linux/blkdev.h>
#include <linux/mempool.h>
#include <linux/slab.h>
#include <linux/crypto.h>
#include <linux/workqueue.h>
#include <linux/kthread.h>
#include <linux/backing-dev.h>
#include <linux/atomic.h>
#include <linux/scatterlist.h>
#include <linux/rbtree.h>
#include <linux/ctype.h>
#include <asm/page.h>
#include <asm/unaligned.h>
#include <crypto/hash.h>
#include <crypto/md5.h>
#include <crypto/algapi.h>
#include <crypto/skcipher.h>
#include <crypto/aead.h>
#include <crypto/authenc.h>
#include <linux/rtnetlink.h> /* for struct rtattr and RTA macros only */
#include <keys/user-type.h>

#include <linux/device-mapper.h>

#define DM_MSG_PREFIX "crypt"

/*
 * context holding the current state of a multi-part conversion
 */
struct convert_context {
	struct completion restart;
	struct bio *bio_in;
	struct bio *bio_out;
	struct bvec_iter iter_in;
	struct bvec_iter iter_out;
	u64 cc_sector;
	atomic_t cc_pending;
	union {
		struct skcipher_request *req;
		struct aead_request *req_aead;
	} r;

};

/*
 * per bio private data
 */
struct dm_crypt_io {
	struct crypt_config *cc;
	struct bio *base_bio;
	u8 *integrity_metadata;
	bool integrity_metadata_from_pool;
	struct work_struct work;

	struct convert_context ctx;

	atomic_t io_pending;
	blk_status_t error;
	sector_t sector;

	struct rb_node rb_node;
} CRYPTO_MINALIGN_ATTR;

struct dm_crypt_request {
	struct convert_context *ctx;
	struct scatterlist sg_in[4];
	struct scatterlist sg_out[4];
	u64 iv_sector;
};

struct crypt_config;

struct crypt_iv_operations {
	int (*ctr)(struct crypt_config *cc, struct dm_target *ti,
		   const char *opts);
	void (*dtr)(struct crypt_config *cc);
	int (*init)(struct crypt_config *cc);
	int (*wipe)(struct crypt_config *cc);
	int (*generator)(struct crypt_config *cc, u8 *iv,
			 struct dm_crypt_request *dmreq);
	int (*post)(struct crypt_config *cc, u8 *iv,
		    struct dm_crypt_request *dmreq);
};

struct iv_benbi_private {
	int shift;
};

#define LMK_SEED_SIZE 64 /* hash + 0 */
struct iv_lmk_private {
	struct crypto_shash *hash_tfm;
	u8 *seed;
};

#define TCW_WHITENING_SIZE 16
struct iv_tcw_private {
	struct crypto_shash *crc32_tfm;
	u8 *iv_seed;
	u8 *whitening;
};

/*
 * Crypt: maps a linear range of a block device
 * and encrypts / decrypts at the same time.
 */
enum flags { DM_CRYPT_SUSPENDED, DM_CRYPT_KEY_VALID,
	     DM_CRYPT_SAME_CPU, DM_CRYPT_NO_OFFLOAD };

enum cipher_flags {
	CRYPT_MODE_INTEGRITY_AEAD,	/* Use authenticated mode for cihper */
	CRYPT_IV_LARGE_SECTORS,		/* Calculate IV from sector_size, not 512B sectors */
};

/*
 * The fields in here must be read only after initialization.
 */
struct crypt_config {
	struct dm_dev *dev;
	sector_t start;

	struct percpu_counter n_allocated_pages;

	struct workqueue_struct *io_queue;
	struct workqueue_struct *crypt_queue;

	spinlock_t write_thread_lock;
	struct task_struct *write_thread;
	struct rb_root write_tree;

	char *cipher_string;
	char *cipher_auth;
	char *key_string;

	const struct crypt_iv_operations *iv_gen_ops;
	union {
		struct iv_benbi_private benbi;
		struct iv_lmk_private lmk;
		struct iv_tcw_private tcw;
	} iv_gen_private;
	u64 iv_offset;
	unsigned int iv_size;
	unsigned short int sector_size;
	unsigned char sector_shift;

	union {
		struct crypto_skcipher **tfms;
		struct crypto_aead **tfms_aead;
	} cipher_tfm;
	unsigned tfms_count;
	unsigned long cipher_flags;

	/*
	 * Layout of each crypto request:
	 *
	 *   struct skcipher_request
	 *      context
	 *      padding
	 *   struct dm_crypt_request
	 *      padding
	 *   IV
	 *
	 * The padding is added so that dm_crypt_request and the IV are
	 * correctly aligned.
	 */
	unsigned int dmreq_start;

	unsigned int per_bio_data_size;

	unsigned long flags;
	unsigned int key_size;
	unsigned int key_parts;      /* independent parts in key buffer */
	unsigned int key_extra_size; /* additional keys length */
	unsigned int key_mac_size;   /* MAC key size for authenc(...) */

	unsigned int integrity_tag_size;
	unsigned int integrity_iv_size;
	unsigned int on_disk_tag_size;

	/*
	 * pool for per bio private data, crypto requests,
	 * encryption requeusts/buffer pages and integrity tags
	 */
	unsigned tag_pool_max_sectors;
	mempool_t tag_pool;
	mempool_t req_pool;
	mempool_t page_pool;

	struct bio_set bs;
	struct mutex bio_alloc_lock;

	u8 *authenc_key; /* space for keys in authenc() format (if used) */
	u8 key[0];
};

#define MIN_IOS		64
#define MAX_TAG_SIZE	480
#define POOL_ENTRY_SIZE	512

static DEFINE_SPINLOCK(dm_crypt_clients_lock);
static unsigned dm_crypt_clients_n = 0;
static volatile unsigned long dm_crypt_pages_per_client;
#define DM_CRYPT_MEMORY_PERCENT			2
#define DM_CRYPT_MIN_PAGES_PER_CLIENT		(BIO_MAX_PAGES * 16)

static void clone_init(struct dm_crypt_io *, struct bio *);
static void kcryptd_queue_crypt(struct dm_crypt_io *io);
static struct scatterlist *crypt_get_sg_data(struct crypt_config *cc,
					     struct scatterlist *sg);

/*
 * Use this to access cipher attributes that are independent of the key.
 */
static struct crypto_skcipher *any_tfm(struct crypt_config *cc)
{
	return cc->cipher_tfm.tfms[0];
}

static struct crypto_aead *any_tfm_aead(struct crypt_config *cc)
{
	return cc->cipher_tfm.tfms_aead[0];
}

/*
 * Different IV generation algorithms:
 *
 * plain: the initial vector is the 32-bit little-endian version of the sector
 *        number, padded with zeros if necessary.
 *
 * plain64: the initial vector is the 64-bit little-endian version of the sector
 *        number, padded with zeros if necessary.
 *
 * plain64be: the initial vector is the 64-bit big-endian version of the sector
 *        number, padded with zeros if necessary.
 *
 * essiv: "encrypted sector|salt initial vector", the sector number is
 *        encrypted with the bulk cipher using a salt as key. The salt
 *        should be derived from the bulk cipher's key via hashing.
 *
 * benbi: the 64-bit "big-endian 'narrow block'-count", starting at 1
 *        (needed for LRW-32-AES and possible other narrow block modes)
 *
 * null: the initial vector is always zero.  Provides compatibility with
 *       obsolete loop_fish2 devices.  Do not use for new devices.
 *
 * lmk:  Compatible implementation of the block chaining mode used
 *       by the Loop-AES block device encryption system
 *       designed by Jari Ruusu. See http://loop-aes.sourceforge.net/
 *       It operates on full 512 byte sectors and uses CBC
 *       with an IV derived from the sector number, the data and
 *       optionally extra IV seed.
 *       This means that after decryption the first block
 *       of sector must be tweaked according to decrypted data.
 *       Loop-AES can use three encryption schemes:
 *         version 1: is plain aes-cbc mode
 *         version 2: uses 64 multikey scheme with lmk IV generator
 *         version 3: the same as version 2 with additional IV seed
 *                   (it uses 65 keys, last key is used as IV seed)
 *
 * tcw:  Compatible implementation of the block chaining mode used
 *       by the TrueCrypt device encryption system (prior to version 4.1).
 *       For more info see: https://gitlab.com/cryptsetup/cryptsetup/wikis/TrueCryptOnDiskFormat
 *       It operates on full 512 byte sectors and uses CBC
 *       with an IV derived from initial key and the sector number.
 *       In addition, whitening value is applied on every sector, whitening
 *       is calculated from initial key, sector number and mixed using CRC32.
 *       Note that this encryption scheme is vulnerable to watermarking attacks
 *       and should be used for old compatible containers access only.
 *
 * eboiv: Encrypted byte-offset IV (used in Bitlocker in CBC mode)
 *        The IV is encrypted little-endian byte-offset (with the same key
 *        and cipher as the volume).
 */

static int crypt_iv_plain_gen(struct crypt_config *cc, u8 *iv,
			      struct dm_crypt_request *dmreq)
{
	memset(iv, 0, cc->iv_size);
	*(__le32 *)iv = cpu_to_le32(dmreq->iv_sector & 0xffffffff);

	return 0;
}

static int crypt_iv_plain64_gen(struct crypt_config *cc, u8 *iv,
				struct dm_crypt_request *dmreq)
{
	memset(iv, 0, cc->iv_size);
	*(__le64 *)iv = cpu_to_le64(dmreq->iv_sector);

	return 0;
}

static int crypt_iv_plain64be_gen(struct crypt_config *cc, u8 *iv,
				  struct dm_crypt_request *dmreq)
{
	memset(iv, 0, cc->iv_size);
	/* iv_size is at least of size u64; usually it is 16 bytes */
	*(__be64 *)&iv[cc->iv_size - sizeof(u64)] = cpu_to_be64(dmreq->iv_sector);

	return 0;
}

static int crypt_iv_essiv_gen(struct crypt_config *cc, u8 *iv,
			      struct dm_crypt_request *dmreq)
{
	/*
	 * ESSIV encryption of the IV is now handled by the crypto API,
	 * so just pass the plain sector number here.
	 */
	memset(iv, 0, cc->iv_size);
	*(__le64 *)iv = cpu_to_le64(dmreq->iv_sector);

	return 0;
}

static int crypt_iv_benbi_ctr(struct crypt_config *cc, struct dm_target *ti,
			      const char *opts)
{
	unsigned bs = crypto_skcipher_blocksize(any_tfm(cc));
	int log = ilog2(bs);

	/* we need to calculate how far we must shift the sector count
	 * to get the cipher block count, we use this shift in _gen */

	if (1 << log != bs) {
		ti->error = "cypher blocksize is not a power of 2";
		return -EINVAL;
	}

	if (log > 9) {
		ti->error = "cypher blocksize is > 512";
		return -EINVAL;
	}

	cc->iv_gen_private.benbi.shift = 9 - log;

	return 0;
}

static void crypt_iv_benbi_dtr(struct crypt_config *cc)
{
}

static int crypt_iv_benbi_gen(struct crypt_config *cc, u8 *iv,
			      struct dm_crypt_request *dmreq)
{
	__be64 val;

	memset(iv, 0, cc->iv_size - sizeof(u64)); /* rest is cleared below */

	val = cpu_to_be64(((u64)dmreq->iv_sector << cc->iv_gen_private.benbi.shift) + 1);
	put_unaligned(val, (__be64 *)(iv + cc->iv_size - sizeof(u64)));

	return 0;
}

static int crypt_iv_null_gen(struct crypt_config *cc, u8 *iv,
			     struct dm_crypt_request *dmreq)
{
	memset(iv, 0, cc->iv_size);

	return 0;
}

static void crypt_iv_lmk_dtr(struct crypt_config *cc)
{
	struct iv_lmk_private *lmk = &cc->iv_gen_private.lmk;

	if (lmk->hash_tfm && !IS_ERR(lmk->hash_tfm))
		crypto_free_shash(lmk->hash_tfm);
	lmk->hash_tfm = NULL;

	kzfree(lmk->seed);
	lmk->seed = NULL;
}

static int crypt_iv_lmk_ctr(struct crypt_config *cc, struct dm_target *ti,
			    const char *opts)
{
	struct iv_lmk_private *lmk = &cc->iv_gen_private.lmk;

	if (cc->sector_size != (1 << SECTOR_SHIFT)) {
		ti->error = "Unsupported sector size for LMK";
		return -EINVAL;
	}

	lmk->hash_tfm = crypto_alloc_shash("md5", 0, 0);
	if (IS_ERR(lmk->hash_tfm)) {
		ti->error = "Error initializing LMK hash";
		return PTR_ERR(lmk->hash_tfm);
	}

	/* No seed in LMK version 2 */
	if (cc->key_parts == cc->tfms_count) {
		lmk->seed = NULL;
		return 0;
	}

	lmk->seed = kzalloc(LMK_SEED_SIZE, GFP_KERNEL);
	if (!lmk->seed) {
		crypt_iv_lmk_dtr(cc);
		ti->error = "Error kmallocing seed storage in LMK";
		return -ENOMEM;
	}

	return 0;
}

static int crypt_iv_lmk_init(struct crypt_config *cc)
{
	struct iv_lmk_private *lmk = &cc->iv_gen_private.lmk;
	int subkey_size = cc->key_size / cc->key_parts;

	/* LMK seed is on the position of LMK_KEYS + 1 key */
	if (lmk->seed)
		memcpy(lmk->seed, cc->key + (cc->tfms_count * subkey_size),
		       crypto_shash_digestsize(lmk->hash_tfm));

	return 0;
}

static int crypt_iv_lmk_wipe(struct crypt_config *cc)
{
	struct iv_lmk_private *lmk = &cc->iv_gen_private.lmk;

	if (lmk->seed)
		memset(lmk->seed, 0, LMK_SEED_SIZE);

	return 0;
}

static int crypt_iv_lmk_one(struct crypt_config *cc, u8 *iv,
			    struct dm_crypt_request *dmreq,
			    u8 *data)
{
	struct iv_lmk_private *lmk = &cc->iv_gen_private.lmk;
	SHASH_DESC_ON_STACK(desc, lmk->hash_tfm);
	struct md5_state md5state;
	__le32 buf[4];
	int i, r;

	desc->tfm = lmk->hash_tfm;

	r = crypto_shash_init(desc);
	if (r)
		return r;

	if (lmk->seed) {
		r = crypto_shash_update(desc, lmk->seed, LMK_SEED_SIZE);
		if (r)
			return r;
	}

	/* Sector is always 512B, block size 16, add data of blocks 1-31 */
	r = crypto_shash_update(desc, data + 16, 16 * 31);
	if (r)
		return r;

	/* Sector is cropped to 56 bits here */
	buf[0] = cpu_to_le32(dmreq->iv_sector & 0xFFFFFFFF);
	buf[1] = cpu_to_le32((((u64)dmreq->iv_sector >> 32) & 0x00FFFFFF) | 0x80000000);
	buf[2] = cpu_to_le32(4024);
	buf[3] = 0;
	r = crypto_shash_update(desc, (u8 *)buf, sizeof(buf));
	if (r)
		return r;

	/* No MD5 padding here */
	r = crypto_shash_export(desc, &md5state);
	if (r)
		return r;

	for (i = 0; i < MD5_HASH_WORDS; i++)
		__cpu_to_le32s(&md5state.hash[i]);
	memcpy(iv, &md5state.hash, cc->iv_size);

	return 0;
}

static int crypt_iv_lmk_gen(struct crypt_config *cc, u8 *iv,
			    struct dm_crypt_request *dmreq)
{
	struct scatterlist *sg;
	u8 *src;
	int r = 0;

	if (bio_data_dir(dmreq->ctx->bio_in) == WRITE) {
		sg = crypt_get_sg_data(cc, dmreq->sg_in);
		src = kmap_atomic(sg_page(sg));
		r = crypt_iv_lmk_one(cc, iv, dmreq, src + sg->offset);
		kunmap_atomic(src);
	} else
		memset(iv, 0, cc->iv_size);

	return r;
}

static int crypt_iv_lmk_post(struct crypt_config *cc, u8 *iv,
			     struct dm_crypt_request *dmreq)
{
	struct scatterlist *sg;
	u8 *dst;
	int r;

	if (bio_data_dir(dmreq->ctx->bio_in) == WRITE)
		return 0;

	sg = crypt_get_sg_data(cc, dmreq->sg_out);
	dst = kmap_atomic(sg_page(sg));
	r = crypt_iv_lmk_one(cc, iv, dmreq, dst + sg->offset);

	/* Tweak the first block of plaintext sector */
	if (!r)
		crypto_xor(dst + sg->offset, iv, cc->iv_size);

	kunmap_atomic(dst);
	return r;
}

static void crypt_iv_tcw_dtr(struct crypt_config *cc)
{
	struct iv_tcw_private *tcw = &cc->iv_gen_private.tcw;

	kzfree(tcw->iv_seed);
	tcw->iv_seed = NULL;
	kzfree(tcw->whitening);
	tcw->whitening = NULL;

	if (tcw->crc32_tfm && !IS_ERR(tcw->crc32_tfm))
		crypto_free_shash(tcw->crc32_tfm);
	tcw->crc32_tfm = NULL;
}

static int crypt_iv_tcw_ctr(struct crypt_config *cc, struct dm_target *ti,
			    const char *opts)
{
	struct iv_tcw_private *tcw = &cc->iv_gen_private.tcw;

	if (cc->sector_size != (1 << SECTOR_SHIFT)) {
		ti->error = "Unsupported sector size for TCW";
		return -EINVAL;
	}

	if (cc->key_size <= (cc->iv_size + TCW_WHITENING_SIZE)) {
		ti->error = "Wrong key size for TCW";
		return -EINVAL;
	}

	tcw->crc32_tfm = crypto_alloc_shash("crc32", 0, 0);
	if (IS_ERR(tcw->crc32_tfm)) {
		ti->error = "Error initializing CRC32 in TCW";
		return PTR_ERR(tcw->crc32_tfm);
	}

	tcw->iv_seed = kzalloc(cc->iv_size, GFP_KERNEL);
	tcw->whitening = kzalloc(TCW_WHITENING_SIZE, GFP_KERNEL);
	if (!tcw->iv_seed || !tcw->whitening) {
		crypt_iv_tcw_dtr(cc);
		ti->error = "Error allocating seed storage in TCW";
		return -ENOMEM;
	}

	return 0;
}

static int crypt_iv_tcw_init(struct crypt_config *cc)
{
	struct iv_tcw_private *tcw = &cc->iv_gen_private.tcw;
	int key_offset = cc->key_size - cc->iv_size - TCW_WHITENING_SIZE;

	memcpy(tcw->iv_seed, &cc->key[key_offset], cc->iv_size);
	memcpy(tcw->whitening, &cc->key[key_offset + cc->iv_size],
	       TCW_WHITENING_SIZE);

	return 0;
}

static int crypt_iv_tcw_wipe(struct crypt_config *cc)
{
	struct iv_tcw_private *tcw = &cc->iv_gen_private.tcw;

	memset(tcw->iv_seed, 0, cc->iv_size);
	memset(tcw->whitening, 0, TCW_WHITENING_SIZE);

	return 0;
}

static int crypt_iv_tcw_whitening(struct crypt_config *cc,
				  struct dm_crypt_request *dmreq,
				  u8 *data)
{
	struct iv_tcw_private *tcw = &cc->iv_gen_private.tcw;
	__le64 sector = cpu_to_le64(dmreq->iv_sector);
	u8 buf[TCW_WHITENING_SIZE];
	SHASH_DESC_ON_STACK(desc, tcw->crc32_tfm);
	int i, r;

	/* xor whitening with sector number */
	crypto_xor_cpy(buf, tcw->whitening, (u8 *)&sector, 8);
	crypto_xor_cpy(&buf[8], tcw->whitening + 8, (u8 *)&sector, 8);

	/* calculate crc32 for every 32bit part and xor it */
	desc->tfm = tcw->crc32_tfm;
	for (i = 0; i < 4; i++) {
		r = crypto_shash_init(desc);
		if (r)
			goto out;
		r = crypto_shash_update(desc, &buf[i * 4], 4);
		if (r)
			goto out;
		r = crypto_shash_final(desc, &buf[i * 4]);
		if (r)
			goto out;
	}
	crypto_xor(&buf[0], &buf[12], 4);
	crypto_xor(&buf[4], &buf[8], 4);

	/* apply whitening (8 bytes) to whole sector */
	for (i = 0; i < ((1 << SECTOR_SHIFT) / 8); i++)
		crypto_xor(data + i * 8, buf, 8);
out:
	memzero_explicit(buf, sizeof(buf));
	return r;
}

static int crypt_iv_tcw_gen(struct crypt_config *cc, u8 *iv,
			    struct dm_crypt_request *dmreq)
{
	struct scatterlist *sg;
	struct iv_tcw_private *tcw = &cc->iv_gen_private.tcw;
	__le64 sector = cpu_to_le64(dmreq->iv_sector);
	u8 *src;
	int r = 0;

	/* Remove whitening from ciphertext */
	if (bio_data_dir(dmreq->ctx->bio_in) != WRITE) {
		sg = crypt_get_sg_data(cc, dmreq->sg_in);
		src = kmap_atomic(sg_page(sg));
		r = crypt_iv_tcw_whitening(cc, dmreq, src + sg->offset);
		kunmap_atomic(src);
	}

	/* Calculate IV */
	crypto_xor_cpy(iv, tcw->iv_seed, (u8 *)&sector, 8);
	if (cc->iv_size > 8)
		crypto_xor_cpy(&iv[8], tcw->iv_seed + 8, (u8 *)&sector,
			       cc->iv_size - 8);

	return r;
}

static int crypt_iv_tcw_post(struct crypt_config *cc, u8 *iv,
			     struct dm_crypt_request *dmreq)
{
	struct scatterlist *sg;
	u8 *dst;
	int r;

	if (bio_data_dir(dmreq->ctx->bio_in) != WRITE)
		return 0;

	/* Apply whitening on ciphertext */
	sg = crypt_get_sg_data(cc, dmreq->sg_out);
	dst = kmap_atomic(sg_page(sg));
	r = crypt_iv_tcw_whitening(cc, dmreq, dst + sg->offset);
	kunmap_atomic(dst);

	return r;
}

static int crypt_iv_random_gen(struct crypt_config *cc, u8 *iv,
				struct dm_crypt_request *dmreq)
{
	/* Used only for writes, there must be an additional space to store IV */
	get_random_bytes(iv, cc->iv_size);
	return 0;
}

static int crypt_iv_eboiv_ctr(struct crypt_config *cc, struct dm_target *ti,
			    const char *opts)
{
	if (test_bit(CRYPT_MODE_INTEGRITY_AEAD, &cc->cipher_flags)) {
		ti->error = "AEAD transforms not supported for EBOIV";
		return -EINVAL;
	}

	if (crypto_skcipher_blocksize(any_tfm(cc)) != cc->iv_size) {
		ti->error = "Block size of EBOIV cipher does "
			    "not match IV size of block cipher";
		return -EINVAL;
	}

	return 0;
}

static int crypt_iv_eboiv_gen(struct crypt_config *cc, u8 *iv,
			    struct dm_crypt_request *dmreq)
{
	u8 buf[MAX_CIPHER_BLOCKSIZE] __aligned(__alignof__(__le64));
	struct skcipher_request *req;
	struct scatterlist src, dst;
	struct crypto_wait wait;
	int err;

	req = skcipher_request_alloc(any_tfm(cc), GFP_KERNEL | GFP_NOFS);
	if (!req)
		return -ENOMEM;

	memset(buf, 0, cc->iv_size);
	*(__le64 *)buf = cpu_to_le64(dmreq->iv_sector * cc->sector_size);

	sg_init_one(&src, page_address(ZERO_PAGE(0)), cc->iv_size);
	sg_init_one(&dst, iv, cc->iv_size);
	skcipher_request_set_crypt(req, &src, &dst, cc->iv_size, buf);
	skcipher_request_set_callback(req, 0, crypto_req_done, &wait);
	err = crypto_wait_req(crypto_skcipher_encrypt(req), &wait);
	skcipher_request_free(req);

	return err;
}

static const struct crypt_iv_operations crypt_iv_plain_ops = {
	.generator = crypt_iv_plain_gen
};

static const struct crypt_iv_operations crypt_iv_plain64_ops = {
	.generator = crypt_iv_plain64_gen
};

static const struct crypt_iv_operations crypt_iv_plain64be_ops = {
	.generator = crypt_iv_plain64be_gen
};

static const struct crypt_iv_operations crypt_iv_essiv_ops = {
	.generator = crypt_iv_essiv_gen
};

static const struct crypt_iv_operations crypt_iv_benbi_ops = {
	.ctr	   = crypt_iv_benbi_ctr,
	.dtr	   = crypt_iv_benbi_dtr,
	.generator = crypt_iv_benbi_gen
};

static const struct crypt_iv_operations crypt_iv_null_ops = {
	.generator = crypt_iv_null_gen
};

static const struct crypt_iv_operations crypt_iv_lmk_ops = {
	.ctr	   = crypt_iv_lmk_ctr,
	.dtr	   = crypt_iv_lmk_dtr,
	.init	   = crypt_iv_lmk_init,
	.wipe	   = crypt_iv_lmk_wipe,
	.generator = crypt_iv_lmk_gen,
	.post	   = crypt_iv_lmk_post
};

static const struct crypt_iv_operations crypt_iv_tcw_ops = {
	.ctr	   = crypt_iv_tcw_ctr,
	.dtr	   = crypt_iv_tcw_dtr,
	.init	   = crypt_iv_tcw_init,
	.wipe	   = crypt_iv_tcw_wipe,
	.generator = crypt_iv_tcw_gen,
	.post	   = crypt_iv_tcw_post
};

static struct crypt_iv_operations crypt_iv_random_ops = {
	.generator = crypt_iv_random_gen
};

static struct crypt_iv_operations crypt_iv_eboiv_ops = {
	.ctr	   = crypt_iv_eboiv_ctr,
	.generator = crypt_iv_eboiv_gen
};

/*
 * Integrity extensions
 */
static bool crypt_integrity_aead(struct crypt_config *cc)
{
	return test_bit(CRYPT_MODE_INTEGRITY_AEAD, &cc->cipher_flags);
}

static bool crypt_integrity_hmac(struct crypt_config *cc)
{
	return crypt_integrity_aead(cc) && cc->key_mac_size;
}

/* Get sg containing data */
static struct scatterlist *crypt_get_sg_data(struct crypt_config *cc,
					     struct scatterlist *sg)
{
	if (unlikely(crypt_integrity_aead(cc)))
		return &sg[2];

	return sg;
}

static int dm_crypt_integrity_io_alloc(struct dm_crypt_io *io, struct bio *bio)
{
	struct bio_integrity_payload *bip;
	unsigned int tag_len;
	int ret;

	if (!bio_sectors(bio) || !io->cc->on_disk_tag_size)
		return 0;

	bip = bio_integrity_alloc(bio, GFP_NOIO, 1);
	if (IS_ERR(bip))
		return PTR_ERR(bip);

	tag_len = io->cc->on_disk_tag_size * (bio_sectors(bio) >> io->cc->sector_shift);

	bip->bip_iter.bi_size = tag_len;
	bip->bip_iter.bi_sector = io->cc->start + io->sector;

	ret = bio_integrity_add_page(bio, virt_to_page(io->integrity_metadata),
				     tag_len, offset_in_page(io->integrity_metadata));
	if (unlikely(ret != tag_len))
		return -ENOMEM;

	return 0;
}

static int crypt_integrity_ctr(struct crypt_config *cc, struct dm_target *ti)
{
#ifdef CONFIG_BLK_DEV_INTEGRITY
	struct blk_integrity *bi = blk_get_integrity(cc->dev->bdev->bd_disk);
	struct mapped_device *md = dm_table_get_md(ti->table);

	/* From now we require underlying device with our integrity profile */
	if (!bi || strcasecmp(bi->profile->name, "DM-DIF-EXT-TAG")) {
		ti->error = "Integrity profile not supported.";
		return -EINVAL;
	}

	if (bi->tag_size != cc->on_disk_tag_size ||
	    bi->tuple_size != cc->on_disk_tag_size) {
		ti->error = "Integrity profile tag size mismatch.";
		return -EINVAL;
	}
	if (1 << bi->interval_exp != cc->sector_size) {
		ti->error = "Integrity profile sector size mismatch.";
		return -EINVAL;
	}

	if (crypt_integrity_aead(cc)) {
		cc->integrity_tag_size = cc->on_disk_tag_size - cc->integrity_iv_size;
		DMDEBUG("%s: Integrity AEAD, tag size %u, IV size %u.", dm_device_name(md),
		       cc->integrity_tag_size, cc->integrity_iv_size);

		if (crypto_aead_setauthsize(any_tfm_aead(cc), cc->integrity_tag_size)) {
			ti->error = "Integrity AEAD auth tag size is not supported.";
			return -EINVAL;
		}
	} else if (cc->integrity_iv_size)
		DMDEBUG("%s: Additional per-sector space %u bytes for IV.", dm_device_name(md),
		       cc->integrity_iv_size);

	if ((cc->integrity_tag_size + cc->integrity_iv_size) != bi->tag_size) {
		ti->error = "Not enough space for integrity tag in the profile.";
		return -EINVAL;
	}

	return 0;
#else
	ti->error = "Integrity profile not supported.";
	return -EINVAL;
#endif
}

static void crypt_convert_init(struct crypt_config *cc,
			       struct convert_context *ctx,
			       struct bio *bio_out, struct bio *bio_in,
			       sector_t sector)
{
	ctx->bio_in = bio_in;
	ctx->bio_out = bio_out;
	if (bio_in)
		ctx->iter_in = bio_in->bi_iter;
	if (bio_out)
		ctx->iter_out = bio_out->bi_iter;
	ctx->cc_sector = sector + cc->iv_offset;
	init_completion(&ctx->restart);
}

static struct dm_crypt_request *dmreq_of_req(struct crypt_config *cc,
					     void *req)
{
	return (struct dm_crypt_request *)((char *)req + cc->dmreq_start);
}

static void *req_of_dmreq(struct crypt_config *cc, struct dm_crypt_request *dmreq)
{
	return (void *)((char *)dmreq - cc->dmreq_start);
}

static u8 *iv_of_dmreq(struct crypt_config *cc,
		       struct dm_crypt_request *dmreq)
{
	if (crypt_integrity_aead(cc))
		return (u8 *)ALIGN((unsigned long)(dmreq + 1),
			crypto_aead_alignmask(any_tfm_aead(cc)) + 1);
	else
		return (u8 *)ALIGN((unsigned long)(dmreq + 1),
			crypto_skcipher_alignmask(any_tfm(cc)) + 1);
}

static u8 *org_iv_of_dmreq(struct crypt_config *cc,
		       struct dm_crypt_request *dmreq)
{
	return iv_of_dmreq(cc, dmreq) + cc->iv_size;
}

static __le64 *org_sector_of_dmreq(struct crypt_config *cc,
		       struct dm_crypt_request *dmreq)
{
	u8 *ptr = iv_of_dmreq(cc, dmreq) + cc->iv_size + cc->iv_size;
	return (__le64 *) ptr;
}

static unsigned int *org_tag_of_dmreq(struct crypt_config *cc,
		       struct dm_crypt_request *dmreq)
{
	u8 *ptr = iv_of_dmreq(cc, dmreq) + cc->iv_size +
		  cc->iv_size + sizeof(uint64_t);
	return (unsigned int*)ptr;
}

static void *tag_from_dmreq(struct crypt_config *cc,
				struct dm_crypt_request *dmreq)
{
	struct convert_context *ctx = dmreq->ctx;
	struct dm_crypt_io *io = container_of(ctx, struct dm_crypt_io, ctx);

	return &io->integrity_metadata[*org_tag_of_dmreq(cc, dmreq) *
		cc->on_disk_tag_size];
}

static void *iv_tag_from_dmreq(struct crypt_config *cc,
			       struct dm_crypt_request *dmreq)
{
	return tag_from_dmreq(cc, dmreq) + cc->integrity_tag_size;
}

static int crypt_convert_block_aead(struct crypt_config *cc,
				     struct convert_context *ctx,
				     struct aead_request *req,
				     unsigned int tag_offset)
{
	struct bio_vec bv_in = bio_iter_iovec(ctx->bio_in, ctx->iter_in);
	struct bio_vec bv_out = bio_iter_iovec(ctx->bio_out, ctx->iter_out);
	struct dm_crypt_request *dmreq;
	u8 *iv, *org_iv, *tag_iv, *tag;
	__le64 *sector;
	int r = 0;

	BUG_ON(cc->integrity_iv_size && cc->integrity_iv_size != cc->iv_size);

	/* Reject unexpected unaligned bio. */
	if (unlikely(bv_in.bv_len & (cc->sector_size - 1)))
		return -EIO;

	dmreq = dmreq_of_req(cc, req);
	dmreq->iv_sector = ctx->cc_sector;
	if (test_bit(CRYPT_IV_LARGE_SECTORS, &cc->cipher_flags))
		dmreq->iv_sector >>= cc->sector_shift;
	dmreq->ctx = ctx;

	*org_tag_of_dmreq(cc, dmreq) = tag_offset;

	sector = org_sector_of_dmreq(cc, dmreq);
	*sector = cpu_to_le64(ctx->cc_sector - cc->iv_offset);

	iv = iv_of_dmreq(cc, dmreq);
	org_iv = org_iv_of_dmreq(cc, dmreq);
	tag = tag_from_dmreq(cc, dmreq);
	tag_iv = iv_tag_from_dmreq(cc, dmreq);

	/* AEAD request:
	 *  |----- AAD -------|------ DATA -------|-- AUTH TAG --|
	 *  | (authenticated) | (auth+encryption) |              |
	 *  | sector_LE |  IV |  sector in/out    |  tag in/out  |
	 */
	sg_init_table(dmreq->sg_in, 4);
	sg_set_buf(&dmreq->sg_in[0], sector, sizeof(uint64_t));
	sg_set_buf(&dmreq->sg_in[1], org_iv, cc->iv_size);
	sg_set_page(&dmreq->sg_in[2], bv_in.bv_page, cc->sector_size, bv_in.bv_offset);
	sg_set_buf(&dmreq->sg_in[3], tag, cc->integrity_tag_size);

	sg_init_table(dmreq->sg_out, 4);
	sg_set_buf(&dmreq->sg_out[0], sector, sizeof(uint64_t));
	sg_set_buf(&dmreq->sg_out[1], org_iv, cc->iv_size);
	sg_set_page(&dmreq->sg_out[2], bv_out.bv_page, cc->sector_size, bv_out.bv_offset);
	sg_set_buf(&dmreq->sg_out[3], tag, cc->integrity_tag_size);

	if (cc->iv_gen_ops) {
		/* For READs use IV stored in integrity metadata */
		if (cc->integrity_iv_size && bio_data_dir(ctx->bio_in) != WRITE) {
			memcpy(org_iv, tag_iv, cc->iv_size);
		} else {
			r = cc->iv_gen_ops->generator(cc, org_iv, dmreq);
			if (r < 0)
				return r;
			/* Store generated IV in integrity metadata */
			if (cc->integrity_iv_size)
				memcpy(tag_iv, org_iv, cc->iv_size);
		}
		/* Working copy of IV, to be modified in crypto API */
		memcpy(iv, org_iv, cc->iv_size);
	}

	aead_request_set_ad(req, sizeof(uint64_t) + cc->iv_size);
	if (bio_data_dir(ctx->bio_in) == WRITE) {
		aead_request_set_crypt(req, dmreq->sg_in, dmreq->sg_out,
				       cc->sector_size, iv);
		r = crypto_aead_encrypt(req);
		if (cc->integrity_tag_size + cc->integrity_iv_size != cc->on_disk_tag_size)
			memset(tag + cc->integrity_tag_size + cc->integrity_iv_size, 0,
			       cc->on_disk_tag_size - (cc->integrity_tag_size + cc->integrity_iv_size));
	} else {
		aead_request_set_crypt(req, dmreq->sg_in, dmreq->sg_out,
				       cc->sector_size + cc->integrity_tag_size, iv);
		r = crypto_aead_decrypt(req);
	}

	if (r == -EBADMSG) {
		char b[BDEVNAME_SIZE];
		DMERR_LIMIT("%s: INTEGRITY AEAD ERROR, sector %llu", bio_devname(ctx->bio_in, b),
			    (unsigned long long)le64_to_cpu(*sector));
	}

	if (!r && cc->iv_gen_ops && cc->iv_gen_ops->post)
		r = cc->iv_gen_ops->post(cc, org_iv, dmreq);

	bio_advance_iter(ctx->bio_in, &ctx->iter_in, cc->sector_size);
	bio_advance_iter(ctx->bio_out, &ctx->iter_out, cc->sector_size);

	return r;
}

static int crypt_convert_block_skcipher(struct crypt_config *cc,
					struct convert_context *ctx,
					struct skcipher_request *req,
					unsigned int tag_offset)
{
	struct bio_vec bv_in = bio_iter_iovec(ctx->bio_in, ctx->iter_in);
	struct bio_vec bv_out = bio_iter_iovec(ctx->bio_out, ctx->iter_out);
	struct scatterlist *sg_in, *sg_out;
	struct dm_crypt_request *dmreq;
	u8 *iv, *org_iv, *tag_iv;
	__le64 *sector;
	int r = 0;

	/* Reject unexpected unaligned bio. */
	if (unlikely(bv_in.bv_len & (cc->sector_size - 1)))
		return -EIO;

	dmreq = dmreq_of_req(cc, req);
	dmreq->iv_sector = ctx->cc_sector;
	if (test_bit(CRYPT_IV_LARGE_SECTORS, &cc->cipher_flags))
		dmreq->iv_sector >>= cc->sector_shift;
	dmreq->ctx = ctx;

	*org_tag_of_dmreq(cc, dmreq) = tag_offset;

	iv = iv_of_dmreq(cc, dmreq);
	org_iv = org_iv_of_dmreq(cc, dmreq);
	tag_iv = iv_tag_from_dmreq(cc, dmreq);

	sector = org_sector_of_dmreq(cc, dmreq);
	*sector = cpu_to_le64(ctx->cc_sector - cc->iv_offset);

	/* For skcipher we use only the first sg item */
	sg_in  = &dmreq->sg_in[0];
	sg_out = &dmreq->sg_out[0];

	sg_init_table(sg_in, 1);
	sg_set_page(sg_in, bv_in.bv_page, cc->sector_size, bv_in.bv_offset);

	sg_init_table(sg_out, 1);
	sg_set_page(sg_out, bv_out.bv_page, cc->sector_size, bv_out.bv_offset);

	if (cc->iv_gen_ops) {
		/* For READs use IV stored in integrity metadata */
		if (cc->integrity_iv_size && bio_data_dir(ctx->bio_in) != WRITE) {
			memcpy(org_iv, tag_iv, cc->integrity_iv_size);
		} else {
			r = cc->iv_gen_ops->generator(cc, org_iv, dmreq);
			if (r < 0)
				return r;
			/* Store generated IV in integrity metadata */
			if (cc->integrity_iv_size)
				memcpy(tag_iv, org_iv, cc->integrity_iv_size);
		}
		/* Working copy of IV, to be modified in crypto API */
		memcpy(iv, org_iv, cc->iv_size);
	}

	skcipher_request_set_crypt(req, sg_in, sg_out, cc->sector_size, iv);

	if (bio_data_dir(ctx->bio_in) == WRITE)
		r = crypto_skcipher_encrypt(req);
	else
		r = crypto_skcipher_decrypt(req);

	if (!r && cc->iv_gen_ops && cc->iv_gen_ops->post)
		r = cc->iv_gen_ops->post(cc, org_iv, dmreq);

	bio_advance_iter(ctx->bio_in, &ctx->iter_in, cc->sector_size);
	bio_advance_iter(ctx->bio_out, &ctx->iter_out, cc->sector_size);

	return r;
}

static void kcryptd_async_done(struct crypto_async_request *async_req,
			       int error);

static void crypt_alloc_req_skcipher(struct crypt_config *cc,
				     struct convert_context *ctx)
{
	unsigned key_index = ctx->cc_sector & (cc->tfms_count - 1);

	if (!ctx->r.req)
		ctx->r.req = mempool_alloc(&cc->req_pool, GFP_NOIO);

	skcipher_request_set_tfm(ctx->r.req, cc->cipher_tfm.tfms[key_index]);

	/*
	 * Use REQ_MAY_BACKLOG so a cipher driver internally backlogs
	 * requests if driver request queue is full.
	 */
	skcipher_request_set_callback(ctx->r.req,
	    CRYPTO_TFM_REQ_MAY_BACKLOG,
	    kcryptd_async_done, dmreq_of_req(cc, ctx->r.req));
}

static void crypt_alloc_req_aead(struct crypt_config *cc,
				 struct convert_context *ctx)
{
	if (!ctx->r.req_aead)
		ctx->r.req_aead = mempool_alloc(&cc->req_pool, GFP_NOIO);

	aead_request_set_tfm(ctx->r.req_aead, cc->cipher_tfm.tfms_aead[0]);

	/*
	 * Use REQ_MAY_BACKLOG so a cipher driver internally backlogs
	 * requests if driver request queue is full.
	 */
	aead_request_set_callback(ctx->r.req_aead,
	    CRYPTO_TFM_REQ_MAY_BACKLOG,
	    kcryptd_async_done, dmreq_of_req(cc, ctx->r.req_aead));
}

static void crypt_alloc_req(struct crypt_config *cc,
			    struct convert_context *ctx)
{
	if (crypt_integrity_aead(cc))
		crypt_alloc_req_aead(cc, ctx);
	else
		crypt_alloc_req_skcipher(cc, ctx);
}

static void crypt_free_req_skcipher(struct crypt_config *cc,
				    struct skcipher_request *req, struct bio *base_bio)
{
	struct dm_crypt_io *io = dm_per_bio_data(base_bio, cc->per_bio_data_size);

	if ((struct skcipher_request *)(io + 1) != req)
		mempool_free(req, &cc->req_pool);
}

static void crypt_free_req_aead(struct crypt_config *cc,
				struct aead_request *req, struct bio *base_bio)
{
	struct dm_crypt_io *io = dm_per_bio_data(base_bio, cc->per_bio_data_size);

	if ((struct aead_request *)(io + 1) != req)
		mempool_free(req, &cc->req_pool);
}

static void crypt_free_req(struct crypt_config *cc, void *req, struct bio *base_bio)
{
	if (crypt_integrity_aead(cc))
		crypt_free_req_aead(cc, req, base_bio);
	else
		crypt_free_req_skcipher(cc, req, base_bio);
}

/*
 * Encrypt / decrypt data from one bio to another one (can be the same one)
 */
static blk_status_t crypt_convert(struct crypt_config *cc,
			 struct convert_context *ctx)
{
	unsigned int tag_offset = 0;
	unsigned int sector_step = cc->sector_size >> SECTOR_SHIFT;
	int r;

	atomic_set(&ctx->cc_pending, 1);

	while (ctx->iter_in.bi_size && ctx->iter_out.bi_size) {

		crypt_alloc_req(cc, ctx);
		atomic_inc(&ctx->cc_pending);

		if (crypt_integrity_aead(cc))
			r = crypt_convert_block_aead(cc, ctx, ctx->r.req_aead, tag_offset);
		else
			r = crypt_convert_block_skcipher(cc, ctx, ctx->r.req, tag_offset);

		switch (r) {
		/*
		 * The request was queued by a crypto driver
		 * but the driver request queue is full, let's wait.
		 */
		case -EBUSY:
			wait_for_completion(&ctx->restart);
			reinit_completion(&ctx->restart);
			/* fall through */
		/*
		 * The request is queued and processed asynchronously,
		 * completion function kcryptd_async_done() will be called.
		 */
		case -EINPROGRESS:
			ctx->r.req = NULL;
			ctx->cc_sector += sector_step;
			tag_offset++;
			continue;
		/*
		 * The request was already processed (synchronously).
		 */
		case 0:
			atomic_dec(&ctx->cc_pending);
			ctx->cc_sector += sector_step;
			tag_offset++;
			cond_resched();
			continue;
		/*
		 * There was a data integrity error.
		 */
		case -EBADMSG:
			atomic_dec(&ctx->cc_pending);
			return BLK_STS_PROTECTION;
		/*
		 * There was an error while processing the request.
		 */
		default:
			atomic_dec(&ctx->cc_pending);
			return BLK_STS_IOERR;
		}
	}

	return 0;
}

static void crypt_free_buffer_pages(struct crypt_config *cc, struct bio *clone);

/*
 * Generate a new unfragmented bio with the given size
 * This should never violate the device limitations (but only because
 * max_segment_size is being constrained to PAGE_SIZE).
 *
 * This function may be called concurrently. If we allocate from the mempool
 * concurrently, there is a possibility of deadlock. For example, if we have
 * mempool of 256 pages, two processes, each wanting 256, pages allocate from
 * the mempool concurrently, it may deadlock in a situation where both processes
 * have allocated 128 pages and the mempool is exhausted.
 *
 * In order to avoid this scenario we allocate the pages under a mutex.
 *
 * In order to not degrade performance with excessive locking, we try
 * non-blocking allocations without a mutex first but on failure we fallback
 * to blocking allocations with a mutex.
 */
static struct bio *crypt_alloc_buffer(struct dm_crypt_io *io, unsigned size)
{
	struct crypt_config *cc = io->cc;
	struct bio *clone;
	unsigned int nr_iovecs = (size + PAGE_SIZE - 1) >> PAGE_SHIFT;
	gfp_t gfp_mask = GFP_NOWAIT | __GFP_HIGHMEM;
	unsigned i, len, remaining_size;
	struct page *page;

retry:
	if (unlikely(gfp_mask & __GFP_DIRECT_RECLAIM))
		mutex_lock(&cc->bio_alloc_lock);

	clone = bio_alloc_bioset(GFP_NOIO, nr_iovecs, &cc->bs);
	if (!clone)
		goto out;

	clone_init(io, clone);

	remaining_size = size;

	for (i = 0; i < nr_iovecs; i++) {
		page = mempool_alloc(&cc->page_pool, gfp_mask);
		if (!page) {
			crypt_free_buffer_pages(cc, clone);
			bio_put(clone);
			gfp_mask |= __GFP_DIRECT_RECLAIM;
			goto retry;
		}

		len = (remaining_size > PAGE_SIZE) ? PAGE_SIZE : remaining_size;

		bio_add_page(clone, page, len, 0);

		remaining_size -= len;
	}

	/* Allocate space for integrity tags */
	if (dm_crypt_integrity_io_alloc(io, clone)) {
		crypt_free_buffer_pages(cc, clone);
		bio_put(clone);
		clone = NULL;
	}
out:
	if (unlikely(gfp_mask & __GFP_DIRECT_RECLAIM))
		mutex_unlock(&cc->bio_alloc_lock);

	return clone;
}

static void crypt_free_buffer_pages(struct crypt_config *cc, struct bio *clone)
{
	struct bio_vec *bv;
	struct bvec_iter_all iter_all;

	bio_for_each_segment_all(bv, clone, iter_all) {
		BUG_ON(!bv->bv_page);
		mempool_free(bv->bv_page, &cc->page_pool);
	}
}

static void crypt_io_init(struct dm_crypt_io *io, struct crypt_config *cc,
			  struct bio *bio, sector_t sector)
{
	io->cc = cc;
	io->base_bio = bio;
	io->sector = sector;
	io->error = 0;
	io->ctx.r.req = NULL;
	io->integrity_metadata = NULL;
	io->integrity_metadata_from_pool = false;
	atomic_set(&io->io_pending, 0);
}

static void crypt_inc_pending(struct dm_crypt_io *io)
{
	atomic_inc(&io->io_pending);
}

/*
 * One of the bios was finished. Check for completion of
 * the whole request and correctly clean up the buffer.
 */
static void crypt_dec_pending(struct dm_crypt_io *io)
{
	struct crypt_config *cc = io->cc;
	struct bio *base_bio = io->base_bio;
	blk_status_t error = io->error;

	if (!atomic_dec_and_test(&io->io_pending))
		return;

	if (io->ctx.r.req)
		crypt_free_req(cc, io->ctx.r.req, base_bio);

	if (unlikely(io->integrity_metadata_from_pool))
		mempool_free(io->integrity_metadata, &io->cc->tag_pool);
	else
		kfree(io->integrity_metadata);

	base_bio->bi_status = error;
	bio_endio(base_bio);
}

/*
 * kcryptd/kcryptd_io:
 *
 * Needed because it would be very unwise to do decryption in an
 * interrupt context.
 *
 * kcryptd performs the actual encryption or decryption.
 *
 * kcryptd_io performs the IO submission.
 *
 * They must be separated as otherwise the final stages could be
 * starved by new requests which can block in the first stages due
 * to memory allocation.
 *
 * The work is done per CPU global for all dm-crypt instances.
 * They should not depend on each other and do not block.
 */
static void crypt_endio(struct bio *clone)
{
	struct dm_crypt_io *io = clone->bi_private;
	struct crypt_config *cc = io->cc;
	unsigned rw = bio_data_dir(clone);
	blk_status_t error;

	/*
	 * free the processed pages
	 */
	if (rw == WRITE)
		crypt_free_buffer_pages(cc, clone);

	error = clone->bi_status;
	bio_put(clone);

	if (rw == READ && !error) {
		kcryptd_queue_crypt(io);
		return;
	}

	if (unlikely(error))
		io->error = error;

	crypt_dec_pending(io);
}

static void clone_init(struct dm_crypt_io *io, struct bio *clone)
{
	struct crypt_config *cc = io->cc;

	clone->bi_private = io;
	clone->bi_end_io  = crypt_endio;
	bio_set_dev(clone, cc->dev->bdev);
	clone->bi_opf	  = io->base_bio->bi_opf;
}

static int kcryptd_io_read(struct dm_crypt_io *io, gfp_t gfp)
{
	struct crypt_config *cc = io->cc;
	struct bio *clone;

	/*
	 * We need the original biovec array in order to decrypt
	 * the whole bio data *afterwards* -- thanks to immutable
	 * biovecs we don't need to worry about the block layer
	 * modifying the biovec array; so leverage bio_clone_fast().
	 */
	clone = bio_clone_fast(io->base_bio, gfp, &cc->bs);
	if (!clone)
		return 1;

	crypt_inc_pending(io);

	clone_init(io, clone);
	clone->bi_iter.bi_sector = cc->start + io->sector;

	if (dm_crypt_integrity_io_alloc(io, clone)) {
		crypt_dec_pending(io);
		bio_put(clone);
		return 1;
	}

	generic_make_request(clone);
	return 0;
}

static void kcryptd_io_read_work(struct work_struct *work)
{
	struct dm_crypt_io *io = container_of(work, struct dm_crypt_io, work);

	crypt_inc_pending(io);
	if (kcryptd_io_read(io, GFP_NOIO))
		io->error = BLK_STS_RESOURCE;
	crypt_dec_pending(io);
}

static void kcryptd_queue_read(struct dm_crypt_io *io)
{
	struct crypt_config *cc = io->cc;

	INIT_WORK(&io->work, kcryptd_io_read_work);
	queue_work(cc->io_queue, &io->work);
}

static void kcryptd_io_write(struct dm_crypt_io *io)
{
	struct bio *clone = io->ctx.bio_out;

	generic_make_request(clone);
}

#define crypt_io_from_node(node) rb_entry((node), struct dm_crypt_io, rb_node)

static int dmcrypt_write(void *data)
{
	struct crypt_config *cc = data;
	struct dm_crypt_io *io;

	while (1) {
		struct rb_root write_tree;
		struct blk_plug plug;

		spin_lock_irq(&cc->write_thread_lock);
continue_locked:

		if (!RB_EMPTY_ROOT(&cc->write_tree))
			goto pop_from_list;

		set_current_state(TASK_INTERRUPTIBLE);

		spin_unlock_irq(&cc->write_thread_lock);

		if (unlikely(kthread_should_stop())) {
			set_current_state(TASK_RUNNING);
			break;
		}

		schedule();

		set_current_state(TASK_RUNNING);
		spin_lock_irq(&cc->write_thread_lock);
		goto continue_locked;

pop_from_list:
		write_tree = cc->write_tree;
		cc->write_tree = RB_ROOT;
		spin_unlock_irq(&cc->write_thread_lock);

		BUG_ON(rb_parent(write_tree.rb_node));

		/*
		 * Note: we cannot walk the tree here with rb_next because
		 * the structures may be freed when kcryptd_io_write is called.
		 */
		blk_start_plug(&plug);
		do {
			io = crypt_io_from_node(rb_first(&write_tree));
			rb_erase(&io->rb_node, &write_tree);
			kcryptd_io_write(io);
		} while (!RB_EMPTY_ROOT(&write_tree));
		blk_finish_plug(&plug);
	}
	return 0;
}

static void kcryptd_crypt_write_io_submit(struct dm_crypt_io *io, int async)
{
	struct bio *clone = io->ctx.bio_out;
	struct crypt_config *cc = io->cc;
	unsigned long flags;
	sector_t sector;
	struct rb_node **rbp, *parent;

	if (unlikely(io->error)) {
		crypt_free_buffer_pages(cc, clone);
		bio_put(clone);
		crypt_dec_pending(io);
		return;
	}

	/* crypt_convert should have filled the clone bio */
	BUG_ON(io->ctx.iter_out.bi_size);

	clone->bi_iter.bi_sector = cc->start + io->sector;

	if (likely(!async) && test_bit(DM_CRYPT_NO_OFFLOAD, &cc->flags)) {
		generic_make_request(clone);
		return;
	}

	spin_lock_irqsave(&cc->write_thread_lock, flags);
	if (RB_EMPTY_ROOT(&cc->write_tree))
		wake_up_process(cc->write_thread);
	rbp = &cc->write_tree.rb_node;
	parent = NULL;
	sector = io->sector;
	while (*rbp) {
		parent = *rbp;
		if (sector < crypt_io_from_node(parent)->sector)
			rbp = &(*rbp)->rb_left;
		else
			rbp = &(*rbp)->rb_right;
	}
	rb_link_node(&io->rb_node, parent, rbp);
	rb_insert_color(&io->rb_node, &cc->write_tree);
	spin_unlock_irqrestore(&cc->write_thread_lock, flags);
}

static void kcryptd_crypt_write_convert(struct dm_crypt_io *io)
{
	struct crypt_config *cc = io->cc;
	struct bio *clone;
	int crypt_finished;
	sector_t sector = io->sector;
	blk_status_t r;

	/*
	 * Prevent io from disappearing until this function completes.
	 */
	crypt_inc_pending(io);
	crypt_convert_init(cc, &io->ctx, NULL, io->base_bio, sector);

	clone = crypt_alloc_buffer(io, io->base_bio->bi_iter.bi_size);
	if (unlikely(!clone)) {
		io->error = BLK_STS_IOERR;
		goto dec;
	}

	io->ctx.bio_out = clone;
	io->ctx.iter_out = clone->bi_iter;

	sector += bio_sectors(clone);

	crypt_inc_pending(io);
	r = crypt_convert(cc, &io->ctx);
	if (r)
		io->error = r;
	crypt_finished = atomic_dec_and_test(&io->ctx.cc_pending);

	/* Encryption was already finished, submit io now */
	if (crypt_finished) {
		kcryptd_crypt_write_io_submit(io, 0);
		io->sector = sector;
	}

dec:
	crypt_dec_pending(io);
}

static void kcryptd_crypt_read_done(struct dm_crypt_io *io)
{
	crypt_dec_pending(io);
}

static void kcryptd_crypt_read_convert(struct dm_crypt_io *io)
{
	struct crypt_config *cc = io->cc;
	blk_status_t r;

	crypt_inc_pending(io);

	crypt_convert_init(cc, &io->ctx, io->base_bio, io->base_bio,
			   io->sector);

	r = crypt_convert(cc, &io->ctx);
	if (r)
		io->error = r;

	if (atomic_dec_and_test(&io->ctx.cc_pending))
		kcryptd_crypt_read_done(io);

	crypt_dec_pending(io);
}

static void kcryptd_async_done(struct crypto_async_request *async_req,
			       int error)
{
	struct dm_crypt_request *dmreq = async_req->data;
	struct convert_context *ctx = dmreq->ctx;
	struct dm_crypt_io *io = container_of(ctx, struct dm_crypt_io, ctx);
	struct crypt_config *cc = io->cc;

	/*
	 * A request from crypto driver backlog is going to be processed now,
	 * finish the completion and continue in crypt_convert().
	 * (Callback will be called for the second time for this request.)
	 */
	if (error == -EINPROGRESS) {
		complete(&ctx->restart);
		return;
	}

	if (!error && cc->iv_gen_ops && cc->iv_gen_ops->post)
		error = cc->iv_gen_ops->post(cc, org_iv_of_dmreq(cc, dmreq), dmreq);

	if (error == -EBADMSG) {
		char b[BDEVNAME_SIZE];
		DMERR_LIMIT("%s: INTEGRITY AEAD ERROR, sector %llu", bio_devname(ctx->bio_in, b),
			    (unsigned long long)le64_to_cpu(*org_sector_of_dmreq(cc, dmreq)));
		io->error = BLK_STS_PROTECTION;
	} else if (error < 0)
		io->error = BLK_STS_IOERR;

	crypt_free_req(cc, req_of_dmreq(cc, dmreq), io->base_bio);

	if (!atomic_dec_and_test(&ctx->cc_pending))
		return;

	if (bio_data_dir(io->base_bio) == READ)
		kcryptd_crypt_read_done(io);
	else
		kcryptd_crypt_write_io_submit(io, 1);
}

static void kcryptd_crypt(struct work_struct *work)
{
	struct dm_crypt_io *io = container_of(work, struct dm_crypt_io, work);

	if (bio_data_dir(io->base_bio) == READ)
		kcryptd_crypt_read_convert(io);
	else
		kcryptd_crypt_write_convert(io);
}

static void kcryptd_queue_crypt(struct dm_crypt_io *io)
{
	struct crypt_config *cc = io->cc;

	INIT_WORK(&io->work, kcryptd_crypt);
	queue_work(cc->crypt_queue, &io->work);
}

static void crypt_free_tfms_aead(struct crypt_config *cc)
{
	if (!cc->cipher_tfm.tfms_aead)
		return;

	if (cc->cipher_tfm.tfms_aead[0] && !IS_ERR(cc->cipher_tfm.tfms_aead[0])) {
		crypto_free_aead(cc->cipher_tfm.tfms_aead[0]);
		cc->cipher_tfm.tfms_aead[0] = NULL;
	}

	kfree(cc->cipher_tfm.tfms_aead);
	cc->cipher_tfm.tfms_aead = NULL;
}

static void crypt_free_tfms_skcipher(struct crypt_config *cc)
{
	unsigned i;

	if (!cc->cipher_tfm.tfms)
		return;

	for (i = 0; i < cc->tfms_count; i++)
		if (cc->cipher_tfm.tfms[i] && !IS_ERR(cc->cipher_tfm.tfms[i])) {
			crypto_free_skcipher(cc->cipher_tfm.tfms[i]);
			cc->cipher_tfm.tfms[i] = NULL;
		}

	kfree(cc->cipher_tfm.tfms);
	cc->cipher_tfm.tfms = NULL;
}

static void crypt_free_tfms(struct crypt_config *cc)
{
	if (crypt_integrity_aead(cc))
		crypt_free_tfms_aead(cc);
	else
		crypt_free_tfms_skcipher(cc);
}

static int crypt_alloc_tfms_skcipher(struct crypt_config *cc, char *ciphermode)
{
	unsigned i;
	int err;

	cc->cipher_tfm.tfms = kcalloc(cc->tfms_count,
				      sizeof(struct crypto_skcipher *),
				      GFP_KERNEL);
	if (!cc->cipher_tfm.tfms)
		return -ENOMEM;

	for (i = 0; i < cc->tfms_count; i++) {
		cc->cipher_tfm.tfms[i] = crypto_alloc_skcipher(ciphermode, 0, 0);
		if (IS_ERR(cc->cipher_tfm.tfms[i])) {
			err = PTR_ERR(cc->cipher_tfm.tfms[i]);
			crypt_free_tfms(cc);
			return err;
		}
	}

	/*
	 * dm-crypt performance can vary greatly depending on which crypto
	 * algorithm implementation is used.  Help people debug performance
	 * problems by logging the ->cra_driver_name.
	 */
	DMDEBUG_LIMIT("%s using implementation \"%s\"", ciphermode,
	       crypto_skcipher_alg(any_tfm(cc))->base.cra_driver_name);
	return 0;
}

static int crypt_alloc_tfms_aead(struct crypt_config *cc, char *ciphermode)
{
	int err;

	cc->cipher_tfm.tfms = kmalloc(sizeof(struct crypto_aead *), GFP_KERNEL);
	if (!cc->cipher_tfm.tfms)
		return -ENOMEM;

	cc->cipher_tfm.tfms_aead[0] = crypto_alloc_aead(ciphermode, 0, 0);
	if (IS_ERR(cc->cipher_tfm.tfms_aead[0])) {
		err = PTR_ERR(cc->cipher_tfm.tfms_aead[0]);
		crypt_free_tfms(cc);
		return err;
	}

	DMDEBUG_LIMIT("%s using implementation \"%s\"", ciphermode,
	       crypto_aead_alg(any_tfm_aead(cc))->base.cra_driver_name);
	return 0;
}

static int crypt_alloc_tfms(struct crypt_config *cc, char *ciphermode)
{
	if (crypt_integrity_aead(cc))
		return crypt_alloc_tfms_aead(cc, ciphermode);
	else
		return crypt_alloc_tfms_skcipher(cc, ciphermode);
}

static unsigned crypt_subkey_size(struct crypt_config *cc)
{
	return (cc->key_size - cc->key_extra_size) >> ilog2(cc->tfms_count);
}

static unsigned crypt_authenckey_size(struct crypt_config *cc)
{
	return crypt_subkey_size(cc) + RTA_SPACE(sizeof(struct crypto_authenc_key_param));
}

/*
 * If AEAD is composed like authenc(hmac(sha256),xts(aes)),
 * the key must be for some reason in special format.
 * This funcion converts cc->key to this special format.
 */
static void crypt_copy_authenckey(char *p, const void *key,
				  unsigned enckeylen, unsigned authkeylen)
{
	struct crypto_authenc_key_param *param;
	struct rtattr *rta;

	rta = (struct rtattr *)p;
	param = RTA_DATA(rta);
	param->enckeylen = cpu_to_be32(enckeylen);
	rta->rta_len = RTA_LENGTH(sizeof(*param));
	rta->rta_type = CRYPTO_AUTHENC_KEYA_PARAM;
	p += RTA_SPACE(sizeof(*param));
	memcpy(p, key + enckeylen, authkeylen);
	p += authkeylen;
	memcpy(p, key, enckeylen);
}

static int crypt_setkey(struct crypt_config *cc)
{
	unsigned subkey_size;
	int err = 0, i, r;

	/* Ignore extra keys (which are used for IV etc) */
	subkey_size = crypt_subkey_size(cc);

	if (crypt_integrity_hmac(cc)) {
		if (subkey_size < cc->key_mac_size)
			return -EINVAL;

		crypt_copy_authenckey(cc->authenc_key, cc->key,
				      subkey_size - cc->key_mac_size,
				      cc->key_mac_size);
	}

	for (i = 0; i < cc->tfms_count; i++) {
		if (crypt_integrity_hmac(cc))
			r = crypto_aead_setkey(cc->cipher_tfm.tfms_aead[i],
				cc->authenc_key, crypt_authenckey_size(cc));
		else if (crypt_integrity_aead(cc))
			r = crypto_aead_setkey(cc->cipher_tfm.tfms_aead[i],
					       cc->key + (i * subkey_size),
					       subkey_size);
		else
			r = crypto_skcipher_setkey(cc->cipher_tfm.tfms[i],
						   cc->key + (i * subkey_size),
						   subkey_size);
		if (r)
			err = r;
	}

	if (crypt_integrity_hmac(cc))
		memzero_explicit(cc->authenc_key, crypt_authenckey_size(cc));

	return err;
}

#ifdef CONFIG_KEYS

static bool contains_whitespace(const char *str)
{
	while (*str)
		if (isspace(*str++))
			return true;
	return false;
}

static int crypt_set_keyring_key(struct crypt_config *cc, const char *key_string)
{
	char *new_key_string, *key_desc;
	int ret;
	struct key *key;
	const struct user_key_payload *ukp;

	/*
	 * Reject key_string with whitespace. dm core currently lacks code for
	 * proper whitespace escaping in arguments on DM_TABLE_STATUS path.
	 */
	if (contains_whitespace(key_string)) {
		DMERR("whitespace chars not allowed in key string");
		return -EINVAL;
	}

	/* look for next ':' separating key_type from key_description */
	key_desc = strpbrk(key_string, ":");
	if (!key_desc || key_desc == key_string || !strlen(key_desc + 1))
		return -EINVAL;

	if (strncmp(key_string, "logon:", key_desc - key_string + 1) &&
	    strncmp(key_string, "user:", key_desc - key_string + 1))
		return -EINVAL;

	new_key_string = kstrdup(key_string, GFP_KERNEL);
	if (!new_key_string)
		return -ENOMEM;

	key = request_key(key_string[0] == 'l' ? &key_type_logon : &key_type_user,
			  key_desc + 1, NULL);
	if (IS_ERR(key)) {
		kzfree(new_key_string);
		return PTR_ERR(key);
	}

	down_read(&key->sem);

	ukp = user_key_payload_locked(key);
	if (!ukp) {
		up_read(&key->sem);
		key_put(key);
		kzfree(new_key_string);
		return -EKEYREVOKED;
	}

	if (cc->key_size != ukp->datalen) {
		up_read(&key->sem);
		key_put(key);
		kzfree(new_key_string);
		return -EINVAL;
	}

	memcpy(cc->key, ukp->data, cc->key_size);

	up_read(&key->sem);
	key_put(key);

	/* clear the flag since following operations may invalidate previously valid key */
	clear_bit(DM_CRYPT_KEY_VALID, &cc->flags);

	ret = crypt_setkey(cc);

	if (!ret) {
		set_bit(DM_CRYPT_KEY_VALID, &cc->flags);
		kzfree(cc->key_string);
		cc->key_string = new_key_string;
	} else
		kzfree(new_key_string);

	return ret;
}

static int get_key_size(char **key_string)
{
	char *colon, dummy;
	int ret;

	if (*key_string[0] != ':')
		return strlen(*key_string) >> 1;

	/* look for next ':' in key string */
	colon = strpbrk(*key_string + 1, ":");
	if (!colon)
		return -EINVAL;

	if (sscanf(*key_string + 1, "%u%c", &ret, &dummy) != 2 || dummy != ':')
		return -EINVAL;

	*key_string = colon;

	/* remaining key string should be :<logon|user>:<key_desc> */

	return ret;
}

#else

static int crypt_set_keyring_key(struct crypt_config *cc, const char *key_string)
{
	return -EINVAL;
}

static int get_key_size(char **key_string)
{
	return (*key_string[0] == ':') ? -EINVAL : strlen(*key_string) >> 1;
}

#endif

static int crypt_set_key(struct crypt_config *cc, char *key)
{
	int r = -EINVAL;
	int key_string_len = strlen(key);

	/* Hyphen (which gives a key_size of zero) means there is no key. */
	if (!cc->key_size && strcmp(key, "-"))
		goto out;

	/* ':' means the key is in kernel keyring, short-circuit normal key processing */
	if (key[0] == ':') {
		r = crypt_set_keyring_key(cc, key + 1);
		goto out;
	}

	/* clear the flag since following operations may invalidate previously valid key */
	clear_bit(DM_CRYPT_KEY_VALID, &cc->flags);

	/* wipe references to any kernel keyring key */
	kzfree(cc->key_string);
	cc->key_string = NULL;

	/* Decode key from its hex representation. */
	if (cc->key_size && hex2bin(cc->key, key, cc->key_size) < 0)
		goto out;

	r = crypt_setkey(cc);
	if (!r)
		set_bit(DM_CRYPT_KEY_VALID, &cc->flags);

out:
	/* Hex key string not needed after here, so wipe it. */
	memset(key, '0', key_string_len);

	return r;
}

static int crypt_wipe_key(struct crypt_config *cc)
{
	int r;

	clear_bit(DM_CRYPT_KEY_VALID, &cc->flags);
	get_random_bytes(&cc->key, cc->key_size);

	/* Wipe IV private keys */
	if (cc->iv_gen_ops && cc->iv_gen_ops->wipe) {
		r = cc->iv_gen_ops->wipe(cc);
		if (r)
			return r;
	}

	kzfree(cc->key_string);
	cc->key_string = NULL;
	r = crypt_setkey(cc);
	memset(&cc->key, 0, cc->key_size * sizeof(u8));

	return r;
}

static void crypt_calculate_pages_per_client(void)
{
	unsigned long pages = (totalram_pages() - totalhigh_pages()) * DM_CRYPT_MEMORY_PERCENT / 100;

	if (!dm_crypt_clients_n)
		return;

	pages /= dm_crypt_clients_n;
	if (pages < DM_CRYPT_MIN_PAGES_PER_CLIENT)
		pages = DM_CRYPT_MIN_PAGES_PER_CLIENT;
	dm_crypt_pages_per_client = pages;
}

static void *crypt_page_alloc(gfp_t gfp_mask, void *pool_data)
{
	struct crypt_config *cc = pool_data;
	struct page *page;

	if (unlikely(percpu_counter_compare(&cc->n_allocated_pages, dm_crypt_pages_per_client) >= 0) &&
	    likely(gfp_mask & __GFP_NORETRY))
		return NULL;

	page = alloc_page(gfp_mask);
	if (likely(page != NULL))
		percpu_counter_add(&cc->n_allocated_pages, 1);

	return page;
}

static void crypt_page_free(void *page, void *pool_data)
{
	struct crypt_config *cc = pool_data;

	__free_page(page);
	percpu_counter_sub(&cc->n_allocated_pages, 1);
}

static void crypt_dtr(struct dm_target *ti)
{
	struct crypt_config *cc = ti->private;

	ti->private = NULL;

	if (!cc)
		return;

	if (cc->write_thread)
		kthread_stop(cc->write_thread);

	if (cc->io_queue)
		destroy_workqueue(cc->io_queue);
	if (cc->crypt_queue)
		destroy_workqueue(cc->crypt_queue);

	crypt_free_tfms(cc);

	bioset_exit(&cc->bs);

	mempool_exit(&cc->page_pool);
	mempool_exit(&cc->req_pool);
	mempool_exit(&cc->tag_pool);

	WARN_ON(percpu_counter_sum(&cc->n_allocated_pages) != 0);
	percpu_counter_destroy(&cc->n_allocated_pages);

	if (cc->iv_gen_ops && cc->iv_gen_ops->dtr)
		cc->iv_gen_ops->dtr(cc);

	if (cc->dev)
		dm_put_device(ti, cc->dev);

	kzfree(cc->cipher_string);
	kzfree(cc->key_string);
	kzfree(cc->cipher_auth);
	kzfree(cc->authenc_key);

	mutex_destroy(&cc->bio_alloc_lock);

	/* Must zero key material before freeing */
	kzfree(cc);

	spin_lock(&dm_crypt_clients_lock);
	WARN_ON(!dm_crypt_clients_n);
	dm_crypt_clients_n--;
	crypt_calculate_pages_per_client();
	spin_unlock(&dm_crypt_clients_lock);
}

static int crypt_ctr_ivmode(struct dm_target *ti, const char *ivmode)
{
	struct crypt_config *cc = ti->private;

	if (crypt_integrity_aead(cc))
		cc->iv_size = crypto_aead_ivsize(any_tfm_aead(cc));
	else
		cc->iv_size = crypto_skcipher_ivsize(any_tfm(cc));

	if (cc->iv_size)
		/* at least a 64 bit sector number should fit in our buffer */
		cc->iv_size = max(cc->iv_size,
				  (unsigned int)(sizeof(u64) / sizeof(u8)));
	else if (ivmode) {
		DMWARN("Selected cipher does not support IVs");
		ivmode = NULL;
	}

	/* Choose ivmode, see comments at iv code. */
	if (ivmode == NULL)
		cc->iv_gen_ops = NULL;
	else if (strcmp(ivmode, "plain") == 0)
		cc->iv_gen_ops = &crypt_iv_plain_ops;
	else if (strcmp(ivmode, "plain64") == 0)
		cc->iv_gen_ops = &crypt_iv_plain64_ops;
	else if (strcmp(ivmode, "plain64be") == 0)
		cc->iv_gen_ops = &crypt_iv_plain64be_ops;
	else if (strcmp(ivmode, "essiv") == 0)
		cc->iv_gen_ops = &crypt_iv_essiv_ops;
	else if (strcmp(ivmode, "benbi") == 0)
		cc->iv_gen_ops = &crypt_iv_benbi_ops;
	else if (strcmp(ivmode, "null") == 0)
		cc->iv_gen_ops = &crypt_iv_null_ops;
	else if (strcmp(ivmode, "eboiv") == 0)
		cc->iv_gen_ops = &crypt_iv_eboiv_ops;
	else if (strcmp(ivmode, "lmk") == 0) {
		cc->iv_gen_ops = &crypt_iv_lmk_ops;
		/*
		 * Version 2 and 3 is recognised according
		 * to length of provided multi-key string.
		 * If present (version 3), last key is used as IV seed.
		 * All keys (including IV seed) are always the same size.
		 */
		if (cc->key_size % cc->key_parts) {
			cc->key_parts++;
			cc->key_extra_size = cc->key_size / cc->key_parts;
		}
	} else if (strcmp(ivmode, "tcw") == 0) {
		cc->iv_gen_ops = &crypt_iv_tcw_ops;
		cc->key_parts += 2; /* IV + whitening */
		cc->key_extra_size = cc->iv_size + TCW_WHITENING_SIZE;
	} else if (strcmp(ivmode, "random") == 0) {
		cc->iv_gen_ops = &crypt_iv_random_ops;
		/* Need storage space in integrity fields. */
		cc->integrity_iv_size = cc->iv_size;
	} else {
		ti->error = "Invalid IV mode";
		return -EINVAL;
	}

	return 0;
}

/*
 * Workaround to parse HMAC algorithm from AEAD crypto API spec.
 * The HMAC is needed to calculate tag size (HMAC digest size).
 * This should be probably done by crypto-api calls (once available...)
 */
static int crypt_ctr_auth_cipher(struct crypt_config *cc, char *cipher_api)
{
	char *start, *end, *mac_alg = NULL;
	struct crypto_ahash *mac;

	if (!strstarts(cipher_api, "authenc("))
		return 0;

	start = strchr(cipher_api, '(');
	end = strchr(cipher_api, ',');
	if (!start || !end || ++start > end)
		return -EINVAL;

	mac_alg = kzalloc(end - start + 1, GFP_KERNEL);
	if (!mac_alg)
		return -ENOMEM;
	strncpy(mac_alg, start, end - start);

	mac = crypto_alloc_ahash(mac_alg, 0, 0);
	kfree(mac_alg);

	if (IS_ERR(mac))
		return PTR_ERR(mac);

	cc->key_mac_size = crypto_ahash_digestsize(mac);
	crypto_free_ahash(mac);

	cc->authenc_key = kmalloc(crypt_authenckey_size(cc), GFP_KERNEL);
	if (!cc->authenc_key)
		return -ENOMEM;

	return 0;
}

static int crypt_ctr_cipher_new(struct dm_target *ti, char *cipher_in, char *key,
				char **ivmode, char **ivopts)
{
	struct crypt_config *cc = ti->private;
	char *tmp, *cipher_api, buf[CRYPTO_MAX_ALG_NAME];
	int ret = -EINVAL;

	cc->tfms_count = 1;

	/*
	 * New format (capi: prefix)
	 * capi:cipher_api_spec-iv:ivopts
	 */
	tmp = &cipher_in[strlen("capi:")];

	/* Separate IV options if present, it can contain another '-' in hash name */
	*ivopts = strrchr(tmp, ':');
	if (*ivopts) {
		**ivopts = '\0';
		(*ivopts)++;
	}
	/* Parse IV mode */
	*ivmode = strrchr(tmp, '-');
	if (*ivmode) {
		**ivmode = '\0';
		(*ivmode)++;
	}
	/* The rest is crypto API spec */
	cipher_api = tmp;
<<<<<<< HEAD
=======

	/* Alloc AEAD, can be used only in new format. */
	if (crypt_integrity_aead(cc)) {
		ret = crypt_ctr_auth_cipher(cc, cipher_api);
		if (ret < 0) {
			ti->error = "Invalid AEAD cipher spec";
			return -ENOMEM;
		}
	}
>>>>>>> f7688b48

	if (*ivmode && !strcmp(*ivmode, "lmk"))
		cc->tfms_count = 64;

	if (*ivmode && !strcmp(*ivmode, "essiv")) {
		if (!*ivopts) {
			ti->error = "Digest algorithm missing for ESSIV mode";
			return -EINVAL;
		}
		ret = snprintf(buf, CRYPTO_MAX_ALG_NAME, "essiv(%s,%s)",
			       cipher_api, *ivopts);
		if (ret < 0 || ret >= CRYPTO_MAX_ALG_NAME) {
			ti->error = "Cannot allocate cipher string";
			return -ENOMEM;
		}
		cipher_api = buf;
	}

	cc->key_parts = cc->tfms_count;

	/* Allocate cipher */
	ret = crypt_alloc_tfms(cc, cipher_api);
	if (ret < 0) {
		ti->error = "Error allocating crypto tfm";
		return ret;
	}

	if (crypt_integrity_aead(cc))
		cc->iv_size = crypto_aead_ivsize(any_tfm_aead(cc));
	else
		cc->iv_size = crypto_skcipher_ivsize(any_tfm(cc));

	return 0;
}

static int crypt_ctr_cipher_old(struct dm_target *ti, char *cipher_in, char *key,
				char **ivmode, char **ivopts)
{
	struct crypt_config *cc = ti->private;
	char *tmp, *cipher, *chainmode, *keycount;
	char *cipher_api = NULL;
	int ret = -EINVAL;
	char dummy;

	if (strchr(cipher_in, '(') || crypt_integrity_aead(cc)) {
		ti->error = "Bad cipher specification";
		return -EINVAL;
	}

	/*
	 * Legacy dm-crypt cipher specification
	 * cipher[:keycount]-mode-iv:ivopts
	 */
	tmp = cipher_in;
	keycount = strsep(&tmp, "-");
	cipher = strsep(&keycount, ":");

	if (!keycount)
		cc->tfms_count = 1;
	else if (sscanf(keycount, "%u%c", &cc->tfms_count, &dummy) != 1 ||
		 !is_power_of_2(cc->tfms_count)) {
		ti->error = "Bad cipher key count specification";
		return -EINVAL;
	}
	cc->key_parts = cc->tfms_count;

	chainmode = strsep(&tmp, "-");
	*ivmode = strsep(&tmp, ":");
	*ivopts = tmp;

	/*
	 * For compatibility with the original dm-crypt mapping format, if
	 * only the cipher name is supplied, use cbc-plain.
	 */
	if (!chainmode || (!strcmp(chainmode, "plain") && !*ivmode)) {
		chainmode = "cbc";
		*ivmode = "plain";
	}

	if (strcmp(chainmode, "ecb") && !*ivmode) {
		ti->error = "IV mechanism required";
		return -EINVAL;
	}

	cipher_api = kmalloc(CRYPTO_MAX_ALG_NAME, GFP_KERNEL);
	if (!cipher_api)
		goto bad_mem;

	if (*ivmode && !strcmp(*ivmode, "essiv")) {
		if (!*ivopts) {
			ti->error = "Digest algorithm missing for ESSIV mode";
			kfree(cipher_api);
			return -EINVAL;
		}
		ret = snprintf(cipher_api, CRYPTO_MAX_ALG_NAME,
			       "essiv(%s(%s),%s)", chainmode, cipher, *ivopts);
	} else {
		ret = snprintf(cipher_api, CRYPTO_MAX_ALG_NAME,
			       "%s(%s)", chainmode, cipher);
	}
	if (ret < 0 || ret >= CRYPTO_MAX_ALG_NAME) {
		kfree(cipher_api);
		goto bad_mem;
	}

	/* Allocate cipher */
	ret = crypt_alloc_tfms(cc, cipher_api);
	if (ret < 0) {
		ti->error = "Error allocating crypto tfm";
		kfree(cipher_api);
		return ret;
	}
	kfree(cipher_api);

	return 0;
bad_mem:
	ti->error = "Cannot allocate cipher strings";
	return -ENOMEM;
}

static int crypt_ctr_cipher(struct dm_target *ti, char *cipher_in, char *key)
{
	struct crypt_config *cc = ti->private;
	char *ivmode = NULL, *ivopts = NULL;
	int ret;

	cc->cipher_string = kstrdup(cipher_in, GFP_KERNEL);
	if (!cc->cipher_string) {
		ti->error = "Cannot allocate cipher strings";
		return -ENOMEM;
	}

	if (strstarts(cipher_in, "capi:"))
		ret = crypt_ctr_cipher_new(ti, cipher_in, key, &ivmode, &ivopts);
	else
		ret = crypt_ctr_cipher_old(ti, cipher_in, key, &ivmode, &ivopts);
	if (ret)
		return ret;

	/* Initialize IV */
	ret = crypt_ctr_ivmode(ti, ivmode);
	if (ret < 0)
		return ret;

	/* Initialize and set key */
	ret = crypt_set_key(cc, key);
	if (ret < 0) {
		ti->error = "Error decoding and setting key";
		return ret;
	}

	/* Allocate IV */
	if (cc->iv_gen_ops && cc->iv_gen_ops->ctr) {
		ret = cc->iv_gen_ops->ctr(cc, ti, ivopts);
		if (ret < 0) {
			ti->error = "Error creating IV";
			return ret;
		}
	}

	/* Initialize IV (set keys for ESSIV etc) */
	if (cc->iv_gen_ops && cc->iv_gen_ops->init) {
		ret = cc->iv_gen_ops->init(cc);
		if (ret < 0) {
			ti->error = "Error initialising IV";
			return ret;
		}
	}

	/* wipe the kernel key payload copy */
	if (cc->key_string)
		memset(cc->key, 0, cc->key_size * sizeof(u8));

	return ret;
}

static int crypt_ctr_optional(struct dm_target *ti, unsigned int argc, char **argv)
{
	struct crypt_config *cc = ti->private;
	struct dm_arg_set as;
	static const struct dm_arg _args[] = {
		{0, 6, "Invalid number of feature args"},
	};
	unsigned int opt_params, val;
	const char *opt_string, *sval;
	char dummy;
	int ret;

	/* Optional parameters */
	as.argc = argc;
	as.argv = argv;

	ret = dm_read_arg_group(_args, &as, &opt_params, &ti->error);
	if (ret)
		return ret;

	while (opt_params--) {
		opt_string = dm_shift_arg(&as);
		if (!opt_string) {
			ti->error = "Not enough feature arguments";
			return -EINVAL;
		}

		if (!strcasecmp(opt_string, "allow_discards"))
			ti->num_discard_bios = 1;

		else if (!strcasecmp(opt_string, "same_cpu_crypt"))
			set_bit(DM_CRYPT_SAME_CPU, &cc->flags);

		else if (!strcasecmp(opt_string, "submit_from_crypt_cpus"))
			set_bit(DM_CRYPT_NO_OFFLOAD, &cc->flags);
		else if (sscanf(opt_string, "integrity:%u:", &val) == 1) {
			if (val == 0 || val > MAX_TAG_SIZE) {
				ti->error = "Invalid integrity arguments";
				return -EINVAL;
			}
			cc->on_disk_tag_size = val;
			sval = strchr(opt_string + strlen("integrity:"), ':') + 1;
			if (!strcasecmp(sval, "aead")) {
				set_bit(CRYPT_MODE_INTEGRITY_AEAD, &cc->cipher_flags);
			} else  if (strcasecmp(sval, "none")) {
				ti->error = "Unknown integrity profile";
				return -EINVAL;
			}

			cc->cipher_auth = kstrdup(sval, GFP_KERNEL);
			if (!cc->cipher_auth)
				return -ENOMEM;
		} else if (sscanf(opt_string, "sector_size:%hu%c", &cc->sector_size, &dummy) == 1) {
			if (cc->sector_size < (1 << SECTOR_SHIFT) ||
			    cc->sector_size > 4096 ||
			    (cc->sector_size & (cc->sector_size - 1))) {
				ti->error = "Invalid feature value for sector_size";
				return -EINVAL;
			}
			if (ti->len & ((cc->sector_size >> SECTOR_SHIFT) - 1)) {
				ti->error = "Device size is not multiple of sector_size feature";
				return -EINVAL;
			}
			cc->sector_shift = __ffs(cc->sector_size) - SECTOR_SHIFT;
		} else if (!strcasecmp(opt_string, "iv_large_sectors"))
			set_bit(CRYPT_IV_LARGE_SECTORS, &cc->cipher_flags);
		else {
			ti->error = "Invalid feature arguments";
			return -EINVAL;
		}
	}

	return 0;
}

/*
 * Construct an encryption mapping:
 * <cipher> [<key>|:<key_size>:<user|logon>:<key_description>] <iv_offset> <dev_path> <start>
 */
static int crypt_ctr(struct dm_target *ti, unsigned int argc, char **argv)
{
	struct crypt_config *cc;
	const char *devname = dm_table_device_name(ti->table);
	int key_size;
	unsigned int align_mask;
	unsigned long long tmpll;
	int ret;
	size_t iv_size_padding, additional_req_size;
	char dummy;

	if (argc < 5) {
		ti->error = "Not enough arguments";
		return -EINVAL;
	}

	key_size = get_key_size(&argv[1]);
	if (key_size < 0) {
		ti->error = "Cannot parse key size";
		return -EINVAL;
	}

	cc = kzalloc(struct_size(cc, key, key_size), GFP_KERNEL);
	if (!cc) {
		ti->error = "Cannot allocate encryption context";
		return -ENOMEM;
	}
	cc->key_size = key_size;
	cc->sector_size = (1 << SECTOR_SHIFT);
	cc->sector_shift = 0;

	ti->private = cc;

	spin_lock(&dm_crypt_clients_lock);
	dm_crypt_clients_n++;
	crypt_calculate_pages_per_client();
	spin_unlock(&dm_crypt_clients_lock);

	ret = percpu_counter_init(&cc->n_allocated_pages, 0, GFP_KERNEL);
	if (ret < 0)
		goto bad;

	/* Optional parameters need to be read before cipher constructor */
	if (argc > 5) {
		ret = crypt_ctr_optional(ti, argc - 5, &argv[5]);
		if (ret)
			goto bad;
	}

	ret = crypt_ctr_cipher(ti, argv[0], argv[1]);
	if (ret < 0)
		goto bad;

	if (crypt_integrity_aead(cc)) {
		cc->dmreq_start = sizeof(struct aead_request);
		cc->dmreq_start += crypto_aead_reqsize(any_tfm_aead(cc));
		align_mask = crypto_aead_alignmask(any_tfm_aead(cc));
	} else {
		cc->dmreq_start = sizeof(struct skcipher_request);
		cc->dmreq_start += crypto_skcipher_reqsize(any_tfm(cc));
		align_mask = crypto_skcipher_alignmask(any_tfm(cc));
	}
	cc->dmreq_start = ALIGN(cc->dmreq_start, __alignof__(struct dm_crypt_request));

	if (align_mask < CRYPTO_MINALIGN) {
		/* Allocate the padding exactly */
		iv_size_padding = -(cc->dmreq_start + sizeof(struct dm_crypt_request))
				& align_mask;
	} else {
		/*
		 * If the cipher requires greater alignment than kmalloc
		 * alignment, we don't know the exact position of the
		 * initialization vector. We must assume worst case.
		 */
		iv_size_padding = align_mask;
	}

	/*  ...| IV + padding | original IV | original sec. number | bio tag offset | */
	additional_req_size = sizeof(struct dm_crypt_request) +
		iv_size_padding + cc->iv_size +
		cc->iv_size +
		sizeof(uint64_t) +
		sizeof(unsigned int);

	ret = mempool_init_kmalloc_pool(&cc->req_pool, MIN_IOS, cc->dmreq_start + additional_req_size);
	if (ret) {
		ti->error = "Cannot allocate crypt request mempool";
		goto bad;
	}

	cc->per_bio_data_size = ti->per_io_data_size =
		ALIGN(sizeof(struct dm_crypt_io) + cc->dmreq_start + additional_req_size,
		      ARCH_KMALLOC_MINALIGN);

	ret = mempool_init(&cc->page_pool, BIO_MAX_PAGES, crypt_page_alloc, crypt_page_free, cc);
	if (ret) {
		ti->error = "Cannot allocate page mempool";
		goto bad;
	}

	ret = bioset_init(&cc->bs, MIN_IOS, 0, BIOSET_NEED_BVECS);
	if (ret) {
		ti->error = "Cannot allocate crypt bioset";
		goto bad;
	}

	mutex_init(&cc->bio_alloc_lock);

	ret = -EINVAL;
	if ((sscanf(argv[2], "%llu%c", &tmpll, &dummy) != 1) ||
	    (tmpll & ((cc->sector_size >> SECTOR_SHIFT) - 1))) {
		ti->error = "Invalid iv_offset sector";
		goto bad;
	}
	cc->iv_offset = tmpll;

	ret = dm_get_device(ti, argv[3], dm_table_get_mode(ti->table), &cc->dev);
	if (ret) {
		ti->error = "Device lookup failed";
		goto bad;
	}

	ret = -EINVAL;
	if (sscanf(argv[4], "%llu%c", &tmpll, &dummy) != 1 || tmpll != (sector_t)tmpll) {
		ti->error = "Invalid device sector";
		goto bad;
	}
	cc->start = tmpll;

	if (crypt_integrity_aead(cc) || cc->integrity_iv_size) {
		ret = crypt_integrity_ctr(cc, ti);
		if (ret)
			goto bad;

		cc->tag_pool_max_sectors = POOL_ENTRY_SIZE / cc->on_disk_tag_size;
		if (!cc->tag_pool_max_sectors)
			cc->tag_pool_max_sectors = 1;

		ret = mempool_init_kmalloc_pool(&cc->tag_pool, MIN_IOS,
			cc->tag_pool_max_sectors * cc->on_disk_tag_size);
		if (ret) {
			ti->error = "Cannot allocate integrity tags mempool";
			goto bad;
		}

		cc->tag_pool_max_sectors <<= cc->sector_shift;
	}

	ret = -ENOMEM;
	cc->io_queue = alloc_workqueue("kcryptd_io/%s", WQ_MEM_RECLAIM, 1, devname);
	if (!cc->io_queue) {
		ti->error = "Couldn't create kcryptd io queue";
		goto bad;
	}

	if (test_bit(DM_CRYPT_SAME_CPU, &cc->flags))
		cc->crypt_queue = alloc_workqueue("kcryptd/%s", WQ_CPU_INTENSIVE | WQ_MEM_RECLAIM,
						  1, devname);
	else
		cc->crypt_queue = alloc_workqueue("kcryptd/%s",
						  WQ_CPU_INTENSIVE | WQ_MEM_RECLAIM | WQ_UNBOUND,
						  num_online_cpus(), devname);
	if (!cc->crypt_queue) {
		ti->error = "Couldn't create kcryptd queue";
		goto bad;
	}

	spin_lock_init(&cc->write_thread_lock);
	cc->write_tree = RB_ROOT;

	cc->write_thread = kthread_create(dmcrypt_write, cc, "dmcrypt_write/%s", devname);
	if (IS_ERR(cc->write_thread)) {
		ret = PTR_ERR(cc->write_thread);
		cc->write_thread = NULL;
		ti->error = "Couldn't spawn write thread";
		goto bad;
	}
	wake_up_process(cc->write_thread);

	ti->num_flush_bios = 1;

	return 0;

bad:
	crypt_dtr(ti);
	return ret;
}

static int crypt_map(struct dm_target *ti, struct bio *bio)
{
	struct dm_crypt_io *io;
	struct crypt_config *cc = ti->private;

	/*
	 * If bio is REQ_PREFLUSH or REQ_OP_DISCARD, just bypass crypt queues.
	 * - for REQ_PREFLUSH device-mapper core ensures that no IO is in-flight
	 * - for REQ_OP_DISCARD caller must use flush if IO ordering matters
	 */
	if (unlikely(bio->bi_opf & REQ_PREFLUSH ||
	    bio_op(bio) == REQ_OP_DISCARD)) {
		bio_set_dev(bio, cc->dev->bdev);
		if (bio_sectors(bio))
			bio->bi_iter.bi_sector = cc->start +
				dm_target_offset(ti, bio->bi_iter.bi_sector);
		return DM_MAPIO_REMAPPED;
	}

	/*
	 * Check if bio is too large, split as needed.
	 */
	if (unlikely(bio->bi_iter.bi_size > (BIO_MAX_PAGES << PAGE_SHIFT)) &&
	    (bio_data_dir(bio) == WRITE || cc->on_disk_tag_size))
		dm_accept_partial_bio(bio, ((BIO_MAX_PAGES << PAGE_SHIFT) >> SECTOR_SHIFT));

	/*
	 * Ensure that bio is a multiple of internal sector encryption size
	 * and is aligned to this size as defined in IO hints.
	 */
	if (unlikely((bio->bi_iter.bi_sector & ((cc->sector_size >> SECTOR_SHIFT) - 1)) != 0))
		return DM_MAPIO_KILL;

	if (unlikely(bio->bi_iter.bi_size & (cc->sector_size - 1)))
		return DM_MAPIO_KILL;

	io = dm_per_bio_data(bio, cc->per_bio_data_size);
	crypt_io_init(io, cc, bio, dm_target_offset(ti, bio->bi_iter.bi_sector));

	if (cc->on_disk_tag_size) {
		unsigned tag_len = cc->on_disk_tag_size * (bio_sectors(bio) >> cc->sector_shift);

		if (unlikely(tag_len > KMALLOC_MAX_SIZE) ||
		    unlikely(!(io->integrity_metadata = kmalloc(tag_len,
				GFP_NOIO | __GFP_NORETRY | __GFP_NOMEMALLOC | __GFP_NOWARN)))) {
			if (bio_sectors(bio) > cc->tag_pool_max_sectors)
				dm_accept_partial_bio(bio, cc->tag_pool_max_sectors);
			io->integrity_metadata = mempool_alloc(&cc->tag_pool, GFP_NOIO);
			io->integrity_metadata_from_pool = true;
		}
	}

	if (crypt_integrity_aead(cc))
		io->ctx.r.req_aead = (struct aead_request *)(io + 1);
	else
		io->ctx.r.req = (struct skcipher_request *)(io + 1);

	if (bio_data_dir(io->base_bio) == READ) {
		if (kcryptd_io_read(io, GFP_NOWAIT))
			kcryptd_queue_read(io);
	} else
		kcryptd_queue_crypt(io);

	return DM_MAPIO_SUBMITTED;
}

static void crypt_status(struct dm_target *ti, status_type_t type,
			 unsigned status_flags, char *result, unsigned maxlen)
{
	struct crypt_config *cc = ti->private;
	unsigned i, sz = 0;
	int num_feature_args = 0;

	switch (type) {
	case STATUSTYPE_INFO:
		result[0] = '\0';
		break;

	case STATUSTYPE_TABLE:
		DMEMIT("%s ", cc->cipher_string);

		if (cc->key_size > 0) {
			if (cc->key_string)
				DMEMIT(":%u:%s", cc->key_size, cc->key_string);
			else
				for (i = 0; i < cc->key_size; i++)
					DMEMIT("%02x", cc->key[i]);
		} else
			DMEMIT("-");

		DMEMIT(" %llu %s %llu", (unsigned long long)cc->iv_offset,
				cc->dev->name, (unsigned long long)cc->start);

		num_feature_args += !!ti->num_discard_bios;
		num_feature_args += test_bit(DM_CRYPT_SAME_CPU, &cc->flags);
		num_feature_args += test_bit(DM_CRYPT_NO_OFFLOAD, &cc->flags);
		num_feature_args += cc->sector_size != (1 << SECTOR_SHIFT);
		num_feature_args += test_bit(CRYPT_IV_LARGE_SECTORS, &cc->cipher_flags);
		if (cc->on_disk_tag_size)
			num_feature_args++;
		if (num_feature_args) {
			DMEMIT(" %d", num_feature_args);
			if (ti->num_discard_bios)
				DMEMIT(" allow_discards");
			if (test_bit(DM_CRYPT_SAME_CPU, &cc->flags))
				DMEMIT(" same_cpu_crypt");
			if (test_bit(DM_CRYPT_NO_OFFLOAD, &cc->flags))
				DMEMIT(" submit_from_crypt_cpus");
			if (cc->on_disk_tag_size)
				DMEMIT(" integrity:%u:%s", cc->on_disk_tag_size, cc->cipher_auth);
			if (cc->sector_size != (1 << SECTOR_SHIFT))
				DMEMIT(" sector_size:%d", cc->sector_size);
			if (test_bit(CRYPT_IV_LARGE_SECTORS, &cc->cipher_flags))
				DMEMIT(" iv_large_sectors");
		}

		break;
	}
}

static void crypt_postsuspend(struct dm_target *ti)
{
	struct crypt_config *cc = ti->private;

	set_bit(DM_CRYPT_SUSPENDED, &cc->flags);
}

static int crypt_preresume(struct dm_target *ti)
{
	struct crypt_config *cc = ti->private;

	if (!test_bit(DM_CRYPT_KEY_VALID, &cc->flags)) {
		DMERR("aborting resume - crypt key is not set.");
		return -EAGAIN;
	}

	return 0;
}

static void crypt_resume(struct dm_target *ti)
{
	struct crypt_config *cc = ti->private;

	clear_bit(DM_CRYPT_SUSPENDED, &cc->flags);
}

/* Message interface
 *	key set <key>
 *	key wipe
 */
static int crypt_message(struct dm_target *ti, unsigned argc, char **argv,
			 char *result, unsigned maxlen)
{
	struct crypt_config *cc = ti->private;
	int key_size, ret = -EINVAL;

	if (argc < 2)
		goto error;

	if (!strcasecmp(argv[0], "key")) {
		if (!test_bit(DM_CRYPT_SUSPENDED, &cc->flags)) {
			DMWARN("not suspended during key manipulation.");
			return -EINVAL;
		}
		if (argc == 3 && !strcasecmp(argv[1], "set")) {
			/* The key size may not be changed. */
			key_size = get_key_size(&argv[2]);
			if (key_size < 0 || cc->key_size != key_size) {
				memset(argv[2], '0', strlen(argv[2]));
				return -EINVAL;
			}

			ret = crypt_set_key(cc, argv[2]);
			if (ret)
				return ret;
			if (cc->iv_gen_ops && cc->iv_gen_ops->init)
				ret = cc->iv_gen_ops->init(cc);
			/* wipe the kernel key payload copy */
			if (cc->key_string)
				memset(cc->key, 0, cc->key_size * sizeof(u8));
			return ret;
		}
		if (argc == 2 && !strcasecmp(argv[1], "wipe"))
			return crypt_wipe_key(cc);
	}

error:
	DMWARN("unrecognised message received.");
	return -EINVAL;
}

static int crypt_iterate_devices(struct dm_target *ti,
				 iterate_devices_callout_fn fn, void *data)
{
	struct crypt_config *cc = ti->private;

	return fn(ti, cc->dev, cc->start, ti->len, data);
}

static void crypt_io_hints(struct dm_target *ti, struct queue_limits *limits)
{
	struct crypt_config *cc = ti->private;

	/*
	 * Unfortunate constraint that is required to avoid the potential
	 * for exceeding underlying device's max_segments limits -- due to
	 * crypt_alloc_buffer() possibly allocating pages for the encryption
	 * bio that are not as physically contiguous as the original bio.
	 */
	limits->max_segment_size = PAGE_SIZE;

	limits->logical_block_size =
		max_t(unsigned short, limits->logical_block_size, cc->sector_size);
	limits->physical_block_size =
		max_t(unsigned, limits->physical_block_size, cc->sector_size);
	limits->io_min = max_t(unsigned, limits->io_min, cc->sector_size);
}

static struct target_type crypt_target = {
	.name   = "crypt",
	.version = {1, 19, 0},
	.module = THIS_MODULE,
	.ctr    = crypt_ctr,
	.dtr    = crypt_dtr,
	.map    = crypt_map,
	.status = crypt_status,
	.postsuspend = crypt_postsuspend,
	.preresume = crypt_preresume,
	.resume = crypt_resume,
	.message = crypt_message,
	.iterate_devices = crypt_iterate_devices,
	.io_hints = crypt_io_hints,
};

static int __init dm_crypt_init(void)
{
	int r;

	r = dm_register_target(&crypt_target);
	if (r < 0)
		DMERR("register failed %d", r);

	return r;
}

static void __exit dm_crypt_exit(void)
{
	dm_unregister_target(&crypt_target);
}

module_init(dm_crypt_init);
module_exit(dm_crypt_exit);

MODULE_AUTHOR("Jana Saout <jana@saout.de>");
MODULE_DESCRIPTION(DM_NAME " target for transparent encryption / decryption");
MODULE_LICENSE("GPL");<|MERGE_RESOLUTION|>--- conflicted
+++ resolved
@@ -2287,8 +2287,6 @@
 	}
 	/* The rest is crypto API spec */
 	cipher_api = tmp;
-<<<<<<< HEAD
-=======
 
 	/* Alloc AEAD, can be used only in new format. */
 	if (crypt_integrity_aead(cc)) {
@@ -2298,7 +2296,6 @@
 			return -ENOMEM;
 		}
 	}
->>>>>>> f7688b48
 
 	if (*ivmode && !strcmp(*ivmode, "lmk"))
 		cc->tfms_count = 64;
