--- conflicted
+++ resolved
@@ -1782,7 +1782,6 @@
 {
 	/*
 	 * Special case the zone operations that cannot or should not be split.
-<<<<<<< HEAD
 	 */
 	switch (bio_op(bio)) {
 	case REQ_OP_ZONE_APPEND:
@@ -1800,25 +1799,6 @@
 	 * that span zone boundaries and to avoid potential deadlocks with
 	 * queue freeze operations.
 	 */
-=======
-	 */
-	switch (bio_op(bio)) {
-	case REQ_OP_ZONE_APPEND:
-	case REQ_OP_ZONE_FINISH:
-	case REQ_OP_ZONE_RESET:
-	case REQ_OP_ZONE_RESET_ALL:
-		return false;
-	default:
-		break;
-	}
-
-	/*
-	 * When mapped devices use the block layer zone write plugging, we must
-	 * split any large BIO to the mapped device limits to not submit BIOs
-	 * that span zone boundaries and to avoid potential deadlocks with
-	 * queue freeze operations.
-	 */
->>>>>>> 449d48b1
 	return bio_needs_zone_write_plugging(bio) || bio_straddles_zones(bio);
 }
 
