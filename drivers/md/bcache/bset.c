--- conflicted
+++ resolved
@@ -54,7 +54,7 @@
 int __bch_count_data(struct btree_keys *b)
 {
 	unsigned int ret = 0;
-	struct btree_iter_stack iter;
+	struct btree_iter iter;
 	struct bkey *k;
 
 	min_heap_init(&iter.heap, NULL, MAX_BSETS);
@@ -69,7 +69,7 @@
 {
 	va_list args;
 	struct bkey *k, *p = NULL;
-	struct btree_iter_stack iter;
+	struct btree_iter iter;
 	const char *err;
 
 	min_heap_init(&iter.heap, NULL, MAX_BSETS);
@@ -883,7 +883,7 @@
 	unsigned int status = BTREE_INSERT_STATUS_NO_INSERT;
 	struct bset *i = bset_tree_last(b)->data;
 	struct bkey *m, *prev = NULL;
-	struct btree_iter_stack iter;
+	struct btree_iter iter;
 	struct bkey preceding_key_on_stack = ZERO_KEY;
 	struct bkey *preceding_key_p = &preceding_key_on_stack;
 
@@ -901,9 +901,9 @@
 	else
 		preceding_key(k, &preceding_key_p);
 
-	m = bch_btree_iter_stack_init(b, &iter, preceding_key_p);
-
-	if (b->ops->insert_fixup(b, k, &iter.iter, replace_key))
+	m = bch_btree_iter_init(b, &iter, preceding_key_p);
+
+	if (b->ops->insert_fixup(b, k, &iter, replace_key))
 		return status;
 
 	status = BTREE_INSERT_STATUS_INSERT;
@@ -1121,38 +1121,33 @@
 				 NULL));
 }
 
-static struct bkey *__bch_btree_iter_stack_init(struct btree_keys *b,
-						struct btree_iter_stack *iter,
-						struct bkey *search,
-						struct bset_tree *start)
+static struct bkey *__bch_btree_iter_init(struct btree_keys *b,
+					  struct btree_iter *iter,
+					  struct bkey *search,
+					  struct bset_tree *start)
 {
 	struct bkey *ret = NULL;
 
-<<<<<<< HEAD
-	iter->iter.size = ARRAY_SIZE(iter->stack_data);
-	iter->iter.used = 0;
-=======
 	iter->heap.size = ARRAY_SIZE(iter->heap.preallocated);
 	iter->heap.nr = 0;
->>>>>>> a6ad5510
 
 #ifdef CONFIG_BCACHE_DEBUG
-	iter->iter.b = b;
+	iter->b = b;
 #endif
 
 	for (; start <= bset_tree_last(b); start++) {
 		ret = bch_bset_search(b, start, search);
-		bch_btree_iter_push(&iter->iter, ret, bset_bkey_last(start->data));
+		bch_btree_iter_push(iter, ret, bset_bkey_last(start->data));
 	}
 
 	return ret;
 }
 
-struct bkey *bch_btree_iter_stack_init(struct btree_keys *b,
-				 struct btree_iter_stack *iter,
+struct bkey *bch_btree_iter_init(struct btree_keys *b,
+				 struct btree_iter *iter,
 				 struct bkey *search)
 {
-	return __bch_btree_iter_stack_init(b, iter, search, b->set);
+	return __bch_btree_iter_init(b, iter, search, b->set);
 }
 
 static inline struct bkey *__bch_btree_iter_next(struct btree_iter *iter,
@@ -1329,15 +1324,11 @@
 			    struct bset_sort_state *state)
 {
 	size_t order = b->page_order, keys = 0;
-	struct btree_iter_stack iter;
+	struct btree_iter iter;
 	int oldsize = bch_count_data(b);
 
-<<<<<<< HEAD
-	__bch_btree_iter_stack_init(b, &iter, NULL, &b->set[start]);
-=======
 	min_heap_init(&iter.heap, NULL, MAX_BSETS);
 	__bch_btree_iter_init(b, &iter, NULL, &b->set[start]);
->>>>>>> a6ad5510
 
 	if (start) {
 		unsigned int i;
@@ -1348,7 +1339,7 @@
 		order = get_order(__set_bytes(b->set->data, keys));
 	}
 
-	__btree_sort(b, &iter.iter, start, order, false, state);
+	__btree_sort(b, &iter, start, order, false, state);
 
 	EBUG_ON(oldsize >= 0 && bch_count_data(b) != oldsize);
 }
@@ -1364,17 +1355,13 @@
 			 struct bset_sort_state *state)
 {
 	uint64_t start_time = local_clock();
-	struct btree_iter_stack iter;
-
-<<<<<<< HEAD
-	bch_btree_iter_stack_init(b, &iter, NULL);
-=======
+	struct btree_iter iter;
+
 	min_heap_init(&iter.heap, NULL, MAX_BSETS);
 
 	bch_btree_iter_init(b, &iter, NULL);
->>>>>>> a6ad5510
-
-	btree_mergesort(b, new->set->data, &iter.iter, false, true);
+
+	btree_mergesort(b, new->set->data, &iter, false, true);
 
 	bch_time_stats_update(&state->time, start_time);
 
