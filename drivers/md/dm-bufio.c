// SPDX-License-Identifier: GPL-2.0-only
/*
 * Copyright (C) 2009-2011 Red Hat, Inc.
 *
 * Author: Mikulas Patocka <mpatocka@redhat.com>
 *
 * This file is released under the GPL.
 */

#include <linux/dm-bufio.h>

#include <linux/device-mapper.h>
#include <linux/dm-io.h>
#include <linux/slab.h>
#include <linux/sched/mm.h>
#include <linux/jiffies.h>
#include <linux/vmalloc.h>
#include <linux/shrinker.h>
#include <linux/module.h>
#include <linux/rbtree.h>
#include <linux/stacktrace.h>
#include <linux/jump_label.h>

#include "dm.h"

#define DM_MSG_PREFIX "bufio"

/*
 * Memory management policy:
 *	Limit the number of buffers to DM_BUFIO_MEMORY_PERCENT of main memory
 *	or DM_BUFIO_VMALLOC_PERCENT of vmalloc memory (whichever is lower).
 *	Always allocate at least DM_BUFIO_MIN_BUFFERS buffers.
 *	Start background writeback when there are DM_BUFIO_WRITEBACK_PERCENT
 *	dirty buffers.
 */
#define DM_BUFIO_MIN_BUFFERS		8

#define DM_BUFIO_MEMORY_PERCENT		2
#define DM_BUFIO_VMALLOC_PERCENT	25
#define DM_BUFIO_WRITEBACK_RATIO	3
#define DM_BUFIO_LOW_WATERMARK_RATIO	16

/*
 * Check buffer ages in this interval (seconds)
 */
#define DM_BUFIO_WORK_TIMER_SECS	30

/*
 * Free buffers when they are older than this (seconds)
 */
#define DM_BUFIO_DEFAULT_AGE_SECS	300

/*
 * The nr of bytes of cached data to keep around.
 */
#define DM_BUFIO_DEFAULT_RETAIN_BYTES   (256 * 1024)

/*
 * Align buffer writes to this boundary.
 * Tests show that SSDs have the highest IOPS when using 4k writes.
 */
#define DM_BUFIO_WRITE_ALIGN		4096

/*
 * dm_buffer->list_mode
 */
#define LIST_CLEAN	0
#define LIST_DIRTY	1
#define LIST_SIZE	2

/*--------------------------------------------------------------*/

/*
 * Rather than use an LRU list, we use a clock algorithm where entries
 * are held in a circular list.  When an entry is 'hit' a reference bit
 * is set.  The least recently used entry is approximated by running a
 * cursor around the list selecting unreferenced entries. Referenced
 * entries have their reference bit cleared as the cursor passes them.
 */
struct lru_entry {
	struct list_head list;
	atomic_t referenced;
};

struct lru_iter {
	struct lru *lru;
	struct list_head list;
	struct lru_entry *stop;
	struct lru_entry *e;
};

struct lru {
	struct list_head *cursor;
	unsigned long count;

	struct list_head iterators;
};

/*--------------*/

static void lru_init(struct lru *lru)
{
	lru->cursor = NULL;
	lru->count = 0;
	INIT_LIST_HEAD(&lru->iterators);
}

static void lru_destroy(struct lru *lru)
{
	WARN_ON_ONCE(lru->cursor);
	WARN_ON_ONCE(!list_empty(&lru->iterators));
}

/*
 * Insert a new entry into the lru.
 */
static void lru_insert(struct lru *lru, struct lru_entry *le)
{
	/*
	 * Don't be tempted to set to 1, makes the lru aspect
	 * perform poorly.
	 */
	atomic_set(&le->referenced, 0);

	if (lru->cursor) {
		list_add_tail(&le->list, lru->cursor);
	} else {
		INIT_LIST_HEAD(&le->list);
		lru->cursor = &le->list;
	}
	lru->count++;
}

/*--------------*/

/*
 * Convert a list_head pointer to an lru_entry pointer.
 */
static inline struct lru_entry *to_le(struct list_head *l)
{
	return container_of(l, struct lru_entry, list);
}

/*
 * Initialize an lru_iter and add it to the list of cursors in the lru.
 */
static void lru_iter_begin(struct lru *lru, struct lru_iter *it)
{
	it->lru = lru;
	it->stop = lru->cursor ? to_le(lru->cursor->prev) : NULL;
	it->e = lru->cursor ? to_le(lru->cursor) : NULL;
	list_add(&it->list, &lru->iterators);
}

/*
 * Remove an lru_iter from the list of cursors in the lru.
 */
static inline void lru_iter_end(struct lru_iter *it)
{
	list_del(&it->list);
}

/* Predicate function type to be used with lru_iter_next */
typedef bool (*iter_predicate)(struct lru_entry *le, void *context);

/*
 * Advance the cursor to the next entry that passes the
 * predicate, and return that entry.  Returns NULL if the
 * iteration is complete.
 */
static struct lru_entry *lru_iter_next(struct lru_iter *it,
				       iter_predicate pred, void *context)
{
	struct lru_entry *e;

	while (it->e) {
		e = it->e;

		/* advance the cursor */
		if (it->e == it->stop)
			it->e = NULL;
		else
			it->e = to_le(it->e->list.next);

		if (pred(e, context))
			return e;
	}

	return NULL;
}

/*
 * Invalidate a specific lru_entry and update all cursors in
 * the lru accordingly.
 */
static void lru_iter_invalidate(struct lru *lru, struct lru_entry *e)
{
	struct lru_iter *it;

	list_for_each_entry(it, &lru->iterators, list) {
		/* Move c->e forwards if necc. */
		if (it->e == e) {
			it->e = to_le(it->e->list.next);
			if (it->e == e)
				it->e = NULL;
		}

		/* Move it->stop backwards if necc. */
		if (it->stop == e) {
			it->stop = to_le(it->stop->list.prev);
			if (it->stop == e)
				it->stop = NULL;
		}
	}
}

/*--------------*/

/*
 * Remove a specific entry from the lru.
 */
static void lru_remove(struct lru *lru, struct lru_entry *le)
{
	lru_iter_invalidate(lru, le);
	if (lru->count == 1) {
		lru->cursor = NULL;
	} else {
		if (lru->cursor == &le->list)
			lru->cursor = lru->cursor->next;
		list_del(&le->list);
	}
	lru->count--;
}

/*
 * Mark as referenced.
 */
static inline void lru_reference(struct lru_entry *le)
{
	atomic_set(&le->referenced, 1);
}

/*--------------*/

/*
 * Remove the least recently used entry (approx), that passes the predicate.
 * Returns NULL on failure.
 */
enum evict_result {
	ER_EVICT,
	ER_DONT_EVICT,
	ER_STOP, /* stop looking for something to evict */
};

typedef enum evict_result (*le_predicate)(struct lru_entry *le, void *context);

static struct lru_entry *lru_evict(struct lru *lru, le_predicate pred, void *context, bool no_sleep)
{
	unsigned long tested = 0;
	struct list_head *h = lru->cursor;
	struct lru_entry *le;

	if (!h)
		return NULL;
	/*
	 * In the worst case we have to loop around twice. Once to clear
	 * the reference flags, and then again to discover the predicate
	 * fails for all entries.
	 */
	while (tested < lru->count) {
		le = container_of(h, struct lru_entry, list);

		if (atomic_read(&le->referenced)) {
			atomic_set(&le->referenced, 0);
		} else {
			tested++;
			switch (pred(le, context)) {
			case ER_EVICT:
				/*
				 * Adjust the cursor, so we start the next
				 * search from here.
				 */
				lru->cursor = le->list.next;
				lru_remove(lru, le);
				return le;

			case ER_DONT_EVICT:
				break;

			case ER_STOP:
				lru->cursor = le->list.next;
				return NULL;
			}
		}

		h = h->next;

		if (!no_sleep)
			cond_resched();
	}

	return NULL;
}

/*--------------------------------------------------------------*/

/*
 * Buffer state bits.
 */
#define B_READING	0
#define B_WRITING	1
#define B_DIRTY		2

/*
 * Describes how the block was allocated:
 * kmem_cache_alloc(), __get_free_pages() or vmalloc().
 * See the comment at alloc_buffer_data.
 */
enum data_mode {
	DATA_MODE_SLAB = 0,
	DATA_MODE_GET_FREE_PAGES = 1,
	DATA_MODE_VMALLOC = 2,
	DATA_MODE_LIMIT = 3
};

struct dm_buffer {
	/* protected by the locks in dm_buffer_cache */
	struct rb_node node;

	/* immutable, so don't need protecting */
	sector_t block;
	void *data;
	unsigned char data_mode;		/* DATA_MODE_* */

	/*
	 * These two fields are used in isolation, so do not need
	 * a surrounding lock.
	 */
	atomic_t hold_count;
	unsigned long last_accessed;

	/*
	 * Everything else is protected by the mutex in
	 * dm_bufio_client
	 */
	unsigned long state;
	struct lru_entry lru;
	unsigned char list_mode;		/* LIST_* */
	blk_status_t read_error;
	blk_status_t write_error;
	unsigned int dirty_start;
	unsigned int dirty_end;
	unsigned int write_start;
	unsigned int write_end;
	struct list_head write_list;
	struct dm_bufio_client *c;
	void (*end_io)(struct dm_buffer *b, blk_status_t bs);
#ifdef CONFIG_DM_DEBUG_BLOCK_STACK_TRACING
#define MAX_STACK 10
	unsigned int stack_len;
	unsigned long stack_entries[MAX_STACK];
#endif
};

/*--------------------------------------------------------------*/

/*
 * The buffer cache manages buffers, particularly:
 *  - inc/dec of holder count
 *  - setting the last_accessed field
 *  - maintains clean/dirty state along with lru
 *  - selecting buffers that match predicates
 *
 * It does *not* handle:
 *  - allocation/freeing of buffers.
 *  - IO
 *  - Eviction or cache sizing.
 *
 * cache_get() and cache_put() are threadsafe, you do not need to
 * protect these calls with a surrounding mutex.  All the other
 * methods are not threadsafe; they do use locking primitives, but
 * only enough to ensure get/put are threadsafe.
 */

struct buffer_tree {
	union {
		struct rw_semaphore lock;
		rwlock_t spinlock;
	} u;
	struct rb_root root;
} ____cacheline_aligned_in_smp;

struct dm_buffer_cache {
	struct lru lru[LIST_SIZE];
	/*
	 * We spread entries across multiple trees to reduce contention
	 * on the locks.
	 */
	unsigned int num_locks;
	bool no_sleep;
	struct buffer_tree trees[];
};

static DEFINE_STATIC_KEY_FALSE(no_sleep_enabled);

static inline unsigned int cache_index(sector_t block, unsigned int num_locks)
{
	return dm_hash_locks_index(block, num_locks);
}

static inline void cache_read_lock(struct dm_buffer_cache *bc, sector_t block)
{
	if (static_branch_unlikely(&no_sleep_enabled) && bc->no_sleep)
		read_lock_bh(&bc->trees[cache_index(block, bc->num_locks)].u.spinlock);
	else
		down_read(&bc->trees[cache_index(block, bc->num_locks)].u.lock);
}

static inline void cache_read_unlock(struct dm_buffer_cache *bc, sector_t block)
{
	if (static_branch_unlikely(&no_sleep_enabled) && bc->no_sleep)
		read_unlock_bh(&bc->trees[cache_index(block, bc->num_locks)].u.spinlock);
	else
		up_read(&bc->trees[cache_index(block, bc->num_locks)].u.lock);
}

static inline void cache_write_lock(struct dm_buffer_cache *bc, sector_t block)
{
	if (static_branch_unlikely(&no_sleep_enabled) && bc->no_sleep)
		write_lock_bh(&bc->trees[cache_index(block, bc->num_locks)].u.spinlock);
	else
		down_write(&bc->trees[cache_index(block, bc->num_locks)].u.lock);
}

static inline void cache_write_unlock(struct dm_buffer_cache *bc, sector_t block)
{
	if (static_branch_unlikely(&no_sleep_enabled) && bc->no_sleep)
		write_unlock_bh(&bc->trees[cache_index(block, bc->num_locks)].u.spinlock);
	else
		up_write(&bc->trees[cache_index(block, bc->num_locks)].u.lock);
}

/*
 * Sometimes we want to repeatedly get and drop locks as part of an iteration.
 * This struct helps avoid redundant drop and gets of the same lock.
 */
struct lock_history {
	struct dm_buffer_cache *cache;
	bool write;
	unsigned int previous;
	unsigned int no_previous;
};

static void lh_init(struct lock_history *lh, struct dm_buffer_cache *cache, bool write)
{
	lh->cache = cache;
	lh->write = write;
	lh->no_previous = cache->num_locks;
	lh->previous = lh->no_previous;
}

static void __lh_lock(struct lock_history *lh, unsigned int index)
{
	if (lh->write) {
		if (static_branch_unlikely(&no_sleep_enabled) && lh->cache->no_sleep)
			write_lock_bh(&lh->cache->trees[index].u.spinlock);
		else
			down_write(&lh->cache->trees[index].u.lock);
	} else {
		if (static_branch_unlikely(&no_sleep_enabled) && lh->cache->no_sleep)
			read_lock_bh(&lh->cache->trees[index].u.spinlock);
		else
			down_read(&lh->cache->trees[index].u.lock);
	}
}

static void __lh_unlock(struct lock_history *lh, unsigned int index)
{
	if (lh->write) {
		if (static_branch_unlikely(&no_sleep_enabled) && lh->cache->no_sleep)
			write_unlock_bh(&lh->cache->trees[index].u.spinlock);
		else
			up_write(&lh->cache->trees[index].u.lock);
	} else {
		if (static_branch_unlikely(&no_sleep_enabled) && lh->cache->no_sleep)
			read_unlock_bh(&lh->cache->trees[index].u.spinlock);
		else
			up_read(&lh->cache->trees[index].u.lock);
	}
}

/*
 * Make sure you call this since it will unlock the final lock.
 */
static void lh_exit(struct lock_history *lh)
{
	if (lh->previous != lh->no_previous) {
		__lh_unlock(lh, lh->previous);
		lh->previous = lh->no_previous;
	}
}

/*
 * Named 'next' because there is no corresponding
 * 'up/unlock' call since it's done automatically.
 */
static void lh_next(struct lock_history *lh, sector_t b)
{
	unsigned int index = cache_index(b, lh->no_previous); /* no_previous is num_locks */

	if (lh->previous != lh->no_previous) {
		if (lh->previous != index) {
			__lh_unlock(lh, lh->previous);
			__lh_lock(lh, index);
			lh->previous = index;
		}
	} else {
		__lh_lock(lh, index);
		lh->previous = index;
	}
}

static inline struct dm_buffer *le_to_buffer(struct lru_entry *le)
{
	return container_of(le, struct dm_buffer, lru);
}

static struct dm_buffer *list_to_buffer(struct list_head *l)
{
	struct lru_entry *le = list_entry(l, struct lru_entry, list);

	if (!le)
		return NULL;

	return le_to_buffer(le);
}

static void cache_init(struct dm_buffer_cache *bc, unsigned int num_locks, bool no_sleep)
{
	unsigned int i;

	bc->num_locks = num_locks;
	bc->no_sleep = no_sleep;

	for (i = 0; i < bc->num_locks; i++) {
		if (no_sleep)
			rwlock_init(&bc->trees[i].u.spinlock);
		else
			init_rwsem(&bc->trees[i].u.lock);
		bc->trees[i].root = RB_ROOT;
	}

	lru_init(&bc->lru[LIST_CLEAN]);
	lru_init(&bc->lru[LIST_DIRTY]);
}

static void cache_destroy(struct dm_buffer_cache *bc)
{
	unsigned int i;

	for (i = 0; i < bc->num_locks; i++)
		WARN_ON_ONCE(!RB_EMPTY_ROOT(&bc->trees[i].root));

	lru_destroy(&bc->lru[LIST_CLEAN]);
	lru_destroy(&bc->lru[LIST_DIRTY]);
}

/*--------------*/

/*
 * not threadsafe, or racey depending how you look at it
 */
static inline unsigned long cache_count(struct dm_buffer_cache *bc, int list_mode)
{
	return bc->lru[list_mode].count;
}

static inline unsigned long cache_total(struct dm_buffer_cache *bc)
{
	return cache_count(bc, LIST_CLEAN) + cache_count(bc, LIST_DIRTY);
}

/*--------------*/

/*
 * Gets a specific buffer, indexed by block.
 * If the buffer is found then its holder count will be incremented and
 * lru_reference will be called.
 *
 * threadsafe
 */
static struct dm_buffer *__cache_get(const struct rb_root *root, sector_t block)
{
	struct rb_node *n = root->rb_node;
	struct dm_buffer *b;

	while (n) {
		b = container_of(n, struct dm_buffer, node);

		if (b->block == block)
			return b;

		n = block < b->block ? n->rb_left : n->rb_right;
	}

	return NULL;
}

static void __cache_inc_buffer(struct dm_buffer *b)
{
	atomic_inc(&b->hold_count);
	WRITE_ONCE(b->last_accessed, jiffies);
}

static struct dm_buffer *cache_get(struct dm_buffer_cache *bc, sector_t block)
{
	struct dm_buffer *b;

	cache_read_lock(bc, block);
	b = __cache_get(&bc->trees[cache_index(block, bc->num_locks)].root, block);
	if (b) {
		lru_reference(&b->lru);
		__cache_inc_buffer(b);
	}
	cache_read_unlock(bc, block);

	return b;
}

/*--------------*/

/*
 * Returns true if the hold count hits zero.
 * threadsafe
 */
static bool cache_put(struct dm_buffer_cache *bc, struct dm_buffer *b)
{
	bool r;

	cache_read_lock(bc, b->block);
	BUG_ON(!atomic_read(&b->hold_count));
	r = atomic_dec_and_test(&b->hold_count);
	cache_read_unlock(bc, b->block);

	return r;
}

/*--------------*/

typedef enum evict_result (*b_predicate)(struct dm_buffer *, void *);

/*
 * Evicts a buffer based on a predicate.  The oldest buffer that
 * matches the predicate will be selected.  In addition to the
 * predicate the hold_count of the selected buffer will be zero.
 */
struct evict_wrapper {
	struct lock_history *lh;
	b_predicate pred;
	void *context;
};

/*
 * Wraps the buffer predicate turning it into an lru predicate.  Adds
 * extra test for hold_count.
 */
static enum evict_result __evict_pred(struct lru_entry *le, void *context)
{
	struct evict_wrapper *w = context;
	struct dm_buffer *b = le_to_buffer(le);

	lh_next(w->lh, b->block);

	if (atomic_read(&b->hold_count))
		return ER_DONT_EVICT;

	return w->pred(b, w->context);
}

static struct dm_buffer *__cache_evict(struct dm_buffer_cache *bc, int list_mode,
				       b_predicate pred, void *context,
				       struct lock_history *lh)
{
	struct evict_wrapper w = {.lh = lh, .pred = pred, .context = context};
	struct lru_entry *le;
	struct dm_buffer *b;

	le = lru_evict(&bc->lru[list_mode], __evict_pred, &w, bc->no_sleep);
	if (!le)
		return NULL;

	b = le_to_buffer(le);
	/* __evict_pred will have locked the appropriate tree. */
	rb_erase(&b->node, &bc->trees[cache_index(b->block, bc->num_locks)].root);

	return b;
}

static struct dm_buffer *cache_evict(struct dm_buffer_cache *bc, int list_mode,
				     b_predicate pred, void *context)
{
	struct dm_buffer *b;
	struct lock_history lh;

	lh_init(&lh, bc, true);
	b = __cache_evict(bc, list_mode, pred, context, &lh);
	lh_exit(&lh);

	return b;
}

/*--------------*/

/*
 * Mark a buffer as clean or dirty. Not threadsafe.
 */
static void cache_mark(struct dm_buffer_cache *bc, struct dm_buffer *b, int list_mode)
{
	cache_write_lock(bc, b->block);
	if (list_mode != b->list_mode) {
		lru_remove(&bc->lru[b->list_mode], &b->lru);
		b->list_mode = list_mode;
		lru_insert(&bc->lru[b->list_mode], &b->lru);
	}
	cache_write_unlock(bc, b->block);
}

/*--------------*/

/*
 * Runs through the lru associated with 'old_mode', if the predicate matches then
 * it moves them to 'new_mode'.  Not threadsafe.
 */
static void __cache_mark_many(struct dm_buffer_cache *bc, int old_mode, int new_mode,
			      b_predicate pred, void *context, struct lock_history *lh)
{
	struct lru_entry *le;
	struct dm_buffer *b;
	struct evict_wrapper w = {.lh = lh, .pred = pred, .context = context};

	while (true) {
		le = lru_evict(&bc->lru[old_mode], __evict_pred, &w, bc->no_sleep);
		if (!le)
			break;

		b = le_to_buffer(le);
		b->list_mode = new_mode;
		lru_insert(&bc->lru[b->list_mode], &b->lru);
	}
}

static void cache_mark_many(struct dm_buffer_cache *bc, int old_mode, int new_mode,
			    b_predicate pred, void *context)
{
	struct lock_history lh;

	lh_init(&lh, bc, true);
	__cache_mark_many(bc, old_mode, new_mode, pred, context, &lh);
	lh_exit(&lh);
}

/*--------------*/

/*
 * Iterates through all clean or dirty entries calling a function for each
 * entry.  The callback may terminate the iteration early.  Not threadsafe.
 */

/*
 * Iterator functions should return one of these actions to indicate
 * how the iteration should proceed.
 */
enum it_action {
	IT_NEXT,
	IT_COMPLETE,
};

typedef enum it_action (*iter_fn)(struct dm_buffer *b, void *context);

static void __cache_iterate(struct dm_buffer_cache *bc, int list_mode,
			    iter_fn fn, void *context, struct lock_history *lh)
{
	struct lru *lru = &bc->lru[list_mode];
	struct lru_entry *le, *first;

	if (!lru->cursor)
		return;

	first = le = to_le(lru->cursor);
	do {
		struct dm_buffer *b = le_to_buffer(le);

		lh_next(lh, b->block);

		switch (fn(b, context)) {
		case IT_NEXT:
			break;

		case IT_COMPLETE:
			return;
		}
		cond_resched();

		le = to_le(le->list.next);
	} while (le != first);
}

static void cache_iterate(struct dm_buffer_cache *bc, int list_mode,
			  iter_fn fn, void *context)
{
	struct lock_history lh;

	lh_init(&lh, bc, false);
	__cache_iterate(bc, list_mode, fn, context, &lh);
	lh_exit(&lh);
}

/*--------------*/

/*
 * Passes ownership of the buffer to the cache. Returns false if the
 * buffer was already present (in which case ownership does not pass).
 * eg, a race with another thread.
 *
 * Holder count should be 1 on insertion.
 *
 * Not threadsafe.
 */
static bool __cache_insert(struct rb_root *root, struct dm_buffer *b)
{
	struct rb_node **new = &root->rb_node, *parent = NULL;
	struct dm_buffer *found;

	while (*new) {
		found = container_of(*new, struct dm_buffer, node);

		if (found->block == b->block)
			return false;

		parent = *new;
		new = b->block < found->block ?
			&found->node.rb_left : &found->node.rb_right;
	}

	rb_link_node(&b->node, parent, new);
	rb_insert_color(&b->node, root);

	return true;
}

static bool cache_insert(struct dm_buffer_cache *bc, struct dm_buffer *b)
{
	bool r;

	if (WARN_ON_ONCE(b->list_mode >= LIST_SIZE))
		return false;

	cache_write_lock(bc, b->block);
	BUG_ON(atomic_read(&b->hold_count) != 1);
	r = __cache_insert(&bc->trees[cache_index(b->block, bc->num_locks)].root, b);
	if (r)
		lru_insert(&bc->lru[b->list_mode], &b->lru);
	cache_write_unlock(bc, b->block);

	return r;
}

/*--------------*/

/*
 * Removes buffer from cache, ownership of the buffer passes back to the caller.
 * Fails if the hold_count is not one (ie. the caller holds the only reference).
 *
 * Not threadsafe.
 */
static bool cache_remove(struct dm_buffer_cache *bc, struct dm_buffer *b)
{
	bool r;

	cache_write_lock(bc, b->block);

	if (atomic_read(&b->hold_count) != 1) {
		r = false;
	} else {
		r = true;
		rb_erase(&b->node, &bc->trees[cache_index(b->block, bc->num_locks)].root);
		lru_remove(&bc->lru[b->list_mode], &b->lru);
	}

	cache_write_unlock(bc, b->block);

	return r;
}

/*--------------*/

typedef void (*b_release)(struct dm_buffer *);

static struct dm_buffer *__find_next(struct rb_root *root, sector_t block)
{
	struct rb_node *n = root->rb_node;
	struct dm_buffer *b;
	struct dm_buffer *best = NULL;

	while (n) {
		b = container_of(n, struct dm_buffer, node);

		if (b->block == block)
			return b;

		if (block <= b->block) {
			n = n->rb_left;
			best = b;
		} else {
			n = n->rb_right;
		}
	}

	return best;
}

static void __remove_range(struct dm_buffer_cache *bc,
			   struct rb_root *root,
			   sector_t begin, sector_t end,
			   b_predicate pred, b_release release)
{
	struct dm_buffer *b;

	while (true) {
		cond_resched();

		b = __find_next(root, begin);
		if (!b || (b->block >= end))
			break;

		begin = b->block + 1;

		if (atomic_read(&b->hold_count))
			continue;

		if (pred(b, NULL) == ER_EVICT) {
			rb_erase(&b->node, root);
			lru_remove(&bc->lru[b->list_mode], &b->lru);
			release(b);
		}
	}
}

static void cache_remove_range(struct dm_buffer_cache *bc,
			       sector_t begin, sector_t end,
			       b_predicate pred, b_release release)
{
	unsigned int i;

	BUG_ON(bc->no_sleep);
	for (i = 0; i < bc->num_locks; i++) {
		down_write(&bc->trees[i].u.lock);
		__remove_range(bc, &bc->trees[i].root, begin, end, pred, release);
		up_write(&bc->trees[i].u.lock);
	}
}

/*----------------------------------------------------------------*/

/*
 * Linking of buffers:
 *	All buffers are linked to buffer_cache with their node field.
 *
 *	Clean buffers that are not being written (B_WRITING not set)
 *	are linked to lru[LIST_CLEAN] with their lru_list field.
 *
 *	Dirty and clean buffers that are being written are linked to
 *	lru[LIST_DIRTY] with their lru_list field. When the write
 *	finishes, the buffer cannot be relinked immediately (because we
 *	are in an interrupt context and relinking requires process
 *	context), so some clean-not-writing buffers can be held on
 *	dirty_lru too.  They are later added to lru in the process
 *	context.
 */
struct dm_bufio_client {
	struct block_device *bdev;
	unsigned int block_size;
	s8 sectors_per_block_bits;

	bool no_sleep;
	struct mutex lock;
	spinlock_t spinlock;

	int async_write_error;

	void (*alloc_callback)(struct dm_buffer *buf);
	void (*write_callback)(struct dm_buffer *buf);
	struct kmem_cache *slab_buffer;
	struct kmem_cache *slab_cache;
	struct dm_io_client *dm_io;

	struct list_head reserved_buffers;
	unsigned int need_reserved_buffers;

	unsigned int minimum_buffers;

	sector_t start;

	struct shrinker *shrinker;
	struct work_struct shrink_work;
	atomic_long_t need_shrink;

	wait_queue_head_t free_buffer_wait;

	struct list_head client_list;

	/*
	 * Used by global_cleanup to sort the clients list.
	 */
	unsigned long oldest_buffer;

	struct dm_buffer_cache cache; /* must be last member */
};

/*----------------------------------------------------------------*/

#define dm_bufio_in_request()	(!!current->bio_list)

static void dm_bufio_lock(struct dm_bufio_client *c)
{
	if (static_branch_unlikely(&no_sleep_enabled) && c->no_sleep)
		spin_lock_bh(&c->spinlock);
	else
		mutex_lock_nested(&c->lock, dm_bufio_in_request());
}

static void dm_bufio_unlock(struct dm_bufio_client *c)
{
	if (static_branch_unlikely(&no_sleep_enabled) && c->no_sleep)
		spin_unlock_bh(&c->spinlock);
	else
		mutex_unlock(&c->lock);
}

/*----------------------------------------------------------------*/

/*
 * Default cache size: available memory divided by the ratio.
 */
static unsigned long dm_bufio_default_cache_size;

/*
 * Total cache size set by the user.
 */
static unsigned long dm_bufio_cache_size;

/*
 * A copy of dm_bufio_cache_size because dm_bufio_cache_size can change
 * at any time.  If it disagrees, the user has changed cache size.
 */
static unsigned long dm_bufio_cache_size_latch;

static DEFINE_SPINLOCK(global_spinlock);

/*
 * Buffers are freed after this timeout
 */
static unsigned int dm_bufio_max_age = DM_BUFIO_DEFAULT_AGE_SECS;
static unsigned long dm_bufio_retain_bytes = DM_BUFIO_DEFAULT_RETAIN_BYTES;

static unsigned long dm_bufio_peak_allocated;
static unsigned long dm_bufio_allocated_kmem_cache;
static unsigned long dm_bufio_allocated_get_free_pages;
static unsigned long dm_bufio_allocated_vmalloc;
static unsigned long dm_bufio_current_allocated;

/*----------------------------------------------------------------*/

/*
 * The current number of clients.
 */
static int dm_bufio_client_count;

/*
 * The list of all clients.
 */
static LIST_HEAD(dm_bufio_all_clients);

/*
 * This mutex protects dm_bufio_cache_size_latch and dm_bufio_client_count
 */
static DEFINE_MUTEX(dm_bufio_clients_lock);

static struct workqueue_struct *dm_bufio_wq;
static struct delayed_work dm_bufio_cleanup_old_work;
static struct work_struct dm_bufio_replacement_work;


#ifdef CONFIG_DM_DEBUG_BLOCK_STACK_TRACING
static void buffer_record_stack(struct dm_buffer *b)
{
	b->stack_len = stack_trace_save(b->stack_entries, MAX_STACK, 2);
}
#endif

/*----------------------------------------------------------------*/

static void adjust_total_allocated(struct dm_buffer *b, bool unlink)
{
	unsigned char data_mode;
	long diff;

	static unsigned long * const class_ptr[DATA_MODE_LIMIT] = {
		&dm_bufio_allocated_kmem_cache,
		&dm_bufio_allocated_get_free_pages,
		&dm_bufio_allocated_vmalloc,
	};

	data_mode = b->data_mode;
	diff = (long)b->c->block_size;
	if (unlink)
		diff = -diff;

	spin_lock(&global_spinlock);

	*class_ptr[data_mode] += diff;

	dm_bufio_current_allocated += diff;

	if (dm_bufio_current_allocated > dm_bufio_peak_allocated)
		dm_bufio_peak_allocated = dm_bufio_current_allocated;

	if (!unlink) {
		if (dm_bufio_current_allocated > dm_bufio_cache_size)
			queue_work(dm_bufio_wq, &dm_bufio_replacement_work);
	}

	spin_unlock(&global_spinlock);
}

/*
 * Change the number of clients and recalculate per-client limit.
 */
static void __cache_size_refresh(void)
{
	if (WARN_ON(!mutex_is_locked(&dm_bufio_clients_lock)))
		return;
	if (WARN_ON(dm_bufio_client_count < 0))
		return;

	dm_bufio_cache_size_latch = READ_ONCE(dm_bufio_cache_size);

	/*
	 * Use default if set to 0 and report the actual cache size used.
	 */
	if (!dm_bufio_cache_size_latch) {
		(void)cmpxchg(&dm_bufio_cache_size, 0,
			      dm_bufio_default_cache_size);
		dm_bufio_cache_size_latch = dm_bufio_default_cache_size;
	}
}

/*
 * Allocating buffer data.
 *
 * Small buffers are allocated with kmem_cache, to use space optimally.
 *
 * For large buffers, we choose between get_free_pages and vmalloc.
 * Each has advantages and disadvantages.
 *
 * __get_free_pages can randomly fail if the memory is fragmented.
 * __vmalloc won't randomly fail, but vmalloc space is limited (it may be
 * as low as 128M) so using it for caching is not appropriate.
 *
 * If the allocation may fail we use __get_free_pages. Memory fragmentation
 * won't have a fatal effect here, but it just causes flushes of some other
 * buffers and more I/O will be performed. Don't use __get_free_pages if it
 * always fails (i.e. order > MAX_PAGE_ORDER).
 *
 * If the allocation shouldn't fail we use __vmalloc. This is only for the
 * initial reserve allocation, so there's no risk of wasting all vmalloc
 * space.
 */
static void *alloc_buffer_data(struct dm_bufio_client *c, gfp_t gfp_mask,
			       unsigned char *data_mode)
{
	if (unlikely(c->slab_cache != NULL)) {
		*data_mode = DATA_MODE_SLAB;
		return kmem_cache_alloc(c->slab_cache, gfp_mask);
	}

	if (c->block_size <= KMALLOC_MAX_SIZE &&
	    gfp_mask & __GFP_NORETRY) {
		*data_mode = DATA_MODE_GET_FREE_PAGES;
		return (void *)__get_free_pages(gfp_mask,
						c->sectors_per_block_bits - (PAGE_SHIFT - SECTOR_SHIFT));
	}

	*data_mode = DATA_MODE_VMALLOC;

	return __vmalloc(c->block_size, gfp_mask);
}

/*
 * Free buffer's data.
 */
static void free_buffer_data(struct dm_bufio_client *c,
			     void *data, unsigned char data_mode)
{
	switch (data_mode) {
	case DATA_MODE_SLAB:
		kmem_cache_free(c->slab_cache, data);
		break;

	case DATA_MODE_GET_FREE_PAGES:
		free_pages((unsigned long)data,
			   c->sectors_per_block_bits - (PAGE_SHIFT - SECTOR_SHIFT));
		break;

	case DATA_MODE_VMALLOC:
		vfree(data);
		break;

	default:
		DMCRIT("dm_bufio_free_buffer_data: bad data mode: %d",
		       data_mode);
		BUG();
	}
}

/*
 * Allocate buffer and its data.
 */
static struct dm_buffer *alloc_buffer(struct dm_bufio_client *c, gfp_t gfp_mask)
{
	struct dm_buffer *b = kmem_cache_alloc(c->slab_buffer, gfp_mask);

	if (!b)
		return NULL;

	b->c = c;

	b->data = alloc_buffer_data(c, gfp_mask, &b->data_mode);
	if (!b->data) {
		kmem_cache_free(c->slab_buffer, b);
		return NULL;
	}
	adjust_total_allocated(b, false);

#ifdef CONFIG_DM_DEBUG_BLOCK_STACK_TRACING
	b->stack_len = 0;
#endif
	return b;
}

/*
 * Free buffer and its data.
 */
static void free_buffer(struct dm_buffer *b)
{
	struct dm_bufio_client *c = b->c;

	adjust_total_allocated(b, true);
	free_buffer_data(c, b->data, b->data_mode);
	kmem_cache_free(c->slab_buffer, b);
}

/*
 *--------------------------------------------------------------------------
 * Submit I/O on the buffer.
 *
 * Bio interface is faster but it has some problems:
 *	the vector list is limited (increasing this limit increases
 *	memory-consumption per buffer, so it is not viable);
 *
 *	the memory must be direct-mapped, not vmalloced;
 *
 * If the buffer is small enough (up to DM_BUFIO_INLINE_VECS pages) and
 * it is not vmalloced, try using the bio interface.
 *
 * If the buffer is big, if it is vmalloced or if the underlying device
 * rejects the bio because it is too large, use dm-io layer to do the I/O.
 * The dm-io layer splits the I/O into multiple requests, avoiding the above
 * shortcomings.
 *--------------------------------------------------------------------------
 */

/*
 * dm-io completion routine. It just calls b->bio.bi_end_io, pretending
 * that the request was handled directly with bio interface.
 */
static void dmio_complete(unsigned long error, void *context)
{
	struct dm_buffer *b = context;

	b->end_io(b, unlikely(error != 0) ? BLK_STS_IOERR : 0);
}

static void use_dmio(struct dm_buffer *b, enum req_op op, sector_t sector,
		     unsigned int n_sectors, unsigned int offset,
		     unsigned short ioprio)
{
	int r;
	struct dm_io_request io_req = {
		.bi_opf = op,
		.notify.fn = dmio_complete,
		.notify.context = b,
		.client = b->c->dm_io,
	};
	struct dm_io_region region = {
		.bdev = b->c->bdev,
		.sector = sector,
		.count = n_sectors,
	};

	if (b->data_mode != DATA_MODE_VMALLOC) {
		io_req.mem.type = DM_IO_KMEM;
		io_req.mem.ptr.addr = (char *)b->data + offset;
	} else {
		io_req.mem.type = DM_IO_VMA;
		io_req.mem.ptr.vma = (char *)b->data + offset;
	}

<<<<<<< HEAD
	r = dm_io(&io_req, 1, &region, NULL, IOPRIO_DEFAULT);
=======
	r = dm_io(&io_req, 1, &region, NULL, ioprio);
>>>>>>> 1b4861e3
	if (unlikely(r))
		b->end_io(b, errno_to_blk_status(r));
}

static void bio_complete(struct bio *bio)
{
	struct dm_buffer *b = bio->bi_private;
	blk_status_t status = bio->bi_status;

	bio_uninit(bio);
	kfree(bio);
	b->end_io(b, status);
}

static void use_bio(struct dm_buffer *b, enum req_op op, sector_t sector,
		    unsigned int n_sectors, unsigned int offset,
		    unsigned short ioprio)
{
	struct bio *bio;
	char *ptr;
	unsigned int len;

	bio = bio_kmalloc(1, GFP_NOWAIT | __GFP_NORETRY | __GFP_NOWARN);
	if (!bio) {
		use_dmio(b, op, sector, n_sectors, offset, ioprio);
		return;
	}
	bio_init(bio, b->c->bdev, bio->bi_inline_vecs, 1, op);
	bio->bi_iter.bi_sector = sector;
	bio->bi_end_io = bio_complete;
	bio->bi_private = b;
	bio->bi_ioprio = ioprio;

	ptr = (char *)b->data + offset;
	len = n_sectors << SECTOR_SHIFT;

	__bio_add_page(bio, virt_to_page(ptr), len, offset_in_page(ptr));

	submit_bio(bio);
}

static inline sector_t block_to_sector(struct dm_bufio_client *c, sector_t block)
{
	sector_t sector;

	if (likely(c->sectors_per_block_bits >= 0))
		sector = block << c->sectors_per_block_bits;
	else
		sector = block * (c->block_size >> SECTOR_SHIFT);
	sector += c->start;

	return sector;
}

static void submit_io(struct dm_buffer *b, enum req_op op, unsigned short ioprio,
		      void (*end_io)(struct dm_buffer *, blk_status_t))
{
	unsigned int n_sectors;
	sector_t sector;
	unsigned int offset, end;

	b->end_io = end_io;

	sector = block_to_sector(b->c, b->block);

	if (op != REQ_OP_WRITE) {
		n_sectors = b->c->block_size >> SECTOR_SHIFT;
		offset = 0;
	} else {
		if (b->c->write_callback)
			b->c->write_callback(b);
		offset = b->write_start;
		end = b->write_end;
		offset &= -DM_BUFIO_WRITE_ALIGN;
		end += DM_BUFIO_WRITE_ALIGN - 1;
		end &= -DM_BUFIO_WRITE_ALIGN;
		if (unlikely(end > b->c->block_size))
			end = b->c->block_size;

		sector += offset >> SECTOR_SHIFT;
		n_sectors = (end - offset) >> SECTOR_SHIFT;
	}

	if (b->data_mode != DATA_MODE_VMALLOC)
		use_bio(b, op, sector, n_sectors, offset, ioprio);
	else
		use_dmio(b, op, sector, n_sectors, offset, ioprio);
}

/*
 *--------------------------------------------------------------
 * Writing dirty buffers
 *--------------------------------------------------------------
 */

/*
 * The endio routine for write.
 *
 * Set the error, clear B_WRITING bit and wake anyone who was waiting on
 * it.
 */
static void write_endio(struct dm_buffer *b, blk_status_t status)
{
	b->write_error = status;
	if (unlikely(status)) {
		struct dm_bufio_client *c = b->c;

		(void)cmpxchg(&c->async_write_error, 0,
				blk_status_to_errno(status));
	}

	BUG_ON(!test_bit(B_WRITING, &b->state));

	smp_mb__before_atomic();
	clear_bit(B_WRITING, &b->state);
	smp_mb__after_atomic();

	wake_up_bit(&b->state, B_WRITING);
}

/*
 * Initiate a write on a dirty buffer, but don't wait for it.
 *
 * - If the buffer is not dirty, exit.
 * - If there some previous write going on, wait for it to finish (we can't
 *   have two writes on the same buffer simultaneously).
 * - Submit our write and don't wait on it. We set B_WRITING indicating
 *   that there is a write in progress.
 */
static void __write_dirty_buffer(struct dm_buffer *b,
				 struct list_head *write_list)
{
	if (!test_bit(B_DIRTY, &b->state))
		return;

	clear_bit(B_DIRTY, &b->state);
	wait_on_bit_lock_io(&b->state, B_WRITING, TASK_UNINTERRUPTIBLE);

	b->write_start = b->dirty_start;
	b->write_end = b->dirty_end;

	if (!write_list)
		submit_io(b, REQ_OP_WRITE, IOPRIO_DEFAULT, write_endio);
	else
		list_add_tail(&b->write_list, write_list);
}

static void __flush_write_list(struct list_head *write_list)
{
	struct blk_plug plug;

	blk_start_plug(&plug);
	while (!list_empty(write_list)) {
		struct dm_buffer *b =
			list_entry(write_list->next, struct dm_buffer, write_list);
		list_del(&b->write_list);
		submit_io(b, REQ_OP_WRITE, IOPRIO_DEFAULT, write_endio);
		cond_resched();
	}
	blk_finish_plug(&plug);
}

/*
 * Wait until any activity on the buffer finishes.  Possibly write the
 * buffer if it is dirty.  When this function finishes, there is no I/O
 * running on the buffer and the buffer is not dirty.
 */
static void __make_buffer_clean(struct dm_buffer *b)
{
	BUG_ON(atomic_read(&b->hold_count));

	/* smp_load_acquire() pairs with read_endio()'s smp_mb__before_atomic() */
	if (!smp_load_acquire(&b->state))	/* fast case */
		return;

	wait_on_bit_io(&b->state, B_READING, TASK_UNINTERRUPTIBLE);
	__write_dirty_buffer(b, NULL);
	wait_on_bit_io(&b->state, B_WRITING, TASK_UNINTERRUPTIBLE);
}

static enum evict_result is_clean(struct dm_buffer *b, void *context)
{
	struct dm_bufio_client *c = context;

	/* These should never happen */
	if (WARN_ON_ONCE(test_bit(B_WRITING, &b->state)))
		return ER_DONT_EVICT;
	if (WARN_ON_ONCE(test_bit(B_DIRTY, &b->state)))
		return ER_DONT_EVICT;
	if (WARN_ON_ONCE(b->list_mode != LIST_CLEAN))
		return ER_DONT_EVICT;

	if (static_branch_unlikely(&no_sleep_enabled) && c->no_sleep &&
	    unlikely(test_bit(B_READING, &b->state)))
		return ER_DONT_EVICT;

	return ER_EVICT;
}

static enum evict_result is_dirty(struct dm_buffer *b, void *context)
{
	/* These should never happen */
	if (WARN_ON_ONCE(test_bit(B_READING, &b->state)))
		return ER_DONT_EVICT;
	if (WARN_ON_ONCE(b->list_mode != LIST_DIRTY))
		return ER_DONT_EVICT;

	return ER_EVICT;
}

/*
 * Find some buffer that is not held by anybody, clean it, unlink it and
 * return it.
 */
static struct dm_buffer *__get_unclaimed_buffer(struct dm_bufio_client *c)
{
	struct dm_buffer *b;

	b = cache_evict(&c->cache, LIST_CLEAN, is_clean, c);
	if (b) {
		/* this also waits for pending reads */
		__make_buffer_clean(b);
		return b;
	}

	if (static_branch_unlikely(&no_sleep_enabled) && c->no_sleep)
		return NULL;

	b = cache_evict(&c->cache, LIST_DIRTY, is_dirty, NULL);
	if (b) {
		__make_buffer_clean(b);
		return b;
	}

	return NULL;
}

/*
 * Wait until some other threads free some buffer or release hold count on
 * some buffer.
 *
 * This function is entered with c->lock held, drops it and regains it
 * before exiting.
 */
static void __wait_for_free_buffer(struct dm_bufio_client *c)
{
	DECLARE_WAITQUEUE(wait, current);

	add_wait_queue(&c->free_buffer_wait, &wait);
	set_current_state(TASK_UNINTERRUPTIBLE);
	dm_bufio_unlock(c);

	/*
	 * It's possible to miss a wake up event since we don't always
	 * hold c->lock when wake_up is called.  So we have a timeout here,
	 * just in case.
	 */
	io_schedule_timeout(5 * HZ);

	remove_wait_queue(&c->free_buffer_wait, &wait);

	dm_bufio_lock(c);
}

enum new_flag {
	NF_FRESH = 0,
	NF_READ = 1,
	NF_GET = 2,
	NF_PREFETCH = 3
};

/*
 * Allocate a new buffer. If the allocation is not possible, wait until
 * some other thread frees a buffer.
 *
 * May drop the lock and regain it.
 */
static struct dm_buffer *__alloc_buffer_wait_no_callback(struct dm_bufio_client *c, enum new_flag nf)
{
	struct dm_buffer *b;
	bool tried_noio_alloc = false;

	/*
	 * dm-bufio is resistant to allocation failures (it just keeps
	 * one buffer reserved in cases all the allocations fail).
	 * So set flags to not try too hard:
	 *	GFP_NOWAIT: don't wait; if we need to sleep we'll release our
	 *		    mutex and wait ourselves.
	 *	__GFP_NORETRY: don't retry and rather return failure
	 *	__GFP_NOMEMALLOC: don't use emergency reserves
	 *	__GFP_NOWARN: don't print a warning in case of failure
	 *
	 * For debugging, if we set the cache size to 1, no new buffers will
	 * be allocated.
	 */
	while (1) {
		if (dm_bufio_cache_size_latch != 1) {
			b = alloc_buffer(c, GFP_NOWAIT | __GFP_NORETRY | __GFP_NOMEMALLOC | __GFP_NOWARN);
			if (b)
				return b;
		}

		if (nf == NF_PREFETCH)
			return NULL;

		if (dm_bufio_cache_size_latch != 1 && !tried_noio_alloc) {
			dm_bufio_unlock(c);
			b = alloc_buffer(c, GFP_NOIO | __GFP_NORETRY | __GFP_NOMEMALLOC | __GFP_NOWARN);
			dm_bufio_lock(c);
			if (b)
				return b;
			tried_noio_alloc = true;
		}

		if (!list_empty(&c->reserved_buffers)) {
			b = list_to_buffer(c->reserved_buffers.next);
			list_del(&b->lru.list);
			c->need_reserved_buffers++;

			return b;
		}

		b = __get_unclaimed_buffer(c);
		if (b)
			return b;

		__wait_for_free_buffer(c);
	}
}

static struct dm_buffer *__alloc_buffer_wait(struct dm_bufio_client *c, enum new_flag nf)
{
	struct dm_buffer *b = __alloc_buffer_wait_no_callback(c, nf);

	if (!b)
		return NULL;

	if (c->alloc_callback)
		c->alloc_callback(b);

	return b;
}

/*
 * Free a buffer and wake other threads waiting for free buffers.
 */
static void __free_buffer_wake(struct dm_buffer *b)
{
	struct dm_bufio_client *c = b->c;

	b->block = -1;
	if (!c->need_reserved_buffers)
		free_buffer(b);
	else {
		list_add(&b->lru.list, &c->reserved_buffers);
		c->need_reserved_buffers--;
	}

	/*
	 * We hold the bufio lock here, so no one can add entries to the
	 * wait queue anyway.
	 */
	if (unlikely(waitqueue_active(&c->free_buffer_wait)))
		wake_up(&c->free_buffer_wait);
}

static enum evict_result cleaned(struct dm_buffer *b, void *context)
{
	if (WARN_ON_ONCE(test_bit(B_READING, &b->state)))
		return ER_DONT_EVICT; /* should never happen */

	if (test_bit(B_DIRTY, &b->state) || test_bit(B_WRITING, &b->state))
		return ER_DONT_EVICT;
	else
		return ER_EVICT;
}

static void __move_clean_buffers(struct dm_bufio_client *c)
{
	cache_mark_many(&c->cache, LIST_DIRTY, LIST_CLEAN, cleaned, NULL);
}

struct write_context {
	int no_wait;
	struct list_head *write_list;
};

static enum it_action write_one(struct dm_buffer *b, void *context)
{
	struct write_context *wc = context;

	if (wc->no_wait && test_bit(B_WRITING, &b->state))
		return IT_COMPLETE;

	__write_dirty_buffer(b, wc->write_list);
	return IT_NEXT;
}

static void __write_dirty_buffers_async(struct dm_bufio_client *c, int no_wait,
					struct list_head *write_list)
{
	struct write_context wc = {.no_wait = no_wait, .write_list = write_list};

	__move_clean_buffers(c);
	cache_iterate(&c->cache, LIST_DIRTY, write_one, &wc);
}

/*
 * Check if we're over watermark.
 * If we are over threshold_buffers, start freeing buffers.
 * If we're over "limit_buffers", block until we get under the limit.
 */
static void __check_watermark(struct dm_bufio_client *c,
			      struct list_head *write_list)
{
	if (cache_count(&c->cache, LIST_DIRTY) >
	    cache_count(&c->cache, LIST_CLEAN) * DM_BUFIO_WRITEBACK_RATIO)
		__write_dirty_buffers_async(c, 1, write_list);
}

/*
 *--------------------------------------------------------------
 * Getting a buffer
 *--------------------------------------------------------------
 */

static void cache_put_and_wake(struct dm_bufio_client *c, struct dm_buffer *b)
{
	/*
	 * Relying on waitqueue_active() is racey, but we sleep
	 * with schedule_timeout anyway.
	 */
	if (cache_put(&c->cache, b) &&
	    unlikely(waitqueue_active(&c->free_buffer_wait)))
		wake_up(&c->free_buffer_wait);
}

/*
 * This assumes you have already checked the cache to see if the buffer
 * is already present (it will recheck after dropping the lock for allocation).
 */
static struct dm_buffer *__bufio_new(struct dm_bufio_client *c, sector_t block,
				     enum new_flag nf, int *need_submit,
				     struct list_head *write_list)
{
	struct dm_buffer *b, *new_b = NULL;

	*need_submit = 0;

	/* This can't be called with NF_GET */
	if (WARN_ON_ONCE(nf == NF_GET))
		return NULL;

	new_b = __alloc_buffer_wait(c, nf);
	if (!new_b)
		return NULL;

	/*
	 * We've had a period where the mutex was unlocked, so need to
	 * recheck the buffer tree.
	 */
	b = cache_get(&c->cache, block);
	if (b) {
		__free_buffer_wake(new_b);
		goto found_buffer;
	}

	__check_watermark(c, write_list);

	b = new_b;
	atomic_set(&b->hold_count, 1);
	WRITE_ONCE(b->last_accessed, jiffies);
	b->block = block;
	b->read_error = 0;
	b->write_error = 0;
	b->list_mode = LIST_CLEAN;

	if (nf == NF_FRESH)
		b->state = 0;
	else {
		b->state = 1 << B_READING;
		*need_submit = 1;
	}

	/*
	 * We mustn't insert into the cache until the B_READING state
	 * is set.  Otherwise another thread could get it and use
	 * it before it had been read.
	 */
	cache_insert(&c->cache, b);

	return b;

found_buffer:
	if (nf == NF_PREFETCH) {
		cache_put_and_wake(c, b);
		return NULL;
	}

	/*
	 * Note: it is essential that we don't wait for the buffer to be
	 * read if dm_bufio_get function is used. Both dm_bufio_get and
	 * dm_bufio_prefetch can be used in the driver request routine.
	 * If the user called both dm_bufio_prefetch and dm_bufio_get on
	 * the same buffer, it would deadlock if we waited.
	 */
	if (nf == NF_GET && unlikely(test_bit_acquire(B_READING, &b->state))) {
		cache_put_and_wake(c, b);
		return NULL;
	}

	return b;
}

/*
 * The endio routine for reading: set the error, clear the bit and wake up
 * anyone waiting on the buffer.
 */
static void read_endio(struct dm_buffer *b, blk_status_t status)
{
	b->read_error = status;

	BUG_ON(!test_bit(B_READING, &b->state));

	smp_mb__before_atomic();
	clear_bit(B_READING, &b->state);
	smp_mb__after_atomic();

	wake_up_bit(&b->state, B_READING);
}

/*
 * A common routine for dm_bufio_new and dm_bufio_read.  Operation of these
 * functions is similar except that dm_bufio_new doesn't read the
 * buffer from the disk (assuming that the caller overwrites all the data
 * and uses dm_bufio_mark_buffer_dirty to write new data back).
 */
static void *new_read(struct dm_bufio_client *c, sector_t block,
		      enum new_flag nf, struct dm_buffer **bp,
		      unsigned short ioprio)
{
	int need_submit = 0;
	struct dm_buffer *b;

	LIST_HEAD(write_list);

	*bp = NULL;

	/*
	 * Fast path, hopefully the block is already in the cache.  No need
	 * to get the client lock for this.
	 */
	b = cache_get(&c->cache, block);
	if (b) {
		if (nf == NF_PREFETCH) {
			cache_put_and_wake(c, b);
			return NULL;
		}

		/*
		 * Note: it is essential that we don't wait for the buffer to be
		 * read if dm_bufio_get function is used. Both dm_bufio_get and
		 * dm_bufio_prefetch can be used in the driver request routine.
		 * If the user called both dm_bufio_prefetch and dm_bufio_get on
		 * the same buffer, it would deadlock if we waited.
		 */
		if (nf == NF_GET && unlikely(test_bit_acquire(B_READING, &b->state))) {
			cache_put_and_wake(c, b);
			return NULL;
		}
	}

	if (!b) {
		if (nf == NF_GET)
			return NULL;

		dm_bufio_lock(c);
		b = __bufio_new(c, block, nf, &need_submit, &write_list);
		dm_bufio_unlock(c);
	}

#ifdef CONFIG_DM_DEBUG_BLOCK_STACK_TRACING
	if (b && (atomic_read(&b->hold_count) == 1))
		buffer_record_stack(b);
#endif

	__flush_write_list(&write_list);

	if (!b)
		return NULL;

	if (need_submit)
		submit_io(b, REQ_OP_READ, ioprio, read_endio);

	if (nf != NF_GET)	/* we already tested this condition above */
		wait_on_bit_io(&b->state, B_READING, TASK_UNINTERRUPTIBLE);

	if (b->read_error) {
		int error = blk_status_to_errno(b->read_error);

		dm_bufio_release(b);

		return ERR_PTR(error);
	}

	*bp = b;

	return b->data;
}

void *dm_bufio_get(struct dm_bufio_client *c, sector_t block,
		   struct dm_buffer **bp)
{
	return new_read(c, block, NF_GET, bp, IOPRIO_DEFAULT);
}
EXPORT_SYMBOL_GPL(dm_bufio_get);

static void *__dm_bufio_read(struct dm_bufio_client *c, sector_t block,
			struct dm_buffer **bp, unsigned short ioprio)
{
	if (WARN_ON_ONCE(dm_bufio_in_request()))
		return ERR_PTR(-EINVAL);

	return new_read(c, block, NF_READ, bp, ioprio);
}

void *dm_bufio_read(struct dm_bufio_client *c, sector_t block,
		    struct dm_buffer **bp)
{
	return __dm_bufio_read(c, block, bp, IOPRIO_DEFAULT);
}
EXPORT_SYMBOL_GPL(dm_bufio_read);

void *dm_bufio_read_with_ioprio(struct dm_bufio_client *c, sector_t block,
				struct dm_buffer **bp, unsigned short ioprio)
{
	return __dm_bufio_read(c, block, bp, ioprio);
}
EXPORT_SYMBOL_GPL(dm_bufio_read_with_ioprio);

void *dm_bufio_new(struct dm_bufio_client *c, sector_t block,
		   struct dm_buffer **bp)
{
	if (WARN_ON_ONCE(dm_bufio_in_request()))
		return ERR_PTR(-EINVAL);

	return new_read(c, block, NF_FRESH, bp, IOPRIO_DEFAULT);
}
EXPORT_SYMBOL_GPL(dm_bufio_new);

static void __dm_bufio_prefetch(struct dm_bufio_client *c,
			sector_t block, unsigned int n_blocks,
			unsigned short ioprio)
{
	struct blk_plug plug;

	LIST_HEAD(write_list);

	if (WARN_ON_ONCE(dm_bufio_in_request()))
		return; /* should never happen */

	blk_start_plug(&plug);

	for (; n_blocks--; block++) {
		int need_submit;
		struct dm_buffer *b;

		b = cache_get(&c->cache, block);
		if (b) {
			/* already in cache */
			cache_put_and_wake(c, b);
			continue;
		}

		dm_bufio_lock(c);
		b = __bufio_new(c, block, NF_PREFETCH, &need_submit,
				&write_list);
		if (unlikely(!list_empty(&write_list))) {
			dm_bufio_unlock(c);
			blk_finish_plug(&plug);
			__flush_write_list(&write_list);
			blk_start_plug(&plug);
			dm_bufio_lock(c);
		}
		if (unlikely(b != NULL)) {
			dm_bufio_unlock(c);

			if (need_submit)
				submit_io(b, REQ_OP_READ, ioprio, read_endio);
			dm_bufio_release(b);

			cond_resched();

			if (!n_blocks)
				goto flush_plug;
			dm_bufio_lock(c);
		}
		dm_bufio_unlock(c);
	}

flush_plug:
	blk_finish_plug(&plug);
}

void dm_bufio_prefetch(struct dm_bufio_client *c, sector_t block, unsigned int n_blocks)
{
	return __dm_bufio_prefetch(c, block, n_blocks, IOPRIO_DEFAULT);
}
EXPORT_SYMBOL_GPL(dm_bufio_prefetch);

void dm_bufio_prefetch_with_ioprio(struct dm_bufio_client *c, sector_t block,
				unsigned int n_blocks, unsigned short ioprio)
{
	return __dm_bufio_prefetch(c, block, n_blocks, ioprio);
}
EXPORT_SYMBOL_GPL(dm_bufio_prefetch_with_ioprio);

void dm_bufio_release(struct dm_buffer *b)
{
	struct dm_bufio_client *c = b->c;

	/*
	 * If there were errors on the buffer, and the buffer is not
	 * to be written, free the buffer. There is no point in caching
	 * invalid buffer.
	 */
	if ((b->read_error || b->write_error) &&
	    !test_bit_acquire(B_READING, &b->state) &&
	    !test_bit(B_WRITING, &b->state) &&
	    !test_bit(B_DIRTY, &b->state)) {
		dm_bufio_lock(c);

		/* cache remove can fail if there are other holders */
		if (cache_remove(&c->cache, b)) {
			__free_buffer_wake(b);
			dm_bufio_unlock(c);
			return;
		}

		dm_bufio_unlock(c);
	}

	cache_put_and_wake(c, b);
}
EXPORT_SYMBOL_GPL(dm_bufio_release);

void dm_bufio_mark_partial_buffer_dirty(struct dm_buffer *b,
					unsigned int start, unsigned int end)
{
	struct dm_bufio_client *c = b->c;

	BUG_ON(start >= end);
	BUG_ON(end > b->c->block_size);

	dm_bufio_lock(c);

	BUG_ON(test_bit(B_READING, &b->state));

	if (!test_and_set_bit(B_DIRTY, &b->state)) {
		b->dirty_start = start;
		b->dirty_end = end;
		cache_mark(&c->cache, b, LIST_DIRTY);
	} else {
		if (start < b->dirty_start)
			b->dirty_start = start;
		if (end > b->dirty_end)
			b->dirty_end = end;
	}

	dm_bufio_unlock(c);
}
EXPORT_SYMBOL_GPL(dm_bufio_mark_partial_buffer_dirty);

void dm_bufio_mark_buffer_dirty(struct dm_buffer *b)
{
	dm_bufio_mark_partial_buffer_dirty(b, 0, b->c->block_size);
}
EXPORT_SYMBOL_GPL(dm_bufio_mark_buffer_dirty);

void dm_bufio_write_dirty_buffers_async(struct dm_bufio_client *c)
{
	LIST_HEAD(write_list);

	if (WARN_ON_ONCE(dm_bufio_in_request()))
		return; /* should never happen */

	dm_bufio_lock(c);
	__write_dirty_buffers_async(c, 0, &write_list);
	dm_bufio_unlock(c);
	__flush_write_list(&write_list);
}
EXPORT_SYMBOL_GPL(dm_bufio_write_dirty_buffers_async);

/*
 * For performance, it is essential that the buffers are written asynchronously
 * and simultaneously (so that the block layer can merge the writes) and then
 * waited upon.
 *
 * Finally, we flush hardware disk cache.
 */
static bool is_writing(struct lru_entry *e, void *context)
{
	struct dm_buffer *b = le_to_buffer(e);

	return test_bit(B_WRITING, &b->state);
}

int dm_bufio_write_dirty_buffers(struct dm_bufio_client *c)
{
	int a, f;
	unsigned long nr_buffers;
	struct lru_entry *e;
	struct lru_iter it;

	LIST_HEAD(write_list);

	dm_bufio_lock(c);
	__write_dirty_buffers_async(c, 0, &write_list);
	dm_bufio_unlock(c);
	__flush_write_list(&write_list);
	dm_bufio_lock(c);

	nr_buffers = cache_count(&c->cache, LIST_DIRTY);
	lru_iter_begin(&c->cache.lru[LIST_DIRTY], &it);
	while ((e = lru_iter_next(&it, is_writing, c))) {
		struct dm_buffer *b = le_to_buffer(e);
		__cache_inc_buffer(b);

		BUG_ON(test_bit(B_READING, &b->state));

		if (nr_buffers) {
			nr_buffers--;
			dm_bufio_unlock(c);
			wait_on_bit_io(&b->state, B_WRITING, TASK_UNINTERRUPTIBLE);
			dm_bufio_lock(c);
		} else {
			wait_on_bit_io(&b->state, B_WRITING, TASK_UNINTERRUPTIBLE);
		}

		if (!test_bit(B_DIRTY, &b->state) && !test_bit(B_WRITING, &b->state))
			cache_mark(&c->cache, b, LIST_CLEAN);

		cache_put_and_wake(c, b);

		cond_resched();
	}
	lru_iter_end(&it);

	wake_up(&c->free_buffer_wait);
	dm_bufio_unlock(c);

	a = xchg(&c->async_write_error, 0);
	f = dm_bufio_issue_flush(c);
	if (a)
		return a;

	return f;
}
EXPORT_SYMBOL_GPL(dm_bufio_write_dirty_buffers);

/*
 * Use dm-io to send an empty barrier to flush the device.
 */
int dm_bufio_issue_flush(struct dm_bufio_client *c)
{
	struct dm_io_request io_req = {
		.bi_opf = REQ_OP_WRITE | REQ_PREFLUSH | REQ_SYNC,
		.mem.type = DM_IO_KMEM,
		.mem.ptr.addr = NULL,
		.client = c->dm_io,
	};
	struct dm_io_region io_reg = {
		.bdev = c->bdev,
		.sector = 0,
		.count = 0,
	};

	if (WARN_ON_ONCE(dm_bufio_in_request()))
		return -EINVAL;

	return dm_io(&io_req, 1, &io_reg, NULL, IOPRIO_DEFAULT);
}
EXPORT_SYMBOL_GPL(dm_bufio_issue_flush);

/*
 * Use dm-io to send a discard request to flush the device.
 */
int dm_bufio_issue_discard(struct dm_bufio_client *c, sector_t block, sector_t count)
{
	struct dm_io_request io_req = {
		.bi_opf = REQ_OP_DISCARD | REQ_SYNC,
		.mem.type = DM_IO_KMEM,
		.mem.ptr.addr = NULL,
		.client = c->dm_io,
	};
	struct dm_io_region io_reg = {
		.bdev = c->bdev,
		.sector = block_to_sector(c, block),
		.count = block_to_sector(c, count),
	};

	if (WARN_ON_ONCE(dm_bufio_in_request()))
		return -EINVAL; /* discards are optional */

	return dm_io(&io_req, 1, &io_reg, NULL, IOPRIO_DEFAULT);
}
EXPORT_SYMBOL_GPL(dm_bufio_issue_discard);

static bool forget_buffer(struct dm_bufio_client *c, sector_t block)
{
	struct dm_buffer *b;

	b = cache_get(&c->cache, block);
	if (b) {
		if (likely(!smp_load_acquire(&b->state))) {
			if (cache_remove(&c->cache, b))
				__free_buffer_wake(b);
			else
				cache_put_and_wake(c, b);
		} else {
			cache_put_and_wake(c, b);
		}
	}

	return b ? true : false;
}

/*
 * Free the given buffer.
 *
 * This is just a hint, if the buffer is in use or dirty, this function
 * does nothing.
 */
void dm_bufio_forget(struct dm_bufio_client *c, sector_t block)
{
	dm_bufio_lock(c);
	forget_buffer(c, block);
	dm_bufio_unlock(c);
}
EXPORT_SYMBOL_GPL(dm_bufio_forget);

static enum evict_result idle(struct dm_buffer *b, void *context)
{
	return b->state ? ER_DONT_EVICT : ER_EVICT;
}

void dm_bufio_forget_buffers(struct dm_bufio_client *c, sector_t block, sector_t n_blocks)
{
	dm_bufio_lock(c);
	cache_remove_range(&c->cache, block, block + n_blocks, idle, __free_buffer_wake);
	dm_bufio_unlock(c);
}
EXPORT_SYMBOL_GPL(dm_bufio_forget_buffers);

void dm_bufio_set_minimum_buffers(struct dm_bufio_client *c, unsigned int n)
{
	c->minimum_buffers = n;
}
EXPORT_SYMBOL_GPL(dm_bufio_set_minimum_buffers);

unsigned int dm_bufio_get_block_size(struct dm_bufio_client *c)
{
	return c->block_size;
}
EXPORT_SYMBOL_GPL(dm_bufio_get_block_size);

sector_t dm_bufio_get_device_size(struct dm_bufio_client *c)
{
	sector_t s = bdev_nr_sectors(c->bdev);

	if (s >= c->start)
		s -= c->start;
	else
		s = 0;
	if (likely(c->sectors_per_block_bits >= 0))
		s >>= c->sectors_per_block_bits;
	else
		sector_div(s, c->block_size >> SECTOR_SHIFT);
	return s;
}
EXPORT_SYMBOL_GPL(dm_bufio_get_device_size);

struct dm_io_client *dm_bufio_get_dm_io_client(struct dm_bufio_client *c)
{
	return c->dm_io;
}
EXPORT_SYMBOL_GPL(dm_bufio_get_dm_io_client);

sector_t dm_bufio_get_block_number(struct dm_buffer *b)
{
	return b->block;
}
EXPORT_SYMBOL_GPL(dm_bufio_get_block_number);

void *dm_bufio_get_block_data(struct dm_buffer *b)
{
	return b->data;
}
EXPORT_SYMBOL_GPL(dm_bufio_get_block_data);

void *dm_bufio_get_aux_data(struct dm_buffer *b)
{
	return b + 1;
}
EXPORT_SYMBOL_GPL(dm_bufio_get_aux_data);

struct dm_bufio_client *dm_bufio_get_client(struct dm_buffer *b)
{
	return b->c;
}
EXPORT_SYMBOL_GPL(dm_bufio_get_client);

static enum it_action warn_leak(struct dm_buffer *b, void *context)
{
	bool *warned = context;

	WARN_ON(!(*warned));
	*warned = true;
	DMERR("leaked buffer %llx, hold count %u, list %d",
	      (unsigned long long)b->block, atomic_read(&b->hold_count), b->list_mode);
#ifdef CONFIG_DM_DEBUG_BLOCK_STACK_TRACING
	stack_trace_print(b->stack_entries, b->stack_len, 1);
	/* mark unclaimed to avoid WARN_ON at end of drop_buffers() */
	atomic_set(&b->hold_count, 0);
#endif
	return IT_NEXT;
}

static void drop_buffers(struct dm_bufio_client *c)
{
	int i;
	struct dm_buffer *b;

	if (WARN_ON(dm_bufio_in_request()))
		return; /* should never happen */

	/*
	 * An optimization so that the buffers are not written one-by-one.
	 */
	dm_bufio_write_dirty_buffers_async(c);

	dm_bufio_lock(c);

	while ((b = __get_unclaimed_buffer(c)))
		__free_buffer_wake(b);

	for (i = 0; i < LIST_SIZE; i++) {
		bool warned = false;

		cache_iterate(&c->cache, i, warn_leak, &warned);
	}

#ifdef CONFIG_DM_DEBUG_BLOCK_STACK_TRACING
	while ((b = __get_unclaimed_buffer(c)))
		__free_buffer_wake(b);
#endif

	for (i = 0; i < LIST_SIZE; i++)
		WARN_ON(cache_count(&c->cache, i));

	dm_bufio_unlock(c);
}

static unsigned long get_retain_buffers(struct dm_bufio_client *c)
{
	unsigned long retain_bytes = READ_ONCE(dm_bufio_retain_bytes);

	if (likely(c->sectors_per_block_bits >= 0))
		retain_bytes >>= c->sectors_per_block_bits + SECTOR_SHIFT;
	else
		retain_bytes /= c->block_size;

	return retain_bytes;
}

static void __scan(struct dm_bufio_client *c)
{
	int l;
	struct dm_buffer *b;
	unsigned long freed = 0;
	unsigned long retain_target = get_retain_buffers(c);
	unsigned long count = cache_total(&c->cache);

	for (l = 0; l < LIST_SIZE; l++) {
		while (true) {
			if (count - freed <= retain_target)
				atomic_long_set(&c->need_shrink, 0);
			if (!atomic_long_read(&c->need_shrink))
				break;

			b = cache_evict(&c->cache, l,
					l == LIST_CLEAN ? is_clean : is_dirty, c);
			if (!b)
				break;

			__make_buffer_clean(b);
			__free_buffer_wake(b);

			atomic_long_dec(&c->need_shrink);
			freed++;
			cond_resched();
		}
	}
}

static void shrink_work(struct work_struct *w)
{
	struct dm_bufio_client *c = container_of(w, struct dm_bufio_client, shrink_work);

	dm_bufio_lock(c);
	__scan(c);
	dm_bufio_unlock(c);
}

static unsigned long dm_bufio_shrink_scan(struct shrinker *shrink, struct shrink_control *sc)
{
	struct dm_bufio_client *c;

	c = shrink->private_data;
	atomic_long_add(sc->nr_to_scan, &c->need_shrink);
	queue_work(dm_bufio_wq, &c->shrink_work);

	return sc->nr_to_scan;
}

static unsigned long dm_bufio_shrink_count(struct shrinker *shrink, struct shrink_control *sc)
{
	struct dm_bufio_client *c = shrink->private_data;
	unsigned long count = cache_total(&c->cache);
	unsigned long retain_target = get_retain_buffers(c);
	unsigned long queued_for_cleanup = atomic_long_read(&c->need_shrink);

	if (unlikely(count < retain_target))
		count = 0;
	else
		count -= retain_target;

	if (unlikely(count < queued_for_cleanup))
		count = 0;
	else
		count -= queued_for_cleanup;

	return count;
}

/*
 * Create the buffering interface
 */
struct dm_bufio_client *dm_bufio_client_create(struct block_device *bdev, unsigned int block_size,
					       unsigned int reserved_buffers, unsigned int aux_size,
					       void (*alloc_callback)(struct dm_buffer *),
					       void (*write_callback)(struct dm_buffer *),
					       unsigned int flags)
{
	int r;
	unsigned int num_locks;
	struct dm_bufio_client *c;
	char slab_name[27];

	if (!block_size || block_size & ((1 << SECTOR_SHIFT) - 1)) {
		DMERR("%s: block size not specified or is not multiple of 512b", __func__);
		r = -EINVAL;
		goto bad_client;
	}

	num_locks = dm_num_hash_locks();
	c = kzalloc(sizeof(*c) + (num_locks * sizeof(struct buffer_tree)), GFP_KERNEL);
	if (!c) {
		r = -ENOMEM;
		goto bad_client;
	}
	cache_init(&c->cache, num_locks, (flags & DM_BUFIO_CLIENT_NO_SLEEP) != 0);

	c->bdev = bdev;
	c->block_size = block_size;
	if (is_power_of_2(block_size))
		c->sectors_per_block_bits = __ffs(block_size) - SECTOR_SHIFT;
	else
		c->sectors_per_block_bits = -1;

	c->alloc_callback = alloc_callback;
	c->write_callback = write_callback;

	if (flags & DM_BUFIO_CLIENT_NO_SLEEP) {
		c->no_sleep = true;
		static_branch_inc(&no_sleep_enabled);
	}

	mutex_init(&c->lock);
	spin_lock_init(&c->spinlock);
	INIT_LIST_HEAD(&c->reserved_buffers);
	c->need_reserved_buffers = reserved_buffers;

	dm_bufio_set_minimum_buffers(c, DM_BUFIO_MIN_BUFFERS);

	init_waitqueue_head(&c->free_buffer_wait);
	c->async_write_error = 0;

	c->dm_io = dm_io_client_create();
	if (IS_ERR(c->dm_io)) {
		r = PTR_ERR(c->dm_io);
		goto bad_dm_io;
	}

	if (block_size <= KMALLOC_MAX_SIZE &&
	    (block_size < PAGE_SIZE || !is_power_of_2(block_size))) {
		unsigned int align = min(1U << __ffs(block_size), (unsigned int)PAGE_SIZE);

		snprintf(slab_name, sizeof(slab_name), "dm_bufio_cache-%u", block_size);
		c->slab_cache = kmem_cache_create(slab_name, block_size, align,
						  SLAB_RECLAIM_ACCOUNT, NULL);
		if (!c->slab_cache) {
			r = -ENOMEM;
			goto bad;
		}
	}
	if (aux_size)
		snprintf(slab_name, sizeof(slab_name), "dm_bufio_buffer-%u", aux_size);
	else
		snprintf(slab_name, sizeof(slab_name), "dm_bufio_buffer");
	c->slab_buffer = kmem_cache_create(slab_name, sizeof(struct dm_buffer) + aux_size,
					   0, SLAB_RECLAIM_ACCOUNT, NULL);
	if (!c->slab_buffer) {
		r = -ENOMEM;
		goto bad;
	}

	while (c->need_reserved_buffers) {
		struct dm_buffer *b = alloc_buffer(c, GFP_KERNEL);

		if (!b) {
			r = -ENOMEM;
			goto bad;
		}
		__free_buffer_wake(b);
	}

	INIT_WORK(&c->shrink_work, shrink_work);
	atomic_long_set(&c->need_shrink, 0);

	c->shrinker = shrinker_alloc(0, "dm-bufio:(%u:%u)",
				     MAJOR(bdev->bd_dev), MINOR(bdev->bd_dev));
	if (!c->shrinker) {
		r = -ENOMEM;
		goto bad;
	}

	c->shrinker->count_objects = dm_bufio_shrink_count;
	c->shrinker->scan_objects = dm_bufio_shrink_scan;
	c->shrinker->seeks = 1;
	c->shrinker->batch = 0;
	c->shrinker->private_data = c;

	shrinker_register(c->shrinker);

	mutex_lock(&dm_bufio_clients_lock);
	dm_bufio_client_count++;
	list_add(&c->client_list, &dm_bufio_all_clients);
	__cache_size_refresh();
	mutex_unlock(&dm_bufio_clients_lock);

	return c;

bad:
	while (!list_empty(&c->reserved_buffers)) {
		struct dm_buffer *b = list_to_buffer(c->reserved_buffers.next);

		list_del(&b->lru.list);
		free_buffer(b);
	}
	kmem_cache_destroy(c->slab_cache);
	kmem_cache_destroy(c->slab_buffer);
	dm_io_client_destroy(c->dm_io);
bad_dm_io:
	mutex_destroy(&c->lock);
	if (c->no_sleep)
		static_branch_dec(&no_sleep_enabled);
	kfree(c);
bad_client:
	return ERR_PTR(r);
}
EXPORT_SYMBOL_GPL(dm_bufio_client_create);

/*
 * Free the buffering interface.
 * It is required that there are no references on any buffers.
 */
void dm_bufio_client_destroy(struct dm_bufio_client *c)
{
	unsigned int i;

	drop_buffers(c);

	shrinker_free(c->shrinker);
	flush_work(&c->shrink_work);

	mutex_lock(&dm_bufio_clients_lock);

	list_del(&c->client_list);
	dm_bufio_client_count--;
	__cache_size_refresh();

	mutex_unlock(&dm_bufio_clients_lock);

	WARN_ON(c->need_reserved_buffers);

	while (!list_empty(&c->reserved_buffers)) {
		struct dm_buffer *b = list_to_buffer(c->reserved_buffers.next);

		list_del(&b->lru.list);
		free_buffer(b);
	}

	for (i = 0; i < LIST_SIZE; i++)
		if (cache_count(&c->cache, i))
			DMERR("leaked buffer count %d: %lu", i, cache_count(&c->cache, i));

	for (i = 0; i < LIST_SIZE; i++)
		WARN_ON(cache_count(&c->cache, i));

	cache_destroy(&c->cache);
	kmem_cache_destroy(c->slab_cache);
	kmem_cache_destroy(c->slab_buffer);
	dm_io_client_destroy(c->dm_io);
	mutex_destroy(&c->lock);
	if (c->no_sleep)
		static_branch_dec(&no_sleep_enabled);
	kfree(c);
}
EXPORT_SYMBOL_GPL(dm_bufio_client_destroy);

void dm_bufio_client_reset(struct dm_bufio_client *c)
{
	drop_buffers(c);
	flush_work(&c->shrink_work);
}
EXPORT_SYMBOL_GPL(dm_bufio_client_reset);

void dm_bufio_set_sector_offset(struct dm_bufio_client *c, sector_t start)
{
	c->start = start;
}
EXPORT_SYMBOL_GPL(dm_bufio_set_sector_offset);

/*--------------------------------------------------------------*/

static unsigned int get_max_age_hz(void)
{
	unsigned int max_age = READ_ONCE(dm_bufio_max_age);

	if (max_age > UINT_MAX / HZ)
		max_age = UINT_MAX / HZ;

	return max_age * HZ;
}

static bool older_than(struct dm_buffer *b, unsigned long age_hz)
{
	return time_after_eq(jiffies, READ_ONCE(b->last_accessed) + age_hz);
}

struct evict_params {
	gfp_t gfp;
	unsigned long age_hz;

	/*
	 * This gets updated with the largest last_accessed (ie. most
	 * recently used) of the evicted buffers.  It will not be reinitialised
	 * by __evict_many(), so you can use it across multiple invocations.
	 */
	unsigned long last_accessed;
};

/*
 * We may not be able to evict this buffer if IO pending or the client
 * is still using it.
 *
 * And if GFP_NOFS is used, we must not do any I/O because we hold
 * dm_bufio_clients_lock and we would risk deadlock if the I/O gets
 * rerouted to different bufio client.
 */
static enum evict_result select_for_evict(struct dm_buffer *b, void *context)
{
	struct evict_params *params = context;

	if (!(params->gfp & __GFP_FS) ||
	    (static_branch_unlikely(&no_sleep_enabled) && b->c->no_sleep)) {
		if (test_bit_acquire(B_READING, &b->state) ||
		    test_bit(B_WRITING, &b->state) ||
		    test_bit(B_DIRTY, &b->state))
			return ER_DONT_EVICT;
	}

	return older_than(b, params->age_hz) ? ER_EVICT : ER_STOP;
}

static unsigned long __evict_many(struct dm_bufio_client *c,
				  struct evict_params *params,
				  int list_mode, unsigned long max_count)
{
	unsigned long count;
	unsigned long last_accessed;
	struct dm_buffer *b;

	for (count = 0; count < max_count; count++) {
		b = cache_evict(&c->cache, list_mode, select_for_evict, params);
		if (!b)
			break;

		last_accessed = READ_ONCE(b->last_accessed);
		if (time_after_eq(params->last_accessed, last_accessed))
			params->last_accessed = last_accessed;

		__make_buffer_clean(b);
		__free_buffer_wake(b);

		cond_resched();
	}

	return count;
}

static void evict_old_buffers(struct dm_bufio_client *c, unsigned long age_hz)
{
	struct evict_params params = {.gfp = 0, .age_hz = age_hz, .last_accessed = 0};
	unsigned long retain = get_retain_buffers(c);
	unsigned long count;
	LIST_HEAD(write_list);

	dm_bufio_lock(c);

	__check_watermark(c, &write_list);
	if (unlikely(!list_empty(&write_list))) {
		dm_bufio_unlock(c);
		__flush_write_list(&write_list);
		dm_bufio_lock(c);
	}

	count = cache_total(&c->cache);
	if (count > retain)
		__evict_many(c, &params, LIST_CLEAN, count - retain);

	dm_bufio_unlock(c);
}

static void cleanup_old_buffers(void)
{
	unsigned long max_age_hz = get_max_age_hz();
	struct dm_bufio_client *c;

	mutex_lock(&dm_bufio_clients_lock);

	__cache_size_refresh();

	list_for_each_entry(c, &dm_bufio_all_clients, client_list)
		evict_old_buffers(c, max_age_hz);

	mutex_unlock(&dm_bufio_clients_lock);
}

static void work_fn(struct work_struct *w)
{
	cleanup_old_buffers();

	queue_delayed_work(dm_bufio_wq, &dm_bufio_cleanup_old_work,
			   DM_BUFIO_WORK_TIMER_SECS * HZ);
}

/*--------------------------------------------------------------*/

/*
 * Global cleanup tries to evict the oldest buffers from across _all_
 * the clients.  It does this by repeatedly evicting a few buffers from
 * the client that holds the oldest buffer.  It's approximate, but hopefully
 * good enough.
 */
static struct dm_bufio_client *__pop_client(void)
{
	struct list_head *h;

	if (list_empty(&dm_bufio_all_clients))
		return NULL;

	h = dm_bufio_all_clients.next;
	list_del(h);
	return container_of(h, struct dm_bufio_client, client_list);
}

/*
 * Inserts the client in the global client list based on its
 * 'oldest_buffer' field.
 */
static void __insert_client(struct dm_bufio_client *new_client)
{
	struct dm_bufio_client *c;
	struct list_head *h = dm_bufio_all_clients.next;

	while (h != &dm_bufio_all_clients) {
		c = container_of(h, struct dm_bufio_client, client_list);
		if (time_after_eq(c->oldest_buffer, new_client->oldest_buffer))
			break;
		h = h->next;
	}

	list_add_tail(&new_client->client_list, h);
}

static unsigned long __evict_a_few(unsigned long nr_buffers)
{
	unsigned long count;
	struct dm_bufio_client *c;
	struct evict_params params = {
		.gfp = GFP_KERNEL,
		.age_hz = 0,
		/* set to jiffies in case there are no buffers in this client */
		.last_accessed = jiffies
	};

	c = __pop_client();
	if (!c)
		return 0;

	dm_bufio_lock(c);
	count = __evict_many(c, &params, LIST_CLEAN, nr_buffers);
	dm_bufio_unlock(c);

	if (count)
		c->oldest_buffer = params.last_accessed;
	__insert_client(c);

	return count;
}

static void check_watermarks(void)
{
	LIST_HEAD(write_list);
	struct dm_bufio_client *c;

	mutex_lock(&dm_bufio_clients_lock);
	list_for_each_entry(c, &dm_bufio_all_clients, client_list) {
		dm_bufio_lock(c);
		__check_watermark(c, &write_list);
		dm_bufio_unlock(c);
	}
	mutex_unlock(&dm_bufio_clients_lock);

	__flush_write_list(&write_list);
}

static void evict_old(void)
{
	unsigned long threshold = dm_bufio_cache_size -
		dm_bufio_cache_size / DM_BUFIO_LOW_WATERMARK_RATIO;

	mutex_lock(&dm_bufio_clients_lock);
	while (dm_bufio_current_allocated > threshold) {
		if (!__evict_a_few(64))
			break;
		cond_resched();
	}
	mutex_unlock(&dm_bufio_clients_lock);
}

static void do_global_cleanup(struct work_struct *w)
{
	check_watermarks();
	evict_old();
}

/*
 *--------------------------------------------------------------
 * Module setup
 *--------------------------------------------------------------
 */

/*
 * This is called only once for the whole dm_bufio module.
 * It initializes memory limit.
 */
static int __init dm_bufio_init(void)
{
	__u64 mem;

	dm_bufio_allocated_kmem_cache = 0;
	dm_bufio_allocated_get_free_pages = 0;
	dm_bufio_allocated_vmalloc = 0;
	dm_bufio_current_allocated = 0;

	mem = (__u64)mult_frac(totalram_pages() - totalhigh_pages(),
			       DM_BUFIO_MEMORY_PERCENT, 100) << PAGE_SHIFT;

	if (mem > ULONG_MAX)
		mem = ULONG_MAX;

#ifdef CONFIG_MMU
	if (mem > mult_frac(VMALLOC_TOTAL, DM_BUFIO_VMALLOC_PERCENT, 100))
		mem = mult_frac(VMALLOC_TOTAL, DM_BUFIO_VMALLOC_PERCENT, 100);
#endif

	dm_bufio_default_cache_size = mem;

	mutex_lock(&dm_bufio_clients_lock);
	__cache_size_refresh();
	mutex_unlock(&dm_bufio_clients_lock);

	dm_bufio_wq = alloc_workqueue("dm_bufio_cache", WQ_MEM_RECLAIM, 0);
	if (!dm_bufio_wq)
		return -ENOMEM;

	INIT_DELAYED_WORK(&dm_bufio_cleanup_old_work, work_fn);
	INIT_WORK(&dm_bufio_replacement_work, do_global_cleanup);
	queue_delayed_work(dm_bufio_wq, &dm_bufio_cleanup_old_work,
			   DM_BUFIO_WORK_TIMER_SECS * HZ);

	return 0;
}

/*
 * This is called once when unloading the dm_bufio module.
 */
static void __exit dm_bufio_exit(void)
{
	int bug = 0;

	cancel_delayed_work_sync(&dm_bufio_cleanup_old_work);
	destroy_workqueue(dm_bufio_wq);

	if (dm_bufio_client_count) {
		DMCRIT("%s: dm_bufio_client_count leaked: %d",
			__func__, dm_bufio_client_count);
		bug = 1;
	}

	if (dm_bufio_current_allocated) {
		DMCRIT("%s: dm_bufio_current_allocated leaked: %lu",
			__func__, dm_bufio_current_allocated);
		bug = 1;
	}

	if (dm_bufio_allocated_get_free_pages) {
		DMCRIT("%s: dm_bufio_allocated_get_free_pages leaked: %lu",
		       __func__, dm_bufio_allocated_get_free_pages);
		bug = 1;
	}

	if (dm_bufio_allocated_vmalloc) {
		DMCRIT("%s: dm_bufio_vmalloc leaked: %lu",
		       __func__, dm_bufio_allocated_vmalloc);
		bug = 1;
	}

	WARN_ON(bug); /* leaks are not worth crashing the system */
}

module_init(dm_bufio_init)
module_exit(dm_bufio_exit)

module_param_named(max_cache_size_bytes, dm_bufio_cache_size, ulong, 0644);
MODULE_PARM_DESC(max_cache_size_bytes, "Size of metadata cache");

module_param_named(max_age_seconds, dm_bufio_max_age, uint, 0644);
MODULE_PARM_DESC(max_age_seconds, "Max age of a buffer in seconds");

module_param_named(retain_bytes, dm_bufio_retain_bytes, ulong, 0644);
MODULE_PARM_DESC(retain_bytes, "Try to keep at least this many bytes cached in memory");

module_param_named(peak_allocated_bytes, dm_bufio_peak_allocated, ulong, 0644);
MODULE_PARM_DESC(peak_allocated_bytes, "Tracks the maximum allocated memory");

module_param_named(allocated_kmem_cache_bytes, dm_bufio_allocated_kmem_cache, ulong, 0444);
MODULE_PARM_DESC(allocated_kmem_cache_bytes, "Memory allocated with kmem_cache_alloc");

module_param_named(allocated_get_free_pages_bytes, dm_bufio_allocated_get_free_pages, ulong, 0444);
MODULE_PARM_DESC(allocated_get_free_pages_bytes, "Memory allocated with get_free_pages");

module_param_named(allocated_vmalloc_bytes, dm_bufio_allocated_vmalloc, ulong, 0444);
MODULE_PARM_DESC(allocated_vmalloc_bytes, "Memory allocated with vmalloc");

module_param_named(current_allocated_bytes, dm_bufio_current_allocated, ulong, 0444);
MODULE_PARM_DESC(current_allocated_bytes, "Memory currently used by the cache");

MODULE_AUTHOR("Mikulas Patocka <dm-devel@lists.linux.dev>");
MODULE_DESCRIPTION(DM_NAME " buffered I/O library");
MODULE_LICENSE("GPL");<|MERGE_RESOLUTION|>--- conflicted
+++ resolved
@@ -1316,11 +1316,7 @@
 		io_req.mem.ptr.vma = (char *)b->data + offset;
 	}
 
-<<<<<<< HEAD
-	r = dm_io(&io_req, 1, &region, NULL, IOPRIO_DEFAULT);
-=======
 	r = dm_io(&io_req, 1, &region, NULL, ioprio);
->>>>>>> 1b4861e3
 	if (unlikely(r))
 		b->end_io(b, errno_to_blk_status(r));
 }
