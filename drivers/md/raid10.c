--- conflicted
+++ resolved
@@ -1515,12 +1515,8 @@
 	r10_bio->sector = bio->bi_iter.bi_sector;
 	r10_bio->state = 0;
 	r10_bio->read_slot = -1;
-<<<<<<< HEAD
-	memset(r10_bio->devs, 0, sizeof(r10_bio->devs[0]) * conf->copies);
-=======
 	memset(r10_bio->devs, 0, sizeof(r10_bio->devs[0]) *
 			conf->geo.raid_disks);
->>>>>>> 3b17187f
 
 	if (bio_data_dir(bio) == READ)
 		raid10_read_request(mddev, bio, r10_bio);
