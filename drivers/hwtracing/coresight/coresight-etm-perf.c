--- conflicted
+++ resolved
@@ -24,23 +24,6 @@
 static struct pmu etm_pmu;
 static bool etm_perf_up;
 
-<<<<<<< HEAD
-/**
- * struct etm_event_data - Coresight specifics associated to an event
- * @work:		Handle to free allocated memory outside IRQ context.
- * @mask:		Hold the CPU(s) this event was set for.
- * @snk_config:		The sink configuration.
- * @path:		An array of path, each slot for one CPU.
- */
-struct etm_event_data {
-	struct work_struct work;
-	cpumask_t mask;
-	void *snk_config;
-	struct list_head * __percpu *path;
-};
-
-=======
->>>>>>> f7688b48
 static DEFINE_PER_CPU(struct perf_output_handle, ctx_handle);
 static DEFINE_PER_CPU(struct coresight_device *, csdev_src);
 
@@ -162,22 +145,9 @@
 
 	event_data = container_of(work, struct etm_event_data, work);
 	mask = &event_data->mask;
-<<<<<<< HEAD
-	/*
-	 * First deal with the sink configuration.  See comment in
-	 * etm_setup_aux() about why we take the first available path.
-	 */
-	if (event_data->snk_config) {
-		cpu = cpumask_first(mask);
-		sink = coresight_get_sink(etm_event_cpu_path(event_data, cpu));
-		if (sink_ops(sink)->free_buffer)
-			sink_ops(sink)->free_buffer(event_data->snk_config);
-	}
-=======
 
 	/* Free the sink buffers, if there are any */
 	free_sink_buffer(event_data);
->>>>>>> f7688b48
 
 	for_each_cpu(cpu, mask) {
 		struct list_head **ppath;
@@ -202,11 +172,6 @@
 	if (!event_data)
 		return NULL;
 
-<<<<<<< HEAD
-	/* Make sure nothing disappears under us */
-	get_online_cpus();
-=======
->>>>>>> f7688b48
 
 	mask = &event_data->mask;
 	if (cpu != -1)
@@ -242,10 +207,7 @@
 static void *etm_setup_aux(struct perf_event *event, void **pages,
 			   int nr_pages, bool overwrite)
 {
-<<<<<<< HEAD
-=======
 	u32 id;
->>>>>>> f7688b48
 	int cpu = event->cpu;
 	cpumask_t *mask;
 	struct coresight_device *sink;
@@ -297,15 +259,10 @@
 		 * referenced later when the path is actually needed.
 		 */
 		path = coresight_build_path(csdev, sink);
-<<<<<<< HEAD
-		if (IS_ERR(path))
-			goto err;
-=======
 		if (IS_ERR(path)) {
 			cpumask_clear_cpu(cpu, mask);
 			continue;
 		}
->>>>>>> f7688b48
 
 		*etm_event_cpu_path_ptr(event_data, cpu) = path;
 	}
@@ -356,24 +313,11 @@
 	path = etm_event_cpu_path(event_data, cpu);
 	/* We need a sink, no need to continue without one */
 	sink = coresight_get_sink(path);
-<<<<<<< HEAD
-	if (WARN_ON_ONCE(!sink || !sink_ops(sink)->set_buffer))
-		goto fail_end_stop;
-
-	/* Configure the sink */
-	if (sink_ops(sink)->set_buffer(sink, handle,
-				       event_data->snk_config))
-		goto fail_end_stop;
-
-	/* Nothing will happen without a path */
-	if (coresight_enable_path(path, CS_MODE_PERF))
-=======
 	if (WARN_ON_ONCE(!sink))
 		goto fail_end_stop;
 
 	/* Nothing will happen without a path */
 	if (coresight_enable_path(path, CS_MODE_PERF, handle))
->>>>>>> f7688b48
 		goto fail_end_stop;
 
 	/* Tell the perf core the event is alive */
