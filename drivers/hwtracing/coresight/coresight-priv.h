--- conflicted
+++ resolved
@@ -36,14 +36,10 @@
  * See PSCI - ARM DEN 0022D, Section: 6.8.1 Debug and Trace save and restore.
  */
 #define CORESIGHT_CLAIM_MASK		GENMASK(1, 0)
-<<<<<<< HEAD
-#define CORESIGHT_CLAIM_SELF_HOSTED	BIT(1)
-=======
 #define CORESIGHT_CLAIM_FREE		0
 #define CORESIGHT_CLAIM_EXTERNAL	1
 #define CORESIGHT_CLAIM_SELF_HOSTED	2
 #define CORESIGHT_CLAIM_INVALID		3
->>>>>>> 25bf10be
 
 #define TIMEOUT_US		100
 #define BMVAL(val, lsb, msb)	((val & GENMASK(msb, lsb)) >> lsb)
