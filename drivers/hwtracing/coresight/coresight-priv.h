/* SPDX-License-Identifier: GPL-2.0 */
/*
 * Copyright (c) 2011-2012, The Linux Foundation. All rights reserved.
 */

#ifndef _CORESIGHT_PRIV_H
#define _CORESIGHT_PRIV_H

#include <linux/amba/bus.h>
#include <linux/bitops.h>
#include <linux/io.h>
#include <linux/coresight.h>
#include <linux/pm_runtime.h>

extern struct mutex coresight_mutex;
extern const struct device_type coresight_dev_type[];

/*
 * Coresight management registers (0xf00-0xfcc)
 * 0xfa0 - 0xfa4: Management	registers in PFTv1.0
 *		  Trace		registers in PFTv1.1
 */
#define CORESIGHT_ITCTRL	0xf00
#define CORESIGHT_CLAIMSET	0xfa0
#define CORESIGHT_CLAIMCLR	0xfa4
#define CORESIGHT_LAR		0xfb0
#define CORESIGHT_LSR		0xfb4
#define CORESIGHT_DEVARCH	0xfbc
#define CORESIGHT_AUTHSTATUS	0xfb8
#define CORESIGHT_DEVID		0xfc8
#define CORESIGHT_DEVTYPE	0xfcc


/*
 * Coresight device CLAIM protocol.
 * See PSCI - ARM DEN 0022D, Section: 6.8.1 Debug and Trace save and restore.
 */
#define CORESIGHT_CLAIM_SELF_HOSTED	BIT(1)

#define TIMEOUT_US		100
#define BMVAL(val, lsb, msb)	((val & GENMASK(msb, lsb)) >> lsb)

#define ETM_MODE_EXCL_KERN	BIT(30)
#define ETM_MODE_EXCL_USER	BIT(31)
struct cs_pair_attribute {
	struct device_attribute attr;
	u32 lo_off;
	u32 hi_off;
};

struct cs_off_attribute {
	struct device_attribute attr;
	u32 off;
};

extern ssize_t coresight_simple_show32(struct device *_dev,
				     struct device_attribute *attr, char *buf);
extern ssize_t coresight_simple_show_pair(struct device *_dev,
				     struct device_attribute *attr, char *buf);

#define coresight_simple_reg32(name, offset)				\
	(&((struct cs_off_attribute[]) {				\
	   {								\
		__ATTR(name, 0444, coresight_simple_show32, NULL),	\
		offset							\
	   }								\
	})[0].attr.attr)

#define coresight_simple_reg64(name, lo_off, hi_off)			\
	(&((struct cs_pair_attribute[]) {				\
	   {								\
		__ATTR(name, 0444, coresight_simple_show_pair, NULL),	\
		lo_off, hi_off						\
	   }								\
	})[0].attr.attr)

extern const u32 coresight_barrier_pkt[4];
#define CORESIGHT_BARRIER_PKT_SIZE (sizeof(coresight_barrier_pkt))

enum etm_addr_type {
	ETM_ADDR_TYPE_NONE,
	ETM_ADDR_TYPE_SINGLE,
	ETM_ADDR_TYPE_RANGE,
	ETM_ADDR_TYPE_START,
	ETM_ADDR_TYPE_STOP,
};

/**
 * struct cs_buffer - keep track of a recording session' specifics
 * @cur:	index of the current buffer
 * @nr_pages:	max number of pages granted to us
 * @pid:	PID this cs_buffer belongs to
 * @offset:	offset within the current buffer
 * @data_size:	how much we collected in this run
 * @snapshot:	is this run in snapshot mode
 * @data_pages:	a handle the ring buffer
 */
struct cs_buffers {
	unsigned int		cur;
	unsigned int		nr_pages;
	pid_t			pid;
	unsigned long		offset;
	local_t			data_size;
	bool			snapshot;
	void			**data_pages;
};

static inline void coresight_insert_barrier_packet(void *buf)
{
	if (buf)
		memcpy(buf, coresight_barrier_pkt, CORESIGHT_BARRIER_PKT_SIZE);
}

static inline void CS_LOCK(void __iomem *addr)
{
	do {
		/* Wait for things to settle */
		mb();
		writel_relaxed(0x0, addr + CORESIGHT_LAR);
	} while (0);
}

static inline void CS_UNLOCK(void __iomem *addr)
{
	do {
		writel_relaxed(CORESIGHT_UNLOCK, addr + CORESIGHT_LAR);
		/* Make sure everyone has seen this */
		mb();
	} while (0);
}

void coresight_disable_path(struct list_head *path);
int coresight_enable_path(struct list_head *path, enum cs_mode mode,
			  void *sink_data);
struct coresight_device *coresight_get_sink(struct list_head *path);
struct coresight_device *coresight_get_sink_by_id(u32 id);
struct coresight_device *
coresight_find_default_sink(struct coresight_device *csdev);
struct list_head *coresight_build_path(struct coresight_device *csdev,
				       struct coresight_device *sink);
void coresight_release_path(struct list_head *path);
int coresight_add_sysfs_link(struct coresight_sysfs_link *info);
void coresight_remove_sysfs_link(struct coresight_sysfs_link *info);
int coresight_create_conns_sysfs_group(struct coresight_device *csdev);
void coresight_remove_conns_sysfs_group(struct coresight_device *csdev);
int coresight_make_links(struct coresight_device *orig,
			 struct coresight_connection *conn,
			 struct coresight_device *target);
void coresight_remove_links(struct coresight_device *orig,
			    struct coresight_connection *conn);
u32 coresight_get_sink_id(struct coresight_device *csdev);

#if IS_ENABLED(CONFIG_CORESIGHT_SOURCE_ETM3X)
extern int etm_readl_cp14(u32 off, unsigned int *val);
extern int etm_writel_cp14(u32 off, u32 val);
#else
static inline int etm_readl_cp14(u32 off, unsigned int *val) { return 0; }
static inline int etm_writel_cp14(u32 off, u32 val) { return 0; }
#endif

struct cti_assoc_op {
	void (*add)(struct coresight_device *csdev);
	void (*remove)(struct coresight_device *csdev);
};

extern void coresight_set_cti_ops(const struct cti_assoc_op *cti_op);
extern void coresight_remove_cti_ops(void);

/*
 * Macros and inline functions to handle CoreSight UCI data and driver
 * private data in AMBA ID table entries, and extract data values.
 */

/* coresight AMBA ID, no UCI, no driver data: id table entry */
#define CS_AMBA_ID(pid)			\
	{				\
		.id	= pid,		\
		.mask	= 0x000fffff,	\
	}

/* coresight AMBA ID, UCI with driver data only: id table entry. */
#define CS_AMBA_ID_DATA(pid, dval)				\
	{							\
		.id	= pid,					\
		.mask	= 0x000fffff,				\
		.data	=  (void *)&(struct amba_cs_uci_id)	\
			{				\
				.data = (void *)dval,	\
			}				\
	}

/* coresight AMBA ID, full UCI structure: id table entry. */
#define __CS_AMBA_UCI_ID(pid, m, uci_ptr)	\
	{					\
		.id	= pid,			\
		.mask	= m,			\
		.data	= (void *)uci_ptr	\
	}
#define CS_AMBA_UCI_ID(pid, uci)	__CS_AMBA_UCI_ID(pid, 0x000fffff, uci)
/*
 * PIDR2[JEDEC], BIT(3) must be 1 (Read As One) to indicate that rest of the
 * PIDR1, PIDR2 DES_* fields follow JEDEC encoding for the designer. Use that
 * as a match value for blanket matching all devices in the given CoreSight
 * device type and architecture.
 */
#define PIDR2_JEDEC			BIT(3)
#define PID_PIDR2_JEDEC			(PIDR2_JEDEC << 16)
/*
 * Match all PIDs in a given CoreSight device type and architecture, defined
 * by the uci.
 */
#define CS_AMBA_MATCH_ALL_UCI(uci)					\
	__CS_AMBA_UCI_ID(PID_PIDR2_JEDEC, PID_PIDR2_JEDEC, uci)

/* extract the data value from a UCI structure given amba_id pointer. */
static inline void *coresight_get_uci_data(const struct amba_id *id)
{
	struct amba_cs_uci_id *uci_id = id->data;

	if (!uci_id)
		return NULL;

	return uci_id->data;
}

static inline void *coresight_get_uci_data_from_amba(const struct amba_id *table, u32 pid)
{
	while (table->mask) {
		if ((pid & table->mask) == table->id)
			return coresight_get_uci_data(table);
		table++;
	};
	return NULL;
}

void coresight_release_platform_data(struct coresight_device *csdev,
				     struct device *dev,
				     struct coresight_platform_data *pdata);
struct coresight_device *
coresight_find_csdev_by_fwnode(struct fwnode_handle *r_fwnode);
void coresight_add_helper(struct coresight_device *csdev,
			  struct coresight_device *helper);

void coresight_set_percpu_sink(int cpu, struct coresight_device *csdev);
struct coresight_device *coresight_get_percpu_sink(int cpu);
<<<<<<< HEAD
int coresight_enable_source(struct coresight_device *csdev, enum cs_mode mode,
			    void *data);
=======
>>>>>>> a6ad5510
void coresight_disable_source(struct coresight_device *csdev, void *data);

#endif<|MERGE_RESOLUTION|>--- conflicted
+++ resolved
@@ -243,11 +243,6 @@
 
 void coresight_set_percpu_sink(int cpu, struct coresight_device *csdev);
 struct coresight_device *coresight_get_percpu_sink(int cpu);
-<<<<<<< HEAD
-int coresight_enable_source(struct coresight_device *csdev, enum cs_mode mode,
-			    void *data);
-=======
->>>>>>> a6ad5510
 void coresight_disable_source(struct coresight_device *csdev, void *data);
 
 #endif