// SPDX-License-Identifier: GPL-2.0-only
/*
 * Mailbox: Common code for Mailbox controllers and users
 *
 * Copyright (C) 2013-2014 Linaro Ltd.
 * Author: Jassi Brar <jassisinghbrar@gmail.com>
 */

#include <linux/delay.h>
#include <linux/device.h>
#include <linux/err.h>
#include <linux/mailbox_client.h>
#include <linux/mailbox_controller.h>
#include <linux/module.h>
#include <linux/mutex.h>
#include <linux/of.h>
#include <linux/spinlock.h>

#include "mailbox.h"

static LIST_HEAD(mbox_cons);
static DEFINE_MUTEX(con_mutex);

static int add_to_rbuf(struct mbox_chan *chan, void *mssg)
{
	int idx;
	unsigned long flags;

	spin_lock_irqsave(&chan->lock, flags);

	/* See if there is any space left */
	if (chan->msg_count == MBOX_TX_QUEUE_LEN) {
		spin_unlock_irqrestore(&chan->lock, flags);
		return -ENOBUFS;
	}

	idx = chan->msg_free;
	chan->msg_data[idx] = mssg;
	chan->msg_count++;

	if (idx == MBOX_TX_QUEUE_LEN - 1)
		chan->msg_free = 0;
	else
		chan->msg_free++;

	spin_unlock_irqrestore(&chan->lock, flags);

	return idx;
}

static void msg_submit(struct mbox_chan *chan)
{
	unsigned count, idx;
	unsigned long flags;
	void *data;
	int err = -EBUSY;

	spin_lock_irqsave(&chan->lock, flags);

	if (!chan->msg_count || chan->active_req)
		goto exit;

	count = chan->msg_count;
	idx = chan->msg_free;
	if (idx >= count)
		idx -= count;
	else
		idx += MBOX_TX_QUEUE_LEN - count;

	data = chan->msg_data[idx];

	if (chan->cl->tx_prepare)
		chan->cl->tx_prepare(chan->cl, data);
	/* Try to submit a message to the MBOX controller */
	err = chan->mbox->ops->send_data(chan, data);
	if (!err) {
		chan->active_req = data;
		chan->msg_count--;
	}
exit:
	spin_unlock_irqrestore(&chan->lock, flags);

	if (!err && (chan->txdone_method & TXDONE_BY_POLL)) {
		/* kick start the timer immediately to avoid delays */
		spin_lock_irqsave(&chan->mbox->poll_hrt_lock, flags);
		hrtimer_start(&chan->mbox->poll_hrt, 0, HRTIMER_MODE_REL);
		spin_unlock_irqrestore(&chan->mbox->poll_hrt_lock, flags);
	}
}

static void tx_tick(struct mbox_chan *chan, int r)
{
	unsigned long flags;
	void *mssg;

	spin_lock_irqsave(&chan->lock, flags);
	mssg = chan->active_req;
	chan->active_req = NULL;
	spin_unlock_irqrestore(&chan->lock, flags);

	/* Submit next message */
	msg_submit(chan);

	if (!mssg)
		return;

	/* Notify the client */
	if (chan->cl->tx_done)
		chan->cl->tx_done(chan->cl, mssg, r);

	if (r != -ETIME && chan->cl->tx_block)
		complete(&chan->tx_complete);
}

static enum hrtimer_restart txdone_hrtimer(struct hrtimer *hrtimer)
{
	struct mbox_controller *mbox =
		container_of(hrtimer, struct mbox_controller, poll_hrt);
	bool txdone, resched = false;
	int i;
	unsigned long flags;

	for (i = 0; i < mbox->num_chans; i++) {
		struct mbox_chan *chan = &mbox->chans[i];

		if (chan->active_req && chan->cl) {
			txdone = chan->mbox->ops->last_tx_done(chan);
			if (txdone)
				tx_tick(chan, 0);
			else
				resched = true;
		}
	}

	if (resched) {
		spin_lock_irqsave(&mbox->poll_hrt_lock, flags);
		if (!hrtimer_is_queued(hrtimer))
			hrtimer_forward_now(hrtimer, ms_to_ktime(mbox->txpoll_period));
		spin_unlock_irqrestore(&mbox->poll_hrt_lock, flags);

		return HRTIMER_RESTART;
	}
	return HRTIMER_NORESTART;
}

/**
 * mbox_chan_received_data - A way for controller driver to push data
 *				received from remote to the upper layer.
 * @chan: Pointer to the mailbox channel on which RX happened.
 * @mssg: Client specific message typecasted as void *
 *
 * After startup and before shutdown any data received on the chan
 * is passed on to the API via atomic mbox_chan_received_data().
 * The controller should ACK the RX only after this call returns.
 */
void mbox_chan_received_data(struct mbox_chan *chan, void *mssg)
{
	/* No buffering the received data */
	if (chan->cl->rx_callback)
		chan->cl->rx_callback(chan->cl, mssg);
}
EXPORT_SYMBOL_GPL(mbox_chan_received_data);

/**
 * mbox_chan_txdone - A way for controller driver to notify the
 *			framework that the last TX has completed.
 * @chan: Pointer to the mailbox chan on which TX happened.
 * @r: Status of last TX - OK or ERROR
 *
 * The controller that has IRQ for TX ACK calls this atomic API
 * to tick the TX state machine. It works only if txdone_irq
 * is set by the controller.
 */
void mbox_chan_txdone(struct mbox_chan *chan, int r)
{
	if (unlikely(!(chan->txdone_method & TXDONE_BY_IRQ))) {
		dev_err(chan->mbox->dev,
		       "Controller can't run the TX ticker\n");
		return;
	}

	tx_tick(chan, r);
}
EXPORT_SYMBOL_GPL(mbox_chan_txdone);

/**
 * mbox_client_txdone - The way for a client to run the TX state machine.
 * @chan: Mailbox channel assigned to this client.
 * @r: Success status of last transmission.
 *
 * The client/protocol had received some 'ACK' packet and it notifies
 * the API that the last packet was sent successfully. This only works
 * if the controller can't sense TX-Done.
 */
void mbox_client_txdone(struct mbox_chan *chan, int r)
{
	if (unlikely(!(chan->txdone_method & TXDONE_BY_ACK))) {
		dev_err(chan->mbox->dev, "Client can't run the TX ticker\n");
		return;
	}

	tx_tick(chan, r);
}
EXPORT_SYMBOL_GPL(mbox_client_txdone);

/**
 * mbox_client_peek_data - A way for client driver to pull data
 *			received from remote by the controller.
 * @chan: Mailbox channel assigned to this client.
 *
 * A poke to controller driver for any received data.
 * The data is actually passed onto client via the
 * mbox_chan_received_data()
 * The call can be made from atomic context, so the controller's
 * implementation of peek_data() must not sleep.
 *
 * Return: True, if controller has, and is going to push after this,
 *          some data.
 *         False, if controller doesn't have any data to be read.
 */
bool mbox_client_peek_data(struct mbox_chan *chan)
{
	if (chan->mbox->ops->peek_data)
		return chan->mbox->ops->peek_data(chan);

	return false;
}
EXPORT_SYMBOL_GPL(mbox_client_peek_data);

/**
 * mbox_send_message -	For client to submit a message to be
 *				sent to the remote.
 * @chan: Mailbox channel assigned to this client.
 * @mssg: Client specific message typecasted.
 *
 * For client to submit data to the controller destined for a remote
 * processor. If the client had set 'tx_block', the call will return
 * either when the remote receives the data or when 'tx_tout' millisecs
 * run out.
 *  In non-blocking mode, the requests are buffered by the API and a
 * non-negative token is returned for each queued request. If the request
 * is not queued, a negative token is returned. Upon failure or successful
 * TX, the API calls 'tx_done' from atomic context, from which the client
 * could submit yet another request.
 * The pointer to message should be preserved until it is sent
 * over the chan, i.e, tx_done() is made.
 * This function could be called from atomic context as it simply
 * queues the data and returns a token against the request.
 *
 * Return: Non-negative integer for successful submission (non-blocking mode)
 *	or transmission over chan (blocking mode).
 *	Negative value denotes failure.
 */
int mbox_send_message(struct mbox_chan *chan, void *mssg)
{
	int t;

	if (!chan || !chan->cl)
		return -EINVAL;

	t = add_to_rbuf(chan, mssg);
	if (t < 0) {
		dev_err(chan->mbox->dev, "Try increasing MBOX_TX_QUEUE_LEN\n");
		return t;
	}

	msg_submit(chan);

	if (chan->cl->tx_block) {
		unsigned long wait;
		int ret;

		if (!chan->cl->tx_tout) /* wait forever */
			wait = msecs_to_jiffies(3600000);
		else
			wait = msecs_to_jiffies(chan->cl->tx_tout);

		ret = wait_for_completion_timeout(&chan->tx_complete, wait);
		if (ret == 0) {
			t = -ETIME;
			tx_tick(chan, t);
		}
	}

	return t;
}
EXPORT_SYMBOL_GPL(mbox_send_message);

/**
 * mbox_flush - flush a mailbox channel
 * @chan: mailbox channel to flush
 * @timeout: time, in milliseconds, to allow the flush operation to succeed
 *
 * Mailbox controllers that need to work in atomic context can implement the
 * ->flush() callback to busy loop until a transmission has been completed.
 * The implementation must call mbox_chan_txdone() upon success. Clients can
 * call the mbox_flush() function at any time after mbox_send_message() to
 * flush the transmission. After the function returns success, the mailbox
 * transmission is guaranteed to have completed.
 *
 * Returns: 0 on success or a negative error code on failure.
 */
int mbox_flush(struct mbox_chan *chan, unsigned long timeout)
{
	int ret;

	if (!chan->mbox->ops->flush)
		return -ENOTSUPP;

	ret = chan->mbox->ops->flush(chan, timeout);
	if (ret < 0)
		tx_tick(chan, ret);

	return ret;
}
EXPORT_SYMBOL_GPL(mbox_flush);

static int __mbox_bind_client(struct mbox_chan *chan, struct mbox_client *cl)
{
	struct device *dev = cl->dev;
	unsigned long flags;
	int ret;

	if (chan->cl || !try_module_get(chan->mbox->dev->driver->owner)) {
		dev_dbg(dev, "%s: mailbox not free\n", __func__);
		return -EBUSY;
	}

	spin_lock_irqsave(&chan->lock, flags);
	chan->msg_free = 0;
	chan->msg_count = 0;
	chan->active_req = NULL;
	chan->cl = cl;
	init_completion(&chan->tx_complete);

	if (chan->txdone_method	== TXDONE_BY_POLL && cl->knows_txdone)
		chan->txdone_method = TXDONE_BY_ACK;

	spin_unlock_irqrestore(&chan->lock, flags);

	if (chan->mbox->ops->startup) {
		ret = chan->mbox->ops->startup(chan);

		if (ret) {
			dev_err(dev, "Unable to startup the chan (%d)\n", ret);
			mbox_free_channel(chan);
			return ret;
		}
	}

	return 0;
}

/**
 * mbox_bind_client - Request a mailbox channel.
 * @chan: The mailbox channel to bind the client to.
 * @cl: Identity of the client requesting the channel.
 *
 * The Client specifies its requirements and capabilities while asking for
 * a mailbox channel. It can't be called from atomic context.
 * The channel is exclusively allocated and can't be used by another
 * client before the owner calls mbox_free_channel.
 * After assignment, any packet received on this channel will be
 * handed over to the client via the 'rx_callback'.
 * The framework holds reference to the client, so the mbox_client
 * structure shouldn't be modified until the mbox_free_channel returns.
 *
 * Return: 0 if the channel was assigned to the client successfully.
 *         <0 for request failure.
 */
int mbox_bind_client(struct mbox_chan *chan, struct mbox_client *cl)
{
	int ret;

	mutex_lock(&con_mutex);
	ret = __mbox_bind_client(chan, cl);
	mutex_unlock(&con_mutex);

	return ret;
}
EXPORT_SYMBOL_GPL(mbox_bind_client);

/**
 * mbox_request_channel - Request a mailbox channel.
 * @cl: Identity of the client requesting the channel.
 * @index: Index of mailbox specifier in 'mboxes' property.
 *
 * The Client specifies its requirements and capabilities while asking for
 * a mailbox channel. It can't be called from atomic context.
 * The channel is exclusively allocated and can't be used by another
 * client before the owner calls mbox_free_channel.
 * After assignment, any packet received on this channel will be
 * handed over to the client via the 'rx_callback'.
 * The framework holds reference to the client, so the mbox_client
 * structure shouldn't be modified until the mbox_free_channel returns.
 *
 * Return: Pointer to the channel assigned to the client if successful.
 *		ERR_PTR for request failure.
 */
struct mbox_chan *mbox_request_channel(struct mbox_client *cl, int index)
{
	struct device *dev = cl->dev;
	struct mbox_controller *mbox;
	struct of_phandle_args spec;
	struct mbox_chan *chan;
	int ret;

	if (!dev || !dev->of_node) {
		pr_debug("%s: No owner device node\n", __func__);
		return ERR_PTR(-ENODEV);
	}

<<<<<<< HEAD
	mutex_lock(&con_mutex);

=======
>>>>>>> fc85704c
	ret = of_parse_phandle_with_args(dev->of_node, "mboxes", "#mbox-cells",
					 index, &spec);
	if (ret) {
		dev_dbg(dev, "%s: can't parse \"mboxes\" property\n", __func__);
<<<<<<< HEAD
		mutex_unlock(&con_mutex);
=======
>>>>>>> fc85704c
		return ERR_PTR(ret);
	}

	mutex_lock(&con_mutex);

	chan = ERR_PTR(-EPROBE_DEFER);
	list_for_each_entry(mbox, &mbox_cons, node)
		if (mbox->dev->of_node == spec.np) {
			chan = mbox->of_xlate(mbox, &spec);
			if (!IS_ERR(chan))
				break;
		}

	of_node_put(spec.np);

	if (IS_ERR(chan)) {
		mutex_unlock(&con_mutex);
		return chan;
	}

	ret = __mbox_bind_client(chan, cl);
	if (ret)
		chan = ERR_PTR(ret);

	mutex_unlock(&con_mutex);
	return chan;
}
EXPORT_SYMBOL_GPL(mbox_request_channel);

struct mbox_chan *mbox_request_channel_byname(struct mbox_client *cl,
					      const char *name)
{
	struct device_node *np = cl->dev->of_node;
	int index;

	if (!np) {
		dev_err(cl->dev, "%s() currently only supports DT\n", __func__);
		return ERR_PTR(-EINVAL);
	}

	index = of_property_match_string(np, "mbox-names", name);
	if (index < 0) {
		dev_err(cl->dev, "%s() could not locate channel named \"%s\"\n",
			__func__, name);
		return ERR_PTR(-EINVAL);
	}
	return mbox_request_channel(cl, index);
}
EXPORT_SYMBOL_GPL(mbox_request_channel_byname);

/**
 * mbox_free_channel - The client relinquishes control of a mailbox
 *			channel by this call.
 * @chan: The mailbox channel to be freed.
 */
void mbox_free_channel(struct mbox_chan *chan)
{
	unsigned long flags;

	if (!chan || !chan->cl)
		return;

	if (chan->mbox->ops->shutdown)
		chan->mbox->ops->shutdown(chan);

	/* The queued TX requests are simply aborted, no callbacks are made */
	spin_lock_irqsave(&chan->lock, flags);
	chan->cl = NULL;
	chan->active_req = NULL;
	if (chan->txdone_method == TXDONE_BY_ACK)
		chan->txdone_method = TXDONE_BY_POLL;

	module_put(chan->mbox->dev->driver->owner);
	spin_unlock_irqrestore(&chan->lock, flags);
}
EXPORT_SYMBOL_GPL(mbox_free_channel);

static struct mbox_chan *
of_mbox_index_xlate(struct mbox_controller *mbox,
		    const struct of_phandle_args *sp)
{
	int ind = sp->args[0];

	if (ind >= mbox->num_chans)
		return ERR_PTR(-EINVAL);

	return &mbox->chans[ind];
}

/**
 * mbox_controller_register - Register the mailbox controller
 * @mbox:	Pointer to the mailbox controller.
 *
 * The controller driver registers its communication channels
 */
int mbox_controller_register(struct mbox_controller *mbox)
{
	int i, txdone;

	/* Sanity check */
	if (!mbox || !mbox->dev || !mbox->ops || !mbox->num_chans)
		return -EINVAL;

	if (mbox->txdone_irq)
		txdone = TXDONE_BY_IRQ;
	else if (mbox->txdone_poll)
		txdone = TXDONE_BY_POLL;
	else /* It has to be ACK then */
		txdone = TXDONE_BY_ACK;

	if (txdone == TXDONE_BY_POLL) {

		if (!mbox->ops->last_tx_done) {
			dev_err(mbox->dev, "last_tx_done method is absent\n");
			return -EINVAL;
		}

		hrtimer_setup(&mbox->poll_hrt, txdone_hrtimer, CLOCK_MONOTONIC, HRTIMER_MODE_REL);
		spin_lock_init(&mbox->poll_hrt_lock);
	}

	for (i = 0; i < mbox->num_chans; i++) {
		struct mbox_chan *chan = &mbox->chans[i];

		chan->cl = NULL;
		chan->mbox = mbox;
		chan->txdone_method = txdone;
		spin_lock_init(&chan->lock);
	}

	if (!mbox->of_xlate)
		mbox->of_xlate = of_mbox_index_xlate;

	mutex_lock(&con_mutex);
	list_add_tail(&mbox->node, &mbox_cons);
	mutex_unlock(&con_mutex);

	return 0;
}
EXPORT_SYMBOL_GPL(mbox_controller_register);

/**
 * mbox_controller_unregister - Unregister the mailbox controller
 * @mbox:	Pointer to the mailbox controller.
 */
void mbox_controller_unregister(struct mbox_controller *mbox)
{
	int i;

	if (!mbox)
		return;

	mutex_lock(&con_mutex);

	list_del(&mbox->node);

	for (i = 0; i < mbox->num_chans; i++)
		mbox_free_channel(&mbox->chans[i]);

	if (mbox->txdone_poll)
		hrtimer_cancel(&mbox->poll_hrt);

	mutex_unlock(&con_mutex);
}
EXPORT_SYMBOL_GPL(mbox_controller_unregister);

static void __devm_mbox_controller_unregister(struct device *dev, void *res)
{
	struct mbox_controller **mbox = res;

	mbox_controller_unregister(*mbox);
}

static int devm_mbox_controller_match(struct device *dev, void *res, void *data)
{
	struct mbox_controller **mbox = res;

	if (WARN_ON(!mbox || !*mbox))
		return 0;

	return *mbox == data;
}

/**
 * devm_mbox_controller_register() - managed mbox_controller_register()
 * @dev: device owning the mailbox controller being registered
 * @mbox: mailbox controller being registered
 *
 * This function adds a device-managed resource that will make sure that the
 * mailbox controller, which is registered using mbox_controller_register()
 * as part of this function, will be unregistered along with the rest of
 * device-managed resources upon driver probe failure or driver removal.
 *
 * Returns 0 on success or a negative error code on failure.
 */
int devm_mbox_controller_register(struct device *dev,
				  struct mbox_controller *mbox)
{
	struct mbox_controller **ptr;
	int err;

	ptr = devres_alloc(__devm_mbox_controller_unregister, sizeof(*ptr),
			   GFP_KERNEL);
	if (!ptr)
		return -ENOMEM;

	err = mbox_controller_register(mbox);
	if (err < 0) {
		devres_free(ptr);
		return err;
	}

	devres_add(dev, ptr);
	*ptr = mbox;

	return 0;
}
EXPORT_SYMBOL_GPL(devm_mbox_controller_register);

/**
 * devm_mbox_controller_unregister() - managed mbox_controller_unregister()
 * @dev: device owning the mailbox controller being unregistered
 * @mbox: mailbox controller being unregistered
 *
 * This function unregisters the mailbox controller and removes the device-
 * managed resource that was set up to automatically unregister the mailbox
 * controller on driver probe failure or driver removal. It's typically not
 * necessary to call this function.
 */
void devm_mbox_controller_unregister(struct device *dev, struct mbox_controller *mbox)
{
	WARN_ON(devres_release(dev, __devm_mbox_controller_unregister,
			       devm_mbox_controller_match, mbox));
}
EXPORT_SYMBOL_GPL(devm_mbox_controller_unregister);<|MERGE_RESOLUTION|>--- conflicted
+++ resolved
@@ -410,19 +410,10 @@
 		return ERR_PTR(-ENODEV);
 	}
 
-<<<<<<< HEAD
-	mutex_lock(&con_mutex);
-
-=======
->>>>>>> fc85704c
 	ret = of_parse_phandle_with_args(dev->of_node, "mboxes", "#mbox-cells",
 					 index, &spec);
 	if (ret) {
 		dev_dbg(dev, "%s: can't parse \"mboxes\" property\n", __func__);
-<<<<<<< HEAD
-		mutex_unlock(&con_mutex);
-=======
->>>>>>> fc85704c
 		return ERR_PTR(ret);
 	}
 
