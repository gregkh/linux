// SPDX-License-Identifier: GPL-2.0

#include <linux/bitops.h>
#include <linux/cleanup.h>
#include <linux/device.h>
#include <linux/idr.h>
#include <linux/init.h>
#include <linux/interrupt.h>
#include <linux/kdev_t.h>
#include <linux/kstrtox.h>
#include <linux/list.h>
#include <linux/mutex.h>
#include <linux/printk.h>
#include <linux/slab.h>
#include <linux/spinlock.h>
#include <linux/string.h>
#include <linux/srcu.h>
#include <linux/sysfs.h>
#include <linux/types.h>

#include <linux/gpio/consumer.h>
#include <linux/gpio/driver.h>

#include "gpiolib.h"
#include "gpiolib-sysfs.h"

struct kernfs_node;

#define GPIO_IRQF_TRIGGER_NONE		0
#define GPIO_IRQF_TRIGGER_FALLING	BIT(0)
#define GPIO_IRQF_TRIGGER_RISING	BIT(1)
#define GPIO_IRQF_TRIGGER_BOTH		(GPIO_IRQF_TRIGGER_FALLING | \
					 GPIO_IRQF_TRIGGER_RISING)

struct gpiod_data {
	struct gpio_desc *desc;

	struct mutex mutex;
	struct kernfs_node *value_kn;
	int irq;
	unsigned char irq_flags;

	bool direction_can_change;
};

/*
 * Lock to serialise gpiod export and unexport, and prevent re-export of
 * gpiod whose chip is being unregistered.
 */
static DEFINE_MUTEX(sysfs_lock);

/*
 * /sys/class/gpio/gpioN... only for GPIOs that are exported
 *   /direction
 *      * MAY BE OMITTED if kernel won't allow direction changes
 *      * is read/write as "in" or "out"
 *      * may also be written as "high" or "low", initializing
 *        output value as specified ("out" implies "low")
 *   /value
 *      * always readable, subject to hardware behavior
 *      * may be writable, as zero/nonzero
 *   /edge
 *      * configures behavior of poll(2) on /value
 *      * available only if pin can generate IRQs on input
 *      * is read/write as "none", "falling", "rising", or "both"
 *   /active_low
 *      * configures polarity of /value
 *      * is read/write as zero/nonzero
 *      * also affects existing and subsequent "falling" and "rising"
 *        /edge configuration
 */

static ssize_t direction_show(struct device *dev,
		struct device_attribute *attr, char *buf)
{
	struct gpiod_data *data = dev_get_drvdata(dev);
	struct gpio_desc *desc = data->desc;
	int value;

	mutex_lock(&data->mutex);

	gpiod_get_direction(desc);
	value = !!test_bit(FLAG_IS_OUT, &desc->flags);

	mutex_unlock(&data->mutex);

	return sysfs_emit(buf, "%s\n", value ? "out" : "in");
}

static ssize_t direction_store(struct device *dev,
		struct device_attribute *attr, const char *buf, size_t size)
{
	struct gpiod_data *data = dev_get_drvdata(dev);
	struct gpio_desc *desc = data->desc;
	ssize_t			status;

	mutex_lock(&data->mutex);

	if (sysfs_streq(buf, "high"))
		status = gpiod_direction_output_raw(desc, 1);
	else if (sysfs_streq(buf, "out") || sysfs_streq(buf, "low"))
		status = gpiod_direction_output_raw(desc, 0);
	else if (sysfs_streq(buf, "in"))
		status = gpiod_direction_input(desc);
	else
		status = -EINVAL;

	mutex_unlock(&data->mutex);

	return status ? : size;
}
static DEVICE_ATTR_RW(direction);

static ssize_t value_show(struct device *dev,
		struct device_attribute *attr, char *buf)
{
	struct gpiod_data *data = dev_get_drvdata(dev);
	struct gpio_desc *desc = data->desc;
	ssize_t			status;

	mutex_lock(&data->mutex);

	status = gpiod_get_value_cansleep(desc);

	mutex_unlock(&data->mutex);

	if (status < 0)
		return status;

	return sysfs_emit(buf, "%zd\n", status);
}

static ssize_t value_store(struct device *dev,
		struct device_attribute *attr, const char *buf, size_t size)
{
	struct gpiod_data *data = dev_get_drvdata(dev);
	struct gpio_desc *desc = data->desc;
	ssize_t status;
	long value;

	status = kstrtol(buf, 0, &value);

	mutex_lock(&data->mutex);

	if (!test_bit(FLAG_IS_OUT, &desc->flags)) {
		status = -EPERM;
	} else if (status == 0) {
		gpiod_set_value_cansleep(desc, value);
		status = size;
	}

	mutex_unlock(&data->mutex);

	return status;
}
static DEVICE_ATTR_PREALLOC(value, S_IWUSR | S_IRUGO, value_show, value_store);

static irqreturn_t gpio_sysfs_irq(int irq, void *priv)
{
	struct gpiod_data *data = priv;

	sysfs_notify_dirent(data->value_kn);

	return IRQ_HANDLED;
}

/* Caller holds gpiod-data mutex. */
static int gpio_sysfs_request_irq(struct device *dev, unsigned char flags)
{
	struct gpiod_data *data = dev_get_drvdata(dev);
	struct gpio_desc *desc = data->desc;
	unsigned long irq_flags;
	int ret;

	CLASS(gpio_chip_guard, guard)(desc);
	if (!guard.gc)
		return -ENODEV;

	data->irq = gpiod_to_irq(desc);
	if (data->irq < 0)
		return -EIO;

	data->value_kn = sysfs_get_dirent(dev->kobj.sd, "value");
	if (!data->value_kn)
		return -ENODEV;

	irq_flags = IRQF_SHARED;
	if (flags & GPIO_IRQF_TRIGGER_FALLING)
		irq_flags |= test_bit(FLAG_ACTIVE_LOW, &desc->flags) ?
			IRQF_TRIGGER_RISING : IRQF_TRIGGER_FALLING;
	if (flags & GPIO_IRQF_TRIGGER_RISING)
		irq_flags |= test_bit(FLAG_ACTIVE_LOW, &desc->flags) ?
			IRQF_TRIGGER_FALLING : IRQF_TRIGGER_RISING;

	/*
	 * FIXME: This should be done in the irq_request_resources callback
	 *        when the irq is requested, but a few drivers currently fail
	 *        to do so.
	 *
	 *        Remove this redundant call (along with the corresponding
	 *        unlock) when those drivers have been fixed.
	 */
	ret = gpiochip_lock_as_irq(guard.gc, gpio_chip_hwgpio(desc));
	if (ret < 0)
		goto err_put_kn;

	ret = request_any_context_irq(data->irq, gpio_sysfs_irq, irq_flags,
				"gpiolib", data);
	if (ret < 0)
		goto err_unlock;

	data->irq_flags = flags;

	return 0;

err_unlock:
	gpiochip_unlock_as_irq(guard.gc, gpio_chip_hwgpio(desc));
err_put_kn:
	sysfs_put(data->value_kn);

	return ret;
}

/*
 * Caller holds gpiod-data mutex (unless called after class-device
 * deregistration).
 */
static void gpio_sysfs_free_irq(struct device *dev)
{
	struct gpiod_data *data = dev_get_drvdata(dev);
	struct gpio_desc *desc = data->desc;

	CLASS(gpio_chip_guard, guard)(desc);
	if (!guard.gc)
		return;

	data->irq_flags = 0;
	free_irq(data->irq, data);
	gpiochip_unlock_as_irq(guard.gc, gpio_chip_hwgpio(desc));
	sysfs_put(data->value_kn);
}

static const char * const trigger_names[] = {
	[GPIO_IRQF_TRIGGER_NONE]	= "none",
	[GPIO_IRQF_TRIGGER_FALLING]	= "falling",
	[GPIO_IRQF_TRIGGER_RISING]	= "rising",
	[GPIO_IRQF_TRIGGER_BOTH]	= "both",
};

static ssize_t edge_show(struct device *dev,
		struct device_attribute *attr, char *buf)
{
	struct gpiod_data *data = dev_get_drvdata(dev);
	int flags;

	mutex_lock(&data->mutex);

	flags = data->irq_flags;

	mutex_unlock(&data->mutex);

	if (flags >= ARRAY_SIZE(trigger_names))
		return 0;

	return sysfs_emit(buf, "%s\n", trigger_names[flags]);
}

static ssize_t edge_store(struct device *dev,
		struct device_attribute *attr, const char *buf, size_t size)
{
	struct gpiod_data *data = dev_get_drvdata(dev);
	ssize_t status = size;
	int flags;

	flags = sysfs_match_string(trigger_names, buf);
	if (flags < 0)
		return flags;

	mutex_lock(&data->mutex);

	if (flags == data->irq_flags) {
		status = size;
		goto out_unlock;
	}

	if (data->irq_flags)
		gpio_sysfs_free_irq(dev);

	if (flags) {
		status = gpio_sysfs_request_irq(dev, flags);
		if (!status)
			status = size;
	}

out_unlock:
	mutex_unlock(&data->mutex);

	return status;
}
static DEVICE_ATTR_RW(edge);

/* Caller holds gpiod-data mutex. */
static int gpio_sysfs_set_active_low(struct device *dev, int value)
{
	struct gpiod_data *data = dev_get_drvdata(dev);
	unsigned int flags = data->irq_flags;
	struct gpio_desc *desc = data->desc;
	int status = 0;


	if (!!test_bit(FLAG_ACTIVE_LOW, &desc->flags) == !!value)
		return 0;

	assign_bit(FLAG_ACTIVE_LOW, &desc->flags, value);

	/* reconfigure poll(2) support if enabled on one edge only */
	if (flags == GPIO_IRQF_TRIGGER_FALLING ||
					flags == GPIO_IRQF_TRIGGER_RISING) {
		gpio_sysfs_free_irq(dev);
		status = gpio_sysfs_request_irq(dev, flags);
	}

	return status;
}

static ssize_t active_low_show(struct device *dev,
		struct device_attribute *attr, char *buf)
{
	struct gpiod_data *data = dev_get_drvdata(dev);
	struct gpio_desc *desc = data->desc;
	int value;

	mutex_lock(&data->mutex);

	value = !!test_bit(FLAG_ACTIVE_LOW, &desc->flags);

	mutex_unlock(&data->mutex);

	return sysfs_emit(buf, "%d\n", value);
}

static ssize_t active_low_store(struct device *dev,
		struct device_attribute *attr, const char *buf, size_t size)
{
	struct gpiod_data *data = dev_get_drvdata(dev);
	ssize_t status;
	long value;

	status = kstrtol(buf, 0, &value);
	if (status)
		return status;

	mutex_lock(&data->mutex);

	status = gpio_sysfs_set_active_low(dev, value);

	mutex_unlock(&data->mutex);

	return status ? : size;
}
static DEVICE_ATTR_RW(active_low);

static umode_t gpio_is_visible(struct kobject *kobj, struct attribute *attr,
			       int n)
{
	struct device *dev = kobj_to_dev(kobj);
	struct gpiod_data *data = dev_get_drvdata(dev);
	struct gpio_desc *desc = data->desc;
	umode_t mode = attr->mode;
	bool show_direction = data->direction_can_change;

	if (attr == &dev_attr_direction.attr) {
		if (!show_direction)
			mode = 0;
	} else if (attr == &dev_attr_edge.attr) {
		if (gpiod_to_irq(desc) < 0)
			mode = 0;
		if (!show_direction && test_bit(FLAG_IS_OUT, &desc->flags))
			mode = 0;
	}

	return mode;
}

static struct attribute *gpio_attrs[] = {
	&dev_attr_direction.attr,
	&dev_attr_edge.attr,
	&dev_attr_value.attr,
	&dev_attr_active_low.attr,
	NULL,
};

static const struct attribute_group gpio_group = {
	.attrs = gpio_attrs,
	.is_visible = gpio_is_visible,
};

static const struct attribute_group *gpio_groups[] = {
	&gpio_group,
	NULL
};

/*
 * /sys/class/gpio/gpiochipN/
 *   /base ... matching gpio_chip.base (N)
 *   /label ... matching gpio_chip.label
 *   /ngpio ... matching gpio_chip.ngpio
 */

static ssize_t base_show(struct device *dev,
			       struct device_attribute *attr, char *buf)
{
	const struct gpio_device *gdev = dev_get_drvdata(dev);

	return sysfs_emit(buf, "%u\n", gdev->base);
}
static DEVICE_ATTR_RO(base);

static ssize_t label_show(struct device *dev,
			       struct device_attribute *attr, char *buf)
{
	const struct gpio_device *gdev = dev_get_drvdata(dev);

	return sysfs_emit(buf, "%s\n", gdev->label);
}
static DEVICE_ATTR_RO(label);

static ssize_t ngpio_show(struct device *dev,
			       struct device_attribute *attr, char *buf)
{
	const struct gpio_device *gdev = dev_get_drvdata(dev);

	return sysfs_emit(buf, "%u\n", gdev->ngpio);
}
static DEVICE_ATTR_RO(ngpio);

static struct attribute *gpiochip_attrs[] = {
	&dev_attr_base.attr,
	&dev_attr_label.attr,
	&dev_attr_ngpio.attr,
	NULL,
};
ATTRIBUTE_GROUPS(gpiochip);

/*
 * /sys/class/gpio/export ... write-only
 *	integer N ... number of GPIO to export (full access)
 * /sys/class/gpio/unexport ... write-only
 *	integer N ... number of GPIO to unexport
 */
static ssize_t export_store(const struct class *class,
				const struct class_attribute *attr,
				const char *buf, size_t len)
{
	struct gpio_desc *desc;
	int status, offset;
	long gpio;

	status = kstrtol(buf, 0, &gpio);
	if (status)
		return status;

	desc = gpio_to_desc(gpio);
	/* reject invalid GPIOs */
	if (!desc) {
		pr_warn("%s: invalid GPIO %ld\n", __func__, gpio);
		return -EINVAL;
	}

	CLASS(gpio_chip_guard, guard)(desc);
	if (!guard.gc)
		return -ENODEV;

	offset = gpio_chip_hwgpio(desc);
	if (!gpiochip_line_is_valid(guard.gc, offset)) {
		pr_warn("%s: GPIO %ld masked\n", __func__, gpio);
		return -EINVAL;
	}

	/* No extra locking here; FLAG_SYSFS just signifies that the
	 * request and export were done by on behalf of userspace, so
	 * they may be undone on its behalf too.
	 */

	status = gpiod_request_user(desc, "sysfs");
	if (status)
		goto done;

	status = gpiod_set_transitory(desc, false);
	if (status) {
		gpiod_free(desc);
		goto done;
	}

	status = gpiod_export(desc, true);
	if (status < 0)
		gpiod_free(desc);
	else
		set_bit(FLAG_SYSFS, &desc->flags);

done:
	if (status)
		pr_debug("%s: status %d\n", __func__, status);
	return status ? : len;
}
static CLASS_ATTR_WO(export);

static ssize_t unexport_store(const struct class *class,
				const struct class_attribute *attr,
				const char *buf, size_t len)
{
	struct gpio_desc *desc;
	int status;
	long gpio;

	status = kstrtol(buf, 0, &gpio);
	if (status < 0)
		goto done;

	desc = gpio_to_desc(gpio);
	/* reject bogus commands (gpiod_unexport() ignores them) */
	if (!desc) {
		pr_warn("%s: invalid GPIO %ld\n", __func__, gpio);
		return -EINVAL;
	}

	status = -EINVAL;

	/* No extra locking here; FLAG_SYSFS just signifies that the
	 * request and export were done by on behalf of userspace, so
	 * they may be undone on its behalf too.
	 */
	if (test_and_clear_bit(FLAG_SYSFS, &desc->flags)) {
		gpiod_unexport(desc);
		gpiod_free(desc);
		status = 0;
	}
done:
	if (status)
		pr_debug("%s: status %d\n", __func__, status);
	return status ? : len;
}
static CLASS_ATTR_WO(unexport);

static struct attribute *gpio_class_attrs[] = {
	&class_attr_export.attr,
	&class_attr_unexport.attr,
	NULL,
};
ATTRIBUTE_GROUPS(gpio_class);

static struct class gpio_class = {
	.name =		"gpio",
	.class_groups = gpio_class_groups,
};


/**
 * gpiod_export - export a GPIO through sysfs
 * @desc: GPIO to make available, already requested
 * @direction_may_change: true if userspace may change GPIO direction
 * Context: arch_initcall or later
 *
 * When drivers want to make a GPIO accessible to userspace after they
 * have requested it -- perhaps while debugging, or as part of their
 * public interface -- they may use this routine.  If the GPIO can
 * change direction (some can't) and the caller allows it, userspace
 * will see "direction" sysfs attribute which may be used to change
 * the gpio's direction.  A "value" attribute will always be provided.
 *
 * Returns:
 * 0 on success, or negative errno on failure.
 */
int gpiod_export(struct gpio_desc *desc, bool direction_may_change)
{
	const char *ioname = NULL;
	struct gpio_device *gdev;
	struct gpiod_data *data;
	struct device *dev;
	int status, offset;

	/* can't export until sysfs is available ... */
	if (!class_is_registered(&gpio_class)) {
		pr_debug("%s: called too early!\n", __func__);
		return -ENOENT;
	}

	if (!desc) {
		pr_debug("%s: invalid gpio descriptor\n", __func__);
		return -EINVAL;
	}

	CLASS(gpio_chip_guard, guard)(desc);
	if (!guard.gc)
		return -ENODEV;

	if (test_and_set_bit(FLAG_EXPORT, &desc->flags))
		return -EPERM;

	gdev = desc->gdev;

	mutex_lock(&sysfs_lock);

	/* check if chip is being removed */
	if (!gdev->mockdev) {
		status = -ENODEV;
		goto err_unlock;
	}

	if (!test_bit(FLAG_REQUESTED, &desc->flags)) {
		gpiod_dbg(desc, "%s: unavailable (not requested)\n", __func__);
		status = -EPERM;
		goto err_unlock;
	}

	data = kzalloc(sizeof(*data), GFP_KERNEL);
	if (!data) {
		status = -ENOMEM;
		goto err_unlock;
	}

	data->desc = desc;
	mutex_init(&data->mutex);
	if (guard.gc->direction_input && guard.gc->direction_output)
		data->direction_can_change = direction_may_change;
	else
		data->direction_can_change = false;

	offset = gpio_chip_hwgpio(desc);
	if (guard.gc->names && guard.gc->names[offset])
		ioname = guard.gc->names[offset];

	dev = device_create_with_groups(&gpio_class, &gdev->dev,
					MKDEV(0, 0), data, gpio_groups,
					ioname ? ioname : "gpio%u",
					desc_to_gpio(desc));
	if (IS_ERR(dev)) {
		status = PTR_ERR(dev);
		goto err_free_data;
	}

	mutex_unlock(&sysfs_lock);
	return 0;

err_free_data:
	kfree(data);
err_unlock:
	mutex_unlock(&sysfs_lock);
	clear_bit(FLAG_EXPORT, &desc->flags);
	gpiod_dbg(desc, "%s: status %d\n", __func__, status);
	return status;
}
EXPORT_SYMBOL_GPL(gpiod_export);

static int match_export(struct device *dev, const void *desc)
{
	struct gpiod_data *data = dev_get_drvdata(dev);

	return data->desc == desc;
}

/**
 * gpiod_export_link - create a sysfs link to an exported GPIO node
 * @dev: device under which to create symlink
 * @name: name of the symlink
 * @desc: GPIO to create symlink to, already exported
 *
 * Set up a symlink from /sys/.../dev/name to /sys/class/gpio/gpioN
 * node. Caller is responsible for unlinking.
 *
 * Returns:
 * 0 on success, or negative errno on failure.
 */
int gpiod_export_link(struct device *dev, const char *name,
		      struct gpio_desc *desc)
{
	struct device *cdev;
	int ret;

	if (!desc) {
		pr_warn("%s: invalid GPIO\n", __func__);
		return -EINVAL;
	}

	cdev = class_find_device(&gpio_class, NULL, desc, match_export);
	if (!cdev)
		return -ENODEV;

	ret = sysfs_create_link(&dev->kobj, &cdev->kobj, name);
	put_device(cdev);

	return ret;
}
EXPORT_SYMBOL_GPL(gpiod_export_link);

/**
 * gpiod_unexport - reverse effect of gpiod_export()
 * @desc: GPIO to make unavailable
 *
 * This is implicit on gpiod_free().
 */
void gpiod_unexport(struct gpio_desc *desc)
{
	struct gpiod_data *data;
	struct device *dev;

	if (!desc) {
		pr_warn("%s: invalid GPIO\n", __func__);
		return;
	}

	mutex_lock(&sysfs_lock);

	if (!test_bit(FLAG_EXPORT, &desc->flags))
		goto err_unlock;

	dev = class_find_device(&gpio_class, NULL, desc, match_export);
	if (!dev)
		goto err_unlock;

	data = dev_get_drvdata(dev);

	clear_bit(FLAG_EXPORT, &desc->flags);

	device_unregister(dev);

	/*
	 * Release irq after deregistration to prevent race with edge_store.
	 */
	if (data->irq_flags)
		gpio_sysfs_free_irq(dev);

	mutex_unlock(&sysfs_lock);

	put_device(dev);
	kfree(data);

	return;

err_unlock:
	mutex_unlock(&sysfs_lock);
}
EXPORT_SYMBOL_GPL(gpiod_unexport);

int gpiochip_sysfs_register(struct gpio_device *gdev)
{
	struct gpio_chip *chip;
	struct device *parent;
	struct device *dev;

	/*
	 * Many systems add gpio chips for SOC support very early,
	 * before driver model support is available.  In those cases we
	 * register later, in gpiolib_sysfs_init() ... here we just
	 * verify that _some_ field of gpio_class got initialized.
	 */
	if (!class_is_registered(&gpio_class))
		return 0;

	guard(srcu)(&gdev->srcu);

	chip = srcu_dereference(gdev->chip, &gdev->srcu);
	if (!chip)
		return -ENODEV;

	/*
	 * For sysfs backward compatibility we need to preserve this
	 * preferred parenting to the gpio_chip parent field, if set.
	 */
	if (chip->parent)
		parent = chip->parent;
	else
		parent = &gdev->dev;

	/* use chip->base for the ID; it's already known to be unique */
	dev = device_create_with_groups(&gpio_class, parent, MKDEV(0, 0), gdev,
					gpiochip_groups, GPIOCHIP_NAME "%d",
					chip->base);
	if (IS_ERR(dev))
		return PTR_ERR(dev);

	mutex_lock(&sysfs_lock);
	gdev->mockdev = dev;
	mutex_unlock(&sysfs_lock);

	return 0;
}

void gpiochip_sysfs_unregister(struct gpio_device *gdev)
{
	struct gpio_desc *desc;
	struct gpio_chip *chip;

	scoped_guard(mutex, &sysfs_lock) {
		if (!gdev->mockdev)
			return;

		device_unregister(gdev->mockdev);

		/* prevent further gpiod exports */
		gdev->mockdev = NULL;
	}
<<<<<<< HEAD
=======

	guard(srcu)(&gdev->srcu);

	chip = srcu_dereference(gdev->chip, &gdev->srcu);
	if (!chip)
		return;
>>>>>>> a6ad5510

	/* unregister gpiod class devices owned by sysfs */
	for_each_gpio_desc_with_flag(chip, desc, FLAG_SYSFS) {
		gpiod_unexport(desc);
		gpiod_free(desc);
	}
}

/*
 * We're not really looking for a device - we just want to iterate over the
 * list and call this callback for each GPIO device. This is why this function
 * always returns 0.
 */
static int gpiofind_sysfs_register(struct gpio_chip *gc, const void *data)
{
	struct gpio_device *gdev = gc->gpiodev;
	int ret;

	if (gdev->mockdev)
		return 0;

	ret = gpiochip_sysfs_register(gdev);
	if (ret)
		chip_err(gc, "failed to register the sysfs entry: %d\n", ret);

	return 0;
}

static int __init gpiolib_sysfs_init(void)
{
	int status;

	status = class_register(&gpio_class);
	if (status < 0)
		return status;

	/* Scan and register the gpio_chips which registered very
	 * early (e.g. before the class_register above was called).
	 *
	 * We run before arch_initcall() so chip->dev nodes can have
	 * registered, and so arch_initcall() can always gpiod_export().
	 */
<<<<<<< HEAD
	spin_lock_irqsave(&gpio_lock, flags);
	list_for_each_entry(gdev, &gpio_devices, list) {
		if (gdev->mockdev)
			continue;

		/*
		 * TODO we yield gpio_lock here because
		 * gpiochip_sysfs_register() acquires a mutex. This is unsafe
		 * and needs to be fixed.
		 *
		 * Also it would be nice to use gpio_device_find() here so we
		 * can keep gpio_chips local to gpiolib.c, but the yield of
		 * gpio_lock prevents us from doing this.
		 */
		spin_unlock_irqrestore(&gpio_lock, flags);
		status = gpiochip_sysfs_register(gdev);
		spin_lock_irqsave(&gpio_lock, flags);
	}
	spin_unlock_irqrestore(&gpio_lock, flags);
=======
	(void)gpio_device_find(NULL, gpiofind_sysfs_register);
>>>>>>> a6ad5510

	return 0;
}
postcore_initcall(gpiolib_sysfs_init);<|MERGE_RESOLUTION|>--- conflicted
+++ resolved
@@ -800,15 +800,12 @@
 		/* prevent further gpiod exports */
 		gdev->mockdev = NULL;
 	}
-<<<<<<< HEAD
-=======
 
 	guard(srcu)(&gdev->srcu);
 
 	chip = srcu_dereference(gdev->chip, &gdev->srcu);
 	if (!chip)
 		return;
->>>>>>> a6ad5510
 
 	/* unregister gpiod class devices owned by sysfs */
 	for_each_gpio_desc_with_flag(chip, desc, FLAG_SYSFS) {
@@ -851,29 +848,7 @@
 	 * We run before arch_initcall() so chip->dev nodes can have
 	 * registered, and so arch_initcall() can always gpiod_export().
 	 */
-<<<<<<< HEAD
-	spin_lock_irqsave(&gpio_lock, flags);
-	list_for_each_entry(gdev, &gpio_devices, list) {
-		if (gdev->mockdev)
-			continue;
-
-		/*
-		 * TODO we yield gpio_lock here because
-		 * gpiochip_sysfs_register() acquires a mutex. This is unsafe
-		 * and needs to be fixed.
-		 *
-		 * Also it would be nice to use gpio_device_find() here so we
-		 * can keep gpio_chips local to gpiolib.c, but the yield of
-		 * gpio_lock prevents us from doing this.
-		 */
-		spin_unlock_irqrestore(&gpio_lock, flags);
-		status = gpiochip_sysfs_register(gdev);
-		spin_lock_irqsave(&gpio_lock, flags);
-	}
-	spin_unlock_irqrestore(&gpio_lock, flags);
-=======
 	(void)gpio_device_find(NULL, gpiofind_sysfs_register);
->>>>>>> a6ad5510
 
 	return 0;
 }
