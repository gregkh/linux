// SPDX-License-Identifier: GPL-2.0
/*
 * ACPI helpers for GPIO API
 *
 * Copyright (C) 2012, Intel Corporation
 * Authors: Mathias Nyman <mathias.nyman@linux.intel.com>
 *          Mika Westerberg <mika.westerberg@linux.intel.com>
 */

#include <linux/dmi.h>
#include <linux/errno.h>
#include <linux/gpio/consumer.h>
#include <linux/gpio/driver.h>
#include <linux/gpio/machine.h>
#include <linux/export.h>
#include <linux/acpi.h>
#include <linux/interrupt.h>
#include <linux/mutex.h>
#include <linux/pinctrl/pinctrl.h>

#include "gpiolib.h"
#include "gpiolib-acpi.h"

static int run_edge_events_on_boot = -1;
module_param(run_edge_events_on_boot, int, 0444);
MODULE_PARM_DESC(run_edge_events_on_boot,
		 "Run edge _AEI event-handlers at boot: 0=no, 1=yes, -1=auto");

static char *ignore_wake;
module_param(ignore_wake, charp, 0444);
MODULE_PARM_DESC(ignore_wake,
		 "controller@pin combos on which to ignore the ACPI wake flag "
		 "ignore_wake=controller@pin[,controller@pin[,...]]");

static char *ignore_interrupt;
module_param(ignore_interrupt, charp, 0444);
MODULE_PARM_DESC(ignore_interrupt,
		 "controller@pin combos on which to ignore interrupt "
		 "ignore_interrupt=controller@pin[,controller@pin[,...]]");

struct acpi_gpiolib_dmi_quirk {
	bool no_edge_events_on_boot;
	char *ignore_wake;
	char *ignore_interrupt;
};

/**
 * struct acpi_gpio_event - ACPI GPIO event handler data
 *
 * @node:	  list-entry of the events list of the struct acpi_gpio_chip
 * @handle:	  handle of ACPI method to execute when the IRQ triggers
 * @handler:	  handler function to pass to request_irq() when requesting the IRQ
 * @pin:	  GPIO pin number on the struct gpio_chip
 * @irq:	  Linux IRQ number for the event, for request_irq() / free_irq()
 * @irqflags:	  flags to pass to request_irq() when requesting the IRQ
 * @irq_is_wake:  If the ACPI flags indicate the IRQ is a wakeup source
 * @irq_requested:True if request_irq() has been done
 * @desc:	  struct gpio_desc for the GPIO pin for this event
 */
struct acpi_gpio_event {
	struct list_head node;
	acpi_handle handle;
	irq_handler_t handler;
	unsigned int pin;
	unsigned int irq;
	unsigned long irqflags;
	bool irq_is_wake;
	bool irq_requested;
	struct gpio_desc *desc;
};

struct acpi_gpio_connection {
	struct list_head node;
	unsigned int pin;
	struct gpio_desc *desc;
};

struct acpi_gpio_chip {
	/*
	 * ACPICA requires that the first field of the context parameter
	 * passed to acpi_install_address_space_handler() is large enough
	 * to hold struct acpi_connection_info.
	 */
	struct acpi_connection_info conn_info;
	struct list_head conns;
	struct mutex conn_lock;
	struct gpio_chip *chip;
	struct list_head events;
	struct list_head deferred_req_irqs_list_entry;
};

/*
 * For GPIO chips which call acpi_gpiochip_request_interrupts() before late_init
 * (so builtin drivers) we register the ACPI GpioInt IRQ handlers from a
 * late_initcall_sync() handler, so that other builtin drivers can register their
 * OpRegions before the event handlers can run. This list contains GPIO chips
 * for which the acpi_gpiochip_request_irqs() call has been deferred.
 */
static DEFINE_MUTEX(acpi_gpio_deferred_req_irqs_lock);
static LIST_HEAD(acpi_gpio_deferred_req_irqs_list);
static bool acpi_gpio_deferred_req_irqs_done;

static int acpi_gpiochip_find(struct gpio_chip *gc, void *data)
{
	return gc->parent && device_match_acpi_handle(gc->parent, data);
}

/**
 * acpi_get_gpiod() - Translate ACPI GPIO pin to GPIO descriptor usable with GPIO API
 * @path:	ACPI GPIO controller full path name, (e.g. "\\_SB.GPO1")
 * @pin:	ACPI GPIO pin number (0-based, controller-relative)
 *
 * Return: GPIO descriptor to use with Linux generic GPIO API, or ERR_PTR
 * error value. Specifically returns %-EPROBE_DEFER if the referenced GPIO
 * controller does not have GPIO chip registered at the moment. This is to
 * support probe deferral.
 */
static struct gpio_desc *acpi_get_gpiod(char *path, unsigned int pin)
{
	struct gpio_chip *chip;
	acpi_handle handle;
	acpi_status status;

	status = acpi_get_handle(NULL, path, &handle);
	if (ACPI_FAILURE(status))
		return ERR_PTR(-ENODEV);

	chip = gpiochip_find(handle, acpi_gpiochip_find);
	if (!chip)
		return ERR_PTR(-EPROBE_DEFER);

	return gpiochip_get_desc(chip, pin);
}

/**
 * acpi_get_and_request_gpiod - Translate ACPI GPIO pin to GPIO descriptor and
 *                              hold a refcount to the GPIO device.
 * @path:      ACPI GPIO controller full path name, (e.g. "\\_SB.GPO1")
 * @pin:       ACPI GPIO pin number (0-based, controller-relative)
 * @label:     Label to pass to gpiod_request()
 *
 * This function is a simple pass-through to acpi_get_gpiod(), except that
 * as it is intended for use outside of the GPIO layer (in a similar fashion to
 * gpiod_get_index() for example) it also holds a reference to the GPIO device.
 */
struct gpio_desc *acpi_get_and_request_gpiod(char *path, unsigned int pin, char *label)
{
	struct gpio_desc *gpio;
	int ret;

	gpio = acpi_get_gpiod(path, pin);
	if (IS_ERR(gpio))
		return gpio;

	ret = gpiod_request(gpio, label);
	if (ret)
		return ERR_PTR(ret);

	return gpio;
}
EXPORT_SYMBOL_GPL(acpi_get_and_request_gpiod);

static irqreturn_t acpi_gpio_irq_handler(int irq, void *data)
{
	struct acpi_gpio_event *event = data;

	acpi_evaluate_object(event->handle, NULL, NULL, NULL);

	return IRQ_HANDLED;
}

static irqreturn_t acpi_gpio_irq_handler_evt(int irq, void *data)
{
	struct acpi_gpio_event *event = data;

	acpi_execute_simple_method(event->handle, NULL, event->pin);

	return IRQ_HANDLED;
}

static void acpi_gpio_chip_dh(acpi_handle handle, void *data)
{
	/* The address of this function is used as a key. */
}

bool acpi_gpio_get_irq_resource(struct acpi_resource *ares,
				struct acpi_resource_gpio **agpio)
{
	struct acpi_resource_gpio *gpio;

	if (ares->type != ACPI_RESOURCE_TYPE_GPIO)
		return false;

	gpio = &ares->data.gpio;
	if (gpio->connection_type != ACPI_RESOURCE_GPIO_TYPE_INT)
		return false;

	*agpio = gpio;
	return true;
}
EXPORT_SYMBOL_GPL(acpi_gpio_get_irq_resource);

/**
 * acpi_gpio_get_io_resource - Fetch details of an ACPI resource if it is a GPIO
 *			       I/O resource or return False if not.
 * @ares:	Pointer to the ACPI resource to fetch
 * @agpio:	Pointer to a &struct acpi_resource_gpio to store the output pointer
 */
bool acpi_gpio_get_io_resource(struct acpi_resource *ares,
			       struct acpi_resource_gpio **agpio)
{
	struct acpi_resource_gpio *gpio;

	if (ares->type != ACPI_RESOURCE_TYPE_GPIO)
		return false;

	gpio = &ares->data.gpio;
	if (gpio->connection_type != ACPI_RESOURCE_GPIO_TYPE_IO)
		return false;

	*agpio = gpio;
	return true;
}
EXPORT_SYMBOL_GPL(acpi_gpio_get_io_resource);

static void acpi_gpiochip_request_irq(struct acpi_gpio_chip *acpi_gpio,
				      struct acpi_gpio_event *event)
{
	struct device *parent = acpi_gpio->chip->parent;
	int ret, value;

	ret = request_threaded_irq(event->irq, NULL, event->handler,
				   event->irqflags | IRQF_ONESHOT, "ACPI:Event", event);
	if (ret) {
		dev_err(parent, "Failed to setup interrupt handler for %d\n", event->irq);
		return;
	}

	if (event->irq_is_wake)
		enable_irq_wake(event->irq);

	event->irq_requested = true;

	/* Make sure we trigger the initial state of edge-triggered IRQs */
	if (run_edge_events_on_boot &&
	    (event->irqflags & (IRQF_TRIGGER_RISING | IRQF_TRIGGER_FALLING))) {
		value = gpiod_get_raw_value_cansleep(event->desc);
		if (((event->irqflags & IRQF_TRIGGER_RISING) && value == 1) ||
		    ((event->irqflags & IRQF_TRIGGER_FALLING) && value == 0))
			event->handler(event->irq, event);
	}
}

static void acpi_gpiochip_request_irqs(struct acpi_gpio_chip *acpi_gpio)
{
	struct acpi_gpio_event *event;

	list_for_each_entry(event, &acpi_gpio->events, node)
		acpi_gpiochip_request_irq(acpi_gpio, event);
}

static enum gpiod_flags
acpi_gpio_to_gpiod_flags(const struct acpi_resource_gpio *agpio, int polarity)
{
	/* GpioInt() implies input configuration */
	if (agpio->connection_type == ACPI_RESOURCE_GPIO_TYPE_INT)
		return GPIOD_IN;

	switch (agpio->io_restriction) {
	case ACPI_IO_RESTRICT_INPUT:
		return GPIOD_IN;
	case ACPI_IO_RESTRICT_OUTPUT:
		/*
		 * ACPI GPIO resources don't contain an initial value for the
		 * GPIO. Therefore we deduce that value from the pull field
		 * and the polarity instead. If the pin is pulled up we assume
		 * default to be high, if it is pulled down we assume default
		 * to be low, otherwise we leave pin untouched. For active low
		 * polarity values will be switched. See also
		 * Documentation/firmware-guide/acpi/gpio-properties.rst.
		 */
		switch (agpio->pin_config) {
		case ACPI_PIN_CONFIG_PULLUP:
			return polarity == GPIO_ACTIVE_LOW ? GPIOD_OUT_LOW : GPIOD_OUT_HIGH;
		case ACPI_PIN_CONFIG_PULLDOWN:
			return polarity == GPIO_ACTIVE_LOW ? GPIOD_OUT_HIGH : GPIOD_OUT_LOW;
		default:
			break;
		}
		break;
	default:
		break;
	}

	/*
	 * Assume that the BIOS has configured the direction and pull
	 * accordingly.
	 */
	return GPIOD_ASIS;
}

static struct gpio_desc *acpi_request_own_gpiod(struct gpio_chip *chip,
						struct acpi_resource_gpio *agpio,
						unsigned int index,
						const char *label)
{
	int polarity = GPIO_ACTIVE_HIGH;
	enum gpiod_flags flags = acpi_gpio_to_gpiod_flags(agpio, polarity);
	unsigned int pin = agpio->pin_table[index];
	struct gpio_desc *desc;
	int ret;

	desc = gpiochip_request_own_desc(chip, pin, label, polarity, flags);
	if (IS_ERR(desc))
		return desc;

	/* ACPI uses hundredths of milliseconds units */
	ret = gpio_set_debounce_timeout(desc, agpio->debounce_timeout * 10);
	if (ret)
		dev_warn(chip->parent,
			 "Failed to set debounce-timeout for pin 0x%04X, err %d\n",
			 pin, ret);

	return desc;
}

static bool acpi_gpio_in_ignore_list(const char *ignore_list, const char *controller_in,
				     unsigned int pin_in)
{
	const char *controller, *pin_str;
	unsigned int pin;
	char *endp;
	int len;

	controller = ignore_list;
	while (controller) {
		pin_str = strchr(controller, '@');
		if (!pin_str)
			goto err;

		len = pin_str - controller;
		if (len == strlen(controller_in) &&
		    strncmp(controller, controller_in, len) == 0) {
			pin = simple_strtoul(pin_str + 1, &endp, 10);
			if (*endp != 0 && *endp != ',')
				goto err;

			if (pin == pin_in)
				return true;
		}

		controller = strchr(controller, ',');
		if (controller)
			controller++;
	}

	return false;
err:
	pr_err_once("Error: Invalid value for gpiolib_acpi.ignore_...: %s\n", ignore_list);
	return false;
}

static bool acpi_gpio_irq_is_wake(struct device *parent,
				  const struct acpi_resource_gpio *agpio)
{
	unsigned int pin = agpio->pin_table[0];

	if (agpio->wake_capable != ACPI_WAKE_CAPABLE)
		return false;

	if (acpi_gpio_in_ignore_list(ignore_wake, dev_name(parent), pin)) {
		dev_info(parent, "Ignoring wakeup on pin %u\n", pin);
		return false;
	}

	return true;
}

/* Always returns AE_OK so that we keep looping over the resources */
static acpi_status acpi_gpiochip_alloc_event(struct acpi_resource *ares,
					     void *context)
{
	struct acpi_gpio_chip *acpi_gpio = context;
	struct gpio_chip *chip = acpi_gpio->chip;
	struct acpi_resource_gpio *agpio;
	acpi_handle handle, evt_handle;
	struct acpi_gpio_event *event;
	irq_handler_t handler = NULL;
	struct gpio_desc *desc;
	unsigned int pin;
	int ret, irq;

	if (!acpi_gpio_get_irq_resource(ares, &agpio))
		return AE_OK;

	handle = ACPI_HANDLE(chip->parent);
	pin = agpio->pin_table[0];

	if (pin <= 255) {
		char ev_name[8];
		sprintf(ev_name, "_%c%02X",
			agpio->triggering == ACPI_EDGE_SENSITIVE ? 'E' : 'L',
			pin);
		if (ACPI_SUCCESS(acpi_get_handle(handle, ev_name, &evt_handle)))
			handler = acpi_gpio_irq_handler;
	}
	if (!handler) {
		if (ACPI_SUCCESS(acpi_get_handle(handle, "_EVT", &evt_handle)))
			handler = acpi_gpio_irq_handler_evt;
	}
	if (!handler)
		return AE_OK;

	desc = acpi_request_own_gpiod(chip, agpio, 0, "ACPI:Event");
	if (IS_ERR(desc)) {
		dev_err(chip->parent,
			"Failed to request GPIO for pin 0x%04X, err %ld\n",
			pin, PTR_ERR(desc));
		return AE_OK;
	}

	ret = gpiochip_lock_as_irq(chip, pin);
	if (ret) {
		dev_err(chip->parent,
			"Failed to lock GPIO pin 0x%04X as interrupt, err %d\n",
			pin, ret);
		goto fail_free_desc;
	}

	irq = gpiod_to_irq(desc);
	if (irq < 0) {
		dev_err(chip->parent,
			"Failed to translate GPIO pin 0x%04X to IRQ, err %d\n",
			pin, irq);
		goto fail_unlock_irq;
	}

	if (acpi_gpio_in_ignore_list(ignore_interrupt, dev_name(chip->parent), pin)) {
		dev_info(chip->parent, "Ignoring interrupt on pin %u\n", pin);
		return AE_OK;
	}

	event = kzalloc(sizeof(*event), GFP_KERNEL);
	if (!event)
		goto fail_unlock_irq;

	event->irqflags = IRQF_ONESHOT;
	if (agpio->triggering == ACPI_LEVEL_SENSITIVE) {
		if (agpio->polarity == ACPI_ACTIVE_HIGH)
			event->irqflags |= IRQF_TRIGGER_HIGH;
		else
			event->irqflags |= IRQF_TRIGGER_LOW;
	} else {
		switch (agpio->polarity) {
		case ACPI_ACTIVE_HIGH:
			event->irqflags |= IRQF_TRIGGER_RISING;
			break;
		case ACPI_ACTIVE_LOW:
			event->irqflags |= IRQF_TRIGGER_FALLING;
			break;
		default:
			event->irqflags |= IRQF_TRIGGER_RISING |
					   IRQF_TRIGGER_FALLING;
			break;
		}
	}

	event->handle = evt_handle;
	event->handler = handler;
	event->irq = irq;
	event->irq_is_wake = acpi_gpio_irq_is_wake(chip->parent, agpio);
	event->pin = pin;
	event->desc = desc;

	list_add_tail(&event->node, &acpi_gpio->events);

	return AE_OK;

fail_unlock_irq:
	gpiochip_unlock_as_irq(chip, pin);
fail_free_desc:
	gpiochip_free_own_desc(desc);

	return AE_OK;
}

/**
 * acpi_gpiochip_request_interrupts() - Register isr for gpio chip ACPI events
 * @chip:      GPIO chip
 *
 * ACPI5 platforms can use GPIO signaled ACPI events. These GPIO interrupts are
 * handled by ACPI event methods which need to be called from the GPIO
 * chip's interrupt handler. acpi_gpiochip_request_interrupts() finds out which
 * GPIO pins have ACPI event methods and assigns interrupt handlers that calls
 * the ACPI event methods for those pins.
 */
void acpi_gpiochip_request_interrupts(struct gpio_chip *chip)
{
	struct acpi_gpio_chip *acpi_gpio;
	acpi_handle handle;
	acpi_status status;
	bool defer;

	if (!chip->parent || !chip->to_irq)
		return;

	handle = ACPI_HANDLE(chip->parent);
	if (!handle)
		return;

	status = acpi_get_data(handle, acpi_gpio_chip_dh, (void **)&acpi_gpio);
	if (ACPI_FAILURE(status))
		return;

	acpi_walk_resources(handle, "_AEI",
			    acpi_gpiochip_alloc_event, acpi_gpio);

	mutex_lock(&acpi_gpio_deferred_req_irqs_lock);
	defer = !acpi_gpio_deferred_req_irqs_done;
	if (defer)
		list_add(&acpi_gpio->deferred_req_irqs_list_entry,
			 &acpi_gpio_deferred_req_irqs_list);
	mutex_unlock(&acpi_gpio_deferred_req_irqs_lock);

	if (defer)
		return;

	acpi_gpiochip_request_irqs(acpi_gpio);
}
EXPORT_SYMBOL_GPL(acpi_gpiochip_request_interrupts);

/**
 * acpi_gpiochip_free_interrupts() - Free GPIO ACPI event interrupts.
 * @chip:      GPIO chip
 *
 * Free interrupts associated with GPIO ACPI event method for the given
 * GPIO chip.
 */
void acpi_gpiochip_free_interrupts(struct gpio_chip *chip)
{
	struct acpi_gpio_chip *acpi_gpio;
	struct acpi_gpio_event *event, *ep;
	acpi_handle handle;
	acpi_status status;

	if (!chip->parent || !chip->to_irq)
		return;

	handle = ACPI_HANDLE(chip->parent);
	if (!handle)
		return;

	status = acpi_get_data(handle, acpi_gpio_chip_dh, (void **)&acpi_gpio);
	if (ACPI_FAILURE(status))
		return;

	mutex_lock(&acpi_gpio_deferred_req_irqs_lock);
	if (!list_empty(&acpi_gpio->deferred_req_irqs_list_entry))
		list_del_init(&acpi_gpio->deferred_req_irqs_list_entry);
	mutex_unlock(&acpi_gpio_deferred_req_irqs_lock);

	list_for_each_entry_safe_reverse(event, ep, &acpi_gpio->events, node) {
		if (event->irq_requested) {
			if (event->irq_is_wake)
				disable_irq_wake(event->irq);

			free_irq(event->irq, event);
		}

		gpiochip_unlock_as_irq(chip, event->pin);
		gpiochip_free_own_desc(event->desc);
		list_del(&event->node);
		kfree(event);
	}
}
EXPORT_SYMBOL_GPL(acpi_gpiochip_free_interrupts);

int acpi_dev_add_driver_gpios(struct acpi_device *adev,
			      const struct acpi_gpio_mapping *gpios)
{
	if (adev && gpios) {
		adev->driver_gpios = gpios;
		return 0;
	}
	return -EINVAL;
}
EXPORT_SYMBOL_GPL(acpi_dev_add_driver_gpios);

void acpi_dev_remove_driver_gpios(struct acpi_device *adev)
{
	if (adev)
		adev->driver_gpios = NULL;
}
EXPORT_SYMBOL_GPL(acpi_dev_remove_driver_gpios);

static void acpi_dev_release_driver_gpios(void *adev)
{
	acpi_dev_remove_driver_gpios(adev);
}

int devm_acpi_dev_add_driver_gpios(struct device *dev,
				   const struct acpi_gpio_mapping *gpios)
{
	struct acpi_device *adev = ACPI_COMPANION(dev);
	int ret;

	ret = acpi_dev_add_driver_gpios(adev, gpios);
	if (ret)
		return ret;

	return devm_add_action_or_reset(dev, acpi_dev_release_driver_gpios, adev);
}
EXPORT_SYMBOL_GPL(devm_acpi_dev_add_driver_gpios);

static bool acpi_get_driver_gpio_data(struct acpi_device *adev,
				      const char *name, int index,
				      struct fwnode_reference_args *args,
				      unsigned int *quirks)
{
	const struct acpi_gpio_mapping *gm;

	if (!adev->driver_gpios)
		return false;

	for (gm = adev->driver_gpios; gm->name; gm++)
		if (!strcmp(name, gm->name) && gm->data && index < gm->size) {
			const struct acpi_gpio_params *par = gm->data + index;

			args->fwnode = acpi_fwnode_handle(adev);
			args->args[0] = par->crs_entry_index;
			args->args[1] = par->line_index;
			args->args[2] = par->active_low;
			args->nargs = 3;

			*quirks = gm->quirks;
			return true;
		}

	return false;
}

static int
__acpi_gpio_update_gpiod_flags(enum gpiod_flags *flags, enum gpiod_flags update)
{
	const enum gpiod_flags mask =
		GPIOD_FLAGS_BIT_DIR_SET | GPIOD_FLAGS_BIT_DIR_OUT |
		GPIOD_FLAGS_BIT_DIR_VAL;
	int ret = 0;

	/*
	 * Check if the BIOS has IoRestriction with explicitly set direction
	 * and update @flags accordingly. Otherwise use whatever caller asked
	 * for.
	 */
	if (update & GPIOD_FLAGS_BIT_DIR_SET) {
		enum gpiod_flags diff = *flags ^ update;

		/*
		 * Check if caller supplied incompatible GPIO initialization
		 * flags.
		 *
		 * Return %-EINVAL to notify that firmware has different
		 * settings and we are going to use them.
		 */
		if (((*flags & GPIOD_FLAGS_BIT_DIR_SET) && (diff & GPIOD_FLAGS_BIT_DIR_OUT)) ||
		    ((*flags & GPIOD_FLAGS_BIT_DIR_OUT) && (diff & GPIOD_FLAGS_BIT_DIR_VAL)))
			ret = -EINVAL;
		*flags = (*flags & ~mask) | (update & mask);
	}
	return ret;
}

int
acpi_gpio_update_gpiod_flags(enum gpiod_flags *flags, struct acpi_gpio_info *info)
{
	struct device *dev = &info->adev->dev;
	enum gpiod_flags old = *flags;
	int ret;

	ret = __acpi_gpio_update_gpiod_flags(&old, info->flags);
	if (info->quirks & ACPI_GPIO_QUIRK_NO_IO_RESTRICTION) {
		if (ret)
			dev_warn(dev, FW_BUG "GPIO not in correct mode, fixing\n");
	} else {
		if (ret)
			dev_dbg(dev, "Override GPIO initialization flags\n");
		*flags = old;
	}

	return ret;
}

int acpi_gpio_update_gpiod_lookup_flags(unsigned long *lookupflags,
					struct acpi_gpio_info *info)
{
	switch (info->pin_config) {
	case ACPI_PIN_CONFIG_PULLUP:
		*lookupflags |= GPIO_PULL_UP;
		break;
	case ACPI_PIN_CONFIG_PULLDOWN:
		*lookupflags |= GPIO_PULL_DOWN;
		break;
	case ACPI_PIN_CONFIG_NOPULL:
		*lookupflags |= GPIO_PULL_DISABLE;
		break;
	default:
		break;
	}

	if (info->polarity == GPIO_ACTIVE_LOW)
		*lookupflags |= GPIO_ACTIVE_LOW;

	return 0;
}

struct acpi_gpio_lookup {
	struct acpi_gpio_info info;
	int index;
	u16 pin_index;
	bool active_low;
	struct gpio_desc *desc;
	int n;
};

static int acpi_populate_gpio_lookup(struct acpi_resource *ares, void *data)
{
	struct acpi_gpio_lookup *lookup = data;

	if (ares->type != ACPI_RESOURCE_TYPE_GPIO)
		return 1;

	if (!lookup->desc) {
		const struct acpi_resource_gpio *agpio = &ares->data.gpio;
		bool gpioint = agpio->connection_type == ACPI_RESOURCE_GPIO_TYPE_INT;
		struct gpio_desc *desc;
		u16 pin_index;

		if (lookup->info.quirks & ACPI_GPIO_QUIRK_ONLY_GPIOIO && gpioint)
			lookup->index++;

		if (lookup->n++ != lookup->index)
			return 1;

		pin_index = lookup->pin_index;
		if (pin_index >= agpio->pin_table_length)
			return 1;

		if (lookup->info.quirks & ACPI_GPIO_QUIRK_ABSOLUTE_NUMBER)
			desc = gpio_to_desc(agpio->pin_table[pin_index]);
		else
			desc = acpi_get_gpiod(agpio->resource_source.string_ptr,
					      agpio->pin_table[pin_index]);
		lookup->desc = desc;
		lookup->info.pin_config = agpio->pin_config;
		lookup->info.debounce = agpio->debounce_timeout;
		lookup->info.gpioint = gpioint;
		lookup->info.wake_capable = acpi_gpio_irq_is_wake(&lookup->info.adev->dev, agpio);

		/*
		 * Polarity and triggering are only specified for GpioInt
		 * resource.
		 * Note: we expect here:
		 * - ACPI_ACTIVE_LOW == GPIO_ACTIVE_LOW
		 * - ACPI_ACTIVE_HIGH == GPIO_ACTIVE_HIGH
		 */
		if (lookup->info.gpioint) {
			lookup->info.polarity = agpio->polarity;
			lookup->info.triggering = agpio->triggering;
		} else {
			lookup->info.polarity = lookup->active_low;
		}

		lookup->info.flags = acpi_gpio_to_gpiod_flags(agpio, lookup->info.polarity);
	}

	return 1;
}

static int acpi_gpio_resource_lookup(struct acpi_gpio_lookup *lookup,
				     struct acpi_gpio_info *info)
{
	struct acpi_device *adev = lookup->info.adev;
	struct list_head res_list;
	int ret;

	INIT_LIST_HEAD(&res_list);

	ret = acpi_dev_get_resources(adev, &res_list,
				     acpi_populate_gpio_lookup,
				     lookup);
	if (ret < 0)
		return ret;

	acpi_dev_free_resource_list(&res_list);

	if (!lookup->desc)
		return -ENOENT;

	if (info)
		*info = lookup->info;
	return 0;
}

static int acpi_gpio_property_lookup(struct fwnode_handle *fwnode,
				     const char *propname, int index,
				     struct acpi_gpio_lookup *lookup)
{
	struct fwnode_reference_args args;
	unsigned int quirks = 0;
	int ret;

	memset(&args, 0, sizeof(args));
	ret = __acpi_node_get_property_reference(fwnode, propname, index, 3,
						 &args);
	if (ret) {
		struct acpi_device *adev = to_acpi_device_node(fwnode);

		if (!adev)
			return ret;

		if (!acpi_get_driver_gpio_data(adev, propname, index, &args,
					       &quirks))
			return ret;
	}
	/*
	 * The property was found and resolved, so need to lookup the GPIO based
	 * on returned args.
	 */
	if (!to_acpi_device_node(args.fwnode))
		return -EINVAL;
	if (args.nargs != 3)
		return -EPROTO;

	lookup->index = args.args[0];
	lookup->pin_index = args.args[1];
	lookup->active_low = !!args.args[2];

	lookup->info.adev = to_acpi_device_node(args.fwnode);
	lookup->info.quirks = quirks;

	return 0;
}

/**
 * acpi_get_gpiod_by_index() - get a GPIO descriptor from device resources
 * @adev: pointer to a ACPI device to get GPIO from
 * @propname: Property name of the GPIO (optional)
 * @index: index of GpioIo/GpioInt resource (starting from %0)
 * @info: info pointer to fill in (optional)
 *
 * Function goes through ACPI resources for @adev and based on @index looks
 * up a GpioIo/GpioInt resource, translates it to the Linux GPIO descriptor,
 * and returns it. @index matches GpioIo/GpioInt resources only so if there
 * are total %3 GPIO resources, the index goes from %0 to %2.
 *
 * If @propname is specified the GPIO is looked using device property. In
 * that case @index is used to select the GPIO entry in the property value
 * (in case of multiple).
 *
 * If the GPIO cannot be translated or there is an error, an ERR_PTR is
 * returned.
 *
 * Note: if the GPIO resource has multiple entries in the pin list, this
 * function only returns the first.
 */
static struct gpio_desc *acpi_get_gpiod_by_index(struct acpi_device *adev,
					  const char *propname, int index,
					  struct acpi_gpio_info *info)
{
	struct acpi_gpio_lookup lookup;
	int ret;

	if (!adev)
		return ERR_PTR(-ENODEV);

	memset(&lookup, 0, sizeof(lookup));
	lookup.index = index;

	if (propname) {
		dev_dbg(&adev->dev, "GPIO: looking up %s\n", propname);

		ret = acpi_gpio_property_lookup(acpi_fwnode_handle(adev),
						propname, index, &lookup);
		if (ret)
			return ERR_PTR(ret);

		dev_dbg(&adev->dev, "GPIO: _DSD returned %s %d %u %u\n",
			dev_name(&lookup.info.adev->dev), lookup.index,
			lookup.pin_index, lookup.active_low);
	} else {
		dev_dbg(&adev->dev, "GPIO: looking up %d in _CRS\n", index);
		lookup.info.adev = adev;
	}

	ret = acpi_gpio_resource_lookup(&lookup, info);
	return ret ? ERR_PTR(ret) : lookup.desc;
}

static bool acpi_can_fallback_to_crs(struct acpi_device *adev,
				     const char *con_id)
{
	/* Never allow fallback if the device has properties */
	if (acpi_dev_has_props(adev) || adev->driver_gpios)
		return false;

	return con_id == NULL;
}

struct gpio_desc *acpi_find_gpio(struct device *dev,
				 const char *con_id,
				 unsigned int idx,
				 enum gpiod_flags *dflags,
				 unsigned long *lookupflags)
{
	struct acpi_device *adev = ACPI_COMPANION(dev);
	struct acpi_gpio_info info;
	struct gpio_desc *desc;
	char propname[32];
	int i;

	/* Try first from _DSD */
	for (i = 0; i < ARRAY_SIZE(gpio_suffixes); i++) {
		if (con_id) {
			snprintf(propname, sizeof(propname), "%s-%s",
				 con_id, gpio_suffixes[i]);
		} else {
			snprintf(propname, sizeof(propname), "%s",
				 gpio_suffixes[i]);
		}

		desc = acpi_get_gpiod_by_index(adev, propname, idx, &info);
		if (!IS_ERR(desc))
			break;
		if (PTR_ERR(desc) == -EPROBE_DEFER)
			return ERR_CAST(desc);
	}

	/* Then from plain _CRS GPIOs */
	if (IS_ERR(desc)) {
		if (!acpi_can_fallback_to_crs(adev, con_id))
			return ERR_PTR(-ENOENT);

		desc = acpi_get_gpiod_by_index(adev, NULL, idx, &info);
		if (IS_ERR(desc))
			return desc;
	}

	if (info.gpioint &&
	    (*dflags == GPIOD_OUT_LOW || *dflags == GPIOD_OUT_HIGH)) {
		dev_dbg(&adev->dev, "refusing GpioInt() entry when doing GPIOD_OUT_* lookup\n");
		return ERR_PTR(-ENOENT);
	}

	acpi_gpio_update_gpiod_flags(dflags, &info);
	acpi_gpio_update_gpiod_lookup_flags(lookupflags, &info);
	return desc;
}

/**
 * acpi_node_get_gpiod() - get a GPIO descriptor from ACPI resources
 * @fwnode: pointer to an ACPI firmware node to get the GPIO information from
 * @propname: Property name of the GPIO
 * @index: index of GpioIo/GpioInt resource (starting from %0)
 * @info: info pointer to fill in (optional)
 *
 * If @fwnode is an ACPI device object, call acpi_get_gpiod_by_index() for it.
 * Otherwise (i.e. it is a data-only non-device object), use the property-based
 * GPIO lookup to get to the GPIO resource with the relevant information and use
 * that to obtain the GPIO descriptor to return.
 *
 * If the GPIO cannot be translated or there is an error an ERR_PTR is
 * returned.
 */
struct gpio_desc *acpi_node_get_gpiod(struct fwnode_handle *fwnode,
				      const char *propname, int index,
				      struct acpi_gpio_info *info)
{
	struct acpi_gpio_lookup lookup;
	struct acpi_device *adev;
	int ret;

	adev = to_acpi_device_node(fwnode);
	if (adev)
		return acpi_get_gpiod_by_index(adev, propname, index, info);

	if (!is_acpi_data_node(fwnode))
		return ERR_PTR(-ENODEV);

	if (!propname)
		return ERR_PTR(-EINVAL);

	memset(&lookup, 0, sizeof(lookup));
	lookup.index = index;

	ret = acpi_gpio_property_lookup(fwnode, propname, index, &lookup);
	if (ret)
		return ERR_PTR(ret);

	ret = acpi_gpio_resource_lookup(&lookup, info);
	return ret ? ERR_PTR(ret) : lookup.desc;
}

/**
 * acpi_dev_gpio_irq_wake_get_by() - Find GpioInt and translate it to Linux IRQ number
 * @adev: pointer to a ACPI device to get IRQ from
 * @name: optional name of GpioInt resource
 * @index: index of GpioInt resource (starting from %0)
 * @wake_capable: Set to true if the IRQ is wake capable
 *
 * If the device has one or more GpioInt resources, this function can be
 * used to translate from the GPIO offset in the resource to the Linux IRQ
 * number.
 *
 * The function is idempotent, though each time it runs it will configure GPIO
 * pin direction according to the flags in GpioInt resource.
 *
 * The function takes optional @name parameter. If the resource has a property
 * name, then only those will be taken into account.
 *
 * The GPIO is considered wake capable if the GpioInt resource specifies
 * SharedAndWake or ExclusiveAndWake.
 *
 * Return: Linux IRQ number (> %0) on success, negative errno on failure.
 */
int acpi_dev_gpio_irq_wake_get_by(struct acpi_device *adev, const char *name, int index,
				  bool *wake_capable)
{
	int idx, i;
	unsigned int irq_flags;
	int ret;

	for (i = 0, idx = 0; idx <= index; i++) {
		struct acpi_gpio_info info;
		struct gpio_desc *desc;

		desc = acpi_get_gpiod_by_index(adev, name, i, &info);

		/* Ignore -EPROBE_DEFER, it only matters if idx matches */
		if (IS_ERR(desc) && PTR_ERR(desc) != -EPROBE_DEFER)
			return PTR_ERR(desc);

		if (info.gpioint && idx++ == index) {
			unsigned long lflags = GPIO_LOOKUP_FLAGS_DEFAULT;
			enum gpiod_flags dflags = GPIOD_ASIS;
			char label[32];
			int irq;

			if (IS_ERR(desc))
				return PTR_ERR(desc);

			irq = gpiod_to_irq(desc);
			if (irq < 0)
				return irq;

			acpi_gpio_update_gpiod_flags(&dflags, &info);
			acpi_gpio_update_gpiod_lookup_flags(&lflags, &info);

			snprintf(label, sizeof(label), "GpioInt() %d", index);
			ret = gpiod_configure_flags(desc, label, lflags, dflags);
			if (ret < 0)
				return ret;

			/* ACPI uses hundredths of milliseconds units */
			ret = gpio_set_debounce_timeout(desc, info.debounce * 10);
			if (ret)
				return ret;

			irq_flags = acpi_dev_get_irq_type(info.triggering,
							  info.polarity);

			/*
			 * If the IRQ is not already in use then set type
			 * if specified and different than the current one.
			 */
			if (can_request_irq(irq, irq_flags)) {
				if (irq_flags != IRQ_TYPE_NONE &&
				    irq_flags != irq_get_trigger_type(irq))
					irq_set_irq_type(irq, irq_flags);
			} else {
				dev_dbg(&adev->dev, "IRQ %d already in use\n", irq);
			}
<<<<<<< HEAD
=======

			/* avoid suspend issues with GPIOs when systems are using S3 */
			if (wake_capable && acpi_gbl_FADT.flags & ACPI_FADT_LOW_POWER_S0)
				*wake_capable = info.wake_capable;
>>>>>>> d60c95ef

			return irq;
		}

	}
	return -ENOENT;
}
EXPORT_SYMBOL_GPL(acpi_dev_gpio_irq_wake_get_by);

static acpi_status
acpi_gpio_adr_space_handler(u32 function, acpi_physical_address address,
			    u32 bits, u64 *value, void *handler_context,
			    void *region_context)
{
	struct acpi_gpio_chip *achip = region_context;
	struct gpio_chip *chip = achip->chip;
	struct acpi_resource_gpio *agpio;
	struct acpi_resource *ares;
	u16 pin_index = address;
	acpi_status status;
	int length;
	int i;

	status = acpi_buffer_to_resource(achip->conn_info.connection,
					 achip->conn_info.length, &ares);
	if (ACPI_FAILURE(status))
		return status;

	if (WARN_ON(ares->type != ACPI_RESOURCE_TYPE_GPIO)) {
		ACPI_FREE(ares);
		return AE_BAD_PARAMETER;
	}

	agpio = &ares->data.gpio;

	if (WARN_ON(agpio->io_restriction == ACPI_IO_RESTRICT_INPUT &&
	    function == ACPI_WRITE)) {
		ACPI_FREE(ares);
		return AE_BAD_PARAMETER;
	}

	length = min_t(u16, agpio->pin_table_length, pin_index + bits);
	for (i = pin_index; i < length; ++i) {
		unsigned int pin = agpio->pin_table[i];
		struct acpi_gpio_connection *conn;
		struct gpio_desc *desc;
		bool found;

		mutex_lock(&achip->conn_lock);

		found = false;
		list_for_each_entry(conn, &achip->conns, node) {
			if (conn->pin == pin) {
				found = true;
				desc = conn->desc;
				break;
			}
		}

		/*
		 * The same GPIO can be shared between operation region and
		 * event but only if the access here is ACPI_READ. In that
		 * case we "borrow" the event GPIO instead.
		 */
		if (!found && agpio->shareable == ACPI_SHARED &&
		     function == ACPI_READ) {
			struct acpi_gpio_event *event;

			list_for_each_entry(event, &achip->events, node) {
				if (event->pin == pin) {
					desc = event->desc;
					found = true;
					break;
				}
			}
		}

		if (!found) {
			desc = acpi_request_own_gpiod(chip, agpio, i, "ACPI:OpRegion");
			if (IS_ERR(desc)) {
				mutex_unlock(&achip->conn_lock);
				status = AE_ERROR;
				goto out;
			}

			conn = kzalloc(sizeof(*conn), GFP_KERNEL);
			if (!conn) {
				gpiochip_free_own_desc(desc);
				mutex_unlock(&achip->conn_lock);
				status = AE_NO_MEMORY;
				goto out;
			}

			conn->pin = pin;
			conn->desc = desc;
			list_add_tail(&conn->node, &achip->conns);
		}

		mutex_unlock(&achip->conn_lock);

		if (function == ACPI_WRITE)
			gpiod_set_raw_value_cansleep(desc, !!(*value & BIT(i)));
		else
			*value |= (u64)gpiod_get_raw_value_cansleep(desc) << i;
	}

out:
	ACPI_FREE(ares);
	return status;
}

static void acpi_gpiochip_request_regions(struct acpi_gpio_chip *achip)
{
	struct gpio_chip *chip = achip->chip;
	acpi_handle handle = ACPI_HANDLE(chip->parent);
	acpi_status status;

	INIT_LIST_HEAD(&achip->conns);
	mutex_init(&achip->conn_lock);
	status = acpi_install_address_space_handler(handle, ACPI_ADR_SPACE_GPIO,
						    acpi_gpio_adr_space_handler,
						    NULL, achip);
	if (ACPI_FAILURE(status))
		dev_err(chip->parent,
		        "Failed to install GPIO OpRegion handler\n");
}

static void acpi_gpiochip_free_regions(struct acpi_gpio_chip *achip)
{
	struct gpio_chip *chip = achip->chip;
	acpi_handle handle = ACPI_HANDLE(chip->parent);
	struct acpi_gpio_connection *conn, *tmp;
	acpi_status status;

	status = acpi_remove_address_space_handler(handle, ACPI_ADR_SPACE_GPIO,
						   acpi_gpio_adr_space_handler);
	if (ACPI_FAILURE(status)) {
		dev_err(chip->parent,
			"Failed to remove GPIO OpRegion handler\n");
		return;
	}

	list_for_each_entry_safe_reverse(conn, tmp, &achip->conns, node) {
		gpiochip_free_own_desc(conn->desc);
		list_del(&conn->node);
		kfree(conn);
	}
}

static struct gpio_desc *
acpi_gpiochip_parse_own_gpio(struct acpi_gpio_chip *achip,
			     struct fwnode_handle *fwnode,
			     const char **name,
			     unsigned long *lflags,
			     enum gpiod_flags *dflags)
{
	struct gpio_chip *chip = achip->chip;
	struct gpio_desc *desc;
	u32 gpios[2];
	int ret;

	*lflags = GPIO_LOOKUP_FLAGS_DEFAULT;
	*dflags = GPIOD_ASIS;
	*name = NULL;

	ret = fwnode_property_read_u32_array(fwnode, "gpios", gpios,
					     ARRAY_SIZE(gpios));
	if (ret < 0)
		return ERR_PTR(ret);

	desc = gpiochip_get_desc(chip, gpios[0]);
	if (IS_ERR(desc))
		return desc;

	if (gpios[1])
		*lflags |= GPIO_ACTIVE_LOW;

	if (fwnode_property_present(fwnode, "input"))
		*dflags |= GPIOD_IN;
	else if (fwnode_property_present(fwnode, "output-low"))
		*dflags |= GPIOD_OUT_LOW;
	else if (fwnode_property_present(fwnode, "output-high"))
		*dflags |= GPIOD_OUT_HIGH;
	else
		return ERR_PTR(-EINVAL);

	fwnode_property_read_string(fwnode, "line-name", name);

	return desc;
}

static void acpi_gpiochip_scan_gpios(struct acpi_gpio_chip *achip)
{
	struct gpio_chip *chip = achip->chip;
	struct fwnode_handle *fwnode;

	device_for_each_child_node(chip->parent, fwnode) {
		unsigned long lflags;
		enum gpiod_flags dflags;
		struct gpio_desc *desc;
		const char *name;
		int ret;

		if (!fwnode_property_present(fwnode, "gpio-hog"))
			continue;

		desc = acpi_gpiochip_parse_own_gpio(achip, fwnode, &name,
						    &lflags, &dflags);
		if (IS_ERR(desc))
			continue;

		ret = gpiod_hog(desc, name, lflags, dflags);
		if (ret) {
			dev_err(chip->parent, "Failed to hog GPIO\n");
			fwnode_handle_put(fwnode);
			return;
		}
	}
}

void acpi_gpiochip_add(struct gpio_chip *chip)
{
	struct acpi_gpio_chip *acpi_gpio;
	struct acpi_device *adev;
	acpi_status status;

	if (!chip || !chip->parent)
		return;

	adev = ACPI_COMPANION(chip->parent);
	if (!adev)
		return;

	acpi_gpio = kzalloc(sizeof(*acpi_gpio), GFP_KERNEL);
	if (!acpi_gpio) {
		dev_err(chip->parent,
			"Failed to allocate memory for ACPI GPIO chip\n");
		return;
	}

	acpi_gpio->chip = chip;
	INIT_LIST_HEAD(&acpi_gpio->events);
	INIT_LIST_HEAD(&acpi_gpio->deferred_req_irqs_list_entry);

	status = acpi_attach_data(adev->handle, acpi_gpio_chip_dh, acpi_gpio);
	if (ACPI_FAILURE(status)) {
		dev_err(chip->parent, "Failed to attach ACPI GPIO chip\n");
		kfree(acpi_gpio);
		return;
	}

	acpi_gpiochip_request_regions(acpi_gpio);
	acpi_gpiochip_scan_gpios(acpi_gpio);
	acpi_dev_clear_dependencies(adev);
}

void acpi_gpiochip_remove(struct gpio_chip *chip)
{
	struct acpi_gpio_chip *acpi_gpio;
	acpi_handle handle;
	acpi_status status;

	if (!chip || !chip->parent)
		return;

	handle = ACPI_HANDLE(chip->parent);
	if (!handle)
		return;

	status = acpi_get_data(handle, acpi_gpio_chip_dh, (void **)&acpi_gpio);
	if (ACPI_FAILURE(status)) {
		dev_warn(chip->parent, "Failed to retrieve ACPI GPIO chip\n");
		return;
	}

	acpi_gpiochip_free_regions(acpi_gpio);

	acpi_detach_data(handle, acpi_gpio_chip_dh);
	kfree(acpi_gpio);
}

void acpi_gpio_dev_init(struct gpio_chip *gc, struct gpio_device *gdev)
{
	/* Set default fwnode to parent's one if present */
	if (gc->parent)
		ACPI_COMPANION_SET(&gdev->dev, ACPI_COMPANION(gc->parent));

	if (gc->fwnode)
		device_set_node(&gdev->dev, gc->fwnode);
}

static int acpi_gpio_package_count(const union acpi_object *obj)
{
	const union acpi_object *element = obj->package.elements;
	const union acpi_object *end = element + obj->package.count;
	unsigned int count = 0;

	while (element < end) {
		switch (element->type) {
		case ACPI_TYPE_LOCAL_REFERENCE:
			element += 3;
			fallthrough;
		case ACPI_TYPE_INTEGER:
			element++;
			count++;
			break;

		default:
			return -EPROTO;
		}
	}

	return count;
}

static int acpi_find_gpio_count(struct acpi_resource *ares, void *data)
{
	unsigned int *count = data;

	if (ares->type == ACPI_RESOURCE_TYPE_GPIO)
		*count += ares->data.gpio.pin_table_length;

	return 1;
}

/**
 * acpi_gpio_count - count the GPIOs associated with a device / function
 * @dev:	GPIO consumer, can be %NULL for system-global GPIOs
 * @con_id:	function within the GPIO consumer
 *
 * Return:
 * The number of GPIOs associated with a device / function or %-ENOENT,
 * if no GPIO has been assigned to the requested function.
 */
int acpi_gpio_count(struct device *dev, const char *con_id)
{
	struct acpi_device *adev = ACPI_COMPANION(dev);
	const union acpi_object *obj;
	const struct acpi_gpio_mapping *gm;
	int count = -ENOENT;
	int ret;
	char propname[32];
	unsigned int i;

	/* Try first from _DSD */
	for (i = 0; i < ARRAY_SIZE(gpio_suffixes); i++) {
		if (con_id)
			snprintf(propname, sizeof(propname), "%s-%s",
				 con_id, gpio_suffixes[i]);
		else
			snprintf(propname, sizeof(propname), "%s",
				 gpio_suffixes[i]);

		ret = acpi_dev_get_property(adev, propname, ACPI_TYPE_ANY,
					    &obj);
		if (ret == 0) {
			if (obj->type == ACPI_TYPE_LOCAL_REFERENCE)
				count = 1;
			else if (obj->type == ACPI_TYPE_PACKAGE)
				count = acpi_gpio_package_count(obj);
		} else if (adev->driver_gpios) {
			for (gm = adev->driver_gpios; gm->name; gm++)
				if (strcmp(propname, gm->name) == 0) {
					count = gm->size;
					break;
				}
		}
		if (count > 0)
			break;
	}

	/* Then from plain _CRS GPIOs */
	if (count < 0) {
		struct list_head resource_list;
		unsigned int crs_count = 0;

		if (!acpi_can_fallback_to_crs(adev, con_id))
			return count;

		INIT_LIST_HEAD(&resource_list);
		acpi_dev_get_resources(adev, &resource_list,
				       acpi_find_gpio_count, &crs_count);
		acpi_dev_free_resource_list(&resource_list);
		if (crs_count > 0)
			count = crs_count;
	}
	return count ? count : -ENOENT;
}

/* Run deferred acpi_gpiochip_request_irqs() */
static int __init acpi_gpio_handle_deferred_request_irqs(void)
{
	struct acpi_gpio_chip *acpi_gpio, *tmp;

	mutex_lock(&acpi_gpio_deferred_req_irqs_lock);
	list_for_each_entry_safe(acpi_gpio, tmp,
				 &acpi_gpio_deferred_req_irqs_list,
				 deferred_req_irqs_list_entry)
		acpi_gpiochip_request_irqs(acpi_gpio);

	acpi_gpio_deferred_req_irqs_done = true;
	mutex_unlock(&acpi_gpio_deferred_req_irqs_lock);

	return 0;
}
/* We must use _sync so that this runs after the first deferred_probe run */
late_initcall_sync(acpi_gpio_handle_deferred_request_irqs);

static const struct dmi_system_id gpiolib_acpi_quirks[] __initconst = {
	{
		/*
		 * The Minix Neo Z83-4 has a micro-USB-B id-pin handler for
		 * a non existing micro-USB-B connector which puts the HDMI
		 * DDC pins in GPIO mode, breaking HDMI support.
		 */
		.matches = {
			DMI_MATCH(DMI_SYS_VENDOR, "MINIX"),
			DMI_MATCH(DMI_PRODUCT_NAME, "Z83-4"),
		},
		.driver_data = &(struct acpi_gpiolib_dmi_quirk) {
			.no_edge_events_on_boot = true,
		},
	},
	{
		/*
		 * The Terra Pad 1061 has a micro-USB-B id-pin handler, which
		 * instead of controlling the actual micro-USB-B turns the 5V
		 * boost for its USB-A connector off. The actual micro-USB-B
		 * connector is wired for charging only.
		 */
		.matches = {
			DMI_MATCH(DMI_SYS_VENDOR, "Wortmann_AG"),
			DMI_MATCH(DMI_PRODUCT_NAME, "TERRA_PAD_1061"),
		},
		.driver_data = &(struct acpi_gpiolib_dmi_quirk) {
			.no_edge_events_on_boot = true,
		},
	},
	{
		/*
		 * The Dell Venue 10 Pro 5055, with Bay Trail SoC + TI PMIC uses an
		 * external embedded-controller connected via I2C + an ACPI GPIO
		 * event handler on INT33FFC:02 pin 12, causing spurious wakeups.
		 */
		.matches = {
			DMI_MATCH(DMI_SYS_VENDOR, "Dell Inc."),
			DMI_MATCH(DMI_PRODUCT_NAME, "Venue 10 Pro 5055"),
		},
		.driver_data = &(struct acpi_gpiolib_dmi_quirk) {
			.ignore_wake = "INT33FC:02@12",
		},
	},
	{
		/*
		 * HP X2 10 models with Cherry Trail SoC + TI PMIC use an
		 * external embedded-controller connected via I2C + an ACPI GPIO
		 * event handler on INT33FF:01 pin 0, causing spurious wakeups.
		 * When suspending by closing the LID, the power to the USB
		 * keyboard is turned off, causing INT0002 ACPI events to
		 * trigger once the XHCI controller notices the keyboard is
		 * gone. So INT0002 events cause spurious wakeups too. Ignoring
		 * EC wakes breaks wakeup when opening the lid, the user needs
		 * to press the power-button to wakeup the system. The
		 * alternative is suspend simply not working, which is worse.
		 */
		.matches = {
			DMI_MATCH(DMI_SYS_VENDOR, "HP"),
			DMI_MATCH(DMI_PRODUCT_NAME, "HP x2 Detachable 10-p0XX"),
		},
		.driver_data = &(struct acpi_gpiolib_dmi_quirk) {
			.ignore_wake = "INT33FF:01@0,INT0002:00@2",
		},
	},
	{
		/*
		 * HP X2 10 models with Bay Trail SoC + AXP288 PMIC use an
		 * external embedded-controller connected via I2C + an ACPI GPIO
		 * event handler on INT33FC:02 pin 28, causing spurious wakeups.
		 */
		.matches = {
			DMI_MATCH(DMI_SYS_VENDOR, "Hewlett-Packard"),
			DMI_MATCH(DMI_PRODUCT_NAME, "HP Pavilion x2 Detachable"),
			DMI_MATCH(DMI_BOARD_NAME, "815D"),
		},
		.driver_data = &(struct acpi_gpiolib_dmi_quirk) {
			.ignore_wake = "INT33FC:02@28",
		},
	},
	{
		/*
		 * HP X2 10 models with Cherry Trail SoC + AXP288 PMIC use an
		 * external embedded-controller connected via I2C + an ACPI GPIO
		 * event handler on INT33FF:01 pin 0, causing spurious wakeups.
		 */
		.matches = {
			DMI_MATCH(DMI_SYS_VENDOR, "HP"),
			DMI_MATCH(DMI_PRODUCT_NAME, "HP Pavilion x2 Detachable"),
			DMI_MATCH(DMI_BOARD_NAME, "813E"),
		},
		.driver_data = &(struct acpi_gpiolib_dmi_quirk) {
			.ignore_wake = "INT33FF:01@0",
		},
	},
	{
		/*
		 * Interrupt storm caused from edge triggered floating pin
		 * Found in BIOS UX325UAZ.300
		 * https://bugzilla.kernel.org/show_bug.cgi?id=216208
		 */
		.matches = {
			DMI_MATCH(DMI_SYS_VENDOR, "ASUSTeK COMPUTER INC."),
			DMI_MATCH(DMI_PRODUCT_NAME, "ZenBook UX325UAZ_UM325UAZ"),
		},
		.driver_data = &(struct acpi_gpiolib_dmi_quirk) {
			.ignore_interrupt = "AMDI0030:00@18",
		},
	},
	{
		/*
		 * Spurious wakeups from TP_ATTN# pin
		 * Found in BIOS 1.7.8
		 * https://gitlab.freedesktop.org/drm/amd/-/issues/1722#note_1720627
		 */
		.matches = {
			DMI_MATCH(DMI_BOARD_NAME, "NL5xRU"),
		},
		.driver_data = &(struct acpi_gpiolib_dmi_quirk) {
			.ignore_wake = "ELAN0415:00@9",
		},
	},
	{} /* Terminating entry */
};

static int __init acpi_gpio_setup_params(void)
{
	const struct acpi_gpiolib_dmi_quirk *quirk = NULL;
	const struct dmi_system_id *id;

	id = dmi_first_match(gpiolib_acpi_quirks);
	if (id)
		quirk = id->driver_data;

	if (run_edge_events_on_boot < 0) {
		if (quirk && quirk->no_edge_events_on_boot)
			run_edge_events_on_boot = 0;
		else
			run_edge_events_on_boot = 1;
	}

	if (ignore_wake == NULL && quirk && quirk->ignore_wake)
		ignore_wake = quirk->ignore_wake;

	if (ignore_interrupt == NULL && quirk && quirk->ignore_interrupt)
		ignore_interrupt = quirk->ignore_interrupt;

	return 0;
}

/* Directly after dmi_setup() which runs as core_initcall() */
postcore_initcall(acpi_gpio_setup_params);<|MERGE_RESOLUTION|>--- conflicted
+++ resolved
@@ -1079,13 +1079,10 @@
 			} else {
 				dev_dbg(&adev->dev, "IRQ %d already in use\n", irq);
 			}
-<<<<<<< HEAD
-=======
 
 			/* avoid suspend issues with GPIOs when systems are using S3 */
 			if (wake_capable && acpi_gbl_FADT.flags & ACPI_FADT_LOW_POWER_S0)
 				*wake_capable = info.wake_capable;
->>>>>>> d60c95ef
 
 			return irq;
 		}
