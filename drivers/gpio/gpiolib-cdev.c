--- conflicted
+++ resolved
@@ -1204,8 +1204,6 @@
 				struct gpio_v2_line_config *lc,
 				unsigned int line_idx, u64 edflags)
 {
-	u64 eflags;
-	int ret;
 	u64 active_edflags = READ_ONCE(line->edflags);
 	unsigned int debounce_period_us =
 			gpio_v2_line_config_debounce_period(lc, line_idx);
@@ -1221,20 +1219,9 @@
 		 * ensure event fifo is initialised if edge detection
 		 * is now enabled.
 		 */
-<<<<<<< HEAD
-		eflags = edflags & GPIO_V2_LINE_EDGE_FLAGS;
-		if (eflags && !kfifo_initialized(&line->req->events)) {
-			ret = kfifo_alloc(&line->req->events,
-					  line->req->event_buffer_size,
-					  GFP_KERNEL);
-			if (ret)
-				return ret;
-		}
-=======
 		if (edflags & GPIO_V2_LINE_EDGE_FLAGS)
 			return edge_detector_fifo_init(line->req);
 
->>>>>>> a6ad5510
 		return 0;
 	}
 
@@ -1546,11 +1533,7 @@
 	for (i = 0; i < lr->num_lines; i++) {
 		line = &lr->lines[i];
 		desc = lr->lines[i].desc;
-<<<<<<< HEAD
-		flags = gpio_v2_line_config_flags(lc, i);
-=======
 		flags = gpio_v2_line_config_flags(&lc, i);
->>>>>>> a6ad5510
 		/*
 		 * Lines not explicitly reconfigured as input or output
 		 * are left unchanged.
@@ -2372,18 +2355,12 @@
 static void gpio_desc_to_lineinfo(struct gpio_desc *desc,
 				  struct gpio_v2_line_info *info)
 {
-<<<<<<< HEAD
-	struct gpio_chip *gc = desc->gdev->chip;
-	bool ok_for_pinctrl;
-	unsigned long flags;
-=======
 	unsigned long dflags;
 	const char *label;
 
 	CLASS(gpio_chip_guard, guard)(desc);
 	if (!guard.gc)
 		return;
->>>>>>> a6ad5510
 
 	memset(info, 0, sizeof(*info));
 	info->offset = gpio_chip_hwgpio(desc);
@@ -2450,11 +2427,6 @@
 		info->flags |= GPIO_V2_LINE_FLAG_EVENT_CLOCK_REALTIME;
 	else if (test_bit(FLAG_EVENT_CLOCK_HTE, &dflags))
 		info->flags |= GPIO_V2_LINE_FLAG_EVENT_CLOCK_HTE;
-<<<<<<< HEAD
-
-	spin_unlock_irqrestore(&gpio_lock, flags);
-=======
->>>>>>> a6ad5510
 }
 
 struct gpio_chardev_data {
@@ -2587,7 +2559,10 @@
 	return 0;
 }
 
-static long gpio_ioctl_unlocked(struct file *file, unsigned int cmd, unsigned long arg)
+/*
+ * gpio_ioctl() - ioctl handler for the GPIO chardev
+ */
+static long gpio_ioctl(struct file *file, unsigned int cmd, unsigned long arg)
 {
 	struct gpio_chardev_data *cdev = file->private_data;
 	struct gpio_device *gdev = cdev->gdev;
@@ -2624,17 +2599,6 @@
 	default:
 		return -EINVAL;
 	}
-}
-
-/*
- * gpio_ioctl() - ioctl handler for the GPIO chardev
- */
-static long gpio_ioctl(struct file *file, unsigned int cmd, unsigned long arg)
-{
-	struct gpio_chardev_data *cdev = file->private_data;
-
-	return call_ioctl_locked(file, cmd, arg, cdev->gdev,
-				 gpio_ioctl_unlocked);
 }
 
 #ifdef CONFIG_COMPAT
