// SPDX-License-Identifier: GPL-2.0+
/*
 * Freescale vf610 GPIO support through PORT and GPIO
 *
 * Copyright (c) 2014 Toradex AG.
 *
 * Author: Stefan Agner <stefan@agner.ch>.
 */
#include <linux/bitops.h>
#include <linux/clk.h>
#include <linux/err.h>
#include <linux/gpio/driver.h>
#include <linux/init.h>
#include <linux/interrupt.h>
#include <linux/io.h>
#include <linux/ioport.h>
#include <linux/irq.h>
#include <linux/platform_device.h>
#include <linux/of.h>
#include <linux/of_device.h>
#include <linux/of_irq.h>

#define VF610_GPIO_PER_PORT		32

struct fsl_gpio_soc_data {
	/* SoCs has a Port Data Direction Register (PDDR) */
	bool have_paddr;
};

struct vf610_gpio_port {
	struct gpio_chip gc;
	struct irq_chip ic;
	void __iomem *base;
	void __iomem *gpio_base;
	const struct fsl_gpio_soc_data *sdata;
	u8 irqc[VF610_GPIO_PER_PORT];
	struct clk *clk_port;
	struct clk *clk_gpio;
	int irq;
};

#define GPIO_PDOR		0x00
#define GPIO_PSOR		0x04
#define GPIO_PCOR		0x08
#define GPIO_PTOR		0x0c
#define GPIO_PDIR		0x10
#define GPIO_PDDR		0x14

#define PORT_PCR(n)		((n) * 0x4)
#define PORT_PCR_IRQC_OFFSET	16

#define PORT_ISFR		0xa0
#define PORT_DFER		0xc0
#define PORT_DFCR		0xc4
#define PORT_DFWR		0xc8

#define PORT_INT_OFF		0x0
#define PORT_INT_LOGIC_ZERO	0x8
#define PORT_INT_RISING_EDGE	0x9
#define PORT_INT_FALLING_EDGE	0xa
#define PORT_INT_EITHER_EDGE	0xb
#define PORT_INT_LOGIC_ONE	0xc

static const struct fsl_gpio_soc_data imx_data = {
	.have_paddr = true,
};

static const struct of_device_id vf610_gpio_dt_ids[] = {
	{ .compatible = "fsl,vf610-gpio",	.data = NULL, },
	{ .compatible = "fsl,imx7ulp-gpio",	.data = &imx_data, },
	{ /* sentinel */ }
};

static inline void vf610_gpio_writel(u32 val, void __iomem *reg)
{
	writel_relaxed(val, reg);
}

static inline u32 vf610_gpio_readl(void __iomem *reg)
{
	return readl_relaxed(reg);
}

static int vf610_gpio_get(struct gpio_chip *gc, unsigned int gpio)
{
	struct vf610_gpio_port *port = gpiochip_get_data(gc);
	unsigned long mask = BIT(gpio);
	unsigned long offset = GPIO_PDIR;

	if (port->sdata && port->sdata->have_paddr) {
		mask &= vf610_gpio_readl(port->gpio_base + GPIO_PDDR);
		if (mask)
			offset = GPIO_PDOR;
	}

	return !!(vf610_gpio_readl(port->gpio_base + offset) & BIT(gpio));
}

static void vf610_gpio_set(struct gpio_chip *gc, unsigned int gpio, int val)
{
	struct vf610_gpio_port *port = gpiochip_get_data(gc);
	unsigned long mask = BIT(gpio);
	unsigned long offset = val ? GPIO_PSOR : GPIO_PCOR;

	vf610_gpio_writel(mask, port->gpio_base + offset);
}

static int vf610_gpio_direction_input(struct gpio_chip *chip, unsigned gpio)
{
	struct vf610_gpio_port *port = gpiochip_get_data(chip);
	unsigned long mask = BIT(gpio);
	u32 val;

	if (port->sdata && port->sdata->have_paddr) {
		val = vf610_gpio_readl(port->gpio_base + GPIO_PDDR);
		val &= ~mask;
		vf610_gpio_writel(val, port->gpio_base + GPIO_PDDR);
	}

	return pinctrl_gpio_direction_input(chip->base + gpio);
}

static int vf610_gpio_direction_output(struct gpio_chip *chip, unsigned gpio,
				       int value)
{
	struct vf610_gpio_port *port = gpiochip_get_data(chip);
	unsigned long mask = BIT(gpio);

	if (port->sdata && port->sdata->have_paddr)
		vf610_gpio_writel(mask, port->gpio_base + GPIO_PDDR);

	vf610_gpio_set(chip, gpio, value);

	return pinctrl_gpio_direction_output(chip->base + gpio);
}

static void vf610_gpio_irq_handler(struct irq_desc *desc)
{
	struct vf610_gpio_port *port =
		gpiochip_get_data(irq_desc_get_handler_data(desc));
	struct irq_chip *chip = irq_desc_get_chip(desc);
	int pin;
	unsigned long irq_isfr;

	chained_irq_enter(chip, desc);

	irq_isfr = vf610_gpio_readl(port->base + PORT_ISFR);

	for_each_set_bit(pin, &irq_isfr, VF610_GPIO_PER_PORT) {
		vf610_gpio_writel(BIT(pin), port->base + PORT_ISFR);

		generic_handle_irq(irq_find_mapping(port->gc.irq.domain, pin));
	}

	chained_irq_exit(chip, desc);
}

static void vf610_gpio_irq_ack(struct irq_data *d)
{
	struct vf610_gpio_port *port =
		gpiochip_get_data(irq_data_get_irq_chip_data(d));
	int gpio = d->hwirq;

	vf610_gpio_writel(BIT(gpio), port->base + PORT_ISFR);
}

static int vf610_gpio_irq_set_type(struct irq_data *d, u32 type)
{
	struct vf610_gpio_port *port =
		gpiochip_get_data(irq_data_get_irq_chip_data(d));
	u8 irqc;

	switch (type) {
	case IRQ_TYPE_EDGE_RISING:
		irqc = PORT_INT_RISING_EDGE;
		break;
	case IRQ_TYPE_EDGE_FALLING:
		irqc = PORT_INT_FALLING_EDGE;
		break;
	case IRQ_TYPE_EDGE_BOTH:
		irqc = PORT_INT_EITHER_EDGE;
		break;
	case IRQ_TYPE_LEVEL_LOW:
		irqc = PORT_INT_LOGIC_ZERO;
		break;
	case IRQ_TYPE_LEVEL_HIGH:
		irqc = PORT_INT_LOGIC_ONE;
		break;
	default:
		return -EINVAL;
	}

	port->irqc[d->hwirq] = irqc;

	if (type & IRQ_TYPE_LEVEL_MASK)
		irq_set_handler_locked(d, handle_level_irq);
	else
		irq_set_handler_locked(d, handle_edge_irq);

	return 0;
}

static void vf610_gpio_irq_mask(struct irq_data *d)
{
	struct vf610_gpio_port *port =
		gpiochip_get_data(irq_data_get_irq_chip_data(d));
	void __iomem *pcr_base = port->base + PORT_PCR(d->hwirq);

	vf610_gpio_writel(0, pcr_base);
}

static void vf610_gpio_irq_unmask(struct irq_data *d)
{
	struct vf610_gpio_port *port =
		gpiochip_get_data(irq_data_get_irq_chip_data(d));
	void __iomem *pcr_base = port->base + PORT_PCR(d->hwirq);

	vf610_gpio_writel(port->irqc[d->hwirq] << PORT_PCR_IRQC_OFFSET,
			  pcr_base);
}

static int vf610_gpio_irq_set_wake(struct irq_data *d, u32 enable)
{
	struct vf610_gpio_port *port =
		gpiochip_get_data(irq_data_get_irq_chip_data(d));

	if (enable)
		enable_irq_wake(port->irq);
	else
		disable_irq_wake(port->irq);

	return 0;
}

<<<<<<< HEAD
=======
static void vf610_gpio_disable_clk(void *data)
{
	clk_disable_unprepare(data);
}

>>>>>>> f7688b48
static int vf610_gpio_probe(struct platform_device *pdev)
{
	struct device *dev = &pdev->dev;
	struct device_node *np = dev->of_node;
	struct vf610_gpio_port *port;
	struct gpio_chip *gc;
<<<<<<< HEAD
=======
	struct gpio_irq_chip *girq;
>>>>>>> f7688b48
	struct irq_chip *ic;
	int i;
	int ret;

	port = devm_kzalloc(dev, sizeof(*port), GFP_KERNEL);
	if (!port)
		return -ENOMEM;

	port->sdata = of_device_get_match_data(dev);
	port->base = devm_platform_ioremap_resource(pdev, 0);
	if (IS_ERR(port->base))
		return PTR_ERR(port->base);

	port->gpio_base = devm_platform_ioremap_resource(pdev, 1);
	if (IS_ERR(port->gpio_base))
		return PTR_ERR(port->gpio_base);

	port->irq = platform_get_irq(pdev, 0);
	if (port->irq < 0)
		return port->irq;

	port->clk_port = devm_clk_get(dev, "port");
	ret = PTR_ERR_OR_ZERO(port->clk_port);
	if (!ret) {
		ret = clk_prepare_enable(port->clk_port);
		if (ret)
			return ret;
		ret = devm_add_action_or_reset(dev, vf610_gpio_disable_clk,
					       port->clk_port);
		if (ret)
			return ret;
	} else if (ret == -EPROBE_DEFER) {
		/*
		 * Percolate deferrals, for anything else,
		 * just live without the clocking.
		 */
		return ret;
	}

	port->clk_gpio = devm_clk_get(dev, "gpio");
	ret = PTR_ERR_OR_ZERO(port->clk_gpio);
	if (!ret) {
		ret = clk_prepare_enable(port->clk_gpio);
		if (ret)
			return ret;
		ret = devm_add_action_or_reset(dev, vf610_gpio_disable_clk,
					       port->clk_gpio);
		if (ret)
			return ret;
	} else if (ret == -EPROBE_DEFER) {
		return ret;
	}

	gc = &port->gc;
	gc->of_node = np;
	gc->parent = dev;
	gc->label = "vf610-gpio";
	gc->ngpio = VF610_GPIO_PER_PORT;
	gc->base = of_alias_get_id(np, "gpio") * VF610_GPIO_PER_PORT;

	gc->request = gpiochip_generic_request;
	gc->free = gpiochip_generic_free;
	gc->direction_input = vf610_gpio_direction_input;
	gc->get = vf610_gpio_get;
	gc->direction_output = vf610_gpio_direction_output;
	gc->set = vf610_gpio_set;

	ic = &port->ic;
	ic->name = "gpio-vf610";
	ic->irq_ack = vf610_gpio_irq_ack;
	ic->irq_mask = vf610_gpio_irq_mask;
	ic->irq_unmask = vf610_gpio_irq_unmask;
	ic->irq_set_type = vf610_gpio_irq_set_type;
	ic->irq_set_wake = vf610_gpio_irq_set_wake;

<<<<<<< HEAD
	ret = gpiochip_add_data(gc, port);
	if (ret < 0)
		return ret;
=======
	/* Mask all GPIO interrupts */
	for (i = 0; i < gc->ngpio; i++)
		vf610_gpio_writel(0, port->base + PORT_PCR(i));
>>>>>>> f7688b48

	/* Mask all GPIO interrupts */
	for (i = 0; i < gc->ngpio; i++)
		vf610_gpio_writel(0, port->base + PORT_PCR(i));

	/* Clear the interrupt status register for all GPIO's */
	vf610_gpio_writel(~0, port->base + PORT_ISFR);

<<<<<<< HEAD
	ret = gpiochip_irqchip_add(gc, ic, 0, handle_edge_irq, IRQ_TYPE_NONE);
	if (ret) {
		dev_err(dev, "failed to add irqchip\n");
		gpiochip_remove(gc);
		return ret;
	}
	gpiochip_set_chained_irqchip(gc, ic, port->irq,
				     vf610_gpio_irq_handler);
=======
	girq = &gc->irq;
	girq->chip = ic;
	girq->parent_handler = vf610_gpio_irq_handler;
	girq->num_parents = 1;
	girq->parents = devm_kcalloc(&pdev->dev, 1,
				     sizeof(*girq->parents),
				     GFP_KERNEL);
	if (!girq->parents)
		return -ENOMEM;
	girq->parents[0] = port->irq;
	girq->default_type = IRQ_TYPE_NONE;
	girq->handler = handle_edge_irq;
>>>>>>> f7688b48

	return devm_gpiochip_add_data(dev, gc, port);
}

static struct platform_driver vf610_gpio_driver = {
	.driver		= {
		.name	= "gpio-vf610",
		.of_match_table = vf610_gpio_dt_ids,
	},
	.probe		= vf610_gpio_probe,
};

builtin_platform_driver(vf610_gpio_driver);<|MERGE_RESOLUTION|>--- conflicted
+++ resolved
@@ -232,24 +232,18 @@
 	return 0;
 }
 
-<<<<<<< HEAD
-=======
 static void vf610_gpio_disable_clk(void *data)
 {
 	clk_disable_unprepare(data);
 }
 
->>>>>>> f7688b48
 static int vf610_gpio_probe(struct platform_device *pdev)
 {
 	struct device *dev = &pdev->dev;
 	struct device_node *np = dev->of_node;
 	struct vf610_gpio_port *port;
 	struct gpio_chip *gc;
-<<<<<<< HEAD
-=======
 	struct gpio_irq_chip *girq;
->>>>>>> f7688b48
 	struct irq_chip *ic;
 	int i;
 	int ret;
@@ -325,33 +319,13 @@
 	ic->irq_set_type = vf610_gpio_irq_set_type;
 	ic->irq_set_wake = vf610_gpio_irq_set_wake;
 
-<<<<<<< HEAD
-	ret = gpiochip_add_data(gc, port);
-	if (ret < 0)
-		return ret;
-=======
 	/* Mask all GPIO interrupts */
 	for (i = 0; i < gc->ngpio; i++)
 		vf610_gpio_writel(0, port->base + PORT_PCR(i));
->>>>>>> f7688b48
-
-	/* Mask all GPIO interrupts */
-	for (i = 0; i < gc->ngpio; i++)
-		vf610_gpio_writel(0, port->base + PORT_PCR(i));
 
 	/* Clear the interrupt status register for all GPIO's */
 	vf610_gpio_writel(~0, port->base + PORT_ISFR);
 
-<<<<<<< HEAD
-	ret = gpiochip_irqchip_add(gc, ic, 0, handle_edge_irq, IRQ_TYPE_NONE);
-	if (ret) {
-		dev_err(dev, "failed to add irqchip\n");
-		gpiochip_remove(gc);
-		return ret;
-	}
-	gpiochip_set_chained_irqchip(gc, ic, port->irq,
-				     vf610_gpio_irq_handler);
-=======
 	girq = &gc->irq;
 	girq->chip = ic;
 	girq->parent_handler = vf610_gpio_irq_handler;
@@ -364,7 +338,6 @@
 	girq->parents[0] = port->irq;
 	girq->default_type = IRQ_TYPE_NONE;
 	girq->handler = handle_edge_irq;
->>>>>>> f7688b48
 
 	return devm_gpiochip_add_data(dev, gc, port);
 }
