--- conflicted
+++ resolved
@@ -427,11 +427,7 @@
 	}
 }
 
-<<<<<<< HEAD
-void nvme_end_req(struct request *req)
-=======
 static inline void __nvme_end_req(struct request *req)
->>>>>>> a6ad5510
 {
 	nvme_end_req_zoned(req);
 	nvme_trace_bio_complete(req);
@@ -790,11 +786,7 @@
 		 * command, which is require to set the queue live in the
 		 * appropinquate states.
 		 */
-<<<<<<< HEAD
-		switch (nvme_ctrl_state(ctrl)) {
-=======
 		switch (state) {
->>>>>>> a6ad5510
 		case NVME_CTRL_CONNECTING:
 			if (blk_rq_is_passthrough(rq) && nvme_is_fabrics(req->cmd) &&
 			    (req->cmd->fabrics.fctype == nvme_fabrics_type_connect ||
@@ -1928,20 +1920,6 @@
 	}
 }
 
-<<<<<<< HEAD
-static int nvme_configure_metadata(struct nvme_ns *ns, struct nvme_id_ns *id)
-{
-	struct nvme_ctrl *ctrl = ns->ctrl;
-	int ret;
-
-	ret = nvme_init_ms(ns, id);
-	if (ret)
-		return ret;
-
-	ns->features &= ~(NVME_NS_METADATA_SUPPORTED | NVME_NS_EXT_LBAS);
-	if (!ns->ms || !(ctrl->ops->flags & NVME_F_METADATA_SUPPORTED))
-		return 0;
-=======
 static void nvme_configure_metadata(struct nvme_ctrl *ctrl,
 		struct nvme_ns_head *head, struct nvme_id_ns *id,
 		struct nvme_id_ns_nvm *nvm, struct nvme_ns_info *info)
@@ -1968,7 +1946,6 @@
 		else
 			info->pi_offset = head->ms - head->pi_size;
 	}
->>>>>>> a6ad5510
 
 	if (ctrl->ops->flags & NVME_F_FABRICS) {
 		/*
@@ -1977,7 +1954,7 @@
 		 * remap the separate metadata buffer from the block layer.
 		 */
 		if (WARN_ON_ONCE(!(id->flbas & NVME_NS_FLBAS_META_EXT)))
-			return 0;
+			return;
 
 		head->features |= NVME_NS_EXT_LBAS;
 
@@ -2004,7 +1981,6 @@
 		else
 			head->features |= NVME_NS_METADATA_SUPPORTED;
 	}
-	return 0;
 }
 
 
@@ -2054,12 +2030,7 @@
 	 * or smaller than a sector size yet, so catch this early and don't
 	 * allow block I/O.
 	 */
-<<<<<<< HEAD
-	if (ns->lba_shift > PAGE_SHIFT || ns->lba_shift < SECTOR_SHIFT) {
-		capacity = 0;
-=======
 	if (head->lba_shift > PAGE_SHIFT || head->lba_shift < SECTOR_SHIFT) {
->>>>>>> a6ad5510
 		bs = (1 << 9);
 		valid = false;
 	}
@@ -2184,34 +2155,16 @@
 	if (id->ncap == 0) {
 		/* namespace not allocated or attached */
 		info->is_removed = true;
-<<<<<<< HEAD
-		ret = -ENODEV;
-		goto error;
-	}
-
-	blk_mq_freeze_queue(ns->disk->queue);
-=======
 		ret = -ENXIO;
 		goto out;
 	}
->>>>>>> a6ad5510
 	lbaf = nvme_lbaf_index(id->flbas);
 
-<<<<<<< HEAD
-	ret = nvme_configure_metadata(ns, id);
-	if (ret < 0) {
-		blk_mq_unfreeze_queue(ns->disk->queue);
-		goto out;
-	}
-	nvme_set_chunk_sectors(ns, id);
-	nvme_update_disk_info(ns->disk, ns, id);
-=======
 	if (ns->ctrl->ctratt & NVME_CTRL_ATTR_ELBAS) {
 		ret = nvme_identify_ns_nvm(ns->ctrl, info->nsid, &nvm);
 		if (ret < 0)
 			goto out;
 	}
->>>>>>> a6ad5510
 
 	if (IS_ENABLED(CONFIG_BLK_DEV_ZONED) &&
 	    ns->head->ids.csi == NVME_CSI_ZNS) {
@@ -2278,21 +2231,7 @@
 
 	ret = 0;
 out:
-<<<<<<< HEAD
-	/*
-	 * If probing fails due an unsupported feature, hide the block device,
-	 * but still allow other access.
-	 */
-	if (ret == -ENODEV) {
-		ns->disk->flags |= GENHD_FL_HIDDEN;
-		set_bit(NVME_NS_READY, &ns->flags);
-		ret = 0;
-	}
-
-error:
-=======
 	kfree(nvm);
->>>>>>> a6ad5510
 	kfree(id);
 	return ret;
 }
@@ -4839,10 +4778,7 @@
 	int ret;
 
 	WRITE_ONCE(ctrl->state, NVME_CTRL_NEW);
-<<<<<<< HEAD
-=======
 	ctrl->passthru_err_log_enabled = false;
->>>>>>> a6ad5510
 	clear_bit(NVME_CTRL_FAILFAST_EXPIRED, &ctrl->flags);
 	spin_lock_init(&ctrl->lock);
 	mutex_init(&ctrl->namespaces_lock);
@@ -4944,23 +4880,6 @@
 	nvme_get_ctrl(ctrl);
 
 	return 0;
-<<<<<<< HEAD
-out_free_cdev:
-	nvme_fault_inject_fini(&ctrl->fault_inject);
-	dev_pm_qos_hide_latency_tolerance(ctrl->device);
-	cdev_device_del(&ctrl->cdev, ctrl->device);
-out_free_name:
-	nvme_put_ctrl(ctrl);
-	kfree_const(ctrl->device->kobj.name);
-out_release_instance:
-	ida_free(&nvme_instance_ida, ctrl->instance);
-out:
-	if (ctrl->discard_page)
-		__free_page(ctrl->discard_page);
-	cleanup_srcu_struct(&ctrl->srcu);
-	return ret;
-=======
->>>>>>> a6ad5510
 }
 EXPORT_SYMBOL_GPL(nvme_add_ctrl);
 
