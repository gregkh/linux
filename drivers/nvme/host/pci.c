--- conflicted
+++ resolved
@@ -109,11 +109,7 @@
 struct nvme_queue;
 
 static void nvme_dev_disable(struct nvme_dev *dev, bool shutdown);
-<<<<<<< HEAD
-static bool __nvme_disable_io_queues(struct nvme_dev *dev, u8 opcode);
-=======
 static void nvme_delete_io_queues(struct nvme_dev *dev);
->>>>>>> 98817289
 static void nvme_update_attrs(struct nvme_dev *dev);
 
 /*
@@ -394,19 +390,6 @@
 	unsigned max_bytes = (NVME_MAX_KB_SZ * 1024) + NVME_CTRL_PAGE_SIZE;
 	unsigned nprps = DIV_ROUND_UP(max_bytes, NVME_CTRL_PAGE_SIZE);
 	return DIV_ROUND_UP(8 * nprps, NVME_CTRL_PAGE_SIZE - 8);
-<<<<<<< HEAD
-}
-
-/*
- * Calculates the number of pages needed for the SGL segments. For example a 4k
- * page can accommodate 256 SGL descriptors.
- */
-static int nvme_pci_npages_sgl(void)
-{
-	return DIV_ROUND_UP(NVME_MAX_SEGS * sizeof(struct nvme_sgl_desc),
-			NVME_CTRL_PAGE_SIZE);
-=======
->>>>>>> 98817289
 }
 
 static int nvme_admin_init_hctx(struct blk_mq_hw_ctx *hctx, void *data,
@@ -695,18 +678,8 @@
 		dma_addr_t dma_addr, int entries)
 {
 	sge->addr = cpu_to_le64(dma_addr);
-<<<<<<< HEAD
-	if (entries < SGES_PER_PAGE) {
-		sge->length = cpu_to_le32(entries * sizeof(*sge));
-		sge->type = NVME_SGL_FMT_LAST_SEG_DESC << 4;
-	} else {
-		sge->length = cpu_to_le32(NVME_CTRL_PAGE_SIZE);
-		sge->type = NVME_SGL_FMT_SEG_DESC << 4;
-	}
-=======
 	sge->length = cpu_to_le32(entries * sizeof(*sge));
 	sge->type = NVME_SGL_FMT_LAST_SEG_DESC << 4;
->>>>>>> 98817289
 }
 
 static blk_status_t nvme_pci_setup_sgls(struct nvme_dev *dev,
@@ -2682,16 +2655,8 @@
 
 static int nvme_pci_alloc_iod_mempool(struct nvme_dev *dev)
 {
-<<<<<<< HEAD
-	size_t npages = max(nvme_pci_npages_prp(), nvme_pci_npages_sgl());
-	size_t alloc_size = sizeof(__le64 *) * npages +
-			    sizeof(struct scatterlist) * NVME_MAX_SEGS;
-
-	WARN_ON_ONCE(alloc_size > PAGE_SIZE);
-=======
 	size_t alloc_size = sizeof(struct scatterlist) * NVME_MAX_SEGS;
 
->>>>>>> 98817289
 	dev->iod_mempool = mempool_create_node(1,
 			mempool_kmalloc, mempool_kfree,
 			(void *)alloc_size, GFP_KERNEL,
@@ -2955,18 +2920,6 @@
 	return 0;
 }
 
-<<<<<<< HEAD
-static void nvme_async_probe(void *data, async_cookie_t cookie)
-{
-	struct nvme_dev *dev = data;
-
-	flush_work(&dev->ctrl.reset_work);
-	flush_work(&dev->ctrl.scan_work);
-	nvme_put_ctrl(&dev->ctrl);
-}
-
-=======
->>>>>>> 98817289
 static struct nvme_dev *nvme_pci_alloc_dev(struct pci_dev *pdev,
 		const struct pci_device_id *id)
 {
@@ -2979,10 +2932,6 @@
 	if (!dev)
 		return ERR_PTR(-ENOMEM);
 	INIT_WORK(&dev->ctrl.reset_work, nvme_reset_work);
-<<<<<<< HEAD
-	INIT_WORK(&dev->remove_work, nvme_remove_dead_ctrl_work);
-=======
->>>>>>> 98817289
 	mutex_init(&dev->shutdown_lock);
 
 	dev->nr_write_queues = write_queues;
@@ -3011,7 +2960,27 @@
 			     quirks);
 	if (ret)
 		goto out_put_device;
-<<<<<<< HEAD
+
+	if (dev->ctrl.quirks & NVME_QUIRK_DMA_ADDRESS_BITS_48)
+		dma_set_mask_and_coherent(&pdev->dev, DMA_BIT_MASK(48));
+	else
+		dma_set_mask_and_coherent(&pdev->dev, DMA_BIT_MASK(64));
+	dma_set_min_align_mask(&pdev->dev, NVME_CTRL_PAGE_SIZE - 1);
+	dma_set_max_seg_size(&pdev->dev, 0xffffffff);
+
+	/*
+	 * Limit the max command size to prevent iod->sg allocations going
+	 * over a single page.
+	 */
+	dev->ctrl.max_hw_sectors = min_t(u32,
+		NVME_MAX_KB_SZ << 1, dma_opt_mapping_size(&pdev->dev) >> 9);
+	dev->ctrl.max_segments = NVME_MAX_SEGS;
+
+	/*
+	 * There is no support for SGLs for metadata (yet), so we are limited to
+	 * a single integrity segment for the separate metadata pointer.
+	 */
+	dev->ctrl.max_integrity_segments = 1;
 	return dev;
 
 out_put_device:
@@ -3039,69 +3008,12 @@
 	if (result)
 		goto out_dev_unmap;
 
-=======
-
-	if (dev->ctrl.quirks & NVME_QUIRK_DMA_ADDRESS_BITS_48)
-		dma_set_mask_and_coherent(&pdev->dev, DMA_BIT_MASK(48));
-	else
-		dma_set_mask_and_coherent(&pdev->dev, DMA_BIT_MASK(64));
-	dma_set_min_align_mask(&pdev->dev, NVME_CTRL_PAGE_SIZE - 1);
-	dma_set_max_seg_size(&pdev->dev, 0xffffffff);
-
-	/*
-	 * Limit the max command size to prevent iod->sg allocations going
-	 * over a single page.
-	 */
-	dev->ctrl.max_hw_sectors = min_t(u32,
-		NVME_MAX_KB_SZ << 1, dma_opt_mapping_size(&pdev->dev) >> 9);
-	dev->ctrl.max_segments = NVME_MAX_SEGS;
-
-	/*
-	 * There is no support for SGLs for metadata (yet), so we are limited to
-	 * a single integrity segment for the separate metadata pointer.
-	 */
-	dev->ctrl.max_integrity_segments = 1;
-	return dev;
-
-out_put_device:
-	put_device(dev->dev);
-	kfree(dev->queues);
-out_free_dev:
-	kfree(dev);
-	return ERR_PTR(ret);
-}
-
-static int nvme_probe(struct pci_dev *pdev, const struct pci_device_id *id)
-{
-	struct nvme_dev *dev;
-	int result = -ENOMEM;
-
-	dev = nvme_pci_alloc_dev(pdev, id);
-	if (IS_ERR(dev))
-		return PTR_ERR(dev);
-
-	result = nvme_dev_map(dev);
-	if (result)
-		goto out_uninit_ctrl;
-
-	result = nvme_setup_prp_pools(dev);
-	if (result)
-		goto out_dev_unmap;
-
->>>>>>> 98817289
 	result = nvme_pci_alloc_iod_mempool(dev);
 	if (result)
 		goto out_release_prp_pools;
 
 	dev_info(dev->ctrl.device, "pci function %s\n", dev_name(&pdev->dev));
-	pci_set_drvdata(pdev, dev);
-
-<<<<<<< HEAD
-	nvme_reset_ctrl(&dev->ctrl);
-	async_schedule(nvme_async_probe, dev);
-	return 0;
-
-=======
+
 	result = nvme_pci_enable(dev);
 	if (result)
 		goto out_release_iod_mempool;
@@ -3168,17 +3080,13 @@
 	nvme_free_queues(dev, 0);
 out_release_iod_mempool:
 	mempool_destroy(dev->iod_mempool);
->>>>>>> 98817289
 out_release_prp_pools:
 	nvme_release_prp_pools(dev);
 out_dev_unmap:
 	nvme_dev_unmap(dev);
 out_uninit_ctrl:
 	nvme_uninit_ctrl(&dev->ctrl);
-<<<<<<< HEAD
-=======
 	nvme_put_ctrl(&dev->ctrl);
->>>>>>> 98817289
 	return result;
 }
 
