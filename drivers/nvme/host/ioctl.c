--- conflicted
+++ resolved
@@ -152,16 +152,9 @@
 		bio_set_dev(bio, bdev);
 
 	if (has_metadata) {
-<<<<<<< HEAD
-		meta = nvme_add_user_metadata(req, meta_buffer, meta_len,
-				meta_seed);
-		if (IS_ERR(meta)) {
-			ret = PTR_ERR(meta);
-=======
 		ret = blk_rq_integrity_map_user(req, meta_buffer, meta_len,
 						meta_seed);
 		if (ret)
->>>>>>> a6ad5510
 			goto out_unmap;
 	}
 
@@ -428,28 +421,8 @@
 	struct io_uring_cmd *ioucmd = req->end_io_data;
 	struct nvme_uring_cmd_pdu *pdu = nvme_uring_cmd_pdu(ioucmd);
 
-<<<<<<< HEAD
-	req->bio = pdu->bio;
-	if (nvme_req(req)->flags & NVME_REQ_CANCELLED) {
-		pdu->nvme_status = -EINTR;
-	} else {
-		pdu->nvme_status = nvme_req(req)->status;
-		if (!pdu->nvme_status)
-			pdu->nvme_status = blk_status_to_errno(err);
-	}
-	pdu->u.result = le64_to_cpu(nvme_req(req)->result.u64);
-
-	/*
-	 * For iopoll, complete it directly.
-	 * Otherwise, move the completion to task work.
-	 */
-	if (blk_rq_is_poll(req)) {
-		WRITE_ONCE(ioucmd->cookie, NULL);
-		nvme_uring_task_cb(ioucmd, IO_URING_F_UNLOCKED);
-=======
 	if (nvme_req(req)->flags & NVME_REQ_CANCELLED) {
 		pdu->status = -EINTR;
->>>>>>> a6ad5510
 	} else {
 		pdu->status = nvme_req(req)->status;
 		if (!pdu->status)
