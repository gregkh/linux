--- conflicted
+++ resolved
@@ -1531,15 +1531,11 @@
 	if (IS_ERR(anv))
 		return PTR_ERR(anv);
 
-<<<<<<< HEAD
-	anv->ctrl.admin_q = blk_mq_init_queue(&anv->admin_tagset);
-=======
 	ret = nvme_add_ctrl(&anv->ctrl);
 	if (ret)
 		goto out_put_ctrl;
 
 	anv->ctrl.admin_q = blk_mq_alloc_queue(&anv->admin_tagset, NULL, NULL);
->>>>>>> a6ad5510
 	if (IS_ERR(anv->ctrl.admin_q)) {
 		ret = -ENOMEM;
 		anv->ctrl.admin_q = NULL;
@@ -1553,10 +1549,7 @@
 
 out_uninit_ctrl:
 	nvme_uninit_ctrl(&anv->ctrl);
-<<<<<<< HEAD
-=======
 out_put_ctrl:
->>>>>>> a6ad5510
 	nvme_put_ctrl(&anv->ctrl);
 	return ret;
 }
