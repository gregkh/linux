--- conflicted
+++ resolved
@@ -887,11 +887,7 @@
 
 	if (!new) {
 		nvme_start_freeze(&ctrl->ctrl);
-<<<<<<< HEAD
-		nvme_start_queues(&ctrl->ctrl);
-=======
 		nvme_unquiesce_io_queues(&ctrl->ctrl);
->>>>>>> 98817289
 		if (!nvme_wait_freeze_timeout(&ctrl->ctrl, NVME_IO_TIMEOUT)) {
 			/*
 			 * If we timed out waiting for freeze we are likely to
@@ -949,11 +945,7 @@
 		bool remove)
 {
 	if (ctrl->ctrl.queue_count > 1) {
-<<<<<<< HEAD
-		nvme_stop_queues(&ctrl->ctrl);
-=======
 		nvme_quiesce_io_queues(&ctrl->ctrl);
->>>>>>> 98817289
 		nvme_sync_io_queues(&ctrl->ctrl);
 		nvme_rdma_stop_io_queues(ctrl);
 		nvme_cancel_tagset(&ctrl->ctrl);
@@ -1134,11 +1126,7 @@
 	nvme_rdma_teardown_io_queues(ctrl, false);
 	nvme_unquiesce_io_queues(&ctrl->ctrl);
 	nvme_rdma_teardown_admin_queue(ctrl, false);
-<<<<<<< HEAD
-	nvme_start_admin_queue(&ctrl->ctrl);
-=======
 	nvme_unquiesce_admin_queue(&ctrl->ctrl);
->>>>>>> 98817289
 	nvme_auth_stop(&ctrl->ctrl);
 
 	if (!nvme_change_ctrl_state(&ctrl->ctrl, NVME_CTRL_CONNECTING)) {
