--- conflicted
+++ resolved
@@ -25,10 +25,7 @@
 
 #define NVMET_TCP_DEF_INLINE_DATA_SIZE	(4 * PAGE_SIZE)
 #define NVMET_TCP_MAXH2CDATA		0x400000 /* 16M arbitrary limit */
-<<<<<<< HEAD
-=======
 #define NVMET_TCP_BACKLOG 128
->>>>>>> 03a22b59
 
 static int param_store_val(const char *str, int *val, int min, int max)
 {
@@ -1000,13 +997,7 @@
 		pr_err("ttag %u unexpected data offset %u (expected %u)\n",
 			data->ttag, le32_to_cpu(data->data_offset),
 			cmd->rbytes_done);
-<<<<<<< HEAD
-		/* FIXME: use path and transport errors */
-		nvmet_tcp_fatal_error(queue);
-		return -EPROTO;
-=======
 		goto err_proto;
->>>>>>> 03a22b59
 	}
 
 	exp_data_len = le32_to_cpu(data->hdr.plen) -
@@ -1019,13 +1010,7 @@
 		     cmd->pdu_len == 0 ||
 		     cmd->pdu_len > NVMET_TCP_MAXH2CDATA)) {
 		pr_err("H2CData PDU len %u is invalid\n", cmd->pdu_len);
-<<<<<<< HEAD
-		/* FIXME: use proper transport errors */
-		nvmet_tcp_fatal_error(queue);
-		return -EPROTO;
-=======
 		goto err_proto;
->>>>>>> 03a22b59
 	}
 	cmd->pdu_recv = 0;
 	nvmet_tcp_build_pdu_iovec(cmd);
