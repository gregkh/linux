--- conflicted
+++ resolved
@@ -190,7 +190,6 @@
 {
 	struct nvme_effects_log *log;
 	u16 status = NVME_SC_SUCCESS;
-<<<<<<< HEAD
 
 	log = kzalloc(sizeof(*log), GFP_KERNEL);
 	if (!log) {
@@ -198,15 +197,6 @@
 		goto out;
 	}
 
-=======
-
-	log = kzalloc(sizeof(*log), GFP_KERNEL);
-	if (!log) {
-		status = NVME_SC_INTERNAL;
-		goto out;
-	}
-
->>>>>>> df0cc57e
 	switch (req->cmd->get_log_page.csi) {
 	case NVME_CSI_NVM:
 		nvmet_get_cmd_effects_nvm(log);
