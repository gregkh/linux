// SPDX-License-Identifier: GPL-2.0-only
/*
 * dma-fence-array: aggregate fences to be waited together
 *
 * Copyright (C) 2016 Collabora Ltd
 * Copyright (C) 2016 Advanced Micro Devices, Inc.
 * Authors:
 *	Gustavo Padovan <gustavo@padovan.org>
 *	Christian König <christian.koenig@amd.com>
 */

#include <linux/export.h>
#include <linux/slab.h>
#include <linux/dma-fence-array.h>

#define PENDING_ERROR 1

static const char *dma_fence_array_get_driver_name(struct dma_fence *fence)
{
	return "dma_fence_array";
}

static const char *dma_fence_array_get_timeline_name(struct dma_fence *fence)
{
	return "unbound";
}

static void dma_fence_array_set_pending_error(struct dma_fence_array *array,
					      int error)
{
	/*
	 * Propagate the first error reported by any of our fences, but only
	 * before we ourselves are signaled.
	 */
	if (error)
		cmpxchg(&array->base.error, PENDING_ERROR, error);
}

static void dma_fence_array_clear_pending_error(struct dma_fence_array *array)
{
	/* Clear the error flag if not actually set. */
	cmpxchg(&array->base.error, PENDING_ERROR, 0);
}

static void irq_dma_fence_array_work(struct irq_work *wrk)
{
	struct dma_fence_array *array = container_of(wrk, typeof(*array), work);

	dma_fence_array_clear_pending_error(array);

	dma_fence_signal(&array->base);
	dma_fence_put(&array->base);
}

static void dma_fence_array_cb_func(struct dma_fence *f,
				    struct dma_fence_cb *cb)
{
	struct dma_fence_array_cb *array_cb =
		container_of(cb, struct dma_fence_array_cb, cb);
	struct dma_fence_array *array = array_cb->array;

	dma_fence_array_set_pending_error(array, f->error);

	if (atomic_dec_and_test(&array->num_pending))
		irq_work_queue(&array->work);
	else
		dma_fence_put(&array->base);
}

static bool dma_fence_array_enable_signaling(struct dma_fence *fence)
{
	struct dma_fence_array *array = to_dma_fence_array(fence);
	struct dma_fence_array_cb *cb = array->callbacks;
	unsigned i;

	for (i = 0; i < array->num_fences; ++i) {
		cb[i].array = array;
		/*
		 * As we may report that the fence is signaled before all
		 * callbacks are complete, we need to take an additional
		 * reference count on the array so that we do not free it too
		 * early. The core fence handling will only hold the reference
		 * until we signal the array as complete (but that is now
		 * insufficient).
		 */
		dma_fence_get(&array->base);
		if (dma_fence_add_callback(array->fences[i], &cb[i].cb,
					   dma_fence_array_cb_func)) {
			int error = array->fences[i]->error;

			dma_fence_array_set_pending_error(array, error);
			dma_fence_put(&array->base);
			if (atomic_dec_and_test(&array->num_pending)) {
				dma_fence_array_clear_pending_error(array);
				return false;
			}
		}
	}

	return true;
}

static bool dma_fence_array_signaled(struct dma_fence *fence)
{
	struct dma_fence_array *array = to_dma_fence_array(fence);
	int num_pending;
	unsigned int i;

	/*
	 * We need to read num_pending before checking the enable_signal bit
	 * to avoid racing with the enable_signaling() implementation, which
	 * might decrement the counter, and cause a partial check.
	 * atomic_read_acquire() pairs with atomic_dec_and_test() in
	 * dma_fence_array_enable_signaling()
	 *
	 * The !--num_pending check is here to account for the any_signaled case
	 * if we race with enable_signaling(), that means the !num_pending check
	 * in the is_signalling_enabled branch might be outdated (num_pending
	 * might have been decremented), but that's fine. The user will get the
	 * right value when testing again later.
	 */
	num_pending = atomic_read_acquire(&array->num_pending);
	if (test_bit(DMA_FENCE_FLAG_ENABLE_SIGNAL_BIT, &array->base.flags)) {
		if (num_pending <= 0)
			goto signal;
		return false;
	}
<<<<<<< HEAD

	for (i = 0; i < array->num_fences; ++i) {
		if (dma_fence_is_signaled(array->fences[i]) && !--num_pending)
			goto signal;
	}
	return false;

=======

	for (i = 0; i < array->num_fences; ++i) {
		if (dma_fence_is_signaled(array->fences[i]) && !--num_pending)
			goto signal;
	}
	return false;

>>>>>>> a6ad5510
signal:
	dma_fence_array_clear_pending_error(array);
	return true;
}

static void dma_fence_array_release(struct dma_fence *fence)
{
	struct dma_fence_array *array = to_dma_fence_array(fence);
	unsigned i;

	for (i = 0; i < array->num_fences; ++i)
		dma_fence_put(array->fences[i]);

	kfree(array->fences);
	dma_fence_free(fence);
}

static void dma_fence_array_set_deadline(struct dma_fence *fence,
					 ktime_t deadline)
{
	struct dma_fence_array *array = to_dma_fence_array(fence);
	unsigned i;

	for (i = 0; i < array->num_fences; ++i)
		dma_fence_set_deadline(array->fences[i], deadline);
}

const struct dma_fence_ops dma_fence_array_ops = {
	.get_driver_name = dma_fence_array_get_driver_name,
	.get_timeline_name = dma_fence_array_get_timeline_name,
	.enable_signaling = dma_fence_array_enable_signaling,
	.signaled = dma_fence_array_signaled,
	.release = dma_fence_array_release,
	.set_deadline = dma_fence_array_set_deadline,
};
EXPORT_SYMBOL(dma_fence_array_ops);

/**
 * dma_fence_array_alloc - Allocate a custom fence array
 * @num_fences:		[in]	number of fences to add in the array
 *
 * Return dma fence array on success, NULL on failure
 */
struct dma_fence_array *dma_fence_array_alloc(int num_fences)
{
	struct dma_fence_array *array;

	return kzalloc(struct_size(array, callbacks, num_fences), GFP_KERNEL);
}
EXPORT_SYMBOL(dma_fence_array_alloc);

/**
 * dma_fence_array_init - Init a custom fence array
 * @array:		[in]	dma fence array to arm
 * @num_fences:		[in]	number of fences to add in the array
 * @fences:		[in]	array containing the fences
 * @context:		[in]	fence context to use
 * @seqno:		[in]	sequence number to use
 * @signal_on_any:	[in]	signal on any fence in the array
 *
 * Implementation of @dma_fence_array_create without allocation. Useful to init
 * a preallocated dma fence array in the path of reclaim or dma fence signaling.
 */
void dma_fence_array_init(struct dma_fence_array *array,
			  int num_fences, struct dma_fence **fences,
			  u64 context, unsigned seqno,
			  bool signal_on_any)
{
	WARN_ON(!num_fences || !fences);

	array->num_fences = num_fences;

	spin_lock_init(&array->lock);
	dma_fence_init(&array->base, &dma_fence_array_ops, &array->lock,
		       context, seqno);
	init_irq_work(&array->work, irq_dma_fence_array_work);

	atomic_set(&array->num_pending, signal_on_any ? 1 : num_fences);
	array->fences = fences;

	array->base.error = PENDING_ERROR;

	/*
	 * dma_fence_array objects should never contain any other fence
	 * containers or otherwise we run into recursion and potential kernel
	 * stack overflow on operations on the dma_fence_array.
	 *
	 * The correct way of handling this is to flatten out the array by the
	 * caller instead.
	 *
	 * Enforce this here by checking that we don't create a dma_fence_array
	 * with any container inside.
	 */
	while (num_fences--)
		WARN_ON(dma_fence_is_container(fences[num_fences]));
}
EXPORT_SYMBOL(dma_fence_array_init);

/**
 * dma_fence_array_create - Create a custom fence array
 * @num_fences:		[in]	number of fences to add in the array
 * @fences:		[in]	array containing the fences
 * @context:		[in]	fence context to use
 * @seqno:		[in]	sequence number to use
 * @signal_on_any:	[in]	signal on any fence in the array
 *
 * Allocate a dma_fence_array object and initialize the base fence with
 * dma_fence_init().
 * In case of error it returns NULL.
 *
 * The caller should allocate the fences array with num_fences size
 * and fill it with the fences it wants to add to the object. Ownership of this
 * array is taken and dma_fence_put() is used on each fence on release.
 *
 * If @signal_on_any is true the fence array signals if any fence in the array
 * signals, otherwise it signals when all fences in the array signal.
 */
struct dma_fence_array *dma_fence_array_create(int num_fences,
					       struct dma_fence **fences,
					       u64 context, unsigned seqno,
					       bool signal_on_any)
{
	struct dma_fence_array *array;

	array = dma_fence_array_alloc(num_fences);
	if (!array)
		return NULL;

	dma_fence_array_init(array, num_fences, fences,
			     context, seqno, signal_on_any);

	return array;
}
EXPORT_SYMBOL(dma_fence_array_create);

/**
 * dma_fence_match_context - Check if all fences are from the given context
 * @fence:		[in]	fence or fence array
 * @context:		[in]	fence context to check all fences against
 *
 * Checks the provided fence or, for a fence array, all fences in the array
 * against the given context. Returns false if any fence is from a different
 * context.
 */
bool dma_fence_match_context(struct dma_fence *fence, u64 context)
{
	struct dma_fence_array *array = to_dma_fence_array(fence);
	unsigned i;

	if (!dma_fence_is_array(fence))
		return fence->context == context;

	for (i = 0; i < array->num_fences; i++) {
		if (array->fences[i]->context != context)
			return false;
	}

	return true;
}
EXPORT_SYMBOL(dma_fence_match_context);

struct dma_fence *dma_fence_array_first(struct dma_fence *head)
{
	struct dma_fence_array *array;

	if (!head)
		return NULL;

	array = to_dma_fence_array(head);
	if (!array)
		return head;

	if (!array->num_fences)
		return NULL;

	return array->fences[0];
}
EXPORT_SYMBOL(dma_fence_array_first);

struct dma_fence *dma_fence_array_next(struct dma_fence *head,
				       unsigned int index)
{
	struct dma_fence_array *array = to_dma_fence_array(head);

	if (!array || index >= array->num_fences)
		return NULL;

	return array->fences[index];
}
EXPORT_SYMBOL(dma_fence_array_next);<|MERGE_RESOLUTION|>--- conflicted
+++ resolved
@@ -125,7 +125,6 @@
 			goto signal;
 		return false;
 	}
-<<<<<<< HEAD
 
 	for (i = 0; i < array->num_fences; ++i) {
 		if (dma_fence_is_signaled(array->fences[i]) && !--num_pending)
@@ -133,15 +132,6 @@
 	}
 	return false;
 
-=======
-
-	for (i = 0; i < array->num_fences; ++i) {
-		if (dma_fence_is_signaled(array->fences[i]) && !--num_pending)
-			goto signal;
-	}
-	return false;
-
->>>>>>> a6ad5510
 signal:
 	dma_fence_array_clear_pending_error(array);
 	return true;
