--- conflicted
+++ resolved
@@ -125,19 +125,11 @@
 
 	for (pg = 0; pg < ubuf->pagecount; pg++) {
 		unsigned long pfn = folio_pfn(ubuf->folios[pg]);
-<<<<<<< HEAD
 
 		pfn += ubuf->offsets[pg] >> PAGE_SHIFT;
 		pfns[pg] = pfn;
 	}
 
-=======
-
-		pfn += ubuf->offsets[pg] >> PAGE_SHIFT;
-		pfns[pg] = pfn;
-	}
-
->>>>>>> 4e3ac415
 	vaddr = vmap_pfn(pfns, ubuf->pagecount, PAGE_KERNEL);
 	kvfree(pfns);
 	if (!vaddr)
@@ -254,13 +246,7 @@
 	if (ubuf->sg)
 		put_sg_table(dev, ubuf->sg, DMA_BIDIRECTIONAL);
 
-<<<<<<< HEAD
-	unpin_all_folios(&ubuf->unpin_list);
-	kvfree(ubuf->offsets);
-	kvfree(ubuf->folios);
-=======
 	deinit_udmabuf(ubuf);
->>>>>>> 4e3ac415
 	kfree(ubuf);
 }
 
@@ -346,38 +332,6 @@
 }
 
 static long udmabuf_pin_folios(struct udmabuf *ubuf, struct file *memfd,
-<<<<<<< HEAD
-			       loff_t start, loff_t size)
-{
-	pgoff_t pgoff, pgcnt, upgcnt = ubuf->pagecount;
-	struct folio **folios = NULL;
-	u32 cur_folio, cur_pgcnt;
-	long nr_folios;
-	long ret = 0;
-	loff_t end;
-
-	pgcnt = size >> PAGE_SHIFT;
-	folios = kvmalloc_array(pgcnt, sizeof(*folios), GFP_KERNEL);
-	if (!folios)
-		return -ENOMEM;
-
-	end = start + (pgcnt << PAGE_SHIFT) - 1;
-	nr_folios = memfd_pin_folios(memfd, start, end, folios, pgcnt, &pgoff);
-	if (nr_folios <= 0) {
-		ret = nr_folios ? nr_folios : -EINVAL;
-		goto end;
-	}
-
-	cur_pgcnt = 0;
-	for (cur_folio = 0; cur_folio < nr_folios; ++cur_folio) {
-		pgoff_t subpgoff = pgoff;
-		size_t fsize = folio_size(folios[cur_folio]);
-
-		ret = add_to_unpin_list(&ubuf->unpin_list, folios[cur_folio]);
-		if (ret < 0)
-			goto end;
-
-=======
 			       loff_t start, loff_t size, struct folio **folios)
 {
 	pgoff_t nr_pinned = ubuf->nr_pinned;
@@ -400,7 +354,6 @@
 
 		ubuf->pinned_folios[nr_pinned++] = folios[cur_folio];
 
->>>>>>> 4e3ac415
 		for (; subpgoff < fsize; subpgoff += PAGE_SIZE) {
 			ubuf->folios[upgcnt] = folios[cur_folio];
 			ubuf->offsets[upgcnt] = subpgoff;
@@ -420,24 +373,16 @@
 	}
 end:
 	ubuf->pagecount = upgcnt;
-<<<<<<< HEAD
-	kvfree(folios);
-	return ret;
-=======
 	ubuf->nr_pinned = nr_pinned;
 	return 0;
->>>>>>> 4e3ac415
 }
 
 static long udmabuf_create(struct miscdevice *device,
 			   struct udmabuf_create_list *head,
 			   struct udmabuf_create_item *list)
 {
-<<<<<<< HEAD
-=======
 	unsigned long max_nr_folios = 0;
 	struct folio **folios = NULL;
->>>>>>> 4e3ac415
 	pgoff_t pgcnt = 0, pglimit;
 	struct udmabuf *ubuf;
 	struct dma_buf *dmabuf;
@@ -450,29 +395,6 @@
 
 	pglimit = (size_limit_mb * 1024 * 1024) >> PAGE_SHIFT;
 	for (i = 0; i < head->count; i++) {
-<<<<<<< HEAD
-		if (!PAGE_ALIGNED(list[i].offset))
-			goto err;
-		if (!PAGE_ALIGNED(list[i].size))
-			goto err;
-
-		pgcnt += list[i].size >> PAGE_SHIFT;
-		if (pgcnt > pglimit)
-			goto err;
-	}
-
-	if (!pgcnt)
-		goto err;
-
-	ubuf->folios = kvmalloc_array(pgcnt, sizeof(*ubuf->folios), GFP_KERNEL);
-	if (!ubuf->folios) {
-		ret = -ENOMEM;
-		goto err;
-	}
-
-	ubuf->offsets = kvcalloc(pgcnt, sizeof(*ubuf->offsets), GFP_KERNEL);
-	if (!ubuf->offsets) {
-=======
 		pgoff_t subpgcnt;
 
 		if (!PAGE_ALIGNED(list[i].offset))
@@ -497,7 +419,6 @@
 
 	folios = kvmalloc_array(max_nr_folios, sizeof(*folios), GFP_KERNEL);
 	if (!folios) {
->>>>>>> 4e3ac415
 		ret = -ENOMEM;
 		goto err;
 	}
@@ -520,11 +441,7 @@
 			goto out_unlock;
 
 		ret = udmabuf_pin_folios(ubuf, memfd, list[i].offset,
-<<<<<<< HEAD
-					 list[i].size);
-=======
 					 list[i].size, folios);
->>>>>>> 4e3ac415
 out_unlock:
 		inode_unlock_shared(file_inode(memfd));
 		fput(memfd);
@@ -543,30 +460,17 @@
 	 * If the following dma_buf_fd() fails, dma_buf_put() cleans up both the
 	 * dmabuf and the ubuf (through udmabuf_ops.release).
 	 */
-<<<<<<< HEAD
 
 	ret = dma_buf_fd(dmabuf, flags);
 	if (ret < 0)
 		dma_buf_put(dmabuf);
-=======
->>>>>>> 4e3ac415
-
-	ret = dma_buf_fd(dmabuf, flags);
-	if (ret < 0)
-		dma_buf_put(dmabuf);
 
 	kvfree(folios);
 	return ret;
 
 err:
-<<<<<<< HEAD
-	unpin_all_folios(&ubuf->unpin_list);
-	kvfree(ubuf->offsets);
-	kvfree(ubuf->folios);
-=======
 	deinit_udmabuf(ubuf);
 err_noinit:
->>>>>>> 4e3ac415
 	kfree(ubuf);
 	kvfree(folios);
 	return ret;
