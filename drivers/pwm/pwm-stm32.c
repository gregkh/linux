// SPDX-License-Identifier: GPL-2.0
/*
 * Copyright (C) STMicroelectronics 2016
 *
 * Author: Gerald Baeza <gerald.baeza@st.com>
 *
 * Inspired by timer-stm32.c from Maxime Coquelin
 *             pwm-atmel.c from Bo Shen
 */

#include <linux/bitfield.h>
#include <linux/mfd/stm32-timers.h>
#include <linux/module.h>
#include <linux/of.h>
#include <linux/pinctrl/consumer.h>
#include <linux/platform_device.h>
#include <linux/pwm.h>

#define CCMR_CHANNEL_SHIFT 8
#define CCMR_CHANNEL_MASK  0xFF
#define MAX_BREAKINPUT 2

struct stm32_breakinput {
	u32 index;
	u32 level;
	u32 filter;
};

struct stm32_pwm {
	struct mutex lock; /* protect pwm config/enable */
	struct clk *clk;
	struct regmap *regmap;
	u32 max_arr;
	bool have_complementary_output;
	struct stm32_breakinput breakinputs[MAX_BREAKINPUT];
	unsigned int num_breakinputs;
	u32 capture[4] ____cacheline_aligned; /* DMA'able buffer */
};

static inline struct stm32_pwm *to_stm32_pwm_dev(struct pwm_chip *chip)
{
	return pwmchip_get_drvdata(chip);
}

static u32 active_channels(struct stm32_pwm *dev)
{
	u32 ccer;

	regmap_read(dev->regmap, TIM_CCER, &ccer);

	return ccer & TIM_CCER_CCXE;
}

#define TIM_CCER_CC12P (TIM_CCER_CC1P | TIM_CCER_CC2P)
#define TIM_CCER_CC12E (TIM_CCER_CC1E | TIM_CCER_CC2E)
#define TIM_CCER_CC34P (TIM_CCER_CC3P | TIM_CCER_CC4P)
#define TIM_CCER_CC34E (TIM_CCER_CC3E | TIM_CCER_CC4E)

/*
 * Capture using PWM input mode:
 *                              ___          ___
 * TI[1, 2, 3 or 4]: ........._|   |________|
 *                             ^0  ^1       ^2
 *                              .   .        .
 *                              .   .        XXXXX
 *                              .   .   XXXXX     |
 *                              .  XXXXX     .    |
 *                            XXXXX .        .    |
 * COUNTER:        ______XXXXX  .   .        .    |_XXX
 *                 start^       .   .        .        ^stop
 *                      .       .   .        .
 *                      v       v   .        v
 *                                  v
 * CCR1/CCR3:       tx..........t0...........t2
 * CCR2/CCR4:       tx..............t1.........
 *
 * DMA burst transfer:          |            |
 *                              v            v
 * DMA buffer:                  { t0, tx }   { t2, t1 }
 * DMA done:                                 ^
 *
 * 0: IC1/3 snapchot on rising edge: counter value -> CCR1/CCR3
 *    + DMA transfer CCR[1/3] & CCR[2/4] values (t0, tx: doesn't care)
 * 1: IC2/4 snapchot on falling edge: counter value -> CCR2/CCR4
 * 2: IC1/3 snapchot on rising edge: counter value -> CCR1/CCR3
 *    + DMA transfer CCR[1/3] & CCR[2/4] values (t2, t1)
 *
 * DMA done, compute:
 * - Period     = t2 - t0
 * - Duty cycle = t1 - t0
 */
static int stm32_pwm_raw_capture(struct pwm_chip *chip, struct pwm_device *pwm,
				 unsigned long tmo_ms, u32 *raw_prd,
				 u32 *raw_dty)
{
	struct stm32_pwm *priv = to_stm32_pwm_dev(chip);
	struct device *parent = pwmchip_parent(chip)->parent;
	enum stm32_timers_dmas dma_id;
	u32 ccen, ccr;
	int ret;

	/* Ensure registers have been updated, enable counter and capture */
	regmap_set_bits(priv->regmap, TIM_EGR, TIM_EGR_UG);
	regmap_set_bits(priv->regmap, TIM_CR1, TIM_CR1_CEN);

	/* Use cc1 or cc3 DMA resp for PWM input channels 1 & 2 or 3 & 4 */
	dma_id = pwm->hwpwm < 2 ? STM32_TIMERS_DMA_CH1 : STM32_TIMERS_DMA_CH3;
	ccen = pwm->hwpwm < 2 ? TIM_CCER_CC12E : TIM_CCER_CC34E;
	ccr = pwm->hwpwm < 2 ? TIM_CCR1 : TIM_CCR3;
	regmap_set_bits(priv->regmap, TIM_CCER, ccen);

	/*
	 * Timer DMA burst mode. Request 2 registers, 2 bursts, to get both
	 * CCR1 & CCR2 (or CCR3 & CCR4) on each capture event.
	 * We'll get two capture snapchots: { CCR1, CCR2 }, { CCR1, CCR2 }
	 * or { CCR3, CCR4 }, { CCR3, CCR4 }
	 */
	ret = stm32_timers_dma_burst_read(parent, priv->capture, dma_id, ccr, 2,
					  2, tmo_ms);
	if (ret)
		goto stop;

	/* Period: t2 - t0 (take care of counter overflow) */
	if (priv->capture[0] <= priv->capture[2])
		*raw_prd = priv->capture[2] - priv->capture[0];
	else
		*raw_prd = priv->max_arr - priv->capture[0] + priv->capture[2];

	/* Duty cycle capture requires at least two capture units */
	if (pwm->chip->npwm < 2)
		*raw_dty = 0;
	else if (priv->capture[0] <= priv->capture[3])
		*raw_dty = priv->capture[3] - priv->capture[0];
	else
		*raw_dty = priv->max_arr - priv->capture[0] + priv->capture[3];

	if (*raw_dty > *raw_prd) {
		/*
		 * Race beetween PWM input and DMA: it may happen
		 * falling edge triggers new capture on TI2/4 before DMA
		 * had a chance to read CCR2/4. It means capture[1]
		 * contains period + duty_cycle. So, subtract period.
		 */
		*raw_dty -= *raw_prd;
	}

stop:
	regmap_clear_bits(priv->regmap, TIM_CCER, ccen);
	regmap_clear_bits(priv->regmap, TIM_CR1, TIM_CR1_CEN);

	return ret;
}

static int stm32_pwm_capture(struct pwm_chip *chip, struct pwm_device *pwm,
			     struct pwm_capture *result, unsigned long tmo_ms)
{
	struct stm32_pwm *priv = to_stm32_pwm_dev(chip);
	unsigned long long prd, div, dty;
	unsigned long rate;
	unsigned int psc = 0, icpsc, scale;
	u32 raw_prd = 0, raw_dty = 0;
	int ret = 0;

	mutex_lock(&priv->lock);

	if (active_channels(priv)) {
		ret = -EBUSY;
		goto unlock;
	}

	ret = clk_enable(priv->clk);
	if (ret) {
		dev_err(pwmchip_parent(chip), "failed to enable counter clock\n");
		goto unlock;
	}

	rate = clk_get_rate(priv->clk);
	if (!rate) {
		ret = -EINVAL;
		goto clk_dis;
	}

	/* prescaler: fit timeout window provided by upper layer */
	div = (unsigned long long)rate * (unsigned long long)tmo_ms;
	do_div(div, MSEC_PER_SEC);
	prd = div;
	while ((div > priv->max_arr) && (psc < MAX_TIM_PSC)) {
		psc++;
		div = prd;
		do_div(div, psc + 1);
	}
	regmap_write(priv->regmap, TIM_ARR, priv->max_arr);
	regmap_write(priv->regmap, TIM_PSC, psc);

	/* Reset input selector to its default input and disable slave mode */
	regmap_write(priv->regmap, TIM_TISEL, 0x0);
	regmap_write(priv->regmap, TIM_SMCR, 0x0);

	/* Map TI1 or TI2 PWM input to IC1 & IC2 (or TI3/4 to IC3 & IC4) */
	regmap_update_bits(priv->regmap,
			   pwm->hwpwm < 2 ? TIM_CCMR1 : TIM_CCMR2,
			   TIM_CCMR_CC1S | TIM_CCMR_CC2S, pwm->hwpwm & 0x1 ?
			   TIM_CCMR_CC1S_TI2 | TIM_CCMR_CC2S_TI2 :
			   TIM_CCMR_CC1S_TI1 | TIM_CCMR_CC2S_TI1);

	/* Capture period on IC1/3 rising edge, duty cycle on IC2/4 falling. */
	regmap_update_bits(priv->regmap, TIM_CCER, pwm->hwpwm < 2 ?
			   TIM_CCER_CC12P : TIM_CCER_CC34P, pwm->hwpwm < 2 ?
			   TIM_CCER_CC2P : TIM_CCER_CC4P);

	ret = stm32_pwm_raw_capture(chip, pwm, tmo_ms, &raw_prd, &raw_dty);
	if (ret)
		goto stop;

	/*
	 * Got a capture. Try to improve accuracy at high rates:
	 * - decrease counter clock prescaler, scale up to max rate.
	 * - use input prescaler, capture once every /2 /4 or /8 edges.
	 */
	if (raw_prd) {
		u32 max_arr = priv->max_arr - 0x1000; /* arbitrary margin */

		scale = max_arr / min(max_arr, raw_prd);
	} else {
		scale = priv->max_arr; /* below resolution, use max scale */
	}

	if (psc && scale > 1) {
		/* 2nd measure with new scale */
		psc /= scale;
		regmap_write(priv->regmap, TIM_PSC, psc);
		ret = stm32_pwm_raw_capture(chip, pwm, tmo_ms, &raw_prd,
					    &raw_dty);
		if (ret)
			goto stop;
	}

	/* Compute intermediate period not to exceed timeout at low rates */
	prd = (unsigned long long)raw_prd * (psc + 1) * NSEC_PER_SEC;
	do_div(prd, rate);

	for (icpsc = 0; icpsc < MAX_TIM_ICPSC ; icpsc++) {
		/* input prescaler: also keep arbitrary margin */
		if (raw_prd >= (priv->max_arr - 0x1000) >> (icpsc + 1))
			break;
		if (prd >= (tmo_ms * NSEC_PER_MSEC) >> (icpsc + 2))
			break;
	}

	if (!icpsc)
		goto done;

	/* Last chance to improve period accuracy, using input prescaler */
	regmap_update_bits(priv->regmap,
			   pwm->hwpwm < 2 ? TIM_CCMR1 : TIM_CCMR2,
			   TIM_CCMR_IC1PSC | TIM_CCMR_IC2PSC,
			   FIELD_PREP(TIM_CCMR_IC1PSC, icpsc) |
			   FIELD_PREP(TIM_CCMR_IC2PSC, icpsc));

	ret = stm32_pwm_raw_capture(chip, pwm, tmo_ms, &raw_prd, &raw_dty);
	if (ret)
		goto stop;

	if (raw_dty >= (raw_prd >> icpsc)) {
		/*
		 * We may fall here using input prescaler, when input
		 * capture starts on high side (before falling edge).
		 * Example with icpsc to capture on each 4 events:
		 *
		 *       start   1st capture                     2nd capture
		 *         v     v                               v
		 *         ___   _____   _____   _____   _____   ____
		 * TI1..4     |__|    |__|    |__|    |__|    |__|
		 *            v  v    .  .    .  .    .       v  v
		 * icpsc1/3:  .  0    .  1    .  2    .  3    .  0
		 * icpsc2/4:  0       1       2       3       0
		 *            v  v                            v  v
		 * CCR1/3  ......t0..............................t2
		 * CCR2/4  ..t1..............................t1'...
		 *               .                            .  .
		 * Capture0:     .<----------------------------->.
		 * Capture1:     .<-------------------------->.  .
		 *               .                            .  .
		 * Period:       .<------>                    .  .
		 * Low side:                                  .<>.
		 *
		 * Result:
		 * - Period = Capture0 / icpsc
		 * - Duty = Period - Low side = Period - (Capture0 - Capture1)
		 */
		raw_dty = (raw_prd >> icpsc) - (raw_prd - raw_dty);
	}

done:
	prd = (unsigned long long)raw_prd * (psc + 1) * NSEC_PER_SEC;
	result->period = DIV_ROUND_UP_ULL(prd, rate << icpsc);
	dty = (unsigned long long)raw_dty * (psc + 1) * NSEC_PER_SEC;
	result->duty_cycle = DIV_ROUND_UP_ULL(dty, rate);
stop:
	regmap_write(priv->regmap, TIM_CCER, 0);
	regmap_write(priv->regmap, pwm->hwpwm < 2 ? TIM_CCMR1 : TIM_CCMR2, 0);
	regmap_write(priv->regmap, TIM_PSC, 0);
clk_dis:
	clk_disable(priv->clk);
unlock:
	mutex_unlock(&priv->lock);

	return ret;
}

static int stm32_pwm_config(struct stm32_pwm *priv, unsigned int ch,
			    u64 duty_ns, u64 period_ns)
{
	unsigned long long prd, dty;
	unsigned long long prescaler;
	u32 ccmr, mask, shift;

	/*
	 * .probe() asserted that clk_get_rate() is not bigger than 1 GHz, so
	 * the calculations here won't overflow.
	 * First we need to find the minimal value for prescaler such that
	 *
	 *        period_ns * clkrate
	 *   ------------------------------ < max_arr + 1
	 *   NSEC_PER_SEC * (prescaler + 1)
	 *
	 * This equation is equivalent to
	 *
	 *        period_ns * clkrate
	 *   ---------------------------- < prescaler + 1
	 *   NSEC_PER_SEC * (max_arr + 1)
	 *
	 * Using integer division and knowing that the right hand side is
	 * integer, this is further equivalent to
	 *
	 *   (period_ns * clkrate) // (NSEC_PER_SEC * (max_arr + 1)) ≤ prescaler
	 */

<<<<<<< HEAD
	if (!prd)
		return -EINVAL;

=======
	prescaler = mul_u64_u64_div_u64(period_ns, clk_get_rate(priv->clk),
					(u64)NSEC_PER_SEC * ((u64)priv->max_arr + 1));
>>>>>>> a6ad5510
	if (prescaler > MAX_TIM_PSC)
		return -EINVAL;

	prd = mul_u64_u64_div_u64(period_ns, clk_get_rate(priv->clk),
				  (u64)NSEC_PER_SEC * (prescaler + 1));
	if (!prd)
		return -EINVAL;

	/*
	 * All channels share the same prescaler and counter so when two
	 * channels are active at the same time we can't change them
	 */
	if (active_channels(priv) & ~(1 << ch * 4)) {
		u32 psc, arr;

		regmap_read(priv->regmap, TIM_PSC, &psc);
		regmap_read(priv->regmap, TIM_ARR, &arr);

		if ((psc != prescaler) || (arr != prd - 1))
			return -EBUSY;
	}

	regmap_write(priv->regmap, TIM_PSC, prescaler);
	regmap_write(priv->regmap, TIM_ARR, prd - 1);
	regmap_set_bits(priv->regmap, TIM_CR1, TIM_CR1_ARPE);

	/* Calculate the duty cycles */
	dty = mul_u64_u64_div_u64(duty_ns, clk_get_rate(priv->clk),
				  (u64)NSEC_PER_SEC * (prescaler + 1));

	regmap_write(priv->regmap, TIM_CCRx(ch + 1), dty);

	/* Configure output mode */
	shift = (ch & 0x1) * CCMR_CHANNEL_SHIFT;
	ccmr = (TIM_CCMR_PE | TIM_CCMR_M1) << shift;
	mask = CCMR_CHANNEL_MASK << shift;

	if (ch < 2)
		regmap_update_bits(priv->regmap, TIM_CCMR1, mask, ccmr);
	else
		regmap_update_bits(priv->regmap, TIM_CCMR2, mask, ccmr);

	regmap_set_bits(priv->regmap, TIM_BDTR, TIM_BDTR_MOE);

	return 0;
}

static int stm32_pwm_set_polarity(struct stm32_pwm *priv, unsigned int ch,
				  enum pwm_polarity polarity)
{
	u32 mask;

	mask = TIM_CCER_CCxP(ch + 1);
	if (priv->have_complementary_output)
		mask |= TIM_CCER_CCxNP(ch + 1);

	regmap_update_bits(priv->regmap, TIM_CCER, mask,
			   polarity == PWM_POLARITY_NORMAL ? 0 : mask);

	return 0;
}

static int stm32_pwm_enable(struct stm32_pwm *priv, unsigned int ch)
{
	u32 mask;
	int ret;

	ret = clk_enable(priv->clk);
	if (ret)
		return ret;

	/* Enable channel */
	mask = TIM_CCER_CCxE(ch + 1);
	if (priv->have_complementary_output)
		mask |= TIM_CCER_CCxNE(ch + 1);

	regmap_set_bits(priv->regmap, TIM_CCER, mask);

	/* Make sure that registers are updated */
	regmap_set_bits(priv->regmap, TIM_EGR, TIM_EGR_UG);

	/* Enable controller */
	regmap_set_bits(priv->regmap, TIM_CR1, TIM_CR1_CEN);

	return 0;
}

static void stm32_pwm_disable(struct stm32_pwm *priv, unsigned int ch)
{
	u32 mask;

	/* Disable channel */
	mask = TIM_CCER_CCxE(ch + 1);
	if (priv->have_complementary_output)
		mask |= TIM_CCER_CCxNE(ch + 1);

	regmap_clear_bits(priv->regmap, TIM_CCER, mask);

	/* When all channels are disabled, we can disable the controller */
	if (!active_channels(priv))
		regmap_clear_bits(priv->regmap, TIM_CR1, TIM_CR1_CEN);

	clk_disable(priv->clk);
}

static int stm32_pwm_apply(struct pwm_chip *chip, struct pwm_device *pwm,
			   const struct pwm_state *state)
{
	bool enabled;
	struct stm32_pwm *priv = to_stm32_pwm_dev(chip);
	int ret;

	enabled = pwm->state.enabled;

	if (!state->enabled) {
		if (enabled)
			stm32_pwm_disable(priv, pwm->hwpwm);
		return 0;
	}

	if (state->polarity != pwm->state.polarity)
		stm32_pwm_set_polarity(priv, pwm->hwpwm, state->polarity);

	ret = stm32_pwm_config(priv, pwm->hwpwm,
			       state->duty_cycle, state->period);
	if (ret)
		return ret;

	if (!enabled && state->enabled)
		ret = stm32_pwm_enable(priv, pwm->hwpwm);

	return ret;
}

static int stm32_pwm_apply_locked(struct pwm_chip *chip, struct pwm_device *pwm,
				  const struct pwm_state *state)
{
	struct stm32_pwm *priv = to_stm32_pwm_dev(chip);
	int ret;

	/* protect common prescaler for all active channels */
	mutex_lock(&priv->lock);
	ret = stm32_pwm_apply(chip, pwm, state);
	mutex_unlock(&priv->lock);

	return ret;
}

static int stm32_pwm_get_state(struct pwm_chip *chip,
			       struct pwm_device *pwm, struct pwm_state *state)
{
	struct stm32_pwm *priv = to_stm32_pwm_dev(chip);
	int ch = pwm->hwpwm;
	unsigned long rate;
	u32 ccer, psc, arr, ccr;
	u64 dty, prd;
	int ret;

	mutex_lock(&priv->lock);

	ret = regmap_read(priv->regmap, TIM_CCER, &ccer);
	if (ret)
		goto out;

	state->enabled = ccer & TIM_CCER_CCxE(ch + 1);
	state->polarity = (ccer & TIM_CCER_CCxP(ch + 1)) ?
			  PWM_POLARITY_INVERSED : PWM_POLARITY_NORMAL;
	ret = regmap_read(priv->regmap, TIM_PSC, &psc);
	if (ret)
		goto out;
	ret = regmap_read(priv->regmap, TIM_ARR, &arr);
	if (ret)
		goto out;
	ret = regmap_read(priv->regmap, TIM_CCRx(ch + 1), &ccr);
	if (ret)
		goto out;

	rate = clk_get_rate(priv->clk);

	prd = (u64)NSEC_PER_SEC * (psc + 1) * (arr + 1);
	state->period = DIV_ROUND_UP_ULL(prd, rate);
	dty = (u64)NSEC_PER_SEC * (psc + 1) * ccr;
	state->duty_cycle = DIV_ROUND_UP_ULL(dty, rate);

out:
	mutex_unlock(&priv->lock);
	return ret;
}

static const struct pwm_ops stm32pwm_ops = {
	.apply = stm32_pwm_apply_locked,
	.get_state = stm32_pwm_get_state,
	.capture = IS_ENABLED(CONFIG_DMA_ENGINE) ? stm32_pwm_capture : NULL,
};

static int stm32_pwm_set_breakinput(struct stm32_pwm *priv,
				    const struct stm32_breakinput *bi)
{
	u32 shift = TIM_BDTR_BKF_SHIFT(bi->index);
	u32 bke = TIM_BDTR_BKE(bi->index);
	u32 bkp = TIM_BDTR_BKP(bi->index);
	u32 bkf = TIM_BDTR_BKF(bi->index);
	u32 mask = bkf | bkp | bke;
	u32 bdtr;

	bdtr = (bi->filter & TIM_BDTR_BKF_MASK) << shift | bke;

	if (bi->level)
		bdtr |= bkp;

	regmap_update_bits(priv->regmap, TIM_BDTR, mask, bdtr);

	regmap_read(priv->regmap, TIM_BDTR, &bdtr);

	return (bdtr & bke) ? 0 : -EINVAL;
}

static int stm32_pwm_apply_breakinputs(struct stm32_pwm *priv)
{
	unsigned int i;
	int ret;

	for (i = 0; i < priv->num_breakinputs; i++) {
		ret = stm32_pwm_set_breakinput(priv, &priv->breakinputs[i]);
		if (ret < 0)
			return ret;
	}

	return 0;
}

static int stm32_pwm_probe_breakinputs(struct stm32_pwm *priv,
				       struct device_node *np)
{
	int nb, ret, array_size;
	unsigned int i;

	nb = of_property_count_elems_of_size(np, "st,breakinput",
					     sizeof(struct stm32_breakinput));

	/*
	 * Because "st,breakinput" parameter is optional do not make probe
	 * failed if it doesn't exist.
	 */
	if (nb <= 0)
		return 0;

	if (nb > MAX_BREAKINPUT)
		return -EINVAL;

	priv->num_breakinputs = nb;
	array_size = nb * sizeof(struct stm32_breakinput) / sizeof(u32);
	ret = of_property_read_u32_array(np, "st,breakinput",
					 (u32 *)priv->breakinputs, array_size);
	if (ret)
		return ret;

	for (i = 0; i < priv->num_breakinputs; i++) {
		if (priv->breakinputs[i].index > 1 ||
		    priv->breakinputs[i].level > 1 ||
		    priv->breakinputs[i].filter > 15)
			return -EINVAL;
	}

	return stm32_pwm_apply_breakinputs(priv);
}

static void stm32_pwm_detect_complementary(struct stm32_pwm *priv)
{
	u32 ccer;

	/*
	 * If complementary bit doesn't exist writing 1 will have no
	 * effect so we can detect it.
	 */
	regmap_set_bits(priv->regmap, TIM_CCER, TIM_CCER_CC1NE);
	regmap_read(priv->regmap, TIM_CCER, &ccer);
	regmap_clear_bits(priv->regmap, TIM_CCER, TIM_CCER_CC1NE);

	priv->have_complementary_output = (ccer != 0);
}

<<<<<<< HEAD
static unsigned int stm32_pwm_detect_channels(struct stm32_pwm *priv,
=======
static unsigned int stm32_pwm_detect_channels(struct regmap *regmap,
>>>>>>> a6ad5510
					      unsigned int *num_enabled)
{
	u32 ccer, ccer_backup;

	/*
	 * If channels enable bits don't exist writing 1 will have no
	 * effect so we can detect and count them.
	 */
<<<<<<< HEAD
	regmap_read(priv->regmap, TIM_CCER, &ccer_backup);
	regmap_set_bits(priv->regmap, TIM_CCER, TIM_CCER_CCXE);
	regmap_read(priv->regmap, TIM_CCER, &ccer);
	regmap_write(priv->regmap, TIM_CCER, ccer_backup);
=======
	regmap_read(regmap, TIM_CCER, &ccer_backup);
	regmap_set_bits(regmap, TIM_CCER, TIM_CCER_CCXE);
	regmap_read(regmap, TIM_CCER, &ccer);
	regmap_write(regmap, TIM_CCER, ccer_backup);
>>>>>>> a6ad5510

	*num_enabled = hweight32(ccer_backup & TIM_CCER_CCXE);

	return hweight32(ccer & TIM_CCER_CCXE);
}

static int stm32_pwm_probe(struct platform_device *pdev)
{
	struct device *dev = &pdev->dev;
	struct device_node *np = dev->of_node;
	struct stm32_timers *ddata = dev_get_drvdata(pdev->dev.parent);
	struct pwm_chip *chip;
	struct stm32_pwm *priv;
<<<<<<< HEAD
	unsigned int num_enabled;
=======
	unsigned int npwm, num_enabled;
>>>>>>> a6ad5510
	unsigned int i;
	int ret;

	npwm = stm32_pwm_detect_channels(ddata->regmap, &num_enabled);

	chip = devm_pwmchip_alloc(dev, npwm, sizeof(*priv));
	if (IS_ERR(chip))
		return PTR_ERR(chip);
	priv = to_stm32_pwm_dev(chip);

	mutex_init(&priv->lock);
	priv->regmap = ddata->regmap;
	priv->clk = ddata->clk;
	priv->max_arr = ddata->max_arr;

	if (!priv->regmap || !priv->clk)
		return dev_err_probe(dev, -EINVAL, "Failed to get %s\n",
				     priv->regmap ? "clk" : "regmap");

	ret = stm32_pwm_probe_breakinputs(priv, np);
	if (ret)
		return dev_err_probe(dev, ret,
				     "Failed to configure breakinputs\n");

	stm32_pwm_detect_complementary(priv);

<<<<<<< HEAD
	priv->chip.dev = dev;
	priv->chip.ops = &stm32pwm_ops;
	priv->chip.npwm = stm32_pwm_detect_channels(priv, &num_enabled);

	/* Initialize clock refcount to number of enabled PWM channels. */
	for (i = 0; i < num_enabled; i++)
		clk_enable(priv->clk);
=======
	ret = devm_clk_rate_exclusive_get(dev, priv->clk);
	if (ret)
		return dev_err_probe(dev, ret, "Failed to lock clock\n");
>>>>>>> a6ad5510

	/*
	 * With the clk running with not more than 1 GHz the calculations in
	 * .apply() won't overflow.
	 */
	if (clk_get_rate(priv->clk) > 1000000000)
		return dev_err_probe(dev, -EINVAL, "Clock freq too high (%lu)\n",
				     clk_get_rate(priv->clk));

	chip->ops = &stm32pwm_ops;

	/* Initialize clock refcount to number of enabled PWM channels. */
	for (i = 0; i < num_enabled; i++)
		clk_enable(priv->clk);

	ret = devm_pwmchip_add(dev, chip);
	if (ret < 0)
		return dev_err_probe(dev, ret,
				     "Failed to register pwmchip\n");

	platform_set_drvdata(pdev, chip);

	return 0;
}

static int stm32_pwm_suspend(struct device *dev)
{
	struct pwm_chip *chip = dev_get_drvdata(dev);
	struct stm32_pwm *priv = to_stm32_pwm_dev(chip);
	unsigned int i;
	u32 ccer, mask;

	/* Look for active channels */
	ccer = active_channels(priv);

	for (i = 0; i < chip->npwm; i++) {
		mask = TIM_CCER_CCxE(i + 1);
		if (ccer & mask) {
			dev_err(dev, "PWM %u still in use by consumer %s\n",
				i, chip->pwms[i].label);
			return -EBUSY;
		}
	}

	return pinctrl_pm_select_sleep_state(dev);
}

static int stm32_pwm_resume(struct device *dev)
{
	struct pwm_chip *chip = dev_get_drvdata(dev);
	struct stm32_pwm *priv = to_stm32_pwm_dev(chip);
	int ret;

	ret = pinctrl_pm_select_default_state(dev);
	if (ret)
		return ret;

	/* restore breakinput registers that may have been lost in low power */
	return stm32_pwm_apply_breakinputs(priv);
}

static DEFINE_SIMPLE_DEV_PM_OPS(stm32_pwm_pm_ops, stm32_pwm_suspend, stm32_pwm_resume);

static const struct of_device_id stm32_pwm_of_match[] = {
	{ .compatible = "st,stm32-pwm",	},
	{ /* end node */ },
};
MODULE_DEVICE_TABLE(of, stm32_pwm_of_match);

static struct platform_driver stm32_pwm_driver = {
	.probe	= stm32_pwm_probe,
	.driver	= {
		.name = "stm32-pwm",
		.of_match_table = stm32_pwm_of_match,
		.pm = pm_ptr(&stm32_pwm_pm_ops),
	},
};
module_platform_driver(stm32_pwm_driver);

MODULE_ALIAS("platform:stm32-pwm");
MODULE_DESCRIPTION("STMicroelectronics STM32 PWM driver");
MODULE_LICENSE("GPL v2");<|MERGE_RESOLUTION|>--- conflicted
+++ resolved
@@ -336,14 +336,8 @@
 	 *   (period_ns * clkrate) // (NSEC_PER_SEC * (max_arr + 1)) ≤ prescaler
 	 */
 
-<<<<<<< HEAD
-	if (!prd)
-		return -EINVAL;
-
-=======
 	prescaler = mul_u64_u64_div_u64(period_ns, clk_get_rate(priv->clk),
 					(u64)NSEC_PER_SEC * ((u64)priv->max_arr + 1));
->>>>>>> a6ad5510
 	if (prescaler > MAX_TIM_PSC)
 		return -EINVAL;
 
@@ -626,11 +620,7 @@
 	priv->have_complementary_output = (ccer != 0);
 }
 
-<<<<<<< HEAD
-static unsigned int stm32_pwm_detect_channels(struct stm32_pwm *priv,
-=======
 static unsigned int stm32_pwm_detect_channels(struct regmap *regmap,
->>>>>>> a6ad5510
 					      unsigned int *num_enabled)
 {
 	u32 ccer, ccer_backup;
@@ -639,17 +629,10 @@
 	 * If channels enable bits don't exist writing 1 will have no
 	 * effect so we can detect and count them.
 	 */
-<<<<<<< HEAD
-	regmap_read(priv->regmap, TIM_CCER, &ccer_backup);
-	regmap_set_bits(priv->regmap, TIM_CCER, TIM_CCER_CCXE);
-	regmap_read(priv->regmap, TIM_CCER, &ccer);
-	regmap_write(priv->regmap, TIM_CCER, ccer_backup);
-=======
 	regmap_read(regmap, TIM_CCER, &ccer_backup);
 	regmap_set_bits(regmap, TIM_CCER, TIM_CCER_CCXE);
 	regmap_read(regmap, TIM_CCER, &ccer);
 	regmap_write(regmap, TIM_CCER, ccer_backup);
->>>>>>> a6ad5510
 
 	*num_enabled = hweight32(ccer_backup & TIM_CCER_CCXE);
 
@@ -663,11 +646,7 @@
 	struct stm32_timers *ddata = dev_get_drvdata(pdev->dev.parent);
 	struct pwm_chip *chip;
 	struct stm32_pwm *priv;
-<<<<<<< HEAD
-	unsigned int num_enabled;
-=======
 	unsigned int npwm, num_enabled;
->>>>>>> a6ad5510
 	unsigned int i;
 	int ret;
 
@@ -694,19 +673,9 @@
 
 	stm32_pwm_detect_complementary(priv);
 
-<<<<<<< HEAD
-	priv->chip.dev = dev;
-	priv->chip.ops = &stm32pwm_ops;
-	priv->chip.npwm = stm32_pwm_detect_channels(priv, &num_enabled);
-
-	/* Initialize clock refcount to number of enabled PWM channels. */
-	for (i = 0; i < num_enabled; i++)
-		clk_enable(priv->clk);
-=======
 	ret = devm_clk_rate_exclusive_get(dev, priv->clk);
 	if (ret)
 		return dev_err_probe(dev, ret, "Failed to lock clock\n");
->>>>>>> a6ad5510
 
 	/*
 	 * With the clk running with not more than 1 GHz the calculations in
