--- conflicted
+++ resolved
@@ -132,21 +132,13 @@
 	error = regmap_read(crc_pwm->regmap, PWM0_CLK_DIV, &clk_div_reg);
 	if (error) {
 		dev_err(dev, "Error reading PWM0_CLK_DIV %d\n", error);
-<<<<<<< HEAD
-		return 0;
-=======
 		return error;
->>>>>>> 98817289
 	}
 
 	error = regmap_read(crc_pwm->regmap, PWM0_DUTY_CYCLE, &duty_cycle_reg);
 	if (error) {
 		dev_err(dev, "Error reading PWM0_DUTY_CYCLE %d\n", error);
-<<<<<<< HEAD
-		return 0;
-=======
 		return error;
->>>>>>> 98817289
 	}
 
 	clk_div = (clk_div_reg & ~PWM_OUTPUT_ENABLE) + 1;
