--- conflicted
+++ resolved
@@ -58,16 +58,10 @@
 
 	snprintf(name, sizeof(name), "timer%u", pwm->hwpwm);
 
-<<<<<<< HEAD
-	clk = clk_get(chip->dev, name);
-	if (IS_ERR(clk)) {
-		dev_err(chip->dev, "error %pe: Failed to get clock\n", clk);
-=======
 	clk = clk_get(pwmchip_parent(chip), name);
 	if (IS_ERR(clk)) {
 		dev_err(pwmchip_parent(chip),
 			"error %pe: Failed to get clock\n", clk);
->>>>>>> a6ad5510
 		return PTR_ERR(clk);
 	}
 
