--- conflicted
+++ resolved
@@ -143,11 +143,7 @@
 		prescaler = prescaler_table[PWM_REG_PRESCAL(val, pwm->hwpwm)];
 
 	if (prescaler == 0)
-<<<<<<< HEAD
-		return 0;
-=======
 		return -EINVAL;
->>>>>>> 98817289
 
 	if (val & BIT_CH(PWM_ACT_STATE, pwm->hwpwm))
 		state->polarity = PWM_POLARITY_NORMAL;
