# SPDX-License-Identifier: GPL-2.0-only
#
# Multifunction miscellaneous devices
#

if HAS_IOMEM
menu "Multifunction device drivers"

config MFD_CORE
	tristate
	select IRQ_DOMAIN
	default n

config MFD_CS5535
	tristate "AMD CS5535 and CS5536 southbridge core functions"
	select MFD_CORE
	depends on PCI && (X86_32 || (X86 && COMPILE_TEST))
	---help---
	  This is the core driver for CS5535/CS5536 MFD functions.  This is
	  necessary for using the board's GPIO and MFGPT functionality.

config MFD_ALTERA_A10SR
	bool "Altera Arria10 DevKit System Resource chip"
	depends on ARCH_SOCFPGA && SPI_MASTER=y && OF
	select REGMAP_SPI
	select MFD_CORE
	help
	  Support for the Altera Arria10 DevKit MAX5 System Resource chip
	  using the SPI interface. This driver provides common support for
	  accessing the external gpio extender (LEDs & buttons) and
	  power supply alarms (hwmon).

config MFD_ALTERA_SYSMGR
	bool "Altera SOCFPGA System Manager"
	depends on (ARCH_SOCFPGA || ARCH_STRATIX10) && OF
	select MFD_SYSCON
	help
	  Select this to get System Manager support for all Altera branded
	  SOCFPGAs. The SOCFPGA System Manager handles all SOCFPGAs by
	  using regmap_mmio accesses for ARM32 parts and SMC calls to
	  EL3 for ARM64 parts.

config MFD_ACT8945A
	tristate "Active-semi ACT8945A"
	select MFD_CORE
	select REGMAP_I2C
	depends on I2C && OF
	help
	  Support for the ACT8945A PMIC from Active-semi. This device
	  features three step-down DC/DC converters and four low-dropout
	  linear regulators, along with a complete ActivePath battery
	  charger.

config MFD_SUN4I_GPADC
	tristate "Allwinner sunxi platforms' GPADC MFD driver"
	select MFD_CORE
	select REGMAP_MMIO
	select REGMAP_IRQ
	depends on ARCH_SUNXI || COMPILE_TEST
	depends on !TOUCHSCREEN_SUN4I
	help
	  Select this to get support for Allwinner SoCs (A10, A13 and A31) ADC.
	  This driver will only map the hardware interrupt and registers, you
	  have to select individual drivers based on this MFD to be able to use
	  the ADC or the thermal sensor. This will try to probe the ADC driver
	  sun4i-gpadc-iio and the hwmon driver iio_hwmon.

	  To compile this driver as a module, choose M here: the module will be
	  called sun4i-gpadc.

config MFD_AS3711
	bool "AMS AS3711"
	select MFD_CORE
	select REGMAP_I2C
	select REGMAP_IRQ
	depends on I2C=y
	help
	  Support for the AS3711 PMIC from AMS

config MFD_AS3722
	tristate "ams AS3722 Power Management IC"
	select MFD_CORE
	select REGMAP_I2C
	select REGMAP_IRQ
	depends on I2C=y && OF
	help
	  The ams AS3722 is a compact system PMU suitable for mobile phones,
	  tablets etc. It has 4 DC/DC step-down regulators, 3 DC/DC step-down
	  controllers, 11 LDOs, RTC, automatic battery, temperature and
	  over current monitoring, GPIOs, ADC and a watchdog.

config PMIC_ADP5520
	bool "Analog Devices ADP5520/01 MFD PMIC Core Support"
	depends on I2C=y
	help
	  Say yes here to add support for Analog Devices AD5520 and ADP5501,
	  Multifunction Power Management IC. This includes
	  the I2C driver and the core APIs _only_, you have to select
	  individual components like LCD backlight, LEDs, GPIOs and Kepad
	  under the corresponding menus.

config MFD_AAT2870_CORE
	bool "AnalogicTech AAT2870"
	select MFD_CORE
	depends on I2C=y
	depends on GPIOLIB || COMPILE_TEST
	help
	  If you say yes here you get support for the AAT2870.
	  This driver provides common support for accessing the device,
	  additional drivers must be enabled in order to use the
	  functionality of the device.

config MFD_AT91_USART
	tristate "AT91 USART Driver"
	select MFD_CORE
	depends on ARCH_AT91 || COMPILE_TEST
	help
	  Select this to get support for AT91 USART IP. This is a wrapper
	  over at91-usart-serial driver and usart-spi-driver. Only one function
	  can be used at a time. The choice is done at boot time by the probe
	  function of this MFD driver according to a device tree property.

config MFD_ATMEL_FLEXCOM
	tristate "Atmel Flexcom (Flexible Serial Communication Unit)"
	select MFD_CORE
	depends on OF
	help
	  Select this to get support for Atmel Flexcom. This is a wrapper
	  which embeds a SPI controller, a I2C controller and a USART. Only
	  one function can be used at a time. The choice is done at boot time
	  by the probe function of this MFD driver according to a device tree
	  property.

config MFD_ATMEL_HLCDC
	tristate "Atmel HLCDC (High-end LCD Controller)"
	select MFD_CORE
	select REGMAP_MMIO
	depends on OF
	help
	  If you say yes here you get support for the HLCDC block.
	  This driver provides common support for accessing the device,
	  additional drivers must be enabled in order to use the
	  functionality of the device.

config MFD_ATMEL_SMC
	bool
	select MFD_SYSCON

config MFD_BCM590XX
	tristate "Broadcom BCM590xx PMUs"
	select MFD_CORE
	select REGMAP_I2C
	depends on I2C
	help
	  Support for the BCM590xx PMUs from Broadcom

config MFD_BD9571MWV
	tristate "ROHM BD9571MWV PMIC"
	select MFD_CORE
	select REGMAP_I2C
	select REGMAP_IRQ
	depends on I2C
	help
	  Support for the ROHM BD9571MWV PMIC, which contains single
	  voltage regulator, voltage sampling units, GPIO block and
	  watchdog block.

	  This driver can also be built as a module. If so, the module
	  will be called bd9571mwv.

config MFD_AC100
	tristate "X-Powers AC100"
	select MFD_CORE
	depends on SUNXI_RSB
	help
	  If you say Y here you get support for the X-Powers AC100 audio codec
	  IC.
	  This driver include only the core APIs. You have to select individual
	  components like codecs or RTC under the corresponding menus.

config MFD_AXP20X
	tristate
	select MFD_CORE
	select REGMAP_IRQ

config MFD_AXP20X_I2C
	tristate "X-Powers AXP series PMICs with I2C"
	select MFD_AXP20X
	select REGMAP_I2C
	depends on I2C
	help
	  If you say Y here you get support for the X-Powers AXP series power
	  management ICs (PMICs) controlled with I2C.
	  This driver include only the core APIs. You have to select individual
	  components like regulators or the PEK (Power Enable Key) under the
	  corresponding menus.

	  Note on x86 this provides an ACPI OpRegion, so this must be 'y'
	  (builtin) and not a module, as the OpRegion must be available as
	  soon as possible. For the same reason the I2C bus driver options
	  I2C_DESIGNWARE_PLATFORM and I2C_DESIGNWARE_BAYTRAIL must be 'y' too.

config MFD_AXP20X_RSB
	tristate "X-Powers AXP series PMICs with RSB"
	select MFD_AXP20X
	depends on SUNXI_RSB
	help
	  If you say Y here you get support for the X-Powers AXP series power
	  management ICs (PMICs) controlled with RSB.
	  This driver include only the core APIs. You have to select individual
	  components like regulators or the PEK (Power Enable Key) under the
	  corresponding menus.

config MFD_CROS_EC_DEV
	tristate "ChromeOS Embedded Controller multifunction device"
	select MFD_CORE
	depends on CROS_EC
	default CROS_EC
	help
	  Select this to get support for ChromeOS Embedded Controller
	  sub-devices. This driver will instantiate additional drivers such
	  as RTC, USBPD, etc. but you have to select the individual drivers.

	  To compile this driver as a module, choose M here: the module will be
	  called cros-ec-dev.

config MFD_MADERA
	tristate "Cirrus Logic Madera codecs"
	select MFD_CORE
	select REGMAP
	select REGMAP_IRQ
	select MADERA_IRQ
	select PINCTRL
	select PINCTRL_MADERA
	help
	  Support for the Cirrus Logic Madera platform audio codecs

config MFD_MADERA_I2C
	tristate "Cirrus Logic Madera codecs with I2C"
	depends on MFD_MADERA
	depends on I2C
	select REGMAP_I2C
	help
	  Support for the Cirrus Logic Madera platform audio SoC
	  core functionality controlled via I2C.

config MFD_MADERA_SPI
	tristate "Cirrus Logic Madera codecs with SPI"
	depends on MFD_MADERA
	depends on SPI_MASTER
	select REGMAP_SPI
	help
	  Support for the Cirrus Logic Madera platform audio SoC
	  core functionality controlled via SPI.

config MFD_CS47L15
	bool "Cirrus Logic CS47L15"
	select PINCTRL_CS47L15
	depends on MFD_MADERA
	help
	  Support for Cirrus Logic CS47L15 Smart Codec

config MFD_CS47L35
	bool "Cirrus Logic CS47L35"
	select PINCTRL_CS47L35
	depends on MFD_MADERA
	help
	  Support for Cirrus Logic CS47L35 Smart Codec

config MFD_CS47L85
	bool "Cirrus Logic CS47L85"
	select PINCTRL_CS47L85
	depends on MFD_MADERA
	help
	  Support for Cirrus Logic CS47L85 Smart Codec

config MFD_CS47L90
	bool "Cirrus Logic CS47L90/91"
	select PINCTRL_CS47L90
	depends on MFD_MADERA
	help
	  Support for Cirrus Logic CS47L90 and CS47L91 Smart Codecs

config MFD_CS47L92
	bool "Cirrus Logic CS47L92/93"
	select PINCTRL_CS47L92
	depends on MFD_MADERA
	help
	  Support for Cirrus Logic CS42L92, CS47L92 and CS47L93 Smart Codecs

config MFD_ASIC3
	bool "Compaq ASIC3"
	depends on GPIOLIB && ARM
	select MFD_CORE
	 ---help---
	  This driver supports the ASIC3 multifunction chip found on many
	  PDAs (mainly iPAQ and HTC based ones)

config PMIC_DA903X
	bool "Dialog Semiconductor DA9030/DA9034 PMIC Support"
	depends on I2C=y
	help
	  Say yes here to add support for Dialog Semiconductor DA9030 (a.k.a
	  ARAVA) and DA9034 (a.k.a MICCO), these are Power Management IC
	  usually found on PXA processors-based platforms. This includes
	  the I2C driver and the core APIs _only_, you have to select
	  individual components like LCD backlight, voltage regulators,
	  LEDs and battery-charger under the corresponding menus.

config PMIC_DA9052
	bool
	select MFD_CORE

config MFD_DA9052_SPI
	bool "Dialog Semiconductor DA9052/53 PMIC variants with SPI"
	select REGMAP_SPI
	select REGMAP_IRQ
	select PMIC_DA9052
	depends on SPI_MASTER=y
	help
	  Support for the Dialog Semiconductor DA9052 PMIC
	  when controlled using SPI. This driver provides common support
	  for accessing the device, additional drivers must be enabled in
	  order to use the functionality of the device.

config MFD_DA9052_I2C
	bool "Dialog Semiconductor DA9052/53 PMIC variants with I2C"
	select REGMAP_I2C
	select REGMAP_IRQ
	select PMIC_DA9052
	depends on I2C=y
	help
	  Support for the Dialog Semiconductor DA9052 PMIC
	  when controlled using I2C. This driver provides common support
	  for accessing the device, additional drivers must be enabled in
	  order to use the functionality of the device.

config MFD_DA9055
	bool "Dialog Semiconductor DA9055 PMIC Support"
	select REGMAP_I2C
	select REGMAP_IRQ
	select MFD_CORE
	depends on I2C=y
	help
	  Say yes here for support of Dialog Semiconductor DA9055. This is
	  a Power Management IC. This driver provides common support for
	  accessing the device as well as the I2C interface to the chip itself.
	  Additional drivers must be enabled in order to use the functionality
	  of the device.

	  This driver can be built as a module. If built as a module it will be
	  called "da9055"

config MFD_DA9062
	tristate "Dialog Semiconductor DA9062/61 PMIC Support"
	select MFD_CORE
	select REGMAP_I2C
	select REGMAP_IRQ
	depends on I2C
	help
	  Say yes here for support for the Dialog Semiconductor DA9061 and
	  DA9062 PMICs.
	  This includes the I2C driver and core APIs.
	  Additional drivers must be enabled in order to use the functionality
	  of the device.

config MFD_DA9063
	tristate "Dialog Semiconductor DA9063 PMIC Support"
	select MFD_CORE
	select REGMAP_I2C
	select REGMAP_IRQ
	depends on I2C
	help
	  Say yes here for support for the Dialog Semiconductor DA9063 PMIC.
	  This includes the I2C driver and core APIs.
	  Additional drivers must be enabled in order to use the functionality
	  of the device.

config MFD_DA9150
	tristate "Dialog Semiconductor DA9150 Charger Fuel-Gauge chip"
	depends on I2C
	select MFD_CORE
	select REGMAP_I2C
	select REGMAP_IRQ
	help
	  This adds support for the DA9150 integrated charger and fuel-gauge
	  chip. This driver provides common support for accessing the device.
	  Additional drivers must be enabled in order to use the specific
	  features of the device.

config MFD_DLN2
	tristate "Diolan DLN2 support"
	select MFD_CORE
	depends on USB
	help
	  This adds support for Diolan USB-I2C/SPI/GPIO Master Adapter
	  DLN-2. Additional drivers such as I2C_DLN2, GPIO_DLN2,
	  etc. must be enabled in order to use the functionality of
	  the device.

config MFD_EXYNOS_LPASS
	tristate "Samsung Exynos SoC Low Power Audio Subsystem"
	depends on ARCH_EXYNOS || COMPILE_TEST
	select MFD_CORE
	select REGMAP_MMIO
	help
	  Select this option to enable support for Samsung Exynos Low Power
	  Audio Subsystem.

config MFD_MC13XXX
	tristate
	depends on (SPI_MASTER || I2C)
	select MFD_CORE
	select REGMAP_IRQ
	help
	  Enable support for the Freescale MC13783 and MC13892 PMICs.
	  This driver provides common support for accessing the device,
	  additional drivers must be enabled in order to use the
	  functionality of the device.

config MFD_MC13XXX_SPI
	tristate "Freescale MC13783 and MC13892 SPI interface"
	depends on SPI_MASTER
	select REGMAP_SPI
	select MFD_MC13XXX
	help
	  Select this if your MC13xxx is connected via an SPI bus.

config MFD_MC13XXX_I2C
	tristate "Freescale MC13892 I2C interface"
	depends on I2C
	select REGMAP_I2C
	select MFD_MC13XXX
	help
	  Select this if your MC13xxx is connected via an I2C bus.

config MFD_MXS_LRADC
	tristate "Freescale i.MX23/i.MX28 LRADC"
	depends on ARCH_MXS || COMPILE_TEST
	select MFD_CORE
	select STMP_DEVICE
	help
	  Say yes here to build support for the Low Resolution
	  Analog-to-Digital Converter (LRADC) found on the i.MX23 and i.MX28
	  processors. This driver provides common support for accessing the
	  device, additional drivers must be enabled in order to use the
	  functionality of the device:
		mxs-lradc-adc for ADC readings
		mxs-lradc-ts  for touchscreen support

	  This driver can also be built as a module. If so, the module will be
	  called mxs-lradc.

config MFD_MX25_TSADC
	tristate "Freescale i.MX25 integrated Touchscreen and ADC unit"
	select REGMAP_MMIO
	depends on (SOC_IMX25 && OF) || COMPILE_TEST
	help
	  Enable support for the integrated Touchscreen and ADC unit of the
	  i.MX25 processors. They consist of a conversion queue for general
	  purpose ADC and a queue for Touchscreens.

config MFD_HI6421_PMIC
	tristate "HiSilicon Hi6421 PMU/Codec IC"
	depends on OF
	select MFD_CORE
	select REGMAP_MMIO
	help
	  Add support for HiSilicon Hi6421 PMIC. Hi6421 includes multi-
	  functions, such as regulators, RTC, codec, Coulomb counter, etc.
	  This driver includes core APIs _only_. You have to select
	  individul components like voltage regulators under corresponding
	  menus in order to enable them.
	  We communicate with the Hi6421 via memory-mapped I/O.

config MFD_HI655X_PMIC
	tristate "HiSilicon Hi655X series PMU/Codec IC"
	depends on ARCH_HISI || COMPILE_TEST
	depends on OF
	select MFD_CORE
	select REGMAP_MMIO
	select REGMAP_IRQ
	help
	  Select this option to enable Hisilicon hi655x series pmic driver.

config HTC_PASIC3
	tristate "HTC PASIC3 LED/DS1WM chip support"
	select MFD_CORE
	help
	  This core driver provides register access for the LED/DS1WM
	  chips labeled "AIC2" and "AIC3", found on HTC Blueangel and
	  HTC Magician devices, respectively. Actual functionality is
	  handled by the leds-pasic3 and ds1wm drivers.

config HTC_I2CPLD
	bool "HTC I2C PLD chip support"
	depends on I2C=y && GPIOLIB
	help
	  If you say yes here you get support for the supposed CPLD
	  found on omap850 HTC devices like the HTC Wizard and HTC Herald.
	  This device provides input and output GPIOs through an I2C
	  interface to one or more sub-chips.

config MFD_INTEL_QUARK_I2C_GPIO
	tristate "Intel Quark MFD I2C GPIO"
	depends on PCI
	depends on X86
	depends on COMMON_CLK
	select MFD_CORE
	help
	  This MFD provides support for I2C and GPIO that exist only
	  in a single PCI device. It splits the 2 IO devices to
	  their respective IO driver.
	  The GPIO exports a total amount of 8 interrupt-capable GPIOs.

config LPC_ICH
	tristate "Intel ICH LPC"
	depends on PCI
	select MFD_CORE
	help
	  The LPC bridge function of the Intel ICH provides support for
	  many functional units. This driver provides needed support for
	  other drivers to control these functions, currently GPIO and
	  watchdog.

config LPC_SCH
	tristate "Intel SCH LPC"
	depends on PCI
	select MFD_CORE
	help
	  LPC bridge function of the Intel SCH provides support for
	  System Management Bus and General Purpose I/O.

config INTEL_SOC_PMIC
	bool "Support for Crystal Cove PMIC"
	depends on ACPI && HAS_IOMEM && I2C=y && GPIOLIB && COMMON_CLK
	depends on X86 || COMPILE_TEST
	depends on I2C_DESIGNWARE_PLATFORM=y
	select MFD_CORE
	select REGMAP_I2C
	select REGMAP_IRQ
	help
	  Select this option to enable support for Crystal Cove PMIC
	  on some Intel SoC systems. The PMIC provides ADC, GPIO,
	  thermal, charger and related power management functions
	  on these systems.

	  This option is a bool as it provides an ACPI OpRegion which must be
	  available before any devices using it are probed. This option also
	  causes the designware-i2c driver to be builtin for the same reason.

config INTEL_SOC_PMIC_BXTWC
	tristate "Support for Intel Broxton Whiskey Cove PMIC"
	depends on INTEL_PMC_IPC
	select MFD_CORE
	select REGMAP_IRQ
	help
	  Select this option to enable support for Whiskey Cove PMIC
	  on Intel Broxton systems. The PMIC provides ADC, GPIO,
	  thermal, charger and related power management functions
	  on these systems.

config INTEL_SOC_PMIC_CHTWC
	bool "Support for Intel Cherry Trail Whiskey Cove PMIC"
	depends on ACPI && HAS_IOMEM && I2C=y && COMMON_CLK
	depends on X86 || COMPILE_TEST
	depends on I2C_DESIGNWARE_PLATFORM=y
	select MFD_CORE
	select REGMAP_I2C
	select REGMAP_IRQ
	help
	  Select this option to enable support for the Intel Cherry Trail
	  Whiskey Cove PMIC found on some Intel Cherry Trail systems.

	  This option is a bool as it provides an ACPI OpRegion which must be
	  available before any devices using it are probed. This option also
	  causes the designware-i2c driver to be builtin for the same reason.

config INTEL_SOC_PMIC_CHTDC_TI
	tristate "Support for Intel Cherry Trail Dollar Cove TI PMIC"
	depends on GPIOLIB
	depends on I2C
	depends on ACPI
	depends on X86
	select MFD_CORE
	select REGMAP_I2C
	select REGMAP_IRQ
	help
	  Select this option for supporting Dollar Cove (TI version) PMIC
	  device that is found on some Intel Cherry Trail systems.

config INTEL_SOC_PMIC_MRFLD
	tristate "Support for Intel Merrifield Basin Cove PMIC"
	depends on GPIOLIB
	depends on ACPI
	depends on INTEL_SCU_IPC
	select MFD_CORE
	select REGMAP_IRQ
	help
	  Select this option for supporting Basin Cove PMIC device
	  that is found on Intel Merrifield systems.

config MFD_INTEL_LPSS
	tristate
	select COMMON_CLK
	select MFD_CORE

config MFD_INTEL_LPSS_ACPI
	tristate "Intel Low Power Subsystem support in ACPI mode"
	select MFD_INTEL_LPSS
	depends on X86 && ACPI
	help
	  This driver supports Intel Low Power Subsystem (LPSS) devices such as
	  I2C, SPI and HS-UART starting from Intel Sunrisepoint (Intel Skylake
	  PCH) in ACPI mode.

config MFD_INTEL_LPSS_PCI
	tristate "Intel Low Power Subsystem support in PCI mode"
	select MFD_INTEL_LPSS
	depends on X86 && PCI
	help
	  This driver supports Intel Low Power Subsystem (LPSS) devices such as
	  I2C, SPI and HS-UART starting from Intel Sunrisepoint (Intel Skylake
	  PCH) in PCI mode.

config MFD_INTEL_MSIC
	bool "Intel MSIC"
	depends on INTEL_SCU_IPC
	select MFD_CORE
	help
	  Select this option to enable access to Intel MSIC (Avatele
	  Passage) chip. This chip embeds audio, battery, GPIO, etc.
	  devices used in Intel Medfield platforms.

config MFD_IPAQ_MICRO
	bool "Atmel Micro ASIC (iPAQ h3100/h3600/h3700) Support"
	depends on SA1100_H3100 || SA1100_H3600
	select MFD_CORE
	help
	  Select this to get support for the Microcontroller found in
	  the Compaq iPAQ handheld computers. This is an Atmel
	  AT90LS8535 microcontroller flashed with a special iPAQ
	  firmware using the custom protocol implemented in this driver.

config MFD_JANZ_CMODIO
	tristate "Janz CMOD-IO PCI MODULbus Carrier Board"
	select MFD_CORE
	depends on PCI
	help
	  This is the core driver for the Janz CMOD-IO PCI MODULbus
	  carrier board. This device is a PCI to MODULbus bridge which may
	  host many different types of MODULbus daughterboards, including
	  CAN and GPIO controllers.

config MFD_KEMPLD
	tristate "Kontron module PLD device"
	select MFD_CORE
	help
	  This is the core driver for the PLD (Programmable Logic Device) found
	  on some Kontron ETX and COMexpress (ETXexpress) modules. The PLD
	  device may provide functions like watchdog, GPIO, UART and I2C bus.

	  The following modules are supported:
		* COMe-bBD#
		* COMe-bBL6
		* COMe-bHL6
		* COMe-bSL6
		* COMe-bIP#
		* COMe-bKL6
		* COMe-bPC2 (ETXexpress-PC)
		* COMe-bSC# (ETXexpress-SC T#)
		* COMe-cAL6
		* COMe-cBL6
		* COMe-cBT6
		* COMe-cBW6
		* COMe-cCT6
		* COMe-cDC2 (microETXexpress-DC)
		* COMe-cHL6
		* COMe-cKL6
		* COMe-cPC2 (microETXexpress-PC)
		* COMe-cSL6
		* COMe-mAL10
		* COMe-mBT10
		* COMe-mCT10
		* COMe-mTT10 (nanoETXexpress-TT)
		* ETX-OH

	  This driver can also be built as a module. If so, the module
	  will be called kempld-core.

config MFD_88PM800
	tristate "Marvell 88PM800"
	depends on I2C
	select REGMAP_I2C
	select REGMAP_IRQ
	select MFD_CORE
	help
	  This supports for Marvell 88PM800 Power Management IC.
	  This includes the I2C driver and the core APIs _only_, you have to
	  select individual components like voltage regulators, RTC and
	  battery-charger under the corresponding menus.

config MFD_88PM805
	tristate "Marvell 88PM805"
	depends on I2C
	select REGMAP_I2C
	select REGMAP_IRQ
	select MFD_CORE
	help
	  This supports for Marvell 88PM805 Power Management IC. This includes
	  the I2C driver and the core APIs _only_, you have to select individual
	  components like codec device, headset/Mic device under the
	  corresponding menus.

config MFD_88PM860X
	bool "Marvell 88PM8606/88PM8607"
	depends on I2C=y
	select REGMAP_I2C
	select MFD_CORE
	help
	  This supports for Marvell 88PM8606/88PM8607 Power Management IC.
	  This includes the I2C driver and the core APIs _only_, you have to
	  select individual components like voltage regulators, RTC and
	  battery-charger under the corresponding menus.

config MFD_MAX14577
	tristate "Maxim Semiconductor MAX14577/77836 MUIC + Charger Support"
	depends on I2C
	select MFD_CORE
	select REGMAP_I2C
	select REGMAP_IRQ
	select IRQ_DOMAIN
	help
	  Say yes here to add support for Maxim Semiconductor MAX14577 and
	  MAX77836 Micro-USB ICs with battery charger.
	  This driver provides common support for accessing the device;
	  additional drivers must be enabled in order to use the functionality
	  of the device.

config MFD_MAX77620
	bool "Maxim Semiconductor MAX77620 and MAX20024 PMIC Support"
	depends on I2C=y
	depends on OF || COMPILE_TEST
	select MFD_CORE
	select REGMAP_I2C
	select REGMAP_IRQ
	select IRQ_DOMAIN
	help
	  Say yes here to add support for Maxim Semiconductor MAX77620 and
	  MAX20024 which are Power Management IC with General purpose pins,
	  RTC, regulators, clock generator, watchdog etc. This driver
	  provides common support for accessing the device; additional drivers
	  must be enabled in order to use the functionality of the device.

config MFD_MAX77650
	tristate "Maxim MAX77650/77651 PMIC Support"
	depends on I2C
	depends on OF || COMPILE_TEST
	select MFD_CORE
	select REGMAP_I2C
	help
	  Say Y here to add support for Maxim Semiconductor MAX77650 and
	  MAX77651 Power Management ICs. This is the core multifunction
	  driver for interacting with the device. The module name is
	  'max77650'. Additional drivers can be enabled in order to use
	  the following functionalities of the device: GPIO, regulator,
	  charger, LED, onkey.

config MFD_MAX77686
	tristate "Maxim Semiconductor MAX77686/802 PMIC Support"
	depends on I2C
	depends on OF || COMPILE_TEST
	select MFD_CORE
	select REGMAP_I2C
	select REGMAP_IRQ
	select IRQ_DOMAIN
	help
	  Say yes here to add support for Maxim Semiconductor MAX77686 and
	  MAX77802 which are Power Management IC with an RTC on chip.
	  This driver provides common support for accessing the device;
	  additional drivers must be enabled in order to use the functionality
	  of the device.

config MFD_MAX77693
	tristate "Maxim Semiconductor MAX77693 PMIC Support"
	depends on I2C
	select MFD_CORE
	select REGMAP_I2C
	select REGMAP_IRQ
	help
	  Say yes here to add support for Maxim Semiconductor MAX77693.
	  This is a companion Power Management IC with Flash, Haptic, Charger,
	  and MUIC(Micro USB Interface Controller) controls on chip.
	  This driver provides common support for accessing the device;
	  additional drivers must be enabled in order to use the functionality
	  of the device.

config MFD_MAX77843
	bool "Maxim Semiconductor MAX77843 PMIC Support"
	depends on I2C=y
	select MFD_CORE
	select REGMAP_I2C
	select REGMAP_IRQ
	help
	  Say yes here to add support for Maxim Semiconductor MAX77843.
	  This is companion Power Management IC with LEDs, Haptic, Charger,
	  Fuel Gauge, MUIC(Micro USB Interface Controller) controls on chip.
	  This driver provides common support for accessing the device;
	  additional drivers must be enabled in order to use the functionality
	  of the device.

config MFD_MAX8907
	tristate "Maxim Semiconductor MAX8907 PMIC Support"
	select MFD_CORE
	depends on I2C
	select REGMAP_I2C
	select REGMAP_IRQ
	help
	  Say yes here to add support for Maxim Semiconductor MAX8907. This is
	  a Power Management IC. This driver provides common support for
	  accessing the device; additional drivers must be enabled in order
	  to use the functionality of the device.

config MFD_MAX8925
	bool "Maxim Semiconductor MAX8925 PMIC Support"
	depends on I2C=y
	select MFD_CORE
	help
	  Say yes here to add support for Maxim Semiconductor MAX8925. This is
	  a Power Management IC. This driver provides common support for
	  accessing the device, additional drivers must be enabled in order
	  to use the functionality of the device.

config MFD_MAX8997
	bool "Maxim Semiconductor MAX8997/8966 PMIC Support"
	depends on I2C=y
	select MFD_CORE
	select IRQ_DOMAIN
	help
	  Say yes here to add support for Maxim Semiconductor MAX8997/8966.
	  This is a Power Management IC with RTC, Flash, Fuel Gauge, Haptic,
	  MUIC controls on chip.
	  This driver provides common support for accessing the device;
	  additional drivers must be enabled in order to use the functionality
	  of the device.

config MFD_MAX8998
	bool "Maxim Semiconductor MAX8998/National LP3974 PMIC Support"
	depends on I2C=y
	select MFD_CORE
	select IRQ_DOMAIN
	help
	  Say yes here to add support for Maxim Semiconductor MAX8998 and
	  National Semiconductor LP3974. This is a Power Management IC.
	  This driver provides common support for accessing the device,
	  additional drivers must be enabled in order to use the functionality
	  of the device.

config MFD_MT6397
	tristate "MediaTek MT6397 PMIC Support"
	select MFD_CORE
	select IRQ_DOMAIN
	help
	  Say yes here to add support for MediaTek MT6397 PMIC. This is
	  a Power Management IC. This driver provides common support for
	  accessing the device; additional drivers must be enabled in order
	  to use the functionality of the device.

config MFD_MENF21BMC
	tristate "MEN 14F021P00 Board Management Controller Support"
	depends on I2C
	select MFD_CORE
	help
	  Say yes here to add support for the MEN 14F021P00 BMC
	  which is a Board Management Controller connected to the I2C bus.
	  The device supports multiple sub-devices like LED, HWMON and WDT.
	  This driver provides common support for accessing the devices;
	  additional drivers must be enabled in order to use the
	  functionality of the BMC device.

	  This driver can also be built as a module. If so the module
	  will be called menf21bmc.

config EZX_PCAP
	bool "Motorola EZXPCAP Support"
	depends on SPI_MASTER
	help
	  This enables the PCAP ASIC present on EZX Phones. This is
	  needed for MMC, TouchScreen, Sound, USB, etc..

config MFD_CPCAP
	tristate "Support for Motorola CPCAP"
	depends on SPI
	depends on OF || COMPILE_TEST
	select REGMAP_SPI
	select REGMAP_IRQ
	help
	  Say yes here if you want to include driver for CPCAP.
	  It is used on many Motorola phones and tablets as a PMIC.
	  At least Motorola Droid 4 is known to use CPCAP.

config MFD_VIPERBOARD
	tristate "Nano River Technologies Viperboard"
	select MFD_CORE
	depends on USB
	default n
	help
	  Say yes here if you want support for Nano River Technologies
	  Viperboard.
	  There are mfd cell drivers available for i2c master, adc and
	  both gpios found on the board. The spi part does not yet
	  have a driver.
	  You need to select the mfd cell drivers separately.
	  The drivers do not support all features the board exposes.

config MFD_RETU
	tristate "Nokia Retu and Tahvo multi-function device"
	select MFD_CORE
	depends on I2C
	select REGMAP_IRQ
	help
	  Retu and Tahvo are a multi-function devices found on Nokia
	  Internet Tablets (770, N800 and N810).

config MFD_PCF50633
	tristate "NXP PCF50633"
	depends on I2C
	select REGMAP_I2C
	help
	  Say yes here if you have NXP PCF50633 chip on your board.
	  This core driver provides register access and IRQ handling
	  facilities, and registers devices for the various functions
	  so that function-specific drivers can bind to them.

config PCF50633_ADC
	tristate "NXP PCF50633 ADC"
	depends on MFD_PCF50633
	help
	  Say yes here if you want to include support for ADC in the
	  NXP PCF50633 chip.

config PCF50633_GPIO
	tristate "NXP PCF50633 GPIO"
	depends on MFD_PCF50633
	help
	  Say yes here if you want to include support GPIO for pins on
	  the PCF50633 chip.

config UCB1400_CORE
	tristate "Philips UCB1400 Core driver"
	depends on AC97_BUS
	depends on GPIOLIB
	help
	  This enables support for the Philips UCB1400 core functions.
	  The UCB1400 is an AC97 audio codec.

	  To compile this driver as a module, choose M here: the
	  module will be called ucb1400_core.

config MFD_PM8XXX
	tristate "Qualcomm PM8xxx PMIC chips driver"
	depends on (ARM || HEXAGON || COMPILE_TEST)
	select IRQ_DOMAIN_HIERARCHY
	select MFD_CORE
	select REGMAP
	help
	  If you say yes to this option, support will be included for the
	  built-in PM8xxx PMIC chips.

	  This is required if your board has a PM8xxx and uses its features,
	  such as: MPPs, GPIOs, regulators, interrupts, and PWM.

	  Say M here if you want to include support for PM8xxx chips as a
	  module. This will build a module called "pm8xxx-core".

config MFD_QCOM_RPM
	tristate "Qualcomm Resource Power Manager (RPM)"
	depends on ARCH_QCOM && OF
	help
	  If you say yes to this option, support will be included for the
	  Resource Power Manager system found in the Qualcomm 8660, 8960 and
	  8064 based devices.

	  This is required to access many regulators, clocks and bus
	  frequencies controlled by the RPM on these devices.

	  Say M here if you want to include support for the Qualcomm RPM as a
	  module. This will build a module called "qcom_rpm".

config MFD_SPMI_PMIC
	tristate "Qualcomm SPMI PMICs"
	depends on ARCH_QCOM || COMPILE_TEST
	depends on OF
	depends on SPMI
	select REGMAP_SPMI
	help
	  This enables support for the Qualcomm SPMI PMICs.
	  These PMICs are currently used with the Snapdragon 800 series of
	  SoCs.  Note, that this will only be useful paired with descriptions
	  of the independent functions as children nodes in the device tree.

	  Say M here if you want to include support for the SPMI PMIC
	  series as a module.  The module will be called "qcom-spmi-pmic".

config MFD_RDC321X
	tristate "RDC R-321x southbridge"
	select MFD_CORE
	depends on PCI
	help
	  Say yes here if you want to have support for the RDC R-321x SoC
	  southbridge which provides access to GPIOs and Watchdog using the
	  southbridge PCI device configuration space.

config MFD_RT5033
	tristate "Richtek RT5033 Power Management IC"
	depends on I2C
	select MFD_CORE
	select REGMAP_I2C
	select REGMAP_IRQ
	help
	  This driver provides for the Richtek RT5033 Power Management IC,
	  which includes the I2C driver and the Core APIs. This driver provides
	  common support for accessing the device. The device supports multiple
	  sub-devices like charger, fuel gauge, flash LED, current source,
	  LDO and Buck.

config MFD_RC5T583
	bool "Ricoh RC5T583 Power Management system device"
	depends on I2C=y
	select MFD_CORE
	select REGMAP_I2C
	help
	  Select this option to get support for the RICOH583 Power
	  Management system device.
	  This driver provides common support for accessing the device
	  through i2c interface. The device supports multiple sub-devices
	  like GPIO, interrupts, RTC, LDO and DCDC regulators, onkey.
	  Additional drivers must be enabled in order to use the
	  different functionality of the device.

config MFD_RK808
	tristate "Rockchip RK805/RK808/RK809/RK817/RK818 Power Management Chip"
	depends on I2C && OF
	select MFD_CORE
	select REGMAP_I2C
	select REGMAP_IRQ
	help
	  If you say yes here you get support for the RK805, RK808, RK809,
	  RK817 and RK818 Power Management chips.
	  This driver provides common support for accessing the device
	  through I2C interface. The device supports multiple sub-devices
	  including interrupts, RTC, LDO & DCDC regulators, and onkey.

config MFD_RN5T618
	tristate "Ricoh RN5T567/618 PMIC"
	depends on I2C
	depends on OF
	select MFD_CORE
	select REGMAP_I2C
	help
	  Say yes here to add support for the Ricoh RN5T567,
	  RN5T618, RC5T619 PMIC.
	  This driver provides common support for accessing the device,
	  additional drivers must be enabled in order to use the
	  functionality of the device.

config MFD_SEC_CORE
	tristate "SAMSUNG Electronics PMIC Series Support"
	depends on I2C=y
	select MFD_CORE
	select REGMAP_I2C
	select REGMAP_IRQ
	help
	  Support for the Samsung Electronics PMIC devices coming
	  usually along with Samsung Exynos SoC chipset.
	  This driver provides common support for accessing the device,
	  additional drivers must be enabled in order to use the functionality
	  of the device

	  To compile this driver as a module, choose M here: the
	  module will be called sec-core.
	  Have in mind that important core drivers (like regulators) depend
	  on this driver so building this as a module might require proper
	  initial ramdisk or might not boot up as well in certain scenarios.

config MFD_SI476X_CORE
	tristate "Silicon Laboratories 4761/64/68 AM/FM radio."
	depends on I2C
	select MFD_CORE
	select REGMAP_I2C
	help
	  This is the core driver for the SI476x series of AM/FM
	  radio. This MFD driver connects the radio-si476x V4L2 module
	  and the si476x audio codec.

	  To compile this driver as a module, choose M here: the
	  module will be called si476x-core.

config MFD_SM501
	tristate "Silicon Motion SM501"
	depends on HAS_DMA
	 ---help---
	  This is the core driver for the Silicon Motion SM501 multimedia
	  companion chip. This device is a multifunction device which may
	  provide numerous interfaces including USB host controller, USB gadget,
	  asynchronous serial ports, audio functions, and a dual display video
	  interface. The device may be connected by PCI or local bus with
	  varying functions enabled.

config MFD_SM501_GPIO
	bool "Export GPIO via GPIO layer"
	depends on MFD_SM501 && GPIOLIB
	 ---help---
	  This option uses the gpio library layer to export the 64 GPIO
	  lines on the SM501. The platform data is used to supply the
	  base number for the first GPIO line to register.

config MFD_SKY81452
	tristate "Skyworks Solutions SKY81452"
	select MFD_CORE
	select REGMAP_I2C
	depends on I2C
	help
	  This is the core driver for the Skyworks SKY81452 backlight and
	  voltage regulator device.

	  This driver can also be built as a module.  If so, the module
	  will be called sky81452.

config MFD_SMSC
	bool "SMSC ECE1099 series chips"
	depends on I2C=y
	select MFD_CORE
	select REGMAP_I2C
	help
	  If you say yes here you get support for the
	  ece1099 chips from SMSC.

	  To compile this driver as a module, choose M here: the
	  module will be called smsc.

config MFD_SC27XX_PMIC
	tristate "Spreadtrum SC27xx PMICs"
	depends on ARCH_SPRD || COMPILE_TEST
	depends on SPI_MASTER
	select MFD_CORE
	select REGMAP_SPI
	select REGMAP_IRQ
	help
	  This enables support for the Spreadtrum SC27xx PMICs with SPI
	  interface. The SC27xx series PMICs integrate power management,
	  audio codec, battery management and user interface support
	  function (such as RTC, Typec, indicator and so on) in a single chip.

	  This driver provides common support for accessing the SC27xx PMICs,
	  and it also adds the irq_chip parts for handling the PMIC chip events.

config ABX500_CORE
	bool "ST-Ericsson ABX500 Mixed Signal Circuit register functions"
	default y if ARCH_U300 || ARCH_U8500 || COMPILE_TEST
	help
	  Say yes here if you have the ABX500 Mixed Signal IC family
	  chips. This core driver expose register access functions.
	  Functionality specific drivers using these functions can
	  remain unchanged when IC changes. Binding of the functions to
	  actual register access is done by the IC core driver.

config AB3100_CORE
	bool "ST-Ericsson AB3100 Mixed Signal Circuit core functions"
	depends on I2C=y && ABX500_CORE
	select MFD_CORE
	default y if ARCH_U300
	help
	  Select this to enable the AB3100 Mixed Signal IC core
	  functionality. This connects to a AB3100 on the I2C bus
	  and expose a number of symbols needed for dependent devices
	  to read and write registers and subscribe to events from
	  this multi-functional IC. This is needed to use other features
	  of the AB3100 such as battery-backed RTC, charging control,
	  LEDs, vibrator, system power and temperature, power management
	  and ALSA sound.

config AB3100_OTP
	tristate "ST-Ericsson AB3100 OTP functions"
	depends on AB3100_CORE
	default y if AB3100_CORE
	help
	  Select this to enable the AB3100 Mixed Signal IC OTP (one-time
	  programmable memory) support. This exposes a sysfs file to read
	  out OTP values.

config AB8500_CORE
	bool "ST-Ericsson AB8500 Mixed Signal Power Management chip"
	depends on ABX500_CORE && MFD_DB8500_PRCMU
	select POWER_SUPPLY
	select MFD_CORE
	select IRQ_DOMAIN
	help
	  Select this option to enable access to AB8500 power management
	  chip. This connects to U8500 either on the SSP/SPI bus (deprecated
	  since hardware version v1.0) or the I2C bus via PRCMU. It also adds
	  the irq_chip parts for handling the Mixed Signal chip events.
	  This chip embeds various other multimedia funtionalities as well.

config AB8500_DEBUG
	bool "Enable debug info via debugfs"
	depends on AB8500_GPADC && DEBUG_FS
	default y if DEBUG_FS
	help
	  Select this option if you want debug information using the debug
	  filesystem, debugfs.

config AB8500_GPADC
	bool "ST-Ericsson AB8500 GPADC driver"
	depends on AB8500_CORE && REGULATOR_AB8500
	default y
	help
	  AB8500 GPADC driver used to convert Acc and battery/ac/usb voltage

config MFD_DB8500_PRCMU
	bool "ST-Ericsson DB8500 Power Reset Control Management Unit"
	depends on UX500_SOC_DB8500
	select MFD_CORE
	help
	  Select this option to enable support for the DB8500 Power Reset
	  and Control Management Unit. This is basically an autonomous
	  system controller running an XP70 microprocessor, which is accessed
	  through a register map.

config MFD_STMPE
	bool "STMicroelectronics STMPE"
	depends on (I2C=y || SPI_MASTER=y)
	depends on OF
	select MFD_CORE
	help
	  Support for the STMPE family of I/O Expanders from
	  STMicroelectronics.

	  Currently supported devices are:

		STMPE811: GPIO, Touchscreen, ADC
		STMPE1601: GPIO, Keypad
		STMPE1801: GPIO, Keypad
		STMPE2401: GPIO, Keypad
		STMPE2403: GPIO, Keypad

	  This driver provides common support for accessing the device,
	  additional drivers must be enabled in order to use the functionality
	  of the device.  Currently available sub drivers are:

		GPIO: stmpe-gpio
		Keypad: stmpe-keypad
		Touchscreen: stmpe-ts
		ADC: stmpe-adc

menu "STMicroelectronics STMPE Interface Drivers"
depends on MFD_STMPE

config STMPE_I2C
	bool "STMicroelectronics STMPE I2C Interface"
	depends on I2C=y
	default y
	help
	  This is used to enable I2C interface of STMPE

config STMPE_SPI
	bool "STMicroelectronics STMPE SPI Interface"
	depends on SPI_MASTER
	help
	  This is used to enable SPI interface of STMPE
endmenu

config MFD_STA2X11
	bool "STMicroelectronics STA2X11"
	depends on STA2X11
	select MFD_CORE
	select REGMAP_MMIO

config MFD_SUN6I_PRCM
	bool "Allwinner A31 PRCM controller"
	depends on ARCH_SUNXI || COMPILE_TEST
	select MFD_CORE
	help
	  Support for the PRCM (Power/Reset/Clock Management) unit available
	  in A31 SoC.

config MFD_SYSCON
	bool "System Controller Register R/W Based on Regmap"
	select REGMAP_MMIO
	help
	  Select this option to enable accessing system control registers
	  via regmap.

config MFD_DAVINCI_VOICECODEC
	tristate
	select MFD_CORE
	select REGMAP_MMIO

config MFD_TI_AM335X_TSCADC
	tristate "TI ADC / Touch Screen chip support"
	select MFD_CORE
	select REGMAP
	select REGMAP_MMIO
	help
	  If you say yes here you get support for Texas Instruments series
	  of Touch Screen /ADC chips.
	  To compile this driver as a module, choose M here: the
	  module will be called ti_am335x_tscadc.

config MFD_DM355EVM_MSP
	bool "TI DaVinci DM355 EVM microcontroller"
	depends on I2C=y && MACH_DAVINCI_DM355_EVM
	help
	  This driver supports the MSP430 microcontroller used on these
	  boards.  MSP430 firmware manages resets and power sequencing,
	  inputs from buttons and the IR remote, LEDs, an RTC, and more.

config MFD_LP3943
	tristate "TI/National Semiconductor LP3943 MFD Driver"
	depends on I2C
	select MFD_CORE
	select REGMAP_I2C
	help
	  Support for the TI/National Semiconductor LP3943.
	  This driver consists of GPIO and PWM drivers.
	  With these functionalities, it can be used for LED string control or
	  general usage such like a GPIO controller and a PWM controller.

config MFD_LP8788
	bool "TI LP8788 Power Management Unit Driver"
	depends on I2C=y
	select MFD_CORE
	select REGMAP_I2C
	select IRQ_DOMAIN
	help
	  TI LP8788 PMU supports regulators, battery charger, RTC,
	  ADC, backlight driver and current sinks.

config MFD_TI_LMU
	tristate "TI Lighting Management Unit driver"
	depends on I2C
	select MFD_CORE
	select REGMAP_I2C
	help
	  Say yes here to enable support for TI LMU chips.
	  TI LMU MFD supports LM3532, LM3631, LM3632, LM3633, LM3695 and
	  LM36274.  It consists of backlight, LED and regulator driver.
	  It provides consistent device controls for lighting functions.

config MFD_OMAP_USB_HOST
	bool "TI OMAP USBHS core and TLL driver"
	depends on USB_EHCI_HCD_OMAP || USB_OHCI_HCD_OMAP3
	default y
	help
	  This is the core driver for the OAMP EHCI and OHCI drivers.
	  This MFD driver does the required setup functionalities for
	  OMAP USB Host drivers.

config MFD_PALMAS
	bool "TI Palmas series chips"
	select MFD_CORE
	select REGMAP_I2C
	select REGMAP_IRQ
	depends on I2C=y
	help
	  If you say yes here you get support for the Palmas
	  series of PMIC chips from Texas Instruments.

config TPS6105X
	tristate "TI TPS61050/61052 Boost Converters"
	depends on I2C
	select REGMAP_I2C
	select REGULATOR
	select MFD_CORE
	select REGULATOR_FIXED_VOLTAGE
	help
	  This option enables a driver for the TP61050/TPS61052
	  high-power "white LED driver". This boost converter is
	  sometimes used for other things than white LEDs, and
	  also contains a GPIO pin.

config TPS65010
	tristate "TI TPS6501x Power Management chips"
	depends on I2C && GPIOLIB
	default y if MACH_OMAP_H2 || MACH_OMAP_H3 || MACH_OMAP_OSK
	help
	  If you say yes here you get support for the TPS6501x series of
	  Power Management chips.  These include voltage regulators,
	  lithium ion/polymer battery charging, and other features that
	  are often used in portable devices like cell phones and cameras.

	  This driver can also be built as a module.  If so, the module
	  will be called tps65010.

config TPS6507X
	tristate "TI TPS6507x Power Management / Touch Screen chips"
	select MFD_CORE
	depends on I2C
	help
	  If you say yes here you get support for the TPS6507x series of
	  Power Management / Touch Screen chips.  These include voltage
	  regulators, lithium ion/polymer battery charging, touch screen
	  and other features that are often used in portable devices.
	  This driver can also be built as a module.  If so, the module
	  will be called tps6507x.

config MFD_TPS65086
	tristate "TI TPS65086 Power Management Integrated Chips (PMICs)"
	select MFD_CORE
	select REGMAP
	select REGMAP_IRQ
	select REGMAP_I2C
	depends on I2C
	help
	  If you say yes here you get support for the TPS65086 series of
	  Power Management chips.
	  This driver provides common support for accessing the device,
	  additional drivers must be enabled in order to use the
	  functionality of the device.

config TPS65911_COMPARATOR
	tristate

config MFD_TPS65090
	bool "TI TPS65090 Power Management chips"
	depends on I2C=y
	select MFD_CORE
	select REGMAP_I2C
	select REGMAP_IRQ
	help
	  If you say yes here you get support for the TPS65090 series of
	  Power Management chips.
	  This driver provides common support for accessing the device,
	  additional drivers must be enabled in order to use the
	  functionality of the device.

config MFD_TPS65217
	tristate "TI TPS65217 Power Management / White LED chips"
	depends on I2C && OF
	select MFD_CORE
	select REGMAP_I2C
	select IRQ_DOMAIN
	help
	  If you say yes here you get support for the TPS65217 series of
	  Power Management / White LED chips.
	  These include voltage regulators, lithium ion/polymer battery
	  charger, wled and other features that are often used in portable
	  devices.

	  This driver can also be built as a module.  If so, the module
	  will be called tps65217.

config MFD_TPS68470
	bool "TI TPS68470 Power Management / LED chips"
<<<<<<< HEAD
	depends on ACPI && I2C=y
=======
	depends on ACPI && PCI && I2C=y
>>>>>>> f7688b48
	depends on I2C_DESIGNWARE_PLATFORM=y
	select MFD_CORE
	select REGMAP_I2C
	help
	  If you say yes here you get support for the TPS68470 series of
	  Power Management / LED chips.

	  These include voltage regulators, LEDs and other features
	  that are often used in portable devices.

	  This option is a bool as it provides an ACPI operation
	  region, which must be available before any of the devices
	  using this are probed. This option also configures the
	  designware-i2c driver to be built-in, for the same reason.

config MFD_TI_LP873X
	tristate "TI LP873X Power Management IC"
	depends on I2C
	select MFD_CORE
	select REGMAP_I2C
	help
	  If you say yes here then you get support for the LP873X series of
	  Power Management Integrated Circuits (PMIC).
	  These include voltage regulators, thermal protection, configurable
	  General Purpose Outputs (GPO) that are used in portable devices.

	  This driver can also be built as a module. If so, the module
	  will be called lp873x.

config MFD_TI_LP87565
	tristate "TI LP87565 Power Management IC"
	depends on I2C && OF
	select MFD_CORE
	select REGMAP_I2C
	help
	  If you say yes here then you get support for the LP87565 series of
	  Power Management Integrated Circuits (PMIC).
	  These include voltage regulators, thermal protection, configurable
	  General Purpose Outputs (GPO) that are used in portable devices.

	  This driver can also be built as a module. If so, the module
	  will be called lp87565.

config MFD_TPS65218
	tristate "TI TPS65218 Power Management chips"
	depends on I2C && OF
	select MFD_CORE
	select REGMAP_I2C
	select REGMAP_IRQ
	help
	  If you say yes here you get support for the TPS65218 series of
	  Power Management chips.
	  These include voltage regulators, gpio and other features
	  that are often used in portable devices.

	  This driver can also be built as a module.  If so, the module
	  will be called tps65218.

config MFD_TPS6586X
	bool "TI TPS6586x Power Management chips"
	depends on I2C=y
	select MFD_CORE
	select REGMAP_I2C
	help
	  If you say yes here you get support for the TPS6586X series of
	  Power Management chips.
	  This driver provides common support for accessing the device,
	  additional drivers must be enabled in order to use the
	  functionality of the device.

	  This driver can also be built as a module.  If so, the module
	  will be called tps6586x.

config MFD_TPS65910
	bool "TI TPS65910 Power Management chip"
	depends on I2C=y
	depends on GPIOLIB || COMPILE_TEST
	select MFD_CORE
	select REGMAP_I2C
	select REGMAP_IRQ
	select IRQ_DOMAIN
	help
	  if you say yes here you get support for the TPS65910 series of
	  Power Management chips.

config MFD_TPS65912
	tristate
	select MFD_CORE
	select REGMAP
	select REGMAP_IRQ

config MFD_TPS65912_I2C
	tristate "TI TPS65912 Power Management chip with I2C"
	select MFD_TPS65912
	select REGMAP_I2C
	depends on I2C
	help
	  If you say yes here you get support for the TPS65912 series of
	  PM chips with I2C interface.

config MFD_TPS65912_SPI
	tristate "TI TPS65912 Power Management chip with SPI"
	select MFD_TPS65912
	select REGMAP_SPI
	depends on SPI_MASTER
	help
	  If you say yes here you get support for the TPS65912 series of
	  PM chips with SPI interface.

config MFD_TPS80031
	bool "TI TPS80031/TPS80032 Power Management chips"
	depends on I2C=y
	select MFD_CORE
	select REGMAP_I2C
	select REGMAP_IRQ
	help
	  If you say yes here you get support for the Texas Instruments
	  TPS80031/ TPS80032 Fully Integrated Power Management with Power
	  Path and Battery Charger. The device provides five configurable
	  step-down converters, 11 general purpose LDOs, USB OTG Module,
	  ADC, RTC, 2 PWM, System Voltage Regulator/Battery Charger with
	  Power Path from USB, 32K clock generator.

config TWL4030_CORE
	bool "TI TWL4030/TWL5030/TWL6030/TPS659x0 Support"
	depends on I2C=y
	select IRQ_DOMAIN
	select REGMAP_I2C
	help
	  Say yes here if you have TWL4030 / TWL6030 family chip on your board.
	  This core driver provides register access and IRQ handling
	  facilities, and registers devices for the various functions
	  so that function-specific drivers can bind to them.

	  These multi-function chips are found on many OMAP2 and OMAP3
	  boards, providing power management, RTC, GPIO, keypad, a
	  high speed USB OTG transceiver, an audio codec (on most
	  versions) and many other features.

config TWL4030_POWER
	bool "TI TWL4030 power resources"
	depends on TWL4030_CORE && ARM
	help
	  Say yes here if you want to use the power resources on the
	  TWL4030 family chips.  Most of these resources are regulators,
	  which have a separate driver; some are control signals, such
	  as clock request handshaking.

	  This driver uses board-specific data to initialize the resources
	  and load scripts controlling which resources are switched off/on
	  or reset when a sleep, wakeup or warm reset event occurs.

config MFD_TWL4030_AUDIO
	bool "TI TWL4030 Audio"
	depends on TWL4030_CORE
	select MFD_CORE
	default n

config TWL6040_CORE
	bool "TI TWL6040 audio codec"
	depends on I2C=y
	select MFD_CORE
	select REGMAP_I2C
	select REGMAP_IRQ
	default n
	help
	  Say yes here if you want support for Texas Instruments TWL6040 audio
	  codec.
	  This driver provides common support for accessing the device,
	  additional drivers must be enabled in order to use the
	  functionality of the device (audio, vibra).

config MENELAUS
	bool "TI TWL92330/Menelaus PM chip"
	depends on I2C=y && ARCH_OMAP2
	help
	  If you say yes here you get support for the Texas Instruments
	  TWL92330/Menelaus Power Management chip. This include voltage
	  regulators, Dual slot memory card transceivers, real-time clock
	  and other features that are often used in portable devices like
	  cell phones and PDAs.

config MFD_WL1273_CORE
	tristate "TI WL1273 FM radio"
	depends on I2C
	select MFD_CORE
	default n
	help
	  This is the core driver for the TI WL1273 FM radio. This MFD
	  driver connects the radio-wl1273 V4L2 module and the wl1273
	  audio codec.

config MFD_LM3533
	tristate "TI/National Semiconductor LM3533 Lighting Power chip"
	depends on I2C
	select MFD_CORE
	select REGMAP_I2C
	help
	  Say yes here to enable support for National Semiconductor / TI
	  LM3533 Lighting Power chips.

	  This driver provides common support for accessing the device;
	  additional drivers must be enabled in order to use the LED,
	  backlight or ambient-light-sensor functionality of the device.

config MFD_TIMBERDALE
	tristate "Timberdale FPGA"
	select MFD_CORE
	depends on PCI && GPIOLIB && (X86_32 || COMPILE_TEST)
	---help---
	This is the core driver for the timberdale FPGA. This device is a
	multifunction device which exposes numerous platform devices.

	The timberdale FPGA can be found on the Intel Atom development board
	for in-vehicle infontainment, called Russellville.

config MFD_TC3589X
	bool "Toshiba TC35892 and variants"
	depends on I2C=y
	depends on OF
	select MFD_CORE
	help
	  Support for the Toshiba TC35892 and variants I/O Expander.

	  This driver provides common support for accessing the device,
	  additional drivers must be enabled in order to use the
	  functionality of the device.

config MFD_TMIO
	bool
	default n

config MFD_T7L66XB
	bool "Toshiba T7L66XB"
	depends on ARM && HAVE_CLK
	select MFD_CORE
	select MFD_TMIO
	help
	  Support for Toshiba Mobile IO Controller T7L66XB

config MFD_TC6387XB
	bool "Toshiba TC6387XB"
	depends on ARM && HAVE_CLK
	select MFD_CORE
	select MFD_TMIO
	help
	  Support for Toshiba Mobile IO Controller TC6387XB

config MFD_TC6393XB
	bool "Toshiba TC6393XB"
	depends on ARM && HAVE_CLK
	select GPIOLIB
	select MFD_CORE
	select MFD_TMIO
	help
	  Support for Toshiba Mobile IO Controller TC6393XB

config MFD_TQMX86
	tristate "TQ-Systems IO controller TQMX86"
	select MFD_CORE
	help
	  Say yes here to enable support for various functions of the
	  TQ-Systems IO controller and watchdog device, found on their
	  ComExpress CPU modules.

config MFD_VX855
	tristate "VIA VX855/VX875 integrated south bridge"
	depends on PCI
	select MFD_CORE
	help
	  Say yes here to enable support for various functions of the
	  VIA VX855/VX875 south bridge. You will need to enable the vx855_spi
	  and/or vx855_gpio drivers for this to do anything useful.

config MFD_LOCHNAGAR
	bool "Cirrus Logic Lochnagar Audio Development Board"
	select MFD_CORE
	select REGMAP_I2C
	depends on I2C=y && OF
	help
	  Support for Cirrus Logic Lochnagar audio development board.

config MFD_ARIZONA
	select REGMAP
	select REGMAP_IRQ
	select MFD_CORE
	bool

config MFD_ARIZONA_I2C
	tristate "Cirrus Logic/Wolfson Microelectronics Arizona platform with I2C"
	select MFD_ARIZONA
	select REGMAP_I2C
	depends on I2C
	help
	  Support for the Cirrus Logic/Wolfson Microelectronics Arizona platform
	  audio SoC core functionality controlled via I2C.

config MFD_ARIZONA_SPI
	tristate "Cirrus Logic/Wolfson Microelectronics Arizona platform with SPI"
	select MFD_ARIZONA
	select REGMAP_SPI
	depends on SPI_MASTER
	help
	  Support for the Cirrus Logic/Wolfson Microelectronics Arizona platform
	  audio SoC core functionality controlled via SPI.

config MFD_CS47L24
	bool "Cirrus Logic CS47L24 and WM1831"
	depends on MFD_ARIZONA
	help
	  Support for Cirrus Logic CS47L24 and WM1831 low power audio SoC

config MFD_WM5102
	bool "Wolfson Microelectronics WM5102"
	depends on MFD_ARIZONA
	help
	  Support for Wolfson Microelectronics WM5102 low power audio SoC

config MFD_WM5110
	bool "Wolfson Microelectronics WM5110 and WM8280/WM8281"
	depends on MFD_ARIZONA
	help
	  Support for Wolfson Microelectronics WM5110 and WM8280/WM8281
	  low power audio SoC

config MFD_WM8997
	bool "Wolfson Microelectronics WM8997"
	depends on MFD_ARIZONA
	help
	  Support for Wolfson Microelectronics WM8997 low power audio SoC

config MFD_WM8998
	bool "Wolfson Microelectronics WM8998"
	depends on MFD_ARIZONA
	help
	  Support for Wolfson Microelectronics WM8998 low power audio SoC

config MFD_WM8400
	bool "Wolfson Microelectronics WM8400"
	select MFD_CORE
	depends on I2C=y
	select REGMAP_I2C
	help
	  Support for the Wolfson Microelecronics WM8400 PMIC and audio
	  CODEC.  This driver provides common support for accessing
	  the device, additional drivers must be enabled in order to use
	  the functionality of the device.

config MFD_WM831X
	bool

config MFD_WM831X_I2C
	bool "Wolfson Microelectronics WM831x/2x PMICs with I2C"
	select MFD_CORE
	select MFD_WM831X
	select REGMAP_I2C
	select IRQ_DOMAIN
	depends on I2C=y
	help
	  Support for the Wolfson Microelecronics WM831x and WM832x PMICs
	  when controlled using I2C.  This driver provides common support
	  for accessing the device, additional drivers must be enabled in
	  order to use the functionality of the device.

config MFD_WM831X_SPI
	bool "Wolfson Microelectronics WM831x/2x PMICs with SPI"
	select MFD_CORE
	select MFD_WM831X
	select REGMAP_SPI
	select IRQ_DOMAIN
	depends on SPI_MASTER
	help
	  Support for the Wolfson Microelecronics WM831x and WM832x PMICs
	  when controlled using SPI.  This driver provides common support
	  for accessing the device, additional drivers must be enabled in
	  order to use the functionality of the device.

config MFD_WM8350
	bool

config MFD_WM8350_I2C
	bool "Wolfson Microelectronics WM8350 with I2C"
	select MFD_WM8350
	select REGMAP_I2C
	depends on I2C=y
	help
	  The WM8350 is an integrated audio and power management
	  subsystem with watchdog and RTC functionality for embedded
	  systems.  This option enables core support for the WM8350 with
	  I2C as the control interface.  Additional options must be
	  selected to enable support for the functionality of the chip.

config MFD_WM8994
	tristate "Wolfson Microelectronics WM8994"
	select MFD_CORE
	select REGMAP_I2C
	select REGMAP_IRQ
	depends on I2C
	help
	  The WM8994 is a highly integrated hi-fi CODEC designed for
	  smartphone applications.  As well as audio functionality it
	  has on board GPIO and regulator functionality which is
	  supported via the relevant subsystems.  This driver provides
	  core support for the WM8994, in order to use the actual
	  functionaltiy of the device other drivers must be enabled.

config MFD_WM97xx
	tristate "Wolfson Microelectronics WM97xx"
	select MFD_CORE
	select REGMAP_AC97
	select AC97_BUS_COMPAT
	depends on AC97_BUS_NEW
	help
	  The WM9705, WM9712 and WM9713 is a highly integrated hi-fi CODEC
	  designed for smartphone applications.  As well as audio functionality
	  it has on board GPIO and a touchscreen functionality which is
	  supported via the relevant subsystems.  This driver provides core
	  support for the WM97xx, in order to use the actual functionaltiy of
	  the device other drivers must be enabled.

config MFD_STW481X
	tristate "Support for ST Microelectronics STw481x"
	depends on I2C && (ARCH_NOMADIK || COMPILE_TEST)
	select REGMAP_I2C
	select MFD_CORE
	help
	  Select this option to enable the STw481x chip driver used
	  in various ST Microelectronics and ST-Ericsson embedded
	  Nomadik series.

config MFD_ROHM_BD718XX
	tristate "ROHM BD71837 Power Management IC"
	depends on I2C=y
	depends on OF
	select REGMAP_I2C
	select REGMAP_IRQ
	select MFD_CORE
	help
	  Select this option to get support for the ROHM BD71837
	  Power Management ICs. BD71837 is designed to power processors like
	  NXP i.MX8. It contains 8 BUCK outputs and 7 LDOs, voltage monitoring
	  and emergency shut down as well as 32,768KHz clock output.

config MFD_ROHM_BD70528
	tristate "ROHM BD70528 Power Management IC"
	depends on I2C=y
	depends on OF
	select REGMAP_I2C
	select REGMAP_IRQ
	select MFD_CORE
	help
	  Select this option to get support for the ROHM BD70528 Power
	  Management IC. BD71837 is general purpose single-chip power
	  management IC for battery-powered portable devices. It contains
	  3 ultra-low current consumption buck converters, 3 LDOs and 2 LED
	  drivers. Also included are 4 GPIOs, a real-time clock (RTC), a 32kHz
	  crystal oscillator, high-accuracy VREF for use with an external ADC,
	  10 bits SAR ADC for battery temperature monitor and 1S battery
	  charger.

config MFD_STM32_LPTIMER
	tristate "Support for STM32 Low-Power Timer"
	depends on (ARCH_STM32 && OF) || COMPILE_TEST
	select MFD_CORE
	select REGMAP
	select REGMAP_MMIO
	help
	  Select this option to enable STM32 Low-Power Timer driver
	  used for PWM, IIO Trigger, IIO Encoder and Counter. Shared
	  resources are also dealt with here.

	  To compile this driver as a module, choose M here: the
	  module will be called stm32-lptimer.

config MFD_STM32_TIMERS
	tristate "Support for STM32 Timers"
	depends on (ARCH_STM32 && OF) || COMPILE_TEST
	select MFD_CORE
	select REGMAP
	select REGMAP_MMIO
	help
	  Select this option to enable STM32 timers driver used
	  for PWM and IIO Timer. This driver allow to share the
	  registers between the others drivers.

config MFD_STPMIC1
	tristate "Support for STPMIC1 PMIC"
	depends on (I2C=y && OF)
	select REGMAP_I2C
	select REGMAP_IRQ
	select MFD_CORE
	help
	  Support for ST Microelectronics STPMIC1 PMIC. STPMIC1 has power on
	  key, watchdog and regulator functionalities which are supported via
	  the relevant subsystems. This driver provides core support for the
	  STPMIC1. In order to use the actual functionaltiy of the device other
	  drivers must be enabled.

	  To compile this driver as a module, choose M here: the
	  module will be called stpmic1.

config MFD_STMFX
	tristate "Support for STMicroelectronics Multi-Function eXpander (STMFX)"
	depends on I2C
	depends on OF || COMPILE_TEST
	select MFD_CORE
	select REGMAP_I2C
	help
	  Support for the STMicroelectronics Multi-Function eXpander.

	  This driver provides common support for accessing the device,
	  additional drivers must be enabled in order to use the functionality
	  of the device.

menu "Multimedia Capabilities Port drivers"
	depends on ARCH_SA1100

config MCP
	tristate

# Interface drivers
config MCP_SA11X0
	tristate "Support SA11x0 MCP interface"
	depends on ARCH_SA1100
	select MCP

# Chip drivers
config MCP_UCB1200
	tristate "Support for UCB1200 / UCB1300"
	depends on MCP_SA11X0
	select MCP

config MCP_UCB1200_TS
	tristate "Touchscreen interface support"
	depends on MCP_UCB1200 && INPUT

endmenu

config MFD_VEXPRESS_SYSREG
	bool "Versatile Express System Registers"
	depends on VEXPRESS_CONFIG && GPIOLIB && !ARCH_USES_GETTIMEOFFSET
	default y
	select CLKSRC_MMIO
	select GPIO_GENERIC_PLATFORM
	select MFD_CORE
	select MFD_SYSCON
	help
	  System Registers are the platform configuration block
	  on the ARM Ltd. Versatile Express board.

config RAVE_SP_CORE
	tristate "RAVE SP MCU core driver"
	depends on SERIAL_DEV_BUS
	select CRC_CCITT
	help
	  Select this to get support for the Supervisory Processor
	  device found on several devices in RAVE line of hardware.

endmenu
endif<|MERGE_RESOLUTION|>--- conflicted
+++ resolved
@@ -1452,11 +1452,7 @@
 
 config MFD_TPS68470
 	bool "TI TPS68470 Power Management / LED chips"
-<<<<<<< HEAD
-	depends on ACPI && I2C=y
-=======
 	depends on ACPI && PCI && I2C=y
->>>>>>> f7688b48
 	depends on I2C_DESIGNWARE_PLATFORM=y
 	select MFD_CORE
 	select REGMAP_I2C
