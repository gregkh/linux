// SPDX-License-Identifier: GPL-2.0
/*
 * Driver for the Renesas R-Car I2C unit
 *
 * Copyright (C) 2014-19 Wolfram Sang <wsa@sang-engineering.com>
 * Copyright (C) 2011-2019 Renesas Electronics Corporation
 *
 * Copyright (C) 2012-14 Renesas Solutions Corp.
 * Kuninori Morimoto <kuninori.morimoto.gx@renesas.com>
 *
 * This file is based on the drivers/i2c/busses/i2c-sh7760.c
 * (c) 2005-2008 MSC Vertriebsges.m.b.H, Manuel Lauss <mlau@msc-ge.com>
 */
#include <linux/bitops.h>
#include <linux/clk.h>
#include <linux/delay.h>
#include <linux/dmaengine.h>
#include <linux/dma-mapping.h>
#include <linux/err.h>
#include <linux/interrupt.h>
#include <linux/io.h>
#include <linux/iopoll.h>
#include <linux/i2c.h>
#include <linux/i2c-smbus.h>
#include <linux/kernel.h>
#include <linux/module.h>
#include <linux/of.h>
#include <linux/platform_device.h>
#include <linux/pm_runtime.h>
#include <linux/reset.h>
#include <linux/slab.h>

/* register offsets */
#define ICSCR	0x00	/* slave ctrl */
#define ICMCR	0x04	/* master ctrl */
#define ICSSR	0x08	/* slave status */
#define ICMSR	0x0C	/* master status */
#define ICSIER	0x10	/* slave irq enable */
#define ICMIER	0x14	/* master irq enable */
#define ICCCR	0x18	/* clock dividers */
#define ICSAR	0x1C	/* slave address */
#define ICMAR	0x20	/* master address */
#define ICRXTX	0x24	/* data port */
#define ICCCR2	0x28	/* Clock control 2 */
#define ICMPR	0x2C	/* SCL mask control */
#define ICHPR	0x30	/* SCL HIGH control */
#define ICLPR	0x34	/* SCL LOW control */
#define ICFBSCR	0x38	/* first bit setup cycle (Gen3) */
#define ICDMAER	0x3c	/* DMA enable (Gen3) */

/* ICSCR */
#define SDBS	BIT(3)	/* slave data buffer select */
#define SIE	BIT(2)	/* slave interface enable */
#define GCAE	BIT(1)	/* general call address enable */
#define FNA	BIT(0)	/* forced non acknowledgment */

/* ICMCR */
#define MDBS	BIT(7)	/* non-fifo mode switch */
#define FSCL	BIT(6)	/* override SCL pin */
#define FSDA	BIT(5)	/* override SDA pin */
#define OBPC	BIT(4)	/* override pins */
#define MIE	BIT(3)	/* master if enable */
#define TSBE	BIT(2)
#define FSB	BIT(1)	/* force stop bit */
#define ESG	BIT(0)	/* enable start bit gen */

/* ICSSR (also for ICSIER) */
#define GCAR	BIT(6)	/* general call received */
#define STM	BIT(5)	/* slave transmit mode */
#define SSR	BIT(4)	/* stop received */
#define SDE	BIT(3)	/* slave data empty */
#define SDT	BIT(2)	/* slave data transmitted */
#define SDR	BIT(1)	/* slave data received */
#define SAR	BIT(0)	/* slave addr received */

/* ICMSR (also for ICMIE) */
#define MNR	BIT(6)	/* nack received */
#define MAL	BIT(5)	/* arbitration lost */
#define MST	BIT(4)	/* sent a stop */
#define MDE	BIT(3)
#define MDT	BIT(2)
#define MDR	BIT(1)
#define MAT	BIT(0)	/* slave addr xfer done */

/* ICDMAER */
#define RSDMAE	BIT(3)	/* DMA Slave Received Enable */
#define TSDMAE	BIT(2)	/* DMA Slave Transmitted Enable */
#define RMDMAE	BIT(1)	/* DMA Master Received Enable */
#define TMDMAE	BIT(0)	/* DMA Master Transmitted Enable */

/* ICCCR2 */
#define FMPE	BIT(7)	/* Fast Mode Plus Enable */
#define CDFD	BIT(2)	/* CDF Disable */
#define HLSE	BIT(1)	/* HIGH/LOW Separate Control Enable */
#define SME	BIT(0)	/* SCL Mask Enable */

/* ICFBSCR */
#define TCYC17	0x0f		/* 17*Tcyc delay 1st bit between SDA and SCL */

#define RCAR_MIN_DMA_LEN	8

/* SCL low/high ratio 5:4 to meet all I2C timing specs (incl safety margin) */
#define RCAR_SCLD_RATIO		5
#define RCAR_SCHD_RATIO		4
/*
 * SMD should be smaller than SCLD/SCHD and is always around 20 in the docs.
 * Thus, we simply use 20 which works for low and high speeds.
 */
#define RCAR_DEFAULT_SMD	20

#define RCAR_BUS_PHASE_START	(MDBS | MIE | ESG)
#define RCAR_BUS_PHASE_DATA	(MDBS | MIE)
#define RCAR_BUS_PHASE_STOP	(MDBS | MIE | FSB)

#define RCAR_IRQ_SEND	(MNR | MAL | MST | MAT | MDE)
#define RCAR_IRQ_RECV	(MNR | MAL | MST | MAT | MDR)
#define RCAR_IRQ_STOP	(MST)

#define ID_LAST_MSG		BIT(0)
#define ID_REP_AFTER_RD		BIT(1)
#define ID_DONE			BIT(2)
#define ID_ARBLOST		BIT(3)
#define ID_NACK			BIT(4)
#define ID_EPROTO		BIT(5)
/* persistent flags */
#define ID_P_FMPLUS		BIT(27)
#define ID_P_NOT_ATOMIC		BIT(28)
#define ID_P_HOST_NOTIFY	BIT(29)
#define ID_P_NO_RXDMA		BIT(30) /* HW forbids RXDMA sometimes */
#define ID_P_PM_BLOCKED		BIT(31)
#define ID_P_MASK		GENMASK(31, 27)

enum rcar_i2c_type {
	I2C_RCAR_GEN1,
	I2C_RCAR_GEN2,
	I2C_RCAR_GEN3,
	I2C_RCAR_GEN4,
};

struct rcar_i2c_priv {
	u32 flags;
	void __iomem *io;
	struct i2c_adapter adap;
	struct i2c_msg *msg;
	int msgs_left;
	struct clk *clk;

	wait_queue_head_t wait;

	int pos;
	u32 icccr;
	u16 schd;
	u16 scld;
	u8 smd;
	u8 recovery_icmcr;	/* protected by adapter lock */
	enum rcar_i2c_type devtype;
	struct i2c_client *slave;

	struct resource *res;
	struct dma_chan *dma_tx;
	struct dma_chan *dma_rx;
	struct scatterlist sg;
	enum dma_data_direction dma_direction;

	struct reset_control *rstc;
	int irq;

	struct i2c_client *host_notify_client;
};

#define rcar_i2c_priv_to_dev(p)		((p)->adap.dev.parent)
#define rcar_i2c_is_recv(p)		((p)->msg->flags & I2C_M_RD)

static void rcar_i2c_write(struct rcar_i2c_priv *priv, int reg, u32 val)
{
	writel(val, priv->io + reg);
}

static u32 rcar_i2c_read(struct rcar_i2c_priv *priv, int reg)
{
	return readl(priv->io + reg);
}

static void rcar_i2c_clear_irq(struct rcar_i2c_priv *priv, u32 val)
{
	writel(~val & 0x7f, priv->io + ICMSR);
}

static int rcar_i2c_get_scl(struct i2c_adapter *adap)
{
	struct rcar_i2c_priv *priv = i2c_get_adapdata(adap);

	return !!(rcar_i2c_read(priv, ICMCR) & FSCL);
}

static void rcar_i2c_set_scl(struct i2c_adapter *adap, int val)
{
	struct rcar_i2c_priv *priv = i2c_get_adapdata(adap);

	if (val)
		priv->recovery_icmcr |= FSCL;
	else
		priv->recovery_icmcr &= ~FSCL;

	rcar_i2c_write(priv, ICMCR, priv->recovery_icmcr);
}

static void rcar_i2c_set_sda(struct i2c_adapter *adap, int val)
{
	struct rcar_i2c_priv *priv = i2c_get_adapdata(adap);

	if (val)
		priv->recovery_icmcr |= FSDA;
	else
		priv->recovery_icmcr &= ~FSDA;

	rcar_i2c_write(priv, ICMCR, priv->recovery_icmcr);
}

static int rcar_i2c_get_bus_free(struct i2c_adapter *adap)
{
	struct rcar_i2c_priv *priv = i2c_get_adapdata(adap);

	return !(rcar_i2c_read(priv, ICMCR) & FSDA);
}

static struct i2c_bus_recovery_info rcar_i2c_bri = {
	.get_scl = rcar_i2c_get_scl,
	.set_scl = rcar_i2c_set_scl,
	.set_sda = rcar_i2c_set_sda,
	.get_bus_free = rcar_i2c_get_bus_free,
	.recover_bus = i2c_generic_scl_recovery,
};

static void rcar_i2c_init(struct rcar_i2c_priv *priv)
{
	/* reset master mode */
	rcar_i2c_write(priv, ICMIER, 0);
	rcar_i2c_write(priv, ICMCR, MDBS);
	rcar_i2c_write(priv, ICMSR, 0);
	/* start clock */
	if (priv->devtype < I2C_RCAR_GEN3) {
		rcar_i2c_write(priv, ICCCR, priv->icccr);
	} else {
		u32 icccr2 = CDFD | HLSE | SME;

		if (priv->flags & ID_P_FMPLUS)
			icccr2 |= FMPE;

		rcar_i2c_write(priv, ICCCR2, icccr2);
		rcar_i2c_write(priv, ICCCR, priv->icccr);
		rcar_i2c_write(priv, ICMPR, priv->smd);
		rcar_i2c_write(priv, ICHPR, priv->schd);
		rcar_i2c_write(priv, ICLPR, priv->scld);
		rcar_i2c_write(priv, ICFBSCR, TCYC17);
	}
}

static void rcar_i2c_reset_slave(struct rcar_i2c_priv *priv)
{
	rcar_i2c_write(priv, ICSIER, 0);
	rcar_i2c_write(priv, ICSSR, 0);
	rcar_i2c_write(priv, ICSCR, SDBS);
	rcar_i2c_write(priv, ICSAR, 0); /* Gen2: must be 0 if not using slave */
}

static void rcar_i2c_reset_slave(struct rcar_i2c_priv *priv)
{
	rcar_i2c_write(priv, ICSIER, 0);
	rcar_i2c_write(priv, ICSSR, 0);
	rcar_i2c_write(priv, ICSCR, SDBS);
	rcar_i2c_write(priv, ICSAR, 0); /* Gen2: must be 0 if not using slave */
}

static int rcar_i2c_bus_barrier(struct rcar_i2c_priv *priv)
{
	int ret;
	u32 val;

	ret = readl_poll_timeout(priv->io + ICMCR, val, !(val & FSDA), 10,
				 priv->adap.timeout);
	if (ret) {
		/* Waiting did not help, try to recover */
		priv->recovery_icmcr = MDBS | OBPC | FSDA | FSCL;
		ret = i2c_recover_bus(&priv->adap);
	}

	return ret;
}

static int rcar_i2c_clock_calculate(struct rcar_i2c_priv *priv)
{
	u32 cdf, round, ick, sum, scl, cdf_width;
	unsigned long rate;
	struct device *dev = rcar_i2c_priv_to_dev(priv);
	struct i2c_timings t = {
		.bus_freq_hz		= I2C_MAX_STANDARD_MODE_FREQ,
		.scl_fall_ns		= 35,
		.scl_rise_ns		= 200,
		.scl_int_delay_ns	= 50,
	};

	/* Fall back to previously used values if not supplied */
	i2c_parse_fw_timings(dev, &t, false);
	priv->smd = RCAR_DEFAULT_SMD;

	/*
	 * calculate SCL clock
	 * see
	 *	ICCCR (and ICCCR2 for Gen3+)
	 *
	 * ick	= clkp / (1 + CDF)
	 * SCL	= ick / (20 + SCGD * 8 + F[(ticf + tr + intd) * ick])
	 *
	 * for Gen3+:
	 * SCL	= clkp / (8 + SMD * 2 + SCLD + SCHD +F[(ticf + tr + intd) * clkp])
	 *
	 * ick  : I2C internal clock < 20 MHz
	 * ticf : I2C SCL falling time
	 * tr   : I2C SCL rising  time
	 * intd : LSI internal delay
	 * clkp : peripheral_clk
	 * F[]  : integer up-valuation
	 */
	rate = clk_get_rate(priv->clk);
	cdf = rate / 20000000;
	cdf_width = (priv->devtype == I2C_RCAR_GEN1) ? 2 : 3;
	if (cdf >= 1U << cdf_width)
		goto err_no_val;

	if (t.bus_freq_hz > I2C_MAX_FAST_MODE_FREQ && priv->devtype >= I2C_RCAR_GEN4)
		priv->flags |= ID_P_FMPLUS;
	else
		priv->flags &= ~ID_P_FMPLUS;

	/* On Gen3+, we use cdf only for the filters, not as a SCL divider */
	ick = rate / (priv->devtype < I2C_RCAR_GEN3 ? (cdf + 1) : 1);

	/*
	 * It is impossible to calculate a large scale number on u32. Separate it.
	 *
	 * F[(ticf + tr + intd) * ick] with sum = (ticf + tr + intd)
	 *  = F[sum * ick / 1000000000]
	 *  = F[(ick / 1000000) * sum / 1000]
	 */
	sum = t.scl_fall_ns + t.scl_rise_ns + t.scl_int_delay_ns;
	round = DIV_ROUND_CLOSEST(ick, 1000000);
	round = DIV_ROUND_CLOSEST(round * sum, 1000);

	if (priv->devtype < I2C_RCAR_GEN3) {
		u32 scgd;
		/*
		 * SCL	= ick / (20 + 8 * SCGD + F[(ticf + tr + intd) * ick])
		 * 20 + 8 * SCGD + F[...] = ick / SCL
		 * SCGD = ((ick / SCL) - 20 - F[...]) / 8
		 * Result (= SCL) should be less than bus_speed for hardware safety
		 */
		scgd = DIV_ROUND_UP(ick, t.bus_freq_hz ?: 1);
		scgd = DIV_ROUND_UP(scgd - 20 - round, 8);
		scl = ick / (20 + 8 * scgd + round);

		if (scgd > 0x3f)
			goto err_no_val;

		dev_dbg(dev, "clk %u/%u(%lu), round %u, CDF: %u, SCGD: %u\n",
			scl, t.bus_freq_hz, rate, round, cdf, scgd);

		priv->icccr = scgd << cdf_width | cdf;
	} else {
		u32 x, sum_ratio = RCAR_SCHD_RATIO + RCAR_SCLD_RATIO;
		/*
		 * SCLD/SCHD ratio and SMD default value are explained above
		 * where they are defined. With these definitions, we can compute
		 * x as a base value for the SCLD/SCHD ratio:
		 *
		 * SCL = clkp / (8 + 2 * SMD + SCLD + SCHD + F[(ticf + tr + intd) * clkp])
		 * SCL = clkp / (8 + 2 * SMD + RCAR_SCLD_RATIO * x
		 *		 + RCAR_SCHD_RATIO * x + F[...])
		 *
		 * with: sum_ratio = RCAR_SCLD_RATIO + RCAR_SCHD_RATIO
		 *
		 * SCL = clkp / (8 + 2 * smd + sum_ratio * x + F[...])
		 * 8 + 2 * smd + sum_ratio * x + F[...] = clkp / SCL
		 * x = ((clkp / SCL) - 8 - 2 * smd - F[...]) / sum_ratio
		 */
		x = DIV_ROUND_UP(rate, t.bus_freq_hz ?: 1);
		x = DIV_ROUND_UP(x - 8 - 2 * priv->smd - round, sum_ratio);
		scl = rate / (8 + 2 * priv->smd + sum_ratio * x + round);

		if (x == 0 || x * RCAR_SCLD_RATIO > 0xffff)
			goto err_no_val;

		priv->icccr = cdf;
		priv->schd = RCAR_SCHD_RATIO * x;
		priv->scld = RCAR_SCLD_RATIO * x;
		if (priv->smd >= priv->schd)
			priv->smd = priv->schd - 1;

		dev_dbg(dev, "clk %u/%u(%lu), round %u, CDF: %u SCHD %u SCLD %u SMD %u\n",
			scl, t.bus_freq_hz, rate, round, cdf, priv->schd, priv->scld, priv->smd);
	}

	return 0;

err_no_val:
	dev_err(dev, "it is impossible to calculate best SCL\n");
	return -EINVAL;
}

/*
 * We don't have a test case but the HW engineers say that the write order of
 * ICMSR and ICMCR depends on whether we issue START or REP_START. So, ICMSR
 * handling is outside of this function. First messages clear ICMSR before this
 * function, interrupt handlers clear the relevant bits after this function.
 */
static void rcar_i2c_prepare_msg(struct rcar_i2c_priv *priv)
{
	int read = !!rcar_i2c_is_recv(priv);
	bool rep_start = !(priv->flags & ID_REP_AFTER_RD);

	priv->pos = 0;
	priv->flags &= ID_P_MASK;

	if (priv->msgs_left == 1)
		priv->flags |= ID_LAST_MSG;

	rcar_i2c_write(priv, ICMAR, i2c_8bit_addr_from_msg(priv->msg));
	if (priv->flags & ID_P_NOT_ATOMIC)
		rcar_i2c_write(priv, ICMIER, read ? RCAR_IRQ_RECV : RCAR_IRQ_SEND);

	if (rep_start)
		rcar_i2c_write(priv, ICMCR, RCAR_BUS_PHASE_START);
}

static void rcar_i2c_first_msg(struct rcar_i2c_priv *priv,
			       struct i2c_msg *msgs, int num)
{
	priv->msg = msgs;
	priv->msgs_left = num;
	rcar_i2c_write(priv, ICMSR, 0); /* must be before preparing msg */
	rcar_i2c_prepare_msg(priv);
}

static void rcar_i2c_next_msg(struct rcar_i2c_priv *priv)
{
	priv->msg++;
	priv->msgs_left--;
	rcar_i2c_prepare_msg(priv);
	/* ICMSR handling must come afterwards in the irq handler */
}

static void rcar_i2c_cleanup_dma(struct rcar_i2c_priv *priv, bool terminate)
{
	struct dma_chan *chan = priv->dma_direction == DMA_FROM_DEVICE
		? priv->dma_rx : priv->dma_tx;

	/* only allowed from thread context! */
	if (terminate)
		dmaengine_terminate_sync(chan);

	dma_unmap_single(chan->device->dev, sg_dma_address(&priv->sg),
			 sg_dma_len(&priv->sg), priv->dma_direction);

	/* Gen3+ can only do one RXDMA per transfer and we just completed it */
	if (priv->devtype >= I2C_RCAR_GEN3 &&
	    priv->dma_direction == DMA_FROM_DEVICE)
		priv->flags |= ID_P_NO_RXDMA;

	priv->dma_direction = DMA_NONE;

	/* Disable DMA Master Received/Transmitted, must be last! */
	rcar_i2c_write(priv, ICDMAER, 0);
}

static void rcar_i2c_dma_callback(void *data)
{
	struct rcar_i2c_priv *priv = data;

	priv->pos += sg_dma_len(&priv->sg);

	rcar_i2c_cleanup_dma(priv, false);
}

static bool rcar_i2c_dma(struct rcar_i2c_priv *priv)
{
	struct device *dev = rcar_i2c_priv_to_dev(priv);
	struct i2c_msg *msg = priv->msg;
	bool read = msg->flags & I2C_M_RD;
	enum dma_data_direction dir = read ? DMA_FROM_DEVICE : DMA_TO_DEVICE;
	struct dma_chan *chan = read ? priv->dma_rx : priv->dma_tx;
	struct dma_async_tx_descriptor *txdesc;
	dma_addr_t dma_addr;
	dma_cookie_t cookie;
	unsigned char *buf;
	int len;

	/* Do various checks to see if DMA is feasible at all */
	if (!(priv->flags & ID_P_NOT_ATOMIC) || IS_ERR(chan) || msg->len < RCAR_MIN_DMA_LEN ||
	    !(msg->flags & I2C_M_DMA_SAFE) || (read && priv->flags & ID_P_NO_RXDMA))
		return false;

	if (read) {
		/*
		 * The last two bytes needs to be fetched using PIO in
		 * order for the STOP phase to work.
		 */
		buf = priv->msg->buf;
		len = priv->msg->len - 2;
	} else {
		/*
		 * First byte in message was sent using PIO.
		 */
		buf = priv->msg->buf + 1;
		len = priv->msg->len - 1;
	}

	dma_addr = dma_map_single(chan->device->dev, buf, len, dir);
	if (dma_mapping_error(chan->device->dev, dma_addr)) {
		dev_dbg(dev, "dma map failed, using PIO\n");
		return false;
	}

	sg_dma_len(&priv->sg) = len;
	sg_dma_address(&priv->sg) = dma_addr;

	priv->dma_direction = dir;

	txdesc = dmaengine_prep_slave_sg(chan, &priv->sg, 1,
					 read ? DMA_DEV_TO_MEM : DMA_MEM_TO_DEV,
					 DMA_PREP_INTERRUPT | DMA_CTRL_ACK);
	if (!txdesc) {
		dev_dbg(dev, "dma prep slave sg failed, using PIO\n");
		rcar_i2c_cleanup_dma(priv, false);
		return false;
	}

	txdesc->callback = rcar_i2c_dma_callback;
	txdesc->callback_param = priv;

	cookie = dmaengine_submit(txdesc);
	if (dma_submit_error(cookie)) {
		dev_dbg(dev, "submitting dma failed, using PIO\n");
		rcar_i2c_cleanup_dma(priv, false);
		return false;
	}

	/* Enable DMA Master Received/Transmitted */
	if (read)
		rcar_i2c_write(priv, ICDMAER, RMDMAE);
	else
		rcar_i2c_write(priv, ICDMAER, TMDMAE);

	dma_async_issue_pending(chan);
	return true;
}

static void rcar_i2c_irq_send(struct rcar_i2c_priv *priv, u32 msr)
{
	struct i2c_msg *msg = priv->msg;
	u32 irqs_to_clear = MDE;

	/* FIXME: sometimes, unknown interrupt happened. Do nothing */
	if (WARN(!(msr & MDE), "spurious irq"))
		return;

	if (msr & MAT)
		irqs_to_clear |= MAT;

	/* Check if DMA can be enabled and take over */
	if (priv->pos == 1 && rcar_i2c_dma(priv))
		return;

	if (priv->pos < msg->len) {
		/*
		 * Prepare next data to ICRXTX register.
		 * This data will go to _SHIFT_ register.
		 *
		 *    *
		 * [ICRXTX] -> [SHIFT] -> [I2C bus]
		 */
		rcar_i2c_write(priv, ICRXTX, msg->buf[priv->pos]);
		priv->pos++;
	} else {
		/*
		 * The last data was pushed to ICRXTX on _PREV_ empty irq.
		 * It is on _SHIFT_ register, and will sent to I2C bus.
		 *
		 *		  *
		 * [ICRXTX] -> [SHIFT] -> [I2C bus]
		 */

		if (priv->flags & ID_LAST_MSG)
			/*
			 * If current msg is the _LAST_ msg,
			 * prepare stop condition here.
			 * ID_DONE will be set on STOP irq.
			 */
			rcar_i2c_write(priv, ICMCR, RCAR_BUS_PHASE_STOP);
		else
			rcar_i2c_next_msg(priv);
	}

	rcar_i2c_clear_irq(priv, irqs_to_clear);
}

static void rcar_i2c_irq_recv(struct rcar_i2c_priv *priv, u32 msr)
{
	struct i2c_msg *msg = priv->msg;
	bool recv_len_init = priv->pos == 0 && msg->flags & I2C_M_RECV_LEN;
	u32 irqs_to_clear = MDR;

	/* FIXME: sometimes, unknown interrupt happened. Do nothing */
	if (!(msr & MDR))
		return;

	if (msr & MAT) {
		irqs_to_clear |= MAT;
		/*
		 * Address transfer phase finished, but no data at this point.
		 * Try to use DMA to receive data.
		 */
		rcar_i2c_dma(priv);
	} else if (priv->pos < msg->len) {
		/* get received data */
		u8 data = rcar_i2c_read(priv, ICRXTX);

		msg->buf[priv->pos] = data;
		if (recv_len_init) {
			if (data == 0 || data > I2C_SMBUS_BLOCK_MAX) {
				priv->flags |= ID_DONE | ID_EPROTO;
				return;
			}
			msg->len += msg->buf[0];
			/* Enough data for DMA? */
			if (rcar_i2c_dma(priv))
				return;
			/* new length after RECV_LEN now properly initialized */
			recv_len_init = false;
		}
		priv->pos++;
	}

	/*
	 * If next received data is the _LAST_ and we are not waiting for a new
	 * length because of RECV_LEN, then go to a new phase.
	 */
	if (priv->pos + 1 == msg->len && !recv_len_init) {
		if (priv->flags & ID_LAST_MSG) {
			rcar_i2c_write(priv, ICMCR, RCAR_BUS_PHASE_STOP);
		} else {
			rcar_i2c_write(priv, ICMCR, RCAR_BUS_PHASE_START);
			priv->flags |= ID_REP_AFTER_RD;
		}
	}

	if (priv->pos == msg->len && !(priv->flags & ID_LAST_MSG))
		rcar_i2c_next_msg(priv);

	rcar_i2c_clear_irq(priv, irqs_to_clear);
}

static bool rcar_i2c_slave_irq(struct rcar_i2c_priv *priv)
{
	u32 ssr_raw, ssr_filtered;
	u8 value;

	ssr_raw = rcar_i2c_read(priv, ICSSR) & 0xff;
	ssr_filtered = ssr_raw & rcar_i2c_read(priv, ICSIER);

	if (!ssr_filtered)
		return false;

	/* address detected */
	if (ssr_filtered & SAR) {
		/* read or write request */
		if (ssr_raw & STM) {
			i2c_slave_event(priv->slave, I2C_SLAVE_READ_REQUESTED, &value);
			rcar_i2c_write(priv, ICRXTX, value);
			rcar_i2c_write(priv, ICSIER, SDE | SSR | SAR);
		} else {
			i2c_slave_event(priv->slave, I2C_SLAVE_WRITE_REQUESTED, &value);
			rcar_i2c_read(priv, ICRXTX);	/* dummy read */
			rcar_i2c_write(priv, ICSIER, SDR | SSR | SAR);
		}

		/* Clear SSR, too, because of old STOPs to other clients than us */
		rcar_i2c_write(priv, ICSSR, ~(SAR | SSR) & 0xff);
	}

	/* master sent stop */
	if (ssr_filtered & SSR) {
		i2c_slave_event(priv->slave, I2C_SLAVE_STOP, &value);
		rcar_i2c_write(priv, ICSCR, SIE | SDBS); /* clear our NACK */
		rcar_i2c_write(priv, ICSIER, SAR);
		rcar_i2c_write(priv, ICSSR, ~SSR & 0xff);
	}

	/* master wants to write to us */
	if (ssr_filtered & SDR) {
		int ret;

		value = rcar_i2c_read(priv, ICRXTX);
		ret = i2c_slave_event(priv->slave, I2C_SLAVE_WRITE_RECEIVED, &value);
		/* Send NACK in case of error */
		rcar_i2c_write(priv, ICSCR, SIE | SDBS | (ret < 0 ? FNA : 0));
		rcar_i2c_write(priv, ICSSR, ~SDR & 0xff);
	}

	/* master wants to read from us */
	if (ssr_filtered & SDE) {
		i2c_slave_event(priv->slave, I2C_SLAVE_READ_PROCESSED, &value);
		rcar_i2c_write(priv, ICRXTX, value);
		rcar_i2c_write(priv, ICSSR, ~SDE & 0xff);
	}

	return true;
}

/*
 * This driver has a lock-free design because there are IP cores (at least
 * R-Car Gen2) which have an inherent race condition in their hardware design.
 * There, we need to switch to RCAR_BUS_PHASE_DATA as soon as possible after
 * the interrupt was generated, otherwise an unwanted repeated message gets
 * generated. It turned out that taking a spinlock at the beginning of the ISR
 * was already causing repeated messages. Thus, this driver was converted to
 * the now lockless behaviour. Please keep this in mind when hacking the driver.
 * R-Car Gen3 seems to have this fixed but earlier versions than R-Car Gen2 are
 * likely affected. Therefore, we have different interrupt handler entries.
 */
static irqreturn_t rcar_i2c_irq(int irq, struct rcar_i2c_priv *priv, u32 msr)
{
	if (!msr) {
		if (rcar_i2c_slave_irq(priv))
			return IRQ_HANDLED;

		return IRQ_NONE;
	}

	/* Arbitration lost */
	if (msr & MAL) {
		priv->flags |= ID_DONE | ID_ARBLOST;
		goto out;
	}

	/* Nack */
	if (msr & MNR) {
		/* HW automatically sends STOP after received NACK */
		if (priv->flags & ID_P_NOT_ATOMIC)
			rcar_i2c_write(priv, ICMIER, RCAR_IRQ_STOP);
		priv->flags |= ID_NACK;
		goto out;
	}

	/* Stop */
	if (msr & MST) {
		priv->msgs_left--; /* The last message also made it */
		priv->flags |= ID_DONE;
		goto out;
	}

	if (rcar_i2c_is_recv(priv))
		rcar_i2c_irq_recv(priv, msr);
	else
		rcar_i2c_irq_send(priv, msr);

out:
	if (priv->flags & ID_DONE) {
		rcar_i2c_write(priv, ICMIER, 0);
		rcar_i2c_write(priv, ICMSR, 0);
		if (priv->flags & ID_P_NOT_ATOMIC)
			wake_up(&priv->wait);
	}

	return IRQ_HANDLED;
}

static irqreturn_t rcar_i2c_gen2_irq(int irq, void *ptr)
{
	struct rcar_i2c_priv *priv = ptr;
	u32 msr;

	/* Clear START or STOP immediately, except for REPSTART after read */
	if (likely(!(priv->flags & ID_REP_AFTER_RD)))
		rcar_i2c_write(priv, ICMCR, RCAR_BUS_PHASE_DATA);

	/* Only handle interrupts that are currently enabled */
	msr = rcar_i2c_read(priv, ICMSR);
	if (priv->flags & ID_P_NOT_ATOMIC)
		msr &= rcar_i2c_read(priv, ICMIER);

	return rcar_i2c_irq(irq, priv, msr);
}

static irqreturn_t rcar_i2c_gen3_irq(int irq, void *ptr)
{
	struct rcar_i2c_priv *priv = ptr;
	u32 msr;

	/* Only handle interrupts that are currently enabled */
	msr = rcar_i2c_read(priv, ICMSR);
	if (priv->flags & ID_P_NOT_ATOMIC)
		msr &= rcar_i2c_read(priv, ICMIER);

	/*
	 * Clear START or STOP immediately, except for REPSTART after read or
	 * if a spurious interrupt was detected.
	 */
	if (likely(!(priv->flags & ID_REP_AFTER_RD) && msr))
		rcar_i2c_write(priv, ICMCR, RCAR_BUS_PHASE_DATA);

	return rcar_i2c_irq(irq, priv, msr);
}

static struct dma_chan *rcar_i2c_request_dma_chan(struct device *dev,
					enum dma_transfer_direction dir,
					dma_addr_t port_addr)
{
	struct dma_chan *chan;
	struct dma_slave_config cfg;
	char *chan_name = dir == DMA_MEM_TO_DEV ? "tx" : "rx";
	int ret;

	chan = dma_request_chan(dev, chan_name);
	if (IS_ERR(chan)) {
		dev_dbg(dev, "request_channel failed for %s (%ld)\n",
			chan_name, PTR_ERR(chan));
		return chan;
	}

	memset(&cfg, 0, sizeof(cfg));
	cfg.direction = dir;
	if (dir == DMA_MEM_TO_DEV) {
		cfg.dst_addr = port_addr;
		cfg.dst_addr_width = DMA_SLAVE_BUSWIDTH_1_BYTE;
	} else {
		cfg.src_addr = port_addr;
		cfg.src_addr_width = DMA_SLAVE_BUSWIDTH_1_BYTE;
	}

	ret = dmaengine_slave_config(chan, &cfg);
	if (ret) {
		dev_dbg(dev, "slave_config failed for %s (%d)\n",
			chan_name, ret);
		dma_release_channel(chan);
		return ERR_PTR(ret);
	}

	dev_dbg(dev, "got DMA channel for %s\n", chan_name);
	return chan;
}

static void rcar_i2c_request_dma(struct rcar_i2c_priv *priv,
				 struct i2c_msg *msg)
{
	struct device *dev = rcar_i2c_priv_to_dev(priv);
	bool read;
	struct dma_chan *chan;
	enum dma_transfer_direction dir;

	read = msg->flags & I2C_M_RD;

	chan = read ? priv->dma_rx : priv->dma_tx;
	if (PTR_ERR(chan) != -EPROBE_DEFER)
		return;

	dir = read ? DMA_DEV_TO_MEM : DMA_MEM_TO_DEV;
	chan = rcar_i2c_request_dma_chan(dev, dir, priv->res->start + ICRXTX);

	if (read)
		priv->dma_rx = chan;
	else
		priv->dma_tx = chan;
}

static void rcar_i2c_release_dma(struct rcar_i2c_priv *priv)
{
	if (!IS_ERR(priv->dma_tx)) {
		dma_release_channel(priv->dma_tx);
		priv->dma_tx = ERR_PTR(-EPROBE_DEFER);
	}

	if (!IS_ERR(priv->dma_rx)) {
		dma_release_channel(priv->dma_rx);
		priv->dma_rx = ERR_PTR(-EPROBE_DEFER);
	}
}

/* I2C is a special case, we need to poll the status of a reset */
static int rcar_i2c_do_reset(struct rcar_i2c_priv *priv)
{
	int ret;

	/* Don't reset if a slave instance is currently running */
	if (priv->slave)
		return -EISCONN;

	ret = reset_control_reset(priv->rstc);
	if (ret)
		return ret;

	return read_poll_timeout_atomic(reset_control_status, ret, ret == 0, 1,
					100, false, priv->rstc);
}

static int rcar_i2c_master_xfer(struct i2c_adapter *adap,
				struct i2c_msg *msgs,
				int num)
{
	struct rcar_i2c_priv *priv = i2c_get_adapdata(adap);
	struct device *dev = rcar_i2c_priv_to_dev(priv);
	int i, ret;
	long time_left;

	priv->flags |= ID_P_NOT_ATOMIC;

	pm_runtime_get_sync(dev);

	/* Check bus state before init otherwise bus busy info will be lost */
	ret = rcar_i2c_bus_barrier(priv);
	if (ret < 0)
		goto out;

	/* Gen3+ needs a reset. That also allows RXDMA once */
	if (priv->devtype >= I2C_RCAR_GEN3) {
		ret = rcar_i2c_do_reset(priv);
		if (ret)
			goto out;
		priv->flags &= ~ID_P_NO_RXDMA;
	}

	rcar_i2c_init(priv);

	for (i = 0; i < num; i++)
		rcar_i2c_request_dma(priv, msgs + i);

	rcar_i2c_first_msg(priv, msgs, num);

	time_left = wait_event_timeout(priv->wait, priv->flags & ID_DONE,
				     num * adap->timeout);

	/* cleanup DMA if it couldn't complete properly due to an error */
	if (priv->dma_direction != DMA_NONE)
		rcar_i2c_cleanup_dma(priv, true);

	if (!time_left) {
		rcar_i2c_init(priv);
		ret = -ETIMEDOUT;
	} else if (priv->flags & ID_NACK) {
		ret = -ENXIO;
	} else if (priv->flags & ID_ARBLOST) {
		ret = -EAGAIN;
	} else if (priv->flags & ID_EPROTO) {
		ret = -EPROTO;
	} else {
		ret = num - priv->msgs_left; /* The number of transfer */
	}
out:
	pm_runtime_put(dev);

	if (ret < 0 && ret != -ENXIO)
		dev_err(dev, "error %d : %x\n", ret, priv->flags);

	return ret;
}

static int rcar_i2c_master_xfer_atomic(struct i2c_adapter *adap,
				struct i2c_msg *msgs,
				int num)
{
	struct rcar_i2c_priv *priv = i2c_get_adapdata(adap);
	struct device *dev = rcar_i2c_priv_to_dev(priv);
	unsigned long j;
	bool time_left;
	int ret;

	priv->flags &= ~ID_P_NOT_ATOMIC;

	pm_runtime_get_sync(dev);

	/* Check bus state before init otherwise bus busy info will be lost */
	ret = rcar_i2c_bus_barrier(priv);
	if (ret < 0)
		goto out;

	rcar_i2c_init(priv);
	rcar_i2c_first_msg(priv, msgs, num);

	j = jiffies + num * adap->timeout;
	do {
		u32 msr = rcar_i2c_read(priv, ICMSR);

		msr &= (rcar_i2c_is_recv(priv) ? RCAR_IRQ_RECV : RCAR_IRQ_SEND) | RCAR_IRQ_STOP;

		if (msr) {
			if (priv->devtype < I2C_RCAR_GEN3)
				rcar_i2c_gen2_irq(0, priv);
			else
				rcar_i2c_gen3_irq(0, priv);
		}

		time_left = time_before_eq(jiffies, j);
	} while (!(priv->flags & ID_DONE) && time_left);

	if (!time_left) {
		rcar_i2c_init(priv);
		ret = -ETIMEDOUT;
	} else if (priv->flags & ID_NACK) {
		ret = -ENXIO;
	} else if (priv->flags & ID_ARBLOST) {
		ret = -EAGAIN;
	} else if (priv->flags & ID_EPROTO) {
		ret = -EPROTO;
	} else {
		ret = num - priv->msgs_left; /* The number of transfer */
	}
out:
	pm_runtime_put(dev);

	if (ret < 0 && ret != -ENXIO)
		dev_err(dev, "error %d : %x\n", ret, priv->flags);

	return ret;
}

static int rcar_reg_slave(struct i2c_client *slave)
{
	struct rcar_i2c_priv *priv = i2c_get_adapdata(slave->adapter);

	if (priv->slave)
		return -EBUSY;

	if (slave->flags & I2C_CLIENT_TEN)
		return -EAFNOSUPPORT;

	/* Keep device active for slave address detection logic */
	pm_runtime_get_sync(rcar_i2c_priv_to_dev(priv));

	priv->slave = slave;
	rcar_i2c_write(priv, ICSAR, slave->addr);
	rcar_i2c_write(priv, ICSSR, 0);
	rcar_i2c_write(priv, ICSIER, SAR);
	rcar_i2c_write(priv, ICSCR, SIE | SDBS);

	return 0;
}

static int rcar_unreg_slave(struct i2c_client *slave)
{
	struct rcar_i2c_priv *priv = i2c_get_adapdata(slave->adapter);

	WARN_ON(!priv->slave);

	/* ensure no irq is running before clearing ptr */
	disable_irq(priv->irq);
	rcar_i2c_reset_slave(priv);
	enable_irq(priv->irq);

	priv->slave = NULL;

	pm_runtime_put(rcar_i2c_priv_to_dev(priv));

	return 0;
}

static u32 rcar_i2c_func(struct i2c_adapter *adap)
{
	struct rcar_i2c_priv *priv = i2c_get_adapdata(adap);

	/*
	 * This HW can't do:
	 * I2C_SMBUS_QUICK (setting FSB during START didn't work)
	 * I2C_M_NOSTART (automatically sends address after START)
	 * I2C_M_IGNORE_NAK (automatically sends STOP after NAK)
	 */
	u32 func = I2C_FUNC_I2C | I2C_FUNC_SLAVE |
		   (I2C_FUNC_SMBUS_EMUL_ALL & ~I2C_FUNC_SMBUS_QUICK);

	if (priv->flags & ID_P_HOST_NOTIFY)
		func |= I2C_FUNC_SMBUS_HOST_NOTIFY;

	return func;
}

static const struct i2c_algorithm rcar_i2c_algo = {
	.master_xfer	= rcar_i2c_master_xfer,
	.master_xfer_atomic = rcar_i2c_master_xfer_atomic,
	.functionality	= rcar_i2c_func,
	.reg_slave	= rcar_reg_slave,
	.unreg_slave	= rcar_unreg_slave,
};

static const struct i2c_adapter_quirks rcar_i2c_quirks = {
	.flags = I2C_AQ_NO_ZERO_LEN,
};

static const struct of_device_id rcar_i2c_dt_ids[] = {
	{ .compatible = "renesas,i2c-r8a7778", .data = (void *)I2C_RCAR_GEN1 },
	{ .compatible = "renesas,i2c-r8a7779", .data = (void *)I2C_RCAR_GEN1 },
	{ .compatible = "renesas,i2c-r8a7790", .data = (void *)I2C_RCAR_GEN2 },
	{ .compatible = "renesas,i2c-r8a7791", .data = (void *)I2C_RCAR_GEN2 },
	{ .compatible = "renesas,i2c-r8a7792", .data = (void *)I2C_RCAR_GEN2 },
	{ .compatible = "renesas,i2c-r8a7793", .data = (void *)I2C_RCAR_GEN2 },
	{ .compatible = "renesas,i2c-r8a7794", .data = (void *)I2C_RCAR_GEN2 },
	{ .compatible = "renesas,i2c-r8a7795", .data = (void *)I2C_RCAR_GEN3 },
	{ .compatible = "renesas,i2c-r8a7796", .data = (void *)I2C_RCAR_GEN3 },
	/* S4 has no FM+ bit */
	{ .compatible = "renesas,i2c-r8a779f0", .data = (void *)I2C_RCAR_GEN3 },
	{ .compatible = "renesas,rcar-gen1-i2c", .data = (void *)I2C_RCAR_GEN1 },
	{ .compatible = "renesas,rcar-gen2-i2c", .data = (void *)I2C_RCAR_GEN2 },
	{ .compatible = "renesas,rcar-gen3-i2c", .data = (void *)I2C_RCAR_GEN3 },
	{ .compatible = "renesas,rcar-gen4-i2c", .data = (void *)I2C_RCAR_GEN4 },
	{},
};
MODULE_DEVICE_TABLE(of, rcar_i2c_dt_ids);

static int rcar_i2c_probe(struct platform_device *pdev)
{
	struct rcar_i2c_priv *priv;
	struct i2c_adapter *adap;
	struct device *dev = &pdev->dev;
	unsigned long irqflags = 0;
	irqreturn_t (*irqhandler)(int irq, void *ptr) = rcar_i2c_gen3_irq;
	int ret;

	/* Otherwise logic will break because some bytes must always use PIO */
	BUILD_BUG_ON_MSG(RCAR_MIN_DMA_LEN < 3, "Invalid min DMA length");

	priv = devm_kzalloc(dev, sizeof(struct rcar_i2c_priv), GFP_KERNEL);
	if (!priv)
		return -ENOMEM;

	priv->clk = devm_clk_get(dev, NULL);
	if (IS_ERR(priv->clk)) {
		dev_err(dev, "cannot get clock\n");
		return PTR_ERR(priv->clk);
	}

	priv->io = devm_platform_get_and_ioremap_resource(pdev, 0, &priv->res);
	if (IS_ERR(priv->io))
		return PTR_ERR(priv->io);

	priv->devtype = (enum rcar_i2c_type)of_device_get_match_data(dev);
	init_waitqueue_head(&priv->wait);

	adap = &priv->adap;
	adap->nr = pdev->id;
	adap->algo = &rcar_i2c_algo;
	adap->class = I2C_CLASS_DEPRECATED;
	adap->retries = 3;
	adap->dev.parent = dev;
	adap->dev.of_node = dev->of_node;
	adap->bus_recovery_info = &rcar_i2c_bri;
	adap->quirks = &rcar_i2c_quirks;
	i2c_set_adapdata(adap, priv);
	strscpy(adap->name, pdev->name, sizeof(adap->name));

	/* Init DMA */
	sg_init_table(&priv->sg, 1);
	priv->dma_direction = DMA_NONE;
	priv->dma_rx = priv->dma_tx = ERR_PTR(-EPROBE_DEFER);

	/* Activate device for clock calculation */
	pm_runtime_enable(dev);
	pm_runtime_get_sync(dev);
	ret = rcar_i2c_clock_calculate(priv);
	if (ret < 0) {
		pm_runtime_put(dev);
		goto out_pm_disable;
	}

	/* Bring hardware to known state */
	rcar_i2c_init(priv);
	rcar_i2c_reset_slave(priv);

<<<<<<< HEAD
	if (priv->devtype < I2C_RCAR_GEN3) {
		irqflags |= IRQF_NO_THREAD;
		irqhandler = rcar_i2c_gen2_irq;
	}

=======
>>>>>>> a6ad5510
	/* Stay always active when multi-master to keep arbitration working */
	if (of_property_read_bool(dev->of_node, "multi-master"))
		priv->flags |= ID_P_PM_BLOCKED;
	else
		pm_runtime_put(dev);

	if (of_property_read_bool(dev->of_node, "smbus"))
		priv->flags |= ID_P_HOST_NOTIFY;

<<<<<<< HEAD
	/* R-Car Gen3+ needs a reset before every transfer */
	if (priv->devtype >= I2C_RCAR_GEN3) {
=======
	if (priv->devtype < I2C_RCAR_GEN3) {
		irqflags |= IRQF_NO_THREAD;
		irqhandler = rcar_i2c_gen2_irq;
	} else {
		/* R-Car Gen3+ needs a reset before every transfer */
>>>>>>> a6ad5510
		priv->rstc = devm_reset_control_get_exclusive(&pdev->dev, NULL);
		if (IS_ERR(priv->rstc)) {
			ret = PTR_ERR(priv->rstc);
			goto out_pm_put;
		}

		ret = reset_control_status(priv->rstc);
		if (ret < 0)
			goto out_pm_put;

		/* hard reset disturbs HostNotify local target, so disable it */
		priv->flags &= ~ID_P_HOST_NOTIFY;
	}

	ret = platform_get_irq(pdev, 0);
	if (ret < 0)
		goto out_pm_put;
	priv->irq = ret;
	ret = devm_request_irq(dev, priv->irq, irqhandler, irqflags, dev_name(dev), priv);
	if (ret < 0) {
		dev_err(dev, "cannot get irq %d\n", priv->irq);
		goto out_pm_put;
	}

	platform_set_drvdata(pdev, priv);

	ret = i2c_add_numbered_adapter(adap);
	if (ret < 0)
		goto out_pm_put;

	if (priv->flags & ID_P_HOST_NOTIFY) {
		priv->host_notify_client = i2c_new_slave_host_notify_device(adap);
		if (IS_ERR(priv->host_notify_client)) {
			ret = PTR_ERR(priv->host_notify_client);
			goto out_del_device;
		}
	}

	dev_info(dev, "probed\n");

	return 0;

 out_del_device:
	i2c_del_adapter(&priv->adap);
 out_pm_put:
	if (priv->flags & ID_P_PM_BLOCKED)
		pm_runtime_put(dev);
 out_pm_disable:
	pm_runtime_disable(dev);
	return ret;
}

static void rcar_i2c_remove(struct platform_device *pdev)
{
	struct rcar_i2c_priv *priv = platform_get_drvdata(pdev);
	struct device *dev = &pdev->dev;

	if (priv->host_notify_client)
		i2c_free_slave_host_notify_device(priv->host_notify_client);
	i2c_del_adapter(&priv->adap);
	rcar_i2c_release_dma(priv);
	if (priv->flags & ID_P_PM_BLOCKED)
		pm_runtime_put(dev);
	pm_runtime_disable(dev);
}

static int rcar_i2c_suspend(struct device *dev)
{
	struct rcar_i2c_priv *priv = dev_get_drvdata(dev);

	i2c_mark_adapter_suspended(&priv->adap);
	return 0;
}

static int rcar_i2c_resume(struct device *dev)
{
	struct rcar_i2c_priv *priv = dev_get_drvdata(dev);

	i2c_mark_adapter_resumed(&priv->adap);
	return 0;
}

static const struct dev_pm_ops rcar_i2c_pm_ops = {
	NOIRQ_SYSTEM_SLEEP_PM_OPS(rcar_i2c_suspend, rcar_i2c_resume)
};

static struct platform_driver rcar_i2c_driver = {
	.driver	= {
		.name	= "i2c-rcar",
		.of_match_table = rcar_i2c_dt_ids,
		.pm	= pm_sleep_ptr(&rcar_i2c_pm_ops),
	},
	.probe		= rcar_i2c_probe,
	.remove_new	= rcar_i2c_remove,
};

module_platform_driver(rcar_i2c_driver);

MODULE_LICENSE("GPL v2");
MODULE_DESCRIPTION("Renesas R-Car I2C bus driver");
MODULE_AUTHOR("Kuninori Morimoto <kuninori.morimoto.gx@renesas.com>");<|MERGE_RESOLUTION|>--- conflicted
+++ resolved
@@ -264,14 +264,6 @@
 	rcar_i2c_write(priv, ICSAR, 0); /* Gen2: must be 0 if not using slave */
 }
 
-static void rcar_i2c_reset_slave(struct rcar_i2c_priv *priv)
-{
-	rcar_i2c_write(priv, ICSIER, 0);
-	rcar_i2c_write(priv, ICSSR, 0);
-	rcar_i2c_write(priv, ICSCR, SDBS);
-	rcar_i2c_write(priv, ICSAR, 0); /* Gen2: must be 0 if not using slave */
-}
-
 static int rcar_i2c_bus_barrier(struct rcar_i2c_priv *priv)
 {
 	int ret;
@@ -1172,14 +1164,6 @@
 	rcar_i2c_init(priv);
 	rcar_i2c_reset_slave(priv);
 
-<<<<<<< HEAD
-	if (priv->devtype < I2C_RCAR_GEN3) {
-		irqflags |= IRQF_NO_THREAD;
-		irqhandler = rcar_i2c_gen2_irq;
-	}
-
-=======
->>>>>>> a6ad5510
 	/* Stay always active when multi-master to keep arbitration working */
 	if (of_property_read_bool(dev->of_node, "multi-master"))
 		priv->flags |= ID_P_PM_BLOCKED;
@@ -1189,16 +1173,11 @@
 	if (of_property_read_bool(dev->of_node, "smbus"))
 		priv->flags |= ID_P_HOST_NOTIFY;
 
-<<<<<<< HEAD
-	/* R-Car Gen3+ needs a reset before every transfer */
-	if (priv->devtype >= I2C_RCAR_GEN3) {
-=======
 	if (priv->devtype < I2C_RCAR_GEN3) {
 		irqflags |= IRQF_NO_THREAD;
 		irqhandler = rcar_i2c_gen2_irq;
 	} else {
 		/* R-Car Gen3+ needs a reset before every transfer */
->>>>>>> a6ad5510
 		priv->rstc = devm_reset_control_get_exclusive(&pdev->dev, NULL);
 		if (IS_ERR(priv->rstc)) {
 			ret = PTR_ERR(priv->rstc);
