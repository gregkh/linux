--- conflicted
+++ resolved
@@ -291,8 +291,6 @@
 	up_write(&led_cdev->trigger_lock);
 	up_read(&triggers_list_lock);
 
-<<<<<<< HEAD
-=======
 	/*
 	 * If default trigger wasn't found, maybe trigger module isn't loaded yet.
 	 * Once loaded it will re-probe with all led_cdev's.
@@ -302,7 +300,6 @@
 }
 EXPORT_SYMBOL_GPL(led_trigger_set_default);
 
->>>>>>> a6ad5510
 /* LED Trigger Interface */
 
 int led_trigger_register(struct led_trigger *trig)
