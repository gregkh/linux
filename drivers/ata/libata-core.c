--- conflicted
+++ resolved
@@ -4879,30 +4879,9 @@
 		 * Tell SCSI EH to not overwrite scmd->result even if this
 		 * command is finished with result SAM_STAT_GOOD.
 		 */
-<<<<<<< HEAD
-		if (qc->flags & ATA_QCFLAG_HAS_CDL &&
-		    qc->result_tf.status & ATA_SENSE) {
-			/*
-			 * Tell SCSI EH to not overwrite scmd->result even if
-			 * this command is finished with result SAM_STAT_GOOD.
-			 */
-			qc->scsicmd->flags |= SCMD_FORCE_EH_SUCCESS;
-			qc->flags |= ATA_QCFLAG_EH_SUCCESS_CMD;
-			ehi->dev_action[dev->devno] |= ATA_EH_GET_SUCCESS_SENSE;
-
-			/*
-			 * set pending so that ata_qc_schedule_eh() does not
-			 * trigger fast drain, and freeze the port.
-			 */
-			ap->pflags |= ATA_PFLAG_EH_PENDING;
-			ata_qc_schedule_eh(qc);
-			return;
-		}
-=======
 		qc->scsicmd->flags |= SCMD_FORCE_EH_SUCCESS;
 		qc->flags |= ATA_QCFLAG_EH_SUCCESS_CMD;
 		ehi->dev_action[dev->devno] |= ATA_EH_GET_SUCCESS_SENSE;
->>>>>>> bd3a9e57
 
 		/*
 		 * set pending so that ata_qc_schedule_eh() does not trigger
@@ -6078,12 +6057,6 @@
 	/* Wait for any ongoing EH */
 	ata_port_wait_eh(ap);
 
-<<<<<<< HEAD
-	/* Wait for any ongoing EH */
-	ata_port_wait_eh(ap);
-
-=======
->>>>>>> bd3a9e57
 	mutex_lock(&ap->scsi_scan_mutex);
 	spin_lock_irqsave(ap->lock, flags);
 
