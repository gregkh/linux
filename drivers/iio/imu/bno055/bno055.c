// SPDX-License-Identifier: GPL-2.0
/*
 * IIO driver for Bosch BNO055 IMU
 *
 * Copyright (C) 2021-2022 Istituto Italiano di Tecnologia
 * Electronic Design Laboratory
 * Written by Andrea Merello <andrea.merello@iit.it>
 *
 * Portions of this driver are taken from the BNO055 driver patch
 * from Vlad Dogaru which is Copyright (c) 2016, Intel Corporation.
 *
 * This driver is also based on BMI160 driver, which is:
 *	Copyright (c) 2016, Intel Corporation.
 *	Copyright (c) 2019, Martin Kelly.
 */

#include <linux/bitfield.h>
#include <linux/bitmap.h>
#include <linux/clk.h>
#include <linux/debugfs.h>
#include <linux/device.h>
#include <linux/firmware.h>
#include <linux/gpio/consumer.h>
#include <linux/module.h>
#include <linux/mutex.h>
#include <linux/regmap.h>
#include <linux/util_macros.h>

#include <linux/iio/buffer.h>
#include <linux/iio/iio.h>
#include <linux/iio/sysfs.h>
#include <linux/iio/trigger_consumer.h>
#include <linux/iio/triggered_buffer.h>

#include "bno055.h"

#define BNO055_FW_UID_FMT "bno055-caldata-%*phN.dat"
#define BNO055_FW_GENERIC_NAME "bno055-caldata.dat"

/* common registers */
#define BNO055_PAGESEL_REG		0x7

/* page 0 registers */
#define BNO055_CHIP_ID_REG		0x0
#define BNO055_CHIP_ID_MAGIC 0xA0
#define BNO055_SW_REV_LSB_REG		0x4
#define BNO055_SW_REV_MSB_REG		0x5
#define BNO055_ACC_DATA_X_LSB_REG	0x8
#define BNO055_ACC_DATA_Y_LSB_REG	0xA
#define BNO055_ACC_DATA_Z_LSB_REG	0xC
#define BNO055_MAG_DATA_X_LSB_REG	0xE
#define BNO055_MAG_DATA_Y_LSB_REG	0x10
#define BNO055_MAG_DATA_Z_LSB_REG	0x12
#define BNO055_GYR_DATA_X_LSB_REG	0x14
#define BNO055_GYR_DATA_Y_LSB_REG	0x16
#define BNO055_GYR_DATA_Z_LSB_REG	0x18
#define BNO055_EUL_DATA_X_LSB_REG	0x1A
#define BNO055_EUL_DATA_Y_LSB_REG	0x1C
#define BNO055_EUL_DATA_Z_LSB_REG	0x1E
#define BNO055_QUAT_DATA_W_LSB_REG	0x20
#define BNO055_LIA_DATA_X_LSB_REG	0x28
#define BNO055_LIA_DATA_Y_LSB_REG	0x2A
#define BNO055_LIA_DATA_Z_LSB_REG	0x2C
#define BNO055_GRAVITY_DATA_X_LSB_REG	0x2E
#define BNO055_GRAVITY_DATA_Y_LSB_REG	0x30
#define BNO055_GRAVITY_DATA_Z_LSB_REG	0x32
#define BNO055_SCAN_CH_COUNT ((BNO055_GRAVITY_DATA_Z_LSB_REG - BNO055_ACC_DATA_X_LSB_REG) / 2)
#define BNO055_TEMP_REG			0x34
#define BNO055_CALIB_STAT_REG		0x35
#define BNO055_CALIB_STAT_MAGN_SHIFT 0
#define BNO055_CALIB_STAT_ACCEL_SHIFT 2
#define BNO055_CALIB_STAT_GYRO_SHIFT 4
#define BNO055_CALIB_STAT_SYS_SHIFT 6
#define BNO055_SYS_ERR_REG		0x3A
#define BNO055_POWER_MODE_REG		0x3E
#define BNO055_POWER_MODE_NORMAL 0
#define BNO055_SYS_TRIGGER_REG		0x3F
#define BNO055_SYS_TRIGGER_RST_SYS BIT(5)
#define BNO055_SYS_TRIGGER_CLK_SEL BIT(7)
#define BNO055_OPR_MODE_REG		0x3D
#define BNO055_OPR_MODE_CONFIG 0x0
#define BNO055_OPR_MODE_AMG 0x7
#define BNO055_OPR_MODE_FUSION_FMC_OFF 0xB
#define BNO055_OPR_MODE_FUSION 0xC
#define BNO055_UNIT_SEL_REG		0x3B
/* Android orientation mode means: pitch value decreases turning clockwise */
#define BNO055_UNIT_SEL_ANDROID BIT(7)
#define BNO055_UNIT_SEL_GYR_RPS BIT(1)
#define BNO055_CALDATA_START		0x55
#define BNO055_CALDATA_END		0x6A
#define BNO055_CALDATA_LEN 22

/*
 * The difference in address between the register that contains the
 * value and the register that contains the offset.  This applies for
 * accel, gyro and magn channels.
 */
#define BNO055_REG_OFFSET_ADDR		0x4D

/* page 1 registers */
#define BNO055_PG1(x) ((x) | 0x80)
#define BNO055_ACC_CONFIG_REG		BNO055_PG1(0x8)
#define BNO055_ACC_CONFIG_LPF_MASK GENMASK(4, 2)
#define BNO055_ACC_CONFIG_RANGE_MASK GENMASK(1, 0)
#define BNO055_MAG_CONFIG_REG		BNO055_PG1(0x9)
#define BNO055_MAG_CONFIG_HIGHACCURACY 0x18
#define BNO055_MAG_CONFIG_ODR_MASK GENMASK(2, 0)
#define BNO055_GYR_CONFIG_REG		BNO055_PG1(0xA)
#define BNO055_GYR_CONFIG_RANGE_MASK GENMASK(2, 0)
#define BNO055_GYR_CONFIG_LPF_MASK GENMASK(5, 3)
#define BNO055_GYR_AM_SET_REG		BNO055_PG1(0x1F)
#define BNO055_UID_LOWER_REG		BNO055_PG1(0x50)
#define BNO055_UID_HIGHER_REG		BNO055_PG1(0x5F)
#define BNO055_UID_LEN 16

struct bno055_sysfs_attr {
	const int *vals;
	int len;
<<<<<<< HEAD
	int *fusion_vals;
	int *hw_xlate;
=======
	const int *fusion_vals;
	const int *hw_xlate;
>>>>>>> 449d48b1
	int hw_xlate_len;
	int type;
};

static const int bno055_acc_lpf_vals[] = {
	7, 810000, 15, 630000, 31, 250000, 62, 500000,
	125, 0, 250, 0, 500, 0, 1000, 0,
};

static const struct bno055_sysfs_attr bno055_acc_lpf = {
	.vals = bno055_acc_lpf_vals,
	.len = ARRAY_SIZE(bno055_acc_lpf_vals),
	.fusion_vals = (const int[]){62, 500000},
	.type = IIO_VAL_INT_PLUS_MICRO,
};

static const int bno055_acc_range_vals[] = {
  /* G:    2,    4,    8,    16 */
	1962, 3924, 7848, 15696
};

static const struct bno055_sysfs_attr bno055_acc_range = {
	.vals = bno055_acc_range_vals,
	.len = ARRAY_SIZE(bno055_acc_range_vals),
	.fusion_vals = (const int[]){3924}, /* 4G */
	.type = IIO_VAL_INT,
};

/*
 * Theoretically the IMU should return data in a given (i.e. fixed) unit
 * regardless of the range setting. This happens for the accelerometer, but not
 * for the gyroscope; the gyroscope range setting affects the scale.
 * This is probably due to this[0] bug.
 * For this reason we map the internal range setting onto the standard IIO scale
 * attribute for gyro.
 * Since the bug[0] may be fixed in future, we check for the IMU FW version and
 * eventually warn the user.
 * Currently we just don't care about "range" attributes for gyro.
 *
 * [0]  https://community.bosch-sensortec.com/t5/MEMS-sensors-forum/BNO055-Wrong-sensitivity-resolution-in-datasheet/td-p/10266
 */

/*
 * dps = hwval * (dps_range/2^15)
 * rps = hwval * (rps_range/2^15)
 *     = hwval * (dps_range/(2^15 * k))
 * where k is rad-to-deg factor
 */
static const int bno055_gyr_scale_vals[] = {
	125, 1877467, 250, 1877467, 500, 1877467,
	1000, 1877467, 2000, 1877467,
};

<<<<<<< HEAD
static int bno055_gyr_scale_hw_xlate[] = {0, 1, 2, 3, 4};
static struct bno055_sysfs_attr bno055_gyr_scale = {
	.vals = bno055_gyr_scale_vals,
	.len = ARRAY_SIZE(bno055_gyr_scale_vals),
	.fusion_vals = (int[]){1, 900},
=======
static const int bno055_gyr_scale_hw_xlate[] = {0, 1, 2, 3, 4};
static const struct bno055_sysfs_attr bno055_gyr_scale = {
	.vals = bno055_gyr_scale_vals,
	.len = ARRAY_SIZE(bno055_gyr_scale_vals),
	.fusion_vals = (const int[]){1, 900},
>>>>>>> 449d48b1
	.hw_xlate = bno055_gyr_scale_hw_xlate,
	.hw_xlate_len = ARRAY_SIZE(bno055_gyr_scale_hw_xlate),
	.type = IIO_VAL_FRACTIONAL,
};

<<<<<<< HEAD
static int bno055_gyr_lpf_vals[] = {12, 23, 32, 47, 64, 116, 230, 523};
static int bno055_gyr_lpf_hw_xlate[] = {5, 4, 7, 3, 6, 2, 1, 0};
static struct bno055_sysfs_attr bno055_gyr_lpf = {
	.vals = bno055_gyr_lpf_vals,
	.len = ARRAY_SIZE(bno055_gyr_lpf_vals),
	.fusion_vals = (int[]){32},
=======
static const int bno055_gyr_lpf_vals[] = {12, 23, 32, 47, 64, 116, 230, 523};
static const int bno055_gyr_lpf_hw_xlate[] = {5, 4, 7, 3, 6, 2, 1, 0};
static const struct bno055_sysfs_attr bno055_gyr_lpf = {
	.vals = bno055_gyr_lpf_vals,
	.len = ARRAY_SIZE(bno055_gyr_lpf_vals),
	.fusion_vals = (const int[]){32},
>>>>>>> 449d48b1
	.hw_xlate = bno055_gyr_lpf_hw_xlate,
	.hw_xlate_len = ARRAY_SIZE(bno055_gyr_lpf_hw_xlate),
	.type = IIO_VAL_INT,
};

static const int bno055_mag_odr_vals[] = {2, 6, 8, 10, 15, 20, 25, 30};
static const struct bno055_sysfs_attr bno055_mag_odr = {
	.vals = bno055_mag_odr_vals,
	.len =  ARRAY_SIZE(bno055_mag_odr_vals),
	.fusion_vals = (const int[]){20},
	.type = IIO_VAL_INT,
};

struct bno055_priv {
	struct regmap *regmap;
	struct device *dev;
	struct clk *clk;
	int operation_mode;
	int xfer_burst_break_thr;
	struct mutex lock;
	u8 uid[BNO055_UID_LEN];
	struct gpio_desc *reset_gpio;
	bool sw_reset;
	struct {
		__le16 chans[BNO055_SCAN_CH_COUNT];
		aligned_s64 timestamp;
	} buf;
	struct dentry *debugfs;
};

static bool bno055_regmap_volatile(struct device *dev, unsigned int reg)
{
	/* data and status registers */
	if (reg >= BNO055_ACC_DATA_X_LSB_REG && reg <= BNO055_SYS_ERR_REG)
		return true;

	/* when in fusion mode, config is updated by chip */
	if (reg == BNO055_MAG_CONFIG_REG ||
	    reg == BNO055_ACC_CONFIG_REG ||
	    reg == BNO055_GYR_CONFIG_REG)
		return true;

	/* calibration data may be updated by the IMU */
	if (reg >= BNO055_CALDATA_START && reg <= BNO055_CALDATA_END)
		return true;

	return false;
}

static bool bno055_regmap_readable(struct device *dev, unsigned int reg)
{
	/* unnamed PG0 reserved areas */
	if ((reg < BNO055_PG1(0) && reg > BNO055_CALDATA_END) ||
	    reg == 0x3C)
		return false;

	/* unnamed PG1 reserved areas */
	if (reg > BNO055_PG1(BNO055_UID_HIGHER_REG) ||
	    (reg < BNO055_PG1(BNO055_UID_LOWER_REG) && reg > BNO055_PG1(BNO055_GYR_AM_SET_REG)) ||
	    reg == BNO055_PG1(0xE) ||
	    (reg < BNO055_PG1(BNO055_PAGESEL_REG) && reg >= BNO055_PG1(0x0)))
		return false;
	return true;
}

static bool bno055_regmap_writeable(struct device *dev, unsigned int reg)
{
	/*
	 * Unreadable registers are indeed reserved; there are no WO regs
	 * (except for a single bit in SYS_TRIGGER register)
	 */
	if (!bno055_regmap_readable(dev, reg))
		return false;

	/* data and status registers */
	if (reg >= BNO055_ACC_DATA_X_LSB_REG && reg <= BNO055_SYS_ERR_REG)
		return false;

	/* ID areas */
	if (reg < BNO055_PAGESEL_REG ||
	    (reg <= BNO055_UID_HIGHER_REG && reg >= BNO055_UID_LOWER_REG))
		return false;

	return true;
}

static const struct regmap_range_cfg bno055_regmap_ranges[] = {
	{
		.range_min = 0,
		.range_max = 0x7f * 2,
		.selector_reg = BNO055_PAGESEL_REG,
		.selector_mask = GENMASK(7, 0),
		.selector_shift = 0,
		.window_start = 0,
		.window_len = 0x80,
	},
};

const struct regmap_config bno055_regmap_config = {
	.name = "bno055",
	.reg_bits = 8,
	.val_bits = 8,
	.ranges = bno055_regmap_ranges,
	.num_ranges = 1,
	.volatile_reg = bno055_regmap_volatile,
	.max_register = 0x80 * 2,
	.writeable_reg = bno055_regmap_writeable,
	.readable_reg = bno055_regmap_readable,
	.cache_type = REGCACHE_MAPLE,
};
EXPORT_SYMBOL_NS_GPL(bno055_regmap_config, "IIO_BNO055");

/* must be called in configuration mode */
static int bno055_calibration_load(struct bno055_priv *priv, const u8 *data, int len)
{
	if (len != BNO055_CALDATA_LEN) {
		dev_dbg(priv->dev, "Invalid calibration file size %d (expected %d)",
			len, BNO055_CALDATA_LEN);
		return -EINVAL;
	}

	dev_dbg(priv->dev, "loading cal data: %*ph", BNO055_CALDATA_LEN, data);
	return regmap_bulk_write(priv->regmap, BNO055_CALDATA_START,
				 data, BNO055_CALDATA_LEN);
}

static int bno055_operation_mode_do_set(struct bno055_priv *priv,
					int operation_mode)
{
	int ret;

	ret = regmap_write(priv->regmap, BNO055_OPR_MODE_REG,
			   operation_mode);
	if (ret)
		return ret;

	/* Following datasheet specifications: sensor takes 7mS up to 19 mS to switch mode */
	msleep(20);

	return 0;
}

static int bno055_system_reset(struct bno055_priv *priv)
{
	int ret;

	if (priv->reset_gpio) {
		gpiod_set_value_cansleep(priv->reset_gpio, 0);
		usleep_range(5000, 10000);
		gpiod_set_value_cansleep(priv->reset_gpio, 1);
	} else if (priv->sw_reset) {
		ret = regmap_write(priv->regmap, BNO055_SYS_TRIGGER_REG,
				   BNO055_SYS_TRIGGER_RST_SYS);
		if (ret)
			return ret;
	} else {
		return 0;
	}

	regcache_drop_region(priv->regmap, 0x0, 0xff);
	usleep_range(650000, 700000);

	return 0;
}

static int bno055_init(struct bno055_priv *priv, const u8 *caldata, int len)
{
	int ret;

	ret = bno055_operation_mode_do_set(priv, BNO055_OPR_MODE_CONFIG);
	if (ret)
		return ret;

	ret = regmap_write(priv->regmap, BNO055_POWER_MODE_REG,
			   BNO055_POWER_MODE_NORMAL);
	if (ret)
		return ret;

	ret = regmap_write(priv->regmap, BNO055_SYS_TRIGGER_REG,
			   priv->clk ? BNO055_SYS_TRIGGER_CLK_SEL : 0);
	if (ret)
		return ret;

	/* use standard SI units */
	ret = regmap_write(priv->regmap, BNO055_UNIT_SEL_REG,
			   BNO055_UNIT_SEL_ANDROID | BNO055_UNIT_SEL_GYR_RPS);
	if (ret)
		return ret;

	if (caldata) {
		ret = bno055_calibration_load(priv, caldata, len);
		if (ret)
			dev_warn(priv->dev, "failed to load calibration data with error %d\n",
				 ret);
	}

	return 0;
}

static ssize_t bno055_operation_mode_set(struct bno055_priv *priv,
					 int operation_mode)
{
	u8 caldata[BNO055_CALDATA_LEN];
	int ret;

	mutex_lock(&priv->lock);

	ret = bno055_operation_mode_do_set(priv, BNO055_OPR_MODE_CONFIG);
	if (ret)
		goto exit_unlock;

	if (operation_mode == BNO055_OPR_MODE_FUSION ||
	    operation_mode == BNO055_OPR_MODE_FUSION_FMC_OFF) {
		/* for entering fusion mode, reset the chip to clear the algo state */
		ret = regmap_bulk_read(priv->regmap, BNO055_CALDATA_START, caldata,
				       BNO055_CALDATA_LEN);
		if (ret)
			goto exit_unlock;

		ret = bno055_system_reset(priv);
		if (ret)
			goto exit_unlock;

		ret = bno055_init(priv, caldata, BNO055_CALDATA_LEN);
		if (ret)
			goto exit_unlock;
	}

	ret = bno055_operation_mode_do_set(priv, operation_mode);
	if (ret)
		goto exit_unlock;

	priv->operation_mode = operation_mode;

exit_unlock:
	mutex_unlock(&priv->lock);
	return ret;
}

static void bno055_uninit(void *arg)
{
	struct bno055_priv *priv = arg;

	/* stop the IMU */
	bno055_operation_mode_do_set(priv, BNO055_OPR_MODE_CONFIG);
}

#define BNO055_CHANNEL(_type, _axis, _index, _address, _sep, _sh, _avail) {	\
	.address = _address,							\
	.type = _type,								\
	.modified = 1,								\
	.channel2 = IIO_MOD_##_axis,						\
	.info_mask_separate = BIT(IIO_CHAN_INFO_RAW) | (_sep),			\
	.info_mask_shared_by_type = BIT(IIO_CHAN_INFO_SCALE) | (_sh),		\
	.info_mask_shared_by_type_available = _avail,				\
	.scan_index = _index,							\
	.scan_type = {								\
		.sign = 's',							\
		.realbits = 16,							\
		.storagebits = 16,						\
		.endianness = IIO_LE,						\
		.repeat = IIO_MOD_##_axis == IIO_MOD_QUATERNION ? 4 : 0,        \
	},									\
}

/* scan indexes follow DATA register order */
enum bno055_scan_axis {
	BNO055_SCAN_ACCEL_X,
	BNO055_SCAN_ACCEL_Y,
	BNO055_SCAN_ACCEL_Z,
	BNO055_SCAN_MAGN_X,
	BNO055_SCAN_MAGN_Y,
	BNO055_SCAN_MAGN_Z,
	BNO055_SCAN_GYRO_X,
	BNO055_SCAN_GYRO_Y,
	BNO055_SCAN_GYRO_Z,
	BNO055_SCAN_YAW,
	BNO055_SCAN_ROLL,
	BNO055_SCAN_PITCH,
	BNO055_SCAN_QUATERNION,
	BNO055_SCAN_LIA_X,
	BNO055_SCAN_LIA_Y,
	BNO055_SCAN_LIA_Z,
	BNO055_SCAN_GRAVITY_X,
	BNO055_SCAN_GRAVITY_Y,
	BNO055_SCAN_GRAVITY_Z,
	BNO055_SCAN_TIMESTAMP,
	_BNO055_SCAN_MAX
};

static const struct iio_chan_spec bno055_channels[] = {
	/* accelerometer */
	BNO055_CHANNEL(IIO_ACCEL, X, BNO055_SCAN_ACCEL_X,
		       BNO055_ACC_DATA_X_LSB_REG, BIT(IIO_CHAN_INFO_OFFSET),
		       BIT(IIO_CHAN_INFO_LOW_PASS_FILTER_3DB_FREQUENCY),
		       BIT(IIO_CHAN_INFO_LOW_PASS_FILTER_3DB_FREQUENCY)),
	BNO055_CHANNEL(IIO_ACCEL, Y, BNO055_SCAN_ACCEL_Y,
		       BNO055_ACC_DATA_Y_LSB_REG, BIT(IIO_CHAN_INFO_OFFSET),
		       BIT(IIO_CHAN_INFO_LOW_PASS_FILTER_3DB_FREQUENCY),
		       BIT(IIO_CHAN_INFO_LOW_PASS_FILTER_3DB_FREQUENCY)),
	BNO055_CHANNEL(IIO_ACCEL, Z, BNO055_SCAN_ACCEL_Z,
		       BNO055_ACC_DATA_Z_LSB_REG, BIT(IIO_CHAN_INFO_OFFSET),
		       BIT(IIO_CHAN_INFO_LOW_PASS_FILTER_3DB_FREQUENCY),
		       BIT(IIO_CHAN_INFO_LOW_PASS_FILTER_3DB_FREQUENCY)),
	/* gyroscope */
	BNO055_CHANNEL(IIO_ANGL_VEL, X, BNO055_SCAN_GYRO_X,
		       BNO055_GYR_DATA_X_LSB_REG, BIT(IIO_CHAN_INFO_OFFSET),
		       BIT(IIO_CHAN_INFO_LOW_PASS_FILTER_3DB_FREQUENCY),
		       BIT(IIO_CHAN_INFO_LOW_PASS_FILTER_3DB_FREQUENCY) |
		       BIT(IIO_CHAN_INFO_SCALE)),
	BNO055_CHANNEL(IIO_ANGL_VEL, Y, BNO055_SCAN_GYRO_Y,
		       BNO055_GYR_DATA_Y_LSB_REG, BIT(IIO_CHAN_INFO_OFFSET),
		       BIT(IIO_CHAN_INFO_LOW_PASS_FILTER_3DB_FREQUENCY),
		       BIT(IIO_CHAN_INFO_LOW_PASS_FILTER_3DB_FREQUENCY) |
		       BIT(IIO_CHAN_INFO_SCALE)),
	BNO055_CHANNEL(IIO_ANGL_VEL, Z, BNO055_SCAN_GYRO_Z,
		       BNO055_GYR_DATA_Z_LSB_REG, BIT(IIO_CHAN_INFO_OFFSET),
		       BIT(IIO_CHAN_INFO_LOW_PASS_FILTER_3DB_FREQUENCY),
		       BIT(IIO_CHAN_INFO_LOW_PASS_FILTER_3DB_FREQUENCY) |
		       BIT(IIO_CHAN_INFO_SCALE)),
	/* magnetometer */
	BNO055_CHANNEL(IIO_MAGN, X, BNO055_SCAN_MAGN_X,
		       BNO055_MAG_DATA_X_LSB_REG, BIT(IIO_CHAN_INFO_OFFSET),
		       BIT(IIO_CHAN_INFO_SAMP_FREQ), BIT(IIO_CHAN_INFO_SAMP_FREQ)),
	BNO055_CHANNEL(IIO_MAGN, Y, BNO055_SCAN_MAGN_Y,
		       BNO055_MAG_DATA_Y_LSB_REG, BIT(IIO_CHAN_INFO_OFFSET),
		       BIT(IIO_CHAN_INFO_SAMP_FREQ), BIT(IIO_CHAN_INFO_SAMP_FREQ)),
	BNO055_CHANNEL(IIO_MAGN, Z, BNO055_SCAN_MAGN_Z,
		       BNO055_MAG_DATA_Z_LSB_REG, BIT(IIO_CHAN_INFO_OFFSET),
		       BIT(IIO_CHAN_INFO_SAMP_FREQ), BIT(IIO_CHAN_INFO_SAMP_FREQ)),
	/* euler angle */
	BNO055_CHANNEL(IIO_ROT, YAW, BNO055_SCAN_YAW,
		       BNO055_EUL_DATA_X_LSB_REG, 0, 0, 0),
	BNO055_CHANNEL(IIO_ROT, ROLL, BNO055_SCAN_ROLL,
		       BNO055_EUL_DATA_Y_LSB_REG, 0, 0, 0),
	BNO055_CHANNEL(IIO_ROT, PITCH, BNO055_SCAN_PITCH,
		       BNO055_EUL_DATA_Z_LSB_REG, 0, 0, 0),
	/* quaternion */
	BNO055_CHANNEL(IIO_ROT, QUATERNION, BNO055_SCAN_QUATERNION,
		       BNO055_QUAT_DATA_W_LSB_REG, 0, 0, 0),

	/* linear acceleration */
	BNO055_CHANNEL(IIO_ACCEL, LINEAR_X, BNO055_SCAN_LIA_X,
		       BNO055_LIA_DATA_X_LSB_REG, 0, 0, 0),
	BNO055_CHANNEL(IIO_ACCEL, LINEAR_Y, BNO055_SCAN_LIA_Y,
		       BNO055_LIA_DATA_Y_LSB_REG, 0, 0, 0),
	BNO055_CHANNEL(IIO_ACCEL, LINEAR_Z, BNO055_SCAN_LIA_Z,
		       BNO055_LIA_DATA_Z_LSB_REG, 0, 0, 0),

	/* gravity vector */
	BNO055_CHANNEL(IIO_GRAVITY, X, BNO055_SCAN_GRAVITY_X,
		       BNO055_GRAVITY_DATA_X_LSB_REG, 0, 0, 0),
	BNO055_CHANNEL(IIO_GRAVITY, Y, BNO055_SCAN_GRAVITY_Y,
		       BNO055_GRAVITY_DATA_Y_LSB_REG, 0, 0, 0),
	BNO055_CHANNEL(IIO_GRAVITY, Z, BNO055_SCAN_GRAVITY_Z,
		       BNO055_GRAVITY_DATA_Z_LSB_REG, 0, 0, 0),

	{
		.type = IIO_TEMP,
		.info_mask_separate = BIT(IIO_CHAN_INFO_PROCESSED),
		.scan_index = -1,
	},
	IIO_CHAN_SOFT_TIMESTAMP(BNO055_SCAN_TIMESTAMP),
};

static int bno055_get_regmask(struct bno055_priv *priv, int *val, int *val2,
			      int reg, int mask,
			      const struct bno055_sysfs_attr *attr)
{
	const int shift = __ffs(mask);
	int hwval, idx;
	int ret;
	int i;

	ret = regmap_read(priv->regmap, reg, &hwval);
	if (ret)
		return ret;

	idx = (hwval & mask) >> shift;
	if (attr->hw_xlate)
		for (i = 0; i < attr->hw_xlate_len; i++)
			if (attr->hw_xlate[i] == idx) {
				idx = i;
				break;
			}
	if (attr->type == IIO_VAL_INT) {
		*val = attr->vals[idx];
	} else { /* IIO_VAL_INT_PLUS_MICRO or IIO_VAL_FRACTIONAL */
		*val = attr->vals[idx * 2];
		*val2 = attr->vals[idx * 2 + 1];
	}

	return attr->type;
}

static int bno055_set_regmask(struct bno055_priv *priv, int val, int val2,
			      int reg, int mask,
			      const struct bno055_sysfs_attr *attr)
{
	const int shift = __ffs(mask);
	int best_delta;
	int req_val;
	int tbl_val;
	bool first;
	int delta;
	int hwval;
	int ret;
	int len;
	int i;

	/*
	 * The closest value the HW supports is only one in fusion mode,
	 * and it is autoselected, so don't do anything, just return OK,
	 * as the closest possible value has been (virtually) selected
	 */
	if (priv->operation_mode != BNO055_OPR_MODE_AMG)
		return 0;

	len = attr->len;

	/*
	 * We always get a request in INT_PLUS_MICRO, but we
	 * take care of the micro part only when we really have
	 * non-integer tables. This prevents 32-bit overflow with
	 * larger integers contained in integer tables.
	 */
	req_val = val;
	if (attr->type != IIO_VAL_INT) {
		len /= 2;
		req_val = min(val, 2147) * 1000000 + val2;
	}

	first = true;
	for (i = 0; i < len; i++) {
		switch (attr->type) {
		case IIO_VAL_INT:
			tbl_val = attr->vals[i];
			break;
		case IIO_VAL_INT_PLUS_MICRO:
			WARN_ON(attr->vals[i * 2] > 2147);
			tbl_val = attr->vals[i * 2] * 1000000 +
				attr->vals[i * 2 + 1];
			break;
		case IIO_VAL_FRACTIONAL:
			WARN_ON(attr->vals[i * 2] > 4294);
			tbl_val = attr->vals[i * 2] * 1000000 /
				attr->vals[i * 2 + 1];
			break;
		default:
			return -EINVAL;
		}
		delta = abs(tbl_val - req_val);
		if (first || delta < best_delta) {
			best_delta = delta;
			hwval = i;
			first = false;
		}
	}

	if (attr->hw_xlate)
		hwval = attr->hw_xlate[hwval];

	ret = bno055_operation_mode_do_set(priv, BNO055_OPR_MODE_CONFIG);
	if (ret)
		return ret;

	ret = regmap_update_bits(priv->regmap, reg, mask, hwval << shift);
	if (ret)
		return ret;

	return bno055_operation_mode_do_set(priv, BNO055_OPR_MODE_AMG);
}

static int bno055_read_simple_chan(struct iio_dev *indio_dev,
				   struct iio_chan_spec const *chan,
				   int *val, int *val2, long mask)
{
	struct bno055_priv *priv = iio_priv(indio_dev);
	__le16 raw_val;
	int ret;

	switch (mask) {
	case IIO_CHAN_INFO_RAW:
		ret = regmap_bulk_read(priv->regmap, chan->address,
				       &raw_val, sizeof(raw_val));
		if (ret < 0)
			return ret;
		*val = sign_extend32(le16_to_cpu(raw_val), 15);
		return IIO_VAL_INT;
	case IIO_CHAN_INFO_OFFSET:
		if (priv->operation_mode != BNO055_OPR_MODE_AMG) {
			*val = 0;
		} else {
			ret = regmap_bulk_read(priv->regmap,
					       chan->address +
					       BNO055_REG_OFFSET_ADDR,
					       &raw_val, sizeof(raw_val));
			if (ret < 0)
				return ret;
			/*
			 * IMU reports sensor offsets; IIO wants correction
			 * offsets, thus we need the 'minus' here.
			 */
			*val = -sign_extend32(le16_to_cpu(raw_val), 15);
		}
		return IIO_VAL_INT;
	case IIO_CHAN_INFO_SCALE:
		*val = 1;
		switch (chan->type) {
		case IIO_GRAVITY:
			/* Table 3-35: 1 m/s^2 = 100 LSB */
		case IIO_ACCEL:
			/* Table 3-17: 1 m/s^2 = 100 LSB */
			*val2 = 100;
			break;
		case IIO_MAGN:
			/*
			 * Table 3-19: 1 uT = 16 LSB.  But we need
			 * Gauss: 1G = 0.1 uT.
			 */
			*val2 = 160;
			break;
		case IIO_ANGL_VEL:
			/*
			 * Table 3-22: 1 Rps = 900 LSB
			 * .. but this is not exactly true. See comment at the
			 * beginning of this file.
			 */
			if (priv->operation_mode != BNO055_OPR_MODE_AMG) {
				*val = bno055_gyr_scale.fusion_vals[0];
				*val2 = bno055_gyr_scale.fusion_vals[1];
				return IIO_VAL_FRACTIONAL;
			}

			return bno055_get_regmask(priv, val, val2,
						  BNO055_GYR_CONFIG_REG,
						  BNO055_GYR_CONFIG_RANGE_MASK,
						  &bno055_gyr_scale);
			break;
		case IIO_ROT:
			/* Table 3-28: 1 degree = 16 LSB */
			*val2 = 16;
			break;
		default:
			return -EINVAL;
		}
		return IIO_VAL_FRACTIONAL;

	case IIO_CHAN_INFO_SAMP_FREQ:
		if (chan->type != IIO_MAGN)
			return -EINVAL;

		return bno055_get_regmask(priv, val, val2,
					  BNO055_MAG_CONFIG_REG,
					  BNO055_MAG_CONFIG_ODR_MASK,
					  &bno055_mag_odr);

	case IIO_CHAN_INFO_LOW_PASS_FILTER_3DB_FREQUENCY:
		switch (chan->type) {
		case IIO_ANGL_VEL:
			return bno055_get_regmask(priv, val, val2,
						  BNO055_GYR_CONFIG_REG,
						  BNO055_GYR_CONFIG_LPF_MASK,
						  &bno055_gyr_lpf);
		case IIO_ACCEL:
			return bno055_get_regmask(priv, val, val2,
						  BNO055_ACC_CONFIG_REG,
						  BNO055_ACC_CONFIG_LPF_MASK,
						  &bno055_acc_lpf);
		default:
			return -EINVAL;
		}

	default:
		return -EINVAL;
	}
}

static int bno055_sysfs_attr_avail(struct bno055_priv *priv,
				   const struct bno055_sysfs_attr *attr,
				   const int **vals, int *length)
{
	if (priv->operation_mode != BNO055_OPR_MODE_AMG) {
		/* locked when fusion enabled */
		*vals = attr->fusion_vals;
		if (attr->type == IIO_VAL_INT)
			*length = 1;
		else
			*length = 2; /* IIO_VAL_INT_PLUS_MICRO or IIO_VAL_FRACTIONAL*/
	} else {
		*vals = attr->vals;
		*length = attr->len;
	}

	return attr->type;
}

static int bno055_read_avail(struct iio_dev *indio_dev,
			     struct iio_chan_spec const *chan,
			     const int **vals, int *type, int *length,
			     long mask)
{
	struct bno055_priv *priv = iio_priv(indio_dev);

	switch (mask) {
	case IIO_CHAN_INFO_SCALE:
		switch (chan->type) {
		case IIO_ANGL_VEL:
			*type = bno055_sysfs_attr_avail(priv, &bno055_gyr_scale,
							vals, length);
			return IIO_AVAIL_LIST;
		default:
			return -EINVAL;
		}
	case IIO_CHAN_INFO_LOW_PASS_FILTER_3DB_FREQUENCY:
		switch (chan->type) {
		case IIO_ANGL_VEL:
			*type = bno055_sysfs_attr_avail(priv, &bno055_gyr_lpf,
							vals, length);
			return IIO_AVAIL_LIST;
		case IIO_ACCEL:
			*type = bno055_sysfs_attr_avail(priv, &bno055_acc_lpf,
							vals, length);
			return IIO_AVAIL_LIST;
		default:
			return -EINVAL;
		}

		break;
	case IIO_CHAN_INFO_SAMP_FREQ:
		switch (chan->type) {
		case IIO_MAGN:
			*type = bno055_sysfs_attr_avail(priv, &bno055_mag_odr,
							vals, length);
			return IIO_AVAIL_LIST;
		default:
			return -EINVAL;
		}
	default:
		return -EINVAL;
	}
}

static int bno055_read_temp_chan(struct iio_dev *indio_dev, int *val)
{
	struct bno055_priv *priv = iio_priv(indio_dev);
	unsigned int raw_val;
	int ret;

	ret = regmap_read(priv->regmap, BNO055_TEMP_REG, &raw_val);
	if (ret < 0)
		return ret;

	/*
	 * Tables 3-36 and 3-37: one byte of priv, signed, 1 LSB = 1C.
	 * ABI wants milliC.
	 */
	*val = raw_val * 1000;

	return IIO_VAL_INT;
}

static int bno055_read_quaternion(struct iio_dev *indio_dev,
				  struct iio_chan_spec const *chan,
				  int size, int *vals, int *val_len,
				  long mask)
{
	struct bno055_priv *priv = iio_priv(indio_dev);
	__le16 raw_vals[4];
	int i, ret;

	switch (mask) {
	case IIO_CHAN_INFO_RAW:
		if (size < 4)
			return -EINVAL;
		ret = regmap_bulk_read(priv->regmap,
				       BNO055_QUAT_DATA_W_LSB_REG,
				       raw_vals, sizeof(raw_vals));
		if (ret < 0)
			return ret;
		for (i = 0; i < 4; i++)
			vals[i] = sign_extend32(le16_to_cpu(raw_vals[i]), 15);
		*val_len = 4;
		return IIO_VAL_INT_MULTIPLE;
	case IIO_CHAN_INFO_SCALE:
		/* Table 3-31: 1 quaternion = 2^14 LSB */
		if (size < 2)
			return -EINVAL;
		vals[0] = 1;
		vals[1] = 14;
		return IIO_VAL_FRACTIONAL_LOG2;
	default:
		return -EINVAL;
	}
}

static bool bno055_is_chan_readable(struct iio_dev *indio_dev,
				    struct iio_chan_spec const *chan)
{
	struct bno055_priv *priv = iio_priv(indio_dev);

	if (priv->operation_mode != BNO055_OPR_MODE_AMG)
		return true;

	switch (chan->type) {
	case IIO_GRAVITY:
	case IIO_ROT:
		return false;
	case IIO_ACCEL:
		if (chan->channel2 == IIO_MOD_LINEAR_X ||
		    chan->channel2 == IIO_MOD_LINEAR_Y ||
		    chan->channel2 == IIO_MOD_LINEAR_Z)
			return false;
		return true;
	default:
		return true;
	}
}

static int _bno055_read_raw_multi(struct iio_dev *indio_dev,
				  struct iio_chan_spec const *chan,
				  int size, int *vals, int *val_len,
				  long mask)
{
	if (!bno055_is_chan_readable(indio_dev, chan))
		return -EBUSY;

	switch (chan->type) {
	case IIO_MAGN:
	case IIO_ACCEL:
	case IIO_ANGL_VEL:
	case IIO_GRAVITY:
		if (size < 2)
			return -EINVAL;
		*val_len = 2;
		return bno055_read_simple_chan(indio_dev, chan,
					       &vals[0], &vals[1],
					       mask);
	case IIO_TEMP:
		*val_len = 1;
		return bno055_read_temp_chan(indio_dev, &vals[0]);
	case IIO_ROT:
		/*
		 * Rotation is exposed as either a quaternion or three
		 * Euler angles.
		 */
		if (chan->channel2 == IIO_MOD_QUATERNION)
			return bno055_read_quaternion(indio_dev, chan,
						      size, vals,
						      val_len, mask);
		if (size < 2)
			return -EINVAL;
		*val_len = 2;
		return bno055_read_simple_chan(indio_dev, chan,
					       &vals[0], &vals[1],
					       mask);
	default:
		return -EINVAL;
	}
}

static int bno055_read_raw_multi(struct iio_dev *indio_dev,
				 struct iio_chan_spec const *chan,
				 int size, int *vals, int *val_len,
				 long mask)
{
	struct bno055_priv *priv = iio_priv(indio_dev);
	int ret;

	mutex_lock(&priv->lock);
	ret = _bno055_read_raw_multi(indio_dev, chan, size,
				     vals, val_len, mask);
	mutex_unlock(&priv->lock);
	return ret;
}

static int _bno055_write_raw(struct iio_dev *iio_dev,
			     struct iio_chan_spec const *chan,
			     int val, int val2, long mask)
{
	struct bno055_priv *priv = iio_priv(iio_dev);

	switch (chan->type) {
	case IIO_MAGN:
		switch (mask) {
		case IIO_CHAN_INFO_SAMP_FREQ:
			return bno055_set_regmask(priv, val, val2,
						  BNO055_MAG_CONFIG_REG,
						  BNO055_MAG_CONFIG_ODR_MASK,
						  &bno055_mag_odr);
		default:
			return -EINVAL;
		}
	case IIO_ACCEL:
		switch (mask) {
		case IIO_CHAN_INFO_LOW_PASS_FILTER_3DB_FREQUENCY:
			return bno055_set_regmask(priv, val, val2,
						  BNO055_ACC_CONFIG_REG,
						  BNO055_ACC_CONFIG_LPF_MASK,
						  &bno055_acc_lpf);

		default:
			return -EINVAL;
		}
	case IIO_ANGL_VEL:
		switch (mask) {
		case IIO_CHAN_INFO_LOW_PASS_FILTER_3DB_FREQUENCY:
			return bno055_set_regmask(priv, val, val2,
						  BNO055_GYR_CONFIG_REG,
						  BNO055_GYR_CONFIG_LPF_MASK,
						  &bno055_gyr_lpf);
		case IIO_CHAN_INFO_SCALE:
			return bno055_set_regmask(priv, val, val2,
						  BNO055_GYR_CONFIG_REG,
						  BNO055_GYR_CONFIG_RANGE_MASK,
						  &bno055_gyr_scale);
		default:
			return -EINVAL;
		}
	default:
		return -EINVAL;
	}
}

static int bno055_write_raw(struct iio_dev *iio_dev,
			    struct iio_chan_spec const *chan,
			    int val, int val2, long mask)
{
	struct bno055_priv *priv = iio_priv(iio_dev);
	int ret;

	mutex_lock(&priv->lock);
	ret = _bno055_write_raw(iio_dev, chan, val, val2, mask);
	mutex_unlock(&priv->lock);

	return ret;
}

static ssize_t in_accel_range_raw_available_show(struct device *dev,
						 struct device_attribute *attr,
						 char *buf)
{
	struct bno055_priv *priv = iio_priv(dev_to_iio_dev(dev));
	int len = 0;
	int i;

	if (priv->operation_mode != BNO055_OPR_MODE_AMG)
		return sysfs_emit(buf, "%d\n", bno055_acc_range.fusion_vals[0]);

	for (i = 0; i < bno055_acc_range.len; i++)
		len += sysfs_emit_at(buf, len, "%d ", bno055_acc_range.vals[i]);
	buf[len - 1] = '\n';

	return len;
}

static ssize_t fusion_enable_show(struct device *dev,
				  struct device_attribute *attr,
				  char *buf)
{
	struct bno055_priv *priv = iio_priv(dev_to_iio_dev(dev));

	return sysfs_emit(buf, "%d\n",
			  priv->operation_mode != BNO055_OPR_MODE_AMG);
}

static ssize_t fusion_enable_store(struct device *dev,
				   struct device_attribute *attr,
				   const char *buf, size_t len)
{
	struct iio_dev *indio_dev = dev_to_iio_dev(dev);
	struct bno055_priv *priv = iio_priv(indio_dev);
	bool en;
	int ret;

	if (indio_dev->active_scan_mask &&
	    !bitmap_empty(indio_dev->active_scan_mask, _BNO055_SCAN_MAX))
		return -EBUSY;

	ret = kstrtobool(buf, &en);
	if (ret)
		return -EINVAL;

	if (!en)
		return bno055_operation_mode_set(priv, BNO055_OPR_MODE_AMG) ?: len;

	/*
	 * Coming from AMG means the FMC was off, just switch to fusion but
	 * don't change anything that doesn't belong to us (i.e let FMC stay off).
	 * Coming from any other fusion mode means we don't need to do anything.
	 */
	if (priv->operation_mode == BNO055_OPR_MODE_AMG)
		return  bno055_operation_mode_set(priv, BNO055_OPR_MODE_FUSION_FMC_OFF) ?: len;

	return len;
}

static ssize_t in_magn_calibration_fast_enable_show(struct device *dev,
						    struct device_attribute *attr,
						    char *buf)
{
	struct bno055_priv *priv = iio_priv(dev_to_iio_dev(dev));

	return sysfs_emit(buf, "%d\n",
			  priv->operation_mode == BNO055_OPR_MODE_FUSION);
}

static ssize_t in_magn_calibration_fast_enable_store(struct device *dev,
						     struct device_attribute *attr,
						     const char *buf, size_t len)
{
	struct iio_dev *indio_dev = dev_to_iio_dev(dev);
	struct bno055_priv *priv = iio_priv(indio_dev);
	int ret;

	if (indio_dev->active_scan_mask &&
	    !bitmap_empty(indio_dev->active_scan_mask, _BNO055_SCAN_MAX))
		return -EBUSY;

	if (sysfs_streq(buf, "0")) {
		if (priv->operation_mode == BNO055_OPR_MODE_FUSION) {
			ret = bno055_operation_mode_set(priv, BNO055_OPR_MODE_FUSION_FMC_OFF);
			if (ret)
				return ret;
		}
	} else {
		if (priv->operation_mode == BNO055_OPR_MODE_AMG)
			return -EINVAL;

		if (priv->operation_mode != BNO055_OPR_MODE_FUSION) {
			ret = bno055_operation_mode_set(priv, BNO055_OPR_MODE_FUSION);
			if (ret)
				return ret;
		}
	}

	return len;
}

static ssize_t in_accel_range_raw_show(struct device *dev,
				       struct device_attribute *attr,
				       char *buf)
{
	struct bno055_priv *priv = iio_priv(dev_to_iio_dev(dev));
	int val;
	int ret;

	ret = bno055_get_regmask(priv, &val, NULL,
				 BNO055_ACC_CONFIG_REG,
				 BNO055_ACC_CONFIG_RANGE_MASK,
				 &bno055_acc_range);
	if (ret < 0)
		return ret;

	return sysfs_emit(buf, "%d\n", val);
}

static ssize_t in_accel_range_raw_store(struct device *dev,
					struct device_attribute *attr,
					const char *buf, size_t len)
{
	struct bno055_priv *priv = iio_priv(dev_to_iio_dev(dev));
	unsigned long val;
	int ret;

	ret = kstrtoul(buf, 10, &val);
	if (ret)
		return ret;

	mutex_lock(&priv->lock);
	ret = bno055_set_regmask(priv, val, 0,
				 BNO055_ACC_CONFIG_REG,
				 BNO055_ACC_CONFIG_RANGE_MASK,
				 &bno055_acc_range);
	mutex_unlock(&priv->lock);

	return ret ?: len;
}

static ssize_t bno055_get_calib_status(struct device *dev, char *buf, int which)
{
	struct bno055_priv *priv = iio_priv(dev_to_iio_dev(dev));
	int calib;
	int ret;
	int val;

	if (priv->operation_mode == BNO055_OPR_MODE_AMG ||
	    (priv->operation_mode == BNO055_OPR_MODE_FUSION_FMC_OFF &&
	     which == BNO055_CALIB_STAT_MAGN_SHIFT)) {
		calib = 0;
	} else {
		mutex_lock(&priv->lock);
		ret = regmap_read(priv->regmap, BNO055_CALIB_STAT_REG, &val);
		mutex_unlock(&priv->lock);

		if (ret)
			return -EIO;

		calib = ((val >> which) & GENMASK(1, 0)) + 1;
	}

	return sysfs_emit(buf, "%d\n", calib);
}

static ssize_t serialnumber_show(struct device *dev,
				 struct device_attribute *attr,
				 char *buf)
{
	struct bno055_priv *priv = iio_priv(dev_to_iio_dev(dev));

	return sysfs_emit(buf, "%*ph\n", BNO055_UID_LEN, priv->uid);
}

static ssize_t calibration_data_read(struct file *filp, struct kobject *kobj,
				     const struct bin_attribute *bin_attr, char *buf,
				     loff_t pos, size_t count)
{
	struct bno055_priv *priv = iio_priv(dev_to_iio_dev(kobj_to_dev(kobj)));
	u8 data[BNO055_CALDATA_LEN];
	int ret;

	/*
	 * Calibration data is volatile; reading it in chunks will possibly
	 * results in inconsistent data. We require the user to read the whole
	 * blob in a single chunk
	 */
	if (count < BNO055_CALDATA_LEN || pos)
		return -EINVAL;

	mutex_lock(&priv->lock);
	ret = bno055_operation_mode_do_set(priv, BNO055_OPR_MODE_CONFIG);
	if (ret)
		goto exit_unlock;

	ret = regmap_bulk_read(priv->regmap, BNO055_CALDATA_START, data,
			       BNO055_CALDATA_LEN);
	if (ret)
		goto exit_unlock;

	ret = bno055_operation_mode_do_set(priv, priv->operation_mode);
	if (ret)
		goto exit_unlock;

	memcpy(buf, data, BNO055_CALDATA_LEN);

	ret = BNO055_CALDATA_LEN;
exit_unlock:
	mutex_unlock(&priv->lock);
	return ret;
}

static ssize_t sys_calibration_auto_status_show(struct device *dev,
						struct device_attribute *a,
						char *buf)
{
	return bno055_get_calib_status(dev, buf, BNO055_CALIB_STAT_SYS_SHIFT);
}

static ssize_t in_accel_calibration_auto_status_show(struct device *dev,
						     struct device_attribute *a,
						     char *buf)
{
	return bno055_get_calib_status(dev, buf, BNO055_CALIB_STAT_ACCEL_SHIFT);
}

static ssize_t in_gyro_calibration_auto_status_show(struct device *dev,
						    struct device_attribute *a,
						    char *buf)
{
	return bno055_get_calib_status(dev, buf, BNO055_CALIB_STAT_GYRO_SHIFT);
}

static ssize_t in_magn_calibration_auto_status_show(struct device *dev,
						    struct device_attribute *a,
						    char *buf)
{
	return bno055_get_calib_status(dev, buf, BNO055_CALIB_STAT_MAGN_SHIFT);
}

static int bno055_debugfs_reg_access(struct iio_dev *iio_dev, unsigned int reg,
				     unsigned int writeval, unsigned int *readval)
{
	struct bno055_priv *priv = iio_priv(iio_dev);

	if (readval)
		return regmap_read(priv->regmap, reg, readval);
	else
		return regmap_write(priv->regmap, reg, writeval);
}

static ssize_t bno055_show_fw_version(struct file *file, char __user *userbuf,
				      size_t count, loff_t *ppos)
{
	struct bno055_priv *priv = file->private_data;
	int rev, ver;
	char *buf;
	int ret;

	ret = regmap_read(priv->regmap, BNO055_SW_REV_LSB_REG, &rev);
	if (ret)
		return ret;

	ret = regmap_read(priv->regmap, BNO055_SW_REV_MSB_REG, &ver);
	if (ret)
		return ret;

	buf = kasprintf(GFP_KERNEL, "ver: 0x%x, rev: 0x%x\n", ver, rev);
	if (!buf)
		return -ENOMEM;

	ret = simple_read_from_buffer(userbuf, count, ppos, buf, strlen(buf));
	kfree(buf);

	return ret;
}

static const struct file_operations bno055_fw_version_ops = {
	.open = simple_open,
	.read = bno055_show_fw_version,
	.llseek = default_llseek,
	.owner = THIS_MODULE,
};

static void bno055_debugfs_remove(void *_priv)
{
	struct bno055_priv *priv = _priv;

	debugfs_remove(priv->debugfs);
	priv->debugfs = NULL;
}

static void bno055_debugfs_init(struct iio_dev *iio_dev)
{
	struct bno055_priv *priv = iio_priv(iio_dev);

	priv->debugfs = debugfs_create_file("firmware_version", 0400,
					    iio_get_debugfs_dentry(iio_dev),
					    priv, &bno055_fw_version_ops);
	if (!IS_ERR(priv->debugfs))
		devm_add_action_or_reset(priv->dev, bno055_debugfs_remove,
					 priv);
	if (IS_ERR_OR_NULL(priv->debugfs))
		dev_warn(priv->dev, "failed to setup debugfs");
}

static IIO_DEVICE_ATTR_RW(fusion_enable, 0);
static IIO_DEVICE_ATTR_RW(in_magn_calibration_fast_enable, 0);
static IIO_DEVICE_ATTR_RW(in_accel_range_raw, 0);

static IIO_DEVICE_ATTR_RO(in_accel_range_raw_available, 0);
static IIO_DEVICE_ATTR_RO(sys_calibration_auto_status, 0);
static IIO_DEVICE_ATTR_RO(in_accel_calibration_auto_status, 0);
static IIO_DEVICE_ATTR_RO(in_gyro_calibration_auto_status, 0);
static IIO_DEVICE_ATTR_RO(in_magn_calibration_auto_status, 0);
static IIO_DEVICE_ATTR_RO(serialnumber, 0);

static struct attribute *bno055_attrs[] = {
	&iio_dev_attr_in_accel_range_raw_available.dev_attr.attr,
	&iio_dev_attr_in_accel_range_raw.dev_attr.attr,
	&iio_dev_attr_fusion_enable.dev_attr.attr,
	&iio_dev_attr_in_magn_calibration_fast_enable.dev_attr.attr,
	&iio_dev_attr_sys_calibration_auto_status.dev_attr.attr,
	&iio_dev_attr_in_accel_calibration_auto_status.dev_attr.attr,
	&iio_dev_attr_in_gyro_calibration_auto_status.dev_attr.attr,
	&iio_dev_attr_in_magn_calibration_auto_status.dev_attr.attr,
	&iio_dev_attr_serialnumber.dev_attr.attr,
	NULL
};

static const BIN_ATTR_RO(calibration_data, BNO055_CALDATA_LEN);

static const struct bin_attribute *const bno055_bin_attrs[] = {
	&bin_attr_calibration_data,
	NULL
};

static const struct attribute_group bno055_attrs_group = {
	.attrs = bno055_attrs,
	.bin_attrs = bno055_bin_attrs,
};

static const struct iio_info bno055_info = {
	.read_raw_multi = bno055_read_raw_multi,
	.read_avail = bno055_read_avail,
	.write_raw = bno055_write_raw,
	.attrs = &bno055_attrs_group,
	.debugfs_reg_access = bno055_debugfs_reg_access,
};

/*
 * Reads len samples from the HW, stores them in buf starting from buf_idx,
 * and applies mask to cull (skip) unneeded samples.
 * Updates buf_idx incrementing with the number of stored samples.
 * Samples from HW are transferred into buf, then in-place copy on buf is
 * performed in order to cull samples that need to be skipped.
 * This avoids copies of the first samples until we hit the 1st sample to skip,
 * and also avoids having an extra bounce buffer.
 * buf must be able to contain len elements in spite of how many samples we are
 * going to cull.
 */
static int bno055_scan_xfer(struct bno055_priv *priv,
			    int start_ch, int len, unsigned long mask,
			    __le16 *buf, int *buf_idx)
{
	const int base = BNO055_ACC_DATA_X_LSB_REG;
	bool quat_in_read = false;
	int buf_base = *buf_idx;
	__le16 *dst, *src;
	int offs_fixup = 0;
	int xfer_len = len;
	int ret;
	int i, n;

	if (!mask)
		return 0;

	/*
	 * All channels are made up 1 16-bit sample, except for quaternion that
	 * is made up 4 16-bit values.
	 * For us the quaternion CH is just like 4 regular CHs.
	 * If our read starts past the quaternion make sure to adjust the
	 * starting offset; if the quaternion is contained in our scan then make
	 * sure to adjust the read len.
	 */
	if (start_ch > BNO055_SCAN_QUATERNION) {
		start_ch += 3;
	} else if ((start_ch <= BNO055_SCAN_QUATERNION) &&
		 ((start_ch + len) > BNO055_SCAN_QUATERNION)) {
		quat_in_read = true;
		xfer_len += 3;
	}

	ret = regmap_bulk_read(priv->regmap,
			       base + start_ch * sizeof(__le16),
			       buf + buf_base,
			       xfer_len * sizeof(__le16));
	if (ret)
		return ret;

	for_each_set_bit(i, &mask, len) {
		if (quat_in_read && ((start_ch + i) > BNO055_SCAN_QUATERNION))
			offs_fixup = 3;

		dst = buf + *buf_idx;
		src = buf + buf_base + offs_fixup + i;

		n = (start_ch + i == BNO055_SCAN_QUATERNION) ? 4 : 1;

		if (dst != src)
			memcpy(dst, src, n * sizeof(__le16));

		*buf_idx += n;
	}
	return 0;
}

static irqreturn_t bno055_trigger_handler(int irq, void *p)
{
	struct iio_poll_func *pf = p;
	struct iio_dev *iio_dev = pf->indio_dev;
	struct bno055_priv *priv = iio_priv(iio_dev);
	int xfer_start, start, end, prev_end;
	unsigned long mask;
	int quat_extra_len;
	bool first = true;
	int buf_idx = 0;
	bool thr_hit;
	int ret;

	mutex_lock(&priv->lock);

	/*
	 * Walk the bitmap and eventually perform several transfers.
	 * Bitmap ones-fields that are separated by gaps <= xfer_burst_break_thr
	 * will be included in same transfer.
	 * Every time the bitmap contains a gap wider than xfer_burst_break_thr
	 * then we split the transfer, skipping the gap.
	 */
	for_each_set_bitrange(start, end, iio_dev->active_scan_mask,
			      iio_get_masklength(iio_dev)) {
		/*
		 * First transfer will start from the beginning of the first
		 * ones-field in the bitmap
		 */
		if (first) {
			xfer_start = start;
		} else {
			/*
			 * We found the next ones-field; check whether to
			 * include it in * the current transfer or not (i.e.
			 * let's perform the current * transfer and prepare for
			 * another one).
			 */

			/*
			 * In case the zeros-gap contains the quaternion bit,
			 * then its length is actually 4 words instead of 1
			 * (i.e. +3 wrt other channels).
			 */
			quat_extra_len = ((start > BNO055_SCAN_QUATERNION) &&
					  (prev_end <= BNO055_SCAN_QUATERNION)) ? 3 : 0;

			/* If the gap is wider than xfer_burst_break_thr then.. */
			thr_hit = (start - prev_end + quat_extra_len) >
				priv->xfer_burst_break_thr;

			/*
			 * .. transfer all the data up to the gap. Then set the
			 * next transfer start index at right after the gap
			 * (i.e. at the start of this ones-field).
			 */
			if (thr_hit) {
				mask = *iio_dev->active_scan_mask >> xfer_start;
				ret = bno055_scan_xfer(priv, xfer_start,
						       prev_end - xfer_start,
						       mask, priv->buf.chans, &buf_idx);
				if (ret)
					goto done;
				xfer_start = start;
			}
		}
		first = false;
		prev_end = end;
	}

	/*
	 * We finished walking the bitmap; no more gaps to check for. Just
	 * perform the current transfer.
	 */
	mask = *iio_dev->active_scan_mask >> xfer_start;
	ret = bno055_scan_xfer(priv, xfer_start,
			       prev_end - xfer_start,
			       mask, priv->buf.chans, &buf_idx);

	if (!ret)
		iio_push_to_buffers_with_timestamp(iio_dev,
						   &priv->buf, pf->timestamp);
done:
	mutex_unlock(&priv->lock);
	iio_trigger_notify_done(iio_dev->trig);
	return IRQ_HANDLED;
}

static int bno055_buffer_preenable(struct iio_dev *indio_dev)
{
	struct bno055_priv *priv = iio_priv(indio_dev);
	const unsigned long fusion_mask =
		BIT(BNO055_SCAN_YAW) |
		BIT(BNO055_SCAN_ROLL) |
		BIT(BNO055_SCAN_PITCH) |
		BIT(BNO055_SCAN_QUATERNION) |
		BIT(BNO055_SCAN_LIA_X) |
		BIT(BNO055_SCAN_LIA_Y) |
		BIT(BNO055_SCAN_LIA_Z) |
		BIT(BNO055_SCAN_GRAVITY_X) |
		BIT(BNO055_SCAN_GRAVITY_Y) |
		BIT(BNO055_SCAN_GRAVITY_Z);

	if (priv->operation_mode == BNO055_OPR_MODE_AMG &&
	    bitmap_intersects(indio_dev->active_scan_mask, &fusion_mask,
			      _BNO055_SCAN_MAX))
		return -EBUSY;
	return 0;
}

static const struct iio_buffer_setup_ops bno055_buffer_setup_ops = {
	.preenable = bno055_buffer_preenable,
};

int bno055_probe(struct device *dev, struct regmap *regmap,
		 int xfer_burst_break_thr, bool sw_reset)
{
	const struct firmware *caldata = NULL;
	struct bno055_priv *priv;
	struct iio_dev *iio_dev;
	char *fw_name_buf;
	unsigned int val;
	int rev, ver;
	int ret;

	iio_dev = devm_iio_device_alloc(dev, sizeof(*priv));
	if (!iio_dev)
		return -ENOMEM;

	iio_dev->name = "bno055";
	priv = iio_priv(iio_dev);
	mutex_init(&priv->lock);
	priv->regmap = regmap;
	priv->dev = dev;
	priv->xfer_burst_break_thr = xfer_burst_break_thr;
	priv->sw_reset = sw_reset;

	priv->reset_gpio = devm_gpiod_get_optional(dev, "reset", GPIOD_OUT_LOW);
	if (IS_ERR(priv->reset_gpio))
		return dev_err_probe(dev, PTR_ERR(priv->reset_gpio), "Failed to get reset GPIO\n");

	priv->clk = devm_clk_get_optional_enabled(dev, "clk");
	if (IS_ERR(priv->clk))
		return dev_err_probe(dev, PTR_ERR(priv->clk), "Failed to get CLK\n");

	if (priv->reset_gpio) {
		usleep_range(5000, 10000);
		gpiod_set_value_cansleep(priv->reset_gpio, 1);
		usleep_range(650000, 750000);
	} else if (!sw_reset) {
		dev_warn(dev, "No usable reset method; IMU may be unreliable\n");
	}

	ret = regmap_read(priv->regmap, BNO055_CHIP_ID_REG, &val);
	if (ret)
		return ret;

	if (val != BNO055_CHIP_ID_MAGIC)
		dev_warn(dev, "Unrecognized chip ID 0x%x\n", val);

	/*
	 * In case we haven't a HW reset pin, we can still reset the chip via
	 * register write. This is probably nonsense in case we can't even
	 * communicate with the chip or the chip isn't the one we expect (i.e.
	 * we don't write to unknown chips), so we perform SW reset only after
	 * chip magic ID check
	 */
	if (!priv->reset_gpio) {
		ret = bno055_system_reset(priv);
		if (ret)
			return ret;
	}

	ret = regmap_read(priv->regmap, BNO055_SW_REV_LSB_REG, &rev);
	if (ret)
		return ret;

	ret = regmap_read(priv->regmap, BNO055_SW_REV_MSB_REG, &ver);
	if (ret)
		return ret;

	/*
	 * The stock FW version contains a bug (see comment at the beginning of
	 * this file) that causes the anglvel scale to be changed depending on
	 * the chip range setting. We workaround this, but we don't know what
	 * other FW versions might do.
	 */
	if (ver != 0x3 || rev != 0x11)
		dev_warn(dev, "Untested firmware version. Anglvel scale may not work as expected\n");

	ret = regmap_bulk_read(priv->regmap, BNO055_UID_LOWER_REG,
			       priv->uid, BNO055_UID_LEN);
	if (ret)
		return ret;

	/* Sensor calibration data */
	fw_name_buf = kasprintf(GFP_KERNEL, BNO055_FW_UID_FMT,
				BNO055_UID_LEN, priv->uid);
	if (!fw_name_buf)
		return -ENOMEM;

	ret = request_firmware(&caldata, fw_name_buf, dev);
	kfree(fw_name_buf);
	if (ret)
		ret = request_firmware(&caldata, BNO055_FW_GENERIC_NAME, dev);
	if (ret) {
		dev_notice(dev, "Calibration file load failed. See instruction in kernel Documentation/iio/bno055.rst\n");
		ret = bno055_init(priv, NULL, 0);
	} else {
		ret = bno055_init(priv, caldata->data, caldata->size);
		release_firmware(caldata);
	}
	if (ret)
		return ret;

	priv->operation_mode = BNO055_OPR_MODE_FUSION;
	ret = bno055_operation_mode_do_set(priv, priv->operation_mode);
	if (ret)
		return ret;

	ret = devm_add_action_or_reset(dev, bno055_uninit, priv);
	if (ret)
		return ret;

	iio_dev->channels = bno055_channels;
	iio_dev->num_channels = ARRAY_SIZE(bno055_channels);
	iio_dev->info = &bno055_info;
	iio_dev->modes = INDIO_DIRECT_MODE;

	ret = devm_iio_triggered_buffer_setup(dev, iio_dev,
					      iio_pollfunc_store_time,
					      bno055_trigger_handler,
					      &bno055_buffer_setup_ops);
	if (ret)
		return ret;

	ret = devm_iio_device_register(dev, iio_dev);
	if (ret)
		return ret;

	bno055_debugfs_init(iio_dev);

	return 0;
}
EXPORT_SYMBOL_NS_GPL(bno055_probe, "IIO_BNO055");

MODULE_AUTHOR("Andrea Merello <andrea.merello@iit.it>");
MODULE_DESCRIPTION("Bosch BNO055 driver");
MODULE_LICENSE("GPL");<|MERGE_RESOLUTION|>--- conflicted
+++ resolved
@@ -116,13 +116,8 @@
 struct bno055_sysfs_attr {
 	const int *vals;
 	int len;
-<<<<<<< HEAD
-	int *fusion_vals;
-	int *hw_xlate;
-=======
 	const int *fusion_vals;
 	const int *hw_xlate;
->>>>>>> 449d48b1
 	int hw_xlate_len;
 	int type;
 };
@@ -176,39 +171,22 @@
 	1000, 1877467, 2000, 1877467,
 };
 
-<<<<<<< HEAD
-static int bno055_gyr_scale_hw_xlate[] = {0, 1, 2, 3, 4};
-static struct bno055_sysfs_attr bno055_gyr_scale = {
-	.vals = bno055_gyr_scale_vals,
-	.len = ARRAY_SIZE(bno055_gyr_scale_vals),
-	.fusion_vals = (int[]){1, 900},
-=======
 static const int bno055_gyr_scale_hw_xlate[] = {0, 1, 2, 3, 4};
 static const struct bno055_sysfs_attr bno055_gyr_scale = {
 	.vals = bno055_gyr_scale_vals,
 	.len = ARRAY_SIZE(bno055_gyr_scale_vals),
 	.fusion_vals = (const int[]){1, 900},
->>>>>>> 449d48b1
 	.hw_xlate = bno055_gyr_scale_hw_xlate,
 	.hw_xlate_len = ARRAY_SIZE(bno055_gyr_scale_hw_xlate),
 	.type = IIO_VAL_FRACTIONAL,
 };
 
-<<<<<<< HEAD
-static int bno055_gyr_lpf_vals[] = {12, 23, 32, 47, 64, 116, 230, 523};
-static int bno055_gyr_lpf_hw_xlate[] = {5, 4, 7, 3, 6, 2, 1, 0};
-static struct bno055_sysfs_attr bno055_gyr_lpf = {
-	.vals = bno055_gyr_lpf_vals,
-	.len = ARRAY_SIZE(bno055_gyr_lpf_vals),
-	.fusion_vals = (int[]){32},
-=======
 static const int bno055_gyr_lpf_vals[] = {12, 23, 32, 47, 64, 116, 230, 523};
 static const int bno055_gyr_lpf_hw_xlate[] = {5, 4, 7, 3, 6, 2, 1, 0};
 static const struct bno055_sysfs_attr bno055_gyr_lpf = {
 	.vals = bno055_gyr_lpf_vals,
 	.len = ARRAY_SIZE(bno055_gyr_lpf_vals),
 	.fusion_vals = (const int[]){32},
->>>>>>> 449d48b1
 	.hw_xlate = bno055_gyr_lpf_hw_xlate,
 	.hw_xlate_len = ARRAY_SIZE(bno055_gyr_lpf_hw_xlate),
 	.type = IIO_VAL_INT,
