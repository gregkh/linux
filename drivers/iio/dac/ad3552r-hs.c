--- conflicted
+++ resolved
@@ -223,22 +223,6 @@
 	if (ret)
 		return ret;
 
-<<<<<<< HEAD
-	/* Primary region access, set streaming mode (now in SPI + SDR). */
-	ret = ad3552r_qspi_update_reg_bits(st,
-					   AD3552R_REG_ADDR_INTERFACE_CONFIG_B,
-					   AD3552R_MASK_SINGLE_INST, 0, 1);
-	if (ret)
-		return ret;
-
-	/* Inform DAC chip to switch into DDR mode */
-	ret = ad3552r_qspi_update_reg_bits(st,
-					   AD3552R_REG_ADDR_INTERFACE_CONFIG_D,
-					   AD3552R_MASK_SPI_CONFIG_DDR,
-					   AD3552R_MASK_SPI_CONFIG_DDR, 1);
-	if (ret)
-		goto exit_err_ddr;
-=======
 	/*
 	 * Set target loop len, keeping the value: streaming writes at address
 	 * 0x2c or 0x2a, in descending loop (2 or 4 bytes), keeping loop len
@@ -263,7 +247,6 @@
 				      st->config_d, 1);
 	if (ret)
 		goto exit_err_streaming;
->>>>>>> fc85704c
 
 	ret = iio_backend_ddr_enable(st->back);
 	if (ret)
@@ -318,12 +301,6 @@
 exit_err_ddr_mode:
 	iio_backend_ddr_disable(st->back);
 
-<<<<<<< HEAD
-exit_err_ddr:
-	ad3552r_qspi_update_reg_bits(st, AD3552R_REG_ADDR_INTERFACE_CONFIG_B,
-				     AD3552R_MASK_SINGLE_INST,
-				     AD3552R_MASK_SINGLE_INST, 1);
-=======
 exit_err_ddr_mode_target:
 	/*
 	 * Back to SDR. In DDR we cannot read, whatever the mode is, so not
@@ -338,7 +315,6 @@
 	st->data->bus_reg_write(st->back, AD3552R_REG_ADDR_INTERFACE_CONFIG_B,
 				AD3552R_MASK_SINGLE_INST |
 				AD3552R_MASK_SHORT_INSTRUCTION, 1);
->>>>>>> fc85704c
 
 	return ret;
 }
@@ -375,13 +351,6 @@
 	if (ret)
 		return ret;
 
-<<<<<<< HEAD
-	/* Back to single instruction mode, disabling loop. */
-	ret = ad3552r_qspi_update_reg_bits(st,
-					   AD3552R_REG_ADDR_INTERFACE_CONFIG_B,
-					   AD3552R_MASK_SINGLE_INST,
-					   AD3552R_MASK_SINGLE_INST, 1);
-=======
 	/*
 	 * Back to simple SPI for secondary region too now, so to be able to
 	 * dump/read registers there too if needed.
@@ -397,7 +366,6 @@
 					 AD3552R_REG_ADDR_INTERFACE_CONFIG_B,
 					 AD3552R_MASK_SINGLE_INST,
 					 AD3552R_MASK_SINGLE_INST, 1);
->>>>>>> fc85704c
 	if (ret)
 		return ret;
 
