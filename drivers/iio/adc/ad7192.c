--- conflicted
+++ resolved
@@ -21,10 +21,7 @@
 #include <linux/module.h>
 #include <linux/mod_devicetable.h>
 #include <linux/property.h>
-<<<<<<< HEAD
-=======
 #include <linux/units.h>
->>>>>>> a6ad5510
 
 #include <linux/iio/iio.h>
 #include <linux/iio/sysfs.h>
@@ -401,12 +398,6 @@
 		freq <= AD7192_EXT_FREQ_MHZ_MAX);
 }
 
-<<<<<<< HEAD
-static int ad7192_clock_select(struct ad7192_state *st)
-{
-	struct device *dev = &st->sd.spi->dev;
-	unsigned int clock_sel;
-=======
 /*
  * Position 0 of ad7192_clock_names, xtal, corresponds to clock source
  * configuration AD7192_CLK_EXT_MCLK1_2 and position 1, mclk, corresponds to
@@ -421,7 +412,6 @@
 {
 	return container_of(hw, struct ad7192_state, int_clk_hw);
 }
->>>>>>> a6ad5510
 
 static unsigned long ad7192_clk_recalc_rate(struct clk_hw *hw,
 					    unsigned long parent_rate)
@@ -429,17 +419,6 @@
 	return AD7192_INT_FREQ_MHZ;
 }
 
-<<<<<<< HEAD
-	/* use internal clock */
-	if (!st->mclk) {
-		if (device_property_read_bool(dev, "adi,int-clock-output-enable"))
-			clock_sel = AD7192_CLK_INT_CO;
-	} else {
-		if (device_property_read_bool(dev, "adi,clock-xtal"))
-			clock_sel = AD7192_CLK_EXT_MCLK1_2;
-		else
-			clock_sel = AD7192_CLK_EXT_MCLK2;
-=======
 static int ad7192_clk_output_is_enabled(struct clk_hw *hw)
 {
 	struct ad7192_state *st = clk_hw_to_ad7192(hw);
@@ -530,7 +509,6 @@
 		st->fclk = AD7192_INT_FREQ_MHZ;
 		dev_warn(dev, "Property adi,int-clock-output-enable is deprecated! Check bindings!\n");
 		return 0;
->>>>>>> a6ad5510
 	}
 
 	if (device_property_read_bool(dev, "adi,clock-xtal")) {
@@ -1430,17 +1408,6 @@
 		indio_dev->channels = st->chip_info->channels;
 		indio_dev->num_channels = st->chip_info->num_channels;
 	}
-<<<<<<< HEAD
-	st->int_vref_mv = ret / 1000;
-
-	st->chip_info = spi_get_device_match_data(spi);
-	if (!st->chip_info)
-		return -ENODEV;
-
-	indio_dev->name = st->chip_info->name;
-	indio_dev->modes = INDIO_DIRECT_MODE;
-=======
->>>>>>> a6ad5510
 
 	ret = ad_sd_init(&st->sd, indio_dev, spi, st->chip_info->sigma_delta_info);
 	if (ret)
@@ -1454,29 +1421,7 @@
 	if (ret)
 		return ret;
 
-<<<<<<< HEAD
-	st->fclk = AD7192_INT_FREQ_MHZ;
-
-	st->mclk = devm_clk_get_optional_enabled(&spi->dev, "mclk");
-	if (IS_ERR(st->mclk))
-		return PTR_ERR(st->mclk);
-
-	st->clock_sel = ad7192_clock_select(st);
-
-	if (st->clock_sel == AD7192_CLK_EXT_MCLK1_2 ||
-	    st->clock_sel == AD7192_CLK_EXT_MCLK2) {
-		st->fclk = clk_get_rate(st->mclk);
-		if (!ad7192_valid_external_frequency(st->fclk)) {
-			dev_err(&spi->dev,
-				"External clock frequency out of bounds\n");
-			return -EINVAL;
-		}
-	}
-
-	ret = ad7192_setup(indio_dev, &spi->dev);
-=======
 	ret = ad7192_setup(indio_dev, dev);
->>>>>>> a6ad5510
 	if (ret)
 		return ret;
 
