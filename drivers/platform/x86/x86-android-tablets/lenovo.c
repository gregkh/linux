// SPDX-License-Identifier: GPL-2.0-or-later
/*
 * Board info for Lenovo X86 tablets which ship with Android as the factory image
 * and which have broken DSDT tables. The factory kernels shipped on these
 * devices typically have a bunch of things hardcoded, rather than specified
 * in their DSDT.
 *
 * Copyright (C) 2021-2023 Hans de Goede <hdegoede@redhat.com>
 */

#define pr_fmt(fmt) KBUILD_MODNAME ": " fmt

#include <linux/efi.h>
#include <linux/gpio/machine.h>
#include <linux/mfd/arizona/pdata.h>
#include <linux/mfd/arizona/registers.h>
#include <linux/mfd/intel_soc_pmic.h>
#include <linux/pinctrl/consumer.h>
#include <linux/pinctrl/machine.h>
#include <linux/platform_data/lp855x.h>
#include <linux/platform_device.h>
#include <linux/power/bq24190_charger.h>
#include <linux/reboot.h>
#include <linux/rmi.h>
#include <linux/spi/spi.h>

#include "shared-psy-info.h"
#include "x86-android-tablets.h"

/*
 * Various Lenovo models use a TI LP8557 LED backlight controller with its PWM
 * input connected to a PWM output coming from the LCD panel's controller.
 * The Android kernels have a hack in the i915 driver to write a non-standard
 * panel specific DSI register to set the duty-cycle of the LCD's PWM output.
 *
 * To avoid having to have a similar hack in the mainline kernel program the
 * LP8557 to directly set the level and use the lp855x_bl driver for control.
 *
 * The LP8557 can either be configured to multiply its PWM input and
 * the I2C register set level (requiring both to be at 100% for 100% output);
 * or to only take the I2C register set level into account.
 *
 * Multiplying the 2 levels is useful because this will turn off the backlight
 * when the panel goes off and turns off its PWM output.
 *
 * But on some models the panel's PWM output defaults to a duty-cycle of
 * much less then 100%, severely limiting max brightness. In this case
 * the LP8557 should be configured to only take the I2C register into
 * account and the i915 driver must turn off the panel and the backlight
 * separately using e.g. VBT MIPI sequences to turn off the backlight.
 */
static struct lp855x_platform_data lenovo_lp8557_pwm_and_reg_pdata = {
	.device_control = 0x86,
	.initial_brightness = 128,
};

static struct lp855x_platform_data lenovo_lp8557_reg_only_pdata = {
	.device_control = 0x85,
	.initial_brightness = 128,
};

/* Lenovo Yoga Book X90F / X90L's Android factory img has everything hardcoded */

static const struct property_entry lenovo_yb1_x90_wacom_props[] = {
	PROPERTY_ENTRY_U32("hid-descr-addr", 0x0001),
	PROPERTY_ENTRY_U32("post-reset-deassert-delay-ms", 150),
	{ }
};

static const struct software_node lenovo_yb1_x90_wacom_node = {
	.properties = lenovo_yb1_x90_wacom_props,
};

/*
 * The HiDeep IST940E touchscreen comes up in I2C-HID mode. The native protocol
 * reports ABS_MT_PRESSURE and ABS_MT_TOUCH_MAJOR which are not reported in HID
 * mode, so using native mode is preferred.
 * It could alternatively be used in HID mode by changing the properties to:
 *	PROPERTY_ENTRY_U32("hid-descr-addr", 0x0020),
 *	PROPERTY_ENTRY_U32("post-reset-deassert-delay-ms", 120),
 * and changing board_info.type to "hid-over-i2c".
 */
static const struct property_entry lenovo_yb1_x90_hideep_ts_props[] = {
	PROPERTY_ENTRY_U32("touchscreen-size-x", 1200),
	PROPERTY_ENTRY_U32("touchscreen-size-y", 1920),
	PROPERTY_ENTRY_U32("touchscreen-max-pressure", 16384),
	PROPERTY_ENTRY_BOOL("hideep,force-native-protocol"),
	{ }
};

static const struct software_node lenovo_yb1_x90_hideep_ts_node = {
	.properties = lenovo_yb1_x90_hideep_ts_props,
};

static const struct x86_i2c_client_info lenovo_yb1_x90_i2c_clients[] __initconst = {
	{
		/* BQ27542 fuel-gauge */
		.board_info = {
			.type = "bq27542",
			.addr = 0x55,
			.dev_name = "bq27542",
			.swnode = &fg_bq25890_supply_node,
		},
		.adapter_path = "\\_SB_.PCI0.I2C1",
	}, {
		/* Goodix Touchscreen in keyboard half */
		.board_info = {
			.type = "GDIX1001:00",
			.addr = 0x14,
			.dev_name = "goodix_ts",
		},
		.adapter_path = "\\_SB_.PCI0.I2C2",
		.irq_data = {
			.type = X86_ACPI_IRQ_TYPE_GPIOINT,
			.chip = "INT33FF:01",
			.index = 56,
			.trigger = ACPI_EDGE_SENSITIVE,
			.polarity = ACPI_ACTIVE_LOW,
			.con_id = "goodix_ts_irq",
			.free_gpio = true,
		},
	}, {
		/* Wacom Digitizer in keyboard half */
		.board_info = {
			.type = "hid-over-i2c",
			.addr = 0x09,
			.dev_name = "wacom",
			.swnode = &lenovo_yb1_x90_wacom_node,
		},
		.adapter_path = "\\_SB_.PCI0.I2C4",
		.irq_data = {
			.type = X86_ACPI_IRQ_TYPE_GPIOINT,
			.chip = "INT33FF:01",
			.index = 49,
			.trigger = ACPI_LEVEL_SENSITIVE,
			.polarity = ACPI_ACTIVE_LOW,
			.con_id = "wacom_irq",
		},
	}, {
		/* LP8557 Backlight controller */
		.board_info = {
			.type = "lp8557",
			.addr = 0x2c,
			.dev_name = "lp8557",
			.platform_data = &lenovo_lp8557_pwm_and_reg_pdata,
		},
		.adapter_path = "\\_SB_.PCI0.I2C4",
	}, {
		/* HiDeep IST940E Touchscreen in display half */
		.board_info = {
			.type = "hideep_ts",
			.addr = 0x6c,
			.dev_name = "hideep_ts",
			.swnode = &lenovo_yb1_x90_hideep_ts_node,
		},
		.adapter_path = "\\_SB_.PCI0.I2C6",
		.irq_data = {
			.type = X86_ACPI_IRQ_TYPE_GPIOINT,
			.chip = "INT33FF:03",
			.index = 77,
			.trigger = ACPI_LEVEL_SENSITIVE,
			.polarity = ACPI_ACTIVE_LOW,
			.con_id = "hideep_ts_irq",
		},
	},
};

static const struct platform_device_info lenovo_yb1_x90_pdevs[] __initconst = {
	{
		.name = "yogabook-touch-kbd-digitizer-switch",
		.id = PLATFORM_DEVID_NONE,
	},
};

/*
 * DSDT says UART path is "\\_SB.PCIO.URT1" with a letter 'O' instead of
 * the number '0' add the link manually.
 */
static const struct x86_serdev_info lenovo_yb1_x90_serdevs[] __initconst = {
	{
		.ctrl_hid = "8086228A",
		.ctrl_uid = "1",
		.ctrl_devname = "serial0",
		.serdev_hid = "BCM2E1A",
	},
};

static const struct x86_gpio_button lenovo_yb1_x90_lid __initconst = {
	.button = {
		.code = SW_LID,
		.active_low = true,
		.desc = "lid_sw",
		.type = EV_SW,
		.wakeup = true,
		.debounce_interval = 50,
	},
	.chip = "INT33FF:02",
	.pin = 19,
};

static struct gpiod_lookup_table lenovo_yb1_x90_goodix_gpios = {
	.dev_id = "i2c-goodix_ts",
	.table = {
		GPIO_LOOKUP("INT33FF:01", 53, "reset", GPIO_ACTIVE_HIGH),
		GPIO_LOOKUP("INT33FF:01", 56, "irq", GPIO_ACTIVE_HIGH),
		{ }
	},
};

static struct gpiod_lookup_table lenovo_yb1_x90_hideep_gpios = {
	.dev_id = "i2c-hideep_ts",
	.table = {
		GPIO_LOOKUP("INT33FF:00", 7, "reset", GPIO_ACTIVE_LOW),
		{ }
	},
};

static struct gpiod_lookup_table lenovo_yb1_x90_wacom_gpios = {
	.dev_id = "i2c-wacom",
	.table = {
		GPIO_LOOKUP("INT33FF:00", 82, "reset", GPIO_ACTIVE_LOW),
		{ }
	},
};

static struct gpiod_lookup_table * const lenovo_yb1_x90_gpios[] = {
	&lenovo_yb1_x90_hideep_gpios,
	&lenovo_yb1_x90_goodix_gpios,
	&lenovo_yb1_x90_wacom_gpios,
	NULL
};

static int __init lenovo_yb1_x90_init(struct device *dev)
{
	/* Enable the regulators used by the touchscreens */

	/* Vprog3B 3.0V used by the goodix touchscreen in the keyboard half */
	intel_soc_pmic_exec_mipi_pmic_seq_element(0x6e, 0x9b, 0x02, 0xff);

	/* Vprog4D 3.0V used by the HiDeep touchscreen in the display half */
	intel_soc_pmic_exec_mipi_pmic_seq_element(0x6e, 0x9f, 0x02, 0xff);

	/* Vprog5A 1.8V used by the HiDeep touchscreen in the display half */
	intel_soc_pmic_exec_mipi_pmic_seq_element(0x6e, 0xa0, 0x02, 0xff);

	/* Vprog5B 1.8V used by the goodix touchscreen in the keyboard half */
	intel_soc_pmic_exec_mipi_pmic_seq_element(0x6e, 0xa1, 0x02, 0xff);

	return 0;
}

const struct x86_dev_info lenovo_yogabook_x90_info __initconst = {
	.i2c_client_info = lenovo_yb1_x90_i2c_clients,
	.i2c_client_count = ARRAY_SIZE(lenovo_yb1_x90_i2c_clients),
	.pdev_info = lenovo_yb1_x90_pdevs,
	.pdev_count = ARRAY_SIZE(lenovo_yb1_x90_pdevs),
	.serdev_info = lenovo_yb1_x90_serdevs,
	.serdev_count = ARRAY_SIZE(lenovo_yb1_x90_serdevs),
	.gpio_button = &lenovo_yb1_x90_lid,
	.gpio_button_count = 1,
	.gpiod_lookup_tables = lenovo_yb1_x90_gpios,
	.init = lenovo_yb1_x90_init,
};

/* Lenovo Yoga Book X91F/L Windows tablet needs manual instantiation of the fg client */
static const struct x86_i2c_client_info lenovo_yogabook_x91_i2c_clients[] __initconst = {
	{
		/* BQ27542 fuel-gauge */
		.board_info = {
			.type = "bq27542",
			.addr = 0x55,
			.dev_name = "bq27542",
			.swnode = &fg_bq25890_supply_node,
		},
		.adapter_path = "\\_SB_.PCI0.I2C1",
	},
};

const struct x86_dev_info lenovo_yogabook_x91_info __initconst = {
	.i2c_client_info = lenovo_yogabook_x91_i2c_clients,
	.i2c_client_count = ARRAY_SIZE(lenovo_yogabook_x91_i2c_clients),
};

/* Lenovo Yoga Tablet 2 1050F/L's Android factory img has everything hardcoded */
static const struct property_entry lenovo_yoga_tab2_830_1050_bq24190_props[] = {
	PROPERTY_ENTRY_STRING_ARRAY_LEN("supplied-from", tusb1211_chg_det_psy, 1),
	PROPERTY_ENTRY_REF("monitored-battery", &generic_lipo_hv_4v35_battery_node),
	PROPERTY_ENTRY_BOOL("omit-battery-class"),
	PROPERTY_ENTRY_BOOL("disable-reset"),
	{ }
};

static const struct software_node lenovo_yoga_tab2_830_1050_bq24190_node = {
	.properties = lenovo_yoga_tab2_830_1050_bq24190_props,
};

static const struct x86_gpio_button lenovo_yoga_tab2_830_1050_lid __initconst = {
	.button = {
		.code = SW_LID,
		.active_low = true,
		.desc = "lid_sw",
		.type = EV_SW,
		.wakeup = true,
		.debounce_interval = 50,
	},
	.chip = "INT33FC:02",
	.pin = 26,
};

/* This gets filled by lenovo_yoga_tab2_830_1050_init() */
static struct rmi_device_platform_data lenovo_yoga_tab2_830_1050_rmi_pdata = { };

static struct x86_i2c_client_info lenovo_yoga_tab2_830_1050_i2c_clients[] __initdata = {
	{
		/*
		 * This must be the first entry because lenovo_yoga_tab2_830_1050_init()
		 * may update its swnode. LSM303DA accelerometer + magnetometer.
		 */
		.board_info = {
			.type = "lsm303d",
			.addr = 0x1d,
			.dev_name = "lsm303d",
		},
		.adapter_path = "\\_SB_.I2C5",
	}, {
		/* AL3320A ambient light sensor */
		.board_info = {
			.type = "al3320a",
			.addr = 0x1c,
			.dev_name = "al3320a",
		},
		.adapter_path = "\\_SB_.I2C5",
	}, {
		/* bq24292i battery charger */
		.board_info = {
			.type = "bq24190",
			.addr = 0x6b,
			.dev_name = "bq24292i",
			.swnode = &lenovo_yoga_tab2_830_1050_bq24190_node,
			.platform_data = &bq24190_pdata,
		},
		.adapter_path = "\\_SB_.I2C1",
		.irq_data = {
			.type = X86_ACPI_IRQ_TYPE_GPIOINT,
			.chip = "INT33FC:02",
			.index = 2,
			.trigger = ACPI_EDGE_SENSITIVE,
			.polarity = ACPI_ACTIVE_HIGH,
			.con_id = "bq24292i_irq",
		},
	}, {
		/* BQ27541 fuel-gauge */
		.board_info = {
			.type = "bq27541",
			.addr = 0x55,
			.dev_name = "bq27541",
			.swnode = &fg_bq24190_supply_node,
		},
		.adapter_path = "\\_SB_.I2C1",
	}, {
		/* Synaptics RMI touchscreen */
		.board_info = {
			.type = "rmi4_i2c",
			.addr = 0x38,
			.dev_name = "rmi4_i2c",
			.platform_data = &lenovo_yoga_tab2_830_1050_rmi_pdata,
		},
		.adapter_path = "\\_SB_.I2C6",
		.irq_data = {
			.type = X86_ACPI_IRQ_TYPE_APIC,
			.index = 0x45,
			.trigger = ACPI_EDGE_SENSITIVE,
			.polarity = ACPI_ACTIVE_HIGH,
		},
	}, {
		/* LP8557 Backlight controller */
		.board_info = {
			.type = "lp8557",
			.addr = 0x2c,
			.dev_name = "lp8557",
			.platform_data = &lenovo_lp8557_pwm_and_reg_pdata,
		},
		.adapter_path = "\\_SB_.I2C3",
	},
};

static struct gpiod_lookup_table lenovo_yoga_tab2_830_1050_int3496_gpios = {
	.dev_id = "intel-int3496",
	.table = {
		GPIO_LOOKUP("INT33FC:02", 1, "mux", GPIO_ACTIVE_LOW),
		GPIO_LOOKUP("INT33FC:02", 24, "id", GPIO_ACTIVE_HIGH),
		{ }
	},
};

#define LENOVO_YOGA_TAB2_830_1050_CODEC_NAME "spi-10WM5102:00"

static struct gpiod_lookup_table lenovo_yoga_tab2_830_1050_codec_gpios = {
	.dev_id = LENOVO_YOGA_TAB2_830_1050_CODEC_NAME,
	.table = {
		GPIO_LOOKUP("gpio_crystalcove", 3, "reset", GPIO_ACTIVE_HIGH),
		GPIO_LOOKUP("INT33FC:01", 23, "wlf,ldoena", GPIO_ACTIVE_HIGH),
		GPIO_LOOKUP("arizona", 2, "wlf,spkvdd-ena", GPIO_ACTIVE_HIGH),
		GPIO_LOOKUP("arizona", 4, "wlf,micd-pol", GPIO_ACTIVE_LOW),
		{ }
	},
};

static struct gpiod_lookup_table * const lenovo_yoga_tab2_830_1050_gpios[] = {
	&lenovo_yoga_tab2_830_1050_int3496_gpios,
	&lenovo_yoga_tab2_830_1050_codec_gpios,
	NULL
};

static int __init lenovo_yoga_tab2_830_1050_init(struct device *dev);
static void lenovo_yoga_tab2_830_1050_exit(void);

const struct x86_dev_info lenovo_yoga_tab2_830_1050_info __initconst = {
	.i2c_client_info = lenovo_yoga_tab2_830_1050_i2c_clients,
	.i2c_client_count = ARRAY_SIZE(lenovo_yoga_tab2_830_1050_i2c_clients),
	.pdev_info = int3496_pdevs,
	.pdev_count = 1,
	.gpio_button = &lenovo_yoga_tab2_830_1050_lid,
	.gpio_button_count = 1,
	.gpiod_lookup_tables = lenovo_yoga_tab2_830_1050_gpios,
	.bat_swnode = &generic_lipo_hv_4v35_battery_node,
	.modules = bq24190_modules,
	.init = lenovo_yoga_tab2_830_1050_init,
	.exit = lenovo_yoga_tab2_830_1050_exit,
};

/*
 * The Lenovo Yoga Tablet 2 830 and 1050 (8" vs 10") versions use the same
 * mainboard, but the 830 uses a portrait LCD panel with a landscape touchscreen,
 * requiring the touchscreen driver to adjust the touch-coords to match the LCD.
 * And requiring the accelerometer to have a mount-matrix set to correct for
 * the 90° rotation of the LCD vs the frame.
 */
static const char * const lenovo_yoga_tab2_830_lms303d_mount_matrix[] = {
	"0", "1", "0",
	"-1", "0", "0",
	"0", "0", "1"
};

static const struct property_entry lenovo_yoga_tab2_830_lms303d_props[] = {
	PROPERTY_ENTRY_STRING_ARRAY("mount-matrix", lenovo_yoga_tab2_830_lms303d_mount_matrix),
	{ }
};

static const struct software_node lenovo_yoga_tab2_830_lms303d_node = {
	.properties = lenovo_yoga_tab2_830_lms303d_props,
};

static int __init lenovo_yoga_tab2_830_1050_init_touchscreen(void)
{
	struct gpio_desc *gpiod;
	int ret;

	/* Use PMIC GPIO 10 bootstrap pin to differentiate 830 vs 1050 */
	ret = x86_android_tablet_get_gpiod("gpio_crystalcove", 10, "yoga_bootstrap",
					   false, GPIOD_ASIS, &gpiod);
	if (ret)
		return ret;

	ret = gpiod_get_value_cansleep(gpiod);
	if (ret) {
		pr_info("detected Lenovo Yoga Tablet 2 1050F/L\n");
	} else {
		pr_info("detected Lenovo Yoga Tablet 2 830F/L\n");
		lenovo_yoga_tab2_830_1050_rmi_pdata.sensor_pdata.axis_align.swap_axes = true;
		lenovo_yoga_tab2_830_1050_rmi_pdata.sensor_pdata.axis_align.flip_y = true;
		lenovo_yoga_tab2_830_1050_i2c_clients[0].board_info.swnode =
			&lenovo_yoga_tab2_830_lms303d_node;
	}

	return 0;
}

/* SUS (INT33FC:02) pin 6 needs to be configured as pmu_clk for the audio codec */
static const struct pinctrl_map lenovo_yoga_tab2_830_1050_codec_pinctrl_map =
	PIN_MAP_MUX_GROUP(LENOVO_YOGA_TAB2_830_1050_CODEC_NAME, "codec_32khz_clk",
			  "INT33FC:02", "pmu_clk2_grp", "pmu_clk");

static struct pinctrl *lenovo_yoga_tab2_830_1050_codec_pinctrl;
static struct sys_off_handler *lenovo_yoga_tab2_830_1050_sys_off_handler;

static int __init lenovo_yoga_tab2_830_1050_init_codec(void)
{
	struct device *codec_dev;
	struct pinctrl *pinctrl;
	int ret;

	codec_dev = bus_find_device_by_name(&spi_bus_type, NULL,
					    LENOVO_YOGA_TAB2_830_1050_CODEC_NAME);
	if (!codec_dev) {
		pr_err("error cannot find %s device\n", LENOVO_YOGA_TAB2_830_1050_CODEC_NAME);
		return -ENODEV;
	}

	ret = pinctrl_register_mappings(&lenovo_yoga_tab2_830_1050_codec_pinctrl_map, 1);
	if (ret)
		goto err_put_device;

	pinctrl = pinctrl_get_select(codec_dev, "codec_32khz_clk");
	if (IS_ERR(pinctrl)) {
		ret = dev_err_probe(codec_dev, PTR_ERR(pinctrl), "selecting codec_32khz_clk\n");
		goto err_unregister_mappings;
	}

	/* We're done with the codec_dev now */
	put_device(codec_dev);

	lenovo_yoga_tab2_830_1050_codec_pinctrl = pinctrl;
	return 0;

err_unregister_mappings:
	pinctrl_unregister_mappings(&lenovo_yoga_tab2_830_1050_codec_pinctrl_map);
err_put_device:
	put_device(codec_dev);
	return ret;
}

/*
 * These tablet's DSDT does not set acpi_gbl_reduced_hardware, so acpi_power_off
 * gets used as pm_power_off handler. This causes "poweroff" on these tablets
 * to hang hard. Requiring pressing the powerbutton for 30 seconds *twice*
 * followed by a normal 3 second press to recover. Avoid this by doing an EFI
 * poweroff instead.
 */
static int lenovo_yoga_tab2_830_1050_power_off(struct sys_off_data *data)
{
	efi.reset_system(EFI_RESET_SHUTDOWN, EFI_SUCCESS, 0, NULL);

	return NOTIFY_DONE;
}

static int __init lenovo_yoga_tab2_830_1050_init(struct device *dev)
{
	int ret;

	ret = lenovo_yoga_tab2_830_1050_init_touchscreen();
	if (ret)
		return ret;

	ret = lenovo_yoga_tab2_830_1050_init_codec();
	if (ret)
		return ret;

	/* SYS_OFF_PRIO_FIRMWARE + 1 so that it runs before acpi_power_off */
	lenovo_yoga_tab2_830_1050_sys_off_handler =
		register_sys_off_handler(SYS_OFF_MODE_POWER_OFF, SYS_OFF_PRIO_FIRMWARE + 1,
					 lenovo_yoga_tab2_830_1050_power_off, NULL);
	if (IS_ERR(lenovo_yoga_tab2_830_1050_sys_off_handler))
		return PTR_ERR(lenovo_yoga_tab2_830_1050_sys_off_handler);

	return 0;
}

static void lenovo_yoga_tab2_830_1050_exit(void)
{
	unregister_sys_off_handler(lenovo_yoga_tab2_830_1050_sys_off_handler);

	if (lenovo_yoga_tab2_830_1050_codec_pinctrl) {
		pinctrl_put(lenovo_yoga_tab2_830_1050_codec_pinctrl);
		pinctrl_unregister_mappings(&lenovo_yoga_tab2_830_1050_codec_pinctrl_map);
	}
}

/*
 * Lenovo Yoga Tablet 2 Pro 1380F/L
 *
 * The Lenovo Yoga Tablet 2 Pro 1380F/L mostly has the same design as the 830F/L
 * and the 1050F/L so this re-uses some of the handling for that from above.
 */
static const char * const lc824206xa_chg_det_psy[] = { "lc824206xa-charger-detect" };

static const struct property_entry lenovo_yoga_tab2_1380_bq24190_props[] = {
	PROPERTY_ENTRY_STRING_ARRAY("supplied-from", lc824206xa_chg_det_psy),
	PROPERTY_ENTRY_REF("monitored-battery", &generic_lipo_hv_4v35_battery_node),
	PROPERTY_ENTRY_BOOL("omit-battery-class"),
	PROPERTY_ENTRY_BOOL("disable-reset"),
	{ }
};

static const struct software_node lenovo_yoga_tab2_1380_bq24190_node = {
	.properties = lenovo_yoga_tab2_1380_bq24190_props,
};

/* For enabling the bq24190 5V boost based on id-pin */
static struct regulator_consumer_supply lc824206xa_consumer = {
	.supply = "vbus",
	.dev_name = "i2c-lc824206xa",
};

static const struct regulator_init_data lenovo_yoga_tab2_1380_bq24190_vbus_init_data = {
	.constraints = {
		.name = "bq24190_vbus",
		.valid_ops_mask = REGULATOR_CHANGE_STATUS,
	},
	.consumer_supplies = &lc824206xa_consumer,
	.num_consumer_supplies = 1,
};

struct bq24190_platform_data lenovo_yoga_tab2_1380_bq24190_pdata = {
	.regulator_init_data = &lenovo_yoga_tab2_1380_bq24190_vbus_init_data,
};

static const struct property_entry lenovo_yoga_tab2_1380_lc824206xa_props[] = {
	PROPERTY_ENTRY_BOOL("onnn,enable-miclr-for-dcp"),
	{ }
};

static const struct software_node lenovo_yoga_tab2_1380_lc824206xa_node = {
	.properties = lenovo_yoga_tab2_1380_lc824206xa_props,
};

static const char * const lenovo_yoga_tab2_1380_lms303d_mount_matrix[] = {
	"0", "-1", "0",
	"-1", "0", "0",
	"0", "0", "1"
};

static const struct property_entry lenovo_yoga_tab2_1380_lms303d_props[] = {
	PROPERTY_ENTRY_STRING_ARRAY("mount-matrix", lenovo_yoga_tab2_1380_lms303d_mount_matrix),
	{ }
};

static const struct software_node lenovo_yoga_tab2_1380_lms303d_node = {
	.properties = lenovo_yoga_tab2_1380_lms303d_props,
};

static const struct x86_i2c_client_info lenovo_yoga_tab2_1380_i2c_clients[] __initconst = {
	{
		/* BQ27541 fuel-gauge */
		.board_info = {
			.type = "bq27541",
			.addr = 0x55,
			.dev_name = "bq27541",
			.swnode = &fg_bq24190_supply_node,
		},
		.adapter_path = "\\_SB_.I2C1",
	}, {
		/* bq24292i battery charger */
		.board_info = {
			.type = "bq24190",
			.addr = 0x6b,
			.dev_name = "bq24292i",
			.swnode = &lenovo_yoga_tab2_1380_bq24190_node,
			.platform_data = &lenovo_yoga_tab2_1380_bq24190_pdata,
		},
		.adapter_path = "\\_SB_.I2C1",
		.irq_data = {
			.type = X86_ACPI_IRQ_TYPE_GPIOINT,
			.chip = "INT33FC:02",
			.index = 2,
			.trigger = ACPI_EDGE_SENSITIVE,
			.polarity = ACPI_ACTIVE_HIGH,
			.con_id = "bq24292i_irq",
		},
	}, {
		/* LP8557 Backlight controller */
		.board_info = {
			.type = "lp8557",
			.addr = 0x2c,
			.dev_name = "lp8557",
			.platform_data = &lenovo_lp8557_pwm_and_reg_pdata,
		},
		.adapter_path = "\\_SB_.I2C3",
	}, {
		/* LC824206XA Micro USB Switch */
		.board_info = {
			.type = "lc824206xa",
			.addr = 0x48,
			.dev_name = "lc824206xa",
			.swnode = &lenovo_yoga_tab2_1380_lc824206xa_node,
		},
		.adapter_path = "\\_SB_.I2C3",
		.irq_data = {
			.type = X86_ACPI_IRQ_TYPE_GPIOINT,
			.chip = "INT33FC:02",
			.index = 1,
			.trigger = ACPI_LEVEL_SENSITIVE,
			.polarity = ACPI_ACTIVE_LOW,
			.con_id = "lc824206xa_irq",
		},
	}, {
		/* AL3320A ambient light sensor */
		.board_info = {
			.type = "al3320a",
			.addr = 0x1c,
			.dev_name = "al3320a",
		},
		.adapter_path = "\\_SB_.I2C5",
	}, {
		/* LSM303DA accelerometer + magnetometer */
		.board_info = {
			.type = "lsm303d",
			.addr = 0x1d,
			.dev_name = "lsm303d",
			.swnode = &lenovo_yoga_tab2_1380_lms303d_node,
		},
		.adapter_path = "\\_SB_.I2C5",
	}, {
		/* Synaptics RMI touchscreen */
		.board_info = {
			.type = "rmi4_i2c",
			.addr = 0x38,
			.dev_name = "rmi4_i2c",
			.platform_data = &lenovo_yoga_tab2_830_1050_rmi_pdata,
		},
		.adapter_path = "\\_SB_.I2C6",
		.irq_data = {
			.type = X86_ACPI_IRQ_TYPE_APIC,
			.index = 0x45,
			.trigger = ACPI_EDGE_SENSITIVE,
			.polarity = ACPI_ACTIVE_HIGH,
		},
	}
};

static const struct platform_device_info lenovo_yoga_tab2_1380_pdevs[] __initconst = {
	{
		/* For the Tablet 2 Pro 1380's custom fast charging driver */
		.name = "lenovo-yoga-tab2-pro-1380-fastcharger",
		.id = PLATFORM_DEVID_NONE,
	},
};

const char * const lenovo_yoga_tab2_1380_modules[] __initconst = {
	"bq24190_charger",            /* For the Vbus regulator for lc824206xa */
	NULL
};

<<<<<<< HEAD
static int __init lenovo_yoga_tab2_1380_init(void)
=======
static int __init lenovo_yoga_tab2_1380_init(struct device *dev)
>>>>>>> 2d002356
{
	int ret;

	/* To verify that the DMI matching works vs the 830 / 1050 models */
	pr_info("detected Lenovo Yoga Tablet 2 Pro 1380F/L\n");

	ret = lenovo_yoga_tab2_830_1050_init_codec();
	if (ret)
		return ret;

	/* SYS_OFF_PRIO_FIRMWARE + 1 so that it runs before acpi_power_off */
	lenovo_yoga_tab2_830_1050_sys_off_handler =
		register_sys_off_handler(SYS_OFF_MODE_POWER_OFF, SYS_OFF_PRIO_FIRMWARE + 1,
					 lenovo_yoga_tab2_830_1050_power_off, NULL);
	if (IS_ERR(lenovo_yoga_tab2_830_1050_sys_off_handler))
		return PTR_ERR(lenovo_yoga_tab2_830_1050_sys_off_handler);

	return 0;
}

static struct gpiod_lookup_table lenovo_yoga_tab2_1380_fc_gpios = {
	.dev_id = "serial0-0",
	.table = {
		GPIO_LOOKUP("INT33FC:00", 57, "uart3_txd", GPIO_ACTIVE_HIGH),
		GPIO_LOOKUP("INT33FC:00", 61, "uart3_rxd", GPIO_ACTIVE_HIGH),
		{ }
	},
};

static struct gpiod_lookup_table * const lenovo_yoga_tab2_1380_gpios[] = {
	&lenovo_yoga_tab2_830_1050_codec_gpios,
	&lenovo_yoga_tab2_1380_fc_gpios,
	NULL
};

const struct x86_dev_info lenovo_yoga_tab2_1380_info __initconst = {
	.i2c_client_info = lenovo_yoga_tab2_1380_i2c_clients,
	.i2c_client_count = ARRAY_SIZE(lenovo_yoga_tab2_1380_i2c_clients),
	.pdev_info = lenovo_yoga_tab2_1380_pdevs,
	.pdev_count = ARRAY_SIZE(lenovo_yoga_tab2_1380_pdevs),
	.gpio_button = &lenovo_yoga_tab2_830_1050_lid,
	.gpio_button_count = 1,
	.gpiod_lookup_tables = lenovo_yoga_tab2_1380_gpios,
	.bat_swnode = &generic_lipo_hv_4v35_battery_node,
	.modules = lenovo_yoga_tab2_1380_modules,
	.init = lenovo_yoga_tab2_1380_init,
	.exit = lenovo_yoga_tab2_830_1050_exit,
};

/* Lenovo Yoga Tab 3 Pro YT3-X90F */

/*
 * There are 2 batteries, with 2 bq27500 fuel-gauges and 2 bq25892 chargers,
 * "bq25890-charger-1" is instantiated from: drivers/i2c/busses/i2c-cht-wc.c.
 */
static const char * const lenovo_yt3_bq25892_0_suppliers[] = { "cht_wcove_pwrsrc" };
static const char * const bq25890_1_psy[] = { "bq25890-charger-1" };

static const struct property_entry fg_bq25890_1_supply_props[] = {
	PROPERTY_ENTRY_STRING_ARRAY("supplied-from", bq25890_1_psy),
	{ }
};

static const struct software_node fg_bq25890_1_supply_node = {
	.properties = fg_bq25890_1_supply_props,
};

/* bq25892 charger settings for the flat lipo battery behind the screen */
static const struct property_entry lenovo_yt3_bq25892_0_props[] = {
	PROPERTY_ENTRY_STRING_ARRAY("supplied-from", lenovo_yt3_bq25892_0_suppliers),
	PROPERTY_ENTRY_U32("linux,iinlim-percentage", 40),
	PROPERTY_ENTRY_BOOL("linux,skip-reset"),
	/* Values taken from Android Factory Image */
	PROPERTY_ENTRY_U32("ti,charge-current", 2048000),
	PROPERTY_ENTRY_U32("ti,battery-regulation-voltage", 4352000),
	PROPERTY_ENTRY_U32("ti,termination-current", 128000),
	PROPERTY_ENTRY_U32("ti,precharge-current", 128000),
	PROPERTY_ENTRY_U32("ti,minimum-sys-voltage", 3700000),
	PROPERTY_ENTRY_U32("ti,boost-voltage", 4998000),
	PROPERTY_ENTRY_U32("ti,boost-max-current", 500000),
	PROPERTY_ENTRY_BOOL("ti,use-ilim-pin"),
	{ }
};

static const struct software_node lenovo_yt3_bq25892_0_node = {
	.properties = lenovo_yt3_bq25892_0_props,
};

static const struct property_entry lenovo_yt3_hideep_ts_props[] = {
	PROPERTY_ENTRY_U32("touchscreen-size-x", 1600),
	PROPERTY_ENTRY_U32("touchscreen-size-y", 2560),
	PROPERTY_ENTRY_U32("touchscreen-max-pressure", 255),
	{ }
};

static const struct software_node lenovo_yt3_hideep_ts_node = {
	.properties = lenovo_yt3_hideep_ts_props,
};

static const struct x86_i2c_client_info lenovo_yt3_i2c_clients[] __initconst = {
	{
		/* bq27500 fuel-gauge for the flat lipo battery behind the screen */
		.board_info = {
			.type = "bq27500",
			.addr = 0x55,
			.dev_name = "bq27500_0",
			.swnode = &fg_bq25890_supply_node,
		},
		.adapter_path = "\\_SB_.PCI0.I2C1",
	}, {
		/* bq25892 charger for the flat lipo battery behind the screen */
		.board_info = {
			.type = "bq25892",
			.addr = 0x6b,
			.dev_name = "bq25892_0",
			.swnode = &lenovo_yt3_bq25892_0_node,
		},
		.adapter_path = "\\_SB_.PCI0.I2C1",
		.irq_data = {
			.type = X86_ACPI_IRQ_TYPE_GPIOINT,
			.chip = "INT33FF:01",
			.index = 5,
			.trigger = ACPI_EDGE_SENSITIVE,
			.polarity = ACPI_ACTIVE_LOW,
			.con_id = "bq25892_0_irq",
		},
	}, {
		/* bq27500 fuel-gauge for the round li-ion cells in the hinge */
		.board_info = {
			.type = "bq27500",
			.addr = 0x55,
			.dev_name = "bq27500_1",
			.swnode = &fg_bq25890_1_supply_node,
		},
		.adapter_path = "\\_SB_.PCI0.I2C2",
	}, {
		/* HiDeep IST520E Touchscreen */
		.board_info = {
			.type = "hideep_ts",
			.addr = 0x6c,
			.dev_name = "hideep_ts",
			.swnode = &lenovo_yt3_hideep_ts_node,
		},
		.adapter_path = "\\_SB_.PCI0.I2C6",
		.irq_data = {
			.type = X86_ACPI_IRQ_TYPE_GPIOINT,
			.chip = "INT33FF:03",
			.index = 77,
			.trigger = ACPI_LEVEL_SENSITIVE,
			.polarity = ACPI_ACTIVE_LOW,
			.con_id = "hideep_ts_irq",
		},
	}, {
		/* LP8557 Backlight controller */
		.board_info = {
			.type = "lp8557",
			.addr = 0x2c,
			.dev_name = "lp8557",
			.platform_data = &lenovo_lp8557_reg_only_pdata,
		},
		.adapter_path = "\\_SB_.PCI0.I2C1",
	}
};

/*
 * The AOSP 3.5 mm Headset: Accessory Specification gives the following values:
 * Function A Play/Pause:           0 ohm
 * Function D Voice assistant:    135 ohm
 * Function B Volume Up           240 ohm
 * Function C Volume Down         470 ohm
 * Minimum Mic DC resistance     1000 ohm
 * Minimum Ear speaker impedance   16 ohm
 * Note the first max value below must be less then the min. speaker impedance,
 * to allow CTIA/OMTP detection to work. The other max values are the closest
 * value from extcon-arizona.c:arizona_micd_levels halfway 2 button resistances.
 */
static const struct arizona_micd_range arizona_micd_aosp_ranges[] = {
	{ .max =  11, .key = KEY_PLAYPAUSE },
	{ .max = 186, .key = KEY_VOICECOMMAND },
	{ .max = 348, .key = KEY_VOLUMEUP },
	{ .max = 752, .key = KEY_VOLUMEDOWN },
};

/* YT3 WM5102 arizona_micd_config comes from Android kernel sources */
static struct arizona_micd_config lenovo_yt3_wm5102_micd_config[] = {
	{ 0, 1, 0 },
	{ ARIZONA_ACCDET_SRC, 2, 1 },
};

static struct arizona_pdata lenovo_yt3_wm5102_pdata = {
	.irq_flags = IRQF_TRIGGER_LOW,
	.micd_detect_debounce = 200,
	.micd_ranges = arizona_micd_aosp_ranges,
	.num_micd_ranges = ARRAY_SIZE(arizona_micd_aosp_ranges),
	.hpdet_channel = ARIZONA_ACCDET_MODE_HPL,

	/* Below settings come from Android kernel sources */
	.micd_bias_start_time = 1,
	.micd_rate = 6,
	.micd_configs = lenovo_yt3_wm5102_micd_config,
	.num_micd_configs = ARRAY_SIZE(lenovo_yt3_wm5102_micd_config),
	.micbias = {
		[0] = { /* MICBIAS1 */
			.mV = 2800,
			.ext_cap = 1,
			.discharge = 1,
			.soft_start = 0,
			.bypass = 0,
		},
		[1] = { /* MICBIAS2 */
			.mV = 2800,
			.ext_cap = 1,
			.discharge = 1,
			.soft_start = 0,
			.bypass = 0,
		},
		[2] = { /* MICBIAS2 */
			.mV = 2800,
			.ext_cap = 1,
			.discharge = 1,
			.soft_start = 0,
			.bypass = 0,
		},
	},
};

static const struct x86_spi_dev_info lenovo_yt3_spi_devs[] __initconst = {
	{
		/* WM5102 codec */
		.board_info = {
			.modalias = "wm5102",
			.platform_data = &lenovo_yt3_wm5102_pdata,
			.max_speed_hz = 5000000,
		},
		.ctrl_path = "\\_SB_.PCI0.SPI1",
		.irq_data = {
			.type = X86_ACPI_IRQ_TYPE_GPIOINT,
			.chip = "INT33FF:00",
			.index = 91,
			.trigger = ACPI_LEVEL_SENSITIVE,
			.polarity = ACPI_ACTIVE_LOW,
			.con_id = "wm5102_irq",
		},
	}
};

static int __init lenovo_yt3_init(struct device *dev)
{
	int ret;

	/*
	 * The "bq25892_0" charger IC has its /CE (Charge-Enable) and OTG pins
	 * connected to GPIOs, rather then having them hardwired to the correct
	 * values as is normally done.
	 *
	 * The bq25890_charger driver controls these through I2C, but this only
	 * works if not overridden by the pins. Set these pins here:
	 * 1. Set /CE to 1 to allow charging.
	 * 2. Set OTG to 0 disable V5 boost output since the 5V boost output of
	 *    the main "bq25892_1" charger is used when necessary.
	 */

	/* /CE pin */
	ret = x86_android_tablet_get_gpiod("INT33FF:02", 22, "bq25892_0_ce",
					   true, GPIOD_OUT_HIGH, NULL);
	if (ret < 0)
		return ret;

	/* OTG pin */
	ret = x86_android_tablet_get_gpiod("INT33FF:03", 19, "bq25892_0_otg",
					   false, GPIOD_OUT_LOW, NULL);
	if (ret < 0)
		return ret;

	/* Enable the regulators used by the touchscreen */
	intel_soc_pmic_exec_mipi_pmic_seq_element(0x6e, 0x9b, 0x02, 0xff);
	intel_soc_pmic_exec_mipi_pmic_seq_element(0x6e, 0xa0, 0x02, 0xff);

	return 0;
}

static struct gpiod_lookup_table lenovo_yt3_hideep_gpios = {
	.dev_id = "i2c-hideep_ts",
	.table = {
		GPIO_LOOKUP("INT33FF:00", 7, "reset", GPIO_ACTIVE_LOW),
		{ }
	},
};

static struct gpiod_lookup_table lenovo_yt3_wm5102_gpios = {
	.dev_id = "spi1.0",
	.table = {
		GPIO_LOOKUP("INT33FF:00", 75, "wlf,spkvdd-ena", GPIO_ACTIVE_HIGH),
		GPIO_LOOKUP("INT33FF:00", 81, "wlf,ldoena", GPIO_ACTIVE_HIGH),
		GPIO_LOOKUP("INT33FF:00", 82, "reset", GPIO_ACTIVE_HIGH),
		GPIO_LOOKUP("arizona", 2, "wlf,micd-pol", GPIO_ACTIVE_HIGH),
		{ }
	},
};

static struct gpiod_lookup_table * const lenovo_yt3_gpios[] = {
	&lenovo_yt3_hideep_gpios,
	&lenovo_yt3_wm5102_gpios,
	NULL
};

const struct x86_dev_info lenovo_yt3_info __initconst = {
	.i2c_client_info = lenovo_yt3_i2c_clients,
	.i2c_client_count = ARRAY_SIZE(lenovo_yt3_i2c_clients),
	.spi_dev_info = lenovo_yt3_spi_devs,
	.spi_dev_count = ARRAY_SIZE(lenovo_yt3_spi_devs),
	.gpiod_lookup_tables = lenovo_yt3_gpios,
	.init = lenovo_yt3_init,
};<|MERGE_RESOLUTION|>--- conflicted
+++ resolved
@@ -731,11 +731,7 @@
 	NULL
 };
 
-<<<<<<< HEAD
-static int __init lenovo_yoga_tab2_1380_init(void)
-=======
 static int __init lenovo_yoga_tab2_1380_init(struct device *dev)
->>>>>>> 2d002356
 {
 	int ret;
 
