--- conflicted
+++ resolved
@@ -234,10 +234,7 @@
 	if (ret)
 		return ret;
 
-<<<<<<< HEAD
-=======
 	pmc_core_get_low_power_modes(pmcdev);
 
->>>>>>> a6ad5510
 	return 0;
 }