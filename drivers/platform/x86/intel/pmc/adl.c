// SPDX-License-Identifier: GPL-2.0
/*
 * This file contains platform specific structure definitions
 * and init function used by Alder Lake PCH.
 *
 * Copyright (c) 2022, Intel Corporation.
 * All Rights Reserved.
 *
 */

#include "core.h"

/* Alder Lake: PGD PFET Enable Ack Status Register(s) bitmap */
const struct pmc_bit_map adl_pfear_map[] = {
	{"SPI/eSPI",		BIT(2)},
	{"XHCI",		BIT(3)},
	{"SPA",			BIT(4)},
	{"SPB",			BIT(5)},
	{"SPC",			BIT(6)},
	{"GBE",			BIT(7)},

	{"SATA",		BIT(0)},
	{"HDA_PGD0",		BIT(1)},
	{"HDA_PGD1",		BIT(2)},
	{"HDA_PGD2",		BIT(3)},
	{"HDA_PGD3",		BIT(4)},
	{"SPD",			BIT(5)},
	{"LPSS",		BIT(6)},

	{"SMB",			BIT(0)},
	{"ISH",			BIT(1)},
	{"ITH",			BIT(3)},

	{"XDCI",		BIT(1)},
	{"DCI",			BIT(2)},
	{"CSE",			BIT(3)},
	{"CSME_KVM",		BIT(4)},
	{"CSME_PMT",		BIT(5)},
	{"CSME_CLINK",		BIT(6)},
	{"CSME_PTIO",		BIT(7)},

	{"CSME_USBR",		BIT(0)},
	{"CSME_SUSRAM",		BIT(1)},
	{"CSME_SMT1",		BIT(2)},
	{"CSME_SMS2",		BIT(4)},
	{"CSME_SMS1",		BIT(5)},
	{"CSME_RTC",		BIT(6)},
	{"CSME_PSF",		BIT(7)},

	{"CNVI",		BIT(3)},
	{"HDA_PGD4",		BIT(2)},
	{"HDA_PGD5",		BIT(3)},
	{"HDA_PGD6",		BIT(4)},
	{}
};

const struct pmc_bit_map *ext_adl_pfear_map[] = {
	/*
	 * Check intel_pmc_core_ids[] users of cnp_reg_map for
	 * a list of core SoCs using this.
	 */
	adl_pfear_map,
	NULL
};

const struct pmc_bit_map adl_ltr_show_map[] = {
	{"SOUTHPORT_A",		CNP_PMC_LTR_SPA},
	{"SOUTHPORT_B",		CNP_PMC_LTR_SPB},
	{"SATA",		CNP_PMC_LTR_SATA},
	{"GIGABIT_ETHERNET",	CNP_PMC_LTR_GBE},
	{"XHCI",		CNP_PMC_LTR_XHCI},
	{"SOUTHPORT_F",		ADL_PMC_LTR_SPF},
	{"ME",			CNP_PMC_LTR_ME},
	/* EVA is Enterprise Value Add, doesn't really exist on PCH */
	{"SATA1",		CNP_PMC_LTR_EVA},
	{"SOUTHPORT_C",		CNP_PMC_LTR_SPC},
	{"HD_AUDIO",		CNP_PMC_LTR_AZ},
	{"CNV",			CNP_PMC_LTR_CNV},
	{"LPSS",		CNP_PMC_LTR_LPSS},
	{"SOUTHPORT_D",		CNP_PMC_LTR_SPD},
	{"SOUTHPORT_E",		CNP_PMC_LTR_SPE},
	{"SATA2",		CNP_PMC_LTR_CAM},
	{"ESPI",		CNP_PMC_LTR_ESPI},
	{"SCC",			CNP_PMC_LTR_SCC},
	{"ISH",			CNP_PMC_LTR_ISH},
	{"UFSX2",		CNP_PMC_LTR_UFSX2},
	{"EMMC",		CNP_PMC_LTR_EMMC},
	/*
	 * Check intel_pmc_core_ids[] users of cnp_reg_map for
	 * a list of core SoCs using this.
	 */
	{"WIGIG",		ICL_PMC_LTR_WIGIG},
	{"THC0",		TGL_PMC_LTR_THC0},
	{"THC1",		TGL_PMC_LTR_THC1},
	{"SOUTHPORT_G",		CNP_PMC_LTR_RESERVED},

	/* Below two cannot be used for LTR_IGNORE */
	{"CURRENT_PLATFORM",	CNP_PMC_LTR_CUR_PLT},
	{"AGGREGATED_SYSTEM",	CNP_PMC_LTR_CUR_ASLT},
	{}
};

const struct pmc_bit_map adl_clocksource_status_map[] = {
	{"CLKPART1_OFF_STS",			BIT(0)},
	{"CLKPART2_OFF_STS",			BIT(1)},
	{"CLKPART3_OFF_STS",			BIT(2)},
	{"CLKPART4_OFF_STS",			BIT(3)},
	{"CLKPART5_OFF_STS",			BIT(4)},
	{"CLKPART6_OFF_STS",			BIT(5)},
	{"CLKPART7_OFF_STS",			BIT(6)},
	{"CLKPART8_OFF_STS",			BIT(7)},
	{"PCIE0PLL_OFF_STS",			BIT(10)},
	{"PCIE1PLL_OFF_STS",			BIT(11)},
	{"PCIE2PLL_OFF_STS",			BIT(12)},
	{"PCIE3PLL_OFF_STS",			BIT(13)},
	{"PCIE4PLL_OFF_STS",			BIT(14)},
	{"PCIE5PLL_OFF_STS",			BIT(15)},
	{"PCIE6PLL_OFF_STS",			BIT(16)},
	{"USB2PLL_OFF_STS",			BIT(18)},
	{"OCPLL_OFF_STS",			BIT(22)},
	{"AUDIOPLL_OFF_STS",			BIT(23)},
	{"GBEPLL_OFF_STS",			BIT(24)},
	{"Fast_XTAL_Osc_OFF_STS",		BIT(25)},
	{"AC_Ring_Osc_OFF_STS",			BIT(26)},
	{"MC_Ring_Osc_OFF_STS",			BIT(27)},
	{"SATAPLL_OFF_STS",			BIT(29)},
	{"USB3PLL_OFF_STS",			BIT(31)},
	{}
};

const struct pmc_bit_map adl_power_gating_status_0_map[] = {
	{"PMC_PGD0_PG_STS",			BIT(0)},
	{"DMI_PGD0_PG_STS",			BIT(1)},
	{"ESPISPI_PGD0_PG_STS",			BIT(2)},
	{"XHCI_PGD0_PG_STS",			BIT(3)},
	{"SPA_PGD0_PG_STS",			BIT(4)},
	{"SPB_PGD0_PG_STS",			BIT(5)},
	{"SPC_PGD0_PG_STS",			BIT(6)},
	{"GBE_PGD0_PG_STS",			BIT(7)},
	{"SATA_PGD0_PG_STS",			BIT(8)},
	{"DSP_PGD0_PG_STS",			BIT(9)},
	{"DSP_PGD1_PG_STS",			BIT(10)},
	{"DSP_PGD2_PG_STS",			BIT(11)},
	{"DSP_PGD3_PG_STS",			BIT(12)},
	{"SPD_PGD0_PG_STS",			BIT(13)},
	{"LPSS_PGD0_PG_STS",			BIT(14)},
	{"SMB_PGD0_PG_STS",			BIT(16)},
	{"ISH_PGD0_PG_STS",			BIT(17)},
	{"NPK_PGD0_PG_STS",			BIT(19)},
	{"PECI_PGD0_PG_STS",			BIT(21)},
	{"XDCI_PGD0_PG_STS",			BIT(25)},
	{"EXI_PGD0_PG_STS",			BIT(26)},
	{"CSE_PGD0_PG_STS",			BIT(27)},
	{"KVMCC_PGD0_PG_STS",			BIT(28)},
	{"PMT_PGD0_PG_STS",			BIT(29)},
	{"CLINK_PGD0_PG_STS",			BIT(30)},
	{"PTIO_PGD0_PG_STS",			BIT(31)},
	{}
};

const struct pmc_bit_map adl_power_gating_status_1_map[] = {
	{"USBR0_PGD0_PG_STS",			BIT(0)},
	{"SMT1_PGD0_PG_STS",			BIT(2)},
	{"CSMERTC_PGD0_PG_STS",			BIT(6)},
	{"CSMEPSF_PGD0_PG_STS",			BIT(7)},
	{"CNVI_PGD0_PG_STS",			BIT(19)},
	{"DSP_PGD4_PG_STS",			BIT(26)},
	{"SPG_PGD0_PG_STS",			BIT(27)},
	{"SPE_PGD0_PG_STS",			BIT(28)},
	{}
};

const struct pmc_bit_map adl_power_gating_status_2_map[] = {
	{"THC0_PGD0_PG_STS",			BIT(7)},
	{"THC1_PGD0_PG_STS",			BIT(8)},
	{"SPF_PGD0_PG_STS",			BIT(14)},
	{}
};

const struct pmc_bit_map adl_d3_status_0_map[] = {
	{"ISH_D3_STS",				BIT(2)},
	{"LPSS_D3_STS",				BIT(3)},
	{"XDCI_D3_STS",				BIT(4)},
	{"XHCI_D3_STS",				BIT(5)},
	{"SPA_D3_STS",				BIT(12)},
	{"SPB_D3_STS",				BIT(13)},
	{"SPC_D3_STS",				BIT(14)},
	{"SPD_D3_STS",				BIT(15)},
	{"SPE_D3_STS",				BIT(16)},
	{"DSP_D3_STS",				BIT(19)},
	{"SATA_D3_STS",				BIT(20)},
	{"DMI_D3_STS",				BIT(22)},
	{}
};

const struct pmc_bit_map adl_d3_status_1_map[] = {
	{"GBE_D3_STS",				BIT(19)},
	{"CNVI_D3_STS",				BIT(27)},
	{}
};

const struct pmc_bit_map adl_d3_status_2_map[] = {
	{"CSMERTC_D3_STS",			BIT(1)},
	{"CSE_D3_STS",				BIT(4)},
	{"KVMCC_D3_STS",			BIT(5)},
	{"USBR0_D3_STS",			BIT(6)},
	{"SMT1_D3_STS",				BIT(8)},
	{"PTIO_D3_STS",				BIT(16)},
	{"PMT_D3_STS",				BIT(17)},
	{}
};

const struct pmc_bit_map adl_d3_status_3_map[] = {
	{"THC0_D3_STS",				BIT(14)},
	{"THC1_D3_STS",				BIT(15)},
	{}
};

const struct pmc_bit_map adl_vnn_req_status_0_map[] = {
	{"ISH_VNN_REQ_STS",			BIT(2)},
	{"ESPISPI_VNN_REQ_STS",			BIT(18)},
	{"DSP_VNN_REQ_STS",			BIT(19)},
	{}
};

const struct pmc_bit_map adl_vnn_req_status_1_map[] = {
	{"NPK_VNN_REQ_STS",			BIT(4)},
	{"EXI_VNN_REQ_STS",			BIT(9)},
	{"GBE_VNN_REQ_STS",			BIT(19)},
	{"SMB_VNN_REQ_STS",			BIT(25)},
	{"CNVI_VNN_REQ_STS",			BIT(27)},
	{}
};

const struct pmc_bit_map adl_vnn_req_status_2_map[] = {
	{"CSMERTC_VNN_REQ_STS",			BIT(1)},
	{"CSE_VNN_REQ_STS",			BIT(4)},
	{"SMT1_VNN_REQ_STS",			BIT(8)},
	{"CLINK_VNN_REQ_STS",			BIT(14)},
	{"GPIOCOM4_VNN_REQ_STS",		BIT(20)},
	{"GPIOCOM3_VNN_REQ_STS",		BIT(21)},
	{"GPIOCOM2_VNN_REQ_STS",		BIT(22)},
	{"GPIOCOM1_VNN_REQ_STS",		BIT(23)},
	{"GPIOCOM0_VNN_REQ_STS",		BIT(24)},
	{}
};

const struct pmc_bit_map adl_vnn_req_status_3_map[] = {
	{"GPIOCOM5_VNN_REQ_STS",		BIT(11)},
	{}
};

const struct pmc_bit_map adl_vnn_misc_status_map[] = {
	{"CPU_C10_REQ_STS",			BIT(0)},
	{"PCIe_LPM_En_REQ_STS",			BIT(3)},
	{"ITH_REQ_STS",				BIT(5)},
	{"CNVI_REQ_STS",			BIT(6)},
	{"ISH_REQ_STS",				BIT(7)},
	{"USB2_SUS_PG_Sys_REQ_STS",		BIT(10)},
	{"PCIe_Clk_REQ_STS",			BIT(12)},
	{"MPHY_Core_DL_REQ_STS",		BIT(16)},
	{"Break-even_En_REQ_STS",		BIT(17)},
	{"MPHY_SUS_REQ_STS",			BIT(22)},
	{"xDCI_attached_REQ_STS",		BIT(24)},
	{}
};

const struct pmc_bit_map *adl_lpm_maps[] = {
	adl_clocksource_status_map,
	adl_power_gating_status_0_map,
	adl_power_gating_status_1_map,
	adl_power_gating_status_2_map,
	adl_d3_status_0_map,
	adl_d3_status_1_map,
	adl_d3_status_2_map,
	adl_d3_status_3_map,
	adl_vnn_req_status_0_map,
	adl_vnn_req_status_1_map,
	adl_vnn_req_status_2_map,
	adl_vnn_req_status_3_map,
	adl_vnn_misc_status_map,
	tgl_signal_status_map,
	NULL
};

const struct pmc_reg_map adl_reg_map = {
	.pfear_sts = ext_adl_pfear_map,
	.slp_s0_offset = ADL_PMC_SLP_S0_RES_COUNTER_OFFSET,
	.slp_s0_res_counter_step = TGL_PMC_SLP_S0_RES_COUNTER_STEP,
	.ltr_show_sts = adl_ltr_show_map,
	.msr_sts = msr_map,
	.ltr_ignore_offset = CNP_PMC_LTR_IGNORE_OFFSET,
	.regmap_length = CNP_PMC_MMIO_REG_LEN,
	.ppfear0_offset = CNP_PMC_HOST_PPFEAR0A,
	.ppfear_buckets = CNP_PPFEAR_NUM_ENTRIES,
	.pm_cfg_offset = CNP_PMC_PM_CFG_OFFSET,
	.pm_read_disable_bit = CNP_PMC_READ_DISABLE_BIT,
	.ltr_ignore_max = ADL_NUM_IP_IGN_ALLOWED,
	.lpm_num_modes = ADL_LPM_NUM_MODES,
	.lpm_num_maps = ADL_LPM_NUM_MAPS,
	.lpm_res_counter_step_x2 = TGL_PMC_LPM_RES_COUNTER_STEP_X2,
	.etr3_offset = ETR3_OFFSET,
	.lpm_sts_latch_en_offset = ADL_LPM_STATUS_LATCH_EN_OFFSET,
	.lpm_priority_offset = ADL_LPM_PRI_OFFSET,
	.lpm_en_offset = ADL_LPM_EN_OFFSET,
	.lpm_residency_offset = ADL_LPM_RESIDENCY_OFFSET,
	.lpm_sts = adl_lpm_maps,
	.lpm_status_offset = ADL_LPM_STATUS_OFFSET,
	.lpm_live_status_offset = ADL_LPM_LIVE_STATUS_OFFSET,
	.pson_residency_offset = TGL_PSON_RESIDENCY_OFFSET,
	.pson_residency_counter_step = TGL_PSON_RES_COUNTER_STEP,
};

int adl_core_init(struct pmc_dev *pmcdev)
{
	struct pmc *pmc = pmcdev->pmcs[PMC_IDX_MAIN];
	int ret;

	pmcdev->suspend = cnl_suspend;
	pmcdev->resume = cnl_resume;

	pmc->map = &adl_reg_map;
	ret = get_primary_reg_base(pmc);
	if (ret)
		return ret;

<<<<<<< HEAD
=======
	pmc_core_get_low_power_modes(pmcdev);

>>>>>>> a6ad5510
	return 0;
}<|MERGE_RESOLUTION|>--- conflicted
+++ resolved
@@ -324,10 +324,7 @@
 	if (ret)
 		return ret;
 
-<<<<<<< HEAD
-=======
 	pmc_core_get_low_power_modes(pmcdev);
 
->>>>>>> a6ad5510
 	return 0;
 }