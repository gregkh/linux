// SPDX-License-Identifier: GPL-2.0-only
/* Copyright(c) 2022 Intel Corporation. */

#include <linux/bitfield.h>
#include <linux/module.h>
#include <linux/kdev_t.h>
#include <linux/semaphore.h>
#include <linux/slab.h>

#include <asm/cpu_device_id.h>

#include "ifs.h"

#define X86_MATCH(vfm, array_gen)				\
	X86_MATCH_VFM_FEATURE(vfm, X86_FEATURE_CORE_CAPABILITIES, array_gen)

static const struct x86_cpu_id ifs_cpu_ids[] __initconst = {
	X86_MATCH(INTEL_SAPPHIRERAPIDS_X, ARRAY_GEN0),
	X86_MATCH(INTEL_EMERALDRAPIDS_X, ARRAY_GEN0),
	X86_MATCH(INTEL_GRANITERAPIDS_X, ARRAY_GEN0),
	X86_MATCH(INTEL_GRANITERAPIDS_D, ARRAY_GEN0),
	X86_MATCH(INTEL_ATOM_CRESTMONT_X, ARRAY_GEN1),
	{}
};
MODULE_DEVICE_TABLE(x86cpu, ifs_cpu_ids);

ATTRIBUTE_GROUPS(plat_ifs);
ATTRIBUTE_GROUPS(plat_ifs_array);

bool *ifs_pkg_auth;

static const struct ifs_test_caps scan_test = {
	.integrity_cap_bit = MSR_INTEGRITY_CAPS_PERIODIC_BIST_BIT,
	.test_num = IFS_TYPE_SAF,
	.image_suffix = "scan",
};

static const struct ifs_test_caps array_test = {
	.integrity_cap_bit = MSR_INTEGRITY_CAPS_ARRAY_BIST_BIT,
	.test_num = IFS_TYPE_ARRAY_BIST,
};

static const struct ifs_test_msrs scan_msrs = {
	.copy_hashes = MSR_COPY_SCAN_HASHES,
	.copy_hashes_status = MSR_SCAN_HASHES_STATUS,
	.copy_chunks = MSR_AUTHENTICATE_AND_COPY_CHUNK,
	.copy_chunks_status = MSR_CHUNKS_AUTHENTICATION_STATUS,
	.test_ctrl = MSR_SAF_CTRL,
};

static const struct ifs_test_msrs sbaf_msrs = {
	.copy_hashes = MSR_COPY_SBAF_HASHES,
	.copy_hashes_status = MSR_SBAF_HASHES_STATUS,
	.copy_chunks = MSR_AUTHENTICATE_AND_COPY_SBAF_CHUNK,
	.copy_chunks_status = MSR_SBAF_CHUNKS_AUTHENTICATION_STATUS,
	.test_ctrl = MSR_SBAF_CTRL,
};

static const struct ifs_test_caps sbaf_test = {
	.integrity_cap_bit = MSR_INTEGRITY_CAPS_SBAF_BIT,
	.test_num = IFS_TYPE_SBAF,
	.image_suffix = "sbft",
};

static struct ifs_device ifs_devices[] = {
	[IFS_TYPE_SAF] = {
		.test_caps = &scan_test,
		.test_msrs = &scan_msrs,
		.misc = {
			.name = "intel_ifs_0",
			.minor = MISC_DYNAMIC_MINOR,
			.groups = plat_ifs_groups,
		},
	},
	[IFS_TYPE_ARRAY_BIST] = {
		.test_caps = &array_test,
		.misc = {
			.name = "intel_ifs_1",
			.minor = MISC_DYNAMIC_MINOR,
			.groups = plat_ifs_array_groups,
		},
	},
	[IFS_TYPE_SBAF] = {
		.test_caps = &sbaf_test,
		.test_msrs = &sbaf_msrs,
		.misc = {
			.name = "intel_ifs_2",
			.minor = MISC_DYNAMIC_MINOR,
			.groups = plat_ifs_groups,
		},
	},
};

#define IFS_NUMTESTS ARRAY_SIZE(ifs_devices)

static void ifs_cleanup(void)
{
	int i;

	for (i = 0; i < IFS_NUMTESTS; i++) {
		if (ifs_devices[i].misc.this_device)
			misc_deregister(&ifs_devices[i].misc);
	}
	kfree(ifs_pkg_auth);
}

static int __init ifs_init(void)
{
	const struct x86_cpu_id *m;
	u64 msrval;
	int i, ret;

	m = x86_match_cpu(ifs_cpu_ids);
	if (!m)
		return -ENODEV;

	if (rdmsrl_safe(MSR_IA32_CORE_CAPS, &msrval))
		return -ENODEV;

	if (!(msrval & MSR_IA32_CORE_CAPS_INTEGRITY_CAPS))
		return -ENODEV;

	if (rdmsrl_safe(MSR_INTEGRITY_CAPS, &msrval))
		return -ENODEV;

	ifs_pkg_auth = kmalloc_array(topology_max_packages(), sizeof(bool), GFP_KERNEL);
	if (!ifs_pkg_auth)
		return -ENOMEM;

	for (i = 0; i < IFS_NUMTESTS; i++) {
		if (!(msrval & BIT(ifs_devices[i].test_caps->integrity_cap_bit)))
			continue;
		ifs_devices[i].rw_data.generation = FIELD_GET(MSR_INTEGRITY_CAPS_SAF_GEN_MASK,
							      msrval);
<<<<<<< HEAD
=======
		ifs_devices[i].rw_data.array_gen = (u32)m->driver_data;
>>>>>>> a6ad5510
		ret = misc_register(&ifs_devices[i].misc);
		if (ret)
			goto err_exit;
	}
	return 0;

err_exit:
	ifs_cleanup();
	return ret;
}

static void __exit ifs_exit(void)
{
	ifs_cleanup();
}

module_init(ifs_init);
module_exit(ifs_exit);

MODULE_LICENSE("GPL");
MODULE_DESCRIPTION("Intel In Field Scan (IFS) device");<|MERGE_RESOLUTION|>--- conflicted
+++ resolved
@@ -132,10 +132,7 @@
 			continue;
 		ifs_devices[i].rw_data.generation = FIELD_GET(MSR_INTEGRITY_CAPS_SAF_GEN_MASK,
 							      msrval);
-<<<<<<< HEAD
-=======
 		ifs_devices[i].rw_data.array_gen = (u32)m->driver_data;
->>>>>>> a6ad5510
 		ret = misc_register(&ifs_devices[i].misc);
 		if (ret)
 			goto err_exit;
