// SPDX-License-Identifier: GPL-2.0-only
/* Copyright(c) 2022 Intel Corporation. */

#include <linux/cpu.h>
#include <linux/delay.h>
#include <linux/fs.h>
#include <linux/nmi.h>
#include <linux/slab.h>
#include <linux/stop_machine.h>

#include "ifs.h"

/*
 * Note all code and data in this file is protected by
 * ifs_sem. On HT systems all threads on a core will
 * execute together, but only the first thread on the
 * core will update results of the test.
 */

#define CREATE_TRACE_POINTS
#include <trace/events/intel_ifs.h>

/* Max retries on the same chunk */
#define MAX_IFS_RETRIES  5

struct run_params {
	struct ifs_data *ifsd;
	union ifs_scan *activate;
	union ifs_status status;
};

struct sbaf_run_params {
	struct ifs_data *ifsd;
	int *retry_cnt;
	union ifs_sbaf *activate;
	union ifs_sbaf_status status;
};

/*
 * Number of TSC cycles that a logical CPU will wait for the other
 * logical CPU on the core in the WRMSR(ACTIVATE_SCAN).
 */
#define IFS_THREAD_WAIT 100000

enum ifs_status_err_code {
	IFS_NO_ERROR				= 0,
	IFS_OTHER_THREAD_COULD_NOT_JOIN		= 1,
	IFS_INTERRUPTED_BEFORE_RENDEZVOUS	= 2,
	IFS_POWER_MGMT_INADEQUATE_FOR_SCAN	= 3,
	IFS_INVALID_CHUNK_RANGE			= 4,
	IFS_MISMATCH_ARGUMENTS_BETWEEN_THREADS	= 5,
	IFS_CORE_NOT_CAPABLE_CURRENTLY		= 6,
	IFS_UNASSIGNED_ERROR_CODE		= 7,
	IFS_EXCEED_NUMBER_OF_THREADS_CONCURRENT	= 8,
	IFS_INTERRUPTED_DURING_EXECUTION	= 9,
	IFS_UNASSIGNED_ERROR_CODE_0xA		= 0xA,
	IFS_CORRUPTED_CHUNK		= 0xB,
};

static const char * const scan_test_status[] = {
	[IFS_NO_ERROR] = "SCAN no error",
	[IFS_OTHER_THREAD_COULD_NOT_JOIN] = "Other thread could not join.",
	[IFS_INTERRUPTED_BEFORE_RENDEZVOUS] = "Interrupt occurred prior to SCAN coordination.",
	[IFS_POWER_MGMT_INADEQUATE_FOR_SCAN] =
	"Core Abort SCAN Response due to power management condition.",
	[IFS_INVALID_CHUNK_RANGE] = "Non valid chunks in the range",
	[IFS_MISMATCH_ARGUMENTS_BETWEEN_THREADS] = "Mismatch in arguments between threads T0/T1.",
	[IFS_CORE_NOT_CAPABLE_CURRENTLY] = "Core not capable of performing SCAN currently",
	[IFS_UNASSIGNED_ERROR_CODE] = "Unassigned error code 0x7",
	[IFS_EXCEED_NUMBER_OF_THREADS_CONCURRENT] =
	"Exceeded number of Logical Processors (LP) allowed to run Scan-At-Field concurrently",
	[IFS_INTERRUPTED_DURING_EXECUTION] = "Interrupt occurred prior to SCAN start",
	[IFS_UNASSIGNED_ERROR_CODE_0xA] = "Unassigned error code 0xA",
	[IFS_CORRUPTED_CHUNK] = "Scan operation aborted due to corrupted image. Try reloading",
};

static void message_not_tested(struct device *dev, int cpu, union ifs_status status)
{
	struct ifs_data *ifsd = ifs_get_data(dev);

	/*
	 * control_error is set when the microcode runs into a problem
	 * loading the image from the reserved BIOS memory, or it has
	 * been corrupted. Reloading the image may fix this issue.
	 */
	if (status.control_error) {
		dev_warn(dev, "CPU(s) %*pbl: Scan controller error. Batch: %02x version: 0x%x\n",
			 cpumask_pr_args(cpu_smt_mask(cpu)), ifsd->cur_batch, ifsd->loaded_version);
		return;
	}

	if (status.error_code < ARRAY_SIZE(scan_test_status)) {
		dev_info(dev, "CPU(s) %*pbl: SCAN operation did not start. %s\n",
			 cpumask_pr_args(cpu_smt_mask(cpu)),
			 scan_test_status[status.error_code]);
	} else if (status.error_code == IFS_SW_TIMEOUT) {
		dev_info(dev, "CPU(s) %*pbl: software timeout during scan\n",
			 cpumask_pr_args(cpu_smt_mask(cpu)));
	} else if (status.error_code == IFS_SW_PARTIAL_COMPLETION) {
		dev_info(dev, "CPU(s) %*pbl: %s\n",
			 cpumask_pr_args(cpu_smt_mask(cpu)),
			 "Not all scan chunks were executed. Maximum forward progress retries exceeded");
	} else {
		dev_info(dev, "CPU(s) %*pbl: SCAN unknown status %llx\n",
			 cpumask_pr_args(cpu_smt_mask(cpu)), status.data);
	}
}

static void message_fail(struct device *dev, int cpu, union ifs_status status)
{
	struct ifs_data *ifsd = ifs_get_data(dev);

	/*
	 * signature_error is set when the output from the scan chains does not
	 * match the expected signature. This might be a transient problem (e.g.
	 * due to a bit flip from an alpha particle or neutron). If the problem
	 * repeats on a subsequent test, then it indicates an actual problem in
	 * the core being tested.
	 */
	if (status.signature_error) {
		dev_err(dev, "CPU(s) %*pbl: test signature incorrect. Batch: %02x version: 0x%x\n",
			cpumask_pr_args(cpu_smt_mask(cpu)), ifsd->cur_batch, ifsd->loaded_version);
	}
}

static bool can_restart(union ifs_status status)
{
	enum ifs_status_err_code err_code = status.error_code;

	/* Signature for chunk is bad, or scan test failed */
	if (status.signature_error || status.control_error)
		return false;

	switch (err_code) {
	case IFS_NO_ERROR:
	case IFS_OTHER_THREAD_COULD_NOT_JOIN:
	case IFS_INTERRUPTED_BEFORE_RENDEZVOUS:
	case IFS_POWER_MGMT_INADEQUATE_FOR_SCAN:
	case IFS_EXCEED_NUMBER_OF_THREADS_CONCURRENT:
	case IFS_INTERRUPTED_DURING_EXECUTION:
		return true;
	case IFS_INVALID_CHUNK_RANGE:
	case IFS_MISMATCH_ARGUMENTS_BETWEEN_THREADS:
	case IFS_CORE_NOT_CAPABLE_CURRENTLY:
	case IFS_UNASSIGNED_ERROR_CODE:
	case IFS_UNASSIGNED_ERROR_CODE_0xA:
	case IFS_CORRUPTED_CHUNK:
		break;
	}
	return false;
}

#define SPINUNIT 100 /* 100 nsec */
static atomic_t array_cpus_in;
static atomic_t scan_cpus_in;
static atomic_t sbaf_cpus_in;

/*
 * Simplified cpu sibling rendezvous loop based on microcode loader __wait_for_cpus()
 */
static void wait_for_sibling_cpu(atomic_t *t, long long timeout)
{
	int cpu = smp_processor_id();
	const struct cpumask *smt_mask = cpu_smt_mask(cpu);
	int all_cpus = cpumask_weight(smt_mask);

	atomic_inc(t);
	while (atomic_read(t) < all_cpus) {
		if (timeout < SPINUNIT)
			return;
		ndelay(SPINUNIT);
		timeout -= SPINUNIT;
		touch_nmi_watchdog();
	}
}

/*
 * Execute the scan. Called "simultaneously" on all threads of a core
 * at high priority using the stop_cpus mechanism.
 */
static int doscan(void *data)
{
	int cpu = smp_processor_id(), start, stop;
	struct run_params *params = data;
	union ifs_status status;
	struct ifs_data *ifsd;
	int first;

	ifsd = params->ifsd;

	if (ifsd->generation) {
		start = params->activate->gen2.start;
		stop = params->activate->gen2.stop;
	} else {
		start = params->activate->gen0.start;
		stop = params->activate->gen0.stop;
	}

	/* Only the first logical CPU on a core reports result */
	first = cpumask_first(cpu_smt_mask(cpu));

	wait_for_sibling_cpu(&scan_cpus_in, NSEC_PER_SEC);

	/*
	 * This WRMSR will wait for other HT threads to also write
	 * to this MSR (at most for activate.delay cycles). Then it
	 * starts scan of each requested chunk. The core scan happens
	 * during the "execution" of the WRMSR. This instruction can
	 * take up to 200 milliseconds (in the case where all chunks
	 * are processed in a single pass) before it retires.
	 */
	wrmsrl(MSR_ACTIVATE_SCAN, params->activate->data);
	rdmsrl(MSR_SCAN_STATUS, status.data);

	trace_ifs_status(ifsd->cur_batch, start, stop, status.data);

	/* Pass back the result of the scan */
	if (cpu == first)
		params->status = status;

	return 0;
}

/*
 * Use stop_core_cpuslocked() to synchronize writing to MSR_ACTIVATE_SCAN
 * on all threads of the core to be tested. Loop if necessary to complete
 * run of all chunks. Include some defensive tests to make sure forward
 * progress is made, and that the whole test completes in a reasonable time.
 */
static void ifs_test_core(int cpu, struct device *dev)
{
	union ifs_status status = {};
	union ifs_scan activate;
	unsigned long timeout;
	struct ifs_data *ifsd;
	int to_start, to_stop;
	int status_chunk;
<<<<<<< HEAD
	u64 msrvals[2];
=======
	struct run_params params;
>>>>>>> a6ad5510
	int retries;

	ifsd = ifs_get_data(dev);

	activate.gen0.rsvd = 0;
	activate.delay = IFS_THREAD_WAIT;
	activate.sigmce = 0;
	to_start = 0;
	to_stop = ifsd->valid_chunks - 1;

<<<<<<< HEAD
=======
	params.ifsd = ifs_get_data(dev);

>>>>>>> a6ad5510
	if (ifsd->generation) {
		activate.gen2.start = to_start;
		activate.gen2.stop = to_stop;
	} else {
		activate.gen0.start = to_start;
		activate.gen0.stop = to_stop;
	}

	timeout = jiffies + HZ / 2;
	retries = MAX_IFS_RETRIES;

	while (to_start <= to_stop) {
		if (time_after(jiffies, timeout)) {
			status.error_code = IFS_SW_TIMEOUT;
			break;
		}

		params.activate = &activate;
		atomic_set(&scan_cpus_in, 0);
		stop_core_cpuslocked(cpu, doscan, &params);

<<<<<<< HEAD
		trace_ifs_status(cpu, to_start, to_stop, status.data);
=======
		status = params.status;
>>>>>>> a6ad5510

		/* Some cases can be retried, give up for others */
		if (!can_restart(status))
			break;

		status_chunk = ifsd->generation ? status.gen2.chunk_num : status.gen0.chunk_num;
		if (status_chunk == to_start) {
			/* Check for forward progress */
			if (--retries == 0) {
				if (status.error_code == IFS_NO_ERROR)
					status.error_code = IFS_SW_PARTIAL_COMPLETION;
				break;
			}
		} else {
			retries = MAX_IFS_RETRIES;
			if (ifsd->generation)
				activate.gen2.start = status_chunk;
			else
				activate.gen0.start = status_chunk;
			to_start = status_chunk;
		}
	}

	/* Update status for this core */
	ifsd->scan_details = status.data;

	if (status.signature_error) {
		ifsd->status = SCAN_TEST_FAIL;
		message_fail(dev, cpu, status);
	} else if (status.control_error || status.error_code) {
		ifsd->status = SCAN_NOT_TESTED;
		message_not_tested(dev, cpu, status);
	} else {
		ifsd->status = SCAN_TEST_PASS;
	}
}

static int do_array_test(void *data)
{
	union ifs_array *command = data;
	int cpu = smp_processor_id();
	int first;

	wait_for_sibling_cpu(&array_cpus_in, NSEC_PER_SEC);

	/*
	 * Only one logical CPU on a core needs to trigger the Array test via MSR write.
	 */
	first = cpumask_first(cpu_smt_mask(cpu));

	if (cpu == first) {
		wrmsrl(MSR_ARRAY_BIST, command->data);
		/* Pass back the result of the test */
		rdmsrl(MSR_ARRAY_BIST, command->data);
	}

	return 0;
}

static void ifs_array_test_core(int cpu, struct device *dev)
{
	union ifs_array command = {};
	bool timed_out = false;
	struct ifs_data *ifsd;
	unsigned long timeout;

	ifsd = ifs_get_data(dev);

	command.array_bitmask = ~0U;
	timeout = jiffies + HZ / 2;

	do {
		if (time_after(jiffies, timeout)) {
			timed_out = true;
			break;
		}
		atomic_set(&array_cpus_in, 0);
		stop_core_cpuslocked(cpu, do_array_test, &command);

		if (command.ctrl_result)
			break;
	} while (command.array_bitmask);

	ifsd->scan_details = command.data;

	if (command.ctrl_result)
		ifsd->status = SCAN_TEST_FAIL;
	else if (timed_out || command.array_bitmask)
		ifsd->status = SCAN_NOT_TESTED;
	else
		ifsd->status = SCAN_TEST_PASS;
}

#define ARRAY_GEN1_TEST_ALL_ARRAYS	0x0ULL
#define ARRAY_GEN1_STATUS_FAIL		0x1ULL

static int do_array_test_gen1(void *status)
{
	int cpu = smp_processor_id();
	int first;

	first = cpumask_first(cpu_smt_mask(cpu));

	if (cpu == first) {
		wrmsrl(MSR_ARRAY_TRIGGER, ARRAY_GEN1_TEST_ALL_ARRAYS);
		rdmsrl(MSR_ARRAY_STATUS, *((u64 *)status));
	}

	return 0;
}

static void ifs_array_test_gen1(int cpu, struct device *dev)
{
	struct ifs_data *ifsd = ifs_get_data(dev);
	u64 status = 0;

	stop_core_cpuslocked(cpu, do_array_test_gen1, &status);
	ifsd->scan_details = status;

	if (status & ARRAY_GEN1_STATUS_FAIL)
		ifsd->status = SCAN_TEST_FAIL;
	else
		ifsd->status = SCAN_TEST_PASS;
}

#define SBAF_STATUS_PASS			0
#define SBAF_STATUS_SIGN_FAIL			1
#define SBAF_STATUS_INTR			2
#define SBAF_STATUS_TEST_FAIL			3

enum sbaf_status_err_code {
	IFS_SBAF_NO_ERROR				= 0,
	IFS_SBAF_OTHER_THREAD_COULD_NOT_JOIN		= 1,
	IFS_SBAF_INTERRUPTED_BEFORE_RENDEZVOUS		= 2,
	IFS_SBAF_UNASSIGNED_ERROR_CODE3			= 3,
	IFS_SBAF_INVALID_BUNDLE_INDEX			= 4,
	IFS_SBAF_MISMATCH_ARGS_BETWEEN_THREADS		= 5,
	IFS_SBAF_CORE_NOT_CAPABLE_CURRENTLY		= 6,
	IFS_SBAF_UNASSIGNED_ERROR_CODE7			= 7,
	IFS_SBAF_EXCEED_NUMBER_OF_THREADS_CONCURRENT	= 8,
	IFS_SBAF_INTERRUPTED_DURING_EXECUTION		= 9,
	IFS_SBAF_INVALID_PROGRAM_INDEX			= 0xA,
	IFS_SBAF_CORRUPTED_CHUNK			= 0xB,
	IFS_SBAF_DID_NOT_START				= 0xC,
};

static const char * const sbaf_test_status[] = {
	[IFS_SBAF_NO_ERROR] = "SBAF no error",
	[IFS_SBAF_OTHER_THREAD_COULD_NOT_JOIN] = "Other thread could not join.",
	[IFS_SBAF_INTERRUPTED_BEFORE_RENDEZVOUS] = "Interrupt occurred prior to SBAF coordination.",
	[IFS_SBAF_UNASSIGNED_ERROR_CODE3] = "Unassigned error code 0x3",
	[IFS_SBAF_INVALID_BUNDLE_INDEX] = "Non-valid sbaf bundles. Reload test image",
	[IFS_SBAF_MISMATCH_ARGS_BETWEEN_THREADS] = "Mismatch in arguments between threads T0/T1.",
	[IFS_SBAF_CORE_NOT_CAPABLE_CURRENTLY] = "Core not capable of performing SBAF currently",
	[IFS_SBAF_UNASSIGNED_ERROR_CODE7] = "Unassigned error code 0x7",
	[IFS_SBAF_EXCEED_NUMBER_OF_THREADS_CONCURRENT] = "Exceeded number of Logical Processors (LP) allowed to run Scan-At-Field concurrently",
	[IFS_SBAF_INTERRUPTED_DURING_EXECUTION] = "Interrupt occurred prior to SBAF start",
	[IFS_SBAF_INVALID_PROGRAM_INDEX] = "SBAF program index not valid",
	[IFS_SBAF_CORRUPTED_CHUNK] = "SBAF operation aborted due to corrupted chunk",
	[IFS_SBAF_DID_NOT_START] = "SBAF operation did not start",
};

static void sbaf_message_not_tested(struct device *dev, int cpu, u64 status_data)
{
	union ifs_sbaf_status status = (union ifs_sbaf_status)status_data;

	if (status.error_code < ARRAY_SIZE(sbaf_test_status)) {
		dev_info(dev, "CPU(s) %*pbl: SBAF operation did not start. %s\n",
			 cpumask_pr_args(cpu_smt_mask(cpu)),
			 sbaf_test_status[status.error_code]);
	} else if (status.error_code == IFS_SW_TIMEOUT) {
		dev_info(dev, "CPU(s) %*pbl: software timeout during scan\n",
			 cpumask_pr_args(cpu_smt_mask(cpu)));
	} else if (status.error_code == IFS_SW_PARTIAL_COMPLETION) {
		dev_info(dev, "CPU(s) %*pbl: %s\n",
			 cpumask_pr_args(cpu_smt_mask(cpu)),
			 "Not all SBAF bundles executed. Maximum forward progress retries exceeded");
	} else {
		dev_info(dev, "CPU(s) %*pbl: SBAF unknown status %llx\n",
			 cpumask_pr_args(cpu_smt_mask(cpu)), status.data);
	}
}

static void sbaf_message_fail(struct device *dev, int cpu, union ifs_sbaf_status status)
{
	/* Failed signature check is set when SBAF signature did not match the expected value */
	if (status.sbaf_status == SBAF_STATUS_SIGN_FAIL) {
		dev_err(dev, "CPU(s) %*pbl: Failed signature check\n",
			cpumask_pr_args(cpu_smt_mask(cpu)));
	}

	/* Failed to reach end of test */
	if (status.sbaf_status == SBAF_STATUS_TEST_FAIL) {
		dev_err(dev, "CPU(s) %*pbl: Failed to complete test\n",
			cpumask_pr_args(cpu_smt_mask(cpu)));
	}
}

static bool sbaf_bundle_completed(union ifs_sbaf_status status)
{
	return !(status.sbaf_status || status.error_code);
}

static bool sbaf_can_restart(union ifs_sbaf_status status)
{
	enum sbaf_status_err_code err_code = status.error_code;

	/* Signature for chunk is bad, or scan test failed */
	if (status.sbaf_status == SBAF_STATUS_SIGN_FAIL ||
	    status.sbaf_status == SBAF_STATUS_TEST_FAIL)
		return false;

	switch (err_code) {
	case IFS_SBAF_NO_ERROR:
	case IFS_SBAF_OTHER_THREAD_COULD_NOT_JOIN:
	case IFS_SBAF_INTERRUPTED_BEFORE_RENDEZVOUS:
	case IFS_SBAF_EXCEED_NUMBER_OF_THREADS_CONCURRENT:
	case IFS_SBAF_INTERRUPTED_DURING_EXECUTION:
		return true;
	case IFS_SBAF_UNASSIGNED_ERROR_CODE3:
	case IFS_SBAF_INVALID_BUNDLE_INDEX:
	case IFS_SBAF_MISMATCH_ARGS_BETWEEN_THREADS:
	case IFS_SBAF_CORE_NOT_CAPABLE_CURRENTLY:
	case IFS_SBAF_UNASSIGNED_ERROR_CODE7:
	case IFS_SBAF_INVALID_PROGRAM_INDEX:
	case IFS_SBAF_CORRUPTED_CHUNK:
	case IFS_SBAF_DID_NOT_START:
		break;
	}
	return false;
}

/*
 * Execute the SBAF test. Called "simultaneously" on all threads of a core
 * at high priority using the stop_cpus mechanism.
 */
static int dosbaf(void *data)
{
	struct sbaf_run_params *run_params = data;
	int cpu = smp_processor_id();
	union ifs_sbaf_status status;
	struct ifs_data *ifsd;
	int first;

	ifsd = run_params->ifsd;

	/* Only the first logical CPU on a core reports result */
	first = cpumask_first(cpu_smt_mask(cpu));
	wait_for_sibling_cpu(&sbaf_cpus_in, NSEC_PER_SEC);

	/*
	 * This WRMSR will wait for other HT threads to also write
	 * to this MSR (at most for activate.delay cycles). Then it
	 * starts scan of each requested bundle. The core test happens
	 * during the "execution" of the WRMSR.
	 */
	wrmsrl(MSR_ACTIVATE_SBAF, run_params->activate->data);
	rdmsrl(MSR_SBAF_STATUS, status.data);
	trace_ifs_sbaf(ifsd->cur_batch, *run_params->activate, status);

	/* Pass back the result of the test */
	if (cpu == first)
		run_params->status = status;

	return 0;
}

static void ifs_sbaf_test_core(int cpu, struct device *dev)
{
	struct sbaf_run_params run_params;
	union ifs_sbaf_status status = {};
	union ifs_sbaf activate;
	unsigned long timeout;
	struct ifs_data *ifsd;
	int stop_bundle;
	int retries;

	ifsd = ifs_get_data(dev);

	activate.data = 0;
	activate.delay = IFS_THREAD_WAIT;

	timeout = jiffies + 2 * HZ;
	retries = MAX_IFS_RETRIES;
	activate.bundle_idx = 0;
	stop_bundle = ifsd->max_bundle;

	while (activate.bundle_idx <= stop_bundle) {
		if (time_after(jiffies, timeout)) {
			status.error_code = IFS_SW_TIMEOUT;
			break;
		}

		atomic_set(&sbaf_cpus_in, 0);

		run_params.ifsd = ifsd;
		run_params.activate = &activate;
		run_params.retry_cnt = &retries;
		stop_core_cpuslocked(cpu, dosbaf, &run_params);

		status = run_params.status;

		if (sbaf_bundle_completed(status)) {
			activate.bundle_idx = status.bundle_idx + 1;
			activate.pgm_idx = 0;
			retries = MAX_IFS_RETRIES;
			continue;
		}

		/* Some cases can be retried, give up for others */
		if (!sbaf_can_restart(status))
			break;

		if (status.pgm_idx == activate.pgm_idx) {
			/* If no progress retry */
			if (--retries == 0) {
				if (status.error_code == IFS_NO_ERROR)
					status.error_code = IFS_SW_PARTIAL_COMPLETION;
				break;
			}
		} else {
			/* if some progress, more pgms remaining in bundle, reset retries */
			retries = MAX_IFS_RETRIES;
			activate.bundle_idx = status.bundle_idx;
			activate.pgm_idx = status.pgm_idx;
		}
	}

	/* Update status for this core */
	ifsd->scan_details = status.data;

	if (status.sbaf_status == SBAF_STATUS_SIGN_FAIL ||
	    status.sbaf_status == SBAF_STATUS_TEST_FAIL) {
		ifsd->status = SCAN_TEST_FAIL;
		sbaf_message_fail(dev, cpu, status);
	} else if (status.error_code || status.sbaf_status == SBAF_STATUS_INTR ||
		   (activate.bundle_idx < stop_bundle)) {
		ifsd->status = SCAN_NOT_TESTED;
		sbaf_message_not_tested(dev, cpu, status.data);
	} else {
		ifsd->status = SCAN_TEST_PASS;
	}
}

/*
 * Initiate per core test. It wakes up work queue threads on the target cpu and
 * its sibling cpu. Once all sibling threads wake up, the scan test gets executed and
 * wait for all sibling threads to finish the scan test.
 */
int do_core_test(int cpu, struct device *dev)
{
	const struct ifs_test_caps *test = ifs_get_test_caps(dev);
	struct ifs_data *ifsd = ifs_get_data(dev);
	int ret = 0;

	/* Prevent CPUs from being taken offline during the scan test */
	cpus_read_lock();

	if (!cpu_online(cpu)) {
		dev_info(dev, "cannot test on the offline cpu %d\n", cpu);
		ret = -EINVAL;
		goto out;
	}

	switch (test->test_num) {
	case IFS_TYPE_SAF:
		if (!ifsd->loaded)
			ret = -EPERM;
		else
			ifs_test_core(cpu, dev);
		break;
	case IFS_TYPE_ARRAY_BIST:
		if (ifsd->array_gen == ARRAY_GEN0)
			ifs_array_test_core(cpu, dev);
		else
			ifs_array_test_gen1(cpu, dev);
		break;
	case IFS_TYPE_SBAF:
		if (!ifsd->loaded)
			ret = -EPERM;
		else
			ifs_sbaf_test_core(cpu, dev);
		break;
	default:
		ret = -EINVAL;
	}
out:
	cpus_read_unlock();
	return ret;
}<|MERGE_RESOLUTION|>--- conflicted
+++ resolved
@@ -235,11 +235,7 @@
 	struct ifs_data *ifsd;
 	int to_start, to_stop;
 	int status_chunk;
-<<<<<<< HEAD
-	u64 msrvals[2];
-=======
 	struct run_params params;
->>>>>>> a6ad5510
 	int retries;
 
 	ifsd = ifs_get_data(dev);
@@ -250,11 +246,8 @@
 	to_start = 0;
 	to_stop = ifsd->valid_chunks - 1;
 
-<<<<<<< HEAD
-=======
 	params.ifsd = ifs_get_data(dev);
 
->>>>>>> a6ad5510
 	if (ifsd->generation) {
 		activate.gen2.start = to_start;
 		activate.gen2.stop = to_stop;
@@ -276,11 +269,7 @@
 		atomic_set(&scan_cpus_in, 0);
 		stop_core_cpuslocked(cpu, doscan, &params);
 
-<<<<<<< HEAD
-		trace_ifs_status(cpu, to_start, to_stop, status.data);
-=======
 		status = params.status;
->>>>>>> a6ad5510
 
 		/* Some cases can be retried, give up for others */
 		if (!can_restart(status))
