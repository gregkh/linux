/* SPDX-License-Identifier: GPL-2.0-only */
/* Copyright(c) 2022 Intel Corporation. */

#ifndef _IFS_H_
#define _IFS_H_

/**
 * DOC: In-Field Scan
 *
 * =============
 * In-Field Scan
 * =============
 *
 * Introduction
 * ------------
 *
 * In Field Scan (IFS) is a hardware feature to run circuit level tests on
 * a CPU core to detect problems that are not caught by parity or ECC checks.
 * Future CPUs will support more than one type of test which will show up
 * with a new platform-device instance-id.
 *
 *
 * IFS Image
 * ---------
 *
 * Intel provides a firmware file containing the scan tests via
 * github [#f1]_.  Similar to microcode there is a separate file for each
 * family-model-stepping. IFS Images are not applicable for some test types.
 * Wherever applicable the sysfs directory would provide a "current_batch" file
 * (see below) for loading the image.
 *
 *
 * IFS Image Loading
 * -----------------
 *
 * The driver loads the tests into memory reserved BIOS local to each CPU
 * socket in a two step process using writes to MSRs to first load the
 * SHA hashes for the test. Then the tests themselves. Status MSRs provide
 * feedback on the success/failure of these steps.
 *
 * The test files are kept in a fixed location: /lib/firmware/intel/ifs_<n>/
 * For e.g if there are 3 test files, they would be named in the following
 * fashion:
 * ff-mm-ss-01.scan
 * ff-mm-ss-02.scan
 * ff-mm-ss-03.scan
 * (where ff refers to family, mm indicates model and ss indicates stepping)
 *
 * A different test file can be loaded by writing the numerical portion
 * (e.g 1, 2 or 3 in the above scenario) into the curent_batch file.
 * To load ff-mm-ss-02.scan, the following command can be used::
 *
 *   # echo 2 > /sys/devices/virtual/misc/intel_ifs_<n>/current_batch
 *
 * The above file can also be read to know the currently loaded image.
 *
 * Running tests
 * -------------
 *
 * Tests are run by the driver synchronizing execution of all threads on a
 * core and then writing to the ACTIVATE_SCAN MSR on all threads. Instruction
 * execution continues when:
 *
 * 1) All tests have completed.
 * 2) Execution was interrupted.
 * 3) A test detected a problem.
 *
 * Note that ALL THREADS ON THE CORE ARE EFFECTIVELY OFFLINE FOR THE
 * DURATION OF THE TEST. This can be up to 200 milliseconds. If the system
 * is running latency sensitive applications that cannot tolerate an
 * interruption of this magnitude, the system administrator must arrange
 * to migrate those applications to other cores before running a core test.
 * It may also be necessary to redirect interrupts to other CPUs.
 *
 * In all cases reading the corresponding test's STATUS MSR provides details on what
 * happened. The driver makes the value of this MSR visible to applications
 * via the "details" file (see below). Interrupted tests may be restarted.
 *
 * The IFS driver provides sysfs interfaces via /sys/devices/virtual/misc/intel_ifs_<n>/
 * to control execution:
 *
 * Test a specific core::
 *
 *   # echo <cpu#> > /sys/devices/virtual/misc/intel_ifs_<n>/run_test
 *
 * when HT is enabled any of the sibling cpu# can be specified to test
 * its corresponding physical core. Since the tests are per physical core,
 * the result of testing any thread is same. All siblings must be online
 * to run a core test. It is only necessary to test one thread.
 *
 * For e.g. to test core corresponding to cpu5
 *
 *   # echo 5 > /sys/devices/virtual/misc/intel_ifs_<n>/run_test
 *
 * Results of the last test is provided in /sys::
 *
 *   $ cat /sys/devices/virtual/misc/intel_ifs_<n>/status
 *   pass
 *
 * Status can be one of pass, fail, untested
 *
 * Additional details of the last test is provided by the details file::
 *
 *   $ cat /sys/devices/virtual/misc/intel_ifs_<n>/details
 *   0x8081
 *
 * The details file reports the hex value of the test specific status MSR.
 * Hardware defined error codes are documented in volume 4 of the Intel
 * Software Developer's Manual but the error_code field may contain one of
 * the following driver defined software codes:
 *
 * +------+--------------------+
 * | 0xFD | Software timeout   |
 * +------+--------------------+
 * | 0xFE | Partial completion |
 * +------+--------------------+
 *
 * Driver design choices
 * ---------------------
 *
 * 1) The ACTIVATE_SCAN MSR allows for running any consecutive subrange of
 * available tests. But the driver always tries to run all tests and only
 * uses the subrange feature to restart an interrupted test.
 *
 * 2) Hardware allows for some number of cores to be tested in parallel.
 * The driver does not make use of this, it only tests one core at a time.
 *
 * .. [#f1] https://github.com/intel/TBD
 *
 *
 * Structural Based Functional Test at Field (SBAF):
 * -------------------------------------------------
 *
 * SBAF is a new type of testing that provides comprehensive core test
 * coverage complementing Scan at Field (SAF) testing. SBAF mimics the
 * manufacturing screening environment and leverages the same test suite.
 * It makes use of Design For Test (DFT) observation sites and features
 * to maximize coverage in minimum time.
 *
 * Similar to the SAF test, SBAF isolates the core under test from the
 * rest of the system during execution. Upon completion, the core
 * seamlessly resets to its pre-test state and resumes normal operation.
 * Any machine checks or hangs encountered during the test are confined to
 * the isolated core, preventing disruption to the overall system.
 *
 * Like the SAF test, the SBAF test is also divided into multiple batches,
 * and each batch test can take hundreds of milliseconds (100-200 ms) to
 * complete. If such a lengthy interruption is undesirable, it is
 * recommended to relocate the time-sensitive applications to other cores.
 */
#include <linux/device.h>
#include <linux/miscdevice.h>

#define MSR_ARRAY_BIST				0x00000105

#define MSR_COPY_SBAF_HASHES			0x000002b8
#define MSR_SBAF_HASHES_STATUS			0x000002b9
#define MSR_AUTHENTICATE_AND_COPY_SBAF_CHUNK	0x000002ba
#define MSR_SBAF_CHUNKS_AUTHENTICATION_STATUS	0x000002bb
#define MSR_ACTIVATE_SBAF			0x000002bc
#define MSR_SBAF_STATUS				0x000002bd

#define MSR_COPY_SCAN_HASHES			0x000002c2
#define MSR_SCAN_HASHES_STATUS			0x000002c3
#define MSR_AUTHENTICATE_AND_COPY_CHUNK		0x000002c4
#define MSR_CHUNKS_AUTHENTICATION_STATUS	0x000002c5
#define MSR_ACTIVATE_SCAN			0x000002c6
#define MSR_SCAN_STATUS				0x000002c7
#define MSR_ARRAY_TRIGGER			0x000002d6
#define MSR_ARRAY_STATUS			0x000002d7
#define MSR_SAF_CTRL				0x000004f0
#define MSR_SBAF_CTRL				0x000004f8

#define SCAN_NOT_TESTED				0
#define SCAN_TEST_PASS				1
#define SCAN_TEST_FAIL				2

#define IFS_TYPE_SAF			0
#define IFS_TYPE_ARRAY_BIST		1
#define IFS_TYPE_SBAF			2

#define ARRAY_GEN0			0
#define ARRAY_GEN1			1

/* MSR_SCAN_HASHES_STATUS bit fields */
union ifs_scan_hashes_status {
	u64	data;
	struct {
		u32	chunk_size	:16;
		u32	num_chunks	:8;
		u32	rsvd1		:8;
		u32	error_code	:8;
		u32	rsvd2		:11;
		u32	max_core_limit	:12;
		u32	valid		:1;
	};
};

union ifs_scan_hashes_status_gen2 {
	u64	data;
	struct {
		u16	chunk_size;
		u16	num_chunks;
		u32	error_code		:8;
		u32	chunks_in_stride	:9;
		u32	rsvd			:2;
		u32	max_core_limit		:12;
		u32	valid			:1;
	};
};

/* MSR_CHUNKS_AUTH_STATUS bit fields */
union ifs_chunks_auth_status {
	u64	data;
	struct {
		u32	valid_chunks	:8;
		u32	total_chunks	:8;
		u32	rsvd1		:16;
		u32	error_code	:8;
		u32	rsvd2		:24;
	};
};

union ifs_chunks_auth_status_gen2 {
	u64	data;
	struct {
		u16	valid_chunks;
		u16	total_chunks;
		u32	error_code	:8;
		u32	rsvd2		:8;
		u32	max_bundle	:16;
	};
};

/* MSR_ACTIVATE_SCAN bit fields */
union ifs_scan {
	u64	data;
	struct {
		union {
			struct {
				u8	start;
				u8	stop;
				u16	rsvd;
			} gen0;
			struct {
				u16	start;
				u16	stop;
			} gen2;
		};
		u32	delay	:31;
		u32	sigmce	:1;
	};
};

/* MSR_SCAN_STATUS bit fields */
union ifs_status {
	u64	data;
	struct {
		union {
			struct {
				u8	chunk_num;
				u8	chunk_stop_index;
				u16	rsvd1;
			} gen0;
			struct {
				u16	chunk_num;
				u16	chunk_stop_index;
			} gen2;
		};
		u32	error_code		:8;
		u32	rsvd2			:22;
		u32	control_error		:1;
		u32	signature_error		:1;
	};
};

/* MSR_ARRAY_BIST bit fields */
union ifs_array {
	u64	data;
	struct {
		u32	array_bitmask;
		u16	array_bank;
		u16	rsvd			:15;
		u16	ctrl_result		:1;
	};
};

/* MSR_ACTIVATE_SBAF bit fields */
union ifs_sbaf {
	u64	data;
	struct {
		u32	bundle_idx	:9;
		u32	rsvd1		:5;
		u32	pgm_idx		:2;
		u32	rsvd2		:16;
		u32	delay		:31;
		u32	sigmce		:1;
	};
};

/* MSR_SBAF_STATUS bit fields */
union ifs_sbaf_status {
	u64	data;
	struct {
		u32	bundle_idx	:9;
		u32	rsvd1		:5;
		u32	pgm_idx		:2;
		u32	rsvd2		:16;
		u32	error_code	:8;
		u32	rsvd3		:21;
		u32	test_fail	:1;
		u32	sbaf_status	:2;
	};
};

/*
 * Driver populated error-codes
 * 0xFD: Test timed out before completing all the chunks.
 * 0xFE: not all scan chunks were executed. Maximum forward progress retries exceeded.
 */
#define IFS_SW_TIMEOUT				0xFD
#define IFS_SW_PARTIAL_COMPLETION		0xFE

#define IFS_SUFFIX_SZ		5

struct ifs_test_caps {
	int	integrity_cap_bit;
	int	test_num;
	char	image_suffix[IFS_SUFFIX_SZ];
};

/**
 * struct ifs_test_msrs - MSRs used in IFS tests
 * @copy_hashes: Copy test hash data
 * @copy_hashes_status: Status of copied test hash data
 * @copy_chunks: Copy chunks of the test data
 * @copy_chunks_status: Status of the copied test data chunks
 * @test_ctrl: Control the test attributes
 */
struct ifs_test_msrs {
	u32	copy_hashes;
	u32	copy_hashes_status;
	u32	copy_chunks;
	u32	copy_chunks_status;
	u32	test_ctrl;
};

/**
 * struct ifs_data - attributes related to intel IFS driver
 * @loaded_version: stores the currently loaded ifs image version.
 * @loaded: If a valid test binary has been loaded into the memory
 * @loading_error: Error occurred on another CPU while loading image
 * @valid_chunks: number of chunks which could be validated.
 * @status: it holds simple status pass/fail/untested
 * @scan_details: opaque scan status code from h/w
 * @cur_batch: number indicating the currently loaded test file
 * @generation: IFS test generation enumerated by hardware
<<<<<<< HEAD
=======
 * @chunk_size: size of a test chunk
 * @array_gen: test generation of array test
 * @max_bundle: maximum bundle index
>>>>>>> a6ad5510
 */
struct ifs_data {
	int	loaded_version;
	bool	loaded;
	bool	loading_error;
	int	valid_chunks;
	int	status;
	u64	scan_details;
	u32	cur_batch;
	u32	generation;
<<<<<<< HEAD
=======
	u32	chunk_size;
	u32	array_gen;
	u32	max_bundle;
>>>>>>> a6ad5510
};

struct ifs_work {
	struct work_struct w;
	struct device *dev;
};

struct ifs_device {
	const struct ifs_test_caps *test_caps;
	const struct ifs_test_msrs *test_msrs;
	struct ifs_data rw_data;
	struct miscdevice misc;
};

static inline struct ifs_data *ifs_get_data(struct device *dev)
{
	struct miscdevice *m = dev_get_drvdata(dev);
	struct ifs_device *d = container_of(m, struct ifs_device, misc);

	return &d->rw_data;
}

static inline const struct ifs_test_caps *ifs_get_test_caps(struct device *dev)
{
	struct miscdevice *m = dev_get_drvdata(dev);
	struct ifs_device *d = container_of(m, struct ifs_device, misc);

	return d->test_caps;
}

static inline const struct ifs_test_msrs *ifs_get_test_msrs(struct device *dev)
{
	struct miscdevice *m = dev_get_drvdata(dev);
	struct ifs_device *d = container_of(m, struct ifs_device, misc);

	return d->test_msrs;
}

extern bool *ifs_pkg_auth;
int ifs_load_firmware(struct device *dev);
int do_core_test(int cpu, struct device *dev);
extern struct attribute *plat_ifs_attrs[];
extern struct attribute *plat_ifs_array_attrs[];

#endif<|MERGE_RESOLUTION|>--- conflicted
+++ resolved
@@ -355,12 +355,9 @@
  * @scan_details: opaque scan status code from h/w
  * @cur_batch: number indicating the currently loaded test file
  * @generation: IFS test generation enumerated by hardware
-<<<<<<< HEAD
-=======
  * @chunk_size: size of a test chunk
  * @array_gen: test generation of array test
  * @max_bundle: maximum bundle index
->>>>>>> a6ad5510
  */
 struct ifs_data {
 	int	loaded_version;
@@ -371,12 +368,9 @@
 	u64	scan_details;
 	u32	cur_batch;
 	u32	generation;
-<<<<<<< HEAD
-=======
 	u32	chunk_size;
 	u32	array_gen;
 	u32	max_bundle;
->>>>>>> a6ad5510
 };
 
 struct ifs_work {
