--- conflicted
+++ resolved
@@ -390,11 +390,7 @@
 			read_blocked = feature_state.read_blocked ? 'Y' : 'N';
 			write_blocked = feature_state.write_blocked ? 'Y' : 'N';
 		}
-<<<<<<< HEAD
-		seq_printf(s, "0x%02x\t\t0x%02x\t\t0x%04x\t\t0x%04x\t\t0x%02x\t\t0x%016llx\t%c\t%c\n",
-=======
 		seq_printf(s, "0x%02x\t\t0x%02x\t\t0x%04x\t\t0x%04x\t\t0x%02x\t\t0x%016llx\t%c\t%c\t\t%c\t\t%c\n",
->>>>>>> a6ad5510
 			   pfs->pfs_header.tpmi_id, pfs->pfs_header.num_entries,
 			   pfs->pfs_header.entry_size, pfs->pfs_header.cap_offset,
 			   pfs->pfs_header.attribute, pfs->vsec_offset, locked, disabled,
