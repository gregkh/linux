// SPDX-License-Identifier: GPL-2.0
/*
 * Driver for the Intel SCU IPC mechanism
 *
 * (C) Copyright 2008-2010,2015 Intel Corporation
 * Author: Sreedhara DS (sreedhara.ds@intel.com)
 *
 * SCU running in ARC processor communicates with other entity running in IA
 * core through IPC mechanism which in turn messaging between IA core ad SCU.
 * SCU has two IPC mechanism IPC-1 and IPC-2. IPC-1 is used between IA32 and
 * SCU where IPC-2 is used between P-Unit and SCU. This driver delas with
 * IPC-1 Driver provides an API for power control unit registers (e.g. MSIC)
 * along with other APIs.
 */

#include <linux/delay.h>
#include <linux/device.h>
#include <linux/errno.h>
#include <linux/init.h>
#include <linux/interrupt.h>
#include <linux/io.h>
#include <linux/module.h>
#include <linux/slab.h>

#include <asm/intel_scu_ipc.h>

/* IPC defines the following message types */
#define IPCMSG_PCNTRL         0xff /* Power controller unit read/write */

/* Command id associated with message IPCMSG_PCNTRL */
#define IPC_CMD_PCNTRL_W      0 /* Register write */
#define IPC_CMD_PCNTRL_R      1 /* Register read */
#define IPC_CMD_PCNTRL_M      2 /* Register read-modify-write */

/*
 * IPC register summary
 *
 * IPC register blocks are memory mapped at fixed address of PCI BAR 0.
 * To read or write information to the SCU, driver writes to IPC-1 memory
 * mapped registers. The following is the IPC mechanism
 *
 * 1. IA core cDMI interface claims this transaction and converts it to a
 *    Transaction Layer Packet (TLP) message which is sent across the cDMI.
 *
 * 2. South Complex cDMI block receives this message and writes it to
 *    the IPC-1 register block, causing an interrupt to the SCU
 *
 * 3. SCU firmware decodes this interrupt and IPC message and the appropriate
 *    message handler is called within firmware.
 */

#define IPC_WWBUF_SIZE    20		/* IPC Write buffer Size */
#define IPC_RWBUF_SIZE    20		/* IPC Read buffer Size */
#define IPC_IOC	          0x100		/* IPC command register IOC bit */

<<<<<<< HEAD
#define PCI_DEVICE_ID_LINCROFT		0x082a
#define PCI_DEVICE_ID_PENWELL		0x080e
#define PCI_DEVICE_ID_CLOVERVIEW	0x08ea
#define PCI_DEVICE_ID_TANGIER		0x11a0

/* intel scu ipc driver data */
struct intel_scu_ipc_pdata_t {
	u32 i2c_base;
	u32 i2c_len;
};

static const struct intel_scu_ipc_pdata_t intel_scu_ipc_lincroft_pdata = {
	.i2c_base = 0xff12b000,
	.i2c_len = 0x10,
};

/* Penwell and Cloverview */
static const struct intel_scu_ipc_pdata_t intel_scu_ipc_penwell_pdata = {
	.i2c_base = 0xff12b000,
	.i2c_len = 0x10,
};

static const struct intel_scu_ipc_pdata_t intel_scu_ipc_tangier_pdata = {
	.i2c_base  = 0xff00d000,
	.i2c_len = 0x10,
};

=======
>>>>>>> d1988041
struct intel_scu_ipc_dev {
	struct device dev;
	struct resource mem;
	struct module *owner;
	int irq;
	void __iomem *ipc_base;
	struct completion cmd_complete;
};

#define IPC_STATUS		0x04
#define IPC_STATUS_IRQ		BIT(2)
#define IPC_STATUS_ERR		BIT(1)
#define IPC_STATUS_BUSY		BIT(0)

#define IPC_STATUS		0x04
#define IPC_STATUS_IRQ		BIT(2)

/*
 * IPC Write/Read Buffers:
 * 16 byte buffer for sending and receiving data to and from SCU.
 */
#define IPC_WRITE_BUFFER	0x80
#define IPC_READ_BUFFER		0x90

/* Timeout in jiffies */
#define IPC_TIMEOUT		(3 * HZ)

static struct intel_scu_ipc_dev *ipcdev; /* Only one for now */
static DEFINE_MUTEX(ipclock); /* lock used to prevent multiple call to SCU */

static struct class intel_scu_ipc_class = {
	.name = "intel_scu_ipc",
	.owner = THIS_MODULE,
};

/**
 * intel_scu_ipc_dev_get() - Get SCU IPC instance
 *
 * The recommended new API takes SCU IPC instance as parameter and this
 * function can be called by driver to get the instance. This also makes
 * sure the driver providing the IPC functionality cannot be unloaded
 * while the caller has the instance.
 *
 * Call intel_scu_ipc_dev_put() to release the instance.
 *
 * Returns %NULL if SCU IPC is not currently available.
 */
struct intel_scu_ipc_dev *intel_scu_ipc_dev_get(void)
{
	struct intel_scu_ipc_dev *scu = NULL;

	mutex_lock(&ipclock);
	if (ipcdev) {
		get_device(&ipcdev->dev);
		/*
		 * Prevent the IPC provider from being unloaded while it
		 * is being used.
		 */
		if (!try_module_get(ipcdev->owner))
			put_device(&ipcdev->dev);
		else
			scu = ipcdev;
	}

	mutex_unlock(&ipclock);
	return scu;
}
EXPORT_SYMBOL_GPL(intel_scu_ipc_dev_get);

/**
 * intel_scu_ipc_dev_put() - Put SCU IPC instance
 * @scu: SCU IPC instance
 *
 * This function releases the SCU IPC instance retrieved from
 * intel_scu_ipc_dev_get() and allows the driver providing IPC to be
 * unloaded.
 */
void intel_scu_ipc_dev_put(struct intel_scu_ipc_dev *scu)
{
	if (scu) {
		module_put(scu->owner);
		put_device(&scu->dev);
	}
}
EXPORT_SYMBOL_GPL(intel_scu_ipc_dev_put);

struct intel_scu_ipc_devres {
	struct intel_scu_ipc_dev *scu;
};

static void devm_intel_scu_ipc_dev_release(struct device *dev, void *res)
{
	struct intel_scu_ipc_devres *dr = res;
	struct intel_scu_ipc_dev *scu = dr->scu;

	intel_scu_ipc_dev_put(scu);
}

/**
 * devm_intel_scu_ipc_dev_get() - Allocate managed SCU IPC device
 * @dev: Device requesting the SCU IPC device
 *
 * The recommended new API takes SCU IPC instance as parameter and this
 * function can be called by driver to get the instance. This also makes
 * sure the driver providing the IPC functionality cannot be unloaded
 * while the caller has the instance.
 *
 * Returns %NULL if SCU IPC is not currently available.
 */
struct intel_scu_ipc_dev *devm_intel_scu_ipc_dev_get(struct device *dev)
{
	struct intel_scu_ipc_devres *dr;
	struct intel_scu_ipc_dev *scu;

	dr = devres_alloc(devm_intel_scu_ipc_dev_release, sizeof(*dr), GFP_KERNEL);
	if (!dr)
		return NULL;

	scu = intel_scu_ipc_dev_get();
	if (!scu) {
		devres_free(dr);
		return NULL;
	}

	dr->scu = scu;
	devres_add(dev, dr);

	return scu;
}
EXPORT_SYMBOL_GPL(devm_intel_scu_ipc_dev_get);

/*
 * Send ipc command
 * Command Register (Write Only):
 * A write to this register results in an interrupt to the SCU core processor
 * Format:
 * |rfu2(8) | size(8) | command id(4) | rfu1(3) | ioc(1) | command(8)|
 */
static inline void ipc_command(struct intel_scu_ipc_dev *scu, u32 cmd)
{
	reinit_completion(&scu->cmd_complete);
	writel(cmd | IPC_IOC, scu->ipc_base);
}

/*
 * Write ipc data
 * IPC Write Buffer (Write Only):
 * 16-byte buffer for sending data associated with IPC command to
 * SCU. Size of the data is specified in the IPC_COMMAND_REG register
 */
static inline void ipc_data_writel(struct intel_scu_ipc_dev *scu, u32 data, u32 offset)
{
	writel(data, scu->ipc_base + IPC_WRITE_BUFFER + offset);
}

/*
 * Status Register (Read Only):
 * Driver will read this register to get the ready/busy status of the IPC
 * block and error status of the IPC command that was just processed by SCU
 * Format:
 * |rfu3(8)|error code(8)|initiator id(8)|cmd id(4)|rfu1(2)|error(1)|busy(1)|
 */
static inline u8 ipc_read_status(struct intel_scu_ipc_dev *scu)
{
	return __raw_readl(scu->ipc_base + IPC_STATUS);
}

/* Read ipc byte data */
static inline u8 ipc_data_readb(struct intel_scu_ipc_dev *scu, u32 offset)
{
	return readb(scu->ipc_base + IPC_READ_BUFFER + offset);
}

/* Read ipc u32 data */
static inline u32 ipc_data_readl(struct intel_scu_ipc_dev *scu, u32 offset)
{
	return readl(scu->ipc_base + IPC_READ_BUFFER + offset);
}

/* Wait till scu status is busy */
static inline int busy_loop(struct intel_scu_ipc_dev *scu)
{
	unsigned long end = jiffies + msecs_to_jiffies(IPC_TIMEOUT);

	do {
		u32 status;

		status = ipc_read_status(scu);
		if (!(status & IPC_STATUS_BUSY))
			return (status & IPC_STATUS_ERR) ? -EIO : 0;

		usleep_range(50, 100);
	} while (time_before(jiffies, end));

	return -ETIMEDOUT;
}

/* Wait till ipc ioc interrupt is received or timeout in 3 HZ */
static inline int ipc_wait_for_interrupt(struct intel_scu_ipc_dev *scu)
{
	int status;

	if (!wait_for_completion_timeout(&scu->cmd_complete, IPC_TIMEOUT))
		return -ETIMEDOUT;

	status = ipc_read_status(scu);
	if (status & IPC_STATUS_ERR)
		return -EIO;

	return 0;
}

static int intel_scu_ipc_check_status(struct intel_scu_ipc_dev *scu)
{
	return scu->irq > 0 ? ipc_wait_for_interrupt(scu) : busy_loop(scu);
}

/* Read/Write power control(PMIC in Langwell, MSIC in PenWell) registers */
static int pwr_reg_rdwr(struct intel_scu_ipc_dev *scu, u16 *addr, u8 *data,
			u32 count, u32 op, u32 id)
{
	int nc;
	u32 offset = 0;
	int err;
	u8 cbuf[IPC_WWBUF_SIZE];
	u32 *wbuf = (u32 *)&cbuf;

	memset(cbuf, 0, sizeof(cbuf));

	mutex_lock(&ipclock);
	if (!scu)
		scu = ipcdev;
	if (!scu) {
		mutex_unlock(&ipclock);
		return -ENODEV;
	}

	for (nc = 0; nc < count; nc++, offset += 2) {
		cbuf[offset] = addr[nc];
		cbuf[offset + 1] = addr[nc] >> 8;
	}

	if (id == IPC_CMD_PCNTRL_R) {
		for (nc = 0, offset = 0; nc < count; nc++, offset += 4)
			ipc_data_writel(scu, wbuf[nc], offset);
		ipc_command(scu, (count * 2) << 16 | id << 12 | 0 << 8 | op);
	} else if (id == IPC_CMD_PCNTRL_W) {
		for (nc = 0; nc < count; nc++, offset += 1)
			cbuf[offset] = data[nc];
		for (nc = 0, offset = 0; nc < count; nc++, offset += 4)
			ipc_data_writel(scu, wbuf[nc], offset);
		ipc_command(scu, (count * 3) << 16 | id << 12 | 0 << 8 | op);
	} else if (id == IPC_CMD_PCNTRL_M) {
		cbuf[offset] = data[0];
		cbuf[offset + 1] = data[1];
		ipc_data_writel(scu, wbuf[0], 0); /* Write wbuff */
		ipc_command(scu, 4 << 16 | id << 12 | 0 << 8 | op);
	}

	err = intel_scu_ipc_check_status(scu);
	if (!err && id == IPC_CMD_PCNTRL_R) { /* Read rbuf */
		/* Workaround: values are read as 0 without memcpy_fromio */
		memcpy_fromio(cbuf, scu->ipc_base + 0x90, 16);
		for (nc = 0; nc < count; nc++)
			data[nc] = ipc_data_readb(scu, nc);
	}
	mutex_unlock(&ipclock);
	return err;
}

/**
 * intel_scu_ipc_dev_ioread8() - Read a byte via the SCU
 * @scu: Optional SCU IPC instance
 * @addr: Register on SCU
 * @data: Return pointer for read byte
 *
 * Read a single register. Returns %0 on success or an error code. All
 * locking between SCU accesses is handled for the caller.
 *
 * This function may sleep.
 */
int intel_scu_ipc_dev_ioread8(struct intel_scu_ipc_dev *scu, u16 addr, u8 *data)
{
	return pwr_reg_rdwr(scu, &addr, data, 1, IPCMSG_PCNTRL, IPC_CMD_PCNTRL_R);
}
EXPORT_SYMBOL(intel_scu_ipc_dev_ioread8);

/**
 * intel_scu_ipc_dev_iowrite8() - Write a byte via the SCU
 * @scu: Optional SCU IPC instance
 * @addr: Register on SCU
 * @data: Byte to write
 *
 * Write a single register. Returns %0 on success or an error code. All
 * locking between SCU accesses is handled for the caller.
 *
 * This function may sleep.
 */
int intel_scu_ipc_dev_iowrite8(struct intel_scu_ipc_dev *scu, u16 addr, u8 data)
{
	return pwr_reg_rdwr(scu, &addr, &data, 1, IPCMSG_PCNTRL, IPC_CMD_PCNTRL_W);
}
EXPORT_SYMBOL(intel_scu_ipc_dev_iowrite8);

/**
 * intel_scu_ipc_dev_readv() - Read a set of registers
 * @scu: Optional SCU IPC instance
 * @addr: Register list
 * @data: Bytes to return
 * @len: Length of array
 *
 * Read registers. Returns %0 on success or an error code. All locking
 * between SCU accesses is handled for the caller.
 *
 * The largest array length permitted by the hardware is 5 items.
 *
 * This function may sleep.
 */
int intel_scu_ipc_dev_readv(struct intel_scu_ipc_dev *scu, u16 *addr, u8 *data,
			    size_t len)
{
	return pwr_reg_rdwr(scu, addr, data, len, IPCMSG_PCNTRL, IPC_CMD_PCNTRL_R);
}
EXPORT_SYMBOL(intel_scu_ipc_dev_readv);

/**
 * intel_scu_ipc_dev_writev() - Write a set of registers
 * @scu: Optional SCU IPC instance
 * @addr: Register list
 * @data: Bytes to write
 * @len: Length of array
 *
 * Write registers. Returns %0 on success or an error code. All locking
 * between SCU accesses is handled for the caller.
 *
 * The largest array length permitted by the hardware is 5 items.
 *
 * This function may sleep.
 */
int intel_scu_ipc_dev_writev(struct intel_scu_ipc_dev *scu, u16 *addr, u8 *data,
			     size_t len)
{
	return pwr_reg_rdwr(scu, addr, data, len, IPCMSG_PCNTRL, IPC_CMD_PCNTRL_W);
}
EXPORT_SYMBOL(intel_scu_ipc_dev_writev);

/**
 * intel_scu_ipc_dev_update() - Update a register
 * @scu: Optional SCU IPC instance
 * @addr: Register address
 * @data: Bits to update
 * @mask: Mask of bits to update
 *
 * Read-modify-write power control unit register. The first data argument
 * must be register value and second is mask value mask is a bitmap that
 * indicates which bits to update. %0 = masked. Don't modify this bit, %1 =
 * modify this bit. returns %0 on success or an error code.
 *
 * This function may sleep. Locking between SCU accesses is handled
 * for the caller.
 */
int intel_scu_ipc_dev_update(struct intel_scu_ipc_dev *scu, u16 addr, u8 data,
			     u8 mask)
{
	u8 tmp[2] = { data, mask };
	return pwr_reg_rdwr(scu, &addr, tmp, 1, IPCMSG_PCNTRL, IPC_CMD_PCNTRL_M);
}
EXPORT_SYMBOL(intel_scu_ipc_dev_update);

/**
 * intel_scu_ipc_dev_simple_command() - Send a simple command
 * @scu: Optional SCU IPC instance
 * @cmd: Command
 * @sub: Sub type
 *
 * Issue a simple command to the SCU. Do not use this interface if you must
 * then access data as any data values may be overwritten by another SCU
 * access by the time this function returns.
 *
 * This function may sleep. Locking for SCU accesses is handled for the
 * caller.
 */
int intel_scu_ipc_dev_simple_command(struct intel_scu_ipc_dev *scu, int cmd,
				     int sub)
{
	u32 cmdval;
	int err;

	mutex_lock(&ipclock);
	if (!scu)
		scu = ipcdev;
	if (!scu) {
		mutex_unlock(&ipclock);
		return -ENODEV;
	}
	scu = ipcdev;
	cmdval = sub << 12 | cmd;
	ipc_command(scu, cmdval);
	err = intel_scu_ipc_check_status(scu);
	mutex_unlock(&ipclock);
	if (err)
		dev_err(&scu->dev, "IPC command %#x failed with %d\n", cmdval, err);
	return err;
}
EXPORT_SYMBOL(intel_scu_ipc_dev_simple_command);

/**
 * intel_scu_ipc_command_with_size() - Command with data
 * @scu: Optional SCU IPC instance
 * @cmd: Command
 * @sub: Sub type
 * @in: Input data
 * @inlen: Input length in bytes
 * @size: Input size written to the IPC command register in whatever
 *	  units (dword, byte) the particular firmware requires. Normally
 *	  should be the same as @inlen.
 * @out: Output data
 * @outlen: Output length in bytes
 *
 * Issue a command to the SCU which involves data transfers. Do the
 * data copies under the lock but leave it for the caller to interpret.
 */
int intel_scu_ipc_dev_command_with_size(struct intel_scu_ipc_dev *scu, int cmd,
					int sub, const void *in, size_t inlen,
					size_t size, void *out, size_t outlen)
{
	size_t outbuflen = DIV_ROUND_UP(outlen, sizeof(u32));
	size_t inbuflen = DIV_ROUND_UP(inlen, sizeof(u32));
	u32 cmdval, inbuf[4] = {};
	int i, err;

	if (inbuflen > 4 || outbuflen > 4)
		return -EINVAL;

	mutex_lock(&ipclock);
	if (!scu)
		scu = ipcdev;
	if (!scu) {
		mutex_unlock(&ipclock);
		return -ENODEV;
	}

	memcpy(inbuf, in, inlen);
	for (i = 0; i < inbuflen; i++)
		ipc_data_writel(scu, inbuf[i], 4 * i);

	cmdval = (size << 16) | (sub << 12) | cmd;
	ipc_command(scu, cmdval);
	err = intel_scu_ipc_check_status(scu);

	if (!err) {
		u32 outbuf[4] = {};

		for (i = 0; i < outbuflen; i++)
			outbuf[i] = ipc_data_readl(scu, 4 * i);

		memcpy(out, outbuf, outlen);
	}

	mutex_unlock(&ipclock);
	if (err)
		dev_err(&scu->dev, "IPC command %#x failed with %d\n", cmdval, err);
	return err;
}
EXPORT_SYMBOL(intel_scu_ipc_dev_command_with_size);

/*
 * Interrupt handler gets called when ioc bit of IPC_COMMAND_REG set to 1
 * When ioc bit is set to 1, caller api must wait for interrupt handler called
 * which in turn unlocks the caller api. Currently this is not used
 *
 * This is edge triggered so we need take no action to clear anything
 */
static irqreturn_t ioc(int irq, void *dev_id)
{
	struct intel_scu_ipc_dev *scu = dev_id;
	int status = ipc_read_status(scu);

	writel(status | IPC_STATUS_IRQ, scu->ipc_base + IPC_STATUS);
	complete(&scu->cmd_complete);

	return IRQ_HANDLED;
}

static void intel_scu_ipc_release(struct device *dev)
{
	struct intel_scu_ipc_dev *scu;

	scu = container_of(dev, struct intel_scu_ipc_dev, dev);
	if (scu->irq > 0)
		free_irq(scu->irq, scu);
	iounmap(scu->ipc_base);
	release_mem_region(scu->mem.start, resource_size(&scu->mem));
	kfree(scu);
}

/**
 * __intel_scu_ipc_register() - Register SCU IPC device
 * @parent: Parent device
 * @scu_data: Data used to configure SCU IPC
 * @owner: Module registering the SCU IPC device
 *
 * Call this function to register SCU IPC mechanism under @parent.
 * Returns pointer to the new SCU IPC device or ERR_PTR() in case of
 * failure. The caller may use the returned instance if it needs to do
 * SCU IPC calls itself.
 */
struct intel_scu_ipc_dev *
__intel_scu_ipc_register(struct device *parent,
			 const struct intel_scu_ipc_data *scu_data,
			 struct module *owner)
{
	int err;
	struct intel_scu_ipc_dev *scu;
	void __iomem *ipc_base;

	mutex_lock(&ipclock);
	/* We support only one IPC */
	if (ipcdev) {
		err = -EBUSY;
		goto err_unlock;
	}

	scu = kzalloc(sizeof(*scu), GFP_KERNEL);
	if (!scu) {
		err = -ENOMEM;
		goto err_unlock;
	}

<<<<<<< HEAD
	err = pcim_enable_device(pdev);
	if (err)
		return err;
=======
	scu->owner = owner;
	scu->dev.parent = parent;
	scu->dev.class = &intel_scu_ipc_class;
	scu->dev.release = intel_scu_ipc_release;
	dev_set_name(&scu->dev, "intel_scu_ipc");

	if (!request_mem_region(scu_data->mem.start, resource_size(&scu_data->mem),
				"intel_scu_ipc")) {
		err = -EBUSY;
		goto err_free;
	}
>>>>>>> d1988041

	ipc_base = ioremap(scu_data->mem.start, resource_size(&scu_data->mem));
	if (!ipc_base) {
		err = -ENOMEM;
		goto err_release;
	}

	scu->ipc_base = ipc_base;
	scu->mem = scu_data->mem;
	scu->irq = scu_data->irq;
	init_completion(&scu->cmd_complete);

	if (scu->irq > 0) {
		err = request_irq(scu->irq, ioc, 0, "intel_scu_ipc", scu);
		if (err)
			goto err_unmap;
	}

	/*
	 * After this point intel_scu_ipc_release() takes care of
	 * releasing the SCU IPC resources once refcount drops to zero.
	 */
	err = device_register(&scu->dev);
	if (err) {
		put_device(&scu->dev);
		goto err_unlock;
	}

	/* Assign device at last */
	ipcdev = scu;
	mutex_unlock(&ipclock);

	return scu;

err_unmap:
	iounmap(ipc_base);
err_release:
	release_mem_region(scu_data->mem.start, resource_size(&scu_data->mem));
err_free:
	kfree(scu);
err_unlock:
	mutex_unlock(&ipclock);

	return ERR_PTR(err);
}
EXPORT_SYMBOL_GPL(__intel_scu_ipc_register);

/**
 * intel_scu_ipc_unregister() - Unregister SCU IPC
 * @scu: SCU IPC handle
 *
 * This unregisters the SCU IPC device and releases the acquired
 * resources once the refcount goes to zero.
 */
void intel_scu_ipc_unregister(struct intel_scu_ipc_dev *scu)
{
	mutex_lock(&ipclock);
	if (!WARN_ON(!ipcdev)) {
		ipcdev = NULL;
		device_unregister(&scu->dev);
	}
	mutex_unlock(&ipclock);
}
EXPORT_SYMBOL_GPL(intel_scu_ipc_unregister);

static void devm_intel_scu_ipc_unregister(struct device *dev, void *res)
{
	struct intel_scu_ipc_devres *dr = res;
	struct intel_scu_ipc_dev *scu = dr->scu;

	intel_scu_ipc_unregister(scu);
}

/**
 * __devm_intel_scu_ipc_register() - Register managed SCU IPC device
 * @parent: Parent device
 * @scu_data: Data used to configure SCU IPC
 * @owner: Module registering the SCU IPC device
 *
 * Call this function to register managed SCU IPC mechanism under
 * @parent. Returns pointer to the new SCU IPC device or ERR_PTR() in
 * case of failure. The caller may use the returned instance if it needs
 * to do SCU IPC calls itself.
 */
struct intel_scu_ipc_dev *
__devm_intel_scu_ipc_register(struct device *parent,
			      const struct intel_scu_ipc_data *scu_data,
			      struct module *owner)
{
	struct intel_scu_ipc_devres *dr;
	struct intel_scu_ipc_dev *scu;

	dr = devres_alloc(devm_intel_scu_ipc_unregister, sizeof(*dr), GFP_KERNEL);
	if (!dr)
		return NULL;

	scu = __intel_scu_ipc_register(parent, scu_data, owner);
	if (IS_ERR(scu)) {
		devres_free(dr);
		return scu;
	}

	dr->scu = scu;
	devres_add(parent, dr);

	return scu;
}
EXPORT_SYMBOL_GPL(__devm_intel_scu_ipc_register);

static int __init intel_scu_ipc_init(void)
{
	return class_register(&intel_scu_ipc_class);
}
subsys_initcall(intel_scu_ipc_init);

static void __exit intel_scu_ipc_exit(void)
{
	class_unregister(&intel_scu_ipc_class);
}
module_exit(intel_scu_ipc_exit);<|MERGE_RESOLUTION|>--- conflicted
+++ resolved
@@ -53,36 +53,6 @@
 #define IPC_RWBUF_SIZE    20		/* IPC Read buffer Size */
 #define IPC_IOC	          0x100		/* IPC command register IOC bit */
 
-<<<<<<< HEAD
-#define PCI_DEVICE_ID_LINCROFT		0x082a
-#define PCI_DEVICE_ID_PENWELL		0x080e
-#define PCI_DEVICE_ID_CLOVERVIEW	0x08ea
-#define PCI_DEVICE_ID_TANGIER		0x11a0
-
-/* intel scu ipc driver data */
-struct intel_scu_ipc_pdata_t {
-	u32 i2c_base;
-	u32 i2c_len;
-};
-
-static const struct intel_scu_ipc_pdata_t intel_scu_ipc_lincroft_pdata = {
-	.i2c_base = 0xff12b000,
-	.i2c_len = 0x10,
-};
-
-/* Penwell and Cloverview */
-static const struct intel_scu_ipc_pdata_t intel_scu_ipc_penwell_pdata = {
-	.i2c_base = 0xff12b000,
-	.i2c_len = 0x10,
-};
-
-static const struct intel_scu_ipc_pdata_t intel_scu_ipc_tangier_pdata = {
-	.i2c_base  = 0xff00d000,
-	.i2c_len = 0x10,
-};
-
-=======
->>>>>>> d1988041
 struct intel_scu_ipc_dev {
 	struct device dev;
 	struct resource mem;
@@ -96,9 +66,6 @@
 #define IPC_STATUS_IRQ		BIT(2)
 #define IPC_STATUS_ERR		BIT(1)
 #define IPC_STATUS_BUSY		BIT(0)
-
-#define IPC_STATUS		0x04
-#define IPC_STATUS_IRQ		BIT(2)
 
 /*
  * IPC Write/Read Buffers:
@@ -612,11 +579,6 @@
 		goto err_unlock;
 	}
 
-<<<<<<< HEAD
-	err = pcim_enable_device(pdev);
-	if (err)
-		return err;
-=======
 	scu->owner = owner;
 	scu->dev.parent = parent;
 	scu->dev.class = &intel_scu_ipc_class;
@@ -628,7 +590,6 @@
 		err = -EBUSY;
 		goto err_free;
 	}
->>>>>>> d1988041
 
 	ipc_base = ioremap(scu_data->mem.start, resource_size(&scu_data->mem));
 	if (!ipc_base) {
