--- conflicted
+++ resolved
@@ -823,26 +823,6 @@
 
 	return 0;
 }
-<<<<<<< HEAD
-static int wmi_char_open(struct inode *inode, struct file *filp)
-{
-	/*
-	 * The miscdevice already stores a pointer to itself
-	 * inside filp->private_data
-	 */
-	struct wmi_block *wblock = container_of(filp->private_data, struct wmi_block, char_dev);
-
-	filp->private_data = wblock;
-
-	return nonseekable_open(inode, filp);
-}
-
-static ssize_t wmi_char_read(struct file *filp, char __user *buffer,
-			     size_t length, loff_t *offset)
-{
-	struct wmi_block *wblock = filp->private_data;
-=======
->>>>>>> a6ad5510
 
 static int wmi_dev_probe(struct device *dev)
 {
@@ -1093,33 +1073,14 @@
 	total = obj->buffer.length / sizeof(struct guid_block);
 
 	for (i = 0; i < total; i++) {
-<<<<<<< HEAD
-		if (debug_dump_wdg)
-			wmi_dump_wdg(&gblock[i]);
-
 		if (!gblock[i].instance_count) {
 			dev_info(wmi_bus_dev, FW_INFO "%pUL has zero instances\n", &gblock[i].guid);
 			continue;
 		}
 
-		if (guid_already_parsed_for_legacy(device, &gblock[i].guid))
-=======
-		if (!gblock[i].instance_count) {
-			dev_info(wmi_bus_dev, FW_INFO "%pUL has zero instances\n", &gblock[i].guid);
->>>>>>> a6ad5510
-			continue;
-		}
-
 		wblock = kzalloc(sizeof(*wblock), GFP_KERNEL);
-<<<<<<< HEAD
-		if (!wblock) {
-			dev_err(wmi_bus_dev, "Failed to allocate %pUL\n", &gblock[i].guid);
-			continue;
-		}
-=======
 		if (!wblock)
 			continue;
->>>>>>> a6ad5510
 
 		wblock->acpi_device = device;
 		wblock->gblock = gblock[i];
