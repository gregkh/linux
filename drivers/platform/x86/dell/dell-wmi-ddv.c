// SPDX-License-Identifier: GPL-2.0-or-later
/*
 * Linux driver for WMI sensor information on Dell notebooks.
 *
 * Copyright (C) 2022 Armin Wolf <W_Armin@gmx.de>
 */

#define pr_format(fmt) KBUILD_MODNAME ": " fmt

#include <linux/acpi.h>
#include <linux/debugfs.h>
#include <linux/device.h>
#include <linux/device/driver.h>
#include <linux/dev_printk.h>
#include <linux/errno.h>
#include <linux/kconfig.h>
#include <linux/kernel.h>
#include <linux/hwmon.h>
#include <linux/kstrtox.h>
#include <linux/math64.h>
#include <linux/module.h>
#include <linux/mutex.h>
#include <linux/limits.h>
#include <linux/pm.h>
#include <linux/power_supply.h>
#include <linux/printk.h>
#include <linux/seq_file.h>
#include <linux/sysfs.h>
#include <linux/types.h>
#include <linux/wmi.h>

#include <acpi/battery.h>

#include <linux/unaligned.h>

#define DRIVER_NAME	"dell-wmi-ddv"

#define DELL_DDV_SUPPORTED_VERSION_MIN	2
#define DELL_DDV_SUPPORTED_VERSION_MAX	3
#define DELL_DDV_GUID	"8A42EA14-4F2A-FD45-6422-0087F7A7E608"

#define DELL_EPPID_LENGTH	20
#define DELL_EPPID_EXT_LENGTH	23

static bool force;
module_param_unsafe(force, bool, 0);
MODULE_PARM_DESC(force, "Force loading without checking for supported WMI interface versions");

enum dell_ddv_method {
	DELL_DDV_BATTERY_DESIGN_CAPACITY	= 0x01,
	DELL_DDV_BATTERY_FULL_CHARGE_CAPACITY	= 0x02,
	DELL_DDV_BATTERY_MANUFACTURE_NAME	= 0x03,
	DELL_DDV_BATTERY_MANUFACTURE_DATE	= 0x04,
	DELL_DDV_BATTERY_SERIAL_NUMBER		= 0x05,
	DELL_DDV_BATTERY_CHEMISTRY_VALUE	= 0x06,
	DELL_DDV_BATTERY_TEMPERATURE		= 0x07,
	DELL_DDV_BATTERY_CURRENT		= 0x08,
	DELL_DDV_BATTERY_VOLTAGE		= 0x09,
	DELL_DDV_BATTERY_MANUFACTURER_ACCESS	= 0x0A,
	DELL_DDV_BATTERY_RELATIVE_CHARGE_STATE	= 0x0B,
	DELL_DDV_BATTERY_CYCLE_COUNT		= 0x0C,
	DELL_DDV_BATTERY_EPPID			= 0x0D,
	DELL_DDV_BATTERY_RAW_ANALYTICS_START	= 0x0E,
	DELL_DDV_BATTERY_RAW_ANALYTICS		= 0x0F,
	DELL_DDV_BATTERY_DESIGN_VOLTAGE		= 0x10,
	DELL_DDV_BATTERY_RAW_ANALYTICS_A_BLOCK	= 0x11, /* version 3 */

	DELL_DDV_INTERFACE_VERSION		= 0x12,

	DELL_DDV_FAN_SENSOR_INFORMATION		= 0x20,
	DELL_DDV_THERMAL_SENSOR_INFORMATION	= 0x22,
};

struct fan_sensor_entry {
	u8 type;
	__le16 rpm;
} __packed;

struct thermal_sensor_entry {
	u8 type;
	s8 now;
	s8 min;
	s8 max;
	u8 unknown;
} __packed;

struct combined_channel_info {
	struct hwmon_channel_info info;
	u32 config[];
};

struct combined_chip_info {
	struct hwmon_chip_info chip;
	const struct hwmon_channel_info *info[];
};

struct dell_wmi_ddv_sensors {
	bool active;
	struct mutex lock;	/* protect caching */
	unsigned long timestamp;
	union acpi_object *obj;
	u64 entries;
};

struct dell_wmi_ddv_data {
	struct acpi_battery_hook hook;
	struct device_attribute eppid_attr;
	struct dell_wmi_ddv_sensors fans;
	struct dell_wmi_ddv_sensors temps;
	struct wmi_device *wdev;
};

static const char * const fan_labels[] = {
	"CPU Fan",
	"Chassis Motherboard Fan",
	"Video Fan",
	"Power Supply Fan",
	"Chipset Fan",
	"Memory Fan",
	"PCI Fan",
	"HDD Fan",
};

static const char * const fan_dock_labels[] = {
	"Docking Chassis/Motherboard Fan",
	"Docking Video Fan",
	"Docking Power Supply Fan",
	"Docking Chipset Fan",
};

static int dell_wmi_ddv_query_type(struct wmi_device *wdev, enum dell_ddv_method method, u32 arg,
				   union acpi_object **result, acpi_object_type type)
{
	struct acpi_buffer out = { ACPI_ALLOCATE_BUFFER, NULL };
	const struct acpi_buffer in = {
		.length = sizeof(arg),
		.pointer = &arg,
	};
	union acpi_object *obj;
	acpi_status ret;

	ret = wmidev_evaluate_method(wdev, 0x0, method, &in, &out);
	if (ACPI_FAILURE(ret))
		return -EIO;

	obj = out.pointer;
	if (!obj)
		return -ENODATA;

	if (obj->type != type) {
		kfree(obj);
		return -ENOMSG;
	}

	*result = obj;

	return 0;
}

static int dell_wmi_ddv_query_integer(struct wmi_device *wdev, enum dell_ddv_method method,
				      u32 arg, u32 *res)
{
	union acpi_object *obj;
	int ret;

	ret = dell_wmi_ddv_query_type(wdev, method, arg, &obj, ACPI_TYPE_INTEGER);
	if (ret < 0)
		return ret;

	if (obj->integer.value <= U32_MAX)
		*res = (u32)obj->integer.value;
	else
		ret = -ERANGE;

	kfree(obj);

	return ret;
}

static int dell_wmi_ddv_query_buffer(struct wmi_device *wdev, enum dell_ddv_method method,
				     u32 arg, union acpi_object **result)
{
	union acpi_object *obj;
	u64 buffer_size;
	int ret;

	ret = dell_wmi_ddv_query_type(wdev, method, arg, &obj, ACPI_TYPE_PACKAGE);
	if (ret < 0)
		return ret;

	if (obj->package.count != 2 ||
	    obj->package.elements[0].type != ACPI_TYPE_INTEGER ||
	    obj->package.elements[1].type != ACPI_TYPE_BUFFER) {
		ret = -ENOMSG;

		goto err_free;
	}

	buffer_size = obj->package.elements[0].integer.value;

	if (!buffer_size) {
		ret = -ENODATA;

		goto err_free;
	}

	if (buffer_size > obj->package.elements[1].buffer.length) {
		dev_warn(&wdev->dev,
			 FW_WARN "WMI buffer size (%llu) exceeds ACPI buffer size (%d)\n",
			 buffer_size, obj->package.elements[1].buffer.length);
		ret = -EMSGSIZE;

		goto err_free;
	}

	*result = obj;

	return 0;

err_free:
	kfree(obj);

	return ret;
}

static int dell_wmi_ddv_query_string(struct wmi_device *wdev, enum dell_ddv_method method,
				     u32 arg, union acpi_object **result)
{
	return dell_wmi_ddv_query_type(wdev, method, arg, result, ACPI_TYPE_STRING);
}

/*
 * Needs to be called with lock held, except during initialization.
 */
static int dell_wmi_ddv_update_sensors(struct wmi_device *wdev, enum dell_ddv_method method,
				       struct dell_wmi_ddv_sensors *sensors, size_t entry_size)
{
	u64 buffer_size, rem, entries;
	union acpi_object *obj;
	u8 *buffer;
	int ret;

	if (sensors->obj) {
		if (time_before(jiffies, sensors->timestamp + HZ))
			return 0;

		kfree(sensors->obj);
		sensors->obj = NULL;
	}

	ret = dell_wmi_ddv_query_buffer(wdev, method, 0, &obj);
	if (ret < 0)
		return ret;

	/* buffer format sanity check */
	buffer_size = obj->package.elements[0].integer.value;
	buffer = obj->package.elements[1].buffer.pointer;
	entries = div64_u64_rem(buffer_size, entry_size, &rem);
	if (rem != 1 || buffer[buffer_size - 1] != 0xff) {
		ret = -ENOMSG;
		goto err_free;
	}

	if (!entries) {
		ret = -ENODATA;
		goto err_free;
	}

	sensors->obj = obj;
	sensors->entries = entries;
	sensors->timestamp = jiffies;

	return 0;

err_free:
	kfree(obj);

	return ret;
}

static umode_t dell_wmi_ddv_is_visible(const void *drvdata, enum hwmon_sensor_types type, u32 attr,
				       int channel)
{
	return 0444;
}

static int dell_wmi_ddv_fan_read_channel(struct dell_wmi_ddv_data *data, u32 attr, int channel,
					 long *val)
{
	struct fan_sensor_entry *entry;
	int ret;

	ret = dell_wmi_ddv_update_sensors(data->wdev, DELL_DDV_FAN_SENSOR_INFORMATION,
					  &data->fans, sizeof(*entry));
	if (ret < 0)
		return ret;

	if (channel >= data->fans.entries)
		return -ENXIO;

	entry = (struct fan_sensor_entry *)data->fans.obj->package.elements[1].buffer.pointer;
	switch (attr) {
	case hwmon_fan_input:
		*val = get_unaligned_le16(&entry[channel].rpm);
		return 0;
	default:
		break;
	}

	return -EOPNOTSUPP;
}

static int dell_wmi_ddv_temp_read_channel(struct dell_wmi_ddv_data *data, u32 attr, int channel,
					  long *val)
{
	struct thermal_sensor_entry *entry;
	int ret;

	ret = dell_wmi_ddv_update_sensors(data->wdev, DELL_DDV_THERMAL_SENSOR_INFORMATION,
					  &data->temps, sizeof(*entry));
	if (ret < 0)
		return ret;

	if (channel >= data->temps.entries)
		return -ENXIO;

	entry = (struct thermal_sensor_entry *)data->temps.obj->package.elements[1].buffer.pointer;
	switch (attr) {
	case hwmon_temp_input:
		*val = entry[channel].now * 1000;
		return 0;
	case hwmon_temp_min:
		*val = entry[channel].min * 1000;
		return 0;
	case hwmon_temp_max:
		*val = entry[channel].max * 1000;
		return 0;
	default:
		break;
	}

	return -EOPNOTSUPP;
}

static int dell_wmi_ddv_read(struct device *dev, enum hwmon_sensor_types type, u32 attr,
			     int channel, long *val)
{
	struct dell_wmi_ddv_data *data = dev_get_drvdata(dev);
	int ret;

	switch (type) {
	case hwmon_fan:
		mutex_lock(&data->fans.lock);
		ret = dell_wmi_ddv_fan_read_channel(data, attr, channel, val);
		mutex_unlock(&data->fans.lock);
		return ret;
	case hwmon_temp:
		mutex_lock(&data->temps.lock);
		ret = dell_wmi_ddv_temp_read_channel(data, attr, channel, val);
		mutex_unlock(&data->temps.lock);
		return ret;
	default:
		break;
	}

	return -EOPNOTSUPP;
}

static int dell_wmi_ddv_fan_read_string(struct dell_wmi_ddv_data *data, int channel,
					const char **str)
{
	struct fan_sensor_entry *entry;
	int ret;
	u8 type;

	ret = dell_wmi_ddv_update_sensors(data->wdev, DELL_DDV_FAN_SENSOR_INFORMATION,
					  &data->fans, sizeof(*entry));
	if (ret < 0)
		return ret;

	if (channel >= data->fans.entries)
		return -ENXIO;

	entry = (struct fan_sensor_entry *)data->fans.obj->package.elements[1].buffer.pointer;
	type = entry[channel].type;
	switch (type) {
	case 0x00 ... 0x07:
		*str = fan_labels[type];
		break;
	case 0x11 ... 0x14:
		*str = fan_dock_labels[type - 0x11];
		break;
	default:
		*str = "Unknown Fan";
		break;
	}

	return 0;
}

static int dell_wmi_ddv_temp_read_string(struct dell_wmi_ddv_data *data, int channel,
					 const char **str)
{
	struct thermal_sensor_entry *entry;
	int ret;

	ret = dell_wmi_ddv_update_sensors(data->wdev, DELL_DDV_THERMAL_SENSOR_INFORMATION,
					  &data->temps, sizeof(*entry));
	if (ret < 0)
		return ret;

	if (channel >= data->temps.entries)
		return -ENXIO;

	entry = (struct thermal_sensor_entry *)data->temps.obj->package.elements[1].buffer.pointer;
	switch (entry[channel].type) {
	case 0x00:
		*str = "CPU";
		break;
	case 0x11:
		*str = "Video";
		break;
	case 0x22:
		*str = "Memory"; /* sometimes called DIMM */
		break;
	case 0x33:
		*str = "Other";
		break;
	case 0x44:
		*str = "Ambient"; /* sometimes called SKIN */
		break;
	case 0x52:
		*str = "SODIMM";
		break;
	case 0x55:
		*str = "HDD";
		break;
	case 0x62:
		*str = "SODIMM 2";
		break;
	case 0x73:
		*str = "NB";
		break;
	case 0x83:
		*str = "Charger";
		break;
	case 0xbb:
		*str = "Memory 3";
		break;
	default:
		*str = "Unknown";
		break;
	}

	return 0;
}

static int dell_wmi_ddv_read_string(struct device *dev, enum hwmon_sensor_types type, u32 attr,
				    int channel, const char **str)
{
	struct dell_wmi_ddv_data *data = dev_get_drvdata(dev);
	int ret;

	switch (type) {
	case hwmon_fan:
		switch (attr) {
		case hwmon_fan_label:
			mutex_lock(&data->fans.lock);
			ret = dell_wmi_ddv_fan_read_string(data, channel, str);
			mutex_unlock(&data->fans.lock);
			return ret;
		default:
			break;
		}
		break;
	case hwmon_temp:
		switch (attr) {
		case hwmon_temp_label:
			mutex_lock(&data->temps.lock);
			ret = dell_wmi_ddv_temp_read_string(data, channel, str);
			mutex_unlock(&data->temps.lock);
			return ret;
		default:
			break;
		}
		break;
	default:
		break;
	}

	return -EOPNOTSUPP;
}

static const struct hwmon_ops dell_wmi_ddv_ops = {
	.is_visible = dell_wmi_ddv_is_visible,
	.read = dell_wmi_ddv_read,
	.read_string = dell_wmi_ddv_read_string,
};

static struct hwmon_channel_info *dell_wmi_ddv_channel_create(struct device *dev, u64 count,
							      enum hwmon_sensor_types type,
							      u32 config)
{
	struct combined_channel_info *cinfo;
	int i;

	cinfo = devm_kzalloc(dev, struct_size(cinfo, config, count + 1), GFP_KERNEL);
	if (!cinfo)
		return ERR_PTR(-ENOMEM);

	cinfo->info.type = type;
	cinfo->info.config = cinfo->config;

	for (i = 0; i < count; i++)
		cinfo->config[i] = config;

	return &cinfo->info;
}

static void dell_wmi_ddv_hwmon_cache_invalidate(struct dell_wmi_ddv_sensors *sensors)
{
	if (!sensors->active)
		return;

	mutex_lock(&sensors->lock);
	kfree(sensors->obj);
	sensors->obj = NULL;
	mutex_unlock(&sensors->lock);
}

static void dell_wmi_ddv_hwmon_cache_destroy(void *data)
{
	struct dell_wmi_ddv_sensors *sensors = data;

	sensors->active = false;
	mutex_destroy(&sensors->lock);
	kfree(sensors->obj);
}

static struct hwmon_channel_info *dell_wmi_ddv_channel_init(struct wmi_device *wdev,
							    enum dell_ddv_method method,
							    struct dell_wmi_ddv_sensors *sensors,
							    size_t entry_size,
							    enum hwmon_sensor_types type,
							    u32 config)
{
	struct hwmon_channel_info *info;
	int ret;

	ret = dell_wmi_ddv_update_sensors(wdev, method, sensors, entry_size);
	if (ret < 0)
		return ERR_PTR(ret);

	mutex_init(&sensors->lock);
	sensors->active = true;

	ret = devm_add_action_or_reset(&wdev->dev, dell_wmi_ddv_hwmon_cache_destroy, sensors);
	if (ret < 0)
		return ERR_PTR(ret);

	info = dell_wmi_ddv_channel_create(&wdev->dev, sensors->entries, type, config);
	if (IS_ERR(info))
		devm_release_action(&wdev->dev, dell_wmi_ddv_hwmon_cache_destroy, sensors);

	return info;
}

static int dell_wmi_ddv_hwmon_add(struct dell_wmi_ddv_data *data)
{
	struct wmi_device *wdev = data->wdev;
	struct combined_chip_info *cinfo;
	struct hwmon_channel_info *info;
	struct device *hdev;
	int index = 0;
	int ret;

	if (!devres_open_group(&wdev->dev, dell_wmi_ddv_hwmon_add, GFP_KERNEL))
		return -ENOMEM;

	cinfo = devm_kzalloc(&wdev->dev, struct_size(cinfo, info, 4), GFP_KERNEL);
	if (!cinfo) {
		ret = -ENOMEM;

		goto err_release;
	}

	cinfo->chip.ops = &dell_wmi_ddv_ops;
	cinfo->chip.info = cinfo->info;

	info = dell_wmi_ddv_channel_create(&wdev->dev, 1, hwmon_chip, HWMON_C_REGISTER_TZ);
	if (IS_ERR(info)) {
		ret = PTR_ERR(info);

		goto err_release;
	}

	cinfo->info[index] = info;
	index++;

	info = dell_wmi_ddv_channel_init(wdev, DELL_DDV_FAN_SENSOR_INFORMATION, &data->fans,
					 sizeof(struct fan_sensor_entry), hwmon_fan,
					 (HWMON_F_INPUT | HWMON_F_LABEL));
	if (!IS_ERR(info)) {
		cinfo->info[index] = info;
		index++;
	}

	info = dell_wmi_ddv_channel_init(wdev, DELL_DDV_THERMAL_SENSOR_INFORMATION, &data->temps,
					 sizeof(struct thermal_sensor_entry), hwmon_temp,
					 (HWMON_T_INPUT | HWMON_T_MIN | HWMON_T_MAX |
					 HWMON_T_LABEL));
	if (!IS_ERR(info)) {
		cinfo->info[index] = info;
		index++;
	}

	if (index < 2) {
		/* Finding no available sensors is not an error */
		ret = 0;

		goto err_release;
	}

	hdev = devm_hwmon_device_register_with_info(&wdev->dev, "dell_ddv", data, &cinfo->chip,
						    NULL);
	if (IS_ERR(hdev)) {
		ret = PTR_ERR(hdev);

		goto err_release;
	}

	devres_close_group(&wdev->dev, dell_wmi_ddv_hwmon_add);

	return 0;

err_release:
	devres_release_group(&wdev->dev, dell_wmi_ddv_hwmon_add);

	return ret;
}

static int dell_wmi_ddv_battery_index(struct acpi_device *acpi_dev, u32 *index)
{
	const char *uid_str;

	uid_str = acpi_device_uid(acpi_dev);
	if (!uid_str)
		return -ENODEV;

	return kstrtou32(uid_str, 10, index);
}

<<<<<<< HEAD
static ssize_t temp_show(struct device *dev, struct device_attribute *attr, char *buf)
{
	struct dell_wmi_ddv_data *data = container_of(attr, struct dell_wmi_ddv_data, temp_attr);
	u32 index, value;
	int ret;

	ret = dell_wmi_ddv_battery_index(to_acpi_device(dev->parent), &index);
	if (ret < 0)
		return ret;

	ret = dell_wmi_ddv_query_integer(data->wdev, DELL_DDV_BATTERY_TEMPERATURE, index, &value);
	if (ret < 0)
		return ret;

	/* Use 2732 instead of 2731.5 to avoid unnecessary rounding and to emulate
	 * the behaviour of the OEM application which seems to round down the result.
	 */
	return sysfs_emit(buf, "%d\n", value - 2732);
}

=======
>>>>>>> fc85704c
static ssize_t eppid_show(struct device *dev, struct device_attribute *attr, char *buf)
{
	struct dell_wmi_ddv_data *data = container_of(attr, struct dell_wmi_ddv_data, eppid_attr);
	union acpi_object *obj;
	u32 index;
	int ret;

	ret = dell_wmi_ddv_battery_index(to_acpi_device(dev->parent), &index);
	if (ret < 0)
		return ret;

	ret = dell_wmi_ddv_query_string(data->wdev, DELL_DDV_BATTERY_EPPID, index, &obj);
	if (ret < 0)
		return ret;

	if (obj->string.length != DELL_EPPID_LENGTH && obj->string.length != DELL_EPPID_EXT_LENGTH)
		dev_info_once(&data->wdev->dev, FW_INFO "Suspicious ePPID length (%d)\n",
			      obj->string.length);

	ret = sysfs_emit(buf, "%s\n", obj->string.pointer);

	kfree(obj);

	return ret;
}

static int dell_wmi_ddv_get_property(struct power_supply *psy, const struct power_supply_ext *ext,
				     void *drvdata, enum power_supply_property psp,
				     union power_supply_propval *val)
{
	struct dell_wmi_ddv_data *data = drvdata;
	u32 index, value;
	int ret;

	ret = dell_wmi_ddv_battery_index(to_acpi_device(psy->dev.parent), &index);
	if (ret < 0)
		return ret;

	switch (psp) {
	case POWER_SUPPLY_PROP_TEMP:
		ret = dell_wmi_ddv_query_integer(data->wdev, DELL_DDV_BATTERY_TEMPERATURE, index,
						 &value);
		if (ret < 0)
			return ret;

		/* Use 2732 instead of 2731.5 to avoid unnecessary rounding and to emulate
		 * the behaviour of the OEM application which seems to round down the result.
		 */
		val->intval = value - 2732;
		return 0;
	default:
		return -EINVAL;
	}
}

static const enum power_supply_property dell_wmi_ddv_properties[] = {
	POWER_SUPPLY_PROP_TEMP,
};

static const struct power_supply_ext dell_wmi_ddv_extension = {
	.name = DRIVER_NAME,
	.properties = dell_wmi_ddv_properties,
	.num_properties = ARRAY_SIZE(dell_wmi_ddv_properties),
	.get_property = dell_wmi_ddv_get_property,
};

static int dell_wmi_ddv_add_battery(struct power_supply *battery, struct acpi_battery_hook *hook)
{
	struct dell_wmi_ddv_data *data = container_of(hook, struct dell_wmi_ddv_data, hook);
	u32 index;
	int ret;

	/* Return 0 instead of error to avoid being unloaded */
	ret = dell_wmi_ddv_battery_index(to_acpi_device(battery->dev.parent), &index);
	if (ret < 0)
		return 0;

	ret = device_create_file(&battery->dev, &data->eppid_attr);
	if (ret < 0)
		return ret;

	ret = power_supply_register_extension(battery, &dell_wmi_ddv_extension, &data->wdev->dev,
					      data);
	if (ret < 0) {
		device_remove_file(&battery->dev, &data->eppid_attr);

		return ret;
	}

	return 0;
}

static int dell_wmi_ddv_remove_battery(struct power_supply *battery, struct acpi_battery_hook *hook)
{
	struct dell_wmi_ddv_data *data = container_of(hook, struct dell_wmi_ddv_data, hook);

	device_remove_file(&battery->dev, &data->eppid_attr);
	power_supply_unregister_extension(battery, &dell_wmi_ddv_extension);

	return 0;
}

static int dell_wmi_ddv_battery_add(struct dell_wmi_ddv_data *data)
{
	data->hook.name = "Dell DDV Battery Extension";
	data->hook.add_battery = dell_wmi_ddv_add_battery;
	data->hook.remove_battery = dell_wmi_ddv_remove_battery;

	sysfs_attr_init(&data->eppid_attr.attr);
	data->eppid_attr.attr.name = "eppid";
	data->eppid_attr.attr.mode = 0444;
	data->eppid_attr.show = eppid_show;

	return devm_battery_hook_register(&data->wdev->dev, &data->hook);
}

static int dell_wmi_ddv_buffer_read(struct seq_file *seq, enum dell_ddv_method method)
{
	struct device *dev = seq->private;
	struct dell_wmi_ddv_data *data = dev_get_drvdata(dev);
	union acpi_object *obj;
	u64 size;
	u8 *buf;
	int ret;

	ret = dell_wmi_ddv_query_buffer(data->wdev, method, 0, &obj);
	if (ret < 0)
		return ret;

	size = obj->package.elements[0].integer.value;
	buf = obj->package.elements[1].buffer.pointer;
	ret = seq_write(seq, buf, size);
	kfree(obj);

	return ret;
}

static int dell_wmi_ddv_fan_read(struct seq_file *seq, void *offset)
{
	return dell_wmi_ddv_buffer_read(seq, DELL_DDV_FAN_SENSOR_INFORMATION);
}

static int dell_wmi_ddv_temp_read(struct seq_file *seq, void *offset)
{
	return dell_wmi_ddv_buffer_read(seq, DELL_DDV_THERMAL_SENSOR_INFORMATION);
}

static void dell_wmi_ddv_debugfs_remove(void *data)
{
	struct dentry *entry = data;

	debugfs_remove(entry);
}

static void dell_wmi_ddv_debugfs_init(struct wmi_device *wdev)
{
	struct dentry *entry;
	char name[64];

	scnprintf(name, ARRAY_SIZE(name), "%s-%s", DRIVER_NAME, dev_name(&wdev->dev));
	entry = debugfs_create_dir(name, NULL);

	debugfs_create_devm_seqfile(&wdev->dev, "fan_sensor_information", entry,
				    dell_wmi_ddv_fan_read);
	debugfs_create_devm_seqfile(&wdev->dev, "thermal_sensor_information", entry,
				    dell_wmi_ddv_temp_read);

	devm_add_action_or_reset(&wdev->dev, dell_wmi_ddv_debugfs_remove, entry);
}

static int dell_wmi_ddv_probe(struct wmi_device *wdev, const void *context)
{
	struct dell_wmi_ddv_data *data;
	u32 version;
	int ret;

	ret = dell_wmi_ddv_query_integer(wdev, DELL_DDV_INTERFACE_VERSION, 0, &version);
	if (ret < 0)
		return ret;

	dev_dbg(&wdev->dev, "WMI interface version: %d\n", version);
	if (version < DELL_DDV_SUPPORTED_VERSION_MIN || version > DELL_DDV_SUPPORTED_VERSION_MAX) {
		if (!force)
			return -ENODEV;

		dev_warn(&wdev->dev, "Loading despite unsupported WMI interface version (%u)\n",
			 version);
	}

	data = devm_kzalloc(&wdev->dev, sizeof(*data), GFP_KERNEL);
	if (!data)
		return -ENOMEM;

	dev_set_drvdata(&wdev->dev, data);
	data->wdev = wdev;

	dell_wmi_ddv_debugfs_init(wdev);

	if (IS_REACHABLE(CONFIG_ACPI_BATTERY)) {
		ret = dell_wmi_ddv_battery_add(data);
		if (ret < 0)
			dev_warn(&wdev->dev, "Unable to register ACPI battery hook: %d\n", ret);
	}

	if (IS_REACHABLE(CONFIG_HWMON)) {
		ret = dell_wmi_ddv_hwmon_add(data);
		if (ret < 0)
			dev_warn(&wdev->dev, "Unable to register hwmon interface: %d\n", ret);
	}

	return 0;
}

static int dell_wmi_ddv_resume(struct device *dev)
{
	struct dell_wmi_ddv_data *data = dev_get_drvdata(dev);

	/* Force re-reading of all active sensors */
	dell_wmi_ddv_hwmon_cache_invalidate(&data->fans);
	dell_wmi_ddv_hwmon_cache_invalidate(&data->temps);

	return 0;
}

static DEFINE_SIMPLE_DEV_PM_OPS(dell_wmi_ddv_dev_pm_ops, NULL, dell_wmi_ddv_resume);

static const struct wmi_device_id dell_wmi_ddv_id_table[] = {
	{ DELL_DDV_GUID, NULL },
	{ }
};
MODULE_DEVICE_TABLE(wmi, dell_wmi_ddv_id_table);

static struct wmi_driver dell_wmi_ddv_driver = {
	.driver = {
		.name = DRIVER_NAME,
		.probe_type = PROBE_PREFER_ASYNCHRONOUS,
		.pm = pm_sleep_ptr(&dell_wmi_ddv_dev_pm_ops),
	},
	.id_table = dell_wmi_ddv_id_table,
	.probe = dell_wmi_ddv_probe,
	.no_singleton = true,
};
module_wmi_driver(dell_wmi_ddv_driver);

MODULE_AUTHOR("Armin Wolf <W_Armin@gmx.de>");
MODULE_DESCRIPTION("Dell WMI sensor driver");
MODULE_LICENSE("GPL");<|MERGE_RESOLUTION|>--- conflicted
+++ resolved
@@ -650,29 +650,6 @@
 	return kstrtou32(uid_str, 10, index);
 }
 
-<<<<<<< HEAD
-static ssize_t temp_show(struct device *dev, struct device_attribute *attr, char *buf)
-{
-	struct dell_wmi_ddv_data *data = container_of(attr, struct dell_wmi_ddv_data, temp_attr);
-	u32 index, value;
-	int ret;
-
-	ret = dell_wmi_ddv_battery_index(to_acpi_device(dev->parent), &index);
-	if (ret < 0)
-		return ret;
-
-	ret = dell_wmi_ddv_query_integer(data->wdev, DELL_DDV_BATTERY_TEMPERATURE, index, &value);
-	if (ret < 0)
-		return ret;
-
-	/* Use 2732 instead of 2731.5 to avoid unnecessary rounding and to emulate
-	 * the behaviour of the OEM application which seems to round down the result.
-	 */
-	return sysfs_emit(buf, "%d\n", value - 2732);
-}
-
-=======
->>>>>>> fc85704c
 static ssize_t eppid_show(struct device *dev, struct device_attribute *attr, char *buf)
 {
 	struct dell_wmi_ddv_data *data = container_of(attr, struct dell_wmi_ddv_data, eppid_attr);
