--- conflicted
+++ resolved
@@ -250,8 +250,6 @@
 		.driver_data = &g_series_quirks,
 	},
 	{}
-<<<<<<< HEAD
-=======
 };
 
 enum AWCC_GET_FAN_SENSORS_OPERATIONS {
@@ -268,7 +266,6 @@
 	AWCC_OP_GET_FAN_MAX_RPM			= 0x09,
 	AWCC_OP_GET_CURRENT_PROFILE		= 0x0B,
 	AWCC_OP_GET_FAN_BOOST			= 0x0C,
->>>>>>> 25bf10be
 };
 
 enum AWCC_THERMAL_CONTROL_OPERATIONS {
