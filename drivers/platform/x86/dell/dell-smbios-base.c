--- conflicted
+++ resolved
@@ -492,29 +492,16 @@
 		/* add value */
 		value_name = kasprintf(GFP_KERNEL, "%04x_value",
 				       da_tokens[i].tokenID);
-<<<<<<< HEAD
-		if (value_name == NULL)
-			goto loop_fail_create_value;
-=======
 		if (!value_name) {
 			kfree(location_name);
 			goto out_unwind_strings;
 		}
->>>>>>> 2d002356
 
 		sysfs_attr_init(&token_entries[i].value_attr.attr);
 		token_entries[i].value_attr.attr.name = value_name;
 		token_entries[i].value_attr.attr.mode = 0444;
 		token_entries[i].value_attr.show = value_show;
 		token_attrs[j++] = &token_entries[i].value_attr.attr;
-<<<<<<< HEAD
-		continue;
-
-loop_fail_create_value:
-		kfree(location_name);
-		goto out_unwind_strings;
-=======
->>>>>>> 2d002356
 	}
 	smbios_attribute_group.attrs = token_attrs;
 
