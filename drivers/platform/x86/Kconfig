--- conflicted
+++ resolved
@@ -965,11 +965,7 @@
 
 config MLX_PLATFORM
 	tristate "Mellanox Technologies platform support"
-<<<<<<< HEAD
-	depends on I2C
-=======
 	depends on ACPI && I2C && PCI
->>>>>>> 98817289
 	select REGMAP
 	help
 	  This option enables system support for the Mellanox Technologies
