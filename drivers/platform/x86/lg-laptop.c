--- conflicted
+++ resolved
@@ -766,10 +766,7 @@
 		.name = PLATFORM_NAME,
 		.id = PLATFORM_DEVID_NONE,
 	};
-<<<<<<< HEAD
-=======
 	acpi_status status;
->>>>>>> a6ad5510
 	int ret;
 	const char *product;
 	int year = 2017;
