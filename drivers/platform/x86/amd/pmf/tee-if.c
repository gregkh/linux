// SPDX-License-Identifier: GPL-2.0
/*
 * AMD Platform Management Framework Driver - TEE Interface
 *
 * Copyright (c) 2023, Advanced Micro Devices, Inc.
 * All Rights Reserved.
 *
 * Author: Shyam Sundar S K <Shyam-sundar.S-k@amd.com>
 */

#include <linux/debugfs.h>
#include <linux/tee_drv.h>
#include <linux/uuid.h>
#include "pmf.h"

#define MAX_TEE_PARAM	4

/* Policy binary actions sampling frequency (in ms) */
static int pb_actions_ms = MSEC_PER_SEC;
/* Sideload policy binaries to debug policy failures */
static bool pb_side_load;

#ifdef CONFIG_AMD_PMF_DEBUG
module_param(pb_actions_ms, int, 0644);
MODULE_PARM_DESC(pb_actions_ms, "Policy binary actions sampling frequency (default = 1000ms)");
module_param(pb_side_load, bool, 0444);
MODULE_PARM_DESC(pb_side_load, "Sideload policy binaries debug policy failures");
#endif

static const uuid_t amd_pmf_ta_uuid[] = { UUID_INIT(0xd9b39bf2, 0x66bd, 0x4154, 0xaf, 0xb8, 0x8a,
						    0xcc, 0x2b, 0x2b, 0x60, 0xd6),
					  UUID_INIT(0x6fd93b77, 0x3fb8, 0x524d, 0xb1, 0x2d, 0xc5,
						    0x29, 0xb1, 0x3d, 0x85, 0x43),
					};

static const char *amd_pmf_uevent_as_str(unsigned int state)
{
	switch (state) {
	case SYSTEM_STATE_S0i3:
		return "S0i3";
	case SYSTEM_STATE_S4:
		return "S4";
	case SYSTEM_STATE_SCREEN_LOCK:
		return "SCREEN_LOCK";
	default:
		return "Unknown Smart PC event";
	}
}

static void amd_pmf_prepare_args(struct amd_pmf_dev *dev, int cmd,
				 struct tee_ioctl_invoke_arg *arg,
				 struct tee_param *param)
{
	memset(arg, 0, sizeof(*arg));
	memset(param, 0, MAX_TEE_PARAM * sizeof(*param));

	arg->func = cmd;
	arg->session = dev->session_id;
	arg->num_params = MAX_TEE_PARAM;

	/* Fill invoke cmd params */
	param[0].u.memref.size = sizeof(struct ta_pmf_shared_memory);
	param[0].attr = TEE_IOCTL_PARAM_ATTR_TYPE_MEMREF_INOUT;
	param[0].u.memref.shm = dev->fw_shm_pool;
	param[0].u.memref.shm_offs = 0;
}

static void amd_pmf_update_uevents(struct amd_pmf_dev *dev, u16 event)
{
	input_report_key(dev->pmf_idev, event, 1); /* key press */
	input_sync(dev->pmf_idev);
	input_report_key(dev->pmf_idev, event, 0); /* key release */
	input_sync(dev->pmf_idev);
}

static void amd_pmf_apply_policies(struct amd_pmf_dev *dev, struct ta_pmf_enact_result *out)
{
	u32 val;
	int idx;

	for (idx = 0; idx < out->actions_count; idx++) {
		val = out->actions_list[idx].value;
		switch (out->actions_list[idx].action_index) {
		case PMF_POLICY_SPL:
			if (dev->prev_data->spl != val) {
				amd_pmf_send_cmd(dev, SET_SPL, false, val, NULL);
				dev_dbg(dev->dev, "update SPL: %u\n", val);
				dev->prev_data->spl = val;
			}
			break;

		case PMF_POLICY_SPPT:
			if (dev->prev_data->sppt != val) {
				amd_pmf_send_cmd(dev, SET_SPPT, false, val, NULL);
				dev_dbg(dev->dev, "update SPPT: %u\n", val);
				dev->prev_data->sppt = val;
			}
			break;

		case PMF_POLICY_FPPT:
			if (dev->prev_data->fppt != val) {
				amd_pmf_send_cmd(dev, SET_FPPT, false, val, NULL);
				dev_dbg(dev->dev, "update FPPT: %u\n", val);
				dev->prev_data->fppt = val;
			}
			break;

		case PMF_POLICY_SPPT_APU_ONLY:
			if (dev->prev_data->sppt_apuonly != val) {
				amd_pmf_send_cmd(dev, SET_SPPT_APU_ONLY, false, val, NULL);
				dev_dbg(dev->dev, "update SPPT_APU_ONLY: %u\n", val);
				dev->prev_data->sppt_apuonly = val;
			}
			break;

		case PMF_POLICY_STT_MIN:
			if (dev->prev_data->stt_minlimit != val) {
				amd_pmf_send_cmd(dev, SET_STT_MIN_LIMIT, false, val, NULL);
				dev_dbg(dev->dev, "update STT_MIN: %u\n", val);
				dev->prev_data->stt_minlimit = val;
			}
			break;

		case PMF_POLICY_STT_SKINTEMP_APU:
			if (dev->prev_data->stt_skintemp_apu != val) {
				amd_pmf_send_cmd(dev, SET_STT_LIMIT_APU, false,
						 fixp_q88_fromint(val), NULL);
				dev_dbg(dev->dev, "update STT_SKINTEMP_APU: %u\n", val);
				dev->prev_data->stt_skintemp_apu = val;
			}
			break;

		case PMF_POLICY_STT_SKINTEMP_HS2:
			if (dev->prev_data->stt_skintemp_hs2 != val) {
				amd_pmf_send_cmd(dev, SET_STT_LIMIT_HS2, false,
						 fixp_q88_fromint(val), NULL);
				dev_dbg(dev->dev, "update STT_SKINTEMP_HS2: %u\n", val);
				dev->prev_data->stt_skintemp_hs2 = val;
			}
			break;

		case PMF_POLICY_P3T:
			if (dev->prev_data->p3t_limit != val) {
				amd_pmf_send_cmd(dev, SET_P3T, false, val, NULL);
				dev_dbg(dev->dev, "update P3T: %u\n", val);
				dev->prev_data->p3t_limit = val;
			}
			break;

		case PMF_POLICY_SYSTEM_STATE:
			switch (val) {
			case 0:
				amd_pmf_update_uevents(dev, KEY_SLEEP);
				break;
			case 1:
				amd_pmf_update_uevents(dev, KEY_SUSPEND);
				break;
			case 2:
				amd_pmf_update_uevents(dev, KEY_SCREENLOCK);
				break;
			default:
				dev_err(dev->dev, "Invalid PMF policy system state: %d\n", val);
			}

			dev_dbg(dev->dev, "update SYSTEM_STATE: %s\n",
				amd_pmf_uevent_as_str(val));
			break;

		case PMF_POLICY_BIOS_OUTPUT_1:
			amd_pmf_smartpc_apply_bios_output(dev, val, BIT(0), 0);
			break;

		case PMF_POLICY_BIOS_OUTPUT_2:
			amd_pmf_smartpc_apply_bios_output(dev, val, BIT(1), 1);
			break;

		case PMF_POLICY_BIOS_OUTPUT_3:
			amd_pmf_smartpc_apply_bios_output(dev, val, BIT(2), 2);
			break;

		case PMF_POLICY_BIOS_OUTPUT_4:
			amd_pmf_smartpc_apply_bios_output(dev, val, BIT(3), 3);
			break;

		case PMF_POLICY_BIOS_OUTPUT_5:
			amd_pmf_smartpc_apply_bios_output(dev, val, BIT(4), 4);
			break;

		case PMF_POLICY_BIOS_OUTPUT_6:
			amd_pmf_smartpc_apply_bios_output(dev, val, BIT(5), 5);
			break;

		case PMF_POLICY_BIOS_OUTPUT_7:
			amd_pmf_smartpc_apply_bios_output(dev, val, BIT(6), 6);
			break;

		case PMF_POLICY_BIOS_OUTPUT_8:
			amd_pmf_smartpc_apply_bios_output(dev, val, BIT(7), 7);
			break;

		case PMF_POLICY_BIOS_OUTPUT_9:
			amd_pmf_smartpc_apply_bios_output(dev, val, BIT(8), 8);
			break;

		case PMF_POLICY_BIOS_OUTPUT_10:
			amd_pmf_smartpc_apply_bios_output(dev, val, BIT(9), 9);
			break;
		}
	}
}

static int amd_pmf_invoke_cmd_enact(struct amd_pmf_dev *dev)
{
	struct ta_pmf_shared_memory *ta_sm = NULL;
	struct ta_pmf_enact_result *out = NULL;
	struct ta_pmf_enact_table *in = NULL;
	struct tee_param param[MAX_TEE_PARAM];
	struct tee_ioctl_invoke_arg arg;
	int ret = 0;

	if (!dev->tee_ctx)
		return -ENODEV;

	memset(dev->shbuf, 0, dev->policy_sz);
	ta_sm = dev->shbuf;
	out = &ta_sm->pmf_output.policy_apply_table;
	in = &ta_sm->pmf_input.enact_table;

	memset(ta_sm, 0, sizeof(*ta_sm));
	ta_sm->command_id = TA_PMF_COMMAND_POLICY_BUILDER_ENACT_POLICIES;
	ta_sm->if_version = PMF_TA_IF_VERSION_MAJOR;

	amd_pmf_populate_ta_inputs(dev, in);
	amd_pmf_prepare_args(dev, TA_PMF_COMMAND_POLICY_BUILDER_ENACT_POLICIES, &arg, param);

	ret = tee_client_invoke_func(dev->tee_ctx, &arg, param);
	if (ret < 0 || arg.ret != 0) {
		dev_err(dev->dev, "TEE enact cmd failed. err: %x, ret:%d\n", arg.ret, ret);
		return ret;
	}

	if (ta_sm->pmf_result == TA_PMF_TYPE_SUCCESS && out->actions_count) {
		amd_pmf_dump_ta_inputs(dev, in);
		dev_dbg(dev->dev, "action count:%u result:%x\n", out->actions_count,
			ta_sm->pmf_result);
		amd_pmf_apply_policies(dev, out);
	}

	return 0;
}

static int amd_pmf_invoke_cmd_init(struct amd_pmf_dev *dev)
{
	struct ta_pmf_shared_memory *ta_sm = NULL;
	struct tee_param param[MAX_TEE_PARAM];
	struct ta_pmf_init_table *in = NULL;
	struct tee_ioctl_invoke_arg arg;
	int ret = 0;

	if (!dev->tee_ctx) {
		dev_err(dev->dev, "Failed to get TEE context\n");
		return -ENODEV;
	}

	dev_dbg(dev->dev, "Policy Binary size: %llu bytes\n", (unsigned long long)dev->policy_sz);
	memset(dev->shbuf, 0, dev->policy_sz);
	ta_sm = dev->shbuf;
	in = &ta_sm->pmf_input.init_table;

	ta_sm->command_id = TA_PMF_COMMAND_POLICY_BUILDER_INITIALIZE;
	ta_sm->if_version = PMF_TA_IF_VERSION_MAJOR;

	in->metadata_macrocheck = false;
	in->sku_check = false;
	in->validate = true;
	in->frequency = pb_actions_ms;
	in->policies_table.table_size = dev->policy_sz;

	memcpy(in->policies_table.table, dev->policy_buf, dev->policy_sz);
	amd_pmf_prepare_args(dev, TA_PMF_COMMAND_POLICY_BUILDER_INITIALIZE, &arg, param);

	ret = tee_client_invoke_func(dev->tee_ctx, &arg, param);
	if (ret < 0 || arg.ret != 0) {
		dev_err(dev->dev, "Failed to invoke TEE init cmd. err: %x, ret:%d\n", arg.ret, ret);
		return ret;
	}

	return ta_sm->pmf_result;
}

static void amd_pmf_invoke_cmd(struct work_struct *work)
{
	struct amd_pmf_dev *dev = container_of(work, struct amd_pmf_dev, pb_work.work);

	amd_pmf_invoke_cmd_enact(dev);
	schedule_delayed_work(&dev->pb_work, msecs_to_jiffies(pb_actions_ms));
}

static int amd_pmf_start_policy_engine(struct amd_pmf_dev *dev)
{
	struct cookie_header *header;
	int res;

	if (dev->policy_sz < POLICY_COOKIE_OFFSET + sizeof(*header))
		return -EINVAL;

	header = (struct cookie_header *)(dev->policy_buf + POLICY_COOKIE_OFFSET);

	if (header->sign != POLICY_SIGN_COOKIE || !header->length) {
		dev_dbg(dev->dev, "cookie doesn't match\n");
		return -EINVAL;
	}

	if (dev->policy_sz < header->length + 512)
		return -EINVAL;

	/* Update the actual length */
	dev->policy_sz = header->length + 512;
	res = amd_pmf_invoke_cmd_init(dev);
	if (res == TA_PMF_TYPE_SUCCESS) {
		/* Now its safe to announce that smart pc is enabled */
		dev->smart_pc_enabled = true;
		/*
		 * Start collecting the data from TA FW after a small delay
		 * or else, we might end up getting stale values.
		 */
		schedule_delayed_work(&dev->pb_work, msecs_to_jiffies(pb_actions_ms * 3));
	} else {
		dev_dbg(dev->dev, "ta invoke cmd init failed err: %x\n", res);
		dev->smart_pc_enabled = false;
		return res;
	}

	return 0;
}

static inline bool amd_pmf_pb_valid(struct amd_pmf_dev *dev)
{
	return memchr_inv(dev->policy_buf, 0xff, dev->policy_sz);
}

#ifdef CONFIG_AMD_PMF_DEBUG
static void amd_pmf_hex_dump_pb(struct amd_pmf_dev *dev)
{
	print_hex_dump_debug("(pb):  ", DUMP_PREFIX_OFFSET, 16, 1, dev->policy_buf,
			     dev->policy_sz, false);
}

static ssize_t amd_pmf_get_pb_data(struct file *filp, const char __user *buf,
				   size_t length, loff_t *pos)
{
	struct amd_pmf_dev *dev = filp->private_data;
	unsigned char *new_policy_buf;
	int ret;

	/* Policy binary size cannot exceed POLICY_BUF_MAX_SZ */
	if (length > POLICY_BUF_MAX_SZ || length == 0)
		return -EINVAL;

	/* re-alloc to the new buffer length of the policy binary */
	new_policy_buf = devm_kzalloc(dev->dev, length, GFP_KERNEL);
	if (!new_policy_buf)
		return -ENOMEM;

	if (copy_from_user(new_policy_buf, buf, length)) {
		devm_kfree(dev->dev, new_policy_buf);
		return -EFAULT;
	}

	devm_kfree(dev->dev, dev->policy_buf);
	dev->policy_buf = new_policy_buf;
	dev->policy_sz = length;

	if (!amd_pmf_pb_valid(dev))
		return -EINVAL;

	amd_pmf_hex_dump_pb(dev);
	ret = amd_pmf_start_policy_engine(dev);
	if (ret < 0)
		return ret;

	return length;
}

static const struct file_operations pb_fops = {
	.write = amd_pmf_get_pb_data,
	.open = simple_open,
};

static void amd_pmf_open_pb(struct amd_pmf_dev *dev, struct dentry *debugfs_root)
{
	dev->esbin = debugfs_create_dir("pb", debugfs_root);
	debugfs_create_file("update_policy", 0644, dev->esbin, dev, &pb_fops);
}

static void amd_pmf_remove_pb(struct amd_pmf_dev *dev)
{
	debugfs_remove_recursive(dev->esbin);
}
#else
static void amd_pmf_open_pb(struct amd_pmf_dev *dev, struct dentry *debugfs_root) {}
static void amd_pmf_remove_pb(struct amd_pmf_dev *dev) {}
static void amd_pmf_hex_dump_pb(struct amd_pmf_dev *dev) {}
#endif

static int amd_pmf_amdtee_ta_match(struct tee_ioctl_version_data *ver, const void *data)
{
	return ver->impl_id == TEE_IMPL_ID_AMDTEE;
}

static int amd_pmf_ta_open_session(struct tee_context *ctx, u32 *id, const uuid_t *uuid)
{
	struct tee_ioctl_open_session_arg sess_arg = {};
	int rc;

	export_uuid(sess_arg.uuid, uuid);
	sess_arg.clnt_login = TEE_IOCTL_LOGIN_PUBLIC;
	sess_arg.num_params = 0;

	rc = tee_client_open_session(ctx, &sess_arg, NULL);
	if (rc < 0 || sess_arg.ret != 0) {
		pr_err("Failed to open TEE session err:%#x, rc:%d\n", sess_arg.ret, rc);
		return rc ?: -EINVAL;
	}

	*id = sess_arg.session;

	return 0;
}

static int amd_pmf_register_input_device(struct amd_pmf_dev *dev)
{
	int err;

	dev->pmf_idev = devm_input_allocate_device(dev->dev);
	if (!dev->pmf_idev)
		return -ENOMEM;

	dev->pmf_idev->name = "PMF-TA output events";
	dev->pmf_idev->phys = "amd-pmf/input0";

	input_set_capability(dev->pmf_idev, EV_KEY, KEY_SLEEP);
	input_set_capability(dev->pmf_idev, EV_KEY, KEY_SCREENLOCK);
	input_set_capability(dev->pmf_idev, EV_KEY, KEY_SUSPEND);

	err = input_register_device(dev->pmf_idev);
	if (err) {
		dev_err(dev->dev, "Failed to register input device: %d\n", err);
		return err;
	}

	return 0;
}

static int amd_pmf_tee_init(struct amd_pmf_dev *dev, const uuid_t *uuid)
{
	u32 size;
	int ret;

	dev->tee_ctx = tee_client_open_context(NULL, amd_pmf_amdtee_ta_match, NULL, NULL);
	if (IS_ERR(dev->tee_ctx)) {
		dev_err(dev->dev, "Failed to open TEE context\n");
		ret = PTR_ERR(dev->tee_ctx);
		dev->tee_ctx = NULL;
		return ret;
	}

	ret = amd_pmf_ta_open_session(dev->tee_ctx, &dev->session_id, uuid);
	if (ret) {
		dev_err(dev->dev, "Failed to open TA session (%d)\n", ret);
		ret = -EINVAL;
		goto out_ctx;
	}

	size = sizeof(struct ta_pmf_shared_memory) + dev->policy_sz;
	dev->fw_shm_pool = tee_shm_alloc_kernel_buf(dev->tee_ctx, size);
	if (IS_ERR(dev->fw_shm_pool)) {
		dev_err(dev->dev, "Failed to alloc TEE shared memory\n");
		ret = PTR_ERR(dev->fw_shm_pool);
		goto out_sess;
	}

	dev->shbuf = tee_shm_get_va(dev->fw_shm_pool, 0);
	if (IS_ERR(dev->shbuf)) {
		dev_err(dev->dev, "Failed to get TEE virtual address\n");
		ret = PTR_ERR(dev->shbuf);
		goto out_shm;
	}
	dev_dbg(dev->dev, "TEE init done\n");

	return 0;

out_shm:
	tee_shm_free(dev->fw_shm_pool);
out_sess:
	tee_client_close_session(dev->tee_ctx, dev->session_id);
out_ctx:
	tee_client_close_context(dev->tee_ctx);

	return ret;
}

static void amd_pmf_tee_deinit(struct amd_pmf_dev *dev)
{
	if (!dev->tee_ctx)
		return;
	tee_shm_free(dev->fw_shm_pool);
	tee_client_close_session(dev->tee_ctx, dev->session_id);
	tee_client_close_context(dev->tee_ctx);
	dev->tee_ctx = NULL;
}

int amd_pmf_init_smart_pc(struct amd_pmf_dev *dev)
{
	bool status;
	int ret, i;

	ret = apmf_check_smart_pc(dev);
	if (ret) {
		/*
		 * Lets not return from here if Smart PC bit is not advertised in
		 * the BIOS. This way, there will be some amount of power savings
		 * to the user with static slider (if enabled).
		 */
		dev_info(dev->dev, "PMF Smart PC not advertised in BIOS!:%d\n", ret);
		return -ENODEV;
	}

	INIT_DELAYED_WORK(&dev->pb_work, amd_pmf_invoke_cmd);

	ret = amd_pmf_set_dram_addr(dev, true);
	if (ret)
		return ret;

	dev->policy_base = devm_ioremap_resource(dev->dev, dev->res);
<<<<<<< HEAD
	if (IS_ERR(dev->policy_base)) {
		ret = PTR_ERR(dev->policy_base);
		goto err_cancel_work;
	}

	dev->policy_buf = devm_kzalloc(dev->dev, dev->policy_sz, GFP_KERNEL);
	if (!dev->policy_buf) {
		ret = -ENOMEM;
		goto err_cancel_work;
	}
=======
	if (IS_ERR(dev->policy_base))
		return PTR_ERR(dev->policy_base);

	dev->policy_buf = devm_kzalloc(dev->dev, dev->policy_sz, GFP_KERNEL);
	if (!dev->policy_buf)
		return -ENOMEM;
>>>>>>> 25bf10be

	memcpy_fromio(dev->policy_buf, dev->policy_base, dev->policy_sz);

	if (!amd_pmf_pb_valid(dev)) {
		dev_info(dev->dev, "No Smart PC policy present\n");
<<<<<<< HEAD
		ret = -EINVAL;
		goto err_cancel_work;
=======
		return -EINVAL;
>>>>>>> 25bf10be
	}

	amd_pmf_hex_dump_pb(dev);

	dev->prev_data = devm_kzalloc(dev->dev, sizeof(*dev->prev_data), GFP_KERNEL);
<<<<<<< HEAD
	if (!dev->prev_data) {
		ret = -ENOMEM;
		goto err_cancel_work;
	}
=======
	if (!dev->prev_data)
		return -ENOMEM;
>>>>>>> 25bf10be

	for (i = 0; i < ARRAY_SIZE(amd_pmf_ta_uuid); i++) {
		ret = amd_pmf_tee_init(dev, &amd_pmf_ta_uuid[i]);
		if (ret)
<<<<<<< HEAD
			goto err_cancel_work;

		ret = amd_pmf_start_policy_engine(dev);
		switch (ret) {
		case TA_PMF_TYPE_SUCCESS:
			status = true;
			break;
		case TA_ERROR_CRYPTO_INVALID_PARAM:
		case TA_ERROR_CRYPTO_BIN_TOO_LARGE:
			amd_pmf_tee_deinit(dev);
			status = false;
			break;
		default:
			ret = -EINVAL;
			amd_pmf_tee_deinit(dev);
			goto err_cancel_work;
		}

=======
			return ret;

		ret = amd_pmf_start_policy_engine(dev);
		dev_dbg(dev->dev, "start policy engine ret: %d\n", ret);
		status = ret == TA_PMF_TYPE_SUCCESS;
>>>>>>> 25bf10be
		if (status)
			break;
		amd_pmf_tee_deinit(dev);
	}

	if (!status && !pb_side_load) {
		ret = -EINVAL;
<<<<<<< HEAD
		goto err_cancel_work;
=======
		goto err;
>>>>>>> 25bf10be
	}

	if (pb_side_load)
		amd_pmf_open_pb(dev, dev->dbgfs_dir);

	ret = amd_pmf_register_input_device(dev);
	if (ret)
		goto err;

	return 0;

<<<<<<< HEAD
err_pmf_remove_pb:
	if (pb_side_load && dev->esbin)
		amd_pmf_remove_pb(dev);
	amd_pmf_tee_deinit(dev);
err_cancel_work:
	cancel_delayed_work_sync(&dev->pb_work);
=======
err:
	amd_pmf_deinit_smart_pc(dev);
>>>>>>> 25bf10be

	return ret;
}

void amd_pmf_deinit_smart_pc(struct amd_pmf_dev *dev)
{
	if (dev->pmf_idev)
		input_unregister_device(dev->pmf_idev);

	if (pb_side_load && dev->esbin)
		amd_pmf_remove_pb(dev);

	cancel_delayed_work_sync(&dev->pb_work);
	amd_pmf_tee_deinit(dev);
}<|MERGE_RESOLUTION|>--- conflicted
+++ resolved
@@ -533,80 +533,34 @@
 		return ret;
 
 	dev->policy_base = devm_ioremap_resource(dev->dev, dev->res);
-<<<<<<< HEAD
-	if (IS_ERR(dev->policy_base)) {
-		ret = PTR_ERR(dev->policy_base);
-		goto err_cancel_work;
-	}
-
-	dev->policy_buf = devm_kzalloc(dev->dev, dev->policy_sz, GFP_KERNEL);
-	if (!dev->policy_buf) {
-		ret = -ENOMEM;
-		goto err_cancel_work;
-	}
-=======
 	if (IS_ERR(dev->policy_base))
 		return PTR_ERR(dev->policy_base);
 
 	dev->policy_buf = devm_kzalloc(dev->dev, dev->policy_sz, GFP_KERNEL);
 	if (!dev->policy_buf)
 		return -ENOMEM;
->>>>>>> 25bf10be
 
 	memcpy_fromio(dev->policy_buf, dev->policy_base, dev->policy_sz);
 
 	if (!amd_pmf_pb_valid(dev)) {
 		dev_info(dev->dev, "No Smart PC policy present\n");
-<<<<<<< HEAD
-		ret = -EINVAL;
-		goto err_cancel_work;
-=======
 		return -EINVAL;
->>>>>>> 25bf10be
 	}
 
 	amd_pmf_hex_dump_pb(dev);
 
 	dev->prev_data = devm_kzalloc(dev->dev, sizeof(*dev->prev_data), GFP_KERNEL);
-<<<<<<< HEAD
-	if (!dev->prev_data) {
-		ret = -ENOMEM;
-		goto err_cancel_work;
-	}
-=======
 	if (!dev->prev_data)
 		return -ENOMEM;
->>>>>>> 25bf10be
 
 	for (i = 0; i < ARRAY_SIZE(amd_pmf_ta_uuid); i++) {
 		ret = amd_pmf_tee_init(dev, &amd_pmf_ta_uuid[i]);
 		if (ret)
-<<<<<<< HEAD
-			goto err_cancel_work;
-
-		ret = amd_pmf_start_policy_engine(dev);
-		switch (ret) {
-		case TA_PMF_TYPE_SUCCESS:
-			status = true;
-			break;
-		case TA_ERROR_CRYPTO_INVALID_PARAM:
-		case TA_ERROR_CRYPTO_BIN_TOO_LARGE:
-			amd_pmf_tee_deinit(dev);
-			status = false;
-			break;
-		default:
-			ret = -EINVAL;
-			amd_pmf_tee_deinit(dev);
-			goto err_cancel_work;
-		}
-
-=======
 			return ret;
 
 		ret = amd_pmf_start_policy_engine(dev);
 		dev_dbg(dev->dev, "start policy engine ret: %d\n", ret);
 		status = ret == TA_PMF_TYPE_SUCCESS;
->>>>>>> 25bf10be
 		if (status)
 			break;
 		amd_pmf_tee_deinit(dev);
@@ -614,11 +568,7 @@
 
 	if (!status && !pb_side_load) {
 		ret = -EINVAL;
-<<<<<<< HEAD
-		goto err_cancel_work;
-=======
 		goto err;
->>>>>>> 25bf10be
 	}
 
 	if (pb_side_load)
@@ -630,17 +580,8 @@
 
 	return 0;
 
-<<<<<<< HEAD
-err_pmf_remove_pb:
-	if (pb_side_load && dev->esbin)
-		amd_pmf_remove_pb(dev);
-	amd_pmf_tee_deinit(dev);
-err_cancel_work:
-	cancel_delayed_work_sync(&dev->pb_work);
-=======
 err:
 	amd_pmf_deinit_smart_pc(dev);
->>>>>>> 25bf10be
 
 	return ret;
 }
