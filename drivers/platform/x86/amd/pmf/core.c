// SPDX-License-Identifier: GPL-2.0-or-later
/*
 * AMD Platform Management Framework Driver
 *
 * Copyright (c) 2022, Advanced Micro Devices, Inc.
 * All Rights Reserved.
 *
 * Author: Shyam Sundar S K <Shyam-sundar.S-k@amd.com>
 */

#include <asm/amd_nb.h>
#include <linux/debugfs.h>
#include <linux/iopoll.h>
#include <linux/module.h>
#include <linux/pci.h>
#include <linux/platform_device.h>
#include <linux/power_supply.h>
#include "pmf.h"

/* PMF-SMU communication registers */
#define AMD_PMF_REGISTER_MESSAGE	0xA18
#define AMD_PMF_REGISTER_RESPONSE	0xA78
#define AMD_PMF_REGISTER_ARGUMENT	0xA58

/* Base address of SMU for mapping physical address to virtual address */
#define AMD_PMF_MAPPING_SIZE		0x01000
#define AMD_PMF_BASE_ADDR_OFFSET	0x10000
#define AMD_PMF_BASE_ADDR_LO		0x13B102E8
#define AMD_PMF_BASE_ADDR_HI		0x13B102EC
#define AMD_PMF_BASE_ADDR_LO_MASK	GENMASK(15, 0)
#define AMD_PMF_BASE_ADDR_HI_MASK	GENMASK(31, 20)

/* SMU Response Codes */
#define AMD_PMF_RESULT_OK                    0x01
#define AMD_PMF_RESULT_CMD_REJECT_BUSY       0xFC
#define AMD_PMF_RESULT_CMD_REJECT_PREREQ     0xFD
#define AMD_PMF_RESULT_CMD_UNKNOWN           0xFE
#define AMD_PMF_RESULT_FAILED                0xFF

/* List of supported CPU ids */
#define AMD_CPU_ID_RMB			0x14b5
#define AMD_CPU_ID_PS			0x14e8

#define PMF_MSG_DELAY_MIN_US		50
#define RESPONSE_REGISTER_LOOP_MAX	20000

#define DELAY_MIN_US	2000
#define DELAY_MAX_US	3000

/* override Metrics Table sample size time (in ms) */
static int metrics_table_loop_ms = 1000;
module_param(metrics_table_loop_ms, int, 0644);
MODULE_PARM_DESC(metrics_table_loop_ms, "Metrics Table sample size time (default = 1000ms)");

/* Force load on supported older platforms */
static bool force_load;
module_param(force_load, bool, 0444);
MODULE_PARM_DESC(force_load, "Force load this driver on supported older platforms (experimental)");

static int amd_pmf_pwr_src_notify_call(struct notifier_block *nb, unsigned long event, void *data)
{
	struct amd_pmf_dev *pmf = container_of(nb, struct amd_pmf_dev, pwr_src_notifier);

	if (event != PSY_EVENT_PROP_CHANGED)
		return NOTIFY_OK;

	if (is_apmf_func_supported(pmf, APMF_FUNC_AUTO_MODE) ||
	    is_apmf_func_supported(pmf, APMF_FUNC_DYN_SLIDER_DC) ||
	    is_apmf_func_supported(pmf, APMF_FUNC_DYN_SLIDER_AC)) {
		if ((pmf->amt_enabled || pmf->cnqf_enabled) && is_pprof_balanced(pmf))
			return NOTIFY_DONE;
	}

	amd_pmf_set_sps_power_limits(pmf);

	return NOTIFY_OK;
}

static int current_power_limits_show(struct seq_file *seq, void *unused)
{
	struct amd_pmf_dev *dev = seq->private;
	struct amd_pmf_static_slider_granular table;
	int mode, src = 0;

	mode = amd_pmf_get_pprof_modes(dev);
	if (mode < 0)
		return mode;

	src = amd_pmf_get_power_source();
	amd_pmf_update_slider(dev, SLIDER_OP_GET, mode, &table);
	seq_printf(seq, "spl:%u fppt:%u sppt:%u sppt_apu_only:%u stt_min:%u stt[APU]:%u stt[HS2]: %u\n",
		   table.prop[src][mode].spl,
		   table.prop[src][mode].fppt,
		   table.prop[src][mode].sppt,
		   table.prop[src][mode].sppt_apu_only,
		   table.prop[src][mode].stt_min,
		   table.prop[src][mode].stt_skin_temp[STT_TEMP_APU],
		   table.prop[src][mode].stt_skin_temp[STT_TEMP_HS2]);
	return 0;
}
DEFINE_SHOW_ATTRIBUTE(current_power_limits);

static void amd_pmf_dbgfs_unregister(struct amd_pmf_dev *dev)
{
	debugfs_remove_recursive(dev->dbgfs_dir);
}

static void amd_pmf_dbgfs_register(struct amd_pmf_dev *dev)
{
	dev->dbgfs_dir = debugfs_create_dir("amd_pmf", NULL);
	debugfs_create_file("current_power_limits", 0644, dev->dbgfs_dir, dev,
			    &current_power_limits_fops);
}

int amd_pmf_get_power_source(void)
{
	if (power_supply_is_system_supplied() > 0)
		return POWER_SOURCE_AC;
	else
		return POWER_SOURCE_DC;
}

static void amd_pmf_get_metrics(struct work_struct *work)
{
	struct amd_pmf_dev *dev = container_of(work, struct amd_pmf_dev, work_buffer.work);
	ktime_t time_elapsed_ms;
	int socket_power;

	mutex_lock(&dev->update_mutex);
	/* Transfer table contents */
	memset(dev->buf, 0, sizeof(dev->m_table));
	amd_pmf_send_cmd(dev, SET_TRANSFER_TABLE, 0, 7, NULL);
	memcpy(&dev->m_table, dev->buf, sizeof(dev->m_table));

	time_elapsed_ms = ktime_to_ms(ktime_get()) - dev->start_time;
	/* Calculate the avg SoC power consumption */
	socket_power = dev->m_table.apu_power + dev->m_table.dgpu_power;

	if (dev->amt_enabled) {
		/* Apply the Auto Mode transition */
		amd_pmf_trans_automode(dev, socket_power, time_elapsed_ms);
	}

	if (dev->cnqf_enabled) {
		/* Apply the CnQF transition */
		amd_pmf_trans_cnqf(dev, socket_power, time_elapsed_ms);
	}

	dev->start_time = ktime_to_ms(ktime_get());
	schedule_delayed_work(&dev->work_buffer, msecs_to_jiffies(metrics_table_loop_ms));
	mutex_unlock(&dev->update_mutex);
}

static inline u32 amd_pmf_reg_read(struct amd_pmf_dev *dev, int reg_offset)
{
	return ioread32(dev->regbase + reg_offset);
}

static inline void amd_pmf_reg_write(struct amd_pmf_dev *dev, int reg_offset, u32 val)
{
	iowrite32(val, dev->regbase + reg_offset);
}

static void __maybe_unused amd_pmf_dump_registers(struct amd_pmf_dev *dev)
{
	u32 value;

	value = amd_pmf_reg_read(dev, AMD_PMF_REGISTER_RESPONSE);
	dev_dbg(dev->dev, "AMD_PMF_REGISTER_RESPONSE:%x\n", value);

	value = amd_pmf_reg_read(dev, AMD_PMF_REGISTER_ARGUMENT);
	dev_dbg(dev->dev, "AMD_PMF_REGISTER_ARGUMENT:%d\n", value);

	value = amd_pmf_reg_read(dev, AMD_PMF_REGISTER_MESSAGE);
	dev_dbg(dev->dev, "AMD_PMF_REGISTER_MESSAGE:%x\n", value);
}

int amd_pmf_send_cmd(struct amd_pmf_dev *dev, u8 message, bool get, u32 arg, u32 *data)
{
	int rc;
	u32 val;

	mutex_lock(&dev->lock);

	/* Wait until we get a valid response */
	rc = readx_poll_timeout(ioread32, dev->regbase + AMD_PMF_REGISTER_RESPONSE,
				val, val != 0, PMF_MSG_DELAY_MIN_US,
				PMF_MSG_DELAY_MIN_US * RESPONSE_REGISTER_LOOP_MAX);
	if (rc) {
		dev_err(dev->dev, "failed to talk to SMU\n");
		goto out_unlock;
	}

	/* Write zero to response register */
	amd_pmf_reg_write(dev, AMD_PMF_REGISTER_RESPONSE, 0);

	/* Write argument into argument register */
	amd_pmf_reg_write(dev, AMD_PMF_REGISTER_ARGUMENT, arg);

	/* Write message ID to message ID register */
	amd_pmf_reg_write(dev, AMD_PMF_REGISTER_MESSAGE, message);

	/* Wait until we get a valid response */
	rc = readx_poll_timeout(ioread32, dev->regbase + AMD_PMF_REGISTER_RESPONSE,
				val, val != 0, PMF_MSG_DELAY_MIN_US,
				PMF_MSG_DELAY_MIN_US * RESPONSE_REGISTER_LOOP_MAX);
	if (rc) {
		dev_err(dev->dev, "SMU response timed out\n");
		goto out_unlock;
	}

	switch (val) {
	case AMD_PMF_RESULT_OK:
		if (get) {
			/* PMFW may take longer time to return back the data */
			usleep_range(DELAY_MIN_US, 10 * DELAY_MAX_US);
			*data = amd_pmf_reg_read(dev, AMD_PMF_REGISTER_ARGUMENT);
		}
		break;
	case AMD_PMF_RESULT_CMD_REJECT_BUSY:
		dev_err(dev->dev, "SMU not ready. err: 0x%x\n", val);
		rc = -EBUSY;
		goto out_unlock;
	case AMD_PMF_RESULT_CMD_UNKNOWN:
		dev_err(dev->dev, "SMU cmd unknown. err: 0x%x\n", val);
		rc = -EINVAL;
		goto out_unlock;
	case AMD_PMF_RESULT_CMD_REJECT_PREREQ:
	case AMD_PMF_RESULT_FAILED:
	default:
		dev_err(dev->dev, "SMU cmd failed. err: 0x%x\n", val);
		rc = -EIO;
		goto out_unlock;
	}

out_unlock:
	mutex_unlock(&dev->lock);
	amd_pmf_dump_registers(dev);
	return rc;
}

static const struct pci_device_id pmf_pci_ids[] = {
	{ PCI_DEVICE(PCI_VENDOR_ID_AMD, AMD_CPU_ID_RMB) },
	{ PCI_DEVICE(PCI_VENDOR_ID_AMD, AMD_CPU_ID_PS) },
	{ }
};

static void amd_pmf_set_dram_addr(struct amd_pmf_dev *dev)
{
	u64 phys_addr;
	u32 hi, low;

	phys_addr = virt_to_phys(dev->buf);
	hi = phys_addr >> 32;
	low = phys_addr & GENMASK(31, 0);
<<<<<<< HEAD

	amd_pmf_send_cmd(dev, SET_DRAM_ADDR_HIGH, 0, hi, NULL);
	amd_pmf_send_cmd(dev, SET_DRAM_ADDR_LOW, 0, low, NULL);
}

=======

	amd_pmf_send_cmd(dev, SET_DRAM_ADDR_HIGH, 0, hi, NULL);
	amd_pmf_send_cmd(dev, SET_DRAM_ADDR_LOW, 0, low, NULL);
}

>>>>>>> 160f4124
int amd_pmf_init_metrics_table(struct amd_pmf_dev *dev)
{
	/* Get Metrics Table Address */
	dev->buf = kzalloc(sizeof(dev->m_table), GFP_KERNEL);
	if (!dev->buf)
		return -ENOMEM;

	INIT_DELAYED_WORK(&dev->work_buffer, amd_pmf_get_metrics);

	amd_pmf_set_dram_addr(dev);

	/*
	 * Start collecting the metrics data after a small delay
	 * or else, we might end up getting stale values from PMFW.
	 */
	schedule_delayed_work(&dev->work_buffer, msecs_to_jiffies(metrics_table_loop_ms * 3));

	return 0;
}

static int amd_pmf_resume_handler(struct device *dev)
{
	struct amd_pmf_dev *pdev = dev_get_drvdata(dev);

	if (pdev->buf)
		amd_pmf_set_dram_addr(pdev);

	return 0;
}

static DEFINE_SIMPLE_DEV_PM_OPS(amd_pmf_pm, NULL, amd_pmf_resume_handler);

static void amd_pmf_init_features(struct amd_pmf_dev *dev)
{
	int ret;

	/* Enable Static Slider */
	if (is_apmf_func_supported(dev, APMF_FUNC_STATIC_SLIDER_GRANULAR)) {
		amd_pmf_init_sps(dev);
		dev->pwr_src_notifier.notifier_call = amd_pmf_pwr_src_notify_call;
		power_supply_reg_notifier(&dev->pwr_src_notifier);
		dev_dbg(dev->dev, "SPS enabled and Platform Profiles registered\n");
	}

	/* Enable Auto Mode */
	if (is_apmf_func_supported(dev, APMF_FUNC_AUTO_MODE)) {
		amd_pmf_init_auto_mode(dev);
		dev_dbg(dev->dev, "Auto Mode Init done\n");
	} else if (is_apmf_func_supported(dev, APMF_FUNC_DYN_SLIDER_AC) ||
			  is_apmf_func_supported(dev, APMF_FUNC_DYN_SLIDER_DC)) {
		/* Enable Cool n Quiet Framework (CnQF) */
		ret = amd_pmf_init_cnqf(dev);
		if (ret)
			dev_warn(dev->dev, "CnQF Init failed\n");
	}
}

static void amd_pmf_deinit_features(struct amd_pmf_dev *dev)
{
	if (is_apmf_func_supported(dev, APMF_FUNC_STATIC_SLIDER_GRANULAR)) {
		power_supply_unreg_notifier(&dev->pwr_src_notifier);
		amd_pmf_deinit_sps(dev);
	}

	if (is_apmf_func_supported(dev, APMF_FUNC_AUTO_MODE)) {
		amd_pmf_deinit_auto_mode(dev);
	} else if (is_apmf_func_supported(dev, APMF_FUNC_DYN_SLIDER_AC) ||
			  is_apmf_func_supported(dev, APMF_FUNC_DYN_SLIDER_DC)) {
		amd_pmf_deinit_cnqf(dev);
	}
}

static const struct acpi_device_id amd_pmf_acpi_ids[] = {
	{"AMDI0100", 0x100},
	{"AMDI0102", 0},
	{ }
};
MODULE_DEVICE_TABLE(acpi, amd_pmf_acpi_ids);

static int amd_pmf_probe(struct platform_device *pdev)
{
	const struct acpi_device_id *id;
	struct amd_pmf_dev *dev;
	struct pci_dev *rdev;
	u32 base_addr_lo;
	u32 base_addr_hi;
	u64 base_addr;
	u32 val;
	int err;

	id = acpi_match_device(amd_pmf_acpi_ids, &pdev->dev);
	if (!id)
		return -ENODEV;

	if (id->driver_data == 0x100 && !force_load)
		return -ENODEV;

	dev = devm_kzalloc(&pdev->dev, sizeof(*dev), GFP_KERNEL);
	if (!dev)
		return -ENOMEM;

	dev->dev = &pdev->dev;

	rdev = pci_get_domain_bus_and_slot(0, 0, PCI_DEVFN(0, 0));
	if (!rdev || !pci_match_id(pmf_pci_ids, rdev)) {
		pci_dev_put(rdev);
		return -ENODEV;
	}

	dev->cpu_id = rdev->device;

	err = amd_smn_read(0, AMD_PMF_BASE_ADDR_LO, &val);
	if (err) {
		dev_err(dev->dev, "error in reading from 0x%x\n", AMD_PMF_BASE_ADDR_LO);
		pci_dev_put(rdev);
		return pcibios_err_to_errno(err);
	}

	base_addr_lo = val & AMD_PMF_BASE_ADDR_HI_MASK;

	err = amd_smn_read(0, AMD_PMF_BASE_ADDR_HI, &val);
	if (err) {
		dev_err(dev->dev, "error in reading from 0x%x\n", AMD_PMF_BASE_ADDR_HI);
		pci_dev_put(rdev);
		return pcibios_err_to_errno(err);
	}

	base_addr_hi = val & AMD_PMF_BASE_ADDR_LO_MASK;
	pci_dev_put(rdev);
	base_addr = ((u64)base_addr_hi << 32 | base_addr_lo);

	dev->regbase = devm_ioremap(dev->dev, base_addr + AMD_PMF_BASE_ADDR_OFFSET,
				    AMD_PMF_MAPPING_SIZE);
	if (!dev->regbase)
		return -ENOMEM;

	mutex_init(&dev->lock);
	mutex_init(&dev->update_mutex);

	apmf_acpi_init(dev);
	platform_set_drvdata(pdev, dev);
	amd_pmf_init_features(dev);
	apmf_install_handler(dev);
	amd_pmf_dbgfs_register(dev);

	dev_info(dev->dev, "registered PMF device successfully\n");

	return 0;
}

static void amd_pmf_remove(struct platform_device *pdev)
{
	struct amd_pmf_dev *dev = platform_get_drvdata(pdev);

	amd_pmf_deinit_features(dev);
	apmf_acpi_deinit(dev);
	amd_pmf_dbgfs_unregister(dev);
	mutex_destroy(&dev->lock);
	mutex_destroy(&dev->update_mutex);
	kfree(dev->buf);
}

static const struct attribute_group *amd_pmf_driver_groups[] = {
	&cnqf_feature_attribute_group,
	NULL,
};

static struct platform_driver amd_pmf_driver = {
	.driver = {
		.name = "amd-pmf",
		.acpi_match_table = amd_pmf_acpi_ids,
		.dev_groups = amd_pmf_driver_groups,
		.pm = pm_sleep_ptr(&amd_pmf_pm),
	},
	.probe = amd_pmf_probe,
	.remove_new = amd_pmf_remove,
};
module_platform_driver(amd_pmf_driver);

MODULE_LICENSE("GPL");
MODULE_DESCRIPTION("AMD Platform Management Framework Driver");<|MERGE_RESOLUTION|>--- conflicted
+++ resolved
@@ -253,19 +253,11 @@
 	phys_addr = virt_to_phys(dev->buf);
 	hi = phys_addr >> 32;
 	low = phys_addr & GENMASK(31, 0);
-<<<<<<< HEAD
 
 	amd_pmf_send_cmd(dev, SET_DRAM_ADDR_HIGH, 0, hi, NULL);
 	amd_pmf_send_cmd(dev, SET_DRAM_ADDR_LOW, 0, low, NULL);
 }
 
-=======
-
-	amd_pmf_send_cmd(dev, SET_DRAM_ADDR_HIGH, 0, hi, NULL);
-	amd_pmf_send_cmd(dev, SET_DRAM_ADDR_LOW, 0, low, NULL);
-}
-
->>>>>>> 160f4124
 int amd_pmf_init_metrics_table(struct amd_pmf_dev *dev)
 {
 	/* Get Metrics Table Address */
