--- conflicted
+++ resolved
@@ -1831,14 +1831,7 @@
 		dev->queue_mode = NULL_Q_MQ;
 	}
 
-<<<<<<< HEAD
-	if (blk_validate_block_size(dev->blocksize))
-		return -EINVAL;
-
-	if (dev->queue_mode == NULL_Q_MQ && dev->use_per_node_hctx) {
-=======
 	if (dev->use_per_node_hctx) {
->>>>>>> a6ad5510
 		if (dev->submit_queues != nr_online_nodes)
 			dev->submit_queues = nr_online_nodes;
 	} else if (dev->submit_queues > nr_cpu_ids)
@@ -1953,29 +1946,12 @@
 	}
 	nullb->q = nullb->disk->queue;
 
-<<<<<<< HEAD
-	nullb->q->queuedata = nullb;
-	blk_queue_flag_set(QUEUE_FLAG_NONROT, nullb->q);
-
-	rv = ida_alloc(&nullb_indexes, GFP_KERNEL);
-	if (rv < 0)
-		goto out_cleanup_zone;
-
-	nullb->index = rv;
-	dev->index = rv;
-
-	blk_queue_logical_block_size(nullb->q, dev->blocksize);
-	blk_queue_physical_block_size(nullb->q, dev->blocksize);
-	if (dev->max_sectors)
-		blk_queue_max_hw_sectors(nullb->q, dev->max_sectors);
-=======
 	if (dev->mbps) {
 		set_bit(NULLB_DEV_FL_THROTTLED, &dev->flags);
 		nullb_setup_bwtimer(nullb);
 	}
 
 	nullb->q->queuedata = nullb;
->>>>>>> a6ad5510
 
 	rv = ida_alloc(&nullb_indexes, GFP_KERNEL);
 	if (rv < 0)
