--- conflicted
+++ resolved
@@ -1781,10 +1781,7 @@
 		goto out_free_idr;
 	}
 
-<<<<<<< HEAD
-=======
 	disk->minors = 1 << part_shift;
->>>>>>> d92805b6
 	disk->fops = &nbd_fops;
 	disk->private_data = nbd;
 	sprintf(disk->disk_name, "nbd%d", index);
