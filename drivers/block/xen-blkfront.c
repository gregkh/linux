--- conflicted
+++ resolved
@@ -1253,11 +1253,7 @@
 		       rinfo->shadow[i].req.u.rw.nr_segments;
 		for (j = 0; j < segs; j++) {
 			persistent_gnt = rinfo->shadow[i].grants_used[j];
-<<<<<<< HEAD
-			gnttab_end_foreign_access(persistent_gnt->gref, 0, 0UL);
-=======
 			gnttab_end_foreign_access(persistent_gnt->gref, NULL);
->>>>>>> d60c95ef
 			if (info->bounce)
 				__free_page(persistent_gnt->page);
 			kfree(persistent_gnt);
@@ -1293,20 +1289,8 @@
 	flush_work(&rinfo->work);
 
 	/* Free resources associated with old device channel. */
-<<<<<<< HEAD
-	for (i = 0; i < info->nr_ring_pages; i++) {
-		if (rinfo->ring_ref[i] != GRANT_INVALID_REF) {
-			gnttab_end_foreign_access(rinfo->ring_ref[i], 0, 0);
-			rinfo->ring_ref[i] = GRANT_INVALID_REF;
-		}
-	}
-	free_pages_exact(rinfo->ring.sring,
-			 info->nr_ring_pages * XEN_PAGE_SIZE);
-	rinfo->ring.sring = NULL;
-=======
 	xenbus_teardown_ring((void **)&rinfo->ring.sring, info->nr_ring_pages,
 			     rinfo->ring_ref);
->>>>>>> d60c95ef
 
 	if (rinfo->irq)
 		unbind_from_irqhandler(rinfo->irq, rinfo);
@@ -1491,11 +1475,7 @@
 			 * to the tail of the list, so it will not be picked
 			 * again unless we run out of persistent grants.
 			 */
-<<<<<<< HEAD
-			s->grants_used[i]->gref = GRANT_INVALID_REF;
-=======
 			s->grants_used[i]->gref = INVALID_GRANT_REF;
->>>>>>> d60c95ef
 			list_add_tail(&s->grants_used[i]->node, &rinfo->grants);
 		}
 	}
@@ -1705,27 +1685,9 @@
 	struct blkfront_info *info = rinfo->dev_info;
 	unsigned long ring_size = info->nr_ring_pages * XEN_PAGE_SIZE;
 
-<<<<<<< HEAD
-	for (i = 0; i < info->nr_ring_pages; i++)
-		rinfo->ring_ref[i] = GRANT_INVALID_REF;
-
-	sring = alloc_pages_exact(ring_size, GFP_NOIO | __GFP_ZERO);
-	if (!sring) {
-		xenbus_dev_fatal(dev, -ENOMEM, "allocating shared ring");
-		return -ENOMEM;
-	}
-	SHARED_RING_INIT(sring);
-	FRONT_RING_INIT(&rinfo->ring, sring, ring_size);
-
-	err = xenbus_grant_ring(dev, rinfo->ring.sring, info->nr_ring_pages, gref);
-	if (err < 0) {
-		free_pages_exact(sring, ring_size);
-		rinfo->ring.sring = NULL;
-=======
 	err = xenbus_setup_ring(dev, GFP_NOIO, (void **)&sring,
 				info->nr_ring_pages, rinfo->ring_ref);
 	if (err)
->>>>>>> d60c95ef
 		goto fail;
 
 	XEN_FRONT_RING_INIT(&rinfo->ring, sring, ring_size);
@@ -2234,11 +2196,7 @@
 		BUG_ON(!list_empty(&rinfo->indirect_pages));
 		for (i = 0; i < num; i++) {
 			struct page *indirect_page = alloc_page(GFP_KERNEL |
-<<<<<<< HEAD
-			                                        __GFP_ZERO);
-=======
 								__GFP_ZERO);
->>>>>>> d60c95ef
 			if (!indirect_page)
 				goto out_of_memory;
 			list_add(&indirect_page->lru, &rinfo->indirect_pages);
@@ -2526,11 +2484,7 @@
 	blkif_free(info, 0);
 	if (info->gd) {
 		xlbd_release_minors(info->gd->first_minor, info->gd->minors);
-<<<<<<< HEAD
-		blk_cleanup_disk(info->gd);
-=======
 		put_disk(info->gd);
->>>>>>> d60c95ef
 		blk_mq_free_tag_set(&info->tag_set);
 	}
 
@@ -2587,11 +2541,7 @@
 
 		list_for_each_entry_safe(gnt_list_entry, tmp, &rinfo->grants,
 					 node) {
-<<<<<<< HEAD
-			if (gnt_list_entry->gref == GRANT_INVALID_REF ||
-=======
 			if (gnt_list_entry->gref == INVALID_GRANT_REF ||
->>>>>>> d60c95ef
 			    !gnttab_try_end_foreign_access(gnt_list_entry->gref))
 				continue;
 
