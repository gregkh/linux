// SPDX-License-Identifier: GPL-2.0-or-later
/*
 * Userspace block device - block device which IO is handled from userspace
 *
 * Take full use of io_uring passthrough command for communicating with
 * ublk userspace daemon(ublksrvd) for handling basic IO request.
 *
 * Copyright 2022 Ming Lei <ming.lei@redhat.com>
 *
 * (part of code stolen from loop.c)
 */
#include <linux/module.h>
#include <linux/moduleparam.h>
#include <linux/sched.h>
#include <linux/fs.h>
#include <linux/pagemap.h>
#include <linux/file.h>
#include <linux/stat.h>
#include <linux/errno.h>
#include <linux/major.h>
#include <linux/wait.h>
#include <linux/blkdev.h>
#include <linux/init.h>
#include <linux/swap.h>
#include <linux/slab.h>
#include <linux/compat.h>
#include <linux/mutex.h>
#include <linux/writeback.h>
#include <linux/completion.h>
#include <linux/highmem.h>
#include <linux/sysfs.h>
#include <linux/miscdevice.h>
#include <linux/falloc.h>
#include <linux/uio.h>
#include <linux/ioprio.h>
#include <linux/sched/mm.h>
#include <linux/uaccess.h>
#include <linux/cdev.h>
#include <linux/io_uring/cmd.h>
#include <linux/blk-mq.h>
#include <linux/delay.h>
#include <linux/mm.h>
#include <asm/page.h>
#include <linux/task_work.h>
#include <linux/namei.h>
#include <linux/kref.h>
#include <uapi/linux/ublk_cmd.h>

#define UBLK_MINORS		(1U << MINORBITS)

/* private ioctl command mirror */
#define UBLK_CMD_DEL_DEV_ASYNC	_IOC_NR(UBLK_U_CMD_DEL_DEV_ASYNC)

#define UBLK_IO_REGISTER_IO_BUF		_IOC_NR(UBLK_U_IO_REGISTER_IO_BUF)
#define UBLK_IO_UNREGISTER_IO_BUF	_IOC_NR(UBLK_U_IO_UNREGISTER_IO_BUF)

/* All UBLK_F_* have to be included into UBLK_F_ALL */
#define UBLK_F_ALL (UBLK_F_SUPPORT_ZERO_COPY \
		| UBLK_F_URING_CMD_COMP_IN_TASK \
		| UBLK_F_NEED_GET_DATA \
		| UBLK_F_USER_RECOVERY \
		| UBLK_F_USER_RECOVERY_REISSUE \
		| UBLK_F_UNPRIVILEGED_DEV \
		| UBLK_F_CMD_IOCTL_ENCODE \
		| UBLK_F_USER_COPY \
		| UBLK_F_ZONED \
		| UBLK_F_USER_RECOVERY_FAIL_IO)

#define UBLK_F_ALL_RECOVERY_FLAGS (UBLK_F_USER_RECOVERY \
		| UBLK_F_USER_RECOVERY_REISSUE \
		| UBLK_F_USER_RECOVERY_FAIL_IO)

/* All UBLK_PARAM_TYPE_* should be included here */
#define UBLK_PARAM_TYPE_ALL                                \
	(UBLK_PARAM_TYPE_BASIC | UBLK_PARAM_TYPE_DISCARD | \
	 UBLK_PARAM_TYPE_DEVT | UBLK_PARAM_TYPE_ZONED |    \
	 UBLK_PARAM_TYPE_DMA_ALIGN | UBLK_PARAM_TYPE_SEGMENT)

struct ublk_rq_data {
	struct kref ref;
};

struct ublk_uring_cmd_pdu {
	/*
	 * Store requests in same batch temporarily for queuing them to
	 * daemon context.
	 *
	 * It should have been stored to request payload, but we do want
	 * to avoid extra pre-allocation, and uring_cmd payload is always
	 * free for us
	 */
<<<<<<< HEAD
	struct request *req_list;
=======
	union {
		struct request *req;
		struct request *req_list;
	};
>>>>>>> fc85704c

	/*
	 * The following two are valid in this cmd whole lifetime, and
	 * setup in ublk uring_cmd handler
	 */
	struct ublk_queue *ubq;
	u16 tag;
};

/*
 * io command is active: sqe cmd is received, and its cqe isn't done
 *
 * If the flag is set, the io command is owned by ublk driver, and waited
 * for incoming blk-mq request from the ublk block device.
 *
 * If the flag is cleared, the io command will be completed, and owned by
 * ublk server.
 */
#define UBLK_IO_FLAG_ACTIVE	0x01

/*
 * IO command is completed via cqe, and it is being handled by ublksrv, and
 * not committed yet
 *
 * Basically exclusively with UBLK_IO_FLAG_ACTIVE, so can be served for
 * cross verification
 */
#define UBLK_IO_FLAG_OWNED_BY_SRV 0x02

/*
 * UBLK_IO_FLAG_NEED_GET_DATA is set because IO command requires
 * get data buffer address from ublksrv.
 *
 * Then, bio data could be copied into this data buffer for a WRITE request
 * after the IO command is issued again and UBLK_IO_FLAG_NEED_GET_DATA is unset.
 */
#define UBLK_IO_FLAG_NEED_GET_DATA 0x08

/* atomic RW with ubq->cancel_lock */
#define UBLK_IO_FLAG_CANCELED	0x80000000

struct ublk_io {
	/* userspace buffer address from io cmd */
	__u64	addr;
	unsigned int flags;
	int res;

	struct io_uring_cmd *cmd;
};

struct ublk_queue {
	int q_id;
	int q_depth;

	unsigned long flags;
	struct task_struct	*ubq_daemon;
<<<<<<< HEAD
	char *io_cmd_buf;

	unsigned long io_addr;	/* mapped vm address */
	unsigned int max_io_sz;
=======
	struct ublksrv_io_desc *io_cmd_buf;

>>>>>>> fc85704c
	bool force_abort;
	bool timeout;
	bool canceling;
	bool fail_io; /* copy of dev->state == UBLK_S_DEV_FAIL_IO */
	unsigned short nr_io_ready;	/* how many ios setup */
	spinlock_t		cancel_lock;
	struct ublk_device *dev;
	struct ublk_io ios[];
};

struct ublk_device {
	struct gendisk		*ub_disk;

	char	*__queues;

	unsigned int	queue_size;
	struct ublksrv_ctrl_dev_info	dev_info;

	struct blk_mq_tag_set	tag_set;

	struct cdev		cdev;
	struct device		cdev_dev;

#define UB_STATE_OPEN		0
#define UB_STATE_USED		1
#define UB_STATE_DELETED	2
	unsigned long		state;
	int			ub_number;

	struct mutex		mutex;

	spinlock_t		lock;
	struct mm_struct	*mm;

	struct ublk_params	params;

	struct completion	completion;
	unsigned int		nr_queues_ready;
	unsigned int		nr_privileged_daemon;
};

/* header of ublk_params */
struct ublk_params_header {
	__u32	len;
	__u32	types;
};

<<<<<<< HEAD

static void ublk_stop_dev_unlocked(struct ublk_device *ub);
static void ublk_abort_queue(struct ublk_device *ub, struct ublk_queue *ubq);

=======
static void ublk_stop_dev_unlocked(struct ublk_device *ub);
static void ublk_abort_queue(struct ublk_device *ub, struct ublk_queue *ubq);
static inline struct request *__ublk_check_and_get_req(struct ublk_device *ub,
		const struct ublk_queue *ubq, int tag, size_t offset);
>>>>>>> fc85704c
static inline unsigned int ublk_req_build_flags(struct request *req);
static inline struct ublksrv_io_desc *ublk_get_iod(struct ublk_queue *ubq,
						   int tag);
static inline bool ublk_dev_is_zoned(const struct ublk_device *ub)
{
	return ub->dev_info.flags & UBLK_F_ZONED;
}

static inline bool ublk_queue_is_zoned(struct ublk_queue *ubq)
{
	return ubq->flags & UBLK_F_ZONED;
}

#ifdef CONFIG_BLK_DEV_ZONED

struct ublk_zoned_report_desc {
	__u64 sector;
	__u32 operation;
	__u32 nr_zones;
};

static DEFINE_XARRAY(ublk_zoned_report_descs);

static int ublk_zoned_insert_report_desc(const struct request *req,
		struct ublk_zoned_report_desc *desc)
{
	return xa_insert(&ublk_zoned_report_descs, (unsigned long)req,
			    desc, GFP_KERNEL);
}

static struct ublk_zoned_report_desc *ublk_zoned_erase_report_desc(
		const struct request *req)
{
	return xa_erase(&ublk_zoned_report_descs, (unsigned long)req);
}

static struct ublk_zoned_report_desc *ublk_zoned_get_report_desc(
		const struct request *req)
{
	return xa_load(&ublk_zoned_report_descs, (unsigned long)req);
}

static int ublk_get_nr_zones(const struct ublk_device *ub)
{
	const struct ublk_param_basic *p = &ub->params.basic;

	/* Zone size is a power of 2 */
	return p->dev_sectors >> ilog2(p->chunk_sectors);
}

static int ublk_revalidate_disk_zones(struct ublk_device *ub)
{
	return blk_revalidate_disk_zones(ub->ub_disk);
}

static int ublk_dev_param_zoned_validate(const struct ublk_device *ub)
{
	const struct ublk_param_zoned *p = &ub->params.zoned;
	int nr_zones;

	if (!ublk_dev_is_zoned(ub))
		return -EINVAL;

	if (!p->max_zone_append_sectors)
		return -EINVAL;

	nr_zones = ublk_get_nr_zones(ub);

	if (p->max_active_zones > nr_zones)
		return -EINVAL;

	if (p->max_open_zones > nr_zones)
		return -EINVAL;

	return 0;
}

static void ublk_dev_param_zoned_apply(struct ublk_device *ub)
{
	ub->ub_disk->nr_zones = ublk_get_nr_zones(ub);
}

/* Based on virtblk_alloc_report_buffer */
static void *ublk_alloc_report_buffer(struct ublk_device *ublk,
				      unsigned int nr_zones, size_t *buflen)
{
	struct request_queue *q = ublk->ub_disk->queue;
	size_t bufsize;
	void *buf;

	nr_zones = min_t(unsigned int, nr_zones,
			 ublk->ub_disk->nr_zones);

	bufsize = nr_zones * sizeof(struct blk_zone);
	bufsize =
		min_t(size_t, bufsize, queue_max_hw_sectors(q) << SECTOR_SHIFT);

	while (bufsize >= sizeof(struct blk_zone)) {
		buf = kvmalloc(bufsize, GFP_KERNEL | __GFP_NORETRY);
		if (buf) {
			*buflen = bufsize;
			return buf;
		}
		bufsize >>= 1;
	}

	*buflen = 0;
	return NULL;
}

static int ublk_report_zones(struct gendisk *disk, sector_t sector,
		      unsigned int nr_zones, report_zones_cb cb, void *data)
{
	struct ublk_device *ub = disk->private_data;
	unsigned int zone_size_sectors = disk->queue->limits.chunk_sectors;
	unsigned int first_zone = sector >> ilog2(zone_size_sectors);
	unsigned int done_zones = 0;
	unsigned int max_zones_per_request;
	int ret;
	struct blk_zone *buffer;
	size_t buffer_length;

	nr_zones = min_t(unsigned int, ub->ub_disk->nr_zones - first_zone,
			 nr_zones);

	buffer = ublk_alloc_report_buffer(ub, nr_zones, &buffer_length);
	if (!buffer)
		return -ENOMEM;

	max_zones_per_request = buffer_length / sizeof(struct blk_zone);

	while (done_zones < nr_zones) {
		unsigned int remaining_zones = nr_zones - done_zones;
		unsigned int zones_in_request =
			min_t(unsigned int, remaining_zones, max_zones_per_request);
		struct request *req;
		struct ublk_zoned_report_desc desc;
		blk_status_t status;

		memset(buffer, 0, buffer_length);

		req = blk_mq_alloc_request(disk->queue, REQ_OP_DRV_IN, 0);
		if (IS_ERR(req)) {
			ret = PTR_ERR(req);
			goto out;
		}

		desc.operation = UBLK_IO_OP_REPORT_ZONES;
		desc.sector = sector;
		desc.nr_zones = zones_in_request;
		ret = ublk_zoned_insert_report_desc(req, &desc);
		if (ret)
			goto free_req;

		ret = blk_rq_map_kern(disk->queue, req, buffer, buffer_length,
					GFP_KERNEL);
		if (ret)
			goto erase_desc;

		status = blk_execute_rq(req, 0);
		ret = blk_status_to_errno(status);
erase_desc:
		ublk_zoned_erase_report_desc(req);
free_req:
		blk_mq_free_request(req);
		if (ret)
			goto out;

		for (unsigned int i = 0; i < zones_in_request; i++) {
			struct blk_zone *zone = buffer + i;

			/* A zero length zone means no more zones in this response */
			if (!zone->len)
				break;

			ret = cb(zone, i, data);
			if (ret)
				goto out;

			done_zones++;
			sector += zone_size_sectors;

		}
	}

	ret = done_zones;

out:
	kvfree(buffer);
	return ret;
}

static blk_status_t ublk_setup_iod_zoned(struct ublk_queue *ubq,
					 struct request *req)
{
	struct ublksrv_io_desc *iod = ublk_get_iod(ubq, req->tag);
	struct ublk_io *io = &ubq->ios[req->tag];
	struct ublk_zoned_report_desc *desc;
	u32 ublk_op;

	switch (req_op(req)) {
	case REQ_OP_ZONE_OPEN:
		ublk_op = UBLK_IO_OP_ZONE_OPEN;
		break;
	case REQ_OP_ZONE_CLOSE:
		ublk_op = UBLK_IO_OP_ZONE_CLOSE;
		break;
	case REQ_OP_ZONE_FINISH:
		ublk_op = UBLK_IO_OP_ZONE_FINISH;
		break;
	case REQ_OP_ZONE_RESET:
		ublk_op = UBLK_IO_OP_ZONE_RESET;
		break;
	case REQ_OP_ZONE_APPEND:
		ublk_op = UBLK_IO_OP_ZONE_APPEND;
		break;
	case REQ_OP_ZONE_RESET_ALL:
		ublk_op = UBLK_IO_OP_ZONE_RESET_ALL;
		break;
	case REQ_OP_DRV_IN:
		desc = ublk_zoned_get_report_desc(req);
		if (!desc)
			return BLK_STS_IOERR;
		ublk_op = desc->operation;
		switch (ublk_op) {
		case UBLK_IO_OP_REPORT_ZONES:
			iod->op_flags = ublk_op | ublk_req_build_flags(req);
			iod->nr_zones = desc->nr_zones;
			iod->start_sector = desc->sector;
			return BLK_STS_OK;
		default:
			return BLK_STS_IOERR;
		}
	case REQ_OP_DRV_OUT:
		/* We do not support drv_out */
		return BLK_STS_NOTSUPP;
	default:
		return BLK_STS_IOERR;
	}

	iod->op_flags = ublk_op | ublk_req_build_flags(req);
	iod->nr_sectors = blk_rq_sectors(req);
	iod->start_sector = blk_rq_pos(req);
	iod->addr = io->addr;

	return BLK_STS_OK;
}

#else

#define ublk_report_zones (NULL)

static int ublk_dev_param_zoned_validate(const struct ublk_device *ub)
{
	return -EOPNOTSUPP;
}

static void ublk_dev_param_zoned_apply(struct ublk_device *ub)
{
}

static int ublk_revalidate_disk_zones(struct ublk_device *ub)
{
	return 0;
}

static blk_status_t ublk_setup_iod_zoned(struct ublk_queue *ubq,
					 struct request *req)
{
	return BLK_STS_NOTSUPP;
}

#endif

static inline void __ublk_complete_rq(struct request *req);
static void ublk_complete_rq(struct kref *ref);

static dev_t ublk_chr_devt;
static const struct class ublk_chr_class = {
	.name = "ublk-char",
};

static DEFINE_IDR(ublk_index_idr);
static DEFINE_SPINLOCK(ublk_idr_lock);
static wait_queue_head_t ublk_idr_wq;	/* wait until one idr is freed */

static DEFINE_MUTEX(ublk_ctl_mutex);


#define UBLK_MAX_UBLKS UBLK_MINORS

/*
 * Max unprivileged ublk devices allowed to add
 *
 * It can be extended to one per-user limit in future or even controlled
 * by cgroup.
 */
static unsigned int unprivileged_ublks_max = 64;
static unsigned int unprivileged_ublks_added; /* protected by ublk_ctl_mutex */

static struct miscdevice ublk_misc;

static inline unsigned ublk_pos_to_hwq(loff_t pos)
{
	return ((pos - UBLKSRV_IO_BUF_OFFSET) >> UBLK_QID_OFF) &
		UBLK_QID_BITS_MASK;
}

static inline unsigned ublk_pos_to_buf_off(loff_t pos)
{
	return (pos - UBLKSRV_IO_BUF_OFFSET) & UBLK_IO_BUF_BITS_MASK;
}

static inline unsigned ublk_pos_to_tag(loff_t pos)
{
	return ((pos - UBLKSRV_IO_BUF_OFFSET) >> UBLK_TAG_OFF) &
		UBLK_TAG_BITS_MASK;
}

static void ublk_dev_param_basic_apply(struct ublk_device *ub)
{
	const struct ublk_param_basic *p = &ub->params.basic;

	if (p->attrs & UBLK_ATTR_READ_ONLY)
		set_disk_ro(ub->ub_disk, true);

	set_capacity(ub->ub_disk, p->dev_sectors);
}

static int ublk_validate_params(const struct ublk_device *ub)
{
	/* basic param is the only one which must be set */
	if (ub->params.types & UBLK_PARAM_TYPE_BASIC) {
		const struct ublk_param_basic *p = &ub->params.basic;

		if (p->logical_bs_shift > PAGE_SHIFT || p->logical_bs_shift < 9)
			return -EINVAL;

		if (p->logical_bs_shift > p->physical_bs_shift)
			return -EINVAL;

		if (p->max_sectors > (ub->dev_info.max_io_buf_bytes >> 9))
			return -EINVAL;

		if (ublk_dev_is_zoned(ub) && !p->chunk_sectors)
			return -EINVAL;
	} else
		return -EINVAL;

	if (ub->params.types & UBLK_PARAM_TYPE_DISCARD) {
		const struct ublk_param_discard *p = &ub->params.discard;

		/* So far, only support single segment discard */
		if (p->max_discard_sectors && p->max_discard_segments != 1)
			return -EINVAL;

		if (!p->discard_granularity)
			return -EINVAL;
	}

	/* dev_t is read-only */
	if (ub->params.types & UBLK_PARAM_TYPE_DEVT)
		return -EINVAL;

	if (ub->params.types & UBLK_PARAM_TYPE_ZONED)
		return ublk_dev_param_zoned_validate(ub);
	else if (ublk_dev_is_zoned(ub))
		return -EINVAL;

	if (ub->params.types & UBLK_PARAM_TYPE_DMA_ALIGN) {
		const struct ublk_param_dma_align *p = &ub->params.dma;

		if (p->alignment >= PAGE_SIZE)
			return -EINVAL;

		if (!is_power_of_2(p->alignment + 1))
			return -EINVAL;
	}

	if (ub->params.types & UBLK_PARAM_TYPE_SEGMENT) {
		const struct ublk_param_segment *p = &ub->params.seg;

		if (!is_power_of_2(p->seg_boundary_mask + 1))
			return -EINVAL;

		if (p->seg_boundary_mask + 1 < UBLK_MIN_SEGMENT_SIZE)
			return -EINVAL;
		if (p->max_segment_size < UBLK_MIN_SEGMENT_SIZE)
			return -EINVAL;
	}

	return 0;
}

static void ublk_apply_params(struct ublk_device *ub)
{
	ublk_dev_param_basic_apply(ub);

	if (ub->params.types & UBLK_PARAM_TYPE_ZONED)
		ublk_dev_param_zoned_apply(ub);
}

static inline bool ublk_support_zero_copy(const struct ublk_queue *ubq)
{
	return ubq->flags & UBLK_F_SUPPORT_ZERO_COPY;
}

static inline bool ublk_support_user_copy(const struct ublk_queue *ubq)
{
	return ubq->flags & UBLK_F_USER_COPY;
}

static inline bool ublk_need_map_io(const struct ublk_queue *ubq)
{
<<<<<<< HEAD
	return !ublk_support_user_copy(ubq);
=======
	return !ublk_support_user_copy(ubq) && !ublk_support_zero_copy(ubq);
>>>>>>> fc85704c
}

static inline bool ublk_need_req_ref(const struct ublk_queue *ubq)
{
	/*
	 * read()/write() is involved in user copy, so request reference
	 * has to be grabbed
	 *
	 * for zero copy, request buffer need to be registered to io_uring
	 * buffer table, so reference is needed
	 */
	return ublk_support_user_copy(ubq) || ublk_support_zero_copy(ubq);
}

static inline void ublk_init_req_ref(const struct ublk_queue *ubq,
		struct request *req)
{
	if (ublk_need_req_ref(ubq)) {
		struct ublk_rq_data *data = blk_mq_rq_to_pdu(req);

		kref_init(&data->ref);
	}
}

static inline bool ublk_get_req_ref(const struct ublk_queue *ubq,
		struct request *req)
{
	if (ublk_need_req_ref(ubq)) {
		struct ublk_rq_data *data = blk_mq_rq_to_pdu(req);

		return kref_get_unless_zero(&data->ref);
	}

	return true;
}

static inline void ublk_put_req_ref(const struct ublk_queue *ubq,
		struct request *req)
{
	if (ublk_need_req_ref(ubq)) {
		struct ublk_rq_data *data = blk_mq_rq_to_pdu(req);

		kref_put(&data->ref, ublk_complete_rq);
	} else {
		__ublk_complete_rq(req);
	}
}

static inline bool ublk_need_get_data(const struct ublk_queue *ubq)
{
	return ubq->flags & UBLK_F_NEED_GET_DATA;
}

/* Called in slow path only, keep it noinline for trace purpose */
static noinline struct ublk_device *ublk_get_device(struct ublk_device *ub)
{
	if (kobject_get_unless_zero(&ub->cdev_dev.kobj))
		return ub;
	return NULL;
}

/* Called in slow path only, keep it noinline for trace purpose */
static noinline void ublk_put_device(struct ublk_device *ub)
{
	put_device(&ub->cdev_dev);
}

static inline struct ublk_queue *ublk_get_queue(struct ublk_device *dev,
		int qid)
{
       return (struct ublk_queue *)&(dev->__queues[qid * dev->queue_size]);
}

static inline bool ublk_rq_has_data(const struct request *rq)
{
	return bio_has_data(rq->bio);
}

static inline struct ublksrv_io_desc *ublk_get_iod(struct ublk_queue *ubq,
		int tag)
{
	return &ubq->io_cmd_buf[tag];
}

static inline struct ublksrv_io_desc *
ublk_queue_cmd_buf(struct ublk_device *ub, int q_id)
{
	return ublk_get_queue(ub, q_id)->io_cmd_buf;
}

static inline int __ublk_queue_cmd_buf_size(int depth)
{
	return round_up(depth * sizeof(struct ublksrv_io_desc), PAGE_SIZE);
}

static inline int ublk_queue_cmd_buf_size(struct ublk_device *ub, int q_id)
{
	struct ublk_queue *ubq = ublk_get_queue(ub, q_id);

	return __ublk_queue_cmd_buf_size(ubq->q_depth);
}

static int ublk_max_cmd_buf_size(void)
{
	return __ublk_queue_cmd_buf_size(UBLK_MAX_QUEUE_DEPTH);
}

/*
 * Should I/O outstanding to the ublk server when it exits be reissued?
 * If not, outstanding I/O will get errors.
 */
static inline bool ublk_nosrv_should_reissue_outstanding(struct ublk_device *ub)
{
	return (ub->dev_info.flags & UBLK_F_USER_RECOVERY) &&
	       (ub->dev_info.flags & UBLK_F_USER_RECOVERY_REISSUE);
}

/*
 * Should I/O issued while there is no ublk server queue? If not, I/O
 * issued while there is no ublk server will get errors.
 */
static inline bool ublk_nosrv_dev_should_queue_io(struct ublk_device *ub)
{
	return (ub->dev_info.flags & UBLK_F_USER_RECOVERY) &&
	       !(ub->dev_info.flags & UBLK_F_USER_RECOVERY_FAIL_IO);
}

/*
 * Same as ublk_nosrv_dev_should_queue_io, but uses a queue-local copy
 * of the device flags for smaller cache footprint - better for fast
 * paths.
 */
static inline bool ublk_nosrv_should_queue_io(struct ublk_queue *ubq)
{
	return (ubq->flags & UBLK_F_USER_RECOVERY) &&
	       !(ubq->flags & UBLK_F_USER_RECOVERY_FAIL_IO);
}

/*
 * Should ublk devices be stopped (i.e. no recovery possible) when the
 * ublk server exits? If not, devices can be used again by a future
 * incarnation of a ublk server via the start_recovery/end_recovery
 * commands.
 */
static inline bool ublk_nosrv_should_stop_dev(struct ublk_device *ub)
{
	return !(ub->dev_info.flags & UBLK_F_USER_RECOVERY);
}

static inline bool ublk_dev_in_recoverable_state(struct ublk_device *ub)
{
	return ub->dev_info.state == UBLK_S_DEV_QUIESCED ||
	       ub->dev_info.state == UBLK_S_DEV_FAIL_IO;
}

static void ublk_free_disk(struct gendisk *disk)
{
	struct ublk_device *ub = disk->private_data;

	clear_bit(UB_STATE_USED, &ub->state);
	ublk_put_device(ub);
}

static void ublk_store_owner_uid_gid(unsigned int *owner_uid,
		unsigned int *owner_gid)
{
	kuid_t uid;
	kgid_t gid;

	current_uid_gid(&uid, &gid);

	*owner_uid = from_kuid(&init_user_ns, uid);
	*owner_gid = from_kgid(&init_user_ns, gid);
}

static int ublk_open(struct gendisk *disk, blk_mode_t mode)
{
	struct ublk_device *ub = disk->private_data;

	if (capable(CAP_SYS_ADMIN))
		return 0;

	/*
	 * If it is one unprivileged device, only owner can open
	 * the disk. Otherwise it could be one trap made by one
	 * evil user who grants this disk's privileges to other
	 * users deliberately.
	 *
	 * This way is reasonable too given anyone can create
	 * unprivileged device, and no need other's grant.
	 */
	if (ub->dev_info.flags & UBLK_F_UNPRIVILEGED_DEV) {
		unsigned int curr_uid, curr_gid;

		ublk_store_owner_uid_gid(&curr_uid, &curr_gid);

		if (curr_uid != ub->dev_info.owner_uid || curr_gid !=
				ub->dev_info.owner_gid)
			return -EPERM;
	}

	return 0;
}

static const struct block_device_operations ub_fops = {
	.owner =	THIS_MODULE,
	.open =		ublk_open,
	.free_disk =	ublk_free_disk,
	.report_zones =	ublk_report_zones,
};

#define UBLK_MAX_PIN_PAGES	32

struct ublk_io_iter {
	struct page *pages[UBLK_MAX_PIN_PAGES];
	struct bio *bio;
	struct bvec_iter iter;
};

/* return how many pages are copied */
static void ublk_copy_io_pages(struct ublk_io_iter *data,
		size_t total, size_t pg_off, int dir)
{
	unsigned done = 0;
	unsigned pg_idx = 0;

	while (done < total) {
		struct bio_vec bv = bio_iter_iovec(data->bio, data->iter);
		unsigned int bytes = min3(bv.bv_len, (unsigned)total - done,
				(unsigned)(PAGE_SIZE - pg_off));
		void *bv_buf = bvec_kmap_local(&bv);
		void *pg_buf = kmap_local_page(data->pages[pg_idx]);

		if (dir == ITER_DEST)
			memcpy(pg_buf + pg_off, bv_buf, bytes);
		else
			memcpy(bv_buf, pg_buf + pg_off, bytes);

		kunmap_local(pg_buf);
		kunmap_local(bv_buf);

		/* advance page array */
		pg_off += bytes;
		if (pg_off == PAGE_SIZE) {
			pg_idx += 1;
			pg_off = 0;
		}

		done += bytes;

		/* advance bio */
		bio_advance_iter_single(data->bio, &data->iter, bytes);
		if (!data->iter.bi_size) {
			data->bio = data->bio->bi_next;
			if (data->bio == NULL)
				break;
			data->iter = data->bio->bi_iter;
		}
	}
}

static bool ublk_advance_io_iter(const struct request *req,
		struct ublk_io_iter *iter, unsigned int offset)
{
	struct bio *bio = req->bio;

	for_each_bio(bio) {
		if (bio->bi_iter.bi_size > offset) {
			iter->bio = bio;
			iter->iter = bio->bi_iter;
			bio_advance_iter(iter->bio, &iter->iter, offset);
			return true;
		}
		offset -= bio->bi_iter.bi_size;
	}
	return false;
}

/*
 * Copy data between request pages and io_iter, and 'offset'
 * is the start point of linear offset of request.
 */
static size_t ublk_copy_user_pages(const struct request *req,
		unsigned offset, struct iov_iter *uiter, int dir)
{
	struct ublk_io_iter iter;
	size_t done = 0;

	if (!ublk_advance_io_iter(req, &iter, offset))
		return 0;

	while (iov_iter_count(uiter) && iter.bio) {
		unsigned nr_pages;
		ssize_t len;
		size_t off;
		int i;

		len = iov_iter_get_pages2(uiter, iter.pages,
				iov_iter_count(uiter),
				UBLK_MAX_PIN_PAGES, &off);
		if (len <= 0)
			return done;

		ublk_copy_io_pages(&iter, len, off, dir);
		nr_pages = DIV_ROUND_UP(len + off, PAGE_SIZE);
		for (i = 0; i < nr_pages; i++) {
			if (dir == ITER_DEST)
				set_page_dirty(iter.pages[i]);
			put_page(iter.pages[i]);
		}
		done += len;
	}

	return done;
}

static inline bool ublk_need_map_req(const struct request *req)
{
	return ublk_rq_has_data(req) && req_op(req) == REQ_OP_WRITE;
}

static inline bool ublk_need_unmap_req(const struct request *req)
{
	return ublk_rq_has_data(req) &&
	       (req_op(req) == REQ_OP_READ || req_op(req) == REQ_OP_DRV_IN);
}

static int ublk_map_io(const struct ublk_queue *ubq, const struct request *req,
		struct ublk_io *io)
{
	const unsigned int rq_bytes = blk_rq_bytes(req);

	if (!ublk_need_map_io(ubq))
		return rq_bytes;

	/*
	 * no zero copy, we delay copy WRITE request data into ublksrv
	 * context and the big benefit is that pinning pages in current
	 * context is pretty fast, see ublk_pin_user_pages
	 */
	if (ublk_need_map_req(req)) {
		struct iov_iter iter;
		const int dir = ITER_DEST;

		import_ubuf(dir, u64_to_user_ptr(io->addr), rq_bytes, &iter);
		return ublk_copy_user_pages(req, 0, &iter, dir);
	}
	return rq_bytes;
}

static int ublk_unmap_io(const struct ublk_queue *ubq,
		const struct request *req,
		struct ublk_io *io)
{
	const unsigned int rq_bytes = blk_rq_bytes(req);

	if (!ublk_need_map_io(ubq))
		return rq_bytes;

	if (ublk_need_unmap_req(req)) {
		struct iov_iter iter;
		const int dir = ITER_SOURCE;

		WARN_ON_ONCE(io->res > rq_bytes);

		import_ubuf(dir, u64_to_user_ptr(io->addr), io->res, &iter);
		return ublk_copy_user_pages(req, 0, &iter, dir);
	}
	return rq_bytes;
}

static inline unsigned int ublk_req_build_flags(struct request *req)
{
	unsigned flags = 0;

	if (req->cmd_flags & REQ_FAILFAST_DEV)
		flags |= UBLK_IO_F_FAILFAST_DEV;

	if (req->cmd_flags & REQ_FAILFAST_TRANSPORT)
		flags |= UBLK_IO_F_FAILFAST_TRANSPORT;

	if (req->cmd_flags & REQ_FAILFAST_DRIVER)
		flags |= UBLK_IO_F_FAILFAST_DRIVER;

	if (req->cmd_flags & REQ_META)
		flags |= UBLK_IO_F_META;

	if (req->cmd_flags & REQ_FUA)
		flags |= UBLK_IO_F_FUA;

	if (req->cmd_flags & REQ_NOUNMAP)
		flags |= UBLK_IO_F_NOUNMAP;

	if (req->cmd_flags & REQ_SWAP)
		flags |= UBLK_IO_F_SWAP;

	return flags;
}

static blk_status_t ublk_setup_iod(struct ublk_queue *ubq, struct request *req)
{
	struct ublksrv_io_desc *iod = ublk_get_iod(ubq, req->tag);
	struct ublk_io *io = &ubq->ios[req->tag];
	enum req_op op = req_op(req);
	u32 ublk_op;

	if (!ublk_queue_is_zoned(ubq) &&
	    (op_is_zone_mgmt(op) || op == REQ_OP_ZONE_APPEND))
		return BLK_STS_IOERR;

	switch (req_op(req)) {
	case REQ_OP_READ:
		ublk_op = UBLK_IO_OP_READ;
		break;
	case REQ_OP_WRITE:
		ublk_op = UBLK_IO_OP_WRITE;
		break;
	case REQ_OP_FLUSH:
		ublk_op = UBLK_IO_OP_FLUSH;
		break;
	case REQ_OP_DISCARD:
		ublk_op = UBLK_IO_OP_DISCARD;
		break;
	case REQ_OP_WRITE_ZEROES:
		ublk_op = UBLK_IO_OP_WRITE_ZEROES;
		break;
	default:
		if (ublk_queue_is_zoned(ubq))
			return ublk_setup_iod_zoned(ubq, req);
		return BLK_STS_IOERR;
	}

	/* need to translate since kernel may change */
	iod->op_flags = ublk_op | ublk_req_build_flags(req);
	iod->nr_sectors = blk_rq_sectors(req);
	iod->start_sector = blk_rq_pos(req);
	iod->addr = io->addr;

	return BLK_STS_OK;
}

static inline struct ublk_uring_cmd_pdu *ublk_get_uring_cmd_pdu(
		struct io_uring_cmd *ioucmd)
{
	return io_uring_cmd_to_pdu(ioucmd, struct ublk_uring_cmd_pdu);
}

static inline bool ubq_daemon_is_dying(struct ublk_queue *ubq)
{
	return !ubq->ubq_daemon || ubq->ubq_daemon->flags & PF_EXITING;
}

/* todo: handle partial completion */
static inline void __ublk_complete_rq(struct request *req)
{
	struct ublk_queue *ubq = req->mq_hctx->driver_data;
	struct ublk_io *io = &ubq->ios[req->tag];
	unsigned int unmapped_bytes;
	blk_status_t res = BLK_STS_OK;

	/* failed read IO if nothing is read */
	if (!io->res && req_op(req) == REQ_OP_READ)
		io->res = -EIO;

	if (io->res < 0) {
		res = errno_to_blk_status(io->res);
		goto exit;
	}

	/*
	 * FLUSH, DISCARD or WRITE_ZEROES usually won't return bytes returned, so end them
	 * directly.
	 *
	 * Both the two needn't unmap.
	 */
	if (req_op(req) != REQ_OP_READ && req_op(req) != REQ_OP_WRITE &&
	    req_op(req) != REQ_OP_DRV_IN)
		goto exit;

	/* for READ request, writing data in iod->addr to rq buffers */
	unmapped_bytes = ublk_unmap_io(ubq, req, io);

	/*
	 * Extremely impossible since we got data filled in just before
	 *
	 * Re-read simply for this unlikely case.
	 */
	if (unlikely(unmapped_bytes < io->res))
		io->res = unmapped_bytes;

	if (blk_update_request(req, BLK_STS_OK, io->res))
		blk_mq_requeue_request(req, true);
	else
		__blk_mq_end_request(req, BLK_STS_OK);

	return;
exit:
	blk_mq_end_request(req, res);
}

static void ublk_complete_rq(struct kref *ref)
{
	struct ublk_rq_data *data = container_of(ref, struct ublk_rq_data,
			ref);
	struct request *req = blk_mq_rq_from_pdu(data);

	__ublk_complete_rq(req);
}

static void ubq_complete_io_cmd(struct ublk_io *io, int res,
				unsigned issue_flags)
{
	/* mark this cmd owned by ublksrv */
	io->flags |= UBLK_IO_FLAG_OWNED_BY_SRV;

	/*
	 * clear ACTIVE since we are done with this sqe/cmd slot
	 * We can only accept io cmd in case of being not active.
	 */
	io->flags &= ~UBLK_IO_FLAG_ACTIVE;

	/* tell ublksrv one io request is coming */
	io_uring_cmd_done(io->cmd, res, 0, issue_flags);
}

#define UBLK_REQUEUE_DELAY_MS	3

static inline void __ublk_abort_rq(struct ublk_queue *ubq,
		struct request *rq)
{
	/* We cannot process this rq so just requeue it. */
	if (ublk_nosrv_dev_should_queue_io(ubq->dev))
		blk_mq_requeue_request(rq, false);
	else
		blk_mq_end_request(rq, BLK_STS_IOERR);
}

static void ublk_dispatch_req(struct ublk_queue *ubq,
			      struct request *req,
			      unsigned int issue_flags)
{
	int tag = req->tag;
	struct ublk_io *io = &ubq->ios[tag];
	unsigned int mapped_bytes;

	pr_devel("%s: complete: op %d, qid %d tag %d io_flags %x addr %llx\n",
			__func__, io->cmd->cmd_op, ubq->q_id, req->tag, io->flags,
			ublk_get_iod(ubq, req->tag)->addr);

	/*
	 * Task is exiting if either:
	 *
	 * (1) current != ubq_daemon.
	 * io_uring_cmd_complete_in_task() tries to run task_work
	 * in a workqueue if ubq_daemon(cmd's task) is PF_EXITING.
	 *
	 * (2) current->flags & PF_EXITING.
	 */
	if (unlikely(current != ubq->ubq_daemon || current->flags & PF_EXITING)) {
		__ublk_abort_rq(ubq, req);
		return;
	}

	if (ublk_need_get_data(ubq) && ublk_need_map_req(req)) {
		/*
		 * We have not handled UBLK_IO_NEED_GET_DATA command yet,
		 * so immepdately pass UBLK_IO_RES_NEED_GET_DATA to ublksrv
		 * and notify it.
		 */
		if (!(io->flags & UBLK_IO_FLAG_NEED_GET_DATA)) {
			io->flags |= UBLK_IO_FLAG_NEED_GET_DATA;
			pr_devel("%s: need get data. op %d, qid %d tag %d io_flags %x\n",
					__func__, io->cmd->cmd_op, ubq->q_id,
					req->tag, io->flags);
			ubq_complete_io_cmd(io, UBLK_IO_RES_NEED_GET_DATA, issue_flags);
			return;
		}
		/*
		 * We have handled UBLK_IO_NEED_GET_DATA command,
		 * so clear UBLK_IO_FLAG_NEED_GET_DATA now and just
		 * do the copy work.
		 */
		io->flags &= ~UBLK_IO_FLAG_NEED_GET_DATA;
		/* update iod->addr because ublksrv may have passed a new io buffer */
		ublk_get_iod(ubq, req->tag)->addr = io->addr;
		pr_devel("%s: update iod->addr: op %d, qid %d tag %d io_flags %x addr %llx\n",
				__func__, io->cmd->cmd_op, ubq->q_id, req->tag, io->flags,
				ublk_get_iod(ubq, req->tag)->addr);
	}

	mapped_bytes = ublk_map_io(ubq, req, io);

	/* partially mapped, update io descriptor */
	if (unlikely(mapped_bytes != blk_rq_bytes(req))) {
		/*
		 * Nothing mapped, retry until we succeed.
		 *
		 * We may never succeed in mapping any bytes here because
		 * of OOM. TODO: reserve one buffer with single page pinned
		 * for providing forward progress guarantee.
		 */
		if (unlikely(!mapped_bytes)) {
			blk_mq_requeue_request(req, false);
			blk_mq_delay_kick_requeue_list(req->q,
					UBLK_REQUEUE_DELAY_MS);
			return;
		}

		ublk_get_iod(ubq, req->tag)->nr_sectors =
			mapped_bytes >> 9;
	}

	ublk_init_req_ref(ubq, req);
	ubq_complete_io_cmd(io, UBLK_IO_RES_OK, issue_flags);
}

<<<<<<< HEAD
static void ublk_rq_task_work_cb(struct io_uring_cmd *cmd,
				 unsigned int issue_flags)
=======
static void ublk_cmd_tw_cb(struct io_uring_cmd *cmd,
			   unsigned int issue_flags)
{
	struct ublk_uring_cmd_pdu *pdu = ublk_get_uring_cmd_pdu(cmd);
	struct ublk_queue *ubq = pdu->ubq;

	ublk_dispatch_req(ubq, pdu->req, issue_flags);
}

static void ublk_queue_cmd(struct ublk_queue *ubq, struct request *rq)
>>>>>>> fc85704c
{
	struct io_uring_cmd *cmd = ubq->ios[rq->tag].cmd;
	struct ublk_uring_cmd_pdu *pdu = ublk_get_uring_cmd_pdu(cmd);
<<<<<<< HEAD
	struct ublk_queue *ubq = pdu->ubq;
	int tag = pdu->tag;
	struct request *req = blk_mq_tag_to_rq(
		ubq->dev->tag_set.tags[ubq->q_id], tag);

	ublk_dispatch_req(ubq, req, issue_flags);
=======

	pdu->req = rq;
	io_uring_cmd_complete_in_task(cmd, ublk_cmd_tw_cb);
>>>>>>> fc85704c
}

static void ublk_cmd_list_tw_cb(struct io_uring_cmd *cmd,
		unsigned int issue_flags)
{
<<<<<<< HEAD
	struct ublk_io *io = &ubq->ios[rq->tag];

	io_uring_cmd_complete_in_task(io->cmd, ublk_rq_task_work_cb);
}

static void ublk_cmd_list_tw_cb(struct io_uring_cmd *cmd,
		unsigned int issue_flags)
{
	struct ublk_uring_cmd_pdu *pdu = ublk_get_uring_cmd_pdu(cmd);
	struct request *rq = pdu->req_list;
	struct ublk_queue *ubq = rq->mq_hctx->driver_data;
	struct request *next;

	while (rq) {
		next = rq->rq_next;
		rq->rq_next = NULL;
		ublk_dispatch_req(ubq, rq, issue_flags);
		rq = next;
	}
=======
	struct ublk_uring_cmd_pdu *pdu = ublk_get_uring_cmd_pdu(cmd);
	struct request *rq = pdu->req_list;
	struct ublk_queue *ubq = pdu->ubq;
	struct request *next;

	do {
		next = rq->rq_next;
		rq->rq_next = NULL;
		ublk_dispatch_req(ubq, rq, issue_flags);
		rq = next;
	} while (rq);
}

static void ublk_queue_cmd_list(struct ublk_queue *ubq, struct rq_list *l)
{
	struct request *rq = rq_list_peek(l);
	struct io_uring_cmd *cmd = ubq->ios[rq->tag].cmd;
	struct ublk_uring_cmd_pdu *pdu = ublk_get_uring_cmd_pdu(cmd);

	pdu->req_list = rq;
	rq_list_init(l);
	io_uring_cmd_complete_in_task(cmd, ublk_cmd_list_tw_cb);
>>>>>>> fc85704c
}

static void ublk_queue_cmd_list(struct ublk_queue *ubq, struct rq_list *l)
{
	struct request *rq = rq_list_peek(l);
	struct ublk_io *io = &ubq->ios[rq->tag];
	struct ublk_uring_cmd_pdu *pdu = ublk_get_uring_cmd_pdu(io->cmd);

	pdu->req_list = rq;
	rq_list_init(l);
	io_uring_cmd_complete_in_task(io->cmd, ublk_cmd_list_tw_cb);
}

static enum blk_eh_timer_return ublk_timeout(struct request *rq)
{
	struct ublk_queue *ubq = rq->mq_hctx->driver_data;

	if (ubq->flags & UBLK_F_UNPRIVILEGED_DEV) {
		if (!ubq->timeout) {
			send_sig(SIGKILL, ubq->ubq_daemon, 0);
			ubq->timeout = true;
		}

		return BLK_EH_DONE;
	}

	return BLK_EH_RESET_TIMER;
}

static blk_status_t ublk_prep_req(struct ublk_queue *ubq, struct request *rq,
				  bool check_cancel)
{
	blk_status_t res;

	if (unlikely(ubq->fail_io))
		return BLK_STS_TARGET;

	/* With recovery feature enabled, force_abort is set in
	 * ublk_stop_dev() before calling del_gendisk(). We have to
	 * abort all requeued and new rqs here to let del_gendisk()
	 * move on. Besides, we cannot not call io_uring_cmd_complete_in_task()
	 * to avoid UAF on io_uring ctx.
	 *
	 * Note: force_abort is guaranteed to be seen because it is set
	 * before request queue is unqiuesced.
	 */
	if (ublk_nosrv_should_queue_io(ubq) && unlikely(ubq->force_abort))
		return BLK_STS_IOERR;

	if (check_cancel && unlikely(ubq->canceling))
		return BLK_STS_IOERR;

	/* fill iod to slot in io cmd buffer */
	res = ublk_setup_iod(ubq, rq);
	if (unlikely(res != BLK_STS_OK))
		return BLK_STS_IOERR;

	blk_mq_start_request(rq);
	return BLK_STS_OK;
}

static blk_status_t ublk_queue_rq(struct blk_mq_hw_ctx *hctx,
		const struct blk_mq_queue_data *bd)
{
	struct ublk_queue *ubq = hctx->driver_data;
	struct request *rq = bd->rq;
	blk_status_t res;

	res = ublk_prep_req(ubq, rq, false);
	if (res != BLK_STS_OK)
		return res;

	/*
	 * ->canceling has to be handled after ->force_abort and ->fail_io
	 * is dealt with, otherwise this request may not be failed in case
	 * of recovery, and cause hang when deleting disk
	 */
	if (unlikely(ubq->canceling)) {
		__ublk_abort_rq(ubq, rq);
		return BLK_STS_OK;
	}

	ublk_queue_cmd(ubq, rq);
	return BLK_STS_OK;
}

static void ublk_queue_rqs(struct rq_list *rqlist)
{
	struct rq_list requeue_list = { };
	struct rq_list submit_list = { };
	struct ublk_queue *ubq = NULL;
	struct request *req;

	while ((req = rq_list_pop(rqlist))) {
		struct ublk_queue *this_q = req->mq_hctx->driver_data;

		if (ubq && ubq != this_q && !rq_list_empty(&submit_list))
			ublk_queue_cmd_list(ubq, &submit_list);
		ubq = this_q;

		if (ublk_prep_req(ubq, req, true) == BLK_STS_OK)
			rq_list_add_tail(&submit_list, req);
		else
			rq_list_add_tail(&requeue_list, req);
	}

	if (ubq && !rq_list_empty(&submit_list))
		ublk_queue_cmd_list(ubq, &submit_list);
	*rqlist = requeue_list;
}

static int ublk_init_hctx(struct blk_mq_hw_ctx *hctx, void *driver_data,
		unsigned int hctx_idx)
{
	struct ublk_device *ub = driver_data;
	struct ublk_queue *ubq = ublk_get_queue(ub, hctx->queue_num);

	hctx->driver_data = ubq;
	return 0;
}

static const struct blk_mq_ops ublk_mq_ops = {
	.queue_rq       = ublk_queue_rq,
	.queue_rqs      = ublk_queue_rqs,
	.init_hctx	= ublk_init_hctx,
	.timeout	= ublk_timeout,
};

static void ublk_queue_reinit(struct ublk_device *ub, struct ublk_queue *ubq)
{
	int i;

	/* All old ioucmds have to be completed */
	ubq->nr_io_ready = 0;

	/*
	 * old daemon is PF_EXITING, put it now
	 *
	 * It could be NULL in case of closing one quisced device.
	 */
	if (ubq->ubq_daemon)
		put_task_struct(ubq->ubq_daemon);
	/* We have to reset it to NULL, otherwise ub won't accept new FETCH_REQ */
	ubq->ubq_daemon = NULL;
	ubq->timeout = false;

	for (i = 0; i < ubq->q_depth; i++) {
		struct ublk_io *io = &ubq->ios[i];

		/*
		 * UBLK_IO_FLAG_CANCELED is kept for avoiding to touch
		 * io->cmd
		 */
		io->flags &= UBLK_IO_FLAG_CANCELED;
		io->cmd = NULL;
		io->addr = 0;
	}
}

static int ublk_ch_open(struct inode *inode, struct file *filp)
{
	struct ublk_device *ub = container_of(inode->i_cdev,
			struct ublk_device, cdev);

	if (test_and_set_bit(UB_STATE_OPEN, &ub->state))
		return -EBUSY;
	filp->private_data = ub;
	return 0;
}

static void ublk_reset_ch_dev(struct ublk_device *ub)
{
	int i;

	for (i = 0; i < ub->dev_info.nr_hw_queues; i++)
		ublk_queue_reinit(ub, ublk_get_queue(ub, i));

	/* set to NULL, otherwise new ubq_daemon cannot mmap the io_cmd_buf */
	ub->mm = NULL;
	ub->nr_queues_ready = 0;
	ub->nr_privileged_daemon = 0;
}

static struct gendisk *ublk_get_disk(struct ublk_device *ub)
{
	struct gendisk *disk;

	spin_lock(&ub->lock);
	disk = ub->ub_disk;
	if (disk)
		get_device(disk_to_dev(disk));
	spin_unlock(&ub->lock);

	return disk;
}

static void ublk_put_disk(struct gendisk *disk)
{
	if (disk)
		put_device(disk_to_dev(disk));
}

static int ublk_ch_release(struct inode *inode, struct file *filp)
{
	struct ublk_device *ub = filp->private_data;
	struct gendisk *disk;
	int i;
<<<<<<< HEAD

	/*
	 * disk isn't attached yet, either device isn't live, or it has
	 * been removed already, so we needn't to do anything
	 */
	disk = ublk_get_disk(ub);
	if (!disk)
		goto out;

	/*
	 * All uring_cmd are done now, so abort any request outstanding to
	 * the ublk server
	 *
	 * This can be done in lockless way because ublk server has been
	 * gone
	 *
	 * More importantly, we have to provide forward progress guarantee
	 * without holding ub->mutex, otherwise control task grabbing
	 * ub->mutex triggers deadlock
	 *
	 * All requests may be inflight, so ->canceling may not be set, set
	 * it now.
	 */
	for (i = 0; i < ub->dev_info.nr_hw_queues; i++) {
		struct ublk_queue *ubq = ublk_get_queue(ub, i);

		ubq->canceling = true;
		ublk_abort_queue(ub, ubq);
	}
	blk_mq_kick_requeue_list(disk->queue);

	/*
	 * All infligh requests have been completed or requeued and any new
	 * request will be failed or requeued via `->canceling` now, so it is
	 * fine to grab ub->mutex now.
	 */
	mutex_lock(&ub->mutex);

	/* double check after grabbing lock */
	if (!ub->ub_disk)
		goto unlock;

	/*
	 * Transition the device to the nosrv state. What exactly this
	 * means depends on the recovery flags
	 */
	blk_mq_quiesce_queue(disk->queue);
	if (ublk_nosrv_should_stop_dev(ub)) {
		/*
		 * Allow any pending/future I/O to pass through quickly
		 * with an error. This is needed because del_gendisk
		 * waits for all pending I/O to complete
		 */
		for (i = 0; i < ub->dev_info.nr_hw_queues; i++)
			ublk_get_queue(ub, i)->force_abort = true;
		blk_mq_unquiesce_queue(disk->queue);

=======

	/*
	 * disk isn't attached yet, either device isn't live, or it has
	 * been removed already, so we needn't to do anything
	 */
	disk = ublk_get_disk(ub);
	if (!disk)
		goto out;

	/*
	 * All uring_cmd are done now, so abort any request outstanding to
	 * the ublk server
	 *
	 * This can be done in lockless way because ublk server has been
	 * gone
	 *
	 * More importantly, we have to provide forward progress guarantee
	 * without holding ub->mutex, otherwise control task grabbing
	 * ub->mutex triggers deadlock
	 *
	 * All requests may be inflight, so ->canceling may not be set, set
	 * it now.
	 */
	for (i = 0; i < ub->dev_info.nr_hw_queues; i++) {
		struct ublk_queue *ubq = ublk_get_queue(ub, i);

		ubq->canceling = true;
		ublk_abort_queue(ub, ubq);
	}
	blk_mq_kick_requeue_list(disk->queue);

	/*
	 * All infligh requests have been completed or requeued and any new
	 * request will be failed or requeued via `->canceling` now, so it is
	 * fine to grab ub->mutex now.
	 */
	mutex_lock(&ub->mutex);

	/* double check after grabbing lock */
	if (!ub->ub_disk)
		goto unlock;

	/*
	 * Transition the device to the nosrv state. What exactly this
	 * means depends on the recovery flags
	 */
	blk_mq_quiesce_queue(disk->queue);
	if (ublk_nosrv_should_stop_dev(ub)) {
		/*
		 * Allow any pending/future I/O to pass through quickly
		 * with an error. This is needed because del_gendisk
		 * waits for all pending I/O to complete
		 */
		for (i = 0; i < ub->dev_info.nr_hw_queues; i++)
			ublk_get_queue(ub, i)->force_abort = true;
		blk_mq_unquiesce_queue(disk->queue);

>>>>>>> fc85704c
		ublk_stop_dev_unlocked(ub);
	} else {
		if (ublk_nosrv_dev_should_queue_io(ub)) {
			/* ->canceling is set and all requests are aborted */
			ub->dev_info.state = UBLK_S_DEV_QUIESCED;
		} else {
			ub->dev_info.state = UBLK_S_DEV_FAIL_IO;
			for (i = 0; i < ub->dev_info.nr_hw_queues; i++)
				ublk_get_queue(ub, i)->fail_io = true;
		}
		blk_mq_unquiesce_queue(disk->queue);
	}
unlock:
	mutex_unlock(&ub->mutex);
	ublk_put_disk(disk);

	/* all uring_cmd has been done now, reset device & ubq */
	ublk_reset_ch_dev(ub);
out:
	clear_bit(UB_STATE_OPEN, &ub->state);
	return 0;
}

/* map pre-allocated per-queue cmd buffer to ublksrv daemon */
static int ublk_ch_mmap(struct file *filp, struct vm_area_struct *vma)
{
	struct ublk_device *ub = filp->private_data;
	size_t sz = vma->vm_end - vma->vm_start;
	unsigned max_sz = ublk_max_cmd_buf_size();
	unsigned long pfn, end, phys_off = vma->vm_pgoff << PAGE_SHIFT;
	int q_id, ret = 0;

	spin_lock(&ub->lock);
	if (!ub->mm)
		ub->mm = current->mm;
	if (current->mm != ub->mm)
		ret = -EINVAL;
	spin_unlock(&ub->lock);

	if (ret)
		return ret;

	if (vma->vm_flags & VM_WRITE)
		return -EPERM;

	end = UBLKSRV_CMD_BUF_OFFSET + ub->dev_info.nr_hw_queues * max_sz;
	if (phys_off < UBLKSRV_CMD_BUF_OFFSET || phys_off >= end)
		return -EINVAL;

	q_id = (phys_off - UBLKSRV_CMD_BUF_OFFSET) / max_sz;
	pr_devel("%s: qid %d, pid %d, addr %lx pg_off %lx sz %lu\n",
			__func__, q_id, current->pid, vma->vm_start,
			phys_off, (unsigned long)sz);

	if (sz != ublk_queue_cmd_buf_size(ub, q_id))
		return -EINVAL;

	pfn = virt_to_phys(ublk_queue_cmd_buf(ub, q_id)) >> PAGE_SHIFT;
	return remap_pfn_range(vma, vma->vm_start, pfn, sz, vma->vm_page_prot);
}

static void ublk_commit_completion(struct ublk_device *ub,
		const struct ublksrv_io_cmd *ub_cmd)
{
	u32 qid = ub_cmd->q_id, tag = ub_cmd->tag;
	struct ublk_queue *ubq = ublk_get_queue(ub, qid);
	struct ublk_io *io = &ubq->ios[tag];
	struct request *req;

	/* now this cmd slot is owned by nbd driver */
	io->flags &= ~UBLK_IO_FLAG_OWNED_BY_SRV;
	io->res = ub_cmd->result;

	/* find the io request and complete */
	req = blk_mq_tag_to_rq(ub->tag_set.tags[qid], tag);
	if (WARN_ON_ONCE(unlikely(!req)))
		return;

	if (req_op(req) == REQ_OP_ZONE_APPEND)
		req->__sector = ub_cmd->zone_append_lba;

	if (likely(!blk_should_fake_timeout(req->q)))
		ublk_put_req_ref(ubq, req);
}

static void __ublk_fail_req(struct ublk_queue *ubq, struct ublk_io *io,
		struct request *req)
{
	WARN_ON_ONCE(io->flags & UBLK_IO_FLAG_ACTIVE);

	if (ublk_nosrv_should_reissue_outstanding(ubq->dev))
		blk_mq_requeue_request(req, false);
	else {
		io->res = -EIO;
		__ublk_complete_rq(req);
	}
}

/*
 * Called from ublk char device release handler, when any uring_cmd is
 * done, meantime request queue is "quiesced" since all inflight requests
 * can't be completed because ublk server is dead.
 *
 * So no one can hold our request IO reference any more, simply ignore the
 * reference, and complete the request immediately
 */
static void ublk_abort_queue(struct ublk_device *ub, struct ublk_queue *ubq)
{
	int i;

	for (i = 0; i < ubq->q_depth; i++) {
		struct ublk_io *io = &ubq->ios[i];

		if (!(io->flags & UBLK_IO_FLAG_ACTIVE)) {
			struct request *rq;

			/*
			 * Either we fail the request or ublk_rq_task_work_cb
			 * will do it
			 */
			rq = blk_mq_tag_to_rq(ub->tag_set.tags[ubq->q_id], i);
			if (rq && blk_mq_request_started(rq))
				__ublk_fail_req(ubq, io, rq);
		}
	}
}

/* Must be called when queue is frozen */
static void ublk_mark_queue_canceling(struct ublk_queue *ubq)
{
	spin_lock(&ubq->cancel_lock);
	if (!ubq->canceling)
		ubq->canceling = true;
	spin_unlock(&ubq->cancel_lock);
}

static void ublk_start_cancel(struct ublk_queue *ubq)
{
	struct ublk_device *ub = ubq->dev;
	struct gendisk *disk = ublk_get_disk(ub);

	/* Our disk has been dead */
	if (!disk)
		return;
	/*
	 * Now we are serialized with ublk_queue_rq()
	 *
	 * Make sure that ubq->canceling is set when queue is frozen,
	 * because ublk_queue_rq() has to rely on this flag for avoiding to
	 * touch completed uring_cmd
	 */
	blk_mq_quiesce_queue(disk->queue);
	ublk_mark_queue_canceling(ubq);
	blk_mq_unquiesce_queue(disk->queue);
	ublk_put_disk(disk);
}

static void ublk_cancel_cmd(struct ublk_queue *ubq, unsigned tag,
		unsigned int issue_flags)
{
	struct ublk_io *io = &ubq->ios[tag];
	struct ublk_device *ub = ubq->dev;
	struct request *req;
	bool done;

	if (!(io->flags & UBLK_IO_FLAG_ACTIVE))
		return;

	/*
	 * Don't try to cancel this command if the request is started for
	 * avoiding race between io_uring_cmd_done() and
	 * io_uring_cmd_complete_in_task().
	 *
	 * Either the started request will be aborted via __ublk_abort_rq(),
	 * then this uring_cmd is canceled next time, or it will be done in
	 * task work function ublk_dispatch_req() because io_uring guarantees
	 * that ublk_dispatch_req() is always called
	 */
	req = blk_mq_tag_to_rq(ub->tag_set.tags[ubq->q_id], tag);
	if (req && blk_mq_request_started(req) && req->tag == tag)
		return;

	spin_lock(&ubq->cancel_lock);
	done = !!(io->flags & UBLK_IO_FLAG_CANCELED);
	if (!done)
		io->flags |= UBLK_IO_FLAG_CANCELED;
	spin_unlock(&ubq->cancel_lock);

	if (!done)
		io_uring_cmd_done(io->cmd, UBLK_IO_RES_ABORT, 0, issue_flags);
}

/*
 * The ublk char device won't be closed when calling cancel fn, so both
 * ublk device and queue are guaranteed to be live
 *
 * Two-stage cancel:
 *
 * - make every active uring_cmd done in ->cancel_fn()
 *
 * - aborting inflight ublk IO requests in ublk char device release handler,
 *   which depends on 1st stage because device can only be closed iff all
 *   uring_cmd are done
 *
 * Do _not_ try to acquire ub->mutex before all inflight requests are
 * aborted, otherwise deadlock may be caused.
 */
static void ublk_uring_cmd_cancel_fn(struct io_uring_cmd *cmd,
		unsigned int issue_flags)
{
	struct ublk_uring_cmd_pdu *pdu = ublk_get_uring_cmd_pdu(cmd);
	struct ublk_queue *ubq = pdu->ubq;
	struct task_struct *task;

	if (WARN_ON_ONCE(!ubq))
		return;

	if (WARN_ON_ONCE(pdu->tag >= ubq->q_depth))
		return;

	task = io_uring_cmd_get_task(cmd);
	if (WARN_ON_ONCE(task && task != ubq->ubq_daemon))
		return;

	if (!ubq->canceling)
		ublk_start_cancel(ubq);

	WARN_ON_ONCE(ubq->ios[pdu->tag].cmd != cmd);
	ublk_cancel_cmd(ubq, pdu->tag, issue_flags);
}

static inline bool ublk_queue_ready(struct ublk_queue *ubq)
{
	return ubq->nr_io_ready == ubq->q_depth;
}

static void ublk_cancel_queue(struct ublk_queue *ubq)
{
	int i;

	for (i = 0; i < ubq->q_depth; i++)
		ublk_cancel_cmd(ubq, i, IO_URING_F_UNLOCKED);
}

/* Cancel all pending commands, must be called after del_gendisk() returns */
static void ublk_cancel_dev(struct ublk_device *ub)
{
	int i;

	for (i = 0; i < ub->dev_info.nr_hw_queues; i++)
		ublk_cancel_queue(ublk_get_queue(ub, i));
}

static bool ublk_check_inflight_rq(struct request *rq, void *data)
{
	bool *idle = data;

	if (blk_mq_request_started(rq)) {
		*idle = false;
		return false;
	}
	return true;
}

static void ublk_wait_tagset_rqs_idle(struct ublk_device *ub)
{
	bool idle;

	WARN_ON_ONCE(!blk_queue_quiesced(ub->ub_disk->queue));
	while (true) {
		idle = true;
		blk_mq_tagset_busy_iter(&ub->tag_set,
				ublk_check_inflight_rq, &idle);
		if (idle)
			break;
		msleep(UBLK_REQUEUE_DELAY_MS);
	}
}

static void ublk_force_abort_dev(struct ublk_device *ub)
{
	int i;

	pr_devel("%s: force abort ub: dev_id %d state %s\n",
			__func__, ub->dev_info.dev_id,
			ub->dev_info.state == UBLK_S_DEV_LIVE ?
			"LIVE" : "QUIESCED");
	blk_mq_quiesce_queue(ub->ub_disk->queue);
	if (ub->dev_info.state == UBLK_S_DEV_LIVE)
		ublk_wait_tagset_rqs_idle(ub);

	for (i = 0; i < ub->dev_info.nr_hw_queues; i++)
		ublk_get_queue(ub, i)->force_abort = true;
	blk_mq_unquiesce_queue(ub->ub_disk->queue);
	/* We may have requeued some rqs in ublk_quiesce_queue() */
	blk_mq_kick_requeue_list(ub->ub_disk->queue);
}

static struct gendisk *ublk_detach_disk(struct ublk_device *ub)
{
	struct gendisk *disk;

	/* Sync with ublk_abort_queue() by holding the lock */
	spin_lock(&ub->lock);
	disk = ub->ub_disk;
	ub->dev_info.state = UBLK_S_DEV_DEAD;
	ub->dev_info.ublksrv_pid = -1;
	ub->ub_disk = NULL;
	spin_unlock(&ub->lock);

	return disk;
}

static void ublk_stop_dev_unlocked(struct ublk_device *ub)
	__must_hold(&ub->mutex)
{
	struct gendisk *disk;

	if (ub->dev_info.state == UBLK_S_DEV_DEAD)
		return;

	if (ublk_nosrv_dev_should_queue_io(ub))
		ublk_force_abort_dev(ub);
	del_gendisk(ub->ub_disk);
	disk = ublk_detach_disk(ub);
	put_disk(disk);
}

static void ublk_stop_dev(struct ublk_device *ub)
{
	mutex_lock(&ub->mutex);
	ublk_stop_dev_unlocked(ub);
	mutex_unlock(&ub->mutex);
	ublk_cancel_dev(ub);
}

/* reset ublk io_uring queue & io flags */
static void ublk_reset_io_flags(struct ublk_device *ub)
{
	int i, j;

	for (i = 0; i < ub->dev_info.nr_hw_queues; i++) {
		struct ublk_queue *ubq = ublk_get_queue(ub, i);

		/* UBLK_IO_FLAG_CANCELED can be cleared now */
		spin_lock(&ubq->cancel_lock);
		for (j = 0; j < ubq->q_depth; j++)
			ubq->ios[j].flags &= ~UBLK_IO_FLAG_CANCELED;
		spin_unlock(&ubq->cancel_lock);
		ubq->canceling = false;
		ubq->fail_io = false;
	}
}

/* device can only be started after all IOs are ready */
static void ublk_mark_io_ready(struct ublk_device *ub, struct ublk_queue *ubq)
	__must_hold(&ub->mutex)
{
	ubq->nr_io_ready++;
	if (ublk_queue_ready(ubq)) {
		ubq->ubq_daemon = current;
		get_task_struct(ubq->ubq_daemon);
		ub->nr_queues_ready++;

		if (capable(CAP_SYS_ADMIN))
			ub->nr_privileged_daemon++;
	}

	if (ub->nr_queues_ready == ub->dev_info.nr_hw_queues) {
		/* now we are ready for handling ublk io request */
		ublk_reset_io_flags(ub);
		complete_all(&ub->completion);
	}
}

static inline int ublk_check_cmd_op(u32 cmd_op)
{
	u32 ioc_type = _IOC_TYPE(cmd_op);

	if (!IS_ENABLED(CONFIG_BLKDEV_UBLK_LEGACY_OPCODES) && ioc_type != 'u')
		return -EOPNOTSUPP;

	if (ioc_type != 'u' && ioc_type != 0)
		return -EOPNOTSUPP;

	return 0;
}

static inline void ublk_fill_io_cmd(struct ublk_io *io,
		struct io_uring_cmd *cmd, unsigned long buf_addr)
{
	io->cmd = cmd;
	io->flags |= UBLK_IO_FLAG_ACTIVE;
	io->addr = buf_addr;
}

static inline void ublk_prep_cancel(struct io_uring_cmd *cmd,
				    unsigned int issue_flags,
				    struct ublk_queue *ubq, unsigned int tag)
{
	struct ublk_uring_cmd_pdu *pdu = ublk_get_uring_cmd_pdu(cmd);

	/*
	 * Safe to refer to @ubq since ublk_queue won't be died until its
	 * commands are completed
	 */
	pdu->ubq = ubq;
	pdu->tag = tag;
	io_uring_cmd_mark_cancelable(cmd, issue_flags);
}

<<<<<<< HEAD
=======
static void ublk_io_release(void *priv)
{
	struct request *rq = priv;
	struct ublk_queue *ubq = rq->mq_hctx->driver_data;

	ublk_put_req_ref(ubq, rq);
}

static int ublk_register_io_buf(struct io_uring_cmd *cmd,
				const struct ublk_queue *ubq, unsigned int tag,
				unsigned int index, unsigned int issue_flags)
{
	struct ublk_device *ub = cmd->file->private_data;
	const struct ublk_io *io = &ubq->ios[tag];
	struct request *req;
	int ret;

	if (!ublk_support_zero_copy(ubq))
		return -EINVAL;

	if (!(io->flags & UBLK_IO_FLAG_OWNED_BY_SRV))
		return -EINVAL;

	req = __ublk_check_and_get_req(ub, ubq, tag, 0);
	if (!req)
		return -EINVAL;

	ret = io_buffer_register_bvec(cmd, req, ublk_io_release, index,
				      issue_flags);
	if (ret) {
		ublk_put_req_ref(ubq, req);
		return ret;
	}

	return 0;
}

static int ublk_unregister_io_buf(struct io_uring_cmd *cmd,
				  const struct ublk_queue *ubq, unsigned int tag,
				  unsigned int index, unsigned int issue_flags)
{
	const struct ublk_io *io = &ubq->ios[tag];

	if (!ublk_support_zero_copy(ubq))
		return -EINVAL;

	if (!(io->flags & UBLK_IO_FLAG_OWNED_BY_SRV))
		return -EINVAL;

	return io_buffer_unregister_bvec(cmd, index, issue_flags);
}

>>>>>>> fc85704c
static int ublk_fetch(struct io_uring_cmd *cmd, struct ublk_queue *ubq,
		      struct ublk_io *io, __u64 buf_addr)
{
	struct ublk_device *ub = ubq->dev;
	int ret = 0;

	/*
	 * When handling FETCH command for setting up ublk uring queue,
	 * ub->mutex is the innermost lock, and we won't block for handling
	 * FETCH, so it is fine even for IO_URING_F_NONBLOCK.
	 */
	mutex_lock(&ub->mutex);
	/* UBLK_IO_FETCH_REQ is only allowed before queue is setup */
	if (ublk_queue_ready(ubq)) {
		ret = -EBUSY;
		goto out;
	}

	/* allow each command to be FETCHed at most once */
	if (io->flags & UBLK_IO_FLAG_ACTIVE) {
		ret = -EINVAL;
		goto out;
	}

	WARN_ON_ONCE(io->flags & UBLK_IO_FLAG_OWNED_BY_SRV);

	if (ublk_need_map_io(ubq)) {
		/*
		 * FETCH_RQ has to provide IO buffer if NEED GET
		 * DATA is not enabled
		 */
		if (!buf_addr && !ublk_need_get_data(ubq))
			goto out;
	} else if (buf_addr) {
		/* User copy requires addr to be unset */
		ret = -EINVAL;
		goto out;
	}

	ublk_fill_io_cmd(io, cmd, buf_addr);
	ublk_mark_io_ready(ub, ubq);
out:
	mutex_unlock(&ub->mutex);
	return ret;
}

static int __ublk_ch_uring_cmd(struct io_uring_cmd *cmd,
			       unsigned int issue_flags,
			       const struct ublksrv_io_cmd *ub_cmd)
{
	struct ublk_device *ub = cmd->file->private_data;
	struct ublk_queue *ubq;
	struct ublk_io *io;
	u32 cmd_op = cmd->cmd_op;
	unsigned tag = ub_cmd->tag;
	int ret = -EINVAL;
	struct request *req;

	pr_devel("%s: received: cmd op %d queue %d tag %d result %d\n",
			__func__, cmd->cmd_op, ub_cmd->q_id, tag,
			ub_cmd->result);

	if (ub_cmd->q_id >= ub->dev_info.nr_hw_queues)
		goto out;

	ubq = ublk_get_queue(ub, ub_cmd->q_id);
	if (!ubq || ub_cmd->q_id != ubq->q_id)
		goto out;

	if (ubq->ubq_daemon && ubq->ubq_daemon != current)
		goto out;

	if (tag >= ubq->q_depth)
		goto out;

	io = &ubq->ios[tag];

	/* there is pending io cmd, something must be wrong */
	if (io->flags & UBLK_IO_FLAG_ACTIVE) {
		ret = -EBUSY;
		goto out;
	}

	/*
	 * ensure that the user issues UBLK_IO_NEED_GET_DATA
	 * iff the driver have set the UBLK_IO_FLAG_NEED_GET_DATA.
	 */
	if ((!!(io->flags & UBLK_IO_FLAG_NEED_GET_DATA))
			^ (_IOC_NR(cmd_op) == UBLK_IO_NEED_GET_DATA))
		goto out;

	ret = ublk_check_cmd_op(cmd_op);
	if (ret)
		goto out;

	ret = -EINVAL;
	switch (_IOC_NR(cmd_op)) {
	case UBLK_IO_REGISTER_IO_BUF:
		return ublk_register_io_buf(cmd, ubq, tag, ub_cmd->addr, issue_flags);
	case UBLK_IO_UNREGISTER_IO_BUF:
		return ublk_unregister_io_buf(cmd, ubq, tag, ub_cmd->addr, issue_flags);
	case UBLK_IO_FETCH_REQ:
		ret = ublk_fetch(cmd, ubq, io, ub_cmd->addr);
		if (ret)
			goto out;
		break;
	case UBLK_IO_COMMIT_AND_FETCH_REQ:
		req = blk_mq_tag_to_rq(ub->tag_set.tags[ub_cmd->q_id], tag);

		if (!(io->flags & UBLK_IO_FLAG_OWNED_BY_SRV))
			goto out;

		if (ublk_need_map_io(ubq)) {
			/*
			 * COMMIT_AND_FETCH_REQ has to provide IO buffer if
			 * NEED GET DATA is not enabled or it is Read IO.
			 */
			if (!ub_cmd->addr && (!ublk_need_get_data(ubq) ||
						req_op(req) == REQ_OP_READ))
				goto out;
		} else if (req_op(req) != REQ_OP_ZONE_APPEND && ub_cmd->addr) {
			/*
			 * User copy requires addr to be unset when command is
			 * not zone append
			 */
			ret = -EINVAL;
			goto out;
		}

		ublk_fill_io_cmd(io, cmd, ub_cmd->addr);
		ublk_commit_completion(ub, ub_cmd);
		break;
	case UBLK_IO_NEED_GET_DATA:
		if (!(io->flags & UBLK_IO_FLAG_OWNED_BY_SRV))
			goto out;
		ublk_fill_io_cmd(io, cmd, ub_cmd->addr);
		req = blk_mq_tag_to_rq(ub->tag_set.tags[ub_cmd->q_id], tag);
		ublk_dispatch_req(ubq, req, issue_flags);
		return -EIOCBQUEUED;
	default:
		goto out;
	}
	ublk_prep_cancel(cmd, issue_flags, ubq, tag);
	return -EIOCBQUEUED;

 out:
	pr_devel("%s: complete: cmd op %d, tag %d ret %x io_flags %x\n",
			__func__, cmd_op, tag, ret, io->flags);
	return ret;
}

static inline struct request *__ublk_check_and_get_req(struct ublk_device *ub,
		const struct ublk_queue *ubq, int tag, size_t offset)
{
	struct request *req;

	req = blk_mq_tag_to_rq(ub->tag_set.tags[ubq->q_id], tag);
	if (!req)
		return NULL;

	if (!ublk_get_req_ref(ubq, req))
		return NULL;

	if (unlikely(!blk_mq_request_started(req) || req->tag != tag))
		goto fail_put;

	if (!ublk_rq_has_data(req))
		goto fail_put;

	if (offset > blk_rq_bytes(req))
		goto fail_put;

	return req;
fail_put:
	ublk_put_req_ref(ubq, req);
	return NULL;
}

static inline int ublk_ch_uring_cmd_local(struct io_uring_cmd *cmd,
		unsigned int issue_flags)
{
	/*
	 * Not necessary for async retry, but let's keep it simple and always
	 * copy the values to avoid any potential reuse.
	 */
	const struct ublksrv_io_cmd *ub_src = io_uring_sqe_cmd(cmd->sqe);
	const struct ublksrv_io_cmd ub_cmd = {
		.q_id = READ_ONCE(ub_src->q_id),
		.tag = READ_ONCE(ub_src->tag),
		.result = READ_ONCE(ub_src->result),
		.addr = READ_ONCE(ub_src->addr)
	};

	WARN_ON_ONCE(issue_flags & IO_URING_F_UNLOCKED);

	return __ublk_ch_uring_cmd(cmd, issue_flags, &ub_cmd);
}

static void ublk_ch_uring_cmd_cb(struct io_uring_cmd *cmd,
		unsigned int issue_flags)
{
	int ret = ublk_ch_uring_cmd_local(cmd, issue_flags);

	if (ret != -EIOCBQUEUED)
		io_uring_cmd_done(cmd, ret, 0, issue_flags);
}

static int ublk_ch_uring_cmd(struct io_uring_cmd *cmd, unsigned int issue_flags)
{
	if (unlikely(issue_flags & IO_URING_F_CANCEL)) {
		ublk_uring_cmd_cancel_fn(cmd, issue_flags);
		return 0;
	}

	/* well-implemented server won't run into unlocked */
	if (unlikely(issue_flags & IO_URING_F_UNLOCKED)) {
		io_uring_cmd_complete_in_task(cmd, ublk_ch_uring_cmd_cb);
		return -EIOCBQUEUED;
	}

	return ublk_ch_uring_cmd_local(cmd, issue_flags);
}

static inline bool ublk_check_ubuf_dir(const struct request *req,
		int ubuf_dir)
{
	/* copy ubuf to request pages */
	if ((req_op(req) == REQ_OP_READ || req_op(req) == REQ_OP_DRV_IN) &&
	    ubuf_dir == ITER_SOURCE)
		return true;

	/* copy request pages to ubuf */
	if ((req_op(req) == REQ_OP_WRITE ||
	     req_op(req) == REQ_OP_ZONE_APPEND) &&
	    ubuf_dir == ITER_DEST)
		return true;

	return false;
}

static struct request *ublk_check_and_get_req(struct kiocb *iocb,
		struct iov_iter *iter, size_t *off, int dir)
{
	struct ublk_device *ub = iocb->ki_filp->private_data;
	struct ublk_queue *ubq;
	struct request *req;
	size_t buf_off;
	u16 tag, q_id;

	if (!ub)
		return ERR_PTR(-EACCES);

	if (!user_backed_iter(iter))
		return ERR_PTR(-EACCES);

	if (ub->dev_info.state == UBLK_S_DEV_DEAD)
		return ERR_PTR(-EACCES);

	tag = ublk_pos_to_tag(iocb->ki_pos);
	q_id = ublk_pos_to_hwq(iocb->ki_pos);
	buf_off = ublk_pos_to_buf_off(iocb->ki_pos);

	if (q_id >= ub->dev_info.nr_hw_queues)
		return ERR_PTR(-EINVAL);

	ubq = ublk_get_queue(ub, q_id);
	if (!ubq)
		return ERR_PTR(-EINVAL);

	if (!ublk_support_user_copy(ubq))
		return ERR_PTR(-EACCES);

	if (tag >= ubq->q_depth)
		return ERR_PTR(-EINVAL);

	req = __ublk_check_and_get_req(ub, ubq, tag, buf_off);
	if (!req)
		return ERR_PTR(-EINVAL);

	if (!req->mq_hctx || !req->mq_hctx->driver_data)
		goto fail;

	if (!ublk_check_ubuf_dir(req, dir))
		goto fail;

	*off = buf_off;
	return req;
fail:
	ublk_put_req_ref(ubq, req);
	return ERR_PTR(-EACCES);
}

static ssize_t ublk_ch_read_iter(struct kiocb *iocb, struct iov_iter *to)
{
	struct ublk_queue *ubq;
	struct request *req;
	size_t buf_off;
	size_t ret;

	req = ublk_check_and_get_req(iocb, to, &buf_off, ITER_DEST);
	if (IS_ERR(req))
		return PTR_ERR(req);

	ret = ublk_copy_user_pages(req, buf_off, to, ITER_DEST);
	ubq = req->mq_hctx->driver_data;
	ublk_put_req_ref(ubq, req);

	return ret;
}

static ssize_t ublk_ch_write_iter(struct kiocb *iocb, struct iov_iter *from)
{
	struct ublk_queue *ubq;
	struct request *req;
	size_t buf_off;
	size_t ret;

	req = ublk_check_and_get_req(iocb, from, &buf_off, ITER_SOURCE);
	if (IS_ERR(req))
		return PTR_ERR(req);

	ret = ublk_copy_user_pages(req, buf_off, from, ITER_SOURCE);
	ubq = req->mq_hctx->driver_data;
	ublk_put_req_ref(ubq, req);

	return ret;
}

static const struct file_operations ublk_ch_fops = {
	.owner = THIS_MODULE,
	.open = ublk_ch_open,
	.release = ublk_ch_release,
	.read_iter = ublk_ch_read_iter,
	.write_iter = ublk_ch_write_iter,
	.uring_cmd = ublk_ch_uring_cmd,
	.mmap = ublk_ch_mmap,
};

static void ublk_deinit_queue(struct ublk_device *ub, int q_id)
{
	int size = ublk_queue_cmd_buf_size(ub, q_id);
	struct ublk_queue *ubq = ublk_get_queue(ub, q_id);

	if (ubq->ubq_daemon)
		put_task_struct(ubq->ubq_daemon);
	if (ubq->io_cmd_buf)
		free_pages((unsigned long)ubq->io_cmd_buf, get_order(size));
}

static int ublk_init_queue(struct ublk_device *ub, int q_id)
{
	struct ublk_queue *ubq = ublk_get_queue(ub, q_id);
	gfp_t gfp_flags = GFP_KERNEL | __GFP_ZERO;
	void *ptr;
	int size;

	spin_lock_init(&ubq->cancel_lock);
	ubq->flags = ub->dev_info.flags;
	ubq->q_id = q_id;
	ubq->q_depth = ub->dev_info.queue_depth;
	size = ublk_queue_cmd_buf_size(ub, q_id);

	ptr = (void *) __get_free_pages(gfp_flags, get_order(size));
	if (!ptr)
		return -ENOMEM;

	ubq->io_cmd_buf = ptr;
	ubq->dev = ub;
	return 0;
}

static void ublk_deinit_queues(struct ublk_device *ub)
{
	int nr_queues = ub->dev_info.nr_hw_queues;
	int i;

	if (!ub->__queues)
		return;

	for (i = 0; i < nr_queues; i++)
		ublk_deinit_queue(ub, i);
	kfree(ub->__queues);
}

static int ublk_init_queues(struct ublk_device *ub)
{
	int nr_queues = ub->dev_info.nr_hw_queues;
	int depth = ub->dev_info.queue_depth;
	int ubq_size = sizeof(struct ublk_queue) + depth * sizeof(struct ublk_io);
	int i, ret = -ENOMEM;

	ub->queue_size = ubq_size;
	ub->__queues = kcalloc(nr_queues, ubq_size, GFP_KERNEL);
	if (!ub->__queues)
		return ret;

	for (i = 0; i < nr_queues; i++) {
		if (ublk_init_queue(ub, i))
			goto fail;
	}

	init_completion(&ub->completion);
	return 0;

 fail:
	ublk_deinit_queues(ub);
	return ret;
}

static int ublk_alloc_dev_number(struct ublk_device *ub, int idx)
{
	int i = idx;
	int err;

	spin_lock(&ublk_idr_lock);
	/* allocate id, if @id >= 0, we're requesting that specific id */
	if (i >= 0) {
		err = idr_alloc(&ublk_index_idr, ub, i, i + 1, GFP_NOWAIT);
		if (err == -ENOSPC)
			err = -EEXIST;
	} else {
		err = idr_alloc(&ublk_index_idr, ub, 0, UBLK_MAX_UBLKS,
				GFP_NOWAIT);
	}
	spin_unlock(&ublk_idr_lock);

	if (err >= 0)
		ub->ub_number = err;

	return err;
}

static void ublk_free_dev_number(struct ublk_device *ub)
{
	spin_lock(&ublk_idr_lock);
	idr_remove(&ublk_index_idr, ub->ub_number);
	wake_up_all(&ublk_idr_wq);
	spin_unlock(&ublk_idr_lock);
}

static void ublk_cdev_rel(struct device *dev)
{
	struct ublk_device *ub = container_of(dev, struct ublk_device, cdev_dev);

	blk_mq_free_tag_set(&ub->tag_set);
	ublk_deinit_queues(ub);
	ublk_free_dev_number(ub);
	mutex_destroy(&ub->mutex);
	kfree(ub);
}

static int ublk_add_chdev(struct ublk_device *ub)
{
	struct device *dev = &ub->cdev_dev;
	int minor = ub->ub_number;
	int ret;

	dev->parent = ublk_misc.this_device;
	dev->devt = MKDEV(MAJOR(ublk_chr_devt), minor);
	dev->class = &ublk_chr_class;
	dev->release = ublk_cdev_rel;
	device_initialize(dev);

	ret = dev_set_name(dev, "ublkc%d", minor);
	if (ret)
		goto fail;

	cdev_init(&ub->cdev, &ublk_ch_fops);
	ret = cdev_device_add(&ub->cdev, dev);
	if (ret)
		goto fail;

	if (ub->dev_info.flags & UBLK_F_UNPRIVILEGED_DEV)
		unprivileged_ublks_added++;
	return 0;
 fail:
	put_device(dev);
	return ret;
}

/* align max io buffer size with PAGE_SIZE */
static void ublk_align_max_io_size(struct ublk_device *ub)
{
	unsigned int max_io_bytes = ub->dev_info.max_io_buf_bytes;

	ub->dev_info.max_io_buf_bytes =
		round_down(max_io_bytes, PAGE_SIZE);
}

static int ublk_add_tag_set(struct ublk_device *ub)
{
	ub->tag_set.ops = &ublk_mq_ops;
	ub->tag_set.nr_hw_queues = ub->dev_info.nr_hw_queues;
	ub->tag_set.queue_depth = ub->dev_info.queue_depth;
	ub->tag_set.numa_node = NUMA_NO_NODE;
	ub->tag_set.cmd_size = sizeof(struct ublk_rq_data);
	ub->tag_set.driver_data = ub;
	return blk_mq_alloc_tag_set(&ub->tag_set);
}

static void ublk_remove(struct ublk_device *ub)
{
	bool unprivileged;

	ublk_stop_dev(ub);
	cdev_device_del(&ub->cdev, &ub->cdev_dev);
	unprivileged = ub->dev_info.flags & UBLK_F_UNPRIVILEGED_DEV;
	ublk_put_device(ub);

	if (unprivileged)
		unprivileged_ublks_added--;
}

static struct ublk_device *ublk_get_device_from_id(int idx)
{
	struct ublk_device *ub = NULL;

	if (idx < 0)
		return NULL;

	spin_lock(&ublk_idr_lock);
	ub = idr_find(&ublk_index_idr, idx);
	if (ub)
		ub = ublk_get_device(ub);
	spin_unlock(&ublk_idr_lock);

	return ub;
}

static int ublk_ctrl_start_dev(struct ublk_device *ub,
		const struct ublksrv_ctrl_cmd *header)
{
	const struct ublk_param_basic *p = &ub->params.basic;
	int ublksrv_pid = (int)header->data[0];
	struct queue_limits lim = {
		.logical_block_size	= 1 << p->logical_bs_shift,
		.physical_block_size	= 1 << p->physical_bs_shift,
		.io_min			= 1 << p->io_min_shift,
		.io_opt			= 1 << p->io_opt_shift,
		.max_hw_sectors		= p->max_sectors,
		.chunk_sectors		= p->chunk_sectors,
		.virt_boundary_mask	= p->virt_boundary_mask,
		.max_segments		= USHRT_MAX,
		.max_segment_size	= UINT_MAX,
		.dma_alignment		= 3,
	};
	struct gendisk *disk;
	int ret = -EINVAL;

	if (ublksrv_pid <= 0)
		return -EINVAL;
	if (!(ub->params.types & UBLK_PARAM_TYPE_BASIC))
		return -EINVAL;

	if (ub->params.types & UBLK_PARAM_TYPE_DISCARD) {
		const struct ublk_param_discard *pd = &ub->params.discard;

		lim.discard_alignment = pd->discard_alignment;
		lim.discard_granularity = pd->discard_granularity;
		lim.max_hw_discard_sectors = pd->max_discard_sectors;
		lim.max_write_zeroes_sectors = pd->max_write_zeroes_sectors;
		lim.max_discard_segments = pd->max_discard_segments;
	}

	if (ub->params.types & UBLK_PARAM_TYPE_ZONED) {
		const struct ublk_param_zoned *p = &ub->params.zoned;

		if (!IS_ENABLED(CONFIG_BLK_DEV_ZONED))
			return -EOPNOTSUPP;

		lim.features |= BLK_FEAT_ZONED;
		lim.max_active_zones = p->max_active_zones;
		lim.max_open_zones =  p->max_open_zones;
		lim.max_hw_zone_append_sectors = p->max_zone_append_sectors;
	}

	if (ub->params.basic.attrs & UBLK_ATTR_VOLATILE_CACHE) {
		lim.features |= BLK_FEAT_WRITE_CACHE;
		if (ub->params.basic.attrs & UBLK_ATTR_FUA)
			lim.features |= BLK_FEAT_FUA;
	}

	if (ub->params.basic.attrs & UBLK_ATTR_ROTATIONAL)
		lim.features |= BLK_FEAT_ROTATIONAL;

	if (ub->params.types & UBLK_PARAM_TYPE_DMA_ALIGN)
		lim.dma_alignment = ub->params.dma.alignment;

	if (ub->params.types & UBLK_PARAM_TYPE_SEGMENT) {
		lim.seg_boundary_mask = ub->params.seg.seg_boundary_mask;
		lim.max_segment_size = ub->params.seg.max_segment_size;
		lim.max_segments = ub->params.seg.max_segments;
	}

	if (wait_for_completion_interruptible(&ub->completion) != 0)
		return -EINTR;

	mutex_lock(&ub->mutex);
	if (ub->dev_info.state == UBLK_S_DEV_LIVE ||
	    test_bit(UB_STATE_USED, &ub->state)) {
		ret = -EEXIST;
		goto out_unlock;
	}

	disk = blk_mq_alloc_disk(&ub->tag_set, &lim, NULL);
	if (IS_ERR(disk)) {
		ret = PTR_ERR(disk);
		goto out_unlock;
	}
	sprintf(disk->disk_name, "ublkb%d", ub->ub_number);
	disk->fops = &ub_fops;
	disk->private_data = ub;

	ub->dev_info.ublksrv_pid = ublksrv_pid;
	ub->ub_disk = disk;

	ublk_apply_params(ub);

	/* don't probe partitions if any one ubq daemon is un-trusted */
	if (ub->nr_privileged_daemon != ub->nr_queues_ready)
		set_bit(GD_SUPPRESS_PART_SCAN, &disk->state);

	ublk_get_device(ub);
	ub->dev_info.state = UBLK_S_DEV_LIVE;

	if (ublk_dev_is_zoned(ub)) {
		ret = ublk_revalidate_disk_zones(ub);
		if (ret)
			goto out_put_cdev;
	}

	ret = add_disk(disk);
	if (ret)
		goto out_put_cdev;

	set_bit(UB_STATE_USED, &ub->state);

out_put_cdev:
	if (ret) {
		ublk_detach_disk(ub);
		ublk_put_device(ub);
	}
	if (ret)
		put_disk(disk);
out_unlock:
	mutex_unlock(&ub->mutex);
	return ret;
}

static int ublk_ctrl_get_queue_affinity(struct ublk_device *ub,
		const struct ublksrv_ctrl_cmd *header)
{
	void __user *argp = (void __user *)(unsigned long)header->addr;
	cpumask_var_t cpumask;
	unsigned long queue;
	unsigned int retlen;
	unsigned int i;
	int ret;

	if (header->len * BITS_PER_BYTE < nr_cpu_ids)
		return -EINVAL;
	if (header->len & (sizeof(unsigned long)-1))
		return -EINVAL;
	if (!header->addr)
		return -EINVAL;

	queue = header->data[0];
	if (queue >= ub->dev_info.nr_hw_queues)
		return -EINVAL;

	if (!zalloc_cpumask_var(&cpumask, GFP_KERNEL))
		return -ENOMEM;

	for_each_possible_cpu(i) {
		if (ub->tag_set.map[HCTX_TYPE_DEFAULT].mq_map[i] == queue)
			cpumask_set_cpu(i, cpumask);
	}

	ret = -EFAULT;
	retlen = min_t(unsigned short, header->len, cpumask_size());
	if (copy_to_user(argp, cpumask, retlen))
		goto out_free_cpumask;
	if (retlen != header->len &&
	    clear_user(argp + retlen, header->len - retlen))
		goto out_free_cpumask;

	ret = 0;
out_free_cpumask:
	free_cpumask_var(cpumask);
	return ret;
}

static inline void ublk_dump_dev_info(struct ublksrv_ctrl_dev_info *info)
{
	pr_devel("%s: dev id %d flags %llx\n", __func__,
			info->dev_id, info->flags);
	pr_devel("\t nr_hw_queues %d queue_depth %d\n",
			info->nr_hw_queues, info->queue_depth);
}

static int ublk_ctrl_add_dev(const struct ublksrv_ctrl_cmd *header)
{
	void __user *argp = (void __user *)(unsigned long)header->addr;
	struct ublksrv_ctrl_dev_info info;
	struct ublk_device *ub;
	int ret = -EINVAL;

	if (header->len < sizeof(info) || !header->addr)
		return -EINVAL;
	if (header->queue_id != (u16)-1) {
		pr_warn("%s: queue_id is wrong %x\n",
			__func__, header->queue_id);
		return -EINVAL;
	}

	if (copy_from_user(&info, argp, sizeof(info)))
		return -EFAULT;

	if (capable(CAP_SYS_ADMIN))
		info.flags &= ~UBLK_F_UNPRIVILEGED_DEV;
	else if (!(info.flags & UBLK_F_UNPRIVILEGED_DEV))
		return -EPERM;

	/* forbid nonsense combinations of recovery flags */
	switch (info.flags & UBLK_F_ALL_RECOVERY_FLAGS) {
	case 0:
	case UBLK_F_USER_RECOVERY:
	case (UBLK_F_USER_RECOVERY | UBLK_F_USER_RECOVERY_REISSUE):
	case (UBLK_F_USER_RECOVERY | UBLK_F_USER_RECOVERY_FAIL_IO):
		break;
	default:
		pr_warn("%s: invalid recovery flags %llx\n", __func__,
			info.flags & UBLK_F_ALL_RECOVERY_FLAGS);
		return -EINVAL;
	}

	/*
	 * unprivileged device can't be trusted, but RECOVERY and
	 * RECOVERY_REISSUE still may hang error handling, so can't
	 * support recovery features for unprivileged ublk now
	 *
	 * TODO: provide forward progress for RECOVERY handler, so that
	 * unprivileged device can benefit from it
	 */
	if (info.flags & UBLK_F_UNPRIVILEGED_DEV) {
		info.flags &= ~(UBLK_F_USER_RECOVERY_REISSUE |
				UBLK_F_USER_RECOVERY);

		/*
		 * For USER_COPY, we depends on userspace to fill request
		 * buffer by pwrite() to ublk char device, which can't be
		 * used for unprivileged device
		 */
		if (info.flags & (UBLK_F_USER_COPY | UBLK_F_SUPPORT_ZERO_COPY))
			return -EINVAL;
	}

	/* the created device is always owned by current user */
	ublk_store_owner_uid_gid(&info.owner_uid, &info.owner_gid);

	if (header->dev_id != info.dev_id) {
		pr_warn("%s: dev id not match %u %u\n",
			__func__, header->dev_id, info.dev_id);
		return -EINVAL;
	}

	if (header->dev_id != U32_MAX && header->dev_id >= UBLK_MAX_UBLKS) {
		pr_warn("%s: dev id is too large. Max supported is %d\n",
			__func__, UBLK_MAX_UBLKS - 1);
		return -EINVAL;
	}

	ublk_dump_dev_info(&info);

	ret = mutex_lock_killable(&ublk_ctl_mutex);
	if (ret)
		return ret;

	ret = -EACCES;
	if ((info.flags & UBLK_F_UNPRIVILEGED_DEV) &&
	    unprivileged_ublks_added >= unprivileged_ublks_max)
		goto out_unlock;

	ret = -ENOMEM;
	ub = kzalloc(sizeof(*ub), GFP_KERNEL);
	if (!ub)
		goto out_unlock;
	mutex_init(&ub->mutex);
	spin_lock_init(&ub->lock);

	ret = ublk_alloc_dev_number(ub, header->dev_id);
	if (ret < 0)
		goto out_free_ub;

	memcpy(&ub->dev_info, &info, sizeof(info));

	/* update device id */
	ub->dev_info.dev_id = ub->ub_number;

	/*
	 * 64bit flags will be copied back to userspace as feature
	 * negotiation result, so have to clear flags which driver
	 * doesn't support yet, then userspace can get correct flags
	 * (features) to handle.
	 */
	ub->dev_info.flags &= UBLK_F_ALL;

	ub->dev_info.flags |= UBLK_F_CMD_IOCTL_ENCODE |
		UBLK_F_URING_CMD_COMP_IN_TASK;

	/* GET_DATA isn't needed any more with USER_COPY or ZERO COPY */
	if (ub->dev_info.flags & (UBLK_F_USER_COPY | UBLK_F_SUPPORT_ZERO_COPY))
		ub->dev_info.flags &= ~UBLK_F_NEED_GET_DATA;

	/*
	 * Zoned storage support requires reuse `ublksrv_io_cmd->addr` for
	 * returning write_append_lba, which is only allowed in case of
	 * user copy or zero copy
	 */
	if (ublk_dev_is_zoned(ub) &&
	    (!IS_ENABLED(CONFIG_BLK_DEV_ZONED) || !(ub->dev_info.flags &
	     (UBLK_F_USER_COPY | UBLK_F_SUPPORT_ZERO_COPY)))) {
		ret = -EINVAL;
		goto out_free_dev_number;
	}

	ub->dev_info.nr_hw_queues = min_t(unsigned int,
			ub->dev_info.nr_hw_queues, nr_cpu_ids);
	ublk_align_max_io_size(ub);

	ret = ublk_init_queues(ub);
	if (ret)
		goto out_free_dev_number;

	ret = ublk_add_tag_set(ub);
	if (ret)
		goto out_deinit_queues;

	ret = -EFAULT;
	if (copy_to_user(argp, &ub->dev_info, sizeof(info)))
		goto out_free_tag_set;

	/*
	 * Add the char dev so that ublksrv daemon can be setup.
	 * ublk_add_chdev() will cleanup everything if it fails.
	 */
	ret = ublk_add_chdev(ub);
	goto out_unlock;

out_free_tag_set:
	blk_mq_free_tag_set(&ub->tag_set);
out_deinit_queues:
	ublk_deinit_queues(ub);
out_free_dev_number:
	ublk_free_dev_number(ub);
out_free_ub:
	mutex_destroy(&ub->mutex);
	kfree(ub);
out_unlock:
	mutex_unlock(&ublk_ctl_mutex);
	return ret;
}

static inline bool ublk_idr_freed(int id)
{
	void *ptr;

	spin_lock(&ublk_idr_lock);
	ptr = idr_find(&ublk_index_idr, id);
	spin_unlock(&ublk_idr_lock);

	return ptr == NULL;
}

static int ublk_ctrl_del_dev(struct ublk_device **p_ub, bool wait)
{
	struct ublk_device *ub = *p_ub;
	int idx = ub->ub_number;
	int ret;

	ret = mutex_lock_killable(&ublk_ctl_mutex);
	if (ret)
		return ret;

	if (!test_bit(UB_STATE_DELETED, &ub->state)) {
		ublk_remove(ub);
		set_bit(UB_STATE_DELETED, &ub->state);
	}

	/* Mark the reference as consumed */
	*p_ub = NULL;
	ublk_put_device(ub);
	mutex_unlock(&ublk_ctl_mutex);

	/*
	 * Wait until the idr is removed, then it can be reused after
	 * DEL_DEV command is returned.
	 *
	 * If we returns because of user interrupt, future delete command
	 * may come:
	 *
	 * - the device number isn't freed, this device won't or needn't
	 *   be deleted again, since UB_STATE_DELETED is set, and device
	 *   will be released after the last reference is dropped
	 *
	 * - the device number is freed already, we will not find this
	 *   device via ublk_get_device_from_id()
	 */
	if (wait && wait_event_interruptible(ublk_idr_wq, ublk_idr_freed(idx)))
		return -EINTR;
	return 0;
}

static inline void ublk_ctrl_cmd_dump(struct io_uring_cmd *cmd)
{
	const struct ublksrv_ctrl_cmd *header = io_uring_sqe_cmd(cmd->sqe);

	pr_devel("%s: cmd_op %x, dev id %d qid %d data %llx buf %llx len %u\n",
			__func__, cmd->cmd_op, header->dev_id, header->queue_id,
			header->data[0], header->addr, header->len);
}

static int ublk_ctrl_stop_dev(struct ublk_device *ub)
{
	ublk_stop_dev(ub);
	return 0;
}

static int ublk_ctrl_get_dev_info(struct ublk_device *ub,
		const struct ublksrv_ctrl_cmd *header)
{
	void __user *argp = (void __user *)(unsigned long)header->addr;

	if (header->len < sizeof(struct ublksrv_ctrl_dev_info) || !header->addr)
		return -EINVAL;

	if (copy_to_user(argp, &ub->dev_info, sizeof(ub->dev_info)))
		return -EFAULT;

	return 0;
}

/* TYPE_DEVT is readonly, so fill it up before returning to userspace */
static void ublk_ctrl_fill_params_devt(struct ublk_device *ub)
{
	ub->params.devt.char_major = MAJOR(ub->cdev_dev.devt);
	ub->params.devt.char_minor = MINOR(ub->cdev_dev.devt);

	if (ub->ub_disk) {
		ub->params.devt.disk_major = MAJOR(disk_devt(ub->ub_disk));
		ub->params.devt.disk_minor = MINOR(disk_devt(ub->ub_disk));
	} else {
		ub->params.devt.disk_major = 0;
		ub->params.devt.disk_minor = 0;
	}
	ub->params.types |= UBLK_PARAM_TYPE_DEVT;
}

static int ublk_ctrl_get_params(struct ublk_device *ub,
		const struct ublksrv_ctrl_cmd *header)
{
	void __user *argp = (void __user *)(unsigned long)header->addr;
	struct ublk_params_header ph;
	int ret;

	if (header->len <= sizeof(ph) || !header->addr)
		return -EINVAL;

	if (copy_from_user(&ph, argp, sizeof(ph)))
		return -EFAULT;

	if (ph.len > header->len || !ph.len)
		return -EINVAL;

	if (ph.len > sizeof(struct ublk_params))
		ph.len = sizeof(struct ublk_params);

	mutex_lock(&ub->mutex);
	ublk_ctrl_fill_params_devt(ub);
	if (copy_to_user(argp, &ub->params, ph.len))
		ret = -EFAULT;
	else
		ret = 0;
	mutex_unlock(&ub->mutex);

	return ret;
}

static int ublk_ctrl_set_params(struct ublk_device *ub,
		const struct ublksrv_ctrl_cmd *header)
{
	void __user *argp = (void __user *)(unsigned long)header->addr;
	struct ublk_params_header ph;
	int ret = -EFAULT;

	if (header->len <= sizeof(ph) || !header->addr)
		return -EINVAL;

	if (copy_from_user(&ph, argp, sizeof(ph)))
		return -EFAULT;

	if (ph.len > header->len || !ph.len || !ph.types)
		return -EINVAL;

	if (ph.len > sizeof(struct ublk_params))
		ph.len = sizeof(struct ublk_params);

	mutex_lock(&ub->mutex);
	if (test_bit(UB_STATE_USED, &ub->state)) {
		/*
		 * Parameters can only be changed when device hasn't
		 * been started yet
		 */
		ret = -EACCES;
	} else if (copy_from_user(&ub->params, argp, ph.len)) {
		ret = -EFAULT;
	} else {
		/* clear all we don't support yet */
		ub->params.types &= UBLK_PARAM_TYPE_ALL;
		ret = ublk_validate_params(ub);
		if (ret)
			ub->params.types = 0;
	}
	mutex_unlock(&ub->mutex);

	return ret;
}

static int ublk_ctrl_start_recovery(struct ublk_device *ub,
		const struct ublksrv_ctrl_cmd *header)
{
	int ret = -EINVAL;

	mutex_lock(&ub->mutex);
	if (ublk_nosrv_should_stop_dev(ub))
		goto out_unlock;
	/*
	 * START_RECOVERY is only allowd after:
	 *
	 * (1) UB_STATE_OPEN is not set, which means the dying process is exited
	 *     and related io_uring ctx is freed so file struct of /dev/ublkcX is
	 *     released.
	 *
	 * and one of the following holds
	 *
	 * (2) UBLK_S_DEV_QUIESCED is set, which means the quiesce_work:
	 *     (a)has quiesced request queue
	 *     (b)has requeued every inflight rqs whose io_flags is ACTIVE
	 *     (c)has requeued/aborted every inflight rqs whose io_flags is NOT ACTIVE
	 *     (d)has completed/camceled all ioucmds owned by ther dying process
	 *
	 * (3) UBLK_S_DEV_FAIL_IO is set, which means the queue is not
	 *     quiesced, but all I/O is being immediately errored
	 */
	if (test_bit(UB_STATE_OPEN, &ub->state) || !ublk_dev_in_recoverable_state(ub)) {
		ret = -EBUSY;
		goto out_unlock;
	}
	pr_devel("%s: start recovery for dev id %d.\n", __func__, header->dev_id);
	init_completion(&ub->completion);
	ret = 0;
 out_unlock:
	mutex_unlock(&ub->mutex);
	return ret;
}

static int ublk_ctrl_end_recovery(struct ublk_device *ub,
		const struct ublksrv_ctrl_cmd *header)
{
	int ublksrv_pid = (int)header->data[0];
	int ret = -EINVAL;

	pr_devel("%s: Waiting for new ubq_daemons(nr: %d) are ready, dev id %d...\n",
			__func__, ub->dev_info.nr_hw_queues, header->dev_id);
	/* wait until new ubq_daemon sending all FETCH_REQ */
	if (wait_for_completion_interruptible(&ub->completion))
		return -EINTR;

	pr_devel("%s: All new ubq_daemons(nr: %d) are ready, dev id %d\n",
			__func__, ub->dev_info.nr_hw_queues, header->dev_id);

	mutex_lock(&ub->mutex);
	if (ublk_nosrv_should_stop_dev(ub))
		goto out_unlock;

	if (!ublk_dev_in_recoverable_state(ub)) {
		ret = -EBUSY;
		goto out_unlock;
	}
	ub->dev_info.ublksrv_pid = ublksrv_pid;
	ub->dev_info.state = UBLK_S_DEV_LIVE;
	pr_devel("%s: new ublksrv_pid %d, dev id %d\n",
			__func__, ublksrv_pid, header->dev_id);
	blk_mq_kick_requeue_list(ub->ub_disk->queue);
	ret = 0;
 out_unlock:
	mutex_unlock(&ub->mutex);
	return ret;
}

static int ublk_ctrl_get_features(const struct ublksrv_ctrl_cmd *header)
{
	void __user *argp = (void __user *)(unsigned long)header->addr;
	u64 features = UBLK_F_ALL;

	if (header->len != UBLK_FEATURES_LEN || !header->addr)
		return -EINVAL;

	if (copy_to_user(argp, &features, UBLK_FEATURES_LEN))
		return -EFAULT;

	return 0;
}

/*
 * All control commands are sent via /dev/ublk-control, so we have to check
 * the destination device's permission
 */
static int ublk_char_dev_permission(struct ublk_device *ub,
		const char *dev_path, int mask)
{
	int err;
	struct path path;
	struct kstat stat;

	err = kern_path(dev_path, LOOKUP_FOLLOW, &path);
	if (err)
		return err;

	err = vfs_getattr(&path, &stat, STATX_TYPE, AT_STATX_SYNC_AS_STAT);
	if (err)
		goto exit;

	err = -EPERM;
	if (stat.rdev != ub->cdev_dev.devt || !S_ISCHR(stat.mode))
		goto exit;

	err = inode_permission(&nop_mnt_idmap,
			d_backing_inode(path.dentry), mask);
exit:
	path_put(&path);
	return err;
}

static int ublk_ctrl_uring_cmd_permission(struct ublk_device *ub,
		struct io_uring_cmd *cmd)
{
	struct ublksrv_ctrl_cmd *header = (struct ublksrv_ctrl_cmd *)io_uring_sqe_cmd(cmd->sqe);
	bool unprivileged = ub->dev_info.flags & UBLK_F_UNPRIVILEGED_DEV;
	void __user *argp = (void __user *)(unsigned long)header->addr;
	char *dev_path = NULL;
	int ret = 0;
	int mask;

	if (!unprivileged) {
		if (!capable(CAP_SYS_ADMIN))
			return -EPERM;
		/*
		 * The new added command of UBLK_CMD_GET_DEV_INFO2 includes
		 * char_dev_path in payload too, since userspace may not
		 * know if the specified device is created as unprivileged
		 * mode.
		 */
		if (_IOC_NR(cmd->cmd_op) != UBLK_CMD_GET_DEV_INFO2)
			return 0;
	}

	/*
	 * User has to provide the char device path for unprivileged ublk
	 *
	 * header->addr always points to the dev path buffer, and
	 * header->dev_path_len records length of dev path buffer.
	 */
	if (!header->dev_path_len || header->dev_path_len > PATH_MAX)
		return -EINVAL;

	if (header->len < header->dev_path_len)
		return -EINVAL;

	dev_path = memdup_user_nul(argp, header->dev_path_len);
	if (IS_ERR(dev_path))
		return PTR_ERR(dev_path);

	ret = -EINVAL;
	switch (_IOC_NR(cmd->cmd_op)) {
	case UBLK_CMD_GET_DEV_INFO:
	case UBLK_CMD_GET_DEV_INFO2:
	case UBLK_CMD_GET_QUEUE_AFFINITY:
	case UBLK_CMD_GET_PARAMS:
	case (_IOC_NR(UBLK_U_CMD_GET_FEATURES)):
		mask = MAY_READ;
		break;
	case UBLK_CMD_START_DEV:
	case UBLK_CMD_STOP_DEV:
	case UBLK_CMD_ADD_DEV:
	case UBLK_CMD_DEL_DEV:
	case UBLK_CMD_SET_PARAMS:
	case UBLK_CMD_START_USER_RECOVERY:
	case UBLK_CMD_END_USER_RECOVERY:
		mask = MAY_READ | MAY_WRITE;
		break;
	default:
		goto exit;
	}

	ret = ublk_char_dev_permission(ub, dev_path, mask);
	if (!ret) {
		header->len -= header->dev_path_len;
		header->addr += header->dev_path_len;
	}
	pr_devel("%s: dev id %d cmd_op %x uid %d gid %d path %s ret %d\n",
			__func__, ub->ub_number, cmd->cmd_op,
			ub->dev_info.owner_uid, ub->dev_info.owner_gid,
			dev_path, ret);
exit:
	kfree(dev_path);
	return ret;
}

static int ublk_ctrl_uring_cmd(struct io_uring_cmd *cmd,
		unsigned int issue_flags)
{
	const struct ublksrv_ctrl_cmd *header = io_uring_sqe_cmd(cmd->sqe);
	struct ublk_device *ub = NULL;
	u32 cmd_op = cmd->cmd_op;
	int ret = -EINVAL;

	if (issue_flags & IO_URING_F_NONBLOCK)
		return -EAGAIN;

	ublk_ctrl_cmd_dump(cmd);

	if (!(issue_flags & IO_URING_F_SQE128))
		goto out;

	ret = ublk_check_cmd_op(cmd_op);
	if (ret)
		goto out;

	if (cmd_op == UBLK_U_CMD_GET_FEATURES) {
		ret = ublk_ctrl_get_features(header);
		goto out;
	}

	if (_IOC_NR(cmd_op) != UBLK_CMD_ADD_DEV) {
		ret = -ENODEV;
		ub = ublk_get_device_from_id(header->dev_id);
		if (!ub)
			goto out;

		ret = ublk_ctrl_uring_cmd_permission(ub, cmd);
		if (ret)
			goto put_dev;
	}

	switch (_IOC_NR(cmd_op)) {
	case UBLK_CMD_START_DEV:
		ret = ublk_ctrl_start_dev(ub, header);
		break;
	case UBLK_CMD_STOP_DEV:
		ret = ublk_ctrl_stop_dev(ub);
		break;
	case UBLK_CMD_GET_DEV_INFO:
	case UBLK_CMD_GET_DEV_INFO2:
		ret = ublk_ctrl_get_dev_info(ub, header);
		break;
	case UBLK_CMD_ADD_DEV:
		ret = ublk_ctrl_add_dev(header);
		break;
	case UBLK_CMD_DEL_DEV:
		ret = ublk_ctrl_del_dev(&ub, true);
		break;
	case UBLK_CMD_DEL_DEV_ASYNC:
		ret = ublk_ctrl_del_dev(&ub, false);
		break;
	case UBLK_CMD_GET_QUEUE_AFFINITY:
		ret = ublk_ctrl_get_queue_affinity(ub, header);
		break;
	case UBLK_CMD_GET_PARAMS:
		ret = ublk_ctrl_get_params(ub, header);
		break;
	case UBLK_CMD_SET_PARAMS:
		ret = ublk_ctrl_set_params(ub, header);
		break;
	case UBLK_CMD_START_USER_RECOVERY:
		ret = ublk_ctrl_start_recovery(ub, header);
		break;
	case UBLK_CMD_END_USER_RECOVERY:
		ret = ublk_ctrl_end_recovery(ub, header);
		break;
	default:
		ret = -EOPNOTSUPP;
		break;
	}

 put_dev:
	if (ub)
		ublk_put_device(ub);
 out:
	pr_devel("%s: cmd done ret %d cmd_op %x, dev id %d qid %d\n",
			__func__, ret, cmd->cmd_op, header->dev_id, header->queue_id);
	return ret;
}

static const struct file_operations ublk_ctl_fops = {
	.open		= nonseekable_open,
	.uring_cmd      = ublk_ctrl_uring_cmd,
	.owner		= THIS_MODULE,
	.llseek		= noop_llseek,
};

static struct miscdevice ublk_misc = {
	.minor		= MISC_DYNAMIC_MINOR,
	.name		= "ublk-control",
	.fops		= &ublk_ctl_fops,
};

static int __init ublk_init(void)
{
	int ret;

	BUILD_BUG_ON((u64)UBLKSRV_IO_BUF_OFFSET +
			UBLKSRV_IO_BUF_TOTAL_SIZE < UBLKSRV_IO_BUF_OFFSET);

	init_waitqueue_head(&ublk_idr_wq);

	ret = misc_register(&ublk_misc);
	if (ret)
		return ret;

	ret = alloc_chrdev_region(&ublk_chr_devt, 0, UBLK_MINORS, "ublk-char");
	if (ret)
		goto unregister_mis;

	ret = class_register(&ublk_chr_class);
	if (ret)
		goto free_chrdev_region;

	return 0;

free_chrdev_region:
	unregister_chrdev_region(ublk_chr_devt, UBLK_MINORS);
unregister_mis:
	misc_deregister(&ublk_misc);
	return ret;
}

static void __exit ublk_exit(void)
{
	struct ublk_device *ub;
	int id;

	idr_for_each_entry(&ublk_index_idr, ub, id)
		ublk_remove(ub);

	class_unregister(&ublk_chr_class);
	misc_deregister(&ublk_misc);

	idr_destroy(&ublk_index_idr);
	unregister_chrdev_region(ublk_chr_devt, UBLK_MINORS);
}

module_init(ublk_init);
module_exit(ublk_exit);

static int ublk_set_max_unprivileged_ublks(const char *buf,
					   const struct kernel_param *kp)
{
	return param_set_uint_minmax(buf, kp, 0, UBLK_MAX_UBLKS);
}

static int ublk_get_max_unprivileged_ublks(char *buf,
					   const struct kernel_param *kp)
{
	return sysfs_emit(buf, "%u\n", unprivileged_ublks_max);
}

static const struct kernel_param_ops ublk_max_unprivileged_ublks_ops = {
	.set = ublk_set_max_unprivileged_ublks,
	.get = ublk_get_max_unprivileged_ublks,
};

module_param_cb(ublks_max, &ublk_max_unprivileged_ublks_ops,
		&unprivileged_ublks_max, 0644);
MODULE_PARM_DESC(ublks_max, "max number of unprivileged ublk devices allowed to add(default: 64)");

MODULE_AUTHOR("Ming Lei <ming.lei@redhat.com>");
MODULE_DESCRIPTION("Userspace block device");
MODULE_LICENSE("GPL");<|MERGE_RESOLUTION|>--- conflicted
+++ resolved
@@ -89,14 +89,10 @@
 	 * to avoid extra pre-allocation, and uring_cmd payload is always
 	 * free for us
 	 */
-<<<<<<< HEAD
-	struct request *req_list;
-=======
 	union {
 		struct request *req;
 		struct request *req_list;
 	};
->>>>>>> fc85704c
 
 	/*
 	 * The following two are valid in this cmd whole lifetime, and
@@ -153,15 +149,8 @@
 
 	unsigned long flags;
 	struct task_struct	*ubq_daemon;
-<<<<<<< HEAD
-	char *io_cmd_buf;
-
-	unsigned long io_addr;	/* mapped vm address */
-	unsigned int max_io_sz;
-=======
 	struct ublksrv_io_desc *io_cmd_buf;
 
->>>>>>> fc85704c
 	bool force_abort;
 	bool timeout;
 	bool canceling;
@@ -209,17 +198,10 @@
 	__u32	types;
 };
 
-<<<<<<< HEAD
-
-static void ublk_stop_dev_unlocked(struct ublk_device *ub);
-static void ublk_abort_queue(struct ublk_device *ub, struct ublk_queue *ubq);
-
-=======
 static void ublk_stop_dev_unlocked(struct ublk_device *ub);
 static void ublk_abort_queue(struct ublk_device *ub, struct ublk_queue *ubq);
 static inline struct request *__ublk_check_and_get_req(struct ublk_device *ub,
 		const struct ublk_queue *ubq, int tag, size_t offset);
->>>>>>> fc85704c
 static inline unsigned int ublk_req_build_flags(struct request *req);
 static inline struct ublksrv_io_desc *ublk_get_iod(struct ublk_queue *ubq,
 						   int tag);
@@ -634,11 +616,7 @@
 
 static inline bool ublk_need_map_io(const struct ublk_queue *ubq)
 {
-<<<<<<< HEAD
-	return !ublk_support_user_copy(ubq);
-=======
 	return !ublk_support_user_copy(ubq) && !ublk_support_zero_copy(ubq);
->>>>>>> fc85704c
 }
 
 static inline bool ublk_need_req_ref(const struct ublk_queue *ubq)
@@ -1255,10 +1233,6 @@
 	ubq_complete_io_cmd(io, UBLK_IO_RES_OK, issue_flags);
 }
 
-<<<<<<< HEAD
-static void ublk_rq_task_work_cb(struct io_uring_cmd *cmd,
-				 unsigned int issue_flags)
-=======
 static void ublk_cmd_tw_cb(struct io_uring_cmd *cmd,
 			   unsigned int issue_flags)
 {
@@ -1269,48 +1243,17 @@
 }
 
 static void ublk_queue_cmd(struct ublk_queue *ubq, struct request *rq)
->>>>>>> fc85704c
 {
 	struct io_uring_cmd *cmd = ubq->ios[rq->tag].cmd;
 	struct ublk_uring_cmd_pdu *pdu = ublk_get_uring_cmd_pdu(cmd);
-<<<<<<< HEAD
-	struct ublk_queue *ubq = pdu->ubq;
-	int tag = pdu->tag;
-	struct request *req = blk_mq_tag_to_rq(
-		ubq->dev->tag_set.tags[ubq->q_id], tag);
-
-	ublk_dispatch_req(ubq, req, issue_flags);
-=======
 
 	pdu->req = rq;
 	io_uring_cmd_complete_in_task(cmd, ublk_cmd_tw_cb);
->>>>>>> fc85704c
 }
 
 static void ublk_cmd_list_tw_cb(struct io_uring_cmd *cmd,
 		unsigned int issue_flags)
 {
-<<<<<<< HEAD
-	struct ublk_io *io = &ubq->ios[rq->tag];
-
-	io_uring_cmd_complete_in_task(io->cmd, ublk_rq_task_work_cb);
-}
-
-static void ublk_cmd_list_tw_cb(struct io_uring_cmd *cmd,
-		unsigned int issue_flags)
-{
-	struct ublk_uring_cmd_pdu *pdu = ublk_get_uring_cmd_pdu(cmd);
-	struct request *rq = pdu->req_list;
-	struct ublk_queue *ubq = rq->mq_hctx->driver_data;
-	struct request *next;
-
-	while (rq) {
-		next = rq->rq_next;
-		rq->rq_next = NULL;
-		ublk_dispatch_req(ubq, rq, issue_flags);
-		rq = next;
-	}
-=======
 	struct ublk_uring_cmd_pdu *pdu = ublk_get_uring_cmd_pdu(cmd);
 	struct request *rq = pdu->req_list;
 	struct ublk_queue *ubq = pdu->ubq;
@@ -1333,18 +1276,6 @@
 	pdu->req_list = rq;
 	rq_list_init(l);
 	io_uring_cmd_complete_in_task(cmd, ublk_cmd_list_tw_cb);
->>>>>>> fc85704c
-}
-
-static void ublk_queue_cmd_list(struct ublk_queue *ubq, struct rq_list *l)
-{
-	struct request *rq = rq_list_peek(l);
-	struct ublk_io *io = &ubq->ios[rq->tag];
-	struct ublk_uring_cmd_pdu *pdu = ublk_get_uring_cmd_pdu(io->cmd);
-
-	pdu->req_list = rq;
-	rq_list_init(l);
-	io_uring_cmd_complete_in_task(io->cmd, ublk_cmd_list_tw_cb);
 }
 
 static enum blk_eh_timer_return ublk_timeout(struct request *rq)
@@ -1541,7 +1472,6 @@
 	struct ublk_device *ub = filp->private_data;
 	struct gendisk *disk;
 	int i;
-<<<<<<< HEAD
 
 	/*
 	 * disk isn't attached yet, either device isn't live, or it has
@@ -1599,65 +1529,6 @@
 			ublk_get_queue(ub, i)->force_abort = true;
 		blk_mq_unquiesce_queue(disk->queue);
 
-=======
-
-	/*
-	 * disk isn't attached yet, either device isn't live, or it has
-	 * been removed already, so we needn't to do anything
-	 */
-	disk = ublk_get_disk(ub);
-	if (!disk)
-		goto out;
-
-	/*
-	 * All uring_cmd are done now, so abort any request outstanding to
-	 * the ublk server
-	 *
-	 * This can be done in lockless way because ublk server has been
-	 * gone
-	 *
-	 * More importantly, we have to provide forward progress guarantee
-	 * without holding ub->mutex, otherwise control task grabbing
-	 * ub->mutex triggers deadlock
-	 *
-	 * All requests may be inflight, so ->canceling may not be set, set
-	 * it now.
-	 */
-	for (i = 0; i < ub->dev_info.nr_hw_queues; i++) {
-		struct ublk_queue *ubq = ublk_get_queue(ub, i);
-
-		ubq->canceling = true;
-		ublk_abort_queue(ub, ubq);
-	}
-	blk_mq_kick_requeue_list(disk->queue);
-
-	/*
-	 * All infligh requests have been completed or requeued and any new
-	 * request will be failed or requeued via `->canceling` now, so it is
-	 * fine to grab ub->mutex now.
-	 */
-	mutex_lock(&ub->mutex);
-
-	/* double check after grabbing lock */
-	if (!ub->ub_disk)
-		goto unlock;
-
-	/*
-	 * Transition the device to the nosrv state. What exactly this
-	 * means depends on the recovery flags
-	 */
-	blk_mq_quiesce_queue(disk->queue);
-	if (ublk_nosrv_should_stop_dev(ub)) {
-		/*
-		 * Allow any pending/future I/O to pass through quickly
-		 * with an error. This is needed because del_gendisk
-		 * waits for all pending I/O to complete
-		 */
-		for (i = 0; i < ub->dev_info.nr_hw_queues; i++)
-			ublk_get_queue(ub, i)->force_abort = true;
-		blk_mq_unquiesce_queue(disk->queue);
-
->>>>>>> fc85704c
 		ublk_stop_dev_unlocked(ub);
 	} else {
 		if (ublk_nosrv_dev_should_queue_io(ub)) {
@@ -2069,8 +1940,6 @@
 	io_uring_cmd_mark_cancelable(cmd, issue_flags);
 }
 
-<<<<<<< HEAD
-=======
 static void ublk_io_release(void *priv)
 {
 	struct request *rq = priv;
@@ -2123,7 +1992,6 @@
 	return io_buffer_unregister_bvec(cmd, index, issue_flags);
 }
 
->>>>>>> fc85704c
 static int ublk_fetch(struct io_uring_cmd *cmd, struct ublk_queue *ubq,
 		      struct ublk_io *io, __u64 buf_addr)
 {
