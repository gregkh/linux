--- conflicted
+++ resolved
@@ -500,12 +500,9 @@
 	lo->old_gfp_mask = mapping_gfp_mask(file->f_mapping);
 	mapping_set_gfp_mask(file->f_mapping,
 			lo->old_gfp_mask & ~(__GFP_IO | __GFP_FS));
-<<<<<<< HEAD
-=======
 	if (lo->lo_backing_file->f_flags & O_DIRECT)
 		lo->lo_flags |= LO_FLAGS_DIRECT_IO;
 	lo->lo_min_dio_size = loop_query_min_dio_size(lo);
->>>>>>> fc85704c
 }
 
 static int loop_check_backing_file(struct file *file)
@@ -928,15 +925,9 @@
 
 static unsigned int loop_default_blocksize(struct loop_device *lo)
 {
-<<<<<<< HEAD
-	/* In case of direct I/O, match underlying block size */
-	if ((lo->lo_flags & LO_FLAGS_DIRECT_IO) && backing_bdev)
-		return bdev_logical_block_size(backing_bdev);
-=======
 	/* In case of direct I/O, match underlying minimum I/O size */
 	if (lo->lo_flags & LO_FLAGS_DIRECT_IO)
 		return lo->lo_min_dio_size;
->>>>>>> fc85704c
 	return SECTOR_SIZE;
 }
 
