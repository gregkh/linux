/*
 * PMC-Sierra SPC 8001 SAS/SATA based host adapters driver
 *
 * Copyright (c) 2008-2009 USI Co., Ltd.
 * All rights reserved.
 *
 * Redistribution and use in source and binary forms, with or without
 * modification, are permitted provided that the following conditions
 * are met:
 * 1. Redistributions of source code must retain the above copyright
 *    notice, this list of conditions, and the following disclaimer,
 *    without modification.
 * 2. Redistributions in binary form must reproduce at minimum a disclaimer
 *    substantially similar to the "NO WARRANTY" disclaimer below
 *    ("Disclaimer") and any redistribution must be conditioned upon
 *    including a substantially similar Disclaimer requirement for further
 *    binary redistribution.
 * 3. Neither the names of the above-listed copyright holders nor the names
 *    of any contributors may be used to endorse or promote products derived
 *    from this software without specific prior written permission.
 *
 * Alternatively, this software may be distributed under the terms of the
 * GNU General Public License ("GPL") version 2 as published by the Free
 * Software Foundation.
 *
 * NO WARRANTY
 * THIS SOFTWARE IS PROVIDED BY THE COPYRIGHT HOLDERS AND CONTRIBUTORS
 * "AS IS" AND ANY EXPRESS OR IMPLIED WARRANTIES, INCLUDING, BUT NOT
 * LIMITED TO, THE IMPLIED WARRANTIES OF MERCHANTIBILITY AND FITNESS FOR
 * A PARTICULAR PURPOSE ARE DISCLAIMED. IN NO EVENT SHALL THE COPYRIGHT
 * HOLDERS OR CONTRIBUTORS BE LIABLE FOR SPECIAL, EXEMPLARY, OR CONSEQUENTIAL
 * DAMAGES (INCLUDING, BUT NOT LIMITED TO, PROCUREMENT OF SUBSTITUTE GOODS
 * OR SERVICES; LOSS OF USE, DATA, OR PROFITS; OR BUSINESS INTERRUPTION)
 * HOWEVER CAUSED AND ON ANY THEORY OF LIABILITY, WHETHER IN CONTRACT,
 * STRICT LIABILITY, OR TORT (INCLUDING NEGLIGENCE OR OTHERWISE) ARISING
 * IN ANY WAY OUT OF THE USE OF THIS SOFTWARE, EVEN IF ADVISED OF THE
 * POSSIBILITY OF SUCH DAMAGES.
 *
 */
 #include <linux/slab.h>
 #include "pm8001_sas.h"
 #include "pm8001_hwi.h"
 #include "pm8001_chips.h"
 #include "pm8001_ctl.h"

/**
 * read_main_config_table - read the configure table and save it.
 * @pm8001_ha: our hba card information
 */
static void read_main_config_table(struct pm8001_hba_info *pm8001_ha)
{
	void __iomem *address = pm8001_ha->main_cfg_tbl_addr;
	pm8001_ha->main_cfg_tbl.pm8001_tbl.signature	=
				pm8001_mr32(address, 0x00);
	pm8001_ha->main_cfg_tbl.pm8001_tbl.interface_rev =
				pm8001_mr32(address, 0x04);
	pm8001_ha->main_cfg_tbl.pm8001_tbl.firmware_rev	=
				pm8001_mr32(address, 0x08);
	pm8001_ha->main_cfg_tbl.pm8001_tbl.max_out_io	=
				pm8001_mr32(address, 0x0C);
	pm8001_ha->main_cfg_tbl.pm8001_tbl.max_sgl	=
				pm8001_mr32(address, 0x10);
	pm8001_ha->main_cfg_tbl.pm8001_tbl.ctrl_cap_flag =
				pm8001_mr32(address, 0x14);
	pm8001_ha->main_cfg_tbl.pm8001_tbl.gst_offset	=
				pm8001_mr32(address, 0x18);
	pm8001_ha->main_cfg_tbl.pm8001_tbl.inbound_queue_offset =
		pm8001_mr32(address, MAIN_IBQ_OFFSET);
	pm8001_ha->main_cfg_tbl.pm8001_tbl.outbound_queue_offset =
		pm8001_mr32(address, MAIN_OBQ_OFFSET);
	pm8001_ha->main_cfg_tbl.pm8001_tbl.hda_mode_flag	=
		pm8001_mr32(address, MAIN_HDA_FLAGS_OFFSET);

	/* read analog Setting offset from the configuration table */
	pm8001_ha->main_cfg_tbl.pm8001_tbl.anolog_setup_table_offset =
		pm8001_mr32(address, MAIN_ANALOG_SETUP_OFFSET);

	/* read Error Dump Offset and Length */
	pm8001_ha->main_cfg_tbl.pm8001_tbl.fatal_err_dump_offset0 =
		pm8001_mr32(address, MAIN_FATAL_ERROR_RDUMP0_OFFSET);
	pm8001_ha->main_cfg_tbl.pm8001_tbl.fatal_err_dump_length0 =
		pm8001_mr32(address, MAIN_FATAL_ERROR_RDUMP0_LENGTH);
	pm8001_ha->main_cfg_tbl.pm8001_tbl.fatal_err_dump_offset1 =
		pm8001_mr32(address, MAIN_FATAL_ERROR_RDUMP1_OFFSET);
	pm8001_ha->main_cfg_tbl.pm8001_tbl.fatal_err_dump_length1 =
		pm8001_mr32(address, MAIN_FATAL_ERROR_RDUMP1_LENGTH);
}

/**
 * read_general_status_table - read the general status table and save it.
 * @pm8001_ha: our hba card information
 */
static void read_general_status_table(struct pm8001_hba_info *pm8001_ha)
{
	void __iomem *address = pm8001_ha->general_stat_tbl_addr;
	pm8001_ha->gs_tbl.pm8001_tbl.gst_len_mpistate	=
				pm8001_mr32(address, 0x00);
	pm8001_ha->gs_tbl.pm8001_tbl.iq_freeze_state0	=
				pm8001_mr32(address, 0x04);
	pm8001_ha->gs_tbl.pm8001_tbl.iq_freeze_state1	=
				pm8001_mr32(address, 0x08);
	pm8001_ha->gs_tbl.pm8001_tbl.msgu_tcnt		=
				pm8001_mr32(address, 0x0C);
	pm8001_ha->gs_tbl.pm8001_tbl.iop_tcnt		=
				pm8001_mr32(address, 0x10);
	pm8001_ha->gs_tbl.pm8001_tbl.rsvd		=
				pm8001_mr32(address, 0x14);
	pm8001_ha->gs_tbl.pm8001_tbl.phy_state[0]	=
				pm8001_mr32(address, 0x18);
	pm8001_ha->gs_tbl.pm8001_tbl.phy_state[1]	=
				pm8001_mr32(address, 0x1C);
	pm8001_ha->gs_tbl.pm8001_tbl.phy_state[2]	=
				pm8001_mr32(address, 0x20);
	pm8001_ha->gs_tbl.pm8001_tbl.phy_state[3]	=
				pm8001_mr32(address, 0x24);
	pm8001_ha->gs_tbl.pm8001_tbl.phy_state[4]	=
				pm8001_mr32(address, 0x28);
	pm8001_ha->gs_tbl.pm8001_tbl.phy_state[5]	=
				pm8001_mr32(address, 0x2C);
	pm8001_ha->gs_tbl.pm8001_tbl.phy_state[6]	=
				pm8001_mr32(address, 0x30);
	pm8001_ha->gs_tbl.pm8001_tbl.phy_state[7]	=
				pm8001_mr32(address, 0x34);
	pm8001_ha->gs_tbl.pm8001_tbl.gpio_input_val	=
				pm8001_mr32(address, 0x38);
	pm8001_ha->gs_tbl.pm8001_tbl.rsvd1[0]		=
				pm8001_mr32(address, 0x3C);
	pm8001_ha->gs_tbl.pm8001_tbl.rsvd1[1]		=
				pm8001_mr32(address, 0x40);
	pm8001_ha->gs_tbl.pm8001_tbl.recover_err_info[0]	=
				pm8001_mr32(address, 0x44);
	pm8001_ha->gs_tbl.pm8001_tbl.recover_err_info[1]	=
				pm8001_mr32(address, 0x48);
	pm8001_ha->gs_tbl.pm8001_tbl.recover_err_info[2]	=
				pm8001_mr32(address, 0x4C);
	pm8001_ha->gs_tbl.pm8001_tbl.recover_err_info[3]	=
				pm8001_mr32(address, 0x50);
	pm8001_ha->gs_tbl.pm8001_tbl.recover_err_info[4]	=
				pm8001_mr32(address, 0x54);
	pm8001_ha->gs_tbl.pm8001_tbl.recover_err_info[5]	=
				pm8001_mr32(address, 0x58);
	pm8001_ha->gs_tbl.pm8001_tbl.recover_err_info[6]	=
				pm8001_mr32(address, 0x5C);
	pm8001_ha->gs_tbl.pm8001_tbl.recover_err_info[7]	=
				pm8001_mr32(address, 0x60);
}

/**
 * read_inbnd_queue_table - read the inbound queue table and save it.
 * @pm8001_ha: our hba card information
 */
static void read_inbnd_queue_table(struct pm8001_hba_info *pm8001_ha)
{
	int i;
	void __iomem *address = pm8001_ha->inbnd_q_tbl_addr;
	for (i = 0; i < PM8001_MAX_INB_NUM; i++) {
		u32 offset = i * 0x20;
		pm8001_ha->inbnd_q_tbl[i].pi_pci_bar =
		      get_pci_bar_index(pm8001_mr32(address, (offset + 0x14)));
		pm8001_ha->inbnd_q_tbl[i].pi_offset =
			pm8001_mr32(address, (offset + 0x18));
	}
}

/**
 * read_outbnd_queue_table - read the outbound queue table and save it.
 * @pm8001_ha: our hba card information
 */
static void read_outbnd_queue_table(struct pm8001_hba_info *pm8001_ha)
{
	int i;
	void __iomem *address = pm8001_ha->outbnd_q_tbl_addr;
	for (i = 0; i < PM8001_MAX_OUTB_NUM; i++) {
		u32 offset = i * 0x24;
		pm8001_ha->outbnd_q_tbl[i].ci_pci_bar =
		      get_pci_bar_index(pm8001_mr32(address, (offset + 0x14)));
		pm8001_ha->outbnd_q_tbl[i].ci_offset =
			pm8001_mr32(address, (offset + 0x18));
	}
}

/**
 * init_default_table_values - init the default table.
 * @pm8001_ha: our hba card information
 */
static void init_default_table_values(struct pm8001_hba_info *pm8001_ha)
{
	int i;
	u32 offsetib, offsetob;
	void __iomem *addressib = pm8001_ha->inbnd_q_tbl_addr;
	void __iomem *addressob = pm8001_ha->outbnd_q_tbl_addr;
	u32 ib_offset = pm8001_ha->ib_offset;
	u32 ob_offset = pm8001_ha->ob_offset;
	u32 ci_offset = pm8001_ha->ci_offset;
	u32 pi_offset = pm8001_ha->pi_offset;

	pm8001_ha->main_cfg_tbl.pm8001_tbl.inbound_q_nppd_hppd		= 0;
	pm8001_ha->main_cfg_tbl.pm8001_tbl.outbound_hw_event_pid0_3	= 0;
	pm8001_ha->main_cfg_tbl.pm8001_tbl.outbound_hw_event_pid4_7	= 0;
	pm8001_ha->main_cfg_tbl.pm8001_tbl.outbound_ncq_event_pid0_3	= 0;
	pm8001_ha->main_cfg_tbl.pm8001_tbl.outbound_ncq_event_pid4_7	= 0;
	pm8001_ha->main_cfg_tbl.pm8001_tbl.outbound_tgt_ITNexus_event_pid0_3 =
									 0;
	pm8001_ha->main_cfg_tbl.pm8001_tbl.outbound_tgt_ITNexus_event_pid4_7 =
									 0;
	pm8001_ha->main_cfg_tbl.pm8001_tbl.outbound_tgt_ssp_event_pid0_3 = 0;
	pm8001_ha->main_cfg_tbl.pm8001_tbl.outbound_tgt_ssp_event_pid4_7 = 0;
	pm8001_ha->main_cfg_tbl.pm8001_tbl.outbound_tgt_smp_event_pid0_3 = 0;
	pm8001_ha->main_cfg_tbl.pm8001_tbl.outbound_tgt_smp_event_pid4_7 = 0;

	pm8001_ha->main_cfg_tbl.pm8001_tbl.upper_event_log_addr		=
		pm8001_ha->memoryMap.region[AAP1].phys_addr_hi;
	pm8001_ha->main_cfg_tbl.pm8001_tbl.lower_event_log_addr		=
		pm8001_ha->memoryMap.region[AAP1].phys_addr_lo;
	pm8001_ha->main_cfg_tbl.pm8001_tbl.event_log_size		=
		PM8001_EVENT_LOG_SIZE;
	pm8001_ha->main_cfg_tbl.pm8001_tbl.event_log_option		= 0x01;
	pm8001_ha->main_cfg_tbl.pm8001_tbl.upper_iop_event_log_addr	=
		pm8001_ha->memoryMap.region[IOP].phys_addr_hi;
	pm8001_ha->main_cfg_tbl.pm8001_tbl.lower_iop_event_log_addr	=
		pm8001_ha->memoryMap.region[IOP].phys_addr_lo;
	pm8001_ha->main_cfg_tbl.pm8001_tbl.iop_event_log_size		=
		PM8001_EVENT_LOG_SIZE;
	pm8001_ha->main_cfg_tbl.pm8001_tbl.iop_event_log_option		= 0x01;
	pm8001_ha->main_cfg_tbl.pm8001_tbl.fatal_err_interrupt		= 0x01;
	for (i = 0; i < pm8001_ha->max_q_num; i++) {
		pm8001_ha->inbnd_q_tbl[i].element_pri_size_cnt	=
			PM8001_MPI_QUEUE | (pm8001_ha->iomb_size << 16) | (0x00<<30);
		pm8001_ha->inbnd_q_tbl[i].upper_base_addr	=
			pm8001_ha->memoryMap.region[ib_offset + i].phys_addr_hi;
		pm8001_ha->inbnd_q_tbl[i].lower_base_addr	=
		pm8001_ha->memoryMap.region[ib_offset + i].phys_addr_lo;
		pm8001_ha->inbnd_q_tbl[i].base_virt		=
		  (u8 *)pm8001_ha->memoryMap.region[ib_offset + i].virt_ptr;
		pm8001_ha->inbnd_q_tbl[i].total_length		=
			pm8001_ha->memoryMap.region[ib_offset + i].total_len;
		pm8001_ha->inbnd_q_tbl[i].ci_upper_base_addr	=
			pm8001_ha->memoryMap.region[ci_offset + i].phys_addr_hi;
		pm8001_ha->inbnd_q_tbl[i].ci_lower_base_addr	=
			pm8001_ha->memoryMap.region[ci_offset + i].phys_addr_lo;
		pm8001_ha->inbnd_q_tbl[i].ci_virt		=
			pm8001_ha->memoryMap.region[ci_offset + i].virt_ptr;
		pm8001_write_32(pm8001_ha->inbnd_q_tbl[i].ci_virt, 0, 0);
		offsetib = i * 0x20;
		pm8001_ha->inbnd_q_tbl[i].pi_pci_bar		=
			get_pci_bar_index(pm8001_mr32(addressib,
				(offsetib + 0x14)));
		pm8001_ha->inbnd_q_tbl[i].pi_offset		=
			pm8001_mr32(addressib, (offsetib + 0x18));
		pm8001_ha->inbnd_q_tbl[i].producer_idx		= 0;
		pm8001_ha->inbnd_q_tbl[i].consumer_index	= 0;
	}
	for (i = 0; i < pm8001_ha->max_q_num; i++) {
		pm8001_ha->outbnd_q_tbl[i].element_size_cnt	=
			PM8001_MPI_QUEUE | (pm8001_ha->iomb_size << 16) | (0x01<<30);
		pm8001_ha->outbnd_q_tbl[i].upper_base_addr	=
			pm8001_ha->memoryMap.region[ob_offset + i].phys_addr_hi;
		pm8001_ha->outbnd_q_tbl[i].lower_base_addr	=
			pm8001_ha->memoryMap.region[ob_offset + i].phys_addr_lo;
		pm8001_ha->outbnd_q_tbl[i].base_virt		=
		  (u8 *)pm8001_ha->memoryMap.region[ob_offset + i].virt_ptr;
		pm8001_ha->outbnd_q_tbl[i].total_length		=
			pm8001_ha->memoryMap.region[ob_offset + i].total_len;
		pm8001_ha->outbnd_q_tbl[i].pi_upper_base_addr	=
			pm8001_ha->memoryMap.region[pi_offset + i].phys_addr_hi;
		pm8001_ha->outbnd_q_tbl[i].pi_lower_base_addr	=
			pm8001_ha->memoryMap.region[pi_offset + i].phys_addr_lo;
		pm8001_ha->outbnd_q_tbl[i].interrup_vec_cnt_delay	=
			0 | (10 << 16) | (i << 24);
		pm8001_ha->outbnd_q_tbl[i].pi_virt		=
			pm8001_ha->memoryMap.region[pi_offset + i].virt_ptr;
		pm8001_write_32(pm8001_ha->outbnd_q_tbl[i].pi_virt, 0, 0);
		offsetob = i * 0x24;
		pm8001_ha->outbnd_q_tbl[i].ci_pci_bar		=
			get_pci_bar_index(pm8001_mr32(addressob,
			offsetob + 0x14));
		pm8001_ha->outbnd_q_tbl[i].ci_offset		=
			pm8001_mr32(addressob, (offsetob + 0x18));
		pm8001_ha->outbnd_q_tbl[i].consumer_idx		= 0;
		pm8001_ha->outbnd_q_tbl[i].producer_index	= 0;
	}
}

/**
 * update_main_config_table - update the main default table to the HBA.
 * @pm8001_ha: our hba card information
 */
static void update_main_config_table(struct pm8001_hba_info *pm8001_ha)
{
	void __iomem *address = pm8001_ha->main_cfg_tbl_addr;
	pm8001_mw32(address, 0x24,
		pm8001_ha->main_cfg_tbl.pm8001_tbl.inbound_q_nppd_hppd);
	pm8001_mw32(address, 0x28,
		pm8001_ha->main_cfg_tbl.pm8001_tbl.outbound_hw_event_pid0_3);
	pm8001_mw32(address, 0x2C,
		pm8001_ha->main_cfg_tbl.pm8001_tbl.outbound_hw_event_pid4_7);
	pm8001_mw32(address, 0x30,
		pm8001_ha->main_cfg_tbl.pm8001_tbl.outbound_ncq_event_pid0_3);
	pm8001_mw32(address, 0x34,
		pm8001_ha->main_cfg_tbl.pm8001_tbl.outbound_ncq_event_pid4_7);
	pm8001_mw32(address, 0x38,
		pm8001_ha->main_cfg_tbl.pm8001_tbl.
					outbound_tgt_ITNexus_event_pid0_3);
	pm8001_mw32(address, 0x3C,
		pm8001_ha->main_cfg_tbl.pm8001_tbl.
					outbound_tgt_ITNexus_event_pid4_7);
	pm8001_mw32(address, 0x40,
		pm8001_ha->main_cfg_tbl.pm8001_tbl.
					outbound_tgt_ssp_event_pid0_3);
	pm8001_mw32(address, 0x44,
		pm8001_ha->main_cfg_tbl.pm8001_tbl.
					outbound_tgt_ssp_event_pid4_7);
	pm8001_mw32(address, 0x48,
		pm8001_ha->main_cfg_tbl.pm8001_tbl.
					outbound_tgt_smp_event_pid0_3);
	pm8001_mw32(address, 0x4C,
		pm8001_ha->main_cfg_tbl.pm8001_tbl.
					outbound_tgt_smp_event_pid4_7);
	pm8001_mw32(address, 0x50,
		pm8001_ha->main_cfg_tbl.pm8001_tbl.upper_event_log_addr);
	pm8001_mw32(address, 0x54,
		pm8001_ha->main_cfg_tbl.pm8001_tbl.lower_event_log_addr);
	pm8001_mw32(address, 0x58,
		pm8001_ha->main_cfg_tbl.pm8001_tbl.event_log_size);
	pm8001_mw32(address, 0x5C,
		pm8001_ha->main_cfg_tbl.pm8001_tbl.event_log_option);
	pm8001_mw32(address, 0x60,
		pm8001_ha->main_cfg_tbl.pm8001_tbl.upper_iop_event_log_addr);
	pm8001_mw32(address, 0x64,
		pm8001_ha->main_cfg_tbl.pm8001_tbl.lower_iop_event_log_addr);
	pm8001_mw32(address, 0x68,
		pm8001_ha->main_cfg_tbl.pm8001_tbl.iop_event_log_size);
	pm8001_mw32(address, 0x6C,
		pm8001_ha->main_cfg_tbl.pm8001_tbl.iop_event_log_option);
	pm8001_mw32(address, 0x70,
		pm8001_ha->main_cfg_tbl.pm8001_tbl.fatal_err_interrupt);
}

/**
 * update_inbnd_queue_table - update the inbound queue table to the HBA.
 * @pm8001_ha: our hba card information
 * @number: entry in the queue
 */
static void update_inbnd_queue_table(struct pm8001_hba_info *pm8001_ha,
				     int number)
{
	void __iomem *address = pm8001_ha->inbnd_q_tbl_addr;
	u16 offset = number * 0x20;
	pm8001_mw32(address, offset + 0x00,
		pm8001_ha->inbnd_q_tbl[number].element_pri_size_cnt);
	pm8001_mw32(address, offset + 0x04,
		pm8001_ha->inbnd_q_tbl[number].upper_base_addr);
	pm8001_mw32(address, offset + 0x08,
		pm8001_ha->inbnd_q_tbl[number].lower_base_addr);
	pm8001_mw32(address, offset + 0x0C,
		pm8001_ha->inbnd_q_tbl[number].ci_upper_base_addr);
	pm8001_mw32(address, offset + 0x10,
		pm8001_ha->inbnd_q_tbl[number].ci_lower_base_addr);
}

/**
 * update_outbnd_queue_table - update the outbound queue table to the HBA.
 * @pm8001_ha: our hba card information
 * @number: entry in the queue
 */
static void update_outbnd_queue_table(struct pm8001_hba_info *pm8001_ha,
				      int number)
{
	void __iomem *address = pm8001_ha->outbnd_q_tbl_addr;
	u16 offset = number * 0x24;
	pm8001_mw32(address, offset + 0x00,
		pm8001_ha->outbnd_q_tbl[number].element_size_cnt);
	pm8001_mw32(address, offset + 0x04,
		pm8001_ha->outbnd_q_tbl[number].upper_base_addr);
	pm8001_mw32(address, offset + 0x08,
		pm8001_ha->outbnd_q_tbl[number].lower_base_addr);
	pm8001_mw32(address, offset + 0x0C,
		pm8001_ha->outbnd_q_tbl[number].pi_upper_base_addr);
	pm8001_mw32(address, offset + 0x10,
		pm8001_ha->outbnd_q_tbl[number].pi_lower_base_addr);
	pm8001_mw32(address, offset + 0x1C,
		pm8001_ha->outbnd_q_tbl[number].interrup_vec_cnt_delay);
}

/**
 * pm8001_bar4_shift - function is called to shift BAR base address
 * @pm8001_ha : our hba card information
 * @shiftValue : shifting value in memory bar.
 */
int pm8001_bar4_shift(struct pm8001_hba_info *pm8001_ha, u32 shiftValue)
{
	u32 regVal;
	unsigned long start;

	/* program the inbound AXI translation Lower Address */
	pm8001_cw32(pm8001_ha, 1, SPC_IBW_AXI_TRANSLATION_LOW, shiftValue);

	/* confirm the setting is written */
	start = jiffies + HZ; /* 1 sec */
	do {
		regVal = pm8001_cr32(pm8001_ha, 1, SPC_IBW_AXI_TRANSLATION_LOW);
	} while ((regVal != shiftValue) && time_before(jiffies, start));

	if (regVal != shiftValue) {
		pm8001_dbg(pm8001_ha, INIT,
			   "TIMEOUT:SPC_IBW_AXI_TRANSLATION_LOW = 0x%x\n",
			   regVal);
		return -1;
	}
	return 0;
}

/**
 * mpi_set_phys_g3_with_ssc
 * @pm8001_ha: our hba card information
 * @SSCbit: set SSCbit to 0 to disable all phys ssc; 1 to enable all phys ssc.
 */
static void mpi_set_phys_g3_with_ssc(struct pm8001_hba_info *pm8001_ha,
				     u32 SSCbit)
{
	u32 offset, i;
	unsigned long flags;

#define SAS2_SETTINGS_LOCAL_PHY_0_3_SHIFT_ADDR 0x00030000
#define SAS2_SETTINGS_LOCAL_PHY_4_7_SHIFT_ADDR 0x00040000
#define SAS2_SETTINGS_LOCAL_PHY_0_3_OFFSET 0x1074
#define SAS2_SETTINGS_LOCAL_PHY_4_7_OFFSET 0x1074
#define PHY_G3_WITHOUT_SSC_BIT_SHIFT 12
#define PHY_G3_WITH_SSC_BIT_SHIFT 13
#define SNW3_PHY_CAPABILITIES_PARITY 31

   /*
    * Using shifted destination address 0x3_0000:0x1074 + 0x4000*N (N=0:3)
    * Using shifted destination address 0x4_0000:0x1074 + 0x4000*(N-4) (N=4:7)
    */
	spin_lock_irqsave(&pm8001_ha->lock, flags);
	if (-1 == pm8001_bar4_shift(pm8001_ha,
				SAS2_SETTINGS_LOCAL_PHY_0_3_SHIFT_ADDR)) {
		spin_unlock_irqrestore(&pm8001_ha->lock, flags);
		return;
	}

	for (i = 0; i < 4; i++) {
		offset = SAS2_SETTINGS_LOCAL_PHY_0_3_OFFSET + 0x4000 * i;
		pm8001_cw32(pm8001_ha, 2, offset, 0x80001501);
	}
	/* shift membase 3 for SAS2_SETTINGS_LOCAL_PHY 4 - 7 */
	if (-1 == pm8001_bar4_shift(pm8001_ha,
				SAS2_SETTINGS_LOCAL_PHY_4_7_SHIFT_ADDR)) {
		spin_unlock_irqrestore(&pm8001_ha->lock, flags);
		return;
	}
	for (i = 4; i < 8; i++) {
		offset = SAS2_SETTINGS_LOCAL_PHY_4_7_OFFSET + 0x4000 * (i-4);
		pm8001_cw32(pm8001_ha, 2, offset, 0x80001501);
	}
	/*************************************************************
	Change the SSC upspreading value to 0x0 so that upspreading is disabled.
	Device MABC SMOD0 Controls
	Address: (via MEMBASE-III):
	Using shifted destination address 0x0_0000: with Offset 0xD8

	31:28 R/W Reserved Do not change
	27:24 R/W SAS_SMOD_SPRDUP 0000
	23:20 R/W SAS_SMOD_SPRDDN 0000
	19:0  R/W  Reserved Do not change
	Upon power-up this register will read as 0x8990c016,
	and I would like you to change the SAS_SMOD_SPRDUP bits to 0b0000
	so that the written value will be 0x8090c016.
	This will ensure only down-spreading SSC is enabled on the SPC.
	*************************************************************/
	pm8001_cr32(pm8001_ha, 2, 0xd8);
	pm8001_cw32(pm8001_ha, 2, 0xd8, 0x8000C016);

	/*set the shifted destination address to 0x0 to avoid error operation */
	pm8001_bar4_shift(pm8001_ha, 0x0);
	spin_unlock_irqrestore(&pm8001_ha->lock, flags);
	return;
}

/**
 * mpi_set_open_retry_interval_reg
 * @pm8001_ha: our hba card information
 * @interval: interval time for each OPEN_REJECT (RETRY). The units are in 1us.
 */
static void mpi_set_open_retry_interval_reg(struct pm8001_hba_info *pm8001_ha,
					    u32 interval)
{
	u32 offset;
	u32 value;
	u32 i;
	unsigned long flags;

#define OPEN_RETRY_INTERVAL_PHY_0_3_SHIFT_ADDR 0x00030000
#define OPEN_RETRY_INTERVAL_PHY_4_7_SHIFT_ADDR 0x00040000
#define OPEN_RETRY_INTERVAL_PHY_0_3_OFFSET 0x30B4
#define OPEN_RETRY_INTERVAL_PHY_4_7_OFFSET 0x30B4
#define OPEN_RETRY_INTERVAL_REG_MASK 0x0000FFFF

	value = interval & OPEN_RETRY_INTERVAL_REG_MASK;
	spin_lock_irqsave(&pm8001_ha->lock, flags);
	/* shift bar and set the OPEN_REJECT(RETRY) interval time of PHY 0 -3.*/
	if (-1 == pm8001_bar4_shift(pm8001_ha,
			     OPEN_RETRY_INTERVAL_PHY_0_3_SHIFT_ADDR)) {
		spin_unlock_irqrestore(&pm8001_ha->lock, flags);
		return;
	}
	for (i = 0; i < 4; i++) {
		offset = OPEN_RETRY_INTERVAL_PHY_0_3_OFFSET + 0x4000 * i;
		pm8001_cw32(pm8001_ha, 2, offset, value);
	}

	if (-1 == pm8001_bar4_shift(pm8001_ha,
			     OPEN_RETRY_INTERVAL_PHY_4_7_SHIFT_ADDR)) {
		spin_unlock_irqrestore(&pm8001_ha->lock, flags);
		return;
	}
	for (i = 4; i < 8; i++) {
		offset = OPEN_RETRY_INTERVAL_PHY_4_7_OFFSET + 0x4000 * (i-4);
		pm8001_cw32(pm8001_ha, 2, offset, value);
	}
	/*set the shifted destination address to 0x0 to avoid error operation */
	pm8001_bar4_shift(pm8001_ha, 0x0);
	spin_unlock_irqrestore(&pm8001_ha->lock, flags);
	return;
}

/**
 * mpi_init_check - check firmware initialization status.
 * @pm8001_ha: our hba card information
 */
static int mpi_init_check(struct pm8001_hba_info *pm8001_ha)
{
	u32 max_wait_count;
	u32 value;
	u32 gst_len_mpistate;
	/* Write bit0=1 to Inbound DoorBell Register to tell the SPC FW the
	table is updated */
	pm8001_cw32(pm8001_ha, 0, MSGU_IBDB_SET, SPC_MSGU_CFG_TABLE_UPDATE);
	/* wait until Inbound DoorBell Clear Register toggled */
	max_wait_count = 1 * 1000 * 1000;/* 1 sec */
	do {
		udelay(1);
		value = pm8001_cr32(pm8001_ha, 0, MSGU_IBDB_SET);
		value &= SPC_MSGU_CFG_TABLE_UPDATE;
	} while ((value != 0) && (--max_wait_count));

	if (!max_wait_count)
		return -1;
	/* check the MPI-State for initialization */
	gst_len_mpistate =
		pm8001_mr32(pm8001_ha->general_stat_tbl_addr,
		GST_GSTLEN_MPIS_OFFSET);
	if (GST_MPI_STATE_INIT != (gst_len_mpistate & GST_MPI_STATE_MASK))
		return -1;
	/* check MPI Initialization error */
	gst_len_mpistate = gst_len_mpistate >> 16;
	if (0x0000 != gst_len_mpistate)
		return -1;
	return 0;
}

/**
 * check_fw_ready - The LLDD check if the FW is ready, if not, return error.
 * @pm8001_ha: our hba card information
 */
static int check_fw_ready(struct pm8001_hba_info *pm8001_ha)
{
	u32 value, value1;
	u32 max_wait_count;
	/* check error state */
	value = pm8001_cr32(pm8001_ha, 0, MSGU_SCRATCH_PAD_1);
	value1 = pm8001_cr32(pm8001_ha, 0, MSGU_SCRATCH_PAD_2);
	/* check AAP error */
	if (SCRATCH_PAD1_ERR == (value & SCRATCH_PAD_STATE_MASK)) {
		/* error state */
		value = pm8001_cr32(pm8001_ha, 0, MSGU_SCRATCH_PAD_0);
		return -1;
	}

	/* check IOP error */
	if (SCRATCH_PAD2_ERR == (value1 & SCRATCH_PAD_STATE_MASK)) {
		/* error state */
		value1 = pm8001_cr32(pm8001_ha, 0, MSGU_SCRATCH_PAD_3);
		return -1;
	}

	/* bit 4-31 of scratch pad1 should be zeros if it is not
	in error state*/
	if (value & SCRATCH_PAD1_STATE_MASK) {
		/* error case */
		pm8001_cr32(pm8001_ha, 0, MSGU_SCRATCH_PAD_0);
		return -1;
	}

	/* bit 2, 4-31 of scratch pad2 should be zeros if it is not
	in error state */
	if (value1 & SCRATCH_PAD2_STATE_MASK) {
		/* error case */
		return -1;
	}

	max_wait_count = 1 * 1000 * 1000;/* 1 sec timeout */

	/* wait until scratch pad 1 and 2 registers in ready state  */
	do {
		udelay(1);
		value = pm8001_cr32(pm8001_ha, 0, MSGU_SCRATCH_PAD_1)
			& SCRATCH_PAD1_RDY;
		value1 = pm8001_cr32(pm8001_ha, 0, MSGU_SCRATCH_PAD_2)
			& SCRATCH_PAD2_RDY;
		if ((--max_wait_count) == 0)
			return -1;
	} while ((value != SCRATCH_PAD1_RDY) || (value1 != SCRATCH_PAD2_RDY));
	return 0;
}

static void init_pci_device_addresses(struct pm8001_hba_info *pm8001_ha)
{
	void __iomem *base_addr;
	u32	value;
	u32	offset;
	u32	pcibar;
	u32	pcilogic;

	value = pm8001_cr32(pm8001_ha, 0, 0x44);
	offset = value & 0x03FFFFFF;
	pm8001_dbg(pm8001_ha, INIT, "Scratchpad 0 Offset: %x\n", offset);
	pcilogic = (value & 0xFC000000) >> 26;
	pcibar = get_pci_bar_index(pcilogic);
	pm8001_dbg(pm8001_ha, INIT, "Scratchpad 0 PCI BAR: %d\n", pcibar);
	pm8001_ha->main_cfg_tbl_addr = base_addr =
		pm8001_ha->io_mem[pcibar].memvirtaddr + offset;
	pm8001_ha->general_stat_tbl_addr =
		base_addr + pm8001_cr32(pm8001_ha, pcibar, offset + 0x18);
	pm8001_ha->inbnd_q_tbl_addr =
		base_addr + pm8001_cr32(pm8001_ha, pcibar, offset + 0x1C);
	pm8001_ha->outbnd_q_tbl_addr =
		base_addr + pm8001_cr32(pm8001_ha, pcibar, offset + 0x20);
}

/**
 * pm8001_chip_init - the main init function that initialize whole PM8001 chip.
 * @pm8001_ha: our hba card information
 */
static int pm8001_chip_init(struct pm8001_hba_info *pm8001_ha)
{
	u32 i = 0;
	u16 deviceid;
	pci_read_config_word(pm8001_ha->pdev, PCI_DEVICE_ID, &deviceid);
	/* 8081 controllers need BAR shift to access MPI space
	* as this is shared with BIOS data */
	if (deviceid == 0x8081 || deviceid == 0x0042) {
		if (-1 == pm8001_bar4_shift(pm8001_ha, GSM_SM_BASE)) {
			pm8001_dbg(pm8001_ha, FAIL,
				   "Shift Bar4 to 0x%x failed\n",
				   GSM_SM_BASE);
			return -1;
		}
	}
	/* check the firmware status */
	if (-1 == check_fw_ready(pm8001_ha)) {
		pm8001_dbg(pm8001_ha, FAIL, "Firmware is not ready!\n");
		return -EBUSY;
	}

	/* Initialize pci space address eg: mpi offset */
	init_pci_device_addresses(pm8001_ha);
	init_default_table_values(pm8001_ha);
	read_main_config_table(pm8001_ha);
	read_general_status_table(pm8001_ha);
	read_inbnd_queue_table(pm8001_ha);
	read_outbnd_queue_table(pm8001_ha);
	/* update main config table ,inbound table and outbound table */
	update_main_config_table(pm8001_ha);
	for (i = 0; i < pm8001_ha->max_q_num; i++)
		update_inbnd_queue_table(pm8001_ha, i);
	for (i = 0; i < pm8001_ha->max_q_num; i++)
		update_outbnd_queue_table(pm8001_ha, i);
	/* 8081 controller donot require these operations */
	if (deviceid != 0x8081 && deviceid != 0x0042) {
		mpi_set_phys_g3_with_ssc(pm8001_ha, 0);
		/* 7->130ms, 34->500ms, 119->1.5s */
		mpi_set_open_retry_interval_reg(pm8001_ha, 119);
	}
	/* notify firmware update finished and check initialization status */
	if (0 == mpi_init_check(pm8001_ha)) {
		pm8001_dbg(pm8001_ha, INIT, "MPI initialize successful!\n");
	} else
		return -EBUSY;
	/*This register is a 16-bit timer with a resolution of 1us. This is the
	timer used for interrupt delay/coalescing in the PCIe Application Layer.
	Zero is not a valid value. A value of 1 in the register will cause the
	interrupts to be normal. A value greater than 1 will cause coalescing
	delays.*/
	pm8001_cw32(pm8001_ha, 1, 0x0033c0, 0x1);
	pm8001_cw32(pm8001_ha, 1, 0x0033c4, 0x0);
	return 0;
}

static int mpi_uninit_check(struct pm8001_hba_info *pm8001_ha)
{
	u32 max_wait_count;
	u32 value;
	u32 gst_len_mpistate;
	u16 deviceid;
	pci_read_config_word(pm8001_ha->pdev, PCI_DEVICE_ID, &deviceid);
	if (deviceid == 0x8081 || deviceid == 0x0042) {
		if (-1 == pm8001_bar4_shift(pm8001_ha, GSM_SM_BASE)) {
			pm8001_dbg(pm8001_ha, FAIL,
				   "Shift Bar4 to 0x%x failed\n",
				   GSM_SM_BASE);
			return -1;
		}
	}
	init_pci_device_addresses(pm8001_ha);
	/* Write bit1=1 to Inbound DoorBell Register to tell the SPC FW the
	table is stop */
	pm8001_cw32(pm8001_ha, 0, MSGU_IBDB_SET, SPC_MSGU_CFG_TABLE_RESET);

	/* wait until Inbound DoorBell Clear Register toggled */
	max_wait_count = 1 * 1000 * 1000;/* 1 sec */
	do {
		udelay(1);
		value = pm8001_cr32(pm8001_ha, 0, MSGU_IBDB_SET);
		value &= SPC_MSGU_CFG_TABLE_RESET;
	} while ((value != 0) && (--max_wait_count));

	if (!max_wait_count) {
		pm8001_dbg(pm8001_ha, FAIL, "TIMEOUT:IBDB value/=0x%x\n",
			   value);
		return -1;
	}

	/* check the MPI-State for termination in progress */
	/* wait until Inbound DoorBell Clear Register toggled */
	max_wait_count = 1 * 1000 * 1000;  /* 1 sec */
	do {
		udelay(1);
		gst_len_mpistate =
			pm8001_mr32(pm8001_ha->general_stat_tbl_addr,
			GST_GSTLEN_MPIS_OFFSET);
		if (GST_MPI_STATE_UNINIT ==
			(gst_len_mpistate & GST_MPI_STATE_MASK))
			break;
	} while (--max_wait_count);
	if (!max_wait_count) {
		pm8001_dbg(pm8001_ha, FAIL, " TIME OUT MPI State = 0x%x\n",
			   gst_len_mpistate & GST_MPI_STATE_MASK);
		return -1;
	}
	return 0;
}

/**
 * soft_reset_ready_check - Function to check FW is ready for soft reset.
 * @pm8001_ha: our hba card information
 */
static u32 soft_reset_ready_check(struct pm8001_hba_info *pm8001_ha)
{
	u32 regVal, regVal1, regVal2;
	if (mpi_uninit_check(pm8001_ha) != 0) {
		pm8001_dbg(pm8001_ha, FAIL, "MPI state is not ready\n");
		return -1;
	}
	/* read the scratch pad 2 register bit 2 */
	regVal = pm8001_cr32(pm8001_ha, 0, MSGU_SCRATCH_PAD_2)
		& SCRATCH_PAD2_FWRDY_RST;
	if (regVal == SCRATCH_PAD2_FWRDY_RST) {
		pm8001_dbg(pm8001_ha, INIT, "Firmware is ready for reset.\n");
	} else {
		unsigned long flags;
		/* Trigger NMI twice via RB6 */
		spin_lock_irqsave(&pm8001_ha->lock, flags);
		if (-1 == pm8001_bar4_shift(pm8001_ha, RB6_ACCESS_REG)) {
			spin_unlock_irqrestore(&pm8001_ha->lock, flags);
			pm8001_dbg(pm8001_ha, FAIL,
				   "Shift Bar4 to 0x%x failed\n",
				   RB6_ACCESS_REG);
			return -1;
		}
		pm8001_cw32(pm8001_ha, 2, SPC_RB6_OFFSET,
			RB6_MAGIC_NUMBER_RST);
		pm8001_cw32(pm8001_ha, 2, SPC_RB6_OFFSET, RB6_MAGIC_NUMBER_RST);
		/* wait for 100 ms */
		mdelay(100);
		regVal = pm8001_cr32(pm8001_ha, 0, MSGU_SCRATCH_PAD_2) &
			SCRATCH_PAD2_FWRDY_RST;
		if (regVal != SCRATCH_PAD2_FWRDY_RST) {
			regVal1 = pm8001_cr32(pm8001_ha, 0, MSGU_SCRATCH_PAD_1);
			regVal2 = pm8001_cr32(pm8001_ha, 0, MSGU_SCRATCH_PAD_2);
			pm8001_dbg(pm8001_ha, FAIL, "TIMEOUT:MSGU_SCRATCH_PAD1=0x%x, MSGU_SCRATCH_PAD2=0x%x\n",
				   regVal1, regVal2);
			pm8001_dbg(pm8001_ha, FAIL,
				   "SCRATCH_PAD0 value = 0x%x\n",
				   pm8001_cr32(pm8001_ha, 0, MSGU_SCRATCH_PAD_0));
			pm8001_dbg(pm8001_ha, FAIL,
				   "SCRATCH_PAD3 value = 0x%x\n",
				   pm8001_cr32(pm8001_ha, 0, MSGU_SCRATCH_PAD_3));
			spin_unlock_irqrestore(&pm8001_ha->lock, flags);
			return -1;
		}
		spin_unlock_irqrestore(&pm8001_ha->lock, flags);
	}
	return 0;
}

/**
 * pm8001_chip_soft_rst - soft reset the PM8001 chip, so that the clear all
 * the FW register status to the originated status.
 * @pm8001_ha: our hba card information
 */
static int
pm8001_chip_soft_rst(struct pm8001_hba_info *pm8001_ha)
{
	u32	regVal, toggleVal;
	u32	max_wait_count;
	u32	regVal1, regVal2, regVal3;
	u32	signature = 0x252acbcd; /* for host scratch pad0 */
	unsigned long flags;

	/* step1: Check FW is ready for soft reset */
	if (soft_reset_ready_check(pm8001_ha) != 0) {
		pm8001_dbg(pm8001_ha, FAIL, "FW is not ready\n");
		return -1;
	}

	/* step 2: clear NMI status register on AAP1 and IOP, write the same
	value to clear */
	/* map 0x60000 to BAR4(0x20), BAR2(win) */
	spin_lock_irqsave(&pm8001_ha->lock, flags);
	if (-1 == pm8001_bar4_shift(pm8001_ha, MBIC_AAP1_ADDR_BASE)) {
		spin_unlock_irqrestore(&pm8001_ha->lock, flags);
		pm8001_dbg(pm8001_ha, FAIL, "Shift Bar4 to 0x%x failed\n",
			   MBIC_AAP1_ADDR_BASE);
		return -1;
	}
	regVal = pm8001_cr32(pm8001_ha, 2, MBIC_NMI_ENABLE_VPE0_IOP);
	pm8001_dbg(pm8001_ha, INIT, "MBIC - NMI Enable VPE0 (IOP)= 0x%x\n",
		   regVal);
	pm8001_cw32(pm8001_ha, 2, MBIC_NMI_ENABLE_VPE0_IOP, 0x0);
	/* map 0x70000 to BAR4(0x20), BAR2(win) */
	if (-1 == pm8001_bar4_shift(pm8001_ha, MBIC_IOP_ADDR_BASE)) {
		spin_unlock_irqrestore(&pm8001_ha->lock, flags);
		pm8001_dbg(pm8001_ha, FAIL, "Shift Bar4 to 0x%x failed\n",
			   MBIC_IOP_ADDR_BASE);
		return -1;
	}
	regVal = pm8001_cr32(pm8001_ha, 2, MBIC_NMI_ENABLE_VPE0_AAP1);
	pm8001_dbg(pm8001_ha, INIT, "MBIC - NMI Enable VPE0 (AAP1)= 0x%x\n",
		   regVal);
	pm8001_cw32(pm8001_ha, 2, MBIC_NMI_ENABLE_VPE0_AAP1, 0x0);

	regVal = pm8001_cr32(pm8001_ha, 1, PCIE_EVENT_INTERRUPT_ENABLE);
	pm8001_dbg(pm8001_ha, INIT, "PCIE -Event Interrupt Enable = 0x%x\n",
		   regVal);
	pm8001_cw32(pm8001_ha, 1, PCIE_EVENT_INTERRUPT_ENABLE, 0x0);

	regVal = pm8001_cr32(pm8001_ha, 1, PCIE_EVENT_INTERRUPT);
	pm8001_dbg(pm8001_ha, INIT, "PCIE - Event Interrupt  = 0x%x\n",
		   regVal);
	pm8001_cw32(pm8001_ha, 1, PCIE_EVENT_INTERRUPT, regVal);

	regVal = pm8001_cr32(pm8001_ha, 1, PCIE_ERROR_INTERRUPT_ENABLE);
	pm8001_dbg(pm8001_ha, INIT, "PCIE -Error Interrupt Enable = 0x%x\n",
		   regVal);
	pm8001_cw32(pm8001_ha, 1, PCIE_ERROR_INTERRUPT_ENABLE, 0x0);

	regVal = pm8001_cr32(pm8001_ha, 1, PCIE_ERROR_INTERRUPT);
	pm8001_dbg(pm8001_ha, INIT, "PCIE - Error Interrupt = 0x%x\n", regVal);
	pm8001_cw32(pm8001_ha, 1, PCIE_ERROR_INTERRUPT, regVal);

	/* read the scratch pad 1 register bit 2 */
	regVal = pm8001_cr32(pm8001_ha, 0, MSGU_SCRATCH_PAD_1)
		& SCRATCH_PAD1_RST;
	toggleVal = regVal ^ SCRATCH_PAD1_RST;

	/* set signature in host scratch pad0 register to tell SPC that the
	host performs the soft reset */
	pm8001_cw32(pm8001_ha, 0, MSGU_HOST_SCRATCH_PAD_0, signature);

	/* read required registers for confirmming */
	/* map 0x0700000 to BAR4(0x20), BAR2(win) */
	if (-1 == pm8001_bar4_shift(pm8001_ha, GSM_ADDR_BASE)) {
		spin_unlock_irqrestore(&pm8001_ha->lock, flags);
		pm8001_dbg(pm8001_ha, FAIL, "Shift Bar4 to 0x%x failed\n",
			   GSM_ADDR_BASE);
		return -1;
	}
	pm8001_dbg(pm8001_ha, INIT,
		   "GSM 0x0(0x00007b88)-GSM Configuration and Reset = 0x%x\n",
		   pm8001_cr32(pm8001_ha, 2, GSM_CONFIG_RESET));

	/* step 3: host read GSM Configuration and Reset register */
	regVal = pm8001_cr32(pm8001_ha, 2, GSM_CONFIG_RESET);
	/* Put those bits to low */
	/* GSM XCBI offset = 0x70 0000
	0x00 Bit 13 COM_SLV_SW_RSTB 1
	0x00 Bit 12 QSSP_SW_RSTB 1
	0x00 Bit 11 RAAE_SW_RSTB 1
	0x00 Bit 9 RB_1_SW_RSTB 1
	0x00 Bit 8 SM_SW_RSTB 1
	*/
	regVal &= ~(0x00003b00);
	/* host write GSM Configuration and Reset register */
	pm8001_cw32(pm8001_ha, 2, GSM_CONFIG_RESET, regVal);
	pm8001_dbg(pm8001_ha, INIT,
		   "GSM 0x0 (0x00007b88 ==> 0x00004088) - GSM Configuration and Reset is set to = 0x%x\n",
		   pm8001_cr32(pm8001_ha, 2, GSM_CONFIG_RESET));

	/* step 4: */
	/* disable GSM - Read Address Parity Check */
	regVal1 = pm8001_cr32(pm8001_ha, 2, GSM_READ_ADDR_PARITY_CHECK);
	pm8001_dbg(pm8001_ha, INIT,
		   "GSM 0x700038 - Read Address Parity Check Enable = 0x%x\n",
		   regVal1);
	pm8001_cw32(pm8001_ha, 2, GSM_READ_ADDR_PARITY_CHECK, 0x0);
	pm8001_dbg(pm8001_ha, INIT,
		   "GSM 0x700038 - Read Address Parity Check Enable is set to = 0x%x\n",
		   pm8001_cr32(pm8001_ha, 2, GSM_READ_ADDR_PARITY_CHECK));

	/* disable GSM - Write Address Parity Check */
	regVal2 = pm8001_cr32(pm8001_ha, 2, GSM_WRITE_ADDR_PARITY_CHECK);
	pm8001_dbg(pm8001_ha, INIT,
		   "GSM 0x700040 - Write Address Parity Check Enable = 0x%x\n",
		   regVal2);
	pm8001_cw32(pm8001_ha, 2, GSM_WRITE_ADDR_PARITY_CHECK, 0x0);
	pm8001_dbg(pm8001_ha, INIT,
		   "GSM 0x700040 - Write Address Parity Check Enable is set to = 0x%x\n",
		   pm8001_cr32(pm8001_ha, 2, GSM_WRITE_ADDR_PARITY_CHECK));

	/* disable GSM - Write Data Parity Check */
	regVal3 = pm8001_cr32(pm8001_ha, 2, GSM_WRITE_DATA_PARITY_CHECK);
	pm8001_dbg(pm8001_ha, INIT, "GSM 0x300048 - Write Data Parity Check Enable = 0x%x\n",
		   regVal3);
	pm8001_cw32(pm8001_ha, 2, GSM_WRITE_DATA_PARITY_CHECK, 0x0);
	pm8001_dbg(pm8001_ha, INIT,
		   "GSM 0x300048 - Write Data Parity Check Enable is set to = 0x%x\n",
		   pm8001_cr32(pm8001_ha, 2, GSM_WRITE_DATA_PARITY_CHECK));

	/* step 5: delay 10 usec */
	udelay(10);
	/* step 5-b: set GPIO-0 output control to tristate anyway */
	if (-1 == pm8001_bar4_shift(pm8001_ha, GPIO_ADDR_BASE)) {
		spin_unlock_irqrestore(&pm8001_ha->lock, flags);
		pm8001_dbg(pm8001_ha, INIT, "Shift Bar4 to 0x%x failed\n",
			   GPIO_ADDR_BASE);
		return -1;
	}
	regVal = pm8001_cr32(pm8001_ha, 2, GPIO_GPIO_0_0UTPUT_CTL_OFFSET);
	pm8001_dbg(pm8001_ha, INIT, "GPIO Output Control Register: = 0x%x\n",
		   regVal);
	/* set GPIO-0 output control to tri-state */
	regVal &= 0xFFFFFFFC;
	pm8001_cw32(pm8001_ha, 2, GPIO_GPIO_0_0UTPUT_CTL_OFFSET, regVal);

	/* Step 6: Reset the IOP and AAP1 */
	/* map 0x00000 to BAR4(0x20), BAR2(win) */
	if (-1 == pm8001_bar4_shift(pm8001_ha, SPC_TOP_LEVEL_ADDR_BASE)) {
		spin_unlock_irqrestore(&pm8001_ha->lock, flags);
		pm8001_dbg(pm8001_ha, FAIL, "SPC Shift Bar4 to 0x%x failed\n",
			   SPC_TOP_LEVEL_ADDR_BASE);
		return -1;
	}
	regVal = pm8001_cr32(pm8001_ha, 2, SPC_REG_RESET);
	pm8001_dbg(pm8001_ha, INIT, "Top Register before resetting IOP/AAP1:= 0x%x\n",
		   regVal);
	regVal &= ~(SPC_REG_RESET_PCS_IOP_SS | SPC_REG_RESET_PCS_AAP1_SS);
	pm8001_cw32(pm8001_ha, 2, SPC_REG_RESET, regVal);

	/* step 7: Reset the BDMA/OSSP */
	regVal = pm8001_cr32(pm8001_ha, 2, SPC_REG_RESET);
	pm8001_dbg(pm8001_ha, INIT, "Top Register before resetting BDMA/OSSP: = 0x%x\n",
		   regVal);
	regVal &= ~(SPC_REG_RESET_BDMA_CORE | SPC_REG_RESET_OSSP);
	pm8001_cw32(pm8001_ha, 2, SPC_REG_RESET, regVal);

	/* step 8: delay 10 usec */
	udelay(10);

	/* step 9: bring the BDMA and OSSP out of reset */
	regVal = pm8001_cr32(pm8001_ha, 2, SPC_REG_RESET);
	pm8001_dbg(pm8001_ha, INIT,
		   "Top Register before bringing up BDMA/OSSP:= 0x%x\n",
		   regVal);
	regVal |= (SPC_REG_RESET_BDMA_CORE | SPC_REG_RESET_OSSP);
	pm8001_cw32(pm8001_ha, 2, SPC_REG_RESET, regVal);

	/* step 10: delay 10 usec */
	udelay(10);

	/* step 11: reads and sets the GSM Configuration and Reset Register */
	/* map 0x0700000 to BAR4(0x20), BAR2(win) */
	if (-1 == pm8001_bar4_shift(pm8001_ha, GSM_ADDR_BASE)) {
		spin_unlock_irqrestore(&pm8001_ha->lock, flags);
		pm8001_dbg(pm8001_ha, FAIL, "SPC Shift Bar4 to 0x%x failed\n",
			   GSM_ADDR_BASE);
		return -1;
	}
	pm8001_dbg(pm8001_ha, INIT,
		   "GSM 0x0 (0x00007b88)-GSM Configuration and Reset = 0x%x\n",
		   pm8001_cr32(pm8001_ha, 2, GSM_CONFIG_RESET));
	regVal = pm8001_cr32(pm8001_ha, 2, GSM_CONFIG_RESET);
	/* Put those bits to high */
	/* GSM XCBI offset = 0x70 0000
	0x00 Bit 13 COM_SLV_SW_RSTB 1
	0x00 Bit 12 QSSP_SW_RSTB 1
	0x00 Bit 11 RAAE_SW_RSTB 1
	0x00 Bit 9   RB_1_SW_RSTB 1
	0x00 Bit 8   SM_SW_RSTB 1
	*/
	regVal |= (GSM_CONFIG_RESET_VALUE);
	pm8001_cw32(pm8001_ha, 2, GSM_CONFIG_RESET, regVal);
	pm8001_dbg(pm8001_ha, INIT, "GSM (0x00004088 ==> 0x00007b88) - GSM Configuration and Reset is set to = 0x%x\n",
		   pm8001_cr32(pm8001_ha, 2, GSM_CONFIG_RESET));

	/* step 12: Restore GSM - Read Address Parity Check */
	regVal = pm8001_cr32(pm8001_ha, 2, GSM_READ_ADDR_PARITY_CHECK);
	/* just for debugging */
	pm8001_dbg(pm8001_ha, INIT,
		   "GSM 0x700038 - Read Address Parity Check Enable = 0x%x\n",
		   regVal);
	pm8001_cw32(pm8001_ha, 2, GSM_READ_ADDR_PARITY_CHECK, regVal1);
	pm8001_dbg(pm8001_ha, INIT, "GSM 0x700038 - Read Address Parity Check Enable is set to = 0x%x\n",
		   pm8001_cr32(pm8001_ha, 2, GSM_READ_ADDR_PARITY_CHECK));
	/* Restore GSM - Write Address Parity Check */
	regVal = pm8001_cr32(pm8001_ha, 2, GSM_WRITE_ADDR_PARITY_CHECK);
	pm8001_cw32(pm8001_ha, 2, GSM_WRITE_ADDR_PARITY_CHECK, regVal2);
	pm8001_dbg(pm8001_ha, INIT,
		   "GSM 0x700040 - Write Address Parity Check Enable is set to = 0x%x\n",
		   pm8001_cr32(pm8001_ha, 2, GSM_WRITE_ADDR_PARITY_CHECK));
	/* Restore GSM - Write Data Parity Check */
	regVal = pm8001_cr32(pm8001_ha, 2, GSM_WRITE_DATA_PARITY_CHECK);
	pm8001_cw32(pm8001_ha, 2, GSM_WRITE_DATA_PARITY_CHECK, regVal3);
	pm8001_dbg(pm8001_ha, INIT,
<<<<<<< HEAD
		   "GSM 0x700048 - Write Data Parity Check Enableis set to = 0x%x\n",
=======
		   "GSM 0x700048 - Write Data Parity Check Enable is set to = 0x%x\n",
>>>>>>> 3b17187f
		   pm8001_cr32(pm8001_ha, 2, GSM_WRITE_DATA_PARITY_CHECK));

	/* step 13: bring the IOP and AAP1 out of reset */
	/* map 0x00000 to BAR4(0x20), BAR2(win) */
	if (-1 == pm8001_bar4_shift(pm8001_ha, SPC_TOP_LEVEL_ADDR_BASE)) {
		spin_unlock_irqrestore(&pm8001_ha->lock, flags);
		pm8001_dbg(pm8001_ha, FAIL, "Shift Bar4 to 0x%x failed\n",
			   SPC_TOP_LEVEL_ADDR_BASE);
		return -1;
	}
	regVal = pm8001_cr32(pm8001_ha, 2, SPC_REG_RESET);
	regVal |= (SPC_REG_RESET_PCS_IOP_SS | SPC_REG_RESET_PCS_AAP1_SS);
	pm8001_cw32(pm8001_ha, 2, SPC_REG_RESET, regVal);

	/* step 14: delay 10 usec - Normal Mode */
	udelay(10);
	/* check Soft Reset Normal mode or Soft Reset HDA mode */
	if (signature == SPC_SOFT_RESET_SIGNATURE) {
		/* step 15 (Normal Mode): wait until scratch pad1 register
		bit 2 toggled */
		max_wait_count = 2 * 1000 * 1000;/* 2 sec */
		do {
			udelay(1);
			regVal = pm8001_cr32(pm8001_ha, 0, MSGU_SCRATCH_PAD_1) &
				SCRATCH_PAD1_RST;
		} while ((regVal != toggleVal) && (--max_wait_count));

		if (!max_wait_count) {
			regVal = pm8001_cr32(pm8001_ha, 0,
				MSGU_SCRATCH_PAD_1);
			pm8001_dbg(pm8001_ha, FAIL, "TIMEOUT : ToggleVal 0x%x,MSGU_SCRATCH_PAD1 = 0x%x\n",
				   toggleVal, regVal);
			pm8001_dbg(pm8001_ha, FAIL,
				   "SCRATCH_PAD0 value = 0x%x\n",
				   pm8001_cr32(pm8001_ha, 0,
					       MSGU_SCRATCH_PAD_0));
			pm8001_dbg(pm8001_ha, FAIL,
				   "SCRATCH_PAD2 value = 0x%x\n",
				   pm8001_cr32(pm8001_ha, 0,
					       MSGU_SCRATCH_PAD_2));
			pm8001_dbg(pm8001_ha, FAIL,
				   "SCRATCH_PAD3 value = 0x%x\n",
				   pm8001_cr32(pm8001_ha, 0,
					       MSGU_SCRATCH_PAD_3));
			spin_unlock_irqrestore(&pm8001_ha->lock, flags);
			return -1;
		}

		/* step 16 (Normal) - Clear ODMR and ODCR */
		pm8001_cw32(pm8001_ha, 0, MSGU_ODCR, ODCR_CLEAR_ALL);
		pm8001_cw32(pm8001_ha, 0, MSGU_ODMR, ODMR_CLEAR_ALL);

		/* step 17 (Normal Mode): wait for the FW and IOP to get
		ready - 1 sec timeout */
		/* Wait for the SPC Configuration Table to be ready */
		if (check_fw_ready(pm8001_ha) == -1) {
			regVal = pm8001_cr32(pm8001_ha, 0, MSGU_SCRATCH_PAD_1);
			/* return error if MPI Configuration Table not ready */
			pm8001_dbg(pm8001_ha, INIT,
				   "FW not ready SCRATCH_PAD1 = 0x%x\n",
				   regVal);
			regVal = pm8001_cr32(pm8001_ha, 0, MSGU_SCRATCH_PAD_2);
			/* return error if MPI Configuration Table not ready */
			pm8001_dbg(pm8001_ha, INIT,
				   "FW not ready SCRATCH_PAD2 = 0x%x\n",
				   regVal);
			pm8001_dbg(pm8001_ha, INIT,
				   "SCRATCH_PAD0 value = 0x%x\n",
				   pm8001_cr32(pm8001_ha, 0,
					       MSGU_SCRATCH_PAD_0));
			pm8001_dbg(pm8001_ha, INIT,
				   "SCRATCH_PAD3 value = 0x%x\n",
				   pm8001_cr32(pm8001_ha, 0,
					       MSGU_SCRATCH_PAD_3));
			spin_unlock_irqrestore(&pm8001_ha->lock, flags);
			return -1;
		}
	}
	pm8001_bar4_shift(pm8001_ha, 0);
	spin_unlock_irqrestore(&pm8001_ha->lock, flags);

	pm8001_dbg(pm8001_ha, INIT, "SPC soft reset Complete\n");
	return 0;
}

static void pm8001_hw_chip_rst(struct pm8001_hba_info *pm8001_ha)
{
	u32 i;
	u32 regVal;
	pm8001_dbg(pm8001_ha, INIT, "chip reset start\n");

	/* do SPC chip reset. */
	regVal = pm8001_cr32(pm8001_ha, 1, SPC_REG_RESET);
	regVal &= ~(SPC_REG_RESET_DEVICE);
	pm8001_cw32(pm8001_ha, 1, SPC_REG_RESET, regVal);

	/* delay 10 usec */
	udelay(10);

	/* bring chip reset out of reset */
	regVal = pm8001_cr32(pm8001_ha, 1, SPC_REG_RESET);
	regVal |= SPC_REG_RESET_DEVICE;
	pm8001_cw32(pm8001_ha, 1, SPC_REG_RESET, regVal);

	/* delay 10 usec */
	udelay(10);

	/* wait for 20 msec until the firmware gets reloaded */
	i = 20;
	do {
		mdelay(1);
	} while ((--i) != 0);

	pm8001_dbg(pm8001_ha, INIT, "chip reset finished\n");
}

/**
 * pm8001_chip_iounmap - which mapped when initialized.
 * @pm8001_ha: our hba card information
 */
void pm8001_chip_iounmap(struct pm8001_hba_info *pm8001_ha)
{
	s8 bar, logical = 0;
	for (bar = 0; bar < PCI_STD_NUM_BARS; bar++) {
		/*
		** logical BARs for SPC:
		** bar 0 and 1 - logical BAR0
		** bar 2 and 3 - logical BAR1
		** bar4 - logical BAR2
		** bar5 - logical BAR3
		** Skip the appropriate assignments:
		*/
		if ((bar == 1) || (bar == 3))
			continue;
		if (pm8001_ha->io_mem[logical].memvirtaddr) {
			iounmap(pm8001_ha->io_mem[logical].memvirtaddr);
			logical++;
		}
	}
}

#ifndef PM8001_USE_MSIX
/**
 * pm8001_chip_intx_interrupt_enable - enable PM8001 chip interrupt
 * @pm8001_ha: our hba card information
 */
static void
pm8001_chip_intx_interrupt_enable(struct pm8001_hba_info *pm8001_ha)
{
	pm8001_cw32(pm8001_ha, 0, MSGU_ODMR, ODMR_CLEAR_ALL);
	pm8001_cw32(pm8001_ha, 0, MSGU_ODCR, ODCR_CLEAR_ALL);
}

/**
 * pm8001_chip_intx_interrupt_disable - disable PM8001 chip interrupt
 * @pm8001_ha: our hba card information
 */
static void
pm8001_chip_intx_interrupt_disable(struct pm8001_hba_info *pm8001_ha)
{
	pm8001_cw32(pm8001_ha, 0, MSGU_ODMR, ODMR_MASK_ALL);
}

#else

/**
 * pm8001_chip_msix_interrupt_enable - enable PM8001 chip interrupt
 * @pm8001_ha: our hba card information
 * @int_vec_idx: interrupt number to enable
 */
static void
pm8001_chip_msix_interrupt_enable(struct pm8001_hba_info *pm8001_ha,
	u32 int_vec_idx)
{
	u32 msi_index;
	u32 value;
	msi_index = int_vec_idx * MSIX_TABLE_ELEMENT_SIZE;
	msi_index += MSIX_TABLE_BASE;
	pm8001_cw32(pm8001_ha, 0, msi_index, MSIX_INTERRUPT_ENABLE);
	value = (1 << int_vec_idx);
	pm8001_cw32(pm8001_ha, 0,  MSGU_ODCR, value);

}

/**
 * pm8001_chip_msix_interrupt_disable - disable PM8001 chip interrupt
 * @pm8001_ha: our hba card information
 * @int_vec_idx: interrupt number to disable
 */
static void
pm8001_chip_msix_interrupt_disable(struct pm8001_hba_info *pm8001_ha,
	u32 int_vec_idx)
{
	u32 msi_index;
	msi_index = int_vec_idx * MSIX_TABLE_ELEMENT_SIZE;
	msi_index += MSIX_TABLE_BASE;
	pm8001_cw32(pm8001_ha, 0,  msi_index, MSIX_INTERRUPT_DISABLE);
}
#endif

/**
 * pm8001_chip_interrupt_enable - enable PM8001 chip interrupt
 * @pm8001_ha: our hba card information
 * @vec: unused
 */
static void
pm8001_chip_interrupt_enable(struct pm8001_hba_info *pm8001_ha, u8 vec)
{
#ifdef PM8001_USE_MSIX
	pm8001_chip_msix_interrupt_enable(pm8001_ha, 0);
#else
	pm8001_chip_intx_interrupt_enable(pm8001_ha);
#endif
}

/**
 * pm8001_chip_interrupt_disable - disable PM8001 chip interrupt
 * @pm8001_ha: our hba card information
 * @vec: unused
 */
static void
pm8001_chip_interrupt_disable(struct pm8001_hba_info *pm8001_ha, u8 vec)
{
#ifdef PM8001_USE_MSIX
	pm8001_chip_msix_interrupt_disable(pm8001_ha, 0);
#else
	pm8001_chip_intx_interrupt_disable(pm8001_ha);
#endif
}

/**
 * pm8001_mpi_msg_free_get - get the free message buffer for transfer
 * inbound queue.
 * @circularQ: the inbound queue  we want to transfer to HBA.
 * @messageSize: the message size of this transfer, normally it is 64 bytes
 * @messagePtr: the pointer to message.
 */
int pm8001_mpi_msg_free_get(struct inbound_queue_table *circularQ,
			    u16 messageSize, void **messagePtr)
{
	u32 offset, consumer_index;
	struct mpi_msg_hdr *msgHeader;
	u8 bcCount = 1; /* only support single buffer */

	/* Checks is the requested message size can be allocated in this queue*/
	if (messageSize > IOMB_SIZE_SPCV) {
		*messagePtr = NULL;
		return -1;
	}

	/* Stores the new consumer index */
	consumer_index = pm8001_read_32(circularQ->ci_virt);
	circularQ->consumer_index = cpu_to_le32(consumer_index);
	if (((circularQ->producer_idx + bcCount) % PM8001_MPI_QUEUE) ==
		le32_to_cpu(circularQ->consumer_index)) {
		*messagePtr = NULL;
		return -1;
	}
	/* get memory IOMB buffer address */
	offset = circularQ->producer_idx * messageSize;
	/* increment to next bcCount element */
	circularQ->producer_idx = (circularQ->producer_idx + bcCount)
				% PM8001_MPI_QUEUE;
	/* Adds that distance to the base of the region virtual address plus
	the message header size*/
	msgHeader = (struct mpi_msg_hdr *)(circularQ->base_virt	+ offset);
	*messagePtr = ((void *)msgHeader) + sizeof(struct mpi_msg_hdr);
	return 0;
}

/**
 * pm8001_mpi_build_cmd- build the message queue for transfer, update the PI to
 * FW to tell the fw to get this message from IOMB.
 * @pm8001_ha: our hba card information
 * @circularQ: the inbound queue we want to transfer to HBA.
 * @opCode: the operation code represents commands which LLDD and fw recognized.
 * @payload: the command payload of each operation command.
 * @nb: size in bytes of the command payload
 * @responseQueue: queue to interrupt on w/ command response (if any)
 */
int pm8001_mpi_build_cmd(struct pm8001_hba_info *pm8001_ha,
			 struct inbound_queue_table *circularQ,
			 u32 opCode, void *payload, size_t nb,
			 u32 responseQueue)
{
	u32 Header = 0, hpriority = 0, bc = 1, category = 0x02;
	void *pMessage;
	unsigned long flags;
	int q_index = circularQ - pm8001_ha->inbnd_q_tbl;
<<<<<<< HEAD
	int rv = -1;
=======
	int rv;
>>>>>>> 3b17187f

	WARN_ON(q_index >= PM8001_MAX_INB_NUM);
	spin_lock_irqsave(&circularQ->iq_lock, flags);
	rv = pm8001_mpi_msg_free_get(circularQ, pm8001_ha->iomb_size,
			&pMessage);
	if (rv < 0) {
		pm8001_dbg(pm8001_ha, IO, "No free mpi buffer\n");
		rv = -ENOMEM;
		goto done;
	}

	if (nb > (pm8001_ha->iomb_size - sizeof(struct mpi_msg_hdr)))
		nb = pm8001_ha->iomb_size - sizeof(struct mpi_msg_hdr);
	memcpy(pMessage, payload, nb);
	if (nb + sizeof(struct mpi_msg_hdr) < pm8001_ha->iomb_size)
		memset(pMessage + nb, 0, pm8001_ha->iomb_size -
				(nb + sizeof(struct mpi_msg_hdr)));

	/*Build the header*/
	Header = ((1 << 31) | (hpriority << 30) | ((bc & 0x1f) << 24)
		| ((responseQueue & 0x3F) << 16)
		| ((category & 0xF) << 12) | (opCode & 0xFFF));

	pm8001_write_32((pMessage - 4), 0, cpu_to_le32(Header));
	/*Update the PI to the firmware*/
	pm8001_cw32(pm8001_ha, circularQ->pi_pci_bar,
		circularQ->pi_offset, circularQ->producer_idx);
	pm8001_dbg(pm8001_ha, DEVIO,
		   "INB Q %x OPCODE:%x , UPDATED PI=%d CI=%d\n",
		   responseQueue, opCode, circularQ->producer_idx,
		   circularQ->consumer_index);
done:
	spin_unlock_irqrestore(&circularQ->iq_lock, flags);
	return rv;
}

u32 pm8001_mpi_msg_free_set(struct pm8001_hba_info *pm8001_ha, void *pMsg,
			    struct outbound_queue_table *circularQ, u8 bc)
{
	u32 producer_index;
	struct mpi_msg_hdr *msgHeader;
	struct mpi_msg_hdr *pOutBoundMsgHeader;

	msgHeader = (struct mpi_msg_hdr *)(pMsg - sizeof(struct mpi_msg_hdr));
	pOutBoundMsgHeader = (struct mpi_msg_hdr *)(circularQ->base_virt +
				circularQ->consumer_idx * pm8001_ha->iomb_size);
	if (pOutBoundMsgHeader != msgHeader) {
		pm8001_dbg(pm8001_ha, FAIL,
			   "consumer_idx = %d msgHeader = %p\n",
			   circularQ->consumer_idx, msgHeader);

		/* Update the producer index from SPC */
		producer_index = pm8001_read_32(circularQ->pi_virt);
		circularQ->producer_index = cpu_to_le32(producer_index);
		pm8001_dbg(pm8001_ha, FAIL,
			   "consumer_idx = %d producer_index = %dmsgHeader = %p\n",
			   circularQ->consumer_idx,
			   circularQ->producer_index, msgHeader);
		return 0;
	}
	/* free the circular queue buffer elements associated with the message*/
	circularQ->consumer_idx = (circularQ->consumer_idx + bc)
				% PM8001_MPI_QUEUE;
	/* update the CI of outbound queue */
	pm8001_cw32(pm8001_ha, circularQ->ci_pci_bar, circularQ->ci_offset,
		circularQ->consumer_idx);
	/* Update the producer index from SPC*/
	producer_index = pm8001_read_32(circularQ->pi_virt);
	circularQ->producer_index = cpu_to_le32(producer_index);
	pm8001_dbg(pm8001_ha, IO, " CI=%d PI=%d\n",
		   circularQ->consumer_idx, circularQ->producer_index);
	return 0;
}

/**
 * pm8001_mpi_msg_consume- get the MPI message from outbound queue
 * message table.
 * @pm8001_ha: our hba card information
 * @circularQ: the outbound queue  table.
 * @messagePtr1: the message contents of this outbound message.
 * @pBC: the message size.
 */
u32 pm8001_mpi_msg_consume(struct pm8001_hba_info *pm8001_ha,
			   struct outbound_queue_table *circularQ,
			   void **messagePtr1, u8 *pBC)
{
	struct mpi_msg_hdr	*msgHeader;
	__le32	msgHeader_tmp;
	u32 header_tmp;
	do {
		/* If there are not-yet-delivered messages ... */
		if (le32_to_cpu(circularQ->producer_index)
			!= circularQ->consumer_idx) {
			/*Get the pointer to the circular queue buffer element*/
			msgHeader = (struct mpi_msg_hdr *)
				(circularQ->base_virt +
				circularQ->consumer_idx * pm8001_ha->iomb_size);
			/* read header */
			header_tmp = pm8001_read_32(msgHeader);
			msgHeader_tmp = cpu_to_le32(header_tmp);
			pm8001_dbg(pm8001_ha, DEVIO,
				   "outbound opcode msgheader:%x ci=%d pi=%d\n",
				   msgHeader_tmp, circularQ->consumer_idx,
				   circularQ->producer_index);
			if (0 != (le32_to_cpu(msgHeader_tmp) & 0x80000000)) {
				if (OPC_OUB_SKIP_ENTRY !=
					(le32_to_cpu(msgHeader_tmp) & 0xfff)) {
					*messagePtr1 =
						((u8 *)msgHeader) +
						sizeof(struct mpi_msg_hdr);
					*pBC = (u8)((le32_to_cpu(msgHeader_tmp)
						>> 24) & 0x1f);
					pm8001_dbg(pm8001_ha, IO,
						   ": CI=%d PI=%d msgHeader=%x\n",
						   circularQ->consumer_idx,
						   circularQ->producer_index,
						   msgHeader_tmp);
					return MPI_IO_STATUS_SUCCESS;
				} else {
					circularQ->consumer_idx =
						(circularQ->consumer_idx +
						((le32_to_cpu(msgHeader_tmp)
						 >> 24) & 0x1f))
							% PM8001_MPI_QUEUE;
					msgHeader_tmp = 0;
					pm8001_write_32(msgHeader, 0, 0);
					/* update the CI of outbound queue */
					pm8001_cw32(pm8001_ha,
						circularQ->ci_pci_bar,
						circularQ->ci_offset,
						circularQ->consumer_idx);
				}
			} else {
				circularQ->consumer_idx =
					(circularQ->consumer_idx +
					((le32_to_cpu(msgHeader_tmp) >> 24) &
					0x1f)) % PM8001_MPI_QUEUE;
				msgHeader_tmp = 0;
				pm8001_write_32(msgHeader, 0, 0);
				/* update the CI of outbound queue */
				pm8001_cw32(pm8001_ha, circularQ->ci_pci_bar,
					circularQ->ci_offset,
					circularQ->consumer_idx);
				return MPI_IO_STATUS_FAIL;
			}
		} else {
			u32 producer_index;
			void *pi_virt = circularQ->pi_virt;
			/* spurious interrupt during setup if
			 * kexec-ing and driver doing a doorbell access
			 * with the pre-kexec oq interrupt setup
			 */
			if (!pi_virt)
				break;
			/* Update the producer index from SPC */
			producer_index = pm8001_read_32(pi_virt);
			circularQ->producer_index = cpu_to_le32(producer_index);
		}
	} while (le32_to_cpu(circularQ->producer_index) !=
		circularQ->consumer_idx);
	/* while we don't have any more not-yet-delivered message */
	/* report empty */
	return MPI_IO_STATUS_BUSY;
}

void pm8001_work_fn(struct work_struct *work)
{
	struct pm8001_work *pw = container_of(work, struct pm8001_work, work);
	struct pm8001_device *pm8001_dev;
	struct domain_device *dev;

	/*
	 * So far, all users of this stash an associated structure here.
	 * If we get here, and this pointer is null, then the action
	 * was cancelled. This nullification happens when the device
	 * goes away.
	 */
	if (pw->handler != IO_FATAL_ERROR) {
		pm8001_dev = pw->data; /* Most stash device structure */
		if ((pm8001_dev == NULL)
		 || ((pw->handler != IO_XFER_ERROR_BREAK)
			 && (pm8001_dev->dev_type == SAS_PHY_UNUSED))) {
			kfree(pw);
			return;
		}
	}

	switch (pw->handler) {
	case IO_XFER_ERROR_BREAK:
	{	/* This one stashes the sas_task instead */
		struct sas_task *t = (struct sas_task *)pm8001_dev;
		u32 tag;
		struct pm8001_ccb_info *ccb;
		struct pm8001_hba_info *pm8001_ha = pw->pm8001_ha;
		unsigned long flags, flags1;
		struct task_status_struct *ts;
		int i;

		if (pm8001_query_task(t) == TMF_RESP_FUNC_SUCC)
			break; /* Task still on lu */
		spin_lock_irqsave(&pm8001_ha->lock, flags);

		spin_lock_irqsave(&t->task_state_lock, flags1);
		if (unlikely((t->task_state_flags & SAS_TASK_STATE_DONE))) {
			spin_unlock_irqrestore(&t->task_state_lock, flags1);
			spin_unlock_irqrestore(&pm8001_ha->lock, flags);
			break; /* Task got completed by another */
		}
		spin_unlock_irqrestore(&t->task_state_lock, flags1);

		/* Search for a possible ccb that matches the task */
		for (i = 0; ccb = NULL, i < PM8001_MAX_CCB; i++) {
			ccb = &pm8001_ha->ccb_info[i];
			tag = ccb->ccb_tag;
			if ((tag != 0xFFFFFFFF) && (ccb->task == t))
				break;
		}
		if (!ccb) {
			spin_unlock_irqrestore(&pm8001_ha->lock, flags);
			break; /* Task got freed by another */
		}
		ts = &t->task_status;
		ts->resp = SAS_TASK_COMPLETE;
		/* Force the midlayer to retry */
		ts->stat = SAS_QUEUE_FULL;
		pm8001_dev = ccb->device;
		if (pm8001_dev)
			atomic_dec(&pm8001_dev->running_req);
		spin_lock_irqsave(&t->task_state_lock, flags1);
		t->task_state_flags &= ~SAS_TASK_STATE_PENDING;
		t->task_state_flags &= ~SAS_TASK_AT_INITIATOR;
		t->task_state_flags |= SAS_TASK_STATE_DONE;
		if (unlikely((t->task_state_flags & SAS_TASK_STATE_ABORTED))) {
			spin_unlock_irqrestore(&t->task_state_lock, flags1);
			pm8001_dbg(pm8001_ha, FAIL, "task 0x%p done with event 0x%x resp 0x%x stat 0x%x but aborted by upper layer!\n",
				   t, pw->handler, ts->resp, ts->stat);
			pm8001_ccb_task_free(pm8001_ha, t, ccb, tag);
			spin_unlock_irqrestore(&pm8001_ha->lock, flags);
		} else {
			spin_unlock_irqrestore(&t->task_state_lock, flags1);
			pm8001_ccb_task_free(pm8001_ha, t, ccb, tag);
			mb();/* in order to force CPU ordering */
			spin_unlock_irqrestore(&pm8001_ha->lock, flags);
			t->task_done(t);
		}
	}	break;
	case IO_XFER_OPEN_RETRY_TIMEOUT:
	{	/* This one stashes the sas_task instead */
		struct sas_task *t = (struct sas_task *)pm8001_dev;
		u32 tag;
		struct pm8001_ccb_info *ccb;
		struct pm8001_hba_info *pm8001_ha = pw->pm8001_ha;
		unsigned long flags, flags1;
		int i, ret = 0;

		pm8001_dbg(pm8001_ha, IO, "IO_XFER_OPEN_RETRY_TIMEOUT\n");

		ret = pm8001_query_task(t);

		if (ret == TMF_RESP_FUNC_SUCC)
			pm8001_dbg(pm8001_ha, IO, "...Task on lu\n");
		else if (ret == TMF_RESP_FUNC_COMPLETE)
			pm8001_dbg(pm8001_ha, IO, "...Task NOT on lu\n");
		else
			pm8001_dbg(pm8001_ha, DEVIO, "...query task failed!!!\n");

		spin_lock_irqsave(&pm8001_ha->lock, flags);

		spin_lock_irqsave(&t->task_state_lock, flags1);

		if (unlikely((t->task_state_flags & SAS_TASK_STATE_DONE))) {
			spin_unlock_irqrestore(&t->task_state_lock, flags1);
			spin_unlock_irqrestore(&pm8001_ha->lock, flags);
			if (ret == TMF_RESP_FUNC_SUCC) /* task on lu */
				(void)pm8001_abort_task(t);
			break; /* Task got completed by another */
		}

		spin_unlock_irqrestore(&t->task_state_lock, flags1);

		/* Search for a possible ccb that matches the task */
		for (i = 0; ccb = NULL, i < PM8001_MAX_CCB; i++) {
			ccb = &pm8001_ha->ccb_info[i];
			tag = ccb->ccb_tag;
			if ((tag != 0xFFFFFFFF) && (ccb->task == t))
				break;
		}
		if (!ccb) {
			spin_unlock_irqrestore(&pm8001_ha->lock, flags);
			if (ret == TMF_RESP_FUNC_SUCC) /* task on lu */
				(void)pm8001_abort_task(t);
			break; /* Task got freed by another */
		}

		pm8001_dev = ccb->device;
		dev = pm8001_dev->sas_device;

		switch (ret) {
		case TMF_RESP_FUNC_SUCC: /* task on lu */
			ccb->open_retry = 1; /* Snub completion */
			spin_unlock_irqrestore(&pm8001_ha->lock, flags);
			ret = pm8001_abort_task(t);
			ccb->open_retry = 0;
			switch (ret) {
			case TMF_RESP_FUNC_SUCC:
			case TMF_RESP_FUNC_COMPLETE:
				break;
			default: /* device misbehavior */
				ret = TMF_RESP_FUNC_FAILED;
				pm8001_dbg(pm8001_ha, IO, "...Reset phy\n");
				pm8001_I_T_nexus_reset(dev);
				break;
			}
			break;

		case TMF_RESP_FUNC_COMPLETE: /* task not on lu */
			spin_unlock_irqrestore(&pm8001_ha->lock, flags);
			/* Do we need to abort the task locally? */
			break;

		default: /* device misbehavior */
			spin_unlock_irqrestore(&pm8001_ha->lock, flags);
			ret = TMF_RESP_FUNC_FAILED;
			pm8001_dbg(pm8001_ha, IO, "...Reset phy\n");
			pm8001_I_T_nexus_reset(dev);
		}

		if (ret == TMF_RESP_FUNC_FAILED)
			t = NULL;
		pm8001_open_reject_retry(pm8001_ha, t, pm8001_dev);
		pm8001_dbg(pm8001_ha, IO, "...Complete\n");
	}	break;
	case IO_OPEN_CNX_ERROR_IT_NEXUS_LOSS:
		dev = pm8001_dev->sas_device;
		pm8001_I_T_nexus_event_handler(dev);
		break;
	case IO_OPEN_CNX_ERROR_STP_RESOURCES_BUSY:
		dev = pm8001_dev->sas_device;
		pm8001_I_T_nexus_reset(dev);
		break;
	case IO_DS_IN_ERROR:
		dev = pm8001_dev->sas_device;
		pm8001_I_T_nexus_reset(dev);
		break;
	case IO_DS_NON_OPERATIONAL:
		dev = pm8001_dev->sas_device;
		pm8001_I_T_nexus_reset(dev);
		break;
	case IO_FATAL_ERROR:
	{
		struct pm8001_hba_info *pm8001_ha = pw->pm8001_ha;
		struct pm8001_ccb_info *ccb;
		struct task_status_struct *ts;
		struct sas_task *task;
		int i;
		u32 tag, device_id;

		for (i = 0; ccb = NULL, i < PM8001_MAX_CCB; i++) {
			ccb = &pm8001_ha->ccb_info[i];
			task = ccb->task;
			ts = &task->task_status;
			tag = ccb->ccb_tag;
			/* check if tag is NULL */
			if (!tag) {
				pm8001_dbg(pm8001_ha, FAIL,
					"tag Null\n");
				continue;
			}
			if (task != NULL) {
				dev = task->dev;
				if (!dev) {
					pm8001_dbg(pm8001_ha, FAIL,
						"dev is NULL\n");
					continue;
				}
				/*complete sas task and update to top layer */
				pm8001_ccb_task_free(pm8001_ha, task, ccb, tag);
				ts->resp = SAS_TASK_COMPLETE;
				task->task_done(task);
			} else if (tag != 0xFFFFFFFF) {
				/* complete the internal commands/non-sas task */
				pm8001_dev = ccb->device;
				if (pm8001_dev->dcompletion) {
					complete(pm8001_dev->dcompletion);
					pm8001_dev->dcompletion = NULL;
				}
				complete(pm8001_ha->nvmd_completion);
				pm8001_tag_free(pm8001_ha, tag);
			}
		}
		/* Deregister all the device ids  */
		for (i = 0; i < PM8001_MAX_DEVICES; i++) {
			pm8001_dev = &pm8001_ha->devices[i];
			device_id = pm8001_dev->device_id;
			if (device_id) {
				PM8001_CHIP_DISP->dereg_dev_req(pm8001_ha, device_id);
				pm8001_free_dev(pm8001_dev);
			}
		}
	}	break;
	}
	kfree(pw);
}

int pm8001_handle_event(struct pm8001_hba_info *pm8001_ha, void *data,
			       int handler)
{
	struct pm8001_work *pw;
	int ret = 0;

	pw = kmalloc(sizeof(struct pm8001_work), GFP_ATOMIC);
	if (pw) {
		pw->pm8001_ha = pm8001_ha;
		pw->data = data;
		pw->handler = handler;
		INIT_WORK(&pw->work, pm8001_work_fn);
		queue_work(pm8001_wq, &pw->work);
	} else
		ret = -ENOMEM;

	return ret;
}

static void pm8001_send_abort_all(struct pm8001_hba_info *pm8001_ha,
		struct pm8001_device *pm8001_ha_dev)
{
	int res;
	u32 ccb_tag;
	struct pm8001_ccb_info *ccb;
	struct sas_task *task = NULL;
	struct task_abort_req task_abort;
	struct inbound_queue_table *circularQ;
	u32 opc = OPC_INB_SATA_ABORT;
	int ret;

	if (!pm8001_ha_dev) {
		pm8001_dbg(pm8001_ha, FAIL, "dev is null\n");
		return;
	}

	task = sas_alloc_slow_task(GFP_ATOMIC);

	if (!task) {
		pm8001_dbg(pm8001_ha, FAIL, "cannot allocate task\n");
		return;
	}

	task->task_done = pm8001_task_done;

	res = pm8001_tag_alloc(pm8001_ha, &ccb_tag);
	if (res)
		return;

	ccb = &pm8001_ha->ccb_info[ccb_tag];
	ccb->device = pm8001_ha_dev;
	ccb->ccb_tag = ccb_tag;
	ccb->task = task;

	circularQ = &pm8001_ha->inbnd_q_tbl[0];

	memset(&task_abort, 0, sizeof(task_abort));
	task_abort.abort_all = cpu_to_le32(1);
	task_abort.device_id = cpu_to_le32(pm8001_ha_dev->device_id);
	task_abort.tag = cpu_to_le32(ccb_tag);

	ret = pm8001_mpi_build_cmd(pm8001_ha, circularQ, opc, &task_abort,
			sizeof(task_abort), 0);
	if (ret)
		pm8001_tag_free(pm8001_ha, ccb_tag);

}

static void pm8001_send_read_log(struct pm8001_hba_info *pm8001_ha,
		struct pm8001_device *pm8001_ha_dev)
{
	struct sata_start_req sata_cmd;
	int res;
	u32 ccb_tag;
	struct pm8001_ccb_info *ccb;
	struct sas_task *task = NULL;
	struct host_to_dev_fis fis;
	struct domain_device *dev;
	struct inbound_queue_table *circularQ;
	u32 opc = OPC_INB_SATA_HOST_OPSTART;

	task = sas_alloc_slow_task(GFP_ATOMIC);

	if (!task) {
		pm8001_dbg(pm8001_ha, FAIL, "cannot allocate task !!!\n");
		return;
	}
	task->task_done = pm8001_task_done;

	res = pm8001_tag_alloc(pm8001_ha, &ccb_tag);
	if (res) {
		sas_free_task(task);
		pm8001_dbg(pm8001_ha, FAIL, "cannot allocate tag !!!\n");
		return;
	}

	/* allocate domain device by ourselves as libsas
	 * is not going to provide any
	*/
	dev = kzalloc(sizeof(struct domain_device), GFP_ATOMIC);
	if (!dev) {
		sas_free_task(task);
		pm8001_tag_free(pm8001_ha, ccb_tag);
		pm8001_dbg(pm8001_ha, FAIL,
			   "Domain device cannot be allocated\n");
		return;
	}
	task->dev = dev;
	task->dev->lldd_dev = pm8001_ha_dev;

	ccb = &pm8001_ha->ccb_info[ccb_tag];
	ccb->device = pm8001_ha_dev;
	ccb->ccb_tag = ccb_tag;
	ccb->task = task;
	pm8001_ha_dev->id |= NCQ_READ_LOG_FLAG;
	pm8001_ha_dev->id |= NCQ_2ND_RLE_FLAG;

	memset(&sata_cmd, 0, sizeof(sata_cmd));
	circularQ = &pm8001_ha->inbnd_q_tbl[0];

	/* construct read log FIS */
	memset(&fis, 0, sizeof(struct host_to_dev_fis));
	fis.fis_type = 0x27;
	fis.flags = 0x80;
	fis.command = ATA_CMD_READ_LOG_EXT;
	fis.lbal = 0x10;
	fis.sector_count = 0x1;

	sata_cmd.tag = cpu_to_le32(ccb_tag);
	sata_cmd.device_id = cpu_to_le32(pm8001_ha_dev->device_id);
	sata_cmd.ncqtag_atap_dir_m |= ((0x1 << 7) | (0x5 << 9));
	memcpy(&sata_cmd.sata_fis, &fis, sizeof(struct host_to_dev_fis));

	res = pm8001_mpi_build_cmd(pm8001_ha, circularQ, opc, &sata_cmd,
			sizeof(sata_cmd), 0);
	if (res) {
		sas_free_task(task);
		pm8001_tag_free(pm8001_ha, ccb_tag);
		kfree(dev);
	}
}

/**
 * mpi_ssp_completion- process the event that FW response to the SSP request.
 * @pm8001_ha: our hba card information
 * @piomb: the message contents of this outbound message.
 *
 * When FW has completed a ssp request for example a IO request, after it has
 * filled the SG data with the data, it will trigger this event representing
 * that he has finished the job; please check the corresponding buffer.
 * So we will tell the caller who maybe waiting the result to tell upper layer
 * that the task has been finished.
 */
static void
mpi_ssp_completion(struct pm8001_hba_info *pm8001_ha, void *piomb)
{
	struct sas_task *t;
	struct pm8001_ccb_info *ccb;
	unsigned long flags;
	u32 status;
	u32 param;
	u32 tag;
	struct ssp_completion_resp *psspPayload;
	struct task_status_struct *ts;
	struct ssp_response_iu *iu;
	struct pm8001_device *pm8001_dev;
	psspPayload = (struct ssp_completion_resp *)(piomb + 4);
	status = le32_to_cpu(psspPayload->status);
	tag = le32_to_cpu(psspPayload->tag);
	ccb = &pm8001_ha->ccb_info[tag];
	if ((status == IO_ABORTED) && ccb->open_retry) {
		/* Being completed by another */
		ccb->open_retry = 0;
		return;
	}
	pm8001_dev = ccb->device;
	param = le32_to_cpu(psspPayload->param);

	t = ccb->task;

	if (status && status != IO_UNDERFLOW)
		pm8001_dbg(pm8001_ha, FAIL, "sas IO status 0x%x\n", status);
	if (unlikely(!t || !t->lldd_task || !t->dev))
		return;
	ts = &t->task_status;
	/* Print sas address of IO failed device */
	if ((status != IO_SUCCESS) && (status != IO_OVERFLOW) &&
		(status != IO_UNDERFLOW))
		pm8001_dbg(pm8001_ha, FAIL, "SAS Address of IO Failure Drive:%016llx\n",
			   SAS_ADDR(t->dev->sas_addr));

	if (status)
		pm8001_dbg(pm8001_ha, IOERR,
			   "status:0x%x, tag:0x%x, task:0x%p\n",
			   status, tag, t);

	switch (status) {
	case IO_SUCCESS:
		pm8001_dbg(pm8001_ha, IO, "IO_SUCCESS,param = %d\n",
			   param);
		if (param == 0) {
			ts->resp = SAS_TASK_COMPLETE;
			ts->stat = SAS_SAM_STAT_GOOD;
		} else {
			ts->resp = SAS_TASK_COMPLETE;
			ts->stat = SAS_PROTO_RESPONSE;
			ts->residual = param;
			iu = &psspPayload->ssp_resp_iu;
			sas_ssp_task_response(pm8001_ha->dev, t, iu);
		}
		if (pm8001_dev)
			atomic_dec(&pm8001_dev->running_req);
		break;
	case IO_ABORTED:
		pm8001_dbg(pm8001_ha, IO, "IO_ABORTED IOMB Tag\n");
		ts->resp = SAS_TASK_COMPLETE;
		ts->stat = SAS_ABORTED_TASK;
		break;
	case IO_UNDERFLOW:
		/* SSP Completion with error */
		pm8001_dbg(pm8001_ha, IO, "IO_UNDERFLOW,param = %d\n",
			   param);
		ts->resp = SAS_TASK_COMPLETE;
		ts->stat = SAS_DATA_UNDERRUN;
		ts->residual = param;
		if (pm8001_dev)
			atomic_dec(&pm8001_dev->running_req);
		break;
	case IO_NO_DEVICE:
		pm8001_dbg(pm8001_ha, IO, "IO_NO_DEVICE\n");
		ts->resp = SAS_TASK_UNDELIVERED;
		ts->stat = SAS_PHY_DOWN;
		break;
	case IO_XFER_ERROR_BREAK:
		pm8001_dbg(pm8001_ha, IO, "IO_XFER_ERROR_BREAK\n");
		ts->resp = SAS_TASK_COMPLETE;
		ts->stat = SAS_OPEN_REJECT;
		/* Force the midlayer to retry */
		ts->open_rej_reason = SAS_OREJ_RSVD_RETRY;
		break;
	case IO_XFER_ERROR_PHY_NOT_READY:
		pm8001_dbg(pm8001_ha, IO, "IO_XFER_ERROR_PHY_NOT_READY\n");
		ts->resp = SAS_TASK_COMPLETE;
		ts->stat = SAS_OPEN_REJECT;
		ts->open_rej_reason = SAS_OREJ_RSVD_RETRY;
		break;
	case IO_OPEN_CNX_ERROR_PROTOCOL_NOT_SUPPORTED:
		pm8001_dbg(pm8001_ha, IO,
			   "IO_OPEN_CNX_ERROR_PROTOCOL_NOT_SUPPORTED\n");
		ts->resp = SAS_TASK_COMPLETE;
		ts->stat = SAS_OPEN_REJECT;
		ts->open_rej_reason = SAS_OREJ_EPROTO;
		break;
	case IO_OPEN_CNX_ERROR_ZONE_VIOLATION:
		pm8001_dbg(pm8001_ha, IO,
			   "IO_OPEN_CNX_ERROR_ZONE_VIOLATION\n");
		ts->resp = SAS_TASK_COMPLETE;
		ts->stat = SAS_OPEN_REJECT;
		ts->open_rej_reason = SAS_OREJ_UNKNOWN;
		break;
	case IO_OPEN_CNX_ERROR_BREAK:
		pm8001_dbg(pm8001_ha, IO, "IO_OPEN_CNX_ERROR_BREAK\n");
		ts->resp = SAS_TASK_COMPLETE;
		ts->stat = SAS_OPEN_REJECT;
		ts->open_rej_reason = SAS_OREJ_RSVD_RETRY;
		break;
	case IO_OPEN_CNX_ERROR_IT_NEXUS_LOSS:
		pm8001_dbg(pm8001_ha, IO, "IO_OPEN_CNX_ERROR_IT_NEXUS_LOSS\n");
		ts->resp = SAS_TASK_COMPLETE;
		ts->stat = SAS_OPEN_REJECT;
		ts->open_rej_reason = SAS_OREJ_UNKNOWN;
		if (!t->uldd_task)
			pm8001_handle_event(pm8001_ha,
				pm8001_dev,
				IO_OPEN_CNX_ERROR_IT_NEXUS_LOSS);
		break;
	case IO_OPEN_CNX_ERROR_BAD_DESTINATION:
		pm8001_dbg(pm8001_ha, IO,
			   "IO_OPEN_CNX_ERROR_BAD_DESTINATION\n");
		ts->resp = SAS_TASK_COMPLETE;
		ts->stat = SAS_OPEN_REJECT;
		ts->open_rej_reason = SAS_OREJ_BAD_DEST;
		break;
	case IO_OPEN_CNX_ERROR_CONNECTION_RATE_NOT_SUPPORTED:
		pm8001_dbg(pm8001_ha, IO, "IO_OPEN_CNX_ERROR_CONNECTION_RATE_NOT_SUPPORTED\n");
		ts->resp = SAS_TASK_COMPLETE;
		ts->stat = SAS_OPEN_REJECT;
		ts->open_rej_reason = SAS_OREJ_CONN_RATE;
		break;
	case IO_OPEN_CNX_ERROR_WRONG_DESTINATION:
		pm8001_dbg(pm8001_ha, IO,
			   "IO_OPEN_CNX_ERROR_WRONG_DESTINATION\n");
		ts->resp = SAS_TASK_UNDELIVERED;
		ts->stat = SAS_OPEN_REJECT;
		ts->open_rej_reason = SAS_OREJ_WRONG_DEST;
		break;
	case IO_XFER_ERROR_NAK_RECEIVED:
		pm8001_dbg(pm8001_ha, IO, "IO_XFER_ERROR_NAK_RECEIVED\n");
		ts->resp = SAS_TASK_COMPLETE;
		ts->stat = SAS_OPEN_REJECT;
		ts->open_rej_reason = SAS_OREJ_RSVD_RETRY;
		break;
	case IO_XFER_ERROR_ACK_NAK_TIMEOUT:
		pm8001_dbg(pm8001_ha, IO, "IO_XFER_ERROR_ACK_NAK_TIMEOUT\n");
		ts->resp = SAS_TASK_COMPLETE;
		ts->stat = SAS_NAK_R_ERR;
		break;
	case IO_XFER_ERROR_DMA:
		pm8001_dbg(pm8001_ha, IO, "IO_XFER_ERROR_DMA\n");
		ts->resp = SAS_TASK_COMPLETE;
		ts->stat = SAS_OPEN_REJECT;
		break;
	case IO_XFER_OPEN_RETRY_TIMEOUT:
		pm8001_dbg(pm8001_ha, IO, "IO_XFER_OPEN_RETRY_TIMEOUT\n");
		ts->resp = SAS_TASK_COMPLETE;
		ts->stat = SAS_OPEN_REJECT;
		ts->open_rej_reason = SAS_OREJ_RSVD_RETRY;
		break;
	case IO_XFER_ERROR_OFFSET_MISMATCH:
		pm8001_dbg(pm8001_ha, IO, "IO_XFER_ERROR_OFFSET_MISMATCH\n");
		ts->resp = SAS_TASK_COMPLETE;
		ts->stat = SAS_OPEN_REJECT;
		break;
	case IO_PORT_IN_RESET:
		pm8001_dbg(pm8001_ha, IO, "IO_PORT_IN_RESET\n");
		ts->resp = SAS_TASK_COMPLETE;
		ts->stat = SAS_OPEN_REJECT;
		break;
	case IO_DS_NON_OPERATIONAL:
		pm8001_dbg(pm8001_ha, IO, "IO_DS_NON_OPERATIONAL\n");
		ts->resp = SAS_TASK_COMPLETE;
		ts->stat = SAS_OPEN_REJECT;
		if (!t->uldd_task)
			pm8001_handle_event(pm8001_ha,
				pm8001_dev,
				IO_DS_NON_OPERATIONAL);
		break;
	case IO_DS_IN_RECOVERY:
		pm8001_dbg(pm8001_ha, IO, "IO_DS_IN_RECOVERY\n");
		ts->resp = SAS_TASK_COMPLETE;
		ts->stat = SAS_OPEN_REJECT;
		break;
	case IO_TM_TAG_NOT_FOUND:
		pm8001_dbg(pm8001_ha, IO, "IO_TM_TAG_NOT_FOUND\n");
		ts->resp = SAS_TASK_COMPLETE;
		ts->stat = SAS_OPEN_REJECT;
		break;
	case IO_SSP_EXT_IU_ZERO_LEN_ERROR:
		pm8001_dbg(pm8001_ha, IO, "IO_SSP_EXT_IU_ZERO_LEN_ERROR\n");
		ts->resp = SAS_TASK_COMPLETE;
		ts->stat = SAS_OPEN_REJECT;
		break;
	case IO_OPEN_CNX_ERROR_HW_RESOURCE_BUSY:
		pm8001_dbg(pm8001_ha, IO,
			   "IO_OPEN_CNX_ERROR_HW_RESOURCE_BUSY\n");
		ts->resp = SAS_TASK_COMPLETE;
		ts->stat = SAS_OPEN_REJECT;
		ts->open_rej_reason = SAS_OREJ_RSVD_RETRY;
		break;
	default:
		pm8001_dbg(pm8001_ha, DEVIO, "Unknown status 0x%x\n", status);
		/* not allowed case. Therefore, return failed status */
		ts->resp = SAS_TASK_COMPLETE;
		ts->stat = SAS_OPEN_REJECT;
		break;
	}
	pm8001_dbg(pm8001_ha, IO, "scsi_status = %x\n",
		   psspPayload->ssp_resp_iu.status);
	spin_lock_irqsave(&t->task_state_lock, flags);
	t->task_state_flags &= ~SAS_TASK_STATE_PENDING;
	t->task_state_flags &= ~SAS_TASK_AT_INITIATOR;
	t->task_state_flags |= SAS_TASK_STATE_DONE;
	if (unlikely((t->task_state_flags & SAS_TASK_STATE_ABORTED))) {
		spin_unlock_irqrestore(&t->task_state_lock, flags);
		pm8001_dbg(pm8001_ha, FAIL, "task 0x%p done with io_status 0x%x resp 0x%x stat 0x%x but aborted by upper layer!\n",
			   t, status, ts->resp, ts->stat);
		pm8001_ccb_task_free(pm8001_ha, t, ccb, tag);
	} else {
		spin_unlock_irqrestore(&t->task_state_lock, flags);
		pm8001_ccb_task_free(pm8001_ha, t, ccb, tag);
		mb();/* in order to force CPU ordering */
		t->task_done(t);
	}
}

/*See the comments for mpi_ssp_completion */
static void mpi_ssp_event(struct pm8001_hba_info *pm8001_ha, void *piomb)
{
	struct sas_task *t;
	unsigned long flags;
	struct task_status_struct *ts;
	struct pm8001_ccb_info *ccb;
	struct pm8001_device *pm8001_dev;
	struct ssp_event_resp *psspPayload =
		(struct ssp_event_resp *)(piomb + 4);
	u32 event = le32_to_cpu(psspPayload->event);
	u32 tag = le32_to_cpu(psspPayload->tag);
	u32 port_id = le32_to_cpu(psspPayload->port_id);
	u32 dev_id = le32_to_cpu(psspPayload->device_id);

	ccb = &pm8001_ha->ccb_info[tag];
	t = ccb->task;
	pm8001_dev = ccb->device;
	if (event)
		pm8001_dbg(pm8001_ha, FAIL, "sas IO status 0x%x\n", event);
	if (unlikely(!t || !t->lldd_task || !t->dev))
		return;
	ts = &t->task_status;
	pm8001_dbg(pm8001_ha, DEVIO, "port_id = %x,device_id = %x\n",
		   port_id, dev_id);
	switch (event) {
	case IO_OVERFLOW:
		pm8001_dbg(pm8001_ha, IO, "IO_UNDERFLOW\n");
		ts->resp = SAS_TASK_COMPLETE;
		ts->stat = SAS_DATA_OVERRUN;
		ts->residual = 0;
		if (pm8001_dev)
			atomic_dec(&pm8001_dev->running_req);
		break;
	case IO_XFER_ERROR_BREAK:
		pm8001_dbg(pm8001_ha, IO, "IO_XFER_ERROR_BREAK\n");
		pm8001_handle_event(pm8001_ha, t, IO_XFER_ERROR_BREAK);
		return;
	case IO_XFER_ERROR_PHY_NOT_READY:
		pm8001_dbg(pm8001_ha, IO, "IO_XFER_ERROR_PHY_NOT_READY\n");
		ts->resp = SAS_TASK_COMPLETE;
		ts->stat = SAS_OPEN_REJECT;
		ts->open_rej_reason = SAS_OREJ_RSVD_RETRY;
		break;
	case IO_OPEN_CNX_ERROR_PROTOCOL_NOT_SUPPORTED:
		pm8001_dbg(pm8001_ha, IO, "IO_OPEN_CNX_ERROR_PROTOCOL_NOT_SUPPORTED\n");
		ts->resp = SAS_TASK_COMPLETE;
		ts->stat = SAS_OPEN_REJECT;
		ts->open_rej_reason = SAS_OREJ_EPROTO;
		break;
	case IO_OPEN_CNX_ERROR_ZONE_VIOLATION:
		pm8001_dbg(pm8001_ha, IO,
			   "IO_OPEN_CNX_ERROR_ZONE_VIOLATION\n");
		ts->resp = SAS_TASK_COMPLETE;
		ts->stat = SAS_OPEN_REJECT;
		ts->open_rej_reason = SAS_OREJ_UNKNOWN;
		break;
	case IO_OPEN_CNX_ERROR_BREAK:
		pm8001_dbg(pm8001_ha, IO, "IO_OPEN_CNX_ERROR_BREAK\n");
		ts->resp = SAS_TASK_COMPLETE;
		ts->stat = SAS_OPEN_REJECT;
		ts->open_rej_reason = SAS_OREJ_RSVD_RETRY;
		break;
	case IO_OPEN_CNX_ERROR_IT_NEXUS_LOSS:
		pm8001_dbg(pm8001_ha, IO, "IO_OPEN_CNX_ERROR_IT_NEXUS_LOSS\n");
		ts->resp = SAS_TASK_COMPLETE;
		ts->stat = SAS_OPEN_REJECT;
		ts->open_rej_reason = SAS_OREJ_UNKNOWN;
		if (!t->uldd_task)
			pm8001_handle_event(pm8001_ha,
				pm8001_dev,
				IO_OPEN_CNX_ERROR_IT_NEXUS_LOSS);
		break;
	case IO_OPEN_CNX_ERROR_BAD_DESTINATION:
		pm8001_dbg(pm8001_ha, IO,
			   "IO_OPEN_CNX_ERROR_BAD_DESTINATION\n");
		ts->resp = SAS_TASK_COMPLETE;
		ts->stat = SAS_OPEN_REJECT;
		ts->open_rej_reason = SAS_OREJ_BAD_DEST;
		break;
	case IO_OPEN_CNX_ERROR_CONNECTION_RATE_NOT_SUPPORTED:
		pm8001_dbg(pm8001_ha, IO, "IO_OPEN_CNX_ERROR_CONNECTION_RATE_NOT_SUPPORTED\n");
		ts->resp = SAS_TASK_COMPLETE;
		ts->stat = SAS_OPEN_REJECT;
		ts->open_rej_reason = SAS_OREJ_CONN_RATE;
		break;
	case IO_OPEN_CNX_ERROR_WRONG_DESTINATION:
		pm8001_dbg(pm8001_ha, IO,
			   "IO_OPEN_CNX_ERROR_WRONG_DESTINATION\n");
		ts->resp = SAS_TASK_COMPLETE;
		ts->stat = SAS_OPEN_REJECT;
		ts->open_rej_reason = SAS_OREJ_WRONG_DEST;
		break;
	case IO_XFER_ERROR_NAK_RECEIVED:
		pm8001_dbg(pm8001_ha, IO, "IO_XFER_ERROR_NAK_RECEIVED\n");
		ts->resp = SAS_TASK_COMPLETE;
		ts->stat = SAS_OPEN_REJECT;
		ts->open_rej_reason = SAS_OREJ_RSVD_RETRY;
		break;
	case IO_XFER_ERROR_ACK_NAK_TIMEOUT:
		pm8001_dbg(pm8001_ha, IO, "IO_XFER_ERROR_ACK_NAK_TIMEOUT\n");
		ts->resp = SAS_TASK_COMPLETE;
		ts->stat = SAS_NAK_R_ERR;
		break;
	case IO_XFER_OPEN_RETRY_TIMEOUT:
		pm8001_dbg(pm8001_ha, IO, "IO_XFER_OPEN_RETRY_TIMEOUT\n");
		pm8001_handle_event(pm8001_ha, t, IO_XFER_OPEN_RETRY_TIMEOUT);
		return;
	case IO_XFER_ERROR_UNEXPECTED_PHASE:
		pm8001_dbg(pm8001_ha, IO, "IO_XFER_ERROR_UNEXPECTED_PHASE\n");
		ts->resp = SAS_TASK_COMPLETE;
		ts->stat = SAS_DATA_OVERRUN;
		break;
	case IO_XFER_ERROR_XFER_RDY_OVERRUN:
		pm8001_dbg(pm8001_ha, IO, "IO_XFER_ERROR_XFER_RDY_OVERRUN\n");
		ts->resp = SAS_TASK_COMPLETE;
		ts->stat = SAS_DATA_OVERRUN;
		break;
	case IO_XFER_ERROR_XFER_RDY_NOT_EXPECTED:
		pm8001_dbg(pm8001_ha, IO,
			   "IO_XFER_ERROR_XFER_RDY_NOT_EXPECTED\n");
		ts->resp = SAS_TASK_COMPLETE;
		ts->stat = SAS_DATA_OVERRUN;
		break;
	case IO_XFER_ERROR_CMD_ISSUE_ACK_NAK_TIMEOUT:
		pm8001_dbg(pm8001_ha, IO,
			   "IO_XFER_ERROR_CMD_ISSUE_ACK_NAK_TIMEOUT\n");
		ts->resp = SAS_TASK_COMPLETE;
		ts->stat = SAS_DATA_OVERRUN;
		break;
	case IO_XFER_ERROR_OFFSET_MISMATCH:
		pm8001_dbg(pm8001_ha, IO, "IO_XFER_ERROR_OFFSET_MISMATCH\n");
		ts->resp = SAS_TASK_COMPLETE;
		ts->stat = SAS_DATA_OVERRUN;
		break;
	case IO_XFER_ERROR_XFER_ZERO_DATA_LEN:
		pm8001_dbg(pm8001_ha, IO,
			   "IO_XFER_ERROR_XFER_ZERO_DATA_LEN\n");
		ts->resp = SAS_TASK_COMPLETE;
		ts->stat = SAS_DATA_OVERRUN;
		break;
	case IO_XFER_CMD_FRAME_ISSUED:
		pm8001_dbg(pm8001_ha, IO, "IO_XFER_CMD_FRAME_ISSUED\n");
		return;
	default:
		pm8001_dbg(pm8001_ha, DEVIO, "Unknown status 0x%x\n", event);
		/* not allowed case. Therefore, return failed status */
		ts->resp = SAS_TASK_COMPLETE;
		ts->stat = SAS_DATA_OVERRUN;
		break;
	}
	spin_lock_irqsave(&t->task_state_lock, flags);
	t->task_state_flags &= ~SAS_TASK_STATE_PENDING;
	t->task_state_flags &= ~SAS_TASK_AT_INITIATOR;
	t->task_state_flags |= SAS_TASK_STATE_DONE;
	if (unlikely((t->task_state_flags & SAS_TASK_STATE_ABORTED))) {
		spin_unlock_irqrestore(&t->task_state_lock, flags);
		pm8001_dbg(pm8001_ha, FAIL, "task 0x%p done with event 0x%x resp 0x%x stat 0x%x but aborted by upper layer!\n",
			   t, event, ts->resp, ts->stat);
		pm8001_ccb_task_free(pm8001_ha, t, ccb, tag);
	} else {
		spin_unlock_irqrestore(&t->task_state_lock, flags);
		pm8001_ccb_task_free(pm8001_ha, t, ccb, tag);
		mb();/* in order to force CPU ordering */
		t->task_done(t);
	}
}

/*See the comments for mpi_ssp_completion */
static void
mpi_sata_completion(struct pm8001_hba_info *pm8001_ha, void *piomb)
{
	struct sas_task *t;
	struct pm8001_ccb_info *ccb;
	u32 param;
	u32 status;
	u32 tag;
	int i, j;
	u8 sata_addr_low[4];
	u32 temp_sata_addr_low;
	u8 sata_addr_hi[4];
	u32 temp_sata_addr_hi;
	struct sata_completion_resp *psataPayload;
	struct task_status_struct *ts;
	struct ata_task_resp *resp ;
	u32 *sata_resp;
	struct pm8001_device *pm8001_dev;
	unsigned long flags;

	psataPayload = (struct sata_completion_resp *)(piomb + 4);
	status = le32_to_cpu(psataPayload->status);
	tag = le32_to_cpu(psataPayload->tag);

	if (!tag) {
		pm8001_dbg(pm8001_ha, FAIL, "tag null\n");
		return;
	}
	ccb = &pm8001_ha->ccb_info[tag];
	param = le32_to_cpu(psataPayload->param);
	if (ccb) {
		t = ccb->task;
		pm8001_dev = ccb->device;
	} else {
		pm8001_dbg(pm8001_ha, FAIL, "ccb null\n");
		return;
	}

	if (t) {
		if (t->dev && (t->dev->lldd_dev))
			pm8001_dev = t->dev->lldd_dev;
	} else {
		pm8001_dbg(pm8001_ha, FAIL, "task null\n");
		return;
	}

	if ((pm8001_dev && !(pm8001_dev->id & NCQ_READ_LOG_FLAG))
		&& unlikely(!t || !t->lldd_task || !t->dev)) {
		pm8001_dbg(pm8001_ha, FAIL, "task or dev null\n");
		return;
	}

	ts = &t->task_status;
	if (!ts) {
		pm8001_dbg(pm8001_ha, FAIL, "ts null\n");
		return;
	}

	if (status)
		pm8001_dbg(pm8001_ha, IOERR,
			   "status:0x%x, tag:0x%x, task::0x%p\n",
			   status, tag, t);

	/* Print sas address of IO failed device */
	if ((status != IO_SUCCESS) && (status != IO_OVERFLOW) &&
		(status != IO_UNDERFLOW)) {
		if (!((t->dev->parent) &&
			(dev_is_expander(t->dev->parent->dev_type)))) {
			for (i = 0, j = 4; j <= 7 && i <= 3; i++, j++)
				sata_addr_low[i] = pm8001_ha->sas_addr[j];
			for (i = 0, j = 0; j <= 3 && i <= 3; i++, j++)
				sata_addr_hi[i] = pm8001_ha->sas_addr[j];
			memcpy(&temp_sata_addr_low, sata_addr_low,
				sizeof(sata_addr_low));
			memcpy(&temp_sata_addr_hi, sata_addr_hi,
				sizeof(sata_addr_hi));
			temp_sata_addr_hi = (((temp_sata_addr_hi >> 24) & 0xff)
						|((temp_sata_addr_hi << 8) &
						0xff0000) |
						((temp_sata_addr_hi >> 8)
						& 0xff00) |
						((temp_sata_addr_hi << 24) &
						0xff000000));
			temp_sata_addr_low = ((((temp_sata_addr_low >> 24)
						& 0xff) |
						((temp_sata_addr_low << 8)
						& 0xff0000) |
						((temp_sata_addr_low >> 8)
						& 0xff00) |
						((temp_sata_addr_low << 24)
						& 0xff000000)) +
						pm8001_dev->attached_phy +
						0x10);
			pm8001_dbg(pm8001_ha, FAIL,
				   "SAS Address of IO Failure Drive:%08x%08x\n",
				   temp_sata_addr_hi,
				   temp_sata_addr_low);
		} else {
			pm8001_dbg(pm8001_ha, FAIL,
				   "SAS Address of IO Failure Drive:%016llx\n",
				   SAS_ADDR(t->dev->sas_addr));
		}
	}
	switch (status) {
	case IO_SUCCESS:
		pm8001_dbg(pm8001_ha, IO, "IO_SUCCESS\n");
		if (param == 0) {
			ts->resp = SAS_TASK_COMPLETE;
			ts->stat = SAS_SAM_STAT_GOOD;
			/* check if response is for SEND READ LOG */
			if (pm8001_dev &&
				(pm8001_dev->id & NCQ_READ_LOG_FLAG)) {
				/* set new bit for abort_all */
				pm8001_dev->id |= NCQ_ABORT_ALL_FLAG;
				/* clear bit for read log */
				pm8001_dev->id = pm8001_dev->id & 0x7FFFFFFF;
				pm8001_send_abort_all(pm8001_ha, pm8001_dev);
				/* Free the tag */
				pm8001_tag_free(pm8001_ha, tag);
				sas_free_task(t);
				return;
			}
		} else {
			u8 len;
			ts->resp = SAS_TASK_COMPLETE;
			ts->stat = SAS_PROTO_RESPONSE;
			ts->residual = param;
			pm8001_dbg(pm8001_ha, IO,
				   "SAS_PROTO_RESPONSE len = %d\n",
				   param);
			sata_resp = &psataPayload->sata_resp[0];
			resp = (struct ata_task_resp *)ts->buf;
			if (t->ata_task.dma_xfer == 0 &&
			    t->data_dir == DMA_FROM_DEVICE) {
				len = sizeof(struct pio_setup_fis);
				pm8001_dbg(pm8001_ha, IO,
					   "PIO read len = %d\n", len);
			} else if (t->ata_task.use_ncq) {
				len = sizeof(struct set_dev_bits_fis);
				pm8001_dbg(pm8001_ha, IO, "FPDMA len = %d\n",
					   len);
			} else {
				len = sizeof(struct dev_to_host_fis);
				pm8001_dbg(pm8001_ha, IO, "other len = %d\n",
					   len);
			}
			if (SAS_STATUS_BUF_SIZE >= sizeof(*resp)) {
				resp->frame_len = len;
				memcpy(&resp->ending_fis[0], sata_resp, len);
				ts->buf_valid_size = sizeof(*resp);
			} else
				pm8001_dbg(pm8001_ha, IO,
					   "response too large\n");
		}
		if (pm8001_dev)
			atomic_dec(&pm8001_dev->running_req);
		break;
	case IO_ABORTED:
		pm8001_dbg(pm8001_ha, IO, "IO_ABORTED IOMB Tag\n");
		ts->resp = SAS_TASK_COMPLETE;
		ts->stat = SAS_ABORTED_TASK;
		if (pm8001_dev)
			atomic_dec(&pm8001_dev->running_req);
		break;
		/* following cases are to do cases */
	case IO_UNDERFLOW:
		/* SATA Completion with error */
		pm8001_dbg(pm8001_ha, IO, "IO_UNDERFLOW param = %d\n", param);
		ts->resp = SAS_TASK_COMPLETE;
		ts->stat = SAS_DATA_UNDERRUN;
		ts->residual =  param;
		if (pm8001_dev)
			atomic_dec(&pm8001_dev->running_req);
		break;
	case IO_NO_DEVICE:
		pm8001_dbg(pm8001_ha, IO, "IO_NO_DEVICE\n");
		ts->resp = SAS_TASK_UNDELIVERED;
		ts->stat = SAS_PHY_DOWN;
		if (pm8001_dev)
			atomic_dec(&pm8001_dev->running_req);
		break;
	case IO_XFER_ERROR_BREAK:
		pm8001_dbg(pm8001_ha, IO, "IO_XFER_ERROR_BREAK\n");
		ts->resp = SAS_TASK_COMPLETE;
		ts->stat = SAS_INTERRUPTED;
		if (pm8001_dev)
			atomic_dec(&pm8001_dev->running_req);
		break;
	case IO_XFER_ERROR_PHY_NOT_READY:
		pm8001_dbg(pm8001_ha, IO, "IO_XFER_ERROR_PHY_NOT_READY\n");
		ts->resp = SAS_TASK_COMPLETE;
		ts->stat = SAS_OPEN_REJECT;
		ts->open_rej_reason = SAS_OREJ_RSVD_RETRY;
		if (pm8001_dev)
			atomic_dec(&pm8001_dev->running_req);
		break;
	case IO_OPEN_CNX_ERROR_PROTOCOL_NOT_SUPPORTED:
		pm8001_dbg(pm8001_ha, IO, "IO_OPEN_CNX_ERROR_PROTOCOL_NOT_SUPPORTED\n");
		ts->resp = SAS_TASK_COMPLETE;
		ts->stat = SAS_OPEN_REJECT;
		ts->open_rej_reason = SAS_OREJ_EPROTO;
		if (pm8001_dev)
			atomic_dec(&pm8001_dev->running_req);
		break;
	case IO_OPEN_CNX_ERROR_ZONE_VIOLATION:
		pm8001_dbg(pm8001_ha, IO,
			   "IO_OPEN_CNX_ERROR_ZONE_VIOLATION\n");
		ts->resp = SAS_TASK_COMPLETE;
		ts->stat = SAS_OPEN_REJECT;
		ts->open_rej_reason = SAS_OREJ_UNKNOWN;
		if (pm8001_dev)
			atomic_dec(&pm8001_dev->running_req);
		break;
	case IO_OPEN_CNX_ERROR_BREAK:
		pm8001_dbg(pm8001_ha, IO, "IO_OPEN_CNX_ERROR_BREAK\n");
		ts->resp = SAS_TASK_COMPLETE;
		ts->stat = SAS_OPEN_REJECT;
		ts->open_rej_reason = SAS_OREJ_RSVD_CONT0;
		if (pm8001_dev)
			atomic_dec(&pm8001_dev->running_req);
		break;
	case IO_OPEN_CNX_ERROR_IT_NEXUS_LOSS:
		pm8001_dbg(pm8001_ha, IO, "IO_OPEN_CNX_ERROR_IT_NEXUS_LOSS\n");
		ts->resp = SAS_TASK_COMPLETE;
		ts->stat = SAS_DEV_NO_RESPONSE;
		if (!t->uldd_task) {
			pm8001_handle_event(pm8001_ha,
				pm8001_dev,
				IO_OPEN_CNX_ERROR_IT_NEXUS_LOSS);
			ts->resp = SAS_TASK_UNDELIVERED;
			ts->stat = SAS_QUEUE_FULL;
			pm8001_ccb_task_free_done(pm8001_ha, t, ccb, tag);
			return;
		}
		break;
	case IO_OPEN_CNX_ERROR_BAD_DESTINATION:
		pm8001_dbg(pm8001_ha, IO,
			   "IO_OPEN_CNX_ERROR_BAD_DESTINATION\n");
		ts->resp = SAS_TASK_UNDELIVERED;
		ts->stat = SAS_OPEN_REJECT;
		ts->open_rej_reason = SAS_OREJ_BAD_DEST;
		if (!t->uldd_task) {
			pm8001_handle_event(pm8001_ha,
				pm8001_dev,
				IO_OPEN_CNX_ERROR_IT_NEXUS_LOSS);
			ts->resp = SAS_TASK_UNDELIVERED;
			ts->stat = SAS_QUEUE_FULL;
			pm8001_ccb_task_free_done(pm8001_ha, t, ccb, tag);
			return;
		}
		break;
	case IO_OPEN_CNX_ERROR_CONNECTION_RATE_NOT_SUPPORTED:
		pm8001_dbg(pm8001_ha, IO, "IO_OPEN_CNX_ERROR_CONNECTION_RATE_NOT_SUPPORTED\n");
		ts->resp = SAS_TASK_COMPLETE;
		ts->stat = SAS_OPEN_REJECT;
		ts->open_rej_reason = SAS_OREJ_CONN_RATE;
		if (pm8001_dev)
			atomic_dec(&pm8001_dev->running_req);
		break;
	case IO_OPEN_CNX_ERROR_STP_RESOURCES_BUSY:
		pm8001_dbg(pm8001_ha, IO, "IO_OPEN_CNX_ERROR_STP_RESOURCES_BUSY\n");
		ts->resp = SAS_TASK_COMPLETE;
		ts->stat = SAS_DEV_NO_RESPONSE;
		if (!t->uldd_task) {
			pm8001_handle_event(pm8001_ha,
				pm8001_dev,
				IO_OPEN_CNX_ERROR_STP_RESOURCES_BUSY);
			ts->resp = SAS_TASK_UNDELIVERED;
			ts->stat = SAS_QUEUE_FULL;
			pm8001_ccb_task_free_done(pm8001_ha, t, ccb, tag);
			return;
		}
		break;
	case IO_OPEN_CNX_ERROR_WRONG_DESTINATION:
		pm8001_dbg(pm8001_ha, IO,
			   "IO_OPEN_CNX_ERROR_WRONG_DESTINATION\n");
		ts->resp = SAS_TASK_COMPLETE;
		ts->stat = SAS_OPEN_REJECT;
		ts->open_rej_reason = SAS_OREJ_WRONG_DEST;
		if (pm8001_dev)
			atomic_dec(&pm8001_dev->running_req);
		break;
	case IO_XFER_ERROR_NAK_RECEIVED:
		pm8001_dbg(pm8001_ha, IO, "IO_XFER_ERROR_NAK_RECEIVED\n");
		ts->resp = SAS_TASK_COMPLETE;
		ts->stat = SAS_NAK_R_ERR;
		if (pm8001_dev)
			atomic_dec(&pm8001_dev->running_req);
		break;
	case IO_XFER_ERROR_ACK_NAK_TIMEOUT:
		pm8001_dbg(pm8001_ha, IO, "IO_XFER_ERROR_ACK_NAK_TIMEOUT\n");
		ts->resp = SAS_TASK_COMPLETE;
		ts->stat = SAS_NAK_R_ERR;
		if (pm8001_dev)
			atomic_dec(&pm8001_dev->running_req);
		break;
	case IO_XFER_ERROR_DMA:
		pm8001_dbg(pm8001_ha, IO, "IO_XFER_ERROR_DMA\n");
		ts->resp = SAS_TASK_COMPLETE;
		ts->stat = SAS_ABORTED_TASK;
		if (pm8001_dev)
			atomic_dec(&pm8001_dev->running_req);
		break;
	case IO_XFER_ERROR_SATA_LINK_TIMEOUT:
		pm8001_dbg(pm8001_ha, IO, "IO_XFER_ERROR_SATA_LINK_TIMEOUT\n");
		ts->resp = SAS_TASK_UNDELIVERED;
		ts->stat = SAS_DEV_NO_RESPONSE;
		if (pm8001_dev)
			atomic_dec(&pm8001_dev->running_req);
		break;
	case IO_XFER_ERROR_REJECTED_NCQ_MODE:
		pm8001_dbg(pm8001_ha, IO, "IO_XFER_ERROR_REJECTED_NCQ_MODE\n");
		ts->resp = SAS_TASK_COMPLETE;
		ts->stat = SAS_DATA_UNDERRUN;
		if (pm8001_dev)
			atomic_dec(&pm8001_dev->running_req);
		break;
	case IO_XFER_OPEN_RETRY_TIMEOUT:
		pm8001_dbg(pm8001_ha, IO, "IO_XFER_OPEN_RETRY_TIMEOUT\n");
		ts->resp = SAS_TASK_COMPLETE;
		ts->stat = SAS_OPEN_TO;
		if (pm8001_dev)
			atomic_dec(&pm8001_dev->running_req);
		break;
	case IO_PORT_IN_RESET:
		pm8001_dbg(pm8001_ha, IO, "IO_PORT_IN_RESET\n");
		ts->resp = SAS_TASK_COMPLETE;
		ts->stat = SAS_DEV_NO_RESPONSE;
		if (pm8001_dev)
			atomic_dec(&pm8001_dev->running_req);
		break;
	case IO_DS_NON_OPERATIONAL:
		pm8001_dbg(pm8001_ha, IO, "IO_DS_NON_OPERATIONAL\n");
		ts->resp = SAS_TASK_COMPLETE;
		ts->stat = SAS_DEV_NO_RESPONSE;
		if (!t->uldd_task) {
			pm8001_handle_event(pm8001_ha, pm8001_dev,
				    IO_DS_NON_OPERATIONAL);
			ts->resp = SAS_TASK_UNDELIVERED;
			ts->stat = SAS_QUEUE_FULL;
			pm8001_ccb_task_free_done(pm8001_ha, t, ccb, tag);
			return;
		}
		break;
	case IO_DS_IN_RECOVERY:
		pm8001_dbg(pm8001_ha, IO, "  IO_DS_IN_RECOVERY\n");
		ts->resp = SAS_TASK_COMPLETE;
		ts->stat = SAS_DEV_NO_RESPONSE;
		if (pm8001_dev)
			atomic_dec(&pm8001_dev->running_req);
		break;
	case IO_DS_IN_ERROR:
		pm8001_dbg(pm8001_ha, IO, "IO_DS_IN_ERROR\n");
		ts->resp = SAS_TASK_COMPLETE;
		ts->stat = SAS_DEV_NO_RESPONSE;
		if (!t->uldd_task) {
			pm8001_handle_event(pm8001_ha, pm8001_dev,
				    IO_DS_IN_ERROR);
			ts->resp = SAS_TASK_UNDELIVERED;
			ts->stat = SAS_QUEUE_FULL;
			pm8001_ccb_task_free_done(pm8001_ha, t, ccb, tag);
			return;
		}
		break;
	case IO_OPEN_CNX_ERROR_HW_RESOURCE_BUSY:
		pm8001_dbg(pm8001_ha, IO,
			   "IO_OPEN_CNX_ERROR_HW_RESOURCE_BUSY\n");
		ts->resp = SAS_TASK_COMPLETE;
		ts->stat = SAS_OPEN_REJECT;
		ts->open_rej_reason = SAS_OREJ_RSVD_RETRY;
		if (pm8001_dev)
			atomic_dec(&pm8001_dev->running_req);
		break;
	default:
		pm8001_dbg(pm8001_ha, DEVIO, "Unknown status 0x%x\n", status);
		/* not allowed case. Therefore, return failed status */
		ts->resp = SAS_TASK_COMPLETE;
		ts->stat = SAS_DEV_NO_RESPONSE;
		if (pm8001_dev)
			atomic_dec(&pm8001_dev->running_req);
		break;
	}
	spin_lock_irqsave(&t->task_state_lock, flags);
	t->task_state_flags &= ~SAS_TASK_STATE_PENDING;
	t->task_state_flags &= ~SAS_TASK_AT_INITIATOR;
	t->task_state_flags |= SAS_TASK_STATE_DONE;
	if (unlikely((t->task_state_flags & SAS_TASK_STATE_ABORTED))) {
		spin_unlock_irqrestore(&t->task_state_lock, flags);
		pm8001_dbg(pm8001_ha, FAIL,
			   "task 0x%p done with io_status 0x%x resp 0x%x stat 0x%x but aborted by upper layer!\n",
			   t, status, ts->resp, ts->stat);
		pm8001_ccb_task_free(pm8001_ha, t, ccb, tag);
	} else {
		spin_unlock_irqrestore(&t->task_state_lock, flags);
		pm8001_ccb_task_free_done(pm8001_ha, t, ccb, tag);
	}
}

/*See the comments for mpi_ssp_completion */
static void mpi_sata_event(struct pm8001_hba_info *pm8001_ha, void *piomb)
{
	struct sas_task *t;
	struct task_status_struct *ts;
	struct pm8001_ccb_info *ccb;
	struct pm8001_device *pm8001_dev;
	struct sata_event_resp *psataPayload =
		(struct sata_event_resp *)(piomb + 4);
	u32 event = le32_to_cpu(psataPayload->event);
	u32 tag = le32_to_cpu(psataPayload->tag);
	u32 port_id = le32_to_cpu(psataPayload->port_id);
	u32 dev_id = le32_to_cpu(psataPayload->device_id);
	unsigned long flags;

	ccb = &pm8001_ha->ccb_info[tag];

	if (ccb) {
		t = ccb->task;
		pm8001_dev = ccb->device;
	} else {
		pm8001_dbg(pm8001_ha, FAIL, "No CCB !!!. returning\n");
	}
	if (event)
		pm8001_dbg(pm8001_ha, FAIL, "SATA EVENT 0x%x\n", event);

	/* Check if this is NCQ error */
	if (event == IO_XFER_ERROR_ABORTED_NCQ_MODE) {
		/* find device using device id */
		pm8001_dev = pm8001_find_dev(pm8001_ha, dev_id);
		/* send read log extension */
		if (pm8001_dev)
			pm8001_send_read_log(pm8001_ha, pm8001_dev);
		return;
	}

	ccb = &pm8001_ha->ccb_info[tag];
	t = ccb->task;
	pm8001_dev = ccb->device;
	if (event)
		pm8001_dbg(pm8001_ha, FAIL, "sata IO status 0x%x\n", event);
	if (unlikely(!t || !t->lldd_task || !t->dev))
		return;
	ts = &t->task_status;
	pm8001_dbg(pm8001_ha, DEVIO,
		   "port_id:0x%x, device_id:0x%x, tag:0x%x, event:0x%x\n",
		   port_id, dev_id, tag, event);
	switch (event) {
	case IO_OVERFLOW:
		pm8001_dbg(pm8001_ha, IO, "IO_UNDERFLOW\n");
		ts->resp = SAS_TASK_COMPLETE;
		ts->stat = SAS_DATA_OVERRUN;
		ts->residual = 0;
		if (pm8001_dev)
			atomic_dec(&pm8001_dev->running_req);
		break;
	case IO_XFER_ERROR_BREAK:
		pm8001_dbg(pm8001_ha, IO, "IO_XFER_ERROR_BREAK\n");
		ts->resp = SAS_TASK_COMPLETE;
		ts->stat = SAS_INTERRUPTED;
		break;
	case IO_XFER_ERROR_PHY_NOT_READY:
		pm8001_dbg(pm8001_ha, IO, "IO_XFER_ERROR_PHY_NOT_READY\n");
		ts->resp = SAS_TASK_COMPLETE;
		ts->stat = SAS_OPEN_REJECT;
		ts->open_rej_reason = SAS_OREJ_RSVD_RETRY;
		break;
	case IO_OPEN_CNX_ERROR_PROTOCOL_NOT_SUPPORTED:
		pm8001_dbg(pm8001_ha, IO, "IO_OPEN_CNX_ERROR_PROTOCOL_NOT_SUPPORTED\n");
		ts->resp = SAS_TASK_COMPLETE;
		ts->stat = SAS_OPEN_REJECT;
		ts->open_rej_reason = SAS_OREJ_EPROTO;
		break;
	case IO_OPEN_CNX_ERROR_ZONE_VIOLATION:
		pm8001_dbg(pm8001_ha, IO,
			   "IO_OPEN_CNX_ERROR_ZONE_VIOLATION\n");
		ts->resp = SAS_TASK_COMPLETE;
		ts->stat = SAS_OPEN_REJECT;
		ts->open_rej_reason = SAS_OREJ_UNKNOWN;
		break;
	case IO_OPEN_CNX_ERROR_BREAK:
		pm8001_dbg(pm8001_ha, IO, "IO_OPEN_CNX_ERROR_BREAK\n");
		ts->resp = SAS_TASK_COMPLETE;
		ts->stat = SAS_OPEN_REJECT;
		ts->open_rej_reason = SAS_OREJ_RSVD_CONT0;
		break;
	case IO_OPEN_CNX_ERROR_IT_NEXUS_LOSS:
		pm8001_dbg(pm8001_ha, IO, "IO_OPEN_CNX_ERROR_IT_NEXUS_LOSS\n");
		ts->resp = SAS_TASK_UNDELIVERED;
		ts->stat = SAS_DEV_NO_RESPONSE;
		if (!t->uldd_task) {
			pm8001_handle_event(pm8001_ha,
				pm8001_dev,
				IO_OPEN_CNX_ERROR_IT_NEXUS_LOSS);
			ts->resp = SAS_TASK_COMPLETE;
			ts->stat = SAS_QUEUE_FULL;
			pm8001_ccb_task_free_done(pm8001_ha, t, ccb, tag);
			return;
		}
		break;
	case IO_OPEN_CNX_ERROR_BAD_DESTINATION:
		pm8001_dbg(pm8001_ha, IO,
			   "IO_OPEN_CNX_ERROR_BAD_DESTINATION\n");
		ts->resp = SAS_TASK_UNDELIVERED;
		ts->stat = SAS_OPEN_REJECT;
		ts->open_rej_reason = SAS_OREJ_BAD_DEST;
		break;
	case IO_OPEN_CNX_ERROR_CONNECTION_RATE_NOT_SUPPORTED:
		pm8001_dbg(pm8001_ha, IO, "IO_OPEN_CNX_ERROR_CONNECTION_RATE_NOT_SUPPORTED\n");
		ts->resp = SAS_TASK_COMPLETE;
		ts->stat = SAS_OPEN_REJECT;
		ts->open_rej_reason = SAS_OREJ_CONN_RATE;
		break;
	case IO_OPEN_CNX_ERROR_WRONG_DESTINATION:
		pm8001_dbg(pm8001_ha, IO,
			   "IO_OPEN_CNX_ERROR_WRONG_DESTINATION\n");
		ts->resp = SAS_TASK_COMPLETE;
		ts->stat = SAS_OPEN_REJECT;
		ts->open_rej_reason = SAS_OREJ_WRONG_DEST;
		break;
	case IO_XFER_ERROR_NAK_RECEIVED:
		pm8001_dbg(pm8001_ha, IO, "IO_XFER_ERROR_NAK_RECEIVED\n");
		ts->resp = SAS_TASK_COMPLETE;
		ts->stat = SAS_NAK_R_ERR;
		break;
	case IO_XFER_ERROR_PEER_ABORTED:
		pm8001_dbg(pm8001_ha, IO, "IO_XFER_ERROR_PEER_ABORTED\n");
		ts->resp = SAS_TASK_COMPLETE;
		ts->stat = SAS_NAK_R_ERR;
		break;
	case IO_XFER_ERROR_REJECTED_NCQ_MODE:
		pm8001_dbg(pm8001_ha, IO, "IO_XFER_ERROR_REJECTED_NCQ_MODE\n");
		ts->resp = SAS_TASK_COMPLETE;
		ts->stat = SAS_DATA_UNDERRUN;
		break;
	case IO_XFER_OPEN_RETRY_TIMEOUT:
		pm8001_dbg(pm8001_ha, IO, "IO_XFER_OPEN_RETRY_TIMEOUT\n");
		ts->resp = SAS_TASK_COMPLETE;
		ts->stat = SAS_OPEN_TO;
		break;
	case IO_XFER_ERROR_UNEXPECTED_PHASE:
		pm8001_dbg(pm8001_ha, IO, "IO_XFER_ERROR_UNEXPECTED_PHASE\n");
		ts->resp = SAS_TASK_COMPLETE;
		ts->stat = SAS_OPEN_TO;
		break;
	case IO_XFER_ERROR_XFER_RDY_OVERRUN:
		pm8001_dbg(pm8001_ha, IO, "IO_XFER_ERROR_XFER_RDY_OVERRUN\n");
		ts->resp = SAS_TASK_COMPLETE;
		ts->stat = SAS_OPEN_TO;
		break;
	case IO_XFER_ERROR_XFER_RDY_NOT_EXPECTED:
		pm8001_dbg(pm8001_ha, IO,
			   "IO_XFER_ERROR_XFER_RDY_NOT_EXPECTED\n");
		ts->resp = SAS_TASK_COMPLETE;
		ts->stat = SAS_OPEN_TO;
		break;
	case IO_XFER_ERROR_OFFSET_MISMATCH:
		pm8001_dbg(pm8001_ha, IO, "IO_XFER_ERROR_OFFSET_MISMATCH\n");
		ts->resp = SAS_TASK_COMPLETE;
		ts->stat = SAS_OPEN_TO;
		break;
	case IO_XFER_ERROR_XFER_ZERO_DATA_LEN:
		pm8001_dbg(pm8001_ha, IO,
			   "IO_XFER_ERROR_XFER_ZERO_DATA_LEN\n");
		ts->resp = SAS_TASK_COMPLETE;
		ts->stat = SAS_OPEN_TO;
		break;
	case IO_XFER_CMD_FRAME_ISSUED:
		pm8001_dbg(pm8001_ha, IO, "IO_XFER_CMD_FRAME_ISSUED\n");
		break;
	case IO_XFER_PIO_SETUP_ERROR:
		pm8001_dbg(pm8001_ha, IO, "IO_XFER_PIO_SETUP_ERROR\n");
		ts->resp = SAS_TASK_COMPLETE;
		ts->stat = SAS_OPEN_TO;
		break;
	default:
		pm8001_dbg(pm8001_ha, DEVIO, "Unknown status 0x%x\n", event);
		/* not allowed case. Therefore, return failed status */
		ts->resp = SAS_TASK_COMPLETE;
		ts->stat = SAS_OPEN_TO;
		break;
	}
	spin_lock_irqsave(&t->task_state_lock, flags);
	t->task_state_flags &= ~SAS_TASK_STATE_PENDING;
	t->task_state_flags &= ~SAS_TASK_AT_INITIATOR;
	t->task_state_flags |= SAS_TASK_STATE_DONE;
	if (unlikely((t->task_state_flags & SAS_TASK_STATE_ABORTED))) {
		spin_unlock_irqrestore(&t->task_state_lock, flags);
		pm8001_dbg(pm8001_ha, FAIL,
			   "task 0x%p done with io_status 0x%x resp 0x%x stat 0x%x but aborted by upper layer!\n",
			   t, event, ts->resp, ts->stat);
		pm8001_ccb_task_free(pm8001_ha, t, ccb, tag);
	} else {
		spin_unlock_irqrestore(&t->task_state_lock, flags);
		pm8001_ccb_task_free_done(pm8001_ha, t, ccb, tag);
	}
}

/*See the comments for mpi_ssp_completion */
static void
mpi_smp_completion(struct pm8001_hba_info *pm8001_ha, void *piomb)
{
	struct sas_task *t;
	struct pm8001_ccb_info *ccb;
	unsigned long flags;
	u32 status;
	u32 tag;
	struct smp_completion_resp *psmpPayload;
	struct task_status_struct *ts;
	struct pm8001_device *pm8001_dev;

	psmpPayload = (struct smp_completion_resp *)(piomb + 4);
	status = le32_to_cpu(psmpPayload->status);
	tag = le32_to_cpu(psmpPayload->tag);

	ccb = &pm8001_ha->ccb_info[tag];
	t = ccb->task;
	ts = &t->task_status;
	pm8001_dev = ccb->device;
	if (status) {
		pm8001_dbg(pm8001_ha, FAIL, "smp IO status 0x%x\n", status);
		pm8001_dbg(pm8001_ha, IOERR,
			   "status:0x%x, tag:0x%x, task:0x%p\n",
			   status, tag, t);
	}
	if (unlikely(!t || !t->lldd_task || !t->dev))
		return;

	switch (status) {
	case IO_SUCCESS:
		pm8001_dbg(pm8001_ha, IO, "IO_SUCCESS\n");
		ts->resp = SAS_TASK_COMPLETE;
		ts->stat = SAS_SAM_STAT_GOOD;
		if (pm8001_dev)
			atomic_dec(&pm8001_dev->running_req);
		break;
	case IO_ABORTED:
		pm8001_dbg(pm8001_ha, IO, "IO_ABORTED IOMB\n");
		ts->resp = SAS_TASK_COMPLETE;
		ts->stat = SAS_ABORTED_TASK;
		if (pm8001_dev)
			atomic_dec(&pm8001_dev->running_req);
		break;
	case IO_OVERFLOW:
		pm8001_dbg(pm8001_ha, IO, "IO_UNDERFLOW\n");
		ts->resp = SAS_TASK_COMPLETE;
		ts->stat = SAS_DATA_OVERRUN;
		ts->residual = 0;
		if (pm8001_dev)
			atomic_dec(&pm8001_dev->running_req);
		break;
	case IO_NO_DEVICE:
		pm8001_dbg(pm8001_ha, IO, "IO_NO_DEVICE\n");
		ts->resp = SAS_TASK_COMPLETE;
		ts->stat = SAS_PHY_DOWN;
		break;
	case IO_ERROR_HW_TIMEOUT:
		pm8001_dbg(pm8001_ha, IO, "IO_ERROR_HW_TIMEOUT\n");
		ts->resp = SAS_TASK_COMPLETE;
		ts->stat = SAS_SAM_STAT_BUSY;
		break;
	case IO_XFER_ERROR_BREAK:
		pm8001_dbg(pm8001_ha, IO, "IO_XFER_ERROR_BREAK\n");
		ts->resp = SAS_TASK_COMPLETE;
		ts->stat = SAS_SAM_STAT_BUSY;
		break;
	case IO_XFER_ERROR_PHY_NOT_READY:
		pm8001_dbg(pm8001_ha, IO, "IO_XFER_ERROR_PHY_NOT_READY\n");
		ts->resp = SAS_TASK_COMPLETE;
		ts->stat = SAS_SAM_STAT_BUSY;
		break;
	case IO_OPEN_CNX_ERROR_PROTOCOL_NOT_SUPPORTED:
		pm8001_dbg(pm8001_ha, IO,
			   "IO_OPEN_CNX_ERROR_PROTOCOL_NOT_SUPPORTED\n");
		ts->resp = SAS_TASK_COMPLETE;
		ts->stat = SAS_OPEN_REJECT;
		ts->open_rej_reason = SAS_OREJ_UNKNOWN;
		break;
	case IO_OPEN_CNX_ERROR_ZONE_VIOLATION:
		pm8001_dbg(pm8001_ha, IO,
			   "IO_OPEN_CNX_ERROR_ZONE_VIOLATION\n");
		ts->resp = SAS_TASK_COMPLETE;
		ts->stat = SAS_OPEN_REJECT;
		ts->open_rej_reason = SAS_OREJ_UNKNOWN;
		break;
	case IO_OPEN_CNX_ERROR_BREAK:
		pm8001_dbg(pm8001_ha, IO, "IO_OPEN_CNX_ERROR_BREAK\n");
		ts->resp = SAS_TASK_COMPLETE;
		ts->stat = SAS_OPEN_REJECT;
		ts->open_rej_reason = SAS_OREJ_RSVD_CONT0;
		break;
	case IO_OPEN_CNX_ERROR_IT_NEXUS_LOSS:
		pm8001_dbg(pm8001_ha, IO, "IO_OPEN_CNX_ERROR_IT_NEXUS_LOSS\n");
		ts->resp = SAS_TASK_COMPLETE;
		ts->stat = SAS_OPEN_REJECT;
		ts->open_rej_reason = SAS_OREJ_UNKNOWN;
		pm8001_handle_event(pm8001_ha,
				pm8001_dev,
				IO_OPEN_CNX_ERROR_IT_NEXUS_LOSS);
		break;
	case IO_OPEN_CNX_ERROR_BAD_DESTINATION:
		pm8001_dbg(pm8001_ha, IO,
			   "IO_OPEN_CNX_ERROR_BAD_DESTINATION\n");
		ts->resp = SAS_TASK_COMPLETE;
		ts->stat = SAS_OPEN_REJECT;
		ts->open_rej_reason = SAS_OREJ_BAD_DEST;
		break;
	case IO_OPEN_CNX_ERROR_CONNECTION_RATE_NOT_SUPPORTED:
		pm8001_dbg(pm8001_ha, IO, "IO_OPEN_CNX_ERROR_CONNECTION_RATE_NOT_SUPPORTED\n");
		ts->resp = SAS_TASK_COMPLETE;
		ts->stat = SAS_OPEN_REJECT;
		ts->open_rej_reason = SAS_OREJ_CONN_RATE;
		break;
	case IO_OPEN_CNX_ERROR_WRONG_DESTINATION:
		pm8001_dbg(pm8001_ha, IO,
			   "IO_OPEN_CNX_ERROR_WRONG_DESTINATION\n");
		ts->resp = SAS_TASK_COMPLETE;
		ts->stat = SAS_OPEN_REJECT;
		ts->open_rej_reason = SAS_OREJ_WRONG_DEST;
		break;
	case IO_XFER_ERROR_RX_FRAME:
		pm8001_dbg(pm8001_ha, IO, "IO_XFER_ERROR_RX_FRAME\n");
		ts->resp = SAS_TASK_COMPLETE;
		ts->stat = SAS_DEV_NO_RESPONSE;
		break;
	case IO_XFER_OPEN_RETRY_TIMEOUT:
		pm8001_dbg(pm8001_ha, IO, "IO_XFER_OPEN_RETRY_TIMEOUT\n");
		ts->resp = SAS_TASK_COMPLETE;
		ts->stat = SAS_OPEN_REJECT;
		ts->open_rej_reason = SAS_OREJ_RSVD_RETRY;
		break;
	case IO_ERROR_INTERNAL_SMP_RESOURCE:
		pm8001_dbg(pm8001_ha, IO, "IO_ERROR_INTERNAL_SMP_RESOURCE\n");
		ts->resp = SAS_TASK_COMPLETE;
		ts->stat = SAS_QUEUE_FULL;
		break;
	case IO_PORT_IN_RESET:
		pm8001_dbg(pm8001_ha, IO, "IO_PORT_IN_RESET\n");
		ts->resp = SAS_TASK_COMPLETE;
		ts->stat = SAS_OPEN_REJECT;
		ts->open_rej_reason = SAS_OREJ_RSVD_RETRY;
		break;
	case IO_DS_NON_OPERATIONAL:
		pm8001_dbg(pm8001_ha, IO, "IO_DS_NON_OPERATIONAL\n");
		ts->resp = SAS_TASK_COMPLETE;
		ts->stat = SAS_DEV_NO_RESPONSE;
		break;
	case IO_DS_IN_RECOVERY:
		pm8001_dbg(pm8001_ha, IO, "IO_DS_IN_RECOVERY\n");
		ts->resp = SAS_TASK_COMPLETE;
		ts->stat = SAS_OPEN_REJECT;
		ts->open_rej_reason = SAS_OREJ_RSVD_RETRY;
		break;
	case IO_OPEN_CNX_ERROR_HW_RESOURCE_BUSY:
		pm8001_dbg(pm8001_ha, IO,
			   "IO_OPEN_CNX_ERROR_HW_RESOURCE_BUSY\n");
		ts->resp = SAS_TASK_COMPLETE;
		ts->stat = SAS_OPEN_REJECT;
		ts->open_rej_reason = SAS_OREJ_RSVD_RETRY;
		break;
	default:
		pm8001_dbg(pm8001_ha, DEVIO, "Unknown status 0x%x\n", status);
		ts->resp = SAS_TASK_COMPLETE;
		ts->stat = SAS_DEV_NO_RESPONSE;
		/* not allowed case. Therefore, return failed status */
		break;
	}
	spin_lock_irqsave(&t->task_state_lock, flags);
	t->task_state_flags &= ~SAS_TASK_STATE_PENDING;
	t->task_state_flags &= ~SAS_TASK_AT_INITIATOR;
	t->task_state_flags |= SAS_TASK_STATE_DONE;
	if (unlikely((t->task_state_flags & SAS_TASK_STATE_ABORTED))) {
		spin_unlock_irqrestore(&t->task_state_lock, flags);
		pm8001_dbg(pm8001_ha, FAIL, "task 0x%p done with io_status 0x%x resp 0x%x stat 0x%x but aborted by upper layer!\n",
			   t, status, ts->resp, ts->stat);
		pm8001_ccb_task_free(pm8001_ha, t, ccb, tag);
	} else {
		spin_unlock_irqrestore(&t->task_state_lock, flags);
		pm8001_ccb_task_free(pm8001_ha, t, ccb, tag);
		mb();/* in order to force CPU ordering */
		t->task_done(t);
	}
}

void pm8001_mpi_set_dev_state_resp(struct pm8001_hba_info *pm8001_ha,
		void *piomb)
{
	struct set_dev_state_resp *pPayload =
		(struct set_dev_state_resp *)(piomb + 4);
	u32 tag = le32_to_cpu(pPayload->tag);
	struct pm8001_ccb_info *ccb = &pm8001_ha->ccb_info[tag];
	struct pm8001_device *pm8001_dev = ccb->device;
	u32 status = le32_to_cpu(pPayload->status);
	u32 device_id = le32_to_cpu(pPayload->device_id);
	u8 pds = le32_to_cpu(pPayload->pds_nds) & PDS_BITS;
	u8 nds = le32_to_cpu(pPayload->pds_nds) & NDS_BITS;
	pm8001_dbg(pm8001_ha, MSG, "Set device id = 0x%x state from 0x%x to 0x%x status = 0x%x!\n",
		   device_id, pds, nds, status);
	complete(pm8001_dev->setds_completion);
	ccb->task = NULL;
	ccb->ccb_tag = 0xFFFFFFFF;
	pm8001_tag_free(pm8001_ha, tag);
}

void pm8001_mpi_set_nvmd_resp(struct pm8001_hba_info *pm8001_ha, void *piomb)
{
	struct get_nvm_data_resp *pPayload =
		(struct get_nvm_data_resp *)(piomb + 4);
	u32 tag = le32_to_cpu(pPayload->tag);
	struct pm8001_ccb_info *ccb = &pm8001_ha->ccb_info[tag];
	u32 dlen_status = le32_to_cpu(pPayload->dlen_status);
	complete(pm8001_ha->nvmd_completion);
	pm8001_dbg(pm8001_ha, MSG, "Set nvm data complete!\n");
	if ((dlen_status & NVMD_STAT) != 0) {
<<<<<<< HEAD
		pm8001_dbg(pm8001_ha, FAIL, "Set nvm data error!\n");
		return;
=======
		pm8001_dbg(pm8001_ha, FAIL, "Set nvm data error %x\n",
				dlen_status);
>>>>>>> 3b17187f
	}
	ccb->task = NULL;
	ccb->ccb_tag = 0xFFFFFFFF;
	pm8001_tag_free(pm8001_ha, tag);
}

void
pm8001_mpi_get_nvmd_resp(struct pm8001_hba_info *pm8001_ha, void *piomb)
{
	struct fw_control_ex    *fw_control_context;
	struct get_nvm_data_resp *pPayload =
		(struct get_nvm_data_resp *)(piomb + 4);
	u32 tag = le32_to_cpu(pPayload->tag);
	struct pm8001_ccb_info *ccb = &pm8001_ha->ccb_info[tag];
	u32 dlen_status = le32_to_cpu(pPayload->dlen_status);
	u32 ir_tds_bn_dps_das_nvm =
		le32_to_cpu(pPayload->ir_tda_bn_dps_das_nvm);
	void *virt_addr = pm8001_ha->memoryMap.region[NVMD].virt_ptr;
	fw_control_context = ccb->fw_control_context;

	pm8001_dbg(pm8001_ha, MSG, "Get nvm data complete!\n");
	if ((dlen_status & NVMD_STAT) != 0) {
<<<<<<< HEAD
		pm8001_dbg(pm8001_ha, FAIL, "Get nvm data error!\n");
=======
		pm8001_dbg(pm8001_ha, FAIL, "Get nvm data error %x\n",
				dlen_status);
>>>>>>> 3b17187f
		complete(pm8001_ha->nvmd_completion);
		/* We should free tag during failure also, the tag is not being
		 * freed by requesting path anywhere.
		 */
		ccb->task = NULL;
		ccb->ccb_tag = 0xFFFFFFFF;
		pm8001_tag_free(pm8001_ha, tag);
		return;
	}
	if (ir_tds_bn_dps_das_nvm & IPMode) {
		/* indirect mode - IR bit set */
		pm8001_dbg(pm8001_ha, MSG, "Get NVMD success, IR=1\n");
		if ((ir_tds_bn_dps_das_nvm & NVMD_TYPE) == TWI_DEVICE) {
			if (ir_tds_bn_dps_das_nvm == 0x80a80200) {
				memcpy(pm8001_ha->sas_addr,
				      ((u8 *)virt_addr + 4),
				       SAS_ADDR_SIZE);
				pm8001_dbg(pm8001_ha, MSG, "Get SAS address from VPD successfully!\n");
			}
		} else if (((ir_tds_bn_dps_das_nvm & NVMD_TYPE) == C_SEEPROM)
			|| ((ir_tds_bn_dps_das_nvm & NVMD_TYPE) == VPD_FLASH) ||
			((ir_tds_bn_dps_das_nvm & NVMD_TYPE) == EXPAN_ROM)) {
				;
		} else if (((ir_tds_bn_dps_das_nvm & NVMD_TYPE) == AAP1_RDUMP)
			|| ((ir_tds_bn_dps_das_nvm & NVMD_TYPE) == IOP_RDUMP)) {
			;
		} else {
			/* Should not be happened*/
			pm8001_dbg(pm8001_ha, MSG,
				   "(IR=1)Wrong Device type 0x%x\n",
				   ir_tds_bn_dps_das_nvm);
		}
	} else /* direct mode */{
		pm8001_dbg(pm8001_ha, MSG,
			   "Get NVMD success, IR=0, dataLen=%d\n",
			   (dlen_status & NVMD_LEN) >> 24);
	}
	/* Though fw_control_context is freed below, usrAddr still needs
	 * to be updated as this holds the response to the request function
	 */
	memcpy(fw_control_context->usrAddr,
		pm8001_ha->memoryMap.region[NVMD].virt_ptr,
		fw_control_context->len);
	kfree(ccb->fw_control_context);
	/* To avoid race condition, complete should be
	 * called after the message is copied to
	 * fw_control_context->usrAddr
	 */
	complete(pm8001_ha->nvmd_completion);
	pm8001_dbg(pm8001_ha, MSG, "Get nvmd data complete!\n");
	ccb->task = NULL;
	ccb->ccb_tag = 0xFFFFFFFF;
	pm8001_tag_free(pm8001_ha, tag);
}

int pm8001_mpi_local_phy_ctl(struct pm8001_hba_info *pm8001_ha, void *piomb)
{
	u32 tag;
	struct local_phy_ctl_resp *pPayload =
		(struct local_phy_ctl_resp *)(piomb + 4);
	u32 status = le32_to_cpu(pPayload->status);
	u32 phy_id = le32_to_cpu(pPayload->phyop_phyid) & ID_BITS;
	u32 phy_op = le32_to_cpu(pPayload->phyop_phyid) & OP_BITS;
	tag = le32_to_cpu(pPayload->tag);
	if (status != 0) {
		pm8001_dbg(pm8001_ha, MSG,
			   "%x phy execute %x phy op failed!\n",
			   phy_id, phy_op);
	} else {
		pm8001_dbg(pm8001_ha, MSG,
			   "%x phy execute %x phy op success!\n",
			   phy_id, phy_op);
		pm8001_ha->phy[phy_id].reset_success = true;
	}
	if (pm8001_ha->phy[phy_id].enable_completion) {
		complete(pm8001_ha->phy[phy_id].enable_completion);
		pm8001_ha->phy[phy_id].enable_completion = NULL;
	}
	pm8001_tag_free(pm8001_ha, tag);
	return 0;
}

/**
 * pm8001_bytes_dmaed - one of the interface function communication with libsas
 * @pm8001_ha: our hba card information
 * @i: which phy that received the event.
 *
 * when HBA driver received the identify done event or initiate FIS received
 * event(for SATA), it will invoke this function to notify the sas layer that
 * the sas toplogy has formed, please discover the the whole sas domain,
 * while receive a broadcast(change) primitive just tell the sas
 * layer to discover the changed domain rather than the whole domain.
 */
void pm8001_bytes_dmaed(struct pm8001_hba_info *pm8001_ha, int i)
{
	struct pm8001_phy *phy = &pm8001_ha->phy[i];
	struct asd_sas_phy *sas_phy = &phy->sas_phy;
	if (!phy->phy_attached)
		return;

	if (sas_phy->phy) {
		struct sas_phy *sphy = sas_phy->phy;
		sphy->negotiated_linkrate = sas_phy->linkrate;
		sphy->minimum_linkrate = phy->minimum_linkrate;
		sphy->minimum_linkrate_hw = SAS_LINK_RATE_1_5_GBPS;
		sphy->maximum_linkrate = phy->maximum_linkrate;
		sphy->maximum_linkrate_hw = phy->maximum_linkrate;
	}

	if (phy->phy_type & PORT_TYPE_SAS) {
		struct sas_identify_frame *id;
		id = (struct sas_identify_frame *)phy->frame_rcvd;
		id->dev_type = phy->identify.device_type;
		id->initiator_bits = SAS_PROTOCOL_ALL;
		id->target_bits = phy->identify.target_port_protocols;
	} else if (phy->phy_type & PORT_TYPE_SATA) {
		/*Nothing*/
	}
	pm8001_dbg(pm8001_ha, MSG, "phy %d byte dmaded.\n", i);

	sas_phy->frame_rcvd_size = phy->frame_rcvd_size;
<<<<<<< HEAD
	sas_notify_port_event(sas_phy, PORTE_BYTES_DMAED);
=======
	sas_notify_port_event(sas_phy, PORTE_BYTES_DMAED, GFP_ATOMIC);
>>>>>>> 3b17187f
}

/* Get the link rate speed  */
void pm8001_get_lrate_mode(struct pm8001_phy *phy, u8 link_rate)
{
	struct sas_phy *sas_phy = phy->sas_phy.phy;

	switch (link_rate) {
	case PHY_SPEED_120:
		phy->sas_phy.linkrate = SAS_LINK_RATE_12_0_GBPS;
		phy->sas_phy.phy->negotiated_linkrate = SAS_LINK_RATE_12_0_GBPS;
		break;
	case PHY_SPEED_60:
		phy->sas_phy.linkrate = SAS_LINK_RATE_6_0_GBPS;
		phy->sas_phy.phy->negotiated_linkrate = SAS_LINK_RATE_6_0_GBPS;
		break;
	case PHY_SPEED_30:
		phy->sas_phy.linkrate = SAS_LINK_RATE_3_0_GBPS;
		phy->sas_phy.phy->negotiated_linkrate = SAS_LINK_RATE_3_0_GBPS;
		break;
	case PHY_SPEED_15:
		phy->sas_phy.linkrate = SAS_LINK_RATE_1_5_GBPS;
		phy->sas_phy.phy->negotiated_linkrate = SAS_LINK_RATE_1_5_GBPS;
		break;
	}
	sas_phy->negotiated_linkrate = phy->sas_phy.linkrate;
	sas_phy->maximum_linkrate_hw = SAS_LINK_RATE_6_0_GBPS;
	sas_phy->minimum_linkrate_hw = SAS_LINK_RATE_1_5_GBPS;
	sas_phy->maximum_linkrate = SAS_LINK_RATE_6_0_GBPS;
	sas_phy->minimum_linkrate = SAS_LINK_RATE_1_5_GBPS;
}

/**
 * pm8001_get_attached_sas_addr - extract/generate attached SAS address
 * @phy: pointer to asd_phy
 * @sas_addr: pointer to buffer where the SAS address is to be written
 *
 * This function extracts the SAS address from an IDENTIFY frame
 * received.  If OOB is SATA, then a SAS address is generated from the
 * HA tables.
 *
 * LOCKING: the frame_rcvd_lock needs to be held since this parses the frame
 * buffer.
 */
void pm8001_get_attached_sas_addr(struct pm8001_phy *phy,
	u8 *sas_addr)
{
	if (phy->sas_phy.frame_rcvd[0] == 0x34
		&& phy->sas_phy.oob_mode == SATA_OOB_MODE) {
		struct pm8001_hba_info *pm8001_ha = phy->sas_phy.ha->lldd_ha;
		/* FIS device-to-host */
		u64 addr = be64_to_cpu(*(__be64 *)pm8001_ha->sas_addr);
		addr += phy->sas_phy.id;
		*(__be64 *)sas_addr = cpu_to_be64(addr);
	} else {
		struct sas_identify_frame *idframe =
			(void *) phy->sas_phy.frame_rcvd;
		memcpy(sas_addr, idframe->sas_addr, SAS_ADDR_SIZE);
	}
}

/**
 * pm8001_hw_event_ack_req- For PM8001,some events need to acknowage to FW.
 * @pm8001_ha: our hba card information
 * @Qnum: the outbound queue message number.
 * @SEA: source of event to ack
 * @port_id: port id.
 * @phyId: phy id.
 * @param0: parameter 0.
 * @param1: parameter 1.
 */
static void pm8001_hw_event_ack_req(struct pm8001_hba_info *pm8001_ha,
	u32 Qnum, u32 SEA, u32 port_id, u32 phyId, u32 param0, u32 param1)
{
	struct hw_event_ack_req	 payload;
	u32 opc = OPC_INB_SAS_HW_EVENT_ACK;

	struct inbound_queue_table *circularQ;

	memset((u8 *)&payload, 0, sizeof(payload));
	circularQ = &pm8001_ha->inbnd_q_tbl[Qnum];
	payload.tag = cpu_to_le32(1);
	payload.sea_phyid_portid = cpu_to_le32(((SEA & 0xFFFF) << 8) |
		((phyId & 0x0F) << 4) | (port_id & 0x0F));
	payload.param0 = cpu_to_le32(param0);
	payload.param1 = cpu_to_le32(param1);
	pm8001_mpi_build_cmd(pm8001_ha, circularQ, opc, &payload,
			sizeof(payload), 0);
}

static int pm8001_chip_phy_ctl_req(struct pm8001_hba_info *pm8001_ha,
	u32 phyId, u32 phy_op);

/**
 * hw_event_sas_phy_up -FW tells me a SAS phy up event.
 * @pm8001_ha: our hba card information
 * @piomb: IO message buffer
 */
static void
hw_event_sas_phy_up(struct pm8001_hba_info *pm8001_ha, void *piomb)
{
	struct hw_event_resp *pPayload =
		(struct hw_event_resp *)(piomb + 4);
	u32 lr_evt_status_phyid_portid =
		le32_to_cpu(pPayload->lr_evt_status_phyid_portid);
	u8 link_rate =
		(u8)((lr_evt_status_phyid_portid & 0xF0000000) >> 28);
	u8 port_id = (u8)(lr_evt_status_phyid_portid & 0x0000000F);
	u8 phy_id =
		(u8)((lr_evt_status_phyid_portid & 0x000000F0) >> 4);
	u32 npip_portstate = le32_to_cpu(pPayload->npip_portstate);
	u8 portstate = (u8)(npip_portstate & 0x0000000F);
	struct pm8001_port *port = &pm8001_ha->port[port_id];
	struct pm8001_phy *phy = &pm8001_ha->phy[phy_id];
	unsigned long flags;
	u8 deviceType = pPayload->sas_identify.dev_type;
	port->port_state =  portstate;
	phy->phy_state = PHY_STATE_LINK_UP_SPC;
	pm8001_dbg(pm8001_ha, MSG,
		   "HW_EVENT_SAS_PHY_UP port id = %d, phy id = %d\n",
		   port_id, phy_id);

	switch (deviceType) {
	case SAS_PHY_UNUSED:
		pm8001_dbg(pm8001_ha, MSG, "device type no device.\n");
		break;
	case SAS_END_DEVICE:
		pm8001_dbg(pm8001_ha, MSG, "end device.\n");
		pm8001_chip_phy_ctl_req(pm8001_ha, phy_id,
			PHY_NOTIFY_ENABLE_SPINUP);
		port->port_attached = 1;
		pm8001_get_lrate_mode(phy, link_rate);
		break;
	case SAS_EDGE_EXPANDER_DEVICE:
		pm8001_dbg(pm8001_ha, MSG, "expander device.\n");
		port->port_attached = 1;
		pm8001_get_lrate_mode(phy, link_rate);
		break;
	case SAS_FANOUT_EXPANDER_DEVICE:
		pm8001_dbg(pm8001_ha, MSG, "fanout expander device.\n");
		port->port_attached = 1;
		pm8001_get_lrate_mode(phy, link_rate);
		break;
	default:
		pm8001_dbg(pm8001_ha, DEVIO, "unknown device type(%x)\n",
			   deviceType);
		break;
	}
	phy->phy_type |= PORT_TYPE_SAS;
	phy->identify.device_type = deviceType;
	phy->phy_attached = 1;
	if (phy->identify.device_type == SAS_END_DEVICE)
		phy->identify.target_port_protocols = SAS_PROTOCOL_SSP;
	else if (phy->identify.device_type != SAS_PHY_UNUSED)
		phy->identify.target_port_protocols = SAS_PROTOCOL_SMP;
	phy->sas_phy.oob_mode = SAS_OOB_MODE;
<<<<<<< HEAD
	sas_notify_phy_event(&phy->sas_phy, PHYE_OOB_DONE);
=======
	sas_notify_phy_event(&phy->sas_phy, PHYE_OOB_DONE, GFP_ATOMIC);
>>>>>>> 3b17187f
	spin_lock_irqsave(&phy->sas_phy.frame_rcvd_lock, flags);
	memcpy(phy->frame_rcvd, &pPayload->sas_identify,
		sizeof(struct sas_identify_frame)-4);
	phy->frame_rcvd_size = sizeof(struct sas_identify_frame) - 4;
	pm8001_get_attached_sas_addr(phy, phy->sas_phy.attached_sas_addr);
	spin_unlock_irqrestore(&phy->sas_phy.frame_rcvd_lock, flags);
	if (pm8001_ha->flags == PM8001F_RUN_TIME)
		mdelay(200);/*delay a moment to wait disk to spinup*/
	pm8001_bytes_dmaed(pm8001_ha, phy_id);
}

/**
 * hw_event_sata_phy_up -FW tells me a SATA phy up event.
 * @pm8001_ha: our hba card information
 * @piomb: IO message buffer
 */
static void
hw_event_sata_phy_up(struct pm8001_hba_info *pm8001_ha, void *piomb)
{
	struct hw_event_resp *pPayload =
		(struct hw_event_resp *)(piomb + 4);
	u32 lr_evt_status_phyid_portid =
		le32_to_cpu(pPayload->lr_evt_status_phyid_portid);
	u8 link_rate =
		(u8)((lr_evt_status_phyid_portid & 0xF0000000) >> 28);
	u8 port_id = (u8)(lr_evt_status_phyid_portid & 0x0000000F);
	u8 phy_id =
		(u8)((lr_evt_status_phyid_portid & 0x000000F0) >> 4);
	u32 npip_portstate = le32_to_cpu(pPayload->npip_portstate);
	u8 portstate = (u8)(npip_portstate & 0x0000000F);
	struct pm8001_port *port = &pm8001_ha->port[port_id];
	struct pm8001_phy *phy = &pm8001_ha->phy[phy_id];
	unsigned long flags;
	pm8001_dbg(pm8001_ha, DEVIO, "HW_EVENT_SATA_PHY_UP port id = %d, phy id = %d\n",
		   port_id, phy_id);
	port->port_state =  portstate;
	phy->phy_state = PHY_STATE_LINK_UP_SPC;
	port->port_attached = 1;
	pm8001_get_lrate_mode(phy, link_rate);
	phy->phy_type |= PORT_TYPE_SATA;
	phy->phy_attached = 1;
	phy->sas_phy.oob_mode = SATA_OOB_MODE;
<<<<<<< HEAD
	sas_notify_phy_event(&phy->sas_phy, PHYE_OOB_DONE);
=======
	sas_notify_phy_event(&phy->sas_phy, PHYE_OOB_DONE, GFP_ATOMIC);
>>>>>>> 3b17187f
	spin_lock_irqsave(&phy->sas_phy.frame_rcvd_lock, flags);
	memcpy(phy->frame_rcvd, ((u8 *)&pPayload->sata_fis - 4),
		sizeof(struct dev_to_host_fis));
	phy->frame_rcvd_size = sizeof(struct dev_to_host_fis);
	phy->identify.target_port_protocols = SAS_PROTOCOL_SATA;
	phy->identify.device_type = SAS_SATA_DEV;
	pm8001_get_attached_sas_addr(phy, phy->sas_phy.attached_sas_addr);
	spin_unlock_irqrestore(&phy->sas_phy.frame_rcvd_lock, flags);
	pm8001_bytes_dmaed(pm8001_ha, phy_id);
}

/**
 * hw_event_phy_down -we should notify the libsas the phy is down.
 * @pm8001_ha: our hba card information
 * @piomb: IO message buffer
 */
static void
hw_event_phy_down(struct pm8001_hba_info *pm8001_ha, void *piomb)
{
	struct hw_event_resp *pPayload =
		(struct hw_event_resp *)(piomb + 4);
	u32 lr_evt_status_phyid_portid =
		le32_to_cpu(pPayload->lr_evt_status_phyid_portid);
	u8 port_id = (u8)(lr_evt_status_phyid_portid & 0x0000000F);
	u8 phy_id =
		(u8)((lr_evt_status_phyid_portid & 0x000000F0) >> 4);
	u32 npip_portstate = le32_to_cpu(pPayload->npip_portstate);
	u8 portstate = (u8)(npip_portstate & 0x0000000F);
	struct pm8001_port *port = &pm8001_ha->port[port_id];
	struct pm8001_phy *phy = &pm8001_ha->phy[phy_id];
	port->port_state =  portstate;
	phy->phy_type = 0;
	phy->identify.device_type = 0;
	phy->phy_attached = 0;
	memset(&phy->dev_sas_addr, 0, SAS_ADDR_SIZE);
	switch (portstate) {
	case PORT_VALID:
		break;
	case PORT_INVALID:
		pm8001_dbg(pm8001_ha, MSG, " PortInvalid portID %d\n",
			   port_id);
		pm8001_dbg(pm8001_ha, MSG,
			   " Last phy Down and port invalid\n");
		port->port_attached = 0;
		pm8001_hw_event_ack_req(pm8001_ha, 0, HW_EVENT_PHY_DOWN,
			port_id, phy_id, 0, 0);
		break;
	case PORT_IN_RESET:
		pm8001_dbg(pm8001_ha, MSG, " Port In Reset portID %d\n",
			   port_id);
		break;
	case PORT_NOT_ESTABLISHED:
		pm8001_dbg(pm8001_ha, MSG,
			   " phy Down and PORT_NOT_ESTABLISHED\n");
		port->port_attached = 0;
		break;
	case PORT_LOSTCOMM:
		pm8001_dbg(pm8001_ha, MSG, " phy Down and PORT_LOSTCOMM\n");
		pm8001_dbg(pm8001_ha, MSG,
			   " Last phy Down and port invalid\n");
		port->port_attached = 0;
		pm8001_hw_event_ack_req(pm8001_ha, 0, HW_EVENT_PHY_DOWN,
			port_id, phy_id, 0, 0);
		break;
	default:
		port->port_attached = 0;
		pm8001_dbg(pm8001_ha, DEVIO, " phy Down and(default) = %x\n",
			   portstate);
		break;

	}
}

/**
 * pm8001_mpi_reg_resp -process register device ID response.
 * @pm8001_ha: our hba card information
 * @piomb: IO message buffer
 *
 * when sas layer find a device it will notify LLDD, then the driver register
 * the domain device to FW, this event is the return device ID which the FW
 * has assigned, from now, inter-communication with FW is no longer using the
 * SAS address, use device ID which FW assigned.
 */
int pm8001_mpi_reg_resp(struct pm8001_hba_info *pm8001_ha, void *piomb)
{
	u32 status;
	u32 device_id;
	u32 htag;
	struct pm8001_ccb_info *ccb;
	struct pm8001_device *pm8001_dev;
	struct dev_reg_resp *registerRespPayload =
		(struct dev_reg_resp *)(piomb + 4);

	htag = le32_to_cpu(registerRespPayload->tag);
	ccb = &pm8001_ha->ccb_info[htag];
	pm8001_dev = ccb->device;
	status = le32_to_cpu(registerRespPayload->status);
	device_id = le32_to_cpu(registerRespPayload->device_id);
	pm8001_dbg(pm8001_ha, MSG, " register device is status = %d\n",
		   status);
	switch (status) {
	case DEVREG_SUCCESS:
		pm8001_dbg(pm8001_ha, MSG, "DEVREG_SUCCESS\n");
		pm8001_dev->device_id = device_id;
		break;
	case DEVREG_FAILURE_OUT_OF_RESOURCE:
		pm8001_dbg(pm8001_ha, MSG, "DEVREG_FAILURE_OUT_OF_RESOURCE\n");
		break;
	case DEVREG_FAILURE_DEVICE_ALREADY_REGISTERED:
		pm8001_dbg(pm8001_ha, MSG,
			   "DEVREG_FAILURE_DEVICE_ALREADY_REGISTERED\n");
		break;
	case DEVREG_FAILURE_INVALID_PHY_ID:
		pm8001_dbg(pm8001_ha, MSG, "DEVREG_FAILURE_INVALID_PHY_ID\n");
		break;
	case DEVREG_FAILURE_PHY_ID_ALREADY_REGISTERED:
		pm8001_dbg(pm8001_ha, MSG,
			   "DEVREG_FAILURE_PHY_ID_ALREADY_REGISTERED\n");
		break;
	case DEVREG_FAILURE_PORT_ID_OUT_OF_RANGE:
		pm8001_dbg(pm8001_ha, MSG,
			   "DEVREG_FAILURE_PORT_ID_OUT_OF_RANGE\n");
		break;
	case DEVREG_FAILURE_PORT_NOT_VALID_STATE:
		pm8001_dbg(pm8001_ha, MSG,
			   "DEVREG_FAILURE_PORT_NOT_VALID_STATE\n");
		break;
	case DEVREG_FAILURE_DEVICE_TYPE_NOT_VALID:
		pm8001_dbg(pm8001_ha, MSG,
			   "DEVREG_FAILURE_DEVICE_TYPE_NOT_VALID\n");
		break;
	default:
		pm8001_dbg(pm8001_ha, MSG,
			   "DEVREG_FAILURE_DEVICE_TYPE_NOT_SUPPORTED\n");
		break;
	}
	complete(pm8001_dev->dcompletion);
	ccb->task = NULL;
	ccb->ccb_tag = 0xFFFFFFFF;
	pm8001_tag_free(pm8001_ha, htag);
	return 0;
}

int pm8001_mpi_dereg_resp(struct pm8001_hba_info *pm8001_ha, void *piomb)
{
	u32 status;
	u32 device_id;
	struct dev_reg_resp *registerRespPayload =
		(struct dev_reg_resp *)(piomb + 4);

	status = le32_to_cpu(registerRespPayload->status);
	device_id = le32_to_cpu(registerRespPayload->device_id);
	if (status != 0)
		pm8001_dbg(pm8001_ha, MSG,
			   " deregister device failed ,status = %x, device_id = %x\n",
			   status, device_id);
	return 0;
}

/**
 * pm8001_mpi_fw_flash_update_resp - Response from FW for flash update command.
 * @pm8001_ha: our hba card information
 * @piomb: IO message buffer
 */
int pm8001_mpi_fw_flash_update_resp(struct pm8001_hba_info *pm8001_ha,
		void *piomb)
{
	u32 status;
	struct fw_flash_Update_resp *ppayload =
		(struct fw_flash_Update_resp *)(piomb + 4);
	u32 tag = le32_to_cpu(ppayload->tag);
	struct pm8001_ccb_info *ccb = &pm8001_ha->ccb_info[tag];
	status = le32_to_cpu(ppayload->status);
	switch (status) {
	case FLASH_UPDATE_COMPLETE_PENDING_REBOOT:
		pm8001_dbg(pm8001_ha, MSG,
			   ": FLASH_UPDATE_COMPLETE_PENDING_REBOOT\n");
		break;
	case FLASH_UPDATE_IN_PROGRESS:
		pm8001_dbg(pm8001_ha, MSG, ": FLASH_UPDATE_IN_PROGRESS\n");
		break;
	case FLASH_UPDATE_HDR_ERR:
		pm8001_dbg(pm8001_ha, MSG, ": FLASH_UPDATE_HDR_ERR\n");
		break;
	case FLASH_UPDATE_OFFSET_ERR:
		pm8001_dbg(pm8001_ha, MSG, ": FLASH_UPDATE_OFFSET_ERR\n");
		break;
	case FLASH_UPDATE_CRC_ERR:
		pm8001_dbg(pm8001_ha, MSG, ": FLASH_UPDATE_CRC_ERR\n");
		break;
	case FLASH_UPDATE_LENGTH_ERR:
		pm8001_dbg(pm8001_ha, MSG, ": FLASH_UPDATE_LENGTH_ERR\n");
		break;
	case FLASH_UPDATE_HW_ERR:
		pm8001_dbg(pm8001_ha, MSG, ": FLASH_UPDATE_HW_ERR\n");
		break;
	case FLASH_UPDATE_DNLD_NOT_SUPPORTED:
		pm8001_dbg(pm8001_ha, MSG,
			   ": FLASH_UPDATE_DNLD_NOT_SUPPORTED\n");
		break;
	case FLASH_UPDATE_DISABLED:
		pm8001_dbg(pm8001_ha, MSG, ": FLASH_UPDATE_DISABLED\n");
		break;
	default:
		pm8001_dbg(pm8001_ha, DEVIO, "No matched status = %d\n",
			   status);
		break;
	}
	kfree(ccb->fw_control_context);
	ccb->task = NULL;
	ccb->ccb_tag = 0xFFFFFFFF;
	pm8001_tag_free(pm8001_ha, tag);
	complete(pm8001_ha->nvmd_completion);
	return 0;
}

int pm8001_mpi_general_event(struct pm8001_hba_info *pm8001_ha, void *piomb)
{
	u32 status;
	int i;
	struct general_event_resp *pPayload =
		(struct general_event_resp *)(piomb + 4);
	status = le32_to_cpu(pPayload->status);
	pm8001_dbg(pm8001_ha, MSG, " status = 0x%x\n", status);
	for (i = 0; i < GENERAL_EVENT_PAYLOAD; i++)
		pm8001_dbg(pm8001_ha, MSG, "inb_IOMB_payload[0x%x] 0x%x,\n",
			   i,
			   pPayload->inb_IOMB_payload[i]);
	return 0;
}

int pm8001_mpi_task_abort_resp(struct pm8001_hba_info *pm8001_ha, void *piomb)
{
	struct sas_task *t;
	struct pm8001_ccb_info *ccb;
	unsigned long flags;
	u32 status ;
	u32 tag, scp;
	struct task_status_struct *ts;
	struct pm8001_device *pm8001_dev;

	struct task_abort_resp *pPayload =
		(struct task_abort_resp *)(piomb + 4);

	status = le32_to_cpu(pPayload->status);
	tag = le32_to_cpu(pPayload->tag);
	if (!tag) {
		pm8001_dbg(pm8001_ha, FAIL, " TAG NULL. RETURNING !!!\n");
		return -1;
	}

	scp = le32_to_cpu(pPayload->scp);
	ccb = &pm8001_ha->ccb_info[tag];
	t = ccb->task;
	pm8001_dev = ccb->device; /* retrieve device */

	if (!t)	{
		pm8001_dbg(pm8001_ha, FAIL, " TASK NULL. RETURNING !!!\n");
		return -1;
	}
	ts = &t->task_status;
	if (status != 0)
		pm8001_dbg(pm8001_ha, FAIL, "task abort failed status 0x%x ,tag = 0x%x, scp= 0x%x\n",
			   status, tag, scp);
	switch (status) {
	case IO_SUCCESS:
		pm8001_dbg(pm8001_ha, EH, "IO_SUCCESS\n");
		ts->resp = SAS_TASK_COMPLETE;
		ts->stat = SAS_SAM_STAT_GOOD;
		break;
	case IO_NOT_VALID:
		pm8001_dbg(pm8001_ha, EH, "IO_NOT_VALID\n");
		ts->resp = TMF_RESP_FUNC_FAILED;
		break;
	}
	spin_lock_irqsave(&t->task_state_lock, flags);
	t->task_state_flags &= ~SAS_TASK_STATE_PENDING;
	t->task_state_flags &= ~SAS_TASK_AT_INITIATOR;
	t->task_state_flags |= SAS_TASK_STATE_DONE;
	spin_unlock_irqrestore(&t->task_state_lock, flags);
	pm8001_ccb_task_free(pm8001_ha, t, ccb, tag);
	mb();

	if (pm8001_dev->id & NCQ_ABORT_ALL_FLAG) {
		pm8001_tag_free(pm8001_ha, tag);
		sas_free_task(t);
		/* clear the flag */
		pm8001_dev->id &= 0xBFFFFFFF;
	} else
		t->task_done(t);

	return 0;
}

/**
 * mpi_hw_event -The hw event has come.
 * @pm8001_ha: our hba card information
 * @piomb: IO message buffer
 */
static int mpi_hw_event(struct pm8001_hba_info *pm8001_ha, void *piomb)
{
	unsigned long flags;
	struct hw_event_resp *pPayload =
		(struct hw_event_resp *)(piomb + 4);
	u32 lr_evt_status_phyid_portid =
		le32_to_cpu(pPayload->lr_evt_status_phyid_portid);
	u8 port_id = (u8)(lr_evt_status_phyid_portid & 0x0000000F);
	u8 phy_id =
		(u8)((lr_evt_status_phyid_portid & 0x000000F0) >> 4);
	u16 eventType =
		(u16)((lr_evt_status_phyid_portid & 0x00FFFF00) >> 8);
	u8 status =
		(u8)((lr_evt_status_phyid_portid & 0x0F000000) >> 24);
	struct sas_ha_struct *sas_ha = pm8001_ha->sas;
	struct pm8001_phy *phy = &pm8001_ha->phy[phy_id];
	struct asd_sas_phy *sas_phy = sas_ha->sas_phy[phy_id];
	pm8001_dbg(pm8001_ha, DEVIO,
		   "SPC HW event for portid:%d, phyid:%d, event:%x, status:%x\n",
		   port_id, phy_id, eventType, status);
	switch (eventType) {
	case HW_EVENT_PHY_START_STATUS:
		pm8001_dbg(pm8001_ha, MSG, "HW_EVENT_PHY_START_STATUS status = %x\n",
			   status);
		if (status == 0)
			phy->phy_state = 1;

		if (pm8001_ha->flags == PM8001F_RUN_TIME &&
				phy->enable_completion != NULL) {
			complete(phy->enable_completion);
			phy->enable_completion = NULL;
		}
		break;
	case HW_EVENT_SAS_PHY_UP:
		pm8001_dbg(pm8001_ha, MSG, "HW_EVENT_PHY_START_STATUS\n");
		hw_event_sas_phy_up(pm8001_ha, piomb);
		break;
	case HW_EVENT_SATA_PHY_UP:
		pm8001_dbg(pm8001_ha, MSG, "HW_EVENT_SATA_PHY_UP\n");
		hw_event_sata_phy_up(pm8001_ha, piomb);
		break;
	case HW_EVENT_PHY_STOP_STATUS:
		pm8001_dbg(pm8001_ha, MSG, "HW_EVENT_PHY_STOP_STATUS status = %x\n",
			   status);
		if (status == 0)
			phy->phy_state = 0;
		break;
	case HW_EVENT_SATA_SPINUP_HOLD:
		pm8001_dbg(pm8001_ha, MSG, "HW_EVENT_SATA_SPINUP_HOLD\n");
<<<<<<< HEAD
		sas_notify_phy_event(&phy->sas_phy, PHYE_SPINUP_HOLD);
		break;
	case HW_EVENT_PHY_DOWN:
		pm8001_dbg(pm8001_ha, MSG, "HW_EVENT_PHY_DOWN\n");
		sas_notify_phy_event(&phy->sas_phy, PHYE_LOSS_OF_SIGNAL);
=======
		sas_notify_phy_event(&phy->sas_phy, PHYE_SPINUP_HOLD,
			GFP_ATOMIC);
		break;
	case HW_EVENT_PHY_DOWN:
		pm8001_dbg(pm8001_ha, MSG, "HW_EVENT_PHY_DOWN\n");
		sas_notify_phy_event(&phy->sas_phy, PHYE_LOSS_OF_SIGNAL,
			GFP_ATOMIC);
>>>>>>> 3b17187f
		phy->phy_attached = 0;
		phy->phy_state = 0;
		hw_event_phy_down(pm8001_ha, piomb);
		break;
	case HW_EVENT_PORT_INVALID:
		pm8001_dbg(pm8001_ha, MSG, "HW_EVENT_PORT_INVALID\n");
		sas_phy_disconnected(sas_phy);
		phy->phy_attached = 0;
<<<<<<< HEAD
		sas_notify_port_event(sas_phy, PORTE_LINK_RESET_ERR);
=======
		sas_notify_port_event(sas_phy, PORTE_LINK_RESET_ERR,
			GFP_ATOMIC);
>>>>>>> 3b17187f
		break;
	/* the broadcast change primitive received, tell the LIBSAS this event
	to revalidate the sas domain*/
	case HW_EVENT_BROADCAST_CHANGE:
		pm8001_dbg(pm8001_ha, MSG, "HW_EVENT_BROADCAST_CHANGE\n");
		pm8001_hw_event_ack_req(pm8001_ha, 0, HW_EVENT_BROADCAST_CHANGE,
			port_id, phy_id, 1, 0);
		spin_lock_irqsave(&sas_phy->sas_prim_lock, flags);
		sas_phy->sas_prim = HW_EVENT_BROADCAST_CHANGE;
		spin_unlock_irqrestore(&sas_phy->sas_prim_lock, flags);
<<<<<<< HEAD
		sas_notify_port_event(sas_phy, PORTE_BROADCAST_RCVD);
=======
		sas_notify_port_event(sas_phy, PORTE_BROADCAST_RCVD,
			GFP_ATOMIC);
>>>>>>> 3b17187f
		break;
	case HW_EVENT_PHY_ERROR:
		pm8001_dbg(pm8001_ha, MSG, "HW_EVENT_PHY_ERROR\n");
		sas_phy_disconnected(&phy->sas_phy);
		phy->phy_attached = 0;
<<<<<<< HEAD
		sas_notify_phy_event(&phy->sas_phy, PHYE_OOB_ERROR);
=======
		sas_notify_phy_event(&phy->sas_phy, PHYE_OOB_ERROR, GFP_ATOMIC);
>>>>>>> 3b17187f
		break;
	case HW_EVENT_BROADCAST_EXP:
		pm8001_dbg(pm8001_ha, MSG, "HW_EVENT_BROADCAST_EXP\n");
		spin_lock_irqsave(&sas_phy->sas_prim_lock, flags);
		sas_phy->sas_prim = HW_EVENT_BROADCAST_EXP;
		spin_unlock_irqrestore(&sas_phy->sas_prim_lock, flags);
<<<<<<< HEAD
		sas_notify_port_event(sas_phy, PORTE_BROADCAST_RCVD);
=======
		sas_notify_port_event(sas_phy, PORTE_BROADCAST_RCVD,
			GFP_ATOMIC);
>>>>>>> 3b17187f
		break;
	case HW_EVENT_LINK_ERR_INVALID_DWORD:
		pm8001_dbg(pm8001_ha, MSG,
			   "HW_EVENT_LINK_ERR_INVALID_DWORD\n");
		pm8001_hw_event_ack_req(pm8001_ha, 0,
			HW_EVENT_LINK_ERR_INVALID_DWORD, port_id, phy_id, 0, 0);
		sas_phy_disconnected(sas_phy);
		phy->phy_attached = 0;
<<<<<<< HEAD
		sas_notify_port_event(sas_phy, PORTE_LINK_RESET_ERR);
=======
		sas_notify_port_event(sas_phy, PORTE_LINK_RESET_ERR,
			GFP_ATOMIC);
>>>>>>> 3b17187f
		break;
	case HW_EVENT_LINK_ERR_DISPARITY_ERROR:
		pm8001_dbg(pm8001_ha, MSG,
			   "HW_EVENT_LINK_ERR_DISPARITY_ERROR\n");
		pm8001_hw_event_ack_req(pm8001_ha, 0,
			HW_EVENT_LINK_ERR_DISPARITY_ERROR,
			port_id, phy_id, 0, 0);
		sas_phy_disconnected(sas_phy);
		phy->phy_attached = 0;
<<<<<<< HEAD
		sas_notify_port_event(sas_phy, PORTE_LINK_RESET_ERR);
=======
		sas_notify_port_event(sas_phy, PORTE_LINK_RESET_ERR,
			GFP_ATOMIC);
>>>>>>> 3b17187f
		break;
	case HW_EVENT_LINK_ERR_CODE_VIOLATION:
		pm8001_dbg(pm8001_ha, MSG,
			   "HW_EVENT_LINK_ERR_CODE_VIOLATION\n");
		pm8001_hw_event_ack_req(pm8001_ha, 0,
			HW_EVENT_LINK_ERR_CODE_VIOLATION,
			port_id, phy_id, 0, 0);
		sas_phy_disconnected(sas_phy);
		phy->phy_attached = 0;
<<<<<<< HEAD
		sas_notify_port_event(sas_phy, PORTE_LINK_RESET_ERR);
=======
		sas_notify_port_event(sas_phy, PORTE_LINK_RESET_ERR,
			GFP_ATOMIC);
>>>>>>> 3b17187f
		break;
	case HW_EVENT_LINK_ERR_LOSS_OF_DWORD_SYNCH:
		pm8001_dbg(pm8001_ha, MSG,
			   "HW_EVENT_LINK_ERR_LOSS_OF_DWORD_SYNCH\n");
		pm8001_hw_event_ack_req(pm8001_ha, 0,
			HW_EVENT_LINK_ERR_LOSS_OF_DWORD_SYNCH,
			port_id, phy_id, 0, 0);
		sas_phy_disconnected(sas_phy);
		phy->phy_attached = 0;
<<<<<<< HEAD
		sas_notify_port_event(sas_phy, PORTE_LINK_RESET_ERR);
=======
		sas_notify_port_event(sas_phy, PORTE_LINK_RESET_ERR,
			GFP_ATOMIC);
>>>>>>> 3b17187f
		break;
	case HW_EVENT_MALFUNCTION:
		pm8001_dbg(pm8001_ha, MSG, "HW_EVENT_MALFUNCTION\n");
		break;
	case HW_EVENT_BROADCAST_SES:
		pm8001_dbg(pm8001_ha, MSG, "HW_EVENT_BROADCAST_SES\n");
		spin_lock_irqsave(&sas_phy->sas_prim_lock, flags);
		sas_phy->sas_prim = HW_EVENT_BROADCAST_SES;
		spin_unlock_irqrestore(&sas_phy->sas_prim_lock, flags);
<<<<<<< HEAD
		sas_notify_port_event(sas_phy, PORTE_BROADCAST_RCVD);
=======
		sas_notify_port_event(sas_phy, PORTE_BROADCAST_RCVD,
			GFP_ATOMIC);
>>>>>>> 3b17187f
		break;
	case HW_EVENT_INBOUND_CRC_ERROR:
		pm8001_dbg(pm8001_ha, MSG, "HW_EVENT_INBOUND_CRC_ERROR\n");
		pm8001_hw_event_ack_req(pm8001_ha, 0,
			HW_EVENT_INBOUND_CRC_ERROR,
			port_id, phy_id, 0, 0);
		break;
	case HW_EVENT_HARD_RESET_RECEIVED:
		pm8001_dbg(pm8001_ha, MSG, "HW_EVENT_HARD_RESET_RECEIVED\n");
<<<<<<< HEAD
		sas_notify_port_event(sas_phy, PORTE_HARD_RESET);
=======
		sas_notify_port_event(sas_phy, PORTE_HARD_RESET, GFP_ATOMIC);
>>>>>>> 3b17187f
		break;
	case HW_EVENT_ID_FRAME_TIMEOUT:
		pm8001_dbg(pm8001_ha, MSG, "HW_EVENT_ID_FRAME_TIMEOUT\n");
		sas_phy_disconnected(sas_phy);
		phy->phy_attached = 0;
<<<<<<< HEAD
		sas_notify_port_event(sas_phy, PORTE_LINK_RESET_ERR);
=======
		sas_notify_port_event(sas_phy, PORTE_LINK_RESET_ERR,
			GFP_ATOMIC);
>>>>>>> 3b17187f
		break;
	case HW_EVENT_LINK_ERR_PHY_RESET_FAILED:
		pm8001_dbg(pm8001_ha, MSG,
			   "HW_EVENT_LINK_ERR_PHY_RESET_FAILED\n");
		pm8001_hw_event_ack_req(pm8001_ha, 0,
			HW_EVENT_LINK_ERR_PHY_RESET_FAILED,
			port_id, phy_id, 0, 0);
		sas_phy_disconnected(sas_phy);
		phy->phy_attached = 0;
<<<<<<< HEAD
		sas_notify_port_event(sas_phy, PORTE_LINK_RESET_ERR);
=======
		sas_notify_port_event(sas_phy, PORTE_LINK_RESET_ERR,
			GFP_ATOMIC);
>>>>>>> 3b17187f
		break;
	case HW_EVENT_PORT_RESET_TIMER_TMO:
		pm8001_dbg(pm8001_ha, MSG, "HW_EVENT_PORT_RESET_TIMER_TMO\n");
		sas_phy_disconnected(sas_phy);
		phy->phy_attached = 0;
<<<<<<< HEAD
		sas_notify_port_event(sas_phy, PORTE_LINK_RESET_ERR);
=======
		sas_notify_port_event(sas_phy, PORTE_LINK_RESET_ERR,
			GFP_ATOMIC);
>>>>>>> 3b17187f
		break;
	case HW_EVENT_PORT_RECOVERY_TIMER_TMO:
		pm8001_dbg(pm8001_ha, MSG,
			   "HW_EVENT_PORT_RECOVERY_TIMER_TMO\n");
		sas_phy_disconnected(sas_phy);
		phy->phy_attached = 0;
<<<<<<< HEAD
		sas_notify_port_event(sas_phy, PORTE_LINK_RESET_ERR);
=======
		sas_notify_port_event(sas_phy, PORTE_LINK_RESET_ERR,
			GFP_ATOMIC);
>>>>>>> 3b17187f
		break;
	case HW_EVENT_PORT_RECOVER:
		pm8001_dbg(pm8001_ha, MSG, "HW_EVENT_PORT_RECOVER\n");
		break;
	case HW_EVENT_PORT_RESET_COMPLETE:
		pm8001_dbg(pm8001_ha, MSG, "HW_EVENT_PORT_RESET_COMPLETE\n");
		break;
	case EVENT_BROADCAST_ASYNCH_EVENT:
		pm8001_dbg(pm8001_ha, MSG, "EVENT_BROADCAST_ASYNCH_EVENT\n");
		break;
	default:
		pm8001_dbg(pm8001_ha, DEVIO, "Unknown event type = %x\n",
			   eventType);
		break;
	}
	return 0;
}

/**
 * process_one_iomb - process one outbound Queue memory block
 * @pm8001_ha: our hba card information
 * @piomb: IO message buffer
 */
static void process_one_iomb(struct pm8001_hba_info *pm8001_ha, void *piomb)
{
	__le32 pHeader = *(__le32 *)piomb;
	u8 opc = (u8)((le32_to_cpu(pHeader)) & 0xFFF);

	pm8001_dbg(pm8001_ha, MSG, "process_one_iomb:\n");

	switch (opc) {
	case OPC_OUB_ECHO:
		pm8001_dbg(pm8001_ha, MSG, "OPC_OUB_ECHO\n");
		break;
	case OPC_OUB_HW_EVENT:
		pm8001_dbg(pm8001_ha, MSG, "OPC_OUB_HW_EVENT\n");
		mpi_hw_event(pm8001_ha, piomb);
		break;
	case OPC_OUB_SSP_COMP:
		pm8001_dbg(pm8001_ha, MSG, "OPC_OUB_SSP_COMP\n");
		mpi_ssp_completion(pm8001_ha, piomb);
		break;
	case OPC_OUB_SMP_COMP:
		pm8001_dbg(pm8001_ha, MSG, "OPC_OUB_SMP_COMP\n");
		mpi_smp_completion(pm8001_ha, piomb);
		break;
	case OPC_OUB_LOCAL_PHY_CNTRL:
		pm8001_dbg(pm8001_ha, MSG, "OPC_OUB_LOCAL_PHY_CNTRL\n");
		pm8001_mpi_local_phy_ctl(pm8001_ha, piomb);
		break;
	case OPC_OUB_DEV_REGIST:
		pm8001_dbg(pm8001_ha, MSG, "OPC_OUB_DEV_REGIST\n");
		pm8001_mpi_reg_resp(pm8001_ha, piomb);
		break;
	case OPC_OUB_DEREG_DEV:
		pm8001_dbg(pm8001_ha, MSG, "unregister the device\n");
		pm8001_mpi_dereg_resp(pm8001_ha, piomb);
		break;
	case OPC_OUB_GET_DEV_HANDLE:
		pm8001_dbg(pm8001_ha, MSG, "OPC_OUB_GET_DEV_HANDLE\n");
		break;
	case OPC_OUB_SATA_COMP:
		pm8001_dbg(pm8001_ha, MSG, "OPC_OUB_SATA_COMP\n");
		mpi_sata_completion(pm8001_ha, piomb);
		break;
	case OPC_OUB_SATA_EVENT:
		pm8001_dbg(pm8001_ha, MSG, "OPC_OUB_SATA_EVENT\n");
		mpi_sata_event(pm8001_ha, piomb);
		break;
	case OPC_OUB_SSP_EVENT:
		pm8001_dbg(pm8001_ha, MSG, "OPC_OUB_SSP_EVENT\n");
		mpi_ssp_event(pm8001_ha, piomb);
		break;
	case OPC_OUB_DEV_HANDLE_ARRIV:
		pm8001_dbg(pm8001_ha, MSG, "OPC_OUB_DEV_HANDLE_ARRIV\n");
		/*This is for target*/
		break;
	case OPC_OUB_SSP_RECV_EVENT:
		pm8001_dbg(pm8001_ha, MSG, "OPC_OUB_SSP_RECV_EVENT\n");
		/*This is for target*/
		break;
	case OPC_OUB_DEV_INFO:
		pm8001_dbg(pm8001_ha, MSG, "OPC_OUB_DEV_INFO\n");
		break;
	case OPC_OUB_FW_FLASH_UPDATE:
		pm8001_dbg(pm8001_ha, MSG, "OPC_OUB_FW_FLASH_UPDATE\n");
		pm8001_mpi_fw_flash_update_resp(pm8001_ha, piomb);
		break;
	case OPC_OUB_GPIO_RESPONSE:
		pm8001_dbg(pm8001_ha, MSG, "OPC_OUB_GPIO_RESPONSE\n");
		break;
	case OPC_OUB_GPIO_EVENT:
		pm8001_dbg(pm8001_ha, MSG, "OPC_OUB_GPIO_EVENT\n");
		break;
	case OPC_OUB_GENERAL_EVENT:
		pm8001_dbg(pm8001_ha, MSG, "OPC_OUB_GENERAL_EVENT\n");
		pm8001_mpi_general_event(pm8001_ha, piomb);
		break;
	case OPC_OUB_SSP_ABORT_RSP:
		pm8001_dbg(pm8001_ha, MSG, "OPC_OUB_SSP_ABORT_RSP\n");
		pm8001_mpi_task_abort_resp(pm8001_ha, piomb);
		break;
	case OPC_OUB_SATA_ABORT_RSP:
		pm8001_dbg(pm8001_ha, MSG, "OPC_OUB_SATA_ABORT_RSP\n");
		pm8001_mpi_task_abort_resp(pm8001_ha, piomb);
		break;
	case OPC_OUB_SAS_DIAG_MODE_START_END:
		pm8001_dbg(pm8001_ha, MSG,
			   "OPC_OUB_SAS_DIAG_MODE_START_END\n");
		break;
	case OPC_OUB_SAS_DIAG_EXECUTE:
		pm8001_dbg(pm8001_ha, MSG, "OPC_OUB_SAS_DIAG_EXECUTE\n");
		break;
	case OPC_OUB_GET_TIME_STAMP:
		pm8001_dbg(pm8001_ha, MSG, "OPC_OUB_GET_TIME_STAMP\n");
		break;
	case OPC_OUB_SAS_HW_EVENT_ACK:
		pm8001_dbg(pm8001_ha, MSG, "OPC_OUB_SAS_HW_EVENT_ACK\n");
		break;
	case OPC_OUB_PORT_CONTROL:
		pm8001_dbg(pm8001_ha, MSG, "OPC_OUB_PORT_CONTROL\n");
		break;
	case OPC_OUB_SMP_ABORT_RSP:
		pm8001_dbg(pm8001_ha, MSG, "OPC_OUB_SMP_ABORT_RSP\n");
		pm8001_mpi_task_abort_resp(pm8001_ha, piomb);
		break;
	case OPC_OUB_GET_NVMD_DATA:
		pm8001_dbg(pm8001_ha, MSG, "OPC_OUB_GET_NVMD_DATA\n");
		pm8001_mpi_get_nvmd_resp(pm8001_ha, piomb);
		break;
	case OPC_OUB_SET_NVMD_DATA:
		pm8001_dbg(pm8001_ha, MSG, "OPC_OUB_SET_NVMD_DATA\n");
		pm8001_mpi_set_nvmd_resp(pm8001_ha, piomb);
		break;
	case OPC_OUB_DEVICE_HANDLE_REMOVAL:
		pm8001_dbg(pm8001_ha, MSG, "OPC_OUB_DEVICE_HANDLE_REMOVAL\n");
		break;
	case OPC_OUB_SET_DEVICE_STATE:
		pm8001_dbg(pm8001_ha, MSG, "OPC_OUB_SET_DEVICE_STATE\n");
		pm8001_mpi_set_dev_state_resp(pm8001_ha, piomb);
		break;
	case OPC_OUB_GET_DEVICE_STATE:
		pm8001_dbg(pm8001_ha, MSG, "OPC_OUB_GET_DEVICE_STATE\n");
		break;
	case OPC_OUB_SET_DEV_INFO:
		pm8001_dbg(pm8001_ha, MSG, "OPC_OUB_SET_DEV_INFO\n");
		break;
	case OPC_OUB_SAS_RE_INITIALIZE:
		pm8001_dbg(pm8001_ha, MSG, "OPC_OUB_SAS_RE_INITIALIZE\n");
		break;
	default:
		pm8001_dbg(pm8001_ha, DEVIO,
			   "Unknown outbound Queue IOMB OPC = %x\n",
			   opc);
		break;
	}
}

static int process_oq(struct pm8001_hba_info *pm8001_ha, u8 vec)
{
	struct outbound_queue_table *circularQ;
	void *pMsg1 = NULL;
	u8 bc;
	u32 ret = MPI_IO_STATUS_FAIL;
	unsigned long flags;

	spin_lock_irqsave(&pm8001_ha->lock, flags);
	circularQ = &pm8001_ha->outbnd_q_tbl[vec];
	do {
		ret = pm8001_mpi_msg_consume(pm8001_ha, circularQ, &pMsg1, &bc);
		if (MPI_IO_STATUS_SUCCESS == ret) {
			/* process the outbound message */
			process_one_iomb(pm8001_ha, (void *)(pMsg1 - 4));
			/* free the message from the outbound circular buffer */
			pm8001_mpi_msg_free_set(pm8001_ha, pMsg1,
							circularQ, bc);
		}
		if (MPI_IO_STATUS_BUSY == ret) {
			/* Update the producer index from SPC */
			circularQ->producer_index =
				cpu_to_le32(pm8001_read_32(circularQ->pi_virt));
			if (le32_to_cpu(circularQ->producer_index) ==
				circularQ->consumer_idx)
				/* OQ is empty */
				break;
		}
	} while (1);
	spin_unlock_irqrestore(&pm8001_ha->lock, flags);
	return ret;
}

/* DMA_... to our direction translation. */
static const u8 data_dir_flags[] = {
	[DMA_BIDIRECTIONAL]	= DATA_DIR_BYRECIPIENT,	/* UNSPECIFIED */
	[DMA_TO_DEVICE]		= DATA_DIR_OUT,		/* OUTBOUND */
	[DMA_FROM_DEVICE]	= DATA_DIR_IN,		/* INBOUND */
	[DMA_NONE]		= DATA_DIR_NONE,	/* NO TRANSFER */
};
void
pm8001_chip_make_sg(struct scatterlist *scatter, int nr, void *prd)
{
	int i;
	struct scatterlist *sg;
	struct pm8001_prd *buf_prd = prd;

	for_each_sg(scatter, sg, nr, i) {
		buf_prd->addr = cpu_to_le64(sg_dma_address(sg));
		buf_prd->im_len.len = cpu_to_le32(sg_dma_len(sg));
		buf_prd->im_len.e = 0;
		buf_prd++;
	}
}

static void build_smp_cmd(u32 deviceID, __le32 hTag, struct smp_req *psmp_cmd)
{
	psmp_cmd->tag = hTag;
	psmp_cmd->device_id = cpu_to_le32(deviceID);
	psmp_cmd->len_ip_ir = cpu_to_le32(1|(1 << 1));
}

/**
 * pm8001_chip_smp_req - send a SMP task to FW
 * @pm8001_ha: our hba card information.
 * @ccb: the ccb information this request used.
 */
static int pm8001_chip_smp_req(struct pm8001_hba_info *pm8001_ha,
	struct pm8001_ccb_info *ccb)
{
	int elem, rc;
	struct sas_task *task = ccb->task;
	struct domain_device *dev = task->dev;
	struct pm8001_device *pm8001_dev = dev->lldd_dev;
	struct scatterlist *sg_req, *sg_resp;
	u32 req_len, resp_len;
	struct smp_req smp_cmd;
	u32 opc;
	struct inbound_queue_table *circularQ;

	memset(&smp_cmd, 0, sizeof(smp_cmd));
	/*
	 * DMA-map SMP request, response buffers
	 */
	sg_req = &task->smp_task.smp_req;
	elem = dma_map_sg(pm8001_ha->dev, sg_req, 1, DMA_TO_DEVICE);
	if (!elem)
		return -ENOMEM;
	req_len = sg_dma_len(sg_req);

	sg_resp = &task->smp_task.smp_resp;
	elem = dma_map_sg(pm8001_ha->dev, sg_resp, 1, DMA_FROM_DEVICE);
	if (!elem) {
		rc = -ENOMEM;
		goto err_out;
	}
	resp_len = sg_dma_len(sg_resp);
	/* must be in dwords */
	if ((req_len & 0x3) || (resp_len & 0x3)) {
		rc = -EINVAL;
		goto err_out_2;
	}

	opc = OPC_INB_SMP_REQUEST;
	circularQ = &pm8001_ha->inbnd_q_tbl[0];
	smp_cmd.tag = cpu_to_le32(ccb->ccb_tag);
	smp_cmd.long_smp_req.long_req_addr =
		cpu_to_le64((u64)sg_dma_address(&task->smp_task.smp_req));
	smp_cmd.long_smp_req.long_req_size =
		cpu_to_le32((u32)sg_dma_len(&task->smp_task.smp_req)-4);
	smp_cmd.long_smp_req.long_resp_addr =
		cpu_to_le64((u64)sg_dma_address(&task->smp_task.smp_resp));
	smp_cmd.long_smp_req.long_resp_size =
		cpu_to_le32((u32)sg_dma_len(&task->smp_task.smp_resp)-4);
	build_smp_cmd(pm8001_dev->device_id, smp_cmd.tag, &smp_cmd);
	rc = pm8001_mpi_build_cmd(pm8001_ha, circularQ, opc,
			&smp_cmd, sizeof(smp_cmd), 0);
	if (rc)
		goto err_out_2;

	return 0;

err_out_2:
	dma_unmap_sg(pm8001_ha->dev, &ccb->task->smp_task.smp_resp, 1,
			DMA_FROM_DEVICE);
err_out:
	dma_unmap_sg(pm8001_ha->dev, &ccb->task->smp_task.smp_req, 1,
			DMA_TO_DEVICE);
	return rc;
}

/**
 * pm8001_chip_ssp_io_req - send a SSP task to FW
 * @pm8001_ha: our hba card information.
 * @ccb: the ccb information this request used.
 */
static int pm8001_chip_ssp_io_req(struct pm8001_hba_info *pm8001_ha,
	struct pm8001_ccb_info *ccb)
{
	struct sas_task *task = ccb->task;
	struct domain_device *dev = task->dev;
	struct pm8001_device *pm8001_dev = dev->lldd_dev;
	struct ssp_ini_io_start_req ssp_cmd;
	u32 tag = ccb->ccb_tag;
	int ret;
	u64 phys_addr;
	struct inbound_queue_table *circularQ;
	u32 opc = OPC_INB_SSPINIIOSTART;
	memset(&ssp_cmd, 0, sizeof(ssp_cmd));
	memcpy(ssp_cmd.ssp_iu.lun, task->ssp_task.LUN, 8);
	ssp_cmd.dir_m_tlr =
		cpu_to_le32(data_dir_flags[task->data_dir] << 8 | 0x0);/*0 for
	SAS 1.1 compatible TLR*/
	ssp_cmd.data_len = cpu_to_le32(task->total_xfer_len);
	ssp_cmd.device_id = cpu_to_le32(pm8001_dev->device_id);
	ssp_cmd.tag = cpu_to_le32(tag);
	if (task->ssp_task.enable_first_burst)
		ssp_cmd.ssp_iu.efb_prio_attr |= 0x80;
	ssp_cmd.ssp_iu.efb_prio_attr |= (task->ssp_task.task_prio << 3);
	ssp_cmd.ssp_iu.efb_prio_attr |= (task->ssp_task.task_attr & 7);
	memcpy(ssp_cmd.ssp_iu.cdb, task->ssp_task.cmd->cmnd,
	       task->ssp_task.cmd->cmd_len);
	circularQ = &pm8001_ha->inbnd_q_tbl[0];

	/* fill in PRD (scatter/gather) table, if any */
	if (task->num_scatter > 1) {
		pm8001_chip_make_sg(task->scatter, ccb->n_elem, ccb->buf_prd);
		phys_addr = ccb->ccb_dma_handle;
		ssp_cmd.addr_low = cpu_to_le32(lower_32_bits(phys_addr));
		ssp_cmd.addr_high = cpu_to_le32(upper_32_bits(phys_addr));
		ssp_cmd.esgl = cpu_to_le32(1<<31);
	} else if (task->num_scatter == 1) {
		u64 dma_addr = sg_dma_address(task->scatter);
		ssp_cmd.addr_low = cpu_to_le32(lower_32_bits(dma_addr));
		ssp_cmd.addr_high = cpu_to_le32(upper_32_bits(dma_addr));
		ssp_cmd.len = cpu_to_le32(task->total_xfer_len);
		ssp_cmd.esgl = 0;
	} else if (task->num_scatter == 0) {
		ssp_cmd.addr_low = 0;
		ssp_cmd.addr_high = 0;
		ssp_cmd.len = cpu_to_le32(task->total_xfer_len);
		ssp_cmd.esgl = 0;
	}
	ret = pm8001_mpi_build_cmd(pm8001_ha, circularQ, opc, &ssp_cmd,
			sizeof(ssp_cmd), 0);
	return ret;
}

static int pm8001_chip_sata_req(struct pm8001_hba_info *pm8001_ha,
	struct pm8001_ccb_info *ccb)
{
	struct sas_task *task = ccb->task;
	struct domain_device *dev = task->dev;
	struct pm8001_device *pm8001_ha_dev = dev->lldd_dev;
	u32 tag = ccb->ccb_tag;
	int ret;
	struct sata_start_req sata_cmd;
	u32 hdr_tag, ncg_tag = 0;
	u64 phys_addr;
	u32 ATAP = 0x0;
	u32 dir;
	struct inbound_queue_table *circularQ;
	unsigned long flags;
	u32  opc = OPC_INB_SATA_HOST_OPSTART;
	memset(&sata_cmd, 0, sizeof(sata_cmd));
	circularQ = &pm8001_ha->inbnd_q_tbl[0];
	if (task->data_dir == DMA_NONE) {
		ATAP = 0x04;  /* no data*/
		pm8001_dbg(pm8001_ha, IO, "no data\n");
	} else if (likely(!task->ata_task.device_control_reg_update)) {
		if (task->ata_task.dma_xfer) {
			ATAP = 0x06; /* DMA */
			pm8001_dbg(pm8001_ha, IO, "DMA\n");
		} else {
			ATAP = 0x05; /* PIO*/
			pm8001_dbg(pm8001_ha, IO, "PIO\n");
		}
		if (task->ata_task.use_ncq &&
			dev->sata_dev.class != ATA_DEV_ATAPI) {
			ATAP = 0x07; /* FPDMA */
			pm8001_dbg(pm8001_ha, IO, "FPDMA\n");
		}
	}
	if (task->ata_task.use_ncq && pm8001_get_ncq_tag(task, &hdr_tag)) {
		task->ata_task.fis.sector_count |= (u8) (hdr_tag << 3);
		ncg_tag = hdr_tag;
	}
	dir = data_dir_flags[task->data_dir] << 8;
	sata_cmd.tag = cpu_to_le32(tag);
	sata_cmd.device_id = cpu_to_le32(pm8001_ha_dev->device_id);
	sata_cmd.data_len = cpu_to_le32(task->total_xfer_len);
	sata_cmd.ncqtag_atap_dir_m =
		cpu_to_le32(((ncg_tag & 0xff)<<16)|((ATAP & 0x3f) << 10) | dir);
	sata_cmd.sata_fis = task->ata_task.fis;
	if (likely(!task->ata_task.device_control_reg_update))
		sata_cmd.sata_fis.flags |= 0x80;/* C=1: update ATA cmd reg */
	sata_cmd.sata_fis.flags &= 0xF0;/* PM_PORT field shall be 0 */
	/* fill in PRD (scatter/gather) table, if any */
	if (task->num_scatter > 1) {
		pm8001_chip_make_sg(task->scatter, ccb->n_elem, ccb->buf_prd);
		phys_addr = ccb->ccb_dma_handle;
		sata_cmd.addr_low = lower_32_bits(phys_addr);
		sata_cmd.addr_high = upper_32_bits(phys_addr);
		sata_cmd.esgl = cpu_to_le32(1 << 31);
	} else if (task->num_scatter == 1) {
		u64 dma_addr = sg_dma_address(task->scatter);
		sata_cmd.addr_low = lower_32_bits(dma_addr);
		sata_cmd.addr_high = upper_32_bits(dma_addr);
		sata_cmd.len = cpu_to_le32(task->total_xfer_len);
		sata_cmd.esgl = 0;
	} else if (task->num_scatter == 0) {
		sata_cmd.addr_low = 0;
		sata_cmd.addr_high = 0;
		sata_cmd.len = cpu_to_le32(task->total_xfer_len);
		sata_cmd.esgl = 0;
	}

	/* Check for read log for failed drive and return */
	if (sata_cmd.sata_fis.command == 0x2f) {
		if (((pm8001_ha_dev->id & NCQ_READ_LOG_FLAG) ||
			(pm8001_ha_dev->id & NCQ_ABORT_ALL_FLAG) ||
			(pm8001_ha_dev->id & NCQ_2ND_RLE_FLAG))) {
			struct task_status_struct *ts;

			pm8001_ha_dev->id &= 0xDFFFFFFF;
			ts = &task->task_status;

			spin_lock_irqsave(&task->task_state_lock, flags);
			ts->resp = SAS_TASK_COMPLETE;
			ts->stat = SAS_SAM_STAT_GOOD;
			task->task_state_flags &= ~SAS_TASK_STATE_PENDING;
			task->task_state_flags &= ~SAS_TASK_AT_INITIATOR;
			task->task_state_flags |= SAS_TASK_STATE_DONE;
			if (unlikely((task->task_state_flags &
					SAS_TASK_STATE_ABORTED))) {
				spin_unlock_irqrestore(&task->task_state_lock,
							flags);
				pm8001_dbg(pm8001_ha, FAIL,
					   "task 0x%p resp 0x%x  stat 0x%x but aborted by upper layer\n",
					   task, ts->resp,
					   ts->stat);
				pm8001_ccb_task_free(pm8001_ha, task, ccb, tag);
			} else {
				spin_unlock_irqrestore(&task->task_state_lock,
							flags);
				pm8001_ccb_task_free_done(pm8001_ha, task,
								ccb, tag);
				return 0;
			}
		}
	}

	ret = pm8001_mpi_build_cmd(pm8001_ha, circularQ, opc, &sata_cmd,
			sizeof(sata_cmd), 0);
	return ret;
}

/**
 * pm8001_chip_phy_start_req - start phy via PHY_START COMMAND
 * @pm8001_ha: our hba card information.
 * @phy_id: the phy id which we wanted to start up.
 */
static int
pm8001_chip_phy_start_req(struct pm8001_hba_info *pm8001_ha, u8 phy_id)
{
	struct phy_start_req payload;
	struct inbound_queue_table *circularQ;
	int ret;
	u32 tag = 0x01;
	u32 opcode = OPC_INB_PHYSTART;
	circularQ = &pm8001_ha->inbnd_q_tbl[0];
	memset(&payload, 0, sizeof(payload));
	payload.tag = cpu_to_le32(tag);
	/*
	 ** [0:7]   PHY Identifier
	 ** [8:11]  link rate 1.5G, 3G, 6G
	 ** [12:13] link mode 01b SAS mode; 10b SATA mode; 11b both
	 ** [14]    0b disable spin up hold; 1b enable spin up hold
	 */
	payload.ase_sh_lm_slr_phyid = cpu_to_le32(SPINHOLD_DISABLE |
		LINKMODE_AUTO |	LINKRATE_15 |
		LINKRATE_30 | LINKRATE_60 | phy_id);
	payload.sas_identify.dev_type = SAS_END_DEVICE;
	payload.sas_identify.initiator_bits = SAS_PROTOCOL_ALL;
	memcpy(payload.sas_identify.sas_addr,
		pm8001_ha->sas_addr, SAS_ADDR_SIZE);
	payload.sas_identify.phy_id = phy_id;
	ret = pm8001_mpi_build_cmd(pm8001_ha, circularQ, opcode, &payload,
			sizeof(payload), 0);
	return ret;
}

/**
 * pm8001_chip_phy_stop_req - start phy via PHY_STOP COMMAND
 * @pm8001_ha: our hba card information.
 * @phy_id: the phy id which we wanted to start up.
 */
static int pm8001_chip_phy_stop_req(struct pm8001_hba_info *pm8001_ha,
				    u8 phy_id)
{
	struct phy_stop_req payload;
	struct inbound_queue_table *circularQ;
	int ret;
	u32 tag = 0x01;
	u32 opcode = OPC_INB_PHYSTOP;
	circularQ = &pm8001_ha->inbnd_q_tbl[0];
	memset(&payload, 0, sizeof(payload));
	payload.tag = cpu_to_le32(tag);
	payload.phy_id = cpu_to_le32(phy_id);
	ret = pm8001_mpi_build_cmd(pm8001_ha, circularQ, opcode, &payload,
			sizeof(payload), 0);
	return ret;
}

/*
 * see comments on pm8001_mpi_reg_resp.
 */
static int pm8001_chip_reg_dev_req(struct pm8001_hba_info *pm8001_ha,
	struct pm8001_device *pm8001_dev, u32 flag)
{
	struct reg_dev_req payload;
	u32	opc;
	u32 stp_sspsmp_sata = 0x4;
	struct inbound_queue_table *circularQ;
	u32 linkrate, phy_id;
	int rc, tag = 0xdeadbeef;
	struct pm8001_ccb_info *ccb;
	u8 retryFlag = 0x1;
	u16 firstBurstSize = 0;
	u16 ITNT = 2000;
	struct domain_device *dev = pm8001_dev->sas_device;
	struct domain_device *parent_dev = dev->parent;
	circularQ = &pm8001_ha->inbnd_q_tbl[0];

	memset(&payload, 0, sizeof(payload));
	rc = pm8001_tag_alloc(pm8001_ha, &tag);
	if (rc)
		return rc;
	ccb = &pm8001_ha->ccb_info[tag];
	ccb->device = pm8001_dev;
	ccb->ccb_tag = tag;
	payload.tag = cpu_to_le32(tag);
	if (flag == 1)
		stp_sspsmp_sata = 0x02; /*direct attached sata */
	else {
		if (pm8001_dev->dev_type == SAS_SATA_DEV)
			stp_sspsmp_sata = 0x00; /* stp*/
		else if (pm8001_dev->dev_type == SAS_END_DEVICE ||
			pm8001_dev->dev_type == SAS_EDGE_EXPANDER_DEVICE ||
			pm8001_dev->dev_type == SAS_FANOUT_EXPANDER_DEVICE)
			stp_sspsmp_sata = 0x01; /*ssp or smp*/
	}
	if (parent_dev && dev_is_expander(parent_dev->dev_type))
		phy_id = parent_dev->ex_dev.ex_phy->phy_id;
	else
		phy_id = pm8001_dev->attached_phy;
	opc = OPC_INB_REG_DEV;
	linkrate = (pm8001_dev->sas_device->linkrate < dev->port->linkrate) ?
			pm8001_dev->sas_device->linkrate : dev->port->linkrate;
	payload.phyid_portid =
		cpu_to_le32(((pm8001_dev->sas_device->port->id) & 0x0F) |
		((phy_id & 0x0F) << 4));
	payload.dtype_dlr_retry = cpu_to_le32((retryFlag & 0x01) |
		((linkrate & 0x0F) * 0x1000000) |
		((stp_sspsmp_sata & 0x03) * 0x10000000));
	payload.firstburstsize_ITNexustimeout =
		cpu_to_le32(ITNT | (firstBurstSize * 0x10000));
	memcpy(payload.sas_addr, pm8001_dev->sas_device->sas_addr,
		SAS_ADDR_SIZE);
	rc = pm8001_mpi_build_cmd(pm8001_ha, circularQ, opc, &payload,
			sizeof(payload), 0);
	return rc;
}

/*
 * see comments on pm8001_mpi_reg_resp.
 */
int pm8001_chip_dereg_dev_req(struct pm8001_hba_info *pm8001_ha,
	u32 device_id)
{
	struct dereg_dev_req payload;
	u32 opc = OPC_INB_DEREG_DEV_HANDLE;
	int ret;
	struct inbound_queue_table *circularQ;

	circularQ = &pm8001_ha->inbnd_q_tbl[0];
	memset(&payload, 0, sizeof(payload));
	payload.tag = cpu_to_le32(1);
	payload.device_id = cpu_to_le32(device_id);
	pm8001_dbg(pm8001_ha, MSG, "unregister device device_id = %d\n",
		   device_id);
	ret = pm8001_mpi_build_cmd(pm8001_ha, circularQ, opc, &payload,
			sizeof(payload), 0);
	return ret;
}

/**
 * pm8001_chip_phy_ctl_req - support the local phy operation
 * @pm8001_ha: our hba card information.
 * @phyId: the phy id which we wanted to operate
 * @phy_op: the phy operation to request
 */
static int pm8001_chip_phy_ctl_req(struct pm8001_hba_info *pm8001_ha,
	u32 phyId, u32 phy_op)
{
	struct local_phy_ctl_req payload;
	struct inbound_queue_table *circularQ;
	int ret;
	u32 opc = OPC_INB_LOCAL_PHY_CONTROL;
	memset(&payload, 0, sizeof(payload));
	circularQ = &pm8001_ha->inbnd_q_tbl[0];
	payload.tag = cpu_to_le32(1);
	payload.phyop_phyid =
		cpu_to_le32(((phy_op & 0xff) << 8) | (phyId & 0x0F));
	ret = pm8001_mpi_build_cmd(pm8001_ha, circularQ, opc, &payload,
			sizeof(payload), 0);
	return ret;
}

static u32 pm8001_chip_is_our_interrupt(struct pm8001_hba_info *pm8001_ha)
{
#ifdef PM8001_USE_MSIX
	return 1;
#else
	u32 value;

	value = pm8001_cr32(pm8001_ha, 0, MSGU_ODR);
	if (value)
		return 1;
	return 0;
#endif
}

/**
 * pm8001_chip_isr - PM8001 isr handler.
 * @pm8001_ha: our hba card information.
 * @vec: IRQ number
 */
static irqreturn_t
pm8001_chip_isr(struct pm8001_hba_info *pm8001_ha, u8 vec)
{
	pm8001_chip_interrupt_disable(pm8001_ha, vec);
	pm8001_dbg(pm8001_ha, DEVIO,
		   "irq vec %d, ODMR:0x%x\n",
		   vec, pm8001_cr32(pm8001_ha, 0, 0x30));
	process_oq(pm8001_ha, vec);
	pm8001_chip_interrupt_enable(pm8001_ha, vec);
	return IRQ_HANDLED;
}

static int send_task_abort(struct pm8001_hba_info *pm8001_ha, u32 opc,
	u32 dev_id, u8 flag, u32 task_tag, u32 cmd_tag)
{
	struct task_abort_req task_abort;
	struct inbound_queue_table *circularQ;
	int ret;
	circularQ = &pm8001_ha->inbnd_q_tbl[0];
	memset(&task_abort, 0, sizeof(task_abort));
	if (ABORT_SINGLE == (flag & ABORT_MASK)) {
		task_abort.abort_all = 0;
		task_abort.device_id = cpu_to_le32(dev_id);
		task_abort.tag_to_abort = cpu_to_le32(task_tag);
		task_abort.tag = cpu_to_le32(cmd_tag);
	} else if (ABORT_ALL == (flag & ABORT_MASK)) {
		task_abort.abort_all = cpu_to_le32(1);
		task_abort.device_id = cpu_to_le32(dev_id);
		task_abort.tag = cpu_to_le32(cmd_tag);
	}
	ret = pm8001_mpi_build_cmd(pm8001_ha, circularQ, opc, &task_abort,
			sizeof(task_abort), 0);
	return ret;
}

/*
 * pm8001_chip_abort_task - SAS abort task when error or exception happened.
 */
int pm8001_chip_abort_task(struct pm8001_hba_info *pm8001_ha,
	struct pm8001_device *pm8001_dev, u8 flag, u32 task_tag, u32 cmd_tag)
{
	u32 opc, device_id;
	int rc = TMF_RESP_FUNC_FAILED;
	pm8001_dbg(pm8001_ha, EH, "cmd_tag = %x, abort task tag = 0x%x\n",
		   cmd_tag, task_tag);
	if (pm8001_dev->dev_type == SAS_END_DEVICE)
		opc = OPC_INB_SSP_ABORT;
	else if (pm8001_dev->dev_type == SAS_SATA_DEV)
		opc = OPC_INB_SATA_ABORT;
	else
		opc = OPC_INB_SMP_ABORT;/* SMP */
	device_id = pm8001_dev->device_id;
	rc = send_task_abort(pm8001_ha, opc, device_id, flag,
		task_tag, cmd_tag);
	if (rc != TMF_RESP_FUNC_COMPLETE)
		pm8001_dbg(pm8001_ha, EH, "rc= %d\n", rc);
	return rc;
}

/**
 * pm8001_chip_ssp_tm_req - built the task management command.
 * @pm8001_ha: our hba card information.
 * @ccb: the ccb information.
 * @tmf: task management function.
 */
int pm8001_chip_ssp_tm_req(struct pm8001_hba_info *pm8001_ha,
	struct pm8001_ccb_info *ccb, struct pm8001_tmf_task *tmf)
{
	struct sas_task *task = ccb->task;
	struct domain_device *dev = task->dev;
	struct pm8001_device *pm8001_dev = dev->lldd_dev;
	u32 opc = OPC_INB_SSPINITMSTART;
	struct inbound_queue_table *circularQ;
	struct ssp_ini_tm_start_req sspTMCmd;
	int ret;

	memset(&sspTMCmd, 0, sizeof(sspTMCmd));
	sspTMCmd.device_id = cpu_to_le32(pm8001_dev->device_id);
	sspTMCmd.relate_tag = cpu_to_le32(tmf->tag_of_task_to_be_managed);
	sspTMCmd.tmf = cpu_to_le32(tmf->tmf);
	memcpy(sspTMCmd.lun, task->ssp_task.LUN, 8);
	sspTMCmd.tag = cpu_to_le32(ccb->ccb_tag);
	if (pm8001_ha->chip_id != chip_8001)
		sspTMCmd.ds_ads_m = 0x08;
	circularQ = &pm8001_ha->inbnd_q_tbl[0];
	ret = pm8001_mpi_build_cmd(pm8001_ha, circularQ, opc, &sspTMCmd,
			sizeof(sspTMCmd), 0);
	return ret;
}

int pm8001_chip_get_nvmd_req(struct pm8001_hba_info *pm8001_ha,
	void *payload)
{
	u32 opc = OPC_INB_GET_NVMD_DATA;
	u32 nvmd_type;
	int rc;
	u32 tag;
	struct pm8001_ccb_info *ccb;
	struct inbound_queue_table *circularQ;
	struct get_nvm_data_req nvmd_req;
	struct fw_control_ex *fw_control_context;
	struct pm8001_ioctl_payload *ioctl_payload = payload;

	nvmd_type = ioctl_payload->minor_function;
	fw_control_context = kzalloc(sizeof(struct fw_control_ex), GFP_KERNEL);
	if (!fw_control_context)
		return -ENOMEM;
	fw_control_context->usrAddr = (u8 *)ioctl_payload->func_specific;
	fw_control_context->len = ioctl_payload->rd_length;
	circularQ = &pm8001_ha->inbnd_q_tbl[0];
	memset(&nvmd_req, 0, sizeof(nvmd_req));
	rc = pm8001_tag_alloc(pm8001_ha, &tag);
	if (rc) {
		kfree(fw_control_context);
		return rc;
	}
	ccb = &pm8001_ha->ccb_info[tag];
	ccb->ccb_tag = tag;
	ccb->fw_control_context = fw_control_context;
	nvmd_req.tag = cpu_to_le32(tag);

	switch (nvmd_type) {
	case TWI_DEVICE: {
		u32 twi_addr, twi_page_size;
		twi_addr = 0xa8;
		twi_page_size = 2;

		nvmd_req.len_ir_vpdd = cpu_to_le32(IPMode | twi_addr << 16 |
			twi_page_size << 8 | TWI_DEVICE);
		nvmd_req.resp_len = cpu_to_le32(ioctl_payload->rd_length);
		nvmd_req.resp_addr_hi =
		    cpu_to_le32(pm8001_ha->memoryMap.region[NVMD].phys_addr_hi);
		nvmd_req.resp_addr_lo =
		    cpu_to_le32(pm8001_ha->memoryMap.region[NVMD].phys_addr_lo);
		break;
	}
	case C_SEEPROM: {
		nvmd_req.len_ir_vpdd = cpu_to_le32(IPMode | C_SEEPROM);
		nvmd_req.resp_len = cpu_to_le32(ioctl_payload->rd_length);
		nvmd_req.resp_addr_hi =
		    cpu_to_le32(pm8001_ha->memoryMap.region[NVMD].phys_addr_hi);
		nvmd_req.resp_addr_lo =
		    cpu_to_le32(pm8001_ha->memoryMap.region[NVMD].phys_addr_lo);
		break;
	}
	case VPD_FLASH: {
		nvmd_req.len_ir_vpdd = cpu_to_le32(IPMode | VPD_FLASH);
		nvmd_req.resp_len = cpu_to_le32(ioctl_payload->rd_length);
		nvmd_req.resp_addr_hi =
		    cpu_to_le32(pm8001_ha->memoryMap.region[NVMD].phys_addr_hi);
		nvmd_req.resp_addr_lo =
		    cpu_to_le32(pm8001_ha->memoryMap.region[NVMD].phys_addr_lo);
		break;
	}
	case EXPAN_ROM: {
		nvmd_req.len_ir_vpdd = cpu_to_le32(IPMode | EXPAN_ROM);
		nvmd_req.resp_len = cpu_to_le32(ioctl_payload->rd_length);
		nvmd_req.resp_addr_hi =
		    cpu_to_le32(pm8001_ha->memoryMap.region[NVMD].phys_addr_hi);
		nvmd_req.resp_addr_lo =
		    cpu_to_le32(pm8001_ha->memoryMap.region[NVMD].phys_addr_lo);
		break;
	}
	case IOP_RDUMP: {
		nvmd_req.len_ir_vpdd = cpu_to_le32(IPMode | IOP_RDUMP);
		nvmd_req.resp_len = cpu_to_le32(ioctl_payload->rd_length);
		nvmd_req.vpd_offset = cpu_to_le32(ioctl_payload->offset);
		nvmd_req.resp_addr_hi =
		cpu_to_le32(pm8001_ha->memoryMap.region[NVMD].phys_addr_hi);
		nvmd_req.resp_addr_lo =
		cpu_to_le32(pm8001_ha->memoryMap.region[NVMD].phys_addr_lo);
		break;
	}
	default:
		break;
	}
	rc = pm8001_mpi_build_cmd(pm8001_ha, circularQ, opc, &nvmd_req,
			sizeof(nvmd_req), 0);
	if (rc) {
		kfree(fw_control_context);
		pm8001_tag_free(pm8001_ha, tag);
	}
	return rc;
}

int pm8001_chip_set_nvmd_req(struct pm8001_hba_info *pm8001_ha,
	void *payload)
{
	u32 opc = OPC_INB_SET_NVMD_DATA;
	u32 nvmd_type;
	int rc;
	u32 tag;
	struct pm8001_ccb_info *ccb;
	struct inbound_queue_table *circularQ;
	struct set_nvm_data_req nvmd_req;
	struct fw_control_ex *fw_control_context;
	struct pm8001_ioctl_payload *ioctl_payload = payload;

	nvmd_type = ioctl_payload->minor_function;
	fw_control_context = kzalloc(sizeof(struct fw_control_ex), GFP_KERNEL);
	if (!fw_control_context)
		return -ENOMEM;
	circularQ = &pm8001_ha->inbnd_q_tbl[0];
	memcpy(pm8001_ha->memoryMap.region[NVMD].virt_ptr,
		&ioctl_payload->func_specific,
		ioctl_payload->wr_length);
	memset(&nvmd_req, 0, sizeof(nvmd_req));
	rc = pm8001_tag_alloc(pm8001_ha, &tag);
	if (rc) {
		kfree(fw_control_context);
		return -EBUSY;
	}
	ccb = &pm8001_ha->ccb_info[tag];
	ccb->fw_control_context = fw_control_context;
	ccb->ccb_tag = tag;
	nvmd_req.tag = cpu_to_le32(tag);
	switch (nvmd_type) {
	case TWI_DEVICE: {
		u32 twi_addr, twi_page_size;
		twi_addr = 0xa8;
		twi_page_size = 2;
		nvmd_req.reserved[0] = cpu_to_le32(0xFEDCBA98);
		nvmd_req.len_ir_vpdd = cpu_to_le32(IPMode | twi_addr << 16 |
			twi_page_size << 8 | TWI_DEVICE);
		nvmd_req.resp_len = cpu_to_le32(ioctl_payload->wr_length);
		nvmd_req.resp_addr_hi =
		    cpu_to_le32(pm8001_ha->memoryMap.region[NVMD].phys_addr_hi);
		nvmd_req.resp_addr_lo =
		    cpu_to_le32(pm8001_ha->memoryMap.region[NVMD].phys_addr_lo);
		break;
	}
	case C_SEEPROM:
		nvmd_req.len_ir_vpdd = cpu_to_le32(IPMode | C_SEEPROM);
		nvmd_req.resp_len = cpu_to_le32(ioctl_payload->wr_length);
		nvmd_req.reserved[0] = cpu_to_le32(0xFEDCBA98);
		nvmd_req.resp_addr_hi =
		    cpu_to_le32(pm8001_ha->memoryMap.region[NVMD].phys_addr_hi);
		nvmd_req.resp_addr_lo =
		    cpu_to_le32(pm8001_ha->memoryMap.region[NVMD].phys_addr_lo);
		break;
	case VPD_FLASH:
		nvmd_req.len_ir_vpdd = cpu_to_le32(IPMode | VPD_FLASH);
		nvmd_req.resp_len = cpu_to_le32(ioctl_payload->wr_length);
		nvmd_req.reserved[0] = cpu_to_le32(0xFEDCBA98);
		nvmd_req.resp_addr_hi =
		    cpu_to_le32(pm8001_ha->memoryMap.region[NVMD].phys_addr_hi);
		nvmd_req.resp_addr_lo =
		    cpu_to_le32(pm8001_ha->memoryMap.region[NVMD].phys_addr_lo);
		break;
	case EXPAN_ROM:
		nvmd_req.len_ir_vpdd = cpu_to_le32(IPMode | EXPAN_ROM);
		nvmd_req.resp_len = cpu_to_le32(ioctl_payload->wr_length);
		nvmd_req.reserved[0] = cpu_to_le32(0xFEDCBA98);
		nvmd_req.resp_addr_hi =
		    cpu_to_le32(pm8001_ha->memoryMap.region[NVMD].phys_addr_hi);
		nvmd_req.resp_addr_lo =
		    cpu_to_le32(pm8001_ha->memoryMap.region[NVMD].phys_addr_lo);
		break;
	default:
		break;
	}
	rc = pm8001_mpi_build_cmd(pm8001_ha, circularQ, opc, &nvmd_req,
			sizeof(nvmd_req), 0);
	if (rc) {
		kfree(fw_control_context);
		pm8001_tag_free(pm8001_ha, tag);
	}
	return rc;
}

/**
 * pm8001_chip_fw_flash_update_build - support the firmware update operation
 * @pm8001_ha: our hba card information.
 * @fw_flash_updata_info: firmware flash update param
 * @tag: Tag to apply to the payload
 */
int
pm8001_chip_fw_flash_update_build(struct pm8001_hba_info *pm8001_ha,
	void *fw_flash_updata_info, u32 tag)
{
	struct fw_flash_Update_req payload;
	struct fw_flash_updata_info *info;
	struct inbound_queue_table *circularQ;
	int ret;
	u32 opc = OPC_INB_FW_FLASH_UPDATE;

	memset(&payload, 0, sizeof(struct fw_flash_Update_req));
	circularQ = &pm8001_ha->inbnd_q_tbl[0];
	info = fw_flash_updata_info;
	payload.tag = cpu_to_le32(tag);
	payload.cur_image_len = cpu_to_le32(info->cur_image_len);
	payload.cur_image_offset = cpu_to_le32(info->cur_image_offset);
	payload.total_image_len = cpu_to_le32(info->total_image_len);
	payload.len = info->sgl.im_len.len ;
	payload.sgl_addr_lo =
		cpu_to_le32(lower_32_bits(le64_to_cpu(info->sgl.addr)));
	payload.sgl_addr_hi =
		cpu_to_le32(upper_32_bits(le64_to_cpu(info->sgl.addr)));
	ret = pm8001_mpi_build_cmd(pm8001_ha, circularQ, opc, &payload,
			sizeof(payload), 0);
	return ret;
}

int
pm8001_chip_fw_flash_update_req(struct pm8001_hba_info *pm8001_ha,
	void *payload)
{
	struct fw_flash_updata_info flash_update_info;
	struct fw_control_info *fw_control;
	struct fw_control_ex *fw_control_context;
	int rc;
	u32 tag;
	struct pm8001_ccb_info *ccb;
	void *buffer = pm8001_ha->memoryMap.region[FW_FLASH].virt_ptr;
	dma_addr_t phys_addr = pm8001_ha->memoryMap.region[FW_FLASH].phys_addr;
	struct pm8001_ioctl_payload *ioctl_payload = payload;

	fw_control_context = kzalloc(sizeof(struct fw_control_ex), GFP_KERNEL);
	if (!fw_control_context)
		return -ENOMEM;
	fw_control = (struct fw_control_info *)&ioctl_payload->func_specific;
	pm8001_dbg(pm8001_ha, DEVIO,
		   "dma fw_control context input length :%x\n",
		   fw_control->len);
	memcpy(buffer, fw_control->buffer, fw_control->len);
	flash_update_info.sgl.addr = cpu_to_le64(phys_addr);
	flash_update_info.sgl.im_len.len = cpu_to_le32(fw_control->len);
	flash_update_info.sgl.im_len.e = 0;
	flash_update_info.cur_image_offset = fw_control->offset;
	flash_update_info.cur_image_len = fw_control->len;
	flash_update_info.total_image_len = fw_control->size;
	fw_control_context->fw_control = fw_control;
	fw_control_context->virtAddr = buffer;
	fw_control_context->phys_addr = phys_addr;
	fw_control_context->len = fw_control->len;
	rc = pm8001_tag_alloc(pm8001_ha, &tag);
	if (rc) {
		kfree(fw_control_context);
		return -EBUSY;
	}
	ccb = &pm8001_ha->ccb_info[tag];
	ccb->fw_control_context = fw_control_context;
	ccb->ccb_tag = tag;
	rc = pm8001_chip_fw_flash_update_build(pm8001_ha, &flash_update_info,
		tag);
	return rc;
}

ssize_t
pm8001_get_gsm_dump(struct device *cdev, u32 length, char *buf)
{
	u32 value, rem, offset = 0, bar = 0;
	u32 index, work_offset, dw_length;
	u32 shift_value, gsm_base, gsm_dump_offset;
	char *direct_data;
	struct Scsi_Host *shost = class_to_shost(cdev);
	struct sas_ha_struct *sha = SHOST_TO_SAS_HA(shost);
	struct pm8001_hba_info *pm8001_ha = sha->lldd_ha;

	direct_data = buf;
	gsm_dump_offset = pm8001_ha->fatal_forensic_shift_offset;

	/* check max is 1 Mbytes */
	if ((length > 0x100000) || (gsm_dump_offset & 3) ||
		((gsm_dump_offset + length) > 0x1000000))
			return -EINVAL;

	if (pm8001_ha->chip_id == chip_8001)
		bar = 2;
	else
		bar = 1;

	work_offset = gsm_dump_offset & 0xFFFF0000;
	offset = gsm_dump_offset & 0x0000FFFF;
	gsm_dump_offset = work_offset;
	/* adjust length to dword boundary */
	rem = length & 3;
	dw_length = length >> 2;

	for (index = 0; index < dw_length; index++) {
		if ((work_offset + offset) & 0xFFFF0000) {
			if (pm8001_ha->chip_id == chip_8001)
				shift_value = ((gsm_dump_offset + offset) &
						SHIFT_REG_64K_MASK);
			else
				shift_value = (((gsm_dump_offset + offset) &
						SHIFT_REG_64K_MASK) >>
						SHIFT_REG_BIT_SHIFT);

			if (pm8001_ha->chip_id == chip_8001) {
				gsm_base = GSM_BASE;
				if (-1 == pm8001_bar4_shift(pm8001_ha,
						(gsm_base + shift_value)))
					return -EIO;
			} else {
				gsm_base = 0;
				if (-1 == pm80xx_bar4_shift(pm8001_ha,
						(gsm_base + shift_value)))
					return -EIO;
			}
			gsm_dump_offset = (gsm_dump_offset + offset) &
						0xFFFF0000;
			work_offset = 0;
			offset = offset & 0x0000FFFF;
		}
		value = pm8001_cr32(pm8001_ha, bar, (work_offset + offset) &
						0x0000FFFF);
		direct_data += sprintf(direct_data, "%08x ", value);
		offset += 4;
	}
	if (rem != 0) {
		value = pm8001_cr32(pm8001_ha, bar, (work_offset + offset) &
						0x0000FFFF);
		/* xfr for non_dw */
		direct_data += sprintf(direct_data, "%08x ", value);
	}
	/* Shift back to BAR4 original address */
	if (-1 == pm8001_bar4_shift(pm8001_ha, 0))
			return -EIO;
	pm8001_ha->fatal_forensic_shift_offset += 1024;

	if (pm8001_ha->fatal_forensic_shift_offset >= 0x100000)
		pm8001_ha->fatal_forensic_shift_offset = 0;
	return direct_data - buf;
}

int
pm8001_chip_set_dev_state_req(struct pm8001_hba_info *pm8001_ha,
	struct pm8001_device *pm8001_dev, u32 state)
{
	struct set_dev_state_req payload;
	struct inbound_queue_table *circularQ;
	struct pm8001_ccb_info *ccb;
	int rc;
	u32 tag;
	u32 opc = OPC_INB_SET_DEVICE_STATE;
	memset(&payload, 0, sizeof(payload));
	rc = pm8001_tag_alloc(pm8001_ha, &tag);
	if (rc)
		return -1;
	ccb = &pm8001_ha->ccb_info[tag];
	ccb->ccb_tag = tag;
	ccb->device = pm8001_dev;
	circularQ = &pm8001_ha->inbnd_q_tbl[0];
	payload.tag = cpu_to_le32(tag);
	payload.device_id = cpu_to_le32(pm8001_dev->device_id);
	payload.nds = cpu_to_le32(state);
	rc = pm8001_mpi_build_cmd(pm8001_ha, circularQ, opc, &payload,
			sizeof(payload), 0);
	return rc;

}

static int
pm8001_chip_sas_re_initialization(struct pm8001_hba_info *pm8001_ha)
{
	struct sas_re_initialization_req payload;
	struct inbound_queue_table *circularQ;
	struct pm8001_ccb_info *ccb;
	int rc;
	u32 tag;
	u32 opc = OPC_INB_SAS_RE_INITIALIZE;
	memset(&payload, 0, sizeof(payload));
	rc = pm8001_tag_alloc(pm8001_ha, &tag);
	if (rc)
		return -ENOMEM;
	ccb = &pm8001_ha->ccb_info[tag];
	ccb->ccb_tag = tag;
	circularQ = &pm8001_ha->inbnd_q_tbl[0];
	payload.tag = cpu_to_le32(tag);
	payload.SSAHOLT = cpu_to_le32(0xd << 25);
	payload.sata_hol_tmo = cpu_to_le32(80);
	payload.open_reject_cmdretries_data_retries = cpu_to_le32(0xff00ff);
	rc = pm8001_mpi_build_cmd(pm8001_ha, circularQ, opc, &payload,
			sizeof(payload), 0);
	if (rc)
		pm8001_tag_free(pm8001_ha, tag);
	return rc;

}

const struct pm8001_dispatch pm8001_8001_dispatch = {
	.name			= "pmc8001",
	.chip_init		= pm8001_chip_init,
	.chip_soft_rst		= pm8001_chip_soft_rst,
	.chip_rst		= pm8001_hw_chip_rst,
	.chip_iounmap		= pm8001_chip_iounmap,
	.isr			= pm8001_chip_isr,
	.is_our_interrupt	= pm8001_chip_is_our_interrupt,
	.isr_process_oq		= process_oq,
	.interrupt_enable 	= pm8001_chip_interrupt_enable,
	.interrupt_disable	= pm8001_chip_interrupt_disable,
	.make_prd		= pm8001_chip_make_sg,
	.smp_req		= pm8001_chip_smp_req,
	.ssp_io_req		= pm8001_chip_ssp_io_req,
	.sata_req		= pm8001_chip_sata_req,
	.phy_start_req		= pm8001_chip_phy_start_req,
	.phy_stop_req		= pm8001_chip_phy_stop_req,
	.reg_dev_req		= pm8001_chip_reg_dev_req,
	.dereg_dev_req		= pm8001_chip_dereg_dev_req,
	.phy_ctl_req		= pm8001_chip_phy_ctl_req,
	.task_abort		= pm8001_chip_abort_task,
	.ssp_tm_req		= pm8001_chip_ssp_tm_req,
	.get_nvmd_req		= pm8001_chip_get_nvmd_req,
	.set_nvmd_req		= pm8001_chip_set_nvmd_req,
	.fw_flash_update_req	= pm8001_chip_fw_flash_update_req,
	.set_dev_state_req	= pm8001_chip_set_dev_state_req,
	.sas_re_init_req	= pm8001_chip_sas_re_initialization,
	.fatal_errors		= pm80xx_fatal_errors,
};<|MERGE_RESOLUTION|>--- conflicted
+++ resolved
@@ -1033,11 +1033,7 @@
 	regVal = pm8001_cr32(pm8001_ha, 2, GSM_WRITE_DATA_PARITY_CHECK);
 	pm8001_cw32(pm8001_ha, 2, GSM_WRITE_DATA_PARITY_CHECK, regVal3);
 	pm8001_dbg(pm8001_ha, INIT,
-<<<<<<< HEAD
-		   "GSM 0x700048 - Write Data Parity Check Enableis set to = 0x%x\n",
-=======
 		   "GSM 0x700048 - Write Data Parity Check Enable is set to = 0x%x\n",
->>>>>>> 3b17187f
 		   pm8001_cr32(pm8001_ha, 2, GSM_WRITE_DATA_PARITY_CHECK));
 
 	/* step 13: bring the IOP and AAP1 out of reset */
@@ -1327,11 +1323,7 @@
 	void *pMessage;
 	unsigned long flags;
 	int q_index = circularQ - pm8001_ha->inbnd_q_tbl;
-<<<<<<< HEAD
-	int rv = -1;
-=======
 	int rv;
->>>>>>> 3b17187f
 
 	WARN_ON(q_index >= PM8001_MAX_INB_NUM);
 	spin_lock_irqsave(&circularQ->iq_lock, flags);
@@ -3102,13 +3094,8 @@
 	complete(pm8001_ha->nvmd_completion);
 	pm8001_dbg(pm8001_ha, MSG, "Set nvm data complete!\n");
 	if ((dlen_status & NVMD_STAT) != 0) {
-<<<<<<< HEAD
-		pm8001_dbg(pm8001_ha, FAIL, "Set nvm data error!\n");
-		return;
-=======
 		pm8001_dbg(pm8001_ha, FAIL, "Set nvm data error %x\n",
 				dlen_status);
->>>>>>> 3b17187f
 	}
 	ccb->task = NULL;
 	ccb->ccb_tag = 0xFFFFFFFF;
@@ -3131,12 +3118,8 @@
 
 	pm8001_dbg(pm8001_ha, MSG, "Get nvm data complete!\n");
 	if ((dlen_status & NVMD_STAT) != 0) {
-<<<<<<< HEAD
-		pm8001_dbg(pm8001_ha, FAIL, "Get nvm data error!\n");
-=======
 		pm8001_dbg(pm8001_ha, FAIL, "Get nvm data error %x\n",
 				dlen_status);
->>>>>>> 3b17187f
 		complete(pm8001_ha->nvmd_completion);
 		/* We should free tag during failure also, the tag is not being
 		 * freed by requesting path anywhere.
@@ -3258,11 +3241,7 @@
 	pm8001_dbg(pm8001_ha, MSG, "phy %d byte dmaded.\n", i);
 
 	sas_phy->frame_rcvd_size = phy->frame_rcvd_size;
-<<<<<<< HEAD
-	sas_notify_port_event(sas_phy, PORTE_BYTES_DMAED);
-=======
 	sas_notify_port_event(sas_phy, PORTE_BYTES_DMAED, GFP_ATOMIC);
->>>>>>> 3b17187f
 }
 
 /* Get the link rate speed  */
@@ -3419,11 +3398,7 @@
 	else if (phy->identify.device_type != SAS_PHY_UNUSED)
 		phy->identify.target_port_protocols = SAS_PROTOCOL_SMP;
 	phy->sas_phy.oob_mode = SAS_OOB_MODE;
-<<<<<<< HEAD
-	sas_notify_phy_event(&phy->sas_phy, PHYE_OOB_DONE);
-=======
 	sas_notify_phy_event(&phy->sas_phy, PHYE_OOB_DONE, GFP_ATOMIC);
->>>>>>> 3b17187f
 	spin_lock_irqsave(&phy->sas_phy.frame_rcvd_lock, flags);
 	memcpy(phy->frame_rcvd, &pPayload->sas_identify,
 		sizeof(struct sas_identify_frame)-4);
@@ -3466,11 +3441,7 @@
 	phy->phy_type |= PORT_TYPE_SATA;
 	phy->phy_attached = 1;
 	phy->sas_phy.oob_mode = SATA_OOB_MODE;
-<<<<<<< HEAD
-	sas_notify_phy_event(&phy->sas_phy, PHYE_OOB_DONE);
-=======
 	sas_notify_phy_event(&phy->sas_phy, PHYE_OOB_DONE, GFP_ATOMIC);
->>>>>>> 3b17187f
 	spin_lock_irqsave(&phy->sas_phy.frame_rcvd_lock, flags);
 	memcpy(phy->frame_rcvd, ((u8 *)&pPayload->sata_fis - 4),
 		sizeof(struct dev_to_host_fis));
@@ -3819,13 +3790,6 @@
 		break;
 	case HW_EVENT_SATA_SPINUP_HOLD:
 		pm8001_dbg(pm8001_ha, MSG, "HW_EVENT_SATA_SPINUP_HOLD\n");
-<<<<<<< HEAD
-		sas_notify_phy_event(&phy->sas_phy, PHYE_SPINUP_HOLD);
-		break;
-	case HW_EVENT_PHY_DOWN:
-		pm8001_dbg(pm8001_ha, MSG, "HW_EVENT_PHY_DOWN\n");
-		sas_notify_phy_event(&phy->sas_phy, PHYE_LOSS_OF_SIGNAL);
-=======
 		sas_notify_phy_event(&phy->sas_phy, PHYE_SPINUP_HOLD,
 			GFP_ATOMIC);
 		break;
@@ -3833,7 +3797,6 @@
 		pm8001_dbg(pm8001_ha, MSG, "HW_EVENT_PHY_DOWN\n");
 		sas_notify_phy_event(&phy->sas_phy, PHYE_LOSS_OF_SIGNAL,
 			GFP_ATOMIC);
->>>>>>> 3b17187f
 		phy->phy_attached = 0;
 		phy->phy_state = 0;
 		hw_event_phy_down(pm8001_ha, piomb);
@@ -3842,12 +3805,8 @@
 		pm8001_dbg(pm8001_ha, MSG, "HW_EVENT_PORT_INVALID\n");
 		sas_phy_disconnected(sas_phy);
 		phy->phy_attached = 0;
-<<<<<<< HEAD
-		sas_notify_port_event(sas_phy, PORTE_LINK_RESET_ERR);
-=======
 		sas_notify_port_event(sas_phy, PORTE_LINK_RESET_ERR,
 			GFP_ATOMIC);
->>>>>>> 3b17187f
 		break;
 	/* the broadcast change primitive received, tell the LIBSAS this event
 	to revalidate the sas domain*/
@@ -3858,34 +3817,22 @@
 		spin_lock_irqsave(&sas_phy->sas_prim_lock, flags);
 		sas_phy->sas_prim = HW_EVENT_BROADCAST_CHANGE;
 		spin_unlock_irqrestore(&sas_phy->sas_prim_lock, flags);
-<<<<<<< HEAD
-		sas_notify_port_event(sas_phy, PORTE_BROADCAST_RCVD);
-=======
 		sas_notify_port_event(sas_phy, PORTE_BROADCAST_RCVD,
 			GFP_ATOMIC);
->>>>>>> 3b17187f
 		break;
 	case HW_EVENT_PHY_ERROR:
 		pm8001_dbg(pm8001_ha, MSG, "HW_EVENT_PHY_ERROR\n");
 		sas_phy_disconnected(&phy->sas_phy);
 		phy->phy_attached = 0;
-<<<<<<< HEAD
-		sas_notify_phy_event(&phy->sas_phy, PHYE_OOB_ERROR);
-=======
 		sas_notify_phy_event(&phy->sas_phy, PHYE_OOB_ERROR, GFP_ATOMIC);
->>>>>>> 3b17187f
 		break;
 	case HW_EVENT_BROADCAST_EXP:
 		pm8001_dbg(pm8001_ha, MSG, "HW_EVENT_BROADCAST_EXP\n");
 		spin_lock_irqsave(&sas_phy->sas_prim_lock, flags);
 		sas_phy->sas_prim = HW_EVENT_BROADCAST_EXP;
 		spin_unlock_irqrestore(&sas_phy->sas_prim_lock, flags);
-<<<<<<< HEAD
-		sas_notify_port_event(sas_phy, PORTE_BROADCAST_RCVD);
-=======
 		sas_notify_port_event(sas_phy, PORTE_BROADCAST_RCVD,
 			GFP_ATOMIC);
->>>>>>> 3b17187f
 		break;
 	case HW_EVENT_LINK_ERR_INVALID_DWORD:
 		pm8001_dbg(pm8001_ha, MSG,
@@ -3894,12 +3841,8 @@
 			HW_EVENT_LINK_ERR_INVALID_DWORD, port_id, phy_id, 0, 0);
 		sas_phy_disconnected(sas_phy);
 		phy->phy_attached = 0;
-<<<<<<< HEAD
-		sas_notify_port_event(sas_phy, PORTE_LINK_RESET_ERR);
-=======
 		sas_notify_port_event(sas_phy, PORTE_LINK_RESET_ERR,
 			GFP_ATOMIC);
->>>>>>> 3b17187f
 		break;
 	case HW_EVENT_LINK_ERR_DISPARITY_ERROR:
 		pm8001_dbg(pm8001_ha, MSG,
@@ -3909,12 +3852,8 @@
 			port_id, phy_id, 0, 0);
 		sas_phy_disconnected(sas_phy);
 		phy->phy_attached = 0;
-<<<<<<< HEAD
-		sas_notify_port_event(sas_phy, PORTE_LINK_RESET_ERR);
-=======
 		sas_notify_port_event(sas_phy, PORTE_LINK_RESET_ERR,
 			GFP_ATOMIC);
->>>>>>> 3b17187f
 		break;
 	case HW_EVENT_LINK_ERR_CODE_VIOLATION:
 		pm8001_dbg(pm8001_ha, MSG,
@@ -3924,12 +3863,8 @@
 			port_id, phy_id, 0, 0);
 		sas_phy_disconnected(sas_phy);
 		phy->phy_attached = 0;
-<<<<<<< HEAD
-		sas_notify_port_event(sas_phy, PORTE_LINK_RESET_ERR);
-=======
 		sas_notify_port_event(sas_phy, PORTE_LINK_RESET_ERR,
 			GFP_ATOMIC);
->>>>>>> 3b17187f
 		break;
 	case HW_EVENT_LINK_ERR_LOSS_OF_DWORD_SYNCH:
 		pm8001_dbg(pm8001_ha, MSG,
@@ -3939,12 +3874,8 @@
 			port_id, phy_id, 0, 0);
 		sas_phy_disconnected(sas_phy);
 		phy->phy_attached = 0;
-<<<<<<< HEAD
-		sas_notify_port_event(sas_phy, PORTE_LINK_RESET_ERR);
-=======
 		sas_notify_port_event(sas_phy, PORTE_LINK_RESET_ERR,
 			GFP_ATOMIC);
->>>>>>> 3b17187f
 		break;
 	case HW_EVENT_MALFUNCTION:
 		pm8001_dbg(pm8001_ha, MSG, "HW_EVENT_MALFUNCTION\n");
@@ -3954,12 +3885,8 @@
 		spin_lock_irqsave(&sas_phy->sas_prim_lock, flags);
 		sas_phy->sas_prim = HW_EVENT_BROADCAST_SES;
 		spin_unlock_irqrestore(&sas_phy->sas_prim_lock, flags);
-<<<<<<< HEAD
-		sas_notify_port_event(sas_phy, PORTE_BROADCAST_RCVD);
-=======
 		sas_notify_port_event(sas_phy, PORTE_BROADCAST_RCVD,
 			GFP_ATOMIC);
->>>>>>> 3b17187f
 		break;
 	case HW_EVENT_INBOUND_CRC_ERROR:
 		pm8001_dbg(pm8001_ha, MSG, "HW_EVENT_INBOUND_CRC_ERROR\n");
@@ -3969,22 +3896,14 @@
 		break;
 	case HW_EVENT_HARD_RESET_RECEIVED:
 		pm8001_dbg(pm8001_ha, MSG, "HW_EVENT_HARD_RESET_RECEIVED\n");
-<<<<<<< HEAD
-		sas_notify_port_event(sas_phy, PORTE_HARD_RESET);
-=======
 		sas_notify_port_event(sas_phy, PORTE_HARD_RESET, GFP_ATOMIC);
->>>>>>> 3b17187f
 		break;
 	case HW_EVENT_ID_FRAME_TIMEOUT:
 		pm8001_dbg(pm8001_ha, MSG, "HW_EVENT_ID_FRAME_TIMEOUT\n");
 		sas_phy_disconnected(sas_phy);
 		phy->phy_attached = 0;
-<<<<<<< HEAD
-		sas_notify_port_event(sas_phy, PORTE_LINK_RESET_ERR);
-=======
 		sas_notify_port_event(sas_phy, PORTE_LINK_RESET_ERR,
 			GFP_ATOMIC);
->>>>>>> 3b17187f
 		break;
 	case HW_EVENT_LINK_ERR_PHY_RESET_FAILED:
 		pm8001_dbg(pm8001_ha, MSG,
@@ -3994,35 +3913,23 @@
 			port_id, phy_id, 0, 0);
 		sas_phy_disconnected(sas_phy);
 		phy->phy_attached = 0;
-<<<<<<< HEAD
-		sas_notify_port_event(sas_phy, PORTE_LINK_RESET_ERR);
-=======
 		sas_notify_port_event(sas_phy, PORTE_LINK_RESET_ERR,
 			GFP_ATOMIC);
->>>>>>> 3b17187f
 		break;
 	case HW_EVENT_PORT_RESET_TIMER_TMO:
 		pm8001_dbg(pm8001_ha, MSG, "HW_EVENT_PORT_RESET_TIMER_TMO\n");
 		sas_phy_disconnected(sas_phy);
 		phy->phy_attached = 0;
-<<<<<<< HEAD
-		sas_notify_port_event(sas_phy, PORTE_LINK_RESET_ERR);
-=======
 		sas_notify_port_event(sas_phy, PORTE_LINK_RESET_ERR,
 			GFP_ATOMIC);
->>>>>>> 3b17187f
 		break;
 	case HW_EVENT_PORT_RECOVERY_TIMER_TMO:
 		pm8001_dbg(pm8001_ha, MSG,
 			   "HW_EVENT_PORT_RECOVERY_TIMER_TMO\n");
 		sas_phy_disconnected(sas_phy);
 		phy->phy_attached = 0;
-<<<<<<< HEAD
-		sas_notify_port_event(sas_phy, PORTE_LINK_RESET_ERR);
-=======
 		sas_notify_port_event(sas_phy, PORTE_LINK_RESET_ERR,
 			GFP_ATOMIC);
->>>>>>> 3b17187f
 		break;
 	case HW_EVENT_PORT_RECOVER:
 		pm8001_dbg(pm8001_ha, MSG, "HW_EVENT_PORT_RECOVER\n");
