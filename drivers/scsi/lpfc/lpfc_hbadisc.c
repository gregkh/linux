/*******************************************************************
 * This file is part of the Emulex Linux Device Driver for         *
 * Fibre Channel Host Bus Adapters.                                *
 * Copyright (C) 2017-2024 Broadcom. All Rights Reserved. The term *
 * “Broadcom” refers to Broadcom Inc. and/or its subsidiaries.     *
 * Copyright (C) 2004-2016 Emulex.  All rights reserved.           *
 * EMULEX and SLI are trademarks of Emulex.                        *
 * www.broadcom.com                                                *
 * Portions Copyright (C) 2004-2005 Christoph Hellwig              *
 *                                                                 *
 * This program is free software; you can redistribute it and/or   *
 * modify it under the terms of version 2 of the GNU General       *
 * Public License as published by the Free Software Foundation.    *
 * This program is distributed in the hope that it will be useful. *
 * ALL EXPRESS OR IMPLIED CONDITIONS, REPRESENTATIONS AND          *
 * WARRANTIES, INCLUDING ANY IMPLIED WARRANTY OF MERCHANTABILITY,  *
 * FITNESS FOR A PARTICULAR PURPOSE, OR NON-INFRINGEMENT, ARE      *
 * DISCLAIMED, EXCEPT TO THE EXTENT THAT SUCH DISCLAIMERS ARE HELD *
 * TO BE LEGALLY INVALID.  See the GNU General Public License for  *
 * more details, a copy of which can be found in the file COPYING  *
 * included with this package.                                     *
 *******************************************************************/

#include <linux/blkdev.h>
#include <linux/delay.h>
#include <linux/slab.h>
#include <linux/pci.h>
#include <linux/kthread.h>
#include <linux/interrupt.h>
#include <linux/lockdep.h>
#include <linux/utsname.h>

#include <scsi/scsi.h>
#include <scsi/scsi_device.h>
#include <scsi/scsi_host.h>
#include <scsi/scsi_transport_fc.h>
#include <scsi/fc/fc_fs.h>

#include "lpfc_hw4.h"
#include "lpfc_hw.h"
#include "lpfc_nl.h"
#include "lpfc_disc.h"
#include "lpfc_sli.h"
#include "lpfc_sli4.h"
#include "lpfc.h"
#include "lpfc_scsi.h"
#include "lpfc_nvme.h"
#include "lpfc_logmsg.h"
#include "lpfc_crtn.h"
#include "lpfc_vport.h"
#include "lpfc_debugfs.h"

/* AlpaArray for assignment of scsid for scan-down and bind_method */
static uint8_t lpfcAlpaArray[] = {
	0xEF, 0xE8, 0xE4, 0xE2, 0xE1, 0xE0, 0xDC, 0xDA, 0xD9, 0xD6,
	0xD5, 0xD4, 0xD3, 0xD2, 0xD1, 0xCE, 0xCD, 0xCC, 0xCB, 0xCA,
	0xC9, 0xC7, 0xC6, 0xC5, 0xC3, 0xBC, 0xBA, 0xB9, 0xB6, 0xB5,
	0xB4, 0xB3, 0xB2, 0xB1, 0xAE, 0xAD, 0xAC, 0xAB, 0xAA, 0xA9,
	0xA7, 0xA6, 0xA5, 0xA3, 0x9F, 0x9E, 0x9D, 0x9B, 0x98, 0x97,
	0x90, 0x8F, 0x88, 0x84, 0x82, 0x81, 0x80, 0x7C, 0x7A, 0x79,
	0x76, 0x75, 0x74, 0x73, 0x72, 0x71, 0x6E, 0x6D, 0x6C, 0x6B,
	0x6A, 0x69, 0x67, 0x66, 0x65, 0x63, 0x5C, 0x5A, 0x59, 0x56,
	0x55, 0x54, 0x53, 0x52, 0x51, 0x4E, 0x4D, 0x4C, 0x4B, 0x4A,
	0x49, 0x47, 0x46, 0x45, 0x43, 0x3C, 0x3A, 0x39, 0x36, 0x35,
	0x34, 0x33, 0x32, 0x31, 0x2E, 0x2D, 0x2C, 0x2B, 0x2A, 0x29,
	0x27, 0x26, 0x25, 0x23, 0x1F, 0x1E, 0x1D, 0x1B, 0x18, 0x17,
	0x10, 0x0F, 0x08, 0x04, 0x02, 0x01
};

static void lpfc_disc_timeout_handler(struct lpfc_vport *);
static void lpfc_disc_flush_list(struct lpfc_vport *vport);
static void lpfc_unregister_fcfi_cmpl(struct lpfc_hba *, LPFC_MBOXQ_t *);
static int lpfc_fcf_inuse(struct lpfc_hba *);
static void lpfc_mbx_cmpl_read_sparam(struct lpfc_hba *, LPFC_MBOXQ_t *);
static void lpfc_check_inactive_vmid(struct lpfc_hba *phba);
static void lpfc_check_vmid_qfpa_issue(struct lpfc_hba *phba);

static int
lpfc_valid_xpt_node(struct lpfc_nodelist *ndlp)
{
	if (ndlp->nlp_fc4_type ||
	    ndlp->nlp_type & NLP_FABRIC)
		return 1;
	return 0;
}
/* The source of a terminate rport I/O is either a dev_loss_tmo
 * event or a call to fc_remove_host.  While the rport should be
 * valid during these downcalls, the transport can call twice
 * in a single event.  This routine provides somoe protection
 * as the NDLP isn't really free, just released to the pool.
 */
static int
lpfc_rport_invalid(struct fc_rport *rport)
{
	struct lpfc_rport_data *rdata;
	struct lpfc_nodelist *ndlp;

	if (!rport) {
		pr_err("**** %s: NULL rport, exit.\n", __func__);
		return -EINVAL;
	}

	rdata = rport->dd_data;
	if (!rdata) {
		pr_err("**** %s: NULL dd_data on rport x%px SID x%x\n",
		       __func__, rport, rport->scsi_target_id);
		return -EINVAL;
	}

	ndlp = rdata->pnode;
	if (!rdata->pnode) {
		pr_info("**** %s: NULL ndlp on rport x%px SID x%x\n",
			__func__, rport, rport->scsi_target_id);
		return -EINVAL;
	}

	if (!ndlp->vport) {
		pr_err("**** %s: Null vport on ndlp x%px, DID x%x rport x%px "
		       "SID x%x\n", __func__, ndlp, ndlp->nlp_DID, rport,
		       rport->scsi_target_id);
		return -EINVAL;
	}
	return 0;
}

void
lpfc_terminate_rport_io(struct fc_rport *rport)
{
	struct lpfc_rport_data *rdata;
	struct lpfc_nodelist *ndlp;
	struct lpfc_vport *vport;

	if (lpfc_rport_invalid(rport))
		return;

	rdata = rport->dd_data;
	ndlp = rdata->pnode;
	vport = ndlp->vport;
	lpfc_debugfs_disc_trc(vport, LPFC_DISC_TRC_RPORT,
			      "rport terminate: sid:x%x did:x%x flg:x%x",
			      ndlp->nlp_sid, ndlp->nlp_DID, ndlp->nlp_flag);

	if (ndlp->nlp_sid != NLP_NO_SID)
		lpfc_sli_abort_iocb(vport, ndlp->nlp_sid, 0, LPFC_CTX_TGT);
}

/*
 * This function will be called when dev_loss_tmo fire.
 */
void
lpfc_dev_loss_tmo_callbk(struct fc_rport *rport)
{
	struct lpfc_nodelist *ndlp;
	struct lpfc_vport *vport;
	struct lpfc_hba   *phba;
	struct lpfc_work_evt *evtp;
	unsigned long iflags;
	bool nvme_reg = false;

	ndlp = ((struct lpfc_rport_data *)rport->dd_data)->pnode;
	if (!ndlp)
		return;

	vport = ndlp->vport;
	phba  = vport->phba;

	lpfc_debugfs_disc_trc(vport, LPFC_DISC_TRC_RPORT,
		"rport devlosscb: sid:x%x did:x%x flg:x%x",
		ndlp->nlp_sid, ndlp->nlp_DID, ndlp->nlp_flag);

	lpfc_printf_vlog(ndlp->vport, KERN_INFO, LOG_NODE,
			 "3181 dev_loss_callbk x%06x, rport x%px flg x%x "
			 "load_flag x%lx refcnt %u state %d xpt x%x\n",
			 ndlp->nlp_DID, ndlp->rport, ndlp->nlp_flag,
			 vport->load_flag, kref_read(&ndlp->kref),
			 ndlp->nlp_state, ndlp->fc4_xpt_flags);

	/* Don't schedule a worker thread event if the vport is going down. */
<<<<<<< HEAD
	if ((vport->load_flag & FC_UNLOADING) ||
	    !(phba->hba_flag & HBA_SETUP)) {
=======
	if (test_bit(FC_UNLOADING, &vport->load_flag) ||
	    !test_bit(HBA_SETUP, &phba->hba_flag)) {

>>>>>>> a6ad5510
		spin_lock_irqsave(&ndlp->lock, iflags);
		ndlp->rport = NULL;

		if (ndlp->fc4_xpt_flags & NVME_XPT_REGD)
			nvme_reg = true;

		/* The scsi_transport is done with the rport so lpfc cannot
		 * call to unregister.
		 */
		if (ndlp->fc4_xpt_flags & SCSI_XPT_REGD) {
			ndlp->fc4_xpt_flags &= ~SCSI_XPT_REGD;

			/* If NLP_XPT_REGD was cleared in lpfc_nlp_unreg_node,
			 * unregister calls were made to the scsi and nvme
			 * transports and refcnt was already decremented. Clear
			 * the NLP_XPT_REGD flag only if the NVME Rport is
			 * confirmed unregistered.
			 */
			if (!nvme_reg && ndlp->fc4_xpt_flags & NLP_XPT_REGD) {
				ndlp->fc4_xpt_flags &= ~NLP_XPT_REGD;
				spin_unlock_irqrestore(&ndlp->lock, iflags);
				lpfc_nlp_put(ndlp); /* may free ndlp */
			} else {
				spin_unlock_irqrestore(&ndlp->lock, iflags);
			}
		} else {
			spin_unlock_irqrestore(&ndlp->lock, iflags);
		}

		spin_lock_irqsave(&ndlp->lock, iflags);

		/* Only 1 thread can drop the initial node reference.  If
		 * another thread has set NLP_DROPPED, this thread is done.
		 */
		if (nvme_reg || (ndlp->nlp_flag & NLP_DROPPED)) {
			spin_unlock_irqrestore(&ndlp->lock, iflags);
			return;
		}

		ndlp->nlp_flag |= NLP_DROPPED;
		spin_unlock_irqrestore(&ndlp->lock, iflags);
		lpfc_nlp_put(ndlp);
		return;
	}

	if (ndlp->nlp_state == NLP_STE_MAPPED_NODE)
		return;

	/* check for recovered fabric node */
	if (ndlp->nlp_state == NLP_STE_UNMAPPED_NODE &&
	    ndlp->nlp_DID == Fabric_DID)
		return;

	if (rport->port_name != wwn_to_u64(ndlp->nlp_portname.u.wwn))
		lpfc_printf_vlog(vport, KERN_ERR, LOG_TRACE_EVENT,
				 "6789 rport name %llx != node port name %llx",
				 rport->port_name,
				 wwn_to_u64(ndlp->nlp_portname.u.wwn));

	evtp = &ndlp->dev_loss_evt;

	if (!list_empty(&evtp->evt_listp)) {
		lpfc_printf_vlog(vport, KERN_ERR, LOG_TRACE_EVENT,
				 "6790 rport name %llx dev_loss_evt pending\n",
				 rport->port_name);
		return;
	}

	spin_lock_irqsave(&ndlp->lock, iflags);
	ndlp->nlp_flag |= NLP_IN_DEV_LOSS;

	/* If there is a PLOGI in progress, and we are in a
	 * NLP_NPR_2B_DISC state, don't turn off the flag.
	 */
	if (ndlp->nlp_state != NLP_STE_PLOGI_ISSUE)
		ndlp->nlp_flag &= ~NLP_NPR_2B_DISC;

	/*
	 * The backend does not expect any more calls associated with this
	 * rport. Remove the association between rport and ndlp.
	 */
	ndlp->fc4_xpt_flags &= ~SCSI_XPT_REGD;
	((struct lpfc_rport_data *)rport->dd_data)->pnode = NULL;
	ndlp->rport = NULL;
	spin_unlock_irqrestore(&ndlp->lock, iflags);

	if (phba->worker_thread) {
		/* We need to hold the node by incrementing the reference
		 * count until this queued work is done
		 */
		evtp->evt_arg1 = lpfc_nlp_get(ndlp);

		spin_lock_irqsave(&phba->hbalock, iflags);
		if (evtp->evt_arg1) {
			evtp->evt = LPFC_EVT_DEV_LOSS;
			list_add_tail(&evtp->evt_listp, &phba->work_list);
			spin_unlock_irqrestore(&phba->hbalock, iflags);
			lpfc_worker_wake_up(phba);
			return;
		}
		spin_unlock_irqrestore(&phba->hbalock, iflags);
	} else {
		lpfc_printf_vlog(ndlp->vport, KERN_INFO, LOG_NODE,
				 "3188 worker thread is stopped %s x%06x, "
				 " rport x%px flg x%x load_flag x%lx refcnt "
				 "%d\n", __func__, ndlp->nlp_DID,
				 ndlp->rport, ndlp->nlp_flag,
				 vport->load_flag, kref_read(&ndlp->kref));
		if (!(ndlp->fc4_xpt_flags & NVME_XPT_REGD)) {
			spin_lock_irqsave(&ndlp->lock, iflags);
			/* Node is in dev loss.  No further transaction. */
			ndlp->nlp_flag &= ~NLP_IN_DEV_LOSS;
			spin_unlock_irqrestore(&ndlp->lock, iflags);
			lpfc_disc_state_machine(vport, ndlp, NULL,
						NLP_EVT_DEVICE_RM);
		}
	}
}

/**
 * lpfc_check_inactive_vmid_one - VMID inactivity checker for a vport
 * @vport: Pointer to vport context object.
 *
 * This function checks for idle VMID entries related to a particular vport. If
 * found unused/idle, free them accordingly.
 **/
static void lpfc_check_inactive_vmid_one(struct lpfc_vport *vport)
{
	u16 keep;
	u32 difftime = 0, r, bucket;
	u64 *lta;
	int cpu;
	struct lpfc_vmid *vmp;

	write_lock(&vport->vmid_lock);

	if (!vport->cur_vmid_cnt)
		goto out;

	/* iterate through the table */
	hash_for_each(vport->hash_table, bucket, vmp, hnode) {
		keep = 0;
		if (vmp->flag & LPFC_VMID_REGISTERED) {
			/* check if the particular VMID is in use */
			/* for all available per cpu variable */
			for_each_possible_cpu(cpu) {
				/* if last access time is less than timeout */
				lta = per_cpu_ptr(vmp->last_io_time, cpu);
				if (!lta)
					continue;
				difftime = (jiffies) - (*lta);
				if ((vport->vmid_inactivity_timeout *
				     JIFFIES_PER_HR) > difftime) {
					keep = 1;
					break;
				}
			}

			/* if none of the cpus have been used by the vm, */
			/*  remove the entry if already registered */
			if (!keep) {
				/* mark the entry for deregistration */
				vmp->flag = LPFC_VMID_DE_REGISTER;
				write_unlock(&vport->vmid_lock);
				if (vport->vmid_priority_tagging)
					r = lpfc_vmid_uvem(vport, vmp, false);
				else
					r = lpfc_vmid_cmd(vport,
							  SLI_CTAS_DAPP_IDENT,
							  vmp);

				/* decrement number of active vms and mark */
				/* entry in slot as free */
				write_lock(&vport->vmid_lock);
				if (!r) {
					struct lpfc_vmid *ht = vmp;

					vport->cur_vmid_cnt--;
					ht->flag = LPFC_VMID_SLOT_FREE;
					free_percpu(ht->last_io_time);
					ht->last_io_time = NULL;
					hash_del(&ht->hnode);
				}
			}
		}
	}
 out:
	write_unlock(&vport->vmid_lock);
}

/**
 * lpfc_check_inactive_vmid - VMID inactivity checker
 * @phba: Pointer to hba context object.
 *
 * This function is called from the worker thread to determine if an entry in
 * the VMID table can be released since there was no I/O activity seen from that
 * particular VM for the specified time. When this happens, the entry in the
 * table is released and also the resources on the switch cleared.
 **/

static void lpfc_check_inactive_vmid(struct lpfc_hba *phba)
{
	struct lpfc_vport *vport;
	struct lpfc_vport **vports;
	int i;

	vports = lpfc_create_vport_work_array(phba);
	if (!vports)
		return;

	for (i = 0; i <= phba->max_vports; i++) {
		if ((!vports[i]) && (i == 0))
			vport = phba->pport;
		else
			vport = vports[i];
		if (!vport)
			break;

		lpfc_check_inactive_vmid_one(vport);
	}
	lpfc_destroy_vport_work_array(phba, vports);
}

/**
 * lpfc_check_nlp_post_devloss - Check to restore ndlp refcnt after devloss
 * @vport: Pointer to vport object.
 * @ndlp: Pointer to remote node object.
 *
 * If NLP_IN_RECOV_POST_DEV_LOSS flag was set due to outstanding recovery of
 * node during dev_loss_tmo processing, then this function restores the nlp_put
 * kref decrement from lpfc_dev_loss_tmo_handler.
 **/
void
lpfc_check_nlp_post_devloss(struct lpfc_vport *vport,
			    struct lpfc_nodelist *ndlp)
{
	unsigned long iflags;

	spin_lock_irqsave(&ndlp->lock, iflags);
	if (ndlp->save_flags & NLP_IN_RECOV_POST_DEV_LOSS) {
		ndlp->save_flags &= ~NLP_IN_RECOV_POST_DEV_LOSS;
		spin_unlock_irqrestore(&ndlp->lock, iflags);
		lpfc_nlp_get(ndlp);
		lpfc_printf_vlog(vport, KERN_INFO, LOG_DISCOVERY | LOG_NODE,
				 "8438 Devloss timeout reversed on DID x%x "
				 "refcnt %d ndlp %p flag x%x "
				 "port_state = x%x\n",
				 ndlp->nlp_DID, kref_read(&ndlp->kref), ndlp,
				 ndlp->nlp_flag, vport->port_state);
		return;
	}
	spin_unlock_irqrestore(&ndlp->lock, iflags);
}

/**
 * lpfc_dev_loss_tmo_handler - Remote node devloss timeout handler
 * @ndlp: Pointer to remote node object.
 *
 * This function is called from the worker thread when devloss timeout timer
 * expires. For SLI4 host, this routine shall return 1 when at lease one
 * remote node, including this @ndlp, is still in use of FCF; otherwise, this
 * routine shall return 0 when there is no remote node is still in use of FCF
 * when devloss timeout happened to this @ndlp.
 **/
static int
lpfc_dev_loss_tmo_handler(struct lpfc_nodelist *ndlp)
{
	struct lpfc_vport *vport;
	struct lpfc_hba   *phba;
	uint8_t *name;
	int warn_on = 0;
	int fcf_inuse = 0;
	bool recovering = false;
	struct fc_vport *fc_vport = NULL;
	unsigned long iflags;

	vport = ndlp->vport;
	name = (uint8_t *)&ndlp->nlp_portname;
	phba = vport->phba;

	if (phba->sli_rev == LPFC_SLI_REV4)
		fcf_inuse = lpfc_fcf_inuse(phba);

	lpfc_debugfs_disc_trc(vport, LPFC_DISC_TRC_RPORT,
			      "rport devlosstmo:did:x%x type:x%x id:x%x",
			      ndlp->nlp_DID, ndlp->nlp_type, ndlp->nlp_sid);

	lpfc_printf_vlog(ndlp->vport, KERN_INFO, LOG_NODE,
			 "3182 %s x%06x, nflag x%x xflags x%x refcnt %d\n",
			 __func__, ndlp->nlp_DID, ndlp->nlp_flag,
			 ndlp->fc4_xpt_flags, kref_read(&ndlp->kref));

	/* If the driver is recovering the rport, ignore devloss. */
	if (ndlp->nlp_state == NLP_STE_MAPPED_NODE) {
		lpfc_printf_vlog(vport, KERN_INFO, LOG_DISCOVERY,
				 "0284 Devloss timeout Ignored on "
				 "WWPN %x:%x:%x:%x:%x:%x:%x:%x "
				 "NPort x%x\n",
				 *name, *(name+1), *(name+2), *(name+3),
				 *(name+4), *(name+5), *(name+6), *(name+7),
				 ndlp->nlp_DID);

		spin_lock_irqsave(&ndlp->lock, iflags);
		ndlp->nlp_flag &= ~NLP_IN_DEV_LOSS;
		spin_unlock_irqrestore(&ndlp->lock, iflags);
		return fcf_inuse;
	}

	/* Fabric nodes are done. */
	if (ndlp->nlp_type & NLP_FABRIC) {
		spin_lock_irqsave(&ndlp->lock, iflags);

		/* The driver has to account for a race between any fabric
		 * node that's in recovery when dev_loss_tmo expires. When this
		 * happens, the driver has to allow node recovery.
		 */
		switch (ndlp->nlp_DID) {
		case Fabric_DID:
			fc_vport = vport->fc_vport;
			if (fc_vport) {
				/* NPIV path. */
				if (fc_vport->vport_state ==
				    FC_VPORT_INITIALIZING)
					recovering = true;
			} else {
				/* Physical port path. */
				if (test_bit(HBA_FLOGI_OUTSTANDING,
					     &phba->hba_flag))
					recovering = true;
			}
			break;
		case Fabric_Cntl_DID:
			if (ndlp->nlp_flag & NLP_REG_LOGIN_SEND)
				recovering = true;
			break;
		case FDMI_DID:
			fallthrough;
		case NameServer_DID:
			if (ndlp->nlp_state >= NLP_STE_PLOGI_ISSUE &&
			    ndlp->nlp_state <= NLP_STE_REG_LOGIN_ISSUE)
				recovering = true;
			break;
		default:
			/* Ensure the nlp_DID at least has the correct prefix.
			 * The fabric domain controller's last three nibbles
			 * vary so we handle it in the default case.
			 */
			if (ndlp->nlp_DID & Fabric_DID_MASK) {
				if (ndlp->nlp_state >= NLP_STE_PLOGI_ISSUE &&
				    ndlp->nlp_state <= NLP_STE_REG_LOGIN_ISSUE)
					recovering = true;
			}
			break;
		}
		spin_unlock_irqrestore(&ndlp->lock, iflags);

		/* Mark an NLP_IN_RECOV_POST_DEV_LOSS flag to know if reversing
		 * the following lpfc_nlp_put is necessary after fabric node is
		 * recovered.
		 */
		spin_lock_irqsave(&ndlp->lock, iflags);
		ndlp->nlp_flag &= ~NLP_IN_DEV_LOSS;
		spin_unlock_irqrestore(&ndlp->lock, iflags);
		if (recovering) {
			lpfc_printf_vlog(vport, KERN_INFO,
					 LOG_DISCOVERY | LOG_NODE,
					 "8436 Devloss timeout marked on "
					 "DID x%x refcnt %d ndlp %p "
					 "flag x%x port_state = x%x\n",
					 ndlp->nlp_DID, kref_read(&ndlp->kref),
					 ndlp, ndlp->nlp_flag,
					 vport->port_state);
			spin_lock_irqsave(&ndlp->lock, iflags);
			ndlp->save_flags |= NLP_IN_RECOV_POST_DEV_LOSS;
			spin_unlock_irqrestore(&ndlp->lock, iflags);
			return fcf_inuse;
		} else if (ndlp->nlp_state == NLP_STE_UNMAPPED_NODE) {
			/* Fabric node fully recovered before this dev_loss_tmo
			 * queue work is processed.  Thus, ignore the
			 * dev_loss_tmo event.
			 */
			lpfc_printf_vlog(vport, KERN_INFO,
					 LOG_DISCOVERY | LOG_NODE,
					 "8437 Devloss timeout ignored on "
					 "DID x%x refcnt %d ndlp %p "
					 "flag x%x port_state = x%x\n",
					 ndlp->nlp_DID, kref_read(&ndlp->kref),
					 ndlp, ndlp->nlp_flag,
					 vport->port_state);
			return fcf_inuse;
		}

		lpfc_nlp_put(ndlp);
		return fcf_inuse;
	}

	if (ndlp->nlp_sid != NLP_NO_SID) {
		warn_on = 1;
		lpfc_sli_abort_iocb(vport, ndlp->nlp_sid, 0, LPFC_CTX_TGT);
	}

	if (warn_on) {
		lpfc_printf_vlog(vport, KERN_ERR, LOG_TRACE_EVENT,
				 "0203 Devloss timeout on "
				 "WWPN %02x:%02x:%02x:%02x:%02x:%02x:%02x:%02x "
				 "NPort x%06x Data: x%x x%x x%x refcnt %d\n",
				 *name, *(name+1), *(name+2), *(name+3),
				 *(name+4), *(name+5), *(name+6), *(name+7),
				 ndlp->nlp_DID, ndlp->nlp_flag,
				 ndlp->nlp_state, ndlp->nlp_rpi,
				 kref_read(&ndlp->kref));
	} else {
		lpfc_printf_vlog(vport, KERN_INFO, LOG_TRACE_EVENT,
				 "0204 Devloss timeout on "
				 "WWPN %02x:%02x:%02x:%02x:%02x:%02x:%02x:%02x "
				 "NPort x%06x Data: x%x x%x x%x\n",
				 *name, *(name+1), *(name+2), *(name+3),
				 *(name+4), *(name+5), *(name+6), *(name+7),
				 ndlp->nlp_DID, ndlp->nlp_flag,
				 ndlp->nlp_state, ndlp->nlp_rpi);
	}
	spin_lock_irqsave(&ndlp->lock, iflags);
	ndlp->nlp_flag &= ~NLP_IN_DEV_LOSS;
	spin_unlock_irqrestore(&ndlp->lock, iflags);

	/* If we are devloss, but we are in the process of rediscovering the
	 * ndlp, don't issue a NLP_EVT_DEVICE_RM event.
	 */
	if (ndlp->nlp_state >= NLP_STE_PLOGI_ISSUE &&
	    ndlp->nlp_state <= NLP_STE_PRLI_ISSUE) {
		return fcf_inuse;
	}

	if (!(ndlp->fc4_xpt_flags & NVME_XPT_REGD))
		lpfc_disc_state_machine(vport, ndlp, NULL, NLP_EVT_DEVICE_RM);

	return fcf_inuse;
}

static void lpfc_check_vmid_qfpa_issue(struct lpfc_hba *phba)
{
	struct lpfc_vport *vport;
	struct lpfc_vport **vports;
	int i;

	vports = lpfc_create_vport_work_array(phba);
	if (!vports)
		return;

	for (i = 0; i <= phba->max_vports; i++) {
		if ((!vports[i]) && (i == 0))
			vport = phba->pport;
		else
			vport = vports[i];
		if (!vport)
			break;

		if (vport->vmid_flag & LPFC_VMID_ISSUE_QFPA) {
			if (!lpfc_issue_els_qfpa(vport))
				vport->vmid_flag &= ~LPFC_VMID_ISSUE_QFPA;
		}
	}
	lpfc_destroy_vport_work_array(phba, vports);
}

/**
 * lpfc_sli4_post_dev_loss_tmo_handler - SLI4 post devloss timeout handler
 * @phba: Pointer to hba context object.
 * @fcf_inuse: SLI4 FCF in-use state reported from devloss timeout handler.
 * @nlp_did: remote node identifer with devloss timeout.
 *
 * This function is called from the worker thread after invoking devloss
 * timeout handler and releasing the reference count for the ndlp with
 * which the devloss timeout was handled for SLI4 host. For the devloss
 * timeout of the last remote node which had been in use of FCF, when this
 * routine is invoked, it shall be guaranteed that none of the remote are
 * in-use of FCF. When devloss timeout to the last remote using the FCF,
 * if the FIP engine is neither in FCF table scan process nor roundrobin
 * failover process, the in-use FCF shall be unregistered. If the FIP
 * engine is in FCF discovery process, the devloss timeout state shall
 * be set for either the FCF table scan process or roundrobin failover
 * process to unregister the in-use FCF.
 **/
static void
lpfc_sli4_post_dev_loss_tmo_handler(struct lpfc_hba *phba, int fcf_inuse,
				    uint32_t nlp_did)
{
	/* If devloss timeout happened to a remote node when FCF had no
	 * longer been in-use, do nothing.
	 */
	if (!fcf_inuse)
		return;

	if (test_bit(HBA_FIP_SUPPORT, &phba->hba_flag) &&
	    !lpfc_fcf_inuse(phba)) {
		spin_lock_irq(&phba->hbalock);
		if (phba->fcf.fcf_flag & FCF_DISCOVERY) {
			if (test_and_set_bit(HBA_DEVLOSS_TMO,
					     &phba->hba_flag)) {
				spin_unlock_irq(&phba->hbalock);
				return;
			}
			lpfc_printf_log(phba, KERN_INFO, LOG_FIP,
					"2847 Last remote node (x%x) using "
					"FCF devloss tmo\n", nlp_did);
		}
		if (phba->fcf.fcf_flag & FCF_REDISC_PROG) {
			spin_unlock_irq(&phba->hbalock);
			lpfc_printf_log(phba, KERN_INFO, LOG_FIP,
					"2868 Devloss tmo to FCF rediscovery "
					"in progress\n");
			return;
		}
		spin_unlock_irq(&phba->hbalock);
		if (!test_bit(FCF_TS_INPROG, &phba->hba_flag) &&
		    !test_bit(FCF_RR_INPROG, &phba->hba_flag)) {
			lpfc_printf_log(phba, KERN_INFO, LOG_FIP,
					"2869 Devloss tmo to idle FIP engine, "
					"unreg in-use FCF and rescan.\n");
			/* Unregister in-use FCF and rescan */
			lpfc_unregister_fcf_rescan(phba);
			return;
		}
		if (test_bit(FCF_TS_INPROG, &phba->hba_flag))
			lpfc_printf_log(phba, KERN_INFO, LOG_FIP,
					"2870 FCF table scan in progress\n");
		if (test_bit(FCF_RR_INPROG, &phba->hba_flag))
			lpfc_printf_log(phba, KERN_INFO, LOG_FIP,
					"2871 FLOGI roundrobin FCF failover "
					"in progress\n");
	}
	lpfc_unregister_unused_fcf(phba);
}

/**
 * lpfc_alloc_fast_evt - Allocates data structure for posting event
 * @phba: Pointer to hba context object.
 *
 * This function is called from the functions which need to post
 * events from interrupt context. This function allocates data
 * structure required for posting event. It also keeps track of
 * number of events pending and prevent event storm when there are
 * too many events.
 **/
struct lpfc_fast_path_event *
lpfc_alloc_fast_evt(struct lpfc_hba *phba) {
	struct lpfc_fast_path_event *ret;

	/* If there are lot of fast event do not exhaust memory due to this */
	if (atomic_read(&phba->fast_event_count) > LPFC_MAX_EVT_COUNT)
		return NULL;

	ret = kzalloc(sizeof(struct lpfc_fast_path_event),
			GFP_ATOMIC);
	if (ret) {
		atomic_inc(&phba->fast_event_count);
		INIT_LIST_HEAD(&ret->work_evt.evt_listp);
		ret->work_evt.evt = LPFC_EVT_FASTPATH_MGMT_EVT;
	}
	return ret;
}

/**
 * lpfc_free_fast_evt - Frees event data structure
 * @phba: Pointer to hba context object.
 * @evt:  Event object which need to be freed.
 *
 * This function frees the data structure required for posting
 * events.
 **/
void
lpfc_free_fast_evt(struct lpfc_hba *phba,
		struct lpfc_fast_path_event *evt) {

	atomic_dec(&phba->fast_event_count);
	kfree(evt);
}

/**
 * lpfc_send_fastpath_evt - Posts events generated from fast path
 * @phba: Pointer to hba context object.
 * @evtp: Event data structure.
 *
 * This function is called from worker thread, when the interrupt
 * context need to post an event. This function posts the event
 * to fc transport netlink interface.
 **/
static void
lpfc_send_fastpath_evt(struct lpfc_hba *phba,
		struct lpfc_work_evt *evtp)
{
	unsigned long evt_category, evt_sub_category;
	struct lpfc_fast_path_event *fast_evt_data;
	char *evt_data;
	uint32_t evt_data_size;
	struct Scsi_Host *shost;

	fast_evt_data = container_of(evtp, struct lpfc_fast_path_event,
		work_evt);

	evt_category = (unsigned long) fast_evt_data->un.fabric_evt.event_type;
	evt_sub_category = (unsigned long) fast_evt_data->un.
			fabric_evt.subcategory;
	shost = lpfc_shost_from_vport(fast_evt_data->vport);
	if (evt_category == FC_REG_FABRIC_EVENT) {
		if (evt_sub_category == LPFC_EVENT_FCPRDCHKERR) {
			evt_data = (char *) &fast_evt_data->un.read_check_error;
			evt_data_size = sizeof(fast_evt_data->un.
				read_check_error);
		} else if ((evt_sub_category == LPFC_EVENT_FABRIC_BUSY) ||
			(evt_sub_category == LPFC_EVENT_PORT_BUSY)) {
			evt_data = (char *) &fast_evt_data->un.fabric_evt;
			evt_data_size = sizeof(fast_evt_data->un.fabric_evt);
		} else {
			lpfc_free_fast_evt(phba, fast_evt_data);
			return;
		}
	} else if (evt_category == FC_REG_SCSI_EVENT) {
		switch (evt_sub_category) {
		case LPFC_EVENT_QFULL:
		case LPFC_EVENT_DEVBSY:
			evt_data = (char *) &fast_evt_data->un.scsi_evt;
			evt_data_size = sizeof(fast_evt_data->un.scsi_evt);
			break;
		case LPFC_EVENT_CHECK_COND:
			evt_data = (char *) &fast_evt_data->un.check_cond_evt;
			evt_data_size =  sizeof(fast_evt_data->un.
				check_cond_evt);
			break;
		case LPFC_EVENT_VARQUEDEPTH:
			evt_data = (char *) &fast_evt_data->un.queue_depth_evt;
			evt_data_size = sizeof(fast_evt_data->un.
				queue_depth_evt);
			break;
		default:
			lpfc_free_fast_evt(phba, fast_evt_data);
			return;
		}
	} else {
		lpfc_free_fast_evt(phba, fast_evt_data);
		return;
	}

	if (phba->cfg_enable_fc4_type != LPFC_ENABLE_NVME)
		fc_host_post_vendor_event(shost,
			fc_get_event_number(),
			evt_data_size,
			evt_data,
			LPFC_NL_VENDOR_ID);

	lpfc_free_fast_evt(phba, fast_evt_data);
	return;
}

static void
lpfc_work_list_done(struct lpfc_hba *phba)
{
	struct lpfc_work_evt  *evtp = NULL;
	struct lpfc_nodelist  *ndlp;
	int free_evt;
	int fcf_inuse;
	uint32_t nlp_did;
	bool hba_pci_err;

	spin_lock_irq(&phba->hbalock);
	while (!list_empty(&phba->work_list)) {
		list_remove_head((&phba->work_list), evtp, typeof(*evtp),
				 evt_listp);
		spin_unlock_irq(&phba->hbalock);
		hba_pci_err = test_bit(HBA_PCI_ERR, &phba->bit_flags);
		free_evt = 1;
		switch (evtp->evt) {
		case LPFC_EVT_ELS_RETRY:
			ndlp = (struct lpfc_nodelist *) (evtp->evt_arg1);
			if (!hba_pci_err) {
				lpfc_els_retry_delay_handler(ndlp);
				free_evt = 0; /* evt is part of ndlp */
			}
			/* decrement the node reference count held
			 * for this queued work
			 */
			lpfc_nlp_put(ndlp);
			break;
		case LPFC_EVT_DEV_LOSS:
			ndlp = (struct lpfc_nodelist *)(evtp->evt_arg1);
			fcf_inuse = lpfc_dev_loss_tmo_handler(ndlp);
			free_evt = 0;
			/* decrement the node reference count held for
			 * this queued work
			 */
			nlp_did = ndlp->nlp_DID;
			lpfc_nlp_put(ndlp);
			if (phba->sli_rev == LPFC_SLI_REV4)
				lpfc_sli4_post_dev_loss_tmo_handler(phba,
								    fcf_inuse,
								    nlp_did);
			break;
		case LPFC_EVT_RECOVER_PORT:
			ndlp = (struct lpfc_nodelist *)(evtp->evt_arg1);
			if (!hba_pci_err) {
				lpfc_sli_abts_recover_port(ndlp->vport, ndlp);
				free_evt = 0;
			}
			/* decrement the node reference count held for
			 * this queued work
			 */
			lpfc_nlp_put(ndlp);
			break;
		case LPFC_EVT_ONLINE:
			if (phba->link_state < LPFC_LINK_DOWN)
				*(int *) (evtp->evt_arg1) = lpfc_online(phba);
			else
				*(int *) (evtp->evt_arg1) = 0;
			complete((struct completion *)(evtp->evt_arg2));
			break;
		case LPFC_EVT_OFFLINE_PREP:
			if (phba->link_state >= LPFC_LINK_DOWN)
				lpfc_offline_prep(phba, LPFC_MBX_WAIT);
			*(int *)(evtp->evt_arg1) = 0;
			complete((struct completion *)(evtp->evt_arg2));
			break;
		case LPFC_EVT_OFFLINE:
			lpfc_offline(phba);
			lpfc_sli_brdrestart(phba);
			*(int *)(evtp->evt_arg1) =
				lpfc_sli_brdready(phba, HS_FFRDY | HS_MBRDY);
			lpfc_unblock_mgmt_io(phba);
			complete((struct completion *)(evtp->evt_arg2));
			break;
		case LPFC_EVT_WARM_START:
			lpfc_offline(phba);
			lpfc_reset_barrier(phba);
			lpfc_sli_brdreset(phba);
			lpfc_hba_down_post(phba);
			*(int *)(evtp->evt_arg1) =
				lpfc_sli_brdready(phba, HS_MBRDY);
			lpfc_unblock_mgmt_io(phba);
			complete((struct completion *)(evtp->evt_arg2));
			break;
		case LPFC_EVT_KILL:
			lpfc_offline(phba);
			*(int *)(evtp->evt_arg1)
				= (phba->pport->stopped)
				        ? 0 : lpfc_sli_brdkill(phba);
			lpfc_unblock_mgmt_io(phba);
			complete((struct completion *)(evtp->evt_arg2));
			break;
		case LPFC_EVT_FASTPATH_MGMT_EVT:
			lpfc_send_fastpath_evt(phba, evtp);
			free_evt = 0;
			break;
		case LPFC_EVT_RESET_HBA:
			if (!test_bit(FC_UNLOADING, &phba->pport->load_flag))
				lpfc_reset_hba(phba);
			break;
		}
		if (free_evt)
			kfree(evtp);
		spin_lock_irq(&phba->hbalock);
	}
	spin_unlock_irq(&phba->hbalock);

}

static void
lpfc_work_done(struct lpfc_hba *phba)
{
	struct lpfc_sli_ring *pring;
	uint32_t ha_copy, status, control, work_port_events;
	struct lpfc_vport **vports;
	struct lpfc_vport *vport;
	int i;
	bool hba_pci_err;

	hba_pci_err = test_bit(HBA_PCI_ERR, &phba->bit_flags);
	spin_lock_irq(&phba->hbalock);
	ha_copy = phba->work_ha;
	phba->work_ha = 0;
	spin_unlock_irq(&phba->hbalock);
	if (hba_pci_err)
		ha_copy = 0;

	/* First, try to post the next mailbox command to SLI4 device */
	if (phba->pci_dev_grp == LPFC_PCI_DEV_OC && !hba_pci_err)
		lpfc_sli4_post_async_mbox(phba);

	if (ha_copy & HA_ERATT) {
		/* Handle the error attention event */
		lpfc_handle_eratt(phba);

		if (phba->fw_dump_cmpl) {
			complete(phba->fw_dump_cmpl);
			phba->fw_dump_cmpl = NULL;
		}
	}

	if (ha_copy & HA_MBATT)
		lpfc_sli_handle_mb_event(phba);

	if (ha_copy & HA_LATT)
		lpfc_handle_latt(phba);

	/* Handle VMID Events */
	if (lpfc_is_vmid_enabled(phba) && !hba_pci_err) {
		if (phba->pport->work_port_events &
		    WORKER_CHECK_VMID_ISSUE_QFPA) {
			lpfc_check_vmid_qfpa_issue(phba);
			phba->pport->work_port_events &=
				~WORKER_CHECK_VMID_ISSUE_QFPA;
		}
		if (phba->pport->work_port_events &
		    WORKER_CHECK_INACTIVE_VMID) {
			lpfc_check_inactive_vmid(phba);
			phba->pport->work_port_events &=
			    ~WORKER_CHECK_INACTIVE_VMID;
		}
	}

	/* Process SLI4 events */
	if (phba->pci_dev_grp == LPFC_PCI_DEV_OC) {
		if (test_bit(HBA_RRQ_ACTIVE, &phba->hba_flag))
			lpfc_handle_rrq_active(phba);
		if (test_bit(ELS_XRI_ABORT_EVENT, &phba->hba_flag))
			lpfc_sli4_els_xri_abort_event_proc(phba);
		if (test_bit(ASYNC_EVENT, &phba->hba_flag))
			lpfc_sli4_async_event_proc(phba);
		if (test_and_clear_bit(HBA_POST_RECEIVE_BUFFER,
				       &phba->hba_flag))
			lpfc_sli_hbqbuf_add_hbqs(phba, LPFC_ELS_HBQ);
		if (phba->fcf.fcf_flag & FCF_REDISC_EVT)
			lpfc_sli4_fcf_redisc_event_proc(phba);
	}

	vports = lpfc_create_vport_work_array(phba);
	if (vports != NULL)
		for (i = 0; i <= phba->max_vports; i++) {
			/*
			 * We could have no vports in array if unloading, so if
			 * this happens then just use the pport
			 */
			if (vports[i] == NULL && i == 0)
				vport = phba->pport;
			else
				vport = vports[i];
			if (vport == NULL)
				break;
			spin_lock_irq(&vport->work_port_lock);
			work_port_events = vport->work_port_events;
			vport->work_port_events &= ~work_port_events;
			spin_unlock_irq(&vport->work_port_lock);
			if (hba_pci_err)
				continue;
			if (work_port_events & WORKER_DISC_TMO)
				lpfc_disc_timeout_handler(vport);
			if (work_port_events & WORKER_ELS_TMO)
				lpfc_els_timeout_handler(vport);
			if (work_port_events & WORKER_HB_TMO)
				lpfc_hb_timeout_handler(phba);
			if (work_port_events & WORKER_MBOX_TMO)
				lpfc_mbox_timeout_handler(phba);
			if (work_port_events & WORKER_FABRIC_BLOCK_TMO)
				lpfc_unblock_fabric_iocbs(phba);
			if (work_port_events & WORKER_RAMP_DOWN_QUEUE)
				lpfc_ramp_down_queue_handler(phba);
			if (work_port_events & WORKER_DELAYED_DISC_TMO)
				lpfc_delayed_disc_timeout_handler(vport);
		}
	lpfc_destroy_vport_work_array(phba, vports);

	pring = lpfc_phba_elsring(phba);
	status = (ha_copy & (HA_RXMASK  << (4*LPFC_ELS_RING)));
	status >>= (4*LPFC_ELS_RING);
	if (pring && (status & HA_RXMASK ||
		      pring->flag & LPFC_DEFERRED_RING_EVENT ||
		      test_bit(HBA_SP_QUEUE_EVT, &phba->hba_flag))) {
		if (pring->flag & LPFC_STOP_IOCB_EVENT) {
			pring->flag |= LPFC_DEFERRED_RING_EVENT;
			/* Preserve legacy behavior. */
			if (!test_bit(HBA_SP_QUEUE_EVT, &phba->hba_flag))
				set_bit(LPFC_DATA_READY, &phba->data_flags);
		} else {
			/* Driver could have abort request completed in queue
			 * when link goes down.  Allow for this transition.
			 */
			if (phba->link_state >= LPFC_LINK_DOWN ||
			    phba->link_flag & LS_MDS_LOOPBACK) {
				pring->flag &= ~LPFC_DEFERRED_RING_EVENT;
				lpfc_sli_handle_slow_ring_event(phba, pring,
								(status &
								HA_RXMASK));
			}
		}
		if (phba->sli_rev == LPFC_SLI_REV4)
			lpfc_drain_txq(phba);
		/*
		 * Turn on Ring interrupts
		 */
		if (phba->sli_rev <= LPFC_SLI_REV3) {
			spin_lock_irq(&phba->hbalock);
			control = readl(phba->HCregaddr);
			if (!(control & (HC_R0INT_ENA << LPFC_ELS_RING))) {
				lpfc_debugfs_slow_ring_trc(phba,
					"WRK Enable ring: cntl:x%x hacopy:x%x",
					control, ha_copy, 0);

				control |= (HC_R0INT_ENA << LPFC_ELS_RING);
				writel(control, phba->HCregaddr);
				readl(phba->HCregaddr); /* flush */
			} else {
				lpfc_debugfs_slow_ring_trc(phba,
					"WRK Ring ok:     cntl:x%x hacopy:x%x",
					control, ha_copy, 0);
			}
			spin_unlock_irq(&phba->hbalock);
		}
	}
	lpfc_work_list_done(phba);
}

int
lpfc_do_work(void *p)
{
	struct lpfc_hba *phba = p;
	int rc;

	set_user_nice(current, MIN_NICE);
	current->flags |= PF_NOFREEZE;
	phba->data_flags = 0;

	while (!kthread_should_stop()) {
		/* wait and check worker queue activities */
		rc = wait_event_interruptible(phba->work_waitq,
					(test_and_clear_bit(LPFC_DATA_READY,
							    &phba->data_flags)
					 || kthread_should_stop()));
		/* Signal wakeup shall terminate the worker thread */
		if (rc) {
			lpfc_printf_log(phba, KERN_ERR, LOG_TRACE_EVENT,
					"0433 Wakeup on signal: rc=x%x\n", rc);
			break;
		}

		/* Attend pending lpfc data processing */
		lpfc_work_done(phba);
	}
	phba->worker_thread = NULL;
	lpfc_printf_log(phba, KERN_INFO, LOG_ELS,
			"0432 Worker thread stopped.\n");
	return 0;
}

/*
 * This is only called to handle FC worker events. Since this a rare
 * occurrence, we allocate a struct lpfc_work_evt structure here instead of
 * embedding it in the IOCB.
 */
int
lpfc_workq_post_event(struct lpfc_hba *phba, void *arg1, void *arg2,
		      uint32_t evt)
{
	struct lpfc_work_evt  *evtp;
	unsigned long flags;

	/*
	 * All Mailbox completions and LPFC_ELS_RING rcv ring IOCB events will
	 * be queued to worker thread for processing
	 */
	evtp = kmalloc(sizeof(struct lpfc_work_evt), GFP_ATOMIC);
	if (!evtp)
		return 0;

	evtp->evt_arg1  = arg1;
	evtp->evt_arg2  = arg2;
	evtp->evt       = evt;

	spin_lock_irqsave(&phba->hbalock, flags);
	list_add_tail(&evtp->evt_listp, &phba->work_list);
	spin_unlock_irqrestore(&phba->hbalock, flags);

	lpfc_worker_wake_up(phba);

	return 1;
}

void
lpfc_cleanup_rpis(struct lpfc_vport *vport, int remove)
{
	struct lpfc_hba  *phba = vport->phba;
	struct lpfc_nodelist *ndlp, *next_ndlp;

	list_for_each_entry_safe(ndlp, next_ndlp, &vport->fc_nodes, nlp_listp) {
		if ((phba->sli3_options & LPFC_SLI3_VPORT_TEARDOWN) ||
		    ((vport->port_type == LPFC_NPIV_PORT) &&
		     ((ndlp->nlp_DID == NameServer_DID) ||
		      (ndlp->nlp_DID == FDMI_DID) ||
		      (ndlp->nlp_DID == Fabric_Cntl_DID))))
			lpfc_unreg_rpi(vport, ndlp);

		/* Leave Fabric nodes alone on link down */
		if ((phba->sli_rev < LPFC_SLI_REV4) &&
		    (!remove && ndlp->nlp_type & NLP_FABRIC))
			continue;

		/* Notify transport of connectivity loss to trigger cleanup. */
		if (phba->nvmet_support &&
		    ndlp->nlp_state == NLP_STE_UNMAPPED_NODE)
			lpfc_nvmet_invalidate_host(phba, ndlp);

		lpfc_disc_state_machine(vport, ndlp, NULL,
					remove
					? NLP_EVT_DEVICE_RM
					: NLP_EVT_DEVICE_RECOVERY);
	}
	if (phba->sli3_options & LPFC_SLI3_VPORT_TEARDOWN) {
		if (phba->sli_rev == LPFC_SLI_REV4)
			lpfc_sli4_unreg_all_rpis(vport);
		lpfc_mbx_unreg_vpi(vport);
		set_bit(FC_VPORT_NEEDS_REG_VPI, &vport->fc_flag);
	}
}

void
lpfc_port_link_failure(struct lpfc_vport *vport)
{
	lpfc_vport_set_state(vport, FC_VPORT_LINKDOWN);

	/* Cleanup any outstanding received buffers */
	lpfc_cleanup_rcv_buffers(vport);

	/* Cleanup any outstanding RSCN activity */
	lpfc_els_flush_rscn(vport);

	/* Cleanup any outstanding ELS commands */
	lpfc_els_flush_cmd(vport);

	lpfc_cleanup_rpis(vport, 0);

	/* Turn off discovery timer if its running */
	lpfc_can_disctmo(vport);
}

void
lpfc_linkdown_port(struct lpfc_vport *vport)
{
	struct lpfc_hba *phba = vport->phba;
	struct Scsi_Host *shost = lpfc_shost_from_vport(vport);

	if (vport->cfg_enable_fc4_type != LPFC_ENABLE_NVME)
		fc_host_post_event(shost, fc_get_event_number(),
				   FCH_EVT_LINKDOWN, 0);

	lpfc_debugfs_disc_trc(vport, LPFC_DISC_TRC_ELS_CMD,
		"Link Down:       state:x%x rtry:x%x flg:x%x",
		vport->port_state, vport->fc_ns_retry, vport->fc_flag);

	lpfc_port_link_failure(vport);

	/* Stop delayed Nport discovery */
	clear_bit(FC_DISC_DELAYED, &vport->fc_flag);
	del_timer_sync(&vport->delayed_disc_tmo);

	if (phba->sli_rev == LPFC_SLI_REV4 &&
	    vport->port_type == LPFC_PHYSICAL_PORT &&
	    phba->sli4_hba.fawwpn_flag & LPFC_FAWWPN_CONFIG) {
		/* Assume success on link up */
		phba->sli4_hba.fawwpn_flag |= LPFC_FAWWPN_FABRIC;
	}
}

int
lpfc_linkdown(struct lpfc_hba *phba)
{
	struct lpfc_vport *vport = phba->pport;
	struct Scsi_Host *shost = lpfc_shost_from_vport(vport);
	struct lpfc_vport **vports;
	LPFC_MBOXQ_t          *mb;
	int i;
	int offline;

	if (phba->link_state == LPFC_LINK_DOWN)
		return 0;

	/* Block all SCSI stack I/Os */
	lpfc_scsi_dev_block(phba);
	offline = pci_channel_offline(phba->pcidev);

	/* Decrement the held ndlp if there is a deferred flogi acc */
	if (phba->defer_flogi_acc.flag) {
		if (phba->defer_flogi_acc.ndlp) {
			lpfc_nlp_put(phba->defer_flogi_acc.ndlp);
			phba->defer_flogi_acc.ndlp = NULL;
		}
	}
	phba->defer_flogi_acc.flag = false;

	/* Clear external loopback plug detected flag */
	phba->link_flag &= ~LS_EXTERNAL_LOOPBACK;

	spin_lock_irq(&phba->hbalock);
	phba->fcf.fcf_flag &= ~(FCF_AVAILABLE | FCF_SCAN_DONE);
	spin_unlock_irq(&phba->hbalock);
	if (phba->link_state > LPFC_LINK_DOWN) {
		phba->link_state = LPFC_LINK_DOWN;
		if (phba->sli4_hba.conf_trunk) {
			phba->trunk_link.link0.state = 0;
			phba->trunk_link.link1.state = 0;
			phba->trunk_link.link2.state = 0;
			phba->trunk_link.link3.state = 0;
			phba->trunk_link.phy_lnk_speed =
						LPFC_LINK_SPEED_UNKNOWN;
			phba->sli4_hba.link_state.logical_speed =
						LPFC_LINK_SPEED_UNKNOWN;
		}
		clear_bit(FC_LBIT, &phba->pport->fc_flag);
	}
	vports = lpfc_create_vport_work_array(phba);
	if (vports != NULL) {
		for (i = 0; i <= phba->max_vports && vports[i] != NULL; i++) {
			/* Issue a LINK DOWN event to all nodes */
			lpfc_linkdown_port(vports[i]);

			vports[i]->fc_myDID = 0;

			if ((vport->cfg_enable_fc4_type == LPFC_ENABLE_BOTH) ||
			    (vport->cfg_enable_fc4_type == LPFC_ENABLE_NVME)) {
				if (phba->nvmet_support)
					lpfc_nvmet_update_targetport(phba);
				else
					lpfc_nvme_update_localport(vports[i]);
			}
		}
	}
	lpfc_destroy_vport_work_array(phba, vports);

	/* Clean up any SLI3 firmware default rpi's */
	if (phba->sli_rev > LPFC_SLI_REV3 || offline)
		goto skip_unreg_did;

	mb = mempool_alloc(phba->mbox_mem_pool, GFP_KERNEL);
	if (mb) {
		lpfc_unreg_did(phba, 0xffff, LPFC_UNREG_ALL_DFLT_RPIS, mb);
		mb->vport = vport;
		mb->mbox_cmpl = lpfc_sli_def_mbox_cmpl;
		if (lpfc_sli_issue_mbox(phba, mb, MBX_NOWAIT)
		    == MBX_NOT_FINISHED) {
			mempool_free(mb, phba->mbox_mem_pool);
		}
	}

 skip_unreg_did:
	/* Setup myDID for link up if we are in pt2pt mode */
	if (test_bit(FC_PT2PT, &phba->pport->fc_flag)) {
		mb = mempool_alloc(phba->mbox_mem_pool, GFP_KERNEL);
		if (mb) {
			lpfc_config_link(phba, mb);
			mb->mbox_cmpl = lpfc_sli_def_mbox_cmpl;
			mb->vport = vport;
			if (lpfc_sli_issue_mbox(phba, mb, MBX_NOWAIT)
			    == MBX_NOT_FINISHED) {
				mempool_free(mb, phba->mbox_mem_pool);
			}
		}
		clear_bit(FC_PT2PT, &phba->pport->fc_flag);
		clear_bit(FC_PT2PT_PLOGI, &phba->pport->fc_flag);
		spin_lock_irq(shost->host_lock);
		phba->pport->rcv_flogi_cnt = 0;
		spin_unlock_irq(shost->host_lock);
	}
	return 0;
}

static void
lpfc_linkup_cleanup_nodes(struct lpfc_vport *vport)
{
	struct lpfc_nodelist *ndlp;

	list_for_each_entry(ndlp, &vport->fc_nodes, nlp_listp) {
		ndlp->nlp_fc4_type &= ~(NLP_FC4_FCP | NLP_FC4_NVME);

		if (ndlp->nlp_state == NLP_STE_UNUSED_NODE)
			continue;
		if (ndlp->nlp_type & NLP_FABRIC) {
			/* On Linkup its safe to clean up the ndlp
			 * from Fabric connections.
			 */
			if (ndlp->nlp_DID != Fabric_DID)
				lpfc_unreg_rpi(vport, ndlp);
			lpfc_nlp_set_state(vport, ndlp, NLP_STE_NPR_NODE);
		} else if (!(ndlp->nlp_flag & NLP_NPR_ADISC)) {
			/* Fail outstanding IO now since device is
			 * marked for PLOGI.
			 */
			lpfc_unreg_rpi(vport, ndlp);
		}
	}
}

static void
lpfc_linkup_port(struct lpfc_vport *vport)
{
	struct Scsi_Host *shost = lpfc_shost_from_vport(vport);
	struct lpfc_hba  *phba = vport->phba;

	if (test_bit(FC_UNLOADING, &vport->load_flag))
		return;

	lpfc_debugfs_disc_trc(vport, LPFC_DISC_TRC_ELS_CMD,
		"Link Up:         top:x%x speed:x%x flg:x%x",
		phba->fc_topology, phba->fc_linkspeed, phba->link_flag);

	/* If NPIV is not enabled, only bring the physical port up */
	if (!(phba->sli3_options & LPFC_SLI3_NPIV_ENABLED) &&
		(vport != phba->pport))
		return;

	if (phba->defer_flogi_acc.flag) {
		clear_bit(FC_ABORT_DISCOVERY, &vport->fc_flag);
		clear_bit(FC_RSCN_MODE, &vport->fc_flag);
		clear_bit(FC_NLP_MORE, &vport->fc_flag);
		clear_bit(FC_RSCN_DISCOVERY, &vport->fc_flag);
	} else {
		clear_bit(FC_PT2PT, &vport->fc_flag);
		clear_bit(FC_PT2PT_PLOGI, &vport->fc_flag);
		clear_bit(FC_ABORT_DISCOVERY, &vport->fc_flag);
		clear_bit(FC_RSCN_MODE, &vport->fc_flag);
		clear_bit(FC_NLP_MORE, &vport->fc_flag);
		clear_bit(FC_RSCN_DISCOVERY, &vport->fc_flag);
	}
	set_bit(FC_NDISC_ACTIVE, &vport->fc_flag);

	spin_lock_irq(shost->host_lock);
	vport->fc_ns_retry = 0;
	spin_unlock_irq(shost->host_lock);
	lpfc_setup_fdmi_mask(vport);

	lpfc_linkup_cleanup_nodes(vport);
}

static int
lpfc_linkup(struct lpfc_hba *phba)
{
	struct lpfc_vport **vports;
	int i;
	struct Scsi_Host  *shost = lpfc_shost_from_vport(phba->pport);

	phba->link_state = LPFC_LINK_UP;

	/* Unblock fabric iocbs if they are blocked */
	clear_bit(FABRIC_COMANDS_BLOCKED, &phba->bit_flags);
	del_timer_sync(&phba->fabric_block_timer);

	vports = lpfc_create_vport_work_array(phba);
	if (vports != NULL)
		for (i = 0; i <= phba->max_vports && vports[i] != NULL; i++)
			lpfc_linkup_port(vports[i]);
	lpfc_destroy_vport_work_array(phba, vports);

	/* Clear the pport flogi counter in case the link down was
	 * absorbed without an ACQE. No lock here - in worker thread
	 * and discovery is synchronized.
	 */
	spin_lock_irq(shost->host_lock);
	phba->pport->rcv_flogi_cnt = 0;
	spin_unlock_irq(shost->host_lock);

	/* reinitialize initial HBA flag */
	clear_bit(HBA_FLOGI_ISSUED, &phba->hba_flag);
	clear_bit(HBA_RHBA_CMPL, &phba->hba_flag);

	return 0;
}

/*
 * This routine handles processing a CLEAR_LA mailbox
 * command upon completion. It is setup in the LPFC_MBOXQ
 * as the completion routine when the command is
 * handed off to the SLI layer. SLI3 only.
 */
static void
lpfc_mbx_cmpl_clear_la(struct lpfc_hba *phba, LPFC_MBOXQ_t *pmb)
{
	struct lpfc_vport *vport = pmb->vport;
	struct lpfc_sli   *psli = &phba->sli;
	MAILBOX_t *mb = &pmb->u.mb;
	uint32_t control;

	/* Since we don't do discovery right now, turn these off here */
	psli->sli3_ring[LPFC_EXTRA_RING].flag &= ~LPFC_STOP_IOCB_EVENT;
	psli->sli3_ring[LPFC_FCP_RING].flag &= ~LPFC_STOP_IOCB_EVENT;

	/* Check for error */
	if ((mb->mbxStatus) && (mb->mbxStatus != 0x1601)) {
		/* CLEAR_LA mbox error <mbxStatus> state <hba_state> */
		lpfc_printf_vlog(vport, KERN_ERR, LOG_TRACE_EVENT,
				 "0320 CLEAR_LA mbxStatus error x%x hba "
				 "state x%x\n",
				 mb->mbxStatus, vport->port_state);
		phba->link_state = LPFC_HBA_ERROR;
		goto out;
	}

	if (vport->port_type == LPFC_PHYSICAL_PORT)
		phba->link_state = LPFC_HBA_READY;

	spin_lock_irq(&phba->hbalock);
	psli->sli_flag |= LPFC_PROCESS_LA;
	control = readl(phba->HCregaddr);
	control |= HC_LAINT_ENA;
	writel(control, phba->HCregaddr);
	readl(phba->HCregaddr); /* flush */
	spin_unlock_irq(&phba->hbalock);
	mempool_free(pmb, phba->mbox_mem_pool);
	return;

out:
	/* Device Discovery completes */
	lpfc_printf_vlog(vport, KERN_INFO, LOG_DISCOVERY,
			 "0225 Device Discovery completes\n");
	mempool_free(pmb, phba->mbox_mem_pool);

	clear_bit(FC_ABORT_DISCOVERY, &vport->fc_flag);

	lpfc_can_disctmo(vport);

	/* turn on Link Attention interrupts */

	spin_lock_irq(&phba->hbalock);
	psli->sli_flag |= LPFC_PROCESS_LA;
	control = readl(phba->HCregaddr);
	control |= HC_LAINT_ENA;
	writel(control, phba->HCregaddr);
	readl(phba->HCregaddr); /* flush */
	spin_unlock_irq(&phba->hbalock);

	return;
}

void
lpfc_mbx_cmpl_local_config_link(struct lpfc_hba *phba, LPFC_MBOXQ_t *pmb)
{
	struct lpfc_vport *vport = pmb->vport;
	LPFC_MBOXQ_t *sparam_mb;
	u16 status = pmb->u.mb.mbxStatus;
	int rc;

	mempool_free(pmb, phba->mbox_mem_pool);

	if (status)
		goto out;

	/* don't perform discovery for SLI4 loopback diagnostic test */
	if ((phba->sli_rev == LPFC_SLI_REV4) &&
	    !test_bit(HBA_FCOE_MODE, &phba->hba_flag) &&
	    (phba->link_flag & LS_LOOPBACK_MODE))
		return;

	if (phba->fc_topology == LPFC_TOPOLOGY_LOOP &&
	    test_bit(FC_PUBLIC_LOOP, &vport->fc_flag) &&
	    !test_bit(FC_LBIT, &vport->fc_flag)) {
			/* Need to wait for FAN - use discovery timer
			 * for timeout.  port_state is identically
			 * LPFC_LOCAL_CFG_LINK while waiting for FAN
			 */
			lpfc_set_disctmo(vport);
			return;
	}

	/* Start discovery by sending a FLOGI. port_state is identically
	 * LPFC_FLOGI while waiting for FLOGI cmpl.
	 */
	if (vport->port_state != LPFC_FLOGI) {
		/* Issue MBX_READ_SPARAM to update CSPs before FLOGI if
		 * bb-credit recovery is in place.
		 */
		if (phba->bbcredit_support && phba->cfg_enable_bbcr &&
		    !(phba->link_flag & LS_LOOPBACK_MODE)) {
			sparam_mb = mempool_alloc(phba->mbox_mem_pool,
						  GFP_KERNEL);
			if (!sparam_mb)
				goto sparam_out;

			rc = lpfc_read_sparam(phba, sparam_mb, 0);
			if (rc) {
				mempool_free(sparam_mb, phba->mbox_mem_pool);
				goto sparam_out;
			}
			sparam_mb->vport = vport;
			sparam_mb->mbox_cmpl = lpfc_mbx_cmpl_read_sparam;
			rc = lpfc_sli_issue_mbox(phba, sparam_mb, MBX_NOWAIT);
			if (rc == MBX_NOT_FINISHED) {
				lpfc_mbox_rsrc_cleanup(phba, sparam_mb,
						       MBOX_THD_UNLOCKED);
				goto sparam_out;
			}

			set_bit(HBA_DEFER_FLOGI, &phba->hba_flag);
		}  else {
			lpfc_initial_flogi(vport);
		}
	} else {
		if (test_bit(FC_PT2PT, &vport->fc_flag))
			lpfc_disc_start(vport);
	}
	return;

out:
	lpfc_printf_vlog(vport, KERN_ERR, LOG_TRACE_EVENT,
			 "0306 CONFIG_LINK mbxStatus error x%x HBA state x%x\n",
			 status, vport->port_state);

sparam_out:
	lpfc_linkdown(phba);

	lpfc_printf_vlog(vport, KERN_ERR, LOG_TRACE_EVENT,
			 "0200 CONFIG_LINK bad hba state x%x\n",
			 vport->port_state);

	lpfc_issue_clear_la(phba, vport);
	return;
}

/**
 * lpfc_sli4_clear_fcf_rr_bmask
 * @phba: pointer to the struct lpfc_hba for this port.
 * This fucnction resets the round robin bit mask and clears the
 * fcf priority list. The list deletions are done while holding the
 * hbalock. The ON_LIST flag and the FLOGI_FAILED flags are cleared
 * from the lpfc_fcf_pri record.
 **/
void
lpfc_sli4_clear_fcf_rr_bmask(struct lpfc_hba *phba)
{
	struct lpfc_fcf_pri *fcf_pri;
	struct lpfc_fcf_pri *next_fcf_pri;
	memset(phba->fcf.fcf_rr_bmask, 0, sizeof(*phba->fcf.fcf_rr_bmask));
	spin_lock_irq(&phba->hbalock);
	list_for_each_entry_safe(fcf_pri, next_fcf_pri,
				&phba->fcf.fcf_pri_list, list) {
		list_del_init(&fcf_pri->list);
		fcf_pri->fcf_rec.flag = 0;
	}
	spin_unlock_irq(&phba->hbalock);
}
static void
lpfc_mbx_cmpl_reg_fcfi(struct lpfc_hba *phba, LPFC_MBOXQ_t *mboxq)
{
	struct lpfc_vport *vport = mboxq->vport;

	if (mboxq->u.mb.mbxStatus) {
		lpfc_printf_vlog(vport, KERN_ERR, LOG_TRACE_EVENT,
				 "2017 REG_FCFI mbxStatus error x%x "
				 "HBA state x%x\n", mboxq->u.mb.mbxStatus,
				 vport->port_state);
		goto fail_out;
	}

	/* Start FCoE discovery by sending a FLOGI. */
	phba->fcf.fcfi = bf_get(lpfc_reg_fcfi_fcfi, &mboxq->u.mqe.un.reg_fcfi);
	/* Set the FCFI registered flag */
	spin_lock_irq(&phba->hbalock);
	phba->fcf.fcf_flag |= FCF_REGISTERED;
	spin_unlock_irq(&phba->hbalock);

	/* If there is a pending FCoE event, restart FCF table scan. */
	if (!test_bit(FCF_RR_INPROG, &phba->hba_flag) &&
	    lpfc_check_pending_fcoe_event(phba, LPFC_UNREG_FCF))
		goto fail_out;

	/* Mark successful completion of FCF table scan */
	spin_lock_irq(&phba->hbalock);
	phba->fcf.fcf_flag |= (FCF_SCAN_DONE | FCF_IN_USE);
	spin_unlock_irq(&phba->hbalock);
	clear_bit(FCF_TS_INPROG, &phba->hba_flag);
	if (vport->port_state != LPFC_FLOGI) {
		set_bit(FCF_RR_INPROG, &phba->hba_flag);
		lpfc_issue_init_vfi(vport);
	}
	goto out;

fail_out:
	clear_bit(FCF_RR_INPROG, &phba->hba_flag);
out:
	mempool_free(mboxq, phba->mbox_mem_pool);
}

/**
 * lpfc_fab_name_match - Check if the fcf fabric name match.
 * @fab_name: pointer to fabric name.
 * @new_fcf_record: pointer to fcf record.
 *
 * This routine compare the fcf record's fabric name with provided
 * fabric name. If the fabric name are identical this function
 * returns 1 else return 0.
 **/
static uint32_t
lpfc_fab_name_match(uint8_t *fab_name, struct fcf_record *new_fcf_record)
{
	if (fab_name[0] != bf_get(lpfc_fcf_record_fab_name_0, new_fcf_record))
		return 0;
	if (fab_name[1] != bf_get(lpfc_fcf_record_fab_name_1, new_fcf_record))
		return 0;
	if (fab_name[2] != bf_get(lpfc_fcf_record_fab_name_2, new_fcf_record))
		return 0;
	if (fab_name[3] != bf_get(lpfc_fcf_record_fab_name_3, new_fcf_record))
		return 0;
	if (fab_name[4] != bf_get(lpfc_fcf_record_fab_name_4, new_fcf_record))
		return 0;
	if (fab_name[5] != bf_get(lpfc_fcf_record_fab_name_5, new_fcf_record))
		return 0;
	if (fab_name[6] != bf_get(lpfc_fcf_record_fab_name_6, new_fcf_record))
		return 0;
	if (fab_name[7] != bf_get(lpfc_fcf_record_fab_name_7, new_fcf_record))
		return 0;
	return 1;
}

/**
 * lpfc_sw_name_match - Check if the fcf switch name match.
 * @sw_name: pointer to switch name.
 * @new_fcf_record: pointer to fcf record.
 *
 * This routine compare the fcf record's switch name with provided
 * switch name. If the switch name are identical this function
 * returns 1 else return 0.
 **/
static uint32_t
lpfc_sw_name_match(uint8_t *sw_name, struct fcf_record *new_fcf_record)
{
	if (sw_name[0] != bf_get(lpfc_fcf_record_switch_name_0, new_fcf_record))
		return 0;
	if (sw_name[1] != bf_get(lpfc_fcf_record_switch_name_1, new_fcf_record))
		return 0;
	if (sw_name[2] != bf_get(lpfc_fcf_record_switch_name_2, new_fcf_record))
		return 0;
	if (sw_name[3] != bf_get(lpfc_fcf_record_switch_name_3, new_fcf_record))
		return 0;
	if (sw_name[4] != bf_get(lpfc_fcf_record_switch_name_4, new_fcf_record))
		return 0;
	if (sw_name[5] != bf_get(lpfc_fcf_record_switch_name_5, new_fcf_record))
		return 0;
	if (sw_name[6] != bf_get(lpfc_fcf_record_switch_name_6, new_fcf_record))
		return 0;
	if (sw_name[7] != bf_get(lpfc_fcf_record_switch_name_7, new_fcf_record))
		return 0;
	return 1;
}

/**
 * lpfc_mac_addr_match - Check if the fcf mac address match.
 * @mac_addr: pointer to mac address.
 * @new_fcf_record: pointer to fcf record.
 *
 * This routine compare the fcf record's mac address with HBA's
 * FCF mac address. If the mac addresses are identical this function
 * returns 1 else return 0.
 **/
static uint32_t
lpfc_mac_addr_match(uint8_t *mac_addr, struct fcf_record *new_fcf_record)
{
	if (mac_addr[0] != bf_get(lpfc_fcf_record_mac_0, new_fcf_record))
		return 0;
	if (mac_addr[1] != bf_get(lpfc_fcf_record_mac_1, new_fcf_record))
		return 0;
	if (mac_addr[2] != bf_get(lpfc_fcf_record_mac_2, new_fcf_record))
		return 0;
	if (mac_addr[3] != bf_get(lpfc_fcf_record_mac_3, new_fcf_record))
		return 0;
	if (mac_addr[4] != bf_get(lpfc_fcf_record_mac_4, new_fcf_record))
		return 0;
	if (mac_addr[5] != bf_get(lpfc_fcf_record_mac_5, new_fcf_record))
		return 0;
	return 1;
}

static bool
lpfc_vlan_id_match(uint16_t curr_vlan_id, uint16_t new_vlan_id)
{
	return (curr_vlan_id == new_vlan_id);
}

/**
 * __lpfc_update_fcf_record_pri - update the lpfc_fcf_pri record.
 * @phba: pointer to lpfc hba data structure.
 * @fcf_index: Index for the lpfc_fcf_record.
 * @new_fcf_record: pointer to hba fcf record.
 *
 * This routine updates the driver FCF priority record from the new HBA FCF
 * record. The hbalock is asserted held in the code path calling this
 * routine.
 **/
static void
__lpfc_update_fcf_record_pri(struct lpfc_hba *phba, uint16_t fcf_index,
				 struct fcf_record *new_fcf_record
				 )
{
	struct lpfc_fcf_pri *fcf_pri;

	fcf_pri = &phba->fcf.fcf_pri[fcf_index];
	fcf_pri->fcf_rec.fcf_index = fcf_index;
	/* FCF record priority */
	fcf_pri->fcf_rec.priority = new_fcf_record->fip_priority;

}

/**
 * lpfc_copy_fcf_record - Copy fcf information to lpfc_hba.
 * @fcf_rec: pointer to driver fcf record.
 * @new_fcf_record: pointer to fcf record.
 *
 * This routine copies the FCF information from the FCF
 * record to lpfc_hba data structure.
 **/
static void
lpfc_copy_fcf_record(struct lpfc_fcf_rec *fcf_rec,
		     struct fcf_record *new_fcf_record)
{
	/* Fabric name */
	fcf_rec->fabric_name[0] =
		bf_get(lpfc_fcf_record_fab_name_0, new_fcf_record);
	fcf_rec->fabric_name[1] =
		bf_get(lpfc_fcf_record_fab_name_1, new_fcf_record);
	fcf_rec->fabric_name[2] =
		bf_get(lpfc_fcf_record_fab_name_2, new_fcf_record);
	fcf_rec->fabric_name[3] =
		bf_get(lpfc_fcf_record_fab_name_3, new_fcf_record);
	fcf_rec->fabric_name[4] =
		bf_get(lpfc_fcf_record_fab_name_4, new_fcf_record);
	fcf_rec->fabric_name[5] =
		bf_get(lpfc_fcf_record_fab_name_5, new_fcf_record);
	fcf_rec->fabric_name[6] =
		bf_get(lpfc_fcf_record_fab_name_6, new_fcf_record);
	fcf_rec->fabric_name[7] =
		bf_get(lpfc_fcf_record_fab_name_7, new_fcf_record);
	/* Mac address */
	fcf_rec->mac_addr[0] = bf_get(lpfc_fcf_record_mac_0, new_fcf_record);
	fcf_rec->mac_addr[1] = bf_get(lpfc_fcf_record_mac_1, new_fcf_record);
	fcf_rec->mac_addr[2] = bf_get(lpfc_fcf_record_mac_2, new_fcf_record);
	fcf_rec->mac_addr[3] = bf_get(lpfc_fcf_record_mac_3, new_fcf_record);
	fcf_rec->mac_addr[4] = bf_get(lpfc_fcf_record_mac_4, new_fcf_record);
	fcf_rec->mac_addr[5] = bf_get(lpfc_fcf_record_mac_5, new_fcf_record);
	/* FCF record index */
	fcf_rec->fcf_indx = bf_get(lpfc_fcf_record_fcf_index, new_fcf_record);
	/* FCF record priority */
	fcf_rec->priority = new_fcf_record->fip_priority;
	/* Switch name */
	fcf_rec->switch_name[0] =
		bf_get(lpfc_fcf_record_switch_name_0, new_fcf_record);
	fcf_rec->switch_name[1] =
		bf_get(lpfc_fcf_record_switch_name_1, new_fcf_record);
	fcf_rec->switch_name[2] =
		bf_get(lpfc_fcf_record_switch_name_2, new_fcf_record);
	fcf_rec->switch_name[3] =
		bf_get(lpfc_fcf_record_switch_name_3, new_fcf_record);
	fcf_rec->switch_name[4] =
		bf_get(lpfc_fcf_record_switch_name_4, new_fcf_record);
	fcf_rec->switch_name[5] =
		bf_get(lpfc_fcf_record_switch_name_5, new_fcf_record);
	fcf_rec->switch_name[6] =
		bf_get(lpfc_fcf_record_switch_name_6, new_fcf_record);
	fcf_rec->switch_name[7] =
		bf_get(lpfc_fcf_record_switch_name_7, new_fcf_record);
}

/**
 * __lpfc_update_fcf_record - Update driver fcf record
 * @phba: pointer to lpfc hba data structure.
 * @fcf_rec: pointer to driver fcf record.
 * @new_fcf_record: pointer to hba fcf record.
 * @addr_mode: address mode to be set to the driver fcf record.
 * @vlan_id: vlan tag to be set to the driver fcf record.
 * @flag: flag bits to be set to the driver fcf record.
 *
 * This routine updates the driver FCF record from the new HBA FCF record
 * together with the address mode, vlan_id, and other informations. This
 * routine is called with the hbalock held.
 **/
static void
__lpfc_update_fcf_record(struct lpfc_hba *phba, struct lpfc_fcf_rec *fcf_rec,
		       struct fcf_record *new_fcf_record, uint32_t addr_mode,
		       uint16_t vlan_id, uint32_t flag)
{
	lockdep_assert_held(&phba->hbalock);

	/* Copy the fields from the HBA's FCF record */
	lpfc_copy_fcf_record(fcf_rec, new_fcf_record);
	/* Update other fields of driver FCF record */
	fcf_rec->addr_mode = addr_mode;
	fcf_rec->vlan_id = vlan_id;
	fcf_rec->flag |= (flag | RECORD_VALID);
	__lpfc_update_fcf_record_pri(phba,
		bf_get(lpfc_fcf_record_fcf_index, new_fcf_record),
				 new_fcf_record);
}

/**
 * lpfc_register_fcf - Register the FCF with hba.
 * @phba: pointer to lpfc hba data structure.
 *
 * This routine issues a register fcfi mailbox command to register
 * the fcf with HBA.
 **/
static void
lpfc_register_fcf(struct lpfc_hba *phba)
{
	LPFC_MBOXQ_t *fcf_mbxq;
	int rc;

	spin_lock_irq(&phba->hbalock);
	/* If the FCF is not available do nothing. */
	if (!(phba->fcf.fcf_flag & FCF_AVAILABLE)) {
		spin_unlock_irq(&phba->hbalock);
		clear_bit(FCF_TS_INPROG, &phba->hba_flag);
		clear_bit(FCF_RR_INPROG, &phba->hba_flag);
		return;
	}

	/* The FCF is already registered, start discovery */
	if (phba->fcf.fcf_flag & FCF_REGISTERED) {
		phba->fcf.fcf_flag |= (FCF_SCAN_DONE | FCF_IN_USE);
		spin_unlock_irq(&phba->hbalock);
		clear_bit(FCF_TS_INPROG, &phba->hba_flag);
		if (phba->pport->port_state != LPFC_FLOGI &&
		    test_bit(FC_FABRIC, &phba->pport->fc_flag)) {
			set_bit(FCF_RR_INPROG, &phba->hba_flag);
			lpfc_initial_flogi(phba->pport);
			return;
		}
		return;
	}
	spin_unlock_irq(&phba->hbalock);

	fcf_mbxq = mempool_alloc(phba->mbox_mem_pool, GFP_KERNEL);
	if (!fcf_mbxq) {
		clear_bit(FCF_TS_INPROG, &phba->hba_flag);
		clear_bit(FCF_RR_INPROG, &phba->hba_flag);
		return;
	}

	lpfc_reg_fcfi(phba, fcf_mbxq);
	fcf_mbxq->vport = phba->pport;
	fcf_mbxq->mbox_cmpl = lpfc_mbx_cmpl_reg_fcfi;
	rc = lpfc_sli_issue_mbox(phba, fcf_mbxq, MBX_NOWAIT);
	if (rc == MBX_NOT_FINISHED) {
		clear_bit(FCF_TS_INPROG, &phba->hba_flag);
		clear_bit(FCF_RR_INPROG, &phba->hba_flag);
		mempool_free(fcf_mbxq, phba->mbox_mem_pool);
	}

	return;
}

/**
 * lpfc_match_fcf_conn_list - Check if the FCF record can be used for discovery.
 * @phba: pointer to lpfc hba data structure.
 * @new_fcf_record: pointer to fcf record.
 * @boot_flag: Indicates if this record used by boot bios.
 * @addr_mode: The address mode to be used by this FCF
 * @vlan_id: The vlan id to be used as vlan tagging by this FCF.
 *
 * This routine compare the fcf record with connect list obtained from the
 * config region to decide if this FCF can be used for SAN discovery. It returns
 * 1 if this record can be used for SAN discovery else return zero. If this FCF
 * record can be used for SAN discovery, the boot_flag will indicate if this FCF
 * is used by boot bios and addr_mode will indicate the addressing mode to be
 * used for this FCF when the function returns.
 * If the FCF record need to be used with a particular vlan id, the vlan is
 * set in the vlan_id on return of the function. If not VLAN tagging need to
 * be used with the FCF vlan_id will be set to LPFC_FCOE_NULL_VID;
 **/
static int
lpfc_match_fcf_conn_list(struct lpfc_hba *phba,
			struct fcf_record *new_fcf_record,
			uint32_t *boot_flag, uint32_t *addr_mode,
			uint16_t *vlan_id)
{
	struct lpfc_fcf_conn_entry *conn_entry;
	int i, j, fcf_vlan_id = 0;

	/* Find the lowest VLAN id in the FCF record */
	for (i = 0; i < 512; i++) {
		if (new_fcf_record->vlan_bitmap[i]) {
			fcf_vlan_id = i * 8;
			j = 0;
			while (!((new_fcf_record->vlan_bitmap[i] >> j) & 1)) {
				j++;
				fcf_vlan_id++;
			}
			break;
		}
	}

	/* FCF not valid/available or solicitation in progress */
	if (!bf_get(lpfc_fcf_record_fcf_avail, new_fcf_record) ||
	    !bf_get(lpfc_fcf_record_fcf_valid, new_fcf_record) ||
	    bf_get(lpfc_fcf_record_fcf_sol, new_fcf_record))
		return 0;

	if (!test_bit(HBA_FIP_SUPPORT, &phba->hba_flag)) {
		*boot_flag = 0;
		*addr_mode = bf_get(lpfc_fcf_record_mac_addr_prov,
				new_fcf_record);
		if (phba->valid_vlan)
			*vlan_id = phba->vlan_id;
		else
			*vlan_id = LPFC_FCOE_NULL_VID;
		return 1;
	}

	/*
	 * If there are no FCF connection table entry, driver connect to all
	 * FCFs.
	 */
	if (list_empty(&phba->fcf_conn_rec_list)) {
		*boot_flag = 0;
		*addr_mode = bf_get(lpfc_fcf_record_mac_addr_prov,
			new_fcf_record);

		/*
		 * When there are no FCF connect entries, use driver's default
		 * addressing mode - FPMA.
		 */
		if (*addr_mode & LPFC_FCF_FPMA)
			*addr_mode = LPFC_FCF_FPMA;

		/* If FCF record report a vlan id use that vlan id */
		if (fcf_vlan_id)
			*vlan_id = fcf_vlan_id;
		else
			*vlan_id = LPFC_FCOE_NULL_VID;
		return 1;
	}

	list_for_each_entry(conn_entry,
			    &phba->fcf_conn_rec_list, list) {
		if (!(conn_entry->conn_rec.flags & FCFCNCT_VALID))
			continue;

		if ((conn_entry->conn_rec.flags & FCFCNCT_FBNM_VALID) &&
			!lpfc_fab_name_match(conn_entry->conn_rec.fabric_name,
					     new_fcf_record))
			continue;
		if ((conn_entry->conn_rec.flags & FCFCNCT_SWNM_VALID) &&
			!lpfc_sw_name_match(conn_entry->conn_rec.switch_name,
					    new_fcf_record))
			continue;
		if (conn_entry->conn_rec.flags & FCFCNCT_VLAN_VALID) {
			/*
			 * If the vlan bit map does not have the bit set for the
			 * vlan id to be used, then it is not a match.
			 */
			if (!(new_fcf_record->vlan_bitmap
				[conn_entry->conn_rec.vlan_tag / 8] &
				(1 << (conn_entry->conn_rec.vlan_tag % 8))))
				continue;
		}

		/*
		 * If connection record does not support any addressing mode,
		 * skip the FCF record.
		 */
		if (!(bf_get(lpfc_fcf_record_mac_addr_prov, new_fcf_record)
			& (LPFC_FCF_FPMA | LPFC_FCF_SPMA)))
			continue;

		/*
		 * Check if the connection record specifies a required
		 * addressing mode.
		 */
		if ((conn_entry->conn_rec.flags & FCFCNCT_AM_VALID) &&
			!(conn_entry->conn_rec.flags & FCFCNCT_AM_PREFERRED)) {

			/*
			 * If SPMA required but FCF not support this continue.
			 */
			if ((conn_entry->conn_rec.flags & FCFCNCT_AM_SPMA) &&
				!(bf_get(lpfc_fcf_record_mac_addr_prov,
					new_fcf_record) & LPFC_FCF_SPMA))
				continue;

			/*
			 * If FPMA required but FCF not support this continue.
			 */
			if (!(conn_entry->conn_rec.flags & FCFCNCT_AM_SPMA) &&
				!(bf_get(lpfc_fcf_record_mac_addr_prov,
				new_fcf_record) & LPFC_FCF_FPMA))
				continue;
		}

		/*
		 * This fcf record matches filtering criteria.
		 */
		if (conn_entry->conn_rec.flags & FCFCNCT_BOOT)
			*boot_flag = 1;
		else
			*boot_flag = 0;

		/*
		 * If user did not specify any addressing mode, or if the
		 * preferred addressing mode specified by user is not supported
		 * by FCF, allow fabric to pick the addressing mode.
		 */
		*addr_mode = bf_get(lpfc_fcf_record_mac_addr_prov,
				new_fcf_record);
		/*
		 * If the user specified a required address mode, assign that
		 * address mode
		 */
		if ((conn_entry->conn_rec.flags & FCFCNCT_AM_VALID) &&
			(!(conn_entry->conn_rec.flags & FCFCNCT_AM_PREFERRED)))
			*addr_mode = (conn_entry->conn_rec.flags &
				FCFCNCT_AM_SPMA) ?
				LPFC_FCF_SPMA : LPFC_FCF_FPMA;
		/*
		 * If the user specified a preferred address mode, use the
		 * addr mode only if FCF support the addr_mode.
		 */
		else if ((conn_entry->conn_rec.flags & FCFCNCT_AM_VALID) &&
			(conn_entry->conn_rec.flags & FCFCNCT_AM_PREFERRED) &&
			(conn_entry->conn_rec.flags & FCFCNCT_AM_SPMA) &&
			(*addr_mode & LPFC_FCF_SPMA))
				*addr_mode = LPFC_FCF_SPMA;
		else if ((conn_entry->conn_rec.flags & FCFCNCT_AM_VALID) &&
			(conn_entry->conn_rec.flags & FCFCNCT_AM_PREFERRED) &&
			!(conn_entry->conn_rec.flags & FCFCNCT_AM_SPMA) &&
			(*addr_mode & LPFC_FCF_FPMA))
				*addr_mode = LPFC_FCF_FPMA;

		/* If matching connect list has a vlan id, use it */
		if (conn_entry->conn_rec.flags & FCFCNCT_VLAN_VALID)
			*vlan_id = conn_entry->conn_rec.vlan_tag;
		/*
		 * If no vlan id is specified in connect list, use the vlan id
		 * in the FCF record
		 */
		else if (fcf_vlan_id)
			*vlan_id = fcf_vlan_id;
		else
			*vlan_id = LPFC_FCOE_NULL_VID;

		return 1;
	}

	return 0;
}

/**
 * lpfc_check_pending_fcoe_event - Check if there is pending fcoe event.
 * @phba: pointer to lpfc hba data structure.
 * @unreg_fcf: Unregister FCF if FCF table need to be re-scaned.
 *
 * This function check if there is any fcoe event pending while driver
 * scan FCF entries. If there is any pending event, it will restart the
 * FCF saning and return 1 else return 0.
 */
int
lpfc_check_pending_fcoe_event(struct lpfc_hba *phba, uint8_t unreg_fcf)
{
	/*
	 * If the Link is up and no FCoE events while in the
	 * FCF discovery, no need to restart FCF discovery.
	 */
	if ((phba->link_state  >= LPFC_LINK_UP) &&
	    (phba->fcoe_eventtag == phba->fcoe_eventtag_at_fcf_scan))
		return 0;

	lpfc_printf_log(phba, KERN_INFO, LOG_FIP,
			"2768 Pending link or FCF event during current "
			"handling of the previous event: link_state:x%x, "
			"evt_tag_at_scan:x%x, evt_tag_current:x%x\n",
			phba->link_state, phba->fcoe_eventtag_at_fcf_scan,
			phba->fcoe_eventtag);

	spin_lock_irq(&phba->hbalock);
	phba->fcf.fcf_flag &= ~FCF_AVAILABLE;
	spin_unlock_irq(&phba->hbalock);

	if (phba->link_state >= LPFC_LINK_UP) {
		lpfc_printf_log(phba, KERN_INFO, LOG_FIP | LOG_DISCOVERY,
				"2780 Restart FCF table scan due to "
				"pending FCF event:evt_tag_at_scan:x%x, "
				"evt_tag_current:x%x\n",
				phba->fcoe_eventtag_at_fcf_scan,
				phba->fcoe_eventtag);
		lpfc_sli4_fcf_scan_read_fcf_rec(phba, LPFC_FCOE_FCF_GET_FIRST);
	} else {
		/*
		 * Do not continue FCF discovery and clear FCF_TS_INPROG
		 * flag
		 */
		lpfc_printf_log(phba, KERN_INFO, LOG_FIP | LOG_DISCOVERY,
				"2833 Stop FCF discovery process due to link "
				"state change (x%x)\n", phba->link_state);
		clear_bit(FCF_TS_INPROG, &phba->hba_flag);
		clear_bit(FCF_RR_INPROG, &phba->hba_flag);
		spin_lock_irq(&phba->hbalock);
		phba->fcf.fcf_flag &= ~(FCF_REDISC_FOV | FCF_DISCOVERY);
		spin_unlock_irq(&phba->hbalock);
	}

	/* Unregister the currently registered FCF if required */
	if (unreg_fcf) {
		spin_lock_irq(&phba->hbalock);
		phba->fcf.fcf_flag &= ~FCF_REGISTERED;
		spin_unlock_irq(&phba->hbalock);
		lpfc_sli4_unregister_fcf(phba);
	}
	return 1;
}

/**
 * lpfc_sli4_new_fcf_random_select - Randomly select an eligible new fcf record
 * @phba: pointer to lpfc hba data structure.
 * @fcf_cnt: number of eligible fcf record seen so far.
 *
 * This function makes an running random selection decision on FCF record to
 * use through a sequence of @fcf_cnt eligible FCF records with equal
 * probability. To perform integer manunipulation of random numbers with
 * size unit32_t, a 16-bit random number returned from get_random_u16() is
 * taken as the random random number generated.
 *
 * Returns true when outcome is for the newly read FCF record should be
 * chosen; otherwise, return false when outcome is for keeping the previously
 * chosen FCF record.
 **/
static bool
lpfc_sli4_new_fcf_random_select(struct lpfc_hba *phba, uint32_t fcf_cnt)
{
	uint32_t rand_num;

	/* Get 16-bit uniform random number */
	rand_num = get_random_u16();

	/* Decision with probability 1/fcf_cnt */
	if ((fcf_cnt * rand_num) < 0xFFFF)
		return true;
	else
		return false;
}

/**
 * lpfc_sli4_fcf_rec_mbox_parse - Parse read_fcf mbox command.
 * @phba: pointer to lpfc hba data structure.
 * @mboxq: pointer to mailbox object.
 * @next_fcf_index: pointer to holder of next fcf index.
 *
 * This routine parses the non-embedded fcf mailbox command by performing the
 * necessarily error checking, non-embedded read FCF record mailbox command
 * SGE parsing, and endianness swapping.
 *
 * Returns the pointer to the new FCF record in the non-embedded mailbox
 * command DMA memory if successfully, other NULL.
 */
static struct fcf_record *
lpfc_sli4_fcf_rec_mbox_parse(struct lpfc_hba *phba, LPFC_MBOXQ_t *mboxq,
			     uint16_t *next_fcf_index)
{
	void *virt_addr;
	struct lpfc_mbx_sge sge;
	struct lpfc_mbx_read_fcf_tbl *read_fcf;
	uint32_t shdr_status, shdr_add_status, if_type;
	union lpfc_sli4_cfg_shdr *shdr;
	struct fcf_record *new_fcf_record;

	/* Get the first SGE entry from the non-embedded DMA memory. This
	 * routine only uses a single SGE.
	 */
	lpfc_sli4_mbx_sge_get(mboxq, 0, &sge);
	if (unlikely(!mboxq->sge_array)) {
		lpfc_printf_log(phba, KERN_ERR, LOG_TRACE_EVENT,
				"2524 Failed to get the non-embedded SGE "
				"virtual address\n");
		return NULL;
	}
	virt_addr = mboxq->sge_array->addr[0];

	shdr = (union lpfc_sli4_cfg_shdr *)virt_addr;
	lpfc_sli_pcimem_bcopy(shdr, shdr,
			      sizeof(union lpfc_sli4_cfg_shdr));
	shdr_status = bf_get(lpfc_mbox_hdr_status, &shdr->response);
	if_type = bf_get(lpfc_sli_intf_if_type, &phba->sli4_hba.sli_intf);
	shdr_add_status = bf_get(lpfc_mbox_hdr_add_status, &shdr->response);
	if (shdr_status || shdr_add_status) {
		if (shdr_status == STATUS_FCF_TABLE_EMPTY ||
					if_type == LPFC_SLI_INTF_IF_TYPE_2)
			lpfc_printf_log(phba, KERN_ERR,
					LOG_TRACE_EVENT,
					"2726 READ_FCF_RECORD Indicates empty "
					"FCF table.\n");
		else
			lpfc_printf_log(phba, KERN_ERR, LOG_TRACE_EVENT,
					"2521 READ_FCF_RECORD mailbox failed "
					"with status x%x add_status x%x, "
					"mbx\n", shdr_status, shdr_add_status);
		return NULL;
	}

	/* Interpreting the returned information of the FCF record */
	read_fcf = (struct lpfc_mbx_read_fcf_tbl *)virt_addr;
	lpfc_sli_pcimem_bcopy(read_fcf, read_fcf,
			      sizeof(struct lpfc_mbx_read_fcf_tbl));
	*next_fcf_index = bf_get(lpfc_mbx_read_fcf_tbl_nxt_vindx, read_fcf);
	new_fcf_record = (struct fcf_record *)(virt_addr +
			  sizeof(struct lpfc_mbx_read_fcf_tbl));
	lpfc_sli_pcimem_bcopy(new_fcf_record, new_fcf_record,
				offsetof(struct fcf_record, vlan_bitmap));
	new_fcf_record->word137 = le32_to_cpu(new_fcf_record->word137);
	new_fcf_record->word138 = le32_to_cpu(new_fcf_record->word138);

	return new_fcf_record;
}

/**
 * lpfc_sli4_log_fcf_record_info - Log the information of a fcf record
 * @phba: pointer to lpfc hba data structure.
 * @fcf_record: pointer to the fcf record.
 * @vlan_id: the lowest vlan identifier associated to this fcf record.
 * @next_fcf_index: the index to the next fcf record in hba's fcf table.
 *
 * This routine logs the detailed FCF record if the LOG_FIP loggin is
 * enabled.
 **/
static void
lpfc_sli4_log_fcf_record_info(struct lpfc_hba *phba,
			      struct fcf_record *fcf_record,
			      uint16_t vlan_id,
			      uint16_t next_fcf_index)
{
	lpfc_printf_log(phba, KERN_INFO, LOG_FIP,
			"2764 READ_FCF_RECORD:\n"
			"\tFCF_Index     : x%x\n"
			"\tFCF_Avail     : x%x\n"
			"\tFCF_Valid     : x%x\n"
			"\tFCF_SOL       : x%x\n"
			"\tFIP_Priority  : x%x\n"
			"\tMAC_Provider  : x%x\n"
			"\tLowest VLANID : x%x\n"
			"\tFCF_MAC Addr  : x%x:%x:%x:%x:%x:%x\n"
			"\tFabric_Name   : x%x:%x:%x:%x:%x:%x:%x:%x\n"
			"\tSwitch_Name   : x%x:%x:%x:%x:%x:%x:%x:%x\n"
			"\tNext_FCF_Index: x%x\n",
			bf_get(lpfc_fcf_record_fcf_index, fcf_record),
			bf_get(lpfc_fcf_record_fcf_avail, fcf_record),
			bf_get(lpfc_fcf_record_fcf_valid, fcf_record),
			bf_get(lpfc_fcf_record_fcf_sol, fcf_record),
			fcf_record->fip_priority,
			bf_get(lpfc_fcf_record_mac_addr_prov, fcf_record),
			vlan_id,
			bf_get(lpfc_fcf_record_mac_0, fcf_record),
			bf_get(lpfc_fcf_record_mac_1, fcf_record),
			bf_get(lpfc_fcf_record_mac_2, fcf_record),
			bf_get(lpfc_fcf_record_mac_3, fcf_record),
			bf_get(lpfc_fcf_record_mac_4, fcf_record),
			bf_get(lpfc_fcf_record_mac_5, fcf_record),
			bf_get(lpfc_fcf_record_fab_name_0, fcf_record),
			bf_get(lpfc_fcf_record_fab_name_1, fcf_record),
			bf_get(lpfc_fcf_record_fab_name_2, fcf_record),
			bf_get(lpfc_fcf_record_fab_name_3, fcf_record),
			bf_get(lpfc_fcf_record_fab_name_4, fcf_record),
			bf_get(lpfc_fcf_record_fab_name_5, fcf_record),
			bf_get(lpfc_fcf_record_fab_name_6, fcf_record),
			bf_get(lpfc_fcf_record_fab_name_7, fcf_record),
			bf_get(lpfc_fcf_record_switch_name_0, fcf_record),
			bf_get(lpfc_fcf_record_switch_name_1, fcf_record),
			bf_get(lpfc_fcf_record_switch_name_2, fcf_record),
			bf_get(lpfc_fcf_record_switch_name_3, fcf_record),
			bf_get(lpfc_fcf_record_switch_name_4, fcf_record),
			bf_get(lpfc_fcf_record_switch_name_5, fcf_record),
			bf_get(lpfc_fcf_record_switch_name_6, fcf_record),
			bf_get(lpfc_fcf_record_switch_name_7, fcf_record),
			next_fcf_index);
}

/**
 * lpfc_sli4_fcf_record_match - testing new FCF record for matching existing FCF
 * @phba: pointer to lpfc hba data structure.
 * @fcf_rec: pointer to an existing FCF record.
 * @new_fcf_record: pointer to a new FCF record.
 * @new_vlan_id: vlan id from the new FCF record.
 *
 * This function performs matching test of a new FCF record against an existing
 * FCF record. If the new_vlan_id passed in is LPFC_FCOE_IGNORE_VID, vlan id
 * will not be used as part of the FCF record matching criteria.
 *
 * Returns true if all the fields matching, otherwise returns false.
 */
static bool
lpfc_sli4_fcf_record_match(struct lpfc_hba *phba,
			   struct lpfc_fcf_rec *fcf_rec,
			   struct fcf_record *new_fcf_record,
			   uint16_t new_vlan_id)
{
	if (new_vlan_id != LPFC_FCOE_IGNORE_VID)
		if (!lpfc_vlan_id_match(fcf_rec->vlan_id, new_vlan_id))
			return false;
	if (!lpfc_mac_addr_match(fcf_rec->mac_addr, new_fcf_record))
		return false;
	if (!lpfc_sw_name_match(fcf_rec->switch_name, new_fcf_record))
		return false;
	if (!lpfc_fab_name_match(fcf_rec->fabric_name, new_fcf_record))
		return false;
	if (fcf_rec->priority != new_fcf_record->fip_priority)
		return false;
	return true;
}

/**
 * lpfc_sli4_fcf_rr_next_proc - processing next roundrobin fcf
 * @vport: Pointer to vport object.
 * @fcf_index: index to next fcf.
 *
 * This function processing the roundrobin fcf failover to next fcf index.
 * When this function is invoked, there will be a current fcf registered
 * for flogi.
 * Return: 0 for continue retrying flogi on currently registered fcf;
 *         1 for stop flogi on currently registered fcf;
 */
int lpfc_sli4_fcf_rr_next_proc(struct lpfc_vport *vport, uint16_t fcf_index)
{
	struct lpfc_hba *phba = vport->phba;
	int rc;

	if (fcf_index == LPFC_FCOE_FCF_NEXT_NONE) {
		if (test_bit(HBA_DEVLOSS_TMO, &phba->hba_flag)) {
			lpfc_printf_log(phba, KERN_INFO, LOG_FIP,
					"2872 Devloss tmo with no eligible "
					"FCF, unregister in-use FCF (x%x) "
					"and rescan FCF table\n",
					phba->fcf.current_rec.fcf_indx);
			lpfc_unregister_fcf_rescan(phba);
			goto stop_flogi_current_fcf;
		}
		/* Mark the end to FLOGI roundrobin failover */
		clear_bit(FCF_RR_INPROG, &phba->hba_flag);
		/* Allow action to new fcf asynchronous event */
		spin_lock_irq(&phba->hbalock);
		phba->fcf.fcf_flag &= ~(FCF_AVAILABLE | FCF_SCAN_DONE);
		spin_unlock_irq(&phba->hbalock);
		lpfc_printf_log(phba, KERN_INFO, LOG_FIP,
				"2865 No FCF available, stop roundrobin FCF "
				"failover and change port state:x%x/x%x\n",
				phba->pport->port_state, LPFC_VPORT_UNKNOWN);
		phba->pport->port_state = LPFC_VPORT_UNKNOWN;

		if (!phba->fcf.fcf_redisc_attempted) {
			lpfc_unregister_fcf(phba);

			rc = lpfc_sli4_redisc_fcf_table(phba);
			if (!rc) {
				lpfc_printf_log(phba, KERN_INFO, LOG_FIP,
						"3195 Rediscover FCF table\n");
				phba->fcf.fcf_redisc_attempted = 1;
				lpfc_sli4_clear_fcf_rr_bmask(phba);
			} else {
				lpfc_printf_log(phba, KERN_WARNING, LOG_FIP,
						"3196 Rediscover FCF table "
						"failed. Status:x%x\n", rc);
			}
		} else {
			lpfc_printf_log(phba, KERN_WARNING, LOG_FIP,
					"3197 Already rediscover FCF table "
					"attempted. No more retry\n");
		}
		goto stop_flogi_current_fcf;
	} else {
		lpfc_printf_log(phba, KERN_INFO, LOG_FIP | LOG_ELS,
				"2794 Try FLOGI roundrobin FCF failover to "
				"(x%x)\n", fcf_index);
		rc = lpfc_sli4_fcf_rr_read_fcf_rec(phba, fcf_index);
		if (rc)
			lpfc_printf_log(phba, KERN_WARNING, LOG_FIP | LOG_ELS,
					"2761 FLOGI roundrobin FCF failover "
					"failed (rc:x%x) to read FCF (x%x)\n",
					rc, phba->fcf.current_rec.fcf_indx);
		else
			goto stop_flogi_current_fcf;
	}
	return 0;

stop_flogi_current_fcf:
	lpfc_can_disctmo(vport);
	return 1;
}

/**
 * lpfc_sli4_fcf_pri_list_del
 * @phba: pointer to lpfc hba data structure.
 * @fcf_index: the index of the fcf record to delete
 * This routine checks the on list flag of the fcf_index to be deleted.
 * If it is one the list then it is removed from the list, and the flag
 * is cleared. This routine grab the hbalock before removing the fcf
 * record from the list.
 **/
static void lpfc_sli4_fcf_pri_list_del(struct lpfc_hba *phba,
			uint16_t fcf_index)
{
	struct lpfc_fcf_pri *new_fcf_pri;

	new_fcf_pri = &phba->fcf.fcf_pri[fcf_index];
	lpfc_printf_log(phba, KERN_INFO, LOG_FIP,
		"3058 deleting idx x%x pri x%x flg x%x\n",
		fcf_index, new_fcf_pri->fcf_rec.priority,
		 new_fcf_pri->fcf_rec.flag);
	spin_lock_irq(&phba->hbalock);
	if (new_fcf_pri->fcf_rec.flag & LPFC_FCF_ON_PRI_LIST) {
		if (phba->fcf.current_rec.priority ==
				new_fcf_pri->fcf_rec.priority)
			phba->fcf.eligible_fcf_cnt--;
		list_del_init(&new_fcf_pri->list);
		new_fcf_pri->fcf_rec.flag &= ~LPFC_FCF_ON_PRI_LIST;
	}
	spin_unlock_irq(&phba->hbalock);
}

/**
 * lpfc_sli4_set_fcf_flogi_fail
 * @phba: pointer to lpfc hba data structure.
 * @fcf_index: the index of the fcf record to update
 * This routine acquires the hbalock and then set the LPFC_FCF_FLOGI_FAILED
 * flag so the round robin selection for the particular priority level
 * will try a different fcf record that does not have this bit set.
 * If the fcf record is re-read for any reason this flag is cleared brfore
 * adding it to the priority list.
 **/
void
lpfc_sli4_set_fcf_flogi_fail(struct lpfc_hba *phba, uint16_t fcf_index)
{
	struct lpfc_fcf_pri *new_fcf_pri;
	new_fcf_pri = &phba->fcf.fcf_pri[fcf_index];
	spin_lock_irq(&phba->hbalock);
	new_fcf_pri->fcf_rec.flag |= LPFC_FCF_FLOGI_FAILED;
	spin_unlock_irq(&phba->hbalock);
}

/**
 * lpfc_sli4_fcf_pri_list_add
 * @phba: pointer to lpfc hba data structure.
 * @fcf_index: the index of the fcf record to add
 * @new_fcf_record: pointer to a new FCF record.
 * This routine checks the priority of the fcf_index to be added.
 * If it is a lower priority than the current head of the fcf_pri list
 * then it is added to the list in the right order.
 * If it is the same priority as the current head of the list then it
 * is added to the head of the list and its bit in the rr_bmask is set.
 * If the fcf_index to be added is of a higher priority than the current
 * head of the list then the rr_bmask is cleared, its bit is set in the
 * rr_bmask and it is added to the head of the list.
 * returns:
 * 0=success 1=failure
 **/
static int lpfc_sli4_fcf_pri_list_add(struct lpfc_hba *phba,
	uint16_t fcf_index,
	struct fcf_record *new_fcf_record)
{
	uint16_t current_fcf_pri;
	uint16_t last_index;
	struct lpfc_fcf_pri *fcf_pri;
	struct lpfc_fcf_pri *next_fcf_pri;
	struct lpfc_fcf_pri *new_fcf_pri;
	int ret;

	new_fcf_pri = &phba->fcf.fcf_pri[fcf_index];
	lpfc_printf_log(phba, KERN_INFO, LOG_FIP,
		"3059 adding idx x%x pri x%x flg x%x\n",
		fcf_index, new_fcf_record->fip_priority,
		 new_fcf_pri->fcf_rec.flag);
	spin_lock_irq(&phba->hbalock);
	if (new_fcf_pri->fcf_rec.flag & LPFC_FCF_ON_PRI_LIST)
		list_del_init(&new_fcf_pri->list);
	new_fcf_pri->fcf_rec.fcf_index = fcf_index;
	new_fcf_pri->fcf_rec.priority = new_fcf_record->fip_priority;
	if (list_empty(&phba->fcf.fcf_pri_list)) {
		list_add(&new_fcf_pri->list, &phba->fcf.fcf_pri_list);
		ret = lpfc_sli4_fcf_rr_index_set(phba,
				new_fcf_pri->fcf_rec.fcf_index);
		goto out;
	}

	last_index = find_first_bit(phba->fcf.fcf_rr_bmask,
				LPFC_SLI4_FCF_TBL_INDX_MAX);
	if (last_index >= LPFC_SLI4_FCF_TBL_INDX_MAX) {
		ret = 0; /* Empty rr list */
		goto out;
	}
	current_fcf_pri = phba->fcf.fcf_pri[last_index].fcf_rec.priority;
	if (new_fcf_pri->fcf_rec.priority <=  current_fcf_pri) {
		list_add(&new_fcf_pri->list, &phba->fcf.fcf_pri_list);
		if (new_fcf_pri->fcf_rec.priority <  current_fcf_pri) {
			memset(phba->fcf.fcf_rr_bmask, 0,
				sizeof(*phba->fcf.fcf_rr_bmask));
			/* fcfs_at_this_priority_level = 1; */
			phba->fcf.eligible_fcf_cnt = 1;
		} else
			/* fcfs_at_this_priority_level++; */
			phba->fcf.eligible_fcf_cnt++;
		ret = lpfc_sli4_fcf_rr_index_set(phba,
				new_fcf_pri->fcf_rec.fcf_index);
		goto out;
	}

	list_for_each_entry_safe(fcf_pri, next_fcf_pri,
				&phba->fcf.fcf_pri_list, list) {
		if (new_fcf_pri->fcf_rec.priority <=
				fcf_pri->fcf_rec.priority) {
			if (fcf_pri->list.prev == &phba->fcf.fcf_pri_list)
				list_add(&new_fcf_pri->list,
						&phba->fcf.fcf_pri_list);
			else
				list_add(&new_fcf_pri->list,
					 &((struct lpfc_fcf_pri *)
					fcf_pri->list.prev)->list);
			ret = 0;
			goto out;
		} else if (fcf_pri->list.next == &phba->fcf.fcf_pri_list
			|| new_fcf_pri->fcf_rec.priority <
				next_fcf_pri->fcf_rec.priority) {
			list_add(&new_fcf_pri->list, &fcf_pri->list);
			ret = 0;
			goto out;
		}
		if (new_fcf_pri->fcf_rec.priority > fcf_pri->fcf_rec.priority)
			continue;

	}
	ret = 1;
out:
	/* we use = instead of |= to clear the FLOGI_FAILED flag. */
	new_fcf_pri->fcf_rec.flag = LPFC_FCF_ON_PRI_LIST;
	spin_unlock_irq(&phba->hbalock);
	return ret;
}

/**
 * lpfc_mbx_cmpl_fcf_scan_read_fcf_rec - fcf scan read_fcf mbox cmpl handler.
 * @phba: pointer to lpfc hba data structure.
 * @mboxq: pointer to mailbox object.
 *
 * This function iterates through all the fcf records available in
 * HBA and chooses the optimal FCF record for discovery. After finding
 * the FCF for discovery it registers the FCF record and kicks start
 * discovery.
 * If FCF_IN_USE flag is set in currently used FCF, the routine tries to
 * use an FCF record which matches fabric name and mac address of the
 * currently used FCF record.
 * If the driver supports only one FCF, it will try to use the FCF record
 * used by BOOT_BIOS.
 */
void
lpfc_mbx_cmpl_fcf_scan_read_fcf_rec(struct lpfc_hba *phba, LPFC_MBOXQ_t *mboxq)
{
	struct fcf_record *new_fcf_record;
	uint32_t boot_flag, addr_mode;
	uint16_t fcf_index, next_fcf_index;
	struct lpfc_fcf_rec *fcf_rec = NULL;
	uint16_t vlan_id = LPFC_FCOE_NULL_VID;
	bool select_new_fcf;
	int rc;

	/* If there is pending FCoE event restart FCF table scan */
	if (lpfc_check_pending_fcoe_event(phba, LPFC_SKIP_UNREG_FCF)) {
		lpfc_sli4_mbox_cmd_free(phba, mboxq);
		return;
	}

	/* Parse the FCF record from the non-embedded mailbox command */
	new_fcf_record = lpfc_sli4_fcf_rec_mbox_parse(phba, mboxq,
						      &next_fcf_index);
	if (!new_fcf_record) {
		lpfc_printf_log(phba, KERN_ERR, LOG_TRACE_EVENT,
				"2765 Mailbox command READ_FCF_RECORD "
				"failed to retrieve a FCF record.\n");
		/* Let next new FCF event trigger fast failover */
		clear_bit(FCF_TS_INPROG, &phba->hba_flag);
		lpfc_sli4_mbox_cmd_free(phba, mboxq);
		return;
	}

	/* Check the FCF record against the connection list */
	rc = lpfc_match_fcf_conn_list(phba, new_fcf_record, &boot_flag,
				      &addr_mode, &vlan_id);

	/* Log the FCF record information if turned on */
	lpfc_sli4_log_fcf_record_info(phba, new_fcf_record, vlan_id,
				      next_fcf_index);

	/*
	 * If the fcf record does not match with connect list entries
	 * read the next entry; otherwise, this is an eligible FCF
	 * record for roundrobin FCF failover.
	 */
	if (!rc) {
		lpfc_sli4_fcf_pri_list_del(phba,
					bf_get(lpfc_fcf_record_fcf_index,
					       new_fcf_record));
		lpfc_printf_log(phba, KERN_WARNING, LOG_FIP,
				"2781 FCF (x%x) failed connection "
				"list check: (x%x/x%x/%x)\n",
				bf_get(lpfc_fcf_record_fcf_index,
				       new_fcf_record),
				bf_get(lpfc_fcf_record_fcf_avail,
				       new_fcf_record),
				bf_get(lpfc_fcf_record_fcf_valid,
				       new_fcf_record),
				bf_get(lpfc_fcf_record_fcf_sol,
				       new_fcf_record));
		if ((phba->fcf.fcf_flag & FCF_IN_USE) &&
		    lpfc_sli4_fcf_record_match(phba, &phba->fcf.current_rec,
		    new_fcf_record, LPFC_FCOE_IGNORE_VID)) {
			if (bf_get(lpfc_fcf_record_fcf_index, new_fcf_record) !=
			    phba->fcf.current_rec.fcf_indx) {
				lpfc_printf_log(phba, KERN_ERR,
						LOG_TRACE_EVENT,
					"2862 FCF (x%x) matches property "
					"of in-use FCF (x%x)\n",
					bf_get(lpfc_fcf_record_fcf_index,
					       new_fcf_record),
					phba->fcf.current_rec.fcf_indx);
				goto read_next_fcf;
			}
			/*
			 * In case the current in-use FCF record becomes
			 * invalid/unavailable during FCF discovery that
			 * was not triggered by fast FCF failover process,
			 * treat it as fast FCF failover.
			 */
			if (!(phba->fcf.fcf_flag & FCF_REDISC_PEND) &&
			    !(phba->fcf.fcf_flag & FCF_REDISC_FOV)) {
				lpfc_printf_log(phba, KERN_WARNING, LOG_FIP,
						"2835 Invalid in-use FCF "
						"(x%x), enter FCF failover "
						"table scan.\n",
						phba->fcf.current_rec.fcf_indx);
				spin_lock_irq(&phba->hbalock);
				phba->fcf.fcf_flag |= FCF_REDISC_FOV;
				spin_unlock_irq(&phba->hbalock);
				lpfc_sli4_mbox_cmd_free(phba, mboxq);
				lpfc_sli4_fcf_scan_read_fcf_rec(phba,
						LPFC_FCOE_FCF_GET_FIRST);
				return;
			}
		}
		goto read_next_fcf;
	} else {
		fcf_index = bf_get(lpfc_fcf_record_fcf_index, new_fcf_record);
		rc = lpfc_sli4_fcf_pri_list_add(phba, fcf_index,
							new_fcf_record);
		if (rc)
			goto read_next_fcf;
	}

	/*
	 * If this is not the first FCF discovery of the HBA, use last
	 * FCF record for the discovery. The condition that a rescan
	 * matches the in-use FCF record: fabric name, switch name, mac
	 * address, and vlan_id.
	 */
	spin_lock_irq(&phba->hbalock);
	if (phba->fcf.fcf_flag & FCF_IN_USE) {
		if (phba->cfg_fcf_failover_policy == LPFC_FCF_FOV &&
			lpfc_sli4_fcf_record_match(phba, &phba->fcf.current_rec,
		    new_fcf_record, vlan_id)) {
			if (bf_get(lpfc_fcf_record_fcf_index, new_fcf_record) ==
			    phba->fcf.current_rec.fcf_indx) {
				phba->fcf.fcf_flag |= FCF_AVAILABLE;
				if (phba->fcf.fcf_flag & FCF_REDISC_PEND)
					/* Stop FCF redisc wait timer */
					__lpfc_sli4_stop_fcf_redisc_wait_timer(
									phba);
				else if (phba->fcf.fcf_flag & FCF_REDISC_FOV)
					/* Fast failover, mark completed */
					phba->fcf.fcf_flag &= ~FCF_REDISC_FOV;
				spin_unlock_irq(&phba->hbalock);
				lpfc_printf_log(phba, KERN_INFO, LOG_FIP,
						"2836 New FCF matches in-use "
						"FCF (x%x), port_state:x%x, "
						"fc_flag:x%lx\n",
						phba->fcf.current_rec.fcf_indx,
						phba->pport->port_state,
						phba->pport->fc_flag);
				goto out;
			} else
				lpfc_printf_log(phba, KERN_ERR, LOG_TRACE_EVENT,
					"2863 New FCF (x%x) matches "
					"property of in-use FCF (x%x)\n",
					bf_get(lpfc_fcf_record_fcf_index,
					       new_fcf_record),
					phba->fcf.current_rec.fcf_indx);
		}
		/*
		 * Read next FCF record from HBA searching for the matching
		 * with in-use record only if not during the fast failover
		 * period. In case of fast failover period, it shall try to
		 * determine whether the FCF record just read should be the
		 * next candidate.
		 */
		if (!(phba->fcf.fcf_flag & FCF_REDISC_FOV)) {
			spin_unlock_irq(&phba->hbalock);
			goto read_next_fcf;
		}
	}
	/*
	 * Update on failover FCF record only if it's in FCF fast-failover
	 * period; otherwise, update on current FCF record.
	 */
	if (phba->fcf.fcf_flag & FCF_REDISC_FOV)
		fcf_rec = &phba->fcf.failover_rec;
	else
		fcf_rec = &phba->fcf.current_rec;

	if (phba->fcf.fcf_flag & FCF_AVAILABLE) {
		/*
		 * If the driver FCF record does not have boot flag
		 * set and new hba fcf record has boot flag set, use
		 * the new hba fcf record.
		 */
		if (boot_flag && !(fcf_rec->flag & BOOT_ENABLE)) {
			/* Choose this FCF record */
			lpfc_printf_log(phba, KERN_INFO, LOG_FIP,
					"2837 Update current FCF record "
					"(x%x) with new FCF record (x%x)\n",
					fcf_rec->fcf_indx,
					bf_get(lpfc_fcf_record_fcf_index,
					new_fcf_record));
			__lpfc_update_fcf_record(phba, fcf_rec, new_fcf_record,
					addr_mode, vlan_id, BOOT_ENABLE);
			spin_unlock_irq(&phba->hbalock);
			goto read_next_fcf;
		}
		/*
		 * If the driver FCF record has boot flag set and the
		 * new hba FCF record does not have boot flag, read
		 * the next FCF record.
		 */
		if (!boot_flag && (fcf_rec->flag & BOOT_ENABLE)) {
			spin_unlock_irq(&phba->hbalock);
			goto read_next_fcf;
		}
		/*
		 * If the new hba FCF record has lower priority value
		 * than the driver FCF record, use the new record.
		 */
		if (new_fcf_record->fip_priority < fcf_rec->priority) {
			/* Choose the new FCF record with lower priority */
			lpfc_printf_log(phba, KERN_INFO, LOG_FIP,
					"2838 Update current FCF record "
					"(x%x) with new FCF record (x%x)\n",
					fcf_rec->fcf_indx,
					bf_get(lpfc_fcf_record_fcf_index,
					       new_fcf_record));
			__lpfc_update_fcf_record(phba, fcf_rec, new_fcf_record,
					addr_mode, vlan_id, 0);
			/* Reset running random FCF selection count */
			phba->fcf.eligible_fcf_cnt = 1;
		} else if (new_fcf_record->fip_priority == fcf_rec->priority) {
			/* Update running random FCF selection count */
			phba->fcf.eligible_fcf_cnt++;
			select_new_fcf = lpfc_sli4_new_fcf_random_select(phba,
						phba->fcf.eligible_fcf_cnt);
			if (select_new_fcf) {
				lpfc_printf_log(phba, KERN_INFO, LOG_FIP,
					"2839 Update current FCF record "
					"(x%x) with new FCF record (x%x)\n",
					fcf_rec->fcf_indx,
					bf_get(lpfc_fcf_record_fcf_index,
					       new_fcf_record));
				/* Choose the new FCF by random selection */
				__lpfc_update_fcf_record(phba, fcf_rec,
							 new_fcf_record,
							 addr_mode, vlan_id, 0);
			}
		}
		spin_unlock_irq(&phba->hbalock);
		goto read_next_fcf;
	}
	/*
	 * This is the first suitable FCF record, choose this record for
	 * initial best-fit FCF.
	 */
	if (fcf_rec) {
		lpfc_printf_log(phba, KERN_INFO, LOG_FIP,
				"2840 Update initial FCF candidate "
				"with FCF (x%x)\n",
				bf_get(lpfc_fcf_record_fcf_index,
				       new_fcf_record));
		__lpfc_update_fcf_record(phba, fcf_rec, new_fcf_record,
					 addr_mode, vlan_id, (boot_flag ?
					 BOOT_ENABLE : 0));
		phba->fcf.fcf_flag |= FCF_AVAILABLE;
		/* Setup initial running random FCF selection count */
		phba->fcf.eligible_fcf_cnt = 1;
	}
	spin_unlock_irq(&phba->hbalock);
	goto read_next_fcf;

read_next_fcf:
	lpfc_sli4_mbox_cmd_free(phba, mboxq);
	if (next_fcf_index == LPFC_FCOE_FCF_NEXT_NONE || next_fcf_index == 0) {
		if (phba->fcf.fcf_flag & FCF_REDISC_FOV) {
			/*
			 * Case of FCF fast failover scan
			 */

			/*
			 * It has not found any suitable FCF record, cancel
			 * FCF scan inprogress, and do nothing
			 */
			if (!(phba->fcf.failover_rec.flag & RECORD_VALID)) {
				lpfc_printf_log(phba, KERN_WARNING, LOG_FIP,
					       "2782 No suitable FCF found: "
					       "(x%x/x%x)\n",
					       phba->fcoe_eventtag_at_fcf_scan,
					       bf_get(lpfc_fcf_record_fcf_index,
						      new_fcf_record));
				if (test_bit(HBA_DEVLOSS_TMO,
					     &phba->hba_flag)) {
					clear_bit(FCF_TS_INPROG,
						  &phba->hba_flag);
					/* Unregister in-use FCF and rescan */
					lpfc_printf_log(phba, KERN_INFO,
							LOG_FIP,
							"2864 On devloss tmo "
							"unreg in-use FCF and "
							"rescan FCF table\n");
					lpfc_unregister_fcf_rescan(phba);
					return;
				}
				/*
				 * Let next new FCF event trigger fast failover
				 */
				clear_bit(FCF_TS_INPROG, &phba->hba_flag);
				return;
			}
			/*
			 * It has found a suitable FCF record that is not
			 * the same as in-use FCF record, unregister the
			 * in-use FCF record, replace the in-use FCF record
			 * with the new FCF record, mark FCF fast failover
			 * completed, and then start register the new FCF
			 * record.
			 */

			/* Unregister the current in-use FCF record */
			lpfc_unregister_fcf(phba);

			/* Replace in-use record with the new record */
			lpfc_printf_log(phba, KERN_INFO, LOG_FIP,
					"2842 Replace in-use FCF (x%x) "
					"with failover FCF (x%x)\n",
					phba->fcf.current_rec.fcf_indx,
					phba->fcf.failover_rec.fcf_indx);
			memcpy(&phba->fcf.current_rec,
			       &phba->fcf.failover_rec,
			       sizeof(struct lpfc_fcf_rec));
			/*
			 * Mark the fast FCF failover rediscovery completed
			 * and the start of the first round of the roundrobin
			 * FCF failover.
			 */
			spin_lock_irq(&phba->hbalock);
			phba->fcf.fcf_flag &= ~FCF_REDISC_FOV;
			spin_unlock_irq(&phba->hbalock);
			/* Register to the new FCF record */
			lpfc_register_fcf(phba);
		} else {
			/*
			 * In case of transaction period to fast FCF failover,
			 * do nothing when search to the end of the FCF table.
			 */
			if ((phba->fcf.fcf_flag & FCF_REDISC_EVT) ||
			    (phba->fcf.fcf_flag & FCF_REDISC_PEND))
				return;

			if (phba->cfg_fcf_failover_policy == LPFC_FCF_FOV &&
				phba->fcf.fcf_flag & FCF_IN_USE) {
				/*
				 * In case the current in-use FCF record no
				 * longer existed during FCF discovery that
				 * was not triggered by fast FCF failover
				 * process, treat it as fast FCF failover.
				 */
				lpfc_printf_log(phba, KERN_INFO, LOG_FIP,
						"2841 In-use FCF record (x%x) "
						"not reported, entering fast "
						"FCF failover mode scanning.\n",
						phba->fcf.current_rec.fcf_indx);
				spin_lock_irq(&phba->hbalock);
				phba->fcf.fcf_flag |= FCF_REDISC_FOV;
				spin_unlock_irq(&phba->hbalock);
				lpfc_sli4_fcf_scan_read_fcf_rec(phba,
						LPFC_FCOE_FCF_GET_FIRST);
				return;
			}
			/* Register to the new FCF record */
			lpfc_register_fcf(phba);
		}
	} else
		lpfc_sli4_fcf_scan_read_fcf_rec(phba, next_fcf_index);
	return;

out:
	lpfc_sli4_mbox_cmd_free(phba, mboxq);
	lpfc_register_fcf(phba);

	return;
}

/**
 * lpfc_mbx_cmpl_fcf_rr_read_fcf_rec - fcf roundrobin read_fcf mbox cmpl hdler
 * @phba: pointer to lpfc hba data structure.
 * @mboxq: pointer to mailbox object.
 *
 * This is the callback function for FLOGI failure roundrobin FCF failover
 * read FCF record mailbox command from the eligible FCF record bmask for
 * performing the failover. If the FCF read back is not valid/available, it
 * fails through to retrying FLOGI to the currently registered FCF again.
 * Otherwise, if the FCF read back is valid and available, it will set the
 * newly read FCF record to the failover FCF record, unregister currently
 * registered FCF record, copy the failover FCF record to the current
 * FCF record, and then register the current FCF record before proceeding
 * to trying FLOGI on the new failover FCF.
 */
void
lpfc_mbx_cmpl_fcf_rr_read_fcf_rec(struct lpfc_hba *phba, LPFC_MBOXQ_t *mboxq)
{
	struct fcf_record *new_fcf_record;
	uint32_t boot_flag, addr_mode;
	uint16_t next_fcf_index, fcf_index;
	uint16_t current_fcf_index;
	uint16_t vlan_id = LPFC_FCOE_NULL_VID;
	int rc;

	/* If link state is not up, stop the roundrobin failover process */
	if (phba->link_state < LPFC_LINK_UP) {
		spin_lock_irq(&phba->hbalock);
		phba->fcf.fcf_flag &= ~FCF_DISCOVERY;
		spin_unlock_irq(&phba->hbalock);
		clear_bit(FCF_RR_INPROG, &phba->hba_flag);
		goto out;
	}

	/* Parse the FCF record from the non-embedded mailbox command */
	new_fcf_record = lpfc_sli4_fcf_rec_mbox_parse(phba, mboxq,
						      &next_fcf_index);
	if (!new_fcf_record) {
		lpfc_printf_log(phba, KERN_WARNING, LOG_FIP,
				"2766 Mailbox command READ_FCF_RECORD "
				"failed to retrieve a FCF record. "
				"hba_flg x%lx fcf_flg x%x\n", phba->hba_flag,
				phba->fcf.fcf_flag);
		lpfc_unregister_fcf_rescan(phba);
		goto out;
	}

	/* Get the needed parameters from FCF record */
	rc = lpfc_match_fcf_conn_list(phba, new_fcf_record, &boot_flag,
				      &addr_mode, &vlan_id);

	/* Log the FCF record information if turned on */
	lpfc_sli4_log_fcf_record_info(phba, new_fcf_record, vlan_id,
				      next_fcf_index);

	fcf_index = bf_get(lpfc_fcf_record_fcf_index, new_fcf_record);
	if (!rc) {
		lpfc_printf_log(phba, KERN_INFO, LOG_FIP,
				"2848 Remove ineligible FCF (x%x) from "
				"from roundrobin bmask\n", fcf_index);
		/* Clear roundrobin bmask bit for ineligible FCF */
		lpfc_sli4_fcf_rr_index_clear(phba, fcf_index);
		/* Perform next round of roundrobin FCF failover */
		fcf_index = lpfc_sli4_fcf_rr_next_index_get(phba);
		rc = lpfc_sli4_fcf_rr_next_proc(phba->pport, fcf_index);
		if (rc)
			goto out;
		goto error_out;
	}

	if (fcf_index == phba->fcf.current_rec.fcf_indx) {
		lpfc_printf_log(phba, KERN_INFO, LOG_FIP,
				"2760 Perform FLOGI roundrobin FCF failover: "
				"FCF (x%x) back to FCF (x%x)\n",
				phba->fcf.current_rec.fcf_indx, fcf_index);
		/* Wait 500 ms before retrying FLOGI to current FCF */
		msleep(500);
		lpfc_issue_init_vfi(phba->pport);
		goto out;
	}

	/* Upload new FCF record to the failover FCF record */
	lpfc_printf_log(phba, KERN_INFO, LOG_FIP,
			"2834 Update current FCF (x%x) with new FCF (x%x)\n",
			phba->fcf.failover_rec.fcf_indx, fcf_index);
	spin_lock_irq(&phba->hbalock);
	__lpfc_update_fcf_record(phba, &phba->fcf.failover_rec,
				 new_fcf_record, addr_mode, vlan_id,
				 (boot_flag ? BOOT_ENABLE : 0));
	spin_unlock_irq(&phba->hbalock);

	current_fcf_index = phba->fcf.current_rec.fcf_indx;

	/* Unregister the current in-use FCF record */
	lpfc_unregister_fcf(phba);

	/* Replace in-use record with the new record */
	memcpy(&phba->fcf.current_rec, &phba->fcf.failover_rec,
	       sizeof(struct lpfc_fcf_rec));

	lpfc_printf_log(phba, KERN_INFO, LOG_FIP,
			"2783 Perform FLOGI roundrobin FCF failover: FCF "
			"(x%x) to FCF (x%x)\n", current_fcf_index, fcf_index);

error_out:
	lpfc_register_fcf(phba);
out:
	lpfc_sli4_mbox_cmd_free(phba, mboxq);
}

/**
 * lpfc_mbx_cmpl_read_fcf_rec - read fcf completion handler.
 * @phba: pointer to lpfc hba data structure.
 * @mboxq: pointer to mailbox object.
 *
 * This is the callback function of read FCF record mailbox command for
 * updating the eligible FCF bmask for FLOGI failure roundrobin FCF
 * failover when a new FCF event happened. If the FCF read back is
 * valid/available and it passes the connection list check, it updates
 * the bmask for the eligible FCF record for roundrobin failover.
 */
void
lpfc_mbx_cmpl_read_fcf_rec(struct lpfc_hba *phba, LPFC_MBOXQ_t *mboxq)
{
	struct fcf_record *new_fcf_record;
	uint32_t boot_flag, addr_mode;
	uint16_t fcf_index, next_fcf_index;
	uint16_t vlan_id =  LPFC_FCOE_NULL_VID;
	int rc;

	/* If link state is not up, no need to proceed */
	if (phba->link_state < LPFC_LINK_UP)
		goto out;

	/* If FCF discovery period is over, no need to proceed */
	if (!(phba->fcf.fcf_flag & FCF_DISCOVERY))
		goto out;

	/* Parse the FCF record from the non-embedded mailbox command */
	new_fcf_record = lpfc_sli4_fcf_rec_mbox_parse(phba, mboxq,
						      &next_fcf_index);
	if (!new_fcf_record) {
		lpfc_printf_log(phba, KERN_INFO, LOG_FIP,
				"2767 Mailbox command READ_FCF_RECORD "
				"failed to retrieve a FCF record.\n");
		goto out;
	}

	/* Check the connection list for eligibility */
	rc = lpfc_match_fcf_conn_list(phba, new_fcf_record, &boot_flag,
				      &addr_mode, &vlan_id);

	/* Log the FCF record information if turned on */
	lpfc_sli4_log_fcf_record_info(phba, new_fcf_record, vlan_id,
				      next_fcf_index);

	if (!rc)
		goto out;

	/* Update the eligible FCF record index bmask */
	fcf_index = bf_get(lpfc_fcf_record_fcf_index, new_fcf_record);

	rc = lpfc_sli4_fcf_pri_list_add(phba, fcf_index, new_fcf_record);

out:
	lpfc_sli4_mbox_cmd_free(phba, mboxq);
}

/**
 * lpfc_init_vfi_cmpl - Completion handler for init_vfi mbox command.
 * @phba: pointer to lpfc hba data structure.
 * @mboxq: pointer to mailbox data structure.
 *
 * This function handles completion of init vfi mailbox command.
 */
static void
lpfc_init_vfi_cmpl(struct lpfc_hba *phba, LPFC_MBOXQ_t *mboxq)
{
	struct lpfc_vport *vport = mboxq->vport;

	/*
	 * VFI not supported on interface type 0, just do the flogi
	 * Also continue if the VFI is in use - just use the same one.
	 */
	if (mboxq->u.mb.mbxStatus &&
	    (bf_get(lpfc_sli_intf_if_type, &phba->sli4_hba.sli_intf) !=
			LPFC_SLI_INTF_IF_TYPE_0) &&
	    mboxq->u.mb.mbxStatus != MBX_VFI_IN_USE) {
		lpfc_printf_vlog(vport, KERN_ERR, LOG_TRACE_EVENT,
				 "2891 Init VFI mailbox failed 0x%x\n",
				 mboxq->u.mb.mbxStatus);
		mempool_free(mboxq, phba->mbox_mem_pool);
		lpfc_vport_set_state(vport, FC_VPORT_FAILED);
		return;
	}

	lpfc_initial_flogi(vport);
	mempool_free(mboxq, phba->mbox_mem_pool);
	return;
}

/**
 * lpfc_issue_init_vfi - Issue init_vfi mailbox command.
 * @vport: pointer to lpfc_vport data structure.
 *
 * This function issue a init_vfi mailbox command to initialize the VFI and
 * VPI for the physical port.
 */
void
lpfc_issue_init_vfi(struct lpfc_vport *vport)
{
	LPFC_MBOXQ_t *mboxq;
	int rc;
	struct lpfc_hba *phba = vport->phba;

	mboxq = mempool_alloc(phba->mbox_mem_pool, GFP_KERNEL);
	if (!mboxq) {
		lpfc_printf_vlog(vport, KERN_ERR,
			LOG_TRACE_EVENT, "2892 Failed to allocate "
			"init_vfi mailbox\n");
		return;
	}
	lpfc_init_vfi(mboxq, vport);
	mboxq->mbox_cmpl = lpfc_init_vfi_cmpl;
	rc = lpfc_sli_issue_mbox(phba, mboxq, MBX_NOWAIT);
	if (rc == MBX_NOT_FINISHED) {
		lpfc_printf_vlog(vport, KERN_ERR, LOG_TRACE_EVENT,
				 "2893 Failed to issue init_vfi mailbox\n");
		mempool_free(mboxq, vport->phba->mbox_mem_pool);
	}
}

/**
 * lpfc_init_vpi_cmpl - Completion handler for init_vpi mbox command.
 * @phba: pointer to lpfc hba data structure.
 * @mboxq: pointer to mailbox data structure.
 *
 * This function handles completion of init vpi mailbox command.
 */
void
lpfc_init_vpi_cmpl(struct lpfc_hba *phba, LPFC_MBOXQ_t *mboxq)
{
	struct lpfc_vport *vport = mboxq->vport;
	struct lpfc_nodelist *ndlp;

	if (mboxq->u.mb.mbxStatus) {
		lpfc_printf_vlog(vport, KERN_ERR, LOG_TRACE_EVENT,
				 "2609 Init VPI mailbox failed 0x%x\n",
				 mboxq->u.mb.mbxStatus);
		mempool_free(mboxq, phba->mbox_mem_pool);
		lpfc_vport_set_state(vport, FC_VPORT_FAILED);
		return;
	}
	clear_bit(FC_VPORT_NEEDS_INIT_VPI, &vport->fc_flag);

	/* If this port is physical port or FDISC is done, do reg_vpi */
	if ((phba->pport == vport) || (vport->port_state == LPFC_FDISC)) {
			ndlp = lpfc_findnode_did(vport, Fabric_DID);
			if (!ndlp)
				lpfc_printf_vlog(vport, KERN_ERR,
					LOG_TRACE_EVENT,
					"2731 Cannot find fabric "
					"controller node\n");
			else
				lpfc_register_new_vport(phba, vport, ndlp);
			mempool_free(mboxq, phba->mbox_mem_pool);
			return;
	}

	if (phba->link_flag & LS_NPIV_FAB_SUPPORTED)
		lpfc_initial_fdisc(vport);
	else {
		lpfc_vport_set_state(vport, FC_VPORT_NO_FABRIC_SUPP);
		lpfc_printf_vlog(vport, KERN_ERR, LOG_TRACE_EVENT,
				 "2606 No NPIV Fabric support\n");
	}
	mempool_free(mboxq, phba->mbox_mem_pool);
	return;
}

/**
 * lpfc_issue_init_vpi - Issue init_vpi mailbox command.
 * @vport: pointer to lpfc_vport data structure.
 *
 * This function issue a init_vpi mailbox command to initialize
 * VPI for the vport.
 */
void
lpfc_issue_init_vpi(struct lpfc_vport *vport)
{
	LPFC_MBOXQ_t *mboxq;
	int rc, vpi;

	if ((vport->port_type != LPFC_PHYSICAL_PORT) && (!vport->vpi)) {
		vpi = lpfc_alloc_vpi(vport->phba);
		if (!vpi) {
			lpfc_printf_vlog(vport, KERN_ERR, LOG_TRACE_EVENT,
					 "3303 Failed to obtain vport vpi\n");
			lpfc_vport_set_state(vport, FC_VPORT_FAILED);
			return;
		}
		vport->vpi = vpi;
	}

	mboxq = mempool_alloc(vport->phba->mbox_mem_pool, GFP_KERNEL);
	if (!mboxq) {
		lpfc_printf_vlog(vport, KERN_ERR,
			LOG_TRACE_EVENT, "2607 Failed to allocate "
			"init_vpi mailbox\n");
		return;
	}
	lpfc_init_vpi(vport->phba, mboxq, vport->vpi);
	mboxq->vport = vport;
	mboxq->mbox_cmpl = lpfc_init_vpi_cmpl;
	rc = lpfc_sli_issue_mbox(vport->phba, mboxq, MBX_NOWAIT);
	if (rc == MBX_NOT_FINISHED) {
		lpfc_printf_vlog(vport, KERN_ERR, LOG_TRACE_EVENT,
				 "2608 Failed to issue init_vpi mailbox\n");
		mempool_free(mboxq, vport->phba->mbox_mem_pool);
	}
}

/**
 * lpfc_start_fdiscs - send fdiscs for each vports on this port.
 * @phba: pointer to lpfc hba data structure.
 *
 * This function loops through the list of vports on the @phba and issues an
 * FDISC if possible.
 */
void
lpfc_start_fdiscs(struct lpfc_hba *phba)
{
	struct lpfc_vport **vports;
	int i;

	vports = lpfc_create_vport_work_array(phba);
	if (vports != NULL) {
		for (i = 0; i <= phba->max_vports && vports[i] != NULL; i++) {
			if (vports[i]->port_type == LPFC_PHYSICAL_PORT)
				continue;
			/* There are no vpi for this vport */
			if (vports[i]->vpi > phba->max_vpi) {
				lpfc_vport_set_state(vports[i],
						     FC_VPORT_FAILED);
				continue;
			}
			if (phba->fc_topology == LPFC_TOPOLOGY_LOOP) {
				lpfc_vport_set_state(vports[i],
						     FC_VPORT_LINKDOWN);
				continue;
			}
			if (test_bit(FC_VPORT_NEEDS_INIT_VPI,
				     &vports[i]->fc_flag)) {
				lpfc_issue_init_vpi(vports[i]);
				continue;
			}
			if (phba->link_flag & LS_NPIV_FAB_SUPPORTED)
				lpfc_initial_fdisc(vports[i]);
			else {
				lpfc_vport_set_state(vports[i],
						     FC_VPORT_NO_FABRIC_SUPP);
				lpfc_printf_vlog(vports[i], KERN_ERR,
						 LOG_TRACE_EVENT,
						 "0259 No NPIV "
						 "Fabric support\n");
			}
		}
	}
	lpfc_destroy_vport_work_array(phba, vports);
}

void
lpfc_mbx_cmpl_reg_vfi(struct lpfc_hba *phba, LPFC_MBOXQ_t *mboxq)
{
	struct lpfc_vport *vport = mboxq->vport;
	struct Scsi_Host *shost = lpfc_shost_from_vport(vport);

	/*
	 * VFI not supported for interface type 0, so ignore any mailbox
	 * error (except VFI in use) and continue with the discovery.
	 */
	if (mboxq->u.mb.mbxStatus &&
	    (bf_get(lpfc_sli_intf_if_type, &phba->sli4_hba.sli_intf) !=
			LPFC_SLI_INTF_IF_TYPE_0) &&
	    mboxq->u.mb.mbxStatus != MBX_VFI_IN_USE) {
		lpfc_printf_vlog(vport, KERN_ERR, LOG_TRACE_EVENT,
				 "2018 REG_VFI mbxStatus error x%x "
				 "HBA state x%x\n",
				 mboxq->u.mb.mbxStatus, vport->port_state);
		if (phba->fc_topology == LPFC_TOPOLOGY_LOOP) {
			/* FLOGI failed, use loop map to make discovery list */
			lpfc_disc_list_loopmap(vport);
			/* Start discovery */
			lpfc_disc_start(vport);
			goto out_free_mem;
		}
		lpfc_vport_set_state(vport, FC_VPORT_FAILED);
		goto out_free_mem;
	}

	/* If the VFI is already registered, there is nothing else to do
	 * Unless this was a VFI update and we are in PT2PT mode, then
	 * we should drop through to set the port state to ready.
	 */
	if (test_bit(FC_VFI_REGISTERED, &vport->fc_flag))
		if (!(phba->sli_rev == LPFC_SLI_REV4 &&
		      test_bit(FC_PT2PT, &vport->fc_flag)))
			goto out_free_mem;

	/* The VPI is implicitly registered when the VFI is registered */
	set_bit(FC_VFI_REGISTERED, &vport->fc_flag);
	clear_bit(FC_VPORT_NEEDS_REG_VPI, &vport->fc_flag);
	clear_bit(FC_VPORT_NEEDS_INIT_VPI, &vport->fc_flag);
	spin_lock_irq(shost->host_lock);
	vport->vpi_state |= LPFC_VPI_REGISTERED;
	spin_unlock_irq(shost->host_lock);

	/* In case SLI4 FC loopback test, we are ready */
	if ((phba->sli_rev == LPFC_SLI_REV4) &&
	    (phba->link_flag & LS_LOOPBACK_MODE)) {
		phba->link_state = LPFC_HBA_READY;
		goto out_free_mem;
	}

	lpfc_printf_vlog(vport, KERN_INFO, LOG_SLI,
			 "3313 cmpl reg vfi  port_state:%x fc_flag:%lx "
			 "myDid:%x alpacnt:%d LinkState:%x topology:%x\n",
			 vport->port_state, vport->fc_flag, vport->fc_myDID,
			 vport->phba->alpa_map[0],
			 phba->link_state, phba->fc_topology);

	if (vport->port_state == LPFC_FABRIC_CFG_LINK) {
		/*
		 * For private loop or for NPort pt2pt,
		 * just start discovery and we are done.
		 */
		if (test_bit(FC_PT2PT, &vport->fc_flag) ||
		    (phba->fc_topology == LPFC_TOPOLOGY_LOOP &&
		    !test_bit(FC_PUBLIC_LOOP, &vport->fc_flag))) {

			/* Use loop map to make discovery list */
			lpfc_disc_list_loopmap(vport);
			/* Start discovery */
			if (test_bit(FC_PT2PT, &vport->fc_flag))
				vport->port_state = LPFC_VPORT_READY;
			else
				lpfc_disc_start(vport);
		} else {
			lpfc_start_fdiscs(phba);
			lpfc_do_scr_ns_plogi(phba, vport);
		}
	}

out_free_mem:
	lpfc_mbox_rsrc_cleanup(phba, mboxq, MBOX_THD_UNLOCKED);
}

static void
lpfc_mbx_cmpl_read_sparam(struct lpfc_hba *phba, LPFC_MBOXQ_t *pmb)
{
	MAILBOX_t *mb = &pmb->u.mb;
	struct lpfc_dmabuf *mp = pmb->ctx_buf;
	struct lpfc_vport  *vport = pmb->vport;
	struct Scsi_Host *shost = lpfc_shost_from_vport(vport);
	struct serv_parm *sp = &vport->fc_sparam;
	uint32_t ed_tov;

	/* Check for error */
	if (mb->mbxStatus) {
		/* READ_SPARAM mbox error <mbxStatus> state <hba_state> */
		lpfc_printf_vlog(vport, KERN_ERR, LOG_TRACE_EVENT,
				 "0319 READ_SPARAM mbxStatus error x%x "
				 "hba state x%x>\n",
				 mb->mbxStatus, vport->port_state);
		lpfc_linkdown(phba);
		goto out;
	}

	memcpy((uint8_t *) &vport->fc_sparam, (uint8_t *) mp->virt,
	       sizeof (struct serv_parm));

	ed_tov = be32_to_cpu(sp->cmn.e_d_tov);
	if (sp->cmn.edtovResolution)	/* E_D_TOV ticks are in nanoseconds */
		ed_tov = (ed_tov + 999999) / 1000000;

	phba->fc_edtov = ed_tov;
	phba->fc_ratov = (2 * ed_tov) / 1000;
	if (phba->fc_ratov < FF_DEF_RATOV) {
		/* RA_TOV should be atleast 10sec for initial flogi */
		phba->fc_ratov = FF_DEF_RATOV;
	}

	lpfc_update_vport_wwn(vport);
	fc_host_port_name(shost) = wwn_to_u64(vport->fc_portname.u.wwn);
	if (vport->port_type == LPFC_PHYSICAL_PORT) {
		memcpy(&phba->wwnn, &vport->fc_nodename, sizeof(phba->wwnn));
		memcpy(&phba->wwpn, &vport->fc_portname, sizeof(phba->wwnn));
	}

	lpfc_mbox_rsrc_cleanup(phba, pmb, MBOX_THD_UNLOCKED);

	/* Check if sending the FLOGI is being deferred to after we get
	 * up to date CSPs from MBX_READ_SPARAM.
	 */
	if (test_bit(HBA_DEFER_FLOGI, &phba->hba_flag)) {
		lpfc_initial_flogi(vport);
		clear_bit(HBA_DEFER_FLOGI, &phba->hba_flag);
	}
	return;

out:
	lpfc_mbox_rsrc_cleanup(phba, pmb, MBOX_THD_UNLOCKED);
	lpfc_issue_clear_la(phba, vport);
}

static void
lpfc_mbx_process_link_up(struct lpfc_hba *phba, struct lpfc_mbx_read_top *la)
{
	struct lpfc_vport *vport = phba->pport;
	LPFC_MBOXQ_t *sparam_mbox, *cfglink_mbox = NULL;
	int i;
	int rc;
	struct fcf_record *fcf_record;
	unsigned long iflags;

	spin_lock_irqsave(&phba->hbalock, iflags);
	phba->fc_linkspeed = bf_get(lpfc_mbx_read_top_link_spd, la);

	if (!test_bit(HBA_FCOE_MODE, &phba->hba_flag)) {
		switch (bf_get(lpfc_mbx_read_top_link_spd, la)) {
		case LPFC_LINK_SPEED_1GHZ:
		case LPFC_LINK_SPEED_2GHZ:
		case LPFC_LINK_SPEED_4GHZ:
		case LPFC_LINK_SPEED_8GHZ:
		case LPFC_LINK_SPEED_10GHZ:
		case LPFC_LINK_SPEED_16GHZ:
		case LPFC_LINK_SPEED_32GHZ:
		case LPFC_LINK_SPEED_64GHZ:
		case LPFC_LINK_SPEED_128GHZ:
		case LPFC_LINK_SPEED_256GHZ:
			break;
		default:
			phba->fc_linkspeed = LPFC_LINK_SPEED_UNKNOWN;
			break;
		}
	}

	if (phba->fc_topology &&
	    phba->fc_topology != bf_get(lpfc_mbx_read_top_topology, la)) {
		lpfc_printf_log(phba, KERN_WARNING, LOG_SLI,
				"3314 Toplogy changed was 0x%x is 0x%x\n",
				phba->fc_topology,
				bf_get(lpfc_mbx_read_top_topology, la));
		phba->fc_topology_changed = 1;
	}

	phba->fc_topology = bf_get(lpfc_mbx_read_top_topology, la);
	phba->link_flag &= ~(LS_NPIV_FAB_SUPPORTED | LS_CT_VEN_RPA);

	if (phba->fc_topology == LPFC_TOPOLOGY_LOOP) {
		phba->sli3_options &= ~LPFC_SLI3_NPIV_ENABLED;

		/* if npiv is enabled and this adapter supports npiv log
		 * a message that npiv is not supported in this topology
		 */
		if (phba->cfg_enable_npiv && phba->max_vpi)
			lpfc_printf_log(phba, KERN_ERR, LOG_LINK_EVENT,
				"1309 Link Up Event npiv not supported in loop "
				"topology\n");
				/* Get Loop Map information */
		if (bf_get(lpfc_mbx_read_top_il, la))
			set_bit(FC_LBIT, &vport->fc_flag);

		vport->fc_myDID = bf_get(lpfc_mbx_read_top_alpa_granted, la);
		i = la->lilpBde64.tus.f.bdeSize;

		if (i == 0) {
			phba->alpa_map[0] = 0;
		} else {
			if (vport->cfg_log_verbose & LOG_LINK_EVENT) {
				int numalpa, j, k;
				union {
					uint8_t pamap[16];
					struct {
						uint32_t wd1;
						uint32_t wd2;
						uint32_t wd3;
						uint32_t wd4;
					} pa;
				} un;
				numalpa = phba->alpa_map[0];
				j = 0;
				while (j < numalpa) {
					memset(un.pamap, 0, 16);
					for (k = 1; j < numalpa; k++) {
						un.pamap[k - 1] =
							phba->alpa_map[j + 1];
						j++;
						if (k == 16)
							break;
					}
					/* Link Up Event ALPA map */
					lpfc_printf_log(phba,
							KERN_WARNING,
							LOG_LINK_EVENT,
							"1304 Link Up Event "
							"ALPA map Data: x%x "
							"x%x x%x x%x\n",
							un.pa.wd1, un.pa.wd2,
							un.pa.wd3, un.pa.wd4);
				}
			}
		}
	} else {
		if (!(phba->sli3_options & LPFC_SLI3_NPIV_ENABLED)) {
			if (phba->max_vpi && phba->cfg_enable_npiv &&
			   (phba->sli_rev >= LPFC_SLI_REV3))
				phba->sli3_options |= LPFC_SLI3_NPIV_ENABLED;
		}
		vport->fc_myDID = phba->fc_pref_DID;
		set_bit(FC_LBIT, &vport->fc_flag);
	}
	spin_unlock_irqrestore(&phba->hbalock, iflags);

	lpfc_linkup(phba);
	sparam_mbox = NULL;

	sparam_mbox = mempool_alloc(phba->mbox_mem_pool, GFP_KERNEL);
	if (!sparam_mbox)
		goto out;

	rc = lpfc_read_sparam(phba, sparam_mbox, 0);
	if (rc) {
		mempool_free(sparam_mbox, phba->mbox_mem_pool);
		goto out;
	}
	sparam_mbox->vport = vport;
	sparam_mbox->mbox_cmpl = lpfc_mbx_cmpl_read_sparam;
	rc = lpfc_sli_issue_mbox(phba, sparam_mbox, MBX_NOWAIT);
	if (rc == MBX_NOT_FINISHED) {
		lpfc_mbox_rsrc_cleanup(phba, sparam_mbox, MBOX_THD_UNLOCKED);
		goto out;
	}

	if (!test_bit(HBA_FCOE_MODE, &phba->hba_flag)) {
		cfglink_mbox = mempool_alloc(phba->mbox_mem_pool, GFP_KERNEL);
		if (!cfglink_mbox)
			goto out;
		vport->port_state = LPFC_LOCAL_CFG_LINK;
		lpfc_config_link(phba, cfglink_mbox);
		cfglink_mbox->vport = vport;
		cfglink_mbox->mbox_cmpl = lpfc_mbx_cmpl_local_config_link;
		rc = lpfc_sli_issue_mbox(phba, cfglink_mbox, MBX_NOWAIT);
		if (rc == MBX_NOT_FINISHED) {
			mempool_free(cfglink_mbox, phba->mbox_mem_pool);
			goto out;
		}
	} else {
		vport->port_state = LPFC_VPORT_UNKNOWN;
		/*
		 * Add the driver's default FCF record at FCF index 0 now. This
		 * is phase 1 implementation that support FCF index 0 and driver
		 * defaults.
		 */
		if (!test_bit(HBA_FIP_SUPPORT, &phba->hba_flag)) {
			fcf_record = kzalloc(sizeof(struct fcf_record),
					GFP_KERNEL);
			if (unlikely(!fcf_record)) {
				lpfc_printf_log(phba, KERN_ERR,
					LOG_TRACE_EVENT,
					"2554 Could not allocate memory for "
					"fcf record\n");
				rc = -ENODEV;
				goto out;
			}

			lpfc_sli4_build_dflt_fcf_record(phba, fcf_record,
						LPFC_FCOE_FCF_DEF_INDEX);
			rc = lpfc_sli4_add_fcf_record(phba, fcf_record);
			if (unlikely(rc)) {
				lpfc_printf_log(phba, KERN_ERR,
					LOG_TRACE_EVENT,
					"2013 Could not manually add FCF "
					"record 0, status %d\n", rc);
				rc = -ENODEV;
				kfree(fcf_record);
				goto out;
			}
			kfree(fcf_record);
		}
		/*
		 * The driver is expected to do FIP/FCF. Call the port
		 * and get the FCF Table.
		 */
		if (test_bit(FCF_TS_INPROG, &phba->hba_flag))
			return;
		/* This is the initial FCF discovery scan */
		spin_lock_irqsave(&phba->hbalock, iflags);
		phba->fcf.fcf_flag |= FCF_INIT_DISC;
		spin_unlock_irqrestore(&phba->hbalock, iflags);
		lpfc_printf_log(phba, KERN_INFO, LOG_FIP | LOG_DISCOVERY,
				"2778 Start FCF table scan at linkup\n");
		rc = lpfc_sli4_fcf_scan_read_fcf_rec(phba,
						     LPFC_FCOE_FCF_GET_FIRST);
		if (rc) {
			spin_lock_irqsave(&phba->hbalock, iflags);
			phba->fcf.fcf_flag &= ~FCF_INIT_DISC;
			spin_unlock_irqrestore(&phba->hbalock, iflags);
			goto out;
		}
		/* Reset FCF roundrobin bmask for new discovery */
		lpfc_sli4_clear_fcf_rr_bmask(phba);
	}

	/* Prepare for LINK up registrations */
	memset(phba->os_host_name, 0, sizeof(phba->os_host_name));
	scnprintf(phba->os_host_name, sizeof(phba->os_host_name), "%s",
		  init_utsname()->nodename);
	return;
out:
	lpfc_vport_set_state(vport, FC_VPORT_FAILED);
	lpfc_printf_vlog(vport, KERN_ERR, LOG_TRACE_EVENT,
			 "0263 Discovery Mailbox error: state: 0x%x : x%px x%px\n",
			 vport->port_state, sparam_mbox, cfglink_mbox);
	lpfc_issue_clear_la(phba, vport);
	return;
}

static void
lpfc_enable_la(struct lpfc_hba *phba)
{
	uint32_t control;
	struct lpfc_sli *psli = &phba->sli;
	spin_lock_irq(&phba->hbalock);
	psli->sli_flag |= LPFC_PROCESS_LA;
	if (phba->sli_rev <= LPFC_SLI_REV3) {
		control = readl(phba->HCregaddr);
		control |= HC_LAINT_ENA;
		writel(control, phba->HCregaddr);
		readl(phba->HCregaddr); /* flush */
	}
	spin_unlock_irq(&phba->hbalock);
}

static void
lpfc_mbx_issue_link_down(struct lpfc_hba *phba)
{
	lpfc_linkdown(phba);
	lpfc_enable_la(phba);
	lpfc_unregister_unused_fcf(phba);
	/* turn on Link Attention interrupts - no CLEAR_LA needed */
}


/*
 * This routine handles processing a READ_TOPOLOGY mailbox
 * command upon completion. It is setup in the LPFC_MBOXQ
 * as the completion routine when the command is
 * handed off to the SLI layer. SLI4 only.
 */
void
lpfc_mbx_cmpl_read_topology(struct lpfc_hba *phba, LPFC_MBOXQ_t *pmb)
{
	struct lpfc_vport *vport = pmb->vport;
	struct lpfc_mbx_read_top *la;
	struct lpfc_sli_ring *pring;
	MAILBOX_t *mb = &pmb->u.mb;
	struct lpfc_dmabuf *mp = pmb->ctx_buf;
	uint8_t attn_type;

	/* Unblock ELS traffic */
	pring = lpfc_phba_elsring(phba);
	if (pring)
		pring->flag &= ~LPFC_STOP_IOCB_EVENT;

	/* Check for error */
	if (mb->mbxStatus) {
		lpfc_printf_log(phba, KERN_INFO, LOG_LINK_EVENT,
				"1307 READ_LA mbox error x%x state x%x\n",
				mb->mbxStatus, vport->port_state);
		lpfc_mbx_issue_link_down(phba);
		phba->link_state = LPFC_HBA_ERROR;
		goto lpfc_mbx_cmpl_read_topology_free_mbuf;
	}

	la = (struct lpfc_mbx_read_top *) &pmb->u.mb.un.varReadTop;
	attn_type = bf_get(lpfc_mbx_read_top_att_type, la);

	memcpy(&phba->alpa_map[0], mp->virt, 128);

	if (bf_get(lpfc_mbx_read_top_pb, la))
		set_bit(FC_BYPASSED_MODE, &vport->fc_flag);
	else
		clear_bit(FC_BYPASSED_MODE, &vport->fc_flag);

	if (phba->fc_eventTag <= la->eventTag) {
		phba->fc_stat.LinkMultiEvent++;
		if (attn_type == LPFC_ATT_LINK_UP)
			if (phba->fc_eventTag != 0)
				lpfc_linkdown(phba);
	}

	phba->fc_eventTag = la->eventTag;
	phba->link_events++;
	if (attn_type == LPFC_ATT_LINK_UP) {
		phba->fc_stat.LinkUp++;
		if (phba->link_flag & LS_LOOPBACK_MODE) {
			lpfc_printf_log(phba, KERN_ERR, LOG_LINK_EVENT,
					"1306 Link Up Event in loop back mode "
					"x%x received Data: x%x x%x x%x x%x\n",
					la->eventTag, phba->fc_eventTag,
					bf_get(lpfc_mbx_read_top_alpa_granted,
					       la),
					bf_get(lpfc_mbx_read_top_link_spd, la),
					phba->alpa_map[0]);
		} else {
			lpfc_printf_log(phba, KERN_ERR, LOG_LINK_EVENT,
					"1303 Link Up Event x%x received "
					"Data: x%x x%x x%x x%x x%x\n",
					la->eventTag, phba->fc_eventTag,
					bf_get(lpfc_mbx_read_top_alpa_granted,
					       la),
					bf_get(lpfc_mbx_read_top_link_spd, la),
					phba->alpa_map[0],
					bf_get(lpfc_mbx_read_top_fa, la));
		}
		lpfc_mbx_process_link_up(phba, la);

		if (phba->cmf_active_mode != LPFC_CFG_OFF)
			lpfc_cmf_signal_init(phba);

		if (phba->lmt & LMT_64Gb)
			lpfc_read_lds_params(phba);

	} else if (attn_type == LPFC_ATT_LINK_DOWN ||
		   attn_type == LPFC_ATT_UNEXP_WWPN) {
		phba->fc_stat.LinkDown++;
		if (phba->link_flag & LS_LOOPBACK_MODE)
			lpfc_printf_log(phba, KERN_ERR, LOG_LINK_EVENT,
				"1308 Link Down Event in loop back mode "
				"x%x received "
				"Data: x%x x%x x%lx\n",
				la->eventTag, phba->fc_eventTag,
				phba->pport->port_state, vport->fc_flag);
		else if (attn_type == LPFC_ATT_UNEXP_WWPN)
			lpfc_printf_log(phba, KERN_ERR, LOG_LINK_EVENT,
				"1313 Link Down Unexpected FA WWPN Event x%x "
				"received Data: x%x x%x x%lx x%x\n",
				la->eventTag, phba->fc_eventTag,
				phba->pport->port_state, vport->fc_flag,
				bf_get(lpfc_mbx_read_top_fa, la));
		else
			lpfc_printf_log(phba, KERN_ERR, LOG_LINK_EVENT,
				"1305 Link Down Event x%x received "
				"Data: x%x x%x x%lx x%x\n",
				la->eventTag, phba->fc_eventTag,
				phba->pport->port_state, vport->fc_flag,
				bf_get(lpfc_mbx_read_top_fa, la));
		lpfc_mbx_issue_link_down(phba);
	}

	if ((phba->sli_rev < LPFC_SLI_REV4) &&
	    bf_get(lpfc_mbx_read_top_fa, la))
		lpfc_printf_log(phba, KERN_INFO, LOG_LINK_EVENT,
				"1311 fa %d\n",
				bf_get(lpfc_mbx_read_top_fa, la));

lpfc_mbx_cmpl_read_topology_free_mbuf:
	lpfc_mbox_rsrc_cleanup(phba, pmb, MBOX_THD_UNLOCKED);
}

/*
 * This routine handles processing a REG_LOGIN mailbox
 * command upon completion. It is setup in the LPFC_MBOXQ
 * as the completion routine when the command is
 * handed off to the SLI layer.
 */
void
lpfc_mbx_cmpl_reg_login(struct lpfc_hba *phba, LPFC_MBOXQ_t *pmb)
{
	struct lpfc_vport  *vport = pmb->vport;
	struct lpfc_dmabuf *mp = pmb->ctx_buf;
	struct lpfc_nodelist *ndlp = pmb->ctx_ndlp;

	/* The driver calls the state machine with the pmb pointer
	 * but wants to make sure a stale ctx_buf isn't acted on.
	 * The ctx_buf is restored later and cleaned up.
	 */
	pmb->ctx_buf = NULL;
	pmb->ctx_ndlp = NULL;

	lpfc_printf_vlog(vport, KERN_INFO, LOG_SLI | LOG_NODE | LOG_DISCOVERY,
			 "0002 rpi:%x DID:%x flg:%x %d x%px\n",
			 ndlp->nlp_rpi, ndlp->nlp_DID, ndlp->nlp_flag,
			 kref_read(&ndlp->kref),
			 ndlp);
	if (ndlp->nlp_flag & NLP_REG_LOGIN_SEND)
		ndlp->nlp_flag &= ~NLP_REG_LOGIN_SEND;

	if (ndlp->nlp_flag & NLP_IGNR_REG_CMPL ||
	    ndlp->nlp_state != NLP_STE_REG_LOGIN_ISSUE) {
		/* We rcvd a rscn after issuing this
		 * mbox reg login, we may have cycled
		 * back through the state and be
		 * back at reg login state so this
		 * mbox needs to be ignored becase
		 * there is another reg login in
		 * process.
		 */
		spin_lock_irq(&ndlp->lock);
		ndlp->nlp_flag &= ~NLP_IGNR_REG_CMPL;
		spin_unlock_irq(&ndlp->lock);

		/*
		 * We cannot leave the RPI registered because
		 * if we go thru discovery again for this ndlp
		 * a subsequent REG_RPI will fail.
		 */
		ndlp->nlp_flag |= NLP_RPI_REGISTERED;
		lpfc_unreg_rpi(vport, ndlp);
	}

	/* Call state machine */
	lpfc_disc_state_machine(vport, ndlp, pmb, NLP_EVT_CMPL_REG_LOGIN);
	pmb->ctx_buf = mp;
	lpfc_mbox_rsrc_cleanup(phba, pmb, MBOX_THD_UNLOCKED);

	/* decrement the node reference count held for this callback
	 * function.
	 */
	lpfc_nlp_put(ndlp);

	return;
}

static void
lpfc_mbx_cmpl_unreg_vpi(struct lpfc_hba *phba, LPFC_MBOXQ_t *pmb)
{
	MAILBOX_t *mb = &pmb->u.mb;
	struct lpfc_vport *vport = pmb->vport;
	struct Scsi_Host  *shost = lpfc_shost_from_vport(vport);

	switch (mb->mbxStatus) {
	case 0x0011:
	case 0x0020:
		lpfc_printf_vlog(vport, KERN_INFO, LOG_NODE,
				 "0911 cmpl_unreg_vpi, mb status = 0x%x\n",
				 mb->mbxStatus);
		break;
	/* If VPI is busy, reset the HBA */
	case 0x9700:
		lpfc_printf_vlog(vport, KERN_ERR, LOG_TRACE_EVENT,
			"2798 Unreg_vpi failed vpi 0x%x, mb status = 0x%x\n",
			vport->vpi, mb->mbxStatus);
		if (!test_bit(FC_UNLOADING, &phba->pport->load_flag))
			lpfc_workq_post_event(phba, NULL, NULL,
				LPFC_EVT_RESET_HBA);
	}

	set_bit(FC_VPORT_NEEDS_REG_VPI, &vport->fc_flag);
	spin_lock_irq(shost->host_lock);
	vport->vpi_state &= ~LPFC_VPI_REGISTERED;
	spin_unlock_irq(shost->host_lock);
	mempool_free(pmb, phba->mbox_mem_pool);
	lpfc_cleanup_vports_rrqs(vport, NULL);
	/*
	 * This shost reference might have been taken at the beginning of
	 * lpfc_vport_delete()
	 */
	if (test_bit(FC_UNLOADING, &vport->load_flag) && vport != phba->pport)
		scsi_host_put(shost);
}

int
lpfc_mbx_unreg_vpi(struct lpfc_vport *vport)
{
	struct lpfc_hba  *phba = vport->phba;
	LPFC_MBOXQ_t *mbox;
	int rc;

	mbox = mempool_alloc(phba->mbox_mem_pool, GFP_KERNEL);
	if (!mbox)
		return 1;

	lpfc_unreg_vpi(phba, vport->vpi, mbox);
	mbox->vport = vport;
	mbox->mbox_cmpl = lpfc_mbx_cmpl_unreg_vpi;
	rc = lpfc_sli_issue_mbox(phba, mbox, MBX_NOWAIT);
	if (rc == MBX_NOT_FINISHED) {
		lpfc_printf_vlog(vport, KERN_ERR, LOG_TRACE_EVENT,
				 "1800 Could not issue unreg_vpi\n");
		mempool_free(mbox, phba->mbox_mem_pool);
		return rc;
	}
	return 0;
}

static void
lpfc_mbx_cmpl_reg_vpi(struct lpfc_hba *phba, LPFC_MBOXQ_t *pmb)
{
	struct lpfc_vport *vport = pmb->vport;
	struct Scsi_Host  *shost = lpfc_shost_from_vport(vport);
	MAILBOX_t *mb = &pmb->u.mb;

	switch (mb->mbxStatus) {
	case 0x0011:
	case 0x9601:
	case 0x9602:
		lpfc_printf_vlog(vport, KERN_INFO, LOG_NODE,
				 "0912 cmpl_reg_vpi, mb status = 0x%x\n",
				 mb->mbxStatus);
		lpfc_vport_set_state(vport, FC_VPORT_FAILED);
		clear_bit(FC_FABRIC, &vport->fc_flag);
		clear_bit(FC_PUBLIC_LOOP, &vport->fc_flag);
		vport->fc_myDID = 0;

		if ((vport->cfg_enable_fc4_type == LPFC_ENABLE_BOTH) ||
		    (vport->cfg_enable_fc4_type == LPFC_ENABLE_NVME)) {
			if (phba->nvmet_support)
				lpfc_nvmet_update_targetport(phba);
			else
				lpfc_nvme_update_localport(vport);
		}
		goto out;
	}

	clear_bit(FC_VPORT_NEEDS_REG_VPI, &vport->fc_flag);
	spin_lock_irq(shost->host_lock);
	vport->vpi_state |= LPFC_VPI_REGISTERED;
	spin_unlock_irq(shost->host_lock);
	vport->num_disc_nodes = 0;
	/* go thru NPR list and issue ELS PLOGIs */
	if (atomic_read(&vport->fc_npr_cnt))
		lpfc_els_disc_plogi(vport);

	if (!vport->num_disc_nodes) {
		clear_bit(FC_NDISC_ACTIVE, &vport->fc_flag);
		lpfc_can_disctmo(vport);
	}
	vport->port_state = LPFC_VPORT_READY;

out:
	mempool_free(pmb, phba->mbox_mem_pool);
	return;
}

/**
 * lpfc_create_static_vport - Read HBA config region to create static vports.
 * @phba: pointer to lpfc hba data structure.
 *
 * This routine issue a DUMP mailbox command for config region 22 to get
 * the list of static vports to be created. The function create vports
 * based on the information returned from the HBA.
 **/
void
lpfc_create_static_vport(struct lpfc_hba *phba)
{
	LPFC_MBOXQ_t *pmb = NULL;
	MAILBOX_t *mb;
	struct static_vport_info *vport_info;
	int mbx_wait_rc = 0, i;
	struct fc_vport_identifiers vport_id;
	struct fc_vport *new_fc_vport;
	struct Scsi_Host *shost;
	struct lpfc_vport *vport;
	uint16_t offset = 0;
	uint8_t *vport_buff;
	struct lpfc_dmabuf *mp;
	uint32_t byte_count = 0;

	pmb = mempool_alloc(phba->mbox_mem_pool, GFP_KERNEL);
	if (!pmb) {
		lpfc_printf_log(phba, KERN_ERR, LOG_TRACE_EVENT,
				"0542 lpfc_create_static_vport failed to"
				" allocate mailbox memory\n");
		return;
	}
	memset(pmb, 0, sizeof(LPFC_MBOXQ_t));
	mb = &pmb->u.mb;

	vport_info = kzalloc(sizeof(struct static_vport_info), GFP_KERNEL);
	if (!vport_info) {
		lpfc_printf_log(phba, KERN_ERR, LOG_TRACE_EVENT,
				"0543 lpfc_create_static_vport failed to"
				" allocate vport_info\n");
		mempool_free(pmb, phba->mbox_mem_pool);
		return;
	}

	vport_buff = (uint8_t *) vport_info;
	do {
		/* While loop iteration forces a free dma buffer from
		 * the previous loop because the mbox is reused and
		 * the dump routine is a single-use construct.
		 */
		if (pmb->ctx_buf) {
			mp = pmb->ctx_buf;
			lpfc_mbuf_free(phba, mp->virt, mp->phys);
			kfree(mp);
			pmb->ctx_buf = NULL;
		}
		if (lpfc_dump_static_vport(phba, pmb, offset))
			goto out;

		pmb->vport = phba->pport;
		mbx_wait_rc = lpfc_sli_issue_mbox_wait(phba, pmb,
							LPFC_MBOX_TMO);

		if ((mbx_wait_rc != MBX_SUCCESS) || mb->mbxStatus) {
			lpfc_printf_log(phba, KERN_WARNING, LOG_INIT,
				"0544 lpfc_create_static_vport failed to"
				" issue dump mailbox command ret 0x%x "
				"status 0x%x\n",
				mbx_wait_rc, mb->mbxStatus);
			goto out;
		}

		if (phba->sli_rev == LPFC_SLI_REV4) {
			byte_count = pmb->u.mqe.un.mb_words[5];
			mp = pmb->ctx_buf;
			if (byte_count > sizeof(struct static_vport_info) -
					offset)
				byte_count = sizeof(struct static_vport_info)
					- offset;
			memcpy(vport_buff + offset, mp->virt, byte_count);
			offset += byte_count;
		} else {
			if (mb->un.varDmp.word_cnt >
				sizeof(struct static_vport_info) - offset)
				mb->un.varDmp.word_cnt =
					sizeof(struct static_vport_info)
						- offset;
			byte_count = mb->un.varDmp.word_cnt;
			lpfc_sli_pcimem_bcopy(((uint8_t *)mb) + DMP_RSP_OFFSET,
				vport_buff + offset,
				byte_count);

			offset += byte_count;
		}

	} while (byte_count &&
		offset < sizeof(struct static_vport_info));


	if ((le32_to_cpu(vport_info->signature) != VPORT_INFO_SIG) ||
		((le32_to_cpu(vport_info->rev) & VPORT_INFO_REV_MASK)
			!= VPORT_INFO_REV)) {
		lpfc_printf_log(phba, KERN_ERR, LOG_TRACE_EVENT,
				"0545 lpfc_create_static_vport bad"
				" information header 0x%x 0x%x\n",
				le32_to_cpu(vport_info->signature),
				le32_to_cpu(vport_info->rev) &
				VPORT_INFO_REV_MASK);

		goto out;
	}

	shost = lpfc_shost_from_vport(phba->pport);

	for (i = 0; i < MAX_STATIC_VPORT_COUNT; i++) {
		memset(&vport_id, 0, sizeof(vport_id));
		vport_id.port_name = wwn_to_u64(vport_info->vport_list[i].wwpn);
		vport_id.node_name = wwn_to_u64(vport_info->vport_list[i].wwnn);
		if (!vport_id.port_name || !vport_id.node_name)
			continue;

		vport_id.roles = FC_PORT_ROLE_FCP_INITIATOR;
		vport_id.vport_type = FC_PORTTYPE_NPIV;
		vport_id.disable = false;
		new_fc_vport = fc_vport_create(shost, 0, &vport_id);

		if (!new_fc_vport) {
			lpfc_printf_log(phba, KERN_WARNING, LOG_INIT,
				"0546 lpfc_create_static_vport failed to"
				" create vport\n");
			continue;
		}

		vport = *(struct lpfc_vport **)new_fc_vport->dd_data;
		vport->vport_flag |= STATIC_VPORT;
	}

out:
	kfree(vport_info);
	if (mbx_wait_rc != MBX_TIMEOUT)
		lpfc_mbox_rsrc_cleanup(phba, pmb, MBOX_THD_UNLOCKED);
}

/*
 * This routine handles processing a Fabric REG_LOGIN mailbox
 * command upon completion. It is setup in the LPFC_MBOXQ
 * as the completion routine when the command is
 * handed off to the SLI layer.
 */
void
lpfc_mbx_cmpl_fabric_reg_login(struct lpfc_hba *phba, LPFC_MBOXQ_t *pmb)
{
	struct lpfc_vport *vport = pmb->vport;
	MAILBOX_t *mb = &pmb->u.mb;
	struct lpfc_nodelist *ndlp = pmb->ctx_ndlp;

	pmb->ctx_ndlp = NULL;

	if (mb->mbxStatus) {
		lpfc_printf_vlog(vport, KERN_ERR, LOG_TRACE_EVENT,
				 "0258 Register Fabric login error: 0x%x\n",
				 mb->mbxStatus);
		lpfc_mbox_rsrc_cleanup(phba, pmb, MBOX_THD_UNLOCKED);
		if (phba->fc_topology == LPFC_TOPOLOGY_LOOP) {
			/* FLOGI failed, use loop map to make discovery list */
			lpfc_disc_list_loopmap(vport);

			/* Start discovery */
			lpfc_disc_start(vport);
			/* Decrement the reference count to ndlp after the
			 * reference to the ndlp are done.
			 */
			lpfc_nlp_put(ndlp);
			return;
		}

		lpfc_vport_set_state(vport, FC_VPORT_FAILED);
		/* Decrement the reference count to ndlp after the reference
		 * to the ndlp are done.
		 */
		lpfc_nlp_put(ndlp);
		return;
	}

	if (phba->sli_rev < LPFC_SLI_REV4)
		ndlp->nlp_rpi = mb->un.varWords[0];
	ndlp->nlp_flag |= NLP_RPI_REGISTERED;
	ndlp->nlp_type |= NLP_FABRIC;
	lpfc_nlp_set_state(vport, ndlp, NLP_STE_UNMAPPED_NODE);

	if (vport->port_state == LPFC_FABRIC_CFG_LINK) {
		/* when physical port receive logo donot start
		 * vport discovery */
		if (!test_and_clear_bit(FC_LOGO_RCVD_DID_CHNG, &vport->fc_flag))
			lpfc_start_fdiscs(phba);
		lpfc_do_scr_ns_plogi(phba, vport);
	}

	lpfc_mbox_rsrc_cleanup(phba, pmb, MBOX_THD_UNLOCKED);

	/* Drop the reference count from the mbox at the end after
	 * all the current reference to the ndlp have been done.
	 */
	lpfc_nlp_put(ndlp);
	return;
}

 /*
  * This routine will issue a GID_FT for each FC4 Type supported
  * by the driver. ALL GID_FTs must complete before discovery is started.
  */
int
lpfc_issue_gidft(struct lpfc_vport *vport)
{
	/* Good status, issue CT Request to NameServer */
	if ((vport->cfg_enable_fc4_type == LPFC_ENABLE_BOTH) ||
	    (vport->cfg_enable_fc4_type == LPFC_ENABLE_FCP)) {
		if (lpfc_ns_cmd(vport, SLI_CTNS_GID_FT, 0, SLI_CTPT_FCP)) {
			/* Cannot issue NameServer FCP Query, so finish up
			 * discovery
			 */
			lpfc_printf_vlog(vport, KERN_ERR,
					 LOG_TRACE_EVENT,
					 "0604 %s FC TYPE %x %s\n",
					 "Failed to issue GID_FT to ",
					 FC_TYPE_FCP,
					 "Finishing discovery.");
			return 0;
		}
		vport->gidft_inp++;
	}

	if ((vport->cfg_enable_fc4_type == LPFC_ENABLE_BOTH) ||
	    (vport->cfg_enable_fc4_type == LPFC_ENABLE_NVME)) {
		if (lpfc_ns_cmd(vport, SLI_CTNS_GID_FT, 0, SLI_CTPT_NVME)) {
			/* Cannot issue NameServer NVME Query, so finish up
			 * discovery
			 */
			lpfc_printf_vlog(vport, KERN_ERR,
					 LOG_TRACE_EVENT,
					 "0605 %s FC_TYPE %x %s %d\n",
					 "Failed to issue GID_FT to ",
					 FC_TYPE_NVME,
					 "Finishing discovery: gidftinp ",
					 vport->gidft_inp);
			if (vport->gidft_inp == 0)
				return 0;
		} else
			vport->gidft_inp++;
	}
	return vport->gidft_inp;
}

/**
 * lpfc_issue_gidpt - issue a GID_PT for all N_Ports
 * @vport: The virtual port for which this call is being executed.
 *
 * This routine will issue a GID_PT to get a list of all N_Ports
 *
 * Return value :
 *   0 - Failure to issue a GID_PT
 *   1 - GID_PT issued
 **/
int
lpfc_issue_gidpt(struct lpfc_vport *vport)
{
	/* Good status, issue CT Request to NameServer */
	if (lpfc_ns_cmd(vport, SLI_CTNS_GID_PT, 0, GID_PT_N_PORT)) {
		/* Cannot issue NameServer FCP Query, so finish up
		 * discovery
		 */
		lpfc_printf_vlog(vport, KERN_ERR, LOG_TRACE_EVENT,
				 "0606 %s Port TYPE %x %s\n",
				 "Failed to issue GID_PT to ",
				 GID_PT_N_PORT,
				 "Finishing discovery.");
		return 0;
	}
	vport->gidft_inp++;
	return 1;
}

/*
 * This routine handles processing a NameServer REG_LOGIN mailbox
 * command upon completion. It is setup in the LPFC_MBOXQ
 * as the completion routine when the command is
 * handed off to the SLI layer.
 */
void
lpfc_mbx_cmpl_ns_reg_login(struct lpfc_hba *phba, LPFC_MBOXQ_t *pmb)
{
	MAILBOX_t *mb = &pmb->u.mb;
	struct lpfc_nodelist *ndlp = pmb->ctx_ndlp;
	struct lpfc_vport *vport = pmb->vport;
	int rc;

	pmb->ctx_ndlp = NULL;
	vport->gidft_inp = 0;

	if (mb->mbxStatus) {
		lpfc_printf_vlog(vport, KERN_ERR, LOG_TRACE_EVENT,
				 "0260 Register NameServer error: 0x%x\n",
				 mb->mbxStatus);

out:
		/* decrement the node reference count held for this
		 * callback function.
		 */
		lpfc_nlp_put(ndlp);
		lpfc_mbox_rsrc_cleanup(phba, pmb, MBOX_THD_UNLOCKED);

		/* If the node is not registered with the scsi or nvme
		 * transport, remove the fabric node.  The failed reg_login
		 * is terminal and forces the removal of the last node
		 * reference.
		 */
		if (!(ndlp->fc4_xpt_flags & (SCSI_XPT_REGD | NVME_XPT_REGD))) {
			spin_lock_irq(&ndlp->lock);
			ndlp->nlp_flag &= ~NLP_NPR_2B_DISC;
			spin_unlock_irq(&ndlp->lock);
			lpfc_nlp_put(ndlp);
		}

		if (phba->fc_topology == LPFC_TOPOLOGY_LOOP) {
			/*
			 * RegLogin failed, use loop map to make discovery
			 * list
			 */
			lpfc_disc_list_loopmap(vport);

			/* Start discovery */
			lpfc_disc_start(vport);
			return;
		}
		lpfc_vport_set_state(vport, FC_VPORT_FAILED);
		return;
	}

	if (phba->sli_rev < LPFC_SLI_REV4)
		ndlp->nlp_rpi = mb->un.varWords[0];
	ndlp->nlp_flag |= NLP_RPI_REGISTERED;
	ndlp->nlp_type |= NLP_FABRIC;
	lpfc_nlp_set_state(vport, ndlp, NLP_STE_UNMAPPED_NODE);
	lpfc_printf_vlog(vport, KERN_INFO, LOG_NODE | LOG_DISCOVERY,
			 "0003 rpi:%x DID:%x flg:%x %d x%px\n",
			 ndlp->nlp_rpi, ndlp->nlp_DID, ndlp->nlp_flag,
			 kref_read(&ndlp->kref),
			 ndlp);

	if (vport->port_state < LPFC_VPORT_READY) {
		/* Link up discovery requires Fabric registration. */
		lpfc_ns_cmd(vport, SLI_CTNS_RNN_ID, 0, 0);
		lpfc_ns_cmd(vport, SLI_CTNS_RSNN_NN, 0, 0);
		lpfc_ns_cmd(vport, SLI_CTNS_RSPN_ID, 0, 0);
		lpfc_ns_cmd(vport, SLI_CTNS_RFT_ID, 0, 0);

		if ((vport->cfg_enable_fc4_type == LPFC_ENABLE_BOTH) ||
		    (vport->cfg_enable_fc4_type == LPFC_ENABLE_FCP))
			lpfc_ns_cmd(vport, SLI_CTNS_RFF_ID, 0, FC_TYPE_FCP);

		if ((vport->cfg_enable_fc4_type == LPFC_ENABLE_BOTH) ||
		    (vport->cfg_enable_fc4_type == LPFC_ENABLE_NVME))
			lpfc_ns_cmd(vport, SLI_CTNS_RFF_ID, 0,
				    FC_TYPE_NVME);

		/* Issue SCR just before NameServer GID_FT Query */
		lpfc_issue_els_scr(vport, 0);

		/* Link was bounced or a Fabric LOGO occurred.  Start EDC
		 * with initial FW values provided the congestion mode is
		 * not off.  Note that signals may or may not be supported
		 * by the adapter but FPIN is provided by default for 1
		 * or both missing signals support.
		 */
		if (phba->cmf_active_mode != LPFC_CFG_OFF) {
			phba->cgn_reg_fpin = phba->cgn_init_reg_fpin;
			phba->cgn_reg_signal = phba->cgn_init_reg_signal;
			rc = lpfc_issue_els_edc(vport, 0);
			lpfc_printf_log(phba, KERN_INFO,
					LOG_INIT | LOG_ELS | LOG_DISCOVERY,
					"4220 Issue EDC status x%x Data x%x\n",
					rc, phba->cgn_init_reg_signal);
		} else if (phba->lmt & LMT_64Gb) {
			/* may send link fault capability descriptor */
			lpfc_issue_els_edc(vport, 0);
		} else {
			lpfc_issue_els_rdf(vport, 0);
		}
	}

	vport->fc_ns_retry = 0;
	if (lpfc_issue_gidft(vport) == 0)
		goto out;

	/*
	 * At this point in time we may need to wait for multiple
	 * SLI_CTNS_GID_FT CT commands to complete before we start discovery.
	 *
	 * decrement the node reference count held for this
	 * callback function.
	 */
	lpfc_nlp_put(ndlp);
	lpfc_mbox_rsrc_cleanup(phba, pmb, MBOX_THD_UNLOCKED);
	return;
}

/*
 * This routine handles processing a Fabric Controller REG_LOGIN mailbox
 * command upon completion. It is setup in the LPFC_MBOXQ
 * as the completion routine when the command is handed off to the SLI layer.
 */
void
lpfc_mbx_cmpl_fc_reg_login(struct lpfc_hba *phba, LPFC_MBOXQ_t *pmb)
{
	struct lpfc_vport *vport = pmb->vport;
	MAILBOX_t *mb = &pmb->u.mb;
	struct lpfc_nodelist *ndlp = pmb->ctx_ndlp;

	pmb->ctx_ndlp = NULL;
	if (mb->mbxStatus) {
		lpfc_printf_vlog(vport, KERN_ERR, LOG_TRACE_EVENT,
				 "0933 %s: Register FC login error: 0x%x\n",
				 __func__, mb->mbxStatus);
		goto out;
	}

	lpfc_check_nlp_post_devloss(vport, ndlp);

	if (phba->sli_rev < LPFC_SLI_REV4)
		ndlp->nlp_rpi = mb->un.varWords[0];

	lpfc_printf_vlog(vport, KERN_INFO, LOG_NODE,
			 "0934 %s: Complete FC x%x RegLogin rpi x%x ste x%x\n",
			 __func__, ndlp->nlp_DID, ndlp->nlp_rpi,
			 ndlp->nlp_state);

	ndlp->nlp_flag |= NLP_RPI_REGISTERED;
	ndlp->nlp_flag &= ~NLP_REG_LOGIN_SEND;
	ndlp->nlp_type |= NLP_FABRIC;
	lpfc_nlp_set_state(vport, ndlp, NLP_STE_UNMAPPED_NODE);

 out:
	lpfc_mbox_rsrc_cleanup(phba, pmb, MBOX_THD_UNLOCKED);

	/* Drop the reference count from the mbox at the end after
	 * all the current reference to the ndlp have been done.
	 */
	lpfc_nlp_put(ndlp);
}

static void
lpfc_register_remote_port(struct lpfc_vport *vport, struct lpfc_nodelist *ndlp)
{
	struct Scsi_Host *shost = lpfc_shost_from_vport(vport);
	struct fc_rport  *rport;
	struct lpfc_rport_data *rdata;
	struct fc_rport_identifiers rport_ids;
	struct lpfc_hba  *phba = vport->phba;
	unsigned long flags;

	if (vport->cfg_enable_fc4_type == LPFC_ENABLE_NVME)
		return;

	/* Remote port has reappeared. Re-register w/ FC transport */
	rport_ids.node_name = wwn_to_u64(ndlp->nlp_nodename.u.wwn);
	rport_ids.port_name = wwn_to_u64(ndlp->nlp_portname.u.wwn);
	rport_ids.port_id = ndlp->nlp_DID;
	rport_ids.roles = FC_RPORT_ROLE_UNKNOWN;


	lpfc_debugfs_disc_trc(vport, LPFC_DISC_TRC_RPORT,
			      "rport add:       did:x%x flg:x%x type x%x",
			      ndlp->nlp_DID, ndlp->nlp_flag, ndlp->nlp_type);

	/* Don't add the remote port if unloading. */
	if (test_bit(FC_UNLOADING, &vport->load_flag))
		return;

	ndlp->rport = rport = fc_remote_port_add(shost, 0, &rport_ids);
	if (!rport) {
		dev_printk(KERN_WARNING, &phba->pcidev->dev,
			   "Warning: fc_remote_port_add failed\n");
		return;
	}

	/* Successful port add.  Complete initializing node data */
	rport->maxframe_size = ndlp->nlp_maxframe;
	rport->supported_classes = ndlp->nlp_class_sup;
	rdata = rport->dd_data;
	rdata->pnode = lpfc_nlp_get(ndlp);
	if (!rdata->pnode) {
		dev_warn(&phba->pcidev->dev,
			 "Warning - node ref failed. Unreg rport\n");
		fc_remote_port_delete(rport);
		ndlp->rport = NULL;
		return;
	}

	spin_lock_irqsave(&ndlp->lock, flags);
	ndlp->fc4_xpt_flags |= SCSI_XPT_REGD;
	spin_unlock_irqrestore(&ndlp->lock, flags);

	if (ndlp->nlp_type & NLP_FCP_TARGET)
		rport_ids.roles |= FC_PORT_ROLE_FCP_TARGET;
	if (ndlp->nlp_type & NLP_FCP_INITIATOR)
		rport_ids.roles |= FC_PORT_ROLE_FCP_INITIATOR;
	if (ndlp->nlp_type & NLP_NVME_INITIATOR)
		rport_ids.roles |= FC_PORT_ROLE_NVME_INITIATOR;
	if (ndlp->nlp_type & NLP_NVME_TARGET)
		rport_ids.roles |= FC_PORT_ROLE_NVME_TARGET;
	if (ndlp->nlp_type & NLP_NVME_DISCOVERY)
		rport_ids.roles |= FC_PORT_ROLE_NVME_DISCOVERY;

	if (rport_ids.roles !=  FC_RPORT_ROLE_UNKNOWN)
		fc_remote_port_rolechg(rport, rport_ids.roles);

	lpfc_printf_vlog(ndlp->vport, KERN_INFO, LOG_NODE,
			 "3183 %s rport x%px DID x%x, role x%x refcnt %d\n",
			 __func__, rport, rport->port_id, rport->roles,
			 kref_read(&ndlp->kref));

	if ((rport->scsi_target_id != -1) &&
	    (rport->scsi_target_id < LPFC_MAX_TARGET)) {
		ndlp->nlp_sid = rport->scsi_target_id;
	}

	return;
}

static void
lpfc_unregister_remote_port(struct lpfc_nodelist *ndlp)
{
	struct fc_rport *rport = ndlp->rport;
	struct lpfc_vport *vport = ndlp->vport;

	if (vport->cfg_enable_fc4_type == LPFC_ENABLE_NVME)
		return;

	lpfc_debugfs_disc_trc(vport, LPFC_DISC_TRC_RPORT,
		"rport delete:    did:x%x flg:x%x type x%x",
		ndlp->nlp_DID, ndlp->nlp_flag, ndlp->nlp_type);

	lpfc_printf_vlog(vport, KERN_INFO, LOG_NODE,
			 "3184 rport unregister x%06x, rport x%px "
			 "xptflg x%x refcnt %d\n",
			 ndlp->nlp_DID, rport, ndlp->fc4_xpt_flags,
			 kref_read(&ndlp->kref));

	fc_remote_port_delete(rport);
	lpfc_nlp_put(ndlp);
}

static void
lpfc_nlp_counters(struct lpfc_vport *vport, int state, int count)
{
	switch (state) {
	case NLP_STE_UNUSED_NODE:
		atomic_add(count, &vport->fc_unused_cnt);
		break;
	case NLP_STE_PLOGI_ISSUE:
		atomic_add(count, &vport->fc_plogi_cnt);
		break;
	case NLP_STE_ADISC_ISSUE:
		atomic_add(count, &vport->fc_adisc_cnt);
		break;
	case NLP_STE_REG_LOGIN_ISSUE:
		atomic_add(count, &vport->fc_reglogin_cnt);
		break;
	case NLP_STE_PRLI_ISSUE:
		atomic_add(count, &vport->fc_prli_cnt);
		break;
	case NLP_STE_UNMAPPED_NODE:
		atomic_add(count, &vport->fc_unmap_cnt);
		break;
	case NLP_STE_MAPPED_NODE:
		atomic_add(count, &vport->fc_map_cnt);
		break;
	case NLP_STE_NPR_NODE:
		if (!atomic_read(&vport->fc_npr_cnt) && count == -1)
			atomic_set(&vport->fc_npr_cnt, 0);
		else
			atomic_add(count, &vport->fc_npr_cnt);
		break;
	}
}

/* Register a node with backend if not already done */
void
lpfc_nlp_reg_node(struct lpfc_vport *vport, struct lpfc_nodelist *ndlp)
{
	unsigned long iflags;

	lpfc_check_nlp_post_devloss(vport, ndlp);

	spin_lock_irqsave(&ndlp->lock, iflags);
	if (ndlp->fc4_xpt_flags & NLP_XPT_REGD) {
		/* Already registered with backend, trigger rescan */
		spin_unlock_irqrestore(&ndlp->lock, iflags);

		if (ndlp->fc4_xpt_flags & NVME_XPT_REGD &&
		    ndlp->nlp_type & (NLP_NVME_TARGET | NLP_NVME_DISCOVERY)) {
			lpfc_nvme_rescan_port(vport, ndlp);
		}
		return;
	}

	ndlp->fc4_xpt_flags |= NLP_XPT_REGD;
	spin_unlock_irqrestore(&ndlp->lock, iflags);

	if (lpfc_valid_xpt_node(ndlp)) {
		vport->phba->nport_event_cnt++;
		/*
		 * Tell the fc transport about the port, if we haven't
		 * already. If we have, and it's a scsi entity, be
		 */
		lpfc_register_remote_port(vport, ndlp);
	}

	/* We are done if we do not have any NVME remote node */
	if (!(ndlp->nlp_fc4_type & NLP_FC4_NVME))
		return;

	/* Notify the NVME transport of this new rport. */
	if (vport->phba->sli_rev >= LPFC_SLI_REV4 &&
			ndlp->nlp_fc4_type & NLP_FC4_NVME) {
		if (vport->phba->nvmet_support == 0) {
			/* Register this rport with the transport.
			 * Only NVME Target Rports are registered with
			 * the transport.
			 */
			if (ndlp->nlp_type & NLP_NVME_TARGET) {
				vport->phba->nport_event_cnt++;
				lpfc_nvme_register_port(vport, ndlp);
			}
		} else {
			/* Just take an NDLP ref count since the
			 * target does not register rports.
			 */
			lpfc_nlp_get(ndlp);
		}
	}
}

/* Unregister a node with backend if not already done */
void
lpfc_nlp_unreg_node(struct lpfc_vport *vport, struct lpfc_nodelist *ndlp)
{
	unsigned long iflags;

	spin_lock_irqsave(&ndlp->lock, iflags);
	if (!(ndlp->fc4_xpt_flags & NLP_XPT_REGD)) {
		spin_unlock_irqrestore(&ndlp->lock, iflags);
		lpfc_printf_vlog(vport, KERN_INFO,
				 LOG_ELS | LOG_NODE | LOG_DISCOVERY,
				 "0999 %s Not regd: ndlp x%px rport x%px DID "
				 "x%x FLG x%x XPT x%x\n",
				  __func__, ndlp, ndlp->rport, ndlp->nlp_DID,
				  ndlp->nlp_flag, ndlp->fc4_xpt_flags);
		return;
	}

	ndlp->fc4_xpt_flags &= ~NLP_XPT_REGD;
	spin_unlock_irqrestore(&ndlp->lock, iflags);

	if (ndlp->rport &&
	    ndlp->fc4_xpt_flags & SCSI_XPT_REGD) {
		vport->phba->nport_event_cnt++;
		lpfc_unregister_remote_port(ndlp);
	} else if (!ndlp->rport) {
		lpfc_printf_vlog(vport, KERN_INFO,
				 LOG_ELS | LOG_NODE | LOG_DISCOVERY,
				 "1999 %s NDLP in devloss x%px DID x%x FLG x%x"
				 " XPT x%x refcnt %u\n",
				 __func__, ndlp, ndlp->nlp_DID, ndlp->nlp_flag,
				 ndlp->fc4_xpt_flags,
				 kref_read(&ndlp->kref));
	}

	if (ndlp->fc4_xpt_flags & NVME_XPT_REGD) {
		vport->phba->nport_event_cnt++;
		if (vport->phba->nvmet_support == 0) {
			/* Start devloss if target. */
			if (ndlp->nlp_type & NLP_NVME_TARGET)
				lpfc_nvme_unregister_port(vport, ndlp);
		} else {
			/* NVMET has no upcall. */
			lpfc_nlp_put(ndlp);
		}
	}

}

/*
 * Adisc state change handling
 */
static void
lpfc_handle_adisc_state(struct lpfc_vport *vport, struct lpfc_nodelist *ndlp,
		int new_state)
{
	switch (new_state) {
	/*
	 * Any state to ADISC_ISSUE
	 * Do nothing, adisc cmpl handling will trigger state changes
	 */
	case NLP_STE_ADISC_ISSUE:
		break;

	/*
	 * ADISC_ISSUE to mapped states
	 * Trigger a registration with backend, it will be nop if
	 * already registered
	 */
	case NLP_STE_UNMAPPED_NODE:
		ndlp->nlp_type |= NLP_FC_NODE;
		fallthrough;
	case NLP_STE_MAPPED_NODE:
		ndlp->nlp_flag &= ~NLP_NODEV_REMOVE;
		lpfc_nlp_reg_node(vport, ndlp);
		break;

	/*
	 * ADISC_ISSUE to non-mapped states
	 * We are moving from ADISC_ISSUE to a non-mapped state because
	 * ADISC failed, we would have skipped unregistering with
	 * backend, attempt it now
	 */
	case NLP_STE_NPR_NODE:
		ndlp->nlp_flag &= ~NLP_RCV_PLOGI;
		fallthrough;
	default:
		lpfc_nlp_unreg_node(vport, ndlp);
		break;
	}

}

static void
lpfc_nlp_state_cleanup(struct lpfc_vport *vport, struct lpfc_nodelist *ndlp,
		       int old_state, int new_state)
{
	/* Trap ADISC changes here */
	if (new_state == NLP_STE_ADISC_ISSUE ||
	    old_state == NLP_STE_ADISC_ISSUE) {
		lpfc_handle_adisc_state(vport, ndlp, new_state);
		return;
	}

	if (new_state == NLP_STE_UNMAPPED_NODE) {
		ndlp->nlp_flag &= ~NLP_NODEV_REMOVE;
		ndlp->nlp_type |= NLP_FC_NODE;
	}
	if (new_state == NLP_STE_MAPPED_NODE)
		ndlp->nlp_flag &= ~NLP_NODEV_REMOVE;
	if (new_state == NLP_STE_NPR_NODE)
		ndlp->nlp_flag &= ~NLP_RCV_PLOGI;

	/* Reg/Unreg for FCP and NVME Transport interface */
	if ((old_state == NLP_STE_MAPPED_NODE ||
	     old_state == NLP_STE_UNMAPPED_NODE)) {
		/* For nodes marked for ADISC, Handle unreg in ADISC cmpl
		 * if linkup. In linkdown do unreg_node
		 */
		if (!(ndlp->nlp_flag & NLP_NPR_ADISC) ||
		    !lpfc_is_link_up(vport->phba))
			lpfc_nlp_unreg_node(vport, ndlp);
	}

	if (new_state ==  NLP_STE_MAPPED_NODE ||
	    new_state == NLP_STE_UNMAPPED_NODE)
		lpfc_nlp_reg_node(vport, ndlp);

	/*
	 * If the node just added to Mapped list was an FCP target,
	 * but the remote port registration failed or assigned a target
	 * id outside the presentable range - move the node to the
	 * Unmapped List.
	 */
	if ((new_state == NLP_STE_MAPPED_NODE) &&
	    (ndlp->nlp_type & NLP_FCP_TARGET) &&
	    (!ndlp->rport ||
	     ndlp->rport->scsi_target_id == -1 ||
	     ndlp->rport->scsi_target_id >= LPFC_MAX_TARGET)) {
		spin_lock_irq(&ndlp->lock);
		ndlp->nlp_flag |= NLP_TGT_NO_SCSIID;
		spin_unlock_irq(&ndlp->lock);
		lpfc_nlp_set_state(vport, ndlp, NLP_STE_UNMAPPED_NODE);
	}
}

static char *
lpfc_nlp_state_name(char *buffer, size_t size, int state)
{
	static char *states[] = {
		[NLP_STE_UNUSED_NODE] = "UNUSED",
		[NLP_STE_PLOGI_ISSUE] = "PLOGI",
		[NLP_STE_ADISC_ISSUE] = "ADISC",
		[NLP_STE_REG_LOGIN_ISSUE] = "REGLOGIN",
		[NLP_STE_PRLI_ISSUE] = "PRLI",
		[NLP_STE_LOGO_ISSUE] = "LOGO",
		[NLP_STE_UNMAPPED_NODE] = "UNMAPPED",
		[NLP_STE_MAPPED_NODE] = "MAPPED",
		[NLP_STE_NPR_NODE] = "NPR",
	};

	if (state < NLP_STE_MAX_STATE && states[state])
		strscpy(buffer, states[state], size);
	else
		snprintf(buffer, size, "unknown (%d)", state);
	return buffer;
}

void
lpfc_nlp_set_state(struct lpfc_vport *vport, struct lpfc_nodelist *ndlp,
		   int state)
{
	int  old_state = ndlp->nlp_state;
	int node_dropped = ndlp->nlp_flag & NLP_DROPPED;
	char name1[16], name2[16];
	unsigned long iflags;

	lpfc_printf_vlog(vport, KERN_INFO, LOG_NODE,
			 "0904 NPort state transition x%06x, %s -> %s\n",
			 ndlp->nlp_DID,
			 lpfc_nlp_state_name(name1, sizeof(name1), old_state),
			 lpfc_nlp_state_name(name2, sizeof(name2), state));

	lpfc_debugfs_disc_trc(vport, LPFC_DISC_TRC_NODE,
		"node statechg    did:x%x old:%d ste:%d",
		ndlp->nlp_DID, old_state, state);

	if (node_dropped && old_state == NLP_STE_UNUSED_NODE &&
	    state != NLP_STE_UNUSED_NODE) {
		ndlp->nlp_flag &= ~NLP_DROPPED;
		lpfc_nlp_get(ndlp);
	}

	if (old_state == NLP_STE_NPR_NODE &&
	    state != NLP_STE_NPR_NODE)
		lpfc_cancel_retry_delay_tmo(vport, ndlp);
	if (old_state == NLP_STE_UNMAPPED_NODE) {
		ndlp->nlp_flag &= ~NLP_TGT_NO_SCSIID;
		ndlp->nlp_type &= ~NLP_FC_NODE;
	}

	if (list_empty(&ndlp->nlp_listp)) {
		spin_lock_irqsave(&vport->fc_nodes_list_lock, iflags);
		list_add_tail(&ndlp->nlp_listp, &vport->fc_nodes);
		spin_unlock_irqrestore(&vport->fc_nodes_list_lock, iflags);
	} else if (old_state)
		lpfc_nlp_counters(vport, old_state, -1);

	ndlp->nlp_state = state;
	lpfc_nlp_counters(vport, state, 1);
	lpfc_nlp_state_cleanup(vport, ndlp, old_state, state);
}

void
lpfc_enqueue_node(struct lpfc_vport *vport, struct lpfc_nodelist *ndlp)
{
	unsigned long iflags;

	if (list_empty(&ndlp->nlp_listp)) {
		spin_lock_irqsave(&vport->fc_nodes_list_lock, iflags);
		list_add_tail(&ndlp->nlp_listp, &vport->fc_nodes);
		spin_unlock_irqrestore(&vport->fc_nodes_list_lock, iflags);
	}
}

void
lpfc_dequeue_node(struct lpfc_vport *vport, struct lpfc_nodelist *ndlp)
{
	unsigned long iflags;

	lpfc_cancel_retry_delay_tmo(vport, ndlp);
	if (ndlp->nlp_state && !list_empty(&ndlp->nlp_listp))
		lpfc_nlp_counters(vport, ndlp->nlp_state, -1);
	spin_lock_irqsave(&vport->fc_nodes_list_lock, iflags);
	list_del_init(&ndlp->nlp_listp);
	spin_unlock_irqrestore(&vport->fc_nodes_list_lock, iflags);
	lpfc_nlp_state_cleanup(vport, ndlp, ndlp->nlp_state,
				NLP_STE_UNUSED_NODE);
}

/**
 * lpfc_initialize_node - Initialize all fields of node object
 * @vport: Pointer to Virtual Port object.
 * @ndlp: Pointer to FC node object.
 * @did: FC_ID of the node.
 *
 * This function is always called when node object need to be initialized.
 * It initializes all the fields of the node object. Although the reference
 * to phba from @ndlp can be obtained indirectly through it's reference to
 * @vport, a direct reference to phba is taken here by @ndlp. This is due
 * to the life-span of the @ndlp might go beyond the existence of @vport as
 * the final release of ndlp is determined by its reference count. And, the
 * operation on @ndlp needs the reference to phba.
 **/
static inline void
lpfc_initialize_node(struct lpfc_vport *vport, struct lpfc_nodelist *ndlp,
	uint32_t did)
{
	INIT_LIST_HEAD(&ndlp->els_retry_evt.evt_listp);
	INIT_LIST_HEAD(&ndlp->dev_loss_evt.evt_listp);
	timer_setup(&ndlp->nlp_delayfunc, lpfc_els_retry_delay, 0);
	INIT_LIST_HEAD(&ndlp->recovery_evt.evt_listp);

	ndlp->nlp_DID = did;
	ndlp->vport = vport;
	ndlp->phba = vport->phba;
	ndlp->nlp_sid = NLP_NO_SID;
	ndlp->nlp_fc4_type = NLP_FC4_NONE;
	kref_init(&ndlp->kref);
	atomic_set(&ndlp->cmd_pending, 0);
	ndlp->cmd_qdepth = vport->cfg_tgt_queue_depth;
	ndlp->nlp_defer_did = NLP_EVT_NOTHING_PENDING;
}

void
lpfc_drop_node(struct lpfc_vport *vport, struct lpfc_nodelist *ndlp)
{
	/*
	 * Use of lpfc_drop_node and UNUSED list: lpfc_drop_node should
	 * be used when lpfc wants to remove the "last" lpfc_nlp_put() to
	 * release the ndlp from the vport when conditions are correct.
	 */
	if (ndlp->nlp_state == NLP_STE_UNUSED_NODE)
		return;
	lpfc_nlp_set_state(vport, ndlp, NLP_STE_UNUSED_NODE);
	if (vport->phba->sli_rev == LPFC_SLI_REV4) {
		lpfc_cleanup_vports_rrqs(vport, ndlp);
		lpfc_unreg_rpi(vport, ndlp);
	}

	/* NLP_DROPPED means another thread already removed the initial
	 * reference from lpfc_nlp_init.  If set, don't drop it again and
	 * introduce an imbalance.
	 */
	spin_lock_irq(&ndlp->lock);
	if (!(ndlp->nlp_flag & NLP_DROPPED)) {
		ndlp->nlp_flag |= NLP_DROPPED;
		spin_unlock_irq(&ndlp->lock);
		lpfc_nlp_put(ndlp);
		return;
	}
	spin_unlock_irq(&ndlp->lock);
}

/*
 * Start / ReStart rescue timer for Discovery / RSCN handling
 */
void
lpfc_set_disctmo(struct lpfc_vport *vport)
{
	struct lpfc_hba  *phba = vport->phba;
	uint32_t tmo;

	if (vport->port_state == LPFC_LOCAL_CFG_LINK) {
		/* For FAN, timeout should be greater than edtov */
		tmo = (((phba->fc_edtov + 999) / 1000) + 1);
	} else {
		/* Normal discovery timeout should be > than ELS/CT timeout
		 * FC spec states we need 3 * ratov for CT requests
		 */
		tmo = ((phba->fc_ratov * 3) + 3);
	}


	if (!timer_pending(&vport->fc_disctmo)) {
		lpfc_debugfs_disc_trc(vport, LPFC_DISC_TRC_ELS_CMD,
			"set disc timer:  tmo:x%x state:x%x flg:x%x",
			tmo, vport->port_state, vport->fc_flag);
	}

	mod_timer(&vport->fc_disctmo, jiffies + msecs_to_jiffies(1000 * tmo));
	set_bit(FC_DISC_TMO, &vport->fc_flag);

	/* Start Discovery Timer state <hba_state> */
	lpfc_printf_vlog(vport, KERN_INFO, LOG_DISCOVERY,
			 "0247 Start Discovery Timer state x%x "
			 "Data: x%x x%lx x%x x%x\n",
			 vport->port_state, tmo,
			 (unsigned long)&vport->fc_disctmo,
			 atomic_read(&vport->fc_plogi_cnt),
			 atomic_read(&vport->fc_adisc_cnt));

	return;
}

/*
 * Cancel rescue timer for Discovery / RSCN handling
 */
int
lpfc_can_disctmo(struct lpfc_vport *vport)
{
	unsigned long iflags;

	lpfc_debugfs_disc_trc(vport, LPFC_DISC_TRC_ELS_CMD,
		"can disc timer:  state:x%x rtry:x%x flg:x%x",
		vport->port_state, vport->fc_ns_retry, vport->fc_flag);

	/* Turn off discovery timer if its running */
	if (test_bit(FC_DISC_TMO, &vport->fc_flag) ||
	    timer_pending(&vport->fc_disctmo)) {
		clear_bit(FC_DISC_TMO, &vport->fc_flag);
		del_timer_sync(&vport->fc_disctmo);
		spin_lock_irqsave(&vport->work_port_lock, iflags);
		vport->work_port_events &= ~WORKER_DISC_TMO;
		spin_unlock_irqrestore(&vport->work_port_lock, iflags);
	}

	/* Cancel Discovery Timer state <hba_state> */
	lpfc_printf_vlog(vport, KERN_INFO, LOG_DISCOVERY,
			 "0248 Cancel Discovery Timer state x%x "
			 "Data: x%lx x%x x%x\n",
			 vport->port_state, vport->fc_flag,
			 atomic_read(&vport->fc_plogi_cnt),
			 atomic_read(&vport->fc_adisc_cnt));
	return 0;
}

/*
 * Check specified ring for outstanding IOCB on the SLI queue
 * Return true if iocb matches the specified nport
 */
int
lpfc_check_sli_ndlp(struct lpfc_hba *phba,
		    struct lpfc_sli_ring *pring,
		    struct lpfc_iocbq *iocb,
		    struct lpfc_nodelist *ndlp)
{
	struct lpfc_vport *vport = ndlp->vport;
	u8 ulp_command;
	u16 ulp_context;
	u32 remote_id;

	if (iocb->vport != vport)
		return 0;

	ulp_command = get_job_cmnd(phba, iocb);
	ulp_context = get_job_ulpcontext(phba, iocb);
	remote_id = get_job_els_rsp64_did(phba, iocb);

	if (pring->ringno == LPFC_ELS_RING) {
		switch (ulp_command) {
		case CMD_GEN_REQUEST64_CR:
			if (iocb->ndlp == ndlp)
				return 1;
			fallthrough;
		case CMD_ELS_REQUEST64_CR:
			if (remote_id == ndlp->nlp_DID)
				return 1;
			fallthrough;
		case CMD_XMIT_ELS_RSP64_CX:
			if (iocb->ndlp == ndlp)
				return 1;
		}
	} else if (pring->ringno == LPFC_FCP_RING) {
		/* Skip match check if waiting to relogin to FCP target */
		if ((ndlp->nlp_type & NLP_FCP_TARGET) &&
		    (ndlp->nlp_flag & NLP_DELAY_TMO)) {
			return 0;
		}
		if (ulp_context == ndlp->nlp_rpi)
			return 1;
	}
	return 0;
}

static void
__lpfc_dequeue_nport_iocbs(struct lpfc_hba *phba,
		struct lpfc_nodelist *ndlp, struct lpfc_sli_ring *pring,
		struct list_head *dequeue_list)
{
	struct lpfc_iocbq *iocb, *next_iocb;

	list_for_each_entry_safe(iocb, next_iocb, &pring->txq, list) {
		/* Check to see if iocb matches the nport */
		if (lpfc_check_sli_ndlp(phba, pring, iocb, ndlp))
			/* match, dequeue */
			list_move_tail(&iocb->list, dequeue_list);
	}
}

static void
lpfc_sli3_dequeue_nport_iocbs(struct lpfc_hba *phba,
		struct lpfc_nodelist *ndlp, struct list_head *dequeue_list)
{
	struct lpfc_sli *psli = &phba->sli;
	uint32_t i;

	spin_lock_irq(&phba->hbalock);
	for (i = 0; i < psli->num_rings; i++)
		__lpfc_dequeue_nport_iocbs(phba, ndlp, &psli->sli3_ring[i],
						dequeue_list);
	spin_unlock_irq(&phba->hbalock);
}

static void
lpfc_sli4_dequeue_nport_iocbs(struct lpfc_hba *phba,
		struct lpfc_nodelist *ndlp, struct list_head *dequeue_list)
{
	struct lpfc_sli_ring *pring;
	struct lpfc_queue *qp = NULL;

	spin_lock_irq(&phba->hbalock);
	list_for_each_entry(qp, &phba->sli4_hba.lpfc_wq_list, wq_list) {
		pring = qp->pring;
		if (!pring)
			continue;
		spin_lock(&pring->ring_lock);
		__lpfc_dequeue_nport_iocbs(phba, ndlp, pring, dequeue_list);
		spin_unlock(&pring->ring_lock);
	}
	spin_unlock_irq(&phba->hbalock);
}

/*
 * Free resources / clean up outstanding I/Os
 * associated with nlp_rpi in the LPFC_NODELIST entry.
 */
static int
lpfc_no_rpi(struct lpfc_hba *phba, struct lpfc_nodelist *ndlp)
{
	LIST_HEAD(completions);

	lpfc_fabric_abort_nport(ndlp);

	/*
	 * Everything that matches on txcmplq will be returned
	 * by firmware with a no rpi error.
	 */
	if (ndlp->nlp_flag & NLP_RPI_REGISTERED) {
		if (phba->sli_rev != LPFC_SLI_REV4)
			lpfc_sli3_dequeue_nport_iocbs(phba, ndlp, &completions);
		else
			lpfc_sli4_dequeue_nport_iocbs(phba, ndlp, &completions);
	}

	/* Cancel all the IOCBs from the completions list */
	lpfc_sli_cancel_iocbs(phba, &completions, IOSTAT_LOCAL_REJECT,
			      IOERR_SLI_ABORTED);

	return 0;
}

/**
 * lpfc_nlp_logo_unreg - Unreg mailbox completion handler before LOGO
 * @phba: Pointer to HBA context object.
 * @pmb: Pointer to mailbox object.
 *
 * This function will issue an ELS LOGO command after completing
 * the UNREG_RPI.
 **/
static void
lpfc_nlp_logo_unreg(struct lpfc_hba *phba, LPFC_MBOXQ_t *pmb)
{
	struct lpfc_vport  *vport = pmb->vport;
	struct lpfc_nodelist *ndlp;

	ndlp = pmb->ctx_ndlp;
	if (!ndlp)
		return;
	lpfc_issue_els_logo(vport, ndlp, 0);

	/* Check to see if there are any deferred events to process */
	if ((ndlp->nlp_flag & NLP_UNREG_INP) &&
	    (ndlp->nlp_defer_did != NLP_EVT_NOTHING_PENDING)) {
		lpfc_printf_vlog(vport, KERN_INFO, LOG_DISCOVERY,
				 "1434 UNREG cmpl deferred logo x%x "
				 "on NPort x%x Data: x%x x%px\n",
				 ndlp->nlp_rpi, ndlp->nlp_DID,
				 ndlp->nlp_defer_did, ndlp);

		ndlp->nlp_flag &= ~NLP_UNREG_INP;
		ndlp->nlp_defer_did = NLP_EVT_NOTHING_PENDING;
		lpfc_issue_els_plogi(vport, ndlp->nlp_DID, 0);
	} else {
		/* NLP_RELEASE_RPI is only set for SLI4 ports. */
		if (ndlp->nlp_flag & NLP_RELEASE_RPI) {
			lpfc_sli4_free_rpi(vport->phba, ndlp->nlp_rpi);
			spin_lock_irq(&ndlp->lock);
			ndlp->nlp_flag &= ~NLP_RELEASE_RPI;
			ndlp->nlp_rpi = LPFC_RPI_ALLOC_ERROR;
			spin_unlock_irq(&ndlp->lock);
		}
		spin_lock_irq(&ndlp->lock);
		ndlp->nlp_flag &= ~NLP_UNREG_INP;
		spin_unlock_irq(&ndlp->lock);
	}

	/* The node has an outstanding reference for the unreg. Now
	 * that the LOGO action and cleanup are finished, release
	 * resources.
	 */
	lpfc_nlp_put(ndlp);
	mempool_free(pmb, phba->mbox_mem_pool);
}

/*
 * Sets the mailbox completion handler to be used for the
 * unreg_rpi command. The handler varies based on the state of
 * the port and what will be happening to the rpi next.
 */
static void
lpfc_set_unreg_login_mbx_cmpl(struct lpfc_hba *phba, struct lpfc_vport *vport,
	struct lpfc_nodelist *ndlp, LPFC_MBOXQ_t *mbox)
{
	unsigned long iflags;

	/* Driver always gets a reference on the mailbox job
	 * in support of async jobs.
	 */
	mbox->ctx_ndlp = lpfc_nlp_get(ndlp);
	if (!mbox->ctx_ndlp)
		return;

	if (ndlp->nlp_flag & NLP_ISSUE_LOGO) {
		mbox->mbox_cmpl = lpfc_nlp_logo_unreg;

	} else if (phba->sli_rev == LPFC_SLI_REV4 &&
		   !test_bit(FC_UNLOADING, &vport->load_flag) &&
		    (bf_get(lpfc_sli_intf_if_type, &phba->sli4_hba.sli_intf) >=
				      LPFC_SLI_INTF_IF_TYPE_2) &&
		    (kref_read(&ndlp->kref) > 0)) {
		mbox->mbox_cmpl = lpfc_sli4_unreg_rpi_cmpl_clr;
	} else {
		if (test_bit(FC_UNLOADING, &vport->load_flag)) {
			if (phba->sli_rev == LPFC_SLI_REV4) {
				spin_lock_irqsave(&ndlp->lock, iflags);
				ndlp->nlp_flag |= NLP_RELEASE_RPI;
				spin_unlock_irqrestore(&ndlp->lock, iflags);
			}
		}
		mbox->mbox_cmpl = lpfc_sli_def_mbox_cmpl;
	}
}

/*
 * Free rpi associated with LPFC_NODELIST entry.
 * This routine is called from lpfc_freenode(), when we are removing
 * a LPFC_NODELIST entry. It is also called if the driver initiates a
 * LOGO that completes successfully, and we are waiting to PLOGI back
 * to the remote NPort. In addition, it is called after we receive
 * and unsolicated ELS cmd, send back a rsp, the rsp completes and
 * we are waiting to PLOGI back to the remote NPort.
 */
int
lpfc_unreg_rpi(struct lpfc_vport *vport, struct lpfc_nodelist *ndlp)
{
	struct lpfc_hba *phba = vport->phba;
	LPFC_MBOXQ_t    *mbox;
	int rc, acc_plogi = 1;
	uint16_t rpi;

	if (ndlp->nlp_flag & NLP_RPI_REGISTERED ||
	    ndlp->nlp_flag & NLP_REG_LOGIN_SEND) {
		if (ndlp->nlp_flag & NLP_REG_LOGIN_SEND)
			lpfc_printf_vlog(vport, KERN_INFO,
					 LOG_NODE | LOG_DISCOVERY,
					 "3366 RPI x%x needs to be "
					 "unregistered nlp_flag x%x "
					 "did x%x\n",
					 ndlp->nlp_rpi, ndlp->nlp_flag,
					 ndlp->nlp_DID);

		/* If there is already an UNREG in progress for this ndlp,
		 * no need to queue up another one.
		 */
		if (ndlp->nlp_flag & NLP_UNREG_INP) {
			lpfc_printf_vlog(vport, KERN_INFO,
					 LOG_NODE | LOG_DISCOVERY,
					 "1436 unreg_rpi SKIP UNREG x%x on "
					 "NPort x%x deferred x%x  flg x%x "
					 "Data: x%px\n",
					 ndlp->nlp_rpi, ndlp->nlp_DID,
					 ndlp->nlp_defer_did,
					 ndlp->nlp_flag, ndlp);
			goto out;
		}

		mbox = mempool_alloc(phba->mbox_mem_pool, GFP_KERNEL);
		if (mbox) {
			/* SLI4 ports require the physical rpi value. */
			rpi = ndlp->nlp_rpi;
			if (phba->sli_rev == LPFC_SLI_REV4)
				rpi = phba->sli4_hba.rpi_ids[ndlp->nlp_rpi];

			lpfc_unreg_login(phba, vport->vpi, rpi, mbox);
			mbox->vport = vport;
			lpfc_set_unreg_login_mbx_cmpl(phba, vport, ndlp, mbox);
			if (!mbox->ctx_ndlp) {
				mempool_free(mbox, phba->mbox_mem_pool);
				return 1;
			}

			if (mbox->mbox_cmpl == lpfc_sli4_unreg_rpi_cmpl_clr)
				/*
				 * accept PLOGIs after unreg_rpi_cmpl
				 */
				acc_plogi = 0;
			if (((ndlp->nlp_DID & Fabric_DID_MASK) !=
			    Fabric_DID_MASK) &&
			    (!test_bit(FC_OFFLINE_MODE, &vport->fc_flag)))
				ndlp->nlp_flag |= NLP_UNREG_INP;

			lpfc_printf_vlog(vport, KERN_INFO,
					 LOG_NODE | LOG_DISCOVERY,
					 "1433 unreg_rpi UNREG x%x on "
					 "NPort x%x deferred flg x%x "
					 "Data:x%px\n",
					 ndlp->nlp_rpi, ndlp->nlp_DID,
					 ndlp->nlp_flag, ndlp);

			rc = lpfc_sli_issue_mbox(phba, mbox, MBX_NOWAIT);
			if (rc == MBX_NOT_FINISHED) {
				ndlp->nlp_flag &= ~NLP_UNREG_INP;
				mempool_free(mbox, phba->mbox_mem_pool);
				acc_plogi = 1;
				lpfc_nlp_put(ndlp);
			}
		} else {
			lpfc_printf_vlog(vport, KERN_INFO,
					 LOG_NODE | LOG_DISCOVERY,
					 "1444 Failed to allocate mempool "
					 "unreg_rpi UNREG x%x, "
					 "DID x%x, flag x%x, "
					 "ndlp x%px\n",
					 ndlp->nlp_rpi, ndlp->nlp_DID,
					 ndlp->nlp_flag, ndlp);

			/* Because mempool_alloc failed, we
			 * will issue a LOGO here and keep the rpi alive if
			 * not unloading.
			 */
			if (!test_bit(FC_UNLOADING, &vport->load_flag)) {
				ndlp->nlp_flag &= ~NLP_UNREG_INP;
				lpfc_issue_els_logo(vport, ndlp, 0);
				ndlp->nlp_prev_state = ndlp->nlp_state;
				lpfc_nlp_set_state(vport, ndlp,
						   NLP_STE_NPR_NODE);
			}

			return 1;
		}
		lpfc_no_rpi(phba, ndlp);
out:
		if (phba->sli_rev != LPFC_SLI_REV4)
			ndlp->nlp_rpi = 0;
		ndlp->nlp_flag &= ~NLP_RPI_REGISTERED;
		ndlp->nlp_flag &= ~NLP_NPR_ADISC;
		if (acc_plogi)
			ndlp->nlp_flag &= ~NLP_LOGO_ACC;
		return 1;
	}
	ndlp->nlp_flag &= ~NLP_LOGO_ACC;
	return 0;
}

/**
 * lpfc_unreg_hba_rpis - Unregister rpis registered to the hba.
 * @phba: pointer to lpfc hba data structure.
 *
 * This routine is invoked to unregister all the currently registered RPIs
 * to the HBA.
 **/
void
lpfc_unreg_hba_rpis(struct lpfc_hba *phba)
{
	struct lpfc_vport **vports;
	struct lpfc_nodelist *ndlp;
	int i;
	unsigned long iflags;

	vports = lpfc_create_vport_work_array(phba);
	if (!vports) {
		lpfc_printf_log(phba, KERN_ERR, LOG_TRACE_EVENT,
				"2884 Vport array allocation failed \n");
		return;
	}
	for (i = 0; i <= phba->max_vports && vports[i] != NULL; i++) {
		spin_lock_irqsave(&vports[i]->fc_nodes_list_lock, iflags);
		list_for_each_entry(ndlp, &vports[i]->fc_nodes, nlp_listp) {
			if (ndlp->nlp_flag & NLP_RPI_REGISTERED) {
				/* The mempool_alloc might sleep */
				spin_unlock_irqrestore(&vports[i]->fc_nodes_list_lock,
						       iflags);
				lpfc_unreg_rpi(vports[i], ndlp);
				spin_lock_irqsave(&vports[i]->fc_nodes_list_lock,
						  iflags);
			}
		}
		spin_unlock_irqrestore(&vports[i]->fc_nodes_list_lock, iflags);
	}
	lpfc_destroy_vport_work_array(phba, vports);
}

void
lpfc_unreg_all_rpis(struct lpfc_vport *vport)
{
	struct lpfc_hba  *phba  = vport->phba;
	LPFC_MBOXQ_t     *mbox;
	int rc;

	if (phba->sli_rev == LPFC_SLI_REV4) {
		lpfc_sli4_unreg_all_rpis(vport);
		return;
	}

	mbox = mempool_alloc(phba->mbox_mem_pool, GFP_KERNEL);
	if (mbox) {
		lpfc_unreg_login(phba, vport->vpi, LPFC_UNREG_ALL_RPIS_VPORT,
				 mbox);
		mbox->vport = vport;
		mbox->mbox_cmpl = lpfc_sli_def_mbox_cmpl;
		mbox->ctx_ndlp = NULL;
		rc = lpfc_sli_issue_mbox_wait(phba, mbox, LPFC_MBOX_TMO);
		if (rc != MBX_TIMEOUT)
			mempool_free(mbox, phba->mbox_mem_pool);

		if ((rc == MBX_TIMEOUT) || (rc == MBX_NOT_FINISHED))
			lpfc_printf_vlog(vport, KERN_ERR, LOG_TRACE_EVENT,
					 "1836 Could not issue "
					 "unreg_login(all_rpis) status %d\n",
					 rc);
	}
}

void
lpfc_unreg_default_rpis(struct lpfc_vport *vport)
{
	struct lpfc_hba  *phba  = vport->phba;
	LPFC_MBOXQ_t     *mbox;
	int rc;

	/* Unreg DID is an SLI3 operation. */
	if (phba->sli_rev > LPFC_SLI_REV3)
		return;

	mbox = mempool_alloc(phba->mbox_mem_pool, GFP_KERNEL);
	if (mbox) {
		lpfc_unreg_did(phba, vport->vpi, LPFC_UNREG_ALL_DFLT_RPIS,
			       mbox);
		mbox->vport = vport;
		mbox->mbox_cmpl = lpfc_sli_def_mbox_cmpl;
		mbox->ctx_ndlp = NULL;
		rc = lpfc_sli_issue_mbox_wait(phba, mbox, LPFC_MBOX_TMO);
		if (rc != MBX_TIMEOUT)
			mempool_free(mbox, phba->mbox_mem_pool);

		if ((rc == MBX_TIMEOUT) || (rc == MBX_NOT_FINISHED))
			lpfc_printf_vlog(vport, KERN_ERR, LOG_TRACE_EVENT,
					 "1815 Could not issue "
					 "unreg_did (default rpis) status %d\n",
					 rc);
	}
}

/*
 * Free resources associated with LPFC_NODELIST entry
 * so it can be freed.
 */
static int
lpfc_cleanup_node(struct lpfc_vport *vport, struct lpfc_nodelist *ndlp)
{
	struct lpfc_hba  *phba = vport->phba;
	LPFC_MBOXQ_t *mb, *nextmb;

	/* Cleanup node for NPort <nlp_DID> */
	lpfc_printf_vlog(vport, KERN_INFO, LOG_NODE,
			 "0900 Cleanup node for NPort x%x "
			 "Data: x%x x%x x%x\n",
			 ndlp->nlp_DID, ndlp->nlp_flag,
			 ndlp->nlp_state, ndlp->nlp_rpi);
	lpfc_dequeue_node(vport, ndlp);

	/* Don't need to clean up REG_LOGIN64 cmds for Default RPI cleanup */

	/* cleanup any ndlp on mbox q waiting for reglogin cmpl */
	if ((mb = phba->sli.mbox_active)) {
		if ((mb->u.mb.mbxCommand == MBX_REG_LOGIN64) &&
		   !(mb->mbox_flag & LPFC_MBX_IMED_UNREG) &&
		   (ndlp == mb->ctx_ndlp)) {
			mb->ctx_ndlp = NULL;
			mb->mbox_cmpl = lpfc_sli_def_mbox_cmpl;
		}
	}

	spin_lock_irq(&phba->hbalock);
	/* Cleanup REG_LOGIN completions which are not yet processed */
	list_for_each_entry(mb, &phba->sli.mboxq_cmpl, list) {
		if ((mb->u.mb.mbxCommand != MBX_REG_LOGIN64) ||
			(mb->mbox_flag & LPFC_MBX_IMED_UNREG) ||
			(ndlp != mb->ctx_ndlp))
			continue;

		mb->ctx_ndlp = NULL;
		mb->mbox_cmpl = lpfc_sli_def_mbox_cmpl;
	}

	list_for_each_entry_safe(mb, nextmb, &phba->sli.mboxq, list) {
		if ((mb->u.mb.mbxCommand == MBX_REG_LOGIN64) &&
		   !(mb->mbox_flag & LPFC_MBX_IMED_UNREG) &&
		    (ndlp == mb->ctx_ndlp)) {
			list_del(&mb->list);
			lpfc_mbox_rsrc_cleanup(phba, mb, MBOX_THD_LOCKED);

			/* Don't invoke lpfc_nlp_put. The driver is in
			 * lpfc_nlp_release context.
			 */
		}
	}
	spin_unlock_irq(&phba->hbalock);

	lpfc_els_abort(phba, ndlp);

	spin_lock_irq(&ndlp->lock);
	ndlp->nlp_flag &= ~NLP_DELAY_TMO;
	spin_unlock_irq(&ndlp->lock);

	ndlp->nlp_last_elscmd = 0;
	del_timer_sync(&ndlp->nlp_delayfunc);

	list_del_init(&ndlp->els_retry_evt.evt_listp);
	list_del_init(&ndlp->dev_loss_evt.evt_listp);
	list_del_init(&ndlp->recovery_evt.evt_listp);
	lpfc_cleanup_vports_rrqs(vport, ndlp);

	if (phba->sli_rev == LPFC_SLI_REV4)
		ndlp->nlp_flag |= NLP_RELEASE_RPI;

	return 0;
}

static int
lpfc_matchdid(struct lpfc_vport *vport, struct lpfc_nodelist *ndlp,
	      uint32_t did)
{
	D_ID mydid, ndlpdid, matchdid;

	if (did == Bcast_DID)
		return 0;

	/* First check for Direct match */
	if (ndlp->nlp_DID == did)
		return 1;

	/* Next check for area/domain identically equals 0 match */
	mydid.un.word = vport->fc_myDID;
	if ((mydid.un.b.domain == 0) && (mydid.un.b.area == 0)) {
		return 0;
	}

	matchdid.un.word = did;
	ndlpdid.un.word = ndlp->nlp_DID;
	if (matchdid.un.b.id == ndlpdid.un.b.id) {
		if ((mydid.un.b.domain == matchdid.un.b.domain) &&
		    (mydid.un.b.area == matchdid.un.b.area)) {
			/* This code is supposed to match the ID
			 * for a private loop device that is
			 * connect to fl_port. But we need to
			 * check that the port did not just go
			 * from pt2pt to fabric or we could end
			 * up matching ndlp->nlp_DID 000001 to
			 * fabric DID 0x20101
			 */
			if ((ndlpdid.un.b.domain == 0) &&
			    (ndlpdid.un.b.area == 0)) {
				if (ndlpdid.un.b.id &&
				    vport->phba->fc_topology ==
				    LPFC_TOPOLOGY_LOOP)
					return 1;
			}
			return 0;
		}

		matchdid.un.word = ndlp->nlp_DID;
		if ((mydid.un.b.domain == ndlpdid.un.b.domain) &&
		    (mydid.un.b.area == ndlpdid.un.b.area)) {
			if ((matchdid.un.b.domain == 0) &&
			    (matchdid.un.b.area == 0)) {
				if (matchdid.un.b.id)
					return 1;
			}
		}
	}
	return 0;
}

/* Search for a nodelist entry */
static struct lpfc_nodelist *
__lpfc_findnode_did(struct lpfc_vport *vport, uint32_t did)
{
	struct lpfc_nodelist *ndlp;
	uint32_t data1;

	list_for_each_entry(ndlp, &vport->fc_nodes, nlp_listp) {
		if (lpfc_matchdid(vport, ndlp, did)) {
			data1 = (((uint32_t)ndlp->nlp_state << 24) |
				 ((uint32_t)ndlp->nlp_xri << 16) |
				 ((uint32_t)ndlp->nlp_type << 8)
				 );
			lpfc_printf_vlog(vport, KERN_INFO, LOG_NODE_VERBOSE,
					 "0929 FIND node DID "
					 "Data: x%px x%x x%x x%x x%x x%px\n",
					 ndlp, ndlp->nlp_DID,
					 ndlp->nlp_flag, data1, ndlp->nlp_rpi,
					 ndlp->active_rrqs_xri_bitmap);
			return ndlp;
		}
	}

	/* FIND node did <did> NOT FOUND */
	lpfc_printf_vlog(vport, KERN_INFO, LOG_NODE,
			 "0932 FIND node did x%x NOT FOUND.\n", did);
	return NULL;
}

struct lpfc_nodelist *
lpfc_findnode_did(struct lpfc_vport *vport, uint32_t did)
{
	struct Scsi_Host *shost = lpfc_shost_from_vport(vport);
	struct lpfc_nodelist *ndlp;
	unsigned long iflags;

	spin_lock_irqsave(shost->host_lock, iflags);
	ndlp = __lpfc_findnode_did(vport, did);
	spin_unlock_irqrestore(shost->host_lock, iflags);
	return ndlp;
}

struct lpfc_nodelist *
lpfc_findnode_mapped(struct lpfc_vport *vport)
{
	struct lpfc_nodelist *ndlp;
	uint32_t data1;
	unsigned long iflags;

	spin_lock_irqsave(&vport->fc_nodes_list_lock, iflags);

	list_for_each_entry(ndlp, &vport->fc_nodes, nlp_listp) {
		if (ndlp->nlp_state == NLP_STE_UNMAPPED_NODE ||
		    ndlp->nlp_state == NLP_STE_MAPPED_NODE) {
			data1 = (((uint32_t)ndlp->nlp_state << 24) |
				 ((uint32_t)ndlp->nlp_xri << 16) |
				 ((uint32_t)ndlp->nlp_type << 8) |
				 ((uint32_t)ndlp->nlp_rpi & 0xff));
			spin_unlock_irqrestore(&vport->fc_nodes_list_lock,
					       iflags);
			lpfc_printf_vlog(vport, KERN_INFO, LOG_NODE_VERBOSE,
					 "2025 FIND node DID MAPPED "
					 "Data: x%px x%x x%x x%x x%px\n",
					 ndlp, ndlp->nlp_DID,
					 ndlp->nlp_flag, data1,
					 ndlp->active_rrqs_xri_bitmap);
			return ndlp;
		}
	}
	spin_unlock_irqrestore(&vport->fc_nodes_list_lock, iflags);

	/* FIND node did <did> NOT FOUND */
	lpfc_printf_vlog(vport, KERN_INFO, LOG_NODE,
			 "2026 FIND mapped did NOT FOUND.\n");
	return NULL;
}

struct lpfc_nodelist *
lpfc_setup_disc_node(struct lpfc_vport *vport, uint32_t did)
{
	struct lpfc_nodelist *ndlp;

	ndlp = lpfc_findnode_did(vport, did);
	if (!ndlp) {
		if (vport->phba->nvmet_support)
			return NULL;
		if (test_bit(FC_RSCN_MODE, &vport->fc_flag) &&
		    lpfc_rscn_payload_check(vport, did) == 0)
			return NULL;
		ndlp = lpfc_nlp_init(vport, did);
		if (!ndlp)
			return NULL;
		lpfc_nlp_set_state(vport, ndlp, NLP_STE_NPR_NODE);

		lpfc_printf_vlog(vport, KERN_INFO, LOG_DISCOVERY,
				 "6453 Setup New Node 2B_DISC x%x "
				 "Data:x%x x%x x%lx\n",
				 ndlp->nlp_DID, ndlp->nlp_flag,
				 ndlp->nlp_state, vport->fc_flag);

		spin_lock_irq(&ndlp->lock);
		ndlp->nlp_flag |= NLP_NPR_2B_DISC;
		spin_unlock_irq(&ndlp->lock);
		return ndlp;
	}

	/* The NVME Target does not want to actively manage an rport.
	 * The goal is to allow the target to reset its state and clear
	 * pending IO in preparation for the initiator to recover.
	 */
	if (test_bit(FC_RSCN_MODE, &vport->fc_flag) &&
	    !test_bit(FC_NDISC_ACTIVE, &vport->fc_flag)) {
		if (lpfc_rscn_payload_check(vport, did)) {

			/* Since this node is marked for discovery,
			 * delay timeout is not needed.
			 */
			lpfc_cancel_retry_delay_tmo(vport, ndlp);

			lpfc_printf_vlog(vport, KERN_INFO, LOG_DISCOVERY,
					 "6455 Setup RSCN Node 2B_DISC x%x "
					 "Data:x%x x%x x%lx\n",
					 ndlp->nlp_DID, ndlp->nlp_flag,
					 ndlp->nlp_state, vport->fc_flag);

			/* NVME Target mode waits until rport is known to be
			 * impacted by the RSCN before it transitions.  No
			 * active management - just go to NPR provided the
			 * node had a valid login.
			 */
			if (vport->phba->nvmet_support)
				return ndlp;

			if (ndlp->nlp_state > NLP_STE_UNUSED_NODE &&
			    ndlp->nlp_state <= NLP_STE_PRLI_ISSUE) {
				lpfc_disc_state_machine(vport, ndlp, NULL,
							NLP_EVT_DEVICE_RECOVERY);
			}

			spin_lock_irq(&ndlp->lock);
			ndlp->nlp_flag |= NLP_NPR_2B_DISC;
			spin_unlock_irq(&ndlp->lock);
		} else {
			lpfc_printf_vlog(vport, KERN_INFO, LOG_DISCOVERY,
					 "6456 Skip Setup RSCN Node x%x "
					 "Data:x%x x%x x%lx\n",
					 ndlp->nlp_DID, ndlp->nlp_flag,
					 ndlp->nlp_state, vport->fc_flag);
			ndlp = NULL;
		}
	} else {
		lpfc_printf_vlog(vport, KERN_INFO, LOG_DISCOVERY,
				 "6457 Setup Active Node 2B_DISC x%x "
				 "Data:x%x x%x x%lx\n",
				 ndlp->nlp_DID, ndlp->nlp_flag,
				 ndlp->nlp_state, vport->fc_flag);

		/* If the initiator received a PLOGI from this NPort or if the
		 * initiator is already in the process of discovery on it,
		 * there's no need to try to discover it again.
		 */
		if (ndlp->nlp_state == NLP_STE_ADISC_ISSUE ||
		    ndlp->nlp_state == NLP_STE_PLOGI_ISSUE ||
		    (!vport->phba->nvmet_support &&
		     ndlp->nlp_flag & NLP_RCV_PLOGI))
			return NULL;

		if (vport->phba->nvmet_support)
			return ndlp;

		/* Moving to NPR state clears unsolicited flags and
		 * allows for rediscovery
		 */
		lpfc_nlp_set_state(vport, ndlp, NLP_STE_NPR_NODE);

		spin_lock_irq(&ndlp->lock);
		ndlp->nlp_flag |= NLP_NPR_2B_DISC;
		spin_unlock_irq(&ndlp->lock);
	}
	return ndlp;
}

/* Build a list of nodes to discover based on the loopmap */
void
lpfc_disc_list_loopmap(struct lpfc_vport *vport)
{
	struct lpfc_hba  *phba = vport->phba;
	int j;
	uint32_t alpa, index;

	if (!lpfc_is_link_up(phba))
		return;

	if (phba->fc_topology != LPFC_TOPOLOGY_LOOP)
		return;

	/* Check for loop map present or not */
	if (phba->alpa_map[0]) {
		for (j = 1; j <= phba->alpa_map[0]; j++) {
			alpa = phba->alpa_map[j];
			if (((vport->fc_myDID & 0xff) == alpa) || (alpa == 0))
				continue;
			lpfc_setup_disc_node(vport, alpa);
		}
	} else {
		/* No alpamap, so try all alpa's */
		for (j = 0; j < FC_MAXLOOP; j++) {
			/* If cfg_scan_down is set, start from highest
			 * ALPA (0xef) to lowest (0x1).
			 */
			if (vport->cfg_scan_down)
				index = j;
			else
				index = FC_MAXLOOP - j - 1;
			alpa = lpfcAlpaArray[index];
			if ((vport->fc_myDID & 0xff) == alpa)
				continue;
			lpfc_setup_disc_node(vport, alpa);
		}
	}
	return;
}

/* SLI3 only */
void
lpfc_issue_clear_la(struct lpfc_hba *phba, struct lpfc_vport *vport)
{
	LPFC_MBOXQ_t *mbox;
	struct lpfc_sli *psli = &phba->sli;
	struct lpfc_sli_ring *extra_ring = &psli->sli3_ring[LPFC_EXTRA_RING];
	struct lpfc_sli_ring *fcp_ring   = &psli->sli3_ring[LPFC_FCP_RING];
	int  rc;

	/*
	 * if it's not a physical port or if we already send
	 * clear_la then don't send it.
	 */
	if ((phba->link_state >= LPFC_CLEAR_LA) ||
	    (vport->port_type != LPFC_PHYSICAL_PORT) ||
		(phba->sli_rev == LPFC_SLI_REV4))
		return;

			/* Link up discovery */
	if ((mbox = mempool_alloc(phba->mbox_mem_pool, GFP_KERNEL)) != NULL) {
		phba->link_state = LPFC_CLEAR_LA;
		lpfc_clear_la(phba, mbox);
		mbox->mbox_cmpl = lpfc_mbx_cmpl_clear_la;
		mbox->vport = vport;
		rc = lpfc_sli_issue_mbox(phba, mbox, MBX_NOWAIT);
		if (rc == MBX_NOT_FINISHED) {
			mempool_free(mbox, phba->mbox_mem_pool);
			lpfc_disc_flush_list(vport);
			extra_ring->flag &= ~LPFC_STOP_IOCB_EVENT;
			fcp_ring->flag &= ~LPFC_STOP_IOCB_EVENT;
			phba->link_state = LPFC_HBA_ERROR;
		}
	}
}

/* Reg_vpi to tell firmware to resume normal operations */
void
lpfc_issue_reg_vpi(struct lpfc_hba *phba, struct lpfc_vport *vport)
{
	LPFC_MBOXQ_t *regvpimbox;

	regvpimbox = mempool_alloc(phba->mbox_mem_pool, GFP_KERNEL);
	if (regvpimbox) {
		lpfc_reg_vpi(vport, regvpimbox);
		regvpimbox->mbox_cmpl = lpfc_mbx_cmpl_reg_vpi;
		regvpimbox->vport = vport;
		if (lpfc_sli_issue_mbox(phba, regvpimbox, MBX_NOWAIT)
					== MBX_NOT_FINISHED) {
			mempool_free(regvpimbox, phba->mbox_mem_pool);
		}
	}
}

/* Start Link up / RSCN discovery on NPR nodes */
void
lpfc_disc_start(struct lpfc_vport *vport)
{
	struct lpfc_hba  *phba = vport->phba;
	uint32_t num_sent;
	uint32_t clear_la_pending;

	if (!lpfc_is_link_up(phba)) {
		lpfc_printf_vlog(vport, KERN_INFO, LOG_SLI,
				 "3315 Link is not up %x\n",
				 phba->link_state);
		return;
	}

	if (phba->link_state == LPFC_CLEAR_LA)
		clear_la_pending = 1;
	else
		clear_la_pending = 0;

	if (vport->port_state < LPFC_VPORT_READY)
		vport->port_state = LPFC_DISC_AUTH;

	lpfc_set_disctmo(vport);

	vport->fc_prevDID = vport->fc_myDID;
	vport->num_disc_nodes = 0;

	/* Start Discovery state <hba_state> */
	lpfc_printf_vlog(vport, KERN_INFO, LOG_DISCOVERY,
			 "0202 Start Discovery port state x%x "
			 "flg x%lx Data: x%x x%x x%x\n",
			 vport->port_state, vport->fc_flag,
			 atomic_read(&vport->fc_plogi_cnt),
			 atomic_read(&vport->fc_adisc_cnt),
			 atomic_read(&vport->fc_npr_cnt));

	/* First do ADISCs - if any */
	num_sent = lpfc_els_disc_adisc(vport);

	if (num_sent)
		return;

	/* Register the VPI for SLI3, NPIV only. */
	if ((phba->sli3_options & LPFC_SLI3_NPIV_ENABLED) &&
	    !test_bit(FC_PT2PT, &vport->fc_flag) &&
	    !test_bit(FC_RSCN_MODE, &vport->fc_flag) &&
	    (phba->sli_rev < LPFC_SLI_REV4)) {
		lpfc_issue_clear_la(phba, vport);
		lpfc_issue_reg_vpi(phba, vport);
		return;
	}

	/*
	 * For SLI2, we need to set port_state to READY and continue
	 * discovery.
	 */
	if (vport->port_state < LPFC_VPORT_READY && !clear_la_pending) {
		/* If we get here, there is nothing to ADISC */
		lpfc_issue_clear_la(phba, vport);

		if (!test_bit(FC_ABORT_DISCOVERY, &vport->fc_flag)) {
			vport->num_disc_nodes = 0;
			/* go thru NPR nodes and issue ELS PLOGIs */
			if (atomic_read(&vport->fc_npr_cnt))
				lpfc_els_disc_plogi(vport);

			if (!vport->num_disc_nodes) {
				clear_bit(FC_NDISC_ACTIVE, &vport->fc_flag);
				lpfc_can_disctmo(vport);
			}
		}
		vport->port_state = LPFC_VPORT_READY;
	} else {
		/* Next do PLOGIs - if any */
		num_sent = lpfc_els_disc_plogi(vport);

		if (num_sent)
			return;

		if (test_bit(FC_RSCN_MODE, &vport->fc_flag)) {
			/* Check to see if more RSCNs came in while we
			 * were processing this one.
			 */
			if (vport->fc_rscn_id_cnt == 0 &&
			    !test_bit(FC_RSCN_DISCOVERY, &vport->fc_flag)) {
				clear_bit(FC_RSCN_MODE, &vport->fc_flag);
				lpfc_can_disctmo(vport);
			} else {
				lpfc_els_handle_rscn(vport);
			}
		}
	}
	return;
}

/*
 *  Ignore completion for all IOCBs on tx and txcmpl queue for ELS
 *  ring the match the sppecified nodelist.
 */
static void
lpfc_free_tx(struct lpfc_hba *phba, struct lpfc_nodelist *ndlp)
{
	LIST_HEAD(completions);
	struct lpfc_iocbq    *iocb, *next_iocb;
	struct lpfc_sli_ring *pring;
	u32 ulp_command;

	pring = lpfc_phba_elsring(phba);
	if (unlikely(!pring))
		return;

	/* Error matching iocb on txq or txcmplq
	 * First check the txq.
	 */
	spin_lock_irq(&phba->hbalock);
	list_for_each_entry_safe(iocb, next_iocb, &pring->txq, list) {
		if (iocb->ndlp != ndlp)
			continue;

		ulp_command = get_job_cmnd(phba, iocb);

		if (ulp_command == CMD_ELS_REQUEST64_CR ||
		    ulp_command == CMD_XMIT_ELS_RSP64_CX) {

			list_move_tail(&iocb->list, &completions);
		}
	}

	/* Next check the txcmplq */
	list_for_each_entry_safe(iocb, next_iocb, &pring->txcmplq, list) {
		if (iocb->ndlp != ndlp)
			continue;

		ulp_command = get_job_cmnd(phba, iocb);

		if (ulp_command == CMD_ELS_REQUEST64_CR ||
		    ulp_command == CMD_XMIT_ELS_RSP64_CX) {
			lpfc_sli_issue_abort_iotag(phba, pring, iocb, NULL);
		}
	}
	spin_unlock_irq(&phba->hbalock);

	/* Make sure HBA is alive */
	lpfc_issue_hb_tmo(phba);

	/* Cancel all the IOCBs from the completions list */
	lpfc_sli_cancel_iocbs(phba, &completions, IOSTAT_LOCAL_REJECT,
			      IOERR_SLI_ABORTED);
}

static void
lpfc_disc_flush_list(struct lpfc_vport *vport)
{
	struct lpfc_nodelist *ndlp, *next_ndlp;
	struct lpfc_hba *phba = vport->phba;

	if (atomic_read(&vport->fc_plogi_cnt) ||
	    atomic_read(&vport->fc_adisc_cnt)) {
		list_for_each_entry_safe(ndlp, next_ndlp, &vport->fc_nodes,
					 nlp_listp) {
			if (ndlp->nlp_state == NLP_STE_PLOGI_ISSUE ||
			    ndlp->nlp_state == NLP_STE_ADISC_ISSUE) {
				lpfc_free_tx(phba, ndlp);
			}
		}
	}
}

/*
 * lpfc_notify_xport_npr - notifies xport of node disappearance
 * @vport: Pointer to Virtual Port object.
 *
 * Transitions all ndlps to NPR state.  When lpfc_nlp_set_state
 * calls lpfc_nlp_state_cleanup, the ndlp->rport is unregistered
 * and transport notified that the node is gone.
 * Return Code:
 *	none
 */
static void
lpfc_notify_xport_npr(struct lpfc_vport *vport)
{
	struct lpfc_nodelist *ndlp, *next_ndlp;

	list_for_each_entry_safe(ndlp, next_ndlp, &vport->fc_nodes,
				 nlp_listp) {
		lpfc_nlp_set_state(vport, ndlp, NLP_STE_NPR_NODE);
	}
}
void
lpfc_cleanup_discovery_resources(struct lpfc_vport *vport)
{
	lpfc_els_flush_rscn(vport);
	lpfc_els_flush_cmd(vport);
	lpfc_disc_flush_list(vport);
	if (pci_channel_offline(vport->phba->pcidev))
		lpfc_notify_xport_npr(vport);
}

/*****************************************************************************/
/*
 * NAME:     lpfc_disc_timeout
 *
 * FUNCTION: Fibre Channel driver discovery timeout routine.
 *
 * EXECUTION ENVIRONMENT: interrupt only
 *
 * CALLED FROM:
 *      Timer function
 *
 * RETURNS:
 *      none
 */
/*****************************************************************************/
void
lpfc_disc_timeout(struct timer_list *t)
{
	struct lpfc_vport *vport = from_timer(vport, t, fc_disctmo);
	struct lpfc_hba   *phba = vport->phba;
	uint32_t tmo_posted;
	unsigned long flags = 0;

	if (unlikely(!phba))
		return;

	spin_lock_irqsave(&vport->work_port_lock, flags);
	tmo_posted = vport->work_port_events & WORKER_DISC_TMO;
	if (!tmo_posted)
		vport->work_port_events |= WORKER_DISC_TMO;
	spin_unlock_irqrestore(&vport->work_port_lock, flags);

	if (!tmo_posted)
		lpfc_worker_wake_up(phba);
	return;
}

static void
lpfc_disc_timeout_handler(struct lpfc_vport *vport)
{
	struct lpfc_hba  *phba = vport->phba;
	struct lpfc_sli  *psli = &phba->sli;
	struct lpfc_nodelist *ndlp, *next_ndlp;
	LPFC_MBOXQ_t *initlinkmbox;
	int rc, clrlaerr = 0;

	if (!test_and_clear_bit(FC_DISC_TMO, &vport->fc_flag))
		return;

	lpfc_debugfs_disc_trc(vport, LPFC_DISC_TRC_ELS_CMD,
		"disc timeout:    state:x%x rtry:x%x flg:x%x",
		vport->port_state, vport->fc_ns_retry, vport->fc_flag);

	switch (vport->port_state) {

	case LPFC_LOCAL_CFG_LINK:
		/*
		 * port_state is identically  LPFC_LOCAL_CFG_LINK while
		 * waiting for FAN timeout
		 */
		lpfc_printf_vlog(vport, KERN_WARNING, LOG_DISCOVERY,
				 "0221 FAN timeout\n");

		/* Start discovery by sending FLOGI, clean up old rpis */
		list_for_each_entry_safe(ndlp, next_ndlp, &vport->fc_nodes,
					 nlp_listp) {
			if (ndlp->nlp_state != NLP_STE_NPR_NODE)
				continue;
			if (ndlp->nlp_type & NLP_FABRIC) {
				/* Clean up the ndlp on Fabric connections */
				lpfc_drop_node(vport, ndlp);

			} else if (!(ndlp->nlp_flag & NLP_NPR_ADISC)) {
				/* Fail outstanding IO now since device
				 * is marked for PLOGI.
				 */
				lpfc_unreg_rpi(vport, ndlp);
			}
		}
		if (vport->port_state != LPFC_FLOGI) {
			if (phba->sli_rev <= LPFC_SLI_REV3)
				lpfc_initial_flogi(vport);
			else
				lpfc_issue_init_vfi(vport);
			return;
		}
		break;

	case LPFC_FDISC:
	case LPFC_FLOGI:
	/* port_state is identically LPFC_FLOGI while waiting for FLOGI cmpl */
		/* Initial FLOGI timeout */
		lpfc_printf_vlog(vport, KERN_ERR,
				 LOG_TRACE_EVENT,
				 "0222 Initial %s timeout\n",
				 vport->vpi ? "FDISC" : "FLOGI");

		/* Assume no Fabric and go on with discovery.
		 * Check for outstanding ELS FLOGI to abort.
		 */

		/* FLOGI failed, so just use loop map to make discovery list */
		lpfc_disc_list_loopmap(vport);

		/* Start discovery */
		lpfc_disc_start(vport);
		break;

	case LPFC_FABRIC_CFG_LINK:
	/* hba_state is identically LPFC_FABRIC_CFG_LINK while waiting for
	   NameServer login */
		lpfc_printf_vlog(vport, KERN_ERR,
				 LOG_TRACE_EVENT,
				 "0223 Timeout while waiting for "
				 "NameServer login\n");
		/* Next look for NameServer ndlp */
		ndlp = lpfc_findnode_did(vport, NameServer_DID);
		if (ndlp)
			lpfc_els_abort(phba, ndlp);

		/* ReStart discovery */
		goto restart_disc;

	case LPFC_NS_QRY:
	/* Check for wait for NameServer Rsp timeout */
		lpfc_printf_vlog(vport, KERN_ERR,
				 LOG_TRACE_EVENT,
				 "0224 NameServer Query timeout "
				 "Data: x%x x%x\n",
				 vport->fc_ns_retry, LPFC_MAX_NS_RETRY);

		if (vport->fc_ns_retry < LPFC_MAX_NS_RETRY) {
			/* Try it one more time */
			vport->fc_ns_retry++;
			vport->gidft_inp = 0;
			rc = lpfc_issue_gidft(vport);
			if (rc == 0)
				break;
		}
		vport->fc_ns_retry = 0;

restart_disc:
		/*
		 * Discovery is over.
		 * set port_state to PORT_READY if SLI2.
		 * cmpl_reg_vpi will set port_state to READY for SLI3.
		 */
		if (phba->sli_rev < LPFC_SLI_REV4) {
			if (phba->sli3_options & LPFC_SLI3_NPIV_ENABLED)
				lpfc_issue_reg_vpi(phba, vport);
			else  {
				lpfc_issue_clear_la(phba, vport);
				vport->port_state = LPFC_VPORT_READY;
			}
		}

		/* Setup and issue mailbox INITIALIZE LINK command */
		initlinkmbox = mempool_alloc(phba->mbox_mem_pool, GFP_KERNEL);
		if (!initlinkmbox) {
			lpfc_printf_vlog(vport, KERN_ERR,
					 LOG_TRACE_EVENT,
					 "0206 Device Discovery "
					 "completion error\n");
			phba->link_state = LPFC_HBA_ERROR;
			break;
		}

		lpfc_linkdown(phba);
		lpfc_init_link(phba, initlinkmbox, phba->cfg_topology,
			       phba->cfg_link_speed);
		initlinkmbox->u.mb.un.varInitLnk.lipsr_AL_PA = 0;
		initlinkmbox->vport = vport;
		initlinkmbox->mbox_cmpl = lpfc_sli_def_mbox_cmpl;
		rc = lpfc_sli_issue_mbox(phba, initlinkmbox, MBX_NOWAIT);
		lpfc_set_loopback_flag(phba);
		if (rc == MBX_NOT_FINISHED)
			mempool_free(initlinkmbox, phba->mbox_mem_pool);

		break;

	case LPFC_DISC_AUTH:
	/* Node Authentication timeout */
		lpfc_printf_vlog(vport, KERN_ERR,
				 LOG_TRACE_EVENT,
				 "0227 Node Authentication timeout\n");
		lpfc_disc_flush_list(vport);

		/*
		 * set port_state to PORT_READY if SLI2.
		 * cmpl_reg_vpi will set port_state to READY for SLI3.
		 */
		if (phba->sli_rev < LPFC_SLI_REV4) {
			if (phba->sli3_options & LPFC_SLI3_NPIV_ENABLED)
				lpfc_issue_reg_vpi(phba, vport);
			else  {	/* NPIV Not enabled */
				lpfc_issue_clear_la(phba, vport);
				vport->port_state = LPFC_VPORT_READY;
			}
		}
		break;

	case LPFC_VPORT_READY:
		if (test_bit(FC_RSCN_MODE, &vport->fc_flag)) {
			lpfc_printf_vlog(vport, KERN_ERR,
					 LOG_TRACE_EVENT,
					 "0231 RSCN timeout Data: x%x "
					 "x%x x%x x%x\n",
					 vport->fc_ns_retry, LPFC_MAX_NS_RETRY,
					 vport->port_state, vport->gidft_inp);

			/* Cleanup any outstanding ELS commands */
			lpfc_els_flush_cmd(vport);

			lpfc_els_flush_rscn(vport);
			lpfc_disc_flush_list(vport);
		}
		break;

	default:
		lpfc_printf_vlog(vport, KERN_ERR,
				 LOG_TRACE_EVENT,
				 "0273 Unexpected discovery timeout, "
				 "vport State x%x\n", vport->port_state);
		break;
	}

	switch (phba->link_state) {
	case LPFC_CLEAR_LA:
				/* CLEAR LA timeout */
		lpfc_printf_vlog(vport, KERN_ERR,
				 LOG_TRACE_EVENT,
				 "0228 CLEAR LA timeout\n");
		clrlaerr = 1;
		break;

	case LPFC_LINK_UP:
		lpfc_issue_clear_la(phba, vport);
		fallthrough;
	case LPFC_LINK_UNKNOWN:
	case LPFC_WARM_START:
	case LPFC_INIT_START:
	case LPFC_INIT_MBX_CMDS:
	case LPFC_LINK_DOWN:
	case LPFC_HBA_ERROR:
		lpfc_printf_vlog(vport, KERN_ERR,
				 LOG_TRACE_EVENT,
				 "0230 Unexpected timeout, hba link "
				 "state x%x\n", phba->link_state);
		clrlaerr = 1;
		break;

	case LPFC_HBA_READY:
		break;
	}

	if (clrlaerr) {
		lpfc_disc_flush_list(vport);
		if (phba->sli_rev != LPFC_SLI_REV4) {
			psli->sli3_ring[(LPFC_EXTRA_RING)].flag &=
				~LPFC_STOP_IOCB_EVENT;
			psli->sli3_ring[LPFC_FCP_RING].flag &=
				~LPFC_STOP_IOCB_EVENT;
		}
		vport->port_state = LPFC_VPORT_READY;
	}
	return;
}

/*
 * This routine handles processing a NameServer REG_LOGIN mailbox
 * command upon completion. It is setup in the LPFC_MBOXQ
 * as the completion routine when the command is
 * handed off to the SLI layer.
 */
void
lpfc_mbx_cmpl_fdmi_reg_login(struct lpfc_hba *phba, LPFC_MBOXQ_t *pmb)
{
	MAILBOX_t *mb = &pmb->u.mb;
	struct lpfc_nodelist *ndlp = pmb->ctx_ndlp;
	struct lpfc_vport    *vport = pmb->vport;

	pmb->ctx_ndlp = NULL;

	if (phba->sli_rev < LPFC_SLI_REV4)
		ndlp->nlp_rpi = mb->un.varWords[0];
	ndlp->nlp_flag |= NLP_RPI_REGISTERED;
	ndlp->nlp_type |= NLP_FABRIC;
	lpfc_nlp_set_state(vport, ndlp, NLP_STE_UNMAPPED_NODE);
	lpfc_printf_vlog(vport, KERN_INFO, LOG_NODE | LOG_DISCOVERY,
			 "0004 rpi:%x DID:%x flg:%x %d x%px\n",
			 ndlp->nlp_rpi, ndlp->nlp_DID, ndlp->nlp_flag,
			 kref_read(&ndlp->kref),
			 ndlp);
	/*
	 * Start issuing Fabric-Device Management Interface (FDMI) command to
	 * 0xfffffa (FDMI well known port).
	 * DHBA -> DPRT -> RHBA -> RPA  (physical port)
	 * DPRT -> RPRT (vports)
	 */
	if (vport->port_type == LPFC_PHYSICAL_PORT) {
		phba->link_flag &= ~LS_CT_VEN_RPA; /* For extra Vendor RPA */
		lpfc_fdmi_cmd(vport, ndlp, SLI_MGMT_DHBA, 0);
	} else {
		lpfc_fdmi_cmd(vport, ndlp, SLI_MGMT_DPRT, 0);
	}


	/* decrement the node reference count held for this callback
	 * function.
	 */
	lpfc_nlp_put(ndlp);
	lpfc_mbox_rsrc_cleanup(phba, pmb, MBOX_THD_UNLOCKED);
	return;
}

static int
lpfc_filter_by_rpi(struct lpfc_nodelist *ndlp, void *param)
{
	uint16_t *rpi = param;

	return ndlp->nlp_rpi == *rpi;
}

static int
lpfc_filter_by_wwpn(struct lpfc_nodelist *ndlp, void *param)
{
	return memcmp(&ndlp->nlp_portname, param,
		      sizeof(ndlp->nlp_portname)) == 0;
}

static struct lpfc_nodelist *
__lpfc_find_node(struct lpfc_vport *vport, node_filter filter, void *param)
{
	struct lpfc_nodelist *ndlp;

	list_for_each_entry(ndlp, &vport->fc_nodes, nlp_listp) {
		if (filter(ndlp, param)) {
			lpfc_printf_vlog(vport, KERN_INFO, LOG_NODE_VERBOSE,
					 "3185 FIND node filter %ps DID "
					 "ndlp x%px did x%x flg x%x st x%x "
					 "xri x%x type x%x rpi x%x\n",
					 filter, ndlp, ndlp->nlp_DID,
					 ndlp->nlp_flag, ndlp->nlp_state,
					 ndlp->nlp_xri, ndlp->nlp_type,
					 ndlp->nlp_rpi);
			return ndlp;
		}
	}
	lpfc_printf_vlog(vport, KERN_INFO, LOG_NODE,
			 "3186 FIND node filter %ps NOT FOUND.\n", filter);
	return NULL;
}

/*
 * This routine looks up the ndlp lists for the given RPI. If rpi found it
 * returns the node list element pointer else return NULL.
 */
struct lpfc_nodelist *
__lpfc_findnode_rpi(struct lpfc_vport *vport, uint16_t rpi)
{
	return __lpfc_find_node(vport, lpfc_filter_by_rpi, &rpi);
}

/*
 * This routine looks up the ndlp lists for the given WWPN. If WWPN found it
 * returns the node element list pointer else return NULL.
 */
struct lpfc_nodelist *
lpfc_findnode_wwpn(struct lpfc_vport *vport, struct lpfc_name *wwpn)
{
	struct Scsi_Host *shost = lpfc_shost_from_vport(vport);
	struct lpfc_nodelist *ndlp;

	spin_lock_irq(shost->host_lock);
	ndlp = __lpfc_find_node(vport, lpfc_filter_by_wwpn, wwpn);
	spin_unlock_irq(shost->host_lock);
	return ndlp;
}

/*
 * This routine looks up the ndlp lists for the given RPI. If the rpi
 * is found, the routine returns the node element list pointer else
 * return NULL.
 */
struct lpfc_nodelist *
lpfc_findnode_rpi(struct lpfc_vport *vport, uint16_t rpi)
{
	struct Scsi_Host *shost = lpfc_shost_from_vport(vport);
	struct lpfc_nodelist *ndlp;
	unsigned long flags;

	spin_lock_irqsave(shost->host_lock, flags);
	ndlp = __lpfc_findnode_rpi(vport, rpi);
	spin_unlock_irqrestore(shost->host_lock, flags);
	return ndlp;
}

/**
 * lpfc_find_vport_by_vpid - Find a vport on a HBA through vport identifier
 * @phba: pointer to lpfc hba data structure.
 * @vpi: the physical host virtual N_Port identifier.
 *
 * This routine finds a vport on a HBA (referred by @phba) through a
 * @vpi. The function walks the HBA's vport list and returns the address
 * of the vport with the matching @vpi.
 *
 * Return code
 *    NULL - No vport with the matching @vpi found
 *    Otherwise - Address to the vport with the matching @vpi.
 **/
struct lpfc_vport *
lpfc_find_vport_by_vpid(struct lpfc_hba *phba, uint16_t vpi)
{
	struct lpfc_vport *vport;
	unsigned long flags;
	int i = 0;

	/* The physical ports are always vpi 0 - translate is unnecessary. */
	if (vpi > 0) {
		/*
		 * Translate the physical vpi to the logical vpi.  The
		 * vport stores the logical vpi.
		 */
		for (i = 0; i <= phba->max_vpi; i++) {
			if (vpi == phba->vpi_ids[i])
				break;
		}

		if (i > phba->max_vpi) {
			lpfc_printf_log(phba, KERN_ERR, LOG_TRACE_EVENT,
					"2936 Could not find Vport mapped "
					"to vpi %d\n", vpi);
			return NULL;
		}
	}

	spin_lock_irqsave(&phba->port_list_lock, flags);
	list_for_each_entry(vport, &phba->port_list, listentry) {
		if (vport->vpi == i) {
			spin_unlock_irqrestore(&phba->port_list_lock, flags);
			return vport;
		}
	}
	spin_unlock_irqrestore(&phba->port_list_lock, flags);
	return NULL;
}

struct lpfc_nodelist *
lpfc_nlp_init(struct lpfc_vport *vport, uint32_t did)
{
	struct lpfc_nodelist *ndlp;
	int rpi = LPFC_RPI_ALLOC_ERROR;

	if (vport->phba->sli_rev == LPFC_SLI_REV4) {
		rpi = lpfc_sli4_alloc_rpi(vport->phba);
		if (rpi == LPFC_RPI_ALLOC_ERROR)
			return NULL;
	}

	ndlp = mempool_alloc(vport->phba->nlp_mem_pool, GFP_KERNEL);
	if (!ndlp) {
		if (vport->phba->sli_rev == LPFC_SLI_REV4)
			lpfc_sli4_free_rpi(vport->phba, rpi);
		return NULL;
	}

	memset(ndlp, 0, sizeof (struct lpfc_nodelist));

	spin_lock_init(&ndlp->lock);

	lpfc_initialize_node(vport, ndlp, did);
	INIT_LIST_HEAD(&ndlp->nlp_listp);
	if (vport->phba->sli_rev == LPFC_SLI_REV4) {
		ndlp->nlp_rpi = rpi;
		lpfc_printf_vlog(vport, KERN_INFO, LOG_NODE | LOG_DISCOVERY,
				 "0007 Init New ndlp x%px, rpi:x%x DID:%x "
				 "flg:x%x refcnt:%d\n",
				 ndlp, ndlp->nlp_rpi, ndlp->nlp_DID,
				 ndlp->nlp_flag, kref_read(&ndlp->kref));

		ndlp->active_rrqs_xri_bitmap =
				mempool_alloc(vport->phba->active_rrq_pool,
					      GFP_KERNEL);
		if (ndlp->active_rrqs_xri_bitmap)
			memset(ndlp->active_rrqs_xri_bitmap, 0,
			       ndlp->phba->cfg_rrq_xri_bitmap_sz);
	}



	lpfc_debugfs_disc_trc(vport, LPFC_DISC_TRC_NODE,
		"node init:       did:x%x",
		ndlp->nlp_DID, 0, 0);

	return ndlp;
}

/* This routine releases all resources associated with a specifc NPort's ndlp
 * and mempool_free's the nodelist.
 */
static void
lpfc_nlp_release(struct kref *kref)
{
	struct lpfc_nodelist *ndlp = container_of(kref, struct lpfc_nodelist,
						  kref);
	struct lpfc_vport *vport = ndlp->vport;

	lpfc_debugfs_disc_trc(ndlp->vport, LPFC_DISC_TRC_NODE,
		"node release:    did:x%x flg:x%x type:x%x",
		ndlp->nlp_DID, ndlp->nlp_flag, ndlp->nlp_type);

	lpfc_printf_vlog(vport, KERN_INFO, LOG_NODE,
			 "0279 %s: ndlp: x%px did %x refcnt:%d rpi:%x\n",
			 __func__, ndlp, ndlp->nlp_DID,
			 kref_read(&ndlp->kref), ndlp->nlp_rpi);

	/* remove ndlp from action. */
	lpfc_cancel_retry_delay_tmo(vport, ndlp);
	lpfc_cleanup_node(vport, ndlp);

	/* Not all ELS transactions have registered the RPI with the port.
	 * In these cases the rpi usage is temporary and the node is
	 * released when the WQE is completed.  Catch this case to free the
	 * RPI to the pool.  Because this node is in the release path, a lock
	 * is unnecessary.  All references are gone and the node has been
	 * dequeued.
	 */
	if (ndlp->nlp_flag & NLP_RELEASE_RPI) {
		if (ndlp->nlp_rpi != LPFC_RPI_ALLOC_ERROR &&
		    !(ndlp->nlp_flag & (NLP_RPI_REGISTERED | NLP_UNREG_INP))) {
			lpfc_sli4_free_rpi(vport->phba, ndlp->nlp_rpi);
			ndlp->nlp_rpi = LPFC_RPI_ALLOC_ERROR;
		}
	}

	/* The node is not freed back to memory, it is released to a pool so
	 * the node fields need to be cleaned up.
	 */
	ndlp->vport = NULL;
	ndlp->nlp_state = NLP_STE_FREED_NODE;
	ndlp->nlp_flag = 0;
	ndlp->fc4_xpt_flags = 0;

	/* free ndlp memory for final ndlp release */
	if (ndlp->phba->sli_rev == LPFC_SLI_REV4)
		mempool_free(ndlp->active_rrqs_xri_bitmap,
				ndlp->phba->active_rrq_pool);
	mempool_free(ndlp, ndlp->phba->nlp_mem_pool);
}

/* This routine bumps the reference count for a ndlp structure to ensure
 * that one discovery thread won't free a ndlp while another discovery thread
 * is using it.
 */
struct lpfc_nodelist *
lpfc_nlp_get(struct lpfc_nodelist *ndlp)
{
	unsigned long flags;

	if (ndlp) {
		lpfc_debugfs_disc_trc(ndlp->vport, LPFC_DISC_TRC_NODE,
			"node get:        did:x%x flg:x%x refcnt:x%x",
			ndlp->nlp_DID, ndlp->nlp_flag,
			kref_read(&ndlp->kref));

		/* The check of ndlp usage to prevent incrementing the
		 * ndlp reference count that is in the process of being
		 * released.
		 */
		spin_lock_irqsave(&ndlp->lock, flags);
		if (!kref_get_unless_zero(&ndlp->kref)) {
			spin_unlock_irqrestore(&ndlp->lock, flags);
			lpfc_printf_vlog(ndlp->vport, KERN_WARNING, LOG_NODE,
				"0276 %s: ndlp:x%px refcnt:%d\n",
				__func__, (void *)ndlp, kref_read(&ndlp->kref));
			return NULL;
		}
		spin_unlock_irqrestore(&ndlp->lock, flags);
	} else {
		WARN_ONCE(!ndlp, "**** %s, get ref on NULL ndlp!", __func__);
	}

	return ndlp;
}

/* This routine decrements the reference count for a ndlp structure. If the
 * count goes to 0, this indicates the associated nodelist should be freed.
 */
int
lpfc_nlp_put(struct lpfc_nodelist *ndlp)
{
	if (ndlp) {
		lpfc_debugfs_disc_trc(ndlp->vport, LPFC_DISC_TRC_NODE,
				"node put:        did:x%x flg:x%x refcnt:x%x",
				ndlp->nlp_DID, ndlp->nlp_flag,
				kref_read(&ndlp->kref));
	} else {
		WARN_ONCE(!ndlp, "**** %s, put ref on NULL ndlp!", __func__);
	}

	return ndlp ? kref_put(&ndlp->kref, lpfc_nlp_release) : 0;
}

/**
 * lpfc_fcf_inuse - Check if FCF can be unregistered.
 * @phba: Pointer to hba context object.
 *
 * This function iterate through all FC nodes associated
 * will all vports to check if there is any node with
 * fc_rports associated with it. If there is an fc_rport
 * associated with the node, then the node is either in
 * discovered state or its devloss_timer is pending.
 */
static int
lpfc_fcf_inuse(struct lpfc_hba *phba)
{
	struct lpfc_vport **vports;
	int i, ret = 0;
	struct lpfc_nodelist *ndlp;
	unsigned long iflags;

	vports = lpfc_create_vport_work_array(phba);

	/* If driver cannot allocate memory, indicate fcf is in use */
	if (!vports)
		return 1;

	for (i = 0; i <= phba->max_vports && vports[i] != NULL; i++) {
		/*
		 * IF the CVL_RCVD bit is not set then we have sent the
		 * flogi.
		 * If dev_loss fires while we are waiting we do not want to
		 * unreg the fcf.
		 */
		if (!test_bit(FC_VPORT_CVL_RCVD, &vports[i]->fc_flag)) {
			ret =  1;
			goto out;
		}
		spin_lock_irqsave(&vports[i]->fc_nodes_list_lock, iflags);
		list_for_each_entry(ndlp, &vports[i]->fc_nodes, nlp_listp) {
			if (ndlp->rport &&
			  (ndlp->rport->roles & FC_RPORT_ROLE_FCP_TARGET)) {
				ret = 1;
				spin_unlock_irqrestore(&vports[i]->fc_nodes_list_lock,
						       iflags);
				goto out;
			} else if (ndlp->nlp_flag & NLP_RPI_REGISTERED) {
				ret = 1;
				lpfc_printf_log(phba, KERN_INFO,
						LOG_NODE | LOG_DISCOVERY,
						"2624 RPI %x DID %x flag %x "
						"still logged in\n",
						ndlp->nlp_rpi, ndlp->nlp_DID,
						ndlp->nlp_flag);
			}
		}
		spin_unlock_irqrestore(&vports[i]->fc_nodes_list_lock, iflags);
	}
out:
	lpfc_destroy_vport_work_array(phba, vports);
	return ret;
}

/**
 * lpfc_unregister_vfi_cmpl - Completion handler for unreg vfi.
 * @phba: Pointer to hba context object.
 * @mboxq: Pointer to mailbox object.
 *
 * This function frees memory associated with the mailbox command.
 */
void
lpfc_unregister_vfi_cmpl(struct lpfc_hba *phba, LPFC_MBOXQ_t *mboxq)
{
	struct lpfc_vport *vport = mboxq->vport;

	if (mboxq->u.mb.mbxStatus) {
		lpfc_printf_log(phba, KERN_ERR, LOG_TRACE_EVENT,
				"2555 UNREG_VFI mbxStatus error x%x "
				"HBA state x%x\n",
				mboxq->u.mb.mbxStatus, vport->port_state);
	}
	clear_bit(FC_VFI_REGISTERED, &phba->pport->fc_flag);
	mempool_free(mboxq, phba->mbox_mem_pool);
	return;
}

/**
 * lpfc_unregister_fcfi_cmpl - Completion handler for unreg fcfi.
 * @phba: Pointer to hba context object.
 * @mboxq: Pointer to mailbox object.
 *
 * This function frees memory associated with the mailbox command.
 */
static void
lpfc_unregister_fcfi_cmpl(struct lpfc_hba *phba, LPFC_MBOXQ_t *mboxq)
{
	struct lpfc_vport *vport = mboxq->vport;

	if (mboxq->u.mb.mbxStatus) {
		lpfc_printf_log(phba, KERN_ERR, LOG_TRACE_EVENT,
				"2550 UNREG_FCFI mbxStatus error x%x "
				"HBA state x%x\n",
				mboxq->u.mb.mbxStatus, vport->port_state);
	}
	mempool_free(mboxq, phba->mbox_mem_pool);
	return;
}

/**
 * lpfc_unregister_fcf_prep - Unregister fcf record preparation
 * @phba: Pointer to hba context object.
 *
 * This function prepare the HBA for unregistering the currently registered
 * FCF from the HBA. It performs unregistering, in order, RPIs, VPIs, and
 * VFIs.
 */
int
lpfc_unregister_fcf_prep(struct lpfc_hba *phba)
{
	struct lpfc_vport **vports;
	struct lpfc_nodelist *ndlp;
	struct Scsi_Host *shost;
	int i = 0, rc;

	/* Unregister RPIs */
	if (lpfc_fcf_inuse(phba))
		lpfc_unreg_hba_rpis(phba);

	/* At this point, all discovery is aborted */
	phba->pport->port_state = LPFC_VPORT_UNKNOWN;

	/* Unregister VPIs */
	vports = lpfc_create_vport_work_array(phba);
	if (vports && (phba->sli3_options & LPFC_SLI3_NPIV_ENABLED))
		for (i = 0; i <= phba->max_vports && vports[i] != NULL; i++) {
			/* Stop FLOGI/FDISC retries */
			ndlp = lpfc_findnode_did(vports[i], Fabric_DID);
			if (ndlp)
				lpfc_cancel_retry_delay_tmo(vports[i], ndlp);
			lpfc_cleanup_pending_mbox(vports[i]);
			if (phba->sli_rev == LPFC_SLI_REV4)
				lpfc_sli4_unreg_all_rpis(vports[i]);
			lpfc_mbx_unreg_vpi(vports[i]);
			shost = lpfc_shost_from_vport(vports[i]);
			spin_lock_irq(shost->host_lock);
			vports[i]->vpi_state &= ~LPFC_VPI_REGISTERED;
			spin_unlock_irq(shost->host_lock);
			set_bit(FC_VPORT_NEEDS_INIT_VPI, &vports[i]->fc_flag);
		}
	lpfc_destroy_vport_work_array(phba, vports);
	if (i == 0 && (!(phba->sli3_options & LPFC_SLI3_NPIV_ENABLED))) {
		ndlp = lpfc_findnode_did(phba->pport, Fabric_DID);
		if (ndlp)
			lpfc_cancel_retry_delay_tmo(phba->pport, ndlp);
		lpfc_cleanup_pending_mbox(phba->pport);
		if (phba->sli_rev == LPFC_SLI_REV4)
			lpfc_sli4_unreg_all_rpis(phba->pport);
		lpfc_mbx_unreg_vpi(phba->pport);
		shost = lpfc_shost_from_vport(phba->pport);
		spin_lock_irq(shost->host_lock);
		phba->pport->vpi_state &= ~LPFC_VPI_REGISTERED;
		spin_unlock_irq(shost->host_lock);
		set_bit(FC_VPORT_NEEDS_INIT_VPI, &phba->pport->fc_flag);
	}

	/* Cleanup any outstanding ELS commands */
	lpfc_els_flush_all_cmd(phba);

	/* Unregister the physical port VFI */
	rc = lpfc_issue_unreg_vfi(phba->pport);
	return rc;
}

/**
 * lpfc_sli4_unregister_fcf - Unregister currently registered FCF record
 * @phba: Pointer to hba context object.
 *
 * This function issues synchronous unregister FCF mailbox command to HBA to
 * unregister the currently registered FCF record. The driver does not reset
 * the driver FCF usage state flags.
 *
 * Return 0 if successfully issued, none-zero otherwise.
 */
int
lpfc_sli4_unregister_fcf(struct lpfc_hba *phba)
{
	LPFC_MBOXQ_t *mbox;
	int rc;

	mbox = mempool_alloc(phba->mbox_mem_pool, GFP_KERNEL);
	if (!mbox) {
		lpfc_printf_log(phba, KERN_ERR, LOG_TRACE_EVENT,
				"2551 UNREG_FCFI mbox allocation failed"
				"HBA state x%x\n", phba->pport->port_state);
		return -ENOMEM;
	}
	lpfc_unreg_fcfi(mbox, phba->fcf.fcfi);
	mbox->vport = phba->pport;
	mbox->mbox_cmpl = lpfc_unregister_fcfi_cmpl;
	rc = lpfc_sli_issue_mbox(phba, mbox, MBX_NOWAIT);

	if (rc == MBX_NOT_FINISHED) {
		lpfc_printf_log(phba, KERN_ERR, LOG_TRACE_EVENT,
				"2552 Unregister FCFI command failed rc x%x "
				"HBA state x%x\n",
				rc, phba->pport->port_state);
		return -EINVAL;
	}
	return 0;
}

/**
 * lpfc_unregister_fcf_rescan - Unregister currently registered fcf and rescan
 * @phba: Pointer to hba context object.
 *
 * This function unregisters the currently reigstered FCF. This function
 * also tries to find another FCF for discovery by rescan the HBA FCF table.
 */
void
lpfc_unregister_fcf_rescan(struct lpfc_hba *phba)
{
	int rc;

	/* Preparation for unregistering fcf */
	rc = lpfc_unregister_fcf_prep(phba);
	if (rc) {
		lpfc_printf_log(phba, KERN_ERR, LOG_TRACE_EVENT,
				"2748 Failed to prepare for unregistering "
				"HBA's FCF record: rc=%d\n", rc);
		return;
	}

	/* Now, unregister FCF record and reset HBA FCF state */
	rc = lpfc_sli4_unregister_fcf(phba);
	if (rc)
		return;
	/* Reset HBA FCF states after successful unregister FCF */
	spin_lock_irq(&phba->hbalock);
	phba->fcf.fcf_flag = 0;
	spin_unlock_irq(&phba->hbalock);
	phba->fcf.current_rec.flag = 0;

	/*
	 * If driver is not unloading, check if there is any other
	 * FCF record that can be used for discovery.
	 */
	if (test_bit(FC_UNLOADING, &phba->pport->load_flag) ||
	    phba->link_state < LPFC_LINK_UP)
		return;

	/* This is considered as the initial FCF discovery scan */
	spin_lock_irq(&phba->hbalock);
	phba->fcf.fcf_flag |= FCF_INIT_DISC;
	spin_unlock_irq(&phba->hbalock);

	/* Reset FCF roundrobin bmask for new discovery */
	lpfc_sli4_clear_fcf_rr_bmask(phba);

	rc = lpfc_sli4_fcf_scan_read_fcf_rec(phba, LPFC_FCOE_FCF_GET_FIRST);

	if (rc) {
		spin_lock_irq(&phba->hbalock);
		phba->fcf.fcf_flag &= ~FCF_INIT_DISC;
		spin_unlock_irq(&phba->hbalock);
		lpfc_printf_log(phba, KERN_ERR, LOG_TRACE_EVENT,
				"2553 lpfc_unregister_unused_fcf failed "
				"to read FCF record HBA state x%x\n",
				phba->pport->port_state);
	}
}

/**
 * lpfc_unregister_fcf - Unregister the currently registered fcf record
 * @phba: Pointer to hba context object.
 *
 * This function just unregisters the currently reigstered FCF. It does not
 * try to find another FCF for discovery.
 */
void
lpfc_unregister_fcf(struct lpfc_hba *phba)
{
	int rc;

	/* Preparation for unregistering fcf */
	rc = lpfc_unregister_fcf_prep(phba);
	if (rc) {
		lpfc_printf_log(phba, KERN_ERR, LOG_TRACE_EVENT,
				"2749 Failed to prepare for unregistering "
				"HBA's FCF record: rc=%d\n", rc);
		return;
	}

	/* Now, unregister FCF record and reset HBA FCF state */
	rc = lpfc_sli4_unregister_fcf(phba);
	if (rc)
		return;
	/* Set proper HBA FCF states after successful unregister FCF */
	spin_lock_irq(&phba->hbalock);
	phba->fcf.fcf_flag &= ~FCF_REGISTERED;
	spin_unlock_irq(&phba->hbalock);
}

/**
 * lpfc_unregister_unused_fcf - Unregister FCF if all devices are disconnected.
 * @phba: Pointer to hba context object.
 *
 * This function check if there are any connected remote port for the FCF and
 * if all the devices are disconnected, this function unregister FCFI.
 * This function also tries to use another FCF for discovery.
 */
void
lpfc_unregister_unused_fcf(struct lpfc_hba *phba)
{
	/*
	 * If HBA is not running in FIP mode, if HBA does not support
	 * FCoE, if FCF discovery is ongoing, or if FCF has not been
	 * registered, do nothing.
	 */
	spin_lock_irq(&phba->hbalock);
	if (!test_bit(HBA_FCOE_MODE, &phba->hba_flag) ||
	    !(phba->fcf.fcf_flag & FCF_REGISTERED) ||
	    !test_bit(HBA_FIP_SUPPORT, &phba->hba_flag) ||
	    (phba->fcf.fcf_flag & FCF_DISCOVERY) ||
	    phba->pport->port_state == LPFC_FLOGI) {
		spin_unlock_irq(&phba->hbalock);
		return;
	}
	spin_unlock_irq(&phba->hbalock);

	if (lpfc_fcf_inuse(phba))
		return;

	lpfc_unregister_fcf_rescan(phba);
}

/**
 * lpfc_read_fcf_conn_tbl - Create driver FCF connection table.
 * @phba: Pointer to hba context object.
 * @buff: Buffer containing the FCF connection table as in the config
 *         region.
 * This function create driver data structure for the FCF connection
 * record table read from config region 23.
 */
static void
lpfc_read_fcf_conn_tbl(struct lpfc_hba *phba,
	uint8_t *buff)
{
	struct lpfc_fcf_conn_entry *conn_entry, *next_conn_entry;
	struct lpfc_fcf_conn_hdr *conn_hdr;
	struct lpfc_fcf_conn_rec *conn_rec;
	uint32_t record_count;
	int i;

	/* Free the current connect table */
	list_for_each_entry_safe(conn_entry, next_conn_entry,
		&phba->fcf_conn_rec_list, list) {
		list_del_init(&conn_entry->list);
		kfree(conn_entry);
	}

	conn_hdr = (struct lpfc_fcf_conn_hdr *) buff;
	record_count = conn_hdr->length * sizeof(uint32_t)/
		sizeof(struct lpfc_fcf_conn_rec);

	conn_rec = (struct lpfc_fcf_conn_rec *)
		(buff + sizeof(struct lpfc_fcf_conn_hdr));

	for (i = 0; i < record_count; i++) {
		if (!(conn_rec[i].flags & FCFCNCT_VALID))
			continue;
		conn_entry = kzalloc(sizeof(struct lpfc_fcf_conn_entry),
			GFP_KERNEL);
		if (!conn_entry) {
			lpfc_printf_log(phba, KERN_ERR, LOG_TRACE_EVENT,
					"2566 Failed to allocate connection"
					" table entry\n");
			return;
		}

		memcpy(&conn_entry->conn_rec, &conn_rec[i],
			sizeof(struct lpfc_fcf_conn_rec));
		list_add_tail(&conn_entry->list,
			&phba->fcf_conn_rec_list);
	}

	if (!list_empty(&phba->fcf_conn_rec_list)) {
		i = 0;
		list_for_each_entry(conn_entry, &phba->fcf_conn_rec_list,
				    list) {
			conn_rec = &conn_entry->conn_rec;
			lpfc_printf_log(phba, KERN_INFO, LOG_INIT,
					"3345 FCF connection list rec[%02d]: "
					"flags:x%04x, vtag:x%04x, "
					"fabric_name:x%02x:%02x:%02x:%02x:"
					"%02x:%02x:%02x:%02x, "
					"switch_name:x%02x:%02x:%02x:%02x:"
					"%02x:%02x:%02x:%02x\n", i++,
					conn_rec->flags, conn_rec->vlan_tag,
					conn_rec->fabric_name[0],
					conn_rec->fabric_name[1],
					conn_rec->fabric_name[2],
					conn_rec->fabric_name[3],
					conn_rec->fabric_name[4],
					conn_rec->fabric_name[5],
					conn_rec->fabric_name[6],
					conn_rec->fabric_name[7],
					conn_rec->switch_name[0],
					conn_rec->switch_name[1],
					conn_rec->switch_name[2],
					conn_rec->switch_name[3],
					conn_rec->switch_name[4],
					conn_rec->switch_name[5],
					conn_rec->switch_name[6],
					conn_rec->switch_name[7]);
		}
	}
}

/**
 * lpfc_read_fcoe_param - Read FCoe parameters from conf region..
 * @phba: Pointer to hba context object.
 * @buff: Buffer containing the FCoE parameter data structure.
 *
 *  This function update driver data structure with config
 *  parameters read from config region 23.
 */
static void
lpfc_read_fcoe_param(struct lpfc_hba *phba,
			uint8_t *buff)
{
	struct lpfc_fip_param_hdr *fcoe_param_hdr;
	struct lpfc_fcoe_params *fcoe_param;

	fcoe_param_hdr = (struct lpfc_fip_param_hdr *)
		buff;
	fcoe_param = (struct lpfc_fcoe_params *)
		(buff + sizeof(struct lpfc_fip_param_hdr));

	if ((fcoe_param_hdr->parm_version != FIPP_VERSION) ||
		(fcoe_param_hdr->length != FCOE_PARAM_LENGTH))
		return;

	if (fcoe_param_hdr->parm_flags & FIPP_VLAN_VALID) {
		phba->valid_vlan = 1;
		phba->vlan_id = le16_to_cpu(fcoe_param->vlan_tag) &
			0xFFF;
	}

	phba->fc_map[0] = fcoe_param->fc_map[0];
	phba->fc_map[1] = fcoe_param->fc_map[1];
	phba->fc_map[2] = fcoe_param->fc_map[2];
	return;
}

/**
 * lpfc_get_rec_conf23 - Get a record type in config region data.
 * @buff: Buffer containing config region 23 data.
 * @size: Size of the data buffer.
 * @rec_type: Record type to be searched.
 *
 * This function searches config region data to find the beginning
 * of the record specified by record_type. If record found, this
 * function return pointer to the record else return NULL.
 */
static uint8_t *
lpfc_get_rec_conf23(uint8_t *buff, uint32_t size, uint8_t rec_type)
{
	uint32_t offset = 0, rec_length;

	if ((buff[0] == LPFC_REGION23_LAST_REC) ||
		(size < sizeof(uint32_t)))
		return NULL;

	rec_length = buff[offset + 1];

	/*
	 * One TLV record has one word header and number of data words
	 * specified in the rec_length field of the record header.
	 */
	while ((offset + rec_length * sizeof(uint32_t) + sizeof(uint32_t))
		<= size) {
		if (buff[offset] == rec_type)
			return &buff[offset];

		if (buff[offset] == LPFC_REGION23_LAST_REC)
			return NULL;

		offset += rec_length * sizeof(uint32_t) + sizeof(uint32_t);
		rec_length = buff[offset + 1];
	}
	return NULL;
}

/**
 * lpfc_parse_fcoe_conf - Parse FCoE config data read from config region 23.
 * @phba: Pointer to lpfc_hba data structure.
 * @buff: Buffer containing config region 23 data.
 * @size: Size of the data buffer.
 *
 * This function parses the FCoE config parameters in config region 23 and
 * populate driver data structure with the parameters.
 */
void
lpfc_parse_fcoe_conf(struct lpfc_hba *phba,
		uint8_t *buff,
		uint32_t size)
{
	uint32_t offset = 0;
	uint8_t *rec_ptr;

	/*
	 * If data size is less than 2 words signature and version cannot be
	 * verified.
	 */
	if (size < 2*sizeof(uint32_t))
		return;

	/* Check the region signature first */
	if (memcmp(buff, LPFC_REGION23_SIGNATURE, 4)) {
		lpfc_printf_log(phba, KERN_ERR, LOG_TRACE_EVENT,
			"2567 Config region 23 has bad signature\n");
		return;
	}

	offset += 4;

	/* Check the data structure version */
	if (buff[offset] != LPFC_REGION23_VERSION) {
		lpfc_printf_log(phba, KERN_ERR, LOG_TRACE_EVENT,
				"2568 Config region 23 has bad version\n");
		return;
	}
	offset += 4;

	/* Read FCoE param record */
	rec_ptr = lpfc_get_rec_conf23(&buff[offset],
			size - offset, FCOE_PARAM_TYPE);
	if (rec_ptr)
		lpfc_read_fcoe_param(phba, rec_ptr);

	/* Read FCF connection table */
	rec_ptr = lpfc_get_rec_conf23(&buff[offset],
		size - offset, FCOE_CONN_TBL_TYPE);
	if (rec_ptr)
		lpfc_read_fcf_conn_tbl(phba, rec_ptr);

}

/*
 * lpfc_error_lost_link - IO failure from link event or FW reset check.
 *
 * @vport: Pointer to lpfc_vport data structure.
 * @ulp_status: IO completion status.
 * @ulp_word4: Reason code for the ulp_status.
 *
 * This function evaluates the ulp_status and ulp_word4 values
 * for specific error values that indicate an internal link fault
 * or fw reset event for the completing IO.  Callers require this
 * common data to decide next steps on the IO.
 *
 * Return:
 * false - No link or reset error occurred.
 * true - A link or reset error occurred.
 */
bool
lpfc_error_lost_link(struct lpfc_vport *vport, u32 ulp_status, u32 ulp_word4)
{
	/* Mask off the extra port data to get just the reason code. */
	u32 rsn_code = IOERR_PARAM_MASK & ulp_word4;

	if (ulp_status == IOSTAT_LOCAL_REJECT &&
	    (rsn_code == IOERR_SLI_ABORTED ||
	     rsn_code == IOERR_LINK_DOWN ||
	     rsn_code == IOERR_SLI_DOWN)) {
		lpfc_printf_vlog(vport, KERN_WARNING, LOG_SLI | LOG_ELS,
				 "0408 Report link error true: <x%x:x%x>\n",
				 ulp_status, ulp_word4);
		return true;
	}

	return false;
}<|MERGE_RESOLUTION|>--- conflicted
+++ resolved
@@ -176,14 +176,9 @@
 			 ndlp->nlp_state, ndlp->fc4_xpt_flags);
 
 	/* Don't schedule a worker thread event if the vport is going down. */
-<<<<<<< HEAD
-	if ((vport->load_flag & FC_UNLOADING) ||
-	    !(phba->hba_flag & HBA_SETUP)) {
-=======
 	if (test_bit(FC_UNLOADING, &vport->load_flag) ||
 	    !test_bit(HBA_SETUP, &phba->hba_flag)) {
 
->>>>>>> a6ad5510
 		spin_lock_irqsave(&ndlp->lock, iflags);
 		ndlp->rport = NULL;
 
