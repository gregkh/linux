--- conflicted
+++ resolved
@@ -614,20 +614,9 @@
 		stat.un.b.lsRjtRsnCodeExp = LSEXP_NOTHING_MORE;
 		rc = lpfc_els_rsp_reject(vport, stat.un.lsRjtError, cmdiocb,
 					 ndlp, login_mbox);
-<<<<<<< HEAD
-		if (rc) {
-			mp = (struct lpfc_dmabuf *)login_mbox->ctx_buf;
-			if (mp) {
-				lpfc_mbuf_free(phba, mp->virt, mp->phys);
-				kfree(mp);
-			}
-			mempool_free(login_mbox, phba->mbox_mem_pool);
-		}
-=======
 		if (rc && login_mbox)
 			lpfc_mbox_rsrc_cleanup(phba, login_mbox,
 					       MBOX_THD_UNLOCKED);
->>>>>>> bf44eed7
 		return 1;
 	}
 
