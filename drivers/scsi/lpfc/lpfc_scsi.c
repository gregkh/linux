--- conflicted
+++ resolved
@@ -5564,11 +5564,7 @@
 					 "HBA_SETUP %d\n", FAILED,
 					 cmnd->device->id,
 					 (u64)cmnd->device->lun,
-<<<<<<< HEAD
-					 (HBA_SETUP & phba->hba_flag));
-=======
 					 test_bit(HBA_SETUP, &phba->hba_flag));
->>>>>>> a6ad5510
 			ret = FAILED;
 			goto out_unlock_hba;
 		}
