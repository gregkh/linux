/*******************************************************************
 * This file is part of the Emulex Linux Device Driver for         *
 * Fibre Channel Host Bus Adapters.                                *
 * Copyright (C) 2017-2024 Broadcom. All Rights Reserved. The term *
 * “Broadcom” refers to Broadcom Inc. and/or its subsidiaries.     *
 * Copyright (C) 2004-2016 Emulex.  All rights reserved.           *
 * EMULEX and SLI are trademarks of Emulex.                        *
 * www.broadcom.com                                                *
 * Portions Copyright (C) 2004-2005 Christoph Hellwig              *
 *                                                                 *
 * This program is free software; you can redistribute it and/or   *
 * modify it under the terms of version 2 of the GNU General       *
 * Public License as published by the Free Software Foundation.    *
 * This program is distributed in the hope that it will be useful. *
 * ALL EXPRESS OR IMPLIED CONDITIONS, REPRESENTATIONS AND          *
 * WARRANTIES, INCLUDING ANY IMPLIED WARRANTY OF MERCHANTABILITY,  *
 * FITNESS FOR A PARTICULAR PURPOSE, OR NON-INFRINGEMENT, ARE      *
 * DISCLAIMED, EXCEPT TO THE EXTENT THAT SUCH DISCLAIMERS ARE HELD *
 * TO BE LEGALLY INVALID.  See the GNU General Public License for  *
 * more details, a copy of which can be found in the file COPYING  *
 * included with this package.                                     *
 *******************************************************************/
/* See Fibre Channel protocol T11 FC-LS for details */
#include <linux/blkdev.h>
#include <linux/pci.h>
#include <linux/slab.h>
#include <linux/interrupt.h>
#include <linux/delay.h>

#include <scsi/scsi.h>
#include <scsi/scsi_device.h>
#include <scsi/scsi_host.h>
#include <scsi/scsi_transport_fc.h>
#include <uapi/scsi/fc/fc_fs.h>
#include <uapi/scsi/fc/fc_els.h>

#include "lpfc_hw4.h"
#include "lpfc_hw.h"
#include "lpfc_sli.h"
#include "lpfc_sli4.h"
#include "lpfc_nl.h"
#include "lpfc_disc.h"
#include "lpfc_scsi.h"
#include "lpfc.h"
#include "lpfc_logmsg.h"
#include "lpfc_crtn.h"
#include "lpfc_vport.h"
#include "lpfc_debugfs.h"

static int lpfc_els_retry(struct lpfc_hba *, struct lpfc_iocbq *,
			  struct lpfc_iocbq *);
static void lpfc_cmpl_fabric_iocb(struct lpfc_hba *, struct lpfc_iocbq *,
			struct lpfc_iocbq *);
static void lpfc_fabric_abort_vport(struct lpfc_vport *vport);
static int lpfc_issue_els_fdisc(struct lpfc_vport *vport,
				struct lpfc_nodelist *ndlp, uint8_t retry);
static int lpfc_issue_fabric_iocb(struct lpfc_hba *phba,
				  struct lpfc_iocbq *iocb);
static void lpfc_cmpl_els_edc(struct lpfc_hba *phba,
			      struct lpfc_iocbq *cmdiocb,
			      struct lpfc_iocbq *rspiocb);
static void lpfc_cmpl_els_uvem(struct lpfc_hba *, struct lpfc_iocbq *,
			       struct lpfc_iocbq *);

static int lpfc_max_els_tries = 3;

static void lpfc_init_cs_ctl_bitmap(struct lpfc_vport *vport);
static void lpfc_vmid_set_cs_ctl_range(struct lpfc_vport *vport, u32 min, u32 max);
static void lpfc_vmid_put_cs_ctl(struct lpfc_vport *vport, u32 ctcl_vmid);

/**
 * lpfc_els_chk_latt - Check host link attention event for a vport
 * @vport: pointer to a host virtual N_Port data structure.
 *
 * This routine checks whether there is an outstanding host link
 * attention event during the discovery process with the @vport. It is done
 * by reading the HBA's Host Attention (HA) register. If there is any host
 * link attention events during this @vport's discovery process, the @vport
 * shall be marked as FC_ABORT_DISCOVERY, a host link attention clear shall
 * be issued if the link state is not already in host link cleared state,
 * and a return code shall indicate whether the host link attention event
 * had happened.
 *
 * Note that, if either the host link is in state LPFC_LINK_DOWN or @vport
 * state in LPFC_VPORT_READY, the request for checking host link attention
 * event will be ignored and a return code shall indicate no host link
 * attention event had happened.
 *
 * Return codes
 *   0 - no host link attention event happened
 *   1 - host link attention event happened
 **/
int
lpfc_els_chk_latt(struct lpfc_vport *vport)
{
	struct lpfc_hba  *phba = vport->phba;
	uint32_t ha_copy;

	if (vport->port_state >= LPFC_VPORT_READY ||
	    phba->link_state == LPFC_LINK_DOWN ||
	    phba->sli_rev > LPFC_SLI_REV3)
		return 0;

	/* Read the HBA Host Attention Register */
	if (lpfc_readl(phba->HAregaddr, &ha_copy))
		return 1;

	if (!(ha_copy & HA_LATT))
		return 0;

	/* Pending Link Event during Discovery */
	lpfc_printf_vlog(vport, KERN_ERR, LOG_TRACE_EVENT,
			 "0237 Pending Link Event during "
			 "Discovery: State x%x\n",
			 phba->pport->port_state);

	/* CLEAR_LA should re-enable link attention events and
	 * we should then immediately take a LATT event. The
	 * LATT processing should call lpfc_linkdown() which
	 * will cleanup any left over in-progress discovery
	 * events.
	 */
	set_bit(FC_ABORT_DISCOVERY, &vport->fc_flag);

	if (phba->link_state != LPFC_CLEAR_LA)
		lpfc_issue_clear_la(phba, vport);

	return 1;
}

static bool lpfc_is_els_acc_rsp(struct lpfc_dmabuf *buf)
{
	struct fc_els_ls_acc *rsp = buf->virt;

	if (rsp && rsp->la_cmd == ELS_LS_ACC)
		return true;
	return false;
}

/**
 * lpfc_prep_els_iocb - Allocate and prepare a lpfc iocb data structure
 * @vport: pointer to a host virtual N_Port data structure.
 * @expect_rsp: flag indicating whether response is expected.
 * @cmd_size: size of the ELS command.
 * @retry: number of retries to the command when it fails.
 * @ndlp: pointer to a node-list data structure.
 * @did: destination identifier.
 * @elscmd: the ELS command code.
 *
 * This routine is used for allocating a lpfc-IOCB data structure from
 * the driver lpfc-IOCB free-list and prepare the IOCB with the parameters
 * passed into the routine for discovery state machine to issue an Extended
 * Link Service (ELS) commands. It is a generic lpfc-IOCB allocation
 * and preparation routine that is used by all the discovery state machine
 * routines and the ELS command-specific fields will be later set up by
 * the individual discovery machine routines after calling this routine
 * allocating and preparing a generic IOCB data structure. It fills in the
 * Buffer Descriptor Entries (BDEs), allocates buffers for both command
 * payload and response payload (if expected). The reference count on the
 * ndlp is incremented by 1 and the reference to the ndlp is put into
 * ndlp of the IOCB data structure for this IOCB to hold the ndlp
 * reference for the command's callback function to access later.
 *
 * Return code
 *   Pointer to the newly allocated/prepared els iocb data structure
 *   NULL - when els iocb data structure allocation/preparation failed
 **/
struct lpfc_iocbq *
lpfc_prep_els_iocb(struct lpfc_vport *vport, u8 expect_rsp,
		   u16 cmd_size, u8 retry,
		   struct lpfc_nodelist *ndlp, u32 did,
		   u32 elscmd)
{
	struct lpfc_hba  *phba = vport->phba;
	struct lpfc_iocbq *elsiocb;
	struct lpfc_dmabuf *pcmd, *prsp, *pbuflist, *bmp;
	struct ulp_bde64_le *bpl;
	u32 timeout = 0;

	if (!lpfc_is_link_up(phba))
		return NULL;

	/* Allocate buffer for  command iocb */
	elsiocb = lpfc_sli_get_iocbq(phba);
	if (!elsiocb)
		return NULL;

	/*
	 * If this command is for fabric controller and HBA running
	 * in FIP mode send FLOGI, FDISC and LOGO as FIP frames.
	 */
	if (did == Fabric_DID &&
	    test_bit(HBA_FIP_SUPPORT, &phba->hba_flag) &&
	    (elscmd == ELS_CMD_FLOGI ||
	     elscmd == ELS_CMD_FDISC ||
	     elscmd == ELS_CMD_LOGO))
		switch (elscmd) {
		case ELS_CMD_FLOGI:
			elsiocb->cmd_flag |=
				((LPFC_ELS_ID_FLOGI << LPFC_FIP_ELS_ID_SHIFT)
				 & LPFC_FIP_ELS_ID_MASK);
			break;
		case ELS_CMD_FDISC:
			elsiocb->cmd_flag |=
				((LPFC_ELS_ID_FDISC << LPFC_FIP_ELS_ID_SHIFT)
				 & LPFC_FIP_ELS_ID_MASK);
			break;
		case ELS_CMD_LOGO:
			elsiocb->cmd_flag |=
				((LPFC_ELS_ID_LOGO << LPFC_FIP_ELS_ID_SHIFT)
				 & LPFC_FIP_ELS_ID_MASK);
			break;
		}
	else
		elsiocb->cmd_flag &= ~LPFC_FIP_ELS_ID_MASK;

	/* fill in BDEs for command */
	/* Allocate buffer for command payload */
	pcmd = kmalloc(sizeof(*pcmd), GFP_KERNEL);
	if (pcmd)
		pcmd->virt = lpfc_mbuf_alloc(phba, MEM_PRI, &pcmd->phys);
	if (!pcmd || !pcmd->virt)
		goto els_iocb_free_pcmb_exit;

	INIT_LIST_HEAD(&pcmd->list);

	/* Allocate buffer for response payload */
	if (expect_rsp) {
		prsp = kmalloc(sizeof(*prsp), GFP_KERNEL);
		if (prsp)
			prsp->virt = lpfc_mbuf_alloc(phba, MEM_PRI,
						     &prsp->phys);
		if (!prsp || !prsp->virt)
			goto els_iocb_free_prsp_exit;
		INIT_LIST_HEAD(&prsp->list);
	} else {
		prsp = NULL;
	}

	/* Allocate buffer for Buffer ptr list */
	pbuflist = kmalloc(sizeof(*pbuflist), GFP_KERNEL);
	if (pbuflist)
		pbuflist->virt = lpfc_mbuf_alloc(phba, MEM_PRI,
						 &pbuflist->phys);
	if (!pbuflist || !pbuflist->virt)
		goto els_iocb_free_pbuf_exit;

	INIT_LIST_HEAD(&pbuflist->list);

	if (expect_rsp) {
		switch (elscmd) {
		case ELS_CMD_FLOGI:
			timeout = FF_DEF_RATOV * 2;
			break;
		case ELS_CMD_LOGO:
			timeout = phba->fc_ratov;
			break;
		default:
			timeout = phba->fc_ratov * 2;
		}

		/* Fill SGE for the num bde count */
		elsiocb->num_bdes = 2;
	}

	if (phba->sli_rev == LPFC_SLI_REV4)
		bmp = pcmd;
	else
		bmp = pbuflist;

	lpfc_sli_prep_els_req_rsp(phba, elsiocb, vport, bmp, cmd_size, did,
				  elscmd, timeout, expect_rsp);

	bpl = (struct ulp_bde64_le *)pbuflist->virt;
	bpl->addr_low = cpu_to_le32(putPaddrLow(pcmd->phys));
	bpl->addr_high = cpu_to_le32(putPaddrHigh(pcmd->phys));
	bpl->type_size = cpu_to_le32(cmd_size);
	bpl->type_size |= cpu_to_le32(ULP_BDE64_TYPE_BDE_64);

	if (expect_rsp) {
		bpl++;
		bpl->addr_low = cpu_to_le32(putPaddrLow(prsp->phys));
		bpl->addr_high = cpu_to_le32(putPaddrHigh(prsp->phys));
		bpl->type_size = cpu_to_le32(FCELSSIZE);
		bpl->type_size |= cpu_to_le32(ULP_BDE64_TYPE_BDE_64);
	}

	elsiocb->cmd_dmabuf = pcmd;
	elsiocb->bpl_dmabuf = pbuflist;
	elsiocb->retry = retry;
	elsiocb->vport = vport;
	elsiocb->drvrTimeout = (phba->fc_ratov << 1) + LPFC_DRVR_TIMEOUT;

	if (prsp)
		list_add(&prsp->list, &pcmd->list);
	if (expect_rsp) {
		/* Xmit ELS command <elsCmd> to remote NPORT <did> */
		lpfc_printf_vlog(vport, KERN_INFO, LOG_ELS,
				 "0116 Xmit ELS command x%x to remote "
				 "NPORT x%x I/O tag: x%x, port state:x%x "
				 "rpi x%x fc_flag:x%lx\n",
				 elscmd, did, elsiocb->iotag,
				 vport->port_state, ndlp->nlp_rpi,
				 vport->fc_flag);
	} else {
		/* Xmit ELS response <elsCmd> to remote NPORT <did> */
		lpfc_printf_vlog(vport, KERN_INFO, LOG_ELS,
				 "0117 Xmit ELS response x%x to remote "
				 "NPORT x%x I/O tag: x%x, size: x%x "
				 "port_state x%x  rpi x%x fc_flag x%lx\n",
				 elscmd, ndlp->nlp_DID, elsiocb->iotag,
				 cmd_size, vport->port_state,
				 ndlp->nlp_rpi, vport->fc_flag);
	}

	return elsiocb;

els_iocb_free_pbuf_exit:
	if (expect_rsp)
		lpfc_mbuf_free(phba, prsp->virt, prsp->phys);
	kfree(pbuflist);

els_iocb_free_prsp_exit:
	lpfc_mbuf_free(phba, pcmd->virt, pcmd->phys);
	kfree(prsp);

els_iocb_free_pcmb_exit:
	kfree(pcmd);
	lpfc_sli_release_iocbq(phba, elsiocb);
	return NULL;
}

/**
 * lpfc_issue_fabric_reglogin - Issue fabric registration login for a vport
 * @vport: pointer to a host virtual N_Port data structure.
 *
 * This routine issues a fabric registration login for a @vport. An
 * active ndlp node with Fabric_DID must already exist for this @vport.
 * The routine invokes two mailbox commands to carry out fabric registration
 * login through the HBA firmware: the first mailbox command requests the
 * HBA to perform link configuration for the @vport; and the second mailbox
 * command requests the HBA to perform the actual fabric registration login
 * with the @vport.
 *
 * Return code
 *   0 - successfully issued fabric registration login for @vport
 *   -ENXIO -- failed to issue fabric registration login for @vport
 **/
int
lpfc_issue_fabric_reglogin(struct lpfc_vport *vport)
{
	struct lpfc_hba  *phba = vport->phba;
	LPFC_MBOXQ_t *mbox;
	struct lpfc_nodelist *ndlp;
	struct serv_parm *sp;
	int rc;
	int err = 0;

	sp = &phba->fc_fabparam;
	ndlp = lpfc_findnode_did(vport, Fabric_DID);
	if (!ndlp) {
		err = 1;
		goto fail;
	}

	mbox = mempool_alloc(phba->mbox_mem_pool, GFP_KERNEL);
	if (!mbox) {
		err = 2;
		goto fail;
	}

	vport->port_state = LPFC_FABRIC_CFG_LINK;
	lpfc_config_link(phba, mbox);
	mbox->mbox_cmpl = lpfc_sli_def_mbox_cmpl;
	mbox->vport = vport;

	rc = lpfc_sli_issue_mbox(phba, mbox, MBX_NOWAIT);
	if (rc == MBX_NOT_FINISHED) {
		err = 3;
		goto fail_free_mbox;
	}

	mbox = mempool_alloc(phba->mbox_mem_pool, GFP_KERNEL);
	if (!mbox) {
		err = 4;
		goto fail;
	}
	rc = lpfc_reg_rpi(phba, vport->vpi, Fabric_DID, (uint8_t *)sp, mbox,
			  ndlp->nlp_rpi);
	if (rc) {
		err = 5;
		goto fail_free_mbox;
	}

	mbox->mbox_cmpl = lpfc_mbx_cmpl_fabric_reg_login;
	mbox->vport = vport;
	/* increment the reference count on ndlp to hold reference
	 * for the callback routine.
	 */
	mbox->ctx_ndlp = lpfc_nlp_get(ndlp);
	if (!mbox->ctx_ndlp) {
		err = 6;
		goto fail_free_mbox;
	}

	rc = lpfc_sli_issue_mbox(phba, mbox, MBX_NOWAIT);
	if (rc == MBX_NOT_FINISHED) {
		err = 7;
		goto fail_issue_reg_login;
	}

	return 0;

fail_issue_reg_login:
	/* decrement the reference count on ndlp just incremented
	 * for the failed mbox command.
	 */
	lpfc_nlp_put(ndlp);
fail_free_mbox:
	lpfc_mbox_rsrc_cleanup(phba, mbox, MBOX_THD_UNLOCKED);
fail:
	lpfc_vport_set_state(vport, FC_VPORT_FAILED);
	lpfc_printf_vlog(vport, KERN_ERR, LOG_TRACE_EVENT,
			 "0249 Cannot issue Register Fabric login: Err %d\n",
			 err);
	return -ENXIO;
}

/**
 * lpfc_issue_reg_vfi - Register VFI for this vport's fabric login
 * @vport: pointer to a host virtual N_Port data structure.
 *
 * This routine issues a REG_VFI mailbox for the vfi, vpi, fcfi triplet for
 * the @vport. This mailbox command is necessary for SLI4 port only.
 *
 * Return code
 *   0 - successfully issued REG_VFI for @vport
 *   A failure code otherwise.
 **/
int
lpfc_issue_reg_vfi(struct lpfc_vport *vport)
{
	struct lpfc_hba  *phba = vport->phba;
	LPFC_MBOXQ_t *mboxq = NULL;
	struct lpfc_nodelist *ndlp;
	struct lpfc_dmabuf *dmabuf = NULL;
	int rc = 0;

	/* move forward in case of SLI4 FC port loopback test and pt2pt mode */
	if ((phba->sli_rev == LPFC_SLI_REV4) &&
	    !(phba->link_flag & LS_LOOPBACK_MODE) &&
	    !test_bit(FC_PT2PT, &vport->fc_flag)) {
		ndlp = lpfc_findnode_did(vport, Fabric_DID);
		if (!ndlp) {
			rc = -ENODEV;
			goto fail;
		}
	}

	mboxq = mempool_alloc(phba->mbox_mem_pool, GFP_KERNEL);
	if (!mboxq) {
		rc = -ENOMEM;
		goto fail;
	}

	/* Supply CSP's only if we are fabric connect or pt-to-pt connect */
	if (test_bit(FC_FABRIC, &vport->fc_flag) ||
	    test_bit(FC_PT2PT, &vport->fc_flag)) {
		rc = lpfc_mbox_rsrc_prep(phba, mboxq);
		if (rc) {
			rc = -ENOMEM;
			goto fail_mbox;
		}
		dmabuf = mboxq->ctx_buf;
		memcpy(dmabuf->virt, &phba->fc_fabparam,
		       sizeof(struct serv_parm));
	}

	vport->port_state = LPFC_FABRIC_CFG_LINK;
	if (dmabuf) {
		lpfc_reg_vfi(mboxq, vport, dmabuf->phys);
		/* lpfc_reg_vfi memsets the mailbox.  Restore the ctx_buf. */
		mboxq->ctx_buf = dmabuf;
	} else {
		lpfc_reg_vfi(mboxq, vport, 0);
	}

	mboxq->mbox_cmpl = lpfc_mbx_cmpl_reg_vfi;
	mboxq->vport = vport;
	rc = lpfc_sli_issue_mbox(phba, mboxq, MBX_NOWAIT);
	if (rc == MBX_NOT_FINISHED) {
		rc = -ENXIO;
		goto fail_mbox;
	}
	return 0;

fail_mbox:
	lpfc_mbox_rsrc_cleanup(phba, mboxq, MBOX_THD_UNLOCKED);
fail:
	lpfc_vport_set_state(vport, FC_VPORT_FAILED);
	lpfc_printf_vlog(vport, KERN_ERR, LOG_TRACE_EVENT,
			 "0289 Issue Register VFI failed: Err %d\n", rc);
	return rc;
}

/**
 * lpfc_issue_unreg_vfi - Unregister VFI for this vport's fabric login
 * @vport: pointer to a host virtual N_Port data structure.
 *
 * This routine issues a UNREG_VFI mailbox with the vfi, vpi, fcfi triplet for
 * the @vport. This mailbox command is necessary for SLI4 port only.
 *
 * Return code
 *   0 - successfully issued REG_VFI for @vport
 *   A failure code otherwise.
 **/
int
lpfc_issue_unreg_vfi(struct lpfc_vport *vport)
{
	struct lpfc_hba *phba = vport->phba;
	LPFC_MBOXQ_t *mboxq;
	int rc;

	mboxq = mempool_alloc(phba->mbox_mem_pool, GFP_KERNEL);
	if (!mboxq) {
		lpfc_printf_log(phba, KERN_ERR, LOG_TRACE_EVENT,
				"2556 UNREG_VFI mbox allocation failed"
				"HBA state x%x\n", phba->pport->port_state);
		return -ENOMEM;
	}

	lpfc_unreg_vfi(mboxq, vport);
	mboxq->vport = vport;
	mboxq->mbox_cmpl = lpfc_unregister_vfi_cmpl;

	rc = lpfc_sli_issue_mbox(phba, mboxq, MBX_NOWAIT);
	if (rc == MBX_NOT_FINISHED) {
		lpfc_printf_log(phba, KERN_ERR, LOG_TRACE_EVENT,
				"2557 UNREG_VFI issue mbox failed rc x%x "
				"HBA state x%x\n",
				rc, phba->pport->port_state);
		mempool_free(mboxq, phba->mbox_mem_pool);
		return -EIO;
	}

	clear_bit(FC_VFI_REGISTERED, &vport->fc_flag);
	return 0;
}

/**
 * lpfc_check_clean_addr_bit - Check whether assigned FCID is clean.
 * @vport: pointer to a host virtual N_Port data structure.
 * @sp: pointer to service parameter data structure.
 *
 * This routine is called from FLOGI/FDISC completion handler functions.
 * lpfc_check_clean_addr_bit return 1 when FCID/Fabric portname/ Fabric
 * node nodename is changed in the completion service parameter else return
 * 0. This function also set flag in the vport data structure to delay
 * NP_Port discovery after the FLOGI/FDISC completion if Clean address bit
 * in FLOGI/FDISC response is cleared and FCID/Fabric portname/ Fabric
 * node nodename is changed in the completion service parameter.
 *
 * Return code
 *   0 - FCID and Fabric Nodename and Fabric portname is not changed.
 *   1 - FCID or Fabric Nodename or Fabric portname is changed.
 *
 **/
static uint8_t
lpfc_check_clean_addr_bit(struct lpfc_vport *vport,
		struct serv_parm *sp)
{
	struct lpfc_hba *phba = vport->phba;
	uint8_t fabric_param_changed = 0;

	if ((vport->fc_prevDID != vport->fc_myDID) ||
		memcmp(&vport->fabric_portname, &sp->portName,
			sizeof(struct lpfc_name)) ||
		memcmp(&vport->fabric_nodename, &sp->nodeName,
			sizeof(struct lpfc_name)) ||
		(vport->vport_flag & FAWWPN_PARAM_CHG)) {
		fabric_param_changed = 1;
		vport->vport_flag &= ~FAWWPN_PARAM_CHG;
	}
	/*
	 * Word 1 Bit 31 in common service parameter is overloaded.
	 * Word 1 Bit 31 in FLOGI request is multiple NPort request
	 * Word 1 Bit 31 in FLOGI response is clean address bit
	 *
	 * If fabric parameter is changed and clean address bit is
	 * cleared delay nport discovery if
	 * - vport->fc_prevDID != 0 (not initial discovery) OR
	 * - lpfc_delay_discovery module parameter is set.
	 */
	if (fabric_param_changed && !sp->cmn.clean_address_bit &&
	    (vport->fc_prevDID || phba->cfg_delay_discovery))
		set_bit(FC_DISC_DELAYED, &vport->fc_flag);

	return fabric_param_changed;
}


/**
 * lpfc_cmpl_els_flogi_fabric - Completion function for flogi to a fabric port
 * @vport: pointer to a host virtual N_Port data structure.
 * @ndlp: pointer to a node-list data structure.
 * @sp: pointer to service parameter data structure.
 * @ulp_word4: command response value
 *
 * This routine is invoked by the lpfc_cmpl_els_flogi() completion callback
 * function to handle the completion of a Fabric Login (FLOGI) into a fabric
 * port in a fabric topology. It properly sets up the parameters to the @ndlp
 * from the IOCB response. It also check the newly assigned N_Port ID to the
 * @vport against the previously assigned N_Port ID. If it is different from
 * the previously assigned Destination ID (DID), the lpfc_unreg_rpi() routine
 * is invoked on all the remaining nodes with the @vport to unregister the
 * Remote Port Indicators (RPIs). Finally, the lpfc_issue_fabric_reglogin()
 * is invoked to register login to the fabric.
 *
 * Return code
 *   0 - Success (currently, always return 0)
 **/
static int
lpfc_cmpl_els_flogi_fabric(struct lpfc_vport *vport, struct lpfc_nodelist *ndlp,
			   struct serv_parm *sp, uint32_t ulp_word4)
{
	struct lpfc_hba  *phba = vport->phba;
	struct lpfc_nodelist *np;
	struct lpfc_nodelist *next_np;
	uint8_t fabric_param_changed;

	set_bit(FC_FABRIC, &vport->fc_flag);

	phba->fc_edtov = be32_to_cpu(sp->cmn.e_d_tov);
	if (sp->cmn.edtovResolution)	/* E_D_TOV ticks are in nanoseconds */
		phba->fc_edtov = (phba->fc_edtov + 999999) / 1000000;

	phba->fc_edtovResol = sp->cmn.edtovResolution;
	phba->fc_ratov = (be32_to_cpu(sp->cmn.w2.r_a_tov) + 999) / 1000;

	if (phba->fc_topology == LPFC_TOPOLOGY_LOOP)
		set_bit(FC_PUBLIC_LOOP, &vport->fc_flag);

	vport->fc_myDID = ulp_word4 & Mask_DID;
	memcpy(&ndlp->nlp_portname, &sp->portName, sizeof(struct lpfc_name));
	memcpy(&ndlp->nlp_nodename, &sp->nodeName, sizeof(struct lpfc_name));
	ndlp->nlp_class_sup = 0;
	if (sp->cls1.classValid)
		ndlp->nlp_class_sup |= FC_COS_CLASS1;
	if (sp->cls2.classValid)
		ndlp->nlp_class_sup |= FC_COS_CLASS2;
	if (sp->cls3.classValid)
		ndlp->nlp_class_sup |= FC_COS_CLASS3;
	if (sp->cls4.classValid)
		ndlp->nlp_class_sup |= FC_COS_CLASS4;
	ndlp->nlp_maxframe = ((sp->cmn.bbRcvSizeMsb & 0x0F) << 8) |
				sp->cmn.bbRcvSizeLsb;

	fabric_param_changed = lpfc_check_clean_addr_bit(vport, sp);
	if (fabric_param_changed) {
		/* Reset FDMI attribute masks based on config parameter */
		if (phba->cfg_enable_SmartSAN ||
		    (phba->cfg_fdmi_on == LPFC_FDMI_SUPPORT)) {
			/* Setup appropriate attribute masks */
			vport->fdmi_hba_mask = LPFC_FDMI2_HBA_ATTR;
			if (phba->cfg_enable_SmartSAN)
				vport->fdmi_port_mask = LPFC_FDMI2_SMART_ATTR;
			else
				vport->fdmi_port_mask = LPFC_FDMI2_PORT_ATTR;
		} else {
			vport->fdmi_hba_mask = 0;
			vport->fdmi_port_mask = 0;
		}

	}
	memcpy(&vport->fabric_portname, &sp->portName,
			sizeof(struct lpfc_name));
	memcpy(&vport->fabric_nodename, &sp->nodeName,
			sizeof(struct lpfc_name));
	memcpy(&phba->fc_fabparam, sp, sizeof(struct serv_parm));

	if (phba->sli3_options & LPFC_SLI3_NPIV_ENABLED) {
		if (sp->cmn.response_multiple_NPort) {
			lpfc_printf_vlog(vport, KERN_WARNING,
					 LOG_ELS | LOG_VPORT,
					 "1816 FLOGI NPIV supported, "
					 "response data 0x%x\n",
					 sp->cmn.response_multiple_NPort);
			spin_lock_irq(&phba->hbalock);
			phba->link_flag |= LS_NPIV_FAB_SUPPORTED;
			spin_unlock_irq(&phba->hbalock);
		} else {
			/* Because we asked f/w for NPIV it still expects us
			to call reg_vnpid at least for the physical host */
			lpfc_printf_vlog(vport, KERN_WARNING,
					 LOG_ELS | LOG_VPORT,
					 "1817 Fabric does not support NPIV "
					 "- configuring single port mode.\n");
			spin_lock_irq(&phba->hbalock);
			phba->link_flag &= ~LS_NPIV_FAB_SUPPORTED;
			spin_unlock_irq(&phba->hbalock);
		}
	}

	/*
	 * For FC we need to do some special processing because of the SLI
	 * Port's default settings of the Common Service Parameters.
	 */
	if ((phba->sli_rev == LPFC_SLI_REV4) &&
	    (phba->sli4_hba.lnk_info.lnk_tp == LPFC_LNK_TYPE_FC)) {
		/* If physical FC port changed, unreg VFI and ALL VPIs / RPIs */
		if (fabric_param_changed)
			lpfc_unregister_fcf_prep(phba);

		/* This should just update the VFI CSPs*/
		if (test_bit(FC_VFI_REGISTERED, &vport->fc_flag))
			lpfc_issue_reg_vfi(vport);
	}

	if (fabric_param_changed &&
		!test_bit(FC_VPORT_NEEDS_REG_VPI, &vport->fc_flag)) {

		/* If our NportID changed, we need to ensure all
		 * remaining NPORTs get unreg_login'ed.
		 */
		list_for_each_entry_safe(np, next_np,
					&vport->fc_nodes, nlp_listp) {
			if ((np->nlp_state != NLP_STE_NPR_NODE) ||
				   !(np->nlp_flag & NLP_NPR_ADISC))
				continue;
			spin_lock_irq(&np->lock);
			np->nlp_flag &= ~NLP_NPR_ADISC;
			spin_unlock_irq(&np->lock);
			lpfc_unreg_rpi(vport, np);
		}
		lpfc_cleanup_pending_mbox(vport);

		if (phba->sli_rev == LPFC_SLI_REV4) {
			lpfc_sli4_unreg_all_rpis(vport);
			lpfc_mbx_unreg_vpi(vport);
			set_bit(FC_VPORT_NEEDS_INIT_VPI, &vport->fc_flag);
		}

		/*
		 * For SLI3 and SLI4, the VPI needs to be reregistered in
		 * response to this fabric parameter change event.
		 */
		set_bit(FC_VPORT_NEEDS_REG_VPI, &vport->fc_flag);
	} else if ((phba->sli_rev == LPFC_SLI_REV4) &&
		   !test_bit(FC_VPORT_NEEDS_REG_VPI, &vport->fc_flag)) {
			/*
			 * Driver needs to re-reg VPI in order for f/w
			 * to update the MAC address.
			 */
			lpfc_nlp_set_state(vport, ndlp, NLP_STE_UNMAPPED_NODE);
			lpfc_register_new_vport(phba, vport, ndlp);
			return 0;
	}

	if (phba->sli_rev < LPFC_SLI_REV4) {
		lpfc_nlp_set_state(vport, ndlp, NLP_STE_REG_LOGIN_ISSUE);
		if (phba->sli3_options & LPFC_SLI3_NPIV_ENABLED &&
		    test_bit(FC_VPORT_NEEDS_REG_VPI, &vport->fc_flag))
			lpfc_register_new_vport(phba, vport, ndlp);
		else
			lpfc_issue_fabric_reglogin(vport);
	} else {
		ndlp->nlp_type |= NLP_FABRIC;
		lpfc_nlp_set_state(vport, ndlp, NLP_STE_UNMAPPED_NODE);
		if ((!test_bit(FC_VPORT_NEEDS_REG_VPI, &vport->fc_flag)) &&
		    (vport->vpi_state & LPFC_VPI_REGISTERED)) {
			lpfc_start_fdiscs(phba);
			lpfc_do_scr_ns_plogi(phba, vport);
		} else if (test_bit(FC_VFI_REGISTERED, &vport->fc_flag))
			lpfc_issue_init_vpi(vport);
		else {
			lpfc_printf_vlog(vport, KERN_INFO, LOG_ELS,
					"3135 Need register VFI: (x%x/%x)\n",
					vport->fc_prevDID, vport->fc_myDID);
			lpfc_issue_reg_vfi(vport);
		}
	}
	return 0;
}

/**
 * lpfc_cmpl_els_flogi_nport - Completion function for flogi to an N_Port
 * @vport: pointer to a host virtual N_Port data structure.
 * @ndlp: pointer to a node-list data structure.
 * @sp: pointer to service parameter data structure.
 *
 * This routine is invoked by the lpfc_cmpl_els_flogi() completion callback
 * function to handle the completion of a Fabric Login (FLOGI) into an N_Port
 * in a point-to-point topology. First, the @vport's N_Port Name is compared
 * with the received N_Port Name: if the @vport's N_Port Name is greater than
 * the received N_Port Name lexicographically, this node shall assign local
 * N_Port ID (PT2PT_LocalID: 1) and remote N_Port ID (PT2PT_RemoteID: 2) and
 * will send out Port Login (PLOGI) with the N_Port IDs assigned. Otherwise,
 * this node shall just wait for the remote node to issue PLOGI and assign
 * N_Port IDs.
 *
 * Return code
 *   0 - Success
 *   -ENXIO - Fail
 **/
static int
lpfc_cmpl_els_flogi_nport(struct lpfc_vport *vport, struct lpfc_nodelist *ndlp,
			  struct serv_parm *sp)
{
	struct lpfc_hba  *phba = vport->phba;
	LPFC_MBOXQ_t *mbox;
	int rc;

	clear_bit(FC_FABRIC, &vport->fc_flag);
	clear_bit(FC_PUBLIC_LOOP, &vport->fc_flag);
	set_bit(FC_PT2PT, &vport->fc_flag);

	/* If we are pt2pt with another NPort, force NPIV off! */
	phba->sli3_options &= ~LPFC_SLI3_NPIV_ENABLED;

	/* If physical FC port changed, unreg VFI and ALL VPIs / RPIs */
	if ((phba->sli_rev == LPFC_SLI_REV4) && phba->fc_topology_changed) {
		lpfc_unregister_fcf_prep(phba);
		clear_bit(FC_VFI_REGISTERED, &vport->fc_flag);
		phba->fc_topology_changed = 0;
	}

	rc = memcmp(&vport->fc_portname, &sp->portName,
		    sizeof(vport->fc_portname));

	if (rc >= 0) {
		/* This side will initiate the PLOGI */
		set_bit(FC_PT2PT_PLOGI, &vport->fc_flag);

		/*
		 * N_Port ID cannot be 0, set our Id to LocalID
		 * the other side will be RemoteID.
		 */

		/* not equal */
		if (rc)
			vport->fc_myDID = PT2PT_LocalID;

		/* If not registered with a transport, decrement ndlp reference
		 * count indicating that ndlp can be safely released when other
		 * references are removed.
		 */
		if (!(ndlp->fc4_xpt_flags & (SCSI_XPT_REGD | NVME_XPT_REGD)))
			lpfc_nlp_put(ndlp);

		ndlp = lpfc_findnode_did(vport, PT2PT_RemoteID);
		if (!ndlp) {
			/*
			 * Cannot find existing Fabric ndlp, so allocate a
			 * new one
			 */
			ndlp = lpfc_nlp_init(vport, PT2PT_RemoteID);
			if (!ndlp)
				goto fail;
		}

		memcpy(&ndlp->nlp_portname, &sp->portName,
		       sizeof(struct lpfc_name));
		memcpy(&ndlp->nlp_nodename, &sp->nodeName,
		       sizeof(struct lpfc_name));
		/* Set state will put ndlp onto node list if not already done */
		lpfc_nlp_set_state(vport, ndlp, NLP_STE_NPR_NODE);
		spin_lock_irq(&ndlp->lock);
		ndlp->nlp_flag |= NLP_NPR_2B_DISC;
		spin_unlock_irq(&ndlp->lock);

		mbox = mempool_alloc(phba->mbox_mem_pool, GFP_KERNEL);
		if (!mbox)
			goto fail;

		lpfc_config_link(phba, mbox);

		mbox->mbox_cmpl = lpfc_mbx_cmpl_local_config_link;
		mbox->vport = vport;
		rc = lpfc_sli_issue_mbox(phba, mbox, MBX_NOWAIT);
		if (rc == MBX_NOT_FINISHED) {
			mempool_free(mbox, phba->mbox_mem_pool);
			goto fail;
		}
	} else {
		/* This side will wait for the PLOGI. If not registered with
		 * a transport, decrement node reference count indicating that
		 * ndlp can be released when other references are removed.
		 */
		if (!(ndlp->fc4_xpt_flags & (SCSI_XPT_REGD | NVME_XPT_REGD)))
			lpfc_nlp_put(ndlp);

		/* Start discovery - this should just do CLEAR_LA */
		lpfc_disc_start(vport);
	}

	return 0;
fail:
	return -ENXIO;
}

/**
 * lpfc_cmpl_els_flogi - Completion callback function for flogi
 * @phba: pointer to lpfc hba data structure.
 * @cmdiocb: pointer to lpfc command iocb data structure.
 * @rspiocb: pointer to lpfc response iocb data structure.
 *
 * This routine is the top-level completion callback function for issuing
 * a Fabric Login (FLOGI) command. If the response IOCB reported error,
 * the lpfc_els_retry() routine shall be invoked to retry the FLOGI. If
 * retry has been made (either immediately or delayed with lpfc_els_retry()
 * returning 1), the command IOCB will be released and function returned.
 * If the retry attempt has been given up (possibly reach the maximum
 * number of retries), one additional decrement of ndlp reference shall be
 * invoked before going out after releasing the command IOCB. This will
 * actually release the remote node (Note, lpfc_els_free_iocb() will also
 * invoke one decrement of ndlp reference count). If no error reported in
 * the IOCB status, the command Port ID field is used to determine whether
 * this is a point-to-point topology or a fabric topology: if the Port ID
 * field is assigned, it is a fabric topology; otherwise, it is a
 * point-to-point topology. The routine lpfc_cmpl_els_flogi_fabric() or
 * lpfc_cmpl_els_flogi_nport() shall be invoked accordingly to handle the
 * specific topology completion conditions.
 **/
static void
lpfc_cmpl_els_flogi(struct lpfc_hba *phba, struct lpfc_iocbq *cmdiocb,
		    struct lpfc_iocbq *rspiocb)
{
	struct lpfc_vport *vport = cmdiocb->vport;
	struct lpfc_nodelist *ndlp = cmdiocb->ndlp;
	IOCB_t *irsp;
	struct lpfc_dmabuf *pcmd = cmdiocb->cmd_dmabuf, *prsp;
	struct serv_parm *sp;
	uint16_t fcf_index;
	int rc;
	u32 ulp_status, ulp_word4, tmo;
	bool flogi_in_retry = false;

	/* Check to see if link went down during discovery */
	if (lpfc_els_chk_latt(vport)) {
		/* One additional decrement on node reference count to
		 * trigger the release of the node
		 */
		if (!(ndlp->fc4_xpt_flags & SCSI_XPT_REGD))
			lpfc_nlp_put(ndlp);
		goto out;
	}

	ulp_status = get_job_ulpstatus(phba, rspiocb);
	ulp_word4 = get_job_word4(phba, rspiocb);

	if (phba->sli_rev == LPFC_SLI_REV4) {
		tmo = get_wqe_tmo(cmdiocb);
	} else {
		irsp = &rspiocb->iocb;
		tmo = irsp->ulpTimeout;
	}

	lpfc_debugfs_disc_trc(vport, LPFC_DISC_TRC_ELS_CMD,
		"FLOGI cmpl:      status:x%x/x%x state:x%x",
		ulp_status, ulp_word4,
		vport->port_state);

	if (ulp_status) {
		/*
		 * In case of FIP mode, perform roundrobin FCF failover
		 * due to new FCF discovery
		 */
		if (test_bit(HBA_FIP_SUPPORT, &phba->hba_flag) &&
		    (phba->fcf.fcf_flag & FCF_DISCOVERY)) {
			if (phba->link_state < LPFC_LINK_UP)
				goto stop_rr_fcf_flogi;
			if ((phba->fcoe_cvl_eventtag_attn ==
			     phba->fcoe_cvl_eventtag) &&
			    (ulp_status == IOSTAT_LOCAL_REJECT) &&
			    ((ulp_word4 & IOERR_PARAM_MASK) ==
			    IOERR_SLI_ABORTED))
				goto stop_rr_fcf_flogi;
			else
				phba->fcoe_cvl_eventtag_attn =
					phba->fcoe_cvl_eventtag;
			lpfc_printf_log(phba, KERN_WARNING, LOG_FIP | LOG_ELS,
					"2611 FLOGI FCF (x%x), "
					"status:x%x/x%x, tmo:x%x, perform "
					"roundrobin FCF failover\n",
					phba->fcf.current_rec.fcf_indx,
					ulp_status, ulp_word4, tmo);
			lpfc_sli4_set_fcf_flogi_fail(phba,
					phba->fcf.current_rec.fcf_indx);
			fcf_index = lpfc_sli4_fcf_rr_next_index_get(phba);
			rc = lpfc_sli4_fcf_rr_next_proc(vport, fcf_index);
			if (rc)
				goto out;
		}

stop_rr_fcf_flogi:
		/* FLOGI failure */
		if (!(ulp_status == IOSTAT_LOCAL_REJECT &&
		      ((ulp_word4 & IOERR_PARAM_MASK) ==
					IOERR_LOOP_OPEN_FAILURE)))
			lpfc_vlog_msg(vport, KERN_WARNING, LOG_ELS,
				      "2858 FLOGI Status:x%x/x%x TMO"
				      ":x%x Data x%lx x%x\n",
				      ulp_status, ulp_word4, tmo,
				      phba->hba_flag, phba->fcf.fcf_flag);

		/* Check for retry */
		if (lpfc_els_retry(phba, cmdiocb, rspiocb)) {
			/* Address a timing race with dev_loss.  If dev_loss
			 * is active on this FPort node, put the initial ref
			 * count back to stop premature node release actions.
			 */
			lpfc_check_nlp_post_devloss(vport, ndlp);
			flogi_in_retry = true;
			goto out;
		}

		/* The FLOGI will not be retried.  If the FPort node is not
		 * registered with the SCSI transport, remove the initial
		 * reference to trigger node release.
		 */
		if (!(ndlp->nlp_flag & NLP_IN_DEV_LOSS) &&
		    !(ndlp->fc4_xpt_flags & SCSI_XPT_REGD))
			lpfc_nlp_put(ndlp);

		lpfc_printf_vlog(vport, KERN_WARNING, LOG_ELS,
				 "0150 FLOGI Status:x%x/x%x "
				 "xri x%x TMO:x%x refcnt %d\n",
				 ulp_status, ulp_word4, cmdiocb->sli4_xritag,
				 tmo, kref_read(&ndlp->kref));

		/* If this is not a loop open failure, bail out */
		if (!(ulp_status == IOSTAT_LOCAL_REJECT &&
		      ((ulp_word4 & IOERR_PARAM_MASK) ==
					IOERR_LOOP_OPEN_FAILURE))) {
			/* Warn FLOGI status */
			lpfc_vlog_msg(vport, KERN_WARNING, LOG_ELS,
				      "0100 FLOGI Status:x%x/x%x "
				      "TMO:x%x\n",
				      ulp_status, ulp_word4, tmo);
			goto flogifail;
		}

		/* FLOGI failed, so there is no fabric */
		clear_bit(FC_FABRIC, &vport->fc_flag);
		clear_bit(FC_PUBLIC_LOOP, &vport->fc_flag);
		clear_bit(FC_PT2PT_NO_NVME, &vport->fc_flag);

		/* If private loop, then allow max outstanding els to be
		 * LPFC_MAX_DISC_THREADS (32). Scanning in the case of no
		 * alpa map would take too long otherwise.
		 */
		if (phba->alpa_map[0] == 0)
			vport->cfg_discovery_threads = LPFC_MAX_DISC_THREADS;
		if ((phba->sli_rev == LPFC_SLI_REV4) &&
		    (!test_bit(FC_VFI_REGISTERED, &vport->fc_flag) ||
		     (vport->fc_prevDID != vport->fc_myDID) ||
			phba->fc_topology_changed)) {
			if (test_bit(FC_VFI_REGISTERED, &vport->fc_flag)) {
				if (phba->fc_topology_changed) {
					lpfc_unregister_fcf_prep(phba);
					clear_bit(FC_VFI_REGISTERED,
						  &vport->fc_flag);
					phba->fc_topology_changed = 0;
				} else {
					lpfc_sli4_unreg_all_rpis(vport);
				}
			}

			/* Do not register VFI if the driver aborted FLOGI */
			if (!lpfc_error_lost_link(vport, ulp_status, ulp_word4))
				lpfc_issue_reg_vfi(vport);

			goto out;
		}
		goto flogifail;
	}
	clear_bit(FC_VPORT_CVL_RCVD, &vport->fc_flag);
	clear_bit(FC_VPORT_LOGO_RCVD, &vport->fc_flag);

	/*
	 * The FLOGI succeeded.  Sync the data for the CPU before
	 * accessing it.
	 */
	prsp = list_get_first(&pcmd->list, struct lpfc_dmabuf, list);
	if (!prsp)
		goto out;
	if (!lpfc_is_els_acc_rsp(prsp))
		goto out;
	sp = prsp->virt + sizeof(uint32_t);

	/* FLOGI completes successfully */
	lpfc_printf_vlog(vport, KERN_INFO, LOG_ELS,
			 "0101 FLOGI completes successfully, I/O tag:x%x "
			 "xri x%x Data: x%x x%x x%x x%x x%x x%lx x%x %d\n",
			 cmdiocb->iotag, cmdiocb->sli4_xritag,
			 ulp_word4, sp->cmn.e_d_tov,
			 sp->cmn.w2.r_a_tov, sp->cmn.edtovResolution,
			 vport->port_state, vport->fc_flag,
			 sp->cmn.priority_tagging, kref_read(&ndlp->kref));

	/* reinitialize the VMID datastructure before returning */
<<<<<<< HEAD
	if (lpfc_is_vmid_enabled(phba))
		lpfc_reinit_vmid(vport);
=======
	if (lpfc_is_vmid_enabled(phba)) {
		lpfc_reinit_vmid(vport);
		vport->vmid_flag = 0;
	}
>>>>>>> a6ad5510
	if (sp->cmn.priority_tagging)
		vport->phba->pport->vmid_flag |= (LPFC_VMID_ISSUE_QFPA |
						  LPFC_VMID_TYPE_PRIO);

	/*
	 * Address a timing race with dev_loss.  If dev_loss is active on
	 * this FPort node, put the initial ref count back to stop premature
	 * node release actions.
	 */
	lpfc_check_nlp_post_devloss(vport, ndlp);
	if (vport->port_state == LPFC_FLOGI) {
		/*
		 * If Common Service Parameters indicate Nport
		 * we are point to point, if Fport we are Fabric.
		 */
		if (sp->cmn.fPort)
			rc = lpfc_cmpl_els_flogi_fabric(vport, ndlp, sp,
							ulp_word4);
		else if (!test_bit(HBA_FCOE_MODE, &phba->hba_flag))
			rc = lpfc_cmpl_els_flogi_nport(vport, ndlp, sp);
		else {
			lpfc_printf_vlog(vport, KERN_ERR, LOG_TRACE_EVENT,
				"2831 FLOGI response with cleared Fabric "
				"bit fcf_index 0x%x "
				"Switch Name %02x%02x%02x%02x%02x%02x%02x%02x "
				"Fabric Name "
				"%02x%02x%02x%02x%02x%02x%02x%02x\n",
				phba->fcf.current_rec.fcf_indx,
				phba->fcf.current_rec.switch_name[0],
				phba->fcf.current_rec.switch_name[1],
				phba->fcf.current_rec.switch_name[2],
				phba->fcf.current_rec.switch_name[3],
				phba->fcf.current_rec.switch_name[4],
				phba->fcf.current_rec.switch_name[5],
				phba->fcf.current_rec.switch_name[6],
				phba->fcf.current_rec.switch_name[7],
				phba->fcf.current_rec.fabric_name[0],
				phba->fcf.current_rec.fabric_name[1],
				phba->fcf.current_rec.fabric_name[2],
				phba->fcf.current_rec.fabric_name[3],
				phba->fcf.current_rec.fabric_name[4],
				phba->fcf.current_rec.fabric_name[5],
				phba->fcf.current_rec.fabric_name[6],
				phba->fcf.current_rec.fabric_name[7]);

			lpfc_nlp_put(ndlp);
			spin_lock_irq(&phba->hbalock);
			phba->fcf.fcf_flag &= ~FCF_DISCOVERY;
			spin_unlock_irq(&phba->hbalock);
			clear_bit(FCF_RR_INPROG, &phba->hba_flag);
			clear_bit(HBA_DEVLOSS_TMO, &phba->hba_flag);
			phba->fcf.fcf_redisc_attempted = 0; /* reset */
			goto out;
		}
		if (!rc) {
			/* Mark the FCF discovery process done */
			if (test_bit(HBA_FIP_SUPPORT, &phba->hba_flag))
				lpfc_printf_vlog(vport, KERN_INFO, LOG_FIP |
						LOG_ELS,
						"2769 FLOGI to FCF (x%x) "
						"completed successfully\n",
						phba->fcf.current_rec.fcf_indx);
			spin_lock_irq(&phba->hbalock);
			phba->fcf.fcf_flag &= ~FCF_DISCOVERY;
			spin_unlock_irq(&phba->hbalock);
			clear_bit(FCF_RR_INPROG, &phba->hba_flag);
			clear_bit(HBA_DEVLOSS_TMO, &phba->hba_flag);
			phba->fcf.fcf_redisc_attempted = 0; /* reset */
			goto out;
		}
	} else if (vport->port_state > LPFC_FLOGI &&
		   test_bit(FC_PT2PT, &vport->fc_flag)) {
		/*
		 * In a p2p topology, it is possible that discovery has
		 * already progressed, and this completion can be ignored.
		 * Recheck the indicated topology.
		 */
		if (!sp->cmn.fPort)
			goto out;
	}

flogifail:
	spin_lock_irq(&phba->hbalock);
	phba->fcf.fcf_flag &= ~FCF_DISCOVERY;
	spin_unlock_irq(&phba->hbalock);

	if (!lpfc_error_lost_link(vport, ulp_status, ulp_word4)) {
		/* FLOGI failed, so just use loop map to make discovery list */
		lpfc_disc_list_loopmap(vport);

		/* Start discovery */
		lpfc_disc_start(vport);
	} else if (((ulp_status != IOSTAT_LOCAL_REJECT) ||
			(((ulp_word4 & IOERR_PARAM_MASK) !=
			 IOERR_SLI_ABORTED) &&
			((ulp_word4 & IOERR_PARAM_MASK) !=
			 IOERR_SLI_DOWN))) &&
			(phba->link_state != LPFC_CLEAR_LA)) {
		/* If FLOGI failed enable link interrupt. */
		lpfc_issue_clear_la(phba, vport);
	}
out:
	if (!flogi_in_retry)
		clear_bit(HBA_FLOGI_OUTSTANDING, &phba->hba_flag);

	lpfc_els_free_iocb(phba, cmdiocb);
	lpfc_nlp_put(ndlp);
}

/**
 * lpfc_cmpl_els_link_down - Completion callback function for ELS command
 *                           aborted during a link down
 * @phba: pointer to lpfc hba data structure.
 * @cmdiocb: pointer to lpfc command iocb data structure.
 * @rspiocb: pointer to lpfc response iocb data structure.
 *
 */
static void
lpfc_cmpl_els_link_down(struct lpfc_hba *phba, struct lpfc_iocbq *cmdiocb,
			struct lpfc_iocbq *rspiocb)
{
	uint32_t *pcmd;
	uint32_t cmd;
	u32 ulp_status, ulp_word4;

	pcmd = (uint32_t *)cmdiocb->cmd_dmabuf->virt;
	cmd = *pcmd;

	ulp_status = get_job_ulpstatus(phba, rspiocb);
	ulp_word4 = get_job_word4(phba, rspiocb);

	lpfc_printf_log(phba, KERN_INFO, LOG_ELS,
			"6445 ELS completes after LINK_DOWN: "
			" Status %x/%x cmd x%x flg x%x\n",
			ulp_status, ulp_word4, cmd,
			cmdiocb->cmd_flag);

	if (cmdiocb->cmd_flag & LPFC_IO_FABRIC) {
		cmdiocb->cmd_flag &= ~LPFC_IO_FABRIC;
		atomic_dec(&phba->fabric_iocb_count);
	}
	lpfc_els_free_iocb(phba, cmdiocb);
}

/**
 * lpfc_issue_els_flogi - Issue an flogi iocb command for a vport
 * @vport: pointer to a host virtual N_Port data structure.
 * @ndlp: pointer to a node-list data structure.
 * @retry: number of retries to the command IOCB.
 *
 * This routine issues a Fabric Login (FLOGI) Request ELS command
 * for a @vport. The initiator service parameters are put into the payload
 * of the FLOGI Request IOCB and the top-level callback function pointer
 * to lpfc_cmpl_els_flogi() routine is put to the IOCB completion callback
 * function field. The lpfc_issue_fabric_iocb routine is invoked to send
 * out FLOGI ELS command with one outstanding fabric IOCB at a time.
 *
 * Note that the ndlp reference count will be incremented by 1 for holding the
 * ndlp and the reference to ndlp will be stored into the ndlp field of
 * the IOCB for the completion callback function to the FLOGI ELS command.
 *
 * Return code
 *   0 - successfully issued flogi iocb for @vport
 *   1 - failed to issue flogi iocb for @vport
 **/
static int
lpfc_issue_els_flogi(struct lpfc_vport *vport, struct lpfc_nodelist *ndlp,
		     uint8_t retry)
{
	struct lpfc_hba  *phba = vport->phba;
	struct serv_parm *sp;
	union lpfc_wqe128 *wqe = NULL;
	IOCB_t *icmd = NULL;
	struct lpfc_iocbq *elsiocb;
	struct lpfc_iocbq defer_flogi_acc;
	u8 *pcmd, ct;
	uint16_t cmdsize;
	uint32_t tmo, did;
	int rc;

	cmdsize = (sizeof(uint32_t) + sizeof(struct serv_parm));
	elsiocb = lpfc_prep_els_iocb(vport, 1, cmdsize, retry, ndlp,
				     ndlp->nlp_DID, ELS_CMD_FLOGI);

	if (!elsiocb)
		return 1;

	wqe = &elsiocb->wqe;
	pcmd = (uint8_t *)elsiocb->cmd_dmabuf->virt;
	icmd = &elsiocb->iocb;

	/* For FLOGI request, remainder of payload is service parameters */
	*((uint32_t *) (pcmd)) = ELS_CMD_FLOGI;
	pcmd += sizeof(uint32_t);
	memcpy(pcmd, &vport->fc_sparam, sizeof(struct serv_parm));
	sp = (struct serv_parm *) pcmd;

	/* Setup CSPs accordingly for Fabric */
	sp->cmn.e_d_tov = 0;
	sp->cmn.w2.r_a_tov = 0;
	sp->cmn.virtual_fabric_support = 0;
	sp->cls1.classValid = 0;
	if (sp->cmn.fcphLow < FC_PH3)
		sp->cmn.fcphLow = FC_PH3;
	if (sp->cmn.fcphHigh < FC_PH3)
		sp->cmn.fcphHigh = FC_PH3;

	/* Determine if switch supports priority tagging */
	if (phba->cfg_vmid_priority_tagging) {
		sp->cmn.priority_tagging = 1;
		/* lpfc_vmid_host_uuid is combination of wwpn and wwnn */
		if (!memchr_inv(vport->lpfc_vmid_host_uuid, 0,
				sizeof(vport->lpfc_vmid_host_uuid))) {
			memcpy(vport->lpfc_vmid_host_uuid, phba->wwpn,
			       sizeof(phba->wwpn));
			memcpy(&vport->lpfc_vmid_host_uuid[8], phba->wwnn,
			       sizeof(phba->wwnn));
		}
	}

	if  (phba->sli_rev == LPFC_SLI_REV4) {
		if (bf_get(lpfc_sli_intf_if_type, &phba->sli4_hba.sli_intf) ==
		    LPFC_SLI_INTF_IF_TYPE_0) {
			/* FLOGI needs to be 3 for WQE FCFI */
			ct = SLI4_CT_FCFI;
			bf_set(wqe_ct, &wqe->els_req.wqe_com, ct);

			/* Set the fcfi to the fcfi we registered with */
			bf_set(wqe_ctxt_tag, &wqe->els_req.wqe_com,
			       phba->fcf.fcfi);
		}

		/* Can't do SLI4 class2 without support sequence coalescing */
		sp->cls2.classValid = 0;
		sp->cls2.seqDelivery = 0;
	} else {
		/* Historical, setting sequential-delivery bit for SLI3 */
		sp->cls2.seqDelivery = (sp->cls2.classValid) ? 1 : 0;
		sp->cls3.seqDelivery = (sp->cls3.classValid) ? 1 : 0;
		if (phba->sli3_options & LPFC_SLI3_NPIV_ENABLED) {
			sp->cmn.request_multiple_Nport = 1;
			/* For FLOGI, Let FLOGI rsp set the NPortID for VPI 0 */
			icmd->ulpCt_h = 1;
			icmd->ulpCt_l = 0;
		} else {
			sp->cmn.request_multiple_Nport = 0;
		}

		if (phba->fc_topology != LPFC_TOPOLOGY_LOOP) {
			icmd->un.elsreq64.myID = 0;
			icmd->un.elsreq64.fl = 1;
		}
	}

	tmo = phba->fc_ratov;
	phba->fc_ratov = LPFC_DISC_FLOGI_TMO;
	lpfc_set_disctmo(vport);
	phba->fc_ratov = tmo;

	phba->fc_stat.elsXmitFLOGI++;
	elsiocb->cmd_cmpl = lpfc_cmpl_els_flogi;

	lpfc_debugfs_disc_trc(vport, LPFC_DISC_TRC_ELS_CMD,
		"Issue FLOGI:     opt:x%x",
		phba->sli3_options, 0, 0);

	elsiocb->ndlp = lpfc_nlp_get(ndlp);
	if (!elsiocb->ndlp) {
		lpfc_els_free_iocb(phba, elsiocb);
		return 1;
	}

	/* Avoid race with FLOGI completion and hba_flags. */
	set_bit(HBA_FLOGI_ISSUED, &phba->hba_flag);
	set_bit(HBA_FLOGI_OUTSTANDING, &phba->hba_flag);

	rc = lpfc_issue_fabric_iocb(phba, elsiocb);
	if (rc == IOCB_ERROR) {
		clear_bit(HBA_FLOGI_ISSUED, &phba->hba_flag);
		clear_bit(HBA_FLOGI_OUTSTANDING, &phba->hba_flag);
		lpfc_els_free_iocb(phba, elsiocb);
		lpfc_nlp_put(ndlp);
		return 1;
	}

	/* Clear external loopback plug detected flag */
	phba->link_flag &= ~LS_EXTERNAL_LOOPBACK;

	/* Check for a deferred FLOGI ACC condition */
	if (phba->defer_flogi_acc.flag) {
		/* lookup ndlp for received FLOGI */
		ndlp = lpfc_findnode_did(vport, 0);
		if (!ndlp)
			return 0;

		did = vport->fc_myDID;
		vport->fc_myDID = Fabric_DID;

		memset(&defer_flogi_acc, 0, sizeof(struct lpfc_iocbq));

		if (phba->sli_rev == LPFC_SLI_REV4) {
			bf_set(wqe_ctxt_tag,
			       &defer_flogi_acc.wqe.xmit_els_rsp.wqe_com,
			       phba->defer_flogi_acc.rx_id);
			bf_set(wqe_rcvoxid,
			       &defer_flogi_acc.wqe.xmit_els_rsp.wqe_com,
			       phba->defer_flogi_acc.ox_id);
		} else {
			icmd = &defer_flogi_acc.iocb;
			icmd->ulpContext = phba->defer_flogi_acc.rx_id;
			icmd->unsli3.rcvsli3.ox_id =
				phba->defer_flogi_acc.ox_id;
		}

		lpfc_printf_vlog(vport, KERN_INFO, LOG_ELS,
				 "3354 Xmit deferred FLOGI ACC: rx_id: x%x,"
				 " ox_id: x%x, hba_flag x%lx\n",
				 phba->defer_flogi_acc.rx_id,
				 phba->defer_flogi_acc.ox_id, phba->hba_flag);

		/* Send deferred FLOGI ACC */
		lpfc_els_rsp_acc(vport, ELS_CMD_FLOGI, &defer_flogi_acc,
				 ndlp, NULL);

		phba->defer_flogi_acc.flag = false;

		/* Decrement the held ndlp that was incremented when the
		 * deferred flogi acc flag was set.
		 */
		if (phba->defer_flogi_acc.ndlp) {
			lpfc_nlp_put(phba->defer_flogi_acc.ndlp);
			phba->defer_flogi_acc.ndlp = NULL;
		}

		vport->fc_myDID = did;
	}

	return 0;
}

/**
 * lpfc_els_abort_flogi - Abort all outstanding flogi iocbs
 * @phba: pointer to lpfc hba data structure.
 *
 * This routine aborts all the outstanding Fabric Login (FLOGI) IOCBs
 * with a @phba. This routine walks all the outstanding IOCBs on the txcmplq
 * list and issues an abort IOCB commond on each outstanding IOCB that
 * contains a active Fabric_DID ndlp. Note that this function is to issue
 * the abort IOCB command on all the outstanding IOCBs, thus when this
 * function returns, it does not guarantee all the IOCBs are actually aborted.
 *
 * Return code
 *   0 - Successfully issued abort iocb on all outstanding flogis (Always 0)
 **/
int
lpfc_els_abort_flogi(struct lpfc_hba *phba)
{
	struct lpfc_sli_ring *pring;
	struct lpfc_iocbq *iocb, *next_iocb;
	struct lpfc_nodelist *ndlp;
	u32 ulp_command;

	/* Abort outstanding I/O on NPort <nlp_DID> */
	lpfc_printf_log(phba, KERN_INFO, LOG_DISCOVERY,
			"0201 Abort outstanding I/O on NPort x%x\n",
			Fabric_DID);

	pring = lpfc_phba_elsring(phba);
	if (unlikely(!pring))
		return -EIO;

	/*
	 * Check the txcmplq for an iocb that matches the nport the driver is
	 * searching for.
	 */
	spin_lock_irq(&phba->hbalock);
	list_for_each_entry_safe(iocb, next_iocb, &pring->txcmplq, list) {
		ulp_command = get_job_cmnd(phba, iocb);
		if (ulp_command == CMD_ELS_REQUEST64_CR) {
			ndlp = iocb->ndlp;
			if (ndlp && ndlp->nlp_DID == Fabric_DID) {
				if (test_bit(FC_PT2PT, &phba->pport->fc_flag) &&
				    !test_bit(FC_PT2PT_PLOGI,
					      &phba->pport->fc_flag))
					iocb->fabric_cmd_cmpl =
						lpfc_ignore_els_cmpl;
				lpfc_sli_issue_abort_iotag(phba, pring, iocb,
							   NULL);
			}
		}
	}
	/* Make sure HBA is alive */
	lpfc_issue_hb_tmo(phba);

	spin_unlock_irq(&phba->hbalock);

	return 0;
}

/**
 * lpfc_initial_flogi - Issue an initial fabric login for a vport
 * @vport: pointer to a host virtual N_Port data structure.
 *
 * This routine issues an initial Fabric Login (FLOGI) for the @vport
 * specified. It first searches the ndlp with the Fabric_DID (0xfffffe) from
 * the @vport's ndlp list. If no such ndlp found, it will create an ndlp and
 * put it into the @vport's ndlp list. If an inactive ndlp found on the list,
 * it will just be enabled and made active. The lpfc_issue_els_flogi() routine
 * is then invoked with the @vport and the ndlp to perform the FLOGI for the
 * @vport.
 *
 * Return code
 *   0 - failed to issue initial flogi for @vport
 *   1 - successfully issued initial flogi for @vport
 **/
int
lpfc_initial_flogi(struct lpfc_vport *vport)
{
	struct lpfc_nodelist *ndlp;

	vport->port_state = LPFC_FLOGI;
	lpfc_set_disctmo(vport);

	/* First look for the Fabric ndlp */
	ndlp = lpfc_findnode_did(vport, Fabric_DID);
	if (!ndlp) {
		/* Cannot find existing Fabric ndlp, so allocate a new one */
		ndlp = lpfc_nlp_init(vport, Fabric_DID);
		if (!ndlp)
			return 0;
		/* Set the node type */
		ndlp->nlp_type |= NLP_FABRIC;

		/* Put ndlp onto node list */
		lpfc_enqueue_node(vport, ndlp);
	}

	/* Reset the Fabric flag, topology change may have happened */
	clear_bit(FC_FABRIC, &vport->fc_flag);
	if (lpfc_issue_els_flogi(vport, ndlp, 0)) {
		/* A node reference should be retained while registered with a
		 * transport or dev-loss-evt work is pending.
		 * Otherwise, decrement node reference to trigger release.
		 */
		if (!(ndlp->fc4_xpt_flags & (SCSI_XPT_REGD | NVME_XPT_REGD)) &&
		    !(ndlp->nlp_flag & NLP_IN_DEV_LOSS))
			lpfc_nlp_put(ndlp);
		return 0;
	}
	return 1;
}

/**
 * lpfc_initial_fdisc - Issue an initial fabric discovery for a vport
 * @vport: pointer to a host virtual N_Port data structure.
 *
 * This routine issues an initial Fabric Discover (FDISC) for the @vport
 * specified. It first searches the ndlp with the Fabric_DID (0xfffffe) from
 * the @vport's ndlp list. If no such ndlp found, it will create an ndlp and
 * put it into the @vport's ndlp list. If an inactive ndlp found on the list,
 * it will just be enabled and made active. The lpfc_issue_els_fdisc() routine
 * is then invoked with the @vport and the ndlp to perform the FDISC for the
 * @vport.
 *
 * Return code
 *   0 - failed to issue initial fdisc for @vport
 *   1 - successfully issued initial fdisc for @vport
 **/
int
lpfc_initial_fdisc(struct lpfc_vport *vport)
{
	struct lpfc_nodelist *ndlp;

	/* First look for the Fabric ndlp */
	ndlp = lpfc_findnode_did(vport, Fabric_DID);
	if (!ndlp) {
		/* Cannot find existing Fabric ndlp, so allocate a new one */
		ndlp = lpfc_nlp_init(vport, Fabric_DID);
		if (!ndlp)
			return 0;

		/* NPIV is only supported in Fabrics. */
		ndlp->nlp_type |= NLP_FABRIC;

		/* Put ndlp onto node list */
		lpfc_enqueue_node(vport, ndlp);
	}

	if (lpfc_issue_els_fdisc(vport, ndlp, 0)) {
		/* A node reference should be retained while registered with a
		 * transport or dev-loss-evt work is pending.
		 * Otherwise, decrement node reference to trigger release.
		 */
		if (!(ndlp->fc4_xpt_flags & (SCSI_XPT_REGD | NVME_XPT_REGD)) &&
		    !(ndlp->nlp_flag & NLP_IN_DEV_LOSS))
			lpfc_nlp_put(ndlp);
		return 0;
	}
	return 1;
}

/**
 * lpfc_more_plogi - Check and issue remaining plogis for a vport
 * @vport: pointer to a host virtual N_Port data structure.
 *
 * This routine checks whether there are more remaining Port Logins
 * (PLOGI) to be issued for the @vport. If so, it will invoke the routine
 * lpfc_els_disc_plogi() to go through the Node Port Recovery (NPR) nodes
 * to issue ELS PLOGIs up to the configured discover threads with the
 * @vport (@vport->cfg_discovery_threads). The function also decrement
 * the @vport's num_disc_node by 1 if it is not already 0.
 **/
void
lpfc_more_plogi(struct lpfc_vport *vport)
{
	if (vport->num_disc_nodes)
		vport->num_disc_nodes--;

	/* Continue discovery with <num_disc_nodes> PLOGIs to go */
	lpfc_printf_vlog(vport, KERN_INFO, LOG_DISCOVERY,
			 "0232 Continue discovery with %d PLOGIs to go "
			 "Data: x%x x%lx x%x\n",
			 vport->num_disc_nodes,
			 atomic_read(&vport->fc_plogi_cnt),
			 vport->fc_flag, vport->port_state);
	/* Check to see if there are more PLOGIs to be sent */
	if (test_bit(FC_NLP_MORE, &vport->fc_flag))
		/* go thru NPR nodes and issue any remaining ELS PLOGIs */
		lpfc_els_disc_plogi(vport);

	return;
}

/**
 * lpfc_plogi_confirm_nport - Confirm plogi wwpn matches stored ndlp
 * @phba: pointer to lpfc hba data structure.
 * @prsp: pointer to response IOCB payload.
 * @ndlp: pointer to a node-list data structure.
 *
 * This routine checks and indicates whether the WWPN of an N_Port, retrieved
 * from a PLOGI, matches the WWPN that is stored in the @ndlp for that N_POrt.
 * The following cases are considered N_Port confirmed:
 * 1) The N_Port is a Fabric ndlp; 2) The @ndlp is on vport list and matches
 * the WWPN of the N_Port logged into; 3) The @ndlp is not on vport list but
 * it does not have WWPN assigned either. If the WWPN is confirmed, the
 * pointer to the @ndlp will be returned. If the WWPN is not confirmed:
 * 1) if there is a node on vport list other than the @ndlp with the same
 * WWPN of the N_Port PLOGI logged into, the lpfc_unreg_rpi() will be invoked
 * on that node to release the RPI associated with the node; 2) if there is
 * no node found on vport list with the same WWPN of the N_Port PLOGI logged
 * into, a new node shall be allocated (or activated). In either case, the
 * parameters of the @ndlp shall be copied to the new_ndlp, the @ndlp shall
 * be released and the new_ndlp shall be put on to the vport node list and
 * its pointer returned as the confirmed node.
 *
 * Note that before the @ndlp got "released", the keepDID from not-matching
 * or inactive "new_ndlp" on the vport node list is assigned to the nlp_DID
 * of the @ndlp. This is because the release of @ndlp is actually to put it
 * into an inactive state on the vport node list and the vport node list
 * management algorithm does not allow two node with a same DID.
 *
 * Return code
 *   pointer to the PLOGI N_Port @ndlp
 **/
static struct lpfc_nodelist *
lpfc_plogi_confirm_nport(struct lpfc_hba *phba, uint32_t *prsp,
			 struct lpfc_nodelist *ndlp)
{
	struct lpfc_vport *vport = ndlp->vport;
	struct lpfc_nodelist *new_ndlp;
	struct serv_parm *sp;
	uint8_t  name[sizeof(struct lpfc_name)];
	uint32_t keepDID = 0, keep_nlp_flag = 0;
	int rc;
	uint32_t keep_new_nlp_flag = 0;
	uint16_t keep_nlp_state;
	u32 keep_nlp_fc4_type = 0;
	struct lpfc_nvme_rport *keep_nrport = NULL;
	unsigned long *active_rrqs_xri_bitmap = NULL;

	sp = (struct serv_parm *) ((uint8_t *) prsp + sizeof(uint32_t));
	memset(name, 0, sizeof(struct lpfc_name));

	/* Now we find out if the NPort we are logging into, matches the WWPN
	 * we have for that ndlp. If not, we have some work to do.
	 */
	new_ndlp = lpfc_findnode_wwpn(vport, &sp->portName);

	/* return immediately if the WWPN matches ndlp */
	if (new_ndlp == ndlp)
		return ndlp;

	if (phba->sli_rev == LPFC_SLI_REV4) {
		active_rrqs_xri_bitmap = mempool_alloc(phba->active_rrq_pool,
						       GFP_KERNEL);
		if (active_rrqs_xri_bitmap)
			memset(active_rrqs_xri_bitmap, 0,
			       phba->cfg_rrq_xri_bitmap_sz);
	}

	lpfc_printf_vlog(vport, KERN_INFO, LOG_ELS | LOG_NODE,
			 "3178 PLOGI confirm: ndlp x%x x%x x%x: "
			 "new_ndlp x%x x%x x%x\n",
			 ndlp->nlp_DID, ndlp->nlp_flag,  ndlp->nlp_fc4_type,
			 (new_ndlp ? new_ndlp->nlp_DID : 0),
			 (new_ndlp ? new_ndlp->nlp_flag : 0),
			 (new_ndlp ? new_ndlp->nlp_fc4_type : 0));

	if (!new_ndlp) {
		rc = memcmp(&ndlp->nlp_portname, name,
			    sizeof(struct lpfc_name));
		if (!rc) {
			if (active_rrqs_xri_bitmap)
				mempool_free(active_rrqs_xri_bitmap,
					     phba->active_rrq_pool);
			return ndlp;
		}
		new_ndlp = lpfc_nlp_init(vport, ndlp->nlp_DID);
		if (!new_ndlp) {
			if (active_rrqs_xri_bitmap)
				mempool_free(active_rrqs_xri_bitmap,
					     phba->active_rrq_pool);
			return ndlp;
		}
	} else {
		if (phba->sli_rev == LPFC_SLI_REV4 &&
		    active_rrqs_xri_bitmap)
			memcpy(active_rrqs_xri_bitmap,
			       new_ndlp->active_rrqs_xri_bitmap,
			       phba->cfg_rrq_xri_bitmap_sz);

		/*
		 * Unregister from backend if not done yet. Could have been
		 * skipped due to ADISC
		 */
		lpfc_nlp_unreg_node(vport, new_ndlp);
	}

	keepDID = new_ndlp->nlp_DID;

	/* At this point in this routine, we know new_ndlp will be
	 * returned. however, any previous GID_FTs that were done
	 * would have updated nlp_fc4_type in ndlp, so we must ensure
	 * new_ndlp has the right value.
	 */
	if (test_bit(FC_FABRIC, &vport->fc_flag)) {
		keep_nlp_fc4_type = new_ndlp->nlp_fc4_type;
		new_ndlp->nlp_fc4_type = ndlp->nlp_fc4_type;
	}

	lpfc_unreg_rpi(vport, new_ndlp);
	new_ndlp->nlp_DID = ndlp->nlp_DID;
	new_ndlp->nlp_prev_state = ndlp->nlp_prev_state;
	if (phba->sli_rev == LPFC_SLI_REV4)
		memcpy(new_ndlp->active_rrqs_xri_bitmap,
		       ndlp->active_rrqs_xri_bitmap,
		       phba->cfg_rrq_xri_bitmap_sz);

	/* Lock both ndlps */
	spin_lock_irq(&ndlp->lock);
	spin_lock_irq(&new_ndlp->lock);
	keep_new_nlp_flag = new_ndlp->nlp_flag;
	keep_nlp_flag = ndlp->nlp_flag;
	new_ndlp->nlp_flag = ndlp->nlp_flag;

	/* if new_ndlp had NLP_UNREG_INP set, keep it */
	if (keep_new_nlp_flag & NLP_UNREG_INP)
		new_ndlp->nlp_flag |= NLP_UNREG_INP;
	else
		new_ndlp->nlp_flag &= ~NLP_UNREG_INP;

	/* if new_ndlp had NLP_RPI_REGISTERED set, keep it */
	if (keep_new_nlp_flag & NLP_RPI_REGISTERED)
		new_ndlp->nlp_flag |= NLP_RPI_REGISTERED;
	else
		new_ndlp->nlp_flag &= ~NLP_RPI_REGISTERED;

	/*
	 * Retain the DROPPED flag. This will take care of the init
	 * refcount when affecting the state change
	 */
	if (keep_new_nlp_flag & NLP_DROPPED)
		new_ndlp->nlp_flag |= NLP_DROPPED;
	else
		new_ndlp->nlp_flag &= ~NLP_DROPPED;

	ndlp->nlp_flag = keep_new_nlp_flag;

	/* if ndlp had NLP_UNREG_INP set, keep it */
	if (keep_nlp_flag & NLP_UNREG_INP)
		ndlp->nlp_flag |= NLP_UNREG_INP;
	else
		ndlp->nlp_flag &= ~NLP_UNREG_INP;

	/* if ndlp had NLP_RPI_REGISTERED set, keep it */
	if (keep_nlp_flag & NLP_RPI_REGISTERED)
		ndlp->nlp_flag |= NLP_RPI_REGISTERED;
	else
		ndlp->nlp_flag &= ~NLP_RPI_REGISTERED;

	/*
	 * Retain the DROPPED flag. This will take care of the init
	 * refcount when affecting the state change
	 */
	if (keep_nlp_flag & NLP_DROPPED)
		ndlp->nlp_flag |= NLP_DROPPED;
	else
		ndlp->nlp_flag &= ~NLP_DROPPED;

	spin_unlock_irq(&new_ndlp->lock);
	spin_unlock_irq(&ndlp->lock);

	/* Set nlp_states accordingly */
	keep_nlp_state = new_ndlp->nlp_state;
	lpfc_nlp_set_state(vport, new_ndlp, ndlp->nlp_state);

	/* interchange the nvme remoteport structs */
	keep_nrport = new_ndlp->nrport;
	new_ndlp->nrport = ndlp->nrport;

	/* Move this back to NPR state */
	if (memcmp(&ndlp->nlp_portname, name, sizeof(struct lpfc_name)) == 0) {
		/* The ndlp doesn't have a portname yet, but does have an
		 * NPort ID.  The new_ndlp portname matches the Rport's
		 * portname.  Reinstantiate the new_ndlp and reset the ndlp.
		 */
		lpfc_printf_vlog(vport, KERN_INFO, LOG_ELS,
			 "3179 PLOGI confirm NEW: %x %x\n",
			 new_ndlp->nlp_DID, keepDID);

		/* Two ndlps cannot have the same did on the nodelist.
		 * The KeepDID and keep_nlp_fc4_type need to be swapped
		 * because ndlp is inflight with no WWPN.
		 */
		ndlp->nlp_DID = keepDID;
		ndlp->nlp_fc4_type = keep_nlp_fc4_type;
		lpfc_nlp_set_state(vport, ndlp, keep_nlp_state);
		if (phba->sli_rev == LPFC_SLI_REV4 &&
		    active_rrqs_xri_bitmap)
			memcpy(ndlp->active_rrqs_xri_bitmap,
			       active_rrqs_xri_bitmap,
			       phba->cfg_rrq_xri_bitmap_sz);

	} else {
		lpfc_printf_vlog(vport, KERN_INFO, LOG_ELS,
			 "3180 PLOGI confirm SWAP: %x %x\n",
			 new_ndlp->nlp_DID, keepDID);

		lpfc_unreg_rpi(vport, ndlp);

		/* The ndlp and new_ndlp both have WWPNs but are swapping
		 * NPort Ids and attributes.
		 */
		ndlp->nlp_DID = keepDID;
		ndlp->nlp_fc4_type = keep_nlp_fc4_type;

		if (phba->sli_rev == LPFC_SLI_REV4 &&
		    active_rrqs_xri_bitmap)
			memcpy(ndlp->active_rrqs_xri_bitmap,
			       active_rrqs_xri_bitmap,
			       phba->cfg_rrq_xri_bitmap_sz);

		/* Since we are switching over to the new_ndlp,
		 * reset the old ndlp state
		 */
		if ((ndlp->nlp_state == NLP_STE_UNMAPPED_NODE) ||
		    (ndlp->nlp_state == NLP_STE_MAPPED_NODE))
			keep_nlp_state = NLP_STE_NPR_NODE;
		lpfc_nlp_set_state(vport, ndlp, keep_nlp_state);
		ndlp->nrport = keep_nrport;
	}

	/*
	 * If ndlp is not associated with any rport we can drop it here else
	 * let dev_loss_tmo_callbk trigger DEVICE_RM event
	 */
	if (!ndlp->rport && (ndlp->nlp_state == NLP_STE_NPR_NODE))
		lpfc_disc_state_machine(vport, ndlp, NULL, NLP_EVT_DEVICE_RM);

	if (phba->sli_rev == LPFC_SLI_REV4 &&
	    active_rrqs_xri_bitmap)
		mempool_free(active_rrqs_xri_bitmap,
			     phba->active_rrq_pool);

	lpfc_printf_vlog(vport, KERN_INFO, LOG_ELS | LOG_NODE,
			 "3173 PLOGI confirm exit: new_ndlp x%x x%x x%x\n",
			 new_ndlp->nlp_DID, new_ndlp->nlp_flag,
			 new_ndlp->nlp_fc4_type);

	return new_ndlp;
}

/**
 * lpfc_end_rscn - Check and handle more rscn for a vport
 * @vport: pointer to a host virtual N_Port data structure.
 *
 * This routine checks whether more Registration State Change
 * Notifications (RSCNs) came in while the discovery state machine was in
 * the FC_RSCN_MODE. If so, the lpfc_els_handle_rscn() routine will be
 * invoked to handle the additional RSCNs for the @vport. Otherwise, the
 * FC_RSCN_MODE bit will be cleared with the @vport to mark as the end of
 * handling the RSCNs.
 **/
void
lpfc_end_rscn(struct lpfc_vport *vport)
{

	if (test_bit(FC_RSCN_MODE, &vport->fc_flag)) {
		/*
		 * Check to see if more RSCNs came in while we were
		 * processing this one.
		 */
		if (vport->fc_rscn_id_cnt ||
		    test_bit(FC_RSCN_DISCOVERY, &vport->fc_flag))
			lpfc_els_handle_rscn(vport);
		else
			clear_bit(FC_RSCN_MODE, &vport->fc_flag);
	}
}

/**
 * lpfc_cmpl_els_rrq - Completion handled for els RRQs.
 * @phba: pointer to lpfc hba data structure.
 * @cmdiocb: pointer to lpfc command iocb data structure.
 * @rspiocb: pointer to lpfc response iocb data structure.
 *
 * This routine will call the clear rrq function to free the rrq and
 * clear the xri's bit in the ndlp's xri_bitmap. If the ndlp does not
 * exist then the clear_rrq is still called because the rrq needs to
 * be freed.
 **/

static void
lpfc_cmpl_els_rrq(struct lpfc_hba *phba, struct lpfc_iocbq *cmdiocb,
		  struct lpfc_iocbq *rspiocb)
{
	struct lpfc_vport *vport = cmdiocb->vport;
	struct lpfc_nodelist *ndlp = cmdiocb->ndlp;
	struct lpfc_node_rrq *rrq;
	u32 ulp_status = get_job_ulpstatus(phba, rspiocb);
	u32 ulp_word4 = get_job_word4(phba, rspiocb);

	/* we pass cmdiocb to state machine which needs rspiocb as well */
	rrq = cmdiocb->context_un.rrq;
	cmdiocb->rsp_iocb = rspiocb;

	lpfc_debugfs_disc_trc(vport, LPFC_DISC_TRC_ELS_CMD,
		"RRQ cmpl:      status:x%x/x%x did:x%x",
		ulp_status, ulp_word4,
		get_job_els_rsp64_did(phba, cmdiocb));


	/* rrq completes to NPort <nlp_DID> */
	lpfc_printf_vlog(vport, KERN_INFO, LOG_ELS,
			 "2880 RRQ completes to DID x%x "
			 "Data: x%x x%x x%x x%x x%x\n",
			 ndlp->nlp_DID, ulp_status, ulp_word4,
			 get_wqe_tmo(cmdiocb), rrq->xritag, rrq->rxid);

	if (ulp_status) {
		/* Check for retry */
		/* Warn RRQ status Don't print the vport to vport rjts */
		if (ulp_status != IOSTAT_LS_RJT ||
		    (((ulp_word4) >> 16 != LSRJT_INVALID_CMD) &&
		     ((ulp_word4) >> 16 != LSRJT_UNABLE_TPC)) ||
		    (phba)->pport->cfg_log_verbose & LOG_ELS)
			lpfc_vlog_msg(vport, KERN_WARNING, LOG_ELS,
				      "2881 RRQ DID:%06X Status:"
				      "x%x/x%x\n",
				      ndlp->nlp_DID, ulp_status,
				      ulp_word4);
	}

	lpfc_clr_rrq_active(phba, rrq->xritag, rrq);
	lpfc_els_free_iocb(phba, cmdiocb);
	lpfc_nlp_put(ndlp);
	return;
}
/**
 * lpfc_cmpl_els_plogi - Completion callback function for plogi
 * @phba: pointer to lpfc hba data structure.
 * @cmdiocb: pointer to lpfc command iocb data structure.
 * @rspiocb: pointer to lpfc response iocb data structure.
 *
 * This routine is the completion callback function for issuing the Port
 * Login (PLOGI) command. For PLOGI completion, there must be an active
 * ndlp on the vport node list that matches the remote node ID from the
 * PLOGI response IOCB. If such ndlp does not exist, the PLOGI is simply
 * ignored and command IOCB released. The PLOGI response IOCB status is
 * checked for error conditions. If there is error status reported, PLOGI
 * retry shall be attempted by invoking the lpfc_els_retry() routine.
 * Otherwise, the lpfc_plogi_confirm_nport() routine shall be invoked on
 * the ndlp and the NLP_EVT_CMPL_PLOGI state to the Discover State Machine
 * (DSM) is set for this PLOGI completion. Finally, it checks whether
 * there are additional N_Port nodes with the vport that need to perform
 * PLOGI. If so, the lpfc_more_plogi() routine is invoked to issue addition
 * PLOGIs.
 **/
static void
lpfc_cmpl_els_plogi(struct lpfc_hba *phba, struct lpfc_iocbq *cmdiocb,
		    struct lpfc_iocbq *rspiocb)
{
	struct lpfc_vport *vport = cmdiocb->vport;
	IOCB_t *irsp;
	struct lpfc_nodelist *ndlp, *free_ndlp;
	struct lpfc_dmabuf *prsp;
	int disc;
	struct serv_parm *sp = NULL;
	u32 ulp_status, ulp_word4, did, iotag;
	bool release_node = false;

	/* we pass cmdiocb to state machine which needs rspiocb as well */
	cmdiocb->rsp_iocb = rspiocb;

	ulp_status = get_job_ulpstatus(phba, rspiocb);
	ulp_word4 = get_job_word4(phba, rspiocb);
	did = get_job_els_rsp64_did(phba, cmdiocb);

	if (phba->sli_rev == LPFC_SLI_REV4) {
		iotag = get_wqe_reqtag(cmdiocb);
	} else {
		irsp = &rspiocb->iocb;
		iotag = irsp->ulpIoTag;
	}

	lpfc_debugfs_disc_trc(vport, LPFC_DISC_TRC_ELS_CMD,
		"PLOGI cmpl:      status:x%x/x%x did:x%x",
		ulp_status, ulp_word4, did);

	ndlp = lpfc_findnode_did(vport, did);
	if (!ndlp) {
		lpfc_printf_vlog(vport, KERN_ERR, LOG_TRACE_EVENT,
				 "0136 PLOGI completes to NPort x%x "
				 "with no ndlp. Data: x%x x%x x%x\n",
				 did, ulp_status, ulp_word4, iotag);
		goto out_freeiocb;
	}

	/* Since ndlp can be freed in the disc state machine, note if this node
	 * is being used during discovery.
	 */
	spin_lock_irq(&ndlp->lock);
	disc = (ndlp->nlp_flag & NLP_NPR_2B_DISC);
	ndlp->nlp_flag &= ~NLP_NPR_2B_DISC;
	spin_unlock_irq(&ndlp->lock);

	/* PLOGI completes to NPort <nlp_DID> */
	lpfc_printf_vlog(vport, KERN_INFO, LOG_ELS,
			 "0102 PLOGI completes to NPort x%06x "
			 "IoTag x%x Data: x%x x%x x%x x%x x%x\n",
			 ndlp->nlp_DID, iotag,
			 ndlp->nlp_fc4_type,
			 ulp_status, ulp_word4,
			 disc, vport->num_disc_nodes);

	/* Check to see if link went down during discovery */
	if (lpfc_els_chk_latt(vport)) {
		spin_lock_irq(&ndlp->lock);
		ndlp->nlp_flag |= NLP_NPR_2B_DISC;
		spin_unlock_irq(&ndlp->lock);
		goto out;
	}

	if (ulp_status) {
		/* Check for retry */
		if (lpfc_els_retry(phba, cmdiocb, rspiocb)) {
			/* ELS command is being retried */
			if (disc) {
				spin_lock_irq(&ndlp->lock);
				ndlp->nlp_flag |= NLP_NPR_2B_DISC;
				spin_unlock_irq(&ndlp->lock);
			}
			goto out;
		}
		/* Warn PLOGI status Don't print the vport to vport rjts */
		if (ulp_status != IOSTAT_LS_RJT ||
		    (((ulp_word4) >> 16 != LSRJT_INVALID_CMD) &&
		     ((ulp_word4) >> 16 != LSRJT_UNABLE_TPC)) ||
		    (phba)->pport->cfg_log_verbose & LOG_ELS)
			lpfc_vlog_msg(vport, KERN_WARNING, LOG_ELS,
				      "2753 PLOGI DID:%06X "
				      "Status:x%x/x%x\n",
				      ndlp->nlp_DID, ulp_status,
				      ulp_word4);

		/* Do not call DSM for lpfc_els_abort'ed ELS cmds */
		if (!lpfc_error_lost_link(vport, ulp_status, ulp_word4))
			lpfc_disc_state_machine(vport, ndlp, cmdiocb,
						NLP_EVT_CMPL_PLOGI);

		/* If a PLOGI collision occurred, the node needs to continue
		 * with the reglogin process.
		 */
		spin_lock_irq(&ndlp->lock);
		if ((ndlp->nlp_flag & (NLP_ACC_REGLOGIN | NLP_RCV_PLOGI)) &&
		    ndlp->nlp_state == NLP_STE_REG_LOGIN_ISSUE) {
			spin_unlock_irq(&ndlp->lock);
			goto out;
		}

		/* No PLOGI collision and the node is not registered with the
		 * scsi or nvme transport. It is no longer an active node. Just
		 * start the device remove process.
		 */
		if (!(ndlp->fc4_xpt_flags & (SCSI_XPT_REGD | NVME_XPT_REGD))) {
			ndlp->nlp_flag &= ~NLP_NPR_2B_DISC;
			if (!(ndlp->nlp_flag & NLP_IN_DEV_LOSS))
				release_node = true;
		}
		spin_unlock_irq(&ndlp->lock);

		if (release_node)
			lpfc_disc_state_machine(vport, ndlp, cmdiocb,
						NLP_EVT_DEVICE_RM);
	} else {
		/* Good status, call state machine */
		prsp = list_get_first(&cmdiocb->cmd_dmabuf->list,
				      struct lpfc_dmabuf, list);
		if (!prsp)
			goto out;
		if (!lpfc_is_els_acc_rsp(prsp))
			goto out;
		ndlp = lpfc_plogi_confirm_nport(phba, prsp->virt, ndlp);

		sp = (struct serv_parm *)((u8 *)prsp->virt +
					  sizeof(u32));

		ndlp->vmid_support = 0;
		if ((phba->cfg_vmid_app_header && sp->cmn.app_hdr_support) ||
		    (phba->cfg_vmid_priority_tagging &&
		     sp->cmn.priority_tagging)) {
			lpfc_printf_log(phba, KERN_DEBUG, LOG_ELS,
					"4018 app_hdr_support %d tagging %d DID x%x\n",
					sp->cmn.app_hdr_support,
					sp->cmn.priority_tagging,
					ndlp->nlp_DID);
			/* if the dest port supports VMID, mark it in ndlp */
			ndlp->vmid_support = 1;
		}

		lpfc_disc_state_machine(vport, ndlp, cmdiocb,
					NLP_EVT_CMPL_PLOGI);
	}

	if (disc && vport->num_disc_nodes) {
		/* Check to see if there are more PLOGIs to be sent */
		lpfc_more_plogi(vport);

		if (vport->num_disc_nodes == 0) {
			clear_bit(FC_NDISC_ACTIVE, &vport->fc_flag);

			lpfc_can_disctmo(vport);
			lpfc_end_rscn(vport);
		}
	}

out:
	lpfc_debugfs_disc_trc(vport, LPFC_DISC_TRC_NODE,
			      "PLOGI Cmpl PUT:     did:x%x refcnt %d",
			      ndlp->nlp_DID, kref_read(&ndlp->kref), 0);

out_freeiocb:
	/* Release the reference on the original I/O request. */
	free_ndlp = cmdiocb->ndlp;

	lpfc_els_free_iocb(phba, cmdiocb);
	lpfc_nlp_put(free_ndlp);
	return;
}

/**
 * lpfc_issue_els_plogi - Issue an plogi iocb command for a vport
 * @vport: pointer to a host virtual N_Port data structure.
 * @did: destination port identifier.
 * @retry: number of retries to the command IOCB.
 *
 * This routine issues a Port Login (PLOGI) command to a remote N_Port
 * (with the @did) for a @vport. Before issuing a PLOGI to a remote N_Port,
 * the ndlp with the remote N_Port DID must exist on the @vport's ndlp list.
 * This routine constructs the proper fields of the PLOGI IOCB and invokes
 * the lpfc_sli_issue_iocb() routine to send out PLOGI ELS command.
 *
 * Note that the ndlp reference count will be incremented by 1 for holding
 * the ndlp and the reference to ndlp will be stored into the ndlp field
 * of the IOCB for the completion callback function to the PLOGI ELS command.
 *
 * Return code
 *   0 - Successfully issued a plogi for @vport
 *   1 - failed to issue a plogi for @vport
 **/
int
lpfc_issue_els_plogi(struct lpfc_vport *vport, uint32_t did, uint8_t retry)
{
	struct lpfc_hba  *phba = vport->phba;
	struct serv_parm *sp;
	struct lpfc_nodelist *ndlp;
	struct lpfc_iocbq *elsiocb;
	uint8_t *pcmd;
	uint16_t cmdsize;
	int ret;

	ndlp = lpfc_findnode_did(vport, did);
	if (!ndlp)
		return 1;

	/* Defer the processing of the issue PLOGI until after the
	 * outstanding UNREG_RPI mbox command completes, unless we
	 * are going offline. This logic does not apply for Fabric DIDs
	 */
	if ((ndlp->nlp_flag & (NLP_IGNR_REG_CMPL | NLP_UNREG_INP)) &&
	    ((ndlp->nlp_DID & Fabric_DID_MASK) != Fabric_DID_MASK) &&
	    !test_bit(FC_OFFLINE_MODE, &vport->fc_flag)) {
		lpfc_printf_vlog(vport, KERN_INFO, LOG_DISCOVERY,
				 "4110 Issue PLOGI x%x deferred "
				 "on NPort x%x rpi x%x flg x%x Data:"
				 " x%px\n",
				 ndlp->nlp_defer_did, ndlp->nlp_DID,
				 ndlp->nlp_rpi, ndlp->nlp_flag, ndlp);

		/* We can only defer 1st PLOGI */
		if (ndlp->nlp_defer_did == NLP_EVT_NOTHING_PENDING)
			ndlp->nlp_defer_did = did;
		return 0;
	}

	cmdsize = (sizeof(uint32_t) + sizeof(struct serv_parm));
	elsiocb = lpfc_prep_els_iocb(vport, 1, cmdsize, retry, ndlp, did,
				     ELS_CMD_PLOGI);
	if (!elsiocb)
		return 1;

	pcmd = (uint8_t *)elsiocb->cmd_dmabuf->virt;

	/* For PLOGI request, remainder of payload is service parameters */
	*((uint32_t *) (pcmd)) = ELS_CMD_PLOGI;
	pcmd += sizeof(uint32_t);
	memcpy(pcmd, &vport->fc_sparam, sizeof(struct serv_parm));
	sp = (struct serv_parm *) pcmd;

	/*
	 * If we are a N-port connected to a Fabric, fix-up paramm's so logins
	 * to device on remote loops work.
	 */
	if (test_bit(FC_FABRIC, &vport->fc_flag) &&
	    !test_bit(FC_PUBLIC_LOOP, &vport->fc_flag))
		sp->cmn.altBbCredit = 1;

	if (sp->cmn.fcphLow < FC_PH_4_3)
		sp->cmn.fcphLow = FC_PH_4_3;

	if (sp->cmn.fcphHigh < FC_PH3)
		sp->cmn.fcphHigh = FC_PH3;

	sp->cmn.valid_vendor_ver_level = 0;
	memset(sp->un.vendorVersion, 0, sizeof(sp->un.vendorVersion));
	sp->cmn.bbRcvSizeMsb &= 0xF;

	/* Check if the destination port supports VMID */
	ndlp->vmid_support = 0;
	if (vport->vmid_priority_tagging)
		sp->cmn.priority_tagging = 1;
	else if (phba->cfg_vmid_app_header &&
		 bf_get(lpfc_ftr_ashdr, &phba->sli4_hba.sli4_flags))
		sp->cmn.app_hdr_support = 1;

	lpfc_debugfs_disc_trc(vport, LPFC_DISC_TRC_ELS_CMD,
		"Issue PLOGI:     did:x%x",
		did, 0, 0);

	/* If our firmware supports this feature, convey that
	 * information to the target using the vendor specific field.
	 */
	if (phba->sli.sli_flag & LPFC_SLI_SUPPRESS_RSP) {
		sp->cmn.valid_vendor_ver_level = 1;
		sp->un.vv.vid = cpu_to_be32(LPFC_VV_EMLX_ID);
		sp->un.vv.flags = cpu_to_be32(LPFC_VV_SUPPRESS_RSP);
	}

	phba->fc_stat.elsXmitPLOGI++;
	elsiocb->cmd_cmpl = lpfc_cmpl_els_plogi;

	lpfc_debugfs_disc_trc(vport, LPFC_DISC_TRC_ELS_CMD,
			      "Issue PLOGI:     did:x%x refcnt %d",
			      did, kref_read(&ndlp->kref), 0);
	elsiocb->ndlp = lpfc_nlp_get(ndlp);
	if (!elsiocb->ndlp) {
		lpfc_els_free_iocb(phba, elsiocb);
		return 1;
	}

	ret = lpfc_sli_issue_iocb(phba, LPFC_ELS_RING, elsiocb, 0);
	if (ret) {
		lpfc_els_free_iocb(phba, elsiocb);
		lpfc_nlp_put(ndlp);
		return 1;
	}

	return 0;
}

/**
 * lpfc_cmpl_els_prli - Completion callback function for prli
 * @phba: pointer to lpfc hba data structure.
 * @cmdiocb: pointer to lpfc command iocb data structure.
 * @rspiocb: pointer to lpfc response iocb data structure.
 *
 * This routine is the completion callback function for a Process Login
 * (PRLI) ELS command. The PRLI response IOCB status is checked for error
 * status. If there is error status reported, PRLI retry shall be attempted
 * by invoking the lpfc_els_retry() routine. Otherwise, the state
 * NLP_EVT_CMPL_PRLI is sent to the Discover State Machine (DSM) for this
 * ndlp to mark the PRLI completion.
 **/
static void
lpfc_cmpl_els_prli(struct lpfc_hba *phba, struct lpfc_iocbq *cmdiocb,
		   struct lpfc_iocbq *rspiocb)
{
	struct lpfc_vport *vport = cmdiocb->vport;
	struct lpfc_nodelist *ndlp;
	char *mode;
	u32 ulp_status;
	u32 ulp_word4;
	bool release_node = false;

	/* we pass cmdiocb to state machine which needs rspiocb as well */
	cmdiocb->rsp_iocb = rspiocb;

	ndlp = cmdiocb->ndlp;

	ulp_status = get_job_ulpstatus(phba, rspiocb);
	ulp_word4 = get_job_word4(phba, rspiocb);

	spin_lock_irq(&ndlp->lock);
	ndlp->nlp_flag &= ~NLP_PRLI_SND;

	/* Driver supports multiple FC4 types.  Counters matter. */
	vport->fc_prli_sent--;
	ndlp->fc4_prli_sent--;
	spin_unlock_irq(&ndlp->lock);

	lpfc_debugfs_disc_trc(vport, LPFC_DISC_TRC_ELS_CMD,
		"PRLI cmpl:       status:x%x/x%x did:x%x",
		ulp_status, ulp_word4,
		ndlp->nlp_DID);

	/* PRLI completes to NPort <nlp_DID> */
	lpfc_printf_vlog(vport, KERN_INFO, LOG_ELS,
			 "0103 PRLI completes to NPort x%06x "
			 "Data: x%x x%x x%x x%x x%x\n",
			 ndlp->nlp_DID, ulp_status, ulp_word4,
			 vport->num_disc_nodes, ndlp->fc4_prli_sent,
			 ndlp->fc4_xpt_flags);

	/* Check to see if link went down during discovery */
	if (lpfc_els_chk_latt(vport))
		goto out;

	if (ulp_status) {
		/* Check for retry */
		if (lpfc_els_retry(phba, cmdiocb, rspiocb)) {
			/* ELS command is being retried */
			goto out;
		}

		/* If we don't send GFT_ID to Fabric, a PRLI error
		 * could be expected.
		 */
		if (test_bit(FC_FABRIC, &vport->fc_flag) ||
		    vport->cfg_enable_fc4_type != LPFC_ENABLE_BOTH)
			mode = KERN_WARNING;
		else
			mode = KERN_INFO;

		/* Warn PRLI status */
		lpfc_printf_vlog(vport, mode, LOG_ELS,
				 "2754 PRLI DID:%06X Status:x%x/x%x, "
				 "data: x%x x%x x%x\n",
				 ndlp->nlp_DID, ulp_status,
				 ulp_word4, ndlp->nlp_state,
				 ndlp->fc4_prli_sent, ndlp->nlp_flag);

		/* Do not call DSM for lpfc_els_abort'ed ELS cmds */
		if (!lpfc_error_lost_link(vport, ulp_status, ulp_word4))
			lpfc_disc_state_machine(vport, ndlp, cmdiocb,
						NLP_EVT_CMPL_PRLI);

		/* The following condition catches an inflight transition
		 * mismatch typically caused by an RSCN. Skip any
		 * processing to allow recovery.
		 */
		if ((ndlp->nlp_state >= NLP_STE_PLOGI_ISSUE &&
		     ndlp->nlp_state <= NLP_STE_REG_LOGIN_ISSUE) ||
		    (ndlp->nlp_state == NLP_STE_NPR_NODE &&
		     ndlp->nlp_flag & NLP_DELAY_TMO)) {
			lpfc_printf_vlog(vport, KERN_WARNING, LOG_NODE,
					 "2784 PRLI cmpl: Allow Node recovery "
					 "DID x%06x nstate x%x nflag x%x\n",
					 ndlp->nlp_DID, ndlp->nlp_state,
					 ndlp->nlp_flag);
			goto out;
		}

		/*
		 * For P2P topology, retain the node so that PLOGI can be
		 * attempted on it again.
		 */
		if (test_bit(FC_PT2PT, &vport->fc_flag))
			goto out;

		/* As long as this node is not registered with the SCSI
		 * or NVMe transport and no other PRLIs are outstanding,
		 * it is no longer an active node.  Otherwise devloss
		 * handles the final cleanup.
		 */
		spin_lock_irq(&ndlp->lock);
		if (!(ndlp->fc4_xpt_flags & (SCSI_XPT_REGD | NVME_XPT_REGD)) &&
		    !ndlp->fc4_prli_sent) {
			ndlp->nlp_flag &= ~NLP_NPR_2B_DISC;
			if (!(ndlp->nlp_flag & NLP_IN_DEV_LOSS))
				release_node = true;
		}
		spin_unlock_irq(&ndlp->lock);

		if (release_node)
			lpfc_disc_state_machine(vport, ndlp, cmdiocb,
						NLP_EVT_DEVICE_RM);
	} else {
		/* Good status, call state machine.  However, if another
		 * PRLI is outstanding, don't call the state machine
		 * because final disposition to Mapped or Unmapped is
		 * completed there.
		 */
		lpfc_disc_state_machine(vport, ndlp, cmdiocb,
					NLP_EVT_CMPL_PRLI);
	}

out:
	lpfc_els_free_iocb(phba, cmdiocb);
	lpfc_nlp_put(ndlp);
	return;
}

/**
 * lpfc_issue_els_prli - Issue a prli iocb command for a vport
 * @vport: pointer to a host virtual N_Port data structure.
 * @ndlp: pointer to a node-list data structure.
 * @retry: number of retries to the command IOCB.
 *
 * This routine issues a Process Login (PRLI) ELS command for the
 * @vport. The PRLI service parameters are set up in the payload of the
 * PRLI Request command and the pointer to lpfc_cmpl_els_prli() routine
 * is put to the IOCB completion callback func field before invoking the
 * routine lpfc_sli_issue_iocb() to send out PRLI command.
 *
 * Note that the ndlp reference count will be incremented by 1 for holding the
 * ndlp and the reference to ndlp will be stored into the ndlp field of
 * the IOCB for the completion callback function to the PRLI ELS command.
 *
 * Return code
 *   0 - successfully issued prli iocb command for @vport
 *   1 - failed to issue prli iocb command for @vport
 **/
int
lpfc_issue_els_prli(struct lpfc_vport *vport, struct lpfc_nodelist *ndlp,
		    uint8_t retry)
{
	int rc = 0;
	struct lpfc_hba *phba = vport->phba;
	PRLI *npr;
	struct lpfc_nvme_prli *npr_nvme;
	struct lpfc_iocbq *elsiocb;
	uint8_t *pcmd;
	uint16_t cmdsize;
	u32 local_nlp_type, elscmd;

	/*
	 * If we are in RSCN mode, the FC4 types supported from a
	 * previous GFT_ID command may not be accurate. So, if we
	 * are a NVME Initiator, always look for the possibility of
	 * the remote NPort beng a NVME Target.
	 */
	if (phba->sli_rev == LPFC_SLI_REV4 &&
	    test_bit(FC_RSCN_MODE, &vport->fc_flag) &&
	    vport->nvmei_support)
		ndlp->nlp_fc4_type |= NLP_FC4_NVME;
	local_nlp_type = ndlp->nlp_fc4_type;

	/* This routine will issue 1 or 2 PRLIs, so zero all the ndlp
	 * fields here before any of them can complete.
	 */
	ndlp->nlp_type &= ~(NLP_FCP_TARGET | NLP_FCP_INITIATOR);
	ndlp->nlp_type &= ~(NLP_NVME_TARGET | NLP_NVME_INITIATOR);
	ndlp->nlp_fcp_info &= ~NLP_FCP_2_DEVICE;
	ndlp->nlp_flag &= ~(NLP_FIRSTBURST | NLP_NPR_2B_DISC);
	ndlp->nvme_fb_size = 0;

 send_next_prli:
	if (local_nlp_type & NLP_FC4_FCP) {
		/* Payload is 4 + 16 = 20 x14 bytes. */
		cmdsize = (sizeof(uint32_t) + sizeof(PRLI));
		elscmd = ELS_CMD_PRLI;
	} else if (local_nlp_type & NLP_FC4_NVME) {
		/* Payload is 4 + 20 = 24 x18 bytes. */
		cmdsize = (sizeof(uint32_t) + sizeof(struct lpfc_nvme_prli));
		elscmd = ELS_CMD_NVMEPRLI;
	} else {
		lpfc_printf_vlog(vport, KERN_INFO, LOG_DISCOVERY,
				 "3083 Unknown FC_TYPE x%x ndlp x%06x\n",
				 ndlp->nlp_fc4_type, ndlp->nlp_DID);
		return 1;
	}

	/* SLI3 ports don't support NVME.  If this rport is a strict NVME
	 * FC4 type, implicitly LOGO.
	 */
	if (phba->sli_rev == LPFC_SLI_REV3 &&
	    ndlp->nlp_fc4_type == NLP_FC4_NVME) {
		lpfc_printf_vlog(vport, KERN_INFO, LOG_DISCOVERY,
				 "3088 Rport fc4 type 0x%x not supported by SLI3 adapter\n",
				 ndlp->nlp_type);
		lpfc_disc_state_machine(vport, ndlp, NULL, NLP_EVT_DEVICE_RM);
		return 1;
	}

	elsiocb = lpfc_prep_els_iocb(vport, 1, cmdsize, retry, ndlp,
				     ndlp->nlp_DID, elscmd);
	if (!elsiocb)
		return 1;

	pcmd = (uint8_t *)elsiocb->cmd_dmabuf->virt;

	/* For PRLI request, remainder of payload is service parameters */
	memset(pcmd, 0, cmdsize);

	if (local_nlp_type & NLP_FC4_FCP) {
		/* Remainder of payload is FCP PRLI parameter page.
		 * Note: this data structure is defined as
		 * BE/LE in the structure definition so no
		 * byte swap call is made.
		 */
		*((uint32_t *)(pcmd)) = ELS_CMD_PRLI;
		pcmd += sizeof(uint32_t);
		npr = (PRLI *)pcmd;

		/*
		 * If our firmware version is 3.20 or later,
		 * set the following bits for FC-TAPE support.
		 */
		if (phba->vpd.rev.feaLevelHigh >= 0x02) {
			npr->ConfmComplAllowed = 1;
			npr->Retry = 1;
			npr->TaskRetryIdReq = 1;
		}
		npr->estabImagePair = 1;
		npr->readXferRdyDis = 1;
		if (vport->cfg_first_burst_size)
			npr->writeXferRdyDis = 1;

		/* For FCP support */
		npr->prliType = PRLI_FCP_TYPE;
		npr->initiatorFunc = 1;
		elsiocb->cmd_flag |= LPFC_PRLI_FCP_REQ;

		/* Remove FCP type - processed. */
		local_nlp_type &= ~NLP_FC4_FCP;
	} else if (local_nlp_type & NLP_FC4_NVME) {
		/* Remainder of payload is NVME PRLI parameter page.
		 * This data structure is the newer definition that
		 * uses bf macros so a byte swap is required.
		 */
		*((uint32_t *)(pcmd)) = ELS_CMD_NVMEPRLI;
		pcmd += sizeof(uint32_t);
		npr_nvme = (struct lpfc_nvme_prli *)pcmd;
		bf_set(prli_type_code, npr_nvme, PRLI_NVME_TYPE);
		bf_set(prli_estabImagePair, npr_nvme, 0);  /* Should be 0 */
		if (phba->nsler) {
			bf_set(prli_nsler, npr_nvme, 1);
			bf_set(prli_conf, npr_nvme, 1);
		}

		/* Only initiators request first burst. */
		if ((phba->cfg_nvme_enable_fb) &&
		    !phba->nvmet_support)
			bf_set(prli_fba, npr_nvme, 1);

		if (phba->nvmet_support) {
			bf_set(prli_tgt, npr_nvme, 1);
			bf_set(prli_disc, npr_nvme, 1);
		} else {
			bf_set(prli_init, npr_nvme, 1);
			bf_set(prli_conf, npr_nvme, 1);
		}

		npr_nvme->word1 = cpu_to_be32(npr_nvme->word1);
		npr_nvme->word4 = cpu_to_be32(npr_nvme->word4);
		elsiocb->cmd_flag |= LPFC_PRLI_NVME_REQ;

		/* Remove NVME type - processed. */
		local_nlp_type &= ~NLP_FC4_NVME;
	}

	phba->fc_stat.elsXmitPRLI++;
	elsiocb->cmd_cmpl = lpfc_cmpl_els_prli;

	lpfc_debugfs_disc_trc(vport, LPFC_DISC_TRC_ELS_CMD,
			      "Issue PRLI:  did:x%x refcnt %d",
			      ndlp->nlp_DID, kref_read(&ndlp->kref), 0);
	elsiocb->ndlp = lpfc_nlp_get(ndlp);
	if (!elsiocb->ndlp) {
		lpfc_els_free_iocb(phba, elsiocb);
		return 1;
	}

	rc = lpfc_sli_issue_iocb(phba, LPFC_ELS_RING, elsiocb, 0);
	if (rc == IOCB_ERROR) {
		lpfc_els_free_iocb(phba, elsiocb);
		lpfc_nlp_put(ndlp);
		return 1;
	}

	/* The vport counters are used for lpfc_scan_finished, but
	 * the ndlp is used to track outstanding PRLIs for different
	 * FC4 types.
	 */
	spin_lock_irq(&ndlp->lock);
	ndlp->nlp_flag |= NLP_PRLI_SND;
	vport->fc_prli_sent++;
	ndlp->fc4_prli_sent++;
	spin_unlock_irq(&ndlp->lock);

	/* The driver supports 2 FC4 types.  Make sure
	 * a PRLI is issued for all types before exiting.
	 */
	if (phba->sli_rev == LPFC_SLI_REV4 &&
	    local_nlp_type & (NLP_FC4_FCP | NLP_FC4_NVME))
		goto send_next_prli;
	else
		return 0;
}

/**
 * lpfc_rscn_disc - Perform rscn discovery for a vport
 * @vport: pointer to a host virtual N_Port data structure.
 *
 * This routine performs Registration State Change Notification (RSCN)
 * discovery for a @vport. If the @vport's node port recovery count is not
 * zero, it will invoke the lpfc_els_disc_plogi() to perform PLOGI for all
 * the nodes that need recovery. If none of the PLOGI were needed through
 * the lpfc_els_disc_plogi() routine, the lpfc_end_rscn() routine shall be
 * invoked to check and handle possible more RSCN came in during the period
 * of processing the current ones.
 **/
static void
lpfc_rscn_disc(struct lpfc_vport *vport)
{
	lpfc_can_disctmo(vport);

	/* RSCN discovery */
	/* go thru NPR nodes and issue ELS PLOGIs */
	if (atomic_read(&vport->fc_npr_cnt))
		if (lpfc_els_disc_plogi(vport))
			return;

	lpfc_end_rscn(vport);
}

/**
 * lpfc_adisc_done - Complete the adisc phase of discovery
 * @vport: pointer to lpfc_vport hba data structure that finished all ADISCs.
 *
 * This function is called when the final ADISC is completed during discovery.
 * This function handles clearing link attention or issuing reg_vpi depending
 * on whether npiv is enabled. This function also kicks off the PLOGI phase of
 * discovery.
 * This function is called with no locks held.
 **/
static void
lpfc_adisc_done(struct lpfc_vport *vport)
{
	struct lpfc_hba   *phba = vport->phba;

	/*
	 * For NPIV, cmpl_reg_vpi will set port_state to READY,
	 * and continue discovery.
	 */
	if ((phba->sli3_options & LPFC_SLI3_NPIV_ENABLED) &&
	    !test_bit(FC_RSCN_MODE, &vport->fc_flag) &&
	    (phba->sli_rev < LPFC_SLI_REV4)) {

		/*
		 * If link is down, clear_la and reg_vpi will be done after
		 * flogi following a link up event
		 */
		if (!lpfc_is_link_up(phba))
			return;

		/* The ADISCs are complete.  Doesn't matter if they
		 * succeeded or failed because the ADISC completion
		 * routine guarantees to call the state machine and
		 * the RPI is either unregistered (failed ADISC response)
		 * or the RPI is still valid and the node is marked
		 * mapped for a target.  The exchanges should be in the
		 * correct state. This code is specific to SLI3.
		 */
		lpfc_issue_clear_la(phba, vport);
		lpfc_issue_reg_vpi(phba, vport);
		return;
	}
	/*
	* For SLI2, we need to set port_state to READY
	* and continue discovery.
	*/
	if (vport->port_state < LPFC_VPORT_READY) {
		/* If we get here, there is nothing to ADISC */
		lpfc_issue_clear_la(phba, vport);
		if (!test_bit(FC_ABORT_DISCOVERY, &vport->fc_flag)) {
			vport->num_disc_nodes = 0;
			/* go thru NPR list, issue ELS PLOGIs */
			if (atomic_read(&vport->fc_npr_cnt))
				lpfc_els_disc_plogi(vport);
			if (!vport->num_disc_nodes) {
				clear_bit(FC_NDISC_ACTIVE, &vport->fc_flag);
				lpfc_can_disctmo(vport);
				lpfc_end_rscn(vport);
			}
		}
		vport->port_state = LPFC_VPORT_READY;
	} else
		lpfc_rscn_disc(vport);
}

/**
 * lpfc_more_adisc - Issue more adisc as needed
 * @vport: pointer to a host virtual N_Port data structure.
 *
 * This routine determines whether there are more ndlps on a @vport
 * node list need to have Address Discover (ADISC) issued. If so, it will
 * invoke the lpfc_els_disc_adisc() routine to issue ADISC on the @vport's
 * remaining nodes which need to have ADISC sent.
 **/
void
lpfc_more_adisc(struct lpfc_vport *vport)
{
	if (vport->num_disc_nodes)
		vport->num_disc_nodes--;
	/* Continue discovery with <num_disc_nodes> ADISCs to go */
	lpfc_printf_vlog(vport, KERN_INFO, LOG_DISCOVERY,
			 "0210 Continue discovery with %d ADISCs to go "
			 "Data: x%x x%lx x%x\n",
			 vport->num_disc_nodes,
			 atomic_read(&vport->fc_adisc_cnt),
			 vport->fc_flag, vport->port_state);
	/* Check to see if there are more ADISCs to be sent */
	if (test_bit(FC_NLP_MORE, &vport->fc_flag)) {
		lpfc_set_disctmo(vport);
		/* go thru NPR nodes and issue any remaining ELS ADISCs */
		lpfc_els_disc_adisc(vport);
	}
	if (!vport->num_disc_nodes)
		lpfc_adisc_done(vport);
	return;
}

/**
 * lpfc_cmpl_els_adisc - Completion callback function for adisc
 * @phba: pointer to lpfc hba data structure.
 * @cmdiocb: pointer to lpfc command iocb data structure.
 * @rspiocb: pointer to lpfc response iocb data structure.
 *
 * This routine is the completion function for issuing the Address Discover
 * (ADISC) command. It first checks to see whether link went down during
 * the discovery process. If so, the node will be marked as node port
 * recovery for issuing discover IOCB by the link attention handler and
 * exit. Otherwise, the response status is checked. If error was reported
 * in the response status, the ADISC command shall be retried by invoking
 * the lpfc_els_retry() routine. Otherwise, if no error was reported in
 * the response status, the state machine is invoked to set transition
 * with respect to NLP_EVT_CMPL_ADISC event.
 **/
static void
lpfc_cmpl_els_adisc(struct lpfc_hba *phba, struct lpfc_iocbq *cmdiocb,
		    struct lpfc_iocbq *rspiocb)
{
	struct lpfc_vport *vport = cmdiocb->vport;
	IOCB_t *irsp;
	struct lpfc_nodelist *ndlp;
	int  disc;
	u32 ulp_status, ulp_word4, tmo, iotag;
	bool release_node = false;

	/* we pass cmdiocb to state machine which needs rspiocb as well */
	cmdiocb->rsp_iocb = rspiocb;

	ndlp = cmdiocb->ndlp;

	ulp_status = get_job_ulpstatus(phba, rspiocb);
	ulp_word4 = get_job_word4(phba, rspiocb);

	if (phba->sli_rev == LPFC_SLI_REV4) {
		tmo = get_wqe_tmo(cmdiocb);
		iotag = get_wqe_reqtag(cmdiocb);
	} else {
		irsp = &rspiocb->iocb;
		tmo = irsp->ulpTimeout;
		iotag = irsp->ulpIoTag;
	}

	lpfc_debugfs_disc_trc(vport, LPFC_DISC_TRC_ELS_CMD,
		"ADISC cmpl:      status:x%x/x%x did:x%x",
		ulp_status, ulp_word4,
		ndlp->nlp_DID);

	/* Since ndlp can be freed in the disc state machine, note if this node
	 * is being used during discovery.
	 */
	spin_lock_irq(&ndlp->lock);
	disc = (ndlp->nlp_flag & NLP_NPR_2B_DISC);
	ndlp->nlp_flag &= ~(NLP_ADISC_SND | NLP_NPR_2B_DISC);
	spin_unlock_irq(&ndlp->lock);
	/* ADISC completes to NPort <nlp_DID> */
	lpfc_printf_vlog(vport, KERN_INFO, LOG_ELS,
			 "0104 ADISC completes to NPort x%x "
			 "IoTag x%x Data: x%x x%x x%x x%x x%x\n",
			 ndlp->nlp_DID, iotag,
			 ulp_status, ulp_word4,
			 tmo, disc, vport->num_disc_nodes);

	/* Check to see if link went down during discovery */
	if (lpfc_els_chk_latt(vport)) {
		spin_lock_irq(&ndlp->lock);
		ndlp->nlp_flag |= NLP_NPR_2B_DISC;
		spin_unlock_irq(&ndlp->lock);
		goto out;
	}

	if (ulp_status) {
		/* Check for retry */
		if (lpfc_els_retry(phba, cmdiocb, rspiocb)) {
			/* ELS command is being retried */
			if (disc) {
				spin_lock_irq(&ndlp->lock);
				ndlp->nlp_flag |= NLP_NPR_2B_DISC;
				spin_unlock_irq(&ndlp->lock);
				lpfc_set_disctmo(vport);
			}
			goto out;
		}
		/* Warn ADISC status */
		lpfc_vlog_msg(vport, KERN_WARNING, LOG_ELS,
			      "2755 ADISC DID:%06X Status:x%x/x%x\n",
			      ndlp->nlp_DID, ulp_status,
			      ulp_word4);
		lpfc_disc_state_machine(vport, ndlp, cmdiocb,
					NLP_EVT_CMPL_ADISC);

		/* As long as this node is not registered with the SCSI or NVMe
		 * transport, it is no longer an active node. Otherwise
		 * devloss handles the final cleanup.
		 */
		spin_lock_irq(&ndlp->lock);
		if (!(ndlp->fc4_xpt_flags & (SCSI_XPT_REGD | NVME_XPT_REGD))) {
			ndlp->nlp_flag &= ~NLP_NPR_2B_DISC;
			if (!(ndlp->nlp_flag & NLP_IN_DEV_LOSS))
				release_node = true;
		}
		spin_unlock_irq(&ndlp->lock);

		if (release_node)
			lpfc_disc_state_machine(vport, ndlp, cmdiocb,
						NLP_EVT_DEVICE_RM);
	} else
		/* Good status, call state machine */
		lpfc_disc_state_machine(vport, ndlp, cmdiocb,
					NLP_EVT_CMPL_ADISC);

	/* Check to see if there are more ADISCs to be sent */
	if (disc && vport->num_disc_nodes)
		lpfc_more_adisc(vport);
out:
	lpfc_els_free_iocb(phba, cmdiocb);
	lpfc_nlp_put(ndlp);
	return;
}

/**
 * lpfc_issue_els_adisc - Issue an address discover iocb to an node on a vport
 * @vport: pointer to a virtual N_Port data structure.
 * @ndlp: pointer to a node-list data structure.
 * @retry: number of retries to the command IOCB.
 *
 * This routine issues an Address Discover (ADISC) for an @ndlp on a
 * @vport. It prepares the payload of the ADISC ELS command, updates the
 * and states of the ndlp, and invokes the lpfc_sli_issue_iocb() routine
 * to issue the ADISC ELS command.
 *
 * Note that the ndlp reference count will be incremented by 1 for holding the
 * ndlp and the reference to ndlp will be stored into the ndlp field of
 * the IOCB for the completion callback function to the ADISC ELS command.
 *
 * Return code
 *   0 - successfully issued adisc
 *   1 - failed to issue adisc
 **/
int
lpfc_issue_els_adisc(struct lpfc_vport *vport, struct lpfc_nodelist *ndlp,
		     uint8_t retry)
{
	int rc = 0;
	struct lpfc_hba  *phba = vport->phba;
	ADISC *ap;
	struct lpfc_iocbq *elsiocb;
	uint8_t *pcmd;
	uint16_t cmdsize;

	cmdsize = (sizeof(uint32_t) + sizeof(ADISC));
	elsiocb = lpfc_prep_els_iocb(vport, 1, cmdsize, retry, ndlp,
				     ndlp->nlp_DID, ELS_CMD_ADISC);
	if (!elsiocb)
		return 1;

	pcmd = (uint8_t *)elsiocb->cmd_dmabuf->virt;

	/* For ADISC request, remainder of payload is service parameters */
	*((uint32_t *) (pcmd)) = ELS_CMD_ADISC;
	pcmd += sizeof(uint32_t);

	/* Fill in ADISC payload */
	ap = (ADISC *) pcmd;
	ap->hardAL_PA = phba->fc_pref_ALPA;
	memcpy(&ap->portName, &vport->fc_portname, sizeof(struct lpfc_name));
	memcpy(&ap->nodeName, &vport->fc_nodename, sizeof(struct lpfc_name));
	ap->DID = be32_to_cpu(vport->fc_myDID);

	phba->fc_stat.elsXmitADISC++;
	elsiocb->cmd_cmpl = lpfc_cmpl_els_adisc;
	spin_lock_irq(&ndlp->lock);
	ndlp->nlp_flag |= NLP_ADISC_SND;
	spin_unlock_irq(&ndlp->lock);
	elsiocb->ndlp = lpfc_nlp_get(ndlp);
	if (!elsiocb->ndlp) {
		lpfc_els_free_iocb(phba, elsiocb);
		goto err;
	}

	lpfc_debugfs_disc_trc(vport, LPFC_DISC_TRC_ELS_CMD,
			      "Issue ADISC:   did:x%x refcnt %d",
			      ndlp->nlp_DID, kref_read(&ndlp->kref), 0);

	rc = lpfc_sli_issue_iocb(phba, LPFC_ELS_RING, elsiocb, 0);
	if (rc == IOCB_ERROR) {
		lpfc_els_free_iocb(phba, elsiocb);
		lpfc_nlp_put(ndlp);
		goto err;
	}

	return 0;

err:
	spin_lock_irq(&ndlp->lock);
	ndlp->nlp_flag &= ~NLP_ADISC_SND;
	spin_unlock_irq(&ndlp->lock);
	return 1;
}

/**
 * lpfc_cmpl_els_logo - Completion callback function for logo
 * @phba: pointer to lpfc hba data structure.
 * @cmdiocb: pointer to lpfc command iocb data structure.
 * @rspiocb: pointer to lpfc response iocb data structure.
 *
 * This routine is the completion function for issuing the ELS Logout (LOGO)
 * command. If no error status was reported from the LOGO response, the
 * state machine of the associated ndlp shall be invoked for transition with
 * respect to NLP_EVT_CMPL_LOGO event.
 **/
static void
lpfc_cmpl_els_logo(struct lpfc_hba *phba, struct lpfc_iocbq *cmdiocb,
		   struct lpfc_iocbq *rspiocb)
{
	struct lpfc_nodelist *ndlp = cmdiocb->ndlp;
	struct lpfc_vport *vport = ndlp->vport;
	IOCB_t *irsp;
	unsigned long flags;
	uint32_t skip_recovery = 0;
	int wake_up_waiter = 0;
	u32 ulp_status;
	u32 ulp_word4;
	u32 tmo, iotag;

	/* we pass cmdiocb to state machine which needs rspiocb as well */
	cmdiocb->rsp_iocb = rspiocb;

	ulp_status = get_job_ulpstatus(phba, rspiocb);
	ulp_word4 = get_job_word4(phba, rspiocb);

	if (phba->sli_rev == LPFC_SLI_REV4) {
		tmo = get_wqe_tmo(cmdiocb);
		iotag = get_wqe_reqtag(cmdiocb);
	} else {
		irsp = &rspiocb->iocb;
		tmo = irsp->ulpTimeout;
		iotag = irsp->ulpIoTag;
	}

	spin_lock_irq(&ndlp->lock);
	ndlp->nlp_flag &= ~NLP_LOGO_SND;
	if (ndlp->save_flags & NLP_WAIT_FOR_LOGO) {
		wake_up_waiter = 1;
		ndlp->save_flags &= ~NLP_WAIT_FOR_LOGO;
	}
	spin_unlock_irq(&ndlp->lock);

	lpfc_debugfs_disc_trc(vport, LPFC_DISC_TRC_ELS_CMD,
		"LOGO cmpl:       status:x%x/x%x did:x%x",
		ulp_status, ulp_word4,
		ndlp->nlp_DID);

	/* LOGO completes to NPort <nlp_DID> */
	lpfc_printf_vlog(vport, KERN_INFO, LOG_ELS,
			 "0105 LOGO completes to NPort x%x "
			 "IoTag x%x refcnt %d nflags x%x xflags x%x "
			 "Data: x%x x%x x%x x%x\n",
			 ndlp->nlp_DID, iotag,
			 kref_read(&ndlp->kref), ndlp->nlp_flag,
			 ndlp->fc4_xpt_flags, ulp_status, ulp_word4,
			 tmo, vport->num_disc_nodes);

	if (lpfc_els_chk_latt(vport)) {
		skip_recovery = 1;
		goto out;
	}

	/* The LOGO will not be retried on failure.  A LOGO was
	 * issued to the remote rport and a ACC or RJT or no Answer are
	 * all acceptable.  Note the failure and move forward with
	 * discovery.  The PLOGI will retry.
	 */
	if (ulp_status) {
		/* Warn LOGO status */
		lpfc_vlog_msg(vport, KERN_WARNING, LOG_ELS,
			      "2756 LOGO, No Retry DID:%06X "
			      "Status:x%x/x%x\n",
			      ndlp->nlp_DID, ulp_status,
			      ulp_word4);

		if (lpfc_error_lost_link(vport, ulp_status, ulp_word4))
			skip_recovery = 1;
	}

	/* Call state machine. This will unregister the rpi if needed. */
	lpfc_disc_state_machine(vport, ndlp, cmdiocb, NLP_EVT_CMPL_LOGO);

	if (skip_recovery)
		goto out;

	/* The driver sets this flag for an NPIV instance that doesn't want to
	 * log into the remote port.
	 */
	if (ndlp->nlp_flag & NLP_TARGET_REMOVE) {
		spin_lock_irq(&ndlp->lock);
		if (phba->sli_rev == LPFC_SLI_REV4)
			ndlp->nlp_flag |= NLP_RELEASE_RPI;
		ndlp->nlp_flag &= ~NLP_NPR_2B_DISC;
		spin_unlock_irq(&ndlp->lock);
		lpfc_disc_state_machine(vport, ndlp, cmdiocb,
					NLP_EVT_DEVICE_RM);
		goto out_rsrc_free;
	}

out:
	/* At this point, the LOGO processing is complete. NOTE: For a
	 * pt2pt topology, we are assuming the NPortID will only change
	 * on link up processing. For a LOGO / PLOGI initiated by the
	 * Initiator, we are assuming the NPortID is not going to change.
	 */

	if (wake_up_waiter && ndlp->logo_waitq)
		wake_up(ndlp->logo_waitq);
	/*
	 * If the node is a target, the handling attempts to recover the port.
	 * For any other port type, the rpi is unregistered as an implicit
	 * LOGO.
	 */
	if (ndlp->nlp_type & (NLP_FCP_TARGET | NLP_NVME_TARGET) &&
	    skip_recovery == 0) {
		lpfc_cancel_retry_delay_tmo(vport, ndlp);
		spin_lock_irqsave(&ndlp->lock, flags);
		ndlp->nlp_flag |= NLP_NPR_2B_DISC;
		spin_unlock_irqrestore(&ndlp->lock, flags);

		lpfc_printf_vlog(vport, KERN_INFO, LOG_ELS,
				 "3187 LOGO completes to NPort x%x: Start "
				 "Recovery Data: x%x x%x x%x x%x\n",
				 ndlp->nlp_DID, ulp_status,
				 ulp_word4, tmo,
				 vport->num_disc_nodes);

		lpfc_els_free_iocb(phba, cmdiocb);
		lpfc_nlp_put(ndlp);

		lpfc_disc_start(vport);
		return;
	}

	/* Cleanup path for failed REG_RPI handling. If REG_RPI fails, the
	 * driver sends a LOGO to the rport to cleanup.  For fabric and
	 * initiator ports cleanup the node as long as it the node is not
	 * register with the transport.
	 */
	if (!(ndlp->fc4_xpt_flags & (SCSI_XPT_REGD | NVME_XPT_REGD))) {
		spin_lock_irq(&ndlp->lock);
		ndlp->nlp_flag &= ~NLP_NPR_2B_DISC;
		spin_unlock_irq(&ndlp->lock);
		lpfc_disc_state_machine(vport, ndlp, cmdiocb,
					NLP_EVT_DEVICE_RM);
	}
out_rsrc_free:
	/* Driver is done with the I/O. */
	lpfc_els_free_iocb(phba, cmdiocb);
	lpfc_nlp_put(ndlp);
}

/**
 * lpfc_issue_els_logo - Issue a logo to an node on a vport
 * @vport: pointer to a virtual N_Port data structure.
 * @ndlp: pointer to a node-list data structure.
 * @retry: number of retries to the command IOCB.
 *
 * This routine constructs and issues an ELS Logout (LOGO) iocb command
 * to a remote node, referred by an @ndlp on a @vport. It constructs the
 * payload of the IOCB, properly sets up the @ndlp state, and invokes the
 * lpfc_sli_issue_iocb() routine to send out the LOGO ELS command.
 *
 * Note that the ndlp reference count will be incremented by 1 for holding the
 * ndlp and the reference to ndlp will be stored into the ndlp field of
 * the IOCB for the completion callback function to the LOGO ELS command.
 *
 * Callers of this routine are expected to unregister the RPI first
 *
 * Return code
 *   0 - successfully issued logo
 *   1 - failed to issue logo
 **/
int
lpfc_issue_els_logo(struct lpfc_vport *vport, struct lpfc_nodelist *ndlp,
		    uint8_t retry)
{
	struct lpfc_hba  *phba = vport->phba;
	struct lpfc_iocbq *elsiocb;
	uint8_t *pcmd;
	uint16_t cmdsize;
	int rc;

	spin_lock_irq(&ndlp->lock);
	if (ndlp->nlp_flag & NLP_LOGO_SND) {
		spin_unlock_irq(&ndlp->lock);
		return 0;
	}
	spin_unlock_irq(&ndlp->lock);

	cmdsize = (2 * sizeof(uint32_t)) + sizeof(struct lpfc_name);
	elsiocb = lpfc_prep_els_iocb(vport, 1, cmdsize, retry, ndlp,
				     ndlp->nlp_DID, ELS_CMD_LOGO);
	if (!elsiocb)
		return 1;

	pcmd = (uint8_t *)elsiocb->cmd_dmabuf->virt;
	*((uint32_t *) (pcmd)) = ELS_CMD_LOGO;
	pcmd += sizeof(uint32_t);

	/* Fill in LOGO payload */
	*((uint32_t *) (pcmd)) = be32_to_cpu(vport->fc_myDID);
	pcmd += sizeof(uint32_t);
	memcpy(pcmd, &vport->fc_portname, sizeof(struct lpfc_name));

	phba->fc_stat.elsXmitLOGO++;
	elsiocb->cmd_cmpl = lpfc_cmpl_els_logo;
	spin_lock_irq(&ndlp->lock);
	ndlp->nlp_flag |= NLP_LOGO_SND;
	ndlp->nlp_flag &= ~NLP_ISSUE_LOGO;
	spin_unlock_irq(&ndlp->lock);
	elsiocb->ndlp = lpfc_nlp_get(ndlp);
	if (!elsiocb->ndlp) {
		lpfc_els_free_iocb(phba, elsiocb);
		goto err;
	}

	lpfc_debugfs_disc_trc(vport, LPFC_DISC_TRC_ELS_CMD,
			      "Issue LOGO:      did:x%x refcnt %d",
			      ndlp->nlp_DID, kref_read(&ndlp->kref), 0);

	rc = lpfc_sli_issue_iocb(phba, LPFC_ELS_RING, elsiocb, 0);
	if (rc == IOCB_ERROR) {
		lpfc_els_free_iocb(phba, elsiocb);
		lpfc_nlp_put(ndlp);
		goto err;
	}

	spin_lock_irq(&ndlp->lock);
	ndlp->nlp_prev_state = ndlp->nlp_state;
	spin_unlock_irq(&ndlp->lock);
	lpfc_nlp_set_state(vport, ndlp, NLP_STE_LOGO_ISSUE);
	return 0;

err:
	spin_lock_irq(&ndlp->lock);
	ndlp->nlp_flag &= ~NLP_LOGO_SND;
	spin_unlock_irq(&ndlp->lock);
	return 1;
}

/**
 * lpfc_cmpl_els_cmd - Completion callback function for generic els command
 * @phba: pointer to lpfc hba data structure.
 * @cmdiocb: pointer to lpfc command iocb data structure.
 * @rspiocb: pointer to lpfc response iocb data structure.
 *
 * This routine is a generic completion callback function for ELS commands.
 * Specifically, it is the callback function which does not need to perform
 * any command specific operations. It is currently used by the ELS command
 * issuing routines for RSCN, lpfc_issue_els_rscn, and the ELS Fibre Channel
 * Address Resolution Protocol Response (FARPR) routine, lpfc_issue_els_farpr().
 * Other than certain debug loggings, this callback function simply invokes the
 * lpfc_els_chk_latt() routine to check whether link went down during the
 * discovery process.
 **/
static void
lpfc_cmpl_els_cmd(struct lpfc_hba *phba, struct lpfc_iocbq *cmdiocb,
		  struct lpfc_iocbq *rspiocb)
{
	struct lpfc_vport *vport = cmdiocb->vport;
	struct lpfc_nodelist *free_ndlp;
	IOCB_t *irsp;
	u32 ulp_status, ulp_word4, tmo, did, iotag;

	ulp_status = get_job_ulpstatus(phba, rspiocb);
	ulp_word4 = get_job_word4(phba, rspiocb);
	did = get_job_els_rsp64_did(phba, cmdiocb);

	if (phba->sli_rev == LPFC_SLI_REV4) {
		tmo = get_wqe_tmo(cmdiocb);
		iotag = get_wqe_reqtag(cmdiocb);
	} else {
		irsp = &rspiocb->iocb;
		tmo = irsp->ulpTimeout;
		iotag = irsp->ulpIoTag;
	}

	lpfc_debugfs_disc_trc(vport, LPFC_DISC_TRC_ELS_CMD,
			      "ELS cmd cmpl:    status:x%x/x%x did:x%x",
			      ulp_status, ulp_word4, did);

	/* ELS cmd tag <ulpIoTag> completes */
	lpfc_printf_vlog(vport, KERN_INFO, LOG_ELS,
			 "0106 ELS cmd tag x%x completes Data: x%x x%x x%x\n",
			 iotag, ulp_status, ulp_word4, tmo);

	/* Check to see if link went down during discovery */
	lpfc_els_chk_latt(vport);

	free_ndlp = cmdiocb->ndlp;

	lpfc_els_free_iocb(phba, cmdiocb);
	lpfc_nlp_put(free_ndlp);
}

/**
 * lpfc_reg_fab_ctrl_node - RPI register the fabric controller node.
 * @vport: pointer to lpfc_vport data structure.
 * @fc_ndlp: pointer to the fabric controller (0xfffffd) node.
 *
 * This routine registers the rpi assigned to the fabric controller
 * NPort_ID (0xfffffd) with the port and moves the node to UNMAPPED
 * state triggering a registration with the SCSI transport.
 *
 * This routine is single out because the fabric controller node
 * does not receive a PLOGI.  This routine is consumed by the
 * SCR and RDF ELS commands.  Callers are expected to qualify
 * with SLI4 first.
 **/
static int
lpfc_reg_fab_ctrl_node(struct lpfc_vport *vport, struct lpfc_nodelist *fc_ndlp)
{
	int rc = 0;
	struct lpfc_hba *phba = vport->phba;
	struct lpfc_nodelist *ns_ndlp;
	LPFC_MBOXQ_t *mbox;

	if (fc_ndlp->nlp_flag & NLP_RPI_REGISTERED)
		return rc;

	ns_ndlp = lpfc_findnode_did(vport, NameServer_DID);
	if (!ns_ndlp)
		return -ENODEV;

	lpfc_printf_vlog(vport, KERN_INFO, LOG_NODE,
			 "0935 %s: Reg FC RPI x%x on FC DID x%x NSSte: x%x\n",
			 __func__, fc_ndlp->nlp_rpi, fc_ndlp->nlp_DID,
			 ns_ndlp->nlp_state);
	if (ns_ndlp->nlp_state != NLP_STE_UNMAPPED_NODE)
		return -ENODEV;

	mbox = mempool_alloc(phba->mbox_mem_pool, GFP_KERNEL);
	if (!mbox) {
		lpfc_printf_vlog(vport, KERN_ERR, LOG_NODE,
				 "0936 %s: no memory for reg_login "
				 "Data: x%x x%x x%x x%x\n", __func__,
				 fc_ndlp->nlp_DID, fc_ndlp->nlp_state,
				 fc_ndlp->nlp_flag, fc_ndlp->nlp_rpi);
		return -ENOMEM;
	}
	rc = lpfc_reg_rpi(phba, vport->vpi, fc_ndlp->nlp_DID,
			  (u8 *)&vport->fc_sparam, mbox, fc_ndlp->nlp_rpi);
	if (rc) {
		rc = -EACCES;
		goto out;
	}

	fc_ndlp->nlp_flag |= NLP_REG_LOGIN_SEND;
	mbox->mbox_cmpl = lpfc_mbx_cmpl_fc_reg_login;
	mbox->ctx_ndlp = lpfc_nlp_get(fc_ndlp);
	if (!mbox->ctx_ndlp) {
		rc = -ENOMEM;
		goto out;
	}

	mbox->vport = vport;
	rc = lpfc_sli_issue_mbox(phba, mbox, MBX_NOWAIT);
	if (rc == MBX_NOT_FINISHED) {
		rc = -ENODEV;
		lpfc_nlp_put(fc_ndlp);
		goto out;
	}
	/* Success path. Exit. */
	lpfc_nlp_set_state(vport, fc_ndlp,
			   NLP_STE_REG_LOGIN_ISSUE);
	return 0;

 out:
	lpfc_mbox_rsrc_cleanup(phba, mbox, MBOX_THD_UNLOCKED);
	lpfc_printf_vlog(vport, KERN_ERR, LOG_NODE,
			 "0938 %s: failed to format reg_login "
			 "Data: x%x x%x x%x x%x\n", __func__,
			 fc_ndlp->nlp_DID, fc_ndlp->nlp_state,
			 fc_ndlp->nlp_flag, fc_ndlp->nlp_rpi);
	return rc;
}

/**
 * lpfc_cmpl_els_disc_cmd - Completion callback function for Discovery ELS cmd
 * @phba: pointer to lpfc hba data structure.
 * @cmdiocb: pointer to lpfc command iocb data structure.
 * @rspiocb: pointer to lpfc response iocb data structure.
 *
 * This routine is a generic completion callback function for Discovery ELS cmd.
 * Currently used by the ELS command issuing routines for the ELS State Change
 * Request (SCR), lpfc_issue_els_scr() and the ELS RDF, lpfc_issue_els_rdf().
 * These commands will be retried once only for ELS timeout errors.
 **/
static void
lpfc_cmpl_els_disc_cmd(struct lpfc_hba *phba, struct lpfc_iocbq *cmdiocb,
		       struct lpfc_iocbq *rspiocb)
{
	struct lpfc_vport *vport = cmdiocb->vport;
	IOCB_t *irsp;
	struct lpfc_els_rdf_rsp *prdf;
	struct lpfc_dmabuf *pcmd, *prsp;
	u32 *pdata;
	u32 cmd;
	struct lpfc_nodelist *ndlp = cmdiocb->ndlp;
	u32 ulp_status, ulp_word4, tmo, did, iotag;

	ulp_status = get_job_ulpstatus(phba, rspiocb);
	ulp_word4 = get_job_word4(phba, rspiocb);
	did = get_job_els_rsp64_did(phba, cmdiocb);

	if (phba->sli_rev == LPFC_SLI_REV4) {
		tmo = get_wqe_tmo(cmdiocb);
		iotag = get_wqe_reqtag(cmdiocb);
	} else {
		irsp = &rspiocb->iocb;
		tmo = irsp->ulpTimeout;
		iotag = irsp->ulpIoTag;
	}

	lpfc_debugfs_disc_trc(vport, LPFC_DISC_TRC_ELS_CMD,
		"ELS cmd cmpl:    status:x%x/x%x did:x%x",
		ulp_status, ulp_word4, did);

	/* ELS cmd tag <ulpIoTag> completes */
	lpfc_printf_vlog(vport, KERN_INFO, LOG_ELS | LOG_CGN_MGMT,
			 "0217 ELS cmd tag x%x completes Data: x%x x%x x%x x%x\n",
			 iotag, ulp_status, ulp_word4, tmo, cmdiocb->retry);

	pcmd = cmdiocb->cmd_dmabuf;
	if (!pcmd)
		goto out;

	pdata = (u32 *)pcmd->virt;
	if (!pdata)
		goto out;
	cmd = *pdata;

	/* Only 1 retry for ELS Timeout only */
	if (ulp_status == IOSTAT_LOCAL_REJECT &&
	    ((ulp_word4 & IOERR_PARAM_MASK) ==
	    IOERR_SEQUENCE_TIMEOUT)) {
		cmdiocb->retry++;
		if (cmdiocb->retry <= 1) {
			switch (cmd) {
			case ELS_CMD_SCR:
				lpfc_issue_els_scr(vport, cmdiocb->retry);
				break;
			case ELS_CMD_EDC:
				lpfc_issue_els_edc(vport, cmdiocb->retry);
				break;
			case ELS_CMD_RDF:
				lpfc_issue_els_rdf(vport, cmdiocb->retry);
				break;
			}
			goto out;
		}
		phba->fc_stat.elsRetryExceeded++;
	}
	if (cmd == ELS_CMD_EDC) {
		/* must be called before checking uplStatus and returning */
		lpfc_cmpl_els_edc(phba, cmdiocb, rspiocb);
		return;
	}
	if (ulp_status) {
		/* ELS discovery cmd completes with error */
		lpfc_printf_vlog(vport, KERN_WARNING, LOG_ELS | LOG_CGN_MGMT,
				 "4203 ELS cmd x%x error: x%x x%X\n", cmd,
				 ulp_status, ulp_word4);
		goto out;
	}

	/* The RDF response doesn't have any impact on the running driver
	 * but the notification descriptors are dumped here for support.
	 */
	if (cmd == ELS_CMD_RDF) {
		int i;

		prsp = list_get_first(&pcmd->list, struct lpfc_dmabuf, list);
		if (!prsp)
			goto out;

		prdf = (struct lpfc_els_rdf_rsp *)prsp->virt;
		if (!prdf)
			goto out;
		if (!lpfc_is_els_acc_rsp(prsp))
			goto out;

		for (i = 0; i < ELS_RDF_REG_TAG_CNT &&
			    i < be32_to_cpu(prdf->reg_d1.reg_desc.count); i++)
			lpfc_printf_vlog(vport, KERN_INFO,
					 LOG_ELS | LOG_CGN_MGMT,
					 "4677 Fabric RDF Notification Grant "
					 "Data: 0x%08x Reg: %x %x\n",
					 be32_to_cpu(
						 prdf->reg_d1.desc_tags[i]),
					 phba->cgn_reg_signal,
					 phba->cgn_reg_fpin);
	}

out:
	/* Check to see if link went down during discovery */
	lpfc_els_chk_latt(vport);
	lpfc_els_free_iocb(phba, cmdiocb);
	lpfc_nlp_put(ndlp);
	return;
}

/**
 * lpfc_issue_els_scr - Issue a scr to an node on a vport
 * @vport: pointer to a host virtual N_Port data structure.
 * @retry: retry counter for the command IOCB.
 *
 * This routine issues a State Change Request (SCR) to a fabric node
 * on a @vport. The remote node is Fabric Controller (0xfffffd). It
 * first search the @vport node list to find the matching ndlp. If no such
 * ndlp is found, a new ndlp shall be created for this (SCR) purpose. An
 * IOCB is allocated, payload prepared, and the lpfc_sli_issue_iocb()
 * routine is invoked to send the SCR IOCB.
 *
 * Note that the ndlp reference count will be incremented by 1 for holding the
 * ndlp and the reference to ndlp will be stored into the ndlp field of
 * the IOCB for the completion callback function to the SCR ELS command.
 *
 * Return code
 *   0 - Successfully issued scr command
 *   1 - Failed to issue scr command
 **/
int
lpfc_issue_els_scr(struct lpfc_vport *vport, uint8_t retry)
{
	int rc = 0;
	struct lpfc_hba  *phba = vport->phba;
	struct lpfc_iocbq *elsiocb;
	uint8_t *pcmd;
	uint16_t cmdsize;
	struct lpfc_nodelist *ndlp;

	cmdsize = (sizeof(uint32_t) + sizeof(SCR));

	ndlp = lpfc_findnode_did(vport, Fabric_Cntl_DID);
	if (!ndlp) {
		ndlp = lpfc_nlp_init(vport, Fabric_Cntl_DID);
		if (!ndlp)
			return 1;
		lpfc_enqueue_node(vport, ndlp);
	}

	elsiocb = lpfc_prep_els_iocb(vport, 1, cmdsize, retry, ndlp,
				     ndlp->nlp_DID, ELS_CMD_SCR);
	if (!elsiocb)
		return 1;

	if (phba->sli_rev == LPFC_SLI_REV4) {
		rc = lpfc_reg_fab_ctrl_node(vport, ndlp);
		if (rc) {
			lpfc_els_free_iocb(phba, elsiocb);
			lpfc_printf_vlog(vport, KERN_ERR, LOG_NODE,
					 "0937 %s: Failed to reg fc node, rc %d\n",
					 __func__, rc);
			return 1;
		}
	}
	pcmd = (uint8_t *)elsiocb->cmd_dmabuf->virt;

	*((uint32_t *) (pcmd)) = ELS_CMD_SCR;
	pcmd += sizeof(uint32_t);

	/* For SCR, remainder of payload is SCR parameter page */
	memset(pcmd, 0, sizeof(SCR));
	((SCR *) pcmd)->Function = SCR_FUNC_FULL;

	lpfc_debugfs_disc_trc(vport, LPFC_DISC_TRC_ELS_CMD,
		"Issue SCR:       did:x%x",
		ndlp->nlp_DID, 0, 0);

	phba->fc_stat.elsXmitSCR++;
	elsiocb->cmd_cmpl = lpfc_cmpl_els_disc_cmd;
	elsiocb->ndlp = lpfc_nlp_get(ndlp);
	if (!elsiocb->ndlp) {
		lpfc_els_free_iocb(phba, elsiocb);
		return 1;
	}

	lpfc_debugfs_disc_trc(vport, LPFC_DISC_TRC_ELS_CMD,
			      "Issue SCR:     did:x%x refcnt %d",
			      ndlp->nlp_DID, kref_read(&ndlp->kref), 0);

	rc = lpfc_sli_issue_iocb(phba, LPFC_ELS_RING, elsiocb, 0);
	if (rc == IOCB_ERROR) {
		lpfc_els_free_iocb(phba, elsiocb);
		lpfc_nlp_put(ndlp);
		return 1;
	}

	return 0;
}

/**
 * lpfc_issue_els_rscn - Issue an RSCN to the Fabric Controller (Fabric)
 *   or the other nport (pt2pt).
 * @vport: pointer to a host virtual N_Port data structure.
 * @retry: number of retries to the command IOCB.
 *
 * This routine issues a RSCN to the Fabric Controller (DID 0xFFFFFD)
 *  when connected to a fabric, or to the remote port when connected
 *  in point-to-point mode. When sent to the Fabric Controller, it will
 *  replay the RSCN to registered recipients.
 *
 * Note that the ndlp reference count will be incremented by 1 for holding the
 * ndlp and the reference to ndlp will be stored into the ndlp field of
 * the IOCB for the completion callback function to the RSCN ELS command.
 *
 * Return code
 *   0 - Successfully issued RSCN command
 *   1 - Failed to issue RSCN command
 **/
int
lpfc_issue_els_rscn(struct lpfc_vport *vport, uint8_t retry)
{
	int rc = 0;
	struct lpfc_hba *phba = vport->phba;
	struct lpfc_iocbq *elsiocb;
	struct lpfc_nodelist *ndlp;
	struct {
		struct fc_els_rscn rscn;
		struct fc_els_rscn_page portid;
	} *event;
	uint32_t nportid;
	uint16_t cmdsize = sizeof(*event);

	/* Not supported for private loop */
	if (phba->fc_topology == LPFC_TOPOLOGY_LOOP &&
	    !test_bit(FC_PUBLIC_LOOP, &vport->fc_flag))
		return 1;

	if (test_bit(FC_PT2PT, &vport->fc_flag)) {
		/* find any mapped nport - that would be the other nport */
		ndlp = lpfc_findnode_mapped(vport);
		if (!ndlp)
			return 1;
	} else {
		nportid = FC_FID_FCTRL;
		/* find the fabric controller node */
		ndlp = lpfc_findnode_did(vport, nportid);
		if (!ndlp) {
			/* if one didn't exist, make one */
			ndlp = lpfc_nlp_init(vport, nportid);
			if (!ndlp)
				return 1;
			lpfc_enqueue_node(vport, ndlp);
		}
	}

	elsiocb = lpfc_prep_els_iocb(vport, 1, cmdsize, retry, ndlp,
				     ndlp->nlp_DID, ELS_CMD_RSCN_XMT);

	if (!elsiocb)
		return 1;

	event = elsiocb->cmd_dmabuf->virt;

	event->rscn.rscn_cmd = ELS_RSCN;
	event->rscn.rscn_page_len = sizeof(struct fc_els_rscn_page);
	event->rscn.rscn_plen = cpu_to_be16(cmdsize);

	nportid = vport->fc_myDID;
	/* appears that page flags must be 0 for fabric to broadcast RSCN */
	event->portid.rscn_page_flags = 0;
	event->portid.rscn_fid[0] = (nportid & 0x00FF0000) >> 16;
	event->portid.rscn_fid[1] = (nportid & 0x0000FF00) >> 8;
	event->portid.rscn_fid[2] = nportid & 0x000000FF;

	phba->fc_stat.elsXmitRSCN++;
	elsiocb->cmd_cmpl = lpfc_cmpl_els_cmd;
	elsiocb->ndlp = lpfc_nlp_get(ndlp);
	if (!elsiocb->ndlp) {
		lpfc_els_free_iocb(phba, elsiocb);
		return 1;
	}

	lpfc_debugfs_disc_trc(vport, LPFC_DISC_TRC_ELS_CMD,
			      "Issue RSCN:       did:x%x",
			      ndlp->nlp_DID, 0, 0);

	rc = lpfc_sli_issue_iocb(phba, LPFC_ELS_RING, elsiocb, 0);
	if (rc == IOCB_ERROR) {
		lpfc_els_free_iocb(phba, elsiocb);
		lpfc_nlp_put(ndlp);
		return 1;
	}

	return 0;
}

/**
 * lpfc_issue_els_farpr - Issue a farp to an node on a vport
 * @vport: pointer to a host virtual N_Port data structure.
 * @nportid: N_Port identifier to the remote node.
 * @retry: number of retries to the command IOCB.
 *
 * This routine issues a Fibre Channel Address Resolution Response
 * (FARPR) to a node on a vport. The remote node N_Port identifier (@nportid)
 * is passed into the function. It first search the @vport node list to find
 * the matching ndlp. If no such ndlp is found, a new ndlp shall be created
 * for this (FARPR) purpose. An IOCB is allocated, payload prepared, and the
 * lpfc_sli_issue_iocb() routine is invoked to send the FARPR ELS command.
 *
 * Note that the ndlp reference count will be incremented by 1 for holding the
 * ndlp and the reference to ndlp will be stored into the ndlp field of
 * the IOCB for the completion callback function to the FARPR ELS command.
 *
 * Return code
 *   0 - Successfully issued farpr command
 *   1 - Failed to issue farpr command
 **/
static int
lpfc_issue_els_farpr(struct lpfc_vport *vport, uint32_t nportid, uint8_t retry)
{
	int rc = 0;
	struct lpfc_hba  *phba = vport->phba;
	struct lpfc_iocbq *elsiocb;
	FARP *fp;
	uint8_t *pcmd;
	uint32_t *lp;
	uint16_t cmdsize;
	struct lpfc_nodelist *ondlp;
	struct lpfc_nodelist *ndlp;

	cmdsize = (sizeof(uint32_t) + sizeof(FARP));

	ndlp = lpfc_findnode_did(vport, nportid);
	if (!ndlp) {
		ndlp = lpfc_nlp_init(vport, nportid);
		if (!ndlp)
			return 1;
		lpfc_enqueue_node(vport, ndlp);
	}

	elsiocb = lpfc_prep_els_iocb(vport, 1, cmdsize, retry, ndlp,
				     ndlp->nlp_DID, ELS_CMD_FARPR);
	if (!elsiocb)
		return 1;

	pcmd = (uint8_t *)elsiocb->cmd_dmabuf->virt;

	*((uint32_t *) (pcmd)) = ELS_CMD_FARPR;
	pcmd += sizeof(uint32_t);

	/* Fill in FARPR payload */
	fp = (FARP *) (pcmd);
	memset(fp, 0, sizeof(FARP));
	lp = (uint32_t *) pcmd;
	*lp++ = be32_to_cpu(nportid);
	*lp++ = be32_to_cpu(vport->fc_myDID);
	fp->Rflags = 0;
	fp->Mflags = (FARP_MATCH_PORT | FARP_MATCH_NODE);

	memcpy(&fp->RportName, &vport->fc_portname, sizeof(struct lpfc_name));
	memcpy(&fp->RnodeName, &vport->fc_nodename, sizeof(struct lpfc_name));
	ondlp = lpfc_findnode_did(vport, nportid);
	if (ondlp) {
		memcpy(&fp->OportName, &ondlp->nlp_portname,
		       sizeof(struct lpfc_name));
		memcpy(&fp->OnodeName, &ondlp->nlp_nodename,
		       sizeof(struct lpfc_name));
	}

	lpfc_debugfs_disc_trc(vport, LPFC_DISC_TRC_ELS_CMD,
		"Issue FARPR:     did:x%x",
		ndlp->nlp_DID, 0, 0);

	phba->fc_stat.elsXmitFARPR++;
	elsiocb->cmd_cmpl = lpfc_cmpl_els_cmd;
	elsiocb->ndlp = lpfc_nlp_get(ndlp);
	if (!elsiocb->ndlp) {
		lpfc_els_free_iocb(phba, elsiocb);
		return 1;
	}

	rc = lpfc_sli_issue_iocb(phba, LPFC_ELS_RING, elsiocb, 0);
	if (rc == IOCB_ERROR) {
		/* The additional lpfc_nlp_put will cause the following
		 * lpfc_els_free_iocb routine to trigger the release of
		 * the node.
		 */
		lpfc_els_free_iocb(phba, elsiocb);
		lpfc_nlp_put(ndlp);
		return 1;
	}
	/* This will cause the callback-function lpfc_cmpl_els_cmd to
	 * trigger the release of the node.
	 */
	/* Don't release reference count as RDF is likely outstanding */
	return 0;
}

/**
 * lpfc_issue_els_rdf - Register for diagnostic functions from the fabric.
 * @vport: pointer to a host virtual N_Port data structure.
 * @retry: retry counter for the command IOCB.
 *
 * This routine issues an ELS RDF to the Fabric Controller to register
 * for diagnostic functions.
 *
 * Note that the ndlp reference count will be incremented by 1 for holding the
 * ndlp and the reference to ndlp will be stored into the ndlp field of
 * the IOCB for the completion callback function to the RDF ELS command.
 *
 * Return code
 *   0 - Successfully issued rdf command
 *   1 - Failed to issue rdf command
 **/
int
lpfc_issue_els_rdf(struct lpfc_vport *vport, uint8_t retry)
{
	struct lpfc_hba *phba = vport->phba;
	struct lpfc_iocbq *elsiocb;
	struct lpfc_els_rdf_req *prdf;
	struct lpfc_nodelist *ndlp;
	uint16_t cmdsize;
	int rc;

	cmdsize = sizeof(*prdf);

	ndlp = lpfc_findnode_did(vport, Fabric_Cntl_DID);
	if (!ndlp) {
		ndlp = lpfc_nlp_init(vport, Fabric_Cntl_DID);
		if (!ndlp)
			return -ENODEV;
		lpfc_enqueue_node(vport, ndlp);
	}

	/* RDF ELS is not required on an NPIV VN_Port. */
	if (vport->port_type == LPFC_NPIV_PORT)
		return -EACCES;

	elsiocb = lpfc_prep_els_iocb(vport, 1, cmdsize, retry, ndlp,
				     ndlp->nlp_DID, ELS_CMD_RDF);
	if (!elsiocb)
		return -ENOMEM;

	/* Configure the payload for the supported FPIN events. */
	prdf = (struct lpfc_els_rdf_req *)elsiocb->cmd_dmabuf->virt;
	memset(prdf, 0, cmdsize);
	prdf->rdf.fpin_cmd = ELS_RDF;
	prdf->rdf.desc_len = cpu_to_be32(sizeof(struct lpfc_els_rdf_req) -
					 sizeof(struct fc_els_rdf));
	prdf->reg_d1.reg_desc.desc_tag = cpu_to_be32(ELS_DTAG_FPIN_REGISTER);
	prdf->reg_d1.reg_desc.desc_len = cpu_to_be32(
				FC_TLV_DESC_LENGTH_FROM_SZ(prdf->reg_d1));
	prdf->reg_d1.reg_desc.count = cpu_to_be32(ELS_RDF_REG_TAG_CNT);
	prdf->reg_d1.desc_tags[0] = cpu_to_be32(ELS_DTAG_LNK_INTEGRITY);
	prdf->reg_d1.desc_tags[1] = cpu_to_be32(ELS_DTAG_DELIVERY);
	prdf->reg_d1.desc_tags[2] = cpu_to_be32(ELS_DTAG_PEER_CONGEST);
	prdf->reg_d1.desc_tags[3] = cpu_to_be32(ELS_DTAG_CONGESTION);

	lpfc_printf_vlog(vport, KERN_INFO, LOG_ELS | LOG_CGN_MGMT,
			 "6444 Xmit RDF to remote NPORT x%x Reg: %x %x\n",
			 ndlp->nlp_DID, phba->cgn_reg_signal,
			 phba->cgn_reg_fpin);

	phba->cgn_fpin_frequency = LPFC_FPIN_INIT_FREQ;
	elsiocb->cmd_cmpl = lpfc_cmpl_els_disc_cmd;
	elsiocb->ndlp = lpfc_nlp_get(ndlp);
	if (!elsiocb->ndlp) {
		lpfc_els_free_iocb(phba, elsiocb);
		return -EIO;
	}

	lpfc_debugfs_disc_trc(vport, LPFC_DISC_TRC_ELS_CMD,
			      "Issue RDF:     did:x%x refcnt %d",
			      ndlp->nlp_DID, kref_read(&ndlp->kref), 0);

	rc = lpfc_sli_issue_iocb(phba, LPFC_ELS_RING, elsiocb, 0);
	if (rc == IOCB_ERROR) {
		lpfc_els_free_iocb(phba, elsiocb);
		lpfc_nlp_put(ndlp);
		return -EIO;
	}
	return 0;
}

 /**
  * lpfc_els_rcv_rdf - Receive RDF ELS request from the fabric.
  * @vport: pointer to a host virtual N_Port data structure.
  * @cmdiocb: pointer to lpfc command iocb data structure.
  * @ndlp: pointer to a node-list data structure.
  *
  * A received RDF implies a possible change to fabric supported diagnostic
  * functions.  This routine sends LS_ACC and then has the Nx_Port issue a new
  * RDF request to reregister for supported diagnostic functions.
  *
  * Return code
  *   0 - Success
  *   -EIO - Failed to process received RDF
  **/
static int
lpfc_els_rcv_rdf(struct lpfc_vport *vport, struct lpfc_iocbq *cmdiocb,
		 struct lpfc_nodelist *ndlp)
{
	/* Send LS_ACC */
	if (lpfc_els_rsp_acc(vport, ELS_CMD_RDF, cmdiocb, ndlp, NULL)) {
		lpfc_printf_vlog(vport, KERN_INFO, LOG_ELS | LOG_CGN_MGMT,
				 "1623 Failed to RDF_ACC from x%x for x%x\n",
				 ndlp->nlp_DID, vport->fc_myDID);
		return -EIO;
	}

	/* Issue new RDF for reregistering */
	if (lpfc_issue_els_rdf(vport, 0)) {
		lpfc_printf_vlog(vport, KERN_INFO, LOG_ELS | LOG_CGN_MGMT,
				 "2623 Failed to re register RDF for x%x\n",
				 vport->fc_myDID);
		return -EIO;
	}

	return 0;
}

/**
 * lpfc_least_capable_settings - helper function for EDC rsp processing
 * @phba: pointer to lpfc hba data structure.
 * @pcgd: pointer to congestion detection descriptor in EDC rsp.
 *
 * This helper routine determines the least capable setting for
 * congestion signals, signal freq, including scale, from the
 * congestion detection descriptor in the EDC rsp.  The routine
 * sets @phba values in preparation for a set_featues mailbox.
 **/
static void
lpfc_least_capable_settings(struct lpfc_hba *phba,
			    struct fc_diag_cg_sig_desc *pcgd)
{
	u32 rsp_sig_cap = 0, drv_sig_cap = 0;
	u32 rsp_sig_freq_cyc = 0, rsp_sig_freq_scale = 0;

	/* Get rsp signal and frequency capabilities.  */
	rsp_sig_cap = be32_to_cpu(pcgd->xmt_signal_capability);
	rsp_sig_freq_cyc = be16_to_cpu(pcgd->xmt_signal_frequency.count);
	rsp_sig_freq_scale = be16_to_cpu(pcgd->xmt_signal_frequency.units);

	/* If the Fport does not support signals. Set FPIN only */
	if (rsp_sig_cap == EDC_CG_SIG_NOTSUPPORTED)
		goto out_no_support;

	/* Apply the xmt scale to the xmt cycle to get the correct frequency.
	 * Adapter default is 100 millisSeconds.  Convert all xmt cycle values
	 * to milliSeconds.
	 */
	switch (rsp_sig_freq_scale) {
	case EDC_CG_SIGFREQ_SEC:
		rsp_sig_freq_cyc *= MSEC_PER_SEC;
		break;
	case EDC_CG_SIGFREQ_MSEC:
		rsp_sig_freq_cyc = 1;
		break;
	default:
		goto out_no_support;
	}

	/* Convenient shorthand. */
	drv_sig_cap = phba->cgn_reg_signal;

	/* Choose the least capable frequency. */
	if (rsp_sig_freq_cyc > phba->cgn_sig_freq)
		phba->cgn_sig_freq = rsp_sig_freq_cyc;

	/* Should be some common signals support. Settle on least capable
	 * signal and adjust FPIN values. Initialize defaults to ease the
	 * decision.
	 */
	phba->cgn_reg_fpin = LPFC_CGN_FPIN_WARN | LPFC_CGN_FPIN_ALARM;
	phba->cgn_reg_signal = EDC_CG_SIG_NOTSUPPORTED;
	if (rsp_sig_cap == EDC_CG_SIG_WARN_ONLY &&
	    (drv_sig_cap == EDC_CG_SIG_WARN_ONLY ||
	     drv_sig_cap == EDC_CG_SIG_WARN_ALARM)) {
		phba->cgn_reg_signal = EDC_CG_SIG_WARN_ONLY;
		phba->cgn_reg_fpin &= ~LPFC_CGN_FPIN_WARN;
	}
	if (rsp_sig_cap == EDC_CG_SIG_WARN_ALARM) {
		if (drv_sig_cap == EDC_CG_SIG_WARN_ALARM) {
			phba->cgn_reg_signal = EDC_CG_SIG_WARN_ALARM;
			phba->cgn_reg_fpin = LPFC_CGN_FPIN_NONE;
		}
		if (drv_sig_cap == EDC_CG_SIG_WARN_ONLY) {
			phba->cgn_reg_signal = EDC_CG_SIG_WARN_ONLY;
			phba->cgn_reg_fpin &= ~LPFC_CGN_FPIN_WARN;
		}
	}

	/* We are NOT recording signal frequency in congestion info buffer */
	return;

out_no_support:
	phba->cgn_reg_signal = EDC_CG_SIG_NOTSUPPORTED;
	phba->cgn_sig_freq = 0;
	phba->cgn_reg_fpin = LPFC_CGN_FPIN_ALARM | LPFC_CGN_FPIN_WARN;
}

DECLARE_ENUM2STR_LOOKUP(lpfc_get_tlv_dtag_nm, fc_ls_tlv_dtag,
			FC_LS_TLV_DTAG_INIT);

/**
 * lpfc_cmpl_els_edc - Completion callback function for EDC
 * @phba: pointer to lpfc hba data structure.
 * @cmdiocb: pointer to lpfc command iocb data structure.
 * @rspiocb: pointer to lpfc response iocb data structure.
 *
 * This routine is the completion callback function for issuing the Exchange
 * Diagnostic Capabilities (EDC) command. The driver issues an EDC to
 * notify the FPort of its Congestion and Link Fault capabilities.  This
 * routine parses the FPort's response and decides on the least common
 * values applicable to both FPort and NPort for Warnings and Alarms that
 * are communicated via hardware signals.
 **/
static void
lpfc_cmpl_els_edc(struct lpfc_hba *phba, struct lpfc_iocbq *cmdiocb,
		  struct lpfc_iocbq *rspiocb)
{
	IOCB_t *irsp_iocb;
	struct fc_els_edc_resp *edc_rsp;
	struct fc_tlv_desc *tlv;
	struct fc_diag_cg_sig_desc *pcgd;
	struct fc_diag_lnkflt_desc *plnkflt;
	struct lpfc_dmabuf *pcmd, *prsp;
	const char *dtag_nm;
	u32 *pdata, dtag;
	int desc_cnt = 0, bytes_remain;
	bool rcv_cap_desc = false;
	struct lpfc_nodelist *ndlp;
	u32 ulp_status, ulp_word4, tmo, did, iotag;

	ndlp = cmdiocb->ndlp;

	ulp_status = get_job_ulpstatus(phba, rspiocb);
	ulp_word4 = get_job_word4(phba, rspiocb);
	did = get_job_els_rsp64_did(phba, rspiocb);

	if (phba->sli_rev == LPFC_SLI_REV4) {
		tmo = get_wqe_tmo(rspiocb);
		iotag = get_wqe_reqtag(rspiocb);
	} else {
		irsp_iocb = &rspiocb->iocb;
		tmo = irsp_iocb->ulpTimeout;
		iotag = irsp_iocb->ulpIoTag;
	}

	lpfc_debugfs_disc_trc(phba->pport, LPFC_DISC_TRC_ELS_CMD,
			      "EDC cmpl:    status:x%x/x%x did:x%x",
			      ulp_status, ulp_word4, did);

	/* ELS cmd tag <ulpIoTag> completes */
	lpfc_printf_log(phba, KERN_INFO, LOG_ELS | LOG_CGN_MGMT,
			"4201 EDC cmd tag x%x completes Data: x%x x%x x%x\n",
			iotag, ulp_status, ulp_word4, tmo);

	pcmd = cmdiocb->cmd_dmabuf;
	if (!pcmd)
		goto out;

	pdata = (u32 *)pcmd->virt;
	if (!pdata)
		goto out;

	/* Need to clear signal values, send features MB and RDF with FPIN. */
	if (ulp_status)
		goto out;

	prsp = list_get_first(&pcmd->list, struct lpfc_dmabuf, list);
	if (!prsp)
		goto out;

	edc_rsp = prsp->virt;
	if (!edc_rsp)
		goto out;

	/* ELS cmd tag <ulpIoTag> completes */
	lpfc_printf_log(phba, KERN_INFO,
			LOG_ELS | LOG_CGN_MGMT | LOG_LDS_EVENT,
			"4676 Fabric EDC Rsp: "
			"0x%02x, 0x%08x\n",
			edc_rsp->acc_hdr.la_cmd,
			be32_to_cpu(edc_rsp->desc_list_len));

	if (!lpfc_is_els_acc_rsp(prsp))
		goto out;

	/*
	 * Payload length in bytes is the response descriptor list
	 * length minus the 12 bytes of Link Service Request
	 * Information descriptor in the reply.
	 */
	bytes_remain = be32_to_cpu(edc_rsp->desc_list_len) -
				   sizeof(struct fc_els_lsri_desc);
	if (bytes_remain <= 0)
		goto out;

	tlv = edc_rsp->desc;

	/*
	 * cycle through EDC diagnostic descriptors to find the
	 * congestion signaling capability descriptor
	 */
	while (bytes_remain) {
		if (bytes_remain < FC_TLV_DESC_HDR_SZ) {
			lpfc_printf_log(phba, KERN_WARNING, LOG_CGN_MGMT,
					"6461 Truncated TLV hdr on "
					"Diagnostic descriptor[%d]\n",
					desc_cnt);
			goto out;
		}

		dtag = be32_to_cpu(tlv->desc_tag);
		switch (dtag) {
		case ELS_DTAG_LNK_FAULT_CAP:
			if (bytes_remain < FC_TLV_DESC_SZ_FROM_LENGTH(tlv) ||
			    FC_TLV_DESC_SZ_FROM_LENGTH(tlv) !=
					sizeof(struct fc_diag_lnkflt_desc)) {
				lpfc_printf_log(phba, KERN_WARNING,
					LOG_ELS | LOG_CGN_MGMT | LOG_LDS_EVENT,
					"6462 Truncated Link Fault Diagnostic "
					"descriptor[%d]: %d vs 0x%zx 0x%zx\n",
					desc_cnt, bytes_remain,
					FC_TLV_DESC_SZ_FROM_LENGTH(tlv),
					sizeof(struct fc_diag_lnkflt_desc));
				goto out;
			}
			plnkflt = (struct fc_diag_lnkflt_desc *)tlv;
			lpfc_printf_log(phba, KERN_INFO,
				LOG_ELS | LOG_LDS_EVENT,
				"4617 Link Fault Desc Data: 0x%08x 0x%08x "
				"0x%08x 0x%08x 0x%08x\n",
				be32_to_cpu(plnkflt->desc_tag),
				be32_to_cpu(plnkflt->desc_len),
				be32_to_cpu(
					plnkflt->degrade_activate_threshold),
				be32_to_cpu(
					plnkflt->degrade_deactivate_threshold),
				be32_to_cpu(plnkflt->fec_degrade_interval));
			break;
		case ELS_DTAG_CG_SIGNAL_CAP:
			if (bytes_remain < FC_TLV_DESC_SZ_FROM_LENGTH(tlv) ||
			    FC_TLV_DESC_SZ_FROM_LENGTH(tlv) !=
					sizeof(struct fc_diag_cg_sig_desc)) {
				lpfc_printf_log(
					phba, KERN_WARNING, LOG_CGN_MGMT,
					"6463 Truncated Cgn Signal Diagnostic "
					"descriptor[%d]: %d vs 0x%zx 0x%zx\n",
					desc_cnt, bytes_remain,
					FC_TLV_DESC_SZ_FROM_LENGTH(tlv),
					sizeof(struct fc_diag_cg_sig_desc));
				goto out;
			}

			pcgd = (struct fc_diag_cg_sig_desc *)tlv;
			lpfc_printf_log(
				phba, KERN_INFO, LOG_ELS | LOG_CGN_MGMT,
				"4616 CGN Desc Data: 0x%08x 0x%08x "
				"0x%08x 0x%04x 0x%04x 0x%08x 0x%04x 0x%04x\n",
				be32_to_cpu(pcgd->desc_tag),
				be32_to_cpu(pcgd->desc_len),
				be32_to_cpu(pcgd->xmt_signal_capability),
				be16_to_cpu(pcgd->xmt_signal_frequency.count),
				be16_to_cpu(pcgd->xmt_signal_frequency.units),
				be32_to_cpu(pcgd->rcv_signal_capability),
				be16_to_cpu(pcgd->rcv_signal_frequency.count),
				be16_to_cpu(pcgd->rcv_signal_frequency.units));

			/* Compare driver and Fport capabilities and choose
			 * least common.
			 */
			lpfc_least_capable_settings(phba, pcgd);
			rcv_cap_desc = true;
			break;
		default:
			dtag_nm = lpfc_get_tlv_dtag_nm(dtag);
			lpfc_printf_log(phba, KERN_WARNING, LOG_CGN_MGMT,
					"4919 unknown Diagnostic "
					"Descriptor[%d]: tag x%x (%s)\n",
					desc_cnt, dtag, dtag_nm);
		}

		bytes_remain -= FC_TLV_DESC_SZ_FROM_LENGTH(tlv);
		tlv = fc_tlv_next_desc(tlv);
		desc_cnt++;
	}

out:
	if (!rcv_cap_desc) {
		phba->cgn_reg_fpin = LPFC_CGN_FPIN_ALARM | LPFC_CGN_FPIN_WARN;
		phba->cgn_reg_signal = EDC_CG_SIG_NOTSUPPORTED;
		phba->cgn_sig_freq = 0;
		lpfc_printf_log(phba, KERN_WARNING, LOG_ELS | LOG_CGN_MGMT,
				"4202 EDC rsp error - sending RDF "
				"for FPIN only.\n");
	}

	lpfc_config_cgn_signal(phba);

	/* Check to see if link went down during discovery */
	lpfc_els_chk_latt(phba->pport);
	lpfc_debugfs_disc_trc(phba->pport, LPFC_DISC_TRC_ELS_CMD,
			      "EDC Cmpl:     did:x%x refcnt %d",
			      ndlp->nlp_DID, kref_read(&ndlp->kref), 0);
	lpfc_els_free_iocb(phba, cmdiocb);
	lpfc_nlp_put(ndlp);
}

static void
lpfc_format_edc_lft_desc(struct lpfc_hba *phba, struct fc_tlv_desc *tlv)
{
	struct fc_diag_lnkflt_desc *lft = (struct fc_diag_lnkflt_desc *)tlv;

	lft->desc_tag = cpu_to_be32(ELS_DTAG_LNK_FAULT_CAP);
	lft->desc_len = cpu_to_be32(
		FC_TLV_DESC_LENGTH_FROM_SZ(struct fc_diag_lnkflt_desc));

	lft->degrade_activate_threshold =
		cpu_to_be32(phba->degrade_activate_threshold);
	lft->degrade_deactivate_threshold =
		cpu_to_be32(phba->degrade_deactivate_threshold);
	lft->fec_degrade_interval = cpu_to_be32(phba->fec_degrade_interval);
}

static void
lpfc_format_edc_cgn_desc(struct lpfc_hba *phba, struct fc_tlv_desc *tlv)
{
	struct fc_diag_cg_sig_desc *cgd = (struct fc_diag_cg_sig_desc *)tlv;

	/* We are assuming cgd was zero'ed before calling this routine */

	/* Configure the congestion detection capability */
	cgd->desc_tag = cpu_to_be32(ELS_DTAG_CG_SIGNAL_CAP);

	/* Descriptor len doesn't include the tag or len fields. */
	cgd->desc_len = cpu_to_be32(
		FC_TLV_DESC_LENGTH_FROM_SZ(struct fc_diag_cg_sig_desc));

	/* xmt_signal_capability already set to EDC_CG_SIG_NOTSUPPORTED.
	 * xmt_signal_frequency.count already set to 0.
	 * xmt_signal_frequency.units already set to 0.
	 */

	if (phba->cmf_active_mode == LPFC_CFG_OFF) {
		/* rcv_signal_capability already set to EDC_CG_SIG_NOTSUPPORTED.
		 * rcv_signal_frequency.count already set to 0.
		 * rcv_signal_frequency.units already set to 0.
		 */
		phba->cgn_sig_freq = 0;
		return;
	}
	switch (phba->cgn_reg_signal) {
	case EDC_CG_SIG_WARN_ONLY:
		cgd->rcv_signal_capability = cpu_to_be32(EDC_CG_SIG_WARN_ONLY);
		break;
	case EDC_CG_SIG_WARN_ALARM:
		cgd->rcv_signal_capability = cpu_to_be32(EDC_CG_SIG_WARN_ALARM);
		break;
	default:
		/* rcv_signal_capability left 0 thus no support */
		break;
	}

	/* We start negotiation with lpfc_fabric_cgn_frequency, after
	 * the completion we settle on the higher frequency.
	 */
	cgd->rcv_signal_frequency.count =
		cpu_to_be16(lpfc_fabric_cgn_frequency);
	cgd->rcv_signal_frequency.units =
		cpu_to_be16(EDC_CG_SIGFREQ_MSEC);
}

static bool
lpfc_link_is_lds_capable(struct lpfc_hba *phba)
{
	if (!(phba->lmt & LMT_64Gb))
		return false;
	if (phba->sli_rev != LPFC_SLI_REV4)
		return false;

	if (phba->sli4_hba.conf_trunk) {
		if (phba->trunk_link.phy_lnk_speed == LPFC_USER_LINK_SPEED_64G)
			return true;
	} else if (phba->fc_linkspeed == LPFC_LINK_SPEED_64GHZ) {
		return true;
	}
	return false;
}

 /**
  * lpfc_issue_els_edc - Exchange Diagnostic Capabilities with the fabric.
  * @vport: pointer to a host virtual N_Port data structure.
  * @retry: retry counter for the command iocb.
  *
  * This routine issues an ELS EDC to the F-Port Controller to communicate
  * this N_Port's support of hardware signals in its Congestion
  * Capabilities Descriptor.
  *
  * Note: This routine does not check if one or more signals are
  * set in the cgn_reg_signal parameter.  The caller makes the
  * decision to enforce cgn_reg_signal as nonzero or zero depending
  * on the conditions.  During Fabric requests, the driver
  * requires cgn_reg_signals to be nonzero.  But a dynamic request
  * to set the congestion mode to OFF from Monitor or Manage
  * would correctly issue an EDC with no signals enabled to
  * turn off switch functionality and then update the FW.
  *
  * Return code
  *   0 - Successfully issued edc command
  *   1 - Failed to issue edc command
  **/
int
lpfc_issue_els_edc(struct lpfc_vport *vport, uint8_t retry)
{
	struct lpfc_hba  *phba = vport->phba;
	struct lpfc_iocbq *elsiocb;
	struct fc_els_edc *edc_req;
	struct fc_tlv_desc *tlv;
	u16 cmdsize;
	struct lpfc_nodelist *ndlp;
	u8 *pcmd = NULL;
	u32 cgn_desc_size, lft_desc_size;
	int rc;

	if (vport->port_type == LPFC_NPIV_PORT)
		return -EACCES;

	ndlp = lpfc_findnode_did(vport, Fabric_DID);
	if (!ndlp || ndlp->nlp_state != NLP_STE_UNMAPPED_NODE)
		return -ENODEV;

	cgn_desc_size = (phba->cgn_init_reg_signal) ?
				sizeof(struct fc_diag_cg_sig_desc) : 0;
	lft_desc_size = (lpfc_link_is_lds_capable(phba)) ?
				sizeof(struct fc_diag_lnkflt_desc) : 0;
	cmdsize = cgn_desc_size + lft_desc_size;

	/* Skip EDC if no applicable descriptors */
	if (!cmdsize)
		goto try_rdf;

	cmdsize += sizeof(struct fc_els_edc);
	elsiocb = lpfc_prep_els_iocb(vport, 1, cmdsize, retry, ndlp,
				     ndlp->nlp_DID, ELS_CMD_EDC);
	if (!elsiocb)
		goto try_rdf;

	/* Configure the payload for the supported Diagnostics capabilities. */
	pcmd = (u8 *)elsiocb->cmd_dmabuf->virt;
	memset(pcmd, 0, cmdsize);
	edc_req = (struct fc_els_edc *)pcmd;
	edc_req->desc_len = cpu_to_be32(cgn_desc_size + lft_desc_size);
	edc_req->edc_cmd = ELS_EDC;
	tlv = edc_req->desc;

	if (cgn_desc_size) {
		lpfc_format_edc_cgn_desc(phba, tlv);
		phba->cgn_sig_freq = lpfc_fabric_cgn_frequency;
		tlv = fc_tlv_next_desc(tlv);
	}

	if (lft_desc_size)
		lpfc_format_edc_lft_desc(phba, tlv);

	lpfc_printf_vlog(vport, KERN_INFO, LOG_ELS | LOG_CGN_MGMT,
			 "4623 Xmit EDC to remote "
			 "NPORT x%x reg_sig x%x reg_fpin:x%x\n",
			 ndlp->nlp_DID, phba->cgn_reg_signal,
			 phba->cgn_reg_fpin);

	elsiocb->cmd_cmpl = lpfc_cmpl_els_disc_cmd;
	elsiocb->ndlp = lpfc_nlp_get(ndlp);
	if (!elsiocb->ndlp) {
		lpfc_els_free_iocb(phba, elsiocb);
		return -EIO;
	}

	lpfc_debugfs_disc_trc(vport, LPFC_DISC_TRC_ELS_CMD,
			      "Issue EDC:     did:x%x refcnt %d",
			      ndlp->nlp_DID, kref_read(&ndlp->kref), 0);
	rc = lpfc_sli_issue_iocb(phba, LPFC_ELS_RING, elsiocb, 0);
	if (rc == IOCB_ERROR) {
		/* The additional lpfc_nlp_put will cause the following
		 * lpfc_els_free_iocb routine to trigger the rlease of
		 * the node.
		 */
		lpfc_els_free_iocb(phba, elsiocb);
		lpfc_nlp_put(ndlp);
		goto try_rdf;
	}
	return 0;
try_rdf:
	phba->cgn_reg_fpin = LPFC_CGN_FPIN_WARN | LPFC_CGN_FPIN_ALARM;
	phba->cgn_reg_signal = EDC_CG_SIG_NOTSUPPORTED;
	rc = lpfc_issue_els_rdf(vport, 0);
	return rc;
}

/**
 * lpfc_cancel_retry_delay_tmo - Cancel the timer with delayed iocb-cmd retry
 * @vport: pointer to a host virtual N_Port data structure.
 * @nlp: pointer to a node-list data structure.
 *
 * This routine cancels the timer with a delayed IOCB-command retry for
 * a @vport's @ndlp. It stops the timer for the delayed function retrial and
 * removes the ELS retry event if it presents. In addition, if the
 * NLP_NPR_2B_DISC bit is set in the @nlp's nlp_flag bitmap, ADISC IOCB
 * commands are sent for the @vport's nodes that require issuing discovery
 * ADISC.
 **/
void
lpfc_cancel_retry_delay_tmo(struct lpfc_vport *vport, struct lpfc_nodelist *nlp)
{
	struct lpfc_work_evt *evtp;

	if (!(nlp->nlp_flag & NLP_DELAY_TMO))
		return;
	spin_lock_irq(&nlp->lock);
	nlp->nlp_flag &= ~NLP_DELAY_TMO;
	spin_unlock_irq(&nlp->lock);
	del_timer_sync(&nlp->nlp_delayfunc);
	nlp->nlp_last_elscmd = 0;
	if (!list_empty(&nlp->els_retry_evt.evt_listp)) {
		list_del_init(&nlp->els_retry_evt.evt_listp);
		/* Decrement nlp reference count held for the delayed retry */
		evtp = &nlp->els_retry_evt;
		lpfc_nlp_put((struct lpfc_nodelist *)evtp->evt_arg1);
	}
	if (nlp->nlp_flag & NLP_NPR_2B_DISC) {
		spin_lock_irq(&nlp->lock);
		nlp->nlp_flag &= ~NLP_NPR_2B_DISC;
		spin_unlock_irq(&nlp->lock);
		if (vport->num_disc_nodes) {
			if (vport->port_state < LPFC_VPORT_READY) {
				/* Check if there are more ADISCs to be sent */
				lpfc_more_adisc(vport);
			} else {
				/* Check if there are more PLOGIs to be sent */
				lpfc_more_plogi(vport);
				if (vport->num_disc_nodes == 0) {
					clear_bit(FC_NDISC_ACTIVE,
						  &vport->fc_flag);
					lpfc_can_disctmo(vport);
					lpfc_end_rscn(vport);
				}
			}
		}
	}
	return;
}

/**
 * lpfc_els_retry_delay - Timer function with a ndlp delayed function timer
 * @t: pointer to the timer function associated data (ndlp).
 *
 * This routine is invoked by the ndlp delayed-function timer to check
 * whether there is any pending ELS retry event(s) with the node. If not, it
 * simply returns. Otherwise, if there is at least one ELS delayed event, it
 * adds the delayed events to the HBA work list and invokes the
 * lpfc_worker_wake_up() routine to wake up worker thread to process the
 * event. Note that lpfc_nlp_get() is called before posting the event to
 * the work list to hold reference count of ndlp so that it guarantees the
 * reference to ndlp will still be available when the worker thread gets
 * to the event associated with the ndlp.
 **/
void
lpfc_els_retry_delay(struct timer_list *t)
{
	struct lpfc_nodelist *ndlp = from_timer(ndlp, t, nlp_delayfunc);
	struct lpfc_vport *vport = ndlp->vport;
	struct lpfc_hba   *phba = vport->phba;
	unsigned long flags;
	struct lpfc_work_evt  *evtp = &ndlp->els_retry_evt;

	/* Hold a node reference for outstanding queued work */
	if (!lpfc_nlp_get(ndlp))
		return;

	spin_lock_irqsave(&phba->hbalock, flags);
	if (!list_empty(&evtp->evt_listp)) {
		spin_unlock_irqrestore(&phba->hbalock, flags);
		lpfc_nlp_put(ndlp);
		return;
	}

	evtp->evt_arg1 = ndlp;
	evtp->evt = LPFC_EVT_ELS_RETRY;
	list_add_tail(&evtp->evt_listp, &phba->work_list);
	spin_unlock_irqrestore(&phba->hbalock, flags);

	lpfc_worker_wake_up(phba);
}

/**
 * lpfc_els_retry_delay_handler - Work thread handler for ndlp delayed function
 * @ndlp: pointer to a node-list data structure.
 *
 * This routine is the worker-thread handler for processing the @ndlp delayed
 * event(s), posted by the lpfc_els_retry_delay() routine. It simply retrieves
 * the last ELS command from the associated ndlp and invokes the proper ELS
 * function according to the delayed ELS command to retry the command.
 **/
void
lpfc_els_retry_delay_handler(struct lpfc_nodelist *ndlp)
{
	struct lpfc_vport *vport = ndlp->vport;
	uint32_t cmd, retry;

	spin_lock_irq(&ndlp->lock);
	cmd = ndlp->nlp_last_elscmd;
	ndlp->nlp_last_elscmd = 0;

	if (!(ndlp->nlp_flag & NLP_DELAY_TMO)) {
		spin_unlock_irq(&ndlp->lock);
		return;
	}

	ndlp->nlp_flag &= ~NLP_DELAY_TMO;
	spin_unlock_irq(&ndlp->lock);
	/*
	 * If a discovery event readded nlp_delayfunc after timer
	 * firing and before processing the timer, cancel the
	 * nlp_delayfunc.
	 */
	del_timer_sync(&ndlp->nlp_delayfunc);
	retry = ndlp->nlp_retry;
	ndlp->nlp_retry = 0;

	switch (cmd) {
	case ELS_CMD_FLOGI:
		lpfc_issue_els_flogi(vport, ndlp, retry);
		break;
	case ELS_CMD_PLOGI:
		if (!lpfc_issue_els_plogi(vport, ndlp->nlp_DID, retry)) {
			ndlp->nlp_prev_state = ndlp->nlp_state;
			lpfc_nlp_set_state(vport, ndlp, NLP_STE_PLOGI_ISSUE);
		}
		break;
	case ELS_CMD_ADISC:
		if (!lpfc_issue_els_adisc(vport, ndlp, retry)) {
			ndlp->nlp_prev_state = ndlp->nlp_state;
			lpfc_nlp_set_state(vport, ndlp, NLP_STE_ADISC_ISSUE);
		}
		break;
	case ELS_CMD_PRLI:
	case ELS_CMD_NVMEPRLI:
		if (!lpfc_issue_els_prli(vport, ndlp, retry)) {
			ndlp->nlp_prev_state = ndlp->nlp_state;
			lpfc_nlp_set_state(vport, ndlp, NLP_STE_PRLI_ISSUE);
		}
		break;
	case ELS_CMD_LOGO:
		if (!lpfc_issue_els_logo(vport, ndlp, retry)) {
			ndlp->nlp_prev_state = ndlp->nlp_state;
			lpfc_nlp_set_state(vport, ndlp, NLP_STE_LOGO_ISSUE);
		}
		break;
	case ELS_CMD_FDISC:
		if (!test_bit(FC_VPORT_NEEDS_INIT_VPI, &vport->fc_flag))
			lpfc_issue_els_fdisc(vport, ndlp, retry);
		break;
	}
	return;
}

/**
 * lpfc_link_reset - Issue link reset
 * @vport: pointer to a virtual N_Port data structure.
 *
 * This routine performs link reset by sending INIT_LINK mailbox command.
 * For SLI-3 adapter, link attention interrupt is enabled before issuing
 * INIT_LINK mailbox command.
 *
 * Return code
 *   0 - Link reset initiated successfully
 *   1 - Failed to initiate link reset
 **/
int
lpfc_link_reset(struct lpfc_vport *vport)
{
	struct lpfc_hba *phba = vport->phba;
	LPFC_MBOXQ_t *mbox;
	uint32_t control;
	int rc;

	lpfc_printf_vlog(vport, KERN_ERR, LOG_ELS,
			 "2851 Attempt link reset\n");
	mbox = mempool_alloc(phba->mbox_mem_pool, GFP_KERNEL);
	if (!mbox) {
		lpfc_printf_log(phba, KERN_ERR, LOG_TRACE_EVENT,
				"2852 Failed to allocate mbox memory");
		return 1;
	}

	/* Enable Link attention interrupts */
	if (phba->sli_rev <= LPFC_SLI_REV3) {
		spin_lock_irq(&phba->hbalock);
		phba->sli.sli_flag |= LPFC_PROCESS_LA;
		control = readl(phba->HCregaddr);
		control |= HC_LAINT_ENA;
		writel(control, phba->HCregaddr);
		readl(phba->HCregaddr); /* flush */
		spin_unlock_irq(&phba->hbalock);
	}

	lpfc_init_link(phba, mbox, phba->cfg_topology,
		       phba->cfg_link_speed);
	mbox->mbox_cmpl = lpfc_sli_def_mbox_cmpl;
	mbox->vport = vport;
	rc = lpfc_sli_issue_mbox(phba, mbox, MBX_NOWAIT);
	if ((rc != MBX_BUSY) && (rc != MBX_SUCCESS)) {
		lpfc_printf_log(phba, KERN_ERR, LOG_TRACE_EVENT,
				"2853 Failed to issue INIT_LINK "
				"mbox command, rc:x%x\n", rc);
		mempool_free(mbox, phba->mbox_mem_pool);
		return 1;
	}

	return 0;
}

/**
 * lpfc_els_retry - Make retry decision on an els command iocb
 * @phba: pointer to lpfc hba data structure.
 * @cmdiocb: pointer to lpfc command iocb data structure.
 * @rspiocb: pointer to lpfc response iocb data structure.
 *
 * This routine makes a retry decision on an ELS command IOCB, which has
 * failed. The following ELS IOCBs use this function for retrying the command
 * when previously issued command responsed with error status: FLOGI, PLOGI,
 * PRLI, ADISC and FDISC. Based on the ELS command type and the
 * returned error status, it makes the decision whether a retry shall be
 * issued for the command, and whether a retry shall be made immediately or
 * delayed. In the former case, the corresponding ELS command issuing-function
 * is called to retry the command. In the later case, the ELS command shall
 * be posted to the ndlp delayed event and delayed function timer set to the
 * ndlp for the delayed command issusing.
 *
 * Return code
 *   0 - No retry of els command is made
 *   1 - Immediate or delayed retry of els command is made
 **/
static int
lpfc_els_retry(struct lpfc_hba *phba, struct lpfc_iocbq *cmdiocb,
	       struct lpfc_iocbq *rspiocb)
{
	struct lpfc_vport *vport = cmdiocb->vport;
	union lpfc_wqe128 *irsp = &rspiocb->wqe;
	struct lpfc_nodelist *ndlp = cmdiocb->ndlp;
	struct lpfc_dmabuf *pcmd = cmdiocb->cmd_dmabuf;
	uint32_t *elscmd;
	struct ls_rjt stat;
	int retry = 0, maxretry = lpfc_max_els_tries, delay = 0;
	int logerr = 0;
	uint32_t cmd = 0;
	uint32_t did;
	int link_reset = 0, rc;
	u32 ulp_status = get_job_ulpstatus(phba, rspiocb);
	u32 ulp_word4 = get_job_word4(phba, rspiocb);


	/* Note: cmd_dmabuf may be 0 for internal driver abort
	 * of delays ELS command.
	 */

	if (pcmd && pcmd->virt) {
		elscmd = (uint32_t *) (pcmd->virt);
		cmd = *elscmd++;
	}

	if (ndlp)
		did = ndlp->nlp_DID;
	else {
		/* We should only hit this case for retrying PLOGI */
		did = get_job_els_rsp64_did(phba, rspiocb);
		ndlp = lpfc_findnode_did(vport, did);
		if (!ndlp && (cmd != ELS_CMD_PLOGI))
			return 0;
	}

	lpfc_debugfs_disc_trc(vport, LPFC_DISC_TRC_ELS_CMD,
		"Retry ELS:       wd7:x%x wd4:x%x did:x%x",
		*(((uint32_t *)irsp) + 7), ulp_word4, did);

	switch (ulp_status) {
	case IOSTAT_FCP_RSP_ERROR:
		break;
	case IOSTAT_REMOTE_STOP:
		if (phba->sli_rev == LPFC_SLI_REV4) {
			/* This IO was aborted by the target, we don't
			 * know the rxid and because we did not send the
			 * ABTS we cannot generate and RRQ.
			 */
			lpfc_set_rrq_active(phba, ndlp,
					 cmdiocb->sli4_lxritag, 0, 0);
		}
		break;
	case IOSTAT_LOCAL_REJECT:
		switch ((ulp_word4 & IOERR_PARAM_MASK)) {
		case IOERR_LOOP_OPEN_FAILURE:
			if (cmd == ELS_CMD_PLOGI && cmdiocb->retry == 0)
				delay = 1000;
			retry = 1;
			break;

		case IOERR_ILLEGAL_COMMAND:
			lpfc_printf_vlog(vport, KERN_ERR, LOG_TRACE_EVENT,
					 "0124 Retry illegal cmd x%x "
					 "retry:x%x delay:x%x\n",
					 cmd, cmdiocb->retry, delay);
			retry = 1;
			/* All command's retry policy */
			maxretry = 8;
			if (cmdiocb->retry > 2)
				delay = 1000;
			break;

		case IOERR_NO_RESOURCES:
			logerr = 1; /* HBA out of resources */
			retry = 1;
			if (cmdiocb->retry > 100)
				delay = 100;
			maxretry = 250;
			break;

		case IOERR_ILLEGAL_FRAME:
			delay = 100;
			retry = 1;
			break;

		case IOERR_INVALID_RPI:
			if (cmd == ELS_CMD_PLOGI &&
			    did == NameServer_DID) {
				/* Continue forever if plogi to */
				/* the nameserver fails */
				maxretry = 0;
				delay = 100;
			} else if (cmd == ELS_CMD_PRLI &&
				   ndlp->nlp_state != NLP_STE_PRLI_ISSUE) {
				/* State-command disagreement.  The PRLI was
				 * failed with an invalid rpi meaning there
				 * some unexpected state change.  Don't retry.
				 */
				maxretry = 0;
				retry = 0;
				break;
			}
			retry = 1;
			break;

		case IOERR_SEQUENCE_TIMEOUT:
			if (cmd == ELS_CMD_PLOGI &&
			    did == NameServer_DID &&
			    (cmdiocb->retry + 1) == maxretry) {
				/* Reset the Link */
				link_reset = 1;
				break;
			}
			retry = 1;
			delay = 100;
			break;
		case IOERR_SLI_ABORTED:
			/* Retry ELS PLOGI command?
			 * Possibly the rport just wasn't ready.
			 */
			if (cmd == ELS_CMD_PLOGI) {
				/* No retry if state change */
				if (ndlp &&
				    ndlp->nlp_state != NLP_STE_PLOGI_ISSUE)
					goto out_retry;
				retry = 1;
				maxretry = 2;
			}
			break;
		}
		break;

	case IOSTAT_NPORT_RJT:
	case IOSTAT_FABRIC_RJT:
		if (ulp_word4 & RJT_UNAVAIL_TEMP) {
			retry = 1;
			break;
		}
		break;

	case IOSTAT_NPORT_BSY:
	case IOSTAT_FABRIC_BSY:
		logerr = 1; /* Fabric / Remote NPort out of resources */
		retry = 1;
		break;

	case IOSTAT_LS_RJT:
		stat.un.ls_rjt_error_be = cpu_to_be32(ulp_word4);
		/* Added for Vendor specifc support
		 * Just keep retrying for these Rsn / Exp codes
		 */
		if (test_bit(FC_PT2PT, &vport->fc_flag) &&
		    cmd == ELS_CMD_NVMEPRLI) {
			switch (stat.un.b.lsRjtRsnCode) {
			case LSRJT_UNABLE_TPC:
			case LSRJT_INVALID_CMD:
			case LSRJT_LOGICAL_ERR:
			case LSRJT_CMD_UNSUPPORTED:
				lpfc_printf_vlog(vport, KERN_WARNING, LOG_ELS,
						 "0168 NVME PRLI LS_RJT "
						 "reason %x port doesn't "
						 "support NVME, disabling NVME\n",
						 stat.un.b.lsRjtRsnCode);
				retry = 0;
				set_bit(FC_PT2PT_NO_NVME, &vport->fc_flag);
				goto out_retry;
			}
		}
		switch (stat.un.b.lsRjtRsnCode) {
		case LSRJT_UNABLE_TPC:
			/* Special case for PRLI LS_RJTs. Recall that lpfc
			 * uses a single routine to issue both PRLI FC4 types.
			 * If the PRLI is rejected because that FC4 type
			 * isn't really supported, don't retry and cause
			 * multiple transport registrations.  Otherwise, parse
			 * the reason code/reason code explanation and take the
			 * appropriate action.
			 */
			lpfc_printf_vlog(vport, KERN_INFO,
					 LOG_DISCOVERY | LOG_ELS | LOG_NODE,
					 "0153 ELS cmd x%x LS_RJT by x%x. "
					 "RsnCode x%x RsnCodeExp x%x\n",
					 cmd, did, stat.un.b.lsRjtRsnCode,
					 stat.un.b.lsRjtRsnCodeExp);

			switch (stat.un.b.lsRjtRsnCodeExp) {
			case LSEXP_CANT_GIVE_DATA:
			case LSEXP_CMD_IN_PROGRESS:
				if (cmd == ELS_CMD_PLOGI) {
					delay = 1000;
					maxretry = 48;
				}
				retry = 1;
				break;
			case LSEXP_REQ_UNSUPPORTED:
			case LSEXP_NO_RSRC_ASSIGN:
				/* These explanation codes get no retry. */
				if (cmd == ELS_CMD_PRLI ||
				    cmd == ELS_CMD_NVMEPRLI)
					break;
				fallthrough;
			default:
				/* Limit the delay and retry action to a limited
				 * cmd set.  There are other ELS commands where
				 * a retry is not expected.
				 */
				if (cmd == ELS_CMD_PLOGI ||
				    cmd == ELS_CMD_PRLI ||
				    cmd == ELS_CMD_NVMEPRLI) {
					delay = 1000;
					maxretry = lpfc_max_els_tries + 1;
					retry = 1;
				}
				break;
			}

			if ((phba->sli3_options & LPFC_SLI3_NPIV_ENABLED) &&
			  (cmd == ELS_CMD_FDISC) &&
			  (stat.un.b.lsRjtRsnCodeExp == LSEXP_OUT_OF_RESOURCE)){
				lpfc_vlog_msg(vport, KERN_WARNING, LOG_ELS,
					      "0125 FDISC (x%x). "
					      "Fabric out of resources\n",
					      stat.un.lsRjtError);
				lpfc_vport_set_state(vport,
						     FC_VPORT_NO_FABRIC_RSCS);
			}
			break;

		case LSRJT_LOGICAL_BSY:
			if ((cmd == ELS_CMD_PLOGI) ||
			    (cmd == ELS_CMD_PRLI) ||
			    (cmd == ELS_CMD_NVMEPRLI)) {
				delay = 1000;
				maxretry = 48;
			} else if (cmd == ELS_CMD_FDISC) {
				/* FDISC retry policy */
				maxretry = 48;
				if (cmdiocb->retry >= 32)
					delay = 1000;
			}
			retry = 1;
			break;

		case LSRJT_LOGICAL_ERR:
			/* There are some cases where switches return this
			 * error when they are not ready and should be returning
			 * Logical Busy. We should delay every time.
			 */
			if (cmd == ELS_CMD_FDISC &&
			    stat.un.b.lsRjtRsnCodeExp == LSEXP_PORT_LOGIN_REQ) {
				maxretry = 3;
				delay = 1000;
				retry = 1;
			} else if (cmd == ELS_CMD_FLOGI &&
				   stat.un.b.lsRjtRsnCodeExp ==
						LSEXP_NOTHING_MORE) {
				vport->fc_sparam.cmn.bbRcvSizeMsb &= 0xf;
				retry = 1;
				lpfc_vlog_msg(vport, KERN_WARNING, LOG_ELS,
					      "0820 FLOGI (x%x). "
					      "BBCredit Not Supported\n",
					      stat.un.lsRjtError);
			}
			break;

		case LSRJT_PROTOCOL_ERR:
			if ((phba->sli3_options & LPFC_SLI3_NPIV_ENABLED) &&
			  (cmd == ELS_CMD_FDISC) &&
			  ((stat.un.b.lsRjtRsnCodeExp == LSEXP_INVALID_PNAME) ||
			  (stat.un.b.lsRjtRsnCodeExp == LSEXP_INVALID_NPORT_ID))
			  ) {
				lpfc_vlog_msg(vport, KERN_WARNING, LOG_ELS,
					      "0122 FDISC (x%x). "
					      "Fabric Detected Bad WWN\n",
					      stat.un.lsRjtError);
				lpfc_vport_set_state(vport,
						     FC_VPORT_FABRIC_REJ_WWN);
			}
			break;
		case LSRJT_VENDOR_UNIQUE:
			if ((stat.un.b.vendorUnique == 0x45) &&
			    (cmd == ELS_CMD_FLOGI)) {
				goto out_retry;
			}
			break;
		case LSRJT_CMD_UNSUPPORTED:
			/* lpfc nvmet returns this type of LS_RJT when it
			 * receives an FCP PRLI because lpfc nvmet only
			 * support NVME.  ELS request is terminated for FCP4
			 * on this rport.
			 */
			if (stat.un.b.lsRjtRsnCodeExp ==
			    LSEXP_REQ_UNSUPPORTED) {
				if (cmd == ELS_CMD_PRLI)
					goto out_retry;
			}
			break;
		}
		break;

	case IOSTAT_INTERMED_RSP:
	case IOSTAT_BA_RJT:
		break;

	default:
		break;
	}

	if (link_reset) {
		rc = lpfc_link_reset(vport);
		if (rc) {
			/* Do not give up. Retry PLOGI one more time and attempt
			 * link reset if PLOGI fails again.
			 */
			retry = 1;
			delay = 100;
			goto out_retry;
		}
		return 1;
	}

	if (did == FDMI_DID)
		retry = 1;

	if ((cmd == ELS_CMD_FLOGI) &&
	    (phba->fc_topology != LPFC_TOPOLOGY_LOOP) &&
	    !lpfc_error_lost_link(vport, ulp_status, ulp_word4)) {
		/* FLOGI retry policy */
		retry = 1;
		/* retry FLOGI forever */
		if (phba->link_flag != LS_LOOPBACK_MODE)
			maxretry = 0;
		else
			maxretry = 2;

		if (cmdiocb->retry >= 100)
			delay = 5000;
		else if (cmdiocb->retry >= 32)
			delay = 1000;
	} else if ((cmd == ELS_CMD_FDISC) &&
	    !lpfc_error_lost_link(vport, ulp_status, ulp_word4)) {
		/* retry FDISCs every second up to devloss */
		retry = 1;
		maxretry = vport->cfg_devloss_tmo;
		delay = 1000;
	}

	cmdiocb->retry++;
	if (maxretry && (cmdiocb->retry >= maxretry)) {
		phba->fc_stat.elsRetryExceeded++;
		retry = 0;
	}

	if (test_bit(FC_UNLOADING, &vport->load_flag))
		retry = 0;

out_retry:
	if (retry) {
		if ((cmd == ELS_CMD_PLOGI) || (cmd == ELS_CMD_FDISC)) {
			/* Stop retrying PLOGI and FDISC if in FCF discovery */
			if (phba->fcf.fcf_flag & FCF_DISCOVERY) {
				lpfc_printf_vlog(vport, KERN_INFO, LOG_ELS,
						 "2849 Stop retry ELS command "
						 "x%x to remote NPORT x%x, "
						 "Data: x%x x%x\n", cmd, did,
						 cmdiocb->retry, delay);
				return 0;
			}
		}

		/* Retry ELS command <elsCmd> to remote NPORT <did> */
		lpfc_printf_vlog(vport, KERN_INFO, LOG_ELS,
				 "0107 Retry ELS command x%x to remote "
				 "NPORT x%x Data: x%x x%x\n",
				 cmd, did, cmdiocb->retry, delay);

		if (((cmd == ELS_CMD_PLOGI) || (cmd == ELS_CMD_ADISC)) &&
			((ulp_status != IOSTAT_LOCAL_REJECT) ||
			((ulp_word4 & IOERR_PARAM_MASK) !=
			IOERR_NO_RESOURCES))) {
			/* Don't reset timer for no resources */

			/* If discovery / RSCN timer is running, reset it */
			if (timer_pending(&vport->fc_disctmo) ||
			    test_bit(FC_RSCN_MODE, &vport->fc_flag))
				lpfc_set_disctmo(vport);
		}

		phba->fc_stat.elsXmitRetry++;
		if (ndlp && delay) {
			phba->fc_stat.elsDelayRetry++;
			ndlp->nlp_retry = cmdiocb->retry;

			/* delay is specified in milliseconds */
			mod_timer(&ndlp->nlp_delayfunc,
				jiffies + msecs_to_jiffies(delay));
			spin_lock_irq(&ndlp->lock);
			ndlp->nlp_flag |= NLP_DELAY_TMO;
			spin_unlock_irq(&ndlp->lock);

			ndlp->nlp_prev_state = ndlp->nlp_state;
			if ((cmd == ELS_CMD_PRLI) ||
			    (cmd == ELS_CMD_NVMEPRLI))
				lpfc_nlp_set_state(vport, ndlp,
					NLP_STE_PRLI_ISSUE);
			else if (cmd != ELS_CMD_ADISC)
				lpfc_nlp_set_state(vport, ndlp,
					NLP_STE_NPR_NODE);
			ndlp->nlp_last_elscmd = cmd;

			return 1;
		}
		switch (cmd) {
		case ELS_CMD_FLOGI:
			lpfc_issue_els_flogi(vport, ndlp, cmdiocb->retry);
			return 1;
		case ELS_CMD_FDISC:
			lpfc_issue_els_fdisc(vport, ndlp, cmdiocb->retry);
			return 1;
		case ELS_CMD_PLOGI:
			if (ndlp) {
				ndlp->nlp_prev_state = ndlp->nlp_state;
				lpfc_nlp_set_state(vport, ndlp,
						   NLP_STE_PLOGI_ISSUE);
			}
			lpfc_issue_els_plogi(vport, did, cmdiocb->retry);
			return 1;
		case ELS_CMD_ADISC:
			ndlp->nlp_prev_state = ndlp->nlp_state;
			lpfc_nlp_set_state(vport, ndlp, NLP_STE_ADISC_ISSUE);
			lpfc_issue_els_adisc(vport, ndlp, cmdiocb->retry);
			return 1;
		case ELS_CMD_PRLI:
		case ELS_CMD_NVMEPRLI:
			ndlp->nlp_prev_state = ndlp->nlp_state;
			lpfc_nlp_set_state(vport, ndlp, NLP_STE_PRLI_ISSUE);
			lpfc_issue_els_prli(vport, ndlp, cmdiocb->retry);
			return 1;
		case ELS_CMD_LOGO:
			ndlp->nlp_prev_state = ndlp->nlp_state;
			lpfc_nlp_set_state(vport, ndlp, NLP_STE_LOGO_ISSUE);
			lpfc_issue_els_logo(vport, ndlp, cmdiocb->retry);
			return 1;
		}
	}
	/* No retry ELS command <elsCmd> to remote NPORT <did> */
	if (logerr) {
		lpfc_printf_vlog(vport, KERN_ERR, LOG_TRACE_EVENT,
			 "0137 No retry ELS command x%x to remote "
			 "NPORT x%x: Out of Resources: Error:x%x/%x "
			 "IoTag x%x\n",
			 cmd, did, ulp_status, ulp_word4,
			 cmdiocb->iotag);
	}
	else {
		lpfc_printf_vlog(vport, KERN_INFO, LOG_ELS,
				 "0108 No retry ELS command x%x to remote "
				 "NPORT x%x Retried:%d Error:x%x/%x "
				 "IoTag x%x nflags x%x\n",
				 cmd, did, cmdiocb->retry, ulp_status,
				 ulp_word4, cmdiocb->iotag,
				 (ndlp ? ndlp->nlp_flag : 0));
	}
	return 0;
}

/**
 * lpfc_els_free_data - Free lpfc dma buffer and data structure with an iocb
 * @phba: pointer to lpfc hba data structure.
 * @buf_ptr1: pointer to the lpfc DMA buffer data structure.
 *
 * This routine releases the lpfc DMA (Direct Memory Access) buffer(s)
 * associated with a command IOCB back to the lpfc DMA buffer pool. It first
 * checks to see whether there is a lpfc DMA buffer associated with the
 * response of the command IOCB. If so, it will be released before releasing
 * the lpfc DMA buffer associated with the IOCB itself.
 *
 * Return code
 *   0 - Successfully released lpfc DMA buffer (currently, always return 0)
 **/
static int
lpfc_els_free_data(struct lpfc_hba *phba, struct lpfc_dmabuf *buf_ptr1)
{
	struct lpfc_dmabuf *buf_ptr;

	/* Free the response before processing the command. */
	if (!list_empty(&buf_ptr1->list)) {
		list_remove_head(&buf_ptr1->list, buf_ptr,
				 struct lpfc_dmabuf,
				 list);
		lpfc_mbuf_free(phba, buf_ptr->virt, buf_ptr->phys);
		kfree(buf_ptr);
	}
	lpfc_mbuf_free(phba, buf_ptr1->virt, buf_ptr1->phys);
	kfree(buf_ptr1);
	return 0;
}

/**
 * lpfc_els_free_bpl - Free lpfc dma buffer and data structure with bpl
 * @phba: pointer to lpfc hba data structure.
 * @buf_ptr: pointer to the lpfc dma buffer data structure.
 *
 * This routine releases the lpfc Direct Memory Access (DMA) buffer
 * associated with a Buffer Pointer List (BPL) back to the lpfc DMA buffer
 * pool.
 *
 * Return code
 *   0 - Successfully released lpfc DMA buffer (currently, always return 0)
 **/
static int
lpfc_els_free_bpl(struct lpfc_hba *phba, struct lpfc_dmabuf *buf_ptr)
{
	lpfc_mbuf_free(phba, buf_ptr->virt, buf_ptr->phys);
	kfree(buf_ptr);
	return 0;
}

/**
 * lpfc_els_free_iocb - Free a command iocb and its associated resources
 * @phba: pointer to lpfc hba data structure.
 * @elsiocb: pointer to lpfc els command iocb data structure.
 *
 * This routine frees a command IOCB and its associated resources. The
 * command IOCB data structure contains the reference to various associated
 * resources, these fields must be set to NULL if the associated reference
 * not present:
 *   cmd_dmabuf - reference to cmd.
 *   cmd_dmabuf->next - reference to rsp
 *   rsp_dmabuf - unused
 *   bpl_dmabuf - reference to bpl
 *
 * It first properly decrements the reference count held on ndlp for the
 * IOCB completion callback function. If LPFC_DELAY_MEM_FREE flag is not
 * set, it invokes the lpfc_els_free_data() routine to release the Direct
 * Memory Access (DMA) buffers associated with the IOCB. Otherwise, it
 * adds the DMA buffer the @phba data structure for the delayed release.
 * If reference to the Buffer Pointer List (BPL) is present, the
 * lpfc_els_free_bpl() routine is invoked to release the DMA memory
 * associated with BPL. Finally, the lpfc_sli_release_iocbq() routine is
 * invoked to release the IOCB data structure back to @phba IOCBQ list.
 *
 * Return code
 *   0 - Success (currently, always return 0)
 **/
int
lpfc_els_free_iocb(struct lpfc_hba *phba, struct lpfc_iocbq *elsiocb)
{
	struct lpfc_dmabuf *buf_ptr, *buf_ptr1;

	/* The I/O iocb is complete.  Clear the node and first dmbuf */
	elsiocb->ndlp = NULL;

	/* cmd_dmabuf = cmd,  cmd_dmabuf->next = rsp, bpl_dmabuf = bpl */
	if (elsiocb->cmd_dmabuf) {
		if (elsiocb->cmd_flag & LPFC_DELAY_MEM_FREE) {
			/* Firmware could still be in progress of DMAing
			 * payload, so don't free data buffer till after
			 * a hbeat.
			 */
			elsiocb->cmd_flag &= ~LPFC_DELAY_MEM_FREE;
			buf_ptr = elsiocb->cmd_dmabuf;
			elsiocb->cmd_dmabuf = NULL;
			if (buf_ptr) {
				buf_ptr1 = NULL;
				spin_lock_irq(&phba->hbalock);
				if (!list_empty(&buf_ptr->list)) {
					list_remove_head(&buf_ptr->list,
						buf_ptr1, struct lpfc_dmabuf,
						list);
					INIT_LIST_HEAD(&buf_ptr1->list);
					list_add_tail(&buf_ptr1->list,
						&phba->elsbuf);
					phba->elsbuf_cnt++;
				}
				INIT_LIST_HEAD(&buf_ptr->list);
				list_add_tail(&buf_ptr->list, &phba->elsbuf);
				phba->elsbuf_cnt++;
				spin_unlock_irq(&phba->hbalock);
			}
		} else {
			buf_ptr1 = elsiocb->cmd_dmabuf;
			lpfc_els_free_data(phba, buf_ptr1);
			elsiocb->cmd_dmabuf = NULL;
		}
	}

	if (elsiocb->bpl_dmabuf) {
		buf_ptr = elsiocb->bpl_dmabuf;
		lpfc_els_free_bpl(phba, buf_ptr);
		elsiocb->bpl_dmabuf = NULL;
	}
	lpfc_sli_release_iocbq(phba, elsiocb);
	return 0;
}

/**
 * lpfc_cmpl_els_logo_acc - Completion callback function to logo acc response
 * @phba: pointer to lpfc hba data structure.
 * @cmdiocb: pointer to lpfc command iocb data structure.
 * @rspiocb: pointer to lpfc response iocb data structure.
 *
 * This routine is the completion callback function to the Logout (LOGO)
 * Accept (ACC) Response ELS command. This routine is invoked to indicate
 * the completion of the LOGO process. If the node has transitioned to NPR,
 * this routine unregisters the RPI if it is still registered. The
 * lpfc_els_free_iocb() is invoked to release the IOCB data structure.
 **/
static void
lpfc_cmpl_els_logo_acc(struct lpfc_hba *phba, struct lpfc_iocbq *cmdiocb,
		       struct lpfc_iocbq *rspiocb)
{
	struct lpfc_nodelist *ndlp = cmdiocb->ndlp;
	struct lpfc_vport *vport = cmdiocb->vport;
	u32 ulp_status, ulp_word4;

	ulp_status = get_job_ulpstatus(phba, rspiocb);
	ulp_word4 = get_job_word4(phba, rspiocb);

	lpfc_debugfs_disc_trc(vport, LPFC_DISC_TRC_ELS_RSP,
		"ACC LOGO cmpl:   status:x%x/x%x did:x%x",
		ulp_status, ulp_word4, ndlp->nlp_DID);
	/* ACC to LOGO completes to NPort <nlp_DID> */
	lpfc_printf_vlog(vport, KERN_INFO, LOG_ELS,
			 "0109 ACC to LOGO completes to NPort x%x refcnt %d "
			 "last els x%x Data: x%x x%x x%x\n",
			 ndlp->nlp_DID, kref_read(&ndlp->kref),
			 ndlp->nlp_last_elscmd, ndlp->nlp_flag, ndlp->nlp_state,
			 ndlp->nlp_rpi);

	/* This clause allows the LOGO ACC to complete and free resources
	 * for the Fabric Domain Controller.  It does deliberately skip
	 * the unreg_rpi and release rpi because some fabrics send RDP
	 * requests after logging out from the initiator.
	 */
	if (ndlp->nlp_type & NLP_FABRIC &&
	    ((ndlp->nlp_DID & WELL_KNOWN_DID_MASK) != WELL_KNOWN_DID_MASK))
		goto out;

	if (ndlp->nlp_state == NLP_STE_NPR_NODE) {
		if (ndlp->nlp_flag & NLP_RPI_REGISTERED)
			lpfc_unreg_rpi(vport, ndlp);

		/* If came from PRLO, then PRLO_ACC is done.
		 * Start rediscovery now.
		 */
		if (ndlp->nlp_last_elscmd == ELS_CMD_PRLO) {
			spin_lock_irq(&ndlp->lock);
			ndlp->nlp_flag |= NLP_NPR_2B_DISC;
			spin_unlock_irq(&ndlp->lock);
			ndlp->nlp_prev_state = ndlp->nlp_state;
			lpfc_nlp_set_state(vport, ndlp, NLP_STE_PLOGI_ISSUE);
			lpfc_issue_els_plogi(vport, ndlp->nlp_DID, 0);
		}
	}

 out:
	/*
	 * The driver received a LOGO from the rport and has ACK'd it.
	 * At this point, the driver is done so release the IOCB
	 */
	lpfc_els_free_iocb(phba, cmdiocb);
	lpfc_nlp_put(ndlp);
}

/**
 * lpfc_mbx_cmpl_dflt_rpi - Completion callbk func for unreg dflt rpi mbox cmd
 * @phba: pointer to lpfc hba data structure.
 * @pmb: pointer to the driver internal queue element for mailbox command.
 *
 * This routine is the completion callback function for unregister default
 * RPI (Remote Port Index) mailbox command to the @phba. It simply releases
 * the associated lpfc Direct Memory Access (DMA) buffer back to the pool and
 * decrements the ndlp reference count held for this completion callback
 * function. After that, it invokes the lpfc_drop_node to check
 * whether it is appropriate to release the node.
 **/
void
lpfc_mbx_cmpl_dflt_rpi(struct lpfc_hba *phba, LPFC_MBOXQ_t *pmb)
{
	struct lpfc_nodelist *ndlp = pmb->ctx_ndlp;
	u32 mbx_flag = pmb->mbox_flag;
	u32 mbx_cmd = pmb->u.mb.mbxCommand;

	if (ndlp) {
		lpfc_printf_vlog(ndlp->vport, KERN_INFO, LOG_NODE,
				 "0006 rpi x%x DID:%x flg:%x %d x%px "
				 "mbx_cmd x%x mbx_flag x%x x%px\n",
				 ndlp->nlp_rpi, ndlp->nlp_DID, ndlp->nlp_flag,
				 kref_read(&ndlp->kref), ndlp, mbx_cmd,
				 mbx_flag, pmb);

		/* This ends the default/temporary RPI cleanup logic for this
		 * ndlp and the node and rpi needs to be released. Free the rpi
		 * first on an UNREG_LOGIN and then release the final
		 * references.
		 */
		spin_lock_irq(&ndlp->lock);
		ndlp->nlp_flag &= ~NLP_REG_LOGIN_SEND;
		if (mbx_cmd == MBX_UNREG_LOGIN)
			ndlp->nlp_flag &= ~NLP_UNREG_INP;
		spin_unlock_irq(&ndlp->lock);
		lpfc_nlp_put(ndlp);
		lpfc_drop_node(ndlp->vport, ndlp);
	}

	lpfc_mbox_rsrc_cleanup(phba, pmb, MBOX_THD_UNLOCKED);
}

/**
 * lpfc_cmpl_els_rsp - Completion callback function for els response iocb cmd
 * @phba: pointer to lpfc hba data structure.
 * @cmdiocb: pointer to lpfc command iocb data structure.
 * @rspiocb: pointer to lpfc response iocb data structure.
 *
 * This routine is the completion callback function for ELS Response IOCB
 * command. In normal case, this callback function just properly sets the
 * nlp_flag bitmap in the ndlp data structure, if the mbox command reference
 * field in the command IOCB is not NULL, the referred mailbox command will
 * be send out, and then invokes the lpfc_els_free_iocb() routine to release
 * the IOCB.
 **/
static void
lpfc_cmpl_els_rsp(struct lpfc_hba *phba, struct lpfc_iocbq *cmdiocb,
		  struct lpfc_iocbq *rspiocb)
{
	struct lpfc_nodelist *ndlp = cmdiocb->ndlp;
	struct lpfc_vport *vport = ndlp ? ndlp->vport : NULL;
	struct Scsi_Host  *shost = vport ? lpfc_shost_from_vport(vport) : NULL;
	IOCB_t  *irsp;
	LPFC_MBOXQ_t *mbox = NULL;
	u32 ulp_status, ulp_word4, tmo, did, iotag;

	if (!vport) {
		lpfc_printf_log(phba, KERN_WARNING, LOG_ELS,
				"3177 null vport in ELS rsp\n");
		goto out;
	}
	if (cmdiocb->context_un.mbox)
		mbox = cmdiocb->context_un.mbox;

	ulp_status = get_job_ulpstatus(phba, rspiocb);
	ulp_word4 = get_job_word4(phba, rspiocb);
	did = get_job_els_rsp64_did(phba, cmdiocb);

	if (phba->sli_rev == LPFC_SLI_REV4) {
		tmo = get_wqe_tmo(cmdiocb);
		iotag = get_wqe_reqtag(cmdiocb);
	} else {
		irsp = &rspiocb->iocb;
		tmo = irsp->ulpTimeout;
		iotag = irsp->ulpIoTag;
	}

	/* Check to see if link went down during discovery */
	if (!ndlp || lpfc_els_chk_latt(vport)) {
		if (mbox)
			lpfc_mbox_rsrc_cleanup(phba, mbox, MBOX_THD_UNLOCKED);
		goto out;
	}

	lpfc_debugfs_disc_trc(vport, LPFC_DISC_TRC_ELS_RSP,
		"ELS rsp cmpl:    status:x%x/x%x did:x%x",
		ulp_status, ulp_word4, did);
	/* ELS response tag <ulpIoTag> completes */
	lpfc_printf_vlog(vport, KERN_INFO, LOG_ELS,
			 "0110 ELS response tag x%x completes "
			 "Data: x%x x%x x%x x%x x%x x%x x%x x%x %p %p\n",
			 iotag, ulp_status, ulp_word4, tmo,
			 ndlp->nlp_DID, ndlp->nlp_flag, ndlp->nlp_state,
			 ndlp->nlp_rpi, kref_read(&ndlp->kref), mbox, ndlp);
	if (mbox) {
		if (ulp_status == 0
		    && (ndlp->nlp_flag & NLP_ACC_REGLOGIN)) {
			if (!lpfc_unreg_rpi(vport, ndlp) &&
			    !test_bit(FC_PT2PT, &vport->fc_flag)) {
				if (ndlp->nlp_state ==  NLP_STE_PLOGI_ISSUE ||
				    ndlp->nlp_state ==
				     NLP_STE_REG_LOGIN_ISSUE) {
					lpfc_printf_vlog(vport, KERN_INFO,
							 LOG_DISCOVERY,
							 "0314 PLOGI recov "
							 "DID x%x "
							 "Data: x%x x%x x%x\n",
							 ndlp->nlp_DID,
							 ndlp->nlp_state,
							 ndlp->nlp_rpi,
							 ndlp->nlp_flag);
					goto out_free_mbox;
				}
			}

			/* Increment reference count to ndlp to hold the
			 * reference to ndlp for the callback function.
			 */
			mbox->ctx_ndlp = lpfc_nlp_get(ndlp);
			if (!mbox->ctx_ndlp)
				goto out_free_mbox;

			mbox->vport = vport;
			if (ndlp->nlp_flag & NLP_RM_DFLT_RPI) {
				mbox->mbox_flag |= LPFC_MBX_IMED_UNREG;
				mbox->mbox_cmpl = lpfc_mbx_cmpl_dflt_rpi;
			}
			else {
				mbox->mbox_cmpl = lpfc_mbx_cmpl_reg_login;
				ndlp->nlp_prev_state = ndlp->nlp_state;
				lpfc_nlp_set_state(vport, ndlp,
					   NLP_STE_REG_LOGIN_ISSUE);
			}

			ndlp->nlp_flag |= NLP_REG_LOGIN_SEND;
			if (lpfc_sli_issue_mbox(phba, mbox, MBX_NOWAIT)
			    != MBX_NOT_FINISHED)
				goto out;

			/* Decrement the ndlp reference count we
			 * set for this failed mailbox command.
			 */
			lpfc_nlp_put(ndlp);
			ndlp->nlp_flag &= ~NLP_REG_LOGIN_SEND;

			/* ELS rsp: Cannot issue reg_login for <NPortid> */
			lpfc_printf_vlog(vport, KERN_ERR, LOG_TRACE_EVENT,
				"0138 ELS rsp: Cannot issue reg_login for x%x "
				"Data: x%x x%x x%x\n",
				ndlp->nlp_DID, ndlp->nlp_flag, ndlp->nlp_state,
				ndlp->nlp_rpi);
		}
out_free_mbox:
		lpfc_mbox_rsrc_cleanup(phba, mbox, MBOX_THD_UNLOCKED);
	}
out:
	if (ndlp && shost) {
		spin_lock_irq(&ndlp->lock);
		if (mbox)
			ndlp->nlp_flag &= ~NLP_ACC_REGLOGIN;
		ndlp->nlp_flag &= ~NLP_RM_DFLT_RPI;
		spin_unlock_irq(&ndlp->lock);
	}

	/* An SLI4 NPIV instance wants to drop the node at this point under
	 * these conditions and release the RPI.
	 */
	if (phba->sli_rev == LPFC_SLI_REV4 &&
	    vport && vport->port_type == LPFC_NPIV_PORT &&
	    !(ndlp->fc4_xpt_flags & SCSI_XPT_REGD)) {
		if (ndlp->nlp_flag & NLP_RELEASE_RPI) {
			if (ndlp->nlp_state != NLP_STE_PLOGI_ISSUE &&
			    ndlp->nlp_state != NLP_STE_REG_LOGIN_ISSUE) {
				lpfc_sli4_free_rpi(phba, ndlp->nlp_rpi);
				spin_lock_irq(&ndlp->lock);
				ndlp->nlp_rpi = LPFC_RPI_ALLOC_ERROR;
				ndlp->nlp_flag &= ~NLP_RELEASE_RPI;
				spin_unlock_irq(&ndlp->lock);
			}
			lpfc_drop_node(vport, ndlp);
		} else if (ndlp->nlp_state != NLP_STE_PLOGI_ISSUE &&
			   ndlp->nlp_state != NLP_STE_REG_LOGIN_ISSUE &&
			   ndlp->nlp_state != NLP_STE_PRLI_ISSUE) {
			/* Drop ndlp if there is no planned or outstanding
			 * issued PRLI.
			 *
			 * In cases when the ndlp is acting as both an initiator
			 * and target function, let our issued PRLI determine
			 * the final ndlp kref drop.
			 */
			lpfc_drop_node(vport, ndlp);
		}
	}

	/* Release the originating I/O reference. */
	lpfc_els_free_iocb(phba, cmdiocb);
	lpfc_nlp_put(ndlp);
	return;
}

/**
 * lpfc_els_rsp_acc - Prepare and issue an acc response iocb command
 * @vport: pointer to a host virtual N_Port data structure.
 * @flag: the els command code to be accepted.
 * @oldiocb: pointer to the original lpfc command iocb data structure.
 * @ndlp: pointer to a node-list data structure.
 * @mbox: pointer to the driver internal queue element for mailbox command.
 *
 * This routine prepares and issues an Accept (ACC) response IOCB
 * command. It uses the @flag to properly set up the IOCB field for the
 * specific ACC response command to be issued and invokes the
 * lpfc_sli_issue_iocb() routine to send out ACC response IOCB. If a
 * @mbox pointer is passed in, it will be put into the context_un.mbox
 * field of the IOCB for the completion callback function to issue the
 * mailbox command to the HBA later when callback is invoked.
 *
 * Note that the ndlp reference count will be incremented by 1 for holding the
 * ndlp and the reference to ndlp will be stored into the ndlp field of
 * the IOCB for the completion callback function to the corresponding
 * response ELS IOCB command.
 *
 * Return code
 *   0 - Successfully issued acc response
 *   1 - Failed to issue acc response
 **/
int
lpfc_els_rsp_acc(struct lpfc_vport *vport, uint32_t flag,
		 struct lpfc_iocbq *oldiocb, struct lpfc_nodelist *ndlp,
		 LPFC_MBOXQ_t *mbox)
{
	struct lpfc_hba  *phba = vport->phba;
	IOCB_t *icmd;
	IOCB_t *oldcmd;
	union lpfc_wqe128 *wqe;
	union lpfc_wqe128 *oldwqe = &oldiocb->wqe;
	struct lpfc_iocbq *elsiocb;
	uint8_t *pcmd;
	struct serv_parm *sp;
	uint16_t cmdsize;
	int rc;
	ELS_PKT *els_pkt_ptr;
	struct fc_els_rdf_resp *rdf_resp;

	switch (flag) {
	case ELS_CMD_ACC:
		cmdsize = sizeof(uint32_t);
		elsiocb = lpfc_prep_els_iocb(vport, 0, cmdsize, oldiocb->retry,
					     ndlp, ndlp->nlp_DID, ELS_CMD_ACC);
		if (!elsiocb) {
			spin_lock_irq(&ndlp->lock);
			ndlp->nlp_flag &= ~NLP_LOGO_ACC;
			spin_unlock_irq(&ndlp->lock);
			return 1;
		}

		if (phba->sli_rev == LPFC_SLI_REV4) {
			wqe = &elsiocb->wqe;
			/* XRI / rx_id */
			bf_set(wqe_ctxt_tag, &wqe->xmit_els_rsp.wqe_com,
			       bf_get(wqe_ctxt_tag,
				      &oldwqe->xmit_els_rsp.wqe_com));

			/* oxid */
			bf_set(wqe_rcvoxid, &wqe->xmit_els_rsp.wqe_com,
			       bf_get(wqe_rcvoxid,
				      &oldwqe->xmit_els_rsp.wqe_com));
		} else {
			icmd = &elsiocb->iocb;
			oldcmd = &oldiocb->iocb;
			icmd->ulpContext = oldcmd->ulpContext; /* Xri / rx_id */
			icmd->unsli3.rcvsli3.ox_id =
				oldcmd->unsli3.rcvsli3.ox_id;
		}

		pcmd = elsiocb->cmd_dmabuf->virt;
		*((uint32_t *) (pcmd)) = ELS_CMD_ACC;
		pcmd += sizeof(uint32_t);

		lpfc_debugfs_disc_trc(vport, LPFC_DISC_TRC_ELS_RSP,
			"Issue ACC:       did:x%x flg:x%x",
			ndlp->nlp_DID, ndlp->nlp_flag, 0);
		break;
	case ELS_CMD_FLOGI:
	case ELS_CMD_PLOGI:
		cmdsize = (sizeof(struct serv_parm) + sizeof(uint32_t));
		elsiocb = lpfc_prep_els_iocb(vport, 0, cmdsize, oldiocb->retry,
					     ndlp, ndlp->nlp_DID, ELS_CMD_ACC);
		if (!elsiocb)
			return 1;

		if (phba->sli_rev == LPFC_SLI_REV4) {
			wqe = &elsiocb->wqe;
			/* XRI / rx_id */
			bf_set(wqe_ctxt_tag, &wqe->xmit_els_rsp.wqe_com,
			       bf_get(wqe_ctxt_tag,
				      &oldwqe->xmit_els_rsp.wqe_com));

			/* oxid */
			bf_set(wqe_rcvoxid, &wqe->xmit_els_rsp.wqe_com,
			       bf_get(wqe_rcvoxid,
				      &oldwqe->xmit_els_rsp.wqe_com));
		} else {
			icmd = &elsiocb->iocb;
			oldcmd = &oldiocb->iocb;
			icmd->ulpContext = oldcmd->ulpContext; /* Xri / rx_id */
			icmd->unsli3.rcvsli3.ox_id =
				oldcmd->unsli3.rcvsli3.ox_id;
		}

		pcmd = (u8 *)elsiocb->cmd_dmabuf->virt;

		if (mbox)
			elsiocb->context_un.mbox = mbox;

		*((uint32_t *) (pcmd)) = ELS_CMD_ACC;
		pcmd += sizeof(uint32_t);
		sp = (struct serv_parm *)pcmd;

		if (flag == ELS_CMD_FLOGI) {
			/* Copy the received service parameters back */
			memcpy(sp, &phba->fc_fabparam,
			       sizeof(struct serv_parm));

			/* Clear the F_Port bit */
			sp->cmn.fPort = 0;

			/* Mark all class service parameters as invalid */
			sp->cls1.classValid = 0;
			sp->cls2.classValid = 0;
			sp->cls3.classValid = 0;
			sp->cls4.classValid = 0;

			/* Copy our worldwide names */
			memcpy(&sp->portName, &vport->fc_sparam.portName,
			       sizeof(struct lpfc_name));
			memcpy(&sp->nodeName, &vport->fc_sparam.nodeName,
			       sizeof(struct lpfc_name));
		} else {
			memcpy(pcmd, &vport->fc_sparam,
			       sizeof(struct serv_parm));

			sp->cmn.valid_vendor_ver_level = 0;
			memset(sp->un.vendorVersion, 0,
			       sizeof(sp->un.vendorVersion));
			sp->cmn.bbRcvSizeMsb &= 0xF;

			/* If our firmware supports this feature, convey that
			 * info to the target using the vendor specific field.
			 */
			if (phba->sli.sli_flag & LPFC_SLI_SUPPRESS_RSP) {
				sp->cmn.valid_vendor_ver_level = 1;
				sp->un.vv.vid = cpu_to_be32(LPFC_VV_EMLX_ID);
				sp->un.vv.flags =
					cpu_to_be32(LPFC_VV_SUPPRESS_RSP);
			}
		}

		lpfc_debugfs_disc_trc(vport, LPFC_DISC_TRC_ELS_RSP,
			"Issue ACC FLOGI/PLOGI: did:x%x flg:x%x",
			ndlp->nlp_DID, ndlp->nlp_flag, 0);
		break;
	case ELS_CMD_PRLO:
		cmdsize = sizeof(uint32_t) + sizeof(PRLO);
		elsiocb = lpfc_prep_els_iocb(vport, 0, cmdsize, oldiocb->retry,
					     ndlp, ndlp->nlp_DID, ELS_CMD_PRLO);
		if (!elsiocb)
			return 1;

		if (phba->sli_rev == LPFC_SLI_REV4) {
			wqe = &elsiocb->wqe;
			/* XRI / rx_id */
			bf_set(wqe_ctxt_tag, &wqe->xmit_els_rsp.wqe_com,
			       bf_get(wqe_ctxt_tag,
				      &oldwqe->xmit_els_rsp.wqe_com));

			/* oxid */
			bf_set(wqe_rcvoxid, &wqe->xmit_els_rsp.wqe_com,
			       bf_get(wqe_rcvoxid,
				      &oldwqe->xmit_els_rsp.wqe_com));
		} else {
			icmd = &elsiocb->iocb;
			oldcmd = &oldiocb->iocb;
			icmd->ulpContext = oldcmd->ulpContext; /* Xri / rx_id */
			icmd->unsli3.rcvsli3.ox_id =
				oldcmd->unsli3.rcvsli3.ox_id;
		}

		pcmd = (u8 *) elsiocb->cmd_dmabuf->virt;

		memcpy(pcmd, oldiocb->cmd_dmabuf->virt,
		       sizeof(uint32_t) + sizeof(PRLO));
		*((uint32_t *) (pcmd)) = ELS_CMD_PRLO_ACC;
		els_pkt_ptr = (ELS_PKT *) pcmd;
		els_pkt_ptr->un.prlo.acceptRspCode = PRLO_REQ_EXECUTED;

		lpfc_debugfs_disc_trc(vport, LPFC_DISC_TRC_ELS_RSP,
			"Issue ACC PRLO:  did:x%x flg:x%x",
			ndlp->nlp_DID, ndlp->nlp_flag, 0);
		break;
	case ELS_CMD_RDF:
		cmdsize = sizeof(*rdf_resp);
		elsiocb = lpfc_prep_els_iocb(vport, 0, cmdsize, oldiocb->retry,
					     ndlp, ndlp->nlp_DID, ELS_CMD_ACC);
		if (!elsiocb)
			return 1;

		if (phba->sli_rev == LPFC_SLI_REV4) {
			wqe = &elsiocb->wqe;
			/* XRI / rx_id */
			bf_set(wqe_ctxt_tag, &wqe->xmit_els_rsp.wqe_com,
			       bf_get(wqe_ctxt_tag,
				      &oldwqe->xmit_els_rsp.wqe_com));

			/* oxid */
			bf_set(wqe_rcvoxid, &wqe->xmit_els_rsp.wqe_com,
			       bf_get(wqe_rcvoxid,
				      &oldwqe->xmit_els_rsp.wqe_com));
		} else {
			icmd = &elsiocb->iocb;
			oldcmd = &oldiocb->iocb;
			icmd->ulpContext = oldcmd->ulpContext; /* Xri / rx_id */
			icmd->unsli3.rcvsli3.ox_id =
				oldcmd->unsli3.rcvsli3.ox_id;
		}

		pcmd = (u8 *)elsiocb->cmd_dmabuf->virt;
		rdf_resp = (struct fc_els_rdf_resp *)pcmd;
		memset(rdf_resp, 0, sizeof(*rdf_resp));
		rdf_resp->acc_hdr.la_cmd = ELS_LS_ACC;

		/* FC-LS-5 specifies desc_list_len shall be set to 12 */
		rdf_resp->desc_list_len = cpu_to_be32(12);

		/* FC-LS-5 specifies LS REQ Information descriptor */
		rdf_resp->lsri.desc_tag = cpu_to_be32(1);
		rdf_resp->lsri.desc_len = cpu_to_be32(sizeof(u32));
		rdf_resp->lsri.rqst_w0.cmd = ELS_RDF;
		break;
	default:
		return 1;
	}
	if (ndlp->nlp_flag & NLP_LOGO_ACC) {
		spin_lock_irq(&ndlp->lock);
		if (!(ndlp->nlp_flag & NLP_RPI_REGISTERED ||
			ndlp->nlp_flag & NLP_REG_LOGIN_SEND))
			ndlp->nlp_flag &= ~NLP_LOGO_ACC;
		spin_unlock_irq(&ndlp->lock);
		elsiocb->cmd_cmpl = lpfc_cmpl_els_logo_acc;
	} else {
		elsiocb->cmd_cmpl = lpfc_cmpl_els_rsp;
	}

	phba->fc_stat.elsXmitACC++;
	elsiocb->ndlp = lpfc_nlp_get(ndlp);
	if (!elsiocb->ndlp) {
		lpfc_els_free_iocb(phba, elsiocb);
		return 1;
	}

	rc = lpfc_sli_issue_iocb(phba, LPFC_ELS_RING, elsiocb, 0);
	if (rc == IOCB_ERROR) {
		lpfc_els_free_iocb(phba, elsiocb);
		lpfc_nlp_put(ndlp);
		return 1;
	}

	/* Xmit ELS ACC response tag <ulpIoTag> */
	lpfc_printf_vlog(vport, KERN_INFO, LOG_ELS,
			 "0128 Xmit ELS ACC response Status: x%x, IoTag: x%x, "
			 "XRI: x%x, DID: x%x, nlp_flag: x%x nlp_state: x%x "
			 "RPI: x%x, fc_flag x%lx refcnt %d\n",
			 rc, elsiocb->iotag, elsiocb->sli4_xritag,
			 ndlp->nlp_DID, ndlp->nlp_flag, ndlp->nlp_state,
			 ndlp->nlp_rpi, vport->fc_flag, kref_read(&ndlp->kref));
	return 0;
}

/**
 * lpfc_els_rsp_reject - Prepare and issue a rjt response iocb command
 * @vport: pointer to a virtual N_Port data structure.
 * @rejectError: reject response to issue
 * @oldiocb: pointer to the original lpfc command iocb data structure.
 * @ndlp: pointer to a node-list data structure.
 * @mbox: pointer to the driver internal queue element for mailbox command.
 *
 * This routine prepares and issue an Reject (RJT) response IOCB
 * command. If a @mbox pointer is passed in, it will be put into the
 * context_un.mbox field of the IOCB for the completion callback function
 * to issue to the HBA later.
 *
 * Note that the ndlp reference count will be incremented by 1 for holding the
 * ndlp and the reference to ndlp will be stored into the ndlp field of
 * the IOCB for the completion callback function to the reject response
 * ELS IOCB command.
 *
 * Return code
 *   0 - Successfully issued reject response
 *   1 - Failed to issue reject response
 **/
int
lpfc_els_rsp_reject(struct lpfc_vport *vport, uint32_t rejectError,
		    struct lpfc_iocbq *oldiocb, struct lpfc_nodelist *ndlp,
		    LPFC_MBOXQ_t *mbox)
{
	int rc;
	struct lpfc_hba  *phba = vport->phba;
	IOCB_t *icmd;
	IOCB_t *oldcmd;
	union lpfc_wqe128 *wqe;
	struct lpfc_iocbq *elsiocb;
	uint8_t *pcmd;
	uint16_t cmdsize;

	cmdsize = 2 * sizeof(uint32_t);
	elsiocb = lpfc_prep_els_iocb(vport, 0, cmdsize, oldiocb->retry, ndlp,
				     ndlp->nlp_DID, ELS_CMD_LS_RJT);
	if (!elsiocb)
		return 1;

	if (phba->sli_rev == LPFC_SLI_REV4) {
		wqe = &elsiocb->wqe;
		bf_set(wqe_ctxt_tag, &wqe->generic.wqe_com,
		       get_job_ulpcontext(phba, oldiocb)); /* Xri / rx_id */
		bf_set(wqe_rcvoxid, &wqe->xmit_els_rsp.wqe_com,
		       get_job_rcvoxid(phba, oldiocb));
	} else {
		icmd = &elsiocb->iocb;
		oldcmd = &oldiocb->iocb;
		icmd->ulpContext = oldcmd->ulpContext; /* Xri / rx_id */
		icmd->unsli3.rcvsli3.ox_id = oldcmd->unsli3.rcvsli3.ox_id;
	}

	pcmd = (uint8_t *)elsiocb->cmd_dmabuf->virt;

	*((uint32_t *) (pcmd)) = ELS_CMD_LS_RJT;
	pcmd += sizeof(uint32_t);
	*((uint32_t *) (pcmd)) = rejectError;

	if (mbox)
		elsiocb->context_un.mbox = mbox;

	/* Xmit ELS RJT <err> response tag <ulpIoTag> */
	lpfc_printf_vlog(vport, KERN_INFO, LOG_ELS,
			 "0129 Xmit ELS RJT x%x response tag x%x "
			 "xri x%x, did x%x, nlp_flag x%x, nlp_state x%x, "
			 "rpi x%x\n",
			 rejectError, elsiocb->iotag,
			 get_job_ulpcontext(phba, elsiocb), ndlp->nlp_DID,
			 ndlp->nlp_flag, ndlp->nlp_state, ndlp->nlp_rpi);
	lpfc_debugfs_disc_trc(vport, LPFC_DISC_TRC_ELS_RSP,
		"Issue LS_RJT:    did:x%x flg:x%x err:x%x",
		ndlp->nlp_DID, ndlp->nlp_flag, rejectError);

	phba->fc_stat.elsXmitLSRJT++;
	elsiocb->cmd_cmpl = lpfc_cmpl_els_rsp;
	elsiocb->ndlp = lpfc_nlp_get(ndlp);
	if (!elsiocb->ndlp) {
		lpfc_els_free_iocb(phba, elsiocb);
		return 1;
	}

	/* The NPIV instance is rejecting this unsolicited ELS. Make sure the
	 * node's assigned RPI gets released provided this node is not already
	 * registered with the transport.
	 */
	if (phba->sli_rev == LPFC_SLI_REV4 &&
	    vport->port_type == LPFC_NPIV_PORT &&
	    !(ndlp->fc4_xpt_flags & SCSI_XPT_REGD)) {
		spin_lock_irq(&ndlp->lock);
		ndlp->nlp_flag |= NLP_RELEASE_RPI;
		spin_unlock_irq(&ndlp->lock);
	}

	rc = lpfc_sli_issue_iocb(phba, LPFC_ELS_RING, elsiocb, 0);
	if (rc == IOCB_ERROR) {
		lpfc_els_free_iocb(phba, elsiocb);
		lpfc_nlp_put(ndlp);
		return 1;
	}

	return 0;
}

 /**
  * lpfc_issue_els_edc_rsp - Exchange Diagnostic Capabilities with the fabric.
  * @vport: pointer to a host virtual N_Port data structure.
  * @cmdiocb: pointer to the original lpfc command iocb data structure.
  * @ndlp: NPort to where rsp is directed
  *
  * This routine issues an EDC ACC RSP to the F-Port Controller to communicate
  * this N_Port's support of hardware signals in its Congestion
  * Capabilities Descriptor.
  *
  * Return code
  *   0 - Successfully issued edc rsp command
  *   1 - Failed to issue edc rsp command
  **/
static int
lpfc_issue_els_edc_rsp(struct lpfc_vport *vport, struct lpfc_iocbq *cmdiocb,
		       struct lpfc_nodelist *ndlp)
{
	struct lpfc_hba  *phba = vport->phba;
	struct fc_els_edc_resp *edc_rsp;
	struct fc_tlv_desc *tlv;
	struct lpfc_iocbq *elsiocb;
	IOCB_t *icmd, *cmd;
	union lpfc_wqe128 *wqe;
	u32 cgn_desc_size, lft_desc_size;
	u16 cmdsize;
	uint8_t *pcmd;
	int rc;

	cmdsize = sizeof(struct fc_els_edc_resp);
	cgn_desc_size = sizeof(struct fc_diag_cg_sig_desc);
	lft_desc_size = (lpfc_link_is_lds_capable(phba)) ?
				sizeof(struct fc_diag_lnkflt_desc) : 0;
	cmdsize += cgn_desc_size + lft_desc_size;
	elsiocb = lpfc_prep_els_iocb(vport, 0, cmdsize, cmdiocb->retry,
				     ndlp, ndlp->nlp_DID, ELS_CMD_ACC);
	if (!elsiocb)
		return 1;

	if (phba->sli_rev == LPFC_SLI_REV4) {
		wqe = &elsiocb->wqe;
		bf_set(wqe_ctxt_tag, &wqe->generic.wqe_com,
		       get_job_ulpcontext(phba, cmdiocb)); /* Xri / rx_id */
		bf_set(wqe_rcvoxid, &wqe->xmit_els_rsp.wqe_com,
		       get_job_rcvoxid(phba, cmdiocb));
	} else {
		icmd = &elsiocb->iocb;
		cmd = &cmdiocb->iocb;
		icmd->ulpContext = cmd->ulpContext; /* Xri / rx_id */
		icmd->unsli3.rcvsli3.ox_id = cmd->unsli3.rcvsli3.ox_id;
	}

	pcmd = elsiocb->cmd_dmabuf->virt;
	memset(pcmd, 0, cmdsize);

	edc_rsp = (struct fc_els_edc_resp *)pcmd;
	edc_rsp->acc_hdr.la_cmd = ELS_LS_ACC;
	edc_rsp->desc_list_len = cpu_to_be32(sizeof(struct fc_els_lsri_desc) +
						cgn_desc_size + lft_desc_size);
	edc_rsp->lsri.desc_tag = cpu_to_be32(ELS_DTAG_LS_REQ_INFO);
	edc_rsp->lsri.desc_len = cpu_to_be32(
		FC_TLV_DESC_LENGTH_FROM_SZ(struct fc_els_lsri_desc));
	edc_rsp->lsri.rqst_w0.cmd = ELS_EDC;
	tlv = edc_rsp->desc;
	lpfc_format_edc_cgn_desc(phba, tlv);
	tlv = fc_tlv_next_desc(tlv);
	if (lft_desc_size)
		lpfc_format_edc_lft_desc(phba, tlv);

	lpfc_debugfs_disc_trc(vport, LPFC_DISC_TRC_ELS_RSP,
			      "Issue EDC ACC:      did:x%x flg:x%x refcnt %d",
			      ndlp->nlp_DID, ndlp->nlp_flag,
			      kref_read(&ndlp->kref));
	elsiocb->cmd_cmpl = lpfc_cmpl_els_rsp;

	phba->fc_stat.elsXmitACC++;
	elsiocb->ndlp = lpfc_nlp_get(ndlp);
	if (!elsiocb->ndlp) {
		lpfc_els_free_iocb(phba, elsiocb);
		return 1;
	}

	rc = lpfc_sli_issue_iocb(phba, LPFC_ELS_RING, elsiocb, 0);
	if (rc == IOCB_ERROR) {
		lpfc_els_free_iocb(phba, elsiocb);
		lpfc_nlp_put(ndlp);
		return 1;
	}

	/* Xmit ELS ACC response tag <ulpIoTag> */
	lpfc_printf_vlog(vport, KERN_INFO, LOG_ELS,
			 "0152 Xmit EDC ACC response Status: x%x, IoTag: x%x, "
			 "XRI: x%x, DID: x%x, nlp_flag: x%x nlp_state: x%x "
			 "RPI: x%x, fc_flag x%lx\n",
			 rc, elsiocb->iotag, elsiocb->sli4_xritag,
			 ndlp->nlp_DID, ndlp->nlp_flag, ndlp->nlp_state,
			 ndlp->nlp_rpi, vport->fc_flag);

	return 0;
}

/**
 * lpfc_els_rsp_adisc_acc - Prepare and issue acc response to adisc iocb cmd
 * @vport: pointer to a virtual N_Port data structure.
 * @oldiocb: pointer to the original lpfc command iocb data structure.
 * @ndlp: pointer to a node-list data structure.
 *
 * This routine prepares and issues an Accept (ACC) response to Address
 * Discover (ADISC) ELS command. It simply prepares the payload of the IOCB
 * and invokes the lpfc_sli_issue_iocb() routine to send out the command.
 *
 * Note that the ndlp reference count will be incremented by 1 for holding the
 * ndlp and the reference to ndlp will be stored into the ndlp field of
 * the IOCB for the completion callback function to the ADISC Accept response
 * ELS IOCB command.
 *
 * Return code
 *   0 - Successfully issued acc adisc response
 *   1 - Failed to issue adisc acc response
 **/
int
lpfc_els_rsp_adisc_acc(struct lpfc_vport *vport, struct lpfc_iocbq *oldiocb,
		       struct lpfc_nodelist *ndlp)
{
	struct lpfc_hba  *phba = vport->phba;
	ADISC *ap;
	IOCB_t *icmd, *oldcmd;
	union lpfc_wqe128 *wqe;
	struct lpfc_iocbq *elsiocb;
	uint8_t *pcmd;
	uint16_t cmdsize;
	int rc;
	u32 ulp_context;

	cmdsize = sizeof(uint32_t) + sizeof(ADISC);
	elsiocb = lpfc_prep_els_iocb(vport, 0, cmdsize, oldiocb->retry, ndlp,
				     ndlp->nlp_DID, ELS_CMD_ACC);
	if (!elsiocb)
		return 1;

	if (phba->sli_rev == LPFC_SLI_REV4) {
		wqe = &elsiocb->wqe;
		/* XRI / rx_id */
		bf_set(wqe_ctxt_tag, &wqe->generic.wqe_com,
		       get_job_ulpcontext(phba, oldiocb));
		ulp_context = get_job_ulpcontext(phba, elsiocb);
		/* oxid */
		bf_set(wqe_rcvoxid, &wqe->xmit_els_rsp.wqe_com,
		       get_job_rcvoxid(phba, oldiocb));
	} else {
		icmd = &elsiocb->iocb;
		oldcmd = &oldiocb->iocb;
		icmd->ulpContext = oldcmd->ulpContext; /* Xri / rx_id */
		ulp_context = elsiocb->iocb.ulpContext;
		icmd->unsli3.rcvsli3.ox_id =
			oldcmd->unsli3.rcvsli3.ox_id;
	}

	/* Xmit ADISC ACC response tag <ulpIoTag> */
	lpfc_printf_vlog(vport, KERN_INFO, LOG_ELS,
			 "0130 Xmit ADISC ACC response iotag x%x xri: "
			 "x%x, did x%x, nlp_flag x%x, nlp_state x%x rpi x%x\n",
			 elsiocb->iotag, ulp_context,
			 ndlp->nlp_DID, ndlp->nlp_flag, ndlp->nlp_state,
			 ndlp->nlp_rpi);
	pcmd = (uint8_t *)elsiocb->cmd_dmabuf->virt;

	*((uint32_t *) (pcmd)) = ELS_CMD_ACC;
	pcmd += sizeof(uint32_t);

	ap = (ADISC *) (pcmd);
	ap->hardAL_PA = phba->fc_pref_ALPA;
	memcpy(&ap->portName, &vport->fc_portname, sizeof(struct lpfc_name));
	memcpy(&ap->nodeName, &vport->fc_nodename, sizeof(struct lpfc_name));
	ap->DID = be32_to_cpu(vport->fc_myDID);

	lpfc_debugfs_disc_trc(vport, LPFC_DISC_TRC_ELS_RSP,
		      "Issue ACC ADISC: did:x%x flg:x%x refcnt %d",
		      ndlp->nlp_DID, ndlp->nlp_flag, kref_read(&ndlp->kref));

	phba->fc_stat.elsXmitACC++;
	elsiocb->cmd_cmpl = lpfc_cmpl_els_rsp;
	elsiocb->ndlp = lpfc_nlp_get(ndlp);
	if (!elsiocb->ndlp) {
		lpfc_els_free_iocb(phba, elsiocb);
		return 1;
	}

	rc = lpfc_sli_issue_iocb(phba, LPFC_ELS_RING, elsiocb, 0);
	if (rc == IOCB_ERROR) {
		lpfc_els_free_iocb(phba, elsiocb);
		lpfc_nlp_put(ndlp);
		return 1;
	}

	return 0;
}

/**
 * lpfc_els_rsp_prli_acc - Prepare and issue acc response to prli iocb cmd
 * @vport: pointer to a virtual N_Port data structure.
 * @oldiocb: pointer to the original lpfc command iocb data structure.
 * @ndlp: pointer to a node-list data structure.
 *
 * This routine prepares and issues an Accept (ACC) response to Process
 * Login (PRLI) ELS command. It simply prepares the payload of the IOCB
 * and invokes the lpfc_sli_issue_iocb() routine to send out the command.
 *
 * Note that the ndlp reference count will be incremented by 1 for holding the
 * ndlp and the reference to ndlp will be stored into the ndlp field of
 * the IOCB for the completion callback function to the PRLI Accept response
 * ELS IOCB command.
 *
 * Return code
 *   0 - Successfully issued acc prli response
 *   1 - Failed to issue acc prli response
 **/
int
lpfc_els_rsp_prli_acc(struct lpfc_vport *vport, struct lpfc_iocbq *oldiocb,
		      struct lpfc_nodelist *ndlp)
{
	struct lpfc_hba  *phba = vport->phba;
	PRLI *npr;
	struct lpfc_nvme_prli *npr_nvme;
	lpfc_vpd_t *vpd;
	IOCB_t *icmd;
	IOCB_t *oldcmd;
	union lpfc_wqe128 *wqe;
	struct lpfc_iocbq *elsiocb;
	uint8_t *pcmd;
	uint16_t cmdsize;
	uint32_t prli_fc4_req, *req_payload;
	struct lpfc_dmabuf *req_buf;
	int rc;
	u32 elsrspcmd, ulp_context;

	/* Need the incoming PRLI payload to determine if the ACC is for an
	 * FC4 or NVME PRLI type.  The PRLI type is at word 1.
	 */
	req_buf = oldiocb->cmd_dmabuf;
	req_payload = (((uint32_t *)req_buf->virt) + 1);

	/* PRLI type payload is at byte 3 for FCP or NVME. */
	prli_fc4_req = be32_to_cpu(*req_payload);
	prli_fc4_req = (prli_fc4_req >> 24) & 0xff;
	lpfc_printf_vlog(vport, KERN_INFO, LOG_ELS,
			 "6127 PRLI_ACC:  Req Type x%x, Word1 x%08x\n",
			 prli_fc4_req, *((uint32_t *)req_payload));

	if (prli_fc4_req == PRLI_FCP_TYPE) {
		cmdsize = sizeof(uint32_t) + sizeof(PRLI);
		elsrspcmd = (ELS_CMD_ACC | (ELS_CMD_PRLI & ~ELS_RSP_MASK));
	} else if (prli_fc4_req == PRLI_NVME_TYPE) {
		cmdsize = sizeof(uint32_t) + sizeof(struct lpfc_nvme_prli);
		elsrspcmd = (ELS_CMD_ACC | (ELS_CMD_NVMEPRLI & ~ELS_RSP_MASK));
	} else {
		return 1;
	}

	elsiocb = lpfc_prep_els_iocb(vport, 0, cmdsize, oldiocb->retry, ndlp,
				     ndlp->nlp_DID, elsrspcmd);
	if (!elsiocb)
		return 1;

	if (phba->sli_rev == LPFC_SLI_REV4) {
		wqe = &elsiocb->wqe;
		bf_set(wqe_ctxt_tag, &wqe->generic.wqe_com,
		       get_job_ulpcontext(phba, oldiocb)); /* Xri / rx_id */
		ulp_context = get_job_ulpcontext(phba, elsiocb);
		bf_set(wqe_rcvoxid, &wqe->xmit_els_rsp.wqe_com,
		       get_job_rcvoxid(phba, oldiocb));
	} else {
		icmd = &elsiocb->iocb;
		oldcmd = &oldiocb->iocb;
		icmd->ulpContext = oldcmd->ulpContext; /* Xri / rx_id */
		ulp_context = elsiocb->iocb.ulpContext;
		icmd->unsli3.rcvsli3.ox_id =
			oldcmd->unsli3.rcvsli3.ox_id;
	}

	/* Xmit PRLI ACC response tag <ulpIoTag> */
	lpfc_printf_vlog(vport, KERN_INFO, LOG_ELS,
			 "0131 Xmit PRLI ACC response tag x%x xri x%x, "
			 "did x%x, nlp_flag x%x, nlp_state x%x, rpi x%x\n",
			 elsiocb->iotag, ulp_context,
			 ndlp->nlp_DID, ndlp->nlp_flag, ndlp->nlp_state,
			 ndlp->nlp_rpi);
	pcmd = (uint8_t *)elsiocb->cmd_dmabuf->virt;
	memset(pcmd, 0, cmdsize);

	*((uint32_t *)(pcmd)) = elsrspcmd;
	pcmd += sizeof(uint32_t);

	/* For PRLI, remainder of payload is PRLI parameter page */
	vpd = &phba->vpd;

	if (prli_fc4_req == PRLI_FCP_TYPE) {
		/*
		 * If the remote port is a target and our firmware version
		 * is 3.20 or later, set the following bits for FC-TAPE
		 * support.
		 */
		npr = (PRLI *) pcmd;
		if ((ndlp->nlp_type & NLP_FCP_TARGET) &&
		    (vpd->rev.feaLevelHigh >= 0x02)) {
			npr->ConfmComplAllowed = 1;
			npr->Retry = 1;
			npr->TaskRetryIdReq = 1;
		}
		npr->acceptRspCode = PRLI_REQ_EXECUTED;

		/* Set image pair for complementary pairs only. */
		if (ndlp->nlp_type & NLP_FCP_TARGET)
			npr->estabImagePair = 1;
		else
			npr->estabImagePair = 0;
		npr->readXferRdyDis = 1;
		npr->ConfmComplAllowed = 1;
		npr->prliType = PRLI_FCP_TYPE;
		npr->initiatorFunc = 1;

		/* Xmit PRLI ACC response tag <ulpIoTag> */
		lpfc_printf_vlog(vport, KERN_INFO,
				 LOG_ELS | LOG_NODE | LOG_DISCOVERY,
				 "6014 FCP issue PRLI ACC imgpair %d "
				 "retry %d task %d\n",
				 npr->estabImagePair,
				 npr->Retry, npr->TaskRetryIdReq);

	} else if (prli_fc4_req == PRLI_NVME_TYPE) {
		/* Respond with an NVME PRLI Type */
		npr_nvme = (struct lpfc_nvme_prli *) pcmd;
		bf_set(prli_type_code, npr_nvme, PRLI_NVME_TYPE);
		bf_set(prli_estabImagePair, npr_nvme, 0);  /* Should be 0 */
		bf_set(prli_acc_rsp_code, npr_nvme, PRLI_REQ_EXECUTED);
		if (phba->nvmet_support) {
			bf_set(prli_tgt, npr_nvme, 1);
			bf_set(prli_disc, npr_nvme, 1);
			if (phba->cfg_nvme_enable_fb) {
				bf_set(prli_fba, npr_nvme, 1);

				/* TBD.  Target mode needs to post buffers
				 * that support the configured first burst
				 * byte size.
				 */
				bf_set(prli_fb_sz, npr_nvme,
				       phba->cfg_nvmet_fb_size);
			}
		} else {
			bf_set(prli_init, npr_nvme, 1);
		}

		lpfc_printf_vlog(vport, KERN_INFO, LOG_NVME_DISC,
				 "6015 NVME issue PRLI ACC word1 x%08x "
				 "word4 x%08x word5 x%08x flag x%x, "
				 "fcp_info x%x nlp_type x%x\n",
				 npr_nvme->word1, npr_nvme->word4,
				 npr_nvme->word5, ndlp->nlp_flag,
				 ndlp->nlp_fcp_info, ndlp->nlp_type);
		npr_nvme->word1 = cpu_to_be32(npr_nvme->word1);
		npr_nvme->word4 = cpu_to_be32(npr_nvme->word4);
		npr_nvme->word5 = cpu_to_be32(npr_nvme->word5);
	} else
		lpfc_printf_vlog(vport, KERN_INFO, LOG_DISCOVERY,
				 "6128 Unknown FC_TYPE x%x x%x ndlp x%06x\n",
				 prli_fc4_req, ndlp->nlp_fc4_type,
				 ndlp->nlp_DID);

	lpfc_debugfs_disc_trc(vport, LPFC_DISC_TRC_ELS_RSP,
		      "Issue ACC PRLI:  did:x%x flg:x%x",
		      ndlp->nlp_DID, ndlp->nlp_flag, kref_read(&ndlp->kref));

	phba->fc_stat.elsXmitACC++;
	elsiocb->cmd_cmpl = lpfc_cmpl_els_rsp;
	elsiocb->ndlp =  lpfc_nlp_get(ndlp);
	if (!elsiocb->ndlp) {
		lpfc_els_free_iocb(phba, elsiocb);
		return 1;
	}

	rc = lpfc_sli_issue_iocb(phba, LPFC_ELS_RING, elsiocb, 0);
	if (rc == IOCB_ERROR) {
		lpfc_els_free_iocb(phba, elsiocb);
		lpfc_nlp_put(ndlp);
		return 1;
	}

	return 0;
}

/**
 * lpfc_els_rsp_rnid_acc - Issue rnid acc response iocb command
 * @vport: pointer to a virtual N_Port data structure.
 * @format: rnid command format.
 * @oldiocb: pointer to the original lpfc command iocb data structure.
 * @ndlp: pointer to a node-list data structure.
 *
 * This routine issues a Request Node Identification Data (RNID) Accept
 * (ACC) response. It constructs the RNID ACC response command according to
 * the proper @format and then calls the lpfc_sli_issue_iocb() routine to
 * issue the response.
 *
 * Note that the ndlp reference count will be incremented by 1 for holding the
 * ndlp and the reference to ndlp will be stored into the ndlp field of
 * the IOCB for the completion callback function.
 *
 * Return code
 *   0 - Successfully issued acc rnid response
 *   1 - Failed to issue acc rnid response
 **/
static int
lpfc_els_rsp_rnid_acc(struct lpfc_vport *vport, uint8_t format,
		      struct lpfc_iocbq *oldiocb, struct lpfc_nodelist *ndlp)
{
	struct lpfc_hba  *phba = vport->phba;
	RNID *rn;
	IOCB_t *icmd, *oldcmd;
	union lpfc_wqe128 *wqe;
	struct lpfc_iocbq *elsiocb;
	uint8_t *pcmd;
	uint16_t cmdsize;
	int rc;
	u32 ulp_context;

	cmdsize = sizeof(uint32_t) + sizeof(uint32_t)
					+ (2 * sizeof(struct lpfc_name));
	if (format)
		cmdsize += sizeof(RNID_TOP_DISC);

	elsiocb = lpfc_prep_els_iocb(vport, 0, cmdsize, oldiocb->retry, ndlp,
				     ndlp->nlp_DID, ELS_CMD_ACC);
	if (!elsiocb)
		return 1;

	if (phba->sli_rev == LPFC_SLI_REV4) {
		wqe = &elsiocb->wqe;
		bf_set(wqe_ctxt_tag, &wqe->generic.wqe_com,
		       get_job_ulpcontext(phba, oldiocb)); /* Xri / rx_id */
		ulp_context = get_job_ulpcontext(phba, elsiocb);
		bf_set(wqe_rcvoxid, &wqe->xmit_els_rsp.wqe_com,
		       get_job_rcvoxid(phba, oldiocb));
	} else {
		icmd = &elsiocb->iocb;
		oldcmd = &oldiocb->iocb;
		icmd->ulpContext = oldcmd->ulpContext; /* Xri / rx_id */
		ulp_context = elsiocb->iocb.ulpContext;
		icmd->unsli3.rcvsli3.ox_id =
			oldcmd->unsli3.rcvsli3.ox_id;
	}

	/* Xmit RNID ACC response tag <ulpIoTag> */
	lpfc_printf_vlog(vport, KERN_INFO, LOG_ELS,
			 "0132 Xmit RNID ACC response tag x%x xri x%x\n",
			 elsiocb->iotag, ulp_context);
	pcmd = (uint8_t *)elsiocb->cmd_dmabuf->virt;
	*((uint32_t *) (pcmd)) = ELS_CMD_ACC;
	pcmd += sizeof(uint32_t);

	memset(pcmd, 0, sizeof(RNID));
	rn = (RNID *) (pcmd);
	rn->Format = format;
	rn->CommonLen = (2 * sizeof(struct lpfc_name));
	memcpy(&rn->portName, &vport->fc_portname, sizeof(struct lpfc_name));
	memcpy(&rn->nodeName, &vport->fc_nodename, sizeof(struct lpfc_name));
	switch (format) {
	case 0:
		rn->SpecificLen = 0;
		break;
	case RNID_TOPOLOGY_DISC:
		rn->SpecificLen = sizeof(RNID_TOP_DISC);
		memcpy(&rn->un.topologyDisc.portName,
		       &vport->fc_portname, sizeof(struct lpfc_name));
		rn->un.topologyDisc.unitType = RNID_HBA;
		rn->un.topologyDisc.physPort = 0;
		rn->un.topologyDisc.attachedNodes = 0;
		break;
	default:
		rn->CommonLen = 0;
		rn->SpecificLen = 0;
		break;
	}

	lpfc_debugfs_disc_trc(vport, LPFC_DISC_TRC_ELS_RSP,
		      "Issue ACC RNID:  did:x%x flg:x%x refcnt %d",
		      ndlp->nlp_DID, ndlp->nlp_flag, kref_read(&ndlp->kref));

	phba->fc_stat.elsXmitACC++;
	elsiocb->cmd_cmpl = lpfc_cmpl_els_rsp;
	elsiocb->ndlp = lpfc_nlp_get(ndlp);
	if (!elsiocb->ndlp) {
		lpfc_els_free_iocb(phba, elsiocb);
		return 1;
	}

	rc = lpfc_sli_issue_iocb(phba, LPFC_ELS_RING, elsiocb, 0);
	if (rc == IOCB_ERROR) {
		lpfc_els_free_iocb(phba, elsiocb);
		lpfc_nlp_put(ndlp);
		return 1;
	}

	return 0;
}

/**
 * lpfc_els_clear_rrq - Clear the rq that this rrq describes.
 * @vport: pointer to a virtual N_Port data structure.
 * @iocb: pointer to the lpfc command iocb data structure.
 * @ndlp: pointer to a node-list data structure.
 *
 * Return
 **/
static void
lpfc_els_clear_rrq(struct lpfc_vport *vport,
		   struct lpfc_iocbq *iocb, struct lpfc_nodelist *ndlp)
{
	struct lpfc_hba  *phba = vport->phba;
	uint8_t *pcmd;
	struct RRQ *rrq;
	uint16_t rxid;
	uint16_t xri;
	struct lpfc_node_rrq *prrq;


	pcmd = (uint8_t *)iocb->cmd_dmabuf->virt;
	pcmd += sizeof(uint32_t);
	rrq = (struct RRQ *)pcmd;
	rrq->rrq_exchg = be32_to_cpu(rrq->rrq_exchg);
	rxid = bf_get(rrq_rxid, rrq);

	lpfc_printf_vlog(vport, KERN_INFO, LOG_ELS,
			"2883 Clear RRQ for SID:x%x OXID:x%x RXID:x%x"
			" x%x x%x\n",
			be32_to_cpu(bf_get(rrq_did, rrq)),
			bf_get(rrq_oxid, rrq),
			rxid,
			get_wqe_reqtag(iocb),
			get_job_ulpcontext(phba, iocb));

	lpfc_debugfs_disc_trc(vport, LPFC_DISC_TRC_ELS_RSP,
		"Clear RRQ:  did:x%x flg:x%x exchg:x%.08x",
		ndlp->nlp_DID, ndlp->nlp_flag, rrq->rrq_exchg);
	if (vport->fc_myDID == be32_to_cpu(bf_get(rrq_did, rrq)))
		xri = bf_get(rrq_oxid, rrq);
	else
		xri = rxid;
	prrq = lpfc_get_active_rrq(vport, xri, ndlp->nlp_DID);
	if (prrq)
		lpfc_clr_rrq_active(phba, xri, prrq);
	return;
}

/**
 * lpfc_els_rsp_echo_acc - Issue echo acc response
 * @vport: pointer to a virtual N_Port data structure.
 * @data: pointer to echo data to return in the accept.
 * @oldiocb: pointer to the original lpfc command iocb data structure.
 * @ndlp: pointer to a node-list data structure.
 *
 * Return code
 *   0 - Successfully issued acc echo response
 *   1 - Failed to issue acc echo response
 **/
static int
lpfc_els_rsp_echo_acc(struct lpfc_vport *vport, uint8_t *data,
		      struct lpfc_iocbq *oldiocb, struct lpfc_nodelist *ndlp)
{
	struct lpfc_hba  *phba = vport->phba;
	IOCB_t *icmd, *oldcmd;
	union lpfc_wqe128 *wqe;
	struct lpfc_iocbq *elsiocb;
	uint8_t *pcmd;
	uint16_t cmdsize;
	int rc;
	u32 ulp_context;

	if (phba->sli_rev == LPFC_SLI_REV4)
		cmdsize = oldiocb->wcqe_cmpl.total_data_placed;
	else
		cmdsize = oldiocb->iocb.unsli3.rcvsli3.acc_len;

	/* The accumulated length can exceed the BPL_SIZE.  For
	 * now, use this as the limit
	 */
	if (cmdsize > LPFC_BPL_SIZE)
		cmdsize = LPFC_BPL_SIZE;
	elsiocb = lpfc_prep_els_iocb(vport, 0, cmdsize, oldiocb->retry, ndlp,
				     ndlp->nlp_DID, ELS_CMD_ACC);
	if (!elsiocb)
		return 1;

	if (phba->sli_rev == LPFC_SLI_REV4) {
		wqe = &elsiocb->wqe;
		bf_set(wqe_ctxt_tag, &wqe->generic.wqe_com,
		       get_job_ulpcontext(phba, oldiocb)); /* Xri / rx_id */
		ulp_context = get_job_ulpcontext(phba, elsiocb);
		bf_set(wqe_rcvoxid, &wqe->xmit_els_rsp.wqe_com,
		       get_job_rcvoxid(phba, oldiocb));
	} else {
		icmd = &elsiocb->iocb;
		oldcmd = &oldiocb->iocb;
		icmd->ulpContext = oldcmd->ulpContext; /* Xri / rx_id */
		ulp_context = elsiocb->iocb.ulpContext;
		icmd->unsli3.rcvsli3.ox_id =
			oldcmd->unsli3.rcvsli3.ox_id;
	}

	/* Xmit ECHO ACC response tag <ulpIoTag> */
	lpfc_printf_vlog(vport, KERN_INFO, LOG_ELS,
			 "2876 Xmit ECHO ACC response tag x%x xri x%x\n",
			 elsiocb->iotag, ulp_context);
	pcmd = (uint8_t *)elsiocb->cmd_dmabuf->virt;
	*((uint32_t *) (pcmd)) = ELS_CMD_ACC;
	pcmd += sizeof(uint32_t);
	memcpy(pcmd, data, cmdsize - sizeof(uint32_t));

	lpfc_debugfs_disc_trc(vport, LPFC_DISC_TRC_ELS_RSP,
		      "Issue ACC ECHO:  did:x%x flg:x%x refcnt %d",
		      ndlp->nlp_DID, ndlp->nlp_flag, kref_read(&ndlp->kref));

	phba->fc_stat.elsXmitACC++;
	elsiocb->cmd_cmpl = lpfc_cmpl_els_rsp;
	elsiocb->ndlp =  lpfc_nlp_get(ndlp);
	if (!elsiocb->ndlp) {
		lpfc_els_free_iocb(phba, elsiocb);
		return 1;
	}

	rc = lpfc_sli_issue_iocb(phba, LPFC_ELS_RING, elsiocb, 0);
	if (rc == IOCB_ERROR) {
		lpfc_els_free_iocb(phba, elsiocb);
		lpfc_nlp_put(ndlp);
		return 1;
	}

	return 0;
}

/**
 * lpfc_els_disc_adisc - Issue remaining adisc iocbs to npr nodes of a vport
 * @vport: pointer to a host virtual N_Port data structure.
 *
 * This routine issues Address Discover (ADISC) ELS commands to those
 * N_Ports which are in node port recovery state and ADISC has not been issued
 * for the @vport. Each time an ELS ADISC IOCB is issued by invoking the
 * lpfc_issue_els_adisc() routine, the per @vport number of discover count
 * (num_disc_nodes) shall be incremented. If the num_disc_nodes reaches a
 * pre-configured threshold (cfg_discovery_threads), the @vport fc_flag will
 * be marked with FC_NLP_MORE bit and the process of issuing remaining ADISC
 * IOCBs quit for later pick up. On the other hand, after walking through
 * all the ndlps with the @vport and there is none ADISC IOCB issued, the
 * @vport fc_flag shall be cleared with FC_NLP_MORE bit indicating there is
 * no more ADISC need to be sent.
 *
 * Return code
 *    The number of N_Ports with adisc issued.
 **/
int
lpfc_els_disc_adisc(struct lpfc_vport *vport)
{
	struct lpfc_nodelist *ndlp, *next_ndlp;
	int sentadisc = 0;

	/* go thru NPR nodes and issue any remaining ELS ADISCs */
	list_for_each_entry_safe(ndlp, next_ndlp, &vport->fc_nodes, nlp_listp) {

		if (ndlp->nlp_state != NLP_STE_NPR_NODE ||
		    !(ndlp->nlp_flag & NLP_NPR_ADISC))
			continue;

		spin_lock_irq(&ndlp->lock);
		ndlp->nlp_flag &= ~NLP_NPR_ADISC;
		spin_unlock_irq(&ndlp->lock);

		if (!(ndlp->nlp_flag & NLP_NPR_2B_DISC)) {
			/* This node was marked for ADISC but was not picked
			 * for discovery. This is possible if the node was
			 * missing in gidft response.
			 *
			 * At time of marking node for ADISC, we skipped unreg
			 * from backend
			 */
			lpfc_nlp_unreg_node(vport, ndlp);
			lpfc_unreg_rpi(vport, ndlp);
			continue;
		}

		ndlp->nlp_prev_state = ndlp->nlp_state;
		lpfc_nlp_set_state(vport, ndlp, NLP_STE_ADISC_ISSUE);
		lpfc_issue_els_adisc(vport, ndlp, 0);
		sentadisc++;
		vport->num_disc_nodes++;
		if (vport->num_disc_nodes >=
				vport->cfg_discovery_threads) {
			set_bit(FC_NLP_MORE, &vport->fc_flag);
			break;
		}

	}
	if (sentadisc == 0)
		clear_bit(FC_NLP_MORE, &vport->fc_flag);
	return sentadisc;
}

/**
 * lpfc_els_disc_plogi - Issue plogi for all npr nodes of a vport before adisc
 * @vport: pointer to a host virtual N_Port data structure.
 *
 * This routine issues Port Login (PLOGI) ELS commands to all the N_Ports
 * which are in node port recovery state, with a @vport. Each time an ELS
 * ADISC PLOGI IOCB is issued by invoking the lpfc_issue_els_plogi() routine,
 * the per @vport number of discover count (num_disc_nodes) shall be
 * incremented. If the num_disc_nodes reaches a pre-configured threshold
 * (cfg_discovery_threads), the @vport fc_flag will be marked with FC_NLP_MORE
 * bit set and quit the process of issuing remaining ADISC PLOGIN IOCBs for
 * later pick up. On the other hand, after walking through all the ndlps with
 * the @vport and there is none ADISC PLOGI IOCB issued, the @vport fc_flag
 * shall be cleared with the FC_NLP_MORE bit indicating there is no more ADISC
 * PLOGI need to be sent.
 *
 * Return code
 *   The number of N_Ports with plogi issued.
 **/
int
lpfc_els_disc_plogi(struct lpfc_vport *vport)
{
	struct lpfc_nodelist *ndlp, *next_ndlp;
	int sentplogi = 0;

	/* go thru NPR nodes and issue any remaining ELS PLOGIs */
	list_for_each_entry_safe(ndlp, next_ndlp, &vport->fc_nodes, nlp_listp) {
		if (ndlp->nlp_state == NLP_STE_NPR_NODE &&
				(ndlp->nlp_flag & NLP_NPR_2B_DISC) != 0 &&
				(ndlp->nlp_flag & NLP_DELAY_TMO) == 0 &&
				(ndlp->nlp_flag & NLP_NPR_ADISC) == 0) {
			ndlp->nlp_prev_state = ndlp->nlp_state;
			lpfc_nlp_set_state(vport, ndlp, NLP_STE_PLOGI_ISSUE);
			lpfc_issue_els_plogi(vport, ndlp->nlp_DID, 0);
			sentplogi++;
			vport->num_disc_nodes++;
			if (vport->num_disc_nodes >=
					vport->cfg_discovery_threads) {
				set_bit(FC_NLP_MORE, &vport->fc_flag);
				break;
			}
		}
	}

	lpfc_printf_vlog(vport, KERN_INFO, LOG_DISCOVERY,
			 "6452 Discover PLOGI %d flag x%lx\n",
			 sentplogi, vport->fc_flag);

	if (sentplogi)
		lpfc_set_disctmo(vport);
	else
		clear_bit(FC_NLP_MORE, &vport->fc_flag);
	return sentplogi;
}

static uint32_t
lpfc_rdp_res_link_service(struct fc_rdp_link_service_desc *desc,
		uint32_t word0)
{

	desc->tag = cpu_to_be32(RDP_LINK_SERVICE_DESC_TAG);
	desc->payload.els_req = word0;
	desc->length = cpu_to_be32(sizeof(desc->payload));

	return sizeof(struct fc_rdp_link_service_desc);
}

static uint32_t
lpfc_rdp_res_sfp_desc(struct fc_rdp_sfp_desc *desc,
		uint8_t *page_a0, uint8_t *page_a2)
{
	uint16_t wavelength;
	uint16_t temperature;
	uint16_t rx_power;
	uint16_t tx_bias;
	uint16_t tx_power;
	uint16_t vcc;
	uint16_t flag = 0;
	struct sff_trasnceiver_codes_byte4 *trasn_code_byte4;
	struct sff_trasnceiver_codes_byte5 *trasn_code_byte5;

	desc->tag = cpu_to_be32(RDP_SFP_DESC_TAG);

	trasn_code_byte4 = (struct sff_trasnceiver_codes_byte4 *)
			&page_a0[SSF_TRANSCEIVER_CODE_B4];
	trasn_code_byte5 = (struct sff_trasnceiver_codes_byte5 *)
			&page_a0[SSF_TRANSCEIVER_CODE_B5];

	if ((trasn_code_byte4->fc_sw_laser) ||
	    (trasn_code_byte5->fc_sw_laser_sl) ||
	    (trasn_code_byte5->fc_sw_laser_sn)) {  /* check if its short WL */
		flag |= (SFP_FLAG_PT_SWLASER << SFP_FLAG_PT_SHIFT);
	} else if (trasn_code_byte4->fc_lw_laser) {
		wavelength = (page_a0[SSF_WAVELENGTH_B1] << 8) |
			page_a0[SSF_WAVELENGTH_B0];
		if (wavelength == SFP_WAVELENGTH_LC1310)
			flag |= SFP_FLAG_PT_LWLASER_LC1310 << SFP_FLAG_PT_SHIFT;
		if (wavelength == SFP_WAVELENGTH_LL1550)
			flag |= SFP_FLAG_PT_LWLASER_LL1550 << SFP_FLAG_PT_SHIFT;
	}
	/* check if its SFP+ */
	flag |= ((page_a0[SSF_IDENTIFIER] == SFF_PG0_IDENT_SFP) ?
			SFP_FLAG_CT_SFP_PLUS : SFP_FLAG_CT_UNKNOWN)
					<< SFP_FLAG_CT_SHIFT;

	/* check if its OPTICAL */
	flag |= ((page_a0[SSF_CONNECTOR] == SFF_PG0_CONNECTOR_LC) ?
			SFP_FLAG_IS_OPTICAL_PORT : 0)
					<< SFP_FLAG_IS_OPTICAL_SHIFT;

	temperature = (page_a2[SFF_TEMPERATURE_B1] << 8 |
		page_a2[SFF_TEMPERATURE_B0]);
	vcc = (page_a2[SFF_VCC_B1] << 8 |
		page_a2[SFF_VCC_B0]);
	tx_power = (page_a2[SFF_TXPOWER_B1] << 8 |
		page_a2[SFF_TXPOWER_B0]);
	tx_bias = (page_a2[SFF_TX_BIAS_CURRENT_B1] << 8 |
		page_a2[SFF_TX_BIAS_CURRENT_B0]);
	rx_power = (page_a2[SFF_RXPOWER_B1] << 8 |
		page_a2[SFF_RXPOWER_B0]);
	desc->sfp_info.temperature = cpu_to_be16(temperature);
	desc->sfp_info.rx_power = cpu_to_be16(rx_power);
	desc->sfp_info.tx_bias = cpu_to_be16(tx_bias);
	desc->sfp_info.tx_power = cpu_to_be16(tx_power);
	desc->sfp_info.vcc = cpu_to_be16(vcc);

	desc->sfp_info.flags = cpu_to_be16(flag);
	desc->length = cpu_to_be32(sizeof(desc->sfp_info));

	return sizeof(struct fc_rdp_sfp_desc);
}

static uint32_t
lpfc_rdp_res_link_error(struct fc_rdp_link_error_status_desc *desc,
		READ_LNK_VAR *stat)
{
	uint32_t type;

	desc->tag = cpu_to_be32(RDP_LINK_ERROR_STATUS_DESC_TAG);

	type = VN_PT_PHY_PF_PORT << VN_PT_PHY_SHIFT;

	desc->info.port_type = cpu_to_be32(type);

	desc->info.link_status.link_failure_cnt =
		cpu_to_be32(stat->linkFailureCnt);
	desc->info.link_status.loss_of_synch_cnt =
		cpu_to_be32(stat->lossSyncCnt);
	desc->info.link_status.loss_of_signal_cnt =
		cpu_to_be32(stat->lossSignalCnt);
	desc->info.link_status.primitive_seq_proto_err =
		cpu_to_be32(stat->primSeqErrCnt);
	desc->info.link_status.invalid_trans_word =
		cpu_to_be32(stat->invalidXmitWord);
	desc->info.link_status.invalid_crc_cnt = cpu_to_be32(stat->crcCnt);

	desc->length = cpu_to_be32(sizeof(desc->info));

	return sizeof(struct fc_rdp_link_error_status_desc);
}

static uint32_t
lpfc_rdp_res_bbc_desc(struct fc_rdp_bbc_desc *desc, READ_LNK_VAR *stat,
		      struct lpfc_vport *vport)
{
	uint32_t bbCredit;

	desc->tag = cpu_to_be32(RDP_BBC_DESC_TAG);

	bbCredit = vport->fc_sparam.cmn.bbCreditLsb |
			(vport->fc_sparam.cmn.bbCreditMsb << 8);
	desc->bbc_info.port_bbc = cpu_to_be32(bbCredit);
	if (vport->phba->fc_topology != LPFC_TOPOLOGY_LOOP) {
		bbCredit = vport->phba->fc_fabparam.cmn.bbCreditLsb |
			(vport->phba->fc_fabparam.cmn.bbCreditMsb << 8);
		desc->bbc_info.attached_port_bbc = cpu_to_be32(bbCredit);
	} else {
		desc->bbc_info.attached_port_bbc = 0;
	}

	desc->bbc_info.rtt = 0;
	desc->length = cpu_to_be32(sizeof(desc->bbc_info));

	return sizeof(struct fc_rdp_bbc_desc);
}

static uint32_t
lpfc_rdp_res_oed_temp_desc(struct lpfc_hba *phba,
			   struct fc_rdp_oed_sfp_desc *desc, uint8_t *page_a2)
{
	uint32_t flags = 0;

	desc->tag = cpu_to_be32(RDP_OED_DESC_TAG);

	desc->oed_info.hi_alarm = page_a2[SSF_TEMP_HIGH_ALARM];
	desc->oed_info.lo_alarm = page_a2[SSF_TEMP_LOW_ALARM];
	desc->oed_info.hi_warning = page_a2[SSF_TEMP_HIGH_WARNING];
	desc->oed_info.lo_warning = page_a2[SSF_TEMP_LOW_WARNING];

	if (phba->sfp_alarm & LPFC_TRANSGRESSION_HIGH_TEMPERATURE)
		flags |= RDP_OET_HIGH_ALARM;
	if (phba->sfp_alarm & LPFC_TRANSGRESSION_LOW_TEMPERATURE)
		flags |= RDP_OET_LOW_ALARM;
	if (phba->sfp_warning & LPFC_TRANSGRESSION_HIGH_TEMPERATURE)
		flags |= RDP_OET_HIGH_WARNING;
	if (phba->sfp_warning & LPFC_TRANSGRESSION_LOW_TEMPERATURE)
		flags |= RDP_OET_LOW_WARNING;

	flags |= ((0xf & RDP_OED_TEMPERATURE) << RDP_OED_TYPE_SHIFT);
	desc->oed_info.function_flags = cpu_to_be32(flags);
	desc->length = cpu_to_be32(sizeof(desc->oed_info));
	return sizeof(struct fc_rdp_oed_sfp_desc);
}

static uint32_t
lpfc_rdp_res_oed_voltage_desc(struct lpfc_hba *phba,
			      struct fc_rdp_oed_sfp_desc *desc,
			      uint8_t *page_a2)
{
	uint32_t flags = 0;

	desc->tag = cpu_to_be32(RDP_OED_DESC_TAG);

	desc->oed_info.hi_alarm = page_a2[SSF_VOLTAGE_HIGH_ALARM];
	desc->oed_info.lo_alarm = page_a2[SSF_VOLTAGE_LOW_ALARM];
	desc->oed_info.hi_warning = page_a2[SSF_VOLTAGE_HIGH_WARNING];
	desc->oed_info.lo_warning = page_a2[SSF_VOLTAGE_LOW_WARNING];

	if (phba->sfp_alarm & LPFC_TRANSGRESSION_HIGH_VOLTAGE)
		flags |= RDP_OET_HIGH_ALARM;
	if (phba->sfp_alarm & LPFC_TRANSGRESSION_LOW_VOLTAGE)
		flags |= RDP_OET_LOW_ALARM;
	if (phba->sfp_warning & LPFC_TRANSGRESSION_HIGH_VOLTAGE)
		flags |= RDP_OET_HIGH_WARNING;
	if (phba->sfp_warning & LPFC_TRANSGRESSION_LOW_VOLTAGE)
		flags |= RDP_OET_LOW_WARNING;

	flags |= ((0xf & RDP_OED_VOLTAGE) << RDP_OED_TYPE_SHIFT);
	desc->oed_info.function_flags = cpu_to_be32(flags);
	desc->length = cpu_to_be32(sizeof(desc->oed_info));
	return sizeof(struct fc_rdp_oed_sfp_desc);
}

static uint32_t
lpfc_rdp_res_oed_txbias_desc(struct lpfc_hba *phba,
			     struct fc_rdp_oed_sfp_desc *desc,
			     uint8_t *page_a2)
{
	uint32_t flags = 0;

	desc->tag = cpu_to_be32(RDP_OED_DESC_TAG);

	desc->oed_info.hi_alarm = page_a2[SSF_BIAS_HIGH_ALARM];
	desc->oed_info.lo_alarm = page_a2[SSF_BIAS_LOW_ALARM];
	desc->oed_info.hi_warning = page_a2[SSF_BIAS_HIGH_WARNING];
	desc->oed_info.lo_warning = page_a2[SSF_BIAS_LOW_WARNING];

	if (phba->sfp_alarm & LPFC_TRANSGRESSION_HIGH_TXBIAS)
		flags |= RDP_OET_HIGH_ALARM;
	if (phba->sfp_alarm & LPFC_TRANSGRESSION_LOW_TXBIAS)
		flags |= RDP_OET_LOW_ALARM;
	if (phba->sfp_warning & LPFC_TRANSGRESSION_HIGH_TXBIAS)
		flags |= RDP_OET_HIGH_WARNING;
	if (phba->sfp_warning & LPFC_TRANSGRESSION_LOW_TXBIAS)
		flags |= RDP_OET_LOW_WARNING;

	flags |= ((0xf & RDP_OED_TXBIAS) << RDP_OED_TYPE_SHIFT);
	desc->oed_info.function_flags = cpu_to_be32(flags);
	desc->length = cpu_to_be32(sizeof(desc->oed_info));
	return sizeof(struct fc_rdp_oed_sfp_desc);
}

static uint32_t
lpfc_rdp_res_oed_txpower_desc(struct lpfc_hba *phba,
			      struct fc_rdp_oed_sfp_desc *desc,
			      uint8_t *page_a2)
{
	uint32_t flags = 0;

	desc->tag = cpu_to_be32(RDP_OED_DESC_TAG);

	desc->oed_info.hi_alarm = page_a2[SSF_TXPOWER_HIGH_ALARM];
	desc->oed_info.lo_alarm = page_a2[SSF_TXPOWER_LOW_ALARM];
	desc->oed_info.hi_warning = page_a2[SSF_TXPOWER_HIGH_WARNING];
	desc->oed_info.lo_warning = page_a2[SSF_TXPOWER_LOW_WARNING];

	if (phba->sfp_alarm & LPFC_TRANSGRESSION_HIGH_TXPOWER)
		flags |= RDP_OET_HIGH_ALARM;
	if (phba->sfp_alarm & LPFC_TRANSGRESSION_LOW_TXPOWER)
		flags |= RDP_OET_LOW_ALARM;
	if (phba->sfp_warning & LPFC_TRANSGRESSION_HIGH_TXPOWER)
		flags |= RDP_OET_HIGH_WARNING;
	if (phba->sfp_warning & LPFC_TRANSGRESSION_LOW_TXPOWER)
		flags |= RDP_OET_LOW_WARNING;

	flags |= ((0xf & RDP_OED_TXPOWER) << RDP_OED_TYPE_SHIFT);
	desc->oed_info.function_flags = cpu_to_be32(flags);
	desc->length = cpu_to_be32(sizeof(desc->oed_info));
	return sizeof(struct fc_rdp_oed_sfp_desc);
}


static uint32_t
lpfc_rdp_res_oed_rxpower_desc(struct lpfc_hba *phba,
			      struct fc_rdp_oed_sfp_desc *desc,
			      uint8_t *page_a2)
{
	uint32_t flags = 0;

	desc->tag = cpu_to_be32(RDP_OED_DESC_TAG);

	desc->oed_info.hi_alarm = page_a2[SSF_RXPOWER_HIGH_ALARM];
	desc->oed_info.lo_alarm = page_a2[SSF_RXPOWER_LOW_ALARM];
	desc->oed_info.hi_warning = page_a2[SSF_RXPOWER_HIGH_WARNING];
	desc->oed_info.lo_warning = page_a2[SSF_RXPOWER_LOW_WARNING];

	if (phba->sfp_alarm & LPFC_TRANSGRESSION_HIGH_RXPOWER)
		flags |= RDP_OET_HIGH_ALARM;
	if (phba->sfp_alarm & LPFC_TRANSGRESSION_LOW_RXPOWER)
		flags |= RDP_OET_LOW_ALARM;
	if (phba->sfp_warning & LPFC_TRANSGRESSION_HIGH_RXPOWER)
		flags |= RDP_OET_HIGH_WARNING;
	if (phba->sfp_warning & LPFC_TRANSGRESSION_LOW_RXPOWER)
		flags |= RDP_OET_LOW_WARNING;

	flags |= ((0xf & RDP_OED_RXPOWER) << RDP_OED_TYPE_SHIFT);
	desc->oed_info.function_flags = cpu_to_be32(flags);
	desc->length = cpu_to_be32(sizeof(desc->oed_info));
	return sizeof(struct fc_rdp_oed_sfp_desc);
}

static uint32_t
lpfc_rdp_res_opd_desc(struct fc_rdp_opd_sfp_desc *desc,
		      uint8_t *page_a0, struct lpfc_vport *vport)
{
	desc->tag = cpu_to_be32(RDP_OPD_DESC_TAG);
	memcpy(desc->opd_info.vendor_name, &page_a0[SSF_VENDOR_NAME], 16);
	memcpy(desc->opd_info.model_number, &page_a0[SSF_VENDOR_PN], 16);
	memcpy(desc->opd_info.serial_number, &page_a0[SSF_VENDOR_SN], 16);
	memcpy(desc->opd_info.revision, &page_a0[SSF_VENDOR_REV], 4);
	memcpy(desc->opd_info.date, &page_a0[SSF_DATE_CODE], 8);
	desc->length = cpu_to_be32(sizeof(desc->opd_info));
	return sizeof(struct fc_rdp_opd_sfp_desc);
}

static uint32_t
lpfc_rdp_res_fec_desc(struct fc_fec_rdp_desc *desc, READ_LNK_VAR *stat)
{
	if (bf_get(lpfc_read_link_stat_gec2, stat) == 0)
		return 0;
	desc->tag = cpu_to_be32(RDP_FEC_DESC_TAG);

	desc->info.CorrectedBlocks =
		cpu_to_be32(stat->fecCorrBlkCount);
	desc->info.UncorrectableBlocks =
		cpu_to_be32(stat->fecUncorrBlkCount);

	desc->length = cpu_to_be32(sizeof(desc->info));

	return sizeof(struct fc_fec_rdp_desc);
}

static uint32_t
lpfc_rdp_res_speed(struct fc_rdp_port_speed_desc *desc, struct lpfc_hba *phba)
{
	uint16_t rdp_cap = 0;
	uint16_t rdp_speed;

	desc->tag = cpu_to_be32(RDP_PORT_SPEED_DESC_TAG);

	switch (phba->fc_linkspeed) {
	case LPFC_LINK_SPEED_1GHZ:
		rdp_speed = RDP_PS_1GB;
		break;
	case LPFC_LINK_SPEED_2GHZ:
		rdp_speed = RDP_PS_2GB;
		break;
	case LPFC_LINK_SPEED_4GHZ:
		rdp_speed = RDP_PS_4GB;
		break;
	case LPFC_LINK_SPEED_8GHZ:
		rdp_speed = RDP_PS_8GB;
		break;
	case LPFC_LINK_SPEED_10GHZ:
		rdp_speed = RDP_PS_10GB;
		break;
	case LPFC_LINK_SPEED_16GHZ:
		rdp_speed = RDP_PS_16GB;
		break;
	case LPFC_LINK_SPEED_32GHZ:
		rdp_speed = RDP_PS_32GB;
		break;
	case LPFC_LINK_SPEED_64GHZ:
		rdp_speed = RDP_PS_64GB;
		break;
	case LPFC_LINK_SPEED_128GHZ:
		rdp_speed = RDP_PS_128GB;
		break;
	case LPFC_LINK_SPEED_256GHZ:
		rdp_speed = RDP_PS_256GB;
		break;
	default:
		rdp_speed = RDP_PS_UNKNOWN;
		break;
	}

	desc->info.port_speed.speed = cpu_to_be16(rdp_speed);

	if (phba->lmt & LMT_256Gb)
		rdp_cap |= RDP_PS_256GB;
	if (phba->lmt & LMT_128Gb)
		rdp_cap |= RDP_PS_128GB;
	if (phba->lmt & LMT_64Gb)
		rdp_cap |= RDP_PS_64GB;
	if (phba->lmt & LMT_32Gb)
		rdp_cap |= RDP_PS_32GB;
	if (phba->lmt & LMT_16Gb)
		rdp_cap |= RDP_PS_16GB;
	if (phba->lmt & LMT_10Gb)
		rdp_cap |= RDP_PS_10GB;
	if (phba->lmt & LMT_8Gb)
		rdp_cap |= RDP_PS_8GB;
	if (phba->lmt & LMT_4Gb)
		rdp_cap |= RDP_PS_4GB;
	if (phba->lmt & LMT_2Gb)
		rdp_cap |= RDP_PS_2GB;
	if (phba->lmt & LMT_1Gb)
		rdp_cap |= RDP_PS_1GB;

	if (rdp_cap == 0)
		rdp_cap = RDP_CAP_UNKNOWN;
	if (phba->cfg_link_speed != LPFC_USER_LINK_SPEED_AUTO)
		rdp_cap |= RDP_CAP_USER_CONFIGURED;

	desc->info.port_speed.capabilities = cpu_to_be16(rdp_cap);
	desc->length = cpu_to_be32(sizeof(desc->info));
	return sizeof(struct fc_rdp_port_speed_desc);
}

static uint32_t
lpfc_rdp_res_diag_port_names(struct fc_rdp_port_name_desc *desc,
		struct lpfc_vport *vport)
{

	desc->tag = cpu_to_be32(RDP_PORT_NAMES_DESC_TAG);

	memcpy(desc->port_names.wwnn, &vport->fc_nodename,
			sizeof(desc->port_names.wwnn));

	memcpy(desc->port_names.wwpn, &vport->fc_portname,
			sizeof(desc->port_names.wwpn));

	desc->length = cpu_to_be32(sizeof(desc->port_names));
	return sizeof(struct fc_rdp_port_name_desc);
}

static uint32_t
lpfc_rdp_res_attach_port_names(struct fc_rdp_port_name_desc *desc,
		struct lpfc_vport *vport, struct lpfc_nodelist *ndlp)
{

	desc->tag = cpu_to_be32(RDP_PORT_NAMES_DESC_TAG);
	if (test_bit(FC_FABRIC, &vport->fc_flag)) {
		memcpy(desc->port_names.wwnn, &vport->fabric_nodename,
		       sizeof(desc->port_names.wwnn));

		memcpy(desc->port_names.wwpn, &vport->fabric_portname,
		       sizeof(desc->port_names.wwpn));
	} else {  /* Point to Point */
		memcpy(desc->port_names.wwnn, &ndlp->nlp_nodename,
		       sizeof(desc->port_names.wwnn));

		memcpy(desc->port_names.wwpn, &ndlp->nlp_portname,
		       sizeof(desc->port_names.wwpn));
	}

	desc->length = cpu_to_be32(sizeof(desc->port_names));
	return sizeof(struct fc_rdp_port_name_desc);
}

static void
lpfc_els_rdp_cmpl(struct lpfc_hba *phba, struct lpfc_rdp_context *rdp_context,
		int status)
{
	struct lpfc_nodelist *ndlp = rdp_context->ndlp;
	struct lpfc_vport *vport = ndlp->vport;
	struct lpfc_iocbq *elsiocb;
	struct ulp_bde64 *bpl;
	IOCB_t *icmd;
	union lpfc_wqe128 *wqe;
	uint8_t *pcmd;
	struct ls_rjt *stat;
	struct fc_rdp_res_frame *rdp_res;
	uint32_t cmdsize, len;
	uint16_t *flag_ptr;
	int rc;
	u32 ulp_context;

	if (status != SUCCESS)
		goto error;

	/* This will change once we know the true size of the RDP payload */
	cmdsize = sizeof(struct fc_rdp_res_frame);

	elsiocb = lpfc_prep_els_iocb(vport, 0, cmdsize,
				lpfc_max_els_tries, rdp_context->ndlp,
				rdp_context->ndlp->nlp_DID, ELS_CMD_ACC);
	if (!elsiocb)
		goto free_rdp_context;

	ulp_context = get_job_ulpcontext(phba, elsiocb);
	if (phba->sli_rev == LPFC_SLI_REV4) {
		wqe = &elsiocb->wqe;
		/* ox-id of the frame */
		bf_set(wqe_rcvoxid, &wqe->xmit_els_rsp.wqe_com,
		       rdp_context->ox_id);
		bf_set(wqe_ctxt_tag, &wqe->xmit_els_rsp.wqe_com,
		       rdp_context->rx_id);
	} else {
		icmd = &elsiocb->iocb;
		icmd->ulpContext = rdp_context->rx_id;
		icmd->unsli3.rcvsli3.ox_id = rdp_context->ox_id;
	}

	lpfc_printf_vlog(vport, KERN_INFO, LOG_ELS,
			"2171 Xmit RDP response tag x%x xri x%x, "
			"did x%x, nlp_flag x%x, nlp_state x%x, rpi x%x",
			elsiocb->iotag, ulp_context,
			ndlp->nlp_DID, ndlp->nlp_flag, ndlp->nlp_state,
			ndlp->nlp_rpi);
	rdp_res = (struct fc_rdp_res_frame *)elsiocb->cmd_dmabuf->virt;
	pcmd = (uint8_t *)elsiocb->cmd_dmabuf->virt;
	memset(pcmd, 0, sizeof(struct fc_rdp_res_frame));
	*((uint32_t *) (pcmd)) = ELS_CMD_ACC;

	/* Update Alarm and Warning */
	flag_ptr = (uint16_t *)(rdp_context->page_a2 + SSF_ALARM_FLAGS);
	phba->sfp_alarm |= *flag_ptr;
	flag_ptr = (uint16_t *)(rdp_context->page_a2 + SSF_WARNING_FLAGS);
	phba->sfp_warning |= *flag_ptr;

	/* For RDP payload */
	len = 8;
	len += lpfc_rdp_res_link_service((struct fc_rdp_link_service_desc *)
					 (len + pcmd), ELS_CMD_RDP);

	len += lpfc_rdp_res_sfp_desc((struct fc_rdp_sfp_desc *)(len + pcmd),
			rdp_context->page_a0, rdp_context->page_a2);
	len += lpfc_rdp_res_speed((struct fc_rdp_port_speed_desc *)(len + pcmd),
				  phba);
	len += lpfc_rdp_res_link_error((struct fc_rdp_link_error_status_desc *)
				       (len + pcmd), &rdp_context->link_stat);
	len += lpfc_rdp_res_diag_port_names((struct fc_rdp_port_name_desc *)
					     (len + pcmd), vport);
	len += lpfc_rdp_res_attach_port_names((struct fc_rdp_port_name_desc *)
					(len + pcmd), vport, ndlp);
	len += lpfc_rdp_res_fec_desc((struct fc_fec_rdp_desc *)(len + pcmd),
			&rdp_context->link_stat);
	len += lpfc_rdp_res_bbc_desc((struct fc_rdp_bbc_desc *)(len + pcmd),
				     &rdp_context->link_stat, vport);
	len += lpfc_rdp_res_oed_temp_desc(phba,
				(struct fc_rdp_oed_sfp_desc *)(len + pcmd),
				rdp_context->page_a2);
	len += lpfc_rdp_res_oed_voltage_desc(phba,
				(struct fc_rdp_oed_sfp_desc *)(len + pcmd),
				rdp_context->page_a2);
	len += lpfc_rdp_res_oed_txbias_desc(phba,
				(struct fc_rdp_oed_sfp_desc *)(len + pcmd),
				rdp_context->page_a2);
	len += lpfc_rdp_res_oed_txpower_desc(phba,
				(struct fc_rdp_oed_sfp_desc *)(len + pcmd),
				rdp_context->page_a2);
	len += lpfc_rdp_res_oed_rxpower_desc(phba,
				(struct fc_rdp_oed_sfp_desc *)(len + pcmd),
				rdp_context->page_a2);
	len += lpfc_rdp_res_opd_desc((struct fc_rdp_opd_sfp_desc *)(len + pcmd),
				     rdp_context->page_a0, vport);

	rdp_res->length = cpu_to_be32(len - 8);
	elsiocb->cmd_cmpl = lpfc_cmpl_els_rsp;

	/* Now that we know the true size of the payload, update the BPL */
	bpl = (struct ulp_bde64 *)elsiocb->bpl_dmabuf->virt;
	bpl->tus.f.bdeSize = len;
	bpl->tus.f.bdeFlags = 0;
	bpl->tus.w = le32_to_cpu(bpl->tus.w);

	phba->fc_stat.elsXmitACC++;
	elsiocb->ndlp = lpfc_nlp_get(ndlp);
	if (!elsiocb->ndlp) {
		lpfc_els_free_iocb(phba, elsiocb);
		goto free_rdp_context;
	}

	rc = lpfc_sli_issue_iocb(phba, LPFC_ELS_RING, elsiocb, 0);
	if (rc == IOCB_ERROR) {
		lpfc_els_free_iocb(phba, elsiocb);
		lpfc_nlp_put(ndlp);
	}

	goto free_rdp_context;

error:
	cmdsize = 2 * sizeof(uint32_t);
	elsiocb = lpfc_prep_els_iocb(vport, 0, cmdsize, lpfc_max_els_tries,
			ndlp, ndlp->nlp_DID, ELS_CMD_LS_RJT);
	if (!elsiocb)
		goto free_rdp_context;

	if (phba->sli_rev == LPFC_SLI_REV4) {
		wqe = &elsiocb->wqe;
		/* ox-id of the frame */
		bf_set(wqe_rcvoxid, &wqe->xmit_els_rsp.wqe_com,
		       rdp_context->ox_id);
		bf_set(wqe_ctxt_tag,
		       &wqe->xmit_els_rsp.wqe_com,
		       rdp_context->rx_id);
	} else {
		icmd = &elsiocb->iocb;
		icmd->ulpContext = rdp_context->rx_id;
		icmd->unsli3.rcvsli3.ox_id = rdp_context->ox_id;
	}

	pcmd = (uint8_t *)elsiocb->cmd_dmabuf->virt;

	*((uint32_t *) (pcmd)) = ELS_CMD_LS_RJT;
	stat = (struct ls_rjt *)(pcmd + sizeof(uint32_t));
	stat->un.b.lsRjtRsnCode = LSRJT_UNABLE_TPC;

	phba->fc_stat.elsXmitLSRJT++;
	elsiocb->cmd_cmpl = lpfc_cmpl_els_rsp;
	elsiocb->ndlp = lpfc_nlp_get(ndlp);
	if (!elsiocb->ndlp) {
		lpfc_els_free_iocb(phba, elsiocb);
		goto free_rdp_context;
	}

	rc = lpfc_sli_issue_iocb(phba, LPFC_ELS_RING, elsiocb, 0);
	if (rc == IOCB_ERROR) {
		lpfc_els_free_iocb(phba, elsiocb);
		lpfc_nlp_put(ndlp);
	}

free_rdp_context:
	/* This reference put is for the original unsolicited RDP. If the
	 * prep failed, there is no reference to remove.
	 */
	lpfc_nlp_put(ndlp);
	kfree(rdp_context);
}

static int
lpfc_get_rdp_info(struct lpfc_hba *phba, struct lpfc_rdp_context *rdp_context)
{
	LPFC_MBOXQ_t *mbox = NULL;
	int rc;

	mbox = mempool_alloc(phba->mbox_mem_pool, GFP_KERNEL);
	if (!mbox) {
		lpfc_printf_log(phba, KERN_WARNING, LOG_MBOX | LOG_ELS,
				"7105 failed to allocate mailbox memory");
		return 1;
	}

	if (lpfc_sli4_dump_page_a0(phba, mbox))
		goto rdp_fail;
	mbox->vport = rdp_context->ndlp->vport;
	mbox->mbox_cmpl = lpfc_mbx_cmpl_rdp_page_a0;
	mbox->ctx_u.rdp = rdp_context;
	rc = lpfc_sli_issue_mbox(phba, mbox, MBX_NOWAIT);
	if (rc == MBX_NOT_FINISHED) {
		lpfc_mbox_rsrc_cleanup(phba, mbox, MBOX_THD_UNLOCKED);
		return 1;
	}

	return 0;

rdp_fail:
	mempool_free(mbox, phba->mbox_mem_pool);
	return 1;
}

int lpfc_get_sfp_info_wait(struct lpfc_hba *phba,
			   struct lpfc_rdp_context *rdp_context)
{
	LPFC_MBOXQ_t *mbox = NULL;
	int rc;
	struct lpfc_dmabuf *mp;
	struct lpfc_dmabuf *mpsave;
	void *virt;
	MAILBOX_t *mb;

	mbox = mempool_alloc(phba->mbox_mem_pool, GFP_KERNEL);
	if (!mbox) {
		lpfc_printf_log(phba, KERN_WARNING, LOG_MBOX | LOG_ELS,
				"7205 failed to allocate mailbox memory");
		return 1;
	}

	if (lpfc_sli4_dump_page_a0(phba, mbox))
		goto sfp_fail;
	mp = mbox->ctx_buf;
	mpsave = mp;
	virt = mp->virt;
	if (phba->sli_rev < LPFC_SLI_REV4) {
		mb = &mbox->u.mb;
		mb->un.varDmp.cv = 1;
		mb->un.varDmp.co = 1;
		mb->un.varWords[2] = 0;
		mb->un.varWords[3] = DMP_SFF_PAGE_A0_SIZE / 4;
		mb->un.varWords[4] = 0;
		mb->un.varWords[5] = 0;
		mb->un.varWords[6] = 0;
		mb->un.varWords[7] = 0;
		mb->un.varWords[8] = 0;
		mb->un.varWords[9] = 0;
		mb->un.varWords[10] = 0;
		mbox->in_ext_byte_len = DMP_SFF_PAGE_A0_SIZE;
		mbox->out_ext_byte_len = DMP_SFF_PAGE_A0_SIZE;
		mbox->mbox_offset_word = 5;
		mbox->ext_buf = virt;
	} else {
		bf_set(lpfc_mbx_memory_dump_type3_length,
		       &mbox->u.mqe.un.mem_dump_type3, DMP_SFF_PAGE_A0_SIZE);
		mbox->u.mqe.un.mem_dump_type3.addr_lo = putPaddrLow(mp->phys);
		mbox->u.mqe.un.mem_dump_type3.addr_hi = putPaddrHigh(mp->phys);
	}
	mbox->vport = phba->pport;
	rc = lpfc_sli_issue_mbox_wait(phba, mbox, LPFC_MBOX_SLI4_CONFIG_TMO);
	if (rc == MBX_NOT_FINISHED) {
		rc = 1;
		goto error;
	}
	if (rc == MBX_TIMEOUT)
		goto error;
	if (phba->sli_rev == LPFC_SLI_REV4)
		mp = mbox->ctx_buf;
	else
		mp = mpsave;

	if (bf_get(lpfc_mqe_status, &mbox->u.mqe)) {
		rc = 1;
		goto error;
	}

	lpfc_sli_bemem_bcopy(mp->virt, &rdp_context->page_a0,
			     DMP_SFF_PAGE_A0_SIZE);

	memset(mbox, 0, sizeof(*mbox));
	memset(mp->virt, 0, DMP_SFF_PAGE_A2_SIZE);
	INIT_LIST_HEAD(&mp->list);

	/* save address for completion */
	mbox->ctx_buf = mp;
	mbox->vport = phba->pport;

	bf_set(lpfc_mqe_command, &mbox->u.mqe, MBX_DUMP_MEMORY);
	bf_set(lpfc_mbx_memory_dump_type3_type,
	       &mbox->u.mqe.un.mem_dump_type3, DMP_LMSD);
	bf_set(lpfc_mbx_memory_dump_type3_link,
	       &mbox->u.mqe.un.mem_dump_type3, phba->sli4_hba.physical_port);
	bf_set(lpfc_mbx_memory_dump_type3_page_no,
	       &mbox->u.mqe.un.mem_dump_type3, DMP_PAGE_A2);
	if (phba->sli_rev < LPFC_SLI_REV4) {
		mb = &mbox->u.mb;
		mb->un.varDmp.cv = 1;
		mb->un.varDmp.co = 1;
		mb->un.varWords[2] = 0;
		mb->un.varWords[3] = DMP_SFF_PAGE_A2_SIZE / 4;
		mb->un.varWords[4] = 0;
		mb->un.varWords[5] = 0;
		mb->un.varWords[6] = 0;
		mb->un.varWords[7] = 0;
		mb->un.varWords[8] = 0;
		mb->un.varWords[9] = 0;
		mb->un.varWords[10] = 0;
		mbox->in_ext_byte_len = DMP_SFF_PAGE_A2_SIZE;
		mbox->out_ext_byte_len = DMP_SFF_PAGE_A2_SIZE;
		mbox->mbox_offset_word = 5;
		mbox->ext_buf = virt;
	} else {
		bf_set(lpfc_mbx_memory_dump_type3_length,
		       &mbox->u.mqe.un.mem_dump_type3, DMP_SFF_PAGE_A2_SIZE);
		mbox->u.mqe.un.mem_dump_type3.addr_lo = putPaddrLow(mp->phys);
		mbox->u.mqe.un.mem_dump_type3.addr_hi = putPaddrHigh(mp->phys);
	}

	rc = lpfc_sli_issue_mbox_wait(phba, mbox, LPFC_MBOX_SLI4_CONFIG_TMO);

	if (rc == MBX_TIMEOUT)
		goto error;
	if (bf_get(lpfc_mqe_status, &mbox->u.mqe)) {
		rc = 1;
		goto error;
	}
	rc = 0;

	lpfc_sli_bemem_bcopy(mp->virt, &rdp_context->page_a2,
			     DMP_SFF_PAGE_A2_SIZE);

error:
	if (mbox->mbox_flag & LPFC_MBX_WAKE) {
		mbox->ctx_buf = mpsave;
		lpfc_mbox_rsrc_cleanup(phba, mbox, MBOX_THD_UNLOCKED);
	}

	return rc;

sfp_fail:
	mempool_free(mbox, phba->mbox_mem_pool);
	return 1;
}

/*
 * lpfc_els_rcv_rdp - Process an unsolicited RDP ELS.
 * @vport: pointer to a host virtual N_Port data structure.
 * @cmdiocb: pointer to lpfc command iocb data structure.
 * @ndlp: pointer to a node-list data structure.
 *
 * This routine processes an unsolicited RDP(Read Diagnostic Parameters)
 * IOCB. First, the payload of the unsolicited RDP is checked.
 * Then it will (1) send MBX_DUMP_MEMORY, Embedded DMP_LMSD sub command TYPE-3
 * for Page A0, (2) send MBX_DUMP_MEMORY, DMP_LMSD for Page A2,
 * (3) send MBX_READ_LNK_STAT to get link stat, (4) Call lpfc_els_rdp_cmpl
 * gather all data and send RDP response.
 *
 * Return code
 *   0 - Sent the acc response
 *   1 - Sent the reject response.
 */
static int
lpfc_els_rcv_rdp(struct lpfc_vport *vport, struct lpfc_iocbq *cmdiocb,
		struct lpfc_nodelist *ndlp)
{
	struct lpfc_hba *phba = vport->phba;
	struct lpfc_dmabuf *pcmd;
	uint8_t rjt_err, rjt_expl = LSEXP_NOTHING_MORE;
	struct fc_rdp_req_frame *rdp_req;
	struct lpfc_rdp_context *rdp_context;
	union lpfc_wqe128 *cmd = NULL;
	struct ls_rjt stat;

	if (phba->sli_rev < LPFC_SLI_REV4 ||
	    bf_get(lpfc_sli_intf_if_type, &phba->sli4_hba.sli_intf) <
						LPFC_SLI_INTF_IF_TYPE_2) {
		rjt_err = LSRJT_UNABLE_TPC;
		rjt_expl = LSEXP_REQ_UNSUPPORTED;
		goto error;
	}

	if (phba->sli_rev < LPFC_SLI_REV4 ||
	    test_bit(HBA_FCOE_MODE, &phba->hba_flag)) {
		rjt_err = LSRJT_UNABLE_TPC;
		rjt_expl = LSEXP_REQ_UNSUPPORTED;
		goto error;
	}

	pcmd = cmdiocb->cmd_dmabuf;
	rdp_req = (struct fc_rdp_req_frame *) pcmd->virt;

	lpfc_printf_vlog(vport, KERN_INFO, LOG_ELS,
			 "2422 ELS RDP Request "
			 "dec len %d tag x%x port_id %d len %d\n",
			 be32_to_cpu(rdp_req->rdp_des_length),
			 be32_to_cpu(rdp_req->nport_id_desc.tag),
			 be32_to_cpu(rdp_req->nport_id_desc.nport_id),
			 be32_to_cpu(rdp_req->nport_id_desc.length));

	if (sizeof(struct fc_rdp_nport_desc) !=
			be32_to_cpu(rdp_req->rdp_des_length))
		goto rjt_logerr;
	if (RDP_N_PORT_DESC_TAG != be32_to_cpu(rdp_req->nport_id_desc.tag))
		goto rjt_logerr;
	if (RDP_NPORT_ID_SIZE !=
			be32_to_cpu(rdp_req->nport_id_desc.length))
		goto rjt_logerr;
	rdp_context = kzalloc(sizeof(struct lpfc_rdp_context), GFP_KERNEL);
	if (!rdp_context) {
		rjt_err = LSRJT_UNABLE_TPC;
		goto error;
	}

	cmd = &cmdiocb->wqe;
	rdp_context->ndlp = lpfc_nlp_get(ndlp);
	if (!rdp_context->ndlp) {
		kfree(rdp_context);
		rjt_err = LSRJT_UNABLE_TPC;
		goto error;
	}
	rdp_context->ox_id = bf_get(wqe_rcvoxid,
				    &cmd->xmit_els_rsp.wqe_com);
	rdp_context->rx_id = bf_get(wqe_ctxt_tag,
				    &cmd->xmit_els_rsp.wqe_com);
	rdp_context->cmpl = lpfc_els_rdp_cmpl;
	if (lpfc_get_rdp_info(phba, rdp_context)) {
		lpfc_printf_vlog(ndlp->vport, KERN_WARNING, LOG_ELS,
				 "2423 Unable to send mailbox");
		kfree(rdp_context);
		rjt_err = LSRJT_UNABLE_TPC;
		lpfc_nlp_put(ndlp);
		goto error;
	}

	return 0;

rjt_logerr:
	rjt_err = LSRJT_LOGICAL_ERR;

error:
	memset(&stat, 0, sizeof(stat));
	stat.un.b.lsRjtRsnCode = rjt_err;
	stat.un.b.lsRjtRsnCodeExp = rjt_expl;
	lpfc_els_rsp_reject(vport, stat.un.lsRjtError, cmdiocb, ndlp, NULL);
	return 1;
}


static void
lpfc_els_lcb_rsp(struct lpfc_hba *phba, LPFC_MBOXQ_t *pmb)
{
	MAILBOX_t *mb;
	IOCB_t *icmd;
	union lpfc_wqe128 *wqe;
	uint8_t *pcmd;
	struct lpfc_iocbq *elsiocb;
	struct lpfc_nodelist *ndlp;
	struct ls_rjt *stat;
	union lpfc_sli4_cfg_shdr *shdr;
	struct lpfc_lcb_context *lcb_context;
	struct fc_lcb_res_frame *lcb_res;
	uint32_t cmdsize, shdr_status, shdr_add_status;
	int rc;

	mb = &pmb->u.mb;
	lcb_context = pmb->ctx_u.lcb;
	ndlp = lcb_context->ndlp;
	memset(&pmb->ctx_u, 0, sizeof(pmb->ctx_u));
	pmb->ctx_buf = NULL;

	shdr = (union lpfc_sli4_cfg_shdr *)
			&pmb->u.mqe.un.beacon_config.header.cfg_shdr;
	shdr_status = bf_get(lpfc_mbox_hdr_status, &shdr->response);
	shdr_add_status = bf_get(lpfc_mbox_hdr_add_status, &shdr->response);

	lpfc_printf_log(phba, KERN_INFO, LOG_MBOX,
				"0194 SET_BEACON_CONFIG mailbox "
				"completed with status x%x add_status x%x,"
				" mbx status x%x\n",
				shdr_status, shdr_add_status, mb->mbxStatus);

	if ((mb->mbxStatus != MBX_SUCCESS) || shdr_status ||
	    (shdr_add_status == ADD_STATUS_OPERATION_ALREADY_ACTIVE) ||
	    (shdr_add_status == ADD_STATUS_INVALID_REQUEST)) {
		mempool_free(pmb, phba->mbox_mem_pool);
		goto error;
	}

	mempool_free(pmb, phba->mbox_mem_pool);
	cmdsize = sizeof(struct fc_lcb_res_frame);
	elsiocb = lpfc_prep_els_iocb(phba->pport, 0, cmdsize,
			lpfc_max_els_tries, ndlp,
			ndlp->nlp_DID, ELS_CMD_ACC);

	/* Decrement the ndlp reference count from previous mbox command */
	lpfc_nlp_put(ndlp);

	if (!elsiocb)
		goto free_lcb_context;

	lcb_res = (struct fc_lcb_res_frame *)elsiocb->cmd_dmabuf->virt;

	memset(lcb_res, 0, sizeof(struct fc_lcb_res_frame));

	if (phba->sli_rev == LPFC_SLI_REV4) {
		wqe = &elsiocb->wqe;
		bf_set(wqe_ctxt_tag, &wqe->generic.wqe_com, lcb_context->rx_id);
		bf_set(wqe_rcvoxid, &wqe->xmit_els_rsp.wqe_com,
		       lcb_context->ox_id);
	} else {
		icmd = &elsiocb->iocb;
		icmd->ulpContext = lcb_context->rx_id;
		icmd->unsli3.rcvsli3.ox_id = lcb_context->ox_id;
	}

	pcmd = (uint8_t *)elsiocb->cmd_dmabuf->virt;
	*((uint32_t *)(pcmd)) = ELS_CMD_ACC;
	lcb_res->lcb_sub_command = lcb_context->sub_command;
	lcb_res->lcb_type = lcb_context->type;
	lcb_res->capability = lcb_context->capability;
	lcb_res->lcb_frequency = lcb_context->frequency;
	lcb_res->lcb_duration = lcb_context->duration;
	elsiocb->cmd_cmpl = lpfc_cmpl_els_rsp;
	phba->fc_stat.elsXmitACC++;

	elsiocb->ndlp = lpfc_nlp_get(ndlp);
	if (!elsiocb->ndlp) {
		lpfc_els_free_iocb(phba, elsiocb);
		goto out;
	}

	rc = lpfc_sli_issue_iocb(phba, LPFC_ELS_RING, elsiocb, 0);
	if (rc == IOCB_ERROR) {
		lpfc_els_free_iocb(phba, elsiocb);
		lpfc_nlp_put(ndlp);
	}
 out:
	kfree(lcb_context);
	return;

error:
	cmdsize = sizeof(struct fc_lcb_res_frame);
	elsiocb = lpfc_prep_els_iocb(phba->pport, 0, cmdsize,
				     lpfc_max_els_tries, ndlp,
				     ndlp->nlp_DID, ELS_CMD_LS_RJT);
	lpfc_nlp_put(ndlp);
	if (!elsiocb)
		goto free_lcb_context;

	if (phba->sli_rev == LPFC_SLI_REV4) {
		wqe = &elsiocb->wqe;
		bf_set(wqe_ctxt_tag, &wqe->generic.wqe_com, lcb_context->rx_id);
		bf_set(wqe_rcvoxid, &wqe->xmit_els_rsp.wqe_com,
		       lcb_context->ox_id);
	} else {
		icmd = &elsiocb->iocb;
		icmd->ulpContext = lcb_context->rx_id;
		icmd->unsli3.rcvsli3.ox_id = lcb_context->ox_id;
	}

	pcmd = (uint8_t *)elsiocb->cmd_dmabuf->virt;

	*((uint32_t *)(pcmd)) = ELS_CMD_LS_RJT;
	stat = (struct ls_rjt *)(pcmd + sizeof(uint32_t));
	stat->un.b.lsRjtRsnCode = LSRJT_UNABLE_TPC;

	if (shdr_add_status == ADD_STATUS_OPERATION_ALREADY_ACTIVE)
		stat->un.b.lsRjtRsnCodeExp = LSEXP_CMD_IN_PROGRESS;

	elsiocb->cmd_cmpl = lpfc_cmpl_els_rsp;
	phba->fc_stat.elsXmitLSRJT++;
	elsiocb->ndlp = lpfc_nlp_get(ndlp);
	if (!elsiocb->ndlp) {
		lpfc_els_free_iocb(phba, elsiocb);
		goto free_lcb_context;
	}

	rc = lpfc_sli_issue_iocb(phba, LPFC_ELS_RING, elsiocb, 0);
	if (rc == IOCB_ERROR) {
		lpfc_els_free_iocb(phba, elsiocb);
		lpfc_nlp_put(ndlp);
	}
free_lcb_context:
	kfree(lcb_context);
}

static int
lpfc_sli4_set_beacon(struct lpfc_vport *vport,
		     struct lpfc_lcb_context *lcb_context,
		     uint32_t beacon_state)
{
	struct lpfc_hba *phba = vport->phba;
	union lpfc_sli4_cfg_shdr *cfg_shdr;
	LPFC_MBOXQ_t *mbox = NULL;
	uint32_t len;
	int rc;

	mbox = mempool_alloc(phba->mbox_mem_pool, GFP_KERNEL);
	if (!mbox)
		return 1;

	cfg_shdr = &mbox->u.mqe.un.sli4_config.header.cfg_shdr;
	len = sizeof(struct lpfc_mbx_set_beacon_config) -
		sizeof(struct lpfc_sli4_cfg_mhdr);
	lpfc_sli4_config(phba, mbox, LPFC_MBOX_SUBSYSTEM_COMMON,
			 LPFC_MBOX_OPCODE_SET_BEACON_CONFIG, len,
			 LPFC_SLI4_MBX_EMBED);
	mbox->ctx_u.lcb = lcb_context;
	mbox->vport = phba->pport;
	mbox->mbox_cmpl = lpfc_els_lcb_rsp;
	bf_set(lpfc_mbx_set_beacon_port_num, &mbox->u.mqe.un.beacon_config,
	       phba->sli4_hba.physical_port);
	bf_set(lpfc_mbx_set_beacon_state, &mbox->u.mqe.un.beacon_config,
	       beacon_state);
	mbox->u.mqe.un.beacon_config.word5 = 0;		/* Reserved */

	/*
	 *	Check bv1s bit before issuing the mailbox
	 *	if bv1s == 1, LCB V1 supported
	 *	else, LCB V0 supported
	 */

	if (phba->sli4_hba.pc_sli4_params.bv1s) {
		/* COMMON_SET_BEACON_CONFIG_V1 */
		cfg_shdr->request.word9 = BEACON_VERSION_V1;
		lcb_context->capability |= LCB_CAPABILITY_DURATION;
		bf_set(lpfc_mbx_set_beacon_port_type,
		       &mbox->u.mqe.un.beacon_config, 0);
		bf_set(lpfc_mbx_set_beacon_duration_v1,
		       &mbox->u.mqe.un.beacon_config,
		       be16_to_cpu(lcb_context->duration));
	} else {
		/* COMMON_SET_BEACON_CONFIG_V0 */
		if (be16_to_cpu(lcb_context->duration) != 0) {
			mempool_free(mbox, phba->mbox_mem_pool);
			return 1;
		}
		cfg_shdr->request.word9 = BEACON_VERSION_V0;
		lcb_context->capability &=  ~(LCB_CAPABILITY_DURATION);
		bf_set(lpfc_mbx_set_beacon_state,
		       &mbox->u.mqe.un.beacon_config, beacon_state);
		bf_set(lpfc_mbx_set_beacon_port_type,
		       &mbox->u.mqe.un.beacon_config, 1);
		bf_set(lpfc_mbx_set_beacon_duration,
		       &mbox->u.mqe.un.beacon_config,
		       be16_to_cpu(lcb_context->duration));
	}

	rc = lpfc_sli_issue_mbox(phba, mbox, MBX_NOWAIT);
	if (rc == MBX_NOT_FINISHED) {
		mempool_free(mbox, phba->mbox_mem_pool);
		return 1;
	}

	return 0;
}


/**
 * lpfc_els_rcv_lcb - Process an unsolicited LCB
 * @vport: pointer to a host virtual N_Port data structure.
 * @cmdiocb: pointer to lpfc command iocb data structure.
 * @ndlp: pointer to a node-list data structure.
 *
 * This routine processes an unsolicited LCB(LINK CABLE BEACON) IOCB.
 * First, the payload of the unsolicited LCB is checked.
 * Then based on Subcommand beacon will either turn on or off.
 *
 * Return code
 * 0 - Sent the acc response
 * 1 - Sent the reject response.
 **/
static int
lpfc_els_rcv_lcb(struct lpfc_vport *vport, struct lpfc_iocbq *cmdiocb,
		 struct lpfc_nodelist *ndlp)
{
	struct lpfc_hba *phba = vport->phba;
	struct lpfc_dmabuf *pcmd;
	uint8_t *lp;
	struct fc_lcb_request_frame *beacon;
	struct lpfc_lcb_context *lcb_context;
	u8 state, rjt_err = 0;
	struct ls_rjt stat;

	pcmd = cmdiocb->cmd_dmabuf;
	lp = (uint8_t *)pcmd->virt;
	beacon = (struct fc_lcb_request_frame *)pcmd->virt;

	lpfc_printf_vlog(vport, KERN_INFO, LOG_ELS,
			"0192 ELS LCB Data x%x x%x x%x x%x sub x%x "
			"type x%x frequency %x duration x%x\n",
			lp[0], lp[1], lp[2],
			beacon->lcb_command,
			beacon->lcb_sub_command,
			beacon->lcb_type,
			beacon->lcb_frequency,
			be16_to_cpu(beacon->lcb_duration));

	if (beacon->lcb_sub_command != LPFC_LCB_ON &&
	    beacon->lcb_sub_command != LPFC_LCB_OFF) {
		rjt_err = LSRJT_CMD_UNSUPPORTED;
		goto rjt;
	}

	if (phba->sli_rev < LPFC_SLI_REV4  ||
	    test_bit(HBA_FCOE_MODE, &phba->hba_flag) ||
	    (bf_get(lpfc_sli_intf_if_type, &phba->sli4_hba.sli_intf) <
	    LPFC_SLI_INTF_IF_TYPE_2)) {
		rjt_err = LSRJT_CMD_UNSUPPORTED;
		goto rjt;
	}

	lcb_context = kmalloc(sizeof(*lcb_context), GFP_KERNEL);
	if (!lcb_context) {
		rjt_err = LSRJT_UNABLE_TPC;
		goto rjt;
	}

	state = (beacon->lcb_sub_command == LPFC_LCB_ON) ? 1 : 0;
	lcb_context->sub_command = beacon->lcb_sub_command;
	lcb_context->capability	= 0;
	lcb_context->type = beacon->lcb_type;
	lcb_context->frequency = beacon->lcb_frequency;
	lcb_context->duration = beacon->lcb_duration;
	lcb_context->ox_id = get_job_rcvoxid(phba, cmdiocb);
	lcb_context->rx_id = get_job_ulpcontext(phba, cmdiocb);
	lcb_context->ndlp = lpfc_nlp_get(ndlp);
	if (!lcb_context->ndlp) {
		rjt_err = LSRJT_UNABLE_TPC;
		goto rjt_free;
	}

	if (lpfc_sli4_set_beacon(vport, lcb_context, state)) {
		lpfc_printf_vlog(ndlp->vport, KERN_ERR, LOG_TRACE_EVENT,
				 "0193 failed to send mail box");
		lpfc_nlp_put(ndlp);
		rjt_err = LSRJT_UNABLE_TPC;
		goto rjt_free;
	}
	return 0;

rjt_free:
	kfree(lcb_context);
rjt:
	memset(&stat, 0, sizeof(stat));
	stat.un.b.lsRjtRsnCode = rjt_err;
	lpfc_els_rsp_reject(vport, stat.un.lsRjtError, cmdiocb, ndlp, NULL);
	return 1;
}


/**
 * lpfc_els_flush_rscn - Clean up any rscn activities with a vport
 * @vport: pointer to a host virtual N_Port data structure.
 *
 * This routine cleans up any Registration State Change Notification
 * (RSCN) activity with a @vport. Note that the fc_rscn_flush flag of the
 * @vport together with the host_lock is used to prevent multiple thread
 * trying to access the RSCN array on a same @vport at the same time.
 **/
void
lpfc_els_flush_rscn(struct lpfc_vport *vport)
{
	struct Scsi_Host *shost = lpfc_shost_from_vport(vport);
	struct lpfc_hba  *phba = vport->phba;
	int i;

	spin_lock_irq(shost->host_lock);
	if (vport->fc_rscn_flush) {
		/* Another thread is walking fc_rscn_id_list on this vport */
		spin_unlock_irq(shost->host_lock);
		return;
	}
	/* Indicate we are walking lpfc_els_flush_rscn on this vport */
	vport->fc_rscn_flush = 1;
	spin_unlock_irq(shost->host_lock);

	for (i = 0; i < vport->fc_rscn_id_cnt; i++) {
		lpfc_in_buf_free(phba, vport->fc_rscn_id_list[i]);
		vport->fc_rscn_id_list[i] = NULL;
	}
	clear_bit(FC_RSCN_MODE, &vport->fc_flag);
	clear_bit(FC_RSCN_DISCOVERY, &vport->fc_flag);
	spin_lock_irq(shost->host_lock);
	vport->fc_rscn_id_cnt = 0;
	spin_unlock_irq(shost->host_lock);
	lpfc_can_disctmo(vport);
	/* Indicate we are done walking this fc_rscn_id_list */
	vport->fc_rscn_flush = 0;
}

/**
 * lpfc_rscn_payload_check - Check whether there is a pending rscn to a did
 * @vport: pointer to a host virtual N_Port data structure.
 * @did: remote destination port identifier.
 *
 * This routine checks whether there is any pending Registration State
 * Configuration Notification (RSCN) to a @did on @vport.
 *
 * Return code
 *   None zero - The @did matched with a pending rscn
 *   0 - not able to match @did with a pending rscn
 **/
int
lpfc_rscn_payload_check(struct lpfc_vport *vport, uint32_t did)
{
	D_ID ns_did;
	D_ID rscn_did;
	uint32_t *lp;
	uint32_t payload_len, i;
	struct Scsi_Host *shost = lpfc_shost_from_vport(vport);

	ns_did.un.word = did;

	/* Never match fabric nodes for RSCNs */
	if ((did & Fabric_DID_MASK) == Fabric_DID_MASK)
		return 0;

	/* If we are doing a FULL RSCN rediscovery, match everything */
	if (test_bit(FC_RSCN_DISCOVERY, &vport->fc_flag))
		return did;

	spin_lock_irq(shost->host_lock);
	if (vport->fc_rscn_flush) {
		/* Another thread is walking fc_rscn_id_list on this vport */
		spin_unlock_irq(shost->host_lock);
		return 0;
	}
	/* Indicate we are walking fc_rscn_id_list on this vport */
	vport->fc_rscn_flush = 1;
	spin_unlock_irq(shost->host_lock);
	for (i = 0; i < vport->fc_rscn_id_cnt; i++) {
		lp = vport->fc_rscn_id_list[i]->virt;
		payload_len = be32_to_cpu(*lp++ & ~ELS_CMD_MASK);
		payload_len -= sizeof(uint32_t);	/* take off word 0 */
		while (payload_len) {
			rscn_did.un.word = be32_to_cpu(*lp++);
			payload_len -= sizeof(uint32_t);
			switch (rscn_did.un.b.resv & RSCN_ADDRESS_FORMAT_MASK) {
			case RSCN_ADDRESS_FORMAT_PORT:
				if ((ns_did.un.b.domain == rscn_did.un.b.domain)
				    && (ns_did.un.b.area == rscn_did.un.b.area)
				    && (ns_did.un.b.id == rscn_did.un.b.id))
					goto return_did_out;
				break;
			case RSCN_ADDRESS_FORMAT_AREA:
				if ((ns_did.un.b.domain == rscn_did.un.b.domain)
				    && (ns_did.un.b.area == rscn_did.un.b.area))
					goto return_did_out;
				break;
			case RSCN_ADDRESS_FORMAT_DOMAIN:
				if (ns_did.un.b.domain == rscn_did.un.b.domain)
					goto return_did_out;
				break;
			case RSCN_ADDRESS_FORMAT_FABRIC:
				goto return_did_out;
			}
		}
	}
	/* Indicate we are done with walking fc_rscn_id_list on this vport */
	vport->fc_rscn_flush = 0;
	return 0;
return_did_out:
	/* Indicate we are done with walking fc_rscn_id_list on this vport */
	vport->fc_rscn_flush = 0;
	return did;
}

/**
 * lpfc_rscn_recovery_check - Send recovery event to vport nodes matching rscn
 * @vport: pointer to a host virtual N_Port data structure.
 *
 * This routine sends recovery (NLP_EVT_DEVICE_RECOVERY) event to the
 * state machine for a @vport's nodes that are with pending RSCN (Registration
 * State Change Notification).
 *
 * Return code
 *   0 - Successful (currently alway return 0)
 **/
static int
lpfc_rscn_recovery_check(struct lpfc_vport *vport)
{
	struct lpfc_nodelist *ndlp = NULL, *n;

	/* Move all affected nodes by pending RSCNs to NPR state. */
	list_for_each_entry_safe(ndlp, n, &vport->fc_nodes, nlp_listp) {
		if ((ndlp->nlp_state == NLP_STE_UNUSED_NODE) ||
		    !lpfc_rscn_payload_check(vport, ndlp->nlp_DID))
			continue;

		/* NVME Target mode does not do RSCN Recovery. */
		if (vport->phba->nvmet_support)
			continue;

		/* If we are in the process of doing discovery on this
		 * NPort, let it continue on its own.
		 */
		switch (ndlp->nlp_state) {
		case  NLP_STE_PLOGI_ISSUE:
		case  NLP_STE_ADISC_ISSUE:
		case  NLP_STE_REG_LOGIN_ISSUE:
		case  NLP_STE_PRLI_ISSUE:
		case  NLP_STE_LOGO_ISSUE:
			continue;
		}

		lpfc_disc_state_machine(vport, ndlp, NULL,
					NLP_EVT_DEVICE_RECOVERY);
		lpfc_cancel_retry_delay_tmo(vport, ndlp);
	}
	return 0;
}

/**
 * lpfc_send_rscn_event - Send an RSCN event to management application
 * @vport: pointer to a host virtual N_Port data structure.
 * @cmdiocb: pointer to lpfc command iocb data structure.
 *
 * lpfc_send_rscn_event sends an RSCN netlink event to management
 * applications.
 */
static void
lpfc_send_rscn_event(struct lpfc_vport *vport,
		struct lpfc_iocbq *cmdiocb)
{
	struct lpfc_dmabuf *pcmd;
	struct Scsi_Host *shost = lpfc_shost_from_vport(vport);
	uint32_t *payload_ptr;
	uint32_t payload_len;
	struct lpfc_rscn_event_header *rscn_event_data;

	pcmd = cmdiocb->cmd_dmabuf;
	payload_ptr = (uint32_t *) pcmd->virt;
	payload_len = be32_to_cpu(*payload_ptr & ~ELS_CMD_MASK);

	rscn_event_data = kmalloc(sizeof(struct lpfc_rscn_event_header) +
		payload_len, GFP_KERNEL);
	if (!rscn_event_data) {
		lpfc_printf_vlog(vport, KERN_ERR, LOG_TRACE_EVENT,
			"0147 Failed to allocate memory for RSCN event\n");
		return;
	}
	rscn_event_data->event_type = FC_REG_RSCN_EVENT;
	rscn_event_data->payload_length = payload_len;
	memcpy(rscn_event_data->rscn_payload, payload_ptr,
		payload_len);

	fc_host_post_vendor_event(shost,
		fc_get_event_number(),
		sizeof(struct lpfc_rscn_event_header) + payload_len,
		(char *)rscn_event_data,
		LPFC_NL_VENDOR_ID);

	kfree(rscn_event_data);
}

/**
 * lpfc_els_rcv_rscn - Process an unsolicited rscn iocb
 * @vport: pointer to a host virtual N_Port data structure.
 * @cmdiocb: pointer to lpfc command iocb data structure.
 * @ndlp: pointer to a node-list data structure.
 *
 * This routine processes an unsolicited RSCN (Registration State Change
 * Notification) IOCB. First, the payload of the unsolicited RSCN is walked
 * to invoke fc_host_post_event() routine to the FC transport layer. If the
 * discover state machine is about to begin discovery, it just accepts the
 * RSCN and the discovery process will satisfy the RSCN. If this RSCN only
 * contains N_Port IDs for other vports on this HBA, it just accepts the
 * RSCN and ignore processing it. If the state machine is in the recovery
 * state, the fc_rscn_id_list of this @vport is walked and the
 * lpfc_rscn_recovery_check() routine is invoked to send recovery event for
 * all nodes that match RSCN payload. Otherwise, the lpfc_els_handle_rscn()
 * routine is invoked to handle the RSCN event.
 *
 * Return code
 *   0 - Just sent the acc response
 *   1 - Sent the acc response and waited for name server completion
 **/
static int
lpfc_els_rcv_rscn(struct lpfc_vport *vport, struct lpfc_iocbq *cmdiocb,
		  struct lpfc_nodelist *ndlp)
{
	struct Scsi_Host *shost = lpfc_shost_from_vport(vport);
	struct lpfc_hba  *phba = vport->phba;
	struct lpfc_dmabuf *pcmd;
	uint32_t *lp, *datap;
	uint32_t payload_len, length, nportid, *cmd;
	int rscn_cnt;
	int rscn_id = 0, hba_id = 0;
	int i, tmo;

	pcmd = cmdiocb->cmd_dmabuf;
	lp = (uint32_t *) pcmd->virt;

	payload_len = be32_to_cpu(*lp++ & ~ELS_CMD_MASK);
	payload_len -= sizeof(uint32_t);	/* take off word 0 */
	/* RSCN received */
	lpfc_printf_vlog(vport, KERN_INFO, LOG_DISCOVERY,
			 "0214 RSCN received Data: x%lx x%x x%x x%x\n",
			 vport->fc_flag, payload_len, *lp,
			 vport->fc_rscn_id_cnt);

	/* Send an RSCN event to the management application */
	lpfc_send_rscn_event(vport, cmdiocb);

	for (i = 0; i < payload_len/sizeof(uint32_t); i++)
		fc_host_post_event(shost, fc_get_event_number(),
			FCH_EVT_RSCN, lp[i]);

	/* Check if RSCN is coming from a direct-connected remote NPort */
	if (test_bit(FC_PT2PT, &vport->fc_flag)) {
		/* If so, just ACC it, no other action needed for now */
		lpfc_printf_vlog(vport, KERN_INFO, LOG_ELS,
				 "2024 pt2pt RSCN %08x Data: x%lx x%x\n",
				 *lp, vport->fc_flag, payload_len);
		lpfc_els_rsp_acc(vport, ELS_CMD_ACC, cmdiocb, ndlp, NULL);

		/* Check to see if we need to NVME rescan this target
		 * remoteport.
		 */
		if (ndlp->nlp_fc4_type & NLP_FC4_NVME &&
		    ndlp->nlp_type & (NLP_NVME_TARGET | NLP_NVME_DISCOVERY))
			lpfc_nvme_rescan_port(vport, ndlp);
		return 0;
	}

	/* If we are about to begin discovery, just ACC the RSCN.
	 * Discovery processing will satisfy it.
	 */
	if (vport->port_state <= LPFC_NS_QRY) {
		lpfc_debugfs_disc_trc(vport, LPFC_DISC_TRC_ELS_UNSOL,
			"RCV RSCN ignore: did:x%x/ste:x%x flg:x%x",
			ndlp->nlp_DID, vport->port_state, ndlp->nlp_flag);

		lpfc_els_rsp_acc(vport, ELS_CMD_ACC, cmdiocb, ndlp, NULL);
		return 0;
	}

	/* If this RSCN just contains NPortIDs for other vports on this HBA,
	 * just ACC and ignore it.
	 */
	if ((phba->sli3_options & LPFC_SLI3_NPIV_ENABLED) &&
		!(vport->cfg_peer_port_login)) {
		i = payload_len;
		datap = lp;
		while (i > 0) {
			nportid = *datap++;
			nportid = ((be32_to_cpu(nportid)) & Mask_DID);
			i -= sizeof(uint32_t);
			rscn_id++;
			if (lpfc_find_vport_by_did(phba, nportid))
				hba_id++;
		}
		if (rscn_id == hba_id) {
			/* ALL NPortIDs in RSCN are on HBA */
			lpfc_printf_vlog(vport, KERN_INFO, LOG_DISCOVERY,
					 "0219 Ignore RSCN "
					 "Data: x%lx x%x x%x x%x\n",
					 vport->fc_flag, payload_len,
					 *lp, vport->fc_rscn_id_cnt);
			lpfc_debugfs_disc_trc(vport, LPFC_DISC_TRC_ELS_UNSOL,
				"RCV RSCN vport:  did:x%x/ste:x%x flg:x%x",
				ndlp->nlp_DID, vport->port_state,
				ndlp->nlp_flag);

			lpfc_els_rsp_acc(vport, ELS_CMD_ACC, cmdiocb,
				ndlp, NULL);
			/* Restart disctmo if its already running */
			if (test_bit(FC_DISC_TMO, &vport->fc_flag)) {
				tmo = ((phba->fc_ratov * 3) + 3);
				mod_timer(&vport->fc_disctmo,
					  jiffies +
					  msecs_to_jiffies(1000 * tmo));
			}
			return 0;
		}
	}

	spin_lock_irq(shost->host_lock);
	if (vport->fc_rscn_flush) {
		/* Another thread is walking fc_rscn_id_list on this vport */
		spin_unlock_irq(shost->host_lock);
		set_bit(FC_RSCN_DISCOVERY, &vport->fc_flag);
		/* Send back ACC */
		lpfc_els_rsp_acc(vport, ELS_CMD_ACC, cmdiocb, ndlp, NULL);
		return 0;
	}
	/* Indicate we are walking fc_rscn_id_list on this vport */
	vport->fc_rscn_flush = 1;
	spin_unlock_irq(shost->host_lock);
	/* Get the array count after successfully have the token */
	rscn_cnt = vport->fc_rscn_id_cnt;
	/* If we are already processing an RSCN, save the received
	 * RSCN payload buffer, cmdiocb->cmd_dmabuf to process later.
	 */
	if (test_bit(FC_RSCN_MODE, &vport->fc_flag) ||
	    test_bit(FC_NDISC_ACTIVE, &vport->fc_flag)) {
		lpfc_debugfs_disc_trc(vport, LPFC_DISC_TRC_ELS_UNSOL,
			"RCV RSCN defer:  did:x%x/ste:x%x flg:x%x",
			ndlp->nlp_DID, vport->port_state, ndlp->nlp_flag);

		set_bit(FC_RSCN_DEFERRED, &vport->fc_flag);

		/* Restart disctmo if its already running */
		if (test_bit(FC_DISC_TMO, &vport->fc_flag)) {
			tmo = ((phba->fc_ratov * 3) + 3);
			mod_timer(&vport->fc_disctmo,
				  jiffies + msecs_to_jiffies(1000 * tmo));
		}
		if ((rscn_cnt < FC_MAX_HOLD_RSCN) &&
		    !test_bit(FC_RSCN_DISCOVERY, &vport->fc_flag)) {
			set_bit(FC_RSCN_MODE, &vport->fc_flag);
			if (rscn_cnt) {
				cmd = vport->fc_rscn_id_list[rscn_cnt-1]->virt;
				length = be32_to_cpu(*cmd & ~ELS_CMD_MASK);
			}
			if ((rscn_cnt) &&
			    (payload_len + length <= LPFC_BPL_SIZE)) {
				*cmd &= ELS_CMD_MASK;
				*cmd |= cpu_to_be32(payload_len + length);
				memcpy(((uint8_t *)cmd) + length, lp,
				       payload_len);
			} else {
				vport->fc_rscn_id_list[rscn_cnt] = pcmd;
				vport->fc_rscn_id_cnt++;
				/* If we zero, cmdiocb->cmd_dmabuf, the calling
				 * routine will not try to free it.
				 */
				cmdiocb->cmd_dmabuf = NULL;
			}
			/* Deferred RSCN */
			lpfc_printf_vlog(vport, KERN_INFO, LOG_DISCOVERY,
					 "0235 Deferred RSCN "
					 "Data: x%x x%lx x%x\n",
					 vport->fc_rscn_id_cnt, vport->fc_flag,
					 vport->port_state);
		} else {
			set_bit(FC_RSCN_DISCOVERY, &vport->fc_flag);
			/* ReDiscovery RSCN */
			lpfc_printf_vlog(vport, KERN_INFO, LOG_DISCOVERY,
					 "0234 ReDiscovery RSCN "
					 "Data: x%x x%lx x%x\n",
					 vport->fc_rscn_id_cnt, vport->fc_flag,
					 vport->port_state);
		}
		/* Indicate we are done walking fc_rscn_id_list on this vport */
		vport->fc_rscn_flush = 0;
		/* Send back ACC */
		lpfc_els_rsp_acc(vport, ELS_CMD_ACC, cmdiocb, ndlp, NULL);
		/* send RECOVERY event for ALL nodes that match RSCN payload */
		lpfc_rscn_recovery_check(vport);
		return 0;
	}
	lpfc_debugfs_disc_trc(vport, LPFC_DISC_TRC_ELS_UNSOL,
		"RCV RSCN:        did:x%x/ste:x%x flg:x%x",
		ndlp->nlp_DID, vport->port_state, ndlp->nlp_flag);

	set_bit(FC_RSCN_MODE, &vport->fc_flag);
	vport->fc_rscn_id_list[vport->fc_rscn_id_cnt++] = pcmd;
	/* Indicate we are done walking fc_rscn_id_list on this vport */
	vport->fc_rscn_flush = 0;
	/*
	 * If we zero, cmdiocb->cmd_dmabuf, the calling routine will
	 * not try to free it.
	 */
	cmdiocb->cmd_dmabuf = NULL;
	lpfc_set_disctmo(vport);
	/* Send back ACC */
	lpfc_els_rsp_acc(vport, ELS_CMD_ACC, cmdiocb, ndlp, NULL);
	/* send RECOVERY event for ALL nodes that match RSCN payload */
	lpfc_rscn_recovery_check(vport);
	return lpfc_els_handle_rscn(vport);
}

/**
 * lpfc_els_handle_rscn - Handle rscn for a vport
 * @vport: pointer to a host virtual N_Port data structure.
 *
 * This routine handles the Registration State Configuration Notification
 * (RSCN) for a @vport. If login to NameServer does not exist, a new ndlp shall
 * be created and a Port Login (PLOGI) to the NameServer is issued. Otherwise,
 * if the ndlp to NameServer exists, a Common Transport (CT) command to the
 * NameServer shall be issued. If CT command to the NameServer fails to be
 * issued, the lpfc_els_flush_rscn() routine shall be invoked to clean up any
 * RSCN activities with the @vport.
 *
 * Return code
 *   0 - Cleaned up rscn on the @vport
 *   1 - Wait for plogi to name server before proceed
 **/
int
lpfc_els_handle_rscn(struct lpfc_vport *vport)
{
	struct lpfc_nodelist *ndlp;
	struct lpfc_hba  *phba = vport->phba;

	/* Ignore RSCN if the port is being torn down. */
	if (test_bit(FC_UNLOADING, &vport->load_flag)) {
		lpfc_els_flush_rscn(vport);
		return 0;
	}

	/* Start timer for RSCN processing */
	lpfc_set_disctmo(vport);

	/* RSCN processed */
	lpfc_printf_vlog(vport, KERN_INFO, LOG_DISCOVERY,
			 "0215 RSCN processed Data: x%lx x%x x%x x%x x%x x%x\n",
			 vport->fc_flag, 0, vport->fc_rscn_id_cnt,
			 vport->port_state, vport->num_disc_nodes,
			 vport->gidft_inp);

	/* To process RSCN, first compare RSCN data with NameServer */
	vport->fc_ns_retry = 0;
	vport->num_disc_nodes = 0;

	ndlp = lpfc_findnode_did(vport, NameServer_DID);
	if (ndlp && ndlp->nlp_state == NLP_STE_UNMAPPED_NODE) {
		/* Good ndlp, issue CT Request to NameServer.  Need to
		 * know how many gidfts were issued.  If none, then just
		 * flush the RSCN.  Otherwise, the outstanding requests
		 * need to complete.
		 */
		if (phba->cfg_ns_query == LPFC_NS_QUERY_GID_FT) {
			if (lpfc_issue_gidft(vport) > 0)
				return 1;
		} else if (phba->cfg_ns_query == LPFC_NS_QUERY_GID_PT) {
			if (lpfc_issue_gidpt(vport) > 0)
				return 1;
		} else {
			return 1;
		}
	} else {
		/* Nameserver login in question.  Revalidate. */
		if (ndlp) {
			ndlp->nlp_prev_state = NLP_STE_UNUSED_NODE;
			lpfc_nlp_set_state(vport, ndlp, NLP_STE_PLOGI_ISSUE);
		} else {
			ndlp = lpfc_nlp_init(vport, NameServer_DID);
			if (!ndlp) {
				lpfc_els_flush_rscn(vport);
				return 0;
			}
			ndlp->nlp_prev_state = ndlp->nlp_state;
			lpfc_nlp_set_state(vport, ndlp, NLP_STE_PLOGI_ISSUE);
		}
		ndlp->nlp_type |= NLP_FABRIC;
		lpfc_issue_els_plogi(vport, NameServer_DID, 0);
		/* Wait for NameServer login cmpl before we can
		 * continue
		 */
		return 1;
	}

	lpfc_els_flush_rscn(vport);
	return 0;
}

/**
 * lpfc_els_rcv_flogi - Process an unsolicited flogi iocb
 * @vport: pointer to a host virtual N_Port data structure.
 * @cmdiocb: pointer to lpfc command iocb data structure.
 * @ndlp: pointer to a node-list data structure.
 *
 * This routine processes Fabric Login (FLOGI) IOCB received as an ELS
 * unsolicited event. An unsolicited FLOGI can be received in a point-to-
 * point topology. As an unsolicited FLOGI should not be received in a loop
 * mode, any unsolicited FLOGI received in loop mode shall be ignored. The
 * lpfc_check_sparm() routine is invoked to check the parameters in the
 * unsolicited FLOGI. If parameters validation failed, the routine
 * lpfc_els_rsp_reject() shall be called with reject reason code set to
 * LSEXP_SPARM_OPTIONS to reject the FLOGI. Otherwise, the Port WWN in the
 * FLOGI shall be compared with the Port WWN of the @vport to determine who
 * will initiate PLOGI. The higher lexicographical value party shall has
 * higher priority (as the winning port) and will initiate PLOGI and
 * communicate Port_IDs (Addresses) for both nodes in PLOGI. The result
 * of this will be marked in the @vport fc_flag field with FC_PT2PT_PLOGI
 * and then the lpfc_els_rsp_acc() routine is invoked to accept the FLOGI.
 *
 * Return code
 *   0 - Successfully processed the unsolicited flogi
 *   1 - Failed to process the unsolicited flogi
 **/
static int
lpfc_els_rcv_flogi(struct lpfc_vport *vport, struct lpfc_iocbq *cmdiocb,
		   struct lpfc_nodelist *ndlp)
{
	struct Scsi_Host *shost = lpfc_shost_from_vport(vport);
	struct lpfc_hba  *phba = vport->phba;
	struct lpfc_dmabuf *pcmd = cmdiocb->cmd_dmabuf;
	uint32_t *lp = (uint32_t *) pcmd->virt;
	union lpfc_wqe128 *wqe = &cmdiocb->wqe;
	struct serv_parm *sp;
	LPFC_MBOXQ_t *mbox;
	uint32_t cmd, did;
	int rc;
	unsigned long fc_flag = 0;
	uint32_t port_state = 0;

	/* Clear external loopback plug detected flag */
	phba->link_flag &= ~LS_EXTERNAL_LOOPBACK;

	cmd = *lp++;
	sp = (struct serv_parm *) lp;

	/* FLOGI received */

	lpfc_set_disctmo(vport);

	if (phba->fc_topology == LPFC_TOPOLOGY_LOOP) {
		/* We should never receive a FLOGI in loop mode, ignore it */
		did =  bf_get(wqe_els_did, &wqe->xmit_els_rsp.wqe_dest);

		/* An FLOGI ELS command <elsCmd> was received from DID <did> in
		   Loop Mode */
		lpfc_printf_vlog(vport, KERN_ERR, LOG_TRACE_EVENT,
				 "0113 An FLOGI ELS command x%x was "
				 "received from DID x%x in Loop Mode\n",
				 cmd, did);
		return 1;
	}

	(void) lpfc_check_sparm(vport, ndlp, sp, CLASS3, 1);

	/*
	 * If our portname is greater than the remote portname,
	 * then we initiate Nport login.
	 */

	rc = memcmp(&vport->fc_portname, &sp->portName,
		    sizeof(struct lpfc_name));

	if (!rc) {
		if (phba->sli_rev < LPFC_SLI_REV4) {
			mbox = mempool_alloc(phba->mbox_mem_pool,
					     GFP_KERNEL);
			if (!mbox)
				return 1;
			lpfc_linkdown(phba);
			lpfc_init_link(phba, mbox,
				       phba->cfg_topology,
				       phba->cfg_link_speed);
			mbox->u.mb.un.varInitLnk.lipsr_AL_PA = 0;
			mbox->mbox_cmpl = lpfc_sli_def_mbox_cmpl;
			mbox->vport = vport;
			rc = lpfc_sli_issue_mbox(phba, mbox,
						 MBX_NOWAIT);
			lpfc_set_loopback_flag(phba);
			if (rc == MBX_NOT_FINISHED)
				mempool_free(mbox, phba->mbox_mem_pool);
			return 1;
		}

		/* External loopback plug insertion detected */
		phba->link_flag |= LS_EXTERNAL_LOOPBACK;

		lpfc_printf_vlog(vport, KERN_INFO, LOG_ELS | LOG_LIBDFC,
				 "1119 External Loopback plug detected\n");

		/* abort the flogi coming back to ourselves
		 * due to external loopback on the port.
		 */
		lpfc_els_abort_flogi(phba);
		return 0;

	} else if (rc > 0) {	/* greater than */
		set_bit(FC_PT2PT_PLOGI, &vport->fc_flag);

		/* If we have the high WWPN we can assign our own
		 * myDID; otherwise, we have to WAIT for a PLOGI
		 * from the remote NPort to find out what it
		 * will be.
		 */
		vport->fc_myDID = PT2PT_LocalID;
	} else {
		vport->fc_myDID = PT2PT_RemoteID;
	}

	/*
	 * The vport state should go to LPFC_FLOGI only
	 * AFTER we issue a FLOGI, not receive one.
	 */
	spin_lock_irq(shost->host_lock);
	fc_flag = vport->fc_flag;
	port_state = vport->port_state;
	/* Acking an unsol FLOGI.  Count 1 for link bounce
	 * work-around.
	 */
	vport->rcv_flogi_cnt++;
	spin_unlock_irq(shost->host_lock);
	set_bit(FC_PT2PT, &vport->fc_flag);
	clear_bit(FC_FABRIC, &vport->fc_flag);
	clear_bit(FC_PUBLIC_LOOP, &vport->fc_flag);
	lpfc_printf_vlog(vport, KERN_INFO, LOG_ELS,
			 "3311 Rcv Flogi PS x%x new PS x%x "
			 "fc_flag x%lx new fc_flag x%lx\n",
			 port_state, vport->port_state,
			 fc_flag, vport->fc_flag);

	/*
	 * We temporarily set fc_myDID to make it look like we are
	 * a Fabric. This is done just so we end up with the right
	 * did / sid on the FLOGI ACC rsp.
	 */
	did = vport->fc_myDID;
	vport->fc_myDID = Fabric_DID;

	memcpy(&phba->fc_fabparam, sp, sizeof(struct serv_parm));

	/* Defer ACC response until AFTER we issue a FLOGI */
	if (!test_bit(HBA_FLOGI_ISSUED, &phba->hba_flag)) {
		phba->defer_flogi_acc.rx_id = bf_get(wqe_ctxt_tag,
						     &wqe->xmit_els_rsp.wqe_com);
		phba->defer_flogi_acc.ox_id = bf_get(wqe_rcvoxid,
						     &wqe->xmit_els_rsp.wqe_com);

		vport->fc_myDID = did;

		lpfc_printf_vlog(vport, KERN_INFO, LOG_ELS,
				 "3344 Deferring FLOGI ACC: rx_id: x%x,"
				 " ox_id: x%x, hba_flag x%lx\n",
				 phba->defer_flogi_acc.rx_id,
				 phba->defer_flogi_acc.ox_id, phba->hba_flag);

		phba->defer_flogi_acc.flag = true;

		/* This nlp_get is paired with nlp_puts that reset the
		 * defer_flogi_acc.flag back to false.  We need to retain
		 * a kref on the ndlp until the deferred FLOGI ACC is
		 * processed or cancelled.
		 */
		phba->defer_flogi_acc.ndlp = lpfc_nlp_get(ndlp);
		return 0;
	}

	/* Send back ACC */
	lpfc_els_rsp_acc(vport, ELS_CMD_FLOGI, cmdiocb, ndlp, NULL);

	/* Now lets put fc_myDID back to what its supposed to be */
	vport->fc_myDID = did;

	return 0;
}

/**
 * lpfc_els_rcv_rnid - Process an unsolicited rnid iocb
 * @vport: pointer to a host virtual N_Port data structure.
 * @cmdiocb: pointer to lpfc command iocb data structure.
 * @ndlp: pointer to a node-list data structure.
 *
 * This routine processes Request Node Identification Data (RNID) IOCB
 * received as an ELS unsolicited event. Only when the RNID specified format
 * 0x0 or 0xDF (Topology Discovery Specific Node Identification Data)
 * present, this routine will invoke the lpfc_els_rsp_rnid_acc() routine to
 * Accept (ACC) the RNID ELS command. All the other RNID formats are
 * rejected by invoking the lpfc_els_rsp_reject() routine.
 *
 * Return code
 *   0 - Successfully processed rnid iocb (currently always return 0)
 **/
static int
lpfc_els_rcv_rnid(struct lpfc_vport *vport, struct lpfc_iocbq *cmdiocb,
		  struct lpfc_nodelist *ndlp)
{
	struct lpfc_dmabuf *pcmd;
	uint32_t *lp;
	RNID *rn;
	struct ls_rjt stat;

	pcmd = cmdiocb->cmd_dmabuf;
	lp = (uint32_t *) pcmd->virt;

	lp++;
	rn = (RNID *) lp;

	/* RNID received */

	switch (rn->Format) {
	case 0:
	case RNID_TOPOLOGY_DISC:
		/* Send back ACC */
		lpfc_els_rsp_rnid_acc(vport, rn->Format, cmdiocb, ndlp);
		break;
	default:
		/* Reject this request because format not supported */
		stat.un.b.lsRjtRsvd0 = 0;
		stat.un.b.lsRjtRsnCode = LSRJT_UNABLE_TPC;
		stat.un.b.lsRjtRsnCodeExp = LSEXP_CANT_GIVE_DATA;
		stat.un.b.vendorUnique = 0;
		lpfc_els_rsp_reject(vport, stat.un.lsRjtError, cmdiocb, ndlp,
			NULL);
	}
	return 0;
}

/**
 * lpfc_els_rcv_echo - Process an unsolicited echo iocb
 * @vport: pointer to a host virtual N_Port data structure.
 * @cmdiocb: pointer to lpfc command iocb data structure.
 * @ndlp: pointer to a node-list data structure.
 *
 * Return code
 *   0 - Successfully processed echo iocb (currently always return 0)
 **/
static int
lpfc_els_rcv_echo(struct lpfc_vport *vport, struct lpfc_iocbq *cmdiocb,
		  struct lpfc_nodelist *ndlp)
{
	uint8_t *pcmd;

	pcmd = (uint8_t *)cmdiocb->cmd_dmabuf->virt;

	/* skip over first word of echo command to find echo data */
	pcmd += sizeof(uint32_t);

	lpfc_els_rsp_echo_acc(vport, pcmd, cmdiocb, ndlp);
	return 0;
}

/**
 * lpfc_els_rcv_lirr - Process an unsolicited lirr iocb
 * @vport: pointer to a host virtual N_Port data structure.
 * @cmdiocb: pointer to lpfc command iocb data structure.
 * @ndlp: pointer to a node-list data structure.
 *
 * This routine processes a Link Incident Report Registration(LIRR) IOCB
 * received as an ELS unsolicited event. Currently, this function just invokes
 * the lpfc_els_rsp_reject() routine to reject the LIRR IOCB unconditionally.
 *
 * Return code
 *   0 - Successfully processed lirr iocb (currently always return 0)
 **/
static int
lpfc_els_rcv_lirr(struct lpfc_vport *vport, struct lpfc_iocbq *cmdiocb,
		  struct lpfc_nodelist *ndlp)
{
	struct ls_rjt stat;

	/* For now, unconditionally reject this command */
	stat.un.b.lsRjtRsvd0 = 0;
	stat.un.b.lsRjtRsnCode = LSRJT_UNABLE_TPC;
	stat.un.b.lsRjtRsnCodeExp = LSEXP_CANT_GIVE_DATA;
	stat.un.b.vendorUnique = 0;
	lpfc_els_rsp_reject(vport, stat.un.lsRjtError, cmdiocb, ndlp, NULL);
	return 0;
}

/**
 * lpfc_els_rcv_rrq - Process an unsolicited rrq iocb
 * @vport: pointer to a host virtual N_Port data structure.
 * @cmdiocb: pointer to lpfc command iocb data structure.
 * @ndlp: pointer to a node-list data structure.
 *
 * This routine processes a Reinstate Recovery Qualifier (RRQ) IOCB
 * received as an ELS unsolicited event. A request to RRQ shall only
 * be accepted if the Originator Nx_Port N_Port_ID or the Responder
 * Nx_Port N_Port_ID of the target Exchange is the same as the
 * N_Port_ID of the Nx_Port that makes the request. If the RRQ is
 * not accepted, an LS_RJT with reason code "Unable to perform
 * command request" and reason code explanation "Invalid Originator
 * S_ID" shall be returned. For now, we just unconditionally accept
 * RRQ from the target.
 **/
static void
lpfc_els_rcv_rrq(struct lpfc_vport *vport, struct lpfc_iocbq *cmdiocb,
		 struct lpfc_nodelist *ndlp)
{
	lpfc_els_rsp_acc(vport, ELS_CMD_ACC, cmdiocb, ndlp, NULL);
	if (vport->phba->sli_rev == LPFC_SLI_REV4)
		lpfc_els_clear_rrq(vport, cmdiocb, ndlp);
}

/**
 * lpfc_els_rsp_rls_acc - Completion callbk func for MBX_READ_LNK_STAT mbox cmd
 * @phba: pointer to lpfc hba data structure.
 * @pmb: pointer to the driver internal queue element for mailbox command.
 *
 * This routine is the completion callback function for the MBX_READ_LNK_STAT
 * mailbox command. This callback function is to actually send the Accept
 * (ACC) response to a Read Link Status (RLS) unsolicited IOCB event. It
 * collects the link statistics from the completion of the MBX_READ_LNK_STAT
 * mailbox command, constructs the RLS response with the link statistics
 * collected, and then invokes the lpfc_sli_issue_iocb() routine to send ACC
 * response to the RLS.
 *
 * Note that the ndlp reference count will be incremented by 1 for holding the
 * ndlp and the reference to ndlp will be stored into the ndlp field of
 * the IOCB for the completion callback function to the RLS Accept Response
 * ELS IOCB command.
 *
 **/
static void
lpfc_els_rsp_rls_acc(struct lpfc_hba *phba, LPFC_MBOXQ_t *pmb)
{
	int rc = 0;
	MAILBOX_t *mb;
	IOCB_t *icmd;
	union lpfc_wqe128 *wqe;
	struct RLS_RSP *rls_rsp;
	uint8_t *pcmd;
	struct lpfc_iocbq *elsiocb;
	struct lpfc_nodelist *ndlp;
	uint16_t oxid;
	uint16_t rxid;
	uint32_t cmdsize;
	u32 ulp_context;

	mb = &pmb->u.mb;

	ndlp = pmb->ctx_ndlp;
	rxid = (uint16_t)(pmb->ctx_u.ox_rx_id & 0xffff);
	oxid = (uint16_t)((pmb->ctx_u.ox_rx_id >> 16) & 0xffff);
	memset(&pmb->ctx_u, 0, sizeof(pmb->ctx_u));
	pmb->ctx_ndlp = NULL;

	if (mb->mbxStatus) {
		mempool_free(pmb, phba->mbox_mem_pool);
		return;
	}

	cmdsize = sizeof(struct RLS_RSP) + sizeof(uint32_t);
	elsiocb = lpfc_prep_els_iocb(phba->pport, 0, cmdsize,
				     lpfc_max_els_tries, ndlp,
				     ndlp->nlp_DID, ELS_CMD_ACC);

	/* Decrement the ndlp reference count from previous mbox command */
	lpfc_nlp_put(ndlp);

	if (!elsiocb) {
		mempool_free(pmb, phba->mbox_mem_pool);
		return;
	}

	ulp_context = get_job_ulpcontext(phba, elsiocb);
	if (phba->sli_rev == LPFC_SLI_REV4) {
		wqe = &elsiocb->wqe;
		/* Xri / rx_id */
		bf_set(wqe_ctxt_tag, &wqe->generic.wqe_com, rxid);
		bf_set(wqe_rcvoxid, &wqe->xmit_els_rsp.wqe_com, oxid);
	} else {
		icmd = &elsiocb->iocb;
		icmd->ulpContext = rxid;
		icmd->unsli3.rcvsli3.ox_id = oxid;
	}

	pcmd = (uint8_t *)elsiocb->cmd_dmabuf->virt;
	*((uint32_t *) (pcmd)) = ELS_CMD_ACC;
	pcmd += sizeof(uint32_t); /* Skip past command */
	rls_rsp = (struct RLS_RSP *)pcmd;

	rls_rsp->linkFailureCnt = cpu_to_be32(mb->un.varRdLnk.linkFailureCnt);
	rls_rsp->lossSyncCnt = cpu_to_be32(mb->un.varRdLnk.lossSyncCnt);
	rls_rsp->lossSignalCnt = cpu_to_be32(mb->un.varRdLnk.lossSignalCnt);
	rls_rsp->primSeqErrCnt = cpu_to_be32(mb->un.varRdLnk.primSeqErrCnt);
	rls_rsp->invalidXmitWord = cpu_to_be32(mb->un.varRdLnk.invalidXmitWord);
	rls_rsp->crcCnt = cpu_to_be32(mb->un.varRdLnk.crcCnt);
	mempool_free(pmb, phba->mbox_mem_pool);
	/* Xmit ELS RLS ACC response tag <ulpIoTag> */
	lpfc_printf_vlog(ndlp->vport, KERN_INFO, LOG_ELS,
			 "2874 Xmit ELS RLS ACC response tag x%x xri x%x, "
			 "did x%x, nlp_flag x%x, nlp_state x%x, rpi x%x\n",
			 elsiocb->iotag, ulp_context,
			 ndlp->nlp_DID, ndlp->nlp_flag, ndlp->nlp_state,
			 ndlp->nlp_rpi);
	elsiocb->cmd_cmpl = lpfc_cmpl_els_rsp;
	phba->fc_stat.elsXmitACC++;
	elsiocb->ndlp = lpfc_nlp_get(ndlp);
	if (!elsiocb->ndlp) {
		lpfc_els_free_iocb(phba, elsiocb);
		return;
	}

	rc = lpfc_sli_issue_iocb(phba, LPFC_ELS_RING, elsiocb, 0);
	if (rc == IOCB_ERROR) {
		lpfc_els_free_iocb(phba, elsiocb);
		lpfc_nlp_put(ndlp);
	}
	return;
}

/**
 * lpfc_els_rcv_rls - Process an unsolicited rls iocb
 * @vport: pointer to a host virtual N_Port data structure.
 * @cmdiocb: pointer to lpfc command iocb data structure.
 * @ndlp: pointer to a node-list data structure.
 *
 * This routine processes Read Link Status (RLS) IOCB received as an
 * ELS unsolicited event. It first checks the remote port state. If the
 * remote port is not in NLP_STE_UNMAPPED_NODE state or NLP_STE_MAPPED_NODE
 * state, it invokes the lpfc_els_rsl_reject() routine to send the reject
 * response. Otherwise, it issue the MBX_READ_LNK_STAT mailbox command
 * for reading the HBA link statistics. It is for the callback function,
 * lpfc_els_rsp_rls_acc(), set to the MBX_READ_LNK_STAT mailbox command
 * to actually sending out RPL Accept (ACC) response.
 *
 * Return codes
 *   0 - Successfully processed rls iocb (currently always return 0)
 **/
static int
lpfc_els_rcv_rls(struct lpfc_vport *vport, struct lpfc_iocbq *cmdiocb,
		 struct lpfc_nodelist *ndlp)
{
	struct lpfc_hba *phba = vport->phba;
	LPFC_MBOXQ_t *mbox;
	struct ls_rjt stat;
	u32 ctx = get_job_ulpcontext(phba, cmdiocb);
	u32 ox_id = get_job_rcvoxid(phba, cmdiocb);

	if ((ndlp->nlp_state != NLP_STE_UNMAPPED_NODE) &&
	    (ndlp->nlp_state != NLP_STE_MAPPED_NODE))
		/* reject the unsolicited RLS request and done with it */
		goto reject_out;

	mbox = mempool_alloc(phba->mbox_mem_pool, GFP_ATOMIC);
	if (mbox) {
		lpfc_read_lnk_stat(phba, mbox);
		mbox->ctx_u.ox_rx_id = ox_id << 16 | ctx;
		mbox->ctx_ndlp = lpfc_nlp_get(ndlp);
		if (!mbox->ctx_ndlp)
			goto node_err;
		mbox->vport = vport;
		mbox->mbox_cmpl = lpfc_els_rsp_rls_acc;
		if (lpfc_sli_issue_mbox(phba, mbox, MBX_NOWAIT)
			!= MBX_NOT_FINISHED)
			/* Mbox completion will send ELS Response */
			return 0;
		/* Decrement reference count used for the failed mbox
		 * command.
		 */
		lpfc_nlp_put(ndlp);
node_err:
		mempool_free(mbox, phba->mbox_mem_pool);
	}
reject_out:
	/* issue rejection response */
	stat.un.b.lsRjtRsvd0 = 0;
	stat.un.b.lsRjtRsnCode = LSRJT_UNABLE_TPC;
	stat.un.b.lsRjtRsnCodeExp = LSEXP_CANT_GIVE_DATA;
	stat.un.b.vendorUnique = 0;
	lpfc_els_rsp_reject(vport, stat.un.lsRjtError, cmdiocb, ndlp, NULL);
	return 0;
}

/**
 * lpfc_els_rcv_rtv - Process an unsolicited rtv iocb
 * @vport: pointer to a host virtual N_Port data structure.
 * @cmdiocb: pointer to lpfc command iocb data structure.
 * @ndlp: pointer to a node-list data structure.
 *
 * This routine processes Read Timout Value (RTV) IOCB received as an
 * ELS unsolicited event. It first checks the remote port state. If the
 * remote port is not in NLP_STE_UNMAPPED_NODE state or NLP_STE_MAPPED_NODE
 * state, it invokes the lpfc_els_rsl_reject() routine to send the reject
 * response. Otherwise, it sends the Accept(ACC) response to a Read Timeout
 * Value (RTV) unsolicited IOCB event.
 *
 * Note that the ndlp reference count will be incremented by 1 for holding the
 * ndlp and the reference to ndlp will be stored into the ndlp field of
 * the IOCB for the completion callback function to the RTV Accept Response
 * ELS IOCB command.
 *
 * Return codes
 *   0 - Successfully processed rtv iocb (currently always return 0)
 **/
static int
lpfc_els_rcv_rtv(struct lpfc_vport *vport, struct lpfc_iocbq *cmdiocb,
		 struct lpfc_nodelist *ndlp)
{
	int rc = 0;
	IOCB_t *icmd;
	union lpfc_wqe128 *wqe;
	struct lpfc_hba *phba = vport->phba;
	struct ls_rjt stat;
	struct RTV_RSP *rtv_rsp;
	uint8_t *pcmd;
	struct lpfc_iocbq *elsiocb;
	uint32_t cmdsize;
	u32 ulp_context;

	if ((ndlp->nlp_state != NLP_STE_UNMAPPED_NODE) &&
	    (ndlp->nlp_state != NLP_STE_MAPPED_NODE))
		/* reject the unsolicited RTV request and done with it */
		goto reject_out;

	cmdsize = sizeof(struct RTV_RSP) + sizeof(uint32_t);
	elsiocb = lpfc_prep_els_iocb(phba->pport, 0, cmdsize,
				     lpfc_max_els_tries, ndlp,
				     ndlp->nlp_DID, ELS_CMD_ACC);

	if (!elsiocb)
		return 1;

	pcmd = (uint8_t *)elsiocb->cmd_dmabuf->virt;
	*((uint32_t *) (pcmd)) = ELS_CMD_ACC;
	pcmd += sizeof(uint32_t); /* Skip past command */

	ulp_context = get_job_ulpcontext(phba, elsiocb);
	/* use the command's xri in the response */
	if (phba->sli_rev == LPFC_SLI_REV4) {
		wqe = &elsiocb->wqe;
		bf_set(wqe_ctxt_tag, &wqe->generic.wqe_com,
		       get_job_ulpcontext(phba, cmdiocb));
		bf_set(wqe_rcvoxid, &wqe->xmit_els_rsp.wqe_com,
		       get_job_rcvoxid(phba, cmdiocb));
	} else {
		icmd = &elsiocb->iocb;
		icmd->ulpContext = get_job_ulpcontext(phba, cmdiocb);
		icmd->unsli3.rcvsli3.ox_id = get_job_rcvoxid(phba, cmdiocb);
	}

	rtv_rsp = (struct RTV_RSP *)pcmd;

	/* populate RTV payload */
	rtv_rsp->ratov = cpu_to_be32(phba->fc_ratov * 1000); /* report msecs */
	rtv_rsp->edtov = cpu_to_be32(phba->fc_edtov);
	bf_set(qtov_edtovres, rtv_rsp, phba->fc_edtovResol ? 1 : 0);
	bf_set(qtov_rttov, rtv_rsp, 0); /* Field is for FC ONLY */
	rtv_rsp->qtov = cpu_to_be32(rtv_rsp->qtov);

	/* Xmit ELS RLS ACC response tag <ulpIoTag> */
	lpfc_printf_vlog(ndlp->vport, KERN_INFO, LOG_ELS,
			 "2875 Xmit ELS RTV ACC response tag x%x xri x%x, "
			 "did x%x, nlp_flag x%x, nlp_state x%x, rpi x%x, "
			 "Data: x%x x%x x%x\n",
			 elsiocb->iotag, ulp_context,
			 ndlp->nlp_DID, ndlp->nlp_flag, ndlp->nlp_state,
			 ndlp->nlp_rpi,
			rtv_rsp->ratov, rtv_rsp->edtov, rtv_rsp->qtov);
	elsiocb->cmd_cmpl = lpfc_cmpl_els_rsp;
	phba->fc_stat.elsXmitACC++;
	elsiocb->ndlp = lpfc_nlp_get(ndlp);
	if (!elsiocb->ndlp) {
		lpfc_els_free_iocb(phba, elsiocb);
		return 0;
	}

	rc = lpfc_sli_issue_iocb(phba, LPFC_ELS_RING, elsiocb, 0);
	if (rc == IOCB_ERROR) {
		lpfc_els_free_iocb(phba, elsiocb);
		lpfc_nlp_put(ndlp);
	}
	return 0;

reject_out:
	/* issue rejection response */
	stat.un.b.lsRjtRsvd0 = 0;
	stat.un.b.lsRjtRsnCode = LSRJT_UNABLE_TPC;
	stat.un.b.lsRjtRsnCodeExp = LSEXP_CANT_GIVE_DATA;
	stat.un.b.vendorUnique = 0;
	lpfc_els_rsp_reject(vport, stat.un.lsRjtError, cmdiocb, ndlp, NULL);
	return 0;
}

/* lpfc_issue_els_rrq - Process an unsolicited rrq iocb
 * @vport: pointer to a host virtual N_Port data structure.
 * @ndlp: pointer to a node-list data structure.
 * @did: DID of the target.
 * @rrq: Pointer to the rrq struct.
 *
 * Build a ELS RRQ command and send it to the target. If the issue_iocb is
 * successful, the completion handler will clear the RRQ.
 *
 * Return codes
 *   0 - Successfully sent rrq els iocb.
 *   1 - Failed to send rrq els iocb.
 **/
static int
lpfc_issue_els_rrq(struct lpfc_vport *vport, struct lpfc_nodelist *ndlp,
			uint32_t did, struct lpfc_node_rrq *rrq)
{
	struct lpfc_hba  *phba = vport->phba;
	struct RRQ *els_rrq;
	struct lpfc_iocbq *elsiocb;
	uint8_t *pcmd;
	uint16_t cmdsize;
	int ret;

	if (!ndlp)
		return 1;

	/* If ndlp is not NULL, we will bump the reference count on it */
	cmdsize = (sizeof(uint32_t) + sizeof(struct RRQ));
	elsiocb = lpfc_prep_els_iocb(vport, 1, cmdsize, 0, ndlp, did,
				     ELS_CMD_RRQ);
	if (!elsiocb)
		return 1;

	pcmd = (uint8_t *)elsiocb->cmd_dmabuf->virt;

	/* For RRQ request, remainder of payload is Exchange IDs */
	*((uint32_t *) (pcmd)) = ELS_CMD_RRQ;
	pcmd += sizeof(uint32_t);
	els_rrq = (struct RRQ *) pcmd;

	bf_set(rrq_oxid, els_rrq, phba->sli4_hba.xri_ids[rrq->xritag]);
	bf_set(rrq_rxid, els_rrq, rrq->rxid);
	bf_set(rrq_did, els_rrq, vport->fc_myDID);
	els_rrq->rrq = cpu_to_be32(els_rrq->rrq);
	els_rrq->rrq_exchg = cpu_to_be32(els_rrq->rrq_exchg);


	lpfc_debugfs_disc_trc(vport, LPFC_DISC_TRC_ELS_CMD,
		"Issue RRQ:     did:x%x",
		did, rrq->xritag, rrq->rxid);
	elsiocb->context_un.rrq = rrq;
	elsiocb->cmd_cmpl = lpfc_cmpl_els_rrq;

	elsiocb->ndlp = lpfc_nlp_get(ndlp);
	if (!elsiocb->ndlp)
		goto io_err;

	ret = lpfc_sli_issue_iocb(phba, LPFC_ELS_RING, elsiocb, 0);
	if (ret == IOCB_ERROR) {
		lpfc_nlp_put(ndlp);
		goto io_err;
	}
	return 0;

 io_err:
	lpfc_els_free_iocb(phba, elsiocb);
	return 1;
}

/**
 * lpfc_send_rrq - Sends ELS RRQ if needed.
 * @phba: pointer to lpfc hba data structure.
 * @rrq: pointer to the active rrq.
 *
 * This routine will call the lpfc_issue_els_rrq if the rrq is
 * still active for the xri. If this function returns a failure then
 * the caller needs to clean up the RRQ by calling lpfc_clr_active_rrq.
 *
 * Returns 0 Success.
 *         1 Failure.
 **/
int
lpfc_send_rrq(struct lpfc_hba *phba, struct lpfc_node_rrq *rrq)
{
	struct lpfc_nodelist *ndlp = lpfc_findnode_did(rrq->vport,
						       rrq->nlp_DID);
	if (!ndlp)
		return 1;

	if (lpfc_test_rrq_active(phba, ndlp, rrq->xritag))
		return lpfc_issue_els_rrq(rrq->vport, ndlp,
					 rrq->nlp_DID, rrq);
	else
		return 1;
}

/**
 * lpfc_els_rsp_rpl_acc - Issue an accept rpl els command
 * @vport: pointer to a host virtual N_Port data structure.
 * @cmdsize: size of the ELS command.
 * @oldiocb: pointer to the original lpfc command iocb data structure.
 * @ndlp: pointer to a node-list data structure.
 *
 * This routine issuees an Accept (ACC) Read Port List (RPL) ELS command.
 * It is to be called by the lpfc_els_rcv_rpl() routine to accept the RPL.
 *
 * Note that the ndlp reference count will be incremented by 1 for holding the
 * ndlp and the reference to ndlp will be stored into the ndlp field of
 * the IOCB for the completion callback function to the RPL Accept Response
 * ELS command.
 *
 * Return code
 *   0 - Successfully issued ACC RPL ELS command
 *   1 - Failed to issue ACC RPL ELS command
 **/
static int
lpfc_els_rsp_rpl_acc(struct lpfc_vport *vport, uint16_t cmdsize,
		     struct lpfc_iocbq *oldiocb, struct lpfc_nodelist *ndlp)
{
	int rc = 0;
	struct lpfc_hba *phba = vport->phba;
	IOCB_t *icmd;
	union lpfc_wqe128 *wqe;
	RPL_RSP rpl_rsp;
	struct lpfc_iocbq *elsiocb;
	uint8_t *pcmd;
	u32 ulp_context;

	elsiocb = lpfc_prep_els_iocb(vport, 0, cmdsize, oldiocb->retry, ndlp,
				     ndlp->nlp_DID, ELS_CMD_ACC);

	if (!elsiocb)
		return 1;

	ulp_context = get_job_ulpcontext(phba, elsiocb);
	if (phba->sli_rev == LPFC_SLI_REV4) {
		wqe = &elsiocb->wqe;
		/* Xri / rx_id */
		bf_set(wqe_ctxt_tag, &wqe->generic.wqe_com,
		       get_job_ulpcontext(phba, oldiocb));
		bf_set(wqe_rcvoxid, &wqe->xmit_els_rsp.wqe_com,
		       get_job_rcvoxid(phba, oldiocb));
	} else {
		icmd = &elsiocb->iocb;
		icmd->ulpContext = get_job_ulpcontext(phba, oldiocb);
		icmd->unsli3.rcvsli3.ox_id = get_job_rcvoxid(phba, oldiocb);
	}

	pcmd = elsiocb->cmd_dmabuf->virt;
	*((uint32_t *) (pcmd)) = ELS_CMD_ACC;
	pcmd += sizeof(uint16_t);
	*((uint16_t *)(pcmd)) = be16_to_cpu(cmdsize);
	pcmd += sizeof(uint16_t);

	/* Setup the RPL ACC payload */
	rpl_rsp.listLen = be32_to_cpu(1);
	rpl_rsp.index = 0;
	rpl_rsp.port_num_blk.portNum = 0;
	rpl_rsp.port_num_blk.portID = be32_to_cpu(vport->fc_myDID);
	memcpy(&rpl_rsp.port_num_blk.portName, &vport->fc_portname,
	    sizeof(struct lpfc_name));
	memcpy(pcmd, &rpl_rsp, cmdsize - sizeof(uint32_t));
	/* Xmit ELS RPL ACC response tag <ulpIoTag> */
	lpfc_printf_vlog(vport, KERN_INFO, LOG_ELS,
			 "0120 Xmit ELS RPL ACC response tag x%x "
			 "xri x%x, did x%x, nlp_flag x%x, nlp_state x%x, "
			 "rpi x%x\n",
			 elsiocb->iotag, ulp_context,
			 ndlp->nlp_DID, ndlp->nlp_flag, ndlp->nlp_state,
			 ndlp->nlp_rpi);
	elsiocb->cmd_cmpl = lpfc_cmpl_els_rsp;
	phba->fc_stat.elsXmitACC++;
	elsiocb->ndlp = lpfc_nlp_get(ndlp);
	if (!elsiocb->ndlp) {
		lpfc_els_free_iocb(phba, elsiocb);
		return 1;
	}

	rc = lpfc_sli_issue_iocb(phba, LPFC_ELS_RING, elsiocb, 0);
	if (rc == IOCB_ERROR) {
		lpfc_els_free_iocb(phba, elsiocb);
		lpfc_nlp_put(ndlp);
		return 1;
	}

	return 0;
}

/**
 * lpfc_els_rcv_rpl - Process an unsolicited rpl iocb
 * @vport: pointer to a host virtual N_Port data structure.
 * @cmdiocb: pointer to lpfc command iocb data structure.
 * @ndlp: pointer to a node-list data structure.
 *
 * This routine processes Read Port List (RPL) IOCB received as an ELS
 * unsolicited event. It first checks the remote port state. If the remote
 * port is not in NLP_STE_UNMAPPED_NODE and NLP_STE_MAPPED_NODE states, it
 * invokes the lpfc_els_rsp_reject() routine to send reject response.
 * Otherwise, this routine then invokes the lpfc_els_rsp_rpl_acc() routine
 * to accept the RPL.
 *
 * Return code
 *   0 - Successfully processed rpl iocb (currently always return 0)
 **/
static int
lpfc_els_rcv_rpl(struct lpfc_vport *vport, struct lpfc_iocbq *cmdiocb,
		 struct lpfc_nodelist *ndlp)
{
	struct lpfc_dmabuf *pcmd;
	uint32_t *lp;
	uint32_t maxsize;
	uint16_t cmdsize;
	RPL *rpl;
	struct ls_rjt stat;

	if ((ndlp->nlp_state != NLP_STE_UNMAPPED_NODE) &&
	    (ndlp->nlp_state != NLP_STE_MAPPED_NODE)) {
		/* issue rejection response */
		stat.un.b.lsRjtRsvd0 = 0;
		stat.un.b.lsRjtRsnCode = LSRJT_UNABLE_TPC;
		stat.un.b.lsRjtRsnCodeExp = LSEXP_CANT_GIVE_DATA;
		stat.un.b.vendorUnique = 0;
		lpfc_els_rsp_reject(vport, stat.un.lsRjtError, cmdiocb, ndlp,
			NULL);
		/* rejected the unsolicited RPL request and done with it */
		return 0;
	}

	pcmd = cmdiocb->cmd_dmabuf;
	lp = (uint32_t *) pcmd->virt;
	rpl = (RPL *) (lp + 1);
	maxsize = be32_to_cpu(rpl->maxsize);

	/* We support only one port */
	if ((rpl->index == 0) &&
	    ((maxsize == 0) ||
	     ((maxsize * sizeof(uint32_t)) >= sizeof(RPL_RSP)))) {
		cmdsize = sizeof(uint32_t) + sizeof(RPL_RSP);
	} else {
		cmdsize = sizeof(uint32_t) + maxsize * sizeof(uint32_t);
	}
	lpfc_els_rsp_rpl_acc(vport, cmdsize, cmdiocb, ndlp);

	return 0;
}

/**
 * lpfc_els_rcv_farp - Process an unsolicited farp request els command
 * @vport: pointer to a virtual N_Port data structure.
 * @cmdiocb: pointer to lpfc command iocb data structure.
 * @ndlp: pointer to a node-list data structure.
 *
 * This routine processes Fibre Channel Address Resolution Protocol
 * (FARP) Request IOCB received as an ELS unsolicited event. Currently,
 * the lpfc driver only supports matching on WWPN or WWNN for FARP. As such,
 * FARP_MATCH_PORT flag and FARP_MATCH_NODE flag are checked against the
 * Match Flag in the FARP request IOCB: if FARP_MATCH_PORT flag is set, the
 * remote PortName is compared against the FC PortName stored in the @vport
 * data structure; if FARP_MATCH_NODE flag is set, the remote NodeName is
 * compared against the FC NodeName stored in the @vport data structure.
 * If any of these matches and the FARP_REQUEST_FARPR flag is set in the
 * FARP request IOCB Response Flag, the lpfc_issue_els_farpr() routine is
 * invoked to send out FARP Response to the remote node. Before sending the
 * FARP Response, however, the FARP_REQUEST_PLOGI flag is check in the FARP
 * request IOCB Response Flag and, if it is set, the lpfc_issue_els_plogi()
 * routine is invoked to log into the remote port first.
 *
 * Return code
 *   0 - Either the FARP Match Mode not supported or successfully processed
 **/
static int
lpfc_els_rcv_farp(struct lpfc_vport *vport, struct lpfc_iocbq *cmdiocb,
		  struct lpfc_nodelist *ndlp)
{
	struct lpfc_dmabuf *pcmd;
	uint32_t *lp;
	FARP *fp;
	uint32_t cnt, did;

	did = get_job_els_rsp64_did(vport->phba, cmdiocb);
	pcmd = cmdiocb->cmd_dmabuf;
	lp = (uint32_t *) pcmd->virt;

	lp++;
	fp = (FARP *) lp;
	/* FARP-REQ received from DID <did> */
	lpfc_printf_vlog(vport, KERN_INFO, LOG_ELS,
			 "0601 FARP-REQ received from DID x%x\n", did);
	/* We will only support match on WWPN or WWNN */
	if (fp->Mflags & ~(FARP_MATCH_NODE | FARP_MATCH_PORT)) {
		return 0;
	}

	cnt = 0;
	/* If this FARP command is searching for my portname */
	if (fp->Mflags & FARP_MATCH_PORT) {
		if (memcmp(&fp->RportName, &vport->fc_portname,
			   sizeof(struct lpfc_name)) == 0)
			cnt = 1;
	}

	/* If this FARP command is searching for my nodename */
	if (fp->Mflags & FARP_MATCH_NODE) {
		if (memcmp(&fp->RnodeName, &vport->fc_nodename,
			   sizeof(struct lpfc_name)) == 0)
			cnt = 1;
	}

	if (cnt) {
		if ((ndlp->nlp_state == NLP_STE_UNMAPPED_NODE) ||
		   (ndlp->nlp_state == NLP_STE_MAPPED_NODE)) {
			/* Log back into the node before sending the FARP. */
			if (fp->Rflags & FARP_REQUEST_PLOGI) {
				ndlp->nlp_prev_state = ndlp->nlp_state;
				lpfc_nlp_set_state(vport, ndlp,
						   NLP_STE_PLOGI_ISSUE);
				lpfc_issue_els_plogi(vport, ndlp->nlp_DID, 0);
			}

			/* Send a FARP response to that node */
			if (fp->Rflags & FARP_REQUEST_FARPR)
				lpfc_issue_els_farpr(vport, did, 0);
		}
	}
	return 0;
}

/**
 * lpfc_els_rcv_farpr - Process an unsolicited farp response iocb
 * @vport: pointer to a host virtual N_Port data structure.
 * @cmdiocb: pointer to lpfc command iocb data structure.
 * @ndlp: pointer to a node-list data structure.
 *
 * This routine processes Fibre Channel Address Resolution Protocol
 * Response (FARPR) IOCB received as an ELS unsolicited event. It simply
 * invokes the lpfc_els_rsp_acc() routine to the remote node to accept
 * the FARP response request.
 *
 * Return code
 *   0 - Successfully processed FARPR IOCB (currently always return 0)
 **/
static int
lpfc_els_rcv_farpr(struct lpfc_vport *vport, struct lpfc_iocbq *cmdiocb,
		   struct lpfc_nodelist  *ndlp)
{
	uint32_t did;

	did = get_job_els_rsp64_did(vport->phba, cmdiocb);

	/* FARP-RSP received from DID <did> */
	lpfc_printf_vlog(vport, KERN_INFO, LOG_ELS,
			 "0600 FARP-RSP received from DID x%x\n", did);
	/* ACCEPT the Farp resp request */
	lpfc_els_rsp_acc(vport, ELS_CMD_ACC, cmdiocb, ndlp, NULL);

	return 0;
}

/**
 * lpfc_els_rcv_fan - Process an unsolicited fan iocb command
 * @vport: pointer to a host virtual N_Port data structure.
 * @cmdiocb: pointer to lpfc command iocb data structure.
 * @fan_ndlp: pointer to a node-list data structure.
 *
 * This routine processes a Fabric Address Notification (FAN) IOCB
 * command received as an ELS unsolicited event. The FAN ELS command will
 * only be processed on a physical port (i.e., the @vport represents the
 * physical port). The fabric NodeName and PortName from the FAN IOCB are
 * compared against those in the phba data structure. If any of those is
 * different, the lpfc_initial_flogi() routine is invoked to initialize
 * Fabric Login (FLOGI) to the fabric to start the discover over. Otherwise,
 * if both of those are identical, the lpfc_issue_fabric_reglogin() routine
 * is invoked to register login to the fabric.
 *
 * Return code
 *   0 - Successfully processed fan iocb (currently always return 0).
 **/
static int
lpfc_els_rcv_fan(struct lpfc_vport *vport, struct lpfc_iocbq *cmdiocb,
		 struct lpfc_nodelist *fan_ndlp)
{
	struct lpfc_hba *phba = vport->phba;
	uint32_t *lp;
	FAN *fp;

	lpfc_printf_vlog(vport, KERN_INFO, LOG_ELS, "0265 FAN received\n");
	lp = (uint32_t *)cmdiocb->cmd_dmabuf->virt;
	fp = (FAN *) ++lp;
	/* FAN received; Fan does not have a reply sequence */
	if ((vport == phba->pport) &&
	    (vport->port_state == LPFC_LOCAL_CFG_LINK)) {
		if ((memcmp(&phba->fc_fabparam.nodeName, &fp->FnodeName,
			    sizeof(struct lpfc_name))) ||
		    (memcmp(&phba->fc_fabparam.portName, &fp->FportName,
			    sizeof(struct lpfc_name)))) {
			/* This port has switched fabrics. FLOGI is required */
			lpfc_issue_init_vfi(vport);
		} else {
			/* FAN verified - skip FLOGI */
			vport->fc_myDID = vport->fc_prevDID;
			if (phba->sli_rev < LPFC_SLI_REV4)
				lpfc_issue_fabric_reglogin(vport);
			else {
				lpfc_printf_vlog(vport, KERN_INFO, LOG_ELS,
					"3138 Need register VFI: (x%x/%x)\n",
					vport->fc_prevDID, vport->fc_myDID);
				lpfc_issue_reg_vfi(vport);
			}
		}
	}
	return 0;
}

/**
 * lpfc_els_rcv_edc - Process an unsolicited EDC iocb
 * @vport: pointer to a host virtual N_Port data structure.
 * @cmdiocb: pointer to lpfc command iocb data structure.
 * @ndlp: pointer to a node-list data structure.
 *
 * Return code
 *   0 - Successfully processed echo iocb (currently always return 0)
 **/
static int
lpfc_els_rcv_edc(struct lpfc_vport *vport, struct lpfc_iocbq *cmdiocb,
		 struct lpfc_nodelist *ndlp)
{
	struct lpfc_hba  *phba = vport->phba;
	struct fc_els_edc *edc_req;
	struct fc_tlv_desc *tlv;
	uint8_t *payload;
	uint32_t *ptr, dtag;
	const char *dtag_nm;
	int desc_cnt = 0, bytes_remain;
	struct fc_diag_lnkflt_desc *plnkflt;

	payload = cmdiocb->cmd_dmabuf->virt;

	edc_req = (struct fc_els_edc *)payload;
	bytes_remain = be32_to_cpu(edc_req->desc_len);

	ptr = (uint32_t *)payload;
	lpfc_printf_vlog(vport, KERN_INFO,
			 LOG_ELS | LOG_CGN_MGMT | LOG_LDS_EVENT,
			 "3319 Rcv EDC payload len %d: x%x x%x x%x\n",
			 bytes_remain, be32_to_cpu(*ptr),
			 be32_to_cpu(*(ptr + 1)), be32_to_cpu(*(ptr + 2)));

	/* No signal support unless there is a congestion descriptor */
	phba->cgn_reg_signal = EDC_CG_SIG_NOTSUPPORTED;
	phba->cgn_sig_freq = 0;
	phba->cgn_reg_fpin = LPFC_CGN_FPIN_ALARM | LPFC_CGN_FPIN_WARN;

	if (bytes_remain <= 0)
		goto out;

	tlv = edc_req->desc;

	/*
	 * cycle through EDC diagnostic descriptors to find the
	 * congestion signaling capability descriptor
	 */
	while (bytes_remain) {
		if (bytes_remain < FC_TLV_DESC_HDR_SZ) {
			lpfc_printf_log(phba, KERN_WARNING,
					LOG_ELS | LOG_CGN_MGMT | LOG_LDS_EVENT,
					"6464 Truncated TLV hdr on "
					"Diagnostic descriptor[%d]\n",
					desc_cnt);
			goto out;
		}

		dtag = be32_to_cpu(tlv->desc_tag);
		switch (dtag) {
		case ELS_DTAG_LNK_FAULT_CAP:
			if (bytes_remain < FC_TLV_DESC_SZ_FROM_LENGTH(tlv) ||
			    FC_TLV_DESC_SZ_FROM_LENGTH(tlv) !=
				sizeof(struct fc_diag_lnkflt_desc)) {
				lpfc_printf_log(phba, KERN_WARNING,
					LOG_ELS | LOG_CGN_MGMT | LOG_LDS_EVENT,
					"6465 Truncated Link Fault Diagnostic "
					"descriptor[%d]: %d vs 0x%zx 0x%zx\n",
					desc_cnt, bytes_remain,
					FC_TLV_DESC_SZ_FROM_LENGTH(tlv),
					sizeof(struct fc_diag_lnkflt_desc));
				goto out;
			}
			plnkflt = (struct fc_diag_lnkflt_desc *)tlv;
			lpfc_printf_log(phba, KERN_INFO,
				LOG_ELS | LOG_LDS_EVENT,
				"4626 Link Fault Desc Data: x%08x len x%x "
				"da x%x dd x%x interval x%x\n",
				be32_to_cpu(plnkflt->desc_tag),
				be32_to_cpu(plnkflt->desc_len),
				be32_to_cpu(
					plnkflt->degrade_activate_threshold),
				be32_to_cpu(
					plnkflt->degrade_deactivate_threshold),
				be32_to_cpu(plnkflt->fec_degrade_interval));
			break;
		case ELS_DTAG_CG_SIGNAL_CAP:
			if (bytes_remain < FC_TLV_DESC_SZ_FROM_LENGTH(tlv) ||
			    FC_TLV_DESC_SZ_FROM_LENGTH(tlv) !=
				sizeof(struct fc_diag_cg_sig_desc)) {
				lpfc_printf_log(
					phba, KERN_WARNING, LOG_CGN_MGMT,
					"6466 Truncated cgn signal Diagnostic "
					"descriptor[%d]: %d vs 0x%zx 0x%zx\n",
					desc_cnt, bytes_remain,
					FC_TLV_DESC_SZ_FROM_LENGTH(tlv),
					sizeof(struct fc_diag_cg_sig_desc));
				goto out;
			}

			phba->cgn_reg_fpin = phba->cgn_init_reg_fpin;
			phba->cgn_reg_signal = phba->cgn_init_reg_signal;

			/* We start negotiation with lpfc_fabric_cgn_frequency.
			 * When we process the EDC, we will settle on the
			 * higher frequency.
			 */
			phba->cgn_sig_freq = lpfc_fabric_cgn_frequency;

			lpfc_least_capable_settings(
				phba, (struct fc_diag_cg_sig_desc *)tlv);
			break;
		default:
			dtag_nm = lpfc_get_tlv_dtag_nm(dtag);
			lpfc_printf_log(phba, KERN_WARNING,
					LOG_ELS | LOG_CGN_MGMT | LOG_LDS_EVENT,
					"6467 unknown Diagnostic "
					"Descriptor[%d]: tag x%x (%s)\n",
					desc_cnt, dtag, dtag_nm);
		}
		bytes_remain -= FC_TLV_DESC_SZ_FROM_LENGTH(tlv);
		tlv = fc_tlv_next_desc(tlv);
		desc_cnt++;
	}
out:
	/* Need to send back an ACC */
	lpfc_issue_els_edc_rsp(vport, cmdiocb, ndlp);

	lpfc_config_cgn_signal(phba);
	return 0;
}

/**
 * lpfc_els_timeout - Handler funciton to the els timer
 * @t: timer context used to obtain the vport.
 *
 * This routine is invoked by the ELS timer after timeout. It posts the ELS
 * timer timeout event by setting the WORKER_ELS_TMO bit to the work port
 * event bitmap and then invokes the lpfc_worker_wake_up() routine to wake
 * up the worker thread. It is for the worker thread to invoke the routine
 * lpfc_els_timeout_handler() to work on the posted event WORKER_ELS_TMO.
 **/
void
lpfc_els_timeout(struct timer_list *t)
{
	struct lpfc_vport *vport = from_timer(vport, t, els_tmofunc);
	struct lpfc_hba   *phba = vport->phba;
	uint32_t tmo_posted;
	unsigned long iflag;

	spin_lock_irqsave(&vport->work_port_lock, iflag);
	tmo_posted = vport->work_port_events & WORKER_ELS_TMO;
	if (!tmo_posted && !test_bit(FC_UNLOADING, &vport->load_flag))
		vport->work_port_events |= WORKER_ELS_TMO;
	spin_unlock_irqrestore(&vport->work_port_lock, iflag);

	if (!tmo_posted && !test_bit(FC_UNLOADING, &vport->load_flag))
		lpfc_worker_wake_up(phba);
	return;
}


/**
 * lpfc_els_timeout_handler - Process an els timeout event
 * @vport: pointer to a virtual N_Port data structure.
 *
 * This routine is the actual handler function that processes an ELS timeout
 * event. It walks the ELS ring to get and abort all the IOCBs (except the
 * ABORT/CLOSE/FARP/FARPR/FDISC), which are associated with the @vport by
 * invoking the lpfc_sli_issue_abort_iotag() routine.
 **/
void
lpfc_els_timeout_handler(struct lpfc_vport *vport)
{
	struct lpfc_hba  *phba = vport->phba;
	struct lpfc_sli_ring *pring;
	struct lpfc_iocbq *tmp_iocb, *piocb;
	IOCB_t *cmd = NULL;
	struct lpfc_dmabuf *pcmd;
	uint32_t els_command = 0;
	uint32_t timeout;
	uint32_t remote_ID = 0xffffffff;
	LIST_HEAD(abort_list);
	u32 ulp_command = 0, ulp_context = 0, did = 0, iotag = 0;


	timeout = (uint32_t)(phba->fc_ratov << 1);

	pring = lpfc_phba_elsring(phba);
	if (unlikely(!pring))
		return;

	if (test_bit(FC_UNLOADING, &phba->pport->load_flag))
		return;

	spin_lock_irq(&phba->hbalock);
	if (phba->sli_rev == LPFC_SLI_REV4)
		spin_lock(&pring->ring_lock);

	list_for_each_entry_safe(piocb, tmp_iocb, &pring->txcmplq, list) {
		ulp_command = get_job_cmnd(phba, piocb);
		ulp_context = get_job_ulpcontext(phba, piocb);
		did = get_job_els_rsp64_did(phba, piocb);

		if (phba->sli_rev == LPFC_SLI_REV4) {
			iotag = get_wqe_reqtag(piocb);
		} else {
			cmd = &piocb->iocb;
			iotag = cmd->ulpIoTag;
		}

		if ((piocb->cmd_flag & LPFC_IO_LIBDFC) != 0 ||
		    ulp_command == CMD_ABORT_XRI_CX ||
		    ulp_command == CMD_ABORT_XRI_CN ||
		    ulp_command == CMD_CLOSE_XRI_CN)
			continue;

		if (piocb->vport != vport)
			continue;

		pcmd = piocb->cmd_dmabuf;
		if (pcmd)
			els_command = *(uint32_t *) (pcmd->virt);

		if (els_command == ELS_CMD_FARP ||
		    els_command == ELS_CMD_FARPR ||
		    els_command == ELS_CMD_FDISC)
			continue;

		if (piocb->drvrTimeout > 0) {
			if (piocb->drvrTimeout >= timeout)
				piocb->drvrTimeout -= timeout;
			else
				piocb->drvrTimeout = 0;
			continue;
		}

		remote_ID = 0xffffffff;
		if (ulp_command != CMD_GEN_REQUEST64_CR) {
			remote_ID = did;
		} else {
			struct lpfc_nodelist *ndlp;
			ndlp = __lpfc_findnode_rpi(vport, ulp_context);
			if (ndlp)
				remote_ID = ndlp->nlp_DID;
		}
		list_add_tail(&piocb->dlist, &abort_list);
	}
	if (phba->sli_rev == LPFC_SLI_REV4)
		spin_unlock(&pring->ring_lock);
	spin_unlock_irq(&phba->hbalock);

	list_for_each_entry_safe(piocb, tmp_iocb, &abort_list, dlist) {
		lpfc_printf_vlog(vport, KERN_ERR, LOG_TRACE_EVENT,
			 "0127 ELS timeout Data: x%x x%x x%x "
			 "x%x\n", els_command,
			 remote_ID, ulp_command, iotag);

		spin_lock_irq(&phba->hbalock);
		list_del_init(&piocb->dlist);
		lpfc_sli_issue_abort_iotag(phba, pring, piocb, NULL);
		spin_unlock_irq(&phba->hbalock);
	}

	/* Make sure HBA is alive */
	lpfc_issue_hb_tmo(phba);

	if (!list_empty(&pring->txcmplq))
		if (!test_bit(FC_UNLOADING, &phba->pport->load_flag))
			mod_timer(&vport->els_tmofunc,
				  jiffies + msecs_to_jiffies(1000 * timeout));
}

/**
 * lpfc_els_flush_cmd - Clean up the outstanding els commands to a vport
 * @vport: pointer to a host virtual N_Port data structure.
 *
 * This routine is used to clean up all the outstanding ELS commands on a
 * @vport. It first aborts the @vport by invoking lpfc_fabric_abort_vport()
 * routine. After that, it walks the ELS transmit queue to remove all the
 * IOCBs with the @vport other than the QUE_RING and ABORT/CLOSE IOCBs. For
 * the IOCBs with a non-NULL completion callback function, the callback
 * function will be invoked with the status set to IOSTAT_LOCAL_REJECT and
 * un.ulpWord[4] set to IOERR_SLI_ABORTED. For IOCBs with a NULL completion
 * callback function, the IOCB will simply be released. Finally, it walks
 * the ELS transmit completion queue to issue an abort IOCB to any transmit
 * completion queue IOCB that is associated with the @vport and is not
 * an IOCB from libdfc (i.e., the management plane IOCBs that are not
 * part of the discovery state machine) out to HBA by invoking the
 * lpfc_sli_issue_abort_iotag() routine. Note that this function issues the
 * abort IOCB to any transmit completion queueed IOCB, it does not guarantee
 * the IOCBs are aborted when this function returns.
 **/
void
lpfc_els_flush_cmd(struct lpfc_vport *vport)
{
	LIST_HEAD(abort_list);
	LIST_HEAD(cancel_list);
	struct lpfc_hba  *phba = vport->phba;
	struct lpfc_sli_ring *pring;
	struct lpfc_iocbq *tmp_iocb, *piocb;
	u32 ulp_command;
	unsigned long iflags = 0;
	bool mbx_tmo_err;

	lpfc_fabric_abort_vport(vport);

	/*
	 * For SLI3, only the hbalock is required.  But SLI4 needs to coordinate
	 * with the ring insert operation.  Because lpfc_sli_issue_abort_iotag
	 * ultimately grabs the ring_lock, the driver must splice the list into
	 * a working list and release the locks before calling the abort.
	 */
	spin_lock_irqsave(&phba->hbalock, iflags);
	pring = lpfc_phba_elsring(phba);

	/* Bail out if we've no ELS wq, like in PCI error recovery case. */
	if (unlikely(!pring)) {
		spin_unlock_irqrestore(&phba->hbalock, iflags);
		return;
	}

	if (phba->sli_rev == LPFC_SLI_REV4)
		spin_lock(&pring->ring_lock);

	mbx_tmo_err = test_bit(MBX_TMO_ERR, &phba->bit_flags);
	/* First we need to issue aborts to outstanding cmds on txcmpl */
	list_for_each_entry_safe(piocb, tmp_iocb, &pring->txcmplq, list) {
		if (piocb->cmd_flag & LPFC_IO_LIBDFC && !mbx_tmo_err)
			continue;

		if (piocb->vport != vport)
			continue;

		if (piocb->cmd_flag & LPFC_DRIVER_ABORTED && !mbx_tmo_err)
			continue;

		/* On the ELS ring we can have ELS_REQUESTs, ELS_RSPs,
		 * or GEN_REQUESTs waiting for a CQE response.
		 */
		ulp_command = get_job_cmnd(phba, piocb);
		if (ulp_command == CMD_ELS_REQUEST64_WQE ||
		    ulp_command == CMD_XMIT_ELS_RSP64_WQE) {
			list_add_tail(&piocb->dlist, &abort_list);

			/* If the link is down when flushing ELS commands
			 * the firmware will not complete them till after
			 * the link comes back up. This may confuse
			 * discovery for the new link up, so we need to
			 * change the compl routine to just clean up the iocb
			 * and avoid any retry logic.
			 */
			if (phba->link_state == LPFC_LINK_DOWN)
				piocb->cmd_cmpl = lpfc_cmpl_els_link_down;
		} else if (ulp_command == CMD_GEN_REQUEST64_CR ||
			   mbx_tmo_err)
			list_add_tail(&piocb->dlist, &abort_list);
	}

	if (phba->sli_rev == LPFC_SLI_REV4)
		spin_unlock(&pring->ring_lock);
	spin_unlock_irqrestore(&phba->hbalock, iflags);

	/* Abort each txcmpl iocb on aborted list and remove the dlist links. */
	list_for_each_entry_safe(piocb, tmp_iocb, &abort_list, dlist) {
		spin_lock_irqsave(&phba->hbalock, iflags);
		list_del_init(&piocb->dlist);
		if (mbx_tmo_err || !(phba->sli.sli_flag & LPFC_SLI_ACTIVE))
			list_move_tail(&piocb->list, &cancel_list);
		else
			lpfc_sli_issue_abort_iotag(phba, pring, piocb, NULL);

		spin_unlock_irqrestore(&phba->hbalock, iflags);
	}
	if (!list_empty(&cancel_list))
		lpfc_sli_cancel_iocbs(phba, &cancel_list, IOSTAT_LOCAL_REJECT,
				      IOERR_SLI_ABORTED);
	else
		/* Make sure HBA is alive */
		lpfc_issue_hb_tmo(phba);

	if (!list_empty(&abort_list))
		lpfc_printf_vlog(vport, KERN_ERR, LOG_TRACE_EVENT,
				 "3387 abort list for txq not empty\n");
	INIT_LIST_HEAD(&abort_list);

	spin_lock_irqsave(&phba->hbalock, iflags);
	if (phba->sli_rev == LPFC_SLI_REV4)
		spin_lock(&pring->ring_lock);

	/* No need to abort the txq list,
	 * just queue them up for lpfc_sli_cancel_iocbs
	 */
	list_for_each_entry_safe(piocb, tmp_iocb, &pring->txq, list) {
		ulp_command = get_job_cmnd(phba, piocb);

		if (piocb->cmd_flag & LPFC_IO_LIBDFC)
			continue;

		/* Do not flush out the QUE_RING and ABORT/CLOSE iocbs */
		if (ulp_command == CMD_QUE_RING_BUF_CN ||
		    ulp_command == CMD_QUE_RING_BUF64_CN ||
		    ulp_command == CMD_CLOSE_XRI_CN ||
		    ulp_command == CMD_ABORT_XRI_CN ||
		    ulp_command == CMD_ABORT_XRI_CX)
			continue;

		if (piocb->vport != vport)
			continue;

		list_del_init(&piocb->list);
		list_add_tail(&piocb->list, &abort_list);
	}

	/* The same holds true for any FLOGI/FDISC on the fabric_iocb_list */
	if (vport == phba->pport) {
		list_for_each_entry_safe(piocb, tmp_iocb,
					 &phba->fabric_iocb_list, list) {
			list_del_init(&piocb->list);
			list_add_tail(&piocb->list, &abort_list);
		}
	}

	if (phba->sli_rev == LPFC_SLI_REV4)
		spin_unlock(&pring->ring_lock);
	spin_unlock_irqrestore(&phba->hbalock, iflags);

	/* Cancel all the IOCBs from the completions list */
	lpfc_sli_cancel_iocbs(phba, &abort_list,
			      IOSTAT_LOCAL_REJECT, IOERR_SLI_ABORTED);

	return;
}

/**
 * lpfc_els_flush_all_cmd - Clean up all the outstanding els commands to a HBA
 * @phba: pointer to lpfc hba data structure.
 *
 * This routine is used to clean up all the outstanding ELS commands on a
 * @phba. It first aborts the @phba by invoking the lpfc_fabric_abort_hba()
 * routine. After that, it walks the ELS transmit queue to remove all the
 * IOCBs to the @phba other than the QUE_RING and ABORT/CLOSE IOCBs. For
 * the IOCBs with the completion callback function associated, the callback
 * function will be invoked with the status set to IOSTAT_LOCAL_REJECT and
 * un.ulpWord[4] set to IOERR_SLI_ABORTED. For IOCBs without the completion
 * callback function associated, the IOCB will simply be released. Finally,
 * it walks the ELS transmit completion queue to issue an abort IOCB to any
 * transmit completion queue IOCB that is not an IOCB from libdfc (i.e., the
 * management plane IOCBs that are not part of the discovery state machine)
 * out to HBA by invoking the lpfc_sli_issue_abort_iotag() routine.
 **/
void
lpfc_els_flush_all_cmd(struct lpfc_hba  *phba)
{
	struct lpfc_vport *vport;

	spin_lock_irq(&phba->port_list_lock);
	list_for_each_entry(vport, &phba->port_list, listentry)
		lpfc_els_flush_cmd(vport);
	spin_unlock_irq(&phba->port_list_lock);

	return;
}

/**
 * lpfc_send_els_failure_event - Posts an ELS command failure event
 * @phba: Pointer to hba context object.
 * @cmdiocbp: Pointer to command iocb which reported error.
 * @rspiocbp: Pointer to response iocb which reported error.
 *
 * This function sends an event when there is an ELS command
 * failure.
 **/
void
lpfc_send_els_failure_event(struct lpfc_hba *phba,
			struct lpfc_iocbq *cmdiocbp,
			struct lpfc_iocbq *rspiocbp)
{
	struct lpfc_vport *vport = cmdiocbp->vport;
	struct Scsi_Host *shost = lpfc_shost_from_vport(vport);
	struct lpfc_lsrjt_event lsrjt_event;
	struct lpfc_fabric_event_header fabric_event;
	struct ls_rjt stat;
	struct lpfc_nodelist *ndlp;
	uint32_t *pcmd;
	u32 ulp_status, ulp_word4;

	ndlp = cmdiocbp->ndlp;
	if (!ndlp)
		return;

	ulp_status = get_job_ulpstatus(phba, rspiocbp);
	ulp_word4 = get_job_word4(phba, rspiocbp);

	if (ulp_status == IOSTAT_LS_RJT) {
		lsrjt_event.header.event_type = FC_REG_ELS_EVENT;
		lsrjt_event.header.subcategory = LPFC_EVENT_LSRJT_RCV;
		memcpy(lsrjt_event.header.wwpn, &ndlp->nlp_portname,
			sizeof(struct lpfc_name));
		memcpy(lsrjt_event.header.wwnn, &ndlp->nlp_nodename,
			sizeof(struct lpfc_name));
		pcmd = (uint32_t *)cmdiocbp->cmd_dmabuf->virt;
		lsrjt_event.command = (pcmd != NULL) ? *pcmd : 0;
		stat.un.ls_rjt_error_be = cpu_to_be32(ulp_word4);
		lsrjt_event.reason_code = stat.un.b.lsRjtRsnCode;
		lsrjt_event.explanation = stat.un.b.lsRjtRsnCodeExp;
		fc_host_post_vendor_event(shost,
			fc_get_event_number(),
			sizeof(lsrjt_event),
			(char *)&lsrjt_event,
			LPFC_NL_VENDOR_ID);
		return;
	}
	if (ulp_status == IOSTAT_NPORT_BSY ||
	    ulp_status == IOSTAT_FABRIC_BSY) {
		fabric_event.event_type = FC_REG_FABRIC_EVENT;
		if (ulp_status == IOSTAT_NPORT_BSY)
			fabric_event.subcategory = LPFC_EVENT_PORT_BUSY;
		else
			fabric_event.subcategory = LPFC_EVENT_FABRIC_BUSY;
		memcpy(fabric_event.wwpn, &ndlp->nlp_portname,
			sizeof(struct lpfc_name));
		memcpy(fabric_event.wwnn, &ndlp->nlp_nodename,
			sizeof(struct lpfc_name));
		fc_host_post_vendor_event(shost,
			fc_get_event_number(),
			sizeof(fabric_event),
			(char *)&fabric_event,
			LPFC_NL_VENDOR_ID);
		return;
	}

}

/**
 * lpfc_send_els_event - Posts unsolicited els event
 * @vport: Pointer to vport object.
 * @ndlp: Pointer FC node object.
 * @payload: ELS command code type.
 *
 * This function posts an event when there is an incoming
 * unsolicited ELS command.
 **/
static void
lpfc_send_els_event(struct lpfc_vport *vport,
		    struct lpfc_nodelist *ndlp,
		    uint32_t *payload)
{
	struct lpfc_els_event_header *els_data = NULL;
	struct lpfc_logo_event *logo_data = NULL;
	struct Scsi_Host *shost = lpfc_shost_from_vport(vport);

	if (*payload == ELS_CMD_LOGO) {
		logo_data = kmalloc(sizeof(struct lpfc_logo_event), GFP_KERNEL);
		if (!logo_data) {
			lpfc_printf_vlog(vport, KERN_ERR, LOG_TRACE_EVENT,
				"0148 Failed to allocate memory "
				"for LOGO event\n");
			return;
		}
		els_data = &logo_data->header;
	} else {
		els_data = kmalloc(sizeof(struct lpfc_els_event_header),
			GFP_KERNEL);
		if (!els_data) {
			lpfc_printf_vlog(vport, KERN_ERR, LOG_TRACE_EVENT,
				"0149 Failed to allocate memory "
				"for ELS event\n");
			return;
		}
	}
	els_data->event_type = FC_REG_ELS_EVENT;
	switch (*payload) {
	case ELS_CMD_PLOGI:
		els_data->subcategory = LPFC_EVENT_PLOGI_RCV;
		break;
	case ELS_CMD_PRLO:
		els_data->subcategory = LPFC_EVENT_PRLO_RCV;
		break;
	case ELS_CMD_ADISC:
		els_data->subcategory = LPFC_EVENT_ADISC_RCV;
		break;
	case ELS_CMD_LOGO:
		els_data->subcategory = LPFC_EVENT_LOGO_RCV;
		/* Copy the WWPN in the LOGO payload */
		memcpy(logo_data->logo_wwpn, &payload[2],
			sizeof(struct lpfc_name));
		break;
	default:
		kfree(els_data);
		return;
	}
	memcpy(els_data->wwpn, &ndlp->nlp_portname, sizeof(struct lpfc_name));
	memcpy(els_data->wwnn, &ndlp->nlp_nodename, sizeof(struct lpfc_name));
	if (*payload == ELS_CMD_LOGO) {
		fc_host_post_vendor_event(shost,
			fc_get_event_number(),
			sizeof(struct lpfc_logo_event),
			(char *)logo_data,
			LPFC_NL_VENDOR_ID);
		kfree(logo_data);
	} else {
		fc_host_post_vendor_event(shost,
			fc_get_event_number(),
			sizeof(struct lpfc_els_event_header),
			(char *)els_data,
			LPFC_NL_VENDOR_ID);
		kfree(els_data);
	}

	return;
}


DECLARE_ENUM2STR_LOOKUP(lpfc_get_fpin_li_event_nm, fc_fpin_li_event_types,
			FC_FPIN_LI_EVT_TYPES_INIT);

DECLARE_ENUM2STR_LOOKUP(lpfc_get_fpin_deli_event_nm, fc_fpin_deli_event_types,
			FC_FPIN_DELI_EVT_TYPES_INIT);

DECLARE_ENUM2STR_LOOKUP(lpfc_get_fpin_congn_event_nm, fc_fpin_congn_event_types,
			FC_FPIN_CONGN_EVT_TYPES_INIT);

DECLARE_ENUM2STR_LOOKUP(lpfc_get_fpin_congn_severity_nm,
			fc_fpin_congn_severity_types,
			FC_FPIN_CONGN_SEVERITY_INIT);


/**
 * lpfc_display_fpin_wwpn - Display WWPNs accessible by the attached port
 * @phba: Pointer to phba object.
 * @wwnlist: Pointer to list of WWPNs in FPIN payload
 * @cnt: count of WWPNs in FPIN payload
 *
 * This routine is called by LI and PC descriptors.
 * Limit the number of WWPNs displayed to 6 log messages, 6 per log message
 */
static void
lpfc_display_fpin_wwpn(struct lpfc_hba *phba, __be64 *wwnlist, u32 cnt)
{
	char buf[LPFC_FPIN_WWPN_LINE_SZ];
	__be64 wwn;
	u64 wwpn;
	int i, len;
	int line = 0;
	int wcnt = 0;
	bool endit = false;

	len = scnprintf(buf, LPFC_FPIN_WWPN_LINE_SZ, "Accessible WWPNs:");
	for (i = 0; i < cnt; i++) {
		/* Are we on the last WWPN */
		if (i == (cnt - 1))
			endit = true;

		/* Extract the next WWPN from the payload */
		wwn = *wwnlist++;
		wwpn = be64_to_cpu(wwn);
		len += scnprintf(buf + len, LPFC_FPIN_WWPN_LINE_SZ - len,
				 " %016llx", wwpn);

		/* Log a message if we are on the last WWPN
		 * or if we hit the max allowed per message.
		 */
		wcnt++;
		if (wcnt == LPFC_FPIN_WWPN_LINE_CNT || endit) {
			buf[len] = 0;
			lpfc_printf_log(phba, KERN_INFO, LOG_ELS,
					"4686 %s\n", buf);

			/* Check if we reached the last WWPN */
			if (endit)
				return;

			/* Limit the number of log message displayed per FPIN */
			line++;
			if (line == LPFC_FPIN_WWPN_NUM_LINE) {
				lpfc_printf_log(phba, KERN_INFO, LOG_ELS,
						"4687 %d WWPNs Truncated\n",
						cnt - i - 1);
				return;
			}

			/* Start over with next log message */
			wcnt = 0;
			len = scnprintf(buf, LPFC_FPIN_WWPN_LINE_SZ,
					"Additional WWPNs:");
		}
	}
}

/**
 * lpfc_els_rcv_fpin_li - Process an FPIN Link Integrity Event.
 * @phba: Pointer to phba object.
 * @tlv:  Pointer to the Link Integrity Notification Descriptor.
 *
 * This function processes a Link Integrity FPIN event by logging a message.
 **/
static void
lpfc_els_rcv_fpin_li(struct lpfc_hba *phba, struct fc_tlv_desc *tlv)
{
	struct fc_fn_li_desc *li = (struct fc_fn_li_desc *)tlv;
	const char *li_evt_str;
	u32 li_evt, cnt;

	li_evt = be16_to_cpu(li->event_type);
	li_evt_str = lpfc_get_fpin_li_event_nm(li_evt);
	cnt = be32_to_cpu(li->pname_count);

	lpfc_printf_log(phba, KERN_INFO, LOG_ELS,
			"4680 FPIN Link Integrity %s (x%x) "
			"Detecting PN x%016llx Attached PN x%016llx "
			"Duration %d mSecs Count %d Port Cnt %d\n",
			li_evt_str, li_evt,
			be64_to_cpu(li->detecting_wwpn),
			be64_to_cpu(li->attached_wwpn),
			be32_to_cpu(li->event_threshold),
			be32_to_cpu(li->event_count), cnt);

	lpfc_display_fpin_wwpn(phba, (__be64 *)&li->pname_list, cnt);
}

/**
 * lpfc_els_rcv_fpin_del - Process an FPIN Delivery Event.
 * @phba: Pointer to hba object.
 * @tlv:  Pointer to the Delivery Notification Descriptor TLV
 *
 * This function processes a Delivery FPIN event by logging a message.
 **/
static void
lpfc_els_rcv_fpin_del(struct lpfc_hba *phba, struct fc_tlv_desc *tlv)
{
	struct fc_fn_deli_desc *del = (struct fc_fn_deli_desc *)tlv;
	const char *del_rsn_str;
	u32 del_rsn;
	__be32 *frame;

	del_rsn = be16_to_cpu(del->deli_reason_code);
	del_rsn_str = lpfc_get_fpin_deli_event_nm(del_rsn);

	/* Skip over desc_tag/desc_len header to payload */
	frame = (__be32 *)(del + 1);

	lpfc_printf_log(phba, KERN_INFO, LOG_ELS,
			"4681 FPIN Delivery %s (x%x) "
			"Detecting PN x%016llx Attached PN x%016llx "
			"DiscHdr0  x%08x "
			"DiscHdr1 x%08x DiscHdr2 x%08x DiscHdr3 x%08x "
			"DiscHdr4 x%08x DiscHdr5 x%08x\n",
			del_rsn_str, del_rsn,
			be64_to_cpu(del->detecting_wwpn),
			be64_to_cpu(del->attached_wwpn),
			be32_to_cpu(frame[0]),
			be32_to_cpu(frame[1]),
			be32_to_cpu(frame[2]),
			be32_to_cpu(frame[3]),
			be32_to_cpu(frame[4]),
			be32_to_cpu(frame[5]));
}

/**
 * lpfc_els_rcv_fpin_peer_cgn - Process a FPIN Peer Congestion Event.
 * @phba: Pointer to hba object.
 * @tlv:  Pointer to the Peer Congestion Notification Descriptor TLV
 *
 * This function processes a Peer Congestion FPIN event by logging a message.
 **/
static void
lpfc_els_rcv_fpin_peer_cgn(struct lpfc_hba *phba, struct fc_tlv_desc *tlv)
{
	struct fc_fn_peer_congn_desc *pc = (struct fc_fn_peer_congn_desc *)tlv;
	const char *pc_evt_str;
	u32 pc_evt, cnt;

	pc_evt = be16_to_cpu(pc->event_type);
	pc_evt_str = lpfc_get_fpin_congn_event_nm(pc_evt);
	cnt = be32_to_cpu(pc->pname_count);

	/* Capture FPIN frequency */
	phba->cgn_fpin_frequency = be32_to_cpu(pc->event_period);

	lpfc_printf_log(phba, KERN_INFO, LOG_CGN_MGMT | LOG_ELS,
			"4684 FPIN Peer Congestion %s (x%x) "
			"Duration %d mSecs "
			"Detecting PN x%016llx Attached PN x%016llx "
			"Impacted Port Cnt %d\n",
			pc_evt_str, pc_evt,
			be32_to_cpu(pc->event_period),
			be64_to_cpu(pc->detecting_wwpn),
			be64_to_cpu(pc->attached_wwpn),
			cnt);

	lpfc_display_fpin_wwpn(phba, (__be64 *)&pc->pname_list, cnt);
}

/**
 * lpfc_els_rcv_fpin_cgn - Process an FPIN Congestion notification
 * @phba: Pointer to hba object.
 * @tlv:  Pointer to the Congestion Notification Descriptor TLV
 *
 * This function processes an FPIN Congestion Notifiction.  The notification
 * could be an Alarm or Warning.  This routine feeds that data into driver's
 * running congestion algorithm. It also processes the FPIN by
 * logging a message. It returns 1 to indicate deliver this message
 * to the upper layer or 0 to indicate don't deliver it.
 **/
static int
lpfc_els_rcv_fpin_cgn(struct lpfc_hba *phba, struct fc_tlv_desc *tlv)
{
	struct lpfc_cgn_info *cp;
	struct fc_fn_congn_desc *cgn = (struct fc_fn_congn_desc *)tlv;
	const char *cgn_evt_str;
	u32 cgn_evt;
	const char *cgn_sev_str;
	u32 cgn_sev;
	uint16_t value;
	u32 crc;
	bool nm_log = false;
	int rc = 1;

	cgn_evt = be16_to_cpu(cgn->event_type);
	cgn_evt_str = lpfc_get_fpin_congn_event_nm(cgn_evt);
	cgn_sev = cgn->severity;
	cgn_sev_str = lpfc_get_fpin_congn_severity_nm(cgn_sev);

	/* The driver only takes action on a Credit Stall or Oversubscription
	 * event type to engage the IO algorithm.  The driver prints an
	 * unmaskable message only for Lost Credit and Credit Stall.
	 * TODO: Still need to have definition of host action on clear,
	 *       lost credit and device specific event types.
	 */
	switch (cgn_evt) {
	case FPIN_CONGN_LOST_CREDIT:
		nm_log = true;
		break;
	case FPIN_CONGN_CREDIT_STALL:
		nm_log = true;
		fallthrough;
	case FPIN_CONGN_OVERSUBSCRIPTION:
		if (cgn_evt == FPIN_CONGN_OVERSUBSCRIPTION)
			nm_log = false;
		switch (cgn_sev) {
		case FPIN_CONGN_SEVERITY_ERROR:
			/* Take action here for an Alarm event */
			if (phba->cmf_active_mode != LPFC_CFG_OFF) {
				if (phba->cgn_reg_fpin & LPFC_CGN_FPIN_ALARM) {
					/* Track of alarm cnt for SYNC_WQE */
					atomic_inc(&phba->cgn_sync_alarm_cnt);
				}
				/* Track alarm cnt for cgn_info regardless
				 * of whether CMF is configured for Signals
				 * or FPINs.
				 */
				atomic_inc(&phba->cgn_fabric_alarm_cnt);
				goto cleanup;
			}
			break;
		case FPIN_CONGN_SEVERITY_WARNING:
			/* Take action here for a Warning event */
			if (phba->cmf_active_mode != LPFC_CFG_OFF) {
				if (phba->cgn_reg_fpin & LPFC_CGN_FPIN_WARN) {
					/* Track of warning cnt for SYNC_WQE */
					atomic_inc(&phba->cgn_sync_warn_cnt);
				}
				/* Track warning cnt and freq for cgn_info
				 * regardless of whether CMF is configured for
				 * Signals or FPINs.
				 */
				atomic_inc(&phba->cgn_fabric_warn_cnt);
cleanup:
				/* Save frequency in ms */
				phba->cgn_fpin_frequency =
					be32_to_cpu(cgn->event_period);
				value = phba->cgn_fpin_frequency;
				if (phba->cgn_i) {
					cp = (struct lpfc_cgn_info *)
						phba->cgn_i->virt;
					cp->cgn_alarm_freq =
						cpu_to_le16(value);
					cp->cgn_warn_freq =
						cpu_to_le16(value);
					crc = lpfc_cgn_calc_crc32
						(cp,
						LPFC_CGN_INFO_SZ,
						LPFC_CGN_CRC32_SEED);
					cp->cgn_info_crc = cpu_to_le32(crc);
				}

				/* Don't deliver to upper layer since
				 * driver took action on this tlv.
				 */
				rc = 0;
			}
			break;
		}
		break;
	}

	/* Change the log level to unmaskable for the following event types. */
	lpfc_printf_log(phba, (nm_log ? KERN_WARNING : KERN_INFO),
			LOG_CGN_MGMT | LOG_ELS,
			"4683 FPIN CONGESTION %s type %s (x%x) Event "
			"Duration %d mSecs\n",
			cgn_sev_str, cgn_evt_str, cgn_evt,
			be32_to_cpu(cgn->event_period));
	return rc;
}

void
lpfc_els_rcv_fpin(struct lpfc_vport *vport, void *p, u32 fpin_length)
{
	struct lpfc_hba *phba = vport->phba;
	struct fc_els_fpin *fpin = (struct fc_els_fpin *)p;
	struct fc_tlv_desc *tlv, *first_tlv, *current_tlv;
	const char *dtag_nm;
	int desc_cnt = 0, bytes_remain, cnt;
	u32 dtag, deliver = 0;
	int len;

	/* FPINs handled only if we are in the right discovery state */
	if (vport->port_state < LPFC_DISC_AUTH)
		return;

	/* make sure there is the full fpin header */
	if (fpin_length < sizeof(struct fc_els_fpin))
		return;

	/* Sanity check descriptor length. The desc_len value does not
	 * include space for the ELS command and the desc_len fields.
	 */
	len = be32_to_cpu(fpin->desc_len);
	if (fpin_length < len + sizeof(struct fc_els_fpin)) {
		lpfc_printf_log(phba, KERN_WARNING, LOG_CGN_MGMT,
				"4671 Bad ELS FPIN length %d: %d\n",
				len, fpin_length);
		return;
	}

	tlv = (struct fc_tlv_desc *)&fpin->fpin_desc[0];
	first_tlv = tlv;
	bytes_remain = fpin_length - offsetof(struct fc_els_fpin, fpin_desc);
	bytes_remain = min_t(u32, bytes_remain, be32_to_cpu(fpin->desc_len));

	/* process each descriptor separately */
	while (bytes_remain >= FC_TLV_DESC_HDR_SZ &&
	       bytes_remain >= FC_TLV_DESC_SZ_FROM_LENGTH(tlv)) {
		dtag = be32_to_cpu(tlv->desc_tag);
		switch (dtag) {
		case ELS_DTAG_LNK_INTEGRITY:
			lpfc_els_rcv_fpin_li(phba, tlv);
			deliver = 1;
			break;
		case ELS_DTAG_DELIVERY:
			lpfc_els_rcv_fpin_del(phba, tlv);
			deliver = 1;
			break;
		case ELS_DTAG_PEER_CONGEST:
			lpfc_els_rcv_fpin_peer_cgn(phba, tlv);
			deliver = 1;
			break;
		case ELS_DTAG_CONGESTION:
			deliver = lpfc_els_rcv_fpin_cgn(phba, tlv);
			break;
		default:
			dtag_nm = lpfc_get_tlv_dtag_nm(dtag);
			lpfc_printf_log(phba, KERN_WARNING, LOG_CGN_MGMT,
					"4678 unknown FPIN descriptor[%d]: "
					"tag x%x (%s)\n",
					desc_cnt, dtag, dtag_nm);

			/* If descriptor is bad, drop the rest of the data */
			return;
		}
		lpfc_cgn_update_stat(phba, dtag);
		cnt = be32_to_cpu(tlv->desc_len);

		/* Sanity check descriptor length. The desc_len value does not
		 * include space for the desc_tag and the desc_len fields.
		 */
		len -= (cnt + sizeof(struct fc_tlv_desc));
		if (len < 0) {
			dtag_nm = lpfc_get_tlv_dtag_nm(dtag);
			lpfc_printf_log(phba, KERN_WARNING, LOG_CGN_MGMT,
					"4672 Bad FPIN descriptor TLV length "
					"%d: %d %d %s\n",
					cnt, len, fpin_length, dtag_nm);
			return;
		}

		current_tlv = tlv;
		bytes_remain -= FC_TLV_DESC_SZ_FROM_LENGTH(tlv);
		tlv = fc_tlv_next_desc(tlv);

		/* Format payload such that the FPIN delivered to the
		 * upper layer is a single descriptor FPIN.
		 */
		if (desc_cnt)
			memcpy(first_tlv, current_tlv,
			       (cnt + sizeof(struct fc_els_fpin)));

		/* Adjust the length so that it only reflects a
		 * single descriptor FPIN.
		 */
		fpin_length = cnt + sizeof(struct fc_els_fpin);
		fpin->desc_len = cpu_to_be32(fpin_length);
		fpin_length += sizeof(struct fc_els_fpin); /* the entire FPIN */

		/* Send every descriptor individually to the upper layer */
		if (deliver)
			fc_host_fpin_rcv(lpfc_shost_from_vport(vport),
					 fpin_length, (char *)fpin, 0);
		desc_cnt++;
	}
}

/**
 * lpfc_els_unsol_buffer - Process an unsolicited event data buffer
 * @phba: pointer to lpfc hba data structure.
 * @pring: pointer to a SLI ring.
 * @vport: pointer to a host virtual N_Port data structure.
 * @elsiocb: pointer to lpfc els command iocb data structure.
 *
 * This routine is used for processing the IOCB associated with a unsolicited
 * event. It first determines whether there is an existing ndlp that matches
 * the DID from the unsolicited IOCB. If not, it will create a new one with
 * the DID from the unsolicited IOCB. The ELS command from the unsolicited
 * IOCB is then used to invoke the proper routine and to set up proper state
 * of the discovery state machine.
 **/
static void
lpfc_els_unsol_buffer(struct lpfc_hba *phba, struct lpfc_sli_ring *pring,
		      struct lpfc_vport *vport, struct lpfc_iocbq *elsiocb)
{
	struct lpfc_nodelist *ndlp;
	struct ls_rjt stat;
	u32 *payload, payload_len;
	u32 cmd = 0, did = 0, newnode, status = 0;
	uint8_t rjt_exp, rjt_err = 0, init_link = 0;
	struct lpfc_wcqe_complete *wcqe_cmpl = NULL;
	LPFC_MBOXQ_t *mbox;

	if (!vport || !elsiocb->cmd_dmabuf)
		goto dropit;

	newnode = 0;
	wcqe_cmpl = &elsiocb->wcqe_cmpl;
	payload = elsiocb->cmd_dmabuf->virt;
	if (phba->sli_rev == LPFC_SLI_REV4)
		payload_len = wcqe_cmpl->total_data_placed;
	else
		payload_len = elsiocb->iocb.unsli3.rcvsli3.acc_len;
	status = get_job_ulpstatus(phba, elsiocb);
	cmd = *payload;
	if ((phba->sli3_options & LPFC_SLI3_HBQ_ENABLED) == 0)
		lpfc_sli3_post_buffer(phba, pring, 1);

	did = get_job_els_rsp64_did(phba, elsiocb);
	if (status) {
		lpfc_debugfs_disc_trc(vport, LPFC_DISC_TRC_ELS_UNSOL,
			"RCV Unsol ELS:  status:x%x/x%x did:x%x",
			status, get_job_word4(phba, elsiocb), did);
		goto dropit;
	}

	/* Check to see if link went down during discovery */
	if (lpfc_els_chk_latt(vport))
		goto dropit;

	/* Ignore traffic received during vport shutdown. */
	if (test_bit(FC_UNLOADING, &vport->load_flag))
		goto dropit;

	/* If NPort discovery is delayed drop incoming ELS */
	if (test_bit(FC_DISC_DELAYED, &vport->fc_flag) &&
	    cmd != ELS_CMD_PLOGI)
		goto dropit;

	ndlp = lpfc_findnode_did(vport, did);
	if (!ndlp) {
		/* Cannot find existing Fabric ndlp, so allocate a new one */
		ndlp = lpfc_nlp_init(vport, did);
		if (!ndlp)
			goto dropit;
		lpfc_nlp_set_state(vport, ndlp, NLP_STE_NPR_NODE);
		newnode = 1;
		if ((did & Fabric_DID_MASK) == Fabric_DID_MASK)
			ndlp->nlp_type |= NLP_FABRIC;
	} else if (ndlp->nlp_state == NLP_STE_UNUSED_NODE) {
		lpfc_nlp_set_state(vport, ndlp, NLP_STE_NPR_NODE);
		newnode = 1;
	}

	phba->fc_stat.elsRcvFrame++;

	/*
	 * Do not process any unsolicited ELS commands
	 * if the ndlp is in DEV_LOSS
	 */
	spin_lock_irq(&ndlp->lock);
	if (ndlp->nlp_flag & NLP_IN_DEV_LOSS) {
		spin_unlock_irq(&ndlp->lock);
		if (newnode)
			lpfc_nlp_put(ndlp);
		goto dropit;
	}
	spin_unlock_irq(&ndlp->lock);

	elsiocb->ndlp = lpfc_nlp_get(ndlp);
	if (!elsiocb->ndlp)
		goto dropit;
	elsiocb->vport = vport;

	if ((cmd & ELS_CMD_MASK) == ELS_CMD_RSCN) {
		cmd &= ELS_CMD_MASK;
	}
	/* ELS command <elsCmd> received from NPORT <did> */
	lpfc_printf_vlog(vport, KERN_INFO, LOG_ELS,
			 "0112 ELS command x%x received from NPORT x%x "
			 "refcnt %d Data: x%x x%lx x%x x%x\n",
			 cmd, did, kref_read(&ndlp->kref), vport->port_state,
			 vport->fc_flag, vport->fc_myDID, vport->fc_prevDID);

	/* reject till our FLOGI completes or PLOGI assigned DID via PT2PT */
	if ((vport->port_state < LPFC_FABRIC_CFG_LINK) &&
	    (cmd != ELS_CMD_FLOGI) &&
	    !((cmd == ELS_CMD_PLOGI) && test_bit(FC_PT2PT, &vport->fc_flag))) {
		rjt_err = LSRJT_LOGICAL_BSY;
		rjt_exp = LSEXP_NOTHING_MORE;
		goto lsrjt;
	}

	switch (cmd) {
	case ELS_CMD_PLOGI:
		lpfc_debugfs_disc_trc(vport, LPFC_DISC_TRC_ELS_UNSOL,
			"RCV PLOGI:       did:x%x/ste:x%x flg:x%x",
			did, vport->port_state, ndlp->nlp_flag);

		phba->fc_stat.elsRcvPLOGI++;
		ndlp = lpfc_plogi_confirm_nport(phba, payload, ndlp);
		if (phba->sli_rev == LPFC_SLI_REV4 &&
		    test_bit(FC_PT2PT, &phba->pport->fc_flag)) {
			vport->fc_prevDID = vport->fc_myDID;
			/* Our DID needs to be updated before registering
			 * the vfi. This is done in lpfc_rcv_plogi but
			 * that is called after the reg_vfi.
			 */
			vport->fc_myDID =
				bf_get(els_rsp64_sid,
				       &elsiocb->wqe.xmit_els_rsp);
			lpfc_printf_vlog(vport, KERN_INFO, LOG_ELS,
					 "3312 Remote port assigned DID x%x "
					 "%x\n", vport->fc_myDID,
					 vport->fc_prevDID);
		}

		lpfc_send_els_event(vport, ndlp, payload);

		/* If Nport discovery is delayed, reject PLOGIs */
		if (test_bit(FC_DISC_DELAYED, &vport->fc_flag)) {
			rjt_err = LSRJT_UNABLE_TPC;
			rjt_exp = LSEXP_NOTHING_MORE;
			break;
		}

		if (vport->port_state < LPFC_DISC_AUTH) {
			if (!test_bit(FC_PT2PT, &phba->pport->fc_flag) ||
			    test_bit(FC_PT2PT_PLOGI, &phba->pport->fc_flag)) {
				rjt_err = LSRJT_UNABLE_TPC;
				rjt_exp = LSEXP_NOTHING_MORE;
				break;
			}
		}

		spin_lock_irq(&ndlp->lock);
		ndlp->nlp_flag &= ~NLP_TARGET_REMOVE;
		spin_unlock_irq(&ndlp->lock);

		lpfc_disc_state_machine(vport, ndlp, elsiocb,
					NLP_EVT_RCV_PLOGI);

		break;
	case ELS_CMD_FLOGI:
		lpfc_debugfs_disc_trc(vport, LPFC_DISC_TRC_ELS_UNSOL,
			"RCV FLOGI:       did:x%x/ste:x%x flg:x%x",
			did, vport->port_state, ndlp->nlp_flag);

		phba->fc_stat.elsRcvFLOGI++;

		/* If the driver believes fabric discovery is done and is ready,
		 * bounce the link.  There is some descrepancy.
		 */
		if (vport->port_state >= LPFC_LOCAL_CFG_LINK &&
		    test_bit(FC_PT2PT, &vport->fc_flag) &&
		    vport->rcv_flogi_cnt >= 1) {
			rjt_err = LSRJT_LOGICAL_BSY;
			rjt_exp = LSEXP_NOTHING_MORE;
			init_link++;
			goto lsrjt;
		}

		lpfc_els_rcv_flogi(vport, elsiocb, ndlp);
		/* retain node if our response is deferred */
		if (phba->defer_flogi_acc.flag)
			break;
		if (newnode)
			lpfc_disc_state_machine(vport, ndlp, NULL,
					NLP_EVT_DEVICE_RM);
		break;
	case ELS_CMD_LOGO:
		lpfc_debugfs_disc_trc(vport, LPFC_DISC_TRC_ELS_UNSOL,
			"RCV LOGO:        did:x%x/ste:x%x flg:x%x",
			did, vport->port_state, ndlp->nlp_flag);

		phba->fc_stat.elsRcvLOGO++;
		lpfc_send_els_event(vport, ndlp, payload);
		if (vport->port_state < LPFC_DISC_AUTH) {
			rjt_err = LSRJT_UNABLE_TPC;
			rjt_exp = LSEXP_NOTHING_MORE;
			break;
		}
		lpfc_disc_state_machine(vport, ndlp, elsiocb, NLP_EVT_RCV_LOGO);
		if (newnode)
			lpfc_disc_state_machine(vport, ndlp, NULL,
					NLP_EVT_DEVICE_RM);
		break;
	case ELS_CMD_PRLO:
		lpfc_debugfs_disc_trc(vport, LPFC_DISC_TRC_ELS_UNSOL,
			"RCV PRLO:        did:x%x/ste:x%x flg:x%x",
			did, vport->port_state, ndlp->nlp_flag);

		phba->fc_stat.elsRcvPRLO++;
		lpfc_send_els_event(vport, ndlp, payload);
		if (vport->port_state < LPFC_DISC_AUTH) {
			rjt_err = LSRJT_UNABLE_TPC;
			rjt_exp = LSEXP_NOTHING_MORE;
			break;
		}
		lpfc_disc_state_machine(vport, ndlp, elsiocb, NLP_EVT_RCV_PRLO);
		break;
	case ELS_CMD_LCB:
		phba->fc_stat.elsRcvLCB++;
		lpfc_els_rcv_lcb(vport, elsiocb, ndlp);
		break;
	case ELS_CMD_RDP:
		phba->fc_stat.elsRcvRDP++;
		lpfc_els_rcv_rdp(vport, elsiocb, ndlp);
		break;
	case ELS_CMD_RSCN:
		phba->fc_stat.elsRcvRSCN++;
		lpfc_els_rcv_rscn(vport, elsiocb, ndlp);
		if (newnode)
			lpfc_disc_state_machine(vport, ndlp, NULL,
					NLP_EVT_DEVICE_RM);
		break;
	case ELS_CMD_ADISC:
		lpfc_debugfs_disc_trc(vport, LPFC_DISC_TRC_ELS_UNSOL,
			"RCV ADISC:       did:x%x/ste:x%x flg:x%x",
			did, vport->port_state, ndlp->nlp_flag);

		lpfc_send_els_event(vport, ndlp, payload);
		phba->fc_stat.elsRcvADISC++;
		if (vport->port_state < LPFC_DISC_AUTH) {
			rjt_err = LSRJT_UNABLE_TPC;
			rjt_exp = LSEXP_NOTHING_MORE;
			break;
		}
		lpfc_disc_state_machine(vport, ndlp, elsiocb,
					NLP_EVT_RCV_ADISC);
		break;
	case ELS_CMD_PDISC:
		lpfc_debugfs_disc_trc(vport, LPFC_DISC_TRC_ELS_UNSOL,
			"RCV PDISC:       did:x%x/ste:x%x flg:x%x",
			did, vport->port_state, ndlp->nlp_flag);

		phba->fc_stat.elsRcvPDISC++;
		if (vport->port_state < LPFC_DISC_AUTH) {
			rjt_err = LSRJT_UNABLE_TPC;
			rjt_exp = LSEXP_NOTHING_MORE;
			break;
		}
		lpfc_disc_state_machine(vport, ndlp, elsiocb,
					NLP_EVT_RCV_PDISC);
		break;
	case ELS_CMD_FARPR:
		lpfc_debugfs_disc_trc(vport, LPFC_DISC_TRC_ELS_UNSOL,
			"RCV FARPR:       did:x%x/ste:x%x flg:x%x",
			did, vport->port_state, ndlp->nlp_flag);

		phba->fc_stat.elsRcvFARPR++;
		lpfc_els_rcv_farpr(vport, elsiocb, ndlp);
		break;
	case ELS_CMD_FARP:
		lpfc_debugfs_disc_trc(vport, LPFC_DISC_TRC_ELS_UNSOL,
			"RCV FARP:        did:x%x/ste:x%x flg:x%x",
			did, vport->port_state, ndlp->nlp_flag);

		phba->fc_stat.elsRcvFARP++;
		lpfc_els_rcv_farp(vport, elsiocb, ndlp);
		break;
	case ELS_CMD_FAN:
		lpfc_debugfs_disc_trc(vport, LPFC_DISC_TRC_ELS_UNSOL,
			"RCV FAN:         did:x%x/ste:x%x flg:x%x",
			did, vport->port_state, ndlp->nlp_flag);

		phba->fc_stat.elsRcvFAN++;
		lpfc_els_rcv_fan(vport, elsiocb, ndlp);
		break;
	case ELS_CMD_PRLI:
	case ELS_CMD_NVMEPRLI:
		lpfc_debugfs_disc_trc(vport, LPFC_DISC_TRC_ELS_UNSOL,
			"RCV PRLI:        did:x%x/ste:x%x flg:x%x",
			did, vport->port_state, ndlp->nlp_flag);

		phba->fc_stat.elsRcvPRLI++;
		if ((vport->port_state < LPFC_DISC_AUTH) &&
		    test_bit(FC_FABRIC, &vport->fc_flag)) {
			rjt_err = LSRJT_UNABLE_TPC;
			rjt_exp = LSEXP_NOTHING_MORE;
			break;
		}
		lpfc_disc_state_machine(vport, ndlp, elsiocb, NLP_EVT_RCV_PRLI);
		break;
	case ELS_CMD_LIRR:
		lpfc_debugfs_disc_trc(vport, LPFC_DISC_TRC_ELS_UNSOL,
			"RCV LIRR:        did:x%x/ste:x%x flg:x%x",
			did, vport->port_state, ndlp->nlp_flag);

		phba->fc_stat.elsRcvLIRR++;
		lpfc_els_rcv_lirr(vport, elsiocb, ndlp);
		if (newnode)
			lpfc_disc_state_machine(vport, ndlp, NULL,
					NLP_EVT_DEVICE_RM);
		break;
	case ELS_CMD_RLS:
		lpfc_debugfs_disc_trc(vport, LPFC_DISC_TRC_ELS_UNSOL,
			"RCV RLS:         did:x%x/ste:x%x flg:x%x",
			did, vport->port_state, ndlp->nlp_flag);

		phba->fc_stat.elsRcvRLS++;
		lpfc_els_rcv_rls(vport, elsiocb, ndlp);
		if (newnode)
			lpfc_disc_state_machine(vport, ndlp, NULL,
					NLP_EVT_DEVICE_RM);
		break;
	case ELS_CMD_RPL:
		lpfc_debugfs_disc_trc(vport, LPFC_DISC_TRC_ELS_UNSOL,
			"RCV RPL:         did:x%x/ste:x%x flg:x%x",
			did, vport->port_state, ndlp->nlp_flag);

		phba->fc_stat.elsRcvRPL++;
		lpfc_els_rcv_rpl(vport, elsiocb, ndlp);
		if (newnode)
			lpfc_disc_state_machine(vport, ndlp, NULL,
					NLP_EVT_DEVICE_RM);
		break;
	case ELS_CMD_RNID:
		lpfc_debugfs_disc_trc(vport, LPFC_DISC_TRC_ELS_UNSOL,
			"RCV RNID:        did:x%x/ste:x%x flg:x%x",
			did, vport->port_state, ndlp->nlp_flag);

		phba->fc_stat.elsRcvRNID++;
		lpfc_els_rcv_rnid(vport, elsiocb, ndlp);
		if (newnode)
			lpfc_disc_state_machine(vport, ndlp, NULL,
					NLP_EVT_DEVICE_RM);
		break;
	case ELS_CMD_RTV:
		lpfc_debugfs_disc_trc(vport, LPFC_DISC_TRC_ELS_UNSOL,
			"RCV RTV:        did:x%x/ste:x%x flg:x%x",
			did, vport->port_state, ndlp->nlp_flag);
		phba->fc_stat.elsRcvRTV++;
		lpfc_els_rcv_rtv(vport, elsiocb, ndlp);
		if (newnode)
			lpfc_disc_state_machine(vport, ndlp, NULL,
					NLP_EVT_DEVICE_RM);
		break;
	case ELS_CMD_RRQ:
		lpfc_debugfs_disc_trc(vport, LPFC_DISC_TRC_ELS_UNSOL,
			"RCV RRQ:         did:x%x/ste:x%x flg:x%x",
			did, vport->port_state, ndlp->nlp_flag);

		phba->fc_stat.elsRcvRRQ++;
		lpfc_els_rcv_rrq(vport, elsiocb, ndlp);
		if (newnode)
			lpfc_disc_state_machine(vport, ndlp, NULL,
					NLP_EVT_DEVICE_RM);
		break;
	case ELS_CMD_ECHO:
		lpfc_debugfs_disc_trc(vport, LPFC_DISC_TRC_ELS_UNSOL,
			"RCV ECHO:        did:x%x/ste:x%x flg:x%x",
			did, vport->port_state, ndlp->nlp_flag);

		phba->fc_stat.elsRcvECHO++;
		lpfc_els_rcv_echo(vport, elsiocb, ndlp);
		if (newnode)
			lpfc_disc_state_machine(vport, ndlp, NULL,
					NLP_EVT_DEVICE_RM);
		break;
	case ELS_CMD_REC:
		/* receive this due to exchange closed */
		rjt_err = LSRJT_UNABLE_TPC;
		rjt_exp = LSEXP_INVALID_OX_RX;
		break;
	case ELS_CMD_FPIN:
		lpfc_debugfs_disc_trc(vport, LPFC_DISC_TRC_ELS_UNSOL,
				      "RCV FPIN:       did:x%x/ste:x%x flg:x%x",
				      did, vport->port_state, ndlp->nlp_flag);

		lpfc_els_rcv_fpin(vport, (struct fc_els_fpin *)payload,
				  payload_len);

		/* There are no replies, so no rjt codes */
		break;
	case ELS_CMD_EDC:
		lpfc_els_rcv_edc(vport, elsiocb, ndlp);
		break;
	case ELS_CMD_RDF:
		phba->fc_stat.elsRcvRDF++;
		/* Accept RDF only from fabric controller */
		if (did != Fabric_Cntl_DID) {
			lpfc_printf_vlog(vport, KERN_WARNING, LOG_ELS,
					 "1115 Received RDF from invalid DID "
					 "x%x\n", did);
			rjt_err = LSRJT_PROTOCOL_ERR;
			rjt_exp = LSEXP_NOTHING_MORE;
			goto lsrjt;
		}

		lpfc_els_rcv_rdf(vport, elsiocb, ndlp);
		break;
	default:
		lpfc_debugfs_disc_trc(vport, LPFC_DISC_TRC_ELS_UNSOL,
			"RCV ELS cmd:     cmd:x%x did:x%x/ste:x%x",
			cmd, did, vport->port_state);

		/* Unsupported ELS command, reject */
		rjt_err = LSRJT_CMD_UNSUPPORTED;
		rjt_exp = LSEXP_NOTHING_MORE;

		/* Unknown ELS command <elsCmd> received from NPORT <did> */
		lpfc_printf_vlog(vport, KERN_ERR, LOG_ELS,
				 "0115 Unknown ELS command x%x "
				 "received from NPORT x%x\n", cmd, did);
		if (newnode)
			lpfc_disc_state_machine(vport, ndlp, NULL,
					NLP_EVT_DEVICE_RM);
		break;
	}

lsrjt:
	/* check if need to LS_RJT received ELS cmd */
	if (rjt_err) {
		memset(&stat, 0, sizeof(stat));
		stat.un.b.lsRjtRsnCode = rjt_err;
		stat.un.b.lsRjtRsnCodeExp = rjt_exp;
		lpfc_els_rsp_reject(vport, stat.un.lsRjtError, elsiocb, ndlp,
				    NULL);
		/* Remove the reference from above for new nodes. */
		if (newnode)
			lpfc_disc_state_machine(vport, ndlp, NULL,
					NLP_EVT_DEVICE_RM);
	}

	/* Release the reference on this elsiocb, not the ndlp. */
	lpfc_nlp_put(elsiocb->ndlp);
	elsiocb->ndlp = NULL;

	/* Special case.  Driver received an unsolicited command that
	 * unsupportable given the driver's current state.  Reset the
	 * link and start over.
	 */
	if (init_link) {
		mbox = mempool_alloc(phba->mbox_mem_pool, GFP_KERNEL);
		if (!mbox)
			return;
		lpfc_linkdown(phba);
		lpfc_init_link(phba, mbox,
			       phba->cfg_topology,
			       phba->cfg_link_speed);
		mbox->u.mb.un.varInitLnk.lipsr_AL_PA = 0;
		mbox->mbox_cmpl = lpfc_sli_def_mbox_cmpl;
		mbox->vport = vport;
		if (lpfc_sli_issue_mbox(phba, mbox, MBX_NOWAIT) ==
		    MBX_NOT_FINISHED)
			mempool_free(mbox, phba->mbox_mem_pool);
	}

	return;

dropit:
	if (vport && !test_bit(FC_UNLOADING, &vport->load_flag))
		lpfc_printf_vlog(vport, KERN_ERR, LOG_TRACE_EVENT,
			"0111 Dropping received ELS cmd "
			"Data: x%x x%x x%x x%x\n",
			cmd, status, get_job_word4(phba, elsiocb), did);

	phba->fc_stat.elsRcvDrop++;
}

/**
 * lpfc_els_unsol_event - Process an unsolicited event from an els sli ring
 * @phba: pointer to lpfc hba data structure.
 * @pring: pointer to a SLI ring.
 * @elsiocb: pointer to lpfc els iocb data structure.
 *
 * This routine is used to process an unsolicited event received from a SLI
 * (Service Level Interface) ring. The actual processing of the data buffer
 * associated with the unsolicited event is done by invoking the routine
 * lpfc_els_unsol_buffer() after properly set up the iocb buffer from the
 * SLI ring on which the unsolicited event was received.
 **/
void
lpfc_els_unsol_event(struct lpfc_hba *phba, struct lpfc_sli_ring *pring,
		     struct lpfc_iocbq *elsiocb)
{
	struct lpfc_vport *vport = elsiocb->vport;
	u32 ulp_command, status, parameter, bde_count = 0;
	IOCB_t *icmd;
	struct lpfc_wcqe_complete *wcqe_cmpl = NULL;
	struct lpfc_dmabuf *bdeBuf1 = elsiocb->cmd_dmabuf;
	struct lpfc_dmabuf *bdeBuf2 = elsiocb->bpl_dmabuf;
	dma_addr_t paddr;

	elsiocb->cmd_dmabuf = NULL;
	elsiocb->rsp_dmabuf = NULL;
	elsiocb->bpl_dmabuf = NULL;

	wcqe_cmpl = &elsiocb->wcqe_cmpl;
	ulp_command = get_job_cmnd(phba, elsiocb);
	status = get_job_ulpstatus(phba, elsiocb);
	parameter = get_job_word4(phba, elsiocb);
	if (phba->sli_rev == LPFC_SLI_REV4)
		bde_count = wcqe_cmpl->word3;
	else
		bde_count = elsiocb->iocb.ulpBdeCount;

	if (status == IOSTAT_NEED_BUFFER) {
		lpfc_sli_hbqbuf_add_hbqs(phba, LPFC_ELS_HBQ);
	} else if (status == IOSTAT_LOCAL_REJECT &&
		   (parameter & IOERR_PARAM_MASK) ==
		   IOERR_RCV_BUFFER_WAITING) {
		phba->fc_stat.NoRcvBuf++;
		/* Not enough posted buffers; Try posting more buffers */
		if (!(phba->sli3_options & LPFC_SLI3_HBQ_ENABLED))
			lpfc_sli3_post_buffer(phba, pring, 0);
		return;
	}

	if (phba->sli_rev == LPFC_SLI_REV3) {
		icmd = &elsiocb->iocb;
		if ((phba->sli3_options & LPFC_SLI3_NPIV_ENABLED) &&
		    (ulp_command == CMD_IOCB_RCV_ELS64_CX ||
		     ulp_command == CMD_IOCB_RCV_SEQ64_CX)) {
			if (icmd->unsli3.rcvsli3.vpi == 0xffff)
				vport = phba->pport;
			else
				vport = lpfc_find_vport_by_vpid(phba,
						icmd->unsli3.rcvsli3.vpi);
		}
	}

	/* If there are no BDEs associated
	 * with this IOCB, there is nothing to do.
	 */
	if (bde_count == 0)
		return;

	/* Account for SLI2 or SLI3 and later unsolicited buffering */
	if (phba->sli3_options & LPFC_SLI3_HBQ_ENABLED) {
		elsiocb->cmd_dmabuf = bdeBuf1;
		if (bde_count == 2)
			elsiocb->bpl_dmabuf = bdeBuf2;
	} else {
		icmd = &elsiocb->iocb;
		paddr = getPaddr(icmd->un.cont64[0].addrHigh,
				 icmd->un.cont64[0].addrLow);
		elsiocb->cmd_dmabuf = lpfc_sli_ringpostbuf_get(phba, pring,
							       paddr);
		if (bde_count == 2) {
			paddr = getPaddr(icmd->un.cont64[1].addrHigh,
					 icmd->un.cont64[1].addrLow);
			elsiocb->bpl_dmabuf = lpfc_sli_ringpostbuf_get(phba,
									pring,
									paddr);
		}
	}

	lpfc_els_unsol_buffer(phba, pring, vport, elsiocb);
	/*
	 * The different unsolicited event handlers would tell us
	 * if they are done with "mp" by setting cmd_dmabuf to NULL.
	 */
	if (elsiocb->cmd_dmabuf) {
		lpfc_in_buf_free(phba, elsiocb->cmd_dmabuf);
		elsiocb->cmd_dmabuf = NULL;
	}

	if (elsiocb->bpl_dmabuf) {
		lpfc_in_buf_free(phba, elsiocb->bpl_dmabuf);
		elsiocb->bpl_dmabuf = NULL;
	}

}

static void
lpfc_start_fdmi(struct lpfc_vport *vport)
{
	struct lpfc_nodelist *ndlp;

	/* If this is the first time, allocate an ndlp and initialize
	 * it. Otherwise, make sure the node is enabled and then do the
	 * login.
	 */
	ndlp = lpfc_findnode_did(vport, FDMI_DID);
	if (!ndlp) {
		ndlp = lpfc_nlp_init(vport, FDMI_DID);
		if (ndlp) {
			ndlp->nlp_type |= NLP_FABRIC;
		} else {
			return;
		}
	}

	lpfc_nlp_set_state(vport, ndlp, NLP_STE_PLOGI_ISSUE);
	lpfc_issue_els_plogi(vport, ndlp->nlp_DID, 0);
}

/**
 * lpfc_do_scr_ns_plogi - Issue a plogi to the name server for scr
 * @phba: pointer to lpfc hba data structure.
 * @vport: pointer to a virtual N_Port data structure.
 *
 * This routine issues a Port Login (PLOGI) to the Name Server with
 * State Change Request (SCR) for a @vport. This routine will create an
 * ndlp for the Name Server associated to the @vport if such node does
 * not already exist. The PLOGI to Name Server is issued by invoking the
 * lpfc_issue_els_plogi() routine. If Fabric-Device Management Interface
 * (FDMI) is configured to the @vport, a FDMI node will be created and
 * the PLOGI to FDMI is issued by invoking lpfc_issue_els_plogi() routine.
 **/
void
lpfc_do_scr_ns_plogi(struct lpfc_hba *phba, struct lpfc_vport *vport)
{
	struct lpfc_nodelist *ndlp;

	/*
	 * If lpfc_delay_discovery parameter is set and the clean address
	 * bit is cleared and fc fabric parameters chenged, delay FC NPort
	 * discovery.
	 */
	if (test_bit(FC_DISC_DELAYED, &vport->fc_flag)) {
		lpfc_printf_vlog(vport, KERN_ERR, LOG_TRACE_EVENT,
				 "3334 Delay fc port discovery for %d secs\n",
				 phba->fc_ratov);
		mod_timer(&vport->delayed_disc_tmo,
			jiffies + msecs_to_jiffies(1000 * phba->fc_ratov));
		return;
	}

	ndlp = lpfc_findnode_did(vport, NameServer_DID);
	if (!ndlp) {
		ndlp = lpfc_nlp_init(vport, NameServer_DID);
		if (!ndlp) {
			if (phba->fc_topology == LPFC_TOPOLOGY_LOOP) {
				lpfc_disc_start(vport);
				return;
			}
			lpfc_vport_set_state(vport, FC_VPORT_FAILED);
			lpfc_printf_vlog(vport, KERN_ERR, LOG_TRACE_EVENT,
					 "0251 NameServer login: no memory\n");
			return;
		}
	}

	ndlp->nlp_type |= NLP_FABRIC;

	lpfc_nlp_set_state(vport, ndlp, NLP_STE_PLOGI_ISSUE);

	if (lpfc_issue_els_plogi(vport, ndlp->nlp_DID, 0)) {
		lpfc_vport_set_state(vport, FC_VPORT_FAILED);
		lpfc_printf_vlog(vport, KERN_ERR, LOG_TRACE_EVENT,
				 "0252 Cannot issue NameServer login\n");
		return;
	}

	if ((phba->cfg_enable_SmartSAN ||
	     phba->cfg_fdmi_on == LPFC_FDMI_SUPPORT) &&
	    test_bit(FC_ALLOW_FDMI, &vport->load_flag))
		lpfc_start_fdmi(vport);
}

/**
 * lpfc_cmpl_reg_new_vport - Completion callback function to register new vport
 * @phba: pointer to lpfc hba data structure.
 * @pmb: pointer to the driver internal queue element for mailbox command.
 *
 * This routine is the completion callback function to register new vport
 * mailbox command. If the new vport mailbox command completes successfully,
 * the fabric registration login shall be performed on physical port (the
 * new vport created is actually a physical port, with VPI 0) or the port
 * login to Name Server for State Change Request (SCR) will be performed
 * on virtual port (real virtual port, with VPI greater than 0).
 **/
static void
lpfc_cmpl_reg_new_vport(struct lpfc_hba *phba, LPFC_MBOXQ_t *pmb)
{
	struct lpfc_vport *vport = pmb->vport;
	struct Scsi_Host *shost = lpfc_shost_from_vport(vport);
	struct lpfc_nodelist *ndlp = pmb->ctx_ndlp;
	MAILBOX_t *mb = &pmb->u.mb;
	int rc;

	clear_bit(FC_VPORT_NEEDS_REG_VPI, &vport->fc_flag);

	if (mb->mbxStatus) {
		lpfc_printf_vlog(vport, KERN_ERR, LOG_TRACE_EVENT,
				"0915 Register VPI failed : Status: x%x"
				" upd bit: x%x \n", mb->mbxStatus,
				 mb->un.varRegVpi.upd);
		if (phba->sli_rev == LPFC_SLI_REV4 &&
			mb->un.varRegVpi.upd)
			goto mbox_err_exit ;

		switch (mb->mbxStatus) {
		case 0x11:	/* unsupported feature */
		case 0x9603:	/* max_vpi exceeded */
		case 0x9602:	/* Link event since CLEAR_LA */
			/* giving up on vport registration */
			lpfc_vport_set_state(vport, FC_VPORT_FAILED);
			clear_bit(FC_FABRIC, &vport->fc_flag);
			clear_bit(FC_PUBLIC_LOOP, &vport->fc_flag);
			lpfc_can_disctmo(vport);
			break;
		/* If reg_vpi fail with invalid VPI status, re-init VPI */
		case 0x20:
			set_bit(FC_VPORT_NEEDS_REG_VPI, &vport->fc_flag);
			lpfc_init_vpi(phba, pmb, vport->vpi);
			pmb->vport = vport;
			pmb->mbox_cmpl = lpfc_init_vpi_cmpl;
			rc = lpfc_sli_issue_mbox(phba, pmb,
				MBX_NOWAIT);
			if (rc == MBX_NOT_FINISHED) {
				lpfc_printf_vlog(vport, KERN_ERR,
						 LOG_TRACE_EVENT,
					"2732 Failed to issue INIT_VPI"
					" mailbox command\n");
			} else {
				lpfc_nlp_put(ndlp);
				return;
			}
			fallthrough;
		default:
			/* Try to recover from this error */
			if (phba->sli_rev == LPFC_SLI_REV4)
				lpfc_sli4_unreg_all_rpis(vport);
			lpfc_mbx_unreg_vpi(vport);
			set_bit(FC_VPORT_NEEDS_REG_VPI, &vport->fc_flag);
			if (mb->mbxStatus == MBX_NOT_FINISHED)
				break;
			if ((vport->port_type == LPFC_PHYSICAL_PORT) &&
			    !test_bit(FC_LOGO_RCVD_DID_CHNG, &vport->fc_flag)) {
				if (phba->sli_rev == LPFC_SLI_REV4)
					lpfc_issue_init_vfi(vport);
				else
					lpfc_initial_flogi(vport);
			} else {
				lpfc_initial_fdisc(vport);
			}
			break;
		}
	} else {
		spin_lock_irq(shost->host_lock);
		vport->vpi_state |= LPFC_VPI_REGISTERED;
		spin_unlock_irq(shost->host_lock);
		if (vport == phba->pport) {
			if (phba->sli_rev < LPFC_SLI_REV4)
				lpfc_issue_fabric_reglogin(vport);
			else {
				/*
				 * If the physical port is instantiated using
				 * FDISC, do not start vport discovery.
				 */
				if (vport->port_state != LPFC_FDISC)
					lpfc_start_fdiscs(phba);
				lpfc_do_scr_ns_plogi(phba, vport);
			}
		} else {
			lpfc_do_scr_ns_plogi(phba, vport);
		}
	}
mbox_err_exit:
	/* Now, we decrement the ndlp reference count held for this
	 * callback function
	 */
	lpfc_nlp_put(ndlp);

	mempool_free(pmb, phba->mbox_mem_pool);

	/* reinitialize the VMID datastructure before returning.
	 * this is specifically for vport
	 */
	if (lpfc_is_vmid_enabled(phba))
		lpfc_reinit_vmid(vport);
	vport->vmid_flag = vport->phba->pport->vmid_flag;

	return;
}

/**
 * lpfc_register_new_vport - Register a new vport with a HBA
 * @phba: pointer to lpfc hba data structure.
 * @vport: pointer to a host virtual N_Port data structure.
 * @ndlp: pointer to a node-list data structure.
 *
 * This routine registers the @vport as a new virtual port with a HBA.
 * It is done through a registering vpi mailbox command.
 **/
void
lpfc_register_new_vport(struct lpfc_hba *phba, struct lpfc_vport *vport,
			struct lpfc_nodelist *ndlp)
{
	LPFC_MBOXQ_t *mbox;

	mbox = mempool_alloc(phba->mbox_mem_pool, GFP_KERNEL);
	if (mbox) {
		lpfc_reg_vpi(vport, mbox);
		mbox->vport = vport;
		mbox->ctx_ndlp = lpfc_nlp_get(ndlp);
		if (!mbox->ctx_ndlp) {
			mempool_free(mbox, phba->mbox_mem_pool);
			goto mbox_err_exit;
		}

		mbox->mbox_cmpl = lpfc_cmpl_reg_new_vport;
		if (lpfc_sli_issue_mbox(phba, mbox, MBX_NOWAIT)
		    == MBX_NOT_FINISHED) {
			/* mailbox command not success, decrement ndlp
			 * reference count for this command
			 */
			lpfc_nlp_put(ndlp);
			mempool_free(mbox, phba->mbox_mem_pool);

			lpfc_printf_vlog(vport, KERN_ERR, LOG_TRACE_EVENT,
				"0253 Register VPI: Can't send mbox\n");
			goto mbox_err_exit;
		}
	} else {
		lpfc_printf_vlog(vport, KERN_ERR, LOG_TRACE_EVENT,
				 "0254 Register VPI: no memory\n");
		goto mbox_err_exit;
	}
	return;

mbox_err_exit:
	lpfc_vport_set_state(vport, FC_VPORT_FAILED);
	clear_bit(FC_VPORT_NEEDS_REG_VPI, &vport->fc_flag);
	return;
}

/**
 * lpfc_cancel_all_vport_retry_delay_timer - Cancel all vport retry delay timer
 * @phba: pointer to lpfc hba data structure.
 *
 * This routine cancels the retry delay timers to all the vports.
 **/
void
lpfc_cancel_all_vport_retry_delay_timer(struct lpfc_hba *phba)
{
	struct lpfc_vport **vports;
	struct lpfc_nodelist *ndlp;
	uint32_t link_state;
	int i;

	/* Treat this failure as linkdown for all vports */
	link_state = phba->link_state;
	lpfc_linkdown(phba);
	phba->link_state = link_state;

	vports = lpfc_create_vport_work_array(phba);

	if (vports) {
		for (i = 0; i <= phba->max_vports && vports[i] != NULL; i++) {
			ndlp = lpfc_findnode_did(vports[i], Fabric_DID);
			if (ndlp)
				lpfc_cancel_retry_delay_tmo(vports[i], ndlp);
			lpfc_els_flush_cmd(vports[i]);
		}
		lpfc_destroy_vport_work_array(phba, vports);
	}
}

/**
 * lpfc_retry_pport_discovery - Start timer to retry FLOGI.
 * @phba: pointer to lpfc hba data structure.
 *
 * This routine abort all pending discovery commands and
 * start a timer to retry FLOGI for the physical port
 * discovery.
 **/
void
lpfc_retry_pport_discovery(struct lpfc_hba *phba)
{
	struct lpfc_nodelist *ndlp;

	/* Cancel the all vports retry delay retry timers */
	lpfc_cancel_all_vport_retry_delay_timer(phba);

	/* If fabric require FLOGI, then re-instantiate physical login */
	ndlp = lpfc_findnode_did(phba->pport, Fabric_DID);
	if (!ndlp)
		return;

	mod_timer(&ndlp->nlp_delayfunc, jiffies + msecs_to_jiffies(1000));
	spin_lock_irq(&ndlp->lock);
	ndlp->nlp_flag |= NLP_DELAY_TMO;
	spin_unlock_irq(&ndlp->lock);
	ndlp->nlp_last_elscmd = ELS_CMD_FLOGI;
	phba->pport->port_state = LPFC_FLOGI;
	return;
}

/**
 * lpfc_fabric_login_reqd - Check if FLOGI required.
 * @phba: pointer to lpfc hba data structure.
 * @cmdiocb: pointer to FDISC command iocb.
 * @rspiocb: pointer to FDISC response iocb.
 *
 * This routine checks if a FLOGI is reguired for FDISC
 * to succeed.
 **/
static int
lpfc_fabric_login_reqd(struct lpfc_hba *phba,
		struct lpfc_iocbq *cmdiocb,
		struct lpfc_iocbq *rspiocb)
{
	u32 ulp_status = get_job_ulpstatus(phba, rspiocb);
	u32 ulp_word4 = get_job_word4(phba, rspiocb);

	if (ulp_status != IOSTAT_FABRIC_RJT ||
	    ulp_word4 != RJT_LOGIN_REQUIRED)
		return 0;
	else
		return 1;
}

/**
 * lpfc_cmpl_els_fdisc - Completion function for fdisc iocb command
 * @phba: pointer to lpfc hba data structure.
 * @cmdiocb: pointer to lpfc command iocb data structure.
 * @rspiocb: pointer to lpfc response iocb data structure.
 *
 * This routine is the completion callback function to a Fabric Discover
 * (FDISC) ELS command. Since all the FDISC ELS commands are issued
 * single threaded, each FDISC completion callback function will reset
 * the discovery timer for all vports such that the timers will not get
 * unnecessary timeout. The function checks the FDISC IOCB status. If error
 * detected, the vport will be set to FC_VPORT_FAILED state. Otherwise,the
 * vport will set to FC_VPORT_ACTIVE state. It then checks whether the DID
 * assigned to the vport has been changed with the completion of the FDISC
 * command. If so, both RPI (Remote Port Index) and VPI (Virtual Port Index)
 * are unregistered from the HBA, and then the lpfc_register_new_vport()
 * routine is invoked to register new vport with the HBA. Otherwise, the
 * lpfc_do_scr_ns_plogi() routine is invoked to issue a PLOGI to the Name
 * Server for State Change Request (SCR).
 **/
static void
lpfc_cmpl_els_fdisc(struct lpfc_hba *phba, struct lpfc_iocbq *cmdiocb,
		    struct lpfc_iocbq *rspiocb)
{
	struct lpfc_vport *vport = cmdiocb->vport;
	struct lpfc_nodelist *ndlp = cmdiocb->ndlp;
	struct lpfc_nodelist *np;
	struct lpfc_nodelist *next_np;
	struct lpfc_iocbq *piocb;
	struct lpfc_dmabuf *pcmd = cmdiocb->cmd_dmabuf, *prsp;
	struct serv_parm *sp;
	uint8_t fabric_param_changed;
	u32 ulp_status, ulp_word4;

	ulp_status = get_job_ulpstatus(phba, rspiocb);
	ulp_word4 = get_job_word4(phba, rspiocb);

	lpfc_printf_vlog(vport, KERN_INFO, LOG_ELS,
			 "0123 FDISC completes. x%x/x%x prevDID: x%x\n",
			 ulp_status, ulp_word4,
			 vport->fc_prevDID);
	/* Since all FDISCs are being single threaded, we
	 * must reset the discovery timer for ALL vports
	 * waiting to send FDISC when one completes.
	 */
	list_for_each_entry(piocb, &phba->fabric_iocb_list, list) {
		lpfc_set_disctmo(piocb->vport);
	}

	lpfc_debugfs_disc_trc(vport, LPFC_DISC_TRC_ELS_CMD,
		"FDISC cmpl:      status:x%x/x%x prevdid:x%x",
		ulp_status, ulp_word4, vport->fc_prevDID);

	if (ulp_status) {

		if (lpfc_fabric_login_reqd(phba, cmdiocb, rspiocb)) {
			lpfc_retry_pport_discovery(phba);
			goto out;
		}

		/* Check for retry */
		if (lpfc_els_retry(phba, cmdiocb, rspiocb))
			goto out;
		/* Warn FDISC status */
		lpfc_vlog_msg(vport, KERN_WARNING, LOG_ELS,
			      "0126 FDISC cmpl status: x%x/x%x)\n",
			      ulp_status, ulp_word4);
		goto fdisc_failed;
	}

	lpfc_check_nlp_post_devloss(vport, ndlp);

	clear_bit(FC_VPORT_CVL_RCVD, &vport->fc_flag);
	clear_bit(FC_VPORT_LOGO_RCVD, &vport->fc_flag);
	set_bit(FC_FABRIC, &vport->fc_flag);
	if (vport->phba->fc_topology == LPFC_TOPOLOGY_LOOP)
		set_bit(FC_PUBLIC_LOOP, &vport->fc_flag);

	vport->fc_myDID = ulp_word4 & Mask_DID;
	lpfc_vport_set_state(vport, FC_VPORT_ACTIVE);
	prsp = list_get_first(&pcmd->list, struct lpfc_dmabuf, list);
	if (!prsp)
		goto out;
	if (!lpfc_is_els_acc_rsp(prsp))
		goto out;

	sp = prsp->virt + sizeof(uint32_t);
	fabric_param_changed = lpfc_check_clean_addr_bit(vport, sp);
	memcpy(&vport->fabric_portname, &sp->portName,
		sizeof(struct lpfc_name));
	memcpy(&vport->fabric_nodename, &sp->nodeName,
		sizeof(struct lpfc_name));
	if (fabric_param_changed &&
		!test_bit(FC_VPORT_NEEDS_REG_VPI, &vport->fc_flag)) {
		/* If our NportID changed, we need to ensure all
		 * remaining NPORTs get unreg_login'ed so we can
		 * issue unreg_vpi.
		 */
		list_for_each_entry_safe(np, next_np,
			&vport->fc_nodes, nlp_listp) {
			if ((np->nlp_state != NLP_STE_NPR_NODE) ||
			    !(np->nlp_flag & NLP_NPR_ADISC))
				continue;
			spin_lock_irq(&ndlp->lock);
			np->nlp_flag &= ~NLP_NPR_ADISC;
			spin_unlock_irq(&ndlp->lock);
			lpfc_unreg_rpi(vport, np);
		}
		lpfc_cleanup_pending_mbox(vport);

		if (phba->sli_rev == LPFC_SLI_REV4)
			lpfc_sli4_unreg_all_rpis(vport);

		lpfc_mbx_unreg_vpi(vport);
		set_bit(FC_VPORT_NEEDS_REG_VPI, &vport->fc_flag);
		if (phba->sli_rev == LPFC_SLI_REV4)
			set_bit(FC_VPORT_NEEDS_INIT_VPI, &vport->fc_flag);
		else
			set_bit(FC_LOGO_RCVD_DID_CHNG, &vport->fc_flag);
	} else if ((phba->sli_rev == LPFC_SLI_REV4) &&
		   !test_bit(FC_VPORT_NEEDS_REG_VPI, &vport->fc_flag)) {
		/*
		 * Driver needs to re-reg VPI in order for f/w
		 * to update the MAC address.
		 */
		lpfc_register_new_vport(phba, vport, ndlp);
		lpfc_nlp_set_state(vport, ndlp, NLP_STE_UNMAPPED_NODE);
		goto out;
	}

	if (test_bit(FC_VPORT_NEEDS_INIT_VPI, &vport->fc_flag))
		lpfc_issue_init_vpi(vport);
	else if (test_bit(FC_VPORT_NEEDS_REG_VPI, &vport->fc_flag))
		lpfc_register_new_vport(phba, vport, ndlp);
	else
		lpfc_do_scr_ns_plogi(phba, vport);

	/* The FDISC completed successfully. Move the fabric ndlp to
	 * UNMAPPED state and register with the transport.
	 */
	lpfc_nlp_set_state(vport, ndlp, NLP_STE_UNMAPPED_NODE);
	goto out;

fdisc_failed:
	if (vport->fc_vport &&
	    (vport->fc_vport->vport_state != FC_VPORT_NO_FABRIC_RSCS))
		lpfc_vport_set_state(vport, FC_VPORT_FAILED);
	/* Cancel discovery timer */
	lpfc_can_disctmo(vport);
out:
	lpfc_els_free_iocb(phba, cmdiocb);
	lpfc_nlp_put(ndlp);
}

/**
 * lpfc_issue_els_fdisc - Issue a fdisc iocb command
 * @vport: pointer to a virtual N_Port data structure.
 * @ndlp: pointer to a node-list data structure.
 * @retry: number of retries to the command IOCB.
 *
 * This routine prepares and issues a Fabric Discover (FDISC) IOCB to
 * a remote node (@ndlp) off a @vport. It uses the lpfc_issue_fabric_iocb()
 * routine to issue the IOCB, which makes sure only one outstanding fabric
 * IOCB will be sent off HBA at any given time.
 *
 * Note that the ndlp reference count will be incremented by 1 for holding the
 * ndlp and the reference to ndlp will be stored into the ndlp field of
 * the IOCB for the completion callback function to the FDISC ELS command.
 *
 * Return code
 *   0 - Successfully issued fdisc iocb command
 *   1 - Failed to issue fdisc iocb command
 **/
static int
lpfc_issue_els_fdisc(struct lpfc_vport *vport, struct lpfc_nodelist *ndlp,
		     uint8_t retry)
{
	struct lpfc_hba *phba = vport->phba;
	IOCB_t *icmd;
	union lpfc_wqe128 *wqe = NULL;
	struct lpfc_iocbq *elsiocb;
	struct serv_parm *sp;
	uint8_t *pcmd;
	uint16_t cmdsize;
	int did = ndlp->nlp_DID;
	int rc;

	vport->port_state = LPFC_FDISC;
	vport->fc_myDID = 0;
	cmdsize = (sizeof(uint32_t) + sizeof(struct serv_parm));
	elsiocb = lpfc_prep_els_iocb(vport, 1, cmdsize, retry, ndlp, did,
				     ELS_CMD_FDISC);
	if (!elsiocb) {
		lpfc_vport_set_state(vport, FC_VPORT_FAILED);
		lpfc_printf_vlog(vport, KERN_ERR, LOG_TRACE_EVENT,
				 "0255 Issue FDISC: no IOCB\n");
		return 1;
	}

	if (phba->sli_rev == LPFC_SLI_REV4) {
		wqe = &elsiocb->wqe;
		bf_set(els_req64_sid, &wqe->els_req, 0);
		bf_set(els_req64_sp, &wqe->els_req, 1);
	} else {
		icmd = &elsiocb->iocb;
		icmd->un.elsreq64.myID = 0;
		icmd->un.elsreq64.fl = 1;
		icmd->ulpCt_h = 1;
		icmd->ulpCt_l = 0;
	}

	pcmd = (uint8_t *)elsiocb->cmd_dmabuf->virt;
	*((uint32_t *) (pcmd)) = ELS_CMD_FDISC;
	pcmd += sizeof(uint32_t); /* CSP Word 1 */
	memcpy(pcmd, &vport->phba->pport->fc_sparam, sizeof(struct serv_parm));
	sp = (struct serv_parm *) pcmd;
	/* Setup CSPs accordingly for Fabric */
	sp->cmn.e_d_tov = 0;
	sp->cmn.w2.r_a_tov = 0;
	sp->cmn.virtual_fabric_support = 0;
	sp->cls1.classValid = 0;
	sp->cls2.seqDelivery = 1;
	sp->cls3.seqDelivery = 1;

	pcmd += sizeof(uint32_t); /* CSP Word 2 */
	pcmd += sizeof(uint32_t); /* CSP Word 3 */
	pcmd += sizeof(uint32_t); /* CSP Word 4 */
	pcmd += sizeof(uint32_t); /* Port Name */
	memcpy(pcmd, &vport->fc_portname, 8);
	pcmd += sizeof(uint32_t); /* Node Name */
	pcmd += sizeof(uint32_t); /* Node Name */
	memcpy(pcmd, &vport->fc_nodename, 8);
	sp->cmn.valid_vendor_ver_level = 0;
	memset(sp->un.vendorVersion, 0, sizeof(sp->un.vendorVersion));
	lpfc_set_disctmo(vport);

	phba->fc_stat.elsXmitFDISC++;
	elsiocb->cmd_cmpl = lpfc_cmpl_els_fdisc;

	lpfc_debugfs_disc_trc(vport, LPFC_DISC_TRC_ELS_CMD,
		"Issue FDISC:     did:x%x",
		did, 0, 0);

	elsiocb->ndlp = lpfc_nlp_get(ndlp);
	if (!elsiocb->ndlp)
		goto err_out;

	rc = lpfc_issue_fabric_iocb(phba, elsiocb);
	if (rc == IOCB_ERROR) {
		lpfc_nlp_put(ndlp);
		goto err_out;
	}

	lpfc_vport_set_state(vport, FC_VPORT_INITIALIZING);
	return 0;

 err_out:
	lpfc_els_free_iocb(phba, elsiocb);
	lpfc_vport_set_state(vport, FC_VPORT_FAILED);
	lpfc_printf_vlog(vport, KERN_ERR, LOG_TRACE_EVENT,
			 "0256 Issue FDISC: Cannot send IOCB\n");
	return 1;
}

/**
 * lpfc_cmpl_els_npiv_logo - Completion function with vport logo
 * @phba: pointer to lpfc hba data structure.
 * @cmdiocb: pointer to lpfc command iocb data structure.
 * @rspiocb: pointer to lpfc response iocb data structure.
 *
 * This routine is the completion callback function to the issuing of a LOGO
 * ELS command off a vport. It frees the command IOCB and then decrement the
 * reference count held on ndlp for this completion function, indicating that
 * the reference to the ndlp is no long needed. Note that the
 * lpfc_els_free_iocb() routine decrements the ndlp reference held for this
 * callback function and an additional explicit ndlp reference decrementation
 * will trigger the actual release of the ndlp.
 **/
static void
lpfc_cmpl_els_npiv_logo(struct lpfc_hba *phba, struct lpfc_iocbq *cmdiocb,
			struct lpfc_iocbq *rspiocb)
{
	struct lpfc_vport *vport = cmdiocb->vport;
	IOCB_t *irsp;
	struct lpfc_nodelist *ndlp;
	u32 ulp_status, ulp_word4, did, tmo;

	ndlp = cmdiocb->ndlp;

	ulp_status = get_job_ulpstatus(phba, rspiocb);
	ulp_word4 = get_job_word4(phba, rspiocb);

	if (phba->sli_rev == LPFC_SLI_REV4) {
		did = get_job_els_rsp64_did(phba, cmdiocb);
		tmo = get_wqe_tmo(cmdiocb);
	} else {
		irsp = &rspiocb->iocb;
		did = get_job_els_rsp64_did(phba, rspiocb);
		tmo = irsp->ulpTimeout;
	}

	lpfc_debugfs_disc_trc(vport, LPFC_DISC_TRC_ELS_CMD,
		"LOGO npiv cmpl:  status:x%x/x%x did:x%x",
		ulp_status, ulp_word4, did);

	/* NPIV LOGO completes to NPort <nlp_DID> */
	lpfc_printf_vlog(vport, KERN_INFO, LOG_ELS,
			 "2928 NPIV LOGO completes to NPort x%x "
			 "Data: x%x x%x x%x x%x x%x x%x x%x\n",
			 ndlp->nlp_DID, ulp_status, ulp_word4,
			 tmo, vport->num_disc_nodes,
			 kref_read(&ndlp->kref), ndlp->nlp_flag,
			 ndlp->fc4_xpt_flags);

	if (ulp_status == IOSTAT_SUCCESS) {
		clear_bit(FC_NDISC_ACTIVE, &vport->fc_flag);
		clear_bit(FC_FABRIC, &vport->fc_flag);
		lpfc_can_disctmo(vport);
	}

	if (ndlp->save_flags & NLP_WAIT_FOR_LOGO) {
		/* Wake up lpfc_vport_delete if waiting...*/
		if (ndlp->logo_waitq)
			wake_up(ndlp->logo_waitq);
		spin_lock_irq(&ndlp->lock);
		ndlp->nlp_flag &= ~(NLP_ISSUE_LOGO | NLP_LOGO_SND);
		ndlp->save_flags &= ~NLP_WAIT_FOR_LOGO;
		spin_unlock_irq(&ndlp->lock);
	}

	/* Safe to release resources now. */
	lpfc_els_free_iocb(phba, cmdiocb);
	lpfc_nlp_put(ndlp);
}

/**
 * lpfc_issue_els_npiv_logo - Issue a logo off a vport
 * @vport: pointer to a virtual N_Port data structure.
 * @ndlp: pointer to a node-list data structure.
 *
 * This routine issues a LOGO ELS command to an @ndlp off a @vport.
 *
 * Note that the ndlp reference count will be incremented by 1 for holding the
 * ndlp and the reference to ndlp will be stored into the ndlp field of
 * the IOCB for the completion callback function to the LOGO ELS command.
 *
 * Return codes
 *   0 - Successfully issued logo off the @vport
 *   1 - Failed to issue logo off the @vport
 **/
int
lpfc_issue_els_npiv_logo(struct lpfc_vport *vport, struct lpfc_nodelist *ndlp)
{
	int rc = 0;
	struct lpfc_hba  *phba = vport->phba;
	struct lpfc_iocbq *elsiocb;
	uint8_t *pcmd;
	uint16_t cmdsize;

	cmdsize = 2 * sizeof(uint32_t) + sizeof(struct lpfc_name);
	elsiocb = lpfc_prep_els_iocb(vport, 1, cmdsize, 0, ndlp, ndlp->nlp_DID,
				     ELS_CMD_LOGO);
	if (!elsiocb)
		return 1;

	pcmd = (uint8_t *)elsiocb->cmd_dmabuf->virt;
	*((uint32_t *) (pcmd)) = ELS_CMD_LOGO;
	pcmd += sizeof(uint32_t);

	/* Fill in LOGO payload */
	*((uint32_t *) (pcmd)) = be32_to_cpu(vport->fc_myDID);
	pcmd += sizeof(uint32_t);
	memcpy(pcmd, &vport->fc_portname, sizeof(struct lpfc_name));

	lpfc_debugfs_disc_trc(vport, LPFC_DISC_TRC_ELS_CMD,
		"Issue LOGO npiv  did:x%x flg:x%x",
		ndlp->nlp_DID, ndlp->nlp_flag, 0);

	elsiocb->cmd_cmpl = lpfc_cmpl_els_npiv_logo;
	spin_lock_irq(&ndlp->lock);
	ndlp->nlp_flag |= NLP_LOGO_SND;
	spin_unlock_irq(&ndlp->lock);
	elsiocb->ndlp = lpfc_nlp_get(ndlp);
	if (!elsiocb->ndlp) {
		lpfc_els_free_iocb(phba, elsiocb);
		goto err;
	}

	rc = lpfc_sli_issue_iocb(phba, LPFC_ELS_RING, elsiocb, 0);
	if (rc == IOCB_ERROR) {
		lpfc_els_free_iocb(phba, elsiocb);
		lpfc_nlp_put(ndlp);
		goto err;
	}
	return 0;

err:
	spin_lock_irq(&ndlp->lock);
	ndlp->nlp_flag &= ~NLP_LOGO_SND;
	spin_unlock_irq(&ndlp->lock);
	return 1;
}

/**
 * lpfc_fabric_block_timeout - Handler function to the fabric block timer
 * @t: timer context used to obtain the lpfc hba.
 *
 * This routine is invoked by the fabric iocb block timer after
 * timeout. It posts the fabric iocb block timeout event by setting the
 * WORKER_FABRIC_BLOCK_TMO bit to work port event bitmap and then invokes
 * lpfc_worker_wake_up() routine to wake up the worker thread. It is for
 * the worker thread to invoke the lpfc_unblock_fabric_iocbs() on the
 * posted event WORKER_FABRIC_BLOCK_TMO.
 **/
void
lpfc_fabric_block_timeout(struct timer_list *t)
{
	struct lpfc_hba  *phba = from_timer(phba, t, fabric_block_timer);
	unsigned long iflags;
	uint32_t tmo_posted;

	spin_lock_irqsave(&phba->pport->work_port_lock, iflags);
	tmo_posted = phba->pport->work_port_events & WORKER_FABRIC_BLOCK_TMO;
	if (!tmo_posted)
		phba->pport->work_port_events |= WORKER_FABRIC_BLOCK_TMO;
	spin_unlock_irqrestore(&phba->pport->work_port_lock, iflags);

	if (!tmo_posted)
		lpfc_worker_wake_up(phba);
	return;
}

/**
 * lpfc_resume_fabric_iocbs - Issue a fabric iocb from driver internal list
 * @phba: pointer to lpfc hba data structure.
 *
 * This routine issues one fabric iocb from the driver internal list to
 * the HBA. It first checks whether it's ready to issue one fabric iocb to
 * the HBA (whether there is no outstanding fabric iocb). If so, it shall
 * remove one pending fabric iocb from the driver internal list and invokes
 * lpfc_sli_issue_iocb() routine to send the fabric iocb to the HBA.
 **/
static void
lpfc_resume_fabric_iocbs(struct lpfc_hba *phba)
{
	struct lpfc_iocbq *iocb;
	unsigned long iflags;
	int ret;

repeat:
	iocb = NULL;
	spin_lock_irqsave(&phba->hbalock, iflags);
	/* Post any pending iocb to the SLI layer */
	if (atomic_read(&phba->fabric_iocb_count) == 0) {
		list_remove_head(&phba->fabric_iocb_list, iocb, typeof(*iocb),
				 list);
		if (iocb)
			/* Increment fabric iocb count to hold the position */
			atomic_inc(&phba->fabric_iocb_count);
	}
	spin_unlock_irqrestore(&phba->hbalock, iflags);
	if (iocb) {
		iocb->fabric_cmd_cmpl = iocb->cmd_cmpl;
		iocb->cmd_cmpl = lpfc_cmpl_fabric_iocb;
		iocb->cmd_flag |= LPFC_IO_FABRIC;

		lpfc_debugfs_disc_trc(iocb->vport, LPFC_DISC_TRC_ELS_CMD,
				      "Fabric sched1:   ste:x%x",
				      iocb->vport->port_state, 0, 0);

		ret = lpfc_sli_issue_iocb(phba, LPFC_ELS_RING, iocb, 0);

		if (ret == IOCB_ERROR) {
			iocb->cmd_cmpl = iocb->fabric_cmd_cmpl;
			iocb->fabric_cmd_cmpl = NULL;
			iocb->cmd_flag &= ~LPFC_IO_FABRIC;
			set_job_ulpstatus(iocb, IOSTAT_LOCAL_REJECT);
			iocb->wcqe_cmpl.parameter = IOERR_SLI_ABORTED;
			iocb->cmd_cmpl(phba, iocb, iocb);

			atomic_dec(&phba->fabric_iocb_count);
			goto repeat;
		}
	}
}

/**
 * lpfc_unblock_fabric_iocbs - Unblock issuing fabric iocb command
 * @phba: pointer to lpfc hba data structure.
 *
 * This routine unblocks the  issuing fabric iocb command. The function
 * will clear the fabric iocb block bit and then invoke the routine
 * lpfc_resume_fabric_iocbs() to issue one of the pending fabric iocb
 * from the driver internal fabric iocb list.
 **/
void
lpfc_unblock_fabric_iocbs(struct lpfc_hba *phba)
{
	clear_bit(FABRIC_COMANDS_BLOCKED, &phba->bit_flags);

	lpfc_resume_fabric_iocbs(phba);
	return;
}

/**
 * lpfc_block_fabric_iocbs - Block issuing fabric iocb command
 * @phba: pointer to lpfc hba data structure.
 *
 * This routine blocks the issuing fabric iocb for a specified amount of
 * time (currently 100 ms). This is done by set the fabric iocb block bit
 * and set up a timeout timer for 100ms. When the block bit is set, no more
 * fabric iocb will be issued out of the HBA.
 **/
static void
lpfc_block_fabric_iocbs(struct lpfc_hba *phba)
{
	int blocked;

	blocked = test_and_set_bit(FABRIC_COMANDS_BLOCKED, &phba->bit_flags);
	/* Start a timer to unblock fabric iocbs after 100ms */
	if (!blocked)
		mod_timer(&phba->fabric_block_timer,
			  jiffies + msecs_to_jiffies(100));

	return;
}

/**
 * lpfc_cmpl_fabric_iocb - Completion callback function for fabric iocb
 * @phba: pointer to lpfc hba data structure.
 * @cmdiocb: pointer to lpfc command iocb data structure.
 * @rspiocb: pointer to lpfc response iocb data structure.
 *
 * This routine is the callback function that is put to the fabric iocb's
 * callback function pointer (iocb->cmd_cmpl). The original iocb's callback
 * function pointer has been stored in iocb->fabric_cmd_cmpl. This callback
 * function first restores and invokes the original iocb's callback function
 * and then invokes the lpfc_resume_fabric_iocbs() routine to issue the next
 * fabric bound iocb from the driver internal fabric iocb list onto the wire.
 **/
static void
lpfc_cmpl_fabric_iocb(struct lpfc_hba *phba, struct lpfc_iocbq *cmdiocb,
		      struct lpfc_iocbq *rspiocb)
{
	struct ls_rjt stat;
	u32 ulp_status = get_job_ulpstatus(phba, rspiocb);
	u32 ulp_word4 = get_job_word4(phba, rspiocb);

	WARN_ON((cmdiocb->cmd_flag & LPFC_IO_FABRIC) != LPFC_IO_FABRIC);

	switch (ulp_status) {
		case IOSTAT_NPORT_RJT:
		case IOSTAT_FABRIC_RJT:
			if (ulp_word4 & RJT_UNAVAIL_TEMP)
				lpfc_block_fabric_iocbs(phba);
			break;

		case IOSTAT_NPORT_BSY:
		case IOSTAT_FABRIC_BSY:
			lpfc_block_fabric_iocbs(phba);
			break;

		case IOSTAT_LS_RJT:
			stat.un.ls_rjt_error_be =
				cpu_to_be32(ulp_word4);
			if ((stat.un.b.lsRjtRsnCode == LSRJT_UNABLE_TPC) ||
				(stat.un.b.lsRjtRsnCode == LSRJT_LOGICAL_BSY))
				lpfc_block_fabric_iocbs(phba);
			break;
	}

	BUG_ON(atomic_read(&phba->fabric_iocb_count) == 0);

	cmdiocb->cmd_cmpl = cmdiocb->fabric_cmd_cmpl;
	cmdiocb->fabric_cmd_cmpl = NULL;
	cmdiocb->cmd_flag &= ~LPFC_IO_FABRIC;
	cmdiocb->cmd_cmpl(phba, cmdiocb, rspiocb);

	atomic_dec(&phba->fabric_iocb_count);
	if (!test_bit(FABRIC_COMANDS_BLOCKED, &phba->bit_flags)) {
		/* Post any pending iocbs to HBA */
		lpfc_resume_fabric_iocbs(phba);
	}
}

/**
 * lpfc_issue_fabric_iocb - Issue a fabric iocb command
 * @phba: pointer to lpfc hba data structure.
 * @iocb: pointer to lpfc command iocb data structure.
 *
 * This routine is used as the top-level API for issuing a fabric iocb command
 * such as FLOGI and FDISC. To accommodate certain switch fabric, this driver
 * function makes sure that only one fabric bound iocb will be outstanding at
 * any given time. As such, this function will first check to see whether there
 * is already an outstanding fabric iocb on the wire. If so, it will put the
 * newly issued iocb onto the driver internal fabric iocb list, waiting to be
 * issued later. Otherwise, it will issue the iocb on the wire and update the
 * fabric iocb count it indicate that there is one fabric iocb on the wire.
 *
 * Note, this implementation has a potential sending out fabric IOCBs out of
 * order. The problem is caused by the construction of the "ready" boolen does
 * not include the condition that the internal fabric IOCB list is empty. As
 * such, it is possible a fabric IOCB issued by this routine might be "jump"
 * ahead of the fabric IOCBs in the internal list.
 *
 * Return code
 *   IOCB_SUCCESS - either fabric iocb put on the list or issued successfully
 *   IOCB_ERROR - failed to issue fabric iocb
 **/
static int
lpfc_issue_fabric_iocb(struct lpfc_hba *phba, struct lpfc_iocbq *iocb)
{
	unsigned long iflags;
	int ready;
	int ret;

	BUG_ON(atomic_read(&phba->fabric_iocb_count) > 1);

	spin_lock_irqsave(&phba->hbalock, iflags);
	ready = atomic_read(&phba->fabric_iocb_count) == 0 &&
		!test_bit(FABRIC_COMANDS_BLOCKED, &phba->bit_flags);

	if (ready)
		/* Increment fabric iocb count to hold the position */
		atomic_inc(&phba->fabric_iocb_count);
	spin_unlock_irqrestore(&phba->hbalock, iflags);
	if (ready) {
		iocb->fabric_cmd_cmpl = iocb->cmd_cmpl;
		iocb->cmd_cmpl = lpfc_cmpl_fabric_iocb;
		iocb->cmd_flag |= LPFC_IO_FABRIC;

		lpfc_debugfs_disc_trc(iocb->vport, LPFC_DISC_TRC_ELS_CMD,
				      "Fabric sched2:   ste:x%x",
				      iocb->vport->port_state, 0, 0);

		ret = lpfc_sli_issue_iocb(phba, LPFC_ELS_RING, iocb, 0);

		if (ret == IOCB_ERROR) {
			iocb->cmd_cmpl = iocb->fabric_cmd_cmpl;
			iocb->fabric_cmd_cmpl = NULL;
			iocb->cmd_flag &= ~LPFC_IO_FABRIC;
			atomic_dec(&phba->fabric_iocb_count);
		}
	} else {
		spin_lock_irqsave(&phba->hbalock, iflags);
		list_add_tail(&iocb->list, &phba->fabric_iocb_list);
		spin_unlock_irqrestore(&phba->hbalock, iflags);
		ret = IOCB_SUCCESS;
	}
	return ret;
}

/**
 * lpfc_fabric_abort_vport - Abort a vport's iocbs from driver fabric iocb list
 * @vport: pointer to a virtual N_Port data structure.
 *
 * This routine aborts all the IOCBs associated with a @vport from the
 * driver internal fabric IOCB list. The list contains fabric IOCBs to be
 * issued to the ELS IOCB ring. This abort function walks the fabric IOCB
 * list, removes each IOCB associated with the @vport off the list, set the
 * status field to IOSTAT_LOCAL_REJECT, and invokes the callback function
 * associated with the IOCB.
 **/
static void lpfc_fabric_abort_vport(struct lpfc_vport *vport)
{
	LIST_HEAD(completions);
	struct lpfc_hba  *phba = vport->phba;
	struct lpfc_iocbq *tmp_iocb, *piocb;

	spin_lock_irq(&phba->hbalock);
	list_for_each_entry_safe(piocb, tmp_iocb, &phba->fabric_iocb_list,
				 list) {

		if (piocb->vport != vport)
			continue;

		list_move_tail(&piocb->list, &completions);
	}
	spin_unlock_irq(&phba->hbalock);

	/* Cancel all the IOCBs from the completions list */
	lpfc_sli_cancel_iocbs(phba, &completions, IOSTAT_LOCAL_REJECT,
			      IOERR_SLI_ABORTED);
}

/**
 * lpfc_fabric_abort_nport - Abort a ndlp's iocbs from driver fabric iocb list
 * @ndlp: pointer to a node-list data structure.
 *
 * This routine aborts all the IOCBs associated with an @ndlp from the
 * driver internal fabric IOCB list. The list contains fabric IOCBs to be
 * issued to the ELS IOCB ring. This abort function walks the fabric IOCB
 * list, removes each IOCB associated with the @ndlp off the list, set the
 * status field to IOSTAT_LOCAL_REJECT, and invokes the callback function
 * associated with the IOCB.
 **/
void lpfc_fabric_abort_nport(struct lpfc_nodelist *ndlp)
{
	LIST_HEAD(completions);
	struct lpfc_hba  *phba = ndlp->phba;
	struct lpfc_iocbq *tmp_iocb, *piocb;
	struct lpfc_sli_ring *pring;

	pring = lpfc_phba_elsring(phba);

	if (unlikely(!pring))
		return;

	spin_lock_irq(&phba->hbalock);
	list_for_each_entry_safe(piocb, tmp_iocb, &phba->fabric_iocb_list,
				 list) {
		if ((lpfc_check_sli_ndlp(phba, pring, piocb, ndlp))) {

			list_move_tail(&piocb->list, &completions);
		}
	}
	spin_unlock_irq(&phba->hbalock);

	/* Cancel all the IOCBs from the completions list */
	lpfc_sli_cancel_iocbs(phba, &completions, IOSTAT_LOCAL_REJECT,
			      IOERR_SLI_ABORTED);
}

/**
 * lpfc_fabric_abort_hba - Abort all iocbs on driver fabric iocb list
 * @phba: pointer to lpfc hba data structure.
 *
 * This routine aborts all the IOCBs currently on the driver internal
 * fabric IOCB list. The list contains fabric IOCBs to be issued to the ELS
 * IOCB ring. This function takes the entire IOCB list off the fabric IOCB
 * list, removes IOCBs off the list, set the status field to
 * IOSTAT_LOCAL_REJECT, and invokes the callback function associated with
 * the IOCB.
 **/
void lpfc_fabric_abort_hba(struct lpfc_hba *phba)
{
	LIST_HEAD(completions);

	spin_lock_irq(&phba->hbalock);
	list_splice_init(&phba->fabric_iocb_list, &completions);
	spin_unlock_irq(&phba->hbalock);

	/* Cancel all the IOCBs from the completions list */
	lpfc_sli_cancel_iocbs(phba, &completions, IOSTAT_LOCAL_REJECT,
			      IOERR_SLI_ABORTED);
}

/**
 * lpfc_sli4_vport_delete_els_xri_aborted -Remove all ndlp references for vport
 * @vport: pointer to lpfc vport data structure.
 *
 * This routine is invoked by the vport cleanup for deletions and the cleanup
 * for an ndlp on removal.
 **/
void
lpfc_sli4_vport_delete_els_xri_aborted(struct lpfc_vport *vport)
{
	struct lpfc_hba *phba = vport->phba;
	struct lpfc_sglq *sglq_entry = NULL, *sglq_next = NULL;
	struct lpfc_nodelist *ndlp = NULL;
	unsigned long iflag = 0;

	spin_lock_irqsave(&phba->sli4_hba.sgl_list_lock, iflag);
	list_for_each_entry_safe(sglq_entry, sglq_next,
			&phba->sli4_hba.lpfc_abts_els_sgl_list, list) {
		if (sglq_entry->ndlp && sglq_entry->ndlp->vport == vport) {
			lpfc_nlp_put(sglq_entry->ndlp);
			ndlp = sglq_entry->ndlp;
			sglq_entry->ndlp = NULL;

			/* If the xri on the abts_els_sgl list is for the Fport
			 * node and the vport is unloading, the xri aborted wcqe
			 * likely isn't coming back.  Just release the sgl.
			 */
			if (test_bit(FC_UNLOADING, &vport->load_flag) &&
			    ndlp->nlp_DID == Fabric_DID) {
				list_del(&sglq_entry->list);
				sglq_entry->state = SGL_FREED;
				list_add_tail(&sglq_entry->list,
					&phba->sli4_hba.lpfc_els_sgl_list);
			}
		}
	}
	spin_unlock_irqrestore(&phba->sli4_hba.sgl_list_lock, iflag);
	return;
}

/**
 * lpfc_sli4_els_xri_aborted - Slow-path process of els xri abort
 * @phba: pointer to lpfc hba data structure.
 * @axri: pointer to the els xri abort wcqe structure.
 *
 * This routine is invoked by the worker thread to process a SLI4 slow-path
 * ELS aborted xri.
 **/
void
lpfc_sli4_els_xri_aborted(struct lpfc_hba *phba,
			  struct sli4_wcqe_xri_aborted *axri)
{
	uint16_t xri = bf_get(lpfc_wcqe_xa_xri, axri);
	uint16_t rxid = bf_get(lpfc_wcqe_xa_remote_xid, axri);
	uint16_t lxri = 0;

	struct lpfc_sglq *sglq_entry = NULL, *sglq_next = NULL;
	unsigned long iflag = 0;
	struct lpfc_nodelist *ndlp;
	struct lpfc_sli_ring *pring;

	pring = lpfc_phba_elsring(phba);

	spin_lock_irqsave(&phba->sli4_hba.sgl_list_lock, iflag);
	list_for_each_entry_safe(sglq_entry, sglq_next,
			&phba->sli4_hba.lpfc_abts_els_sgl_list, list) {
		if (sglq_entry->sli4_xritag == xri) {
			list_del(&sglq_entry->list);
			ndlp = sglq_entry->ndlp;
			sglq_entry->ndlp = NULL;
			list_add_tail(&sglq_entry->list,
				&phba->sli4_hba.lpfc_els_sgl_list);
			sglq_entry->state = SGL_FREED;
			spin_unlock_irqrestore(&phba->sli4_hba.sgl_list_lock,
					       iflag);

			if (ndlp) {
				lpfc_set_rrq_active(phba, ndlp,
					sglq_entry->sli4_lxritag,
					rxid, 1);
				lpfc_nlp_put(ndlp);
			}

			/* Check if TXQ queue needs to be serviced */
			if (pring && !list_empty(&pring->txq))
				lpfc_worker_wake_up(phba);
			return;
		}
	}
	spin_unlock_irqrestore(&phba->sli4_hba.sgl_list_lock, iflag);
	lxri = lpfc_sli4_xri_inrange(phba, xri);
	if (lxri == NO_XRI)
		return;

	spin_lock_irqsave(&phba->hbalock, iflag);
	sglq_entry = __lpfc_get_active_sglq(phba, lxri);
	if (!sglq_entry || (sglq_entry->sli4_xritag != xri)) {
		spin_unlock_irqrestore(&phba->hbalock, iflag);
		return;
	}
	sglq_entry->state = SGL_XRI_ABORTED;
	spin_unlock_irqrestore(&phba->hbalock, iflag);
	return;
}

/* lpfc_sli_abts_recover_port - Recover a port that failed a BLS_ABORT req.
 * @vport: pointer to virtual port object.
 * @ndlp: nodelist pointer for the impacted node.
 *
 * The driver calls this routine in response to an SLI4 XRI ABORT CQE
 * or an SLI3 ASYNC_STATUS_CN event from the port.  For either event,
 * the driver is required to send a LOGO to the remote node before it
 * attempts to recover its login to the remote node.
 */
void
lpfc_sli_abts_recover_port(struct lpfc_vport *vport,
			   struct lpfc_nodelist *ndlp)
{
	struct Scsi_Host *shost;
	struct lpfc_hba *phba;
	unsigned long flags = 0;

	shost = lpfc_shost_from_vport(vport);
	phba = vport->phba;
	if (ndlp->nlp_state != NLP_STE_MAPPED_NODE) {
		lpfc_printf_log(phba, KERN_INFO,
				LOG_SLI, "3093 No rport recovery needed. "
				"rport in state 0x%x\n", ndlp->nlp_state);
		return;
	}
	lpfc_printf_log(phba, KERN_ERR, LOG_TRACE_EVENT,
			"3094 Start rport recovery on shost id 0x%x "
			"fc_id 0x%06x vpi 0x%x rpi 0x%x state 0x%x "
			"flags 0x%x\n",
			shost->host_no, ndlp->nlp_DID,
			vport->vpi, ndlp->nlp_rpi, ndlp->nlp_state,
			ndlp->nlp_flag);
	/*
	 * The rport is not responding.  Remove the FCP-2 flag to prevent
	 * an ADISC in the follow-up recovery code.
	 */
	spin_lock_irqsave(&ndlp->lock, flags);
	ndlp->nlp_fcp_info &= ~NLP_FCP_2_DEVICE;
	ndlp->nlp_flag |= NLP_ISSUE_LOGO;
	spin_unlock_irqrestore(&ndlp->lock, flags);
	lpfc_unreg_rpi(vport, ndlp);
}

static void lpfc_init_cs_ctl_bitmap(struct lpfc_vport *vport)
{
	bitmap_zero(vport->vmid_priority_range, LPFC_VMID_MAX_PRIORITY_RANGE);
}

static void
lpfc_vmid_set_cs_ctl_range(struct lpfc_vport *vport, u32 min, u32 max)
{
	u32 i;

	if ((min > max) || (max > LPFC_VMID_MAX_PRIORITY_RANGE))
		return;

	for (i = min; i <= max; i++)
		set_bit(i, vport->vmid_priority_range);
}

static void lpfc_vmid_put_cs_ctl(struct lpfc_vport *vport, u32 ctcl_vmid)
{
	set_bit(ctcl_vmid, vport->vmid_priority_range);
}

u32 lpfc_vmid_get_cs_ctl(struct lpfc_vport *vport)
{
	u32 i;

	i = find_first_bit(vport->vmid_priority_range,
			   LPFC_VMID_MAX_PRIORITY_RANGE);

	if (i == LPFC_VMID_MAX_PRIORITY_RANGE)
		return 0;

	clear_bit(i, vport->vmid_priority_range);
	return i;
}

#define MAX_PRIORITY_DESC	255

static void
lpfc_cmpl_els_qfpa(struct lpfc_hba *phba, struct lpfc_iocbq *cmdiocb,
		   struct lpfc_iocbq *rspiocb)
{
	struct lpfc_vport *vport = cmdiocb->vport;
	struct priority_range_desc *desc;
	struct lpfc_dmabuf *prsp = NULL;
	struct lpfc_vmid_priority_range *vmid_range = NULL;
	u32 *data;
	struct lpfc_dmabuf *dmabuf = cmdiocb->cmd_dmabuf;
	u32 ulp_status = get_job_ulpstatus(phba, rspiocb);
	u32 ulp_word4 = get_job_word4(phba, rspiocb);
	u8 *pcmd, max_desc;
	u32 len, i;
	struct lpfc_nodelist *ndlp = cmdiocb->ndlp;

	prsp = list_get_first(&dmabuf->list, struct lpfc_dmabuf, list);
	if (!prsp)
		goto out;

	pcmd = prsp->virt;
	data = (u32 *)pcmd;
	if (data[0] == ELS_CMD_LS_RJT) {
		lpfc_printf_vlog(vport, KERN_WARNING, LOG_SLI,
				 "3277 QFPA LS_RJT x%x  x%x\n",
				 data[0], data[1]);
		goto out;
	}
	if (ulp_status) {
		lpfc_printf_vlog(vport, KERN_ERR, LOG_SLI,
				 "6529 QFPA failed with status x%x  x%x\n",
				 ulp_status, ulp_word4);
		goto out;
	}

	if (!vport->qfpa_res) {
		max_desc = FCELSSIZE / sizeof(*vport->qfpa_res);
		vport->qfpa_res = kcalloc(max_desc, sizeof(*vport->qfpa_res),
					  GFP_KERNEL);
		if (!vport->qfpa_res)
			goto out;
	}

	len = *((u32 *)(pcmd + 4));
	len = be32_to_cpu(len);
	memcpy(vport->qfpa_res, pcmd, len + 8);
	len = len / LPFC_PRIORITY_RANGE_DESC_SIZE;

	desc = (struct priority_range_desc *)(pcmd + 8);
	vmid_range = vport->vmid_priority.vmid_range;
	if (!vmid_range) {
		vmid_range = kcalloc(MAX_PRIORITY_DESC, sizeof(*vmid_range),
				     GFP_KERNEL);
		if (!vmid_range) {
			kfree(vport->qfpa_res);
			goto out;
		}
		vport->vmid_priority.vmid_range = vmid_range;
	}
	vport->vmid_priority.num_descriptors = len;

	for (i = 0; i < len; i++, vmid_range++, desc++) {
		lpfc_printf_vlog(vport, KERN_DEBUG, LOG_ELS,
				 "6539 vmid values low=%d, high=%d, qos=%d, "
				 "local ve id=%d\n", desc->lo_range,
				 desc->hi_range, desc->qos_priority,
				 desc->local_ve_id);

		vmid_range->low = desc->lo_range << 1;
		if (desc->local_ve_id == QFPA_ODD_ONLY)
			vmid_range->low++;
		if (desc->qos_priority)
			vport->vmid_flag |= LPFC_VMID_QOS_ENABLED;
		vmid_range->qos = desc->qos_priority;

		vmid_range->high = desc->hi_range << 1;
		if ((desc->local_ve_id == QFPA_ODD_ONLY) ||
		    (desc->local_ve_id == QFPA_EVEN_ODD))
			vmid_range->high++;
	}
	lpfc_init_cs_ctl_bitmap(vport);
	for (i = 0; i < vport->vmid_priority.num_descriptors; i++) {
		lpfc_vmid_set_cs_ctl_range(vport,
				vport->vmid_priority.vmid_range[i].low,
				vport->vmid_priority.vmid_range[i].high);
	}

	vport->vmid_flag |= LPFC_VMID_QFPA_CMPL;
 out:
	lpfc_els_free_iocb(phba, cmdiocb);
	lpfc_nlp_put(ndlp);
}

int lpfc_issue_els_qfpa(struct lpfc_vport *vport)
{
	struct lpfc_hba *phba = vport->phba;
	struct lpfc_nodelist *ndlp;
	struct lpfc_iocbq *elsiocb;
	u8 *pcmd;
	int ret;

	ndlp = lpfc_findnode_did(phba->pport, Fabric_DID);
	if (!ndlp || ndlp->nlp_state != NLP_STE_UNMAPPED_NODE)
		return -ENXIO;

	elsiocb = lpfc_prep_els_iocb(vport, 1, LPFC_QFPA_SIZE, 2, ndlp,
				     ndlp->nlp_DID, ELS_CMD_QFPA);
	if (!elsiocb)
		return -ENOMEM;

	pcmd = (u8 *)elsiocb->cmd_dmabuf->virt;

	*((u32 *)(pcmd)) = ELS_CMD_QFPA;
	pcmd += 4;

	elsiocb->cmd_cmpl = lpfc_cmpl_els_qfpa;

	elsiocb->ndlp = lpfc_nlp_get(ndlp);
	if (!elsiocb->ndlp) {
		lpfc_els_free_iocb(vport->phba, elsiocb);
		return -ENXIO;
	}

	ret = lpfc_sli_issue_iocb(phba, LPFC_ELS_RING, elsiocb, 2);
	if (ret != IOCB_SUCCESS) {
		lpfc_els_free_iocb(phba, elsiocb);
		lpfc_nlp_put(ndlp);
		return -EIO;
	}
	vport->vmid_flag &= ~LPFC_VMID_QOS_ENABLED;
	return 0;
}

int
lpfc_vmid_uvem(struct lpfc_vport *vport,
	       struct lpfc_vmid *vmid, bool instantiated)
{
	struct lpfc_vem_id_desc *vem_id_desc;
	struct lpfc_nodelist *ndlp;
	struct lpfc_iocbq *elsiocb;
	struct instantiated_ve_desc *inst_desc;
	struct lpfc_vmid_context *vmid_context;
	u8 *pcmd;
	u32 *len;
	int ret = 0;

	ndlp = lpfc_findnode_did(vport, Fabric_DID);
	if (!ndlp || ndlp->nlp_state != NLP_STE_UNMAPPED_NODE)
		return -ENXIO;

	vmid_context = kmalloc(sizeof(*vmid_context), GFP_KERNEL);
	if (!vmid_context)
		return -ENOMEM;
	elsiocb = lpfc_prep_els_iocb(vport, 1, LPFC_UVEM_SIZE, 2,
				     ndlp, Fabric_DID, ELS_CMD_UVEM);
	if (!elsiocb)
		goto out;

	lpfc_printf_vlog(vport, KERN_DEBUG, LOG_ELS,
			 "3427 Host vmid %s %d\n",
			 vmid->host_vmid, instantiated);
	vmid_context->vmp = vmid;
	vmid_context->nlp = ndlp;
	vmid_context->instantiated = instantiated;
	elsiocb->vmid_tag.vmid_context = vmid_context;
	pcmd = (u8 *)elsiocb->cmd_dmabuf->virt;

	if (!memchr_inv(vport->lpfc_vmid_host_uuid, 0,
			sizeof(vport->lpfc_vmid_host_uuid)))
		memcpy(vport->lpfc_vmid_host_uuid, vmid->host_vmid,
		       sizeof(vport->lpfc_vmid_host_uuid));

	*((u32 *)(pcmd)) = ELS_CMD_UVEM;
	len = (u32 *)(pcmd + 4);
	*len = cpu_to_be32(LPFC_UVEM_SIZE - 8);

	vem_id_desc = (struct lpfc_vem_id_desc *)(pcmd + 8);
	vem_id_desc->tag = be32_to_cpu(VEM_ID_DESC_TAG);
	vem_id_desc->length = be32_to_cpu(LPFC_UVEM_VEM_ID_DESC_SIZE);
	memcpy(vem_id_desc->vem_id, vport->lpfc_vmid_host_uuid,
	       sizeof(vem_id_desc->vem_id));

	inst_desc = (struct instantiated_ve_desc *)(pcmd + 32);
	inst_desc->tag = be32_to_cpu(INSTANTIATED_VE_DESC_TAG);
	inst_desc->length = be32_to_cpu(LPFC_UVEM_VE_MAP_DESC_SIZE);
	memcpy(inst_desc->global_vem_id, vmid->host_vmid,
	       sizeof(inst_desc->global_vem_id));

	bf_set(lpfc_instantiated_nport_id, inst_desc, vport->fc_myDID);
	bf_set(lpfc_instantiated_local_id, inst_desc,
	       vmid->un.cs_ctl_vmid);
	if (instantiated) {
		inst_desc->tag = be32_to_cpu(INSTANTIATED_VE_DESC_TAG);
	} else {
		inst_desc->tag = be32_to_cpu(DEINSTANTIATED_VE_DESC_TAG);
		lpfc_vmid_put_cs_ctl(vport, vmid->un.cs_ctl_vmid);
	}
	inst_desc->word6 = cpu_to_be32(inst_desc->word6);

	elsiocb->cmd_cmpl = lpfc_cmpl_els_uvem;

	elsiocb->ndlp = lpfc_nlp_get(ndlp);
	if (!elsiocb->ndlp) {
		lpfc_els_free_iocb(vport->phba, elsiocb);
		goto out;
	}

	ret = lpfc_sli_issue_iocb(vport->phba, LPFC_ELS_RING, elsiocb, 0);
	if (ret != IOCB_SUCCESS) {
		lpfc_els_free_iocb(vport->phba, elsiocb);
		lpfc_nlp_put(ndlp);
		goto out;
	}

	return 0;
 out:
	kfree(vmid_context);
	return -EIO;
}

static void
lpfc_cmpl_els_uvem(struct lpfc_hba *phba, struct lpfc_iocbq *icmdiocb,
		   struct lpfc_iocbq *rspiocb)
{
	struct lpfc_vport *vport = icmdiocb->vport;
	struct lpfc_dmabuf *prsp = NULL;
	struct lpfc_vmid_context *vmid_context =
	    icmdiocb->vmid_tag.vmid_context;
	struct lpfc_nodelist *ndlp = icmdiocb->ndlp;
	u8 *pcmd;
	u32 *data;
	u32 ulp_status = get_job_ulpstatus(phba, rspiocb);
	u32 ulp_word4 = get_job_word4(phba, rspiocb);
	struct lpfc_dmabuf *dmabuf = icmdiocb->cmd_dmabuf;
	struct lpfc_vmid *vmid;

	vmid = vmid_context->vmp;
	if (!ndlp || ndlp->nlp_state != NLP_STE_UNMAPPED_NODE)
		ndlp = NULL;

	prsp = list_get_first(&dmabuf->list, struct lpfc_dmabuf, list);
	if (!prsp)
		goto out;
	pcmd = prsp->virt;
	data = (u32 *)pcmd;
	if (data[0] == ELS_CMD_LS_RJT) {
		lpfc_printf_vlog(vport, KERN_WARNING, LOG_SLI,
				 "4532 UVEM LS_RJT %x %x\n", data[0], data[1]);
		goto out;
	}
	if (ulp_status) {
		lpfc_printf_vlog(vport, KERN_WARNING, LOG_SLI,
				 "4533 UVEM error status %x: %x\n",
				 ulp_status, ulp_word4);
		goto out;
	}
	spin_lock(&phba->hbalock);
	/* Set IN USE flag */
	vport->vmid_flag |= LPFC_VMID_IN_USE;
	phba->pport->vmid_flag |= LPFC_VMID_IN_USE;
	spin_unlock(&phba->hbalock);

	if (vmid_context->instantiated) {
		write_lock(&vport->vmid_lock);
		vmid->flag |= LPFC_VMID_REGISTERED;
		vmid->flag &= ~LPFC_VMID_REQ_REGISTER;
		write_unlock(&vport->vmid_lock);
	}

 out:
	kfree(vmid_context);
	lpfc_els_free_iocb(phba, icmdiocb);
	lpfc_nlp_put(ndlp);
}<|MERGE_RESOLUTION|>--- conflicted
+++ resolved
@@ -1099,15 +1099,10 @@
 			 sp->cmn.priority_tagging, kref_read(&ndlp->kref));
 
 	/* reinitialize the VMID datastructure before returning */
-<<<<<<< HEAD
-	if (lpfc_is_vmid_enabled(phba))
-		lpfc_reinit_vmid(vport);
-=======
 	if (lpfc_is_vmid_enabled(phba)) {
 		lpfc_reinit_vmid(vport);
 		vport->vmid_flag = 0;
 	}
->>>>>>> a6ad5510
 	if (sp->cmn.priority_tagging)
 		vport->phba->pport->vmid_flag |= (LPFC_VMID_ISSUE_QFPA |
 						  LPFC_VMID_TYPE_PRIO);
