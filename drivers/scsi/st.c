// SPDX-License-Identifier: GPL-2.0-only
/*
   SCSI Tape Driver for Linux version 1.1 and newer. See the accompanying
   file Documentation/scsi/st.rst for more information.

   History:
   Rewritten from Dwayne Forsyth's SCSI tape driver by Kai Makisara.
   Contribution and ideas from several people including (in alphabetical
   order) Klaus Ehrenfried, Eugene Exarevsky, Eric Lee Green, Wolfgang Denk,
   Steve Hirsch, Andreas Koppenh"ofer, Michael Leodolter, Eyal Lebedinsky,
   Michael Schaefer, J"org Weule, and Eric Youngdale.

   Copyright 1992 - 2016 Kai Makisara
   email Kai.Makisara@kolumbus.fi

   Some small formal changes - aeb, 950809

   Last modified: 18-JAN-1998 Richard Gooch <rgooch@atnf.csiro.au> Devfs support
 */

static const char *verstr = "20160209";

#include <linux/module.h>

#include <linux/compat.h>
#include <linux/fs.h>
#include <linux/kernel.h>
#include <linux/sched/signal.h>
#include <linux/mm.h>
#include <linux/init.h>
#include <linux/string.h>
#include <linux/slab.h>
#include <linux/errno.h>
#include <linux/mtio.h>
#include <linux/major.h>
#include <linux/cdrom.h>
#include <linux/ioctl.h>
#include <linux/fcntl.h>
#include <linux/spinlock.h>
#include <linux/blkdev.h>
#include <linux/moduleparam.h>
#include <linux/cdev.h>
#include <linux/idr.h>
#include <linux/delay.h>
#include <linux/mutex.h>

#include <linux/uaccess.h>
#include <asm/dma.h>
#include <linux/unaligned.h>

#include <scsi/scsi.h>
#include <scsi/scsi_dbg.h>
#include <scsi/scsi_device.h>
#include <scsi/scsi_driver.h>
#include <scsi/scsi_eh.h>
#include <scsi/scsi_host.h>
#include <scsi/scsi_ioctl.h>
#include <scsi/sg.h>


/* The driver prints some debugging information on the console if DEBUG
   is defined and non-zero. */
#define DEBUG 1
#define NO_DEBUG 0

#define ST_DEB_MSG  KERN_NOTICE
#if DEBUG
/* The message level for the debug messages is currently set to KERN_NOTICE
   so that people can easily see the messages. Later when the debugging messages
   in the drivers are more widely classified, this may be changed to KERN_DEBUG. */
#define DEB(a) a
#define DEBC(a) if (debugging) { a ; }
#else
#define DEB(a)
#define DEBC(a)
#endif

#define ST_KILOBYTE 1024

#include "st_options.h"
#include "st.h"

static int buffer_kbs;
static int max_sg_segs;
static int try_direct_io = TRY_DIRECT_IO;
static int try_rdio = 1;
static int try_wdio = 1;
static int debug_flag;

static const struct class st_sysfs_class;
static const struct attribute_group *st_dev_groups[];
static const struct attribute_group *st_drv_groups[];

MODULE_AUTHOR("Kai Makisara");
MODULE_DESCRIPTION("SCSI tape (st) driver");
MODULE_LICENSE("GPL");
MODULE_ALIAS_CHARDEV_MAJOR(SCSI_TAPE_MAJOR);
MODULE_ALIAS_SCSI_DEVICE(TYPE_TAPE);

/* Set 'perm' (4th argument) to 0 to disable module_param's definition
 * of sysfs parameters (which module_param doesn't yet support).
 * Sysfs parameters defined explicitly later.
 */
module_param_named(buffer_kbs, buffer_kbs, int, 0);
MODULE_PARM_DESC(buffer_kbs, "Default driver buffer size for fixed block mode (KB; 32)");
module_param_named(max_sg_segs, max_sg_segs, int, 0);
MODULE_PARM_DESC(max_sg_segs, "Maximum number of scatter/gather segments to use (256)");
module_param_named(try_direct_io, try_direct_io, int, 0);
MODULE_PARM_DESC(try_direct_io, "Try direct I/O between user buffer and tape drive (1)");
module_param_named(debug_flag, debug_flag, int, 0);
MODULE_PARM_DESC(debug_flag, "Enable DEBUG, same as setting debugging=1");


/* Extra parameters for testing */
module_param_named(try_rdio, try_rdio, int, 0);
MODULE_PARM_DESC(try_rdio, "Try direct read i/o when possible");
module_param_named(try_wdio, try_wdio, int, 0);
MODULE_PARM_DESC(try_wdio, "Try direct write i/o when possible");

#ifndef MODULE
static int write_threshold_kbs;  /* retained for compatibility */
static struct st_dev_parm {
	char *name;
	int *val;
} parms[] __initdata = {
	{
		"buffer_kbs", &buffer_kbs
	},
	{       /* Retained for compatibility with 2.4 */
		"write_threshold_kbs", &write_threshold_kbs
	},
	{
		"max_sg_segs", NULL
	},
	{
		"try_direct_io", &try_direct_io
	},
	{
		"debug_flag", &debug_flag
	}
};
#endif

/* Restrict the number of modes so that names for all are assigned */
#if ST_NBR_MODES > 16
#error "Maximum number of modes is 16"
#endif
/* Bit reversed order to get same names for same minors with all
   mode counts */
static const char *st_formats[] = {
	"",  "r", "k", "s", "l", "t", "o", "u",
	"m", "v", "p", "x", "a", "y", "q", "z"}; 

/* The default definitions have been moved to st_options.h */

#define ST_FIXED_BUFFER_SIZE (ST_FIXED_BUFFER_BLOCKS * ST_KILOBYTE)

/* The buffer size should fit into the 24 bits for length in the
   6-byte SCSI read and write commands. */
#if ST_FIXED_BUFFER_SIZE >= (2 << 24 - 1)
#error "Buffer size should not exceed (2 << 24 - 1) bytes!"
#endif

static int debugging = DEBUG;

/* Setting these non-zero may risk recognizing resets */
#define MAX_RETRIES 0
#define MAX_WRITE_RETRIES 0
#define MAX_READY_RETRIES 0

#define NO_TAPE  NOT_READY

#define ST_TIMEOUT (900 * HZ)
#define ST_LONG_TIMEOUT (14000 * HZ)

/* Remove mode bits and auto-rewind bit (7) */
#define TAPE_NR(x) ( ((iminor(x) & ~255) >> (ST_NBR_MODE_BITS + 1)) | \
	(iminor(x) & ((1 << ST_MODE_SHIFT)-1)))
#define TAPE_MODE(x) ((iminor(x) & ST_MODE_MASK) >> ST_MODE_SHIFT)

/* Construct the minor number from the device (d), mode (m), and non-rewind (n) data */
#define TAPE_MINOR(d, m, n) (((d & ~(255 >> (ST_NBR_MODE_BITS + 1))) << (ST_NBR_MODE_BITS + 1)) | \
  (d & (255 >> (ST_NBR_MODE_BITS + 1))) | (m << ST_MODE_SHIFT) | ((n != 0) << 7) )

/* Internal ioctl to set both density (uppermost 8 bits) and blocksize (lower
   24 bits) */
#define SET_DENS_AND_BLK 0x10001

static int st_fixed_buffer_size = ST_FIXED_BUFFER_SIZE;
static int st_max_sg_segs = ST_MAX_SG;

static int modes_defined;

static int enlarge_buffer(struct st_buffer *, int);
static void clear_buffer(struct st_buffer *);
static void normalize_buffer(struct st_buffer *);
static int append_to_buffer(const char __user *, struct st_buffer *, int);
static int from_buffer(struct st_buffer *, char __user *, int);
static void move_buffer_data(struct st_buffer *, int);

static int sgl_map_user_pages(struct st_buffer *, const unsigned int,
			      unsigned long, size_t, int);
static int sgl_unmap_user_pages(struct st_buffer *, const unsigned int, int);

static int st_probe(struct device *);
static int st_remove(struct device *);

static struct scsi_driver st_template = {
	.gendrv = {
		.name		= "st",
		.probe		= st_probe,
		.remove		= st_remove,
		.groups		= st_drv_groups,
	},
};

static int st_compression(struct scsi_tape *, int);

static int find_partition(struct scsi_tape *);
static int switch_partition(struct scsi_tape *);

static int st_int_ioctl(struct scsi_tape *, unsigned int, unsigned long);

static void scsi_tape_release(struct kref *);

#define to_scsi_tape(obj) container_of(obj, struct scsi_tape, kref)

static DEFINE_MUTEX(st_ref_mutex);
static DEFINE_SPINLOCK(st_index_lock);
static DEFINE_SPINLOCK(st_use_lock);
static DEFINE_IDR(st_index_idr);



#ifndef SIGS_FROM_OSST
#define SIGS_FROM_OSST \
	{"OnStream", "SC-", "", "osst"}, \
	{"OnStream", "DI-", "", "osst"}, \
	{"OnStream", "DP-", "", "osst"}, \
	{"OnStream", "USB", "", "osst"}, \
	{"OnStream", "FW-", "", "osst"}
#endif

static struct scsi_tape *scsi_tape_get(int dev)
{
	struct scsi_tape *STp = NULL;

	mutex_lock(&st_ref_mutex);
	spin_lock(&st_index_lock);

	STp = idr_find(&st_index_idr, dev);
	if (!STp) goto out;

	kref_get(&STp->kref);

	if (!STp->device)
		goto out_put;

	if (scsi_device_get(STp->device))
		goto out_put;

	goto out;

out_put:
	kref_put(&STp->kref, scsi_tape_release);
	STp = NULL;
out:
	spin_unlock(&st_index_lock);
	mutex_unlock(&st_ref_mutex);
	return STp;
}

static void scsi_tape_put(struct scsi_tape *STp)
{
	struct scsi_device *sdev = STp->device;

	mutex_lock(&st_ref_mutex);
	kref_put(&STp->kref, scsi_tape_release);
	scsi_device_put(sdev);
	mutex_unlock(&st_ref_mutex);
}

struct st_reject_data {
	char *vendor;
	char *model;
	char *rev;
	char *driver_hint; /* Name of the correct driver, NULL if unknown */
};

static struct st_reject_data reject_list[] = {
	/* {"XXX", "Yy-", "", NULL},  example */
	SIGS_FROM_OSST,
	{NULL, }};

/* If the device signature is on the list of incompatible drives, the
   function returns a pointer to the name of the correct driver (if known) */
static char * st_incompatible(struct scsi_device* SDp)
{
	struct st_reject_data *rp;

	for (rp=&(reject_list[0]); rp->vendor != NULL; rp++)
		if (!strncmp(rp->vendor, SDp->vendor, strlen(rp->vendor)) &&
		    !strncmp(rp->model, SDp->model, strlen(rp->model)) &&
		    !strncmp(rp->rev, SDp->rev, strlen(rp->rev))) {
			if (rp->driver_hint)
				return rp->driver_hint;
			else
				return "unknown";
		}
	return NULL;
}


#define st_printk(prefix, t, fmt, a...) \
	sdev_prefix_printk(prefix, (t)->device, (t)->name, fmt, ##a)
#ifdef DEBUG
#define DEBC_printk(t, fmt, a...) \
	if (debugging) { st_printk(ST_DEB_MSG, t, fmt, ##a ); }
#else
#define DEBC_printk(t, fmt, a...)
#endif

static void st_analyze_sense(struct st_request *SRpnt, struct st_cmdstatus *s)
{
	const u8 *ucp;
	const u8 *sense = SRpnt->sense;

	s->have_sense = scsi_normalize_sense(SRpnt->sense,
				SCSI_SENSE_BUFFERSIZE, &s->sense_hdr);
	s->flags = 0;

	if (s->have_sense) {
		s->deferred = 0;
		s->remainder_valid =
			scsi_get_sense_info_fld(sense, SCSI_SENSE_BUFFERSIZE, &s->uremainder64);
		switch (sense[0] & 0x7f) {
		case 0x71:
			s->deferred = 1;
			fallthrough;
		case 0x70:
			s->fixed_format = 1;
			s->flags = sense[2] & 0xe0;
			break;
		case 0x73:
			s->deferred = 1;
			fallthrough;
		case 0x72:
			s->fixed_format = 0;
			ucp = scsi_sense_desc_find(sense, SCSI_SENSE_BUFFERSIZE, 4);
			s->flags = ucp ? (ucp[3] & 0xe0) : 0;
			break;
		}
	}
}


/* Convert the result to success code */
static int st_chk_result(struct scsi_tape *STp, struct st_request * SRpnt)
{
	int result = SRpnt->result;
	u8 scode;
	unsigned int ctr;
	DEB(const char *stp;)
	char *name = STp->name;
	struct st_cmdstatus *cmdstatp;

	ctr = scsi_get_ua_por_ctr(STp->device);
	if (ctr != STp->por_ctr) {
		STp->por_ctr = ctr;
		STp->pos_unknown = 1; /* ASC => power on / reset */
		st_printk(KERN_WARNING, STp, "Power on/reset recognized.");
	}

	if (!result)
		return 0;

	cmdstatp = &STp->buffer->cmdstat;
	st_analyze_sense(SRpnt, cmdstatp);

	if (cmdstatp->have_sense)
		scode = STp->buffer->cmdstat.sense_hdr.sense_key;
	else
		scode = 0;

	DEB(
	if (debugging) {
		st_printk(ST_DEB_MSG, STp,
			    "Error: %x, cmd: %x %x %x %x %x %x\n", result,
			    SRpnt->cmd[0], SRpnt->cmd[1], SRpnt->cmd[2],
			    SRpnt->cmd[3], SRpnt->cmd[4], SRpnt->cmd[5]);
		if (cmdstatp->have_sense)
			__scsi_print_sense(STp->device, name,
					   SRpnt->sense, SCSI_SENSE_BUFFERSIZE);
	} ) /* end DEB */
	if (!debugging) { /* Abnormal conditions for tape */
		if (!cmdstatp->have_sense)
			st_printk(KERN_WARNING, STp,
			       "Error %x (driver bt 0, host bt 0x%x).\n",
			       result, host_byte(result));
		else if (cmdstatp->have_sense &&
			 scode != NO_SENSE &&
			 scode != RECOVERED_ERROR &&
			 /* scode != UNIT_ATTENTION && */
			 scode != BLANK_CHECK &&
			 scode != VOLUME_OVERFLOW &&
			 SRpnt->cmd[0] != MODE_SENSE &&
			 SRpnt->cmd[0] != TEST_UNIT_READY) {

			__scsi_print_sense(STp->device, name,
					   SRpnt->sense, SCSI_SENSE_BUFFERSIZE);
		}
	}

	if (cmdstatp->fixed_format &&
	    STp->cln_mode >= EXTENDED_SENSE_START) {  /* Only fixed format sense */
		if (STp->cln_sense_value)
			STp->cleaning_req |= ((SRpnt->sense[STp->cln_mode] &
					       STp->cln_sense_mask) == STp->cln_sense_value);
		else
			STp->cleaning_req |= ((SRpnt->sense[STp->cln_mode] &
					       STp->cln_sense_mask) != 0);
	}
	if (cmdstatp->have_sense &&
	    cmdstatp->sense_hdr.asc == 0 && cmdstatp->sense_hdr.ascq == 0x17)
		STp->cleaning_req = 1; /* ASC and ASCQ => cleaning requested */
	if (cmdstatp->have_sense && scode == UNIT_ATTENTION &&
		cmdstatp->sense_hdr.asc == 0x29 && !STp->pos_unknown) {
		STp->pos_unknown = 1; /* ASC => power on / reset */
		st_printk(KERN_WARNING, STp, "Power on/reset recognized.");
	}

	if (cmdstatp->have_sense &&
	    scode == RECOVERED_ERROR
#if ST_RECOVERED_WRITE_FATAL
	    && SRpnt->cmd[0] != WRITE_6
	    && SRpnt->cmd[0] != WRITE_FILEMARKS
#endif
	    ) {
		STp->recover_count++;
		STp->recover_reg++;

		DEB(
		if (debugging) {
			if (SRpnt->cmd[0] == READ_6)
				stp = "read";
			else if (SRpnt->cmd[0] == WRITE_6)
				stp = "write";
			else
				stp = "ioctl";
			st_printk(ST_DEB_MSG, STp,
				  "Recovered %s error (%d).\n",
				  stp, STp->recover_count);
		} ) /* end DEB */

		if (cmdstatp->flags == 0)
			return 0;
	}
	return (-EIO);
}

static struct st_request *st_allocate_request(struct scsi_tape *stp)
{
	struct st_request *streq;

	streq = kzalloc(sizeof(*streq), GFP_KERNEL);
	if (streq)
		streq->stp = stp;
	else {
		st_printk(KERN_ERR, stp,
			  "Can't get SCSI request.\n");
		if (signal_pending(current))
			stp->buffer->syscall_result = -EINTR;
		else
			stp->buffer->syscall_result = -EBUSY;
	}

	return streq;
}

static void st_release_request(struct st_request *streq)
{
	kfree(streq);
}

static void st_do_stats(struct scsi_tape *STp, struct request *req)
{
	struct scsi_cmnd *scmd = blk_mq_rq_to_pdu(req);
	ktime_t now;

	now = ktime_get();
	if (scmd->cmnd[0] == WRITE_6) {
		now = ktime_sub(now, STp->stats->write_time);
		atomic64_add(ktime_to_ns(now), &STp->stats->tot_write_time);
		atomic64_add(ktime_to_ns(now), &STp->stats->tot_io_time);
		atomic64_inc(&STp->stats->write_cnt);
		if (scmd->result) {
			atomic64_add(atomic_read(&STp->stats->last_write_size)
				- STp->buffer->cmdstat.residual,
				&STp->stats->write_byte_cnt);
			if (STp->buffer->cmdstat.residual > 0)
				atomic64_inc(&STp->stats->resid_cnt);
		} else
			atomic64_add(atomic_read(&STp->stats->last_write_size),
				&STp->stats->write_byte_cnt);
	} else if (scmd->cmnd[0] == READ_6) {
		now = ktime_sub(now, STp->stats->read_time);
		atomic64_add(ktime_to_ns(now), &STp->stats->tot_read_time);
		atomic64_add(ktime_to_ns(now), &STp->stats->tot_io_time);
		atomic64_inc(&STp->stats->read_cnt);
		if (scmd->result) {
			atomic64_add(atomic_read(&STp->stats->last_read_size)
				- STp->buffer->cmdstat.residual,
				&STp->stats->read_byte_cnt);
			if (STp->buffer->cmdstat.residual > 0)
				atomic64_inc(&STp->stats->resid_cnt);
		} else
			atomic64_add(atomic_read(&STp->stats->last_read_size),
				&STp->stats->read_byte_cnt);
	} else {
		now = ktime_sub(now, STp->stats->other_time);
		atomic64_add(ktime_to_ns(now), &STp->stats->tot_io_time);
		atomic64_inc(&STp->stats->other_cnt);
	}
	atomic64_dec(&STp->stats->in_flight);
}

static enum rq_end_io_ret st_scsi_execute_end(struct request *req,
					      blk_status_t status)
{
	struct scsi_cmnd *scmd = blk_mq_rq_to_pdu(req);
	struct st_request *SRpnt = req->end_io_data;
	struct scsi_tape *STp = SRpnt->stp;
	struct bio *tmp;

	STp->buffer->cmdstat.midlevel_result = SRpnt->result = scmd->result;
	STp->buffer->cmdstat.residual = scmd->resid_len;

	st_do_stats(STp, req);

	tmp = SRpnt->bio;
	if (scmd->sense_len)
		memcpy(SRpnt->sense, scmd->sense_buffer, SCSI_SENSE_BUFFERSIZE);
	if (SRpnt->waiting)
		complete(SRpnt->waiting);

	blk_rq_unmap_user(tmp);
	blk_mq_free_request(req);
	return RQ_END_IO_NONE;
}

static int st_scsi_execute(struct st_request *SRpnt, const unsigned char *cmd,
			   int data_direction, void *buffer, unsigned bufflen,
			   int timeout, int retries)
{
	struct request *req;
	struct rq_map_data *mdata = &SRpnt->stp->buffer->map_data;
	int err = 0;
	struct scsi_tape *STp = SRpnt->stp;
	struct scsi_cmnd *scmd;

	req = scsi_alloc_request(SRpnt->stp->device->request_queue,
			data_direction == DMA_TO_DEVICE ?
			REQ_OP_DRV_OUT : REQ_OP_DRV_IN, 0);
	if (IS_ERR(req))
		return PTR_ERR(req);
	scmd = blk_mq_rq_to_pdu(req);
	req->rq_flags |= RQF_QUIET;

	mdata->null_mapped = 1;

	if (bufflen) {
		err = blk_rq_map_user(req->q, req, mdata, NULL, bufflen,
				      GFP_KERNEL);
		if (err) {
			blk_mq_free_request(req);
			return err;
		}
	}

	atomic64_inc(&STp->stats->in_flight);
	if (cmd[0] == WRITE_6) {
		atomic_set(&STp->stats->last_write_size, bufflen);
		STp->stats->write_time = ktime_get();
	} else if (cmd[0] == READ_6) {
		atomic_set(&STp->stats->last_read_size, bufflen);
		STp->stats->read_time = ktime_get();
	} else {
		STp->stats->other_time = ktime_get();
	}

	SRpnt->bio = req->bio;
	scmd->cmd_len = COMMAND_SIZE(cmd[0]);
	memcpy(scmd->cmnd, cmd, scmd->cmd_len);
	req->timeout = timeout;
	scmd->allowed = retries;
	req->end_io = st_scsi_execute_end;
	req->end_io_data = SRpnt;

	blk_execute_rq_nowait(req, true);
	return 0;
}

/* Do the scsi command. Waits until command performed if do_wait is true.
   Otherwise write_behind_check() is used to check that the command
   has finished. */
static struct st_request *
st_do_scsi(struct st_request * SRpnt, struct scsi_tape * STp, unsigned char *cmd,
	   int bytes, int direction, int timeout, int retries, int do_wait)
{
	struct completion *waiting;
	struct rq_map_data *mdata = &STp->buffer->map_data;
	int ret;

	/* if async, make sure there's no command outstanding */
	if (!do_wait && ((STp->buffer)->last_SRpnt)) {
		st_printk(KERN_ERR, STp,
			  "Async command already active.\n");
		if (signal_pending(current))
			(STp->buffer)->syscall_result = (-EINTR);
		else
			(STp->buffer)->syscall_result = (-EBUSY);
		return NULL;
	}

	if (!SRpnt) {
		SRpnt = st_allocate_request(STp);
		if (!SRpnt)
			return NULL;
	}

	/* If async IO, set last_SRpnt. This ptr tells write_behind_check
	   which IO is outstanding. It's nulled out when the IO completes. */
	if (!do_wait)
		(STp->buffer)->last_SRpnt = SRpnt;

	waiting = &STp->wait;
	init_completion(waiting);
	SRpnt->waiting = waiting;

	if (STp->buffer->do_dio) {
		mdata->page_order = 0;
		mdata->nr_entries = STp->buffer->sg_segs;
		mdata->pages = STp->buffer->mapped_pages;
	} else {
		mdata->page_order = STp->buffer->reserved_page_order;
		mdata->nr_entries =
			DIV_ROUND_UP(bytes, PAGE_SIZE << mdata->page_order);
		mdata->pages = STp->buffer->reserved_pages;
		mdata->offset = 0;
	}

	memcpy(SRpnt->cmd, cmd, sizeof(SRpnt->cmd));
	STp->buffer->cmdstat.have_sense = 0;
	STp->buffer->syscall_result = 0;

	ret = st_scsi_execute(SRpnt, cmd, direction, NULL, bytes, timeout,
			      retries);
	if (ret) {
		/* could not allocate the buffer or request was too large */
		(STp->buffer)->syscall_result = (-EBUSY);
		(STp->buffer)->last_SRpnt = NULL;
	} else if (do_wait) {
		wait_for_completion(waiting);
		SRpnt->waiting = NULL;
		(STp->buffer)->syscall_result = st_chk_result(STp, SRpnt);
	}

	return SRpnt;
}


/* Handle the write-behind checking (waits for completion). Returns -ENOSPC if
   write has been correct but EOM early warning reached, -EIO if write ended in
   error or zero if write successful. Asynchronous writes are used only in
   variable block mode. */
static int write_behind_check(struct scsi_tape * STp)
{
	int retval = 0;
	struct st_buffer *STbuffer;
	struct st_partstat *STps;
	struct st_cmdstatus *cmdstatp;
	struct st_request *SRpnt;

	STbuffer = STp->buffer;
	if (!STbuffer->writing)
		return 0;

	DEB(
	if (STp->write_pending)
		STp->nbr_waits++;
	else
		STp->nbr_finished++;
	) /* end DEB */

	wait_for_completion(&(STp->wait));
	SRpnt = STbuffer->last_SRpnt;
	STbuffer->last_SRpnt = NULL;
	SRpnt->waiting = NULL;

	(STp->buffer)->syscall_result = st_chk_result(STp, SRpnt);
	st_release_request(SRpnt);

	STbuffer->buffer_bytes -= STbuffer->writing;
	STps = &(STp->ps[STp->partition]);
	if (STps->drv_block >= 0) {
		if (STp->block_size == 0)
			STps->drv_block++;
		else
			STps->drv_block += STbuffer->writing / STp->block_size;
	}

	cmdstatp = &STbuffer->cmdstat;
	if (STbuffer->syscall_result) {
		retval = -EIO;
		if (cmdstatp->have_sense && !cmdstatp->deferred &&
		    (cmdstatp->flags & SENSE_EOM) &&
		    (cmdstatp->sense_hdr.sense_key == NO_SENSE ||
		     cmdstatp->sense_hdr.sense_key == RECOVERED_ERROR)) {
			/* EOM at write-behind, has all data been written? */
			if (!cmdstatp->remainder_valid ||
			    cmdstatp->uremainder64 == 0)
				retval = -ENOSPC;
		}
		if (retval == -EIO)
			STps->drv_block = -1;
	}
	STbuffer->writing = 0;

	DEB(if (debugging && retval)
		    st_printk(ST_DEB_MSG, STp,
				"Async write error %x, return value %d.\n",
				STbuffer->cmdstat.midlevel_result, retval);) /* end DEB */

	return retval;
}


/* Step over EOF if it has been inadvertently crossed (ioctl not used because
   it messes up the block number). */
static int cross_eof(struct scsi_tape * STp, int forward)
{
	struct st_request *SRpnt;
	unsigned char cmd[MAX_COMMAND_SIZE];

	cmd[0] = SPACE;
	cmd[1] = 0x01;		/* Space FileMarks */
	if (forward) {
		cmd[2] = cmd[3] = 0;
		cmd[4] = 1;
	} else
		cmd[2] = cmd[3] = cmd[4] = 0xff;	/* -1 filemarks */
	cmd[5] = 0;

	DEBC_printk(STp, "Stepping over filemark %s.\n",
		    forward ? "forward" : "backward");

	SRpnt = st_do_scsi(NULL, STp, cmd, 0, DMA_NONE,
			   STp->device->request_queue->rq_timeout,
			   MAX_RETRIES, 1);
	if (!SRpnt)
		return (STp->buffer)->syscall_result;

	st_release_request(SRpnt);
	SRpnt = NULL;

	if ((STp->buffer)->cmdstat.midlevel_result != 0)
		st_printk(KERN_ERR, STp,
			  "Stepping over filemark %s failed.\n",
			  forward ? "forward" : "backward");

	return (STp->buffer)->syscall_result;
}


/* Flush the write buffer (never need to write if variable blocksize). */
static int st_flush_write_buffer(struct scsi_tape * STp)
{
	int transfer, blks;
	int result;
	unsigned char cmd[MAX_COMMAND_SIZE];
	struct st_request *SRpnt;
	struct st_partstat *STps;

	result = write_behind_check(STp);
	if (result)
		return result;

	result = 0;
	if (STp->dirty == 1) {

		transfer = STp->buffer->buffer_bytes;
		DEBC_printk(STp, "Flushing %d bytes.\n", transfer);

		memset(cmd, 0, MAX_COMMAND_SIZE);
		cmd[0] = WRITE_6;
		cmd[1] = 1;
		blks = transfer / STp->block_size;
		cmd[2] = blks >> 16;
		cmd[3] = blks >> 8;
		cmd[4] = blks;

		SRpnt = st_do_scsi(NULL, STp, cmd, transfer, DMA_TO_DEVICE,
				   STp->device->request_queue->rq_timeout,
				   MAX_WRITE_RETRIES, 1);
		if (!SRpnt)
			return (STp->buffer)->syscall_result;

		STps = &(STp->ps[STp->partition]);
		if ((STp->buffer)->syscall_result != 0) {
			struct st_cmdstatus *cmdstatp = &STp->buffer->cmdstat;

			if (cmdstatp->have_sense && !cmdstatp->deferred &&
			    (cmdstatp->flags & SENSE_EOM) &&
			    (cmdstatp->sense_hdr.sense_key == NO_SENSE ||
			     cmdstatp->sense_hdr.sense_key == RECOVERED_ERROR) &&
			    (!cmdstatp->remainder_valid ||
			     cmdstatp->uremainder64 == 0)) { /* All written at EOM early warning */
				STp->dirty = 0;
				(STp->buffer)->buffer_bytes = 0;
				if (STps->drv_block >= 0)
					STps->drv_block += blks;
				result = (-ENOSPC);
			} else {
				st_printk(KERN_ERR, STp, "Error on flush.\n");
				STps->drv_block = (-1);
				result = (-EIO);
			}
		} else {
			if (STps->drv_block >= 0)
				STps->drv_block += blks;
			STp->dirty = 0;
			(STp->buffer)->buffer_bytes = 0;
		}
		st_release_request(SRpnt);
		SRpnt = NULL;
	}
	return result;
}


/* Flush the tape buffer. The tape will be positioned correctly unless
   seek_next is true. */
static int flush_buffer(struct scsi_tape *STp, int seek_next)
{
	int backspace, result;
	struct st_partstat *STps;

	if (STp->ready != ST_READY)
		return 0;

	/*
	 * If there was a bus reset, block further access
	 * to this device.
	 */
	if (STp->pos_unknown)
		return (-EIO);

	STps = &(STp->ps[STp->partition]);
	if (STps->rw == ST_WRITING)	/* Writing */
		return st_flush_write_buffer(STp);

	if (STp->block_size == 0)
		return 0;

	backspace = ((STp->buffer)->buffer_bytes +
		     (STp->buffer)->read_pointer) / STp->block_size -
	    ((STp->buffer)->read_pointer + STp->block_size - 1) /
	    STp->block_size;
	(STp->buffer)->buffer_bytes = 0;
	(STp->buffer)->read_pointer = 0;
	result = 0;
	if (!seek_next) {
		if (STps->eof == ST_FM_HIT) {
			result = cross_eof(STp, 0);	/* Back over the EOF hit */
			if (!result)
				STps->eof = ST_NOEOF;
			else {
				if (STps->drv_file >= 0)
					STps->drv_file++;
				STps->drv_block = 0;
			}
		}
		if (!result && backspace > 0)
			result = st_int_ioctl(STp, MTBSR, backspace);
	} else if (STps->eof == ST_FM_HIT) {
		if (STps->drv_file >= 0)
			STps->drv_file++;
		STps->drv_block = 0;
		STps->eof = ST_NOEOF;
	}
	return result;

}

/* Set the mode parameters */
static int set_mode_densblk(struct scsi_tape * STp, struct st_modedef * STm)
{
	int set_it = 0;
	unsigned long arg;

	if (!STp->density_changed &&
	    STm->default_density >= 0 &&
	    STm->default_density != STp->density) {
		arg = STm->default_density;
		set_it = 1;
	} else
		arg = STp->density;
	arg <<= MT_ST_DENSITY_SHIFT;
	if (!STp->blksize_changed &&
	    STm->default_blksize >= 0 &&
	    STm->default_blksize != STp->block_size) {
		arg |= STm->default_blksize;
		set_it = 1;
	} else
		arg |= STp->block_size;
	if (set_it &&
	    st_int_ioctl(STp, SET_DENS_AND_BLK, arg)) {
		st_printk(KERN_WARNING, STp,
			  "Can't set default block size to %d bytes "
			  "and density %x.\n",
			  STm->default_blksize, STm->default_density);
		if (modes_defined)
			return (-EINVAL);
	}
	return 0;
}


/* Lock or unlock the drive door. Don't use when st_request allocated. */
static int do_door_lock(struct scsi_tape * STp, int do_lock)
{
	int retval;

	DEBC_printk(STp, "%socking drive door.\n", do_lock ? "L" : "Unl");

	retval = scsi_set_medium_removal(STp->device,
			do_lock ? SCSI_REMOVAL_PREVENT : SCSI_REMOVAL_ALLOW);
	if (!retval)
		STp->door_locked = do_lock ? ST_LOCKED_EXPLICIT : ST_UNLOCKED;
	else
		STp->door_locked = ST_LOCK_FAILS;
	return retval;
}


/* Set the internal state after reset */
static void reset_state(struct scsi_tape *STp)
{
	int i;
	struct st_partstat *STps;

	STp->pos_unknown = 0;
	for (i = 0; i < ST_NBR_PARTITIONS; i++) {
		STps = &(STp->ps[i]);
		STps->rw = ST_IDLE;
		STps->eof = ST_NOEOF;
		STps->at_sm = 0;
		STps->last_block_valid = 0;
		STps->drv_block = -1;
		STps->drv_file = -1;
	}
	if (STp->can_partitions) {
		STp->partition = find_partition(STp);
		if (STp->partition < 0)
			STp->partition = 0;
	}
}

/* Test if the drive is ready. Returns either one of the codes below or a negative system
   error code. */
#define CHKRES_READY       0
#define CHKRES_NEW_SESSION 1
#define CHKRES_NOT_READY   2
#define CHKRES_NO_TAPE     3

#define MAX_ATTENTIONS    10

static int test_ready(struct scsi_tape *STp, int do_wait)
{
	int attentions, waits, max_wait, scode;
	int retval = CHKRES_READY, new_session = 0;
	unsigned int ctr;
	unsigned char cmd[MAX_COMMAND_SIZE];
	struct st_request *SRpnt = NULL;
	struct st_cmdstatus *cmdstatp = &STp->buffer->cmdstat;

	max_wait = do_wait ? ST_BLOCK_SECONDS : 0;

	for (attentions=waits=0; ; ) {
		memset((void *) &cmd[0], 0, MAX_COMMAND_SIZE);
		cmd[0] = TEST_UNIT_READY;
		SRpnt = st_do_scsi(SRpnt, STp, cmd, 0, DMA_NONE,
				   STp->long_timeout, MAX_READY_RETRIES, 1);

		if (!SRpnt) {
			retval = (STp->buffer)->syscall_result;
			break;
		}

		if (cmdstatp->have_sense) {

			scode = cmdstatp->sense_hdr.sense_key;

			if (scode == UNIT_ATTENTION) { /* New media? */
				if (cmdstatp->sense_hdr.asc == 0x28) { /* New media */
					new_session = 1;
					DEBC_printk(STp, "New tape session.");
				}
				if (attentions < MAX_ATTENTIONS) {
					attentions++;
					continue;
				}
				else {
					retval = (-EIO);
					break;
				}
			}

			if (scode == NOT_READY) {
				if (waits < max_wait) {
					if (msleep_interruptible(1000)) {
						retval = (-EINTR);
						break;
					}
					waits++;
					continue;
				}
				else {
					if ((STp->device)->scsi_level >= SCSI_2 &&
					    cmdstatp->sense_hdr.asc == 0x3a)	/* Check ASC */
						retval = CHKRES_NO_TAPE;
					else
						retval = CHKRES_NOT_READY;
					break;
				}
			}
		}

		ctr = scsi_get_ua_new_media_ctr(STp->device);
		if (ctr != STp->new_media_ctr) {
			STp->new_media_ctr = ctr;
			new_session = 1;
			DEBC_printk(STp, "New tape session.");
		}

		retval = (STp->buffer)->syscall_result;
		if (!retval)
			retval = new_session ? CHKRES_NEW_SESSION : CHKRES_READY;
		break;
	}
	if (STp->first_tur) {
		/* Don't set pos_unknown right after device recognition */
		STp->pos_unknown = 0;
		STp->first_tur = 0;
	}

	if (SRpnt != NULL)
		st_release_request(SRpnt);
	return retval;
}


/* See if the drive is ready and gather information about the tape. Return values:
   < 0   negative error code from errno.h
   0     drive ready
   1     drive not ready (possibly no tape)
*/
static int check_tape(struct scsi_tape *STp, struct file *filp)
{
	int i, retval, new_session = 0, do_wait;
	unsigned char cmd[MAX_COMMAND_SIZE], saved_cleaning;
	unsigned short st_flags = filp->f_flags;
	struct st_request *SRpnt = NULL;
	struct st_modedef *STm;
	struct st_partstat *STps;
	struct inode *inode = file_inode(filp);
	int mode = TAPE_MODE(inode);

	STp->ready = ST_READY;

	if (mode != STp->current_mode) {
		DEBC_printk(STp, "Mode change from %d to %d.\n",
			    STp->current_mode, mode);
		new_session = 1;
		STp->current_mode = mode;
	}
	STm = &(STp->modes[STp->current_mode]);

	saved_cleaning = STp->cleaning_req;
	STp->cleaning_req = 0;

	do_wait = ((filp->f_flags & O_NONBLOCK) == 0);
	retval = test_ready(STp, do_wait);

	if (retval < 0)
	    goto err_out;

	if (retval == CHKRES_NEW_SESSION) {
		STp->pos_unknown = 0;
		STp->partition = STp->new_partition = 0;
		if (STp->can_partitions)
			STp->nbr_partitions = 1; /* This guess will be updated later
                                                    if necessary */
		for (i = 0; i < ST_NBR_PARTITIONS; i++) {
			STps = &(STp->ps[i]);
			STps->rw = ST_IDLE;
			STps->eof = ST_NOEOF;
			STps->at_sm = 0;
			STps->last_block_valid = 0;
			STps->drv_block = 0;
			STps->drv_file = 0;
		}
		new_session = 1;
	}
	else {
		STp->cleaning_req |= saved_cleaning;

		if (retval == CHKRES_NOT_READY || retval == CHKRES_NO_TAPE) {
			if (retval == CHKRES_NO_TAPE)
				STp->ready = ST_NO_TAPE;
			else
				STp->ready = ST_NOT_READY;

			STp->density = 0;	/* Clear the erroneous "residue" */
			STp->write_prot = 0;
			STp->block_size = 0;
			STp->ps[0].drv_file = STp->ps[0].drv_block = (-1);
			STp->partition = STp->new_partition = 0;
			STp->door_locked = ST_UNLOCKED;
			return CHKRES_NOT_READY;
		}
	}

	if (STp->omit_blklims)
		STp->min_block = STp->max_block = (-1);
	else {
		memset((void *) &cmd[0], 0, MAX_COMMAND_SIZE);
		cmd[0] = READ_BLOCK_LIMITS;

		SRpnt = st_do_scsi(SRpnt, STp, cmd, 6, DMA_FROM_DEVICE,
				   STp->device->request_queue->rq_timeout,
				   MAX_READY_RETRIES, 1);
		if (!SRpnt) {
			retval = (STp->buffer)->syscall_result;
			goto err_out;
		}

		if (!SRpnt->result && !STp->buffer->cmdstat.have_sense) {
			STp->max_block = ((STp->buffer)->b_data[1] << 16) |
			    ((STp->buffer)->b_data[2] << 8) | (STp->buffer)->b_data[3];
			STp->min_block = ((STp->buffer)->b_data[4] << 8) |
			    (STp->buffer)->b_data[5];
			if ( DEB( debugging || ) !STp->inited)
				st_printk(KERN_INFO, STp,
					  "Block limits %d - %d bytes.\n",
					  STp->min_block, STp->max_block);
		} else {
			STp->min_block = STp->max_block = (-1);
			DEBC_printk(STp, "Can't read block limits.\n");
		}
	}

	memset((void *) &cmd[0], 0, MAX_COMMAND_SIZE);
	cmd[0] = MODE_SENSE;
	cmd[4] = 12;

	SRpnt = st_do_scsi(SRpnt, STp, cmd, 12, DMA_FROM_DEVICE,
			   STp->device->request_queue->rq_timeout,
			   MAX_READY_RETRIES, 1);
	if (!SRpnt) {
		retval = (STp->buffer)->syscall_result;
		goto err_out;
	}

	if ((STp->buffer)->syscall_result != 0) {
		DEBC_printk(STp, "No Mode Sense.\n");
		STp->block_size = ST_DEFAULT_BLOCK;	/* Educated guess (?) */
		(STp->buffer)->syscall_result = 0;	/* Prevent error propagation */
		STp->drv_write_prot = 0;
	} else {
		DEBC_printk(STp,"Mode sense. Length %d, "
			    "medium %x, WBS %x, BLL %d\n",
			    (STp->buffer)->b_data[0],
			    (STp->buffer)->b_data[1],
			    (STp->buffer)->b_data[2],
			    (STp->buffer)->b_data[3]);

		if ((STp->buffer)->b_data[3] >= 8) {
			STp->drv_buffer = ((STp->buffer)->b_data[2] >> 4) & 7;
			STp->density = (STp->buffer)->b_data[4];
			STp->block_size = (STp->buffer)->b_data[9] * 65536 +
			    (STp->buffer)->b_data[10] * 256 + (STp->buffer)->b_data[11];
			DEBC_printk(STp, "Density %x, tape length: %x, "
				    "drv buffer: %d\n",
				    STp->density,
				    (STp->buffer)->b_data[5] * 65536 +
				    (STp->buffer)->b_data[6] * 256 +
				    (STp->buffer)->b_data[7],
				    STp->drv_buffer);
		}
		STp->drv_write_prot = ((STp->buffer)->b_data[2] & 0x80) != 0;
		if (!STp->drv_buffer && STp->immediate_filemark) {
			st_printk(KERN_WARNING, STp,
				  "non-buffered tape: disabling "
				  "writing immediate filemarks\n");
			STp->immediate_filemark = 0;
		}
	}
	st_release_request(SRpnt);
	SRpnt = NULL;
	STp->inited = 1;

	if (STp->block_size > 0)
		(STp->buffer)->buffer_blocks =
			(STp->buffer)->buffer_size / STp->block_size;
	else
		(STp->buffer)->buffer_blocks = 1;
	(STp->buffer)->buffer_bytes = (STp->buffer)->read_pointer = 0;

	DEBC_printk(STp, "Block size: %d, buffer size: %d (%d blocks).\n",
		    STp->block_size, (STp->buffer)->buffer_size,
		    (STp->buffer)->buffer_blocks);

	if (STp->drv_write_prot) {
		STp->write_prot = 1;

		DEBC_printk(STp, "Write protected\n");

		if (do_wait &&
		    ((st_flags & O_ACCMODE) == O_WRONLY ||
		     (st_flags & O_ACCMODE) == O_RDWR)) {
			retval = (-EROFS);
			goto err_out;
		}
	}

	if (STp->can_partitions && STp->nbr_partitions < 1) {
		/* This code is reached when the device is opened for the first time
		   after the driver has been initialized with tape in the drive and the
		   partition support has been enabled. */
		DEBC_printk(STp, "Updating partition number in status.\n");
		if ((STp->partition = find_partition(STp)) < 0) {
			retval = STp->partition;
			goto err_out;
		}
		STp->new_partition = STp->partition;
		STp->nbr_partitions = 1; /* This guess will be updated when necessary */
	}

	if (new_session) {	/* Change the drive parameters for the new mode */
		STp->density_changed = STp->blksize_changed = 0;
		STp->compression_changed = 0;
		if (!(STm->defaults_for_writes) &&
		    (retval = set_mode_densblk(STp, STm)) < 0)
		    goto err_out;

		if (STp->default_drvbuffer != 0xff) {
			if (st_int_ioctl(STp, MTSETDRVBUFFER, STp->default_drvbuffer))
				st_printk(KERN_WARNING, STp,
					  "Can't set default drive "
					  "buffering to %d.\n",
					  STp->default_drvbuffer);
		}
	}

	return CHKRES_READY;

 err_out:
	return retval;
}


/* Open the device. Needs to take the BKL only because of incrementing the SCSI host
   module count. */
static int st_open(struct inode *inode, struct file *filp)
{
	int i, retval = (-EIO);
	int resumed = 0;
	struct scsi_tape *STp;
	struct st_partstat *STps;
	int dev = TAPE_NR(inode);

	/*
	 * We really want to do nonseekable_open(inode, filp); here, but some
	 * versions of tar incorrectly call lseek on tapes and bail out if that
	 * fails.  So we disallow pread() and pwrite(), but permit lseeks.
	 */
	filp->f_mode &= ~(FMODE_PREAD | FMODE_PWRITE);

	if (!(STp = scsi_tape_get(dev))) {
		return -ENXIO;
	}

	filp->private_data = STp;

	spin_lock(&st_use_lock);
	if (STp->in_use) {
		spin_unlock(&st_use_lock);
		DEBC_printk(STp, "Device already in use.\n");
		scsi_tape_put(STp);
		return (-EBUSY);
	}

	STp->in_use = 1;
	spin_unlock(&st_use_lock);
	STp->rew_at_close = STp->autorew_dev = (iminor(inode) & 0x80) == 0;

	if (scsi_autopm_get_device(STp->device) < 0) {
		retval = -EIO;
		goto err_out;
	}
	resumed = 1;
	if (!scsi_block_when_processing_errors(STp->device)) {
		retval = (-ENXIO);
		goto err_out;
	}

	/* See that we have at least a one page buffer available */
	if (!enlarge_buffer(STp->buffer, PAGE_SIZE)) {
		st_printk(KERN_WARNING, STp,
			  "Can't allocate one page tape buffer.\n");
		retval = (-EOVERFLOW);
		goto err_out;
	}

	(STp->buffer)->cleared = 0;
	(STp->buffer)->writing = 0;
	(STp->buffer)->syscall_result = 0;

	STp->write_prot = ((filp->f_flags & O_ACCMODE) == O_RDONLY);

	STp->dirty = 0;
	for (i = 0; i < ST_NBR_PARTITIONS; i++) {
		STps = &(STp->ps[i]);
		STps->rw = ST_IDLE;
	}
	STp->try_dio_now = STp->try_dio;
	STp->recover_count = 0;
	DEB( STp->nbr_waits = STp->nbr_finished = 0;
	     STp->nbr_requests = STp->nbr_dio = STp->nbr_pages = 0; )

	retval = check_tape(STp, filp);
	if (retval < 0)
		goto err_out;
	if ((filp->f_flags & O_NONBLOCK) == 0 &&
	    retval != CHKRES_READY) {
		if (STp->ready == NO_TAPE)
			retval = (-ENOMEDIUM);
		else
			retval = (-EIO);
		goto err_out;
	}
	return 0;

 err_out:
	normalize_buffer(STp->buffer);
	spin_lock(&st_use_lock);
	STp->in_use = 0;
	spin_unlock(&st_use_lock);
	if (resumed)
		scsi_autopm_put_device(STp->device);
	scsi_tape_put(STp);
	return retval;

}


/* Flush the tape buffer before close */
static int st_flush(struct file *filp, fl_owner_t id)
{
	int result = 0, result2;
	unsigned char cmd[MAX_COMMAND_SIZE];
	struct st_request *SRpnt;
	struct scsi_tape *STp = filp->private_data;
	struct st_modedef *STm = &(STp->modes[STp->current_mode]);
	struct st_partstat *STps = &(STp->ps[STp->partition]);

	if (file_count(filp) > 1)
		return 0;

	if (STps->rw == ST_WRITING && !STp->pos_unknown) {
		result = st_flush_write_buffer(STp);
		if (result != 0 && result != (-ENOSPC))
			goto out;
	}

	if (STp->can_partitions &&
	    (result2 = switch_partition(STp)) < 0) {
		DEBC_printk(STp, "switch_partition at close failed.\n");
		if (result == 0)
			result = result2;
		goto out;
	}

	DEBC( if (STp->nbr_requests)
		st_printk(KERN_DEBUG, STp,
			  "Number of r/w requests %d, dio used in %d, "
			  "pages %d.\n", STp->nbr_requests, STp->nbr_dio,
			  STp->nbr_pages));

	if (STps->rw == ST_WRITING && !STp->pos_unknown) {
		struct st_cmdstatus *cmdstatp = &STp->buffer->cmdstat;

#if DEBUG
		DEBC_printk(STp, "Async write waits %d, finished %d.\n",
			    STp->nbr_waits, STp->nbr_finished);
#endif
		memset(cmd, 0, MAX_COMMAND_SIZE);
		cmd[0] = WRITE_FILEMARKS;
		if (STp->immediate_filemark)
			cmd[1] = 1;
		cmd[4] = 1 + STp->two_fm;

		SRpnt = st_do_scsi(NULL, STp, cmd, 0, DMA_NONE,
				   STp->device->request_queue->rq_timeout,
				   MAX_WRITE_RETRIES, 1);
		if (!SRpnt) {
			result = (STp->buffer)->syscall_result;
			goto out;
		}

		if (STp->buffer->syscall_result == 0 ||
		    (cmdstatp->have_sense && !cmdstatp->deferred &&
		     (cmdstatp->flags & SENSE_EOM) &&
		     (cmdstatp->sense_hdr.sense_key == NO_SENSE ||
		      cmdstatp->sense_hdr.sense_key == RECOVERED_ERROR) &&
		     (!cmdstatp->remainder_valid || cmdstatp->uremainder64 == 0))) {
			/* Write successful at EOM */
			st_release_request(SRpnt);
			SRpnt = NULL;
			if (STps->drv_file >= 0)
				STps->drv_file++;
			STps->drv_block = 0;
			if (STp->two_fm)
				cross_eof(STp, 0);
			STps->eof = ST_FM;
		}
		else { /* Write error */
			st_release_request(SRpnt);
			SRpnt = NULL;
			st_printk(KERN_ERR, STp,
				  "Error on write filemark.\n");
			if (result == 0)
				result = (-EIO);
		}

		DEBC_printk(STp, "Buffer flushed, %d EOF(s) written\n", cmd[4]);
	} else if (!STp->rew_at_close) {
		STps = &(STp->ps[STp->partition]);
		if (!STm->sysv || STps->rw != ST_READING) {
			if (STp->can_bsr)
				result = flush_buffer(STp, 0);
			else if (STps->eof == ST_FM_HIT) {
				result = cross_eof(STp, 0);
				if (result) {
					if (STps->drv_file >= 0)
						STps->drv_file++;
					STps->drv_block = 0;
					STps->eof = ST_FM;
				} else
					STps->eof = ST_NOEOF;
			}
		} else if ((STps->eof == ST_NOEOF &&
			    !(result = cross_eof(STp, 1))) ||
			   STps->eof == ST_FM_HIT) {
			if (STps->drv_file >= 0)
				STps->drv_file++;
			STps->drv_block = 0;
			STps->eof = ST_FM;
		}
	}

      out:
	if (STp->rew_at_close) {
		result2 = st_int_ioctl(STp, MTREW, 1);
		if (result == 0)
			result = result2;
	}
	return result;
}


/* Close the device and release it. BKL is not needed: this is the only thread
   accessing this tape. */
static int st_release(struct inode *inode, struct file *filp)
{
	struct scsi_tape *STp = filp->private_data;

	if (STp->door_locked == ST_LOCKED_AUTO)
		do_door_lock(STp, 0);

	normalize_buffer(STp->buffer);
	spin_lock(&st_use_lock);
	STp->in_use = 0;
	spin_unlock(&st_use_lock);
	scsi_autopm_put_device(STp->device);
	scsi_tape_put(STp);

	return 0;
}

/* The checks common to both reading and writing */
static ssize_t rw_checks(struct scsi_tape *STp, struct file *filp, size_t count)
{
	ssize_t retval = 0;

	/*
	 * If we are in the middle of error recovery, don't let anyone
	 * else try and use this device.  Also, if error recovery fails, it
	 * may try and take the device offline, in which case all further
	 * access to the device is prohibited.
	 */
	if (!scsi_block_when_processing_errors(STp->device)) {
		retval = (-ENXIO);
		goto out;
	}

	if (STp->ready != ST_READY) {
		if (STp->ready == ST_NO_TAPE)
			retval = (-ENOMEDIUM);
		else
			retval = (-EIO);
		goto out;
	}

	if (! STp->modes[STp->current_mode].defined) {
		retval = (-ENXIO);
		goto out;
	}


	/*
	 * If there was a bus reset, block further access
	 * to this device.
	 */
	if (STp->pos_unknown) {
		retval = (-EIO);
		goto out;
	}

	if (count == 0)
		goto out;

	DEB(
	if (!STp->in_use) {
		st_printk(ST_DEB_MSG, STp,
			  "Incorrect device.\n");
		retval = (-EIO);
		goto out;
	} ) /* end DEB */

	if (STp->can_partitions &&
	    (retval = switch_partition(STp)) < 0)
		goto out;

	if (STp->block_size == 0 && STp->max_block > 0 &&
	    (count < STp->min_block || count > STp->max_block)) {
		retval = (-EINVAL);
		goto out;
	}

	if (STp->do_auto_lock && STp->door_locked == ST_UNLOCKED &&
	    !do_door_lock(STp, 1))
		STp->door_locked = ST_LOCKED_AUTO;

 out:
	return retval;
}


static int setup_buffering(struct scsi_tape *STp, const char __user *buf,
			   size_t count, int is_read)
{
	int i, bufsize, retval = 0;
	struct st_buffer *STbp = STp->buffer;

	if (is_read)
		i = STp->try_dio_now && try_rdio;
	else
		i = STp->try_dio_now && try_wdio;

	if (i && ((unsigned long)buf & queue_dma_alignment(
					STp->device->request_queue)) == 0) {
		i = sgl_map_user_pages(STbp, STbp->use_sg, (unsigned long)buf,
				       count, (is_read ? READ : WRITE));
		if (i > 0) {
			STbp->do_dio = i;
			STbp->buffer_bytes = 0;   /* can be used as transfer counter */
		}
		else
			STbp->do_dio = 0;  /* fall back to buffering with any error */
		STbp->sg_segs = STbp->do_dio;
		DEB(
		     if (STbp->do_dio) {
			STp->nbr_dio++;
			STp->nbr_pages += STbp->do_dio;
		     }
		)
	} else
		STbp->do_dio = 0;
	DEB( STp->nbr_requests++; )

	if (!STbp->do_dio) {
		if (STp->block_size)
			bufsize = STp->block_size > st_fixed_buffer_size ?
				STp->block_size : st_fixed_buffer_size;
		else {
			bufsize = count;
			/* Make sure that data from previous user is not leaked even if
			   HBA does not return correct residual */
			if (is_read && STp->sili && !STbp->cleared)
				clear_buffer(STbp);
		}

		if (bufsize > STbp->buffer_size &&
		    !enlarge_buffer(STbp, bufsize)) {
			st_printk(KERN_WARNING, STp,
				  "Can't allocate %d byte tape buffer.\n",
				  bufsize);
			retval = (-EOVERFLOW);
			goto out;
		}
		if (STp->block_size)
			STbp->buffer_blocks = bufsize / STp->block_size;
	}

 out:
	return retval;
}


/* Can be called more than once after each setup_buffer() */
static void release_buffering(struct scsi_tape *STp, int is_read)
{
	struct st_buffer *STbp;

	STbp = STp->buffer;
	if (STbp->do_dio) {
		sgl_unmap_user_pages(STbp, STbp->do_dio, is_read);
		STbp->do_dio = 0;
		STbp->sg_segs = 0;
	}
}


/* Write command */
static ssize_t
st_write(struct file *filp, const char __user *buf, size_t count, loff_t * ppos)
{
	ssize_t total;
	ssize_t i, do_count, blks, transfer;
	ssize_t retval;
	int undone, retry_eot = 0, scode;
	int async_write;
	unsigned char cmd[MAX_COMMAND_SIZE];
	const char __user *b_point;
	struct st_request *SRpnt = NULL;
	struct scsi_tape *STp = filp->private_data;
	struct st_modedef *STm;
	struct st_partstat *STps;
	struct st_buffer *STbp;

	if (mutex_lock_interruptible(&STp->lock))
		return -ERESTARTSYS;

	retval = rw_checks(STp, filp, count);
	if (retval || count == 0)
		goto out;

	/* Write must be integral number of blocks */
	if (STp->block_size != 0 && (count % STp->block_size) != 0) {
		st_printk(KERN_WARNING, STp,
			  "Write not multiple of tape block size.\n");
		retval = (-EINVAL);
		goto out;
	}

	STm = &(STp->modes[STp->current_mode]);
	STps = &(STp->ps[STp->partition]);

	if (STp->write_prot) {
		retval = (-EACCES);
		goto out;
	}


	if (STps->rw == ST_READING) {
		retval = flush_buffer(STp, 0);
		if (retval)
			goto out;
		STps->rw = ST_WRITING;
	} else if (STps->rw != ST_WRITING &&
		   STps->drv_file == 0 && STps->drv_block == 0) {
		if ((retval = set_mode_densblk(STp, STm)) < 0)
			goto out;
		if (STm->default_compression != ST_DONT_TOUCH &&
		    !(STp->compression_changed)) {
			if (st_compression(STp, (STm->default_compression == ST_YES))) {
				st_printk(KERN_WARNING, STp,
					  "Can't set default compression.\n");
				if (modes_defined) {
					retval = (-EINVAL);
					goto out;
				}
			}
		}
	}

	STbp = STp->buffer;
	i = write_behind_check(STp);
	if (i) {
		if (i == -ENOSPC)
			STps->eof = ST_EOM_OK;
		else
			STps->eof = ST_EOM_ERROR;
	}

	if (STps->eof == ST_EOM_OK) {
		STps->eof = ST_EOD_1;  /* allow next write */
		retval = (-ENOSPC);
		goto out;
	}
	else if (STps->eof == ST_EOM_ERROR) {
		retval = (-EIO);
		goto out;
	}

	/* Check the buffer readability in cases where copy_user might catch
	   the problems after some tape movement. */
	if (STp->block_size != 0 &&
	    !STbp->do_dio &&
	    (copy_from_user(&i, buf, 1) != 0 ||
	     copy_from_user(&i, buf + count - 1, 1) != 0)) {
		retval = (-EFAULT);
		goto out;
	}

	retval = setup_buffering(STp, buf, count, 0);
	if (retval)
		goto out;

	total = count;

	memset(cmd, 0, MAX_COMMAND_SIZE);
	cmd[0] = WRITE_6;
	cmd[1] = (STp->block_size != 0);

	STps->rw = ST_WRITING;

	b_point = buf;
	while (count > 0 && !retry_eot) {

		if (STbp->do_dio) {
			do_count = count;
		}
		else {
			if (STp->block_size == 0)
				do_count = count;
			else {
				do_count = STbp->buffer_blocks * STp->block_size -
					STbp->buffer_bytes;
				if (do_count > count)
					do_count = count;
			}

			i = append_to_buffer(b_point, STbp, do_count);
			if (i) {
				retval = i;
				goto out;
			}
		}
		count -= do_count;
		b_point += do_count;

		async_write = STp->block_size == 0 && !STbp->do_dio &&
			STm->do_async_writes && STps->eof < ST_EOM_OK;

		if (STp->block_size != 0 && STm->do_buffer_writes &&
		    !(STp->try_dio_now && try_wdio) && STps->eof < ST_EOM_OK &&
		    STbp->buffer_bytes < STbp->buffer_size) {
			STp->dirty = 1;
			/* Don't write a buffer that is not full enough. */
			if (!async_write && count == 0)
				break;
		}

	retry_write:
		if (STp->block_size == 0)
			blks = transfer = do_count;
		else {
			if (!STbp->do_dio)
				blks = STbp->buffer_bytes;
			else
				blks = do_count;
			blks /= STp->block_size;
			transfer = blks * STp->block_size;
		}
		cmd[2] = blks >> 16;
		cmd[3] = blks >> 8;
		cmd[4] = blks;

		SRpnt = st_do_scsi(SRpnt, STp, cmd, transfer, DMA_TO_DEVICE,
				   STp->device->request_queue->rq_timeout,
				   MAX_WRITE_RETRIES, !async_write);
		if (!SRpnt) {
			retval = STbp->syscall_result;
			goto out;
		}
		if (async_write && !STbp->syscall_result) {
			STbp->writing = transfer;
			STp->dirty = !(STbp->writing ==
				       STbp->buffer_bytes);
			SRpnt = NULL;  /* Prevent releasing this request! */
			DEB( STp->write_pending = 1; )
			break;
		}

		if (STbp->syscall_result != 0) {
			struct st_cmdstatus *cmdstatp = &STp->buffer->cmdstat;

			DEBC_printk(STp, "Error on write:\n");
			if (cmdstatp->have_sense && (cmdstatp->flags & SENSE_EOM)) {
				scode = cmdstatp->sense_hdr.sense_key;
				if (cmdstatp->remainder_valid)
					undone = (int)cmdstatp->uremainder64;
				else if (STp->block_size == 0 &&
					 scode == VOLUME_OVERFLOW)
					undone = transfer;
				else
					undone = 0;
				if (STp->block_size != 0)
					undone *= STp->block_size;
				if (undone <= do_count) {
					/* Only data from this write is not written */
					count += undone;
					b_point -= undone;
					do_count -= undone;
					if (STp->block_size)
						blks = (transfer - undone) / STp->block_size;
					STps->eof = ST_EOM_OK;
					/* Continue in fixed block mode if all written
					   in this request but still something left to write
					   (retval left to zero)
					*/
					if (STp->block_size == 0 ||
					    undone > 0 || count == 0)
						retval = (-ENOSPC); /* EOM within current request */
					DEBC_printk(STp, "EOM with %d "
						    "bytes unwritten.\n",
						    (int)count);
				} else {
					/* EOT within data buffered earlier (possible only
					   in fixed block mode without direct i/o) */
					if (!retry_eot && !cmdstatp->deferred &&
					    (scode == NO_SENSE || scode == RECOVERED_ERROR)) {
						move_buffer_data(STp->buffer, transfer - undone);
						retry_eot = 1;
						if (STps->drv_block >= 0) {
							STps->drv_block += (transfer - undone) /
								STp->block_size;
						}
						STps->eof = ST_EOM_OK;
						DEBC_printk(STp, "Retry "
							    "write of %d "
							    "bytes at EOM.\n",
							    STp->buffer->buffer_bytes);
						goto retry_write;
					}
					else {
						/* Either error within data buffered by driver or
						   failed retry */
						count -= do_count;
						blks = do_count = 0;
						STps->eof = ST_EOM_ERROR;
						STps->drv_block = (-1); /* Too cautious? */
						retval = (-EIO);	/* EOM for old data */
						DEBC_printk(STp, "EOM with "
							    "lost data.\n");
					}
				}
			} else {
				count += do_count;
				STps->drv_block = (-1);		/* Too cautious? */
				retval = STbp->syscall_result;
			}

		}

		if (STps->drv_block >= 0) {
			if (STp->block_size == 0)
				STps->drv_block += (do_count > 0);
			else
				STps->drv_block += blks;
		}

		STbp->buffer_bytes = 0;
		STp->dirty = 0;

		if (retval || retry_eot) {
			if (count < total)
				retval = total - count;
			goto out;
		}
	}

	if (STps->eof == ST_EOD_1)
		STps->eof = ST_EOM_OK;
	else if (STps->eof != ST_EOM_OK)
		STps->eof = ST_NOEOF;
	retval = total - count;

 out:
	if (SRpnt != NULL)
		st_release_request(SRpnt);
	release_buffering(STp, 0);
	mutex_unlock(&STp->lock);

	return retval;
}

/* Read data from the tape. Returns zero in the normal case, one if the
   eof status has changed, and the negative error code in case of a
   fatal error. Otherwise updates the buffer and the eof state.

   Does release user buffer mapping if it is set.
*/
static long read_tape(struct scsi_tape *STp, long count,
		      struct st_request ** aSRpnt)
{
	int transfer, blks, bytes;
	unsigned char cmd[MAX_COMMAND_SIZE];
	struct st_request *SRpnt;
	struct st_modedef *STm;
	struct st_partstat *STps;
	struct st_buffer *STbp;
	int retval = 0;

	if (count == 0)
		return 0;

	STm = &(STp->modes[STp->current_mode]);
	STps = &(STp->ps[STp->partition]);
	if (STps->eof == ST_FM_HIT)
		return 1;
	STbp = STp->buffer;

	if (STp->block_size == 0)
		blks = bytes = count;
	else {
		if (!(STp->try_dio_now && try_rdio) && STm->do_read_ahead) {
			blks = (STp->buffer)->buffer_blocks;
			bytes = blks * STp->block_size;
		} else {
			bytes = count;
			if (!STbp->do_dio && bytes > (STp->buffer)->buffer_size)
				bytes = (STp->buffer)->buffer_size;
			blks = bytes / STp->block_size;
			bytes = blks * STp->block_size;
		}
	}

	memset(cmd, 0, MAX_COMMAND_SIZE);
	cmd[0] = READ_6;
	cmd[1] = (STp->block_size != 0);
	if (!cmd[1] && STp->sili)
		cmd[1] |= 2;
	cmd[2] = blks >> 16;
	cmd[3] = blks >> 8;
	cmd[4] = blks;

	SRpnt = *aSRpnt;
	SRpnt = st_do_scsi(SRpnt, STp, cmd, bytes, DMA_FROM_DEVICE,
			   STp->device->request_queue->rq_timeout,
			   MAX_RETRIES, 1);
	release_buffering(STp, 1);
	*aSRpnt = SRpnt;
	if (!SRpnt)
		return STbp->syscall_result;

	STbp->read_pointer = 0;
	STps->at_sm = 0;

	/* Something to check */
	if (STbp->syscall_result) {
		struct st_cmdstatus *cmdstatp = &STp->buffer->cmdstat;

		retval = 1;
		DEBC_printk(STp,
			    "Sense: %2x %2x %2x %2x %2x %2x %2x %2x\n",
			    SRpnt->sense[0], SRpnt->sense[1],
			    SRpnt->sense[2], SRpnt->sense[3],
			    SRpnt->sense[4], SRpnt->sense[5],
			    SRpnt->sense[6], SRpnt->sense[7]);
		if (cmdstatp->have_sense) {

			if (cmdstatp->sense_hdr.sense_key == BLANK_CHECK)
				cmdstatp->flags &= 0xcf;	/* No need for EOM in this case */

			if (cmdstatp->flags != 0) { /* EOF, EOM, or ILI */
				/* Compute the residual count */
				if (cmdstatp->remainder_valid)
					transfer = (int)cmdstatp->uremainder64;
				else
					transfer = 0;
				if (cmdstatp->sense_hdr.sense_key == MEDIUM_ERROR) {
					if (STp->block_size == 0)
						transfer = bytes;
					/* Some drives set ILI with MEDIUM ERROR */
					cmdstatp->flags &= ~SENSE_ILI;
				}

				if (cmdstatp->flags & SENSE_ILI) {	/* ILI */
					if (STp->block_size == 0 &&
					    transfer < 0) {
						st_printk(KERN_NOTICE, STp,
							  "Failed to read %d "
							  "byte block with %d "
							  "byte transfer.\n",
							  bytes - transfer,
							  bytes);
						if (STps->drv_block >= 0)
							STps->drv_block += 1;
						STbp->buffer_bytes = 0;
						return (-ENOMEM);
					} else if (STp->block_size == 0) {
						STbp->buffer_bytes = bytes - transfer;
					} else {
						st_release_request(SRpnt);
						SRpnt = *aSRpnt = NULL;
						if (transfer == blks) {	/* We did not get anything, error */
							st_printk(KERN_NOTICE, STp,
								  "Incorrect "
								  "block size.\n");
							if (STps->drv_block >= 0)
								STps->drv_block += blks - transfer + 1;
							st_int_ioctl(STp, MTBSR, 1);
							return (-EIO);
						}
						/* We have some data, deliver it */
						STbp->buffer_bytes = (blks - transfer) *
						    STp->block_size;
						DEBC_printk(STp, "ILI but "
							    "enough data "
							    "received %ld "
							    "%d.\n", count,
							    STbp->buffer_bytes);
						if (STps->drv_block >= 0)
							STps->drv_block += 1;
						if (st_int_ioctl(STp, MTBSR, 1))
							return (-EIO);
					}
				} else if (cmdstatp->flags & SENSE_FMK) {	/* FM overrides EOM */
					if (STps->eof != ST_FM_HIT)
						STps->eof = ST_FM_HIT;
					else
						STps->eof = ST_EOD_2;
					if (STp->block_size == 0)
						STbp->buffer_bytes = 0;
					else
						STbp->buffer_bytes =
						    bytes - transfer * STp->block_size;
					DEBC_printk(STp, "EOF detected (%d "
						    "bytes read).\n",
						    STbp->buffer_bytes);
				} else if (cmdstatp->flags & SENSE_EOM) {
					if (STps->eof == ST_FM)
						STps->eof = ST_EOD_1;
					else
						STps->eof = ST_EOM_OK;
					if (STp->block_size == 0)
						STbp->buffer_bytes = bytes - transfer;
					else
						STbp->buffer_bytes =
						    bytes - transfer * STp->block_size;

					DEBC_printk(STp, "EOM detected (%d "
						    "bytes read).\n",
						    STbp->buffer_bytes);
				}
			}
			/* end of EOF, EOM, ILI test */
			else {	/* nonzero sense key */
				DEBC_printk(STp, "Tape error while reading.\n");
				STps->drv_block = (-1);
				if (STps->eof == ST_FM &&
				    cmdstatp->sense_hdr.sense_key == BLANK_CHECK) {
					DEBC_printk(STp, "Zero returned for "
						    "first BLANK CHECK "
						    "after EOF.\n");
					STps->eof = ST_EOD_2;	/* First BLANK_CHECK after FM */
				} else	/* Some other extended sense code */
					retval = (-EIO);
			}

			if (STbp->buffer_bytes < 0)  /* Caused by bogus sense data */
				STbp->buffer_bytes = 0;
		}
		/* End of extended sense test */
		else {		/* Non-extended sense */
			retval = STbp->syscall_result;
		}

	}
	/* End of error handling */
	else {			/* Read successful */
		STbp->buffer_bytes = bytes;
		if (STp->sili) /* In fixed block mode residual is always zero here */
			STbp->buffer_bytes -= STp->buffer->cmdstat.residual;
	}

	if (STps->drv_block >= 0) {
		if (STp->block_size == 0)
			STps->drv_block++;
		else
			STps->drv_block += STbp->buffer_bytes / STp->block_size;
	}
	return retval;
}


/* Read command */
static ssize_t
st_read(struct file *filp, char __user *buf, size_t count, loff_t * ppos)
{
	ssize_t total;
	ssize_t retval = 0;
	ssize_t i, transfer;
	int special, do_dio = 0;
	struct st_request *SRpnt = NULL;
	struct scsi_tape *STp = filp->private_data;
	struct st_modedef *STm;
	struct st_partstat *STps;
	struct st_buffer *STbp = STp->buffer;

	if (mutex_lock_interruptible(&STp->lock))
		return -ERESTARTSYS;

	retval = rw_checks(STp, filp, count);
	if (retval || count == 0)
		goto out;

	STm = &(STp->modes[STp->current_mode]);
	if (STp->block_size != 0 && (count % STp->block_size) != 0) {
		if (!STm->do_read_ahead) {
			retval = (-EINVAL);	/* Read must be integral number of blocks */
			goto out;
		}
		STp->try_dio_now = 0;  /* Direct i/o can't handle split blocks */
	}

	STps = &(STp->ps[STp->partition]);
	if (STps->rw == ST_WRITING) {
		retval = flush_buffer(STp, 0);
		if (retval)
			goto out;
		STps->rw = ST_READING;
	}
	DEB(
	if (debugging && STps->eof != ST_NOEOF)
		st_printk(ST_DEB_MSG, STp,
			  "EOF/EOM flag up (%d). Bytes %d\n",
			  STps->eof, STbp->buffer_bytes);
	) /* end DEB */

	retval = setup_buffering(STp, buf, count, 1);
	if (retval)
		goto out;
	do_dio = STbp->do_dio;

	if (STbp->buffer_bytes == 0 &&
	    STps->eof >= ST_EOD_1) {
		if (STps->eof < ST_EOD) {
			STps->eof += 1;
			retval = 0;
			goto out;
		}
		retval = (-EIO);	/* EOM or Blank Check */
		goto out;
	}

	if (do_dio) {
		/* Check the buffer writability before any tape movement. Don't alter
		   buffer data. */
		if (copy_from_user(&i, buf, 1) != 0 ||
		    copy_to_user(buf, &i, 1) != 0 ||
		    copy_from_user(&i, buf + count - 1, 1) != 0 ||
		    copy_to_user(buf + count - 1, &i, 1) != 0) {
			retval = (-EFAULT);
			goto out;
		}
	}

	STps->rw = ST_READING;


	/* Loop until enough data in buffer or a special condition found */
	for (total = 0, special = 0; total < count && !special;) {

		/* Get new data if the buffer is empty */
		if (STbp->buffer_bytes == 0) {
			special = read_tape(STp, count - total, &SRpnt);
			if (special < 0) {	/* No need to continue read */
				retval = special;
				goto out;
			}
		}

		/* Move the data from driver buffer to user buffer */
		if (STbp->buffer_bytes > 0) {
			DEB(
			if (debugging && STps->eof != ST_NOEOF)
				st_printk(ST_DEB_MSG, STp,
					  "EOF up (%d). Left %d, needed %d.\n",
					  STps->eof, STbp->buffer_bytes,
					  (int)(count - total));
			) /* end DEB */
			transfer = STbp->buffer_bytes < count - total ?
			    STbp->buffer_bytes : count - total;
			if (!do_dio) {
				i = from_buffer(STbp, buf, transfer);
				if (i) {
					retval = i;
					goto out;
				}
			}
			buf += transfer;
			total += transfer;
		}

		if (STp->block_size == 0)
			break;	/* Read only one variable length block */

	}			/* for (total = 0, special = 0;
                                   total < count && !special; ) */

	/* Change the eof state if no data from tape or buffer */
	if (total == 0) {
		if (STps->eof == ST_FM_HIT) {
			STps->eof = ST_FM;
			STps->drv_block = 0;
			if (STps->drv_file >= 0)
				STps->drv_file++;
		} else if (STps->eof == ST_EOD_1) {
			STps->eof = ST_EOD_2;
			STps->drv_block = 0;
			if (STps->drv_file >= 0)
				STps->drv_file++;
		} else if (STps->eof == ST_EOD_2)
			STps->eof = ST_EOD;
	} else if (STps->eof == ST_FM)
		STps->eof = ST_NOEOF;
	retval = total;

 out:
	if (SRpnt != NULL) {
		st_release_request(SRpnt);
		SRpnt = NULL;
	}
	if (do_dio) {
		release_buffering(STp, 1);
		STbp->buffer_bytes = 0;
	}
	mutex_unlock(&STp->lock);

	return retval;
}



DEB(
/* Set the driver options */
static void st_log_options(struct scsi_tape * STp, struct st_modedef * STm)
{
	if (debugging) {
		st_printk(KERN_INFO, STp,
			  "Mode %d options: buffer writes: %d, "
			  "async writes: %d, read ahead: %d\n",
			  STp->current_mode, STm->do_buffer_writes,
			  STm->do_async_writes, STm->do_read_ahead);
		st_printk(KERN_INFO, STp,
			  "    can bsr: %d, two FMs: %d, "
			  "fast mteom: %d, auto lock: %d,\n",
			  STp->can_bsr, STp->two_fm, STp->fast_mteom,
			  STp->do_auto_lock);
		st_printk(KERN_INFO, STp,
			  "    defs for wr: %d, no block limits: %d, "
			  "partitions: %d, s2 log: %d\n",
			  STm->defaults_for_writes, STp->omit_blklims,
			  STp->can_partitions, STp->scsi2_logical);
		st_printk(KERN_INFO, STp,
			  "    sysv: %d nowait: %d sili: %d "
			  "nowait_filemark: %d\n",
			  STm->sysv, STp->immediate, STp->sili,
			  STp->immediate_filemark);
		st_printk(KERN_INFO, STp, "    debugging: %d\n", debugging);
	}
}
	)


static int st_set_options(struct scsi_tape *STp, long options)
{
	int value;
	long code;
	struct st_modedef *STm;
	struct cdev *cd0, *cd1;
	struct device *d0, *d1;

	STm = &(STp->modes[STp->current_mode]);
	if (!STm->defined) {
		cd0 = STm->cdevs[0];
		cd1 = STm->cdevs[1];
		d0  = STm->devs[0];
		d1  = STm->devs[1];
		memcpy(STm, &(STp->modes[0]), sizeof(struct st_modedef));
		STm->cdevs[0] = cd0;
		STm->cdevs[1] = cd1;
		STm->devs[0]  = d0;
		STm->devs[1]  = d1;
		modes_defined = 1;
		DEBC_printk(STp, "Initialized mode %d definition from mode 0\n",
			    STp->current_mode);
	}

	code = options & MT_ST_OPTIONS;
	if (code == MT_ST_BOOLEANS) {
		STm->do_buffer_writes = (options & MT_ST_BUFFER_WRITES) != 0;
		STm->do_async_writes = (options & MT_ST_ASYNC_WRITES) != 0;
		STm->defaults_for_writes = (options & MT_ST_DEF_WRITES) != 0;
		STm->do_read_ahead = (options & MT_ST_READ_AHEAD) != 0;
		STp->two_fm = (options & MT_ST_TWO_FM) != 0;
		STp->fast_mteom = (options & MT_ST_FAST_MTEOM) != 0;
		STp->do_auto_lock = (options & MT_ST_AUTO_LOCK) != 0;
		STp->can_bsr = (options & MT_ST_CAN_BSR) != 0;
		STp->omit_blklims = (options & MT_ST_NO_BLKLIMS) != 0;
		if ((STp->device)->scsi_level >= SCSI_2)
			STp->can_partitions = (options & MT_ST_CAN_PARTITIONS) != 0;
		STp->scsi2_logical = (options & MT_ST_SCSI2LOGICAL) != 0;
		STp->immediate = (options & MT_ST_NOWAIT) != 0;
		STp->immediate_filemark = (options & MT_ST_NOWAIT_EOF) != 0;
		STm->sysv = (options & MT_ST_SYSV) != 0;
		STp->sili = (options & MT_ST_SILI) != 0;
		DEB( debugging = (options & MT_ST_DEBUGGING) != 0;
		     st_log_options(STp, STm); )
	} else if (code == MT_ST_SETBOOLEANS || code == MT_ST_CLEARBOOLEANS) {
		value = (code == MT_ST_SETBOOLEANS);
		if ((options & MT_ST_BUFFER_WRITES) != 0)
			STm->do_buffer_writes = value;
		if ((options & MT_ST_ASYNC_WRITES) != 0)
			STm->do_async_writes = value;
		if ((options & MT_ST_DEF_WRITES) != 0)
			STm->defaults_for_writes = value;
		if ((options & MT_ST_READ_AHEAD) != 0)
			STm->do_read_ahead = value;
		if ((options & MT_ST_TWO_FM) != 0)
			STp->two_fm = value;
		if ((options & MT_ST_FAST_MTEOM) != 0)
			STp->fast_mteom = value;
		if ((options & MT_ST_AUTO_LOCK) != 0)
			STp->do_auto_lock = value;
		if ((options & MT_ST_CAN_BSR) != 0)
			STp->can_bsr = value;
		if ((options & MT_ST_NO_BLKLIMS) != 0)
			STp->omit_blklims = value;
		if ((STp->device)->scsi_level >= SCSI_2 &&
		    (options & MT_ST_CAN_PARTITIONS) != 0)
			STp->can_partitions = value;
		if ((options & MT_ST_SCSI2LOGICAL) != 0)
			STp->scsi2_logical = value;
		if ((options & MT_ST_NOWAIT) != 0)
			STp->immediate = value;
		if ((options & MT_ST_NOWAIT_EOF) != 0)
			STp->immediate_filemark = value;
		if ((options & MT_ST_SYSV) != 0)
			STm->sysv = value;
		if ((options & MT_ST_SILI) != 0)
			STp->sili = value;
		DEB(
		if ((options & MT_ST_DEBUGGING) != 0)
			debugging = value;
			st_log_options(STp, STm); )
	} else if (code == MT_ST_WRITE_THRESHOLD) {
		/* Retained for compatibility */
	} else if (code == MT_ST_DEF_BLKSIZE) {
		value = (options & ~MT_ST_OPTIONS);
		if (value == ~MT_ST_OPTIONS) {
			STm->default_blksize = (-1);
			DEBC_printk(STp, "Default block size disabled.\n");
		} else {
			STm->default_blksize = value;
			DEBC_printk(STp,"Default block size set to "
				    "%d bytes.\n", STm->default_blksize);
			if (STp->ready == ST_READY) {
				STp->blksize_changed = 0;
				set_mode_densblk(STp, STm);
			}
		}
	} else if (code == MT_ST_TIMEOUTS) {
		value = (options & ~MT_ST_OPTIONS);
		if ((value & MT_ST_SET_LONG_TIMEOUT) != 0) {
			STp->long_timeout = (value & ~MT_ST_SET_LONG_TIMEOUT) * HZ;
			DEBC_printk(STp, "Long timeout set to %d seconds.\n",
				    (value & ~MT_ST_SET_LONG_TIMEOUT));
		} else {
			blk_queue_rq_timeout(STp->device->request_queue,
					     value * HZ);
			DEBC_printk(STp, "Normal timeout set to %d seconds.\n",
				    value);
		}
	} else if (code == MT_ST_SET_CLN) {
		value = (options & ~MT_ST_OPTIONS) & 0xff;
		if (value != 0 &&
			(value < EXTENDED_SENSE_START ||
				value >= SCSI_SENSE_BUFFERSIZE))
			return (-EINVAL);
		STp->cln_mode = value;
		STp->cln_sense_mask = (options >> 8) & 0xff;
		STp->cln_sense_value = (options >> 16) & 0xff;
		st_printk(KERN_INFO, STp,
			  "Cleaning request mode %d, mask %02x, value %02x\n",
			  value, STp->cln_sense_mask, STp->cln_sense_value);
	} else if (code == MT_ST_DEF_OPTIONS) {
		code = (options & ~MT_ST_CLEAR_DEFAULT);
		value = (options & MT_ST_CLEAR_DEFAULT);
		if (code == MT_ST_DEF_DENSITY) {
			if (value == MT_ST_CLEAR_DEFAULT) {
				STm->default_density = (-1);
				DEBC_printk(STp,
					    "Density default disabled.\n");
			} else {
				STm->default_density = value & 0xff;
				DEBC_printk(STp, "Density default set to %x\n",
					    STm->default_density);
				if (STp->ready == ST_READY) {
					STp->density_changed = 0;
					set_mode_densblk(STp, STm);
				}
			}
		} else if (code == MT_ST_DEF_DRVBUFFER) {
			if (value == MT_ST_CLEAR_DEFAULT) {
				STp->default_drvbuffer = 0xff;
				DEBC_printk(STp,
					    "Drive buffer default disabled.\n");
			} else {
				STp->default_drvbuffer = value & 7;
				DEBC_printk(STp,
					    "Drive buffer default set to %x\n",
					    STp->default_drvbuffer);
				if (STp->ready == ST_READY)
					st_int_ioctl(STp, MTSETDRVBUFFER, STp->default_drvbuffer);
			}
		} else if (code == MT_ST_DEF_COMPRESSION) {
			if (value == MT_ST_CLEAR_DEFAULT) {
				STm->default_compression = ST_DONT_TOUCH;
				DEBC_printk(STp,
					    "Compression default disabled.\n");
			} else {
				if ((value & 0xff00) != 0) {
					STp->c_algo = (value & 0xff00) >> 8;
					DEBC_printk(STp, "Compression "
						    "algorithm set to 0x%x.\n",
						    STp->c_algo);
				}
				if ((value & 0xff) != 0xff) {
					STm->default_compression = (value & 1 ? ST_YES : ST_NO);
					DEBC_printk(STp, "Compression default "
						    "set to %x\n",
						    (value & 1));
					if (STp->ready == ST_READY) {
						STp->compression_changed = 0;
						st_compression(STp, (STm->default_compression == ST_YES));
					}
				}
			}
		}
	} else
		return (-EIO);

	return 0;
}

#define MODE_HEADER_LENGTH  4

/* Mode header and page byte offsets */
#define MH_OFF_DATA_LENGTH     0
#define MH_OFF_MEDIUM_TYPE     1
#define MH_OFF_DEV_SPECIFIC    2
#define MH_OFF_BDESCS_LENGTH   3
#define MP_OFF_PAGE_NBR        0
#define MP_OFF_PAGE_LENGTH     1

/* Mode header and page bit masks */
#define MH_BIT_WP              0x80
#define MP_MSK_PAGE_NBR        0x3f

/* Don't return block descriptors */
#define MODE_SENSE_OMIT_BDESCS 0x08

#define MODE_SELECT_PAGE_FORMAT 0x10

/* Read a mode page into the tape buffer. The block descriptors are included
   if incl_block_descs is true. The page control is ored to the page number
   parameter, if necessary. */
static int read_mode_page(struct scsi_tape *STp, int page, int omit_block_descs)
{
	unsigned char cmd[MAX_COMMAND_SIZE];
	struct st_request *SRpnt;

	memset(cmd, 0, MAX_COMMAND_SIZE);
	cmd[0] = MODE_SENSE;
	if (omit_block_descs)
		cmd[1] = MODE_SENSE_OMIT_BDESCS;
	cmd[2] = page;
	cmd[4] = 255;

	SRpnt = st_do_scsi(NULL, STp, cmd, cmd[4], DMA_FROM_DEVICE,
			   STp->device->request_queue->rq_timeout, 0, 1);
	if (SRpnt == NULL)
		return (STp->buffer)->syscall_result;

	st_release_request(SRpnt);

	return STp->buffer->syscall_result;
}


/* Send the mode page in the tape buffer to the drive. Assumes that the mode data
   in the buffer is correctly formatted. The long timeout is used if slow is non-zero. */
static int write_mode_page(struct scsi_tape *STp, int page, int slow)
{
	int pgo;
	unsigned char cmd[MAX_COMMAND_SIZE];
	struct st_request *SRpnt;
	int timeout;

	memset(cmd, 0, MAX_COMMAND_SIZE);
	cmd[0] = MODE_SELECT;
	cmd[1] = MODE_SELECT_PAGE_FORMAT;
	pgo = MODE_HEADER_LENGTH + (STp->buffer)->b_data[MH_OFF_BDESCS_LENGTH];
	cmd[4] = pgo + (STp->buffer)->b_data[pgo + MP_OFF_PAGE_LENGTH] + 2;

	/* Clear reserved fields */
	(STp->buffer)->b_data[MH_OFF_DATA_LENGTH] = 0;
	(STp->buffer)->b_data[MH_OFF_MEDIUM_TYPE] = 0;
	(STp->buffer)->b_data[MH_OFF_DEV_SPECIFIC] &= ~MH_BIT_WP;
	(STp->buffer)->b_data[pgo + MP_OFF_PAGE_NBR] &= MP_MSK_PAGE_NBR;

	timeout = slow ?
		STp->long_timeout : STp->device->request_queue->rq_timeout;
	SRpnt = st_do_scsi(NULL, STp, cmd, cmd[4], DMA_TO_DEVICE,
			   timeout, 0, 1);
	if (SRpnt == NULL)
		return (STp->buffer)->syscall_result;

	st_release_request(SRpnt);

	return STp->buffer->syscall_result;
}


#define COMPRESSION_PAGE        0x0f
#define COMPRESSION_PAGE_LENGTH 16

#define CP_OFF_DCE_DCC          2
#define CP_OFF_C_ALGO           7

#define DCE_MASK  0x80
#define DCC_MASK  0x40
#define RED_MASK  0x60


/* Control the compression with mode page 15. Algorithm not changed if zero.

   The block descriptors are read and written because Sony SDT-7000 does not
   work without this (suggestion from Michael Schaefer <Michael.Schaefer@dlr.de>).
   Including block descriptors should not cause any harm to other drives. */

static int st_compression(struct scsi_tape * STp, int state)
{
	int retval;
	int mpoffs;  /* Offset to mode page start */
	unsigned char *b_data = (STp->buffer)->b_data;

	if (STp->ready != ST_READY)
		return (-EIO);

	/* Read the current page contents */
	retval = read_mode_page(STp, COMPRESSION_PAGE, 0);
	if (retval) {
		DEBC_printk(STp, "Compression mode page not supported.\n");
		return (-EIO);
	}

	mpoffs = MODE_HEADER_LENGTH + b_data[MH_OFF_BDESCS_LENGTH];
	DEBC_printk(STp, "Compression state is %d.\n",
		    (b_data[mpoffs + CP_OFF_DCE_DCC] & DCE_MASK ? 1 : 0));

	/* Check if compression can be changed */
	if ((b_data[mpoffs + CP_OFF_DCE_DCC] & DCC_MASK) == 0) {
		DEBC_printk(STp, "Compression not supported.\n");
		return (-EIO);
	}

	/* Do the change */
	if (state) {
		b_data[mpoffs + CP_OFF_DCE_DCC] |= DCE_MASK;
		if (STp->c_algo != 0)
			b_data[mpoffs + CP_OFF_C_ALGO] = STp->c_algo;
	}
	else {
		b_data[mpoffs + CP_OFF_DCE_DCC] &= ~DCE_MASK;
		if (STp->c_algo != 0)
			b_data[mpoffs + CP_OFF_C_ALGO] = 0; /* no compression */
	}

	retval = write_mode_page(STp, COMPRESSION_PAGE, 0);
	if (retval) {
		DEBC_printk(STp, "Compression change failed.\n");
		return (-EIO);
	}
	DEBC_printk(STp, "Compression state changed to %d.\n", state);

	STp->compression_changed = 1;
	return 0;
}


/* Process the load and unload commands (does unload if the load code is zero) */
static int do_load_unload(struct scsi_tape *STp, struct file *filp, int load_code)
{
	int retval = (-EIO), timeout;
	unsigned char cmd[MAX_COMMAND_SIZE];
	struct st_partstat *STps;
	struct st_request *SRpnt;

	if (STp->ready != ST_READY && !load_code) {
		if (STp->ready == ST_NO_TAPE)
			return (-ENOMEDIUM);
		else
			return (-EIO);
	}

	memset(cmd, 0, MAX_COMMAND_SIZE);
	cmd[0] = START_STOP;
	if (load_code)
		cmd[4] |= 1;
	/*
	 * If arg >= 1 && arg <= 6 Enhanced load/unload in HP C1553A
	 */
	if (load_code >= 1 + MT_ST_HPLOADER_OFFSET
	    && load_code <= 6 + MT_ST_HPLOADER_OFFSET) {
		DEBC_printk(STp, " Enhanced %sload slot %2d.\n",
			    (cmd[4]) ? "" : "un",
			    load_code - MT_ST_HPLOADER_OFFSET);
		cmd[3] = load_code - MT_ST_HPLOADER_OFFSET; /* MediaID field of C1553A */
	}
	if (STp->immediate) {
		cmd[1] = 1;	/* Don't wait for completion */
		timeout = STp->device->request_queue->rq_timeout;
	}
	else
		timeout = STp->long_timeout;

	DEBC(
		if (!load_code)
			st_printk(ST_DEB_MSG, STp, "Unloading tape.\n");
		else
			st_printk(ST_DEB_MSG, STp, "Loading tape.\n");
		);

	SRpnt = st_do_scsi(NULL, STp, cmd, 0, DMA_NONE,
			   timeout, MAX_RETRIES, 1);
	if (!SRpnt)
		return (STp->buffer)->syscall_result;

	retval = (STp->buffer)->syscall_result;
	st_release_request(SRpnt);

	if (!retval) {	/* SCSI command successful */

		if (!load_code) {
			STp->rew_at_close = 0;
			STp->ready = ST_NO_TAPE;
		}
		else {
			STp->rew_at_close = STp->autorew_dev;
			retval = check_tape(STp, filp);
			if (retval > 0)
				retval = 0;
		}
	}
	else {
		STps = &(STp->ps[STp->partition]);
		STps->drv_file = STps->drv_block = (-1);
	}

	return retval;
}

#if DEBUG
#define ST_DEB_FORWARD  0
#define ST_DEB_BACKWARD 1
static void deb_space_print(struct scsi_tape *STp, int direction, char *units, unsigned char *cmd)
{
	s32 sc;

	if (!debugging)
		return;

	sc = sign_extend32(get_unaligned_be24(&cmd[2]), 23);
	if (direction)
		sc = -sc;
	st_printk(ST_DEB_MSG, STp, "Spacing tape %s over %d %s.\n",
		  direction ? "backward" : "forward", sc, units);
}
#else
#define ST_DEB_FORWARD  0
#define ST_DEB_BACKWARD 1
static void deb_space_print(struct scsi_tape *STp, int direction, char *units, unsigned char *cmd) {}
#endif


/* Internal ioctl function */
static int st_int_ioctl(struct scsi_tape *STp, unsigned int cmd_in, unsigned long arg)
{
	int timeout;
	long ltmp;
	int ioctl_result;
	int chg_eof = 1;
	unsigned char cmd[MAX_COMMAND_SIZE];
	struct st_request *SRpnt;
	struct st_partstat *STps;
	int fileno, blkno, at_sm, undone;
	int datalen = 0, direction = DMA_NONE;

	WARN_ON(STp->buffer->do_dio != 0);
	if (STp->ready != ST_READY) {
		if (STp->ready == ST_NO_TAPE)
			return (-ENOMEDIUM);
		else
			return (-EIO);
	}
	timeout = STp->long_timeout;
	STps = &(STp->ps[STp->partition]);
	fileno = STps->drv_file;
	blkno = STps->drv_block;
	at_sm = STps->at_sm;

	memset(cmd, 0, MAX_COMMAND_SIZE);
	switch (cmd_in) {
	case MTFSFM:
		chg_eof = 0;	/* Changed from the FSF after this */
		fallthrough;
	case MTFSF:
		cmd[0] = SPACE;
		cmd[1] = 0x01;	/* Space FileMarks */
		cmd[2] = (arg >> 16);
		cmd[3] = (arg >> 8);
		cmd[4] = arg;
		deb_space_print(STp, ST_DEB_FORWARD, "filemarks", cmd);
		if (fileno >= 0)
			fileno += arg;
		blkno = 0;
		at_sm &= (arg == 0);
		break;
	case MTBSFM:
		chg_eof = 0;	/* Changed from the FSF after this */
		fallthrough;
	case MTBSF:
		cmd[0] = SPACE;
		cmd[1] = 0x01;	/* Space FileMarks */
		ltmp = (-arg);
		cmd[2] = (ltmp >> 16);
		cmd[3] = (ltmp >> 8);
		cmd[4] = ltmp;
		deb_space_print(STp, ST_DEB_BACKWARD, "filemarks", cmd);
		if (fileno >= 0)
			fileno -= arg;
		blkno = (-1);	/* We can't know the block number */
		at_sm &= (arg == 0);
		break;
	case MTFSR:
		cmd[0] = SPACE;
		cmd[1] = 0x00;	/* Space Blocks */
		cmd[2] = (arg >> 16);
		cmd[3] = (arg >> 8);
		cmd[4] = arg;
		deb_space_print(STp, ST_DEB_FORWARD, "blocks", cmd);
		if (blkno >= 0)
			blkno += arg;
		at_sm &= (arg == 0);
		break;
	case MTBSR:
		cmd[0] = SPACE;
		cmd[1] = 0x00;	/* Space Blocks */
		ltmp = (-arg);
		cmd[2] = (ltmp >> 16);
		cmd[3] = (ltmp >> 8);
		cmd[4] = ltmp;
		deb_space_print(STp, ST_DEB_BACKWARD, "blocks", cmd);
		if (blkno >= 0)
			blkno -= arg;
		at_sm &= (arg == 0);
		break;
	case MTFSS:
		cmd[0] = SPACE;
		cmd[1] = 0x04;	/* Space Setmarks */
		cmd[2] = (arg >> 16);
		cmd[3] = (arg >> 8);
		cmd[4] = arg;
		deb_space_print(STp, ST_DEB_FORWARD, "setmarks", cmd);
		if (arg != 0) {
			blkno = fileno = (-1);
			at_sm = 1;
		}
		break;
	case MTBSS:
		cmd[0] = SPACE;
		cmd[1] = 0x04;	/* Space Setmarks */
		ltmp = (-arg);
		cmd[2] = (ltmp >> 16);
		cmd[3] = (ltmp >> 8);
		cmd[4] = ltmp;
		deb_space_print(STp, ST_DEB_BACKWARD, "setmarks", cmd);
		if (arg != 0) {
			blkno = fileno = (-1);
			at_sm = 1;
		}
		break;
	case MTWEOF:
	case MTWEOFI:
	case MTWSM:
		if (STp->write_prot)
			return (-EACCES);
		cmd[0] = WRITE_FILEMARKS;
		if (cmd_in == MTWSM)
			cmd[1] = 2;
		if (cmd_in == MTWEOFI ||
		    (cmd_in == MTWEOF && STp->immediate_filemark))
			cmd[1] |= 1;
		cmd[2] = (arg >> 16);
		cmd[3] = (arg >> 8);
		cmd[4] = arg;
		timeout = STp->device->request_queue->rq_timeout;
		DEBC(
			if (cmd_in != MTWSM)
				st_printk(ST_DEB_MSG, STp,
					  "Writing %d filemarks.\n",
					  cmd[2] * 65536 +
					  cmd[3] * 256 +
					  cmd[4]);
			else
				st_printk(ST_DEB_MSG, STp,
					  "Writing %d setmarks.\n",
					  cmd[2] * 65536 +
					  cmd[3] * 256 +
					  cmd[4]);
		)
		if (fileno >= 0)
			fileno += arg;
		blkno = 0;
		at_sm = (cmd_in == MTWSM);
		break;
	case MTREW:
		cmd[0] = REZERO_UNIT;
		if (STp->immediate) {
			cmd[1] = 1;	/* Don't wait for completion */
			timeout = STp->device->request_queue->rq_timeout;
		}
		DEBC_printk(STp, "Rewinding tape.\n");
		fileno = blkno = at_sm = 0;
		break;
	case MTNOP:
		DEBC_printk(STp, "No op on tape.\n");
		return 0;	/* Should do something ? */
	case MTRETEN:
		cmd[0] = START_STOP;
		if (STp->immediate) {
			cmd[1] = 1;	/* Don't wait for completion */
			timeout = STp->device->request_queue->rq_timeout;
		}
		cmd[4] = 3;
		DEBC_printk(STp, "Retensioning tape.\n");
		fileno = blkno = at_sm = 0;
		break;
	case MTEOM:
		if (!STp->fast_mteom) {
			/* space to the end of tape */
			ioctl_result = st_int_ioctl(STp, MTFSF, 0x7fffff);
			fileno = STps->drv_file;
			if (STps->eof >= ST_EOD_1)
				return 0;
			/* The next lines would hide the number of spaced FileMarks
			   That's why I inserted the previous lines. I had no luck
			   with detecting EOM with FSF, so we go now to EOM.
			   Joerg Weule */
		} else
			fileno = (-1);
		cmd[0] = SPACE;
		cmd[1] = 3;
		DEBC_printk(STp, "Spacing to end of recorded medium.\n");
		blkno = -1;
		at_sm = 0;
		break;
	case MTERASE:
		if (STp->write_prot)
			return (-EACCES);
		cmd[0] = ERASE;
		cmd[1] = (arg ? 1 : 0);	/* Long erase with non-zero argument */
		if (STp->immediate) {
			cmd[1] |= 2;	/* Don't wait for completion */
			timeout = STp->device->request_queue->rq_timeout;
		}
		else
			timeout = STp->long_timeout * 8;

		DEBC_printk(STp, "Erasing tape.\n");
		break;
	case MTSETBLK:		/* Set block length */
	case MTSETDENSITY:	/* Set tape density */
	case MTSETDRVBUFFER:	/* Set drive buffering */
	case SET_DENS_AND_BLK:	/* Set density and block size */
		chg_eof = 0;
		if (STp->dirty || (STp->buffer)->buffer_bytes != 0)
			return (-EIO);	/* Not allowed if data in buffer */
		if ((cmd_in == MTSETBLK || cmd_in == SET_DENS_AND_BLK) &&
		    (arg & MT_ST_BLKSIZE_MASK) != 0 &&
		    STp->max_block > 0 &&
		    ((arg & MT_ST_BLKSIZE_MASK) < STp->min_block ||
		     (arg & MT_ST_BLKSIZE_MASK) > STp->max_block)) {
			st_printk(KERN_WARNING, STp, "Illegal block size.\n");
			return (-EINVAL);
		}
		cmd[0] = MODE_SELECT;
		if ((STp->use_pf & USE_PF))
			cmd[1] = MODE_SELECT_PAGE_FORMAT;
		cmd[4] = datalen = 12;
		direction = DMA_TO_DEVICE;

		memset((STp->buffer)->b_data, 0, 12);
		if (cmd_in == MTSETDRVBUFFER)
			(STp->buffer)->b_data[2] = (arg & 7) << 4;
		else
			(STp->buffer)->b_data[2] =
			    STp->drv_buffer << 4;
		(STp->buffer)->b_data[3] = 8;	/* block descriptor length */
		if (cmd_in == MTSETDENSITY) {
			(STp->buffer)->b_data[4] = arg;
			STp->density_changed = 1;	/* At least we tried ;-) */
			STp->changed_density = arg;
		} else if (cmd_in == SET_DENS_AND_BLK)
			(STp->buffer)->b_data[4] = arg >> 24;
		else
			(STp->buffer)->b_data[4] = STp->density;
		if (cmd_in == MTSETBLK || cmd_in == SET_DENS_AND_BLK) {
			ltmp = arg & MT_ST_BLKSIZE_MASK;
			if (cmd_in == MTSETBLK) {
				STp->blksize_changed = 1; /* At least we tried ;-) */
				STp->changed_blksize = arg;
			}
		} else
			ltmp = STp->block_size;
		(STp->buffer)->b_data[9] = (ltmp >> 16);
		(STp->buffer)->b_data[10] = (ltmp >> 8);
		(STp->buffer)->b_data[11] = ltmp;
		timeout = STp->device->request_queue->rq_timeout;
		DEBC(
			if (cmd_in == MTSETBLK || cmd_in == SET_DENS_AND_BLK)
				st_printk(ST_DEB_MSG, STp,
					  "Setting block size to %d bytes.\n",
					  (STp->buffer)->b_data[9] * 65536 +
					  (STp->buffer)->b_data[10] * 256 +
					  (STp->buffer)->b_data[11]);
			if (cmd_in == MTSETDENSITY || cmd_in == SET_DENS_AND_BLK)
				st_printk(ST_DEB_MSG, STp,
					  "Setting density code to %x.\n",
					  (STp->buffer)->b_data[4]);
			if (cmd_in == MTSETDRVBUFFER)
				st_printk(ST_DEB_MSG, STp,
					  "Setting drive buffer code to %d.\n",
					  ((STp->buffer)->b_data[2] >> 4) & 7);
		)
		break;
	default:
		return (-ENOSYS);
	}

	SRpnt = st_do_scsi(NULL, STp, cmd, datalen, direction,
			   timeout, MAX_RETRIES, 1);
	if (!SRpnt)
		return (STp->buffer)->syscall_result;

	ioctl_result = (STp->buffer)->syscall_result;

	if (!ioctl_result) {	/* SCSI command successful */
		st_release_request(SRpnt);
		SRpnt = NULL;
		STps->drv_block = blkno;
		STps->drv_file = fileno;
		STps->at_sm = at_sm;

		if (cmd_in == MTBSFM)
			ioctl_result = st_int_ioctl(STp, MTFSF, 1);
		else if (cmd_in == MTFSFM)
			ioctl_result = st_int_ioctl(STp, MTBSF, 1);

		if (cmd_in == MTSETBLK || cmd_in == SET_DENS_AND_BLK) {
			STp->block_size = arg & MT_ST_BLKSIZE_MASK;
			if (STp->block_size != 0) {
				(STp->buffer)->buffer_blocks =
				    (STp->buffer)->buffer_size / STp->block_size;
			}
			(STp->buffer)->buffer_bytes = (STp->buffer)->read_pointer = 0;
			if (cmd_in == SET_DENS_AND_BLK)
				STp->density = arg >> MT_ST_DENSITY_SHIFT;
		} else if (cmd_in == MTSETDRVBUFFER)
			STp->drv_buffer = (arg & 7);
		else if (cmd_in == MTSETDENSITY)
			STp->density = arg;

		if (cmd_in == MTEOM)
			STps->eof = ST_EOD;
		else if (cmd_in == MTFSF)
			STps->eof = ST_FM;
		else if (chg_eof)
			STps->eof = ST_NOEOF;

		if (cmd_in == MTWEOF || cmd_in == MTWEOFI)
			STps->rw = ST_IDLE;  /* prevent automatic WEOF at close */
	} else { /* SCSI command was not completely successful. Don't return
                    from this block without releasing the SCSI command block! */
		struct st_cmdstatus *cmdstatp = &STp->buffer->cmdstat;

		if (cmdstatp->flags & SENSE_EOM) {
			if (cmd_in != MTBSF && cmd_in != MTBSFM &&
			    cmd_in != MTBSR && cmd_in != MTBSS)
				STps->eof = ST_EOM_OK;
			STps->drv_block = 0;
		}

		if (cmdstatp->remainder_valid)
			undone = (int)cmdstatp->uremainder64;
		else
			undone = 0;

		if ((cmd_in == MTWEOF || cmd_in == MTWEOFI) &&
		    cmdstatp->have_sense &&
		    (cmdstatp->flags & SENSE_EOM)) {
			if (cmdstatp->sense_hdr.sense_key == NO_SENSE ||
			    cmdstatp->sense_hdr.sense_key == RECOVERED_ERROR) {
				ioctl_result = 0;	/* EOF(s) written successfully at EOM */
				STps->eof = ST_NOEOF;
			} else {  /* Writing EOF(s) failed */
				if (fileno >= 0)
					fileno -= undone;
				if (undone < arg)
					STps->eof = ST_NOEOF;
			}
			STps->drv_file = fileno;
		} else if ((cmd_in == MTFSF) || (cmd_in == MTFSFM)) {
			if (fileno >= 0)
				STps->drv_file = fileno - undone;
			else
				STps->drv_file = fileno;
			STps->drv_block = -1;
			STps->eof = ST_NOEOF;
		} else if ((cmd_in == MTBSF) || (cmd_in == MTBSFM)) {
			if (arg > 0 && undone < 0)  /* Some drives get this wrong */
				undone = (-undone);
			if (STps->drv_file >= 0)
				STps->drv_file = fileno + undone;
			STps->drv_block = 0;
			STps->eof = ST_NOEOF;
		} else if (cmd_in == MTFSR) {
			if (cmdstatp->flags & SENSE_FMK) {	/* Hit filemark */
				if (STps->drv_file >= 0)
					STps->drv_file++;
				STps->drv_block = 0;
				STps->eof = ST_FM;
			} else {
				if (blkno >= undone)
					STps->drv_block = blkno - undone;
				else
					STps->drv_block = (-1);
				STps->eof = ST_NOEOF;
			}
		} else if (cmd_in == MTBSR) {
			if (cmdstatp->flags & SENSE_FMK) {	/* Hit filemark */
				STps->drv_file--;
				STps->drv_block = (-1);
			} else {
				if (arg > 0 && undone < 0)  /* Some drives get this wrong */
					undone = (-undone);
				if (STps->drv_block >= 0)
					STps->drv_block = blkno + undone;
			}
			STps->eof = ST_NOEOF;
		} else if (cmd_in == MTEOM) {
			STps->drv_file = (-1);
			STps->drv_block = (-1);
			STps->eof = ST_EOD;
		} else if (cmd_in == MTSETBLK ||
			   cmd_in == MTSETDENSITY ||
			   cmd_in == MTSETDRVBUFFER ||
			   cmd_in == SET_DENS_AND_BLK) {
			if (cmdstatp->sense_hdr.sense_key == ILLEGAL_REQUEST &&
				cmdstatp->sense_hdr.asc == 0x24 &&
				(STp->device)->scsi_level <= SCSI_2 &&
				!(STp->use_pf & PF_TESTED)) {
				/* Try the other possible state of Page Format if not
				   already tried */
				STp->use_pf = (STp->use_pf ^ USE_PF) | PF_TESTED;
				st_release_request(SRpnt);
				SRpnt = NULL;
				return st_int_ioctl(STp, cmd_in, arg);
			}
		} else if (chg_eof)
			STps->eof = ST_NOEOF;

		if (cmdstatp->sense_hdr.sense_key == BLANK_CHECK)
			STps->eof = ST_EOD;

		st_release_request(SRpnt);
		SRpnt = NULL;
	}

	return ioctl_result;
}


/* Get the tape position. If bt == 2, arg points into a kernel space mt_loc
   structure. */

static int get_location(struct scsi_tape *STp, unsigned int *block, int *partition,
			int logical)
{
	int result;
	unsigned char scmd[MAX_COMMAND_SIZE];
	struct st_request *SRpnt;

	if (STp->ready != ST_READY)
		return (-EIO);

	memset(scmd, 0, MAX_COMMAND_SIZE);
	if ((STp->device)->scsi_level < SCSI_2) {
		scmd[0] = QFA_REQUEST_BLOCK;
		scmd[4] = 3;
	} else {
		scmd[0] = READ_POSITION;
		if (!logical && !STp->scsi2_logical)
			scmd[1] = 1;
	}
	SRpnt = st_do_scsi(NULL, STp, scmd, 20, DMA_FROM_DEVICE,
			   STp->device->request_queue->rq_timeout,
			   MAX_READY_RETRIES, 1);
	if (!SRpnt)
		return (STp->buffer)->syscall_result;

	if ((STp->buffer)->syscall_result != 0 ||
	    (STp->device->scsi_level >= SCSI_2 &&
	     ((STp->buffer)->b_data[0] & 4) != 0)) {
		*block = *partition = 0;
		DEBC_printk(STp, " Can't read tape position.\n");
		result = (-EIO);
	} else {
		result = 0;
		if ((STp->device)->scsi_level < SCSI_2) {
			*block = ((STp->buffer)->b_data[0] << 16)
			    + ((STp->buffer)->b_data[1] << 8)
			    + (STp->buffer)->b_data[2];
			*partition = 0;
		} else {
			*block = ((STp->buffer)->b_data[4] << 24)
			    + ((STp->buffer)->b_data[5] << 16)
			    + ((STp->buffer)->b_data[6] << 8)
			    + (STp->buffer)->b_data[7];
			*partition = (STp->buffer)->b_data[1];
			if (((STp->buffer)->b_data[0] & 0x80) &&
			    (STp->buffer)->b_data[1] == 0)	/* BOP of partition 0 */
				STp->ps[0].drv_block = STp->ps[0].drv_file = 0;
		}
		DEBC_printk(STp, "Got tape pos. blk %d part %d.\n",
			    *block, *partition);
	}
	st_release_request(SRpnt);
	SRpnt = NULL;

	return result;
}


/* Set the tape block and partition. Negative partition means that only the
   block should be set in vendor specific way. */
static int set_location(struct scsi_tape *STp, unsigned int block, int partition,
			int logical)
{
	struct st_partstat *STps;
	int result, p;
	unsigned int blk;
	int timeout;
	unsigned char scmd[MAX_COMMAND_SIZE];
	struct st_request *SRpnt;

	if (STp->ready != ST_READY)
		return (-EIO);
	timeout = STp->long_timeout;
	STps = &(STp->ps[STp->partition]);

	DEBC_printk(STp, "Setting block to %d and partition to %d.\n",
		    block, partition);
	DEB(if (partition < 0)
		return (-EIO); )

	/* Update the location at the partition we are leaving */
	if ((!STp->can_partitions && partition != 0) ||
	    partition >= ST_NBR_PARTITIONS)
		return (-EINVAL);
	if (partition != STp->partition) {
		if (get_location(STp, &blk, &p, 1))
			STps->last_block_valid = 0;
		else {
			STps->last_block_valid = 1;
			STps->last_block_visited = blk;
			DEBC_printk(STp, "Visited block %d for "
				    "partition %d saved.\n",
				    blk, STp->partition);
		}
	}

	memset(scmd, 0, MAX_COMMAND_SIZE);
	if ((STp->device)->scsi_level < SCSI_2) {
		scmd[0] = QFA_SEEK_BLOCK;
		scmd[2] = (block >> 16);
		scmd[3] = (block >> 8);
		scmd[4] = block;
		scmd[5] = 0;
	} else {
		scmd[0] = SEEK_10;
		scmd[3] = (block >> 24);
		scmd[4] = (block >> 16);
		scmd[5] = (block >> 8);
		scmd[6] = block;
		if (!logical && !STp->scsi2_logical)
			scmd[1] = 4;
		if (STp->partition != partition) {
			scmd[1] |= 2;
			scmd[8] = partition;
			DEBC_printk(STp, "Trying to change partition "
				    "from %d to %d\n", STp->partition,
				    partition);
		}
	}
	if (STp->immediate) {
		scmd[1] |= 1;		/* Don't wait for completion */
		timeout = STp->device->request_queue->rq_timeout;
	}

	SRpnt = st_do_scsi(NULL, STp, scmd, 0, DMA_NONE,
			   timeout, MAX_READY_RETRIES, 1);
	if (!SRpnt)
		return (STp->buffer)->syscall_result;

	STps->drv_block = STps->drv_file = (-1);
	STps->eof = ST_NOEOF;
	if ((STp->buffer)->syscall_result != 0) {
		result = (-EIO);
		if (STp->can_partitions &&
		    (STp->device)->scsi_level >= SCSI_2 &&
		    (p = find_partition(STp)) >= 0)
			STp->partition = p;
	} else {
		if (STp->can_partitions) {
			STp->partition = partition;
			STps = &(STp->ps[partition]);
			if (!STps->last_block_valid ||
			    STps->last_block_visited != block) {
				STps->at_sm = 0;
				STps->rw = ST_IDLE;
			}
		} else
			STps->at_sm = 0;
		if (block == 0)
			STps->drv_block = STps->drv_file = 0;
		result = 0;
	}

	st_release_request(SRpnt);
	SRpnt = NULL;

	return result;
}


/* Find the current partition number for the drive status. Called from open and
   returns either partition number of negative error code. */
static int find_partition(struct scsi_tape *STp)
{
	int i, partition;
	unsigned int block;

	if ((i = get_location(STp, &block, &partition, 1)) < 0)
		return i;
	if (partition >= ST_NBR_PARTITIONS)
		return (-EIO);
	return partition;
}


/* Change the partition if necessary */
static int switch_partition(struct scsi_tape *STp)
{
	struct st_partstat *STps;

	if (STp->partition == STp->new_partition)
		return 0;
	STps = &(STp->ps[STp->new_partition]);
	if (!STps->last_block_valid)
		STps->last_block_visited = 0;
	return set_location(STp, STps->last_block_visited, STp->new_partition, 1);
}

/* Functions for reading and writing the medium partition mode page. */

#define PART_PAGE   0x11
#define PART_PAGE_FIXED_LENGTH 8

#define PP_OFF_MAX_ADD_PARTS   2
#define PP_OFF_NBR_ADD_PARTS   3
#define PP_OFF_FLAGS           4
#define PP_OFF_PART_UNITS      6
#define PP_OFF_RESERVED        7

#define PP_BIT_IDP             0x20
#define PP_BIT_FDP             0x80
#define PP_MSK_PSUM_MB         0x10
#define PP_MSK_PSUM_UNITS      0x18
#define PP_MSK_POFM            0x04

/* Get the number of partitions on the tape. As a side effect reads the
   mode page into the tape buffer. */
static int nbr_partitions(struct scsi_tape *STp)
{
	int result;

	if (STp->ready != ST_READY)
		return (-EIO);

	result = read_mode_page(STp, PART_PAGE, 1);

	if (result) {
		DEBC_printk(STp, "Can't read medium partition page.\n");
		result = (-EIO);
	} else {
		result = (STp->buffer)->b_data[MODE_HEADER_LENGTH +
					      PP_OFF_NBR_ADD_PARTS] + 1;
		DEBC_printk(STp, "Number of partitions %d.\n", result);
	}

	return result;
}


static int format_medium(struct scsi_tape *STp, int format)
{
	int result = 0;
	int timeout = STp->long_timeout;
	unsigned char scmd[MAX_COMMAND_SIZE];
	struct st_request *SRpnt;

	memset(scmd, 0, MAX_COMMAND_SIZE);
	scmd[0] = FORMAT_UNIT;
	scmd[2] = format;
	if (STp->immediate) {
		scmd[1] |= 1;		/* Don't wait for completion */
		timeout = STp->device->request_queue->rq_timeout;
	}
	DEBC_printk(STp, "Sending FORMAT MEDIUM\n");
	SRpnt = st_do_scsi(NULL, STp, scmd, 0, DMA_NONE,
			   timeout, MAX_RETRIES, 1);
	if (!SRpnt)
		result = STp->buffer->syscall_result;
	return result;
}


/* Partition the tape into two partitions if size > 0 or one partition if
   size == 0.

   The block descriptors are read and written because Sony SDT-7000 does not
   work without this (suggestion from Michael Schaefer <Michael.Schaefer@dlr.de>).

   My HP C1533A drive returns only one partition size field. This is used to
   set the size of partition 1. There is no size field for the default partition.
   Michael Schaefer's Sony SDT-7000 returns two descriptors and the second is
   used to set the size of partition 1 (this is what the SCSI-3 standard specifies).
   The following algorithm is used to accommodate both drives: if the number of
   partition size fields is greater than the maximum number of additional partitions
   in the mode page, the second field is used. Otherwise the first field is used.

   For Seagate DDS drives the page length must be 8 when no partitions is defined
   and 10 when 1 partition is defined (information from Eric Lee Green). This is
   is acceptable also to some other old drives and enforced if the first partition
   size field is used for the first additional partition size.

   For drives that advertize SCSI-3 or newer, use the SSC-3 methods.
 */
static int partition_tape(struct scsi_tape *STp, int size)
{
	int result;
	int target_partition;
	bool scsi3 = STp->device->scsi_level >= SCSI_3, needs_format = false;
	int pgo, psd_cnt, psdo;
	int psum = PP_MSK_PSUM_MB, units = 0;
	unsigned char *bp;

	result = read_mode_page(STp, PART_PAGE, 0);
	if (result) {
		DEBC_printk(STp, "Can't read partition mode page.\n");
		return result;
	}
	target_partition = 1;
	if (size < 0) {
		target_partition = 0;
		size = -size;
	}

	/* The mode page is in the buffer. Let's modify it and write it. */
	bp = (STp->buffer)->b_data;
	pgo = MODE_HEADER_LENGTH + bp[MH_OFF_BDESCS_LENGTH];
	DEBC_printk(STp, "Partition page length is %d bytes.\n",
		    bp[pgo + MP_OFF_PAGE_LENGTH] + 2);

	psd_cnt = (bp[pgo + MP_OFF_PAGE_LENGTH] + 2 - PART_PAGE_FIXED_LENGTH) / 2;

	if (scsi3) {
		needs_format = (bp[pgo + PP_OFF_FLAGS] & PP_MSK_POFM) != 0;
		if (needs_format && size == 0) {
			/* No need to write the mode page when clearing
			 *  partitioning
			 */
			DEBC_printk(STp, "Formatting tape with one partition.\n");
			result = format_medium(STp, 0);
			goto out;
		}
		if (needs_format)  /* Leave the old value for HP DATs claiming SCSI_3 */
			psd_cnt = 2;
		if ((bp[pgo + PP_OFF_FLAGS] & PP_MSK_PSUM_UNITS) == PP_MSK_PSUM_UNITS) {
			/* Use units scaling for large partitions if the device
			 * suggests it and no precision lost. Required for IBM
			 * TS1140/50 drives that don't support MB units.
			 */
			if (size >= 1000 && (size % 1000) == 0) {
				size /= 1000;
				psum = PP_MSK_PSUM_UNITS;
				units = 9; /* GB */
			}
		}
		/* Try it anyway if too large to specify in MB */
		if (psum == PP_MSK_PSUM_MB && size >= 65534) {
			size /= 1000;
			psum = PP_MSK_PSUM_UNITS;
			units = 9;  /* GB */
		}
	}

	if (size >= 65535 ||  /* Does not fit into two bytes */
	    (target_partition == 0 && psd_cnt < 2)) {
		result = -EINVAL;
		goto out;
	}

	psdo = pgo + PART_PAGE_FIXED_LENGTH;
	/* The second condition is for HP DDS which use only one partition size
	 * descriptor
	 */
	if (target_partition > 0 &&
	    (psd_cnt > bp[pgo + PP_OFF_MAX_ADD_PARTS] ||
	     bp[pgo + PP_OFF_MAX_ADD_PARTS] != 1)) {
		bp[psdo] = bp[psdo + 1] = 0xff;  /* Rest to partition 0 */
		psdo += 2;
	}
	memset(bp + psdo, 0, bp[pgo + PP_OFF_NBR_ADD_PARTS] * 2);

	DEBC_printk(STp, "psd_cnt %d, max.parts %d, nbr_parts %d\n",
		    psd_cnt, bp[pgo + PP_OFF_MAX_ADD_PARTS],
		    bp[pgo + PP_OFF_NBR_ADD_PARTS]);

	if (size == 0) {
		bp[pgo + PP_OFF_NBR_ADD_PARTS] = 0;
		if (psd_cnt <= bp[pgo + PP_OFF_MAX_ADD_PARTS])
		    bp[pgo + MP_OFF_PAGE_LENGTH] = 6;
		DEBC_printk(STp, "Formatting tape with one partition.\n");
	} else {
		bp[psdo] = (size >> 8) & 0xff;
		bp[psdo + 1] = size & 0xff;
		if (target_partition == 0)
			bp[psdo + 2] = bp[psdo + 3] = 0xff;
		bp[pgo + 3] = 1;
		if (bp[pgo + MP_OFF_PAGE_LENGTH] < 8)
		    bp[pgo + MP_OFF_PAGE_LENGTH] = 8;
		DEBC_printk(STp,
			    "Formatting tape with two partitions (%i = %d MB).\n",
			    target_partition, units > 0 ? size * 1000 : size);
	}
	bp[pgo + PP_OFF_PART_UNITS] = 0;
	bp[pgo + PP_OFF_RESERVED] = 0;
	if (size != 1 || units != 0) {
		bp[pgo + PP_OFF_FLAGS] = PP_BIT_IDP | psum |
			(bp[pgo + PP_OFF_FLAGS] & 0x07);
		bp[pgo + PP_OFF_PART_UNITS] = units;
	} else
		bp[pgo + PP_OFF_FLAGS] = PP_BIT_FDP |
			(bp[pgo + PP_OFF_FLAGS] & 0x1f);
	bp[pgo + MP_OFF_PAGE_LENGTH] = 6 + psd_cnt * 2;

	result = write_mode_page(STp, PART_PAGE, 1);

	if (!result && needs_format)
		result = format_medium(STp, 1);

	if (result) {
		st_printk(KERN_INFO, STp, "Partitioning of tape failed.\n");
		result = (-EIO);
	}

out:
	return result;
}



/* The ioctl command */
static long st_ioctl(struct file *file, unsigned int cmd_in, unsigned long arg)
{
	void __user *p = (void __user *)arg;
	int i, cmd_nr, cmd_type, bt;
	int retval = 0;
	unsigned int blk;
	bool cmd_mtiocget;
	struct scsi_tape *STp = file->private_data;
	struct st_modedef *STm;
	struct st_partstat *STps;

	if (mutex_lock_interruptible(&STp->lock))
		return -ERESTARTSYS;

	DEB(
	if (debugging && !STp->in_use) {
		st_printk(ST_DEB_MSG, STp, "Incorrect device.\n");
		retval = (-EIO);
		goto out;
	} ) /* end DEB */

	STm = &(STp->modes[STp->current_mode]);
	STps = &(STp->ps[STp->partition]);

	/*
	 * If we are in the middle of error recovery, don't let anyone
	 * else try and use this device.  Also, if error recovery fails, it
	 * may try and take the device offline, in which case all further
	 * access to the device is prohibited.
	 */
	retval = scsi_ioctl_block_when_processing_errors(STp->device, cmd_in,
			file->f_flags & O_NDELAY);
	if (retval)
		goto out;

	cmd_type = _IOC_TYPE(cmd_in);
	cmd_nr = _IOC_NR(cmd_in);

	if (cmd_type == _IOC_TYPE(MTIOCTOP) && cmd_nr == _IOC_NR(MTIOCTOP)) {
		struct mtop mtc;

		if (_IOC_SIZE(cmd_in) != sizeof(mtc)) {
			retval = (-EINVAL);
			goto out;
		}

		i = copy_from_user(&mtc, p, sizeof(struct mtop));
		if (i) {
			retval = (-EFAULT);
			goto out;
		}

		if (mtc.mt_op == MTSETDRVBUFFER && !capable(CAP_SYS_ADMIN)) {
			st_printk(KERN_WARNING, STp,
				  "MTSETDRVBUFFER only allowed for root.\n");
			retval = (-EPERM);
			goto out;
		}
		if (!STm->defined &&
		    (mtc.mt_op != MTSETDRVBUFFER &&
		     (mtc.mt_count & MT_ST_OPTIONS) == 0)) {
			retval = (-ENXIO);
			goto out;
		}

		if (!STp->pos_unknown) {

			if (STps->eof == ST_FM_HIT) {
				if (mtc.mt_op == MTFSF || mtc.mt_op == MTFSFM ||
                                    mtc.mt_op == MTEOM) {
					mtc.mt_count -= 1;
					if (STps->drv_file >= 0)
						STps->drv_file += 1;
				} else if (mtc.mt_op == MTBSF || mtc.mt_op == MTBSFM) {
					mtc.mt_count += 1;
					if (STps->drv_file >= 0)
						STps->drv_file += 1;
				}
			}

			if (mtc.mt_op == MTSEEK) {
				/* Old position must be restored if partition will be
                                   changed */
				i = !STp->can_partitions ||
				    (STp->new_partition != STp->partition);
			} else {
				i = mtc.mt_op == MTREW || mtc.mt_op == MTOFFL ||
				    mtc.mt_op == MTRETEN || mtc.mt_op == MTEOM ||
				    mtc.mt_op == MTLOCK || mtc.mt_op == MTLOAD ||
				    mtc.mt_op == MTFSF || mtc.mt_op == MTFSFM ||
				    mtc.mt_op == MTBSF || mtc.mt_op == MTBSFM ||
				    mtc.mt_op == MTCOMPRESSION;
			}
			i = flush_buffer(STp, i);
			if (i < 0) {
				retval = i;
				goto out;
			}
			if (STps->rw == ST_WRITING &&
			    (mtc.mt_op == MTREW || mtc.mt_op == MTOFFL ||
			     mtc.mt_op == MTSEEK ||
			     mtc.mt_op == MTBSF || mtc.mt_op == MTBSFM)) {
				i = st_int_ioctl(STp, MTWEOF, 1);
				if (i < 0) {
					retval = i;
					goto out;
				}
				if (mtc.mt_op == MTBSF || mtc.mt_op == MTBSFM)
					mtc.mt_count++;
				STps->rw = ST_IDLE;
			     }

		} else {
			/*
			 * If there was a bus reset, block further access
			 * to this device.  If the user wants to rewind the tape,
			 * then reset the flag and allow access again.
			 */
			if (mtc.mt_op != MTREW &&
			    mtc.mt_op != MTOFFL &&
			    mtc.mt_op != MTLOAD &&
			    mtc.mt_op != MTRETEN &&
			    mtc.mt_op != MTERASE &&
			    mtc.mt_op != MTSEEK &&
			    mtc.mt_op != MTEOM) {
				retval = (-EIO);
				goto out;
			}
			reset_state(STp); /* Clears pos_unknown */
<<<<<<< HEAD
			/* remove this when the midlevel properly clears was_reset */
			STp->device->was_reset = 0;
=======
>>>>>>> fc85704c

			/* Fix the device settings after reset, ignore errors */
			if (mtc.mt_op == MTREW || mtc.mt_op == MTSEEK ||
				mtc.mt_op == MTEOM) {
				if (STp->can_partitions) {
					/* STp->new_partition contains the
					 *  latest partition set
					 */
					STp->partition = 0;
					switch_partition(STp);
				}
				if (STp->density_changed)
					st_int_ioctl(STp, MTSETDENSITY, STp->changed_density);
				if (STp->blksize_changed)
					st_int_ioctl(STp, MTSETBLK, STp->changed_blksize);
			}
		}

		if (mtc.mt_op != MTNOP && mtc.mt_op != MTSETBLK &&
		    mtc.mt_op != MTSETDENSITY && mtc.mt_op != MTWSM &&
		    mtc.mt_op != MTSETDRVBUFFER && mtc.mt_op != MTSETPART)
			STps->rw = ST_IDLE;	/* Prevent automatic WEOF and fsf */

		if (mtc.mt_op == MTOFFL && STp->door_locked != ST_UNLOCKED)
			do_door_lock(STp, 0);	/* Ignore result! */

		if (mtc.mt_op == MTSETDRVBUFFER &&
		    (mtc.mt_count & MT_ST_OPTIONS) != 0) {
			retval = st_set_options(STp, mtc.mt_count);
			goto out;
		}

		if (mtc.mt_op == MTSETPART) {
			if (!STp->can_partitions ||
			    mtc.mt_count < 0 || mtc.mt_count >= ST_NBR_PARTITIONS) {
				retval = (-EINVAL);
				goto out;
			}
			if (mtc.mt_count >= STp->nbr_partitions &&
			    (STp->nbr_partitions = nbr_partitions(STp)) < 0) {
				retval = (-EIO);
				goto out;
			}
			if (mtc.mt_count >= STp->nbr_partitions) {
				retval = (-EINVAL);
				goto out;
			}
			STp->new_partition = mtc.mt_count;
			retval = 0;
			goto out;
		}

		if (mtc.mt_op == MTMKPART) {
			if (!STp->can_partitions) {
				retval = (-EINVAL);
				goto out;
			}
			i = do_load_unload(STp, file, 1);
			if (i < 0) {
				retval = i;
				goto out;
			}
			i = partition_tape(STp, mtc.mt_count);
			if (i < 0) {
				retval = i;
				goto out;
			}
			for (i = 0; i < ST_NBR_PARTITIONS; i++) {
				STp->ps[i].rw = ST_IDLE;
				STp->ps[i].at_sm = 0;
				STp->ps[i].last_block_valid = 0;
			}
			STp->partition = STp->new_partition = 0;
			STp->nbr_partitions = mtc.mt_count != 0 ? 2 : 1;
			STps->drv_block = STps->drv_file = 0;
			retval = 0;
			goto out;
		}

		if (mtc.mt_op == MTSEEK) {
			i = set_location(STp, mtc.mt_count, STp->new_partition, 0);
			if (!STp->can_partitions)
				STp->ps[0].rw = ST_IDLE;
			retval = i;
			goto out;
		}

		if (mtc.mt_op == MTUNLOAD || mtc.mt_op == MTOFFL) {
			retval = do_load_unload(STp, file, 0);
			goto out;
		}

		if (mtc.mt_op == MTLOAD) {
			retval = do_load_unload(STp, file, max(1, mtc.mt_count));
			goto out;
		}

		if (mtc.mt_op == MTLOCK || mtc.mt_op == MTUNLOCK) {
			retval = do_door_lock(STp, (mtc.mt_op == MTLOCK));
			goto out;
		}

		if (STp->can_partitions && STp->ready == ST_READY &&
		    (i = switch_partition(STp)) < 0) {
			retval = i;
			goto out;
		}

		if (mtc.mt_op == MTCOMPRESSION)
			retval = st_compression(STp, (mtc.mt_count & 1));
		else
			retval = st_int_ioctl(STp, mtc.mt_op, mtc.mt_count);
		goto out;
	}
	if (!STm->defined) {
		retval = (-ENXIO);
		goto out;
	}

	cmd_mtiocget = cmd_type == _IOC_TYPE(MTIOCGET) && cmd_nr == _IOC_NR(MTIOCGET);

	if ((i = flush_buffer(STp, 0)) < 0) {
		if (cmd_mtiocget && STp->pos_unknown) {
			/* flush fails -> modify status accordingly */
			reset_state(STp);
			STp->pos_unknown = 1;
		} else { /* return error */
			retval = i;
			goto out;
		}
	} else { /* flush_buffer succeeds */
		if (STp->can_partitions) {
			i = switch_partition(STp);
			if (i < 0) {
				retval = i;
				goto out;
			}
		}
	}

	if (cmd_mtiocget) {
		struct mtget mt_status;

		if (_IOC_SIZE(cmd_in) != sizeof(struct mtget)) {
			 retval = (-EINVAL);
			 goto out;
		}

		mt_status.mt_type = STp->tape_type;
		mt_status.mt_dsreg =
		    ((STp->block_size << MT_ST_BLKSIZE_SHIFT) & MT_ST_BLKSIZE_MASK) |
		    ((STp->density << MT_ST_DENSITY_SHIFT) & MT_ST_DENSITY_MASK);
		mt_status.mt_blkno = STps->drv_block;
		mt_status.mt_fileno = STps->drv_file;
		if (STp->block_size != 0 && mt_status.mt_blkno >= 0) {
			if (STps->rw == ST_WRITING)
				mt_status.mt_blkno +=
				    (STp->buffer)->buffer_bytes / STp->block_size;
			else if (STps->rw == ST_READING)
				mt_status.mt_blkno -=
                                        ((STp->buffer)->buffer_bytes +
                                         STp->block_size - 1) / STp->block_size;
		}

		mt_status.mt_gstat = 0;
		if (STp->drv_write_prot)
			mt_status.mt_gstat |= GMT_WR_PROT(0xffffffff);
		if (mt_status.mt_blkno == 0) {
			if (mt_status.mt_fileno == 0)
				mt_status.mt_gstat |= GMT_BOT(0xffffffff);
			else
				mt_status.mt_gstat |= GMT_EOF(0xffffffff);
		}
		mt_status.mt_erreg = (STp->recover_reg << MT_ST_SOFTERR_SHIFT);
		mt_status.mt_resid = STp->partition;
		if (STps->eof == ST_EOM_OK || STps->eof == ST_EOM_ERROR)
			mt_status.mt_gstat |= GMT_EOT(0xffffffff);
		else if (STps->eof >= ST_EOM_OK)
			mt_status.mt_gstat |= GMT_EOD(0xffffffff);
		if (STp->density == 1)
			mt_status.mt_gstat |= GMT_D_800(0xffffffff);
		else if (STp->density == 2)
			mt_status.mt_gstat |= GMT_D_1600(0xffffffff);
		else if (STp->density == 3)
			mt_status.mt_gstat |= GMT_D_6250(0xffffffff);
		if (STp->ready == ST_READY)
			mt_status.mt_gstat |= GMT_ONLINE(0xffffffff);
		if (STp->ready == ST_NO_TAPE)
			mt_status.mt_gstat |= GMT_DR_OPEN(0xffffffff);
		if (STps->at_sm)
			mt_status.mt_gstat |= GMT_SM(0xffffffff);
		if (STm->do_async_writes ||
                    (STm->do_buffer_writes && STp->block_size != 0) ||
		    STp->drv_buffer != 0)
			mt_status.mt_gstat |= GMT_IM_REP_EN(0xffffffff);
		if (STp->cleaning_req)
			mt_status.mt_gstat |= GMT_CLN(0xffffffff);

		retval = put_user_mtget(p, &mt_status);
		if (retval)
			goto out;

		STp->recover_reg = 0;		/* Clear after read */
		goto out;
	}			/* End of MTIOCGET */
	if (cmd_type == _IOC_TYPE(MTIOCPOS) && cmd_nr == _IOC_NR(MTIOCPOS)) {
		struct mtpos mt_pos;
		if (_IOC_SIZE(cmd_in) != sizeof(struct mtpos)) {
			 retval = (-EINVAL);
			 goto out;
		}
		if ((i = get_location(STp, &blk, &bt, 0)) < 0) {
			retval = i;
			goto out;
		}
		mt_pos.mt_blkno = blk;
		retval = put_user_mtpos(p, &mt_pos);
		goto out;
	}
	mutex_unlock(&STp->lock);

	switch (cmd_in) {
	case SG_IO:
	case SCSI_IOCTL_SEND_COMMAND:
	case CDROM_SEND_PACKET:
		if (!capable(CAP_SYS_RAWIO))
			return -EPERM;
		break;
	default:
		break;
	}

	retval = scsi_ioctl(STp->device, file->f_mode & FMODE_WRITE, cmd_in, p);
	if (!retval && cmd_in == SCSI_IOCTL_STOP_UNIT) {
		/* unload */
		STp->rew_at_close = 0;
		STp->ready = ST_NO_TAPE;
	}
	return retval;

 out:
	mutex_unlock(&STp->lock);
	return retval;
}

#ifdef CONFIG_COMPAT
static long st_compat_ioctl(struct file *file, unsigned int cmd_in, unsigned long arg)
{
	/* argument conversion is handled using put_user_mtpos/put_user_mtget */
	switch (cmd_in) {
	case MTIOCPOS32:
		cmd_in = MTIOCPOS;
		break;
	case MTIOCGET32:
		cmd_in = MTIOCGET;
		break;
	}

	return st_ioctl(file, cmd_in, arg);
}
#endif



/* Try to allocate a new tape buffer. Calling function must not hold
   dev_arr_lock. */
static struct st_buffer *new_tape_buffer(int max_sg)
{
	struct st_buffer *tb;

	tb = kzalloc(sizeof(struct st_buffer), GFP_KERNEL);
	if (!tb) {
		printk(KERN_NOTICE "st: Can't allocate new tape buffer.\n");
		return NULL;
	}
	tb->frp_segs = 0;
	tb->use_sg = max_sg;
	tb->buffer_size = 0;

	tb->reserved_pages = kcalloc(max_sg, sizeof(struct page *),
				     GFP_KERNEL);
	if (!tb->reserved_pages) {
		kfree(tb);
		return NULL;
	}

	return tb;
}


/* Try to allocate enough space in the tape buffer */
#define ST_MAX_ORDER 6

static int enlarge_buffer(struct st_buffer * STbuffer, int new_size)
{
	int segs, max_segs, b_size, order, got;
	gfp_t priority;

	if (new_size <= STbuffer->buffer_size)
		return 1;

	if (STbuffer->buffer_size <= PAGE_SIZE)
		normalize_buffer(STbuffer);  /* Avoid extra segment */

	max_segs = STbuffer->use_sg;

	priority = GFP_KERNEL | __GFP_NOWARN;

	if (STbuffer->cleared)
		priority |= __GFP_ZERO;

	if (STbuffer->frp_segs) {
		order = STbuffer->reserved_page_order;
		b_size = PAGE_SIZE << order;
	} else {
		for (b_size = PAGE_SIZE, order = 0;
		     order < ST_MAX_ORDER &&
			     max_segs * (PAGE_SIZE << order) < new_size;
		     order++, b_size *= 2)
			;  /* empty */
		STbuffer->reserved_page_order = order;
	}
	if (max_segs * (PAGE_SIZE << order) < new_size) {
		if (order == ST_MAX_ORDER)
			return 0;
		normalize_buffer(STbuffer);
		return enlarge_buffer(STbuffer, new_size);
	}

	for (segs = STbuffer->frp_segs, got = STbuffer->buffer_size;
	     segs < max_segs && got < new_size;) {
		struct page *page;

		page = alloc_pages(priority, order);
		if (!page) {
			DEB(STbuffer->buffer_size = got);
			normalize_buffer(STbuffer);
			return 0;
		}

		STbuffer->frp_segs += 1;
		got += b_size;
		STbuffer->buffer_size = got;
		STbuffer->reserved_pages[segs] = page;
		segs++;
	}
	STbuffer->b_data = page_address(STbuffer->reserved_pages[0]);

	return 1;
}


/* Make sure that no data from previous user is in the internal buffer */
static void clear_buffer(struct st_buffer * st_bp)
{
	int i;

	for (i=0; i < st_bp->frp_segs; i++)
		memset(page_address(st_bp->reserved_pages[i]), 0,
		       PAGE_SIZE << st_bp->reserved_page_order);
	st_bp->cleared = 1;
}


/* Release the extra buffer */
static void normalize_buffer(struct st_buffer * STbuffer)
{
	int i, order = STbuffer->reserved_page_order;

	for (i = 0; i < STbuffer->frp_segs; i++) {
		__free_pages(STbuffer->reserved_pages[i], order);
		STbuffer->buffer_size -= (PAGE_SIZE << order);
	}
	STbuffer->frp_segs = 0;
	STbuffer->sg_segs = 0;
	STbuffer->reserved_page_order = 0;
	STbuffer->map_data.offset = 0;
}


/* Move data from the user buffer to the tape buffer. Returns zero (success) or
   negative error code. */
static int append_to_buffer(const char __user *ubp, struct st_buffer * st_bp, int do_count)
{
	int i, cnt, res, offset;
	int length = PAGE_SIZE << st_bp->reserved_page_order;

	for (i = 0, offset = st_bp->buffer_bytes;
	     i < st_bp->frp_segs && offset >= length; i++)
		offset -= length;
	if (i == st_bp->frp_segs) {	/* Should never happen */
		printk(KERN_WARNING "st: append_to_buffer offset overflow.\n");
		return (-EIO);
	}
	for (; i < st_bp->frp_segs && do_count > 0; i++) {
		struct page *page = st_bp->reserved_pages[i];
		cnt = length - offset < do_count ? length - offset : do_count;
		res = copy_from_user(page_address(page) + offset, ubp, cnt);
		if (res)
			return (-EFAULT);
		do_count -= cnt;
		st_bp->buffer_bytes += cnt;
		ubp += cnt;
		offset = 0;
	}
	if (do_count) /* Should never happen */
		return (-EIO);

	return 0;
}


/* Move data from the tape buffer to the user buffer. Returns zero (success) or
   negative error code. */
static int from_buffer(struct st_buffer * st_bp, char __user *ubp, int do_count)
{
	int i, cnt, res, offset;
	int length = PAGE_SIZE << st_bp->reserved_page_order;

	for (i = 0, offset = st_bp->read_pointer;
	     i < st_bp->frp_segs && offset >= length; i++)
		offset -= length;
	if (i == st_bp->frp_segs) {	/* Should never happen */
		printk(KERN_WARNING "st: from_buffer offset overflow.\n");
		return (-EIO);
	}
	for (; i < st_bp->frp_segs && do_count > 0; i++) {
		struct page *page = st_bp->reserved_pages[i];
		cnt = length - offset < do_count ? length - offset : do_count;
		res = copy_to_user(ubp, page_address(page) + offset, cnt);
		if (res)
			return (-EFAULT);
		do_count -= cnt;
		st_bp->buffer_bytes -= cnt;
		st_bp->read_pointer += cnt;
		ubp += cnt;
		offset = 0;
	}
	if (do_count) /* Should never happen */
		return (-EIO);

	return 0;
}


/* Move data towards start of buffer */
static void move_buffer_data(struct st_buffer * st_bp, int offset)
{
	int src_seg, dst_seg, src_offset = 0, dst_offset;
	int count, total;
	int length = PAGE_SIZE << st_bp->reserved_page_order;

	if (offset == 0)
		return;

	total=st_bp->buffer_bytes - offset;
	for (src_seg=0; src_seg < st_bp->frp_segs; src_seg++) {
		src_offset = offset;
		if (src_offset < length)
			break;
		offset -= length;
	}

	st_bp->buffer_bytes = st_bp->read_pointer = total;
	for (dst_seg=dst_offset=0; total > 0; ) {
		struct page *dpage = st_bp->reserved_pages[dst_seg];
		struct page *spage = st_bp->reserved_pages[src_seg];

		count = min(length - dst_offset, length - src_offset);
		memmove(page_address(dpage) + dst_offset,
			page_address(spage) + src_offset, count);
		src_offset += count;
		if (src_offset >= length) {
			src_seg++;
			src_offset = 0;
		}
		dst_offset += count;
		if (dst_offset >= length) {
			dst_seg++;
			dst_offset = 0;
		}
		total -= count;
	}
}

/* Validate the options from command line or module parameters */
static void validate_options(void)
{
	if (buffer_kbs > 0)
		st_fixed_buffer_size = buffer_kbs * ST_KILOBYTE;
	if (max_sg_segs >= ST_FIRST_SG)
		st_max_sg_segs = max_sg_segs;
}

#ifndef MODULE
/* Set the boot options. Syntax is defined in Documenation/scsi/st.txt.
 */
static int __init st_setup(char *str)
{
	int i, len, ints[ARRAY_SIZE(parms) + 1];
	char *stp;

	stp = get_options(str, ARRAY_SIZE(ints), ints);

	if (ints[0] > 0) {
		for (i = 0; i < ints[0] && i < ARRAY_SIZE(parms); i++)
			if (parms[i].val)
				*parms[i].val = ints[i + 1];
	} else {
		while (stp != NULL) {
			for (i = 0; i < ARRAY_SIZE(parms); i++) {
				len = strlen(parms[i].name);
				if (!strncmp(stp, parms[i].name, len) &&
				    (*(stp + len) == ':' || *(stp + len) == '=')) {
					if (parms[i].val)
						*parms[i].val =
							simple_strtoul(stp + len + 1, NULL, 0);
					else
						printk(KERN_WARNING "st: Obsolete parameter %s\n",
						       parms[i].name);
					break;
				}
			}
			if (i >= ARRAY_SIZE(parms))
				 printk(KERN_WARNING "st: invalid parameter in '%s'\n",
					stp);
			stp = strchr(stp, ',');
			if (stp)
				stp++;
		}
	}

	validate_options();

	return 1;
}

__setup("st=", st_setup);

#endif

static const struct file_operations st_fops =
{
	.owner =	THIS_MODULE,
	.read =		st_read,
	.write =	st_write,
	.unlocked_ioctl = st_ioctl,
#ifdef CONFIG_COMPAT
	.compat_ioctl = st_compat_ioctl,
#endif
	.open =		st_open,
	.flush =	st_flush,
	.release =	st_release,
	.llseek =	noop_llseek,
};

static int create_one_cdev(struct scsi_tape *tape, int mode, int rew)
{
	int i, error;
	dev_t cdev_devno;
	struct cdev *cdev;
	struct device *dev;
	struct st_modedef *STm = &(tape->modes[mode]);
	char name[10];
	int dev_num = tape->index;

	cdev_devno = MKDEV(SCSI_TAPE_MAJOR, TAPE_MINOR(dev_num, mode, rew));

	cdev = cdev_alloc();
	if (!cdev) {
		pr_err("st%d: out of memory. Device not attached.\n", dev_num);
		error = -ENOMEM;
		goto out;
	}
	cdev->owner = THIS_MODULE;
	cdev->ops = &st_fops;
	STm->cdevs[rew] = cdev;

	error = cdev_add(cdev, cdev_devno, 1);
	if (error) {
		pr_err("st%d: Can't add %s-rewind mode %d\n", dev_num,
		       rew ? "non" : "auto", mode);
		pr_err("st%d: Device not attached.\n", dev_num);
		goto out_free;
	}

	i = mode << (4 - ST_NBR_MODE_BITS);
	snprintf(name, 10, "%s%s%s", rew ? "n" : "",
		 tape->name, st_formats[i]);

	dev = device_create(&st_sysfs_class, &tape->device->sdev_gendev,
			    cdev_devno, &tape->modes[mode], "%s", name);
	if (IS_ERR(dev)) {
		pr_err("st%d: device_create failed\n", dev_num);
		error = PTR_ERR(dev);
		goto out_free;
	}

	STm->devs[rew] = dev;

	return 0;
out_free:
	cdev_del(STm->cdevs[rew]);
out:
	STm->cdevs[rew] = NULL;
	STm->devs[rew] = NULL;
	return error;
}

static int create_cdevs(struct scsi_tape *tape)
{
	int mode, error;
	for (mode = 0; mode < ST_NBR_MODES; ++mode) {
		error = create_one_cdev(tape, mode, 0);
		if (error)
			return error;
		error = create_one_cdev(tape, mode, 1);
		if (error)
			return error;
	}

	return sysfs_create_link(&tape->device->sdev_gendev.kobj,
				 &tape->modes[0].devs[0]->kobj, "tape");
}

static void remove_cdevs(struct scsi_tape *tape)
{
	int mode, rew;
	sysfs_remove_link(&tape->device->sdev_gendev.kobj, "tape");
	for (mode = 0; mode < ST_NBR_MODES; mode++) {
		struct st_modedef *STm = &(tape->modes[mode]);
		for (rew = 0; rew < 2; rew++) {
			if (STm->cdevs[rew])
				cdev_del(STm->cdevs[rew]);
			if (STm->devs[rew])
				device_unregister(STm->devs[rew]);
		}
	}
}

static int st_probe(struct device *dev)
{
	struct scsi_device *SDp = to_scsi_device(dev);
	struct scsi_tape *tpnt = NULL;
	struct st_modedef *STm;
	struct st_partstat *STps;
	struct st_buffer *buffer;
	int i, error;

	if (SDp->type != TYPE_TAPE)
		return -ENODEV;
	if (st_incompatible(SDp)) {
		sdev_printk(KERN_INFO, SDp,
			    "OnStream tapes are no longer supported;\n");
		sdev_printk(KERN_INFO, SDp,
			    "please mail to linux-scsi@vger.kernel.org.\n");
		return -ENODEV;
	}

	scsi_autopm_get_device(SDp);
	i = queue_max_segments(SDp->request_queue);
	if (st_max_sg_segs < i)
		i = st_max_sg_segs;
	buffer = new_tape_buffer(i);
	if (buffer == NULL) {
		sdev_printk(KERN_ERR, SDp,
			    "st: Can't allocate new tape buffer. "
			    "Device not attached.\n");
		goto out;
	}

	tpnt = kzalloc(sizeof(struct scsi_tape), GFP_KERNEL);
	if (tpnt == NULL) {
		sdev_printk(KERN_ERR, SDp,
			    "st: Can't allocate device descriptor.\n");
		goto out_buffer_free;
	}
	kref_init(&tpnt->kref);

	tpnt->device = SDp;
	if (SDp->scsi_level <= 2)
		tpnt->tape_type = MT_ISSCSI1;
	else
		tpnt->tape_type = MT_ISSCSI2;

	tpnt->buffer = buffer;
	tpnt->buffer->last_SRpnt = NULL;

	tpnt->inited = 0;
	tpnt->dirty = 0;
	tpnt->in_use = 0;
	tpnt->drv_buffer = 1;	/* Try buffering if no mode sense */
	tpnt->use_pf = (SDp->scsi_level >= SCSI_2);
	tpnt->density = 0;
	tpnt->do_auto_lock = ST_AUTO_LOCK;
	tpnt->can_bsr = (SDp->scsi_level > 2 ? 1 : ST_IN_FILE_POS); /* BSR mandatory in SCSI3 */
	tpnt->can_partitions = 0;
	tpnt->two_fm = ST_TWO_FM;
	tpnt->fast_mteom = ST_FAST_MTEOM;
	tpnt->scsi2_logical = ST_SCSI2LOGICAL;
	tpnt->sili = ST_SILI;
	tpnt->immediate = ST_NOWAIT;
	tpnt->immediate_filemark = 0;
	tpnt->default_drvbuffer = 0xff;		/* No forced buffering */
	tpnt->partition = 0;
	tpnt->new_partition = 0;
	tpnt->nbr_partitions = 0;
	blk_queue_rq_timeout(tpnt->device->request_queue, ST_TIMEOUT);
	tpnt->long_timeout = ST_LONG_TIMEOUT;
	tpnt->try_dio = try_direct_io;
	tpnt->first_tur = 1;

	for (i = 0; i < ST_NBR_MODES; i++) {
		STm = &(tpnt->modes[i]);
		STm->defined = 0;
		STm->sysv = ST_SYSV;
		STm->defaults_for_writes = 0;
		STm->do_async_writes = ST_ASYNC_WRITES;
		STm->do_buffer_writes = ST_BUFFER_WRITES;
		STm->do_read_ahead = ST_READ_AHEAD;
		STm->default_compression = ST_DONT_TOUCH;
		STm->default_blksize = (-1);	/* No forced size */
		STm->default_density = (-1);	/* No forced density */
		STm->tape = tpnt;
	}

	for (i = 0; i < ST_NBR_PARTITIONS; i++) {
		STps = &(tpnt->ps[i]);
		STps->rw = ST_IDLE;
		STps->eof = ST_NOEOF;
		STps->at_sm = 0;
		STps->last_block_valid = 0;
		STps->drv_block = (-1);
		STps->drv_file = (-1);
	}

	tpnt->current_mode = 0;
	tpnt->modes[0].defined = 1;

	tpnt->density_changed = tpnt->compression_changed =
	    tpnt->blksize_changed = 0;
	mutex_init(&tpnt->lock);

	idr_preload(GFP_KERNEL);
	spin_lock(&st_index_lock);
	error = idr_alloc(&st_index_idr, tpnt, 0, ST_MAX_TAPES + 1, GFP_NOWAIT);
	spin_unlock(&st_index_lock);
	idr_preload_end();
	if (error < 0) {
		pr_warn("st: idr allocation failed: %d\n", error);
		goto out_free_tape;
	}
	tpnt->index = error;
	sprintf(tpnt->name, "st%d", tpnt->index);
	tpnt->stats = kzalloc(sizeof(struct scsi_tape_stats), GFP_KERNEL);
	if (tpnt->stats == NULL) {
		sdev_printk(KERN_ERR, SDp,
			    "st: Can't allocate statistics.\n");
		goto out_idr_remove;
	}

	tpnt->new_media_ctr = scsi_get_ua_new_media_ctr(SDp);
	tpnt->por_ctr = scsi_get_ua_por_ctr(SDp);

	dev_set_drvdata(dev, tpnt);


	error = create_cdevs(tpnt);
	if (error)
		goto out_remove_devs;
	scsi_autopm_put_device(SDp);

	sdev_printk(KERN_NOTICE, SDp,
		    "Attached scsi tape %s\n", tpnt->name);
	sdev_printk(KERN_INFO, SDp, "%s: try direct i/o: %s (alignment %d B)\n",
		    tpnt->name, tpnt->try_dio ? "yes" : "no",
		    queue_dma_alignment(SDp->request_queue) + 1);

	return 0;

out_remove_devs:
	remove_cdevs(tpnt);
	kfree(tpnt->stats);
out_idr_remove:
	spin_lock(&st_index_lock);
	idr_remove(&st_index_idr, tpnt->index);
	spin_unlock(&st_index_lock);
out_free_tape:
	kfree(tpnt);
out_buffer_free:
	kfree(buffer);
out:
	scsi_autopm_put_device(SDp);
	return -ENODEV;
};


static int st_remove(struct device *dev)
{
	struct scsi_tape *tpnt = dev_get_drvdata(dev);
	int index = tpnt->index;

	scsi_autopm_get_device(to_scsi_device(dev));
	remove_cdevs(tpnt);

	mutex_lock(&st_ref_mutex);
	kref_put(&tpnt->kref, scsi_tape_release);
	mutex_unlock(&st_ref_mutex);
	spin_lock(&st_index_lock);
	idr_remove(&st_index_idr, index);
	spin_unlock(&st_index_lock);
	return 0;
}

/**
 *      scsi_tape_release - Called to free the Scsi_Tape structure
 *      @kref: pointer to embedded kref
 *
 *      st_ref_mutex must be held entering this routine.  Because it is
 *      called on last put, you should always use the scsi_tape_get()
 *      scsi_tape_put() helpers which manipulate the semaphore directly
 *      and never do a direct kref_put().
 **/
static void scsi_tape_release(struct kref *kref)
{
	struct scsi_tape *tpnt = to_scsi_tape(kref);

	tpnt->device = NULL;

	if (tpnt->buffer) {
		normalize_buffer(tpnt->buffer);
		kfree(tpnt->buffer->reserved_pages);
		kfree(tpnt->buffer);
	}

	kfree(tpnt->stats);
	kfree(tpnt);
	return;
}

static const struct class st_sysfs_class = {
	.name = "scsi_tape",
	.dev_groups = st_dev_groups,
};

static int __init init_st(void)
{
	int err;

	validate_options();

	printk(KERN_INFO "st: Version %s, fixed bufsize %d, s/g segs %d\n",
		verstr, st_fixed_buffer_size, st_max_sg_segs);

	debugging = (debug_flag > 0) ? debug_flag : NO_DEBUG;
	if (debugging) {
		printk(KERN_INFO "st: Debugging enabled debug_flag = %d\n",
			debugging);
	}

	err = class_register(&st_sysfs_class);
	if (err) {
		pr_err("Unable register sysfs class for SCSI tapes\n");
		return err;
	}

	err = register_chrdev_region(MKDEV(SCSI_TAPE_MAJOR, 0),
				     ST_MAX_TAPE_ENTRIES, "st");
	if (err) {
		printk(KERN_ERR "Unable to get major %d for SCSI tapes\n",
		       SCSI_TAPE_MAJOR);
		goto err_class;
	}

	err = scsi_register_driver(&st_template.gendrv);
	if (err)
		goto err_chrdev;

	return 0;

err_chrdev:
	unregister_chrdev_region(MKDEV(SCSI_TAPE_MAJOR, 0),
				 ST_MAX_TAPE_ENTRIES);
err_class:
	class_unregister(&st_sysfs_class);
	return err;
}

static void __exit exit_st(void)
{
	scsi_unregister_driver(&st_template.gendrv);
	unregister_chrdev_region(MKDEV(SCSI_TAPE_MAJOR, 0),
				 ST_MAX_TAPE_ENTRIES);
	class_unregister(&st_sysfs_class);
	idr_destroy(&st_index_idr);
	printk(KERN_INFO "st: Unloaded.\n");
}

module_init(init_st);
module_exit(exit_st);


/* The sysfs driver interface. Read-only at the moment */
static ssize_t try_direct_io_show(struct device_driver *ddp, char *buf)
{
	return scnprintf(buf, PAGE_SIZE, "%d\n", try_direct_io);
}
static DRIVER_ATTR_RO(try_direct_io);

static ssize_t fixed_buffer_size_show(struct device_driver *ddp, char *buf)
{
	return scnprintf(buf, PAGE_SIZE, "%d\n", st_fixed_buffer_size);
}
static DRIVER_ATTR_RO(fixed_buffer_size);

static ssize_t max_sg_segs_show(struct device_driver *ddp, char *buf)
{
	return scnprintf(buf, PAGE_SIZE, "%d\n", st_max_sg_segs);
}
static DRIVER_ATTR_RO(max_sg_segs);

static ssize_t version_show(struct device_driver *ddd, char *buf)
{
	return scnprintf(buf, PAGE_SIZE, "[%s]\n", verstr);
}
static DRIVER_ATTR_RO(version);

#if DEBUG
static ssize_t debug_flag_store(struct device_driver *ddp,
	const char *buf, size_t count)
{
/* We only care what the first byte of the data is the rest is unused.
 * if it's a '1' we turn on debug and if it's a '0' we disable it. All
 * other values have -EINVAL returned if they are passed in.
 */
	if (count > 0) {
		if (buf[0] == '0') {
			debugging = NO_DEBUG;
			return count;
		} else if (buf[0] == '1') {
			debugging = 1;
			return count;
		}
	}
	return -EINVAL;
}

static ssize_t debug_flag_show(struct device_driver *ddp, char *buf)
{
	return scnprintf(buf, PAGE_SIZE, "%d\n", debugging);
}
static DRIVER_ATTR_RW(debug_flag);
#endif

static struct attribute *st_drv_attrs[] = {
	&driver_attr_try_direct_io.attr,
	&driver_attr_fixed_buffer_size.attr,
	&driver_attr_max_sg_segs.attr,
	&driver_attr_version.attr,
#if DEBUG
	&driver_attr_debug_flag.attr,
#endif
	NULL,
};
ATTRIBUTE_GROUPS(st_drv);

/* The sysfs simple class interface */
static ssize_t
defined_show(struct device *dev, struct device_attribute *attr, char *buf)
{
	struct st_modedef *STm = dev_get_drvdata(dev);
	ssize_t l = 0;

	l = snprintf(buf, PAGE_SIZE, "%d\n", STm->defined);
	return l;
}
static DEVICE_ATTR_RO(defined);

static ssize_t
default_blksize_show(struct device *dev, struct device_attribute *attr,
		     char *buf)
{
	struct st_modedef *STm = dev_get_drvdata(dev);
	ssize_t l = 0;

	l = snprintf(buf, PAGE_SIZE, "%d\n", STm->default_blksize);
	return l;
}
static DEVICE_ATTR_RO(default_blksize);

static ssize_t
default_density_show(struct device *dev, struct device_attribute *attr,
		     char *buf)
{
	struct st_modedef *STm = dev_get_drvdata(dev);
	ssize_t l = 0;
	char *fmt;

	fmt = STm->default_density >= 0 ? "0x%02x\n" : "%d\n";
	l = snprintf(buf, PAGE_SIZE, fmt, STm->default_density);
	return l;
}
static DEVICE_ATTR_RO(default_density);

static ssize_t
default_compression_show(struct device *dev, struct device_attribute *attr,
			 char *buf)
{
	struct st_modedef *STm = dev_get_drvdata(dev);
	ssize_t l = 0;

	l = snprintf(buf, PAGE_SIZE, "%d\n", STm->default_compression - 1);
	return l;
}
static DEVICE_ATTR_RO(default_compression);

static ssize_t
options_show(struct device *dev, struct device_attribute *attr, char *buf)
{
	struct st_modedef *STm = dev_get_drvdata(dev);
	struct scsi_tape *STp = STm->tape;
	int options;
	ssize_t l = 0;

	options = STm->do_buffer_writes ? MT_ST_BUFFER_WRITES : 0;
	options |= STm->do_async_writes ? MT_ST_ASYNC_WRITES : 0;
	options |= STm->do_read_ahead ? MT_ST_READ_AHEAD : 0;
	DEB( options |= debugging ? MT_ST_DEBUGGING : 0 );
	options |= STp->two_fm ? MT_ST_TWO_FM : 0;
	options |= STp->fast_mteom ? MT_ST_FAST_MTEOM : 0;
	options |= STm->defaults_for_writes ? MT_ST_DEF_WRITES : 0;
	options |= STp->can_bsr ? MT_ST_CAN_BSR : 0;
	options |= STp->omit_blklims ? MT_ST_NO_BLKLIMS : 0;
	options |= STp->can_partitions ? MT_ST_CAN_PARTITIONS : 0;
	options |= STp->scsi2_logical ? MT_ST_SCSI2LOGICAL : 0;
	options |= STm->sysv ? MT_ST_SYSV : 0;
	options |= STp->immediate ? MT_ST_NOWAIT : 0;
	options |= STp->immediate_filemark ? MT_ST_NOWAIT_EOF : 0;
	options |= STp->sili ? MT_ST_SILI : 0;

	l = snprintf(buf, PAGE_SIZE, "0x%08x\n", options);
	return l;
}
static DEVICE_ATTR_RO(options);

/**
 * position_lost_in_reset_show - Value 1 indicates that reads, writes, etc.
 * are blocked because a device reset has occurred and no operation positioning
 * the tape has been issued.
 * @dev: struct device
 * @attr: attribute structure
 * @buf: buffer to return formatted data in
 */
static ssize_t position_lost_in_reset_show(struct device *dev,
	struct device_attribute *attr, char *buf)
{
	struct st_modedef *STm = dev_get_drvdata(dev);
	struct scsi_tape *STp = STm->tape;

	return sprintf(buf, "%d", STp->pos_unknown);
}
static DEVICE_ATTR_RO(position_lost_in_reset);

/* Support for tape stats */

/**
 * read_cnt_show - return read count - count of reads made from tape drive
 * @dev: struct device
 * @attr: attribute structure
 * @buf: buffer to return formatted data in
 */
static ssize_t read_cnt_show(struct device *dev,
	struct device_attribute *attr, char *buf)
{
	struct st_modedef *STm = dev_get_drvdata(dev);

	return sprintf(buf, "%lld",
		       (long long)atomic64_read(&STm->tape->stats->read_cnt));
}
static DEVICE_ATTR_RO(read_cnt);

/**
 * read_byte_cnt_show - return read byte count - tape drives
 * may use blocks less than 512 bytes this gives the raw byte count of
 * of data read from the tape drive.
 * @dev: struct device
 * @attr: attribute structure
 * @buf: buffer to return formatted data in
 */
static ssize_t read_byte_cnt_show(struct device *dev,
	struct device_attribute *attr, char *buf)
{
	struct st_modedef *STm = dev_get_drvdata(dev);

	return sprintf(buf, "%lld",
		       (long long)atomic64_read(&STm->tape->stats->read_byte_cnt));
}
static DEVICE_ATTR_RO(read_byte_cnt);

/**
 * read_ns_show - return read ns - overall time spent waiting on reads in ns.
 * @dev: struct device
 * @attr: attribute structure
 * @buf: buffer to return formatted data in
 */
static ssize_t read_ns_show(struct device *dev,
	struct device_attribute *attr, char *buf)
{
	struct st_modedef *STm = dev_get_drvdata(dev);

	return sprintf(buf, "%lld",
		       (long long)atomic64_read(&STm->tape->stats->tot_read_time));
}
static DEVICE_ATTR_RO(read_ns);

/**
 * write_cnt_show - write count - number of user calls
 * to write(2) that have written data to tape.
 * @dev: struct device
 * @attr: attribute structure
 * @buf: buffer to return formatted data in
 */
static ssize_t write_cnt_show(struct device *dev,
	struct device_attribute *attr, char *buf)
{
	struct st_modedef *STm = dev_get_drvdata(dev);

	return sprintf(buf, "%lld",
		       (long long)atomic64_read(&STm->tape->stats->write_cnt));
}
static DEVICE_ATTR_RO(write_cnt);

/**
 * write_byte_cnt_show - write byte count - raw count of
 * bytes written to tape.
 * @dev: struct device
 * @attr: attribute structure
 * @buf: buffer to return formatted data in
 */
static ssize_t write_byte_cnt_show(struct device *dev,
	struct device_attribute *attr, char *buf)
{
	struct st_modedef *STm = dev_get_drvdata(dev);

	return sprintf(buf, "%lld",
		       (long long)atomic64_read(&STm->tape->stats->write_byte_cnt));
}
static DEVICE_ATTR_RO(write_byte_cnt);

/**
 * write_ns_show - write ns - number of nanoseconds waiting on write
 * requests to complete.
 * @dev: struct device
 * @attr: attribute structure
 * @buf: buffer to return formatted data in
 */
static ssize_t write_ns_show(struct device *dev,
	struct device_attribute *attr, char *buf)
{
	struct st_modedef *STm = dev_get_drvdata(dev);

	return sprintf(buf, "%lld",
		       (long long)atomic64_read(&STm->tape->stats->tot_write_time));
}
static DEVICE_ATTR_RO(write_ns);

/**
 * in_flight_show - number of I/Os currently in flight -
 * in most cases this will be either 0 or 1. It may be higher if someone
 * has also issued other SCSI commands such as via an ioctl.
 * @dev: struct device
 * @attr: attribute structure
 * @buf: buffer to return formatted data in
 */
static ssize_t in_flight_show(struct device *dev,
	struct device_attribute *attr, char *buf)
{
	struct st_modedef *STm = dev_get_drvdata(dev);

	return sprintf(buf, "%lld",
		       (long long)atomic64_read(&STm->tape->stats->in_flight));
}
static DEVICE_ATTR_RO(in_flight);

/**
 * io_ns_show - io wait ns - this is the number of ns spent
 * waiting on all I/O to complete. This includes tape movement commands
 * such as rewinding, seeking to end of file or tape, it also includes
 * read and write. To determine the time spent on tape movement
 * subtract the read and write ns from this value.
 * @dev: struct device
 * @attr: attribute structure
 * @buf: buffer to return formatted data in
 */
static ssize_t io_ns_show(struct device *dev,
	struct device_attribute *attr, char *buf)
{
	struct st_modedef *STm = dev_get_drvdata(dev);

	return sprintf(buf, "%lld",
		       (long long)atomic64_read(&STm->tape->stats->tot_io_time));
}
static DEVICE_ATTR_RO(io_ns);

/**
 * other_cnt_show - other io count - this is the number of
 * I/O requests other than read and write requests.
 * Typically these are tape movement requests but will include driver
 * tape movement. This includes only requests issued by the st driver.
 * @dev: struct device
 * @attr: attribute structure
 * @buf: buffer to return formatted data in
 */
static ssize_t other_cnt_show(struct device *dev,
	struct device_attribute *attr, char *buf)
{
	struct st_modedef *STm = dev_get_drvdata(dev);

	return sprintf(buf, "%lld",
		       (long long)atomic64_read(&STm->tape->stats->other_cnt));
}
static DEVICE_ATTR_RO(other_cnt);

/**
 * resid_cnt_show - A count of the number of times we get a residual
 * count - this should indicate someone issuing reads larger than the
 * block size on tape.
 * @dev: struct device
 * @attr: attribute structure
 * @buf: buffer to return formatted data in
 */
static ssize_t resid_cnt_show(struct device *dev,
	struct device_attribute *attr, char *buf)
{
	struct st_modedef *STm = dev_get_drvdata(dev);

	return sprintf(buf, "%lld",
		       (long long)atomic64_read(&STm->tape->stats->resid_cnt));
}
static DEVICE_ATTR_RO(resid_cnt);

static struct attribute *st_dev_attrs[] = {
	&dev_attr_defined.attr,
	&dev_attr_default_blksize.attr,
	&dev_attr_default_density.attr,
	&dev_attr_default_compression.attr,
	&dev_attr_options.attr,
	&dev_attr_position_lost_in_reset.attr,
	NULL,
};

static struct attribute *st_stats_attrs[] = {
	&dev_attr_read_cnt.attr,
	&dev_attr_read_byte_cnt.attr,
	&dev_attr_read_ns.attr,
	&dev_attr_write_cnt.attr,
	&dev_attr_write_byte_cnt.attr,
	&dev_attr_write_ns.attr,
	&dev_attr_in_flight.attr,
	&dev_attr_io_ns.attr,
	&dev_attr_other_cnt.attr,
	&dev_attr_resid_cnt.attr,
	NULL,
};

static struct attribute_group stats_group = {
	.name = "stats",
	.attrs = st_stats_attrs,
};

static struct attribute_group st_group = {
	.attrs = st_dev_attrs,
};

static const struct attribute_group *st_dev_groups[] = {
	&st_group,
	&stats_group,
	NULL,
};

/* The following functions may be useful for a larger audience. */
static int sgl_map_user_pages(struct st_buffer *STbp,
			      const unsigned int max_pages, unsigned long uaddr,
			      size_t count, int rw)
{
	unsigned long end = (uaddr + count + PAGE_SIZE - 1) >> PAGE_SHIFT;
	unsigned long start = uaddr >> PAGE_SHIFT;
	const int nr_pages = end - start;
	int res, i;
	struct page **pages;
	struct rq_map_data *mdata = &STbp->map_data;

	/* User attempted Overflow! */
	if ((uaddr + count) < uaddr)
		return -EINVAL;

	/* Too big */
        if (nr_pages > max_pages)
		return -ENOMEM;

	/* Hmm? */
	if (count == 0)
		return 0;

	pages = kmalloc_array(max_pages, sizeof(*pages), GFP_KERNEL);
	if (pages == NULL)
		return -ENOMEM;

        /* Try to fault in all of the necessary pages */
        /* rw==READ means read from drive, write into memory area */
	res = pin_user_pages_fast(uaddr, nr_pages, rw == READ ? FOLL_WRITE : 0,
				  pages);

	/* Errors and no page mapped should return here */
	if (res < nr_pages)
		goto out_unmap;

        for (i=0; i < nr_pages; i++) {
                /* FIXME: flush superflous for rw==READ,
                 * probably wrong function for rw==WRITE
                 */
		flush_dcache_page(pages[i]);
        }

	mdata->offset = uaddr & ~PAGE_MASK;
	STbp->mapped_pages = pages;

	return nr_pages;
 out_unmap:
	if (res > 0) {
		unpin_user_pages(pages, res);
		res = 0;
	}
	kfree(pages);
	return res;
}


/* And unmap them... */
static int sgl_unmap_user_pages(struct st_buffer *STbp,
				const unsigned int nr_pages, int dirtied)
{
	/* FIXME: cache flush missing for rw==READ */
	unpin_user_pages_dirty_lock(STbp->mapped_pages, nr_pages, dirtied);

	kfree(STbp->mapped_pages);
	STbp->mapped_pages = NULL;

	return 0;
}<|MERGE_RESOLUTION|>--- conflicted
+++ resolved
@@ -3673,11 +3673,6 @@
 				goto out;
 			}
 			reset_state(STp); /* Clears pos_unknown */
-<<<<<<< HEAD
-			/* remove this when the midlevel properly clears was_reset */
-			STp->device->was_reset = 0;
-=======
->>>>>>> fc85704c
 
 			/* Fix the device settings after reset, ignore errors */
 			if (mtc.mt_op == MTREW || mtc.mt_op == MTSEEK ||
