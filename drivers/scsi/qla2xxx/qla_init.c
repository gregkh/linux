--- conflicted
+++ resolved
@@ -330,18 +330,9 @@
 		lio->u.logio.flags |= SRB_LOGIN_PRLI_ONLY;
 	} else {
 		if (vha->hw->flags.edif_enabled &&
-<<<<<<< HEAD
-		    vha->e_dbell.db_flags & EDB_ACTIVE) {
-			lio->u.logio.flags |=
-				(SRB_LOGIN_FCSP | SRB_LOGIN_SKIP_PRLI);
-			ql_dbg(ql_dbg_disc, vha, 0x2072,
-			    "Async-login: w/ FCSP %8phC hdl=%x, loopid=%x portid=%06x\n",
-			    fcport->port_name, sp->handle, fcport->loop_id, fcport->d_id.b24);
-=======
 		    DBELL_ACTIVE(vha)) {
 			lio->u.logio.flags |=
 				(SRB_LOGIN_FCSP | SRB_LOGIN_SKIP_PRLI);
->>>>>>> df0cc57e
 		} else {
 			lio->u.logio.flags |= SRB_LOGIN_COND_PLOGI;
 		}
@@ -350,12 +341,6 @@
 	if (NVME_TARGET(vha->hw, fcport))
 		lio->u.logio.flags |= SRB_LOGIN_SKIP_PRLI;
 
-<<<<<<< HEAD
-	ql_dbg(ql_dbg_disc, vha, 0x2072,
-	       "Async-login - %8phC hdl=%x, loopid=%x portid=%06x retries=%d.\n",
-	       fcport->port_name, sp->handle, fcport->loop_id,
-	       fcport->d_id.b24, fcport->login_retry);
-=======
 	rval = qla2x00_start_sp(sp);
 
 	ql_dbg(ql_dbg_disc, vha, 0x2072,
@@ -363,7 +348,6 @@
 	       fcport->port_name, sp->handle, fcport->loop_id,
 	       fcport->d_id.b24, fcport->login_retry,
 	       lio->u.logio.flags & SRB_LOGIN_FCSP ? "FCSP" : "");
->>>>>>> df0cc57e
 
 	if (rval != QLA_SUCCESS) {
 		fcport->flags |= FCF_LOGIN_NEEDED;
@@ -877,11 +861,7 @@
 				break;
 			case DSC_LS_PLOGI_COMP:
 				if (vha->hw->flags.edif_enabled &&
-<<<<<<< HEAD
-				    vha->e_dbell.db_flags & EDB_ACTIVE) {
-=======
 				    DBELL_ACTIVE(vha)) {
->>>>>>> df0cc57e
 					/* check to see if App support secure or not */
 					qla24xx_post_gpdb_work(vha, fcport, 0);
 					break;
@@ -1471,11 +1451,7 @@
 			qla2x00_post_aen_work(vha, FCH_EVT_PORT_ONLINE,
 			    fcport->d_id.b24);
 
-<<<<<<< HEAD
-			if (vha->e_dbell.db_flags ==  EDB_ACTIVE) {
-=======
 			if (DBELL_ACTIVE(vha)) {
->>>>>>> df0cc57e
 				ql_dbg(ql_dbg_disc, vha, 0x20ef,
 				    "%s %d %8phC EDIF: post DB_AUTH: AUTH needed\n",
 				    __func__, __LINE__, fcport->port_name);
@@ -1807,18 +1783,6 @@
 	fc_port_t *fcport;
 	unsigned long flags;
 
-<<<<<<< HEAD
-	fcport = qla2x00_find_fcport_by_nportid(vha, &ea->id, 1);
-	if (fcport) {
-		if (fcport->flags & FCF_FCP2_DEVICE) {
-			ql_dbg(ql_dbg_disc, vha, 0x2115,
-			       "Delaying session delete for FCP2 portid=%06x %8phC ",
-			       fcport->d_id.b24, fcport->port_name);
-			return;
-		}
-		fcport->scan_needed = 1;
-		fcport->rscn_gen++;
-=======
 	switch (ea->id.b.rsvd_1) {
 	case RSCN_PORT_ADDR:
 		fcport = qla2x00_find_fcport_by_nportid(vha, &ea->id, 1);
@@ -1885,7 +1849,6 @@
 			fcport->rscn_gen++;
 		}
 		break;
->>>>>>> df0cc57e
 	}
 
 	spin_lock_irqsave(&vha->work_lock, flags);
@@ -4277,11 +4240,7 @@
 		 * fw shal not send PRLI after PLOGI Acc
 		 */
 		if (ha->flags.edif_enabled &&
-<<<<<<< HEAD
-		    vha->e_dbell.db_flags & EDB_ACTIVE) {
-=======
 		    DBELL_ACTIVE(vha)) {
->>>>>>> df0cc57e
 			ha->fw_options[3] |= BIT_15;
 			ha->flags.n2n_fw_acc_sec = 1;
 		} else {
@@ -5432,16 +5391,6 @@
 			ql_dbg(ql_dbg_disc, vha, 0x2069,
 			    "LOOP READY.\n");
 			ha->flags.fw_init_done = 1;
-
-			if (ha->flags.edif_enabled &&
-			    !(vha->e_dbell.db_flags & EDB_ACTIVE) &&
-			    N2N_TOPO(vha->hw)) {
-				/*
-				 * use port online to wake up app to get ready
-				 * for authentication
-				 */
-				qla2x00_post_aen_work(vha, FCH_EVT_PORT_ONLINE, 0);
-			}
 
 			/*
 			 * use link up to wake up app to get ready for
@@ -7136,20 +7085,14 @@
 	ha->chip_reset++;
 	ha->base_qpair->chip_reset = ha->chip_reset;
 	ha->base_qpair->cmd_cnt = ha->base_qpair->cmd_completion_cnt = 0;
-<<<<<<< HEAD
-=======
 	ha->base_qpair->prev_completion_cnt = 0;
->>>>>>> df0cc57e
 	for (i = 0; i < ha->max_qpairs; i++) {
 		if (ha->queue_pair_map[i]) {
 			ha->queue_pair_map[i]->chip_reset =
 				ha->base_qpair->chip_reset;
 			ha->queue_pair_map[i]->cmd_cnt =
 			    ha->queue_pair_map[i]->cmd_completion_cnt = 0;
-<<<<<<< HEAD
-=======
 			ha->base_qpair->prev_completion_cnt = 0;
->>>>>>> df0cc57e
 		}
 	}
 
