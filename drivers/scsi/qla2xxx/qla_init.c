--- conflicted
+++ resolved
@@ -5884,12 +5884,9 @@
 		break;
 	}
 
-<<<<<<< HEAD
-=======
 	if (NVME_TARGET(vha->hw, fcport))
 		qla_nvme_register_remote(vha, fcport);
 
->>>>>>> 77b5472d
 	if (IS_IIDMA_CAPABLE(vha->hw) && vha->hw->flags.gpsc_supported) {
 		if (fcport->id_changed) {
 			fcport->id_changed = 0;
