--- conflicted
+++ resolved
@@ -2763,15 +2763,12 @@
 		return;
 	}
 
-<<<<<<< HEAD
-=======
 	if (atomic_read(&mrioc->admin_pend_isr)) {
 		ioc_err(mrioc, "Unprocessed admin ISR instance found\n"
 				"flush admin replies\n");
 		mpi3mr_process_admin_reply_q(mrioc);
 	}
 
->>>>>>> fc85704c
 	if (!(mrioc->facts.ioc_capabilities &
 		MPI3_IOCFACTS_CAPABILITY_NON_SUPERVISOR_IOC) &&
 		(mrioc->ts_update_counter++ >= mrioc->ts_update_interval)) {
@@ -4270,13 +4267,10 @@
 	if (mrioc->facts.max_req_limit)
 		mrioc->prevent_reply_qfull = true;
 
-<<<<<<< HEAD
-=======
 	if (mrioc->facts.ioc_capabilities &
 		MPI3_IOCFACTS_CAPABILITY_SEG_DIAG_TRACE_SUPPORTED)
 		mrioc->seg_tb_support = true;
 
->>>>>>> fc85704c
 	mrioc->reply_sz = mrioc->facts.reply_sz;
 
 	retval = mpi3mr_check_reset_dma_mask(mrioc);
