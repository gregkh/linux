// SPDX-License-Identifier: GPL-2.0+
/*
 * HID driver for Nintendo Switch Joy-Cons and Pro Controllers
 *
 * Copyright (c) 2019-2021 Daniel J. Ogorchock <djogorchock@gmail.com>
 * Portions Copyright (c) 2020 Nadia Holmquist Pedersen <nadia@nhp.sh>
 * Copyright (c) 2022 Emily Strickland <linux@emily.st>
 * Copyright (c) 2023 Ryan McClelland <rymcclel@gmail.com>
 *
 * The following resources/projects were referenced for this driver:
 *   https://github.com/dekuNukem/Nintendo_Switch_Reverse_Engineering
 *   https://gitlab.com/pjranki/joycon-linux-kernel (Peter Rankin)
 *   https://github.com/FrotBot/SwitchProConLinuxUSB
 *   https://github.com/MTCKC/ProconXInput
 *   https://github.com/Davidobot/BetterJoyForCemu
 *   hid-wiimote kernel hid driver
 *   hid-logitech-hidpp driver
 *   hid-sony driver
 *
 * This driver supports the Nintendo Switch Joy-Cons and Pro Controllers. The
 * Pro Controllers can either be used over USB or Bluetooth.
 *
 * This driver also incorporates support for Nintendo Switch Online controllers
 * for the NES, SNES, Sega Genesis, and N64.
 *
 * The driver will retrieve the factory calibration info from the controllers,
 * so little to no user calibration should be required.
 *
 */

#include "hid-ids.h"
#include <linux/unaligned.h>
#include <linux/delay.h>
#include <linux/device.h>
#include <linux/kernel.h>
#include <linux/hid.h>
#include <linux/idr.h>
#include <linux/input.h>
#include <linux/jiffies.h>
#include <linux/leds.h>
#include <linux/module.h>
#include <linux/power_supply.h>
#include <linux/spinlock.h>

/*
 * Reference the url below for the following HID report defines:
 * https://github.com/dekuNukem/Nintendo_Switch_Reverse_Engineering
 */

/* Output Reports */
#define JC_OUTPUT_RUMBLE_AND_SUBCMD	 0x01
#define JC_OUTPUT_FW_UPDATE_PKT		 0x03
#define JC_OUTPUT_RUMBLE_ONLY		 0x10
#define JC_OUTPUT_MCU_DATA		 0x11
#define JC_OUTPUT_USB_CMD		 0x80

/* Subcommand IDs */
#define JC_SUBCMD_STATE			 0x00
#define JC_SUBCMD_MANUAL_BT_PAIRING	 0x01
#define JC_SUBCMD_REQ_DEV_INFO		 0x02
#define JC_SUBCMD_SET_REPORT_MODE	 0x03
#define JC_SUBCMD_TRIGGERS_ELAPSED	 0x04
#define JC_SUBCMD_GET_PAGE_LIST_STATE	 0x05
#define JC_SUBCMD_SET_HCI_STATE		 0x06
#define JC_SUBCMD_RESET_PAIRING_INFO	 0x07
#define JC_SUBCMD_LOW_POWER_MODE	 0x08
#define JC_SUBCMD_SPI_FLASH_READ	 0x10
#define JC_SUBCMD_SPI_FLASH_WRITE	 0x11
#define JC_SUBCMD_RESET_MCU		 0x20
#define JC_SUBCMD_SET_MCU_CONFIG	 0x21
#define JC_SUBCMD_SET_MCU_STATE		 0x22
#define JC_SUBCMD_SET_PLAYER_LIGHTS	 0x30
#define JC_SUBCMD_GET_PLAYER_LIGHTS	 0x31
#define JC_SUBCMD_SET_HOME_LIGHT	 0x38
#define JC_SUBCMD_ENABLE_IMU		 0x40
#define JC_SUBCMD_SET_IMU_SENSITIVITY	 0x41
#define JC_SUBCMD_WRITE_IMU_REG		 0x42
#define JC_SUBCMD_READ_IMU_REG		 0x43
#define JC_SUBCMD_ENABLE_VIBRATION	 0x48
#define JC_SUBCMD_GET_REGULATED_VOLTAGE	 0x50

/* Input Reports */
#define JC_INPUT_BUTTON_EVENT		 0x3F
#define JC_INPUT_SUBCMD_REPLY		 0x21
#define JC_INPUT_IMU_DATA		 0x30
#define JC_INPUT_MCU_DATA		 0x31
#define JC_INPUT_USB_RESPONSE		 0x81

/* Feature Reports */
#define JC_FEATURE_LAST_SUBCMD		 0x02
#define JC_FEATURE_OTA_FW_UPGRADE	 0x70
#define JC_FEATURE_SETUP_MEM_READ	 0x71
#define JC_FEATURE_MEM_READ		 0x72
#define JC_FEATURE_ERASE_MEM_SECTOR	 0x73
#define JC_FEATURE_MEM_WRITE		 0x74
#define JC_FEATURE_LAUNCH		 0x75

/* USB Commands */
#define JC_USB_CMD_CONN_STATUS		 0x01
#define JC_USB_CMD_HANDSHAKE		 0x02
#define JC_USB_CMD_BAUDRATE_3M		 0x03
#define JC_USB_CMD_NO_TIMEOUT		 0x04
#define JC_USB_CMD_EN_TIMEOUT		 0x05
#define JC_USB_RESET			 0x06
#define JC_USB_PRE_HANDSHAKE		 0x91
#define JC_USB_SEND_UART		 0x92

/* Magic value denoting presence of user calibration */
#define JC_CAL_USR_MAGIC_0		 0xB2
#define JC_CAL_USR_MAGIC_1		 0xA1
#define JC_CAL_USR_MAGIC_SIZE		 2

/* SPI storage addresses of user calibration data */
#define JC_CAL_USR_LEFT_MAGIC_ADDR	 0x8010
#define JC_CAL_USR_LEFT_DATA_ADDR	 0x8012
#define JC_CAL_USR_LEFT_DATA_END	 0x801A
#define JC_CAL_USR_RIGHT_MAGIC_ADDR	 0x801B
#define JC_CAL_USR_RIGHT_DATA_ADDR	 0x801D
#define JC_CAL_STICK_DATA_SIZE \
	(JC_CAL_USR_LEFT_DATA_END - JC_CAL_USR_LEFT_DATA_ADDR + 1)

/* SPI storage addresses of factory calibration data */
#define JC_CAL_FCT_DATA_LEFT_ADDR	 0x603d
#define JC_CAL_FCT_DATA_RIGHT_ADDR	 0x6046

/* SPI storage addresses of IMU factory calibration data */
#define JC_IMU_CAL_FCT_DATA_ADDR	 0x6020
#define JC_IMU_CAL_FCT_DATA_END	 0x6037
#define JC_IMU_CAL_DATA_SIZE \
	(JC_IMU_CAL_FCT_DATA_END - JC_IMU_CAL_FCT_DATA_ADDR + 1)
/* SPI storage addresses of IMU user calibration data */
#define JC_IMU_CAL_USR_MAGIC_ADDR	 0x8026
#define JC_IMU_CAL_USR_DATA_ADDR	 0x8028

/* The raw analog joystick values will be mapped in terms of this magnitude */
#define JC_MAX_STICK_MAG		 32767
#define JC_STICK_FUZZ			 250
#define JC_STICK_FLAT			 500

/* Hat values for pro controller's d-pad */
#define JC_MAX_DPAD_MAG		1
#define JC_DPAD_FUZZ		0
#define JC_DPAD_FLAT		0

/* Under most circumstances IMU reports are pushed every 15ms; use as default */
#define JC_IMU_DFLT_AVG_DELTA_MS	15
/* How many samples to sum before calculating average IMU report delta */
#define JC_IMU_SAMPLES_PER_DELTA_AVG	300
/* Controls how many dropped IMU packets at once trigger a warning message */
#define JC_IMU_DROPPED_PKT_WARNING	3

/*
 * The controller's accelerometer has a sensor resolution of 16bits and is
 * configured with a range of +-8000 milliGs. Therefore, the resolution can be
 * calculated thus: (2^16-1)/(8000 * 2) = 4.096 digits per milliG
 * Resolution per G (rather than per millliG): 4.096 * 1000 = 4096 digits per G
 * Alternatively: 1/4096 = .0002441 Gs per digit
 */
#define JC_IMU_MAX_ACCEL_MAG		32767
#define JC_IMU_ACCEL_RES_PER_G		4096
#define JC_IMU_ACCEL_FUZZ		10
#define JC_IMU_ACCEL_FLAT		0

/*
 * The controller's gyroscope has a sensor resolution of 16bits and is
 * configured with a range of +-2000 degrees/second.
 * Digits per dps: (2^16 -1)/(2000*2) = 16.38375
 * dps per digit: 16.38375E-1 = .0610
 *
 * STMicro recommends in the datasheet to add 15% to the dps/digit. This allows
 * the full sensitivity range to be saturated without clipping. This yields more
 * accurate results, so it's the technique this driver uses.
 * dps per digit (corrected): .0610 * 1.15 = .0702
 * digits per dps (corrected): .0702E-1 = 14.247
 *
 * Now, 14.247 truncating to 14 loses a lot of precision, so we rescale the
 * min/max range by 1000.
 */
#define JC_IMU_PREC_RANGE_SCALE	1000
/* Note: change mag and res_per_dps if prec_range_scale is ever altered */
#define JC_IMU_MAX_GYRO_MAG		32767000 /* (2^16-1)*1000 */
#define JC_IMU_GYRO_RES_PER_DPS		14247 /* (14.247*1000) */
#define JC_IMU_GYRO_FUZZ		10
#define JC_IMU_GYRO_FLAT		0

/* frequency/amplitude tables for rumble */
struct joycon_rumble_freq_data {
	u16 high;
	u8 low;
	u16 freq; /* Hz*/
};

struct joycon_rumble_amp_data {
	u8 high;
	u16 low;
	u16 amp;
};

#if IS_ENABLED(CONFIG_NINTENDO_FF)
/*
 * These tables are from
 * https://github.com/dekuNukem/Nintendo_Switch_Reverse_Engineering/blob/master/rumble_data_table.md
 */
static const struct joycon_rumble_freq_data joycon_rumble_frequencies[] = {
	/* high, low, freq */
	{ 0x0000, 0x01,   41 }, { 0x0000, 0x02,   42 }, { 0x0000, 0x03,   43 },
	{ 0x0000, 0x04,   44 }, { 0x0000, 0x05,   45 }, { 0x0000, 0x06,   46 },
	{ 0x0000, 0x07,   47 }, { 0x0000, 0x08,   48 }, { 0x0000, 0x09,   49 },
	{ 0x0000, 0x0A,   50 }, { 0x0000, 0x0B,   51 }, { 0x0000, 0x0C,   52 },
	{ 0x0000, 0x0D,   53 }, { 0x0000, 0x0E,   54 }, { 0x0000, 0x0F,   55 },
	{ 0x0000, 0x10,   57 }, { 0x0000, 0x11,   58 }, { 0x0000, 0x12,   59 },
	{ 0x0000, 0x13,   60 }, { 0x0000, 0x14,   62 }, { 0x0000, 0x15,   63 },
	{ 0x0000, 0x16,   64 }, { 0x0000, 0x17,   66 }, { 0x0000, 0x18,   67 },
	{ 0x0000, 0x19,   69 }, { 0x0000, 0x1A,   70 }, { 0x0000, 0x1B,   72 },
	{ 0x0000, 0x1C,   73 }, { 0x0000, 0x1D,   75 }, { 0x0000, 0x1e,   77 },
	{ 0x0000, 0x1f,   78 }, { 0x0000, 0x20,   80 }, { 0x0400, 0x21,   82 },
	{ 0x0800, 0x22,   84 }, { 0x0c00, 0x23,   85 }, { 0x1000, 0x24,   87 },
	{ 0x1400, 0x25,   89 }, { 0x1800, 0x26,   91 }, { 0x1c00, 0x27,   93 },
	{ 0x2000, 0x28,   95 }, { 0x2400, 0x29,   97 }, { 0x2800, 0x2a,   99 },
	{ 0x2c00, 0x2b,  102 }, { 0x3000, 0x2c,  104 }, { 0x3400, 0x2d,  106 },
	{ 0x3800, 0x2e,  108 }, { 0x3c00, 0x2f,  111 }, { 0x4000, 0x30,  113 },
	{ 0x4400, 0x31,  116 }, { 0x4800, 0x32,  118 }, { 0x4c00, 0x33,  121 },
	{ 0x5000, 0x34,  123 }, { 0x5400, 0x35,  126 }, { 0x5800, 0x36,  129 },
	{ 0x5c00, 0x37,  132 }, { 0x6000, 0x38,  135 }, { 0x6400, 0x39,  137 },
	{ 0x6800, 0x3a,  141 }, { 0x6c00, 0x3b,  144 }, { 0x7000, 0x3c,  147 },
	{ 0x7400, 0x3d,  150 }, { 0x7800, 0x3e,  153 }, { 0x7c00, 0x3f,  157 },
	{ 0x8000, 0x40,  160 }, { 0x8400, 0x41,  164 }, { 0x8800, 0x42,  167 },
	{ 0x8c00, 0x43,  171 }, { 0x9000, 0x44,  174 }, { 0x9400, 0x45,  178 },
	{ 0x9800, 0x46,  182 }, { 0x9c00, 0x47,  186 }, { 0xa000, 0x48,  190 },
	{ 0xa400, 0x49,  194 }, { 0xa800, 0x4a,  199 }, { 0xac00, 0x4b,  203 },
	{ 0xb000, 0x4c,  207 }, { 0xb400, 0x4d,  212 }, { 0xb800, 0x4e,  217 },
	{ 0xbc00, 0x4f,  221 }, { 0xc000, 0x50,  226 }, { 0xc400, 0x51,  231 },
	{ 0xc800, 0x52,  236 }, { 0xcc00, 0x53,  241 }, { 0xd000, 0x54,  247 },
	{ 0xd400, 0x55,  252 }, { 0xd800, 0x56,  258 }, { 0xdc00, 0x57,  263 },
	{ 0xe000, 0x58,  269 }, { 0xe400, 0x59,  275 }, { 0xe800, 0x5a,  281 },
	{ 0xec00, 0x5b,  287 }, { 0xf000, 0x5c,  293 }, { 0xf400, 0x5d,  300 },
	{ 0xf800, 0x5e,  306 }, { 0xfc00, 0x5f,  313 }, { 0x0001, 0x60,  320 },
	{ 0x0401, 0x61,  327 }, { 0x0801, 0x62,  334 }, { 0x0c01, 0x63,  341 },
	{ 0x1001, 0x64,  349 }, { 0x1401, 0x65,  357 }, { 0x1801, 0x66,  364 },
	{ 0x1c01, 0x67,  372 }, { 0x2001, 0x68,  381 }, { 0x2401, 0x69,  389 },
	{ 0x2801, 0x6a,  397 }, { 0x2c01, 0x6b,  406 }, { 0x3001, 0x6c,  415 },
	{ 0x3401, 0x6d,  424 }, { 0x3801, 0x6e,  433 }, { 0x3c01, 0x6f,  443 },
	{ 0x4001, 0x70,  453 }, { 0x4401, 0x71,  462 }, { 0x4801, 0x72,  473 },
	{ 0x4c01, 0x73,  483 }, { 0x5001, 0x74,  494 }, { 0x5401, 0x75,  504 },
	{ 0x5801, 0x76,  515 }, { 0x5c01, 0x77,  527 }, { 0x6001, 0x78,  538 },
	{ 0x6401, 0x79,  550 }, { 0x6801, 0x7a,  562 }, { 0x6c01, 0x7b,  574 },
	{ 0x7001, 0x7c,  587 }, { 0x7401, 0x7d,  600 }, { 0x7801, 0x7e,  613 },
	{ 0x7c01, 0x7f,  626 }, { 0x8001, 0x00,  640 }, { 0x8401, 0x00,  654 },
	{ 0x8801, 0x00,  668 }, { 0x8c01, 0x00,  683 }, { 0x9001, 0x00,  698 },
	{ 0x9401, 0x00,  713 }, { 0x9801, 0x00,  729 }, { 0x9c01, 0x00,  745 },
	{ 0xa001, 0x00,  761 }, { 0xa401, 0x00,  778 }, { 0xa801, 0x00,  795 },
	{ 0xac01, 0x00,  812 }, { 0xb001, 0x00,  830 }, { 0xb401, 0x00,  848 },
	{ 0xb801, 0x00,  867 }, { 0xbc01, 0x00,  886 }, { 0xc001, 0x00,  905 },
	{ 0xc401, 0x00,  925 }, { 0xc801, 0x00,  945 }, { 0xcc01, 0x00,  966 },
	{ 0xd001, 0x00,  987 }, { 0xd401, 0x00, 1009 }, { 0xd801, 0x00, 1031 },
	{ 0xdc01, 0x00, 1053 }, { 0xe001, 0x00, 1076 }, { 0xe401, 0x00, 1100 },
	{ 0xe801, 0x00, 1124 }, { 0xec01, 0x00, 1149 }, { 0xf001, 0x00, 1174 },
	{ 0xf401, 0x00, 1199 }, { 0xf801, 0x00, 1226 }, { 0xfc01, 0x00, 1253 }
};

#define joycon_max_rumble_amp	(1003)
static const struct joycon_rumble_amp_data joycon_rumble_amplitudes[] = {
	/* high, low, amp */
	{ 0x00, 0x0040,    0 },
	{ 0x02, 0x8040,   10 }, { 0x04, 0x0041,   12 }, { 0x06, 0x8041,   14 },
	{ 0x08, 0x0042,   17 }, { 0x0a, 0x8042,   20 }, { 0x0c, 0x0043,   24 },
	{ 0x0e, 0x8043,   28 }, { 0x10, 0x0044,   33 }, { 0x12, 0x8044,   40 },
	{ 0x14, 0x0045,   47 }, { 0x16, 0x8045,   56 }, { 0x18, 0x0046,   67 },
	{ 0x1a, 0x8046,   80 }, { 0x1c, 0x0047,   95 }, { 0x1e, 0x8047,  112 },
	{ 0x20, 0x0048,  117 }, { 0x22, 0x8048,  123 }, { 0x24, 0x0049,  128 },
	{ 0x26, 0x8049,  134 }, { 0x28, 0x004a,  140 }, { 0x2a, 0x804a,  146 },
	{ 0x2c, 0x004b,  152 }, { 0x2e, 0x804b,  159 }, { 0x30, 0x004c,  166 },
	{ 0x32, 0x804c,  173 }, { 0x34, 0x004d,  181 }, { 0x36, 0x804d,  189 },
	{ 0x38, 0x004e,  198 }, { 0x3a, 0x804e,  206 }, { 0x3c, 0x004f,  215 },
	{ 0x3e, 0x804f,  225 }, { 0x40, 0x0050,  230 }, { 0x42, 0x8050,  235 },
	{ 0x44, 0x0051,  240 }, { 0x46, 0x8051,  245 }, { 0x48, 0x0052,  251 },
	{ 0x4a, 0x8052,  256 }, { 0x4c, 0x0053,  262 }, { 0x4e, 0x8053,  268 },
	{ 0x50, 0x0054,  273 }, { 0x52, 0x8054,  279 }, { 0x54, 0x0055,  286 },
	{ 0x56, 0x8055,  292 }, { 0x58, 0x0056,  298 }, { 0x5a, 0x8056,  305 },
	{ 0x5c, 0x0057,  311 }, { 0x5e, 0x8057,  318 }, { 0x60, 0x0058,  325 },
	{ 0x62, 0x8058,  332 }, { 0x64, 0x0059,  340 }, { 0x66, 0x8059,  347 },
	{ 0x68, 0x005a,  355 }, { 0x6a, 0x805a,  362 }, { 0x6c, 0x005b,  370 },
	{ 0x6e, 0x805b,  378 }, { 0x70, 0x005c,  387 }, { 0x72, 0x805c,  395 },
	{ 0x74, 0x005d,  404 }, { 0x76, 0x805d,  413 }, { 0x78, 0x005e,  422 },
	{ 0x7a, 0x805e,  431 }, { 0x7c, 0x005f,  440 }, { 0x7e, 0x805f,  450 },
	{ 0x80, 0x0060,  460 }, { 0x82, 0x8060,  470 }, { 0x84, 0x0061,  480 },
	{ 0x86, 0x8061,  491 }, { 0x88, 0x0062,  501 }, { 0x8a, 0x8062,  512 },
	{ 0x8c, 0x0063,  524 }, { 0x8e, 0x8063,  535 }, { 0x90, 0x0064,  547 },
	{ 0x92, 0x8064,  559 }, { 0x94, 0x0065,  571 }, { 0x96, 0x8065,  584 },
	{ 0x98, 0x0066,  596 }, { 0x9a, 0x8066,  609 }, { 0x9c, 0x0067,  623 },
	{ 0x9e, 0x8067,  636 }, { 0xa0, 0x0068,  650 }, { 0xa2, 0x8068,  665 },
	{ 0xa4, 0x0069,  679 }, { 0xa6, 0x8069,  694 }, { 0xa8, 0x006a,  709 },
	{ 0xaa, 0x806a,  725 }, { 0xac, 0x006b,  741 }, { 0xae, 0x806b,  757 },
	{ 0xb0, 0x006c,  773 }, { 0xb2, 0x806c,  790 }, { 0xb4, 0x006d,  808 },
	{ 0xb6, 0x806d,  825 }, { 0xb8, 0x006e,  843 }, { 0xba, 0x806e,  862 },
	{ 0xbc, 0x006f,  881 }, { 0xbe, 0x806f,  900 }, { 0xc0, 0x0070,  920 },
	{ 0xc2, 0x8070,  940 }, { 0xc4, 0x0071,  960 }, { 0xc6, 0x8071,  981 },
	{ 0xc8, 0x0072, joycon_max_rumble_amp }
};
static const u16 JC_RUMBLE_DFLT_LOW_FREQ = 160;
static const u16 JC_RUMBLE_DFLT_HIGH_FREQ = 320;
static const unsigned short JC_RUMBLE_ZERO_AMP_PKT_CNT = 5;
#endif /* IS_ENABLED(CONFIG_NINTENDO_FF) */
static const u16 JC_RUMBLE_PERIOD_MS = 50;

/* States for controller state machine */
enum joycon_ctlr_state {
	JOYCON_CTLR_STATE_INIT,
	JOYCON_CTLR_STATE_READ,
	JOYCON_CTLR_STATE_REMOVED,
};

/* Controller type received as part of device info */
enum joycon_ctlr_type {
	JOYCON_CTLR_TYPE_JCL  = 0x01,
	JOYCON_CTLR_TYPE_JCR  = 0x02,
	JOYCON_CTLR_TYPE_PRO  = 0x03,
	JOYCON_CTLR_TYPE_NESL = 0x09,
	JOYCON_CTLR_TYPE_NESR = 0x0A,
	JOYCON_CTLR_TYPE_SNES = 0x0B,
	JOYCON_CTLR_TYPE_GEN  = 0x0D,
	JOYCON_CTLR_TYPE_N64  = 0x0C,
};

struct joycon_stick_cal {
	s32 max;
	s32 min;
	s32 center;
};

struct joycon_imu_cal {
	s16 offset[3];
	s16 scale[3];
};

/*
 * All the controller's button values are stored in a u32.
 * They can be accessed with bitwise ANDs.
 */
#define JC_BTN_Y	 BIT(0)
#define JC_BTN_X	 BIT(1)
#define JC_BTN_B	 BIT(2)
#define JC_BTN_A	 BIT(3)
#define JC_BTN_SR_R	 BIT(4)
#define JC_BTN_SL_R	 BIT(5)
#define JC_BTN_R	 BIT(6)
#define JC_BTN_ZR	 BIT(7)
#define JC_BTN_MINUS	 BIT(8)
#define JC_BTN_PLUS	 BIT(9)
#define JC_BTN_RSTICK	 BIT(10)
#define JC_BTN_LSTICK	 BIT(11)
#define JC_BTN_HOME	 BIT(12)
#define JC_BTN_CAP	 BIT(13) /* capture button */
#define JC_BTN_DOWN	 BIT(16)
#define JC_BTN_UP	 BIT(17)
#define JC_BTN_RIGHT	 BIT(18)
#define JC_BTN_LEFT	 BIT(19)
#define JC_BTN_SR_L	 BIT(20)
#define JC_BTN_SL_L	 BIT(21)
#define JC_BTN_L	 BIT(22)
#define JC_BTN_ZL	 BIT(23)
<<<<<<< HEAD
=======

struct joycon_ctlr_button_mapping {
	u32 code;
	u32 bit;
};

/*
 * D-pad is configured as buttons for the left Joy-Con only!
 */
static const struct joycon_ctlr_button_mapping left_joycon_button_mappings[] = {
	{ BTN_TL,		JC_BTN_L,	},
	{ BTN_TL2,		JC_BTN_ZL,	},
	{ BTN_SELECT,		JC_BTN_MINUS,	},
	{ BTN_THUMBL,		JC_BTN_LSTICK,	},
	{ BTN_DPAD_UP,		JC_BTN_UP,	},
	{ BTN_DPAD_DOWN,	JC_BTN_DOWN,	},
	{ BTN_DPAD_LEFT,	JC_BTN_LEFT,	},
	{ BTN_DPAD_RIGHT,	JC_BTN_RIGHT,	},
	{ BTN_Z,		JC_BTN_CAP,	},
	{ /* sentinel */ },
};

/*
 * The unused *right*-side triggers become the SL/SR triggers for the *left*
 * Joy-Con, if and only if we're not using a charging grip.
 */
static const struct joycon_ctlr_button_mapping left_joycon_s_button_mappings[] = {
	{ BTN_TR,	JC_BTN_SL_L,	},
	{ BTN_TR2,	JC_BTN_SR_L,	},
	{ /* sentinel */ },
};

static const struct joycon_ctlr_button_mapping right_joycon_button_mappings[] = {
	{ BTN_EAST,	JC_BTN_A,	},
	{ BTN_SOUTH,	JC_BTN_B,	},
	{ BTN_NORTH,	JC_BTN_X,	},
	{ BTN_WEST,	JC_BTN_Y,	},
	{ BTN_TR,	JC_BTN_R,	},
	{ BTN_TR2,	JC_BTN_ZR,	},
	{ BTN_START,	JC_BTN_PLUS,	},
	{ BTN_THUMBR,	JC_BTN_RSTICK,	},
	{ BTN_MODE,	JC_BTN_HOME,	},
	{ /* sentinel */ },
};

/*
 * The unused *left*-side triggers become the SL/SR triggers for the *right*
 * Joy-Con, if and only if we're not using a charging grip.
 */
static const struct joycon_ctlr_button_mapping right_joycon_s_button_mappings[] = {
	{ BTN_TL,	JC_BTN_SL_R,	},
	{ BTN_TL2,	JC_BTN_SR_R,	},
	{ /* sentinel */ },
};

static const struct joycon_ctlr_button_mapping procon_button_mappings[] = {
	{ BTN_EAST,	JC_BTN_A,	},
	{ BTN_SOUTH,	JC_BTN_B,	},
	{ BTN_NORTH,	JC_BTN_X,	},
	{ BTN_WEST,	JC_BTN_Y,	},
	{ BTN_TL,	JC_BTN_L,	},
	{ BTN_TR,	JC_BTN_R,	},
	{ BTN_TL2,	JC_BTN_ZL,	},
	{ BTN_TR2,	JC_BTN_ZR,	},
	{ BTN_SELECT,	JC_BTN_MINUS,	},
	{ BTN_START,	JC_BTN_PLUS,	},
	{ BTN_THUMBL,	JC_BTN_LSTICK,	},
	{ BTN_THUMBR,	JC_BTN_RSTICK,	},
	{ BTN_MODE,	JC_BTN_HOME,	},
	{ BTN_Z,	JC_BTN_CAP,	},
	{ /* sentinel */ },
};

static const struct joycon_ctlr_button_mapping nescon_button_mappings[] = {
	{ BTN_SOUTH,	JC_BTN_A,	},
	{ BTN_EAST,	JC_BTN_B,	},
	{ BTN_TL,	JC_BTN_L,	},
	{ BTN_TR,	JC_BTN_R,	},
	{ BTN_SELECT,	JC_BTN_MINUS,	},
	{ BTN_START,	JC_BTN_PLUS,	},
	{ /* sentinel */ },
};

static const struct joycon_ctlr_button_mapping snescon_button_mappings[] = {
	{ BTN_EAST,	JC_BTN_A,	},
	{ BTN_SOUTH,	JC_BTN_B,	},
	{ BTN_NORTH,	JC_BTN_X,	},
	{ BTN_WEST,	JC_BTN_Y,	},
	{ BTN_TL,	JC_BTN_L,	},
	{ BTN_TR,	JC_BTN_R,	},
	{ BTN_TL2,	JC_BTN_ZL,	},
	{ BTN_TR2,	JC_BTN_ZR,	},
	{ BTN_SELECT,	JC_BTN_MINUS,	},
	{ BTN_START,	JC_BTN_PLUS,	},
	{ /* sentinel */ },
};

/*
 * "A", "B", and "C" are mapped positionally, rather than by label (e.g., "A"
 * gets assigned to BTN_EAST instead of BTN_A).
 */
static const struct joycon_ctlr_button_mapping gencon_button_mappings[] = {
	{ BTN_SOUTH,	JC_BTN_A,	},
	{ BTN_EAST,	JC_BTN_B,	},
	{ BTN_WEST,	JC_BTN_R,	},
	{ BTN_SELECT,	JC_BTN_ZR,	},
	{ BTN_START,	JC_BTN_PLUS,	},
	{ BTN_MODE,	JC_BTN_HOME,	},
	{ BTN_Z,	JC_BTN_CAP,	},
	{ /* sentinel */ },
};

/*
 * N64's C buttons get assigned to d-pad directions and registered as buttons.
 */
static const struct joycon_ctlr_button_mapping n64con_button_mappings[] = {
	{ BTN_A,		JC_BTN_A,	},
	{ BTN_B,		JC_BTN_B,	},
	{ BTN_TL2,		JC_BTN_ZL,	}, /* Z */
	{ BTN_TL,		JC_BTN_L,	},
	{ BTN_TR,		JC_BTN_R,	},
	{ BTN_TR2,		JC_BTN_LSTICK,	}, /* ZR */
	{ BTN_START,		JC_BTN_PLUS,	},
	{ BTN_SELECT,		JC_BTN_Y,	}, /* C UP */
	{ BTN_X,		JC_BTN_ZR,	}, /* C DOWN */
	{ BTN_Y,		JC_BTN_X,	}, /* C LEFT */
	{ BTN_C,		JC_BTN_MINUS,	}, /* C RIGHT */
	{ BTN_MODE,		JC_BTN_HOME,	},
	{ BTN_Z,		JC_BTN_CAP,	},
	{ /* sentinel */ },
};
>>>>>>> a6ad5510

enum joycon_msg_type {
	JOYCON_MSG_TYPE_NONE,
	JOYCON_MSG_TYPE_USB,
	JOYCON_MSG_TYPE_SUBCMD,
};

struct joycon_rumble_output {
	u8 output_id;
	u8 packet_num;
	u8 rumble_data[8];
} __packed;

struct joycon_subcmd_request {
	u8 output_id; /* must be 0x01 for subcommand, 0x10 for rumble only */
	u8 packet_num; /* incremented every send */
	u8 rumble_data[8];
	u8 subcmd_id;
	u8 data[]; /* length depends on the subcommand */
} __packed;

struct joycon_subcmd_reply {
	u8 ack; /* MSB 1 for ACK, 0 for NACK */
	u8 id; /* id of requested subcmd */
	u8 data[]; /* will be at most 35 bytes */
} __packed;

struct joycon_imu_data {
	s16 accel_x;
	s16 accel_y;
	s16 accel_z;
	s16 gyro_x;
	s16 gyro_y;
	s16 gyro_z;
} __packed;

struct joycon_input_report {
	u8 id;
	u8 timer;
	u8 bat_con; /* battery and connection info */
	u8 button_status[3];
	u8 left_stick[3];
	u8 right_stick[3];
	u8 vibrator_report;

	union {
		struct joycon_subcmd_reply subcmd_reply;
		/* IMU input reports contain 3 samples */
		u8 imu_raw_bytes[sizeof(struct joycon_imu_data) * 3];
	};
} __packed;

#define JC_MAX_RESP_SIZE	(sizeof(struct joycon_input_report) + 35)
#define JC_RUMBLE_DATA_SIZE	8
#define JC_RUMBLE_QUEUE_SIZE	8

static const char * const joycon_player_led_names[] = {
	LED_FUNCTION_PLAYER1,
	LED_FUNCTION_PLAYER2,
	LED_FUNCTION_PLAYER3,
	LED_FUNCTION_PLAYER4,
};
#define JC_NUM_LEDS		ARRAY_SIZE(joycon_player_led_names)
#define JC_NUM_LED_PATTERNS 8
/* Taken from https://www.nintendo.com/my/support/qa/detail/33822 */
static const enum led_brightness joycon_player_led_patterns[JC_NUM_LED_PATTERNS][JC_NUM_LEDS] = {
	{ 1, 0, 0, 0 },
	{ 1, 1, 0, 0 },
	{ 1, 1, 1, 0 },
	{ 1, 1, 1, 1 },
	{ 1, 0, 0, 1 },
	{ 1, 0, 1, 0 },
	{ 1, 0, 1, 1 },
	{ 0, 1, 1, 0 },
};

/* Each physical controller is associated with a joycon_ctlr struct */
struct joycon_ctlr {
	struct hid_device *hdev;
	struct input_dev *input;
	u32 player_id;
	struct led_classdev leds[JC_NUM_LEDS]; /* player leds */
	struct led_classdev home_led;
	enum joycon_ctlr_state ctlr_state;
	spinlock_t lock;
	u8 mac_addr[6];
	char *mac_addr_str;
	enum joycon_ctlr_type ctlr_type;

	/* The following members are used for synchronous sends/receives */
	enum joycon_msg_type msg_type;
	u8 subcmd_num;
	struct mutex output_mutex;
	u8 input_buf[JC_MAX_RESP_SIZE];
	wait_queue_head_t wait;
	bool received_resp;
	u8 usb_ack_match;
	u8 subcmd_ack_match;
	bool received_input_report;
	unsigned int last_input_report_msecs;
	unsigned int last_subcmd_sent_msecs;
	unsigned int consecutive_valid_report_deltas;

	/* factory calibration data */
	struct joycon_stick_cal left_stick_cal_x;
	struct joycon_stick_cal left_stick_cal_y;
	struct joycon_stick_cal right_stick_cal_x;
	struct joycon_stick_cal right_stick_cal_y;

	struct joycon_imu_cal accel_cal;
	struct joycon_imu_cal gyro_cal;

	/* prevents needlessly recalculating these divisors every sample */
	s32 imu_cal_accel_divisor[3];
	s32 imu_cal_gyro_divisor[3];

	/* power supply data */
	struct power_supply *battery;
	struct power_supply_desc battery_desc;
	u8 battery_capacity;
	bool battery_charging;
	bool host_powered;

	/* rumble */
	u8 rumble_data[JC_RUMBLE_QUEUE_SIZE][JC_RUMBLE_DATA_SIZE];
	int rumble_queue_head;
	int rumble_queue_tail;
	struct workqueue_struct *rumble_queue;
	struct work_struct rumble_worker;
	unsigned int rumble_msecs;
	u16 rumble_ll_freq;
	u16 rumble_lh_freq;
	u16 rumble_rl_freq;
	u16 rumble_rh_freq;
	unsigned short rumble_zero_countdown;

	/* imu */
	struct input_dev *imu_input;
	bool imu_first_packet_received; /* helps in initiating timestamp */
	unsigned int imu_timestamp_us; /* timestamp we report to userspace */
	unsigned int imu_last_pkt_ms; /* used to calc imu report delta */
	/* the following are used to track the average imu report time delta */
	unsigned int imu_delta_samples_count;
	unsigned int imu_delta_samples_sum;
	unsigned int imu_avg_delta_ms;
};

/* Helper macros for checking controller type */
#define jc_type_is_joycon(ctlr) \
	(ctlr->hdev->product == USB_DEVICE_ID_NINTENDO_JOYCONL || \
	 ctlr->hdev->product == USB_DEVICE_ID_NINTENDO_JOYCONR || \
	 ctlr->hdev->product == USB_DEVICE_ID_NINTENDO_CHRGGRIP)
#define jc_type_is_procon(ctlr) \
	(ctlr->hdev->product == USB_DEVICE_ID_NINTENDO_PROCON)
#define jc_type_is_chrggrip(ctlr) \
	(ctlr->hdev->product == USB_DEVICE_ID_NINTENDO_CHRGGRIP)

/* Does this controller have inputs associated with left joycon? */
#define jc_type_has_left(ctlr) \
	(ctlr->ctlr_type == JOYCON_CTLR_TYPE_JCL || \
	 ctlr->ctlr_type == JOYCON_CTLR_TYPE_PRO || \
	 ctlr->ctlr_type == JOYCON_CTLR_TYPE_N64)

/* Does this controller have inputs associated with right joycon? */
#define jc_type_has_right(ctlr) \
	(ctlr->ctlr_type == JOYCON_CTLR_TYPE_JCR || \
	 ctlr->ctlr_type == JOYCON_CTLR_TYPE_PRO)

/*
 * Controller device helpers
 *
 * These look at the device ID known to the HID subsystem to identify a device,
 * but take caution: some NSO devices lie about themselves (NES Joy-Cons and
 * Sega Genesis controller). See type helpers below.
 *
 * These helpers are most useful early during the HID probe or in conjunction
 * with the capability helpers below.
 */
static inline bool joycon_device_is_chrggrip(struct joycon_ctlr *ctlr)
{
	return ctlr->hdev->product == USB_DEVICE_ID_NINTENDO_CHRGGRIP;
}

/*
 * Controller type helpers
 *
 * These are slightly different than the device-ID-based helpers above. They are
 * generally more reliable, since they can distinguish between, e.g., Genesis
 * versus SNES, or NES Joy-Cons versus regular Switch Joy-Cons. They're most
 * useful for reporting available inputs. For other kinds of distinctions, see
 * the capability helpers below.
 *
 * They have two major drawbacks: (1) they're not available until after we set
 * the reporting method and then request the device info; (2) they can't
 * distinguish all controllers (like the Charging Grip from the Pro controller.)
 */
static inline bool joycon_type_is_left_joycon(struct joycon_ctlr *ctlr)
{
	return ctlr->ctlr_type == JOYCON_CTLR_TYPE_JCL;
}

static inline bool joycon_type_is_right_joycon(struct joycon_ctlr *ctlr)
{
	return ctlr->ctlr_type == JOYCON_CTLR_TYPE_JCR;
}

static inline bool joycon_type_is_procon(struct joycon_ctlr *ctlr)
{
	return ctlr->ctlr_type == JOYCON_CTLR_TYPE_PRO;
}

static inline bool joycon_type_is_snescon(struct joycon_ctlr *ctlr)
{
	return ctlr->ctlr_type == JOYCON_CTLR_TYPE_SNES;
}

static inline bool joycon_type_is_gencon(struct joycon_ctlr *ctlr)
{
	return ctlr->ctlr_type == JOYCON_CTLR_TYPE_GEN;
}

static inline bool joycon_type_is_n64con(struct joycon_ctlr *ctlr)
{
	return ctlr->ctlr_type == JOYCON_CTLR_TYPE_N64;
}

static inline bool joycon_type_is_left_nescon(struct joycon_ctlr *ctlr)
{
	return ctlr->ctlr_type == JOYCON_CTLR_TYPE_NESL;
}

static inline bool joycon_type_is_right_nescon(struct joycon_ctlr *ctlr)
{
	return ctlr->ctlr_type == JOYCON_CTLR_TYPE_NESR;
}

static inline bool joycon_type_is_any_joycon(struct joycon_ctlr *ctlr)
{
	return joycon_type_is_left_joycon(ctlr) ||
	       joycon_type_is_right_joycon(ctlr) ||
	       joycon_device_is_chrggrip(ctlr);
}

static inline bool joycon_type_is_any_nescon(struct joycon_ctlr *ctlr)
{
	return joycon_type_is_left_nescon(ctlr) ||
	       joycon_type_is_right_nescon(ctlr);
}

/*
 * Controller capability helpers
 *
 * These helpers combine the use of the helpers above to detect certain
 * capabilities during initialization. They are always accurate but (since they
 * use type helpers) cannot be used early in the HID probe.
 */
static inline bool joycon_has_imu(struct joycon_ctlr *ctlr)
{
	return joycon_device_is_chrggrip(ctlr) ||
	       joycon_type_is_any_joycon(ctlr) ||
	       joycon_type_is_procon(ctlr);
}

static inline bool joycon_has_joysticks(struct joycon_ctlr *ctlr)
{
	return joycon_device_is_chrggrip(ctlr) ||
	       joycon_type_is_any_joycon(ctlr) ||
	       joycon_type_is_procon(ctlr) ||
	       joycon_type_is_n64con(ctlr);
}

static inline bool joycon_has_rumble(struct joycon_ctlr *ctlr)
{
	return joycon_device_is_chrggrip(ctlr) ||
	       joycon_type_is_any_joycon(ctlr) ||
	       joycon_type_is_procon(ctlr) ||
	       joycon_type_is_n64con(ctlr);
}

static inline bool joycon_using_usb(struct joycon_ctlr *ctlr)
{
	return ctlr->hdev->bus == BUS_USB;
}

static int __joycon_hid_send(struct hid_device *hdev, u8 *data, size_t len)
{
	u8 *buf;
	int ret;

	buf = kmemdup(data, len, GFP_KERNEL);
	if (!buf)
		return -ENOMEM;
	ret = hid_hw_output_report(hdev, buf, len);
	kfree(buf);
	if (ret < 0)
		hid_dbg(hdev, "Failed to send output report ret=%d\n", ret);
	return ret;
}

static void joycon_wait_for_input_report(struct joycon_ctlr *ctlr)
{
	int ret;

	/*
	 * If we are in the proper reporting mode, wait for an input
	 * report prior to sending the subcommand. This improves
	 * reliability considerably.
	 */
	if (ctlr->ctlr_state == JOYCON_CTLR_STATE_READ) {
		unsigned long flags;

		spin_lock_irqsave(&ctlr->lock, flags);
		ctlr->received_input_report = false;
		spin_unlock_irqrestore(&ctlr->lock, flags);
		ret = wait_event_timeout(ctlr->wait,
					 ctlr->received_input_report,
					 HZ / 4);
		/* We will still proceed, even with a timeout here */
		if (!ret)
			hid_warn(ctlr->hdev,
				 "timeout waiting for input report\n");
	}
}

/*
 * Sending subcommands and/or rumble data at too high a rate can cause bluetooth
 * controller disconnections.
 */
#define JC_INPUT_REPORT_MIN_DELTA	8
#define JC_INPUT_REPORT_MAX_DELTA	17
#define JC_SUBCMD_TX_OFFSET_MS		4
#define JC_SUBCMD_VALID_DELTA_REQ	3
#define JC_SUBCMD_RATE_MAX_ATTEMPTS	500
#define JC_SUBCMD_RATE_LIMITER_USB_MS	20
#define JC_SUBCMD_RATE_LIMITER_BT_MS	60
#define JC_SUBCMD_RATE_LIMITER_MS(ctlr)	((ctlr)->hdev->bus == BUS_USB ? JC_SUBCMD_RATE_LIMITER_USB_MS : JC_SUBCMD_RATE_LIMITER_BT_MS)
static void joycon_enforce_subcmd_rate(struct joycon_ctlr *ctlr)
{
	unsigned int current_ms;
	unsigned long subcmd_delta;
	int consecutive_valid_deltas = 0;
	int attempts = 0;
	unsigned long flags;

	if (unlikely(ctlr->ctlr_state != JOYCON_CTLR_STATE_READ))
		return;

	do {
		joycon_wait_for_input_report(ctlr);
		current_ms = jiffies_to_msecs(jiffies);
		subcmd_delta = current_ms - ctlr->last_subcmd_sent_msecs;

		spin_lock_irqsave(&ctlr->lock, flags);
		consecutive_valid_deltas = ctlr->consecutive_valid_report_deltas;
		spin_unlock_irqrestore(&ctlr->lock, flags);

		attempts++;
	} while ((consecutive_valid_deltas < JC_SUBCMD_VALID_DELTA_REQ ||
		  subcmd_delta < JC_SUBCMD_RATE_LIMITER_MS(ctlr)) &&
		 ctlr->ctlr_state == JOYCON_CTLR_STATE_READ &&
		 attempts < JC_SUBCMD_RATE_MAX_ATTEMPTS);

	if (attempts >= JC_SUBCMD_RATE_MAX_ATTEMPTS) {
		hid_warn(ctlr->hdev, "%s: exceeded max attempts", __func__);
		return;
	}

	ctlr->last_subcmd_sent_msecs = current_ms;

	/*
	 * Wait a short time after receiving an input report before
	 * transmitting. This should reduce odds of a TX coinciding with an RX.
	 * Minimizing concurrent BT traffic with the controller seems to lower
	 * the rate of disconnections.
	 */
	msleep(JC_SUBCMD_TX_OFFSET_MS);
}

static int joycon_hid_send_sync(struct joycon_ctlr *ctlr, u8 *data, size_t len,
				u32 timeout)
{
	int ret;
	int tries = 2;

	/*
	 * The controller occasionally seems to drop subcommands. In testing,
	 * doing one retry after a timeout appears to always work.
	 */
	while (tries--) {
		joycon_enforce_subcmd_rate(ctlr);

		ret = __joycon_hid_send(ctlr->hdev, data, len);
		if (ret < 0) {
			memset(ctlr->input_buf, 0, JC_MAX_RESP_SIZE);
			return ret;
		}

		ret = wait_event_timeout(ctlr->wait, ctlr->received_resp,
					 timeout);
		if (!ret) {
			hid_dbg(ctlr->hdev,
				"synchronous send/receive timed out\n");
			if (tries) {
				hid_dbg(ctlr->hdev,
					"retrying sync send after timeout\n");
			}
			memset(ctlr->input_buf, 0, JC_MAX_RESP_SIZE);
			ret = -ETIMEDOUT;
		} else {
			ret = 0;
			break;
		}
	}

	ctlr->received_resp = false;
	return ret;
}

static int joycon_send_usb(struct joycon_ctlr *ctlr, u8 cmd, u32 timeout)
{
	int ret;
	u8 buf[2] = {JC_OUTPUT_USB_CMD};

	buf[1] = cmd;
	ctlr->usb_ack_match = cmd;
	ctlr->msg_type = JOYCON_MSG_TYPE_USB;
	ret = joycon_hid_send_sync(ctlr, buf, sizeof(buf), timeout);
	if (ret)
		hid_dbg(ctlr->hdev, "send usb command failed; ret=%d\n", ret);
	return ret;
}

static int joycon_send_subcmd(struct joycon_ctlr *ctlr,
			      struct joycon_subcmd_request *subcmd,
			      size_t data_len, u32 timeout)
{
	int ret;
	unsigned long flags;

	spin_lock_irqsave(&ctlr->lock, flags);
	/*
	 * If the controller has been removed, just return ENODEV so the LED
	 * subsystem doesn't print invalid errors on removal.
	 */
	if (ctlr->ctlr_state == JOYCON_CTLR_STATE_REMOVED) {
		spin_unlock_irqrestore(&ctlr->lock, flags);
		return -ENODEV;
	}
	memcpy(subcmd->rumble_data, ctlr->rumble_data[ctlr->rumble_queue_tail],
	       JC_RUMBLE_DATA_SIZE);
	spin_unlock_irqrestore(&ctlr->lock, flags);

	subcmd->output_id = JC_OUTPUT_RUMBLE_AND_SUBCMD;
	subcmd->packet_num = ctlr->subcmd_num;
	if (++ctlr->subcmd_num > 0xF)
		ctlr->subcmd_num = 0;
	ctlr->subcmd_ack_match = subcmd->subcmd_id;
	ctlr->msg_type = JOYCON_MSG_TYPE_SUBCMD;

	ret = joycon_hid_send_sync(ctlr, (u8 *)subcmd,
				   sizeof(*subcmd) + data_len, timeout);
	if (ret < 0)
		hid_dbg(ctlr->hdev, "send subcommand failed; ret=%d\n", ret);
	else
		ret = 0;
	return ret;
}

/* Supply nibbles for flash and on. Ones correspond to active */
static int joycon_set_player_leds(struct joycon_ctlr *ctlr, u8 flash, u8 on)
{
	struct joycon_subcmd_request *req;
	u8 buffer[sizeof(*req) + 1] = { 0 };

	req = (struct joycon_subcmd_request *)buffer;
	req->subcmd_id = JC_SUBCMD_SET_PLAYER_LIGHTS;
	req->data[0] = (flash << 4) | on;

	hid_dbg(ctlr->hdev, "setting player leds\n");
	return joycon_send_subcmd(ctlr, req, 1, HZ/4);
}

static int joycon_set_home_led(struct joycon_ctlr *ctlr, enum led_brightness brightness)
{
	struct joycon_subcmd_request *req;
	u8 buffer[sizeof(*req) + 5] = { 0 };
	u8 *data;

	req = (struct joycon_subcmd_request *)buffer;
	req->subcmd_id = JC_SUBCMD_SET_HOME_LIGHT;
	data = req->data;
	data[0] = 0x01;
	data[1] = brightness << 4;
	data[2] = brightness | (brightness << 4);
	data[3] = 0x11;
	data[4] = 0x11;

	hid_dbg(ctlr->hdev, "setting home led brightness\n");
	return joycon_send_subcmd(ctlr, req, 5, HZ/4);
}

static int joycon_request_spi_flash_read(struct joycon_ctlr *ctlr,
					 u32 start_addr, u8 size, u8 **reply)
{
	struct joycon_subcmd_request *req;
	struct joycon_input_report *report;
	u8 buffer[sizeof(*req) + 5] = { 0 };
	u8 *data;
	int ret;

	if (!reply)
		return -EINVAL;

	req = (struct joycon_subcmd_request *)buffer;
	req->subcmd_id = JC_SUBCMD_SPI_FLASH_READ;
	data = req->data;
	put_unaligned_le32(start_addr, data);
	data[4] = size;

	hid_dbg(ctlr->hdev, "requesting SPI flash data\n");
	ret = joycon_send_subcmd(ctlr, req, 5, HZ);
	if (ret) {
		hid_err(ctlr->hdev, "failed reading SPI flash; ret=%d\n", ret);
	} else {
		report = (struct joycon_input_report *)ctlr->input_buf;
		/* The read data starts at the 6th byte */
		*reply = &report->subcmd_reply.data[5];
	}
	return ret;
}

/*
 * User calibration's presence is denoted with a magic byte preceding it.
 * returns 0 if magic val is present, 1 if not present, < 0 on error
 */
static int joycon_check_for_cal_magic(struct joycon_ctlr *ctlr, u32 flash_addr)
{
	int ret;
	u8 *reply;

	ret = joycon_request_spi_flash_read(ctlr, flash_addr,
					    JC_CAL_USR_MAGIC_SIZE, &reply);
	if (ret)
		return ret;

	return reply[0] != JC_CAL_USR_MAGIC_0 || reply[1] != JC_CAL_USR_MAGIC_1;
}

static int joycon_read_stick_calibration(struct joycon_ctlr *ctlr, u16 cal_addr,
					 struct joycon_stick_cal *cal_x,
					 struct joycon_stick_cal *cal_y,
					 bool left_stick)
{
	s32 x_max_above;
	s32 x_min_below;
	s32 y_max_above;
	s32 y_min_below;
	u8 *raw_cal;
	int ret;

	ret = joycon_request_spi_flash_read(ctlr, cal_addr,
					    JC_CAL_STICK_DATA_SIZE, &raw_cal);
	if (ret)
		return ret;

	/* stick calibration parsing: note the order differs based on stick */
	if (left_stick) {
		x_max_above = hid_field_extract(ctlr->hdev, (raw_cal + 0), 0,
						12);
		y_max_above = hid_field_extract(ctlr->hdev, (raw_cal + 1), 4,
						12);
		cal_x->center = hid_field_extract(ctlr->hdev, (raw_cal + 3), 0,
						  12);
		cal_y->center = hid_field_extract(ctlr->hdev, (raw_cal + 4), 4,
						  12);
		x_min_below = hid_field_extract(ctlr->hdev, (raw_cal + 6), 0,
						12);
		y_min_below = hid_field_extract(ctlr->hdev, (raw_cal + 7), 4,
						12);
	} else {
		cal_x->center = hid_field_extract(ctlr->hdev, (raw_cal + 0), 0,
						  12);
		cal_y->center = hid_field_extract(ctlr->hdev, (raw_cal + 1), 4,
						  12);
		x_min_below = hid_field_extract(ctlr->hdev, (raw_cal + 3), 0,
						12);
		y_min_below = hid_field_extract(ctlr->hdev, (raw_cal + 4), 4,
						12);
		x_max_above = hid_field_extract(ctlr->hdev, (raw_cal + 6), 0,
						12);
		y_max_above = hid_field_extract(ctlr->hdev, (raw_cal + 7), 4,
						12);
	}

	cal_x->max = cal_x->center + x_max_above;
	cal_x->min = cal_x->center - x_min_below;
	cal_y->max = cal_y->center + y_max_above;
	cal_y->min = cal_y->center - y_min_below;

	/* check if calibration values are plausible */
	if (cal_x->min >= cal_x->center || cal_x->center >= cal_x->max ||
	    cal_y->min >= cal_y->center || cal_y->center >= cal_y->max)
		ret = -EINVAL;

	return ret;
}

static const u16 DFLT_STICK_CAL_CEN = 2000;
static const u16 DFLT_STICK_CAL_MAX = 3500;
static const u16 DFLT_STICK_CAL_MIN = 500;
static void joycon_use_default_calibration(struct hid_device *hdev,
					   struct joycon_stick_cal *cal_x,
					   struct joycon_stick_cal *cal_y,
					   const char *stick, int ret)
{
	hid_warn(hdev,
		 "Failed to read %s stick cal, using defaults; e=%d\n",
		 stick, ret);

	cal_x->center = cal_y->center = DFLT_STICK_CAL_CEN;
	cal_x->max = cal_y->max = DFLT_STICK_CAL_MAX;
	cal_x->min = cal_y->min = DFLT_STICK_CAL_MIN;
}

static int joycon_request_calibration(struct joycon_ctlr *ctlr)
{
	u16 left_stick_addr = JC_CAL_FCT_DATA_LEFT_ADDR;
	u16 right_stick_addr = JC_CAL_FCT_DATA_RIGHT_ADDR;
	int ret;

	hid_dbg(ctlr->hdev, "requesting cal data\n");

	/* check if user stick calibrations are present */
	if (!joycon_check_for_cal_magic(ctlr, JC_CAL_USR_LEFT_MAGIC_ADDR)) {
		left_stick_addr = JC_CAL_USR_LEFT_DATA_ADDR;
		hid_info(ctlr->hdev, "using user cal for left stick\n");
	} else {
		hid_info(ctlr->hdev, "using factory cal for left stick\n");
	}
	if (!joycon_check_for_cal_magic(ctlr, JC_CAL_USR_RIGHT_MAGIC_ADDR)) {
		right_stick_addr = JC_CAL_USR_RIGHT_DATA_ADDR;
		hid_info(ctlr->hdev, "using user cal for right stick\n");
	} else {
		hid_info(ctlr->hdev, "using factory cal for right stick\n");
	}

	/* read the left stick calibration data */
	ret = joycon_read_stick_calibration(ctlr, left_stick_addr,
					    &ctlr->left_stick_cal_x,
					    &ctlr->left_stick_cal_y,
					    true);

	if (ret)
		joycon_use_default_calibration(ctlr->hdev,
					       &ctlr->left_stick_cal_x,
					       &ctlr->left_stick_cal_y,
					       "left", ret);

	/* read the right stick calibration data */
	ret = joycon_read_stick_calibration(ctlr, right_stick_addr,
					    &ctlr->right_stick_cal_x,
					    &ctlr->right_stick_cal_y,
					    false);

	if (ret)
		joycon_use_default_calibration(ctlr->hdev,
					       &ctlr->right_stick_cal_x,
					       &ctlr->right_stick_cal_y,
					       "right", ret);

	hid_dbg(ctlr->hdev, "calibration:\n"
			    "l_x_c=%d l_x_max=%d l_x_min=%d\n"
			    "l_y_c=%d l_y_max=%d l_y_min=%d\n"
			    "r_x_c=%d r_x_max=%d r_x_min=%d\n"
			    "r_y_c=%d r_y_max=%d r_y_min=%d\n",
			    ctlr->left_stick_cal_x.center,
			    ctlr->left_stick_cal_x.max,
			    ctlr->left_stick_cal_x.min,
			    ctlr->left_stick_cal_y.center,
			    ctlr->left_stick_cal_y.max,
			    ctlr->left_stick_cal_y.min,
			    ctlr->right_stick_cal_x.center,
			    ctlr->right_stick_cal_x.max,
			    ctlr->right_stick_cal_x.min,
			    ctlr->right_stick_cal_y.center,
			    ctlr->right_stick_cal_y.max,
			    ctlr->right_stick_cal_y.min);

	return 0;
}

/*
 * These divisors are calculated once rather than for each sample. They are only
 * dependent on the IMU calibration values. They are used when processing the
 * IMU input reports.
 */
static void joycon_calc_imu_cal_divisors(struct joycon_ctlr *ctlr)
{
	int i, divz = 0;

	for (i = 0; i < 3; i++) {
		ctlr->imu_cal_accel_divisor[i] = ctlr->accel_cal.scale[i] -
						ctlr->accel_cal.offset[i];
		ctlr->imu_cal_gyro_divisor[i] = ctlr->gyro_cal.scale[i] -
						ctlr->gyro_cal.offset[i];

		if (ctlr->imu_cal_accel_divisor[i] == 0) {
			ctlr->imu_cal_accel_divisor[i] = 1;
			divz++;
		}

		if (ctlr->imu_cal_gyro_divisor[i] == 0) {
			ctlr->imu_cal_gyro_divisor[i] = 1;
			divz++;
		}
	}

	if (divz)
		hid_warn(ctlr->hdev, "inaccurate IMU divisors (%d)\n", divz);
}

static const s16 DFLT_ACCEL_OFFSET /*= 0*/;
static const s16 DFLT_ACCEL_SCALE = 16384;
static const s16 DFLT_GYRO_OFFSET /*= 0*/;
static const s16 DFLT_GYRO_SCALE  = 13371;
static int joycon_request_imu_calibration(struct joycon_ctlr *ctlr)
{
	u16 imu_cal_addr = JC_IMU_CAL_FCT_DATA_ADDR;
	u8 *raw_cal;
	int ret;
	int i;

	/* check if user calibration exists */
	if (!joycon_check_for_cal_magic(ctlr, JC_IMU_CAL_USR_MAGIC_ADDR)) {
		imu_cal_addr = JC_IMU_CAL_USR_DATA_ADDR;
		hid_info(ctlr->hdev, "using user cal for IMU\n");
	} else {
		hid_info(ctlr->hdev, "using factory cal for IMU\n");
	}

	/* request IMU calibration data */
	hid_dbg(ctlr->hdev, "requesting IMU cal data\n");
	ret = joycon_request_spi_flash_read(ctlr, imu_cal_addr,
					    JC_IMU_CAL_DATA_SIZE, &raw_cal);
	if (ret) {
		hid_warn(ctlr->hdev,
			 "Failed to read IMU cal, using defaults; ret=%d\n",
			 ret);

		for (i = 0; i < 3; i++) {
			ctlr->accel_cal.offset[i] = DFLT_ACCEL_OFFSET;
			ctlr->accel_cal.scale[i] = DFLT_ACCEL_SCALE;
			ctlr->gyro_cal.offset[i] = DFLT_GYRO_OFFSET;
			ctlr->gyro_cal.scale[i] = DFLT_GYRO_SCALE;
		}
		joycon_calc_imu_cal_divisors(ctlr);
		return ret;
	}

	/* IMU calibration parsing */
	for (i = 0; i < 3; i++) {
		int j = i * 2;

		ctlr->accel_cal.offset[i] = get_unaligned_le16(raw_cal + j);
		ctlr->accel_cal.scale[i] = get_unaligned_le16(raw_cal + j + 6);
		ctlr->gyro_cal.offset[i] = get_unaligned_le16(raw_cal + j + 12);
		ctlr->gyro_cal.scale[i] = get_unaligned_le16(raw_cal + j + 18);
	}

	joycon_calc_imu_cal_divisors(ctlr);

	hid_dbg(ctlr->hdev, "IMU calibration:\n"
			    "a_o[0]=%d a_o[1]=%d a_o[2]=%d\n"
			    "a_s[0]=%d a_s[1]=%d a_s[2]=%d\n"
			    "g_o[0]=%d g_o[1]=%d g_o[2]=%d\n"
			    "g_s[0]=%d g_s[1]=%d g_s[2]=%d\n",
			    ctlr->accel_cal.offset[0],
			    ctlr->accel_cal.offset[1],
			    ctlr->accel_cal.offset[2],
			    ctlr->accel_cal.scale[0],
			    ctlr->accel_cal.scale[1],
			    ctlr->accel_cal.scale[2],
			    ctlr->gyro_cal.offset[0],
			    ctlr->gyro_cal.offset[1],
			    ctlr->gyro_cal.offset[2],
			    ctlr->gyro_cal.scale[0],
			    ctlr->gyro_cal.scale[1],
			    ctlr->gyro_cal.scale[2]);

	return 0;
}

static int joycon_set_report_mode(struct joycon_ctlr *ctlr)
{
	struct joycon_subcmd_request *req;
	u8 buffer[sizeof(*req) + 1] = { 0 };

	req = (struct joycon_subcmd_request *)buffer;
	req->subcmd_id = JC_SUBCMD_SET_REPORT_MODE;
	req->data[0] = 0x30; /* standard, full report mode */

	hid_dbg(ctlr->hdev, "setting controller report mode\n");
	return joycon_send_subcmd(ctlr, req, 1, HZ);
}

static int joycon_enable_rumble(struct joycon_ctlr *ctlr)
{
	struct joycon_subcmd_request *req;
	u8 buffer[sizeof(*req) + 1] = { 0 };

	req = (struct joycon_subcmd_request *)buffer;
	req->subcmd_id = JC_SUBCMD_ENABLE_VIBRATION;
	req->data[0] = 0x01; /* note: 0x00 would disable */

	hid_dbg(ctlr->hdev, "enabling rumble\n");
	return joycon_send_subcmd(ctlr, req, 1, HZ/4);
}

static int joycon_enable_imu(struct joycon_ctlr *ctlr)
{
	struct joycon_subcmd_request *req;
	u8 buffer[sizeof(*req) + 1] = { 0 };

	req = (struct joycon_subcmd_request *)buffer;
	req->subcmd_id = JC_SUBCMD_ENABLE_IMU;
	req->data[0] = 0x01; /* note: 0x00 would disable */

	hid_dbg(ctlr->hdev, "enabling IMU\n");
	return joycon_send_subcmd(ctlr, req, 1, HZ);
}

static s32 joycon_map_stick_val(struct joycon_stick_cal *cal, s32 val)
{
	s32 center = cal->center;
	s32 min = cal->min;
	s32 max = cal->max;
	s32 new_val;

	if (val > center) {
		new_val = (val - center) * JC_MAX_STICK_MAG;
		new_val /= (max - center);
	} else {
		new_val = (center - val) * -JC_MAX_STICK_MAG;
		new_val /= (center - min);
	}
	new_val = clamp(new_val, (s32)-JC_MAX_STICK_MAG, (s32)JC_MAX_STICK_MAG);
	return new_val;
}

static void joycon_input_report_parse_imu_data(struct joycon_ctlr *ctlr,
					       struct joycon_input_report *rep,
					       struct joycon_imu_data *imu_data)
{
	u8 *raw = rep->imu_raw_bytes;
	int i;

	for (i = 0; i < 3; i++) {
		struct joycon_imu_data *data = &imu_data[i];

		data->accel_x = get_unaligned_le16(raw + 0);
		data->accel_y = get_unaligned_le16(raw + 2);
		data->accel_z = get_unaligned_le16(raw + 4);
		data->gyro_x = get_unaligned_le16(raw + 6);
		data->gyro_y = get_unaligned_le16(raw + 8);
		data->gyro_z = get_unaligned_le16(raw + 10);
		/* point to next imu sample */
		raw += sizeof(struct joycon_imu_data);
	}
}

static void joycon_parse_imu_report(struct joycon_ctlr *ctlr,
				    struct joycon_input_report *rep)
{
	struct joycon_imu_data imu_data[3] = {0}; /* 3 reports per packet */
	struct input_dev *idev = ctlr->imu_input;
	unsigned int msecs = jiffies_to_msecs(jiffies);
	unsigned int last_msecs = ctlr->imu_last_pkt_ms;
	int i;
	int value[6];

	joycon_input_report_parse_imu_data(ctlr, rep, imu_data);

	/*
	 * There are complexities surrounding how we determine the timestamps we
	 * associate with the samples we pass to userspace. The IMU input
	 * reports do not provide us with a good timestamp. There's a quickly
	 * incrementing 8-bit counter per input report, but it is not very
	 * useful for this purpose (it is not entirely clear what rate it
	 * increments at or if it varies based on packet push rate - more on
	 * the push rate below...).
	 *
	 * The reverse engineering work done on the joy-cons and pro controllers
	 * by the community seems to indicate the following:
	 * - The controller samples the IMU every 1.35ms. It then does some of
	 *   its own processing, probably averaging the samples out.
	 * - Each imu input report contains 3 IMU samples, (usually 5ms apart).
	 * - In the standard reporting mode (which this driver uses exclusively)
	 *   input reports are pushed from the controller as follows:
	 *      * joy-con (bluetooth): every 15 ms
	 *      * joy-cons (in charging grip via USB): every 15 ms
	 *      * pro controller (USB): every 15 ms
	 *      * pro controller (bluetooth): every 8 ms (this is the wildcard)
	 *
	 * Further complicating matters is that some bluetooth stacks are known
	 * to alter the controller's packet rate by hardcoding the bluetooth
	 * SSR for the switch controllers (android's stack currently sets the
	 * SSR to 11ms for both the joy-cons and pro controllers).
	 *
	 * In my own testing, I've discovered that my pro controller either
	 * reports IMU sample batches every 11ms or every 15ms. This rate is
	 * stable after connecting. It isn't 100% clear what determines this
	 * rate. Importantly, even when sending every 11ms, none of the samples
	 * are duplicates. This seems to indicate that the time deltas between
	 * reported samples can vary based on the input report rate.
	 *
	 * The solution employed in this driver is to keep track of the average
	 * time delta between IMU input reports. In testing, this value has
	 * proven to be stable, staying at 15ms or 11ms, though other hardware
	 * configurations and bluetooth stacks could potentially see other rates
	 * (hopefully this will become more clear as more people use the
	 * driver).
	 *
	 * Keeping track of the average report delta allows us to submit our
	 * timestamps to userspace based on that. Each report contains 3
	 * samples, so the IMU sampling rate should be avg_time_delta/3. We can
	 * also use this average to detect events where we have dropped a
	 * packet. The userspace timestamp for the samples will be adjusted
	 * accordingly to prevent unwanted behvaior.
	 */
	if (!ctlr->imu_first_packet_received) {
		ctlr->imu_timestamp_us = 0;
		ctlr->imu_delta_samples_count = 0;
		ctlr->imu_delta_samples_sum = 0;
		ctlr->imu_avg_delta_ms = JC_IMU_DFLT_AVG_DELTA_MS;
		ctlr->imu_first_packet_received = true;
	} else {
		unsigned int delta = msecs - last_msecs;
		unsigned int dropped_pkts;
		unsigned int dropped_threshold;

		/* avg imu report delta housekeeping */
		ctlr->imu_delta_samples_sum += delta;
		ctlr->imu_delta_samples_count++;
		if (ctlr->imu_delta_samples_count >=
		    JC_IMU_SAMPLES_PER_DELTA_AVG) {
			ctlr->imu_avg_delta_ms = ctlr->imu_delta_samples_sum /
						 ctlr->imu_delta_samples_count;
			ctlr->imu_delta_samples_count = 0;
			ctlr->imu_delta_samples_sum = 0;
		}

		/* don't ever want divide by zero shenanigans */
		if (ctlr->imu_avg_delta_ms == 0) {
			ctlr->imu_avg_delta_ms = 1;
			hid_warn(ctlr->hdev, "calculated avg imu delta of 0\n");
		}

		/* useful for debugging IMU sample rate */
		hid_dbg(ctlr->hdev,
			"imu_report: ms=%u last_ms=%u delta=%u avg_delta=%u\n",
			msecs, last_msecs, delta, ctlr->imu_avg_delta_ms);

		/* check if any packets have been dropped */
		dropped_threshold = ctlr->imu_avg_delta_ms * 3 / 2;
		dropped_pkts = (delta - min(delta, dropped_threshold)) /
				ctlr->imu_avg_delta_ms;
		ctlr->imu_timestamp_us += 1000 * ctlr->imu_avg_delta_ms;
		if (dropped_pkts > JC_IMU_DROPPED_PKT_WARNING) {
			hid_warn(ctlr->hdev,
				 "compensating for %u dropped IMU reports\n",
				 dropped_pkts);
			hid_warn(ctlr->hdev,
				 "delta=%u avg_delta=%u\n",
				 delta, ctlr->imu_avg_delta_ms);
		}
	}
	ctlr->imu_last_pkt_ms = msecs;

	/* Each IMU input report contains three samples */
	for (i = 0; i < 3; i++) {
		input_event(idev, EV_MSC, MSC_TIMESTAMP,
			    ctlr->imu_timestamp_us);

		/*
		 * These calculations (which use the controller's calibration
		 * settings to improve the final values) are based on those
		 * found in the community's reverse-engineering repo (linked at
		 * top of driver). For hid-nintendo, we make sure that the final
		 * value given to userspace is always in terms of the axis
		 * resolution we provided.
		 *
		 * Currently only the gyro calculations subtract the calibration
		 * offsets from the raw value itself. In testing, doing the same
		 * for the accelerometer raw values decreased accuracy.
		 *
		 * Note that the gyro values are multiplied by the
		 * precision-saving scaling factor to prevent large inaccuracies
		 * due to truncation of the resolution value which would
		 * otherwise occur. To prevent overflow (without resorting to 64
		 * bit integer math), the mult_frac macro is used.
		 */
		value[0] = mult_frac((JC_IMU_PREC_RANGE_SCALE *
				      (imu_data[i].gyro_x -
				       ctlr->gyro_cal.offset[0])),
				     ctlr->gyro_cal.scale[0],
				     ctlr->imu_cal_gyro_divisor[0]);
		value[1] = mult_frac((JC_IMU_PREC_RANGE_SCALE *
				      (imu_data[i].gyro_y -
				       ctlr->gyro_cal.offset[1])),
				     ctlr->gyro_cal.scale[1],
				     ctlr->imu_cal_gyro_divisor[1]);
		value[2] = mult_frac((JC_IMU_PREC_RANGE_SCALE *
				      (imu_data[i].gyro_z -
				       ctlr->gyro_cal.offset[2])),
				     ctlr->gyro_cal.scale[2],
				     ctlr->imu_cal_gyro_divisor[2]);

		value[3] = ((s32)imu_data[i].accel_x *
			    ctlr->accel_cal.scale[0]) /
			    ctlr->imu_cal_accel_divisor[0];
		value[4] = ((s32)imu_data[i].accel_y *
			    ctlr->accel_cal.scale[1]) /
			    ctlr->imu_cal_accel_divisor[1];
		value[5] = ((s32)imu_data[i].accel_z *
			    ctlr->accel_cal.scale[2]) /
			    ctlr->imu_cal_accel_divisor[2];

		hid_dbg(ctlr->hdev, "raw_gyro: g_x=%d g_y=%d g_z=%d\n",
			imu_data[i].gyro_x, imu_data[i].gyro_y,
			imu_data[i].gyro_z);
		hid_dbg(ctlr->hdev, "raw_accel: a_x=%d a_y=%d a_z=%d\n",
			imu_data[i].accel_x, imu_data[i].accel_y,
			imu_data[i].accel_z);

		/*
		 * The right joy-con has 2 axes negated, Y and Z. This is due to
		 * the orientation of the IMU in the controller. We negate those
		 * axes' values in order to be consistent with the left joy-con
		 * and the pro controller:
		 *   X: positive is pointing toward the triggers
		 *   Y: positive is pointing to the left
		 *   Z: positive is pointing up (out of the buttons/sticks)
		 * The axes follow the right-hand rule.
		 */
		if (jc_type_is_joycon(ctlr) && jc_type_has_right(ctlr)) {
			int j;

			/* negate all but x axis */
			for (j = 1; j < 6; ++j) {
				if (j == 3)
					continue;
				value[j] *= -1;
			}
		}

		input_report_abs(idev, ABS_RX, value[0]);
		input_report_abs(idev, ABS_RY, value[1]);
		input_report_abs(idev, ABS_RZ, value[2]);
		input_report_abs(idev, ABS_X, value[3]);
		input_report_abs(idev, ABS_Y, value[4]);
		input_report_abs(idev, ABS_Z, value[5]);
		input_sync(idev);
		/* convert to micros and divide by 3 (3 samples per report). */
		ctlr->imu_timestamp_us += ctlr->imu_avg_delta_ms * 1000 / 3;
	}
}

static void joycon_handle_rumble_report(struct joycon_ctlr *ctlr, struct joycon_input_report *rep)
{
	unsigned long flags;
	unsigned long msecs = jiffies_to_msecs(jiffies);

	spin_lock_irqsave(&ctlr->lock, flags);
	if (IS_ENABLED(CONFIG_NINTENDO_FF) && rep->vibrator_report &&
	    ctlr->ctlr_state != JOYCON_CTLR_STATE_REMOVED &&
	    (msecs - ctlr->rumble_msecs) >= JC_RUMBLE_PERIOD_MS &&
	    (ctlr->rumble_queue_head != ctlr->rumble_queue_tail ||
	     ctlr->rumble_zero_countdown > 0)) {
		/*
		 * When this value reaches 0, we know we've sent multiple
		 * packets to the controller instructing it to disable rumble.
		 * We can safely stop sending periodic rumble packets until the
		 * next ff effect.
		 */
		if (ctlr->rumble_zero_countdown > 0)
			ctlr->rumble_zero_countdown--;
		queue_work(ctlr->rumble_queue, &ctlr->rumble_worker);
	}

	spin_unlock_irqrestore(&ctlr->lock, flags);
}

static void joycon_parse_battery_status(struct joycon_ctlr *ctlr, struct joycon_input_report *rep)
{
	u8 tmp;
	unsigned long flags;

	spin_lock_irqsave(&ctlr->lock, flags);

	tmp = rep->bat_con;
	ctlr->host_powered = tmp & BIT(0);
	ctlr->battery_charging = tmp & BIT(4);
	tmp = tmp >> 5;

	switch (tmp) {
	case 0: /* empty */
		ctlr->battery_capacity = POWER_SUPPLY_CAPACITY_LEVEL_CRITICAL;
		break;
	case 1: /* low */
		ctlr->battery_capacity = POWER_SUPPLY_CAPACITY_LEVEL_LOW;
		break;
	case 2: /* medium */
		ctlr->battery_capacity = POWER_SUPPLY_CAPACITY_LEVEL_NORMAL;
		break;
	case 3: /* high */
		ctlr->battery_capacity = POWER_SUPPLY_CAPACITY_LEVEL_HIGH;
		break;
	case 4: /* full */
		ctlr->battery_capacity = POWER_SUPPLY_CAPACITY_LEVEL_FULL;
		break;
	default:
		ctlr->battery_capacity = POWER_SUPPLY_CAPACITY_LEVEL_UNKNOWN;
		hid_warn(ctlr->hdev, "Invalid battery status\n");
		break;
	}

	spin_unlock_irqrestore(&ctlr->lock, flags);
}

static void joycon_report_left_stick(struct joycon_ctlr *ctlr,
				     struct joycon_input_report *rep)
{
	u16 raw_x;
	u16 raw_y;
	s32 x;
	s32 y;

	raw_x = hid_field_extract(ctlr->hdev, rep->left_stick, 0, 12);
	raw_y = hid_field_extract(ctlr->hdev, rep->left_stick + 1, 4, 12);

	x = joycon_map_stick_val(&ctlr->left_stick_cal_x, raw_x);
	y = -joycon_map_stick_val(&ctlr->left_stick_cal_y, raw_y);

	input_report_abs(ctlr->input, ABS_X, x);
	input_report_abs(ctlr->input, ABS_Y, y);
}

static void joycon_report_right_stick(struct joycon_ctlr *ctlr,
				      struct joycon_input_report *rep)
{
	u16 raw_x;
	u16 raw_y;
	s32 x;
	s32 y;

	raw_x = hid_field_extract(ctlr->hdev, rep->right_stick, 0, 12);
	raw_y = hid_field_extract(ctlr->hdev, rep->right_stick + 1, 4, 12);

	x = joycon_map_stick_val(&ctlr->right_stick_cal_x, raw_x);
	y = -joycon_map_stick_val(&ctlr->right_stick_cal_y, raw_y);

	input_report_abs(ctlr->input, ABS_RX, x);
	input_report_abs(ctlr->input, ABS_RY, y);
}

static void joycon_report_dpad(struct joycon_ctlr *ctlr,
			       struct joycon_input_report *rep)
{
	int hatx = 0;
	int haty = 0;
	u32 btns = hid_field_extract(ctlr->hdev, rep->button_status, 0, 24);

	if (btns & JC_BTN_LEFT)
		hatx = -1;
	else if (btns & JC_BTN_RIGHT)
		hatx = 1;

	if (btns & JC_BTN_UP)
		haty = -1;
	else if (btns & JC_BTN_DOWN)
		haty = 1;

	input_report_abs(ctlr->input, ABS_HAT0X, hatx);
	input_report_abs(ctlr->input, ABS_HAT0Y, haty);
}

static void joycon_report_buttons(struct joycon_ctlr *ctlr,
				  struct joycon_input_report *rep,
				  const struct joycon_ctlr_button_mapping button_mappings[])
{
	const struct joycon_ctlr_button_mapping *button;
	u32 status = hid_field_extract(ctlr->hdev, rep->button_status, 0, 24);

	for (button = button_mappings; button->code; button++)
		input_report_key(ctlr->input, button->code, status & button->bit);
}

static void joycon_parse_report(struct joycon_ctlr *ctlr,
				struct joycon_input_report *rep)
{
	unsigned long flags;
	unsigned long msecs = jiffies_to_msecs(jiffies);
	unsigned long report_delta_ms = msecs - ctlr->last_input_report_msecs;

	if (joycon_has_rumble(ctlr))
		joycon_handle_rumble_report(ctlr, rep);

	joycon_parse_battery_status(ctlr, rep);

	if (joycon_type_is_left_joycon(ctlr)) {
		joycon_report_left_stick(ctlr, rep);
		joycon_report_buttons(ctlr, rep, left_joycon_button_mappings);
		if (!joycon_device_is_chrggrip(ctlr))
			joycon_report_buttons(ctlr, rep, left_joycon_s_button_mappings);
	} else if (joycon_type_is_right_joycon(ctlr)) {
		joycon_report_right_stick(ctlr, rep);
		joycon_report_buttons(ctlr, rep, right_joycon_button_mappings);
		if (!joycon_device_is_chrggrip(ctlr))
			joycon_report_buttons(ctlr, rep, right_joycon_s_button_mappings);
	} else if (joycon_type_is_procon(ctlr)) {
		joycon_report_left_stick(ctlr, rep);
		joycon_report_right_stick(ctlr, rep);
		joycon_report_dpad(ctlr, rep);
		joycon_report_buttons(ctlr, rep, procon_button_mappings);
	} else if (joycon_type_is_any_nescon(ctlr)) {
		joycon_report_dpad(ctlr, rep);
		joycon_report_buttons(ctlr, rep, nescon_button_mappings);
	} else if (joycon_type_is_snescon(ctlr)) {
		joycon_report_dpad(ctlr, rep);
		joycon_report_buttons(ctlr, rep, snescon_button_mappings);
	} else if (joycon_type_is_gencon(ctlr)) {
		joycon_report_dpad(ctlr, rep);
		joycon_report_buttons(ctlr, rep, gencon_button_mappings);
	} else if (joycon_type_is_n64con(ctlr)) {
		joycon_report_left_stick(ctlr, rep);
		joycon_report_dpad(ctlr, rep);
		joycon_report_buttons(ctlr, rep, n64con_button_mappings);
	}

	input_sync(ctlr->input);

	spin_lock_irqsave(&ctlr->lock, flags);
	ctlr->last_input_report_msecs = msecs;
	/*
	 * Was this input report a reasonable time delta compared to the prior
	 * report? We use this information to decide when a safe time is to send
	 * rumble packets or subcommand packets.
	 */
	if (report_delta_ms >= JC_INPUT_REPORT_MIN_DELTA &&
	    report_delta_ms <= JC_INPUT_REPORT_MAX_DELTA) {
		if (ctlr->consecutive_valid_report_deltas < JC_SUBCMD_VALID_DELTA_REQ)
			ctlr->consecutive_valid_report_deltas++;
	} else {
		ctlr->consecutive_valid_report_deltas = 0;
	}
	/*
	 * Our consecutive valid report tracking is only relevant for
	 * bluetooth-connected controllers. For USB devices, we're beholden to
	 * USB's underlying polling rate anyway. Always set to the consecutive
	 * delta requirement.
	 */
	if (ctlr->hdev->bus == BUS_USB)
		ctlr->consecutive_valid_report_deltas = JC_SUBCMD_VALID_DELTA_REQ;

	spin_unlock_irqrestore(&ctlr->lock, flags);

	/*
	 * Immediately after receiving a report is the most reliable time to
	 * send a subcommand to the controller. Wake any subcommand senders
	 * waiting for a report.
	 */
	if (unlikely(mutex_is_locked(&ctlr->output_mutex))) {
		spin_lock_irqsave(&ctlr->lock, flags);
		ctlr->received_input_report = true;
		spin_unlock_irqrestore(&ctlr->lock, flags);
		wake_up(&ctlr->wait);
	}

	/* parse IMU data if present */
	if ((rep->id == JC_INPUT_IMU_DATA) && joycon_has_imu(ctlr))
		joycon_parse_imu_report(ctlr, rep);
}

static int joycon_send_rumble_data(struct joycon_ctlr *ctlr)
{
	int ret;
	unsigned long flags;
	struct joycon_rumble_output rumble_output = { 0 };

	spin_lock_irqsave(&ctlr->lock, flags);
	/*
	 * If the controller has been removed, just return ENODEV so the LED
	 * subsystem doesn't print invalid errors on removal.
	 */
	if (ctlr->ctlr_state == JOYCON_CTLR_STATE_REMOVED) {
		spin_unlock_irqrestore(&ctlr->lock, flags);
		return -ENODEV;
	}
	memcpy(rumble_output.rumble_data,
	       ctlr->rumble_data[ctlr->rumble_queue_tail],
	       JC_RUMBLE_DATA_SIZE);
	spin_unlock_irqrestore(&ctlr->lock, flags);

	rumble_output.output_id = JC_OUTPUT_RUMBLE_ONLY;
	rumble_output.packet_num = ctlr->subcmd_num;
	if (++ctlr->subcmd_num > 0xF)
		ctlr->subcmd_num = 0;

	joycon_enforce_subcmd_rate(ctlr);

	ret = __joycon_hid_send(ctlr->hdev, (u8 *)&rumble_output,
				sizeof(rumble_output));
	return ret;
}

static void joycon_rumble_worker(struct work_struct *work)
{
	struct joycon_ctlr *ctlr = container_of(work, struct joycon_ctlr,
							rumble_worker);
	unsigned long flags;
	bool again = true;
	int ret;

	while (again) {
		mutex_lock(&ctlr->output_mutex);
		ret = joycon_send_rumble_data(ctlr);
		mutex_unlock(&ctlr->output_mutex);

		/* -ENODEV means the controller was just unplugged */
		spin_lock_irqsave(&ctlr->lock, flags);
		if (ret < 0 && ret != -ENODEV &&
		    ctlr->ctlr_state != JOYCON_CTLR_STATE_REMOVED)
			hid_warn(ctlr->hdev, "Failed to set rumble; e=%d", ret);

		ctlr->rumble_msecs = jiffies_to_msecs(jiffies);
		if (ctlr->rumble_queue_tail != ctlr->rumble_queue_head) {
			if (++ctlr->rumble_queue_tail >= JC_RUMBLE_QUEUE_SIZE)
				ctlr->rumble_queue_tail = 0;
		} else {
			again = false;
		}
		spin_unlock_irqrestore(&ctlr->lock, flags);
	}
}

#if IS_ENABLED(CONFIG_NINTENDO_FF)
static struct joycon_rumble_freq_data joycon_find_rumble_freq(u16 freq)
{
	const size_t length = ARRAY_SIZE(joycon_rumble_frequencies);
	const struct joycon_rumble_freq_data *data = joycon_rumble_frequencies;
	int i = 0;

	if (freq > data[0].freq) {
		for (i = 1; i < length - 1; i++) {
			if (freq > data[i - 1].freq && freq <= data[i].freq)
				break;
		}
	}

	return data[i];
}

static struct joycon_rumble_amp_data joycon_find_rumble_amp(u16 amp)
{
	const size_t length = ARRAY_SIZE(joycon_rumble_amplitudes);
	const struct joycon_rumble_amp_data *data = joycon_rumble_amplitudes;
	int i = 0;

	if (amp > data[0].amp) {
		for (i = 1; i < length - 1; i++) {
			if (amp > data[i - 1].amp && amp <= data[i].amp)
				break;
		}
	}

	return data[i];
}

static void joycon_encode_rumble(u8 *data, u16 freq_low, u16 freq_high, u16 amp)
{
	struct joycon_rumble_freq_data freq_data_low;
	struct joycon_rumble_freq_data freq_data_high;
	struct joycon_rumble_amp_data amp_data;

	freq_data_low = joycon_find_rumble_freq(freq_low);
	freq_data_high = joycon_find_rumble_freq(freq_high);
	amp_data = joycon_find_rumble_amp(amp);

	data[0] = (freq_data_high.high >> 8) & 0xFF;
	data[1] = (freq_data_high.high & 0xFF) + amp_data.high;
	data[2] = freq_data_low.low + ((amp_data.low >> 8) & 0xFF);
	data[3] = amp_data.low & 0xFF;
}

static const u16 JOYCON_MAX_RUMBLE_HIGH_FREQ	= 1253;
static const u16 JOYCON_MIN_RUMBLE_HIGH_FREQ	= 82;
static const u16 JOYCON_MAX_RUMBLE_LOW_FREQ	= 626;
static const u16 JOYCON_MIN_RUMBLE_LOW_FREQ	= 41;

static void joycon_clamp_rumble_freqs(struct joycon_ctlr *ctlr)
{
	unsigned long flags;

	spin_lock_irqsave(&ctlr->lock, flags);
	ctlr->rumble_ll_freq = clamp(ctlr->rumble_ll_freq,
				     JOYCON_MIN_RUMBLE_LOW_FREQ,
				     JOYCON_MAX_RUMBLE_LOW_FREQ);
	ctlr->rumble_lh_freq = clamp(ctlr->rumble_lh_freq,
				     JOYCON_MIN_RUMBLE_HIGH_FREQ,
				     JOYCON_MAX_RUMBLE_HIGH_FREQ);
	ctlr->rumble_rl_freq = clamp(ctlr->rumble_rl_freq,
				     JOYCON_MIN_RUMBLE_LOW_FREQ,
				     JOYCON_MAX_RUMBLE_LOW_FREQ);
	ctlr->rumble_rh_freq = clamp(ctlr->rumble_rh_freq,
				     JOYCON_MIN_RUMBLE_HIGH_FREQ,
				     JOYCON_MAX_RUMBLE_HIGH_FREQ);
	spin_unlock_irqrestore(&ctlr->lock, flags);
}

static int joycon_set_rumble(struct joycon_ctlr *ctlr, u16 amp_r, u16 amp_l,
			     bool schedule_now)
{
	u8 data[JC_RUMBLE_DATA_SIZE];
	u16 amp;
	u16 freq_r_low;
	u16 freq_r_high;
	u16 freq_l_low;
	u16 freq_l_high;
	unsigned long flags;
	int next_rq_head;

	spin_lock_irqsave(&ctlr->lock, flags);
	freq_r_low = ctlr->rumble_rl_freq;
	freq_r_high = ctlr->rumble_rh_freq;
	freq_l_low = ctlr->rumble_ll_freq;
	freq_l_high = ctlr->rumble_lh_freq;
	/* limit number of silent rumble packets to reduce traffic */
	if (amp_l != 0 || amp_r != 0)
		ctlr->rumble_zero_countdown = JC_RUMBLE_ZERO_AMP_PKT_CNT;
	spin_unlock_irqrestore(&ctlr->lock, flags);

	/* right joy-con */
	amp = amp_r * (u32)joycon_max_rumble_amp / 65535;
	joycon_encode_rumble(data + 4, freq_r_low, freq_r_high, amp);

	/* left joy-con */
	amp = amp_l * (u32)joycon_max_rumble_amp / 65535;
	joycon_encode_rumble(data, freq_l_low, freq_l_high, amp);

	spin_lock_irqsave(&ctlr->lock, flags);

	next_rq_head = ctlr->rumble_queue_head + 1;
	if (next_rq_head >= JC_RUMBLE_QUEUE_SIZE)
		next_rq_head = 0;

	/* Did we overrun the circular buffer?
	 * If so, be sure we keep the latest intended rumble state.
	 */
	if (next_rq_head == ctlr->rumble_queue_tail) {
		hid_dbg(ctlr->hdev, "rumble queue is full");
		/* overwrite the prior value at the end of the circular buf */
		next_rq_head = ctlr->rumble_queue_head;
	}

	ctlr->rumble_queue_head = next_rq_head;
	memcpy(ctlr->rumble_data[ctlr->rumble_queue_head], data,
	       JC_RUMBLE_DATA_SIZE);

	/* don't wait for the periodic send (reduces latency) */
	if (schedule_now && ctlr->ctlr_state != JOYCON_CTLR_STATE_REMOVED)
		queue_work(ctlr->rumble_queue, &ctlr->rumble_worker);

	spin_unlock_irqrestore(&ctlr->lock, flags);

	return 0;
}

static int joycon_play_effect(struct input_dev *dev, void *data,
						     struct ff_effect *effect)
{
	struct joycon_ctlr *ctlr = input_get_drvdata(dev);

	if (effect->type != FF_RUMBLE)
		return 0;

	return joycon_set_rumble(ctlr,
				 effect->u.rumble.weak_magnitude,
				 effect->u.rumble.strong_magnitude,
				 true);
}
#endif /* IS_ENABLED(CONFIG_NINTENDO_FF) */

static void joycon_config_left_stick(struct input_dev *idev)
{
	input_set_abs_params(idev,
			     ABS_X,
			     -JC_MAX_STICK_MAG,
			     JC_MAX_STICK_MAG,
			     JC_STICK_FUZZ,
			     JC_STICK_FLAT);
	input_set_abs_params(idev,
			     ABS_Y,
			     -JC_MAX_STICK_MAG,
			     JC_MAX_STICK_MAG,
			     JC_STICK_FUZZ,
			     JC_STICK_FLAT);
}

static void joycon_config_right_stick(struct input_dev *idev)
{
	input_set_abs_params(idev,
			     ABS_RX,
			     -JC_MAX_STICK_MAG,
			     JC_MAX_STICK_MAG,
			     JC_STICK_FUZZ,
			     JC_STICK_FLAT);
	input_set_abs_params(idev,
			     ABS_RY,
			     -JC_MAX_STICK_MAG,
			     JC_MAX_STICK_MAG,
			     JC_STICK_FUZZ,
			     JC_STICK_FLAT);
}

static void joycon_config_dpad(struct input_dev *idev)
{
	input_set_abs_params(idev,
			     ABS_HAT0X,
			     -JC_MAX_DPAD_MAG,
			     JC_MAX_DPAD_MAG,
			     JC_DPAD_FUZZ,
			     JC_DPAD_FLAT);
	input_set_abs_params(idev,
			     ABS_HAT0Y,
			     -JC_MAX_DPAD_MAG,
			     JC_MAX_DPAD_MAG,
			     JC_DPAD_FUZZ,
			     JC_DPAD_FLAT);
}

static void joycon_config_buttons(struct input_dev *idev,
		 const struct joycon_ctlr_button_mapping button_mappings[])
{
	const struct joycon_ctlr_button_mapping *button;

	for (button = button_mappings; button->code; button++)
		input_set_capability(idev, EV_KEY, button->code);
}

static void joycon_config_rumble(struct joycon_ctlr *ctlr)
{
#if IS_ENABLED(CONFIG_NINTENDO_FF)
	/* set up rumble */
	input_set_capability(ctlr->input, EV_FF, FF_RUMBLE);
	input_ff_create_memless(ctlr->input, NULL, joycon_play_effect);
	ctlr->rumble_ll_freq = JC_RUMBLE_DFLT_LOW_FREQ;
	ctlr->rumble_lh_freq = JC_RUMBLE_DFLT_HIGH_FREQ;
	ctlr->rumble_rl_freq = JC_RUMBLE_DFLT_LOW_FREQ;
	ctlr->rumble_rh_freq = JC_RUMBLE_DFLT_HIGH_FREQ;
	joycon_clamp_rumble_freqs(ctlr);
	joycon_set_rumble(ctlr, 0, 0, false);
	ctlr->rumble_msecs = jiffies_to_msecs(jiffies);
#endif
}

static int joycon_imu_input_create(struct joycon_ctlr *ctlr)
{
	struct hid_device *hdev;
	const char *imu_name;
	int ret;

	hdev = ctlr->hdev;

	/* configure the imu input device */
	ctlr->imu_input = devm_input_allocate_device(&hdev->dev);
	if (!ctlr->imu_input)
		return -ENOMEM;

	ctlr->imu_input->id.bustype = hdev->bus;
	ctlr->imu_input->id.vendor = hdev->vendor;
	ctlr->imu_input->id.product = hdev->product;
	ctlr->imu_input->id.version = hdev->version;
	ctlr->imu_input->uniq = ctlr->mac_addr_str;
	ctlr->imu_input->phys = hdev->phys;

	imu_name = devm_kasprintf(&hdev->dev, GFP_KERNEL, "%s (IMU)", ctlr->input->name);
	if (!imu_name)
		return -ENOMEM;

	ctlr->imu_input->name = imu_name;

	input_set_drvdata(ctlr->imu_input, ctlr);

	/* configure imu axes */
	input_set_abs_params(ctlr->imu_input, ABS_X,
			     -JC_IMU_MAX_ACCEL_MAG, JC_IMU_MAX_ACCEL_MAG,
			     JC_IMU_ACCEL_FUZZ, JC_IMU_ACCEL_FLAT);
	input_set_abs_params(ctlr->imu_input, ABS_Y,
			     -JC_IMU_MAX_ACCEL_MAG, JC_IMU_MAX_ACCEL_MAG,
			     JC_IMU_ACCEL_FUZZ, JC_IMU_ACCEL_FLAT);
	input_set_abs_params(ctlr->imu_input, ABS_Z,
			     -JC_IMU_MAX_ACCEL_MAG, JC_IMU_MAX_ACCEL_MAG,
			     JC_IMU_ACCEL_FUZZ, JC_IMU_ACCEL_FLAT);
	input_abs_set_res(ctlr->imu_input, ABS_X, JC_IMU_ACCEL_RES_PER_G);
	input_abs_set_res(ctlr->imu_input, ABS_Y, JC_IMU_ACCEL_RES_PER_G);
	input_abs_set_res(ctlr->imu_input, ABS_Z, JC_IMU_ACCEL_RES_PER_G);

	input_set_abs_params(ctlr->imu_input, ABS_RX,
			     -JC_IMU_MAX_GYRO_MAG, JC_IMU_MAX_GYRO_MAG,
			     JC_IMU_GYRO_FUZZ, JC_IMU_GYRO_FLAT);
	input_set_abs_params(ctlr->imu_input, ABS_RY,
			     -JC_IMU_MAX_GYRO_MAG, JC_IMU_MAX_GYRO_MAG,
			     JC_IMU_GYRO_FUZZ, JC_IMU_GYRO_FLAT);
	input_set_abs_params(ctlr->imu_input, ABS_RZ,
			     -JC_IMU_MAX_GYRO_MAG, JC_IMU_MAX_GYRO_MAG,
			     JC_IMU_GYRO_FUZZ, JC_IMU_GYRO_FLAT);

	input_abs_set_res(ctlr->imu_input, ABS_RX, JC_IMU_GYRO_RES_PER_DPS);
	input_abs_set_res(ctlr->imu_input, ABS_RY, JC_IMU_GYRO_RES_PER_DPS);
	input_abs_set_res(ctlr->imu_input, ABS_RZ, JC_IMU_GYRO_RES_PER_DPS);

	__set_bit(EV_MSC, ctlr->imu_input->evbit);
	__set_bit(MSC_TIMESTAMP, ctlr->imu_input->mscbit);
	__set_bit(INPUT_PROP_ACCELEROMETER, ctlr->imu_input->propbit);

	ret = input_register_device(ctlr->imu_input);
	if (ret)
		return ret;

	return 0;
}

static int joycon_input_create(struct joycon_ctlr *ctlr)
{
	struct hid_device *hdev;
	int ret;

	hdev = ctlr->hdev;

	ctlr->input = devm_input_allocate_device(&hdev->dev);
	if (!ctlr->input)
		return -ENOMEM;
	ctlr->input->id.bustype = hdev->bus;
	ctlr->input->id.vendor = hdev->vendor;
	ctlr->input->id.product = hdev->product;
	ctlr->input->id.version = hdev->version;
	ctlr->input->uniq = ctlr->mac_addr_str;
	ctlr->input->name = hdev->name;
	ctlr->input->phys = hdev->phys;
	input_set_drvdata(ctlr->input, ctlr);

	ret = input_register_device(ctlr->input);
	if (ret)
		return ret;

	if (joycon_type_is_right_joycon(ctlr)) {
		joycon_config_right_stick(ctlr->input);
		joycon_config_buttons(ctlr->input, right_joycon_button_mappings);
		if (!joycon_device_is_chrggrip(ctlr))
			joycon_config_buttons(ctlr->input, right_joycon_s_button_mappings);
	} else if (joycon_type_is_left_joycon(ctlr)) {
		joycon_config_left_stick(ctlr->input);
		joycon_config_buttons(ctlr->input, left_joycon_button_mappings);
		if (!joycon_device_is_chrggrip(ctlr))
			joycon_config_buttons(ctlr->input, left_joycon_s_button_mappings);
	} else if (joycon_type_is_procon(ctlr)) {
		joycon_config_left_stick(ctlr->input);
		joycon_config_right_stick(ctlr->input);
		joycon_config_dpad(ctlr->input);
		joycon_config_buttons(ctlr->input, procon_button_mappings);
	} else if (joycon_type_is_any_nescon(ctlr)) {
		joycon_config_dpad(ctlr->input);
		joycon_config_buttons(ctlr->input, nescon_button_mappings);
	} else if (joycon_type_is_snescon(ctlr)) {
		joycon_config_dpad(ctlr->input);
		joycon_config_buttons(ctlr->input, snescon_button_mappings);
	} else if (joycon_type_is_gencon(ctlr)) {
		joycon_config_dpad(ctlr->input);
		joycon_config_buttons(ctlr->input, gencon_button_mappings);
	} else if (joycon_type_is_n64con(ctlr)) {
		joycon_config_dpad(ctlr->input);
		joycon_config_left_stick(ctlr->input);
		joycon_config_buttons(ctlr->input, n64con_button_mappings);
	}

	if (joycon_has_imu(ctlr)) {
		ret = joycon_imu_input_create(ctlr);
		if (ret)
			return ret;
	}

	if (joycon_has_rumble(ctlr))
		joycon_config_rumble(ctlr);

	return 0;
}

/* Because the subcommand sets all the leds at once, the brightness argument is ignored */
static int joycon_player_led_brightness_set(struct led_classdev *led,
					    enum led_brightness brightness)
{
	struct device *dev = led->dev->parent;
	struct hid_device *hdev = to_hid_device(dev);
	struct joycon_ctlr *ctlr;
	int val = 0;
	int i;
	int ret;

	ctlr = hid_get_drvdata(hdev);
	if (!ctlr) {
		hid_err(hdev, "No controller data\n");
		return -ENODEV;
	}

	for (i = 0; i < JC_NUM_LEDS; i++)
		val |= ctlr->leds[i].brightness << i;

	mutex_lock(&ctlr->output_mutex);
	ret = joycon_set_player_leds(ctlr, 0, val);
	mutex_unlock(&ctlr->output_mutex);

	return ret;
}

static int joycon_home_led_brightness_set(struct led_classdev *led,
					  enum led_brightness brightness)
{
	struct device *dev = led->dev->parent;
	struct hid_device *hdev = to_hid_device(dev);
	struct joycon_ctlr *ctlr;
	int ret;

	ctlr = hid_get_drvdata(hdev);
	if (!ctlr) {
		hid_err(hdev, "No controller data\n");
		return -ENODEV;
	}
	mutex_lock(&ctlr->output_mutex);
	ret = joycon_set_home_led(ctlr, brightness);
	mutex_unlock(&ctlr->output_mutex);
	return ret;
}

static DEFINE_IDA(nintendo_player_id_allocator);

static int joycon_leds_create(struct joycon_ctlr *ctlr)
{
	struct hid_device *hdev = ctlr->hdev;
	struct device *dev = &hdev->dev;
	const char *d_name = dev_name(dev);
	struct led_classdev *led;
	int led_val = 0;
	char *name;
	int ret;
	int i;
	int player_led_pattern;

	/* configure the player LEDs */
	ctlr->player_id = U32_MAX;
	ret = ida_alloc(&nintendo_player_id_allocator, GFP_KERNEL);
	if (ret < 0) {
		hid_warn(hdev, "Failed to allocate player ID, skipping; ret=%d\n", ret);
		goto home_led;
	}
	ctlr->player_id = ret;
	player_led_pattern = ret % JC_NUM_LED_PATTERNS;
	hid_info(ctlr->hdev, "assigned player %d led pattern", player_led_pattern + 1);

	for (i = 0; i < JC_NUM_LEDS; i++) {
		name = devm_kasprintf(dev, GFP_KERNEL, "%s:%s:%s",
				      d_name,
				      "green",
				      joycon_player_led_names[i]);
		if (!name)
			return -ENOMEM;

		led = &ctlr->leds[i];
		led->name = name;
		led->brightness = joycon_player_led_patterns[player_led_pattern][i];
		led->max_brightness = 1;
		led->brightness_set_blocking =
					joycon_player_led_brightness_set;
		led->flags = LED_CORE_SUSPENDRESUME | LED_HW_PLUGGABLE;

		led_val |= joycon_player_led_patterns[player_led_pattern][i] << i;
	}
	mutex_lock(&ctlr->output_mutex);
	ret = joycon_set_player_leds(ctlr, 0, led_val);
	mutex_unlock(&ctlr->output_mutex);
	if (ret) {
		hid_warn(hdev, "Failed to set players LEDs, skipping registration; ret=%d\n", ret);
		goto home_led;
	}

	for (i = 0; i < JC_NUM_LEDS; i++) {
		led = &ctlr->leds[i];
		ret = devm_led_classdev_register(&hdev->dev, led);
		if (ret) {
			hid_err(hdev, "Failed to register player %d LED; ret=%d\n", i + 1, ret);
			return ret;
		}
	}

home_led:
	/* configure the home LED */
	if (jc_type_has_right(ctlr)) {
		name = devm_kasprintf(dev, GFP_KERNEL, "%s:%s:%s",
				      d_name,
				      "blue",
				      LED_FUNCTION_PLAYER5);
		if (!name)
			return -ENOMEM;

		led = &ctlr->home_led;
		led->name = name;
		led->brightness = 0;
		led->max_brightness = 0xF;
		led->brightness_set_blocking = joycon_home_led_brightness_set;
		led->flags = LED_CORE_SUSPENDRESUME | LED_HW_PLUGGABLE;

		/* Set the home LED to 0 as default state */
		mutex_lock(&ctlr->output_mutex);
		ret = joycon_set_home_led(ctlr, 0);
		mutex_unlock(&ctlr->output_mutex);
		if (ret) {
			hid_warn(hdev, "Failed to set home LED, skipping registration; ret=%d\n", ret);
			return 0;
		}

		ret = devm_led_classdev_register(&hdev->dev, led);
		if (ret) {
			hid_err(hdev, "Failed to register home LED; ret=%d\n", ret);
			return ret;
		}
	}

	return 0;
}

static int joycon_battery_get_property(struct power_supply *supply,
				       enum power_supply_property prop,
				       union power_supply_propval *val)
{
	struct joycon_ctlr *ctlr = power_supply_get_drvdata(supply);
	unsigned long flags;
	int ret = 0;
	u8 capacity;
	bool charging;
	bool powered;

	spin_lock_irqsave(&ctlr->lock, flags);
	capacity = ctlr->battery_capacity;
	charging = ctlr->battery_charging;
	powered = ctlr->host_powered;
	spin_unlock_irqrestore(&ctlr->lock, flags);

	switch (prop) {
	case POWER_SUPPLY_PROP_PRESENT:
		val->intval = 1;
		break;
	case POWER_SUPPLY_PROP_SCOPE:
		val->intval = POWER_SUPPLY_SCOPE_DEVICE;
		break;
	case POWER_SUPPLY_PROP_CAPACITY_LEVEL:
		val->intval = capacity;
		break;
	case POWER_SUPPLY_PROP_STATUS:
		if (charging)
			val->intval = POWER_SUPPLY_STATUS_CHARGING;
		else if (capacity == POWER_SUPPLY_CAPACITY_LEVEL_FULL &&
			 powered)
			val->intval = POWER_SUPPLY_STATUS_FULL;
		else
			val->intval = POWER_SUPPLY_STATUS_DISCHARGING;
		break;
	default:
		ret = -EINVAL;
		break;
	}
	return ret;
}

static enum power_supply_property joycon_battery_props[] = {
	POWER_SUPPLY_PROP_PRESENT,
	POWER_SUPPLY_PROP_CAPACITY_LEVEL,
	POWER_SUPPLY_PROP_SCOPE,
	POWER_SUPPLY_PROP_STATUS,
};

static int joycon_power_supply_create(struct joycon_ctlr *ctlr)
{
	struct hid_device *hdev = ctlr->hdev;
	struct power_supply_config supply_config = { .drv_data = ctlr, };
	const char * const name_fmt = "nintendo_switch_controller_battery_%s";
	int ret = 0;

	/* Set initially to unknown before receiving first input report */
	ctlr->battery_capacity = POWER_SUPPLY_CAPACITY_LEVEL_UNKNOWN;

	/* Configure the battery's description */
	ctlr->battery_desc.properties = joycon_battery_props;
	ctlr->battery_desc.num_properties =
					ARRAY_SIZE(joycon_battery_props);
	ctlr->battery_desc.get_property = joycon_battery_get_property;
	ctlr->battery_desc.type = POWER_SUPPLY_TYPE_BATTERY;
	ctlr->battery_desc.use_for_apm = 0;
	ctlr->battery_desc.name = devm_kasprintf(&hdev->dev, GFP_KERNEL,
						 name_fmt,
						 dev_name(&hdev->dev));
	if (!ctlr->battery_desc.name)
		return -ENOMEM;

	ctlr->battery = devm_power_supply_register(&hdev->dev,
						   &ctlr->battery_desc,
						   &supply_config);
	if (IS_ERR(ctlr->battery)) {
		ret = PTR_ERR(ctlr->battery);
		hid_err(hdev, "Failed to register battery; ret=%d\n", ret);
		return ret;
	}

	return power_supply_powers(ctlr->battery, &hdev->dev);
}

static int joycon_read_info(struct joycon_ctlr *ctlr)
{
	int ret;
	int i;
	int j;
	struct joycon_subcmd_request req = { 0 };
	struct joycon_input_report *report;

	req.subcmd_id = JC_SUBCMD_REQ_DEV_INFO;
	ret = joycon_send_subcmd(ctlr, &req, 0, HZ);
	if (ret) {
		hid_err(ctlr->hdev, "Failed to get joycon info; ret=%d\n", ret);
		return ret;
	}

	report = (struct joycon_input_report *)ctlr->input_buf;

	for (i = 4, j = 0; j < 6; i++, j++)
		ctlr->mac_addr[j] = report->subcmd_reply.data[i];

	ctlr->mac_addr_str = devm_kasprintf(&ctlr->hdev->dev, GFP_KERNEL,
					    "%02X:%02X:%02X:%02X:%02X:%02X",
					    ctlr->mac_addr[0],
					    ctlr->mac_addr[1],
					    ctlr->mac_addr[2],
					    ctlr->mac_addr[3],
					    ctlr->mac_addr[4],
					    ctlr->mac_addr[5]);
	if (!ctlr->mac_addr_str)
		return -ENOMEM;
	hid_info(ctlr->hdev, "controller MAC = %s\n", ctlr->mac_addr_str);

	/*
	 * Retrieve the type so we can distinguish the controller type
	 * Unfortantly the hdev->product can't always be used due to a ?bug?
	 * with the NSO Genesis controller. Over USB, it will report the
	 * PID as 0x201E, but over bluetooth it will report the PID as 0x2017
	 * which is the same as the NSO SNES controller. This is different from
	 * the rest of the controllers which will report the same PID over USB
	 * and bluetooth.
	 */
	ctlr->ctlr_type = report->subcmd_reply.data[2];
	hid_dbg(ctlr->hdev, "controller type = 0x%02X\n", ctlr->ctlr_type);

	return 0;
}

static int joycon_init(struct hid_device *hdev)
{
	struct joycon_ctlr *ctlr = hid_get_drvdata(hdev);
	int ret = 0;

	mutex_lock(&ctlr->output_mutex);
	/* if handshake command fails, assume ble pro controller */
	if (joycon_using_usb(ctlr) && !joycon_send_usb(ctlr, JC_USB_CMD_HANDSHAKE, HZ)) {
		hid_dbg(hdev, "detected USB controller\n");
		/* set baudrate for improved latency */
		ret = joycon_send_usb(ctlr, JC_USB_CMD_BAUDRATE_3M, HZ);
		if (ret) {
			/*
			 * We can function with the default baudrate.
			 * Provide a warning, and continue on.
			 */
			hid_warn(hdev, "Failed to set baudrate (ret=%d), continuing anyway\n", ret);
		}
		/* handshake */
		ret = joycon_send_usb(ctlr, JC_USB_CMD_HANDSHAKE, HZ);
		if (ret) {
			hid_err(hdev, "Failed handshake; ret=%d\n", ret);
			goto out_unlock;
		}
		/*
		 * Set no timeout (to keep controller in USB mode).
		 * This doesn't send a response, so ignore the timeout.
		 */
		joycon_send_usb(ctlr, JC_USB_CMD_NO_TIMEOUT, HZ/10);
	} else if (jc_type_is_chrggrip(ctlr)) {
		hid_err(hdev, "Failed charging grip handshake\n");
		ret = -ETIMEDOUT;
		goto out_unlock;
	}

	/* needed to retrieve the controller type */
	ret = joycon_read_info(ctlr);
	if (ret) {
		hid_err(hdev, "Failed to retrieve controller info; ret=%d\n",
			ret);
		goto out_unlock;
	}

	if (joycon_has_joysticks(ctlr)) {
		/* get controller calibration data, and parse it */
		ret = joycon_request_calibration(ctlr);
		if (ret) {
			/*
			 * We can function with default calibration, but it may be
			 * inaccurate. Provide a warning, and continue on.
			 */
			hid_warn(hdev, "Analog stick positions may be inaccurate\n");
		}
	}

	if (joycon_has_imu(ctlr)) {
		/* get IMU calibration data, and parse it */
		ret = joycon_request_imu_calibration(ctlr);
		if (ret) {
			/*
			 * We can function with default calibration, but it may be
			 * inaccurate. Provide a warning, and continue on.
			 */
			hid_warn(hdev, "Unable to read IMU calibration data\n");
		}

		/* Enable the IMU */
		ret = joycon_enable_imu(ctlr);
		if (ret) {
			hid_err(hdev, "Failed to enable the IMU; ret=%d\n", ret);
			goto out_unlock;
		}
	}

	/* Set the reporting mode to 0x30, which is the full report mode */
	ret = joycon_set_report_mode(ctlr);
	if (ret) {
		hid_err(hdev, "Failed to set report mode; ret=%d\n", ret);
		goto out_unlock;
	}

	if (joycon_has_rumble(ctlr)) {
		/* Enable rumble */
		ret = joycon_enable_rumble(ctlr);
		if (ret) {
			hid_err(hdev, "Failed to enable rumble; ret=%d\n", ret);
			goto out_unlock;
		}
	}

out_unlock:
	mutex_unlock(&ctlr->output_mutex);
	return ret;
}

/* Common handler for parsing inputs */
static int joycon_ctlr_read_handler(struct joycon_ctlr *ctlr, u8 *data,
							      int size)
{
	if (data[0] == JC_INPUT_SUBCMD_REPLY || data[0] == JC_INPUT_IMU_DATA ||
	    data[0] == JC_INPUT_MCU_DATA) {
		if (size >= 12) /* make sure it contains the input report */
			joycon_parse_report(ctlr,
					    (struct joycon_input_report *)data);
	}

	return 0;
}

static int joycon_ctlr_handle_event(struct joycon_ctlr *ctlr, u8 *data,
							      int size)
{
	int ret = 0;
	bool match = false;
	struct joycon_input_report *report;

	if (unlikely(mutex_is_locked(&ctlr->output_mutex)) &&
	    ctlr->msg_type != JOYCON_MSG_TYPE_NONE) {
		switch (ctlr->msg_type) {
		case JOYCON_MSG_TYPE_USB:
			if (size < 2)
				break;
			if (data[0] == JC_INPUT_USB_RESPONSE &&
			    data[1] == ctlr->usb_ack_match)
				match = true;
			break;
		case JOYCON_MSG_TYPE_SUBCMD:
			if (size < sizeof(struct joycon_input_report) ||
			    data[0] != JC_INPUT_SUBCMD_REPLY)
				break;
			report = (struct joycon_input_report *)data;
			if (report->subcmd_reply.id == ctlr->subcmd_ack_match)
				match = true;
			break;
		default:
			break;
		}

		if (match) {
			memcpy(ctlr->input_buf, data,
			       min(size, (int)JC_MAX_RESP_SIZE));
			ctlr->msg_type = JOYCON_MSG_TYPE_NONE;
			ctlr->received_resp = true;
			wake_up(&ctlr->wait);

			/* This message has been handled */
			return 1;
		}
	}

	if (ctlr->ctlr_state == JOYCON_CTLR_STATE_READ)
		ret = joycon_ctlr_read_handler(ctlr, data, size);

	return ret;
}

static int nintendo_hid_event(struct hid_device *hdev,
			      struct hid_report *report, u8 *raw_data, int size)
{
	struct joycon_ctlr *ctlr = hid_get_drvdata(hdev);

	if (size < 1)
		return -EINVAL;

	return joycon_ctlr_handle_event(ctlr, raw_data, size);
}

static int nintendo_hid_probe(struct hid_device *hdev,
			    const struct hid_device_id *id)
{
	int ret;
	struct joycon_ctlr *ctlr;

	hid_dbg(hdev, "probe - start\n");

	ctlr = devm_kzalloc(&hdev->dev, sizeof(*ctlr), GFP_KERNEL);
	if (!ctlr) {
		ret = -ENOMEM;
		goto err;
	}

	ctlr->hdev = hdev;
	ctlr->ctlr_state = JOYCON_CTLR_STATE_INIT;
	ctlr->rumble_queue_head = 0;
	ctlr->rumble_queue_tail = 0;
	hid_set_drvdata(hdev, ctlr);
	mutex_init(&ctlr->output_mutex);
	init_waitqueue_head(&ctlr->wait);
	spin_lock_init(&ctlr->lock);
	ctlr->rumble_queue = alloc_workqueue("hid-nintendo-rumble_wq",
					     WQ_FREEZABLE | WQ_MEM_RECLAIM, 0);
	if (!ctlr->rumble_queue) {
		ret = -ENOMEM;
		goto err;
	}
	INIT_WORK(&ctlr->rumble_worker, joycon_rumble_worker);

	ret = hid_parse(hdev);
	if (ret) {
		hid_err(hdev, "HID parse failed\n");
		goto err_wq;
	}

	/*
	 * Patch the hw version of pro controller/joycons, so applications can
	 * distinguish between the default HID mappings and the mappings defined
	 * by the Linux game controller spec. This is important for the SDL2
	 * library, which has a game controller database, which uses device ids
	 * in combination with version as a key.
	 */
	hdev->version |= 0x8000;

	ret = hid_hw_start(hdev, HID_CONNECT_HIDRAW);
	if (ret) {
		hid_err(hdev, "HW start failed\n");
		goto err_wq;
	}

	ret = hid_hw_open(hdev);
	if (ret) {
		hid_err(hdev, "cannot start hardware I/O\n");
		goto err_stop;
	}

	hid_device_io_start(hdev);

	ret = joycon_init(hdev);
	if (ret) {
		hid_err(hdev, "Failed to initialize controller; ret=%d\n", ret);
		goto err_close;
	}

	/* Initialize the leds */
	ret = joycon_leds_create(ctlr);
	if (ret) {
		hid_err(hdev, "Failed to create leds; ret=%d\n", ret);
		goto err_close;
	}

	/* Initialize the battery power supply */
	ret = joycon_power_supply_create(ctlr);
	if (ret) {
		hid_err(hdev, "Failed to create power_supply; ret=%d\n", ret);
		goto err_ida;
	}

	ret = joycon_input_create(ctlr);
	if (ret) {
		hid_err(hdev, "Failed to create input device; ret=%d\n", ret);
		goto err_ida;
	}

	ctlr->ctlr_state = JOYCON_CTLR_STATE_READ;

	hid_dbg(hdev, "probe - success\n");
	return 0;

err_ida:
	ida_free(&nintendo_player_id_allocator, ctlr->player_id);
err_close:
	hid_hw_close(hdev);
err_stop:
	hid_hw_stop(hdev);
err_wq:
	destroy_workqueue(ctlr->rumble_queue);
err:
	hid_err(hdev, "probe - fail = %d\n", ret);
	return ret;
}

static void nintendo_hid_remove(struct hid_device *hdev)
{
	struct joycon_ctlr *ctlr = hid_get_drvdata(hdev);
	unsigned long flags;

	hid_dbg(hdev, "remove\n");

	/* Prevent further attempts at sending subcommands. */
	spin_lock_irqsave(&ctlr->lock, flags);
	ctlr->ctlr_state = JOYCON_CTLR_STATE_REMOVED;
	spin_unlock_irqrestore(&ctlr->lock, flags);

	destroy_workqueue(ctlr->rumble_queue);
	ida_free(&nintendo_player_id_allocator, ctlr->player_id);

	hid_hw_close(hdev);
	hid_hw_stop(hdev);
}

#ifdef CONFIG_PM

static int nintendo_hid_resume(struct hid_device *hdev)
{
	int ret = joycon_init(hdev);

	if (ret)
		hid_err(hdev, "Failed to restore controller after resume");

	return ret;
}

#endif

static const struct hid_device_id nintendo_hid_devices[] = {
	{ HID_USB_DEVICE(USB_VENDOR_ID_NINTENDO,
			 USB_DEVICE_ID_NINTENDO_PROCON) },
	{ HID_USB_DEVICE(USB_VENDOR_ID_NINTENDO,
			 USB_DEVICE_ID_NINTENDO_SNESCON) },
	{ HID_USB_DEVICE(USB_VENDOR_ID_NINTENDO,
			 USB_DEVICE_ID_NINTENDO_GENCON) },
	{ HID_USB_DEVICE(USB_VENDOR_ID_NINTENDO,
			 USB_DEVICE_ID_NINTENDO_N64CON) },
	{ HID_BLUETOOTH_DEVICE(USB_VENDOR_ID_NINTENDO,
			 USB_DEVICE_ID_NINTENDO_PROCON) },
	{ HID_USB_DEVICE(USB_VENDOR_ID_NINTENDO,
			 USB_DEVICE_ID_NINTENDO_CHRGGRIP) },
	{ HID_BLUETOOTH_DEVICE(USB_VENDOR_ID_NINTENDO,
			 USB_DEVICE_ID_NINTENDO_JOYCONL) },
	{ HID_BLUETOOTH_DEVICE(USB_VENDOR_ID_NINTENDO,
			 USB_DEVICE_ID_NINTENDO_JOYCONR) },
	{ HID_BLUETOOTH_DEVICE(USB_VENDOR_ID_NINTENDO,
			 USB_DEVICE_ID_NINTENDO_SNESCON) },
	{ HID_BLUETOOTH_DEVICE(USB_VENDOR_ID_NINTENDO,
			 USB_DEVICE_ID_NINTENDO_GENCON) },
	{ HID_BLUETOOTH_DEVICE(USB_VENDOR_ID_NINTENDO,
			 USB_DEVICE_ID_NINTENDO_N64CON) },
	{ }
};
MODULE_DEVICE_TABLE(hid, nintendo_hid_devices);

static struct hid_driver nintendo_hid_driver = {
	.name		= "nintendo",
	.id_table	= nintendo_hid_devices,
	.probe		= nintendo_hid_probe,
	.remove		= nintendo_hid_remove,
	.raw_event	= nintendo_hid_event,

#ifdef CONFIG_PM
	.resume		= nintendo_hid_resume,
#endif
};
static int __init nintendo_init(void)
{
	return hid_register_driver(&nintendo_hid_driver);
}

static void __exit nintendo_exit(void)
{
	hid_unregister_driver(&nintendo_hid_driver);
	ida_destroy(&nintendo_player_id_allocator);
}

module_init(nintendo_init);
module_exit(nintendo_exit);

MODULE_LICENSE("GPL");
MODULE_AUTHOR("Ryan McClelland <rymcclel@gmail.com>");
MODULE_AUTHOR("Emily Strickland <linux@emily.st>");
MODULE_AUTHOR("Daniel J. Ogorchock <djogorchock@gmail.com>");
MODULE_DESCRIPTION("Driver for Nintendo Switch Controllers");<|MERGE_RESOLUTION|>--- conflicted
+++ resolved
@@ -359,8 +359,6 @@
 #define JC_BTN_SL_L	 BIT(21)
 #define JC_BTN_L	 BIT(22)
 #define JC_BTN_ZL	 BIT(23)
-<<<<<<< HEAD
-=======
 
 struct joycon_ctlr_button_mapping {
 	u32 code;
@@ -492,7 +490,6 @@
 	{ BTN_Z,		JC_BTN_CAP,	},
 	{ /* sentinel */ },
 };
->>>>>>> a6ad5510
 
 enum joycon_msg_type {
 	JOYCON_MSG_TYPE_NONE,
