// SPDX-License-Identifier: GPL-2.0-or-later
/*
 *  HID driver for Asus notebook built-in keyboard.
 *  Fixes small logical maximum to match usage maximum.
 *
 *  Currently supported devices are:
 *    EeeBook X205TA
 *    VivoBook E200HA
 *
 *  Copyright (c) 2016 Yusuke Fujimaki <usk.fujimaki@gmail.com>
 *
 *  This module based on hid-ortek by
 *  Copyright (c) 2010 Johnathon Harris <jmharris@gmail.com>
 *  Copyright (c) 2011 Jiri Kosina
 *
 *  This module has been updated to add support for Asus i2c touchpad.
 *
 *  Copyright (c) 2016 Brendan McGrath <redmcg@redmandi.dyndns.org>
 *  Copyright (c) 2016 Victor Vlasenko <victor.vlasenko@sysgears.com>
 *  Copyright (c) 2016 Frederik Wenigwieser <frederik.wenigwieser@gmail.com>
 */

/*
 */

#include <linux/dmi.h>
#include <linux/hid.h>
#include <linux/module.h>
#include <linux/platform_data/x86/asus-wmi.h>
#include <linux/input/mt.h>
#include <linux/usb.h> /* For to_usb_interface for T100 touchpad intf check */
#include <linux/power_supply.h>
#include <linux/leds.h>

#include "hid-ids.h"

MODULE_AUTHOR("Yusuke Fujimaki <usk.fujimaki@gmail.com>");
MODULE_AUTHOR("Brendan McGrath <redmcg@redmandi.dyndns.org>");
MODULE_AUTHOR("Victor Vlasenko <victor.vlasenko@sysgears.com>");
MODULE_AUTHOR("Frederik Wenigwieser <frederik.wenigwieser@gmail.com>");
MODULE_DESCRIPTION("Asus HID Keyboard and TouchPad");

#define T100_TPAD_INTF 2
#define MEDION_E1239T_TPAD_INTF 1

#define E1239T_TP_TOGGLE_REPORT_ID 0x05
#define T100CHI_MOUSE_REPORT_ID 0x06
#define FEATURE_REPORT_ID 0x0d
#define INPUT_REPORT_ID 0x5d
#define FEATURE_KBD_REPORT_ID 0x5a
#define FEATURE_KBD_REPORT_SIZE 16
#define FEATURE_KBD_LED_REPORT_ID1 0x5d
#define FEATURE_KBD_LED_REPORT_ID2 0x5e

#define SUPPORT_KBD_BACKLIGHT BIT(0)

#define MAX_TOUCH_MAJOR 8
#define MAX_PRESSURE 128

#define BTN_LEFT_MASK 0x01
#define CONTACT_TOOL_TYPE_MASK 0x80
#define CONTACT_X_MSB_MASK 0xf0
#define CONTACT_Y_MSB_MASK 0x0f
#define CONTACT_TOUCH_MAJOR_MASK 0x07
#define CONTACT_PRESSURE_MASK 0x7f

#define	BATTERY_REPORT_ID	(0x03)
#define	BATTERY_REPORT_SIZE	(1 + 8)
#define	BATTERY_LEVEL_MAX	((u8)255)
#define	BATTERY_STAT_DISCONNECT	(0)
#define	BATTERY_STAT_CHARGING	(1)
#define	BATTERY_STAT_FULL	(2)

#define QUIRK_FIX_NOTEBOOK_REPORT	BIT(0)
#define QUIRK_NO_INIT_REPORTS		BIT(1)
#define QUIRK_SKIP_INPUT_MAPPING	BIT(2)
#define QUIRK_IS_MULTITOUCH		BIT(3)
#define QUIRK_NO_CONSUMER_USAGES	BIT(4)
#define QUIRK_USE_KBD_BACKLIGHT		BIT(5)
#define QUIRK_T100_KEYBOARD		BIT(6)
#define QUIRK_T100CHI			BIT(7)
#define QUIRK_G752_KEYBOARD		BIT(8)
#define QUIRK_T90CHI			BIT(9)
#define QUIRK_MEDION_E1239T		BIT(10)
#define QUIRK_ROG_NKEY_KEYBOARD		BIT(11)
#define QUIRK_ROG_CLAYMORE_II_KEYBOARD BIT(12)

#define I2C_KEYBOARD_QUIRKS			(QUIRK_FIX_NOTEBOOK_REPORT | \
						 QUIRK_NO_INIT_REPORTS | \
						 QUIRK_NO_CONSUMER_USAGES)
#define I2C_TOUCHPAD_QUIRKS			(QUIRK_NO_INIT_REPORTS | \
						 QUIRK_SKIP_INPUT_MAPPING | \
						 QUIRK_IS_MULTITOUCH)

#define TRKID_SGN       ((TRKID_MAX + 1) >> 1)

struct asus_kbd_leds {
	struct led_classdev cdev;
	struct hid_device *hdev;
	struct work_struct work;
	unsigned int brightness;
	spinlock_t lock;
	bool removed;
};

struct asus_touchpad_info {
	int max_x;
	int max_y;
	int res_x;
	int res_y;
	int contact_size;
	int max_contacts;
	int report_size;
};

struct asus_drvdata {
	unsigned long quirks;
	struct hid_device *hdev;
	struct input_dev *input;
	struct input_dev *tp_kbd_input;
	struct asus_kbd_leds *kbd_backlight;
	const struct asus_touchpad_info *tp;
	bool enable_backlight;
	struct power_supply *battery;
	struct power_supply_desc battery_desc;
	int battery_capacity;
	int battery_stat;
	bool battery_in_query;
	unsigned long battery_next_query;
};

static int asus_report_battery(struct asus_drvdata *, u8 *, int);

static const struct asus_touchpad_info asus_i2c_tp = {
	.max_x = 2794,
	.max_y = 1758,
	.contact_size = 5,
	.max_contacts = 5,
	.report_size = 28 /* 2 byte header + 5 * 5 + 1 byte footer */,
};

static const struct asus_touchpad_info asus_t100ta_tp = {
	.max_x = 2240,
	.max_y = 1120,
	.res_x = 30, /* units/mm */
	.res_y = 27, /* units/mm */
	.contact_size = 5,
	.max_contacts = 5,
	.report_size = 28 /* 2 byte header + 5 * 5 + 1 byte footer */,
};

static const struct asus_touchpad_info asus_t100ha_tp = {
	.max_x = 2640,
	.max_y = 1320,
	.res_x = 30, /* units/mm */
	.res_y = 29, /* units/mm */
	.contact_size = 5,
	.max_contacts = 5,
	.report_size = 28 /* 2 byte header + 5 * 5 + 1 byte footer */,
};

static const struct asus_touchpad_info asus_t200ta_tp = {
	.max_x = 3120,
	.max_y = 1716,
	.res_x = 30, /* units/mm */
	.res_y = 28, /* units/mm */
	.contact_size = 5,
	.max_contacts = 5,
	.report_size = 28 /* 2 byte header + 5 * 5 + 1 byte footer */,
};

static const struct asus_touchpad_info asus_t100chi_tp = {
	.max_x = 2640,
	.max_y = 1320,
	.res_x = 31, /* units/mm */
	.res_y = 29, /* units/mm */
	.contact_size = 3,
	.max_contacts = 4,
	.report_size = 15 /* 2 byte header + 3 * 4 + 1 byte footer */,
};

static const struct asus_touchpad_info medion_e1239t_tp = {
	.max_x = 2640,
	.max_y = 1380,
	.res_x = 29, /* units/mm */
	.res_y = 28, /* units/mm */
	.contact_size = 5,
	.max_contacts = 5,
	.report_size = 32 /* 2 byte header + 5 * 5 + 5 byte footer */,
};

static void asus_report_contact_down(struct asus_drvdata *drvdat,
		int toolType, u8 *data)
{
	struct input_dev *input = drvdat->input;
	int touch_major, pressure, x, y;

	x = (data[0] & CONTACT_X_MSB_MASK) << 4 | data[1];
	y = drvdat->tp->max_y - ((data[0] & CONTACT_Y_MSB_MASK) << 8 | data[2]);

	input_report_abs(input, ABS_MT_POSITION_X, x);
	input_report_abs(input, ABS_MT_POSITION_Y, y);

	if (drvdat->tp->contact_size < 5)
		return;

	if (toolType == MT_TOOL_PALM) {
		touch_major = MAX_TOUCH_MAJOR;
		pressure = MAX_PRESSURE;
	} else {
		touch_major = (data[3] >> 4) & CONTACT_TOUCH_MAJOR_MASK;
		pressure = data[4] & CONTACT_PRESSURE_MASK;
	}

	input_report_abs(input, ABS_MT_TOUCH_MAJOR, touch_major);
	input_report_abs(input, ABS_MT_PRESSURE, pressure);
}

/* Required for Synaptics Palm Detection */
static void asus_report_tool_width(struct asus_drvdata *drvdat)
{
	struct input_mt *mt = drvdat->input->mt;
	struct input_mt_slot *oldest;
	int oldid, i;

	if (drvdat->tp->contact_size < 5)
		return;

	oldest = NULL;
	oldid = mt->trkid;

	for (i = 0; i < mt->num_slots; ++i) {
		struct input_mt_slot *ps = &mt->slots[i];
		int id = input_mt_get_value(ps, ABS_MT_TRACKING_ID);

		if (id < 0)
			continue;
		if ((id - oldid) & TRKID_SGN) {
			oldest = ps;
			oldid = id;
		}
	}

	if (oldest) {
		input_report_abs(drvdat->input, ABS_TOOL_WIDTH,
			input_mt_get_value(oldest, ABS_MT_TOUCH_MAJOR));
	}
}

static int asus_report_input(struct asus_drvdata *drvdat, u8 *data, int size)
{
	int i, toolType = MT_TOOL_FINGER;
	u8 *contactData = data + 2;

	if (size != drvdat->tp->report_size)
		return 0;

	for (i = 0; i < drvdat->tp->max_contacts; i++) {
		bool down = !!(data[1] & BIT(i+3));

		if (drvdat->tp->contact_size >= 5)
			toolType = contactData[3] & CONTACT_TOOL_TYPE_MASK ?
						MT_TOOL_PALM : MT_TOOL_FINGER;

		input_mt_slot(drvdat->input, i);
		input_mt_report_slot_state(drvdat->input, toolType, down);

		if (down) {
			asus_report_contact_down(drvdat, toolType, contactData);
			contactData += drvdat->tp->contact_size;
		}
	}

	input_report_key(drvdat->input, BTN_LEFT, data[1] & BTN_LEFT_MASK);
	asus_report_tool_width(drvdat);

	input_mt_sync_frame(drvdat->input);
	input_sync(drvdat->input);

	return 1;
}

static int asus_e1239t_event(struct asus_drvdata *drvdat, u8 *data, int size)
{
	if (size != 3)
		return 0;

	/* Handle broken mute key which only sends press events */
	if (!drvdat->tp &&
	    data[0] == 0x02 && data[1] == 0xe2 && data[2] == 0x00) {
		input_report_key(drvdat->input, KEY_MUTE, 1);
		input_sync(drvdat->input);
		input_report_key(drvdat->input, KEY_MUTE, 0);
		input_sync(drvdat->input);
		return 1;
	}

	/* Handle custom touchpad toggle key which only sends press events */
	if (drvdat->tp_kbd_input &&
	    data[0] == 0x05 && data[1] == 0x02 && data[2] == 0x28) {
		input_report_key(drvdat->tp_kbd_input, KEY_F21, 1);
		input_sync(drvdat->tp_kbd_input);
		input_report_key(drvdat->tp_kbd_input, KEY_F21, 0);
		input_sync(drvdat->tp_kbd_input);
		return 1;
	}

	return 0;
}

static int asus_event(struct hid_device *hdev, struct hid_field *field,
		      struct hid_usage *usage, __s32 value)
{
	if ((usage->hid & HID_USAGE_PAGE) == 0xff310000 &&
	    (usage->hid & HID_USAGE) != 0x00 &&
	    (usage->hid & HID_USAGE) != 0xff && !usage->type) {
		hid_warn(hdev, "Unmapped Asus vendor usagepage code 0x%02x\n",
			 usage->hid & HID_USAGE);
	}

	return 0;
}

static int asus_raw_event(struct hid_device *hdev,
		struct hid_report *report, u8 *data, int size)
{
	struct asus_drvdata *drvdata = hid_get_drvdata(hdev);

	if (drvdata->battery && data[0] == BATTERY_REPORT_ID)
		return asus_report_battery(drvdata, data, size);

	if (drvdata->tp && data[0] == INPUT_REPORT_ID)
		return asus_report_input(drvdata, data, size);

	if (drvdata->quirks & QUIRK_MEDION_E1239T)
		return asus_e1239t_event(drvdata, data, size);

	if (drvdata->quirks & QUIRK_USE_KBD_BACKLIGHT) {
		/*
		 * Skip these report ID, the device emits a continuous stream associated
		 * with the AURA mode it is in which looks like an 'echo'.
		*/
		if (report->id == FEATURE_KBD_LED_REPORT_ID1 ||
				report->id == FEATURE_KBD_LED_REPORT_ID2) {
			return -1;
		/* Additional report filtering */
		} else if (report->id == FEATURE_KBD_REPORT_ID) {
			/*
			 * G14 and G15 send these codes on some keypresses with no
			 * discernable reason for doing so. We'll filter them out to avoid
			 * unmapped warning messages later.
			*/
			if (data[1] == 0xea || data[1] == 0xec || data[1] == 0x02 ||
					data[1] == 0x8a || data[1] == 0x9e) {
				return -1;
			}
		}
		if (drvdata->quirks & QUIRK_ROG_NKEY_KEYBOARD) {
			/*
			 * G713 and G733 send these codes on some keypresses, depending on
			 * the key pressed it can trigger a shutdown event if not caught.
			*/
			if(data[0] == 0x02 && data[1] == 0x30) {
				return -1;
			}
		}

	}

	if (drvdata->quirks & QUIRK_ROG_CLAYMORE_II_KEYBOARD) {
		/*
		 * CLAYMORE II keyboard sends this packet when it goes to sleep
		 * this causes the whole system to go into suspend.
		*/

		if(size == 2 && data[0] == 0x02 && data[1] == 0x00) {
			return -1;
		}
	}

	return 0;
}

static int asus_kbd_set_report(struct hid_device *hdev, const u8 *buf, size_t buf_size)
{
	unsigned char *dmabuf;
	int ret;

	dmabuf = kmemdup(buf, buf_size, GFP_KERNEL);
	if (!dmabuf)
		return -ENOMEM;

	/*
	 * The report ID should be set from the incoming buffer due to LED and key
	 * interfaces having different pages
	*/
	ret = hid_hw_raw_request(hdev, buf[0], dmabuf,
				 buf_size, HID_FEATURE_REPORT,
				 HID_REQ_SET_REPORT);
	kfree(dmabuf);

	return ret;
}

static int asus_kbd_init(struct hid_device *hdev)
{
	const u8 buf[] = { FEATURE_KBD_REPORT_ID, 0x41, 0x53, 0x55, 0x53, 0x20, 0x54,
		     0x65, 0x63, 0x68, 0x2e, 0x49, 0x6e, 0x63, 0x2e, 0x00 };
	int ret;

	ret = asus_kbd_set_report(hdev, buf, sizeof(buf));
	if (ret < 0)
		hid_err(hdev, "Asus failed to send init command: %d\n", ret);

	return ret;
}

static int asus_kbd_get_functions(struct hid_device *hdev,
				  unsigned char *kbd_func)
{
	const u8 buf[] = { FEATURE_KBD_REPORT_ID, 0x05, 0x20, 0x31, 0x00, 0x08 };
	u8 *readbuf;
	int ret;

	ret = asus_kbd_set_report(hdev, buf, sizeof(buf));
	if (ret < 0) {
		hid_err(hdev, "Asus failed to send configuration command: %d\n", ret);
		return ret;
	}

	readbuf = kzalloc(FEATURE_KBD_REPORT_SIZE, GFP_KERNEL);
	if (!readbuf)
		return -ENOMEM;

	ret = hid_hw_raw_request(hdev, FEATURE_KBD_REPORT_ID, readbuf,
				 FEATURE_KBD_REPORT_SIZE, HID_FEATURE_REPORT,
				 HID_REQ_GET_REPORT);
	if (ret < 0) {
		hid_err(hdev, "Asus failed to request functions: %d\n", ret);
		kfree(readbuf);
		return ret;
	}

	*kbd_func = readbuf[6];

	kfree(readbuf);
	return ret;
}

static int rog_nkey_led_init(struct hid_device *hdev)
{
	const u8 buf_init_start[] = { FEATURE_KBD_LED_REPORT_ID1, 0xB9 };
	u8 buf_init2[] = { FEATURE_KBD_LED_REPORT_ID1, 0x41, 0x53, 0x55, 0x53, 0x20,
				0x54, 0x65, 0x63, 0x68, 0x2e, 0x49, 0x6e, 0x63, 0x2e, 0x00 };
	u8 buf_init3[] = { FEATURE_KBD_LED_REPORT_ID1,
						0x05, 0x20, 0x31, 0x00, 0x08 };
	int ret;

	hid_info(hdev, "Asus initialise N-KEY Device");
	/* The first message is an init start */
	ret = asus_kbd_set_report(hdev, buf_init_start, sizeof(buf_init_start));
	if (ret < 0) {
		hid_warn(hdev, "Asus failed to send init start command: %d\n", ret);
		return ret;
	}
	/* Followed by a string */
	ret = asus_kbd_set_report(hdev, buf_init2, sizeof(buf_init2));
	if (ret < 0) {
		hid_warn(hdev, "Asus failed to send init command 1.0: %d\n", ret);
		return ret;
	}
	/* Followed by a string */
	ret = asus_kbd_set_report(hdev, buf_init3, sizeof(buf_init3));
	if (ret < 0) {
		hid_warn(hdev, "Asus failed to send init command 1.1: %d\n", ret);
		return ret;
	}

	/* begin second report ID with same data */
	buf_init2[0] = FEATURE_KBD_LED_REPORT_ID2;
	buf_init3[0] = FEATURE_KBD_LED_REPORT_ID2;

	ret = asus_kbd_set_report(hdev, buf_init2, sizeof(buf_init2));
	if (ret < 0) {
		hid_warn(hdev, "Asus failed to send init command 2.0: %d\n", ret);
		return ret;
	}
	ret = asus_kbd_set_report(hdev, buf_init3, sizeof(buf_init3));
	if (ret < 0)
		hid_warn(hdev, "Asus failed to send init command 2.1: %d\n", ret);

	return ret;
}

static void asus_schedule_work(struct asus_kbd_leds *led)
{
	unsigned long flags;

	spin_lock_irqsave(&led->lock, flags);
	if (!led->removed)
		schedule_work(&led->work);
	spin_unlock_irqrestore(&led->lock, flags);
}

static void asus_kbd_backlight_set(struct led_classdev *led_cdev,
				   enum led_brightness brightness)
{
	struct asus_kbd_leds *led = container_of(led_cdev, struct asus_kbd_leds,
						 cdev);
	unsigned long flags;

	spin_lock_irqsave(&led->lock, flags);
	led->brightness = brightness;
	spin_unlock_irqrestore(&led->lock, flags);

	asus_schedule_work(led);
}

static enum led_brightness asus_kbd_backlight_get(struct led_classdev *led_cdev)
{
	struct asus_kbd_leds *led = container_of(led_cdev, struct asus_kbd_leds,
						 cdev);
	enum led_brightness brightness;
	unsigned long flags;
<<<<<<< HEAD

	spin_lock_irqsave(&led->lock, flags);
	brightness = led->brightness;
	spin_unlock_irqrestore(&led->lock, flags);

=======

	spin_lock_irqsave(&led->lock, flags);
	brightness = led->brightness;
	spin_unlock_irqrestore(&led->lock, flags);

>>>>>>> 98817289
	return brightness;
}

static void asus_kbd_backlight_work(struct work_struct *work)
{
	struct asus_kbd_leds *led = container_of(work, struct asus_kbd_leds, work);
	u8 buf[] = { FEATURE_KBD_REPORT_ID, 0xba, 0xc5, 0xc4, 0x00 };
	int ret;
	unsigned long flags;

	spin_lock_irqsave(&led->lock, flags);
	buf[4] = led->brightness;
	spin_unlock_irqrestore(&led->lock, flags);

	ret = asus_kbd_set_report(led->hdev, buf, sizeof(buf));
	if (ret < 0)
		hid_err(led->hdev, "Asus failed to set keyboard backlight: %d\n", ret);
}

/* WMI-based keyboard backlight LED control (via asus-wmi driver) takes
 * precedence. We only activate HID-based backlight control when the
 * WMI control is not available.
 */
static bool asus_kbd_wmi_led_control_present(struct hid_device *hdev)
{
	u32 value;
	int ret;

	if (!IS_ENABLED(CONFIG_ASUS_WMI))
		return false;

	ret = asus_wmi_evaluate_method(ASUS_WMI_METHODID_DSTS,
				       ASUS_WMI_DEVID_KBD_BACKLIGHT, 0, &value);
	hid_dbg(hdev, "WMI backlight check: rc %d value %x", ret, value);
	if (ret)
		return false;

	return !!(value & ASUS_WMI_DSTS_PRESENCE_BIT);
}

static int asus_kbd_register_leds(struct hid_device *hdev)
{
	struct asus_drvdata *drvdata = hid_get_drvdata(hdev);
	unsigned char kbd_func;
	int ret;

	if (drvdata->quirks & QUIRK_ROG_NKEY_KEYBOARD) {
		ret = rog_nkey_led_init(hdev);
		if (ret < 0)
			return ret;
	} else {
		/* Initialize keyboard */
		ret = asus_kbd_init(hdev);
		if (ret < 0)
			return ret;

		/* Get keyboard functions */
		ret = asus_kbd_get_functions(hdev, &kbd_func);
		if (ret < 0)
			return ret;

		/* Check for backlight support */
		if (!(kbd_func & SUPPORT_KBD_BACKLIGHT))
			return -ENODEV;
	}

	drvdata->kbd_backlight = devm_kzalloc(&hdev->dev,
					      sizeof(struct asus_kbd_leds),
					      GFP_KERNEL);
	if (!drvdata->kbd_backlight)
		return -ENOMEM;

	drvdata->kbd_backlight->removed = false;
	drvdata->kbd_backlight->brightness = 0;
	drvdata->kbd_backlight->hdev = hdev;
	drvdata->kbd_backlight->cdev.name = "asus::kbd_backlight";
	drvdata->kbd_backlight->cdev.max_brightness = 3;
	drvdata->kbd_backlight->cdev.brightness_set = asus_kbd_backlight_set;
	drvdata->kbd_backlight->cdev.brightness_get = asus_kbd_backlight_get;
	INIT_WORK(&drvdata->kbd_backlight->work, asus_kbd_backlight_work);
	spin_lock_init(&drvdata->kbd_backlight->lock);

	ret = devm_led_classdev_register(&hdev->dev, &drvdata->kbd_backlight->cdev);
	if (ret < 0) {
		/* No need to have this still around */
		devm_kfree(&hdev->dev, drvdata->kbd_backlight);
	}

	return ret;
}

/*
 * [0]       REPORT_ID (same value defined in report descriptor)
 * [1]	     rest battery level. range [0..255]
 * [2]..[7]  Bluetooth hardware address (MAC address)
 * [8]       charging status
 *            = 0 : AC offline / discharging
 *            = 1 : AC online  / charging
 *            = 2 : AC online  / fully charged
 */
static int asus_parse_battery(struct asus_drvdata *drvdata, u8 *data, int size)
{
	u8 sts;
	u8 lvl;
	int val;

	lvl = data[1];
	sts = data[8];

	drvdata->battery_capacity = ((int)lvl * 100) / (int)BATTERY_LEVEL_MAX;

	switch (sts) {
	case BATTERY_STAT_CHARGING:
		val = POWER_SUPPLY_STATUS_CHARGING;
		break;
	case BATTERY_STAT_FULL:
		val = POWER_SUPPLY_STATUS_FULL;
		break;
	case BATTERY_STAT_DISCONNECT:
	default:
		val = POWER_SUPPLY_STATUS_DISCHARGING;
		break;
	}
	drvdata->battery_stat = val;

	return 0;
}

static int asus_report_battery(struct asus_drvdata *drvdata, u8 *data, int size)
{
	/* notify only the autonomous event by device */
	if ((drvdata->battery_in_query == false) &&
			 (size == BATTERY_REPORT_SIZE))
		power_supply_changed(drvdata->battery);

	return 0;
}

static int asus_battery_query(struct asus_drvdata *drvdata)
{
	u8 *buf;
	int ret = 0;

	buf = kmalloc(BATTERY_REPORT_SIZE, GFP_KERNEL);
	if (!buf)
		return -ENOMEM;

	drvdata->battery_in_query = true;
	ret = hid_hw_raw_request(drvdata->hdev, BATTERY_REPORT_ID,
				buf, BATTERY_REPORT_SIZE,
				HID_INPUT_REPORT, HID_REQ_GET_REPORT);
	drvdata->battery_in_query = false;
	if (ret == BATTERY_REPORT_SIZE)
		ret = asus_parse_battery(drvdata, buf, BATTERY_REPORT_SIZE);
	else
		ret = -ENODATA;

	kfree(buf);

	return ret;
}

static enum power_supply_property asus_battery_props[] = {
	POWER_SUPPLY_PROP_STATUS,
	POWER_SUPPLY_PROP_PRESENT,
	POWER_SUPPLY_PROP_CAPACITY,
	POWER_SUPPLY_PROP_SCOPE,
	POWER_SUPPLY_PROP_MODEL_NAME,
};

#define	QUERY_MIN_INTERVAL	(60 * HZ)	/* 60[sec] */

static int asus_battery_get_property(struct power_supply *psy,
				enum power_supply_property psp,
				union power_supply_propval *val)
{
	struct asus_drvdata *drvdata = power_supply_get_drvdata(psy);
	int ret = 0;

	switch (psp) {
	case POWER_SUPPLY_PROP_STATUS:
	case POWER_SUPPLY_PROP_CAPACITY:
		if (time_before(drvdata->battery_next_query, jiffies)) {
			drvdata->battery_next_query =
					 jiffies + QUERY_MIN_INTERVAL;
			ret = asus_battery_query(drvdata);
			if (ret)
				return ret;
		}
		if (psp == POWER_SUPPLY_PROP_STATUS)
			val->intval = drvdata->battery_stat;
		else
			val->intval = drvdata->battery_capacity;
		break;
	case POWER_SUPPLY_PROP_PRESENT:
		val->intval = 1;
		break;
	case POWER_SUPPLY_PROP_SCOPE:
		val->intval = POWER_SUPPLY_SCOPE_DEVICE;
		break;
	case POWER_SUPPLY_PROP_MODEL_NAME:
		val->strval = drvdata->hdev->name;
		break;
	default:
		ret = -EINVAL;
		break;
	}

	return ret;
}

static int asus_battery_probe(struct hid_device *hdev)
{
	struct asus_drvdata *drvdata = hid_get_drvdata(hdev);
	struct power_supply_config pscfg = { .drv_data = drvdata };
	int ret = 0;

	drvdata->battery_capacity = 0;
	drvdata->battery_stat = POWER_SUPPLY_STATUS_UNKNOWN;
	drvdata->battery_in_query = false;

	drvdata->battery_desc.properties = asus_battery_props;
	drvdata->battery_desc.num_properties = ARRAY_SIZE(asus_battery_props);
	drvdata->battery_desc.get_property = asus_battery_get_property;
	drvdata->battery_desc.type = POWER_SUPPLY_TYPE_BATTERY;
	drvdata->battery_desc.use_for_apm = 0;
	drvdata->battery_desc.name = devm_kasprintf(&hdev->dev, GFP_KERNEL,
					"asus-keyboard-%s-battery",
					strlen(hdev->uniq) ?
					hdev->uniq : dev_name(&hdev->dev));
	if (!drvdata->battery_desc.name)
		return -ENOMEM;

	drvdata->battery_next_query = jiffies;

	drvdata->battery = devm_power_supply_register(&hdev->dev,
				&(drvdata->battery_desc), &pscfg);
	if (IS_ERR(drvdata->battery)) {
		ret = PTR_ERR(drvdata->battery);
		drvdata->battery = NULL;
		hid_err(hdev, "Unable to register battery device\n");
		return ret;
	}

	power_supply_powers(drvdata->battery, &hdev->dev);

	return ret;
}

static int asus_input_configured(struct hid_device *hdev, struct hid_input *hi)
{
	struct input_dev *input = hi->input;
	struct asus_drvdata *drvdata = hid_get_drvdata(hdev);

	/* T100CHI uses MULTI_INPUT, bind the touchpad to the mouse hid_input */
	if (drvdata->quirks & QUIRK_T100CHI &&
	    hi->report->id != T100CHI_MOUSE_REPORT_ID)
		return 0;

	/* Handle MULTI_INPUT on E1239T mouse/touchpad USB interface */
	if (drvdata->tp && (drvdata->quirks & QUIRK_MEDION_E1239T)) {
		switch (hi->report->id) {
		case E1239T_TP_TOGGLE_REPORT_ID:
			input_set_capability(input, EV_KEY, KEY_F21);
			input->name = "Asus Touchpad Keys";
			drvdata->tp_kbd_input = input;
			return 0;
		case INPUT_REPORT_ID:
			break; /* Touchpad report, handled below */
		default:
			return 0; /* Ignore other reports */
		}
	}

	if (drvdata->tp) {
		int ret;

		input_set_abs_params(input, ABS_MT_POSITION_X, 0,
				     drvdata->tp->max_x, 0, 0);
		input_set_abs_params(input, ABS_MT_POSITION_Y, 0,
				     drvdata->tp->max_y, 0, 0);
		input_abs_set_res(input, ABS_MT_POSITION_X, drvdata->tp->res_x);
		input_abs_set_res(input, ABS_MT_POSITION_Y, drvdata->tp->res_y);

		if (drvdata->tp->contact_size >= 5) {
			input_set_abs_params(input, ABS_TOOL_WIDTH, 0,
					     MAX_TOUCH_MAJOR, 0, 0);
			input_set_abs_params(input, ABS_MT_TOUCH_MAJOR, 0,
					     MAX_TOUCH_MAJOR, 0, 0);
			input_set_abs_params(input, ABS_MT_PRESSURE, 0,
					      MAX_PRESSURE, 0, 0);
		}

		__set_bit(BTN_LEFT, input->keybit);
		__set_bit(INPUT_PROP_BUTTONPAD, input->propbit);

		ret = input_mt_init_slots(input, drvdata->tp->max_contacts,
					  INPUT_MT_POINTER);

		if (ret) {
			hid_err(hdev, "Asus input mt init slots failed: %d\n", ret);
			return ret;
		}
	}

	drvdata->input = input;

	if (drvdata->enable_backlight &&
	    !asus_kbd_wmi_led_control_present(hdev) &&
	    asus_kbd_register_leds(hdev))
		hid_warn(hdev, "Failed to initialize backlight.\n");

	return 0;
}

#define asus_map_key_clear(c)	hid_map_usage_clear(hi, usage, bit, \
						    max, EV_KEY, (c))
static int asus_input_mapping(struct hid_device *hdev,
		struct hid_input *hi, struct hid_field *field,
		struct hid_usage *usage, unsigned long **bit,
		int *max)
{
	struct asus_drvdata *drvdata = hid_get_drvdata(hdev);

	if (drvdata->quirks & QUIRK_SKIP_INPUT_MAPPING) {
		/* Don't map anything from the HID report.
		 * We do it all manually in asus_input_configured
		 */
		return -1;
	}

	/*
	 * Ignore a bunch of bogus collections in the T100CHI descriptor.
	 * This avoids a bunch of non-functional hid_input devices getting
	 * created because of the T100CHI using HID_QUIRK_MULTI_INPUT.
	 */
	if ((drvdata->quirks & (QUIRK_T100CHI | QUIRK_T90CHI)) &&
	    (field->application == (HID_UP_GENDESK | 0x0080) ||
	     field->application == HID_GD_MOUSE ||
	     usage->hid == (HID_UP_GENDEVCTRLS | 0x0024) ||
	     usage->hid == (HID_UP_GENDEVCTRLS | 0x0025) ||
	     usage->hid == (HID_UP_GENDEVCTRLS | 0x0026)))
		return -1;

	/* ASUS-specific keyboard hotkeys and led backlight */
	if ((usage->hid & HID_USAGE_PAGE) == HID_UP_ASUSVENDOR) {
		switch (usage->hid & HID_USAGE) {
		case 0x10: asus_map_key_clear(KEY_BRIGHTNESSDOWN);	break;
		case 0x20: asus_map_key_clear(KEY_BRIGHTNESSUP);		break;
		case 0x35: asus_map_key_clear(KEY_DISPLAY_OFF);		break;
		case 0x6c: asus_map_key_clear(KEY_SLEEP);		break;
		case 0x7c: asus_map_key_clear(KEY_MICMUTE);		break;
		case 0x82: asus_map_key_clear(KEY_CAMERA);		break;
		case 0x88: asus_map_key_clear(KEY_RFKILL);			break;
		case 0xb5: asus_map_key_clear(KEY_CALC);			break;
		case 0xc4: asus_map_key_clear(KEY_KBDILLUMUP);		break;
		case 0xc5: asus_map_key_clear(KEY_KBDILLUMDOWN);		break;
		case 0xc7: asus_map_key_clear(KEY_KBDILLUMTOGGLE);	break;

		case 0x6b: asus_map_key_clear(KEY_F21);		break; /* ASUS touchpad toggle */
		case 0x38: asus_map_key_clear(KEY_PROG1);	break; /* ROG key */
		case 0xba: asus_map_key_clear(KEY_PROG2);	break; /* Fn+C ASUS Splendid */
		case 0x5c: asus_map_key_clear(KEY_PROG3);	break; /* Fn+Space Power4Gear */
		case 0x99: asus_map_key_clear(KEY_PROG4);	break; /* Fn+F5 "fan" symbol */
		case 0xae: asus_map_key_clear(KEY_PROG4);	break; /* Fn+F5 "fan" symbol */
		case 0x92: asus_map_key_clear(KEY_CALC);	break; /* Fn+Ret "Calc" symbol */
		case 0xb2: asus_map_key_clear(KEY_PROG2);	break; /* Fn+Left previous aura */
		case 0xb3: asus_map_key_clear(KEY_PROG3);	break; /* Fn+Left next aura */
		case 0x6a: asus_map_key_clear(KEY_F13);		break; /* Screenpad toggle */
		case 0x4b: asus_map_key_clear(KEY_F14);		break; /* Arrows/Pg-Up/Dn toggle */


		default:
			/* ASUS lazily declares 256 usages, ignore the rest,
			 * as some make the keyboard appear as a pointer device. */
			return -1;
		}

		/*
		 * Check and enable backlight only on devices with UsagePage ==
		 * 0xff31 to avoid initializing the keyboard firmware multiple
		 * times on devices with multiple HID descriptors but same
		 * PID/VID.
		 */
		if (drvdata->quirks & QUIRK_USE_KBD_BACKLIGHT)
			drvdata->enable_backlight = true;

		set_bit(EV_REP, hi->input->evbit);
		return 1;
	}

	if ((usage->hid & HID_USAGE_PAGE) == HID_UP_MSVENDOR) {
		switch (usage->hid & HID_USAGE) {
		case 0xff01: asus_map_key_clear(BTN_1);	break;
		case 0xff02: asus_map_key_clear(BTN_2);	break;
		case 0xff03: asus_map_key_clear(BTN_3);	break;
		case 0xff04: asus_map_key_clear(BTN_4);	break;
		case 0xff05: asus_map_key_clear(BTN_5);	break;
		case 0xff06: asus_map_key_clear(BTN_6);	break;
		case 0xff07: asus_map_key_clear(BTN_7);	break;
		case 0xff08: asus_map_key_clear(BTN_8);	break;
		case 0xff09: asus_map_key_clear(BTN_9);	break;
		case 0xff0a: asus_map_key_clear(BTN_A);	break;
		case 0xff0b: asus_map_key_clear(BTN_B);	break;
		case 0x00f1: asus_map_key_clear(KEY_WLAN);	break;
		case 0x00f2: asus_map_key_clear(KEY_BRIGHTNESSDOWN);	break;
		case 0x00f3: asus_map_key_clear(KEY_BRIGHTNESSUP);	break;
		case 0x00f4: asus_map_key_clear(KEY_DISPLAY_OFF);	break;
		case 0x00f7: asus_map_key_clear(KEY_CAMERA);	break;
		case 0x00f8: asus_map_key_clear(KEY_PROG1);	break;
		default:
			return 0;
		}

		set_bit(EV_REP, hi->input->evbit);
		return 1;
	}

	if (drvdata->quirks & QUIRK_NO_CONSUMER_USAGES &&
		(usage->hid & HID_USAGE_PAGE) == HID_UP_CONSUMER) {
		switch (usage->hid & HID_USAGE) {
		case 0xe2: /* Mute */
		case 0xe9: /* Volume up */
		case 0xea: /* Volume down */
			return 0;
		default:
			/* Ignore dummy Consumer usages which make the
			 * keyboard incorrectly appear as a pointer device.
			 */
			return -1;
		}
	}

	/*
	 * The mute button is broken and only sends press events, we
	 * deal with this in our raw_event handler, so do not map it.
	 */
	if ((drvdata->quirks & QUIRK_MEDION_E1239T) &&
	    usage->hid == (HID_UP_CONSUMER | 0xe2)) {
		input_set_capability(hi->input, EV_KEY, KEY_MUTE);
		return -1;
	}

	return 0;
}

static int asus_start_multitouch(struct hid_device *hdev)
{
	int ret;
	static const unsigned char buf[] = {
		FEATURE_REPORT_ID, 0x00, 0x03, 0x01, 0x00
	};
	unsigned char *dmabuf = kmemdup(buf, sizeof(buf), GFP_KERNEL);

	if (!dmabuf) {
		ret = -ENOMEM;
		hid_err(hdev, "Asus failed to alloc dma buf: %d\n", ret);
		return ret;
	}

	ret = hid_hw_raw_request(hdev, dmabuf[0], dmabuf, sizeof(buf),
					HID_FEATURE_REPORT, HID_REQ_SET_REPORT);

	kfree(dmabuf);

	if (ret != sizeof(buf)) {
		hid_err(hdev, "Asus failed to start multitouch: %d\n", ret);
		return ret;
	}

	return 0;
}

static int __maybe_unused asus_resume(struct hid_device *hdev) {
	struct asus_drvdata *drvdata = hid_get_drvdata(hdev);
	int ret = 0;

	if (drvdata->kbd_backlight) {
		const u8 buf[] = { FEATURE_KBD_REPORT_ID, 0xba, 0xc5, 0xc4,
				drvdata->kbd_backlight->cdev.brightness };
		ret = asus_kbd_set_report(hdev, buf, sizeof(buf));
		if (ret < 0) {
			hid_err(hdev, "Asus failed to set keyboard backlight: %d\n", ret);
			goto asus_resume_err;
		}
	}

asus_resume_err:
	return ret;
}

static int __maybe_unused asus_reset_resume(struct hid_device *hdev)
{
	struct asus_drvdata *drvdata = hid_get_drvdata(hdev);

	if (drvdata->tp)
		return asus_start_multitouch(hdev);

	return 0;
}

static int asus_probe(struct hid_device *hdev, const struct hid_device_id *id)
{
	int ret;
	struct asus_drvdata *drvdata;

	drvdata = devm_kzalloc(&hdev->dev, sizeof(*drvdata), GFP_KERNEL);
	if (drvdata == NULL) {
		hid_err(hdev, "Can't alloc Asus descriptor\n");
		return -ENOMEM;
	}

	hid_set_drvdata(hdev, drvdata);

	drvdata->quirks = id->driver_data;

	/*
	 * T90CHI's keyboard dock returns same ID values as T100CHI's dock.
	 * Thus, identify T90CHI dock with product name string.
	 */
	if (strstr(hdev->name, "T90CHI")) {
		drvdata->quirks &= ~QUIRK_T100CHI;
		drvdata->quirks |= QUIRK_T90CHI;
	}

	if (drvdata->quirks & QUIRK_IS_MULTITOUCH)
		drvdata->tp = &asus_i2c_tp;

	if ((drvdata->quirks & QUIRK_T100_KEYBOARD) && hid_is_usb(hdev)) {
		struct usb_interface *intf = to_usb_interface(hdev->dev.parent);

		if (intf->altsetting->desc.bInterfaceNumber == T100_TPAD_INTF) {
			drvdata->quirks = QUIRK_SKIP_INPUT_MAPPING;
			/*
			 * The T100HA uses the same USB-ids as the T100TAF and
			 * the T200TA uses the same USB-ids as the T100TA, while
			 * both have different max x/y values as the T100TA[F].
			 */
			if (dmi_match(DMI_PRODUCT_NAME, "T100HAN"))
				drvdata->tp = &asus_t100ha_tp;
			else if (dmi_match(DMI_PRODUCT_NAME, "T200TA"))
				drvdata->tp = &asus_t200ta_tp;
			else
				drvdata->tp = &asus_t100ta_tp;
		}
	}

	if (drvdata->quirks & QUIRK_T100CHI) {
		/*
		 * All functionality is on a single HID interface and for
		 * userspace the touchpad must be a separate input_dev.
		 */
		hdev->quirks |= HID_QUIRK_MULTI_INPUT;
		drvdata->tp = &asus_t100chi_tp;
	}

	if ((drvdata->quirks & QUIRK_MEDION_E1239T) && hid_is_usb(hdev)) {
		struct usb_host_interface *alt =
			to_usb_interface(hdev->dev.parent)->altsetting;

		if (alt->desc.bInterfaceNumber == MEDION_E1239T_TPAD_INTF) {
			/* For separate input-devs for tp and tp toggle key */
			hdev->quirks |= HID_QUIRK_MULTI_INPUT;
			drvdata->quirks |= QUIRK_SKIP_INPUT_MAPPING;
			drvdata->tp = &medion_e1239t_tp;
		}
	}

	if (drvdata->quirks & QUIRK_NO_INIT_REPORTS)
		hdev->quirks |= HID_QUIRK_NO_INIT_REPORTS;

	drvdata->hdev = hdev;

	if (drvdata->quirks & (QUIRK_T100CHI | QUIRK_T90CHI)) {
		ret = asus_battery_probe(hdev);
		if (ret) {
			hid_err(hdev,
			    "Asus hid battery_probe failed: %d\n", ret);
			return ret;
		}
	}

	ret = hid_parse(hdev);
	if (ret) {
		hid_err(hdev, "Asus hid parse failed: %d\n", ret);
		return ret;
	}

	ret = hid_hw_start(hdev, HID_CONNECT_DEFAULT);
	if (ret) {
		hid_err(hdev, "Asus hw start failed: %d\n", ret);
		return ret;
	}

	if (!drvdata->input) {
		hid_err(hdev, "Asus input not registered\n");
		ret = -ENOMEM;
		goto err_stop_hw;
	}

	if (drvdata->tp) {
		drvdata->input->name = "Asus TouchPad";
	} else {
		drvdata->input->name = "Asus Keyboard";
	}

	if (drvdata->tp) {
		ret = asus_start_multitouch(hdev);
		if (ret)
			goto err_stop_hw;
	}

	return 0;
err_stop_hw:
	hid_hw_stop(hdev);
	return ret;
}

static void asus_remove(struct hid_device *hdev)
{
	struct asus_drvdata *drvdata = hid_get_drvdata(hdev);
	unsigned long flags;

	if (drvdata->kbd_backlight) {
		spin_lock_irqsave(&drvdata->kbd_backlight->lock, flags);
		drvdata->kbd_backlight->removed = true;
		spin_unlock_irqrestore(&drvdata->kbd_backlight->lock, flags);

		cancel_work_sync(&drvdata->kbd_backlight->work);
	}

	hid_hw_stop(hdev);
}

static const __u8 asus_g752_fixed_rdesc[] = {
        0x19, 0x00,			/*   Usage Minimum (0x00)       */
        0x2A, 0xFF, 0x00,		/*   Usage Maximum (0xFF)       */
};

static __u8 *asus_report_fixup(struct hid_device *hdev, __u8 *rdesc,
		unsigned int *rsize)
{
	struct asus_drvdata *drvdata = hid_get_drvdata(hdev);

	if (drvdata->quirks & QUIRK_FIX_NOTEBOOK_REPORT &&
			*rsize >= 56 && rdesc[54] == 0x25 && rdesc[55] == 0x65) {
		hid_info(hdev, "Fixing up Asus notebook report descriptor\n");
		rdesc[55] = 0xdd;
	}
	/* For the T100TA/T200TA keyboard dock */
	if (drvdata->quirks & QUIRK_T100_KEYBOARD &&
		 (*rsize == 76 || *rsize == 101) &&
		 rdesc[73] == 0x81 && rdesc[74] == 0x01) {
		hid_info(hdev, "Fixing up Asus T100 keyb report descriptor\n");
		rdesc[74] &= ~HID_MAIN_ITEM_CONSTANT;
	}
	/* For the T100CHI/T90CHI keyboard dock */
	if (drvdata->quirks & (QUIRK_T100CHI | QUIRK_T90CHI)) {
		int rsize_orig;
		int offs;

		if (drvdata->quirks & QUIRK_T100CHI) {
			rsize_orig = 403;
			offs = 388;
		} else {
			rsize_orig = 306;
			offs = 291;
		}

		/*
		 * Change Usage (76h) to Usage Minimum (00h), Usage Maximum
		 * (FFh) and clear the flags in the Input() byte.
		 * Note the descriptor has a bogus 0 byte at the end so we
		 * only need 1 extra byte.
		 */
		if (*rsize == rsize_orig &&
			rdesc[offs] == 0x09 && rdesc[offs + 1] == 0x76) {
			*rsize = rsize_orig + 1;
			rdesc = kmemdup(rdesc, *rsize, GFP_KERNEL);
			if (!rdesc)
				return NULL;

			hid_info(hdev, "Fixing up %s keyb report descriptor\n",
				drvdata->quirks & QUIRK_T100CHI ?
				"T100CHI" : "T90CHI");
			memmove(rdesc + offs + 4, rdesc + offs + 2, 12);
			rdesc[offs] = 0x19;
			rdesc[offs + 1] = 0x00;
			rdesc[offs + 2] = 0x29;
			rdesc[offs + 3] = 0xff;
			rdesc[offs + 14] = 0x00;
		}
	}

	if (drvdata->quirks & QUIRK_G752_KEYBOARD &&
		 *rsize == 75 && rdesc[61] == 0x15 && rdesc[62] == 0x00) {
		/* report is missing usage mninum and maximum */
		__u8 *new_rdesc;
		size_t new_size = *rsize + sizeof(asus_g752_fixed_rdesc);

		new_rdesc = devm_kzalloc(&hdev->dev, new_size, GFP_KERNEL);
		if (new_rdesc == NULL)
			return rdesc;

		hid_info(hdev, "Fixing up Asus G752 keyb report descriptor\n");
		/* copy the valid part */
		memcpy(new_rdesc, rdesc, 61);
		/* insert missing part */
		memcpy(new_rdesc + 61, asus_g752_fixed_rdesc, sizeof(asus_g752_fixed_rdesc));
		/* copy remaining data */
		memcpy(new_rdesc + 61 + sizeof(asus_g752_fixed_rdesc), rdesc + 61, *rsize - 61);

		*rsize = new_size;
		rdesc = new_rdesc;
	}

	if (drvdata->quirks & QUIRK_ROG_NKEY_KEYBOARD &&
			*rsize == 331 && rdesc[190] == 0x85 && rdesc[191] == 0x5a &&
			rdesc[204] == 0x95 && rdesc[205] == 0x05) {
		hid_info(hdev, "Fixing up Asus N-KEY keyb report descriptor\n");
		rdesc[205] = 0x01;
	}

	return rdesc;
}

static const struct hid_device_id asus_devices[] = {
	{ HID_I2C_DEVICE(USB_VENDOR_ID_ASUSTEK,
		USB_DEVICE_ID_ASUSTEK_I2C_KEYBOARD), I2C_KEYBOARD_QUIRKS},
	{ HID_I2C_DEVICE(USB_VENDOR_ID_ASUSTEK,
		USB_DEVICE_ID_ASUSTEK_I2C_TOUCHPAD), I2C_TOUCHPAD_QUIRKS },
	{ HID_USB_DEVICE(USB_VENDOR_ID_ASUSTEK,
		USB_DEVICE_ID_ASUSTEK_ROG_KEYBOARD1), QUIRK_USE_KBD_BACKLIGHT },
	{ HID_USB_DEVICE(USB_VENDOR_ID_ASUSTEK,
		USB_DEVICE_ID_ASUSTEK_ROG_KEYBOARD2), QUIRK_USE_KBD_BACKLIGHT },
	{ HID_USB_DEVICE(USB_VENDOR_ID_ASUSTEK,
		USB_DEVICE_ID_ASUSTEK_ROG_KEYBOARD3), QUIRK_G752_KEYBOARD },
	{ HID_USB_DEVICE(USB_VENDOR_ID_ASUSTEK,
		USB_DEVICE_ID_ASUSTEK_FX503VD_KEYBOARD),
	  QUIRK_USE_KBD_BACKLIGHT },
	{ HID_USB_DEVICE(USB_VENDOR_ID_ASUSTEK,
	    USB_DEVICE_ID_ASUSTEK_ROG_NKEY_KEYBOARD),
	  QUIRK_USE_KBD_BACKLIGHT | QUIRK_ROG_NKEY_KEYBOARD },
	{ HID_USB_DEVICE(USB_VENDOR_ID_ASUSTEK,
	    USB_DEVICE_ID_ASUSTEK_ROG_NKEY_KEYBOARD2),
	  QUIRK_USE_KBD_BACKLIGHT | QUIRK_ROG_NKEY_KEYBOARD },
	{ HID_USB_DEVICE(USB_VENDOR_ID_ASUSTEK,
	    USB_DEVICE_ID_ASUSTEK_ROG_NKEY_KEYBOARD3),
	  QUIRK_USE_KBD_BACKLIGHT | QUIRK_ROG_NKEY_KEYBOARD },
	{ HID_USB_DEVICE(USB_VENDOR_ID_ASUSTEK,
	    USB_DEVICE_ID_ASUSTEK_ROG_CLAYMORE_II_KEYBOARD),
	  QUIRK_ROG_CLAYMORE_II_KEYBOARD },
	{ HID_USB_DEVICE(USB_VENDOR_ID_ASUSTEK,
		USB_DEVICE_ID_ASUSTEK_T100TA_KEYBOARD),
	  QUIRK_T100_KEYBOARD | QUIRK_NO_CONSUMER_USAGES },
	{ HID_USB_DEVICE(USB_VENDOR_ID_ASUSTEK,
		USB_DEVICE_ID_ASUSTEK_T100TAF_KEYBOARD),
	  QUIRK_T100_KEYBOARD | QUIRK_NO_CONSUMER_USAGES },
	{ HID_USB_DEVICE(USB_VENDOR_ID_CHICONY, USB_DEVICE_ID_ASUS_AK1D) },
	{ HID_USB_DEVICE(USB_VENDOR_ID_TURBOX, USB_DEVICE_ID_ASUS_MD_5110) },
	{ HID_USB_DEVICE(USB_VENDOR_ID_JESS, USB_DEVICE_ID_ASUS_MD_5112) },
	{ HID_BLUETOOTH_DEVICE(USB_VENDOR_ID_ASUSTEK,
		USB_DEVICE_ID_ASUSTEK_T100CHI_KEYBOARD), QUIRK_T100CHI },
	{ HID_USB_DEVICE(USB_VENDOR_ID_ITE, USB_DEVICE_ID_ITE_MEDION_E1239T),
		QUIRK_MEDION_E1239T },
	/*
	 * Note bind to the HID_GROUP_GENERIC group, so that we only bind to the keyboard
	 * part, while letting hid-multitouch.c handle the touchpad.
	 */
	{ HID_DEVICE(BUS_USB, HID_GROUP_GENERIC,
		USB_VENDOR_ID_ASUSTEK, USB_DEVICE_ID_ASUSTEK_T101HA_KEYBOARD) },
	{ }
};
MODULE_DEVICE_TABLE(hid, asus_devices);

static struct hid_driver asus_driver = {
	.name			= "asus",
	.id_table		= asus_devices,
	.report_fixup		= asus_report_fixup,
	.probe                  = asus_probe,
	.remove			= asus_remove,
	.input_mapping          = asus_input_mapping,
	.input_configured       = asus_input_configured,
#ifdef CONFIG_PM
	.reset_resume           = asus_reset_resume,
	.resume					= asus_resume,
#endif
	.event			= asus_event,
	.raw_event		= asus_raw_event
};
module_hid_driver(asus_driver);

MODULE_LICENSE("GPL");<|MERGE_RESOLUTION|>--- conflicted
+++ resolved
@@ -522,19 +522,11 @@
 						 cdev);
 	enum led_brightness brightness;
 	unsigned long flags;
-<<<<<<< HEAD
 
 	spin_lock_irqsave(&led->lock, flags);
 	brightness = led->brightness;
 	spin_unlock_irqrestore(&led->lock, flags);
 
-=======
-
-	spin_lock_irqsave(&led->lock, flags);
-	brightness = led->brightness;
-	spin_unlock_irqrestore(&led->lock, flags);
-
->>>>>>> 98817289
 	return brightness;
 }
 
