// SPDX-License-Identifier: GPL-2.0-or-later
/*
 *   Apple "Magic" Wireless Mouse driver
 *
 *   Copyright (c) 2010 Michael Poole <mdpoole@troilus.org>
 *   Copyright (c) 2010 Chase Douglas <chase.douglas@canonical.com>
 */

/*
 */

#define pr_fmt(fmt) KBUILD_MODNAME ": " fmt

#include <linux/device.h>
#include <linux/hid.h>
#include <linux/input/mt.h>
#include <linux/module.h>
#include <linux/slab.h>
#include <linux/workqueue.h>

#include "hid-ids.h"

static bool emulate_3button = true;
module_param(emulate_3button, bool, 0644);
MODULE_PARM_DESC(emulate_3button, "Emulate a middle button");

static int middle_button_start = -350;
static int middle_button_stop = +350;

static bool emulate_scroll_wheel = true;
module_param(emulate_scroll_wheel, bool, 0644);
MODULE_PARM_DESC(emulate_scroll_wheel, "Emulate a scroll wheel");

static unsigned int scroll_speed = 32;
static int param_set_scroll_speed(const char *val,
				  const struct kernel_param *kp) {
	unsigned long speed;
	if (!val || kstrtoul(val, 0, &speed) || speed > 63)
		return -EINVAL;
	scroll_speed = speed;
	return 0;
}
module_param_call(scroll_speed, param_set_scroll_speed, param_get_uint, &scroll_speed, 0644);
MODULE_PARM_DESC(scroll_speed, "Scroll speed, value from 0 (slow) to 63 (fast)");

static bool scroll_acceleration = false;
module_param(scroll_acceleration, bool, 0644);
MODULE_PARM_DESC(scroll_acceleration, "Accelerate sequential scroll events");

static bool report_undeciphered;
module_param(report_undeciphered, bool, 0644);
MODULE_PARM_DESC(report_undeciphered, "Report undeciphered multi-touch state field using a MSC_RAW event");

#define TRACKPAD2_2021_BT_VERSION 0x110
#define TRACKPAD_2024_BT_VERSION 0x314

#define TRACKPAD_REPORT_ID 0x28
#define TRACKPAD2_USB_REPORT_ID 0x02
#define TRACKPAD2_BT_REPORT_ID 0x31
#define MOUSE_REPORT_ID    0x29
#define MOUSE2_REPORT_ID   0x12
#define DOUBLE_REPORT_ID   0xf7
#define USB_BATTERY_TIMEOUT_SEC 60

/* These definitions are not precise, but they're close enough.  (Bits
 * 0x03 seem to indicate the aspect ratio of the touch, bits 0x70 seem
 * to be some kind of bit mask -- 0x20 may be a near-field reading,
 * and 0x40 is actual contact, and 0x10 may be a start/stop or change
 * indication.)
 */
#define TOUCH_STATE_MASK  0xf0
#define TOUCH_STATE_NONE  0x00
#define TOUCH_STATE_START 0x30
#define TOUCH_STATE_DRAG  0x40

/* Number of high-resolution events for each low-resolution detent. */
#define SCROLL_HR_STEPS 10
#define SCROLL_HR_MULT (120 / SCROLL_HR_STEPS)
#define SCROLL_HR_THRESHOLD 90 /* units */
#define SCROLL_ACCEL_DEFAULT 7

/* Touch surface information. Dimension is in hundredths of a mm, min and max
 * are in units. */
#define MOUSE_DIMENSION_X (float)9056
#define MOUSE_MIN_X -1100
#define MOUSE_MAX_X 1258
#define MOUSE_RES_X ((MOUSE_MAX_X - MOUSE_MIN_X) / (MOUSE_DIMENSION_X / 100))
#define MOUSE_DIMENSION_Y (float)5152
#define MOUSE_MIN_Y -1589
#define MOUSE_MAX_Y 2047
#define MOUSE_RES_Y ((MOUSE_MAX_Y - MOUSE_MIN_Y) / (MOUSE_DIMENSION_Y / 100))

#define TRACKPAD_DIMENSION_X (float)13000
#define TRACKPAD_MIN_X -2909
#define TRACKPAD_MAX_X 3167
#define TRACKPAD_RES_X \
	((TRACKPAD_MAX_X - TRACKPAD_MIN_X) / (TRACKPAD_DIMENSION_X / 100))
#define TRACKPAD_DIMENSION_Y (float)11000
#define TRACKPAD_MIN_Y -2456
#define TRACKPAD_MAX_Y 2565
#define TRACKPAD_RES_Y \
	((TRACKPAD_MAX_Y - TRACKPAD_MIN_Y) / (TRACKPAD_DIMENSION_Y / 100))

#define TRACKPAD2_DIMENSION_X (float)16000
#define TRACKPAD2_MIN_X -3678
#define TRACKPAD2_MAX_X 3934
#define TRACKPAD2_RES_X \
	((TRACKPAD2_MAX_X - TRACKPAD2_MIN_X) / (TRACKPAD2_DIMENSION_X / 100))
#define TRACKPAD2_DIMENSION_Y (float)11490
#define TRACKPAD2_MIN_Y -2478
#define TRACKPAD2_MAX_Y 2587
#define TRACKPAD2_RES_Y \
	((TRACKPAD2_MAX_Y - TRACKPAD2_MIN_Y) / (TRACKPAD2_DIMENSION_Y / 100))

/**
 * struct magicmouse_sc - Tracks Magic Mouse-specific data.
 * @input: Input device through which we report events.
 * @quirks: Currently unused.
 * @ntouches: Number of touches in most recent touch report.
 * @scroll_accel: Number of consecutive scroll motions.
 * @scroll_jiffies: Time of last scroll motion.
 * @touches: Most recent data for a touch, indexed by tracking ID.
 * @tracking_ids: Mapping of current touch input data to @touches.
 * @hdev: Pointer to the underlying HID device.
 * @work: Workqueue to handle initialization retry for quirky devices.
 * @battery_timer: Timer for obtaining battery level information.
 */
struct magicmouse_sc {
	struct input_dev *input;
	unsigned long quirks;

	int ntouches;
	int scroll_accel;
	unsigned long scroll_jiffies;

	struct {
		short x;
		short y;
		short scroll_x;
		short scroll_y;
		short scroll_x_hr;
		short scroll_y_hr;
		u8 size;
		bool scroll_x_active;
		bool scroll_y_active;
	} touches[16];
	int tracking_ids[16];

	struct hid_device *hdev;
	struct delayed_work work;
	struct timer_list battery_timer;
};

static int magicmouse_firm_touch(struct magicmouse_sc *msc)
{
	int touch = -1;
	int ii;

	/* If there is only one "firm" touch, set touch to its
	 * tracking ID.
	 */
	for (ii = 0; ii < msc->ntouches; ii++) {
		int idx = msc->tracking_ids[ii];
		if (msc->touches[idx].size < 8) {
			/* Ignore this touch. */
		} else if (touch >= 0) {
			touch = -1;
			break;
		} else {
			touch = idx;
		}
	}

	return touch;
}

static void magicmouse_emit_buttons(struct magicmouse_sc *msc, int state)
{
	int last_state = test_bit(BTN_LEFT, msc->input->key) << 0 |
		test_bit(BTN_RIGHT, msc->input->key) << 1 |
		test_bit(BTN_MIDDLE, msc->input->key) << 2;

	if (emulate_3button) {
		int id;

		/* If some button was pressed before, keep it held
		 * down.  Otherwise, if there's exactly one firm
		 * touch, use that to override the mouse's guess.
		 */
		if (state == 0) {
			/* The button was released. */
		} else if (last_state != 0) {
			state = last_state;
		} else if ((id = magicmouse_firm_touch(msc)) >= 0) {
			int x = msc->touches[id].x;
			if (x < middle_button_start)
				state = 1;
			else if (x > middle_button_stop)
				state = 2;
			else
				state = 4;
		} /* else: we keep the mouse's guess */

		input_report_key(msc->input, BTN_MIDDLE, state & 4);
	}

	input_report_key(msc->input, BTN_LEFT, state & 1);
	input_report_key(msc->input, BTN_RIGHT, state & 2);

	if (state != last_state)
		msc->scroll_accel = SCROLL_ACCEL_DEFAULT;
}

static void magicmouse_emit_touch(struct magicmouse_sc *msc, int raw_id, u8 *tdata)
{
	struct input_dev *input = msc->input;
	int id, x, y, size, orientation, touch_major, touch_minor, state, down;
	int pressure = 0;

	if (input->id.product == USB_DEVICE_ID_APPLE_MAGICMOUSE ||
	    input->id.product == USB_DEVICE_ID_APPLE_MAGICMOUSE2 ||
	    input->id.product == USB_DEVICE_ID_APPLE_MAGICMOUSE2_USBC) {
		id = (tdata[6] << 2 | tdata[5] >> 6) & 0xf;
		x = (tdata[1] << 28 | tdata[0] << 20) >> 20;
		y = -((tdata[2] << 24 | tdata[1] << 16) >> 20);
		size = tdata[5] & 0x3f;
		orientation = (tdata[6] >> 2) - 32;
		touch_major = tdata[3];
		touch_minor = tdata[4];
		state = tdata[7] & TOUCH_STATE_MASK;
		down = state != TOUCH_STATE_NONE;
	} else if (input->id.product == USB_DEVICE_ID_APPLE_MAGICTRACKPAD2 ||
		   input->id.product ==
			   USB_DEVICE_ID_APPLE_MAGICTRACKPAD2_USBC) {
		id = tdata[8] & 0xf;
		x = (tdata[1] << 27 | tdata[0] << 19) >> 19;
		y = -((tdata[3] << 30 | tdata[2] << 22 | tdata[1] << 14) >> 19);
		size = tdata[6];
		orientation = (tdata[8] >> 5) - 4;
		touch_major = tdata[4];
		touch_minor = tdata[5];
		pressure = tdata[7];
		state = tdata[3] & 0xC0;
		down = state == 0x80;
	} else { /* USB_DEVICE_ID_APPLE_MAGICTRACKPAD */
		id = (tdata[7] << 2 | tdata[6] >> 6) & 0xf;
		x = (tdata[1] << 27 | tdata[0] << 19) >> 19;
		y = -((tdata[3] << 30 | tdata[2] << 22 | tdata[1] << 14) >> 19);
		size = tdata[6] & 0x3f;
		orientation = (tdata[7] >> 2) - 32;
		touch_major = tdata[4];
		touch_minor = tdata[5];
		state = tdata[8] & TOUCH_STATE_MASK;
		down = state != TOUCH_STATE_NONE;
	}

	/* Store tracking ID and other fields. */
	msc->tracking_ids[raw_id] = id;
	msc->touches[id].x = x;
	msc->touches[id].y = y;
	msc->touches[id].size = size;

	/* If requested, emulate a scroll wheel by detecting small
	 * vertical touch motions.
	 */
	if (emulate_scroll_wheel &&
	    input->id.product != USB_DEVICE_ID_APPLE_MAGICTRACKPAD2 &&
	    input->id.product != USB_DEVICE_ID_APPLE_MAGICTRACKPAD2_USBC) {
		unsigned long now = jiffies;
		int step_x = msc->touches[id].scroll_x - x;
		int step_y = msc->touches[id].scroll_y - y;
		int step_hr =
			max_t(int,
			      ((64 - (int)scroll_speed) * msc->scroll_accel) /
					SCROLL_HR_STEPS,
			      1);
		int step_x_hr = msc->touches[id].scroll_x_hr - x;
		int step_y_hr = msc->touches[id].scroll_y_hr - y;

		/* Calculate and apply the scroll motion. */
		switch (state) {
		case TOUCH_STATE_START:
			msc->touches[id].scroll_x = x;
			msc->touches[id].scroll_y = y;
			msc->touches[id].scroll_x_hr = x;
			msc->touches[id].scroll_y_hr = y;
			msc->touches[id].scroll_x_active = false;
			msc->touches[id].scroll_y_active = false;

			/* Reset acceleration after half a second. */
			if (scroll_acceleration && time_before(now,
						msc->scroll_jiffies + HZ / 2))
				msc->scroll_accel = max_t(int,
						msc->scroll_accel - 1, 1);
			else
				msc->scroll_accel = SCROLL_ACCEL_DEFAULT;

			break;
		case TOUCH_STATE_DRAG:
			step_x /= (64 - (int)scroll_speed) * msc->scroll_accel;
			if (step_x != 0) {
				msc->touches[id].scroll_x -= step_x *
					(64 - scroll_speed) * msc->scroll_accel;
				msc->scroll_jiffies = now;
				input_report_rel(input, REL_HWHEEL, -step_x);
			}

			step_y /= (64 - (int)scroll_speed) * msc->scroll_accel;
			if (step_y != 0) {
				msc->touches[id].scroll_y -= step_y *
					(64 - scroll_speed) * msc->scroll_accel;
				msc->scroll_jiffies = now;
				input_report_rel(input, REL_WHEEL, step_y);
			}

			if (!msc->touches[id].scroll_x_active &&
			    abs(step_x_hr) > SCROLL_HR_THRESHOLD) {
				msc->touches[id].scroll_x_active = true;
				msc->touches[id].scroll_x_hr = x;
				step_x_hr = 0;
			}

			step_x_hr /= step_hr;
			if (step_x_hr != 0 &&
			    msc->touches[id].scroll_x_active) {
				msc->touches[id].scroll_x_hr -= step_x_hr *
					step_hr;
				input_report_rel(input,
						 REL_HWHEEL_HI_RES,
						 -step_x_hr * SCROLL_HR_MULT);
			}

			if (!msc->touches[id].scroll_y_active &&
			    abs(step_y_hr) > SCROLL_HR_THRESHOLD) {
				msc->touches[id].scroll_y_active = true;
				msc->touches[id].scroll_y_hr = y;
				step_y_hr = 0;
			}

			step_y_hr /= step_hr;
			if (step_y_hr != 0 &&
			    msc->touches[id].scroll_y_active) {
				msc->touches[id].scroll_y_hr -= step_y_hr *
					step_hr;
				input_report_rel(input,
						 REL_WHEEL_HI_RES,
						 step_y_hr * SCROLL_HR_MULT);
			}
			break;
		}
	}

	if (down)
		msc->ntouches++;

	input_mt_slot(input, id);
	input_mt_report_slot_state(input, MT_TOOL_FINGER, down);

	/* Generate the input events for this touch. */
	if (down) {
		input_report_abs(input, ABS_MT_TOUCH_MAJOR, touch_major << 2);
		input_report_abs(input, ABS_MT_TOUCH_MINOR, touch_minor << 2);
		input_report_abs(input, ABS_MT_ORIENTATION, -orientation);
		input_report_abs(input, ABS_MT_POSITION_X, x);
		input_report_abs(input, ABS_MT_POSITION_Y, y);

		if (input->id.product == USB_DEVICE_ID_APPLE_MAGICTRACKPAD2 ||
		    input->id.product ==
			    USB_DEVICE_ID_APPLE_MAGICTRACKPAD2_USBC)
			input_report_abs(input, ABS_MT_PRESSURE, pressure);

		if (report_undeciphered) {
			if (input->id.product == USB_DEVICE_ID_APPLE_MAGICMOUSE ||
			    input->id.product == USB_DEVICE_ID_APPLE_MAGICMOUSE2 ||
			    input->id.product == USB_DEVICE_ID_APPLE_MAGICMOUSE2_USBC)
				input_event(input, EV_MSC, MSC_RAW, tdata[7]);
			else if (input->id.product !=
					 USB_DEVICE_ID_APPLE_MAGICTRACKPAD2 &&
				 input->id.product !=
					 USB_DEVICE_ID_APPLE_MAGICTRACKPAD2_USBC)
				input_event(input, EV_MSC, MSC_RAW, tdata[8]);
		}
	}
}

static int magicmouse_raw_event(struct hid_device *hdev,
		struct hid_report *report, u8 *data, int size)
{
	struct magicmouse_sc *msc = hid_get_drvdata(hdev);
	struct input_dev *input = msc->input;
	int x = 0, y = 0, ii, clicks = 0, npoints;

	switch (data[0]) {
	case TRACKPAD_REPORT_ID:
	case TRACKPAD2_BT_REPORT_ID:
		/* Expect four bytes of prefix, and N*9 bytes of touch data. */
		if (size < 4 || ((size - 4) % 9) != 0)
			return 0;
		npoints = (size - 4) / 9;
		if (npoints > 15) {
			hid_warn(hdev, "invalid size value (%d) for TRACKPAD_REPORT_ID\n",
					size);
			return 0;
		}
		msc->ntouches = 0;
		for (ii = 0; ii < npoints; ii++)
			magicmouse_emit_touch(msc, ii, data + ii * 9 + 4);

		clicks = data[1];

		/* The following bits provide a device specific timestamp. They
		 * are unused here.
		 *
		 * ts = data[1] >> 6 | data[2] << 2 | data[3] << 10;
		 */
		break;
	case TRACKPAD2_USB_REPORT_ID:
		/* Expect twelve bytes of prefix and N*9 bytes of touch data. */
		if (size < 12 || ((size - 12) % 9) != 0)
			return 0;
		npoints = (size - 12) / 9;
		if (npoints > 15) {
			hid_warn(hdev, "invalid size value (%d) for TRACKPAD2_USB_REPORT_ID\n",
					size);
			return 0;
		}
		msc->ntouches = 0;
		for (ii = 0; ii < npoints; ii++)
			magicmouse_emit_touch(msc, ii, data + ii * 9 + 12);

		clicks = data[1];
		break;
	case MOUSE_REPORT_ID:
		/* Expect six bytes of prefix, and N*8 bytes of touch data. */
		if (size < 6 || ((size - 6) % 8) != 0)
			return 0;
		npoints = (size - 6) / 8;
		if (npoints > 15) {
			hid_warn(hdev, "invalid size value (%d) for MOUSE_REPORT_ID\n",
					size);
			return 0;
		}
		msc->ntouches = 0;
		for (ii = 0; ii < npoints; ii++)
			magicmouse_emit_touch(msc, ii, data + ii * 8 + 6);

		/* When emulating three-button mode, it is important
		 * to have the current touch information before
		 * generating a click event.
		 */
		x = (int)(((data[3] & 0x0c) << 28) | (data[1] << 22)) >> 22;
		y = (int)(((data[3] & 0x30) << 26) | (data[2] << 22)) >> 22;
		clicks = data[3];

		/* The following bits provide a device specific timestamp. They
		 * are unused here.
		 *
		 * ts = data[3] >> 6 | data[4] << 2 | data[5] << 10;
		 */
		break;
	case MOUSE2_REPORT_ID:
		/* Size is either 8 or (14 + 8 * N) */
		if (size != 8 && (size < 14 || (size - 14) % 8 != 0))
			return 0;
		npoints = (size - 14) / 8;
		if (npoints > 15) {
			hid_warn(hdev, "invalid size value (%d) for MOUSE2_REPORT_ID\n",
					size);
			return 0;
		}
		msc->ntouches = 0;
		for (ii = 0; ii < npoints; ii++)
			magicmouse_emit_touch(msc, ii, data + ii * 8 + 14);

		/* When emulating three-button mode, it is important
		 * to have the current touch information before
		 * generating a click event.
		 */
		x = (int)((data[3] << 24) | (data[2] << 16)) >> 16;
		y = (int)((data[5] << 24) | (data[4] << 16)) >> 16;
		clicks = data[1];

		/* The following bits provide a device specific timestamp. They
		 * are unused here.
		 *
		 * ts = data[11] >> 6 | data[12] << 2 | data[13] << 10;
		 */
		break;
	case DOUBLE_REPORT_ID:
		/* Sometimes the trackpad sends two touch reports in one
		 * packet.
		 */
		magicmouse_raw_event(hdev, report, data + 2, data[1]);
		magicmouse_raw_event(hdev, report, data + 2 + data[1],
			size - 2 - data[1]);
		return 0;
	default:
		return 0;
	}

	if (input->id.product == USB_DEVICE_ID_APPLE_MAGICMOUSE ||
	    input->id.product == USB_DEVICE_ID_APPLE_MAGICMOUSE2 ||
	    input->id.product == USB_DEVICE_ID_APPLE_MAGICMOUSE2_USBC) {
		magicmouse_emit_buttons(msc, clicks & 3);
		input_report_rel(input, REL_X, x);
		input_report_rel(input, REL_Y, y);
	} else if (input->id.product == USB_DEVICE_ID_APPLE_MAGICTRACKPAD2 ||
		   input->id.product ==
			   USB_DEVICE_ID_APPLE_MAGICTRACKPAD2_USBC) {
		input_mt_sync_frame(input);
		input_report_key(input, BTN_MOUSE, clicks & 1);
	} else { /* USB_DEVICE_ID_APPLE_MAGICTRACKPAD */
		input_report_key(input, BTN_MOUSE, clicks & 1);
		input_mt_report_pointer_emulation(input, true);
	}

	input_sync(input);
	return 1;
}

static int magicmouse_event(struct hid_device *hdev, struct hid_field *field,
		struct hid_usage *usage, __s32 value)
{
	struct magicmouse_sc *msc = hid_get_drvdata(hdev);
	if ((msc->input->id.product == USB_DEVICE_ID_APPLE_MAGICMOUSE2 ||
	     msc->input->id.product == USB_DEVICE_ID_APPLE_MAGICMOUSE2_USBC) &&
	    field->report->id == MOUSE2_REPORT_ID) {
		/*
		 * magic_mouse_raw_event has done all the work. Skip hidinput.
		 *
		 * Specifically, hidinput may modify BTN_LEFT and BTN_RIGHT,
		 * breaking emulate_3button.
		 */
		return 1;
	}
	return 0;
}

static int magicmouse_setup_input(struct input_dev *input, struct hid_device *hdev)
{
	int error;
	int mt_flags = 0;

	__set_bit(EV_KEY, input->evbit);

	if (input->id.product == USB_DEVICE_ID_APPLE_MAGICMOUSE ||
	    input->id.product == USB_DEVICE_ID_APPLE_MAGICMOUSE2 ||
	    input->id.product == USB_DEVICE_ID_APPLE_MAGICMOUSE2_USBC) {
		__set_bit(BTN_LEFT, input->keybit);
		__set_bit(BTN_RIGHT, input->keybit);
		if (emulate_3button)
			__set_bit(BTN_MIDDLE, input->keybit);

		__set_bit(EV_REL, input->evbit);
		__set_bit(REL_X, input->relbit);
		__set_bit(REL_Y, input->relbit);
		if (emulate_scroll_wheel) {
			__set_bit(REL_WHEEL, input->relbit);
			__set_bit(REL_HWHEEL, input->relbit);
			__set_bit(REL_WHEEL_HI_RES, input->relbit);
			__set_bit(REL_HWHEEL_HI_RES, input->relbit);
		}
	} else if (input->id.product == USB_DEVICE_ID_APPLE_MAGICTRACKPAD2 ||
		   input->id.product ==
			   USB_DEVICE_ID_APPLE_MAGICTRACKPAD2_USBC) {
		/* If the trackpad has been connected to a Mac, the name is
		 * automatically personalized, e.g., "José Expósito's Trackpad".
		 * When connected through Bluetooth, the personalized name is
		 * reported, however, when connected through USB the generic
		 * name is reported.
		 * Set the device name to ensure the same driver settings get
		 * loaded, whether connected through bluetooth or USB.
		 */
		if (hdev->vendor == BT_VENDOR_ID_APPLE) {
			if (input->id.version == TRACKPAD2_2021_BT_VERSION)
				input->name = "Apple Inc. Magic Trackpad 2021";
			else if (input->id.version == TRACKPAD_2024_BT_VERSION) {
				input->name = "Apple Inc. Magic Trackpad USB-C";
			} else {
				input->name = "Apple Inc. Magic Trackpad";
			}
		} else { /* USB_VENDOR_ID_APPLE */
			input->name = hdev->name;
		}

		__clear_bit(EV_MSC, input->evbit);
		__clear_bit(BTN_0, input->keybit);
		__clear_bit(BTN_RIGHT, input->keybit);
		__clear_bit(BTN_MIDDLE, input->keybit);
		__set_bit(BTN_MOUSE, input->keybit);
		__set_bit(INPUT_PROP_BUTTONPAD, input->propbit);
		__set_bit(BTN_TOOL_FINGER, input->keybit);

		mt_flags = INPUT_MT_POINTER | INPUT_MT_DROP_UNUSED |
				INPUT_MT_TRACK;
	} else { /* USB_DEVICE_ID_APPLE_MAGICTRACKPAD */
		/* input->keybit is initialized with incorrect button info
		 * for Magic Trackpad. There really is only one physical
		 * button (BTN_LEFT == BTN_MOUSE). Make sure we don't
		 * advertise buttons that don't exist...
		 */
		__clear_bit(BTN_RIGHT, input->keybit);
		__clear_bit(BTN_MIDDLE, input->keybit);
		__set_bit(BTN_MOUSE, input->keybit);
		__set_bit(BTN_TOOL_FINGER, input->keybit);
		__set_bit(BTN_TOOL_DOUBLETAP, input->keybit);
		__set_bit(BTN_TOOL_TRIPLETAP, input->keybit);
		__set_bit(BTN_TOOL_QUADTAP, input->keybit);
		__set_bit(BTN_TOOL_QUINTTAP, input->keybit);
		__set_bit(BTN_TOUCH, input->keybit);
		__set_bit(INPUT_PROP_POINTER, input->propbit);
		__set_bit(INPUT_PROP_BUTTONPAD, input->propbit);
	}


	__set_bit(EV_ABS, input->evbit);

	error = input_mt_init_slots(input, 16, mt_flags);
	if (error)
		return error;
	input_set_abs_params(input, ABS_MT_TOUCH_MAJOR, 0, 255 << 2,
			     4, 0);
	input_set_abs_params(input, ABS_MT_TOUCH_MINOR, 0, 255 << 2,
			     4, 0);

	/* Note: Touch Y position from the device is inverted relative
	 * to how pointer motion is reported (and relative to how USB
	 * HID recommends the coordinates work).  This driver keeps
	 * the origin at the same position, and just uses the additive
	 * inverse of the reported Y.
	 */
	if (input->id.product == USB_DEVICE_ID_APPLE_MAGICMOUSE ||
	    input->id.product == USB_DEVICE_ID_APPLE_MAGICMOUSE2 ||
	    input->id.product == USB_DEVICE_ID_APPLE_MAGICMOUSE2_USBC) {
		input_set_abs_params(input, ABS_MT_ORIENTATION, -31, 32, 1, 0);
		input_set_abs_params(input, ABS_MT_POSITION_X,
				     MOUSE_MIN_X, MOUSE_MAX_X, 4, 0);
		input_set_abs_params(input, ABS_MT_POSITION_Y,
				     MOUSE_MIN_Y, MOUSE_MAX_Y, 4, 0);

		input_abs_set_res(input, ABS_MT_POSITION_X,
				  MOUSE_RES_X);
		input_abs_set_res(input, ABS_MT_POSITION_Y,
				  MOUSE_RES_Y);
	} else if (input->id.product == USB_DEVICE_ID_APPLE_MAGICTRACKPAD2 ||
		   input->id.product ==
			   USB_DEVICE_ID_APPLE_MAGICTRACKPAD2_USBC) {
		input_set_abs_params(input, ABS_MT_PRESSURE, 0, 253, 0, 0);
		input_set_abs_params(input, ABS_PRESSURE, 0, 253, 0, 0);
		input_set_abs_params(input, ABS_MT_ORIENTATION, -3, 4, 0, 0);
		input_set_abs_params(input, ABS_X, TRACKPAD2_MIN_X,
				     TRACKPAD2_MAX_X, 0, 0);
		input_set_abs_params(input, ABS_Y, TRACKPAD2_MIN_Y,
				     TRACKPAD2_MAX_Y, 0, 0);
		input_set_abs_params(input, ABS_MT_POSITION_X,
				     TRACKPAD2_MIN_X, TRACKPAD2_MAX_X, 0, 0);
		input_set_abs_params(input, ABS_MT_POSITION_Y,
				     TRACKPAD2_MIN_Y, TRACKPAD2_MAX_Y, 0, 0);

		input_abs_set_res(input, ABS_X, TRACKPAD2_RES_X);
		input_abs_set_res(input, ABS_Y, TRACKPAD2_RES_Y);
		input_abs_set_res(input, ABS_MT_POSITION_X, TRACKPAD2_RES_X);
		input_abs_set_res(input, ABS_MT_POSITION_Y, TRACKPAD2_RES_Y);
	} else { /* USB_DEVICE_ID_APPLE_MAGICTRACKPAD */
		input_set_abs_params(input, ABS_MT_ORIENTATION, -31, 32, 1, 0);
		input_set_abs_params(input, ABS_X, TRACKPAD_MIN_X,
				     TRACKPAD_MAX_X, 4, 0);
		input_set_abs_params(input, ABS_Y, TRACKPAD_MIN_Y,
				     TRACKPAD_MAX_Y, 4, 0);
		input_set_abs_params(input, ABS_MT_POSITION_X,
				     TRACKPAD_MIN_X, TRACKPAD_MAX_X, 4, 0);
		input_set_abs_params(input, ABS_MT_POSITION_Y,
				     TRACKPAD_MIN_Y, TRACKPAD_MAX_Y, 4, 0);

		input_abs_set_res(input, ABS_X, TRACKPAD_RES_X);
		input_abs_set_res(input, ABS_Y, TRACKPAD_RES_Y);
		input_abs_set_res(input, ABS_MT_POSITION_X,
				  TRACKPAD_RES_X);
		input_abs_set_res(input, ABS_MT_POSITION_Y,
				  TRACKPAD_RES_Y);
	}

	input_set_events_per_packet(input, 60);

	if (report_undeciphered &&
	    input->id.product != USB_DEVICE_ID_APPLE_MAGICTRACKPAD2 &&
	    input->id.product != USB_DEVICE_ID_APPLE_MAGICTRACKPAD2_USBC) {
		__set_bit(EV_MSC, input->evbit);
		__set_bit(MSC_RAW, input->mscbit);
	}

	/*
	 * hid-input may mark device as using autorepeat, but neither
	 * the trackpad, nor the mouse actually want it.
	 */
	__clear_bit(EV_REP, input->evbit);

	return 0;
}

static int magicmouse_input_mapping(struct hid_device *hdev,
		struct hid_input *hi, struct hid_field *field,
		struct hid_usage *usage, unsigned long **bit, int *max)
{
	struct magicmouse_sc *msc = hid_get_drvdata(hdev);

	if (!msc->input)
		msc->input = hi->input;

	/* Magic Trackpad does not give relative data after switching to MT */
	if ((hi->input->id.product == USB_DEVICE_ID_APPLE_MAGICTRACKPAD ||
	     hi->input->id.product == USB_DEVICE_ID_APPLE_MAGICTRACKPAD2 ||
	     hi->input->id.product ==
		     USB_DEVICE_ID_APPLE_MAGICTRACKPAD2_USBC) &&
	    field->flags & HID_MAIN_ITEM_RELATIVE)
		return -1;

	return 0;
}

static int magicmouse_input_configured(struct hid_device *hdev,
		struct hid_input *hi)

{
	struct magicmouse_sc *msc = hid_get_drvdata(hdev);
	int ret;

	ret = magicmouse_setup_input(msc->input, hdev);
	if (ret) {
		hid_err(hdev, "magicmouse setup input failed (%d)\n", ret);
		/* clean msc->input to notify probe() of the failure */
		msc->input = NULL;
		return ret;
	}

	return 0;
}

static int magicmouse_enable_multitouch(struct hid_device *hdev)
{
	const u8 *feature;
	const u8 feature_mt[] = { 0xD7, 0x01 };
	const u8 feature_mt_mouse2[] = { 0xF1, 0x02, 0x01 };
	const u8 feature_mt_trackpad2_usb[] = { 0x02, 0x01 };
	const u8 feature_mt_trackpad2_bt[] = { 0xF1, 0x02, 0x01 };
	u8 *buf;
	int ret;
	int feature_size;

	switch (hdev->product) {
	case USB_DEVICE_ID_APPLE_MAGICTRACKPAD2:
	case USB_DEVICE_ID_APPLE_MAGICTRACKPAD2_USBC:
		switch (hdev->vendor) {
		case BT_VENDOR_ID_APPLE:
			feature_size = sizeof(feature_mt_trackpad2_bt);
			feature = feature_mt_trackpad2_bt;
			break;
		default: /* USB_VENDOR_ID_APPLE */
			feature_size = sizeof(feature_mt_trackpad2_usb);
			feature = feature_mt_trackpad2_usb;
		}
		break;
	case USB_DEVICE_ID_APPLE_MAGICMOUSE2:
	case USB_DEVICE_ID_APPLE_MAGICMOUSE2_USBC:
		feature_size = sizeof(feature_mt_mouse2);
		feature = feature_mt_mouse2;
		break;
	default:
		feature_size = sizeof(feature_mt);
		feature = feature_mt;
	}

	buf = kmemdup(feature, feature_size, GFP_KERNEL);
	if (!buf)
		return -ENOMEM;

	ret = hid_hw_raw_request(hdev, buf[0], buf, feature_size,
				HID_FEATURE_REPORT, HID_REQ_SET_REPORT);
	kfree(buf);
	return ret;
}

static void magicmouse_enable_mt_work(struct work_struct *work)
{
	struct magicmouse_sc *msc =
		container_of(work, struct magicmouse_sc, work.work);
	int ret;

	ret = magicmouse_enable_multitouch(msc->hdev);
	if (ret < 0)
		hid_err(msc->hdev, "unable to request touch data (%d)\n", ret);
}

static bool is_usb_magicmouse2(__u32 vendor, __u32 product)
{
	if (vendor != USB_VENDOR_ID_APPLE)
		return false;
	return product == USB_DEVICE_ID_APPLE_MAGICMOUSE2 ||
	       product == USB_DEVICE_ID_APPLE_MAGICMOUSE2_USBC;
}

static bool is_usb_magictrackpad2(__u32 vendor, __u32 product)
{
	if (vendor != USB_VENDOR_ID_APPLE)
		return false;
	return product == USB_DEVICE_ID_APPLE_MAGICTRACKPAD2 ||
	       product == USB_DEVICE_ID_APPLE_MAGICTRACKPAD2_USBC;
}

static int magicmouse_fetch_battery(struct hid_device *hdev)
{
#ifdef CONFIG_HID_BATTERY_STRENGTH
	struct hid_report_enum *report_enum;
	struct hid_report *report;

	if (!hdev->battery ||
	    (!is_usb_magicmouse2(hdev->vendor, hdev->product) &&
	     !is_usb_magictrackpad2(hdev->vendor, hdev->product)))
		return -1;

	report_enum = &hdev->report_enum[hdev->battery_report_type];
	report = report_enum->report_id_hash[hdev->battery_report_id];

	if (!report || report->maxfield < 1)
		return -1;

	if (hdev->battery_capacity == hdev->battery_max)
		return -1;

	hid_hw_request(hdev, report, HID_REQ_GET_REPORT);
	return 0;
#else
	return -1;
#endif
}

static void magicmouse_battery_timer_tick(struct timer_list *t)
{
	struct magicmouse_sc *msc = timer_container_of(msc, t, battery_timer);
	struct hid_device *hdev = msc->hdev;

	if (magicmouse_fetch_battery(hdev) == 0) {
		mod_timer(&msc->battery_timer,
			  jiffies + secs_to_jiffies(USB_BATTERY_TIMEOUT_SEC));
	}
}

static int magicmouse_probe(struct hid_device *hdev,
	const struct hid_device_id *id)
{
	struct magicmouse_sc *msc;
	struct hid_report *report;
	int ret;

	msc = devm_kzalloc(&hdev->dev, sizeof(*msc), GFP_KERNEL);
	if (msc == NULL) {
		hid_err(hdev, "can't alloc magicmouse descriptor\n");
		return -ENOMEM;
	}

	msc->scroll_accel = SCROLL_ACCEL_DEFAULT;
	msc->hdev = hdev;
	INIT_DEFERRABLE_WORK(&msc->work, magicmouse_enable_mt_work);

	msc->quirks = id->driver_data;
	hid_set_drvdata(hdev, msc);

	ret = hid_parse(hdev);
	if (ret) {
		hid_err(hdev, "magicmouse hid parse failed\n");
		return ret;
	}

	ret = hid_hw_start(hdev, HID_CONNECT_DEFAULT);
	if (ret) {
		hid_err(hdev, "magicmouse hw start failed\n");
		return ret;
	}

	if (is_usb_magicmouse2(id->vendor, id->product) ||
	    is_usb_magictrackpad2(id->vendor, id->product)) {
		timer_setup(&msc->battery_timer, magicmouse_battery_timer_tick, 0);
		mod_timer(&msc->battery_timer,
<<<<<<< HEAD
			  jiffies + msecs_to_jiffies(USB_BATTERY_TIMEOUT_MS));
=======
			  jiffies + secs_to_jiffies(USB_BATTERY_TIMEOUT_SEC));
>>>>>>> 449d48b1
		magicmouse_fetch_battery(hdev);
	}

	if (is_usb_magicmouse2(id->vendor, id->product) ||
	    (is_usb_magictrackpad2(id->vendor, id->product) &&
	     hdev->type != HID_TYPE_USBMOUSE))
		return 0;

	if (!msc->input) {
		hid_err(hdev, "magicmouse input not registered\n");
		ret = -ENOMEM;
		goto err_stop_hw;
	}

	switch (id->product) {
	case USB_DEVICE_ID_APPLE_MAGICMOUSE:
		report = hid_register_report(hdev, HID_INPUT_REPORT, MOUSE_REPORT_ID, 0);
		break;
	case USB_DEVICE_ID_APPLE_MAGICMOUSE2:
	case USB_DEVICE_ID_APPLE_MAGICMOUSE2_USBC:
		report = hid_register_report(hdev, HID_INPUT_REPORT, MOUSE2_REPORT_ID, 0);
		break;
	case USB_DEVICE_ID_APPLE_MAGICTRACKPAD2:
	case USB_DEVICE_ID_APPLE_MAGICTRACKPAD2_USBC:
		switch (id->vendor) {
		case BT_VENDOR_ID_APPLE:
			report = hid_register_report(hdev, HID_INPUT_REPORT,
				TRACKPAD2_BT_REPORT_ID, 0);
			break;
		default:
			report = hid_register_report(hdev, HID_INPUT_REPORT,
				TRACKPAD2_USB_REPORT_ID, 0);
		}
		break;
	default: /* USB_DEVICE_ID_APPLE_MAGICTRACKPAD */
		report = hid_register_report(hdev, HID_INPUT_REPORT,
			TRACKPAD_REPORT_ID, 0);
		report = hid_register_report(hdev, HID_INPUT_REPORT,
			DOUBLE_REPORT_ID, 0);
	}

	if (!report) {
		hid_err(hdev, "unable to register touch report\n");
		ret = -ENOMEM;
		goto err_stop_hw;
	}
	report->size = 6;

	/*
	 * Some devices repond with 'invalid report id' when feature
	 * report switching it into multitouch mode is sent to it.
	 *
	 * This results in -EIO from the _raw low-level transport callback,
	 * but there seems to be no other way of switching the mode.
	 * Thus the super-ugly hacky success check below.
	 */
	ret = magicmouse_enable_multitouch(hdev);
	if (ret != -EIO && ret < 0) {
		hid_err(hdev, "unable to request touch data (%d)\n", ret);
		goto err_stop_hw;
	}
	if (ret == -EIO && (id->product == USB_DEVICE_ID_APPLE_MAGICMOUSE2 ||
			    id->product == USB_DEVICE_ID_APPLE_MAGICMOUSE2_USBC)) {
		schedule_delayed_work(&msc->work, msecs_to_jiffies(500));
	}

	return 0;
err_stop_hw:
	if (is_usb_magicmouse2(id->vendor, id->product) ||
	    is_usb_magictrackpad2(id->vendor, id->product))
		timer_delete_sync(&msc->battery_timer);

	hid_hw_stop(hdev);
	return ret;
}

static void magicmouse_remove(struct hid_device *hdev)
{
	struct magicmouse_sc *msc = hid_get_drvdata(hdev);

	if (msc) {
		cancel_delayed_work_sync(&msc->work);
		if (is_usb_magicmouse2(hdev->vendor, hdev->product) ||
		    is_usb_magictrackpad2(hdev->vendor, hdev->product))
			timer_delete_sync(&msc->battery_timer);
	}

	hid_hw_stop(hdev);
}

static const __u8 *magicmouse_report_fixup(struct hid_device *hdev, __u8 *rdesc,
					   unsigned int *rsize)
{
	/*
	 * Change the usage from:
	 *   0x06, 0x00, 0xff, // Usage Page (Vendor Defined Page 1)  0
	 *   0x09, 0x0b,       // Usage (Vendor Usage 0x0b)           3
	 * To:
	 *   0x05, 0x01,       // Usage Page (Generic Desktop)        0
	 *   0x09, 0x02,       // Usage (Mouse)                       2
	 */
	if ((is_usb_magicmouse2(hdev->vendor, hdev->product) ||
	     is_usb_magictrackpad2(hdev->vendor, hdev->product)) &&
	    *rsize == 83 && rdesc[46] == 0x84 && rdesc[58] == 0x85) {
		hid_info(hdev,
			 "fixing up magicmouse battery report descriptor\n");
		*rsize = *rsize - 1;
		rdesc = kmemdup(rdesc + 1, *rsize, GFP_KERNEL);
		if (!rdesc)
			return NULL;

		rdesc[0] = 0x05;
		rdesc[1] = 0x01;
		rdesc[2] = 0x09;
		rdesc[3] = 0x02;
	}

	return rdesc;
}

static const struct hid_device_id magic_mice[] = {
	{ HID_BLUETOOTH_DEVICE(USB_VENDOR_ID_APPLE,
		USB_DEVICE_ID_APPLE_MAGICMOUSE), .driver_data = 0 },
	{ HID_BLUETOOTH_DEVICE(BT_VENDOR_ID_APPLE,
		USB_DEVICE_ID_APPLE_MAGICMOUSE2), .driver_data = 0 },
	{ HID_USB_DEVICE(USB_VENDOR_ID_APPLE,
		USB_DEVICE_ID_APPLE_MAGICMOUSE2), .driver_data = 0 },
	{ HID_BLUETOOTH_DEVICE(BT_VENDOR_ID_APPLE,
		USB_DEVICE_ID_APPLE_MAGICMOUSE2_USBC), .driver_data = 0 },
	{ HID_USB_DEVICE(USB_VENDOR_ID_APPLE,
		USB_DEVICE_ID_APPLE_MAGICMOUSE2_USBC), .driver_data = 0 },
	{ HID_BLUETOOTH_DEVICE(USB_VENDOR_ID_APPLE,
		USB_DEVICE_ID_APPLE_MAGICTRACKPAD), .driver_data = 0 },
	{ HID_BLUETOOTH_DEVICE(BT_VENDOR_ID_APPLE,
		USB_DEVICE_ID_APPLE_MAGICTRACKPAD2), .driver_data = 0 },
	{ HID_USB_DEVICE(USB_VENDOR_ID_APPLE,
		USB_DEVICE_ID_APPLE_MAGICTRACKPAD2), .driver_data = 0 },
	{ HID_BLUETOOTH_DEVICE(BT_VENDOR_ID_APPLE,
		USB_DEVICE_ID_APPLE_MAGICTRACKPAD2_USBC), .driver_data = 0 },
	{ HID_USB_DEVICE(USB_VENDOR_ID_APPLE,
		USB_DEVICE_ID_APPLE_MAGICTRACKPAD2_USBC), .driver_data = 0 },
	{ }
};
MODULE_DEVICE_TABLE(hid, magic_mice);

static struct hid_driver magicmouse_driver = {
	.name = "magicmouse",
	.id_table = magic_mice,
	.probe = magicmouse_probe,
	.remove = magicmouse_remove,
	.report_fixup = magicmouse_report_fixup,
	.raw_event = magicmouse_raw_event,
	.event = magicmouse_event,
	.input_mapping = magicmouse_input_mapping,
	.input_configured = magicmouse_input_configured,
};
module_hid_driver(magicmouse_driver);

MODULE_DESCRIPTION("Apple \"Magic\" Wireless Mouse driver");
MODULE_LICENSE("GPL");<|MERGE_RESOLUTION|>--- conflicted
+++ resolved
@@ -881,11 +881,7 @@
 	    is_usb_magictrackpad2(id->vendor, id->product)) {
 		timer_setup(&msc->battery_timer, magicmouse_battery_timer_tick, 0);
 		mod_timer(&msc->battery_timer,
-<<<<<<< HEAD
-			  jiffies + msecs_to_jiffies(USB_BATTERY_TIMEOUT_MS));
-=======
 			  jiffies + secs_to_jiffies(USB_BATTERY_TIMEOUT_SEC));
->>>>>>> 449d48b1
 		magicmouse_fetch_battery(hdev);
 	}
 
