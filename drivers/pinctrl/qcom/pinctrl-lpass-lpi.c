// SPDX-License-Identifier: GPL-2.0-only
/*
 * Copyright (c) 2016-2019, The Linux Foundation. All rights reserved.
 * Copyright (c) 2020 Linaro Ltd.
 */

#include <linux/bitfield.h>
#include <linux/clk.h>
#include <linux/gpio/driver.h>
#include <linux/module.h>
#include <linux/of.h>
#include <linux/platform_device.h>
#include <linux/seq_file.h>

#include <linux/pinctrl/pinconf-generic.h>
#include <linux/pinctrl/pinconf.h>
#include <linux/pinctrl/pinmux.h>

#include "../pinctrl-utils.h"

#include "pinctrl-lpass-lpi.h"

#define MAX_NR_GPIO		23
#define GPIO_FUNC		0
#define MAX_LPI_NUM_CLKS	2

struct lpi_pinctrl {
	struct device *dev;
	struct pinctrl_dev *ctrl;
	struct gpio_chip chip;
	struct pinctrl_desc desc;
	char __iomem *tlmm_base;
	char __iomem *slew_base;
	struct clk_bulk_data clks[MAX_LPI_NUM_CLKS];
	/* Protects from concurrent register updates */
	struct mutex lock;
<<<<<<< HEAD
=======
	DECLARE_BITMAP(ever_gpio, MAX_NR_GPIO);
>>>>>>> 98817289
	const struct lpi_pinctrl_variant_data *data;
};

static int lpi_gpio_read(struct lpi_pinctrl *state, unsigned int pin,
			 unsigned int addr)
{
	return ioread32(state->tlmm_base + LPI_TLMM_REG_OFFSET * pin + addr);
}

static int lpi_gpio_write(struct lpi_pinctrl *state, unsigned int pin,
			  unsigned int addr, unsigned int val)
{
	iowrite32(val, state->tlmm_base + LPI_TLMM_REG_OFFSET * pin + addr);

	return 0;
}

static const struct pinctrl_ops lpi_gpio_pinctrl_ops = {
	.get_groups_count	= pinctrl_generic_get_group_count,
	.get_group_name		= pinctrl_generic_get_group_name,
	.get_group_pins		= pinctrl_generic_get_group_pins,
	.dt_node_to_map		= pinconf_generic_dt_node_to_map_group,
	.dt_free_map		= pinctrl_utils_free_map,
};

static int lpi_gpio_get_functions_count(struct pinctrl_dev *pctldev)
{
	struct lpi_pinctrl *pctrl = pinctrl_dev_get_drvdata(pctldev);

	return pctrl->data->nfunctions;
}

static const char *lpi_gpio_get_function_name(struct pinctrl_dev *pctldev,
					      unsigned int function)
{
	struct lpi_pinctrl *pctrl = pinctrl_dev_get_drvdata(pctldev);

	return pctrl->data->functions[function].name;
}

static int lpi_gpio_get_function_groups(struct pinctrl_dev *pctldev,
					unsigned int function,
					const char *const **groups,
					unsigned *const num_qgroups)
{
	struct lpi_pinctrl *pctrl = pinctrl_dev_get_drvdata(pctldev);

	*groups = pctrl->data->functions[function].groups;
	*num_qgroups = pctrl->data->functions[function].ngroups;

	return 0;
}

static int lpi_gpio_set_mux(struct pinctrl_dev *pctldev, unsigned int function,
			    unsigned int group)
{
	struct lpi_pinctrl *pctrl = pinctrl_dev_get_drvdata(pctldev);
	const struct lpi_pingroup *g = &pctrl->data->groups[group];
	u32 val;
	int i, pin = g->pin;

	for (i = 0; i < g->nfuncs; i++) {
		if (g->funcs[i] == function)
			break;
	}

	if (WARN_ON(i == g->nfuncs))
		return -EINVAL;

	mutex_lock(&pctrl->lock);
	val = lpi_gpio_read(pctrl, pin, LPI_GPIO_CFG_REG);

	/*
	 * If this is the first time muxing to GPIO and the direction is
	 * output, make sure that we're not going to be glitching the pin
	 * by reading the current state of the pin and setting it as the
	 * output.
	 */
	if (i == GPIO_FUNC && (val & LPI_GPIO_OE_MASK) &&
	    !test_and_set_bit(group, pctrl->ever_gpio)) {
		u32 io_val = lpi_gpio_read(pctrl, group, LPI_GPIO_VALUE_REG);

		if (io_val & LPI_GPIO_VALUE_IN_MASK) {
			if (!(io_val & LPI_GPIO_VALUE_OUT_MASK))
				lpi_gpio_write(pctrl, group, LPI_GPIO_VALUE_REG,
					       io_val | LPI_GPIO_VALUE_OUT_MASK);
		} else {
			if (io_val & LPI_GPIO_VALUE_OUT_MASK)
				lpi_gpio_write(pctrl, group, LPI_GPIO_VALUE_REG,
					       io_val & ~LPI_GPIO_VALUE_OUT_MASK);
		}
	}

	u32p_replace_bits(&val, i, LPI_GPIO_FUNCTION_MASK);
	lpi_gpio_write(pctrl, pin, LPI_GPIO_CFG_REG, val);
	mutex_unlock(&pctrl->lock);

	return 0;
}

static const struct pinmux_ops lpi_gpio_pinmux_ops = {
	.get_functions_count	= lpi_gpio_get_functions_count,
	.get_function_name	= lpi_gpio_get_function_name,
	.get_function_groups	= lpi_gpio_get_function_groups,
	.set_mux		= lpi_gpio_set_mux,
};

static int lpi_config_get(struct pinctrl_dev *pctldev,
			  unsigned int pin, unsigned long *config)
{
	unsigned int param = pinconf_to_config_param(*config);
	struct lpi_pinctrl *state = dev_get_drvdata(pctldev->dev);
	unsigned int arg = 0;
	int is_out;
	int pull;
	u32 ctl_reg;

	ctl_reg = lpi_gpio_read(state, pin, LPI_GPIO_CFG_REG);
	is_out = ctl_reg & LPI_GPIO_OE_MASK;
	pull = FIELD_GET(LPI_GPIO_PULL_MASK, ctl_reg);

	switch (param) {
	case PIN_CONFIG_BIAS_DISABLE:
		if (pull == LPI_GPIO_BIAS_DISABLE)
			arg = 1;
		break;
	case PIN_CONFIG_BIAS_PULL_DOWN:
		if (pull == LPI_GPIO_PULL_DOWN)
			arg = 1;
		break;
	case PIN_CONFIG_BIAS_BUS_HOLD:
		if (pull == LPI_GPIO_KEEPER)
			arg = 1;
		break;
	case PIN_CONFIG_BIAS_PULL_UP:
		if (pull == LPI_GPIO_PULL_UP)
			arg = 1;
		break;
	case PIN_CONFIG_INPUT_ENABLE:
	case PIN_CONFIG_OUTPUT:
		if (is_out)
			arg = 1;
		break;
	default:
		return -EINVAL;
	}

	*config = pinconf_to_config_packed(param, arg);
	return 0;
}

static int lpi_config_set(struct pinctrl_dev *pctldev, unsigned int group,
			  unsigned long *configs, unsigned int nconfs)
{
	struct lpi_pinctrl *pctrl = dev_get_drvdata(pctldev->dev);
	unsigned int param, arg, pullup = LPI_GPIO_BIAS_DISABLE, strength = 2;
	bool value, output_enabled = false;
	const struct lpi_pingroup *g;
	unsigned long sval;
	int i, slew_offset;
	u32 val;

	g = &pctrl->data->groups[group];
	for (i = 0; i < nconfs; i++) {
		param = pinconf_to_config_param(configs[i]);
		arg = pinconf_to_config_argument(configs[i]);

		switch (param) {
		case PIN_CONFIG_BIAS_DISABLE:
			pullup = LPI_GPIO_BIAS_DISABLE;
			break;
		case PIN_CONFIG_BIAS_PULL_DOWN:
			pullup = LPI_GPIO_PULL_DOWN;
			break;
		case PIN_CONFIG_BIAS_BUS_HOLD:
			pullup = LPI_GPIO_KEEPER;
			break;
		case PIN_CONFIG_BIAS_PULL_UP:
			pullup = LPI_GPIO_PULL_UP;
			break;
		case PIN_CONFIG_INPUT_ENABLE:
			output_enabled = false;
			break;
		case PIN_CONFIG_OUTPUT:
			output_enabled = true;
			value = arg;
			break;
		case PIN_CONFIG_DRIVE_STRENGTH:
			strength = arg;
			break;
		case PIN_CONFIG_SLEW_RATE:
			if (arg > LPI_SLEW_RATE_MAX) {
				dev_err(pctldev->dev, "invalid slew rate %u for pin: %d\n",
					arg, group);
				return -EINVAL;
			}

			slew_offset = g->slew_offset;
			if (slew_offset == LPI_NO_SLEW)
				break;

			mutex_lock(&pctrl->lock);

			sval = ioread32(pctrl->slew_base + LPI_SLEW_RATE_CTL_REG);
			sval &= ~(LPI_SLEW_RATE_MASK << slew_offset);
			sval |= arg << slew_offset;
			iowrite32(sval, pctrl->slew_base + LPI_SLEW_RATE_CTL_REG);

			mutex_unlock(&pctrl->lock);
			break;
		default:
			return -EINVAL;
		}
	}

	/*
	 * As per Hardware Programming Guide, when configuring pin as output,
	 * set the pin value before setting output-enable (OE).
	 */
	if (output_enabled) {
		val = u32_encode_bits(value ? 1 : 0, LPI_GPIO_VALUE_OUT_MASK);
		lpi_gpio_write(pctrl, group, LPI_GPIO_VALUE_REG, val);
	}

	mutex_lock(&pctrl->lock);
	val = lpi_gpio_read(pctrl, group, LPI_GPIO_CFG_REG);

	u32p_replace_bits(&val, pullup, LPI_GPIO_PULL_MASK);
	u32p_replace_bits(&val, LPI_GPIO_DS_TO_VAL(strength),
			  LPI_GPIO_OUT_STRENGTH_MASK);
	u32p_replace_bits(&val, output_enabled, LPI_GPIO_OE_MASK);

	lpi_gpio_write(pctrl, group, LPI_GPIO_CFG_REG, val);
	mutex_unlock(&pctrl->lock);

	return 0;
}

static const struct pinconf_ops lpi_gpio_pinconf_ops = {
	.is_generic			= true,
	.pin_config_group_get		= lpi_config_get,
	.pin_config_group_set		= lpi_config_set,
};

static int lpi_gpio_direction_input(struct gpio_chip *chip, unsigned int pin)
{
	struct lpi_pinctrl *state = gpiochip_get_data(chip);
	unsigned long config;

	config = pinconf_to_config_packed(PIN_CONFIG_INPUT_ENABLE, 1);

	return lpi_config_set(state->ctrl, pin, &config, 1);
}

static int lpi_gpio_direction_output(struct gpio_chip *chip,
				     unsigned int pin, int val)
{
	struct lpi_pinctrl *state = gpiochip_get_data(chip);
	unsigned long config;

	config = pinconf_to_config_packed(PIN_CONFIG_OUTPUT, val);

	return lpi_config_set(state->ctrl, pin, &config, 1);
}

static int lpi_gpio_get(struct gpio_chip *chip, unsigned int pin)
{
	struct lpi_pinctrl *state = gpiochip_get_data(chip);

	return lpi_gpio_read(state, pin, LPI_GPIO_VALUE_REG) &
		LPI_GPIO_VALUE_IN_MASK;
}

static void lpi_gpio_set(struct gpio_chip *chip, unsigned int pin, int value)
{
	struct lpi_pinctrl *state = gpiochip_get_data(chip);
	unsigned long config;

	config = pinconf_to_config_packed(PIN_CONFIG_OUTPUT, value);

	lpi_config_set(state->ctrl, pin, &config, 1);
}

#ifdef CONFIG_DEBUG_FS
#include <linux/seq_file.h>

static unsigned int lpi_regval_to_drive(u32 val)
{
	return (val + 1) * 2;
}

static void lpi_gpio_dbg_show_one(struct seq_file *s,
				  struct pinctrl_dev *pctldev,
				  struct gpio_chip *chip,
				  unsigned int offset,
				  unsigned int gpio)
{
	struct lpi_pinctrl *state = gpiochip_get_data(chip);
	struct pinctrl_pin_desc pindesc;
	unsigned int func;
	int is_out;
	int drive;
	int pull;
	u32 ctl_reg;

	static const char * const pulls[] = {
		"no pull",
		"pull down",
		"keeper",
		"pull up"
	};

	pctldev = pctldev ? : state->ctrl;
	pindesc = pctldev->desc->pins[offset];
	ctl_reg = lpi_gpio_read(state, offset, LPI_GPIO_CFG_REG);
	is_out = ctl_reg & LPI_GPIO_OE_MASK;

	func = FIELD_GET(LPI_GPIO_FUNCTION_MASK, ctl_reg);
	drive = FIELD_GET(LPI_GPIO_OUT_STRENGTH_MASK, ctl_reg);
	pull = FIELD_GET(LPI_GPIO_PULL_MASK, ctl_reg);

	seq_printf(s, " %-8s: %-3s %d", pindesc.name, is_out ? "out" : "in", func);
	seq_printf(s, " %dmA", lpi_regval_to_drive(drive));
	seq_printf(s, " %s", pulls[pull]);
}

static void lpi_gpio_dbg_show(struct seq_file *s, struct gpio_chip *chip)
{
	unsigned int gpio = chip->base;
	unsigned int i;

	for (i = 0; i < chip->ngpio; i++, gpio++) {
		lpi_gpio_dbg_show_one(s, NULL, chip, i, gpio);
		seq_puts(s, "\n");
	}
}

#else
#define lpi_gpio_dbg_show NULL
#endif

static const struct gpio_chip lpi_gpio_template = {
	.direction_input	= lpi_gpio_direction_input,
	.direction_output	= lpi_gpio_direction_output,
	.get			= lpi_gpio_get,
	.set			= lpi_gpio_set,
	.request		= gpiochip_generic_request,
	.free			= gpiochip_generic_free,
	.dbg_show		= lpi_gpio_dbg_show,
};

static int lpi_build_pin_desc_groups(struct lpi_pinctrl *pctrl)
{
	int i, ret;

	for (i = 0; i < pctrl->data->npins; i++) {
		const struct pinctrl_pin_desc *pin_info = pctrl->desc.pins + i;

		ret = pinctrl_generic_add_group(pctrl->ctrl, pin_info->name,
						  (int *)&pin_info->number, 1, NULL);
		if (ret < 0)
			goto err_pinctrl;
	}

	return 0;

err_pinctrl:
	for (; i > 0; i--)
		pinctrl_generic_remove_group(pctrl->ctrl, i - 1);

	return ret;
}

int lpi_pinctrl_probe(struct platform_device *pdev)
{
	const struct lpi_pinctrl_variant_data *data;
	struct device *dev = &pdev->dev;
	struct lpi_pinctrl *pctrl;
	int ret;

	pctrl = devm_kzalloc(dev, sizeof(*pctrl), GFP_KERNEL);
	if (!pctrl)
		return -ENOMEM;

	platform_set_drvdata(pdev, pctrl);

	data = of_device_get_match_data(dev);
	if (!data)
		return -EINVAL;

	if (WARN_ON(data->npins > MAX_NR_GPIO))
		return -EINVAL;

	pctrl->data = data;
	pctrl->dev = &pdev->dev;

	pctrl->clks[0].id = "core";
	pctrl->clks[1].id = "audio";

	pctrl->tlmm_base = devm_platform_ioremap_resource(pdev, 0);
	if (IS_ERR(pctrl->tlmm_base))
		return dev_err_probe(dev, PTR_ERR(pctrl->tlmm_base),
				     "TLMM resource not provided\n");

	pctrl->slew_base = devm_platform_ioremap_resource(pdev, 1);
	if (IS_ERR(pctrl->slew_base))
		return dev_err_probe(dev, PTR_ERR(pctrl->slew_base),
				     "Slew resource not provided\n");

	ret = devm_clk_bulk_get_optional(dev, MAX_LPI_NUM_CLKS, pctrl->clks);
	if (ret)
		return ret;

	ret = clk_bulk_prepare_enable(MAX_LPI_NUM_CLKS, pctrl->clks);
	if (ret)
		return dev_err_probe(dev, ret, "Can't enable clocks\n");

	pctrl->desc.pctlops = &lpi_gpio_pinctrl_ops;
	pctrl->desc.pmxops = &lpi_gpio_pinmux_ops;
	pctrl->desc.confops = &lpi_gpio_pinconf_ops;
	pctrl->desc.owner = THIS_MODULE;
	pctrl->desc.name = dev_name(dev);
	pctrl->desc.pins = data->pins;
	pctrl->desc.npins = data->npins;
	pctrl->chip = lpi_gpio_template;
	pctrl->chip.parent = dev;
	pctrl->chip.base = -1;
	pctrl->chip.ngpio = data->npins;
	pctrl->chip.label = dev_name(dev);
	pctrl->chip.can_sleep = false;

	mutex_init(&pctrl->lock);

	pctrl->ctrl = devm_pinctrl_register(dev, &pctrl->desc, pctrl);
	if (IS_ERR(pctrl->ctrl)) {
		ret = PTR_ERR(pctrl->ctrl);
		dev_err(dev, "failed to add pin controller\n");
		goto err_pinctrl;
	}

	ret = lpi_build_pin_desc_groups(pctrl);
	if (ret)
		goto err_pinctrl;

	ret = devm_gpiochip_add_data(dev, &pctrl->chip, pctrl);
	if (ret) {
		dev_err(pctrl->dev, "can't add gpio chip\n");
		goto err_pinctrl;
	}

	return 0;

err_pinctrl:
	mutex_destroy(&pctrl->lock);
	clk_bulk_disable_unprepare(MAX_LPI_NUM_CLKS, pctrl->clks);

	return ret;
}
EXPORT_SYMBOL_GPL(lpi_pinctrl_probe);

int lpi_pinctrl_remove(struct platform_device *pdev)
{
	struct lpi_pinctrl *pctrl = platform_get_drvdata(pdev);
	int i;

	mutex_destroy(&pctrl->lock);
	clk_bulk_disable_unprepare(MAX_LPI_NUM_CLKS, pctrl->clks);

	for (i = 0; i < pctrl->data->npins; i++)
		pinctrl_generic_remove_group(pctrl->ctrl, i);

	return 0;
}
EXPORT_SYMBOL_GPL(lpi_pinctrl_remove);

MODULE_DESCRIPTION("QTI LPI GPIO pin control driver");
MODULE_LICENSE("GPL");<|MERGE_RESOLUTION|>--- conflicted
+++ resolved
@@ -34,10 +34,7 @@
 	struct clk_bulk_data clks[MAX_LPI_NUM_CLKS];
 	/* Protects from concurrent register updates */
 	struct mutex lock;
-<<<<<<< HEAD
-=======
 	DECLARE_BITMAP(ever_gpio, MAX_NR_GPIO);
->>>>>>> 98817289
 	const struct lpi_pinctrl_variant_data *data;
 };
 
