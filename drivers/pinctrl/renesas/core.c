// SPDX-License-Identifier: GPL-2.0
/*
 * Pin Control and GPIO driver for SuperH Pin Function Controller.
 *
 * Authors: Magnus Damm, Paul Mundt, Laurent Pinchart
 *
 * Copyright (C) 2008 Magnus Damm
 * Copyright (C) 2009 - 2012 Paul Mundt
 */

#define DRV_NAME "sh-pfc"

#include <linux/bitops.h>
#include <linux/err.h>
#include <linux/errno.h>
#include <linux/init.h>
#include <linux/io.h>
#include <linux/ioport.h>
#include <linux/kernel.h>
#include <linux/math.h>
#include <linux/of.h>
#include <linux/of_device.h>
#include <linux/pinctrl/machine.h>
#include <linux/platform_device.h>
#include <linux/psci.h>
#include <linux/slab.h>
#include <linux/sys_soc.h>

#include "core.h"

static int sh_pfc_map_resources(struct sh_pfc *pfc,
				struct platform_device *pdev)
{
	struct sh_pfc_window *windows;
	unsigned int *irqs = NULL;
	unsigned int num_windows;
	struct resource *res;
	unsigned int i;
	int num_irqs;

	/* Count the MEM and IRQ resources. */
	for (num_windows = 0;; num_windows++) {
		res = platform_get_resource(pdev, IORESOURCE_MEM, num_windows);
		if (!res)
			break;
	}
	if (num_windows == 0)
		return -EINVAL;

	num_irqs = platform_irq_count(pdev);
	if (num_irqs < 0)
		return num_irqs;

	/* Allocate memory windows and IRQs arrays. */
	windows = devm_kcalloc(pfc->dev, num_windows, sizeof(*windows),
			       GFP_KERNEL);
	if (windows == NULL)
		return -ENOMEM;

	pfc->num_windows = num_windows;
	pfc->windows = windows;

	if (num_irqs) {
		irqs = devm_kcalloc(pfc->dev, num_irqs, sizeof(*irqs),
				    GFP_KERNEL);
		if (irqs == NULL)
			return -ENOMEM;

		pfc->num_irqs = num_irqs;
		pfc->irqs = irqs;
	}

	/* Fill them. */
	for (i = 0; i < num_windows; i++) {
		windows->virt = devm_platform_get_and_ioremap_resource(pdev, i, &res);
		if (IS_ERR(windows->virt))
			return -ENOMEM;
		windows->phys = res->start;
		windows->size = resource_size(res);
		windows++;
	}
	for (i = 0; i < num_irqs; i++)
		*irqs++ = platform_get_irq(pdev, i);

	return 0;
}

static void __iomem *sh_pfc_phys_to_virt(struct sh_pfc *pfc, u32 reg)
{
	struct sh_pfc_window *window;
	phys_addr_t address = reg;
	unsigned int i;

	/* scan through physical windows and convert address */
	for (i = 0; i < pfc->num_windows; i++) {
		window = pfc->windows + i;

		if (address < window->phys)
			continue;

		if (address >= (window->phys + window->size))
			continue;

		return window->virt + (address - window->phys);
	}

	BUG();
	return NULL;
}

int sh_pfc_get_pin_index(struct sh_pfc *pfc, unsigned int pin)
{
	unsigned int offset;
	unsigned int i;

	for (i = 0, offset = 0; i < pfc->nr_ranges; ++i) {
		const struct sh_pfc_pin_range *range = &pfc->ranges[i];

		if (pin <= range->end)
			return pin >= range->start
			     ? offset + pin - range->start : -1;

		offset += range->end - range->start + 1;
	}

	return -EINVAL;
}

static int sh_pfc_enum_in_range(u16 enum_id, const struct pinmux_range *r)
{
	if (enum_id < r->begin)
		return 0;

	if (enum_id > r->end)
		return 0;

	return 1;
}

u32 sh_pfc_read_raw_reg(void __iomem *mapped_reg, unsigned int reg_width)
{
	switch (reg_width) {
	case 8:
		return ioread8(mapped_reg);
	case 16:
		return ioread16(mapped_reg);
	case 32:
		return ioread32(mapped_reg);
	}

	BUG();
	return 0;
}

void sh_pfc_write_raw_reg(void __iomem *mapped_reg, unsigned int reg_width,
			  u32 data)
{
	switch (reg_width) {
	case 8:
		iowrite8(data, mapped_reg);
		return;
	case 16:
		iowrite16(data, mapped_reg);
		return;
	case 32:
		iowrite32(data, mapped_reg);
		return;
	}

	BUG();
}

u32 sh_pfc_read(struct sh_pfc *pfc, u32 reg)
{
	return sh_pfc_read_raw_reg(sh_pfc_phys_to_virt(pfc, reg), 32);
}

static void sh_pfc_unlock_reg(struct sh_pfc *pfc, u32 reg, u32 data)
{
	u32 unlock;

	if (!pfc->info->unlock_reg)
		return;

	if (pfc->info->unlock_reg >= 0x80000000UL)
		unlock = pfc->info->unlock_reg;
	else
		/* unlock_reg is a mask */
		unlock = reg & ~pfc->info->unlock_reg;

	sh_pfc_write_raw_reg(sh_pfc_phys_to_virt(pfc, unlock), 32, ~data);
}

void sh_pfc_write(struct sh_pfc *pfc, u32 reg, u32 data)
{
	sh_pfc_unlock_reg(pfc, reg, data);
	sh_pfc_write_raw_reg(sh_pfc_phys_to_virt(pfc, reg), 32, data);
}

static void sh_pfc_config_reg_helper(struct sh_pfc *pfc,
				     const struct pinmux_cfg_reg *crp,
				     unsigned int in_pos,
				     void __iomem **mapped_regp, u32 *maskp,
				     unsigned int *posp)
{
	unsigned int k;

	*mapped_regp = sh_pfc_phys_to_virt(pfc, crp->reg);

	if (crp->field_width) {
		*maskp = (1 << crp->field_width) - 1;
		*posp = crp->reg_width - ((in_pos + 1) * crp->field_width);
	} else {
		*maskp = (1 << crp->var_field_width[in_pos]) - 1;
		*posp = crp->reg_width;
		for (k = 0; k <= in_pos; k++)
			*posp -= abs(crp->var_field_width[k]);
	}
}

static void sh_pfc_write_config_reg(struct sh_pfc *pfc,
				    const struct pinmux_cfg_reg *crp,
				    unsigned int field, u32 value)
{
	void __iomem *mapped_reg;
	unsigned int pos;
	u32 mask, data;

	sh_pfc_config_reg_helper(pfc, crp, field, &mapped_reg, &mask, &pos);

	dev_dbg(pfc->dev, "write_reg addr = %x, value = 0x%x, field = %u, "
		"r_width = %u, f_width = %u\n",
		crp->reg, value, field, crp->reg_width, hweight32(mask));

	mask = ~(mask << pos);
	value = value << pos;

	data = sh_pfc_read_raw_reg(mapped_reg, crp->reg_width);
	data &= mask;
	data |= value;

	sh_pfc_unlock_reg(pfc, crp->reg, data);
	sh_pfc_write_raw_reg(mapped_reg, crp->reg_width, data);
}

static int sh_pfc_get_config_reg(struct sh_pfc *pfc, u16 enum_id,
				 const struct pinmux_cfg_reg **crp,
				 unsigned int *fieldp, u32 *valuep)
{
	unsigned int k = 0;

	while (1) {
		const struct pinmux_cfg_reg *config_reg =
			pfc->info->cfg_regs + k;
		unsigned int r_width = config_reg->reg_width;
		unsigned int f_width = config_reg->field_width;
		unsigned int curr_width;
		unsigned int bit_pos;
		unsigned int pos = 0;
		unsigned int m = 0;

		if (!r_width)
			break;

		for (bit_pos = 0; bit_pos < r_width; bit_pos += curr_width, m++) {
			u32 ncomb;
			u32 n;

			if (f_width) {
				curr_width = f_width;
			} else {
				curr_width = abs(config_reg->var_field_width[m]);
				if (config_reg->var_field_width[m] < 0)
					continue;
			}

			ncomb = 1 << curr_width;
			for (n = 0; n < ncomb; n++) {
				if (config_reg->enum_ids[pos + n] == enum_id) {
					*crp = config_reg;
					*fieldp = m;
					*valuep = n;
					return 0;
				}
			}
			pos += ncomb;
		}
		k++;
	}

	return -EINVAL;
}

static int sh_pfc_mark_to_enum(struct sh_pfc *pfc, u16 mark, int pos,
			      u16 *enum_idp)
{
	const u16 *data = pfc->info->pinmux_data;
	unsigned int k;

	if (pos) {
		*enum_idp = data[pos + 1];
		return pos + 1;
	}

	for (k = 0; k < pfc->info->pinmux_data_size; k++) {
		if (data[k] == mark) {
			*enum_idp = data[k + 1];
			return k + 1;
		}
	}

	dev_err(pfc->dev, "cannot locate data/mark enum_id for mark %d\n",
		mark);
	return -EINVAL;
}

int sh_pfc_config_mux(struct sh_pfc *pfc, unsigned mark, int pinmux_type)
{
	const struct pinmux_range *range;
	int pos = 0;

	switch (pinmux_type) {
	case PINMUX_TYPE_GPIO:
	case PINMUX_TYPE_FUNCTION:
		range = NULL;
		break;

#ifdef CONFIG_PINCTRL_SH_PFC_GPIO
	case PINMUX_TYPE_OUTPUT:
		range = &pfc->info->output;
		break;

	case PINMUX_TYPE_INPUT:
		range = &pfc->info->input;
		break;
#endif /* CONFIG_PINCTRL_SH_PFC_GPIO */

	default:
		return -EINVAL;
	}

	/* Iterate over all the configuration fields we need to update. */
	while (1) {
		const struct pinmux_cfg_reg *cr;
		unsigned int field;
		u16 enum_id;
		u32 value;
		int in_range;
		int ret;

		pos = sh_pfc_mark_to_enum(pfc, mark, pos, &enum_id);
		if (pos < 0)
			return pos;

		if (!enum_id)
			break;

		/* Check if the configuration field selects a function. If it
		 * doesn't, skip the field if it's not applicable to the
		 * requested pinmux type.
		 */
		in_range = sh_pfc_enum_in_range(enum_id, &pfc->info->function);
		if (!in_range) {
			if (pinmux_type == PINMUX_TYPE_FUNCTION) {
				/* Functions are allowed to modify all
				 * fields.
				 */
				in_range = 1;
			} else if (pinmux_type != PINMUX_TYPE_GPIO) {
				/* Input/output types can only modify fields
				 * that correspond to their respective ranges.
				 */
				in_range = sh_pfc_enum_in_range(enum_id, range);

				/*
				 * special case pass through for fixed
				 * input-only or output-only pins without
				 * function enum register association.
				 */
				if (in_range && enum_id == range->force)
					continue;
			}
			/* GPIOs are only allowed to modify function fields. */
		}

		if (!in_range)
			continue;

		ret = sh_pfc_get_config_reg(pfc, enum_id, &cr, &field, &value);
		if (ret < 0)
			return ret;

		sh_pfc_write_config_reg(pfc, cr, field, value);
	}

	return 0;
}

static int sh_pfc_init_ranges(struct sh_pfc *pfc)
{
	struct sh_pfc_pin_range *range;
	unsigned int nr_ranges;
	unsigned int i;

	if (pfc->info->pins[0].pin == (u16)-1) {
		/* Pin number -1 denotes that the SoC doesn't report pin numbers
		 * in its pin arrays yet. Consider the pin numbers range as
		 * continuous and allocate a single range.
		 */
		pfc->nr_ranges = 1;
		pfc->ranges = devm_kzalloc(pfc->dev, sizeof(*pfc->ranges),
					   GFP_KERNEL);
		if (pfc->ranges == NULL)
			return -ENOMEM;

		pfc->ranges->start = 0;
		pfc->ranges->end = pfc->info->nr_pins - 1;
		pfc->nr_gpio_pins = pfc->info->nr_pins;

		return 0;
	}

	/* Count, allocate and fill the ranges. The PFC SoC data pins array must
	 * be sorted by pin numbers, and pins without a GPIO port must come
	 * last.
	 */
	for (i = 1, nr_ranges = 1; i < pfc->info->nr_pins; ++i) {
		if (pfc->info->pins[i-1].pin != pfc->info->pins[i].pin - 1)
			nr_ranges++;
	}

	pfc->nr_ranges = nr_ranges;
	pfc->ranges = devm_kcalloc(pfc->dev, nr_ranges, sizeof(*pfc->ranges),
				   GFP_KERNEL);
	if (pfc->ranges == NULL)
		return -ENOMEM;

	range = pfc->ranges;
	range->start = pfc->info->pins[0].pin;

	for (i = 1; i < pfc->info->nr_pins; ++i) {
		if (pfc->info->pins[i-1].pin == pfc->info->pins[i].pin - 1)
			continue;

		range->end = pfc->info->pins[i-1].pin;
		if (!(pfc->info->pins[i-1].configs & SH_PFC_PIN_CFG_NO_GPIO))
			pfc->nr_gpio_pins = range->end + 1;

		range++;
		range->start = pfc->info->pins[i].pin;
	}

	range->end = pfc->info->pins[i-1].pin;
	if (!(pfc->info->pins[i-1].configs & SH_PFC_PIN_CFG_NO_GPIO))
		pfc->nr_gpio_pins = range->end + 1;

	return 0;
}

#ifdef CONFIG_OF
static const struct of_device_id sh_pfc_of_table[] = {
#ifdef CONFIG_PINCTRL_PFC_EMEV2
	{
		.compatible = "renesas,pfc-emev2",
		.data = &emev2_pinmux_info,
	},
#endif
#ifdef CONFIG_PINCTRL_PFC_R8A73A4
	{
		.compatible = "renesas,pfc-r8a73a4",
		.data = &r8a73a4_pinmux_info,
	},
#endif
#ifdef CONFIG_PINCTRL_PFC_R8A7740
	{
		.compatible = "renesas,pfc-r8a7740",
		.data = &r8a7740_pinmux_info,
	},
#endif
#ifdef CONFIG_PINCTRL_PFC_R8A7742
	{
		.compatible = "renesas,pfc-r8a7742",
		.data = &r8a7742_pinmux_info,
	},
#endif
#ifdef CONFIG_PINCTRL_PFC_R8A7743
	{
		.compatible = "renesas,pfc-r8a7743",
		.data = &r8a7743_pinmux_info,
	},
#endif
#ifdef CONFIG_PINCTRL_PFC_R8A7744
	{
		.compatible = "renesas,pfc-r8a7744",
		.data = &r8a7744_pinmux_info,
	},
#endif
#ifdef CONFIG_PINCTRL_PFC_R8A7745
	{
		.compatible = "renesas,pfc-r8a7745",
		.data = &r8a7745_pinmux_info,
	},
#endif
#ifdef CONFIG_PINCTRL_PFC_R8A77470
	{
		.compatible = "renesas,pfc-r8a77470",
		.data = &r8a77470_pinmux_info,
	},
#endif
#ifdef CONFIG_PINCTRL_PFC_R8A774A1
	{
		.compatible = "renesas,pfc-r8a774a1",
		.data = &r8a774a1_pinmux_info,
	},
#endif
#ifdef CONFIG_PINCTRL_PFC_R8A774B1
	{
		.compatible = "renesas,pfc-r8a774b1",
		.data = &r8a774b1_pinmux_info,
	},
#endif
#ifdef CONFIG_PINCTRL_PFC_R8A774C0
	{
		.compatible = "renesas,pfc-r8a774c0",
		.data = &r8a774c0_pinmux_info,
	},
#endif
#ifdef CONFIG_PINCTRL_PFC_R8A774E1
	{
		.compatible = "renesas,pfc-r8a774e1",
		.data = &r8a774e1_pinmux_info,
	},
#endif
#ifdef CONFIG_PINCTRL_PFC_R8A7778
	{
		.compatible = "renesas,pfc-r8a7778",
		.data = &r8a7778_pinmux_info,
	},
#endif
#ifdef CONFIG_PINCTRL_PFC_R8A7779
	{
		.compatible = "renesas,pfc-r8a7779",
		.data = &r8a7779_pinmux_info,
	},
#endif
#ifdef CONFIG_PINCTRL_PFC_R8A7790
	{
		.compatible = "renesas,pfc-r8a7790",
		.data = &r8a7790_pinmux_info,
	},
#endif
#ifdef CONFIG_PINCTRL_PFC_R8A7791
	{
		.compatible = "renesas,pfc-r8a7791",
		.data = &r8a7791_pinmux_info,
	},
#endif
#ifdef CONFIG_PINCTRL_PFC_R8A7792
	{
		.compatible = "renesas,pfc-r8a7792",
		.data = &r8a7792_pinmux_info,
	},
#endif
#ifdef CONFIG_PINCTRL_PFC_R8A7793
	{
		.compatible = "renesas,pfc-r8a7793",
		.data = &r8a7793_pinmux_info,
	},
#endif
#ifdef CONFIG_PINCTRL_PFC_R8A7794
	{
		.compatible = "renesas,pfc-r8a7794",
		.data = &r8a7794_pinmux_info,
	},
#endif
/*
 * Both r8a7795 entries must be present to make sanity checks work, but only
 * the first entry is actually used.
 * R-Car H3 ES1.x is matched using soc_device_match() instead.
 */
#ifdef CONFIG_PINCTRL_PFC_R8A77951
	{
		.compatible = "renesas,pfc-r8a7795",
		.data = &r8a77951_pinmux_info,
	},
#endif
#ifdef CONFIG_PINCTRL_PFC_R8A77950
	{
		.compatible = "renesas,pfc-r8a7795",
		.data = &r8a77950_pinmux_info,
	},
#endif
#ifdef CONFIG_PINCTRL_PFC_R8A77960
	{
		.compatible = "renesas,pfc-r8a7796",
		.data = &r8a77960_pinmux_info,
	},
#endif
#ifdef CONFIG_PINCTRL_PFC_R8A77961
	{
		.compatible = "renesas,pfc-r8a77961",
		.data = &r8a77961_pinmux_info,
	},
#endif
#ifdef CONFIG_PINCTRL_PFC_R8A77965
	{
		.compatible = "renesas,pfc-r8a77965",
		.data = &r8a77965_pinmux_info,
	},
#endif
#ifdef CONFIG_PINCTRL_PFC_R8A77970
	{
		.compatible = "renesas,pfc-r8a77970",
		.data = &r8a77970_pinmux_info,
	},
#endif
#ifdef CONFIG_PINCTRL_PFC_R8A77980
	{
		.compatible = "renesas,pfc-r8a77980",
		.data = &r8a77980_pinmux_info,
	},
#endif
#ifdef CONFIG_PINCTRL_PFC_R8A77990
	{
		.compatible = "renesas,pfc-r8a77990",
		.data = &r8a77990_pinmux_info,
	},
#endif
#ifdef CONFIG_PINCTRL_PFC_R8A77995
	{
		.compatible = "renesas,pfc-r8a77995",
		.data = &r8a77995_pinmux_info,
	},
#endif
#ifdef CONFIG_PINCTRL_PFC_R8A779A0
	{
		.compatible = "renesas,pfc-r8a779a0",
		.data = &r8a779a0_pinmux_info,
	},
#endif
#ifdef CONFIG_PINCTRL_PFC_R8A779F0
	{
		.compatible = "renesas,pfc-r8a779f0",
		.data = &r8a779f0_pinmux_info,
	},
#endif
#ifdef CONFIG_PINCTRL_PFC_R8A779G0
	{
		.compatible = "renesas,pfc-r8a779g0",
		.data = &r8a779g0_pinmux_info,
	},
#endif
#ifdef CONFIG_PINCTRL_PFC_SH73A0
	{
		.compatible = "renesas,pfc-sh73a0",
		.data = &sh73a0_pinmux_info,
	},
#endif
	{ },
};
#endif

#if defined(CONFIG_PM_SLEEP) && defined(CONFIG_ARM_PSCI_FW)
static void sh_pfc_nop_reg(struct sh_pfc *pfc, u32 reg, unsigned int idx)
{
}

static void sh_pfc_save_reg(struct sh_pfc *pfc, u32 reg, unsigned int idx)
{
	pfc->saved_regs[idx] = sh_pfc_read(pfc, reg);
}

static void sh_pfc_restore_reg(struct sh_pfc *pfc, u32 reg, unsigned int idx)
{
	sh_pfc_write(pfc, reg, pfc->saved_regs[idx]);
}

static unsigned int sh_pfc_walk_regs(struct sh_pfc *pfc,
	void (*do_reg)(struct sh_pfc *pfc, u32 reg, unsigned int idx))
{
	unsigned int i, n = 0;

	if (pfc->info->cfg_regs)
		for (i = 0; pfc->info->cfg_regs[i].reg; i++)
			do_reg(pfc, pfc->info->cfg_regs[i].reg, n++);

	if (pfc->info->drive_regs)
		for (i = 0; pfc->info->drive_regs[i].reg; i++)
			do_reg(pfc, pfc->info->drive_regs[i].reg, n++);

	if (pfc->info->bias_regs)
		for (i = 0; pfc->info->bias_regs[i].puen ||
			    pfc->info->bias_regs[i].pud; i++) {
			if (pfc->info->bias_regs[i].puen)
				do_reg(pfc, pfc->info->bias_regs[i].puen, n++);
			if (pfc->info->bias_regs[i].pud)
				do_reg(pfc, pfc->info->bias_regs[i].pud, n++);
		}

	if (pfc->info->ioctrl_regs)
		for (i = 0; pfc->info->ioctrl_regs[i].reg; i++)
			do_reg(pfc, pfc->info->ioctrl_regs[i].reg, n++);

	return n;
}

static int sh_pfc_suspend_init(struct sh_pfc *pfc)
{
	unsigned int n;

	/* This is the best we can do to check for the presence of PSCI */
	if (!psci_ops.cpu_suspend)
		return 0;

	n = sh_pfc_walk_regs(pfc, sh_pfc_nop_reg);
	if (!n)
		return 0;

	pfc->saved_regs = devm_kmalloc_array(pfc->dev, n,
					     sizeof(*pfc->saved_regs),
					     GFP_KERNEL);
	if (!pfc->saved_regs)
		return -ENOMEM;

	dev_dbg(pfc->dev, "Allocated space to save %u regs\n", n);
	return 0;
}

static int sh_pfc_suspend_noirq(struct device *dev)
{
	struct sh_pfc *pfc = dev_get_drvdata(dev);

	if (pfc->saved_regs)
		sh_pfc_walk_regs(pfc, sh_pfc_save_reg);
	return 0;
}

static int sh_pfc_resume_noirq(struct device *dev)
{
	struct sh_pfc *pfc = dev_get_drvdata(dev);

	if (pfc->saved_regs)
		sh_pfc_walk_regs(pfc, sh_pfc_restore_reg);
	return 0;
}

static const struct dev_pm_ops sh_pfc_pm  = {
	SET_NOIRQ_SYSTEM_SLEEP_PM_OPS(sh_pfc_suspend_noirq, sh_pfc_resume_noirq)
};
#define DEV_PM_OPS	&sh_pfc_pm
#else
static int sh_pfc_suspend_init(struct sh_pfc *pfc) { return 0; }
#define DEV_PM_OPS	NULL
#endif /* CONFIG_PM_SLEEP && CONFIG_ARM_PSCI_FW */

#ifdef DEBUG
#define SH_PFC_MAX_REGS		300
#define SH_PFC_MAX_ENUMS	5000

<<<<<<< HEAD
static unsigned int sh_pfc_errors __initdata = 0;
static unsigned int sh_pfc_warnings __initdata = 0;
static u32 *sh_pfc_regs __initdata = NULL;
static u32 sh_pfc_num_regs __initdata = 0;
static u16 *sh_pfc_enums __initdata = NULL;
static u32 sh_pfc_num_enums __initdata = 0;
=======
static unsigned int sh_pfc_errors __initdata;
static unsigned int sh_pfc_warnings __initdata;
static bool sh_pfc_bias_done __initdata;
static bool sh_pfc_drive_done __initdata;
static bool sh_pfc_power_done __initdata;
static struct {
	u32 reg;
	u32 bits;
} *sh_pfc_regs __initdata;
static u32 sh_pfc_num_regs __initdata;
static u16 *sh_pfc_enums __initdata;
static u32 sh_pfc_num_enums __initdata;
>>>>>>> d60c95ef

#define sh_pfc_err(fmt, ...)					\
	do {							\
		pr_err("%s: " fmt, drvname, ##__VA_ARGS__);	\
		sh_pfc_errors++;				\
	} while (0)

#define sh_pfc_err_once(type, fmt, ...)				\
	do {							\
		if (!sh_pfc_ ## type ## _done) {		\
			sh_pfc_ ## type ## _done = true;	\
			sh_pfc_err(fmt, ##__VA_ARGS__);		\
		}						\
	} while (0)

#define sh_pfc_warn(fmt, ...)					\
	do {							\
		pr_warn("%s: " fmt, drvname, ##__VA_ARGS__);	\
		sh_pfc_warnings++;				\
	} while (0)

static bool __init is0s(const u16 *enum_ids, unsigned int n)
{
	unsigned int i;

	for (i = 0; i < n; i++)
		if (enum_ids[i])
			return false;

	return true;
}

static bool __init same_name(const char *a, const char *b)
{
	return a && b && !strcmp(a, b);
}

static void __init sh_pfc_check_reg(const char *drvname, u32 reg, u32 bits)
{
	unsigned int i;

	for (i = 0; i < sh_pfc_num_regs; i++) {
		if (reg != sh_pfc_regs[i].reg)
			continue;

		if (bits & sh_pfc_regs[i].bits)
			sh_pfc_err("reg 0x%x: bits 0x%x conflict\n", reg,
				   bits & sh_pfc_regs[i].bits);

		sh_pfc_regs[i].bits |= bits;
		return;
	}

	if (sh_pfc_num_regs == SH_PFC_MAX_REGS) {
		pr_warn_once("%s: Please increase SH_PFC_MAX_REGS\n", drvname);
		return;
	}

	sh_pfc_regs[sh_pfc_num_regs].reg = reg;
	sh_pfc_regs[sh_pfc_num_regs].bits = bits;
	sh_pfc_num_regs++;
}

static int __init sh_pfc_check_enum(const char *drvname, u16 enum_id)
{
	unsigned int i;

	for (i = 0; i < sh_pfc_num_enums; i++) {
		if (enum_id == sh_pfc_enums[i])
			return -EINVAL;
	}

	if (sh_pfc_num_enums == SH_PFC_MAX_ENUMS) {
		pr_warn_once("%s: Please increase SH_PFC_MAX_ENUMS\n", drvname);
		return 0;
	}

	sh_pfc_enums[sh_pfc_num_enums++] = enum_id;
	return 0;
}

static void __init sh_pfc_check_reg_enums(const char *drvname, u32 reg,
					  const u16 *enums, unsigned int n)
{
	unsigned int i;

	for (i = 0; i < n; i++) {
		if (enums[i] && sh_pfc_check_enum(drvname, enums[i]))
			sh_pfc_err("reg 0x%x enum_id %u conflict\n", reg,
				   enums[i]);
	}
}

static const struct sh_pfc_pin __init *sh_pfc_find_pin(
	const struct sh_pfc_soc_info *info, u32 reg, unsigned int pin)
{
	const char *drvname = info->name;
	unsigned int i;

	if (pin == SH_PFC_PIN_NONE)
		return NULL;

	for (i = 0; i < info->nr_pins; i++) {
		if (pin == info->pins[i].pin)
			return &info->pins[i];
	}

	sh_pfc_err("reg 0x%x: pin %u not found\n", reg, pin);
	return NULL;
}

static void __init sh_pfc_check_cfg_reg(const char *drvname,
					const struct pinmux_cfg_reg *cfg_reg)
{
	unsigned int i, n, rw, r;
	int fw;

	sh_pfc_check_reg(drvname, cfg_reg->reg,
			 GENMASK(cfg_reg->reg_width - 1, 0));

	if (cfg_reg->field_width) {
		fw = cfg_reg->field_width;
		n = (cfg_reg->reg_width / fw) << fw;
<<<<<<< HEAD
=======
		for (i = 0, r = 0; i < n; i += 1 << fw) {
			if (is0s(&cfg_reg->enum_ids[i], 1 << fw))
				r++;
		}

		if ((r << fw) * sizeof(u16) > cfg_reg->reg_width / fw)
			sh_pfc_warn("reg 0x%x can be described with variable-width reserved fields\n",
				    cfg_reg->reg);

>>>>>>> d60c95ef
		/* Skip field checks (done at build time) */
		goto check_enum_ids;
	}

	for (i = 0, n = 0, rw = 0; (fw = cfg_reg->var_field_width[i]); i++) {
		if (fw < 0) {
			rw += -fw;
		} else {
			if (is0s(&cfg_reg->enum_ids[n], 1 << fw))
				sh_pfc_warn("reg 0x%x: field [%u:%u] can be described as reserved\n",
					    cfg_reg->reg, rw, rw + fw - 1);
			n += 1 << fw;
			rw += fw;
		}
	}

	if (rw != cfg_reg->reg_width)
		sh_pfc_err("reg 0x%x: var_field_width declares %u instead of %u bits\n",
			   cfg_reg->reg, rw, cfg_reg->reg_width);

	if (n != cfg_reg->nr_enum_ids)
		sh_pfc_err("reg 0x%x: enum_ids[] has %u instead of %u values\n",
			   cfg_reg->reg, cfg_reg->nr_enum_ids, n);

check_enum_ids:
	sh_pfc_check_reg_enums(drvname, cfg_reg->reg, cfg_reg->enum_ids, n);
}

static void __init sh_pfc_check_drive_reg(const struct sh_pfc_soc_info *info,
					  const struct pinmux_drive_reg *drive)
{
	const char *drvname = info->name;
	const struct sh_pfc_pin *pin;
	unsigned int i;

	for (i = 0; i < ARRAY_SIZE(drive->fields); i++) {
		const struct pinmux_drive_reg_field *field = &drive->fields[i];

		if (!field->pin && !field->offset && !field->size)
			continue;

<<<<<<< HEAD
		mask = GENMASK(field->offset + field->size - 1, field->offset);
		if (mask & seen)
			sh_pfc_err("drive_reg 0x%x: field %u overlap\n",
				   drive->reg, i);
		seen |= mask;
=======
		sh_pfc_check_reg(info->name, drive->reg,
				 GENMASK(field->offset + field->size - 1,
					 field->offset));
>>>>>>> d60c95ef

		pin = sh_pfc_find_pin(info, drive->reg, field->pin);
		if (pin && !(pin->configs & SH_PFC_PIN_CFG_DRIVE_STRENGTH))
			sh_pfc_err("drive_reg 0x%x: field %u: pin %s lacks SH_PFC_PIN_CFG_DRIVE_STRENGTH flag\n",
				   drive->reg, i, pin->name);
	}
}

static void __init sh_pfc_check_bias_reg(const struct sh_pfc_soc_info *info,
					 const struct pinmux_bias_reg *bias)
{
	const char *drvname = info->name;
	const struct sh_pfc_pin *pin;
	unsigned int i;
	u32 bits;

	for (i = 0, bits = 0; i < ARRAY_SIZE(bias->pins); i++)
		if (bias->pins[i] != SH_PFC_PIN_NONE)
			bits |= BIT(i);

	if (bias->puen)
		sh_pfc_check_reg(info->name, bias->puen, bits);
	if (bias->pud)
		sh_pfc_check_reg(info->name, bias->pud, bits);
	for (i = 0; i < ARRAY_SIZE(bias->pins); i++) {
		pin = sh_pfc_find_pin(info, bias->puen, bias->pins[i]);
		if (!pin)
			continue;

		if (bias->puen && bias->pud) {
			/*
			 * Pull-enable and pull-up/down control registers
			 * As some SoCs have pins that support only pull-up
			 * or pull-down, we just check for one of them
			 */
			if (!(pin->configs & SH_PFC_PIN_CFG_PULL_UP_DOWN))
				sh_pfc_err("bias_reg 0x%x:%u: pin %s lacks one or more SH_PFC_PIN_CFG_PULL_* flags\n",
					   bias->puen, i, pin->name);
		} else if (bias->puen) {
			/* Pull-up control register only */
			if (!(pin->configs & SH_PFC_PIN_CFG_PULL_UP))
				sh_pfc_err("bias_reg 0x%x:%u: pin %s lacks SH_PFC_PIN_CFG_PULL_UP flag\n",
					   bias->puen, i, pin->name);
		} else if (bias->pud) {
			/* Pull-down control register only */
			if (!(pin->configs & SH_PFC_PIN_CFG_PULL_DOWN))
				sh_pfc_err("bias_reg 0x%x:%u: pin %s lacks SH_PFC_PIN_CFG_PULL_DOWN flag\n",
					   bias->pud, i, pin->name);
		}
	}
}

static void __init sh_pfc_compare_groups(const char *drvname,
					 const struct sh_pfc_pin_group *a,
					 const struct sh_pfc_pin_group *b)
{
	unsigned int i;
	size_t len;

	if (same_name(a->name, b->name))
		sh_pfc_err("group %s: name conflict\n", a->name);

	if (a->nr_pins > b->nr_pins)
		swap(a, b);

	len = a->nr_pins * sizeof(a->pins[0]);
	for (i = 0; i <= b->nr_pins - a->nr_pins; i++) {
		if (a->pins == b->pins + i || a->mux == b->mux + i ||
		    memcmp(a->pins, b->pins + i, len) ||
		    memcmp(a->mux, b->mux + i, len))
			continue;

		if (a->nr_pins == b->nr_pins)
			sh_pfc_warn("group %s can be an alias for %s\n",
				    a->name, b->name);
		else
			sh_pfc_warn("group %s is a subset of %s\n", a->name,
				    b->name);
	}
}

static void __init sh_pfc_check_info(const struct sh_pfc_soc_info *info)
{
	const struct pinmux_drive_reg *drive_regs = info->drive_regs;
#define drive_nfields	ARRAY_SIZE(drive_regs->fields)
#define drive_ofs(i)	drive_regs[(i) / drive_nfields]
#define drive_reg(i)	drive_ofs(i).reg
#define drive_bit(i)	((i) % drive_nfields)
#define drive_field(i)	drive_ofs(i).fields[drive_bit(i)]
	const struct pinmux_bias_reg *bias_regs = info->bias_regs;
#define bias_npins	ARRAY_SIZE(bias_regs->pins)
#define bias_ofs(i)	bias_regs[(i) / bias_npins]
#define bias_puen(i)	bias_ofs(i).puen
#define bias_pud(i)	bias_ofs(i).pud
#define bias_bit(i)	((i) % bias_npins)
#define bias_pin(i)	bias_ofs(i).pins[bias_bit(i)]
	const char *drvname = info->name;
	unsigned int *refcnts;
	unsigned int i, j, k;

	pr_info("sh_pfc: Checking %s\n", drvname);
	sh_pfc_num_regs = 0;
	sh_pfc_num_enums = 0;
	sh_pfc_bias_done = false;
	sh_pfc_drive_done = false;
	sh_pfc_power_done = false;

	/* Check pins */
	for (i = 0; i < info->nr_pins; i++) {
		const struct sh_pfc_pin *pin = &info->pins[i];
		unsigned int x;

		if (!pin->name) {
			sh_pfc_err("empty pin %u\n", i);
			continue;
		}
		for (j = 0; j < i; j++) {
			const struct sh_pfc_pin *pin2 = &info->pins[j];

			if (same_name(pin->name, pin2->name))
				sh_pfc_err("pin %s: name conflict\n",
					   pin->name);

			if (pin->pin != (u16)-1 && pin->pin == pin2->pin)
				sh_pfc_err("pin %s/%s: pin %u conflict\n",
					   pin->name, pin2->name, pin->pin);

			if (pin->enum_id && pin->enum_id == pin2->enum_id)
				sh_pfc_err("pin %s/%s: enum_id %u conflict\n",
					   pin->name, pin2->name,
					   pin->enum_id);
		}

		if (pin->configs & SH_PFC_PIN_CFG_PULL_UP_DOWN) {
			if (!info->ops || !info->ops->get_bias ||
			    !info->ops->set_bias)
				sh_pfc_err_once(bias, "SH_PFC_PIN_CFG_PULL_* flag set but .[gs]et_bias() not implemented\n");

			if (!bias_regs &&
			     (!info->ops || !info->ops->pin_to_portcr))
				sh_pfc_err_once(bias, "SH_PFC_PIN_CFG_PULL_UP flag set but no bias_regs defined and .pin_to_portcr() not implemented\n");
		}

		if ((pin->configs & SH_PFC_PIN_CFG_PULL_UP_DOWN) && bias_regs) {
			const struct pinmux_bias_reg *bias_reg =
				rcar_pin_to_bias_reg(info, pin->pin, &x);

			if (!bias_reg ||
			    ((pin->configs & SH_PFC_PIN_CFG_PULL_UP) &&
			     !bias_reg->puen))
				sh_pfc_err("pin %s: SH_PFC_PIN_CFG_PULL_UP flag set but pin not in bias_regs\n",
					   pin->name);

			if (!bias_reg ||
			    ((pin->configs & SH_PFC_PIN_CFG_PULL_DOWN) &&
			     !bias_reg->pud))
				sh_pfc_err("pin %s: SH_PFC_PIN_CFG_PULL_DOWN flag set but pin not in bias_regs\n",
					   pin->name);
		}

		if (pin->configs & SH_PFC_PIN_CFG_DRIVE_STRENGTH) {
			if (!drive_regs) {
				sh_pfc_err_once(drive, "SH_PFC_PIN_CFG_DRIVE_STRENGTH flag set but drive_regs missing\n");
			} else {
				for (j = 0; drive_reg(j); j++) {
					if (!drive_field(j).pin &&
					    !drive_field(j).offset &&
					    !drive_field(j).size)
						continue;

					if (drive_field(j).pin == pin->pin)
						break;
				}

				if (!drive_reg(j))
					sh_pfc_err("pin %s: SH_PFC_PIN_CFG_DRIVE_STRENGTH flag set but not in drive_regs\n",
						   pin->name);
			}
		}

		if (pin->configs & SH_PFC_PIN_CFG_IO_VOLTAGE) {
			if (!info->ops || !info->ops->pin_to_pocctrl)
				sh_pfc_err_once(power, "SH_PFC_PIN_CFG_IO_VOLTAGE flag set but .pin_to_pocctrl() not implemented\n");
			else if (info->ops->pin_to_pocctrl(pin->pin, &x) < 0)
				sh_pfc_err("pin %s: SH_PFC_PIN_CFG_IO_VOLTAGE set but invalid pin_to_pocctrl()\n",
					   pin->name);
		} else if (info->ops && info->ops->pin_to_pocctrl &&
			   info->ops->pin_to_pocctrl(pin->pin, &x) >= 0) {
			sh_pfc_warn("pin %s: SH_PFC_PIN_CFG_IO_VOLTAGE not set but valid pin_to_pocctrl()\n",
				    pin->name);
		}
	}

	/* Check groups and functions */
	refcnts = kcalloc(info->nr_groups, sizeof(*refcnts), GFP_KERNEL);
	if (!refcnts)
		return;

	for (i = 0; i < info->nr_functions; i++) {
		const struct sh_pfc_function *func = &info->functions[i];

		if (!func->name) {
			sh_pfc_err("empty function %u\n", i);
			continue;
		}
		for (j = 0; j < i; j++) {
			if (same_name(func->name, info->functions[j].name))
				sh_pfc_err("function %s: name conflict\n",
					   func->name);
		}
		for (j = 0; j < func->nr_groups; j++) {
			for (k = 0; k < info->nr_groups; k++) {
				if (same_name(func->groups[j],
					      info->groups[k].name)) {
					refcnts[k]++;
					break;
				}
			}

			if (k == info->nr_groups)
				sh_pfc_err("function %s: group %s not found\n",
					   func->name, func->groups[j]);
		}
	}

	for (i = 0; i < info->nr_groups; i++) {
		const struct sh_pfc_pin_group *group = &info->groups[i];

		if (!group->name) {
			sh_pfc_err("empty group %u\n", i);
			continue;
		}
		for (j = 0; j < i; j++)
			sh_pfc_compare_groups(drvname, group, &info->groups[j]);

		if (!refcnts[i])
			sh_pfc_err("orphan group %s\n", group->name);
		else if (refcnts[i] > 1)
			sh_pfc_warn("group %s referenced by %u functions\n",
				    group->name, refcnts[i]);
	}

	kfree(refcnts);

	/* Check config register descriptions */
	for (i = 0; info->cfg_regs && info->cfg_regs[i].reg; i++)
		sh_pfc_check_cfg_reg(drvname, &info->cfg_regs[i]);

	/* Check drive strength registers */
	for (i = 0; drive_regs && drive_regs[i].reg; i++)
		sh_pfc_check_drive_reg(info, &drive_regs[i]);

	for (i = 0; drive_regs && drive_reg(i); i++) {
		if (!drive_field(i).pin && !drive_field(i).offset &&
		    !drive_field(i).size)
			continue;

		for (j = 0; j < i; j++) {
			if (drive_field(i).pin == drive_field(j).pin &&
			    drive_field(j).offset && drive_field(j).size) {
				sh_pfc_err("drive_reg 0x%x:%zu/0x%x:%zu: pin conflict\n",
					   drive_reg(i), drive_bit(i),
					   drive_reg(j), drive_bit(j));
			}
		}
	}

	/* Check bias registers */
	for (i = 0; bias_regs && (bias_regs[i].puen || bias_regs[i].pud); i++)
		sh_pfc_check_bias_reg(info, &bias_regs[i]);

	for (i = 0; bias_regs && (bias_puen(i) || bias_pud(i)); i++) {
		if (bias_pin(i) == SH_PFC_PIN_NONE)
			continue;

		for (j = 0; j < i; j++) {
			if (bias_pin(i) != bias_pin(j))
				continue;

			if (bias_puen(i) && bias_puen(j))
				sh_pfc_err("bias_reg 0x%x:%zu/0x%x:%zu: pin conflict\n",
					   bias_puen(i), bias_bit(i),
					   bias_puen(j), bias_bit(j));
			if (bias_pud(i) && bias_pud(j))
				sh_pfc_err("bias_reg 0x%x:%zu/0x%x:%zu: pin conflict\n",
					   bias_pud(i), bias_bit(i),
					   bias_pud(j), bias_bit(j));
		}
	}

	/* Check ioctrl registers */
	for (i = 0; info->ioctrl_regs && info->ioctrl_regs[i].reg; i++)
		sh_pfc_check_reg(drvname, info->ioctrl_regs[i].reg, U32_MAX);

	/* Check data registers */
	for (i = 0; info->data_regs && info->data_regs[i].reg; i++) {
		sh_pfc_check_reg(drvname, info->data_regs[i].reg,
				 GENMASK(info->data_regs[i].reg_width - 1, 0));
		sh_pfc_check_reg_enums(drvname, info->data_regs[i].reg,
				       info->data_regs[i].enum_ids,
				       info->data_regs[i].reg_width);
	}

#ifdef CONFIG_PINCTRL_SH_FUNC_GPIO
	/* Check function GPIOs */
	for (i = 0; i < info->nr_func_gpios; i++) {
		const struct pinmux_func *func = &info->func_gpios[i];

		if (!func->name) {
			sh_pfc_err("empty function gpio %u\n", i);
			continue;
		}
		for (j = 0; j < i; j++) {
			if (same_name(func->name, info->func_gpios[j].name))
				sh_pfc_err("func_gpio %s: name conflict\n",
					   func->name);
		}
		if (sh_pfc_check_enum(drvname, func->enum_id))
			sh_pfc_err("%s enum_id %u conflict\n", func->name,
				   func->enum_id);
	}
#endif
}

static void __init sh_pfc_check_driver(const struct platform_driver *pdrv)
{
	unsigned int i;

	if (!IS_ENABLED(CONFIG_SUPERH) &&
	    !of_find_matching_node(NULL, pdrv->driver.of_match_table))
		return;

	sh_pfc_regs = kcalloc(SH_PFC_MAX_REGS, sizeof(*sh_pfc_regs),
			      GFP_KERNEL);
	if (!sh_pfc_regs)
		return;

	sh_pfc_enums = kcalloc(SH_PFC_MAX_ENUMS, sizeof(*sh_pfc_enums),
			      GFP_KERNEL);
	if (!sh_pfc_enums)
		goto free_regs;

	pr_warn("sh_pfc: Checking builtin pinmux tables\n");

	for (i = 0; pdrv->id_table[i].name[0]; i++)
		sh_pfc_check_info((void *)pdrv->id_table[i].driver_data);

#ifdef CONFIG_OF
	for (i = 0; pdrv->driver.of_match_table[i].compatible[0]; i++)
		sh_pfc_check_info(pdrv->driver.of_match_table[i].data);
#endif

	pr_warn("sh_pfc: Detected %u errors and %u warnings\n", sh_pfc_errors,
		sh_pfc_warnings);

	kfree(sh_pfc_enums);
free_regs:
	kfree(sh_pfc_regs);
}

#else /* !DEBUG */
static inline void sh_pfc_check_driver(struct platform_driver *pdrv) {}
#endif /* !DEBUG */

#ifdef CONFIG_OF
static const void *sh_pfc_quirk_match(void)
{
#ifdef CONFIG_PINCTRL_PFC_R8A77950
	const struct soc_device_attribute *match;
	static const struct soc_device_attribute quirks[] = {
		{
			.soc_id = "r8a7795", .revision = "ES1.*",
			.data = &r8a77950_pinmux_info,
		},
		{ /* sentinel */ }
	};

	match = soc_device_match(quirks);
	if (match)
		return match->data;
#endif /* CONFIG_PINCTRL_PFC_R8A77950 */

	return NULL;
}
#endif /* CONFIG_OF */

static int sh_pfc_probe(struct platform_device *pdev)
{
	const struct sh_pfc_soc_info *info;
	struct sh_pfc *pfc;
	int ret;

#ifdef CONFIG_OF
	if (pdev->dev.of_node) {
		info = sh_pfc_quirk_match();
		if (!info)
			info = of_device_get_match_data(&pdev->dev);
	} else
#endif
		info = (const void *)platform_get_device_id(pdev)->driver_data;

	pfc = devm_kzalloc(&pdev->dev, sizeof(*pfc), GFP_KERNEL);
	if (pfc == NULL)
		return -ENOMEM;

	pfc->info = info;
	pfc->dev = &pdev->dev;

	ret = sh_pfc_map_resources(pfc, pdev);
	if (unlikely(ret < 0))
		return ret;

	spin_lock_init(&pfc->lock);

	if (info->ops && info->ops->init) {
		ret = info->ops->init(pfc);
		if (ret < 0)
			return ret;

		/* .init() may have overridden pfc->info */
		info = pfc->info;
	}

	ret = sh_pfc_suspend_init(pfc);
	if (ret)
		return ret;

	/* Enable dummy states for those platforms without pinctrl support */
	if (!of_have_populated_dt())
		pinctrl_provide_dummies();

	ret = sh_pfc_init_ranges(pfc);
	if (ret < 0)
		return ret;

	/*
	 * Initialize pinctrl bindings first
	 */
	ret = sh_pfc_register_pinctrl(pfc);
	if (unlikely(ret != 0))
		return ret;

#ifdef CONFIG_PINCTRL_SH_PFC_GPIO
	/*
	 * Then the GPIO chip
	 */
	ret = sh_pfc_register_gpiochip(pfc);
	if (unlikely(ret != 0)) {
		/*
		 * If the GPIO chip fails to come up we still leave the
		 * PFC state as it is, given that there are already
		 * extant users of it that have succeeded by this point.
		 */
		dev_notice(pfc->dev, "failed to init GPIO chip, ignoring...\n");
	}
#endif

	platform_set_drvdata(pdev, pfc);

	dev_info(pfc->dev, "%s support registered\n", info->name);

	return 0;
}

static const struct platform_device_id sh_pfc_id_table[] = {
#ifdef CONFIG_PINCTRL_PFC_SH7203
	{ "pfc-sh7203", (kernel_ulong_t)&sh7203_pinmux_info },
#endif
#ifdef CONFIG_PINCTRL_PFC_SH7264
	{ "pfc-sh7264", (kernel_ulong_t)&sh7264_pinmux_info },
#endif
#ifdef CONFIG_PINCTRL_PFC_SH7269
	{ "pfc-sh7269", (kernel_ulong_t)&sh7269_pinmux_info },
#endif
#ifdef CONFIG_PINCTRL_PFC_SH7720
	{ "pfc-sh7720", (kernel_ulong_t)&sh7720_pinmux_info },
#endif
#ifdef CONFIG_PINCTRL_PFC_SH7722
	{ "pfc-sh7722", (kernel_ulong_t)&sh7722_pinmux_info },
#endif
#ifdef CONFIG_PINCTRL_PFC_SH7723
	{ "pfc-sh7723", (kernel_ulong_t)&sh7723_pinmux_info },
#endif
#ifdef CONFIG_PINCTRL_PFC_SH7724
	{ "pfc-sh7724", (kernel_ulong_t)&sh7724_pinmux_info },
#endif
#ifdef CONFIG_PINCTRL_PFC_SH7734
	{ "pfc-sh7734", (kernel_ulong_t)&sh7734_pinmux_info },
#endif
#ifdef CONFIG_PINCTRL_PFC_SH7757
	{ "pfc-sh7757", (kernel_ulong_t)&sh7757_pinmux_info },
#endif
#ifdef CONFIG_PINCTRL_PFC_SH7785
	{ "pfc-sh7785", (kernel_ulong_t)&sh7785_pinmux_info },
#endif
#ifdef CONFIG_PINCTRL_PFC_SH7786
	{ "pfc-sh7786", (kernel_ulong_t)&sh7786_pinmux_info },
#endif
#ifdef CONFIG_PINCTRL_PFC_SHX3
	{ "pfc-shx3", (kernel_ulong_t)&shx3_pinmux_info },
#endif
	{ },
};

static struct platform_driver sh_pfc_driver = {
	.probe		= sh_pfc_probe,
	.id_table	= sh_pfc_id_table,
	.driver		= {
		.name	= DRV_NAME,
		.of_match_table = of_match_ptr(sh_pfc_of_table),
		.pm     = DEV_PM_OPS,
	},
};

static int __init sh_pfc_init(void)
{
	sh_pfc_check_driver(&sh_pfc_driver);
	return platform_driver_register(&sh_pfc_driver);
}
postcore_initcall(sh_pfc_init);<|MERGE_RESOLUTION|>--- conflicted
+++ resolved
@@ -757,14 +757,6 @@
 #define SH_PFC_MAX_REGS		300
 #define SH_PFC_MAX_ENUMS	5000
 
-<<<<<<< HEAD
-static unsigned int sh_pfc_errors __initdata = 0;
-static unsigned int sh_pfc_warnings __initdata = 0;
-static u32 *sh_pfc_regs __initdata = NULL;
-static u32 sh_pfc_num_regs __initdata = 0;
-static u16 *sh_pfc_enums __initdata = NULL;
-static u32 sh_pfc_num_enums __initdata = 0;
-=======
 static unsigned int sh_pfc_errors __initdata;
 static unsigned int sh_pfc_warnings __initdata;
 static bool sh_pfc_bias_done __initdata;
@@ -777,7 +769,6 @@
 static u32 sh_pfc_num_regs __initdata;
 static u16 *sh_pfc_enums __initdata;
 static u32 sh_pfc_num_enums __initdata;
->>>>>>> d60c95ef
 
 #define sh_pfc_err(fmt, ...)					\
 	do {							\
@@ -901,8 +892,6 @@
 	if (cfg_reg->field_width) {
 		fw = cfg_reg->field_width;
 		n = (cfg_reg->reg_width / fw) << fw;
-<<<<<<< HEAD
-=======
 		for (i = 0, r = 0; i < n; i += 1 << fw) {
 			if (is0s(&cfg_reg->enum_ids[i], 1 << fw))
 				r++;
@@ -912,7 +901,6 @@
 			sh_pfc_warn("reg 0x%x can be described with variable-width reserved fields\n",
 				    cfg_reg->reg);
 
->>>>>>> d60c95ef
 		/* Skip field checks (done at build time) */
 		goto check_enum_ids;
 	}
@@ -954,17 +942,9 @@
 		if (!field->pin && !field->offset && !field->size)
 			continue;
 
-<<<<<<< HEAD
-		mask = GENMASK(field->offset + field->size - 1, field->offset);
-		if (mask & seen)
-			sh_pfc_err("drive_reg 0x%x: field %u overlap\n",
-				   drive->reg, i);
-		seen |= mask;
-=======
 		sh_pfc_check_reg(info->name, drive->reg,
 				 GENMASK(field->offset + field->size - 1,
 					 field->offset));
->>>>>>> d60c95ef
 
 		pin = sh_pfc_find_pin(info, drive->reg, field->pin);
 		if (pin && !(pin->configs & SH_PFC_PIN_CFG_DRIVE_STRENGTH))
