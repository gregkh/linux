--- conflicted
+++ resolved
@@ -384,15 +384,9 @@
 	return 0;
 }
 
-<<<<<<< HEAD
-static int cv1800_pin_set_config(struct cv1800_pinctrl *pctrl,
-				 unsigned int pin_id,
-				 u32 value, u32 mask)
-=======
 static int cv1800_set_pinconf_config(struct sophgo_pinctrl *pctrl,
 				     const struct sophgo_pin *sp,
 				     u32 value, u32 mask)
->>>>>>> fc85704c
 {
 	struct cv1800_priv *priv = pctrl->priv_ctrl;
 	struct cv1800_pin *pin = sophgo_to_cv1800_pin(sp);
@@ -401,74 +395,15 @@
 
 	addr = cv1800_pinctrl_get_component_addr(priv, &pin->conf);
 
-<<<<<<< HEAD
-	raw_spin_lock_irqsave(&pctrl->lock, flags);
-=======
->>>>>>> fc85704c
 	reg = readl(addr);
 	reg &= ~mask;
 	reg |= value;
 	writel(reg, addr);
-<<<<<<< HEAD
-	raw_spin_unlock_irqrestore(&pctrl->lock, flags);
-=======
->>>>>>> fc85704c
-
-	return 0;
-}
-
-<<<<<<< HEAD
-static int cv1800_pconf_set(struct pinctrl_dev *pctldev,
-			    unsigned int pin_id, unsigned long *configs,
-			    unsigned int num_configs)
-{
-	struct cv1800_pinctrl *pctrl = pinctrl_dev_get_drvdata(pctldev);
-	struct cv1800_pin *pin = cv1800_get_pin(pctrl, pin_id);
-	u32 value, mask;
-
-	if (!pin)
-		return -ENODEV;
-
-	if (cv1800_pinconf_compute_config(pctrl, pin,
-					  configs, num_configs,
-					  &value, &mask))
-		return -ENOTSUPP;
-
-	return cv1800_pin_set_config(pctrl, pin_id, value, mask);
-}
-
-static int cv1800_pconf_group_set(struct pinctrl_dev *pctldev,
-				  unsigned int gsel,
-				  unsigned long *configs,
-				  unsigned int num_configs)
-{
-	struct cv1800_pinctrl *pctrl = pinctrl_dev_get_drvdata(pctldev);
-	const struct group_desc *group;
-	const struct cv1800_pin_mux_config *pinmuxs;
-	u32 value, mask;
-	int i;
-
-	group = pinctrl_generic_get_group(pctldev, gsel);
-	if (!group)
-		return -EINVAL;
-
-	pinmuxs = group->data;
-
-	if (cv1800_pinconf_compute_config(pctrl, pinmuxs[0].pin,
-					  configs, num_configs,
-					  &value, &mask))
-		return -ENOTSUPP;
-
-	for (i = 0; i < group->grp.npins; i++)
-		cv1800_pin_set_config(pctrl, group->grp.pins[i], value, mask);
-
-	return 0;
-}
-
-static const struct pinconf_ops cv1800_pconf_ops = {
-=======
+
+	return 0;
+}
+
 const struct pinconf_ops cv1800_pconf_ops = {
->>>>>>> fc85704c
 	.pin_config_get			= cv1800_pconf_get,
 	.pin_config_set			= sophgo_pconf_set,
 	.pin_config_group_set		= sophgo_pconf_group_set,
