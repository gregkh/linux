--- conflicted
+++ resolved
@@ -737,22 +737,7 @@
 	struct gpio_irq_chip *girq = &gc->irq;
 	struct device_node *np = to_of_node(gc->fwnode);
 	struct device *dev = &pdev->dev;
-<<<<<<< HEAD
-	struct device_node *np;
-	int ret = -ENODEV, i, nr_irq_parent;
-
-	/* Check if we have at least one gpio-controller child node */
-	for_each_child_of_node(dev->of_node, np) {
-		if (of_property_read_bool(np, "gpio-controller")) {
-			ret = 0;
-			break;
-		}
-	}
-	if (ret)
-		return dev_err_probe(dev, ret, "no gpio-controller child node\n");
-=======
 	unsigned int i, nr_irq_parent;
->>>>>>> d60c95ef
 
 	raw_spin_lock_init(&info->irq_lock);
 
@@ -801,28 +786,13 @@
 					struct armada_37xx_pinctrl *info)
 {
 	struct device *dev = &pdev->dev;
-<<<<<<< HEAD
-	struct device_node *np;
-=======
 	struct fwnode_handle *fwnode;
->>>>>>> d60c95ef
 	struct gpio_chip *gc;
 	int ret;
 
-<<<<<<< HEAD
-	for_each_child_of_node(dev->of_node, np) {
-		if (of_find_property(np, "gpio-controller", NULL)) {
-			ret = 0;
-			break;
-		}
-	}
-	if (ret)
-		return ret;
-=======
 	fwnode = gpiochip_node_get_first(dev);
 	if (!fwnode)
 		return -ENODEV;
->>>>>>> d60c95ef
 
 	info->gpio_chip = armada_37xx_gpiolib_chip;
 
@@ -976,10 +946,7 @@
 	struct pinctrl_desc *ctrldesc = &info->pctl;
 	struct pinctrl_pin_desc *pindesc, *pdesc;
 	struct device *dev = &pdev->dev;
-<<<<<<< HEAD
-=======
 	char **pin_names;
->>>>>>> d60c95ef
 	int pin, ret;
 
 	info->groups = pin_data->groups;
