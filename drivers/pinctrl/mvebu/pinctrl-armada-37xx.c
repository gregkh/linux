/*
 * Marvell 37xx SoC pinctrl driver
 *
 * Copyright (C) 2017 Marvell
 *
 * Gregory CLEMENT <gregory.clement@free-electrons.com>
 *
 * This file is licensed under the terms of the GNU General Public
 * License version 2 or later. This program is licensed "as is"
 * without any warranty of any kind, whether express or implied.
 */

#include <linux/gpio/driver.h>
#include <linux/mfd/syscon.h>
#include <linux/of.h>
#include <linux/of_irq.h>
#include <linux/pinctrl/pinconf-generic.h>
#include <linux/pinctrl/pinconf.h>
#include <linux/pinctrl/pinctrl.h>
#include <linux/pinctrl/pinmux.h>
#include <linux/platform_device.h>
#include <linux/property.h>
#include <linux/regmap.h>
#include <linux/seq_file.h>
#include <linux/slab.h>
#include <linux/string_helpers.h>

#include "../pinctrl-utils.h"

#define OUTPUT_EN	0x0
#define INPUT_VAL	0x10
#define OUTPUT_VAL	0x18
#define OUTPUT_CTL	0x20
#define SELECTION	0x30

#define IRQ_EN		0x0
#define IRQ_POL		0x08
#define IRQ_STATUS	0x10
#define IRQ_WKUP	0x18

#define NB_FUNCS 3
#define GPIO_PER_REG	32

/**
 * struct armada_37xx_pin_group: represents group of pins of a pinmux function.
 * The pins of a pinmux groups are composed of one or two groups of contiguous
 * pins.
 * @name:	Name of the pin group, used to lookup the group.
 * @start_pin:	Index of the first pin of the main range of pins belonging to
 *		the group
 * @npins:	Number of pins included in the first range
 * @reg_mask:	Bit mask matching the group in the selection register
 * @val:	Value to write to the registers for a given function
 * @extra_pin:	Index of the first pin of the optional second range of pins
 *		belonging to the group
 * @extra_npins:Number of pins included in the second optional range
 * @funcs:	A list of pinmux functions that can be selected for this group.
 * @pins:	List of the pins included in the group
 */
struct armada_37xx_pin_group {
	const char	*name;
	unsigned int	start_pin;
	unsigned int	npins;
	u32		reg_mask;
	u32		val[NB_FUNCS];
	unsigned int	extra_pin;
	unsigned int	extra_npins;
	const char	*funcs[NB_FUNCS];
	unsigned int	*pins;
};

struct armada_37xx_pin_data {
	u8				nr_pins;
	char				*name;
	struct armada_37xx_pin_group	*groups;
	int				ngroups;
};

struct armada_37xx_pmx_func {
	const char		*name;
	const char		**groups;
	unsigned int		ngroups;
};

struct armada_37xx_pm_state {
	u32 out_en_l;
	u32 out_en_h;
	u32 out_val_l;
	u32 out_val_h;
	u32 irq_en_l;
	u32 irq_en_h;
	u32 irq_pol_l;
	u32 irq_pol_h;
	u32 selection;
};

struct armada_37xx_pinctrl {
	struct regmap			*regmap;
	void __iomem			*base;
	const struct armada_37xx_pin_data	*data;
	struct device			*dev;
	struct gpio_chip		gpio_chip;
	raw_spinlock_t			irq_lock;
	struct pinctrl_desc		pctl;
	struct pinctrl_dev		*pctl_dev;
	struct armada_37xx_pin_group	*groups;
	unsigned int			ngroups;
	struct armada_37xx_pmx_func	*funcs;
	unsigned int			nfuncs;
	struct armada_37xx_pm_state	pm;
};

#define PIN_GRP_GPIO_0(_name, _start, _nr)	\
	{					\
		.name = _name,			\
		.start_pin = _start,		\
		.npins = _nr,			\
		.reg_mask = 0,			\
		.val = {0},			\
		.funcs = {"gpio"}		\
	}

#define PIN_GRP_GPIO(_name, _start, _nr, _mask, _func1)	\
	{					\
		.name = _name,			\
		.start_pin = _start,		\
		.npins = _nr,			\
		.reg_mask = _mask,		\
		.val = {0, _mask},		\
		.funcs = {_func1, "gpio"}	\
	}

#define PIN_GRP_GPIO_2(_name, _start, _nr, _mask, _val1, _val2, _func1)   \
	{					\
		.name = _name,			\
		.start_pin = _start,		\
		.npins = _nr,			\
		.reg_mask = _mask,		\
		.val = {_val1, _val2},		\
		.funcs = {_func1, "gpio"}	\
	}

#define PIN_GRP_GPIO_3(_name, _start, _nr, _mask, _v1, _v2, _v3, _f1, _f2) \
	{					\
		.name = _name,			\
		.start_pin = _start,		\
		.npins = _nr,			\
		.reg_mask = _mask,		\
		.val = {_v1, _v2, _v3},	\
		.funcs = {_f1, _f2, "gpio"}	\
	}

#define PIN_GRP_EXTRA(_name, _start, _nr, _mask, _v1, _v2, _start2, _nr2, \
		      _f1, _f2)				\
	{						\
		.name = _name,				\
		.start_pin = _start,			\
		.npins = _nr,				\
		.reg_mask = _mask,			\
		.val = {_v1, _v2},			\
		.extra_pin = _start2,			\
		.extra_npins = _nr2,			\
		.funcs = {_f1, _f2}			\
	}

static struct armada_37xx_pin_group armada_37xx_nb_groups[] = {
	PIN_GRP_GPIO("jtag", 20, 5, BIT(0), "jtag"),
	PIN_GRP_GPIO("sdio0", 8, 3, BIT(1), "sdio"),
	PIN_GRP_GPIO("emmc_nb", 27, 9, BIT(2), "emmc"),
	PIN_GRP_GPIO_3("pwm0", 11, 1, BIT(3) | BIT(20), 0, BIT(20), BIT(3),
		       "pwm", "led"),
	PIN_GRP_GPIO_3("pwm1", 12, 1, BIT(4) | BIT(21), 0, BIT(21), BIT(4),
		       "pwm", "led"),
	PIN_GRP_GPIO_3("pwm2", 13, 1, BIT(5) | BIT(22), 0, BIT(22), BIT(5),
		       "pwm", "led"),
	PIN_GRP_GPIO_3("pwm3", 14, 1, BIT(6) | BIT(23), 0, BIT(23), BIT(6),
		       "pwm", "led"),
	PIN_GRP_GPIO("pmic1", 7, 1, BIT(7), "pmic"),
	PIN_GRP_GPIO("pmic0", 6, 1, BIT(8), "pmic"),
	PIN_GRP_GPIO_0("gpio1_5", 5, 1),
	PIN_GRP_GPIO("i2c2", 2, 2, BIT(9), "i2c"),
	PIN_GRP_GPIO("i2c1", 0, 2, BIT(10), "i2c"),
	PIN_GRP_GPIO("spi_cs1", 17, 1, BIT(12), "spi"),
	PIN_GRP_GPIO_2("spi_cs2", 18, 1, BIT(13) | BIT(19), 0, BIT(13), "spi"),
	PIN_GRP_GPIO_2("spi_cs3", 19, 1, BIT(14) | BIT(19), 0, BIT(14), "spi"),
	PIN_GRP_GPIO("onewire", 4, 1, BIT(16), "onewire"),
	PIN_GRP_GPIO("uart1", 25, 2, BIT(17), "uart"),
	PIN_GRP_GPIO("spi_quad", 15, 2, BIT(18), "spi"),
	PIN_GRP_EXTRA("uart2", 9, 2, BIT(1) | BIT(13) | BIT(14) | BIT(19),
		      BIT(1) | BIT(13) | BIT(14), BIT(1) | BIT(19),
		      18, 2, "gpio", "uart"),
};

static struct armada_37xx_pin_group armada_37xx_sb_groups[] = {
	PIN_GRP_GPIO("usb32_drvvbus0", 0, 1, BIT(0), "drvbus"),
	PIN_GRP_GPIO("usb2_drvvbus1", 1, 1, BIT(1), "drvbus"),
	PIN_GRP_GPIO_0("gpio2_2", 2, 1),
	PIN_GRP_GPIO("sdio_sb", 24, 6, BIT(2), "sdio"),
	PIN_GRP_GPIO("rgmii", 6, 12, BIT(3), "mii"),
	PIN_GRP_GPIO("smi", 18, 2, BIT(4), "smi"),
	PIN_GRP_GPIO("pcie1", 3, 1, BIT(5), "pcie"), /* this actually controls "pcie1_reset" */
	PIN_GRP_GPIO("pcie1_clkreq", 4, 1, BIT(9), "pcie"),
	PIN_GRP_GPIO("pcie1_wakeup", 5, 1, BIT(10), "pcie"),
	PIN_GRP_GPIO("ptp", 20, 1, BIT(11), "ptp"),
	PIN_GRP_GPIO_3("ptp_clk", 21, 1, BIT(6) | BIT(12), 0, BIT(6), BIT(12),
		       "ptp", "mii"),
	PIN_GRP_GPIO_3("ptp_trig", 22, 1, BIT(7) | BIT(13), 0, BIT(7), BIT(13),
		       "ptp", "mii"),
	PIN_GRP_GPIO_3("mii_col", 23, 1, BIT(8) | BIT(14), 0, BIT(8), BIT(14),
		       "mii", "mii_err"),
};

static const struct armada_37xx_pin_data armada_37xx_pin_nb = {
	.nr_pins = 36,
	.name = "GPIO1",
	.groups = armada_37xx_nb_groups,
	.ngroups = ARRAY_SIZE(armada_37xx_nb_groups),
};

static const struct armada_37xx_pin_data armada_37xx_pin_sb = {
	.nr_pins = 30,
	.name = "GPIO2",
	.groups = armada_37xx_sb_groups,
	.ngroups = ARRAY_SIZE(armada_37xx_sb_groups),
};

static inline void armada_37xx_update_reg(unsigned int *reg,
					  unsigned int *offset)
{
	/* We never have more than 2 registers */
	if (*offset >= GPIO_PER_REG) {
		*offset -= GPIO_PER_REG;
		*reg += sizeof(u32);
	}
}

static struct armada_37xx_pin_group *armada_37xx_find_next_grp_by_pin(
	struct armada_37xx_pinctrl *info, int pin, int *grp)
{
	while (*grp < info->ngroups) {
		struct armada_37xx_pin_group *group = &info->groups[*grp];
		int j;

		*grp = *grp + 1;
		for (j = 0; j < (group->npins + group->extra_npins); j++)
			if (group->pins[j] == pin)
				return group;
	}
	return NULL;
}

static int armada_37xx_pin_config_group_get(struct pinctrl_dev *pctldev,
			    unsigned int selector, unsigned long *config)
{
	return -ENOTSUPP;
}

static int armada_37xx_pin_config_group_set(struct pinctrl_dev *pctldev,
			    unsigned int selector, unsigned long *configs,
			    unsigned int num_configs)
{
	return -ENOTSUPP;
}

static const struct pinconf_ops armada_37xx_pinconf_ops = {
	.is_generic = true,
	.pin_config_group_get = armada_37xx_pin_config_group_get,
	.pin_config_group_set = armada_37xx_pin_config_group_set,
};

static int armada_37xx_get_groups_count(struct pinctrl_dev *pctldev)
{
	struct armada_37xx_pinctrl *info = pinctrl_dev_get_drvdata(pctldev);

	return info->ngroups;
}

static const char *armada_37xx_get_group_name(struct pinctrl_dev *pctldev,
					      unsigned int group)
{
	struct armada_37xx_pinctrl *info = pinctrl_dev_get_drvdata(pctldev);

	return info->groups[group].name;
}

static int armada_37xx_get_group_pins(struct pinctrl_dev *pctldev,
				      unsigned int selector,
				      const unsigned int **pins,
				      unsigned int *npins)
{
	struct armada_37xx_pinctrl *info = pinctrl_dev_get_drvdata(pctldev);

	if (selector >= info->ngroups)
		return -EINVAL;

	*pins = info->groups[selector].pins;
	*npins = info->groups[selector].npins +
		info->groups[selector].extra_npins;

	return 0;
}

static const struct pinctrl_ops armada_37xx_pctrl_ops = {
	.get_groups_count	= armada_37xx_get_groups_count,
	.get_group_name		= armada_37xx_get_group_name,
	.get_group_pins		= armada_37xx_get_group_pins,
	.dt_node_to_map		= pinconf_generic_dt_node_to_map_group,
	.dt_free_map		= pinctrl_utils_free_map,
};

/*
 * Pinmux_ops handling
 */

static int armada_37xx_pmx_get_funcs_count(struct pinctrl_dev *pctldev)
{
	struct armada_37xx_pinctrl *info = pinctrl_dev_get_drvdata(pctldev);

	return info->nfuncs;
}

static const char *armada_37xx_pmx_get_func_name(struct pinctrl_dev *pctldev,
						 unsigned int selector)
{
	struct armada_37xx_pinctrl *info = pinctrl_dev_get_drvdata(pctldev);

	return info->funcs[selector].name;
}

static int armada_37xx_pmx_get_groups(struct pinctrl_dev *pctldev,
				      unsigned int selector,
				      const char * const **groups,
				      unsigned int * const num_groups)
{
	struct armada_37xx_pinctrl *info = pinctrl_dev_get_drvdata(pctldev);

	*groups = info->funcs[selector].groups;
	*num_groups = info->funcs[selector].ngroups;

	return 0;
}

static int armada_37xx_pmx_set_by_name(struct pinctrl_dev *pctldev,
				       const char *name,
				       struct armada_37xx_pin_group *grp)
{
	struct armada_37xx_pinctrl *info = pinctrl_dev_get_drvdata(pctldev);
	struct device *dev = info->dev;
	unsigned int reg = SELECTION;
	unsigned int mask = grp->reg_mask;
	int func, val;

	dev_dbg(dev, "enable function %s group %s\n", name, grp->name);

	func = match_string(grp->funcs, NB_FUNCS, name);
	if (func < 0)
		return -ENOTSUPP;

	val = grp->val[func];

	return regmap_update_bits(info->regmap, reg, mask, val);
}

static int armada_37xx_pmx_set(struct pinctrl_dev *pctldev,
			       unsigned int selector,
			       unsigned int group)
{

	struct armada_37xx_pinctrl *info = pinctrl_dev_get_drvdata(pctldev);
	struct armada_37xx_pin_group *grp = &info->groups[group];
	const char *name = info->funcs[selector].name;

	return armada_37xx_pmx_set_by_name(pctldev, name, grp);
}

static inline void armada_37xx_irq_update_reg(unsigned int *reg,
					  struct irq_data *d)
{
	int offset = irqd_to_hwirq(d);

	armada_37xx_update_reg(reg, &offset);
}

static int armada_37xx_gpio_direction_input(struct gpio_chip *chip,
					    unsigned int offset)
{
	struct armada_37xx_pinctrl *info = gpiochip_get_data(chip);
	unsigned int reg = OUTPUT_EN;
	unsigned int mask;

	armada_37xx_update_reg(&reg, &offset);
	mask = BIT(offset);

	return regmap_update_bits(info->regmap, reg, mask, 0);
}

static int armada_37xx_gpio_get_direction(struct gpio_chip *chip,
					  unsigned int offset)
{
	struct armada_37xx_pinctrl *info = gpiochip_get_data(chip);
	unsigned int reg = OUTPUT_EN;
	unsigned int val, mask;
	int ret;

	armada_37xx_update_reg(&reg, &offset);
	mask = BIT(offset);
	ret = regmap_read(info->regmap, reg, &val);
	if (ret)
		return ret;

	if (val & mask)
		return GPIO_LINE_DIRECTION_OUT;

	return GPIO_LINE_DIRECTION_IN;
}

static int armada_37xx_gpio_direction_output(struct gpio_chip *chip,
					     unsigned int offset, int value)
{
	struct armada_37xx_pinctrl *info = gpiochip_get_data(chip);
	unsigned int en_offset = offset;
	unsigned int reg = OUTPUT_VAL;
	unsigned int mask, val, ret;

	armada_37xx_update_reg(&reg, &offset);
	mask = BIT(offset);
	val = value ? mask : 0;

	ret = regmap_update_bits(info->regmap, reg, mask, val);
	if (ret)
		return ret;

	reg = OUTPUT_EN;
	armada_37xx_update_reg(&reg, &en_offset);
<<<<<<< HEAD

	regmap_update_bits(info->regmap, reg, mask, mask);
=======
>>>>>>> 25bf10be

	return regmap_update_bits(info->regmap, reg, mask, mask);
}

static int armada_37xx_gpio_get(struct gpio_chip *chip, unsigned int offset)
{
	struct armada_37xx_pinctrl *info = gpiochip_get_data(chip);
	unsigned int reg = INPUT_VAL;
	unsigned int val, mask;
	int ret;

	armada_37xx_update_reg(&reg, &offset);
	mask = BIT(offset);

	ret = regmap_read(info->regmap, reg, &val);
	if (ret)
		return ret;

	return (val & mask) != 0;
}

static int armada_37xx_gpio_set(struct gpio_chip *chip, unsigned int offset,
				int value)
{
	struct armada_37xx_pinctrl *info = gpiochip_get_data(chip);
	unsigned int reg = OUTPUT_VAL;
	unsigned int mask, val;

	armada_37xx_update_reg(&reg, &offset);
	mask = BIT(offset);
	val = value ? mask : 0;

	return regmap_update_bits(info->regmap, reg, mask, val);
}

static int armada_37xx_pmx_gpio_set_direction(struct pinctrl_dev *pctldev,
					      struct pinctrl_gpio_range *range,
					      unsigned int offset, bool input)
{
	struct armada_37xx_pinctrl *info = pinctrl_dev_get_drvdata(pctldev);
	struct gpio_chip *chip = range->gc;
	int ret;

	dev_dbg(info->dev, "gpio_direction for pin %u as %s-%d to %s\n",
		offset, range->name, offset, input ? "input" : "output");

	if (input)
		ret = armada_37xx_gpio_direction_input(chip, offset);
	else
		ret = armada_37xx_gpio_direction_output(chip, offset, 0);

	return ret;
}

static int armada_37xx_gpio_request_enable(struct pinctrl_dev *pctldev,
					   struct pinctrl_gpio_range *range,
					   unsigned int offset)
{
	struct armada_37xx_pinctrl *info = pinctrl_dev_get_drvdata(pctldev);
	struct armada_37xx_pin_group *group;
	int grp = 0;
	int ret;

	dev_dbg(info->dev, "requesting gpio %d\n", offset);

	while ((group = armada_37xx_find_next_grp_by_pin(info, offset, &grp))) {
		ret = armada_37xx_pmx_set_by_name(pctldev, "gpio", group);
		if (ret)
			return ret;
	}

	return 0;
}

static const struct pinmux_ops armada_37xx_pmx_ops = {
	.get_functions_count	= armada_37xx_pmx_get_funcs_count,
	.get_function_name	= armada_37xx_pmx_get_func_name,
	.get_function_groups	= armada_37xx_pmx_get_groups,
	.set_mux		= armada_37xx_pmx_set,
	.gpio_request_enable	= armada_37xx_gpio_request_enable,
	.gpio_set_direction	= armada_37xx_pmx_gpio_set_direction,
};

static const struct gpio_chip armada_37xx_gpiolib_chip = {
	.request = gpiochip_generic_request,
	.free = gpiochip_generic_free,
	.set_rv = armada_37xx_gpio_set,
	.get = armada_37xx_gpio_get,
	.get_direction	= armada_37xx_gpio_get_direction,
	.direction_input = armada_37xx_gpio_direction_input,
	.direction_output = armada_37xx_gpio_direction_output,
	.owner = THIS_MODULE,
};

static void armada_37xx_irq_ack(struct irq_data *d)
{
	struct gpio_chip *chip = irq_data_get_irq_chip_data(d);
	struct armada_37xx_pinctrl *info = gpiochip_get_data(chip);
	u32 reg = IRQ_STATUS;
	unsigned long flags;

	armada_37xx_irq_update_reg(&reg, d);
	raw_spin_lock_irqsave(&info->irq_lock, flags);
	writel(d->mask, info->base + reg);
	raw_spin_unlock_irqrestore(&info->irq_lock, flags);
}

static void armada_37xx_irq_mask(struct irq_data *d)
{
	struct gpio_chip *chip = irq_data_get_irq_chip_data(d);
	struct armada_37xx_pinctrl *info = gpiochip_get_data(chip);
	u32 val, reg = IRQ_EN;
	unsigned long flags;

	armada_37xx_irq_update_reg(&reg, d);
	raw_spin_lock_irqsave(&info->irq_lock, flags);
	val = readl(info->base + reg);
	writel(val & ~d->mask, info->base + reg);
	raw_spin_unlock_irqrestore(&info->irq_lock, flags);
	gpiochip_disable_irq(chip, irqd_to_hwirq(d));
}

static void armada_37xx_irq_unmask(struct irq_data *d)
{
	struct gpio_chip *chip = irq_data_get_irq_chip_data(d);
	struct armada_37xx_pinctrl *info = gpiochip_get_data(chip);
	u32 val, reg = IRQ_EN;
	unsigned long flags;

	gpiochip_enable_irq(chip, irqd_to_hwirq(d));
	armada_37xx_irq_update_reg(&reg, d);
	raw_spin_lock_irqsave(&info->irq_lock, flags);
	val = readl(info->base + reg);
	writel(val | d->mask, info->base + reg);
	raw_spin_unlock_irqrestore(&info->irq_lock, flags);
}

static int armada_37xx_irq_set_wake(struct irq_data *d, unsigned int on)
{
	struct gpio_chip *chip = irq_data_get_irq_chip_data(d);
	struct armada_37xx_pinctrl *info = gpiochip_get_data(chip);
	u32 val, reg = IRQ_WKUP;
	unsigned long flags;

	armada_37xx_irq_update_reg(&reg, d);
	raw_spin_lock_irqsave(&info->irq_lock, flags);
	val = readl(info->base + reg);
	if (on)
		val |= (BIT(d->hwirq % GPIO_PER_REG));
	else
		val &= ~(BIT(d->hwirq % GPIO_PER_REG));
	writel(val, info->base + reg);
	raw_spin_unlock_irqrestore(&info->irq_lock, flags);

	return 0;
}

static int armada_37xx_irq_set_type(struct irq_data *d, unsigned int type)
{
	struct gpio_chip *chip = irq_data_get_irq_chip_data(d);
	struct armada_37xx_pinctrl *info = gpiochip_get_data(chip);
	u32 val, reg = IRQ_POL;
	unsigned long flags;

	raw_spin_lock_irqsave(&info->irq_lock, flags);
	armada_37xx_irq_update_reg(&reg, d);
	val = readl(info->base + reg);
	switch (type) {
	case IRQ_TYPE_EDGE_RISING:
		val &= ~(BIT(d->hwirq % GPIO_PER_REG));
		break;
	case IRQ_TYPE_EDGE_FALLING:
		val |= (BIT(d->hwirq % GPIO_PER_REG));
		break;
	case IRQ_TYPE_EDGE_BOTH: {
		u32 in_val, in_reg = INPUT_VAL;

		armada_37xx_irq_update_reg(&in_reg, d);
		regmap_read(info->regmap, in_reg, &in_val);

		/* Set initial polarity based on current input level. */
		if (in_val & BIT(d->hwirq % GPIO_PER_REG))
			val |= BIT(d->hwirq % GPIO_PER_REG);	/* falling */
		else
			val &= ~(BIT(d->hwirq % GPIO_PER_REG));	/* rising */
		break;
	}
	default:
		raw_spin_unlock_irqrestore(&info->irq_lock, flags);
		return -EINVAL;
	}
	writel(val, info->base + reg);
	raw_spin_unlock_irqrestore(&info->irq_lock, flags);

	return 0;
}

static int armada_37xx_edge_both_irq_swap_pol(struct armada_37xx_pinctrl *info,
					     u32 pin_idx)
{
	u32 reg_idx = pin_idx / GPIO_PER_REG;
	u32 bit_num = pin_idx % GPIO_PER_REG;
	u32 p, l, ret;
	unsigned long flags;

	regmap_read(info->regmap, INPUT_VAL + 4*reg_idx, &l);

	raw_spin_lock_irqsave(&info->irq_lock, flags);
	p = readl(info->base + IRQ_POL + 4 * reg_idx);
	if ((p ^ l) & (1 << bit_num)) {
		/*
		 * For the gpios which are used for both-edge irqs, when their
		 * interrupts happen, their input levels are changed,
		 * yet their interrupt polarities are kept in old values, we
		 * should synchronize their interrupt polarities; for example,
		 * at first a gpio's input level is low and its interrupt
		 * polarity control is "Detect rising edge", then the gpio has
		 * a interrupt , its level turns to high, we should change its
		 * polarity control to "Detect falling edge" correspondingly.
		 */
		p ^= 1 << bit_num;
		writel(p, info->base + IRQ_POL + 4 * reg_idx);
		ret = 0;
	} else {
		/* Spurious irq */
		ret = -1;
	}

	raw_spin_unlock_irqrestore(&info->irq_lock, flags);
	return ret;
}

static void armada_37xx_irq_handler(struct irq_desc *desc)
{
	struct gpio_chip *gc = irq_desc_get_handler_data(desc);
	struct irq_chip *chip = irq_desc_get_chip(desc);
	struct armada_37xx_pinctrl *info = gpiochip_get_data(gc);
	struct irq_domain *d = gc->irq.domain;
	int i;

	chained_irq_enter(chip, desc);
	for (i = 0; i <= d->revmap_size / GPIO_PER_REG; i++) {
		u32 status;
		unsigned long flags;

		raw_spin_lock_irqsave(&info->irq_lock, flags);
		status = readl_relaxed(info->base + IRQ_STATUS + 4 * i);
		/* Manage only the interrupt that was enabled */
		status &= readl_relaxed(info->base + IRQ_EN + 4 * i);
		raw_spin_unlock_irqrestore(&info->irq_lock, flags);
		while (status) {
			u32 hwirq = ffs(status) - 1;
			u32 virq = irq_find_mapping(d, hwirq +
						     i * GPIO_PER_REG);
			u32 t = irq_get_trigger_type(virq);

			if ((t & IRQ_TYPE_SENSE_MASK) == IRQ_TYPE_EDGE_BOTH) {
				/* Swap polarity (race with GPIO line) */
				if (armada_37xx_edge_both_irq_swap_pol(info,
					hwirq + i * GPIO_PER_REG)) {
					/*
					 * For spurious irq, which gpio level
					 * is not as expected after incoming
					 * edge, just ack the gpio irq.
					 */
					writel(1 << hwirq,
					       info->base +
					       IRQ_STATUS + 4 * i);
					goto update_status;
				}
			}

			generic_handle_irq(virq);

update_status:
			/* Update status in case a new IRQ appears */
			raw_spin_lock_irqsave(&info->irq_lock, flags);
			status = readl_relaxed(info->base +
					       IRQ_STATUS + 4 * i);
			/* Manage only the interrupt that was enabled */
			status &= readl_relaxed(info->base + IRQ_EN + 4 * i);
			raw_spin_unlock_irqrestore(&info->irq_lock, flags);
		}
	}
	chained_irq_exit(chip, desc);
}

static unsigned int armada_37xx_irq_startup(struct irq_data *d)
{
	/*
	 * The mask field is a "precomputed bitmask for accessing the
	 * chip registers" which was introduced for the generic
	 * irqchip framework. As we don't use this framework, we can
	 * reuse this field for our own usage.
	 */
	d->mask = BIT(d->hwirq % GPIO_PER_REG);

	armada_37xx_irq_unmask(d);

	return 0;
}

static void armada_37xx_irq_print_chip(struct irq_data *d, struct seq_file *p)
{
	struct gpio_chip *chip = irq_data_get_irq_chip_data(d);
	struct armada_37xx_pinctrl *info = gpiochip_get_data(chip);

	seq_puts(p, info->data->name);
}

static const struct irq_chip armada_37xx_irqchip = {
	.irq_ack = armada_37xx_irq_ack,
	.irq_mask = armada_37xx_irq_mask,
	.irq_unmask = armada_37xx_irq_unmask,
	.irq_set_wake = armada_37xx_irq_set_wake,
	.irq_set_type = armada_37xx_irq_set_type,
	.irq_startup = armada_37xx_irq_startup,
	.irq_print_chip = armada_37xx_irq_print_chip,
	.flags = IRQCHIP_IMMUTABLE,
	GPIOCHIP_IRQ_RESOURCE_HELPERS,
};

static int armada_37xx_irqchip_register(struct platform_device *pdev,
					struct armada_37xx_pinctrl *info)
{
	struct gpio_chip *gc = &info->gpio_chip;
	struct gpio_irq_chip *girq = &gc->irq;
	struct device_node *np = to_of_node(gc->fwnode);
	struct device *dev = &pdev->dev;
	unsigned int i, nr_irq_parent;

	raw_spin_lock_init(&info->irq_lock);

	nr_irq_parent = of_irq_count(np);
	if (!nr_irq_parent) {
		dev_err(dev, "invalid or no IRQ\n");
		return 0;
	}

	info->base = devm_platform_ioremap_resource(pdev, 1);
	if (IS_ERR(info->base))
		return PTR_ERR(info->base);

	gpio_irq_chip_set_chip(girq, &armada_37xx_irqchip);
	girq->parent_handler = armada_37xx_irq_handler;
	/*
	 * Many interrupts are connected to the parent interrupt
	 * controller. But we do not take advantage of this and use
	 * the chained irq with all of them.
	 */
	girq->num_parents = nr_irq_parent;
	girq->parents = devm_kcalloc(dev, nr_irq_parent, sizeof(*girq->parents), GFP_KERNEL);
	if (!girq->parents)
		return -ENOMEM;
	for (i = 0; i < nr_irq_parent; i++) {
		int irq = irq_of_parse_and_map(np, i);

		if (!irq)
			continue;
		girq->parents[i] = irq;
	}
	girq->default_type = IRQ_TYPE_NONE;
	girq->handler = handle_edge_irq;

	return 0;
}

static int armada_37xx_gpiochip_register(struct platform_device *pdev,
					struct armada_37xx_pinctrl *info)
{
	struct device *dev = &pdev->dev;
	struct fwnode_handle *fwnode;
	struct gpio_chip *gc;
	int ret;

	fwnode = gpiochip_node_get_first(dev);
	if (!fwnode)
		return -ENODEV;

	info->gpio_chip = armada_37xx_gpiolib_chip;

	gc = &info->gpio_chip;
	gc->ngpio = info->data->nr_pins;
	gc->parent = dev;
	gc->base = -1;
	gc->fwnode = fwnode;
	gc->label = info->data->name;

	ret = armada_37xx_irqchip_register(pdev, info);
	if (ret)
		return ret;

	return devm_gpiochip_add_data(dev, gc, info);
}

/**
 * armada_37xx_add_function() - Add a new function to the list
 * @funcs: array of function to add the new one
 * @funcsize: size of the remaining space for the function
 * @name: name of the function to add
 *
 * If it is a new function then create it by adding its name else
 * increment the number of group associated to this function.
 */
static int armada_37xx_add_function(struct armada_37xx_pmx_func *funcs,
				    int *funcsize, const char *name)
{
	if (*funcsize <= 0)
		return -EOVERFLOW;

	while (funcs->ngroups) {
		/* function already there */
		if (strcmp(funcs->name, name) == 0) {
			funcs->ngroups++;

			return -EEXIST;
		}
		funcs++;
	}

	/* append new unique function */
	funcs->name = name;
	funcs->ngroups = 1;
	(*funcsize)--;

	return 0;
}

/**
 * armada_37xx_fill_group() - complete the group array
 * @info: info driver instance
 *
 * Based on the data available from the armada_37xx_pin_group array
 * completes the last member of the struct for each function: the list
 * of the groups associated to this function.
 *
 */
static int armada_37xx_fill_group(struct armada_37xx_pinctrl *info)
{
	int n, num = 0, funcsize = info->data->nr_pins;
	struct device *dev = info->dev;

	for (n = 0; n < info->ngroups; n++) {
		struct armada_37xx_pin_group *grp = &info->groups[n];
		int i, j, f;

		grp->pins = devm_kcalloc(dev, grp->npins + grp->extra_npins,
					 sizeof(*grp->pins),
					 GFP_KERNEL);
		if (!grp->pins)
			return -ENOMEM;

		for (i = 0; i < grp->npins; i++)
			grp->pins[i] = grp->start_pin + i;

		for (j = 0; j < grp->extra_npins; j++)
			grp->pins[i+j] = grp->extra_pin + j;

		for (f = 0; (f < NB_FUNCS) && grp->funcs[f]; f++) {
			int ret;
			/* check for unique functions and count groups */
			ret = armada_37xx_add_function(info->funcs, &funcsize,
					    grp->funcs[f]);
			if (ret == -EOVERFLOW)
				dev_err(dev, "More functions than pins(%d)\n",
					info->data->nr_pins);
			if (ret < 0)
				continue;
			num++;
		}
	}

	info->nfuncs = num;

	return 0;
}

/**
 * armada_37xx_fill_func() - complete the funcs array
 * @info: info driver instance
 *
 * Based on the data available from the armada_37xx_pin_group array
 * completes the last two member of the struct for each group:
 * - the list of the pins included in the group
 * - the list of pinmux functions that can be selected for this group
 *
 */
static int armada_37xx_fill_func(struct armada_37xx_pinctrl *info)
{
	struct armada_37xx_pmx_func *funcs = info->funcs;
	struct device *dev = info->dev;
	int n;

	for (n = 0; n < info->nfuncs; n++) {
		const char *name = funcs[n].name;
		const char **groups;
		int g;

		funcs[n].groups = devm_kcalloc(dev, funcs[n].ngroups,
					       sizeof(*(funcs[n].groups)),
					       GFP_KERNEL);
		if (!funcs[n].groups)
			return -ENOMEM;

		groups = funcs[n].groups;

		for (g = 0; g < info->ngroups; g++) {
			struct armada_37xx_pin_group *gp = &info->groups[g];
			int f;

			f = match_string(gp->funcs, NB_FUNCS, name);
			if (f < 0)
				continue;

			*groups = gp->name;
			groups++;
		}
	}
	return 0;
}

static int armada_37xx_pinctrl_register(struct platform_device *pdev,
					struct armada_37xx_pinctrl *info)
{
	const struct armada_37xx_pin_data *pin_data = info->data;
	struct pinctrl_desc *ctrldesc = &info->pctl;
	struct pinctrl_pin_desc *pindesc, *pdesc;
	struct device *dev = &pdev->dev;
	char **pin_names;
	int pin, ret;

	info->groups = pin_data->groups;
	info->ngroups = pin_data->ngroups;

	ctrldesc->name = "armada_37xx-pinctrl";
	ctrldesc->owner = THIS_MODULE;
	ctrldesc->pctlops = &armada_37xx_pctrl_ops;
	ctrldesc->pmxops = &armada_37xx_pmx_ops;
	ctrldesc->confops = &armada_37xx_pinconf_ops;

	pindesc = devm_kcalloc(dev, pin_data->nr_pins, sizeof(*pindesc), GFP_KERNEL);
	if (!pindesc)
		return -ENOMEM;

	ctrldesc->pins = pindesc;
	ctrldesc->npins = pin_data->nr_pins;

	pin_names = devm_kasprintf_strarray(dev, pin_data->name, pin_data->nr_pins);
	if (IS_ERR(pin_names))
		return PTR_ERR(pin_names);

	pdesc = pindesc;
	for (pin = 0; pin < pin_data->nr_pins; pin++) {
		pdesc->number = pin;
		pdesc->name = pin_names[pin];
		pdesc++;
	}

	/*
	 * we allocate functions for number of pins and hope there are
	 * fewer unique functions than pins available
	 */
	info->funcs = devm_kcalloc(dev, pin_data->nr_pins, sizeof(*info->funcs), GFP_KERNEL);
	if (!info->funcs)
		return -ENOMEM;

	ret = armada_37xx_fill_group(info);
	if (ret)
		return ret;

	ret = armada_37xx_fill_func(info);
	if (ret)
		return ret;

	info->pctl_dev = devm_pinctrl_register(dev, ctrldesc, info);
	if (IS_ERR(info->pctl_dev))
		return dev_err_probe(dev, PTR_ERR(info->pctl_dev), "could not register pinctrl driver\n");

	return 0;
}

static int armada_3700_pinctrl_suspend(struct device *dev)
{
	struct armada_37xx_pinctrl *info = dev_get_drvdata(dev);

	/* Save GPIO state */
	regmap_read(info->regmap, OUTPUT_EN, &info->pm.out_en_l);
	regmap_read(info->regmap, OUTPUT_EN + sizeof(u32), &info->pm.out_en_h);
	regmap_read(info->regmap, OUTPUT_VAL, &info->pm.out_val_l);
	regmap_read(info->regmap, OUTPUT_VAL + sizeof(u32),
		    &info->pm.out_val_h);

	info->pm.irq_en_l = readl(info->base + IRQ_EN);
	info->pm.irq_en_h = readl(info->base + IRQ_EN + sizeof(u32));
	info->pm.irq_pol_l = readl(info->base + IRQ_POL);
	info->pm.irq_pol_h = readl(info->base + IRQ_POL + sizeof(u32));

	/* Save pinctrl state */
	regmap_read(info->regmap, SELECTION, &info->pm.selection);

	return 0;
}

static int armada_3700_pinctrl_resume(struct device *dev)
{
	struct armada_37xx_pinctrl *info = dev_get_drvdata(dev);
	struct gpio_chip *gc;
	struct irq_domain *d;
	int i;

	/* Restore GPIO state */
	regmap_write(info->regmap, OUTPUT_EN, info->pm.out_en_l);
	regmap_write(info->regmap, OUTPUT_EN + sizeof(u32),
		     info->pm.out_en_h);
	regmap_write(info->regmap, OUTPUT_VAL, info->pm.out_val_l);
	regmap_write(info->regmap, OUTPUT_VAL + sizeof(u32),
		     info->pm.out_val_h);

	/*
	 * Input levels may change during suspend, which is not monitored at
	 * that time. GPIOs used for both-edge IRQs may not be synchronized
	 * anymore with their polarities (rising/falling edge) and must be
	 * re-configured manually.
	 */
	gc = &info->gpio_chip;
	d = gc->irq.domain;
	for (i = 0; i < gc->ngpio; i++) {
		u32 irq_bit = BIT(i % GPIO_PER_REG);
		u32 mask, *irq_pol, input_reg, virq, type, level;

		if (i < GPIO_PER_REG) {
			mask = info->pm.irq_en_l;
			irq_pol = &info->pm.irq_pol_l;
			input_reg = INPUT_VAL;
		} else {
			mask = info->pm.irq_en_h;
			irq_pol = &info->pm.irq_pol_h;
			input_reg = INPUT_VAL + sizeof(u32);
		}

		if (!(mask & irq_bit))
			continue;

		virq = irq_find_mapping(d, i);
		type = irq_get_trigger_type(virq);

		/*
		 * Synchronize level and polarity for both-edge irqs:
		 *     - a high input level expects a falling edge,
		 *     - a low input level exepects a rising edge.
		 */
		if ((type & IRQ_TYPE_SENSE_MASK) ==
		    IRQ_TYPE_EDGE_BOTH) {
			regmap_read(info->regmap, input_reg, &level);
			if ((*irq_pol ^ level) & irq_bit)
				*irq_pol ^= irq_bit;
		}
	}

	writel(info->pm.irq_en_l, info->base + IRQ_EN);
	writel(info->pm.irq_en_h, info->base + IRQ_EN + sizeof(u32));
	writel(info->pm.irq_pol_l, info->base + IRQ_POL);
	writel(info->pm.irq_pol_h, info->base + IRQ_POL + sizeof(u32));

	/* Restore pinctrl state */
	regmap_write(info->regmap, SELECTION, info->pm.selection);

	return 0;
}

/*
 * Since pinctrl is an infrastructure module, its resume should be issued prior
 * to other IO drivers.
 */
static DEFINE_NOIRQ_DEV_PM_OPS(armada_3700_pinctrl_pm_ops,
			       armada_3700_pinctrl_suspend, armada_3700_pinctrl_resume);

static const struct of_device_id armada_37xx_pinctrl_of_match[] = {
	{
		.compatible = "marvell,armada3710-sb-pinctrl",
		.data = &armada_37xx_pin_sb,
	},
	{
		.compatible = "marvell,armada3710-nb-pinctrl",
		.data = &armada_37xx_pin_nb,
	},
	{ },
};

static const struct regmap_config armada_37xx_pinctrl_regmap_config = {
	.reg_bits = 32,
	.val_bits = 32,
	.reg_stride = 4,
	.use_raw_spinlock = true,
};

static int __init armada_37xx_pinctrl_probe(struct platform_device *pdev)
{
	struct armada_37xx_pinctrl *info;
	struct device *dev = &pdev->dev;
	struct regmap *regmap;
	void __iomem *base;
	int ret;

	base = devm_platform_get_and_ioremap_resource(pdev, 0, NULL);
	if (IS_ERR(base)) {
		dev_err(dev, "failed to ioremap base address: %pe\n", base);
		return PTR_ERR(base);
	}

	regmap = devm_regmap_init_mmio(dev, base,
				       &armada_37xx_pinctrl_regmap_config);
	if (IS_ERR(regmap)) {
		dev_err(dev, "failed to create regmap: %pe\n", regmap);
		return PTR_ERR(regmap);
	}

	info = devm_kzalloc(dev, sizeof(*info), GFP_KERNEL);
	if (!info)
		return -ENOMEM;

	info->dev = dev;
	info->regmap = regmap;
	info->data = of_device_get_match_data(dev);

	ret = armada_37xx_pinctrl_register(pdev, info);
	if (ret)
		return ret;

	ret = armada_37xx_gpiochip_register(pdev, info);
	if (ret)
		return ret;

	platform_set_drvdata(pdev, info);

	return 0;
}

static struct platform_driver armada_37xx_pinctrl_driver = {
	.driver = {
		.name = "armada-37xx-pinctrl",
		.of_match_table = armada_37xx_pinctrl_of_match,
		.pm = pm_sleep_ptr(&armada_3700_pinctrl_pm_ops),
	},
};

builtin_platform_driver_probe(armada_37xx_pinctrl_driver,
			      armada_37xx_pinctrl_probe);<|MERGE_RESOLUTION|>--- conflicted
+++ resolved
@@ -432,11 +432,6 @@
 
 	reg = OUTPUT_EN;
 	armada_37xx_update_reg(&reg, &en_offset);
-<<<<<<< HEAD
-
-	regmap_update_bits(info->regmap, reg, mask, mask);
-=======
->>>>>>> 25bf10be
 
 	return regmap_update_bits(info->regmap, reg, mask, mask);
 }
