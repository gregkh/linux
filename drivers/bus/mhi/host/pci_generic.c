--- conflicted
+++ resolved
@@ -698,8 +698,6 @@
 	.mru_default = 32768,
 };
 
-<<<<<<< HEAD
-=======
 static const struct mhi_pci_dev_info mhi_netprisma_lcur57_info = {
 	.name = "netprisma-lcur57",
 	.edl = "qcom/prog_firehose_sdx24.mbn",
@@ -720,7 +718,6 @@
 	.sideband_wake = true,
 };
 
->>>>>>> a6ad5510
 /* Keep the list sorted based on the PID. New VID should be added as the last entry */
 static const struct pci_device_id mhi_pci_id_table[] = {
 	{ PCI_DEVICE(PCI_VENDOR_ID_QCOM, 0x0304),
