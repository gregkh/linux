// SPDX-License-Identifier: GPL-2.0

#include <linux/debugfs.h>
#include <linux/mtd/spi-nor.h>
#include <linux/spi/spi.h>
#include <linux/spi/spi-mem.h>

#include "core.h"

#define SPI_NOR_DEBUGFS_ROOT "spi-nor"

#define SNOR_F_NAME(name) [ilog2(SNOR_F_##name)] = #name
static const char *const snor_f_names[] = {
	SNOR_F_NAME(HAS_SR_TB),
	SNOR_F_NAME(NO_OP_CHIP_ERASE),
	SNOR_F_NAME(BROKEN_RESET),
	SNOR_F_NAME(4B_OPCODES),
	SNOR_F_NAME(HAS_4BAIT),
	SNOR_F_NAME(HAS_LOCK),
	SNOR_F_NAME(HAS_16BIT_SR),
	SNOR_F_NAME(NO_READ_CR),
	SNOR_F_NAME(HAS_SR_TB_BIT6),
	SNOR_F_NAME(HAS_4BIT_BP),
	SNOR_F_NAME(HAS_SR_BP3_BIT6),
	SNOR_F_NAME(IO_MODE_EN_VOLATILE),
	SNOR_F_NAME(SOFT_RESET),
	SNOR_F_NAME(SWP_IS_VOLATILE),
	SNOR_F_NAME(RWW),
	SNOR_F_NAME(ECC),
<<<<<<< HEAD
=======
	SNOR_F_NAME(NO_WP),
>>>>>>> 98817289
};
#undef SNOR_F_NAME

static const char *spi_nor_protocol_name(enum spi_nor_protocol proto)
{
	switch (proto) {
	case SNOR_PROTO_1_1_1:     return "1S-1S-1S";
	case SNOR_PROTO_1_1_2:     return "1S-1S-2S";
	case SNOR_PROTO_1_1_4:     return "1S-1S-4S";
	case SNOR_PROTO_1_1_8:     return "1S-1S-8S";
	case SNOR_PROTO_1_2_2:     return "1S-2S-2S";
	case SNOR_PROTO_1_4_4:     return "1S-4S-4S";
	case SNOR_PROTO_1_8_8:     return "1S-8S-8S";
	case SNOR_PROTO_2_2_2:     return "2S-2S-2S";
	case SNOR_PROTO_4_4_4:     return "4S-4S-4S";
	case SNOR_PROTO_8_8_8:     return "8S-8S-8S";
	case SNOR_PROTO_1_1_1_DTR: return "1D-1D-1D";
	case SNOR_PROTO_1_2_2_DTR: return "1D-2D-2D";
	case SNOR_PROTO_1_4_4_DTR: return "1D-4D-4D";
	case SNOR_PROTO_1_8_8_DTR: return "1D-8D-8D";
	case SNOR_PROTO_8_8_8_DTR: return "8D-8D-8D";
	}

	return "<unknown>";
}

static void spi_nor_print_flags(struct seq_file *s, unsigned long flags,
				const char *const *names, int names_len)
{
	bool sep = false;
	int i;

	for (i = 0; i < sizeof(flags) * BITS_PER_BYTE; i++) {
		if (!(flags & BIT(i)))
			continue;
		if (sep)
			seq_puts(s, " | ");
		sep = true;
		if (i < names_len && names[i])
			seq_puts(s, names[i]);
		else
			seq_printf(s, "1<<%d", i);
	}
}

static int spi_nor_params_show(struct seq_file *s, void *data)
{
	struct spi_nor *nor = s->private;
	struct spi_nor_flash_parameter *params = nor->params;
	struct spi_nor_erase_map *erase_map = &params->erase_map;
	struct spi_nor_erase_region *region;
	const struct flash_info *info = nor->info;
	char buf[16], *str;
	int i;

	seq_printf(s, "name\t\t%s\n", info->name);
	seq_printf(s, "id\t\t%*ph\n", SPI_NOR_MAX_ID_LEN, nor->id);
	string_get_size(params->size, 1, STRING_UNITS_2, buf, sizeof(buf));
	seq_printf(s, "size\t\t%s\n", buf);
	seq_printf(s, "write size\t%u\n", params->writesize);
	seq_printf(s, "page size\t%u\n", params->page_size);
	seq_printf(s, "address nbytes\t%u\n", nor->addr_nbytes);

	seq_puts(s, "flags\t\t");
	spi_nor_print_flags(s, nor->flags, snor_f_names, sizeof(snor_f_names));
	seq_puts(s, "\n");

	seq_puts(s, "\nopcodes\n");
	seq_printf(s, " read\t\t0x%02x\n", nor->read_opcode);
	seq_printf(s, "  dummy cycles\t%u\n", nor->read_dummy);
	seq_printf(s, " erase\t\t0x%02x\n", nor->erase_opcode);
	seq_printf(s, " program\t0x%02x\n", nor->program_opcode);

	switch (nor->cmd_ext_type) {
	case SPI_NOR_EXT_NONE:
		str = "none";
		break;
	case SPI_NOR_EXT_REPEAT:
		str = "repeat";
		break;
	case SPI_NOR_EXT_INVERT:
		str = "invert";
		break;
	default:
		str = "<unknown>";
		break;
	}
	seq_printf(s, " 8D extension\t%s\n", str);

	seq_puts(s, "\nprotocols\n");
	seq_printf(s, " read\t\t%s\n",
		   spi_nor_protocol_name(nor->read_proto));
	seq_printf(s, " write\t\t%s\n",
		   spi_nor_protocol_name(nor->write_proto));
	seq_printf(s, " register\t%s\n",
		   spi_nor_protocol_name(nor->reg_proto));

	seq_puts(s, "\nerase commands\n");
	for (i = 0; i < SNOR_ERASE_TYPE_MAX; i++) {
		struct spi_nor_erase_type *et = &erase_map->erase_type[i];

		if (et->size) {
			string_get_size(et->size, 1, STRING_UNITS_2, buf,
					sizeof(buf));
			seq_printf(s, " %02x (%s) [%d]\n", et->opcode, buf, i);
		}
	}

	if (!(nor->flags & SNOR_F_NO_OP_CHIP_ERASE)) {
		string_get_size(params->size, 1, STRING_UNITS_2, buf, sizeof(buf));
		seq_printf(s, " %02x (%s)\n", SPINOR_OP_CHIP_ERASE, buf);
	}

	seq_puts(s, "\nsector map\n");
	seq_puts(s, " region (in hex)   | erase mask | flags\n");
	seq_puts(s, " ------------------+------------+----------\n");
	for (region = erase_map->regions;
	     region;
	     region = spi_nor_region_next(region)) {
		u64 start = region->offset & ~SNOR_ERASE_FLAGS_MASK;
		u64 flags = region->offset & SNOR_ERASE_FLAGS_MASK;
		u64 end = start + region->size - 1;

		seq_printf(s, " %08llx-%08llx |     [%c%c%c%c] | %s\n",
			   start, end,
			   flags & BIT(0) ? '0' : ' ',
			   flags & BIT(1) ? '1' : ' ',
			   flags & BIT(2) ? '2' : ' ',
			   flags & BIT(3) ? '3' : ' ',
			   flags & SNOR_OVERLAID_REGION ? "overlaid" : "");
	}

	return 0;
}
DEFINE_SHOW_ATTRIBUTE(spi_nor_params);

static void spi_nor_print_read_cmd(struct seq_file *s, u32 cap,
				   struct spi_nor_read_command *cmd)
{
	seq_printf(s, " %s%s\n", spi_nor_protocol_name(cmd->proto),
		   cap == SNOR_HWCAPS_READ_FAST ? " (fast read)" : "");
	seq_printf(s, "  opcode\t0x%02x\n", cmd->opcode);
	seq_printf(s, "  mode cycles\t%u\n", cmd->num_mode_clocks);
	seq_printf(s, "  dummy cycles\t%u\n", cmd->num_wait_states);
}

static void spi_nor_print_pp_cmd(struct seq_file *s,
				 struct spi_nor_pp_command *cmd)
{
	seq_printf(s, " %s\n", spi_nor_protocol_name(cmd->proto));
	seq_printf(s, "  opcode\t0x%02x\n", cmd->opcode);
}

static int spi_nor_capabilities_show(struct seq_file *s, void *data)
{
	struct spi_nor *nor = s->private;
	struct spi_nor_flash_parameter *params = nor->params;
	u32 hwcaps = params->hwcaps.mask;
	int i, cmd;

	seq_puts(s, "Supported read modes by the flash\n");
	for (i = 0; i < sizeof(hwcaps) * BITS_PER_BYTE; i++) {
		if (!(hwcaps & BIT(i)))
			continue;

		cmd = spi_nor_hwcaps_read2cmd(BIT(i));
		if (cmd < 0)
			continue;

		spi_nor_print_read_cmd(s, BIT(i), &params->reads[cmd]);
		hwcaps &= ~BIT(i);
	}

	seq_puts(s, "\nSupported page program modes by the flash\n");
	for (i = 0; i < sizeof(hwcaps) * BITS_PER_BYTE; i++) {
		if (!(hwcaps & BIT(i)))
			continue;

		cmd = spi_nor_hwcaps_pp2cmd(BIT(i));
		if (cmd < 0)
			continue;

		spi_nor_print_pp_cmd(s, &params->page_programs[cmd]);
		hwcaps &= ~BIT(i);
	}

	if (hwcaps)
		seq_printf(s, "\nunknown hwcaps 0x%x\n", hwcaps);

	return 0;
}
DEFINE_SHOW_ATTRIBUTE(spi_nor_capabilities);

static void spi_nor_debugfs_unregister(void *data)
{
	struct spi_nor *nor = data;

	debugfs_remove(nor->debugfs_root);
	nor->debugfs_root = NULL;
}

static struct dentry *rootdir;

void spi_nor_debugfs_register(struct spi_nor *nor)
{
	struct dentry *d;
	int ret;

	if (!rootdir)
		rootdir = debugfs_create_dir(SPI_NOR_DEBUGFS_ROOT, NULL);

	ret = devm_add_action(nor->dev, spi_nor_debugfs_unregister, nor);
	if (ret)
		return;

	d = debugfs_create_dir(dev_name(nor->dev), rootdir);
	nor->debugfs_root = d;

	debugfs_create_file("params", 0444, d, nor, &spi_nor_params_fops);
	debugfs_create_file("capabilities", 0444, d, nor,
			    &spi_nor_capabilities_fops);
}

void spi_nor_debugfs_shutdown(void)
{
	debugfs_remove(rootdir);
}<|MERGE_RESOLUTION|>--- conflicted
+++ resolved
@@ -27,10 +27,7 @@
 	SNOR_F_NAME(SWP_IS_VOLATILE),
 	SNOR_F_NAME(RWW),
 	SNOR_F_NAME(ECC),
-<<<<<<< HEAD
-=======
 	SNOR_F_NAME(NO_WP),
->>>>>>> 98817289
 };
 #undef SNOR_F_NAME
 
