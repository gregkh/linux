--- conflicted
+++ resolved
@@ -1331,19 +1331,11 @@
 int usb4_port_router_online(struct tb_port *port);
 int usb4_port_enumerate_retimers(struct tb_port *port);
 bool usb4_port_clx_supported(struct tb_port *port);
-<<<<<<< HEAD
-int usb4_port_margining_caps(struct tb_port *port, u32 *caps);
-=======
->>>>>>> a6ad5510
 
 bool usb4_port_asym_supported(struct tb_port *port);
 int usb4_port_asym_set_link_width(struct tb_port *port, enum tb_link_width width);
 int usb4_port_asym_start(struct tb_port *port);
 
-<<<<<<< HEAD
-int usb4_port_hw_margin(struct tb_port *port, unsigned int lanes,
-			unsigned int ber_level, bool timing, bool right_high,
-=======
 /**
  * enum tb_sb_target - Sideband transaction target
  * @USB4_SB_TARGET_ROUTER: Target is the router itself
@@ -1402,7 +1394,6 @@
 			u32 *results);
 int usb4_port_sw_margin(struct tb_port *port, enum usb4_sb_target target,
 			u8 index, const struct usb4_port_margining_params *params,
->>>>>>> a6ad5510
 			u32 *results);
 int usb4_port_sw_margin_errors(struct tb_port *port, enum usb4_sb_target target,
 			       u8 index, u32 *errors);
