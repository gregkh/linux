// SPDX-License-Identifier: GPL-2.0
/*
 * Thunderbolt XDomain discovery protocol support
 *
 * Copyright (C) 2017, Intel Corporation
 * Authors: Michael Jamet <michael.jamet@intel.com>
 *          Mika Westerberg <mika.westerberg@linux.intel.com>
 */

#include <linux/device.h>
#include <linux/delay.h>
#include <linux/kmod.h>
#include <linux/module.h>
#include <linux/pm_runtime.h>
#include <linux/prandom.h>
#include <linux/string_helpers.h>
#include <linux/utsname.h>
#include <linux/uuid.h>
#include <linux/workqueue.h>

#include "tb.h"

#define XDOMAIN_SHORT_TIMEOUT			100	/* ms */
#define XDOMAIN_DEFAULT_TIMEOUT			1000	/* ms */
#define XDOMAIN_BONDING_TIMEOUT			10000	/* ms */
#define XDOMAIN_RETRIES				10
#define XDOMAIN_DEFAULT_MAX_HOPID		15

enum {
	XDOMAIN_STATE_INIT,
	XDOMAIN_STATE_UUID,
	XDOMAIN_STATE_LINK_STATUS,
	XDOMAIN_STATE_LINK_STATE_CHANGE,
	XDOMAIN_STATE_LINK_STATUS2,
	XDOMAIN_STATE_BONDING_UUID_LOW,
	XDOMAIN_STATE_BONDING_UUID_HIGH,
	XDOMAIN_STATE_PROPERTIES,
	XDOMAIN_STATE_ENUMERATED,
	XDOMAIN_STATE_ERROR,
};

static const char * const state_names[] = {
	[XDOMAIN_STATE_INIT] = "INIT",
	[XDOMAIN_STATE_UUID] = "UUID",
	[XDOMAIN_STATE_LINK_STATUS] = "LINK_STATUS",
	[XDOMAIN_STATE_LINK_STATE_CHANGE] = "LINK_STATE_CHANGE",
	[XDOMAIN_STATE_LINK_STATUS2] = "LINK_STATUS2",
	[XDOMAIN_STATE_BONDING_UUID_LOW] = "BONDING_UUID_LOW",
	[XDOMAIN_STATE_BONDING_UUID_HIGH] = "BONDING_UUID_HIGH",
	[XDOMAIN_STATE_PROPERTIES] = "PROPERTIES",
	[XDOMAIN_STATE_ENUMERATED] = "ENUMERATED",
	[XDOMAIN_STATE_ERROR] = "ERROR",
};

struct xdomain_request_work {
	struct work_struct work;
	struct tb_xdp_header *pkg;
	struct tb *tb;
};

static bool tb_xdomain_enabled = true;
module_param_named(xdomain, tb_xdomain_enabled, bool, 0444);
MODULE_PARM_DESC(xdomain, "allow XDomain protocol (default: true)");

/*
 * Serializes access to the properties and protocol handlers below. If
 * you need to take both this lock and the struct tb_xdomain lock, take
 * this one first.
 */
static DEFINE_MUTEX(xdomain_lock);

/* Properties exposed to the remote domains */
static struct tb_property_dir *xdomain_property_dir;
static u32 xdomain_property_block_gen;

/* Additional protocol handlers */
static LIST_HEAD(protocol_handlers);

/* UUID for XDomain discovery protocol: b638d70e-42ff-40bb-97c2-90e2c0b2ff07 */
static const uuid_t tb_xdp_uuid =
	UUID_INIT(0xb638d70e, 0x42ff, 0x40bb,
		  0x97, 0xc2, 0x90, 0xe2, 0xc0, 0xb2, 0xff, 0x07);

bool tb_is_xdomain_enabled(void)
{
	return tb_xdomain_enabled && tb_acpi_is_xdomain_allowed();
}

static bool tb_xdomain_match(const struct tb_cfg_request *req,
			     const struct ctl_pkg *pkg)
{
	switch (pkg->frame.eof) {
	case TB_CFG_PKG_ERROR:
		return true;

	case TB_CFG_PKG_XDOMAIN_RESP: {
		const struct tb_xdp_header *res_hdr = pkg->buffer;
		const struct tb_xdp_header *req_hdr = req->request;

		if (pkg->frame.size < req->response_size / 4)
			return false;

		/* Make sure route matches */
		if ((res_hdr->xd_hdr.route_hi & ~BIT(31)) !=
		     req_hdr->xd_hdr.route_hi)
			return false;
		if ((res_hdr->xd_hdr.route_lo) != req_hdr->xd_hdr.route_lo)
			return false;

		/* Check that the XDomain protocol matches */
		if (!uuid_equal(&res_hdr->uuid, &req_hdr->uuid))
			return false;

		return true;
	}

	default:
		return false;
	}
}

static bool tb_xdomain_copy(struct tb_cfg_request *req,
			    const struct ctl_pkg *pkg)
{
	memcpy(req->response, pkg->buffer, req->response_size);
	req->result.err = 0;
	return true;
}

static void response_ready(void *data)
{
	tb_cfg_request_put(data);
}

static int __tb_xdomain_response(struct tb_ctl *ctl, const void *response,
				 size_t size, enum tb_cfg_pkg_type type)
{
	struct tb_cfg_request *req;

	req = tb_cfg_request_alloc();
	if (!req)
		return -ENOMEM;

	req->match = tb_xdomain_match;
	req->copy = tb_xdomain_copy;
	req->request = response;
	req->request_size = size;
	req->request_type = type;

	return tb_cfg_request(ctl, req, response_ready, req);
}

/**
 * tb_xdomain_response() - Send a XDomain response message
 * @xd: XDomain to send the message
 * @response: Response to send
 * @size: Size of the response
 * @type: PDF type of the response
 *
 * This can be used to send a XDomain response message to the other
 * domain. No response for the message is expected.
 *
 * Return: %0 in case of success and negative errno in case of failure
 */
int tb_xdomain_response(struct tb_xdomain *xd, const void *response,
			size_t size, enum tb_cfg_pkg_type type)
{
	return __tb_xdomain_response(xd->tb->ctl, response, size, type);
}
EXPORT_SYMBOL_GPL(tb_xdomain_response);

static int __tb_xdomain_request(struct tb_ctl *ctl, const void *request,
	size_t request_size, enum tb_cfg_pkg_type request_type, void *response,
	size_t response_size, enum tb_cfg_pkg_type response_type,
	unsigned int timeout_msec)
{
	struct tb_cfg_request *req;
	struct tb_cfg_result res;

	req = tb_cfg_request_alloc();
	if (!req)
		return -ENOMEM;

	req->match = tb_xdomain_match;
	req->copy = tb_xdomain_copy;
	req->request = request;
	req->request_size = request_size;
	req->request_type = request_type;
	req->response = response;
	req->response_size = response_size;
	req->response_type = response_type;

	res = tb_cfg_request_sync(ctl, req, timeout_msec);

	tb_cfg_request_put(req);

	return res.err == 1 ? -EIO : res.err;
}

/**
 * tb_xdomain_request() - Send a XDomain request
 * @xd: XDomain to send the request
 * @request: Request to send
 * @request_size: Size of the request in bytes
 * @request_type: PDF type of the request
 * @response: Response is copied here
 * @response_size: Expected size of the response in bytes
 * @response_type: Expected PDF type of the response
 * @timeout_msec: Timeout in milliseconds to wait for the response
 *
 * This function can be used to send XDomain control channel messages to
 * the other domain. The function waits until the response is received
 * or when timeout triggers. Whichever comes first.
 *
 * Return: %0 in case of success and negative errno in case of failure
 */
int tb_xdomain_request(struct tb_xdomain *xd, const void *request,
	size_t request_size, enum tb_cfg_pkg_type request_type,
	void *response, size_t response_size,
	enum tb_cfg_pkg_type response_type, unsigned int timeout_msec)
{
	return __tb_xdomain_request(xd->tb->ctl, request, request_size,
				    request_type, response, response_size,
				    response_type, timeout_msec);
}
EXPORT_SYMBOL_GPL(tb_xdomain_request);

static inline void tb_xdp_fill_header(struct tb_xdp_header *hdr, u64 route,
	u8 sequence, enum tb_xdp_type type, size_t size)
{
	u32 length_sn;

	length_sn = (size - sizeof(hdr->xd_hdr)) / 4;
	length_sn |= (sequence << TB_XDOMAIN_SN_SHIFT) & TB_XDOMAIN_SN_MASK;

	hdr->xd_hdr.route_hi = upper_32_bits(route);
	hdr->xd_hdr.route_lo = lower_32_bits(route);
	hdr->xd_hdr.length_sn = length_sn;
	hdr->type = type;
	memcpy(&hdr->uuid, &tb_xdp_uuid, sizeof(tb_xdp_uuid));
}

static int tb_xdp_handle_error(const struct tb_xdp_error_response *res)
{
	if (res->hdr.type != ERROR_RESPONSE)
		return 0;

	switch (res->error) {
	case ERROR_UNKNOWN_PACKET:
	case ERROR_UNKNOWN_DOMAIN:
		return -EIO;
	case ERROR_NOT_SUPPORTED:
		return -ENOTSUPP;
	case ERROR_NOT_READY:
		return -EAGAIN;
	default:
		break;
	}

	return 0;
}

static int tb_xdp_uuid_request(struct tb_ctl *ctl, u64 route, int retry,
			       uuid_t *uuid, u64 *remote_route)
{
	struct tb_xdp_uuid_response res;
	struct tb_xdp_uuid req;
	int ret;

	memset(&req, 0, sizeof(req));
	tb_xdp_fill_header(&req.hdr, route, retry % 4, UUID_REQUEST,
			   sizeof(req));

	memset(&res, 0, sizeof(res));
	ret = __tb_xdomain_request(ctl, &req, sizeof(req),
				   TB_CFG_PKG_XDOMAIN_REQ, &res, sizeof(res),
				   TB_CFG_PKG_XDOMAIN_RESP,
				   XDOMAIN_DEFAULT_TIMEOUT);
	if (ret)
		return ret;

	ret = tb_xdp_handle_error(&res.err);
	if (ret)
		return ret;

	uuid_copy(uuid, &res.src_uuid);
	*remote_route = (u64)res.src_route_hi << 32 | res.src_route_lo;

	return 0;
}

static int tb_xdp_uuid_response(struct tb_ctl *ctl, u64 route, u8 sequence,
				const uuid_t *uuid)
{
	struct tb_xdp_uuid_response res;

	memset(&res, 0, sizeof(res));
	tb_xdp_fill_header(&res.hdr, route, sequence, UUID_RESPONSE,
			   sizeof(res));

	uuid_copy(&res.src_uuid, uuid);
	res.src_route_hi = upper_32_bits(route);
	res.src_route_lo = lower_32_bits(route);

	return __tb_xdomain_response(ctl, &res, sizeof(res),
				     TB_CFG_PKG_XDOMAIN_RESP);
}

static int tb_xdp_error_response(struct tb_ctl *ctl, u64 route, u8 sequence,
				 enum tb_xdp_error error)
{
	struct tb_xdp_error_response res;

	memset(&res, 0, sizeof(res));
	tb_xdp_fill_header(&res.hdr, route, sequence, ERROR_RESPONSE,
			   sizeof(res));
	res.error = error;

	return __tb_xdomain_response(ctl, &res, sizeof(res),
				     TB_CFG_PKG_XDOMAIN_RESP);
}

static int tb_xdp_properties_request(struct tb_ctl *ctl, u64 route,
	const uuid_t *src_uuid, const uuid_t *dst_uuid, int retry,
	u32 **block, u32 *generation)
{
	struct tb_xdp_properties_response *res;
	struct tb_xdp_properties req;
	u16 data_len, len;
	size_t total_size;
	u32 *data = NULL;
	int ret;

	total_size = sizeof(*res) + TB_XDP_PROPERTIES_MAX_DATA_LENGTH * 4;
	res = kzalloc(total_size, GFP_KERNEL);
	if (!res)
		return -ENOMEM;

	memset(&req, 0, sizeof(req));
	tb_xdp_fill_header(&req.hdr, route, retry % 4, PROPERTIES_REQUEST,
			   sizeof(req));
	memcpy(&req.src_uuid, src_uuid, sizeof(*src_uuid));
	memcpy(&req.dst_uuid, dst_uuid, sizeof(*dst_uuid));

	data_len = 0;

	do {
		ret = __tb_xdomain_request(ctl, &req, sizeof(req),
					   TB_CFG_PKG_XDOMAIN_REQ, res,
					   total_size, TB_CFG_PKG_XDOMAIN_RESP,
					   XDOMAIN_DEFAULT_TIMEOUT);
		if (ret)
			goto err;

		ret = tb_xdp_handle_error(&res->err);
		if (ret)
			goto err;

		/*
		 * Package length includes the whole payload without the
		 * XDomain header. Validate first that the package is at
		 * least size of the response structure.
		 */
		len = res->hdr.xd_hdr.length_sn & TB_XDOMAIN_LENGTH_MASK;
		if (len < sizeof(*res) / 4) {
			ret = -EINVAL;
			goto err;
		}

		len += sizeof(res->hdr.xd_hdr) / 4;
		len -= sizeof(*res) / 4;

		if (res->offset != req.offset) {
			ret = -EINVAL;
			goto err;
		}

		/*
		 * First time allocate block that has enough space for
		 * the whole properties block.
		 */
		if (!data) {
			data_len = res->data_length;
			if (data_len > TB_XDP_PROPERTIES_MAX_LENGTH) {
				ret = -E2BIG;
				goto err;
			}

			data = kcalloc(data_len, sizeof(u32), GFP_KERNEL);
			if (!data) {
				ret = -ENOMEM;
				goto err;
			}
		}

		memcpy(data + req.offset, res->data, len * 4);
		req.offset += len;
	} while (!data_len || req.offset < data_len);

	*block = data;
	*generation = res->generation;

	kfree(res);

	return data_len;

err:
	kfree(data);
	kfree(res);

	return ret;
}

static int tb_xdp_properties_response(struct tb *tb, struct tb_ctl *ctl,
	struct tb_xdomain *xd, u8 sequence, const struct tb_xdp_properties *req)
{
	struct tb_xdp_properties_response *res;
	size_t total_size;
	u16 len;
	int ret;

	/*
	 * Currently we expect all requests to be directed to us. The
	 * protocol supports forwarding, though which we might add
	 * support later on.
	 */
	if (!uuid_equal(xd->local_uuid, &req->dst_uuid)) {
		tb_xdp_error_response(ctl, xd->route, sequence,
				      ERROR_UNKNOWN_DOMAIN);
		return 0;
	}

	mutex_lock(&xd->lock);

	if (req->offset >= xd->local_property_block_len) {
		mutex_unlock(&xd->lock);
		return -EINVAL;
	}

	len = xd->local_property_block_len - req->offset;
	len = min_t(u16, len, TB_XDP_PROPERTIES_MAX_DATA_LENGTH);
	total_size = sizeof(*res) + len * 4;

	res = kzalloc(total_size, GFP_KERNEL);
	if (!res) {
		mutex_unlock(&xd->lock);
		return -ENOMEM;
	}

	tb_xdp_fill_header(&res->hdr, xd->route, sequence, PROPERTIES_RESPONSE,
			   total_size);
	res->generation = xd->local_property_block_gen;
	res->data_length = xd->local_property_block_len;
	res->offset = req->offset;
	uuid_copy(&res->src_uuid, xd->local_uuid);
	uuid_copy(&res->dst_uuid, &req->src_uuid);
	memcpy(res->data, &xd->local_property_block[req->offset], len * 4);

	mutex_unlock(&xd->lock);

	ret = __tb_xdomain_response(ctl, res, total_size,
				    TB_CFG_PKG_XDOMAIN_RESP);

	kfree(res);
	return ret;
}

static int tb_xdp_properties_changed_request(struct tb_ctl *ctl, u64 route,
					     int retry, const uuid_t *uuid)
{
	struct tb_xdp_properties_changed_response res;
	struct tb_xdp_properties_changed req;
	int ret;

	memset(&req, 0, sizeof(req));
	tb_xdp_fill_header(&req.hdr, route, retry % 4,
			   PROPERTIES_CHANGED_REQUEST, sizeof(req));
	uuid_copy(&req.src_uuid, uuid);

	memset(&res, 0, sizeof(res));
	ret = __tb_xdomain_request(ctl, &req, sizeof(req),
				   TB_CFG_PKG_XDOMAIN_REQ, &res, sizeof(res),
				   TB_CFG_PKG_XDOMAIN_RESP,
				   XDOMAIN_DEFAULT_TIMEOUT);
	if (ret)
		return ret;

	return tb_xdp_handle_error(&res.err);
}

static int
tb_xdp_properties_changed_response(struct tb_ctl *ctl, u64 route, u8 sequence)
{
	struct tb_xdp_properties_changed_response res;

	memset(&res, 0, sizeof(res));
	tb_xdp_fill_header(&res.hdr, route, sequence,
			   PROPERTIES_CHANGED_RESPONSE, sizeof(res));
	return __tb_xdomain_response(ctl, &res, sizeof(res),
				     TB_CFG_PKG_XDOMAIN_RESP);
}

static int tb_xdp_link_state_status_request(struct tb_ctl *ctl, u64 route,
					    u8 sequence, u8 *slw, u8 *tlw,
					    u8 *sls, u8 *tls)
{
	struct tb_xdp_link_state_status_response res;
	struct tb_xdp_link_state_status req;
	int ret;

	memset(&req, 0, sizeof(req));
	tb_xdp_fill_header(&req.hdr, route, sequence, LINK_STATE_STATUS_REQUEST,
			   sizeof(req));

	memset(&res, 0, sizeof(res));
	ret = __tb_xdomain_request(ctl, &req, sizeof(req), TB_CFG_PKG_XDOMAIN_REQ,
				   &res, sizeof(res), TB_CFG_PKG_XDOMAIN_RESP,
				   XDOMAIN_DEFAULT_TIMEOUT);
	if (ret)
		return ret;

	ret = tb_xdp_handle_error(&res.err);
	if (ret)
		return ret;

	if (res.status != 0)
		return -EREMOTEIO;

	*slw = res.slw;
	*tlw = res.tlw;
	*sls = res.sls;
	*tls = res.tls;

	return 0;
}

static int tb_xdp_link_state_status_response(struct tb *tb, struct tb_ctl *ctl,
					     struct tb_xdomain *xd, u8 sequence)
{
	struct tb_xdp_link_state_status_response res;
	struct tb_port *port = tb_xdomain_downstream_port(xd);
	u32 val[2];
	int ret;

	memset(&res, 0, sizeof(res));
	tb_xdp_fill_header(&res.hdr, xd->route, sequence,
			   LINK_STATE_STATUS_RESPONSE, sizeof(res));

	ret = tb_port_read(port, val, TB_CFG_PORT,
			   port->cap_phy + LANE_ADP_CS_0, ARRAY_SIZE(val));
	if (ret)
		return ret;

	res.slw = (val[0] & LANE_ADP_CS_0_SUPPORTED_WIDTH_MASK) >>
			LANE_ADP_CS_0_SUPPORTED_WIDTH_SHIFT;
	res.sls = (val[0] & LANE_ADP_CS_0_SUPPORTED_SPEED_MASK) >>
			LANE_ADP_CS_0_SUPPORTED_SPEED_SHIFT;
	res.tls = val[1] & LANE_ADP_CS_1_TARGET_SPEED_MASK;
	res.tlw = (val[1] & LANE_ADP_CS_1_TARGET_WIDTH_MASK) >>
			LANE_ADP_CS_1_TARGET_WIDTH_SHIFT;

	return __tb_xdomain_response(ctl, &res, sizeof(res),
				     TB_CFG_PKG_XDOMAIN_RESP);
}

static int tb_xdp_link_state_change_request(struct tb_ctl *ctl, u64 route,
					    u8 sequence, u8 tlw, u8 tls)
{
	struct tb_xdp_link_state_change_response res;
	struct tb_xdp_link_state_change req;
	int ret;

	memset(&req, 0, sizeof(req));
	tb_xdp_fill_header(&req.hdr, route, sequence, LINK_STATE_CHANGE_REQUEST,
			   sizeof(req));
	req.tlw = tlw;
	req.tls = tls;

	memset(&res, 0, sizeof(res));
	ret = __tb_xdomain_request(ctl, &req, sizeof(req), TB_CFG_PKG_XDOMAIN_REQ,
				   &res, sizeof(res), TB_CFG_PKG_XDOMAIN_RESP,
				   XDOMAIN_DEFAULT_TIMEOUT);
	if (ret)
		return ret;

	ret = tb_xdp_handle_error(&res.err);
	if (ret)
		return ret;

	return res.status != 0 ? -EREMOTEIO : 0;
}

static int tb_xdp_link_state_change_response(struct tb_ctl *ctl, u64 route,
					     u8 sequence, u32 status)
{
	struct tb_xdp_link_state_change_response res;

	memset(&res, 0, sizeof(res));
	tb_xdp_fill_header(&res.hdr, route, sequence, LINK_STATE_CHANGE_RESPONSE,
			   sizeof(res));

	res.status = status;

	return __tb_xdomain_response(ctl, &res, sizeof(res),
				     TB_CFG_PKG_XDOMAIN_RESP);
}

/**
 * tb_register_protocol_handler() - Register protocol handler
 * @handler: Handler to register
 *
 * This allows XDomain service drivers to hook into incoming XDomain
 * messages. After this function is called the service driver needs to
 * be able to handle calls to callback whenever a package with the
 * registered protocol is received.
 */
int tb_register_protocol_handler(struct tb_protocol_handler *handler)
{
	if (!handler->uuid || !handler->callback)
		return -EINVAL;
	if (uuid_equal(handler->uuid, &tb_xdp_uuid))
		return -EINVAL;

	mutex_lock(&xdomain_lock);
	list_add_tail(&handler->list, &protocol_handlers);
	mutex_unlock(&xdomain_lock);

	return 0;
}
EXPORT_SYMBOL_GPL(tb_register_protocol_handler);

/**
 * tb_unregister_protocol_handler() - Unregister protocol handler
 * @handler: Handler to unregister
 *
 * Removes the previously registered protocol handler.
 */
void tb_unregister_protocol_handler(struct tb_protocol_handler *handler)
{
	mutex_lock(&xdomain_lock);
	list_del_init(&handler->list);
	mutex_unlock(&xdomain_lock);
}
EXPORT_SYMBOL_GPL(tb_unregister_protocol_handler);

static void update_property_block(struct tb_xdomain *xd)
{
	mutex_lock(&xdomain_lock);
	mutex_lock(&xd->lock);
	/*
	 * If the local property block is not up-to-date, rebuild it now
	 * based on the global property template.
	 */
	if (!xd->local_property_block ||
	    xd->local_property_block_gen < xdomain_property_block_gen) {
		struct tb_property_dir *dir;
		int ret, block_len;
		u32 *block;

		dir = tb_property_copy_dir(xdomain_property_dir);
		if (!dir) {
			dev_warn(&xd->dev, "failed to copy properties\n");
			goto out_unlock;
		}

		/* Fill in non-static properties now */
		tb_property_add_text(dir, "deviceid", utsname()->nodename);
		tb_property_add_immediate(dir, "maxhopid", xd->local_max_hopid);

		ret = tb_property_format_dir(dir, NULL, 0);
		if (ret < 0) {
			dev_warn(&xd->dev, "local property block creation failed\n");
			tb_property_free_dir(dir);
			goto out_unlock;
		}

		block_len = ret;
		block = kcalloc(block_len, sizeof(*block), GFP_KERNEL);
		if (!block) {
			tb_property_free_dir(dir);
			goto out_unlock;
		}

		ret = tb_property_format_dir(dir, block, block_len);
		if (ret) {
			dev_warn(&xd->dev, "property block generation failed\n");
			tb_property_free_dir(dir);
			kfree(block);
			goto out_unlock;
		}

		tb_property_free_dir(dir);
		/* Release the previous block */
		kfree(xd->local_property_block);
		/* Assign new one */
		xd->local_property_block = block;
		xd->local_property_block_len = block_len;
		xd->local_property_block_gen = xdomain_property_block_gen;
	}

out_unlock:
	mutex_unlock(&xd->lock);
	mutex_unlock(&xdomain_lock);
}

static void start_handshake(struct tb_xdomain *xd)
{
	xd->state = XDOMAIN_STATE_INIT;
	queue_delayed_work(xd->tb->wq, &xd->state_work,
			   msecs_to_jiffies(XDOMAIN_SHORT_TIMEOUT));
}

/* Can be called from state_work */
static void __stop_handshake(struct tb_xdomain *xd)
{
	cancel_delayed_work_sync(&xd->properties_changed_work);
	xd->properties_changed_retries = 0;
	xd->state_retries = 0;
}

static void stop_handshake(struct tb_xdomain *xd)
{
	cancel_delayed_work_sync(&xd->state_work);
	__stop_handshake(xd);
}

static void tb_xdp_handle_request(struct work_struct *work)
{
	struct xdomain_request_work *xw = container_of(work, typeof(*xw), work);
	const struct tb_xdp_header *pkg = xw->pkg;
	const struct tb_xdomain_header *xhdr = &pkg->xd_hdr;
	struct tb *tb = xw->tb;
	struct tb_ctl *ctl = tb->ctl;
	struct tb_xdomain *xd;
	const uuid_t *uuid;
	int ret = 0;
	u32 sequence;
	u64 route;

	route = ((u64)xhdr->route_hi << 32 | xhdr->route_lo) & ~BIT_ULL(63);
	sequence = xhdr->length_sn & TB_XDOMAIN_SN_MASK;
	sequence >>= TB_XDOMAIN_SN_SHIFT;

	mutex_lock(&tb->lock);
	if (tb->root_switch)
		uuid = tb->root_switch->uuid;
	else
		uuid = NULL;
	mutex_unlock(&tb->lock);

	if (!uuid) {
		tb_xdp_error_response(ctl, route, sequence, ERROR_NOT_READY);
		goto out;
	}

	xd = tb_xdomain_find_by_route_locked(tb, route);
	if (xd)
		update_property_block(xd);

	switch (pkg->type) {
	case PROPERTIES_REQUEST:
		tb_dbg(tb, "%llx: received XDomain properties request\n", route);
		if (xd) {
			ret = tb_xdp_properties_response(tb, ctl, xd, sequence,
				(const struct tb_xdp_properties *)pkg);
		}
		break;

	case PROPERTIES_CHANGED_REQUEST:
		tb_dbg(tb, "%llx: received XDomain properties changed request\n",
		       route);

		ret = tb_xdp_properties_changed_response(ctl, route, sequence);

		/*
		 * Since the properties have been changed, let's update
		 * the xdomain related to this connection as well in
		 * case there is a change in services it offers.
		 */
		if (xd && device_is_registered(&xd->dev))
			queue_delayed_work(tb->wq, &xd->state_work,
					   msecs_to_jiffies(XDOMAIN_SHORT_TIMEOUT));
		break;

	case UUID_REQUEST_OLD:
	case UUID_REQUEST:
		tb_dbg(tb, "%llx: received XDomain UUID request\n", route);
		ret = tb_xdp_uuid_response(ctl, route, sequence, uuid);
		/*
		 * If we've stopped the discovery with an error such as
		 * timing out, we will restart the handshake now that we
		 * received UUID request from the remote host.
		 */
		if (!ret && xd && xd->state == XDOMAIN_STATE_ERROR) {
			dev_dbg(&xd->dev, "restarting handshake\n");
			start_handshake(xd);
		}
		break;

	case LINK_STATE_STATUS_REQUEST:
		tb_dbg(tb, "%llx: received XDomain link state status request\n",
		       route);

		if (xd) {
			ret = tb_xdp_link_state_status_response(tb, ctl, xd,
								sequence);
		} else {
			tb_xdp_error_response(ctl, route, sequence,
					      ERROR_NOT_READY);
		}
		break;

	case LINK_STATE_CHANGE_REQUEST:
		tb_dbg(tb, "%llx: received XDomain link state change request\n",
		       route);

		if (xd && xd->state == XDOMAIN_STATE_BONDING_UUID_HIGH) {
			const struct tb_xdp_link_state_change *lsc =
				(const struct tb_xdp_link_state_change *)pkg;

			ret = tb_xdp_link_state_change_response(ctl, route,
								sequence, 0);
			xd->target_link_width = lsc->tlw;
			queue_delayed_work(tb->wq, &xd->state_work,
					   msecs_to_jiffies(XDOMAIN_SHORT_TIMEOUT));
		} else {
			tb_xdp_error_response(ctl, route, sequence,
					      ERROR_NOT_READY);
		}
		break;

	default:
		tb_dbg(tb, "%llx: unknown XDomain request %#x\n", route, pkg->type);
		tb_xdp_error_response(ctl, route, sequence,
				      ERROR_NOT_SUPPORTED);
		break;
	}

	tb_xdomain_put(xd);

	if (ret) {
		tb_warn(tb, "failed to send XDomain response for %#x\n",
			pkg->type);
	}

out:
	kfree(xw->pkg);
	kfree(xw);

	tb_domain_put(tb);
}

static bool
tb_xdp_schedule_request(struct tb *tb, const struct tb_xdp_header *hdr,
			size_t size)
{
	struct xdomain_request_work *xw;

	xw = kmalloc(sizeof(*xw), GFP_KERNEL);
	if (!xw)
		return false;

	INIT_WORK(&xw->work, tb_xdp_handle_request);
	xw->pkg = kmemdup(hdr, size, GFP_KERNEL);
	if (!xw->pkg) {
		kfree(xw);
		return false;
	}
	xw->tb = tb_domain_get(tb);

	schedule_work(&xw->work);
	return true;
}

/**
 * tb_register_service_driver() - Register XDomain service driver
 * @drv: Driver to register
 *
 * Registers new service driver from @drv to the bus.
 */
int tb_register_service_driver(struct tb_service_driver *drv)
{
	drv->driver.bus = &tb_bus_type;
	return driver_register(&drv->driver);
}
EXPORT_SYMBOL_GPL(tb_register_service_driver);

/**
 * tb_unregister_service_driver() - Unregister XDomain service driver
 * @drv: Driver to unregister
 *
 * Unregisters XDomain service driver from the bus.
 */
void tb_unregister_service_driver(struct tb_service_driver *drv)
{
	driver_unregister(&drv->driver);
}
EXPORT_SYMBOL_GPL(tb_unregister_service_driver);

static ssize_t key_show(struct device *dev, struct device_attribute *attr,
			char *buf)
{
	struct tb_service *svc = container_of(dev, struct tb_service, dev);

	/*
	 * It should be null terminated but anything else is pretty much
	 * allowed.
	 */
	return sysfs_emit(buf, "%*pE\n", (int)strlen(svc->key), svc->key);
}
static DEVICE_ATTR_RO(key);

static int get_modalias(const struct tb_service *svc, char *buf, size_t size)
{
	return snprintf(buf, size, "tbsvc:k%sp%08Xv%08Xr%08X", svc->key,
			svc->prtcid, svc->prtcvers, svc->prtcrevs);
}

static ssize_t modalias_show(struct device *dev, struct device_attribute *attr,
			     char *buf)
{
	struct tb_service *svc = container_of(dev, struct tb_service, dev);

	/* Full buffer size except new line and null termination */
	get_modalias(svc, buf, PAGE_SIZE - 2);
	return strlen(strcat(buf, "\n"));
}
static DEVICE_ATTR_RO(modalias);

static ssize_t prtcid_show(struct device *dev, struct device_attribute *attr,
			   char *buf)
{
	struct tb_service *svc = container_of(dev, struct tb_service, dev);

	return sysfs_emit(buf, "%u\n", svc->prtcid);
}
static DEVICE_ATTR_RO(prtcid);

static ssize_t prtcvers_show(struct device *dev, struct device_attribute *attr,
			     char *buf)
{
	struct tb_service *svc = container_of(dev, struct tb_service, dev);

	return sysfs_emit(buf, "%u\n", svc->prtcvers);
}
static DEVICE_ATTR_RO(prtcvers);

static ssize_t prtcrevs_show(struct device *dev, struct device_attribute *attr,
			     char *buf)
{
	struct tb_service *svc = container_of(dev, struct tb_service, dev);

	return sysfs_emit(buf, "%u\n", svc->prtcrevs);
}
static DEVICE_ATTR_RO(prtcrevs);

static ssize_t prtcstns_show(struct device *dev, struct device_attribute *attr,
			     char *buf)
{
	struct tb_service *svc = container_of(dev, struct tb_service, dev);

	return sysfs_emit(buf, "0x%08x\n", svc->prtcstns);
}
static DEVICE_ATTR_RO(prtcstns);

static struct attribute *tb_service_attrs[] = {
	&dev_attr_key.attr,
	&dev_attr_modalias.attr,
	&dev_attr_prtcid.attr,
	&dev_attr_prtcvers.attr,
	&dev_attr_prtcrevs.attr,
	&dev_attr_prtcstns.attr,
	NULL,
};

static const struct attribute_group tb_service_attr_group = {
	.attrs = tb_service_attrs,
};

static const struct attribute_group *tb_service_attr_groups[] = {
	&tb_service_attr_group,
	NULL,
};

static int tb_service_uevent(const struct device *dev, struct kobj_uevent_env *env)
{
	const struct tb_service *svc = container_of_const(dev, struct tb_service, dev);
	char modalias[64];

	get_modalias(svc, modalias, sizeof(modalias));
	return add_uevent_var(env, "MODALIAS=%s", modalias);
}

static void tb_service_release(struct device *dev)
{
	struct tb_service *svc = container_of(dev, struct tb_service, dev);
	struct tb_xdomain *xd = tb_service_parent(svc);

	tb_service_debugfs_remove(svc);
	ida_simple_remove(&xd->service_ids, svc->id);
	kfree(svc->key);
	kfree(svc);
}

struct device_type tb_service_type = {
	.name = "thunderbolt_service",
	.groups = tb_service_attr_groups,
	.uevent = tb_service_uevent,
	.release = tb_service_release,
};
EXPORT_SYMBOL_GPL(tb_service_type);

static int remove_missing_service(struct device *dev, void *data)
{
	struct tb_xdomain *xd = data;
	struct tb_service *svc;

	svc = tb_to_service(dev);
	if (!svc)
		return 0;

	if (!tb_property_find(xd->remote_properties, svc->key,
			      TB_PROPERTY_TYPE_DIRECTORY))
		device_unregister(dev);

	return 0;
}

static int find_service(struct device *dev, void *data)
{
	const struct tb_property *p = data;
	struct tb_service *svc;

	svc = tb_to_service(dev);
	if (!svc)
		return 0;

	return !strcmp(svc->key, p->key);
}

static int populate_service(struct tb_service *svc,
			    struct tb_property *property)
{
	struct tb_property_dir *dir = property->value.dir;
	struct tb_property *p;

	/* Fill in standard properties */
	p = tb_property_find(dir, "prtcid", TB_PROPERTY_TYPE_VALUE);
	if (p)
		svc->prtcid = p->value.immediate;
	p = tb_property_find(dir, "prtcvers", TB_PROPERTY_TYPE_VALUE);
	if (p)
		svc->prtcvers = p->value.immediate;
	p = tb_property_find(dir, "prtcrevs", TB_PROPERTY_TYPE_VALUE);
	if (p)
		svc->prtcrevs = p->value.immediate;
	p = tb_property_find(dir, "prtcstns", TB_PROPERTY_TYPE_VALUE);
	if (p)
		svc->prtcstns = p->value.immediate;

	svc->key = kstrdup(property->key, GFP_KERNEL);
	if (!svc->key)
		return -ENOMEM;

	return 0;
}

static void enumerate_services(struct tb_xdomain *xd)
{
	struct tb_service *svc;
	struct tb_property *p;
	struct device *dev;
	int id;

	/*
	 * First remove all services that are not available anymore in
	 * the updated property block.
	 */
	device_for_each_child_reverse(&xd->dev, xd, remove_missing_service);

	/* Then re-enumerate properties creating new services as we go */
	tb_property_for_each(xd->remote_properties, p) {
		if (p->type != TB_PROPERTY_TYPE_DIRECTORY)
			continue;

		/* If the service exists already we are fine */
		dev = device_find_child(&xd->dev, p, find_service);
		if (dev) {
			put_device(dev);
			continue;
		}

		svc = kzalloc(sizeof(*svc), GFP_KERNEL);
		if (!svc)
			break;

		if (populate_service(svc, p)) {
			kfree(svc);
			break;
		}

		id = ida_simple_get(&xd->service_ids, 0, 0, GFP_KERNEL);
		if (id < 0) {
			kfree(svc->key);
			kfree(svc);
			break;
		}
		svc->id = id;
		svc->dev.bus = &tb_bus_type;
		svc->dev.type = &tb_service_type;
		svc->dev.parent = &xd->dev;
		dev_set_name(&svc->dev, "%s.%d", dev_name(&xd->dev), svc->id);

		tb_service_debugfs_init(svc);

		if (device_register(&svc->dev)) {
			put_device(&svc->dev);
			break;
		}
	}
}

static int populate_properties(struct tb_xdomain *xd,
			       struct tb_property_dir *dir)
{
	const struct tb_property *p;

	/* Required properties */
	p = tb_property_find(dir, "deviceid", TB_PROPERTY_TYPE_VALUE);
	if (!p)
		return -EINVAL;
	xd->device = p->value.immediate;

	p = tb_property_find(dir, "vendorid", TB_PROPERTY_TYPE_VALUE);
	if (!p)
		return -EINVAL;
	xd->vendor = p->value.immediate;

	p = tb_property_find(dir, "maxhopid", TB_PROPERTY_TYPE_VALUE);
	/*
	 * USB4 inter-domain spec suggests using 15 as HopID if the
	 * other end does not announce it in a property. This is for
	 * TBT3 compatibility.
	 */
	xd->remote_max_hopid = p ? p->value.immediate : XDOMAIN_DEFAULT_MAX_HOPID;

	kfree(xd->device_name);
	xd->device_name = NULL;
	kfree(xd->vendor_name);
	xd->vendor_name = NULL;

	/* Optional properties */
	p = tb_property_find(dir, "deviceid", TB_PROPERTY_TYPE_TEXT);
	if (p)
		xd->device_name = kstrdup(p->value.text, GFP_KERNEL);
	p = tb_property_find(dir, "vendorid", TB_PROPERTY_TYPE_TEXT);
	if (p)
		xd->vendor_name = kstrdup(p->value.text, GFP_KERNEL);

	return 0;
}

static int tb_xdomain_update_link_attributes(struct tb_xdomain *xd)
{
	bool change = false;
	struct tb_port *port;
	int ret;

	port = tb_xdomain_downstream_port(xd);

	ret = tb_port_get_link_speed(port);
	if (ret < 0)
		return ret;

	if (xd->link_speed != ret)
		change = true;

	xd->link_speed = ret;

	ret = tb_port_get_link_width(port);
	if (ret < 0)
		return ret;

	if (xd->link_width != ret)
		change = true;

	xd->link_width = ret;

	if (change)
		kobject_uevent(&xd->dev.kobj, KOBJ_CHANGE);

	return 0;
}

static int tb_xdomain_get_uuid(struct tb_xdomain *xd)
{
	struct tb *tb = xd->tb;
	uuid_t uuid;
	u64 route;
	int ret;

	dev_dbg(&xd->dev, "requesting remote UUID\n");

	ret = tb_xdp_uuid_request(tb->ctl, xd->route, xd->state_retries, &uuid,
				  &route);
	if (ret < 0) {
		if (xd->state_retries-- > 0) {
			dev_dbg(&xd->dev, "failed to request UUID, retrying\n");
			return -EAGAIN;
		}
		dev_dbg(&xd->dev, "failed to read remote UUID\n");
		return ret;
	}

	dev_dbg(&xd->dev, "got remote UUID %pUb\n", &uuid);

	if (uuid_equal(&uuid, xd->local_uuid)) {
		if (route == xd->route)
			dev_dbg(&xd->dev, "loop back detected\n");
		else
			dev_dbg(&xd->dev, "intra-domain loop detected\n");

		/* Don't bond lanes automatically for loops */
		xd->bonding_possible = false;
	}

	/*
	 * If the UUID is different, there is another domain connected
	 * so mark this one unplugged and wait for the connection
	 * manager to replace it.
	 */
	if (xd->remote_uuid && !uuid_equal(&uuid, xd->remote_uuid)) {
		dev_dbg(&xd->dev, "remote UUID is different, unplugging\n");
		xd->is_unplugged = true;
		return -ENODEV;
	}

	/* First time fill in the missing UUID */
	if (!xd->remote_uuid) {
		xd->remote_uuid = kmemdup(&uuid, sizeof(uuid_t), GFP_KERNEL);
		if (!xd->remote_uuid)
			return -ENOMEM;
	}

	return 0;
}

static int tb_xdomain_get_link_status(struct tb_xdomain *xd)
{
	struct tb *tb = xd->tb;
	u8 slw, tlw, sls, tls;
	int ret;

	dev_dbg(&xd->dev, "sending link state status request to %pUb\n",
		xd->remote_uuid);

	ret = tb_xdp_link_state_status_request(tb->ctl, xd->route,
					       xd->state_retries, &slw, &tlw, &sls,
					       &tls);
	if (ret) {
		if (ret != -EOPNOTSUPP && xd->state_retries-- > 0) {
			dev_dbg(&xd->dev,
				"failed to request remote link status, retrying\n");
			return -EAGAIN;
		}
		dev_dbg(&xd->dev, "failed to receive remote link status\n");
		return ret;
	}

	dev_dbg(&xd->dev, "remote link supports width %#x speed %#x\n", slw, sls);

	if (slw < LANE_ADP_CS_0_SUPPORTED_WIDTH_DUAL) {
		dev_dbg(&xd->dev, "remote adapter is single lane only\n");
		return -EOPNOTSUPP;
	}

	return 0;
}

static int tb_xdomain_link_state_change(struct tb_xdomain *xd,
					unsigned int width)
{
	struct tb_port *port = tb_xdomain_downstream_port(xd);
	struct tb *tb = xd->tb;
	u8 tlw, tls;
	u32 val;
	int ret;

	if (width == 2)
		tlw = LANE_ADP_CS_1_TARGET_WIDTH_DUAL;
	else if (width == 1)
		tlw = LANE_ADP_CS_1_TARGET_WIDTH_SINGLE;
	else
		return -EINVAL;

	/* Use the current target speed */
	ret = tb_port_read(port, &val, TB_CFG_PORT, port->cap_phy + LANE_ADP_CS_1, 1);
	if (ret)
		return ret;
	tls = val & LANE_ADP_CS_1_TARGET_SPEED_MASK;

	dev_dbg(&xd->dev, "sending link state change request with width %#x speed %#x\n",
		tlw, tls);

	ret = tb_xdp_link_state_change_request(tb->ctl, xd->route,
					       xd->state_retries, tlw, tls);
	if (ret) {
		if (ret != -EOPNOTSUPP && xd->state_retries-- > 0) {
			dev_dbg(&xd->dev,
				"failed to change remote link state, retrying\n");
			return -EAGAIN;
		}
		dev_err(&xd->dev, "failed request link state change, aborting\n");
		return ret;
	}

	dev_dbg(&xd->dev, "received link state change response\n");
	return 0;
}

static int tb_xdomain_bond_lanes_uuid_high(struct tb_xdomain *xd)
{
	unsigned int width, width_mask;
	struct tb_port *port;
	int ret;

	if (xd->target_link_width == LANE_ADP_CS_1_TARGET_WIDTH_SINGLE) {
		width = TB_LINK_WIDTH_SINGLE;
		width_mask = width;
	} else if (xd->target_link_width == LANE_ADP_CS_1_TARGET_WIDTH_DUAL) {
		width = TB_LINK_WIDTH_DUAL;
		width_mask = width | TB_LINK_WIDTH_ASYM_TX | TB_LINK_WIDTH_ASYM_RX;
	} else {
		if (xd->state_retries-- > 0) {
			dev_dbg(&xd->dev,
				"link state change request not received yet, retrying\n");
			return -EAGAIN;
		}
		dev_dbg(&xd->dev, "timeout waiting for link change request\n");
		return -ETIMEDOUT;
	}

	port = tb_xdomain_downstream_port(xd);

	/*
	 * We can't use tb_xdomain_lane_bonding_enable() here because it
	 * is the other side that initiates lane bonding. So here we
	 * just set the width to both lane adapters and wait for the
	 * link to transition bonded.
	 */
	ret = tb_port_set_link_width(port->dual_link_port, width);
	if (ret) {
		tb_port_warn(port->dual_link_port,
			     "failed to set link width to %d\n", width);
		return ret;
	}

	ret = tb_port_set_link_width(port, width);
	if (ret) {
		tb_port_warn(port, "failed to set link width to %d\n", width);
		return ret;
	}

	ret = tb_port_wait_for_link_width(port, width_mask,
					  XDOMAIN_BONDING_TIMEOUT);
	if (ret) {
		dev_warn(&xd->dev, "error waiting for link width to become %d\n",
			 width_mask);
		return ret;
	}

	port->bonded = width > TB_LINK_WIDTH_SINGLE;
	port->dual_link_port->bonded = width > TB_LINK_WIDTH_SINGLE;

	tb_port_update_credits(port);
	tb_xdomain_update_link_attributes(xd);

	dev_dbg(&xd->dev, "lane bonding %s\n", str_enabled_disabled(width == 2));
	return 0;
}

static int tb_xdomain_get_properties(struct tb_xdomain *xd)
{
	struct tb_property_dir *dir;
	struct tb *tb = xd->tb;
	bool update = false;
	u32 *block = NULL;
	u32 gen = 0;
	int ret;

	dev_dbg(&xd->dev, "requesting remote properties\n");

	ret = tb_xdp_properties_request(tb->ctl, xd->route, xd->local_uuid,
					xd->remote_uuid, xd->state_retries,
					&block, &gen);
	if (ret < 0) {
		if (xd->state_retries-- > 0) {
			dev_dbg(&xd->dev,
				"failed to request remote properties, retrying\n");
			return -EAGAIN;
		}
		/* Give up now */
		dev_err(&xd->dev, "failed read XDomain properties from %pUb\n",
			xd->remote_uuid);

		return ret;
	}

	mutex_lock(&xd->lock);

	/* Only accept newer generation properties */
	if (xd->remote_properties && gen <= xd->remote_property_block_gen) {
		ret = 0;
		goto err_free_block;
	}

	dir = tb_property_parse_dir(block, ret);
	if (!dir) {
		dev_err(&xd->dev, "failed to parse XDomain properties\n");
		ret = -ENOMEM;
		goto err_free_block;
	}

	ret = populate_properties(xd, dir);
	if (ret) {
		dev_err(&xd->dev, "missing XDomain properties in response\n");
		goto err_free_dir;
	}

	/* Release the existing one */
	if (xd->remote_properties) {
		tb_property_free_dir(xd->remote_properties);
		update = true;
	}

	xd->remote_properties = dir;
	xd->remote_property_block_gen = gen;

	tb_xdomain_update_link_attributes(xd);

	mutex_unlock(&xd->lock);

	kfree(block);

	/*
	 * Now the device should be ready enough so we can add it to the
	 * bus and let userspace know about it. If the device is already
	 * registered, we notify the userspace that it has changed.
	 */
	if (!update) {
		/*
		 * Now disable lane 1 if bonding was not enabled. Do
		 * this only if bonding was possible at the beginning
		 * (that is we are the connection manager and there are
		 * two lanes).
		 */
		if (xd->bonding_possible) {
			struct tb_port *port;

<<<<<<< HEAD
			port = tb_port_at(xd->route, tb_xdomain_parent(xd));
=======
			port = tb_xdomain_downstream_port(xd);
>>>>>>> 98817289
			if (!port->bonded)
				tb_port_disable(port->dual_link_port);
		}

		if (device_add(&xd->dev)) {
			dev_err(&xd->dev, "failed to add XDomain device\n");
			return -ENODEV;
		}
		dev_info(&xd->dev, "new host found, vendor=%#x device=%#x\n",
			 xd->vendor, xd->device);
		if (xd->vendor_name && xd->device_name)
			dev_info(&xd->dev, "%s %s\n", xd->vendor_name,
				 xd->device_name);

		tb_xdomain_debugfs_init(xd);
	} else {
		kobject_uevent(&xd->dev.kobj, KOBJ_CHANGE);
	}

	enumerate_services(xd);
	return 0;

err_free_dir:
	tb_property_free_dir(dir);
err_free_block:
	kfree(block);
	mutex_unlock(&xd->lock);

	return ret;
}

static void tb_xdomain_queue_uuid(struct tb_xdomain *xd)
{
	xd->state = XDOMAIN_STATE_UUID;
	xd->state_retries = XDOMAIN_RETRIES;
	queue_delayed_work(xd->tb->wq, &xd->state_work,
			   msecs_to_jiffies(XDOMAIN_SHORT_TIMEOUT));
}

static void tb_xdomain_queue_link_status(struct tb_xdomain *xd)
{
	xd->state = XDOMAIN_STATE_LINK_STATUS;
	xd->state_retries = XDOMAIN_RETRIES;
	queue_delayed_work(xd->tb->wq, &xd->state_work,
			   msecs_to_jiffies(XDOMAIN_DEFAULT_TIMEOUT));
}

static void tb_xdomain_queue_link_status2(struct tb_xdomain *xd)
{
	xd->state = XDOMAIN_STATE_LINK_STATUS2;
	xd->state_retries = XDOMAIN_RETRIES;
	queue_delayed_work(xd->tb->wq, &xd->state_work,
			   msecs_to_jiffies(XDOMAIN_DEFAULT_TIMEOUT));
}

static void tb_xdomain_queue_bonding(struct tb_xdomain *xd)
{
	if (memcmp(xd->local_uuid, xd->remote_uuid, UUID_SIZE) > 0) {
		dev_dbg(&xd->dev, "we have higher UUID, other side bonds the lanes\n");
		xd->state = XDOMAIN_STATE_BONDING_UUID_HIGH;
	} else {
		dev_dbg(&xd->dev, "we have lower UUID, bonding lanes\n");
		xd->state = XDOMAIN_STATE_LINK_STATE_CHANGE;
	}

	xd->state_retries = XDOMAIN_RETRIES;
	queue_delayed_work(xd->tb->wq, &xd->state_work,
			   msecs_to_jiffies(XDOMAIN_DEFAULT_TIMEOUT));
}

static void tb_xdomain_queue_bonding_uuid_low(struct tb_xdomain *xd)
{
	xd->state = XDOMAIN_STATE_BONDING_UUID_LOW;
	xd->state_retries = XDOMAIN_RETRIES;
	queue_delayed_work(xd->tb->wq, &xd->state_work,
			   msecs_to_jiffies(XDOMAIN_DEFAULT_TIMEOUT));
}

static void tb_xdomain_queue_properties(struct tb_xdomain *xd)
{
	xd->state = XDOMAIN_STATE_PROPERTIES;
	xd->state_retries = XDOMAIN_RETRIES;
	queue_delayed_work(xd->tb->wq, &xd->state_work,
			   msecs_to_jiffies(XDOMAIN_DEFAULT_TIMEOUT));
}

static void tb_xdomain_queue_properties_changed(struct tb_xdomain *xd)
{
	xd->properties_changed_retries = XDOMAIN_RETRIES;
	queue_delayed_work(xd->tb->wq, &xd->properties_changed_work,
			   msecs_to_jiffies(XDOMAIN_SHORT_TIMEOUT));
}

static void tb_xdomain_failed(struct tb_xdomain *xd)
{
	xd->state = XDOMAIN_STATE_ERROR;
	queue_delayed_work(xd->tb->wq, &xd->state_work,
			   msecs_to_jiffies(XDOMAIN_DEFAULT_TIMEOUT));
}

static void tb_xdomain_state_work(struct work_struct *work)
{
	struct tb_xdomain *xd = container_of(work, typeof(*xd), state_work.work);
	int ret, state = xd->state;

	if (WARN_ON_ONCE(state < XDOMAIN_STATE_INIT ||
			 state > XDOMAIN_STATE_ERROR))
		return;

	dev_dbg(&xd->dev, "running state %s\n", state_names[state]);

	switch (state) {
	case XDOMAIN_STATE_INIT:
		if (xd->needs_uuid) {
			tb_xdomain_queue_uuid(xd);
		} else {
			tb_xdomain_queue_properties_changed(xd);
			tb_xdomain_queue_properties(xd);
		}
		break;

	case XDOMAIN_STATE_UUID:
		ret = tb_xdomain_get_uuid(xd);
		if (ret) {
			if (ret == -EAGAIN)
				goto retry_state;
			tb_xdomain_failed(xd);
		} else {
			tb_xdomain_queue_properties_changed(xd);
			if (xd->bonding_possible)
				tb_xdomain_queue_link_status(xd);
			else
				tb_xdomain_queue_properties(xd);
		}
		break;

	case XDOMAIN_STATE_LINK_STATUS:
		ret = tb_xdomain_get_link_status(xd);
		if (ret) {
			if (ret == -EAGAIN)
				goto retry_state;

			/*
			 * If any of the lane bonding states fail we skip
			 * bonding completely and try to continue from
			 * reading properties.
			 */
			tb_xdomain_queue_properties(xd);
		} else {
			tb_xdomain_queue_bonding(xd);
		}
		break;

	case XDOMAIN_STATE_LINK_STATE_CHANGE:
		ret = tb_xdomain_link_state_change(xd, 2);
		if (ret) {
			if (ret == -EAGAIN)
				goto retry_state;
			tb_xdomain_queue_properties(xd);
		} else {
			tb_xdomain_queue_link_status2(xd);
		}
		break;

	case XDOMAIN_STATE_LINK_STATUS2:
		ret = tb_xdomain_get_link_status(xd);
		if (ret) {
			if (ret == -EAGAIN)
				goto retry_state;
			tb_xdomain_queue_properties(xd);
		} else {
			tb_xdomain_queue_bonding_uuid_low(xd);
		}
		break;

	case XDOMAIN_STATE_BONDING_UUID_LOW:
		tb_xdomain_lane_bonding_enable(xd);
		tb_xdomain_queue_properties(xd);
		break;

	case XDOMAIN_STATE_BONDING_UUID_HIGH:
		if (tb_xdomain_bond_lanes_uuid_high(xd) == -EAGAIN)
			goto retry_state;
		tb_xdomain_queue_properties(xd);
		break;

	case XDOMAIN_STATE_PROPERTIES:
		ret = tb_xdomain_get_properties(xd);
		if (ret) {
			if (ret == -EAGAIN)
				goto retry_state;
			tb_xdomain_failed(xd);
		} else {
			xd->state = XDOMAIN_STATE_ENUMERATED;
		}
		break;

	case XDOMAIN_STATE_ENUMERATED:
		tb_xdomain_queue_properties(xd);
		break;

	case XDOMAIN_STATE_ERROR:
		dev_dbg(&xd->dev, "discovery failed, stopping handshake\n");
		__stop_handshake(xd);
		break;

	default:
		dev_warn(&xd->dev, "unexpected state %d\n", state);
		break;
	}

	return;

retry_state:
	queue_delayed_work(xd->tb->wq, &xd->state_work,
			   msecs_to_jiffies(XDOMAIN_DEFAULT_TIMEOUT));
}

static void tb_xdomain_properties_changed(struct work_struct *work)
{
	struct tb_xdomain *xd = container_of(work, typeof(*xd),
					     properties_changed_work.work);
	int ret;

	dev_dbg(&xd->dev, "sending properties changed notification\n");

	ret = tb_xdp_properties_changed_request(xd->tb->ctl, xd->route,
				xd->properties_changed_retries, xd->local_uuid);
	if (ret) {
		if (xd->properties_changed_retries-- > 0) {
			dev_dbg(&xd->dev,
				"failed to send properties changed notification, retrying\n");
			queue_delayed_work(xd->tb->wq,
					   &xd->properties_changed_work,
					   msecs_to_jiffies(XDOMAIN_DEFAULT_TIMEOUT));
		}
		dev_err(&xd->dev, "failed to send properties changed notification\n");
		return;
	}

	xd->properties_changed_retries = XDOMAIN_RETRIES;
}

static ssize_t device_show(struct device *dev, struct device_attribute *attr,
			   char *buf)
{
	struct tb_xdomain *xd = container_of(dev, struct tb_xdomain, dev);

	return sysfs_emit(buf, "%#x\n", xd->device);
}
static DEVICE_ATTR_RO(device);

static ssize_t
device_name_show(struct device *dev, struct device_attribute *attr, char *buf)
{
	struct tb_xdomain *xd = container_of(dev, struct tb_xdomain, dev);
	int ret;

	if (mutex_lock_interruptible(&xd->lock))
		return -ERESTARTSYS;
	ret = sysfs_emit(buf, "%s\n", xd->device_name ?: "");
	mutex_unlock(&xd->lock);

	return ret;
}
static DEVICE_ATTR_RO(device_name);

static ssize_t maxhopid_show(struct device *dev, struct device_attribute *attr,
			     char *buf)
{
	struct tb_xdomain *xd = container_of(dev, struct tb_xdomain, dev);

	return sysfs_emit(buf, "%d\n", xd->remote_max_hopid);
}
static DEVICE_ATTR_RO(maxhopid);

static ssize_t vendor_show(struct device *dev, struct device_attribute *attr,
			   char *buf)
{
	struct tb_xdomain *xd = container_of(dev, struct tb_xdomain, dev);

	return sysfs_emit(buf, "%#x\n", xd->vendor);
}
static DEVICE_ATTR_RO(vendor);

static ssize_t
vendor_name_show(struct device *dev, struct device_attribute *attr, char *buf)
{
	struct tb_xdomain *xd = container_of(dev, struct tb_xdomain, dev);
	int ret;

	if (mutex_lock_interruptible(&xd->lock))
		return -ERESTARTSYS;
	ret = sysfs_emit(buf, "%s\n", xd->vendor_name ?: "");
	mutex_unlock(&xd->lock);

	return ret;
}
static DEVICE_ATTR_RO(vendor_name);

static ssize_t unique_id_show(struct device *dev, struct device_attribute *attr,
			      char *buf)
{
	struct tb_xdomain *xd = container_of(dev, struct tb_xdomain, dev);

	return sysfs_emit(buf, "%pUb\n", xd->remote_uuid);
}
static DEVICE_ATTR_RO(unique_id);

static ssize_t speed_show(struct device *dev, struct device_attribute *attr,
			  char *buf)
{
	struct tb_xdomain *xd = container_of(dev, struct tb_xdomain, dev);

	return sysfs_emit(buf, "%u.0 Gb/s\n", xd->link_speed);
}

static DEVICE_ATTR(rx_speed, 0444, speed_show, NULL);
static DEVICE_ATTR(tx_speed, 0444, speed_show, NULL);

static ssize_t rx_lanes_show(struct device *dev, struct device_attribute *attr,
			     char *buf)
{
	struct tb_xdomain *xd = container_of(dev, struct tb_xdomain, dev);
	unsigned int width;

	switch (xd->link_width) {
	case TB_LINK_WIDTH_SINGLE:
	case TB_LINK_WIDTH_ASYM_RX:
		width = 1;
		break;
	case TB_LINK_WIDTH_DUAL:
		width = 2;
		break;
	case TB_LINK_WIDTH_ASYM_TX:
		width = 3;
		break;
	default:
		WARN_ON_ONCE(1);
		return -EINVAL;
	}

	return sysfs_emit(buf, "%u\n", width);
}
static DEVICE_ATTR(rx_lanes, 0444, rx_lanes_show, NULL);

static ssize_t tx_lanes_show(struct device *dev, struct device_attribute *attr,
			     char *buf)
{
	struct tb_xdomain *xd = container_of(dev, struct tb_xdomain, dev);
	unsigned int width;

	switch (xd->link_width) {
	case TB_LINK_WIDTH_SINGLE:
	case TB_LINK_WIDTH_ASYM_TX:
		width = 1;
		break;
	case TB_LINK_WIDTH_DUAL:
		width = 2;
		break;
	case TB_LINK_WIDTH_ASYM_RX:
		width = 3;
		break;
	default:
		WARN_ON_ONCE(1);
		return -EINVAL;
	}

	return sysfs_emit(buf, "%u\n", width);
}
static DEVICE_ATTR(tx_lanes, 0444, tx_lanes_show, NULL);

static struct attribute *xdomain_attrs[] = {
	&dev_attr_device.attr,
	&dev_attr_device_name.attr,
	&dev_attr_maxhopid.attr,
	&dev_attr_rx_lanes.attr,
	&dev_attr_rx_speed.attr,
	&dev_attr_tx_lanes.attr,
	&dev_attr_tx_speed.attr,
	&dev_attr_unique_id.attr,
	&dev_attr_vendor.attr,
	&dev_attr_vendor_name.attr,
	NULL,
};

static const struct attribute_group xdomain_attr_group = {
	.attrs = xdomain_attrs,
};

static const struct attribute_group *xdomain_attr_groups[] = {
	&xdomain_attr_group,
	NULL,
};

static void tb_xdomain_release(struct device *dev)
{
	struct tb_xdomain *xd = container_of(dev, struct tb_xdomain, dev);

	put_device(xd->dev.parent);

	kfree(xd->local_property_block);
	tb_property_free_dir(xd->remote_properties);
	ida_destroy(&xd->out_hopids);
	ida_destroy(&xd->in_hopids);
	ida_destroy(&xd->service_ids);

	kfree(xd->local_uuid);
	kfree(xd->remote_uuid);
	kfree(xd->device_name);
	kfree(xd->vendor_name);
	kfree(xd);
}

static int __maybe_unused tb_xdomain_suspend(struct device *dev)
{
	stop_handshake(tb_to_xdomain(dev));
	return 0;
}

static int __maybe_unused tb_xdomain_resume(struct device *dev)
{
	start_handshake(tb_to_xdomain(dev));
	return 0;
}

static const struct dev_pm_ops tb_xdomain_pm_ops = {
	SET_SYSTEM_SLEEP_PM_OPS(tb_xdomain_suspend, tb_xdomain_resume)
};

struct device_type tb_xdomain_type = {
	.name = "thunderbolt_xdomain",
	.release = tb_xdomain_release,
	.pm = &tb_xdomain_pm_ops,
};
EXPORT_SYMBOL_GPL(tb_xdomain_type);

/**
 * tb_xdomain_alloc() - Allocate new XDomain object
 * @tb: Domain where the XDomain belongs
 * @parent: Parent device (the switch through the connection to the
 *	    other domain is reached).
 * @route: Route string used to reach the other domain
 * @local_uuid: Our local domain UUID
 * @remote_uuid: UUID of the other domain (optional)
 *
 * Allocates new XDomain structure and returns pointer to that. The
 * object must be released by calling tb_xdomain_put().
 */
struct tb_xdomain *tb_xdomain_alloc(struct tb *tb, struct device *parent,
				    u64 route, const uuid_t *local_uuid,
				    const uuid_t *remote_uuid)
{
	struct tb_switch *parent_sw = tb_to_switch(parent);
	struct tb_xdomain *xd;
	struct tb_port *down;

	/* Make sure the downstream domain is accessible */
	down = tb_port_at(route, parent_sw);
	tb_port_unlock(down);

	xd = kzalloc(sizeof(*xd), GFP_KERNEL);
	if (!xd)
		return NULL;

	xd->tb = tb;
	xd->route = route;
	xd->local_max_hopid = down->config.max_in_hop_id;
	ida_init(&xd->service_ids);
	ida_init(&xd->in_hopids);
	ida_init(&xd->out_hopids);
	mutex_init(&xd->lock);
	INIT_DELAYED_WORK(&xd->state_work, tb_xdomain_state_work);
	INIT_DELAYED_WORK(&xd->properties_changed_work,
			  tb_xdomain_properties_changed);

	xd->local_uuid = kmemdup(local_uuid, sizeof(uuid_t), GFP_KERNEL);
	if (!xd->local_uuid)
		goto err_free;

	if (remote_uuid) {
		xd->remote_uuid = kmemdup(remote_uuid, sizeof(uuid_t),
					  GFP_KERNEL);
		if (!xd->remote_uuid)
			goto err_free_local_uuid;
	} else {
		xd->needs_uuid = true;
		xd->bonding_possible = !!down->dual_link_port;
	}

	device_initialize(&xd->dev);
	xd->dev.parent = get_device(parent);
	xd->dev.bus = &tb_bus_type;
	xd->dev.type = &tb_xdomain_type;
	xd->dev.groups = xdomain_attr_groups;
	dev_set_name(&xd->dev, "%u-%llx", tb->index, route);

	dev_dbg(&xd->dev, "local UUID %pUb\n", local_uuid);
	if (remote_uuid)
		dev_dbg(&xd->dev, "remote UUID %pUb\n", remote_uuid);

	/*
	 * This keeps the DMA powered on as long as we have active
	 * connection to another host.
	 */
	pm_runtime_set_active(&xd->dev);
	pm_runtime_get_noresume(&xd->dev);
	pm_runtime_enable(&xd->dev);

	return xd;

err_free_local_uuid:
	kfree(xd->local_uuid);
err_free:
	kfree(xd);

	return NULL;
}

/**
 * tb_xdomain_add() - Add XDomain to the bus
 * @xd: XDomain to add
 *
 * This function starts XDomain discovery protocol handshake and
 * eventually adds the XDomain to the bus. After calling this function
 * the caller needs to call tb_xdomain_remove() in order to remove and
 * release the object regardless whether the handshake succeeded or not.
 */
void tb_xdomain_add(struct tb_xdomain *xd)
{
	/* Start exchanging properties with the other host */
	start_handshake(xd);
}

static int unregister_service(struct device *dev, void *data)
{
	device_unregister(dev);
	return 0;
}

/**
 * tb_xdomain_remove() - Remove XDomain from the bus
 * @xd: XDomain to remove
 *
 * This will stop all ongoing configuration work and remove the XDomain
 * along with any services from the bus. When the last reference to @xd
 * is released the object will be released as well.
 */
void tb_xdomain_remove(struct tb_xdomain *xd)
{
	tb_xdomain_debugfs_remove(xd);

	stop_handshake(xd);

	device_for_each_child_reverse(&xd->dev, xd, unregister_service);

	/*
	 * Undo runtime PM here explicitly because it is possible that
	 * the XDomain was never added to the bus and thus device_del()
	 * is not called for it (device_del() would handle this otherwise).
	 */
	pm_runtime_disable(&xd->dev);
	pm_runtime_put_noidle(&xd->dev);
	pm_runtime_set_suspended(&xd->dev);

	if (!device_is_registered(&xd->dev)) {
		put_device(&xd->dev);
	} else {
		dev_info(&xd->dev, "host disconnected\n");
		device_unregister(&xd->dev);
	}
}

/**
 * tb_xdomain_lane_bonding_enable() - Enable lane bonding on XDomain
 * @xd: XDomain connection
 *
 * Lane bonding is disabled by default for XDomains. This function tries
 * to enable bonding by first enabling the port and waiting for the CL0
 * state.
 *
 * Return: %0 in case of success and negative errno in case of error.
 */
int tb_xdomain_lane_bonding_enable(struct tb_xdomain *xd)
{
	unsigned int width_mask;
	struct tb_port *port;
	int ret;

	port = tb_xdomain_downstream_port(xd);
	if (!port->dual_link_port)
		return -ENODEV;

	ret = tb_port_enable(port->dual_link_port);
	if (ret)
		return ret;

	ret = tb_wait_for_port(port->dual_link_port, true);
	if (ret < 0)
		return ret;
	if (!ret)
		return -ENOTCONN;

	ret = tb_port_lane_bonding_enable(port);
	if (ret) {
		tb_port_warn(port, "failed to enable lane bonding\n");
		return ret;
	}

	/* Any of the widths are all bonded */
	width_mask = TB_LINK_WIDTH_DUAL | TB_LINK_WIDTH_ASYM_TX |
		     TB_LINK_WIDTH_ASYM_RX;

	ret = tb_port_wait_for_link_width(port, width_mask,
					  XDOMAIN_BONDING_TIMEOUT);
	if (ret) {
		tb_port_warn(port, "failed to enable lane bonding\n");
		return ret;
	}

	tb_port_update_credits(port);
	tb_xdomain_update_link_attributes(xd);

	dev_dbg(&xd->dev, "lane bonding enabled\n");
	return 0;
}
EXPORT_SYMBOL_GPL(tb_xdomain_lane_bonding_enable);

/**
 * tb_xdomain_lane_bonding_disable() - Disable lane bonding
 * @xd: XDomain connection
 *
 * Lane bonding is disabled by default for XDomains. If bonding has been
 * enabled, this function can be used to disable it.
 */
void tb_xdomain_lane_bonding_disable(struct tb_xdomain *xd)
{
	struct tb_port *port;

	port = tb_xdomain_downstream_port(xd);
	if (port->dual_link_port) {
		int ret;

		tb_port_lane_bonding_disable(port);
		ret = tb_port_wait_for_link_width(port, TB_LINK_WIDTH_SINGLE, 100);
		if (ret == -ETIMEDOUT)
			tb_port_warn(port, "timeout disabling lane bonding\n");
		tb_port_disable(port->dual_link_port);
		tb_port_update_credits(port);
		tb_xdomain_update_link_attributes(xd);

		dev_dbg(&xd->dev, "lane bonding disabled\n");
	}
}
EXPORT_SYMBOL_GPL(tb_xdomain_lane_bonding_disable);

/**
 * tb_xdomain_alloc_in_hopid() - Allocate input HopID for tunneling
 * @xd: XDomain connection
 * @hopid: Preferred HopID or %-1 for next available
 *
 * Returns allocated HopID or negative errno. Specifically returns
 * %-ENOSPC if there are no more available HopIDs. Returned HopID is
 * guaranteed to be within range supported by the input lane adapter.
 * Call tb_xdomain_release_in_hopid() to release the allocated HopID.
 */
int tb_xdomain_alloc_in_hopid(struct tb_xdomain *xd, int hopid)
{
	if (hopid < 0)
		hopid = TB_PATH_MIN_HOPID;
	if (hopid < TB_PATH_MIN_HOPID || hopid > xd->local_max_hopid)
		return -EINVAL;

	return ida_alloc_range(&xd->in_hopids, hopid, xd->local_max_hopid,
			       GFP_KERNEL);
}
EXPORT_SYMBOL_GPL(tb_xdomain_alloc_in_hopid);

/**
 * tb_xdomain_alloc_out_hopid() - Allocate output HopID for tunneling
 * @xd: XDomain connection
 * @hopid: Preferred HopID or %-1 for next available
 *
 * Returns allocated HopID or negative errno. Specifically returns
 * %-ENOSPC if there are no more available HopIDs. Returned HopID is
 * guaranteed to be within range supported by the output lane adapter.
 * Call tb_xdomain_release_in_hopid() to release the allocated HopID.
 */
int tb_xdomain_alloc_out_hopid(struct tb_xdomain *xd, int hopid)
{
	if (hopid < 0)
		hopid = TB_PATH_MIN_HOPID;
	if (hopid < TB_PATH_MIN_HOPID || hopid > xd->remote_max_hopid)
		return -EINVAL;

	return ida_alloc_range(&xd->out_hopids, hopid, xd->remote_max_hopid,
			       GFP_KERNEL);
}
EXPORT_SYMBOL_GPL(tb_xdomain_alloc_out_hopid);

/**
 * tb_xdomain_release_in_hopid() - Release input HopID
 * @xd: XDomain connection
 * @hopid: HopID to release
 */
void tb_xdomain_release_in_hopid(struct tb_xdomain *xd, int hopid)
{
	ida_free(&xd->in_hopids, hopid);
}
EXPORT_SYMBOL_GPL(tb_xdomain_release_in_hopid);

/**
 * tb_xdomain_release_out_hopid() - Release output HopID
 * @xd: XDomain connection
 * @hopid: HopID to release
 */
void tb_xdomain_release_out_hopid(struct tb_xdomain *xd, int hopid)
{
	ida_free(&xd->out_hopids, hopid);
}
EXPORT_SYMBOL_GPL(tb_xdomain_release_out_hopid);

/**
 * tb_xdomain_enable_paths() - Enable DMA paths for XDomain connection
 * @xd: XDomain connection
 * @transmit_path: HopID we are using to send out packets
 * @transmit_ring: DMA ring used to send out packets
 * @receive_path: HopID the other end is using to send packets to us
 * @receive_ring: DMA ring used to receive packets from @receive_path
 *
 * The function enables DMA paths accordingly so that after successful
 * return the caller can send and receive packets using high-speed DMA
 * path. If a transmit or receive path is not needed, pass %-1 for those
 * parameters.
 *
 * Return: %0 in case of success and negative errno in case of error
 */
int tb_xdomain_enable_paths(struct tb_xdomain *xd, int transmit_path,
			    int transmit_ring, int receive_path,
			    int receive_ring)
{
	return tb_domain_approve_xdomain_paths(xd->tb, xd, transmit_path,
					       transmit_ring, receive_path,
					       receive_ring);
}
EXPORT_SYMBOL_GPL(tb_xdomain_enable_paths);

/**
 * tb_xdomain_disable_paths() - Disable DMA paths for XDomain connection
 * @xd: XDomain connection
 * @transmit_path: HopID we are using to send out packets
 * @transmit_ring: DMA ring used to send out packets
 * @receive_path: HopID the other end is using to send packets to us
 * @receive_ring: DMA ring used to receive packets from @receive_path
 *
 * This does the opposite of tb_xdomain_enable_paths(). After call to
 * this the caller is not expected to use the rings anymore. Passing %-1
 * as path/ring parameter means don't care. Normally the callers should
 * pass the same values here as they do when paths are enabled.
 *
 * Return: %0 in case of success and negative errno in case of error
 */
int tb_xdomain_disable_paths(struct tb_xdomain *xd, int transmit_path,
			     int transmit_ring, int receive_path,
			     int receive_ring)
{
	return tb_domain_disconnect_xdomain_paths(xd->tb, xd, transmit_path,
						  transmit_ring, receive_path,
						  receive_ring);
}
EXPORT_SYMBOL_GPL(tb_xdomain_disable_paths);

struct tb_xdomain_lookup {
	const uuid_t *uuid;
	u8 link;
	u8 depth;
	u64 route;
};

static struct tb_xdomain *switch_find_xdomain(struct tb_switch *sw,
	const struct tb_xdomain_lookup *lookup)
{
	struct tb_port *port;

	tb_switch_for_each_port(sw, port) {
		struct tb_xdomain *xd;

		if (port->xdomain) {
			xd = port->xdomain;

			if (lookup->uuid) {
				if (xd->remote_uuid &&
				    uuid_equal(xd->remote_uuid, lookup->uuid))
					return xd;
			} else {
				if (lookup->link && lookup->link == xd->link &&
				    lookup->depth == xd->depth)
					return xd;
				if (lookup->route && lookup->route == xd->route)
					return xd;
			}
		} else if (tb_port_has_remote(port)) {
			xd = switch_find_xdomain(port->remote->sw, lookup);
			if (xd)
				return xd;
		}
	}

	return NULL;
}

/**
 * tb_xdomain_find_by_uuid() - Find an XDomain by UUID
 * @tb: Domain where the XDomain belongs to
 * @uuid: UUID to look for
 *
 * Finds XDomain by walking through the Thunderbolt topology below @tb.
 * The returned XDomain will have its reference count increased so the
 * caller needs to call tb_xdomain_put() when it is done with the
 * object.
 *
 * This will find all XDomains including the ones that are not yet added
 * to the bus (handshake is still in progress).
 *
 * The caller needs to hold @tb->lock.
 */
struct tb_xdomain *tb_xdomain_find_by_uuid(struct tb *tb, const uuid_t *uuid)
{
	struct tb_xdomain_lookup lookup;
	struct tb_xdomain *xd;

	memset(&lookup, 0, sizeof(lookup));
	lookup.uuid = uuid;

	xd = switch_find_xdomain(tb->root_switch, &lookup);
	return tb_xdomain_get(xd);
}
EXPORT_SYMBOL_GPL(tb_xdomain_find_by_uuid);

/**
 * tb_xdomain_find_by_link_depth() - Find an XDomain by link and depth
 * @tb: Domain where the XDomain belongs to
 * @link: Root switch link number
 * @depth: Depth in the link
 *
 * Finds XDomain by walking through the Thunderbolt topology below @tb.
 * The returned XDomain will have its reference count increased so the
 * caller needs to call tb_xdomain_put() when it is done with the
 * object.
 *
 * This will find all XDomains including the ones that are not yet added
 * to the bus (handshake is still in progress).
 *
 * The caller needs to hold @tb->lock.
 */
struct tb_xdomain *tb_xdomain_find_by_link_depth(struct tb *tb, u8 link,
						 u8 depth)
{
	struct tb_xdomain_lookup lookup;
	struct tb_xdomain *xd;

	memset(&lookup, 0, sizeof(lookup));
	lookup.link = link;
	lookup.depth = depth;

	xd = switch_find_xdomain(tb->root_switch, &lookup);
	return tb_xdomain_get(xd);
}

/**
 * tb_xdomain_find_by_route() - Find an XDomain by route string
 * @tb: Domain where the XDomain belongs to
 * @route: XDomain route string
 *
 * Finds XDomain by walking through the Thunderbolt topology below @tb.
 * The returned XDomain will have its reference count increased so the
 * caller needs to call tb_xdomain_put() when it is done with the
 * object.
 *
 * This will find all XDomains including the ones that are not yet added
 * to the bus (handshake is still in progress).
 *
 * The caller needs to hold @tb->lock.
 */
struct tb_xdomain *tb_xdomain_find_by_route(struct tb *tb, u64 route)
{
	struct tb_xdomain_lookup lookup;
	struct tb_xdomain *xd;

	memset(&lookup, 0, sizeof(lookup));
	lookup.route = route;

	xd = switch_find_xdomain(tb->root_switch, &lookup);
	return tb_xdomain_get(xd);
}
EXPORT_SYMBOL_GPL(tb_xdomain_find_by_route);

bool tb_xdomain_handle_request(struct tb *tb, enum tb_cfg_pkg_type type,
			       const void *buf, size_t size)
{
	const struct tb_protocol_handler *handler, *tmp;
	const struct tb_xdp_header *hdr = buf;
	unsigned int length;
	int ret = 0;

	/* We expect the packet is at least size of the header */
	length = hdr->xd_hdr.length_sn & TB_XDOMAIN_LENGTH_MASK;
	if (length != size / 4 - sizeof(hdr->xd_hdr) / 4)
		return true;
	if (length < sizeof(*hdr) / 4 - sizeof(hdr->xd_hdr) / 4)
		return true;

	/*
	 * Handle XDomain discovery protocol packets directly here. For
	 * other protocols (based on their UUID) we call registered
	 * handlers in turn.
	 */
	if (uuid_equal(&hdr->uuid, &tb_xdp_uuid)) {
		if (type == TB_CFG_PKG_XDOMAIN_REQ)
			return tb_xdp_schedule_request(tb, hdr, size);
		return false;
	}

	mutex_lock(&xdomain_lock);
	list_for_each_entry_safe(handler, tmp, &protocol_handlers, list) {
		if (!uuid_equal(&hdr->uuid, handler->uuid))
			continue;

		mutex_unlock(&xdomain_lock);
		ret = handler->callback(buf, size, handler->data);
		mutex_lock(&xdomain_lock);

		if (ret)
			break;
	}
	mutex_unlock(&xdomain_lock);

	return ret > 0;
}

static int update_xdomain(struct device *dev, void *data)
{
	struct tb_xdomain *xd;

	xd = tb_to_xdomain(dev);
	if (xd) {
		queue_delayed_work(xd->tb->wq, &xd->properties_changed_work,
				   msecs_to_jiffies(50));
	}

	return 0;
}

static void update_all_xdomains(void)
{
	bus_for_each_dev(&tb_bus_type, NULL, NULL, update_xdomain);
}

static bool remove_directory(const char *key, const struct tb_property_dir *dir)
{
	struct tb_property *p;

	p = tb_property_find(xdomain_property_dir, key,
			     TB_PROPERTY_TYPE_DIRECTORY);
	if (p && p->value.dir == dir) {
		tb_property_remove(p);
		return true;
	}
	return false;
}

/**
 * tb_register_property_dir() - Register property directory to the host
 * @key: Key (name) of the directory to add
 * @dir: Directory to add
 *
 * Service drivers can use this function to add new property directory
 * to the host available properties. The other connected hosts are
 * notified so they can re-read properties of this host if they are
 * interested.
 *
 * Return: %0 on success and negative errno on failure
 */
int tb_register_property_dir(const char *key, struct tb_property_dir *dir)
{
	int ret;

	if (WARN_ON(!xdomain_property_dir))
		return -EAGAIN;

	if (!key || strlen(key) > 8)
		return -EINVAL;

	mutex_lock(&xdomain_lock);
	if (tb_property_find(xdomain_property_dir, key,
			     TB_PROPERTY_TYPE_DIRECTORY)) {
		ret = -EEXIST;
		goto err_unlock;
	}

	ret = tb_property_add_dir(xdomain_property_dir, key, dir);
	if (ret)
		goto err_unlock;

	xdomain_property_block_gen++;

	mutex_unlock(&xdomain_lock);
	update_all_xdomains();
	return 0;

err_unlock:
	mutex_unlock(&xdomain_lock);
	return ret;
}
EXPORT_SYMBOL_GPL(tb_register_property_dir);

/**
 * tb_unregister_property_dir() - Removes property directory from host
 * @key: Key (name) of the directory
 * @dir: Directory to remove
 *
 * This will remove the existing directory from this host and notify the
 * connected hosts about the change.
 */
void tb_unregister_property_dir(const char *key, struct tb_property_dir *dir)
{
	int ret = 0;

	mutex_lock(&xdomain_lock);
	if (remove_directory(key, dir))
		xdomain_property_block_gen++;
	mutex_unlock(&xdomain_lock);

	if (!ret)
		update_all_xdomains();
}
EXPORT_SYMBOL_GPL(tb_unregister_property_dir);

int tb_xdomain_init(void)
{
	xdomain_property_dir = tb_property_create_dir(NULL);
	if (!xdomain_property_dir)
		return -ENOMEM;

	/*
	 * Initialize standard set of properties without any service
	 * directories. Those will be added by service drivers
	 * themselves when they are loaded.
	 *
	 * Rest of the properties are filled dynamically based on these
	 * when the P2P connection is made.
	 */
	tb_property_add_immediate(xdomain_property_dir, "vendorid",
				  PCI_VENDOR_ID_INTEL);
	tb_property_add_text(xdomain_property_dir, "vendorid", "Intel Corp.");
	tb_property_add_immediate(xdomain_property_dir, "deviceid", 0x1);
	tb_property_add_immediate(xdomain_property_dir, "devicerv", 0x80000100);

	xdomain_property_block_gen = get_random_u32();
	return 0;
}

void tb_xdomain_exit(void)
{
	tb_property_free_dir(xdomain_property_dir);
}<|MERGE_RESOLUTION|>--- conflicted
+++ resolved
@@ -1457,11 +1457,7 @@
 		if (xd->bonding_possible) {
 			struct tb_port *port;
 
-<<<<<<< HEAD
-			port = tb_port_at(xd->route, tb_xdomain_parent(xd));
-=======
 			port = tb_xdomain_downstream_port(xd);
->>>>>>> 98817289
 			if (!port->bonded)
 				tb_port_disable(port->dual_link_port);
 		}
