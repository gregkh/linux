--- conflicted
+++ resolved
@@ -173,15 +173,11 @@
 	int ret;
 
 	/* Only supported of both routers are at least USB4 v2 */
-<<<<<<< HEAD
-	if (tb_port_get_link_generation(port) < 4)
-=======
 	if ((usb4_switch_version(tunnel->src_port->sw) < 2) ||
 	   (usb4_switch_version(tunnel->dst_port->sw) < 2))
 		return 0;
 
 	if (enable && tb_port_get_link_generation(port) < 4)
->>>>>>> a6ad5510
 		return 0;
 
 	ret = usb4_pci_port_set_ext_encapsulation(tunnel->src_port, enable);
@@ -710,11 +706,7 @@
 		      "DP OUT maximum supported bandwidth %u Mb/s x%u = %u Mb/s\n",
 		      out_rate, out_lanes, bw);
 
-<<<<<<< HEAD
-	if (tb_port_path_direction_downstream(in, out))
-=======
 	if (tb_tunnel_direction_downstream(tunnel))
->>>>>>> a6ad5510
 		max_bw = tunnel->max_down;
 	else
 		max_bw = tunnel->max_up;
@@ -839,11 +831,7 @@
 	 * max_up/down fields. For discovery we just read what the
 	 * estimation was set to.
 	 */
-<<<<<<< HEAD
-	if (tb_port_path_direction_downstream(in, out))
-=======
 	if (tb_tunnel_direction_downstream(tunnel))
->>>>>>> a6ad5510
 		estimated_bw = tunnel->max_down;
 	else
 		estimated_bw = tunnel->max_up;
@@ -1004,11 +992,7 @@
 	if (allocated_bw == max_bw_rounded)
 		allocated_bw = ret;
 
-<<<<<<< HEAD
-	if (tb_port_path_direction_downstream(in, out)) {
-=======
 	if (tb_tunnel_direction_downstream(tunnel)) {
->>>>>>> a6ad5510
 		*consumed_up = 0;
 		*consumed_down = allocated_bw;
 	} else {
@@ -1043,11 +1027,7 @@
 		if (allocated_bw == max_bw_rounded)
 			allocated_bw = ret;
 
-<<<<<<< HEAD
-		if (tb_port_path_direction_downstream(in, out)) {
-=======
 		if (tb_tunnel_direction_downstream(tunnel)) {
->>>>>>> a6ad5510
 			*allocated_up = 0;
 			*allocated_down = allocated_bw;
 		} else {
@@ -1074,13 +1054,8 @@
 	if (ret < 0)
 		return ret;
 
-<<<<<<< HEAD
-	if (tb_port_path_direction_downstream(in, out)) {
-		tmp = min(*alloc_down, max_bw);
-=======
 	if (tb_tunnel_direction_downstream(tunnel)) {
 		tmp = min(*alloc_down, max_bw_rounded);
->>>>>>> a6ad5510
 		ret = usb4_dp_port_allocate_bandwidth(in, tmp);
 		if (ret)
 			return ret;
@@ -1120,12 +1095,6 @@
 			return ret;
 
 		if (val & DP_COMMON_CAP_DPRX_DONE) {
-<<<<<<< HEAD
-			*rate = tb_dp_cap_get_rate(val);
-			*lanes = tb_dp_cap_get_lanes(val);
-
-=======
->>>>>>> a6ad5510
 			tb_tunnel_dbg(tunnel, "DPRX read done\n");
 			return 0;
 		}
@@ -1180,11 +1149,7 @@
 	if (ret < 0)
 		return ret;
 
-<<<<<<< HEAD
-	if (tb_port_path_direction_downstream(in, tunnel->dst_port)) {
-=======
 	if (tb_tunnel_direction_downstream(tunnel)) {
->>>>>>> a6ad5510
 		*max_up = 0;
 		*max_down = ret;
 	} else {
@@ -1240,11 +1205,7 @@
 		return 0;
 	}
 
-<<<<<<< HEAD
-	if (tb_port_path_direction_downstream(in, tunnel->dst_port)) {
-=======
 	if (tb_tunnel_direction_downstream(tunnel)) {
->>>>>>> a6ad5510
 		*consumed_up = 0;
 		*consumed_down = tb_dp_bandwidth(rate, lanes);
 	} else {
@@ -1355,11 +1316,6 @@
 	tb_tunnel_dbg(tunnel,
 		      "DP IN maximum supported bandwidth %u Mb/s x%u = %u Mb/s\n",
 		      rate, lanes, tb_dp_bandwidth(rate, lanes));
-<<<<<<< HEAD
-
-	out = tunnel->dst_port;
-=======
->>>>>>> a6ad5510
 
 	if (tb_port_read(out, &dp_cap, TB_CFG_PORT,
 			 out->cap_adap + DP_LOCAL_CAP, 1))
