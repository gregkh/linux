// SPDX-License-Identifier: GPL-2.0
#include <linux/kernel.h>
#include <linux/of.h>
#include <linux/of_device.h>
#include <linux/of_address.h>
#include <linux/of_iommu.h>
#include <linux/of_reserved_mem.h>
#include <linux/dma-direct.h> /* for bus_dma_region */
#include <linux/dma-map-ops.h>
#include <linux/init.h>
#include <linux/mod_devicetable.h>
#include <linux/slab.h>
#include <linux/platform_device.h>

#include <asm/errno.h>
#include "of_private.h"

/**
 * of_match_device - Tell if a struct device matches an of_device_id list
 * @matches: array of of device match structures to search in
 * @dev: the of device structure to match against
 *
 * Used by a driver to check whether an platform_device present in the
 * system is in its list of supported devices.
 */
const struct of_device_id *of_match_device(const struct of_device_id *matches,
					   const struct device *dev)
{
	if (!matches || !dev->of_node || dev->of_node_reused)
		return NULL;
	return of_match_node(matches, dev->of_node);
}
EXPORT_SYMBOL(of_match_device);

int of_device_add(struct platform_device *ofdev)
{
	BUG_ON(ofdev->dev.of_node == NULL);

	/* name and id have to be set so that the platform bus doesn't get
	 * confused on matching */
	ofdev->name = dev_name(&ofdev->dev);
	ofdev->id = PLATFORM_DEVID_NONE;

	/*
	 * If this device has not binding numa node in devicetree, that is
	 * of_node_to_nid returns NUMA_NO_NODE. device_add will assume that this
	 * device is on the same node as the parent.
	 */
	set_dev_node(&ofdev->dev, of_node_to_nid(ofdev->dev.of_node));

	return device_add(&ofdev->dev);
}

static void
of_dma_set_restricted_buffer(struct device *dev, struct device_node *np)
{
	struct device_node *node, *of_node = dev->of_node;
	int count, i;

	if (!IS_ENABLED(CONFIG_DMA_RESTRICTED_POOL))
		return;

	count = of_property_count_elems_of_size(of_node, "memory-region",
						sizeof(u32));
	/*
	 * If dev->of_node doesn't exist or doesn't contain memory-region, try
	 * the OF node having DMA configuration.
	 */
	if (count <= 0) {
		of_node = np;
		count = of_property_count_elems_of_size(
			of_node, "memory-region", sizeof(u32));
	}

	for (i = 0; i < count; i++) {
		node = of_parse_phandle(of_node, "memory-region", i);
		/*
		 * There might be multiple memory regions, but only one
		 * restricted-dma-pool region is allowed.
		 */
		if (of_device_is_compatible(node, "restricted-dma-pool") &&
		    of_device_is_available(node)) {
			of_node_put(node);
			break;
		}
		of_node_put(node);
	}

	/*
	 * Attempt to initialize a restricted-dma-pool region if one was found.
	 * Note that count can hold a negative error code.
	 */
	if (i < count && of_reserved_mem_device_init_by_idx(dev, of_node, i))
		dev_warn(dev, "failed to initialise \"restricted-dma-pool\" memory node\n");
}

/**
 * of_dma_configure_id - Setup DMA configuration
 * @dev:	Device to apply DMA configuration
 * @np:		Pointer to OF node having DMA configuration
 * @force_dma:  Whether device is to be set up by of_dma_configure() even if
 *		DMA capability is not explicitly described by firmware.
 * @id:		Optional const pointer value input id
 *
 * Try to get devices's DMA configuration from DT and update it
 * accordingly.
 *
 * If platform code needs to use its own special DMA configuration, it
 * can use a platform bus notifier and handle BUS_NOTIFY_ADD_DEVICE events
 * to fix up DMA configuration.
 */
int of_dma_configure_id(struct device *dev, struct device_node *np,
			bool force_dma, const u32 *id)
{
	const struct iommu_ops *iommu;
	const struct bus_dma_region *map = NULL;
	struct device_node *bus_np;
	u64 dma_start = 0;
	u64 mask, end, size = 0;
	bool coherent;
	int ret;

	if (np == dev->of_node)
		bus_np = __of_get_dma_parent(np);
	else
		bus_np = of_node_get(np);

	ret = of_dma_get_range(bus_np, &map);
	of_node_put(bus_np);
	if (ret < 0) {
		/*
		 * For legacy reasons, we have to assume some devices need
		 * DMA configuration regardless of whether "dma-ranges" is
		 * correctly specified or not.
		 */
		if (!force_dma)
			return ret == -ENODEV ? 0 : ret;
	} else {
		const struct bus_dma_region *r = map;
		u64 dma_end = 0;

		/* Determine the overall bounds of all DMA regions */
		for (dma_start = ~0; r->size; r++) {
			/* Take lower and upper limits */
			if (r->dma_start < dma_start)
				dma_start = r->dma_start;
			if (r->dma_start + r->size > dma_end)
				dma_end = r->dma_start + r->size;
		}
		size = dma_end - dma_start;

		/*
		 * Add a work around to treat the size as mask + 1 in case
		 * it is defined in DT as a mask.
		 */
		if (size & 1) {
			dev_warn(dev, "Invalid size 0x%llx for dma-range(s)\n",
				 size);
			size = size + 1;
		}

		if (!size) {
			dev_err(dev, "Adjusted size 0x%llx invalid\n", size);
			kfree(map);
			return -EINVAL;
		}
	}

	/*
	 * If @dev is expected to be DMA-capable then the bus code that created
	 * it should have initialised its dma_mask pointer by this point. For
	 * now, we'll continue the legacy behaviour of coercing it to the
	 * coherent mask if not, but we'll no longer do so quietly.
	 */
	if (!dev->dma_mask) {
		dev_warn(dev, "DMA mask not set\n");
		dev->dma_mask = &dev->coherent_dma_mask;
	}

	if (!size && dev->coherent_dma_mask)
		size = max(dev->coherent_dma_mask, dev->coherent_dma_mask + 1);
	else if (!size)
		size = 1ULL << 32;

	/*
	 * Limit coherent and dma mask based on size and default mask
	 * set by the driver.
	 */
	end = dma_start + size - 1;
	mask = DMA_BIT_MASK(ilog2(end) + 1);
	dev->coherent_dma_mask &= mask;
	*dev->dma_mask &= mask;
	/* ...but only set bus limit and range map if we found valid dma-ranges earlier */
	if (!ret) {
		dev->bus_dma_limit = end;
		dev->dma_range_map = map;
	}

	coherent = of_dma_is_coherent(np);
	dev_dbg(dev, "device is%sdma coherent\n",
		coherent ? " " : " not ");

	iommu = of_iommu_configure(dev, np, id);
	if (PTR_ERR(iommu) == -EPROBE_DEFER) {
		/* Don't touch range map if it wasn't set from a valid dma-ranges */
		if (!ret)
			dev->dma_range_map = NULL;
		kfree(map);
		return -EPROBE_DEFER;
	}

	dev_dbg(dev, "device is%sbehind an iommu\n",
		iommu ? " " : " not ");

	arch_setup_dma_ops(dev, dma_start, size, iommu, coherent);

	if (!iommu)
		of_dma_set_restricted_buffer(dev, np);

	return 0;
}
EXPORT_SYMBOL_GPL(of_dma_configure_id);

int of_device_register(struct platform_device *pdev)
{
	device_initialize(&pdev->dev);
	return of_device_add(pdev);
}
EXPORT_SYMBOL(of_device_register);

void of_device_unregister(struct platform_device *ofdev)
{
	device_unregister(&ofdev->dev);
}
EXPORT_SYMBOL(of_device_unregister);

const void *of_device_get_match_data(const struct device *dev)
{
	const struct of_device_id *match;

	match = of_match_device(dev->driver->of_match_table, dev);
	if (!match)
		return NULL;

	return match->data;
}
EXPORT_SYMBOL(of_device_get_match_data);

<<<<<<< HEAD
static ssize_t of_device_get_modalias(const struct device *dev, char *str, ssize_t len)
{
	const char *compat;
	char *c;
	struct property *p;
	ssize_t csize;
	ssize_t tsize;

	if ((!dev) || (!dev->of_node) || dev->of_node_reused)
		return -ENODEV;

	/* Name & Type */
	/* %p eats all alphanum characters, so %c must be used here */
	csize = snprintf(str, len, "of:N%pOFn%c%s", dev->of_node, 'T',
			 of_node_get_device_type(dev->of_node));
	tsize = csize;
	len -= csize;
	if (str)
		str += csize;

	of_property_for_each_string(dev->of_node, "compatible", p, compat) {
		csize = strlen(compat) + 1;
		tsize += csize;
		if (csize > len)
			continue;

		csize = snprintf(str, len, "C%s", compat);
		for (c = str; c; ) {
			c = strchr(c, ' ');
			if (c)
				*c++ = '_';
		}
		len -= csize;
		str += csize;
	}

	return tsize;
}

int of_device_request_module(struct device *dev)
{
	char *str;
	ssize_t size;
	int ret;

	size = of_device_get_modalias(dev, NULL, 0);
	if (size < 0)
		return size;

	/* Reserve an additional byte for the trailing '\0' */
	size++;

	str = kmalloc(size, GFP_KERNEL);
	if (!str)
		return -ENOMEM;

	of_device_get_modalias(dev, str, size);
	str[size - 1] = '\0';
	ret = request_module(str);
	kfree(str);

	return ret;
}
EXPORT_SYMBOL_GPL(of_device_request_module);

=======
>>>>>>> 160f4124
/**
 * of_device_modalias - Fill buffer with newline terminated modalias string
 * @dev:	Calling device
 * @str:	Modalias string
 * @len:	Size of @str
 */
ssize_t of_device_modalias(struct device *dev, char *str, ssize_t len)
{
	ssize_t sl;

	if (!dev || !dev->of_node || dev->of_node_reused)
		return -ENODEV;

	sl = of_modalias(dev->of_node, str, len - 2);
	if (sl < 0)
		return sl;
	if (sl > len - 2)
		return -ENOMEM;

	str[sl++] = '\n';
	str[sl] = 0;
	return sl;
}
EXPORT_SYMBOL_GPL(of_device_modalias);

/**
 * of_device_uevent - Display OF related uevent information
 * @dev:	Device to display the uevent information for
 * @env:	Kernel object's userspace event reference to fill up
 */
void of_device_uevent(const struct device *dev, struct kobj_uevent_env *env)
{
	const char *compat, *type;
	struct alias_prop *app;
	struct property *p;
	int seen = 0;

	if ((!dev) || (!dev->of_node))
		return;

	add_uevent_var(env, "OF_NAME=%pOFn", dev->of_node);
	add_uevent_var(env, "OF_FULLNAME=%pOF", dev->of_node);
	type = of_node_get_device_type(dev->of_node);
	if (type)
		add_uevent_var(env, "OF_TYPE=%s", type);

	/* Since the compatible field can contain pretty much anything
	 * it's not really legal to split it out with commas. We split it
	 * up using a number of environment variables instead. */
	of_property_for_each_string(dev->of_node, "compatible", p, compat) {
		add_uevent_var(env, "OF_COMPATIBLE_%d=%s", seen, compat);
		seen++;
	}
	add_uevent_var(env, "OF_COMPATIBLE_N=%d", seen);

	seen = 0;
	mutex_lock(&of_mutex);
	list_for_each_entry(app, &aliases_lookup, link) {
		if (dev->of_node == app->np) {
			add_uevent_var(env, "OF_ALIAS_%d=%s", seen,
				       app->alias);
			seen++;
		}
	}
	mutex_unlock(&of_mutex);
}

int of_device_uevent_modalias(const struct device *dev, struct kobj_uevent_env *env)
{
	int sl;

	if ((!dev) || (!dev->of_node) || dev->of_node_reused)
		return -ENODEV;

	/* Devicetree modalias is tricky, we add it in 2 steps */
	if (add_uevent_var(env, "MODALIAS="))
		return -ENOMEM;

	sl = of_modalias(dev->of_node, &env->buf[env->buflen-1],
			 sizeof(env->buf) - env->buflen);
	if (sl < 0)
		return sl;
	if (sl >= (sizeof(env->buf) - env->buflen))
		return -ENOMEM;
	env->buflen += sl;

	return 0;
}
EXPORT_SYMBOL_GPL(of_device_uevent_modalias);<|MERGE_RESOLUTION|>--- conflicted
+++ resolved
@@ -246,74 +246,6 @@
 }
 EXPORT_SYMBOL(of_device_get_match_data);
 
-<<<<<<< HEAD
-static ssize_t of_device_get_modalias(const struct device *dev, char *str, ssize_t len)
-{
-	const char *compat;
-	char *c;
-	struct property *p;
-	ssize_t csize;
-	ssize_t tsize;
-
-	if ((!dev) || (!dev->of_node) || dev->of_node_reused)
-		return -ENODEV;
-
-	/* Name & Type */
-	/* %p eats all alphanum characters, so %c must be used here */
-	csize = snprintf(str, len, "of:N%pOFn%c%s", dev->of_node, 'T',
-			 of_node_get_device_type(dev->of_node));
-	tsize = csize;
-	len -= csize;
-	if (str)
-		str += csize;
-
-	of_property_for_each_string(dev->of_node, "compatible", p, compat) {
-		csize = strlen(compat) + 1;
-		tsize += csize;
-		if (csize > len)
-			continue;
-
-		csize = snprintf(str, len, "C%s", compat);
-		for (c = str; c; ) {
-			c = strchr(c, ' ');
-			if (c)
-				*c++ = '_';
-		}
-		len -= csize;
-		str += csize;
-	}
-
-	return tsize;
-}
-
-int of_device_request_module(struct device *dev)
-{
-	char *str;
-	ssize_t size;
-	int ret;
-
-	size = of_device_get_modalias(dev, NULL, 0);
-	if (size < 0)
-		return size;
-
-	/* Reserve an additional byte for the trailing '\0' */
-	size++;
-
-	str = kmalloc(size, GFP_KERNEL);
-	if (!str)
-		return -ENOMEM;
-
-	of_device_get_modalias(dev, str, size);
-	str[size - 1] = '\0';
-	ret = request_module(str);
-	kfree(str);
-
-	return ret;
-}
-EXPORT_SYMBOL_GPL(of_device_request_module);
-
-=======
->>>>>>> 160f4124
 /**
  * of_device_modalias - Fill buffer with newline terminated modalias string
  * @dev:	Calling device
