--- conflicted
+++ resolved
@@ -1190,11 +1190,8 @@
  *		 to a struct device, implement this ops so fw_devlink can use it
  *		 to find the true consumer.
  * @optional: Describes whether a supplier is mandatory or not
-<<<<<<< HEAD
-=======
  * @fwlink_flags: Optional fwnode link flags to use when creating a fwnode link
  *		  for this property.
->>>>>>> a6ad5510
  *
  * Returns:
  * parse_prop() return values are
@@ -1207,10 +1204,7 @@
 					  const char *prop_name, int index);
 	struct device_node *(*get_con_dev)(struct device_node *np);
 	bool optional;
-<<<<<<< HEAD
-=======
 	u8 fwlink_flags;
->>>>>>> a6ad5510
 };
 
 DEFINE_SIMPLE_PROP(clocks, "clocks", "#clock-cells")
@@ -1218,11 +1212,7 @@
 DEFINE_SIMPLE_PROP(iommus, "iommus", "#iommu-cells")
 DEFINE_SIMPLE_PROP(mboxes, "mboxes", "#mbox-cells")
 DEFINE_SIMPLE_PROP(io_channels, "io-channels", "#io-channel-cells")
-<<<<<<< HEAD
-DEFINE_SIMPLE_PROP(interrupt_parent, "interrupt-parent", NULL)
-=======
 DEFINE_SIMPLE_PROP(io_backends, "io-backends", "#io-backend-cells")
->>>>>>> a6ad5510
 DEFINE_SIMPLE_PROP(dmas, "dmas", "#dma-cells")
 DEFINE_SIMPLE_PROP(power_domains, "power-domains", "#power-domain-cells")
 DEFINE_SIMPLE_PROP(hwlocks, "hwlocks", "#hwlock-cells")
@@ -1308,8 +1298,6 @@
 	return of_irq_parse_one(np, index, &sup_args) ? NULL : sup_args.np;
 }
 
-<<<<<<< HEAD
-=======
 static struct device_node *parse_interrupt_map(struct device_node *np,
 					       const char *prop_name, int index)
 {
@@ -1351,7 +1339,6 @@
 	return NULL;
 }
 
->>>>>>> a6ad5510
 static struct device_node *parse_remote_endpoint(struct device_node *np,
 						 const char *prop_name,
 						 int index)
@@ -1450,12 +1437,6 @@
 			struct device_node *con_dev_np __free(device_node) =
 				s->get_con_dev ? s->get_con_dev(con_np) : of_node_get(con_np);
 
-<<<<<<< HEAD
-			con_dev_np = s->get_con_dev
-					? s->get_con_dev(con_np)
-					: of_node_get(con_np);
-=======
->>>>>>> a6ad5510
 			matched = true;
 			i++;
 			of_link_to_phandle(con_dev_np, phandle, s->fwlink_flags);
