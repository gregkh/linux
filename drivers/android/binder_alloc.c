--- conflicted
+++ resolved
@@ -309,34 +309,13 @@
 	return vma ? -ENOMEM : -ESRCH;
 }
 
-<<<<<<< HEAD
-
-static inline void binder_alloc_set_vma(struct binder_alloc *alloc,
-		struct vm_area_struct *vma)
-{
-	unsigned long vm_start = 0;
-
-	if (vma) {
-		vm_start = vma->vm_start;
-		mmap_assert_write_locked(alloc->vma_vm_mm);
-	}
-
-	alloc->vma_addr = vm_start;
-}
-
-=======
->>>>>>> d60c95ef
 static inline struct vm_area_struct *binder_alloc_get_vma(
 		struct binder_alloc *alloc)
 {
 	struct vm_area_struct *vma = NULL;
 
 	if (alloc->vma_addr)
-<<<<<<< HEAD
-		vma = vma_lookup(alloc->vma_vm_mm, alloc->vma_addr);
-=======
 		vma = vma_lookup(alloc->mm, alloc->vma_addr);
->>>>>>> d60c95ef
 
 	return vma;
 }
@@ -401,25 +380,15 @@
 	size_t size, data_offsets_size;
 	int ret;
 
-<<<<<<< HEAD
-	mmap_read_lock(alloc->vma_vm_mm);
-	if (!binder_alloc_get_vma(alloc)) {
-		mmap_read_unlock(alloc->vma_vm_mm);
-=======
 	mmap_read_lock(alloc->mm);
 	if (!binder_alloc_get_vma(alloc)) {
 		mmap_read_unlock(alloc->mm);
->>>>>>> d60c95ef
 		binder_alloc_debug(BINDER_DEBUG_USER_ERROR,
 				   "%d: binder_alloc_buf, no vma\n",
 				   alloc->pid);
 		return ERR_PTR(-ESRCH);
 	}
-<<<<<<< HEAD
-	mmap_read_unlock(alloc->vma_vm_mm);
-=======
 	mmap_read_unlock(alloc->mm);
->>>>>>> d60c95ef
 
 	data_offsets_size = ALIGN(data_size, sizeof(void *)) +
 		ALIGN(offsets_size, sizeof(void *));
@@ -770,11 +739,7 @@
 	const char *failure_string;
 	struct binder_buffer *buffer;
 
-<<<<<<< HEAD
-	if (unlikely(vma->vm_mm != alloc->vma_vm_mm)) {
-=======
 	if (unlikely(vma->vm_mm != alloc->mm)) {
->>>>>>> d60c95ef
 		ret = -EINVAL;
 		failure_string = "invalid vma->vm_mm";
 		goto err_invalid_mm;
@@ -813,11 +778,7 @@
 	buffer->free = 1;
 	binder_insert_free_buffer(alloc, buffer);
 	alloc->free_async_space = alloc->buffer_size / 2;
-<<<<<<< HEAD
-	binder_alloc_set_vma(alloc, vma);
-=======
 	alloc->vma_addr = vma->vm_start;
->>>>>>> d60c95ef
 
 	return 0;
 
@@ -848,11 +809,7 @@
 	buffers = 0;
 	mutex_lock(&alloc->mutex);
 	BUG_ON(alloc->vma_addr &&
-<<<<<<< HEAD
-	       vma_lookup(alloc->vma_vm_mm, alloc->vma_addr));
-=======
 	       vma_lookup(alloc->mm, alloc->vma_addr));
->>>>>>> d60c95ef
 
 	while ((n = rb_first(&alloc->allocated_buffers))) {
 		buffer = rb_entry(n, struct binder_buffer, rb_node);
@@ -960,25 +917,6 @@
 	 * read inconsistent state.
 	 */
 
-<<<<<<< HEAD
-	mmap_read_lock(alloc->vma_vm_mm);
-	if (binder_alloc_get_vma(alloc) == NULL) {
-		mmap_read_unlock(alloc->vma_vm_mm);
-		goto uninitialized;
-	}
-
-	mmap_read_unlock(alloc->vma_vm_mm);
-	for (i = 0; i < alloc->buffer_size / PAGE_SIZE; i++) {
-		page = &alloc->pages[i];
-		if (!page->page_ptr)
-			free++;
-		else if (list_empty(&page->lru))
-			active++;
-		else
-			lru++;
-	}
-
-=======
 	mmap_read_lock(alloc->mm);
 	if (binder_alloc_get_vma(alloc) == NULL) {
 		mmap_read_unlock(alloc->mm);
@@ -996,7 +934,6 @@
 			lru++;
 	}
 
->>>>>>> d60c95ef
 uninitialized:
 	mutex_unlock(&alloc->mutex);
 	seq_printf(m, "  pages: %d:%d:%d\n", active, lru, free);
@@ -1138,13 +1075,8 @@
 void binder_alloc_init(struct binder_alloc *alloc)
 {
 	alloc->pid = current->group_leader->pid;
-<<<<<<< HEAD
-	alloc->vma_vm_mm = current->mm;
-	mmgrab(alloc->vma_vm_mm);
-=======
 	alloc->mm = current->mm;
 	mmgrab(alloc->mm);
->>>>>>> d60c95ef
 	mutex_init(&alloc->mutex);
 	INIT_LIST_HEAD(&alloc->buffers);
 }
