--- conflicted
+++ resolved
@@ -114,11 +114,7 @@
 			       int num)
 {
 	int i;
-<<<<<<< HEAD
-	struct snd_soc_dapm_widget *w, *next_w;
-=======
 	struct snd_soc_dapm_widget *w, *tmp_w;
->>>>>>> d60c95ef
 
 	mutex_lock(&dapm->card->dapm_mutex);
 	for (i = 0; i < num; i++) {
