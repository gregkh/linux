--- conflicted
+++ resolved
@@ -79,11 +79,7 @@
 	int ret, len;
 
 	len = skb->len + ETH_HLEN;
-<<<<<<< HEAD
-	ret = netif_rx_ni(skb);
-=======
 	ret = netif_rx(skb);
->>>>>>> d60c95ef
 	if (ret == NET_RX_DROP) {
 		nic->stats.rx_dropped++;
 	} else {
