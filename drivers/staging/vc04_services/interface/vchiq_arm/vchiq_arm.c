--- conflicted
+++ resolved
@@ -1340,27 +1340,8 @@
 				       enum vchiq_connstate oldstate,
 				       enum vchiq_connstate newstate)
 {
-<<<<<<< HEAD
-	struct vchiq_arm_state *arm_state = vchiq_platform_get_arm_state(state);
-
 	dev_dbg(state->dev, "suspend: %d: %s->%s\n",
 		state->id, get_conn_state_name(oldstate), get_conn_state_name(newstate));
-	if (state->conn_state != VCHIQ_CONNSTATE_CONNECTED)
-		return;
-
-	write_lock_bh(&arm_state->susp_res_lock);
-	if (arm_state->first_connect) {
-		write_unlock_bh(&arm_state->susp_res_lock);
-		return;
-	}
-
-	arm_state->first_connect = 1;
-	write_unlock_bh(&arm_state->susp_res_lock);
-	wake_up_process(arm_state->ka_thread);
-=======
-	dev_dbg(state->dev, "suspend: %d: %s->%s\n",
-		state->id, get_conn_state_name(oldstate), get_conn_state_name(newstate));
->>>>>>> fc85704c
 }
 
 static const struct of_device_id vchiq_of_match[] = {
