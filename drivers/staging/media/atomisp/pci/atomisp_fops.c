// SPDX-License-Identifier: GPL-2.0
/*
 * Support for Medifield PNW Camera Imaging ISP subsystem.
 *
 * Copyright (c) 2010 Intel Corporation. All Rights Reserved.
 *
 * Copyright (c) 2010 Silicon Hive www.siliconhive.com.
 *
 * This program is free software; you can redistribute it and/or
 * modify it under the terms of the GNU General Public License version
 * 2 as published by the Free Software Foundation.
 *
 * This program is distributed in the hope that it will be useful,
 * but WITHOUT ANY WARRANTY; without even the implied warranty of
 * MERCHANTABILITY or FITNESS FOR A PARTICULAR PURPOSE.  See the
 * GNU General Public License for more details.
 *
 *
 */

#include <linux/module.h>
#include <linux/pm_runtime.h>

#include <media/v4l2-ioctl.h>
#include <media/videobuf-vmalloc.h>

#include "atomisp_cmd.h"
#include "atomisp_common.h"
#include "atomisp_fops.h"
#include "atomisp_internal.h"
#include "atomisp_ioctl.h"
#include "atomisp_compat.h"
#include "atomisp_subdev.h"
#include "atomisp_v4l2.h"
#include "atomisp-regs.h"
#include "hmm/hmm.h"

#include "type_support.h"
#include "device_access/device_access.h"

#define ISP_LEFT_PAD			128	/* equal to 2*NWAY */

/*
 * input image data, and current frame resolution for test
 */
#define	ISP_PARAM_MMAP_OFFSET	0xfffff000

#define MAGIC_CHECK(is, should)	\
	do { \
		if (unlikely((is) != (should))) { \
			pr_err("magic mismatch: %x (expected %x)\n", \
				is, should); \
			BUG(); \
		} \
	} while (0)

/*
 * Videobuf ops
 */
static int atomisp_buf_setup(struct videobuf_queue *vq, unsigned int *count,
			     unsigned int *size)
{
	struct atomisp_video_pipe *pipe = vq->priv_data;

	*size = pipe->pix.sizeimage;

	return 0;
}

static int atomisp_buf_prepare(struct videobuf_queue *vq,
			       struct videobuf_buffer *vb,
			       enum v4l2_field field)
{
	struct atomisp_video_pipe *pipe = vq->priv_data;

	vb->size = pipe->pix.sizeimage;
	vb->width = pipe->pix.width;
	vb->height = pipe->pix.height;
	vb->field = field;
	vb->state = VIDEOBUF_PREPARED;

	return 0;
}

static int atomisp_q_one_metadata_buffer(struct atomisp_sub_device *asd,
	enum atomisp_input_stream_id stream_id,
	enum ia_css_pipe_id css_pipe_id)
{
	struct atomisp_metadata_buf *metadata_buf;
	enum atomisp_metadata_type md_type =
	    atomisp_get_metadata_type(asd, css_pipe_id);
	struct list_head *metadata_list;

	if (asd->metadata_bufs_in_css[stream_id][css_pipe_id] >=
	    ATOMISP_CSS_Q_DEPTH)
		return 0; /* we have reached CSS queue depth */

	if (!list_empty(&asd->metadata[md_type])) {
		metadata_list = &asd->metadata[md_type];
	} else if (!list_empty(&asd->metadata_ready[md_type])) {
		metadata_list = &asd->metadata_ready[md_type];
	} else {
		dev_warn(asd->isp->dev, "%s: No metadata buffers available for type %d!\n",
			 __func__, md_type);
		return -EINVAL;
	}

	metadata_buf = list_entry(metadata_list->next,
				  struct atomisp_metadata_buf, list);
	list_del_init(&metadata_buf->list);

	if (atomisp_q_metadata_buffer_to_css(asd, metadata_buf,
					     stream_id, css_pipe_id)) {
		list_add(&metadata_buf->list, metadata_list);
		return -EINVAL;
	} else {
		list_add_tail(&metadata_buf->list,
			      &asd->metadata_in_css[md_type]);
	}
	asd->metadata_bufs_in_css[stream_id][css_pipe_id]++;

	return 0;
}

static int atomisp_q_one_s3a_buffer(struct atomisp_sub_device *asd,
				    enum atomisp_input_stream_id stream_id,
				    enum ia_css_pipe_id css_pipe_id)
{
	struct atomisp_s3a_buf *s3a_buf;
	struct list_head *s3a_list;
	unsigned int exp_id;

	if (asd->s3a_bufs_in_css[css_pipe_id] >= ATOMISP_CSS_Q_DEPTH)
		return 0; /* we have reached CSS queue depth */

	if (!list_empty(&asd->s3a_stats)) {
		s3a_list = &asd->s3a_stats;
	} else if (!list_empty(&asd->s3a_stats_ready)) {
		s3a_list = &asd->s3a_stats_ready;
	} else {
		dev_warn(asd->isp->dev, "%s: No s3a buffers available!\n",
			 __func__);
		return -EINVAL;
	}

	s3a_buf = list_entry(s3a_list->next, struct atomisp_s3a_buf, list);
	list_del_init(&s3a_buf->list);
	exp_id = s3a_buf->s3a_data->exp_id;

	hmm_flush_vmap(s3a_buf->s3a_data->data_ptr);
	if (atomisp_q_s3a_buffer_to_css(asd, s3a_buf,
					stream_id, css_pipe_id)) {
		/* got from head, so return back to the head */
		list_add(&s3a_buf->list, s3a_list);
		return -EINVAL;
	} else {
		list_add_tail(&s3a_buf->list, &asd->s3a_stats_in_css);
		if (s3a_list == &asd->s3a_stats_ready)
			dev_warn(asd->isp->dev, "%s: drop one s3a stat which has exp_id %d!\n",
				 __func__, exp_id);
	}

	asd->s3a_bufs_in_css[css_pipe_id]++;
	return 0;
}

static int atomisp_q_one_dis_buffer(struct atomisp_sub_device *asd,
				    enum atomisp_input_stream_id stream_id,
				    enum ia_css_pipe_id css_pipe_id)
{
	struct atomisp_dis_buf *dis_buf;
	unsigned long irqflags;

	if (asd->dis_bufs_in_css >=  ATOMISP_CSS_Q_DEPTH)
		return 0; /* we have reached CSS queue depth */

	spin_lock_irqsave(&asd->dis_stats_lock, irqflags);
	if (list_empty(&asd->dis_stats)) {
		spin_unlock_irqrestore(&asd->dis_stats_lock, irqflags);
		dev_warn(asd->isp->dev, "%s: No dis buffers available!\n",
			 __func__);
		return -EINVAL;
	}

	dis_buf = list_entry(asd->dis_stats.prev,
			     struct atomisp_dis_buf, list);
	list_del_init(&dis_buf->list);
	spin_unlock_irqrestore(&asd->dis_stats_lock, irqflags);

	hmm_flush_vmap(dis_buf->dis_data->data_ptr);
	if (atomisp_q_dis_buffer_to_css(asd, dis_buf,
					stream_id, css_pipe_id)) {
		spin_lock_irqsave(&asd->dis_stats_lock, irqflags);
		/* got from tail, so return back to the tail */
		list_add_tail(&dis_buf->list, &asd->dis_stats);
		spin_unlock_irqrestore(&asd->dis_stats_lock, irqflags);
		return -EINVAL;
	} else {
		spin_lock_irqsave(&asd->dis_stats_lock, irqflags);
		list_add_tail(&dis_buf->list, &asd->dis_stats_in_css);
		spin_unlock_irqrestore(&asd->dis_stats_lock, irqflags);
	}

	asd->dis_bufs_in_css++;

	return 0;
}

int atomisp_q_video_buffers_to_css(struct atomisp_sub_device *asd,
				   struct atomisp_video_pipe *pipe,
				   enum atomisp_input_stream_id stream_id,
				   enum ia_css_buffer_type css_buf_type,
				   enum ia_css_pipe_id css_pipe_id)
{
	struct videobuf_vmalloc_memory *vm_mem;
	struct atomisp_css_params_with_list *param;
	struct ia_css_dvs_grid_info *dvs_grid =
	    atomisp_css_get_dvs_grid_info(&asd->params.curr_grid_info);
	unsigned long irqflags;
	int err = 0;

	if (WARN_ON(css_pipe_id >= IA_CSS_PIPE_ID_NUM))
		return -EINVAL;

	while (pipe->buffers_in_css < ATOMISP_CSS_Q_DEPTH) {
		struct videobuf_buffer *vb;

		spin_lock_irqsave(&pipe->irq_lock, irqflags);
		if (list_empty(&pipe->activeq)) {
			spin_unlock_irqrestore(&pipe->irq_lock, irqflags);
			return -EINVAL;
		}
		vb = list_entry(pipe->activeq.next,
				struct videobuf_buffer, queue);
		list_del_init(&vb->queue);
		vb->state = VIDEOBUF_ACTIVE;
		spin_unlock_irqrestore(&pipe->irq_lock, irqflags);

		/*
		 * If there is a per_frame setting to apply on the buffer,
		 * do it before buffer en-queueing.
		 */
		vm_mem = vb->priv;

		param = pipe->frame_params[vb->i];
		if (param) {
			atomisp_makeup_css_parameters(asd,
						      &asd->params.css_param.update_flag,
						      &param->params);
			atomisp_apply_css_parameters(asd, &param->params);

			if (param->params.update_flag.dz_config &&
			    asd->run_mode->val != ATOMISP_RUN_MODE_VIDEO) {
				err = atomisp_calculate_real_zoom_region(asd,
					&param->params.dz_config, css_pipe_id);
				if (!err)
					asd->params.config.dz_config = &param->params.dz_config;
			}
			atomisp_css_set_isp_config_applied_frame(asd,
				vm_mem->vaddr);
			atomisp_css_update_isp_params_on_pipe(asd,
							      asd->stream_env[stream_id].pipes[css_pipe_id]);
			asd->params.dvs_6axis = (struct ia_css_dvs_6axis_config *)
						param->params.dvs_6axis;

			/*
			 * WORKAROUND:
			 * Because the camera halv3 can't ensure to set zoom
			 * region to per_frame setting and global setting at
			 * same time and only set zoom region to pre_frame
			 * setting now.so when the pre_frame setting include
			 * zoom region,I will set it to global setting.
			 */
			if (param->params.update_flag.dz_config &&
			    asd->run_mode->val != ATOMISP_RUN_MODE_VIDEO
			    && !err) {
				memcpy(&asd->params.css_param.dz_config,
				       &param->params.dz_config,
				       sizeof(struct ia_css_dz_config));
				asd->params.css_param.update_flag.dz_config =
				    (struct atomisp_dz_config *)
				    &asd->params.css_param.dz_config;
				asd->params.css_update_params_needed = true;
			}
		}
		/* Enqueue buffer */
		err = atomisp_q_video_buffer_to_css(asd, vm_mem, stream_id,
						    css_buf_type, css_pipe_id);
		if (err) {
			spin_lock_irqsave(&pipe->irq_lock, irqflags);
			list_add_tail(&vb->queue, &pipe->activeq);
			vb->state = VIDEOBUF_QUEUED;
			spin_unlock_irqrestore(&pipe->irq_lock, irqflags);
			dev_err(asd->isp->dev, "%s, css q fails: %d\n",
				__func__, err);
			return -EINVAL;
		}
		pipe->buffers_in_css++;

		/* enqueue 3A/DIS/metadata buffers */
		if (asd->params.curr_grid_info.s3a_grid.enable &&
		    css_pipe_id == asd->params.s3a_enabled_pipe &&
		    css_buf_type == IA_CSS_BUFFER_TYPE_OUTPUT_FRAME)
			atomisp_q_one_s3a_buffer(asd, stream_id,
						 css_pipe_id);

		if (asd->stream_env[ATOMISP_INPUT_STREAM_GENERAL].stream_info.
		    metadata_info.size &&
		    css_buf_type == IA_CSS_BUFFER_TYPE_OUTPUT_FRAME)
			atomisp_q_one_metadata_buffer(asd, stream_id,
						      css_pipe_id);

		if (dvs_grid && dvs_grid->enable &&
		    css_pipe_id == IA_CSS_PIPE_ID_VIDEO &&
		    css_buf_type == IA_CSS_BUFFER_TYPE_OUTPUT_FRAME)
			atomisp_q_one_dis_buffer(asd, stream_id,
						 css_pipe_id);
	}

	return 0;
}

static int atomisp_get_css_buf_type(struct atomisp_sub_device *asd,
				    enum ia_css_pipe_id pipe_id,
				    uint16_t source_pad)
{
	if (ATOMISP_USE_YUVPP(asd)) {
		/* when run ZSL case */
		if (asd->continuous_mode->val &&
		    asd->run_mode->val == ATOMISP_RUN_MODE_PREVIEW) {
			if (source_pad == ATOMISP_SUBDEV_PAD_SOURCE_CAPTURE)
				return IA_CSS_BUFFER_TYPE_OUTPUT_FRAME;
			else if (source_pad == ATOMISP_SUBDEV_PAD_SOURCE_PREVIEW)
				return IA_CSS_BUFFER_TYPE_SEC_OUTPUT_FRAME;
			else
				return IA_CSS_BUFFER_TYPE_VF_OUTPUT_FRAME;
		}

		/*when run SDV case*/
		if (asd->continuous_mode->val &&
		    asd->run_mode->val == ATOMISP_RUN_MODE_VIDEO) {
			if (source_pad == ATOMISP_SUBDEV_PAD_SOURCE_CAPTURE)
				return IA_CSS_BUFFER_TYPE_OUTPUT_FRAME;
			else if (source_pad == ATOMISP_SUBDEV_PAD_SOURCE_PREVIEW)
				return IA_CSS_BUFFER_TYPE_SEC_VF_OUTPUT_FRAME;
			else if (source_pad == ATOMISP_SUBDEV_PAD_SOURCE_VIDEO)
				return IA_CSS_BUFFER_TYPE_SEC_OUTPUT_FRAME;
			else
				return IA_CSS_BUFFER_TYPE_VF_OUTPUT_FRAME;
		}

		/*other case: default setting*/
		if (source_pad == ATOMISP_SUBDEV_PAD_SOURCE_CAPTURE ||
		    source_pad == ATOMISP_SUBDEV_PAD_SOURCE_VIDEO ||
		    (source_pad == ATOMISP_SUBDEV_PAD_SOURCE_PREVIEW &&
		     asd->run_mode->val != ATOMISP_RUN_MODE_VIDEO))
			return IA_CSS_BUFFER_TYPE_OUTPUT_FRAME;
		else
			return IA_CSS_BUFFER_TYPE_VF_OUTPUT_FRAME;
	}

	if (pipe_id == IA_CSS_PIPE_ID_COPY ||
	    source_pad == ATOMISP_SUBDEV_PAD_SOURCE_CAPTURE ||
	    source_pad == ATOMISP_SUBDEV_PAD_SOURCE_VIDEO ||
	    (source_pad == ATOMISP_SUBDEV_PAD_SOURCE_PREVIEW &&
	     asd->run_mode->val != ATOMISP_RUN_MODE_VIDEO))
		return IA_CSS_BUFFER_TYPE_OUTPUT_FRAME;
	else
		return IA_CSS_BUFFER_TYPE_VF_OUTPUT_FRAME;
}

/* queue all available buffers to css */
int atomisp_qbuffers_to_css(struct atomisp_sub_device *asd)
{
	enum ia_css_buffer_type buf_type;
	enum ia_css_pipe_id css_capture_pipe_id = IA_CSS_PIPE_ID_NUM;
	enum ia_css_pipe_id css_preview_pipe_id = IA_CSS_PIPE_ID_NUM;
	enum ia_css_pipe_id css_video_pipe_id = IA_CSS_PIPE_ID_NUM;
	enum atomisp_input_stream_id input_stream_id;
	struct atomisp_video_pipe *capture_pipe = NULL;
	struct atomisp_video_pipe *vf_pipe = NULL;
	struct atomisp_video_pipe *preview_pipe = NULL;
	struct atomisp_video_pipe *video_pipe = NULL;
	bool raw_mode = atomisp_is_mbuscode_raw(
			    asd->fmt[asd->capture_pad].fmt.code);

	if (asd->vfpp->val == ATOMISP_VFPP_DISABLE_SCALER) {
		video_pipe = &asd->video_out_video_capture;
		css_video_pipe_id = IA_CSS_PIPE_ID_VIDEO;
	} else if (asd->vfpp->val == ATOMISP_VFPP_DISABLE_LOWLAT) {
		preview_pipe = &asd->video_out_capture;
		css_preview_pipe_id = IA_CSS_PIPE_ID_CAPTURE;
	} else if (asd->run_mode->val == ATOMISP_RUN_MODE_VIDEO) {
		if (asd->continuous_mode->val) {
			capture_pipe = &asd->video_out_capture;
			vf_pipe = &asd->video_out_vf;
			css_capture_pipe_id = IA_CSS_PIPE_ID_CAPTURE;
		}
		video_pipe = &asd->video_out_video_capture;
		preview_pipe = &asd->video_out_preview;
		css_video_pipe_id = IA_CSS_PIPE_ID_VIDEO;
		css_preview_pipe_id = IA_CSS_PIPE_ID_VIDEO;
	} else if (asd->continuous_mode->val) {
		capture_pipe = &asd->video_out_capture;
		vf_pipe = &asd->video_out_vf;
		preview_pipe = &asd->video_out_preview;

		css_preview_pipe_id = IA_CSS_PIPE_ID_PREVIEW;
		css_capture_pipe_id = IA_CSS_PIPE_ID_CAPTURE;
	} else if (asd->run_mode->val == ATOMISP_RUN_MODE_PREVIEW) {
		preview_pipe = &asd->video_out_preview;
		css_preview_pipe_id = IA_CSS_PIPE_ID_PREVIEW;
	} else {
		/* ATOMISP_RUN_MODE_STILL_CAPTURE */
		capture_pipe = &asd->video_out_capture;
		if (!raw_mode)
			vf_pipe = &asd->video_out_vf;
		css_capture_pipe_id = IA_CSS_PIPE_ID_CAPTURE;
	}

	if (IS_ISP2401 && asd->copy_mode) {
		css_capture_pipe_id = IA_CSS_PIPE_ID_COPY;
		css_preview_pipe_id = IA_CSS_PIPE_ID_COPY;
		css_video_pipe_id = IA_CSS_PIPE_ID_COPY;
	}

	if (asd->yuvpp_mode) {
		capture_pipe = &asd->video_out_capture;
		video_pipe   = &asd->video_out_video_capture;
		preview_pipe = &asd->video_out_preview;
		css_capture_pipe_id = IA_CSS_PIPE_ID_COPY;
		css_video_pipe_id   = IA_CSS_PIPE_ID_YUVPP;
		css_preview_pipe_id = IA_CSS_PIPE_ID_YUVPP;
	}

	if (capture_pipe) {
		buf_type = atomisp_get_css_buf_type(
			       asd, css_capture_pipe_id,
			       atomisp_subdev_source_pad(&capture_pipe->vdev));
		input_stream_id = ATOMISP_INPUT_STREAM_GENERAL;

		/*
		 * use yuvpp pipe for SOC camera.
		 */
		if (ATOMISP_USE_YUVPP(asd))
			css_capture_pipe_id = IA_CSS_PIPE_ID_YUVPP;

		atomisp_q_video_buffers_to_css(asd, capture_pipe,
					       input_stream_id,
					       buf_type, css_capture_pipe_id);
	}

	if (vf_pipe) {
		buf_type = atomisp_get_css_buf_type(
			       asd, css_capture_pipe_id,
			       atomisp_subdev_source_pad(&vf_pipe->vdev));
		if (asd->stream_env[ATOMISP_INPUT_STREAM_POSTVIEW].stream)
			input_stream_id = ATOMISP_INPUT_STREAM_POSTVIEW;
		else
			input_stream_id = ATOMISP_INPUT_STREAM_GENERAL;

		/*
		 * use yuvpp pipe for SOC camera.
		 */
		if (ATOMISP_USE_YUVPP(asd))
			css_capture_pipe_id = IA_CSS_PIPE_ID_YUVPP;
		atomisp_q_video_buffers_to_css(asd, vf_pipe,
					       input_stream_id,
					       buf_type, css_capture_pipe_id);
	}

	if (preview_pipe) {
		buf_type = atomisp_get_css_buf_type(
			       asd, css_preview_pipe_id,
			       atomisp_subdev_source_pad(&preview_pipe->vdev));
		if (ATOMISP_SOC_CAMERA(asd) && css_preview_pipe_id == IA_CSS_PIPE_ID_YUVPP)
			input_stream_id = ATOMISP_INPUT_STREAM_GENERAL;
		/* else for ext isp use case */
		else if (css_preview_pipe_id == IA_CSS_PIPE_ID_YUVPP)
			input_stream_id = ATOMISP_INPUT_STREAM_VIDEO;
		else if (asd->stream_env[ATOMISP_INPUT_STREAM_PREVIEW].stream)
			input_stream_id = ATOMISP_INPUT_STREAM_PREVIEW;
		else
			input_stream_id = ATOMISP_INPUT_STREAM_GENERAL;

		/*
		 * use yuvpp pipe for SOC camera.
		 */
		if (ATOMISP_USE_YUVPP(asd))
			css_preview_pipe_id = IA_CSS_PIPE_ID_YUVPP;

		atomisp_q_video_buffers_to_css(asd, preview_pipe,
					       input_stream_id,
					       buf_type, css_preview_pipe_id);
	}

	if (video_pipe) {
		buf_type = atomisp_get_css_buf_type(
			       asd, css_video_pipe_id,
			       atomisp_subdev_source_pad(&video_pipe->vdev));
		if (asd->stream_env[ATOMISP_INPUT_STREAM_VIDEO].stream)
			input_stream_id = ATOMISP_INPUT_STREAM_VIDEO;
		else
			input_stream_id = ATOMISP_INPUT_STREAM_GENERAL;

		/*
		 * use yuvpp pipe for SOC camera.
		 */
		if (ATOMISP_USE_YUVPP(asd))
			css_video_pipe_id = IA_CSS_PIPE_ID_YUVPP;

		atomisp_q_video_buffers_to_css(asd, video_pipe,
					       input_stream_id,
					       buf_type, css_video_pipe_id);
	}

	return 0;
}

static void atomisp_buf_queue(struct videobuf_queue *vq,
			      struct videobuf_buffer *vb)
{
	struct atomisp_video_pipe *pipe = vq->priv_data;

	/*
	 * when a frame buffer meets following conditions, it should be put into
	 * the waiting list:
	 * 1.  It is not a main output frame, and it has a per-frame parameter
	 *     to go with it.
	 * 2.  It is not a main output frame, and the waiting buffer list is not
	 *     empty, to keep the FIFO sequence of frame buffer processing, it
	 *     is put to waiting list until previous per-frame parameter buffers
	 *     get enqueued.
	 */
	if (!atomisp_is_vf_pipe(pipe) &&
	    (pipe->frame_request_config_id[vb->i] ||
	     !list_empty(&pipe->buffers_waiting_for_param)))
		list_add_tail(&vb->queue, &pipe->buffers_waiting_for_param);
	else
		list_add_tail(&vb->queue, &pipe->activeq);

	vb->state = VIDEOBUF_QUEUED;
}

static void atomisp_buf_release(struct videobuf_queue *vq,
				struct videobuf_buffer *vb)
{
	vb->state = VIDEOBUF_NEEDS_INIT;
	atomisp_videobuf_free_buf(vb);
}

static const struct videobuf_queue_ops videobuf_qops = {
	.buf_setup	= atomisp_buf_setup,
	.buf_prepare	= atomisp_buf_prepare,
	.buf_queue	= atomisp_buf_queue,
	.buf_release	= atomisp_buf_release,
};

static int atomisp_init_pipe(struct atomisp_video_pipe *pipe)
{
	/* init locks */
	spin_lock_init(&pipe->irq_lock);

	videobuf_queue_vmalloc_init(&pipe->capq, &videobuf_qops, NULL,
				    &pipe->irq_lock,
				    V4L2_BUF_TYPE_VIDEO_CAPTURE,
				    V4L2_FIELD_NONE,
				    sizeof(struct atomisp_buffer), pipe,
				    NULL);	/* ext_lock: NULL */

	INIT_LIST_HEAD(&pipe->activeq);
	INIT_LIST_HEAD(&pipe->buffers_waiting_for_param);
	INIT_LIST_HEAD(&pipe->per_frame_params);
	memset(pipe->frame_request_config_id, 0,
	       VIDEO_MAX_FRAME * sizeof(unsigned int));
	memset(pipe->frame_params, 0,
	       VIDEO_MAX_FRAME *
	       sizeof(struct atomisp_css_params_with_list *));

	return 0;
}

static void atomisp_dev_init_struct(struct atomisp_device *isp)
{
	unsigned int i;

	isp->need_gfx_throttle = true;
	isp->isp_fatal_error = false;
	isp->mipi_frame_size = 0;

	for (i = 0; i < isp->input_cnt; i++)
		isp->inputs[i].asd = NULL;
	/*
	 * For Merrifield, frequency is scalable.
	 * After boot-up, the default frequency is 200MHz.
	 */
	isp->sw_contex.running_freq = ISP_FREQ_200MHZ;
}

static void atomisp_subdev_init_struct(struct atomisp_sub_device *asd)
{
	v4l2_ctrl_s_ctrl(asd->run_mode, ATOMISP_RUN_MODE_STILL_CAPTURE);
	memset(&asd->params.css_param, 0, sizeof(asd->params.css_param));
	asd->params.color_effect = V4L2_COLORFX_NONE;
	asd->params.bad_pixel_en = true;
	asd->params.gdc_cac_en = false;
	asd->params.video_dis_en = false;
	asd->params.sc_en = false;
	asd->params.fpn_en = false;
	asd->params.xnr_en = false;
	asd->params.false_color = 0;
	asd->params.online_process = 1;
	asd->params.yuv_ds_en = 0;
	/* s3a grid not enabled for any pipe */
	asd->params.s3a_enabled_pipe = IA_CSS_PIPE_ID_NUM;

	asd->params.offline_parm.num_captures = 1;
	asd->params.offline_parm.skip_frames = 0;
	asd->params.offline_parm.offset = 0;
	asd->delayed_init = ATOMISP_DELAYED_INIT_NOT_QUEUED;
	/* Add for channel */
	asd->input_curr = 0;

	asd->mipi_frame_size = 0;
	asd->copy_mode = false;
	asd->yuvpp_mode = false;

	asd->stream_prepared = false;
	asd->high_speed_mode = false;
	asd->sensor_array_res.height = 0;
	asd->sensor_array_res.width = 0;
	atomisp_css_init_struct(asd);
}

/*
 * file operation functions
 */
static unsigned int atomisp_subdev_users(struct atomisp_sub_device *asd)
{
	return asd->video_out_preview.users +
	       asd->video_out_vf.users +
	       asd->video_out_capture.users +
	       asd->video_out_video_capture.users;
}

unsigned int atomisp_dev_users(struct atomisp_device *isp)
{
	unsigned int i, sum;

	for (i = 0, sum = 0; i < isp->num_of_streams; i++)
		sum += atomisp_subdev_users(&isp->asd[i]);

	return sum;
}

static int atomisp_open(struct file *file)
{
	struct video_device *vdev = video_devdata(file);
	struct atomisp_device *isp = video_get_drvdata(vdev);
	struct atomisp_video_pipe *pipe = atomisp_to_video_pipe(vdev);
	struct atomisp_sub_device *asd = pipe->asd;
	int ret;

	dev_dbg(isp->dev, "open device %s\n", vdev->name);

	ret = v4l2_fh_open(file);
	if (ret)
		return ret;

	mutex_lock(&isp->mutex);

	asd->subdev.devnode = vdev;
	/* Deferred firmware loading case. */
	if (isp->css_env.isp_css_fw.bytes == 0) {
		dev_err(isp->dev, "Deferred firmware load.\n");
		isp->firmware = atomisp_load_firmware(isp);
		if (!isp->firmware) {
			dev_err(isp->dev, "Failed to load ISP firmware.\n");
			ret = -ENOENT;
			goto error;
		}
		ret = atomisp_css_load_firmware(isp);
		if (ret) {
			dev_err(isp->dev, "Failed to init css.\n");
			goto error;
		}
		/* No need to keep FW in memory anymore. */
		release_firmware(isp->firmware);
		isp->firmware = NULL;
		isp->css_env.isp_css_fw.data = NULL;
	}

	if (!isp->input_cnt) {
		dev_err(isp->dev, "no camera attached\n");
		ret = -EINVAL;
		goto error;
	}

	/*
	 * atomisp does not allow multiple open
	 */
	if (pipe->users) {
		dev_dbg(isp->dev, "video node already opened\n");
		mutex_unlock(&isp->mutex);
		return -EBUSY;
	}

	ret = atomisp_init_pipe(pipe);
	if (ret)
		goto error;

	if (atomisp_dev_users(isp)) {
		dev_dbg(isp->dev, "skip init isp in open\n");
		goto init_subdev;
	}

	/* runtime power management, turn on ISP */
	ret = pm_runtime_resume_and_get(vdev->v4l2_dev->dev);
	if (ret < 0) {
		dev_err(isp->dev, "Failed to power on device\n");
		goto error;
	}

	/* Init ISP */
	if (atomisp_css_init(isp)) {
		ret = -EINVAL;
		/* Need to clean up CSS init if it fails. */
		goto css_error;
	}

	atomisp_dev_init_struct(isp);

	ret = v4l2_subdev_call(isp->flash, core, s_power, 1);
	if (ret < 0 && ret != -ENODEV && ret != -ENOIOCTLCMD) {
		dev_err(isp->dev, "Failed to power-on flash\n");
		goto css_error;
	}

init_subdev:
	if (atomisp_subdev_users(asd))
		goto done;

	atomisp_subdev_init_struct(asd);

done:
	pipe->users++;
	mutex_unlock(&isp->mutex);

	/* Ensure that a mode is set */
	v4l2_ctrl_s_ctrl(asd->run_mode, pipe->default_run_mode);

<<<<<<< HEAD
	if (acc_node)
		acc_pipe->users++;
	else
		pipe->users++;
	rt_mutex_unlock(&isp->mutex);

	/* Ensure that a mode is set */
	if (asd)
		v4l2_ctrl_s_ctrl(asd->run_mode, pipe->default_run_mode);

=======
>>>>>>> d60c95ef
	return 0;

css_error:
	atomisp_css_uninit(isp);
	pm_runtime_put(vdev->v4l2_dev->dev);
error:
	mutex_unlock(&isp->mutex);
	v4l2_fh_release(file);
	return ret;
}

static int atomisp_release(struct file *file)
{
	struct video_device *vdev = video_devdata(file);
	struct atomisp_device *isp = video_get_drvdata(vdev);
	struct atomisp_video_pipe *pipe = atomisp_to_video_pipe(vdev);
	struct atomisp_sub_device *asd = pipe->asd;
	struct v4l2_requestbuffers req;
	struct v4l2_subdev_fh fh;
	struct v4l2_rect clear_compose = {0};
	unsigned long flags;
	int ret = 0;

	v4l2_fh_init(&fh.vfh, vdev);

	req.count = 0;
	if (!isp)
		return -EBADF;

	mutex_lock(&isp->mutex);

	dev_dbg(isp->dev, "release device %s\n", vdev->name);

	asd->subdev.devnode = vdev;

	pipe->users--;

	if (pipe->capq.streaming)
		dev_warn(isp->dev,
			 "%s: ISP still streaming while closing!",
			 __func__);

	if (pipe->capq.streaming &&
	    atomisp_streamoff(file, NULL, V4L2_BUF_TYPE_VIDEO_CAPTURE)) {
		dev_err(isp->dev, "atomisp_streamoff failed on release, driver bug");
		goto done;
	}

	if (pipe->users)
		goto done;

	if (atomisp_reqbufs(file, NULL, &req)) {
		dev_err(isp->dev, "atomisp_reqbufs failed on release, driver bug");
		goto done;
	}

	/*
	 * A little trick here:
	 * file injection input resolution is recorded in the sink pad,
	 * therefore can not be cleared when releaseing one device node.
	 * The sink pad setting can only be cleared when all device nodes
	 * get released.
	 */
	if (asd->fmt_auto->val) {
		struct v4l2_mbus_framefmt isp_sink_fmt = { 0 };

		atomisp_subdev_set_ffmt(&asd->subdev, fh.state,
					V4L2_SUBDEV_FORMAT_ACTIVE,
					ATOMISP_SUBDEV_PAD_SINK, &isp_sink_fmt);
	}

	if (atomisp_subdev_users(asd))
		goto done;

	atomisp_css_free_stat_buffers(asd);
	atomisp_free_internal_buffers(asd);
	ret = v4l2_subdev_call(isp->inputs[asd->input_curr].camera,
			       core, s_power, 0);
	if (ret)
		dev_warn(isp->dev, "Failed to power-off sensor\n");

	/* clear the asd field to show this camera is not used */
	isp->inputs[asd->input_curr].asd = NULL;
	spin_lock_irqsave(&isp->lock, flags);
	asd->streaming = ATOMISP_DEVICE_STREAMING_DISABLED;
	spin_unlock_irqrestore(&isp->lock, flags);

	if (atomisp_dev_users(isp))
		goto done;

	atomisp_destroy_pipes_stream_force(asd);
	atomisp_css_uninit(isp);

	if (defer_fw_load) {
		ia_css_unload_firmware();
		isp->css_env.isp_css_fw.data = NULL;
		isp->css_env.isp_css_fw.bytes = 0;
	}

	ret = v4l2_subdev_call(isp->flash, core, s_power, 0);
	if (ret < 0 && ret != -ENODEV && ret != -ENOIOCTLCMD)
		dev_warn(isp->dev, "Failed to power-off flash\n");

	if (pm_runtime_put_sync(vdev->v4l2_dev->dev) < 0)
		dev_err(isp->dev, "Failed to power off device\n");

done:
	atomisp_subdev_set_selection(&asd->subdev, fh.state,
				     V4L2_SUBDEV_FORMAT_ACTIVE,
				     atomisp_subdev_source_pad(vdev),
				     V4L2_SEL_TGT_COMPOSE, 0,
				     &clear_compose);
	mutex_unlock(&isp->mutex);

	return v4l2_fh_release(file);
}

/*
 * Memory help functions for image frame and private parameters
 */
static int do_isp_mm_remap(struct atomisp_device *isp,
			   struct vm_area_struct *vma,
			   ia_css_ptr isp_virt, u32 host_virt, u32 pgnr)
{
	u32 pfn;

	while (pgnr) {
		pfn = hmm_virt_to_phys(isp_virt) >> PAGE_SHIFT;
		if (remap_pfn_range(vma, host_virt, pfn,
				    PAGE_SIZE, PAGE_SHARED)) {
			dev_err(isp->dev, "remap_pfn_range err.\n");
			return -EAGAIN;
		}

		isp_virt += PAGE_SIZE;
		host_virt += PAGE_SIZE;
		pgnr--;
	}

	return 0;
}

static int frame_mmap(struct atomisp_device *isp,
		      const struct ia_css_frame *frame, struct vm_area_struct *vma)
{
	ia_css_ptr isp_virt;
	u32 host_virt;
	u32 pgnr;

	if (!frame) {
		dev_err(isp->dev, "%s: NULL frame pointer.\n", __func__);
		return -EINVAL;
	}

	host_virt = vma->vm_start;
	isp_virt = frame->data;
	pgnr = DIV_ROUND_UP(frame->data_bytes, PAGE_SIZE);

	if (do_isp_mm_remap(isp, vma, isp_virt, host_virt, pgnr))
		return -EAGAIN;

	return 0;
}

int atomisp_videobuf_mmap_mapper(struct videobuf_queue *q,
				 struct vm_area_struct *vma)
{
	u32 offset = vma->vm_pgoff << PAGE_SHIFT;
	int ret = -EINVAL, i;
	struct atomisp_device *isp =
	    ((struct atomisp_video_pipe *)(q->priv_data))->isp;
	struct videobuf_vmalloc_memory *vm_mem;
	struct videobuf_mapping *map;

	MAGIC_CHECK(q->int_ops->magic, MAGIC_QTYPE_OPS);
	if (!(vma->vm_flags & VM_WRITE) || !(vma->vm_flags & VM_SHARED)) {
		dev_err(isp->dev, "map appl bug: PROT_WRITE and MAP_SHARED are required\n");
		return -EINVAL;
	}

	mutex_lock(&q->vb_lock);
	for (i = 0; i < VIDEO_MAX_FRAME; i++) {
		struct videobuf_buffer *buf = q->bufs[i];

		if (!buf)
			continue;

		map = kzalloc(sizeof(struct videobuf_mapping), GFP_KERNEL);
		if (!map) {
			mutex_unlock(&q->vb_lock);
			return -ENOMEM;
		}

		buf->map = map;
		map->q = q;

		buf->baddr = vma->vm_start;

		if (buf && buf->memory == V4L2_MEMORY_MMAP &&
		    buf->boff == offset) {
			vm_mem = buf->priv;
			ret = frame_mmap(isp, vm_mem->vaddr, vma);
			vma->vm_flags |= VM_IO | VM_DONTEXPAND | VM_DONTDUMP;
			break;
		}
	}
	mutex_unlock(&q->vb_lock);

	return ret;
}

/* The input frame contains left and right padding that need to be removed.
 * There is always ISP_LEFT_PAD padding on the left side.
 * There is also padding on the right (padded_width - width).
 */
static int remove_pad_from_frame(struct atomisp_device *isp,
				 struct ia_css_frame *in_frame, __u32 width, __u32 height)
{
	unsigned int i;
	unsigned short *buffer;
	int ret = 0;
	ia_css_ptr load = in_frame->data;
	ia_css_ptr store = load;

	buffer = kmalloc_array(width, sizeof(load), GFP_KERNEL);
	if (!buffer)
		return -ENOMEM;

	load += ISP_LEFT_PAD;
	for (i = 0; i < height; i++) {
		ret = hmm_load(load, buffer, width * sizeof(load));
		if (ret < 0)
			goto remove_pad_error;

		ret = hmm_store(store, buffer, width * sizeof(store));
		if (ret < 0)
			goto remove_pad_error;

		load  += in_frame->info.padded_width;
		store += width;
	}

remove_pad_error:
	kfree(buffer);
	return ret;
}

static int atomisp_mmap(struct file *file, struct vm_area_struct *vma)
{
	struct video_device *vdev = video_devdata(file);
	struct atomisp_device *isp = video_get_drvdata(vdev);
	struct atomisp_video_pipe *pipe = atomisp_to_video_pipe(vdev);
	struct atomisp_sub_device *asd = pipe->asd;
	struct ia_css_frame *raw_virt_addr;
	u32 start = vma->vm_start;
	u32 end = vma->vm_end;
	u32 size = end - start;
	u32 origin_size, new_size;
	int ret;

	if (!asd) {
		dev_err(isp->dev, "%s(): asd is NULL, device is %s\n",
			__func__, vdev->name);
		return -EINVAL;
	}

	if (!(vma->vm_flags & (VM_WRITE | VM_READ)))
		return -EACCES;

	mutex_lock(&isp->mutex);

	if (!(vma->vm_flags & VM_SHARED)) {
		/* Map private buffer.
		 * Set VM_SHARED to the flags since we need
		 * to map the buffer page by page.
		 * Without VM_SHARED, remap_pfn_range() treats
		 * this kind of mapping as invalid.
		 */
		vma->vm_flags |= VM_SHARED;
		ret = hmm_mmap(vma, vma->vm_pgoff << PAGE_SHIFT);
		mutex_unlock(&isp->mutex);
		return ret;
	}

	/* mmap for ISP offline raw data */
	if (atomisp_subdev_source_pad(vdev)
	    == ATOMISP_SUBDEV_PAD_SOURCE_CAPTURE &&
	    vma->vm_pgoff == (ISP_PARAM_MMAP_OFFSET >> PAGE_SHIFT)) {
		new_size = pipe->pix.width * pipe->pix.height * 2;
		if (asd->params.online_process != 0) {
			ret = -EINVAL;
			goto error;
		}
		raw_virt_addr = asd->raw_output_frame;
		if (!raw_virt_addr) {
			dev_err(isp->dev, "Failed to request RAW frame\n");
			ret = -EINVAL;
			goto error;
		}

		ret = remove_pad_from_frame(isp, raw_virt_addr,
					    pipe->pix.width, pipe->pix.height);
		if (ret < 0) {
			dev_err(isp->dev, "remove pad failed.\n");
			goto error;
		}
		origin_size = raw_virt_addr->data_bytes;
		raw_virt_addr->data_bytes = new_size;

		if (size != PAGE_ALIGN(new_size)) {
			dev_err(isp->dev, "incorrect size for mmap ISP  Raw Frame\n");
			ret = -EINVAL;
			goto error;
		}

		if (frame_mmap(isp, raw_virt_addr, vma)) {
			dev_err(isp->dev, "frame_mmap failed.\n");
			raw_virt_addr->data_bytes = origin_size;
			ret = -EAGAIN;
			goto error;
		}
		raw_virt_addr->data_bytes = origin_size;
		vma->vm_flags |= VM_IO | VM_DONTEXPAND | VM_DONTDUMP;
		mutex_unlock(&isp->mutex);
		return 0;
	}

	/*
	 * mmap for normal frames
	 */
	if (size != pipe->pix.sizeimage) {
		dev_err(isp->dev, "incorrect size for mmap ISP frames\n");
		ret = -EINVAL;
		goto error;
	}
	mutex_unlock(&isp->mutex);

	return atomisp_videobuf_mmap_mapper(&pipe->capq, vma);

error:
	mutex_unlock(&isp->mutex);

	return ret;
}

static __poll_t atomisp_poll(struct file *file,
			     struct poll_table_struct *pt)
{
	struct video_device *vdev = video_devdata(file);
	struct atomisp_device *isp = video_get_drvdata(vdev);
	struct atomisp_video_pipe *pipe = atomisp_to_video_pipe(vdev);

	mutex_lock(&isp->mutex);
	if (pipe->capq.streaming != 1) {
		mutex_unlock(&isp->mutex);
		return EPOLLERR;
	}
	mutex_unlock(&isp->mutex);

	return videobuf_poll_stream(file, &pipe->capq, pt);
}

const struct v4l2_file_operations atomisp_fops = {
	.owner = THIS_MODULE,
	.open = atomisp_open,
	.release = atomisp_release,
	.mmap = atomisp_mmap,
	.unlocked_ioctl = video_ioctl2,
#ifdef CONFIG_COMPAT
	/*
	 * this was removed because of bugs, the interface
	 * needs to be made safe for compat tasks instead.
	.compat_ioctl32 = atomisp_compat_ioctl32,
	 */
#endif
	.poll = atomisp_poll,
};<|MERGE_RESOLUTION|>--- conflicted
+++ resolved
@@ -749,19 +749,6 @@
 	/* Ensure that a mode is set */
 	v4l2_ctrl_s_ctrl(asd->run_mode, pipe->default_run_mode);
 
-<<<<<<< HEAD
-	if (acc_node)
-		acc_pipe->users++;
-	else
-		pipe->users++;
-	rt_mutex_unlock(&isp->mutex);
-
-	/* Ensure that a mode is set */
-	if (asd)
-		v4l2_ctrl_s_ctrl(asd->run_mode, pipe->default_run_mode);
-
-=======
->>>>>>> d60c95ef
 	return 0;
 
 css_error:
