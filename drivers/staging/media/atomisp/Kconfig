--- conflicted
+++ resolved
@@ -15,10 +15,7 @@
 	depends on IPU_BRIDGE
 	depends on MEDIA_PCI_SUPPORT
 	depends on PMIC_OPREGION
-<<<<<<< HEAD
-=======
 	depends on I2C
->>>>>>> 98817289
 	select V4L2_FWNODE
 	select IOSF_MBI
 	select VIDEOBUF2_VMALLOC
