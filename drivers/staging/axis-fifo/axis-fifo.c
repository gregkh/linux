--- conflicted
+++ resolved
@@ -43,11 +43,8 @@
 #define DRIVER_NAME "axis_fifo"
 
 #define READ_BUF_SIZE 128U /* read buffer length in words */
-<<<<<<< HEAD
-=======
 
 #define AXIS_FIFO_DEBUG_REG_NAME_MAX_LEN	4
->>>>>>> 449d48b1
 
 /* ----------------------------
  *     IP register offsets
@@ -275,15 +272,9 @@
 		copied += copy;
 	}
 	mutex_unlock(&fifo->read_lock);
-<<<<<<< HEAD
 
 	return bytes_available;
 
-=======
-
-	return bytes_available;
-
->>>>>>> 449d48b1
 err_flush_rx:
 	while (words_available--)
 		ioread32(fifo->base_addr + XLLF_RDFD_OFFSET);
