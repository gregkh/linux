--- conflicted
+++ resolved
@@ -3715,14 +3715,8 @@
 static iw_handler rtw_private_handler[] = {
 	NULL,				/* 0x00 */
 	NULL,				/* 0x01 */
-<<<<<<< HEAD
-rtw_drvext_hdl,				/* 0x02 */
-rtw_mp_ioctl_hdl,			/* 0x03 */
-
-=======
 	NULL,				/* 0x02 */
 NULL,					/* 0x03 */
->>>>>>> d60c95ef
 /*  for MM DTV platform */
 	rtw_get_ap_info,		/* 0x04 */
 
