--- conflicted
+++ resolved
@@ -85,26 +85,12 @@
 #define PCI_DEVICE_ID_INTEL_IE31200_HB_CFL_9    0x3ec6
 #define PCI_DEVICE_ID_INTEL_IE31200_HB_CFL_10   0x3eca
 
-<<<<<<< HEAD
-/* Test if HB is for Skylake or later. */
-#define DEVICE_ID_SKYLAKE_OR_LATER(did)                                        \
-	(((did) == PCI_DEVICE_ID_INTEL_IE31200_HB_8) ||                        \
-	 ((did) == PCI_DEVICE_ID_INTEL_IE31200_HB_9) ||                        \
-	 ((did) == PCI_DEVICE_ID_INTEL_IE31200_HB_10) ||                       \
-	 ((did) == PCI_DEVICE_ID_INTEL_IE31200_HB_11) ||                       \
-	 ((did) == PCI_DEVICE_ID_INTEL_IE31200_HB_12) ||                       \
-	 (((did) & PCI_DEVICE_ID_INTEL_IE31200_HB_CFL_MASK) ==                 \
-	  PCI_DEVICE_ID_INTEL_IE31200_HB_CFL_MASK))
-
-#define IE31200_RANKS_PER_CHANNEL	4
-=======
 /* Raptor Lake-S */
 #define PCI_DEVICE_ID_INTEL_IE31200_RPL_S_1	0xa703
 #define PCI_DEVICE_ID_INTEL_IE31200_RPL_S_2	0x4640
 #define PCI_DEVICE_ID_INTEL_IE31200_RPL_S_3	0x4630
 
 #define IE31200_RANKS_PER_CHANNEL	8
->>>>>>> fc85704c
 #define IE31200_DIMMS_PER_CHANNEL	2
 #define IE31200_CHANNELS		2
 #define IE31200_IMC_NUM			2
@@ -129,27 +115,8 @@
 #define IE31200_CAPID0_DDPCD		BIT(6)
 #define IE31200_CAPID0_ECC		BIT(1)
 
-<<<<<<< HEAD
-#define IE31200_MAD_DIMM_0_OFFSET		0x5004
-#define IE31200_MAD_DIMM_0_OFFSET_SKL		0x500C
-#define IE31200_MAD_DIMM_SIZE			GENMASK_ULL(7, 0)
-#define IE31200_MAD_DIMM_SIZE_SKL		GENMASK_ULL(5, 0)
-#define IE31200_MAD_DIMM_A_RANK			BIT(17)
-#define IE31200_MAD_DIMM_A_RANK_SHIFT		17
-#define IE31200_MAD_DIMM_A_RANK_SKL		BIT(10)
-#define IE31200_MAD_DIMM_A_RANK_SKL_SHIFT	10
-#define IE31200_MAD_DIMM_A_WIDTH		BIT(19)
-#define IE31200_MAD_DIMM_A_WIDTH_SHIFT		19
-#define IE31200_MAD_DIMM_A_WIDTH_SKL		GENMASK_ULL(9, 8)
-#define IE31200_MAD_DIMM_A_WIDTH_SKL_SHIFT	8
-
-/* Skylake reports 1GB increments, everything else is 256MB */
-#define IE31200_PAGES(n, skl)	\
-	(n << (28 + (2 * skl) - PAGE_SHIFT))
-=======
 /* Non-constant mask variant of FIELD_GET() */
 #define field_get(_mask, _reg)  (((_reg) & (_mask)) >> (ffs(_mask) - 1))
->>>>>>> fc85704c
 
 static int nr_channels;
 static struct pci_dev *mci_pdev;
@@ -425,16 +392,9 @@
 static void populate_dimm_info(struct dimm_data *dd, u32 addr_decode, int dimm,
 			       struct res_config *cfg)
 {
-<<<<<<< HEAD
-	dd->size = (addr_decode >> (chan << 4)) & IE31200_MAD_DIMM_SIZE_SKL;
-	dd->dual_rank = (addr_decode & (IE31200_MAD_DIMM_A_RANK_SKL << (chan << 4))) ? 1 : 0;
-	dd->x16_width = ((addr_decode & (IE31200_MAD_DIMM_A_WIDTH_SKL << (chan << 4))) >>
-				(IE31200_MAD_DIMM_A_WIDTH_SKL_SHIFT + (chan << 4)));
-=======
 	dd->size = field_get(cfg->reg_mad_dimm_size_mask[dimm], addr_decode) * cfg->reg_mad_dimm_size_granularity;
 	dd->ranks = field_get(cfg->reg_mad_dimm_rank_mask[dimm], addr_decode) + 1;
 	dd->dtype = field_get(cfg->reg_mad_dimm_width_mask[dimm], addr_decode) + DEV_X8;
->>>>>>> fc85704c
 }
 
 static void ie31200_get_dimm_config(struct mem_ctl_info *mci, void __iomem *window,
@@ -478,29 +438,10 @@
 static int ie31200_register_mci(struct pci_dev *pdev, struct res_config *cfg, int mc)
 {
 	struct edac_mc_layer layers[2];
-<<<<<<< HEAD
-	void __iomem *window;
-	struct ie31200_priv *priv;
-	u32 addr_decode[IE31200_CHANNELS], mad_offset;
-
-	/*
-	 * Kaby Lake, Coffee Lake seem to work like Skylake. Please re-visit
-	 * this logic when adding new CPU support.
-	 */
-	bool skl = DEVICE_ID_SKYLAKE_OR_LATER(pdev->device);
-
-	edac_dbg(0, "MC:\n");
-
-	if (!ecc_capable(pdev)) {
-		ie31200_printk(KERN_INFO, "No ECC support\n");
-		return -ENODEV;
-	}
-=======
 	struct ie31200_priv *priv;
 	struct mem_ctl_info *mci;
 	void __iomem *window;
 	int ret;
->>>>>>> fc85704c
 
 	nr_channels = how_many_channels(pdev);
 	layers[0].type = EDAC_MC_LAYER_CHIP_SELECT;
@@ -531,31 +472,12 @@
 	mci->ctl_page_to_phys = NULL;
 	priv = mci->pvt_info;
 	priv->window = window;
-<<<<<<< HEAD
-	if (skl) {
-		priv->c0errlog = window + IE31200_C0ECCERRLOG_SKL;
-		priv->c1errlog = window + IE31200_C1ECCERRLOG_SKL;
-		mad_offset = IE31200_MAD_DIMM_0_OFFSET_SKL;
-	} else {
-		priv->c0errlog = window + IE31200_C0ECCERRLOG;
-		priv->c1errlog = window + IE31200_C1ECCERRLOG;
-		mad_offset = IE31200_MAD_DIMM_0_OFFSET;
-	}
-
-	for (i = 0; i < IE31200_CHANNELS; i++) {
-		addr_decode[i] = readl(window + mad_offset +
-					(i * 4));
-		edac_dbg(0, "addr_decode: 0x%x\n", addr_decode[i]);
-	}
-
-=======
 	priv->c0errlog = window + cfg->reg_eccerrlog_offset[0];
 	priv->c1errlog = window + cfg->reg_eccerrlog_offset[1];
 	priv->cfg = cfg;
 	priv->mci = mci;
 	priv->pdev = pdev;
 	device_initialize(&priv->dev);
->>>>>>> fc85704c
 	/*
 	 * The EDAC core uses mci->pdev (pointer to the structure device)
 	 * as the memory controller ID. The SoCs attach one or more memory
@@ -566,52 +488,7 @@
 	 * for the first memory controller and assign a unique priv->dev
 	 * to mci->pdev for each additional memory controller.
 	 */
-<<<<<<< HEAD
-	for (i = 0; i < IE31200_DIMMS_PER_CHANNEL; i++) {
-		for (j = 0; j < IE31200_CHANNELS; j++) {
-			struct dimm_data dimm_info;
-			struct dimm_info *dimm;
-			unsigned long nr_pages;
-
-			populate_dimm_info(&dimm_info, addr_decode[j], i,
-					   skl);
-			edac_dbg(0, "size: 0x%x, rank: %d, width: %d\n",
-				 dimm_info.size,
-				 dimm_info.dual_rank,
-				 dimm_info.x16_width);
-
-			nr_pages = IE31200_PAGES(dimm_info.size, skl);
-			if (nr_pages == 0)
-				continue;
-
-			if (dimm_info.dual_rank) {
-				nr_pages = nr_pages / 2;
-				dimm = edac_get_dimm(mci, (i * 2) + 1, j, 0);
-				dimm->nr_pages = nr_pages;
-				edac_dbg(0, "set nr pages: 0x%lx\n", nr_pages);
-				dimm->grain = 8; /* just a guess */
-				if (skl)
-					dimm->mtype = MEM_DDR4;
-				else
-					dimm->mtype = MEM_DDR3;
-				dimm->dtype = DEV_UNKNOWN;
-				dimm->edac_mode = EDAC_UNKNOWN;
-			}
-			dimm = edac_get_dimm(mci, i * 2, j, 0);
-			dimm->nr_pages = nr_pages;
-			edac_dbg(0, "set nr pages: 0x%lx\n", nr_pages);
-			dimm->grain = 8; /* same guess */
-			if (skl)
-				dimm->mtype = MEM_DDR4;
-			else
-				dimm->mtype = MEM_DDR3;
-			dimm->dtype = DEV_UNKNOWN;
-			dimm->edac_mode = EDAC_UNKNOWN;
-		}
-	}
-=======
 	mci->pdev = mc ? &priv->dev : &pdev->dev;
->>>>>>> fc85704c
 
 	ie31200_get_dimm_config(mci, window, cfg, mc);
 	ie31200_clear_error_info(mci);
