// SPDX-License-Identifier: GPL-2.0
/* Copyright (C) 2012-2019 ARM Limited (or its affiliates). */

#include <linux/kernel.h>
#include <linux/module.h>
#include <crypto/algapi.h>
#include <crypto/internal/aead.h>
#include <crypto/authenc.h>
#include <crypto/internal/des.h>
#include <linux/rtnetlink.h>
#include "cc_driver.h"
#include "cc_buffer_mgr.h"
#include "cc_aead.h"
#include "cc_request_mgr.h"
#include "cc_hash.h"
#include "cc_sram_mgr.h"

#define template_aead	template_u.aead

#define MAX_AEAD_SETKEY_SEQ 12
#define MAX_AEAD_PROCESS_SEQ 23

#define MAX_HMAC_DIGEST_SIZE (SHA256_DIGEST_SIZE)
#define MAX_HMAC_BLOCK_SIZE (SHA256_BLOCK_SIZE)

#define MAX_NONCE_SIZE CTR_RFC3686_NONCE_SIZE

struct cc_aead_handle {
	cc_sram_addr_t sram_workspace_addr;
	struct list_head aead_list;
};

struct cc_hmac_s {
	u8 *padded_authkey;
	u8 *ipad_opad; /* IPAD, OPAD*/
	dma_addr_t padded_authkey_dma_addr;
	dma_addr_t ipad_opad_dma_addr;
};

struct cc_xcbc_s {
	u8 *xcbc_keys; /* K1,K2,K3 */
	dma_addr_t xcbc_keys_dma_addr;
};

struct cc_aead_ctx {
	struct cc_drvdata *drvdata;
	u8 ctr_nonce[MAX_NONCE_SIZE]; /* used for ctr3686 iv and aes ccm */
	u8 *enckey;
	dma_addr_t enckey_dma_addr;
	union {
		struct cc_hmac_s hmac;
		struct cc_xcbc_s xcbc;
	} auth_state;
	unsigned int enc_keylen;
	unsigned int auth_keylen;
	unsigned int authsize; /* Actual (reduced?) size of the MAC/ICv */
	unsigned int hash_len;
	enum drv_cipher_mode cipher_mode;
	enum cc_flow_mode flow_mode;
	enum drv_hash_mode auth_mode;
};

static inline bool valid_assoclen(struct aead_request *req)
{
	return ((req->assoclen == 16) || (req->assoclen == 20));
}

static void cc_aead_exit(struct crypto_aead *tfm)
{
	struct cc_aead_ctx *ctx = crypto_aead_ctx(tfm);
	struct device *dev = drvdata_to_dev(ctx->drvdata);

	dev_dbg(dev, "Clearing context @%p for %s\n", crypto_aead_ctx(tfm),
		crypto_tfm_alg_name(&tfm->base));

	/* Unmap enckey buffer */
	if (ctx->enckey) {
		dma_free_coherent(dev, AES_MAX_KEY_SIZE, ctx->enckey,
				  ctx->enckey_dma_addr);
		dev_dbg(dev, "Freed enckey DMA buffer enckey_dma_addr=%pad\n",
			&ctx->enckey_dma_addr);
		ctx->enckey_dma_addr = 0;
		ctx->enckey = NULL;
	}

	if (ctx->auth_mode == DRV_HASH_XCBC_MAC) { /* XCBC authetication */
		struct cc_xcbc_s *xcbc = &ctx->auth_state.xcbc;

		if (xcbc->xcbc_keys) {
			dma_free_coherent(dev, CC_AES_128_BIT_KEY_SIZE * 3,
					  xcbc->xcbc_keys,
					  xcbc->xcbc_keys_dma_addr);
		}
		dev_dbg(dev, "Freed xcbc_keys DMA buffer xcbc_keys_dma_addr=%pad\n",
			&xcbc->xcbc_keys_dma_addr);
		xcbc->xcbc_keys_dma_addr = 0;
		xcbc->xcbc_keys = NULL;
	} else if (ctx->auth_mode != DRV_HASH_NULL) { /* HMAC auth. */
		struct cc_hmac_s *hmac = &ctx->auth_state.hmac;

		if (hmac->ipad_opad) {
			dma_free_coherent(dev, 2 * MAX_HMAC_DIGEST_SIZE,
					  hmac->ipad_opad,
					  hmac->ipad_opad_dma_addr);
			dev_dbg(dev, "Freed ipad_opad DMA buffer ipad_opad_dma_addr=%pad\n",
				&hmac->ipad_opad_dma_addr);
			hmac->ipad_opad_dma_addr = 0;
			hmac->ipad_opad = NULL;
		}
		if (hmac->padded_authkey) {
			dma_free_coherent(dev, MAX_HMAC_BLOCK_SIZE,
					  hmac->padded_authkey,
					  hmac->padded_authkey_dma_addr);
			dev_dbg(dev, "Freed padded_authkey DMA buffer padded_authkey_dma_addr=%pad\n",
				&hmac->padded_authkey_dma_addr);
			hmac->padded_authkey_dma_addr = 0;
			hmac->padded_authkey = NULL;
		}
	}
}

static unsigned int cc_get_aead_hash_len(struct crypto_aead *tfm)
{
	struct cc_aead_ctx *ctx = crypto_aead_ctx(tfm);

	return cc_get_default_hash_len(ctx->drvdata);
}

static int cc_aead_init(struct crypto_aead *tfm)
{
	struct aead_alg *alg = crypto_aead_alg(tfm);
	struct cc_aead_ctx *ctx = crypto_aead_ctx(tfm);
	struct cc_crypto_alg *cc_alg =
			container_of(alg, struct cc_crypto_alg, aead_alg);
	struct device *dev = drvdata_to_dev(cc_alg->drvdata);

	dev_dbg(dev, "Initializing context @%p for %s\n", ctx,
		crypto_tfm_alg_name(&tfm->base));

	/* Initialize modes in instance */
	ctx->cipher_mode = cc_alg->cipher_mode;
	ctx->flow_mode = cc_alg->flow_mode;
	ctx->auth_mode = cc_alg->auth_mode;
	ctx->drvdata = cc_alg->drvdata;
	crypto_aead_set_reqsize(tfm, sizeof(struct aead_req_ctx));

	/* Allocate key buffer, cache line aligned */
	ctx->enckey = dma_alloc_coherent(dev, AES_MAX_KEY_SIZE,
					 &ctx->enckey_dma_addr, GFP_KERNEL);
	if (!ctx->enckey) {
		dev_err(dev, "Failed allocating key buffer\n");
		goto init_failed;
	}
	dev_dbg(dev, "Allocated enckey buffer in context ctx->enckey=@%p\n",
		ctx->enckey);

	/* Set default authlen value */

	if (ctx->auth_mode == DRV_HASH_XCBC_MAC) { /* XCBC authetication */
		struct cc_xcbc_s *xcbc = &ctx->auth_state.xcbc;
		const unsigned int key_size = CC_AES_128_BIT_KEY_SIZE * 3;

		/* Allocate dma-coherent buffer for XCBC's K1+K2+K3 */
		/* (and temporary for user key - up to 256b) */
		xcbc->xcbc_keys = dma_alloc_coherent(dev, key_size,
						     &xcbc->xcbc_keys_dma_addr,
						     GFP_KERNEL);
		if (!xcbc->xcbc_keys) {
			dev_err(dev, "Failed allocating buffer for XCBC keys\n");
			goto init_failed;
		}
	} else if (ctx->auth_mode != DRV_HASH_NULL) { /* HMAC authentication */
		struct cc_hmac_s *hmac = &ctx->auth_state.hmac;
		const unsigned int digest_size = 2 * MAX_HMAC_DIGEST_SIZE;
		dma_addr_t *pkey_dma = &hmac->padded_authkey_dma_addr;

		/* Allocate dma-coherent buffer for IPAD + OPAD */
		hmac->ipad_opad = dma_alloc_coherent(dev, digest_size,
						     &hmac->ipad_opad_dma_addr,
						     GFP_KERNEL);

		if (!hmac->ipad_opad) {
			dev_err(dev, "Failed allocating IPAD/OPAD buffer\n");
			goto init_failed;
		}

		dev_dbg(dev, "Allocated authkey buffer in context ctx->authkey=@%p\n",
			hmac->ipad_opad);

		hmac->padded_authkey = dma_alloc_coherent(dev,
							  MAX_HMAC_BLOCK_SIZE,
							  pkey_dma,
							  GFP_KERNEL);

		if (!hmac->padded_authkey) {
			dev_err(dev, "failed to allocate padded_authkey\n");
			goto init_failed;
		}
	} else {
		ctx->auth_state.hmac.ipad_opad = NULL;
		ctx->auth_state.hmac.padded_authkey = NULL;
	}
	ctx->hash_len = cc_get_aead_hash_len(tfm);

	return 0;

init_failed:
	cc_aead_exit(tfm);
	return -ENOMEM;
}

static void cc_aead_complete(struct device *dev, void *cc_req, int err)
{
	struct aead_request *areq = (struct aead_request *)cc_req;
	struct aead_req_ctx *areq_ctx = aead_request_ctx(areq);
	struct crypto_aead *tfm = crypto_aead_reqtfm(cc_req);
	struct cc_aead_ctx *ctx = crypto_aead_ctx(tfm);

	/* BACKLOG notification */
	if (err == -EINPROGRESS)
		goto done;

	cc_unmap_aead_request(dev, areq);

	/* Restore ordinary iv pointer */
	areq->iv = areq_ctx->backup_iv;

	if (err)
		goto done;

	if (areq_ctx->gen_ctx.op_type == DRV_CRYPTO_DIRECTION_DECRYPT) {
		if (memcmp(areq_ctx->mac_buf, areq_ctx->icv_virt_addr,
			   ctx->authsize) != 0) {
			dev_dbg(dev, "Payload authentication failure, (auth-size=%d, cipher=%d)\n",
				ctx->authsize, ctx->cipher_mode);
			/* In case of payload authentication failure, MUST NOT
			 * revealed the decrypted message --> zero its memory.
			 */
<<<<<<< HEAD
			cc_zero_sgl(areq->dst, areq->cryptlen);
=======
			sg_zero_buffer(areq->dst, sg_nents(areq->dst),
				       areq->cryptlen, 0);
>>>>>>> f7688b48
			err = -EBADMSG;
		}
	/*ENCRYPT*/
	} else if (areq_ctx->is_icv_fragmented) {
		u32 skip = areq->cryptlen + areq_ctx->dst_offset;

		cc_copy_sg_portion(dev, areq_ctx->mac_buf, areq_ctx->dst_sgl,
				   skip, (skip + ctx->authsize),
				   CC_SG_FROM_BUF);
	}
done:
	aead_request_complete(areq, err);
}

static unsigned int xcbc_setkey(struct cc_hw_desc *desc,
				struct cc_aead_ctx *ctx)
{
	/* Load the AES key */
	hw_desc_init(&desc[0]);
	/* We are using for the source/user key the same buffer
	 * as for the output keys, * because after this key loading it
	 * is not needed anymore
	 */
	set_din_type(&desc[0], DMA_DLLI,
		     ctx->auth_state.xcbc.xcbc_keys_dma_addr, ctx->auth_keylen,
		     NS_BIT);
	set_cipher_mode(&desc[0], DRV_CIPHER_ECB);
	set_cipher_config0(&desc[0], DRV_CRYPTO_DIRECTION_ENCRYPT);
	set_key_size_aes(&desc[0], ctx->auth_keylen);
	set_flow_mode(&desc[0], S_DIN_to_AES);
	set_setup_mode(&desc[0], SETUP_LOAD_KEY0);

	hw_desc_init(&desc[1]);
	set_din_const(&desc[1], 0x01010101, CC_AES_128_BIT_KEY_SIZE);
	set_flow_mode(&desc[1], DIN_AES_DOUT);
	set_dout_dlli(&desc[1], ctx->auth_state.xcbc.xcbc_keys_dma_addr,
		      AES_KEYSIZE_128, NS_BIT, 0);

	hw_desc_init(&desc[2]);
	set_din_const(&desc[2], 0x02020202, CC_AES_128_BIT_KEY_SIZE);
	set_flow_mode(&desc[2], DIN_AES_DOUT);
	set_dout_dlli(&desc[2], (ctx->auth_state.xcbc.xcbc_keys_dma_addr
					 + AES_KEYSIZE_128),
			      AES_KEYSIZE_128, NS_BIT, 0);

	hw_desc_init(&desc[3]);
	set_din_const(&desc[3], 0x03030303, CC_AES_128_BIT_KEY_SIZE);
	set_flow_mode(&desc[3], DIN_AES_DOUT);
	set_dout_dlli(&desc[3], (ctx->auth_state.xcbc.xcbc_keys_dma_addr
					  + 2 * AES_KEYSIZE_128),
			      AES_KEYSIZE_128, NS_BIT, 0);

	return 4;
}

static int hmac_setkey(struct cc_hw_desc *desc, struct cc_aead_ctx *ctx)
{
	unsigned int hmac_pad_const[2] = { HMAC_IPAD_CONST, HMAC_OPAD_CONST };
	unsigned int digest_ofs = 0;
	unsigned int hash_mode = (ctx->auth_mode == DRV_HASH_SHA1) ?
			DRV_HASH_HW_SHA1 : DRV_HASH_HW_SHA256;
	unsigned int digest_size = (ctx->auth_mode == DRV_HASH_SHA1) ?
			CC_SHA1_DIGEST_SIZE : CC_SHA256_DIGEST_SIZE;
	struct cc_hmac_s *hmac = &ctx->auth_state.hmac;

	unsigned int idx = 0;
	int i;

	/* calc derived HMAC key */
	for (i = 0; i < 2; i++) {
		/* Load hash initial state */
		hw_desc_init(&desc[idx]);
		set_cipher_mode(&desc[idx], hash_mode);
		set_din_sram(&desc[idx],
			     cc_larval_digest_addr(ctx->drvdata,
						   ctx->auth_mode),
			     digest_size);
		set_flow_mode(&desc[idx], S_DIN_to_HASH);
		set_setup_mode(&desc[idx], SETUP_LOAD_STATE0);
		idx++;

		/* Load the hash current length*/
		hw_desc_init(&desc[idx]);
		set_cipher_mode(&desc[idx], hash_mode);
		set_din_const(&desc[idx], 0, ctx->hash_len);
		set_flow_mode(&desc[idx], S_DIN_to_HASH);
		set_setup_mode(&desc[idx], SETUP_LOAD_KEY0);
		idx++;

		/* Prepare ipad key */
		hw_desc_init(&desc[idx]);
		set_xor_val(&desc[idx], hmac_pad_const[i]);
		set_cipher_mode(&desc[idx], hash_mode);
		set_flow_mode(&desc[idx], S_DIN_to_HASH);
		set_setup_mode(&desc[idx], SETUP_LOAD_STATE1);
		idx++;

		/* Perform HASH update */
		hw_desc_init(&desc[idx]);
		set_din_type(&desc[idx], DMA_DLLI,
			     hmac->padded_authkey_dma_addr,
			     SHA256_BLOCK_SIZE, NS_BIT);
		set_cipher_mode(&desc[idx], hash_mode);
		set_xor_active(&desc[idx]);
		set_flow_mode(&desc[idx], DIN_HASH);
		idx++;

		/* Get the digset */
		hw_desc_init(&desc[idx]);
		set_cipher_mode(&desc[idx], hash_mode);
		set_dout_dlli(&desc[idx],
			      (hmac->ipad_opad_dma_addr + digest_ofs),
			      digest_size, NS_BIT, 0);
		set_flow_mode(&desc[idx], S_HASH_to_DOUT);
		set_setup_mode(&desc[idx], SETUP_WRITE_STATE0);
		set_cipher_config1(&desc[idx], HASH_PADDING_DISABLED);
		idx++;

		digest_ofs += digest_size;
	}

	return idx;
}

static int validate_keys_sizes(struct cc_aead_ctx *ctx)
{
	struct device *dev = drvdata_to_dev(ctx->drvdata);

	dev_dbg(dev, "enc_keylen=%u  authkeylen=%u\n",
		ctx->enc_keylen, ctx->auth_keylen);

	switch (ctx->auth_mode) {
	case DRV_HASH_SHA1:
	case DRV_HASH_SHA256:
		break;
	case DRV_HASH_XCBC_MAC:
		if (ctx->auth_keylen != AES_KEYSIZE_128 &&
		    ctx->auth_keylen != AES_KEYSIZE_192 &&
		    ctx->auth_keylen != AES_KEYSIZE_256)
			return -ENOTSUPP;
		break;
	case DRV_HASH_NULL: /* Not authenc (e.g., CCM) - no auth_key) */
		if (ctx->auth_keylen > 0)
			return -EINVAL;
		break;
	default:
		dev_err(dev, "Invalid auth_mode=%d\n", ctx->auth_mode);
		return -EINVAL;
	}
	/* Check cipher key size */
	if (ctx->flow_mode == S_DIN_to_DES) {
		if (ctx->enc_keylen != DES3_EDE_KEY_SIZE) {
			dev_err(dev, "Invalid cipher(3DES) key size: %u\n",
				ctx->enc_keylen);
			return -EINVAL;
		}
	} else { /* Default assumed to be AES ciphers */
		if (ctx->enc_keylen != AES_KEYSIZE_128 &&
		    ctx->enc_keylen != AES_KEYSIZE_192 &&
		    ctx->enc_keylen != AES_KEYSIZE_256) {
			dev_err(dev, "Invalid cipher(AES) key size: %u\n",
				ctx->enc_keylen);
			return -EINVAL;
		}
	}

	return 0; /* All tests of keys sizes passed */
}

/* This function prepers the user key so it can pass to the hmac processing
 * (copy to intenral buffer or hash in case of key longer than block
 */
static int cc_get_plain_hmac_key(struct crypto_aead *tfm, const u8 *authkey,
				 unsigned int keylen)
{
	dma_addr_t key_dma_addr = 0;
	struct cc_aead_ctx *ctx = crypto_aead_ctx(tfm);
	struct device *dev = drvdata_to_dev(ctx->drvdata);
	u32 larval_addr = cc_larval_digest_addr(ctx->drvdata, ctx->auth_mode);
	struct cc_crypto_req cc_req = {};
	unsigned int blocksize;
	unsigned int digestsize;
	unsigned int hashmode;
	unsigned int idx = 0;
	int rc = 0;
	u8 *key = NULL;
	struct cc_hw_desc desc[MAX_AEAD_SETKEY_SEQ];
	dma_addr_t padded_authkey_dma_addr =
		ctx->auth_state.hmac.padded_authkey_dma_addr;

	switch (ctx->auth_mode) { /* auth_key required and >0 */
	case DRV_HASH_SHA1:
		blocksize = SHA1_BLOCK_SIZE;
		digestsize = SHA1_DIGEST_SIZE;
		hashmode = DRV_HASH_HW_SHA1;
		break;
	case DRV_HASH_SHA256:
	default:
		blocksize = SHA256_BLOCK_SIZE;
		digestsize = SHA256_DIGEST_SIZE;
		hashmode = DRV_HASH_HW_SHA256;
	}

	if (keylen != 0) {

		key = kmemdup(authkey, keylen, GFP_KERNEL);
		if (!key)
			return -ENOMEM;

		key_dma_addr = dma_map_single(dev, (void *)key, keylen,
					      DMA_TO_DEVICE);
		if (dma_mapping_error(dev, key_dma_addr)) {
			dev_err(dev, "Mapping key va=0x%p len=%u for DMA failed\n",
				key, keylen);
			kzfree(key);
			return -ENOMEM;
		}
		if (keylen > blocksize) {
			/* Load hash initial state */
			hw_desc_init(&desc[idx]);
			set_cipher_mode(&desc[idx], hashmode);
			set_din_sram(&desc[idx], larval_addr, digestsize);
			set_flow_mode(&desc[idx], S_DIN_to_HASH);
			set_setup_mode(&desc[idx], SETUP_LOAD_STATE0);
			idx++;

			/* Load the hash current length*/
			hw_desc_init(&desc[idx]);
			set_cipher_mode(&desc[idx], hashmode);
			set_din_const(&desc[idx], 0, ctx->hash_len);
			set_cipher_config1(&desc[idx], HASH_PADDING_ENABLED);
			set_flow_mode(&desc[idx], S_DIN_to_HASH);
			set_setup_mode(&desc[idx], SETUP_LOAD_KEY0);
			idx++;

			hw_desc_init(&desc[idx]);
			set_din_type(&desc[idx], DMA_DLLI,
				     key_dma_addr, keylen, NS_BIT);
			set_flow_mode(&desc[idx], DIN_HASH);
			idx++;

			/* Get hashed key */
			hw_desc_init(&desc[idx]);
			set_cipher_mode(&desc[idx], hashmode);
			set_dout_dlli(&desc[idx], padded_authkey_dma_addr,
				      digestsize, NS_BIT, 0);
			set_flow_mode(&desc[idx], S_HASH_to_DOUT);
			set_setup_mode(&desc[idx], SETUP_WRITE_STATE0);
			set_cipher_config1(&desc[idx], HASH_PADDING_DISABLED);
			set_cipher_config0(&desc[idx],
					   HASH_DIGEST_RESULT_LITTLE_ENDIAN);
			idx++;

			hw_desc_init(&desc[idx]);
			set_din_const(&desc[idx], 0, (blocksize - digestsize));
			set_flow_mode(&desc[idx], BYPASS);
			set_dout_dlli(&desc[idx], (padded_authkey_dma_addr +
				      digestsize), (blocksize - digestsize),
				      NS_BIT, 0);
			idx++;
		} else {
			hw_desc_init(&desc[idx]);
			set_din_type(&desc[idx], DMA_DLLI, key_dma_addr,
				     keylen, NS_BIT);
			set_flow_mode(&desc[idx], BYPASS);
			set_dout_dlli(&desc[idx], padded_authkey_dma_addr,
				      keylen, NS_BIT, 0);
			idx++;

			if ((blocksize - keylen) != 0) {
				hw_desc_init(&desc[idx]);
				set_din_const(&desc[idx], 0,
					      (blocksize - keylen));
				set_flow_mode(&desc[idx], BYPASS);
				set_dout_dlli(&desc[idx],
					      (padded_authkey_dma_addr +
					       keylen),
					      (blocksize - keylen), NS_BIT, 0);
				idx++;
			}
		}
	} else {
		hw_desc_init(&desc[idx]);
		set_din_const(&desc[idx], 0, (blocksize - keylen));
		set_flow_mode(&desc[idx], BYPASS);
		set_dout_dlli(&desc[idx], padded_authkey_dma_addr,
			      blocksize, NS_BIT, 0);
		idx++;
	}

	rc = cc_send_sync_request(ctx->drvdata, &cc_req, desc, idx);
	if (rc)
		dev_err(dev, "send_request() failed (rc=%d)\n", rc);

	if (key_dma_addr)
		dma_unmap_single(dev, key_dma_addr, keylen, DMA_TO_DEVICE);

	kzfree(key);

	return rc;
}

static int cc_aead_setkey(struct crypto_aead *tfm, const u8 *key,
			  unsigned int keylen)
{
	struct cc_aead_ctx *ctx = crypto_aead_ctx(tfm);
	struct cc_crypto_req cc_req = {};
	struct cc_hw_desc desc[MAX_AEAD_SETKEY_SEQ];
	unsigned int seq_len = 0;
	struct device *dev = drvdata_to_dev(ctx->drvdata);
	const u8 *enckey, *authkey;
	int rc;

	dev_dbg(dev, "Setting key in context @%p for %s. key=%p keylen=%u\n",
		ctx, crypto_tfm_alg_name(crypto_aead_tfm(tfm)), key, keylen);

	/* STAT_PHASE_0: Init and sanity checks */

	if (ctx->auth_mode != DRV_HASH_NULL) { /* authenc() alg. */
		struct crypto_authenc_keys keys;

		rc = crypto_authenc_extractkeys(&keys, key, keylen);
		if (rc)
			goto badkey;
		enckey = keys.enckey;
		authkey = keys.authkey;
		ctx->enc_keylen = keys.enckeylen;
		ctx->auth_keylen = keys.authkeylen;

		if (ctx->cipher_mode == DRV_CIPHER_CTR) {
			/* the nonce is stored in bytes at end of key */
			rc = -EINVAL;
			if (ctx->enc_keylen <
			    (AES_MIN_KEY_SIZE + CTR_RFC3686_NONCE_SIZE))
				goto badkey;
			/* Copy nonce from last 4 bytes in CTR key to
			 *  first 4 bytes in CTR IV
			 */
			memcpy(ctx->ctr_nonce, enckey + ctx->enc_keylen -
			       CTR_RFC3686_NONCE_SIZE, CTR_RFC3686_NONCE_SIZE);
			/* Set CTR key size */
			ctx->enc_keylen -= CTR_RFC3686_NONCE_SIZE;
		}
	} else { /* non-authenc - has just one key */
		enckey = key;
		authkey = NULL;
		ctx->enc_keylen = keylen;
		ctx->auth_keylen = 0;
	}

	rc = validate_keys_sizes(ctx);
	if (rc)
		goto badkey;

	/* STAT_PHASE_1: Copy key to ctx */

	/* Get key material */
	memcpy(ctx->enckey, enckey, ctx->enc_keylen);
	if (ctx->enc_keylen == 24)
		memset(ctx->enckey + 24, 0, CC_AES_KEY_SIZE_MAX - 24);
	if (ctx->auth_mode == DRV_HASH_XCBC_MAC) {
		memcpy(ctx->auth_state.xcbc.xcbc_keys, authkey,
		       ctx->auth_keylen);
	} else if (ctx->auth_mode != DRV_HASH_NULL) { /* HMAC */
		rc = cc_get_plain_hmac_key(tfm, authkey, ctx->auth_keylen);
		if (rc)
			goto badkey;
	}

	/* STAT_PHASE_2: Create sequence */

	switch (ctx->auth_mode) {
	case DRV_HASH_SHA1:
	case DRV_HASH_SHA256:
		seq_len = hmac_setkey(desc, ctx);
		break;
	case DRV_HASH_XCBC_MAC:
		seq_len = xcbc_setkey(desc, ctx);
		break;
	case DRV_HASH_NULL: /* non-authenc modes, e.g., CCM */
		break; /* No auth. key setup */
	default:
		dev_err(dev, "Unsupported authenc (%d)\n", ctx->auth_mode);
		rc = -ENOTSUPP;
		goto badkey;
	}

	/* STAT_PHASE_3: Submit sequence to HW */

	if (seq_len > 0) { /* For CCM there is no sequence to setup the key */
		rc = cc_send_sync_request(ctx->drvdata, &cc_req, desc, seq_len);
		if (rc) {
			dev_err(dev, "send_request() failed (rc=%d)\n", rc);
			goto setkey_error;
		}
	}

	/* Update STAT_PHASE_3 */
	return rc;

badkey:
	crypto_aead_set_flags(tfm, CRYPTO_TFM_RES_BAD_KEY_LEN);

setkey_error:
	return rc;
}

static int cc_des3_aead_setkey(struct crypto_aead *aead, const u8 *key,
			       unsigned int keylen)
{
	struct crypto_authenc_keys keys;
	int err;

	err = crypto_authenc_extractkeys(&keys, key, keylen);
	if (unlikely(err))
		return err;

	err = verify_aead_des3_key(aead, keys.enckey, keys.enckeylen) ?:
	      cc_aead_setkey(aead, key, keylen);

	memzero_explicit(&keys, sizeof(keys));
	return err;
}

static int cc_rfc4309_ccm_setkey(struct crypto_aead *tfm, const u8 *key,
				 unsigned int keylen)
{
	struct cc_aead_ctx *ctx = crypto_aead_ctx(tfm);

	if (keylen < 3)
		return -EINVAL;

	keylen -= 3;
	memcpy(ctx->ctr_nonce, key + keylen, 3);

	return cc_aead_setkey(tfm, key, keylen);
}

static int cc_aead_setauthsize(struct crypto_aead *authenc,
			       unsigned int authsize)
{
	struct cc_aead_ctx *ctx = crypto_aead_ctx(authenc);
	struct device *dev = drvdata_to_dev(ctx->drvdata);

	/* Unsupported auth. sizes */
	if (authsize == 0 ||
	    authsize > crypto_aead_maxauthsize(authenc)) {
		return -ENOTSUPP;
	}

	ctx->authsize = authsize;
	dev_dbg(dev, "authlen=%d\n", ctx->authsize);

	return 0;
}

static int cc_rfc4309_ccm_setauthsize(struct crypto_aead *authenc,
				      unsigned int authsize)
{
	switch (authsize) {
	case 8:
	case 12:
	case 16:
		break;
	default:
		return -EINVAL;
	}

	return cc_aead_setauthsize(authenc, authsize);
}

static int cc_ccm_setauthsize(struct crypto_aead *authenc,
			      unsigned int authsize)
{
	switch (authsize) {
	case 4:
	case 6:
	case 8:
	case 10:
	case 12:
	case 14:
	case 16:
		break;
	default:
		return -EINVAL;
	}

	return cc_aead_setauthsize(authenc, authsize);
}

static void cc_set_assoc_desc(struct aead_request *areq, unsigned int flow_mode,
			      struct cc_hw_desc desc[], unsigned int *seq_size)
{
	struct crypto_aead *tfm = crypto_aead_reqtfm(areq);
	struct cc_aead_ctx *ctx = crypto_aead_ctx(tfm);
	struct aead_req_ctx *areq_ctx = aead_request_ctx(areq);
	enum cc_req_dma_buf_type assoc_dma_type = areq_ctx->assoc_buff_type;
	unsigned int idx = *seq_size;
	struct device *dev = drvdata_to_dev(ctx->drvdata);

	switch (assoc_dma_type) {
	case CC_DMA_BUF_DLLI:
		dev_dbg(dev, "ASSOC buffer type DLLI\n");
		hw_desc_init(&desc[idx]);
		set_din_type(&desc[idx], DMA_DLLI, sg_dma_address(areq->src),
			     areq_ctx->assoclen, NS_BIT);
		set_flow_mode(&desc[idx], flow_mode);
		if (ctx->auth_mode == DRV_HASH_XCBC_MAC &&
		    areq_ctx->cryptlen > 0)
			set_din_not_last_indication(&desc[idx]);
		break;
	case CC_DMA_BUF_MLLI:
		dev_dbg(dev, "ASSOC buffer type MLLI\n");
		hw_desc_init(&desc[idx]);
		set_din_type(&desc[idx], DMA_MLLI, areq_ctx->assoc.sram_addr,
			     areq_ctx->assoc.mlli_nents, NS_BIT);
		set_flow_mode(&desc[idx], flow_mode);
		if (ctx->auth_mode == DRV_HASH_XCBC_MAC &&
		    areq_ctx->cryptlen > 0)
			set_din_not_last_indication(&desc[idx]);
		break;
	case CC_DMA_BUF_NULL:
	default:
		dev_err(dev, "Invalid ASSOC buffer type\n");
	}

	*seq_size = (++idx);
}

static void cc_proc_authen_desc(struct aead_request *areq,
				unsigned int flow_mode,
				struct cc_hw_desc desc[],
				unsigned int *seq_size, int direct)
{
	struct aead_req_ctx *areq_ctx = aead_request_ctx(areq);
	enum cc_req_dma_buf_type data_dma_type = areq_ctx->data_buff_type;
	unsigned int idx = *seq_size;
	struct crypto_aead *tfm = crypto_aead_reqtfm(areq);
	struct cc_aead_ctx *ctx = crypto_aead_ctx(tfm);
	struct device *dev = drvdata_to_dev(ctx->drvdata);

	switch (data_dma_type) {
	case CC_DMA_BUF_DLLI:
	{
		struct scatterlist *cipher =
			(direct == DRV_CRYPTO_DIRECTION_ENCRYPT) ?
			areq_ctx->dst_sgl : areq_ctx->src_sgl;

		unsigned int offset =
			(direct == DRV_CRYPTO_DIRECTION_ENCRYPT) ?
			areq_ctx->dst_offset : areq_ctx->src_offset;
		dev_dbg(dev, "AUTHENC: SRC/DST buffer type DLLI\n");
		hw_desc_init(&desc[idx]);
		set_din_type(&desc[idx], DMA_DLLI,
			     (sg_dma_address(cipher) + offset),
			     areq_ctx->cryptlen, NS_BIT);
		set_flow_mode(&desc[idx], flow_mode);
		break;
	}
	case CC_DMA_BUF_MLLI:
	{
		/* DOUBLE-PASS flow (as default)
		 * assoc. + iv + data -compact in one table
		 * if assoclen is ZERO only IV perform
		 */
		cc_sram_addr_t mlli_addr = areq_ctx->assoc.sram_addr;
		u32 mlli_nents = areq_ctx->assoc.mlli_nents;

		if (areq_ctx->is_single_pass) {
			if (direct == DRV_CRYPTO_DIRECTION_ENCRYPT) {
				mlli_addr = areq_ctx->dst.sram_addr;
				mlli_nents = areq_ctx->dst.mlli_nents;
			} else {
				mlli_addr = areq_ctx->src.sram_addr;
				mlli_nents = areq_ctx->src.mlli_nents;
			}
		}

		dev_dbg(dev, "AUTHENC: SRC/DST buffer type MLLI\n");
		hw_desc_init(&desc[idx]);
		set_din_type(&desc[idx], DMA_MLLI, mlli_addr, mlli_nents,
			     NS_BIT);
		set_flow_mode(&desc[idx], flow_mode);
		break;
	}
	case CC_DMA_BUF_NULL:
	default:
		dev_err(dev, "AUTHENC: Invalid SRC/DST buffer type\n");
	}

	*seq_size = (++idx);
}

static void cc_proc_cipher_desc(struct aead_request *areq,
				unsigned int flow_mode,
				struct cc_hw_desc desc[],
				unsigned int *seq_size)
{
	unsigned int idx = *seq_size;
	struct aead_req_ctx *areq_ctx = aead_request_ctx(areq);
	enum cc_req_dma_buf_type data_dma_type = areq_ctx->data_buff_type;
	struct crypto_aead *tfm = crypto_aead_reqtfm(areq);
	struct cc_aead_ctx *ctx = crypto_aead_ctx(tfm);
	struct device *dev = drvdata_to_dev(ctx->drvdata);

	if (areq_ctx->cryptlen == 0)
		return; /*null processing*/

	switch (data_dma_type) {
	case CC_DMA_BUF_DLLI:
		dev_dbg(dev, "CIPHER: SRC/DST buffer type DLLI\n");
		hw_desc_init(&desc[idx]);
		set_din_type(&desc[idx], DMA_DLLI,
			     (sg_dma_address(areq_ctx->src_sgl) +
			      areq_ctx->src_offset), areq_ctx->cryptlen,
			      NS_BIT);
		set_dout_dlli(&desc[idx],
			      (sg_dma_address(areq_ctx->dst_sgl) +
			       areq_ctx->dst_offset),
			      areq_ctx->cryptlen, NS_BIT, 0);
		set_flow_mode(&desc[idx], flow_mode);
		break;
	case CC_DMA_BUF_MLLI:
		dev_dbg(dev, "CIPHER: SRC/DST buffer type MLLI\n");
		hw_desc_init(&desc[idx]);
		set_din_type(&desc[idx], DMA_MLLI, areq_ctx->src.sram_addr,
			     areq_ctx->src.mlli_nents, NS_BIT);
		set_dout_mlli(&desc[idx], areq_ctx->dst.sram_addr,
			      areq_ctx->dst.mlli_nents, NS_BIT, 0);
		set_flow_mode(&desc[idx], flow_mode);
		break;
	case CC_DMA_BUF_NULL:
	default:
		dev_err(dev, "CIPHER: Invalid SRC/DST buffer type\n");
	}

	*seq_size = (++idx);
}

static void cc_proc_digest_desc(struct aead_request *req,
				struct cc_hw_desc desc[],
				unsigned int *seq_size)
{
	struct crypto_aead *tfm = crypto_aead_reqtfm(req);
	struct cc_aead_ctx *ctx = crypto_aead_ctx(tfm);
	struct aead_req_ctx *req_ctx = aead_request_ctx(req);
	unsigned int idx = *seq_size;
	unsigned int hash_mode = (ctx->auth_mode == DRV_HASH_SHA1) ?
				DRV_HASH_HW_SHA1 : DRV_HASH_HW_SHA256;
	int direct = req_ctx->gen_ctx.op_type;

	/* Get final ICV result */
	if (direct == DRV_CRYPTO_DIRECTION_ENCRYPT) {
		hw_desc_init(&desc[idx]);
		set_flow_mode(&desc[idx], S_HASH_to_DOUT);
		set_setup_mode(&desc[idx], SETUP_WRITE_STATE0);
		set_dout_dlli(&desc[idx], req_ctx->icv_dma_addr, ctx->authsize,
			      NS_BIT, 1);
		set_queue_last_ind(ctx->drvdata, &desc[idx]);
		if (ctx->auth_mode == DRV_HASH_XCBC_MAC) {
			set_aes_not_hash_mode(&desc[idx]);
			set_cipher_mode(&desc[idx], DRV_CIPHER_XCBC_MAC);
		} else {
			set_cipher_config0(&desc[idx],
					   HASH_DIGEST_RESULT_LITTLE_ENDIAN);
			set_cipher_mode(&desc[idx], hash_mode);
		}
	} else { /*Decrypt*/
		/* Get ICV out from hardware */
		hw_desc_init(&desc[idx]);
		set_setup_mode(&desc[idx], SETUP_WRITE_STATE0);
		set_flow_mode(&desc[idx], S_HASH_to_DOUT);
		set_dout_dlli(&desc[idx], req_ctx->mac_buf_dma_addr,
			      ctx->authsize, NS_BIT, 1);
		set_queue_last_ind(ctx->drvdata, &desc[idx]);
		set_cipher_config0(&desc[idx],
				   HASH_DIGEST_RESULT_LITTLE_ENDIAN);
		set_cipher_config1(&desc[idx], HASH_PADDING_DISABLED);
		if (ctx->auth_mode == DRV_HASH_XCBC_MAC) {
			set_cipher_mode(&desc[idx], DRV_CIPHER_XCBC_MAC);
			set_aes_not_hash_mode(&desc[idx]);
		} else {
			set_cipher_mode(&desc[idx], hash_mode);
		}
	}

	*seq_size = (++idx);
}

static void cc_set_cipher_desc(struct aead_request *req,
			       struct cc_hw_desc desc[],
			       unsigned int *seq_size)
{
	struct crypto_aead *tfm = crypto_aead_reqtfm(req);
	struct cc_aead_ctx *ctx = crypto_aead_ctx(tfm);
	struct aead_req_ctx *req_ctx = aead_request_ctx(req);
	unsigned int hw_iv_size = req_ctx->hw_iv_size;
	unsigned int idx = *seq_size;
	int direct = req_ctx->gen_ctx.op_type;

	/* Setup cipher state */
	hw_desc_init(&desc[idx]);
	set_cipher_config0(&desc[idx], direct);
	set_flow_mode(&desc[idx], ctx->flow_mode);
	set_din_type(&desc[idx], DMA_DLLI, req_ctx->gen_ctx.iv_dma_addr,
		     hw_iv_size, NS_BIT);
	if (ctx->cipher_mode == DRV_CIPHER_CTR)
		set_setup_mode(&desc[idx], SETUP_LOAD_STATE1);
	else
		set_setup_mode(&desc[idx], SETUP_LOAD_STATE0);
	set_cipher_mode(&desc[idx], ctx->cipher_mode);
	idx++;

	/* Setup enc. key */
	hw_desc_init(&desc[idx]);
	set_cipher_config0(&desc[idx], direct);
	set_setup_mode(&desc[idx], SETUP_LOAD_KEY0);
	set_flow_mode(&desc[idx], ctx->flow_mode);
	if (ctx->flow_mode == S_DIN_to_AES) {
		set_din_type(&desc[idx], DMA_DLLI, ctx->enckey_dma_addr,
			     ((ctx->enc_keylen == 24) ? CC_AES_KEY_SIZE_MAX :
			      ctx->enc_keylen), NS_BIT);
		set_key_size_aes(&desc[idx], ctx->enc_keylen);
	} else {
		set_din_type(&desc[idx], DMA_DLLI, ctx->enckey_dma_addr,
			     ctx->enc_keylen, NS_BIT);
		set_key_size_des(&desc[idx], ctx->enc_keylen);
	}
	set_cipher_mode(&desc[idx], ctx->cipher_mode);
	idx++;

	*seq_size = idx;
}

static void cc_proc_cipher(struct aead_request *req, struct cc_hw_desc desc[],
			   unsigned int *seq_size, unsigned int data_flow_mode)
{
	struct aead_req_ctx *req_ctx = aead_request_ctx(req);
	int direct = req_ctx->gen_ctx.op_type;
	unsigned int idx = *seq_size;

	if (req_ctx->cryptlen == 0)
		return; /*null processing*/

	cc_set_cipher_desc(req, desc, &idx);
	cc_proc_cipher_desc(req, data_flow_mode, desc, &idx);
	if (direct == DRV_CRYPTO_DIRECTION_ENCRYPT) {
		/* We must wait for DMA to write all cipher */
		hw_desc_init(&desc[idx]);
		set_din_no_dma(&desc[idx], 0, 0xfffff0);
		set_dout_no_dma(&desc[idx], 0, 0, 1);
		idx++;
	}

	*seq_size = idx;
}

static void cc_set_hmac_desc(struct aead_request *req, struct cc_hw_desc desc[],
			     unsigned int *seq_size)
{
	struct crypto_aead *tfm = crypto_aead_reqtfm(req);
	struct cc_aead_ctx *ctx = crypto_aead_ctx(tfm);
	unsigned int hash_mode = (ctx->auth_mode == DRV_HASH_SHA1) ?
				DRV_HASH_HW_SHA1 : DRV_HASH_HW_SHA256;
	unsigned int digest_size = (ctx->auth_mode == DRV_HASH_SHA1) ?
				CC_SHA1_DIGEST_SIZE : CC_SHA256_DIGEST_SIZE;
	unsigned int idx = *seq_size;

	/* Loading hash ipad xor key state */
	hw_desc_init(&desc[idx]);
	set_cipher_mode(&desc[idx], hash_mode);
	set_din_type(&desc[idx], DMA_DLLI,
		     ctx->auth_state.hmac.ipad_opad_dma_addr, digest_size,
		     NS_BIT);
	set_flow_mode(&desc[idx], S_DIN_to_HASH);
	set_setup_mode(&desc[idx], SETUP_LOAD_STATE0);
	idx++;

	/* Load init. digest len (64 bytes) */
	hw_desc_init(&desc[idx]);
	set_cipher_mode(&desc[idx], hash_mode);
	set_din_sram(&desc[idx], cc_digest_len_addr(ctx->drvdata, hash_mode),
		     ctx->hash_len);
	set_flow_mode(&desc[idx], S_DIN_to_HASH);
	set_setup_mode(&desc[idx], SETUP_LOAD_KEY0);
	idx++;

	*seq_size = idx;
}

static void cc_set_xcbc_desc(struct aead_request *req, struct cc_hw_desc desc[],
			     unsigned int *seq_size)
{
	struct crypto_aead *tfm = crypto_aead_reqtfm(req);
	struct cc_aead_ctx *ctx = crypto_aead_ctx(tfm);
	unsigned int idx = *seq_size;

	/* Loading MAC state */
	hw_desc_init(&desc[idx]);
	set_din_const(&desc[idx], 0, CC_AES_BLOCK_SIZE);
	set_setup_mode(&desc[idx], SETUP_LOAD_STATE0);
	set_cipher_mode(&desc[idx], DRV_CIPHER_XCBC_MAC);
	set_cipher_config0(&desc[idx], DESC_DIRECTION_ENCRYPT_ENCRYPT);
	set_key_size_aes(&desc[idx], CC_AES_128_BIT_KEY_SIZE);
	set_flow_mode(&desc[idx], S_DIN_to_HASH);
	set_aes_not_hash_mode(&desc[idx]);
	idx++;

	/* Setup XCBC MAC K1 */
	hw_desc_init(&desc[idx]);
	set_din_type(&desc[idx], DMA_DLLI,
		     ctx->auth_state.xcbc.xcbc_keys_dma_addr,
		     AES_KEYSIZE_128, NS_BIT);
	set_setup_mode(&desc[idx], SETUP_LOAD_KEY0);
	set_cipher_mode(&desc[idx], DRV_CIPHER_XCBC_MAC);
	set_cipher_config0(&desc[idx], DESC_DIRECTION_ENCRYPT_ENCRYPT);
	set_key_size_aes(&desc[idx], CC_AES_128_BIT_KEY_SIZE);
	set_flow_mode(&desc[idx], S_DIN_to_HASH);
	set_aes_not_hash_mode(&desc[idx]);
	idx++;

	/* Setup XCBC MAC K2 */
	hw_desc_init(&desc[idx]);
	set_din_type(&desc[idx], DMA_DLLI,
		     (ctx->auth_state.xcbc.xcbc_keys_dma_addr +
		      AES_KEYSIZE_128), AES_KEYSIZE_128, NS_BIT);
	set_setup_mode(&desc[idx], SETUP_LOAD_STATE1);
	set_cipher_mode(&desc[idx], DRV_CIPHER_XCBC_MAC);
	set_cipher_config0(&desc[idx], DESC_DIRECTION_ENCRYPT_ENCRYPT);
	set_key_size_aes(&desc[idx], CC_AES_128_BIT_KEY_SIZE);
	set_flow_mode(&desc[idx], S_DIN_to_HASH);
	set_aes_not_hash_mode(&desc[idx]);
	idx++;

	/* Setup XCBC MAC K3 */
	hw_desc_init(&desc[idx]);
	set_din_type(&desc[idx], DMA_DLLI,
		     (ctx->auth_state.xcbc.xcbc_keys_dma_addr +
		      2 * AES_KEYSIZE_128), AES_KEYSIZE_128, NS_BIT);
	set_setup_mode(&desc[idx], SETUP_LOAD_STATE2);
	set_cipher_mode(&desc[idx], DRV_CIPHER_XCBC_MAC);
	set_cipher_config0(&desc[idx], DESC_DIRECTION_ENCRYPT_ENCRYPT);
	set_key_size_aes(&desc[idx], CC_AES_128_BIT_KEY_SIZE);
	set_flow_mode(&desc[idx], S_DIN_to_HASH);
	set_aes_not_hash_mode(&desc[idx]);
	idx++;

	*seq_size = idx;
}

static void cc_proc_header_desc(struct aead_request *req,
				struct cc_hw_desc desc[],
				unsigned int *seq_size)
{
	struct aead_req_ctx *areq_ctx = aead_request_ctx(req);
	unsigned int idx = *seq_size;

	/* Hash associated data */
	if (areq_ctx->assoclen > 0)
		cc_set_assoc_desc(req, DIN_HASH, desc, &idx);

	/* Hash IV */
	*seq_size = idx;
}

static void cc_proc_scheme_desc(struct aead_request *req,
				struct cc_hw_desc desc[],
				unsigned int *seq_size)
{
	struct crypto_aead *tfm = crypto_aead_reqtfm(req);
	struct cc_aead_ctx *ctx = crypto_aead_ctx(tfm);
	struct cc_aead_handle *aead_handle = ctx->drvdata->aead_handle;
	unsigned int hash_mode = (ctx->auth_mode == DRV_HASH_SHA1) ?
				DRV_HASH_HW_SHA1 : DRV_HASH_HW_SHA256;
	unsigned int digest_size = (ctx->auth_mode == DRV_HASH_SHA1) ?
				CC_SHA1_DIGEST_SIZE : CC_SHA256_DIGEST_SIZE;
	unsigned int idx = *seq_size;

	hw_desc_init(&desc[idx]);
	set_cipher_mode(&desc[idx], hash_mode);
	set_dout_sram(&desc[idx], aead_handle->sram_workspace_addr,
		      ctx->hash_len);
	set_flow_mode(&desc[idx], S_HASH_to_DOUT);
	set_setup_mode(&desc[idx], SETUP_WRITE_STATE1);
	set_cipher_do(&desc[idx], DO_PAD);
	idx++;

	/* Get final ICV result */
	hw_desc_init(&desc[idx]);
	set_dout_sram(&desc[idx], aead_handle->sram_workspace_addr,
		      digest_size);
	set_flow_mode(&desc[idx], S_HASH_to_DOUT);
	set_setup_mode(&desc[idx], SETUP_WRITE_STATE0);
	set_cipher_config0(&desc[idx], HASH_DIGEST_RESULT_LITTLE_ENDIAN);
	set_cipher_mode(&desc[idx], hash_mode);
	idx++;

	/* Loading hash opad xor key state */
	hw_desc_init(&desc[idx]);
	set_cipher_mode(&desc[idx], hash_mode);
	set_din_type(&desc[idx], DMA_DLLI,
		     (ctx->auth_state.hmac.ipad_opad_dma_addr + digest_size),
		     digest_size, NS_BIT);
	set_flow_mode(&desc[idx], S_DIN_to_HASH);
	set_setup_mode(&desc[idx], SETUP_LOAD_STATE0);
	idx++;

	/* Load init. digest len (64 bytes) */
	hw_desc_init(&desc[idx]);
	set_cipher_mode(&desc[idx], hash_mode);
	set_din_sram(&desc[idx], cc_digest_len_addr(ctx->drvdata, hash_mode),
		     ctx->hash_len);
	set_cipher_config1(&desc[idx], HASH_PADDING_ENABLED);
	set_flow_mode(&desc[idx], S_DIN_to_HASH);
	set_setup_mode(&desc[idx], SETUP_LOAD_KEY0);
	idx++;

	/* Perform HASH update */
	hw_desc_init(&desc[idx]);
	set_din_sram(&desc[idx], aead_handle->sram_workspace_addr,
		     digest_size);
	set_flow_mode(&desc[idx], DIN_HASH);
	idx++;

	*seq_size = idx;
}

static void cc_mlli_to_sram(struct aead_request *req,
			    struct cc_hw_desc desc[], unsigned int *seq_size)
{
	struct aead_req_ctx *req_ctx = aead_request_ctx(req);
	struct crypto_aead *tfm = crypto_aead_reqtfm(req);
	struct cc_aead_ctx *ctx = crypto_aead_ctx(tfm);
	struct device *dev = drvdata_to_dev(ctx->drvdata);

	if ((req_ctx->assoc_buff_type == CC_DMA_BUF_MLLI ||
	    req_ctx->data_buff_type == CC_DMA_BUF_MLLI ||
	    !req_ctx->is_single_pass) && req_ctx->mlli_params.mlli_len) {
		dev_dbg(dev, "Copy-to-sram: mlli_dma=%08x, mlli_size=%u\n",
			(unsigned int)ctx->drvdata->mlli_sram_addr,
			req_ctx->mlli_params.mlli_len);
		/* Copy MLLI table host-to-sram */
		hw_desc_init(&desc[*seq_size]);
		set_din_type(&desc[*seq_size], DMA_DLLI,
			     req_ctx->mlli_params.mlli_dma_addr,
			     req_ctx->mlli_params.mlli_len, NS_BIT);
		set_dout_sram(&desc[*seq_size],
			      ctx->drvdata->mlli_sram_addr,
			      req_ctx->mlli_params.mlli_len);
		set_flow_mode(&desc[*seq_size], BYPASS);
		(*seq_size)++;
	}
}

static enum cc_flow_mode cc_get_data_flow(enum drv_crypto_direction direct,
					  enum cc_flow_mode setup_flow_mode,
					  bool is_single_pass)
{
	enum cc_flow_mode data_flow_mode;

	if (direct == DRV_CRYPTO_DIRECTION_ENCRYPT) {
		if (setup_flow_mode == S_DIN_to_AES)
			data_flow_mode = is_single_pass ?
				AES_to_HASH_and_DOUT : DIN_AES_DOUT;
		else
			data_flow_mode = is_single_pass ?
				DES_to_HASH_and_DOUT : DIN_DES_DOUT;
	} else { /* Decrypt */
		if (setup_flow_mode == S_DIN_to_AES)
			data_flow_mode = is_single_pass ?
				AES_and_HASH : DIN_AES_DOUT;
		else
			data_flow_mode = is_single_pass ?
				DES_and_HASH : DIN_DES_DOUT;
	}

	return data_flow_mode;
}

static void cc_hmac_authenc(struct aead_request *req, struct cc_hw_desc desc[],
			    unsigned int *seq_size)
{
	struct crypto_aead *tfm = crypto_aead_reqtfm(req);
	struct cc_aead_ctx *ctx = crypto_aead_ctx(tfm);
	struct aead_req_ctx *req_ctx = aead_request_ctx(req);
	int direct = req_ctx->gen_ctx.op_type;
	unsigned int data_flow_mode =
		cc_get_data_flow(direct, ctx->flow_mode,
				 req_ctx->is_single_pass);

	if (req_ctx->is_single_pass) {
		/**
		 * Single-pass flow
		 */
		cc_set_hmac_desc(req, desc, seq_size);
		cc_set_cipher_desc(req, desc, seq_size);
		cc_proc_header_desc(req, desc, seq_size);
		cc_proc_cipher_desc(req, data_flow_mode, desc, seq_size);
		cc_proc_scheme_desc(req, desc, seq_size);
		cc_proc_digest_desc(req, desc, seq_size);
		return;
	}

	/**
	 * Double-pass flow
	 * Fallback for unsupported single-pass modes,
	 * i.e. using assoc. data of non-word-multiple
	 */
	if (direct == DRV_CRYPTO_DIRECTION_ENCRYPT) {
		/* encrypt first.. */
		cc_proc_cipher(req, desc, seq_size, data_flow_mode);
		/* authenc after..*/
		cc_set_hmac_desc(req, desc, seq_size);
		cc_proc_authen_desc(req, DIN_HASH, desc, seq_size, direct);
		cc_proc_scheme_desc(req, desc, seq_size);
		cc_proc_digest_desc(req, desc, seq_size);

	} else { /*DECRYPT*/
		/* authenc first..*/
		cc_set_hmac_desc(req, desc, seq_size);
		cc_proc_authen_desc(req, DIN_HASH, desc, seq_size, direct);
		cc_proc_scheme_desc(req, desc, seq_size);
		/* decrypt after.. */
		cc_proc_cipher(req, desc, seq_size, data_flow_mode);
		/* read the digest result with setting the completion bit
		 * must be after the cipher operation
		 */
		cc_proc_digest_desc(req, desc, seq_size);
	}
}

static void
cc_xcbc_authenc(struct aead_request *req, struct cc_hw_desc desc[],
		unsigned int *seq_size)
{
	struct crypto_aead *tfm = crypto_aead_reqtfm(req);
	struct cc_aead_ctx *ctx = crypto_aead_ctx(tfm);
	struct aead_req_ctx *req_ctx = aead_request_ctx(req);
	int direct = req_ctx->gen_ctx.op_type;
	unsigned int data_flow_mode =
		cc_get_data_flow(direct, ctx->flow_mode,
				 req_ctx->is_single_pass);

	if (req_ctx->is_single_pass) {
		/**
		 * Single-pass flow
		 */
		cc_set_xcbc_desc(req, desc, seq_size);
		cc_set_cipher_desc(req, desc, seq_size);
		cc_proc_header_desc(req, desc, seq_size);
		cc_proc_cipher_desc(req, data_flow_mode, desc, seq_size);
		cc_proc_digest_desc(req, desc, seq_size);
		return;
	}

	/**
	 * Double-pass flow
	 * Fallback for unsupported single-pass modes,
	 * i.e. using assoc. data of non-word-multiple
	 */
	if (direct == DRV_CRYPTO_DIRECTION_ENCRYPT) {
		/* encrypt first.. */
		cc_proc_cipher(req, desc, seq_size, data_flow_mode);
		/* authenc after.. */
		cc_set_xcbc_desc(req, desc, seq_size);
		cc_proc_authen_desc(req, DIN_HASH, desc, seq_size, direct);
		cc_proc_digest_desc(req, desc, seq_size);
	} else { /*DECRYPT*/
		/* authenc first.. */
		cc_set_xcbc_desc(req, desc, seq_size);
		cc_proc_authen_desc(req, DIN_HASH, desc, seq_size, direct);
		/* decrypt after..*/
		cc_proc_cipher(req, desc, seq_size, data_flow_mode);
		/* read the digest result with setting the completion bit
		 * must be after the cipher operation
		 */
		cc_proc_digest_desc(req, desc, seq_size);
	}
}

static int validate_data_size(struct cc_aead_ctx *ctx,
			      enum drv_crypto_direction direct,
			      struct aead_request *req)
{
	struct aead_req_ctx *areq_ctx = aead_request_ctx(req);
	struct device *dev = drvdata_to_dev(ctx->drvdata);
	unsigned int assoclen = areq_ctx->assoclen;
	unsigned int cipherlen = (direct == DRV_CRYPTO_DIRECTION_DECRYPT) ?
			(req->cryptlen - ctx->authsize) : req->cryptlen;

	if (direct == DRV_CRYPTO_DIRECTION_DECRYPT &&
	    req->cryptlen < ctx->authsize)
		goto data_size_err;

	areq_ctx->is_single_pass = true; /*defaulted to fast flow*/

	switch (ctx->flow_mode) {
	case S_DIN_to_AES:
		if (ctx->cipher_mode == DRV_CIPHER_CBC &&
		    !IS_ALIGNED(cipherlen, AES_BLOCK_SIZE))
			goto data_size_err;
		if (ctx->cipher_mode == DRV_CIPHER_CCM)
			break;
		if (ctx->cipher_mode == DRV_CIPHER_GCTR) {
			if (areq_ctx->plaintext_authenticate_only)
				areq_ctx->is_single_pass = false;
			break;
		}

		if (!IS_ALIGNED(assoclen, sizeof(u32)))
			areq_ctx->is_single_pass = false;

		if (ctx->cipher_mode == DRV_CIPHER_CTR &&
		    !IS_ALIGNED(cipherlen, sizeof(u32)))
			areq_ctx->is_single_pass = false;

		break;
	case S_DIN_to_DES:
		if (!IS_ALIGNED(cipherlen, DES_BLOCK_SIZE))
			goto data_size_err;
		if (!IS_ALIGNED(assoclen, DES_BLOCK_SIZE))
			areq_ctx->is_single_pass = false;
		break;
	default:
		dev_err(dev, "Unexpected flow mode (%d)\n", ctx->flow_mode);
		goto data_size_err;
	}

	return 0;

data_size_err:
	return -EINVAL;
}

static unsigned int format_ccm_a0(u8 *pa0_buff, u32 header_size)
{
	unsigned int len = 0;

	if (header_size == 0)
		return 0;

	if (header_size < ((1UL << 16) - (1UL << 8))) {
		len = 2;

		pa0_buff[0] = (header_size >> 8) & 0xFF;
		pa0_buff[1] = header_size & 0xFF;
	} else {
		len = 6;

		pa0_buff[0] = 0xFF;
		pa0_buff[1] = 0xFE;
		pa0_buff[2] = (header_size >> 24) & 0xFF;
		pa0_buff[3] = (header_size >> 16) & 0xFF;
		pa0_buff[4] = (header_size >> 8) & 0xFF;
		pa0_buff[5] = header_size & 0xFF;
	}

	return len;
}

static int set_msg_len(u8 *block, unsigned int msglen, unsigned int csize)
{
	__be32 data;

	memset(block, 0, csize);
	block += csize;

	if (csize >= 4)
		csize = 4;
	else if (msglen > (1 << (8 * csize)))
		return -EOVERFLOW;

	data = cpu_to_be32(msglen);
	memcpy(block - csize, (u8 *)&data + 4 - csize, csize);

	return 0;
}

static int cc_ccm(struct aead_request *req, struct cc_hw_desc desc[],
		  unsigned int *seq_size)
{
	struct crypto_aead *tfm = crypto_aead_reqtfm(req);
	struct cc_aead_ctx *ctx = crypto_aead_ctx(tfm);
	struct aead_req_ctx *req_ctx = aead_request_ctx(req);
	unsigned int idx = *seq_size;
	unsigned int cipher_flow_mode;
	dma_addr_t mac_result;

	if (req_ctx->gen_ctx.op_type == DRV_CRYPTO_DIRECTION_DECRYPT) {
		cipher_flow_mode = AES_to_HASH_and_DOUT;
		mac_result = req_ctx->mac_buf_dma_addr;
	} else { /* Encrypt */
		cipher_flow_mode = AES_and_HASH;
		mac_result = req_ctx->icv_dma_addr;
	}

	/* load key */
	hw_desc_init(&desc[idx]);
	set_cipher_mode(&desc[idx], DRV_CIPHER_CTR);
	set_din_type(&desc[idx], DMA_DLLI, ctx->enckey_dma_addr,
		     ((ctx->enc_keylen == 24) ?  CC_AES_KEY_SIZE_MAX :
		      ctx->enc_keylen), NS_BIT);
	set_key_size_aes(&desc[idx], ctx->enc_keylen);
	set_setup_mode(&desc[idx], SETUP_LOAD_KEY0);
	set_cipher_config0(&desc[idx], DESC_DIRECTION_ENCRYPT_ENCRYPT);
	set_flow_mode(&desc[idx], S_DIN_to_AES);
	idx++;

	/* load ctr state */
	hw_desc_init(&desc[idx]);
	set_cipher_mode(&desc[idx], DRV_CIPHER_CTR);
	set_key_size_aes(&desc[idx], ctx->enc_keylen);
	set_din_type(&desc[idx], DMA_DLLI,
		     req_ctx->gen_ctx.iv_dma_addr, AES_BLOCK_SIZE, NS_BIT);
	set_cipher_config0(&desc[idx], DESC_DIRECTION_ENCRYPT_ENCRYPT);
	set_setup_mode(&desc[idx], SETUP_LOAD_STATE1);
	set_flow_mode(&desc[idx], S_DIN_to_AES);
	idx++;

	/* load MAC key */
	hw_desc_init(&desc[idx]);
	set_cipher_mode(&desc[idx], DRV_CIPHER_CBC_MAC);
	set_din_type(&desc[idx], DMA_DLLI, ctx->enckey_dma_addr,
		     ((ctx->enc_keylen == 24) ?  CC_AES_KEY_SIZE_MAX :
		      ctx->enc_keylen), NS_BIT);
	set_key_size_aes(&desc[idx], ctx->enc_keylen);
	set_setup_mode(&desc[idx], SETUP_LOAD_KEY0);
	set_cipher_config0(&desc[idx], DESC_DIRECTION_ENCRYPT_ENCRYPT);
	set_flow_mode(&desc[idx], S_DIN_to_HASH);
	set_aes_not_hash_mode(&desc[idx]);
	idx++;

	/* load MAC state */
	hw_desc_init(&desc[idx]);
	set_cipher_mode(&desc[idx], DRV_CIPHER_CBC_MAC);
	set_key_size_aes(&desc[idx], ctx->enc_keylen);
	set_din_type(&desc[idx], DMA_DLLI, req_ctx->mac_buf_dma_addr,
		     AES_BLOCK_SIZE, NS_BIT);
	set_cipher_config0(&desc[idx], DESC_DIRECTION_ENCRYPT_ENCRYPT);
	set_setup_mode(&desc[idx], SETUP_LOAD_STATE0);
	set_flow_mode(&desc[idx], S_DIN_to_HASH);
	set_aes_not_hash_mode(&desc[idx]);
	idx++;

	/* process assoc data */
	if (req_ctx->assoclen > 0) {
		cc_set_assoc_desc(req, DIN_HASH, desc, &idx);
	} else {
		hw_desc_init(&desc[idx]);
		set_din_type(&desc[idx], DMA_DLLI,
			     sg_dma_address(&req_ctx->ccm_adata_sg),
			     AES_BLOCK_SIZE + req_ctx->ccm_hdr_size, NS_BIT);
		set_flow_mode(&desc[idx], DIN_HASH);
		idx++;
	}

	/* process the cipher */
	if (req_ctx->cryptlen)
		cc_proc_cipher_desc(req, cipher_flow_mode, desc, &idx);

	/* Read temporal MAC */
	hw_desc_init(&desc[idx]);
	set_cipher_mode(&desc[idx], DRV_CIPHER_CBC_MAC);
	set_dout_dlli(&desc[idx], req_ctx->mac_buf_dma_addr, ctx->authsize,
		      NS_BIT, 0);
	set_setup_mode(&desc[idx], SETUP_WRITE_STATE0);
	set_cipher_config0(&desc[idx], HASH_DIGEST_RESULT_LITTLE_ENDIAN);
	set_flow_mode(&desc[idx], S_HASH_to_DOUT);
	set_aes_not_hash_mode(&desc[idx]);
	idx++;

	/* load AES-CTR state (for last MAC calculation)*/
	hw_desc_init(&desc[idx]);
	set_cipher_mode(&desc[idx], DRV_CIPHER_CTR);
	set_cipher_config0(&desc[idx], DRV_CRYPTO_DIRECTION_ENCRYPT);
	set_din_type(&desc[idx], DMA_DLLI, req_ctx->ccm_iv0_dma_addr,
		     AES_BLOCK_SIZE, NS_BIT);
	set_key_size_aes(&desc[idx], ctx->enc_keylen);
	set_setup_mode(&desc[idx], SETUP_LOAD_STATE1);
	set_flow_mode(&desc[idx], S_DIN_to_AES);
	idx++;

	hw_desc_init(&desc[idx]);
	set_din_no_dma(&desc[idx], 0, 0xfffff0);
	set_dout_no_dma(&desc[idx], 0, 0, 1);
	idx++;

	/* encrypt the "T" value and store MAC in mac_state */
	hw_desc_init(&desc[idx]);
	set_din_type(&desc[idx], DMA_DLLI, req_ctx->mac_buf_dma_addr,
		     ctx->authsize, NS_BIT);
	set_dout_dlli(&desc[idx], mac_result, ctx->authsize, NS_BIT, 1);
	set_queue_last_ind(ctx->drvdata, &desc[idx]);
	set_flow_mode(&desc[idx], DIN_AES_DOUT);
	idx++;

	*seq_size = idx;
	return 0;
}

static int config_ccm_adata(struct aead_request *req)
{
	struct crypto_aead *tfm = crypto_aead_reqtfm(req);
	struct cc_aead_ctx *ctx = crypto_aead_ctx(tfm);
	struct device *dev = drvdata_to_dev(ctx->drvdata);
	struct aead_req_ctx *req_ctx = aead_request_ctx(req);
	//unsigned int size_of_a = 0, rem_a_size = 0;
	unsigned int lp = req->iv[0];
	/* Note: The code assume that req->iv[0] already contains the value
	 * of L' of RFC3610
	 */
	unsigned int l = lp + 1;  /* This is L' of RFC 3610. */
	unsigned int m = ctx->authsize;  /* This is M' of RFC 3610. */
	u8 *b0 = req_ctx->ccm_config + CCM_B0_OFFSET;
	u8 *a0 = req_ctx->ccm_config + CCM_A0_OFFSET;
	u8 *ctr_count_0 = req_ctx->ccm_config + CCM_CTR_COUNT_0_OFFSET;
	unsigned int cryptlen = (req_ctx->gen_ctx.op_type ==
				 DRV_CRYPTO_DIRECTION_ENCRYPT) ?
				req->cryptlen :
				(req->cryptlen - ctx->authsize);
	int rc;

	memset(req_ctx->mac_buf, 0, AES_BLOCK_SIZE);
	memset(req_ctx->ccm_config, 0, AES_BLOCK_SIZE * 3);

	/* taken from crypto/ccm.c */
	/* 2 <= L <= 8, so 1 <= L' <= 7. */
	if (l < 2 || l > 8) {
		dev_err(dev, "illegal iv value %X\n", req->iv[0]);
		return -EINVAL;
	}
	memcpy(b0, req->iv, AES_BLOCK_SIZE);

	/* format control info per RFC 3610 and
	 * NIST Special Publication 800-38C
	 */
	*b0 |= (8 * ((m - 2) / 2));
	if (req_ctx->assoclen > 0)
		*b0 |= 64;  /* Enable bit 6 if Adata exists. */

	rc = set_msg_len(b0 + 16 - l, cryptlen, l);  /* Write L'. */
	if (rc) {
		dev_err(dev, "message len overflow detected");
		return rc;
	}
	 /* END of "taken from crypto/ccm.c" */

	/* l(a) - size of associated data. */
	req_ctx->ccm_hdr_size = format_ccm_a0(a0, req_ctx->assoclen);

	memset(req->iv + 15 - req->iv[0], 0, req->iv[0] + 1);
	req->iv[15] = 1;

	memcpy(ctr_count_0, req->iv, AES_BLOCK_SIZE);
	ctr_count_0[15] = 0;

	return 0;
}

static void cc_proc_rfc4309_ccm(struct aead_request *req)
{
	struct crypto_aead *tfm = crypto_aead_reqtfm(req);
	struct cc_aead_ctx *ctx = crypto_aead_ctx(tfm);
	struct aead_req_ctx *areq_ctx = aead_request_ctx(req);

	/* L' */
	memset(areq_ctx->ctr_iv, 0, AES_BLOCK_SIZE);
	/* For RFC 4309, always use 4 bytes for message length
	 * (at most 2^32-1 bytes).
	 */
	areq_ctx->ctr_iv[0] = 3;

	/* In RFC 4309 there is an 11-bytes nonce+IV part,
	 * that we build here.
	 */
	memcpy(areq_ctx->ctr_iv + CCM_BLOCK_NONCE_OFFSET, ctx->ctr_nonce,
	       CCM_BLOCK_NONCE_SIZE);
	memcpy(areq_ctx->ctr_iv + CCM_BLOCK_IV_OFFSET, req->iv,
	       CCM_BLOCK_IV_SIZE);
	req->iv = areq_ctx->ctr_iv;
	areq_ctx->assoclen -= CCM_BLOCK_IV_SIZE;
}

static void cc_set_ghash_desc(struct aead_request *req,
			      struct cc_hw_desc desc[], unsigned int *seq_size)
{
	struct crypto_aead *tfm = crypto_aead_reqtfm(req);
	struct cc_aead_ctx *ctx = crypto_aead_ctx(tfm);
	struct aead_req_ctx *req_ctx = aead_request_ctx(req);
	unsigned int idx = *seq_size;

	/* load key to AES*/
	hw_desc_init(&desc[idx]);
	set_cipher_mode(&desc[idx], DRV_CIPHER_ECB);
	set_cipher_config0(&desc[idx], DRV_CRYPTO_DIRECTION_ENCRYPT);
	set_din_type(&desc[idx], DMA_DLLI, ctx->enckey_dma_addr,
		     ctx->enc_keylen, NS_BIT);
	set_key_size_aes(&desc[idx], ctx->enc_keylen);
	set_setup_mode(&desc[idx], SETUP_LOAD_KEY0);
	set_flow_mode(&desc[idx], S_DIN_to_AES);
	idx++;

	/* process one zero block to generate hkey */
	hw_desc_init(&desc[idx]);
	set_din_const(&desc[idx], 0x0, AES_BLOCK_SIZE);
	set_dout_dlli(&desc[idx], req_ctx->hkey_dma_addr, AES_BLOCK_SIZE,
		      NS_BIT, 0);
	set_flow_mode(&desc[idx], DIN_AES_DOUT);
	idx++;

	/* Memory Barrier */
	hw_desc_init(&desc[idx]);
	set_din_no_dma(&desc[idx], 0, 0xfffff0);
	set_dout_no_dma(&desc[idx], 0, 0, 1);
	idx++;

	/* Load GHASH subkey */
	hw_desc_init(&desc[idx]);
	set_din_type(&desc[idx], DMA_DLLI, req_ctx->hkey_dma_addr,
		     AES_BLOCK_SIZE, NS_BIT);
	set_dout_no_dma(&desc[idx], 0, 0, 1);
	set_flow_mode(&desc[idx], S_DIN_to_HASH);
	set_aes_not_hash_mode(&desc[idx]);
	set_cipher_mode(&desc[idx], DRV_HASH_HW_GHASH);
	set_cipher_config1(&desc[idx], HASH_PADDING_ENABLED);
	set_setup_mode(&desc[idx], SETUP_LOAD_KEY0);
	idx++;

	/* Configure Hash Engine to work with GHASH.
	 * Since it was not possible to extend HASH submodes to add GHASH,
	 * The following command is necessary in order to
	 * select GHASH (according to HW designers)
	 */
	hw_desc_init(&desc[idx]);
	set_din_no_dma(&desc[idx], 0, 0xfffff0);
	set_dout_no_dma(&desc[idx], 0, 0, 1);
	set_flow_mode(&desc[idx], S_DIN_to_HASH);
	set_aes_not_hash_mode(&desc[idx]);
	set_cipher_mode(&desc[idx], DRV_HASH_HW_GHASH);
	set_cipher_do(&desc[idx], 1); //1=AES_SK RKEK
	set_cipher_config0(&desc[idx], DRV_CRYPTO_DIRECTION_ENCRYPT);
	set_cipher_config1(&desc[idx], HASH_PADDING_ENABLED);
	set_setup_mode(&desc[idx], SETUP_LOAD_KEY0);
	idx++;

	/* Load GHASH initial STATE (which is 0). (for any hash there is an
	 * initial state)
	 */
	hw_desc_init(&desc[idx]);
	set_din_const(&desc[idx], 0x0, AES_BLOCK_SIZE);
	set_dout_no_dma(&desc[idx], 0, 0, 1);
	set_flow_mode(&desc[idx], S_DIN_to_HASH);
	set_aes_not_hash_mode(&desc[idx]);
	set_cipher_mode(&desc[idx], DRV_HASH_HW_GHASH);
	set_cipher_config1(&desc[idx], HASH_PADDING_ENABLED);
	set_setup_mode(&desc[idx], SETUP_LOAD_STATE0);
	idx++;

	*seq_size = idx;
}

static void cc_set_gctr_desc(struct aead_request *req, struct cc_hw_desc desc[],
			     unsigned int *seq_size)
{
	struct crypto_aead *tfm = crypto_aead_reqtfm(req);
	struct cc_aead_ctx *ctx = crypto_aead_ctx(tfm);
	struct aead_req_ctx *req_ctx = aead_request_ctx(req);
	unsigned int idx = *seq_size;

	/* load key to AES*/
	hw_desc_init(&desc[idx]);
	set_cipher_mode(&desc[idx], DRV_CIPHER_GCTR);
	set_cipher_config0(&desc[idx], DRV_CRYPTO_DIRECTION_ENCRYPT);
	set_din_type(&desc[idx], DMA_DLLI, ctx->enckey_dma_addr,
		     ctx->enc_keylen, NS_BIT);
	set_key_size_aes(&desc[idx], ctx->enc_keylen);
	set_setup_mode(&desc[idx], SETUP_LOAD_KEY0);
	set_flow_mode(&desc[idx], S_DIN_to_AES);
	idx++;

	if (req_ctx->cryptlen && !req_ctx->plaintext_authenticate_only) {
		/* load AES/CTR initial CTR value inc by 2*/
		hw_desc_init(&desc[idx]);
		set_cipher_mode(&desc[idx], DRV_CIPHER_GCTR);
		set_key_size_aes(&desc[idx], ctx->enc_keylen);
		set_din_type(&desc[idx], DMA_DLLI,
			     req_ctx->gcm_iv_inc2_dma_addr, AES_BLOCK_SIZE,
			     NS_BIT);
		set_cipher_config0(&desc[idx], DRV_CRYPTO_DIRECTION_ENCRYPT);
		set_setup_mode(&desc[idx], SETUP_LOAD_STATE1);
		set_flow_mode(&desc[idx], S_DIN_to_AES);
		idx++;
	}

	*seq_size = idx;
}

static void cc_proc_gcm_result(struct aead_request *req,
			       struct cc_hw_desc desc[],
			       unsigned int *seq_size)
{
	struct crypto_aead *tfm = crypto_aead_reqtfm(req);
	struct cc_aead_ctx *ctx = crypto_aead_ctx(tfm);
	struct aead_req_ctx *req_ctx = aead_request_ctx(req);
	dma_addr_t mac_result;
	unsigned int idx = *seq_size;

	if (req_ctx->gen_ctx.op_type == DRV_CRYPTO_DIRECTION_DECRYPT) {
		mac_result = req_ctx->mac_buf_dma_addr;
	} else { /* Encrypt */
		mac_result = req_ctx->icv_dma_addr;
	}

	/* process(ghash) gcm_block_len */
	hw_desc_init(&desc[idx]);
	set_din_type(&desc[idx], DMA_DLLI, req_ctx->gcm_block_len_dma_addr,
		     AES_BLOCK_SIZE, NS_BIT);
	set_flow_mode(&desc[idx], DIN_HASH);
	idx++;

	/* Store GHASH state after GHASH(Associated Data + Cipher +LenBlock) */
	hw_desc_init(&desc[idx]);
	set_cipher_mode(&desc[idx], DRV_HASH_HW_GHASH);
	set_din_no_dma(&desc[idx], 0, 0xfffff0);
	set_dout_dlli(&desc[idx], req_ctx->mac_buf_dma_addr, AES_BLOCK_SIZE,
		      NS_BIT, 0);
	set_setup_mode(&desc[idx], SETUP_WRITE_STATE0);
	set_flow_mode(&desc[idx], S_HASH_to_DOUT);
	set_aes_not_hash_mode(&desc[idx]);

	idx++;

	/* load AES/CTR initial CTR value inc by 1*/
	hw_desc_init(&desc[idx]);
	set_cipher_mode(&desc[idx], DRV_CIPHER_GCTR);
	set_key_size_aes(&desc[idx], ctx->enc_keylen);
	set_din_type(&desc[idx], DMA_DLLI, req_ctx->gcm_iv_inc1_dma_addr,
		     AES_BLOCK_SIZE, NS_BIT);
	set_cipher_config0(&desc[idx], DRV_CRYPTO_DIRECTION_ENCRYPT);
	set_setup_mode(&desc[idx], SETUP_LOAD_STATE1);
	set_flow_mode(&desc[idx], S_DIN_to_AES);
	idx++;

	/* Memory Barrier */
	hw_desc_init(&desc[idx]);
	set_din_no_dma(&desc[idx], 0, 0xfffff0);
	set_dout_no_dma(&desc[idx], 0, 0, 1);
	idx++;

	/* process GCTR on stored GHASH and store MAC in mac_state*/
	hw_desc_init(&desc[idx]);
	set_cipher_mode(&desc[idx], DRV_CIPHER_GCTR);
	set_din_type(&desc[idx], DMA_DLLI, req_ctx->mac_buf_dma_addr,
		     AES_BLOCK_SIZE, NS_BIT);
	set_dout_dlli(&desc[idx], mac_result, ctx->authsize, NS_BIT, 1);
	set_queue_last_ind(ctx->drvdata, &desc[idx]);
	set_flow_mode(&desc[idx], DIN_AES_DOUT);
	idx++;

	*seq_size = idx;
}

static int cc_gcm(struct aead_request *req, struct cc_hw_desc desc[],
		  unsigned int *seq_size)
{
	struct aead_req_ctx *req_ctx = aead_request_ctx(req);
	unsigned int cipher_flow_mode;

	if (req_ctx->gen_ctx.op_type == DRV_CRYPTO_DIRECTION_DECRYPT) {
		cipher_flow_mode = AES_and_HASH;
	} else { /* Encrypt */
		cipher_flow_mode = AES_to_HASH_and_DOUT;
	}

	//in RFC4543 no data to encrypt. just copy data from src to dest.
	if (req_ctx->plaintext_authenticate_only) {
		cc_proc_cipher_desc(req, BYPASS, desc, seq_size);
		cc_set_ghash_desc(req, desc, seq_size);
		/* process(ghash) assoc data */
		cc_set_assoc_desc(req, DIN_HASH, desc, seq_size);
		cc_set_gctr_desc(req, desc, seq_size);
		cc_proc_gcm_result(req, desc, seq_size);
		return 0;
	}

	// for gcm and rfc4106.
	cc_set_ghash_desc(req, desc, seq_size);
	/* process(ghash) assoc data */
	if (req_ctx->assoclen > 0)
		cc_set_assoc_desc(req, DIN_HASH, desc, seq_size);
	cc_set_gctr_desc(req, desc, seq_size);
	/* process(gctr+ghash) */
	if (req_ctx->cryptlen)
		cc_proc_cipher_desc(req, cipher_flow_mode, desc, seq_size);
	cc_proc_gcm_result(req, desc, seq_size);

	return 0;
}

static int config_gcm_context(struct aead_request *req)
{
	struct crypto_aead *tfm = crypto_aead_reqtfm(req);
	struct cc_aead_ctx *ctx = crypto_aead_ctx(tfm);
	struct aead_req_ctx *req_ctx = aead_request_ctx(req);
	struct device *dev = drvdata_to_dev(ctx->drvdata);

	unsigned int cryptlen = (req_ctx->gen_ctx.op_type ==
				 DRV_CRYPTO_DIRECTION_ENCRYPT) ?
				req->cryptlen :
				(req->cryptlen - ctx->authsize);
	__be32 counter = cpu_to_be32(2);

	dev_dbg(dev, "%s() cryptlen = %d, req_ctx->assoclen = %d ctx->authsize = %d\n",
		__func__, cryptlen, req_ctx->assoclen, ctx->authsize);

	memset(req_ctx->hkey, 0, AES_BLOCK_SIZE);

	memset(req_ctx->mac_buf, 0, AES_BLOCK_SIZE);

	memcpy(req->iv + 12, &counter, 4);
	memcpy(req_ctx->gcm_iv_inc2, req->iv, 16);

	counter = cpu_to_be32(1);
	memcpy(req->iv + 12, &counter, 4);
	memcpy(req_ctx->gcm_iv_inc1, req->iv, 16);

	if (!req_ctx->plaintext_authenticate_only) {
		__be64 temp64;

		temp64 = cpu_to_be64(req_ctx->assoclen * 8);
		memcpy(&req_ctx->gcm_len_block.len_a, &temp64, sizeof(temp64));
		temp64 = cpu_to_be64(cryptlen * 8);
		memcpy(&req_ctx->gcm_len_block.len_c, &temp64, 8);
	} else {
		/* rfc4543=>  all data(AAD,IV,Plain) are considered additional
		 * data that is nothing is encrypted.
		 */
		__be64 temp64;

		temp64 = cpu_to_be64((req_ctx->assoclen +
				      GCM_BLOCK_RFC4_IV_SIZE + cryptlen) * 8);
		memcpy(&req_ctx->gcm_len_block.len_a, &temp64, sizeof(temp64));
		temp64 = 0;
		memcpy(&req_ctx->gcm_len_block.len_c, &temp64, 8);
	}

	return 0;
}

static void cc_proc_rfc4_gcm(struct aead_request *req)
{
	struct crypto_aead *tfm = crypto_aead_reqtfm(req);
	struct cc_aead_ctx *ctx = crypto_aead_ctx(tfm);
	struct aead_req_ctx *areq_ctx = aead_request_ctx(req);

	memcpy(areq_ctx->ctr_iv + GCM_BLOCK_RFC4_NONCE_OFFSET,
	       ctx->ctr_nonce, GCM_BLOCK_RFC4_NONCE_SIZE);
	memcpy(areq_ctx->ctr_iv + GCM_BLOCK_RFC4_IV_OFFSET, req->iv,
	       GCM_BLOCK_RFC4_IV_SIZE);
	req->iv = areq_ctx->ctr_iv;
	areq_ctx->assoclen -= GCM_BLOCK_RFC4_IV_SIZE;
}

static int cc_proc_aead(struct aead_request *req,
			enum drv_crypto_direction direct)
{
	int rc = 0;
	int seq_len = 0;
	struct cc_hw_desc desc[MAX_AEAD_PROCESS_SEQ];
	struct crypto_aead *tfm = crypto_aead_reqtfm(req);
	struct cc_aead_ctx *ctx = crypto_aead_ctx(tfm);
	struct aead_req_ctx *areq_ctx = aead_request_ctx(req);
	struct device *dev = drvdata_to_dev(ctx->drvdata);
	struct cc_crypto_req cc_req = {};

	dev_dbg(dev, "%s context=%p req=%p iv=%p src=%p src_ofs=%d dst=%p dst_ofs=%d cryptolen=%d\n",
		((direct == DRV_CRYPTO_DIRECTION_ENCRYPT) ? "Enc" : "Dec"),
		ctx, req, req->iv, sg_virt(req->src), req->src->offset,
		sg_virt(req->dst), req->dst->offset, req->cryptlen);

	/* STAT_PHASE_0: Init and sanity checks */

	/* Check data length according to mode */
	if (validate_data_size(ctx, direct, req)) {
		dev_err(dev, "Unsupported crypt/assoc len %d/%d.\n",
			req->cryptlen, areq_ctx->assoclen);
		crypto_aead_set_flags(tfm, CRYPTO_TFM_RES_BAD_BLOCK_LEN);
		return -EINVAL;
	}

	/* Setup request structure */
	cc_req.user_cb = (void *)cc_aead_complete;
	cc_req.user_arg = (void *)req;

	/* Setup request context */
	areq_ctx->gen_ctx.op_type = direct;
	areq_ctx->req_authsize = ctx->authsize;
	areq_ctx->cipher_mode = ctx->cipher_mode;

	/* STAT_PHASE_1: Map buffers */

	if (ctx->cipher_mode == DRV_CIPHER_CTR) {
		/* Build CTR IV - Copy nonce from last 4 bytes in
		 * CTR key to first 4 bytes in CTR IV
		 */
		memcpy(areq_ctx->ctr_iv, ctx->ctr_nonce,
		       CTR_RFC3686_NONCE_SIZE);
		memcpy(areq_ctx->ctr_iv + CTR_RFC3686_NONCE_SIZE, req->iv,
		       CTR_RFC3686_IV_SIZE);
		/* Initialize counter portion of counter block */
		*(__be32 *)(areq_ctx->ctr_iv + CTR_RFC3686_NONCE_SIZE +
			    CTR_RFC3686_IV_SIZE) = cpu_to_be32(1);

		/* Replace with counter iv */
		req->iv = areq_ctx->ctr_iv;
		areq_ctx->hw_iv_size = CTR_RFC3686_BLOCK_SIZE;
	} else if ((ctx->cipher_mode == DRV_CIPHER_CCM) ||
		   (ctx->cipher_mode == DRV_CIPHER_GCTR)) {
		areq_ctx->hw_iv_size = AES_BLOCK_SIZE;
		if (areq_ctx->ctr_iv != req->iv) {
			memcpy(areq_ctx->ctr_iv, req->iv,
			       crypto_aead_ivsize(tfm));
			req->iv = areq_ctx->ctr_iv;
		}
	}  else {
		areq_ctx->hw_iv_size = crypto_aead_ivsize(tfm);
	}

	if (ctx->cipher_mode == DRV_CIPHER_CCM) {
		rc = config_ccm_adata(req);
		if (rc) {
			dev_dbg(dev, "config_ccm_adata() returned with a failure %d!",
				rc);
			goto exit;
		}
	} else {
		areq_ctx->ccm_hdr_size = ccm_header_size_null;
	}

	if (ctx->cipher_mode == DRV_CIPHER_GCTR) {
		rc = config_gcm_context(req);
		if (rc) {
			dev_dbg(dev, "config_gcm_context() returned with a failure %d!",
				rc);
			goto exit;
		}
	}

	rc = cc_map_aead_request(ctx->drvdata, req);
	if (rc) {
		dev_err(dev, "map_request() failed\n");
		goto exit;
	}

	/* STAT_PHASE_2: Create sequence */

	/* Load MLLI tables to SRAM if necessary */
	cc_mlli_to_sram(req, desc, &seq_len);

	/*TODO: move seq len by reference */
	switch (ctx->auth_mode) {
	case DRV_HASH_SHA1:
	case DRV_HASH_SHA256:
		cc_hmac_authenc(req, desc, &seq_len);
		break;
	case DRV_HASH_XCBC_MAC:
		cc_xcbc_authenc(req, desc, &seq_len);
		break;
	case DRV_HASH_NULL:
		if (ctx->cipher_mode == DRV_CIPHER_CCM)
			cc_ccm(req, desc, &seq_len);
		if (ctx->cipher_mode == DRV_CIPHER_GCTR)
			cc_gcm(req, desc, &seq_len);
		break;
	default:
		dev_err(dev, "Unsupported authenc (%d)\n", ctx->auth_mode);
		cc_unmap_aead_request(dev, req);
		rc = -ENOTSUPP;
		goto exit;
	}

	/* STAT_PHASE_3: Lock HW and push sequence */

	rc = cc_send_request(ctx->drvdata, &cc_req, desc, seq_len, &req->base);

	if (rc != -EINPROGRESS && rc != -EBUSY) {
		dev_err(dev, "send_request() failed (rc=%d)\n", rc);
		cc_unmap_aead_request(dev, req);
	}

exit:
	return rc;
}

static int cc_aead_encrypt(struct aead_request *req)
{
	struct aead_req_ctx *areq_ctx = aead_request_ctx(req);
	int rc;

	memset(areq_ctx, 0, sizeof(*areq_ctx));

	/* No generated IV required */
	areq_ctx->backup_iv = req->iv;
	areq_ctx->assoclen = req->assoclen;
	areq_ctx->is_gcm4543 = false;

	areq_ctx->plaintext_authenticate_only = false;

	rc = cc_proc_aead(req, DRV_CRYPTO_DIRECTION_ENCRYPT);
	if (rc != -EINPROGRESS && rc != -EBUSY)
		req->iv = areq_ctx->backup_iv;

	return rc;
}

static int cc_rfc4309_ccm_encrypt(struct aead_request *req)
{
	/* Very similar to cc_aead_encrypt() above. */

	struct aead_req_ctx *areq_ctx = aead_request_ctx(req);
	struct crypto_aead *tfm = crypto_aead_reqtfm(req);
	struct cc_aead_ctx *ctx = crypto_aead_ctx(tfm);
	struct device *dev = drvdata_to_dev(ctx->drvdata);
	int rc = -EINVAL;

	if (!valid_assoclen(req)) {
		dev_err(dev, "invalid Assoclen:%u\n", req->assoclen);
		goto out;
	}

	memset(areq_ctx, 0, sizeof(*areq_ctx));

	/* No generated IV required */
	areq_ctx->backup_iv = req->iv;
	areq_ctx->assoclen = req->assoclen;
	areq_ctx->is_gcm4543 = true;

	cc_proc_rfc4309_ccm(req);

	rc = cc_proc_aead(req, DRV_CRYPTO_DIRECTION_ENCRYPT);
	if (rc != -EINPROGRESS && rc != -EBUSY)
		req->iv = areq_ctx->backup_iv;
out:
	return rc;
}

static int cc_aead_decrypt(struct aead_request *req)
{
	struct aead_req_ctx *areq_ctx = aead_request_ctx(req);
	int rc;

	memset(areq_ctx, 0, sizeof(*areq_ctx));

	/* No generated IV required */
	areq_ctx->backup_iv = req->iv;
	areq_ctx->assoclen = req->assoclen;
	areq_ctx->is_gcm4543 = false;

	areq_ctx->plaintext_authenticate_only = false;

	rc = cc_proc_aead(req, DRV_CRYPTO_DIRECTION_DECRYPT);
	if (rc != -EINPROGRESS && rc != -EBUSY)
		req->iv = areq_ctx->backup_iv;

	return rc;
}

static int cc_rfc4309_ccm_decrypt(struct aead_request *req)
{
	struct crypto_aead *tfm = crypto_aead_reqtfm(req);
	struct cc_aead_ctx *ctx = crypto_aead_ctx(tfm);
	struct device *dev = drvdata_to_dev(ctx->drvdata);
	struct aead_req_ctx *areq_ctx = aead_request_ctx(req);
	int rc = -EINVAL;

	if (!valid_assoclen(req)) {
		dev_err(dev, "invalid Assoclen:%u\n", req->assoclen);
		goto out;
	}

	memset(areq_ctx, 0, sizeof(*areq_ctx));

	/* No generated IV required */
	areq_ctx->backup_iv = req->iv;
	areq_ctx->assoclen = req->assoclen;

	areq_ctx->is_gcm4543 = true;
	cc_proc_rfc4309_ccm(req);

	rc = cc_proc_aead(req, DRV_CRYPTO_DIRECTION_DECRYPT);
	if (rc != -EINPROGRESS && rc != -EBUSY)
		req->iv = areq_ctx->backup_iv;

out:
	return rc;
}

static int cc_rfc4106_gcm_setkey(struct crypto_aead *tfm, const u8 *key,
				 unsigned int keylen)
{
	struct cc_aead_ctx *ctx = crypto_aead_ctx(tfm);
	struct device *dev = drvdata_to_dev(ctx->drvdata);

	dev_dbg(dev, "%s()  keylen %d, key %p\n", __func__, keylen, key);

	if (keylen < 4)
		return -EINVAL;

	keylen -= 4;
	memcpy(ctx->ctr_nonce, key + keylen, 4);

	return cc_aead_setkey(tfm, key, keylen);
}

static int cc_rfc4543_gcm_setkey(struct crypto_aead *tfm, const u8 *key,
				 unsigned int keylen)
{
	struct cc_aead_ctx *ctx = crypto_aead_ctx(tfm);
	struct device *dev = drvdata_to_dev(ctx->drvdata);

	dev_dbg(dev, "%s()  keylen %d, key %p\n", __func__, keylen, key);

	if (keylen < 4)
		return -EINVAL;

	keylen -= 4;
	memcpy(ctx->ctr_nonce, key + keylen, 4);

	return cc_aead_setkey(tfm, key, keylen);
}

static int cc_gcm_setauthsize(struct crypto_aead *authenc,
			      unsigned int authsize)
{
	switch (authsize) {
	case 4:
	case 8:
	case 12:
	case 13:
	case 14:
	case 15:
	case 16:
		break;
	default:
		return -EINVAL;
	}

	return cc_aead_setauthsize(authenc, authsize);
}

static int cc_rfc4106_gcm_setauthsize(struct crypto_aead *authenc,
				      unsigned int authsize)
{
	struct cc_aead_ctx *ctx = crypto_aead_ctx(authenc);
	struct device *dev = drvdata_to_dev(ctx->drvdata);

	dev_dbg(dev, "authsize %d\n", authsize);

	switch (authsize) {
	case 8:
	case 12:
	case 16:
		break;
	default:
		return -EINVAL;
	}

	return cc_aead_setauthsize(authenc, authsize);
}

static int cc_rfc4543_gcm_setauthsize(struct crypto_aead *authenc,
				      unsigned int authsize)
{
	struct cc_aead_ctx *ctx = crypto_aead_ctx(authenc);
	struct device *dev = drvdata_to_dev(ctx->drvdata);

	dev_dbg(dev, "authsize %d\n", authsize);

	if (authsize != 16)
		return -EINVAL;

	return cc_aead_setauthsize(authenc, authsize);
}

static int cc_rfc4106_gcm_encrypt(struct aead_request *req)
{
	/* Very similar to cc_aead_encrypt() above. */

	struct crypto_aead *tfm = crypto_aead_reqtfm(req);
	struct cc_aead_ctx *ctx = crypto_aead_ctx(tfm);
	struct device *dev = drvdata_to_dev(ctx->drvdata);
	struct aead_req_ctx *areq_ctx = aead_request_ctx(req);
	int rc = -EINVAL;

	if (!valid_assoclen(req)) {
		dev_err(dev, "invalid Assoclen:%u\n", req->assoclen);
		goto out;
	}

	memset(areq_ctx, 0, sizeof(*areq_ctx));

	/* No generated IV required */
	areq_ctx->backup_iv = req->iv;
	areq_ctx->assoclen = req->assoclen;
	areq_ctx->plaintext_authenticate_only = false;

	cc_proc_rfc4_gcm(req);
	areq_ctx->is_gcm4543 = true;

	rc = cc_proc_aead(req, DRV_CRYPTO_DIRECTION_ENCRYPT);
	if (rc != -EINPROGRESS && rc != -EBUSY)
		req->iv = areq_ctx->backup_iv;
out:
	return rc;
}

static int cc_rfc4543_gcm_encrypt(struct aead_request *req)
{
	/* Very similar to cc_aead_encrypt() above. */
	struct crypto_aead *tfm = crypto_aead_reqtfm(req);
	struct cc_aead_ctx *ctx = crypto_aead_ctx(tfm);
	struct device *dev = drvdata_to_dev(ctx->drvdata);
	struct aead_req_ctx *areq_ctx = aead_request_ctx(req);
	int rc = -EINVAL;

	if (!valid_assoclen(req)) {
		dev_err(dev, "invalid Assoclen:%u\n", req->assoclen);
		goto out;
	}

	memset(areq_ctx, 0, sizeof(*areq_ctx));

	//plaintext is not encryped with rfc4543
	areq_ctx->plaintext_authenticate_only = true;

	/* No generated IV required */
	areq_ctx->backup_iv = req->iv;
	areq_ctx->assoclen = req->assoclen;

	cc_proc_rfc4_gcm(req);
	areq_ctx->is_gcm4543 = true;

	rc = cc_proc_aead(req, DRV_CRYPTO_DIRECTION_ENCRYPT);
	if (rc != -EINPROGRESS && rc != -EBUSY)
		req->iv = areq_ctx->backup_iv;
out:
	return rc;
}

static int cc_rfc4106_gcm_decrypt(struct aead_request *req)
{
	/* Very similar to cc_aead_decrypt() above. */

	struct crypto_aead *tfm = crypto_aead_reqtfm(req);
	struct cc_aead_ctx *ctx = crypto_aead_ctx(tfm);
	struct device *dev = drvdata_to_dev(ctx->drvdata);
	struct aead_req_ctx *areq_ctx = aead_request_ctx(req);
	int rc = -EINVAL;

	if (!valid_assoclen(req)) {
		dev_err(dev, "invalid Assoclen:%u\n", req->assoclen);
		goto out;
	}

	memset(areq_ctx, 0, sizeof(*areq_ctx));

	/* No generated IV required */
	areq_ctx->backup_iv = req->iv;
	areq_ctx->assoclen = req->assoclen;
	areq_ctx->plaintext_authenticate_only = false;

	cc_proc_rfc4_gcm(req);
	areq_ctx->is_gcm4543 = true;

	rc = cc_proc_aead(req, DRV_CRYPTO_DIRECTION_DECRYPT);
	if (rc != -EINPROGRESS && rc != -EBUSY)
		req->iv = areq_ctx->backup_iv;
out:
	return rc;
}

static int cc_rfc4543_gcm_decrypt(struct aead_request *req)
{
	/* Very similar to cc_aead_decrypt() above. */
	struct crypto_aead *tfm = crypto_aead_reqtfm(req);
	struct cc_aead_ctx *ctx = crypto_aead_ctx(tfm);
	struct device *dev = drvdata_to_dev(ctx->drvdata);
	struct aead_req_ctx *areq_ctx = aead_request_ctx(req);
	int rc = -EINVAL;

	if (!valid_assoclen(req)) {
		dev_err(dev, "invalid Assoclen:%u\n", req->assoclen);
		goto out;
	}

	memset(areq_ctx, 0, sizeof(*areq_ctx));

	//plaintext is not decryped with rfc4543
	areq_ctx->plaintext_authenticate_only = true;

	/* No generated IV required */
	areq_ctx->backup_iv = req->iv;
	areq_ctx->assoclen = req->assoclen;

	cc_proc_rfc4_gcm(req);
	areq_ctx->is_gcm4543 = true;

	rc = cc_proc_aead(req, DRV_CRYPTO_DIRECTION_DECRYPT);
	if (rc != -EINPROGRESS && rc != -EBUSY)
		req->iv = areq_ctx->backup_iv;
out:
	return rc;
}

/* aead alg */
static struct cc_alg_template aead_algs[] = {
	{
		.name = "authenc(hmac(sha1),cbc(aes))",
		.driver_name = "authenc-hmac-sha1-cbc-aes-ccree",
		.blocksize = AES_BLOCK_SIZE,
		.template_aead = {
			.setkey = cc_aead_setkey,
			.setauthsize = cc_aead_setauthsize,
			.encrypt = cc_aead_encrypt,
			.decrypt = cc_aead_decrypt,
			.init = cc_aead_init,
			.exit = cc_aead_exit,
			.ivsize = AES_BLOCK_SIZE,
			.maxauthsize = SHA1_DIGEST_SIZE,
		},
		.cipher_mode = DRV_CIPHER_CBC,
		.flow_mode = S_DIN_to_AES,
		.auth_mode = DRV_HASH_SHA1,
		.min_hw_rev = CC_HW_REV_630,
		.std_body = CC_STD_NIST,
	},
	{
		.name = "authenc(hmac(sha1),cbc(des3_ede))",
		.driver_name = "authenc-hmac-sha1-cbc-des3-ccree",
		.blocksize = DES3_EDE_BLOCK_SIZE,
		.template_aead = {
			.setkey = cc_des3_aead_setkey,
			.setauthsize = cc_aead_setauthsize,
			.encrypt = cc_aead_encrypt,
			.decrypt = cc_aead_decrypt,
			.init = cc_aead_init,
			.exit = cc_aead_exit,
			.ivsize = DES3_EDE_BLOCK_SIZE,
			.maxauthsize = SHA1_DIGEST_SIZE,
		},
		.cipher_mode = DRV_CIPHER_CBC,
		.flow_mode = S_DIN_to_DES,
		.auth_mode = DRV_HASH_SHA1,
		.min_hw_rev = CC_HW_REV_630,
		.std_body = CC_STD_NIST,
	},
	{
		.name = "authenc(hmac(sha256),cbc(aes))",
		.driver_name = "authenc-hmac-sha256-cbc-aes-ccree",
		.blocksize = AES_BLOCK_SIZE,
		.template_aead = {
			.setkey = cc_aead_setkey,
			.setauthsize = cc_aead_setauthsize,
			.encrypt = cc_aead_encrypt,
			.decrypt = cc_aead_decrypt,
			.init = cc_aead_init,
			.exit = cc_aead_exit,
			.ivsize = AES_BLOCK_SIZE,
			.maxauthsize = SHA256_DIGEST_SIZE,
		},
		.cipher_mode = DRV_CIPHER_CBC,
		.flow_mode = S_DIN_to_AES,
		.auth_mode = DRV_HASH_SHA256,
		.min_hw_rev = CC_HW_REV_630,
		.std_body = CC_STD_NIST,
	},
	{
		.name = "authenc(hmac(sha256),cbc(des3_ede))",
		.driver_name = "authenc-hmac-sha256-cbc-des3-ccree",
		.blocksize = DES3_EDE_BLOCK_SIZE,
		.template_aead = {
			.setkey = cc_des3_aead_setkey,
			.setauthsize = cc_aead_setauthsize,
			.encrypt = cc_aead_encrypt,
			.decrypt = cc_aead_decrypt,
			.init = cc_aead_init,
			.exit = cc_aead_exit,
			.ivsize = DES3_EDE_BLOCK_SIZE,
			.maxauthsize = SHA256_DIGEST_SIZE,
		},
		.cipher_mode = DRV_CIPHER_CBC,
		.flow_mode = S_DIN_to_DES,
		.auth_mode = DRV_HASH_SHA256,
		.min_hw_rev = CC_HW_REV_630,
		.std_body = CC_STD_NIST,
	},
	{
		.name = "authenc(xcbc(aes),cbc(aes))",
		.driver_name = "authenc-xcbc-aes-cbc-aes-ccree",
		.blocksize = AES_BLOCK_SIZE,
		.template_aead = {
			.setkey = cc_aead_setkey,
			.setauthsize = cc_aead_setauthsize,
			.encrypt = cc_aead_encrypt,
			.decrypt = cc_aead_decrypt,
			.init = cc_aead_init,
			.exit = cc_aead_exit,
			.ivsize = AES_BLOCK_SIZE,
			.maxauthsize = AES_BLOCK_SIZE,
		},
		.cipher_mode = DRV_CIPHER_CBC,
		.flow_mode = S_DIN_to_AES,
		.auth_mode = DRV_HASH_XCBC_MAC,
		.min_hw_rev = CC_HW_REV_630,
		.std_body = CC_STD_NIST,
	},
	{
		.name = "authenc(hmac(sha1),rfc3686(ctr(aes)))",
		.driver_name = "authenc-hmac-sha1-rfc3686-ctr-aes-ccree",
		.blocksize = 1,
		.template_aead = {
			.setkey = cc_aead_setkey,
			.setauthsize = cc_aead_setauthsize,
			.encrypt = cc_aead_encrypt,
			.decrypt = cc_aead_decrypt,
			.init = cc_aead_init,
			.exit = cc_aead_exit,
			.ivsize = CTR_RFC3686_IV_SIZE,
			.maxauthsize = SHA1_DIGEST_SIZE,
		},
		.cipher_mode = DRV_CIPHER_CTR,
		.flow_mode = S_DIN_to_AES,
		.auth_mode = DRV_HASH_SHA1,
		.min_hw_rev = CC_HW_REV_630,
		.std_body = CC_STD_NIST,
	},
	{
		.name = "authenc(hmac(sha256),rfc3686(ctr(aes)))",
		.driver_name = "authenc-hmac-sha256-rfc3686-ctr-aes-ccree",
		.blocksize = 1,
		.template_aead = {
			.setkey = cc_aead_setkey,
			.setauthsize = cc_aead_setauthsize,
			.encrypt = cc_aead_encrypt,
			.decrypt = cc_aead_decrypt,
			.init = cc_aead_init,
			.exit = cc_aead_exit,
			.ivsize = CTR_RFC3686_IV_SIZE,
			.maxauthsize = SHA256_DIGEST_SIZE,
		},
		.cipher_mode = DRV_CIPHER_CTR,
		.flow_mode = S_DIN_to_AES,
		.auth_mode = DRV_HASH_SHA256,
		.min_hw_rev = CC_HW_REV_630,
		.std_body = CC_STD_NIST,
	},
	{
		.name = "authenc(xcbc(aes),rfc3686(ctr(aes)))",
		.driver_name = "authenc-xcbc-aes-rfc3686-ctr-aes-ccree",
		.blocksize = 1,
		.template_aead = {
			.setkey = cc_aead_setkey,
			.setauthsize = cc_aead_setauthsize,
			.encrypt = cc_aead_encrypt,
			.decrypt = cc_aead_decrypt,
			.init = cc_aead_init,
			.exit = cc_aead_exit,
			.ivsize = CTR_RFC3686_IV_SIZE,
			.maxauthsize = AES_BLOCK_SIZE,
		},
		.cipher_mode = DRV_CIPHER_CTR,
		.flow_mode = S_DIN_to_AES,
		.auth_mode = DRV_HASH_XCBC_MAC,
		.min_hw_rev = CC_HW_REV_630,
		.std_body = CC_STD_NIST,
	},
	{
		.name = "ccm(aes)",
		.driver_name = "ccm-aes-ccree",
		.blocksize = 1,
		.template_aead = {
			.setkey = cc_aead_setkey,
			.setauthsize = cc_ccm_setauthsize,
			.encrypt = cc_aead_encrypt,
			.decrypt = cc_aead_decrypt,
			.init = cc_aead_init,
			.exit = cc_aead_exit,
			.ivsize = AES_BLOCK_SIZE,
			.maxauthsize = AES_BLOCK_SIZE,
		},
		.cipher_mode = DRV_CIPHER_CCM,
		.flow_mode = S_DIN_to_AES,
		.auth_mode = DRV_HASH_NULL,
		.min_hw_rev = CC_HW_REV_630,
		.std_body = CC_STD_NIST,
	},
	{
		.name = "rfc4309(ccm(aes))",
		.driver_name = "rfc4309-ccm-aes-ccree",
		.blocksize = 1,
		.template_aead = {
			.setkey = cc_rfc4309_ccm_setkey,
			.setauthsize = cc_rfc4309_ccm_setauthsize,
			.encrypt = cc_rfc4309_ccm_encrypt,
			.decrypt = cc_rfc4309_ccm_decrypt,
			.init = cc_aead_init,
			.exit = cc_aead_exit,
			.ivsize = CCM_BLOCK_IV_SIZE,
			.maxauthsize = AES_BLOCK_SIZE,
		},
		.cipher_mode = DRV_CIPHER_CCM,
		.flow_mode = S_DIN_to_AES,
		.auth_mode = DRV_HASH_NULL,
		.min_hw_rev = CC_HW_REV_630,
		.std_body = CC_STD_NIST,
	},
	{
		.name = "gcm(aes)",
		.driver_name = "gcm-aes-ccree",
		.blocksize = 1,
		.template_aead = {
			.setkey = cc_aead_setkey,
			.setauthsize = cc_gcm_setauthsize,
			.encrypt = cc_aead_encrypt,
			.decrypt = cc_aead_decrypt,
			.init = cc_aead_init,
			.exit = cc_aead_exit,
			.ivsize = 12,
			.maxauthsize = AES_BLOCK_SIZE,
		},
		.cipher_mode = DRV_CIPHER_GCTR,
		.flow_mode = S_DIN_to_AES,
		.auth_mode = DRV_HASH_NULL,
		.min_hw_rev = CC_HW_REV_630,
		.std_body = CC_STD_NIST,
	},
	{
		.name = "rfc4106(gcm(aes))",
		.driver_name = "rfc4106-gcm-aes-ccree",
		.blocksize = 1,
		.template_aead = {
			.setkey = cc_rfc4106_gcm_setkey,
			.setauthsize = cc_rfc4106_gcm_setauthsize,
			.encrypt = cc_rfc4106_gcm_encrypt,
			.decrypt = cc_rfc4106_gcm_decrypt,
			.init = cc_aead_init,
			.exit = cc_aead_exit,
			.ivsize = GCM_BLOCK_RFC4_IV_SIZE,
			.maxauthsize = AES_BLOCK_SIZE,
		},
		.cipher_mode = DRV_CIPHER_GCTR,
		.flow_mode = S_DIN_to_AES,
		.auth_mode = DRV_HASH_NULL,
		.min_hw_rev = CC_HW_REV_630,
		.std_body = CC_STD_NIST,
	},
	{
		.name = "rfc4543(gcm(aes))",
		.driver_name = "rfc4543-gcm-aes-ccree",
		.blocksize = 1,
		.template_aead = {
			.setkey = cc_rfc4543_gcm_setkey,
			.setauthsize = cc_rfc4543_gcm_setauthsize,
			.encrypt = cc_rfc4543_gcm_encrypt,
			.decrypt = cc_rfc4543_gcm_decrypt,
			.init = cc_aead_init,
			.exit = cc_aead_exit,
			.ivsize = GCM_BLOCK_RFC4_IV_SIZE,
			.maxauthsize = AES_BLOCK_SIZE,
		},
		.cipher_mode = DRV_CIPHER_GCTR,
		.flow_mode = S_DIN_to_AES,
		.auth_mode = DRV_HASH_NULL,
		.min_hw_rev = CC_HW_REV_630,
		.std_body = CC_STD_NIST,
	},
};

static struct cc_crypto_alg *cc_create_aead_alg(struct cc_alg_template *tmpl,
						struct device *dev)
{
	struct cc_crypto_alg *t_alg;
	struct aead_alg *alg;

	t_alg = kzalloc(sizeof(*t_alg), GFP_KERNEL);
	if (!t_alg)
		return ERR_PTR(-ENOMEM);

	alg = &tmpl->template_aead;

	snprintf(alg->base.cra_name, CRYPTO_MAX_ALG_NAME, "%s", tmpl->name);
	snprintf(alg->base.cra_driver_name, CRYPTO_MAX_ALG_NAME, "%s",
		 tmpl->driver_name);
	alg->base.cra_module = THIS_MODULE;
	alg->base.cra_priority = CC_CRA_PRIO;

	alg->base.cra_ctxsize = sizeof(struct cc_aead_ctx);
	alg->base.cra_flags = CRYPTO_ALG_ASYNC | CRYPTO_ALG_KERN_DRIVER_ONLY;
	alg->init = cc_aead_init;
	alg->exit = cc_aead_exit;

	t_alg->aead_alg = *alg;

	t_alg->cipher_mode = tmpl->cipher_mode;
	t_alg->flow_mode = tmpl->flow_mode;
	t_alg->auth_mode = tmpl->auth_mode;

	return t_alg;
}

int cc_aead_free(struct cc_drvdata *drvdata)
{
	struct cc_crypto_alg *t_alg, *n;
	struct cc_aead_handle *aead_handle =
		(struct cc_aead_handle *)drvdata->aead_handle;

	if (aead_handle) {
		/* Remove registered algs */
		list_for_each_entry_safe(t_alg, n, &aead_handle->aead_list,
					 entry) {
			crypto_unregister_aead(&t_alg->aead_alg);
			list_del(&t_alg->entry);
			kfree(t_alg);
		}
		kfree(aead_handle);
		drvdata->aead_handle = NULL;
	}

	return 0;
}

int cc_aead_alloc(struct cc_drvdata *drvdata)
{
	struct cc_aead_handle *aead_handle;
	struct cc_crypto_alg *t_alg;
	int rc = -ENOMEM;
	int alg;
	struct device *dev = drvdata_to_dev(drvdata);

	aead_handle = kmalloc(sizeof(*aead_handle), GFP_KERNEL);
	if (!aead_handle) {
		rc = -ENOMEM;
		goto fail0;
	}

	INIT_LIST_HEAD(&aead_handle->aead_list);
	drvdata->aead_handle = aead_handle;

	aead_handle->sram_workspace_addr = cc_sram_alloc(drvdata,
							 MAX_HMAC_DIGEST_SIZE);

	if (aead_handle->sram_workspace_addr == NULL_SRAM_ADDR) {
		dev_err(dev, "SRAM pool exhausted\n");
		rc = -ENOMEM;
		goto fail1;
	}

	/* Linux crypto */
	for (alg = 0; alg < ARRAY_SIZE(aead_algs); alg++) {
		if ((aead_algs[alg].min_hw_rev > drvdata->hw_rev) ||
		    !(drvdata->std_bodies & aead_algs[alg].std_body))
			continue;

		t_alg = cc_create_aead_alg(&aead_algs[alg], dev);
		if (IS_ERR(t_alg)) {
			rc = PTR_ERR(t_alg);
			dev_err(dev, "%s alg allocation failed\n",
				aead_algs[alg].driver_name);
			goto fail1;
		}
		t_alg->drvdata = drvdata;
		rc = crypto_register_aead(&t_alg->aead_alg);
		if (rc) {
			dev_err(dev, "%s alg registration failed\n",
				t_alg->aead_alg.base.cra_driver_name);
			goto fail2;
		} else {
			list_add_tail(&t_alg->entry, &aead_handle->aead_list);
			dev_dbg(dev, "Registered %s\n",
				t_alg->aead_alg.base.cra_driver_name);
		}
	}

	return 0;

fail2:
	kfree(t_alg);
fail1:
	cc_aead_free(drvdata);
fail0:
	return rc;
}<|MERGE_RESOLUTION|>--- conflicted
+++ resolved
@@ -236,12 +236,8 @@
 			/* In case of payload authentication failure, MUST NOT
 			 * revealed the decrypted message --> zero its memory.
 			 */
-<<<<<<< HEAD
-			cc_zero_sgl(areq->dst, areq->cryptlen);
-=======
 			sg_zero_buffer(areq->dst, sg_nents(areq->dst),
 				       areq->cryptlen, 0);
->>>>>>> f7688b48
 			err = -EBADMSG;
 		}
 	/*ENCRYPT*/
