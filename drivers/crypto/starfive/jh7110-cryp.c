// SPDX-License-Identifier: GPL-2.0
/*
 * Cryptographic API.
 *
 * Support for StarFive hardware cryptographic engine.
 * Copyright (c) 2022 StarFive Technology
 *
 */

#include <crypto/engine.h>
#include "jh7110-cryp.h"
#include <linux/clk.h>
#include <linux/completion.h>
#include <linux/err.h>
#include <linux/interrupt.h>
#include <linux/iopoll.h>
#include <linux/kernel.h>
#include <linux/mod_devicetable.h>
#include <linux/module.h>
#include <linux/platform_device.h>
#include <linux/pm_runtime.h>
#include <linux/reset.h>
#include <linux/spinlock.h>

#define DRIVER_NAME             "jh7110-crypto"

struct starfive_dev_list {
	struct list_head        dev_list;
	spinlock_t              lock; /* protect dev_list */
};

static struct starfive_dev_list dev_list = {
	.dev_list = LIST_HEAD_INIT(dev_list.dev_list),
	.lock     = __SPIN_LOCK_UNLOCKED(dev_list.lock),
};

struct starfive_cryp_dev *starfive_cryp_find_dev(struct starfive_cryp_ctx *ctx)
{
	struct starfive_cryp_dev *cryp = NULL, *tmp;

	spin_lock_bh(&dev_list.lock);
	if (!ctx->cryp) {
		list_for_each_entry(tmp, &dev_list.dev_list, list) {
			cryp = tmp;
			break;
		}
		ctx->cryp = cryp;
	} else {
		cryp = ctx->cryp;
	}

	spin_unlock_bh(&dev_list.lock);

	return cryp;
}

static u16 side_chan;
module_param(side_chan, ushort, 0);
MODULE_PARM_DESC(side_chan, "Enable side channel mitigation for AES module.\n"
			    "Enabling this feature will reduce speed performance.\n"
			    " 0 - Disabled\n"
			    " other - Enabled");

static int starfive_dma_init(struct starfive_cryp_dev *cryp)
{
	dma_cap_mask_t mask;

	dma_cap_zero(mask);
	dma_cap_set(DMA_SLAVE, mask);

	cryp->tx = dma_request_chan(cryp->dev, "tx");
	if (IS_ERR(cryp->tx))
		return dev_err_probe(cryp->dev, PTR_ERR(cryp->tx),
				     "Error requesting tx dma channel.\n");

	cryp->rx = dma_request_chan(cryp->dev, "rx");
	if (IS_ERR(cryp->rx)) {
		dma_release_channel(cryp->tx);
		return dev_err_probe(cryp->dev, PTR_ERR(cryp->rx),
				     "Error requesting rx dma channel.\n");
	}

	return 0;
}

static void starfive_dma_cleanup(struct starfive_cryp_dev *cryp)
{
	dma_release_channel(cryp->tx);
	dma_release_channel(cryp->rx);
}

static int starfive_cryp_probe(struct platform_device *pdev)
{
	struct starfive_cryp_dev *cryp;
	struct resource *res;
	int ret;

	cryp = devm_kzalloc(&pdev->dev, sizeof(*cryp), GFP_KERNEL);
	if (!cryp)
		return -ENOMEM;

	platform_set_drvdata(pdev, cryp);
	cryp->dev = &pdev->dev;

	cryp->base = devm_platform_get_and_ioremap_resource(pdev, 0, &res);
	if (IS_ERR(cryp->base))
		return dev_err_probe(&pdev->dev, PTR_ERR(cryp->base),
				     "Error remapping memory for platform device\n");

	cryp->phys_base = res->start;
	cryp->dma_maxburst = 32;
	cryp->side_chan = side_chan;

	cryp->hclk = devm_clk_get(&pdev->dev, "hclk");
	if (IS_ERR(cryp->hclk))
		return dev_err_probe(&pdev->dev, PTR_ERR(cryp->hclk),
				     "Error getting hardware reference clock\n");

	cryp->ahb = devm_clk_get(&pdev->dev, "ahb");
	if (IS_ERR(cryp->ahb))
		return dev_err_probe(&pdev->dev, PTR_ERR(cryp->ahb),
				     "Error getting ahb reference clock\n");

	cryp->rst = devm_reset_control_get_shared(cryp->dev, NULL);
	if (IS_ERR(cryp->rst))
		return dev_err_probe(&pdev->dev, PTR_ERR(cryp->rst),
				     "Error getting hardware reset line\n");

<<<<<<< HEAD
	init_completion(&cryp->pka_done);

	irq = platform_get_irq(pdev, 0);
	if (irq < 0)
		return irq;

	ret = devm_request_irq(&pdev->dev, irq, starfive_cryp_irq, 0, pdev->name,
			       (void *)cryp);
	if (ret)
		return dev_err_probe(&pdev->dev, ret,
				     "Failed to register interrupt handler\n");

=======
>>>>>>> a6ad5510
	clk_prepare_enable(cryp->hclk);
	clk_prepare_enable(cryp->ahb);
	reset_control_deassert(cryp->rst);

	spin_lock(&dev_list.lock);
	list_add(&cryp->list, &dev_list.dev_list);
	spin_unlock(&dev_list.lock);

	ret = starfive_dma_init(cryp);
	if (ret)
		goto err_dma_init;

	/* Initialize crypto engine */
	cryp->engine = crypto_engine_alloc_init(&pdev->dev, 1);
	if (!cryp->engine) {
		ret = -ENOMEM;
		goto err_engine;
	}

	ret = crypto_engine_start(cryp->engine);
	if (ret)
		goto err_engine_start;

	ret = starfive_aes_register_algs();
	if (ret)
		goto err_algs_aes;

	ret = starfive_hash_register_algs();
	if (ret)
		goto err_algs_hash;

	ret = starfive_rsa_register_algs();
	if (ret)
		goto err_algs_rsa;

	return 0;

err_algs_rsa:
	starfive_hash_unregister_algs();
err_algs_hash:
	starfive_aes_unregister_algs();
err_algs_aes:
	crypto_engine_stop(cryp->engine);
err_engine_start:
	crypto_engine_exit(cryp->engine);
err_engine:
	starfive_dma_cleanup(cryp);
err_dma_init:
	spin_lock(&dev_list.lock);
	list_del(&cryp->list);
	spin_unlock(&dev_list.lock);

	clk_disable_unprepare(cryp->hclk);
	clk_disable_unprepare(cryp->ahb);
	reset_control_assert(cryp->rst);

<<<<<<< HEAD
	tasklet_kill(&cryp->aes_done);
	tasklet_kill(&cryp->hash_done);

=======
>>>>>>> a6ad5510
	return ret;
}

static void starfive_cryp_remove(struct platform_device *pdev)
{
	struct starfive_cryp_dev *cryp = platform_get_drvdata(pdev);

	starfive_aes_unregister_algs();
	starfive_hash_unregister_algs();
	starfive_rsa_unregister_algs();

	crypto_engine_stop(cryp->engine);
	crypto_engine_exit(cryp->engine);

	starfive_dma_cleanup(cryp);

	spin_lock(&dev_list.lock);
	list_del(&cryp->list);
	spin_unlock(&dev_list.lock);

	clk_disable_unprepare(cryp->hclk);
	clk_disable_unprepare(cryp->ahb);
	reset_control_assert(cryp->rst);
}

static const struct of_device_id starfive_dt_ids[] __maybe_unused = {
	{ .compatible = "starfive,jh7110-crypto", .data = NULL},
	{},
};
MODULE_DEVICE_TABLE(of, starfive_dt_ids);

static struct platform_driver starfive_cryp_driver = {
	.probe  = starfive_cryp_probe,
	.remove_new = starfive_cryp_remove,
	.driver = {
		.name           = DRIVER_NAME,
		.of_match_table = starfive_dt_ids,
	},
};

module_platform_driver(starfive_cryp_driver);

MODULE_LICENSE("GPL");
MODULE_DESCRIPTION("StarFive JH7110 Cryptographic Module");<|MERGE_RESOLUTION|>--- conflicted
+++ resolved
@@ -126,21 +126,6 @@
 		return dev_err_probe(&pdev->dev, PTR_ERR(cryp->rst),
 				     "Error getting hardware reset line\n");
 
-<<<<<<< HEAD
-	init_completion(&cryp->pka_done);
-
-	irq = platform_get_irq(pdev, 0);
-	if (irq < 0)
-		return irq;
-
-	ret = devm_request_irq(&pdev->dev, irq, starfive_cryp_irq, 0, pdev->name,
-			       (void *)cryp);
-	if (ret)
-		return dev_err_probe(&pdev->dev, ret,
-				     "Failed to register interrupt handler\n");
-
-=======
->>>>>>> a6ad5510
 	clk_prepare_enable(cryp->hclk);
 	clk_prepare_enable(cryp->ahb);
 	reset_control_deassert(cryp->rst);
@@ -197,12 +182,6 @@
 	clk_disable_unprepare(cryp->ahb);
 	reset_control_assert(cryp->rst);
 
-<<<<<<< HEAD
-	tasklet_kill(&cryp->aes_done);
-	tasklet_kill(&cryp->hash_done);
-
-=======
->>>>>>> a6ad5510
 	return ret;
 }
 
