--- conflicted
+++ resolved
@@ -756,7 +756,6 @@
 	u8 *ipad = NULL, *opad = NULL;
 	int icount = 0;
 	int ret;
-<<<<<<< HEAD
 
 	if (authkeylen > bs) {
 		ret = crypto_shash_digest(&ctx->sdesc->shash, keys->authkey,
@@ -790,41 +789,6 @@
 
 	memcpy(ctx->key + authkeylen, keys->enckey, keys->enckeylen);
 
-=======
-
-	if (authkeylen > bs) {
-		ret = crypto_shash_digest(&ctx->sdesc->shash, keys->authkey,
-					  authkeylen, ctx->key);
-		if (ret)
-			return ret;
-		authkeylen = ds;
-	} else
-		memcpy(ctx->key, keys->authkey, authkeylen);
-
-	ctx->enc_key_len = keys->enckeylen;
-	ctx->auth_key_len = authkeylen;
-
-	if (ctx->cipher_type == OTX_CPT_CIPHER_NULL)
-		return keys->enckeylen ? -EINVAL : 0;
-
-	switch (keys->enckeylen) {
-	case AES_KEYSIZE_128:
-		ctx->key_type = OTX_CPT_AES_128_BIT;
-		break;
-	case AES_KEYSIZE_192:
-		ctx->key_type = OTX_CPT_AES_192_BIT;
-		break;
-	case AES_KEYSIZE_256:
-		ctx->key_type = OTX_CPT_AES_256_BIT;
-		break;
-	default:
-		/* Invalid key length */
-		return -EINVAL;
-	}
-
-	memcpy(ctx->key + authkeylen, keys->enckey, keys->enckeylen);
-
->>>>>>> a6ad5510
 	ipad = ctx->ipad;
 	opad = ctx->opad;
 
