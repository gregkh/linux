--- conflicted
+++ resolved
@@ -12,13 +12,6 @@
 #include <adf_gen4_hw_data.h>
 
 #include "adf_4xxx_hw_data.h"
-<<<<<<< HEAD
-#include "adf_cfg_services.h"
-#include "qat_compression.h"
-#include "qat_crypto.h"
-#include "adf_transport_access_macros.h"
-=======
->>>>>>> a6ad5510
 
 static const struct pci_device_id adf_pci_tbl[] = {
 	{ PCI_VDEVICE(INTEL, ADF_4XXX_PCI_DEVICE_ID), },
@@ -39,273 +32,6 @@
 	adf_devmgr_rm_dev(accel_dev, NULL);
 }
 
-<<<<<<< HEAD
-static int adf_cfg_dev_init(struct adf_accel_dev *accel_dev)
-{
-	const char *config;
-	int ret;
-
-	config = accel_dev->accel_id % 2 ? ADF_CFG_DC : ADF_CFG_CY;
-
-	ret = adf_cfg_section_add(accel_dev, ADF_GENERAL_SEC);
-	if (ret)
-		return ret;
-
-	/* Default configuration is crypto only for even devices
-	 * and compression for odd devices
-	 */
-	ret = adf_cfg_add_key_value_param(accel_dev, ADF_GENERAL_SEC,
-					  ADF_SERVICES_ENABLED, config,
-					  ADF_STR);
-	if (ret)
-		return ret;
-
-	adf_heartbeat_save_cfg_param(accel_dev, ADF_CFG_HB_TIMER_MIN_MS);
-
-	return 0;
-}
-
-static int adf_crypto_dev_config(struct adf_accel_dev *accel_dev)
-{
-	char key[ADF_CFG_MAX_KEY_LEN_IN_BYTES];
-	int banks = GET_MAX_BANKS(accel_dev);
-	int cpus = num_online_cpus();
-	unsigned long bank, val;
-	int instances;
-	int ret;
-	int i;
-
-	if (adf_hw_dev_has_crypto(accel_dev))
-		instances = min(cpus, banks / 2);
-	else
-		instances = 0;
-
-	for (i = 0; i < instances; i++) {
-		val = i;
-		bank = i * 2;
-		snprintf(key, sizeof(key), ADF_CY "%d" ADF_RING_ASYM_BANK_NUM, i);
-		ret = adf_cfg_add_key_value_param(accel_dev, ADF_KERNEL_SEC,
-						  key, &bank, ADF_DEC);
-		if (ret)
-			goto err;
-
-		bank += 1;
-		snprintf(key, sizeof(key), ADF_CY "%d" ADF_RING_SYM_BANK_NUM, i);
-		ret = adf_cfg_add_key_value_param(accel_dev, ADF_KERNEL_SEC,
-						  key, &bank, ADF_DEC);
-		if (ret)
-			goto err;
-
-		snprintf(key, sizeof(key), ADF_CY "%d" ADF_ETRMGR_CORE_AFFINITY,
-			 i);
-		ret = adf_cfg_add_key_value_param(accel_dev, ADF_KERNEL_SEC,
-						  key, &val, ADF_DEC);
-		if (ret)
-			goto err;
-
-		snprintf(key, sizeof(key), ADF_CY "%d" ADF_RING_ASYM_SIZE, i);
-		val = 128;
-		ret = adf_cfg_add_key_value_param(accel_dev, ADF_KERNEL_SEC,
-						  key, &val, ADF_DEC);
-		if (ret)
-			goto err;
-
-		val = 512;
-		snprintf(key, sizeof(key), ADF_CY "%d" ADF_RING_SYM_SIZE, i);
-		ret = adf_cfg_add_key_value_param(accel_dev, ADF_KERNEL_SEC,
-						  key, &val, ADF_DEC);
-		if (ret)
-			goto err;
-
-		val = 0;
-		snprintf(key, sizeof(key), ADF_CY "%d" ADF_RING_ASYM_TX, i);
-		ret = adf_cfg_add_key_value_param(accel_dev, ADF_KERNEL_SEC,
-						  key, &val, ADF_DEC);
-		if (ret)
-			goto err;
-
-		val = 0;
-		snprintf(key, sizeof(key), ADF_CY "%d" ADF_RING_SYM_TX, i);
-		ret = adf_cfg_add_key_value_param(accel_dev, ADF_KERNEL_SEC,
-						  key, &val, ADF_DEC);
-		if (ret)
-			goto err;
-
-		val = 1;
-		snprintf(key, sizeof(key), ADF_CY "%d" ADF_RING_ASYM_RX, i);
-		ret = adf_cfg_add_key_value_param(accel_dev, ADF_KERNEL_SEC,
-						  key, &val, ADF_DEC);
-		if (ret)
-			goto err;
-
-		val = 1;
-		snprintf(key, sizeof(key), ADF_CY "%d" ADF_RING_SYM_RX, i);
-		ret = adf_cfg_add_key_value_param(accel_dev, ADF_KERNEL_SEC,
-						  key, &val, ADF_DEC);
-		if (ret)
-			goto err;
-
-		val = ADF_COALESCING_DEF_TIME;
-		snprintf(key, sizeof(key), ADF_ETRMGR_COALESCE_TIMER_FORMAT, i);
-		ret = adf_cfg_add_key_value_param(accel_dev, "Accelerator0",
-						  key, &val, ADF_DEC);
-		if (ret)
-			goto err;
-	}
-
-	val = i;
-	ret = adf_cfg_add_key_value_param(accel_dev, ADF_KERNEL_SEC, ADF_NUM_CY,
-					  &val, ADF_DEC);
-	if (ret)
-		goto err;
-
-	val = 0;
-	ret = adf_cfg_add_key_value_param(accel_dev, ADF_KERNEL_SEC, ADF_NUM_DC,
-					  &val, ADF_DEC);
-	if (ret)
-		goto err;
-
-	return 0;
-err:
-	dev_err(&GET_DEV(accel_dev), "Failed to add configuration for crypto\n");
-	return ret;
-}
-
-static int adf_comp_dev_config(struct adf_accel_dev *accel_dev)
-{
-	char key[ADF_CFG_MAX_KEY_LEN_IN_BYTES];
-	int banks = GET_MAX_BANKS(accel_dev);
-	int cpus = num_online_cpus();
-	unsigned long val;
-	int instances;
-	int ret;
-	int i;
-
-	if (adf_hw_dev_has_compression(accel_dev))
-		instances = min(cpus, banks);
-	else
-		instances = 0;
-
-	for (i = 0; i < instances; i++) {
-		val = i;
-		snprintf(key, sizeof(key), ADF_DC "%d" ADF_RING_DC_BANK_NUM, i);
-		ret = adf_cfg_add_key_value_param(accel_dev, ADF_KERNEL_SEC,
-						  key, &val, ADF_DEC);
-		if (ret)
-			goto err;
-
-		val = 512;
-		snprintf(key, sizeof(key), ADF_DC "%d" ADF_RING_DC_SIZE, i);
-		ret = adf_cfg_add_key_value_param(accel_dev, ADF_KERNEL_SEC,
-						  key, &val, ADF_DEC);
-		if (ret)
-			goto err;
-
-		val = 0;
-		snprintf(key, sizeof(key), ADF_DC "%d" ADF_RING_DC_TX, i);
-		ret = adf_cfg_add_key_value_param(accel_dev, ADF_KERNEL_SEC,
-						  key, &val, ADF_DEC);
-		if (ret)
-			goto err;
-
-		val = 1;
-		snprintf(key, sizeof(key), ADF_DC "%d" ADF_RING_DC_RX, i);
-		ret = adf_cfg_add_key_value_param(accel_dev, ADF_KERNEL_SEC,
-						  key, &val, ADF_DEC);
-		if (ret)
-			goto err;
-
-		val = ADF_COALESCING_DEF_TIME;
-		snprintf(key, sizeof(key), ADF_ETRMGR_COALESCE_TIMER_FORMAT, i);
-		ret = adf_cfg_add_key_value_param(accel_dev, "Accelerator0",
-						  key, &val, ADF_DEC);
-		if (ret)
-			goto err;
-	}
-
-	val = i;
-	ret = adf_cfg_add_key_value_param(accel_dev, ADF_KERNEL_SEC, ADF_NUM_DC,
-					  &val, ADF_DEC);
-	if (ret)
-		goto err;
-
-	val = 0;
-	ret = adf_cfg_add_key_value_param(accel_dev, ADF_KERNEL_SEC, ADF_NUM_CY,
-					  &val, ADF_DEC);
-	if (ret)
-		goto err;
-
-	return 0;
-err:
-	dev_err(&GET_DEV(accel_dev), "Failed to add configuration for compression\n");
-	return ret;
-}
-
-static int adf_no_dev_config(struct adf_accel_dev *accel_dev)
-{
-	unsigned long val;
-	int ret;
-
-	val = 0;
-	ret = adf_cfg_add_key_value_param(accel_dev, ADF_KERNEL_SEC, ADF_NUM_DC,
-					  &val, ADF_DEC);
-	if (ret)
-		return ret;
-
-	return adf_cfg_add_key_value_param(accel_dev, ADF_KERNEL_SEC, ADF_NUM_CY,
-					  &val, ADF_DEC);
-}
-
-int adf_gen4_dev_config(struct adf_accel_dev *accel_dev)
-{
-	char services[ADF_CFG_MAX_VAL_LEN_IN_BYTES] = {0};
-	int ret;
-
-	ret = adf_cfg_section_add(accel_dev, ADF_KERNEL_SEC);
-	if (ret)
-		goto err;
-
-	ret = adf_cfg_section_add(accel_dev, "Accelerator0");
-	if (ret)
-		goto err;
-
-	ret = adf_cfg_get_param_value(accel_dev, ADF_GENERAL_SEC,
-				      ADF_SERVICES_ENABLED, services);
-	if (ret)
-		goto err;
-
-	ret = sysfs_match_string(adf_cfg_services, services);
-	if (ret < 0)
-		goto err;
-
-	switch (ret) {
-	case SVC_CY:
-	case SVC_CY2:
-		ret = adf_crypto_dev_config(accel_dev);
-		break;
-	case SVC_DC:
-	case SVC_DCC:
-		ret = adf_comp_dev_config(accel_dev);
-		break;
-	default:
-		ret = adf_no_dev_config(accel_dev);
-		break;
-	}
-
-	if (ret)
-		goto err;
-
-	set_bit(ADF_STATUS_CONFIGURED, &accel_dev->status);
-
-	return ret;
-
-err:
-	dev_err(&GET_DEV(accel_dev), "Failed to configure QAT driver\n");
-	return ret;
-}
-
-=======
->>>>>>> a6ad5510
 static int adf_probe(struct pci_dev *pdev, const struct pci_device_id *ent)
 {
 	struct adf_accel_dev *accel_dev;
