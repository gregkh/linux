// SPDX-License-Identifier: (BSD-3-Clause OR GPL-2.0-only)
/* Copyright(c) 2014 - 2020 Intel Corporation */
#include <linux/mutex.h>
#include <linux/slab.h>
#include <linux/seq_file.h>
#include "adf_accel_devices.h"
#include "adf_transport_internal.h"
#include "adf_transport_access_macros.h"

static DEFINE_MUTEX(ring_read_lock);
static DEFINE_MUTEX(bank_read_lock);

#define ADF_RING_NUM_MSGS(ring)					\
	(ADF_SIZE_TO_RING_SIZE_IN_BYTES(ring->ring_size) /	\
	ADF_MSG_SIZE_TO_BYTES(ring->msg_size))

static void *adf_ring_start(struct seq_file *sfile, loff_t *pos)
{
	struct adf_etr_ring_data *ring = sfile->private;
	unsigned int num_msg = ADF_RING_NUM_MSGS(ring);
	loff_t val = *pos;

	mutex_lock(&ring_read_lock);
	if (val == 0)
		return SEQ_START_TOKEN;

	if (val >= num_msg)
		return NULL;

	return ring->base_addr +
		(ADF_MSG_SIZE_TO_BYTES(ring->msg_size) * (*pos)++);
}

static void *adf_ring_next(struct seq_file *sfile, void *v, loff_t *pos)
{
	struct adf_etr_ring_data *ring = sfile->private;
	unsigned int num_msg = ADF_RING_NUM_MSGS(ring);
	loff_t val = *pos;

	(*pos)++;

<<<<<<< HEAD
	if (*pos >= (ADF_SIZE_TO_RING_SIZE_IN_BYTES(ring->ring_size) /
		     ADF_MSG_SIZE_TO_BYTES(ring->msg_size))) {
		(*pos)++;
=======
	if (val >= num_msg)
>>>>>>> 449d48b1
		return NULL;
	}

	return ring->base_addr + (ADF_MSG_SIZE_TO_BYTES(ring->msg_size) * val);
}

static int adf_ring_show(struct seq_file *sfile, void *v)
{
	struct adf_etr_ring_data *ring = sfile->private;
	struct adf_etr_bank_data *bank = ring->bank;
	struct adf_hw_csr_ops *csr_ops = GET_CSR_OPS(bank->accel_dev);
	void __iomem *csr = ring->bank->csr_addr;

	if (v == SEQ_START_TOKEN) {
		int head, tail, empty;

		head = csr_ops->read_csr_ring_head(csr, bank->bank_number,
						   ring->ring_number);
		tail = csr_ops->read_csr_ring_tail(csr, bank->bank_number,
						   ring->ring_number);
		empty = csr_ops->read_csr_e_stat(csr, bank->bank_number);

		seq_puts(sfile, "------- Ring configuration -------\n");
		seq_printf(sfile, "ring name: %s\n",
			   ring->ring_debug->ring_name);
		seq_printf(sfile, "ring num %d, bank num %d\n",
			   ring->ring_number, ring->bank->bank_number);
		seq_printf(sfile, "head %x, tail %x, empty: %d\n",
			   head, tail, (empty & 1 << ring->ring_number)
			   >> ring->ring_number);
		seq_printf(sfile, "ring size %lld, msg size %d\n",
			   (long long)ADF_SIZE_TO_RING_SIZE_IN_BYTES(ring->ring_size),
			   ADF_MSG_SIZE_TO_BYTES(ring->msg_size));
		seq_puts(sfile, "----------- Ring data ------------\n");
		return 0;
	}
	seq_hex_dump(sfile, "", DUMP_PREFIX_ADDRESS, 32, 4,
		     v, ADF_MSG_SIZE_TO_BYTES(ring->msg_size), false);
	return 0;
}

static void adf_ring_stop(struct seq_file *sfile, void *v)
{
	mutex_unlock(&ring_read_lock);
}

static const struct seq_operations adf_ring_debug_sops = {
	.start = adf_ring_start,
	.next = adf_ring_next,
	.stop = adf_ring_stop,
	.show = adf_ring_show
};

DEFINE_SEQ_ATTRIBUTE(adf_ring_debug);

int adf_ring_debugfs_add(struct adf_etr_ring_data *ring, const char *name)
{
	struct adf_etr_ring_debug_entry *ring_debug;
	char entry_name[16];

	ring_debug = kzalloc(sizeof(*ring_debug), GFP_KERNEL);
	if (!ring_debug)
		return -ENOMEM;

	strscpy(ring_debug->ring_name, name, sizeof(ring_debug->ring_name));
	snprintf(entry_name, sizeof(entry_name), "ring_%02d",
		 ring->ring_number);

	ring_debug->debug = debugfs_create_file(entry_name, S_IRUSR,
						ring->bank->bank_debug_dir,
						ring, &adf_ring_debug_fops);
	ring->ring_debug = ring_debug;
	return 0;
}

void adf_ring_debugfs_rm(struct adf_etr_ring_data *ring)
{
	if (ring->ring_debug) {
		debugfs_remove(ring->ring_debug->debug);
		kfree(ring->ring_debug);
		ring->ring_debug = NULL;
	}
}

static void *adf_bank_start(struct seq_file *sfile, loff_t *pos)
{
	struct adf_etr_bank_data *bank = sfile->private;
	u8 num_rings_per_bank = GET_NUM_RINGS_PER_BANK(bank->accel_dev);

	mutex_lock(&bank_read_lock);
	if (*pos == 0)
		return SEQ_START_TOKEN;

	if (*pos >= num_rings_per_bank)
		return NULL;

	return pos;
}

static void *adf_bank_next(struct seq_file *sfile, void *v, loff_t *pos)
{
	struct adf_etr_bank_data *bank = sfile->private;
	u8 num_rings_per_bank = GET_NUM_RINGS_PER_BANK(bank->accel_dev);

	if (++(*pos) >= num_rings_per_bank)
		return NULL;

	return pos;
}

static int adf_bank_show(struct seq_file *sfile, void *v)
{
	struct adf_etr_bank_data *bank = sfile->private;
	struct adf_hw_csr_ops *csr_ops = GET_CSR_OPS(bank->accel_dev);

	if (v == SEQ_START_TOKEN) {
		seq_printf(sfile, "------- Bank %d configuration -------\n",
			   bank->bank_number);
	} else {
		int ring_id = *((int *)v) - 1;
		struct adf_etr_ring_data *ring = &bank->rings[ring_id];
		void __iomem *csr = bank->csr_addr;
		int head, tail, empty;

		if (!(bank->ring_mask & 1 << ring_id))
			return 0;

		head = csr_ops->read_csr_ring_head(csr, bank->bank_number,
						   ring->ring_number);
		tail = csr_ops->read_csr_ring_tail(csr, bank->bank_number,
						   ring->ring_number);
		empty = csr_ops->read_csr_e_stat(csr, bank->bank_number);

		seq_printf(sfile,
			   "ring num %02d, head %04x, tail %04x, empty: %d\n",
			   ring->ring_number, head, tail,
			   (empty & 1 << ring->ring_number) >>
			   ring->ring_number);
	}
	return 0;
}

static void adf_bank_stop(struct seq_file *sfile, void *v)
{
	mutex_unlock(&bank_read_lock);
}

static const struct seq_operations adf_bank_debug_sops = {
	.start = adf_bank_start,
	.next = adf_bank_next,
	.stop = adf_bank_stop,
	.show = adf_bank_show
};

DEFINE_SEQ_ATTRIBUTE(adf_bank_debug);

int adf_bank_debugfs_add(struct adf_etr_bank_data *bank)
{
	struct adf_accel_dev *accel_dev = bank->accel_dev;
	struct dentry *parent = accel_dev->transport->debug;
	char name[16];

	snprintf(name, sizeof(name), "bank_%02d", bank->bank_number);
	bank->bank_debug_dir = debugfs_create_dir(name, parent);
	bank->bank_debug_cfg = debugfs_create_file("config", S_IRUSR,
						   bank->bank_debug_dir, bank,
						   &adf_bank_debug_fops);
	return 0;
}

void adf_bank_debugfs_rm(struct adf_etr_bank_data *bank)
{
	debugfs_remove(bank->bank_debug_cfg);
	debugfs_remove(bank->bank_debug_dir);
}<|MERGE_RESOLUTION|>--- conflicted
+++ resolved
@@ -39,15 +39,8 @@
 
 	(*pos)++;
 
-<<<<<<< HEAD
-	if (*pos >= (ADF_SIZE_TO_RING_SIZE_IN_BYTES(ring->ring_size) /
-		     ADF_MSG_SIZE_TO_BYTES(ring->msg_size))) {
-		(*pos)++;
-=======
 	if (val >= num_msg)
->>>>>>> 449d48b1
-		return NULL;
-	}
+		return NULL;
 
 	return ring->base_addr + (ADF_MSG_SIZE_TO_BYTES(ring->msg_size) * val);
 }
