// SPDX-License-Identifier: GPL-2.0
/* Copyright (c) 2019 HiSilicon Limited. */
#include <asm/page.h>
#include <linux/acpi.h>
#include <linux/bitmap.h>
#include <linux/dma-mapping.h>
#include <linux/idr.h>
#include <linux/io.h>
#include <linux/irqreturn.h>
#include <linux/log2.h>
#include <linux/pm_runtime.h>
#include <linux/seq_file.h>
#include <linux/slab.h>
#include <linux/uacce.h>
#include <linux/uaccess.h>
#include <uapi/misc/uacce/hisi_qm.h>
#include <linux/hisi_acc_qm.h>
#include "qm_common.h"

/* eq/aeq irq enable */
#define QM_VF_AEQ_INT_SOURCE		0x0
#define QM_VF_AEQ_INT_MASK		0x4
#define QM_VF_EQ_INT_SOURCE		0x8
#define QM_VF_EQ_INT_MASK		0xc

#define QM_IRQ_VECTOR_MASK		GENMASK(15, 0)
#define QM_IRQ_TYPE_MASK		GENMASK(15, 0)
#define QM_IRQ_TYPE_SHIFT		16
#define QM_ABN_IRQ_TYPE_MASK		GENMASK(7, 0)

/* mailbox */
#define QM_MB_PING_ALL_VFS		0xffff
#define QM_MB_CMD_DATA_SHIFT		32
#define QM_MB_CMD_DATA_MASK		GENMASK(31, 0)
#define QM_MB_STATUS_MASK		GENMASK(12, 9)

/* sqc shift */
#define QM_SQ_HOP_NUM_SHIFT		0
#define QM_SQ_PAGE_SIZE_SHIFT		4
#define QM_SQ_BUF_SIZE_SHIFT		8
#define QM_SQ_SQE_SIZE_SHIFT		12
#define QM_SQ_PRIORITY_SHIFT		0
#define QM_SQ_ORDERS_SHIFT		4
#define QM_SQ_TYPE_SHIFT		8
#define QM_QC_PASID_ENABLE		0x1
#define QM_QC_PASID_ENABLE_SHIFT	7

#define QM_SQ_TYPE_MASK			GENMASK(3, 0)
#define QM_SQ_TAIL_IDX(sqc)		((le16_to_cpu((sqc).w11) >> 6) & 0x1)

/* cqc shift */
#define QM_CQ_HOP_NUM_SHIFT		0
#define QM_CQ_PAGE_SIZE_SHIFT		4
#define QM_CQ_BUF_SIZE_SHIFT		8
#define QM_CQ_CQE_SIZE_SHIFT		12
#define QM_CQ_PHASE_SHIFT		0
#define QM_CQ_FLAG_SHIFT		1

#define QM_CQE_PHASE(cqe)		(le16_to_cpu((cqe)->w7) & 0x1)
#define QM_QC_CQE_SIZE			4
#define QM_CQ_TAIL_IDX(cqc)		((le16_to_cpu((cqc).w11) >> 6) & 0x1)

/* eqc shift */
#define QM_EQE_AEQE_SIZE		(2UL << 12)
#define QM_EQC_PHASE_SHIFT		16

#define QM_EQE_PHASE(eqe)		((le32_to_cpu((eqe)->dw0) >> 16) & 0x1)
#define QM_EQE_CQN_MASK			GENMASK(15, 0)

#define QM_AEQE_PHASE(aeqe)		((le32_to_cpu((aeqe)->dw0) >> 16) & 0x1)
#define QM_AEQE_TYPE_SHIFT		17
#define QM_AEQE_TYPE_MASK		0xf
#define QM_AEQE_CQN_MASK		GENMASK(15, 0)
#define QM_CQ_OVERFLOW			0
#define QM_EQ_OVERFLOW			1
#define QM_CQE_ERROR			2

#define QM_XQ_DEPTH_SHIFT		16
#define QM_XQ_DEPTH_MASK		GENMASK(15, 0)

#define QM_DOORBELL_CMD_SQ		0
#define QM_DOORBELL_CMD_CQ		1
#define QM_DOORBELL_CMD_EQ		2
#define QM_DOORBELL_CMD_AEQ		3

#define QM_DOORBELL_BASE_V1		0x340
#define QM_DB_CMD_SHIFT_V1		16
#define QM_DB_INDEX_SHIFT_V1		32
#define QM_DB_PRIORITY_SHIFT_V1		48
#define QM_PAGE_SIZE			0x0034
#define QM_QP_DB_INTERVAL		0x10000
#define QM_DB_TIMEOUT_CFG		0x100074
#define QM_DB_TIMEOUT_SET		0x1fffff

#define QM_MEM_START_INIT		0x100040
#define QM_MEM_INIT_DONE		0x100044
#define QM_VFT_CFG_RDY			0x10006c
#define QM_VFT_CFG_OP_WR		0x100058
#define QM_VFT_CFG_TYPE			0x10005c
#define QM_VFT_CFG			0x100060
#define QM_VFT_CFG_OP_ENABLE		0x100054
#define QM_PM_CTRL			0x100148
#define QM_IDLE_DISABLE			BIT(9)

#define QM_VFT_CFG_DATA_L		0x100064
#define QM_VFT_CFG_DATA_H		0x100068
#define QM_SQC_VFT_BUF_SIZE		(7ULL << 8)
#define QM_SQC_VFT_SQC_SIZE		(5ULL << 12)
#define QM_SQC_VFT_INDEX_NUMBER		(1ULL << 16)
#define QM_SQC_VFT_START_SQN_SHIFT	28
#define QM_SQC_VFT_VALID		(1ULL << 44)
#define QM_SQC_VFT_SQN_SHIFT		45
#define QM_CQC_VFT_BUF_SIZE		(7ULL << 8)
#define QM_CQC_VFT_SQC_SIZE		(5ULL << 12)
#define QM_CQC_VFT_INDEX_NUMBER		(1ULL << 16)
#define QM_CQC_VFT_VALID		(1ULL << 28)

#define QM_SQC_VFT_BASE_SHIFT_V2	28
#define QM_SQC_VFT_BASE_MASK_V2		GENMASK(15, 0)
#define QM_SQC_VFT_NUM_SHIFT_V2		45
#define QM_SQC_VFT_NUM_MASK_V2		GENMASK(9, 0)

#define QM_ABNORMAL_INT_SOURCE		0x100000
#define QM_ABNORMAL_INT_MASK		0x100004
#define QM_ABNORMAL_INT_MASK_VALUE	0x7fff
#define QM_ABNORMAL_INT_STATUS		0x100008
#define QM_ABNORMAL_INT_SET		0x10000c
#define QM_ABNORMAL_INF00		0x100010
#define QM_FIFO_OVERFLOW_TYPE		0xc0
#define QM_FIFO_OVERFLOW_TYPE_SHIFT	6
#define QM_FIFO_OVERFLOW_VF		0x3f
#define QM_FIFO_OVERFLOW_QP_SHIFT	16
#define QM_ABNORMAL_INF01		0x100014
#define QM_DB_TIMEOUT_TYPE		0xc0
#define QM_DB_TIMEOUT_TYPE_SHIFT	6
#define QM_DB_TIMEOUT_VF		0x3f
#define QM_DB_TIMEOUT_QP_SHIFT		16
#define QM_ABNORMAL_INF02		0x100018
#define QM_AXI_POISON_ERR		BIT(22)
#define QM_RAS_CE_ENABLE		0x1000ec
#define QM_RAS_FE_ENABLE		0x1000f0
#define QM_RAS_NFE_ENABLE		0x1000f4
#define QM_RAS_CE_THRESHOLD		0x1000f8
#define QM_RAS_CE_TIMES_PER_IRQ		1
#define QM_OOO_SHUTDOWN_SEL		0x1040f8
#define QM_AXI_RRESP_ERR		BIT(0)
#define QM_ECC_MBIT			BIT(2)
#define QM_DB_TIMEOUT			BIT(10)
#define QM_OF_FIFO_OF			BIT(11)

#define QM_RESET_WAIT_TIMEOUT		400
#define QM_PEH_VENDOR_ID		0x1000d8
#define ACC_VENDOR_ID_VALUE		0x5a5a
#define QM_PEH_DFX_INFO0		0x1000fc
#define QM_PEH_DFX_INFO1		0x100100
#define QM_PEH_DFX_MASK			(BIT(0) | BIT(2))
#define QM_PEH_MSI_FINISH_MASK		GENMASK(19, 16)
#define ACC_PEH_SRIOV_CTRL_VF_MSE_SHIFT	3
#define ACC_PEH_MSI_DISABLE		GENMASK(31, 0)
#define ACC_MASTER_GLOBAL_CTRL_SHUTDOWN	0x1
#define ACC_MASTER_TRANS_RETURN_RW	3
#define ACC_MASTER_TRANS_RETURN		0x300150
#define ACC_MASTER_GLOBAL_CTRL		0x300000
#define ACC_AM_CFG_PORT_WR_EN		0x30001c
#define QM_RAS_NFE_MBIT_DISABLE		~QM_ECC_MBIT
#define ACC_AM_ROB_ECC_INT_STS		0x300104
#define ACC_ROB_ECC_ERR_MULTPL		BIT(1)
#define QM_MSI_CAP_ENABLE		BIT(16)

/* interfunction communication */
#define QM_IFC_READY_STATUS		0x100128
#define QM_IFC_INT_SET_P		0x100130
#define QM_IFC_INT_CFG			0x100134
#define QM_IFC_INT_SOURCE_P		0x100138
#define QM_IFC_INT_SOURCE_V		0x0020
#define QM_IFC_INT_MASK			0x0024
#define QM_IFC_INT_STATUS		0x0028
#define QM_IFC_INT_SET_V		0x002C
#define QM_IFC_SEND_ALL_VFS		GENMASK(6, 0)
#define QM_IFC_INT_SOURCE_CLR		GENMASK(63, 0)
#define QM_IFC_INT_SOURCE_MASK		BIT(0)
#define QM_IFC_INT_DISABLE		BIT(0)
#define QM_IFC_INT_STATUS_MASK		BIT(0)
#define QM_IFC_INT_SET_MASK		BIT(0)
#define QM_WAIT_DST_ACK			10
#define QM_MAX_PF_WAIT_COUNT		10
#define QM_MAX_VF_WAIT_COUNT		40
#define QM_VF_RESET_WAIT_US            20000
#define QM_VF_RESET_WAIT_CNT           3000
#define QM_VF_RESET_WAIT_TIMEOUT_US    \
	(QM_VF_RESET_WAIT_US * QM_VF_RESET_WAIT_CNT)

#define POLL_PERIOD			10
#define POLL_TIMEOUT			1000
#define WAIT_PERIOD_US_MAX		200
#define WAIT_PERIOD_US_MIN		100
#define MAX_WAIT_COUNTS			1000
#define QM_CACHE_WB_START		0x204
#define QM_CACHE_WB_DONE		0x208
#define QM_FUNC_CAPS_REG		0x3100
#define QM_CAPBILITY_VERSION		GENMASK(7, 0)

#define PCI_BAR_2			2
#define PCI_BAR_4			4
#define QMC_ALIGN(sz)			ALIGN(sz, 32)

#define QM_DBG_READ_LEN		256
#define QM_PCI_COMMAND_INVALID		~0
#define QM_RESET_STOP_TX_OFFSET		1
#define QM_RESET_STOP_RX_OFFSET		2

#define WAIT_PERIOD			20
#define REMOVE_WAIT_DELAY		10

#define QM_QOS_PARAM_NUM		2
#define QM_QOS_MAX_VAL			1000
#define QM_QOS_RATE			100
#define QM_QOS_EXPAND_RATE		1000
#define QM_SHAPER_CIR_B_MASK		GENMASK(7, 0)
#define QM_SHAPER_CIR_U_MASK		GENMASK(10, 8)
#define QM_SHAPER_CIR_S_MASK		GENMASK(14, 11)
#define QM_SHAPER_FACTOR_CIR_U_SHIFT	8
#define QM_SHAPER_FACTOR_CIR_S_SHIFT	11
#define QM_SHAPER_FACTOR_CBS_B_SHIFT	15
#define QM_SHAPER_FACTOR_CBS_S_SHIFT	19
#define QM_SHAPER_CBS_B			1
#define QM_SHAPER_VFT_OFFSET		6
#define QM_QOS_MIN_ERROR_RATE		5
#define QM_SHAPER_MIN_CBS_S		8
#define QM_QOS_TICK			0x300U
#define QM_QOS_DIVISOR_CLK		0x1f40U
#define QM_QOS_MAX_CIR_B		200
#define QM_QOS_MIN_CIR_B		100
#define QM_QOS_MAX_CIR_U		6
#define QM_AUTOSUSPEND_DELAY		3000

#define QM_DEV_ALG_MAX_LEN		256

<<<<<<< HEAD
=======
 /* abnormal status value for stopping queue */
#define QM_STOP_QUEUE_FAIL		1
#define	QM_DUMP_SQC_FAIL		3
#define	QM_DUMP_CQC_FAIL		4
#define	QM_FINISH_WAIT			5

>>>>>>> a6ad5510
#define QM_MK_CQC_DW3_V1(hop_num, pg_sz, buf_sz, cqe_sz) \
	(((hop_num) << QM_CQ_HOP_NUM_SHIFT) | \
	((pg_sz) << QM_CQ_PAGE_SIZE_SHIFT) | \
	((buf_sz) << QM_CQ_BUF_SIZE_SHIFT) | \
	((cqe_sz) << QM_CQ_CQE_SIZE_SHIFT))

#define QM_MK_CQC_DW3_V2(cqe_sz, cq_depth) \
	((((u32)cq_depth) - 1) | ((cqe_sz) << QM_CQ_CQE_SIZE_SHIFT))

#define QM_MK_SQC_W13(priority, orders, alg_type) \
	(((priority) << QM_SQ_PRIORITY_SHIFT) | \
	((orders) << QM_SQ_ORDERS_SHIFT) | \
	(((alg_type) & QM_SQ_TYPE_MASK) << QM_SQ_TYPE_SHIFT))

#define QM_MK_SQC_DW3_V1(hop_num, pg_sz, buf_sz, sqe_sz) \
	(((hop_num) << QM_SQ_HOP_NUM_SHIFT) | \
	((pg_sz) << QM_SQ_PAGE_SIZE_SHIFT) | \
	((buf_sz) << QM_SQ_BUF_SIZE_SHIFT) | \
	((u32)ilog2(sqe_sz) << QM_SQ_SQE_SIZE_SHIFT))

#define QM_MK_SQC_DW3_V2(sqe_sz, sq_depth) \
	((((u32)sq_depth) - 1) | ((u32)ilog2(sqe_sz) << QM_SQ_SQE_SIZE_SHIFT))

enum vft_type {
	SQC_VFT = 0,
	CQC_VFT,
	SHAPER_VFT,
};

enum qm_alg_type {
	ALG_TYPE_0,
	ALG_TYPE_1,
};

enum qm_mb_cmd {
	QM_PF_FLR_PREPARE = 0x01,
	QM_PF_SRST_PREPARE,
	QM_PF_RESET_DONE,
	QM_VF_PREPARE_DONE,
	QM_VF_PREPARE_FAIL,
	QM_VF_START_DONE,
	QM_VF_START_FAIL,
	QM_PF_SET_QOS,
	QM_VF_GET_QOS,
};

enum qm_basic_type {
	QM_TOTAL_QP_NUM_CAP = 0x0,
	QM_FUNC_MAX_QP_CAP,
	QM_XEQ_DEPTH_CAP,
	QM_QP_DEPTH_CAP,
	QM_EQ_IRQ_TYPE_CAP,
	QM_AEQ_IRQ_TYPE_CAP,
	QM_ABN_IRQ_TYPE_CAP,
	QM_PF2VF_IRQ_TYPE_CAP,
	QM_PF_IRQ_NUM_CAP,
	QM_VF_IRQ_NUM_CAP,
};

enum qm_pre_store_cap_idx {
	QM_EQ_IRQ_TYPE_CAP_IDX = 0x0,
	QM_AEQ_IRQ_TYPE_CAP_IDX,
	QM_ABN_IRQ_TYPE_CAP_IDX,
	QM_PF2VF_IRQ_TYPE_CAP_IDX,
};

static const struct hisi_qm_cap_info qm_cap_info_comm[] = {
	{QM_SUPPORT_DB_ISOLATION, 0x30,   0, BIT(0),  0x0, 0x0, 0x0},
	{QM_SUPPORT_FUNC_QOS,     0x3100, 0, BIT(8),  0x0, 0x0, 0x1},
	{QM_SUPPORT_STOP_QP,      0x3100, 0, BIT(9),  0x0, 0x0, 0x1},
	{QM_SUPPORT_STOP_FUNC,     0x3100, 0, BIT(10), 0x0, 0x0, 0x1},
	{QM_SUPPORT_MB_COMMAND,   0x3100, 0, BIT(11), 0x0, 0x0, 0x1},
	{QM_SUPPORT_SVA_PREFETCH, 0x3100, 0, BIT(14), 0x0, 0x0, 0x1},
};

static const struct hisi_qm_cap_info qm_cap_info_pf[] = {
	{QM_SUPPORT_RPM, 0x3100, 0, BIT(13), 0x0, 0x0, 0x1},
};

static const struct hisi_qm_cap_info qm_cap_info_vf[] = {
	{QM_SUPPORT_RPM, 0x3100, 0, BIT(12), 0x0, 0x0, 0x0},
};

static const struct hisi_qm_cap_info qm_basic_info[] = {
	{QM_TOTAL_QP_NUM_CAP,   0x100158, 0,  GENMASK(10, 0), 0x1000,    0x400,     0x400},
	{QM_FUNC_MAX_QP_CAP,    0x100158, 11, GENMASK(10, 0), 0x1000,    0x400,     0x400},
	{QM_XEQ_DEPTH_CAP,      0x3104,   0,  GENMASK(31, 0), 0x800,     0x4000800, 0x4000800},
	{QM_QP_DEPTH_CAP,       0x3108,   0,  GENMASK(31, 0), 0x4000400, 0x4000400, 0x4000400},
	{QM_EQ_IRQ_TYPE_CAP,    0x310c,   0,  GENMASK(31, 0), 0x10000,   0x10000,   0x10000},
	{QM_AEQ_IRQ_TYPE_CAP,   0x3110,   0,  GENMASK(31, 0), 0x0,       0x10001,   0x10001},
	{QM_ABN_IRQ_TYPE_CAP,   0x3114,   0,  GENMASK(31, 0), 0x0,       0x10003,   0x10003},
	{QM_PF2VF_IRQ_TYPE_CAP, 0x3118,   0,  GENMASK(31, 0), 0x0,       0x0,       0x10002},
	{QM_PF_IRQ_NUM_CAP,     0x311c,   16, GENMASK(15, 0), 0x1,       0x4,       0x4},
	{QM_VF_IRQ_NUM_CAP,     0x311c,   0,  GENMASK(15, 0), 0x1,       0x2,       0x3},
};

static const u32 qm_pre_store_caps[] = {
	QM_EQ_IRQ_TYPE_CAP,
	QM_AEQ_IRQ_TYPE_CAP,
	QM_ABN_IRQ_TYPE_CAP,
	QM_PF2VF_IRQ_TYPE_CAP,
};

struct qm_mailbox {
	__le16 w0;
	__le16 queue_num;
	__le32 base_l;
	__le32 base_h;
	__le32 rsvd;
};

struct qm_doorbell {
	__le16 queue_num;
	__le16 cmd;
	__le16 index;
	__le16 priority;
};

struct hisi_qm_resource {
	struct hisi_qm *qm;
	int distance;
	struct list_head list;
};

/**
 * struct qm_hw_err - Structure describing the device errors
 * @list: hardware error list
 * @timestamp: timestamp when the error occurred
 */
struct qm_hw_err {
	struct list_head list;
	unsigned long long timestamp;
};

struct hisi_qm_hw_ops {
	int (*get_vft)(struct hisi_qm *qm, u32 *base, u32 *number);
	void (*qm_db)(struct hisi_qm *qm, u16 qn,
		      u8 cmd, u16 index, u8 priority);
	int (*debug_init)(struct hisi_qm *qm);
	void (*hw_error_init)(struct hisi_qm *qm);
	void (*hw_error_uninit)(struct hisi_qm *qm);
	enum acc_err_result (*hw_error_handle)(struct hisi_qm *qm);
	int (*set_msi)(struct hisi_qm *qm, bool set);
};

struct hisi_qm_hw_error {
	u32 int_msk;
	const char *msg;
};

static const struct hisi_qm_hw_error qm_hw_error[] = {
	{ .int_msk = BIT(0), .msg = "qm_axi_rresp" },
	{ .int_msk = BIT(1), .msg = "qm_axi_bresp" },
	{ .int_msk = BIT(2), .msg = "qm_ecc_mbit" },
	{ .int_msk = BIT(3), .msg = "qm_ecc_1bit" },
	{ .int_msk = BIT(4), .msg = "qm_acc_get_task_timeout" },
	{ .int_msk = BIT(5), .msg = "qm_acc_do_task_timeout" },
	{ .int_msk = BIT(6), .msg = "qm_acc_wb_not_ready_timeout" },
	{ .int_msk = BIT(7), .msg = "qm_sq_cq_vf_invalid" },
	{ .int_msk = BIT(8), .msg = "qm_cq_vf_invalid" },
	{ .int_msk = BIT(9), .msg = "qm_sq_vf_invalid" },
	{ .int_msk = BIT(10), .msg = "qm_db_timeout" },
	{ .int_msk = BIT(11), .msg = "qm_of_fifo_of" },
	{ .int_msk = BIT(12), .msg = "qm_db_random_invalid" },
	{ .int_msk = BIT(13), .msg = "qm_mailbox_timeout" },
	{ .int_msk = BIT(14), .msg = "qm_flr_timeout" },
};

static const char * const qm_db_timeout[] = {
	"sq", "cq", "eq", "aeq",
};

static const char * const qm_fifo_overflow[] = {
	"cq", "eq", "aeq",
};

struct qm_typical_qos_table {
	u32 start;
	u32 end;
	u32 val;
};

/* the qos step is 100 */
static struct qm_typical_qos_table shaper_cir_s[] = {
	{100, 100, 4},
	{200, 200, 3},
	{300, 500, 2},
	{600, 1000, 1},
	{1100, 100000, 0},
};

static struct qm_typical_qos_table shaper_cbs_s[] = {
	{100, 200, 9},
	{300, 500, 11},
	{600, 1000, 12},
	{1100, 10000, 16},
	{10100, 25000, 17},
	{25100, 50000, 18},
	{50100, 100000, 19}
};

static void qm_irqs_unregister(struct hisi_qm *qm);
static int qm_reset_device(struct hisi_qm *qm);
<<<<<<< HEAD

static bool qm_avail_state(struct hisi_qm *qm, enum qm_state new)
{
	enum qm_state curr = atomic_read(&qm->status.flags);
	bool avail = false;

	switch (curr) {
	case QM_INIT:
		if (new == QM_START || new == QM_CLOSE)
			avail = true;
		break;
	case QM_START:
		if (new == QM_STOP)
			avail = true;
		break;
	case QM_STOP:
		if (new == QM_CLOSE || new == QM_START)
			avail = true;
		break;
	default:
		break;
	}

	dev_dbg(&qm->pdev->dev, "change qm state from %s to %s\n",
		qm_s[curr], qm_s[new]);

	if (!avail)
		dev_warn(&qm->pdev->dev, "Can not change qm state from %s to %s\n",
			 qm_s[curr], qm_s[new]);

	return avail;
}

static bool qm_qp_avail_state(struct hisi_qm *qm, struct hisi_qp *qp,
			      enum qp_state new)
{
	enum qm_state qm_curr = atomic_read(&qm->status.flags);
	enum qp_state qp_curr = 0;
	bool avail = false;

	if (qp)
		qp_curr = atomic_read(&qp->qp_status.flags);

	switch (new) {
	case QP_INIT:
		if (qm_curr == QM_START || qm_curr == QM_INIT)
			avail = true;
		break;
	case QP_START:
		if ((qm_curr == QM_START && qp_curr == QP_INIT) ||
		    (qm_curr == QM_START && qp_curr == QP_STOP))
			avail = true;
		break;
	case QP_STOP:
		if ((qm_curr == QM_START && qp_curr == QP_START) ||
		    (qp_curr == QP_INIT))
			avail = true;
		break;
	case QP_CLOSE:
		if ((qm_curr == QM_START && qp_curr == QP_INIT) ||
		    (qm_curr == QM_START && qp_curr == QP_STOP) ||
		    (qm_curr == QM_STOP && qp_curr == QP_STOP)  ||
		    (qm_curr == QM_STOP && qp_curr == QP_INIT))
			avail = true;
		break;
	default:
		break;
	}

	dev_dbg(&qm->pdev->dev, "change qp state from %s to %s in QM %s\n",
		qp_s[qp_curr], qp_s[new], qm_s[qm_curr]);

	if (!avail)
		dev_warn(&qm->pdev->dev,
			 "Can not change qp state from %s to %s in QM %s\n",
			 qp_s[qp_curr], qp_s[new], qm_s[qm_curr]);

	return avail;
}
=======
>>>>>>> a6ad5510

static u32 qm_get_hw_error_status(struct hisi_qm *qm)
{
	return readl(qm->io_base + QM_ABNORMAL_INT_STATUS);
}

static u32 qm_get_dev_err_status(struct hisi_qm *qm)
{
	return qm->err_ini->get_dev_hw_err_status(qm);
}

/* Check if the error causes the master ooo block */
static bool qm_check_dev_error(struct hisi_qm *qm)
{
	u32 val, dev_val;

	if (qm->fun_type == QM_HW_VF)
		return false;

	val = qm_get_hw_error_status(qm) & qm->err_info.qm_shutdown_mask;
	dev_val = qm_get_dev_err_status(qm) & qm->err_info.dev_shutdown_mask;

	return val || dev_val;
}

static int qm_wait_reset_finish(struct hisi_qm *qm)
{
	int delay = 0;

	/* All reset requests need to be queued for processing */
	while (test_and_set_bit(QM_RESETTING, &qm->misc_ctl)) {
		msleep(++delay);
		if (delay > QM_RESET_WAIT_TIMEOUT)
			return -EBUSY;
	}

	return 0;
}

static int qm_reset_prepare_ready(struct hisi_qm *qm)
{
	struct pci_dev *pdev = qm->pdev;
	struct hisi_qm *pf_qm = pci_get_drvdata(pci_physfn(pdev));

	/*
	 * PF and VF on host doesnot support resetting at the
	 * same time on Kunpeng920.
	 */
	if (qm->ver < QM_HW_V3)
		return qm_wait_reset_finish(pf_qm);

	return qm_wait_reset_finish(qm);
}

static void qm_reset_bit_clear(struct hisi_qm *qm)
{
	struct pci_dev *pdev = qm->pdev;
	struct hisi_qm *pf_qm = pci_get_drvdata(pci_physfn(pdev));

	if (qm->ver < QM_HW_V3)
		clear_bit(QM_RESETTING, &pf_qm->misc_ctl);

	clear_bit(QM_RESETTING, &qm->misc_ctl);
}

static void qm_mb_pre_init(struct qm_mailbox *mailbox, u8 cmd,
			   u64 base, u16 queue, bool op)
{
	mailbox->w0 = cpu_to_le16((cmd) |
		((op) ? 0x1 << QM_MB_OP_SHIFT : 0) |
		(0x1 << QM_MB_BUSY_SHIFT));
	mailbox->queue_num = cpu_to_le16(queue);
	mailbox->base_l = cpu_to_le32(lower_32_bits(base));
	mailbox->base_h = cpu_to_le32(upper_32_bits(base));
	mailbox->rsvd = 0;
}

/* return 0 mailbox ready, -ETIMEDOUT hardware timeout */
int hisi_qm_wait_mb_ready(struct hisi_qm *qm)
{
	u32 val;

	return readl_relaxed_poll_timeout(qm->io_base + QM_MB_CMD_SEND_BASE,
					  val, !((val >> QM_MB_BUSY_SHIFT) &
					  0x1), POLL_PERIOD, POLL_TIMEOUT);
}
EXPORT_SYMBOL_GPL(hisi_qm_wait_mb_ready);

/* 128 bit should be written to hardware at one time to trigger a mailbox */
static void qm_mb_write(struct hisi_qm *qm, const void *src)
{
	void __iomem *fun_base = qm->io_base + QM_MB_CMD_SEND_BASE;

#if IS_ENABLED(CONFIG_ARM64)
	unsigned long tmp0 = 0, tmp1 = 0;
#endif

	if (!IS_ENABLED(CONFIG_ARM64)) {
		memcpy_toio(fun_base, src, 16);
		dma_wmb();
		return;
	}

#if IS_ENABLED(CONFIG_ARM64)
	asm volatile("ldp %0, %1, %3\n"
		     "stp %0, %1, %2\n"
		     "dmb oshst\n"
		     : "=&r" (tmp0),
		       "=&r" (tmp1),
		       "+Q" (*((char __iomem *)fun_base))
		     : "Q" (*((char *)src))
		     : "memory");
#endif
}

static int qm_mb_nolock(struct hisi_qm *qm, struct qm_mailbox *mailbox)
{
	int ret;
	u32 val;

	if (unlikely(hisi_qm_wait_mb_ready(qm))) {
		dev_err(&qm->pdev->dev, "QM mailbox is busy to start!\n");
		ret = -EBUSY;
		goto mb_busy;
	}

	qm_mb_write(qm, mailbox);

	if (unlikely(hisi_qm_wait_mb_ready(qm))) {
		dev_err(&qm->pdev->dev, "QM mailbox operation timeout!\n");
		ret = -ETIMEDOUT;
		goto mb_busy;
	}

	val = readl(qm->io_base + QM_MB_CMD_SEND_BASE);
	if (val & QM_MB_STATUS_MASK) {
		dev_err(&qm->pdev->dev, "QM mailbox operation failed!\n");
		ret = -EIO;
		goto mb_busy;
	}

	return 0;

mb_busy:
	atomic64_inc(&qm->debug.dfx.mb_err_cnt);
	return ret;
}

int hisi_qm_mb(struct hisi_qm *qm, u8 cmd, dma_addr_t dma_addr, u16 queue,
	       bool op)
{
	struct qm_mailbox mailbox;
	int ret;

	qm_mb_pre_init(&mailbox, cmd, dma_addr, queue, op);

	mutex_lock(&qm->mailbox_lock);
	ret = qm_mb_nolock(qm, &mailbox);
	mutex_unlock(&qm->mailbox_lock);

	return ret;
}
EXPORT_SYMBOL_GPL(hisi_qm_mb);

/* op 0: set xqc information to hardware, 1: get xqc information from hardware. */
int qm_set_and_get_xqc(struct hisi_qm *qm, u8 cmd, void *xqc, u32 qp_id, bool op)
{
	struct hisi_qm *pf_qm = pci_get_drvdata(pci_physfn(qm->pdev));
	struct qm_mailbox mailbox;
	dma_addr_t xqc_dma;
	void *tmp_xqc;
	size_t size;
	int ret;

	switch (cmd) {
	case QM_MB_CMD_SQC:
		size = sizeof(struct qm_sqc);
		tmp_xqc = qm->xqc_buf.sqc;
		xqc_dma = qm->xqc_buf.sqc_dma;
		break;
	case QM_MB_CMD_CQC:
		size = sizeof(struct qm_cqc);
		tmp_xqc = qm->xqc_buf.cqc;
		xqc_dma = qm->xqc_buf.cqc_dma;
		break;
	case QM_MB_CMD_EQC:
		size = sizeof(struct qm_eqc);
		tmp_xqc = qm->xqc_buf.eqc;
		xqc_dma = qm->xqc_buf.eqc_dma;
		break;
	case QM_MB_CMD_AEQC:
		size = sizeof(struct qm_aeqc);
		tmp_xqc = qm->xqc_buf.aeqc;
		xqc_dma = qm->xqc_buf.aeqc_dma;
		break;
	default:
		dev_err(&qm->pdev->dev, "unknown mailbox cmd %u\n", cmd);
		return -EINVAL;
	}

	/* Setting xqc will fail if master OOO is blocked. */
	if (qm_check_dev_error(pf_qm)) {
		dev_err(&qm->pdev->dev, "failed to send mailbox since qm is stop!\n");
		return -EIO;
	}

	mutex_lock(&qm->mailbox_lock);
	if (!op)
		memcpy(tmp_xqc, xqc, size);

	qm_mb_pre_init(&mailbox, cmd, xqc_dma, qp_id, op);
	ret = qm_mb_nolock(qm, &mailbox);
	if (!ret && op)
		memcpy(xqc, tmp_xqc, size);

	mutex_unlock(&qm->mailbox_lock);

	return ret;
}

static void qm_db_v1(struct hisi_qm *qm, u16 qn, u8 cmd, u16 index, u8 priority)
{
	u64 doorbell;

	doorbell = qn | ((u64)cmd << QM_DB_CMD_SHIFT_V1) |
		   ((u64)index << QM_DB_INDEX_SHIFT_V1)  |
		   ((u64)priority << QM_DB_PRIORITY_SHIFT_V1);

	writeq(doorbell, qm->io_base + QM_DOORBELL_BASE_V1);
}

static void qm_db_v2(struct hisi_qm *qm, u16 qn, u8 cmd, u16 index, u8 priority)
{
	void __iomem *io_base = qm->io_base;
	u16 randata = 0;
	u64 doorbell;

	if (cmd == QM_DOORBELL_CMD_SQ || cmd == QM_DOORBELL_CMD_CQ)
		io_base = qm->db_io_base + (u64)qn * qm->db_interval +
			  QM_DOORBELL_SQ_CQ_BASE_V2;
	else
		io_base += QM_DOORBELL_EQ_AEQ_BASE_V2;

	doorbell = qn | ((u64)cmd << QM_DB_CMD_SHIFT_V2) |
		   ((u64)randata << QM_DB_RAND_SHIFT_V2) |
		   ((u64)index << QM_DB_INDEX_SHIFT_V2) |
		   ((u64)priority << QM_DB_PRIORITY_SHIFT_V2);

	writeq(doorbell, io_base);
}

static void qm_db(struct hisi_qm *qm, u16 qn, u8 cmd, u16 index, u8 priority)
{
	dev_dbg(&qm->pdev->dev, "QM doorbell request: qn=%u, cmd=%u, index=%u\n",
		qn, cmd, index);

	qm->ops->qm_db(qm, qn, cmd, index, priority);
}

static void qm_disable_clock_gate(struct hisi_qm *qm)
{
	u32 val;

	/* if qm enables clock gating in Kunpeng930, qos will be inaccurate. */
	if (qm->ver < QM_HW_V3)
		return;

	val = readl(qm->io_base + QM_PM_CTRL);
	val |= QM_IDLE_DISABLE;
	writel(val, qm->io_base +  QM_PM_CTRL);
}

static int qm_dev_mem_reset(struct hisi_qm *qm)
{
	u32 val;

	writel(0x1, qm->io_base + QM_MEM_START_INIT);
	return readl_relaxed_poll_timeout(qm->io_base + QM_MEM_INIT_DONE, val,
					  val & BIT(0), POLL_PERIOD,
					  POLL_TIMEOUT);
}

/**
 * hisi_qm_get_hw_info() - Get device information.
 * @qm: The qm which want to get information.
 * @info_table: Array for storing device information.
 * @index: Index in info_table.
 * @is_read: Whether read from reg, 0: not support read from reg.
 *
 * This function returns device information the caller needs.
 */
u32 hisi_qm_get_hw_info(struct hisi_qm *qm,
			const struct hisi_qm_cap_info *info_table,
			u32 index, bool is_read)
{
	u32 val;

	switch (qm->ver) {
	case QM_HW_V1:
		return info_table[index].v1_val;
	case QM_HW_V2:
		return info_table[index].v2_val;
	default:
		if (!is_read)
			return info_table[index].v3_val;

		val = readl(qm->io_base + info_table[index].offset);
		return (val >> info_table[index].shift) & info_table[index].mask;
	}
}
EXPORT_SYMBOL_GPL(hisi_qm_get_hw_info);

static void qm_get_xqc_depth(struct hisi_qm *qm, u16 *low_bits,
			     u16 *high_bits, enum qm_basic_type type)
{
	u32 depth;

	depth = hisi_qm_get_hw_info(qm, qm_basic_info, type, qm->cap_ver);
	*low_bits = depth & QM_XQ_DEPTH_MASK;
	*high_bits = (depth >> QM_XQ_DEPTH_SHIFT) & QM_XQ_DEPTH_MASK;
}

int hisi_qm_set_algs(struct hisi_qm *qm, u64 alg_msk, const struct qm_dev_alg *dev_algs,
		     u32 dev_algs_size)
{
	struct device *dev = &qm->pdev->dev;
	char *algs, *ptr;
	int i;

	if (!qm->uacce)
		return 0;

	if (dev_algs_size >= QM_DEV_ALG_MAX_LEN) {
		dev_err(dev, "algs size %u is equal or larger than %d.\n",
			dev_algs_size, QM_DEV_ALG_MAX_LEN);
		return -EINVAL;
	}

	algs = devm_kzalloc(dev, QM_DEV_ALG_MAX_LEN * sizeof(char), GFP_KERNEL);
	if (!algs)
		return -ENOMEM;

	for (i = 0; i < dev_algs_size; i++)
		if (alg_msk & dev_algs[i].alg_msk)
			strcat(algs, dev_algs[i].alg);

	ptr = strrchr(algs, '\n');
	if (ptr) {
		*ptr = '\0';
		qm->uacce->algs = algs;
	}

	return 0;
}
EXPORT_SYMBOL_GPL(hisi_qm_set_algs);

static u32 qm_get_irq_num(struct hisi_qm *qm)
{
	if (qm->fun_type == QM_HW_PF)
		return hisi_qm_get_hw_info(qm, qm_basic_info, QM_PF_IRQ_NUM_CAP, qm->cap_ver);

	return hisi_qm_get_hw_info(qm, qm_basic_info, QM_VF_IRQ_NUM_CAP, qm->cap_ver);
}

static int qm_pm_get_sync(struct hisi_qm *qm)
{
	struct device *dev = &qm->pdev->dev;
	int ret;

	if (!test_bit(QM_SUPPORT_RPM, &qm->caps))
		return 0;

	ret = pm_runtime_resume_and_get(dev);
	if (ret < 0) {
		dev_err(dev, "failed to get_sync(%d).\n", ret);
		return ret;
	}

	return 0;
}

static void qm_pm_put_sync(struct hisi_qm *qm)
{
	struct device *dev = &qm->pdev->dev;

	if (!test_bit(QM_SUPPORT_RPM, &qm->caps))
		return;

	pm_runtime_mark_last_busy(dev);
	pm_runtime_put_autosuspend(dev);
}

static void qm_cq_head_update(struct hisi_qp *qp)
{
	if (qp->qp_status.cq_head == qp->cq_depth - 1) {
		qp->qp_status.cqc_phase = !qp->qp_status.cqc_phase;
		qp->qp_status.cq_head = 0;
	} else {
		qp->qp_status.cq_head++;
	}
}

static void qm_poll_req_cb(struct hisi_qp *qp)
{
	struct qm_cqe *cqe = qp->cqe + qp->qp_status.cq_head;
	struct hisi_qm *qm = qp->qm;

	while (QM_CQE_PHASE(cqe) == qp->qp_status.cqc_phase) {
		dma_rmb();
		qp->req_cb(qp, qp->sqe + qm->sqe_size *
			   le16_to_cpu(cqe->sq_head));
		qm_cq_head_update(qp);
		cqe = qp->cqe + qp->qp_status.cq_head;
		qm_db(qm, qp->qp_id, QM_DOORBELL_CMD_CQ,
		      qp->qp_status.cq_head, 0);
		atomic_dec(&qp->qp_status.used);

		cond_resched();
	}

	/* set c_flag */
	qm_db(qm, qp->qp_id, QM_DOORBELL_CMD_CQ, qp->qp_status.cq_head, 1);
}

static void qm_work_process(struct work_struct *work)
{
	struct hisi_qm_poll_data *poll_data =
		container_of(work, struct hisi_qm_poll_data, work);
	struct hisi_qm *qm = poll_data->qm;
	u16 eqe_num = poll_data->eqe_num;
	struct hisi_qp *qp;
	int i;

	for (i = eqe_num - 1; i >= 0; i--) {
		qp = &qm->qp_array[poll_data->qp_finish_id[i]];
		if (unlikely(atomic_read(&qp->qp_status.flags) == QP_STOP))
			continue;

		if (qp->event_cb) {
			qp->event_cb(qp);
			continue;
		}

		if (likely(qp->req_cb))
			qm_poll_req_cb(qp);
	}
}

static void qm_get_complete_eqe_num(struct hisi_qm *qm)
{
	struct qm_eqe *eqe = qm->eqe + qm->status.eq_head;
	struct hisi_qm_poll_data *poll_data = NULL;
	u16 eq_depth = qm->eq_depth;
	u16 cqn, eqe_num = 0;

	if (QM_EQE_PHASE(eqe) != qm->status.eqc_phase) {
		atomic64_inc(&qm->debug.dfx.err_irq_cnt);
		qm_db(qm, 0, QM_DOORBELL_CMD_EQ, qm->status.eq_head, 0);
		return;
	}

	cqn = le32_to_cpu(eqe->dw0) & QM_EQE_CQN_MASK;
	if (unlikely(cqn >= qm->qp_num))
		return;
	poll_data = &qm->poll_data[cqn];

	while (QM_EQE_PHASE(eqe) == qm->status.eqc_phase) {
		cqn = le32_to_cpu(eqe->dw0) & QM_EQE_CQN_MASK;
		poll_data->qp_finish_id[eqe_num] = cqn;
		eqe_num++;
<<<<<<< HEAD

		if (qm->status.eq_head == eq_depth - 1) {
			qm->status.eqc_phase = !qm->status.eqc_phase;
			eqe = qm->eqe;
			qm->status.eq_head = 0;
		} else {
			eqe++;
			qm->status.eq_head++;
		}

=======

		if (qm->status.eq_head == eq_depth - 1) {
			qm->status.eqc_phase = !qm->status.eqc_phase;
			eqe = qm->eqe;
			qm->status.eq_head = 0;
		} else {
			eqe++;
			qm->status.eq_head++;
		}

>>>>>>> a6ad5510
		if (eqe_num == (eq_depth >> 1) - 1)
			break;
	}

	poll_data->eqe_num = eqe_num;
	queue_work(qm->wq, &poll_data->work);
	qm_db(qm, 0, QM_DOORBELL_CMD_EQ, qm->status.eq_head, 0);
}

static irqreturn_t qm_eq_irq(int irq, void *data)
{
	struct hisi_qm *qm = data;

	/* Get qp id of completed tasks and re-enable the interrupt */
	qm_get_complete_eqe_num(qm);

	return IRQ_HANDLED;
}

static irqreturn_t qm_mb_cmd_irq(int irq, void *data)
{
	struct hisi_qm *qm = data;
	u32 val;

	val = readl(qm->io_base + QM_IFC_INT_STATUS);
	val &= QM_IFC_INT_STATUS_MASK;
	if (!val)
		return IRQ_NONE;

	if (test_bit(QM_DRIVER_REMOVING, &qm->misc_ctl)) {
		dev_warn(&qm->pdev->dev, "Driver is down, message cannot be processed!\n");
		return IRQ_HANDLED;
	}

	schedule_work(&qm->cmd_process);

	return IRQ_HANDLED;
}

static void qm_set_qp_disable(struct hisi_qp *qp, int offset)
{
	u32 *addr;

	if (qp->is_in_kernel)
		return;

	addr = (u32 *)(qp->qdma.va + qp->qdma.size) - offset;
	*addr = 1;

	/* make sure setup is completed */
	smp_wmb();
}

static void qm_disable_qp(struct hisi_qm *qm, u32 qp_id)
{
	struct hisi_qp *qp = &qm->qp_array[qp_id];

	qm_set_qp_disable(qp, QM_RESET_STOP_TX_OFFSET);
	hisi_qm_stop_qp(qp);
	qm_set_qp_disable(qp, QM_RESET_STOP_RX_OFFSET);
}

static void qm_reset_function(struct hisi_qm *qm)
{
	struct hisi_qm *pf_qm = pci_get_drvdata(pci_physfn(qm->pdev));
	struct device *dev = &qm->pdev->dev;
	int ret;

	if (qm_check_dev_error(pf_qm))
		return;

	ret = qm_reset_prepare_ready(qm);
	if (ret) {
		dev_err(dev, "reset function not ready\n");
		return;
	}

	ret = hisi_qm_stop(qm, QM_DOWN);
	if (ret) {
		dev_err(dev, "failed to stop qm when reset function\n");
		goto clear_bit;
	}

	ret = hisi_qm_start(qm);
	if (ret)
		dev_err(dev, "failed to start qm when reset function\n");

clear_bit:
	qm_reset_bit_clear(qm);
}

static irqreturn_t qm_aeq_thread(int irq, void *data)
{
	struct hisi_qm *qm = data;
	struct qm_aeqe *aeqe = qm->aeqe + qm->status.aeq_head;
	u16 aeq_depth = qm->aeq_depth;
	u32 type, qp_id;

	atomic64_inc(&qm->debug.dfx.aeq_irq_cnt);

	while (QM_AEQE_PHASE(aeqe) == qm->status.aeqc_phase) {
		type = (le32_to_cpu(aeqe->dw0) >> QM_AEQE_TYPE_SHIFT) &
			QM_AEQE_TYPE_MASK;
		qp_id = le32_to_cpu(aeqe->dw0) & QM_AEQE_CQN_MASK;

		switch (type) {
		case QM_EQ_OVERFLOW:
			dev_err(&qm->pdev->dev, "eq overflow, reset function\n");
			qm_reset_function(qm);
			return IRQ_HANDLED;
		case QM_CQ_OVERFLOW:
			dev_err(&qm->pdev->dev, "cq overflow, stop qp(%u)\n",
				qp_id);
			fallthrough;
		case QM_CQE_ERROR:
			qm_disable_qp(qm, qp_id);
			break;
		default:
			dev_err(&qm->pdev->dev, "unknown error type %u\n",
				type);
			break;
		}

		if (qm->status.aeq_head == aeq_depth - 1) {
			qm->status.aeqc_phase = !qm->status.aeqc_phase;
			aeqe = qm->aeqe;
			qm->status.aeq_head = 0;
		} else {
			aeqe++;
			qm->status.aeq_head++;
		}
	}

	qm_db(qm, 0, QM_DOORBELL_CMD_AEQ, qm->status.aeq_head, 0);

	return IRQ_HANDLED;
}

static void qm_init_qp_status(struct hisi_qp *qp)
{
	struct hisi_qp_status *qp_status = &qp->qp_status;

	qp_status->sq_tail = 0;
	qp_status->cq_head = 0;
	qp_status->cqc_phase = true;
	atomic_set(&qp_status->used, 0);
}

static void qm_init_prefetch(struct hisi_qm *qm)
{
	struct device *dev = &qm->pdev->dev;
	u32 page_type = 0x0;

	if (!test_bit(QM_SUPPORT_SVA_PREFETCH, &qm->caps))
		return;

	switch (PAGE_SIZE) {
	case SZ_4K:
		page_type = 0x0;
		break;
	case SZ_16K:
		page_type = 0x1;
		break;
	case SZ_64K:
		page_type = 0x2;
		break;
	default:
		dev_err(dev, "system page size is not support: %lu, default set to 4KB",
			PAGE_SIZE);
	}

	writel(page_type, qm->io_base + QM_PAGE_SIZE);
}

/*
 * acc_shaper_para_calc() Get the IR value by the qos formula, the return value
 * is the expected qos calculated.
 * the formula:
 * IR = X Mbps if ir = 1 means IR = 100 Mbps, if ir = 10000 means = 10Gbps
 *
 *		IR_b * (2 ^ IR_u) * 8000
 * IR(Mbps) = -------------------------
 *		  Tick * (2 ^ IR_s)
 */
static u32 acc_shaper_para_calc(u64 cir_b, u64 cir_u, u64 cir_s)
{
	return ((cir_b * QM_QOS_DIVISOR_CLK) * (1 << cir_u)) /
					(QM_QOS_TICK * (1 << cir_s));
}

static u32 acc_shaper_calc_cbs_s(u32 ir)
{
	int table_size = ARRAY_SIZE(shaper_cbs_s);
	int i;

	for (i = 0; i < table_size; i++) {
		if (ir >= shaper_cbs_s[i].start && ir <= shaper_cbs_s[i].end)
			return shaper_cbs_s[i].val;
	}

	return QM_SHAPER_MIN_CBS_S;
}

static u32 acc_shaper_calc_cir_s(u32 ir)
{
	int table_size = ARRAY_SIZE(shaper_cir_s);
	int i;

	for (i = 0; i < table_size; i++) {
		if (ir >= shaper_cir_s[i].start && ir <= shaper_cir_s[i].end)
			return shaper_cir_s[i].val;
	}

	return 0;
}

static int qm_get_shaper_para(u32 ir, struct qm_shaper_factor *factor)
{
	u32 cir_b, cir_u, cir_s, ir_calc;
	u32 error_rate;

	factor->cbs_s = acc_shaper_calc_cbs_s(ir);
	cir_s = acc_shaper_calc_cir_s(ir);

	for (cir_b = QM_QOS_MIN_CIR_B; cir_b <= QM_QOS_MAX_CIR_B; cir_b++) {
		for (cir_u = 0; cir_u <= QM_QOS_MAX_CIR_U; cir_u++) {
			ir_calc = acc_shaper_para_calc(cir_b, cir_u, cir_s);

			error_rate = QM_QOS_EXPAND_RATE * (u32)abs(ir_calc - ir) / ir;
			if (error_rate <= QM_QOS_MIN_ERROR_RATE) {
				factor->cir_b = cir_b;
				factor->cir_u = cir_u;
				factor->cir_s = cir_s;
				return 0;
			}
		}
	}

	return -EINVAL;
}

static void qm_vft_data_cfg(struct hisi_qm *qm, enum vft_type type, u32 base,
			    u32 number, struct qm_shaper_factor *factor)
{
	u64 tmp = 0;

	if (number > 0) {
		switch (type) {
		case SQC_VFT:
			if (qm->ver == QM_HW_V1) {
				tmp = QM_SQC_VFT_BUF_SIZE	|
				      QM_SQC_VFT_SQC_SIZE	|
				      QM_SQC_VFT_INDEX_NUMBER	|
				      QM_SQC_VFT_VALID		|
				      (u64)base << QM_SQC_VFT_START_SQN_SHIFT;
			} else {
				tmp = (u64)base << QM_SQC_VFT_START_SQN_SHIFT |
				      QM_SQC_VFT_VALID |
				      (u64)(number - 1) << QM_SQC_VFT_SQN_SHIFT;
			}
			break;
		case CQC_VFT:
			if (qm->ver == QM_HW_V1) {
				tmp = QM_CQC_VFT_BUF_SIZE	|
				      QM_CQC_VFT_SQC_SIZE	|
				      QM_CQC_VFT_INDEX_NUMBER	|
				      QM_CQC_VFT_VALID;
			} else {
				tmp = QM_CQC_VFT_VALID;
			}
			break;
		case SHAPER_VFT:
			if (factor) {
				tmp = factor->cir_b |
				(factor->cir_u << QM_SHAPER_FACTOR_CIR_U_SHIFT) |
				(factor->cir_s << QM_SHAPER_FACTOR_CIR_S_SHIFT) |
				(QM_SHAPER_CBS_B << QM_SHAPER_FACTOR_CBS_B_SHIFT) |
				(factor->cbs_s << QM_SHAPER_FACTOR_CBS_S_SHIFT);
			}
			break;
		}
	}

	writel(lower_32_bits(tmp), qm->io_base + QM_VFT_CFG_DATA_L);
	writel(upper_32_bits(tmp), qm->io_base + QM_VFT_CFG_DATA_H);
}

static int qm_set_vft_common(struct hisi_qm *qm, enum vft_type type,
			     u32 fun_num, u32 base, u32 number)
{
	struct qm_shaper_factor *factor = NULL;
	unsigned int val;
	int ret;

	if (type == SHAPER_VFT && test_bit(QM_SUPPORT_FUNC_QOS, &qm->caps))
		factor = &qm->factor[fun_num];

	ret = readl_relaxed_poll_timeout(qm->io_base + QM_VFT_CFG_RDY, val,
					 val & BIT(0), POLL_PERIOD,
					 POLL_TIMEOUT);
	if (ret)
		return ret;

	writel(0x0, qm->io_base + QM_VFT_CFG_OP_WR);
	writel(type, qm->io_base + QM_VFT_CFG_TYPE);
	if (type == SHAPER_VFT)
		fun_num |= base << QM_SHAPER_VFT_OFFSET;

	writel(fun_num, qm->io_base + QM_VFT_CFG);

	qm_vft_data_cfg(qm, type, base, number, factor);

	writel(0x0, qm->io_base + QM_VFT_CFG_RDY);
	writel(0x1, qm->io_base + QM_VFT_CFG_OP_ENABLE);

	return readl_relaxed_poll_timeout(qm->io_base + QM_VFT_CFG_RDY, val,
					  val & BIT(0), POLL_PERIOD,
					  POLL_TIMEOUT);
}

static int qm_shaper_init_vft(struct hisi_qm *qm, u32 fun_num)
{
	u32 qos = qm->factor[fun_num].func_qos;
	int ret, i;

	ret = qm_get_shaper_para(qos * QM_QOS_RATE, &qm->factor[fun_num]);
	if (ret) {
		dev_err(&qm->pdev->dev, "failed to calculate shaper parameter!\n");
		return ret;
	}
	writel(qm->type_rate, qm->io_base + QM_SHAPER_CFG);
	for (i = ALG_TYPE_0; i <= ALG_TYPE_1; i++) {
		/* The base number of queue reuse for different alg type */
		ret = qm_set_vft_common(qm, SHAPER_VFT, fun_num, i, 1);
		if (ret)
			return ret;
	}

	return 0;
}

/* The config should be conducted after qm_dev_mem_reset() */
static int qm_set_sqc_cqc_vft(struct hisi_qm *qm, u32 fun_num, u32 base,
			      u32 number)
{
	int ret, i;

	for (i = SQC_VFT; i <= CQC_VFT; i++) {
		ret = qm_set_vft_common(qm, i, fun_num, base, number);
		if (ret)
			return ret;
	}

	/* init default shaper qos val */
	if (test_bit(QM_SUPPORT_FUNC_QOS, &qm->caps)) {
		ret = qm_shaper_init_vft(qm, fun_num);
		if (ret)
			goto back_sqc_cqc;
	}

	return 0;
back_sqc_cqc:
	for (i = SQC_VFT; i <= CQC_VFT; i++)
		qm_set_vft_common(qm, i, fun_num, 0, 0);

	return ret;
}

static int qm_get_vft_v2(struct hisi_qm *qm, u32 *base, u32 *number)
{
	u64 sqc_vft;
	int ret;

	ret = hisi_qm_mb(qm, QM_MB_CMD_SQC_VFT_V2, 0, 0, 1);
	if (ret)
		return ret;

	sqc_vft = readl(qm->io_base + QM_MB_CMD_DATA_ADDR_L) |
		  ((u64)readl(qm->io_base + QM_MB_CMD_DATA_ADDR_H) << 32);
	*base = QM_SQC_VFT_BASE_MASK_V2 & (sqc_vft >> QM_SQC_VFT_BASE_SHIFT_V2);
	*number = (QM_SQC_VFT_NUM_MASK_V2 &
		   (sqc_vft >> QM_SQC_VFT_NUM_SHIFT_V2)) + 1;

	return 0;
}

static void qm_hw_error_init_v1(struct hisi_qm *qm)
{
	writel(QM_ABNORMAL_INT_MASK_VALUE, qm->io_base + QM_ABNORMAL_INT_MASK);
}

static void qm_hw_error_cfg(struct hisi_qm *qm)
{
	struct hisi_qm_err_info *err_info = &qm->err_info;

	qm->error_mask = err_info->nfe | err_info->ce | err_info->fe;
	/* clear QM hw residual error source */
	writel(qm->error_mask, qm->io_base + QM_ABNORMAL_INT_SOURCE);

	/* configure error type */
	writel(err_info->ce, qm->io_base + QM_RAS_CE_ENABLE);
	writel(QM_RAS_CE_TIMES_PER_IRQ, qm->io_base + QM_RAS_CE_THRESHOLD);
	writel(err_info->nfe, qm->io_base + QM_RAS_NFE_ENABLE);
	writel(err_info->fe, qm->io_base + QM_RAS_FE_ENABLE);
}

static void qm_hw_error_init_v2(struct hisi_qm *qm)
{
	u32 irq_unmask;

	qm_hw_error_cfg(qm);

	irq_unmask = ~qm->error_mask;
	irq_unmask &= readl(qm->io_base + QM_ABNORMAL_INT_MASK);
	writel(irq_unmask, qm->io_base + QM_ABNORMAL_INT_MASK);
}

static void qm_hw_error_uninit_v2(struct hisi_qm *qm)
{
	u32 irq_mask = qm->error_mask;

	irq_mask |= readl(qm->io_base + QM_ABNORMAL_INT_MASK);
	writel(irq_mask, qm->io_base + QM_ABNORMAL_INT_MASK);
}

static void qm_hw_error_init_v3(struct hisi_qm *qm)
{
	u32 irq_unmask;

	qm_hw_error_cfg(qm);

	/* enable close master ooo when hardware error happened */
	writel(qm->err_info.qm_shutdown_mask, qm->io_base + QM_OOO_SHUTDOWN_SEL);

	irq_unmask = ~qm->error_mask;
	irq_unmask &= readl(qm->io_base + QM_ABNORMAL_INT_MASK);
	writel(irq_unmask, qm->io_base + QM_ABNORMAL_INT_MASK);
}

static void qm_hw_error_uninit_v3(struct hisi_qm *qm)
{
	u32 irq_mask = qm->error_mask;

	irq_mask |= readl(qm->io_base + QM_ABNORMAL_INT_MASK);
	writel(irq_mask, qm->io_base + QM_ABNORMAL_INT_MASK);

	/* disable close master ooo when hardware error happened */
	writel(0x0, qm->io_base + QM_OOO_SHUTDOWN_SEL);
}

static void qm_log_hw_error(struct hisi_qm *qm, u32 error_status)
{
	const struct hisi_qm_hw_error *err;
	struct device *dev = &qm->pdev->dev;
	u32 reg_val, type, vf_num, qp_id;
	int i;

	for (i = 0; i < ARRAY_SIZE(qm_hw_error); i++) {
		err = &qm_hw_error[i];
		if (!(err->int_msk & error_status))
			continue;

		dev_err(dev, "%s [error status=0x%x] found\n",
			err->msg, err->int_msk);

		if (err->int_msk & QM_DB_TIMEOUT) {
			reg_val = readl(qm->io_base + QM_ABNORMAL_INF01);
			type = (reg_val & QM_DB_TIMEOUT_TYPE) >>
			       QM_DB_TIMEOUT_TYPE_SHIFT;
			vf_num = reg_val & QM_DB_TIMEOUT_VF;
			qp_id = reg_val >> QM_DB_TIMEOUT_QP_SHIFT;
			dev_err(dev, "qm %s doorbell timeout in function %u qp %u\n",
				qm_db_timeout[type], vf_num, qp_id);
		} else if (err->int_msk & QM_OF_FIFO_OF) {
			reg_val = readl(qm->io_base + QM_ABNORMAL_INF00);
			type = (reg_val & QM_FIFO_OVERFLOW_TYPE) >>
			       QM_FIFO_OVERFLOW_TYPE_SHIFT;
			vf_num = reg_val & QM_FIFO_OVERFLOW_VF;
			qp_id = reg_val >> QM_FIFO_OVERFLOW_QP_SHIFT;
			if (type < ARRAY_SIZE(qm_fifo_overflow))
				dev_err(dev, "qm %s fifo overflow in function %u qp %u\n",
					qm_fifo_overflow[type], vf_num, qp_id);
			else
				dev_err(dev, "unknown error type\n");
		} else if (err->int_msk & QM_AXI_RRESP_ERR) {
			reg_val = readl(qm->io_base + QM_ABNORMAL_INF02);
			if (reg_val & QM_AXI_POISON_ERR)
				dev_err(dev, "qm axi poison error happened\n");
		}
	}
}

static enum acc_err_result qm_hw_error_handle_v2(struct hisi_qm *qm)
{
	u32 error_status;

	error_status = qm_get_hw_error_status(qm);
	if (error_status & qm->error_mask) {
		if (error_status & QM_ECC_MBIT)
			qm->err_status.is_qm_ecc_mbit = true;

		qm_log_hw_error(qm, error_status);
		if (error_status & qm->err_info.qm_reset_mask) {
			/* Disable the same error reporting until device is recovered. */
			writel(qm->err_info.nfe & (~error_status),
			       qm->io_base + QM_RAS_NFE_ENABLE);
			return ACC_ERR_NEED_RESET;
		}

		/* Clear error source if not need reset. */
		writel(error_status, qm->io_base + QM_ABNORMAL_INT_SOURCE);
		writel(qm->err_info.nfe, qm->io_base + QM_RAS_NFE_ENABLE);
		writel(qm->err_info.ce, qm->io_base + QM_RAS_CE_ENABLE);
	}

	return ACC_ERR_RECOVERED;
}

static int qm_get_mb_cmd(struct hisi_qm *qm, u64 *msg, u16 fun_num)
{
	struct qm_mailbox mailbox;
	int ret;

	qm_mb_pre_init(&mailbox, QM_MB_CMD_DST, 0, fun_num, 0);
	mutex_lock(&qm->mailbox_lock);
	ret = qm_mb_nolock(qm, &mailbox);
	if (ret)
		goto err_unlock;

	*msg = readl(qm->io_base + QM_MB_CMD_DATA_ADDR_L) |
		  ((u64)readl(qm->io_base + QM_MB_CMD_DATA_ADDR_H) << 32);

err_unlock:
	mutex_unlock(&qm->mailbox_lock);
	return ret;
}

static void qm_clear_cmd_interrupt(struct hisi_qm *qm, u64 vf_mask)
{
	u32 val;

	if (qm->fun_type == QM_HW_PF)
		writeq(vf_mask, qm->io_base + QM_IFC_INT_SOURCE_P);

	val = readl(qm->io_base + QM_IFC_INT_SOURCE_V);
	val |= QM_IFC_INT_SOURCE_MASK;
	writel(val, qm->io_base + QM_IFC_INT_SOURCE_V);
}

static void qm_handle_vf_msg(struct hisi_qm *qm, u32 vf_id)
{
	struct device *dev = &qm->pdev->dev;
	u32 cmd;
	u64 msg;
	int ret;

	ret = qm_get_mb_cmd(qm, &msg, vf_id);
	if (ret) {
		dev_err(dev, "failed to get msg from VF(%u)!\n", vf_id);
		return;
	}

	cmd = msg & QM_MB_CMD_DATA_MASK;
	switch (cmd) {
	case QM_VF_PREPARE_FAIL:
		dev_err(dev, "failed to stop VF(%u)!\n", vf_id);
		break;
	case QM_VF_START_FAIL:
		dev_err(dev, "failed to start VF(%u)!\n", vf_id);
		break;
	case QM_VF_PREPARE_DONE:
	case QM_VF_START_DONE:
		break;
	default:
		dev_err(dev, "unsupported cmd %u sent by VF(%u)!\n", cmd, vf_id);
		break;
	}
}

static int qm_wait_vf_prepare_finish(struct hisi_qm *qm)
{
	struct device *dev = &qm->pdev->dev;
	u32 vfs_num = qm->vfs_num;
	int cnt = 0;
	int ret = 0;
	u64 val;
	u32 i;

	if (!qm->vfs_num || !test_bit(QM_SUPPORT_MB_COMMAND, &qm->caps))
		return 0;

	while (true) {
		val = readq(qm->io_base + QM_IFC_INT_SOURCE_P);
		/* All VFs send command to PF, break */
		if ((val & GENMASK(vfs_num, 1)) == GENMASK(vfs_num, 1))
			break;

		if (++cnt > QM_MAX_PF_WAIT_COUNT) {
			ret = -EBUSY;
			break;
		}

		msleep(QM_WAIT_DST_ACK);
	}

	/* PF check VFs msg */
	for (i = 1; i <= vfs_num; i++) {
		if (val & BIT(i))
			qm_handle_vf_msg(qm, i);
		else
			dev_err(dev, "VF(%u) not ping PF!\n", i);
	}

	/* PF clear interrupt to ack VFs */
	qm_clear_cmd_interrupt(qm, val);

	return ret;
}

static void qm_trigger_vf_interrupt(struct hisi_qm *qm, u32 fun_num)
{
	u32 val;

	val = readl(qm->io_base + QM_IFC_INT_CFG);
	val &= ~QM_IFC_SEND_ALL_VFS;
	val |= fun_num;
	writel(val, qm->io_base + QM_IFC_INT_CFG);

	val = readl(qm->io_base + QM_IFC_INT_SET_P);
	val |= QM_IFC_INT_SET_MASK;
	writel(val, qm->io_base + QM_IFC_INT_SET_P);
}

static void qm_trigger_pf_interrupt(struct hisi_qm *qm)
{
	u32 val;

	val = readl(qm->io_base + QM_IFC_INT_SET_V);
	val |= QM_IFC_INT_SET_MASK;
	writel(val, qm->io_base + QM_IFC_INT_SET_V);
}

static int qm_ping_single_vf(struct hisi_qm *qm, u64 cmd, u32 fun_num)
{
	struct device *dev = &qm->pdev->dev;
	struct qm_mailbox mailbox;
	int cnt = 0;
	u64 val;
	int ret;

	qm_mb_pre_init(&mailbox, QM_MB_CMD_SRC, cmd, fun_num, 0);
	mutex_lock(&qm->mailbox_lock);
	ret = qm_mb_nolock(qm, &mailbox);
	if (ret) {
		dev_err(dev, "failed to send command to vf(%u)!\n", fun_num);
		goto err_unlock;
	}

	qm_trigger_vf_interrupt(qm, fun_num);
	while (true) {
		msleep(QM_WAIT_DST_ACK);
		val = readq(qm->io_base + QM_IFC_READY_STATUS);
		/* if VF respond, PF notifies VF successfully. */
		if (!(val & BIT(fun_num)))
			goto err_unlock;

		if (++cnt > QM_MAX_PF_WAIT_COUNT) {
			dev_err(dev, "failed to get response from VF(%u)!\n", fun_num);
			ret = -ETIMEDOUT;
			break;
		}
	}

err_unlock:
	mutex_unlock(&qm->mailbox_lock);
	return ret;
}

static int qm_ping_all_vfs(struct hisi_qm *qm, u64 cmd)
{
	struct device *dev = &qm->pdev->dev;
	u32 vfs_num = qm->vfs_num;
	struct qm_mailbox mailbox;
	u64 val = 0;
	int cnt = 0;
	int ret;
	u32 i;

	qm_mb_pre_init(&mailbox, QM_MB_CMD_SRC, cmd, QM_MB_PING_ALL_VFS, 0);
	mutex_lock(&qm->mailbox_lock);
	/* PF sends command to all VFs by mailbox */
	ret = qm_mb_nolock(qm, &mailbox);
	if (ret) {
		dev_err(dev, "failed to send command to VFs!\n");
		mutex_unlock(&qm->mailbox_lock);
		return ret;
	}

	qm_trigger_vf_interrupt(qm, QM_IFC_SEND_ALL_VFS);
	while (true) {
		msleep(QM_WAIT_DST_ACK);
		val = readq(qm->io_base + QM_IFC_READY_STATUS);
		/* If all VFs acked, PF notifies VFs successfully. */
		if (!(val & GENMASK(vfs_num, 1))) {
			mutex_unlock(&qm->mailbox_lock);
			return 0;
		}

		if (++cnt > QM_MAX_PF_WAIT_COUNT)
			break;
	}

	mutex_unlock(&qm->mailbox_lock);

	/* Check which vf respond timeout. */
	for (i = 1; i <= vfs_num; i++) {
		if (val & BIT(i))
			dev_err(dev, "failed to get response from VF(%u)!\n", i);
	}

	return -ETIMEDOUT;
}

static int qm_ping_pf(struct hisi_qm *qm, u64 cmd)
{
	struct qm_mailbox mailbox;
	int cnt = 0;
	u32 val;
	int ret;

	qm_mb_pre_init(&mailbox, QM_MB_CMD_SRC, cmd, 0, 0);
	mutex_lock(&qm->mailbox_lock);
	ret = qm_mb_nolock(qm, &mailbox);
	if (ret) {
		dev_err(&qm->pdev->dev, "failed to send command to PF!\n");
		goto unlock;
	}

	qm_trigger_pf_interrupt(qm);
	/* Waiting for PF response */
	while (true) {
		msleep(QM_WAIT_DST_ACK);
		val = readl(qm->io_base + QM_IFC_INT_SET_V);
		if (!(val & QM_IFC_INT_STATUS_MASK))
			break;

		if (++cnt > QM_MAX_VF_WAIT_COUNT) {
			ret = -ETIMEDOUT;
			break;
		}
	}

unlock:
	mutex_unlock(&qm->mailbox_lock);
	return ret;
}

static int qm_drain_qm(struct hisi_qm *qm)
{
	return hisi_qm_mb(qm, QM_MB_CMD_FLUSH_QM, 0, 0, 0);
}

static int qm_stop_qp(struct hisi_qp *qp)
{
	return hisi_qm_mb(qp->qm, QM_MB_CMD_STOP_QP, 0, qp->qp_id, 0);
}

static int qm_set_msi(struct hisi_qm *qm, bool set)
{
	struct pci_dev *pdev = qm->pdev;

	if (set) {
		pci_write_config_dword(pdev, pdev->msi_cap + PCI_MSI_MASK_64,
				       0);
	} else {
		pci_write_config_dword(pdev, pdev->msi_cap + PCI_MSI_MASK_64,
				       ACC_PEH_MSI_DISABLE);
		if (qm->err_status.is_qm_ecc_mbit ||
		    qm->err_status.is_dev_ecc_mbit)
			return 0;

		mdelay(1);
		if (readl(qm->io_base + QM_PEH_DFX_INFO0))
			return -EFAULT;
	}

	return 0;
}

static void qm_wait_msi_finish(struct hisi_qm *qm)
{
	struct pci_dev *pdev = qm->pdev;
	u32 cmd = ~0;
	int cnt = 0;
	u32 val;
	int ret;

	while (true) {
		pci_read_config_dword(pdev, pdev->msi_cap +
				      PCI_MSI_PENDING_64, &cmd);
		if (!cmd)
			break;

		if (++cnt > MAX_WAIT_COUNTS) {
			pci_warn(pdev, "failed to empty MSI PENDING!\n");
			break;
		}

		udelay(1);
	}

	ret = readl_relaxed_poll_timeout(qm->io_base + QM_PEH_DFX_INFO0,
					 val, !(val & QM_PEH_DFX_MASK),
					 POLL_PERIOD, POLL_TIMEOUT);
	if (ret)
		pci_warn(pdev, "failed to empty PEH MSI!\n");

	ret = readl_relaxed_poll_timeout(qm->io_base + QM_PEH_DFX_INFO1,
					 val, !(val & QM_PEH_MSI_FINISH_MASK),
					 POLL_PERIOD, POLL_TIMEOUT);
	if (ret)
		pci_warn(pdev, "failed to finish MSI operation!\n");
}

static int qm_set_msi_v3(struct hisi_qm *qm, bool set)
{
	struct pci_dev *pdev = qm->pdev;
	int ret = -ETIMEDOUT;
	u32 cmd, i;

	pci_read_config_dword(pdev, pdev->msi_cap, &cmd);
	if (set)
		cmd |= QM_MSI_CAP_ENABLE;
	else
		cmd &= ~QM_MSI_CAP_ENABLE;

	pci_write_config_dword(pdev, pdev->msi_cap, cmd);
	if (set) {
		for (i = 0; i < MAX_WAIT_COUNTS; i++) {
			pci_read_config_dword(pdev, pdev->msi_cap, &cmd);
			if (cmd & QM_MSI_CAP_ENABLE)
				return 0;

			udelay(1);
		}
	} else {
		udelay(WAIT_PERIOD_US_MIN);
		qm_wait_msi_finish(qm);
		ret = 0;
	}

	return ret;
}

static const struct hisi_qm_hw_ops qm_hw_ops_v1 = {
	.qm_db = qm_db_v1,
	.hw_error_init = qm_hw_error_init_v1,
	.set_msi = qm_set_msi,
};

static const struct hisi_qm_hw_ops qm_hw_ops_v2 = {
	.get_vft = qm_get_vft_v2,
	.qm_db = qm_db_v2,
	.hw_error_init = qm_hw_error_init_v2,
	.hw_error_uninit = qm_hw_error_uninit_v2,
	.hw_error_handle = qm_hw_error_handle_v2,
	.set_msi = qm_set_msi,
};

static const struct hisi_qm_hw_ops qm_hw_ops_v3 = {
	.get_vft = qm_get_vft_v2,
	.qm_db = qm_db_v2,
	.hw_error_init = qm_hw_error_init_v3,
	.hw_error_uninit = qm_hw_error_uninit_v3,
	.hw_error_handle = qm_hw_error_handle_v2,
	.set_msi = qm_set_msi_v3,
};

static void *qm_get_avail_sqe(struct hisi_qp *qp)
{
	struct hisi_qp_status *qp_status = &qp->qp_status;
	u16 sq_tail = qp_status->sq_tail;

	if (unlikely(atomic_read(&qp->qp_status.used) == qp->sq_depth - 1))
		return NULL;

	return qp->sqe + sq_tail * qp->qm->sqe_size;
}

static void hisi_qm_unset_hw_reset(struct hisi_qp *qp)
{
	u64 *addr;

	/* Use last 64 bits of DUS to reset status. */
	addr = (u64 *)(qp->qdma.va + qp->qdma.size) - QM_RESET_STOP_TX_OFFSET;
	*addr = 0;
}

static struct hisi_qp *qm_create_qp_nolock(struct hisi_qm *qm, u8 alg_type)
{
	struct device *dev = &qm->pdev->dev;
	struct hisi_qp *qp;
	int qp_id;

	if (atomic_read(&qm->status.flags) == QM_STOP) {
		dev_info_ratelimited(dev, "failed to create qp as qm is stop!\n");
		return ERR_PTR(-EPERM);
	}

	if (qm->qp_in_used == qm->qp_num) {
		dev_info_ratelimited(dev, "All %u queues of QM are busy!\n",
				     qm->qp_num);
		atomic64_inc(&qm->debug.dfx.create_qp_err_cnt);
		return ERR_PTR(-EBUSY);
	}

	qp_id = idr_alloc_cyclic(&qm->qp_idr, NULL, 0, qm->qp_num, GFP_ATOMIC);
	if (qp_id < 0) {
		dev_info_ratelimited(dev, "All %u queues of QM are busy!\n",
				    qm->qp_num);
		atomic64_inc(&qm->debug.dfx.create_qp_err_cnt);
		return ERR_PTR(-EBUSY);
	}

	qp = &qm->qp_array[qp_id];
	hisi_qm_unset_hw_reset(qp);
	memset(qp->cqe, 0, sizeof(struct qm_cqe) * qp->cq_depth);

	qp->event_cb = NULL;
	qp->req_cb = NULL;
	qp->qp_id = qp_id;
	qp->alg_type = alg_type;
	qp->is_in_kernel = true;
	qm->qp_in_used++;

	return qp;
}

/**
 * hisi_qm_create_qp() - Create a queue pair from qm.
 * @qm: The qm we create a qp from.
 * @alg_type: Accelerator specific algorithm type in sqc.
 *
 * Return created qp, negative error code if failed.
 */
static struct hisi_qp *hisi_qm_create_qp(struct hisi_qm *qm, u8 alg_type)
{
	struct hisi_qp *qp;
	int ret;

	ret = qm_pm_get_sync(qm);
	if (ret)
		return ERR_PTR(ret);

	down_write(&qm->qps_lock);
	qp = qm_create_qp_nolock(qm, alg_type);
	up_write(&qm->qps_lock);

	if (IS_ERR(qp))
		qm_pm_put_sync(qm);

	return qp;
}

/**
 * hisi_qm_release_qp() - Release a qp back to its qm.
 * @qp: The qp we want to release.
 *
 * This function releases the resource of a qp.
 */
static void hisi_qm_release_qp(struct hisi_qp *qp)
{
	struct hisi_qm *qm = qp->qm;

	down_write(&qm->qps_lock);

	qm->qp_in_used--;
	idr_remove(&qm->qp_idr, qp->qp_id);

	up_write(&qm->qps_lock);

	qm_pm_put_sync(qm);
}

static int qm_sq_ctx_cfg(struct hisi_qp *qp, int qp_id, u32 pasid)
{
	struct hisi_qm *qm = qp->qm;
	enum qm_hw_ver ver = qm->ver;
	struct qm_sqc sqc = {0};

	if (ver == QM_HW_V1) {
		sqc.dw3 = cpu_to_le32(QM_MK_SQC_DW3_V1(0, 0, 0, qm->sqe_size));
		sqc.w8 = cpu_to_le16(qp->sq_depth - 1);
	} else {
		sqc.dw3 = cpu_to_le32(QM_MK_SQC_DW3_V2(qm->sqe_size, qp->sq_depth));
		sqc.w8 = 0; /* rand_qc */
	}
	sqc.w13 = cpu_to_le16(QM_MK_SQC_W13(0, 1, qp->alg_type));
	sqc.base_l = cpu_to_le32(lower_32_bits(qp->sqe_dma));
	sqc.base_h = cpu_to_le32(upper_32_bits(qp->sqe_dma));
	sqc.cq_num = cpu_to_le16(qp_id);
	sqc.pasid = cpu_to_le16(pasid);

	if (ver >= QM_HW_V3 && qm->use_sva && !qp->is_in_kernel)
		sqc.w11 = cpu_to_le16(QM_QC_PASID_ENABLE <<
				      QM_QC_PASID_ENABLE_SHIFT);

	return qm_set_and_get_xqc(qm, QM_MB_CMD_SQC, &sqc, qp_id, 0);
}

static int qm_cq_ctx_cfg(struct hisi_qp *qp, int qp_id, u32 pasid)
{
	struct hisi_qm *qm = qp->qm;
	enum qm_hw_ver ver = qm->ver;
	struct qm_cqc cqc = {0};

	if (ver == QM_HW_V1) {
		cqc.dw3 = cpu_to_le32(QM_MK_CQC_DW3_V1(0, 0, 0, QM_QC_CQE_SIZE));
		cqc.w8 = cpu_to_le16(qp->cq_depth - 1);
	} else {
		cqc.dw3 = cpu_to_le32(QM_MK_CQC_DW3_V2(QM_QC_CQE_SIZE, qp->cq_depth));
		cqc.w8 = 0; /* rand_qc */
	}
	/*
	 * Enable request finishing interrupts defaultly.
	 * So, there will be some interrupts until disabling
	 * this.
	 */
	cqc.dw6 = cpu_to_le32(1 << QM_CQ_PHASE_SHIFT | 1 << QM_CQ_FLAG_SHIFT);
	cqc.base_l = cpu_to_le32(lower_32_bits(qp->cqe_dma));
	cqc.base_h = cpu_to_le32(upper_32_bits(qp->cqe_dma));
	cqc.pasid = cpu_to_le16(pasid);

	if (ver >= QM_HW_V3 && qm->use_sva && !qp->is_in_kernel)
		cqc.w11 = cpu_to_le16(QM_QC_PASID_ENABLE);

	return qm_set_and_get_xqc(qm, QM_MB_CMD_CQC, &cqc, qp_id, 0);
}

static int qm_qp_ctx_cfg(struct hisi_qp *qp, int qp_id, u32 pasid)
{
	int ret;

	qm_init_qp_status(qp);

	ret = qm_sq_ctx_cfg(qp, qp_id, pasid);
	if (ret)
		return ret;

	return qm_cq_ctx_cfg(qp, qp_id, pasid);
}

static int qm_start_qp_nolock(struct hisi_qp *qp, unsigned long arg)
{
	struct hisi_qm *qm = qp->qm;
	struct device *dev = &qm->pdev->dev;
	int qp_id = qp->qp_id;
	u32 pasid = arg;
	int ret;

	if (atomic_read(&qm->status.flags) == QM_STOP) {
		dev_info_ratelimited(dev, "failed to start qp as qm is stop!\n");
		return -EPERM;
	}

	ret = qm_qp_ctx_cfg(qp, qp_id, pasid);
	if (ret)
		return ret;

	atomic_set(&qp->qp_status.flags, QP_START);
	dev_dbg(dev, "queue %d started\n", qp_id);

	return 0;
}

/**
 * hisi_qm_start_qp() - Start a qp into running.
 * @qp: The qp we want to start to run.
 * @arg: Accelerator specific argument.
 *
 * After this function, qp can receive request from user. Return 0 if
 * successful, negative error code if failed.
 */
int hisi_qm_start_qp(struct hisi_qp *qp, unsigned long arg)
{
	struct hisi_qm *qm = qp->qm;
	int ret;

	down_write(&qm->qps_lock);
	ret = qm_start_qp_nolock(qp, arg);
	up_write(&qm->qps_lock);

	return ret;
}
EXPORT_SYMBOL_GPL(hisi_qm_start_qp);

/**
 * qp_stop_fail_cb() - call request cb.
 * @qp: stopped failed qp.
 *
 * Callback function should be called whether task completed or not.
 */
static void qp_stop_fail_cb(struct hisi_qp *qp)
{
	int qp_used = atomic_read(&qp->qp_status.used);
	u16 cur_tail = qp->qp_status.sq_tail;
	u16 sq_depth = qp->sq_depth;
	u16 cur_head = (cur_tail + sq_depth - qp_used) % sq_depth;
	struct hisi_qm *qm = qp->qm;
	u16 pos;
	int i;

	for (i = 0; i < qp_used; i++) {
		pos = (i + cur_head) % sq_depth;
		qp->req_cb(qp, qp->sqe + (u32)(qm->sqe_size * pos));
		atomic_dec(&qp->qp_status.used);
	}
}

static int qm_wait_qp_empty(struct hisi_qm *qm, u32 *state, u32 qp_id)
{
	struct device *dev = &qm->pdev->dev;
	struct qm_sqc sqc;
	struct qm_cqc cqc;
	int ret, i = 0;

	while (++i) {
		ret = qm_set_and_get_xqc(qm, QM_MB_CMD_SQC, &sqc, qp_id, 1);
		if (ret) {
			dev_err_ratelimited(dev, "Failed to dump sqc!\n");
			*state = QM_DUMP_SQC_FAIL;
			return ret;
		}

		ret = qm_set_and_get_xqc(qm, QM_MB_CMD_CQC, &cqc, qp_id, 1);
		if (ret) {
			dev_err_ratelimited(dev, "Failed to dump cqc!\n");
			*state = QM_DUMP_CQC_FAIL;
			return ret;
		}

		if ((sqc.tail == cqc.tail) &&
		    (QM_SQ_TAIL_IDX(sqc) == QM_CQ_TAIL_IDX(cqc)))
			break;

		if (i == MAX_WAIT_COUNTS) {
			dev_err(dev, "Fail to empty queue %u!\n", qp_id);
			*state = QM_STOP_QUEUE_FAIL;
			return -ETIMEDOUT;
		}

		usleep_range(WAIT_PERIOD_US_MIN, WAIT_PERIOD_US_MAX);
	}

	return 0;
}

/**
 * qm_drain_qp() - Drain a qp.
 * @qp: The qp we want to drain.
 *
 * If the device does not support stopping queue by sending mailbox,
 * determine whether the queue is cleared by judging the tail pointers of
 * sq and cq.
 */
static int qm_drain_qp(struct hisi_qp *qp)
{
	struct hisi_qm *qm = qp->qm;
	struct hisi_qm *pf_qm = pci_get_drvdata(pci_physfn(qm->pdev));
	u32 state = 0;
	int ret;

	/* No need to judge if master OOO is blocked. */
	if (qm_check_dev_error(pf_qm))
		return 0;

	/* HW V3 supports drain qp by device */
	if (test_bit(QM_SUPPORT_STOP_QP, &qm->caps)) {
		ret = qm_stop_qp(qp);
		if (ret) {
			dev_err(&qm->pdev->dev, "Failed to stop qp!\n");
			state = QM_STOP_QUEUE_FAIL;
			goto set_dev_state;
		}
		return ret;
	}

	ret = qm_wait_qp_empty(qm, &state, qp->qp_id);
	if (ret)
		goto set_dev_state;

	return 0;

set_dev_state:
	if (qm->debug.dev_dfx.dev_timeout)
		qm->debug.dev_dfx.dev_state = state;

	return ret;
}

static void qm_stop_qp_nolock(struct hisi_qp *qp)
{
	struct hisi_qm *qm = qp->qm;
	struct device *dev = &qm->pdev->dev;
	int ret;

	/*
	 * It is allowed to stop and release qp when reset, If the qp is
	 * stopped when reset but still want to be released then, the
	 * is_resetting flag should be set negative so that this qp will not
	 * be restarted after reset.
	 */
	if (atomic_read(&qp->qp_status.flags) != QP_START) {
		qp->is_resetting = false;
		return;
	}

	atomic_set(&qp->qp_status.flags, QP_STOP);

	/* V3 supports direct stop function when FLR prepare */
	if (qm->ver < QM_HW_V3 || qm->status.stop_reason == QM_NORMAL) {
		ret = qm_drain_qp(qp);
		if (ret)
			dev_err(dev, "Failed to drain out data for stopping qp(%u)!\n", qp->qp_id);
	}

	flush_workqueue(qm->wq);
	if (unlikely(qp->is_resetting && atomic_read(&qp->qp_status.used)))
		qp_stop_fail_cb(qp);

	dev_dbg(dev, "stop queue %u!", qp->qp_id);
}

/**
 * hisi_qm_stop_qp() - Stop a qp in qm.
 * @qp: The qp we want to stop.
 *
 * This function is reverse of hisi_qm_start_qp.
 */
void hisi_qm_stop_qp(struct hisi_qp *qp)
{
	down_write(&qp->qm->qps_lock);
	qm_stop_qp_nolock(qp);
	up_write(&qp->qm->qps_lock);
}
EXPORT_SYMBOL_GPL(hisi_qm_stop_qp);

/**
 * hisi_qp_send() - Queue up a task in the hardware queue.
 * @qp: The qp in which to put the message.
 * @msg: The message.
 *
 * This function will return -EBUSY if qp is currently full, and -EAGAIN
 * if qp related qm is resetting.
 *
 * Note: This function may run with qm_irq_thread and ACC reset at same time.
 *       It has no race with qm_irq_thread. However, during hisi_qp_send, ACC
 *       reset may happen, we have no lock here considering performance. This
 *       causes current qm_db sending fail or can not receive sended sqe. QM
 *       sync/async receive function should handle the error sqe. ACC reset
 *       done function should clear used sqe to 0.
 */
int hisi_qp_send(struct hisi_qp *qp, const void *msg)
{
	struct hisi_qp_status *qp_status = &qp->qp_status;
	u16 sq_tail = qp_status->sq_tail;
	u16 sq_tail_next = (sq_tail + 1) % qp->sq_depth;
	void *sqe = qm_get_avail_sqe(qp);

	if (unlikely(atomic_read(&qp->qp_status.flags) == QP_STOP ||
		     atomic_read(&qp->qm->status.flags) == QM_STOP ||
		     qp->is_resetting)) {
		dev_info_ratelimited(&qp->qm->pdev->dev, "QP is stopped or resetting\n");
		return -EAGAIN;
	}

	if (!sqe)
		return -EBUSY;

	memcpy(sqe, msg, qp->qm->sqe_size);

	qm_db(qp->qm, qp->qp_id, QM_DOORBELL_CMD_SQ, sq_tail_next, 0);
	atomic_inc(&qp->qp_status.used);
	qp_status->sq_tail = sq_tail_next;

	return 0;
}
EXPORT_SYMBOL_GPL(hisi_qp_send);

static void hisi_qm_cache_wb(struct hisi_qm *qm)
{
	unsigned int val;

	if (qm->ver == QM_HW_V1)
		return;

	writel(0x1, qm->io_base + QM_CACHE_WB_START);
	if (readl_relaxed_poll_timeout(qm->io_base + QM_CACHE_WB_DONE,
				       val, val & BIT(0), POLL_PERIOD,
				       POLL_TIMEOUT))
		dev_err(&qm->pdev->dev, "QM writeback sqc cache fail!\n");
}

static void qm_qp_event_notifier(struct hisi_qp *qp)
{
	wake_up_interruptible(&qp->uacce_q->wait);
}

 /* This function returns free number of qp in qm. */
static int hisi_qm_get_available_instances(struct uacce_device *uacce)
{
	struct hisi_qm *qm = uacce->priv;
	int ret;

	down_read(&qm->qps_lock);
	ret = qm->qp_num - qm->qp_in_used;
	up_read(&qm->qps_lock);

	return ret;
}

static void hisi_qm_set_hw_reset(struct hisi_qm *qm, int offset)
{
	int i;

	for (i = 0; i < qm->qp_num; i++)
		qm_set_qp_disable(&qm->qp_array[i], offset);
}

static int hisi_qm_uacce_get_queue(struct uacce_device *uacce,
				   unsigned long arg,
				   struct uacce_queue *q)
{
	struct hisi_qm *qm = uacce->priv;
	struct hisi_qp *qp;
	u8 alg_type = 0;

	qp = hisi_qm_create_qp(qm, alg_type);
	if (IS_ERR(qp))
		return PTR_ERR(qp);

	q->priv = qp;
	q->uacce = uacce;
	qp->uacce_q = q;
	qp->event_cb = qm_qp_event_notifier;
	qp->pasid = arg;
	qp->is_in_kernel = false;

	return 0;
}

static void hisi_qm_uacce_put_queue(struct uacce_queue *q)
{
	struct hisi_qp *qp = q->priv;

	hisi_qm_release_qp(qp);
}

/* map sq/cq/doorbell to user space */
static int hisi_qm_uacce_mmap(struct uacce_queue *q,
			      struct vm_area_struct *vma,
			      struct uacce_qfile_region *qfr)
{
	struct hisi_qp *qp = q->priv;
	struct hisi_qm *qm = qp->qm;
	resource_size_t phys_base = qm->db_phys_base +
				    qp->qp_id * qm->db_interval;
	size_t sz = vma->vm_end - vma->vm_start;
	struct pci_dev *pdev = qm->pdev;
	struct device *dev = &pdev->dev;
	unsigned long vm_pgoff;
	int ret;

	switch (qfr->type) {
	case UACCE_QFRT_MMIO:
		if (qm->ver == QM_HW_V1) {
			if (sz > PAGE_SIZE * QM_DOORBELL_PAGE_NR)
				return -EINVAL;
		} else if (!test_bit(QM_SUPPORT_DB_ISOLATION, &qm->caps)) {
			if (sz > PAGE_SIZE * (QM_DOORBELL_PAGE_NR +
			    QM_DOORBELL_SQ_CQ_BASE_V2 / PAGE_SIZE))
				return -EINVAL;
		} else {
			if (sz > qm->db_interval)
				return -EINVAL;
		}

		vm_flags_set(vma, VM_IO);

		return remap_pfn_range(vma, vma->vm_start,
				       phys_base >> PAGE_SHIFT,
				       sz, pgprot_noncached(vma->vm_page_prot));
	case UACCE_QFRT_DUS:
		if (sz != qp->qdma.size)
			return -EINVAL;

		/*
		 * dma_mmap_coherent() requires vm_pgoff as 0
		 * restore vm_pfoff to initial value for mmap()
		 */
		vm_pgoff = vma->vm_pgoff;
		vma->vm_pgoff = 0;
		ret = dma_mmap_coherent(dev, vma, qp->qdma.va,
					qp->qdma.dma, sz);
		vma->vm_pgoff = vm_pgoff;
		return ret;

	default:
		return -EINVAL;
	}
}

static int hisi_qm_uacce_start_queue(struct uacce_queue *q)
{
	struct hisi_qp *qp = q->priv;

	return hisi_qm_start_qp(qp, qp->pasid);
}

static void hisi_qm_uacce_stop_queue(struct uacce_queue *q)
{
	struct hisi_qp *qp = q->priv;
	struct hisi_qm *qm = qp->qm;
	struct qm_dev_dfx *dev_dfx = &qm->debug.dev_dfx;
	u32 i = 0;

	hisi_qm_stop_qp(qp);

	if (!dev_dfx->dev_timeout || !dev_dfx->dev_state)
		return;

	/*
	 * After the queue fails to be stopped,
	 * wait for a period of time before releasing the queue.
	 */
	while (++i) {
		msleep(WAIT_PERIOD);

		/* Since dev_timeout maybe modified, check i >= dev_timeout */
		if (i >= dev_dfx->dev_timeout) {
			dev_err(&qm->pdev->dev, "Stop q %u timeout, state %u\n",
			       qp->qp_id, dev_dfx->dev_state);
			dev_dfx->dev_state = QM_FINISH_WAIT;
			break;
		}
	}
}

static int hisi_qm_is_q_updated(struct uacce_queue *q)
{
	struct hisi_qp *qp = q->priv;
	struct qm_cqe *cqe = qp->cqe + qp->qp_status.cq_head;
	int updated = 0;

	while (QM_CQE_PHASE(cqe) == qp->qp_status.cqc_phase) {
		/* make sure to read data from memory */
		dma_rmb();
		qm_cq_head_update(qp);
		cqe = qp->cqe + qp->qp_status.cq_head;
		updated = 1;
	}

	return updated;
}

static void qm_set_sqctype(struct uacce_queue *q, u16 type)
{
	struct hisi_qm *qm = q->uacce->priv;
	struct hisi_qp *qp = q->priv;

	down_write(&qm->qps_lock);
	qp->alg_type = type;
	up_write(&qm->qps_lock);
}

static long hisi_qm_uacce_ioctl(struct uacce_queue *q, unsigned int cmd,
				unsigned long arg)
{
	struct hisi_qp *qp = q->priv;
	struct hisi_qp_info qp_info;
	struct hisi_qp_ctx qp_ctx;

	if (cmd == UACCE_CMD_QM_SET_QP_CTX) {
		if (copy_from_user(&qp_ctx, (void __user *)arg,
				   sizeof(struct hisi_qp_ctx)))
			return -EFAULT;

		if (qp_ctx.qc_type != 0 && qp_ctx.qc_type != 1)
			return -EINVAL;

		qm_set_sqctype(q, qp_ctx.qc_type);
		qp_ctx.id = qp->qp_id;

		if (copy_to_user((void __user *)arg, &qp_ctx,
				 sizeof(struct hisi_qp_ctx)))
			return -EFAULT;

		return 0;
	} else if (cmd == UACCE_CMD_QM_SET_QP_INFO) {
		if (copy_from_user(&qp_info, (void __user *)arg,
				   sizeof(struct hisi_qp_info)))
			return -EFAULT;

		qp_info.sqe_size = qp->qm->sqe_size;
		qp_info.sq_depth = qp->sq_depth;
		qp_info.cq_depth = qp->cq_depth;

		if (copy_to_user((void __user *)arg, &qp_info,
				  sizeof(struct hisi_qp_info)))
			return -EFAULT;

		return 0;
	}

	return -EINVAL;
}

/**
 * qm_hw_err_isolate() - Try to set the isolation status of the uacce device
 * according to user's configuration of error threshold.
 * @qm: the uacce device
 */
static int qm_hw_err_isolate(struct hisi_qm *qm)
{
	struct qm_hw_err *err, *tmp, *hw_err;
	struct qm_err_isolate *isolate;
	u32 count = 0;

	isolate = &qm->isolate_data;

#define SECONDS_PER_HOUR	3600

	/* All the hw errs are processed by PF driver */
	if (qm->uacce->is_vf || isolate->is_isolate || !isolate->err_threshold)
		return 0;

	hw_err = kzalloc(sizeof(*hw_err), GFP_KERNEL);
	if (!hw_err)
		return -ENOMEM;

	/*
	 * Time-stamp every slot AER error. Then check the AER error log when the
	 * next device AER error occurred. if the device slot AER error count exceeds
	 * the setting error threshold in one hour, the isolated state will be set
	 * to true. And the AER error logs that exceed one hour will be cleared.
	 */
	mutex_lock(&isolate->isolate_lock);
	hw_err->timestamp = jiffies;
	list_for_each_entry_safe(err, tmp, &isolate->qm_hw_errs, list) {
		if ((hw_err->timestamp - err->timestamp) / HZ >
		    SECONDS_PER_HOUR) {
			list_del(&err->list);
			kfree(err);
		} else {
			count++;
		}
	}
	list_add(&hw_err->list, &isolate->qm_hw_errs);
	mutex_unlock(&isolate->isolate_lock);

	if (count >= isolate->err_threshold)
		isolate->is_isolate = true;

	return 0;
}

static void qm_hw_err_destroy(struct hisi_qm *qm)
{
	struct qm_hw_err *err, *tmp;

	mutex_lock(&qm->isolate_data.isolate_lock);
	list_for_each_entry_safe(err, tmp, &qm->isolate_data.qm_hw_errs, list) {
		list_del(&err->list);
		kfree(err);
	}
	mutex_unlock(&qm->isolate_data.isolate_lock);
}

static enum uacce_dev_state hisi_qm_get_isolate_state(struct uacce_device *uacce)
{
	struct hisi_qm *qm = uacce->priv;
	struct hisi_qm *pf_qm;

	if (uacce->is_vf)
		pf_qm = pci_get_drvdata(pci_physfn(qm->pdev));
	else
		pf_qm = qm;

	return pf_qm->isolate_data.is_isolate ?
			UACCE_DEV_ISOLATE : UACCE_DEV_NORMAL;
}

static int hisi_qm_isolate_threshold_write(struct uacce_device *uacce, u32 num)
{
	struct hisi_qm *qm = uacce->priv;

	/* Must be set by PF */
	if (uacce->is_vf)
		return -EPERM;

	if (qm->isolate_data.is_isolate)
		return -EPERM;

	qm->isolate_data.err_threshold = num;

	/* After the policy is updated, need to reset the hardware err list */
	qm_hw_err_destroy(qm);

	return 0;
}

static u32 hisi_qm_isolate_threshold_read(struct uacce_device *uacce)
{
	struct hisi_qm *qm = uacce->priv;
	struct hisi_qm *pf_qm;

	if (uacce->is_vf) {
		pf_qm = pci_get_drvdata(pci_physfn(qm->pdev));
		return pf_qm->isolate_data.err_threshold;
	}

	return qm->isolate_data.err_threshold;
}

static const struct uacce_ops uacce_qm_ops = {
	.get_available_instances = hisi_qm_get_available_instances,
	.get_queue = hisi_qm_uacce_get_queue,
	.put_queue = hisi_qm_uacce_put_queue,
	.start_queue = hisi_qm_uacce_start_queue,
	.stop_queue = hisi_qm_uacce_stop_queue,
	.mmap = hisi_qm_uacce_mmap,
	.ioctl = hisi_qm_uacce_ioctl,
	.is_q_updated = hisi_qm_is_q_updated,
	.get_isolate_state = hisi_qm_get_isolate_state,
	.isolate_err_threshold_write = hisi_qm_isolate_threshold_write,
	.isolate_err_threshold_read = hisi_qm_isolate_threshold_read,
};

static void qm_remove_uacce(struct hisi_qm *qm)
{
	struct uacce_device *uacce = qm->uacce;

	if (qm->use_sva) {
		qm_hw_err_destroy(qm);
		uacce_remove(uacce);
		qm->uacce = NULL;
	}
}

static int qm_alloc_uacce(struct hisi_qm *qm)
{
	struct pci_dev *pdev = qm->pdev;
	struct uacce_device *uacce;
	unsigned long mmio_page_nr;
	unsigned long dus_page_nr;
	u16 sq_depth, cq_depth;
	struct uacce_interface interface = {
		.flags = UACCE_DEV_SVA,
		.ops = &uacce_qm_ops,
	};
	int ret;

	ret = strscpy(interface.name, dev_driver_string(&pdev->dev),
		      sizeof(interface.name));
	if (ret < 0)
		return -ENAMETOOLONG;

	uacce = uacce_alloc(&pdev->dev, &interface);
	if (IS_ERR(uacce))
		return PTR_ERR(uacce);

	if (uacce->flags & UACCE_DEV_SVA) {
		qm->use_sva = true;
	} else {
		/* only consider sva case */
		qm_remove_uacce(qm);
		return -EINVAL;
	}

	uacce->is_vf = pdev->is_virtfn;
	uacce->priv = qm;

	if (qm->ver == QM_HW_V1)
		uacce->api_ver = HISI_QM_API_VER_BASE;
	else if (qm->ver == QM_HW_V2)
		uacce->api_ver = HISI_QM_API_VER2_BASE;
	else
		uacce->api_ver = HISI_QM_API_VER3_BASE;

	if (qm->ver == QM_HW_V1)
		mmio_page_nr = QM_DOORBELL_PAGE_NR;
	else if (!test_bit(QM_SUPPORT_DB_ISOLATION, &qm->caps))
		mmio_page_nr = QM_DOORBELL_PAGE_NR +
			QM_DOORBELL_SQ_CQ_BASE_V2 / PAGE_SIZE;
	else
		mmio_page_nr = qm->db_interval / PAGE_SIZE;

	qm_get_xqc_depth(qm, &sq_depth, &cq_depth, QM_QP_DEPTH_CAP);

	/* Add one more page for device or qp status */
	dus_page_nr = (PAGE_SIZE - 1 + qm->sqe_size * sq_depth +
		       sizeof(struct qm_cqe) * cq_depth  + PAGE_SIZE) >>
					 PAGE_SHIFT;

	uacce->qf_pg_num[UACCE_QFRT_MMIO] = mmio_page_nr;
	uacce->qf_pg_num[UACCE_QFRT_DUS]  = dus_page_nr;

	qm->uacce = uacce;
	INIT_LIST_HEAD(&qm->isolate_data.qm_hw_errs);
	mutex_init(&qm->isolate_data.isolate_lock);

	return 0;
}

/**
 * qm_frozen() - Try to froze QM to cut continuous queue request. If
 * there is user on the QM, return failure without doing anything.
 * @qm: The qm needed to be fronzen.
 *
 * This function frozes QM, then we can do SRIOV disabling.
 */
static int qm_frozen(struct hisi_qm *qm)
{
	if (test_bit(QM_DRIVER_REMOVING, &qm->misc_ctl))
		return 0;

	down_write(&qm->qps_lock);

	if (!qm->qp_in_used) {
		qm->qp_in_used = qm->qp_num;
		up_write(&qm->qps_lock);
		set_bit(QM_DRIVER_REMOVING, &qm->misc_ctl);
		return 0;
	}

	up_write(&qm->qps_lock);

	return -EBUSY;
}

static int qm_try_frozen_vfs(struct pci_dev *pdev,
			     struct hisi_qm_list *qm_list)
{
	struct hisi_qm *qm, *vf_qm;
	struct pci_dev *dev;
	int ret = 0;

	if (!qm_list || !pdev)
		return -EINVAL;

	/* Try to frozen all the VFs as disable SRIOV */
	mutex_lock(&qm_list->lock);
	list_for_each_entry(qm, &qm_list->list, list) {
		dev = qm->pdev;
		if (dev == pdev)
			continue;
		if (pci_physfn(dev) == pdev) {
			vf_qm = pci_get_drvdata(dev);
			ret = qm_frozen(vf_qm);
			if (ret)
				goto frozen_fail;
		}
	}

frozen_fail:
	mutex_unlock(&qm_list->lock);

	return ret;
}

/**
 * hisi_qm_wait_task_finish() - Wait until the task is finished
 * when removing the driver.
 * @qm: The qm needed to wait for the task to finish.
 * @qm_list: The list of all available devices.
 */
void hisi_qm_wait_task_finish(struct hisi_qm *qm, struct hisi_qm_list *qm_list)
{
	while (qm_frozen(qm) ||
	       ((qm->fun_type == QM_HW_PF) &&
	       qm_try_frozen_vfs(qm->pdev, qm_list))) {
		msleep(WAIT_PERIOD);
	}

	while (test_bit(QM_RST_SCHED, &qm->misc_ctl) ||
	       test_bit(QM_RESETTING, &qm->misc_ctl))
		msleep(WAIT_PERIOD);

	if (test_bit(QM_SUPPORT_MB_COMMAND, &qm->caps))
		flush_work(&qm->cmd_process);

	udelay(REMOVE_WAIT_DELAY);
}
EXPORT_SYMBOL_GPL(hisi_qm_wait_task_finish);

static void hisi_qp_memory_uninit(struct hisi_qm *qm, int num)
{
	struct device *dev = &qm->pdev->dev;
	struct qm_dma *qdma;
	int i;

	for (i = num - 1; i >= 0; i--) {
		qdma = &qm->qp_array[i].qdma;
		dma_free_coherent(dev, qdma->size, qdma->va, qdma->dma);
		kfree(qm->poll_data[i].qp_finish_id);
	}

	kfree(qm->poll_data);
	kfree(qm->qp_array);
}

static int hisi_qp_memory_init(struct hisi_qm *qm, size_t dma_size, int id,
			       u16 sq_depth, u16 cq_depth)
{
	struct device *dev = &qm->pdev->dev;
	size_t off = qm->sqe_size * sq_depth;
	struct hisi_qp *qp;
	int ret = -ENOMEM;

	qm->poll_data[id].qp_finish_id = kcalloc(qm->qp_num, sizeof(u16),
						 GFP_KERNEL);
	if (!qm->poll_data[id].qp_finish_id)
		return -ENOMEM;

	qp = &qm->qp_array[id];
	qp->qdma.va = dma_alloc_coherent(dev, dma_size, &qp->qdma.dma,
					 GFP_KERNEL);
	if (!qp->qdma.va)
		goto err_free_qp_finish_id;

	qp->sqe = qp->qdma.va;
	qp->sqe_dma = qp->qdma.dma;
	qp->cqe = qp->qdma.va + off;
	qp->cqe_dma = qp->qdma.dma + off;
	qp->qdma.size = dma_size;
	qp->sq_depth = sq_depth;
	qp->cq_depth = cq_depth;
	qp->qm = qm;
	qp->qp_id = id;

	return 0;

err_free_qp_finish_id:
	kfree(qm->poll_data[id].qp_finish_id);
	return ret;
}

static void hisi_qm_pre_init(struct hisi_qm *qm)
{
	struct pci_dev *pdev = qm->pdev;

	if (qm->ver == QM_HW_V1)
		qm->ops = &qm_hw_ops_v1;
	else if (qm->ver == QM_HW_V2)
		qm->ops = &qm_hw_ops_v2;
	else
		qm->ops = &qm_hw_ops_v3;

	pci_set_drvdata(pdev, qm);
	mutex_init(&qm->mailbox_lock);
	init_rwsem(&qm->qps_lock);
	qm->qp_in_used = 0;
	if (test_bit(QM_SUPPORT_RPM, &qm->caps)) {
		if (!acpi_device_power_manageable(ACPI_COMPANION(&pdev->dev)))
			dev_info(&pdev->dev, "_PS0 and _PR0 are not defined");
	}
}

static void qm_cmd_uninit(struct hisi_qm *qm)
{
	u32 val;

	if (!test_bit(QM_SUPPORT_MB_COMMAND, &qm->caps))
		return;

	val = readl(qm->io_base + QM_IFC_INT_MASK);
	val |= QM_IFC_INT_DISABLE;
	writel(val, qm->io_base + QM_IFC_INT_MASK);
}

static void qm_cmd_init(struct hisi_qm *qm)
{
	u32 val;

	if (!test_bit(QM_SUPPORT_MB_COMMAND, &qm->caps))
		return;

	/* Clear communication interrupt source */
	qm_clear_cmd_interrupt(qm, QM_IFC_INT_SOURCE_CLR);

	/* Enable pf to vf communication reg. */
	val = readl(qm->io_base + QM_IFC_INT_MASK);
	val &= ~QM_IFC_INT_DISABLE;
	writel(val, qm->io_base + QM_IFC_INT_MASK);
}

static void qm_put_pci_res(struct hisi_qm *qm)
{
	struct pci_dev *pdev = qm->pdev;

	if (test_bit(QM_SUPPORT_DB_ISOLATION, &qm->caps))
		iounmap(qm->db_io_base);

	iounmap(qm->io_base);
	pci_release_mem_regions(pdev);
}

static void hisi_qm_pci_uninit(struct hisi_qm *qm)
{
	struct pci_dev *pdev = qm->pdev;

	pci_free_irq_vectors(pdev);
	qm_put_pci_res(qm);
	pci_disable_device(pdev);
}

static void hisi_qm_set_state(struct hisi_qm *qm, u8 state)
{
	if (qm->ver > QM_HW_V2 && qm->fun_type == QM_HW_VF)
		writel(state, qm->io_base + QM_VF_STATE);
}

static void hisi_qm_unint_work(struct hisi_qm *qm)
{
	destroy_workqueue(qm->wq);
}

static void hisi_qm_free_rsv_buf(struct hisi_qm *qm)
{
	struct qm_dma *xqc_dma = &qm->xqc_buf.qcdma;
	struct device *dev = &qm->pdev->dev;

	dma_free_coherent(dev, xqc_dma->size, xqc_dma->va, xqc_dma->dma);
}

static void hisi_qm_memory_uninit(struct hisi_qm *qm)
{
	struct device *dev = &qm->pdev->dev;

	hisi_qp_memory_uninit(qm, qm->qp_num);
	hisi_qm_free_rsv_buf(qm);
	if (qm->qdma.va) {
		hisi_qm_cache_wb(qm);
		dma_free_coherent(dev, qm->qdma.size,
				  qm->qdma.va, qm->qdma.dma);
	}

	idr_destroy(&qm->qp_idr);

	if (test_bit(QM_SUPPORT_FUNC_QOS, &qm->caps))
		kfree(qm->factor);
}

/**
 * hisi_qm_uninit() - Uninitialize qm.
 * @qm: The qm needed uninit.
 *
 * This function uninits qm related device resources.
 */
void hisi_qm_uninit(struct hisi_qm *qm)
{
	qm_cmd_uninit(qm);
	hisi_qm_unint_work(qm);

	down_write(&qm->qps_lock);
	hisi_qm_memory_uninit(qm);
	hisi_qm_set_state(qm, QM_NOT_READY);
	up_write(&qm->qps_lock);

	qm_remove_uacce(qm);
	qm_irqs_unregister(qm);
	hisi_qm_pci_uninit(qm);
}
EXPORT_SYMBOL_GPL(hisi_qm_uninit);

/**
 * hisi_qm_get_vft() - Get vft from a qm.
 * @qm: The qm we want to get its vft.
 * @base: The base number of queue in vft.
 * @number: The number of queues in vft.
 *
 * We can allocate multiple queues to a qm by configuring virtual function
 * table. We get related configures by this function. Normally, we call this
 * function in VF driver to get the queue information.
 *
 * qm hw v1 does not support this interface.
 */
static int hisi_qm_get_vft(struct hisi_qm *qm, u32 *base, u32 *number)
{
	if (!base || !number)
		return -EINVAL;

	if (!qm->ops->get_vft) {
		dev_err(&qm->pdev->dev, "Don't support vft read!\n");
		return -EINVAL;
	}

	return qm->ops->get_vft(qm, base, number);
}

/**
 * hisi_qm_set_vft() - Set vft to a qm.
 * @qm: The qm we want to set its vft.
 * @fun_num: The function number.
 * @base: The base number of queue in vft.
 * @number: The number of queues in vft.
 *
 * This function is alway called in PF driver, it is used to assign queues
 * among PF and VFs.
 *
 * Assign queues A~B to PF: hisi_qm_set_vft(qm, 0, A, B - A + 1)
 * Assign queues A~B to VF: hisi_qm_set_vft(qm, 2, A, B - A + 1)
 * (VF function number 0x2)
 */
static int hisi_qm_set_vft(struct hisi_qm *qm, u32 fun_num, u32 base,
		    u32 number)
{
	u32 max_q_num = qm->ctrl_qp_num;

	if (base >= max_q_num || number > max_q_num ||
	    (base + number) > max_q_num)
		return -EINVAL;

	return qm_set_sqc_cqc_vft(qm, fun_num, base, number);
}

static void qm_init_eq_aeq_status(struct hisi_qm *qm)
{
	struct hisi_qm_status *status = &qm->status;

	status->eq_head = 0;
	status->aeq_head = 0;
	status->eqc_phase = true;
	status->aeqc_phase = true;
}

static void qm_enable_eq_aeq_interrupts(struct hisi_qm *qm)
{
	/* Clear eq/aeq interrupt source */
	qm_db(qm, 0, QM_DOORBELL_CMD_AEQ, qm->status.aeq_head, 0);
	qm_db(qm, 0, QM_DOORBELL_CMD_EQ, qm->status.eq_head, 0);

	writel(0x0, qm->io_base + QM_VF_EQ_INT_MASK);
	writel(0x0, qm->io_base + QM_VF_AEQ_INT_MASK);
}

static void qm_disable_eq_aeq_interrupts(struct hisi_qm *qm)
{
	writel(0x1, qm->io_base + QM_VF_EQ_INT_MASK);
	writel(0x1, qm->io_base + QM_VF_AEQ_INT_MASK);
}

static int qm_eq_ctx_cfg(struct hisi_qm *qm)
{
	struct qm_eqc eqc = {0};

	eqc.base_l = cpu_to_le32(lower_32_bits(qm->eqe_dma));
	eqc.base_h = cpu_to_le32(upper_32_bits(qm->eqe_dma));
	if (qm->ver == QM_HW_V1)
		eqc.dw3 = cpu_to_le32(QM_EQE_AEQE_SIZE);
	eqc.dw6 = cpu_to_le32(((u32)qm->eq_depth - 1) | (1 << QM_EQC_PHASE_SHIFT));

	return qm_set_and_get_xqc(qm, QM_MB_CMD_EQC, &eqc, 0, 0);
}

static int qm_aeq_ctx_cfg(struct hisi_qm *qm)
{
	struct qm_aeqc aeqc = {0};

	aeqc.base_l = cpu_to_le32(lower_32_bits(qm->aeqe_dma));
	aeqc.base_h = cpu_to_le32(upper_32_bits(qm->aeqe_dma));
	aeqc.dw6 = cpu_to_le32(((u32)qm->aeq_depth - 1) | (1 << QM_EQC_PHASE_SHIFT));

	return qm_set_and_get_xqc(qm, QM_MB_CMD_AEQC, &aeqc, 0, 0);
}

static int qm_eq_aeq_ctx_cfg(struct hisi_qm *qm)
{
	struct device *dev = &qm->pdev->dev;
	int ret;

	qm_init_eq_aeq_status(qm);

	ret = qm_eq_ctx_cfg(qm);
	if (ret) {
		dev_err(dev, "Set eqc failed!\n");
		return ret;
	}

	return qm_aeq_ctx_cfg(qm);
}

static int __hisi_qm_start(struct hisi_qm *qm)
{
	int ret;

	WARN_ON(!qm->qdma.va);

	if (qm->fun_type == QM_HW_PF) {
		ret = hisi_qm_set_vft(qm, 0, qm->qp_base, qm->qp_num);
		if (ret)
			return ret;
	}

	ret = qm_eq_aeq_ctx_cfg(qm);
	if (ret)
		return ret;

	ret = hisi_qm_mb(qm, QM_MB_CMD_SQC_BT, qm->sqc_dma, 0, 0);
	if (ret)
		return ret;

	ret = hisi_qm_mb(qm, QM_MB_CMD_CQC_BT, qm->cqc_dma, 0, 0);
	if (ret)
		return ret;

	qm_init_prefetch(qm);
	qm_enable_eq_aeq_interrupts(qm);

	return 0;
}

/**
 * hisi_qm_start() - start qm
 * @qm: The qm to be started.
 *
 * This function starts a qm, then we can allocate qp from this qm.
 */
int hisi_qm_start(struct hisi_qm *qm)
{
	struct device *dev = &qm->pdev->dev;
	int ret = 0;

	down_write(&qm->qps_lock);

	dev_dbg(dev, "qm start with %u queue pairs\n", qm->qp_num);

	if (!qm->qp_num) {
		dev_err(dev, "qp_num should not be 0\n");
		ret = -EINVAL;
		goto err_unlock;
	}

	ret = __hisi_qm_start(qm);
	if (ret)
		goto err_unlock;

	atomic_set(&qm->status.flags, QM_WORK);
	hisi_qm_set_state(qm, QM_READY);

err_unlock:
	up_write(&qm->qps_lock);
	return ret;
}
EXPORT_SYMBOL_GPL(hisi_qm_start);

static int qm_restart(struct hisi_qm *qm)
{
	struct device *dev = &qm->pdev->dev;
	struct hisi_qp *qp;
	int ret, i;

	ret = hisi_qm_start(qm);
	if (ret < 0)
		return ret;

	down_write(&qm->qps_lock);
	for (i = 0; i < qm->qp_num; i++) {
		qp = &qm->qp_array[i];
		if (atomic_read(&qp->qp_status.flags) == QP_STOP &&
		    qp->is_resetting == true) {
			ret = qm_start_qp_nolock(qp, 0);
			if (ret < 0) {
				dev_err(dev, "Failed to start qp%d!\n", i);

				up_write(&qm->qps_lock);
				return ret;
			}
			qp->is_resetting = false;
		}
	}
	up_write(&qm->qps_lock);

	return 0;
}

/* Stop started qps in reset flow */
static void qm_stop_started_qp(struct hisi_qm *qm)
{
	struct hisi_qp *qp;
	int i;

	for (i = 0; i < qm->qp_num; i++) {
		qp = &qm->qp_array[i];
		if (atomic_read(&qp->qp_status.flags) == QP_START) {
			qp->is_resetting = true;
			qm_stop_qp_nolock(qp);
		}
	}
}

/**
 * qm_clear_queues() - Clear all queues memory in a qm.
 * @qm: The qm in which the queues will be cleared.
 *
 * This function clears all queues memory in a qm. Reset of accelerator can
 * use this to clear queues.
 */
static void qm_clear_queues(struct hisi_qm *qm)
{
	struct hisi_qp *qp;
	int i;

	for (i = 0; i < qm->qp_num; i++) {
		qp = &qm->qp_array[i];
		if (qp->is_in_kernel && qp->is_resetting)
			memset(qp->qdma.va, 0, qp->qdma.size);
	}

	memset(qm->qdma.va, 0, qm->qdma.size);
}

/**
 * hisi_qm_stop() - Stop a qm.
 * @qm: The qm which will be stopped.
 * @r: The reason to stop qm.
 *
 * This function stops qm and its qps, then qm can not accept request.
 * Related resources are not released at this state, we can use hisi_qm_start
 * to let qm start again.
 */
int hisi_qm_stop(struct hisi_qm *qm, enum qm_stop_reason r)
{
	struct device *dev = &qm->pdev->dev;
	int ret = 0;

	down_write(&qm->qps_lock);

	if (atomic_read(&qm->status.flags) == QM_STOP)
		goto err_unlock;

	/* Stop all the request sending at first. */
	atomic_set(&qm->status.flags, QM_STOP);
	qm->status.stop_reason = r;

	if (qm->status.stop_reason != QM_NORMAL) {
		hisi_qm_set_hw_reset(qm, QM_RESET_STOP_TX_OFFSET);
		/*
		 * When performing soft reset, the hardware will no longer
		 * do tasks, and the tasks in the device will be flushed
		 * out directly since the master ooo is closed.
		 */
		if (test_bit(QM_SUPPORT_STOP_FUNC, &qm->caps) &&
		    r != QM_SOFT_RESET) {
			ret = qm_drain_qm(qm);
			if (ret) {
				dev_err(dev, "failed to drain qm!\n");
				goto err_unlock;
			}
		}

		qm_stop_started_qp(qm);

		hisi_qm_set_hw_reset(qm, QM_RESET_STOP_RX_OFFSET);
	}

	qm_disable_eq_aeq_interrupts(qm);
	if (qm->fun_type == QM_HW_PF) {
		ret = hisi_qm_set_vft(qm, 0, 0, 0);
		if (ret < 0) {
			dev_err(dev, "Failed to set vft!\n");
			ret = -EBUSY;
			goto err_unlock;
		}
	}

	qm_clear_queues(qm);
	qm->status.stop_reason = QM_NORMAL;

err_unlock:
	up_write(&qm->qps_lock);
	return ret;
}
EXPORT_SYMBOL_GPL(hisi_qm_stop);

static void qm_hw_error_init(struct hisi_qm *qm)
{
	if (!qm->ops->hw_error_init) {
		dev_err(&qm->pdev->dev, "QM doesn't support hw error handling!\n");
		return;
	}

	qm->ops->hw_error_init(qm);
}

static void qm_hw_error_uninit(struct hisi_qm *qm)
{
	if (!qm->ops->hw_error_uninit) {
		dev_err(&qm->pdev->dev, "Unexpected QM hw error uninit!\n");
		return;
	}

	qm->ops->hw_error_uninit(qm);
}

static enum acc_err_result qm_hw_error_handle(struct hisi_qm *qm)
{
	if (!qm->ops->hw_error_handle) {
		dev_err(&qm->pdev->dev, "QM doesn't support hw error report!\n");
		return ACC_ERR_NONE;
	}

	return qm->ops->hw_error_handle(qm);
}

/**
 * hisi_qm_dev_err_init() - Initialize device error configuration.
 * @qm: The qm for which we want to do error initialization.
 *
 * Initialize QM and device error related configuration.
 */
void hisi_qm_dev_err_init(struct hisi_qm *qm)
{
	if (qm->fun_type == QM_HW_VF)
		return;

	qm_hw_error_init(qm);

	if (!qm->err_ini->hw_err_enable) {
		dev_err(&qm->pdev->dev, "Device doesn't support hw error init!\n");
		return;
	}
	qm->err_ini->hw_err_enable(qm);
}
EXPORT_SYMBOL_GPL(hisi_qm_dev_err_init);

/**
 * hisi_qm_dev_err_uninit() - Uninitialize device error configuration.
 * @qm: The qm for which we want to do error uninitialization.
 *
 * Uninitialize QM and device error related configuration.
 */
void hisi_qm_dev_err_uninit(struct hisi_qm *qm)
{
	if (qm->fun_type == QM_HW_VF)
		return;

	qm_hw_error_uninit(qm);

	if (!qm->err_ini->hw_err_disable) {
		dev_err(&qm->pdev->dev, "Unexpected device hw error uninit!\n");
		return;
	}
	qm->err_ini->hw_err_disable(qm);
}
EXPORT_SYMBOL_GPL(hisi_qm_dev_err_uninit);

/**
 * hisi_qm_free_qps() - free multiple queue pairs.
 * @qps: The queue pairs need to be freed.
 * @qp_num: The num of queue pairs.
 */
void hisi_qm_free_qps(struct hisi_qp **qps, int qp_num)
{
	int i;

	if (!qps || qp_num <= 0)
		return;

	for (i = qp_num - 1; i >= 0; i--)
		hisi_qm_release_qp(qps[i]);
}
EXPORT_SYMBOL_GPL(hisi_qm_free_qps);

static void free_list(struct list_head *head)
{
	struct hisi_qm_resource *res, *tmp;

	list_for_each_entry_safe(res, tmp, head, list) {
		list_del(&res->list);
		kfree(res);
	}
}

static int hisi_qm_sort_devices(int node, struct list_head *head,
				struct hisi_qm_list *qm_list)
{
	struct hisi_qm_resource *res, *tmp;
	struct hisi_qm *qm;
	struct list_head *n;
	struct device *dev;
	int dev_node;

	list_for_each_entry(qm, &qm_list->list, list) {
		dev = &qm->pdev->dev;

		dev_node = dev_to_node(dev);
		if (dev_node < 0)
			dev_node = 0;

		res = kzalloc(sizeof(*res), GFP_KERNEL);
		if (!res)
			return -ENOMEM;

		res->qm = qm;
		res->distance = node_distance(dev_node, node);
		n = head;
		list_for_each_entry(tmp, head, list) {
			if (res->distance < tmp->distance) {
				n = &tmp->list;
				break;
			}
		}
		list_add_tail(&res->list, n);
	}

	return 0;
}

/**
 * hisi_qm_alloc_qps_node() - Create multiple queue pairs.
 * @qm_list: The list of all available devices.
 * @qp_num: The number of queue pairs need created.
 * @alg_type: The algorithm type.
 * @node: The numa node.
 * @qps: The queue pairs need created.
 *
 * This function will sort all available device according to numa distance.
 * Then try to create all queue pairs from one device, if all devices do
 * not meet the requirements will return error.
 */
int hisi_qm_alloc_qps_node(struct hisi_qm_list *qm_list, int qp_num,
			   u8 alg_type, int node, struct hisi_qp **qps)
{
	struct hisi_qm_resource *tmp;
	int ret = -ENODEV;
	LIST_HEAD(head);
	int i;

	if (!qps || !qm_list || qp_num <= 0)
		return -EINVAL;

	mutex_lock(&qm_list->lock);
	if (hisi_qm_sort_devices(node, &head, qm_list)) {
		mutex_unlock(&qm_list->lock);
		goto err;
	}

	list_for_each_entry(tmp, &head, list) {
		for (i = 0; i < qp_num; i++) {
			qps[i] = hisi_qm_create_qp(tmp->qm, alg_type);
			if (IS_ERR(qps[i])) {
				hisi_qm_free_qps(qps, i);
				break;
			}
		}

		if (i == qp_num) {
			ret = 0;
			break;
		}
	}

	mutex_unlock(&qm_list->lock);
	if (ret)
		pr_info("Failed to create qps, node[%d], alg[%u], qp[%d]!\n",
			node, alg_type, qp_num);

err:
	free_list(&head);
	return ret;
}
EXPORT_SYMBOL_GPL(hisi_qm_alloc_qps_node);

static int qm_vf_q_assign(struct hisi_qm *qm, u32 num_vfs)
{
	u32 remain_q_num, vfs_q_num, act_q_num, q_num, i, j;
	u32 max_qp_num = qm->max_qp_num;
	u32 q_base = qm->qp_num;
	int ret;

	if (!num_vfs)
		return -EINVAL;

	vfs_q_num = qm->ctrl_qp_num - qm->qp_num;

	/* If vfs_q_num is less than num_vfs, return error. */
	if (vfs_q_num < num_vfs)
		return -EINVAL;

	q_num = vfs_q_num / num_vfs;
	remain_q_num = vfs_q_num % num_vfs;

	for (i = num_vfs; i > 0; i--) {
		/*
		 * if q_num + remain_q_num > max_qp_num in last vf, divide the
		 * remaining queues equally.
		 */
		if (i == num_vfs && q_num + remain_q_num <= max_qp_num) {
			act_q_num = q_num + remain_q_num;
			remain_q_num = 0;
		} else if (remain_q_num > 0) {
			act_q_num = q_num + 1;
			remain_q_num--;
		} else {
			act_q_num = q_num;
		}

		act_q_num = min(act_q_num, max_qp_num);
		ret = hisi_qm_set_vft(qm, i, q_base, act_q_num);
		if (ret) {
			for (j = num_vfs; j > i; j--)
				hisi_qm_set_vft(qm, j, 0, 0);
			return ret;
		}
		q_base += act_q_num;
	}

	return 0;
}

static int qm_clear_vft_config(struct hisi_qm *qm)
{
	int ret;
	u32 i;

	for (i = 1; i <= qm->vfs_num; i++) {
		ret = hisi_qm_set_vft(qm, i, 0, 0);
		if (ret)
			return ret;
	}
	qm->vfs_num = 0;

	return 0;
}

static int qm_func_shaper_enable(struct hisi_qm *qm, u32 fun_index, u32 qos)
{
	struct device *dev = &qm->pdev->dev;
	u32 ir = qos * QM_QOS_RATE;
	int ret, total_vfs, i;

	total_vfs = pci_sriov_get_totalvfs(qm->pdev);
	if (fun_index > total_vfs)
		return -EINVAL;

	qm->factor[fun_index].func_qos = qos;

	ret = qm_get_shaper_para(ir, &qm->factor[fun_index]);
	if (ret) {
		dev_err(dev, "failed to calculate shaper parameter!\n");
		return -EINVAL;
	}

	for (i = ALG_TYPE_0; i <= ALG_TYPE_1; i++) {
		/* The base number of queue reuse for different alg type */
		ret = qm_set_vft_common(qm, SHAPER_VFT, fun_index, i, 1);
		if (ret) {
			dev_err(dev, "type: %d, failed to set shaper vft!\n", i);
			return -EINVAL;
		}
	}

	return 0;
}

static u32 qm_get_shaper_vft_qos(struct hisi_qm *qm, u32 fun_index)
{
	u64 cir_u = 0, cir_b = 0, cir_s = 0;
	u64 shaper_vft, ir_calc, ir;
	unsigned int val;
	u32 error_rate;
	int ret;

	ret = readl_relaxed_poll_timeout(qm->io_base + QM_VFT_CFG_RDY, val,
					 val & BIT(0), POLL_PERIOD,
					 POLL_TIMEOUT);
	if (ret)
		return 0;

	writel(0x1, qm->io_base + QM_VFT_CFG_OP_WR);
	writel(SHAPER_VFT, qm->io_base + QM_VFT_CFG_TYPE);
	writel(fun_index, qm->io_base + QM_VFT_CFG);

	writel(0x0, qm->io_base + QM_VFT_CFG_RDY);
	writel(0x1, qm->io_base + QM_VFT_CFG_OP_ENABLE);

	ret = readl_relaxed_poll_timeout(qm->io_base + QM_VFT_CFG_RDY, val,
					 val & BIT(0), POLL_PERIOD,
					 POLL_TIMEOUT);
	if (ret)
		return 0;

	shaper_vft = readl(qm->io_base + QM_VFT_CFG_DATA_L) |
		  ((u64)readl(qm->io_base + QM_VFT_CFG_DATA_H) << 32);

	cir_b = shaper_vft & QM_SHAPER_CIR_B_MASK;
	cir_u = shaper_vft & QM_SHAPER_CIR_U_MASK;
	cir_u = cir_u >> QM_SHAPER_FACTOR_CIR_U_SHIFT;

	cir_s = shaper_vft & QM_SHAPER_CIR_S_MASK;
	cir_s = cir_s >> QM_SHAPER_FACTOR_CIR_S_SHIFT;

	ir_calc = acc_shaper_para_calc(cir_b, cir_u, cir_s);

	ir = qm->factor[fun_index].func_qos * QM_QOS_RATE;

	error_rate = QM_QOS_EXPAND_RATE * (u32)abs(ir_calc - ir) / ir;
	if (error_rate > QM_QOS_MIN_ERROR_RATE) {
		pci_err(qm->pdev, "error_rate: %u, get function qos is error!\n", error_rate);
		return 0;
	}

	return ir;
}

static void qm_vf_get_qos(struct hisi_qm *qm, u32 fun_num)
{
	struct device *dev = &qm->pdev->dev;
	u64 mb_cmd;
	u32 qos;
	int ret;

	qos = qm_get_shaper_vft_qos(qm, fun_num);
	if (!qos) {
		dev_err(dev, "function(%u) failed to get qos by PF!\n", fun_num);
		return;
	}

	mb_cmd = QM_PF_SET_QOS | (u64)qos << QM_MB_CMD_DATA_SHIFT;
	ret = qm_ping_single_vf(qm, mb_cmd, fun_num);
	if (ret)
		dev_err(dev, "failed to send cmd to VF(%u)!\n", fun_num);
}

static int qm_vf_read_qos(struct hisi_qm *qm)
{
	int cnt = 0;
	int ret = -EINVAL;

	/* reset mailbox qos val */
	qm->mb_qos = 0;

	/* vf ping pf to get function qos */
	ret = qm_ping_pf(qm, QM_VF_GET_QOS);
	if (ret) {
		pci_err(qm->pdev, "failed to send cmd to PF to get qos!\n");
		return ret;
	}

	while (true) {
		msleep(QM_WAIT_DST_ACK);
		if (qm->mb_qos)
			break;

		if (++cnt > QM_MAX_VF_WAIT_COUNT) {
			pci_err(qm->pdev, "PF ping VF timeout!\n");
			return  -ETIMEDOUT;
		}
	}

	return ret;
}

static ssize_t qm_algqos_read(struct file *filp, char __user *buf,
			       size_t count, loff_t *pos)
{
	struct hisi_qm *qm = filp->private_data;
	char tbuf[QM_DBG_READ_LEN];
	u32 qos_val, ir;
	int ret;

	ret = hisi_qm_get_dfx_access(qm);
	if (ret)
		return ret;

	/* Mailbox and reset cannot be operated at the same time */
	if (test_and_set_bit(QM_RESETTING, &qm->misc_ctl)) {
		pci_err(qm->pdev, "dev resetting, read alg qos failed!\n");
		ret = -EAGAIN;
		goto err_put_dfx_access;
	}

	if (qm->fun_type == QM_HW_PF) {
		ir = qm_get_shaper_vft_qos(qm, 0);
	} else {
		ret = qm_vf_read_qos(qm);
		if (ret)
			goto err_get_status;
		ir = qm->mb_qos;
	}

	qos_val = ir / QM_QOS_RATE;
	ret = scnprintf(tbuf, QM_DBG_READ_LEN, "%u\n", qos_val);

	ret = simple_read_from_buffer(buf, count, pos, tbuf, ret);

err_get_status:
	clear_bit(QM_RESETTING, &qm->misc_ctl);
err_put_dfx_access:
	hisi_qm_put_dfx_access(qm);
	return ret;
}

static ssize_t qm_get_qos_value(struct hisi_qm *qm, const char *buf,
			       unsigned long *val,
			       unsigned int *fun_index)
{
	const struct bus_type *bus_type = qm->pdev->dev.bus;
	char tbuf_bdf[QM_DBG_READ_LEN] = {0};
	char val_buf[QM_DBG_READ_LEN] = {0};
	struct pci_dev *pdev;
	struct device *dev;
	int ret;

	ret = sscanf(buf, "%s %s", tbuf_bdf, val_buf);
	if (ret != QM_QOS_PARAM_NUM)
		return -EINVAL;

	ret = kstrtoul(val_buf, 10, val);
	if (ret || *val == 0 || *val > QM_QOS_MAX_VAL) {
		pci_err(qm->pdev, "input qos value is error, please set 1~1000!\n");
		return -EINVAL;
	}

	dev = bus_find_device_by_name(bus_type, NULL, tbuf_bdf);
	if (!dev) {
		pci_err(qm->pdev, "input pci bdf number is error!\n");
		return -ENODEV;
	}

	pdev = container_of(dev, struct pci_dev, dev);

	*fun_index = pdev->devfn;

	return 0;
}

static ssize_t qm_algqos_write(struct file *filp, const char __user *buf,
			       size_t count, loff_t *pos)
{
	struct hisi_qm *qm = filp->private_data;
	char tbuf[QM_DBG_READ_LEN];
	unsigned int fun_index;
	unsigned long val;
	int len, ret;

	if (*pos != 0)
		return 0;

	if (count >= QM_DBG_READ_LEN)
		return -ENOSPC;

	len = simple_write_to_buffer(tbuf, QM_DBG_READ_LEN - 1, pos, buf, count);
	if (len < 0)
		return len;

	tbuf[len] = '\0';
	ret = qm_get_qos_value(qm, tbuf, &val, &fun_index);
	if (ret)
		return ret;

	/* Mailbox and reset cannot be operated at the same time */
	if (test_and_set_bit(QM_RESETTING, &qm->misc_ctl)) {
		pci_err(qm->pdev, "dev resetting, write alg qos failed!\n");
		return -EAGAIN;
	}

	ret = qm_pm_get_sync(qm);
	if (ret) {
		ret = -EINVAL;
		goto err_get_status;
	}

	ret = qm_func_shaper_enable(qm, fun_index, val);
	if (ret) {
		pci_err(qm->pdev, "failed to enable function shaper!\n");
		ret = -EINVAL;
		goto err_put_sync;
	}

	pci_info(qm->pdev, "the qos value of function%u is set to %lu.\n",
		 fun_index, val);
	ret = count;

err_put_sync:
	qm_pm_put_sync(qm);
err_get_status:
	clear_bit(QM_RESETTING, &qm->misc_ctl);
	return ret;
}

static const struct file_operations qm_algqos_fops = {
	.owner = THIS_MODULE,
	.open = simple_open,
	.read = qm_algqos_read,
	.write = qm_algqos_write,
};

/**
 * hisi_qm_set_algqos_init() - Initialize function qos debugfs files.
 * @qm: The qm for which we want to add debugfs files.
 *
 * Create function qos debugfs files, VF ping PF to get function qos.
 */
void hisi_qm_set_algqos_init(struct hisi_qm *qm)
{
	if (qm->fun_type == QM_HW_PF)
		debugfs_create_file("alg_qos", 0644, qm->debug.debug_root,
				    qm, &qm_algqos_fops);
	else if (test_bit(QM_SUPPORT_MB_COMMAND, &qm->caps))
		debugfs_create_file("alg_qos", 0444, qm->debug.debug_root,
				    qm, &qm_algqos_fops);
}

static void hisi_qm_init_vf_qos(struct hisi_qm *qm, int total_func)
{
	int i;

	for (i = 1; i <= total_func; i++)
		qm->factor[i].func_qos = QM_QOS_MAX_VAL;
}

/**
 * hisi_qm_sriov_enable() - enable virtual functions
 * @pdev: the PCIe device
 * @max_vfs: the number of virtual functions to enable
 *
 * Returns the number of enabled VFs. If there are VFs enabled already or
 * max_vfs is more than the total number of device can be enabled, returns
 * failure.
 */
int hisi_qm_sriov_enable(struct pci_dev *pdev, int max_vfs)
{
	struct hisi_qm *qm = pci_get_drvdata(pdev);
	int pre_existing_vfs, num_vfs, total_vfs, ret;

	ret = qm_pm_get_sync(qm);
	if (ret)
		return ret;

	total_vfs = pci_sriov_get_totalvfs(pdev);
	pre_existing_vfs = pci_num_vf(pdev);
	if (pre_existing_vfs) {
		pci_err(pdev, "%d VFs already enabled. Please disable pre-enabled VFs!\n",
			pre_existing_vfs);
		goto err_put_sync;
	}

	if (max_vfs > total_vfs) {
		pci_err(pdev, "%d VFs is more than total VFs %d!\n", max_vfs, total_vfs);
		ret = -ERANGE;
		goto err_put_sync;
	}

	num_vfs = max_vfs;

	if (test_bit(QM_SUPPORT_FUNC_QOS, &qm->caps))
		hisi_qm_init_vf_qos(qm, num_vfs);

	ret = qm_vf_q_assign(qm, num_vfs);
	if (ret) {
		pci_err(pdev, "Can't assign queues for VF!\n");
		goto err_put_sync;
	}

	ret = pci_enable_sriov(pdev, num_vfs);
	if (ret) {
		pci_err(pdev, "Can't enable VF!\n");
		qm_clear_vft_config(qm);
		goto err_put_sync;
	}
	qm->vfs_num = num_vfs;

	pci_info(pdev, "VF enabled, vfs_num(=%d)!\n", num_vfs);

	return num_vfs;

err_put_sync:
	qm_pm_put_sync(qm);
	return ret;
}
EXPORT_SYMBOL_GPL(hisi_qm_sriov_enable);

/**
 * hisi_qm_sriov_disable - disable virtual functions
 * @pdev: the PCI device.
 * @is_frozen: true when all the VFs are frozen.
 *
 * Return failure if there are VFs assigned already or VF is in used.
 */
int hisi_qm_sriov_disable(struct pci_dev *pdev, bool is_frozen)
{
	struct hisi_qm *qm = pci_get_drvdata(pdev);

	if (pci_vfs_assigned(pdev)) {
		pci_err(pdev, "Failed to disable VFs as VFs are assigned!\n");
		return -EPERM;
	}

	/* While VF is in used, SRIOV cannot be disabled. */
	if (!is_frozen && qm_try_frozen_vfs(pdev, qm->qm_list)) {
		pci_err(pdev, "Task is using its VF!\n");
		return -EBUSY;
	}

	pci_disable_sriov(pdev);

	qm->vfs_num = 0;
	qm_pm_put_sync(qm);

	return qm_clear_vft_config(qm);
}
EXPORT_SYMBOL_GPL(hisi_qm_sriov_disable);

/**
 * hisi_qm_sriov_configure - configure the number of VFs
 * @pdev: The PCI device
 * @num_vfs: The number of VFs need enabled
 *
 * Enable SR-IOV according to num_vfs, 0 means disable.
 */
int hisi_qm_sriov_configure(struct pci_dev *pdev, int num_vfs)
{
	if (num_vfs == 0)
		return hisi_qm_sriov_disable(pdev, false);
	else
		return hisi_qm_sriov_enable(pdev, num_vfs);
}
EXPORT_SYMBOL_GPL(hisi_qm_sriov_configure);

static enum acc_err_result qm_dev_err_handle(struct hisi_qm *qm)
{
	if (!qm->err_ini->get_err_result) {
		dev_err(&qm->pdev->dev, "Device doesn't support reset!\n");
		return ACC_ERR_NONE;
	}

	return qm->err_ini->get_err_result(qm);
}

static enum acc_err_result qm_process_dev_error(struct hisi_qm *qm)
{
	enum acc_err_result qm_ret, dev_ret;

	/* log qm error */
	qm_ret = qm_hw_error_handle(qm);

	/* log device error */
	dev_ret = qm_dev_err_handle(qm);

	return (qm_ret == ACC_ERR_NEED_RESET ||
		dev_ret == ACC_ERR_NEED_RESET) ?
		ACC_ERR_NEED_RESET : ACC_ERR_RECOVERED;
}

/**
 * hisi_qm_dev_err_detected() - Get device and qm error status then log it.
 * @pdev: The PCI device which need report error.
 * @state: The connectivity between CPU and device.
 *
 * We register this function into PCIe AER handlers, It will report device or
 * qm hardware error status when error occur.
 */
pci_ers_result_t hisi_qm_dev_err_detected(struct pci_dev *pdev,
					  pci_channel_state_t state)
{
	struct hisi_qm *qm = pci_get_drvdata(pdev);
	enum acc_err_result ret;

	if (pdev->is_virtfn)
		return PCI_ERS_RESULT_NONE;

	pci_info(pdev, "PCI error detected, state(=%u)!!\n", state);
	if (state == pci_channel_io_perm_failure)
		return PCI_ERS_RESULT_DISCONNECT;

	ret = qm_process_dev_error(qm);
	if (ret == ACC_ERR_NEED_RESET)
		return PCI_ERS_RESULT_NEED_RESET;

	return PCI_ERS_RESULT_RECOVERED;
}
EXPORT_SYMBOL_GPL(hisi_qm_dev_err_detected);

static int qm_check_req_recv(struct hisi_qm *qm)
{
	struct pci_dev *pdev = qm->pdev;
	int ret;
	u32 val;

	if (qm->ver >= QM_HW_V3)
		return 0;

	writel(ACC_VENDOR_ID_VALUE, qm->io_base + QM_PEH_VENDOR_ID);
	ret = readl_relaxed_poll_timeout(qm->io_base + QM_PEH_VENDOR_ID, val,
					 (val == ACC_VENDOR_ID_VALUE),
					 POLL_PERIOD, POLL_TIMEOUT);
	if (ret) {
		dev_err(&pdev->dev, "Fails to read QM reg!\n");
		return ret;
	}

	writel(PCI_VENDOR_ID_HUAWEI, qm->io_base + QM_PEH_VENDOR_ID);
	ret = readl_relaxed_poll_timeout(qm->io_base + QM_PEH_VENDOR_ID, val,
					 (val == PCI_VENDOR_ID_HUAWEI),
					 POLL_PERIOD, POLL_TIMEOUT);
	if (ret)
		dev_err(&pdev->dev, "Fails to read QM reg in the second time!\n");

	return ret;
}

static int qm_set_pf_mse(struct hisi_qm *qm, bool set)
{
	struct pci_dev *pdev = qm->pdev;
	u16 cmd;
	int i;

	pci_read_config_word(pdev, PCI_COMMAND, &cmd);
	if (set)
		cmd |= PCI_COMMAND_MEMORY;
	else
		cmd &= ~PCI_COMMAND_MEMORY;

	pci_write_config_word(pdev, PCI_COMMAND, cmd);
	for (i = 0; i < MAX_WAIT_COUNTS; i++) {
		pci_read_config_word(pdev, PCI_COMMAND, &cmd);
		if (set == ((cmd & PCI_COMMAND_MEMORY) >> 1))
			return 0;

		udelay(1);
	}

	return -ETIMEDOUT;
}

static int qm_set_vf_mse(struct hisi_qm *qm, bool set)
{
	struct pci_dev *pdev = qm->pdev;
	u16 sriov_ctrl;
	int pos;
	int i;

	/*
	 * Since function qm_set_vf_mse is called only after SRIOV is enabled,
	 * pci_find_ext_capability cannot return 0, pos does not need to be
	 * checked.
	 */
	pos = pci_find_ext_capability(pdev, PCI_EXT_CAP_ID_SRIOV);
	pci_read_config_word(pdev, pos + PCI_SRIOV_CTRL, &sriov_ctrl);
	if (set)
		sriov_ctrl |= PCI_SRIOV_CTRL_MSE;
	else
		sriov_ctrl &= ~PCI_SRIOV_CTRL_MSE;
	pci_write_config_word(pdev, pos + PCI_SRIOV_CTRL, sriov_ctrl);

	for (i = 0; i < MAX_WAIT_COUNTS; i++) {
		pci_read_config_word(pdev, pos + PCI_SRIOV_CTRL, &sriov_ctrl);
		if (set == (sriov_ctrl & PCI_SRIOV_CTRL_MSE) >>
		    ACC_PEH_SRIOV_CTRL_VF_MSE_SHIFT)
			return 0;

		udelay(1);
	}

	return -ETIMEDOUT;
}

static void qm_dev_ecc_mbit_handle(struct hisi_qm *qm)
{
	u32 nfe_enb = 0;

	/* Kunpeng930 hardware automatically close master ooo when NFE occurs */
	if (qm->ver >= QM_HW_V3)
		return;

	if (!qm->err_status.is_dev_ecc_mbit &&
	    qm->err_status.is_qm_ecc_mbit &&
	    qm->err_ini->close_axi_master_ooo) {
		qm->err_ini->close_axi_master_ooo(qm);
	} else if (qm->err_status.is_dev_ecc_mbit &&
		   !qm->err_status.is_qm_ecc_mbit &&
		   !qm->err_ini->close_axi_master_ooo) {
		nfe_enb = readl(qm->io_base + QM_RAS_NFE_ENABLE);
		writel(nfe_enb & QM_RAS_NFE_MBIT_DISABLE,
		       qm->io_base + QM_RAS_NFE_ENABLE);
		writel(QM_ECC_MBIT, qm->io_base + QM_ABNORMAL_INT_SET);
	}
}

static int qm_vf_reset_prepare(struct hisi_qm *qm,
			       enum qm_stop_reason stop_reason)
{
	struct hisi_qm_list *qm_list = qm->qm_list;
	struct pci_dev *pdev = qm->pdev;
	struct pci_dev *virtfn;
	struct hisi_qm *vf_qm;
	int ret = 0;

	mutex_lock(&qm_list->lock);
	list_for_each_entry(vf_qm, &qm_list->list, list) {
		virtfn = vf_qm->pdev;
		if (virtfn == pdev)
			continue;

		if (pci_physfn(virtfn) == pdev) {
			/* save VFs PCIE BAR configuration */
			pci_save_state(virtfn);

			ret = hisi_qm_stop(vf_qm, stop_reason);
			if (ret)
				goto stop_fail;
		}
	}

stop_fail:
	mutex_unlock(&qm_list->lock);
	return ret;
}

static int qm_try_stop_vfs(struct hisi_qm *qm, u64 cmd,
			   enum qm_stop_reason stop_reason)
{
	struct pci_dev *pdev = qm->pdev;
	int ret;

	if (!qm->vfs_num)
		return 0;

	/* Kunpeng930 supports to notify VFs to stop before PF reset */
	if (test_bit(QM_SUPPORT_MB_COMMAND, &qm->caps)) {
		ret = qm_ping_all_vfs(qm, cmd);
		if (ret)
			pci_err(pdev, "failed to send cmd to all VFs before PF reset!\n");
	} else {
		ret = qm_vf_reset_prepare(qm, stop_reason);
		if (ret)
			pci_err(pdev, "failed to prepare reset, ret = %d.\n", ret);
	}

	return ret;
}

static int qm_controller_reset_prepare(struct hisi_qm *qm)
{
	struct pci_dev *pdev = qm->pdev;
	int ret;

	ret = qm_reset_prepare_ready(qm);
	if (ret) {
		pci_err(pdev, "Controller reset not ready!\n");
		return ret;
	}

	qm_dev_ecc_mbit_handle(qm);

	/* PF obtains the information of VF by querying the register. */
	qm_cmd_uninit(qm);

	/* Whether VFs stop successfully, soft reset will continue. */
	ret = qm_try_stop_vfs(qm, QM_PF_SRST_PREPARE, QM_SOFT_RESET);
	if (ret)
		pci_err(pdev, "failed to stop vfs by pf in soft reset.\n");

	ret = hisi_qm_stop(qm, QM_SOFT_RESET);
	if (ret) {
		pci_err(pdev, "Fails to stop QM!\n");
		qm_reset_bit_clear(qm);
		return ret;
	}

	if (qm->use_sva) {
		ret = qm_hw_err_isolate(qm);
		if (ret)
			pci_err(pdev, "failed to isolate hw err!\n");
	}

	ret = qm_wait_vf_prepare_finish(qm);
	if (ret)
		pci_err(pdev, "failed to stop by vfs in soft reset!\n");

	clear_bit(QM_RST_SCHED, &qm->misc_ctl);

	return 0;
}

static int qm_master_ooo_check(struct hisi_qm *qm)
{
	u32 val;
	int ret;

	/* Check the ooo register of the device before resetting the device. */
	writel(ACC_MASTER_GLOBAL_CTRL_SHUTDOWN, qm->io_base + ACC_MASTER_GLOBAL_CTRL);
	ret = readl_relaxed_poll_timeout(qm->io_base + ACC_MASTER_TRANS_RETURN,
					 val, (val == ACC_MASTER_TRANS_RETURN_RW),
					 POLL_PERIOD, POLL_TIMEOUT);
	if (ret)
		pci_warn(qm->pdev, "Bus lock! Please reset system.\n");

	return ret;
}

static int qm_soft_reset_prepare(struct hisi_qm *qm)
{
	struct pci_dev *pdev = qm->pdev;
	int ret;

	/* Ensure all doorbells and mailboxes received by QM */
	ret = qm_check_req_recv(qm);
	if (ret)
		return ret;

	if (qm->vfs_num) {
		ret = qm_set_vf_mse(qm, false);
		if (ret) {
			pci_err(pdev, "Fails to disable vf MSE bit.\n");
			return ret;
		}
	}

	ret = qm->ops->set_msi(qm, false);
	if (ret) {
		pci_err(pdev, "Fails to disable PEH MSI bit.\n");
		return ret;
	}

	ret = qm_master_ooo_check(qm);
	if (ret)
		return ret;

	if (qm->err_ini->close_sva_prefetch)
		qm->err_ini->close_sva_prefetch(qm);

	ret = qm_set_pf_mse(qm, false);
	if (ret)
		pci_err(pdev, "Fails to disable pf MSE bit.\n");

	return ret;
}

static int qm_reset_device(struct hisi_qm *qm)
{
	struct pci_dev *pdev = qm->pdev;

	/* The reset related sub-control registers are not in PCI BAR */
	if (ACPI_HANDLE(&pdev->dev)) {
		unsigned long long value = 0;
		acpi_status s;

		s = acpi_evaluate_integer(ACPI_HANDLE(&pdev->dev),
					  qm->err_info.acpi_rst,
					  NULL, &value);
		if (ACPI_FAILURE(s)) {
			pci_err(pdev, "NO controller reset method!\n");
			return -EIO;
		}

		if (value) {
			pci_err(pdev, "Reset step %llu failed!\n", value);
			return -EIO;
		}

		return 0;
	}

	pci_err(pdev, "No reset method!\n");
	return -EINVAL;
}

static int qm_soft_reset(struct hisi_qm *qm)
{
	int ret;

	ret = qm_soft_reset_prepare(qm);
	if (ret)
		return ret;

	return qm_reset_device(qm);
}

static int qm_vf_reset_done(struct hisi_qm *qm)
{
	struct hisi_qm_list *qm_list = qm->qm_list;
	struct pci_dev *pdev = qm->pdev;
	struct pci_dev *virtfn;
	struct hisi_qm *vf_qm;
	int ret = 0;

	mutex_lock(&qm_list->lock);
	list_for_each_entry(vf_qm, &qm_list->list, list) {
		virtfn = vf_qm->pdev;
		if (virtfn == pdev)
			continue;

		if (pci_physfn(virtfn) == pdev) {
			/* enable VFs PCIE BAR configuration */
			pci_restore_state(virtfn);

			ret = qm_restart(vf_qm);
			if (ret)
				goto restart_fail;
		}
	}

restart_fail:
	mutex_unlock(&qm_list->lock);
	return ret;
}

static int qm_try_start_vfs(struct hisi_qm *qm, enum qm_mb_cmd cmd)
{
	struct pci_dev *pdev = qm->pdev;
	int ret;

	if (!qm->vfs_num)
		return 0;

	ret = qm_vf_q_assign(qm, qm->vfs_num);
	if (ret) {
		pci_err(pdev, "failed to assign VFs, ret = %d.\n", ret);
		return ret;
	}

	/* Kunpeng930 supports to notify VFs to start after PF reset. */
	if (test_bit(QM_SUPPORT_MB_COMMAND, &qm->caps)) {
		ret = qm_ping_all_vfs(qm, cmd);
		if (ret)
			pci_warn(pdev, "failed to send cmd to all VFs after PF reset!\n");
	} else {
		ret = qm_vf_reset_done(qm);
		if (ret)
			pci_warn(pdev, "failed to start vfs, ret = %d.\n", ret);
	}

	return ret;
}

static int qm_dev_hw_init(struct hisi_qm *qm)
{
	return qm->err_ini->hw_init(qm);
}

static void qm_restart_prepare(struct hisi_qm *qm)
{
	u32 value;

	if (qm->err_ini->open_sva_prefetch)
		qm->err_ini->open_sva_prefetch(qm);

	if (qm->ver >= QM_HW_V3)
		return;

	if (!qm->err_status.is_qm_ecc_mbit &&
	    !qm->err_status.is_dev_ecc_mbit)
		return;

	/* temporarily close the OOO port used for PEH to write out MSI */
	value = readl(qm->io_base + ACC_AM_CFG_PORT_WR_EN);
	writel(value & ~qm->err_info.msi_wr_port,
	       qm->io_base + ACC_AM_CFG_PORT_WR_EN);

	/* clear dev ecc 2bit error source if having */
	value = qm_get_dev_err_status(qm) & qm->err_info.ecc_2bits_mask;
	if (value && qm->err_ini->clear_dev_hw_err_status)
		qm->err_ini->clear_dev_hw_err_status(qm, value);

	/* clear QM ecc mbit error source */
	writel(QM_ECC_MBIT, qm->io_base + QM_ABNORMAL_INT_SOURCE);

	/* clear AM Reorder Buffer ecc mbit source */
	writel(ACC_ROB_ECC_ERR_MULTPL, qm->io_base + ACC_AM_ROB_ECC_INT_STS);
}

static void qm_restart_done(struct hisi_qm *qm)
{
	u32 value;

	if (qm->ver >= QM_HW_V3)
		goto clear_flags;

	if (!qm->err_status.is_qm_ecc_mbit &&
	    !qm->err_status.is_dev_ecc_mbit)
		return;

	/* open the OOO port for PEH to write out MSI */
	value = readl(qm->io_base + ACC_AM_CFG_PORT_WR_EN);
	value |= qm->err_info.msi_wr_port;
	writel(value, qm->io_base + ACC_AM_CFG_PORT_WR_EN);

clear_flags:
	qm->err_status.is_qm_ecc_mbit = false;
	qm->err_status.is_dev_ecc_mbit = false;
}

static int qm_controller_reset_done(struct hisi_qm *qm)
{
	struct pci_dev *pdev = qm->pdev;
	int ret;

	ret = qm->ops->set_msi(qm, true);
	if (ret) {
		pci_err(pdev, "Fails to enable PEH MSI bit!\n");
		return ret;
	}

	ret = qm_set_pf_mse(qm, true);
	if (ret) {
		pci_err(pdev, "Fails to enable pf MSE bit!\n");
		return ret;
	}

	if (qm->vfs_num) {
		ret = qm_set_vf_mse(qm, true);
		if (ret) {
			pci_err(pdev, "Fails to enable vf MSE bit!\n");
			return ret;
		}
	}

	ret = qm_dev_hw_init(qm);
	if (ret) {
		pci_err(pdev, "Failed to init device\n");
		return ret;
	}

	qm_restart_prepare(qm);
	hisi_qm_dev_err_init(qm);
	if (qm->err_ini->open_axi_master_ooo)
		qm->err_ini->open_axi_master_ooo(qm);

	ret = qm_dev_mem_reset(qm);
	if (ret) {
		pci_err(pdev, "failed to reset device memory\n");
		return ret;
	}

	ret = qm_restart(qm);
	if (ret) {
		pci_err(pdev, "Failed to start QM!\n");
		return ret;
	}

	ret = qm_try_start_vfs(qm, QM_PF_RESET_DONE);
	if (ret)
		pci_err(pdev, "failed to start vfs by pf in soft reset.\n");

	ret = qm_wait_vf_prepare_finish(qm);
	if (ret)
		pci_err(pdev, "failed to start by vfs in soft reset!\n");

	qm_cmd_init(qm);
	qm_restart_done(qm);

	qm_reset_bit_clear(qm);

	return 0;
}

static int qm_controller_reset(struct hisi_qm *qm)
{
	struct pci_dev *pdev = qm->pdev;
	int ret;

	pci_info(pdev, "Controller resetting...\n");

	ret = qm_controller_reset_prepare(qm);
	if (ret) {
		hisi_qm_set_hw_reset(qm, QM_RESET_STOP_TX_OFFSET);
		hisi_qm_set_hw_reset(qm, QM_RESET_STOP_RX_OFFSET);
		clear_bit(QM_RST_SCHED, &qm->misc_ctl);
		return ret;
	}

	hisi_qm_show_last_dfx_regs(qm);
	if (qm->err_ini->show_last_dfx_regs)
		qm->err_ini->show_last_dfx_regs(qm);

	ret = qm_soft_reset(qm);
	if (ret)
		goto err_reset;

	ret = qm_controller_reset_done(qm);
	if (ret)
		goto err_reset;

	pci_info(pdev, "Controller reset complete\n");

	return 0;

err_reset:
	pci_err(pdev, "Controller reset failed (%d)\n", ret);
	qm_reset_bit_clear(qm);

	/* if resetting fails, isolate the device */
	if (qm->use_sva)
		qm->isolate_data.is_isolate = true;
	return ret;
}

/**
 * hisi_qm_dev_slot_reset() - slot reset
 * @pdev: the PCIe device
 *
 * This function offers QM relate PCIe device reset interface. Drivers which
 * use QM can use this function as slot_reset in its struct pci_error_handlers.
 */
pci_ers_result_t hisi_qm_dev_slot_reset(struct pci_dev *pdev)
{
	struct hisi_qm *qm = pci_get_drvdata(pdev);
	int ret;

	if (pdev->is_virtfn)
		return PCI_ERS_RESULT_RECOVERED;

	/* reset pcie device controller */
	ret = qm_controller_reset(qm);
	if (ret) {
		pci_err(pdev, "Controller reset failed (%d)\n", ret);
		return PCI_ERS_RESULT_DISCONNECT;
	}

	return PCI_ERS_RESULT_RECOVERED;
}
EXPORT_SYMBOL_GPL(hisi_qm_dev_slot_reset);

void hisi_qm_reset_prepare(struct pci_dev *pdev)
{
	struct hisi_qm *pf_qm = pci_get_drvdata(pci_physfn(pdev));
	struct hisi_qm *qm = pci_get_drvdata(pdev);
	u32 delay = 0;
	int ret;

	hisi_qm_dev_err_uninit(pf_qm);

	/*
	 * Check whether there is an ECC mbit error, If it occurs, need to
	 * wait for soft reset to fix it.
	 */
	while (qm_check_dev_error(pf_qm)) {
		msleep(++delay);
		if (delay > QM_RESET_WAIT_TIMEOUT)
			return;
	}

	ret = qm_reset_prepare_ready(qm);
	if (ret) {
		pci_err(pdev, "FLR not ready!\n");
		return;
	}

	/* PF obtains the information of VF by querying the register. */
	if (qm->fun_type == QM_HW_PF)
		qm_cmd_uninit(qm);

	ret = qm_try_stop_vfs(qm, QM_PF_FLR_PREPARE, QM_DOWN);
	if (ret)
		pci_err(pdev, "failed to stop vfs by pf in FLR.\n");

	ret = hisi_qm_stop(qm, QM_DOWN);
	if (ret) {
		pci_err(pdev, "Failed to stop QM, ret = %d.\n", ret);
		hisi_qm_set_hw_reset(qm, QM_RESET_STOP_TX_OFFSET);
		hisi_qm_set_hw_reset(qm, QM_RESET_STOP_RX_OFFSET);
		return;
	}

	ret = qm_wait_vf_prepare_finish(qm);
	if (ret)
		pci_err(pdev, "failed to stop by vfs in FLR!\n");

	pci_info(pdev, "FLR resetting...\n");
}
EXPORT_SYMBOL_GPL(hisi_qm_reset_prepare);

static bool qm_flr_reset_complete(struct pci_dev *pdev)
{
	struct pci_dev *pf_pdev = pci_physfn(pdev);
	struct hisi_qm *qm = pci_get_drvdata(pf_pdev);
	u32 id;

	pci_read_config_dword(qm->pdev, PCI_COMMAND, &id);
	if (id == QM_PCI_COMMAND_INVALID) {
		pci_err(pdev, "Device can not be used!\n");
		return false;
	}

	return true;
}

void hisi_qm_reset_done(struct pci_dev *pdev)
{
	struct hisi_qm *pf_qm = pci_get_drvdata(pci_physfn(pdev));
	struct hisi_qm *qm = pci_get_drvdata(pdev);
	int ret;

	if (qm->fun_type == QM_HW_PF) {
		ret = qm_dev_hw_init(qm);
		if (ret) {
			pci_err(pdev, "Failed to init PF, ret = %d.\n", ret);
			goto flr_done;
		}
	}

	hisi_qm_dev_err_init(pf_qm);

	ret = qm_restart(qm);
	if (ret) {
		pci_err(pdev, "Failed to start QM, ret = %d.\n", ret);
		goto flr_done;
	}

	ret = qm_try_start_vfs(qm, QM_PF_RESET_DONE);
	if (ret)
		pci_err(pdev, "failed to start vfs by pf in FLR.\n");

	ret = qm_wait_vf_prepare_finish(qm);
	if (ret)
		pci_err(pdev, "failed to start by vfs in FLR!\n");

flr_done:
	if (qm->fun_type == QM_HW_PF)
		qm_cmd_init(qm);

	if (qm_flr_reset_complete(pdev))
		pci_info(pdev, "FLR reset complete\n");

	qm_reset_bit_clear(qm);
}
EXPORT_SYMBOL_GPL(hisi_qm_reset_done);

static irqreturn_t qm_abnormal_irq(int irq, void *data)
{
	struct hisi_qm *qm = data;
	enum acc_err_result ret;

	atomic64_inc(&qm->debug.dfx.abnormal_irq_cnt);
	ret = qm_process_dev_error(qm);
	if (ret == ACC_ERR_NEED_RESET &&
	    !test_bit(QM_DRIVER_REMOVING, &qm->misc_ctl) &&
	    !test_and_set_bit(QM_RST_SCHED, &qm->misc_ctl))
		schedule_work(&qm->rst_work);

	return IRQ_HANDLED;
}

/**
 * hisi_qm_dev_shutdown() - Shutdown device.
 * @pdev: The device will be shutdown.
 *
 * This function will stop qm when OS shutdown or rebooting.
 */
void hisi_qm_dev_shutdown(struct pci_dev *pdev)
{
	struct hisi_qm *qm = pci_get_drvdata(pdev);
	int ret;

	ret = hisi_qm_stop(qm, QM_DOWN);
	if (ret)
		dev_err(&pdev->dev, "Fail to stop qm in shutdown!\n");

	hisi_qm_cache_wb(qm);
}
EXPORT_SYMBOL_GPL(hisi_qm_dev_shutdown);

static void hisi_qm_controller_reset(struct work_struct *rst_work)
{
	struct hisi_qm *qm = container_of(rst_work, struct hisi_qm, rst_work);
	int ret;

	ret = qm_pm_get_sync(qm);
	if (ret) {
		clear_bit(QM_RST_SCHED, &qm->misc_ctl);
		return;
	}

	/* reset pcie device controller */
	ret = qm_controller_reset(qm);
	if (ret)
		dev_err(&qm->pdev->dev, "controller reset failed (%d)\n", ret);

	qm_pm_put_sync(qm);
}

static void qm_pf_reset_vf_prepare(struct hisi_qm *qm,
				   enum qm_stop_reason stop_reason)
{
	enum qm_mb_cmd cmd = QM_VF_PREPARE_DONE;
	struct pci_dev *pdev = qm->pdev;
	int ret;

	ret = qm_reset_prepare_ready(qm);
	if (ret) {
		dev_err(&pdev->dev, "reset prepare not ready!\n");
		atomic_set(&qm->status.flags, QM_STOP);
		cmd = QM_VF_PREPARE_FAIL;
		goto err_prepare;
	}

	ret = hisi_qm_stop(qm, stop_reason);
	if (ret) {
		dev_err(&pdev->dev, "failed to stop QM, ret = %d.\n", ret);
		atomic_set(&qm->status.flags, QM_STOP);
		cmd = QM_VF_PREPARE_FAIL;
		goto err_prepare;
	} else {
		goto out;
	}

err_prepare:
	hisi_qm_set_hw_reset(qm, QM_RESET_STOP_TX_OFFSET);
	hisi_qm_set_hw_reset(qm, QM_RESET_STOP_RX_OFFSET);
out:
	pci_save_state(pdev);
	ret = qm_ping_pf(qm, cmd);
	if (ret)
		dev_warn(&pdev->dev, "PF responds timeout in reset prepare!\n");
}

static void qm_pf_reset_vf_done(struct hisi_qm *qm)
{
	enum qm_mb_cmd cmd = QM_VF_START_DONE;
	struct pci_dev *pdev = qm->pdev;
	int ret;

	pci_restore_state(pdev);
	ret = hisi_qm_start(qm);
	if (ret) {
		dev_err(&pdev->dev, "failed to start QM, ret = %d.\n", ret);
		cmd = QM_VF_START_FAIL;
	}

	qm_cmd_init(qm);
	ret = qm_ping_pf(qm, cmd);
	if (ret)
		dev_warn(&pdev->dev, "PF responds timeout in reset done!\n");

	qm_reset_bit_clear(qm);
}

static int qm_wait_pf_reset_finish(struct hisi_qm *qm)
{
	struct device *dev = &qm->pdev->dev;
	u32 val, cmd;
	u64 msg;
	int ret;

	/* Wait for reset to finish */
	ret = readl_relaxed_poll_timeout(qm->io_base + QM_IFC_INT_SOURCE_V, val,
					 val == BIT(0), QM_VF_RESET_WAIT_US,
					 QM_VF_RESET_WAIT_TIMEOUT_US);
	/* hardware completion status should be available by this time */
	if (ret) {
		dev_err(dev, "couldn't get reset done status from PF, timeout!\n");
		return -ETIMEDOUT;
	}

	/*
	 * Whether message is got successfully,
	 * VF needs to ack PF by clearing the interrupt.
	 */
	ret = qm_get_mb_cmd(qm, &msg, 0);
	qm_clear_cmd_interrupt(qm, 0);
	if (ret) {
		dev_err(dev, "failed to get msg from PF in reset done!\n");
		return ret;
	}

	cmd = msg & QM_MB_CMD_DATA_MASK;
	if (cmd != QM_PF_RESET_DONE) {
		dev_err(dev, "the cmd(%u) is not reset done!\n", cmd);
		ret = -EINVAL;
	}

	return ret;
}

static void qm_pf_reset_vf_process(struct hisi_qm *qm,
				   enum qm_stop_reason stop_reason)
{
	struct device *dev = &qm->pdev->dev;
	int ret;

	dev_info(dev, "device reset start...\n");

	/* The message is obtained by querying the register during resetting */
	qm_cmd_uninit(qm);
	qm_pf_reset_vf_prepare(qm, stop_reason);

	ret = qm_wait_pf_reset_finish(qm);
	if (ret)
		goto err_get_status;

	qm_pf_reset_vf_done(qm);

	dev_info(dev, "device reset done.\n");

	return;

err_get_status:
	qm_cmd_init(qm);
	qm_reset_bit_clear(qm);
}

static void qm_handle_cmd_msg(struct hisi_qm *qm, u32 fun_num)
{
	struct device *dev = &qm->pdev->dev;
	u64 msg;
	u32 cmd;
	int ret;

	/*
	 * Get the msg from source by sending mailbox. Whether message is got
	 * successfully, destination needs to ack source by clearing the interrupt.
	 */
	ret = qm_get_mb_cmd(qm, &msg, fun_num);
	qm_clear_cmd_interrupt(qm, BIT(fun_num));
	if (ret) {
		dev_err(dev, "failed to get msg from source!\n");
		return;
	}

	cmd = msg & QM_MB_CMD_DATA_MASK;
	switch (cmd) {
	case QM_PF_FLR_PREPARE:
		qm_pf_reset_vf_process(qm, QM_DOWN);
		break;
	case QM_PF_SRST_PREPARE:
		qm_pf_reset_vf_process(qm, QM_SOFT_RESET);
		break;
	case QM_VF_GET_QOS:
		qm_vf_get_qos(qm, fun_num);
		break;
	case QM_PF_SET_QOS:
		qm->mb_qos = msg >> QM_MB_CMD_DATA_SHIFT;
		break;
	default:
		dev_err(dev, "unsupported cmd %u sent by function(%u)!\n", cmd, fun_num);
		break;
	}
}

static void qm_cmd_process(struct work_struct *cmd_process)
{
	struct hisi_qm *qm = container_of(cmd_process,
					struct hisi_qm, cmd_process);
	u32 vfs_num = qm->vfs_num;
	u64 val;
	u32 i;

	if (qm->fun_type == QM_HW_PF) {
		val = readq(qm->io_base + QM_IFC_INT_SOURCE_P);
		if (!val)
			return;

		for (i = 1; i <= vfs_num; i++) {
			if (val & BIT(i))
				qm_handle_cmd_msg(qm, i);
		}

		return;
	}

	qm_handle_cmd_msg(qm, 0);
}

/**
 * hisi_qm_alg_register() - Register alg to crypto.
 * @qm: The qm needs add.
 * @qm_list: The qm list.
 * @guard: Guard of qp_num.
 *
 * Register algorithm to crypto when the function is satisfy guard.
 */
int hisi_qm_alg_register(struct hisi_qm *qm, struct hisi_qm_list *qm_list, int guard)
{
	struct device *dev = &qm->pdev->dev;

	if (qm->ver <= QM_HW_V2 && qm->use_sva) {
		dev_info(dev, "HW V2 not both use uacce sva mode and hardware crypto algs.\n");
		return 0;
	}

	if (qm->qp_num < guard) {
		dev_info(dev, "qp_num is less than task need.\n");
		return 0;
	}

	return qm_list->register_to_crypto(qm);
}
EXPORT_SYMBOL_GPL(hisi_qm_alg_register);

/**
 * hisi_qm_alg_unregister() - Unregister alg from crypto.
 * @qm: The qm needs delete.
 * @qm_list: The qm list.
 * @guard: Guard of qp_num.
 *
 * Unregister algorithm from crypto when the last function is satisfy guard.
 */
void hisi_qm_alg_unregister(struct hisi_qm *qm, struct hisi_qm_list *qm_list, int guard)
{
	if (qm->ver <= QM_HW_V2 && qm->use_sva)
		return;

	if (qm->qp_num < guard)
		return;

	qm_list->unregister_from_crypto(qm);
}
EXPORT_SYMBOL_GPL(hisi_qm_alg_unregister);

static void qm_unregister_abnormal_irq(struct hisi_qm *qm)
{
	struct pci_dev *pdev = qm->pdev;
	u32 irq_vector, val;

	if (qm->fun_type == QM_HW_VF)
		return;

	val = qm->cap_tables.qm_cap_table[QM_ABN_IRQ_TYPE_CAP_IDX].cap_val;
	if (!((val >> QM_IRQ_TYPE_SHIFT) & QM_ABN_IRQ_TYPE_MASK))
		return;

	irq_vector = val & QM_IRQ_VECTOR_MASK;
	free_irq(pci_irq_vector(pdev, irq_vector), qm);
}

static int qm_register_abnormal_irq(struct hisi_qm *qm)
{
	struct pci_dev *pdev = qm->pdev;
	u32 irq_vector, val;
	int ret;

	if (qm->fun_type == QM_HW_VF)
		return 0;

	val = qm->cap_tables.qm_cap_table[QM_ABN_IRQ_TYPE_CAP_IDX].cap_val;
	if (!((val >> QM_IRQ_TYPE_SHIFT) & QM_ABN_IRQ_TYPE_MASK))
		return 0;

	irq_vector = val & QM_IRQ_VECTOR_MASK;
	ret = request_irq(pci_irq_vector(pdev, irq_vector), qm_abnormal_irq, 0, qm->dev_name, qm);
	if (ret)
		dev_err(&qm->pdev->dev, "failed to request abnormal irq, ret = %d", ret);

	return ret;
}

static void qm_unregister_mb_cmd_irq(struct hisi_qm *qm)
{
	struct pci_dev *pdev = qm->pdev;
	u32 irq_vector, val;

	val = qm->cap_tables.qm_cap_table[QM_PF2VF_IRQ_TYPE_CAP_IDX].cap_val;
	if (!((val >> QM_IRQ_TYPE_SHIFT) & QM_IRQ_TYPE_MASK))
		return;

	irq_vector = val & QM_IRQ_VECTOR_MASK;
	free_irq(pci_irq_vector(pdev, irq_vector), qm);
}

static int qm_register_mb_cmd_irq(struct hisi_qm *qm)
{
	struct pci_dev *pdev = qm->pdev;
	u32 irq_vector, val;
	int ret;

	val = qm->cap_tables.qm_cap_table[QM_PF2VF_IRQ_TYPE_CAP_IDX].cap_val;
	if (!((val >> QM_IRQ_TYPE_SHIFT) & QM_IRQ_TYPE_MASK))
		return 0;

	irq_vector = val & QM_IRQ_VECTOR_MASK;
	ret = request_irq(pci_irq_vector(pdev, irq_vector), qm_mb_cmd_irq, 0, qm->dev_name, qm);
	if (ret)
		dev_err(&pdev->dev, "failed to request function communication irq, ret = %d", ret);

	return ret;
}

static void qm_unregister_aeq_irq(struct hisi_qm *qm)
{
	struct pci_dev *pdev = qm->pdev;
	u32 irq_vector, val;

	val = qm->cap_tables.qm_cap_table[QM_AEQ_IRQ_TYPE_CAP_IDX].cap_val;
	if (!((val >> QM_IRQ_TYPE_SHIFT) & QM_IRQ_TYPE_MASK))
		return;

	irq_vector = val & QM_IRQ_VECTOR_MASK;
	free_irq(pci_irq_vector(pdev, irq_vector), qm);
}

static int qm_register_aeq_irq(struct hisi_qm *qm)
{
	struct pci_dev *pdev = qm->pdev;
	u32 irq_vector, val;
	int ret;

	val = qm->cap_tables.qm_cap_table[QM_AEQ_IRQ_TYPE_CAP_IDX].cap_val;
	if (!((val >> QM_IRQ_TYPE_SHIFT) & QM_IRQ_TYPE_MASK))
		return 0;

	irq_vector = val & QM_IRQ_VECTOR_MASK;
	ret = request_threaded_irq(pci_irq_vector(pdev, irq_vector), NULL,
						   qm_aeq_thread, IRQF_ONESHOT, qm->dev_name, qm);
	if (ret)
		dev_err(&pdev->dev, "failed to request eq irq, ret = %d", ret);

	return ret;
}

static void qm_unregister_eq_irq(struct hisi_qm *qm)
{
	struct pci_dev *pdev = qm->pdev;
	u32 irq_vector, val;

	val = qm->cap_tables.qm_cap_table[QM_EQ_IRQ_TYPE_CAP_IDX].cap_val;
	if (!((val >> QM_IRQ_TYPE_SHIFT) & QM_IRQ_TYPE_MASK))
		return;

	irq_vector = val & QM_IRQ_VECTOR_MASK;
	free_irq(pci_irq_vector(pdev, irq_vector), qm);
}

static int qm_register_eq_irq(struct hisi_qm *qm)
{
	struct pci_dev *pdev = qm->pdev;
	u32 irq_vector, val;
	int ret;

	val = qm->cap_tables.qm_cap_table[QM_EQ_IRQ_TYPE_CAP_IDX].cap_val;
	if (!((val >> QM_IRQ_TYPE_SHIFT) & QM_IRQ_TYPE_MASK))
		return 0;

	irq_vector = val & QM_IRQ_VECTOR_MASK;
	ret = request_irq(pci_irq_vector(pdev, irq_vector), qm_eq_irq, 0, qm->dev_name, qm);
	if (ret)
		dev_err(&pdev->dev, "failed to request eq irq, ret = %d", ret);

	return ret;
}

static void qm_irqs_unregister(struct hisi_qm *qm)
{
	qm_unregister_mb_cmd_irq(qm);
	qm_unregister_abnormal_irq(qm);
	qm_unregister_aeq_irq(qm);
	qm_unregister_eq_irq(qm);
}

static int qm_irqs_register(struct hisi_qm *qm)
{
	int ret;

	ret = qm_register_eq_irq(qm);
	if (ret)
		return ret;

	ret = qm_register_aeq_irq(qm);
	if (ret)
		goto free_eq_irq;

	ret = qm_register_abnormal_irq(qm);
	if (ret)
		goto free_aeq_irq;

	ret = qm_register_mb_cmd_irq(qm);
	if (ret)
		goto free_abnormal_irq;

	return 0;

free_abnormal_irq:
	qm_unregister_abnormal_irq(qm);
free_aeq_irq:
	qm_unregister_aeq_irq(qm);
free_eq_irq:
	qm_unregister_eq_irq(qm);
	return ret;
}

static int qm_get_qp_num(struct hisi_qm *qm)
{
	struct device *dev = &qm->pdev->dev;
	bool is_db_isolation;

	/* VF's qp_num assigned by PF in v2, and VF can get qp_num by vft. */
	if (qm->fun_type == QM_HW_VF) {
		if (qm->ver != QM_HW_V1)
			/* v2 starts to support get vft by mailbox */
			return hisi_qm_get_vft(qm, &qm->qp_base, &qm->qp_num);

		return 0;
	}

	is_db_isolation = test_bit(QM_SUPPORT_DB_ISOLATION, &qm->caps);
	qm->ctrl_qp_num = hisi_qm_get_hw_info(qm, qm_basic_info, QM_TOTAL_QP_NUM_CAP, true);
	qm->max_qp_num = hisi_qm_get_hw_info(qm, qm_basic_info,
					     QM_FUNC_MAX_QP_CAP, is_db_isolation);

	if (qm->qp_num <= qm->max_qp_num)
		return 0;

	if (test_bit(QM_MODULE_PARAM, &qm->misc_ctl)) {
		/* Check whether the set qp number is valid */
		dev_err(dev, "qp num(%u) is more than max qp num(%u)!\n",
			qm->qp_num, qm->max_qp_num);
		return -EINVAL;
	}

	dev_info(dev, "Default qp num(%u) is too big, reset it to Function's max qp num(%u)!\n",
		 qm->qp_num, qm->max_qp_num);
	qm->qp_num = qm->max_qp_num;
	qm->debug.curr_qm_qp_num = qm->qp_num;

<<<<<<< HEAD
	return 0;
}

static int qm_pre_store_irq_type_caps(struct hisi_qm *qm)
{
	struct hisi_qm_cap_record *qm_cap;
	struct pci_dev *pdev = qm->pdev;
	size_t i, size;

	size = ARRAY_SIZE(qm_pre_store_caps);
	qm_cap = devm_kzalloc(&pdev->dev, sizeof(*qm_cap) * size, GFP_KERNEL);
	if (!qm_cap)
		return -ENOMEM;

	for (i = 0; i < size; i++) {
		qm_cap[i].type = qm_pre_store_caps[i];
		qm_cap[i].cap_val = hisi_qm_get_hw_info(qm, qm_basic_info,
							qm_pre_store_caps[i], qm->cap_ver);
	}

	qm->cap_tables.qm_cap_table = qm_cap;

	return 0;
}

=======
	return 0;
}

static int qm_pre_store_irq_type_caps(struct hisi_qm *qm)
{
	struct hisi_qm_cap_record *qm_cap;
	struct pci_dev *pdev = qm->pdev;
	size_t i, size;

	size = ARRAY_SIZE(qm_pre_store_caps);
	qm_cap = devm_kzalloc(&pdev->dev, sizeof(*qm_cap) * size, GFP_KERNEL);
	if (!qm_cap)
		return -ENOMEM;

	for (i = 0; i < size; i++) {
		qm_cap[i].type = qm_pre_store_caps[i];
		qm_cap[i].cap_val = hisi_qm_get_hw_info(qm, qm_basic_info,
							qm_pre_store_caps[i], qm->cap_ver);
	}

	qm->cap_tables.qm_cap_table = qm_cap;

	return 0;
}

>>>>>>> a6ad5510
static int qm_get_hw_caps(struct hisi_qm *qm)
{
	const struct hisi_qm_cap_info *cap_info = qm->fun_type == QM_HW_PF ?
						  qm_cap_info_pf : qm_cap_info_vf;
	u32 size = qm->fun_type == QM_HW_PF ? ARRAY_SIZE(qm_cap_info_pf) :
				   ARRAY_SIZE(qm_cap_info_vf);
	u32 val, i;

	/* Doorbell isolate register is a independent register. */
	val = hisi_qm_get_hw_info(qm, qm_cap_info_comm, QM_SUPPORT_DB_ISOLATION, true);
	if (val)
		set_bit(QM_SUPPORT_DB_ISOLATION, &qm->caps);

	if (qm->ver >= QM_HW_V3) {
		val = readl(qm->io_base + QM_FUNC_CAPS_REG);
		qm->cap_ver = val & QM_CAPBILITY_VERSION;
	}

	/* Get PF/VF common capbility */
	for (i = 1; i < ARRAY_SIZE(qm_cap_info_comm); i++) {
		val = hisi_qm_get_hw_info(qm, qm_cap_info_comm, i, qm->cap_ver);
		if (val)
			set_bit(qm_cap_info_comm[i].type, &qm->caps);
	}

	/* Get PF/VF different capbility */
	for (i = 0; i < size; i++) {
		val = hisi_qm_get_hw_info(qm, cap_info, i, qm->cap_ver);
		if (val)
			set_bit(cap_info[i].type, &qm->caps);
	}

	/* Fetch and save the value of irq type related capability registers */
	return qm_pre_store_irq_type_caps(qm);
}

static int qm_get_pci_res(struct hisi_qm *qm)
{
	struct pci_dev *pdev = qm->pdev;
	struct device *dev = &pdev->dev;
	int ret;

	ret = pci_request_mem_regions(pdev, qm->dev_name);
	if (ret < 0) {
		dev_err(dev, "Failed to request mem regions!\n");
		return ret;
	}

	qm->phys_base = pci_resource_start(pdev, PCI_BAR_2);
	qm->io_base = ioremap(qm->phys_base, pci_resource_len(pdev, PCI_BAR_2));
	if (!qm->io_base) {
		ret = -EIO;
		goto err_request_mem_regions;
	}

	ret = qm_get_hw_caps(qm);
	if (ret)
		goto err_ioremap;

	if (test_bit(QM_SUPPORT_DB_ISOLATION, &qm->caps)) {
		qm->db_interval = QM_QP_DB_INTERVAL;
		qm->db_phys_base = pci_resource_start(pdev, PCI_BAR_4);
		qm->db_io_base = ioremap(qm->db_phys_base,
					 pci_resource_len(pdev, PCI_BAR_4));
		if (!qm->db_io_base) {
			ret = -EIO;
			goto err_ioremap;
		}
	} else {
		qm->db_phys_base = qm->phys_base;
		qm->db_io_base = qm->io_base;
		qm->db_interval = 0;
	}

	ret = qm_get_qp_num(qm);
	if (ret)
		goto err_db_ioremap;

	return 0;

err_db_ioremap:
	if (test_bit(QM_SUPPORT_DB_ISOLATION, &qm->caps))
		iounmap(qm->db_io_base);
err_ioremap:
	iounmap(qm->io_base);
err_request_mem_regions:
	pci_release_mem_regions(pdev);
	return ret;
}

static int qm_clear_device(struct hisi_qm *qm)
{
	acpi_handle handle = ACPI_HANDLE(&qm->pdev->dev);
	int ret;

	if (qm->fun_type == QM_HW_VF)
		return 0;

	/* Device does not support reset, return */
	if (!qm->err_ini->err_info_init)
		return 0;
	qm->err_ini->err_info_init(qm);

	if (!handle)
		return 0;

	/* No reset method, return */
	if (!acpi_has_method(handle, qm->err_info.acpi_rst))
		return 0;

	ret = qm_master_ooo_check(qm);
	if (ret) {
		writel(0x0, qm->io_base + ACC_MASTER_GLOBAL_CTRL);
		return ret;
	}

	return qm_reset_device(qm);
}

static int hisi_qm_pci_init(struct hisi_qm *qm)
{
	struct pci_dev *pdev = qm->pdev;
	struct device *dev = &pdev->dev;
	unsigned int num_vec;
	int ret;

	ret = pci_enable_device_mem(pdev);
	if (ret < 0) {
		dev_err(dev, "Failed to enable device mem!\n");
		return ret;
	}

	ret = qm_get_pci_res(qm);
	if (ret)
		goto err_disable_pcidev;

	ret = dma_set_mask_and_coherent(dev, DMA_BIT_MASK(64));
	if (ret < 0)
		goto err_get_pci_res;
	pci_set_master(pdev);

	num_vec = qm_get_irq_num(qm);
	ret = pci_alloc_irq_vectors(pdev, num_vec, num_vec, PCI_IRQ_MSI);
	if (ret < 0) {
		dev_err(dev, "Failed to enable MSI vectors!\n");
		goto err_get_pci_res;
	}

	ret = qm_clear_device(qm);
	if (ret)
		goto err_free_vectors;

	return 0;

err_free_vectors:
	pci_free_irq_vectors(pdev);
err_get_pci_res:
	qm_put_pci_res(qm);
err_disable_pcidev:
	pci_disable_device(pdev);
	return ret;
}

static int hisi_qm_init_work(struct hisi_qm *qm)
{
	int i;

	for (i = 0; i < qm->qp_num; i++)
		INIT_WORK(&qm->poll_data[i].work, qm_work_process);

	if (qm->fun_type == QM_HW_PF)
		INIT_WORK(&qm->rst_work, hisi_qm_controller_reset);

	if (qm->ver > QM_HW_V2)
		INIT_WORK(&qm->cmd_process, qm_cmd_process);

	qm->wq = alloc_workqueue("%s", WQ_HIGHPRI | WQ_MEM_RECLAIM |
				 WQ_UNBOUND, num_online_cpus(),
				 pci_name(qm->pdev));
	if (!qm->wq) {
		pci_err(qm->pdev, "failed to alloc workqueue!\n");
		return -ENOMEM;
	}

	return 0;
}

static int hisi_qp_alloc_memory(struct hisi_qm *qm)
{
	struct device *dev = &qm->pdev->dev;
	u16 sq_depth, cq_depth;
	size_t qp_dma_size;
	int i, ret;

	qm->qp_array = kcalloc(qm->qp_num, sizeof(struct hisi_qp), GFP_KERNEL);
	if (!qm->qp_array)
		return -ENOMEM;

	qm->poll_data = kcalloc(qm->qp_num, sizeof(struct hisi_qm_poll_data), GFP_KERNEL);
	if (!qm->poll_data) {
		kfree(qm->qp_array);
		return -ENOMEM;
	}

	qm_get_xqc_depth(qm, &sq_depth, &cq_depth, QM_QP_DEPTH_CAP);

	/* one more page for device or qp statuses */
	qp_dma_size = qm->sqe_size * sq_depth + sizeof(struct qm_cqe) * cq_depth;
	qp_dma_size = PAGE_ALIGN(qp_dma_size) + PAGE_SIZE;
	for (i = 0; i < qm->qp_num; i++) {
		qm->poll_data[i].qm = qm;
		ret = hisi_qp_memory_init(qm, qp_dma_size, i, sq_depth, cq_depth);
		if (ret)
			goto err_init_qp_mem;

		dev_dbg(dev, "allocate qp dma buf size=%zx)\n", qp_dma_size);
	}

	return 0;
err_init_qp_mem:
	hisi_qp_memory_uninit(qm, i);

	return ret;
}

static int hisi_qm_alloc_rsv_buf(struct hisi_qm *qm)
{
	struct qm_rsv_buf *xqc_buf = &qm->xqc_buf;
	struct qm_dma *xqc_dma = &xqc_buf->qcdma;
	struct device *dev = &qm->pdev->dev;
	size_t off = 0;

#define QM_XQC_BUF_INIT(xqc_buf, type) do { \
	(xqc_buf)->type = ((xqc_buf)->qcdma.va + (off)); \
	(xqc_buf)->type##_dma = (xqc_buf)->qcdma.dma + (off); \
	off += QMC_ALIGN(sizeof(struct qm_##type)); \
} while (0)

	xqc_dma->size = QMC_ALIGN(sizeof(struct qm_eqc)) +
			QMC_ALIGN(sizeof(struct qm_aeqc)) +
			QMC_ALIGN(sizeof(struct qm_sqc)) +
			QMC_ALIGN(sizeof(struct qm_cqc));
	xqc_dma->va = dma_alloc_coherent(dev, xqc_dma->size,
					 &xqc_dma->dma, GFP_KERNEL);
	if (!xqc_dma->va)
		return -ENOMEM;

	QM_XQC_BUF_INIT(xqc_buf, eqc);
	QM_XQC_BUF_INIT(xqc_buf, aeqc);
	QM_XQC_BUF_INIT(xqc_buf, sqc);
	QM_XQC_BUF_INIT(xqc_buf, cqc);

	return 0;
}

static int hisi_qm_memory_init(struct hisi_qm *qm)
{
	struct device *dev = &qm->pdev->dev;
	int ret, total_func;
	size_t off = 0;

	if (test_bit(QM_SUPPORT_FUNC_QOS, &qm->caps)) {
		total_func = pci_sriov_get_totalvfs(qm->pdev) + 1;
		qm->factor = kcalloc(total_func, sizeof(struct qm_shaper_factor), GFP_KERNEL);
		if (!qm->factor)
			return -ENOMEM;

		/* Only the PF value needs to be initialized */
		qm->factor[0].func_qos = QM_QOS_MAX_VAL;
	}

#define QM_INIT_BUF(qm, type, num) do { \
	(qm)->type = ((qm)->qdma.va + (off)); \
	(qm)->type##_dma = (qm)->qdma.dma + (off); \
	off += QMC_ALIGN(sizeof(struct qm_##type) * (num)); \
} while (0)

	idr_init(&qm->qp_idr);
	qm_get_xqc_depth(qm, &qm->eq_depth, &qm->aeq_depth, QM_XEQ_DEPTH_CAP);
	qm->qdma.size = QMC_ALIGN(sizeof(struct qm_eqe) * qm->eq_depth) +
			QMC_ALIGN(sizeof(struct qm_aeqe) * qm->aeq_depth) +
			QMC_ALIGN(sizeof(struct qm_sqc) * qm->qp_num) +
			QMC_ALIGN(sizeof(struct qm_cqc) * qm->qp_num);
	qm->qdma.va = dma_alloc_coherent(dev, qm->qdma.size, &qm->qdma.dma,
					 GFP_ATOMIC);
	dev_dbg(dev, "allocate qm dma buf size=%zx)\n", qm->qdma.size);
	if (!qm->qdma.va) {
		ret = -ENOMEM;
		goto err_destroy_idr;
	}

	QM_INIT_BUF(qm, eqe, qm->eq_depth);
	QM_INIT_BUF(qm, aeqe, qm->aeq_depth);
	QM_INIT_BUF(qm, sqc, qm->qp_num);
	QM_INIT_BUF(qm, cqc, qm->qp_num);

	ret = hisi_qm_alloc_rsv_buf(qm);
	if (ret)
		goto err_free_qdma;

	ret = hisi_qp_alloc_memory(qm);
	if (ret)
		goto err_free_reserve_buf;

	return 0;

err_free_reserve_buf:
	hisi_qm_free_rsv_buf(qm);
err_free_qdma:
	dma_free_coherent(dev, qm->qdma.size, qm->qdma.va, qm->qdma.dma);
err_destroy_idr:
	idr_destroy(&qm->qp_idr);
	if (test_bit(QM_SUPPORT_FUNC_QOS, &qm->caps))
		kfree(qm->factor);

	return ret;
}

/**
 * hisi_qm_init() - Initialize configures about qm.
 * @qm: The qm needing init.
 *
 * This function init qm, then we can call hisi_qm_start to put qm into work.
 */
int hisi_qm_init(struct hisi_qm *qm)
{
	struct pci_dev *pdev = qm->pdev;
	struct device *dev = &pdev->dev;
	int ret;

	hisi_qm_pre_init(qm);

	ret = hisi_qm_pci_init(qm);
	if (ret)
		return ret;

	ret = qm_irqs_register(qm);
	if (ret)
		goto err_pci_init;

	if (qm->fun_type == QM_HW_PF) {
		/* Set the doorbell timeout to QM_DB_TIMEOUT_CFG ns. */
		writel(QM_DB_TIMEOUT_SET, qm->io_base + QM_DB_TIMEOUT_CFG);
		qm_disable_clock_gate(qm);
		ret = qm_dev_mem_reset(qm);
		if (ret) {
			dev_err(dev, "failed to reset device memory\n");
			goto err_irq_register;
		}
	}

	if (qm->mode == UACCE_MODE_SVA) {
		ret = qm_alloc_uacce(qm);
		if (ret < 0)
			dev_warn(dev, "fail to alloc uacce (%d)\n", ret);
	}

	ret = hisi_qm_memory_init(qm);
	if (ret)
		goto err_alloc_uacce;

	ret = hisi_qm_init_work(qm);
	if (ret)
		goto err_free_qm_memory;

	qm_cmd_init(qm);

	return 0;

err_free_qm_memory:
	hisi_qm_memory_uninit(qm);
err_alloc_uacce:
	qm_remove_uacce(qm);
err_irq_register:
	qm_irqs_unregister(qm);
err_pci_init:
	hisi_qm_pci_uninit(qm);
	return ret;
}
EXPORT_SYMBOL_GPL(hisi_qm_init);

/**
 * hisi_qm_get_dfx_access() - Try to get dfx access.
 * @qm: pointer to accelerator device.
 *
 * Try to get dfx access, then user can get message.
 *
 * If device is in suspended, return failure, otherwise
 * bump up the runtime PM usage counter.
 */
int hisi_qm_get_dfx_access(struct hisi_qm *qm)
{
	struct device *dev = &qm->pdev->dev;

	if (pm_runtime_suspended(dev)) {
		dev_info(dev, "can not read/write - device in suspended.\n");
		return -EAGAIN;
	}

	return qm_pm_get_sync(qm);
}
EXPORT_SYMBOL_GPL(hisi_qm_get_dfx_access);

/**
 * hisi_qm_put_dfx_access() - Put dfx access.
 * @qm: pointer to accelerator device.
 *
 * Put dfx access, drop runtime PM usage counter.
 */
void hisi_qm_put_dfx_access(struct hisi_qm *qm)
{
	qm_pm_put_sync(qm);
}
EXPORT_SYMBOL_GPL(hisi_qm_put_dfx_access);

/**
 * hisi_qm_pm_init() - Initialize qm runtime PM.
 * @qm: pointer to accelerator device.
 *
 * Function that initialize qm runtime PM.
 */
void hisi_qm_pm_init(struct hisi_qm *qm)
{
	struct device *dev = &qm->pdev->dev;

	if (!test_bit(QM_SUPPORT_RPM, &qm->caps))
		return;

	pm_runtime_set_autosuspend_delay(dev, QM_AUTOSUSPEND_DELAY);
	pm_runtime_use_autosuspend(dev);
	pm_runtime_put_noidle(dev);
}
EXPORT_SYMBOL_GPL(hisi_qm_pm_init);

/**
 * hisi_qm_pm_uninit() - Uninitialize qm runtime PM.
 * @qm: pointer to accelerator device.
 *
 * Function that uninitialize qm runtime PM.
 */
void hisi_qm_pm_uninit(struct hisi_qm *qm)
{
	struct device *dev = &qm->pdev->dev;

	if (!test_bit(QM_SUPPORT_RPM, &qm->caps))
		return;

	pm_runtime_get_noresume(dev);
	pm_runtime_dont_use_autosuspend(dev);
}
EXPORT_SYMBOL_GPL(hisi_qm_pm_uninit);

static int qm_prepare_for_suspend(struct hisi_qm *qm)
{
	struct pci_dev *pdev = qm->pdev;
	int ret;

	ret = qm->ops->set_msi(qm, false);
	if (ret) {
		pci_err(pdev, "failed to disable MSI before suspending!\n");
		return ret;
	}

	ret = qm_master_ooo_check(qm);
	if (ret)
		return ret;

	ret = qm_set_pf_mse(qm, false);
	if (ret)
		pci_err(pdev, "failed to disable MSE before suspending!\n");

	return ret;
}

static int qm_rebuild_for_resume(struct hisi_qm *qm)
{
	struct pci_dev *pdev = qm->pdev;
	int ret;

	ret = qm_set_pf_mse(qm, true);
	if (ret) {
		pci_err(pdev, "failed to enable MSE after resuming!\n");
		return ret;
	}

	ret = qm->ops->set_msi(qm, true);
	if (ret) {
		pci_err(pdev, "failed to enable MSI after resuming!\n");
		return ret;
	}

	ret = qm_dev_hw_init(qm);
	if (ret) {
		pci_err(pdev, "failed to init device after resuming\n");
		return ret;
	}

	qm_cmd_init(qm);
	hisi_qm_dev_err_init(qm);
	/* Set the doorbell timeout to QM_DB_TIMEOUT_CFG ns. */
	writel(QM_DB_TIMEOUT_SET, qm->io_base + QM_DB_TIMEOUT_CFG);
	qm_disable_clock_gate(qm);
	ret = qm_dev_mem_reset(qm);
	if (ret)
		pci_err(pdev, "failed to reset device memory\n");

	return ret;
}

/**
 * hisi_qm_suspend() - Runtime suspend of given device.
 * @dev: device to suspend.
 *
 * Function that suspend the device.
 */
int hisi_qm_suspend(struct device *dev)
{
	struct pci_dev *pdev = to_pci_dev(dev);
	struct hisi_qm *qm = pci_get_drvdata(pdev);
	int ret;

	pci_info(pdev, "entering suspended state\n");

	ret = hisi_qm_stop(qm, QM_NORMAL);
	if (ret) {
		pci_err(pdev, "failed to stop qm(%d)\n", ret);
		return ret;
	}

	ret = qm_prepare_for_suspend(qm);
	if (ret)
		pci_err(pdev, "failed to prepare suspended(%d)\n", ret);

	return ret;
}
EXPORT_SYMBOL_GPL(hisi_qm_suspend);

/**
 * hisi_qm_resume() - Runtime resume of given device.
 * @dev: device to resume.
 *
 * Function that resume the device.
 */
int hisi_qm_resume(struct device *dev)
{
	struct pci_dev *pdev = to_pci_dev(dev);
	struct hisi_qm *qm = pci_get_drvdata(pdev);
	int ret;

	pci_info(pdev, "resuming from suspend state\n");

	ret = qm_rebuild_for_resume(qm);
	if (ret) {
		pci_err(pdev, "failed to rebuild resume(%d)\n", ret);
		return ret;
	}

	ret = hisi_qm_start(qm);
	if (ret) {
		if (qm_check_dev_error(qm)) {
			pci_info(pdev, "failed to start qm due to device error, device will be reset!\n");
			return 0;
		}

		pci_err(pdev, "failed to start qm(%d)!\n", ret);
	}

	return ret;
}
EXPORT_SYMBOL_GPL(hisi_qm_resume);

MODULE_LICENSE("GPL v2");
MODULE_AUTHOR("Zhou Wang <wangzhou1@hisilicon.com>");
MODULE_DESCRIPTION("HiSilicon Accelerator queue manager driver");<|MERGE_RESOLUTION|>--- conflicted
+++ resolved
@@ -236,15 +236,12 @@
 
 #define QM_DEV_ALG_MAX_LEN		256
 
-<<<<<<< HEAD
-=======
  /* abnormal status value for stopping queue */
 #define QM_STOP_QUEUE_FAIL		1
 #define	QM_DUMP_SQC_FAIL		3
 #define	QM_DUMP_CQC_FAIL		4
 #define	QM_FINISH_WAIT			5
 
->>>>>>> a6ad5510
 #define QM_MK_CQC_DW3_V1(hop_num, pg_sz, buf_sz, cqe_sz) \
 	(((hop_num) << QM_CQ_HOP_NUM_SHIFT) | \
 	((pg_sz) << QM_CQ_PAGE_SIZE_SHIFT) | \
@@ -448,88 +445,6 @@
 
 static void qm_irqs_unregister(struct hisi_qm *qm);
 static int qm_reset_device(struct hisi_qm *qm);
-<<<<<<< HEAD
-
-static bool qm_avail_state(struct hisi_qm *qm, enum qm_state new)
-{
-	enum qm_state curr = atomic_read(&qm->status.flags);
-	bool avail = false;
-
-	switch (curr) {
-	case QM_INIT:
-		if (new == QM_START || new == QM_CLOSE)
-			avail = true;
-		break;
-	case QM_START:
-		if (new == QM_STOP)
-			avail = true;
-		break;
-	case QM_STOP:
-		if (new == QM_CLOSE || new == QM_START)
-			avail = true;
-		break;
-	default:
-		break;
-	}
-
-	dev_dbg(&qm->pdev->dev, "change qm state from %s to %s\n",
-		qm_s[curr], qm_s[new]);
-
-	if (!avail)
-		dev_warn(&qm->pdev->dev, "Can not change qm state from %s to %s\n",
-			 qm_s[curr], qm_s[new]);
-
-	return avail;
-}
-
-static bool qm_qp_avail_state(struct hisi_qm *qm, struct hisi_qp *qp,
-			      enum qp_state new)
-{
-	enum qm_state qm_curr = atomic_read(&qm->status.flags);
-	enum qp_state qp_curr = 0;
-	bool avail = false;
-
-	if (qp)
-		qp_curr = atomic_read(&qp->qp_status.flags);
-
-	switch (new) {
-	case QP_INIT:
-		if (qm_curr == QM_START || qm_curr == QM_INIT)
-			avail = true;
-		break;
-	case QP_START:
-		if ((qm_curr == QM_START && qp_curr == QP_INIT) ||
-		    (qm_curr == QM_START && qp_curr == QP_STOP))
-			avail = true;
-		break;
-	case QP_STOP:
-		if ((qm_curr == QM_START && qp_curr == QP_START) ||
-		    (qp_curr == QP_INIT))
-			avail = true;
-		break;
-	case QP_CLOSE:
-		if ((qm_curr == QM_START && qp_curr == QP_INIT) ||
-		    (qm_curr == QM_START && qp_curr == QP_STOP) ||
-		    (qm_curr == QM_STOP && qp_curr == QP_STOP)  ||
-		    (qm_curr == QM_STOP && qp_curr == QP_INIT))
-			avail = true;
-		break;
-	default:
-		break;
-	}
-
-	dev_dbg(&qm->pdev->dev, "change qp state from %s to %s in QM %s\n",
-		qp_s[qp_curr], qp_s[new], qm_s[qm_curr]);
-
-	if (!avail)
-		dev_warn(&qm->pdev->dev,
-			 "Can not change qp state from %s to %s in QM %s\n",
-			 qp_s[qp_curr], qp_s[new], qm_s[qm_curr]);
-
-	return avail;
-}
-=======
->>>>>>> a6ad5510
 
 static u32 qm_get_hw_error_status(struct hisi_qm *qm)
 {
@@ -1000,7 +915,6 @@
 		cqn = le32_to_cpu(eqe->dw0) & QM_EQE_CQN_MASK;
 		poll_data->qp_finish_id[eqe_num] = cqn;
 		eqe_num++;
-<<<<<<< HEAD
 
 		if (qm->status.eq_head == eq_depth - 1) {
 			qm->status.eqc_phase = !qm->status.eqc_phase;
@@ -1011,18 +925,6 @@
 			qm->status.eq_head++;
 		}
 
-=======
-
-		if (qm->status.eq_head == eq_depth - 1) {
-			qm->status.eqc_phase = !qm->status.eqc_phase;
-			eqe = qm->eqe;
-			qm->status.eq_head = 0;
-		} else {
-			eqe++;
-			qm->status.eq_head++;
-		}
-
->>>>>>> a6ad5510
 		if (eqe_num == (eq_depth >> 1) - 1)
 			break;
 	}
@@ -5139,7 +5041,6 @@
 	qm->qp_num = qm->max_qp_num;
 	qm->debug.curr_qm_qp_num = qm->qp_num;
 
-<<<<<<< HEAD
 	return 0;
 }
 
@@ -5165,33 +5066,6 @@
 	return 0;
 }
 
-=======
-	return 0;
-}
-
-static int qm_pre_store_irq_type_caps(struct hisi_qm *qm)
-{
-	struct hisi_qm_cap_record *qm_cap;
-	struct pci_dev *pdev = qm->pdev;
-	size_t i, size;
-
-	size = ARRAY_SIZE(qm_pre_store_caps);
-	qm_cap = devm_kzalloc(&pdev->dev, sizeof(*qm_cap) * size, GFP_KERNEL);
-	if (!qm_cap)
-		return -ENOMEM;
-
-	for (i = 0; i < size; i++) {
-		qm_cap[i].type = qm_pre_store_caps[i];
-		qm_cap[i].cap_val = hisi_qm_get_hw_info(qm, qm_basic_info,
-							qm_pre_store_caps[i], qm->cap_ver);
-	}
-
-	qm->cap_tables.qm_cap_table = qm_cap;
-
-	return 0;
-}
-
->>>>>>> a6ad5510
 static int qm_get_hw_caps(struct hisi_qm *qm)
 {
 	const struct hisi_qm_cap_info *cap_info = qm->fun_type == QM_HW_PF ?
