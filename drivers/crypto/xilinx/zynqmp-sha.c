// SPDX-License-Identifier: GPL-2.0
/*
 * Xilinx ZynqMP SHA Driver.
 * Copyright (c) 2022 Xilinx Inc.
 */
<<<<<<< HEAD
#include <crypto/hash.h>
=======
>>>>>>> 25bf10be
#include <crypto/internal/hash.h>
#include <crypto/sha3.h>
#include <linux/cacheflush.h>
#include <linux/cleanup.h>
#include <linux/device.h>
#include <linux/dma-mapping.h>
#include <linux/err.h>
#include <linux/firmware/xlnx-zynqmp.h>
#include <linux/io.h>
#include <linux/kernel.h>
#include <linux/module.h>
#include <linux/spinlock.h>
#include <linux/platform_device.h>

#define ZYNQMP_DMA_BIT_MASK		32U
#define ZYNQMP_DMA_ALLOC_FIXED_SIZE	0x1000U

enum zynqmp_sha_op {
	ZYNQMP_SHA3_INIT = 1,
	ZYNQMP_SHA3_UPDATE = 2,
	ZYNQMP_SHA3_FINAL = 4,
};

struct zynqmp_sha_drv_ctx {
	struct shash_alg sha3_384;
	struct device *dev;
};

struct zynqmp_sha_tfm_ctx {
	struct device *dev;
	struct crypto_shash *fbk_tfm;
};

static dma_addr_t update_dma_addr, final_dma_addr;
static char *ubuf, *fbuf;

static DEFINE_SPINLOCK(zynqmp_sha_lock);

static int zynqmp_sha_init_tfm(struct crypto_shash *hash)
{
	const char *fallback_driver_name = crypto_shash_alg_name(hash);
	struct zynqmp_sha_tfm_ctx *tfm_ctx = crypto_shash_ctx(hash);
	struct shash_alg *alg = crypto_shash_alg(hash);
	struct crypto_shash *fallback_tfm;
	struct zynqmp_sha_drv_ctx *drv_ctx;

	drv_ctx = container_of(alg, struct zynqmp_sha_drv_ctx, sha3_384);
	tfm_ctx->dev = drv_ctx->dev;

	/* Allocate a fallback and abort if it failed. */
	fallback_tfm = crypto_alloc_shash(fallback_driver_name, 0,
					  CRYPTO_ALG_NEED_FALLBACK);
	if (IS_ERR(fallback_tfm))
		return PTR_ERR(fallback_tfm);

	if (crypto_shash_descsize(hash) <
	    crypto_shash_statesize(tfm_ctx->fbk_tfm)) {
		crypto_free_shash(fallback_tfm);
		return -EINVAL;
	}

	tfm_ctx->fbk_tfm = fallback_tfm;

	return 0;
}

static void zynqmp_sha_exit_tfm(struct crypto_shash *hash)
{
	struct zynqmp_sha_tfm_ctx *tfm_ctx = crypto_shash_ctx(hash);

	crypto_free_shash(tfm_ctx->fbk_tfm);
}

static int zynqmp_sha_continue(struct shash_desc *desc,
			       struct shash_desc *fbdesc, int err)
{
	err = err ?: crypto_shash_export(fbdesc, shash_desc_ctx(desc));
	shash_desc_zero(fbdesc);
	return err;
}

static int zynqmp_sha_init(struct shash_desc *desc)
{
	struct zynqmp_sha_tfm_ctx *tctx = crypto_shash_ctx(desc->tfm);
	struct crypto_shash *fbtfm = tctx->fbk_tfm;
	SHASH_DESC_ON_STACK(fbdesc, fbtfm);
	int err;

	fbdesc->tfm = fbtfm;
	err = crypto_shash_init(fbdesc);
	return zynqmp_sha_continue(desc, fbdesc, err);
}

static int zynqmp_sha_update(struct shash_desc *desc, const u8 *data, unsigned int length)
{
	struct zynqmp_sha_tfm_ctx *tctx = crypto_shash_ctx(desc->tfm);
	struct crypto_shash *fbtfm = tctx->fbk_tfm;
	SHASH_DESC_ON_STACK(fbdesc, fbtfm);
	int err;

	fbdesc->tfm = fbtfm;
	err = crypto_shash_import(fbdesc, shash_desc_ctx(desc)) ?:
	      crypto_shash_update(fbdesc, data, length);
	return zynqmp_sha_continue(desc, fbdesc, err);
}

static int zynqmp_sha_finup(struct shash_desc *desc, const u8 *data, unsigned int length, u8 *out)
{
	struct zynqmp_sha_tfm_ctx *tctx = crypto_shash_ctx(desc->tfm);
	struct crypto_shash *fbtfm = tctx->fbk_tfm;
	SHASH_DESC_ON_STACK(fbdesc, fbtfm);

	fbdesc->tfm = fbtfm;
	return crypto_shash_import(fbdesc, shash_desc_ctx(desc)) ?:
	       crypto_shash_finup(fbdesc, data, length, out);
}

<<<<<<< HEAD
static int zynqmp_sha_export(struct shash_desc *desc, void *out)
{
	struct zynqmp_sha_desc_ctx *dctx = shash_desc_ctx(desc);

	return crypto_shash_export(&dctx->fbk_req, out);
}

=======
>>>>>>> 25bf10be
static int __zynqmp_sha_digest(struct shash_desc *desc, const u8 *data,
			       unsigned int len, u8 *out)
{
	unsigned int remaining_len = len;
	int update_size;
	int ret;

	ret = zynqmp_pm_sha_hash(0, 0, ZYNQMP_SHA3_INIT);
	if (ret)
		return ret;

	while (remaining_len != 0) {
		memzero_explicit(ubuf, ZYNQMP_DMA_ALLOC_FIXED_SIZE);
		if (remaining_len >= ZYNQMP_DMA_ALLOC_FIXED_SIZE) {
			update_size = ZYNQMP_DMA_ALLOC_FIXED_SIZE;
			remaining_len -= ZYNQMP_DMA_ALLOC_FIXED_SIZE;
		} else {
			update_size = remaining_len;
			remaining_len = 0;
		}
		memcpy(ubuf, data, update_size);
		flush_icache_range((unsigned long)ubuf, (unsigned long)ubuf + update_size);
		ret = zynqmp_pm_sha_hash(update_dma_addr, update_size, ZYNQMP_SHA3_UPDATE);
		if (ret)
			return ret;

		data += update_size;
	}

	ret = zynqmp_pm_sha_hash(final_dma_addr, SHA3_384_DIGEST_SIZE, ZYNQMP_SHA3_FINAL);
	memcpy(out, fbuf, SHA3_384_DIGEST_SIZE);
	memzero_explicit(fbuf, SHA3_384_DIGEST_SIZE);

	return ret;
}

static int zynqmp_sha_digest(struct shash_desc *desc, const u8 *data, unsigned int len, u8 *out)
{
	scoped_guard(spinlock_bh, &zynqmp_sha_lock)
		return __zynqmp_sha_digest(desc, data, len, out);
}

static struct zynqmp_sha_drv_ctx sha3_drv_ctx = {
	.sha3_384 = {
		.init = zynqmp_sha_init,
		.update = zynqmp_sha_update,
		.finup = zynqmp_sha_finup,
		.digest = zynqmp_sha_digest,
		.init_tfm = zynqmp_sha_init_tfm,
		.exit_tfm = zynqmp_sha_exit_tfm,
		.descsize = SHA3_384_EXPORT_SIZE,
		.digestsize = SHA3_384_DIGEST_SIZE,
		.base = {
			.cra_name = "sha3-384",
			.cra_driver_name = "zynqmp-sha3-384",
			.cra_priority = 300,
			.cra_flags = CRYPTO_ALG_KERN_DRIVER_ONLY |
				     CRYPTO_ALG_NEED_FALLBACK,
			.cra_blocksize = SHA3_384_BLOCK_SIZE,
			.cra_ctxsize = sizeof(struct zynqmp_sha_tfm_ctx),
			.cra_module = THIS_MODULE,
		}
	}
};

static int zynqmp_sha_probe(struct platform_device *pdev)
{
	struct device *dev = &pdev->dev;
	int err;
	u32 v;

	/* Verify the hardware is present */
	err = zynqmp_pm_get_api_version(&v);
	if (err)
		return err;


	err = dma_set_mask_and_coherent(dev, DMA_BIT_MASK(ZYNQMP_DMA_BIT_MASK));
	if (err < 0) {
		dev_err(dev, "No usable DMA configuration\n");
		return err;
	}

	err = crypto_register_shash(&sha3_drv_ctx.sha3_384);
	if (err < 0) {
		dev_err(dev, "Failed to register shash alg.\n");
		return err;
	}

	sha3_drv_ctx.dev = dev;
	platform_set_drvdata(pdev, &sha3_drv_ctx);

	ubuf = dma_alloc_coherent(dev, ZYNQMP_DMA_ALLOC_FIXED_SIZE, &update_dma_addr, GFP_KERNEL);
	if (!ubuf) {
		err = -ENOMEM;
		goto err_shash;
	}

	fbuf = dma_alloc_coherent(dev, SHA3_384_DIGEST_SIZE, &final_dma_addr, GFP_KERNEL);
	if (!fbuf) {
		err = -ENOMEM;
		goto err_mem;
	}

	return 0;

err_mem:
	dma_free_coherent(sha3_drv_ctx.dev, ZYNQMP_DMA_ALLOC_FIXED_SIZE, ubuf, update_dma_addr);

err_shash:
	crypto_unregister_shash(&sha3_drv_ctx.sha3_384);

	return err;
}

static void zynqmp_sha_remove(struct platform_device *pdev)
{
	sha3_drv_ctx.dev = platform_get_drvdata(pdev);

	dma_free_coherent(sha3_drv_ctx.dev, ZYNQMP_DMA_ALLOC_FIXED_SIZE, ubuf, update_dma_addr);
	dma_free_coherent(sha3_drv_ctx.dev, SHA3_384_DIGEST_SIZE, fbuf, final_dma_addr);
	crypto_unregister_shash(&sha3_drv_ctx.sha3_384);
}

static struct platform_driver zynqmp_sha_driver = {
	.probe = zynqmp_sha_probe,
	.remove = zynqmp_sha_remove,
	.driver = {
		.name = "zynqmp-sha3-384",
	},
};

module_platform_driver(zynqmp_sha_driver);
MODULE_DESCRIPTION("ZynqMP SHA3 hardware acceleration support.");
MODULE_LICENSE("GPL v2");
MODULE_AUTHOR("Harsha <harsha.harsha@xilinx.com>");<|MERGE_RESOLUTION|>--- conflicted
+++ resolved
@@ -3,10 +3,6 @@
  * Xilinx ZynqMP SHA Driver.
  * Copyright (c) 2022 Xilinx Inc.
  */
-<<<<<<< HEAD
-#include <crypto/hash.h>
-=======
->>>>>>> 25bf10be
 #include <crypto/internal/hash.h>
 #include <crypto/sha3.h>
 #include <linux/cacheflush.h>
@@ -124,16 +120,6 @@
 	       crypto_shash_finup(fbdesc, data, length, out);
 }
 
-<<<<<<< HEAD
-static int zynqmp_sha_export(struct shash_desc *desc, void *out)
-{
-	struct zynqmp_sha_desc_ctx *dctx = shash_desc_ctx(desc);
-
-	return crypto_shash_export(&dctx->fbk_req, out);
-}
-
-=======
->>>>>>> 25bf10be
 static int __zynqmp_sha_digest(struct shash_desc *desc, const u8 *data,
 			       unsigned int len, u8 *out)
 {
