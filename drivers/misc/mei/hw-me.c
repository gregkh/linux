// SPDX-License-Identifier: GPL-2.0
/*
 * Copyright (c) 2003-2022, Intel Corporation. All rights reserved.
 * Intel Management Engine Interface (Intel MEI) Linux driver
 */

#include <linux/pci.h>

#include <linux/kthread.h>
#include <linux/interrupt.h>
#include <linux/pm_runtime.h>
#include <linux/sizes.h>
#include <linux/delay.h>

#include "mei_dev.h"
#include "hbm.h"

#include "hw-me.h"
#include "hw-me-regs.h"

#include "mei-trace.h"

/**
 * mei_me_reg_read - Reads 32bit data from the mei device
 *
 * @hw: the me hardware structure
 * @offset: offset from which to read the data
 *
 * Return: register value (u32)
 */
static inline u32 mei_me_reg_read(const struct mei_me_hw *hw,
			       unsigned long offset)
{
	return ioread32(hw->mem_addr + offset);
}


/**
 * mei_me_reg_write - Writes 32bit data to the mei device
 *
 * @hw: the me hardware structure
 * @offset: offset from which to write the data
 * @value: register value to write (u32)
 */
static inline void mei_me_reg_write(const struct mei_me_hw *hw,
				 unsigned long offset, u32 value)
{
	iowrite32(value, hw->mem_addr + offset);
}

/**
 * mei_me_mecbrw_read - Reads 32bit data from ME circular buffer
 *  read window register
 *
 * @dev: the device structure
 *
 * Return: ME_CB_RW register value (u32)
 */
static inline u32 mei_me_mecbrw_read(const struct mei_device *dev)
{
	return mei_me_reg_read(to_me_hw(dev), ME_CB_RW);
}

/**
 * mei_me_hcbww_write - write 32bit data to the host circular buffer
 *
 * @dev: the device structure
 * @data: 32bit data to be written to the host circular buffer
 */
static inline void mei_me_hcbww_write(struct mei_device *dev, u32 data)
{
	mei_me_reg_write(to_me_hw(dev), H_CB_WW, data);
}

/**
 * mei_me_mecsr_read - Reads 32bit data from the ME CSR
 *
 * @dev: the device structure
 *
 * Return: ME_CSR_HA register value (u32)
 */
static inline u32 mei_me_mecsr_read(const struct mei_device *dev)
{
	u32 reg;

	reg = mei_me_reg_read(to_me_hw(dev), ME_CSR_HA);
	trace_mei_reg_read(dev->dev, "ME_CSR_HA", ME_CSR_HA, reg);

	return reg;
}

/**
 * mei_hcsr_read - Reads 32bit data from the host CSR
 *
 * @dev: the device structure
 *
 * Return: H_CSR register value (u32)
 */
static inline u32 mei_hcsr_read(const struct mei_device *dev)
{
	u32 reg;

	reg = mei_me_reg_read(to_me_hw(dev), H_CSR);
	trace_mei_reg_read(dev->dev, "H_CSR", H_CSR, reg);

	return reg;
}

/**
 * mei_hcsr_write - writes H_CSR register to the mei device
 *
 * @dev: the device structure
 * @reg: new register value
 */
static inline void mei_hcsr_write(struct mei_device *dev, u32 reg)
{
	trace_mei_reg_write(dev->dev, "H_CSR", H_CSR, reg);
	mei_me_reg_write(to_me_hw(dev), H_CSR, reg);
}

/**
 * mei_hcsr_set - writes H_CSR register to the mei device,
 * and ignores the H_IS bit for it is write-one-to-zero.
 *
 * @dev: the device structure
 * @reg: new register value
 */
static inline void mei_hcsr_set(struct mei_device *dev, u32 reg)
{
	reg &= ~H_CSR_IS_MASK;
	mei_hcsr_write(dev, reg);
}

/**
 * mei_hcsr_set_hig - set host interrupt (set H_IG)
 *
 * @dev: the device structure
 */
static inline void mei_hcsr_set_hig(struct mei_device *dev)
{
	u32 hcsr;

	hcsr = mei_hcsr_read(dev) | H_IG;
	mei_hcsr_set(dev, hcsr);
}

/**
 * mei_me_d0i3c_read - Reads 32bit data from the D0I3C register
 *
 * @dev: the device structure
 *
 * Return: H_D0I3C register value (u32)
 */
static inline u32 mei_me_d0i3c_read(const struct mei_device *dev)
{
	u32 reg;

	reg = mei_me_reg_read(to_me_hw(dev), H_D0I3C);
	trace_mei_reg_read(dev->dev, "H_D0I3C", H_D0I3C, reg);

	return reg;
}

/**
 * mei_me_d0i3c_write - writes H_D0I3C register to device
 *
 * @dev: the device structure
 * @reg: new register value
 */
static inline void mei_me_d0i3c_write(struct mei_device *dev, u32 reg)
{
	trace_mei_reg_write(dev->dev, "H_D0I3C", H_D0I3C, reg);
	mei_me_reg_write(to_me_hw(dev), H_D0I3C, reg);
}

/**
 * mei_me_trc_status - read trc status register
 *
 * @dev: mei device
 * @trc: trc status register value
 *
 * Return: 0 on success, error otherwise
 */
static int mei_me_trc_status(struct mei_device *dev, u32 *trc)
{
	struct mei_me_hw *hw = to_me_hw(dev);

	if (!hw->cfg->hw_trc_supported)
		return -EOPNOTSUPP;

	*trc = mei_me_reg_read(hw, ME_TRC);
	trace_mei_reg_read(dev->dev, "ME_TRC", ME_TRC, *trc);

	return 0;
}

/**
 * mei_me_fw_status - read fw status register from pci config space
 *
 * @dev: mei device
 * @fw_status: fw status register values
 *
 * Return: 0 on success, error otherwise
 */
static int mei_me_fw_status(struct mei_device *dev,
			    struct mei_fw_status *fw_status)
{
	struct mei_me_hw *hw = to_me_hw(dev);
	const struct mei_fw_status *fw_src = &hw->cfg->fw_status;
	int ret;
	int i;

	if (!fw_status || !hw->read_fws)
		return -EINVAL;

	fw_status->count = fw_src->count;
	for (i = 0; i < fw_src->count && i < MEI_FW_STATUS_MAX; i++) {
		ret = hw->read_fws(dev, fw_src->status[i],
				   &fw_status->status[i]);
		trace_mei_pci_cfg_read(dev->dev, "PCI_CFG_HFS_X",
				       fw_src->status[i],
				       fw_status->status[i]);
		if (ret)
			return ret;
	}

	return 0;
}

/**
 * mei_me_hw_config - configure hw dependent settings
 *
 * @dev: mei device
 *
 * Return:
 *  * -EINVAL when read_fws is not set
 *  * 0 on success
 *
 */
static int mei_me_hw_config(struct mei_device *dev)
{
	struct mei_me_hw *hw = to_me_hw(dev);
	u32 hcsr, reg;

	if (WARN_ON(!hw->read_fws))
		return -EINVAL;

	/* Doesn't change in runtime */
	hcsr = mei_hcsr_read(dev);
	hw->hbuf_depth = (hcsr & H_CBD) >> 24;

	reg = 0;
	hw->read_fws(dev, PCI_CFG_HFS_1, &reg);
	trace_mei_pci_cfg_read(dev->dev, "PCI_CFG_HFS_1", PCI_CFG_HFS_1, reg);
	hw->d0i3_supported =
		((reg & PCI_CFG_HFS_1_D0I3_MSK) == PCI_CFG_HFS_1_D0I3_MSK);

	hw->pg_state = MEI_PG_OFF;
	if (hw->d0i3_supported) {
		reg = mei_me_d0i3c_read(dev);
		if (reg & H_D0I3C_I3)
			hw->pg_state = MEI_PG_ON;
	}

	return 0;
}

/**
 * mei_me_pg_state  - translate internal pg state
 *   to the mei power gating state
 *
 * @dev:  mei device
 *
 * Return: MEI_PG_OFF if aliveness is on and MEI_PG_ON otherwise
 */
static inline enum mei_pg_state mei_me_pg_state(struct mei_device *dev)
{
	struct mei_me_hw *hw = to_me_hw(dev);

	return hw->pg_state;
}

static inline u32 me_intr_src(u32 hcsr)
{
	return hcsr & H_CSR_IS_MASK;
}

/**
 * me_intr_disable - disables mei device interrupts
 *      using supplied hcsr register value.
 *
 * @dev: the device structure
 * @hcsr: supplied hcsr register value
 */
static inline void me_intr_disable(struct mei_device *dev, u32 hcsr)
{
	hcsr &= ~H_CSR_IE_MASK;
	mei_hcsr_set(dev, hcsr);
}

/**
 * me_intr_clear - clear and stop interrupts
 *
 * @dev: the device structure
 * @hcsr: supplied hcsr register value
 */
static inline void me_intr_clear(struct mei_device *dev, u32 hcsr)
{
	if (me_intr_src(hcsr))
		mei_hcsr_write(dev, hcsr);
}

/**
 * mei_me_intr_clear - clear and stop interrupts
 *
 * @dev: the device structure
 */
static void mei_me_intr_clear(struct mei_device *dev)
{
	u32 hcsr = mei_hcsr_read(dev);

	me_intr_clear(dev, hcsr);
}
/**
 * mei_me_intr_enable - enables mei device interrupts
 *
 * @dev: the device structure
 */
static void mei_me_intr_enable(struct mei_device *dev)
{
	u32 hcsr;

	if (mei_me_hw_use_polling(to_me_hw(dev)))
		return;

	hcsr = mei_hcsr_read(dev) | H_CSR_IE_MASK;
	mei_hcsr_set(dev, hcsr);
}

/**
 * mei_me_intr_disable - disables mei device interrupts
 *
 * @dev: the device structure
 */
static void mei_me_intr_disable(struct mei_device *dev)
{
	u32 hcsr = mei_hcsr_read(dev);

	me_intr_disable(dev, hcsr);
}

/**
 * mei_me_synchronize_irq - wait for pending IRQ handlers
 *
 * @dev: the device structure
 */
static void mei_me_synchronize_irq(struct mei_device *dev)
{
	struct mei_me_hw *hw = to_me_hw(dev);

	if (mei_me_hw_use_polling(hw))
		return;

	synchronize_irq(hw->irq);
}

/**
 * mei_me_hw_reset_release - release device from the reset
 *
 * @dev: the device structure
 */
static void mei_me_hw_reset_release(struct mei_device *dev)
{
	u32 hcsr = mei_hcsr_read(dev);

	hcsr |= H_IG;
	hcsr &= ~H_RST;
	mei_hcsr_set(dev, hcsr);
}

/**
 * mei_me_host_set_ready - enable device
 *
 * @dev: mei device
 */
static void mei_me_host_set_ready(struct mei_device *dev)
{
	u32 hcsr = mei_hcsr_read(dev);

	if (!mei_me_hw_use_polling(to_me_hw(dev)))
		hcsr |= H_CSR_IE_MASK;

	hcsr |=  H_IG | H_RDY;
	mei_hcsr_set(dev, hcsr);
}

/**
 * mei_me_host_is_ready - check whether the host has turned ready
 *
 * @dev: mei device
 * Return: bool
 */
static bool mei_me_host_is_ready(struct mei_device *dev)
{
	u32 hcsr = mei_hcsr_read(dev);

	return (hcsr & H_RDY) == H_RDY;
}

/**
 * mei_me_hw_is_ready - check whether the me(hw) has turned ready
 *
 * @dev: mei device
 * Return: bool
 */
static bool mei_me_hw_is_ready(struct mei_device *dev)
{
	u32 mecsr = mei_me_mecsr_read(dev);

	return (mecsr & ME_RDY_HRA) == ME_RDY_HRA;
}

/**
 * mei_me_hw_is_resetting - check whether the me(hw) is in reset
 *
 * @dev: mei device
 * Return: bool
 */
static bool mei_me_hw_is_resetting(struct mei_device *dev)
{
	u32 mecsr = mei_me_mecsr_read(dev);

	return (mecsr & ME_RST_HRA) == ME_RST_HRA;
}

/**
 * mei_gsc_pxp_check - check for gsc firmware entering pxp mode
 *
 * @dev: the device structure
 */
static void mei_gsc_pxp_check(struct mei_device *dev)
{
	struct mei_me_hw *hw = to_me_hw(dev);
	u32 fwsts5 = 0;

	if (dev->pxp_mode == MEI_DEV_PXP_DEFAULT)
		return;

	hw->read_fws(dev, PCI_CFG_HFS_5, &fwsts5);
	trace_mei_pci_cfg_read(dev->dev, "PCI_CFG_HFS_5", PCI_CFG_HFS_5, fwsts5);
	if ((fwsts5 & GSC_CFG_HFS_5_BOOT_TYPE_MSK) == GSC_CFG_HFS_5_BOOT_TYPE_PXP) {
		dev_dbg(dev->dev, "pxp mode is ready 0x%08x\n", fwsts5);
		dev->pxp_mode = MEI_DEV_PXP_READY;
	} else {
		dev_dbg(dev->dev, "pxp mode is not ready 0x%08x\n", fwsts5);
	}
}

/**
 * mei_me_hw_ready_wait - wait until the me(hw) has turned ready
 *  or timeout is reached
 *
 * @dev: mei device
 * Return: 0 on success, error otherwise
 */
static int mei_me_hw_ready_wait(struct mei_device *dev)
{
	mutex_unlock(&dev->device_lock);
	wait_event_timeout(dev->wait_hw_ready,
			dev->recvd_hw_ready,
			dev->timeouts.hw_ready);
	mutex_lock(&dev->device_lock);
	if (!dev->recvd_hw_ready) {
		dev_err(dev->dev, "wait hw ready failed\n");
		return -ETIME;
	}

	mei_gsc_pxp_check(dev);

	mei_me_hw_reset_release(dev);
	dev->recvd_hw_ready = false;
	return 0;
}

/**
 * mei_me_hw_start - hw start routine
 *
 * @dev: mei device
 * Return: 0 on success, error otherwise
 */
static int mei_me_hw_start(struct mei_device *dev)
{
	int ret = mei_me_hw_ready_wait(dev);

	if (ret)
		return ret;
	dev_dbg(dev->dev, "hw is ready\n");

	mei_me_host_set_ready(dev);
	return ret;
}


/**
 * mei_hbuf_filled_slots - gets number of device filled buffer slots
 *
 * @dev: the device structure
 *
 * Return: number of filled slots
 */
static unsigned char mei_hbuf_filled_slots(struct mei_device *dev)
{
	u32 hcsr;
	char read_ptr, write_ptr;

	hcsr = mei_hcsr_read(dev);

	read_ptr = (char) ((hcsr & H_CBRP) >> 8);
	write_ptr = (char) ((hcsr & H_CBWP) >> 16);

	return (unsigned char) (write_ptr - read_ptr);
}

/**
 * mei_me_hbuf_is_empty - checks if host buffer is empty.
 *
 * @dev: the device structure
 *
 * Return: true if empty, false - otherwise.
 */
static bool mei_me_hbuf_is_empty(struct mei_device *dev)
{
	return mei_hbuf_filled_slots(dev) == 0;
}

/**
 * mei_me_hbuf_empty_slots - counts write empty slots.
 *
 * @dev: the device structure
 *
 * Return: -EOVERFLOW if overflow, otherwise empty slots count
 */
static int mei_me_hbuf_empty_slots(struct mei_device *dev)
{
	struct mei_me_hw *hw = to_me_hw(dev);
	unsigned char filled_slots, empty_slots;

	filled_slots = mei_hbuf_filled_slots(dev);
	empty_slots = hw->hbuf_depth - filled_slots;

	/* check for overflow */
	if (filled_slots > hw->hbuf_depth)
		return -EOVERFLOW;

	return empty_slots;
}

/**
 * mei_me_hbuf_depth - returns depth of the hw buffer.
 *
 * @dev: the device structure
 *
 * Return: size of hw buffer in slots
 */
static u32 mei_me_hbuf_depth(const struct mei_device *dev)
{
	struct mei_me_hw *hw = to_me_hw(dev);

	return hw->hbuf_depth;
}

/**
 * mei_me_hbuf_write - writes a message to host hw buffer.
 *
 * @dev: the device structure
 * @hdr: header of message
 * @hdr_len: header length in bytes: must be multiplication of a slot (4bytes)
 * @data: payload
 * @data_len: payload length in bytes
 *
 * Return: 0 if success, < 0 - otherwise.
 */
static int mei_me_hbuf_write(struct mei_device *dev,
			     const void *hdr, size_t hdr_len,
			     const void *data, size_t data_len)
{
	unsigned long rem;
	unsigned long i;
	const u32 *reg_buf;
	u32 dw_cnt;
	int empty_slots;

	if (WARN_ON(!hdr || !data || hdr_len & 0x3))
		return -EINVAL;

	dev_dbg(dev->dev, MEI_HDR_FMT, MEI_HDR_PRM((struct mei_msg_hdr *)hdr));

	empty_slots = mei_hbuf_empty_slots(dev);
	dev_dbg(dev->dev, "empty slots = %d.\n", empty_slots);

	if (empty_slots < 0)
		return -EOVERFLOW;

	dw_cnt = mei_data2slots(hdr_len + data_len);
	if (dw_cnt > (u32)empty_slots)
		return -EMSGSIZE;

	reg_buf = hdr;
	for (i = 0; i < hdr_len / MEI_SLOT_SIZE; i++)
		mei_me_hcbww_write(dev, reg_buf[i]);

	reg_buf = data;
	for (i = 0; i < data_len / MEI_SLOT_SIZE; i++)
		mei_me_hcbww_write(dev, reg_buf[i]);

	rem = data_len & 0x3;
	if (rem > 0) {
		u32 reg = 0;

		memcpy(&reg, (const u8 *)data + data_len - rem, rem);
		mei_me_hcbww_write(dev, reg);
	}

	mei_hcsr_set_hig(dev);
	if (!mei_me_hw_is_ready(dev))
		return -EIO;

	return 0;
}

/**
 * mei_me_count_full_read_slots - counts read full slots.
 *
 * @dev: the device structure
 *
 * Return: -EOVERFLOW if overflow, otherwise filled slots count
 */
static int mei_me_count_full_read_slots(struct mei_device *dev)
{
	u32 me_csr;
	char read_ptr, write_ptr;
	unsigned char buffer_depth, filled_slots;

	me_csr = mei_me_mecsr_read(dev);
	buffer_depth = (unsigned char)((me_csr & ME_CBD_HRA) >> 24);
	read_ptr = (char) ((me_csr & ME_CBRP_HRA) >> 8);
	write_ptr = (char) ((me_csr & ME_CBWP_HRA) >> 16);
	filled_slots = (unsigned char) (write_ptr - read_ptr);

	/* check for overflow */
	if (filled_slots > buffer_depth)
		return -EOVERFLOW;

	dev_dbg(dev->dev, "filled_slots =%08x\n", filled_slots);
	return (int)filled_slots;
}

/**
 * mei_me_read_slots - reads a message from mei device.
 *
 * @dev: the device structure
 * @buffer: message buffer will be written
 * @buffer_length: message size will be read
 *
 * Return: always 0
 */
static int mei_me_read_slots(struct mei_device *dev, unsigned char *buffer,
			     unsigned long buffer_length)
{
	u32 *reg_buf = (u32 *)buffer;

	for (; buffer_length >= MEI_SLOT_SIZE; buffer_length -= MEI_SLOT_SIZE)
		*reg_buf++ = mei_me_mecbrw_read(dev);

	if (buffer_length > 0) {
		u32 reg = mei_me_mecbrw_read(dev);

		memcpy(reg_buf, &reg, buffer_length);
	}

	mei_hcsr_set_hig(dev);
	return 0;
}

/**
 * mei_me_pg_set - write pg enter register
 *
 * @dev: the device structure
 */
static void mei_me_pg_set(struct mei_device *dev)
{
	struct mei_me_hw *hw = to_me_hw(dev);
	u32 reg;

	reg = mei_me_reg_read(hw, H_HPG_CSR);
	trace_mei_reg_read(dev->dev, "H_HPG_CSR", H_HPG_CSR, reg);

	reg |= H_HPG_CSR_PGI;

	trace_mei_reg_write(dev->dev, "H_HPG_CSR", H_HPG_CSR, reg);
	mei_me_reg_write(hw, H_HPG_CSR, reg);
}

/**
 * mei_me_pg_unset - write pg exit register
 *
 * @dev: the device structure
 */
static void mei_me_pg_unset(struct mei_device *dev)
{
	struct mei_me_hw *hw = to_me_hw(dev);
	u32 reg;

	reg = mei_me_reg_read(hw, H_HPG_CSR);
	trace_mei_reg_read(dev->dev, "H_HPG_CSR", H_HPG_CSR, reg);

	WARN(!(reg & H_HPG_CSR_PGI), "PGI is not set\n");

	reg |= H_HPG_CSR_PGIHEXR;

	trace_mei_reg_write(dev->dev, "H_HPG_CSR", H_HPG_CSR, reg);
	mei_me_reg_write(hw, H_HPG_CSR, reg);
}

/**
 * mei_me_pg_legacy_enter_sync - perform legacy pg entry procedure
 *
 * @dev: the device structure
 *
 * Return: 0 on success an error code otherwise
 */
static int mei_me_pg_legacy_enter_sync(struct mei_device *dev)
{
	struct mei_me_hw *hw = to_me_hw(dev);
	int ret;

	dev->pg_event = MEI_PG_EVENT_WAIT;

	ret = mei_hbm_pg(dev, MEI_PG_ISOLATION_ENTRY_REQ_CMD);
	if (ret)
		return ret;

	mutex_unlock(&dev->device_lock);
	wait_event_timeout(dev->wait_pg,
		dev->pg_event == MEI_PG_EVENT_RECEIVED,
		dev->timeouts.pgi);
	mutex_lock(&dev->device_lock);

	if (dev->pg_event == MEI_PG_EVENT_RECEIVED) {
		mei_me_pg_set(dev);
		ret = 0;
	} else {
		ret = -ETIME;
	}

	dev->pg_event = MEI_PG_EVENT_IDLE;
	hw->pg_state = MEI_PG_ON;

	return ret;
}

/**
 * mei_me_pg_legacy_exit_sync - perform legacy pg exit procedure
 *
 * @dev: the device structure
 *
 * Return: 0 on success an error code otherwise
 */
static int mei_me_pg_legacy_exit_sync(struct mei_device *dev)
{
	struct mei_me_hw *hw = to_me_hw(dev);
	int ret;

	if (dev->pg_event == MEI_PG_EVENT_RECEIVED)
		goto reply;

	dev->pg_event = MEI_PG_EVENT_WAIT;

	mei_me_pg_unset(dev);

	mutex_unlock(&dev->device_lock);
	wait_event_timeout(dev->wait_pg,
		dev->pg_event == MEI_PG_EVENT_RECEIVED,
		dev->timeouts.pgi);
	mutex_lock(&dev->device_lock);

reply:
	if (dev->pg_event != MEI_PG_EVENT_RECEIVED) {
		ret = -ETIME;
		goto out;
	}

	dev->pg_event = MEI_PG_EVENT_INTR_WAIT;
	ret = mei_hbm_pg(dev, MEI_PG_ISOLATION_EXIT_RES_CMD);
	if (ret)
		return ret;

	mutex_unlock(&dev->device_lock);
	wait_event_timeout(dev->wait_pg,
		dev->pg_event == MEI_PG_EVENT_INTR_RECEIVED,
		dev->timeouts.pgi);
	mutex_lock(&dev->device_lock);

	if (dev->pg_event == MEI_PG_EVENT_INTR_RECEIVED)
		ret = 0;
	else
		ret = -ETIME;

out:
	dev->pg_event = MEI_PG_EVENT_IDLE;
	hw->pg_state = MEI_PG_OFF;

	return ret;
}

/**
 * mei_me_pg_in_transition - is device now in pg transition
 *
 * @dev: the device structure
 *
 * Return: true if in pg transition, false otherwise
 */
static bool mei_me_pg_in_transition(struct mei_device *dev)
{
	return dev->pg_event >= MEI_PG_EVENT_WAIT &&
	       dev->pg_event <= MEI_PG_EVENT_INTR_WAIT;
}

/**
 * mei_me_pg_is_enabled - detect if PG is supported by HW
 *
 * @dev: the device structure
 *
 * Return: true is pg supported, false otherwise
 */
static bool mei_me_pg_is_enabled(struct mei_device *dev)
{
	struct mei_me_hw *hw = to_me_hw(dev);
	u32 reg = mei_me_mecsr_read(dev);

	if (hw->d0i3_supported)
		return true;

	if ((reg & ME_PGIC_HRA) == 0)
		goto notsupported;

	if (!dev->hbm_f_pg_supported)
		goto notsupported;

	return true;

notsupported:
	dev_dbg(dev->dev, "pg: not supported: d0i3 = %d HGP = %d hbm version %d.%d ?= %d.%d\n",
		hw->d0i3_supported,
		!!(reg & ME_PGIC_HRA),
		dev->version.major_version,
		dev->version.minor_version,
		HBM_MAJOR_VERSION_PGI,
		HBM_MINOR_VERSION_PGI);

	return false;
}

/**
 * mei_me_d0i3_set - write d0i3 register bit on mei device.
 *
 * @dev: the device structure
 * @intr: ask for interrupt
 *
 * Return: D0I3C register value
 */
static u32 mei_me_d0i3_set(struct mei_device *dev, bool intr)
{
	u32 reg = mei_me_d0i3c_read(dev);

	reg |= H_D0I3C_I3;
	if (intr)
		reg |= H_D0I3C_IR;
	else
		reg &= ~H_D0I3C_IR;
	mei_me_d0i3c_write(dev, reg);
	/* read it to ensure HW consistency */
	reg = mei_me_d0i3c_read(dev);
	return reg;
}

/**
 * mei_me_d0i3_unset - clean d0i3 register bit on mei device.
 *
 * @dev: the device structure
 *
 * Return: D0I3C register value
 */
static u32 mei_me_d0i3_unset(struct mei_device *dev)
{
	u32 reg = mei_me_d0i3c_read(dev);

	reg &= ~H_D0I3C_I3;
	reg |= H_D0I3C_IR;
	mei_me_d0i3c_write(dev, reg);
	/* read it to ensure HW consistency */
	reg = mei_me_d0i3c_read(dev);
	return reg;
}

/**
 * mei_me_d0i3_enter_sync - perform d0i3 entry procedure
 *
 * @dev: the device structure
 *
 * Return: 0 on success an error code otherwise
 */
static int mei_me_d0i3_enter_sync(struct mei_device *dev)
{
	struct mei_me_hw *hw = to_me_hw(dev);
	int ret;
	u32 reg;

	reg = mei_me_d0i3c_read(dev);
	if (reg & H_D0I3C_I3) {
		/* we are in d0i3, nothing to do */
		dev_dbg(dev->dev, "d0i3 set not needed\n");
		ret = 0;
		goto on;
	}

	/* PGI entry procedure */
	dev->pg_event = MEI_PG_EVENT_WAIT;

	ret = mei_hbm_pg(dev, MEI_PG_ISOLATION_ENTRY_REQ_CMD);
	if (ret)
		/* FIXME: should we reset here? */
		goto out;

	mutex_unlock(&dev->device_lock);
	wait_event_timeout(dev->wait_pg,
		dev->pg_event == MEI_PG_EVENT_RECEIVED,
		dev->timeouts.pgi);
	mutex_lock(&dev->device_lock);

	if (dev->pg_event != MEI_PG_EVENT_RECEIVED) {
		ret = -ETIME;
		goto out;
	}
	/* end PGI entry procedure */

	dev->pg_event = MEI_PG_EVENT_INTR_WAIT;

	reg = mei_me_d0i3_set(dev, true);
	if (!(reg & H_D0I3C_CIP)) {
		dev_dbg(dev->dev, "d0i3 enter wait not needed\n");
		ret = 0;
		goto on;
	}

	mutex_unlock(&dev->device_lock);
	wait_event_timeout(dev->wait_pg,
		dev->pg_event == MEI_PG_EVENT_INTR_RECEIVED,
		dev->timeouts.d0i3);
	mutex_lock(&dev->device_lock);

	if (dev->pg_event != MEI_PG_EVENT_INTR_RECEIVED) {
		reg = mei_me_d0i3c_read(dev);
		if (!(reg & H_D0I3C_I3)) {
			ret = -ETIME;
			goto out;
		}
	}

	ret = 0;
on:
	hw->pg_state = MEI_PG_ON;
out:
	dev->pg_event = MEI_PG_EVENT_IDLE;
	dev_dbg(dev->dev, "d0i3 enter ret = %d\n", ret);
	return ret;
}

/**
 * mei_me_d0i3_enter - perform d0i3 entry procedure
 *   no hbm PG handshake
 *   no waiting for confirmation; runs with interrupts
 *   disabled
 *
 * @dev: the device structure
 *
 * Return: 0 on success an error code otherwise
 */
static int mei_me_d0i3_enter(struct mei_device *dev)
{
	struct mei_me_hw *hw = to_me_hw(dev);
	u32 reg;

	reg = mei_me_d0i3c_read(dev);
	if (reg & H_D0I3C_I3) {
		/* we are in d0i3, nothing to do */
		dev_dbg(dev->dev, "already d0i3 : set not needed\n");
		goto on;
	}

	mei_me_d0i3_set(dev, false);
on:
	hw->pg_state = MEI_PG_ON;
	dev->pg_event = MEI_PG_EVENT_IDLE;
	dev_dbg(dev->dev, "d0i3 enter\n");
	return 0;
}

/**
 * mei_me_d0i3_exit_sync - perform d0i3 exit procedure
 *
 * @dev: the device structure
 *
 * Return: 0 on success an error code otherwise
 */
static int mei_me_d0i3_exit_sync(struct mei_device *dev)
{
	struct mei_me_hw *hw = to_me_hw(dev);
	int ret;
	u32 reg;

	dev->pg_event = MEI_PG_EVENT_INTR_WAIT;

	reg = mei_me_d0i3c_read(dev);
	if (!(reg & H_D0I3C_I3)) {
		/* we are not in d0i3, nothing to do */
		dev_dbg(dev->dev, "d0i3 exit not needed\n");
		ret = 0;
		goto off;
	}

	reg = mei_me_d0i3_unset(dev);
	if (!(reg & H_D0I3C_CIP)) {
		dev_dbg(dev->dev, "d0i3 exit wait not needed\n");
		ret = 0;
		goto off;
	}

	mutex_unlock(&dev->device_lock);
	wait_event_timeout(dev->wait_pg,
		dev->pg_event == MEI_PG_EVENT_INTR_RECEIVED,
		dev->timeouts.d0i3);
	mutex_lock(&dev->device_lock);

	if (dev->pg_event != MEI_PG_EVENT_INTR_RECEIVED) {
		reg = mei_me_d0i3c_read(dev);
		if (reg & H_D0I3C_I3) {
			ret = -ETIME;
			goto out;
		}
	}

	ret = 0;
off:
	hw->pg_state = MEI_PG_OFF;
out:
	dev->pg_event = MEI_PG_EVENT_IDLE;

	dev_dbg(dev->dev, "d0i3 exit ret = %d\n", ret);
	return ret;
}

/**
 * mei_me_pg_legacy_intr - perform legacy pg processing
 *			   in interrupt thread handler
 *
 * @dev: the device structure
 */
static void mei_me_pg_legacy_intr(struct mei_device *dev)
{
	struct mei_me_hw *hw = to_me_hw(dev);

	if (dev->pg_event != MEI_PG_EVENT_INTR_WAIT)
		return;

	dev->pg_event = MEI_PG_EVENT_INTR_RECEIVED;
	hw->pg_state = MEI_PG_OFF;
	if (waitqueue_active(&dev->wait_pg))
		wake_up(&dev->wait_pg);
}

/**
 * mei_me_d0i3_intr - perform d0i3 processing in interrupt thread handler
 *
 * @dev: the device structure
 * @intr_source: interrupt source
 */
static void mei_me_d0i3_intr(struct mei_device *dev, u32 intr_source)
{
	struct mei_me_hw *hw = to_me_hw(dev);

	if (dev->pg_event == MEI_PG_EVENT_INTR_WAIT &&
	    (intr_source & H_D0I3C_IS)) {
		dev->pg_event = MEI_PG_EVENT_INTR_RECEIVED;
		if (hw->pg_state == MEI_PG_ON) {
			hw->pg_state = MEI_PG_OFF;
			if (dev->hbm_state != MEI_HBM_IDLE) {
				/*
				 * force H_RDY because it could be
				 * wiped off during PG
				 */
				dev_dbg(dev->dev, "d0i3 set host ready\n");
				mei_me_host_set_ready(dev);
			}
		} else {
			hw->pg_state = MEI_PG_ON;
		}

		wake_up(&dev->wait_pg);
	}

	if (hw->pg_state == MEI_PG_ON && (intr_source & H_IS)) {
		/*
		 * HW sent some data and we are in D0i3, so
		 * we got here because of HW initiated exit from D0i3.
		 * Start runtime pm resume sequence to exit low power state.
		 */
		dev_dbg(dev->dev, "d0i3 want resume\n");
		mei_hbm_pg_resume(dev);
	}
}

/**
 * mei_me_pg_intr - perform pg processing in interrupt thread handler
 *
 * @dev: the device structure
 * @intr_source: interrupt source
 */
static void mei_me_pg_intr(struct mei_device *dev, u32 intr_source)
{
	struct mei_me_hw *hw = to_me_hw(dev);

	if (hw->d0i3_supported)
		mei_me_d0i3_intr(dev, intr_source);
	else
		mei_me_pg_legacy_intr(dev);
}

/**
 * mei_me_pg_enter_sync - perform runtime pm entry procedure
 *
 * @dev: the device structure
 *
 * Return: 0 on success an error code otherwise
 */
int mei_me_pg_enter_sync(struct mei_device *dev)
{
	struct mei_me_hw *hw = to_me_hw(dev);

	if (hw->d0i3_supported)
		return mei_me_d0i3_enter_sync(dev);
	else
		return mei_me_pg_legacy_enter_sync(dev);
}

/**
 * mei_me_pg_exit_sync - perform runtime pm exit procedure
 *
 * @dev: the device structure
 *
 * Return: 0 on success an error code otherwise
 */
int mei_me_pg_exit_sync(struct mei_device *dev)
{
	struct mei_me_hw *hw = to_me_hw(dev);

	if (hw->d0i3_supported)
		return mei_me_d0i3_exit_sync(dev);
	else
		return mei_me_pg_legacy_exit_sync(dev);
}

/**
 * mei_me_hw_reset - resets fw via mei csr register.
 *
 * @dev: the device structure
 * @intr_enable: if interrupt should be enabled after reset.
 *
 * Return: 0 on success an error code otherwise
 */
static int mei_me_hw_reset(struct mei_device *dev, bool intr_enable)
{
	struct mei_me_hw *hw = to_me_hw(dev);
	int ret;
	u32 hcsr;

	if (intr_enable) {
		mei_me_intr_enable(dev);
		if (hw->d0i3_supported) {
			ret = mei_me_d0i3_exit_sync(dev);
			if (ret)
				return ret;
		} else {
			hw->pg_state = MEI_PG_OFF;
		}
	}

	pm_runtime_set_active(dev->dev);

	hcsr = mei_hcsr_read(dev);
	/* H_RST may be found lit before reset is started,
	 * for example if preceding reset flow hasn't completed.
	 * In that case asserting H_RST will be ignored, therefore
	 * we need to clean H_RST bit to start a successful reset sequence.
	 */
	if ((hcsr & H_RST) == H_RST) {
		dev_warn(dev->dev, "H_RST is set = 0x%08X", hcsr);
		hcsr &= ~H_RST;
		mei_hcsr_set(dev, hcsr);
		hcsr = mei_hcsr_read(dev);
	}

	hcsr |= H_RST | H_IG | H_CSR_IS_MASK;

	if (!intr_enable || mei_me_hw_use_polling(to_me_hw(dev)))
		hcsr &= ~H_CSR_IE_MASK;

	dev->recvd_hw_ready = false;
	mei_hcsr_write(dev, hcsr);

	/*
	 * Host reads the H_CSR once to ensure that the
	 * posted write to H_CSR completes.
	 */
	hcsr = mei_hcsr_read(dev);

	if ((hcsr & H_RST) == 0)
		dev_warn(dev->dev, "H_RST is not set = 0x%08X", hcsr);

	if ((hcsr & H_RDY) == H_RDY)
		dev_warn(dev->dev, "H_RDY is not cleared 0x%08X", hcsr);

	if (!intr_enable) {
		mei_me_hw_reset_release(dev);
		if (hw->d0i3_supported) {
			ret = mei_me_d0i3_enter(dev);
			if (ret)
				return ret;
		}
	}
	return 0;
}

/**
 * mei_me_irq_quick_handler - The ISR of the MEI device
 *
 * @irq: The irq number
 * @dev_id: pointer to the device structure
 *
 * Return: irqreturn_t
 */
irqreturn_t mei_me_irq_quick_handler(int irq, void *dev_id)
{
	struct mei_device *dev = (struct mei_device *)dev_id;
	u32 hcsr;

	hcsr = mei_hcsr_read(dev);
	if (!me_intr_src(hcsr))
		return IRQ_NONE;

	dev_dbg(dev->dev, "interrupt source 0x%08X\n", me_intr_src(hcsr));

	/* disable interrupts on device */
	me_intr_disable(dev, hcsr);
	return IRQ_WAKE_THREAD;
}
EXPORT_SYMBOL_GPL(mei_me_irq_quick_handler);

/**
 * mei_me_irq_thread_handler - function called after ISR to handle the interrupt
 * processing.
 *
 * @irq: The irq number
 * @dev_id: pointer to the device structure
 *
 * Return: irqreturn_t
 *
 */
irqreturn_t mei_me_irq_thread_handler(int irq, void *dev_id)
{
	struct mei_device *dev = (struct mei_device *) dev_id;
	struct list_head cmpl_list;
	s32 slots;
	u32 hcsr;
	int rets = 0;

	dev_dbg(dev->dev, "function called after ISR to handle the interrupt processing.\n");
	/* initialize our complete list */
	mutex_lock(&dev->device_lock);

	hcsr = mei_hcsr_read(dev);
	me_intr_clear(dev, hcsr);

	INIT_LIST_HEAD(&cmpl_list);

	/* check if ME wants a reset */
	if (!mei_hw_is_ready(dev) && dev->dev_state != MEI_DEV_RESETTING) {
		dev_warn(dev->dev, "FW not ready: resetting: dev_state = %d pxp = %d\n",
			 dev->dev_state, dev->pxp_mode);
		if (dev->dev_state == MEI_DEV_POWERING_DOWN ||
		    dev->dev_state == MEI_DEV_POWER_DOWN)
			mei_cl_all_disconnect(dev);
		else if (dev->dev_state != MEI_DEV_DISABLED)
			schedule_work(&dev->reset_work);
		goto end;
	}

	if (mei_me_hw_is_resetting(dev))
		mei_hcsr_set_hig(dev);

	mei_me_pg_intr(dev, me_intr_src(hcsr));

	/*  check if we need to start the dev */
	if (!mei_host_is_ready(dev)) {
		if (mei_hw_is_ready(dev)) {
			dev_dbg(dev->dev, "we need to start the dev.\n");
			dev->recvd_hw_ready = true;
			wake_up(&dev->wait_hw_ready);
		} else {
			dev_dbg(dev->dev, "Spurious Interrupt\n");
		}
		goto end;
	}
	/* check slots available for reading */
	slots = mei_count_full_read_slots(dev);
	while (slots > 0) {
		dev_dbg(dev->dev, "slots to read = %08x\n", slots);
		rets = mei_irq_read_handler(dev, &cmpl_list, &slots);
		/* There is a race between ME write and interrupt delivery:
		 * Not all data is always available immediately after the
		 * interrupt, so try to read again on the next interrupt.
		 */
		if (rets == -ENODATA)
			break;

		if (rets) {
			dev_err(dev->dev, "mei_irq_read_handler ret = %d, state = %d.\n",
				rets, dev->dev_state);
			if (dev->dev_state != MEI_DEV_RESETTING &&
			    dev->dev_state != MEI_DEV_DISABLED &&
			    dev->dev_state != MEI_DEV_POWERING_DOWN &&
			    dev->dev_state != MEI_DEV_POWER_DOWN)
				schedule_work(&dev->reset_work);
			goto end;
		}
	}

	dev->hbuf_is_ready = mei_hbuf_is_ready(dev);

	/*
	 * During PG handshake only allowed write is the replay to the
	 * PG exit message, so block calling write function
	 * if the pg event is in PG handshake
	 */
	if (dev->pg_event != MEI_PG_EVENT_WAIT &&
	    dev->pg_event != MEI_PG_EVENT_RECEIVED) {
		rets = mei_irq_write_handler(dev, &cmpl_list);
		dev->hbuf_is_ready = mei_hbuf_is_ready(dev);
	}

	mei_irq_compl_handler(dev, &cmpl_list);

end:
	dev_dbg(dev->dev, "interrupt thread end ret = %d\n", rets);
	mei_me_intr_enable(dev);
	mutex_unlock(&dev->device_lock);
	return IRQ_HANDLED;
}
EXPORT_SYMBOL_GPL(mei_me_irq_thread_handler);

#define MEI_POLLING_TIMEOUT_ACTIVE 100
#define MEI_POLLING_TIMEOUT_IDLE   500

/**
 * mei_me_polling_thread - interrupt register polling thread
 *
 * The thread monitors the interrupt source register and calls
 * mei_me_irq_thread_handler() to handle the firmware
 * input.
 *
 * The function polls in MEI_POLLING_TIMEOUT_ACTIVE timeout
 * in case there was an event, in idle case the polling
 * time increases yet again by MEI_POLLING_TIMEOUT_ACTIVE
 * up to MEI_POLLING_TIMEOUT_IDLE.
 *
 * @_dev: mei device
 *
 * Return: always 0
 */
int mei_me_polling_thread(void *_dev)
{
	struct mei_device *dev = _dev;
	irqreturn_t irq_ret;
	long polling_timeout = MEI_POLLING_TIMEOUT_ACTIVE;

	dev_dbg(dev->dev, "kernel thread is running\n");
	while (!kthread_should_stop()) {
		struct mei_me_hw *hw = to_me_hw(dev);
		u32 hcsr;

		wait_event_timeout(hw->wait_active,
				   hw->is_active || kthread_should_stop(),
				   msecs_to_jiffies(MEI_POLLING_TIMEOUT_IDLE));

		if (kthread_should_stop())
			break;

		hcsr = mei_hcsr_read(dev);
		if (me_intr_src(hcsr)) {
			polling_timeout = MEI_POLLING_TIMEOUT_ACTIVE;
			irq_ret = mei_me_irq_thread_handler(1, dev);
			if (irq_ret != IRQ_HANDLED)
				dev_err(dev->dev, "irq_ret %d\n", irq_ret);
		} else {
			/*
			 * Increase timeout by MEI_POLLING_TIMEOUT_ACTIVE
			 * up to MEI_POLLING_TIMEOUT_IDLE
			 */
			polling_timeout = clamp_val(polling_timeout + MEI_POLLING_TIMEOUT_ACTIVE,
						    MEI_POLLING_TIMEOUT_ACTIVE,
						    MEI_POLLING_TIMEOUT_IDLE);
		}

		schedule_timeout_interruptible(msecs_to_jiffies(polling_timeout));
	}

	return 0;
}
EXPORT_SYMBOL_GPL(mei_me_polling_thread);

static const struct mei_hw_ops mei_me_hw_ops = {

	.trc_status = mei_me_trc_status,
	.fw_status = mei_me_fw_status,
	.pg_state  = mei_me_pg_state,

	.host_is_ready = mei_me_host_is_ready,

	.hw_is_ready = mei_me_hw_is_ready,
	.hw_reset = mei_me_hw_reset,
	.hw_config = mei_me_hw_config,
	.hw_start = mei_me_hw_start,

	.pg_in_transition = mei_me_pg_in_transition,
	.pg_is_enabled = mei_me_pg_is_enabled,

	.intr_clear = mei_me_intr_clear,
	.intr_enable = mei_me_intr_enable,
	.intr_disable = mei_me_intr_disable,
	.synchronize_irq = mei_me_synchronize_irq,

	.hbuf_free_slots = mei_me_hbuf_empty_slots,
	.hbuf_is_ready = mei_me_hbuf_is_empty,
	.hbuf_depth = mei_me_hbuf_depth,

	.write = mei_me_hbuf_write,

	.rdbuf_full_slots = mei_me_count_full_read_slots,
	.read_hdr = mei_me_mecbrw_read,
	.read = mei_me_read_slots
};

/**
 * mei_me_fw_type_nm() - check for nm sku
 *
 * Read ME FW Status register to check for the Node Manager (NM) Firmware.
 * The NM FW is only signaled in PCI function 0.
 * __Note__: Deprecated by PCH8 and newer.
 *
 * @pdev: pci device
 *
 * Return: true in case of NM firmware
 */
static bool mei_me_fw_type_nm(const struct pci_dev *pdev)
{
	u32 reg;
	unsigned int devfn;

	devfn = PCI_DEVFN(PCI_SLOT(pdev->devfn), 0);
	pci_bus_read_config_dword(pdev->bus, devfn, PCI_CFG_HFS_2, &reg);
	trace_mei_pci_cfg_read(&pdev->dev, "PCI_CFG_HFS_2", PCI_CFG_HFS_2, reg);
	/* make sure that bit 9 (NM) is up and bit 10 (DM) is down */
	return (reg & 0x600) == 0x200;
}

#define MEI_CFG_FW_NM                           \
	.quirk_probe = mei_me_fw_type_nm

/**
 * mei_me_fw_type_sps_4() - check for sps 4.0 sku
 *
 * Read ME FW Status register to check for SPS Firmware.
 * The SPS FW is only signaled in the PCI function 0.
 * __Note__: Deprecated by SPS 5.0 and newer.
 *
 * @pdev: pci device
 *
 * Return: true in case of SPS firmware
 */
static bool mei_me_fw_type_sps_4(const struct pci_dev *pdev)
{
	u32 reg;
	unsigned int devfn;

	devfn = PCI_DEVFN(PCI_SLOT(pdev->devfn), 0);
	pci_bus_read_config_dword(pdev->bus, devfn, PCI_CFG_HFS_1, &reg);
	trace_mei_pci_cfg_read(&pdev->dev, "PCI_CFG_HFS_1", PCI_CFG_HFS_1, reg);
	return (reg & PCI_CFG_HFS_1_OPMODE_MSK) == PCI_CFG_HFS_1_OPMODE_SPS;
}

#define MEI_CFG_FW_SPS_4                          \
	.quirk_probe = mei_me_fw_type_sps_4

/**
 * mei_me_fw_type_sps_ign() - check for sps or ign sku
 *
 * Read ME FW Status register to check for SPS or IGN Firmware.
 * The SPS/IGN FW is only signaled in pci function 0
 *
 * @pdev: pci device
 *
 * Return: true in case of SPS/IGN firmware
 */
static bool mei_me_fw_type_sps_ign(const struct pci_dev *pdev)
{
	u32 reg;
	u32 fw_type;
	unsigned int devfn;

	devfn = PCI_DEVFN(PCI_SLOT(pdev->devfn), 0);
	pci_bus_read_config_dword(pdev->bus, devfn, PCI_CFG_HFS_3, &reg);
	trace_mei_pci_cfg_read(&pdev->dev, "PCI_CFG_HFS_3", PCI_CFG_HFS_3, reg);
	fw_type = (reg & PCI_CFG_HFS_3_FW_SKU_MSK);

	dev_dbg(&pdev->dev, "fw type is %d\n", fw_type);

	return fw_type == PCI_CFG_HFS_3_FW_SKU_IGN ||
	       fw_type == PCI_CFG_HFS_3_FW_SKU_SPS;
}

#define MEI_CFG_KIND_ITOUCH                     \
	.kind = "itouch"

<<<<<<< HEAD
=======
#define MEI_CFG_TYPE_GSC                        \
	.kind = "gsc"

#define MEI_CFG_TYPE_GSCFI                      \
	.kind = "gscfi"

>>>>>>> d60c95ef
#define MEI_CFG_FW_SPS_IGN                      \
	.quirk_probe = mei_me_fw_type_sps_ign

#define MEI_CFG_FW_VER_SUPP                     \
	.fw_ver_supported = 1

#define MEI_CFG_ICH_HFS                      \
	.fw_status.count = 0

#define MEI_CFG_ICH10_HFS                        \
	.fw_status.count = 1,                   \
	.fw_status.status[0] = PCI_CFG_HFS_1

#define MEI_CFG_PCH_HFS                         \
	.fw_status.count = 2,                   \
	.fw_status.status[0] = PCI_CFG_HFS_1,   \
	.fw_status.status[1] = PCI_CFG_HFS_2

#define MEI_CFG_PCH8_HFS                        \
	.fw_status.count = 6,                   \
	.fw_status.status[0] = PCI_CFG_HFS_1,   \
	.fw_status.status[1] = PCI_CFG_HFS_2,   \
	.fw_status.status[2] = PCI_CFG_HFS_3,   \
	.fw_status.status[3] = PCI_CFG_HFS_4,   \
	.fw_status.status[4] = PCI_CFG_HFS_5,   \
	.fw_status.status[5] = PCI_CFG_HFS_6

#define MEI_CFG_DMA_128 \
	.dma_size[DMA_DSCR_HOST] = SZ_128K, \
	.dma_size[DMA_DSCR_DEVICE] = SZ_128K, \
	.dma_size[DMA_DSCR_CTRL] = PAGE_SIZE

#define MEI_CFG_TRC \
	.hw_trc_supported = 1

/* ICH Legacy devices */
static const struct mei_cfg mei_me_ich_cfg = {
	MEI_CFG_ICH_HFS,
};

/* ICH devices */
static const struct mei_cfg mei_me_ich10_cfg = {
	MEI_CFG_ICH10_HFS,
};

/* PCH6 devices */
static const struct mei_cfg mei_me_pch6_cfg = {
	MEI_CFG_PCH_HFS,
};

/* PCH7 devices */
static const struct mei_cfg mei_me_pch7_cfg = {
	MEI_CFG_PCH_HFS,
	MEI_CFG_FW_VER_SUPP,
};

/* PCH Cougar Point and Patsburg with quirk for Node Manager exclusion */
static const struct mei_cfg mei_me_pch_cpt_pbg_cfg = {
	MEI_CFG_PCH_HFS,
	MEI_CFG_FW_VER_SUPP,
	MEI_CFG_FW_NM,
};

/* PCH8 Lynx Point and newer devices */
static const struct mei_cfg mei_me_pch8_cfg = {
	MEI_CFG_PCH8_HFS,
	MEI_CFG_FW_VER_SUPP,
};

/* PCH8 Lynx Point and newer devices - iTouch */
static const struct mei_cfg mei_me_pch8_itouch_cfg = {
	MEI_CFG_KIND_ITOUCH,
	MEI_CFG_PCH8_HFS,
	MEI_CFG_FW_VER_SUPP,
};

/* PCH8 Lynx Point with quirk for SPS Firmware exclusion */
static const struct mei_cfg mei_me_pch8_sps_4_cfg = {
	MEI_CFG_PCH8_HFS,
	MEI_CFG_FW_VER_SUPP,
	MEI_CFG_FW_SPS_4,
};

/* LBG with quirk for SPS (4.0) Firmware exclusion */
static const struct mei_cfg mei_me_pch12_sps_4_cfg = {
	MEI_CFG_PCH8_HFS,
	MEI_CFG_FW_VER_SUPP,
	MEI_CFG_FW_SPS_4,
};

/* Cannon Lake and newer devices */
static const struct mei_cfg mei_me_pch12_cfg = {
	MEI_CFG_PCH8_HFS,
	MEI_CFG_FW_VER_SUPP,
	MEI_CFG_DMA_128,
};

/* Cannon Lake with quirk for SPS 5.0 and newer Firmware exclusion */
static const struct mei_cfg mei_me_pch12_sps_cfg = {
	MEI_CFG_PCH8_HFS,
	MEI_CFG_FW_VER_SUPP,
	MEI_CFG_DMA_128,
	MEI_CFG_FW_SPS_IGN,
};

/* Cannon Lake itouch with quirk for SPS 5.0 and newer Firmware exclusion
 * w/o DMA support.
 */
static const struct mei_cfg mei_me_pch12_itouch_sps_cfg = {
	MEI_CFG_KIND_ITOUCH,
	MEI_CFG_PCH8_HFS,
	MEI_CFG_FW_VER_SUPP,
	MEI_CFG_FW_SPS_IGN,
};

/* Tiger Lake and newer devices */
static const struct mei_cfg mei_me_pch15_cfg = {
	MEI_CFG_PCH8_HFS,
	MEI_CFG_FW_VER_SUPP,
	MEI_CFG_DMA_128,
	MEI_CFG_TRC,
};

/* Tiger Lake with quirk for SPS 5.0 and newer Firmware exclusion */
static const struct mei_cfg mei_me_pch15_sps_cfg = {
	MEI_CFG_PCH8_HFS,
	MEI_CFG_FW_VER_SUPP,
	MEI_CFG_DMA_128,
	MEI_CFG_TRC,
	MEI_CFG_FW_SPS_IGN,
<<<<<<< HEAD
=======
};

/* Graphics System Controller */
static const struct mei_cfg mei_me_gsc_cfg = {
	MEI_CFG_TYPE_GSC,
	MEI_CFG_PCH8_HFS,
	MEI_CFG_FW_VER_SUPP,
};

/* Graphics System Controller Firmware Interface */
static const struct mei_cfg mei_me_gscfi_cfg = {
	MEI_CFG_TYPE_GSCFI,
	MEI_CFG_PCH8_HFS,
	MEI_CFG_FW_VER_SUPP,
>>>>>>> d60c95ef
};

/*
 * mei_cfg_list - A list of platform platform specific configurations.
 * Note: has to be synchronized with  enum mei_cfg_idx.
 */
static const struct mei_cfg *const mei_cfg_list[] = {
	[MEI_ME_UNDEF_CFG] = NULL,
	[MEI_ME_ICH_CFG] = &mei_me_ich_cfg,
	[MEI_ME_ICH10_CFG] = &mei_me_ich10_cfg,
	[MEI_ME_PCH6_CFG] = &mei_me_pch6_cfg,
	[MEI_ME_PCH7_CFG] = &mei_me_pch7_cfg,
	[MEI_ME_PCH_CPT_PBG_CFG] = &mei_me_pch_cpt_pbg_cfg,
	[MEI_ME_PCH8_CFG] = &mei_me_pch8_cfg,
	[MEI_ME_PCH8_ITOUCH_CFG] = &mei_me_pch8_itouch_cfg,
	[MEI_ME_PCH8_SPS_4_CFG] = &mei_me_pch8_sps_4_cfg,
	[MEI_ME_PCH12_CFG] = &mei_me_pch12_cfg,
	[MEI_ME_PCH12_SPS_4_CFG] = &mei_me_pch12_sps_4_cfg,
	[MEI_ME_PCH12_SPS_CFG] = &mei_me_pch12_sps_cfg,
	[MEI_ME_PCH12_SPS_ITOUCH_CFG] = &mei_me_pch12_itouch_sps_cfg,
	[MEI_ME_PCH15_CFG] = &mei_me_pch15_cfg,
	[MEI_ME_PCH15_SPS_CFG] = &mei_me_pch15_sps_cfg,
	[MEI_ME_GSC_CFG] = &mei_me_gsc_cfg,
	[MEI_ME_GSCFI_CFG] = &mei_me_gscfi_cfg,
};

const struct mei_cfg *mei_me_get_cfg(kernel_ulong_t idx)
{
	BUILD_BUG_ON(ARRAY_SIZE(mei_cfg_list) != MEI_ME_NUM_CFG);

	if (idx >= MEI_ME_NUM_CFG)
		return NULL;

	return mei_cfg_list[idx];
}
EXPORT_SYMBOL_GPL(mei_me_get_cfg);

/**
 * mei_me_dev_init - allocates and initializes the mei device structure
 *
 * @parent: device associated with physical device (pci/platform)
 * @cfg: per device generation config
 * @slow_fw: configure longer timeouts as FW is slow
 *
 * Return: The mei_device pointer on success, NULL on failure.
 */
struct mei_device *mei_me_dev_init(struct device *parent,
				   const struct mei_cfg *cfg, bool slow_fw)
{
	struct mei_device *dev;
	struct mei_me_hw *hw;
	int i;

	dev = devm_kzalloc(parent, sizeof(*dev) + sizeof(*hw), GFP_KERNEL);
	if (!dev)
		return NULL;

	hw = to_me_hw(dev);

	for (i = 0; i < DMA_DSCR_NUM; i++)
		dev->dr_dscr[i].size = cfg->dma_size[i];

	mei_device_init(dev, parent, slow_fw, &mei_me_hw_ops);
	hw->cfg = cfg;

	dev->fw_f_fw_ver_supported = cfg->fw_ver_supported;

	dev->kind = cfg->kind;

	return dev;
}
EXPORT_SYMBOL_GPL(mei_me_dev_init);<|MERGE_RESOLUTION|>--- conflicted
+++ resolved
@@ -1541,15 +1541,12 @@
 #define MEI_CFG_KIND_ITOUCH                     \
 	.kind = "itouch"
 
-<<<<<<< HEAD
-=======
 #define MEI_CFG_TYPE_GSC                        \
 	.kind = "gsc"
 
 #define MEI_CFG_TYPE_GSCFI                      \
 	.kind = "gscfi"
 
->>>>>>> d60c95ef
 #define MEI_CFG_FW_SPS_IGN                      \
 	.quirk_probe = mei_me_fw_type_sps_ign
 
@@ -1680,8 +1677,6 @@
 	MEI_CFG_DMA_128,
 	MEI_CFG_TRC,
 	MEI_CFG_FW_SPS_IGN,
-<<<<<<< HEAD
-=======
 };
 
 /* Graphics System Controller */
@@ -1696,7 +1691,6 @@
 	MEI_CFG_TYPE_GSCFI,
 	MEI_CFG_PCH8_HFS,
 	MEI_CFG_FW_VER_SUPP,
->>>>>>> d60c95ef
 };
 
 /*
