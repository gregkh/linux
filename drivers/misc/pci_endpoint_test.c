--- conflicted
+++ resolved
@@ -84,12 +84,9 @@
 #define PCI_DEVICE_ID_RENESAS_R8A774C0		0x002d
 #define PCI_DEVICE_ID_RENESAS_R8A774E1		0x0025
 #define PCI_DEVICE_ID_RENESAS_R8A779F0		0x0031
-<<<<<<< HEAD
-=======
 
 #define PCI_VENDOR_ID_ROCKCHIP			0x1d87
 #define PCI_DEVICE_ID_ROCKCHIP_RK3588		0x3588
->>>>>>> a6ad5510
 
 static DEFINE_IDA(pci_endpoint_test_ida);
 
@@ -1046,12 +1043,9 @@
 	{ PCI_DEVICE(PCI_VENDOR_ID_TI, PCI_DEVICE_ID_TI_J721S2),
 	  .driver_data = (kernel_ulong_t)&j721e_data,
 	},
-<<<<<<< HEAD
-=======
 	{ PCI_DEVICE(PCI_VENDOR_ID_ROCKCHIP, PCI_DEVICE_ID_ROCKCHIP_RK3588),
 	  .driver_data = (kernel_ulong_t)&rk3588_data,
 	},
->>>>>>> a6ad5510
 	{ }
 };
 MODULE_DEVICE_TABLE(pci, pci_endpoint_test_tbl);
