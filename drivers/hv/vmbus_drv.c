// SPDX-License-Identifier: GPL-2.0-only
/*
 * Copyright (c) 2009, Microsoft Corporation.
 *
 * Authors:
 *   Haiyang Zhang <haiyangz@microsoft.com>
 *   Hank Janssen  <hjanssen@microsoft.com>
 *   K. Y. Srinivasan <kys@microsoft.com>
 */
#define pr_fmt(fmt) KBUILD_MODNAME ": " fmt

#include <linux/init.h>
#include <linux/module.h>
#include <linux/device.h>
#include <linux/platform_device.h>
#include <linux/interrupt.h>
#include <linux/sysctl.h>
#include <linux/slab.h>
#include <linux/acpi.h>
#include <linux/completion.h>
#include <linux/hyperv.h>
#include <linux/kernel_stat.h>
#include <linux/of_address.h>
#include <linux/clockchips.h>
#include <linux/cpu.h>
#include <linux/sched/isolation.h>
#include <linux/sched/task_stack.h>

#include <linux/delay.h>
#include <linux/panic_notifier.h>
#include <linux/ptrace.h>
#include <linux/screen_info.h>
#include <linux/efi.h>
#include <linux/random.h>
#include <linux/kernel.h>
#include <linux/syscore_ops.h>
#include <linux/dma-map-ops.h>
#include <linux/pci.h>
#include <clocksource/hyperv_timer.h>
#include <asm/mshyperv.h>
#include "hyperv_vmbus.h"

struct vmbus_dynid {
	struct list_head node;
	struct hv_vmbus_device_id id;
};

static struct device  *hv_dev;

static int hyperv_cpuhp_online;

static long __percpu *vmbus_evt;

/* Values parsed from ACPI DSDT */
int vmbus_irq;
int vmbus_interrupt;

/*
 * The panic notifier below is responsible solely for unloading the
 * vmbus connection, which is necessary in a panic event.
 *
 * Notice an intrincate relation of this notifier with Hyper-V
 * framebuffer panic notifier exists - we need vmbus connection alive
 * there in order to succeed, so we need to order both with each other
 * [see hvfb_on_panic()] - this is done using notifiers' priorities.
 */
static int hv_panic_vmbus_unload(struct notifier_block *nb, unsigned long val,
			      void *args)
{
	vmbus_initiate_unload(true);
	return NOTIFY_DONE;
}
static struct notifier_block hyperv_panic_vmbus_unload_block = {
	.notifier_call	= hv_panic_vmbus_unload,
	.priority	= INT_MIN + 1, /* almost the latest one to execute */
};

static const char *fb_mmio_name = "fb_range";
static struct resource *fb_mmio;
static struct resource *hyperv_mmio;
static DEFINE_MUTEX(hyperv_mmio_lock);

static int vmbus_exists(void)
{
	if (hv_dev == NULL)
		return -ENODEV;

	return 0;
}

static u8 channel_monitor_group(const struct vmbus_channel *channel)
{
	return (u8)channel->offermsg.monitorid / 32;
}

static u8 channel_monitor_offset(const struct vmbus_channel *channel)
{
	return (u8)channel->offermsg.monitorid % 32;
}

static u32 channel_pending(const struct vmbus_channel *channel,
			   const struct hv_monitor_page *monitor_page)
{
	u8 monitor_group = channel_monitor_group(channel);

	return monitor_page->trigger_group[monitor_group].pending;
}

static u32 channel_latency(const struct vmbus_channel *channel,
			   const struct hv_monitor_page *monitor_page)
{
	u8 monitor_group = channel_monitor_group(channel);
	u8 monitor_offset = channel_monitor_offset(channel);

	return monitor_page->latency[monitor_group][monitor_offset];
}

static u32 channel_conn_id(struct vmbus_channel *channel,
			   struct hv_monitor_page *monitor_page)
{
	u8 monitor_group = channel_monitor_group(channel);
	u8 monitor_offset = channel_monitor_offset(channel);

	return monitor_page->parameter[monitor_group][monitor_offset].connectionid.u.id;
}

static ssize_t id_show(struct device *dev, struct device_attribute *dev_attr,
		       char *buf)
{
	struct hv_device *hv_dev = device_to_hv_device(dev);

	if (!hv_dev->channel)
		return -ENODEV;
	return sysfs_emit(buf, "%d\n", hv_dev->channel->offermsg.child_relid);
}
static DEVICE_ATTR_RO(id);

static ssize_t state_show(struct device *dev, struct device_attribute *dev_attr,
			  char *buf)
{
	struct hv_device *hv_dev = device_to_hv_device(dev);

	if (!hv_dev->channel)
		return -ENODEV;
	return sysfs_emit(buf, "%d\n", hv_dev->channel->state);
}
static DEVICE_ATTR_RO(state);

static ssize_t monitor_id_show(struct device *dev,
			       struct device_attribute *dev_attr, char *buf)
{
	struct hv_device *hv_dev = device_to_hv_device(dev);

	if (!hv_dev->channel)
		return -ENODEV;
	return sysfs_emit(buf, "%d\n", hv_dev->channel->offermsg.monitorid);
}
static DEVICE_ATTR_RO(monitor_id);

static ssize_t class_id_show(struct device *dev,
			       struct device_attribute *dev_attr, char *buf)
{
	struct hv_device *hv_dev = device_to_hv_device(dev);

	if (!hv_dev->channel)
		return -ENODEV;
	return sysfs_emit(buf, "{%pUl}\n",
			  &hv_dev->channel->offermsg.offer.if_type);
}
static DEVICE_ATTR_RO(class_id);

static ssize_t device_id_show(struct device *dev,
			      struct device_attribute *dev_attr, char *buf)
{
	struct hv_device *hv_dev = device_to_hv_device(dev);

	if (!hv_dev->channel)
		return -ENODEV;
	return sysfs_emit(buf, "{%pUl}\n",
			  &hv_dev->channel->offermsg.offer.if_instance);
}
static DEVICE_ATTR_RO(device_id);

static ssize_t modalias_show(struct device *dev,
			     struct device_attribute *dev_attr, char *buf)
{
	struct hv_device *hv_dev = device_to_hv_device(dev);

	return sysfs_emit(buf, "vmbus:%*phN\n", UUID_SIZE, &hv_dev->dev_type);
}
static DEVICE_ATTR_RO(modalias);

#ifdef CONFIG_NUMA
static ssize_t numa_node_show(struct device *dev,
			      struct device_attribute *attr, char *buf)
{
	struct hv_device *hv_dev = device_to_hv_device(dev);

	if (!hv_dev->channel)
		return -ENODEV;

	return sysfs_emit(buf, "%d\n", cpu_to_node(hv_dev->channel->target_cpu));
}
static DEVICE_ATTR_RO(numa_node);
#endif

static ssize_t server_monitor_pending_show(struct device *dev,
					   struct device_attribute *dev_attr,
					   char *buf)
{
	struct hv_device *hv_dev = device_to_hv_device(dev);

	if (!hv_dev->channel)
		return -ENODEV;
	return sysfs_emit(buf, "%d\n", channel_pending(hv_dev->channel,
			  vmbus_connection.monitor_pages[0]));
}
static DEVICE_ATTR_RO(server_monitor_pending);

static ssize_t client_monitor_pending_show(struct device *dev,
					   struct device_attribute *dev_attr,
					   char *buf)
{
	struct hv_device *hv_dev = device_to_hv_device(dev);

	if (!hv_dev->channel)
		return -ENODEV;
	return sysfs_emit(buf, "%d\n", channel_pending(hv_dev->channel,
			  vmbus_connection.monitor_pages[1]));
}
static DEVICE_ATTR_RO(client_monitor_pending);

static ssize_t server_monitor_latency_show(struct device *dev,
					   struct device_attribute *dev_attr,
					   char *buf)
{
	struct hv_device *hv_dev = device_to_hv_device(dev);

	if (!hv_dev->channel)
		return -ENODEV;
	return sysfs_emit(buf, "%d\n", channel_latency(hv_dev->channel,
			  vmbus_connection.monitor_pages[0]));
}
static DEVICE_ATTR_RO(server_monitor_latency);

static ssize_t client_monitor_latency_show(struct device *dev,
					   struct device_attribute *dev_attr,
					   char *buf)
{
	struct hv_device *hv_dev = device_to_hv_device(dev);

	if (!hv_dev->channel)
		return -ENODEV;
	return sysfs_emit(buf, "%d\n", channel_latency(hv_dev->channel,
			  vmbus_connection.monitor_pages[1]));
}
static DEVICE_ATTR_RO(client_monitor_latency);

static ssize_t server_monitor_conn_id_show(struct device *dev,
					   struct device_attribute *dev_attr,
					   char *buf)
{
	struct hv_device *hv_dev = device_to_hv_device(dev);

	if (!hv_dev->channel)
		return -ENODEV;
	return sysfs_emit(buf, "%d\n", channel_conn_id(hv_dev->channel,
			  vmbus_connection.monitor_pages[0]));
}
static DEVICE_ATTR_RO(server_monitor_conn_id);

static ssize_t client_monitor_conn_id_show(struct device *dev,
					   struct device_attribute *dev_attr,
					   char *buf)
{
	struct hv_device *hv_dev = device_to_hv_device(dev);

	if (!hv_dev->channel)
		return -ENODEV;
	return sysfs_emit(buf, "%d\n", channel_conn_id(hv_dev->channel,
			  vmbus_connection.monitor_pages[1]));
}
static DEVICE_ATTR_RO(client_monitor_conn_id);

static ssize_t out_intr_mask_show(struct device *dev,
				  struct device_attribute *dev_attr, char *buf)
{
	struct hv_device *hv_dev = device_to_hv_device(dev);
	struct hv_ring_buffer_debug_info outbound;
	int ret;

	if (!hv_dev->channel)
		return -ENODEV;

	ret = hv_ringbuffer_get_debuginfo(&hv_dev->channel->outbound,
					  &outbound);
	if (ret < 0)
		return ret;

	return sysfs_emit(buf, "%d\n", outbound.current_interrupt_mask);
}
static DEVICE_ATTR_RO(out_intr_mask);

static ssize_t out_read_index_show(struct device *dev,
				   struct device_attribute *dev_attr, char *buf)
{
	struct hv_device *hv_dev = device_to_hv_device(dev);
	struct hv_ring_buffer_debug_info outbound;
	int ret;

	if (!hv_dev->channel)
		return -ENODEV;

	ret = hv_ringbuffer_get_debuginfo(&hv_dev->channel->outbound,
					  &outbound);
	if (ret < 0)
		return ret;
	return sysfs_emit(buf, "%d\n", outbound.current_read_index);
}
static DEVICE_ATTR_RO(out_read_index);

static ssize_t out_write_index_show(struct device *dev,
				    struct device_attribute *dev_attr,
				    char *buf)
{
	struct hv_device *hv_dev = device_to_hv_device(dev);
	struct hv_ring_buffer_debug_info outbound;
	int ret;

	if (!hv_dev->channel)
		return -ENODEV;

	ret = hv_ringbuffer_get_debuginfo(&hv_dev->channel->outbound,
					  &outbound);
	if (ret < 0)
		return ret;
	return sysfs_emit(buf, "%d\n", outbound.current_write_index);
}
static DEVICE_ATTR_RO(out_write_index);

static ssize_t out_read_bytes_avail_show(struct device *dev,
					 struct device_attribute *dev_attr,
					 char *buf)
{
	struct hv_device *hv_dev = device_to_hv_device(dev);
	struct hv_ring_buffer_debug_info outbound;
	int ret;

	if (!hv_dev->channel)
		return -ENODEV;

	ret = hv_ringbuffer_get_debuginfo(&hv_dev->channel->outbound,
					  &outbound);
	if (ret < 0)
		return ret;
	return sysfs_emit(buf, "%d\n", outbound.bytes_avail_toread);
}
static DEVICE_ATTR_RO(out_read_bytes_avail);

static ssize_t out_write_bytes_avail_show(struct device *dev,
					  struct device_attribute *dev_attr,
					  char *buf)
{
	struct hv_device *hv_dev = device_to_hv_device(dev);
	struct hv_ring_buffer_debug_info outbound;
	int ret;

	if (!hv_dev->channel)
		return -ENODEV;

	ret = hv_ringbuffer_get_debuginfo(&hv_dev->channel->outbound,
					  &outbound);
	if (ret < 0)
		return ret;
	return sysfs_emit(buf, "%d\n", outbound.bytes_avail_towrite);
}
static DEVICE_ATTR_RO(out_write_bytes_avail);

static ssize_t in_intr_mask_show(struct device *dev,
				 struct device_attribute *dev_attr, char *buf)
{
	struct hv_device *hv_dev = device_to_hv_device(dev);
	struct hv_ring_buffer_debug_info inbound;
	int ret;

	if (!hv_dev->channel)
		return -ENODEV;

	ret = hv_ringbuffer_get_debuginfo(&hv_dev->channel->inbound, &inbound);
	if (ret < 0)
		return ret;

	return sysfs_emit(buf, "%d\n", inbound.current_interrupt_mask);
}
static DEVICE_ATTR_RO(in_intr_mask);

static ssize_t in_read_index_show(struct device *dev,
				  struct device_attribute *dev_attr, char *buf)
{
	struct hv_device *hv_dev = device_to_hv_device(dev);
	struct hv_ring_buffer_debug_info inbound;
	int ret;

	if (!hv_dev->channel)
		return -ENODEV;

	ret = hv_ringbuffer_get_debuginfo(&hv_dev->channel->inbound, &inbound);
	if (ret < 0)
		return ret;

	return sysfs_emit(buf, "%d\n", inbound.current_read_index);
}
static DEVICE_ATTR_RO(in_read_index);

static ssize_t in_write_index_show(struct device *dev,
				   struct device_attribute *dev_attr, char *buf)
{
	struct hv_device *hv_dev = device_to_hv_device(dev);
	struct hv_ring_buffer_debug_info inbound;
	int ret;

	if (!hv_dev->channel)
		return -ENODEV;

	ret = hv_ringbuffer_get_debuginfo(&hv_dev->channel->inbound, &inbound);
	if (ret < 0)
		return ret;

	return sysfs_emit(buf, "%d\n", inbound.current_write_index);
}
static DEVICE_ATTR_RO(in_write_index);

static ssize_t in_read_bytes_avail_show(struct device *dev,
					struct device_attribute *dev_attr,
					char *buf)
{
	struct hv_device *hv_dev = device_to_hv_device(dev);
	struct hv_ring_buffer_debug_info inbound;
	int ret;

	if (!hv_dev->channel)
		return -ENODEV;

	ret = hv_ringbuffer_get_debuginfo(&hv_dev->channel->inbound, &inbound);
	if (ret < 0)
		return ret;

	return sysfs_emit(buf, "%d\n", inbound.bytes_avail_toread);
}
static DEVICE_ATTR_RO(in_read_bytes_avail);

static ssize_t in_write_bytes_avail_show(struct device *dev,
					 struct device_attribute *dev_attr,
					 char *buf)
{
	struct hv_device *hv_dev = device_to_hv_device(dev);
	struct hv_ring_buffer_debug_info inbound;
	int ret;

	if (!hv_dev->channel)
		return -ENODEV;

	ret = hv_ringbuffer_get_debuginfo(&hv_dev->channel->inbound, &inbound);
	if (ret < 0)
		return ret;

	return sysfs_emit(buf, "%d\n", inbound.bytes_avail_towrite);
}
static DEVICE_ATTR_RO(in_write_bytes_avail);

static ssize_t channel_vp_mapping_show(struct device *dev,
				       struct device_attribute *dev_attr,
				       char *buf)
{
	struct hv_device *hv_dev = device_to_hv_device(dev);
	struct vmbus_channel *channel = hv_dev->channel, *cur_sc;
	int n_written;
	struct list_head *cur;

	if (!channel)
		return -ENODEV;

	mutex_lock(&vmbus_connection.channel_mutex);

	n_written = sysfs_emit(buf, "%u:%u\n",
			       channel->offermsg.child_relid,
			       channel->target_cpu);

	list_for_each(cur, &channel->sc_list) {

		cur_sc = list_entry(cur, struct vmbus_channel, sc_list);
		n_written += sysfs_emit_at(buf, n_written, "%u:%u\n",
					  cur_sc->offermsg.child_relid,
					  cur_sc->target_cpu);
	}

	mutex_unlock(&vmbus_connection.channel_mutex);

	return n_written;
}
static DEVICE_ATTR_RO(channel_vp_mapping);

static ssize_t vendor_show(struct device *dev,
			   struct device_attribute *dev_attr,
			   char *buf)
{
	struct hv_device *hv_dev = device_to_hv_device(dev);

	return sysfs_emit(buf, "0x%x\n", hv_dev->vendor_id);
}
static DEVICE_ATTR_RO(vendor);

static ssize_t device_show(struct device *dev,
			   struct device_attribute *dev_attr,
			   char *buf)
{
	struct hv_device *hv_dev = device_to_hv_device(dev);

	return sysfs_emit(buf, "0x%x\n", hv_dev->device_id);
}
static DEVICE_ATTR_RO(device);

static ssize_t driver_override_store(struct device *dev,
				     struct device_attribute *attr,
				     const char *buf, size_t count)
{
	struct hv_device *hv_dev = device_to_hv_device(dev);
	int ret;

	ret = driver_set_override(dev, &hv_dev->driver_override, buf, count);
	if (ret)
		return ret;

	return count;
}

static ssize_t driver_override_show(struct device *dev,
				    struct device_attribute *attr, char *buf)
{
	struct hv_device *hv_dev = device_to_hv_device(dev);
	ssize_t len;

	device_lock(dev);
	len = sysfs_emit(buf, "%s\n", hv_dev->driver_override);
	device_unlock(dev);

	return len;
}
static DEVICE_ATTR_RW(driver_override);

/* Set up per device attributes in /sys/bus/vmbus/devices/<bus device> */
static struct attribute *vmbus_dev_attrs[] = {
	&dev_attr_id.attr,
	&dev_attr_state.attr,
	&dev_attr_monitor_id.attr,
	&dev_attr_class_id.attr,
	&dev_attr_device_id.attr,
	&dev_attr_modalias.attr,
#ifdef CONFIG_NUMA
	&dev_attr_numa_node.attr,
#endif
	&dev_attr_server_monitor_pending.attr,
	&dev_attr_client_monitor_pending.attr,
	&dev_attr_server_monitor_latency.attr,
	&dev_attr_client_monitor_latency.attr,
	&dev_attr_server_monitor_conn_id.attr,
	&dev_attr_client_monitor_conn_id.attr,
	&dev_attr_out_intr_mask.attr,
	&dev_attr_out_read_index.attr,
	&dev_attr_out_write_index.attr,
	&dev_attr_out_read_bytes_avail.attr,
	&dev_attr_out_write_bytes_avail.attr,
	&dev_attr_in_intr_mask.attr,
	&dev_attr_in_read_index.attr,
	&dev_attr_in_write_index.attr,
	&dev_attr_in_read_bytes_avail.attr,
	&dev_attr_in_write_bytes_avail.attr,
	&dev_attr_channel_vp_mapping.attr,
	&dev_attr_vendor.attr,
	&dev_attr_device.attr,
	&dev_attr_driver_override.attr,
	NULL,
};

/*
 * Device-level attribute_group callback function. Returns the permission for
 * each attribute, and returns 0 if an attribute is not visible.
 */
static umode_t vmbus_dev_attr_is_visible(struct kobject *kobj,
					 struct attribute *attr, int idx)
{
	struct device *dev = kobj_to_dev(kobj);
	const struct hv_device *hv_dev = device_to_hv_device(dev);

	/* Hide the monitor attributes if the monitor mechanism is not used. */
	if (!hv_dev->channel->offermsg.monitor_allocated &&
	    (attr == &dev_attr_monitor_id.attr ||
	     attr == &dev_attr_server_monitor_pending.attr ||
	     attr == &dev_attr_client_monitor_pending.attr ||
	     attr == &dev_attr_server_monitor_latency.attr ||
	     attr == &dev_attr_client_monitor_latency.attr ||
	     attr == &dev_attr_server_monitor_conn_id.attr ||
	     attr == &dev_attr_client_monitor_conn_id.attr))
		return 0;

	return attr->mode;
}

static const struct attribute_group vmbus_dev_group = {
	.attrs = vmbus_dev_attrs,
	.is_visible = vmbus_dev_attr_is_visible
};
__ATTRIBUTE_GROUPS(vmbus_dev);

/* Set up the attribute for /sys/bus/vmbus/hibernation */
static ssize_t hibernation_show(const struct bus_type *bus, char *buf)
{
	return sprintf(buf, "%d\n", !!hv_is_hibernation_supported());
}

static BUS_ATTR_RO(hibernation);

static struct attribute *vmbus_bus_attrs[] = {
	&bus_attr_hibernation.attr,
	NULL,
};
static const struct attribute_group vmbus_bus_group = {
	.attrs = vmbus_bus_attrs,
};
__ATTRIBUTE_GROUPS(vmbus_bus);

/*
 * vmbus_uevent - add uevent for our device
 *
 * This routine is invoked when a device is added or removed on the vmbus to
 * generate a uevent to udev in the userspace. The udev will then look at its
 * rule and the uevent generated here to load the appropriate driver
 *
 * The alias string will be of the form vmbus:guid where guid is the string
 * representation of the device guid (each byte of the guid will be
 * represented with two hex characters.
 */
static int vmbus_uevent(const struct device *device, struct kobj_uevent_env *env)
{
	const struct hv_device *dev = device_to_hv_device(device);
	const char *format = "MODALIAS=vmbus:%*phN";

	return add_uevent_var(env, format, UUID_SIZE, &dev->dev_type);
}

static const struct hv_vmbus_device_id *
hv_vmbus_dev_match(const struct hv_vmbus_device_id *id, const guid_t *guid)
{
	if (id == NULL)
		return NULL; /* empty device table */

	for (; !guid_is_null(&id->guid); id++)
		if (guid_equal(&id->guid, guid))
			return id;

	return NULL;
}

static const struct hv_vmbus_device_id *
hv_vmbus_dynid_match(struct hv_driver *drv, const guid_t *guid)
{
	const struct hv_vmbus_device_id *id = NULL;
	struct vmbus_dynid *dynid;

	spin_lock(&drv->dynids.lock);
	list_for_each_entry(dynid, &drv->dynids.list, node) {
		if (guid_equal(&dynid->id.guid, guid)) {
			id = &dynid->id;
			break;
		}
	}
	spin_unlock(&drv->dynids.lock);

	return id;
}

static const struct hv_vmbus_device_id vmbus_device_null;

/*
 * Return a matching hv_vmbus_device_id pointer.
 * If there is no match, return NULL.
 */
static const struct hv_vmbus_device_id *hv_vmbus_get_id(const struct hv_driver *drv,
							struct hv_device *dev)
{
	const guid_t *guid = &dev->dev_type;
	const struct hv_vmbus_device_id *id;

	/* When driver_override is set, only bind to the matching driver */
	if (dev->driver_override && strcmp(dev->driver_override, drv->name))
		return NULL;

	/* Look at the dynamic ids first, before the static ones */
	id = hv_vmbus_dynid_match((struct hv_driver *)drv, guid);
	if (!id)
		id = hv_vmbus_dev_match(drv->id_table, guid);

	/* driver_override will always match, send a dummy id */
	if (!id && dev->driver_override)
		id = &vmbus_device_null;

	return id;
}

/* vmbus_add_dynid - add a new device ID to this driver and re-probe devices */
static int vmbus_add_dynid(struct hv_driver *drv, guid_t *guid)
{
	struct vmbus_dynid *dynid;

	dynid = kzalloc(sizeof(*dynid), GFP_KERNEL);
	if (!dynid)
		return -ENOMEM;

	dynid->id.guid = *guid;

	spin_lock(&drv->dynids.lock);
	list_add_tail(&dynid->node, &drv->dynids.list);
	spin_unlock(&drv->dynids.lock);

	return driver_attach(&drv->driver);
}

static void vmbus_free_dynids(struct hv_driver *drv)
{
	struct vmbus_dynid *dynid, *n;

	spin_lock(&drv->dynids.lock);
	list_for_each_entry_safe(dynid, n, &drv->dynids.list, node) {
		list_del(&dynid->node);
		kfree(dynid);
	}
	spin_unlock(&drv->dynids.lock);
}

/*
 * store_new_id - sysfs frontend to vmbus_add_dynid()
 *
 * Allow GUIDs to be added to an existing driver via sysfs.
 */
static ssize_t new_id_store(struct device_driver *driver, const char *buf,
			    size_t count)
{
	struct hv_driver *drv = drv_to_hv_drv(driver);
	guid_t guid;
	ssize_t retval;

	retval = guid_parse(buf, &guid);
	if (retval)
		return retval;

	if (hv_vmbus_dynid_match(drv, &guid))
		return -EEXIST;

	retval = vmbus_add_dynid(drv, &guid);
	if (retval)
		return retval;
	return count;
}
static DRIVER_ATTR_WO(new_id);

/*
 * store_remove_id - remove a PCI device ID from this driver
 *
 * Removes a dynamic pci device ID to this driver.
 */
static ssize_t remove_id_store(struct device_driver *driver, const char *buf,
			       size_t count)
{
	struct hv_driver *drv = drv_to_hv_drv(driver);
	struct vmbus_dynid *dynid, *n;
	guid_t guid;
	ssize_t retval;

	retval = guid_parse(buf, &guid);
	if (retval)
		return retval;

	retval = -ENODEV;
	spin_lock(&drv->dynids.lock);
	list_for_each_entry_safe(dynid, n, &drv->dynids.list, node) {
		struct hv_vmbus_device_id *id = &dynid->id;

		if (guid_equal(&id->guid, &guid)) {
			list_del(&dynid->node);
			kfree(dynid);
			retval = count;
			break;
		}
	}
	spin_unlock(&drv->dynids.lock);

	return retval;
}
static DRIVER_ATTR_WO(remove_id);

static struct attribute *vmbus_drv_attrs[] = {
	&driver_attr_new_id.attr,
	&driver_attr_remove_id.attr,
	NULL,
};
ATTRIBUTE_GROUPS(vmbus_drv);


/*
 * vmbus_match - Attempt to match the specified device to the specified driver
 */
static int vmbus_match(struct device *device, const struct device_driver *driver)
{
	const struct hv_driver *drv = drv_to_hv_drv(driver);
	struct hv_device *hv_dev = device_to_hv_device(device);

	/* The hv_sock driver handles all hv_sock offers. */
	if (is_hvsock_channel(hv_dev->channel))
		return drv->hvsock;

	if (hv_vmbus_get_id(drv, hv_dev))
		return 1;

	return 0;
}

/*
 * vmbus_probe - Add the new vmbus's child device
 */
static int vmbus_probe(struct device *child_device)
{
	int ret = 0;
	struct hv_driver *drv =
			drv_to_hv_drv(child_device->driver);
	struct hv_device *dev = device_to_hv_device(child_device);
	const struct hv_vmbus_device_id *dev_id;

	dev_id = hv_vmbus_get_id(drv, dev);
	if (drv->probe) {
		ret = drv->probe(dev, dev_id);
		if (ret != 0)
			pr_err("probe failed for device %s (%d)\n",
			       dev_name(child_device), ret);

	} else {
		pr_err("probe not set for driver %s\n",
		       dev_name(child_device));
		ret = -ENODEV;
	}
	return ret;
}

/*
 * vmbus_dma_configure -- Configure DMA coherence for VMbus device
 */
static int vmbus_dma_configure(struct device *child_device)
{
	/*
	 * On ARM64, propagate the DMA coherence setting from the top level
	 * VMbus ACPI device to the child VMbus device being added here.
	 * On x86/x64 coherence is assumed and these calls have no effect.
	 */
	hv_setup_dma_ops(child_device,
		device_get_dma_attr(hv_dev) == DEV_DMA_COHERENT);
	return 0;
}

/*
 * vmbus_remove - Remove a vmbus device
 */
static void vmbus_remove(struct device *child_device)
{
	struct hv_driver *drv;
	struct hv_device *dev = device_to_hv_device(child_device);

	if (child_device->driver) {
		drv = drv_to_hv_drv(child_device->driver);
		if (drv->remove)
			drv->remove(dev);
	}
}

/*
 * vmbus_shutdown - Shutdown a vmbus device
 */
static void vmbus_shutdown(struct device *child_device)
{
	struct hv_driver *drv;
	struct hv_device *dev = device_to_hv_device(child_device);


	/* The device may not be attached yet */
	if (!child_device->driver)
		return;

	drv = drv_to_hv_drv(child_device->driver);

	if (drv->shutdown)
		drv->shutdown(dev);
}

#ifdef CONFIG_PM_SLEEP
/*
 * vmbus_suspend - Suspend a vmbus device
 */
static int vmbus_suspend(struct device *child_device)
{
	struct hv_driver *drv;
	struct hv_device *dev = device_to_hv_device(child_device);

	/* The device may not be attached yet */
	if (!child_device->driver)
		return 0;

	drv = drv_to_hv_drv(child_device->driver);
	if (!drv->suspend)
		return -EOPNOTSUPP;

	return drv->suspend(dev);
}

/*
 * vmbus_resume - Resume a vmbus device
 */
static int vmbus_resume(struct device *child_device)
{
	struct hv_driver *drv;
	struct hv_device *dev = device_to_hv_device(child_device);

	/* The device may not be attached yet */
	if (!child_device->driver)
		return 0;

	drv = drv_to_hv_drv(child_device->driver);
	if (!drv->resume)
		return -EOPNOTSUPP;

	return drv->resume(dev);
}
#else
#define vmbus_suspend NULL
#define vmbus_resume NULL
#endif /* CONFIG_PM_SLEEP */

/*
 * vmbus_device_release - Final callback release of the vmbus child device
 */
static void vmbus_device_release(struct device *device)
{
	struct hv_device *hv_dev = device_to_hv_device(device);
	struct vmbus_channel *channel = hv_dev->channel;

	hv_debug_rm_dev_dir(hv_dev);

	mutex_lock(&vmbus_connection.channel_mutex);
	hv_process_channel_removal(channel);
	mutex_unlock(&vmbus_connection.channel_mutex);
	kfree(hv_dev);
}

/*
 * Note: we must use the "noirq" ops: see the comment before vmbus_bus_pm.
 *
 * suspend_noirq/resume_noirq are set to NULL to support Suspend-to-Idle: we
 * shouldn't suspend the vmbus devices upon Suspend-to-Idle, otherwise there
 * is no way to wake up a Generation-2 VM.
 *
 * The other 4 ops are for hibernation.
 */

static const struct dev_pm_ops vmbus_pm = {
	.suspend_noirq	= NULL,
	.resume_noirq	= NULL,
	.freeze_noirq	= vmbus_suspend,
	.thaw_noirq	= vmbus_resume,
	.poweroff_noirq	= vmbus_suspend,
	.restore_noirq	= vmbus_resume,
};

/* The one and only one */
static const struct bus_type  hv_bus = {
	.name =		"vmbus",
	.match =		vmbus_match,
	.shutdown =		vmbus_shutdown,
	.remove =		vmbus_remove,
	.probe =		vmbus_probe,
	.uevent =		vmbus_uevent,
	.dma_configure =	vmbus_dma_configure,
	.dev_groups =		vmbus_dev_groups,
	.drv_groups =		vmbus_drv_groups,
	.bus_groups =		vmbus_bus_groups,
	.pm =			&vmbus_pm,
};

struct onmessage_work_context {
	struct work_struct work;
	struct {
		struct hv_message_header header;
		u8 payload[];
	} msg;
};

static void vmbus_onmessage_work(struct work_struct *work)
{
	struct onmessage_work_context *ctx;

	/* Do not process messages if we're in DISCONNECTED state */
	if (vmbus_connection.conn_state == DISCONNECTED)
		return;

	ctx = container_of(work, struct onmessage_work_context,
			   work);
	vmbus_onmessage((struct vmbus_channel_message_header *)
			&ctx->msg.payload);
	kfree(ctx);
}

void vmbus_on_msg_dpc(unsigned long data)
{
	struct hv_per_cpu_context *hv_cpu = (void *)data;
	void *page_addr = hv_cpu->synic_message_page;
	struct hv_message msg_copy, *msg = (struct hv_message *)page_addr +
				  VMBUS_MESSAGE_SINT;
	struct vmbus_channel_message_header *hdr;
	enum vmbus_channel_message_type msgtype;
	const struct vmbus_channel_message_table_entry *entry;
	struct onmessage_work_context *ctx;
	__u8 payload_size;
	u32 message_type;

	/*
	 * 'enum vmbus_channel_message_type' is supposed to always be 'u32' as
	 * it is being used in 'struct vmbus_channel_message_header' definition
	 * which is supposed to match hypervisor ABI.
	 */
	BUILD_BUG_ON(sizeof(enum vmbus_channel_message_type) != sizeof(u32));

	/*
	 * Since the message is in memory shared with the host, an erroneous or
	 * malicious Hyper-V could modify the message while vmbus_on_msg_dpc()
	 * or individual message handlers are executing; to prevent this, copy
	 * the message into private memory.
	 */
	memcpy(&msg_copy, msg, sizeof(struct hv_message));

	message_type = msg_copy.header.message_type;
	if (message_type == HVMSG_NONE)
		/* no msg */
		return;

	hdr = (struct vmbus_channel_message_header *)msg_copy.u.payload;
	msgtype = hdr->msgtype;

	trace_vmbus_on_msg_dpc(hdr);

	if (msgtype >= CHANNELMSG_COUNT) {
		WARN_ONCE(1, "unknown msgtype=%d\n", msgtype);
		goto msg_handled;
	}

	payload_size = msg_copy.header.payload_size;
	if (payload_size > HV_MESSAGE_PAYLOAD_BYTE_COUNT) {
		WARN_ONCE(1, "payload size is too large (%d)\n", payload_size);
		goto msg_handled;
	}

	entry = &channel_message_table[msgtype];

	if (!entry->message_handler)
		goto msg_handled;

	if (payload_size < entry->min_payload_len) {
		WARN_ONCE(1, "message too short: msgtype=%d len=%d\n", msgtype, payload_size);
		goto msg_handled;
	}

	if (entry->handler_type	== VMHT_BLOCKING) {
		ctx = kmalloc(struct_size(ctx, msg.payload, payload_size), GFP_ATOMIC);
		if (ctx == NULL)
			return;

		INIT_WORK(&ctx->work, vmbus_onmessage_work);
		ctx->msg.header = msg_copy.header;
		memcpy(&ctx->msg.payload, msg_copy.u.payload, payload_size);

		/*
		 * The host can generate a rescind message while we
		 * may still be handling the original offer. We deal with
		 * this condition by relying on the synchronization provided
		 * by offer_in_progress and by channel_mutex.  See also the
		 * inline comments in vmbus_onoffer_rescind().
		 */
		switch (msgtype) {
		case CHANNELMSG_RESCIND_CHANNELOFFER:
			/*
			 * If we are handling the rescind message;
			 * schedule the work on the global work queue.
			 *
			 * The OFFER message and the RESCIND message should
			 * not be handled by the same serialized work queue,
			 * because the OFFER handler may call vmbus_open(),
			 * which tries to open the channel by sending an
			 * OPEN_CHANNEL message to the host and waits for
			 * the host's response; however, if the host has
			 * rescinded the channel before it receives the
			 * OPEN_CHANNEL message, the host just silently
			 * ignores the OPEN_CHANNEL message; as a result,
			 * the guest's OFFER handler hangs for ever, if we
			 * handle the RESCIND message in the same serialized
			 * work queue: the RESCIND handler can not start to
			 * run before the OFFER handler finishes.
			 */
			if (vmbus_connection.ignore_any_offer_msg)
				break;
			queue_work(vmbus_connection.rescind_work_queue, &ctx->work);
			break;

		case CHANNELMSG_OFFERCHANNEL:
			/*
			 * The host sends the offer message of a given channel
			 * before sending the rescind message of the same
			 * channel.  These messages are sent to the guest's
			 * connect CPU; the guest then starts processing them
			 * in the tasklet handler on this CPU:
			 *
			 * VMBUS_CONNECT_CPU
			 *
			 * [vmbus_on_msg_dpc()]
			 * atomic_inc()  // CHANNELMSG_OFFERCHANNEL
			 * queue_work()
			 * ...
			 * [vmbus_on_msg_dpc()]
			 * schedule_work()  // CHANNELMSG_RESCIND_CHANNELOFFER
			 *
			 * We rely on the memory-ordering properties of the
			 * queue_work() and schedule_work() primitives, which
			 * guarantee that the atomic increment will be visible
			 * to the CPUs which will execute the offer & rescind
			 * works by the time these works will start execution.
			 */
			if (vmbus_connection.ignore_any_offer_msg)
				break;
			atomic_inc(&vmbus_connection.offer_in_progress);
			fallthrough;

		default:
			queue_work(vmbus_connection.work_queue, &ctx->work);
		}
	} else
		entry->message_handler(hdr);

msg_handled:
	vmbus_signal_eom(msg, message_type);
}

#ifdef CONFIG_PM_SLEEP
/*
 * Fake RESCIND_CHANNEL messages to clean up hv_sock channels by force for
 * hibernation, because hv_sock connections can not persist across hibernation.
 */
static void vmbus_force_channel_rescinded(struct vmbus_channel *channel)
{
	struct onmessage_work_context *ctx;
	struct vmbus_channel_rescind_offer *rescind;

	WARN_ON(!is_hvsock_channel(channel));

	/*
	 * Allocation size is small and the allocation should really not fail,
	 * otherwise the state of the hv_sock connections ends up in limbo.
	 */
	ctx = kzalloc(sizeof(*ctx) + sizeof(*rescind),
		      GFP_KERNEL | __GFP_NOFAIL);

	/*
	 * So far, these are not really used by Linux. Just set them to the
	 * reasonable values conforming to the definitions of the fields.
	 */
	ctx->msg.header.message_type = 1;
	ctx->msg.header.payload_size = sizeof(*rescind);

	/* These values are actually used by Linux. */
	rescind = (struct vmbus_channel_rescind_offer *)ctx->msg.payload;
	rescind->header.msgtype = CHANNELMSG_RESCIND_CHANNELOFFER;
	rescind->child_relid = channel->offermsg.child_relid;

	INIT_WORK(&ctx->work, vmbus_onmessage_work);

	queue_work(vmbus_connection.work_queue, &ctx->work);
}
#endif /* CONFIG_PM_SLEEP */

/*
 * Schedule all channels with events pending
 */
static void vmbus_chan_sched(struct hv_per_cpu_context *hv_cpu)
{
	unsigned long *recv_int_page;
	u32 maxbits, relid;

	/*
	 * The event page can be directly checked to get the id of
	 * the channel that has the interrupt pending.
	 */
	void *page_addr = hv_cpu->synic_event_page;
	union hv_synic_event_flags *event
		= (union hv_synic_event_flags *)page_addr +
					 VMBUS_MESSAGE_SINT;

	maxbits = HV_EVENT_FLAGS_COUNT;
	recv_int_page = event->flags;

	if (unlikely(!recv_int_page))
		return;

	for_each_set_bit(relid, recv_int_page, maxbits) {
		void (*callback_fn)(void *context);
		struct vmbus_channel *channel;

		if (!sync_test_and_clear_bit(relid, recv_int_page))
			continue;

		/* Special case - vmbus channel protocol msg */
		if (relid == 0)
			continue;

		/*
		 * Pairs with the kfree_rcu() in vmbus_chan_release().
		 * Guarantees that the channel data structure doesn't
		 * get freed while the channel pointer below is being
		 * dereferenced.
		 */
		rcu_read_lock();

		/* Find channel based on relid */
		channel = relid2channel(relid);
		if (channel == NULL)
			goto sched_unlock_rcu;

		if (channel->rescind)
			goto sched_unlock_rcu;

		/*
		 * Make sure that the ring buffer data structure doesn't get
		 * freed while we dereference the ring buffer pointer.  Test
		 * for the channel's onchannel_callback being NULL within a
		 * sched_lock critical section.  See also the inline comments
		 * in vmbus_reset_channel_cb().
		 */
		spin_lock(&channel->sched_lock);

		callback_fn = channel->onchannel_callback;
		if (unlikely(callback_fn == NULL))
			goto sched_unlock;

		trace_vmbus_chan_sched(channel);

		++channel->interrupts;

		switch (channel->callback_mode) {
		case HV_CALL_ISR:
			(*callback_fn)(channel->channel_callback_context);
			break;

		case HV_CALL_BATCHED:
			hv_begin_read(&channel->inbound);
			fallthrough;
		case HV_CALL_DIRECT:
			tasklet_schedule(&channel->callback_event);
		}

sched_unlock:
		spin_unlock(&channel->sched_lock);
sched_unlock_rcu:
		rcu_read_unlock();
	}
}

static void vmbus_isr(void)
{
	struct hv_per_cpu_context *hv_cpu
		= this_cpu_ptr(hv_context.cpu_context);
	void *page_addr;
	struct hv_message *msg;

	vmbus_chan_sched(hv_cpu);

	page_addr = hv_cpu->synic_message_page;
	msg = (struct hv_message *)page_addr + VMBUS_MESSAGE_SINT;

	/* Check if there are actual msgs to be processed */
	if (msg->header.message_type != HVMSG_NONE) {
		if (msg->header.message_type == HVMSG_TIMER_EXPIRED) {
			hv_stimer0_isr();
			vmbus_signal_eom(msg, HVMSG_TIMER_EXPIRED);
		} else
			tasklet_schedule(&hv_cpu->msg_dpc);
	}

	add_interrupt_randomness(vmbus_interrupt);
}

static irqreturn_t vmbus_percpu_isr(int irq, void *dev_id)
{
	vmbus_isr();
	return IRQ_HANDLED;
}

static void vmbus_percpu_work(struct work_struct *work)
{
	unsigned int cpu = smp_processor_id();

	hv_synic_init(cpu);
}

/*
 * vmbus_bus_init -Main vmbus driver initialization routine.
 *
 * Here, we
 *	- initialize the vmbus driver context
 *	- invoke the vmbus hv main init routine
 *	- retrieve the channel offers
 */
static int vmbus_bus_init(void)
{
	int ret, cpu;
	struct work_struct __percpu *works;

	ret = hv_init();
	if (ret != 0) {
		pr_err("Unable to initialize the hypervisor - 0x%x\n", ret);
		return ret;
	}

	ret = bus_register(&hv_bus);
	if (ret)
		return ret;

	/*
	 * VMbus interrupts are best modeled as per-cpu interrupts. If
	 * on an architecture with support for per-cpu IRQs (e.g. ARM64),
	 * allocate a per-cpu IRQ using standard Linux kernel functionality.
	 * If not on such an architecture (e.g., x86/x64), then rely on
	 * code in the arch-specific portion of the code tree to connect
	 * the VMbus interrupt handler.
	 */

	if (vmbus_irq == -1) {
		hv_setup_vmbus_handler(vmbus_isr);
	} else {
		vmbus_evt = alloc_percpu(long);
		ret = request_percpu_irq(vmbus_irq, vmbus_percpu_isr,
				"Hyper-V VMbus", vmbus_evt);
		if (ret) {
			pr_err("Can't request Hyper-V VMbus IRQ %d, Err %d",
					vmbus_irq, ret);
			free_percpu(vmbus_evt);
			goto err_setup;
		}
	}

	ret = hv_synic_alloc();
	if (ret)
		goto err_alloc;

	works = alloc_percpu(struct work_struct);
	if (!works) {
		ret = -ENOMEM;
		goto err_alloc;
	}

	/*
	 * Initialize the per-cpu interrupt state and stimer state.
	 * Then connect to the host.
	 */
	cpus_read_lock();
	for_each_online_cpu(cpu) {
		struct work_struct *work = per_cpu_ptr(works, cpu);

		INIT_WORK(work, vmbus_percpu_work);
		schedule_work_on(cpu, work);
	}

	for_each_online_cpu(cpu)
		flush_work(per_cpu_ptr(works, cpu));

	/* Register the callbacks for possible CPU online/offline'ing */
	ret = cpuhp_setup_state_nocalls_cpuslocked(CPUHP_AP_ONLINE_DYN, "hyperv/vmbus:online",
						   hv_synic_init, hv_synic_cleanup);
	cpus_read_unlock();
	free_percpu(works);
	if (ret < 0)
		goto err_alloc;
	hyperv_cpuhp_online = ret;

	ret = vmbus_connect();
	if (ret)
		goto err_connect;

	/*
	 * Always register the vmbus unload panic notifier because we
	 * need to shut the VMbus channel connection on panic.
	 */
	atomic_notifier_chain_register(&panic_notifier_list,
			       &hyperv_panic_vmbus_unload_block);

	vmbus_request_offers();

	return 0;

err_connect:
	cpuhp_remove_state(hyperv_cpuhp_online);
err_alloc:
	hv_synic_free();
	if (vmbus_irq == -1) {
		hv_remove_vmbus_handler();
	} else {
		free_percpu_irq(vmbus_irq, vmbus_evt);
		free_percpu(vmbus_evt);
	}
err_setup:
	bus_unregister(&hv_bus);
	return ret;
}

/**
 * __vmbus_driver_register() - Register a vmbus's driver
 * @hv_driver: Pointer to driver structure you want to register
 * @owner: owner module of the drv
 * @mod_name: module name string
 *
 * Registers the given driver with Linux through the 'driver_register()' call
 * and sets up the hyper-v vmbus handling for this driver.
 * It will return the state of the 'driver_register()' call.
 *
 */
int __vmbus_driver_register(struct hv_driver *hv_driver, struct module *owner, const char *mod_name)
{
	int ret;

	pr_info("registering driver %s\n", hv_driver->name);

	ret = vmbus_exists();
	if (ret < 0)
		return ret;

	hv_driver->driver.name = hv_driver->name;
	hv_driver->driver.owner = owner;
	hv_driver->driver.mod_name = mod_name;
	hv_driver->driver.bus = &hv_bus;

	spin_lock_init(&hv_driver->dynids.lock);
	INIT_LIST_HEAD(&hv_driver->dynids.list);

	ret = driver_register(&hv_driver->driver);

	return ret;
}
EXPORT_SYMBOL_GPL(__vmbus_driver_register);

/**
 * vmbus_driver_unregister() - Unregister a vmbus's driver
 * @hv_driver: Pointer to driver structure you want to
 *             un-register
 *
 * Un-register the given driver that was previous registered with a call to
 * vmbus_driver_register()
 */
void vmbus_driver_unregister(struct hv_driver *hv_driver)
{
	pr_info("unregistering driver %s\n", hv_driver->name);

	if (!vmbus_exists()) {
		driver_unregister(&hv_driver->driver);
		vmbus_free_dynids(hv_driver);
	}
}
EXPORT_SYMBOL_GPL(vmbus_driver_unregister);


/*
 * Called when last reference to channel is gone.
 */
static void vmbus_chan_release(struct kobject *kobj)
{
	struct vmbus_channel *channel
		= container_of(kobj, struct vmbus_channel, kobj);

	kfree_rcu(channel, rcu);
}

struct vmbus_chan_attribute {
	struct attribute attr;
	ssize_t (*show)(struct vmbus_channel *chan, char *buf);
	ssize_t (*store)(struct vmbus_channel *chan,
			 const char *buf, size_t count);
};
#define VMBUS_CHAN_ATTR(_name, _mode, _show, _store) \
	struct vmbus_chan_attribute chan_attr_##_name \
		= __ATTR(_name, _mode, _show, _store)
#define VMBUS_CHAN_ATTR_RW(_name) \
	struct vmbus_chan_attribute chan_attr_##_name = __ATTR_RW(_name)
#define VMBUS_CHAN_ATTR_RO(_name) \
	struct vmbus_chan_attribute chan_attr_##_name = __ATTR_RO(_name)
#define VMBUS_CHAN_ATTR_WO(_name) \
	struct vmbus_chan_attribute chan_attr_##_name = __ATTR_WO(_name)

static ssize_t vmbus_chan_attr_show(struct kobject *kobj,
				    struct attribute *attr, char *buf)
{
	const struct vmbus_chan_attribute *attribute
		= container_of(attr, struct vmbus_chan_attribute, attr);
	struct vmbus_channel *chan
		= container_of(kobj, struct vmbus_channel, kobj);

	if (!attribute->show)
		return -EIO;

	return attribute->show(chan, buf);
}

static ssize_t vmbus_chan_attr_store(struct kobject *kobj,
				     struct attribute *attr, const char *buf,
				     size_t count)
{
	const struct vmbus_chan_attribute *attribute
		= container_of(attr, struct vmbus_chan_attribute, attr);
	struct vmbus_channel *chan
		= container_of(kobj, struct vmbus_channel, kobj);

	if (!attribute->store)
		return -EIO;

	return attribute->store(chan, buf, count);
}

static const struct sysfs_ops vmbus_chan_sysfs_ops = {
	.show = vmbus_chan_attr_show,
	.store = vmbus_chan_attr_store,
};

static ssize_t out_mask_show(struct vmbus_channel *channel, char *buf)
{
	struct hv_ring_buffer_info *rbi = &channel->outbound;
	ssize_t ret;

	mutex_lock(&rbi->ring_buffer_mutex);
	if (!rbi->ring_buffer) {
		mutex_unlock(&rbi->ring_buffer_mutex);
		return -EINVAL;
	}

	ret = sprintf(buf, "%u\n", rbi->ring_buffer->interrupt_mask);
	mutex_unlock(&rbi->ring_buffer_mutex);
	return ret;
}
static VMBUS_CHAN_ATTR_RO(out_mask);

static ssize_t in_mask_show(struct vmbus_channel *channel, char *buf)
{
	struct hv_ring_buffer_info *rbi = &channel->inbound;
	ssize_t ret;

	mutex_lock(&rbi->ring_buffer_mutex);
	if (!rbi->ring_buffer) {
		mutex_unlock(&rbi->ring_buffer_mutex);
		return -EINVAL;
	}

	ret = sprintf(buf, "%u\n", rbi->ring_buffer->interrupt_mask);
	mutex_unlock(&rbi->ring_buffer_mutex);
	return ret;
}
static VMBUS_CHAN_ATTR_RO(in_mask);

static ssize_t read_avail_show(struct vmbus_channel *channel, char *buf)
{
	struct hv_ring_buffer_info *rbi = &channel->inbound;
	ssize_t ret;

	mutex_lock(&rbi->ring_buffer_mutex);
	if (!rbi->ring_buffer) {
		mutex_unlock(&rbi->ring_buffer_mutex);
		return -EINVAL;
	}

	ret = sprintf(buf, "%u\n", hv_get_bytes_to_read(rbi));
	mutex_unlock(&rbi->ring_buffer_mutex);
	return ret;
}
static VMBUS_CHAN_ATTR_RO(read_avail);

static ssize_t write_avail_show(struct vmbus_channel *channel, char *buf)
{
	struct hv_ring_buffer_info *rbi = &channel->outbound;
	ssize_t ret;

	mutex_lock(&rbi->ring_buffer_mutex);
	if (!rbi->ring_buffer) {
		mutex_unlock(&rbi->ring_buffer_mutex);
		return -EINVAL;
	}

	ret = sprintf(buf, "%u\n", hv_get_bytes_to_write(rbi));
	mutex_unlock(&rbi->ring_buffer_mutex);
	return ret;
}
static VMBUS_CHAN_ATTR_RO(write_avail);

static ssize_t target_cpu_show(struct vmbus_channel *channel, char *buf)
{
	return sprintf(buf, "%u\n", channel->target_cpu);
}

int vmbus_channel_set_cpu(struct vmbus_channel *channel, u32 target_cpu)
{
	u32 origin_cpu;
	int ret = 0;

	lockdep_assert_cpus_held();
	lockdep_assert_held(&vmbus_connection.channel_mutex);

	if (vmbus_proto_version < VERSION_WIN10_V4_1)
		return -EIO;

	/* Validate target_cpu for the cpumask_test_cpu() operation below. */
	if (target_cpu >= nr_cpumask_bits)
		return -EINVAL;

	if (!cpumask_test_cpu(target_cpu, housekeeping_cpumask(HK_TYPE_MANAGED_IRQ)))
		return -EINVAL;

	if (!cpu_online(target_cpu))
		return -EINVAL;

	/*
	 * Synchronizes vmbus_channel_set_cpu() and channel closure:
	 *
	 * { Initially: state = CHANNEL_OPENED }
	 *
	 * CPU1				CPU2
	 *
	 * [vmbus_channel_set_cpu()]	[vmbus_disconnect_ring()]
	 *
	 * LOCK channel_mutex		LOCK channel_mutex
	 * LOAD r1 = state		LOAD r2 = state
	 * IF (r1 == CHANNEL_OPENED)	IF (r2 == CHANNEL_OPENED)
	 *   SEND MODIFYCHANNEL		  STORE state = CHANNEL_OPEN
	 *   [...]			  SEND CLOSECHANNEL
	 * UNLOCK channel_mutex		UNLOCK channel_mutex
	 *
	 * Forbids: r1 == r2 == CHANNEL_OPENED (i.e., CPU1's LOCK precedes
	 * 		CPU2's LOCK) && CPU2's SEND precedes CPU1's SEND
	 *
	 * Note.  The host processes the channel messages "sequentially", in
	 * the order in which they are received on a per-partition basis.
	 */

	/*
	 * Hyper-V will ignore MODIFYCHANNEL messages for "non-open" channels;
	 * avoid sending the message and fail here for such channels.
	 */
	if (channel->state != CHANNEL_OPENED_STATE) {
		ret = -EIO;
		goto end;
	}

	origin_cpu = channel->target_cpu;
	if (target_cpu == origin_cpu)
		goto end;

	if (vmbus_send_modifychannel(channel,
				     hv_cpu_number_to_vp_number(target_cpu))) {
		ret = -EIO;
		goto end;
	}

	/*
	 * For version before VERSION_WIN10_V5_3, the following warning holds:
	 *
	 * Warning.  At this point, there is *no* guarantee that the host will
	 * have successfully processed the vmbus_send_modifychannel() request.
	 * See the header comment of vmbus_send_modifychannel() for more info.
	 *
	 * Lags in the processing of the above vmbus_send_modifychannel() can
	 * result in missed interrupts if the "old" target CPU is taken offline
	 * before Hyper-V starts sending interrupts to the "new" target CPU.
	 * But apart from this offlining scenario, the code tolerates such
	 * lags.  It will function correctly even if a channel interrupt comes
	 * in on a CPU that is different from the channel target_cpu value.
	 */

	channel->target_cpu = target_cpu;

	/* See init_vp_index(). */
	if (hv_is_perf_channel(channel))
		hv_update_allocated_cpus(origin_cpu, target_cpu);

	/* Currently set only for storvsc channels. */
	if (channel->change_target_cpu_callback) {
		(*channel->change_target_cpu_callback)(channel,
				origin_cpu, target_cpu);
	}

end:
	return ret;
}

static ssize_t target_cpu_store(struct vmbus_channel *channel,
				const char *buf, size_t count)
{
	u32 target_cpu;
	ssize_t ret;

	if (sscanf(buf, "%uu", &target_cpu) != 1)
		return -EIO;

	cpus_read_lock();
	mutex_lock(&vmbus_connection.channel_mutex);
	ret = vmbus_channel_set_cpu(channel, target_cpu);
	mutex_unlock(&vmbus_connection.channel_mutex);
	cpus_read_unlock();

	return ret ?: count;
}
static VMBUS_CHAN_ATTR(cpu, 0644, target_cpu_show, target_cpu_store);

static ssize_t channel_pending_show(struct vmbus_channel *channel,
				    char *buf)
{
	return sprintf(buf, "%d\n",
		       channel_pending(channel,
				       vmbus_connection.monitor_pages[1]));
}
static VMBUS_CHAN_ATTR(pending, 0444, channel_pending_show, NULL);

static ssize_t channel_latency_show(struct vmbus_channel *channel,
				    char *buf)
{
	return sprintf(buf, "%d\n",
		       channel_latency(channel,
				       vmbus_connection.monitor_pages[1]));
}
static VMBUS_CHAN_ATTR(latency, 0444, channel_latency_show, NULL);

static ssize_t channel_interrupts_show(struct vmbus_channel *channel, char *buf)
{
	return sprintf(buf, "%llu\n", channel->interrupts);
}
static VMBUS_CHAN_ATTR(interrupts, 0444, channel_interrupts_show, NULL);

static ssize_t channel_events_show(struct vmbus_channel *channel, char *buf)
{
	return sprintf(buf, "%llu\n", channel->sig_events);
}
static VMBUS_CHAN_ATTR(events, 0444, channel_events_show, NULL);

static ssize_t channel_intr_in_full_show(struct vmbus_channel *channel,
					 char *buf)
{
	return sprintf(buf, "%llu\n",
		       (unsigned long long)channel->intr_in_full);
}
static VMBUS_CHAN_ATTR(intr_in_full, 0444, channel_intr_in_full_show, NULL);

static ssize_t channel_intr_out_empty_show(struct vmbus_channel *channel,
					   char *buf)
{
	return sprintf(buf, "%llu\n",
		       (unsigned long long)channel->intr_out_empty);
}
static VMBUS_CHAN_ATTR(intr_out_empty, 0444, channel_intr_out_empty_show, NULL);

static ssize_t channel_out_full_first_show(struct vmbus_channel *channel,
					   char *buf)
{
	return sprintf(buf, "%llu\n",
		       (unsigned long long)channel->out_full_first);
}
static VMBUS_CHAN_ATTR(out_full_first, 0444, channel_out_full_first_show, NULL);

static ssize_t channel_out_full_total_show(struct vmbus_channel *channel,
					   char *buf)
{
	return sprintf(buf, "%llu\n",
		       (unsigned long long)channel->out_full_total);
}
static VMBUS_CHAN_ATTR(out_full_total, 0444, channel_out_full_total_show, NULL);

static ssize_t subchannel_monitor_id_show(struct vmbus_channel *channel,
					  char *buf)
{
	return sprintf(buf, "%u\n", channel->offermsg.monitorid);
}
static VMBUS_CHAN_ATTR(monitor_id, 0444, subchannel_monitor_id_show, NULL);

static ssize_t subchannel_id_show(struct vmbus_channel *channel,
				  char *buf)
{
	return sprintf(buf, "%u\n",
		       channel->offermsg.offer.sub_channel_index);
}
static VMBUS_CHAN_ATTR_RO(subchannel_id);

static int hv_mmap_ring_buffer_wrapper(struct file *filp, struct kobject *kobj,
				       const struct bin_attribute *attr,
				       struct vm_area_struct *vma)
{
	struct vmbus_channel *channel = container_of(kobj, struct vmbus_channel, kobj);

	/*
	 * hv_(create|remove)_ring_sysfs implementation ensures that mmap_ring_buffer
	 * is not NULL.
	 */
	return channel->mmap_ring_buffer(channel, vma);
}

static struct bin_attribute chan_attr_ring_buffer = {
	.attr = {
		.name = "ring",
		.mode = 0600,
	},
<<<<<<< HEAD
	.size = 2 * SZ_2M,
=======
>>>>>>> fc85704c
	.mmap = hv_mmap_ring_buffer_wrapper,
};
static struct attribute *vmbus_chan_attrs[] = {
	&chan_attr_out_mask.attr,
	&chan_attr_in_mask.attr,
	&chan_attr_read_avail.attr,
	&chan_attr_write_avail.attr,
	&chan_attr_cpu.attr,
	&chan_attr_pending.attr,
	&chan_attr_latency.attr,
	&chan_attr_interrupts.attr,
	&chan_attr_events.attr,
	&chan_attr_intr_in_full.attr,
	&chan_attr_intr_out_empty.attr,
	&chan_attr_out_full_first.attr,
	&chan_attr_out_full_total.attr,
	&chan_attr_monitor_id.attr,
	&chan_attr_subchannel_id.attr,
	NULL
};

static struct bin_attribute *vmbus_chan_bin_attrs[] = {
	&chan_attr_ring_buffer,
	NULL
};

/*
 * Channel-level attribute_group callback function. Returns the permission for
 * each attribute, and returns 0 if an attribute is not visible.
 */
static umode_t vmbus_chan_attr_is_visible(struct kobject *kobj,
					  struct attribute *attr, int idx)
{
	const struct vmbus_channel *channel =
		container_of(kobj, struct vmbus_channel, kobj);

	/* Hide the monitor attributes if the monitor mechanism is not used. */
	if (!channel->offermsg.monitor_allocated &&
	    (attr == &chan_attr_pending.attr ||
	     attr == &chan_attr_latency.attr ||
	     attr == &chan_attr_monitor_id.attr))
		return 0;

	return attr->mode;
}

static umode_t vmbus_chan_bin_attr_is_visible(struct kobject *kobj,
					      const struct bin_attribute *attr, int idx)
{
	const struct vmbus_channel *channel =
		container_of(kobj, struct vmbus_channel, kobj);

	/* Hide ring attribute if channel's ring_sysfs_visible is set to false */
	if (attr ==  &chan_attr_ring_buffer && !channel->ring_sysfs_visible)
		return 0;

	return attr->attr.mode;
}

<<<<<<< HEAD
=======
static size_t vmbus_chan_bin_size(struct kobject *kobj,
				  const struct bin_attribute *bin_attr, int a)
{
	const struct vmbus_channel *channel =
		container_of(kobj, struct vmbus_channel, kobj);

	return channel->ringbuffer_pagecount << PAGE_SHIFT;
}

>>>>>>> fc85704c
static const struct attribute_group vmbus_chan_group = {
	.attrs = vmbus_chan_attrs,
	.bin_attrs = vmbus_chan_bin_attrs,
	.is_visible = vmbus_chan_attr_is_visible,
	.is_bin_visible = vmbus_chan_bin_attr_is_visible,
<<<<<<< HEAD
=======
	.bin_size = vmbus_chan_bin_size,
>>>>>>> fc85704c
};

static const struct kobj_type vmbus_chan_ktype = {
	.sysfs_ops = &vmbus_chan_sysfs_ops,
	.release = vmbus_chan_release,
};

/**
 * hv_create_ring_sysfs() - create "ring" sysfs entry corresponding to ring buffers for a channel.
 * @channel: Pointer to vmbus_channel structure
 * @hv_mmap_ring_buffer: function pointer for initializing the function to be called on mmap of
 *                       channel's "ring" sysfs node, which is for the ring buffer of that channel.
 *                       Function pointer is of below type:
 *                       int (*hv_mmap_ring_buffer)(struct vmbus_channel *channel,
 *                                                  struct vm_area_struct *vma))
 *                       This has a pointer to the channel and a pointer to vm_area_struct,
 *                       used for mmap, as arguments.
 *
 * Sysfs node for ring buffer of a channel is created along with other fields, however its
 * visibility is disabled by default. Sysfs creation needs to be controlled when the use-case
 * is running.
 * For example, HV_NIC device is used either by uio_hv_generic or hv_netvsc at any given point of
 * time, and "ring" sysfs is needed only when uio_hv_generic is bound to that device. To avoid
 * exposing the ring buffer by default, this function is reponsible to enable visibility of
 * ring for userspace to use.
 * Note: Race conditions can happen with userspace and it is not encouraged to create new
 * use-cases for this. This was added to maintain backward compatibility, while solving
 * one of the race conditions in uio_hv_generic while creating sysfs.
 *
 * Returns 0 on success or error code on failure.
 */
int hv_create_ring_sysfs(struct vmbus_channel *channel,
			 int (*hv_mmap_ring_buffer)(struct vmbus_channel *channel,
						    struct vm_area_struct *vma))
{
	struct kobject *kobj = &channel->kobj;

	channel->mmap_ring_buffer = hv_mmap_ring_buffer;
	channel->ring_sysfs_visible = true;

	return sysfs_update_group(kobj, &vmbus_chan_group);
}
EXPORT_SYMBOL_GPL(hv_create_ring_sysfs);

/**
 * hv_remove_ring_sysfs() - remove ring sysfs entry corresponding to ring buffers for a channel.
 * @channel: Pointer to vmbus_channel structure
 *
 * Hide "ring" sysfs for a channel by changing its is_visible attribute and updating sysfs group.
 *
 * Returns 0 on success or error code on failure.
 */
int hv_remove_ring_sysfs(struct vmbus_channel *channel)
{
	struct kobject *kobj = &channel->kobj;
	int ret;

	channel->ring_sysfs_visible = false;
	ret = sysfs_update_group(kobj, &vmbus_chan_group);
	channel->mmap_ring_buffer = NULL;
	return ret;
}
EXPORT_SYMBOL_GPL(hv_remove_ring_sysfs);

/*
 * vmbus_add_channel_kobj - setup a sub-directory under device/channels
 */
int vmbus_add_channel_kobj(struct hv_device *dev, struct vmbus_channel *channel)
{
	const struct device *device = &dev->device;
	struct kobject *kobj = &channel->kobj;
	u32 relid = channel->offermsg.child_relid;
	int ret;

	kobj->kset = dev->channels_kset;
	ret = kobject_init_and_add(kobj, &vmbus_chan_ktype, NULL,
				   "%u", relid);
	if (ret) {
		kobject_put(kobj);
		return ret;
	}

	ret = sysfs_create_group(kobj, &vmbus_chan_group);

	if (ret) {
		/*
		 * The calling functions' error handling paths will cleanup the
		 * empty channel directory.
		 */
		kobject_put(kobj);
		dev_err(device, "Unable to set up channel sysfs files\n");
		return ret;
	}

	kobject_uevent(kobj, KOBJ_ADD);

	return 0;
}

/*
 * vmbus_remove_channel_attr_group - remove the channel's attribute group
 */
void vmbus_remove_channel_attr_group(struct vmbus_channel *channel)
{
	sysfs_remove_group(&channel->kobj, &vmbus_chan_group);
}

/*
 * vmbus_device_create - Creates and registers a new child device
 * on the vmbus.
 */
struct hv_device *vmbus_device_create(const guid_t *type,
				      const guid_t *instance,
				      struct vmbus_channel *channel)
{
	struct hv_device *child_device_obj;

	child_device_obj = kzalloc(sizeof(struct hv_device), GFP_KERNEL);
	if (!child_device_obj) {
		pr_err("Unable to allocate device object for child device\n");
		return NULL;
	}

	child_device_obj->channel = channel;
	guid_copy(&child_device_obj->dev_type, type);
	guid_copy(&child_device_obj->dev_instance, instance);
	child_device_obj->vendor_id = PCI_VENDOR_ID_MICROSOFT;

	return child_device_obj;
}

/*
 * vmbus_device_register - Register the child device
 */
int vmbus_device_register(struct hv_device *child_device_obj)
{
	struct kobject *kobj = &child_device_obj->device.kobj;
	int ret;

	dev_set_name(&child_device_obj->device, "%pUl",
		     &child_device_obj->channel->offermsg.offer.if_instance);

	child_device_obj->device.bus = &hv_bus;
	child_device_obj->device.parent = hv_dev;
	child_device_obj->device.release = vmbus_device_release;

	child_device_obj->device.dma_parms = &child_device_obj->dma_parms;
	child_device_obj->device.dma_mask = &child_device_obj->dma_mask;
	dma_set_mask(&child_device_obj->device, DMA_BIT_MASK(64));

	/*
	 * Register with the LDM. This will kick off the driver/device
	 * binding...which will eventually call vmbus_match() and vmbus_probe()
	 */
	ret = device_register(&child_device_obj->device);
	if (ret) {
		pr_err("Unable to register child device\n");
		put_device(&child_device_obj->device);
		return ret;
	}

	child_device_obj->channels_kset = kset_create_and_add("channels",
							      NULL, kobj);
	if (!child_device_obj->channels_kset) {
		ret = -ENOMEM;
		goto err_dev_unregister;
	}

	ret = vmbus_add_channel_kobj(child_device_obj,
				     child_device_obj->channel);
	if (ret) {
		pr_err("Unable to register primary channeln");
		goto err_kset_unregister;
	}
	hv_debug_add_dev_dir(child_device_obj);

	return 0;

err_kset_unregister:
	kset_unregister(child_device_obj->channels_kset);

err_dev_unregister:
	device_unregister(&child_device_obj->device);
	return ret;
}

/*
 * vmbus_device_unregister - Remove the specified child device
 * from the vmbus.
 */
void vmbus_device_unregister(struct hv_device *device_obj)
{
	pr_debug("child device %s unregistered\n",
		dev_name(&device_obj->device));

	kset_unregister(device_obj->channels_kset);

	/*
	 * Kick off the process of unregistering the device.
	 * This will call vmbus_remove() and eventually vmbus_device_release()
	 */
	device_unregister(&device_obj->device);
}
EXPORT_SYMBOL_GPL(vmbus_device_unregister);

#ifdef CONFIG_ACPI
/*
 * VMBUS is an acpi enumerated device. Get the information we
 * need from DSDT.
 */
static acpi_status vmbus_walk_resources(struct acpi_resource *res, void *ctx)
{
	resource_size_t start = 0;
	resource_size_t end = 0;
	struct resource *new_res;
	struct resource **old_res = &hyperv_mmio;
	struct resource **prev_res = NULL;
	struct resource r;

	switch (res->type) {

	/*
	 * "Address" descriptors are for bus windows. Ignore
	 * "memory" descriptors, which are for registers on
	 * devices.
	 */
	case ACPI_RESOURCE_TYPE_ADDRESS32:
		start = res->data.address32.address.minimum;
		end = res->data.address32.address.maximum;
		break;

	case ACPI_RESOURCE_TYPE_ADDRESS64:
		start = res->data.address64.address.minimum;
		end = res->data.address64.address.maximum;
		break;

	/*
	 * The IRQ information is needed only on ARM64, which Hyper-V
	 * sets up in the extended format. IRQ information is present
	 * on x86/x64 in the non-extended format but it is not used by
	 * Linux. So don't bother checking for the non-extended format.
	 */
	case ACPI_RESOURCE_TYPE_EXTENDED_IRQ:
		if (!acpi_dev_resource_interrupt(res, 0, &r)) {
			pr_err("Unable to parse Hyper-V ACPI interrupt\n");
			return AE_ERROR;
		}
		/* ARM64 INTID for VMbus */
		vmbus_interrupt = res->data.extended_irq.interrupts[0];
		/* Linux IRQ number */
		vmbus_irq = r.start;
		return AE_OK;

	default:
		/* Unused resource type */
		return AE_OK;

	}
	/*
	 * Ignore ranges that are below 1MB, as they're not
	 * necessary or useful here.
	 */
	if (end < 0x100000)
		return AE_OK;

	new_res = kzalloc(sizeof(*new_res), GFP_ATOMIC);
	if (!new_res)
		return AE_NO_MEMORY;

	/* If this range overlaps the virtual TPM, truncate it. */
	if (end > VTPM_BASE_ADDRESS && start < VTPM_BASE_ADDRESS)
		end = VTPM_BASE_ADDRESS;

	new_res->name = "hyperv mmio";
	new_res->flags = IORESOURCE_MEM;
	new_res->start = start;
	new_res->end = end;

	/*
	 * If two ranges are adjacent, merge them.
	 */
	do {
		if (!*old_res) {
			*old_res = new_res;
			break;
		}

		if (((*old_res)->end + 1) == new_res->start) {
			(*old_res)->end = new_res->end;
			kfree(new_res);
			break;
		}

		if ((*old_res)->start == new_res->end + 1) {
			(*old_res)->start = new_res->start;
			kfree(new_res);
			break;
		}

		if ((*old_res)->start > new_res->end) {
			new_res->sibling = *old_res;
			if (prev_res)
				(*prev_res)->sibling = new_res;
			*old_res = new_res;
			break;
		}

		prev_res = old_res;
		old_res = &(*old_res)->sibling;

	} while (1);

	return AE_OK;
}
#endif

static void vmbus_mmio_remove(void)
{
	struct resource *cur_res;
	struct resource *next_res;

	if (hyperv_mmio) {
		if (fb_mmio) {
			__release_region(hyperv_mmio, fb_mmio->start,
					 resource_size(fb_mmio));
			fb_mmio = NULL;
		}

		for (cur_res = hyperv_mmio; cur_res; cur_res = next_res) {
			next_res = cur_res->sibling;
			kfree(cur_res);
		}
	}
}

static void __maybe_unused vmbus_reserve_fb(void)
{
	resource_size_t start = 0, size;
	struct pci_dev *pdev;

	if (efi_enabled(EFI_BOOT)) {
		/* Gen2 VM: get FB base from EFI framebuffer */
		if (IS_ENABLED(CONFIG_SYSFB)) {
			start = screen_info.lfb_base;
			size = max_t(__u32, screen_info.lfb_size, 0x800000);
		}
	} else {
		/* Gen1 VM: get FB base from PCI */
		pdev = pci_get_device(PCI_VENDOR_ID_MICROSOFT,
				      PCI_DEVICE_ID_HYPERV_VIDEO, NULL);
		if (!pdev)
			return;

		if (pdev->resource[0].flags & IORESOURCE_MEM) {
			start = pci_resource_start(pdev, 0);
			size = pci_resource_len(pdev, 0);
		}

		/*
		 * Release the PCI device so hyperv_drm or hyperv_fb driver can
		 * grab it later.
		 */
		pci_dev_put(pdev);
	}

	if (!start)
		return;

	/*
	 * Make a claim for the frame buffer in the resource tree under the
	 * first node, which will be the one below 4GB.  The length seems to
	 * be underreported, particularly in a Generation 1 VM.  So start out
	 * reserving a larger area and make it smaller until it succeeds.
	 */
	for (; !fb_mmio && (size >= 0x100000); size >>= 1)
		fb_mmio = __request_region(hyperv_mmio, start, size, fb_mmio_name, 0);
}

/**
 * vmbus_allocate_mmio() - Pick a memory-mapped I/O range.
 * @new:		If successful, supplied a pointer to the
 *			allocated MMIO space.
 * @device_obj:		Identifies the caller
 * @min:		Minimum guest physical address of the
 *			allocation
 * @max:		Maximum guest physical address
 * @size:		Size of the range to be allocated
 * @align:		Alignment of the range to be allocated
 * @fb_overlap_ok:	Whether this allocation can be allowed
 *			to overlap the video frame buffer.
 *
 * This function walks the resources granted to VMBus by the
 * _CRS object in the ACPI namespace underneath the parent
 * "bridge" whether that's a root PCI bus in the Generation 1
 * case or a Module Device in the Generation 2 case.  It then
 * attempts to allocate from the global MMIO pool in a way that
 * matches the constraints supplied in these parameters and by
 * that _CRS.
 *
 * Return: 0 on success, -errno on failure
 */
int vmbus_allocate_mmio(struct resource **new, struct hv_device *device_obj,
			resource_size_t min, resource_size_t max,
			resource_size_t size, resource_size_t align,
			bool fb_overlap_ok)
{
	struct resource *iter, *shadow;
	resource_size_t range_min, range_max, start, end;
	const char *dev_n = dev_name(&device_obj->device);
	int retval;

	retval = -ENXIO;
	mutex_lock(&hyperv_mmio_lock);

	/*
	 * If overlaps with frame buffers are allowed, then first attempt to
	 * make the allocation from within the reserved region.  Because it
	 * is already reserved, no shadow allocation is necessary.
	 */
	if (fb_overlap_ok && fb_mmio && !(min > fb_mmio->end) &&
	    !(max < fb_mmio->start)) {

		range_min = fb_mmio->start;
		range_max = fb_mmio->end;
		start = (range_min + align - 1) & ~(align - 1);
		for (; start + size - 1 <= range_max; start += align) {
			*new = request_mem_region_exclusive(start, size, dev_n);
			if (*new) {
				retval = 0;
				goto exit;
			}
		}
	}

	for (iter = hyperv_mmio; iter; iter = iter->sibling) {
		if ((iter->start >= max) || (iter->end <= min))
			continue;

		range_min = iter->start;
		range_max = iter->end;
		start = (range_min + align - 1) & ~(align - 1);
		for (; start + size - 1 <= range_max; start += align) {
			end = start + size - 1;

			/* Skip the whole fb_mmio region if not fb_overlap_ok */
			if (!fb_overlap_ok && fb_mmio &&
			    (((start >= fb_mmio->start) && (start <= fb_mmio->end)) ||
			     ((end >= fb_mmio->start) && (end <= fb_mmio->end))))
				continue;

			shadow = __request_region(iter, start, size, NULL,
						  IORESOURCE_BUSY);
			if (!shadow)
				continue;

			*new = request_mem_region_exclusive(start, size, dev_n);
			if (*new) {
				shadow->name = (char *)*new;
				retval = 0;
				goto exit;
			}

			__release_region(iter, start, size);
		}
	}

exit:
	mutex_unlock(&hyperv_mmio_lock);
	return retval;
}
EXPORT_SYMBOL_GPL(vmbus_allocate_mmio);

/**
 * vmbus_free_mmio() - Free a memory-mapped I/O range.
 * @start:		Base address of region to release.
 * @size:		Size of the range to be allocated
 *
 * This function releases anything requested by
 * vmbus_mmio_allocate().
 */
void vmbus_free_mmio(resource_size_t start, resource_size_t size)
{
	struct resource *iter;

	mutex_lock(&hyperv_mmio_lock);

	/*
	 * If all bytes of the MMIO range to be released are within the
	 * special case fb_mmio shadow region, skip releasing the shadow
	 * region since no corresponding __request_region() was done
	 * in vmbus_allocate_mmio().
	 */
	if (fb_mmio && start >= fb_mmio->start &&
	    (start + size - 1 <= fb_mmio->end))
		goto skip_shadow_release;

	for (iter = hyperv_mmio; iter; iter = iter->sibling) {
		if ((iter->start >= start + size) || (iter->end <= start))
			continue;

		__release_region(iter, start, size);
	}

skip_shadow_release:
	release_mem_region(start, size);
	mutex_unlock(&hyperv_mmio_lock);

}
EXPORT_SYMBOL_GPL(vmbus_free_mmio);

#ifdef CONFIG_ACPI
static int vmbus_acpi_add(struct platform_device *pdev)
{
	acpi_status result;
	int ret_val = -ENODEV;
	struct acpi_device *ancestor;
	struct acpi_device *device = ACPI_COMPANION(&pdev->dev);

	hv_dev = &device->dev;

	/*
	 * Older versions of Hyper-V for ARM64 fail to include the _CCA
	 * method on the top level VMbus device in the DSDT. But devices
	 * are hardware coherent in all current Hyper-V use cases, so fix
	 * up the ACPI device to behave as if _CCA is present and indicates
	 * hardware coherence.
	 */
	ACPI_COMPANION_SET(&device->dev, device);
	if (IS_ENABLED(CONFIG_ACPI_CCA_REQUIRED) &&
	    device_get_dma_attr(&device->dev) == DEV_DMA_NOT_SUPPORTED) {
		pr_info("No ACPI _CCA found; assuming coherent device I/O\n");
		device->flags.cca_seen = true;
		device->flags.coherent_dma = true;
	}

	result = acpi_walk_resources(device->handle, METHOD_NAME__CRS,
					vmbus_walk_resources, NULL);

	if (ACPI_FAILURE(result))
		goto acpi_walk_err;
	/*
	 * Some ancestor of the vmbus acpi device (Gen1 or Gen2
	 * firmware) is the VMOD that has the mmio ranges. Get that.
	 */
	for (ancestor = acpi_dev_parent(device);
	     ancestor && ancestor->handle != ACPI_ROOT_OBJECT;
	     ancestor = acpi_dev_parent(ancestor)) {
		result = acpi_walk_resources(ancestor->handle, METHOD_NAME__CRS,
					     vmbus_walk_resources, NULL);

		if (ACPI_FAILURE(result))
			continue;
		if (hyperv_mmio) {
			vmbus_reserve_fb();
			break;
		}
	}
	ret_val = 0;

acpi_walk_err:
	if (ret_val)
		vmbus_mmio_remove();
	return ret_val;
}
#else
static int vmbus_acpi_add(struct platform_device *pdev)
{
	return 0;
}
#endif

static int vmbus_device_add(struct platform_device *pdev)
{
	struct resource **cur_res = &hyperv_mmio;
	struct of_range range;
	struct of_range_parser parser;
	struct device_node *np = pdev->dev.of_node;
	int ret;

	hv_dev = &pdev->dev;

	ret = of_range_parser_init(&parser, np);
	if (ret)
		return ret;

	for_each_of_range(&parser, &range) {
		struct resource *res;

		res = kzalloc(sizeof(*res), GFP_KERNEL);
		if (!res) {
			vmbus_mmio_remove();
			return -ENOMEM;
		}

		res->name = "hyperv mmio";
		res->flags = range.flags;
		res->start = range.cpu_addr;
		res->end = range.cpu_addr + range.size;

		*cur_res = res;
		cur_res = &res->sibling;
	}

	return ret;
}

static int vmbus_platform_driver_probe(struct platform_device *pdev)
{
	if (acpi_disabled)
		return vmbus_device_add(pdev);
	else
		return vmbus_acpi_add(pdev);
}

static void vmbus_platform_driver_remove(struct platform_device *pdev)
{
	vmbus_mmio_remove();
}

#ifdef CONFIG_PM_SLEEP
static int vmbus_bus_suspend(struct device *dev)
{
	struct hv_per_cpu_context *hv_cpu = per_cpu_ptr(
			hv_context.cpu_context, VMBUS_CONNECT_CPU);
	struct vmbus_channel *channel, *sc;

	tasklet_disable(&hv_cpu->msg_dpc);
	vmbus_connection.ignore_any_offer_msg = true;
	/* The tasklet_enable() takes care of providing a memory barrier */
	tasklet_enable(&hv_cpu->msg_dpc);

	/* Drain all the workqueues as we are in suspend */
	drain_workqueue(vmbus_connection.rescind_work_queue);
	drain_workqueue(vmbus_connection.work_queue);
	drain_workqueue(vmbus_connection.handle_primary_chan_wq);
	drain_workqueue(vmbus_connection.handle_sub_chan_wq);

	mutex_lock(&vmbus_connection.channel_mutex);
	list_for_each_entry(channel, &vmbus_connection.chn_list, listentry) {
		if (!is_hvsock_channel(channel))
			continue;

		vmbus_force_channel_rescinded(channel);
	}
	mutex_unlock(&vmbus_connection.channel_mutex);

	/*
	 * Wait until all the sub-channels and hv_sock channels have been
	 * cleaned up. Sub-channels should be destroyed upon suspend, otherwise
	 * they would conflict with the new sub-channels that will be created
	 * in the resume path. hv_sock channels should also be destroyed, but
	 * a hv_sock channel of an established hv_sock connection can not be
	 * really destroyed since it may still be referenced by the userspace
	 * application, so we just force the hv_sock channel to be rescinded
	 * by vmbus_force_channel_rescinded(), and the userspace application
	 * will thoroughly destroy the channel after hibernation.
	 *
	 * Note: the counter nr_chan_close_on_suspend may never go above 0 if
	 * the VM has no sub-channel and hv_sock channel, e.g. a 1-vCPU VM.
	 */
	if (atomic_read(&vmbus_connection.nr_chan_close_on_suspend) > 0)
		wait_for_completion(&vmbus_connection.ready_for_suspend_event);

	mutex_lock(&vmbus_connection.channel_mutex);

	list_for_each_entry(channel, &vmbus_connection.chn_list, listentry) {
		/*
		 * Remove the channel from the array of channels and invalidate
		 * the channel's relid.  Upon resume, vmbus_onoffer() will fix
		 * up the relid (and other fields, if necessary) and add the
		 * channel back to the array.
		 */
		vmbus_channel_unmap_relid(channel);
		channel->offermsg.child_relid = INVALID_RELID;

		if (is_hvsock_channel(channel)) {
			if (!channel->rescind) {
				pr_err("hv_sock channel not rescinded!\n");
				WARN_ON_ONCE(1);
			}
			continue;
		}

		list_for_each_entry(sc, &channel->sc_list, sc_list) {
			pr_err("Sub-channel not deleted!\n");
			WARN_ON_ONCE(1);
		}
	}

	mutex_unlock(&vmbus_connection.channel_mutex);

	vmbus_initiate_unload(false);

	return 0;
}

static int vmbus_bus_resume(struct device *dev)
{
	struct vmbus_channel *channel;
	struct vmbus_channel_msginfo *msginfo;
	size_t msgsize;
	int ret;

	vmbus_connection.ignore_any_offer_msg = false;

	/*
	 * We only use the 'vmbus_proto_version', which was in use before
	 * hibernation, to re-negotiate with the host.
	 */
	if (!vmbus_proto_version) {
		pr_err("Invalid proto version = 0x%x\n", vmbus_proto_version);
		return -EINVAL;
	}

	msgsize = sizeof(*msginfo) +
		  sizeof(struct vmbus_channel_initiate_contact);

	msginfo = kzalloc(msgsize, GFP_KERNEL);

	if (msginfo == NULL)
		return -ENOMEM;

	ret = vmbus_negotiate_version(msginfo, vmbus_proto_version);

	kfree(msginfo);

	if (ret != 0)
		return ret;

	vmbus_request_offers();

	mutex_lock(&vmbus_connection.channel_mutex);
	list_for_each_entry(channel, &vmbus_connection.chn_list, listentry) {
		if (channel->offermsg.child_relid != INVALID_RELID)
			continue;

		/* hvsock channels are not expected to be present. */
		if (is_hvsock_channel(channel))
			continue;

		pr_err("channel %pUl/%pUl not present after resume.\n",
		       &channel->offermsg.offer.if_type,
		       &channel->offermsg.offer.if_instance);
		/* ToDo: Cleanup these channels here */
	}
	mutex_unlock(&vmbus_connection.channel_mutex);

	/* Reset the event for the next suspend. */
	reinit_completion(&vmbus_connection.ready_for_suspend_event);

	return 0;
}
#else
#define vmbus_bus_suspend NULL
#define vmbus_bus_resume NULL
#endif /* CONFIG_PM_SLEEP */

static const __maybe_unused struct of_device_id vmbus_of_match[] = {
	{
		.compatible = "microsoft,vmbus",
	},
	{
		/* sentinel */
	},
};
MODULE_DEVICE_TABLE(of, vmbus_of_match);

static const __maybe_unused struct acpi_device_id vmbus_acpi_device_ids[] = {
	{"VMBUS", 0},
	{"VMBus", 0},
	{"", 0},
};
MODULE_DEVICE_TABLE(acpi, vmbus_acpi_device_ids);

/*
 * Note: we must use the "no_irq" ops, otherwise hibernation can not work with
 * PCI device assignment, because "pci_dev_pm_ops" uses the "noirq" ops: in
 * the resume path, the pci "noirq" restore op runs before "non-noirq" op (see
 * resume_target_kernel() -> dpm_resume_start(), and hibernation_restore() ->
 * dpm_resume_end()). This means vmbus_bus_resume() and the pci-hyperv's
 * resume callback must also run via the "noirq" ops.
 *
 * Set suspend_noirq/resume_noirq to NULL for Suspend-to-Idle: see the comment
 * earlier in this file before vmbus_pm.
 */

static const struct dev_pm_ops vmbus_bus_pm = {
	.suspend_noirq	= NULL,
	.resume_noirq	= NULL,
	.freeze_noirq	= vmbus_bus_suspend,
	.thaw_noirq	= vmbus_bus_resume,
	.poweroff_noirq	= vmbus_bus_suspend,
	.restore_noirq	= vmbus_bus_resume
};

static struct platform_driver vmbus_platform_driver = {
	.probe = vmbus_platform_driver_probe,
	.remove = vmbus_platform_driver_remove,
	.driver = {
		.name = "vmbus",
		.acpi_match_table = ACPI_PTR(vmbus_acpi_device_ids),
		.of_match_table = of_match_ptr(vmbus_of_match),
		.pm = &vmbus_bus_pm,
		.probe_type = PROBE_FORCE_SYNCHRONOUS,
	}
};

static void hv_kexec_handler(void)
{
	hv_stimer_global_cleanup();
	vmbus_initiate_unload(false);
	/* Make sure conn_state is set as hv_synic_cleanup checks for it */
	mb();
	cpuhp_remove_state(hyperv_cpuhp_online);
};

static void hv_crash_handler(struct pt_regs *regs)
{
	int cpu;

	vmbus_initiate_unload(true);
	/*
	 * In crash handler we can't schedule synic cleanup for all CPUs,
	 * doing the cleanup for current CPU only. This should be sufficient
	 * for kdump.
	 */
	cpu = smp_processor_id();
	hv_stimer_cleanup(cpu);
	hv_synic_disable_regs(cpu);
};

static int hv_synic_suspend(void)
{
	/*
	 * When we reach here, all the non-boot CPUs have been offlined.
	 * If we're in a legacy configuration where stimer Direct Mode is
	 * not enabled, the stimers on the non-boot CPUs have been unbound
	 * in hv_synic_cleanup() -> hv_stimer_legacy_cleanup() ->
	 * hv_stimer_cleanup() -> clockevents_unbind_device().
	 *
	 * hv_synic_suspend() only runs on CPU0 with interrupts disabled.
	 * Here we do not call hv_stimer_legacy_cleanup() on CPU0 because:
	 * 1) it's unnecessary as interrupts remain disabled between
	 * syscore_suspend() and syscore_resume(): see create_image() and
	 * resume_target_kernel()
	 * 2) the stimer on CPU0 is automatically disabled later by
	 * syscore_suspend() -> timekeeping_suspend() -> tick_suspend() -> ...
	 * -> clockevents_shutdown() -> ... -> hv_ce_shutdown()
	 * 3) a warning would be triggered if we call
	 * clockevents_unbind_device(), which may sleep, in an
	 * interrupts-disabled context.
	 */

	hv_synic_disable_regs(0);

	return 0;
}

static void hv_synic_resume(void)
{
	hv_synic_enable_regs(0);

	/*
	 * Note: we don't need to call hv_stimer_init(0), because the timer
	 * on CPU0 is not unbound in hv_synic_suspend(), and the timer is
	 * automatically re-enabled in timekeeping_resume().
	 */
}

/* The callbacks run only on CPU0, with irqs_disabled. */
static struct syscore_ops hv_synic_syscore_ops = {
	.suspend = hv_synic_suspend,
	.resume = hv_synic_resume,
};

static int __init hv_acpi_init(void)
{
	int ret;

	if (!hv_is_hyperv_initialized())
		return -ENODEV;

	if (hv_root_partition() && !hv_nested)
		return 0;

	/*
	 * Get ACPI resources first.
	 */
	ret = platform_driver_register(&vmbus_platform_driver);
	if (ret)
		return ret;

	if (!hv_dev) {
		ret = -ENODEV;
		goto cleanup;
	}

	/*
	 * If we're on an architecture with a hardcoded hypervisor
	 * vector (i.e. x86/x64), override the VMbus interrupt found
	 * in the ACPI tables. Ensure vmbus_irq is not set since the
	 * normal Linux IRQ mechanism is not used in this case.
	 */
#ifdef HYPERVISOR_CALLBACK_VECTOR
	vmbus_interrupt = HYPERVISOR_CALLBACK_VECTOR;
	vmbus_irq = -1;
#endif

	hv_debug_init();

	ret = vmbus_bus_init();
	if (ret)
		goto cleanup;

	hv_setup_kexec_handler(hv_kexec_handler);
	hv_setup_crash_handler(hv_crash_handler);

	register_syscore_ops(&hv_synic_syscore_ops);

	return 0;

cleanup:
	platform_driver_unregister(&vmbus_platform_driver);
	hv_dev = NULL;
	return ret;
}

static void __exit vmbus_exit(void)
{
	int cpu;

	unregister_syscore_ops(&hv_synic_syscore_ops);

	hv_remove_kexec_handler();
	hv_remove_crash_handler();
	vmbus_connection.conn_state = DISCONNECTED;
	hv_stimer_global_cleanup();
	vmbus_disconnect();
	if (vmbus_irq == -1) {
		hv_remove_vmbus_handler();
	} else {
		free_percpu_irq(vmbus_irq, vmbus_evt);
		free_percpu(vmbus_evt);
	}
	for_each_online_cpu(cpu) {
		struct hv_per_cpu_context *hv_cpu
			= per_cpu_ptr(hv_context.cpu_context, cpu);

		tasklet_kill(&hv_cpu->msg_dpc);
	}
	hv_debug_rm_all_dir();

	vmbus_free_channels();
	kfree(vmbus_connection.channels);

	/*
	 * The vmbus panic notifier is always registered, hence we should
	 * also unconditionally unregister it here as well.
	 */
	atomic_notifier_chain_unregister(&panic_notifier_list,
					&hyperv_panic_vmbus_unload_block);

	bus_unregister(&hv_bus);

	cpuhp_remove_state(hyperv_cpuhp_online);
	hv_synic_free();
	platform_driver_unregister(&vmbus_platform_driver);
}


MODULE_LICENSE("GPL");
MODULE_DESCRIPTION("Microsoft Hyper-V VMBus Driver");

subsys_initcall(hv_acpi_init);
module_exit(vmbus_exit);<|MERGE_RESOLUTION|>--- conflicted
+++ resolved
@@ -1820,10 +1820,6 @@
 		.name = "ring",
 		.mode = 0600,
 	},
-<<<<<<< HEAD
-	.size = 2 * SZ_2M,
-=======
->>>>>>> fc85704c
 	.mmap = hv_mmap_ring_buffer_wrapper,
 };
 static struct attribute *vmbus_chan_attrs[] = {
@@ -1883,8 +1879,6 @@
 	return attr->attr.mode;
 }
 
-<<<<<<< HEAD
-=======
 static size_t vmbus_chan_bin_size(struct kobject *kobj,
 				  const struct bin_attribute *bin_attr, int a)
 {
@@ -1894,16 +1888,12 @@
 	return channel->ringbuffer_pagecount << PAGE_SHIFT;
 }
 
->>>>>>> fc85704c
 static const struct attribute_group vmbus_chan_group = {
 	.attrs = vmbus_chan_attrs,
 	.bin_attrs = vmbus_chan_bin_attrs,
 	.is_visible = vmbus_chan_attr_is_visible,
 	.is_bin_visible = vmbus_chan_bin_attr_is_visible,
-<<<<<<< HEAD
-=======
 	.bin_size = vmbus_chan_bin_size,
->>>>>>> fc85704c
 };
 
 static const struct kobj_type vmbus_chan_ktype = {
