--- conflicted
+++ resolved
@@ -317,18 +317,12 @@
 
 	if (!hv_dev->channel)
 		return -ENODEV;
-<<<<<<< HEAD
-	if (hv_dev->channel->state != CHANNEL_OPENED_STATE)
-		return -EINVAL;
-	hv_ringbuffer_get_debuginfo(&hv_dev->channel->outbound, &outbound);
-=======
 
 	ret = hv_ringbuffer_get_debuginfo(&hv_dev->channel->outbound,
 					  &outbound);
 	if (ret < 0)
 		return ret;
 
->>>>>>> f17b5f06
 	return sprintf(buf, "%d\n", outbound.current_interrupt_mask);
 }
 static DEVICE_ATTR_RO(out_intr_mask);
@@ -342,17 +336,11 @@
 
 	if (!hv_dev->channel)
 		return -ENODEV;
-<<<<<<< HEAD
-	if (hv_dev->channel->state != CHANNEL_OPENED_STATE)
-		return -EINVAL;
-	hv_ringbuffer_get_debuginfo(&hv_dev->channel->outbound, &outbound);
-=======
 
 	ret = hv_ringbuffer_get_debuginfo(&hv_dev->channel->outbound,
 					  &outbound);
 	if (ret < 0)
 		return ret;
->>>>>>> f17b5f06
 	return sprintf(buf, "%d\n", outbound.current_read_index);
 }
 static DEVICE_ATTR_RO(out_read_index);
@@ -367,17 +355,11 @@
 
 	if (!hv_dev->channel)
 		return -ENODEV;
-<<<<<<< HEAD
-	if (hv_dev->channel->state != CHANNEL_OPENED_STATE)
-		return -EINVAL;
-	hv_ringbuffer_get_debuginfo(&hv_dev->channel->outbound, &outbound);
-=======
 
 	ret = hv_ringbuffer_get_debuginfo(&hv_dev->channel->outbound,
 					  &outbound);
 	if (ret < 0)
 		return ret;
->>>>>>> f17b5f06
 	return sprintf(buf, "%d\n", outbound.current_write_index);
 }
 static DEVICE_ATTR_RO(out_write_index);
@@ -392,17 +374,11 @@
 
 	if (!hv_dev->channel)
 		return -ENODEV;
-<<<<<<< HEAD
-	if (hv_dev->channel->state != CHANNEL_OPENED_STATE)
-		return -EINVAL;
-	hv_ringbuffer_get_debuginfo(&hv_dev->channel->outbound, &outbound);
-=======
 
 	ret = hv_ringbuffer_get_debuginfo(&hv_dev->channel->outbound,
 					  &outbound);
 	if (ret < 0)
 		return ret;
->>>>>>> f17b5f06
 	return sprintf(buf, "%d\n", outbound.bytes_avail_toread);
 }
 static DEVICE_ATTR_RO(out_read_bytes_avail);
@@ -417,17 +393,11 @@
 
 	if (!hv_dev->channel)
 		return -ENODEV;
-<<<<<<< HEAD
-	if (hv_dev->channel->state != CHANNEL_OPENED_STATE)
-		return -EINVAL;
-	hv_ringbuffer_get_debuginfo(&hv_dev->channel->outbound, &outbound);
-=======
 
 	ret = hv_ringbuffer_get_debuginfo(&hv_dev->channel->outbound,
 					  &outbound);
 	if (ret < 0)
 		return ret;
->>>>>>> f17b5f06
 	return sprintf(buf, "%d\n", outbound.bytes_avail_towrite);
 }
 static DEVICE_ATTR_RO(out_write_bytes_avail);
@@ -441,17 +411,11 @@
 
 	if (!hv_dev->channel)
 		return -ENODEV;
-<<<<<<< HEAD
-	if (hv_dev->channel->state != CHANNEL_OPENED_STATE)
-		return -EINVAL;
-	hv_ringbuffer_get_debuginfo(&hv_dev->channel->inbound, &inbound);
-=======
 
 	ret = hv_ringbuffer_get_debuginfo(&hv_dev->channel->inbound, &inbound);
 	if (ret < 0)
 		return ret;
 
->>>>>>> f17b5f06
 	return sprintf(buf, "%d\n", inbound.current_interrupt_mask);
 }
 static DEVICE_ATTR_RO(in_intr_mask);
@@ -465,17 +429,11 @@
 
 	if (!hv_dev->channel)
 		return -ENODEV;
-<<<<<<< HEAD
-	if (hv_dev->channel->state != CHANNEL_OPENED_STATE)
-		return -EINVAL;
-	hv_ringbuffer_get_debuginfo(&hv_dev->channel->inbound, &inbound);
-=======
 
 	ret = hv_ringbuffer_get_debuginfo(&hv_dev->channel->inbound, &inbound);
 	if (ret < 0)
 		return ret;
 
->>>>>>> f17b5f06
 	return sprintf(buf, "%d\n", inbound.current_read_index);
 }
 static DEVICE_ATTR_RO(in_read_index);
@@ -489,17 +447,11 @@
 
 	if (!hv_dev->channel)
 		return -ENODEV;
-<<<<<<< HEAD
-	if (hv_dev->channel->state != CHANNEL_OPENED_STATE)
-		return -EINVAL;
-	hv_ringbuffer_get_debuginfo(&hv_dev->channel->inbound, &inbound);
-=======
 
 	ret = hv_ringbuffer_get_debuginfo(&hv_dev->channel->inbound, &inbound);
 	if (ret < 0)
 		return ret;
 
->>>>>>> f17b5f06
 	return sprintf(buf, "%d\n", inbound.current_write_index);
 }
 static DEVICE_ATTR_RO(in_write_index);
@@ -514,17 +466,11 @@
 
 	if (!hv_dev->channel)
 		return -ENODEV;
-<<<<<<< HEAD
-	if (hv_dev->channel->state != CHANNEL_OPENED_STATE)
-		return -EINVAL;
-	hv_ringbuffer_get_debuginfo(&hv_dev->channel->inbound, &inbound);
-=======
 
 	ret = hv_ringbuffer_get_debuginfo(&hv_dev->channel->inbound, &inbound);
 	if (ret < 0)
 		return ret;
 
->>>>>>> f17b5f06
 	return sprintf(buf, "%d\n", inbound.bytes_avail_toread);
 }
 static DEVICE_ATTR_RO(in_read_bytes_avail);
@@ -539,17 +485,11 @@
 
 	if (!hv_dev->channel)
 		return -ENODEV;
-<<<<<<< HEAD
-	if (hv_dev->channel->state != CHANNEL_OPENED_STATE)
-		return -EINVAL;
-	hv_ringbuffer_get_debuginfo(&hv_dev->channel->inbound, &inbound);
-=======
 
 	ret = hv_ringbuffer_get_debuginfo(&hv_dev->channel->inbound, &inbound);
 	if (ret < 0)
 		return ret;
 
->>>>>>> f17b5f06
 	return sprintf(buf, "%d\n", inbound.bytes_avail_towrite);
 }
 static DEVICE_ATTR_RO(in_write_bytes_avail);
