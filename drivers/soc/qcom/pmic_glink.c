--- conflicted
+++ resolved
@@ -13,11 +13,8 @@
 #include <linux/soc/qcom/pdr.h>
 #include <linux/soc/qcom/pmic_glink.h>
 #include <linux/spinlock.h>
-<<<<<<< HEAD
-=======
 
 #define PMIC_GLINK_SEND_TIMEOUT (5 * HZ)
->>>>>>> a6ad5510
 
 enum {
 	PMIC_GLINK_CLIENT_BATT = 0,
@@ -316,13 +313,6 @@
 		return -EINVAL;
 
 	pg->client_mask = *match_data;
-
-	pg->pdr = pdr_handle_alloc(pmic_glink_pdr_callback, pg);
-	if (IS_ERR(pg->pdr)) {
-		ret = dev_err_probe(&pdev->dev, PTR_ERR(pg->pdr),
-				    "failed to initialize pdr\n");
-		return ret;
-	}
 
 	pg->pdr = pdr_handle_alloc(pmic_glink_pdr_callback, pg);
 	if (IS_ERR(pg->pdr)) {
