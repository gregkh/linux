// SPDX-License-Identifier: GPL-2.0-only
/*
 * Copyright (c) 2019-2020, The Linux Foundation. All rights reserved.
 * Copyright (c) 2022, Linaro Ltd
 */
#include <linux/auxiliary_bus.h>
#include <linux/bitfield.h>
#include <linux/module.h>
#include <linux/of.h>
#include <linux/of_device.h>
#include <linux/mutex.h>
#include <linux/property.h>
#include <linux/soc/qcom/pdr.h>
#include <drm/bridge/aux-bridge.h>

#include <linux/usb/typec_altmode.h>
#include <linux/usb/typec_dp.h>
#include <linux/usb/typec_mux.h>
#include <linux/usb/typec_retimer.h>

#include <linux/soc/qcom/pmic_glink.h>

#define PMIC_GLINK_MAX_PORTS	3

#define USBC_SC8180X_NOTIFY_IND	0x13
#define USBC_CMD_WRITE_REQ      0x15
#define USBC_NOTIFY_IND		0x16

#define ALTMODE_PAN_EN		0x10
#define ALTMODE_PAN_ACK		0x11

struct usbc_write_req {
	struct pmic_glink_hdr   hdr;
	__le32 cmd;
	__le32 arg;
	__le32 reserved;
};

#define NOTIFY_PAYLOAD_SIZE 16
struct usbc_notify {
	struct pmic_glink_hdr hdr;
	char payload[NOTIFY_PAYLOAD_SIZE];
	u32 reserved;
};

struct usbc_sc8180x_notify {
	struct pmic_glink_hdr hdr;
	__le32 notification;
	__le32 reserved[2];
};

enum pmic_glink_altmode_pin_assignment {
	DPAM_HPD_OUT,
	DPAM_HPD_A,
	DPAM_HPD_B,
	DPAM_HPD_C,
	DPAM_HPD_D,
	DPAM_HPD_E,
	DPAM_HPD_F,
};

struct pmic_glink_altmode;

#define work_to_altmode_port(w) container_of((w), struct pmic_glink_altmode_port, work)

struct pmic_glink_altmode_port {
	struct pmic_glink_altmode *altmode;
	unsigned int index;

	struct typec_switch *typec_switch;
	struct typec_mux *typec_mux;
	struct typec_mux_state state;
	struct typec_retimer *typec_retimer;
	struct typec_retimer_state retimer_state;
	struct typec_altmode dp_alt;

	struct work_struct work;

	struct auxiliary_device *bridge;

	enum typec_orientation orientation;
	u16 svid;
	u8 dp_data;
	u8 mode;
	u8 hpd_state;
	u8 hpd_irq;
};

#define work_to_altmode(w) container_of((w), struct pmic_glink_altmode, enable_work)

struct pmic_glink_altmode {
	struct device *dev;

	unsigned int owner_id;

	/* To synchronize WRITE_REQ acks */
	struct mutex lock;

	struct completion pan_ack;
	struct pmic_glink_client *client;

	struct work_struct enable_work;

	struct pmic_glink_altmode_port ports[PMIC_GLINK_MAX_PORTS];
};

static int pmic_glink_altmode_request(struct pmic_glink_altmode *altmode, u32 cmd, u32 arg)
{
	struct usbc_write_req req = {};
	unsigned long left;
	int ret;

	/*
	 * The USBC_CMD_WRITE_REQ ack doesn't identify the request, so wait for
	 * one ack at a time.
	 */
	mutex_lock(&altmode->lock);

	req.hdr.owner = cpu_to_le32(altmode->owner_id);
	req.hdr.type = cpu_to_le32(PMIC_GLINK_REQ_RESP);
	req.hdr.opcode = cpu_to_le32(USBC_CMD_WRITE_REQ);
	req.cmd = cpu_to_le32(cmd);
	req.arg = cpu_to_le32(arg);

	ret = pmic_glink_send(altmode->client, &req, sizeof(req));
	if (ret) {
		dev_err(altmode->dev, "failed to send altmode request: %#x (%d)\n", cmd, ret);
		goto out_unlock;
	}

	left = wait_for_completion_timeout(&altmode->pan_ack, 5 * HZ);
	if (!left) {
		dev_err(altmode->dev, "timeout waiting for altmode request ack for: %#x\n", cmd);
		ret = -ETIMEDOUT;
	}

out_unlock:
	mutex_unlock(&altmode->lock);
	return ret;
}

static void pmic_glink_altmode_enable_dp(struct pmic_glink_altmode *altmode,
					 struct pmic_glink_altmode_port *port,
					 u8 mode, bool hpd_state,
					 bool hpd_irq)
{
	struct typec_displayport_data dp_data = {};
	int ret;

	dp_data.status = DP_STATUS_ENABLED;
	if (hpd_state)
		dp_data.status |= DP_STATUS_HPD_STATE;
	if (hpd_irq)
		dp_data.status |= DP_STATUS_IRQ_HPD;
	dp_data.conf = DP_CONF_SET_PIN_ASSIGN(mode);

	port->state.alt = &port->dp_alt;
	port->state.data = &dp_data;
	port->state.mode = TYPEC_MODAL_STATE(mode);

	ret = typec_mux_set(port->typec_mux, &port->state);
	if (ret)
		dev_err(altmode->dev, "failed to switch mux to DP: %d\n", ret);

	port->retimer_state.alt = &port->dp_alt;
	port->retimer_state.data = &dp_data;
	port->retimer_state.mode = TYPEC_MODAL_STATE(mode);

	ret = typec_retimer_set(port->typec_retimer, &port->retimer_state);
	if (ret)
		dev_err(altmode->dev, "failed to setup retimer to DP: %d\n", ret);
}

static void pmic_glink_altmode_enable_usb(struct pmic_glink_altmode *altmode,
					  struct pmic_glink_altmode_port *port)
{
	int ret;

	port->state.alt = NULL;
	port->state.data = NULL;
	port->state.mode = TYPEC_STATE_USB;

	ret = typec_mux_set(port->typec_mux, &port->state);
	if (ret)
		dev_err(altmode->dev, "failed to switch mux to USB: %d\n", ret);

	port->retimer_state.alt = NULL;
	port->retimer_state.data = NULL;
	port->retimer_state.mode = TYPEC_STATE_USB;

	ret = typec_retimer_set(port->typec_retimer, &port->retimer_state);
	if (ret)
		dev_err(altmode->dev, "failed to setup retimer to USB: %d\n", ret);
}

static void pmic_glink_altmode_safe(struct pmic_glink_altmode *altmode,
				    struct pmic_glink_altmode_port *port)
{
	int ret;

	port->state.alt = NULL;
	port->state.data = NULL;
	port->state.mode = TYPEC_STATE_SAFE;

	ret = typec_mux_set(port->typec_mux, &port->state);
	if (ret)
		dev_err(altmode->dev, "failed to switch mux to safe mode: %d\n", ret);

	port->retimer_state.alt = NULL;
	port->retimer_state.data = NULL;
	port->retimer_state.mode = TYPEC_STATE_SAFE;

	ret = typec_retimer_set(port->typec_retimer, &port->retimer_state);
	if (ret)
		dev_err(altmode->dev, "failed to setup retimer to USB: %d\n", ret);
}

static void pmic_glink_altmode_worker(struct work_struct *work)
{
	struct pmic_glink_altmode_port *alt_port = work_to_altmode_port(work);
	struct pmic_glink_altmode *altmode = alt_port->altmode;

	typec_switch_set(alt_port->typec_switch, alt_port->orientation);

	if (alt_port->svid == USB_TYPEC_DP_SID && alt_port->mode == 0xff)
		pmic_glink_altmode_safe(altmode, alt_port);
	else if (alt_port->svid == USB_TYPEC_DP_SID)
		pmic_glink_altmode_enable_dp(altmode, alt_port, alt_port->mode,
					     alt_port->hpd_state, alt_port->hpd_irq);
	else
		pmic_glink_altmode_enable_usb(altmode, alt_port);

	drm_aux_hpd_bridge_notify(&alt_port->bridge->dev,
				  alt_port->hpd_state ?
				  connector_status_connected :
				  connector_status_disconnected);

	pmic_glink_altmode_request(altmode, ALTMODE_PAN_ACK, alt_port->index);
}

static enum typec_orientation pmic_glink_altmode_orientation(unsigned int orientation)
{
	if (orientation == 0)
		return TYPEC_ORIENTATION_NORMAL;
	else if (orientation == 1)
		return TYPEC_ORIENTATION_REVERSE;
	else
		return TYPEC_ORIENTATION_NONE;
}

#define SC8180X_PORT_MASK		0x000000ff
#define SC8180X_ORIENTATION_MASK	0x0000ff00
#define SC8180X_MUX_MASK		0x00ff0000
#define SC8180X_MODE_MASK		0x3f000000
#define SC8180X_HPD_STATE_MASK		0x40000000
#define SC8180X_HPD_IRQ_MASK		0x80000000

static void pmic_glink_altmode_sc8180xp_notify(struct pmic_glink_altmode *altmode,
					       const void *data, size_t len)
{
	struct pmic_glink_altmode_port *alt_port;
	const struct usbc_sc8180x_notify *msg;
	u32 notification;
	u8 orientation;
	u8 hpd_state;
	u8 hpd_irq;
	u16 svid;
	u8 port;
	u8 mode;
	u8 mux;

	if (len != sizeof(*msg)) {
		dev_warn(altmode->dev, "invalid length of USBC_NOTIFY indication: %zd\n", len);
		return;
	}

	msg = data;
	notification = le32_to_cpu(msg->notification);
	port = FIELD_GET(SC8180X_PORT_MASK, notification);
	orientation = FIELD_GET(SC8180X_ORIENTATION_MASK, notification);
	mux = FIELD_GET(SC8180X_MUX_MASK, notification);
	mode = FIELD_GET(SC8180X_MODE_MASK, notification);
	hpd_state = FIELD_GET(SC8180X_HPD_STATE_MASK, notification);
	hpd_irq = FIELD_GET(SC8180X_HPD_IRQ_MASK, notification);

	svid = mux == 2 ? USB_TYPEC_DP_SID : 0;

	if (port >= ARRAY_SIZE(altmode->ports) || !altmode->ports[port].altmode) {
		dev_dbg(altmode->dev, "notification on undefined port %d\n", port);
		return;
	}

	alt_port = &altmode->ports[port];
	alt_port->orientation = pmic_glink_altmode_orientation(orientation);
	alt_port->svid = svid;
	alt_port->mode = mode;
	alt_port->hpd_state = hpd_state;
	alt_port->hpd_irq = hpd_irq;
	schedule_work(&alt_port->work);
}

#define SC8280XP_DPAM_MASK	0x3f
#define SC8280XP_HPD_STATE_MASK BIT(6)
#define SC8280XP_HPD_IRQ_MASK	BIT(7)

static void pmic_glink_altmode_sc8280xp_notify(struct pmic_glink_altmode *altmode,
					       u16 svid, const void *data, size_t len)
{
	struct pmic_glink_altmode_port *alt_port;
	const struct usbc_notify *notify;
	u8 orientation;
	u8 hpd_state;
	u8 hpd_irq;
	u8 mode;
	u8 port;

	if (len != sizeof(*notify)) {
		dev_warn(altmode->dev, "invalid length USBC_NOTIFY_IND: %zd\n",
			 len);
		return;
	}

	notify = data;

	port = notify->payload[0];
	orientation = notify->payload[1];
	mode = FIELD_GET(SC8280XP_DPAM_MASK, notify->payload[8]) - DPAM_HPD_A;
	hpd_state = FIELD_GET(SC8280XP_HPD_STATE_MASK, notify->payload[8]);
	hpd_irq = FIELD_GET(SC8280XP_HPD_IRQ_MASK, notify->payload[8]);

	if (port >= ARRAY_SIZE(altmode->ports) || !altmode->ports[port].altmode) {
		dev_dbg(altmode->dev, "notification on undefined port %d\n", port);
		return;
	}

	alt_port = &altmode->ports[port];
	alt_port->orientation = pmic_glink_altmode_orientation(orientation);
	alt_port->svid = svid;
	alt_port->mode = mode;
	alt_port->hpd_state = hpd_state;
	alt_port->hpd_irq = hpd_irq;
	schedule_work(&alt_port->work);
}

static void pmic_glink_altmode_callback(const void *data, size_t len, void *priv)
{
	struct pmic_glink_altmode *altmode = priv;
	const struct pmic_glink_hdr *hdr = data;
	u16 opcode;
	u16 svid;

	opcode = le32_to_cpu(hdr->opcode) & 0xff;
	svid = le32_to_cpu(hdr->opcode) >> 16;

	switch (opcode) {
	case USBC_CMD_WRITE_REQ:
		complete(&altmode->pan_ack);
		break;
	case USBC_NOTIFY_IND:
		pmic_glink_altmode_sc8280xp_notify(altmode, svid, data, len);
		break;
	case USBC_SC8180X_NOTIFY_IND:
		pmic_glink_altmode_sc8180xp_notify(altmode, data, len);
		break;
	}
}

static void pmic_glink_altmode_put_retimer(void *data)
{
	typec_retimer_put(data);
}

static void pmic_glink_altmode_put_mux(void *data)
{
	typec_mux_put(data);
}

static void pmic_glink_altmode_put_switch(void *data)
{
	typec_switch_put(data);
}

static void pmic_glink_altmode_enable_worker(struct work_struct *work)
{
	struct pmic_glink_altmode *altmode = work_to_altmode(work);
	int ret;

	ret = pmic_glink_altmode_request(altmode, ALTMODE_PAN_EN, 0);
	if (ret)
		dev_err(altmode->dev, "failed to request altmode notifications: %d\n", ret);
}

static void pmic_glink_altmode_pdr_notify(void *priv, int state)
{
	struct pmic_glink_altmode *altmode = priv;

	if (state == SERVREG_SERVICE_STATE_UP)
		schedule_work(&altmode->enable_work);
}

static const struct of_device_id pmic_glink_altmode_of_quirks[] = {
	{ .compatible = "qcom,sc8180x-pmic-glink", .data = (void *)PMIC_GLINK_OWNER_USBC },
	{}
};

static int pmic_glink_altmode_probe(struct auxiliary_device *adev,
				    const struct auxiliary_device_id *id)
{
	struct pmic_glink_altmode_port *alt_port;
	struct pmic_glink_altmode *altmode;
	const struct of_device_id *match;
	struct fwnode_handle *fwnode;
	struct device *dev = &adev->dev;
	u32 port;
	int ret;

	altmode = devm_kzalloc(dev, sizeof(*altmode), GFP_KERNEL);
	if (!altmode)
		return -ENOMEM;

	altmode->dev = dev;

	match = of_match_device(pmic_glink_altmode_of_quirks, dev->parent);
	if (match)
		altmode->owner_id = (unsigned long)match->data;
	else
		altmode->owner_id = PMIC_GLINK_OWNER_USBC_PAN;

	INIT_WORK(&altmode->enable_work, pmic_glink_altmode_enable_worker);
	init_completion(&altmode->pan_ack);
	mutex_init(&altmode->lock);

	device_for_each_child_node(dev, fwnode) {
		ret = fwnode_property_read_u32(fwnode, "reg", &port);
		if (ret < 0) {
			dev_err(dev, "missing reg property of %pOFn\n", fwnode);
			fwnode_handle_put(fwnode);
			return ret;
		}

		if (port >= ARRAY_SIZE(altmode->ports)) {
			dev_warn(dev, "invalid connector number, ignoring\n");
			continue;
		}

		if (altmode->ports[port].altmode) {
			dev_err(dev, "multiple connector definition for port %u\n", port);
			fwnode_handle_put(fwnode);
			return -EINVAL;
		}

		alt_port = &altmode->ports[port];
		alt_port->altmode = altmode;
		alt_port->index = port;
		INIT_WORK(&alt_port->work, pmic_glink_altmode_worker);

<<<<<<< HEAD
		alt_port->bridge.funcs = &pmic_glink_altmode_bridge_funcs;
		alt_port->bridge.of_node = to_of_node(fwnode);
		alt_port->bridge.ops = DRM_BRIDGE_OP_HPD;
		alt_port->bridge.type = DRM_MODE_CONNECTOR_DisplayPort;
=======
		alt_port->bridge = devm_drm_dp_hpd_bridge_alloc(dev, to_of_node(fwnode));
		if (IS_ERR(alt_port->bridge)) {
			fwnode_handle_put(fwnode);
			return PTR_ERR(alt_port->bridge);
		}
>>>>>>> a6ad5510

		alt_port->dp_alt.svid = USB_TYPEC_DP_SID;
		alt_port->dp_alt.mode = USB_TYPEC_DP_MODE;
		alt_port->dp_alt.active = 1;

		alt_port->typec_mux = fwnode_typec_mux_get(fwnode);
		if (IS_ERR(alt_port->typec_mux)) {
			fwnode_handle_put(fwnode);
			return dev_err_probe(dev, PTR_ERR(alt_port->typec_mux),
					     "failed to acquire mode-switch for port: %d\n",
					     port);
		}

		ret = devm_add_action_or_reset(dev, pmic_glink_altmode_put_mux,
					       alt_port->typec_mux);
		if (ret) {
			fwnode_handle_put(fwnode);
			return ret;
		}

		alt_port->typec_retimer = fwnode_typec_retimer_get(fwnode);
		if (IS_ERR(alt_port->typec_retimer)) {
			fwnode_handle_put(fwnode);
			return dev_err_probe(dev, PTR_ERR(alt_port->typec_retimer),
					     "failed to acquire retimer-switch for port: %d\n",
					     port);
		}

		ret = devm_add_action_or_reset(dev, pmic_glink_altmode_put_retimer,
					       alt_port->typec_retimer);
		if (ret) {
			fwnode_handle_put(fwnode);
			return ret;
		}

		alt_port->typec_switch = fwnode_typec_switch_get(fwnode);
		if (IS_ERR(alt_port->typec_switch)) {
			fwnode_handle_put(fwnode);
			return dev_err_probe(dev, PTR_ERR(alt_port->typec_switch),
					     "failed to acquire orientation-switch for port: %d\n",
					     port);
		}

		ret = devm_add_action_or_reset(dev, pmic_glink_altmode_put_switch,
					       alt_port->typec_switch);
		if (ret) {
			fwnode_handle_put(fwnode);
			return ret;
		}
	}

	for (port = 0; port < ARRAY_SIZE(altmode->ports); port++) {
		alt_port = &altmode->ports[port];
<<<<<<< HEAD
		if (!alt_port->altmode)
			continue;

		ret = devm_drm_bridge_add(dev, &alt_port->bridge);
=======
		if (!alt_port->bridge)
			continue;

		ret = devm_drm_dp_hpd_bridge_add(dev, alt_port->bridge);
>>>>>>> a6ad5510
		if (ret)
			return ret;
	}

	altmode->client = devm_pmic_glink_client_alloc(dev,
						       altmode->owner_id,
						       pmic_glink_altmode_callback,
						       pmic_glink_altmode_pdr_notify,
						       altmode);
	if (IS_ERR(altmode->client))
		return PTR_ERR(altmode->client);

	pmic_glink_client_register(altmode->client);

	return 0;
}

static const struct auxiliary_device_id pmic_glink_altmode_id_table[] = {
	{ .name = "pmic_glink.altmode", },
	{},
};
MODULE_DEVICE_TABLE(auxiliary, pmic_glink_altmode_id_table);

static struct auxiliary_driver pmic_glink_altmode_driver = {
	.name = "pmic_glink_altmode",
	.probe = pmic_glink_altmode_probe,
	.id_table = pmic_glink_altmode_id_table,
};

module_auxiliary_driver(pmic_glink_altmode_driver);

MODULE_DESCRIPTION("Qualcomm PMIC GLINK Altmode driver");
MODULE_LICENSE("GPL");<|MERGE_RESOLUTION|>--- conflicted
+++ resolved
@@ -454,18 +454,11 @@
 		alt_port->index = port;
 		INIT_WORK(&alt_port->work, pmic_glink_altmode_worker);
 
-<<<<<<< HEAD
-		alt_port->bridge.funcs = &pmic_glink_altmode_bridge_funcs;
-		alt_port->bridge.of_node = to_of_node(fwnode);
-		alt_port->bridge.ops = DRM_BRIDGE_OP_HPD;
-		alt_port->bridge.type = DRM_MODE_CONNECTOR_DisplayPort;
-=======
 		alt_port->bridge = devm_drm_dp_hpd_bridge_alloc(dev, to_of_node(fwnode));
 		if (IS_ERR(alt_port->bridge)) {
 			fwnode_handle_put(fwnode);
 			return PTR_ERR(alt_port->bridge);
 		}
->>>>>>> a6ad5510
 
 		alt_port->dp_alt.svid = USB_TYPEC_DP_SID;
 		alt_port->dp_alt.mode = USB_TYPEC_DP_MODE;
@@ -519,17 +512,10 @@
 
 	for (port = 0; port < ARRAY_SIZE(altmode->ports); port++) {
 		alt_port = &altmode->ports[port];
-<<<<<<< HEAD
-		if (!alt_port->altmode)
-			continue;
-
-		ret = devm_drm_bridge_add(dev, &alt_port->bridge);
-=======
 		if (!alt_port->bridge)
 			continue;
 
 		ret = devm_drm_dp_hpd_bridge_add(dev, alt_port->bridge);
->>>>>>> a6ad5510
 		if (ret)
 			return ret;
 	}
