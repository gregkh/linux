--- conflicted
+++ resolved
@@ -271,81 +271,51 @@
 	struct qmc_chan *chans[64];
 };
 
-<<<<<<< HEAD
-static inline void qmc_write16(void __iomem *addr, u16 val)
-=======
 static void qmc_write8(void __iomem *addr, u8 val)
 {
 	iowrite8(val, addr);
 }
 
 static void qmc_write16(void __iomem *addr, u16 val)
->>>>>>> a6ad5510
 {
 	iowrite16be(val, addr);
 }
 
-<<<<<<< HEAD
-static inline u16 qmc_read16(void __iomem *addr)
-=======
 static u16 qmc_read16(void __iomem *addr)
->>>>>>> a6ad5510
 {
 	return ioread16be(addr);
 }
 
-<<<<<<< HEAD
-static inline void qmc_setbits16(void __iomem *addr, u16 set)
-=======
 static void qmc_setbits16(void __iomem *addr, u16 set)
->>>>>>> a6ad5510
 {
 	qmc_write16(addr, qmc_read16(addr) | set);
 }
 
-<<<<<<< HEAD
-static inline void qmc_clrbits16(void __iomem *addr, u16 clr)
-=======
 static void qmc_clrbits16(void __iomem *addr, u16 clr)
->>>>>>> a6ad5510
 {
 	qmc_write16(addr, qmc_read16(addr) & ~clr);
 }
 
-<<<<<<< HEAD
-static inline void qmc_write32(void __iomem *addr, u32 val)
-=======
 static void qmc_clrsetbits16(void __iomem *addr, u16 clr, u16 set)
 {
 	qmc_write16(addr, (qmc_read16(addr) & ~clr) | set);
 }
 
 static void qmc_write32(void __iomem *addr, u32 val)
->>>>>>> a6ad5510
 {
 	iowrite32be(val, addr);
 }
 
-<<<<<<< HEAD
-static inline u32 qmc_read32(void __iomem *addr)
-=======
 static u32 qmc_read32(void __iomem *addr)
->>>>>>> a6ad5510
 {
 	return ioread32be(addr);
 }
 
-<<<<<<< HEAD
-static inline void qmc_setbits32(void __iomem *addr, u32 set)
-=======
 static void qmc_setbits32(void __iomem *addr, u32 set)
->>>>>>> a6ad5510
 {
 	qmc_write32(addr, qmc_read32(addr) | set);
 }
 
-<<<<<<< HEAD
-=======
 static bool qmc_is_qe(const struct qmc *qmc)
 {
 	if (IS_ENABLED(CONFIG_QUICC_ENGINE) && IS_ENABLED(CONFIG_CPM))
@@ -354,7 +324,6 @@
 	return IS_ENABLED(CONFIG_QUICC_ENGINE);
 }
 
->>>>>>> a6ad5510
 int qmc_chan_get_info(struct qmc_chan *chan, struct qmc_chan_info *info)
 {
 	struct tsa_serial_info tsa_info;
@@ -1681,10 +1650,6 @@
 	return IRQ_HANDLED;
 }
 
-<<<<<<< HEAD
-static int qmc_cpm1_init_resources(struct qmc *qmc, struct platform_device *pdev)
-{
-=======
 static int qmc_qe_soft_qmc_init(struct qmc *qmc, struct device_node *np)
 {
 	struct qe_firmware_info *qe_fw_info;
@@ -1747,7 +1712,6 @@
 
 static int qmc_cpm1_init_resources(struct qmc *qmc, struct platform_device *pdev)
 {
->>>>>>> a6ad5510
 	struct resource *res;
 
 	qmc->scc_regs = devm_platform_ioremap_resource_byname(pdev, "scc_regs");
@@ -1769,11 +1733,6 @@
 	return 0;
 }
 
-<<<<<<< HEAD
-static int qmc_init_resources(struct qmc *qmc, struct platform_device *pdev)
-{
-	return qmc_cpm1_init_resources(qmc, pdev);
-=======
 static int qmc_qe_init_resources(struct qmc *qmc, struct platform_device *pdev)
 {
 	struct resource *res;
@@ -1829,7 +1788,6 @@
 	return qmc_is_qe(qmc) ?
 		qmc_qe_init_resources(qmc, pdev) :
 		qmc_cpm1_init_resources(qmc, pdev);
->>>>>>> a6ad5510
 }
 
 static int qmc_cpm1_init_scc(struct qmc *qmc)
@@ -1847,11 +1805,7 @@
 	qmc_write32(qmc->scc_regs + SCC_GSMRH, val);
 
 	/* enable QMC mode */
-<<<<<<< HEAD
-	qmc_write32(qmc->scc_regs + SCC_GSMRL, SCC_GSMRL_MODE_QMC);
-=======
 	qmc_write32(qmc->scc_regs + SCC_GSMRL, SCC_CPM1_GSMRL_MODE_QMC);
->>>>>>> a6ad5510
 
 	/* Disable and clear interrupts */
 	qmc_write16(qmc->scc_regs + SCC_SCCM, 0x0000);
@@ -1860,11 +1814,6 @@
 	return 0;
 }
 
-<<<<<<< HEAD
-static int qmc_init_xcc(struct qmc *qmc)
-{
-	return qmc_cpm1_init_scc(qmc);
-=======
 static int qmc_qe_init_ucc(struct qmc *qmc)
 {
 	u32 val;
@@ -1928,7 +1877,6 @@
 	return qmc_is_qe(qmc) ?
 		qmc_qe_init_ucc(qmc) :
 		qmc_cpm1_init_scc(qmc);
->>>>>>> a6ad5510
 }
 
 static void qmc_exit_xcc(struct qmc *qmc)
@@ -1950,14 +1898,11 @@
 		return -ENOMEM;
 
 	qmc->dev = &pdev->dev;
-<<<<<<< HEAD
-=======
 	qmc->data = of_device_get_match_data(&pdev->dev);
 	if (!qmc->data) {
 		dev_err(qmc->dev, "Missing match data\n");
 		return -EINVAL;
 	}
->>>>>>> a6ad5510
 	INIT_LIST_HEAD(&qmc->chan_head);
 
 	qmc->tsa_serial = devm_tsa_serial_get_byphandle(qmc->dev, np, "fsl,tsa-serial");
@@ -1969,15 +1914,12 @@
 	ret = qmc_init_resources(qmc, pdev);
 	if (ret)
 		return ret;
-<<<<<<< HEAD
-=======
 
 	if (qmc_is_qe(qmc)) {
 		ret = qmc_qe_soft_qmc_init(qmc, np);
 		if (ret)
 			return ret;
 	}
->>>>>>> a6ad5510
 
 	/* Parse channels informationss */
 	ret = qmc_of_parse_chans(qmc, np);
@@ -2055,11 +1997,7 @@
 	if (ret)
 		return ret;
 
-<<<<<<< HEAD
-	/* Init SCC */
-=======
 	/* Init SCC (CPM1) or UCC (QE) */
->>>>>>> a6ad5510
 	ret = qmc_init_xcc(qmc);
 	if (ret)
 		return ret;
@@ -2115,11 +2053,7 @@
 	/* Disable interrupts */
 	qmc_write16(qmc->scc_regs + SCC_SCCM, 0);
 
-<<<<<<< HEAD
-	/* Exit SCC */
-=======
 	/* Exit SCC (CPM1) or UCC (QE) */
->>>>>>> a6ad5510
 	qmc_exit_xcc(qmc);
 }
 
