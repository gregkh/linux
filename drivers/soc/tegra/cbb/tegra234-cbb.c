--- conflicted
+++ resolved
@@ -234,15 +234,9 @@
 {
 	struct tegra234_cbb *priv = to_tegra234_cbb(cbb);
 
-<<<<<<< HEAD
-	writel(0, priv->mon + FABRIC_MN_MASTER_ERR_FORCE_0);
-
-	writel(0x3f, priv->mon + FABRIC_MN_MASTER_ERR_STATUS_0);
-=======
 	writel(0, priv->mon + FABRIC_MN_INITIATOR_ERR_FORCE_0);
 
 	writel(priv->fabric->err_status_clr, priv->mon + FABRIC_MN_INITIATOR_ERR_STATUS_0);
->>>>>>> 449d48b1
 	dsb(sy);
 }
 
