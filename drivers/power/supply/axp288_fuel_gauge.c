// SPDX-License-Identifier: GPL-2.0-only
/*
 * axp288_fuel_gauge.c - Xpower AXP288 PMIC Fuel Gauge Driver
 *
 * Copyright (C) 2020-2021 Andrejus Basovas <xxx@yyy.tld>
 * Copyright (C) 2016-2021 Hans de Goede <hdegoede@redhat.com>
 * Copyright (C) 2014 Intel Corporation
 *
 * ~~~~~~~~~~~~~~~~~~~~~~~~~~~~~~~~~~~~~~~~~~~~~~~~~~~~~~~~~~~~~~~~~~~~~~~~~~
 */

#include <linux/dmi.h>
#include <linux/module.h>
#include <linux/kernel.h>
#include <linux/device.h>
#include <linux/regmap.h>
#include <linux/jiffies.h>
#include <linux/interrupt.h>
#include <linux/mfd/axp20x.h>
#include <linux/platform_device.h>
#include <linux/power_supply.h>
#include <linux/iio/consumer.h>
#include <asm/unaligned.h>
#include <asm/iosf_mbi.h>

#define PS_STAT_VBUS_TRIGGER			(1 << 0)
#define PS_STAT_BAT_CHRG_DIR			(1 << 2)
#define PS_STAT_VBAT_ABOVE_VHOLD		(1 << 3)
#define PS_STAT_VBUS_VALID			(1 << 4)
#define PS_STAT_VBUS_PRESENT			(1 << 5)

#define CHRG_STAT_BAT_SAFE_MODE			(1 << 3)
#define CHRG_STAT_BAT_VALID			(1 << 4)
#define CHRG_STAT_BAT_PRESENT			(1 << 5)
#define CHRG_STAT_CHARGING			(1 << 6)
#define CHRG_STAT_PMIC_OTP			(1 << 7)

#define CHRG_CCCV_CC_MASK			0xf     /* 4 bits */
#define CHRG_CCCV_CC_BIT_POS			0
#define CHRG_CCCV_CC_OFFSET			200     /* 200mA */
#define CHRG_CCCV_CC_LSB_RES			200     /* 200mA */
#define CHRG_CCCV_ITERM_20P			(1 << 4)    /* 20% of CC */
#define CHRG_CCCV_CV_MASK			0x60        /* 2 bits */
#define CHRG_CCCV_CV_BIT_POS			5
#define CHRG_CCCV_CV_4100MV			0x0     /* 4.10V */
#define CHRG_CCCV_CV_4150MV			0x1     /* 4.15V */
#define CHRG_CCCV_CV_4200MV			0x2     /* 4.20V */
#define CHRG_CCCV_CV_4350MV			0x3     /* 4.35V */
#define CHRG_CCCV_CHG_EN			(1 << 7)

#define FG_CNTL_OCV_ADJ_STAT			(1 << 2)
#define FG_CNTL_OCV_ADJ_EN			(1 << 3)
#define FG_CNTL_CAP_ADJ_STAT			(1 << 4)
#define FG_CNTL_CAP_ADJ_EN			(1 << 5)
#define FG_CNTL_CC_EN				(1 << 6)
#define FG_CNTL_GAUGE_EN			(1 << 7)

#define FG_15BIT_WORD_VALID			(1 << 15)
#define FG_15BIT_VAL_MASK			0x7fff

#define FG_REP_CAP_VALID			(1 << 7)
#define FG_REP_CAP_VAL_MASK			0x7F

#define FG_DES_CAP1_VALID			(1 << 7)
#define FG_DES_CAP_RES_LSB			1456    /* 1.456mAhr */

#define FG_DES_CC_RES_LSB			1456    /* 1.456mAhr */

#define FG_OCV_CAP_VALID			(1 << 7)
#define FG_OCV_CAP_VAL_MASK			0x7F
#define FG_CC_CAP_VALID				(1 << 7)
#define FG_CC_CAP_VAL_MASK			0x7F

#define FG_LOW_CAP_THR1_MASK			0xf0    /* 5% tp 20% */
#define FG_LOW_CAP_THR1_VAL			0xa0    /* 15 perc */
#define FG_LOW_CAP_THR2_MASK			0x0f    /* 0% to 15% */
#define FG_LOW_CAP_WARN_THR			14  /* 14 perc */
#define FG_LOW_CAP_CRIT_THR			4   /* 4 perc */
#define FG_LOW_CAP_SHDN_THR			0   /* 0 perc */

#define DEV_NAME				"axp288_fuel_gauge"

/* 1.1mV per LSB expressed in uV */
#define VOLTAGE_FROM_ADC(a)			((a * 11) / 10)
/* properties converted to uV, uA */
#define PROP_VOLT(a)				((a) * 1000)
#define PROP_CURR(a)				((a) * 1000)

#define AXP288_REG_UPDATE_INTERVAL		(60 * HZ)
#define AXP288_FG_INTR_NUM			6
enum {
	QWBTU_IRQ = 0,
	WBTU_IRQ,
	QWBTO_IRQ,
	WBTO_IRQ,
	WL2_IRQ,
	WL1_IRQ,
};

enum {
	BAT_CHRG_CURR,
	BAT_D_CURR,
	BAT_VOLT,
	IIO_CHANNEL_NUM
};

struct axp288_fg_info {
	struct device *dev;
	struct regmap *regmap;
	struct regmap_irq_chip_data *regmap_irqc;
	int irq[AXP288_FG_INTR_NUM];
	struct iio_channel *iio_channel[IIO_CHANNEL_NUM];
	struct power_supply *bat;
	struct mutex lock;
	int status;
	int max_volt;
	int pwr_op;
	int low_cap;
	struct dentry *debug_file;

	char valid;                 /* zero until following fields are valid */
	unsigned long last_updated; /* in jiffies */

	int pwr_stat;
	int fg_res;
	int bat_volt;
	int d_curr;
	int c_curr;
	int ocv;
	int fg_cc_mtr1;
	int fg_des_cap1;
};

static enum power_supply_property fuel_gauge_props[] = {
	POWER_SUPPLY_PROP_STATUS,
	POWER_SUPPLY_PROP_PRESENT,
	POWER_SUPPLY_PROP_HEALTH,
	POWER_SUPPLY_PROP_VOLTAGE_MAX_DESIGN,
	POWER_SUPPLY_PROP_VOLTAGE_NOW,
	POWER_SUPPLY_PROP_VOLTAGE_OCV,
	POWER_SUPPLY_PROP_CURRENT_NOW,
	POWER_SUPPLY_PROP_CAPACITY,
	POWER_SUPPLY_PROP_CAPACITY_ALERT_MIN,
	POWER_SUPPLY_PROP_TECHNOLOGY,
	POWER_SUPPLY_PROP_CHARGE_FULL,
	POWER_SUPPLY_PROP_CHARGE_NOW,
};

static int fuel_gauge_reg_readb(struct axp288_fg_info *info, int reg)
{
	unsigned int val;
	int ret;

	ret = regmap_read(info->regmap, reg, &val);
	if (ret < 0) {
<<<<<<< HEAD
		dev_err(&info->pdev->dev, "Error reading reg 0x%02x err: %d\n", reg, ret);
=======
		dev_err(info->dev, "Error reading reg 0x%02x err: %d\n", reg, ret);
>>>>>>> 3b17187f
		return ret;
	}

	return val;
}

static int fuel_gauge_reg_writeb(struct axp288_fg_info *info, int reg, u8 val)
{
	int ret;

	ret = regmap_write(info->regmap, reg, (unsigned int)val);

	if (ret < 0)
<<<<<<< HEAD
		dev_err(&info->pdev->dev, "Error writing reg 0x%02x err: %d\n", reg, ret);
=======
		dev_err(info->dev, "Error writing reg 0x%02x err: %d\n", reg, ret);
>>>>>>> 3b17187f

	return ret;
}

static int fuel_gauge_read_15bit_word(struct axp288_fg_info *info, int reg)
{
	unsigned char buf[2];
	int ret;

	ret = regmap_bulk_read(info->regmap, reg, buf, 2);
	if (ret < 0) {
		dev_err(info->dev, "Error reading reg 0x%02x err: %d\n", reg, ret);
		return ret;
	}

	ret = get_unaligned_be16(buf);
	if (!(ret & FG_15BIT_WORD_VALID)) {
		dev_err(info->dev, "Error reg 0x%02x contents not valid\n", reg);
		return -ENXIO;
	}

	return ret & FG_15BIT_VAL_MASK;
}

static int fuel_gauge_read_12bit_word(struct axp288_fg_info *info, int reg)
{
	unsigned char buf[2];
	int ret;

	ret = regmap_bulk_read(info->regmap, reg, buf, 2);
	if (ret < 0) {
		dev_err(info->dev, "Error reading reg 0x%02x err: %d\n", reg, ret);
		return ret;
	}

	/* 12-bit data values have upper 8 bits in buf[0], lower 4 in buf[1] */
	return (buf[0] << 4) | ((buf[1] >> 4) & 0x0f);
}

static int fuel_gauge_update_registers(struct axp288_fg_info *info)
{
	int ret;

	if (info->valid && time_before(jiffies, info->last_updated + AXP288_REG_UPDATE_INTERVAL))
		return 0;

	dev_dbg(info->dev, "Fuel Gauge updating register values...\n");

	ret = iosf_mbi_block_punit_i2c_access();
	if (ret < 0)
		return ret;

	ret = fuel_gauge_reg_readb(info, AXP20X_PWR_INPUT_STATUS);
	if (ret < 0)
		goto out;
	info->pwr_stat = ret;

	ret = fuel_gauge_reg_readb(info, AXP20X_FG_RES);
	if (ret < 0)
		goto out;
	info->fg_res = ret;

	ret = iio_read_channel_raw(info->iio_channel[BAT_VOLT], &info->bat_volt);
	if (ret < 0)
		goto out;

	if (info->pwr_stat & PS_STAT_BAT_CHRG_DIR) {
		info->d_curr = 0;
		ret = iio_read_channel_raw(info->iio_channel[BAT_CHRG_CURR], &info->c_curr);
		if (ret < 0)
			goto out;
	} else {
		info->c_curr = 0;
		ret = iio_read_channel_raw(info->iio_channel[BAT_D_CURR], &info->d_curr);
		if (ret < 0)
			goto out;
	}

	ret = fuel_gauge_read_12bit_word(info, AXP288_FG_OCVH_REG);
	if (ret < 0)
		goto out;
	info->ocv = ret;

	ret = fuel_gauge_read_15bit_word(info, AXP288_FG_CC_MTR1_REG);
	if (ret < 0)
		goto out;
	info->fg_cc_mtr1 = ret;

	ret = fuel_gauge_read_15bit_word(info, AXP288_FG_DES_CAP1_REG);
	if (ret < 0)
		goto out;
	info->fg_des_cap1 = ret;

	info->last_updated = jiffies;
	info->valid = 1;
	ret = 0;
out:
	iosf_mbi_unblock_punit_i2c_access();
	return ret;
}

static void fuel_gauge_get_status(struct axp288_fg_info *info)
{
	int pwr_stat = info->pwr_stat;
	int fg_res = info->fg_res;
	int curr = info->d_curr;

	/* Report full if Vbus is valid and the reported capacity is 100% */
	if (!(pwr_stat & PS_STAT_VBUS_VALID))
		goto not_full;

	if (!(fg_res & FG_REP_CAP_VALID))
		goto not_full;

	fg_res &= ~FG_REP_CAP_VALID;
	if (fg_res == 100) {
		info->status = POWER_SUPPLY_STATUS_FULL;
		return;
	}

	/*
	 * Sometimes the charger turns itself off before fg-res reaches 100%.
	 * When this happens the AXP288 reports a not-charging status and
	 * 0 mA discharge current.
	 */
	if (fg_res < 90 || (pwr_stat & PS_STAT_BAT_CHRG_DIR))
		goto not_full;

	if (curr == 0) {
		info->status = POWER_SUPPLY_STATUS_FULL;
		return;
	}

not_full:
	if (pwr_stat & PS_STAT_BAT_CHRG_DIR)
		info->status = POWER_SUPPLY_STATUS_CHARGING;
	else
		info->status = POWER_SUPPLY_STATUS_DISCHARGING;
}

static int fuel_gauge_battery_health(struct axp288_fg_info *info)
{
	int vocv = VOLTAGE_FROM_ADC(info->ocv);
	int health = POWER_SUPPLY_HEALTH_UNKNOWN;

	if (vocv > info->max_volt)
		health = POWER_SUPPLY_HEALTH_OVERVOLTAGE;
	else
		health = POWER_SUPPLY_HEALTH_GOOD;

	return health;
}

static int fuel_gauge_get_property(struct power_supply *ps,
		enum power_supply_property prop,
		union power_supply_propval *val)
{
	struct axp288_fg_info *info = power_supply_get_drvdata(ps);
	int ret, value;

	mutex_lock(&info->lock);

	ret = fuel_gauge_update_registers(info);
	if (ret < 0)
		goto out;

	switch (prop) {
	case POWER_SUPPLY_PROP_STATUS:
		fuel_gauge_get_status(info);
		val->intval = info->status;
		break;
	case POWER_SUPPLY_PROP_HEALTH:
		val->intval = fuel_gauge_battery_health(info);
		break;
	case POWER_SUPPLY_PROP_VOLTAGE_NOW:
		value = VOLTAGE_FROM_ADC(info->bat_volt);
		val->intval = PROP_VOLT(value);
		break;
	case POWER_SUPPLY_PROP_VOLTAGE_OCV:
		value = VOLTAGE_FROM_ADC(info->ocv);
		val->intval = PROP_VOLT(value);
		break;
	case POWER_SUPPLY_PROP_CURRENT_NOW:
		if (info->d_curr > 0)
			value = -1 * info->d_curr;
		else
			value = info->c_curr;

		val->intval = PROP_CURR(value);
		break;
	case POWER_SUPPLY_PROP_PRESENT:
		if (info->pwr_op & CHRG_STAT_BAT_PRESENT)
			val->intval = 1;
		else
			val->intval = 0;
		break;
	case POWER_SUPPLY_PROP_CAPACITY:
		if (!(info->fg_res & FG_REP_CAP_VALID))
			dev_err(info->dev, "capacity measurement not valid\n");
		val->intval = (info->fg_res & FG_REP_CAP_VAL_MASK);
		break;
	case POWER_SUPPLY_PROP_CAPACITY_ALERT_MIN:
		val->intval = (info->low_cap & 0x0f);
		break;
	case POWER_SUPPLY_PROP_TECHNOLOGY:
		val->intval = POWER_SUPPLY_TECHNOLOGY_LION;
		break;
	case POWER_SUPPLY_PROP_CHARGE_NOW:
		val->intval = info->fg_cc_mtr1 * FG_DES_CAP_RES_LSB;
		break;
	case POWER_SUPPLY_PROP_CHARGE_FULL:
		val->intval = info->fg_des_cap1 * FG_DES_CAP_RES_LSB;
		break;
	case POWER_SUPPLY_PROP_VOLTAGE_MAX_DESIGN:
		val->intval = PROP_VOLT(info->max_volt);
		break;
	default:
		ret = -EINVAL;
	}

out:
	mutex_unlock(&info->lock);
	return ret;
}

static int fuel_gauge_set_property(struct power_supply *ps,
		enum power_supply_property prop,
		const union power_supply_propval *val)
{
	struct axp288_fg_info *info = power_supply_get_drvdata(ps);
	int new_low_cap, ret = 0;

	mutex_lock(&info->lock);
	switch (prop) {
	case POWER_SUPPLY_PROP_CAPACITY_ALERT_MIN:
		if ((val->intval < 0) || (val->intval > 15)) {
			ret = -EINVAL;
			break;
		}
		new_low_cap = info->low_cap;
		new_low_cap &= 0xf0;
		new_low_cap |= (val->intval & 0xf);
		ret = fuel_gauge_reg_writeb(info, AXP288_FG_LOW_CAP_REG, new_low_cap);
		if (ret == 0)
			info->low_cap = new_low_cap;
		break;
	default:
		ret = -EINVAL;
		break;
	}

	mutex_unlock(&info->lock);
	return ret;
}

static int fuel_gauge_property_is_writeable(struct power_supply *psy,
	enum power_supply_property psp)
{
	int ret;

	switch (psp) {
	case POWER_SUPPLY_PROP_CAPACITY_ALERT_MIN:
		ret = 1;
		break;
	default:
		ret = 0;
	}

	return ret;
}

static irqreturn_t fuel_gauge_thread_handler(int irq, void *dev)
{
	struct axp288_fg_info *info = dev;
	int i;

	for (i = 0; i < AXP288_FG_INTR_NUM; i++) {
		if (info->irq[i] == irq)
			break;
	}

	if (i >= AXP288_FG_INTR_NUM) {
		dev_warn(info->dev, "spurious interrupt!!\n");
		return IRQ_NONE;
	}

	switch (i) {
	case QWBTU_IRQ:
		dev_info(info->dev, "Quit Battery under temperature in work mode IRQ (QWBTU)\n");
		break;
	case WBTU_IRQ:
		dev_info(info->dev, "Battery under temperature in work mode IRQ (WBTU)\n");
		break;
	case QWBTO_IRQ:
		dev_info(info->dev, "Quit Battery over temperature in work mode IRQ (QWBTO)\n");
		break;
	case WBTO_IRQ:
		dev_info(info->dev, "Battery over temperature in work mode IRQ (WBTO)\n");
		break;
	case WL2_IRQ:
		dev_info(info->dev, "Low Batt Warning(2) INTR\n");
		break;
	case WL1_IRQ:
		dev_info(info->dev, "Low Batt Warning(1) INTR\n");
		break;
	default:
		dev_warn(info->dev, "Spurious Interrupt!!!\n");
	}

	info->valid = 0; /* Force updating of the cached registers */

	power_supply_changed(info->bat);
	return IRQ_HANDLED;
}

static void fuel_gauge_external_power_changed(struct power_supply *psy)
{
	struct axp288_fg_info *info = power_supply_get_drvdata(psy);

	info->valid = 0; /* Force updating of the cached registers */
	power_supply_changed(info->bat);
}

static const struct power_supply_desc fuel_gauge_desc = {
	.name			= DEV_NAME,
	.type			= POWER_SUPPLY_TYPE_BATTERY,
	.properties		= fuel_gauge_props,
	.num_properties		= ARRAY_SIZE(fuel_gauge_props),
	.get_property		= fuel_gauge_get_property,
	.set_property		= fuel_gauge_set_property,
	.property_is_writeable	= fuel_gauge_property_is_writeable,
	.external_power_changed	= fuel_gauge_external_power_changed,
};

static void fuel_gauge_init_irq(struct axp288_fg_info *info, struct platform_device *pdev)
{
	int ret, i, pirq;

	for (i = 0; i < AXP288_FG_INTR_NUM; i++) {
		pirq = platform_get_irq(pdev, i);
		info->irq[i] = regmap_irq_get_virq(info->regmap_irqc, pirq);
		if (info->irq[i] < 0) {
			dev_warn(info->dev, "regmap_irq get virq failed for IRQ %d: %d\n",
				pirq, info->irq[i]);
			info->irq[i] = -1;
			goto intr_failed;
		}
		ret = request_threaded_irq(info->irq[i],
				NULL, fuel_gauge_thread_handler,
				IRQF_ONESHOT, DEV_NAME, info);
		if (ret) {
			dev_warn(info->dev, "request irq failed for IRQ %d: %d\n",
				pirq, info->irq[i]);
			info->irq[i] = -1;
			goto intr_failed;
		}
	}
	return;

intr_failed:
	for (; i > 0; i--) {
		free_irq(info->irq[i - 1], info);
		info->irq[i - 1] = -1;
	}
}

/*
 * Some devices have no battery (HDMI sticks) and the axp288 battery's
 * detection reports one despite it not being there.
 * Please keep this listed sorted alphabetically.
 */
static const struct dmi_system_id axp288_no_battery_list[] = {
	{
		/* ACEPC T8 Cherry Trail Z8350 mini PC */
		.matches = {
			DMI_EXACT_MATCH(DMI_BOARD_VENDOR, "To be filled by O.E.M."),
			DMI_EXACT_MATCH(DMI_BOARD_NAME, "Cherry Trail CR"),
			DMI_EXACT_MATCH(DMI_PRODUCT_SKU, "T8"),
			/* also match on somewhat unique bios-version */
			DMI_EXACT_MATCH(DMI_BIOS_VERSION, "1.000"),
		},
	},
	{
		/* ACEPC T11 Cherry Trail Z8350 mini PC */
		.matches = {
			DMI_EXACT_MATCH(DMI_BOARD_VENDOR, "To be filled by O.E.M."),
			DMI_EXACT_MATCH(DMI_BOARD_NAME, "Cherry Trail CR"),
			DMI_EXACT_MATCH(DMI_PRODUCT_SKU, "T11"),
			/* also match on somewhat unique bios-version */
			DMI_EXACT_MATCH(DMI_BIOS_VERSION, "1.000"),
		},
	},
	{
		/* ECS EF20EA */
		.matches = {
			DMI_MATCH(DMI_PRODUCT_NAME, "EF20EA"),
		},
	},
	{
		/* Intel Cherry Trail Compute Stick, Windows version */
		.matches = {
			DMI_MATCH(DMI_SYS_VENDOR, "Intel"),
			DMI_MATCH(DMI_PRODUCT_NAME, "STK1AW32SC"),
		},
	},
	{
		/* Intel Cherry Trail Compute Stick, version without an OS */
		.matches = {
			DMI_MATCH(DMI_SYS_VENDOR, "Intel"),
			DMI_MATCH(DMI_PRODUCT_NAME, "STK1A32SC"),
		},
	},
	{
		/* Meegopad T02 */
		.matches = {
			DMI_MATCH(DMI_PRODUCT_NAME, "MEEGOPAD T02"),
		},
	},
	{	/* Mele PCG03 Mini PC */
		.matches = {
			DMI_EXACT_MATCH(DMI_BOARD_VENDOR, "Mini PC"),
			DMI_EXACT_MATCH(DMI_BOARD_NAME, "Mini PC"),
		},
	},
	{
		/* Minix Neo Z83-4 mini PC */
		.matches = {
			DMI_MATCH(DMI_SYS_VENDOR, "MINIX"),
			DMI_MATCH(DMI_PRODUCT_NAME, "Z83-4"),
		}
	},
	{
		/* Various Ace PC/Meegopad/MinisForum/Wintel Mini-PCs/HDMI-sticks */
		.matches = {
			DMI_MATCH(DMI_BOARD_NAME, "T3 MRD"),
			DMI_MATCH(DMI_CHASSIS_TYPE, "3"),
			DMI_MATCH(DMI_BIOS_VENDOR, "American Megatrends Inc."),
			DMI_MATCH(DMI_BIOS_VERSION, "5.11"),
		},
	},
	{}
};

static int axp288_fuel_gauge_probe(struct platform_device *pdev)
{
	int i, ret = 0;
	struct axp288_fg_info *info;
	struct axp20x_dev *axp20x = dev_get_drvdata(pdev->dev.parent);
	struct power_supply_config psy_cfg = {};
	static const char * const iio_chan_name[] = {
		[BAT_CHRG_CURR] = "axp288-chrg-curr",
		[BAT_D_CURR] = "axp288-chrg-d-curr",
		[BAT_VOLT] = "axp288-batt-volt",
	};
	unsigned int val;

	if (dmi_check_system(axp288_no_battery_list))
		return -ENODEV;

	info = devm_kzalloc(&pdev->dev, sizeof(*info), GFP_KERNEL);
	if (!info)
		return -ENOMEM;

	info->dev = &pdev->dev;
	info->regmap = axp20x->regmap;
	info->regmap_irqc = axp20x->regmap_irqc;
	info->status = POWER_SUPPLY_STATUS_UNKNOWN;
	info->valid = 0;

	platform_set_drvdata(pdev, info);

	mutex_init(&info->lock);

	for (i = 0; i < IIO_CHANNEL_NUM; i++) {
		/*
		 * Note cannot use devm_iio_channel_get because x86 systems
		 * lack the device<->channel maps which iio_channel_get will
		 * try to use when passed a non NULL device pointer.
		 */
		info->iio_channel[i] =
			iio_channel_get(NULL, iio_chan_name[i]);
		if (IS_ERR(info->iio_channel[i])) {
			ret = PTR_ERR(info->iio_channel[i]);
			dev_dbg(&pdev->dev, "error getting iiochan %s: %d\n",
				iio_chan_name[i], ret);
			/* Wait for axp288_adc to load */
			if (ret == -ENODEV)
				ret = -EPROBE_DEFER;

			goto out_free_iio_chan;
		}
	}

	ret = iosf_mbi_block_punit_i2c_access();
	if (ret < 0)
		goto out_free_iio_chan;

	/*
	 * On some devices the fuelgauge and charger parts of the axp288 are
	 * not used, check that the fuelgauge is enabled (CC_CTRL != 0).
	 */
	ret = regmap_read(axp20x->regmap, AXP20X_CC_CTRL, &val);
	if (ret < 0)
		goto unblock_punit_i2c_access;
	if (val == 0) {
		ret = -ENODEV;
		goto unblock_punit_i2c_access;
	}

	ret = fuel_gauge_reg_readb(info, AXP288_FG_DES_CAP1_REG);
	if (ret < 0)
		goto unblock_punit_i2c_access;

	if (!(ret & FG_DES_CAP1_VALID)) {
		dev_err(&pdev->dev, "axp288 not configured by firmware\n");
		ret = -ENODEV;
		goto unblock_punit_i2c_access;
	}

	ret = fuel_gauge_reg_readb(info, AXP20X_CHRG_CTRL1);
	if (ret < 0)
		goto unblock_punit_i2c_access;
	switch ((ret & CHRG_CCCV_CV_MASK) >> CHRG_CCCV_CV_BIT_POS) {
	case CHRG_CCCV_CV_4100MV:
		info->max_volt = 4100;
		break;
	case CHRG_CCCV_CV_4150MV:
		info->max_volt = 4150;
		break;
	case CHRG_CCCV_CV_4200MV:
		info->max_volt = 4200;
		break;
	case CHRG_CCCV_CV_4350MV:
		info->max_volt = 4350;
		break;
	}

	ret = fuel_gauge_reg_readb(info, AXP20X_PWR_OP_MODE);
	if (ret < 0)
		goto unblock_punit_i2c_access;
	info->pwr_op = ret;

	ret = fuel_gauge_reg_readb(info, AXP288_FG_LOW_CAP_REG);
	if (ret < 0)
		goto unblock_punit_i2c_access;
	info->low_cap = ret;

unblock_punit_i2c_access:
	iosf_mbi_unblock_punit_i2c_access();
	/* In case we arrive here by goto because of a register access error */
	if (ret < 0)
		goto out_free_iio_chan;

	psy_cfg.drv_data = info;
	info->bat = power_supply_register(&pdev->dev, &fuel_gauge_desc, &psy_cfg);
	if (IS_ERR(info->bat)) {
		ret = PTR_ERR(info->bat);
		dev_err(&pdev->dev, "failed to register battery: %d\n", ret);
		goto out_free_iio_chan;
	}

	fuel_gauge_init_irq(info, pdev);

	return 0;

out_free_iio_chan:
	for (i = 0; i < IIO_CHANNEL_NUM; i++)
		if (!IS_ERR_OR_NULL(info->iio_channel[i]))
			iio_channel_release(info->iio_channel[i]);

	return ret;
}

static const struct platform_device_id axp288_fg_id_table[] = {
	{ .name = DEV_NAME },
	{},
};
MODULE_DEVICE_TABLE(platform, axp288_fg_id_table);

static int axp288_fuel_gauge_remove(struct platform_device *pdev)
{
	struct axp288_fg_info *info = platform_get_drvdata(pdev);
	int i;

	power_supply_unregister(info->bat);

	for (i = 0; i < AXP288_FG_INTR_NUM; i++)
		if (info->irq[i] >= 0)
			free_irq(info->irq[i], info);

	for (i = 0; i < IIO_CHANNEL_NUM; i++)
		iio_channel_release(info->iio_channel[i]);

	return 0;
}

static struct platform_driver axp288_fuel_gauge_driver = {
	.probe = axp288_fuel_gauge_probe,
	.remove = axp288_fuel_gauge_remove,
	.id_table = axp288_fg_id_table,
	.driver = {
		.name = DEV_NAME,
	},
};

module_platform_driver(axp288_fuel_gauge_driver);

MODULE_AUTHOR("Ramakrishna Pallala <ramakrishna.pallala@intel.com>");
MODULE_AUTHOR("Todd Brandt <todd.e.brandt@linux.intel.com>");
MODULE_DESCRIPTION("Xpower AXP288 Fuel Gauge Driver");
MODULE_LICENSE("GPL");<|MERGE_RESOLUTION|>--- conflicted
+++ resolved
@@ -153,11 +153,7 @@
 
 	ret = regmap_read(info->regmap, reg, &val);
 	if (ret < 0) {
-<<<<<<< HEAD
-		dev_err(&info->pdev->dev, "Error reading reg 0x%02x err: %d\n", reg, ret);
-=======
 		dev_err(info->dev, "Error reading reg 0x%02x err: %d\n", reg, ret);
->>>>>>> 3b17187f
 		return ret;
 	}
 
@@ -171,11 +167,7 @@
 	ret = regmap_write(info->regmap, reg, (unsigned int)val);
 
 	if (ret < 0)
-<<<<<<< HEAD
-		dev_err(&info->pdev->dev, "Error writing reg 0x%02x err: %d\n", reg, ret);
-=======
 		dev_err(info->dev, "Error writing reg 0x%02x err: %d\n", reg, ret);
->>>>>>> 3b17187f
 
 	return ret;
 }
