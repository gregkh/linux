--- conflicted
+++ resolved
@@ -1895,31 +1895,6 @@
  */
 static int bq27xxx_battery_pwr_avg(struct bq27xxx_device_info *di,
 				   union power_supply_propval *val)
-<<<<<<< HEAD
-{
-	int power;
-
-	power = bq27xxx_read(di, BQ27XXX_REG_AP, false);
-	if (power < 0) {
-		dev_err(di->dev,
-			"error reading average power register %02x: %d\n",
-			BQ27XXX_REG_AP, power);
-		return power;
-	}
-
-	if (di->opts & BQ27XXX_O_ZERO)
-		val->intval = (power * BQ27XXX_POWER_CONSTANT) / BQ27XXX_RS;
-	else
-		/* Other gauges return a signed value in units of 10mW */
-		val->intval = (int)((s16)power) * 10000;
-
-	return 0;
-}
-
-static int bq27xxx_battery_status(struct bq27xxx_device_info *di,
-				  union power_supply_propval *val)
-=======
->>>>>>> 3b17187f
 {
 	int power;
 
