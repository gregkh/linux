--- conflicted
+++ resolved
@@ -100,19 +100,11 @@
 {
 	struct rzg2l_wdt_priv *priv = watchdog_get_drvdata(wdev);
 	int ret;
-<<<<<<< HEAD
 
 	ret = pm_runtime_resume_and_get(wdev->parent);
 	if (ret)
 		return ret;
 
-=======
-
-	ret = pm_runtime_resume_and_get(wdev->parent);
-	if (ret)
-		return ret;
-
->>>>>>> a6ad5510
 	ret = reset_control_deassert(priv->rstc);
 	if (ret) {
 		pm_runtime_put(wdev->parent);
@@ -310,14 +302,9 @@
 	priv->wdev.timeout = WDT_DEFAULT_TIMEOUT;
 
 	watchdog_set_drvdata(&priv->wdev, priv);
-<<<<<<< HEAD
-	ret = devm_add_action_or_reset(&pdev->dev, rzg2l_wdt_pm_disable, &priv->wdev);
-	if (ret < 0)
-=======
 	dev_set_drvdata(dev, priv);
 	ret = devm_add_action_or_reset(&pdev->dev, rzg2l_wdt_pm_disable, &priv->wdev);
 	if (ret)
->>>>>>> a6ad5510
 		return ret;
 
 	watchdog_set_nowayout(&priv->wdev, nowayout);
