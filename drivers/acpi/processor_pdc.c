--- conflicted
+++ resolved
@@ -13,59 +13,8 @@
 #include <linux/acpi.h>
 #include <acpi/processor.h>
 
-#include <xen/xen.h>
-
 #include "internal.h"
 
-<<<<<<< HEAD
-static bool __init processor_physically_present(acpi_handle handle)
-{
-	int cpuid, type;
-	u32 acpi_id;
-	acpi_status status;
-	acpi_object_type acpi_type;
-	unsigned long long tmp;
-	union acpi_object object = { 0 };
-	struct acpi_buffer buffer = { sizeof(union acpi_object), &object };
-
-	status = acpi_get_type(handle, &acpi_type);
-	if (ACPI_FAILURE(status))
-		return false;
-
-	switch (acpi_type) {
-	case ACPI_TYPE_PROCESSOR:
-		status = acpi_evaluate_object(handle, NULL, NULL, &buffer);
-		if (ACPI_FAILURE(status))
-			return false;
-		acpi_id = object.processor.proc_id;
-		break;
-	case ACPI_TYPE_DEVICE:
-		status = acpi_evaluate_integer(handle, "_UID", NULL, &tmp);
-		if (ACPI_FAILURE(status))
-			return false;
-		acpi_id = tmp;
-		break;
-	default:
-		return false;
-	}
-
-	if (xen_initial_domain())
-		/*
-		 * When running as a Xen dom0 the number of processors Linux
-		 * sees can be different from the real number of processors on
-		 * the system, and we still need to execute _PDC for all of
-		 * them.
-		 */
-		return xen_processor_present(acpi_id);
-
-	type = (acpi_type == ACPI_TYPE_DEVICE) ? 1 : 0;
-	cpuid = acpi_get_cpuid(handle, type, acpi_id);
-
-	return !invalid_logical_cpuid(cpuid);
-}
-
-=======
->>>>>>> 98817289
 static void acpi_set_pdc_bits(u32 *buf)
 {
 	buf[0] = ACPI_PDC_REVISION_ID;
