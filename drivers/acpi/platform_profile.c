--- conflicted
+++ resolved
@@ -41,20 +41,7 @@
 };
 static_assert(ARRAY_SIZE(profile_names) == PLATFORM_PROFILE_LAST);
 
-<<<<<<< HEAD
-static ssize_t platform_profile_choices_show(struct kobject *kobj,
-					struct kobj_attribute *attr,
-					char *buf)
-{
-	int len = 0;
-	int err, i;
-
-	err = mutex_lock_interruptible(&profile_lock);
-	if (err)
-		return err;
-=======
 static DEFINE_IDA(platform_profile_ida);
->>>>>>> d12acd7b
 
 /**
  * _commmon_choices_show - Show the available profile choices
@@ -78,11 +65,6 @@
 	return len;
 }
 
-<<<<<<< HEAD
-static ssize_t platform_profile_show(struct kobject *kobj,
-					struct kobj_attribute *attr,
-					char *buf)
-=======
 /**
  * _store_class_profile - Set the profile for a class device
  * @dev: The class device
@@ -130,7 +112,6 @@
  */
 static int get_class_profile(struct device *dev,
 			     enum platform_profile_option *profile)
->>>>>>> d12acd7b
 {
 	struct platform_profile_handler *handler;
 	enum platform_profile_option val;
@@ -370,11 +351,6 @@
 	return 0;
 }
 
-<<<<<<< HEAD
-static ssize_t platform_profile_store(struct kobject *kobj,
-			    struct kobj_attribute *attr,
-			    const char *buf, size_t count)
-=======
 /**
  * _store_and_notify - Store and notify a class from legacy sysfs interface
  * @dev: The device
@@ -383,7 +359,6 @@
  * Return: 0 on success, -errno on failure
  */
 static int _store_and_notify(struct device *dev, void *data)
->>>>>>> d12acd7b
 {
 	enum platform_profile_option *profile = data;
 	int err;
