--- conflicted
+++ resolved
@@ -547,12 +547,8 @@
 	     (region_intersects(base_addr, size, IORESOURCE_MEM, IORES_DESC_PERSISTENT_MEMORY)
 				!= REGION_INTERSECTS) &&
 	     (region_intersects(base_addr, size, IORESOURCE_MEM, IORES_DESC_SOFT_RESERVED)
-<<<<<<< HEAD
-				!= REGION_INTERSECTS)))
-=======
 				!= REGION_INTERSECTS) &&
 	     !arch_is_platform_page(base_addr)))
->>>>>>> d60c95ef
 		return -EINVAL;
 
 	if (is_zero_pfn(base_addr >> PAGE_SHIFT))
