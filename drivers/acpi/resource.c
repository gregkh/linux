--- conflicted
+++ resolved
@@ -455,11 +455,7 @@
 		},
 	},
 	{
-<<<<<<< HEAD
-		.ident = "Asus ExpertBook B1502CBA",
-=======
 		/* Asus ExpertBook B1502CBA */
->>>>>>> 7bbf3b67
 		.matches = {
 			DMI_MATCH(DMI_SYS_VENDOR, "ASUSTeK COMPUTER INC."),
 			DMI_MATCH(DMI_BOARD_NAME, "B1502CBA"),
@@ -535,30 +531,7 @@
 		}
 	},
 	{
-<<<<<<< HEAD
-		/* TongFang GMxXGxx/TUXEDO Polaris 15 Gen5 AMD */
-		.matches = {
-			DMI_MATCH(DMI_BOARD_NAME, "GMxXGxx"),
-		},
-	},
-	{
-		/* TongFang GMxXGxx sold as Eluktronics Inc. RP-15 */
-		.matches = {
-			DMI_MATCH(DMI_SYS_VENDOR, "Eluktronics Inc."),
-			DMI_MATCH(DMI_BOARD_NAME, "RP-15"),
-		},
-	},
-	{
-		/* TongFang GM6XGxX/TUXEDO Stellaris 16 Gen5 AMD */
-		.matches = {
-			DMI_MATCH(DMI_BOARD_NAME, "GM6XGxX"),
-		},
-	},
-	{
-		.ident = "MAINGEAR Vector Pro 2 17",
-=======
 		/* MAINGEAR Vector Pro 2 17 */
->>>>>>> 7bbf3b67
 		.matches = {
 			DMI_MATCH(DMI_SYS_VENDOR, "Micro Electronics Inc"),
 			DMI_MATCH(DMI_PRODUCT_NAME, "MG-VCP2-17A3070T"),
