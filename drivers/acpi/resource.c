// SPDX-License-Identifier: GPL-2.0-only
/*
 * drivers/acpi/resource.c - ACPI device resources interpretation.
 *
 * Copyright (C) 2012, Intel Corp.
 * Author: Rafael J. Wysocki <rafael.j.wysocki@intel.com>
 *
 * ~~~~~~~~~~~~~~~~~~~~~~~~~~~~~~~~~~~~~~~~~~~~~~~~~~~~~~~~~~~~~~~~~~~~~~~~~~~
 *
 * ~~~~~~~~~~~~~~~~~~~~~~~~~~~~~~~~~~~~~~~~~~~~~~~~~~~~~~~~~~~~~~~~~~~~~~~~~~~
 */

#include <linux/acpi.h>
#include <linux/device.h>
#include <linux/export.h>
#include <linux/ioport.h>
#include <linux/slab.h>
#include <linux/irq.h>
#include <linux/dmi.h>

#ifdef CONFIG_X86
#define valid_IRQ(i) (((i) != 0) && ((i) != 2))
static inline bool acpi_iospace_resource_valid(struct resource *res)
{
	/* On X86 IO space is limited to the [0 - 64K] IO port range */
	return res->end < 0x10003;
}
#else
#define valid_IRQ(i) (true)
/*
 * ACPI IO descriptors on arches other than X86 contain MMIO CPU physical
 * addresses mapping IO space in CPU physical address space, IO space
 * resources can be placed anywhere in the 64-bit physical address space.
 */
static inline bool
acpi_iospace_resource_valid(struct resource *res) { return true; }
#endif

#if IS_ENABLED(CONFIG_ACPI_GENERIC_GSI)
static inline bool is_gsi(struct acpi_resource_extended_irq *ext_irq)
{
	return ext_irq->resource_source.string_length == 0 &&
	       ext_irq->producer_consumer == ACPI_CONSUMER;
}
#else
static inline bool is_gsi(struct acpi_resource_extended_irq *ext_irq)
{
	return true;
}
#endif

static bool acpi_dev_resource_len_valid(u64 start, u64 end, u64 len, bool io)
{
	u64 reslen = end - start + 1;

	/*
	 * CHECKME: len might be required to check versus a minimum
	 * length as well. 1 for io is fine, but for memory it does
	 * not make any sense at all.
	 * Note: some BIOSes report incorrect length for ACPI address space
	 * descriptor, so remove check of 'reslen == len' to avoid regression.
	 */
	if (len && reslen && start <= end)
		return true;

	pr_debug("ACPI: invalid or unassigned resource %s [%016llx - %016llx] length [%016llx]\n",
		io ? "io" : "mem", start, end, len);

	return false;
}

static void acpi_dev_memresource_flags(struct resource *res, u64 len,
				       u8 write_protect)
{
	res->flags = IORESOURCE_MEM;

	if (!acpi_dev_resource_len_valid(res->start, res->end, len, false))
		res->flags |= IORESOURCE_DISABLED | IORESOURCE_UNSET;

	if (write_protect == ACPI_READ_WRITE_MEMORY)
		res->flags |= IORESOURCE_MEM_WRITEABLE;
}

static void acpi_dev_get_memresource(struct resource *res, u64 start, u64 len,
				     u8 write_protect)
{
	res->start = start;
	res->end = start + len - 1;
	acpi_dev_memresource_flags(res, len, write_protect);
}

/**
 * acpi_dev_resource_memory - Extract ACPI memory resource information.
 * @ares: Input ACPI resource object.
 * @res: Output generic resource object.
 *
 * Check if the given ACPI resource object represents a memory resource and
 * if that's the case, use the information in it to populate the generic
 * resource object pointed to by @res.
 *
 * Return:
 * 1) false with res->flags setting to zero: not the expected resource type
 * 2) false with IORESOURCE_DISABLED in res->flags: valid unassigned resource
 * 3) true: valid assigned resource
 */
bool acpi_dev_resource_memory(struct acpi_resource *ares, struct resource *res)
{
	struct acpi_resource_memory24 *memory24;
	struct acpi_resource_memory32 *memory32;
	struct acpi_resource_fixed_memory32 *fixed_memory32;

	switch (ares->type) {
	case ACPI_RESOURCE_TYPE_MEMORY24:
		memory24 = &ares->data.memory24;
		acpi_dev_get_memresource(res, memory24->minimum << 8,
					 memory24->address_length << 8,
					 memory24->write_protect);
		break;
	case ACPI_RESOURCE_TYPE_MEMORY32:
		memory32 = &ares->data.memory32;
		acpi_dev_get_memresource(res, memory32->minimum,
					 memory32->address_length,
					 memory32->write_protect);
		break;
	case ACPI_RESOURCE_TYPE_FIXED_MEMORY32:
		fixed_memory32 = &ares->data.fixed_memory32;
		acpi_dev_get_memresource(res, fixed_memory32->address,
					 fixed_memory32->address_length,
					 fixed_memory32->write_protect);
		break;
	default:
		res->flags = 0;
		return false;
	}

	return !(res->flags & IORESOURCE_DISABLED);
}
EXPORT_SYMBOL_GPL(acpi_dev_resource_memory);

static void acpi_dev_ioresource_flags(struct resource *res, u64 len,
				      u8 io_decode, u8 translation_type)
{
	res->flags = IORESOURCE_IO;

	if (!acpi_dev_resource_len_valid(res->start, res->end, len, true))
		res->flags |= IORESOURCE_DISABLED | IORESOURCE_UNSET;

	if (!acpi_iospace_resource_valid(res))
		res->flags |= IORESOURCE_DISABLED | IORESOURCE_UNSET;

	if (io_decode == ACPI_DECODE_16)
		res->flags |= IORESOURCE_IO_16BIT_ADDR;
	if (translation_type == ACPI_SPARSE_TRANSLATION)
		res->flags |= IORESOURCE_IO_SPARSE;
}

static void acpi_dev_get_ioresource(struct resource *res, u64 start, u64 len,
				    u8 io_decode)
{
	res->start = start;
	res->end = start + len - 1;
	acpi_dev_ioresource_flags(res, len, io_decode, 0);
}

/**
 * acpi_dev_resource_io - Extract ACPI I/O resource information.
 * @ares: Input ACPI resource object.
 * @res: Output generic resource object.
 *
 * Check if the given ACPI resource object represents an I/O resource and
 * if that's the case, use the information in it to populate the generic
 * resource object pointed to by @res.
 *
 * Return:
 * 1) false with res->flags setting to zero: not the expected resource type
 * 2) false with IORESOURCE_DISABLED in res->flags: valid unassigned resource
 * 3) true: valid assigned resource
 */
bool acpi_dev_resource_io(struct acpi_resource *ares, struct resource *res)
{
	struct acpi_resource_io *io;
	struct acpi_resource_fixed_io *fixed_io;

	switch (ares->type) {
	case ACPI_RESOURCE_TYPE_IO:
		io = &ares->data.io;
		acpi_dev_get_ioresource(res, io->minimum,
					io->address_length,
					io->io_decode);
		break;
	case ACPI_RESOURCE_TYPE_FIXED_IO:
		fixed_io = &ares->data.fixed_io;
		acpi_dev_get_ioresource(res, fixed_io->address,
					fixed_io->address_length,
					ACPI_DECODE_10);
		break;
	default:
		res->flags = 0;
		return false;
	}

	return !(res->flags & IORESOURCE_DISABLED);
}
EXPORT_SYMBOL_GPL(acpi_dev_resource_io);

static bool acpi_decode_space(struct resource_win *win,
			      struct acpi_resource_address *addr,
			      struct acpi_address64_attribute *attr)
{
	u8 iodec = attr->granularity == 0xfff ? ACPI_DECODE_10 : ACPI_DECODE_16;
	bool wp = addr->info.mem.write_protect;
	u64 len = attr->address_length;
	u64 start, end, offset = 0;
	struct resource *res = &win->res;

	/*
	 * Filter out invalid descriptor according to ACPI Spec 5.0, section
	 * 6.4.3.5 Address Space Resource Descriptors.
	 */
	if ((addr->min_address_fixed != addr->max_address_fixed && len) ||
	    (addr->min_address_fixed && addr->max_address_fixed && !len))
		pr_debug("ACPI: Invalid address space min_addr_fix %d, max_addr_fix %d, len %llx\n",
			 addr->min_address_fixed, addr->max_address_fixed, len);

	/*
	 * For bridges that translate addresses across the bridge,
	 * translation_offset is the offset that must be added to the
	 * address on the secondary side to obtain the address on the
	 * primary side. Non-bridge devices must list 0 for all Address
	 * Translation offset bits.
	 */
	if (addr->producer_consumer == ACPI_PRODUCER)
		offset = attr->translation_offset;
	else if (attr->translation_offset)
		pr_debug("ACPI: translation_offset(%lld) is invalid for non-bridge device.\n",
			 attr->translation_offset);
	start = attr->minimum + offset;
	end = attr->maximum + offset;

	win->offset = offset;
	res->start = start;
	res->end = end;
	if (sizeof(resource_size_t) < sizeof(u64) &&
	    (offset != win->offset || start != res->start || end != res->end)) {
		pr_warn("acpi resource window ([%#llx-%#llx] ignored, not CPU addressable)\n",
			attr->minimum, attr->maximum);
		return false;
	}

	switch (addr->resource_type) {
	case ACPI_MEMORY_RANGE:
		acpi_dev_memresource_flags(res, len, wp);
		break;
	case ACPI_IO_RANGE:
		acpi_dev_ioresource_flags(res, len, iodec,
					  addr->info.io.translation_type);
		break;
	case ACPI_BUS_NUMBER_RANGE:
		res->flags = IORESOURCE_BUS;
		break;
	default:
		return false;
	}

	if (addr->producer_consumer == ACPI_PRODUCER)
		res->flags |= IORESOURCE_WINDOW;

	if (addr->info.mem.caching == ACPI_PREFETCHABLE_MEMORY)
		res->flags |= IORESOURCE_PREFETCH;

	return !(res->flags & IORESOURCE_DISABLED);
}

/**
 * acpi_dev_resource_address_space - Extract ACPI address space information.
 * @ares: Input ACPI resource object.
 * @win: Output generic resource object.
 *
 * Check if the given ACPI resource object represents an address space resource
 * and if that's the case, use the information in it to populate the generic
 * resource object pointed to by @win.
 *
 * Return:
 * 1) false with win->res.flags setting to zero: not the expected resource type
 * 2) false with IORESOURCE_DISABLED in win->res.flags: valid unassigned
 *    resource
 * 3) true: valid assigned resource
 */
bool acpi_dev_resource_address_space(struct acpi_resource *ares,
				     struct resource_win *win)
{
	struct acpi_resource_address64 addr;

	win->res.flags = 0;
	if (ACPI_FAILURE(acpi_resource_to_address64(ares, &addr)))
		return false;

	return acpi_decode_space(win, (struct acpi_resource_address *)&addr,
				 &addr.address);
}
EXPORT_SYMBOL_GPL(acpi_dev_resource_address_space);

/**
 * acpi_dev_resource_ext_address_space - Extract ACPI address space information.
 * @ares: Input ACPI resource object.
 * @win: Output generic resource object.
 *
 * Check if the given ACPI resource object represents an extended address space
 * resource and if that's the case, use the information in it to populate the
 * generic resource object pointed to by @win.
 *
 * Return:
 * 1) false with win->res.flags setting to zero: not the expected resource type
 * 2) false with IORESOURCE_DISABLED in win->res.flags: valid unassigned
 *    resource
 * 3) true: valid assigned resource
 */
bool acpi_dev_resource_ext_address_space(struct acpi_resource *ares,
					 struct resource_win *win)
{
	struct acpi_resource_extended_address64 *ext_addr;

	win->res.flags = 0;
	if (ares->type != ACPI_RESOURCE_TYPE_EXTENDED_ADDRESS64)
		return false;

	ext_addr = &ares->data.ext_address64;

	return acpi_decode_space(win, (struct acpi_resource_address *)ext_addr,
				 &ext_addr->address);
}
EXPORT_SYMBOL_GPL(acpi_dev_resource_ext_address_space);

/**
 * acpi_dev_irq_flags - Determine IRQ resource flags.
 * @triggering: Triggering type as provided by ACPI.
 * @polarity: Interrupt polarity as provided by ACPI.
 * @shareable: Whether or not the interrupt is shareable.
 * @wake_capable: Wake capability as provided by ACPI.
 */
unsigned long acpi_dev_irq_flags(u8 triggering, u8 polarity, u8 shareable, u8 wake_capable)
{
	unsigned long flags;

	if (triggering == ACPI_LEVEL_SENSITIVE)
		flags = polarity == ACPI_ACTIVE_LOW ?
			IORESOURCE_IRQ_LOWLEVEL : IORESOURCE_IRQ_HIGHLEVEL;
	else
		flags = polarity == ACPI_ACTIVE_LOW ?
			IORESOURCE_IRQ_LOWEDGE : IORESOURCE_IRQ_HIGHEDGE;

	if (shareable == ACPI_SHARED)
		flags |= IORESOURCE_IRQ_SHAREABLE;

	if (wake_capable == ACPI_WAKE_CAPABLE)
		flags |= IORESOURCE_IRQ_WAKECAPABLE;

	return flags | IORESOURCE_IRQ;
}
EXPORT_SYMBOL_GPL(acpi_dev_irq_flags);

/**
 * acpi_dev_get_irq_type - Determine irq type.
 * @triggering: Triggering type as provided by ACPI.
 * @polarity: Interrupt polarity as provided by ACPI.
 */
unsigned int acpi_dev_get_irq_type(int triggering, int polarity)
{
	switch (polarity) {
	case ACPI_ACTIVE_LOW:
		return triggering == ACPI_EDGE_SENSITIVE ?
		       IRQ_TYPE_EDGE_FALLING :
		       IRQ_TYPE_LEVEL_LOW;
	case ACPI_ACTIVE_HIGH:
		return triggering == ACPI_EDGE_SENSITIVE ?
		       IRQ_TYPE_EDGE_RISING :
		       IRQ_TYPE_LEVEL_HIGH;
	case ACPI_ACTIVE_BOTH:
		if (triggering == ACPI_EDGE_SENSITIVE)
			return IRQ_TYPE_EDGE_BOTH;
		fallthrough;
	default:
		return IRQ_TYPE_NONE;
	}
}
EXPORT_SYMBOL_GPL(acpi_dev_get_irq_type);

static const struct dmi_system_id medion_laptop[] = {
	{
		.ident = "MEDION P15651",
		.matches = {
			DMI_MATCH(DMI_SYS_VENDOR, "MEDION"),
			DMI_MATCH(DMI_BOARD_NAME, "M15T"),
		},
	},
	{
		.ident = "MEDION S17405",
		.matches = {
			DMI_MATCH(DMI_SYS_VENDOR, "MEDION"),
			DMI_MATCH(DMI_BOARD_NAME, "M17T"),
		},
	},
	{ }
};

static const struct dmi_system_id asus_laptop[] = {
	{
		.ident = "Asus Vivobook K3402ZA",
		.matches = {
			DMI_MATCH(DMI_SYS_VENDOR, "ASUSTeK COMPUTER INC."),
			DMI_MATCH(DMI_BOARD_NAME, "K3402ZA"),
		},
	},
	{
		.ident = "Asus Vivobook K3502ZA",
		.matches = {
			DMI_MATCH(DMI_SYS_VENDOR, "ASUSTeK COMPUTER INC."),
			DMI_MATCH(DMI_BOARD_NAME, "K3502ZA"),
		},
	},
<<<<<<< HEAD
=======
	{
		.ident = "Asus Vivobook S5402ZA",
		.matches = {
			DMI_MATCH(DMI_SYS_VENDOR, "ASUSTeK COMPUTER INC."),
			DMI_MATCH(DMI_BOARD_NAME, "S5402ZA"),
		},
	},
	{
		.ident = "Asus Vivobook S5602ZA",
		.matches = {
			DMI_MATCH(DMI_SYS_VENDOR, "ASUSTeK COMPUTER INC."),
			DMI_MATCH(DMI_BOARD_NAME, "S5602ZA"),
		},
	},
	{
		.ident = "Asus ExpertBook B2502",
		.matches = {
			DMI_MATCH(DMI_SYS_VENDOR, "ASUSTeK COMPUTER INC."),
			DMI_MATCH(DMI_BOARD_NAME, "B2502CBA"),
		},
	},
>>>>>>> 2cb8e624
	{ }
};

static const struct dmi_system_id lenovo_laptop[] = {
	{
		.ident = "LENOVO IdeaPad Flex 5 14ALC7",
		.matches = {
			DMI_MATCH(DMI_SYS_VENDOR, "LENOVO"),
			DMI_MATCH(DMI_PRODUCT_NAME, "82R9"),
		},
	},
	{
		.ident = "LENOVO IdeaPad Flex 5 16ALC7",
		.matches = {
			DMI_MATCH(DMI_SYS_VENDOR, "LENOVO"),
			DMI_MATCH(DMI_PRODUCT_NAME, "82RA"),
		},
	},
	{ }
};

static const struct dmi_system_id schenker_gm_rg[] = {
	{
		.ident = "XMG CORE 15 (M22)",
		.matches = {
			DMI_MATCH(DMI_SYS_VENDOR, "SchenkerTechnologiesGmbH"),
			DMI_MATCH(DMI_BOARD_NAME, "GMxRGxx"),
		},
	},
	{ }
};

struct irq_override_cmp {
	const struct dmi_system_id *system;
	unsigned char irq;
	unsigned char triggering;
	unsigned char polarity;
	unsigned char shareable;
	bool override;
};

static const struct irq_override_cmp override_table[] = {
	{ medion_laptop, 1, ACPI_LEVEL_SENSITIVE, ACPI_ACTIVE_LOW, 0, false },
	{ asus_laptop, 1, ACPI_LEVEL_SENSITIVE, ACPI_ACTIVE_LOW, 0, false },
	{ lenovo_laptop, 6, ACPI_LEVEL_SENSITIVE, ACPI_ACTIVE_LOW, 0, true },
	{ lenovo_laptop, 10, ACPI_LEVEL_SENSITIVE, ACPI_ACTIVE_LOW, 0, true },
	{ schenker_gm_rg, 1, ACPI_EDGE_SENSITIVE, ACPI_ACTIVE_LOW, 1, true },
};

static bool acpi_dev_irq_override(u32 gsi, u8 triggering, u8 polarity,
				  u8 shareable)
{
	int i;

	for (i = 0; i < ARRAY_SIZE(override_table); i++) {
		const struct irq_override_cmp *entry = &override_table[i];

		if (dmi_check_system(entry->system) &&
		    entry->irq == gsi &&
		    entry->triggering == triggering &&
		    entry->polarity == polarity &&
		    entry->shareable == shareable)
			return entry->override;
	}

#ifdef CONFIG_X86
	/*
	 * IRQ override isn't needed on modern AMD Zen systems and
	 * this override breaks active low IRQs on AMD Ryzen 6000 and
	 * newer systems. Skip it.
	 */
	if (boot_cpu_has(X86_FEATURE_ZEN))
		return false;
#endif

	return true;
}

static void acpi_dev_get_irqresource(struct resource *res, u32 gsi,
				     u8 triggering, u8 polarity, u8 shareable,
				     u8 wake_capable, bool check_override)
{
	int irq, p, t;

	if (!valid_IRQ(gsi)) {
		irqresource_disabled(res, gsi);
		return;
	}

	/*
	 * In IO-APIC mode, use overridden attribute. Two reasons:
	 * 1. BIOS bug in DSDT
	 * 2. BIOS uses IO-APIC mode Interrupt Source Override
	 *
	 * We do this only if we are dealing with IRQ() or IRQNoFlags()
	 * resource (the legacy ISA resources). With modern ACPI 5 devices
	 * using extended IRQ descriptors we take the IRQ configuration
	 * from _CRS directly.
	 */
	if (check_override &&
	    acpi_dev_irq_override(gsi, triggering, polarity, shareable) &&
	    !acpi_get_override_irq(gsi, &t, &p)) {
		u8 trig = t ? ACPI_LEVEL_SENSITIVE : ACPI_EDGE_SENSITIVE;
		u8 pol = p ? ACPI_ACTIVE_LOW : ACPI_ACTIVE_HIGH;

		if (triggering != trig || polarity != pol) {
			pr_warn("ACPI: IRQ %d override to %s%s, %s%s\n", gsi,
				t ? "level" : "edge",
				trig == triggering ? "" : "(!)",
				p ? "low" : "high",
				pol == polarity ? "" : "(!)");
			triggering = trig;
			polarity = pol;
		}
	}

	res->flags = acpi_dev_irq_flags(triggering, polarity, shareable, wake_capable);
	irq = acpi_register_gsi(NULL, gsi, triggering, polarity);
	if (irq >= 0) {
		res->start = irq;
		res->end = irq;
	} else {
		irqresource_disabled(res, gsi);
	}
}

/**
 * acpi_dev_resource_interrupt - Extract ACPI interrupt resource information.
 * @ares: Input ACPI resource object.
 * @index: Index into the array of GSIs represented by the resource.
 * @res: Output generic resource object.
 *
 * Check if the given ACPI resource object represents an interrupt resource
 * and @index does not exceed the resource's interrupt count (true is returned
 * in that case regardless of the results of the other checks)).  If that's the
 * case, register the GSI corresponding to @index from the array of interrupts
 * represented by the resource and populate the generic resource object pointed
 * to by @res accordingly.  If the registration of the GSI is not successful,
 * IORESOURCE_DISABLED will be set it that object's flags.
 *
 * Return:
 * 1) false with res->flags setting to zero: not the expected resource type
 * 2) false with IORESOURCE_DISABLED in res->flags: valid unassigned resource
 * 3) true: valid assigned resource
 */
bool acpi_dev_resource_interrupt(struct acpi_resource *ares, int index,
				 struct resource *res)
{
	struct acpi_resource_irq *irq;
	struct acpi_resource_extended_irq *ext_irq;

	switch (ares->type) {
	case ACPI_RESOURCE_TYPE_IRQ:
		/*
		 * Per spec, only one interrupt per descriptor is allowed in
		 * _CRS, but some firmware violates this, so parse them all.
		 */
		irq = &ares->data.irq;
		if (index >= irq->interrupt_count) {
			irqresource_disabled(res, 0);
			return false;
		}
		acpi_dev_get_irqresource(res, irq->interrupts[index],
					 irq->triggering, irq->polarity,
					 irq->shareable, irq->wake_capable,
					 true);
		break;
	case ACPI_RESOURCE_TYPE_EXTENDED_IRQ:
		ext_irq = &ares->data.extended_irq;
		if (index >= ext_irq->interrupt_count) {
			irqresource_disabled(res, 0);
			return false;
		}
		if (is_gsi(ext_irq))
			acpi_dev_get_irqresource(res, ext_irq->interrupts[index],
					 ext_irq->triggering, ext_irq->polarity,
					 ext_irq->shareable, ext_irq->wake_capable,
					 false);
		else
			irqresource_disabled(res, 0);
		break;
	default:
		res->flags = 0;
		return false;
	}

	return true;
}
EXPORT_SYMBOL_GPL(acpi_dev_resource_interrupt);

/**
 * acpi_dev_free_resource_list - Free resource from %acpi_dev_get_resources().
 * @list: The head of the resource list to free.
 */
void acpi_dev_free_resource_list(struct list_head *list)
{
	resource_list_free(list);
}
EXPORT_SYMBOL_GPL(acpi_dev_free_resource_list);

struct res_proc_context {
	struct list_head *list;
	int (*preproc)(struct acpi_resource *, void *);
	void *preproc_data;
	int count;
	int error;
};

static acpi_status acpi_dev_new_resource_entry(struct resource_win *win,
					       struct res_proc_context *c)
{
	struct resource_entry *rentry;

	rentry = resource_list_create_entry(NULL, 0);
	if (!rentry) {
		c->error = -ENOMEM;
		return AE_NO_MEMORY;
	}
	*rentry->res = win->res;
	rentry->offset = win->offset;
	resource_list_add_tail(rentry, c->list);
	c->count++;
	return AE_OK;
}

static acpi_status acpi_dev_process_resource(struct acpi_resource *ares,
					     void *context)
{
	struct res_proc_context *c = context;
	struct resource_win win;
	struct resource *res = &win.res;
	int i;

	if (c->preproc) {
		int ret;

		ret = c->preproc(ares, c->preproc_data);
		if (ret < 0) {
			c->error = ret;
			return AE_ABORT_METHOD;
		} else if (ret > 0) {
			return AE_OK;
		}
	}

	memset(&win, 0, sizeof(win));

	if (acpi_dev_resource_memory(ares, res)
	    || acpi_dev_resource_io(ares, res)
	    || acpi_dev_resource_address_space(ares, &win)
	    || acpi_dev_resource_ext_address_space(ares, &win))
		return acpi_dev_new_resource_entry(&win, c);

	for (i = 0; acpi_dev_resource_interrupt(ares, i, res); i++) {
		acpi_status status;

		status = acpi_dev_new_resource_entry(&win, c);
		if (ACPI_FAILURE(status))
			return status;
	}

	return AE_OK;
}

static int __acpi_dev_get_resources(struct acpi_device *adev,
				    struct list_head *list,
				    int (*preproc)(struct acpi_resource *, void *),
				    void *preproc_data, char *method)
{
	struct res_proc_context c;
	acpi_status status;

	if (!adev || !adev->handle || !list_empty(list))
		return -EINVAL;

	if (!acpi_has_method(adev->handle, method))
		return 0;

	c.list = list;
	c.preproc = preproc;
	c.preproc_data = preproc_data;
	c.count = 0;
	c.error = 0;
	status = acpi_walk_resources(adev->handle, method,
				     acpi_dev_process_resource, &c);
	if (ACPI_FAILURE(status)) {
		acpi_dev_free_resource_list(list);
		return c.error ? c.error : -EIO;
	}

	return c.count;
}

/**
 * acpi_dev_get_resources - Get current resources of a device.
 * @adev: ACPI device node to get the resources for.
 * @list: Head of the resultant list of resources (must be empty).
 * @preproc: The caller's preprocessing routine.
 * @preproc_data: Pointer passed to the caller's preprocessing routine.
 *
 * Evaluate the _CRS method for the given device node and process its output by
 * (1) executing the @preproc() routine provided by the caller, passing the
 * resource pointer and @preproc_data to it as arguments, for each ACPI resource
 * returned and (2) converting all of the returned ACPI resources into struct
 * resource objects if possible.  If the return value of @preproc() in step (1)
 * is different from 0, step (2) is not applied to the given ACPI resource and
 * if that value is negative, the whole processing is aborted and that value is
 * returned as the final error code.
 *
 * The resultant struct resource objects are put on the list pointed to by
 * @list, that must be empty initially, as members of struct resource_entry
 * objects.  Callers of this routine should use %acpi_dev_free_resource_list() to
 * free that list.
 *
 * The number of resources in the output list is returned on success, an error
 * code reflecting the error condition is returned otherwise.
 */
int acpi_dev_get_resources(struct acpi_device *adev, struct list_head *list,
			   int (*preproc)(struct acpi_resource *, void *),
			   void *preproc_data)
{
	return __acpi_dev_get_resources(adev, list, preproc, preproc_data,
					METHOD_NAME__CRS);
}
EXPORT_SYMBOL_GPL(acpi_dev_get_resources);

static int is_memory(struct acpi_resource *ares, void *not_used)
{
	struct resource_win win;
	struct resource *res = &win.res;

	memset(&win, 0, sizeof(win));

	if (acpi_dev_filter_resource_type(ares, IORESOURCE_MEM))
		return 1;

	return !(acpi_dev_resource_memory(ares, res)
	       || acpi_dev_resource_address_space(ares, &win)
	       || acpi_dev_resource_ext_address_space(ares, &win));
}

/**
 * acpi_dev_get_dma_resources - Get current DMA resources of a device.
 * @adev: ACPI device node to get the resources for.
 * @list: Head of the resultant list of resources (must be empty).
 *
 * Evaluate the _DMA method for the given device node and process its
 * output.
 *
 * The resultant struct resource objects are put on the list pointed to
 * by @list, that must be empty initially, as members of struct
 * resource_entry objects.  Callers of this routine should use
 * %acpi_dev_free_resource_list() to free that list.
 *
 * The number of resources in the output list is returned on success,
 * an error code reflecting the error condition is returned otherwise.
 */
int acpi_dev_get_dma_resources(struct acpi_device *adev, struct list_head *list)
{
	return __acpi_dev_get_resources(adev, list, is_memory, NULL,
					METHOD_NAME__DMA);
}
EXPORT_SYMBOL_GPL(acpi_dev_get_dma_resources);

/**
 * acpi_dev_get_memory_resources - Get current memory resources of a device.
 * @adev: ACPI device node to get the resources for.
 * @list: Head of the resultant list of resources (must be empty).
 *
 * This is a helper function that locates all memory type resources of @adev
 * with acpi_dev_get_resources().
 *
 * The number of resources in the output list is returned on success, an error
 * code reflecting the error condition is returned otherwise.
 */
int acpi_dev_get_memory_resources(struct acpi_device *adev, struct list_head *list)
{
	return acpi_dev_get_resources(adev, list, is_memory, NULL);
}
EXPORT_SYMBOL_GPL(acpi_dev_get_memory_resources);

/**
 * acpi_dev_filter_resource_type - Filter ACPI resource according to resource
 *				   types
 * @ares: Input ACPI resource object.
 * @types: Valid resource types of IORESOURCE_XXX
 *
 * This is a helper function to support acpi_dev_get_resources(), which filters
 * ACPI resource objects according to resource types.
 */
int acpi_dev_filter_resource_type(struct acpi_resource *ares,
				  unsigned long types)
{
	unsigned long type = 0;

	switch (ares->type) {
	case ACPI_RESOURCE_TYPE_MEMORY24:
	case ACPI_RESOURCE_TYPE_MEMORY32:
	case ACPI_RESOURCE_TYPE_FIXED_MEMORY32:
		type = IORESOURCE_MEM;
		break;
	case ACPI_RESOURCE_TYPE_IO:
	case ACPI_RESOURCE_TYPE_FIXED_IO:
		type = IORESOURCE_IO;
		break;
	case ACPI_RESOURCE_TYPE_IRQ:
	case ACPI_RESOURCE_TYPE_EXTENDED_IRQ:
		type = IORESOURCE_IRQ;
		break;
	case ACPI_RESOURCE_TYPE_DMA:
	case ACPI_RESOURCE_TYPE_FIXED_DMA:
		type = IORESOURCE_DMA;
		break;
	case ACPI_RESOURCE_TYPE_GENERIC_REGISTER:
		type = IORESOURCE_REG;
		break;
	case ACPI_RESOURCE_TYPE_ADDRESS16:
	case ACPI_RESOURCE_TYPE_ADDRESS32:
	case ACPI_RESOURCE_TYPE_ADDRESS64:
	case ACPI_RESOURCE_TYPE_EXTENDED_ADDRESS64:
		if (ares->data.address.resource_type == ACPI_MEMORY_RANGE)
			type = IORESOURCE_MEM;
		else if (ares->data.address.resource_type == ACPI_IO_RANGE)
			type = IORESOURCE_IO;
		else if (ares->data.address.resource_type ==
			 ACPI_BUS_NUMBER_RANGE)
			type = IORESOURCE_BUS;
		break;
	default:
		break;
	}

	return (type & types) ? 0 : 1;
}
EXPORT_SYMBOL_GPL(acpi_dev_filter_resource_type);

static int acpi_dev_consumes_res(struct acpi_device *adev, struct resource *res)
{
	struct list_head resource_list;
	struct resource_entry *rentry;
	int ret, found = 0;

	INIT_LIST_HEAD(&resource_list);
	ret = acpi_dev_get_resources(adev, &resource_list, NULL, NULL);
	if (ret < 0)
		return 0;

	list_for_each_entry(rentry, &resource_list, node) {
		if (resource_contains(rentry->res, res)) {
			found = 1;
			break;
		}

	}

	acpi_dev_free_resource_list(&resource_list);
	return found;
}

static acpi_status acpi_res_consumer_cb(acpi_handle handle, u32 depth,
					 void *context, void **ret)
{
	struct resource *res = context;
	struct acpi_device **consumer = (struct acpi_device **) ret;
	struct acpi_device *adev = acpi_fetch_acpi_dev(handle);

	if (!adev)
		return AE_OK;

	if (acpi_dev_consumes_res(adev, res)) {
		*consumer = adev;
		return AE_CTRL_TERMINATE;
	}

	return AE_OK;
}

/**
 * acpi_resource_consumer - Find the ACPI device that consumes @res.
 * @res: Resource to search for.
 *
 * Search the current resource settings (_CRS) of every ACPI device node
 * for @res.  If we find an ACPI device whose _CRS includes @res, return
 * it.  Otherwise, return NULL.
 */
struct acpi_device *acpi_resource_consumer(struct resource *res)
{
	struct acpi_device *consumer = NULL;

	acpi_get_devices(NULL, acpi_res_consumer_cb, res, (void **) &consumer);
	return consumer;
}<|MERGE_RESOLUTION|>--- conflicted
+++ resolved
@@ -418,8 +418,6 @@
 			DMI_MATCH(DMI_BOARD_NAME, "K3502ZA"),
 		},
 	},
-<<<<<<< HEAD
-=======
 	{
 		.ident = "Asus Vivobook S5402ZA",
 		.matches = {
@@ -441,7 +439,6 @@
 			DMI_MATCH(DMI_BOARD_NAME, "B2502CBA"),
 		},
 	},
->>>>>>> 2cb8e624
 	{ }
 };
 
